# SPDX-License-Identifier: GPL-2.0-only
menuconfig SAMPLES
	bool "Sample kernel code"
	help
	  You can build and test sample kernel code here.

if SAMPLES

config SAMPLE_AUXDISPLAY
	bool "auxdisplay sample"
	depends on CC_CAN_LINK

config SAMPLE_TRACE_EVENTS
	tristate "Build trace_events examples -- loadable modules only"
	depends on EVENT_TRACING && m
	help
	  This build trace event example modules.

config SAMPLE_TRACE_PRINTK
        tristate "Build trace_printk module - tests various trace_printk formats"
	depends on EVENT_TRACING && m
	help
	 This builds a module that calls trace_printk() and can be used to
	 test various trace_printk() calls from a module.

config SAMPLE_FTRACE_DIRECT
	tristate "Build register_ftrace_direct() example"
	depends on DYNAMIC_FTRACE_WITH_DIRECT_CALLS && m
	depends on X86_64 # has x86_64 inlined asm
	help
	  This builds an ftrace direct function example
	  that hooks to wake_up_process and prints the parameters.

<<<<<<< HEAD
=======
config SAMPLE_TRACE_ARRAY
        tristate "Build sample module for kernel access to Ftrace instancess"
	depends on EVENT_TRACING && m
	help
	 This builds a module that demonstrates the use of various APIs to
	 access Ftrace instances from within the kernel.

>>>>>>> 7d2a07b7
config SAMPLE_KOBJECT
	tristate "Build kobject examples"
	help
	  This config option will allow you to build a number of
	  different kobject sample modules showing how to use kobjects,
	  ksets, and ktypes properly.

	  If in doubt, say "N" here.

config SAMPLE_KPROBES
	tristate "Build kprobes examples -- loadable modules only"
	depends on KPROBES && m
	help
	  This build several kprobes example modules.

config SAMPLE_KRETPROBES
	tristate "Build kretprobes example -- loadable modules only"
	default m
	depends on SAMPLE_KPROBES && KRETPROBES

config SAMPLE_HW_BREAKPOINT
	tristate "Build kernel hardware breakpoint examples -- loadable module only"
	depends on HAVE_HW_BREAKPOINT && m
	help
	  This builds kernel hardware breakpoint example modules.

config SAMPLE_KFIFO
	tristate "Build kfifo examples -- loadable modules only"
	depends on m
	help
	  This config option will allow you to build a number of
	  different kfifo sample modules showing how to use the
	  generic kfifo API.

	  If in doubt, say "N" here.

config SAMPLE_KDB
	tristate "Build kdb command example -- loadable modules only"
	depends on KGDB_KDB && m
	help
	  Build an example of how to dynamically add the hello
	  command to the kdb shell.

config SAMPLE_QMI_CLIENT
	tristate "Build qmi client sample -- loadable modules only"
	depends on m
	depends on ARCH_QCOM
	depends on NET
	select QCOM_QMI_HELPERS
	help
	  Build an QMI client sample driver, which demonstrates how to
	  communicate with a remote QRTR service, using QMI encoded messages.

config SAMPLE_RPMSG_CLIENT
	tristate "Build rpmsg client sample -- loadable modules only"
	depends on RPMSG && m
	help
	  Build an rpmsg client sample driver, which demonstrates how
	  to communicate with an AMP-configured remote processor over
	  the rpmsg bus.

config SAMPLE_LIVEPATCH
	tristate "Build live patching samples -- loadable modules only"
	depends on LIVEPATCH && m
	help
	  Build sample live patch demonstrations.

config SAMPLE_CONFIGFS
	tristate "Build configfs patching sample -- loadable modules only"
	depends on CONFIGFS_FS && m
	help
	  Builds a sample configfs interface.

config SAMPLE_CONNECTOR
	tristate "Build connector sample -- loadable modules only"
	depends on CONNECTOR && HEADERS_INSTALL && m
	help
	  When enabled, this builds both a sample kernel module for
	  the connector interface and a user space tool to communicate
	  with it.
	  See also Documentation/driver-api/connector.rst

config SAMPLE_HIDRAW
	bool "hidraw sample"
	depends on CC_CAN_LINK && HEADERS_INSTALL

config SAMPLE_LANDLOCK
	bool "Landlock example"
	depends on CC_CAN_LINK && HEADERS_INSTALL
	help
	  Build a simple Landlock sandbox manager able to start a process
	  restricted by a user-defined filesystem access control policy.

config SAMPLE_PIDFD
	bool "pidfd sample"
	depends on CC_CAN_LINK && HEADERS_INSTALL

config SAMPLE_SECCOMP
	bool "Build seccomp sample code"
	depends on SECCOMP_FILTER && CC_CAN_LINK && HEADERS_INSTALL
	help
	  Build samples of seccomp filters using various methods of
	  BPF filter construction.

config SAMPLE_TIMER
	bool "Timer sample"
	depends on CC_CAN_LINK && HEADERS_INSTALL

config SAMPLE_UHID
	bool "UHID sample"
	depends on CC_CAN_LINK && HEADERS_INSTALL
	help
	  Build UHID sample program.

config SAMPLE_VFIO_MDEV_MTTY
	tristate "Build VFIO mtty example mediated device sample code -- loadable modules only"
	depends on VFIO_MDEV && m
	help
	  Build a virtual tty sample driver for use as a VFIO
	  mediated device

config SAMPLE_VFIO_MDEV_MDPY
	tristate "Build VFIO mdpy example mediated device sample code -- loadable modules only"
	depends on VFIO_MDEV && m
	help
	  Build a virtual display sample driver for use as a VFIO
	  mediated device.  It is a simple framebuffer and supports
	  the region display interface (VFIO_GFX_PLANE_TYPE_REGION).

config SAMPLE_VFIO_MDEV_MDPY_FB
	tristate "Build VFIO mdpy example guest fbdev driver -- loadable module only"
	depends on FB && m
	select FB_CFB_FILLRECT
	select FB_CFB_COPYAREA
	select FB_CFB_IMAGEBLIT
	help
	  Guest fbdev driver for the virtual display sample driver.

config SAMPLE_VFIO_MDEV_MBOCHS
	tristate "Build VFIO mdpy example mediated device sample code -- loadable modules only"
	depends on VFIO_MDEV && m
	select DMA_SHARED_BUFFER
	help
	  Build a virtual display sample driver for use as a VFIO
	  mediated device.  It supports the region display interface
	  (VFIO_GFX_PLANE_TYPE_DMABUF).
	  Emulate enough of qemu stdvga to make bochs-drm.ko happy.
	  That is basically the vram memory bar and the bochs dispi
	  interface vbe registers in the mmio register bar.
	  Specifically it does *not* include any legacy vga stuff.
	  Device looks a lot like "qemu -device secondary-vga".

config SAMPLE_ANDROID_BINDERFS
	bool "Build Android binderfs example"
	depends on CC_CAN_LINK && HEADERS_INSTALL
	help
	  Builds a sample program to illustrate the use of the Android binderfs
	  filesystem.

config SAMPLE_VFS
	bool "Build example programs that use new VFS system calls"
	depends on CC_CAN_LINK && HEADERS_INSTALL
	help
	  Build example userspace programs that use new VFS system calls such
	  as mount API and statx().  Note that this is restricted to the x86
	  arch whilst it accesses system calls that aren't yet in all arches.

config SAMPLE_INTEL_MEI
	bool "Build example program working with intel mei driver"
	depends on INTEL_MEI
	depends on CC_CAN_LINK && HEADERS_INSTALL
	help
	  Build a sample program to work with mei device.

config SAMPLE_WATCHDOG
	bool "watchdog sample"
	depends on CC_CAN_LINK

config SAMPLE_WATCH_QUEUE
	bool "Build example watch_queue notification API consumer"
	depends on CC_CAN_LINK && HEADERS_INSTALL
	help
	  Build example userspace program to use the new mount_notify(),
	  sb_notify() syscalls and the KEYCTL_WATCH_KEY keyctl() function.

endif # SAMPLES<|MERGE_RESOLUTION|>--- conflicted
+++ resolved
@@ -31,8 +31,6 @@
 	  This builds an ftrace direct function example
 	  that hooks to wake_up_process and prints the parameters.
 
-<<<<<<< HEAD
-=======
 config SAMPLE_TRACE_ARRAY
         tristate "Build sample module for kernel access to Ftrace instancess"
 	depends on EVENT_TRACING && m
@@ -40,7 +38,6 @@
 	 This builds a module that demonstrates the use of various APIs to
 	 access Ftrace instances from within the kernel.
 
->>>>>>> 7d2a07b7
 config SAMPLE_KOBJECT
 	tristate "Build kobject examples"
 	help
