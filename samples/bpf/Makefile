# SPDX-License-Identifier: GPL-2.0

BPF_SAMPLES_PATH ?= $(abspath $(srctree)/$(src))
TOOLS_PATH := $(BPF_SAMPLES_PATH)/../../tools

# List of programs to build
tprogs-y := test_lru_dist
tprogs-y += sock_example
tprogs-y += fds_example
tprogs-y += sockex1
tprogs-y += sockex2
tprogs-y += sockex3
tprogs-y += tracex1
tprogs-y += tracex2
tprogs-y += tracex3
tprogs-y += tracex4
tprogs-y += tracex5
tprogs-y += tracex6
tprogs-y += tracex7
tprogs-y += test_probe_write_user
tprogs-y += trace_output
tprogs-y += lathist
tprogs-y += offwaketime
tprogs-y += spintest
tprogs-y += map_perf_test
tprogs-y += test_overhead
tprogs-y += test_cgrp2_array_pin
tprogs-y += test_cgrp2_attach
tprogs-y += test_cgrp2_sock
tprogs-y += test_cgrp2_sock2
tprogs-y += xdp1
tprogs-y += xdp2
tprogs-y += xdp_router_ipv4
tprogs-y += test_current_task_under_cgroup
tprogs-y += trace_event
tprogs-y += sampleip
tprogs-y += tc_l2_redirect
tprogs-y += lwt_len_hist
tprogs-y += xdp_tx_iptunnel
tprogs-y += test_map_in_map
tprogs-y += per_socket_stats_example
tprogs-y += xdp_redirect
tprogs-y += xdp_redirect_map
<<<<<<< HEAD
=======
tprogs-y += xdp_redirect_map_multi
>>>>>>> 7d2a07b7
tprogs-y += xdp_redirect_cpu
tprogs-y += xdp_monitor
tprogs-y += xdp_rxq_info
tprogs-y += syscall_tp
tprogs-y += cpustat
tprogs-y += xdp_adjust_tail
tprogs-y += xdpsock
<<<<<<< HEAD
=======
tprogs-y += xdpsock_ctrl_proc
tprogs-y += xsk_fwd
>>>>>>> 7d2a07b7
tprogs-y += xdp_fwd
tprogs-y += task_fd_query
tprogs-y += xdp_sample_pkts
tprogs-y += ibumad
tprogs-y += hbm

# Libbpf dependencies
LIBBPF = $(TOOLS_PATH)/lib/bpf/libbpf.a

CGROUP_HELPERS := ../../tools/testing/selftests/bpf/cgroup_helpers.o
TRACE_HELPERS := ../../tools/testing/selftests/bpf/trace_helpers.o

fds_example-objs := fds_example.o
sockex1-objs := sockex1_user.o
sockex2-objs := sockex2_user.o
sockex3-objs := sockex3_user.o
tracex1-objs := tracex1_user.o $(TRACE_HELPERS)
tracex2-objs := tracex2_user.o
tracex3-objs := tracex3_user.o
tracex4-objs := tracex4_user.o
tracex5-objs := tracex5_user.o $(TRACE_HELPERS)
tracex6-objs := tracex6_user.o
tracex7-objs := tracex7_user.o
<<<<<<< HEAD
test_probe_write_user-objs := bpf_load.o test_probe_write_user_user.o
trace_output-objs := bpf_load.o trace_output_user.o $(TRACE_HELPERS)
lathist-objs := bpf_load.o lathist_user.o
offwaketime-objs := bpf_load.o offwaketime_user.o $(TRACE_HELPERS)
spintest-objs := bpf_load.o spintest_user.o $(TRACE_HELPERS)
map_perf_test-objs := map_perf_test_user.o
test_overhead-objs := bpf_load.o test_overhead_user.o
=======
test_probe_write_user-objs := test_probe_write_user_user.o
trace_output-objs := trace_output_user.o
lathist-objs := lathist_user.o
offwaketime-objs := offwaketime_user.o $(TRACE_HELPERS)
spintest-objs := spintest_user.o $(TRACE_HELPERS)
map_perf_test-objs := map_perf_test_user.o
test_overhead-objs := test_overhead_user.o
>>>>>>> 7d2a07b7
test_cgrp2_array_pin-objs := test_cgrp2_array_pin.o
test_cgrp2_attach-objs := test_cgrp2_attach.o
test_cgrp2_sock-objs := test_cgrp2_sock.o
test_cgrp2_sock2-objs := test_cgrp2_sock2.o
xdp1-objs := xdp1_user.o
# reuse xdp1 source intentionally
xdp2-objs := xdp1_user.o
xdp_router_ipv4-objs := xdp_router_ipv4_user.o
test_current_task_under_cgroup-objs := $(CGROUP_HELPERS) \
				       test_current_task_under_cgroup_user.o
trace_event-objs := trace_event_user.o $(TRACE_HELPERS)
sampleip-objs := sampleip_user.o $(TRACE_HELPERS)
<<<<<<< HEAD
tc_l2_redirect-objs := bpf_load.o tc_l2_redirect_user.o
lwt_len_hist-objs := bpf_load.o lwt_len_hist_user.o
=======
tc_l2_redirect-objs := tc_l2_redirect_user.o
lwt_len_hist-objs := lwt_len_hist_user.o
>>>>>>> 7d2a07b7
xdp_tx_iptunnel-objs := xdp_tx_iptunnel_user.o
test_map_in_map-objs := test_map_in_map_user.o
per_socket_stats_example-objs := cookie_uid_helper_example.o
xdp_redirect-objs := xdp_redirect_user.o
xdp_redirect_map-objs := xdp_redirect_map_user.o
xdp_redirect_map_multi-objs := xdp_redirect_map_multi_user.o
xdp_redirect_cpu-objs := xdp_redirect_cpu_user.o
xdp_monitor-objs := xdp_monitor_user.o
xdp_rxq_info-objs := xdp_rxq_info_user.o
syscall_tp-objs := syscall_tp_user.o
cpustat-objs := cpustat_user.o
xdp_adjust_tail-objs := xdp_adjust_tail_user.o
xdpsock-objs := xdpsock_user.o
xdpsock_ctrl_proc-objs := xdpsock_ctrl_proc.o
xsk_fwd-objs := xsk_fwd.o
xdp_fwd-objs := xdp_fwd_user.o
<<<<<<< HEAD
task_fd_query-objs := bpf_load.o task_fd_query_user.o $(TRACE_HELPERS)
xdp_sample_pkts-objs := xdp_sample_pkts_user.o $(TRACE_HELPERS)
ibumad-objs := bpf_load.o ibumad_user.o $(TRACE_HELPERS)
hbm-objs := hbm.o $(CGROUP_HELPERS)

# Tell kbuild to always build the programs
always := $(tprogs-y)
always += sockex1_kern.o
always += sockex2_kern.o
always += sockex3_kern.o
always += tracex1_kern.o
always += tracex2_kern.o
always += tracex3_kern.o
always += tracex4_kern.o
always += tracex5_kern.o
always += tracex6_kern.o
always += tracex7_kern.o
always += sock_flags_kern.o
always += test_probe_write_user_kern.o
always += trace_output_kern.o
always += tcbpf1_kern.o
always += tc_l2_redirect_kern.o
always += lathist_kern.o
always += offwaketime_kern.o
always += spintest_kern.o
always += map_perf_test_kern.o
always += test_overhead_tp_kern.o
always += test_overhead_raw_tp_kern.o
always += test_overhead_kprobe_kern.o
always += parse_varlen.o parse_simple.o parse_ldabs.o
always += test_cgrp2_tc_kern.o
always += xdp1_kern.o
always += xdp2_kern.o
always += xdp_router_ipv4_kern.o
always += test_current_task_under_cgroup_kern.o
always += trace_event_kern.o
always += sampleip_kern.o
always += lwt_len_hist_kern.o
always += xdp_tx_iptunnel_kern.o
always += test_map_in_map_kern.o
always += tcp_synrto_kern.o
always += tcp_rwnd_kern.o
always += tcp_bufs_kern.o
always += tcp_cong_kern.o
always += tcp_iw_kern.o
always += tcp_clamp_kern.o
always += tcp_basertt_kern.o
always += tcp_tos_reflect_kern.o
always += tcp_dumpstats_kern.o
always += xdp_redirect_kern.o
always += xdp_redirect_map_kern.o
always += xdp_redirect_cpu_kern.o
always += xdp_monitor_kern.o
always += xdp_rxq_info_kern.o
always += xdp2skb_meta_kern.o
always += syscall_tp_kern.o
always += cpustat_kern.o
always += xdp_adjust_tail_kern.o
always += xdp_fwd_kern.o
always += task_fd_query_kern.o
always += xdp_sample_pkts_kern.o
always += ibumad_kern.o
always += hbm_out_kern.o
always += hbm_edt_kern.o
always += xdpsock_kern.o
=======
task_fd_query-objs := task_fd_query_user.o $(TRACE_HELPERS)
xdp_sample_pkts-objs := xdp_sample_pkts_user.o
ibumad-objs := ibumad_user.o
hbm-objs := hbm.o $(CGROUP_HELPERS)

# Tell kbuild to always build the programs
always-y := $(tprogs-y)
always-y += sockex1_kern.o
always-y += sockex2_kern.o
always-y += sockex3_kern.o
always-y += tracex1_kern.o
always-y += tracex2_kern.o
always-y += tracex3_kern.o
always-y += tracex4_kern.o
always-y += tracex5_kern.o
always-y += tracex6_kern.o
always-y += tracex7_kern.o
always-y += sock_flags_kern.o
always-y += test_probe_write_user_kern.o
always-y += trace_output_kern.o
always-y += tcbpf1_kern.o
always-y += tc_l2_redirect_kern.o
always-y += lathist_kern.o
always-y += offwaketime_kern.o
always-y += spintest_kern.o
always-y += map_perf_test_kern.o
always-y += test_overhead_tp_kern.o
always-y += test_overhead_raw_tp_kern.o
always-y += test_overhead_kprobe_kern.o
always-y += parse_varlen.o parse_simple.o parse_ldabs.o
always-y += test_cgrp2_tc_kern.o
always-y += xdp1_kern.o
always-y += xdp2_kern.o
always-y += xdp_router_ipv4_kern.o
always-y += test_current_task_under_cgroup_kern.o
always-y += trace_event_kern.o
always-y += sampleip_kern.o
always-y += lwt_len_hist_kern.o
always-y += xdp_tx_iptunnel_kern.o
always-y += test_map_in_map_kern.o
always-y += tcp_synrto_kern.o
always-y += tcp_rwnd_kern.o
always-y += tcp_bufs_kern.o
always-y += tcp_cong_kern.o
always-y += tcp_iw_kern.o
always-y += tcp_clamp_kern.o
always-y += tcp_basertt_kern.o
always-y += tcp_tos_reflect_kern.o
always-y += tcp_dumpstats_kern.o
always-y += xdp_redirect_kern.o
always-y += xdp_redirect_map_kern.o
always-y += xdp_redirect_map_multi_kern.o
always-y += xdp_redirect_cpu_kern.o
always-y += xdp_monitor_kern.o
always-y += xdp_rxq_info_kern.o
always-y += xdp2skb_meta_kern.o
always-y += syscall_tp_kern.o
always-y += cpustat_kern.o
always-y += xdp_adjust_tail_kern.o
always-y += xdp_fwd_kern.o
always-y += task_fd_query_kern.o
always-y += xdp_sample_pkts_kern.o
always-y += ibumad_kern.o
always-y += hbm_out_kern.o
always-y += hbm_edt_kern.o
always-y += xdpsock_kern.o
>>>>>>> 7d2a07b7

ifeq ($(ARCH), arm)
# Strip all except -D__LINUX_ARM_ARCH__ option needed to handle linux
# headers when arm instruction set identification is requested.
ARM_ARCH_SELECTOR := $(filter -D__LINUX_ARM_ARCH__%, $(KBUILD_CFLAGS))
BPF_EXTRA_CFLAGS := $(ARM_ARCH_SELECTOR)
TPROGS_CFLAGS += $(ARM_ARCH_SELECTOR)
endif

<<<<<<< HEAD
=======
ifeq ($(ARCH), mips)
TPROGS_CFLAGS += -D__SANE_USERSPACE_TYPES__
ifdef CONFIG_MACH_LOONGSON64
BPF_EXTRA_CFLAGS += -I$(srctree)/arch/mips/include/asm/mach-loongson64
BPF_EXTRA_CFLAGS += -I$(srctree)/arch/mips/include/asm/mach-generic
endif
endif

>>>>>>> 7d2a07b7
TPROGS_CFLAGS += -Wall -O2
TPROGS_CFLAGS += -Wmissing-prototypes
TPROGS_CFLAGS += -Wstrict-prototypes

TPROGS_CFLAGS += -I$(objtree)/usr/include
TPROGS_CFLAGS += -I$(srctree)/tools/testing/selftests/bpf/
TPROGS_CFLAGS += -I$(srctree)/tools/lib/
TPROGS_CFLAGS += -I$(srctree)/tools/include
TPROGS_CFLAGS += -I$(srctree)/tools/perf
<<<<<<< HEAD
=======
TPROGS_CFLAGS += -DHAVE_ATTR_TEST=0
>>>>>>> 7d2a07b7

ifdef SYSROOT
TPROGS_CFLAGS += --sysroot=$(SYSROOT)
TPROGS_LDFLAGS := -L$(SYSROOT)/usr/lib
endif

<<<<<<< HEAD
TPROGCFLAGS_bpf_load.o += -Wno-unused-variable

=======
>>>>>>> 7d2a07b7
TPROGS_LDLIBS			+= $(LIBBPF) -lelf -lz
TPROGLDLIBS_tracex4		+= -lrt
TPROGLDLIBS_trace_output	+= -lrt
TPROGLDLIBS_map_perf_test	+= -lrt
TPROGLDLIBS_test_overhead	+= -lrt
<<<<<<< HEAD
TPROGLDLIBS_xdpsock		+= -pthread

# Allows pointing LLC/CLANG to a LLVM backend with bpf support, redefine on cmdline:
#  make M=samples/bpf/ LLC=~/git/llvm/build/bin/llc CLANG=~/git/llvm/build/bin/clang
=======
TPROGLDLIBS_xdpsock		+= -pthread -lcap
TPROGLDLIBS_xsk_fwd		+= -pthread

# Allows pointing LLC/CLANG to a LLVM backend with bpf support, redefine on cmdline:
# make M=samples/bpf LLC=~/git/llvm-project/llvm/build/bin/llc CLANG=~/git/llvm-project/llvm/build/bin/clang
>>>>>>> 7d2a07b7
LLC ?= llc
CLANG ?= clang
OPT ?= opt
LLVM_DIS ?= llvm-dis
LLVM_OBJCOPY ?= llvm-objcopy
BTF_PAHOLE ?= pahole

# Detect that we're cross compiling and use the cross compiler
ifdef CROSS_COMPILE
CLANG_ARCH_ARGS = --target=$(notdir $(CROSS_COMPILE:%-=%))
endif

# Don't evaluate probes and warnings if we need to run make recursively
ifneq ($(src),)
HDR_PROBE := $(shell printf "\#include <linux/types.h>\n struct list_head { int a; }; int main() { return 0; }" | \
	$(CC) $(TPROGS_CFLAGS) $(TPROGS_LDFLAGS) -x c - \
	-o /dev/null 2>/dev/null && echo okay)

ifeq ($(HDR_PROBE),)
$(warning WARNING: Detected possible issues with include path.)
$(warning WARNING: Please install kernel headers locally (make headers_install).)
endif

BTF_LLC_PROBE := $(shell $(LLC) -march=bpf -mattr=help 2>&1 | grep dwarfris)
BTF_PAHOLE_PROBE := $(shell $(BTF_PAHOLE) --help 2>&1 | grep BTF)
BTF_OBJCOPY_PROBE := $(shell $(LLVM_OBJCOPY) --help 2>&1 | grep -i 'usage.*llvm')
BTF_LLVM_PROBE := $(shell echo "int main() { return 0; }" | \
			  $(CLANG) -target bpf -O2 -g -c -x c - -o ./llvm_btf_verify.o; \
			  readelf -S ./llvm_btf_verify.o | grep BTF; \
			  /bin/rm -f ./llvm_btf_verify.o)

BPF_EXTRA_CFLAGS += -fno-stack-protector
ifneq ($(BTF_LLVM_PROBE),)
	BPF_EXTRA_CFLAGS += -g
else
ifneq ($(and $(BTF_LLC_PROBE),$(BTF_PAHOLE_PROBE),$(BTF_OBJCOPY_PROBE)),)
	BPF_EXTRA_CFLAGS += -g
	LLC_FLAGS += -mattr=dwarfris
	DWARF2BTF = y
endif
endif
endif

# Trick to allow make to be run from this directory
all:
	$(MAKE) -C ../../ M=$(CURDIR) BPF_SAMPLES_PATH=$(CURDIR)

clean:
	$(MAKE) -C ../../ M=$(CURDIR) clean
	@find $(CURDIR) -type f -name '*~' -delete

$(LIBBPF): FORCE
# Fix up variables inherited from Kbuild that tools/ build system won't like
	$(MAKE) -C $(dir $@) RM='rm -rf' EXTRA_CFLAGS="$(TPROGS_CFLAGS)" \
		LDFLAGS=$(TPROGS_LDFLAGS) srctree=$(BPF_SAMPLES_PATH)/../../ O=

$(obj)/syscall_nrs.h:	$(obj)/syscall_nrs.s FORCE
	$(call filechk,offsets,__SYSCALL_NRS_H__)

targets += syscall_nrs.s
clean-files += syscall_nrs.h

FORCE:


# Verify LLVM compiler tools are available and bpf target is supported by llc
.PHONY: verify_cmds verify_target_bpf $(CLANG) $(LLC)

verify_cmds: $(CLANG) $(LLC)
	@for TOOL in $^ ; do \
		if ! (which -- "$${TOOL}" > /dev/null 2>&1); then \
			echo "*** ERROR: Cannot find LLVM tool $${TOOL}" ;\
			exit 1; \
		else true; fi; \
	done

verify_target_bpf: verify_cmds
	@if ! (${LLC} -march=bpf -mattr=help > /dev/null 2>&1); then \
		echo "*** ERROR: LLVM (${LLC}) does not support 'bpf' target" ;\
		echo "   NOTICE: LLVM version >= 3.7.1 required" ;\
		exit 2; \
	else true; fi

$(BPF_SAMPLES_PATH)/*.c: verify_target_bpf $(LIBBPF)
$(src)/*.c: verify_target_bpf $(LIBBPF)

$(obj)/tracex5_kern.o: $(obj)/syscall_nrs.h
$(obj)/hbm_out_kern.o: $(src)/hbm.h $(src)/hbm_kern.h
$(obj)/hbm.o: $(src)/hbm.h
$(obj)/hbm_edt_kern.o: $(src)/hbm.h $(src)/hbm_kern.h

-include $(BPF_SAMPLES_PATH)/Makefile.target

# asm/sysreg.h - inline assembly used by it is incompatible with llvm.
# But, there is no easy way to fix it, so just exclude it since it is
# useless for BPF samples.
# below we use long chain of commands, clang | opt | llvm-dis | llc,
# to generate final object file. 'clang' compiles the source into IR
# with native target, e.g., x64, arm64, etc. 'opt' does bpf CORE IR builtin
# processing (llvm12) and IR optimizations. 'llvm-dis' converts
# 'opt' output to IR, and finally 'llc' generates bpf byte code.
$(obj)/%.o: $(src)/%.c
	@echo "  CLANG-bpf " $@
	$(Q)$(CLANG) $(NOSTDINC_FLAGS) $(LINUXINCLUDE) $(BPF_EXTRA_CFLAGS) \
		-I$(obj) -I$(srctree)/tools/testing/selftests/bpf/ \
		-I$(srctree)/tools/lib/ \
		-D__KERNEL__ -D__BPF_TRACING__ -Wno-unused-value -Wno-pointer-sign \
		-D__TARGET_ARCH_$(SRCARCH) -Wno-compare-distinct-pointer-types \
		-Wno-gnu-variable-sized-type-not-at-end \
		-Wno-address-of-packed-member -Wno-tautological-compare \
		-Wno-unknown-warning-option $(CLANG_ARCH_ARGS) \
		-fno-asynchronous-unwind-tables \
		-I$(srctree)/samples/bpf/ -include asm_goto_workaround.h \
		-O2 -emit-llvm -Xclang -disable-llvm-passes -c $< -o - | \
		$(OPT) -O2 -mtriple=bpf-pc-linux | $(LLVM_DIS) | \
		$(LLC) -march=bpf $(LLC_FLAGS) -filetype=obj -o $@
ifeq ($(DWARF2BTF),y)
	$(BTF_PAHOLE) -J $@
endif<|MERGE_RESOLUTION|>--- conflicted
+++ resolved
@@ -41,10 +41,7 @@
 tprogs-y += per_socket_stats_example
 tprogs-y += xdp_redirect
 tprogs-y += xdp_redirect_map
-<<<<<<< HEAD
-=======
 tprogs-y += xdp_redirect_map_multi
->>>>>>> 7d2a07b7
 tprogs-y += xdp_redirect_cpu
 tprogs-y += xdp_monitor
 tprogs-y += xdp_rxq_info
@@ -52,11 +49,8 @@
 tprogs-y += cpustat
 tprogs-y += xdp_adjust_tail
 tprogs-y += xdpsock
-<<<<<<< HEAD
-=======
 tprogs-y += xdpsock_ctrl_proc
 tprogs-y += xsk_fwd
->>>>>>> 7d2a07b7
 tprogs-y += xdp_fwd
 tprogs-y += task_fd_query
 tprogs-y += xdp_sample_pkts
@@ -80,15 +74,6 @@
 tracex5-objs := tracex5_user.o $(TRACE_HELPERS)
 tracex6-objs := tracex6_user.o
 tracex7-objs := tracex7_user.o
-<<<<<<< HEAD
-test_probe_write_user-objs := bpf_load.o test_probe_write_user_user.o
-trace_output-objs := bpf_load.o trace_output_user.o $(TRACE_HELPERS)
-lathist-objs := bpf_load.o lathist_user.o
-offwaketime-objs := bpf_load.o offwaketime_user.o $(TRACE_HELPERS)
-spintest-objs := bpf_load.o spintest_user.o $(TRACE_HELPERS)
-map_perf_test-objs := map_perf_test_user.o
-test_overhead-objs := bpf_load.o test_overhead_user.o
-=======
 test_probe_write_user-objs := test_probe_write_user_user.o
 trace_output-objs := trace_output_user.o
 lathist-objs := lathist_user.o
@@ -96,7 +81,6 @@
 spintest-objs := spintest_user.o $(TRACE_HELPERS)
 map_perf_test-objs := map_perf_test_user.o
 test_overhead-objs := test_overhead_user.o
->>>>>>> 7d2a07b7
 test_cgrp2_array_pin-objs := test_cgrp2_array_pin.o
 test_cgrp2_attach-objs := test_cgrp2_attach.o
 test_cgrp2_sock-objs := test_cgrp2_sock.o
@@ -109,13 +93,8 @@
 				       test_current_task_under_cgroup_user.o
 trace_event-objs := trace_event_user.o $(TRACE_HELPERS)
 sampleip-objs := sampleip_user.o $(TRACE_HELPERS)
-<<<<<<< HEAD
-tc_l2_redirect-objs := bpf_load.o tc_l2_redirect_user.o
-lwt_len_hist-objs := bpf_load.o lwt_len_hist_user.o
-=======
 tc_l2_redirect-objs := tc_l2_redirect_user.o
 lwt_len_hist-objs := lwt_len_hist_user.o
->>>>>>> 7d2a07b7
 xdp_tx_iptunnel-objs := xdp_tx_iptunnel_user.o
 test_map_in_map-objs := test_map_in_map_user.o
 per_socket_stats_example-objs := cookie_uid_helper_example.o
@@ -132,73 +111,6 @@
 xdpsock_ctrl_proc-objs := xdpsock_ctrl_proc.o
 xsk_fwd-objs := xsk_fwd.o
 xdp_fwd-objs := xdp_fwd_user.o
-<<<<<<< HEAD
-task_fd_query-objs := bpf_load.o task_fd_query_user.o $(TRACE_HELPERS)
-xdp_sample_pkts-objs := xdp_sample_pkts_user.o $(TRACE_HELPERS)
-ibumad-objs := bpf_load.o ibumad_user.o $(TRACE_HELPERS)
-hbm-objs := hbm.o $(CGROUP_HELPERS)
-
-# Tell kbuild to always build the programs
-always := $(tprogs-y)
-always += sockex1_kern.o
-always += sockex2_kern.o
-always += sockex3_kern.o
-always += tracex1_kern.o
-always += tracex2_kern.o
-always += tracex3_kern.o
-always += tracex4_kern.o
-always += tracex5_kern.o
-always += tracex6_kern.o
-always += tracex7_kern.o
-always += sock_flags_kern.o
-always += test_probe_write_user_kern.o
-always += trace_output_kern.o
-always += tcbpf1_kern.o
-always += tc_l2_redirect_kern.o
-always += lathist_kern.o
-always += offwaketime_kern.o
-always += spintest_kern.o
-always += map_perf_test_kern.o
-always += test_overhead_tp_kern.o
-always += test_overhead_raw_tp_kern.o
-always += test_overhead_kprobe_kern.o
-always += parse_varlen.o parse_simple.o parse_ldabs.o
-always += test_cgrp2_tc_kern.o
-always += xdp1_kern.o
-always += xdp2_kern.o
-always += xdp_router_ipv4_kern.o
-always += test_current_task_under_cgroup_kern.o
-always += trace_event_kern.o
-always += sampleip_kern.o
-always += lwt_len_hist_kern.o
-always += xdp_tx_iptunnel_kern.o
-always += test_map_in_map_kern.o
-always += tcp_synrto_kern.o
-always += tcp_rwnd_kern.o
-always += tcp_bufs_kern.o
-always += tcp_cong_kern.o
-always += tcp_iw_kern.o
-always += tcp_clamp_kern.o
-always += tcp_basertt_kern.o
-always += tcp_tos_reflect_kern.o
-always += tcp_dumpstats_kern.o
-always += xdp_redirect_kern.o
-always += xdp_redirect_map_kern.o
-always += xdp_redirect_cpu_kern.o
-always += xdp_monitor_kern.o
-always += xdp_rxq_info_kern.o
-always += xdp2skb_meta_kern.o
-always += syscall_tp_kern.o
-always += cpustat_kern.o
-always += xdp_adjust_tail_kern.o
-always += xdp_fwd_kern.o
-always += task_fd_query_kern.o
-always += xdp_sample_pkts_kern.o
-always += ibumad_kern.o
-always += hbm_out_kern.o
-always += hbm_edt_kern.o
-always += xdpsock_kern.o
-=======
 task_fd_query-objs := task_fd_query_user.o $(TRACE_HELPERS)
 xdp_sample_pkts-objs := xdp_sample_pkts_user.o
 ibumad-objs := ibumad_user.o
@@ -265,7 +177,6 @@
 always-y += hbm_out_kern.o
 always-y += hbm_edt_kern.o
 always-y += xdpsock_kern.o
->>>>>>> 7d2a07b7
 
 ifeq ($(ARCH), arm)
 # Strip all except -D__LINUX_ARM_ARCH__ option needed to handle linux
@@ -275,8 +186,6 @@
 TPROGS_CFLAGS += $(ARM_ARCH_SELECTOR)
 endif
 
-<<<<<<< HEAD
-=======
 ifeq ($(ARCH), mips)
 TPROGS_CFLAGS += -D__SANE_USERSPACE_TYPES__
 ifdef CONFIG_MACH_LOONGSON64
@@ -285,7 +194,6 @@
 endif
 endif
 
->>>>>>> 7d2a07b7
 TPROGS_CFLAGS += -Wall -O2
 TPROGS_CFLAGS += -Wmissing-prototypes
 TPROGS_CFLAGS += -Wstrict-prototypes
@@ -295,38 +203,23 @@
 TPROGS_CFLAGS += -I$(srctree)/tools/lib/
 TPROGS_CFLAGS += -I$(srctree)/tools/include
 TPROGS_CFLAGS += -I$(srctree)/tools/perf
-<<<<<<< HEAD
-=======
 TPROGS_CFLAGS += -DHAVE_ATTR_TEST=0
->>>>>>> 7d2a07b7
 
 ifdef SYSROOT
 TPROGS_CFLAGS += --sysroot=$(SYSROOT)
 TPROGS_LDFLAGS := -L$(SYSROOT)/usr/lib
 endif
 
-<<<<<<< HEAD
-TPROGCFLAGS_bpf_load.o += -Wno-unused-variable
-
-=======
->>>>>>> 7d2a07b7
 TPROGS_LDLIBS			+= $(LIBBPF) -lelf -lz
 TPROGLDLIBS_tracex4		+= -lrt
 TPROGLDLIBS_trace_output	+= -lrt
 TPROGLDLIBS_map_perf_test	+= -lrt
 TPROGLDLIBS_test_overhead	+= -lrt
-<<<<<<< HEAD
-TPROGLDLIBS_xdpsock		+= -pthread
-
-# Allows pointing LLC/CLANG to a LLVM backend with bpf support, redefine on cmdline:
-#  make M=samples/bpf/ LLC=~/git/llvm/build/bin/llc CLANG=~/git/llvm/build/bin/clang
-=======
 TPROGLDLIBS_xdpsock		+= -pthread -lcap
 TPROGLDLIBS_xsk_fwd		+= -pthread
 
 # Allows pointing LLC/CLANG to a LLVM backend with bpf support, redefine on cmdline:
 # make M=samples/bpf LLC=~/git/llvm-project/llvm/build/bin/llc CLANG=~/git/llvm-project/llvm/build/bin/clang
->>>>>>> 7d2a07b7
 LLC ?= llc
 CLANG ?= clang
 OPT ?= opt
