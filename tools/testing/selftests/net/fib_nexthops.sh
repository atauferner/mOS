--- conflicted
+++ resolved
@@ -925,8 +925,6 @@
 	run_cmd "$IP nexthop add id 86 via 2001:db8:91::2 dev veth1"
 	run_cmd "$IP ro add 2001:db8:101::1/128 nhid 81"
 
-<<<<<<< HEAD
-=======
 	# route can not use prefsrc with nexthops
 	run_cmd "$IP ro add 2001:db8:101::2/128 nhid 86 from 2001:db8:91::1"
 	log_test $? 2 "IPv6 route can not use src routing with external nexthop"
@@ -935,7 +933,6 @@
 	run_cmd "$IP ro add 2001:db8:101::2/128 nhid 86 congctl lock foo"
 	log_test $? 2 "IPv6 route with invalid metric"
 
->>>>>>> 7d2a07b7
 	# rpfilter and default route
 	$IP nexthop flush >/dev/null 2>&1
 	run_cmd "ip netns exec me ip6tables -t mangle -I PREROUTING 1 -m rpfilter --invert -j DROP"
