--- conflicted
+++ resolved
@@ -4,13 +4,9 @@
 
 TEST_GEN_PROGS := hugetlb_vs_thp_test subpage_prot prot_sao segv_errors wild_bctr \
 		  large_vm_fork_separation bad_accesses pkey_exec_prot \
-<<<<<<< HEAD
-		  pkey_siginfo
-=======
 		  pkey_siginfo stack_expansion_signal stack_expansion_ldst
 TEST_PROGS := stress_code_patching.sh
 
->>>>>>> 7d2a07b7
 TEST_GEN_PROGS_EXTENDED := tlbie_test
 TEST_GEN_FILES := tempfile
 
@@ -26,14 +22,11 @@
 $(OUTPUT)/bad_accesses: CFLAGS += -m64
 $(OUTPUT)/pkey_exec_prot: CFLAGS += -m64
 $(OUTPUT)/pkey_siginfo: CFLAGS += -m64
-<<<<<<< HEAD
-=======
 
 $(OUTPUT)/stack_expansion_signal: ../utils.c ../pmu/lib.c
 
 $(OUTPUT)/stack_expansion_ldst: CFLAGS += -fno-stack-protector
 $(OUTPUT)/stack_expansion_ldst: ../utils.c
->>>>>>> 7d2a07b7
 
 $(OUTPUT)/tempfile:
 	dd if=/dev/zero of=$@ bs=64k count=1
