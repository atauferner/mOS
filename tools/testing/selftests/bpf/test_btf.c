--- conflicted
+++ resolved
@@ -29,9 +29,6 @@
 #define MAX_INSNS	512
 #define MAX_SUBPROGS	16
 
-#define MAX_INSNS	512
-#define MAX_SUBPROGS	16
-
 static uint32_t pass_cnt;
 static uint32_t error_cnt;
 static uint32_t skip_cnt;
@@ -62,66 +59,6 @@
 	return vfprintf(stderr, format, args);
 }
 
-<<<<<<< HEAD
-#define BTF_INFO_ENC(kind, kind_flag, vlen)			\
-	((!!(kind_flag) << 31) | ((kind) << 24) | ((vlen) & BTF_MAX_VLEN))
-
-#define BTF_TYPE_ENC(name, info, size_or_type)	\
-	(name), (info), (size_or_type)
-
-#define BTF_INT_ENC(encoding, bits_offset, nr_bits)	\
-	((encoding) << 24 | (bits_offset) << 16 | (nr_bits))
-#define BTF_TYPE_INT_ENC(name, encoding, bits_offset, bits, sz)	\
-	BTF_TYPE_ENC(name, BTF_INFO_ENC(BTF_KIND_INT, 0, 0), sz),	\
-	BTF_INT_ENC(encoding, bits_offset, bits)
-
-#define BTF_FWD_ENC(name, kind_flag) \
-	BTF_TYPE_ENC(name, BTF_INFO_ENC(BTF_KIND_FWD, kind_flag, 0), 0)
-
-#define BTF_ARRAY_ENC(type, index_type, nr_elems)	\
-	(type), (index_type), (nr_elems)
-#define BTF_TYPE_ARRAY_ENC(type, index_type, nr_elems) \
-	BTF_TYPE_ENC(0, BTF_INFO_ENC(BTF_KIND_ARRAY, 0, 0), 0), \
-	BTF_ARRAY_ENC(type, index_type, nr_elems)
-
-#define BTF_STRUCT_ENC(name, nr_elems, sz)	\
-	BTF_TYPE_ENC(name, BTF_INFO_ENC(BTF_KIND_STRUCT, 0, nr_elems), sz)
-
-#define BTF_UNION_ENC(name, nr_elems, sz)	\
-	BTF_TYPE_ENC(name, BTF_INFO_ENC(BTF_KIND_UNION, 0, nr_elems), sz)
-
-#define BTF_MEMBER_ENC(name, type, bits_offset)	\
-	(name), (type), (bits_offset)
-#define BTF_ENUM_ENC(name, val) (name), (val)
-#define BTF_MEMBER_OFFSET(bitfield_size, bits_offset) \
-	((bitfield_size) << 24 | (bits_offset))
-
-#define BTF_TYPEDEF_ENC(name, type) \
-	BTF_TYPE_ENC(name, BTF_INFO_ENC(BTF_KIND_TYPEDEF, 0, 0), type)
-
-#define BTF_PTR_ENC(type) \
-	BTF_TYPE_ENC(0, BTF_INFO_ENC(BTF_KIND_PTR, 0, 0), type)
-
-#define BTF_CONST_ENC(type) \
-	BTF_TYPE_ENC(0, BTF_INFO_ENC(BTF_KIND_CONST, 0, 0), type)
-
-#define BTF_VOLATILE_ENC(type) \
-	BTF_TYPE_ENC(0, BTF_INFO_ENC(BTF_KIND_VOLATILE, 0, 0), type)
-
-#define BTF_RESTRICT_ENC(type) \
-	BTF_TYPE_ENC(0, BTF_INFO_ENC(BTF_KIND_RESTRICT, 0, 0), type)
-
-#define BTF_FUNC_PROTO_ENC(ret_type, nargs) \
-	BTF_TYPE_ENC(0, BTF_INFO_ENC(BTF_KIND_FUNC_PROTO, 0, nargs), ret_type)
-
-#define BTF_FUNC_PROTO_ARG_ENC(name, type) \
-	(name), (type)
-
-#define BTF_FUNC_ENC(name, func_proto) \
-	BTF_TYPE_ENC(name, BTF_INFO_ENC(BTF_KIND_FUNC, 0, 0), func_proto)
-
-=======
->>>>>>> 0ecfebd2
 #define BTF_END_RAW 0xdeadbeef
 #define NAME_TBD 0xdeadb33f
 
@@ -4601,2155 +4538,6 @@
 	.percpu_map = false,
 },
 
-<<<<<<< HEAD
-{
-	.descr = "func proto (int (*)(int, unsigned int))",
-	.raw_types = {
-		BTF_TYPE_INT_ENC(0, BTF_INT_SIGNED, 0, 32, 4), /* [1] */
-		BTF_TYPE_INT_ENC(0, 0, 0, 32, 4),		/* [2] */
-		/* int (*)(int, unsigned int) */
-		BTF_FUNC_PROTO_ENC(1, 2),			/* [3] */
-			BTF_FUNC_PROTO_ARG_ENC(0, 1),
-			BTF_FUNC_PROTO_ARG_ENC(0, 2),
-		BTF_END_RAW,
-	},
-	.str_sec = "",
-	.str_sec_size = sizeof(""),
-	.map_type = BPF_MAP_TYPE_ARRAY,
-	.map_name = "func_proto_type_check_btf",
-	.key_size = sizeof(int),
-	.value_size = sizeof(int),
-	.key_type_id = 1,
-	.value_type_id = 1,
-	.max_entries = 4,
-},
-
-{
-	.descr = "func proto (vararg)",
-	.raw_types = {
-		BTF_TYPE_INT_ENC(0, BTF_INT_SIGNED, 0, 32, 4),	/* [1] */
-		BTF_TYPE_INT_ENC(0, 0, 0, 32, 4),		/* [2] */
-		/* void (*)(int, unsigned int, ...) */
-		BTF_FUNC_PROTO_ENC(0, 3),			/* [3] */
-			BTF_FUNC_PROTO_ARG_ENC(0, 1),
-			BTF_FUNC_PROTO_ARG_ENC(0, 2),
-			BTF_FUNC_PROTO_ARG_ENC(0, 0),
-		BTF_END_RAW,
-	},
-	.str_sec = "",
-	.str_sec_size = sizeof(""),
-	.map_type = BPF_MAP_TYPE_ARRAY,
-	.map_name = "func_proto_type_check_btf",
-	.key_size = sizeof(int),
-	.value_size = sizeof(int),
-	.key_type_id = 1,
-	.value_type_id = 1,
-	.max_entries = 4,
-},
-
-{
-	.descr = "func proto (vararg with name)",
-	.raw_types = {
-		BTF_TYPE_INT_ENC(0, BTF_INT_SIGNED, 0, 32, 4),	/* [1] */
-		BTF_TYPE_INT_ENC(0, 0, 0, 32, 4),		/* [2] */
-		/* void (*)(int a, unsigned int b, ... c) */
-		BTF_FUNC_PROTO_ENC(0, 3),			/* [3] */
-			BTF_FUNC_PROTO_ARG_ENC(NAME_TBD, 1),
-			BTF_FUNC_PROTO_ARG_ENC(NAME_TBD, 2),
-			BTF_FUNC_PROTO_ARG_ENC(NAME_TBD, 0),
-		BTF_END_RAW,
-	},
-	.str_sec = "\0a\0b\0c",
-	.str_sec_size = sizeof("\0a\0b\0c"),
-	.map_type = BPF_MAP_TYPE_ARRAY,
-	.map_name = "func_proto_type_check_btf",
-	.key_size = sizeof(int),
-	.value_size = sizeof(int),
-	.key_type_id = 1,
-	.value_type_id = 1,
-	.max_entries = 4,
-	.btf_load_err = true,
-	.err_str = "Invalid arg#3",
-},
-
-{
-	.descr = "func proto (arg after vararg)",
-	.raw_types = {
-		BTF_TYPE_INT_ENC(0, BTF_INT_SIGNED, 0, 32, 4),	/* [1] */
-		BTF_TYPE_INT_ENC(0, 0, 0, 32, 4),		/* [2] */
-		/* void (*)(int a, ..., unsigned int b) */
-		BTF_FUNC_PROTO_ENC(0, 3),			/* [3] */
-			BTF_FUNC_PROTO_ARG_ENC(NAME_TBD, 1),
-			BTF_FUNC_PROTO_ARG_ENC(0, 0),
-			BTF_FUNC_PROTO_ARG_ENC(NAME_TBD, 2),
-		BTF_END_RAW,
-	},
-	.str_sec = "\0a\0b",
-	.str_sec_size = sizeof("\0a\0b"),
-	.map_type = BPF_MAP_TYPE_ARRAY,
-	.map_name = "func_proto_type_check_btf",
-	.key_size = sizeof(int),
-	.value_size = sizeof(int),
-	.key_type_id = 1,
-	.value_type_id = 1,
-	.max_entries = 4,
-	.btf_load_err = true,
-	.err_str = "Invalid arg#2",
-},
-
-{
-	.descr = "func proto (CONST=>TYPEDEF=>PTR=>FUNC_PROTO)",
-	.raw_types = {
-		BTF_TYPE_INT_ENC(0, BTF_INT_SIGNED, 0, 32, 4),	/* [1] */
-		BTF_TYPE_INT_ENC(0, 0, 0, 32, 4),		/* [2] */
-		/* typedef void (*func_ptr)(int, unsigned int) */
-		BTF_TYPEDEF_ENC(NAME_TBD, 5),			/* [3] */
-		/* const func_ptr */
-		BTF_CONST_ENC(3),				/* [4] */
-		BTF_PTR_ENC(6),					/* [5] */
-		BTF_FUNC_PROTO_ENC(0, 2),			/* [6] */
-			BTF_FUNC_PROTO_ARG_ENC(0, 1),
-			BTF_FUNC_PROTO_ARG_ENC(0, 2),
-		BTF_END_RAW,
-	},
-	.str_sec = "\0func_ptr",
-	.str_sec_size = sizeof("\0func_ptr"),
-	.map_type = BPF_MAP_TYPE_ARRAY,
-	.map_name = "func_proto_type_check_btf",
-	.key_size = sizeof(int),
-	.value_size = sizeof(int),
-	.key_type_id = 1,
-	.value_type_id = 1,
-	.max_entries = 4,
-},
-
-{
-	.descr = "func proto (TYPEDEF=>FUNC_PROTO)",
-	.raw_types = {
-		BTF_TYPE_INT_ENC(0, BTF_INT_SIGNED, 0, 32, 4),	/* [1] */
-		BTF_TYPE_INT_ENC(0, 0, 0, 32, 4),		/* [2] */
-		BTF_TYPEDEF_ENC(NAME_TBD, 4),			/* [3] */
-		BTF_FUNC_PROTO_ENC(0, 2),			/* [4] */
-			BTF_FUNC_PROTO_ARG_ENC(0, 1),
-			BTF_FUNC_PROTO_ARG_ENC(0, 2),
-		BTF_END_RAW,
-	},
-	.str_sec = "\0func_typedef",
-	.str_sec_size = sizeof("\0func_typedef"),
-	.map_type = BPF_MAP_TYPE_ARRAY,
-	.map_name = "func_proto_type_check_btf",
-	.key_size = sizeof(int),
-	.value_size = sizeof(int),
-	.key_type_id = 1,
-	.value_type_id = 1,
-	.max_entries = 4,
-},
-
-{
-	.descr = "func proto (btf_resolve(arg))",
-	.raw_types = {
-		BTF_TYPE_INT_ENC(0, BTF_INT_SIGNED, 0, 32, 4),	/* [1] */
-		/* void (*)(const void *) */
-		BTF_FUNC_PROTO_ENC(0, 1),			/* [2] */
-			BTF_FUNC_PROTO_ARG_ENC(0, 3),
-		BTF_CONST_ENC(4),				/* [3] */
-		BTF_PTR_ENC(0),					/* [4] */
-		BTF_END_RAW,
-	},
-	.str_sec = "",
-	.str_sec_size = sizeof(""),
-	.map_type = BPF_MAP_TYPE_ARRAY,
-	.map_name = "func_proto_type_check_btf",
-	.key_size = sizeof(int),
-	.value_size = sizeof(int),
-	.key_type_id = 1,
-	.value_type_id = 1,
-	.max_entries = 4,
-},
-
-{
-	.descr = "func proto (Not all arg has name)",
-	.raw_types = {
-		BTF_TYPE_INT_ENC(0, BTF_INT_SIGNED, 0, 32, 4),	/* [1] */
-		BTF_TYPE_INT_ENC(0, 0, 0, 32, 4),		/* [2] */
-		/* void (*)(int, unsigned int b) */
-		BTF_FUNC_PROTO_ENC(0, 2),			/* [3] */
-			BTF_FUNC_PROTO_ARG_ENC(0, 1),
-			BTF_FUNC_PROTO_ARG_ENC(NAME_TBD, 2),
-		BTF_END_RAW,
-	},
-	.str_sec = "\0b",
-	.str_sec_size = sizeof("\0b"),
-	.map_type = BPF_MAP_TYPE_ARRAY,
-	.map_name = "func_proto_type_check_btf",
-	.key_size = sizeof(int),
-	.value_size = sizeof(int),
-	.key_type_id = 1,
-	.value_type_id = 1,
-	.max_entries = 4,
-},
-
-{
-	.descr = "func proto (Bad arg name_off)",
-	.raw_types = {
-		BTF_TYPE_INT_ENC(0, BTF_INT_SIGNED, 0, 32, 4),	/* [1] */
-		BTF_TYPE_INT_ENC(0, 0, 0, 32, 4),		/* [2] */
-		/* void (*)(int a, unsigned int <bad_name_off>) */
-		BTF_FUNC_PROTO_ENC(0, 2),			/* [3] */
-			BTF_FUNC_PROTO_ARG_ENC(NAME_TBD, 1),
-			BTF_FUNC_PROTO_ARG_ENC(0x0fffffff, 2),
-		BTF_END_RAW,
-	},
-	.str_sec = "\0a",
-	.str_sec_size = sizeof("\0a"),
-	.map_type = BPF_MAP_TYPE_ARRAY,
-	.map_name = "func_proto_type_check_btf",
-	.key_size = sizeof(int),
-	.value_size = sizeof(int),
-	.key_type_id = 1,
-	.value_type_id = 1,
-	.max_entries = 4,
-	.btf_load_err = true,
-	.err_str = "Invalid arg#2",
-},
-
-{
-	.descr = "func proto (Bad arg name)",
-	.raw_types = {
-		BTF_TYPE_INT_ENC(0, BTF_INT_SIGNED, 0, 32, 4),	/* [1] */
-		BTF_TYPE_INT_ENC(0, 0, 0, 32, 4),		/* [2] */
-		/* void (*)(int a, unsigned int !!!) */
-		BTF_FUNC_PROTO_ENC(0, 2),			/* [3] */
-			BTF_FUNC_PROTO_ARG_ENC(NAME_TBD, 1),
-			BTF_FUNC_PROTO_ARG_ENC(NAME_TBD, 2),
-		BTF_END_RAW,
-	},
-	.str_sec = "\0a\0!!!",
-	.str_sec_size = sizeof("\0a\0!!!"),
-	.map_type = BPF_MAP_TYPE_ARRAY,
-	.map_name = "func_proto_type_check_btf",
-	.key_size = sizeof(int),
-	.value_size = sizeof(int),
-	.key_type_id = 1,
-	.value_type_id = 1,
-	.max_entries = 4,
-	.btf_load_err = true,
-	.err_str = "Invalid arg#2",
-},
-
-{
-	.descr = "func proto (Invalid return type)",
-	.raw_types = {
-		BTF_TYPE_INT_ENC(0, BTF_INT_SIGNED, 0, 32, 4),	/* [1] */
-		BTF_TYPE_INT_ENC(0, 0, 0, 32, 4),		/* [2] */
-		/* <bad_ret_type> (*)(int, unsigned int) */
-		BTF_FUNC_PROTO_ENC(100, 2),			/* [3] */
-			BTF_FUNC_PROTO_ARG_ENC(0, 1),
-			BTF_FUNC_PROTO_ARG_ENC(0, 2),
-		BTF_END_RAW,
-	},
-	.str_sec = "",
-	.str_sec_size = sizeof(""),
-	.map_type = BPF_MAP_TYPE_ARRAY,
-	.map_name = "func_proto_type_check_btf",
-	.key_size = sizeof(int),
-	.value_size = sizeof(int),
-	.key_type_id = 1,
-	.value_type_id = 1,
-	.max_entries = 4,
-	.btf_load_err = true,
-	.err_str = "Invalid return type",
-},
-
-{
-	.descr = "func proto (with func name)",
-	.raw_types = {
-		BTF_TYPE_INT_ENC(0, BTF_INT_SIGNED, 0, 32, 4),	/* [1] */
-		BTF_TYPE_INT_ENC(0, 0, 0, 32, 4),		/* [2] */
-		/* void func_proto(int, unsigned int) */
-		BTF_TYPE_ENC(NAME_TBD, BTF_INFO_ENC(BTF_KIND_FUNC_PROTO, 0, 2), 0),	/* [3] */
-			BTF_FUNC_PROTO_ARG_ENC(0, 1),
-			BTF_FUNC_PROTO_ARG_ENC(0, 2),
-		BTF_END_RAW,
-	},
-	.str_sec = "\0func_proto",
-	.str_sec_size = sizeof("\0func_proto"),
-	.map_type = BPF_MAP_TYPE_ARRAY,
-	.map_name = "func_proto_type_check_btf",
-	.key_size = sizeof(int),
-	.value_size = sizeof(int),
-	.key_type_id = 1,
-	.value_type_id = 1,
-	.max_entries = 4,
-	.btf_load_err = true,
-	.err_str = "Invalid name",
-},
-
-{
-	.descr = "func proto (const void arg)",
-	.raw_types = {
-		BTF_TYPE_INT_ENC(0, BTF_INT_SIGNED, 0, 32, 4),	/* [1] */
-		BTF_TYPE_INT_ENC(0, 0, 0, 32, 4),		/* [2] */
-		/* void (*)(const void) */
-		BTF_FUNC_PROTO_ENC(0, 1),			/* [3] */
-			BTF_FUNC_PROTO_ARG_ENC(0, 4),
-		BTF_CONST_ENC(0),				/* [4] */
-		BTF_END_RAW,
-	},
-	.str_sec = "",
-	.str_sec_size = sizeof(""),
-	.map_type = BPF_MAP_TYPE_ARRAY,
-	.map_name = "func_proto_type_check_btf",
-	.key_size = sizeof(int),
-	.value_size = sizeof(int),
-	.key_type_id = 1,
-	.value_type_id = 1,
-	.max_entries = 4,
-	.btf_load_err = true,
-	.err_str = "Invalid arg#1",
-},
-
-{
-	.descr = "func (void func(int a, unsigned int b))",
-	.raw_types = {
-		BTF_TYPE_INT_ENC(0, BTF_INT_SIGNED, 0, 32, 4),	/* [1] */
-		BTF_TYPE_INT_ENC(0, 0, 0, 32, 4),		/* [2] */
-		/* void (*)(int a, unsigned int b) */
-		BTF_FUNC_PROTO_ENC(0, 2),			/* [3] */
-			BTF_FUNC_PROTO_ARG_ENC(NAME_TBD, 1),
-			BTF_FUNC_PROTO_ARG_ENC(NAME_TBD, 2),
-		/* void func(int a, unsigned int b) */
-		BTF_FUNC_ENC(NAME_TBD, 3),			/* [4] */
-		BTF_END_RAW,
-	},
-	.str_sec = "\0a\0b\0func",
-	.str_sec_size = sizeof("\0a\0b\0func"),
-	.map_type = BPF_MAP_TYPE_ARRAY,
-	.map_name = "func_type_check_btf",
-	.key_size = sizeof(int),
-	.value_size = sizeof(int),
-	.key_type_id = 1,
-	.value_type_id = 1,
-	.max_entries = 4,
-},
-
-{
-	.descr = "func (No func name)",
-	.raw_types = {
-		BTF_TYPE_INT_ENC(0, BTF_INT_SIGNED, 0, 32, 4),	/* [1] */
-		BTF_TYPE_INT_ENC(0, 0, 0, 32, 4),		/* [2] */
-		/* void (*)(int a, unsigned int b) */
-		BTF_FUNC_PROTO_ENC(0, 2),			/* [3] */
-			BTF_FUNC_PROTO_ARG_ENC(NAME_TBD, 1),
-			BTF_FUNC_PROTO_ARG_ENC(NAME_TBD, 2),
-		/* void <no_name>(int a, unsigned int b) */
-		BTF_FUNC_ENC(0, 3),				/* [4] */
-		BTF_END_RAW,
-	},
-	.str_sec = "\0a\0b",
-	.str_sec_size = sizeof("\0a\0b"),
-	.map_type = BPF_MAP_TYPE_ARRAY,
-	.map_name = "func_type_check_btf",
-	.key_size = sizeof(int),
-	.value_size = sizeof(int),
-	.key_type_id = 1,
-	.value_type_id = 1,
-	.max_entries = 4,
-	.btf_load_err = true,
-	.err_str = "Invalid name",
-},
-
-{
-	.descr = "func (Invalid func name)",
-	.raw_types = {
-		BTF_TYPE_INT_ENC(0, BTF_INT_SIGNED, 0, 32, 4),	/* [1] */
-		BTF_TYPE_INT_ENC(0, 0, 0, 32, 4),		/* [2] */
-		/* void (*)(int a, unsigned int b) */
-		BTF_FUNC_PROTO_ENC(0, 2),			/* [3] */
-			BTF_FUNC_PROTO_ARG_ENC(NAME_TBD, 1),
-			BTF_FUNC_PROTO_ARG_ENC(NAME_TBD, 2),
-		/* void !!!(int a, unsigned int b) */
-		BTF_FUNC_ENC(NAME_TBD, 3),			/* [4] */
-		BTF_END_RAW,
-	},
-	.str_sec = "\0a\0b\0!!!",
-	.str_sec_size = sizeof("\0a\0b\0!!!"),
-	.map_type = BPF_MAP_TYPE_ARRAY,
-	.map_name = "func_type_check_btf",
-	.key_size = sizeof(int),
-	.value_size = sizeof(int),
-	.key_type_id = 1,
-	.value_type_id = 1,
-	.max_entries = 4,
-	.btf_load_err = true,
-	.err_str = "Invalid name",
-},
-
-{
-	.descr = "func (Some arg has no name)",
-	.raw_types = {
-		BTF_TYPE_INT_ENC(0, BTF_INT_SIGNED, 0, 32, 4),	/* [1] */
-		BTF_TYPE_INT_ENC(0, 0, 0, 32, 4),		/* [2] */
-		/* void (*)(int a, unsigned int) */
-		BTF_FUNC_PROTO_ENC(0, 2),			/* [3] */
-			BTF_FUNC_PROTO_ARG_ENC(NAME_TBD, 1),
-			BTF_FUNC_PROTO_ARG_ENC(0, 2),
-		/* void func(int a, unsigned int) */
-		BTF_FUNC_ENC(NAME_TBD, 3),			/* [4] */
-		BTF_END_RAW,
-	},
-	.str_sec = "\0a\0func",
-	.str_sec_size = sizeof("\0a\0func"),
-	.map_type = BPF_MAP_TYPE_ARRAY,
-	.map_name = "func_type_check_btf",
-	.key_size = sizeof(int),
-	.value_size = sizeof(int),
-	.key_type_id = 1,
-	.value_type_id = 1,
-	.max_entries = 4,
-	.btf_load_err = true,
-	.err_str = "Invalid arg#2",
-},
-
-{
-	.descr = "func (Non zero vlen)",
-	.raw_types = {
-		BTF_TYPE_INT_ENC(0, BTF_INT_SIGNED, 0, 32, 4),	/* [1] */
-		BTF_TYPE_INT_ENC(0, 0, 0, 32, 4),		/* [2] */
-		/* void (*)(int a, unsigned int b) */
-		BTF_FUNC_PROTO_ENC(0, 2),			/* [3] */
-			BTF_FUNC_PROTO_ARG_ENC(NAME_TBD, 1),
-			BTF_FUNC_PROTO_ARG_ENC(NAME_TBD, 2),
-		/* void func(int a, unsigned int b) */
-		BTF_TYPE_ENC(NAME_TBD, BTF_INFO_ENC(BTF_KIND_FUNC, 0, 2), 3), 	/* [4] */
-		BTF_END_RAW,
-	},
-	.str_sec = "\0a\0b\0func",
-	.str_sec_size = sizeof("\0a\0b\0func"),
-	.map_type = BPF_MAP_TYPE_ARRAY,
-	.map_name = "func_type_check_btf",
-	.key_size = sizeof(int),
-	.value_size = sizeof(int),
-	.key_type_id = 1,
-	.value_type_id = 1,
-	.max_entries = 4,
-	.btf_load_err = true,
-	.err_str = "vlen != 0",
-},
-
-{
-	.descr = "func (Not referring to FUNC_PROTO)",
-	.raw_types = {
-		BTF_TYPE_INT_ENC(0, BTF_INT_SIGNED, 0, 32, 4),	/* [1] */
-		BTF_FUNC_ENC(NAME_TBD, 1),			/* [2] */
-		BTF_END_RAW,
-	},
-	.str_sec = "\0func",
-	.str_sec_size = sizeof("\0func"),
-	.map_type = BPF_MAP_TYPE_ARRAY,
-	.map_name = "func_type_check_btf",
-	.key_size = sizeof(int),
-	.value_size = sizeof(int),
-	.key_type_id = 1,
-	.value_type_id = 1,
-	.max_entries = 4,
-	.btf_load_err = true,
-	.err_str = "Invalid type_id",
-},
-
-{
-	.descr = "invalid int kind_flag",
-	.raw_types = {
-		BTF_TYPE_INT_ENC(0, BTF_INT_SIGNED, 0, 32, 4),		/* [1] */
-		BTF_TYPE_ENC(0, BTF_INFO_ENC(BTF_KIND_INT, 1, 0), 4),	/* [2] */
-		BTF_INT_ENC(0, 0, 32),
-		BTF_END_RAW,
-	},
-	BTF_STR_SEC(""),
-	.map_type = BPF_MAP_TYPE_ARRAY,
-	.map_name = "int_type_check_btf",
-	.key_size = sizeof(int),
-	.value_size = sizeof(int),
-	.key_type_id = 1,
-	.value_type_id = 1,
-	.max_entries = 4,
-	.btf_load_err = true,
-	.err_str = "Invalid btf_info kind_flag",
-},
-
-{
-	.descr = "invalid ptr kind_flag",
-	.raw_types = {
-		BTF_TYPE_INT_ENC(0, BTF_INT_SIGNED, 0, 32, 4),		/* [1] */
-		BTF_TYPE_ENC(0, BTF_INFO_ENC(BTF_KIND_PTR, 1, 0), 1),	/* [2] */
-		BTF_END_RAW,
-	},
-	BTF_STR_SEC(""),
-	.map_type = BPF_MAP_TYPE_ARRAY,
-	.map_name = "ptr_type_check_btf",
-	.key_size = sizeof(int),
-	.value_size = sizeof(int),
-	.key_type_id = 1,
-	.value_type_id = 1,
-	.max_entries = 4,
-	.btf_load_err = true,
-	.err_str = "Invalid btf_info kind_flag",
-},
-
-{
-	.descr = "invalid array kind_flag",
-	.raw_types = {
-		BTF_TYPE_INT_ENC(0, BTF_INT_SIGNED, 0, 32, 4),		/* [1] */
-		BTF_TYPE_ENC(0, BTF_INFO_ENC(BTF_KIND_ARRAY, 1, 0), 0),	/* [2] */
-		BTF_ARRAY_ENC(1, 1, 1),
-		BTF_END_RAW,
-	},
-	BTF_STR_SEC(""),
-	.map_type = BPF_MAP_TYPE_ARRAY,
-	.map_name = "array_type_check_btf",
-	.key_size = sizeof(int),
-	.value_size = sizeof(int),
-	.key_type_id = 1,
-	.value_type_id = 1,
-	.max_entries = 4,
-	.btf_load_err = true,
-	.err_str = "Invalid btf_info kind_flag",
-},
-
-{
-	.descr = "invalid enum kind_flag",
-	.raw_types = {
-		BTF_TYPE_INT_ENC(0, BTF_INT_SIGNED, 0, 32, 4),		/* [1] */
-		BTF_TYPE_ENC(0, BTF_INFO_ENC(BTF_KIND_ENUM, 1, 1), 4),	/* [2] */
-		BTF_ENUM_ENC(NAME_TBD, 0),
-		BTF_END_RAW,
-	},
-	BTF_STR_SEC("\0A"),
-	.map_type = BPF_MAP_TYPE_ARRAY,
-	.map_name = "enum_type_check_btf",
-	.key_size = sizeof(int),
-	.value_size = sizeof(int),
-	.key_type_id = 1,
-	.value_type_id = 1,
-	.max_entries = 4,
-	.btf_load_err = true,
-	.err_str = "Invalid btf_info kind_flag",
-},
-
-{
-	.descr = "valid fwd kind_flag",
-	.raw_types = {
-		BTF_TYPE_INT_ENC(0, BTF_INT_SIGNED, 0, 32, 4),		/* [1] */
-		BTF_TYPE_ENC(NAME_TBD,
-			     BTF_INFO_ENC(BTF_KIND_FWD, 1, 0), 0),	/* [2] */
-		BTF_END_RAW,
-	},
-	BTF_STR_SEC("\0A"),
-	.map_type = BPF_MAP_TYPE_ARRAY,
-	.map_name = "fwd_type_check_btf",
-	.key_size = sizeof(int),
-	.value_size = sizeof(int),
-	.key_type_id = 1,
-	.value_type_id = 1,
-	.max_entries = 4,
-},
-
-{
-	.descr = "invalid typedef kind_flag",
-	.raw_types = {
-		BTF_TYPE_INT_ENC(0, BTF_INT_SIGNED, 0, 32, 4),		/* [1] */
-		BTF_TYPE_ENC(NAME_TBD,
-			     BTF_INFO_ENC(BTF_KIND_TYPEDEF, 1, 0), 1),	/* [2] */
-		BTF_END_RAW,
-	},
-	BTF_STR_SEC("\0A"),
-	.map_type = BPF_MAP_TYPE_ARRAY,
-	.map_name = "typedef_type_check_btf",
-	.key_size = sizeof(int),
-	.value_size = sizeof(int),
-	.key_type_id = 1,
-	.value_type_id = 1,
-	.max_entries = 4,
-	.btf_load_err = true,
-	.err_str = "Invalid btf_info kind_flag",
-},
-
-{
-	.descr = "invalid volatile kind_flag",
-	.raw_types = {
-		BTF_TYPE_INT_ENC(0, BTF_INT_SIGNED, 0, 32, 4),			/* [1] */
-		BTF_TYPE_ENC(0, BTF_INFO_ENC(BTF_KIND_VOLATILE, 1, 0), 1),	/* [2] */
-		BTF_END_RAW,
-	},
-	BTF_STR_SEC(""),
-	.map_type = BPF_MAP_TYPE_ARRAY,
-	.map_name = "volatile_type_check_btf",
-	.key_size = sizeof(int),
-	.value_size = sizeof(int),
-	.key_type_id = 1,
-	.value_type_id = 1,
-	.max_entries = 4,
-	.btf_load_err = true,
-	.err_str = "Invalid btf_info kind_flag",
-},
-
-{
-	.descr = "invalid const kind_flag",
-	.raw_types = {
-		BTF_TYPE_INT_ENC(0, BTF_INT_SIGNED, 0, 32, 4),		/* [1] */
-		BTF_TYPE_ENC(0, BTF_INFO_ENC(BTF_KIND_CONST, 1, 0), 1),	/* [2] */
-		BTF_END_RAW,
-	},
-	BTF_STR_SEC(""),
-	.map_type = BPF_MAP_TYPE_ARRAY,
-	.map_name = "const_type_check_btf",
-	.key_size = sizeof(int),
-	.value_size = sizeof(int),
-	.key_type_id = 1,
-	.value_type_id = 1,
-	.max_entries = 4,
-	.btf_load_err = true,
-	.err_str = "Invalid btf_info kind_flag",
-},
-
-{
-	.descr = "invalid restrict kind_flag",
-	.raw_types = {
-		BTF_TYPE_INT_ENC(0, BTF_INT_SIGNED, 0, 32, 4),			/* [1] */
-		BTF_TYPE_ENC(0, BTF_INFO_ENC(BTF_KIND_RESTRICT, 1, 0), 1),	/* [2] */
-		BTF_END_RAW,
-	},
-	BTF_STR_SEC(""),
-	.map_type = BPF_MAP_TYPE_ARRAY,
-	.map_name = "restrict_type_check_btf",
-	.key_size = sizeof(int),
-	.value_size = sizeof(int),
-	.key_type_id = 1,
-	.value_type_id = 1,
-	.max_entries = 4,
-	.btf_load_err = true,
-	.err_str = "Invalid btf_info kind_flag",
-},
-
-{
-	.descr = "invalid func kind_flag",
-	.raw_types = {
-		BTF_TYPE_INT_ENC(0, BTF_INT_SIGNED, 0, 32, 4),			/* [1] */
-		BTF_TYPE_ENC(0, BTF_INFO_ENC(BTF_KIND_FUNC_PROTO, 0, 0), 0),	/* [2] */
-		BTF_TYPE_ENC(NAME_TBD, BTF_INFO_ENC(BTF_KIND_FUNC, 1, 0), 2),	/* [3] */
-		BTF_END_RAW,
-	},
-	BTF_STR_SEC("\0A"),
-	.map_type = BPF_MAP_TYPE_ARRAY,
-	.map_name = "func_type_check_btf",
-	.key_size = sizeof(int),
-	.value_size = sizeof(int),
-	.key_type_id = 1,
-	.value_type_id = 1,
-	.max_entries = 4,
-	.btf_load_err = true,
-	.err_str = "Invalid btf_info kind_flag",
-},
-
-{
-	.descr = "invalid func_proto kind_flag",
-	.raw_types = {
-		BTF_TYPE_INT_ENC(0, BTF_INT_SIGNED, 0, 32, 4),			/* [1] */
-		BTF_TYPE_ENC(0, BTF_INFO_ENC(BTF_KIND_FUNC_PROTO, 1, 0), 0),	/* [2] */
-		BTF_END_RAW,
-	},
-	BTF_STR_SEC(""),
-	.map_type = BPF_MAP_TYPE_ARRAY,
-	.map_name = "func_proto_type_check_btf",
-	.key_size = sizeof(int),
-	.value_size = sizeof(int),
-	.key_type_id = 1,
-	.value_type_id = 1,
-	.max_entries = 4,
-	.btf_load_err = true,
-	.err_str = "Invalid btf_info kind_flag",
-},
-
-{
-	.descr = "valid struct, kind_flag, bitfield_size = 0",
-	.raw_types = {
-		BTF_TYPE_INT_ENC(0, BTF_INT_SIGNED, 0, 32, 4),			/* [1] */
-		BTF_TYPE_ENC(0, BTF_INFO_ENC(BTF_KIND_STRUCT, 1, 2), 8),	/* [2] */
-		BTF_MEMBER_ENC(NAME_TBD, 1, BTF_MEMBER_OFFSET(0, 0)),
-		BTF_MEMBER_ENC(NAME_TBD, 1, BTF_MEMBER_OFFSET(0, 32)),
-		BTF_END_RAW,
-	},
-	BTF_STR_SEC("\0A\0B"),
-	.map_type = BPF_MAP_TYPE_ARRAY,
-	.map_name = "struct_type_check_btf",
-	.key_size = sizeof(int),
-	.value_size = sizeof(int),
-	.key_type_id = 1,
-	.value_type_id = 1,
-	.max_entries = 4,
-},
-
-{
-	.descr = "valid struct, kind_flag, int member, bitfield_size != 0",
-	.raw_types = {
-		BTF_TYPE_INT_ENC(0, BTF_INT_SIGNED, 0, 32, 4),			/* [1] */
-		BTF_TYPE_ENC(0, BTF_INFO_ENC(BTF_KIND_STRUCT, 1, 2), 4),	/* [2] */
-		BTF_MEMBER_ENC(NAME_TBD, 1, BTF_MEMBER_OFFSET(4, 0)),
-		BTF_MEMBER_ENC(NAME_TBD, 1, BTF_MEMBER_OFFSET(4, 4)),
-		BTF_END_RAW,
-	},
-	BTF_STR_SEC("\0A\0B"),
-	.map_type = BPF_MAP_TYPE_ARRAY,
-	.map_name = "struct_type_check_btf",
-	.key_size = sizeof(int),
-	.value_size = sizeof(int),
-	.key_type_id = 1,
-	.value_type_id = 1,
-	.max_entries = 4,
-},
-
-{
-	.descr = "valid union, kind_flag, int member, bitfield_size != 0",
-	.raw_types = {
-		BTF_TYPE_INT_ENC(0, BTF_INT_SIGNED, 0, 32, 4),		/* [1] */
-		BTF_TYPE_ENC(0, BTF_INFO_ENC(BTF_KIND_UNION, 1, 2), 4),	/* [2] */
-		BTF_MEMBER_ENC(NAME_TBD, 1, BTF_MEMBER_OFFSET(4, 0)),
-		BTF_MEMBER_ENC(NAME_TBD, 1, BTF_MEMBER_OFFSET(4, 0)),
-		BTF_END_RAW,
-	},
-	BTF_STR_SEC("\0A\0B"),
-	.map_type = BPF_MAP_TYPE_ARRAY,
-	.map_name = "union_type_check_btf",
-	.key_size = sizeof(int),
-	.value_size = sizeof(int),
-	.key_type_id = 1,
-	.value_type_id = 1,
-	.max_entries = 4,
-},
-
-{
-	.descr = "valid struct, kind_flag, enum member, bitfield_size != 0",
-	.raw_types = {
-		BTF_TYPE_INT_ENC(0, BTF_INT_SIGNED, 0, 32, 4),		/* [1] */
-		BTF_TYPE_ENC(0, BTF_INFO_ENC(BTF_KIND_ENUM, 0, 1), 4),	/* [2] */
-		BTF_ENUM_ENC(NAME_TBD, 0),
-		BTF_TYPE_ENC(0, BTF_INFO_ENC(BTF_KIND_STRUCT, 1, 2), 4),/* [3] */
-		BTF_MEMBER_ENC(NAME_TBD, 2, BTF_MEMBER_OFFSET(4, 0)),
-		BTF_MEMBER_ENC(NAME_TBD, 2, BTF_MEMBER_OFFSET(4, 4)),
-		BTF_END_RAW,
-	},
-	BTF_STR_SEC("\0A\0B\0C"),
-	.map_type = BPF_MAP_TYPE_ARRAY,
-	.map_name = "struct_type_check_btf",
-	.key_size = sizeof(int),
-	.value_size = sizeof(int),
-	.key_type_id = 1,
-	.value_type_id = 1,
-	.max_entries = 4,
-},
-
-{
-	.descr = "valid union, kind_flag, enum member, bitfield_size != 0",
-	.raw_types = {
-		BTF_TYPE_INT_ENC(0, BTF_INT_SIGNED, 0, 32, 4),		/* [1] */
-		BTF_TYPE_ENC(0, BTF_INFO_ENC(BTF_KIND_ENUM, 0, 1), 4),	/* [2] */
-		BTF_ENUM_ENC(NAME_TBD, 0),
-		BTF_TYPE_ENC(0, BTF_INFO_ENC(BTF_KIND_UNION, 1, 2), 4),	/* [3] */
-		BTF_MEMBER_ENC(NAME_TBD, 2, BTF_MEMBER_OFFSET(4, 0)),
-		BTF_MEMBER_ENC(NAME_TBD, 2, BTF_MEMBER_OFFSET(4, 0)),
-		BTF_END_RAW,
-	},
-	BTF_STR_SEC("\0A\0B\0C"),
-	.map_type = BPF_MAP_TYPE_ARRAY,
-	.map_name = "union_type_check_btf",
-	.key_size = sizeof(int),
-	.value_size = sizeof(int),
-	.key_type_id = 1,
-	.value_type_id = 1,
-	.max_entries = 4,
-},
-
-{
-	.descr = "valid struct, kind_flag, typedef member, bitfield_size != 0",
-	.raw_types = {
-		BTF_TYPE_INT_ENC(0, BTF_INT_SIGNED, 0, 32, 4),		/* [1] */
-		BTF_TYPE_ENC(0, BTF_INFO_ENC(BTF_KIND_ENUM, 0, 1), 4),	/* [2] */
-		BTF_ENUM_ENC(NAME_TBD, 0),
-		BTF_TYPE_ENC(0, BTF_INFO_ENC(BTF_KIND_STRUCT, 1, 2), 4),/* [3] */
-		BTF_MEMBER_ENC(NAME_TBD, 4, BTF_MEMBER_OFFSET(4, 0)),
-		BTF_MEMBER_ENC(NAME_TBD, 5, BTF_MEMBER_OFFSET(4, 4)),
-		BTF_TYPEDEF_ENC(NAME_TBD, 1),				/* [4] */
-		BTF_TYPEDEF_ENC(NAME_TBD, 2),				/* [5] */
-		BTF_END_RAW,
-	},
-	BTF_STR_SEC("\0A\0B\0C\0D\0E"),
-	.map_type = BPF_MAP_TYPE_ARRAY,
-	.map_name = "struct_type_check_btf",
-	.key_size = sizeof(int),
-	.value_size = sizeof(int),
-	.key_type_id = 1,
-	.value_type_id = 1,
-	.max_entries = 4,
-},
-
-{
-	.descr = "valid union, kind_flag, typedef member, bitfield_size != 0",
-	.raw_types = {
-		BTF_TYPE_INT_ENC(0, BTF_INT_SIGNED, 0, 32, 4),		/* [1] */
-		BTF_TYPE_ENC(0, BTF_INFO_ENC(BTF_KIND_ENUM, 0, 1), 4),	/* [2] */
-		BTF_ENUM_ENC(NAME_TBD, 0),
-		BTF_TYPE_ENC(0, BTF_INFO_ENC(BTF_KIND_UNION, 1, 2), 4),	/* [3] */
-		BTF_MEMBER_ENC(NAME_TBD, 4, BTF_MEMBER_OFFSET(4, 0)),
-		BTF_MEMBER_ENC(NAME_TBD, 5, BTF_MEMBER_OFFSET(4, 0)),
-		BTF_TYPEDEF_ENC(NAME_TBD, 1),				/* [4] */
-		BTF_TYPEDEF_ENC(NAME_TBD, 2),				/* [5] */
-		BTF_END_RAW,
-	},
-	BTF_STR_SEC("\0A\0B\0C\0D\0E"),
-	.map_type = BPF_MAP_TYPE_ARRAY,
-	.map_name = "union_type_check_btf",
-	.key_size = sizeof(int),
-	.value_size = sizeof(int),
-	.key_type_id = 1,
-	.value_type_id = 1,
-	.max_entries = 4,
-},
-
-{
-	.descr = "invalid struct, kind_flag, bitfield_size greater than struct size",
-	.raw_types = {
-		BTF_TYPE_INT_ENC(0, BTF_INT_SIGNED, 0, 32, 4),			/* [1] */
-		BTF_TYPE_ENC(0, BTF_INFO_ENC(BTF_KIND_STRUCT, 1, 2), 4),	/* [2] */
-		BTF_MEMBER_ENC(NAME_TBD, 1, BTF_MEMBER_OFFSET(20, 0)),
-		BTF_MEMBER_ENC(NAME_TBD, 1, BTF_MEMBER_OFFSET(20, 20)),
-		BTF_END_RAW,
-	},
-	BTF_STR_SEC("\0A\0B"),
-	.map_type = BPF_MAP_TYPE_ARRAY,
-	.map_name = "struct_type_check_btf",
-	.key_size = sizeof(int),
-	.value_size = sizeof(int),
-	.key_type_id = 1,
-	.value_type_id = 1,
-	.max_entries = 4,
-	.btf_load_err = true,
-	.err_str = "Member exceeds struct_size",
-},
-
-{
-	.descr = "invalid struct, kind_flag, bitfield base_type int not regular",
-	.raw_types = {
-		BTF_TYPE_INT_ENC(0, BTF_INT_SIGNED, 0, 32, 4),			/* [1] */
-		BTF_TYPE_INT_ENC(0, BTF_INT_SIGNED, 0, 20, 4),			/* [2] */
-		BTF_TYPE_ENC(0, BTF_INFO_ENC(BTF_KIND_STRUCT, 1, 2), 4),	/* [3] */
-		BTF_MEMBER_ENC(NAME_TBD, 2, BTF_MEMBER_OFFSET(20, 0)),
-		BTF_MEMBER_ENC(NAME_TBD, 2, BTF_MEMBER_OFFSET(20, 20)),
-		BTF_END_RAW,
-	},
-	BTF_STR_SEC("\0A\0B"),
-	.map_type = BPF_MAP_TYPE_ARRAY,
-	.map_name = "struct_type_check_btf",
-	.key_size = sizeof(int),
-	.value_size = sizeof(int),
-	.key_type_id = 1,
-	.value_type_id = 1,
-	.max_entries = 4,
-	.btf_load_err = true,
-	.err_str = "Invalid member base type",
-},
-
-{
-	.descr = "invalid struct, kind_flag, base_type int not regular",
-	.raw_types = {
-		BTF_TYPE_INT_ENC(0, BTF_INT_SIGNED, 0, 32, 4),			/* [1] */
-		BTF_TYPE_INT_ENC(0, BTF_INT_SIGNED, 0, 12, 4),			/* [2] */
-		BTF_TYPE_ENC(0, BTF_INFO_ENC(BTF_KIND_STRUCT, 1, 2), 4),	/* [3] */
-		BTF_MEMBER_ENC(NAME_TBD, 2, BTF_MEMBER_OFFSET(8, 0)),
-		BTF_MEMBER_ENC(NAME_TBD, 2, BTF_MEMBER_OFFSET(8, 8)),
-		BTF_END_RAW,
-	},
-	BTF_STR_SEC("\0A\0B"),
-	.map_type = BPF_MAP_TYPE_ARRAY,
-	.map_name = "struct_type_check_btf",
-	.key_size = sizeof(int),
-	.value_size = sizeof(int),
-	.key_type_id = 1,
-	.value_type_id = 1,
-	.max_entries = 4,
-	.btf_load_err = true,
-	.err_str = "Invalid member base type",
-},
-
-{
-	.descr = "invalid union, kind_flag, bitfield_size greater than struct size",
-	.raw_types = {
-		BTF_TYPE_INT_ENC(0, BTF_INT_SIGNED, 0, 32, 4),		/* [1] */
-		BTF_TYPE_ENC(0, BTF_INFO_ENC(BTF_KIND_UNION, 1, 2), 2),	/* [2] */
-		BTF_MEMBER_ENC(NAME_TBD, 1, BTF_MEMBER_OFFSET(8, 0)),
-		BTF_MEMBER_ENC(NAME_TBD, 1, BTF_MEMBER_OFFSET(20, 0)),
-		BTF_END_RAW,
-	},
-	BTF_STR_SEC("\0A\0B"),
-	.map_type = BPF_MAP_TYPE_ARRAY,
-	.map_name = "union_type_check_btf",
-	.key_size = sizeof(int),
-	.value_size = sizeof(int),
-	.key_type_id = 1,
-	.value_type_id = 1,
-	.max_entries = 4,
-	.btf_load_err = true,
-	.err_str = "Member exceeds struct_size",
-},
-
-{
-	.descr = "invalid struct, kind_flag, int member, bitfield_size = 0, wrong byte alignment",
-	.raw_types = {
-		BTF_TYPE_INT_ENC(0, BTF_INT_SIGNED, 0, 32, 4),			/* [1] */
-		BTF_TYPE_INT_ENC(0, BTF_INT_SIGNED, 0, 32, 4),			/* [2] */
-		BTF_TYPE_ENC(0, BTF_INFO_ENC(BTF_KIND_STRUCT, 1, 2), 12),	/* [3] */
-		BTF_MEMBER_ENC(NAME_TBD, 2, BTF_MEMBER_OFFSET(0, 0)),
-		BTF_MEMBER_ENC(NAME_TBD, 2, BTF_MEMBER_OFFSET(0, 36)),
-		BTF_END_RAW,
-	},
-	BTF_STR_SEC("\0A\0B"),
-	.map_type = BPF_MAP_TYPE_ARRAY,
-	.map_name = "struct_type_check_btf",
-	.key_size = sizeof(int),
-	.value_size = sizeof(int),
-	.key_type_id = 1,
-	.value_type_id = 1,
-	.max_entries = 4,
-	.btf_load_err = true,
-	.err_str = "Invalid member offset",
-},
-
-{
-	.descr = "invalid struct, kind_flag, enum member, bitfield_size = 0, wrong byte alignment",
-	.raw_types = {
-		BTF_TYPE_INT_ENC(0, BTF_INT_SIGNED, 0, 32, 4),			/* [1] */
-		BTF_TYPE_INT_ENC(0, BTF_INT_SIGNED, 0, 32, 4),			/* [2] */
-		BTF_TYPE_ENC(0, BTF_INFO_ENC(BTF_KIND_ENUM, 0, 1), 4),	/* [2] */
-		BTF_ENUM_ENC(NAME_TBD, 0),
-		BTF_TYPE_ENC(0, BTF_INFO_ENC(BTF_KIND_STRUCT, 1, 2), 12),	/* [3] */
-		BTF_MEMBER_ENC(NAME_TBD, 2, BTF_MEMBER_OFFSET(0, 0)),
-		BTF_MEMBER_ENC(NAME_TBD, 2, BTF_MEMBER_OFFSET(0, 36)),
-		BTF_END_RAW,
-	},
-	BTF_STR_SEC("\0A\0B\0C"),
-	.map_type = BPF_MAP_TYPE_ARRAY,
-	.map_name = "struct_type_check_btf",
-	.key_size = sizeof(int),
-	.value_size = sizeof(int),
-	.key_type_id = 1,
-	.value_type_id = 1,
-	.max_entries = 4,
-	.btf_load_err = true,
-	.err_str = "Invalid member offset",
-},
-
-{
-	.descr = "128-bit int",
-	.raw_types = {
-		BTF_TYPE_INT_ENC(0, BTF_INT_SIGNED, 0, 32, 4),			/* [1] */
-		BTF_TYPE_INT_ENC(0, BTF_INT_SIGNED, 0, 128, 16),		/* [2] */
-		BTF_END_RAW,
-	},
-	BTF_STR_SEC("\0A"),
-	.map_type = BPF_MAP_TYPE_ARRAY,
-	.map_name = "int_type_check_btf",
-	.key_size = sizeof(int),
-	.value_size = sizeof(int),
-	.key_type_id = 1,
-	.value_type_id = 1,
-	.max_entries = 4,
-},
-
-{
-	.descr = "struct, 128-bit int member",
-	.raw_types = {
-		BTF_TYPE_INT_ENC(0, BTF_INT_SIGNED, 0, 32, 4),			/* [1] */
-		BTF_TYPE_INT_ENC(0, BTF_INT_SIGNED, 0, 128, 16),		/* [2] */
-		BTF_TYPE_ENC(0, BTF_INFO_ENC(BTF_KIND_STRUCT, 0, 1), 16),	/* [3] */
-		BTF_MEMBER_ENC(NAME_TBD, 2, 0),
-		BTF_END_RAW,
-	},
-	BTF_STR_SEC("\0A"),
-	.map_type = BPF_MAP_TYPE_ARRAY,
-	.map_name = "struct_type_check_btf",
-	.key_size = sizeof(int),
-	.value_size = sizeof(int),
-	.key_type_id = 1,
-	.value_type_id = 1,
-	.max_entries = 4,
-},
-
-{
-	.descr = "struct, 120-bit int member bitfield",
-	.raw_types = {
-		BTF_TYPE_INT_ENC(0, BTF_INT_SIGNED, 0, 32, 4),			/* [1] */
-		BTF_TYPE_INT_ENC(0, BTF_INT_SIGNED, 0, 120, 16),		/* [2] */
-		BTF_TYPE_ENC(0, BTF_INFO_ENC(BTF_KIND_STRUCT, 0, 1), 16),	/* [3] */
-		BTF_MEMBER_ENC(NAME_TBD, 2, 0),
-		BTF_END_RAW,
-	},
-	BTF_STR_SEC("\0A"),
-	.map_type = BPF_MAP_TYPE_ARRAY,
-	.map_name = "struct_type_check_btf",
-	.key_size = sizeof(int),
-	.value_size = sizeof(int),
-	.key_type_id = 1,
-	.value_type_id = 1,
-	.max_entries = 4,
-},
-
-{
-	.descr = "struct, kind_flag, 128-bit int member",
-	.raw_types = {
-		BTF_TYPE_INT_ENC(0, BTF_INT_SIGNED, 0, 32, 4),			/* [1] */
-		BTF_TYPE_INT_ENC(0, BTF_INT_SIGNED, 0, 128, 16),		/* [2] */
-		BTF_TYPE_ENC(0, BTF_INFO_ENC(BTF_KIND_STRUCT, 1, 1), 16),	/* [3] */
-		BTF_MEMBER_ENC(NAME_TBD, 2, BTF_MEMBER_OFFSET(0, 0)),
-		BTF_END_RAW,
-	},
-	BTF_STR_SEC("\0A"),
-	.map_type = BPF_MAP_TYPE_ARRAY,
-	.map_name = "struct_type_check_btf",
-	.key_size = sizeof(int),
-	.value_size = sizeof(int),
-	.key_type_id = 1,
-	.value_type_id = 1,
-	.max_entries = 4,
-},
-
-{
-	.descr = "struct, kind_flag, 120-bit int member bitfield",
-	.raw_types = {
-		BTF_TYPE_INT_ENC(0, BTF_INT_SIGNED, 0, 32, 4),			/* [1] */
-		BTF_TYPE_INT_ENC(0, BTF_INT_SIGNED, 0, 128, 16),		/* [2] */
-		BTF_TYPE_ENC(0, BTF_INFO_ENC(BTF_KIND_STRUCT, 1, 1), 16),	/* [3] */
-		BTF_MEMBER_ENC(NAME_TBD, 2, BTF_MEMBER_OFFSET(120, 0)),
-		BTF_END_RAW,
-	},
-	BTF_STR_SEC("\0A"),
-	.map_type = BPF_MAP_TYPE_ARRAY,
-	.map_name = "struct_type_check_btf",
-	.key_size = sizeof(int),
-	.value_size = sizeof(int),
-	.key_type_id = 1,
-	.value_type_id = 1,
-	.max_entries = 4,
-},
-
-}; /* struct btf_raw_test raw_tests[] */
-
-static const char *get_next_str(const char *start, const char *end)
-{
-	return start < end - 1 ? start + 1 : NULL;
-}
-
-static int get_raw_sec_size(const __u32 *raw_types)
-{
-	int i;
-
-	for (i = MAX_NR_RAW_U32 - 1;
-	     i >= 0 && raw_types[i] != BTF_END_RAW;
-	     i--)
-		;
-
-	return i < 0 ? i : i * sizeof(raw_types[0]);
-}
-
-static void *btf_raw_create(const struct btf_header *hdr,
-			    const __u32 *raw_types,
-			    const char *str,
-			    unsigned int str_sec_size,
-			    unsigned int *btf_size,
-			    const char **ret_next_str)
-{
-	const char *next_str = str, *end_str = str + str_sec_size;
-	const char **strs_idx = NULL, **tmp_strs_idx;
-	int strs_cap = 0, strs_cnt = 0, next_str_idx = 0;
-	unsigned int size_needed, offset;
-	struct btf_header *ret_hdr;
-	int i, type_sec_size, err = 0;
-	uint32_t *ret_types;
-	void *raw_btf = NULL;
-
-	type_sec_size = get_raw_sec_size(raw_types);
-	if (CHECK(type_sec_size < 0, "Cannot get nr_raw_types"))
-		return NULL;
-
-	size_needed = sizeof(*hdr) + type_sec_size + str_sec_size;
-	raw_btf = malloc(size_needed);
-	if (CHECK(!raw_btf, "Cannot allocate memory for raw_btf"))
-		return NULL;
-
-	/* Copy header */
-	memcpy(raw_btf, hdr, sizeof(*hdr));
-	offset = sizeof(*hdr);
-
-	/* Index strings */
-	while ((next_str = get_next_str(next_str, end_str))) {
-		if (strs_cnt == strs_cap) {
-			strs_cap += max(16, strs_cap / 2);
-			tmp_strs_idx = realloc(strs_idx,
-					       sizeof(*strs_idx) * strs_cap);
-			if (CHECK(!tmp_strs_idx,
-				  "Cannot allocate memory for strs_idx")) {
-				err = -1;
-				goto done;
-			}
-			strs_idx = tmp_strs_idx;
-		}
-		strs_idx[strs_cnt++] = next_str;
-		next_str += strlen(next_str);
-	}
-
-	/* Copy type section */
-	ret_types = raw_btf + offset;
-	for (i = 0; i < type_sec_size / sizeof(raw_types[0]); i++) {
-		if (raw_types[i] == NAME_TBD) {
-			if (CHECK(next_str_idx == strs_cnt,
-				  "Error in getting next_str #%d",
-				  next_str_idx)) {
-				err = -1;
-				goto done;
-			}
-			ret_types[i] = strs_idx[next_str_idx++] - str;
-		} else if (IS_NAME_NTH(raw_types[i])) {
-			int idx = GET_NAME_NTH_IDX(raw_types[i]);
-
-			if (CHECK(idx <= 0 || idx > strs_cnt,
-				  "Error getting string #%d, strs_cnt:%d",
-				  idx, strs_cnt)) {
-				err = -1;
-				goto done;
-			}
-			ret_types[i] = strs_idx[idx-1] - str;
-		} else {
-			ret_types[i] = raw_types[i];
-		}
-	}
-	offset += type_sec_size;
-
-	/* Copy string section */
-	memcpy(raw_btf + offset, str, str_sec_size);
-
-	ret_hdr = (struct btf_header *)raw_btf;
-	ret_hdr->type_len = type_sec_size;
-	ret_hdr->str_off = type_sec_size;
-	ret_hdr->str_len = str_sec_size;
-
-	*btf_size = size_needed;
-	if (ret_next_str)
-		*ret_next_str =
-			next_str_idx < strs_cnt ? strs_idx[next_str_idx] : NULL;
-
-done:
-	if (err) {
-		if (raw_btf)
-			free(raw_btf);
-		if (strs_idx)
-			free(strs_idx);
-		return NULL;
-	}
-	return raw_btf;
-}
-
-static int do_test_raw(unsigned int test_num)
-{
-	struct btf_raw_test *test = &raw_tests[test_num - 1];
-	struct bpf_create_map_attr create_attr = {};
-	int map_fd = -1, btf_fd = -1;
-	unsigned int raw_btf_size;
-	struct btf_header *hdr;
-	void *raw_btf;
-	int err;
-
-	fprintf(stderr, "BTF raw test[%u] (%s): ", test_num, test->descr);
-	raw_btf = btf_raw_create(&hdr_tmpl,
-				 test->raw_types,
-				 test->str_sec,
-				 test->str_sec_size,
-				 &raw_btf_size, NULL);
-
-	if (!raw_btf)
-		return -1;
-
-	hdr = raw_btf;
-
-	hdr->hdr_len = (int)hdr->hdr_len + test->hdr_len_delta;
-	hdr->type_off = (int)hdr->type_off + test->type_off_delta;
-	hdr->str_off = (int)hdr->str_off + test->str_off_delta;
-	hdr->str_len = (int)hdr->str_len + test->str_len_delta;
-
-	*btf_log_buf = '\0';
-	btf_fd = bpf_load_btf(raw_btf, raw_btf_size,
-			      btf_log_buf, BTF_LOG_BUF_SIZE,
-			      args.always_log);
-	free(raw_btf);
-
-	err = ((btf_fd == -1) != test->btf_load_err);
-	if (CHECK(err, "btf_fd:%d test->btf_load_err:%u",
-		  btf_fd, test->btf_load_err) ||
-	    CHECK(test->err_str && !strstr(btf_log_buf, test->err_str),
-		  "expected err_str:%s", test->err_str)) {
-		err = -1;
-		goto done;
-	}
-
-	if (err || btf_fd == -1)
-		goto done;
-
-	create_attr.name = test->map_name;
-	create_attr.map_type = test->map_type;
-	create_attr.key_size = test->key_size;
-	create_attr.value_size = test->value_size;
-	create_attr.max_entries = test->max_entries;
-	create_attr.btf_fd = btf_fd;
-	create_attr.btf_key_type_id = test->key_type_id;
-	create_attr.btf_value_type_id = test->value_type_id;
-
-	map_fd = bpf_create_map_xattr(&create_attr);
-
-	err = ((map_fd == -1) != test->map_create_err);
-	CHECK(err, "map_fd:%d test->map_create_err:%u",
-	      map_fd, test->map_create_err);
-
-done:
-	if (!err)
-		fprintf(stderr, "OK");
-
-	if (*btf_log_buf && (err || args.always_log))
-		fprintf(stderr, "\n%s", btf_log_buf);
-
-	if (btf_fd != -1)
-		close(btf_fd);
-	if (map_fd != -1)
-		close(map_fd);
-
-	return err;
-}
-
-static int test_raw(void)
-{
-	unsigned int i;
-	int err = 0;
-
-	if (args.raw_test_num)
-		return count_result(do_test_raw(args.raw_test_num));
-
-	for (i = 1; i <= ARRAY_SIZE(raw_tests); i++)
-		err |= count_result(do_test_raw(i));
-
-	return err;
-}
-
-struct btf_get_info_test {
-	const char *descr;
-	const char *str_sec;
-	__u32 raw_types[MAX_NR_RAW_U32];
-	__u32 str_sec_size;
-	int btf_size_delta;
-	int (*special_test)(unsigned int test_num);
-};
-
-static int test_big_btf_info(unsigned int test_num);
-static int test_btf_id(unsigned int test_num);
-
-const struct btf_get_info_test get_info_tests[] = {
-{
-	.descr = "== raw_btf_size+1",
-	.raw_types = {
-		/* int */				/* [1] */
-		BTF_TYPE_INT_ENC(0, BTF_INT_SIGNED, 0, 32, 4),
-		BTF_END_RAW,
-	},
-	.str_sec = "",
-	.str_sec_size = sizeof(""),
-	.btf_size_delta = 1,
-},
-{
-	.descr = "== raw_btf_size-3",
-	.raw_types = {
-		/* int */				/* [1] */
-		BTF_TYPE_INT_ENC(0, BTF_INT_SIGNED, 0, 32, 4),
-		BTF_END_RAW,
-	},
-	.str_sec = "",
-	.str_sec_size = sizeof(""),
-	.btf_size_delta = -3,
-},
-{
-	.descr = "Large bpf_btf_info",
-	.raw_types = {
-		/* int */				/* [1] */
-		BTF_TYPE_INT_ENC(0, BTF_INT_SIGNED, 0, 32, 4),
-		BTF_END_RAW,
-	},
-	.str_sec = "",
-	.str_sec_size = sizeof(""),
-	.special_test = test_big_btf_info,
-},
-{
-	.descr = "BTF ID",
-	.raw_types = {
-		/* int */				/* [1] */
-		BTF_TYPE_INT_ENC(0, BTF_INT_SIGNED, 0, 32, 4),
-		/* unsigned int */			/* [2] */
-		BTF_TYPE_INT_ENC(0, 0, 0, 32, 4),
-		BTF_END_RAW,
-	},
-	.str_sec = "",
-	.str_sec_size = sizeof(""),
-	.special_test = test_btf_id,
-},
-};
-
-static inline __u64 ptr_to_u64(const void *ptr)
-{
-	return (__u64)(unsigned long)ptr;
-}
-
-static int test_big_btf_info(unsigned int test_num)
-{
-	const struct btf_get_info_test *test = &get_info_tests[test_num - 1];
-	uint8_t *raw_btf = NULL, *user_btf = NULL;
-	unsigned int raw_btf_size;
-	struct {
-		struct bpf_btf_info info;
-		uint64_t garbage;
-	} info_garbage;
-	struct bpf_btf_info *info;
-	int btf_fd = -1, err;
-	uint32_t info_len;
-
-	raw_btf = btf_raw_create(&hdr_tmpl,
-				 test->raw_types,
-				 test->str_sec,
-				 test->str_sec_size,
-				 &raw_btf_size, NULL);
-
-	if (!raw_btf)
-		return -1;
-
-	*btf_log_buf = '\0';
-
-	user_btf = malloc(raw_btf_size);
-	if (CHECK(!user_btf, "!user_btf")) {
-		err = -1;
-		goto done;
-	}
-
-	btf_fd = bpf_load_btf(raw_btf, raw_btf_size,
-			      btf_log_buf, BTF_LOG_BUF_SIZE,
-			      args.always_log);
-	if (CHECK(btf_fd == -1, "errno:%d", errno)) {
-		err = -1;
-		goto done;
-	}
-
-	/*
-	 * GET_INFO should error out if the userspace info
-	 * has non zero tailing bytes.
-	 */
-	info = &info_garbage.info;
-	memset(info, 0, sizeof(*info));
-	info_garbage.garbage = 0xdeadbeef;
-	info_len = sizeof(info_garbage);
-	info->btf = ptr_to_u64(user_btf);
-	info->btf_size = raw_btf_size;
-
-	err = bpf_obj_get_info_by_fd(btf_fd, info, &info_len);
-	if (CHECK(!err, "!err")) {
-		err = -1;
-		goto done;
-	}
-
-	/*
-	 * GET_INFO should succeed even info_len is larger than
-	 * the kernel supported as long as tailing bytes are zero.
-	 * The kernel supported info len should also be returned
-	 * to userspace.
-	 */
-	info_garbage.garbage = 0;
-	err = bpf_obj_get_info_by_fd(btf_fd, info, &info_len);
-	if (CHECK(err || info_len != sizeof(*info),
-		  "err:%d errno:%d info_len:%u sizeof(*info):%lu",
-		  err, errno, info_len, sizeof(*info))) {
-		err = -1;
-		goto done;
-	}
-
-	fprintf(stderr, "OK");
-
-done:
-	if (*btf_log_buf && (err || args.always_log))
-		fprintf(stderr, "\n%s", btf_log_buf);
-
-	free(raw_btf);
-	free(user_btf);
-
-	if (btf_fd != -1)
-		close(btf_fd);
-
-	return err;
-}
-
-static int test_btf_id(unsigned int test_num)
-{
-	const struct btf_get_info_test *test = &get_info_tests[test_num - 1];
-	struct bpf_create_map_attr create_attr = {};
-	uint8_t *raw_btf = NULL, *user_btf[2] = {};
-	int btf_fd[2] = {-1, -1}, map_fd = -1;
-	struct bpf_map_info map_info = {};
-	struct bpf_btf_info info[2] = {};
-	unsigned int raw_btf_size;
-	uint32_t info_len;
-	int err, i, ret;
-
-	raw_btf = btf_raw_create(&hdr_tmpl,
-				 test->raw_types,
-				 test->str_sec,
-				 test->str_sec_size,
-				 &raw_btf_size, NULL);
-
-	if (!raw_btf)
-		return -1;
-
-	*btf_log_buf = '\0';
-
-	for (i = 0; i < 2; i++) {
-		user_btf[i] = malloc(raw_btf_size);
-		if (CHECK(!user_btf[i], "!user_btf[%d]", i)) {
-			err = -1;
-			goto done;
-		}
-		info[i].btf = ptr_to_u64(user_btf[i]);
-		info[i].btf_size = raw_btf_size;
-	}
-
-	btf_fd[0] = bpf_load_btf(raw_btf, raw_btf_size,
-				 btf_log_buf, BTF_LOG_BUF_SIZE,
-				 args.always_log);
-	if (CHECK(btf_fd[0] == -1, "errno:%d", errno)) {
-		err = -1;
-		goto done;
-	}
-
-	/* Test BPF_OBJ_GET_INFO_BY_ID on btf_id */
-	info_len = sizeof(info[0]);
-	err = bpf_obj_get_info_by_fd(btf_fd[0], &info[0], &info_len);
-	if (CHECK(err, "errno:%d", errno)) {
-		err = -1;
-		goto done;
-	}
-
-	btf_fd[1] = bpf_btf_get_fd_by_id(info[0].id);
-	if (CHECK(btf_fd[1] == -1, "errno:%d", errno)) {
-		err = -1;
-		goto done;
-	}
-
-	ret = 0;
-	err = bpf_obj_get_info_by_fd(btf_fd[1], &info[1], &info_len);
-	if (CHECK(err || info[0].id != info[1].id ||
-		  info[0].btf_size != info[1].btf_size ||
-		  (ret = memcmp(user_btf[0], user_btf[1], info[0].btf_size)),
-		  "err:%d errno:%d id0:%u id1:%u btf_size0:%u btf_size1:%u memcmp:%d",
-		  err, errno, info[0].id, info[1].id,
-		  info[0].btf_size, info[1].btf_size, ret)) {
-		err = -1;
-		goto done;
-	}
-
-	/* Test btf members in struct bpf_map_info */
-	create_attr.name = "test_btf_id";
-	create_attr.map_type = BPF_MAP_TYPE_ARRAY;
-	create_attr.key_size = sizeof(int);
-	create_attr.value_size = sizeof(unsigned int);
-	create_attr.max_entries = 4;
-	create_attr.btf_fd = btf_fd[0];
-	create_attr.btf_key_type_id = 1;
-	create_attr.btf_value_type_id = 2;
-
-	map_fd = bpf_create_map_xattr(&create_attr);
-	if (CHECK(map_fd == -1, "errno:%d", errno)) {
-		err = -1;
-		goto done;
-	}
-
-	info_len = sizeof(map_info);
-	err = bpf_obj_get_info_by_fd(map_fd, &map_info, &info_len);
-	if (CHECK(err || map_info.btf_id != info[0].id ||
-		  map_info.btf_key_type_id != 1 || map_info.btf_value_type_id != 2,
-		  "err:%d errno:%d info.id:%u btf_id:%u btf_key_type_id:%u btf_value_type_id:%u",
-		  err, errno, info[0].id, map_info.btf_id, map_info.btf_key_type_id,
-		  map_info.btf_value_type_id)) {
-		err = -1;
-		goto done;
-	}
-
-	for (i = 0; i < 2; i++) {
-		close(btf_fd[i]);
-		btf_fd[i] = -1;
-	}
-
-	/* Test BTF ID is removed from the kernel */
-	btf_fd[0] = bpf_btf_get_fd_by_id(map_info.btf_id);
-	if (CHECK(btf_fd[0] == -1, "errno:%d", errno)) {
-		err = -1;
-		goto done;
-	}
-	close(btf_fd[0]);
-	btf_fd[0] = -1;
-
-	/* The map holds the last ref to BTF and its btf_id */
-	close(map_fd);
-	map_fd = -1;
-	btf_fd[0] = bpf_btf_get_fd_by_id(map_info.btf_id);
-	if (CHECK(btf_fd[0] != -1, "BTF lingers")) {
-		err = -1;
-		goto done;
-	}
-
-	fprintf(stderr, "OK");
-
-done:
-	if (*btf_log_buf && (err || args.always_log))
-		fprintf(stderr, "\n%s", btf_log_buf);
-
-	free(raw_btf);
-	if (map_fd != -1)
-		close(map_fd);
-	for (i = 0; i < 2; i++) {
-		free(user_btf[i]);
-		if (btf_fd[i] != -1)
-			close(btf_fd[i]);
-	}
-
-	return err;
-}
-
-static int do_test_get_info(unsigned int test_num)
-{
-	const struct btf_get_info_test *test = &get_info_tests[test_num - 1];
-	unsigned int raw_btf_size, user_btf_size, expected_nbytes;
-	uint8_t *raw_btf = NULL, *user_btf = NULL;
-	struct bpf_btf_info info = {};
-	int btf_fd = -1, err, ret;
-	uint32_t info_len;
-
-	fprintf(stderr, "BTF GET_INFO test[%u] (%s): ",
-		test_num, test->descr);
-
-	if (test->special_test)
-		return test->special_test(test_num);
-
-	raw_btf = btf_raw_create(&hdr_tmpl,
-				 test->raw_types,
-				 test->str_sec,
-				 test->str_sec_size,
-				 &raw_btf_size, NULL);
-
-	if (!raw_btf)
-		return -1;
-
-	*btf_log_buf = '\0';
-
-	user_btf = malloc(raw_btf_size);
-	if (CHECK(!user_btf, "!user_btf")) {
-		err = -1;
-		goto done;
-	}
-
-	btf_fd = bpf_load_btf(raw_btf, raw_btf_size,
-			      btf_log_buf, BTF_LOG_BUF_SIZE,
-			      args.always_log);
-	if (CHECK(btf_fd == -1, "errno:%d", errno)) {
-		err = -1;
-		goto done;
-	}
-
-	user_btf_size = (int)raw_btf_size + test->btf_size_delta;
-	expected_nbytes = min(raw_btf_size, user_btf_size);
-	if (raw_btf_size > expected_nbytes)
-		memset(user_btf + expected_nbytes, 0xff,
-		       raw_btf_size - expected_nbytes);
-
-	info_len = sizeof(info);
-	info.btf = ptr_to_u64(user_btf);
-	info.btf_size = user_btf_size;
-
-	ret = 0;
-	err = bpf_obj_get_info_by_fd(btf_fd, &info, &info_len);
-	if (CHECK(err || !info.id || info_len != sizeof(info) ||
-		  info.btf_size != raw_btf_size ||
-		  (ret = memcmp(raw_btf, user_btf, expected_nbytes)),
-		  "err:%d errno:%d info.id:%u info_len:%u sizeof(info):%lu raw_btf_size:%u info.btf_size:%u expected_nbytes:%u memcmp:%d",
-		  err, errno, info.id, info_len, sizeof(info),
-		  raw_btf_size, info.btf_size, expected_nbytes, ret)) {
-		err = -1;
-		goto done;
-	}
-
-	while (expected_nbytes < raw_btf_size) {
-		fprintf(stderr, "%u...", expected_nbytes);
-		if (CHECK(user_btf[expected_nbytes++] != 0xff,
-			  "user_btf[%u]:%x != 0xff", expected_nbytes - 1,
-			  user_btf[expected_nbytes - 1])) {
-			err = -1;
-			goto done;
-		}
-	}
-
-	fprintf(stderr, "OK");
-
-done:
-	if (*btf_log_buf && (err || args.always_log))
-		fprintf(stderr, "\n%s", btf_log_buf);
-
-	free(raw_btf);
-	free(user_btf);
-
-	if (btf_fd != -1)
-		close(btf_fd);
-
-	return err;
-}
-
-static int test_get_info(void)
-{
-	unsigned int i;
-	int err = 0;
-
-	if (args.get_info_test_num)
-		return count_result(do_test_get_info(args.get_info_test_num));
-
-	for (i = 1; i <= ARRAY_SIZE(get_info_tests); i++)
-		err |= count_result(do_test_get_info(i));
-
-	return err;
-}
-
-struct btf_file_test {
-	const char *file;
-	bool btf_kv_notfound;
-};
-
-static struct btf_file_test file_tests[] = {
-{
-	.file = "test_btf_haskv.o",
-},
-{
-	.file = "test_btf_nokv.o",
-	.btf_kv_notfound = true,
-},
-};
-
-static int file_has_btf_elf(const char *fn, bool *has_btf_ext)
-{
-	Elf_Scn *scn = NULL;
-	GElf_Ehdr ehdr;
-	int ret = 0;
-	int elf_fd;
-	Elf *elf;
-
-	if (CHECK(elf_version(EV_CURRENT) == EV_NONE,
-		  "elf_version(EV_CURRENT) == EV_NONE"))
-		return -1;
-
-	elf_fd = open(fn, O_RDONLY);
-	if (CHECK(elf_fd == -1, "open(%s): errno:%d", fn, errno))
-		return -1;
-
-	elf = elf_begin(elf_fd, ELF_C_READ, NULL);
-	if (CHECK(!elf, "elf_begin(%s): %s", fn, elf_errmsg(elf_errno()))) {
-		ret = -1;
-		goto done;
-	}
-
-	if (CHECK(!gelf_getehdr(elf, &ehdr), "!gelf_getehdr(%s)", fn)) {
-		ret = -1;
-		goto done;
-	}
-
-	while ((scn = elf_nextscn(elf, scn))) {
-		const char *sh_name;
-		GElf_Shdr sh;
-
-		if (CHECK(gelf_getshdr(scn, &sh) != &sh,
-			  "file:%s gelf_getshdr != &sh", fn)) {
-			ret = -1;
-			goto done;
-		}
-
-		sh_name = elf_strptr(elf, ehdr.e_shstrndx, sh.sh_name);
-		if (!strcmp(sh_name, BTF_ELF_SEC))
-			ret = 1;
-		if (!strcmp(sh_name, BTF_EXT_ELF_SEC))
-			*has_btf_ext = true;
-	}
-
-done:
-	close(elf_fd);
-	elf_end(elf);
-	return ret;
-}
-
-static int do_test_file(unsigned int test_num)
-{
-	const struct btf_file_test *test = &file_tests[test_num - 1];
-	const char *expected_fnames[] = {"_dummy_tracepoint",
-					 "test_long_fname_1",
-					 "test_long_fname_2"};
-	struct bpf_prog_info info = {};
-	struct bpf_object *obj = NULL;
-	struct bpf_func_info *finfo;
-	struct bpf_program *prog;
-	__u32 info_len, rec_size;
-	bool has_btf_ext = false;
-	struct btf *btf = NULL;
-	void *func_info = NULL;
-	struct bpf_map *map;
-	int i, err, prog_fd;
-
-	fprintf(stderr, "BTF libbpf test[%u] (%s): ", test_num,
-		test->file);
-
-	err = file_has_btf_elf(test->file, &has_btf_ext);
-	if (err == -1)
-		return err;
-
-	if (err == 0) {
-		fprintf(stderr, "SKIP. No ELF %s found", BTF_ELF_SEC);
-		skip_cnt++;
-		return 0;
-	}
-
-	obj = bpf_object__open(test->file);
-	if (CHECK(IS_ERR(obj), "obj: %ld", PTR_ERR(obj)))
-		return PTR_ERR(obj);
-
-	err = bpf_object__btf_fd(obj);
-	if (CHECK(err == -1, "bpf_object__btf_fd: -1"))
-		goto done;
-
-	prog = bpf_program__next(NULL, obj);
-	if (CHECK(!prog, "Cannot find bpf_prog")) {
-		err = -1;
-		goto done;
-	}
-
-	bpf_program__set_type(prog, BPF_PROG_TYPE_TRACEPOINT);
-	err = bpf_object__load(obj);
-	if (CHECK(err < 0, "bpf_object__load: %d", err))
-		goto done;
-	prog_fd = bpf_program__fd(prog);
-
-	map = bpf_object__find_map_by_name(obj, "btf_map");
-	if (CHECK(!map, "btf_map not found")) {
-		err = -1;
-		goto done;
-	}
-
-	err = (bpf_map__btf_key_type_id(map) == 0 || bpf_map__btf_value_type_id(map) == 0)
-		!= test->btf_kv_notfound;
-	if (CHECK(err, "btf_key_type_id:%u btf_value_type_id:%u test->btf_kv_notfound:%u",
-		  bpf_map__btf_key_type_id(map), bpf_map__btf_value_type_id(map),
-		  test->btf_kv_notfound))
-		goto done;
-
-	if (!has_btf_ext)
-		goto skip;
-
-	/* get necessary program info */
-	info_len = sizeof(struct bpf_prog_info);
-	err = bpf_obj_get_info_by_fd(prog_fd, &info, &info_len);
-
-	if (CHECK(err == -1, "invalid get info (1st) errno:%d", errno)) {
-		fprintf(stderr, "%s\n", btf_log_buf);
-		err = -1;
-		goto done;
-	}
-	if (CHECK(info.nr_func_info != 3,
-		  "incorrect info.nr_func_info (1st) %d",
-		  info.nr_func_info)) {
-		err = -1;
-		goto done;
-	}
-	rec_size = info.func_info_rec_size;
-	if (CHECK(rec_size != sizeof(struct bpf_func_info),
-		  "incorrect info.func_info_rec_size (1st) %d\n", rec_size)) {
-		err = -1;
-		goto done;
-	}
-
-	func_info = malloc(info.nr_func_info * rec_size);
-	if (CHECK(!func_info, "out of memory")) {
-		err = -1;
-		goto done;
-	}
-
-	/* reset info to only retrieve func_info related data */
-	memset(&info, 0, sizeof(info));
-	info.nr_func_info = 3;
-	info.func_info_rec_size = rec_size;
-	info.func_info = ptr_to_u64(func_info);
-
-	err = bpf_obj_get_info_by_fd(prog_fd, &info, &info_len);
-
-	if (CHECK(err == -1, "invalid get info (2nd) errno:%d", errno)) {
-		fprintf(stderr, "%s\n", btf_log_buf);
-		err = -1;
-		goto done;
-	}
-	if (CHECK(info.nr_func_info != 3,
-		  "incorrect info.nr_func_info (2nd) %d",
-		  info.nr_func_info)) {
-		err = -1;
-		goto done;
-	}
-	if (CHECK(info.func_info_rec_size != rec_size,
-		  "incorrect info.func_info_rec_size (2nd) %d",
-		  info.func_info_rec_size)) {
-		err = -1;
-		goto done;
-	}
-
-	err = btf__get_from_id(info.btf_id, &btf);
-	if (CHECK(err, "cannot get btf from kernel, err: %d", err))
-		goto done;
-
-	/* check three functions */
-	finfo = func_info;
-	for (i = 0; i < 3; i++) {
-		const struct btf_type *t;
-		const char *fname;
-
-		t = btf__type_by_id(btf, finfo->type_id);
-		if (CHECK(!t, "btf__type_by_id failure: id %u",
-			  finfo->type_id)) {
-			err = -1;
-			goto done;
-		}
-
-		fname = btf__name_by_offset(btf, t->name_off);
-		err = strcmp(fname, expected_fnames[i]);
-		/* for the second and third functions in .text section,
-		 * the compiler may order them either way.
-		 */
-		if (i && err)
-			err = strcmp(fname, expected_fnames[3 - i]);
-		if (CHECK(err, "incorrect fname %s", fname ? : "")) {
-			err = -1;
-			goto done;
-		}
-
-		finfo = (void *)finfo + rec_size;
-	}
-
-skip:
-	fprintf(stderr, "OK");
-
-done:
-	free(func_info);
-	bpf_object__close(obj);
-	return err;
-}
-
-static int test_file(void)
-{
-	unsigned int i;
-	int err = 0;
-
-	if (args.file_test_num)
-		return count_result(do_test_file(args.file_test_num));
-
-	for (i = 1; i <= ARRAY_SIZE(file_tests); i++)
-		err |= count_result(do_test_file(i));
-
-	return err;
-}
-
-const char *pprint_enum_str[] = {
-	"ENUM_ZERO",
-	"ENUM_ONE",
-	"ENUM_TWO",
-	"ENUM_THREE",
-};
-
-struct pprint_mapv {
-	uint32_t ui32;
-	uint16_t ui16;
-	/* 2 bytes hole */
-	int32_t si32;
-	uint32_t unused_bits2a:2,
-		bits28:28,
-		unused_bits2b:2;
-	union {
-		uint64_t ui64;
-		uint8_t ui8a[8];
-	};
-	enum {
-		ENUM_ZERO,
-		ENUM_ONE,
-		ENUM_TWO,
-		ENUM_THREE,
-	} aenum;
-	uint32_t ui32b;
-	uint32_t bits2c:2;
-};
-
-#ifdef __SIZEOF_INT128__
-struct pprint_mapv_int128 {
-	__int128 si128a;
-	__int128 si128b;
-	unsigned __int128 bits3:3;
-	unsigned __int128 bits80:80;
-	unsigned __int128 ui128;
-};
-#endif
-
-static struct btf_raw_test pprint_test_template[] = {
-{
-	.raw_types = {
-		/* unsighed char */			/* [1] */
-		BTF_TYPE_INT_ENC(NAME_TBD, 0, 0, 8, 1),
-		/* unsigned short */			/* [2] */
-		BTF_TYPE_INT_ENC(NAME_TBD, 0, 0, 16, 2),
-		/* unsigned int */			/* [3] */
-		BTF_TYPE_INT_ENC(NAME_TBD, 0, 0, 32, 4),
-		/* int */				/* [4] */
-		BTF_TYPE_INT_ENC(NAME_TBD, BTF_INT_SIGNED, 0, 32, 4),
-		/* unsigned long long */		/* [5] */
-		BTF_TYPE_INT_ENC(NAME_TBD, 0, 0, 64, 8),
-		/* 2 bits */				/* [6] */
-		BTF_TYPE_INT_ENC(0, 0, 0, 2, 2),
-		/* 28 bits */				/* [7] */
-		BTF_TYPE_INT_ENC(0, 0, 0, 28, 4),
-		/* uint8_t[8] */			/* [8] */
-		BTF_TYPE_ARRAY_ENC(9, 1, 8),
-		/* typedef unsigned char uint8_t */	/* [9] */
-		BTF_TYPEDEF_ENC(NAME_TBD, 1),
-		/* typedef unsigned short uint16_t */	/* [10] */
-		BTF_TYPEDEF_ENC(NAME_TBD, 2),
-		/* typedef unsigned int uint32_t */	/* [11] */
-		BTF_TYPEDEF_ENC(NAME_TBD, 3),
-		/* typedef int int32_t */		/* [12] */
-		BTF_TYPEDEF_ENC(NAME_TBD, 4),
-		/* typedef unsigned long long uint64_t *//* [13] */
-		BTF_TYPEDEF_ENC(NAME_TBD, 5),
-		/* union (anon) */			/* [14] */
-		BTF_TYPE_ENC(0, BTF_INFO_ENC(BTF_KIND_UNION, 0, 2), 8),
-		BTF_MEMBER_ENC(NAME_TBD, 13, 0),/* uint64_t ui64; */
-		BTF_MEMBER_ENC(NAME_TBD, 8, 0),	/* uint8_t ui8a[8]; */
-		/* enum (anon) */			/* [15] */
-		BTF_TYPE_ENC(0, BTF_INFO_ENC(BTF_KIND_ENUM, 0, 4), 4),
-		BTF_ENUM_ENC(NAME_TBD, 0),
-		BTF_ENUM_ENC(NAME_TBD, 1),
-		BTF_ENUM_ENC(NAME_TBD, 2),
-		BTF_ENUM_ENC(NAME_TBD, 3),
-		/* struct pprint_mapv */		/* [16] */
-		BTF_TYPE_ENC(NAME_TBD, BTF_INFO_ENC(BTF_KIND_STRUCT, 0, 10), 40),
-		BTF_MEMBER_ENC(NAME_TBD, 11, 0),	/* uint32_t ui32 */
-		BTF_MEMBER_ENC(NAME_TBD, 10, 32),	/* uint16_t ui16 */
-		BTF_MEMBER_ENC(NAME_TBD, 12, 64),	/* int32_t si32 */
-		BTF_MEMBER_ENC(NAME_TBD, 6, 96),	/* unused_bits2a */
-		BTF_MEMBER_ENC(NAME_TBD, 7, 98),	/* bits28 */
-		BTF_MEMBER_ENC(NAME_TBD, 6, 126),	/* unused_bits2b */
-		BTF_MEMBER_ENC(0, 14, 128),		/* union (anon) */
-		BTF_MEMBER_ENC(NAME_TBD, 15, 192),	/* aenum */
-		BTF_MEMBER_ENC(NAME_TBD, 11, 224),	/* uint32_t ui32b */
-		BTF_MEMBER_ENC(NAME_TBD, 6, 256),	/* bits2c */
-		BTF_END_RAW,
-	},
-	BTF_STR_SEC("\0unsigned char\0unsigned short\0unsigned int\0int\0unsigned long long\0uint8_t\0uint16_t\0uint32_t\0int32_t\0uint64_t\0ui64\0ui8a\0ENUM_ZERO\0ENUM_ONE\0ENUM_TWO\0ENUM_THREE\0pprint_mapv\0ui32\0ui16\0si32\0unused_bits2a\0bits28\0unused_bits2b\0aenum\0ui32b\0bits2c"),
-	.key_size = sizeof(unsigned int),
-	.value_size = sizeof(struct pprint_mapv),
-	.key_type_id = 3,	/* unsigned int */
-	.value_type_id = 16,	/* struct pprint_mapv */
-	.max_entries = 128 * 1024,
-},
-
-{
-	/* this type will have the same type as the
-	 * first .raw_types definition, but struct type will
-	 * be encoded with kind_flag set.
-	 */
-	.raw_types = {
-		/* unsighed char */			/* [1] */
-		BTF_TYPE_INT_ENC(NAME_TBD, 0, 0, 8, 1),
-		/* unsigned short */			/* [2] */
-		BTF_TYPE_INT_ENC(NAME_TBD, 0, 0, 16, 2),
-		/* unsigned int */			/* [3] */
-		BTF_TYPE_INT_ENC(NAME_TBD, 0, 0, 32, 4),
-		/* int */				/* [4] */
-		BTF_TYPE_INT_ENC(NAME_TBD, BTF_INT_SIGNED, 0, 32, 4),
-		/* unsigned long long */		/* [5] */
-		BTF_TYPE_INT_ENC(NAME_TBD, 0, 0, 64, 8),
-		BTF_TYPE_INT_ENC(0, 0, 0, 32, 4),	/* [6] */
-		BTF_TYPE_INT_ENC(0, 0, 0, 32, 4),	/* [7] */
-		/* uint8_t[8] */			/* [8] */
-		BTF_TYPE_ARRAY_ENC(9, 1, 8),
-		/* typedef unsigned char uint8_t */	/* [9] */
-		BTF_TYPEDEF_ENC(NAME_TBD, 1),
-		/* typedef unsigned short uint16_t */	/* [10] */
-		BTF_TYPEDEF_ENC(NAME_TBD, 2),
-		/* typedef unsigned int uint32_t */	/* [11] */
-		BTF_TYPEDEF_ENC(NAME_TBD, 3),
-		/* typedef int int32_t */		/* [12] */
-		BTF_TYPEDEF_ENC(NAME_TBD, 4),
-		/* typedef unsigned long long uint64_t *//* [13] */
-		BTF_TYPEDEF_ENC(NAME_TBD, 5),
-		/* union (anon) */			/* [14] */
-		BTF_TYPE_ENC(0, BTF_INFO_ENC(BTF_KIND_UNION, 0, 2), 8),
-		BTF_MEMBER_ENC(NAME_TBD, 13, 0),/* uint64_t ui64; */
-		BTF_MEMBER_ENC(NAME_TBD, 8, 0),	/* uint8_t ui8a[8]; */
-		/* enum (anon) */			/* [15] */
-		BTF_TYPE_ENC(0, BTF_INFO_ENC(BTF_KIND_ENUM, 0, 4), 4),
-		BTF_ENUM_ENC(NAME_TBD, 0),
-		BTF_ENUM_ENC(NAME_TBD, 1),
-		BTF_ENUM_ENC(NAME_TBD, 2),
-		BTF_ENUM_ENC(NAME_TBD, 3),
-		/* struct pprint_mapv */		/* [16] */
-		BTF_TYPE_ENC(NAME_TBD, BTF_INFO_ENC(BTF_KIND_STRUCT, 1, 10), 40),
-		BTF_MEMBER_ENC(NAME_TBD, 11, BTF_MEMBER_OFFSET(0, 0)),	/* uint32_t ui32 */
-		BTF_MEMBER_ENC(NAME_TBD, 10, BTF_MEMBER_OFFSET(0, 32)),	/* uint16_t ui16 */
-		BTF_MEMBER_ENC(NAME_TBD, 12, BTF_MEMBER_OFFSET(0, 64)),	/* int32_t si32 */
-		BTF_MEMBER_ENC(NAME_TBD, 6, BTF_MEMBER_OFFSET(2, 96)),	/* unused_bits2a */
-		BTF_MEMBER_ENC(NAME_TBD, 7, BTF_MEMBER_OFFSET(28, 98)),	/* bits28 */
-		BTF_MEMBER_ENC(NAME_TBD, 6, BTF_MEMBER_OFFSET(2, 126)),	/* unused_bits2b */
-		BTF_MEMBER_ENC(0, 14, BTF_MEMBER_OFFSET(0, 128)),	/* union (anon) */
-		BTF_MEMBER_ENC(NAME_TBD, 15, BTF_MEMBER_OFFSET(0, 192)),	/* aenum */
-		BTF_MEMBER_ENC(NAME_TBD, 11, BTF_MEMBER_OFFSET(0, 224)),	/* uint32_t ui32b */
-		BTF_MEMBER_ENC(NAME_TBD, 6, BTF_MEMBER_OFFSET(2, 256)),	/* bits2c */
-		BTF_END_RAW,
-	},
-	BTF_STR_SEC("\0unsigned char\0unsigned short\0unsigned int\0int\0unsigned long long\0uint8_t\0uint16_t\0uint32_t\0int32_t\0uint64_t\0ui64\0ui8a\0ENUM_ZERO\0ENUM_ONE\0ENUM_TWO\0ENUM_THREE\0pprint_mapv\0ui32\0ui16\0si32\0unused_bits2a\0bits28\0unused_bits2b\0aenum\0ui32b\0bits2c"),
-	.key_size = sizeof(unsigned int),
-	.value_size = sizeof(struct pprint_mapv),
-	.key_type_id = 3,	/* unsigned int */
-	.value_type_id = 16,	/* struct pprint_mapv */
-	.max_entries = 128 * 1024,
-},
-
-{
-	/* this type will have the same layout as the
-	 * first .raw_types definition. The struct type will
-	 * be encoded with kind_flag set, bitfield members
-	 * are added typedef/const/volatile, and bitfield members
-	 * will have both int and enum types.
-	 */
-	.raw_types = {
-		/* unsighed char */			/* [1] */
-		BTF_TYPE_INT_ENC(NAME_TBD, 0, 0, 8, 1),
-		/* unsigned short */			/* [2] */
-		BTF_TYPE_INT_ENC(NAME_TBD, 0, 0, 16, 2),
-		/* unsigned int */			/* [3] */
-		BTF_TYPE_INT_ENC(NAME_TBD, 0, 0, 32, 4),
-		/* int */				/* [4] */
-		BTF_TYPE_INT_ENC(NAME_TBD, BTF_INT_SIGNED, 0, 32, 4),
-		/* unsigned long long */		/* [5] */
-		BTF_TYPE_INT_ENC(NAME_TBD, 0, 0, 64, 8),
-		BTF_TYPE_INT_ENC(0, 0, 0, 32, 4),	/* [6] */
-		BTF_TYPE_INT_ENC(0, 0, 0, 32, 4),	/* [7] */
-		/* uint8_t[8] */			/* [8] */
-		BTF_TYPE_ARRAY_ENC(9, 1, 8),
-		/* typedef unsigned char uint8_t */	/* [9] */
-		BTF_TYPEDEF_ENC(NAME_TBD, 1),
-		/* typedef unsigned short uint16_t */	/* [10] */
-		BTF_TYPEDEF_ENC(NAME_TBD, 2),
-		/* typedef unsigned int uint32_t */	/* [11] */
-		BTF_TYPEDEF_ENC(NAME_TBD, 3),
-		/* typedef int int32_t */		/* [12] */
-		BTF_TYPEDEF_ENC(NAME_TBD, 4),
-		/* typedef unsigned long long uint64_t *//* [13] */
-		BTF_TYPEDEF_ENC(NAME_TBD, 5),
-		/* union (anon) */			/* [14] */
-		BTF_TYPE_ENC(0, BTF_INFO_ENC(BTF_KIND_UNION, 0, 2), 8),
-		BTF_MEMBER_ENC(NAME_TBD, 13, 0),/* uint64_t ui64; */
-		BTF_MEMBER_ENC(NAME_TBD, 8, 0),	/* uint8_t ui8a[8]; */
-		/* enum (anon) */			/* [15] */
-		BTF_TYPE_ENC(0, BTF_INFO_ENC(BTF_KIND_ENUM, 0, 4), 4),
-		BTF_ENUM_ENC(NAME_TBD, 0),
-		BTF_ENUM_ENC(NAME_TBD, 1),
-		BTF_ENUM_ENC(NAME_TBD, 2),
-		BTF_ENUM_ENC(NAME_TBD, 3),
-		/* struct pprint_mapv */		/* [16] */
-		BTF_TYPE_ENC(NAME_TBD, BTF_INFO_ENC(BTF_KIND_STRUCT, 1, 10), 40),
-		BTF_MEMBER_ENC(NAME_TBD, 11, BTF_MEMBER_OFFSET(0, 0)),	/* uint32_t ui32 */
-		BTF_MEMBER_ENC(NAME_TBD, 10, BTF_MEMBER_OFFSET(0, 32)),	/* uint16_t ui16 */
-		BTF_MEMBER_ENC(NAME_TBD, 12, BTF_MEMBER_OFFSET(0, 64)),	/* int32_t si32 */
-		BTF_MEMBER_ENC(NAME_TBD, 17, BTF_MEMBER_OFFSET(2, 96)),	/* unused_bits2a */
-		BTF_MEMBER_ENC(NAME_TBD, 7, BTF_MEMBER_OFFSET(28, 98)),	/* bits28 */
-		BTF_MEMBER_ENC(NAME_TBD, 19, BTF_MEMBER_OFFSET(2, 126)),/* unused_bits2b */
-		BTF_MEMBER_ENC(0, 14, BTF_MEMBER_OFFSET(0, 128)),	/* union (anon) */
-		BTF_MEMBER_ENC(NAME_TBD, 15, BTF_MEMBER_OFFSET(0, 192)),	/* aenum */
-		BTF_MEMBER_ENC(NAME_TBD, 11, BTF_MEMBER_OFFSET(0, 224)),	/* uint32_t ui32b */
-		BTF_MEMBER_ENC(NAME_TBD, 17, BTF_MEMBER_OFFSET(2, 256)),	/* bits2c */
-		/* typedef unsigned int ___int */	/* [17] */
-		BTF_TYPEDEF_ENC(NAME_TBD, 18),
-		BTF_TYPE_ENC(0, BTF_INFO_ENC(BTF_KIND_VOLATILE, 0, 0), 6),	/* [18] */
-		BTF_TYPE_ENC(0, BTF_INFO_ENC(BTF_KIND_CONST, 0, 0), 15),	/* [19] */
-		BTF_END_RAW,
-	},
-	BTF_STR_SEC("\0unsigned char\0unsigned short\0unsigned int\0int\0unsigned long long\0uint8_t\0uint16_t\0uint32_t\0int32_t\0uint64_t\0ui64\0ui8a\0ENUM_ZERO\0ENUM_ONE\0ENUM_TWO\0ENUM_THREE\0pprint_mapv\0ui32\0ui16\0si32\0unused_bits2a\0bits28\0unused_bits2b\0aenum\0ui32b\0bits2c\0___int"),
-	.key_size = sizeof(unsigned int),
-	.value_size = sizeof(struct pprint_mapv),
-	.key_type_id = 3,	/* unsigned int */
-	.value_type_id = 16,	/* struct pprint_mapv */
-	.max_entries = 128 * 1024,
-},
-
-#ifdef __SIZEOF_INT128__
-{
-	/* test int128 */
-	.raw_types = {
-		/* unsigned int */				/* [1] */
-		BTF_TYPE_INT_ENC(NAME_TBD, 0, 0, 32, 4),
-		/* __int128 */					/* [2] */
-		BTF_TYPE_INT_ENC(NAME_TBD, BTF_INT_SIGNED, 0, 128, 16),
-		/* unsigned __int128 */				/* [3] */
-		BTF_TYPE_INT_ENC(NAME_TBD, 0, 0, 128, 16),
-		/* struct pprint_mapv_int128 */			/* [4] */
-		BTF_TYPE_ENC(NAME_TBD, BTF_INFO_ENC(BTF_KIND_STRUCT, 1, 5), 64),
-		BTF_MEMBER_ENC(NAME_TBD, 2, BTF_MEMBER_OFFSET(0, 0)),		/* si128a */
-		BTF_MEMBER_ENC(NAME_TBD, 2, BTF_MEMBER_OFFSET(0, 128)),		/* si128b */
-		BTF_MEMBER_ENC(NAME_TBD, 3, BTF_MEMBER_OFFSET(3, 256)),		/* bits3 */
-		BTF_MEMBER_ENC(NAME_TBD, 3, BTF_MEMBER_OFFSET(80, 259)),	/* bits80 */
-		BTF_MEMBER_ENC(NAME_TBD, 3, BTF_MEMBER_OFFSET(0, 384)),		/* ui128 */
-		BTF_END_RAW,
-	},
-	BTF_STR_SEC("\0unsigned int\0__int128\0unsigned __int128\0pprint_mapv_int128\0si128a\0si128b\0bits3\0bits80\0ui128"),
-	.key_size = sizeof(unsigned int),
-	.value_size = sizeof(struct pprint_mapv_int128),
-	.key_type_id = 1,
-	.value_type_id = 4,
-	.max_entries = 128 * 1024,
-	.mapv_kind = PPRINT_MAPV_KIND_INT128,
-},
-#endif
-
-};
-
-static struct btf_pprint_test_meta {
-	const char *descr;
-	enum bpf_map_type map_type;
-	const char *map_name;
-	bool ordered_map;
-	bool lossless_map;
-	bool percpu_map;
-} pprint_tests_meta[] = {
-{
-	.descr = "BTF pretty print array",
-	.map_type = BPF_MAP_TYPE_ARRAY,
-	.map_name = "pprint_test_array",
-	.ordered_map = true,
-	.lossless_map = true,
-	.percpu_map = false,
-},
-
 {
 	.descr = "BTF pretty print hash",
 	.map_type = BPF_MAP_TYPE_HASH,
@@ -6829,6 +4617,10 @@
 			v->aenum = i & 0x03;
 			v->ui32b = 4;
 			v->bits2c = 1;
+			v->si8_4[0][0] = (cpu + i) & 0xff;
+			v->si8_4[0][1] = (cpu + i + 1) & 0xff;
+			v->si8_4[1][0] = (cpu + i + 2) & 0xff;
+			v->si8_4[1][1] = (cpu + i + 3) & 0xff;
 			v = (void *)v + rounded_value_size;
 		}
 	}
@@ -6862,7 +4654,7 @@
 		nexpected_line = snprintf(expected_line, line_size,
 					  "%s%u: {%u,0,%d,0x%x,0x%x,0x%x,"
 					  "{%lu|[%u,%u,%u,%u,%u,%u,%u,%u]},%s,"
-					  "%u,0x%x}\n",
+					  "%u,0x%x,[[%d,%d],[%d,%d]]}\n",
 					  percpu_map ? "\tcpu" : "",
 					  percpu_map ? cpu : next_key,
 					  v->ui32, v->si32,
@@ -6876,7 +4668,9 @@
 					  v->ui8a[6], v->ui8a[7],
 					  pprint_enum_str[v->aenum],
 					  v->ui32b,
-					  v->bits2c);
+					  v->bits2c,
+					  v->si8_4[0][0], v->si8_4[0][1],
+					  v->si8_4[1][0], v->si8_4[1][1]);
 	}
 
 #ifdef __SIZEOF_INT128__
@@ -7561,825 +5355,6 @@
 	.expected_prog_load_failure = true,
 },
 
-=======
-{
-	.descr = "BTF pretty print hash",
-	.map_type = BPF_MAP_TYPE_HASH,
-	.map_name = "pprint_test_hash",
-	.ordered_map = false,
-	.lossless_map = true,
-	.percpu_map = false,
-},
-
-{
-	.descr = "BTF pretty print lru hash",
-	.map_type = BPF_MAP_TYPE_LRU_HASH,
-	.map_name = "pprint_test_lru_hash",
-	.ordered_map = false,
-	.lossless_map = false,
-	.percpu_map = false,
-},
-
-{
-	.descr = "BTF pretty print percpu array",
-	.map_type = BPF_MAP_TYPE_PERCPU_ARRAY,
-	.map_name = "pprint_test_percpu_array",
-	.ordered_map = true,
-	.lossless_map = true,
-	.percpu_map = true,
-},
-
-{
-	.descr = "BTF pretty print percpu hash",
-	.map_type = BPF_MAP_TYPE_PERCPU_HASH,
-	.map_name = "pprint_test_percpu_hash",
-	.ordered_map = false,
-	.lossless_map = true,
-	.percpu_map = true,
-},
-
-{
-	.descr = "BTF pretty print lru percpu hash",
-	.map_type = BPF_MAP_TYPE_LRU_PERCPU_HASH,
-	.map_name = "pprint_test_lru_percpu_hash",
-	.ordered_map = false,
-	.lossless_map = false,
-	.percpu_map = true,
-},
-
-};
-
-static size_t get_pprint_mapv_size(enum pprint_mapv_kind_t mapv_kind)
-{
-	if (mapv_kind == PPRINT_MAPV_KIND_BASIC)
-		return sizeof(struct pprint_mapv);
-
-#ifdef __SIZEOF_INT128__
-	if (mapv_kind == PPRINT_MAPV_KIND_INT128)
-		return sizeof(struct pprint_mapv_int128);
-#endif
-
-	assert(0);
-}
-
-static void set_pprint_mapv(enum pprint_mapv_kind_t mapv_kind,
-			    void *mapv, uint32_t i,
-			    int num_cpus, int rounded_value_size)
-{
-	int cpu;
-
-	if (mapv_kind == PPRINT_MAPV_KIND_BASIC) {
-		struct pprint_mapv *v = mapv;
-
-		for (cpu = 0; cpu < num_cpus; cpu++) {
-			v->ui32 = i + cpu;
-			v->si32 = -i;
-			v->unused_bits2a = 3;
-			v->bits28 = i;
-			v->unused_bits2b = 3;
-			v->ui64 = i;
-			v->aenum = i & 0x03;
-			v->ui32b = 4;
-			v->bits2c = 1;
-			v->si8_4[0][0] = (cpu + i) & 0xff;
-			v->si8_4[0][1] = (cpu + i + 1) & 0xff;
-			v->si8_4[1][0] = (cpu + i + 2) & 0xff;
-			v->si8_4[1][1] = (cpu + i + 3) & 0xff;
-			v = (void *)v + rounded_value_size;
-		}
-	}
-
-#ifdef __SIZEOF_INT128__
-	if (mapv_kind == PPRINT_MAPV_KIND_INT128) {
-		struct pprint_mapv_int128 *v = mapv;
-
-		for (cpu = 0; cpu < num_cpus; cpu++) {
-			v->si128a = i;
-			v->si128b = -i;
-			v->bits3 = i & 0x07;
-			v->bits80 = (((unsigned __int128)1) << 64) + i;
-			v->ui128 = (((unsigned __int128)2) << 64) + i;
-			v = (void *)v + rounded_value_size;
-		}
-	}
-#endif
-}
-
-ssize_t get_pprint_expected_line(enum pprint_mapv_kind_t mapv_kind,
-				 char *expected_line, ssize_t line_size,
-				 bool percpu_map, unsigned int next_key,
-				 int cpu, void *mapv)
-{
-	ssize_t nexpected_line = -1;
-
-	if (mapv_kind == PPRINT_MAPV_KIND_BASIC) {
-		struct pprint_mapv *v = mapv;
-
-		nexpected_line = snprintf(expected_line, line_size,
-					  "%s%u: {%u,0,%d,0x%x,0x%x,0x%x,"
-					  "{%lu|[%u,%u,%u,%u,%u,%u,%u,%u]},%s,"
-					  "%u,0x%x,[[%d,%d],[%d,%d]]}\n",
-					  percpu_map ? "\tcpu" : "",
-					  percpu_map ? cpu : next_key,
-					  v->ui32, v->si32,
-					  v->unused_bits2a,
-					  v->bits28,
-					  v->unused_bits2b,
-					  v->ui64,
-					  v->ui8a[0], v->ui8a[1],
-					  v->ui8a[2], v->ui8a[3],
-					  v->ui8a[4], v->ui8a[5],
-					  v->ui8a[6], v->ui8a[7],
-					  pprint_enum_str[v->aenum],
-					  v->ui32b,
-					  v->bits2c,
-					  v->si8_4[0][0], v->si8_4[0][1],
-					  v->si8_4[1][0], v->si8_4[1][1]);
-	}
-
-#ifdef __SIZEOF_INT128__
-	if (mapv_kind == PPRINT_MAPV_KIND_INT128) {
-		struct pprint_mapv_int128 *v = mapv;
-
-		nexpected_line = snprintf(expected_line, line_size,
-					  "%s%u: {0x%lx,0x%lx,0x%lx,"
-					  "0x%lx%016lx,0x%lx%016lx}\n",
-					  percpu_map ? "\tcpu" : "",
-					  percpu_map ? cpu : next_key,
-					  (uint64_t)v->si128a,
-					  (uint64_t)v->si128b,
-					  (uint64_t)v->bits3,
-					  (uint64_t)(v->bits80 >> 64),
-					  (uint64_t)v->bits80,
-					  (uint64_t)(v->ui128 >> 64),
-					  (uint64_t)v->ui128);
-	}
-#endif
-
-	return nexpected_line;
-}
-
-static int check_line(const char *expected_line, int nexpected_line,
-		      int expected_line_len, const char *line)
-{
-	if (CHECK(nexpected_line == expected_line_len,
-		  "expected_line is too long"))
-		return -1;
-
-	if (strcmp(expected_line, line)) {
-		fprintf(stderr, "unexpected pprint output\n");
-		fprintf(stderr, "expected: %s", expected_line);
-		fprintf(stderr, "    read: %s", line);
-		return -1;
-	}
-
-	return 0;
-}
-
-
-static int do_test_pprint(int test_num)
-{
-	const struct btf_raw_test *test = &pprint_test_template[test_num];
-	enum pprint_mapv_kind_t mapv_kind = test->mapv_kind;
-	struct bpf_create_map_attr create_attr = {};
-	bool ordered_map, lossless_map, percpu_map;
-	int err, ret, num_cpus, rounded_value_size;
-	unsigned int key, nr_read_elems;
-	int map_fd = -1, btf_fd = -1;
-	unsigned int raw_btf_size;
-	char expected_line[255];
-	FILE *pin_file = NULL;
-	char pin_path[255];
-	size_t line_len = 0;
-	char *line = NULL;
-	void *mapv = NULL;
-	uint8_t *raw_btf;
-	ssize_t nread;
-
-	fprintf(stderr, "%s(#%d)......", test->descr, test_num);
-	raw_btf = btf_raw_create(&hdr_tmpl, test->raw_types,
-				 test->str_sec, test->str_sec_size,
-				 &raw_btf_size, NULL);
-
-	if (!raw_btf)
-		return -1;
-
-	*btf_log_buf = '\0';
-	btf_fd = bpf_load_btf(raw_btf, raw_btf_size,
-			      btf_log_buf, BTF_LOG_BUF_SIZE,
-			      args.always_log);
-	free(raw_btf);
-
-	if (CHECK(btf_fd == -1, "errno:%d", errno)) {
-		err = -1;
-		goto done;
-	}
-
-	create_attr.name = test->map_name;
-	create_attr.map_type = test->map_type;
-	create_attr.key_size = test->key_size;
-	create_attr.value_size = test->value_size;
-	create_attr.max_entries = test->max_entries;
-	create_attr.btf_fd = btf_fd;
-	create_attr.btf_key_type_id = test->key_type_id;
-	create_attr.btf_value_type_id = test->value_type_id;
-
-	map_fd = bpf_create_map_xattr(&create_attr);
-	if (CHECK(map_fd == -1, "errno:%d", errno)) {
-		err = -1;
-		goto done;
-	}
-
-	ret = snprintf(pin_path, sizeof(pin_path), "%s/%s",
-		       "/sys/fs/bpf", test->map_name);
-
-	if (CHECK(ret == sizeof(pin_path), "pin_path %s/%s is too long",
-		  "/sys/fs/bpf", test->map_name)) {
-		err = -1;
-		goto done;
-	}
-
-	err = bpf_obj_pin(map_fd, pin_path);
-	if (CHECK(err, "bpf_obj_pin(%s): errno:%d.", pin_path, errno))
-		goto done;
-
-	percpu_map = test->percpu_map;
-	num_cpus = percpu_map ? bpf_num_possible_cpus() : 1;
-	rounded_value_size = round_up(get_pprint_mapv_size(mapv_kind), 8);
-	mapv = calloc(num_cpus, rounded_value_size);
-	if (CHECK(!mapv, "mapv allocation failure")) {
-		err = -1;
-		goto done;
-	}
-
-	for (key = 0; key < test->max_entries; key++) {
-		set_pprint_mapv(mapv_kind, mapv, key, num_cpus, rounded_value_size);
-		bpf_map_update_elem(map_fd, &key, mapv, 0);
-	}
-
-	pin_file = fopen(pin_path, "r");
-	if (CHECK(!pin_file, "fopen(%s): errno:%d", pin_path, errno)) {
-		err = -1;
-		goto done;
-	}
-
-	/* Skip lines start with '#' */
-	while ((nread = getline(&line, &line_len, pin_file)) > 0 &&
-	       *line == '#')
-		;
-
-	if (CHECK(nread <= 0, "Unexpected EOF")) {
-		err = -1;
-		goto done;
-	}
-
-	nr_read_elems = 0;
-	ordered_map = test->ordered_map;
-	lossless_map = test->lossless_map;
-	do {
-		ssize_t nexpected_line;
-		unsigned int next_key;
-		void *cmapv;
-		int cpu;
-
-		next_key = ordered_map ? nr_read_elems : atoi(line);
-		set_pprint_mapv(mapv_kind, mapv, next_key, num_cpus, rounded_value_size);
-		cmapv = mapv;
-
-		for (cpu = 0; cpu < num_cpus; cpu++) {
-			if (percpu_map) {
-				/* for percpu map, the format looks like:
-				 * <key>: {
-				 *	cpu0: <value_on_cpu0>
-				 *	cpu1: <value_on_cpu1>
-				 *	...
-				 *	cpun: <value_on_cpun>
-				 * }
-				 *
-				 * let us verify the line containing the key here.
-				 */
-				if (cpu == 0) {
-					nexpected_line = snprintf(expected_line,
-								  sizeof(expected_line),
-								  "%u: {\n",
-								  next_key);
-
-					err = check_line(expected_line, nexpected_line,
-							 sizeof(expected_line), line);
-					if (err == -1)
-						goto done;
-				}
-
-				/* read value@cpu */
-				nread = getline(&line, &line_len, pin_file);
-				if (nread < 0)
-					break;
-			}
-
-			nexpected_line = get_pprint_expected_line(mapv_kind, expected_line,
-								  sizeof(expected_line),
-								  percpu_map, next_key,
-								  cpu, cmapv);
-			err = check_line(expected_line, nexpected_line,
-					 sizeof(expected_line), line);
-			if (err == -1)
-				goto done;
-
-			cmapv = cmapv + rounded_value_size;
-		}
-
-		if (percpu_map) {
-			/* skip the last bracket for the percpu map */
-			nread = getline(&line, &line_len, pin_file);
-			if (nread < 0)
-				break;
-		}
-
-		nread = getline(&line, &line_len, pin_file);
-	} while (++nr_read_elems < test->max_entries && nread > 0);
-
-	if (lossless_map &&
-	    CHECK(nr_read_elems < test->max_entries,
-		  "Unexpected EOF. nr_read_elems:%u test->max_entries:%u",
-		  nr_read_elems, test->max_entries)) {
-		err = -1;
-		goto done;
-	}
-
-	if (CHECK(nread > 0, "Unexpected extra pprint output: %s", line)) {
-		err = -1;
-		goto done;
-	}
-
-	err = 0;
-
-done:
-	if (mapv)
-		free(mapv);
-	if (!err)
-		fprintf(stderr, "OK");
-	if (*btf_log_buf && (err || args.always_log))
-		fprintf(stderr, "\n%s", btf_log_buf);
-	if (btf_fd != -1)
-		close(btf_fd);
-	if (map_fd != -1)
-		close(map_fd);
-	if (pin_file)
-		fclose(pin_file);
-	unlink(pin_path);
-	free(line);
-
-	return err;
-}
-
-static int test_pprint(void)
-{
-	unsigned int i;
-	int err = 0;
-
-	/* test various maps with the first test template */
-	for (i = 0; i < ARRAY_SIZE(pprint_tests_meta); i++) {
-		pprint_test_template[0].descr = pprint_tests_meta[i].descr;
-		pprint_test_template[0].map_type = pprint_tests_meta[i].map_type;
-		pprint_test_template[0].map_name = pprint_tests_meta[i].map_name;
-		pprint_test_template[0].ordered_map = pprint_tests_meta[i].ordered_map;
-		pprint_test_template[0].lossless_map = pprint_tests_meta[i].lossless_map;
-		pprint_test_template[0].percpu_map = pprint_tests_meta[i].percpu_map;
-
-		err |= count_result(do_test_pprint(0));
-	}
-
-	/* test rest test templates with the first map */
-	for (i = 1; i < ARRAY_SIZE(pprint_test_template); i++) {
-		pprint_test_template[i].descr = pprint_tests_meta[0].descr;
-		pprint_test_template[i].map_type = pprint_tests_meta[0].map_type;
-		pprint_test_template[i].map_name = pprint_tests_meta[0].map_name;
-		pprint_test_template[i].ordered_map = pprint_tests_meta[0].ordered_map;
-		pprint_test_template[i].lossless_map = pprint_tests_meta[0].lossless_map;
-		pprint_test_template[i].percpu_map = pprint_tests_meta[0].percpu_map;
-		err |= count_result(do_test_pprint(i));
-	}
-
-	return err;
-}
-
-#define BPF_LINE_INFO_ENC(insn_off, file_off, line_off, line_num, line_col) \
-	(insn_off), (file_off), (line_off), ((line_num) << 10 | ((line_col) & 0x3ff))
-
-static struct prog_info_raw_test {
-	const char *descr;
-	const char *str_sec;
-	const char *err_str;
-	__u32 raw_types[MAX_NR_RAW_U32];
-	__u32 str_sec_size;
-	struct bpf_insn insns[MAX_INSNS];
-	__u32 prog_type;
-	__u32 func_info[MAX_SUBPROGS][2];
-	__u32 func_info_rec_size;
-	__u32 func_info_cnt;
-	__u32 line_info[MAX_NR_RAW_U32];
-	__u32 line_info_rec_size;
-	__u32 nr_jited_ksyms;
-	bool expected_prog_load_failure;
-	__u32 dead_code_cnt;
-	__u32 dead_code_mask;
-	__u32 dead_func_cnt;
-	__u32 dead_func_mask;
-} info_raw_tests[] = {
-{
-	.descr = "func_type (main func + one sub)",
-	.raw_types = {
-		BTF_TYPE_INT_ENC(NAME_TBD, BTF_INT_SIGNED, 0, 32, 4),	/* [1] */
-		BTF_TYPE_INT_ENC(NAME_TBD, 0, 0, 32, 4),	/* [2] */
-		BTF_FUNC_PROTO_ENC(1, 2),			/* [3] */
-			BTF_FUNC_PROTO_ARG_ENC(NAME_TBD, 1),
-			BTF_FUNC_PROTO_ARG_ENC(NAME_TBD, 2),
-		BTF_FUNC_PROTO_ENC(1, 2),			/* [4] */
-			BTF_FUNC_PROTO_ARG_ENC(NAME_TBD, 2),
-			BTF_FUNC_PROTO_ARG_ENC(NAME_TBD, 1),
-		BTF_FUNC_ENC(NAME_TBD, 3),			/* [5] */
-		BTF_FUNC_ENC(NAME_TBD, 4),			/* [6] */
-		BTF_END_RAW,
-	},
-	.str_sec = "\0int\0unsigned int\0a\0b\0c\0d\0funcA\0funcB",
-	.str_sec_size = sizeof("\0int\0unsigned int\0a\0b\0c\0d\0funcA\0funcB"),
-	.insns = {
-		BPF_RAW_INSN(BPF_JMP | BPF_CALL, 0, 1, 0, 2),
-		BPF_MOV64_IMM(BPF_REG_0, 1),
-		BPF_EXIT_INSN(),
-		BPF_MOV64_IMM(BPF_REG_0, 2),
-		BPF_EXIT_INSN(),
-	},
-	.prog_type = BPF_PROG_TYPE_TRACEPOINT,
-	.func_info = { {0, 5}, {3, 6} },
-	.func_info_rec_size = 8,
-	.func_info_cnt = 2,
-	.line_info = { BTF_END_RAW },
-},
-
-{
-	.descr = "func_type (Incorrect func_info_rec_size)",
-	.raw_types = {
-		BTF_TYPE_INT_ENC(NAME_TBD, BTF_INT_SIGNED, 0, 32, 4),	/* [1] */
-		BTF_TYPE_INT_ENC(NAME_TBD, 0, 0, 32, 4),	/* [2] */
-		BTF_FUNC_PROTO_ENC(1, 2),			/* [3] */
-			BTF_FUNC_PROTO_ARG_ENC(NAME_TBD, 1),
-			BTF_FUNC_PROTO_ARG_ENC(NAME_TBD, 2),
-		BTF_FUNC_PROTO_ENC(1, 2),			/* [4] */
-			BTF_FUNC_PROTO_ARG_ENC(NAME_TBD, 2),
-			BTF_FUNC_PROTO_ARG_ENC(NAME_TBD, 1),
-		BTF_FUNC_ENC(NAME_TBD, 3),			/* [5] */
-		BTF_FUNC_ENC(NAME_TBD, 4),			/* [6] */
-		BTF_END_RAW,
-	},
-	.str_sec = "\0int\0unsigned int\0a\0b\0c\0d\0funcA\0funcB",
-	.str_sec_size = sizeof("\0int\0unsigned int\0a\0b\0c\0d\0funcA\0funcB"),
-	.insns = {
-		BPF_RAW_INSN(BPF_JMP | BPF_CALL, 0, 1, 0, 2),
-		BPF_MOV64_IMM(BPF_REG_0, 1),
-		BPF_EXIT_INSN(),
-		BPF_MOV64_IMM(BPF_REG_0, 2),
-		BPF_EXIT_INSN(),
-	},
-	.prog_type = BPF_PROG_TYPE_TRACEPOINT,
-	.func_info = { {0, 5}, {3, 6} },
-	.func_info_rec_size = 4,
-	.func_info_cnt = 2,
-	.line_info = { BTF_END_RAW },
-	.expected_prog_load_failure = true,
-},
-
-{
-	.descr = "func_type (Incorrect func_info_cnt)",
-	.raw_types = {
-		BTF_TYPE_INT_ENC(NAME_TBD, BTF_INT_SIGNED, 0, 32, 4),	/* [1] */
-		BTF_TYPE_INT_ENC(NAME_TBD, 0, 0, 32, 4),	/* [2] */
-		BTF_FUNC_PROTO_ENC(1, 2),			/* [3] */
-			BTF_FUNC_PROTO_ARG_ENC(NAME_TBD, 1),
-			BTF_FUNC_PROTO_ARG_ENC(NAME_TBD, 2),
-		BTF_FUNC_PROTO_ENC(1, 2),			/* [4] */
-			BTF_FUNC_PROTO_ARG_ENC(NAME_TBD, 2),
-			BTF_FUNC_PROTO_ARG_ENC(NAME_TBD, 1),
-		BTF_FUNC_ENC(NAME_TBD, 3),			/* [5] */
-		BTF_FUNC_ENC(NAME_TBD, 4),			/* [6] */
-		BTF_END_RAW,
-	},
-	.str_sec = "\0int\0unsigned int\0a\0b\0c\0d\0funcA\0funcB",
-	.str_sec_size = sizeof("\0int\0unsigned int\0a\0b\0c\0d\0funcA\0funcB"),
-	.insns = {
-		BPF_RAW_INSN(BPF_JMP | BPF_CALL, 0, 1, 0, 2),
-		BPF_MOV64_IMM(BPF_REG_0, 1),
-		BPF_EXIT_INSN(),
-		BPF_MOV64_IMM(BPF_REG_0, 2),
-		BPF_EXIT_INSN(),
-	},
-	.prog_type = BPF_PROG_TYPE_TRACEPOINT,
-	.func_info = { {0, 5}, {3, 6} },
-	.func_info_rec_size = 8,
-	.func_info_cnt = 1,
-	.line_info = { BTF_END_RAW },
-	.expected_prog_load_failure = true,
-},
-
-{
-	.descr = "func_type (Incorrect bpf_func_info.insn_off)",
-	.raw_types = {
-		BTF_TYPE_INT_ENC(NAME_TBD, BTF_INT_SIGNED, 0, 32, 4),	/* [1] */
-		BTF_TYPE_INT_ENC(NAME_TBD, 0, 0, 32, 4),	/* [2] */
-		BTF_FUNC_PROTO_ENC(1, 2),			/* [3] */
-			BTF_FUNC_PROTO_ARG_ENC(NAME_TBD, 1),
-			BTF_FUNC_PROTO_ARG_ENC(NAME_TBD, 2),
-		BTF_FUNC_PROTO_ENC(1, 2),			/* [4] */
-			BTF_FUNC_PROTO_ARG_ENC(NAME_TBD, 2),
-			BTF_FUNC_PROTO_ARG_ENC(NAME_TBD, 1),
-		BTF_FUNC_ENC(NAME_TBD, 3),			/* [5] */
-		BTF_FUNC_ENC(NAME_TBD, 4),			/* [6] */
-		BTF_END_RAW,
-	},
-	.str_sec = "\0int\0unsigned int\0a\0b\0c\0d\0funcA\0funcB",
-	.str_sec_size = sizeof("\0int\0unsigned int\0a\0b\0c\0d\0funcA\0funcB"),
-	.insns = {
-		BPF_RAW_INSN(BPF_JMP | BPF_CALL, 0, 1, 0, 2),
-		BPF_MOV64_IMM(BPF_REG_0, 1),
-		BPF_EXIT_INSN(),
-		BPF_MOV64_IMM(BPF_REG_0, 2),
-		BPF_EXIT_INSN(),
-	},
-	.prog_type = BPF_PROG_TYPE_TRACEPOINT,
-	.func_info = { {0, 5}, {2, 6} },
-	.func_info_rec_size = 8,
-	.func_info_cnt = 2,
-	.line_info = { BTF_END_RAW },
-	.expected_prog_load_failure = true,
-},
-
-{
-	.descr = "line_info (No subprog)",
-	.raw_types = {
-		BTF_TYPE_INT_ENC(NAME_TBD, BTF_INT_SIGNED, 0, 32, 4),	/* [1] */
-		BTF_END_RAW,
-	},
-	BTF_STR_SEC("\0int\0int a=1;\0int b=2;\0return a + b;\0return a + b;"),
-	.insns = {
-		BPF_MOV64_IMM(BPF_REG_0, 1),
-		BPF_MOV64_IMM(BPF_REG_1, 2),
-		BPF_ALU64_REG(BPF_ADD, BPF_REG_0, BPF_REG_1),
-		BPF_EXIT_INSN(),
-	},
-	.prog_type = BPF_PROG_TYPE_TRACEPOINT,
-	.func_info_cnt = 0,
-	.line_info = {
-		BPF_LINE_INFO_ENC(0, 0, NAME_TBD, 1, 10),
-		BPF_LINE_INFO_ENC(1, 0, NAME_TBD, 2, 9),
-		BPF_LINE_INFO_ENC(2, 0, NAME_TBD, 3, 8),
-		BPF_LINE_INFO_ENC(3, 0, NAME_TBD, 4, 7),
-		BTF_END_RAW,
-	},
-	.line_info_rec_size = sizeof(struct bpf_line_info),
-	.nr_jited_ksyms = 1,
-},
-
-{
-	.descr = "line_info (No subprog. insn_off >= prog->len)",
-	.raw_types = {
-		BTF_TYPE_INT_ENC(NAME_TBD, BTF_INT_SIGNED, 0, 32, 4),	/* [1] */
-		BTF_END_RAW,
-	},
-	BTF_STR_SEC("\0int\0int a=1;\0int b=2;\0return a + b;\0return a + b;"),
-	.insns = {
-		BPF_MOV64_IMM(BPF_REG_0, 1),
-		BPF_MOV64_IMM(BPF_REG_1, 2),
-		BPF_ALU64_REG(BPF_ADD, BPF_REG_0, BPF_REG_1),
-		BPF_EXIT_INSN(),
-	},
-	.prog_type = BPF_PROG_TYPE_TRACEPOINT,
-	.func_info_cnt = 0,
-	.line_info = {
-		BPF_LINE_INFO_ENC(0, 0, NAME_TBD, 1, 10),
-		BPF_LINE_INFO_ENC(1, 0, NAME_TBD, 2, 9),
-		BPF_LINE_INFO_ENC(2, 0, NAME_TBD, 3, 8),
-		BPF_LINE_INFO_ENC(3, 0, NAME_TBD, 4, 7),
-		BPF_LINE_INFO_ENC(4, 0, 0, 5, 6),
-		BTF_END_RAW,
-	},
-	.line_info_rec_size = sizeof(struct bpf_line_info),
-	.nr_jited_ksyms = 1,
-	.err_str = "line_info[4].insn_off",
-	.expected_prog_load_failure = true,
-},
-
-{
-	.descr = "line_info (Zero bpf insn code)",
-	.raw_types = {
-		BTF_TYPE_INT_ENC(NAME_TBD, BTF_INT_SIGNED, 0, 32, 4),	/* [1] */
-		BTF_TYPE_INT_ENC(NAME_TBD, 0, 0, 64, 8),	/* [2] */
-		BTF_TYPEDEF_ENC(NAME_TBD, 2),			/* [3] */
-		BTF_END_RAW,
-	},
-	BTF_STR_SEC("\0int\0unsigned long\0u64\0u64 a=1;\0return a;"),
-	.insns = {
-		BPF_LD_IMM64(BPF_REG_0, 1),
-		BPF_EXIT_INSN(),
-	},
-	.prog_type = BPF_PROG_TYPE_TRACEPOINT,
-	.func_info_cnt = 0,
-	.line_info = {
-		BPF_LINE_INFO_ENC(0, 0, NAME_TBD, 1, 10),
-		BPF_LINE_INFO_ENC(1, 0, 0, 2, 9),
-		BPF_LINE_INFO_ENC(2, 0, NAME_TBD, 3, 8),
-		BTF_END_RAW,
-	},
-	.line_info_rec_size = sizeof(struct bpf_line_info),
-	.nr_jited_ksyms = 1,
-	.err_str = "Invalid insn code at line_info[1]",
-	.expected_prog_load_failure = true,
-},
-
-{
-	.descr = "line_info (No subprog. zero tailing line_info",
-	.raw_types = {
-		BTF_TYPE_INT_ENC(NAME_TBD, BTF_INT_SIGNED, 0, 32, 4),	/* [1] */
-		BTF_END_RAW,
-	},
-	BTF_STR_SEC("\0int\0int a=1;\0int b=2;\0return a + b;\0return a + b;"),
-	.insns = {
-		BPF_MOV64_IMM(BPF_REG_0, 1),
-		BPF_MOV64_IMM(BPF_REG_1, 2),
-		BPF_ALU64_REG(BPF_ADD, BPF_REG_0, BPF_REG_1),
-		BPF_EXIT_INSN(),
-	},
-	.prog_type = BPF_PROG_TYPE_TRACEPOINT,
-	.func_info_cnt = 0,
-	.line_info = {
-		BPF_LINE_INFO_ENC(0, 0, NAME_TBD, 1, 10), 0,
-		BPF_LINE_INFO_ENC(1, 0, NAME_TBD, 2, 9), 0,
-		BPF_LINE_INFO_ENC(2, 0, NAME_TBD, 3, 8), 0,
-		BPF_LINE_INFO_ENC(3, 0, NAME_TBD, 4, 7), 0,
-		BTF_END_RAW,
-	},
-	.line_info_rec_size = sizeof(struct bpf_line_info) + sizeof(__u32),
-	.nr_jited_ksyms = 1,
-},
-
-{
-	.descr = "line_info (No subprog. nonzero tailing line_info)",
-	.raw_types = {
-		BTF_TYPE_INT_ENC(NAME_TBD, BTF_INT_SIGNED, 0, 32, 4),	/* [1] */
-		BTF_END_RAW,
-	},
-	BTF_STR_SEC("\0int\0int a=1;\0int b=2;\0return a + b;\0return a + b;"),
-	.insns = {
-		BPF_MOV64_IMM(BPF_REG_0, 1),
-		BPF_MOV64_IMM(BPF_REG_1, 2),
-		BPF_ALU64_REG(BPF_ADD, BPF_REG_0, BPF_REG_1),
-		BPF_EXIT_INSN(),
-	},
-	.prog_type = BPF_PROG_TYPE_TRACEPOINT,
-	.func_info_cnt = 0,
-	.line_info = {
-		BPF_LINE_INFO_ENC(0, 0, NAME_TBD, 1, 10), 0,
-		BPF_LINE_INFO_ENC(1, 0, NAME_TBD, 2, 9), 0,
-		BPF_LINE_INFO_ENC(2, 0, NAME_TBD, 3, 8), 0,
-		BPF_LINE_INFO_ENC(3, 0, NAME_TBD, 4, 7), 1,
-		BTF_END_RAW,
-	},
-	.line_info_rec_size = sizeof(struct bpf_line_info) + sizeof(__u32),
-	.nr_jited_ksyms = 1,
-	.err_str = "nonzero tailing record in line_info",
-	.expected_prog_load_failure = true,
-},
-
-{
-	.descr = "line_info (subprog)",
-	.raw_types = {
-		BTF_TYPE_INT_ENC(NAME_TBD, BTF_INT_SIGNED, 0, 32, 4),	/* [1] */
-		BTF_END_RAW,
-	},
-	BTF_STR_SEC("\0int\0int a=1+1;\0return func(a);\0b+=1;\0return b;"),
-	.insns = {
-		BPF_MOV64_IMM(BPF_REG_2, 1),
-		BPF_ALU64_IMM(BPF_ADD, BPF_REG_2, 1),
-		BPF_MOV64_REG(BPF_REG_1, BPF_REG_2),
-		BPF_CALL_REL(1),
-		BPF_EXIT_INSN(),
-		BPF_MOV64_REG(BPF_REG_0, BPF_REG_1),
-		BPF_ALU64_IMM(BPF_ADD, BPF_REG_0, 1),
-		BPF_EXIT_INSN(),
-	},
-	.prog_type = BPF_PROG_TYPE_TRACEPOINT,
-	.func_info_cnt = 0,
-	.line_info = {
-		BPF_LINE_INFO_ENC(0, 0, NAME_TBD, 1, 10),
-		BPF_LINE_INFO_ENC(2, 0, NAME_TBD, 2, 9),
-		BPF_LINE_INFO_ENC(5, 0, NAME_TBD, 3, 8),
-		BPF_LINE_INFO_ENC(7, 0, NAME_TBD, 4, 7),
-		BTF_END_RAW,
-	},
-	.line_info_rec_size = sizeof(struct bpf_line_info),
-	.nr_jited_ksyms = 2,
-},
-
-{
-	.descr = "line_info (subprog + func_info)",
-	.raw_types = {
-		BTF_TYPE_INT_ENC(NAME_TBD, BTF_INT_SIGNED, 0, 32, 4),	/* [1] */
-		BTF_FUNC_PROTO_ENC(1, 1),			/* [2] */
-			BTF_FUNC_PROTO_ARG_ENC(NAME_TBD, 1),
-		BTF_FUNC_ENC(NAME_TBD, 2),			/* [3] */
-		BTF_FUNC_ENC(NAME_TBD, 2),			/* [4] */
-		BTF_END_RAW,
-	},
-	BTF_STR_SEC("\0int\0x\0sub\0main\0int a=1+1;\0return func(a);\0b+=1;\0return b;"),
-	.insns = {
-		BPF_MOV64_IMM(BPF_REG_2, 1),
-		BPF_ALU64_IMM(BPF_ADD, BPF_REG_2, 1),
-		BPF_MOV64_REG(BPF_REG_1, BPF_REG_2),
-		BPF_CALL_REL(1),
-		BPF_EXIT_INSN(),
-		BPF_MOV64_REG(BPF_REG_0, BPF_REG_1),
-		BPF_ALU64_IMM(BPF_ADD, BPF_REG_0, 1),
-		BPF_EXIT_INSN(),
-	},
-	.prog_type = BPF_PROG_TYPE_TRACEPOINT,
-	.func_info_cnt = 2,
-	.func_info_rec_size = 8,
-	.func_info = { {0, 4}, {5, 3} },
-	.line_info = {
-		BPF_LINE_INFO_ENC(0, 0, NAME_TBD, 1, 10),
-		BPF_LINE_INFO_ENC(2, 0, NAME_TBD, 2, 9),
-		BPF_LINE_INFO_ENC(5, 0, NAME_TBD, 3, 8),
-		BPF_LINE_INFO_ENC(7, 0, NAME_TBD, 4, 7),
-		BTF_END_RAW,
-	},
-	.line_info_rec_size = sizeof(struct bpf_line_info),
-	.nr_jited_ksyms = 2,
-},
-
-{
-	.descr = "line_info (subprog. missing 1st func line info)",
-	.raw_types = {
-		BTF_TYPE_INT_ENC(NAME_TBD, BTF_INT_SIGNED, 0, 32, 4),	/* [1] */
-		BTF_END_RAW,
-	},
-	BTF_STR_SEC("\0int\0int a=1+1;\0return func(a);\0b+=1;\0return b;"),
-	.insns = {
-		BPF_MOV64_IMM(BPF_REG_2, 1),
-		BPF_ALU64_IMM(BPF_ADD, BPF_REG_2, 1),
-		BPF_MOV64_REG(BPF_REG_1, BPF_REG_2),
-		BPF_CALL_REL(1),
-		BPF_EXIT_INSN(),
-		BPF_MOV64_REG(BPF_REG_0, BPF_REG_1),
-		BPF_ALU64_IMM(BPF_ADD, BPF_REG_0, 1),
-		BPF_EXIT_INSN(),
-	},
-	.prog_type = BPF_PROG_TYPE_TRACEPOINT,
-	.func_info_cnt = 0,
-	.line_info = {
-		BPF_LINE_INFO_ENC(1, 0, NAME_TBD, 1, 10),
-		BPF_LINE_INFO_ENC(2, 0, NAME_TBD, 2, 9),
-		BPF_LINE_INFO_ENC(5, 0, NAME_TBD, 3, 8),
-		BPF_LINE_INFO_ENC(7, 0, NAME_TBD, 4, 7),
-		BTF_END_RAW,
-	},
-	.line_info_rec_size = sizeof(struct bpf_line_info),
-	.nr_jited_ksyms = 2,
-	.err_str = "missing bpf_line_info for func#0",
-	.expected_prog_load_failure = true,
-},
-
-{
-	.descr = "line_info (subprog. missing 2nd func line info)",
-	.raw_types = {
-		BTF_TYPE_INT_ENC(NAME_TBD, BTF_INT_SIGNED, 0, 32, 4),	/* [1] */
-		BTF_END_RAW,
-	},
-	BTF_STR_SEC("\0int\0int a=1+1;\0return func(a);\0b+=1;\0return b;"),
-	.insns = {
-		BPF_MOV64_IMM(BPF_REG_2, 1),
-		BPF_ALU64_IMM(BPF_ADD, BPF_REG_2, 1),
-		BPF_MOV64_REG(BPF_REG_1, BPF_REG_2),
-		BPF_CALL_REL(1),
-		BPF_EXIT_INSN(),
-		BPF_MOV64_REG(BPF_REG_0, BPF_REG_1),
-		BPF_ALU64_IMM(BPF_ADD, BPF_REG_0, 1),
-		BPF_EXIT_INSN(),
-	},
-	.prog_type = BPF_PROG_TYPE_TRACEPOINT,
-	.func_info_cnt = 0,
-	.line_info = {
-		BPF_LINE_INFO_ENC(0, 0, NAME_TBD, 1, 10),
-		BPF_LINE_INFO_ENC(2, 0, NAME_TBD, 2, 9),
-		BPF_LINE_INFO_ENC(6, 0, NAME_TBD, 3, 8),
-		BPF_LINE_INFO_ENC(7, 0, NAME_TBD, 4, 7),
-		BTF_END_RAW,
-	},
-	.line_info_rec_size = sizeof(struct bpf_line_info),
-	.nr_jited_ksyms = 2,
-	.err_str = "missing bpf_line_info for func#1",
-	.expected_prog_load_failure = true,
-},
-
->>>>>>> 0ecfebd2
 {
 	.descr = "line_info (subprog. unordered insn offset)",
 	.raw_types = {
@@ -8935,7 +5910,6 @@
 	info_len = sizeof(struct bpf_prog_info);
 	err = bpf_obj_get_info_by_fd(prog_fd, &info, &info_len);
 	if (CHECK(err == -1, "err:%d errno:%d", err, errno)) {
-<<<<<<< HEAD
 		err = -1;
 		goto done;
 	}
@@ -8960,32 +5934,6 @@
 		err = -1;
 		goto done;
 	}
-=======
-		err = -1;
-		goto done;
-	}
-
-	if (!info.jited_prog_len) {
-		/* prog is not jited */
-		jited_cnt = 0;
-		nr_jited_ksyms = 1;
-		nr_jited_func_lens = 1;
-	}
-
-	if (CHECK(info.nr_line_info != cnt ||
-		  info.nr_jited_line_info != jited_cnt ||
-		  info.nr_jited_ksyms != nr_jited_ksyms ||
-		  info.nr_jited_func_lens != nr_jited_func_lens ||
-		  (!info.nr_line_info && info.nr_jited_line_info),
-		  "info: nr_line_info:%u(expected:%u) nr_jited_line_info:%u(expected:%u) nr_jited_ksyms:%u(expected:%u) nr_jited_func_lens:%u(expected:%u)",
-		  info.nr_line_info, cnt,
-		  info.nr_jited_line_info, jited_cnt,
-		  info.nr_jited_ksyms, nr_jited_ksyms,
-		  info.nr_jited_func_lens, nr_jited_func_lens)) {
-		err = -1;
-		goto done;
-	}
->>>>>>> 0ecfebd2
 
 	if (CHECK(info.line_info_rec_size != sizeof(struct bpf_line_info) ||
 		  info.jited_line_info_rec_size != sizeof(__u64),
@@ -9303,29 +6251,6 @@
 	.opts = {
 		.dont_resolve_fwds = false,
 	},
-<<<<<<< HEAD
-},
-{
-	.descr = "dedup: strings deduplication",
-	.input = {
-		.raw_types = {
-			BTF_TYPE_INT_ENC(NAME_NTH(1), BTF_INT_SIGNED, 0, 32, 4),
-			BTF_TYPE_INT_ENC(NAME_NTH(2), BTF_INT_SIGNED, 0, 64, 8),
-			BTF_TYPE_INT_ENC(NAME_NTH(3), BTF_INT_SIGNED, 0, 32, 4),
-			BTF_TYPE_INT_ENC(NAME_NTH(4), BTF_INT_SIGNED, 0, 64, 8),
-			BTF_TYPE_INT_ENC(NAME_NTH(5), BTF_INT_SIGNED, 0, 32, 4),
-			BTF_END_RAW,
-		},
-		BTF_STR_SEC("\0int\0long int\0int\0long int\0int"),
-	},
-	.expect = {
-		.raw_types = {
-			BTF_TYPE_INT_ENC(NAME_NTH(1), BTF_INT_SIGNED, 0, 32, 4),
-			BTF_TYPE_INT_ENC(NAME_NTH(2), BTF_INT_SIGNED, 0, 64, 8),
-			BTF_END_RAW,
-		},
-		BTF_STR_SEC("\0int\0long int"),
-=======
 },
 {
 	.descr = "dedup: strings deduplication",
@@ -9417,96 +6342,12 @@
 			BTF_END_RAW,
 		},
 		BTF_STR_SEC("\0a\0b\0c\0int\0next\0s"),
->>>>>>> 0ecfebd2
 	},
 	.opts = {
 		.dont_resolve_fwds = false,
 	},
 },
 {
-<<<<<<< HEAD
-	.descr = "dedup: struct example #1",
-	/*
-	 * struct s {
-	 *	struct s *next;
-	 *	const int *a;
-	 *	int b[16];
-	 *	int c;
-	 * }
-	 */
-	.input = {
-		.raw_types = {
-			/* int */
-			BTF_TYPE_INT_ENC(NAME_NTH(1), BTF_INT_SIGNED, 0, 32, 4),	/* [1] */
-			/* int[16] */
-			BTF_TYPE_ARRAY_ENC(1, 1, 16),					/* [2] */
-			/* struct s { */
-			BTF_STRUCT_ENC(NAME_NTH(2), 4, 84),				/* [3] */
-				BTF_MEMBER_ENC(NAME_NTH(3), 4, 0),	/* struct s *next;	*/
-				BTF_MEMBER_ENC(NAME_NTH(4), 5, 64),	/* const int *a;	*/
-				BTF_MEMBER_ENC(NAME_NTH(5), 2, 128),	/* int b[16];		*/
-				BTF_MEMBER_ENC(NAME_NTH(6), 1, 640),	/* int c;		*/
-			/* ptr -> [3] struct s */
-			BTF_PTR_ENC(3),							/* [4] */
-			/* ptr -> [6] const int */
-			BTF_PTR_ENC(6),							/* [5] */
-			/* const -> [1] int */
-			BTF_CONST_ENC(1),						/* [6] */
-
-			/* full copy of the above */
-			BTF_TYPE_INT_ENC(NAME_NTH(1), BTF_INT_SIGNED, 0, 32, 4),	/* [7] */
-			BTF_TYPE_ARRAY_ENC(7, 7, 16),					/* [8] */
-			BTF_STRUCT_ENC(NAME_NTH(2), 4, 84),				/* [9] */
-				BTF_MEMBER_ENC(NAME_NTH(3), 10, 0),
-				BTF_MEMBER_ENC(NAME_NTH(4), 11, 64),
-				BTF_MEMBER_ENC(NAME_NTH(5), 8, 128),
-				BTF_MEMBER_ENC(NAME_NTH(6), 7, 640),
-			BTF_PTR_ENC(9),							/* [10] */
-			BTF_PTR_ENC(12),						/* [11] */
-			BTF_CONST_ENC(7),						/* [12] */
-			BTF_END_RAW,
-		},
-		BTF_STR_SEC("\0int\0s\0next\0a\0b\0c\0"),
-	},
-	.expect = {
-		.raw_types = {
-			/* int */
-			BTF_TYPE_INT_ENC(NAME_NTH(4), BTF_INT_SIGNED, 0, 32, 4),	/* [1] */
-			/* int[16] */
-			BTF_TYPE_ARRAY_ENC(1, 1, 16),					/* [2] */
-			/* struct s { */
-			BTF_STRUCT_ENC(NAME_NTH(6), 4, 84),				/* [3] */
-				BTF_MEMBER_ENC(NAME_NTH(5), 4, 0),	/* struct s *next;	*/
-				BTF_MEMBER_ENC(NAME_NTH(1), 5, 64),	/* const int *a;	*/
-				BTF_MEMBER_ENC(NAME_NTH(2), 2, 128),	/* int b[16];		*/
-				BTF_MEMBER_ENC(NAME_NTH(3), 1, 640),	/* int c;		*/
-			/* ptr -> [3] struct s */
-			BTF_PTR_ENC(3),							/* [4] */
-			/* ptr -> [6] const int */
-			BTF_PTR_ENC(6),							/* [5] */
-			/* const -> [1] int */
-			BTF_CONST_ENC(1),						/* [6] */
-			BTF_END_RAW,
-		},
-		BTF_STR_SEC("\0a\0b\0c\0int\0next\0s"),
-	},
-	.opts = {
-		.dont_resolve_fwds = false,
-	},
-},
-{
-	.descr = "dedup: struct <-> fwd resolution w/ hash collision",
-	/*
-	 * // CU 1:
-	 * struct x;
-	 * struct s {
-	 *	struct x *x;
-	 * };
-	 * // CU 2:
-	 * struct x {};
-	 * struct s {
-	 *	struct x *x;
-=======
 	.descr = "dedup: struct <-> fwd resolution w/ hash collision",
 	/*
 	 * // CU 1:
@@ -9561,77 +6402,6 @@
 	 * // CU 2:
 	 * struct s {
 	 *	int *x;
->>>>>>> 0ecfebd2
-	 * };
-	 */
-	.input = {
-		.raw_types = {
-			/* CU 1 */
-<<<<<<< HEAD
-			BTF_FWD_ENC(NAME_TBD, 0 /* struct fwd */),	/* [1] fwd x      */
-			BTF_PTR_ENC(1),					/* [2] ptr -> [1] */
-			BTF_STRUCT_ENC(NAME_TBD, 1, 8),			/* [3] struct s   */
-				BTF_MEMBER_ENC(NAME_TBD, 2, 0),
-			/* CU 2 */
-			BTF_STRUCT_ENC(NAME_TBD, 0, 0),			/* [4] struct x   */
-			BTF_PTR_ENC(4),					/* [5] ptr -> [4] */
-			BTF_STRUCT_ENC(NAME_TBD, 1, 8),			/* [6] struct s   */
-				BTF_MEMBER_ENC(NAME_TBD, 5, 0),
-			BTF_END_RAW,
-		},
-		BTF_STR_SEC("\0x\0s\0x\0x\0s\0x\0"),
-	},
-	.expect = {
-		.raw_types = {
-			BTF_PTR_ENC(3),					/* [1] ptr -> [3] */
-			BTF_STRUCT_ENC(NAME_TBD, 1, 8),			/* [2] struct s   */
-				BTF_MEMBER_ENC(NAME_TBD, 1, 0),
-			BTF_STRUCT_ENC(NAME_NTH(2), 0, 0),		/* [3] struct x   */
-=======
-			BTF_STRUCT_ENC(0, 0, 1),				/* [1] struct {}  */
-			BTF_PTR_ENC(1),						/* [2] ptr -> [1] */
-			BTF_STRUCT_ENC(NAME_NTH(1), 1, 8),			/* [3] struct s   */
-				BTF_MEMBER_ENC(NAME_NTH(2), 2, 0),
-			/* CU 2 */
-			BTF_PTR_ENC(0),						/* [4] ptr -> void */
-			BTF_STRUCT_ENC(NAME_NTH(1), 1, 8),			/* [5] struct s   */
-				BTF_MEMBER_ENC(NAME_NTH(2), 4, 0),
-			BTF_END_RAW,
-		},
-		BTF_STR_SEC("\0s\0x"),
-	},
-	.expect = {
-		.raw_types = {
-			/* CU 1 */
-			BTF_STRUCT_ENC(0, 0, 1),				/* [1] struct {}  */
-			BTF_PTR_ENC(1),						/* [2] ptr -> [1] */
-			BTF_STRUCT_ENC(NAME_NTH(1), 1, 8),			/* [3] struct s   */
-				BTF_MEMBER_ENC(NAME_NTH(2), 2, 0),
-			/* CU 2 */
-			BTF_PTR_ENC(0),						/* [4] ptr -> void */
-			BTF_STRUCT_ENC(NAME_NTH(1), 1, 8),			/* [5] struct s   */
-				BTF_MEMBER_ENC(NAME_NTH(2), 4, 0),
->>>>>>> 0ecfebd2
-			BTF_END_RAW,
-		},
-		BTF_STR_SEC("\0s\0x"),
-	},
-	.opts = {
-		.dont_resolve_fwds = false,
-		.dedup_table_size = 1, /* force hash collisions */
-	},
-},
-{
-<<<<<<< HEAD
-	.descr = "dedup: void equiv check",
-	/*
-	 * // CU 1:
-	 * struct s {
-	 *	struct {} *x;
-	 * };
-	 * // CU 2:
-	 * struct s {
-	 *	int *x;
 	 * };
 	 */
 	.input = {
@@ -9726,64 +6496,6 @@
 	},
 },
 {
-=======
-	.descr = "dedup: all possible kinds (no duplicates)",
-	.input = {
-		.raw_types = {
-			BTF_TYPE_INT_ENC(NAME_TBD, BTF_INT_SIGNED, 0, 32, 8),		/* [1] int */
-			BTF_TYPE_ENC(NAME_TBD, BTF_INFO_ENC(BTF_KIND_ENUM, 0, 2), 4),	/* [2] enum */
-				BTF_ENUM_ENC(NAME_TBD, 0),
-				BTF_ENUM_ENC(NAME_TBD, 1),
-			BTF_FWD_ENC(NAME_TBD, 1 /* union kind_flag */),			/* [3] fwd */
-			BTF_TYPE_ARRAY_ENC(2, 1, 7),					/* [4] array */
-			BTF_STRUCT_ENC(NAME_TBD, 1, 4),					/* [5] struct */
-				BTF_MEMBER_ENC(NAME_TBD, 1, 0),
-			BTF_UNION_ENC(NAME_TBD, 1, 4),					/* [6] union */
-				BTF_MEMBER_ENC(NAME_TBD, 1, 0),
-			BTF_TYPEDEF_ENC(NAME_TBD, 1),					/* [7] typedef */
-			BTF_PTR_ENC(0),							/* [8] ptr */
-			BTF_CONST_ENC(8),						/* [9] const */
-			BTF_VOLATILE_ENC(8),						/* [10] volatile */
-			BTF_RESTRICT_ENC(8),						/* [11] restrict */
-			BTF_FUNC_PROTO_ENC(1, 2),					/* [12] func_proto */
-				BTF_FUNC_PROTO_ARG_ENC(NAME_TBD, 1),
-				BTF_FUNC_PROTO_ARG_ENC(NAME_TBD, 8),
-			BTF_FUNC_ENC(NAME_TBD, 12),					/* [13] func */
-			BTF_END_RAW,
-		},
-		BTF_STR_SEC("\0A\0B\0C\0D\0E\0F\0G\0H\0I\0J\0K\0L\0M"),
-	},
-	.expect = {
-		.raw_types = {
-			BTF_TYPE_INT_ENC(NAME_TBD, BTF_INT_SIGNED, 0, 32, 8),		/* [1] int */
-			BTF_TYPE_ENC(NAME_TBD, BTF_INFO_ENC(BTF_KIND_ENUM, 0, 2), 4),	/* [2] enum */
-				BTF_ENUM_ENC(NAME_TBD, 0),
-				BTF_ENUM_ENC(NAME_TBD, 1),
-			BTF_FWD_ENC(NAME_TBD, 1 /* union kind_flag */),			/* [3] fwd */
-			BTF_TYPE_ARRAY_ENC(2, 1, 7),					/* [4] array */
-			BTF_STRUCT_ENC(NAME_TBD, 1, 4),					/* [5] struct */
-				BTF_MEMBER_ENC(NAME_TBD, 1, 0),
-			BTF_UNION_ENC(NAME_TBD, 1, 4),					/* [6] union */
-				BTF_MEMBER_ENC(NAME_TBD, 1, 0),
-			BTF_TYPEDEF_ENC(NAME_TBD, 1),					/* [7] typedef */
-			BTF_PTR_ENC(0),							/* [8] ptr */
-			BTF_CONST_ENC(8),						/* [9] const */
-			BTF_VOLATILE_ENC(8),						/* [10] volatile */
-			BTF_RESTRICT_ENC(8),						/* [11] restrict */
-			BTF_FUNC_PROTO_ENC(1, 2),					/* [12] func_proto */
-				BTF_FUNC_PROTO_ARG_ENC(NAME_TBD, 1),
-				BTF_FUNC_PROTO_ARG_ENC(NAME_TBD, 8),
-			BTF_FUNC_ENC(NAME_TBD, 12),					/* [13] func */
-			BTF_END_RAW,
-		},
-		BTF_STR_SEC("\0A\0B\0C\0D\0E\0F\0G\0H\0I\0J\0K\0L\0M"),
-	},
-	.opts = {
-		.dont_resolve_fwds = false,
-	},
-},
-{
->>>>>>> 0ecfebd2
 	.descr = "dedup: no int duplicates",
 	.input = {
 		.raw_types = {
@@ -9868,8 +6580,6 @@
 	.opts = {
 		.dont_resolve_fwds = false,
 	},
-<<<<<<< HEAD
-=======
 },
 {
 	.descr = "dedup: datasec and vars pass-through",
@@ -9915,7 +6625,6 @@
 		.dont_resolve_fwds = false,
 		.dedup_table_size = 1
 	},
->>>>>>> 0ecfebd2
 },
 
 };
@@ -9946,13 +6655,10 @@
 		return base_size + vlen * sizeof(struct btf_member);
 	case BTF_KIND_FUNC_PROTO:
 		return base_size + vlen * sizeof(struct btf_param);
-<<<<<<< HEAD
-=======
 	case BTF_KIND_VAR:
 		return base_size + sizeof(struct btf_var);
 	case BTF_KIND_DATASEC:
 		return base_size + vlen * sizeof(struct btf_var_secinfo);
->>>>>>> 0ecfebd2
 	default:
 		fprintf(stderr, "Unsupported BTF_KIND:%u\n", kind);
 		return -EINVAL;
