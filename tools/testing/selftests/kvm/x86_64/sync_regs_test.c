// SPDX-License-Identifier: GPL-2.0-only
/*
 * Test for x86 KVM_CAP_SYNC_REGS
 *
 * Copyright (C) 2018, Google LLC.
 *
 * Verifies expected behavior of x86 KVM_CAP_SYNC_REGS functionality,
 * including requesting an invalid register set, updates to/from values
 * in kvm_run.s.regs when kvm_valid_regs and kvm_dirty_regs are toggled.
 */

#define _GNU_SOURCE /* for program_invocation_short_name */
#include <fcntl.h>
#include <stdio.h>
#include <stdlib.h>
#include <string.h>
#include <sys/ioctl.h>

#include "test_util.h"
#include "kvm_util.h"
#include "processor.h"

#define VCPU_ID 5

#define UCALL_PIO_PORT ((uint16_t)0x1000)

<<<<<<< HEAD
=======
struct ucall uc_none = {
	.cmd = UCALL_NONE,
};

>>>>>>> 7d2a07b7
/*
 * ucall is embedded here to protect against compiler reshuffling registers
 * before calling a function. In this test we only need to get KVM_EXIT_IO
 * vmexit and preserve RBX, no additional information is needed.
 */
void guest_code(void)
{
	asm volatile("1: in %[port], %%al\n"
		     "add $0x1, %%rbx\n"
		     "jmp 1b"
<<<<<<< HEAD
		     : : [port] "d" (UCALL_PIO_PORT) : "rax", "rbx");
=======
		     : : [port] "d" (UCALL_PIO_PORT), "D" (&uc_none)
		     : "rax", "rbx");
>>>>>>> 7d2a07b7
}

static void compare_regs(struct kvm_regs *left, struct kvm_regs *right)
{
#define REG_COMPARE(reg) \
	TEST_ASSERT(left->reg == right->reg, \
		    "Register " #reg \
		    " values did not match: 0x%llx, 0x%llx\n", \
		    left->reg, right->reg)
	REG_COMPARE(rax);
	REG_COMPARE(rbx);
	REG_COMPARE(rcx);
	REG_COMPARE(rdx);
	REG_COMPARE(rsi);
	REG_COMPARE(rdi);
	REG_COMPARE(rsp);
	REG_COMPARE(rbp);
	REG_COMPARE(r8);
	REG_COMPARE(r9);
	REG_COMPARE(r10);
	REG_COMPARE(r11);
	REG_COMPARE(r12);
	REG_COMPARE(r13);
	REG_COMPARE(r14);
	REG_COMPARE(r15);
	REG_COMPARE(rip);
	REG_COMPARE(rflags);
#undef REG_COMPARE
}

static void compare_sregs(struct kvm_sregs *left, struct kvm_sregs *right)
{
}

static void compare_vcpu_events(struct kvm_vcpu_events *left,
				struct kvm_vcpu_events *right)
{
}

#define TEST_SYNC_FIELDS   (KVM_SYNC_X86_REGS|KVM_SYNC_X86_SREGS|KVM_SYNC_X86_EVENTS)
#define INVALID_SYNC_FIELD 0x80000000

int main(int argc, char *argv[])
{
	struct kvm_vm *vm;
	struct kvm_run *run;
	struct kvm_regs regs;
	struct kvm_sregs sregs;
	struct kvm_vcpu_events events;
	int rv, cap;

	/* Tell stdout not to buffer its content */
	setbuf(stdout, NULL);

	cap = kvm_check_cap(KVM_CAP_SYNC_REGS);
	if ((cap & TEST_SYNC_FIELDS) != TEST_SYNC_FIELDS) {
		print_skip("KVM_CAP_SYNC_REGS not supported");
		exit(KSFT_SKIP);
	}
	if ((cap & INVALID_SYNC_FIELD) != 0) {
		print_skip("The \"invalid\" field is not invalid");
		exit(KSFT_SKIP);
	}

	/* Create VM */
	vm = vm_create_default(VCPU_ID, 0, guest_code);

	run = vcpu_state(vm, VCPU_ID);

	/* Request reading invalid register set from VCPU. */
	run->kvm_valid_regs = INVALID_SYNC_FIELD;
	rv = _vcpu_run(vm, VCPU_ID);
	TEST_ASSERT(rv < 0 && errno == EINVAL,
		    "Invalid kvm_valid_regs did not cause expected KVM_RUN error: %d\n",
		    rv);
	vcpu_state(vm, VCPU_ID)->kvm_valid_regs = 0;

	run->kvm_valid_regs = INVALID_SYNC_FIELD | TEST_SYNC_FIELDS;
	rv = _vcpu_run(vm, VCPU_ID);
	TEST_ASSERT(rv < 0 && errno == EINVAL,
		    "Invalid kvm_valid_regs did not cause expected KVM_RUN error: %d\n",
		    rv);
	vcpu_state(vm, VCPU_ID)->kvm_valid_regs = 0;

	/* Request setting invalid register set into VCPU. */
	run->kvm_dirty_regs = INVALID_SYNC_FIELD;
	rv = _vcpu_run(vm, VCPU_ID);
	TEST_ASSERT(rv < 0 && errno == EINVAL,
		    "Invalid kvm_dirty_regs did not cause expected KVM_RUN error: %d\n",
		    rv);
	vcpu_state(vm, VCPU_ID)->kvm_dirty_regs = 0;

	run->kvm_dirty_regs = INVALID_SYNC_FIELD | TEST_SYNC_FIELDS;
	rv = _vcpu_run(vm, VCPU_ID);
	TEST_ASSERT(rv < 0 && errno == EINVAL,
		    "Invalid kvm_dirty_regs did not cause expected KVM_RUN error: %d\n",
		    rv);
	vcpu_state(vm, VCPU_ID)->kvm_dirty_regs = 0;

	/* Request and verify all valid register sets. */
	/* TODO: BUILD TIME CHECK: TEST_ASSERT(KVM_SYNC_X86_NUM_FIELDS != 3); */
	run->kvm_valid_regs = TEST_SYNC_FIELDS;
	rv = _vcpu_run(vm, VCPU_ID);
	TEST_ASSERT(run->exit_reason == KVM_EXIT_IO,
		    "Unexpected exit reason: %u (%s),\n",
		    run->exit_reason,
		    exit_reason_str(run->exit_reason));

	vcpu_regs_get(vm, VCPU_ID, &regs);
	compare_regs(&regs, &run->s.regs.regs);

	vcpu_sregs_get(vm, VCPU_ID, &sregs);
	compare_sregs(&sregs, &run->s.regs.sregs);

	vcpu_events_get(vm, VCPU_ID, &events);
	compare_vcpu_events(&events, &run->s.regs.events);

	/* Set and verify various register values. */
	run->s.regs.regs.rbx = 0xBAD1DEA;
	run->s.regs.sregs.apic_base = 1 << 11;
	/* TODO run->s.regs.events.XYZ = ABC; */

	run->kvm_valid_regs = TEST_SYNC_FIELDS;
	run->kvm_dirty_regs = KVM_SYNC_X86_REGS | KVM_SYNC_X86_SREGS;
	rv = _vcpu_run(vm, VCPU_ID);
	TEST_ASSERT(run->exit_reason == KVM_EXIT_IO,
		    "Unexpected exit reason: %u (%s),\n",
		    run->exit_reason,
		    exit_reason_str(run->exit_reason));
	TEST_ASSERT(run->s.regs.regs.rbx == 0xBAD1DEA + 1,
		    "rbx sync regs value incorrect 0x%llx.",
		    run->s.regs.regs.rbx);
	TEST_ASSERT(run->s.regs.sregs.apic_base == 1 << 11,
		    "apic_base sync regs value incorrect 0x%llx.",
		    run->s.regs.sregs.apic_base);

	vcpu_regs_get(vm, VCPU_ID, &regs);
	compare_regs(&regs, &run->s.regs.regs);

	vcpu_sregs_get(vm, VCPU_ID, &sregs);
	compare_sregs(&sregs, &run->s.regs.sregs);

	vcpu_events_get(vm, VCPU_ID, &events);
	compare_vcpu_events(&events, &run->s.regs.events);

	/* Clear kvm_dirty_regs bits, verify new s.regs values are
	 * overwritten with existing guest values.
	 */
	run->kvm_valid_regs = TEST_SYNC_FIELDS;
	run->kvm_dirty_regs = 0;
	run->s.regs.regs.rbx = 0xDEADBEEF;
	rv = _vcpu_run(vm, VCPU_ID);
	TEST_ASSERT(run->exit_reason == KVM_EXIT_IO,
		    "Unexpected exit reason: %u (%s),\n",
		    run->exit_reason,
		    exit_reason_str(run->exit_reason));
	TEST_ASSERT(run->s.regs.regs.rbx != 0xDEADBEEF,
		    "rbx sync regs value incorrect 0x%llx.",
		    run->s.regs.regs.rbx);

	/* Clear kvm_valid_regs bits and kvm_dirty_bits.
	 * Verify s.regs values are not overwritten with existing guest values
	 * and that guest values are not overwritten with kvm_sync_regs values.
	 */
	run->kvm_valid_regs = 0;
	run->kvm_dirty_regs = 0;
	run->s.regs.regs.rbx = 0xAAAA;
	regs.rbx = 0xBAC0;
	vcpu_regs_set(vm, VCPU_ID, &regs);
	rv = _vcpu_run(vm, VCPU_ID);
	TEST_ASSERT(run->exit_reason == KVM_EXIT_IO,
		    "Unexpected exit reason: %u (%s),\n",
		    run->exit_reason,
		    exit_reason_str(run->exit_reason));
	TEST_ASSERT(run->s.regs.regs.rbx == 0xAAAA,
		    "rbx sync regs value incorrect 0x%llx.",
		    run->s.regs.regs.rbx);
	vcpu_regs_get(vm, VCPU_ID, &regs);
	TEST_ASSERT(regs.rbx == 0xBAC0 + 1,
		    "rbx guest value incorrect 0x%llx.",
		    regs.rbx);

	/* Clear kvm_valid_regs bits. Verify s.regs values are not overwritten
	 * with existing guest values but that guest values are overwritten
	 * with kvm_sync_regs values.
	 */
	run->kvm_valid_regs = 0;
	run->kvm_dirty_regs = TEST_SYNC_FIELDS;
	run->s.regs.regs.rbx = 0xBBBB;
	rv = _vcpu_run(vm, VCPU_ID);
	TEST_ASSERT(run->exit_reason == KVM_EXIT_IO,
		    "Unexpected exit reason: %u (%s),\n",
		    run->exit_reason,
		    exit_reason_str(run->exit_reason));
	TEST_ASSERT(run->s.regs.regs.rbx == 0xBBBB,
		    "rbx sync regs value incorrect 0x%llx.",
		    run->s.regs.regs.rbx);
	vcpu_regs_get(vm, VCPU_ID, &regs);
	TEST_ASSERT(regs.rbx == 0xBBBB + 1,
		    "rbx guest value incorrect 0x%llx.",
		    regs.rbx);

	kvm_vm_free(vm);

	return 0;
}<|MERGE_RESOLUTION|>--- conflicted
+++ resolved
@@ -24,13 +24,10 @@
 
 #define UCALL_PIO_PORT ((uint16_t)0x1000)
 
-<<<<<<< HEAD
-=======
 struct ucall uc_none = {
 	.cmd = UCALL_NONE,
 };
 
->>>>>>> 7d2a07b7
 /*
  * ucall is embedded here to protect against compiler reshuffling registers
  * before calling a function. In this test we only need to get KVM_EXIT_IO
@@ -41,12 +38,8 @@
 	asm volatile("1: in %[port], %%al\n"
 		     "add $0x1, %%rbx\n"
 		     "jmp 1b"
-<<<<<<< HEAD
-		     : : [port] "d" (UCALL_PIO_PORT) : "rax", "rbx");
-=======
 		     : : [port] "d" (UCALL_PIO_PORT), "D" (&uc_none)
 		     : "rax", "rbx");
->>>>>>> 7d2a07b7
 }
 
 static void compare_regs(struct kvm_regs *left, struct kvm_regs *right)
