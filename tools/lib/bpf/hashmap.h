/* SPDX-License-Identifier: (LGPL-2.1 OR BSD-2-Clause) */

/*
 * Generic non-thread safe hash map implementation.
 *
 * Copyright (c) 2019 Facebook
 */
#ifndef __LIBBPF_HASHMAP_H
#define __LIBBPF_HASHMAP_H

#include <stdbool.h>
#include <stddef.h>
#include <limits.h>

static inline size_t hash_bits(size_t h, int bits)
{
	/* shuffle bits and return requested number of upper bits */
<<<<<<< HEAD
#if (__SIZEOF_SIZE_T__ == __SIZEOF_LONG_LONG__)
	/* LP64 case */
	return (h * 11400714819323198485llu) >> (__SIZEOF_LONG_LONG__ * 8 - bits);
#elif (__SIZEOF_SIZE_T__ <= __SIZEOF_LONG__)
	return (h * 2654435769lu) >> (__SIZEOF_LONG__ * 8 - bits);
#else
#	error "Unsupported size_t size"
#endif
=======
	if (bits == 0)
		return 0;

	return (h * 11400714819323198485llu) >> (__WORDSIZE - bits);
>>>>>>> 5e72b99c
}

typedef size_t (*hashmap_hash_fn)(const void *key, void *ctx);
typedef bool (*hashmap_equal_fn)(const void *key1, const void *key2, void *ctx);

struct hashmap_entry {
	const void *key;
	void *value;
	struct hashmap_entry *next;
};

struct hashmap {
	hashmap_hash_fn hash_fn;
	hashmap_equal_fn equal_fn;
	void *ctx;

	struct hashmap_entry **buckets;
	size_t cap;
	size_t cap_bits;
	size_t sz;
};

#define HASHMAP_INIT(hash_fn, equal_fn, ctx) {	\
	.hash_fn = (hash_fn),			\
	.equal_fn = (equal_fn),			\
	.ctx = (ctx),				\
	.buckets = NULL,			\
	.cap = 0,				\
	.cap_bits = 0,				\
	.sz = 0,				\
}

void hashmap__init(struct hashmap *map, hashmap_hash_fn hash_fn,
		   hashmap_equal_fn equal_fn, void *ctx);
struct hashmap *hashmap__new(hashmap_hash_fn hash_fn,
			     hashmap_equal_fn equal_fn,
			     void *ctx);
void hashmap__clear(struct hashmap *map);
void hashmap__free(struct hashmap *map);

size_t hashmap__size(const struct hashmap *map);
size_t hashmap__capacity(const struct hashmap *map);

/*
 * Hashmap insertion strategy:
 * - HASHMAP_ADD - only add key/value if key doesn't exist yet;
 * - HASHMAP_SET - add key/value pair if key doesn't exist yet; otherwise,
 *   update value;
 * - HASHMAP_UPDATE - update value, if key already exists; otherwise, do
 *   nothing and return -ENOENT;
 * - HASHMAP_APPEND - always add key/value pair, even if key already exists.
 *   This turns hashmap into a multimap by allowing multiple values to be
 *   associated with the same key. Most useful read API for such hashmap is
 *   hashmap__for_each_key_entry() iteration. If hashmap__find() is still
 *   used, it will return last inserted key/value entry (first in a bucket
 *   chain).
 */
enum hashmap_insert_strategy {
	HASHMAP_ADD,
	HASHMAP_SET,
	HASHMAP_UPDATE,
	HASHMAP_APPEND,
};

/*
 * hashmap__insert() adds key/value entry w/ various semantics, depending on
 * provided strategy value. If a given key/value pair replaced already
 * existing key/value pair, both old key and old value will be returned
 * through old_key and old_value to allow calling code do proper memory
 * management.
 */
int hashmap__insert(struct hashmap *map, const void *key, void *value,
		    enum hashmap_insert_strategy strategy,
		    const void **old_key, void **old_value);

static inline int hashmap__add(struct hashmap *map,
			       const void *key, void *value)
{
	return hashmap__insert(map, key, value, HASHMAP_ADD, NULL, NULL);
}

static inline int hashmap__set(struct hashmap *map,
			       const void *key, void *value,
			       const void **old_key, void **old_value)
{
	return hashmap__insert(map, key, value, HASHMAP_SET,
			       old_key, old_value);
}

static inline int hashmap__update(struct hashmap *map,
				  const void *key, void *value,
				  const void **old_key, void **old_value)
{
	return hashmap__insert(map, key, value, HASHMAP_UPDATE,
			       old_key, old_value);
}

static inline int hashmap__append(struct hashmap *map,
				  const void *key, void *value)
{
	return hashmap__insert(map, key, value, HASHMAP_APPEND, NULL, NULL);
}

bool hashmap__delete(struct hashmap *map, const void *key,
		     const void **old_key, void **old_value);

bool hashmap__find(const struct hashmap *map, const void *key, void **value);

/*
 * hashmap__for_each_entry - iterate over all entries in hashmap
 * @map: hashmap to iterate
 * @cur: struct hashmap_entry * used as a loop cursor
 * @bkt: integer used as a bucket loop cursor
 */
#define hashmap__for_each_entry(map, cur, bkt)				    \
	for (bkt = 0; bkt < map->cap; bkt++)				    \
		for (cur = map->buckets[bkt]; cur; cur = cur->next)

/*
 * hashmap__for_each_entry_safe - iterate over all entries in hashmap, safe
 * against removals
 * @map: hashmap to iterate
 * @cur: struct hashmap_entry * used as a loop cursor
 * @tmp: struct hashmap_entry * used as a temporary next cursor storage
 * @bkt: integer used as a bucket loop cursor
 */
#define hashmap__for_each_entry_safe(map, cur, tmp, bkt)		    \
	for (bkt = 0; bkt < map->cap; bkt++)				    \
		for (cur = map->buckets[bkt];				    \
		     cur && ({tmp = cur->next; true; });		    \
		     cur = tmp)

/*
 * hashmap__for_each_key_entry - iterate over entries associated with given key
 * @map: hashmap to iterate
 * @cur: struct hashmap_entry * used as a loop cursor
 * @key: key to iterate entries for
 */
#define hashmap__for_each_key_entry(map, cur, _key)			    \
	for (cur = map->buckets						    \
		     ? map->buckets[hash_bits(map->hash_fn((_key), map->ctx), map->cap_bits)] \
		     : NULL;						    \
	     cur;							    \
	     cur = cur->next)						    \
		if (map->equal_fn(cur->key, (_key), map->ctx))

#define hashmap__for_each_key_entry_safe(map, cur, tmp, _key)		    \
	for (cur = map->buckets						    \
		     ? map->buckets[hash_bits(map->hash_fn((_key), map->ctx), map->cap_bits)] \
		     : NULL;						    \
	     cur && ({ tmp = cur->next; true; });			    \
	     cur = tmp)							    \
		if (map->equal_fn(cur->key, (_key), map->ctx))

#endif /* __LIBBPF_HASHMAP_H */<|MERGE_RESOLUTION|>--- conflicted
+++ resolved
@@ -15,7 +15,9 @@
 static inline size_t hash_bits(size_t h, int bits)
 {
 	/* shuffle bits and return requested number of upper bits */
-<<<<<<< HEAD
+	if (bits == 0)
+		return 0;
+
 #if (__SIZEOF_SIZE_T__ == __SIZEOF_LONG_LONG__)
 	/* LP64 case */
 	return (h * 11400714819323198485llu) >> (__SIZEOF_LONG_LONG__ * 8 - bits);
@@ -24,12 +26,6 @@
 #else
 #	error "Unsupported size_t size"
 #endif
-=======
-	if (bits == 0)
-		return 0;
-
-	return (h * 11400714819323198485llu) >> (__WORDSIZE - bits);
->>>>>>> 5e72b99c
 }
 
 typedef size_t (*hashmap_hash_fn)(const void *key, void *ctx);
