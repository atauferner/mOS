// SPDX-License-Identifier: GPL-2.0-only
/*
 * Copyright (C) 2011, Red Hat Inc, Arnaldo Carvalho de Melo <acme@redhat.com>
 *
 * Parts came from builtin-{top,stat,record}.c, see those files for further
 * copyright notes.
 */
#include <api/fs/fs.h>
#include <errno.h>
#include <inttypes.h>
#include <poll.h>
#include "cpumap.h"
#include "util/mmap.h"
#include "thread_map.h"
#include "target.h"
#include "evlist.h"
#include "evsel.h"
#include "debug.h"
#include "units.h"
#include "bpf_counter.h"
#include <internal/lib.h> // page_size
#include "affinity.h"
#include "../perf.h"
#include "asm/bug.h"
#include "bpf-event.h"
#include "util/string2.h"
#include "util/perf_api_probe.h"
#include "util/evsel_fprintf.h"
#include "util/evlist-hybrid.h"
#include <signal.h>
#include <unistd.h>
#include <sched.h>
<<<<<<< HEAD
=======
#include <stdlib.h>
>>>>>>> 7d2a07b7

#include "parse-events.h"
#include <subcmd/parse-options.h>

#include <fcntl.h>
#include <sys/ioctl.h>
#include <sys/mman.h>
#include <sys/prctl.h>

#include <linux/bitops.h>
#include <linux/hash.h>
#include <linux/log2.h>
#include <linux/err.h>
#include <linux/string.h>
#include <linux/zalloc.h>
#include <perf/evlist.h>
#include <perf/evsel.h>
#include <perf/cpumap.h>
#include <perf/mmap.h>

#include <internal/xyarray.h>

#ifdef LACKS_SIGQUEUE_PROTOTYPE
int sigqueue(pid_t pid, int sig, const union sigval value);
#endif

#define FD(e, x, y) (*(int *)xyarray__entry(e->core.fd, x, y))
#define SID(e, x, y) xyarray__entry(e->core.sample_id, x, y)

void evlist__init(struct evlist *evlist, struct perf_cpu_map *cpus,
		  struct perf_thread_map *threads)
{
	perf_evlist__init(&evlist->core);
	perf_evlist__set_maps(&evlist->core, cpus, threads);
	evlist->workload.pid = -1;
	evlist->bkw_mmap_state = BKW_MMAP_NOTREADY;
	evlist->ctl_fd.fd = -1;
	evlist->ctl_fd.ack = -1;
	evlist->ctl_fd.pos = -1;
}

struct evlist *evlist__new(void)
{
	struct evlist *evlist = zalloc(sizeof(*evlist));

	if (evlist != NULL)
		evlist__init(evlist, NULL, NULL);

	return evlist;
}

struct evlist *evlist__new_default(void)
{
	struct evlist *evlist = evlist__new();

	if (evlist && evlist__add_default(evlist)) {
		evlist__delete(evlist);
		evlist = NULL;
	}

	return evlist;
}

struct evlist *evlist__new_dummy(void)
{
	struct evlist *evlist = evlist__new();

	if (evlist && evlist__add_dummy(evlist)) {
		evlist__delete(evlist);
		evlist = NULL;
	}

	return evlist;
}

/**
 * evlist__set_id_pos - set the positions of event ids.
 * @evlist: selected event list
 *
 * Events with compatible sample types all have the same id_pos
 * and is_pos.  For convenience, put a copy on evlist.
 */
void evlist__set_id_pos(struct evlist *evlist)
{
	struct evsel *first = evlist__first(evlist);

	evlist->id_pos = first->id_pos;
	evlist->is_pos = first->is_pos;
}

static void evlist__update_id_pos(struct evlist *evlist)
{
	struct evsel *evsel;

	evlist__for_each_entry(evlist, evsel)
		evsel__calc_id_pos(evsel);

	evlist__set_id_pos(evlist);
}

static void evlist__purge(struct evlist *evlist)
{
	struct evsel *pos, *n;

	evlist__for_each_entry_safe(evlist, n, pos) {
		list_del_init(&pos->core.node);
		pos->evlist = NULL;
		evsel__delete(pos);
	}

	evlist->core.nr_entries = 0;
}

void evlist__exit(struct evlist *evlist)
{
	zfree(&evlist->mmap);
	zfree(&evlist->overwrite_mmap);
	perf_evlist__exit(&evlist->core);
}

void evlist__delete(struct evlist *evlist)
{
	if (evlist == NULL)
		return;

	evlist__munmap(evlist);
	evlist__close(evlist);
	evlist__purge(evlist);
	evlist__exit(evlist);
	free(evlist);
}

void evlist__add(struct evlist *evlist, struct evsel *entry)
{
	perf_evlist__add(&evlist->core, &entry->core);
	entry->evlist = evlist;
	entry->tracking = !entry->core.idx;

	if (evlist->core.nr_entries == 1)
		evlist__set_id_pos(evlist);
}

void evlist__remove(struct evlist *evlist, struct evsel *evsel)
{
	evsel->evlist = NULL;
	perf_evlist__remove(&evlist->core, &evsel->core);
}

void evlist__splice_list_tail(struct evlist *evlist, struct list_head *list)
{
	while (!list_empty(list)) {
		struct evsel *evsel, *temp, *leader = NULL;

		__evlist__for_each_entry_safe(list, temp, evsel) {
			list_del_init(&evsel->core.node);
			evlist__add(evlist, evsel);
			leader = evsel;
			break;
		}

		__evlist__for_each_entry_safe(list, temp, evsel) {
			if (evsel__has_leader(evsel, leader)) {
				list_del_init(&evsel->core.node);
				evlist__add(evlist, evsel);
			}
		}
	}
}

int __evlist__set_tracepoints_handlers(struct evlist *evlist,
				       const struct evsel_str_handler *assocs, size_t nr_assocs)
{
	size_t i;
	int err;

	for (i = 0; i < nr_assocs; i++) {
		// Adding a handler for an event not in this evlist, just ignore it.
		struct evsel *evsel = evlist__find_tracepoint_by_name(evlist, assocs[i].name);
		if (evsel == NULL)
			continue;

		err = -EEXIST;
		if (evsel->handler != NULL)
			goto out;
		evsel->handler = assocs[i].handler;
	}

	err = 0;
out:
	return err;
}

void evlist__set_leader(struct evlist *evlist)
{
	perf_evlist__set_leader(&evlist->core);
}

int __evlist__add_default(struct evlist *evlist, bool precise)
{
	struct evsel *evsel;

	evsel = evsel__new_cycles(precise, PERF_TYPE_HARDWARE,
				  PERF_COUNT_HW_CPU_CYCLES);
	if (evsel == NULL)
		return -ENOMEM;

	evlist__add(evlist, evsel);
	return 0;
}

int evlist__add_dummy(struct evlist *evlist)
{
	struct perf_event_attr attr = {
		.type	= PERF_TYPE_SOFTWARE,
		.config = PERF_COUNT_SW_DUMMY,
		.size	= sizeof(attr), /* to capture ABI version */
	};
	struct evsel *evsel = evsel__new_idx(&attr, evlist->core.nr_entries);

	if (evsel == NULL)
		return -ENOMEM;

	evlist__add(evlist, evsel);
	return 0;
}

static int evlist__add_attrs(struct evlist *evlist, struct perf_event_attr *attrs, size_t nr_attrs)
{
	struct evsel *evsel, *n;
	LIST_HEAD(head);
	size_t i;

	for (i = 0; i < nr_attrs; i++) {
		evsel = evsel__new_idx(attrs + i, evlist->core.nr_entries + i);
		if (evsel == NULL)
			goto out_delete_partial_list;
		list_add_tail(&evsel->core.node, &head);
	}

	evlist__splice_list_tail(evlist, &head);

	return 0;

out_delete_partial_list:
	__evlist__for_each_entry_safe(&head, n, evsel)
		evsel__delete(evsel);
	return -1;
}

int __evlist__add_default_attrs(struct evlist *evlist, struct perf_event_attr *attrs, size_t nr_attrs)
{
	size_t i;

	for (i = 0; i < nr_attrs; i++)
		event_attr_init(attrs + i);

	return evlist__add_attrs(evlist, attrs, nr_attrs);
}

__weak int arch_evlist__add_default_attrs(struct evlist *evlist __maybe_unused)
{
	return 0;
}

struct evsel *evlist__find_tracepoint_by_id(struct evlist *evlist, int id)
{
	struct evsel *evsel;

	evlist__for_each_entry(evlist, evsel) {
		if (evsel->core.attr.type   == PERF_TYPE_TRACEPOINT &&
		    (int)evsel->core.attr.config == id)
			return evsel;
	}

	return NULL;
}

struct evsel *evlist__find_tracepoint_by_name(struct evlist *evlist, const char *name)
{
	struct evsel *evsel;

	evlist__for_each_entry(evlist, evsel) {
		if ((evsel->core.attr.type == PERF_TYPE_TRACEPOINT) &&
		    (strcmp(evsel->name, name) == 0))
			return evsel;
	}

	return NULL;
}

int evlist__add_newtp(struct evlist *evlist, const char *sys, const char *name, void *handler)
{
	struct evsel *evsel = evsel__newtp(sys, name);

	if (IS_ERR(evsel))
		return -1;

	evsel->handler = handler;
	evlist__add(evlist, evsel);
	return 0;
}

static int evlist__nr_threads(struct evlist *evlist, struct evsel *evsel)
{
	if (evsel->core.system_wide)
		return 1;
	else
		return perf_thread_map__nr(evlist->core.threads);
}

void evlist__cpu_iter_start(struct evlist *evlist)
{
	struct evsel *pos;

	/*
	 * Reset the per evsel cpu_iter. This is needed because
	 * each evsel's cpumap may have a different index space,
	 * and some operations need the index to modify
	 * the FD xyarray (e.g. open, close)
	 */
	evlist__for_each_entry(evlist, pos)
		pos->cpu_iter = 0;
}

bool evsel__cpu_iter_skip_no_inc(struct evsel *ev, int cpu)
{
	if (ev->cpu_iter >= ev->core.cpus->nr)
		return true;
	if (cpu >= 0 && ev->core.cpus->map[ev->cpu_iter] != cpu)
		return true;
	return false;
}

bool evsel__cpu_iter_skip(struct evsel *ev, int cpu)
{
	if (!evsel__cpu_iter_skip_no_inc(ev, cpu)) {
		ev->cpu_iter++;
		return false;
	}
	return true;
}

static int evsel__strcmp(struct evsel *pos, char *evsel_name)
{
	if (!evsel_name)
		return 0;
	if (evsel__is_dummy_event(pos))
		return 1;
	return strcmp(pos->name, evsel_name);
}

static int evlist__is_enabled(struct evlist *evlist)
{
	struct evsel *pos;

	evlist__for_each_entry(evlist, pos) {
		if (!evsel__is_group_leader(pos) || !pos->core.fd)
			continue;
		/* If at least one event is enabled, evlist is enabled. */
		if (!pos->disabled)
			return true;
	}
	return false;
}

static void __evlist__disable(struct evlist *evlist, char *evsel_name)
{
	struct evsel *pos;
	struct affinity affinity;
	int cpu, i, imm = 0;
	bool has_imm = false;

	if (affinity__setup(&affinity) < 0)
		return;

	/* Disable 'immediate' events last */
	for (imm = 0; imm <= 1; imm++) {
		evlist__for_each_cpu(evlist, i, cpu) {
			affinity__set(&affinity, cpu);

			evlist__for_each_entry(evlist, pos) {
				if (evsel__strcmp(pos, evsel_name))
					continue;
				if (evsel__cpu_iter_skip(pos, cpu))
					continue;
				if (pos->disabled || !evsel__is_group_leader(pos) || !pos->core.fd)
					continue;
				if (pos->immediate)
					has_imm = true;
				if (pos->immediate != imm)
					continue;
				evsel__disable_cpu(pos, pos->cpu_iter - 1);
			}
		}
		if (!has_imm)
			break;
	}

	affinity__cleanup(&affinity);
	evlist__for_each_entry(evlist, pos) {
		if (evsel__strcmp(pos, evsel_name))
			continue;
		if (!evsel__is_group_leader(pos) || !pos->core.fd)
			continue;
		pos->disabled = true;
	}

	/*
	 * If we disabled only single event, we need to check
	 * the enabled state of the evlist manually.
	 */
	if (evsel_name)
		evlist->enabled = evlist__is_enabled(evlist);
	else
		evlist->enabled = false;
}

void evlist__disable(struct evlist *evlist)
{
	__evlist__disable(evlist, NULL);
}

void evlist__disable_evsel(struct evlist *evlist, char *evsel_name)
{
	__evlist__disable(evlist, evsel_name);
}

static void __evlist__enable(struct evlist *evlist, char *evsel_name)
{
	struct evsel *pos;
	struct affinity affinity;
	int cpu, i;

	if (affinity__setup(&affinity) < 0)
		return;

	evlist__for_each_cpu(evlist, i, cpu) {
		affinity__set(&affinity, cpu);

		evlist__for_each_entry(evlist, pos) {
			if (evsel__strcmp(pos, evsel_name))
				continue;
			if (evsel__cpu_iter_skip(pos, cpu))
				continue;
			if (!evsel__is_group_leader(pos) || !pos->core.fd)
				continue;
			evsel__enable_cpu(pos, pos->cpu_iter - 1);
		}
	}
	affinity__cleanup(&affinity);
	evlist__for_each_entry(evlist, pos) {
		if (evsel__strcmp(pos, evsel_name))
			continue;
		if (!evsel__is_group_leader(pos) || !pos->core.fd)
			continue;
		pos->disabled = false;
	}

	/*
	 * Even single event sets the 'enabled' for evlist,
	 * so the toggle can work properly and toggle to
	 * 'disabled' state.
	 */
	evlist->enabled = true;
}

void evlist__enable(struct evlist *evlist)
{
	__evlist__enable(evlist, NULL);
}

void evlist__enable_evsel(struct evlist *evlist, char *evsel_name)
{
	__evlist__enable(evlist, evsel_name);
}

void evlist__toggle_enable(struct evlist *evlist)
{
	(evlist->enabled ? evlist__disable : evlist__enable)(evlist);
}

static int evlist__enable_event_cpu(struct evlist *evlist, struct evsel *evsel, int cpu)
{
	int thread;
	int nr_threads = evlist__nr_threads(evlist, evsel);

	if (!evsel->core.fd)
		return -EINVAL;

	for (thread = 0; thread < nr_threads; thread++) {
		int err = ioctl(FD(evsel, cpu, thread), PERF_EVENT_IOC_ENABLE, 0);
		if (err)
			return err;
	}
	return 0;
}

static int evlist__enable_event_thread(struct evlist *evlist, struct evsel *evsel, int thread)
{
	int cpu;
	int nr_cpus = perf_cpu_map__nr(evlist->core.cpus);

	if (!evsel->core.fd)
		return -EINVAL;

	for (cpu = 0; cpu < nr_cpus; cpu++) {
		int err = ioctl(FD(evsel, cpu, thread), PERF_EVENT_IOC_ENABLE, 0);
		if (err)
			return err;
	}
	return 0;
}

int evlist__enable_event_idx(struct evlist *evlist, struct evsel *evsel, int idx)
{
	bool per_cpu_mmaps = !perf_cpu_map__empty(evlist->core.cpus);

	if (per_cpu_mmaps)
		return evlist__enable_event_cpu(evlist, evsel, idx);

	return evlist__enable_event_thread(evlist, evsel, idx);
}

int evlist__add_pollfd(struct evlist *evlist, int fd)
{
	return perf_evlist__add_pollfd(&evlist->core, fd, NULL, POLLIN, fdarray_flag__default);
}

int evlist__filter_pollfd(struct evlist *evlist, short revents_and_mask)
{
	return perf_evlist__filter_pollfd(&evlist->core, revents_and_mask);
}

#ifdef HAVE_EVENTFD_SUPPORT
int evlist__add_wakeup_eventfd(struct evlist *evlist, int fd)
{
	return perf_evlist__add_pollfd(&evlist->core, fd, NULL, POLLIN,
				       fdarray_flag__nonfilterable);
}
#endif

int evlist__poll(struct evlist *evlist, int timeout)
{
	return perf_evlist__poll(&evlist->core, timeout);
}

struct perf_sample_id *evlist__id2sid(struct evlist *evlist, u64 id)
{
	struct hlist_head *head;
	struct perf_sample_id *sid;
	int hash;

	hash = hash_64(id, PERF_EVLIST__HLIST_BITS);
	head = &evlist->core.heads[hash];

	hlist_for_each_entry(sid, head, node)
		if (sid->id == id)
			return sid;

	return NULL;
}

struct evsel *evlist__id2evsel(struct evlist *evlist, u64 id)
{
	struct perf_sample_id *sid;

	if (evlist->core.nr_entries == 1 || !id)
		return evlist__first(evlist);

	sid = evlist__id2sid(evlist, id);
	if (sid)
		return container_of(sid->evsel, struct evsel, core);

	if (!evlist__sample_id_all(evlist))
		return evlist__first(evlist);

	return NULL;
}

struct evsel *evlist__id2evsel_strict(struct evlist *evlist, u64 id)
{
	struct perf_sample_id *sid;

	if (!id)
		return NULL;

	sid = evlist__id2sid(evlist, id);
	if (sid)
		return container_of(sid->evsel, struct evsel, core);

	return NULL;
}

static int evlist__event2id(struct evlist *evlist, union perf_event *event, u64 *id)
{
	const __u64 *array = event->sample.array;
	ssize_t n;

	n = (event->header.size - sizeof(event->header)) >> 3;

	if (event->header.type == PERF_RECORD_SAMPLE) {
		if (evlist->id_pos >= n)
			return -1;
		*id = array[evlist->id_pos];
	} else {
		if (evlist->is_pos > n)
			return -1;
		n -= evlist->is_pos;
		*id = array[n];
	}
	return 0;
}

struct evsel *evlist__event2evsel(struct evlist *evlist, union perf_event *event)
{
	struct evsel *first = evlist__first(evlist);
	struct hlist_head *head;
	struct perf_sample_id *sid;
	int hash;
	u64 id;

	if (evlist->core.nr_entries == 1)
		return first;

	if (!first->core.attr.sample_id_all &&
	    event->header.type != PERF_RECORD_SAMPLE)
		return first;

	if (evlist__event2id(evlist, event, &id))
		return NULL;

	/* Synthesized events have an id of zero */
	if (!id)
		return first;

	hash = hash_64(id, PERF_EVLIST__HLIST_BITS);
	head = &evlist->core.heads[hash];

	hlist_for_each_entry(sid, head, node) {
		if (sid->id == id)
			return container_of(sid->evsel, struct evsel, core);
	}
	return NULL;
}

static int evlist__set_paused(struct evlist *evlist, bool value)
{
	int i;

	if (!evlist->overwrite_mmap)
		return 0;

	for (i = 0; i < evlist->core.nr_mmaps; i++) {
		int fd = evlist->overwrite_mmap[i].core.fd;
		int err;

		if (fd < 0)
			continue;
		err = ioctl(fd, PERF_EVENT_IOC_PAUSE_OUTPUT, value ? 1 : 0);
		if (err)
			return err;
	}
	return 0;
}

static int evlist__pause(struct evlist *evlist)
{
	return evlist__set_paused(evlist, true);
}

static int evlist__resume(struct evlist *evlist)
{
	return evlist__set_paused(evlist, false);
}

static void evlist__munmap_nofree(struct evlist *evlist)
{
	int i;

	if (evlist->mmap)
		for (i = 0; i < evlist->core.nr_mmaps; i++)
			perf_mmap__munmap(&evlist->mmap[i].core);

	if (evlist->overwrite_mmap)
		for (i = 0; i < evlist->core.nr_mmaps; i++)
			perf_mmap__munmap(&evlist->overwrite_mmap[i].core);
}

void evlist__munmap(struct evlist *evlist)
{
	evlist__munmap_nofree(evlist);
	zfree(&evlist->mmap);
	zfree(&evlist->overwrite_mmap);
}

static void perf_mmap__unmap_cb(struct perf_mmap *map)
{
	struct mmap *m = container_of(map, struct mmap, core);

	mmap__munmap(m);
}

static struct mmap *evlist__alloc_mmap(struct evlist *evlist,
				       bool overwrite)
{
	int i;
	struct mmap *map;

	map = zalloc(evlist->core.nr_mmaps * sizeof(struct mmap));
	if (!map)
		return NULL;

	for (i = 0; i < evlist->core.nr_mmaps; i++) {
		struct perf_mmap *prev = i ? &map[i - 1].core : NULL;

		/*
		 * When the perf_mmap() call is made we grab one refcount, plus
		 * one extra to let perf_mmap__consume() get the last
		 * events after all real references (perf_mmap__get()) are
		 * dropped.
		 *
		 * Each PERF_EVENT_IOC_SET_OUTPUT points to this mmap and
		 * thus does perf_mmap__get() on it.
		 */
		perf_mmap__init(&map[i].core, prev, overwrite, perf_mmap__unmap_cb);
	}

	return map;
}

static void
perf_evlist__mmap_cb_idx(struct perf_evlist *_evlist,
			 struct perf_mmap_param *_mp,
			 int idx, bool per_cpu)
{
	struct evlist *evlist = container_of(_evlist, struct evlist, core);
	struct mmap_params *mp = container_of(_mp, struct mmap_params, core);

	auxtrace_mmap_params__set_idx(&mp->auxtrace_mp, evlist, idx, per_cpu);
}

static struct perf_mmap*
perf_evlist__mmap_cb_get(struct perf_evlist *_evlist, bool overwrite, int idx)
{
	struct evlist *evlist = container_of(_evlist, struct evlist, core);
	struct mmap *maps;

	maps = overwrite ? evlist->overwrite_mmap : evlist->mmap;

	if (!maps) {
		maps = evlist__alloc_mmap(evlist, overwrite);
		if (!maps)
			return NULL;

		if (overwrite) {
			evlist->overwrite_mmap = maps;
			if (evlist->bkw_mmap_state == BKW_MMAP_NOTREADY)
				evlist__toggle_bkw_mmap(evlist, BKW_MMAP_RUNNING);
		} else {
			evlist->mmap = maps;
		}
	}

	return &maps[idx].core;
}

static int
perf_evlist__mmap_cb_mmap(struct perf_mmap *_map, struct perf_mmap_param *_mp,
			  int output, int cpu)
{
	struct mmap *map = container_of(_map, struct mmap, core);
	struct mmap_params *mp = container_of(_mp, struct mmap_params, core);

	return mmap__mmap(map, mp, output, cpu);
}

unsigned long perf_event_mlock_kb_in_pages(void)
{
	unsigned long pages;
	int max;

	if (sysctl__read_int("kernel/perf_event_mlock_kb", &max) < 0) {
		/*
		 * Pick a once upon a time good value, i.e. things look
		 * strange since we can't read a sysctl value, but lets not
		 * die yet...
		 */
		max = 512;
	} else {
		max -= (page_size / 1024);
	}

	pages = (max * 1024) / page_size;
	if (!is_power_of_2(pages))
		pages = rounddown_pow_of_two(pages);

	return pages;
}

size_t evlist__mmap_size(unsigned long pages)
{
	if (pages == UINT_MAX)
		pages = perf_event_mlock_kb_in_pages();
	else if (!is_power_of_2(pages))
		return 0;

	return (pages + 1) * page_size;
}

static long parse_pages_arg(const char *str, unsigned long min,
			    unsigned long max)
{
	unsigned long pages, val;
	static struct parse_tag tags[] = {
		{ .tag  = 'B', .mult = 1       },
		{ .tag  = 'K', .mult = 1 << 10 },
		{ .tag  = 'M', .mult = 1 << 20 },
		{ .tag  = 'G', .mult = 1 << 30 },
		{ .tag  = 0 },
	};

	if (str == NULL)
		return -EINVAL;

	val = parse_tag_value(str, tags);
	if (val != (unsigned long) -1) {
		/* we got file size value */
		pages = PERF_ALIGN(val, page_size) / page_size;
	} else {
		/* we got pages count value */
		char *eptr;
		pages = strtoul(str, &eptr, 10);
		if (*eptr != '\0')
			return -EINVAL;
	}

	if (pages == 0 && min == 0) {
		/* leave number of pages at 0 */
	} else if (!is_power_of_2(pages)) {
		char buf[100];

		/* round pages up to next power of 2 */
		pages = roundup_pow_of_two(pages);
		if (!pages)
			return -EINVAL;

		unit_number__scnprintf(buf, sizeof(buf), pages * page_size);
		pr_info("rounding mmap pages size to %s (%lu pages)\n",
			buf, pages);
	}

	if (pages > max)
		return -EINVAL;

	return pages;
}

int __evlist__parse_mmap_pages(unsigned int *mmap_pages, const char *str)
{
	unsigned long max = UINT_MAX;
	long pages;

	if (max > SIZE_MAX / page_size)
		max = SIZE_MAX / page_size;

	pages = parse_pages_arg(str, 1, max);
	if (pages < 0) {
		pr_err("Invalid argument for --mmap_pages/-m\n");
		return -1;
	}

	*mmap_pages = pages;
	return 0;
}

int evlist__parse_mmap_pages(const struct option *opt, const char *str, int unset __maybe_unused)
{
	return __evlist__parse_mmap_pages(opt->value, str);
}

/**
 * evlist__mmap_ex - Create mmaps to receive events.
 * @evlist: list of events
 * @pages: map length in pages
 * @overwrite: overwrite older events?
 * @auxtrace_pages - auxtrace map length in pages
 * @auxtrace_overwrite - overwrite older auxtrace data?
 *
 * If @overwrite is %false the user needs to signal event consumption using
 * perf_mmap__write_tail().  Using evlist__mmap_read() does this
 * automatically.
 *
 * Similarly, if @auxtrace_overwrite is %false the user needs to signal data
 * consumption using auxtrace_mmap__write_tail().
 *
 * Return: %0 on success, negative error code otherwise.
 */
int evlist__mmap_ex(struct evlist *evlist, unsigned int pages,
			 unsigned int auxtrace_pages,
			 bool auxtrace_overwrite, int nr_cblocks, int affinity, int flush,
			 int comp_level)
{
	/*
	 * Delay setting mp.prot: set it before calling perf_mmap__mmap.
	 * Its value is decided by evsel's write_backward.
	 * So &mp should not be passed through const pointer.
	 */
	struct mmap_params mp = {
		.nr_cblocks	= nr_cblocks,
		.affinity	= affinity,
		.flush		= flush,
		.comp_level	= comp_level
	};
	struct perf_evlist_mmap_ops ops = {
		.idx  = perf_evlist__mmap_cb_idx,
		.get  = perf_evlist__mmap_cb_get,
		.mmap = perf_evlist__mmap_cb_mmap,
	};

	evlist->core.mmap_len = evlist__mmap_size(pages);
	pr_debug("mmap size %zuB\n", evlist->core.mmap_len);

	auxtrace_mmap_params__init(&mp.auxtrace_mp, evlist->core.mmap_len,
				   auxtrace_pages, auxtrace_overwrite);

	return perf_evlist__mmap_ops(&evlist->core, &ops, &mp.core);
}

int evlist__mmap(struct evlist *evlist, unsigned int pages)
{
	return evlist__mmap_ex(evlist, pages, 0, false, 0, PERF_AFFINITY_SYS, 1, 0);
}

int evlist__create_maps(struct evlist *evlist, struct target *target)
{
	bool all_threads = (target->per_thread && target->system_wide);
	struct perf_cpu_map *cpus;
	struct perf_thread_map *threads;

	/*
	 * If specify '-a' and '--per-thread' to perf record, perf record
	 * will override '--per-thread'. target->per_thread = false and
	 * target->system_wide = true.
	 *
	 * If specify '--per-thread' only to perf record,
	 * target->per_thread = true and target->system_wide = false.
	 *
	 * So target->per_thread && target->system_wide is false.
	 * For perf record, thread_map__new_str doesn't call
	 * thread_map__new_all_cpus. That will keep perf record's
	 * current behavior.
	 *
	 * For perf stat, it allows the case that target->per_thread and
	 * target->system_wide are all true. It means to collect system-wide
	 * per-thread data. thread_map__new_str will call
	 * thread_map__new_all_cpus to enumerate all threads.
	 */
	threads = thread_map__new_str(target->pid, target->tid, target->uid,
				      all_threads);

	if (!threads)
		return -1;

	if (target__uses_dummy_map(target))
		cpus = perf_cpu_map__dummy_new();
	else
		cpus = perf_cpu_map__new(target->cpu_list);

	if (!cpus)
		goto out_delete_threads;

	evlist->core.has_user_cpus = !!target->cpu_list;

	perf_evlist__set_maps(&evlist->core, cpus, threads);

	/* as evlist now has references, put count here */
	perf_cpu_map__put(cpus);
	perf_thread_map__put(threads);

	return 0;

out_delete_threads:
	perf_thread_map__put(threads);
	return -1;
}

int evlist__apply_filters(struct evlist *evlist, struct evsel **err_evsel)
{
	struct evsel *evsel;
	int err = 0;

	evlist__for_each_entry(evlist, evsel) {
		if (evsel->filter == NULL)
			continue;

		/*
		 * filters only work for tracepoint event, which doesn't have cpu limit.
		 * So evlist and evsel should always be same.
		 */
		err = perf_evsel__apply_filter(&evsel->core, evsel->filter);
		if (err) {
			*err_evsel = evsel;
			break;
		}
	}

	return err;
}

int evlist__set_tp_filter(struct evlist *evlist, const char *filter)
{
	struct evsel *evsel;
	int err = 0;

	if (filter == NULL)
		return -1;

	evlist__for_each_entry(evlist, evsel) {
		if (evsel->core.attr.type != PERF_TYPE_TRACEPOINT)
			continue;

		err = evsel__set_filter(evsel, filter);
		if (err)
			break;
	}

	return err;
}

int evlist__append_tp_filter(struct evlist *evlist, const char *filter)
{
	struct evsel *evsel;
	int err = 0;

	if (filter == NULL)
		return -1;

	evlist__for_each_entry(evlist, evsel) {
		if (evsel->core.attr.type != PERF_TYPE_TRACEPOINT)
			continue;

		err = evsel__append_tp_filter(evsel, filter);
		if (err)
			break;
	}

	return err;
}

char *asprintf__tp_filter_pids(size_t npids, pid_t *pids)
{
	char *filter;
	size_t i;

	for (i = 0; i < npids; ++i) {
		if (i == 0) {
			if (asprintf(&filter, "common_pid != %d", pids[i]) < 0)
				return NULL;
		} else {
			char *tmp;

			if (asprintf(&tmp, "%s && common_pid != %d", filter, pids[i]) < 0)
				goto out_free;

			free(filter);
			filter = tmp;
		}
	}

	return filter;
out_free:
	free(filter);
	return NULL;
}

int evlist__set_tp_filter_pids(struct evlist *evlist, size_t npids, pid_t *pids)
{
	char *filter = asprintf__tp_filter_pids(npids, pids);
	int ret = evlist__set_tp_filter(evlist, filter);

	free(filter);
	return ret;
}

int evlist__set_tp_filter_pid(struct evlist *evlist, pid_t pid)
{
	return evlist__set_tp_filter_pids(evlist, 1, &pid);
}

int evlist__append_tp_filter_pids(struct evlist *evlist, size_t npids, pid_t *pids)
{
	char *filter = asprintf__tp_filter_pids(npids, pids);
	int ret = evlist__append_tp_filter(evlist, filter);

	free(filter);
	return ret;
}

int evlist__append_tp_filter_pid(struct evlist *evlist, pid_t pid)
{
	return evlist__append_tp_filter_pids(evlist, 1, &pid);
}

bool evlist__valid_sample_type(struct evlist *evlist)
{
	struct evsel *pos;

	if (evlist->core.nr_entries == 1)
		return true;

	if (evlist->id_pos < 0 || evlist->is_pos < 0)
		return false;

	evlist__for_each_entry(evlist, pos) {
		if (pos->id_pos != evlist->id_pos ||
		    pos->is_pos != evlist->is_pos)
			return false;
	}

	return true;
}

u64 __evlist__combined_sample_type(struct evlist *evlist)
{
	struct evsel *evsel;

	if (evlist->combined_sample_type)
		return evlist->combined_sample_type;

	evlist__for_each_entry(evlist, evsel)
		evlist->combined_sample_type |= evsel->core.attr.sample_type;

	return evlist->combined_sample_type;
}

u64 evlist__combined_sample_type(struct evlist *evlist)
{
	evlist->combined_sample_type = 0;
	return __evlist__combined_sample_type(evlist);
}

u64 evlist__combined_branch_type(struct evlist *evlist)
{
	struct evsel *evsel;
	u64 branch_type = 0;

	evlist__for_each_entry(evlist, evsel)
		branch_type |= evsel->core.attr.branch_sample_type;
	return branch_type;
}

bool evlist__valid_read_format(struct evlist *evlist)
{
	struct evsel *first = evlist__first(evlist), *pos = first;
	u64 read_format = first->core.attr.read_format;
	u64 sample_type = first->core.attr.sample_type;

	evlist__for_each_entry(evlist, pos) {
		if (read_format != pos->core.attr.read_format) {
			pr_debug("Read format differs %#" PRIx64 " vs %#" PRIx64 "\n",
				 read_format, (u64)pos->core.attr.read_format);
		}
	}

	/* PERF_SAMPLE_READ implies PERF_FORMAT_ID. */
	if ((sample_type & PERF_SAMPLE_READ) &&
	    !(read_format & PERF_FORMAT_ID)) {
		return false;
	}

	return true;
}

u16 evlist__id_hdr_size(struct evlist *evlist)
{
	struct evsel *first = evlist__first(evlist);
	struct perf_sample *data;
	u64 sample_type;
	u16 size = 0;

	if (!first->core.attr.sample_id_all)
		goto out;

	sample_type = first->core.attr.sample_type;

	if (sample_type & PERF_SAMPLE_TID)
		size += sizeof(data->tid) * 2;

       if (sample_type & PERF_SAMPLE_TIME)
		size += sizeof(data->time);

	if (sample_type & PERF_SAMPLE_ID)
		size += sizeof(data->id);

	if (sample_type & PERF_SAMPLE_STREAM_ID)
		size += sizeof(data->stream_id);

	if (sample_type & PERF_SAMPLE_CPU)
		size += sizeof(data->cpu) * 2;

	if (sample_type & PERF_SAMPLE_IDENTIFIER)
		size += sizeof(data->id);
out:
	return size;
}

bool evlist__valid_sample_id_all(struct evlist *evlist)
{
	struct evsel *first = evlist__first(evlist), *pos = first;

	evlist__for_each_entry_continue(evlist, pos) {
		if (first->core.attr.sample_id_all != pos->core.attr.sample_id_all)
			return false;
	}

	return true;
}

bool evlist__sample_id_all(struct evlist *evlist)
{
	struct evsel *first = evlist__first(evlist);
	return first->core.attr.sample_id_all;
}

void evlist__set_selected(struct evlist *evlist, struct evsel *evsel)
{
	evlist->selected = evsel;
}

void evlist__close(struct evlist *evlist)
{
	struct evsel *evsel;
	struct affinity affinity;
	int cpu, i;

	/*
	 * With perf record core.cpus is usually NULL.
	 * Use the old method to handle this for now.
	 */
	if (!evlist->core.cpus) {
		evlist__for_each_entry_reverse(evlist, evsel)
			evsel__close(evsel);
		return;
	}

	if (affinity__setup(&affinity) < 0)
		return;
	evlist__for_each_cpu(evlist, i, cpu) {
		affinity__set(&affinity, cpu);

		evlist__for_each_entry_reverse(evlist, evsel) {
			if (evsel__cpu_iter_skip(evsel, cpu))
			    continue;
			perf_evsel__close_cpu(&evsel->core, evsel->cpu_iter - 1);
		}
	}
	affinity__cleanup(&affinity);
	evlist__for_each_entry_reverse(evlist, evsel) {
		perf_evsel__free_fd(&evsel->core);
		perf_evsel__free_id(&evsel->core);
	}
	perf_evlist__reset_id_hash(&evlist->core);
}

static int evlist__create_syswide_maps(struct evlist *evlist)
{
	struct perf_cpu_map *cpus;
	struct perf_thread_map *threads;
	int err = -ENOMEM;

	/*
	 * Try reading /sys/devices/system/cpu/online to get
	 * an all cpus map.
	 *
	 * FIXME: -ENOMEM is the best we can do here, the cpu_map
	 * code needs an overhaul to properly forward the
	 * error, and we may not want to do that fallback to a
	 * default cpu identity map :-\
	 */
	cpus = perf_cpu_map__new(NULL);
	if (!cpus)
		goto out;

	threads = perf_thread_map__new_dummy();
	if (!threads)
		goto out_put;

	perf_evlist__set_maps(&evlist->core, cpus, threads);

	perf_thread_map__put(threads);
out_put:
	perf_cpu_map__put(cpus);
out:
	return err;
}

int evlist__open(struct evlist *evlist)
{
	struct evsel *evsel;
	int err;

	/*
	 * Default: one fd per CPU, all threads, aka systemwide
	 * as sys_perf_event_open(cpu = -1, thread = -1) is EINVAL
	 */
	if (evlist->core.threads == NULL && evlist->core.cpus == NULL) {
		err = evlist__create_syswide_maps(evlist);
		if (err < 0)
			goto out_err;
	}

	evlist__update_id_pos(evlist);

	evlist__for_each_entry(evlist, evsel) {
		err = evsel__open(evsel, evsel->core.cpus, evsel->core.threads);
		if (err < 0)
			goto out_err;
	}

	return 0;
out_err:
	evlist__close(evlist);
	errno = -err;
	return err;
}

int evlist__prepare_workload(struct evlist *evlist, struct target *target, const char *argv[],
			     bool pipe_output, void (*exec_error)(int signo, siginfo_t *info, void *ucontext))
{
	int child_ready_pipe[2], go_pipe[2];
	char bf;

	if (pipe(child_ready_pipe) < 0) {
		perror("failed to create 'ready' pipe");
		return -1;
	}

	if (pipe(go_pipe) < 0) {
		perror("failed to create 'go' pipe");
		goto out_close_ready_pipe;
	}

	evlist->workload.pid = fork();
	if (evlist->workload.pid < 0) {
		perror("failed to fork");
		goto out_close_pipes;
	}

	if (!evlist->workload.pid) {
		int ret;

		if (pipe_output)
			dup2(2, 1);

		signal(SIGTERM, SIG_DFL);

		close(child_ready_pipe[0]);
		close(go_pipe[1]);
		fcntl(go_pipe[0], F_SETFD, FD_CLOEXEC);

		/*
		 * Change the name of this process not to confuse --exclude-perf users
		 * that sees 'perf' in the window up to the execvp() and thinks that
		 * perf samples are not being excluded.
		 */
		prctl(PR_SET_NAME, "perf-exec");

		/*
		 * Tell the parent we're ready to go
		 */
		close(child_ready_pipe[1]);

		/*
		 * Wait until the parent tells us to go.
		 */
		ret = read(go_pipe[0], &bf, 1);
		/*
		 * The parent will ask for the execvp() to be performed by
		 * writing exactly one byte, in workload.cork_fd, usually via
		 * evlist__start_workload().
		 *
		 * For cancelling the workload without actually running it,
		 * the parent will just close workload.cork_fd, without writing
		 * anything, i.e. read will return zero and we just exit()
		 * here.
		 */
		if (ret != 1) {
			if (ret == -1)
				perror("unable to read pipe");
			exit(ret);
		}

		execvp(argv[0], (char **)argv);

		if (exec_error) {
			union sigval val;

			val.sival_int = errno;
			if (sigqueue(getppid(), SIGUSR1, val))
				perror(argv[0]);
		} else
			perror(argv[0]);
		exit(-1);
	}

	if (exec_error) {
		struct sigaction act = {
			.sa_flags     = SA_SIGINFO,
			.sa_sigaction = exec_error,
		};
		sigaction(SIGUSR1, &act, NULL);
	}

	if (target__none(target)) {
		if (evlist->core.threads == NULL) {
			fprintf(stderr, "FATAL: evlist->threads need to be set at this point (%s:%d).\n",
				__func__, __LINE__);
			goto out_close_pipes;
		}
		perf_thread_map__set_pid(evlist->core.threads, 0, evlist->workload.pid);
	}

	close(child_ready_pipe[1]);
	close(go_pipe[0]);
	/*
	 * wait for child to settle
	 */
	if (read(child_ready_pipe[0], &bf, 1) == -1) {
		perror("unable to read pipe");
		goto out_close_pipes;
	}

	fcntl(go_pipe[1], F_SETFD, FD_CLOEXEC);
	evlist->workload.cork_fd = go_pipe[1];
	close(child_ready_pipe[0]);
	return 0;

out_close_pipes:
	close(go_pipe[0]);
	close(go_pipe[1]);
out_close_ready_pipe:
	close(child_ready_pipe[0]);
	close(child_ready_pipe[1]);
	return -1;
}

int evlist__start_workload(struct evlist *evlist)
{
	if (evlist->workload.cork_fd > 0) {
		char bf = 0;
		int ret;
		/*
		 * Remove the cork, let it rip!
		 */
		ret = write(evlist->workload.cork_fd, &bf, 1);
		if (ret < 0)
			perror("unable to write to pipe");

		close(evlist->workload.cork_fd);
		return ret;
	}

	return 0;
}

int evlist__parse_sample(struct evlist *evlist, union perf_event *event, struct perf_sample *sample)
{
	struct evsel *evsel = evlist__event2evsel(evlist, event);

	if (!evsel)
		return -EFAULT;
	return evsel__parse_sample(evsel, event, sample);
}

int evlist__parse_sample_timestamp(struct evlist *evlist, union perf_event *event, u64 *timestamp)
{
	struct evsel *evsel = evlist__event2evsel(evlist, event);

	if (!evsel)
		return -EFAULT;
	return evsel__parse_sample_timestamp(evsel, event, timestamp);
}

int evlist__strerror_open(struct evlist *evlist, int err, char *buf, size_t size)
{
	int printed, value;
	char sbuf[STRERR_BUFSIZE], *emsg = str_error_r(err, sbuf, sizeof(sbuf));

	switch (err) {
	case EACCES:
	case EPERM:
		printed = scnprintf(buf, size,
				    "Error:\t%s.\n"
				    "Hint:\tCheck /proc/sys/kernel/perf_event_paranoid setting.", emsg);

		value = perf_event_paranoid();

		printed += scnprintf(buf + printed, size - printed, "\nHint:\t");

		if (value >= 2) {
			printed += scnprintf(buf + printed, size - printed,
					     "For your workloads it needs to be <= 1\nHint:\t");
		}
		printed += scnprintf(buf + printed, size - printed,
				     "For system wide tracing it needs to be set to -1.\n");

		printed += scnprintf(buf + printed, size - printed,
				    "Hint:\tTry: 'sudo sh -c \"echo -1 > /proc/sys/kernel/perf_event_paranoid\"'\n"
				    "Hint:\tThe current value is %d.", value);
		break;
	case EINVAL: {
		struct evsel *first = evlist__first(evlist);
		int max_freq;

		if (sysctl__read_int("kernel/perf_event_max_sample_rate", &max_freq) < 0)
			goto out_default;

		if (first->core.attr.sample_freq < (u64)max_freq)
			goto out_default;

		printed = scnprintf(buf, size,
				    "Error:\t%s.\n"
				    "Hint:\tCheck /proc/sys/kernel/perf_event_max_sample_rate.\n"
				    "Hint:\tThe current value is %d and %" PRIu64 " is being requested.",
				    emsg, max_freq, first->core.attr.sample_freq);
		break;
	}
	default:
out_default:
		scnprintf(buf, size, "%s", emsg);
		break;
	}

	return 0;
}

int evlist__strerror_mmap(struct evlist *evlist, int err, char *buf, size_t size)
{
	char sbuf[STRERR_BUFSIZE], *emsg = str_error_r(err, sbuf, sizeof(sbuf));
	int pages_attempted = evlist->core.mmap_len / 1024, pages_max_per_user, printed = 0;

	switch (err) {
	case EPERM:
		sysctl__read_int("kernel/perf_event_mlock_kb", &pages_max_per_user);
		printed += scnprintf(buf + printed, size - printed,
				     "Error:\t%s.\n"
				     "Hint:\tCheck /proc/sys/kernel/perf_event_mlock_kb (%d kB) setting.\n"
				     "Hint:\tTried using %zd kB.\n",
				     emsg, pages_max_per_user, pages_attempted);

		if (pages_attempted >= pages_max_per_user) {
			printed += scnprintf(buf + printed, size - printed,
					     "Hint:\tTry 'sudo sh -c \"echo %d > /proc/sys/kernel/perf_event_mlock_kb\"', or\n",
					     pages_max_per_user + pages_attempted);
		}

		printed += scnprintf(buf + printed, size - printed,
				     "Hint:\tTry using a smaller -m/--mmap-pages value.");
		break;
	default:
		scnprintf(buf, size, "%s", emsg);
		break;
	}

	return 0;
}

void evlist__to_front(struct evlist *evlist, struct evsel *move_evsel)
{
	struct evsel *evsel, *n;
	LIST_HEAD(move);

	if (move_evsel == evlist__first(evlist))
		return;

	evlist__for_each_entry_safe(evlist, n, evsel) {
		if (evsel__leader(evsel) == evsel__leader(move_evsel))
			list_move_tail(&evsel->core.node, &move);
	}

	list_splice(&move, &evlist->core.entries);
}

struct evsel *evlist__get_tracking_event(struct evlist *evlist)
{
	struct evsel *evsel;

	evlist__for_each_entry(evlist, evsel) {
		if (evsel->tracking)
			return evsel;
	}

	return evlist__first(evlist);
}

void evlist__set_tracking_event(struct evlist *evlist, struct evsel *tracking_evsel)
{
	struct evsel *evsel;

	if (tracking_evsel->tracking)
		return;

	evlist__for_each_entry(evlist, evsel) {
		if (evsel != tracking_evsel)
			evsel->tracking = false;
	}

	tracking_evsel->tracking = true;
}

struct evsel *evlist__find_evsel_by_str(struct evlist *evlist, const char *str)
{
	struct evsel *evsel;

	evlist__for_each_entry(evlist, evsel) {
		if (!evsel->name)
			continue;
		if (strcmp(str, evsel->name) == 0)
			return evsel;
	}

	return NULL;
}

void evlist__toggle_bkw_mmap(struct evlist *evlist, enum bkw_mmap_state state)
{
	enum bkw_mmap_state old_state = evlist->bkw_mmap_state;
	enum action {
		NONE,
		PAUSE,
		RESUME,
	} action = NONE;

	if (!evlist->overwrite_mmap)
		return;

	switch (old_state) {
	case BKW_MMAP_NOTREADY: {
		if (state != BKW_MMAP_RUNNING)
			goto state_err;
		break;
	}
	case BKW_MMAP_RUNNING: {
		if (state != BKW_MMAP_DATA_PENDING)
			goto state_err;
		action = PAUSE;
		break;
	}
	case BKW_MMAP_DATA_PENDING: {
		if (state != BKW_MMAP_EMPTY)
			goto state_err;
		break;
	}
	case BKW_MMAP_EMPTY: {
		if (state != BKW_MMAP_RUNNING)
			goto state_err;
		action = RESUME;
		break;
	}
	default:
		WARN_ONCE(1, "Shouldn't get there\n");
	}

	evlist->bkw_mmap_state = state;

	switch (action) {
	case PAUSE:
		evlist__pause(evlist);
		break;
	case RESUME:
		evlist__resume(evlist);
		break;
	case NONE:
	default:
		break;
	}

state_err:
	return;
}

bool evlist__exclude_kernel(struct evlist *evlist)
{
	struct evsel *evsel;

	evlist__for_each_entry(evlist, evsel) {
		if (!evsel->core.attr.exclude_kernel)
			return false;
	}

	return true;
}

/*
 * Events in data file are not collect in groups, but we still want
 * the group display. Set the artificial group and set the leader's
 * forced_leader flag to notify the display code.
 */
void evlist__force_leader(struct evlist *evlist)
{
	if (!evlist->core.nr_groups) {
		struct evsel *leader = evlist__first(evlist);

		evlist__set_leader(evlist);
		leader->forced_leader = true;
	}
}

struct evsel *evlist__reset_weak_group(struct evlist *evsel_list, struct evsel *evsel, bool close)
{
	struct evsel *c2, *leader;
	bool is_open = true;

	leader = evsel__leader(evsel);

	pr_debug("Weak group for %s/%d failed\n",
			leader->name, leader->core.nr_members);

	/*
	 * for_each_group_member doesn't work here because it doesn't
	 * include the first entry.
	 */
	evlist__for_each_entry(evsel_list, c2) {
		if (c2 == evsel)
			is_open = false;
		if (evsel__has_leader(c2, leader)) {
			if (is_open && close)
				perf_evsel__close(&c2->core);
			evsel__set_leader(c2, c2);
			c2->core.nr_members = 0;
			/*
			 * Set this for all former members of the group
			 * to indicate they get reopened.
			 */
			c2->reset_group = true;
		}
	}
	return leader;
}

static int evlist__parse_control_fifo(const char *str, int *ctl_fd, int *ctl_fd_ack, bool *ctl_fd_close)
{
	char *s, *p;
	int ret = 0, fd;

	if (strncmp(str, "fifo:", 5))
		return -EINVAL;

	str += 5;
	if (!*str || *str == ',')
		return -EINVAL;

	s = strdup(str);
	if (!s)
		return -ENOMEM;

	p = strchr(s, ',');
	if (p)
		*p = '\0';

	/*
	 * O_RDWR avoids POLLHUPs which is necessary to allow the other
	 * end of a FIFO to be repeatedly opened and closed.
	 */
	fd = open(s, O_RDWR | O_NONBLOCK | O_CLOEXEC);
	if (fd < 0) {
		pr_err("Failed to open '%s'\n", s);
		ret = -errno;
		goto out_free;
	}
	*ctl_fd = fd;
	*ctl_fd_close = true;

	if (p && *++p) {
		/* O_RDWR | O_NONBLOCK means the other end need not be open */
		fd = open(p, O_RDWR | O_NONBLOCK | O_CLOEXEC);
		if (fd < 0) {
			pr_err("Failed to open '%s'\n", p);
			ret = -errno;
			goto out_free;
		}
		*ctl_fd_ack = fd;
	}

out_free:
	free(s);
	return ret;
}

int evlist__parse_control(const char *str, int *ctl_fd, int *ctl_fd_ack, bool *ctl_fd_close)
{
	char *comma = NULL, *endptr = NULL;

	*ctl_fd_close = false;

	if (strncmp(str, "fd:", 3))
		return evlist__parse_control_fifo(str, ctl_fd, ctl_fd_ack, ctl_fd_close);

	*ctl_fd = strtoul(&str[3], &endptr, 0);
	if (endptr == &str[3])
		return -EINVAL;

	comma = strchr(str, ',');
	if (comma) {
		if (endptr != comma)
			return -EINVAL;

		*ctl_fd_ack = strtoul(comma + 1, &endptr, 0);
		if (endptr == comma + 1 || *endptr != '\0')
			return -EINVAL;
	}

	return 0;
}

void evlist__close_control(int ctl_fd, int ctl_fd_ack, bool *ctl_fd_close)
{
	if (*ctl_fd_close) {
		*ctl_fd_close = false;
		close(ctl_fd);
		if (ctl_fd_ack >= 0)
			close(ctl_fd_ack);
	}
}

int evlist__initialize_ctlfd(struct evlist *evlist, int fd, int ack)
{
<<<<<<< HEAD
	struct perf_evlist *evlist = arg;
	bool draining = false;
	int i, done = 0;
	/*
	 * In order to read symbols from other namespaces perf to needs to call
	 * setns(2).  This isn't permitted if the struct_fs has multiple users.
	 * unshare(2) the fs so that we may continue to setns into namespaces
	 * that we're observing when, for instance, reading the build-ids at
	 * the end of a 'perf record' session.
	 */
	unshare(CLONE_FS);
=======
	if (fd == -1) {
		pr_debug("Control descriptor is not initialized\n");
		return 0;
	}
>>>>>>> 7d2a07b7

	evlist->ctl_fd.pos = perf_evlist__add_pollfd(&evlist->core, fd, NULL, POLLIN,
						     fdarray_flag__nonfilterable);
	if (evlist->ctl_fd.pos < 0) {
		evlist->ctl_fd.pos = -1;
		pr_err("Failed to add ctl fd entry: %m\n");
		return -1;
	}

	evlist->ctl_fd.fd = fd;
	evlist->ctl_fd.ack = ack;

	return 0;
}

bool evlist__ctlfd_initialized(struct evlist *evlist)
{
	return evlist->ctl_fd.pos >= 0;
}

int evlist__finalize_ctlfd(struct evlist *evlist)
{
	struct pollfd *entries = evlist->core.pollfd.entries;

	if (!evlist__ctlfd_initialized(evlist))
		return 0;

	entries[evlist->ctl_fd.pos].fd = -1;
	entries[evlist->ctl_fd.pos].events = 0;
	entries[evlist->ctl_fd.pos].revents = 0;

	evlist->ctl_fd.pos = -1;
	evlist->ctl_fd.ack = -1;
	evlist->ctl_fd.fd = -1;

	return 0;
}

static int evlist__ctlfd_recv(struct evlist *evlist, enum evlist_ctl_cmd *cmd,
			      char *cmd_data, size_t data_size)
{
	int err;
	char c;
	size_t bytes_read = 0;

	*cmd = EVLIST_CTL_CMD_UNSUPPORTED;
	memset(cmd_data, 0, data_size);
	data_size--;

	do {
		err = read(evlist->ctl_fd.fd, &c, 1);
		if (err > 0) {
			if (c == '\n' || c == '\0')
				break;
			cmd_data[bytes_read++] = c;
			if (bytes_read == data_size)
				break;
			continue;
		} else if (err == -1) {
			if (errno == EINTR)
				continue;
			if (errno == EAGAIN || errno == EWOULDBLOCK)
				err = 0;
			else
				pr_err("Failed to read from ctlfd %d: %m\n", evlist->ctl_fd.fd);
		}
		break;
	} while (1);

	pr_debug("Message from ctl_fd: \"%s%s\"\n", cmd_data,
		 bytes_read == data_size ? "" : c == '\n' ? "\\n" : "\\0");

	if (bytes_read > 0) {
		if (!strncmp(cmd_data, EVLIST_CTL_CMD_ENABLE_TAG,
			     (sizeof(EVLIST_CTL_CMD_ENABLE_TAG)-1))) {
			*cmd = EVLIST_CTL_CMD_ENABLE;
		} else if (!strncmp(cmd_data, EVLIST_CTL_CMD_DISABLE_TAG,
				    (sizeof(EVLIST_CTL_CMD_DISABLE_TAG)-1))) {
			*cmd = EVLIST_CTL_CMD_DISABLE;
		} else if (!strncmp(cmd_data, EVLIST_CTL_CMD_SNAPSHOT_TAG,
				    (sizeof(EVLIST_CTL_CMD_SNAPSHOT_TAG)-1))) {
			*cmd = EVLIST_CTL_CMD_SNAPSHOT;
			pr_debug("is snapshot\n");
		} else if (!strncmp(cmd_data, EVLIST_CTL_CMD_EVLIST_TAG,
				    (sizeof(EVLIST_CTL_CMD_EVLIST_TAG)-1))) {
			*cmd = EVLIST_CTL_CMD_EVLIST;
		} else if (!strncmp(cmd_data, EVLIST_CTL_CMD_STOP_TAG,
				    (sizeof(EVLIST_CTL_CMD_STOP_TAG)-1))) {
			*cmd = EVLIST_CTL_CMD_STOP;
		} else if (!strncmp(cmd_data, EVLIST_CTL_CMD_PING_TAG,
				    (sizeof(EVLIST_CTL_CMD_PING_TAG)-1))) {
			*cmd = EVLIST_CTL_CMD_PING;
		}
	}

	return bytes_read ? (int)bytes_read : err;
}

int evlist__ctlfd_ack(struct evlist *evlist)
{
	int err;

	if (evlist->ctl_fd.ack == -1)
		return 0;

	err = write(evlist->ctl_fd.ack, EVLIST_CTL_CMD_ACK_TAG,
		    sizeof(EVLIST_CTL_CMD_ACK_TAG));
	if (err == -1)
		pr_err("failed to write to ctl_ack_fd %d: %m\n", evlist->ctl_fd.ack);

	return err;
}

static int get_cmd_arg(char *cmd_data, size_t cmd_size, char **arg)
{
	char *data = cmd_data + cmd_size;

	/* no argument */
	if (!*data)
		return 0;

	/* there's argument */
	if (*data == ' ') {
		*arg = data + 1;
		return 1;
	}

	/* malformed */
	return -1;
}

static int evlist__ctlfd_enable(struct evlist *evlist, char *cmd_data, bool enable)
{
	struct evsel *evsel;
	char *name;
	int err;

	err = get_cmd_arg(cmd_data,
			  enable ? sizeof(EVLIST_CTL_CMD_ENABLE_TAG) - 1 :
				   sizeof(EVLIST_CTL_CMD_DISABLE_TAG) - 1,
			  &name);
	if (err < 0) {
		pr_info("failed: wrong command\n");
		return -1;
	}

	if (err) {
		evsel = evlist__find_evsel_by_str(evlist, name);
		if (evsel) {
			if (enable)
				evlist__enable_evsel(evlist, name);
			else
				evlist__disable_evsel(evlist, name);
			pr_info("Event %s %s\n", evsel->name,
				enable ? "enabled" : "disabled");
		} else {
			pr_info("failed: can't find '%s' event\n", name);
		}
	} else {
		if (enable) {
			evlist__enable(evlist);
			pr_info(EVLIST_ENABLED_MSG);
		} else {
			evlist__disable(evlist);
			pr_info(EVLIST_DISABLED_MSG);
		}
	}

	return 0;
}

static int evlist__ctlfd_list(struct evlist *evlist, char *cmd_data)
{
	struct perf_attr_details details = { .verbose = false, };
	struct evsel *evsel;
	char *arg;
	int err;

	err = get_cmd_arg(cmd_data,
			  sizeof(EVLIST_CTL_CMD_EVLIST_TAG) - 1,
			  &arg);
	if (err < 0) {
		pr_info("failed: wrong command\n");
		return -1;
	}

	if (err) {
		if (!strcmp(arg, "-v")) {
			details.verbose = true;
		} else if (!strcmp(arg, "-g")) {
			details.event_group = true;
		} else if (!strcmp(arg, "-F")) {
			details.freq = true;
		} else {
			pr_info("failed: wrong command\n");
			return -1;
		}
	}

	evlist__for_each_entry(evlist, evsel)
		evsel__fprintf(evsel, &details, stderr);

	return 0;
}

int evlist__ctlfd_process(struct evlist *evlist, enum evlist_ctl_cmd *cmd)
{
	int err = 0;
	char cmd_data[EVLIST_CTL_CMD_MAX_LEN];
	int ctlfd_pos = evlist->ctl_fd.pos;
	struct pollfd *entries = evlist->core.pollfd.entries;

	if (!evlist__ctlfd_initialized(evlist) || !entries[ctlfd_pos].revents)
		return 0;

	if (entries[ctlfd_pos].revents & POLLIN) {
		err = evlist__ctlfd_recv(evlist, cmd, cmd_data,
					 EVLIST_CTL_CMD_MAX_LEN);
		if (err > 0) {
			switch (*cmd) {
			case EVLIST_CTL_CMD_ENABLE:
			case EVLIST_CTL_CMD_DISABLE:
				err = evlist__ctlfd_enable(evlist, cmd_data,
							   *cmd == EVLIST_CTL_CMD_ENABLE);
				break;
			case EVLIST_CTL_CMD_EVLIST:
				err = evlist__ctlfd_list(evlist, cmd_data);
				break;
			case EVLIST_CTL_CMD_SNAPSHOT:
			case EVLIST_CTL_CMD_STOP:
			case EVLIST_CTL_CMD_PING:
				break;
			case EVLIST_CTL_CMD_ACK:
			case EVLIST_CTL_CMD_UNSUPPORTED:
			default:
				pr_debug("ctlfd: unsupported %d\n", *cmd);
				break;
			}
			if (!(*cmd == EVLIST_CTL_CMD_ACK || *cmd == EVLIST_CTL_CMD_UNSUPPORTED ||
			      *cmd == EVLIST_CTL_CMD_SNAPSHOT))
				evlist__ctlfd_ack(evlist);
		}
	}

	if (entries[ctlfd_pos].revents & (POLLHUP | POLLERR))
		evlist__finalize_ctlfd(evlist);
	else
		entries[ctlfd_pos].revents = 0;

	return err;
}

struct evsel *evlist__find_evsel(struct evlist *evlist, int idx)
{
	struct evsel *evsel;

	evlist__for_each_entry(evlist, evsel) {
		if (evsel->core.idx == idx)
			return evsel;
	}
	return NULL;
}

int evlist__scnprintf_evsels(struct evlist *evlist, size_t size, char *bf)
{
	struct evsel *evsel;
	int printed = 0;

	evlist__for_each_entry(evlist, evsel) {
		if (evsel__is_dummy_event(evsel))
			continue;
		if (size > (strlen(evsel__name(evsel)) + (printed ? 2 : 1))) {
			printed += scnprintf(bf + printed, size - printed, "%s%s", printed ? "," : "", evsel__name(evsel));
		} else {
			printed += scnprintf(bf + printed, size - printed, "%s...", printed ? "," : "");
			break;
		}
	}

	return printed;
}

void evlist__check_mem_load_aux(struct evlist *evlist)
{
	struct evsel *leader, *evsel, *pos;

	/*
	 * For some platforms, the 'mem-loads' event is required to use
	 * together with 'mem-loads-aux' within a group and 'mem-loads-aux'
	 * must be the group leader. Now we disable this group before reporting
	 * because 'mem-loads-aux' is just an auxiliary event. It doesn't carry
	 * any valid memory load information.
	 */
	evlist__for_each_entry(evlist, evsel) {
		leader = evsel__leader(evsel);
		if (leader == evsel)
			continue;

		if (leader->name && strstr(leader->name, "mem-loads-aux")) {
			for_each_group_evsel(pos, leader) {
				evsel__set_leader(pos, pos);
				pos->core.nr_members = 0;
			}
		}
	}
}<|MERGE_RESOLUTION|>--- conflicted
+++ resolved
@@ -30,10 +30,7 @@
 #include <signal.h>
 #include <unistd.h>
 #include <sched.h>
-<<<<<<< HEAD
-=======
 #include <stdlib.h>
->>>>>>> 7d2a07b7
 
 #include "parse-events.h"
 #include <subcmd/parse-options.h>
@@ -1861,24 +1858,10 @@
 
 int evlist__initialize_ctlfd(struct evlist *evlist, int fd, int ack)
 {
-<<<<<<< HEAD
-	struct perf_evlist *evlist = arg;
-	bool draining = false;
-	int i, done = 0;
-	/*
-	 * In order to read symbols from other namespaces perf to needs to call
-	 * setns(2).  This isn't permitted if the struct_fs has multiple users.
-	 * unshare(2) the fs so that we may continue to setns into namespaces
-	 * that we're observing when, for instance, reading the build-ids at
-	 * the end of a 'perf record' session.
-	 */
-	unshare(CLONE_FS);
-=======
 	if (fd == -1) {
 		pr_debug("Control descriptor is not initialized\n");
 		return 0;
 	}
->>>>>>> 7d2a07b7
 
 	evlist->ctl_fd.pos = perf_evlist__add_pollfd(&evlist->core, fd, NULL, POLLIN,
 						     fdarray_flag__nonfilterable);
