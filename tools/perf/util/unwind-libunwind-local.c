// SPDX-License-Identifier: GPL-2.0
/*
 * Post mortem Dwarf CFI based unwinding on top of regs and stack dumps.
 *
 * Lots of this code have been borrowed or heavily inspired from parts of
 * the libunwind 0.99 code which are (amongst other contributors I may have
 * forgotten):
 *
 * Copyright (C) 2002-2007 Hewlett-Packard Co
 *	Contributed by David Mosberger-Tang <davidm@hpl.hp.com>
 *
 * And the bugs have been added by:
 *
 * Copyright (C) 2010, Frederic Weisbecker <fweisbec@gmail.com>
 * Copyright (C) 2012, Jiri Olsa <jolsa@redhat.com>
 *
 */

#include <elf.h>
#include <errno.h>
#include <gelf.h>
#include <fcntl.h>
#include <inttypes.h>
#include <string.h>
#include <unistd.h>
#include <sys/mman.h>
#include <linux/list.h>
#include <linux/zalloc.h>
#ifndef REMOTE_UNWIND_LIBUNWIND
#include <libunwind.h>
#include <libunwind-ptrace.h>
#endif
#include "callchain.h"
#include "thread.h"
#include "session.h"
#include "perf_regs.h"
#include "unwind.h"
#include "map.h"
#include "symbol.h"
#include "debug.h"
#include "asm/bug.h"
#include "dso.h"

extern int
UNW_OBJ(dwarf_search_unwind_table) (unw_addr_space_t as,
				    unw_word_t ip,
				    unw_dyn_info_t *di,
				    unw_proc_info_t *pi,
				    int need_unwind_info, void *arg);

#define dwarf_search_unwind_table UNW_OBJ(dwarf_search_unwind_table)

extern int
UNW_OBJ(dwarf_find_debug_frame) (int found, unw_dyn_info_t *di_debug,
				 unw_word_t ip,
				 unw_word_t segbase,
				 const char *obj_name, unw_word_t start,
				 unw_word_t end);

#define dwarf_find_debug_frame UNW_OBJ(dwarf_find_debug_frame)

#define DW_EH_PE_FORMAT_MASK	0x0f	/* format of the encoded value */
#define DW_EH_PE_APPL_MASK	0x70	/* how the value is to be applied */

/* Pointer-encoding formats: */
#define DW_EH_PE_omit		0xff
#define DW_EH_PE_ptr		0x00	/* pointer-sized unsigned value */
#define DW_EH_PE_udata4		0x03	/* unsigned 32-bit value */
#define DW_EH_PE_udata8		0x04	/* unsigned 64-bit value */
#define DW_EH_PE_sdata4		0x0b	/* signed 32-bit value */
#define DW_EH_PE_sdata8		0x0c	/* signed 64-bit value */

/* Pointer-encoding application: */
#define DW_EH_PE_absptr		0x00	/* absolute value */
#define DW_EH_PE_pcrel		0x10	/* rel. to addr. of encoded value */

/*
 * The following are not documented by LSB v1.3, yet they are used by
 * GCC, presumably they aren't documented by LSB since they aren't
 * used on Linux:
 */
#define DW_EH_PE_funcrel	0x40	/* start-of-procedure-relative */
#define DW_EH_PE_aligned	0x50	/* aligned pointer */

/* Flags intentionally not handled, since they're not needed:
 * #define DW_EH_PE_indirect      0x80
 * #define DW_EH_PE_uleb128       0x01
 * #define DW_EH_PE_udata2        0x02
 * #define DW_EH_PE_sleb128       0x09
 * #define DW_EH_PE_sdata2        0x0a
 * #define DW_EH_PE_textrel       0x20
 * #define DW_EH_PE_datarel       0x30
 */

struct unwind_info {
	struct perf_sample	*sample;
	struct machine		*machine;
	struct thread		*thread;
};

#define dw_read(ptr, type, end) ({	\
	type *__p = (type *) ptr;	\
	type  __v;			\
	if ((__p + 1) > (type *) end)	\
		return -EINVAL;		\
	__v = *__p++;			\
	ptr = (typeof(ptr)) __p;	\
	__v;				\
	})

static int __dw_read_encoded_value(u8 **p, u8 *end, u64 *val,
				   u8 encoding)
{
	u8 *cur = *p;
	*val = 0;

	switch (encoding) {
	case DW_EH_PE_omit:
		*val = 0;
		goto out;
	case DW_EH_PE_ptr:
		*val = dw_read(cur, unsigned long, end);
		goto out;
	default:
		break;
	}

	switch (encoding & DW_EH_PE_APPL_MASK) {
	case DW_EH_PE_absptr:
		break;
	case DW_EH_PE_pcrel:
		*val = (unsigned long) cur;
		break;
	default:
		return -EINVAL;
	}

	if ((encoding & 0x07) == 0x00)
		encoding |= DW_EH_PE_udata4;

	switch (encoding & DW_EH_PE_FORMAT_MASK) {
	case DW_EH_PE_sdata4:
		*val += dw_read(cur, s32, end);
		break;
	case DW_EH_PE_udata4:
		*val += dw_read(cur, u32, end);
		break;
	case DW_EH_PE_sdata8:
		*val += dw_read(cur, s64, end);
		break;
	case DW_EH_PE_udata8:
		*val += dw_read(cur, u64, end);
		break;
	default:
		return -EINVAL;
	}

 out:
	*p = cur;
	return 0;
}

#define dw_read_encoded_value(ptr, end, enc) ({			\
	u64 __v;						\
	if (__dw_read_encoded_value(&ptr, end, &__v, enc)) {	\
		return -EINVAL;                                 \
	}                                                       \
	__v;                                                    \
	})

static u64 elf_section_offset(int fd, const char *name)
{
	Elf *elf;
	GElf_Ehdr ehdr;
	GElf_Shdr shdr;
	u64 offset = 0;

	elf = elf_begin(fd, PERF_ELF_C_READ_MMAP, NULL);
	if (elf == NULL)
		return 0;

	do {
		if (gelf_getehdr(elf, &ehdr) == NULL)
			break;

		if (!elf_section_by_name(elf, &ehdr, &shdr, name, NULL))
			break;

		offset = shdr.sh_offset;
	} while (0);

	elf_end(elf);
	return offset;
}

#ifndef NO_LIBUNWIND_DEBUG_FRAME
static int elf_is_exec(int fd, const char *name)
{
	Elf *elf;
	GElf_Ehdr ehdr;
	int retval = 0;

	elf = elf_begin(fd, PERF_ELF_C_READ_MMAP, NULL);
	if (elf == NULL)
		return 0;
	if (gelf_getehdr(elf, &ehdr) == NULL)
		goto out;

	retval = (ehdr.e_type == ET_EXEC);

out:
	elf_end(elf);
	pr_debug("unwind: elf_is_exec(%s): %d\n", name, retval);
	return retval;
}
#endif

struct table_entry {
	u32 start_ip_offset;
	u32 fde_offset;
};

struct eh_frame_hdr {
	unsigned char version;
	unsigned char eh_frame_ptr_enc;
	unsigned char fde_count_enc;
	unsigned char table_enc;

	/*
	 * The rest of the header is variable-length and consists of the
	 * following members:
	 *
	 *	encoded_t eh_frame_ptr;
	 *	encoded_t fde_count;
	 */

	/* A single encoded pointer should not be more than 8 bytes. */
	u64 enc[2];

	/*
	 * struct {
	 *    encoded_t start_ip;
	 *    encoded_t fde_addr;
	 * } binary_search_table[fde_count];
	 */
	char data[];
} __packed;

static int unwind_spec_ehframe(struct dso *dso, struct machine *machine,
			       u64 offset, u64 *table_data, u64 *segbase,
			       u64 *fde_count)
{
	struct eh_frame_hdr hdr;
	u8 *enc = (u8 *) &hdr.enc;
	u8 *end = (u8 *) &hdr.data;
	ssize_t r;

	r = dso__data_read_offset(dso, machine, offset,
				  (u8 *) &hdr, sizeof(hdr));
	if (r != sizeof(hdr))
		return -EINVAL;

	/* We dont need eh_frame_ptr, just skip it. */
	dw_read_encoded_value(enc, end, hdr.eh_frame_ptr_enc);

	*fde_count  = dw_read_encoded_value(enc, end, hdr.fde_count_enc);
	*segbase    = offset;
	*table_data = (enc - (u8 *) &hdr) + offset;
	return 0;
}

static int read_unwind_spec_eh_frame(struct dso *dso, struct machine *machine,
				     u64 *table_data, u64 *segbase,
				     u64 *fde_count)
{
	int ret = -EINVAL, fd;
	u64 offset = dso->data.eh_frame_hdr_offset;

	if (offset == 0) {
		fd = dso__data_get_fd(dso, machine);
		if (fd < 0)
			return -EINVAL;

		/* Check the .eh_frame section for unwinding info */
		offset = elf_section_offset(fd, ".eh_frame_hdr");
		dso->data.eh_frame_hdr_offset = offset;
		dso__data_put_fd(dso);
	}

	if (offset)
		ret = unwind_spec_ehframe(dso, machine, offset,
					  table_data, segbase,
					  fde_count);

	return ret;
}

#ifndef NO_LIBUNWIND_DEBUG_FRAME
static int read_unwind_spec_debug_frame(struct dso *dso,
					struct machine *machine, u64 *offset)
{
	int fd;
	u64 ofs = dso->data.debug_frame_offset;

	/* debug_frame can reside in:
	 *  - dso
	 *  - debug pointed by symsrc_filename
	 *  - gnu_debuglink, which doesn't necessary
	 *    has to be pointed by symsrc_filename
	 */
	if (ofs == 0) {
		fd = dso__data_get_fd(dso, machine);
		if (fd >= 0) {
			ofs = elf_section_offset(fd, ".debug_frame");
			dso__data_put_fd(dso);
		}

		if (ofs <= 0) {
			fd = open(dso->symsrc_filename, O_RDONLY);
			if (fd >= 0) {
				ofs = elf_section_offset(fd, ".debug_frame");
				close(fd);
			}
		}

		if (ofs <= 0) {
			char *debuglink = malloc(PATH_MAX);
			int ret = 0;

			ret = dso__read_binary_type_filename(
				dso, DSO_BINARY_TYPE__DEBUGLINK,
				machine->root_dir, debuglink, PATH_MAX);
			if (!ret) {
				fd = open(debuglink, O_RDONLY);
				if (fd >= 0) {
					ofs = elf_section_offset(fd,
							".debug_frame");
					close(fd);
				}
			}
			if (ofs > 0) {
				if (dso->symsrc_filename != NULL) {
					pr_warning(
						"%s: overwrite symsrc(%s,%s)\n",
							__func__,
							dso->symsrc_filename,
							debuglink);
					zfree(&dso->symsrc_filename);
				}
				dso->symsrc_filename = debuglink;
			} else {
				free(debuglink);
			}
		}

		dso->data.debug_frame_offset = ofs;
	}

	*offset = ofs;
	if (*offset)
		return 0;

	return -EINVAL;
}
#endif

static struct map *find_map(unw_word_t ip, struct unwind_info *ui)
{
	struct addr_location al;
	return thread__find_map(ui->thread, PERF_RECORD_MISC_USER, ip, &al);
}

static int
find_proc_info(unw_addr_space_t as, unw_word_t ip, unw_proc_info_t *pi,
	       int need_unwind_info, void *arg)
{
	struct unwind_info *ui = arg;
	struct map *map;
	unw_dyn_info_t di;
	u64 table_data, segbase, fde_count;
	int ret = -EINVAL;

	map = find_map(ip, ui);
	if (!map || !map->dso)
		return -EINVAL;

	pr_debug("unwind: find_proc_info dso %s\n", map->dso->name);

	/* Check the .eh_frame section for unwinding info */
	if (!read_unwind_spec_eh_frame(map->dso, ui->machine,
				       &table_data, &segbase, &fde_count)) {
		memset(&di, 0, sizeof(di));
		di.format   = UNW_INFO_FORMAT_REMOTE_TABLE;
		di.start_ip = map->start;
		di.end_ip   = map->end;
		di.u.rti.segbase    = map->start + segbase - map->pgoff;
		di.u.rti.table_data = map->start + table_data - map->pgoff;
		di.u.rti.table_len  = fde_count * sizeof(struct table_entry)
				      / sizeof(unw_word_t);
		ret = dwarf_search_unwind_table(as, ip, &di, pi,
						need_unwind_info, arg);
	}

#ifndef NO_LIBUNWIND_DEBUG_FRAME
	/* Check the .debug_frame section for unwinding info */
	if (ret < 0 &&
	    !read_unwind_spec_debug_frame(map->dso, ui->machine, &segbase)) {
		int fd = dso__data_get_fd(map->dso, ui->machine);
		int is_exec = elf_is_exec(fd, map->dso->name);
		unw_word_t base = is_exec ? 0 : map->start;
		const char *symfile;

		if (fd >= 0)
			dso__data_put_fd(map->dso);

		symfile = map->dso->symsrc_filename ?: map->dso->name;

		memset(&di, 0, sizeof(di));
		if (dwarf_find_debug_frame(0, &di, ip, base, symfile,
					   map->start, map->end))
			return dwarf_search_unwind_table(as, ip, &di, pi,
							 need_unwind_info, arg);
	}
#endif

	return ret;
}

static int access_fpreg(unw_addr_space_t __maybe_unused as,
			unw_regnum_t __maybe_unused num,
			unw_fpreg_t __maybe_unused *val,
			int __maybe_unused __write,
			void __maybe_unused *arg)
{
	pr_err("unwind: access_fpreg unsupported\n");
	return -UNW_EINVAL;
}

static int get_dyn_info_list_addr(unw_addr_space_t __maybe_unused as,
				  unw_word_t __maybe_unused *dil_addr,
				  void __maybe_unused *arg)
{
	return -UNW_ENOINFO;
}

static int resume(unw_addr_space_t __maybe_unused as,
		  unw_cursor_t __maybe_unused *cu,
		  void __maybe_unused *arg)
{
	pr_err("unwind: resume unsupported\n");
	return -UNW_EINVAL;
}

static int
get_proc_name(unw_addr_space_t __maybe_unused as,
	      unw_word_t __maybe_unused addr,
		char __maybe_unused *bufp, size_t __maybe_unused buf_len,
		unw_word_t __maybe_unused *offp, void __maybe_unused *arg)
{
	pr_err("unwind: get_proc_name unsupported\n");
	return -UNW_EINVAL;
}

static int access_dso_mem(struct unwind_info *ui, unw_word_t addr,
			  unw_word_t *data)
{
	struct map *map;
	ssize_t size;

	map = find_map(addr, ui);
	if (!map) {
		pr_debug("unwind: no map for %lx\n", (unsigned long)addr);
		return -1;
	}

	if (!map->dso)
		return -1;

	size = dso__data_read_addr(map->dso, map, ui->machine,
				   addr, (u8 *) data, sizeof(*data));

	return !(size == sizeof(*data));
}

static int access_mem(unw_addr_space_t __maybe_unused as,
		      unw_word_t addr, unw_word_t *valp,
		      int __write, void *arg)
{
	struct unwind_info *ui = arg;
	struct stack_dump *stack = &ui->sample->user_stack;
	u64 start, end;
	int offset;
	int ret;

	/* Don't support write, probably not needed. */
	if (__write || !stack || !ui->sample->user_regs.regs) {
		*valp = 0;
		return 0;
	}

	ret = perf_reg_value(&start, &ui->sample->user_regs,
			     LIBUNWIND__ARCH_REG_SP);
	if (ret)
		return ret;

	end = start + stack->size;

	/* Check overflow. */
	if (addr + sizeof(unw_word_t) < addr)
		return -EINVAL;

	if (addr < start || addr + sizeof(unw_word_t) >= end) {
		ret = access_dso_mem(ui, addr, valp);
		if (ret) {
			pr_debug("unwind: access_mem %p not inside range"
				 " 0x%" PRIx64 "-0x%" PRIx64 "\n",
				 (void *) (uintptr_t) addr, start, end);
			*valp = 0;
			return ret;
		}
		return 0;
	}

	offset = addr - start;
	*valp  = *(unw_word_t *)&stack->data[offset];
	pr_debug("unwind: access_mem addr %p val %lx, offset %d\n",
		 (void *) (uintptr_t) addr, (unsigned long)*valp, offset);
	return 0;
}

static int access_reg(unw_addr_space_t __maybe_unused as,
		      unw_regnum_t regnum, unw_word_t *valp,
		      int __write, void *arg)
{
	struct unwind_info *ui = arg;
	int id, ret;
	u64 val;

	/* Don't support write, I suspect we don't need it. */
	if (__write) {
		pr_err("unwind: access_reg w %d\n", regnum);
		return 0;
	}

	if (!ui->sample->user_regs.regs) {
		*valp = 0;
		return 0;
	}

	id = LIBUNWIND__ARCH_REG_ID(regnum);
	if (id < 0)
		return -EINVAL;

	ret = perf_reg_value(&val, &ui->sample->user_regs, id);
	if (ret) {
		pr_err("unwind: can't read reg %d\n", regnum);
		return ret;
	}

	*valp = (unw_word_t) val;
	pr_debug("unwind: reg %d, val %lx\n", regnum, (unsigned long)*valp);
	return 0;
}

static void put_unwind_info(unw_addr_space_t __maybe_unused as,
			    unw_proc_info_t *pi __maybe_unused,
			    void *arg __maybe_unused)
{
	pr_debug("unwind: put_unwind_info called\n");
}

static int entry(u64 ip, struct thread *thread,
		 unwind_entry_cb_t cb, void *arg)
{
	struct unwind_entry e;
	struct addr_location al;

	e.ms.sym = thread__find_symbol(thread, PERF_RECORD_MISC_USER, ip, &al);
	e.ip     = ip;
	e.ms.map = al.map;
	e.ms.maps = al.maps;

	pr_debug("unwind: %s:ip = 0x%" PRIx64 " (0x%" PRIx64 ")\n",
		 al.sym ? al.sym->name : "''",
		 ip,
		 al.map ? al.map->map_ip(al.map, ip) : (u64) 0);

	return cb(&e, arg);
}

static void display_error(int err)
{
	switch (err) {
	case UNW_EINVAL:
		pr_err("unwind: Only supports local.\n");
		break;
	case UNW_EUNSPEC:
		pr_err("unwind: Unspecified error.\n");
		break;
	case UNW_EBADREG:
		pr_err("unwind: Register unavailable.\n");
		break;
	default:
		break;
	}
}

static unw_accessors_t accessors = {
	.find_proc_info		= find_proc_info,
	.put_unwind_info	= put_unwind_info,
	.get_dyn_info_list_addr	= get_dyn_info_list_addr,
	.access_mem		= access_mem,
	.access_reg		= access_reg,
	.access_fpreg		= access_fpreg,
	.resume			= resume,
	.get_proc_name		= get_proc_name,
};

<<<<<<< HEAD
static int _unwind__prepare_access(struct map_groups *mg)
{
	mg->addr_space = unw_create_addr_space(&accessors, 0);
	if (!mg->addr_space) {
=======
static int _unwind__prepare_access(struct maps *maps)
{
	maps->addr_space = unw_create_addr_space(&accessors, 0);
	if (!maps->addr_space) {
>>>>>>> 7d2a07b7
		pr_err("unwind: Can't create unwind address space.\n");
		return -ENOMEM;
	}

<<<<<<< HEAD
	unw_set_caching_policy(mg->addr_space, UNW_CACHE_GLOBAL);
	return 0;
}

static void _unwind__flush_access(struct map_groups *mg)
{
	unw_flush_cache(mg->addr_space, 0, 0);
}

static void _unwind__finish_access(struct map_groups *mg)
{
	unw_destroy_addr_space(mg->addr_space);
=======
	unw_set_caching_policy(maps->addr_space, UNW_CACHE_GLOBAL);
	return 0;
}

static void _unwind__flush_access(struct maps *maps)
{
	unw_flush_cache(maps->addr_space, 0, 0);
}

static void _unwind__finish_access(struct maps *maps)
{
	unw_destroy_addr_space(maps->addr_space);
>>>>>>> 7d2a07b7
}

static int get_entries(struct unwind_info *ui, unwind_entry_cb_t cb,
		       void *arg, int max_stack)
{
	u64 val;
	unw_word_t ips[max_stack];
	unw_addr_space_t addr_space;
	unw_cursor_t c;
	int ret, i = 0;

	ret = perf_reg_value(&val, &ui->sample->user_regs,
			     LIBUNWIND__ARCH_REG_IP);
	if (ret)
		return ret;

	ips[i++] = (unw_word_t) val;

	/*
	 * If we need more than one entry, do the DWARF
	 * unwind itself.
	 */
	if (max_stack - 1 > 0) {
		WARN_ONCE(!ui->thread, "WARNING: ui->thread is NULL");
<<<<<<< HEAD
		addr_space = ui->thread->mg->addr_space;
=======
		addr_space = ui->thread->maps->addr_space;
>>>>>>> 7d2a07b7

		if (addr_space == NULL)
			return -1;

		ret = unw_init_remote(&c, addr_space, ui);
		if (ret)
			display_error(ret);

		while (!ret && (unw_step(&c) > 0) && i < max_stack) {
			unw_get_reg(&c, UNW_REG_IP, &ips[i]);

			/*
			 * Decrement the IP for any non-activation frames.
			 * this is required to properly find the srcline
			 * for caller frames.
			 * See also the documentation for dwfl_frame_pc(),
			 * which this code tries to replicate.
			 */
			if (unw_is_signal_frame(&c) <= 0)
				--ips[i];

			++i;
		}

		max_stack = i;
	}

	/*
	 * Display what we got based on the order setup.
	 */
	for (i = 0; i < max_stack && !ret; i++) {
		int j = i;

		if (callchain_param.order == ORDER_CALLER)
			j = max_stack - i - 1;
		ret = ips[j] ? entry(ips[j], ui->thread, cb, arg) : 0;
	}

	return ret;
}

static int _unwind__get_entries(unwind_entry_cb_t cb, void *arg,
			struct thread *thread,
			struct perf_sample *data, int max_stack)
{
	struct unwind_info ui = {
		.sample       = data,
		.thread       = thread,
		.machine      = thread->maps->machine,
	};

	if (!data->user_regs.regs)
		return -EINVAL;

	if (max_stack <= 0)
		return -EINVAL;

	return get_entries(&ui, cb, arg, max_stack);
}

static struct unwind_libunwind_ops
_unwind_libunwind_ops = {
	.prepare_access = _unwind__prepare_access,
	.flush_access   = _unwind__flush_access,
	.finish_access  = _unwind__finish_access,
	.get_entries    = _unwind__get_entries,
};

#ifndef REMOTE_UNWIND_LIBUNWIND
struct unwind_libunwind_ops *
local_unwind_libunwind_ops = &_unwind_libunwind_ops;
#endif<|MERGE_RESOLUTION|>--- conflicted
+++ resolved
@@ -616,35 +616,14 @@
 	.get_proc_name		= get_proc_name,
 };
 
-<<<<<<< HEAD
-static int _unwind__prepare_access(struct map_groups *mg)
-{
-	mg->addr_space = unw_create_addr_space(&accessors, 0);
-	if (!mg->addr_space) {
-=======
 static int _unwind__prepare_access(struct maps *maps)
 {
 	maps->addr_space = unw_create_addr_space(&accessors, 0);
 	if (!maps->addr_space) {
->>>>>>> 7d2a07b7
 		pr_err("unwind: Can't create unwind address space.\n");
 		return -ENOMEM;
 	}
 
-<<<<<<< HEAD
-	unw_set_caching_policy(mg->addr_space, UNW_CACHE_GLOBAL);
-	return 0;
-}
-
-static void _unwind__flush_access(struct map_groups *mg)
-{
-	unw_flush_cache(mg->addr_space, 0, 0);
-}
-
-static void _unwind__finish_access(struct map_groups *mg)
-{
-	unw_destroy_addr_space(mg->addr_space);
-=======
 	unw_set_caching_policy(maps->addr_space, UNW_CACHE_GLOBAL);
 	return 0;
 }
@@ -657,7 +636,6 @@
 static void _unwind__finish_access(struct maps *maps)
 {
 	unw_destroy_addr_space(maps->addr_space);
->>>>>>> 7d2a07b7
 }
 
 static int get_entries(struct unwind_info *ui, unwind_entry_cb_t cb,
@@ -682,11 +660,7 @@
 	 */
 	if (max_stack - 1 > 0) {
 		WARN_ONCE(!ui->thread, "WARNING: ui->thread is NULL");
-<<<<<<< HEAD
-		addr_space = ui->thread->mg->addr_space;
-=======
 		addr_space = ui->thread->maps->addr_space;
->>>>>>> 7d2a07b7
 
 		if (addr_space == NULL)
 			return -1;
