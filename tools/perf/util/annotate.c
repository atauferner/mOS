--- conflicted
+++ resolved
@@ -3116,38 +3116,6 @@
 out_free_offsets:
 	zfree(&notes->offsets);
 	return err;
-<<<<<<< HEAD
-}
-
-#define ANNOTATION__CFG(n) \
-	{ .name = #n, .value = &annotation__default_options.n, }
-
-/*
- * Keep the entries sorted, they are bsearch'ed
- */
-static struct annotation_config {
-	const char *name;
-	void *value;
-} annotation__configs[] = {
-	ANNOTATION__CFG(hide_src_code),
-	ANNOTATION__CFG(jump_arrows),
-	ANNOTATION__CFG(offset_level),
-	ANNOTATION__CFG(show_linenr),
-	ANNOTATION__CFG(show_nr_jumps),
-	ANNOTATION__CFG(show_nr_samples),
-	ANNOTATION__CFG(show_total_period),
-	ANNOTATION__CFG(use_offset),
-};
-
-#undef ANNOTATION__CFG
-
-static int annotation_config__cmp(const void *name, const void *cfgp)
-{
-	const struct annotation_config *cfg = cfgp;
-
-	return strcmp(name, cfg->name);
-=======
->>>>>>> 7d2a07b7
 }
 
 static int annotation__config(const char *var, const char *value, void *data)
