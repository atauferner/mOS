// SPDX-License-Identifier: GPL-2.0-or-later
/*
 */

#include <linux/gfp.h>
#include <linux/init.h>
#include <linux/ratelimit.h>
#include <linux/usb.h>
#include <linux/usb/audio.h>
#include <linux/slab.h>

#include <sound/core.h>
#include <sound/pcm.h>
#include <sound/pcm_params.h>

#include "usbaudio.h"
#include "helper.h"
#include "card.h"
#include "endpoint.h"
#include "pcm.h"
#include "clock.h"
#include "quirks.h"

enum {
	EP_STATE_STOPPED,
	EP_STATE_RUNNING,
	EP_STATE_STOPPING,
};

/* interface refcounting */
struct snd_usb_iface_ref {
	unsigned char iface;
	bool need_setup;
	int opened;
	struct list_head list;
};

/*
 * snd_usb_endpoint is a model that abstracts everything related to an
 * USB endpoint and its streaming.
 *
 * There are functions to activate and deactivate the streaming URBs and
 * optional callbacks to let the pcm logic handle the actual content of the
 * packets for playback and record. Thus, the bus streaming and the audio
 * handlers are fully decoupled.
 *
 * There are two different types of endpoints in audio applications.
 *
 * SND_USB_ENDPOINT_TYPE_DATA handles full audio data payload for both
 * inbound and outbound traffic.
 *
 * SND_USB_ENDPOINT_TYPE_SYNC endpoints are for inbound traffic only and
 * expect the payload to carry Q10.14 / Q16.16 formatted sync information
 * (3 or 4 bytes).
 *
 * Each endpoint has to be configured prior to being used by calling
 * snd_usb_endpoint_set_params().
 *
 * The model incorporates a reference counting, so that multiple users
 * can call snd_usb_endpoint_start() and snd_usb_endpoint_stop(), and
 * only the first user will effectively start the URBs, and only the last
 * one to stop it will tear the URBs down again.
 */

/*
 * convert a sampling rate into our full speed format (fs/1000 in Q16.16)
 * this will overflow at approx 524 kHz
 */
static inline unsigned get_usb_full_speed_rate(unsigned int rate)
{
	return ((rate << 13) + 62) / 125;
}

/*
 * convert a sampling rate into USB high speed format (fs/8000 in Q16.16)
 * this will overflow at approx 4 MHz
 */
static inline unsigned get_usb_high_speed_rate(unsigned int rate)
{
	return ((rate << 10) + 62) / 125;
}

/*
 * release a urb data
 */
static void release_urb_ctx(struct snd_urb_ctx *u)
{
	if (u->buffer_size)
		usb_free_coherent(u->ep->chip->dev, u->buffer_size,
				  u->urb->transfer_buffer,
				  u->urb->transfer_dma);
	usb_free_urb(u->urb);
	u->urb = NULL;
}

static const char *usb_error_string(int err)
{
	switch (err) {
	case -ENODEV:
		return "no device";
	case -ENOENT:
		return "endpoint not enabled";
	case -EPIPE:
		return "endpoint stalled";
	case -ENOSPC:
		return "not enough bandwidth";
	case -ESHUTDOWN:
		return "device disabled";
	case -EHOSTUNREACH:
		return "device suspended";
	case -EINVAL:
	case -EAGAIN:
	case -EFBIG:
	case -EMSGSIZE:
		return "internal error";
	default:
		return "unknown error";
	}
}

static inline bool ep_state_running(struct snd_usb_endpoint *ep)
{
	return atomic_read(&ep->state) == EP_STATE_RUNNING;
}

static inline bool ep_state_update(struct snd_usb_endpoint *ep, int old, int new)
{
	return atomic_cmpxchg(&ep->state, old, new) == old;
}

/**
 * snd_usb_endpoint_implicit_feedback_sink: Report endpoint usage type
 *
 * @ep: The snd_usb_endpoint
 *
 * Determine whether an endpoint is driven by an implicit feedback
 * data endpoint source.
 */
int snd_usb_endpoint_implicit_feedback_sink(struct snd_usb_endpoint *ep)
{
	return  ep->implicit_fb_sync && usb_pipeout(ep->pipe);
}

/*
 * Return the number of samples to be sent in the next packet
 * for streaming based on information derived from sync endpoints
 *
 * This won't be used for implicit feedback which takes the packet size
 * returned from the sync source
 */
static int slave_next_packet_size(struct snd_usb_endpoint *ep)
{
	unsigned long flags;
	int ret;

	if (ep->fill_max)
		return ep->maxframesize;

	spin_lock_irqsave(&ep->lock, flags);
	ep->phase = (ep->phase & 0xffff)
		+ (ep->freqm << ep->datainterval);
	ret = min(ep->phase >> 16, ep->maxframesize);
	spin_unlock_irqrestore(&ep->lock, flags);

	return ret;
}

/*
 * Return the number of samples to be sent in the next packet
 * for adaptive and synchronous endpoints
 */
static int next_packet_size(struct snd_usb_endpoint *ep)
{
	int ret;

	if (ep->fill_max)
		return ep->maxframesize;

	ep->sample_accum += ep->sample_rem;
	if (ep->sample_accum >= ep->pps) {
		ep->sample_accum -= ep->pps;
		ret = ep->packsize[1];
	} else {
		ret = ep->packsize[0];
	}

	return ret;
}

/*
 * snd_usb_endpoint_next_packet_size: Return the number of samples to be sent
 * in the next packet
 */
int snd_usb_endpoint_next_packet_size(struct snd_usb_endpoint *ep,
				      struct snd_urb_ctx *ctx, int idx)
{
	if (ctx->packet_size[idx])
		return ctx->packet_size[idx];
	else if (ep->sync_source)
		return slave_next_packet_size(ep);
	else
		return next_packet_size(ep);
}

static void call_retire_callback(struct snd_usb_endpoint *ep,
				 struct urb *urb)
{
	struct snd_usb_substream *data_subs;

	data_subs = READ_ONCE(ep->data_subs);
	if (data_subs && ep->retire_data_urb)
		ep->retire_data_urb(data_subs, urb);
}

static void retire_outbound_urb(struct snd_usb_endpoint *ep,
				struct snd_urb_ctx *urb_ctx)
{
	call_retire_callback(ep, urb_ctx->urb);
}

static void snd_usb_handle_sync_urb(struct snd_usb_endpoint *ep,
				    struct snd_usb_endpoint *sender,
				    const struct urb *urb);

static void retire_inbound_urb(struct snd_usb_endpoint *ep,
			       struct snd_urb_ctx *urb_ctx)
{
	struct urb *urb = urb_ctx->urb;
	struct snd_usb_endpoint *sync_sink;

	if (unlikely(ep->skip_packets > 0)) {
		ep->skip_packets--;
		return;
	}

	sync_sink = READ_ONCE(ep->sync_sink);
	if (sync_sink)
		snd_usb_handle_sync_urb(sync_sink, ep, urb);

	call_retire_callback(ep, urb);
}

static void prepare_silent_urb(struct snd_usb_endpoint *ep,
			       struct snd_urb_ctx *ctx)
{
	struct urb *urb = ctx->urb;
	unsigned int offs = 0;
	unsigned int extra = 0;
	__le32 packet_length;
	int i;

	/* For tx_length_quirk, put packet length at start of packet */
	if (ep->chip->tx_length_quirk)
		extra = sizeof(packet_length);

	for (i = 0; i < ctx->packets; ++i) {
		unsigned int offset;
		unsigned int length;
		int counts;

		counts = snd_usb_endpoint_next_packet_size(ep, ctx, i);
		length = counts * ep->stride; /* number of silent bytes */
		offset = offs * ep->stride + extra * i;
		urb->iso_frame_desc[i].offset = offset;
		urb->iso_frame_desc[i].length = length + extra;
		if (extra) {
			packet_length = cpu_to_le32(length);
			memcpy(urb->transfer_buffer + offset,
			       &packet_length, sizeof(packet_length));
		}
		memset(urb->transfer_buffer + offset + extra,
		       ep->silence_value, length);
		offs += counts;
	}

	urb->number_of_packets = ctx->packets;
	urb->transfer_buffer_length = offs * ep->stride + ctx->packets * extra;
	ctx->queued = 0;
}

/*
 * Prepare a PLAYBACK urb for submission to the bus.
 */
static void prepare_outbound_urb(struct snd_usb_endpoint *ep,
				 struct snd_urb_ctx *ctx)
{
	struct urb *urb = ctx->urb;
	unsigned char *cp = urb->transfer_buffer;
	struct snd_usb_substream *data_subs;

	urb->dev = ep->chip->dev; /* we need to set this at each time */

	switch (ep->type) {
	case SND_USB_ENDPOINT_TYPE_DATA:
		data_subs = READ_ONCE(ep->data_subs);
		if (data_subs && ep->prepare_data_urb)
			ep->prepare_data_urb(data_subs, urb);
		else /* no data provider, so send silence */
			prepare_silent_urb(ep, ctx);
		break;

	case SND_USB_ENDPOINT_TYPE_SYNC:
		if (snd_usb_get_speed(ep->chip->dev) >= USB_SPEED_HIGH) {
			/*
			 * fill the length and offset of each urb descriptor.
			 * the fixed 12.13 frequency is passed as 16.16 through the pipe.
			 */
			urb->iso_frame_desc[0].length = 4;
			urb->iso_frame_desc[0].offset = 0;
			cp[0] = ep->freqn;
			cp[1] = ep->freqn >> 8;
			cp[2] = ep->freqn >> 16;
			cp[3] = ep->freqn >> 24;
		} else {
			/*
			 * fill the length and offset of each urb descriptor.
			 * the fixed 10.14 frequency is passed through the pipe.
			 */
			urb->iso_frame_desc[0].length = 3;
			urb->iso_frame_desc[0].offset = 0;
			cp[0] = ep->freqn >> 2;
			cp[1] = ep->freqn >> 10;
			cp[2] = ep->freqn >> 18;
		}

		break;
	}
}

/*
 * Prepare a CAPTURE or SYNC urb for submission to the bus.
 */
static inline void prepare_inbound_urb(struct snd_usb_endpoint *ep,
				       struct snd_urb_ctx *urb_ctx)
{
	int i, offs;
	struct urb *urb = urb_ctx->urb;

	urb->dev = ep->chip->dev; /* we need to set this at each time */

	switch (ep->type) {
	case SND_USB_ENDPOINT_TYPE_DATA:
		offs = 0;
		for (i = 0; i < urb_ctx->packets; i++) {
			urb->iso_frame_desc[i].offset = offs;
			urb->iso_frame_desc[i].length = ep->curpacksize;
			offs += ep->curpacksize;
		}

		urb->transfer_buffer_length = offs;
		urb->number_of_packets = urb_ctx->packets;
		break;

	case SND_USB_ENDPOINT_TYPE_SYNC:
		urb->iso_frame_desc[0].length = min(4u, ep->syncmaxsize);
		urb->iso_frame_desc[0].offset = 0;
		break;
	}
}

/* notify an error as XRUN to the assigned PCM data substream */
static void notify_xrun(struct snd_usb_endpoint *ep)
{
	struct snd_usb_substream *data_subs;

	data_subs = READ_ONCE(ep->data_subs);
	if (data_subs && data_subs->pcm_substream)
		snd_pcm_stop_xrun(data_subs->pcm_substream);
}

static struct snd_usb_packet_info *
next_packet_fifo_enqueue(struct snd_usb_endpoint *ep)
{
	struct snd_usb_packet_info *p;

	p = ep->next_packet + (ep->next_packet_head + ep->next_packet_queued) %
		ARRAY_SIZE(ep->next_packet);
	ep->next_packet_queued++;
	return p;
}

static struct snd_usb_packet_info *
next_packet_fifo_dequeue(struct snd_usb_endpoint *ep)
{
	struct snd_usb_packet_info *p;

	p = ep->next_packet + ep->next_packet_head;
	ep->next_packet_head++;
	ep->next_packet_head %= ARRAY_SIZE(ep->next_packet);
	ep->next_packet_queued--;
	return p;
}

/*
 * Send output urbs that have been prepared previously. URBs are dequeued
 * from ep->ready_playback_urbs and in case there aren't any available
 * or there are no packets that have been prepared, this function does
 * nothing.
 *
 * The reason why the functionality of sending and preparing URBs is separated
 * is that host controllers don't guarantee the order in which they return
 * inbound and outbound packets to their submitters.
 *
 * This function is only used for implicit feedback endpoints. For endpoints
 * driven by dedicated sync endpoints, URBs are immediately re-submitted
 * from their completion handler.
 */
static void queue_pending_output_urbs(struct snd_usb_endpoint *ep)
{
	while (ep_state_running(ep)) {

		unsigned long flags;
		struct snd_usb_packet_info *packet;
		struct snd_urb_ctx *ctx = NULL;
		int err, i;

		spin_lock_irqsave(&ep->lock, flags);
		if (ep->next_packet_queued > 0 &&
		    !list_empty(&ep->ready_playback_urbs)) {
			/* take URB out of FIFO */
			ctx = list_first_entry(&ep->ready_playback_urbs,
					       struct snd_urb_ctx, ready_list);
			list_del_init(&ctx->ready_list);

			packet = next_packet_fifo_dequeue(ep);
		}
		spin_unlock_irqrestore(&ep->lock, flags);

		if (ctx == NULL)
			return;

		/* copy over the length information */
		for (i = 0; i < packet->packets; i++)
			ctx->packet_size[i] = packet->packet_size[i];

		/* call the data handler to fill in playback data */
		prepare_outbound_urb(ep, ctx);

		err = usb_submit_urb(ctx->urb, GFP_ATOMIC);
		if (err < 0) {
			usb_audio_err(ep->chip,
				      "Unable to submit urb #%d: %d at %s\n",
				      ctx->index, err, __func__);
			notify_xrun(ep);
			return;
		}

		set_bit(ctx->index, &ep->active_mask);
	}
}

/*
 * complete callback for urbs
 */
static void snd_complete_urb(struct urb *urb)
{
	struct snd_urb_ctx *ctx = urb->context;
	struct snd_usb_endpoint *ep = ctx->ep;
	unsigned long flags;
	int err;

	if (unlikely(urb->status == -ENOENT ||		/* unlinked */
		     urb->status == -ENODEV ||		/* device removed */
		     urb->status == -ECONNRESET ||	/* unlinked */
		     urb->status == -ESHUTDOWN))	/* device disabled */
		goto exit_clear;
	/* device disconnected */
	if (unlikely(atomic_read(&ep->chip->shutdown)))
		goto exit_clear;

	if (unlikely(!ep_state_running(ep)))
		goto exit_clear;

	if (usb_pipeout(ep->pipe)) {
		retire_outbound_urb(ep, ctx);
		/* can be stopped during retire callback */
		if (unlikely(!ep_state_running(ep)))
			goto exit_clear;

		if (snd_usb_endpoint_implicit_feedback_sink(ep)) {
			spin_lock_irqsave(&ep->lock, flags);
			list_add_tail(&ctx->ready_list, &ep->ready_playback_urbs);
			clear_bit(ctx->index, &ep->active_mask);
			spin_unlock_irqrestore(&ep->lock, flags);
			queue_pending_output_urbs(ep);
			return;
		}

		prepare_outbound_urb(ep, ctx);
		/* can be stopped during prepare callback */
		if (unlikely(!ep_state_running(ep)))
			goto exit_clear;
	} else {
		retire_inbound_urb(ep, ctx);
		/* can be stopped during retire callback */
		if (unlikely(!ep_state_running(ep)))
			goto exit_clear;

		prepare_inbound_urb(ep, ctx);
	}

	err = usb_submit_urb(urb, GFP_ATOMIC);
	if (err == 0)
		return;

	usb_audio_err(ep->chip, "cannot submit urb (err = %d)\n", err);
	notify_xrun(ep);

exit_clear:
	clear_bit(ctx->index, &ep->active_mask);
}

/*
 * Find or create a refcount object for the given interface
 *
 * The objects are released altogether in snd_usb_endpoint_free_all()
 */
static struct snd_usb_iface_ref *
iface_ref_find(struct snd_usb_audio *chip, int iface)
{
	struct snd_usb_iface_ref *ip;

	list_for_each_entry(ip, &chip->iface_ref_list, list)
		if (ip->iface == iface)
			return ip;

	ip = kzalloc(sizeof(*ip), GFP_KERNEL);
	if (!ip)
		return NULL;
	ip->iface = iface;
	list_add_tail(&ip->list, &chip->iface_ref_list);
	return ip;
}

/*
 * Get the existing endpoint object corresponding EP
 * Returns NULL if not present.
 */
struct snd_usb_endpoint *
snd_usb_get_endpoint(struct snd_usb_audio *chip, int ep_num)
{
	struct snd_usb_endpoint *ep;

	list_for_each_entry(ep, &chip->ep_list, list) {
		if (ep->ep_num == ep_num)
			return ep;
	}

	return NULL;
}

#define ep_type_name(type) \
	(type == SND_USB_ENDPOINT_TYPE_DATA ? "data" : "sync")

/**
 * snd_usb_add_endpoint: Add an endpoint to an USB audio chip
 *
 * @chip: The chip
 * @ep_num: The number of the endpoint to use
 * @type: SND_USB_ENDPOINT_TYPE_DATA or SND_USB_ENDPOINT_TYPE_SYNC
 *
 * If the requested endpoint has not been added to the given chip before,
 * a new instance is created.
 *
 * Returns zero on success or a negative error code.
 *
 * New endpoints will be added to chip->ep_list and freed by
 * calling snd_usb_endpoint_free_all().
 *
 * For SND_USB_ENDPOINT_TYPE_SYNC, the caller needs to guarantee that
 * bNumEndpoints > 1 beforehand.
 */
int snd_usb_add_endpoint(struct snd_usb_audio *chip, int ep_num, int type)
{
	struct snd_usb_endpoint *ep;
	bool is_playback;

	ep = snd_usb_get_endpoint(chip, ep_num);
	if (ep)
		return 0;

	usb_audio_dbg(chip, "Creating new %s endpoint #%x\n",
		      ep_type_name(type),
		      ep_num);
	ep = kzalloc(sizeof(*ep), GFP_KERNEL);
	if (!ep)
		return -ENOMEM;

	ep->chip = chip;
	spin_lock_init(&ep->lock);
	ep->type = type;
	ep->ep_num = ep_num;
	INIT_LIST_HEAD(&ep->ready_playback_urbs);

	is_playback = ((ep_num & USB_ENDPOINT_DIR_MASK) == USB_DIR_OUT);
	ep_num &= USB_ENDPOINT_NUMBER_MASK;
	if (is_playback)
		ep->pipe = usb_sndisocpipe(chip->dev, ep_num);
	else
		ep->pipe = usb_rcvisocpipe(chip->dev, ep_num);

	list_add_tail(&ep->list, &chip->ep_list);
	return 0;
}

/* Set up syncinterval and maxsyncsize for a sync EP */
static void endpoint_set_syncinterval(struct snd_usb_audio *chip,
				      struct snd_usb_endpoint *ep)
{
	struct usb_host_interface *alts;
	struct usb_endpoint_descriptor *desc;

	alts = snd_usb_get_host_interface(chip, ep->iface, ep->altsetting);
	if (!alts)
		return;

	desc = get_endpoint(alts, ep->ep_idx);
	if (desc->bLength >= USB_DT_ENDPOINT_AUDIO_SIZE &&
	    desc->bRefresh >= 1 && desc->bRefresh <= 9)
		ep->syncinterval = desc->bRefresh;
	else if (snd_usb_get_speed(chip->dev) == USB_SPEED_FULL)
		ep->syncinterval = 1;
	else if (desc->bInterval >= 1 && desc->bInterval <= 16)
		ep->syncinterval = desc->bInterval - 1;
	else
		ep->syncinterval = 3;

	ep->syncmaxsize = le16_to_cpu(desc->wMaxPacketSize);
}

static bool endpoint_compatible(struct snd_usb_endpoint *ep,
				const struct audioformat *fp,
				const struct snd_pcm_hw_params *params)
{
	if (!ep->opened)
		return false;
	if (ep->cur_audiofmt != fp)
		return false;
	if (ep->cur_rate != params_rate(params) ||
	    ep->cur_format != params_format(params) ||
	    ep->cur_period_frames != params_period_size(params) ||
	    ep->cur_buffer_periods != params_periods(params))
		return false;
	return true;
}

/*
<<<<<<< HEAD
 * Check whether the given fp and hw params are compatbile with the current
=======
 * Check whether the given fp and hw params are compatible with the current
>>>>>>> 7d2a07b7
 * setup of the target EP for implicit feedback sync
 */
bool snd_usb_endpoint_compatible(struct snd_usb_audio *chip,
				 struct snd_usb_endpoint *ep,
				 const struct audioformat *fp,
				 const struct snd_pcm_hw_params *params)
{
	bool ret;

	mutex_lock(&chip->mutex);
	ret = endpoint_compatible(ep, fp, params);
	mutex_unlock(&chip->mutex);
	return ret;
}

/*
 * snd_usb_endpoint_open: Open the endpoint
 *
 * Called from hw_params to assign the endpoint to the substream.
 * It's reference-counted, and only the first opener is allowed to set up
 * arbitrary parameters.  The later opener must be compatible with the
 * former opened parameters.
 * The endpoint needs to be closed via snd_usb_endpoint_close() later.
 *
 * Note that this function doesn't configure the endpoint.  The substream
 * needs to set it up later via snd_usb_endpoint_configure().
 */
struct snd_usb_endpoint *
snd_usb_endpoint_open(struct snd_usb_audio *chip,
		      const struct audioformat *fp,
		      const struct snd_pcm_hw_params *params,
		      bool is_sync_ep)
{
	struct snd_usb_endpoint *ep;
	int ep_num = is_sync_ep ? fp->sync_ep : fp->endpoint;

	mutex_lock(&chip->mutex);
	ep = snd_usb_get_endpoint(chip, ep_num);
	if (!ep) {
		usb_audio_err(chip, "Cannot find EP 0x%x to open\n", ep_num);
		goto unlock;
	}

	if (!ep->opened) {
		if (is_sync_ep) {
			ep->iface = fp->sync_iface;
			ep->altsetting = fp->sync_altsetting;
			ep->ep_idx = fp->sync_ep_idx;
		} else {
			ep->iface = fp->iface;
			ep->altsetting = fp->altsetting;
			ep->ep_idx = fp->ep_idx;
		}
		usb_audio_dbg(chip, "Open EP 0x%x, iface=%d:%d, idx=%d\n",
			      ep_num, ep->iface, ep->altsetting, ep->ep_idx);

		ep->iface_ref = iface_ref_find(chip, ep->iface);
		if (!ep->iface_ref) {
			ep = NULL;
			goto unlock;
		}

		ep->cur_audiofmt = fp;
		ep->cur_channels = fp->channels;
		ep->cur_rate = params_rate(params);
		ep->cur_format = params_format(params);
		ep->cur_frame_bytes = snd_pcm_format_physical_width(ep->cur_format) *
			ep->cur_channels / 8;
		ep->cur_period_frames = params_period_size(params);
		ep->cur_period_bytes = ep->cur_period_frames * ep->cur_frame_bytes;
		ep->cur_buffer_periods = params_periods(params);

		if (ep->type == SND_USB_ENDPOINT_TYPE_SYNC)
			endpoint_set_syncinterval(chip, ep);

		ep->implicit_fb_sync = fp->implicit_fb;
		ep->need_setup = true;

		usb_audio_dbg(chip, "  channels=%d, rate=%d, format=%s, period_bytes=%d, periods=%d, implicit_fb=%d\n",
			      ep->cur_channels, ep->cur_rate,
			      snd_pcm_format_name(ep->cur_format),
			      ep->cur_period_bytes, ep->cur_buffer_periods,
			      ep->implicit_fb_sync);

	} else {
		if (WARN_ON(!ep->iface_ref)) {
			ep = NULL;
			goto unlock;
		}

		if (!endpoint_compatible(ep, fp, params)) {
			usb_audio_err(chip, "Incompatible EP setup for 0x%x\n",
				      ep_num);
			ep = NULL;
			goto unlock;
		}

		usb_audio_dbg(chip, "Reopened EP 0x%x (count %d)\n",
			      ep_num, ep->opened);
	}

	if (!ep->iface_ref->opened++)
		ep->iface_ref->need_setup = true;

	ep->opened++;

 unlock:
	mutex_unlock(&chip->mutex);
	return ep;
}

/*
 * snd_usb_endpoint_set_sync: Link data and sync endpoints
 *
 * Pass NULL to sync_ep to unlink again
 */
void snd_usb_endpoint_set_sync(struct snd_usb_audio *chip,
			       struct snd_usb_endpoint *data_ep,
			       struct snd_usb_endpoint *sync_ep)
{
	data_ep->sync_source = sync_ep;
}

/*
 * Set data endpoint callbacks and the assigned data stream
 *
 * Called at PCM trigger and cleanups.
 * Pass NULL to deactivate each callback.
 */
void snd_usb_endpoint_set_callback(struct snd_usb_endpoint *ep,
				   void (*prepare)(struct snd_usb_substream *subs,
						   struct urb *urb),
				   void (*retire)(struct snd_usb_substream *subs,
						  struct urb *urb),
				   struct snd_usb_substream *data_subs)
{
	ep->prepare_data_urb = prepare;
	ep->retire_data_urb = retire;
	WRITE_ONCE(ep->data_subs, data_subs);
}

static int endpoint_set_interface(struct snd_usb_audio *chip,
				  struct snd_usb_endpoint *ep,
				  bool set)
{
	int altset = set ? ep->altsetting : 0;
	int err;

	usb_audio_dbg(chip, "Setting usb interface %d:%d for EP 0x%x\n",
		      ep->iface, altset, ep->ep_num);
	err = usb_set_interface(chip->dev, ep->iface, altset);
	if (err < 0) {
		usb_audio_err(chip, "%d:%d: usb_set_interface failed (%d)\n",
			      ep->iface, altset, err);
		return err;
	}

	snd_usb_set_interface_quirk(chip);
	return 0;
}

/*
 * snd_usb_endpoint_close: Close the endpoint
 *
 * Unreference the already opened endpoint via snd_usb_endpoint_open().
 */
void snd_usb_endpoint_close(struct snd_usb_audio *chip,
			    struct snd_usb_endpoint *ep)
{
	mutex_lock(&chip->mutex);
	usb_audio_dbg(chip, "Closing EP 0x%x (count %d)\n",
		      ep->ep_num, ep->opened);

	if (!--ep->iface_ref->opened)
		endpoint_set_interface(chip, ep, false);

	if (!--ep->opened) {
		ep->iface = 0;
		ep->altsetting = 0;
		ep->cur_audiofmt = NULL;
		ep->cur_rate = 0;
		ep->iface_ref = NULL;
		usb_audio_dbg(chip, "EP 0x%x closed\n", ep->ep_num);
	}
	mutex_unlock(&chip->mutex);
}

/* Prepare for suspening EP, called from the main suspend handler */
void snd_usb_endpoint_suspend(struct snd_usb_endpoint *ep)
{
	ep->need_setup = true;
	if (ep->iface_ref)
		ep->iface_ref->need_setup = true;
}

/*
 *  wait until all urbs are processed.
 */
static int wait_clear_urbs(struct snd_usb_endpoint *ep)
{
	unsigned long end_time = jiffies + msecs_to_jiffies(1000);
	int alive;

	if (atomic_read(&ep->state) != EP_STATE_STOPPING)
		return 0;

	do {
		alive = bitmap_weight(&ep->active_mask, ep->nurbs);
		if (!alive)
			break;

		schedule_timeout_uninterruptible(1);
	} while (time_before(jiffies, end_time));

	if (alive)
		usb_audio_err(ep->chip,
			"timeout: still %d active urbs on EP #%x\n",
			alive, ep->ep_num);

	if (ep_state_update(ep, EP_STATE_STOPPING, EP_STATE_STOPPED)) {
		ep->sync_sink = NULL;
		snd_usb_endpoint_set_callback(ep, NULL, NULL, NULL);
	}

	return 0;
}

/* sync the pending stop operation;
 * this function itself doesn't trigger the stop operation
 */
void snd_usb_endpoint_sync_pending_stop(struct snd_usb_endpoint *ep)
{
	if (ep)
		wait_clear_urbs(ep);
}

/*
 * Stop active urbs
 *
 * This function moves the EP to STOPPING state if it's being RUNNING.
 */
static int stop_urbs(struct snd_usb_endpoint *ep, bool force)
{
	unsigned int i;

	if (!force && atomic_read(&ep->running))
		return -EBUSY;

	if (!ep_state_update(ep, EP_STATE_RUNNING, EP_STATE_STOPPING))
		return 0;

	INIT_LIST_HEAD(&ep->ready_playback_urbs);
	ep->next_packet_head = 0;
	ep->next_packet_queued = 0;

	for (i = 0; i < ep->nurbs; i++) {
		if (test_bit(i, &ep->active_mask)) {
			if (!test_and_set_bit(i, &ep->unlink_mask)) {
				struct urb *u = ep->urb[i].urb;
				usb_unlink_urb(u);
			}
		}
	}

	return 0;
}

/*
 * release an endpoint's urbs
 */
static int release_urbs(struct snd_usb_endpoint *ep, bool force)
{
	int i, err;

	/* route incoming urbs to nirvana */
	snd_usb_endpoint_set_callback(ep, NULL, NULL, NULL);

	/* stop and unlink urbs */
	err = stop_urbs(ep, force);
	if (err)
		return err;

	wait_clear_urbs(ep);

	for (i = 0; i < ep->nurbs; i++)
		release_urb_ctx(&ep->urb[i]);

	usb_free_coherent(ep->chip->dev, SYNC_URBS * 4,
			  ep->syncbuf, ep->sync_dma);

	ep->syncbuf = NULL;
	ep->nurbs = 0;
	return 0;
}

/*
 * configure a data endpoint
 */
static int data_ep_set_params(struct snd_usb_endpoint *ep)
{
	struct snd_usb_audio *chip = ep->chip;
	unsigned int maxsize, minsize, packs_per_ms, max_packs_per_urb;
	unsigned int max_packs_per_period, urbs_per_period, urb_packs;
	unsigned int max_urbs, i;
	const struct audioformat *fmt = ep->cur_audiofmt;
	int frame_bits = ep->cur_frame_bytes * 8;
	int tx_length_quirk = (chip->tx_length_quirk &&
			       usb_pipeout(ep->pipe));

	usb_audio_dbg(chip, "Setting params for data EP 0x%x, pipe 0x%x\n",
		      ep->ep_num, ep->pipe);

	if (ep->cur_format == SNDRV_PCM_FORMAT_DSD_U16_LE && fmt->dsd_dop) {
		/*
		 * When operating in DSD DOP mode, the size of a sample frame
		 * in hardware differs from the actual physical format width
		 * because we need to make room for the DOP markers.
		 */
		frame_bits += ep->cur_channels << 3;
	}

	ep->datainterval = fmt->datainterval;
	ep->stride = frame_bits >> 3;

	switch (ep->cur_format) {
	case SNDRV_PCM_FORMAT_U8:
		ep->silence_value = 0x80;
		break;
	case SNDRV_PCM_FORMAT_DSD_U8:
	case SNDRV_PCM_FORMAT_DSD_U16_LE:
	case SNDRV_PCM_FORMAT_DSD_U32_LE:
	case SNDRV_PCM_FORMAT_DSD_U16_BE:
	case SNDRV_PCM_FORMAT_DSD_U32_BE:
		ep->silence_value = 0x69;
		break;
	default:
		ep->silence_value = 0;
	}

	/* assume max. frequency is 50% higher than nominal */
	ep->freqmax = ep->freqn + (ep->freqn >> 1);
	/* Round up freqmax to nearest integer in order to calculate maximum
	 * packet size, which must represent a whole number of frames.
	 * This is accomplished by adding 0x0.ffff before converting the
	 * Q16.16 format into integer.
	 * In order to accurately calculate the maximum packet size when
	 * the data interval is more than 1 (i.e. ep->datainterval > 0),
	 * multiply by the data interval prior to rounding. For instance,
	 * a freqmax of 41 kHz will result in a max packet size of 6 (5.125)
	 * frames with a data interval of 1, but 11 (10.25) frames with a
	 * data interval of 2.
	 * (ep->freqmax << ep->datainterval overflows at 8.192 MHz for the
	 * maximum datainterval value of 3, at USB full speed, higher for
	 * USB high speed, noting that ep->freqmax is in units of
	 * frames per packet in Q16.16 format.)
	 */
	maxsize = (((ep->freqmax << ep->datainterval) + 0xffff) >> 16) *
			 (frame_bits >> 3);
	if (tx_length_quirk)
		maxsize += sizeof(__le32); /* Space for length descriptor */
	/* but wMaxPacketSize might reduce this */
	if (ep->maxpacksize && ep->maxpacksize < maxsize) {
		/* whatever fits into a max. size packet */
		unsigned int data_maxsize = maxsize = ep->maxpacksize;

		if (tx_length_quirk)
			/* Need to remove the length descriptor to calc freq */
			data_maxsize -= sizeof(__le32);
		ep->freqmax = (data_maxsize / (frame_bits >> 3))
				<< (16 - ep->datainterval);
	}

	if (ep->fill_max)
		ep->curpacksize = ep->maxpacksize;
	else
		ep->curpacksize = maxsize;

	if (snd_usb_get_speed(chip->dev) != USB_SPEED_FULL) {
		packs_per_ms = 8 >> ep->datainterval;
		max_packs_per_urb = MAX_PACKS_HS;
	} else {
		packs_per_ms = 1;
		max_packs_per_urb = MAX_PACKS;
	}
	if (ep->sync_source && !ep->implicit_fb_sync)
		max_packs_per_urb = min(max_packs_per_urb,
					1U << ep->sync_source->syncinterval);
	max_packs_per_urb = max(1u, max_packs_per_urb >> ep->datainterval);

	/*
	 * Capture endpoints need to use small URBs because there's no way
	 * to tell in advance where the next period will end, and we don't
	 * want the next URB to complete much after the period ends.
	 *
	 * Playback endpoints with implicit sync much use the same parameters
	 * as their corresponding capture endpoint.
	 */
	if (usb_pipein(ep->pipe) || ep->implicit_fb_sync) {

		urb_packs = packs_per_ms;
		/*
		 * Wireless devices can poll at a max rate of once per 4ms.
		 * For dataintervals less than 5, increase the packet count to
		 * allow the host controller to use bursting to fill in the
		 * gaps.
		 */
		if (snd_usb_get_speed(chip->dev) == USB_SPEED_WIRELESS) {
			int interval = ep->datainterval;
			while (interval < 5) {
				urb_packs <<= 1;
				++interval;
			}
		}
		/* make capture URBs <= 1 ms and smaller than a period */
		urb_packs = min(max_packs_per_urb, urb_packs);
		while (urb_packs > 1 && urb_packs * maxsize >= ep->cur_period_bytes)
			urb_packs >>= 1;
		ep->nurbs = MAX_URBS;

	/*
	 * Playback endpoints without implicit sync are adjusted so that
	 * a period fits as evenly as possible in the smallest number of
	 * URBs.  The total number of URBs is adjusted to the size of the
	 * ALSA buffer, subject to the MAX_URBS and MAX_QUEUE limits.
	 */
	} else {
		/* determine how small a packet can be */
		minsize = (ep->freqn >> (16 - ep->datainterval)) *
				(frame_bits >> 3);
		/* with sync from device, assume it can be 12% lower */
		if (ep->sync_source)
			minsize -= minsize >> 3;
		minsize = max(minsize, 1u);

		/* how many packets will contain an entire ALSA period? */
		max_packs_per_period = DIV_ROUND_UP(ep->cur_period_bytes, minsize);

		/* how many URBs will contain a period? */
		urbs_per_period = DIV_ROUND_UP(max_packs_per_period,
				max_packs_per_urb);
		/* how many packets are needed in each URB? */
		urb_packs = DIV_ROUND_UP(max_packs_per_period, urbs_per_period);

		/* limit the number of frames in a single URB */
		ep->max_urb_frames = DIV_ROUND_UP(ep->cur_period_frames,
						  urbs_per_period);

		/* try to use enough URBs to contain an entire ALSA buffer */
		max_urbs = min((unsigned) MAX_URBS,
				MAX_QUEUE * packs_per_ms / urb_packs);
		ep->nurbs = min(max_urbs, urbs_per_period * ep->cur_buffer_periods);
	}

	/* allocate and initialize data urbs */
	for (i = 0; i < ep->nurbs; i++) {
		struct snd_urb_ctx *u = &ep->urb[i];
		u->index = i;
		u->ep = ep;
		u->packets = urb_packs;
		u->buffer_size = maxsize * u->packets;

		if (fmt->fmt_type == UAC_FORMAT_TYPE_II)
			u->packets++; /* for transfer delimiter */
		u->urb = usb_alloc_urb(u->packets, GFP_KERNEL);
		if (!u->urb)
			goto out_of_memory;

		u->urb->transfer_buffer =
			usb_alloc_coherent(chip->dev, u->buffer_size,
					   GFP_KERNEL, &u->urb->transfer_dma);
		if (!u->urb->transfer_buffer)
			goto out_of_memory;
		u->urb->pipe = ep->pipe;
		u->urb->transfer_flags = URB_NO_TRANSFER_DMA_MAP;
		u->urb->interval = 1 << ep->datainterval;
		u->urb->context = u;
		u->urb->complete = snd_complete_urb;
		INIT_LIST_HEAD(&u->ready_list);
	}

	return 0;

out_of_memory:
	release_urbs(ep, false);
	return -ENOMEM;
}

/*
 * configure a sync endpoint
 */
static int sync_ep_set_params(struct snd_usb_endpoint *ep)
{
	struct snd_usb_audio *chip = ep->chip;
	int i;

	usb_audio_dbg(chip, "Setting params for sync EP 0x%x, pipe 0x%x\n",
		      ep->ep_num, ep->pipe);

	ep->syncbuf = usb_alloc_coherent(chip->dev, SYNC_URBS * 4,
					 GFP_KERNEL, &ep->sync_dma);
	if (!ep->syncbuf)
		return -ENOMEM;

	for (i = 0; i < SYNC_URBS; i++) {
		struct snd_urb_ctx *u = &ep->urb[i];
		u->index = i;
		u->ep = ep;
		u->packets = 1;
		u->urb = usb_alloc_urb(1, GFP_KERNEL);
		if (!u->urb)
			goto out_of_memory;
		u->urb->transfer_buffer = ep->syncbuf + i * 4;
		u->urb->transfer_dma = ep->sync_dma + i * 4;
		u->urb->transfer_buffer_length = 4;
		u->urb->pipe = ep->pipe;
		u->urb->transfer_flags = URB_NO_TRANSFER_DMA_MAP;
		u->urb->number_of_packets = 1;
		u->urb->interval = 1 << ep->syncinterval;
		u->urb->context = u;
		u->urb->complete = snd_complete_urb;
	}

	ep->nurbs = SYNC_URBS;

	return 0;

out_of_memory:
	release_urbs(ep, false);
	return -ENOMEM;
}

/*
 * snd_usb_endpoint_set_params: configure an snd_usb_endpoint
 *
 * Determine the number of URBs to be used on this endpoint.
 * An endpoint must be configured before it can be started.
 * An endpoint that is already running can not be reconfigured.
 */
static int snd_usb_endpoint_set_params(struct snd_usb_audio *chip,
				       struct snd_usb_endpoint *ep)
{
	const struct audioformat *fmt = ep->cur_audiofmt;
	int err;

	/* release old buffers, if any */
	err = release_urbs(ep, false);
	if (err < 0)
		return err;

	ep->datainterval = fmt->datainterval;
	ep->maxpacksize = fmt->maxpacksize;
	ep->fill_max = !!(fmt->attributes & UAC_EP_CS_ATTR_FILL_MAX);

	if (snd_usb_get_speed(chip->dev) == USB_SPEED_FULL) {
		ep->freqn = get_usb_full_speed_rate(ep->cur_rate);
		ep->pps = 1000 >> ep->datainterval;
	} else {
		ep->freqn = get_usb_high_speed_rate(ep->cur_rate);
		ep->pps = 8000 >> ep->datainterval;
	}

	ep->sample_rem = ep->cur_rate % ep->pps;
	ep->packsize[0] = ep->cur_rate / ep->pps;
	ep->packsize[1] = (ep->cur_rate + (ep->pps - 1)) / ep->pps;

	/* calculate the frequency in 16.16 format */
	ep->freqm = ep->freqn;
	ep->freqshift = INT_MIN;

	ep->phase = 0;

	switch (ep->type) {
	case  SND_USB_ENDPOINT_TYPE_DATA:
		err = data_ep_set_params(ep);
		break;
	case  SND_USB_ENDPOINT_TYPE_SYNC:
		err = sync_ep_set_params(ep);
		break;
	default:
		err = -EINVAL;
	}

	usb_audio_dbg(chip, "Set up %d URBS, ret=%d\n", ep->nurbs, err);

	if (err < 0)
		return err;

	/* some unit conversions in runtime */
	ep->maxframesize = ep->maxpacksize / ep->cur_frame_bytes;
	ep->curframesize = ep->curpacksize / ep->cur_frame_bytes;

	return 0;
}

/*
 * snd_usb_endpoint_configure: Configure the endpoint
 *
 * This function sets up the EP to be fully usable state.
 * It's called either from hw_params or prepare callback.
<<<<<<< HEAD
 * The function checks need_setup flag, and perfoms nothing unless needed,
=======
 * The function checks need_setup flag, and performs nothing unless needed,
>>>>>>> 7d2a07b7
 * so it's safe to call this multiple times.
 *
 * This returns zero if unchanged, 1 if the configuration has changed,
 * or a negative error code.
 */
int snd_usb_endpoint_configure(struct snd_usb_audio *chip,
			       struct snd_usb_endpoint *ep)
{
	bool iface_first;
	int err = 0;

	mutex_lock(&chip->mutex);
	if (WARN_ON(!ep->iface_ref))
		goto unlock;
	if (!ep->need_setup)
		goto unlock;

	/* If the interface has been already set up, just set EP parameters */
	if (!ep->iface_ref->need_setup) {
		/* sample rate setup of UAC1 is per endpoint, and we need
		 * to update at each EP configuration
		 */
		if (ep->cur_audiofmt->protocol == UAC_VERSION_1) {
			err = snd_usb_init_sample_rate(chip, ep->cur_audiofmt,
						       ep->cur_rate);
			if (err < 0)
				goto unlock;
		}
		err = snd_usb_endpoint_set_params(chip, ep);
		if (err < 0)
			goto unlock;
		goto done;
	}

	/* Need to deselect altsetting at first */
	endpoint_set_interface(chip, ep, false);

	/* Some UAC1 devices (e.g. Yamaha THR10) need the host interface
	 * to be set up before parameter setups
	 */
	iface_first = ep->cur_audiofmt->protocol == UAC_VERSION_1;
	if (iface_first) {
		err = endpoint_set_interface(chip, ep, true);
		if (err < 0)
			goto unlock;
	}

	err = snd_usb_init_pitch(chip, ep->cur_audiofmt);
	if (err < 0)
		goto unlock;

	err = snd_usb_init_sample_rate(chip, ep->cur_audiofmt, ep->cur_rate);
	if (err < 0)
		goto unlock;

	err = snd_usb_endpoint_set_params(chip, ep);
	if (err < 0)
		goto unlock;

	err = snd_usb_select_mode_quirk(chip, ep->cur_audiofmt);
	if (err < 0)
		goto unlock;

	/* for UAC2/3, enable the interface altset here at last */
	if (!iface_first) {
		err = endpoint_set_interface(chip, ep, true);
		if (err < 0)
			goto unlock;
	}

	ep->iface_ref->need_setup = false;

 done:
	ep->need_setup = false;
	err = 1;

unlock:
	mutex_unlock(&chip->mutex);
	return err;
}

/**
 * snd_usb_endpoint_start: start an snd_usb_endpoint
 *
 * @ep: the endpoint to start
 *
 * A call to this function will increment the running count of the endpoint.
 * In case it is not already running, the URBs for this endpoint will be
 * submitted. Otherwise, this function does nothing.
 *
 * Must be balanced to calls of snd_usb_endpoint_stop().
 *
 * Returns an error if the URB submission failed, 0 in all other cases.
 */
int snd_usb_endpoint_start(struct snd_usb_endpoint *ep)
{
	int err;
	unsigned int i;

	if (atomic_read(&ep->chip->shutdown))
		return -EBADFD;

	if (ep->sync_source)
		WRITE_ONCE(ep->sync_source->sync_sink, ep);

	usb_audio_dbg(ep->chip, "Starting %s EP 0x%x (running %d)\n",
		      ep_type_name(ep->type), ep->ep_num,
		      atomic_read(&ep->running));

	/* already running? */
	if (atomic_inc_return(&ep->running) != 1)
		return 0;

	ep->active_mask = 0;
	ep->unlink_mask = 0;
	ep->phase = 0;
	ep->sample_accum = 0;

	snd_usb_endpoint_start_quirk(ep);

	/*
	 * If this endpoint has a data endpoint as implicit feedback source,
	 * don't start the urbs here. Instead, mark them all as available,
	 * wait for the record urbs to return and queue the playback urbs
	 * from that context.
	 */

	if (!ep_state_update(ep, EP_STATE_STOPPED, EP_STATE_RUNNING))
		goto __error;

	if (snd_usb_endpoint_implicit_feedback_sink(ep) &&
	    !ep->chip->playback_first) {
		for (i = 0; i < ep->nurbs; i++) {
			struct snd_urb_ctx *ctx = ep->urb + i;
			list_add_tail(&ctx->ready_list, &ep->ready_playback_urbs);
		}

		usb_audio_dbg(ep->chip, "No URB submission due to implicit fb sync\n");
		return 0;
	}

	for (i = 0; i < ep->nurbs; i++) {
		struct urb *urb = ep->urb[i].urb;

		if (snd_BUG_ON(!urb))
			goto __error;

		if (usb_pipeout(ep->pipe)) {
			prepare_outbound_urb(ep, urb->context);
		} else {
			prepare_inbound_urb(ep, urb->context);
		}

		err = usb_submit_urb(urb, GFP_ATOMIC);
		if (err < 0) {
			usb_audio_err(ep->chip,
				"cannot submit urb %d, error %d: %s\n",
				i, err, usb_error_string(err));
			goto __error;
		}
		set_bit(i, &ep->active_mask);
	}

	usb_audio_dbg(ep->chip, "%d URBs submitted for EP 0x%x\n",
		      ep->nurbs, ep->ep_num);
	return 0;

__error:
	snd_usb_endpoint_stop(ep);
	return -EPIPE;
}

/**
 * snd_usb_endpoint_stop: stop an snd_usb_endpoint
 *
 * @ep: the endpoint to stop (may be NULL)
 *
 * A call to this function will decrement the running count of the endpoint.
 * In case the last user has requested the endpoint stop, the URBs will
 * actually be deactivated.
 *
 * Must be balanced to calls of snd_usb_endpoint_start().
 *
 * The caller needs to synchronize the pending stop operation via
 * snd_usb_endpoint_sync_pending_stop().
 */
void snd_usb_endpoint_stop(struct snd_usb_endpoint *ep)
{
	if (!ep)
		return;

	usb_audio_dbg(ep->chip, "Stopping %s EP 0x%x (running %d)\n",
		      ep_type_name(ep->type), ep->ep_num,
		      atomic_read(&ep->running));

	if (snd_BUG_ON(!atomic_read(&ep->running)))
		return;

	if (!atomic_dec_return(&ep->running)) {
		if (ep->sync_source)
			WRITE_ONCE(ep->sync_source->sync_sink, NULL);
		stop_urbs(ep, false);
	}
}

/**
 * snd_usb_endpoint_release: Tear down an snd_usb_endpoint
 *
 * @ep: the endpoint to release
 *
 * This function does not care for the endpoint's running count but will tear
 * down all the streaming URBs immediately.
 */
void snd_usb_endpoint_release(struct snd_usb_endpoint *ep)
{
	release_urbs(ep, true);
}

/**
 * snd_usb_endpoint_free_all: Free the resources of an snd_usb_endpoint
 * @chip: The chip
 *
 * This free all endpoints and those resources
 */
void snd_usb_endpoint_free_all(struct snd_usb_audio *chip)
{
	struct snd_usb_endpoint *ep, *en;
	struct snd_usb_iface_ref *ip, *in;

	list_for_each_entry_safe(ep, en, &chip->ep_list, list)
		kfree(ep);

	list_for_each_entry_safe(ip, in, &chip->iface_ref_list, list)
		kfree(ip);
}

/*
 * snd_usb_handle_sync_urb: parse an USB sync packet
 *
 * @ep: the endpoint to handle the packet
 * @sender: the sending endpoint
 * @urb: the received packet
 *
 * This function is called from the context of an endpoint that received
 * the packet and is used to let another endpoint object handle the payload.
 */
static void snd_usb_handle_sync_urb(struct snd_usb_endpoint *ep,
				    struct snd_usb_endpoint *sender,
				    const struct urb *urb)
{
	int shift;
	unsigned int f;
	unsigned long flags;

	snd_BUG_ON(ep == sender);

	/*
	 * In case the endpoint is operating in implicit feedback mode, prepare
	 * a new outbound URB that has the same layout as the received packet
	 * and add it to the list of pending urbs. queue_pending_output_urbs()
	 * will take care of them later.
	 */
	if (snd_usb_endpoint_implicit_feedback_sink(ep) &&
	    atomic_read(&ep->running)) {

		/* implicit feedback case */
		int i, bytes = 0;
		struct snd_urb_ctx *in_ctx;
		struct snd_usb_packet_info *out_packet;

		in_ctx = urb->context;

		/* Count overall packet size */
		for (i = 0; i < in_ctx->packets; i++)
			if (urb->iso_frame_desc[i].status == 0)
				bytes += urb->iso_frame_desc[i].actual_length;

		/*
		 * skip empty packets. At least M-Audio's Fast Track Ultra stops
		 * streaming once it received a 0-byte OUT URB
		 */
		if (bytes == 0)
			return;

		spin_lock_irqsave(&ep->lock, flags);
		if (ep->next_packet_queued >= ARRAY_SIZE(ep->next_packet)) {
			spin_unlock_irqrestore(&ep->lock, flags);
			usb_audio_err(ep->chip,
				      "next package FIFO overflow EP 0x%x\n",
				      ep->ep_num);
			notify_xrun(ep);
			return;
		}

		out_packet = next_packet_fifo_enqueue(ep);

		/*
		 * Iterate through the inbound packet and prepare the lengths
		 * for the output packet. The OUT packet we are about to send
		 * will have the same amount of payload bytes per stride as the
		 * IN packet we just received. Since the actual size is scaled
		 * by the stride, use the sender stride to calculate the length
		 * in case the number of channels differ between the implicitly
		 * fed-back endpoint and the synchronizing endpoint.
		 */

		out_packet->packets = in_ctx->packets;
		for (i = 0; i < in_ctx->packets; i++) {
			if (urb->iso_frame_desc[i].status == 0)
				out_packet->packet_size[i] =
					urb->iso_frame_desc[i].actual_length / sender->stride;
			else
				out_packet->packet_size[i] = 0;
		}

		spin_unlock_irqrestore(&ep->lock, flags);
		queue_pending_output_urbs(ep);

		return;
	}

	/*
	 * process after playback sync complete
	 *
	 * Full speed devices report feedback values in 10.14 format as samples
	 * per frame, high speed devices in 16.16 format as samples per
	 * microframe.
	 *
	 * Because the Audio Class 1 spec was written before USB 2.0, many high
	 * speed devices use a wrong interpretation, some others use an
	 * entirely different format.
	 *
	 * Therefore, we cannot predict what format any particular device uses
	 * and must detect it automatically.
	 */

	if (urb->iso_frame_desc[0].status != 0 ||
	    urb->iso_frame_desc[0].actual_length < 3)
		return;

	f = le32_to_cpup(urb->transfer_buffer);
	if (urb->iso_frame_desc[0].actual_length == 3)
		f &= 0x00ffffff;
	else
		f &= 0x0fffffff;

	if (f == 0)
		return;

	if (unlikely(sender->tenor_fb_quirk)) {
		/*
		 * Devices based on Tenor 8802 chipsets (TEAC UD-H01
		 * and others) sometimes change the feedback value
		 * by +/- 0x1.0000.
		 */
		if (f < ep->freqn - 0x8000)
			f += 0xf000;
		else if (f > ep->freqn + 0x8000)
			f -= 0xf000;
	} else if (unlikely(ep->freqshift == INT_MIN)) {
		/*
		 * The first time we see a feedback value, determine its format
		 * by shifting it left or right until it matches the nominal
		 * frequency value.  This assumes that the feedback does not
		 * differ from the nominal value more than +50% or -25%.
		 */
		shift = 0;
		while (f < ep->freqn - ep->freqn / 4) {
			f <<= 1;
			shift++;
		}
		while (f > ep->freqn + ep->freqn / 2) {
			f >>= 1;
			shift--;
		}
		ep->freqshift = shift;
	} else if (ep->freqshift >= 0)
		f <<= ep->freqshift;
	else
		f >>= -ep->freqshift;

	if (likely(f >= ep->freqn - ep->freqn / 8 && f <= ep->freqmax)) {
		/*
		 * If the frequency looks valid, set it.
		 * This value is referred to in prepare_playback_urb().
		 */
		spin_lock_irqsave(&ep->lock, flags);
		ep->freqm = f;
		spin_unlock_irqrestore(&ep->lock, flags);
	} else {
		/*
		 * Out of range; maybe the shift value is wrong.
		 * Reset it so that we autodetect again the next time.
		 */
		ep->freqshift = INT_MIN;
	}
}
<|MERGE_RESOLUTION|>--- conflicted
+++ resolved
@@ -645,11 +645,7 @@
 }
 
 /*
-<<<<<<< HEAD
- * Check whether the given fp and hw params are compatbile with the current
-=======
  * Check whether the given fp and hw params are compatible with the current
->>>>>>> 7d2a07b7
  * setup of the target EP for implicit feedback sync
  */
 bool snd_usb_endpoint_compatible(struct snd_usb_audio *chip,
@@ -1249,11 +1245,7 @@
  *
  * This function sets up the EP to be fully usable state.
  * It's called either from hw_params or prepare callback.
-<<<<<<< HEAD
- * The function checks need_setup flag, and perfoms nothing unless needed,
-=======
  * The function checks need_setup flag, and performs nothing unless needed,
->>>>>>> 7d2a07b7
  * so it's safe to call this multiple times.
  *
  * This returns zero if unchanged, 1 if the configuration has changed,
