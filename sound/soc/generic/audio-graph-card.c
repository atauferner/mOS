--- conflicted
+++ resolved
@@ -288,12 +288,6 @@
 		int is_single_links = 0;
 
 		/* Codec is dummy */
-<<<<<<< HEAD
-		codecs->of_node		= NULL;
-		codecs->dai_name	= "snd-soc-dummy-dai";
-		codecs->name		= "snd-soc-dummy";
-=======
->>>>>>> 7d2a07b7
 
 		/* FE settings */
 		dai_link->dynamic		= 1;
@@ -326,12 +320,6 @@
 		struct device_node *ports;
 
 		/* CPU is dummy */
-<<<<<<< HEAD
-		cpus->of_node		= NULL;
-		cpus->dai_name		= "snd-soc-dummy-dai";
-		cpus->name		= "snd-soc-dummy";
-=======
->>>>>>> 7d2a07b7
 
 		/* BE settings */
 		dai_link->no_pcm		= 1;
@@ -364,14 +352,7 @@
 
 	ret = graph_link_init(priv, cpu_ep, codec_ep, li, dai_name);
 
-<<<<<<< HEAD
-	snd_soc_dai_link_set_capabilities(dai_link);
-
-	dai_link->ops			= &graph_ops;
-	dai_link->init			= asoc_simple_dai_init;
-=======
 	li->link++;
->>>>>>> 7d2a07b7
 
 	return ret;
 }
@@ -383,22 +364,10 @@
 {
 	struct device *dev = simple_priv_to_dev(priv);
 	struct snd_soc_dai_link *dai_link = simple_priv_to_link(priv, li->link);
-<<<<<<< HEAD
-	struct simple_dai_props *dai_props = simple_priv_to_props(priv, li->link);
-	struct device_node *top = dev->of_node;
-	struct asoc_simple_dai *cpu_dai;
-	struct asoc_simple_dai *codec_dai;
-	int ret, single_cpu = 0;
-
-	/* Do it only CPU turn */
-	if (!li->cpu)
-		return 0;
-=======
 	struct snd_soc_dai_link_component *cpus = asoc_link_to_cpu(dai_link, 0);
 	struct snd_soc_dai_link_component *codecs = asoc_link_to_codec(dai_link, 0);
 	char dai_name[64];
 	int ret, is_single_links = 0;
->>>>>>> 7d2a07b7
 
 	dev_dbg(dev, "link_of (%pOF)\n", cpu_ep);
 
