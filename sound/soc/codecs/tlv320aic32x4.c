--- conflicted
+++ resolved
@@ -701,12 +701,8 @@
 }
 
 static int aic32x4_setup_clocks(struct snd_soc_component *component,
-<<<<<<< HEAD
-				unsigned int sample_rate, unsigned int channels)
-=======
 				unsigned int sample_rate, unsigned int channels,
 				unsigned int bit_depth)
->>>>>>> 7d2a07b7
 {
 	struct aic32x4_priv *aic32x4 = snd_soc_component_get_drvdata(component);
 	u8 aosr;
@@ -804,13 +800,8 @@
 							dosr);
 
 						clk_set_rate(clocks[5].clk,
-<<<<<<< HEAD
-							sample_rate * 32 *
-							channels);
-=======
 							sample_rate * channels *
 							bit_depth);
->>>>>>> 7d2a07b7
 
 						return 0;
 					}
@@ -834,12 +825,8 @@
 	u8 dacsetup_reg = 0;
 
 	aic32x4_setup_clocks(component, params_rate(params),
-<<<<<<< HEAD
-			     params_channels(params));
-=======
 			     params_channels(params),
 			     params_physical_width(params));
->>>>>>> 7d2a07b7
 
 	switch (params_physical_width(params)) {
 	case 16:
