--- conflicted
+++ resolved
@@ -573,8 +573,6 @@
 	return 0;
 }
 
-<<<<<<< HEAD
-=======
 static u64 pcm3168a_dai_formats[] = {
 	/*
 	 * Select below from Sound Card, not here
@@ -599,7 +597,6 @@
 	SND_SOC_POSSIBLE_DAIFMT_DSP_B,
 };
 
->>>>>>> 7d2a07b7
 static const struct snd_soc_dai_ops pcm3168a_dai_ops = {
 	.set_fmt	= pcm3168a_set_dai_fmt,
 	.set_sysclk	= pcm3168a_set_dai_sysclk,
@@ -607,11 +604,8 @@
 	.mute_stream	= pcm3168a_mute,
 	.set_tdm_slot	= pcm3168a_set_tdm_slot,
 	.no_capture_mute = 1,
-<<<<<<< HEAD
-=======
 	.auto_selectable_formats	= pcm3168a_dai_formats,
 	.num_auto_selectable_formats	= ARRAY_SIZE(pcm3168a_dai_formats),
->>>>>>> 7d2a07b7
 };
 
 static struct snd_soc_dai_driver pcm3168a_dais[] = {
