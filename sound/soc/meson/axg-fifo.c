// SPDX-License-Identifier: (GPL-2.0 OR MIT)
//
// Copyright (c) 2018 BayLibre, SAS.
// Author: Jerome Brunet <jbrunet@baylibre.com>

#include <linux/clk.h>
#include <linux/of_irq.h>
#include <linux/of_platform.h>
#include <linux/module.h>
#include <linux/regmap.h>
#include <linux/reset.h>
#include <sound/pcm_params.h>
#include <sound/soc.h>
#include <sound/soc-dai.h>

#include "axg-fifo.h"

/*
 * This file implements the platform operations common to the playback and
 * capture frontend DAI. The logic behind this two types of fifo is very
 * similar but some difference exist.
 * These differences are handled in the respective DAI drivers
 */

static struct snd_pcm_hardware axg_fifo_hw = {
	.info = (SNDRV_PCM_INFO_INTERLEAVED |
		 SNDRV_PCM_INFO_MMAP |
		 SNDRV_PCM_INFO_MMAP_VALID |
		 SNDRV_PCM_INFO_BLOCK_TRANSFER |
		 SNDRV_PCM_INFO_PAUSE |
		 SNDRV_PCM_INFO_NO_PERIOD_WAKEUP),
	.formats = AXG_FIFO_FORMATS,
	.rate_min = 5512,
	.rate_max = 192000,
	.channels_min = 1,
	.channels_max = AXG_FIFO_CH_MAX,
	.period_bytes_min = AXG_FIFO_BURST,
	.period_bytes_max = UINT_MAX,
	.periods_min = 2,
	.periods_max = UINT_MAX,

	/* No real justification for this */
	.buffer_bytes_max = 1 * 1024 * 1024,
};

static struct snd_soc_dai *axg_fifo_dai(struct snd_pcm_substream *ss)
{
	struct snd_soc_pcm_runtime *rtd = ss->private_data;

	return asoc_rtd_to_cpu(rtd, 0);
}

static struct axg_fifo *axg_fifo_data(struct snd_pcm_substream *ss)
{
	struct snd_soc_dai *dai = axg_fifo_dai(ss);

	return snd_soc_dai_get_drvdata(dai);
}

static struct device *axg_fifo_dev(struct snd_pcm_substream *ss)
{
	struct snd_soc_dai *dai = axg_fifo_dai(ss);

	return dai->dev;
}

static void __dma_enable(struct axg_fifo *fifo,  bool enable)
{
	regmap_update_bits(fifo->map, FIFO_CTRL0, CTRL0_DMA_EN,
			   enable ? CTRL0_DMA_EN : 0);
}

int axg_fifo_pcm_trigger(struct snd_soc_component *component,
			 struct snd_pcm_substream *ss, int cmd)
{
	struct axg_fifo *fifo = axg_fifo_data(ss);

	switch (cmd) {
	case SNDRV_PCM_TRIGGER_START:
	case SNDRV_PCM_TRIGGER_RESUME:
	case SNDRV_PCM_TRIGGER_PAUSE_RELEASE:
		__dma_enable(fifo, true);
		break;
	case SNDRV_PCM_TRIGGER_SUSPEND:
	case SNDRV_PCM_TRIGGER_PAUSE_PUSH:
	case SNDRV_PCM_TRIGGER_STOP:
		__dma_enable(fifo, false);
		break;
	default:
		return -EINVAL;
	}

	return 0;
}
EXPORT_SYMBOL_GPL(axg_fifo_pcm_trigger);

snd_pcm_uframes_t axg_fifo_pcm_pointer(struct snd_soc_component *component,
				       struct snd_pcm_substream *ss)
{
	struct axg_fifo *fifo = axg_fifo_data(ss);
	struct snd_pcm_runtime *runtime = ss->runtime;
	unsigned int addr;

	regmap_read(fifo->map, FIFO_STATUS2, &addr);

	return bytes_to_frames(runtime, addr - (unsigned int)runtime->dma_addr);
}
EXPORT_SYMBOL_GPL(axg_fifo_pcm_pointer);

int axg_fifo_pcm_hw_params(struct snd_soc_component *component,
			   struct snd_pcm_substream *ss,
			   struct snd_pcm_hw_params *params)
{
	struct snd_pcm_runtime *runtime = ss->runtime;
	struct axg_fifo *fifo = axg_fifo_data(ss);
<<<<<<< HEAD
	unsigned int burst_num, period, threshold;
=======
	unsigned int burst_num, period, threshold, irq_en;
>>>>>>> 7d2a07b7
	dma_addr_t end_ptr;

	period = params_period_bytes(params);

	/* Setup dma memory pointers */
	end_ptr = runtime->dma_addr + runtime->dma_bytes - AXG_FIFO_BURST;
	regmap_write(fifo->map, FIFO_START_ADDR, runtime->dma_addr);
	regmap_write(fifo->map, FIFO_FINISH_ADDR, end_ptr);

	/* Setup interrupt periodicity */
	burst_num = period / AXG_FIFO_BURST;
	regmap_write(fifo->map, FIFO_INT_ADDR, burst_num);

	/*
	 * Start the fifo request on the smallest of the following:
	 * - Half the fifo size
	 * - Half the period size
	 */
	threshold = min(period / 2, fifo->depth / 2);

	/*
	 * With the threshold in bytes, register value is:
	 * V = (threshold / burst) - 1
	 */
	threshold /= AXG_FIFO_BURST;
	regmap_field_write(fifo->field_threshold,
			   threshold ? threshold - 1 : 0);

<<<<<<< HEAD
	/* Enable block count irq */
=======
	/* Enable irq if necessary  */
	irq_en = runtime->no_period_wakeup ? 0 : FIFO_INT_COUNT_REPEAT;
>>>>>>> 7d2a07b7
	regmap_update_bits(fifo->map, FIFO_CTRL0,
			   CTRL0_INT_EN(FIFO_INT_COUNT_REPEAT),
			   CTRL0_INT_EN(irq_en));

	return 0;
}
EXPORT_SYMBOL_GPL(axg_fifo_pcm_hw_params);

int g12a_fifo_pcm_hw_params(struct snd_soc_component *component,
			    struct snd_pcm_substream *ss,
			    struct snd_pcm_hw_params *params)
{
	struct axg_fifo *fifo = axg_fifo_data(ss);
	struct snd_pcm_runtime *runtime = ss->runtime;
	int ret;

	ret = axg_fifo_pcm_hw_params(component, ss, params);
	if (ret)
		return ret;

	/* Set the initial memory address of the DMA */
	regmap_write(fifo->map, FIFO_INIT_ADDR, runtime->dma_addr);

	return 0;
}
EXPORT_SYMBOL_GPL(g12a_fifo_pcm_hw_params);

int axg_fifo_pcm_hw_free(struct snd_soc_component *component,
			 struct snd_pcm_substream *ss)
{
	struct axg_fifo *fifo = axg_fifo_data(ss);

	/* Disable the block count irq */
	regmap_update_bits(fifo->map, FIFO_CTRL0,
			   CTRL0_INT_EN(FIFO_INT_COUNT_REPEAT), 0);

	return 0;
}
EXPORT_SYMBOL_GPL(axg_fifo_pcm_hw_free);

static void axg_fifo_ack_irq(struct axg_fifo *fifo, u8 mask)
{
	regmap_update_bits(fifo->map, FIFO_CTRL1,
			   CTRL1_INT_CLR(FIFO_INT_MASK),
			   CTRL1_INT_CLR(mask));

	/* Clear must also be cleared */
	regmap_update_bits(fifo->map, FIFO_CTRL1,
			   CTRL1_INT_CLR(FIFO_INT_MASK),
			   0);
}

static irqreturn_t axg_fifo_pcm_irq_block(int irq, void *dev_id)
{
	struct snd_pcm_substream *ss = dev_id;
	struct axg_fifo *fifo = axg_fifo_data(ss);
	unsigned int status;

	regmap_read(fifo->map, FIFO_STATUS1, &status);

	status = STATUS1_INT_STS(status) & FIFO_INT_MASK;
	if (status & FIFO_INT_COUNT_REPEAT)
		snd_pcm_period_elapsed(ss);
	else
		dev_dbg(axg_fifo_dev(ss), "unexpected irq - STS 0x%02x\n",
			status);

	/* Ack irqs */
	axg_fifo_ack_irq(fifo, status);

	return IRQ_RETVAL(status);
}

int axg_fifo_pcm_open(struct snd_soc_component *component,
		      struct snd_pcm_substream *ss)
{
	struct axg_fifo *fifo = axg_fifo_data(ss);
	struct device *dev = axg_fifo_dev(ss);
	int ret;

	snd_soc_set_runtime_hwparams(ss, &axg_fifo_hw);

	/*
	 * Make sure the buffer and period size are multiple of the FIFO
	 * burst
	 */
	ret = snd_pcm_hw_constraint_step(ss->runtime, 0,
					 SNDRV_PCM_HW_PARAM_BUFFER_BYTES,
					 AXG_FIFO_BURST);
	if (ret)
		return ret;

	ret = snd_pcm_hw_constraint_step(ss->runtime, 0,
					 SNDRV_PCM_HW_PARAM_PERIOD_BYTES,
					 AXG_FIFO_BURST);
	if (ret)
		return ret;

	ret = request_irq(fifo->irq, axg_fifo_pcm_irq_block, 0,
			  dev_name(dev), ss);
	if (ret)
		return ret;

	/* Enable pclk to access registers and clock the fifo ip */
	ret = clk_prepare_enable(fifo->pclk);
	if (ret)
		goto free_irq;

	/* Setup status2 so it reports the memory pointer */
	regmap_update_bits(fifo->map, FIFO_CTRL1,
			   CTRL1_STATUS2_SEL_MASK,
			   CTRL1_STATUS2_SEL(STATUS2_SEL_DDR_READ));

	/* Make sure the dma is initially disabled */
	__dma_enable(fifo, false);

	/* Disable irqs until params are ready */
	regmap_update_bits(fifo->map, FIFO_CTRL0,
			   CTRL0_INT_EN(FIFO_INT_MASK), 0);

	/* Clear any pending interrupt */
	axg_fifo_ack_irq(fifo, FIFO_INT_MASK);

	/* Take memory arbitror out of reset */
	ret = reset_control_deassert(fifo->arb);
	if (ret)
		goto free_clk;

	return 0;

free_clk:
	clk_disable_unprepare(fifo->pclk);
free_irq:
	free_irq(fifo->irq, ss);
	return ret;
}
EXPORT_SYMBOL_GPL(axg_fifo_pcm_open);

int axg_fifo_pcm_close(struct snd_soc_component *component,
		       struct snd_pcm_substream *ss)
{
	struct axg_fifo *fifo = axg_fifo_data(ss);
	int ret;

	/* Put the memory arbitror back in reset */
	ret = reset_control_assert(fifo->arb);

	/* Disable fifo ip and register access */
	clk_disable_unprepare(fifo->pclk);

	/* remove IRQ */
	free_irq(fifo->irq, ss);

	return ret;
}
EXPORT_SYMBOL_GPL(axg_fifo_pcm_close);

int axg_fifo_pcm_new(struct snd_soc_pcm_runtime *rtd, unsigned int type)
{
	struct snd_card *card = rtd->card->snd_card;
	size_t size = axg_fifo_hw.buffer_bytes_max;

	snd_pcm_set_managed_buffer(rtd->pcm->streams[type].substream,
				   SNDRV_DMA_TYPE_DEV, card->dev,
				   size, size);
	return 0;
}
EXPORT_SYMBOL_GPL(axg_fifo_pcm_new);

static const struct regmap_config axg_fifo_regmap_cfg = {
	.reg_bits	= 32,
	.val_bits	= 32,
	.reg_stride	= 4,
	.max_register	= FIFO_CTRL2,
};

int axg_fifo_probe(struct platform_device *pdev)
{
	struct device *dev = &pdev->dev;
	const struct axg_fifo_match_data *data;
	struct axg_fifo *fifo;
	void __iomem *regs;
	int ret;

	data = of_device_get_match_data(dev);
	if (!data) {
		dev_err(dev, "failed to match device\n");
		return -ENODEV;
	}

	fifo = devm_kzalloc(dev, sizeof(*fifo), GFP_KERNEL);
	if (!fifo)
		return -ENOMEM;
	platform_set_drvdata(pdev, fifo);

	regs = devm_platform_ioremap_resource(pdev, 0);
	if (IS_ERR(regs))
		return PTR_ERR(regs);

	fifo->map = devm_regmap_init_mmio(dev, regs, &axg_fifo_regmap_cfg);
	if (IS_ERR(fifo->map)) {
		dev_err(dev, "failed to init regmap: %ld\n",
			PTR_ERR(fifo->map));
		return PTR_ERR(fifo->map);
	}

	fifo->pclk = devm_clk_get(dev, NULL);
	if (IS_ERR(fifo->pclk)) {
		if (PTR_ERR(fifo->pclk) != -EPROBE_DEFER)
			dev_err(dev, "failed to get pclk: %ld\n",
				PTR_ERR(fifo->pclk));
		return PTR_ERR(fifo->pclk);
	}

	fifo->arb = devm_reset_control_get_exclusive(dev, NULL);
	if (IS_ERR(fifo->arb)) {
		if (PTR_ERR(fifo->arb) != -EPROBE_DEFER)
			dev_err(dev, "failed to get arb reset: %ld\n",
				PTR_ERR(fifo->arb));
		return PTR_ERR(fifo->arb);
	}

	fifo->irq = of_irq_get(dev->of_node, 0);
	if (fifo->irq <= 0) {
		dev_err(dev, "failed to get irq: %d\n", fifo->irq);
		return fifo->irq;
	}

	fifo->field_threshold =
		devm_regmap_field_alloc(dev, fifo->map, data->field_threshold);
	if (IS_ERR(fifo->field_threshold))
		return PTR_ERR(fifo->field_threshold);

	ret = of_property_read_u32(dev->of_node, "amlogic,fifo-depth",
				   &fifo->depth);
	if (ret) {
		/* Error out for anything but a missing property */
		if (ret != -EINVAL)
			return ret;
		/*
		 * If the property is missing, it might be because of an old
		 * DT. In such case, assume the smallest known fifo depth
		 */
		fifo->depth = 256;
		dev_warn(dev, "fifo depth not found, assume %u bytes\n",
			 fifo->depth);
	}

	return devm_snd_soc_register_component(dev, data->component_drv,
					       data->dai_drv, 1);
}
EXPORT_SYMBOL_GPL(axg_fifo_probe);

MODULE_DESCRIPTION("Amlogic AXG/G12A fifo driver");
MODULE_AUTHOR("Jerome Brunet <jbrunet@baylibre.com>");
MODULE_LICENSE("GPL v2");<|MERGE_RESOLUTION|>--- conflicted
+++ resolved
@@ -113,11 +113,7 @@
 {
 	struct snd_pcm_runtime *runtime = ss->runtime;
 	struct axg_fifo *fifo = axg_fifo_data(ss);
-<<<<<<< HEAD
-	unsigned int burst_num, period, threshold;
-=======
 	unsigned int burst_num, period, threshold, irq_en;
->>>>>>> 7d2a07b7
 	dma_addr_t end_ptr;
 
 	period = params_period_bytes(params);
@@ -146,12 +142,8 @@
 	regmap_field_write(fifo->field_threshold,
 			   threshold ? threshold - 1 : 0);
 
-<<<<<<< HEAD
-	/* Enable block count irq */
-=======
 	/* Enable irq if necessary  */
 	irq_en = runtime->no_period_wakeup ? 0 : FIFO_INT_COUNT_REPEAT;
->>>>>>> 7d2a07b7
 	regmap_update_bits(fifo->map, FIFO_CTRL0,
 			   CTRL0_INT_EN(FIFO_INT_COUNT_REPEAT),
 			   CTRL0_INT_EN(irq_en));
