--- conflicted
+++ resolved
@@ -489,11 +489,7 @@
 irqreturn_t skl_dsp_irq_thread_handler(int irq, void *context)
 {
 	struct sst_dsp *dsp = context;
-<<<<<<< HEAD
-	struct skl_dev *skl = sst_dsp_get_thread_context(dsp);
-=======
 	struct skl_dev *skl = dsp->thread_context;
->>>>>>> 7d2a07b7
 	struct sst_generic_ipc *ipc = &skl->ipc;
 	struct skl_ipc_header header = {0};
 	u32 hipcie, hipct, hipcte;
