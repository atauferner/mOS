/* SPDX-License-Identifier: GPL-2.0 */
#ifndef __Q6_ASM_H__
#define __Q6_ASM_H__
#include "q6dsp-common.h"
#include <dt-bindings/sound/qcom,q6asm.h>

/* ASM client callback events */
#define CMD_PAUSE			0x0001
#define ASM_CLIENT_EVENT_CMD_PAUSE_DONE		0x1001
#define CMD_FLUSH				0x0002
#define ASM_CLIENT_EVENT_CMD_FLUSH_DONE		0x1002
#define CMD_EOS				0x0003
#define ASM_CLIENT_EVENT_CMD_EOS_DONE		0x1003
#define CMD_CLOSE				0x0004
#define ASM_CLIENT_EVENT_CMD_CLOSE_DONE		0x1004
#define CMD_OUT_FLUSH				0x0005
#define ASM_CLIENT_EVENT_CMD_OUT_FLUSH_DONE	0x1005
#define CMD_SUSPEND				0x0006
#define ASM_CLIENT_EVENT_CMD_SUSPEND_DONE	0x1006
#define ASM_CLIENT_EVENT_CMD_RUN_DONE		0x1008
#define ASM_CLIENT_EVENT_DATA_WRITE_DONE	0x1009
#define ASM_CLIENT_EVENT_DATA_READ_DONE		0x100a
#define ASM_WRITE_TOKEN_MASK			GENMASK(15, 0)
#define ASM_WRITE_TOKEN_LEN_MASK		GENMASK(31, 16)
#define ASM_WRITE_TOKEN_LEN_SHIFT		16

enum {
	LEGACY_PCM_MODE = 0,
	LOW_LATENCY_PCM_MODE,
	ULTRA_LOW_LATENCY_PCM_MODE,
	ULL_POST_PROCESSING_PCM_MODE,
};

#define MAX_SESSIONS	8
#define FORMAT_LINEAR_PCM   0x0000
#define ASM_LAST_BUFFER_FLAG           BIT(30)

struct q6asm_flac_cfg {
        u32 sample_rate;
        u32 ext_sample_rate;
        u32 min_frame_size;
        u32 max_frame_size;
        u16 stream_info_present;
        u16 min_blk_size;
        u16 max_blk_size;
        u16 ch_cfg;
        u16 sample_size;
        u16 md5_sum;
};

struct q6asm_wma_cfg {
	u32 fmtag;
	u32 num_channels;
	u32 sample_rate;
	u32 bytes_per_sec;
	u32 block_align;
	u32 bits_per_sample;
	u32 channel_mask;
	u32 enc_options;
	u32 adv_enc_options;
	u32 adv_enc_options2;
};

struct q6asm_alac_cfg {
	u32 frame_length;
	u8 compatible_version;
	u8 bit_depth;
	u8 pb;
	u8 mb;
	u8 kb;
	u8 num_channels;
	u16 max_run;
	u32 max_frame_bytes;
	u32 avg_bit_rate;
	u32 sample_rate;
	u32 channel_layout_tag;
};

struct q6asm_ape_cfg {
	u16 compatible_version;
	u16 compression_level;
	u32 format_flags;
	u32 blocks_per_frame;
	u32 final_frame_blocks;
	u32 total_frames;
	u16 bits_per_sample;
	u16 num_channels;
	u32 sample_rate;
	u32 seek_table_present;
};

struct q6asm_flac_cfg {
        u32 sample_rate;
        u32 ext_sample_rate;
        u32 min_frame_size;
        u32 max_frame_size;
        u16 stream_info_present;
        u16 min_blk_size;
        u16 max_blk_size;
        u16 ch_cfg;
        u16 sample_size;
        u16 md5_sum;
};

struct q6asm_wma_cfg {
	u32 fmtag;
	u32 num_channels;
	u32 sample_rate;
	u32 bytes_per_sec;
	u32 block_align;
	u32 bits_per_sample;
	u32 channel_mask;
	u32 enc_options;
	u32 adv_enc_options;
	u32 adv_enc_options2;
};

struct q6asm_alac_cfg {
	u32 frame_length;
	u8 compatible_version;
	u8 bit_depth;
	u8 pb;
	u8 mb;
	u8 kb;
	u8 num_channels;
	u16 max_run;
	u32 max_frame_bytes;
	u32 avg_bit_rate;
	u32 sample_rate;
	u32 channel_layout_tag;
};

struct q6asm_ape_cfg {
	u16 compatible_version;
	u16 compression_level;
	u32 format_flags;
	u32 blocks_per_frame;
	u32 final_frame_blocks;
	u32 total_frames;
	u16 bits_per_sample;
	u16 num_channels;
	u32 sample_rate;
	u32 seek_table_present;
};

typedef void (*q6asm_cb) (uint32_t opcode, uint32_t token,
			  void *payload, void *priv);
struct audio_client;
struct audio_client *q6asm_audio_client_alloc(struct device *dev,
					      q6asm_cb cb, void *priv,
					      int session_id, int perf_mode);
void q6asm_audio_client_free(struct audio_client *ac);
<<<<<<< HEAD
int q6asm_write_async(struct audio_client *ac, uint32_t len, uint32_t msw_ts,
		       uint32_t lsw_ts, uint32_t flags);
int q6asm_open_write(struct audio_client *ac, uint32_t format,
		     u32 codec_profile, uint16_t bits_per_sample);
=======
int q6asm_write_async(struct audio_client *ac, uint32_t stream_id, uint32_t len,
		      uint32_t msw_ts, uint32_t lsw_ts, uint32_t wflags);
int q6asm_open_write(struct audio_client *ac, uint32_t stream_id,
		     uint32_t format, u32 codec_profile,
		     uint16_t bits_per_sample, bool is_gapless);
>>>>>>> 7d2a07b7

int q6asm_open_read(struct audio_client *ac, uint32_t stream_id,
		    uint32_t format, uint16_t bits_per_sample);
int q6asm_enc_cfg_blk_pcm_format_support(struct audio_client *ac,
					 uint32_t stream_id, uint32_t rate,
					 uint32_t channels,
					 uint16_t bits_per_sample);

int q6asm_read(struct audio_client *ac, uint32_t stream_id);

int q6asm_media_format_block_multi_ch_pcm(struct audio_client *ac,
					  uint32_t stream_id,
					  uint32_t rate, uint32_t channels,
					  u8 channel_map[PCM_MAX_NUM_CHANNEL],
					  uint16_t bits_per_sample);
int q6asm_stream_media_format_block_flac(struct audio_client *ac,
<<<<<<< HEAD
					 struct q6asm_flac_cfg *cfg);
int q6asm_stream_media_format_block_wma_v9(struct audio_client *ac,
					   struct q6asm_wma_cfg *cfg);
int q6asm_stream_media_format_block_wma_v10(struct audio_client *ac,
					    struct q6asm_wma_cfg *cfg);
int q6asm_stream_media_format_block_alac(struct audio_client *ac,
					 struct q6asm_alac_cfg *cfg);
int q6asm_stream_media_format_block_ape(struct audio_client *ac,
					struct q6asm_ape_cfg *cfg);
int q6asm_run(struct audio_client *ac, uint32_t flags, uint32_t msw_ts,
	      uint32_t lsw_ts);
int q6asm_run_nowait(struct audio_client *ac, uint32_t flags, uint32_t msw_ts,
		     uint32_t lsw_ts);
int q6asm_cmd(struct audio_client *ac, int cmd);
int q6asm_cmd_nowait(struct audio_client *ac, int cmd);
int q6asm_get_session_id(struct audio_client *ac);
=======
					 uint32_t stream_id,
					 struct q6asm_flac_cfg *cfg);
int q6asm_stream_media_format_block_wma_v9(struct audio_client *ac,
					   uint32_t stream_id,
					   struct q6asm_wma_cfg *cfg);
int q6asm_stream_media_format_block_wma_v10(struct audio_client *ac,
					    uint32_t stream_id,
					    struct q6asm_wma_cfg *cfg);
int q6asm_stream_media_format_block_alac(struct audio_client *ac,
					 uint32_t stream_id,
					 struct q6asm_alac_cfg *cfg);
int q6asm_stream_media_format_block_ape(struct audio_client *ac,
					uint32_t stream_id,
					struct q6asm_ape_cfg *cfg);
int q6asm_run(struct audio_client *ac, uint32_t stream_id, uint32_t flags,
	      uint32_t msw_ts, uint32_t lsw_ts);
int q6asm_run_nowait(struct audio_client *ac, uint32_t stream_id,
		     uint32_t flags, uint32_t msw_ts, uint32_t lsw_ts);
int q6asm_stream_remove_initial_silence(struct audio_client *ac,
					uint32_t stream_id,
					uint32_t initial_samples);
int q6asm_stream_remove_trailing_silence(struct audio_client *ac,
					 uint32_t stream_id,
					 uint32_t trailing_samples);
int q6asm_cmd(struct audio_client *ac, uint32_t stream_id,  int cmd);
int q6asm_cmd_nowait(struct audio_client *ac, uint32_t stream_id,  int cmd);
int q6asm_get_session_id(struct audio_client *c);
>>>>>>> 7d2a07b7
int q6asm_map_memory_regions(unsigned int dir,
			     struct audio_client *ac,
			     phys_addr_t phys,
			     size_t period_sz, unsigned int periods);
int q6asm_unmap_memory_regions(unsigned int dir, struct audio_client *ac);
#endif /* __Q6_ASM_H__ */<|MERGE_RESOLUTION|>--- conflicted
+++ resolved
@@ -89,60 +89,6 @@
 	u32 seek_table_present;
 };
 
-struct q6asm_flac_cfg {
-        u32 sample_rate;
-        u32 ext_sample_rate;
-        u32 min_frame_size;
-        u32 max_frame_size;
-        u16 stream_info_present;
-        u16 min_blk_size;
-        u16 max_blk_size;
-        u16 ch_cfg;
-        u16 sample_size;
-        u16 md5_sum;
-};
-
-struct q6asm_wma_cfg {
-	u32 fmtag;
-	u32 num_channels;
-	u32 sample_rate;
-	u32 bytes_per_sec;
-	u32 block_align;
-	u32 bits_per_sample;
-	u32 channel_mask;
-	u32 enc_options;
-	u32 adv_enc_options;
-	u32 adv_enc_options2;
-};
-
-struct q6asm_alac_cfg {
-	u32 frame_length;
-	u8 compatible_version;
-	u8 bit_depth;
-	u8 pb;
-	u8 mb;
-	u8 kb;
-	u8 num_channels;
-	u16 max_run;
-	u32 max_frame_bytes;
-	u32 avg_bit_rate;
-	u32 sample_rate;
-	u32 channel_layout_tag;
-};
-
-struct q6asm_ape_cfg {
-	u16 compatible_version;
-	u16 compression_level;
-	u32 format_flags;
-	u32 blocks_per_frame;
-	u32 final_frame_blocks;
-	u32 total_frames;
-	u16 bits_per_sample;
-	u16 num_channels;
-	u32 sample_rate;
-	u32 seek_table_present;
-};
-
 typedef void (*q6asm_cb) (uint32_t opcode, uint32_t token,
 			  void *payload, void *priv);
 struct audio_client;
@@ -150,18 +96,11 @@
 					      q6asm_cb cb, void *priv,
 					      int session_id, int perf_mode);
 void q6asm_audio_client_free(struct audio_client *ac);
-<<<<<<< HEAD
-int q6asm_write_async(struct audio_client *ac, uint32_t len, uint32_t msw_ts,
-		       uint32_t lsw_ts, uint32_t flags);
-int q6asm_open_write(struct audio_client *ac, uint32_t format,
-		     u32 codec_profile, uint16_t bits_per_sample);
-=======
 int q6asm_write_async(struct audio_client *ac, uint32_t stream_id, uint32_t len,
 		      uint32_t msw_ts, uint32_t lsw_ts, uint32_t wflags);
 int q6asm_open_write(struct audio_client *ac, uint32_t stream_id,
 		     uint32_t format, u32 codec_profile,
 		     uint16_t bits_per_sample, bool is_gapless);
->>>>>>> 7d2a07b7
 
 int q6asm_open_read(struct audio_client *ac, uint32_t stream_id,
 		    uint32_t format, uint16_t bits_per_sample);
@@ -178,24 +117,6 @@
 					  u8 channel_map[PCM_MAX_NUM_CHANNEL],
 					  uint16_t bits_per_sample);
 int q6asm_stream_media_format_block_flac(struct audio_client *ac,
-<<<<<<< HEAD
-					 struct q6asm_flac_cfg *cfg);
-int q6asm_stream_media_format_block_wma_v9(struct audio_client *ac,
-					   struct q6asm_wma_cfg *cfg);
-int q6asm_stream_media_format_block_wma_v10(struct audio_client *ac,
-					    struct q6asm_wma_cfg *cfg);
-int q6asm_stream_media_format_block_alac(struct audio_client *ac,
-					 struct q6asm_alac_cfg *cfg);
-int q6asm_stream_media_format_block_ape(struct audio_client *ac,
-					struct q6asm_ape_cfg *cfg);
-int q6asm_run(struct audio_client *ac, uint32_t flags, uint32_t msw_ts,
-	      uint32_t lsw_ts);
-int q6asm_run_nowait(struct audio_client *ac, uint32_t flags, uint32_t msw_ts,
-		     uint32_t lsw_ts);
-int q6asm_cmd(struct audio_client *ac, int cmd);
-int q6asm_cmd_nowait(struct audio_client *ac, int cmd);
-int q6asm_get_session_id(struct audio_client *ac);
-=======
 					 uint32_t stream_id,
 					 struct q6asm_flac_cfg *cfg);
 int q6asm_stream_media_format_block_wma_v9(struct audio_client *ac,
@@ -223,7 +144,6 @@
 int q6asm_cmd(struct audio_client *ac, uint32_t stream_id,  int cmd);
 int q6asm_cmd_nowait(struct audio_client *ac, uint32_t stream_id,  int cmd);
 int q6asm_get_session_id(struct audio_client *c);
->>>>>>> 7d2a07b7
 int q6asm_map_memory_regions(unsigned int dir,
 			     struct audio_client *ac,
 			     phys_addr_t phys,
