// SPDX-License-Identifier: GPL-2.0
// Copyright (c) 2011-2017, The Linux Foundation. All rights reserved.
// Copyright (c) 2018, Linaro Limited

#include <linux/mutex.h>
#include <linux/wait.h>
#include <linux/module.h>
#include <linux/soc/qcom/apr.h>
#include <linux/device.h>
#include <linux/of_platform.h>
#include <linux/spinlock.h>
#include <linux/kref.h>
#include <linux/of.h>
#include <uapi/sound/asound.h>
#include <uapi/sound/compress_params.h>
#include <linux/delay.h>
#include <linux/slab.h>
#include <linux/mm.h>
#include "q6asm.h"
#include "q6core.h"
#include "q6dsp-errno.h"
#include "q6dsp-common.h"

#define ASM_STREAM_CMD_CLOSE			0x00010BCD
#define ASM_STREAM_CMD_FLUSH			0x00010BCE
#define ASM_SESSION_CMD_PAUSE			0x00010BD3
#define ASM_DATA_CMD_EOS			0x00010BDB
#define ASM_DATA_EVENT_RENDERED_EOS		0x00010C1C
#define ASM_NULL_POPP_TOPOLOGY			0x00010C68
#define ASM_STREAM_CMD_FLUSH_READBUFS		0x00010C09
#define ASM_STREAM_CMD_SET_ENCDEC_PARAM		0x00010C10
#define ASM_STREAM_POSTPROC_TOPO_ID_NONE	0x00010C68
#define ASM_CMD_SHARED_MEM_MAP_REGIONS		0x00010D92
#define ASM_CMDRSP_SHARED_MEM_MAP_REGIONS	0x00010D93
#define ASM_CMD_SHARED_MEM_UNMAP_REGIONS	0x00010D94
#define ASM_DATA_CMD_MEDIA_FMT_UPDATE_V2	0x00010D98
#define ASM_DATA_EVENT_WRITE_DONE_V2		0x00010D99
#define ASM_PARAM_ID_ENCDEC_ENC_CFG_BLK_V2	0x00010DA3
#define ASM_SESSION_CMD_RUN_V2			0x00010DAA
#define ASM_MEDIA_FMT_MULTI_CHANNEL_PCM_V2	0x00010DA5
#define ASM_MEDIA_FMT_MP3			0x00010BE9
#define ASM_MEDIA_FMT_FLAC			0x00010C16
#define ASM_MEDIA_FMT_WMA_V9			0x00010DA8
#define ASM_MEDIA_FMT_WMA_V10			0x00010DA7
#define ASM_DATA_CMD_WRITE_V2			0x00010DAB
#define ASM_DATA_CMD_READ_V2			0x00010DAC
#define ASM_SESSION_CMD_SUSPEND			0x00010DEC
#define ASM_STREAM_CMD_OPEN_WRITE_V3		0x00010DB3
#define ASM_STREAM_CMD_OPEN_READ_V3                 0x00010DB4
#define ASM_DATA_EVENT_READ_DONE_V2 0x00010D9A
#define ASM_STREAM_CMD_OPEN_READWRITE_V2        0x00010D8D
#define ASM_MEDIA_FMT_ALAC			0x00012f31
#define ASM_MEDIA_FMT_APE			0x00012f32
<<<<<<< HEAD
=======
#define ASM_DATA_CMD_REMOVE_INITIAL_SILENCE	0x00010D67
#define ASM_DATA_CMD_REMOVE_TRAILING_SILENCE	0x00010D68
>>>>>>> 7d2a07b7


#define ASM_LEGACY_STREAM_SESSION	0
/* Bit shift for the stream_perf_mode subfield. */
#define ASM_SHIFT_STREAM_PERF_MODE_FLAG_IN_OPEN_READ              29
#define ASM_END_POINT_DEVICE_MATRIX	0
#define ASM_DEFAULT_APP_TYPE		0
#define ASM_SYNC_IO_MODE		0x0001
#define ASM_ASYNC_IO_MODE		0x0002
#define ASM_TUN_READ_IO_MODE		0x0004	/* tunnel read write mode */
#define ASM_TUN_WRITE_IO_MODE		0x0008	/* tunnel read write mode */
#define ASM_SHIFT_GAPLESS_MODE_FLAG	31
#define ADSP_MEMORY_MAP_SHMEM8_4K_POOL	3

struct avs_cmd_shared_mem_map_regions {
	u16 mem_pool_id;
	u16 num_regions;
	u32 property_flag;
} __packed;

struct avs_shared_map_region_payload {
	u32 shm_addr_lsw;
	u32 shm_addr_msw;
	u32 mem_size_bytes;
} __packed;

struct avs_cmd_shared_mem_unmap_regions {
	u32 mem_map_handle;
} __packed;

struct asm_data_cmd_media_fmt_update_v2 {
	u32 fmt_blk_size;
} __packed;

struct asm_multi_channel_pcm_fmt_blk_v2 {
	struct asm_data_cmd_media_fmt_update_v2 fmt_blk;
	u16 num_channels;
	u16 bits_per_sample;
	u32 sample_rate;
	u16 is_signed;
	u16 reserved;
	u8 channel_mapping[PCM_MAX_NUM_CHANNEL];
} __packed;

struct asm_flac_fmt_blk_v2 {
	struct asm_data_cmd_media_fmt_update_v2 fmt_blk;
	u16 is_stream_info_present;
	u16 num_channels;
	u16 min_blk_size;
	u16 max_blk_size;
	u16 md5_sum[8];
	u32 sample_rate;
	u32 min_frame_size;
	u32 max_frame_size;
	u16 sample_size;
	u16 reserved;
} __packed;

struct asm_wmastdv9_fmt_blk_v2 {
	struct asm_data_cmd_media_fmt_update_v2 fmt_blk;
	u16          fmtag;
	u16          num_channels;
	u32          sample_rate;
	u32          bytes_per_sec;
	u16          blk_align;
	u16          bits_per_sample;
	u32          channel_mask;
	u16          enc_options;
	u16          reserved;
} __packed;

struct asm_wmaprov10_fmt_blk_v2 {
	struct asm_data_cmd_media_fmt_update_v2 fmt_blk;
	u16          fmtag;
	u16          num_channels;
	u32          sample_rate;
	u32          bytes_per_sec;
	u16          blk_align;
	u16          bits_per_sample;
	u32          channel_mask;
	u16          enc_options;
	u16          advanced_enc_options1;
	u32          advanced_enc_options2;
} __packed;

struct asm_alac_fmt_blk_v2 {
	struct asm_data_cmd_media_fmt_update_v2 fmt_blk;
	u32 frame_length;
	u8 compatible_version;
	u8 bit_depth;
	u8 pb;
	u8 mb;
	u8 kb;
	u8 num_channels;
	u16 max_run;
	u32 max_frame_bytes;
	u32 avg_bit_rate;
	u32 sample_rate;
	u32 channel_layout_tag;
} __packed;

struct asm_ape_fmt_blk_v2 {
	struct asm_data_cmd_media_fmt_update_v2 fmt_blk;
	u16 compatible_version;
	u16 compression_level;
	u32 format_flags;
	u32 blocks_per_frame;
	u32 final_frame_blocks;
	u32 total_frames;
	u16 bits_per_sample;
	u16 num_channels;
	u32 sample_rate;
	u32 seek_table_present;
} __packed;

struct asm_stream_cmd_set_encdec_param {
	u32                  param_id;
	u32                  param_size;
} __packed;

struct asm_enc_cfg_blk_param_v2 {
	u32                  frames_per_buf;
	u32                  enc_cfg_blk_size;
} __packed;

struct asm_multi_channel_pcm_enc_cfg_v2 {
	struct asm_stream_cmd_set_encdec_param  encdec;
	struct asm_enc_cfg_blk_param_v2	encblk;
	uint16_t  num_channels;
	uint16_t  bits_per_sample;
	uint32_t  sample_rate;
	uint16_t  is_signed;
	uint16_t  reserved;
	uint8_t   channel_mapping[8];
} __packed;

struct asm_data_cmd_read_v2 {
	u32                  buf_addr_lsw;
	u32                  buf_addr_msw;
	u32                  mem_map_handle;
	u32                  buf_size;
	u32                  seq_id;
} __packed;

struct asm_data_cmd_read_v2_done {
	u32	status;
	u32	buf_addr_lsw;
	u32	buf_addr_msw;
};

struct asm_stream_cmd_open_read_v3 {
	u32                    mode_flags;
	u32                    src_endpointype;
	u32                    preprocopo_id;
	u32                    enc_cfg_id;
	u16                    bits_per_sample;
	u16                    reserved;
} __packed;

struct asm_data_cmd_write_v2 {
	u32 buf_addr_lsw;
	u32 buf_addr_msw;
	u32 mem_map_handle;
	u32 buf_size;
	u32 seq_id;
	u32 timestamp_lsw;
	u32 timestamp_msw;
	u32 flags;
} __packed;

struct asm_stream_cmd_open_write_v3 {
	uint32_t mode_flags;
	uint16_t sink_endpointype;
	uint16_t bits_per_sample;
	uint32_t postprocopo_id;
	uint32_t dec_fmt_id;
} __packed;

struct asm_session_cmd_run_v2 {
	u32 flags;
	u32 time_lsw;
	u32 time_msw;
} __packed;

struct audio_buffer {
	phys_addr_t phys;
	uint32_t size;		/* size of buffer */
};

struct audio_port_data {
	struct audio_buffer *buf;
	uint32_t num_periods;
	uint32_t dsp_buf;
	uint32_t mem_map_handle;
};

struct q6asm {
	struct apr_device *adev;
	struct device *dev;
	struct q6core_svc_api_info ainfo;
	wait_queue_head_t mem_wait;
	spinlock_t slock;
	struct audio_client *session[MAX_SESSIONS + 1];
};

struct audio_client {
	int session;
	q6asm_cb cb;
	void *priv;
	uint32_t io_mode;
	struct apr_device *adev;
	struct mutex cmd_lock;
	spinlock_t lock;
	struct kref refcount;
	/* idx:1 out port, 0: in port */
	struct audio_port_data port[2];
	wait_queue_head_t cmd_wait;
	struct aprv2_ibasic_rsp_result_t result;
	int perf_mode;
	struct q6asm *q6asm;
	struct device *dev;
};

static inline void q6asm_add_hdr(struct audio_client *ac, struct apr_hdr *hdr,
				 uint32_t pkt_size, bool cmd_flg,
				 uint32_t stream_id)
{
	hdr->hdr_field = APR_SEQ_CMD_HDR_FIELD;
	hdr->src_port = ((ac->session << 8) & 0xFF00) | (stream_id);
	hdr->dest_port = ((ac->session << 8) & 0xFF00) | (stream_id);
	hdr->pkt_size = pkt_size;
	if (cmd_flg)
		hdr->token = ac->session;
}

static int q6asm_apr_send_session_pkt(struct q6asm *a, struct audio_client *ac,
				      struct apr_pkt *pkt, uint32_t rsp_opcode)
{
	struct apr_hdr *hdr = &pkt->hdr;
	int rc;

	mutex_lock(&ac->cmd_lock);
	ac->result.opcode = 0;
	ac->result.status = 0;
	rc = apr_send_pkt(a->adev, pkt);
	if (rc < 0)
		goto err;

	if (rsp_opcode)
		rc = wait_event_timeout(a->mem_wait,
					(ac->result.opcode == hdr->opcode) ||
					(ac->result.opcode == rsp_opcode),
					5 * HZ);
	else
		rc = wait_event_timeout(a->mem_wait,
					(ac->result.opcode == hdr->opcode),
					5 * HZ);

	if (!rc) {
		dev_err(a->dev, "CMD %x timeout\n", hdr->opcode);
		rc = -ETIMEDOUT;
	} else if (ac->result.status > 0) {
		dev_err(a->dev, "DSP returned error[%x]\n",
			ac->result.status);
		rc = -EINVAL;
	}

err:
	mutex_unlock(&ac->cmd_lock);
	return rc;
}

static int __q6asm_memory_unmap(struct audio_client *ac,
				phys_addr_t buf_add, int dir)
{
	struct avs_cmd_shared_mem_unmap_regions *mem_unmap;
	struct q6asm *a = dev_get_drvdata(ac->dev->parent);
	struct apr_pkt *pkt;
	int rc, pkt_size;
	void *p;

	if (ac->port[dir].mem_map_handle == 0) {
		dev_err(ac->dev, "invalid mem handle\n");
		return -EINVAL;
	}

	pkt_size = APR_HDR_SIZE + sizeof(*mem_unmap);
	p = kzalloc(pkt_size, GFP_KERNEL);
	if (!p)
		return -ENOMEM;

	pkt = p;
	mem_unmap = p + APR_HDR_SIZE;

	pkt->hdr.hdr_field = APR_SEQ_CMD_HDR_FIELD;
	pkt->hdr.src_port = 0;
	pkt->hdr.dest_port = 0;
	pkt->hdr.pkt_size = pkt_size;
	pkt->hdr.token = ((ac->session << 8) | dir);

	pkt->hdr.opcode = ASM_CMD_SHARED_MEM_UNMAP_REGIONS;
	mem_unmap->mem_map_handle = ac->port[dir].mem_map_handle;

	rc = q6asm_apr_send_session_pkt(a, ac, pkt, 0);
	if (rc < 0) {
		kfree(pkt);
		return rc;
	}

	ac->port[dir].mem_map_handle = 0;

	kfree(pkt);
	return 0;
}


static void q6asm_audio_client_free_buf(struct audio_client *ac,
					struct audio_port_data *port)
{
	unsigned long flags;

	spin_lock_irqsave(&ac->lock, flags);
	port->num_periods = 0;
	kfree(port->buf);
	port->buf = NULL;
	spin_unlock_irqrestore(&ac->lock, flags);
}

/**
 * q6asm_unmap_memory_regions() - unmap memory regions in the dsp.
 *
 * @dir: direction of audio stream
 * @ac: audio client instanace
 *
 * Return: Will be an negative value on failure or zero on success
 */
int q6asm_unmap_memory_regions(unsigned int dir, struct audio_client *ac)
{
	struct audio_port_data *port;
	int cnt = 0;
	int rc = 0;

	port = &ac->port[dir];
	if (!port->buf) {
		rc = -EINVAL;
		goto err;
	}

	cnt = port->num_periods - 1;
	if (cnt >= 0) {
		rc = __q6asm_memory_unmap(ac, port->buf[dir].phys, dir);
		if (rc < 0) {
			dev_err(ac->dev, "%s: Memory_unmap_regions failed %d\n",
				__func__, rc);
			goto err;
		}
	}

	q6asm_audio_client_free_buf(ac, port);

err:
	return rc;
}
EXPORT_SYMBOL_GPL(q6asm_unmap_memory_regions);

static int __q6asm_memory_map_regions(struct audio_client *ac, int dir,
				      size_t period_sz, unsigned int periods,
				      bool is_contiguous)
{
	struct avs_cmd_shared_mem_map_regions *cmd = NULL;
	struct avs_shared_map_region_payload *mregions = NULL;
	struct q6asm *a = dev_get_drvdata(ac->dev->parent);
	struct audio_port_data *port = NULL;
	struct audio_buffer *ab = NULL;
	struct apr_pkt *pkt;
	void *p;
	unsigned long flags;
	uint32_t num_regions, buf_sz;
	int rc, i, pkt_size;

	if (is_contiguous) {
		num_regions = 1;
		buf_sz = period_sz * periods;
	} else {
		buf_sz = period_sz;
		num_regions = periods;
	}

	/* DSP expects size should be aligned to 4K */
	buf_sz = ALIGN(buf_sz, 4096);

	pkt_size = APR_HDR_SIZE + sizeof(*cmd) +
		   (sizeof(*mregions) * num_regions);

	p = kzalloc(pkt_size, GFP_KERNEL);
	if (!p)
		return -ENOMEM;

	pkt = p;
	cmd = p + APR_HDR_SIZE;
	mregions = p + APR_HDR_SIZE +  sizeof(*cmd);

	pkt->hdr.hdr_field = APR_SEQ_CMD_HDR_FIELD;
	pkt->hdr.src_port = 0;
	pkt->hdr.dest_port = 0;
	pkt->hdr.pkt_size = pkt_size;
	pkt->hdr.token = ((ac->session << 8) | dir);
	pkt->hdr.opcode = ASM_CMD_SHARED_MEM_MAP_REGIONS;

	cmd->mem_pool_id = ADSP_MEMORY_MAP_SHMEM8_4K_POOL;
	cmd->num_regions = num_regions;
	cmd->property_flag = 0x00;

	spin_lock_irqsave(&ac->lock, flags);
	port = &ac->port[dir];

	for (i = 0; i < num_regions; i++) {
		ab = &port->buf[i];
		mregions->shm_addr_lsw = lower_32_bits(ab->phys);
		mregions->shm_addr_msw = upper_32_bits(ab->phys);
		mregions->mem_size_bytes = buf_sz;
		++mregions;
	}
	spin_unlock_irqrestore(&ac->lock, flags);

	rc = q6asm_apr_send_session_pkt(a, ac, pkt,
					ASM_CMDRSP_SHARED_MEM_MAP_REGIONS);

	kfree(pkt);

	return rc;
}

/**
 * q6asm_map_memory_regions() - map memory regions in the dsp.
 *
 * @dir: direction of audio stream
 * @ac: audio client instanace
 * @phys: physical address that needs mapping.
 * @period_sz: audio period size
 * @periods: number of periods
 *
 * Return: Will be an negative value on failure or zero on success
 */
int q6asm_map_memory_regions(unsigned int dir, struct audio_client *ac,
			     phys_addr_t phys,
			     size_t period_sz, unsigned int periods)
{
	struct audio_buffer *buf;
	unsigned long flags;
	int cnt;
	int rc;

	spin_lock_irqsave(&ac->lock, flags);
	if (ac->port[dir].buf) {
		dev_err(ac->dev, "Buffer already allocated\n");
		spin_unlock_irqrestore(&ac->lock, flags);
		return 0;
	}

	buf = kzalloc(((sizeof(struct audio_buffer)) * periods), GFP_ATOMIC);
	if (!buf) {
		spin_unlock_irqrestore(&ac->lock, flags);
		return -ENOMEM;
	}


	ac->port[dir].buf = buf;

	buf[0].phys = phys;
	buf[0].size = period_sz;

	for (cnt = 1; cnt < periods; cnt++) {
		if (period_sz > 0) {
			buf[cnt].phys = buf[0].phys + (cnt * period_sz);
			buf[cnt].size = period_sz;
		}
	}
	ac->port[dir].num_periods = periods;

	spin_unlock_irqrestore(&ac->lock, flags);

	rc = __q6asm_memory_map_regions(ac, dir, period_sz, periods, 1);
	if (rc < 0) {
		dev_err(ac->dev, "Memory_map_regions failed\n");
		q6asm_audio_client_free_buf(ac, &ac->port[dir]);
	}

	return rc;
}
EXPORT_SYMBOL_GPL(q6asm_map_memory_regions);

static void q6asm_audio_client_release(struct kref *ref)
{
	struct audio_client *ac;
	struct q6asm *a;
	unsigned long flags;

	ac = container_of(ref, struct audio_client, refcount);
	a = ac->q6asm;

	spin_lock_irqsave(&a->slock, flags);
	a->session[ac->session] = NULL;
	spin_unlock_irqrestore(&a->slock, flags);

	kfree(ac);
}

/**
 * q6asm_audio_client_free() - Freee allocated audio client
 *
 * @ac: audio client to free
 */
void q6asm_audio_client_free(struct audio_client *ac)
{
	kref_put(&ac->refcount, q6asm_audio_client_release);
}
EXPORT_SYMBOL_GPL(q6asm_audio_client_free);

static struct audio_client *q6asm_get_audio_client(struct q6asm *a,
						   int session_id)
{
	struct audio_client *ac = NULL;
	unsigned long flags;

	spin_lock_irqsave(&a->slock, flags);
	if ((session_id <= 0) || (session_id > MAX_SESSIONS)) {
		dev_err(a->dev, "invalid session: %d\n", session_id);
		goto err;
	}

	/* check for valid session */
	if (!a->session[session_id])
		goto err;
	else if (a->session[session_id]->session != session_id)
		goto err;

	ac = a->session[session_id];
	kref_get(&ac->refcount);
err:
	spin_unlock_irqrestore(&a->slock, flags);
	return ac;
}

static int32_t q6asm_stream_callback(struct apr_device *adev,
				     struct apr_resp_pkt *data,
				     int session_id)
{
	struct q6asm *q6asm = dev_get_drvdata(&adev->dev);
	struct aprv2_ibasic_rsp_result_t *result;
	struct apr_hdr *hdr = &data->hdr;
	struct audio_port_data *port;
	struct audio_client *ac;
	uint32_t client_event = 0;
	int ret = 0;

	ac = q6asm_get_audio_client(q6asm, session_id);
	if (!ac)/* Audio client might already be freed by now */
		return 0;

	result = data->payload;

	switch (hdr->opcode) {
	case APR_BASIC_RSP_RESULT:
		switch (result->opcode) {
		case ASM_SESSION_CMD_PAUSE:
			client_event = ASM_CLIENT_EVENT_CMD_PAUSE_DONE;
			break;
		case ASM_SESSION_CMD_SUSPEND:
			client_event = ASM_CLIENT_EVENT_CMD_SUSPEND_DONE;
			break;
		case ASM_STREAM_CMD_FLUSH:
			client_event = ASM_CLIENT_EVENT_CMD_FLUSH_DONE;
			break;
		case ASM_SESSION_CMD_RUN_V2:
			client_event = ASM_CLIENT_EVENT_CMD_RUN_DONE;
			break;
		case ASM_STREAM_CMD_CLOSE:
			client_event = ASM_CLIENT_EVENT_CMD_CLOSE_DONE;
			break;
		case ASM_STREAM_CMD_FLUSH_READBUFS:
			client_event = ASM_CLIENT_EVENT_CMD_OUT_FLUSH_DONE;
			break;
		case ASM_STREAM_CMD_OPEN_WRITE_V3:
		case ASM_STREAM_CMD_OPEN_READ_V3:
		case ASM_STREAM_CMD_OPEN_READWRITE_V2:
		case ASM_STREAM_CMD_SET_ENCDEC_PARAM:
		case ASM_DATA_CMD_MEDIA_FMT_UPDATE_V2:
		case ASM_DATA_CMD_REMOVE_INITIAL_SILENCE:
		case ASM_DATA_CMD_REMOVE_TRAILING_SILENCE:
			if (result->status != 0) {
				dev_err(ac->dev,
					"cmd = 0x%x returned error = 0x%x\n",
					result->opcode, result->status);
				ac->result = *result;
				wake_up(&ac->cmd_wait);
				ret = 0;
				goto done;
			}
			break;
		default:
			dev_err(ac->dev, "command[0x%x] not expecting rsp\n",
				result->opcode);
			break;
		}

		ac->result = *result;
		wake_up(&ac->cmd_wait);

		if (ac->cb)
			ac->cb(client_event, hdr->token,
			       data->payload, ac->priv);

		ret = 0;
		goto done;

	case ASM_DATA_EVENT_WRITE_DONE_V2:
		client_event = ASM_CLIENT_EVENT_DATA_WRITE_DONE;
		if (ac->io_mode & ASM_SYNC_IO_MODE) {
			phys_addr_t phys;
			unsigned long flags;
			int token = hdr->token & ASM_WRITE_TOKEN_MASK;

			spin_lock_irqsave(&ac->lock, flags);

			port =  &ac->port[SNDRV_PCM_STREAM_PLAYBACK];

			if (!port->buf) {
				spin_unlock_irqrestore(&ac->lock, flags);
				ret = 0;
				goto done;
			}

			phys = port->buf[token].phys;

			if (lower_32_bits(phys) != result->opcode ||
			    upper_32_bits(phys) != result->status) {
				dev_err(ac->dev, "Expected addr %pa\n",
					&port->buf[token].phys);
				spin_unlock_irqrestore(&ac->lock, flags);
				ret = -EINVAL;
				goto done;
			}
			spin_unlock_irqrestore(&ac->lock, flags);
		}
		break;
	case ASM_DATA_EVENT_READ_DONE_V2:
		client_event = ASM_CLIENT_EVENT_DATA_READ_DONE;
		if (ac->io_mode & ASM_SYNC_IO_MODE) {
			struct asm_data_cmd_read_v2_done *done = data->payload;
			unsigned long flags;
			phys_addr_t phys;

			spin_lock_irqsave(&ac->lock, flags);
			port =  &ac->port[SNDRV_PCM_STREAM_CAPTURE];
			if (!port->buf) {
				spin_unlock_irqrestore(&ac->lock, flags);
				ret = 0;
				goto done;
			}

			phys = port->buf[hdr->token].phys;

			if (upper_32_bits(phys) != done->buf_addr_msw ||
			    lower_32_bits(phys) != done->buf_addr_lsw) {
				dev_err(ac->dev, "Expected addr %pa %08x-%08x\n",
					&port->buf[hdr->token].phys,
					done->buf_addr_lsw,
					done->buf_addr_msw);
				spin_unlock_irqrestore(&ac->lock, flags);
				ret = -EINVAL;
				goto done;
			}
			spin_unlock_irqrestore(&ac->lock, flags);
		}

		break;
	case ASM_DATA_EVENT_RENDERED_EOS:
		client_event = ASM_CLIENT_EVENT_CMD_EOS_DONE;
		break;
	}

	if (ac->cb)
		ac->cb(client_event, hdr->token, data->payload, ac->priv);

done:
	kref_put(&ac->refcount, q6asm_audio_client_release);
	return ret;
}

static int q6asm_srvc_callback(struct apr_device *adev,
			       struct apr_resp_pkt *data)
{
	struct q6asm *q6asm = dev_get_drvdata(&adev->dev);
	struct aprv2_ibasic_rsp_result_t *result;
	struct audio_port_data *port;
	struct audio_client *ac = NULL;
	struct apr_hdr *hdr = &data->hdr;
	struct q6asm *a;
	uint32_t sid = 0;
	uint32_t dir = 0;
	int session_id;

	session_id = (hdr->dest_port >> 8) & 0xFF;
	if (session_id)
		return q6asm_stream_callback(adev, data, session_id);

	sid = (hdr->token >> 8) & 0x0F;
	ac = q6asm_get_audio_client(q6asm, sid);
	if (!ac) {
		dev_err(&adev->dev, "Audio Client not active\n");
		return 0;
	}

	a = dev_get_drvdata(ac->dev->parent);
	dir = (hdr->token & 0x0F);
	port = &ac->port[dir];
	result = data->payload;

	switch (hdr->opcode) {
	case APR_BASIC_RSP_RESULT:
		switch (result->opcode) {
		case ASM_CMD_SHARED_MEM_MAP_REGIONS:
		case ASM_CMD_SHARED_MEM_UNMAP_REGIONS:
			ac->result = *result;
			wake_up(&a->mem_wait);
			break;
		default:
			dev_err(&adev->dev, "command[0x%x] not expecting rsp\n",
				 result->opcode);
			break;
		}
		goto done;
	case ASM_CMDRSP_SHARED_MEM_MAP_REGIONS:
		ac->result.status = 0;
		ac->result.opcode = hdr->opcode;
		port->mem_map_handle = result->opcode;
		wake_up(&a->mem_wait);
		break;
	case ASM_CMD_SHARED_MEM_UNMAP_REGIONS:
		ac->result.opcode = hdr->opcode;
		ac->result.status = 0;
		port->mem_map_handle = 0;
		wake_up(&a->mem_wait);
		break;
	default:
		dev_dbg(&adev->dev, "command[0x%x]success [0x%x]\n",
			result->opcode, result->status);
		break;
	}

	if (ac->cb)
		ac->cb(hdr->opcode, hdr->token, data->payload, ac->priv);

done:
	kref_put(&ac->refcount, q6asm_audio_client_release);

	return 0;
}

/**
 * q6asm_get_session_id() - get session id for audio client
 *
 * @c: audio client pointer
 *
 * Return: Will be an session id of the audio client.
 */
int q6asm_get_session_id(struct audio_client *c)
{
	return c->session;
}
EXPORT_SYMBOL_GPL(q6asm_get_session_id);

/**
 * q6asm_audio_client_alloc() - Allocate a new audio client
 *
 * @dev: Pointer to asm child device.
 * @cb: event callback.
 * @priv: private data associated with this client.
 * @session_id: session id
 * @perf_mode: performace mode for this client
 *
 * Return: Will be an error pointer on error or a valid audio client
 * on success.
 */
struct audio_client *q6asm_audio_client_alloc(struct device *dev, q6asm_cb cb,
					      void *priv, int session_id,
					      int perf_mode)
{
	struct q6asm *a = dev_get_drvdata(dev->parent);
	struct audio_client *ac;
	unsigned long flags;

	ac = q6asm_get_audio_client(a, session_id + 1);
	if (ac) {
		dev_err(dev, "Audio Client already active\n");
		return ac;
	}

	ac = kzalloc(sizeof(*ac), GFP_KERNEL);
	if (!ac)
		return ERR_PTR(-ENOMEM);

	spin_lock_irqsave(&a->slock, flags);
	a->session[session_id + 1] = ac;
	spin_unlock_irqrestore(&a->slock, flags);
	ac->session = session_id + 1;
	ac->cb = cb;
	ac->dev = dev;
	ac->q6asm = a;
	ac->priv = priv;
	ac->io_mode = ASM_SYNC_IO_MODE;
	ac->perf_mode = perf_mode;
	ac->adev = a->adev;
	kref_init(&ac->refcount);

	init_waitqueue_head(&ac->cmd_wait);
	mutex_init(&ac->cmd_lock);
	spin_lock_init(&ac->lock);

	return ac;
}
EXPORT_SYMBOL_GPL(q6asm_audio_client_alloc);

static int q6asm_ac_send_cmd_sync(struct audio_client *ac, struct apr_pkt *pkt)
{
	struct apr_hdr *hdr = &pkt->hdr;
	int rc;

	mutex_lock(&ac->cmd_lock);
	ac->result.opcode = 0;
	ac->result.status = 0;

	rc = apr_send_pkt(ac->adev, pkt);
	if (rc < 0)
		goto err;

	rc = wait_event_timeout(ac->cmd_wait,
				(ac->result.opcode == hdr->opcode), 5 * HZ);
	if (!rc) {
		dev_err(ac->dev, "CMD %x timeout\n", hdr->opcode);
		rc =  -ETIMEDOUT;
		goto err;
	}

	if (ac->result.status > 0) {
		dev_err(ac->dev, "DSP returned error[%x]\n",
			ac->result.status);
		rc = -EINVAL;
	} else {
		rc = 0;
	}


err:
	mutex_unlock(&ac->cmd_lock);
	return rc;
}

/**
 * q6asm_open_write() - Open audio client for writing
 * @ac: audio client pointer
 * @stream_id: stream id of q6asm session
 * @format: audio sample format
 * @codec_profile: compressed format profile
 * @bits_per_sample: bits per sample
 * @is_gapless: flag to indicate if this is a gapless stream
 *
 * Return: Will be an negative value on error or zero on success
 */
<<<<<<< HEAD
int q6asm_open_write(struct audio_client *ac, uint32_t format,
		     u32 codec_profile, uint16_t bits_per_sample)
=======
int q6asm_open_write(struct audio_client *ac, uint32_t stream_id,
		     uint32_t format, u32 codec_profile,
		     uint16_t bits_per_sample, bool is_gapless)
>>>>>>> 7d2a07b7
{
	struct asm_stream_cmd_open_write_v3 *open;
	struct apr_pkt *pkt;
	void *p;
	int rc, pkt_size;

	pkt_size = APR_HDR_SIZE + sizeof(*open);

	p = kzalloc(pkt_size, GFP_KERNEL);
	if (!p)
		return -ENOMEM;

	pkt = p;
	open = p + APR_HDR_SIZE;
	q6asm_add_hdr(ac, &pkt->hdr, pkt_size, true, stream_id);

	pkt->hdr.opcode = ASM_STREAM_CMD_OPEN_WRITE_V3;
	open->mode_flags = 0x00;
	open->mode_flags |= ASM_LEGACY_STREAM_SESSION;
	if (is_gapless)
		open->mode_flags |= BIT(ASM_SHIFT_GAPLESS_MODE_FLAG);

	/* source endpoint : matrix */
	open->sink_endpointype = ASM_END_POINT_DEVICE_MATRIX;
	open->bits_per_sample = bits_per_sample;
	open->postprocopo_id = ASM_NULL_POPP_TOPOLOGY;

	switch (format) {
	case SND_AUDIOCODEC_MP3:
		open->dec_fmt_id = ASM_MEDIA_FMT_MP3;
		break;
	case FORMAT_LINEAR_PCM:
		open->dec_fmt_id = ASM_MEDIA_FMT_MULTI_CHANNEL_PCM_V2;
		break;
	case SND_AUDIOCODEC_FLAC:
		open->dec_fmt_id = ASM_MEDIA_FMT_FLAC;
		break;
	case SND_AUDIOCODEC_WMA:
		switch (codec_profile) {
		case SND_AUDIOPROFILE_WMA9:
			open->dec_fmt_id = ASM_MEDIA_FMT_WMA_V9;
			break;
		case SND_AUDIOPROFILE_WMA10:
		case SND_AUDIOPROFILE_WMA9_PRO:
		case SND_AUDIOPROFILE_WMA9_LOSSLESS:
		case SND_AUDIOPROFILE_WMA10_LOSSLESS:
			open->dec_fmt_id = ASM_MEDIA_FMT_WMA_V10;
			break;
		default:
			dev_err(ac->dev, "Invalid codec profile 0x%x\n",
				codec_profile);
			rc = -EINVAL;
			goto err;
		}
		break;
	case SND_AUDIOCODEC_ALAC:
		open->dec_fmt_id = ASM_MEDIA_FMT_ALAC;
		break;
	case SND_AUDIOCODEC_APE:
		open->dec_fmt_id = ASM_MEDIA_FMT_APE;
		break;
	default:
		dev_err(ac->dev, "Invalid format 0x%x\n", format);
		rc = -EINVAL;
		goto err;
	}

	rc = q6asm_ac_send_cmd_sync(ac, pkt);
	if (rc < 0)
		goto err;

	ac->io_mode |= ASM_TUN_WRITE_IO_MODE;

err:
	kfree(pkt);
	return rc;
}
EXPORT_SYMBOL_GPL(q6asm_open_write);

static int __q6asm_run(struct audio_client *ac, uint32_t stream_id,
		       uint32_t flags, uint32_t msw_ts, uint32_t lsw_ts,
		       bool wait)
{
	struct asm_session_cmd_run_v2 *run;
	struct apr_pkt *pkt;
	int pkt_size, rc;
	void *p;

	pkt_size = APR_HDR_SIZE + sizeof(*run);
	p = kzalloc(pkt_size, GFP_ATOMIC);
	if (!p)
		return -ENOMEM;

	pkt = p;
	run = p + APR_HDR_SIZE;

	q6asm_add_hdr(ac, &pkt->hdr, pkt_size, true, stream_id);

	pkt->hdr.opcode = ASM_SESSION_CMD_RUN_V2;
	run->flags = flags;
	run->time_lsw = lsw_ts;
	run->time_msw = msw_ts;
	if (wait) {
		rc = q6asm_ac_send_cmd_sync(ac, pkt);
	} else {
		rc = apr_send_pkt(ac->adev, pkt);
		if (rc == pkt_size)
			rc = 0;
	}

	kfree(pkt);
	return rc;
}

/**
 * q6asm_run() - start the audio client
 *
 * @ac: audio client pointer
 * @stream_id: stream id of q6asm session
 * @flags: flags associated with write
 * @msw_ts: timestamp msw
 * @lsw_ts: timestamp lsw
 *
 * Return: Will be an negative value on error or zero on success
 */
int q6asm_run(struct audio_client *ac, uint32_t stream_id, uint32_t flags,
	      uint32_t msw_ts, uint32_t lsw_ts)
{
	return __q6asm_run(ac, stream_id, flags, msw_ts, lsw_ts, true);
}
EXPORT_SYMBOL_GPL(q6asm_run);

/**
 * q6asm_run_nowait() - start the audio client withou blocking
 *
 * @ac: audio client pointer
 * @stream_id: stream id
 * @flags: flags associated with write
 * @msw_ts: timestamp msw
 * @lsw_ts: timestamp lsw
 *
 * Return: Will be an negative value on error or zero on success
 */
int q6asm_run_nowait(struct audio_client *ac, uint32_t stream_id,
		     uint32_t flags, uint32_t msw_ts, uint32_t lsw_ts)
{
	return __q6asm_run(ac, stream_id, flags, msw_ts, lsw_ts, false);
}
EXPORT_SYMBOL_GPL(q6asm_run_nowait);

/**
 * q6asm_media_format_block_multi_ch_pcm() - setup pcm configuration
 *
 * @ac: audio client pointer
 * @stream_id: stream id
 * @rate: audio sample rate
 * @channels: number of audio channels.
 * @channel_map: channel map pointer
 * @bits_per_sample: bits per sample
 *
 * Return: Will be an negative value on error or zero on success
 */
int q6asm_media_format_block_multi_ch_pcm(struct audio_client *ac,
					  uint32_t stream_id,
					  uint32_t rate, uint32_t channels,
					  u8 channel_map[PCM_MAX_NUM_CHANNEL],
					  uint16_t bits_per_sample)
{
	struct asm_multi_channel_pcm_fmt_blk_v2 *fmt;
	struct apr_pkt *pkt;
	u8 *channel_mapping;
	void *p;
	int rc, pkt_size;

	pkt_size = APR_HDR_SIZE + sizeof(*fmt);
	p = kzalloc(pkt_size, GFP_KERNEL);
	if (!p)
		return -ENOMEM;

	pkt = p;
	fmt = p + APR_HDR_SIZE;

	q6asm_add_hdr(ac, &pkt->hdr, pkt_size, true, stream_id);

	pkt->hdr.opcode = ASM_DATA_CMD_MEDIA_FMT_UPDATE_V2;
	fmt->fmt_blk.fmt_blk_size = sizeof(*fmt) - sizeof(fmt->fmt_blk);
	fmt->num_channels = channels;
	fmt->bits_per_sample = bits_per_sample;
	fmt->sample_rate = rate;
	fmt->is_signed = 1;

	channel_mapping = fmt->channel_mapping;

	if (channel_map) {
		memcpy(channel_mapping, channel_map, PCM_MAX_NUM_CHANNEL);
	} else {
		if (q6dsp_map_channels(channel_mapping, channels)) {
			dev_err(ac->dev, " map channels failed %d\n", channels);
			rc = -EINVAL;
			goto err;
		}
	}

	rc = q6asm_ac_send_cmd_sync(ac, pkt);

err:
	kfree(pkt);
	return rc;
}
EXPORT_SYMBOL_GPL(q6asm_media_format_block_multi_ch_pcm);

<<<<<<< HEAD

int q6asm_stream_media_format_block_flac(struct audio_client *ac,
=======
int q6asm_stream_media_format_block_flac(struct audio_client *ac,
					 uint32_t stream_id,
>>>>>>> 7d2a07b7
					 struct q6asm_flac_cfg *cfg)
{
	struct asm_flac_fmt_blk_v2 *fmt;
	struct apr_pkt *pkt;
	void *p;
	int rc, pkt_size;

	pkt_size = APR_HDR_SIZE + sizeof(*fmt);
	p = kzalloc(pkt_size, GFP_KERNEL);
	if (!p)
		return -ENOMEM;

	pkt = p;
	fmt = p + APR_HDR_SIZE;

<<<<<<< HEAD
	q6asm_add_hdr(ac, &pkt->hdr, pkt_size, true, ac->stream_id);
=======
	q6asm_add_hdr(ac, &pkt->hdr, pkt_size, true, stream_id);
>>>>>>> 7d2a07b7

	pkt->hdr.opcode = ASM_DATA_CMD_MEDIA_FMT_UPDATE_V2;
	fmt->fmt_blk.fmt_blk_size = sizeof(*fmt) - sizeof(fmt->fmt_blk);
	fmt->is_stream_info_present = cfg->stream_info_present;
	fmt->num_channels = cfg->ch_cfg;
	fmt->min_blk_size = cfg->min_blk_size;
	fmt->max_blk_size = cfg->max_blk_size;
	fmt->sample_rate = cfg->sample_rate;
	fmt->min_frame_size = cfg->min_frame_size;
	fmt->max_frame_size = cfg->max_frame_size;
	fmt->sample_size = cfg->sample_size;

	rc = q6asm_ac_send_cmd_sync(ac, pkt);
	kfree(pkt);

	return rc;
}
EXPORT_SYMBOL_GPL(q6asm_stream_media_format_block_flac);

int q6asm_stream_media_format_block_wma_v9(struct audio_client *ac,
<<<<<<< HEAD
=======
					   uint32_t stream_id,
>>>>>>> 7d2a07b7
					   struct q6asm_wma_cfg *cfg)
{
	struct asm_wmastdv9_fmt_blk_v2 *fmt;
	struct apr_pkt *pkt;
	void *p;
	int rc, pkt_size;

	pkt_size = APR_HDR_SIZE + sizeof(*fmt);
	p = kzalloc(pkt_size, GFP_KERNEL);
	if (!p)
		return -ENOMEM;

	pkt = p;
	fmt = p + APR_HDR_SIZE;

<<<<<<< HEAD
	q6asm_add_hdr(ac, &pkt->hdr, pkt_size, true, ac->stream_id);
=======
	q6asm_add_hdr(ac, &pkt->hdr, pkt_size, true, stream_id);
>>>>>>> 7d2a07b7

	pkt->hdr.opcode = ASM_DATA_CMD_MEDIA_FMT_UPDATE_V2;
	fmt->fmt_blk.fmt_blk_size = sizeof(*fmt) - sizeof(fmt->fmt_blk);
	fmt->fmtag = cfg->fmtag;
	fmt->num_channels = cfg->num_channels;
	fmt->sample_rate = cfg->sample_rate;
	fmt->bytes_per_sec = cfg->bytes_per_sec;
	fmt->blk_align = cfg->block_align;
	fmt->bits_per_sample = cfg->bits_per_sample;
	fmt->channel_mask = cfg->channel_mask;
	fmt->enc_options = cfg->enc_options;
	fmt->reserved = 0;

	rc = q6asm_ac_send_cmd_sync(ac, pkt);
	kfree(pkt);

	return rc;
}
EXPORT_SYMBOL_GPL(q6asm_stream_media_format_block_wma_v9);

int q6asm_stream_media_format_block_wma_v10(struct audio_client *ac,
<<<<<<< HEAD
=======
					    uint32_t stream_id,
>>>>>>> 7d2a07b7
					    struct q6asm_wma_cfg *cfg)
{
	struct asm_wmaprov10_fmt_blk_v2 *fmt;
	struct apr_pkt *pkt;
	void *p;
	int rc, pkt_size;

	pkt_size = APR_HDR_SIZE + sizeof(*fmt);
	p = kzalloc(pkt_size, GFP_KERNEL);
	if (!p)
		return -ENOMEM;

	pkt = p;
	fmt = p + APR_HDR_SIZE;

<<<<<<< HEAD
	q6asm_add_hdr(ac, &pkt->hdr, pkt_size, true, ac->stream_id);
=======
	q6asm_add_hdr(ac, &pkt->hdr, pkt_size, true, stream_id);
>>>>>>> 7d2a07b7

	pkt->hdr.opcode = ASM_DATA_CMD_MEDIA_FMT_UPDATE_V2;
	fmt->fmt_blk.fmt_blk_size = sizeof(*fmt) - sizeof(fmt->fmt_blk);
	fmt->fmtag = cfg->fmtag;
	fmt->num_channels = cfg->num_channels;
	fmt->sample_rate = cfg->sample_rate;
	fmt->bytes_per_sec = cfg->bytes_per_sec;
	fmt->blk_align = cfg->block_align;
	fmt->bits_per_sample = cfg->bits_per_sample;
	fmt->channel_mask = cfg->channel_mask;
	fmt->enc_options = cfg->enc_options;
	fmt->advanced_enc_options1 = cfg->adv_enc_options;
	fmt->advanced_enc_options2 = cfg->adv_enc_options2;

	rc = q6asm_ac_send_cmd_sync(ac, pkt);
	kfree(pkt);

	return rc;
}
EXPORT_SYMBOL_GPL(q6asm_stream_media_format_block_wma_v10);

int q6asm_stream_media_format_block_alac(struct audio_client *ac,
<<<<<<< HEAD
=======
					 uint32_t stream_id,
>>>>>>> 7d2a07b7
					 struct q6asm_alac_cfg *cfg)
{
	struct asm_alac_fmt_blk_v2 *fmt;
	struct apr_pkt *pkt;
	void *p;
	int rc, pkt_size;

	pkt_size = APR_HDR_SIZE + sizeof(*fmt);
	p = kzalloc(pkt_size, GFP_KERNEL);
	if (!p)
		return -ENOMEM;

	pkt = p;
	fmt = p + APR_HDR_SIZE;

<<<<<<< HEAD
	q6asm_add_hdr(ac, &pkt->hdr, pkt_size, true, ac->stream_id);
=======
	q6asm_add_hdr(ac, &pkt->hdr, pkt_size, true, stream_id);
>>>>>>> 7d2a07b7

	pkt->hdr.opcode = ASM_DATA_CMD_MEDIA_FMT_UPDATE_V2;
	fmt->fmt_blk.fmt_blk_size = sizeof(*fmt) - sizeof(fmt->fmt_blk);

	fmt->frame_length = cfg->frame_length;
	fmt->compatible_version = cfg->compatible_version;
	fmt->bit_depth =  cfg->bit_depth;
	fmt->num_channels = cfg->num_channels;
	fmt->max_run = cfg->max_run;
	fmt->max_frame_bytes = cfg->max_frame_bytes;
	fmt->avg_bit_rate = cfg->avg_bit_rate;
	fmt->sample_rate = cfg->sample_rate;
	fmt->channel_layout_tag = cfg->channel_layout_tag;
	fmt->pb = cfg->pb;
	fmt->mb = cfg->mb;
	fmt->kb = cfg->kb;

	rc = q6asm_ac_send_cmd_sync(ac, pkt);
	kfree(pkt);

	return rc;
}
EXPORT_SYMBOL_GPL(q6asm_stream_media_format_block_alac);

int q6asm_stream_media_format_block_ape(struct audio_client *ac,
<<<<<<< HEAD
=======
					uint32_t stream_id,
>>>>>>> 7d2a07b7
					struct q6asm_ape_cfg *cfg)
{
	struct asm_ape_fmt_blk_v2 *fmt;
	struct apr_pkt *pkt;
	void *p;
	int rc, pkt_size;

	pkt_size = APR_HDR_SIZE + sizeof(*fmt);
	p = kzalloc(pkt_size, GFP_KERNEL);
	if (!p)
		return -ENOMEM;

	pkt = p;
	fmt = p + APR_HDR_SIZE;

<<<<<<< HEAD
	q6asm_add_hdr(ac, &pkt->hdr, pkt_size, true, ac->stream_id);
=======
	q6asm_add_hdr(ac, &pkt->hdr, pkt_size, true, stream_id);
>>>>>>> 7d2a07b7

	pkt->hdr.opcode = ASM_DATA_CMD_MEDIA_FMT_UPDATE_V2;
	fmt->fmt_blk.fmt_blk_size = sizeof(*fmt) - sizeof(fmt->fmt_blk);

	fmt->compatible_version = cfg->compatible_version;
	fmt->compression_level = cfg->compression_level;
	fmt->format_flags = cfg->format_flags;
	fmt->blocks_per_frame = cfg->blocks_per_frame;
	fmt->final_frame_blocks = cfg->final_frame_blocks;
	fmt->total_frames = cfg->total_frames;
	fmt->bits_per_sample = cfg->bits_per_sample;
	fmt->num_channels = cfg->num_channels;
	fmt->sample_rate = cfg->sample_rate;
	fmt->seek_table_present = cfg->seek_table_present;

	rc = q6asm_ac_send_cmd_sync(ac, pkt);
	kfree(pkt);

	return rc;
}
EXPORT_SYMBOL_GPL(q6asm_stream_media_format_block_ape);

<<<<<<< HEAD
=======
static int q6asm_stream_remove_silence(struct audio_client *ac, uint32_t stream_id,
				       uint32_t cmd,
				       uint32_t num_samples)
{
	uint32_t *samples;
	struct apr_pkt *pkt;
	void *p;
	int rc, pkt_size;

	pkt_size = APR_HDR_SIZE + sizeof(uint32_t);
	p = kzalloc(pkt_size, GFP_ATOMIC);
	if (!p)
		return -ENOMEM;

	pkt = p;
	samples = p + APR_HDR_SIZE;

	q6asm_add_hdr(ac, &pkt->hdr, pkt_size, true, stream_id);

	pkt->hdr.opcode = cmd;
	*samples = num_samples;
	rc = apr_send_pkt(ac->adev, pkt);
	if (rc == pkt_size)
		rc = 0;

	kfree(pkt);

	return rc;
}

int q6asm_stream_remove_initial_silence(struct audio_client *ac,
					uint32_t stream_id,
					uint32_t initial_samples)
{
	return q6asm_stream_remove_silence(ac, stream_id,
					   ASM_DATA_CMD_REMOVE_INITIAL_SILENCE,
					   initial_samples);
}
EXPORT_SYMBOL_GPL(q6asm_stream_remove_initial_silence);

int q6asm_stream_remove_trailing_silence(struct audio_client *ac, uint32_t stream_id,
					 uint32_t trailing_samples)
{
	return q6asm_stream_remove_silence(ac, stream_id,
				   ASM_DATA_CMD_REMOVE_TRAILING_SILENCE,
				   trailing_samples);
}
EXPORT_SYMBOL_GPL(q6asm_stream_remove_trailing_silence);

>>>>>>> 7d2a07b7
/**
 * q6asm_enc_cfg_blk_pcm_format_support() - setup pcm configuration for capture
 *
 * @ac: audio client pointer
 * @stream_id: stream id
 * @rate: audio sample rate
 * @channels: number of audio channels.
 * @bits_per_sample: bits per sample
 *
 * Return: Will be an negative value on error or zero on success
 */
int q6asm_enc_cfg_blk_pcm_format_support(struct audio_client *ac,
					 uint32_t stream_id, uint32_t rate,
					 uint32_t channels,
					 uint16_t bits_per_sample)
{
	struct asm_multi_channel_pcm_enc_cfg_v2  *enc_cfg;
	struct apr_pkt *pkt;
	u8 *channel_mapping;
	u32 frames_per_buf = 0;
	int pkt_size, rc;
	void *p;

	pkt_size = APR_HDR_SIZE + sizeof(*enc_cfg);
	p = kzalloc(pkt_size, GFP_KERNEL);
	if (!p)
		return -ENOMEM;

	pkt = p;
	enc_cfg = p + APR_HDR_SIZE;
	q6asm_add_hdr(ac, &pkt->hdr, pkt_size, true, stream_id);

	pkt->hdr.opcode = ASM_STREAM_CMD_SET_ENCDEC_PARAM;
	enc_cfg->encdec.param_id = ASM_PARAM_ID_ENCDEC_ENC_CFG_BLK_V2;
	enc_cfg->encdec.param_size = sizeof(*enc_cfg) - sizeof(enc_cfg->encdec);
	enc_cfg->encblk.frames_per_buf = frames_per_buf;
	enc_cfg->encblk.enc_cfg_blk_size  = enc_cfg->encdec.param_size -
					sizeof(struct asm_enc_cfg_blk_param_v2);

	enc_cfg->num_channels = channels;
	enc_cfg->bits_per_sample = bits_per_sample;
	enc_cfg->sample_rate = rate;
	enc_cfg->is_signed = 1;
	channel_mapping = enc_cfg->channel_mapping;

	if (q6dsp_map_channels(channel_mapping, channels)) {
		rc = -EINVAL;
		goto err;
	}

	rc = q6asm_ac_send_cmd_sync(ac, pkt);
err:
	kfree(pkt);
	return rc;
}
EXPORT_SYMBOL_GPL(q6asm_enc_cfg_blk_pcm_format_support);


/**
 * q6asm_read() - read data of period size from audio client
 *
 * @ac: audio client pointer
 * @stream_id: stream id
 *
 * Return: Will be an negative value on error or zero on success
 */
int q6asm_read(struct audio_client *ac, uint32_t stream_id)
{
	struct asm_data_cmd_read_v2 *read;
	struct audio_port_data *port;
	struct audio_buffer *ab;
	struct apr_pkt *pkt;
	unsigned long flags;
	int pkt_size;
	int rc = 0;
	void *p;

	pkt_size = APR_HDR_SIZE + sizeof(*read);
	p = kzalloc(pkt_size, GFP_ATOMIC);
	if (!p)
		return -ENOMEM;

	pkt = p;
	read = p + APR_HDR_SIZE;

	spin_lock_irqsave(&ac->lock, flags);
	port = &ac->port[SNDRV_PCM_STREAM_CAPTURE];
	q6asm_add_hdr(ac, &pkt->hdr, pkt_size, false, stream_id);
	ab = &port->buf[port->dsp_buf];
	pkt->hdr.opcode = ASM_DATA_CMD_READ_V2;
	read->buf_addr_lsw = lower_32_bits(ab->phys);
	read->buf_addr_msw = upper_32_bits(ab->phys);
	read->mem_map_handle = port->mem_map_handle;

	read->buf_size = ab->size;
	read->seq_id = port->dsp_buf;
	pkt->hdr.token = port->dsp_buf;

	port->dsp_buf++;

	if (port->dsp_buf >= port->num_periods)
		port->dsp_buf = 0;

	spin_unlock_irqrestore(&ac->lock, flags);
	rc = apr_send_pkt(ac->adev, pkt);
	if (rc == pkt_size)
		rc = 0;
	else
		pr_err("read op[0x%x]rc[%d]\n", pkt->hdr.opcode, rc);

	kfree(pkt);
	return rc;
}
EXPORT_SYMBOL_GPL(q6asm_read);

static int __q6asm_open_read(struct audio_client *ac, uint32_t stream_id,
		uint32_t format, uint16_t bits_per_sample)
{
	struct asm_stream_cmd_open_read_v3 *open;
	struct apr_pkt *pkt;
	int pkt_size, rc;
	void *p;

	pkt_size = APR_HDR_SIZE + sizeof(*open);
	p = kzalloc(pkt_size, GFP_KERNEL);
	if (!p)
		return -ENOMEM;

	pkt = p;
	open = p + APR_HDR_SIZE;

	q6asm_add_hdr(ac, &pkt->hdr,  pkt_size, true, stream_id);
	pkt->hdr.opcode = ASM_STREAM_CMD_OPEN_READ_V3;
	/* Stream prio : High, provide meta info with encoded frames */
	open->src_endpointype = ASM_END_POINT_DEVICE_MATRIX;

	open->preprocopo_id = ASM_STREAM_POSTPROC_TOPO_ID_NONE;
	open->bits_per_sample = bits_per_sample;
	open->mode_flags = 0x0;

	open->mode_flags |= ASM_LEGACY_STREAM_SESSION <<
				ASM_SHIFT_STREAM_PERF_MODE_FLAG_IN_OPEN_READ;

	switch (format) {
	case FORMAT_LINEAR_PCM:
		open->mode_flags |= 0x00;
		open->enc_cfg_id = ASM_MEDIA_FMT_MULTI_CHANNEL_PCM_V2;
		break;
	default:
		pr_err("Invalid format[%d]\n", format);
	}

	rc = q6asm_ac_send_cmd_sync(ac, pkt);

	kfree(pkt);
	return rc;
}

/**
 * q6asm_open_read() - Open audio client for reading
 *
 * @ac: audio client pointer
 * @stream_id: stream id
 * @format: audio sample format
 * @bits_per_sample: bits per sample
 *
 * Return: Will be an negative value on error or zero on success
 */
int q6asm_open_read(struct audio_client *ac, uint32_t stream_id,
		    uint32_t format, uint16_t bits_per_sample)
{
	return __q6asm_open_read(ac, stream_id, format, bits_per_sample);
}
EXPORT_SYMBOL_GPL(q6asm_open_read);

/**
 * q6asm_write_async() - non blocking write
 *
 * @ac: audio client pointer
 * @stream_id: stream id
 * @len: length in bytes
 * @msw_ts: timestamp msw
 * @lsw_ts: timestamp lsw
 * @wflags: flags associated with write
 *
 * Return: Will be an negative value on error or zero on success
 */
int q6asm_write_async(struct audio_client *ac, uint32_t stream_id, uint32_t len,
		      uint32_t msw_ts, uint32_t lsw_ts, uint32_t wflags)
{
	struct asm_data_cmd_write_v2 *write;
	struct audio_port_data *port;
	struct audio_buffer *ab;
	unsigned long flags;
	struct apr_pkt *pkt;
	int pkt_size;
	int rc = 0;
	void *p;

	pkt_size = APR_HDR_SIZE + sizeof(*write);
	p = kzalloc(pkt_size, GFP_ATOMIC);
	if (!p)
		return -ENOMEM;

	pkt = p;
	write = p + APR_HDR_SIZE;

	spin_lock_irqsave(&ac->lock, flags);
	port = &ac->port[SNDRV_PCM_STREAM_PLAYBACK];
	q6asm_add_hdr(ac, &pkt->hdr, pkt_size, false, stream_id);

	ab = &port->buf[port->dsp_buf];
	pkt->hdr.token = port->dsp_buf | (len << ASM_WRITE_TOKEN_LEN_SHIFT);
	pkt->hdr.opcode = ASM_DATA_CMD_WRITE_V2;
	write->buf_addr_lsw = lower_32_bits(ab->phys);
	write->buf_addr_msw = upper_32_bits(ab->phys);
	write->buf_size = len;
	write->seq_id = port->dsp_buf;
	write->timestamp_lsw = lsw_ts;
	write->timestamp_msw = msw_ts;
	write->mem_map_handle =
	    ac->port[SNDRV_PCM_STREAM_PLAYBACK].mem_map_handle;

	write->flags = wflags;

	port->dsp_buf++;

	if (port->dsp_buf >= port->num_periods)
		port->dsp_buf = 0;

	spin_unlock_irqrestore(&ac->lock, flags);
	rc = apr_send_pkt(ac->adev, pkt);
	if (rc == pkt_size)
		rc = 0;

	kfree(pkt);
	return rc;
}
EXPORT_SYMBOL_GPL(q6asm_write_async);

static void q6asm_reset_buf_state(struct audio_client *ac)
{
	struct audio_port_data *port = NULL;
	unsigned long flags;

	spin_lock_irqsave(&ac->lock, flags);
	port = &ac->port[SNDRV_PCM_STREAM_PLAYBACK];
	port->dsp_buf = 0;
	port = &ac->port[SNDRV_PCM_STREAM_CAPTURE];
	port->dsp_buf = 0;
	spin_unlock_irqrestore(&ac->lock, flags);
}

static int __q6asm_cmd(struct audio_client *ac, uint32_t stream_id, int cmd,
		       bool wait)
{
	struct apr_pkt pkt;
	int rc;

	q6asm_add_hdr(ac, &pkt.hdr, APR_HDR_SIZE, true, stream_id);

	switch (cmd) {
	case CMD_PAUSE:
		pkt.hdr.opcode = ASM_SESSION_CMD_PAUSE;
		break;
	case CMD_SUSPEND:
		pkt.hdr.opcode = ASM_SESSION_CMD_SUSPEND;
		break;
	case CMD_FLUSH:
		pkt.hdr.opcode = ASM_STREAM_CMD_FLUSH;
		break;
	case CMD_OUT_FLUSH:
		pkt.hdr.opcode = ASM_STREAM_CMD_FLUSH_READBUFS;
		break;
	case CMD_EOS:
		pkt.hdr.opcode = ASM_DATA_CMD_EOS;
		break;
	case CMD_CLOSE:
		pkt.hdr.opcode = ASM_STREAM_CMD_CLOSE;
		break;
	default:
		return -EINVAL;
	}

	if (wait)
		rc = q6asm_ac_send_cmd_sync(ac, &pkt);
	else
		return apr_send_pkt(ac->adev, &pkt);

	if (rc < 0)
		return rc;

	if (cmd == CMD_FLUSH)
		q6asm_reset_buf_state(ac);

	return 0;
}

/**
 * q6asm_cmd() - run cmd on audio client
 *
 * @ac: audio client pointer
 * @stream_id: stream id
 * @cmd: command to run on audio client.
 *
 * Return: Will be an negative value on error or zero on success
 */
int q6asm_cmd(struct audio_client *ac, uint32_t stream_id, int cmd)
{
	return __q6asm_cmd(ac, stream_id, cmd, true);
}
EXPORT_SYMBOL_GPL(q6asm_cmd);

/**
 * q6asm_cmd_nowait() - non blocking, run cmd on audio client
 *
 * @ac: audio client pointer
 * @stream_id: stream id
 * @cmd: command to run on audio client.
 *
 * Return: Will be an negative value on error or zero on success
 */
int q6asm_cmd_nowait(struct audio_client *ac, uint32_t stream_id, int cmd)
{
	return __q6asm_cmd(ac, stream_id, cmd, false);
}
EXPORT_SYMBOL_GPL(q6asm_cmd_nowait);

static int q6asm_probe(struct apr_device *adev)
{
	struct device *dev = &adev->dev;
	struct q6asm *q6asm;

	q6asm = devm_kzalloc(dev, sizeof(*q6asm), GFP_KERNEL);
	if (!q6asm)
		return -ENOMEM;

	q6core_get_svc_api_info(adev->svc_id, &q6asm->ainfo);

	q6asm->dev = dev;
	q6asm->adev = adev;
	init_waitqueue_head(&q6asm->mem_wait);
	spin_lock_init(&q6asm->slock);
	dev_set_drvdata(dev, q6asm);

	return devm_of_platform_populate(dev);
}

#ifdef CONFIG_OF
static const struct of_device_id q6asm_device_id[]  = {
	{ .compatible = "qcom,q6asm" },
	{},
};
MODULE_DEVICE_TABLE(of, q6asm_device_id);
#endif

static struct apr_driver qcom_q6asm_driver = {
	.probe = q6asm_probe,
	.callback = q6asm_srvc_callback,
	.driver = {
		.name = "qcom-q6asm",
		.of_match_table = of_match_ptr(q6asm_device_id),
	},
};

module_apr_driver(qcom_q6asm_driver);
MODULE_DESCRIPTION("Q6 Audio Stream Manager driver");
MODULE_LICENSE("GPL v2");<|MERGE_RESOLUTION|>--- conflicted
+++ resolved
@@ -51,11 +51,8 @@
 #define ASM_STREAM_CMD_OPEN_READWRITE_V2        0x00010D8D
 #define ASM_MEDIA_FMT_ALAC			0x00012f31
 #define ASM_MEDIA_FMT_APE			0x00012f32
-<<<<<<< HEAD
-=======
 #define ASM_DATA_CMD_REMOVE_INITIAL_SILENCE	0x00010D67
 #define ASM_DATA_CMD_REMOVE_TRAILING_SILENCE	0x00010D68
->>>>>>> 7d2a07b7
 
 
 #define ASM_LEGACY_STREAM_SESSION	0
@@ -926,14 +923,9 @@
  *
  * Return: Will be an negative value on error or zero on success
  */
-<<<<<<< HEAD
-int q6asm_open_write(struct audio_client *ac, uint32_t format,
-		     u32 codec_profile, uint16_t bits_per_sample)
-=======
 int q6asm_open_write(struct audio_client *ac, uint32_t stream_id,
 		     uint32_t format, u32 codec_profile,
 		     uint16_t bits_per_sample, bool is_gapless)
->>>>>>> 7d2a07b7
 {
 	struct asm_stream_cmd_open_write_v3 *open;
 	struct apr_pkt *pkt;
@@ -1145,13 +1137,8 @@
 }
 EXPORT_SYMBOL_GPL(q6asm_media_format_block_multi_ch_pcm);
 
-<<<<<<< HEAD
-
-int q6asm_stream_media_format_block_flac(struct audio_client *ac,
-=======
 int q6asm_stream_media_format_block_flac(struct audio_client *ac,
 					 uint32_t stream_id,
->>>>>>> 7d2a07b7
 					 struct q6asm_flac_cfg *cfg)
 {
 	struct asm_flac_fmt_blk_v2 *fmt;
@@ -1167,11 +1154,7 @@
 	pkt = p;
 	fmt = p + APR_HDR_SIZE;
 
-<<<<<<< HEAD
-	q6asm_add_hdr(ac, &pkt->hdr, pkt_size, true, ac->stream_id);
-=======
 	q6asm_add_hdr(ac, &pkt->hdr, pkt_size, true, stream_id);
->>>>>>> 7d2a07b7
 
 	pkt->hdr.opcode = ASM_DATA_CMD_MEDIA_FMT_UPDATE_V2;
 	fmt->fmt_blk.fmt_blk_size = sizeof(*fmt) - sizeof(fmt->fmt_blk);
@@ -1192,10 +1175,7 @@
 EXPORT_SYMBOL_GPL(q6asm_stream_media_format_block_flac);
 
 int q6asm_stream_media_format_block_wma_v9(struct audio_client *ac,
-<<<<<<< HEAD
-=======
 					   uint32_t stream_id,
->>>>>>> 7d2a07b7
 					   struct q6asm_wma_cfg *cfg)
 {
 	struct asm_wmastdv9_fmt_blk_v2 *fmt;
@@ -1211,11 +1191,7 @@
 	pkt = p;
 	fmt = p + APR_HDR_SIZE;
 
-<<<<<<< HEAD
-	q6asm_add_hdr(ac, &pkt->hdr, pkt_size, true, ac->stream_id);
-=======
 	q6asm_add_hdr(ac, &pkt->hdr, pkt_size, true, stream_id);
->>>>>>> 7d2a07b7
 
 	pkt->hdr.opcode = ASM_DATA_CMD_MEDIA_FMT_UPDATE_V2;
 	fmt->fmt_blk.fmt_blk_size = sizeof(*fmt) - sizeof(fmt->fmt_blk);
@@ -1237,10 +1213,7 @@
 EXPORT_SYMBOL_GPL(q6asm_stream_media_format_block_wma_v9);
 
 int q6asm_stream_media_format_block_wma_v10(struct audio_client *ac,
-<<<<<<< HEAD
-=======
 					    uint32_t stream_id,
->>>>>>> 7d2a07b7
 					    struct q6asm_wma_cfg *cfg)
 {
 	struct asm_wmaprov10_fmt_blk_v2 *fmt;
@@ -1256,11 +1229,7 @@
 	pkt = p;
 	fmt = p + APR_HDR_SIZE;
 
-<<<<<<< HEAD
-	q6asm_add_hdr(ac, &pkt->hdr, pkt_size, true, ac->stream_id);
-=======
 	q6asm_add_hdr(ac, &pkt->hdr, pkt_size, true, stream_id);
->>>>>>> 7d2a07b7
 
 	pkt->hdr.opcode = ASM_DATA_CMD_MEDIA_FMT_UPDATE_V2;
 	fmt->fmt_blk.fmt_blk_size = sizeof(*fmt) - sizeof(fmt->fmt_blk);
@@ -1283,10 +1252,7 @@
 EXPORT_SYMBOL_GPL(q6asm_stream_media_format_block_wma_v10);
 
 int q6asm_stream_media_format_block_alac(struct audio_client *ac,
-<<<<<<< HEAD
-=======
 					 uint32_t stream_id,
->>>>>>> 7d2a07b7
 					 struct q6asm_alac_cfg *cfg)
 {
 	struct asm_alac_fmt_blk_v2 *fmt;
@@ -1302,11 +1268,7 @@
 	pkt = p;
 	fmt = p + APR_HDR_SIZE;
 
-<<<<<<< HEAD
-	q6asm_add_hdr(ac, &pkt->hdr, pkt_size, true, ac->stream_id);
-=======
 	q6asm_add_hdr(ac, &pkt->hdr, pkt_size, true, stream_id);
->>>>>>> 7d2a07b7
 
 	pkt->hdr.opcode = ASM_DATA_CMD_MEDIA_FMT_UPDATE_V2;
 	fmt->fmt_blk.fmt_blk_size = sizeof(*fmt) - sizeof(fmt->fmt_blk);
@@ -1332,10 +1294,7 @@
 EXPORT_SYMBOL_GPL(q6asm_stream_media_format_block_alac);
 
 int q6asm_stream_media_format_block_ape(struct audio_client *ac,
-<<<<<<< HEAD
-=======
 					uint32_t stream_id,
->>>>>>> 7d2a07b7
 					struct q6asm_ape_cfg *cfg)
 {
 	struct asm_ape_fmt_blk_v2 *fmt;
@@ -1351,11 +1310,7 @@
 	pkt = p;
 	fmt = p + APR_HDR_SIZE;
 
-<<<<<<< HEAD
-	q6asm_add_hdr(ac, &pkt->hdr, pkt_size, true, ac->stream_id);
-=======
 	q6asm_add_hdr(ac, &pkt->hdr, pkt_size, true, stream_id);
->>>>>>> 7d2a07b7
 
 	pkt->hdr.opcode = ASM_DATA_CMD_MEDIA_FMT_UPDATE_V2;
 	fmt->fmt_blk.fmt_blk_size = sizeof(*fmt) - sizeof(fmt->fmt_blk);
@@ -1378,8 +1333,6 @@
 }
 EXPORT_SYMBOL_GPL(q6asm_stream_media_format_block_ape);
 
-<<<<<<< HEAD
-=======
 static int q6asm_stream_remove_silence(struct audio_client *ac, uint32_t stream_id,
 				       uint32_t cmd,
 				       uint32_t num_samples)
@@ -1429,7 +1382,6 @@
 }
 EXPORT_SYMBOL_GPL(q6asm_stream_remove_trailing_silence);
 
->>>>>>> 7d2a07b7
 /**
  * q6asm_enc_cfg_blk_pcm_format_support() - setup pcm configuration for capture
  *
