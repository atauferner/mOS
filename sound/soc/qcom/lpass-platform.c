// SPDX-License-Identifier: GPL-2.0-only
/*
 * Copyright (c) 2010-2011,2013-2015 The Linux Foundation. All rights reserved.
 *
 * lpass-platform.c -- ALSA SoC platform driver for QTi LPASS
 */

#include <linux/dma-mapping.h>
#include <linux/export.h>
#include <linux/kernel.h>
#include <linux/module.h>
#include <linux/platform_device.h>
#include <sound/pcm_params.h>
#include <linux/regmap.h>
#include <sound/soc.h>
#include "lpass-lpaif-reg.h"
#include "lpass.h"

#define DRV_NAME "lpass-platform"

struct lpass_pcm_data {
	int dma_ch;
	int i2s_port;
};

#define LPASS_PLATFORM_BUFFER_SIZE	(24 *  2 * 1024)
#define LPASS_PLATFORM_PERIODS		2

static const struct snd_pcm_hardware lpass_platform_pcm_hardware = {
	.info			=	SNDRV_PCM_INFO_MMAP |
					SNDRV_PCM_INFO_MMAP_VALID |
					SNDRV_PCM_INFO_INTERLEAVED |
					SNDRV_PCM_INFO_PAUSE |
					SNDRV_PCM_INFO_RESUME,
	.formats		=	SNDRV_PCM_FMTBIT_S16 |
					SNDRV_PCM_FMTBIT_S24 |
					SNDRV_PCM_FMTBIT_S32,
	.rates			=	SNDRV_PCM_RATE_8000_192000,
	.rate_min		=	8000,
	.rate_max		=	192000,
	.channels_min		=	1,
	.channels_max		=	8,
	.buffer_bytes_max	=	LPASS_PLATFORM_BUFFER_SIZE,
	.period_bytes_max	=	LPASS_PLATFORM_BUFFER_SIZE /
						LPASS_PLATFORM_PERIODS,
	.period_bytes_min	=	LPASS_PLATFORM_BUFFER_SIZE /
						LPASS_PLATFORM_PERIODS,
	.periods_min		=	LPASS_PLATFORM_PERIODS,
	.periods_max		=	LPASS_PLATFORM_PERIODS,
	.fifo_size		=	0,
};

<<<<<<< HEAD
=======
static int lpass_platform_alloc_dmactl_fields(struct device *dev,
					 struct regmap *map)
{
	struct lpass_data *drvdata = dev_get_drvdata(dev);
	struct lpass_variant *v = drvdata->variant;
	struct lpaif_dmactl *rd_dmactl, *wr_dmactl;
	int rval;

	drvdata->rd_dmactl = devm_kzalloc(dev, sizeof(struct lpaif_dmactl),
					  GFP_KERNEL);
	if (drvdata->rd_dmactl == NULL)
		return -ENOMEM;

	drvdata->wr_dmactl = devm_kzalloc(dev, sizeof(struct lpaif_dmactl),
					  GFP_KERNEL);
	if (drvdata->wr_dmactl == NULL)
		return -ENOMEM;

	rd_dmactl = drvdata->rd_dmactl;
	wr_dmactl = drvdata->wr_dmactl;

	rval = devm_regmap_field_bulk_alloc(dev, map, &rd_dmactl->intf,
					    &v->rdma_intf, 6);
	if (rval)
		return rval;

	return devm_regmap_field_bulk_alloc(dev, map, &wr_dmactl->intf,
					    &v->wrdma_intf, 6);
}

static int lpass_platform_alloc_hdmidmactl_fields(struct device *dev,
					 struct regmap *map)
{
	struct lpass_data *drvdata = dev_get_drvdata(dev);
	struct lpass_variant *v = drvdata->variant;
	struct lpaif_dmactl *rd_dmactl;

	rd_dmactl = devm_kzalloc(dev, sizeof(struct lpaif_dmactl), GFP_KERNEL);
	if (rd_dmactl == NULL)
		return -ENOMEM;

	drvdata->hdmi_rd_dmactl = rd_dmactl;

	return devm_regmap_field_bulk_alloc(dev, map, &rd_dmactl->bursten,
					    &v->hdmi_rdma_bursten, 8);
}

>>>>>>> 7d2a07b7
static int lpass_platform_pcmops_open(struct snd_soc_component *component,
				      struct snd_pcm_substream *substream)
{
	struct snd_pcm_runtime *runtime = substream->runtime;
	struct snd_soc_pcm_runtime *soc_runtime = asoc_substream_to_rtd(substream);
	struct snd_soc_dai *cpu_dai = asoc_rtd_to_cpu(soc_runtime, 0);
	struct lpass_data *drvdata = snd_soc_component_get_drvdata(component);
	struct lpass_variant *v = drvdata->variant;
	int ret, dma_ch, dir = substream->stream;
	struct lpass_pcm_data *data;
	struct regmap *map;
	unsigned int dai_id = cpu_dai->driver->id;

<<<<<<< HEAD
=======
	component->id = dai_id;
>>>>>>> 7d2a07b7
	data = kzalloc(sizeof(*data), GFP_KERNEL);
	if (!data)
		return -ENOMEM;

	data->i2s_port = cpu_dai->driver->id;
	runtime->private_data = data;

	if (v->alloc_dma_channel)
		dma_ch = v->alloc_dma_channel(drvdata, dir, dai_id);
	else
		dma_ch = 0;

	if (dma_ch < 0) {
		kfree(data);
		return dma_ch;
	}

	if (cpu_dai->driver->id == LPASS_DP_RX) {
		map = drvdata->hdmiif_map;
		drvdata->hdmi_substream[dma_ch] = substream;
	} else {
		map = drvdata->lpaif_map;
		drvdata->substream[dma_ch] = substream;
	}
	data->dma_ch = dma_ch;
	ret = regmap_write(map,
			LPAIF_DMACTL_REG(v, dma_ch, dir, data->i2s_port), 0);
	if (ret) {
		dev_err(soc_runtime->dev,
			"error writing to rdmactl reg: %d\n", ret);
		return ret;
	}
	snd_soc_set_runtime_hwparams(substream, &lpass_platform_pcm_hardware);

	runtime->dma_bytes = lpass_platform_pcm_hardware.buffer_bytes_max;

	ret = snd_pcm_hw_constraint_integer(runtime,
			SNDRV_PCM_HW_PARAM_PERIODS);
	if (ret < 0) {
		kfree(data);
		dev_err(soc_runtime->dev, "setting constraints failed: %d\n",
			ret);
		return -EINVAL;
	}

	snd_pcm_set_runtime_buffer(substream, &substream->dma_buffer);

	return 0;
}

static int lpass_platform_pcmops_close(struct snd_soc_component *component,
				       struct snd_pcm_substream *substream)
{
	struct snd_pcm_runtime *runtime = substream->runtime;
<<<<<<< HEAD
=======
	struct snd_soc_pcm_runtime *soc_runtime = asoc_substream_to_rtd(substream);
	struct snd_soc_dai *cpu_dai = asoc_rtd_to_cpu(soc_runtime, 0);
>>>>>>> 7d2a07b7
	struct lpass_data *drvdata = snd_soc_component_get_drvdata(component);
	struct lpass_variant *v = drvdata->variant;
	struct lpass_pcm_data *data;
	unsigned int dai_id = cpu_dai->driver->id;

	data = runtime->private_data;
	if (dai_id == LPASS_DP_RX)
		drvdata->hdmi_substream[data->dma_ch] = NULL;
	else
		drvdata->substream[data->dma_ch] = NULL;
	if (v->free_dma_channel)
		v->free_dma_channel(drvdata, data->dma_ch, dai_id);

	kfree(data);
	return 0;
}

static int lpass_platform_pcmops_hw_params(struct snd_soc_component *component,
					   struct snd_pcm_substream *substream,
					   struct snd_pcm_hw_params *params)
{
	struct snd_soc_pcm_runtime *soc_runtime = asoc_substream_to_rtd(substream);
<<<<<<< HEAD
=======
	struct snd_soc_dai *cpu_dai = asoc_rtd_to_cpu(soc_runtime, 0);
>>>>>>> 7d2a07b7
	struct lpass_data *drvdata = snd_soc_component_get_drvdata(component);
	struct snd_pcm_runtime *rt = substream->runtime;
	struct lpass_pcm_data *pcm_data = rt->private_data;
	struct lpass_variant *v = drvdata->variant;
	snd_pcm_format_t format = params_format(params);
	unsigned int channels = params_channels(params);
	unsigned int regval;
	struct lpaif_dmactl *dmactl;
	int id, dir = substream->stream;
	int bitwidth;
	int ret, dma_port = pcm_data->i2s_port + v->dmactl_audif_start;
	unsigned int dai_id = cpu_dai->driver->id;

	if (dir ==  SNDRV_PCM_STREAM_PLAYBACK) {
		id = pcm_data->dma_ch;
		if (dai_id == LPASS_DP_RX)
			dmactl = drvdata->hdmi_rd_dmactl;
		else
			dmactl = drvdata->rd_dmactl;

	} else {
		dmactl = drvdata->wr_dmactl;
		id = pcm_data->dma_ch - v->wrdma_channel_start;
	}

	bitwidth = snd_pcm_format_width(format);
	if (bitwidth < 0) {
		dev_err(soc_runtime->dev, "invalid bit width given: %d\n",
				bitwidth);
		return bitwidth;
	}

	ret = regmap_fields_write(dmactl->bursten, id, LPAIF_DMACTL_BURSTEN_INCR4);
	if (ret) {
		dev_err(soc_runtime->dev, "error updating bursten field: %d\n", ret);
		return ret;
	}

	ret = regmap_fields_write(dmactl->fifowm, id, LPAIF_DMACTL_FIFOWM_8);
	if (ret) {
		dev_err(soc_runtime->dev, "error updating fifowm field: %d\n", ret);
		return ret;
	}

	switch (dai_id) {
	case LPASS_DP_RX:
		ret = regmap_fields_write(dmactl->burst8, id,
							LPAIF_DMACTL_BURSTEN_INCR4);
		if (ret) {
			dev_err(soc_runtime->dev, "error updating burst8en field: %d\n", ret);
			return ret;
		}
		ret = regmap_fields_write(dmactl->burst16, id,
							LPAIF_DMACTL_BURSTEN_INCR4);
		if (ret) {
			dev_err(soc_runtime->dev, "error updating burst16en field: %d\n", ret);
			return ret;
		}
		ret = regmap_fields_write(dmactl->dynburst, id,
							LPAIF_DMACTL_BURSTEN_INCR4);
		if (ret) {
			dev_err(soc_runtime->dev, "error updating dynbursten field: %d\n", ret);
			return ret;
		}
		break;
	case MI2S_PRIMARY:
	case MI2S_SECONDARY:
	case MI2S_TERTIARY:
	case MI2S_QUATERNARY:
	case MI2S_QUINARY:
		ret = regmap_fields_write(dmactl->intf, id,
						LPAIF_DMACTL_AUDINTF(dma_port));
		if (ret) {
			dev_err(soc_runtime->dev, "error updating audio interface field: %d\n",
					ret);
			return ret;
		}

		break;
	default:
		dev_err(soc_runtime->dev, "%s: invalid  interface: %d\n", __func__, dai_id);
		break;
	}
	switch (bitwidth) {
	case 16:
		switch (channels) {
		case 1:
		case 2:
			regval = LPAIF_DMACTL_WPSCNT_ONE;
			break;
		case 4:
			regval = LPAIF_DMACTL_WPSCNT_TWO;
			break;
		case 6:
			regval = LPAIF_DMACTL_WPSCNT_THREE;
			break;
		case 8:
			regval = LPAIF_DMACTL_WPSCNT_FOUR;
			break;
		default:
			dev_err(soc_runtime->dev, "invalid PCM config given: bw=%d, ch=%u\n",
				bitwidth, channels);
			return -EINVAL;
		}
		break;
	case 24:
	case 32:
		switch (channels) {
		case 1:
			regval = LPAIF_DMACTL_WPSCNT_ONE;
			break;
		case 2:
			regval = (dai_id == LPASS_DP_RX ?
			LPAIF_DMACTL_WPSCNT_ONE :
			LPAIF_DMACTL_WPSCNT_TWO);
			break;
		case 4:
			regval = (dai_id == LPASS_DP_RX ?
			LPAIF_DMACTL_WPSCNT_TWO :
			LPAIF_DMACTL_WPSCNT_FOUR);
			break;
		case 6:
			regval = (dai_id == LPASS_DP_RX ?
			LPAIF_DMACTL_WPSCNT_THREE :
			LPAIF_DMACTL_WPSCNT_SIX);
			break;
		case 8:
			regval = (dai_id == LPASS_DP_RX ?
			LPAIF_DMACTL_WPSCNT_FOUR :
			LPAIF_DMACTL_WPSCNT_EIGHT);
			break;
		default:
			dev_err(soc_runtime->dev, "invalid PCM config given: bw=%d, ch=%u\n",
				bitwidth, channels);
			return -EINVAL;
		}
		break;
	default:
		dev_err(soc_runtime->dev, "invalid PCM config given: bw=%d, ch=%u\n",
			bitwidth, channels);
		return -EINVAL;
	}

	ret = regmap_fields_write(dmactl->wpscnt, id, regval);
	if (ret) {
		dev_err(soc_runtime->dev, "error writing to dmactl reg: %d\n",
			ret);
		return ret;
	}

	return 0;
}

static int lpass_platform_pcmops_hw_free(struct snd_soc_component *component,
					 struct snd_pcm_substream *substream)
{
	struct snd_soc_pcm_runtime *soc_runtime = asoc_substream_to_rtd(substream);
<<<<<<< HEAD
=======
	struct snd_soc_dai *cpu_dai = asoc_rtd_to_cpu(soc_runtime, 0);
>>>>>>> 7d2a07b7
	struct lpass_data *drvdata = snd_soc_component_get_drvdata(component);
	struct snd_pcm_runtime *rt = substream->runtime;
	struct lpass_pcm_data *pcm_data = rt->private_data;
	struct lpass_variant *v = drvdata->variant;
	unsigned int reg;
	int ret;
	struct regmap *map;
	unsigned int dai_id = cpu_dai->driver->id;

	if (dai_id == LPASS_DP_RX)
		map = drvdata->hdmiif_map;
	else
		map = drvdata->lpaif_map;

	reg = LPAIF_DMACTL_REG(v, pcm_data->dma_ch, substream->stream, dai_id);
	ret = regmap_write(map, reg, 0);
	if (ret)
		dev_err(soc_runtime->dev, "error writing to rdmactl reg: %d\n",
			ret);

	return ret;
}

static int lpass_platform_pcmops_prepare(struct snd_soc_component *component,
					 struct snd_pcm_substream *substream)
{
	struct snd_pcm_runtime *runtime = substream->runtime;
	struct snd_soc_pcm_runtime *soc_runtime = asoc_substream_to_rtd(substream);
<<<<<<< HEAD
=======
	struct snd_soc_dai *cpu_dai = asoc_rtd_to_cpu(soc_runtime, 0);
>>>>>>> 7d2a07b7
	struct lpass_data *drvdata = snd_soc_component_get_drvdata(component);
	struct snd_pcm_runtime *rt = substream->runtime;
	struct lpass_pcm_data *pcm_data = rt->private_data;
	struct lpass_variant *v = drvdata->variant;
	struct lpaif_dmactl *dmactl;
	struct regmap *map;
	int ret, id, ch, dir = substream->stream;
	unsigned int dai_id = cpu_dai->driver->id;


	ch = pcm_data->dma_ch;
	if (dir ==  SNDRV_PCM_STREAM_PLAYBACK) {
		if (dai_id == LPASS_DP_RX) {
			dmactl = drvdata->hdmi_rd_dmactl;
			map = drvdata->hdmiif_map;
		} else {
			dmactl = drvdata->rd_dmactl;
			map = drvdata->lpaif_map;
		}

		id = pcm_data->dma_ch;
	} else {
		dmactl = drvdata->wr_dmactl;
		id = pcm_data->dma_ch - v->wrdma_channel_start;
		map = drvdata->lpaif_map;
	}

	ret = regmap_write(map, LPAIF_DMABASE_REG(v, ch, dir, dai_id),
				runtime->dma_addr);
	if (ret) {
		dev_err(soc_runtime->dev, "error writing to rdmabase reg: %d\n",
			ret);
		return ret;
	}

	ret = regmap_write(map, LPAIF_DMABUFF_REG(v, ch, dir, dai_id),
			(snd_pcm_lib_buffer_bytes(substream) >> 2) - 1);
	if (ret) {
		dev_err(soc_runtime->dev, "error writing to rdmabuff reg: %d\n",
			ret);
		return ret;
	}

	ret = regmap_write(map, LPAIF_DMAPER_REG(v, ch, dir, dai_id),
			(snd_pcm_lib_period_bytes(substream) >> 2) - 1);
	if (ret) {
		dev_err(soc_runtime->dev, "error writing to rdmaper reg: %d\n",
			ret);
		return ret;
	}

	ret = regmap_fields_write(dmactl->enable, id, LPAIF_DMACTL_ENABLE_ON);
	if (ret) {
		dev_err(soc_runtime->dev, "error writing to rdmactl reg: %d\n",
			ret);
		return ret;
	}

	return 0;
}

static int lpass_platform_pcmops_trigger(struct snd_soc_component *component,
					 struct snd_pcm_substream *substream,
					 int cmd)
{
	struct snd_soc_pcm_runtime *soc_runtime = asoc_substream_to_rtd(substream);
<<<<<<< HEAD
=======
	struct snd_soc_dai *cpu_dai = asoc_rtd_to_cpu(soc_runtime, 0);
>>>>>>> 7d2a07b7
	struct lpass_data *drvdata = snd_soc_component_get_drvdata(component);
	struct snd_pcm_runtime *rt = substream->runtime;
	struct lpass_pcm_data *pcm_data = rt->private_data;
	struct lpass_variant *v = drvdata->variant;
	struct lpaif_dmactl *dmactl;
	struct regmap *map;
	int ret, ch, id;
	int dir = substream->stream;
	unsigned int reg_irqclr = 0, val_irqclr = 0;
	unsigned int  reg_irqen = 0, val_irqen = 0, val_mask = 0;
	unsigned int dai_id = cpu_dai->driver->id;

	ch = pcm_data->dma_ch;
	if (dir ==  SNDRV_PCM_STREAM_PLAYBACK) {
		id = pcm_data->dma_ch;
		if (dai_id == LPASS_DP_RX) {
			dmactl = drvdata->hdmi_rd_dmactl;
			map = drvdata->hdmiif_map;
		} else {
			dmactl = drvdata->rd_dmactl;
			map = drvdata->lpaif_map;
		}
	} else {
		dmactl = drvdata->wr_dmactl;
		id = pcm_data->dma_ch - v->wrdma_channel_start;
		map = drvdata->lpaif_map;
	}

	switch (cmd) {
	case SNDRV_PCM_TRIGGER_START:
	case SNDRV_PCM_TRIGGER_RESUME:
	case SNDRV_PCM_TRIGGER_PAUSE_RELEASE:
		ret = regmap_fields_write(dmactl->enable, id,
						 LPAIF_DMACTL_ENABLE_ON);
		if (ret) {
			dev_err(soc_runtime->dev,
				"error writing to rdmactl reg: %d\n", ret);
			return ret;
		}
		switch (dai_id) {
		case LPASS_DP_RX:
			ret = regmap_fields_write(dmactl->dyncclk, id,
					 LPAIF_DMACTL_DYNCLK_ON);
			if (ret) {
				dev_err(soc_runtime->dev,
					"error writing to rdmactl reg: %d\n", ret);
				return ret;
			}
			reg_irqclr = LPASS_HDMITX_APP_IRQCLEAR_REG(v);
			val_irqclr = (LPAIF_IRQ_ALL(ch) |
					LPAIF_IRQ_HDMI_REQ_ON_PRELOAD(ch) |
					LPAIF_IRQ_HDMI_METADONE |
					LPAIF_IRQ_HDMI_SDEEP_AUD_DIS(ch));

			reg_irqen = LPASS_HDMITX_APP_IRQEN_REG(v);
			val_mask = (LPAIF_IRQ_ALL(ch) |
					LPAIF_IRQ_HDMI_REQ_ON_PRELOAD(ch) |
					LPAIF_IRQ_HDMI_METADONE |
					LPAIF_IRQ_HDMI_SDEEP_AUD_DIS(ch));
			val_irqen = (LPAIF_IRQ_ALL(ch) |
					LPAIF_IRQ_HDMI_REQ_ON_PRELOAD(ch) |
					LPAIF_IRQ_HDMI_METADONE |
					LPAIF_IRQ_HDMI_SDEEP_AUD_DIS(ch));
			break;
		case MI2S_PRIMARY:
		case MI2S_SECONDARY:
		case MI2S_TERTIARY:
		case MI2S_QUATERNARY:
		case MI2S_QUINARY:
			reg_irqclr = LPAIF_IRQCLEAR_REG(v, LPAIF_IRQ_PORT_HOST);
			val_irqclr = LPAIF_IRQ_ALL(ch);


			reg_irqen = LPAIF_IRQEN_REG(v, LPAIF_IRQ_PORT_HOST);
			val_mask = LPAIF_IRQ_ALL(ch);
			val_irqen = LPAIF_IRQ_ALL(ch);
			break;
		default:
			dev_err(soc_runtime->dev, "%s: invalid %d interface\n", __func__, dai_id);
			return -EINVAL;
		}

		ret = regmap_update_bits(map, reg_irqclr, val_irqclr, val_irqclr);
		if (ret) {
			dev_err(soc_runtime->dev, "error writing to irqclear reg: %d\n", ret);
			return ret;
		}
		ret = regmap_update_bits(map, reg_irqen, val_mask, val_irqen);
		if (ret) {
			dev_err(soc_runtime->dev, "error writing to irqen reg: %d\n", ret);
			return ret;
		}
		break;
	case SNDRV_PCM_TRIGGER_STOP:
	case SNDRV_PCM_TRIGGER_SUSPEND:
	case SNDRV_PCM_TRIGGER_PAUSE_PUSH:
		ret = regmap_fields_write(dmactl->enable, id,
					 LPAIF_DMACTL_ENABLE_OFF);
		if (ret) {
			dev_err(soc_runtime->dev,
				"error writing to rdmactl reg: %d\n", ret);
			return ret;
		}
		switch (dai_id) {
		case LPASS_DP_RX:
			ret = regmap_fields_write(dmactl->dyncclk, id,
					 LPAIF_DMACTL_DYNCLK_OFF);
			if (ret) {
				dev_err(soc_runtime->dev,
					"error writing to rdmactl reg: %d\n", ret);
				return ret;
			}
			reg_irqen = LPASS_HDMITX_APP_IRQEN_REG(v);
			val_mask = (LPAIF_IRQ_ALL(ch) |
					LPAIF_IRQ_HDMI_REQ_ON_PRELOAD(ch) |
					LPAIF_IRQ_HDMI_METADONE |
					LPAIF_IRQ_HDMI_SDEEP_AUD_DIS(ch));
			val_irqen = 0;
			break;
		case MI2S_PRIMARY:
		case MI2S_SECONDARY:
		case MI2S_TERTIARY:
		case MI2S_QUATERNARY:
		case MI2S_QUINARY:
			reg_irqen = LPAIF_IRQEN_REG(v, LPAIF_IRQ_PORT_HOST);
			val_mask = LPAIF_IRQ_ALL(ch);
			val_irqen = 0;
			break;
		default:
			dev_err(soc_runtime->dev, "%s: invalid %d interface\n", __func__, dai_id);
			return -EINVAL;
		}

		ret = regmap_update_bits(map, reg_irqen, val_mask, val_irqen);
		if (ret) {
			dev_err(soc_runtime->dev,
				"error writing to irqen reg: %d\n", ret);
			return ret;
		}
		break;
	}

	return 0;
}

static snd_pcm_uframes_t lpass_platform_pcmops_pointer(
		struct snd_soc_component *component,
		struct snd_pcm_substream *substream)
{
	struct snd_soc_pcm_runtime *soc_runtime = asoc_substream_to_rtd(substream);
<<<<<<< HEAD
=======
	struct snd_soc_dai *cpu_dai = asoc_rtd_to_cpu(soc_runtime, 0);
>>>>>>> 7d2a07b7
	struct lpass_data *drvdata = snd_soc_component_get_drvdata(component);
	struct snd_pcm_runtime *rt = substream->runtime;
	struct lpass_pcm_data *pcm_data = rt->private_data;
	struct lpass_variant *v = drvdata->variant;
	unsigned int base_addr, curr_addr;
	int ret, ch, dir = substream->stream;
	struct regmap *map;
	unsigned int dai_id = cpu_dai->driver->id;

	if (dai_id == LPASS_DP_RX)
		map = drvdata->hdmiif_map;
	else
		map = drvdata->lpaif_map;

	ch = pcm_data->dma_ch;

	ret = regmap_read(map,
			LPAIF_DMABASE_REG(v, ch, dir, dai_id), &base_addr);
	if (ret) {
		dev_err(soc_runtime->dev,
			"error reading from rdmabase reg: %d\n", ret);
		return ret;
	}

	ret = regmap_read(map,
			LPAIF_DMACURR_REG(v, ch, dir, dai_id), &curr_addr);
	if (ret) {
		dev_err(soc_runtime->dev,
			"error reading from rdmacurr reg: %d\n", ret);
		return ret;
	}

	return bytes_to_frames(substream->runtime, curr_addr - base_addr);
}

static int lpass_platform_pcmops_mmap(struct snd_soc_component *component,
				      struct snd_pcm_substream *substream,
				      struct vm_area_struct *vma)
{
	struct snd_pcm_runtime *runtime = substream->runtime;

	return dma_mmap_coherent(component->dev, vma, runtime->dma_area,
				 runtime->dma_addr, runtime->dma_bytes);
}

static irqreturn_t lpass_dma_interrupt_handler(
			struct snd_pcm_substream *substream,
			struct lpass_data *drvdata,
			int chan, u32 interrupts)
{
	struct snd_soc_pcm_runtime *soc_runtime = asoc_substream_to_rtd(substream);
<<<<<<< HEAD
=======
	struct snd_soc_dai *cpu_dai = asoc_rtd_to_cpu(soc_runtime, 0);
>>>>>>> 7d2a07b7
	struct lpass_variant *v = drvdata->variant;
	irqreturn_t ret = IRQ_NONE;
	int rv;
	unsigned int reg, val, mask;
	struct regmap *map;
	unsigned int dai_id = cpu_dai->driver->id;

	mask = LPAIF_IRQ_ALL(chan);
	switch (dai_id) {
	case LPASS_DP_RX:
		map = drvdata->hdmiif_map;
		reg = LPASS_HDMITX_APP_IRQCLEAR_REG(v);
		val = (LPAIF_IRQ_HDMI_REQ_ON_PRELOAD(chan) |
		LPAIF_IRQ_HDMI_METADONE |
		LPAIF_IRQ_HDMI_SDEEP_AUD_DIS(chan));
	break;
	case MI2S_PRIMARY:
	case MI2S_SECONDARY:
	case MI2S_TERTIARY:
	case MI2S_QUATERNARY:
	case MI2S_QUINARY:
		map = drvdata->lpaif_map;
		reg = LPAIF_IRQCLEAR_REG(v, LPAIF_IRQ_PORT_HOST);
		val = 0;
	break;
	default:
	dev_err(soc_runtime->dev, "%s: invalid  %d interface\n", __func__, dai_id);
	return -EINVAL;
	}
	if (interrupts & LPAIF_IRQ_PER(chan)) {
		rv = regmap_update_bits(map, reg, mask, (LPAIF_IRQ_PER(chan) | val));
		if (rv) {
			dev_err(soc_runtime->dev,
				"error writing to irqclear reg: %d\n", rv);
			return IRQ_NONE;
		}
		snd_pcm_period_elapsed(substream);
		ret = IRQ_HANDLED;
	}

	if (interrupts & LPAIF_IRQ_XRUN(chan)) {
		rv = regmap_update_bits(map, reg, mask, (LPAIF_IRQ_XRUN(chan) | val));
		if (rv) {
			dev_err(soc_runtime->dev,
				"error writing to irqclear reg: %d\n", rv);
			return IRQ_NONE;
		}
		dev_warn(soc_runtime->dev, "xrun warning\n");
		snd_pcm_stop_xrun(substream);
		ret = IRQ_HANDLED;
	}

	if (interrupts & LPAIF_IRQ_ERR(chan)) {
		rv = regmap_update_bits(map, reg, mask, (LPAIF_IRQ_ERR(chan) | val));
		if (rv) {
			dev_err(soc_runtime->dev,
				"error writing to irqclear reg: %d\n", rv);
			return IRQ_NONE;
		}
		dev_err(soc_runtime->dev, "bus access error\n");
		snd_pcm_stop(substream, SNDRV_PCM_STATE_DISCONNECTED);
		ret = IRQ_HANDLED;
	}

	if (interrupts & val) {
		rv = regmap_write(map, reg, val);
		if (rv) {
			dev_err(soc_runtime->dev,
			"error writing to irqclear reg: %d\n", rv);
			return IRQ_NONE;
		}
		ret = IRQ_HANDLED;
	}

	return ret;
}

static irqreturn_t lpass_platform_lpaif_irq(int irq, void *data)
{
	struct lpass_data *drvdata = data;
	struct lpass_variant *v = drvdata->variant;
	unsigned int irqs;
	int rv, chan;

	rv = regmap_read(drvdata->lpaif_map,
			LPAIF_IRQSTAT_REG(v, LPAIF_IRQ_PORT_HOST), &irqs);
	if (rv) {
		pr_err("error reading from irqstat reg: %d\n", rv);
		return IRQ_NONE;
	}

	/* Handle per channel interrupts */
	for (chan = 0; chan < LPASS_MAX_DMA_CHANNELS; chan++) {
		if (irqs & LPAIF_IRQ_ALL(chan) && drvdata->substream[chan]) {
			rv = lpass_dma_interrupt_handler(
						drvdata->substream[chan],
						drvdata, chan, irqs);
			if (rv != IRQ_HANDLED)
				return rv;
		}
	}

	return IRQ_HANDLED;
}

<<<<<<< HEAD
=======
static irqreturn_t lpass_platform_hdmiif_irq(int irq, void *data)
{
	struct lpass_data *drvdata = data;
	struct lpass_variant *v = drvdata->variant;
	unsigned int irqs;
	int rv, chan;

	rv = regmap_read(drvdata->hdmiif_map,
			LPASS_HDMITX_APP_IRQSTAT_REG(v), &irqs);
	if (rv) {
		pr_err("error reading from irqstat reg: %d\n", rv);
		return IRQ_NONE;
	}

	/* Handle per channel interrupts */
	for (chan = 0; chan < LPASS_MAX_HDMI_DMA_CHANNELS; chan++) {
		if (irqs & (LPAIF_IRQ_ALL(chan) | LPAIF_IRQ_HDMI_REQ_ON_PRELOAD(chan) |
				LPAIF_IRQ_HDMI_METADONE |
				LPAIF_IRQ_HDMI_SDEEP_AUD_DIS(chan))
			&& drvdata->hdmi_substream[chan]) {
			rv = lpass_dma_interrupt_handler(
						drvdata->hdmi_substream[chan],
						drvdata, chan, irqs);
			if (rv != IRQ_HANDLED)
				return rv;
		}
	}

	return IRQ_HANDLED;
}

>>>>>>> 7d2a07b7
static int lpass_platform_pcm_new(struct snd_soc_component *component,
				  struct snd_soc_pcm_runtime *soc_runtime)
{
	struct snd_pcm *pcm = soc_runtime->pcm;
	struct snd_pcm_substream *psubstream, *csubstream;
<<<<<<< HEAD
	int ret = -EINVAL;
=======
	int ret;
>>>>>>> 7d2a07b7
	size_t size = lpass_platform_pcm_hardware.buffer_bytes_max;

	psubstream = pcm->streams[SNDRV_PCM_STREAM_PLAYBACK].substream;
	if (psubstream) {
		ret = snd_dma_alloc_pages(SNDRV_DMA_TYPE_DEV,
					component->dev,
					size, &psubstream->dma_buffer);
		if (ret) {
			dev_err(soc_runtime->dev, "Cannot allocate buffer(s)\n");
			return ret;
		}
	}

	csubstream = pcm->streams[SNDRV_PCM_STREAM_CAPTURE].substream;
	if (csubstream) {
		ret = snd_dma_alloc_pages(SNDRV_DMA_TYPE_DEV,
					component->dev,
					size, &csubstream->dma_buffer);
		if (ret) {
			dev_err(soc_runtime->dev, "Cannot allocate buffer(s)\n");
			if (psubstream)
				snd_dma_free_pages(&psubstream->dma_buffer);
			return ret;
		}

	}

	return 0;
}

static void lpass_platform_pcm_free(struct snd_soc_component *component,
				    struct snd_pcm *pcm)
{
	struct snd_pcm_substream *substream;
	int i;

	for_each_pcm_streams(i) {
		substream = pcm->streams[i].substream;
		if (substream) {
			snd_dma_free_pages(&substream->dma_buffer);
			substream->dma_buffer.area = NULL;
			substream->dma_buffer.addr = 0;
		}
	}
}

static int lpass_platform_pcmops_suspend(struct snd_soc_component *component)
{
	struct lpass_data *drvdata = snd_soc_component_get_drvdata(component);
	struct regmap *map;
	unsigned int dai_id = component->id;

	if (dai_id == LPASS_DP_RX)
		map = drvdata->hdmiif_map;
	else
		map = drvdata->lpaif_map;

	regcache_cache_only(map, true);
	regcache_mark_dirty(map);

	return 0;
}

static int lpass_platform_pcmops_resume(struct snd_soc_component *component)
{
	struct lpass_data *drvdata = snd_soc_component_get_drvdata(component);
	struct regmap *map;
	unsigned int dai_id = component->id;

	if (dai_id == LPASS_DP_RX)
		map = drvdata->hdmiif_map;
	else
		map = drvdata->lpaif_map;

	regcache_cache_only(map, false);
	return regcache_sync(map);
}


static const struct snd_soc_component_driver lpass_component_driver = {
	.name		= DRV_NAME,
	.open		= lpass_platform_pcmops_open,
	.close		= lpass_platform_pcmops_close,
	.hw_params	= lpass_platform_pcmops_hw_params,
	.hw_free	= lpass_platform_pcmops_hw_free,
	.prepare	= lpass_platform_pcmops_prepare,
	.trigger	= lpass_platform_pcmops_trigger,
	.pointer	= lpass_platform_pcmops_pointer,
	.mmap		= lpass_platform_pcmops_mmap,
	.pcm_construct	= lpass_platform_pcm_new,
	.pcm_destruct	= lpass_platform_pcm_free,
<<<<<<< HEAD
=======
	.suspend		= lpass_platform_pcmops_suspend,
	.resume			= lpass_platform_pcmops_resume,
>>>>>>> 7d2a07b7

};

int asoc_qcom_lpass_platform_register(struct platform_device *pdev)
{
	struct lpass_data *drvdata = platform_get_drvdata(pdev);
	struct lpass_variant *v = drvdata->variant;
	int ret;

	drvdata->lpaif_irq = platform_get_irq_byname(pdev, "lpass-irq-lpaif");
	if (drvdata->lpaif_irq < 0)
		return -ENODEV;

	/* ensure audio hardware is disabled */
	ret = regmap_write(drvdata->lpaif_map,
			LPAIF_IRQEN_REG(v, LPAIF_IRQ_PORT_HOST), 0);
	if (ret) {
		dev_err(&pdev->dev, "error writing to irqen reg: %d\n", ret);
		return ret;
	}

	ret = devm_request_irq(&pdev->dev, drvdata->lpaif_irq,
			lpass_platform_lpaif_irq, IRQF_TRIGGER_RISING,
			"lpass-irq-lpaif", drvdata);
	if (ret) {
		dev_err(&pdev->dev, "irq request failed: %d\n", ret);
		return ret;
	}

	ret = lpass_platform_alloc_dmactl_fields(&pdev->dev,
						 drvdata->lpaif_map);
	if (ret) {
		dev_err(&pdev->dev,
			"error initializing dmactl fields: %d\n", ret);
		return ret;
	}

	if (drvdata->hdmi_port_enable) {
		drvdata->hdmiif_irq = platform_get_irq_byname(pdev, "lpass-irq-hdmi");
		if (drvdata->hdmiif_irq < 0)
			return -ENODEV;

		ret = devm_request_irq(&pdev->dev, drvdata->hdmiif_irq,
				lpass_platform_hdmiif_irq, 0, "lpass-irq-hdmi", drvdata);
		if (ret) {
			dev_err(&pdev->dev, "irq hdmi request failed: %d\n", ret);
			return ret;
		}
		ret = regmap_write(drvdata->hdmiif_map,
				LPASS_HDMITX_APP_IRQEN_REG(v), 0);
		if (ret) {
			dev_err(&pdev->dev, "error writing to hdmi irqen reg: %d\n", ret);
			return ret;
		}

		ret = lpass_platform_alloc_hdmidmactl_fields(&pdev->dev,
							 drvdata->hdmiif_map);
		if (ret) {
			dev_err(&pdev->dev,
				"error initializing hdmidmactl fields: %d\n", ret);
			return ret;
		}
	}
	return devm_snd_soc_register_component(&pdev->dev,
			&lpass_component_driver, NULL, 0);
}
EXPORT_SYMBOL_GPL(asoc_qcom_lpass_platform_register);

MODULE_DESCRIPTION("QTi LPASS Platform Driver");
MODULE_LICENSE("GPL v2");<|MERGE_RESOLUTION|>--- conflicted
+++ resolved
@@ -50,8 +50,6 @@
 	.fifo_size		=	0,
 };
 
-<<<<<<< HEAD
-=======
 static int lpass_platform_alloc_dmactl_fields(struct device *dev,
 					 struct regmap *map)
 {
@@ -99,7 +97,6 @@
 					    &v->hdmi_rdma_bursten, 8);
 }
 
->>>>>>> 7d2a07b7
 static int lpass_platform_pcmops_open(struct snd_soc_component *component,
 				      struct snd_pcm_substream *substream)
 {
@@ -113,10 +110,7 @@
 	struct regmap *map;
 	unsigned int dai_id = cpu_dai->driver->id;
 
-<<<<<<< HEAD
-=======
 	component->id = dai_id;
->>>>>>> 7d2a07b7
 	data = kzalloc(sizeof(*data), GFP_KERNEL);
 	if (!data)
 		return -ENOMEM;
@@ -171,11 +165,8 @@
 				       struct snd_pcm_substream *substream)
 {
 	struct snd_pcm_runtime *runtime = substream->runtime;
-<<<<<<< HEAD
-=======
 	struct snd_soc_pcm_runtime *soc_runtime = asoc_substream_to_rtd(substream);
 	struct snd_soc_dai *cpu_dai = asoc_rtd_to_cpu(soc_runtime, 0);
->>>>>>> 7d2a07b7
 	struct lpass_data *drvdata = snd_soc_component_get_drvdata(component);
 	struct lpass_variant *v = drvdata->variant;
 	struct lpass_pcm_data *data;
@@ -198,10 +189,7 @@
 					   struct snd_pcm_hw_params *params)
 {
 	struct snd_soc_pcm_runtime *soc_runtime = asoc_substream_to_rtd(substream);
-<<<<<<< HEAD
-=======
 	struct snd_soc_dai *cpu_dai = asoc_rtd_to_cpu(soc_runtime, 0);
->>>>>>> 7d2a07b7
 	struct lpass_data *drvdata = snd_soc_component_get_drvdata(component);
 	struct snd_pcm_runtime *rt = substream->runtime;
 	struct lpass_pcm_data *pcm_data = rt->private_data;
@@ -359,10 +347,7 @@
 					 struct snd_pcm_substream *substream)
 {
 	struct snd_soc_pcm_runtime *soc_runtime = asoc_substream_to_rtd(substream);
-<<<<<<< HEAD
-=======
 	struct snd_soc_dai *cpu_dai = asoc_rtd_to_cpu(soc_runtime, 0);
->>>>>>> 7d2a07b7
 	struct lpass_data *drvdata = snd_soc_component_get_drvdata(component);
 	struct snd_pcm_runtime *rt = substream->runtime;
 	struct lpass_pcm_data *pcm_data = rt->private_data;
@@ -391,10 +376,7 @@
 {
 	struct snd_pcm_runtime *runtime = substream->runtime;
 	struct snd_soc_pcm_runtime *soc_runtime = asoc_substream_to_rtd(substream);
-<<<<<<< HEAD
-=======
 	struct snd_soc_dai *cpu_dai = asoc_rtd_to_cpu(soc_runtime, 0);
->>>>>>> 7d2a07b7
 	struct lpass_data *drvdata = snd_soc_component_get_drvdata(component);
 	struct snd_pcm_runtime *rt = substream->runtime;
 	struct lpass_pcm_data *pcm_data = rt->private_data;
@@ -461,10 +443,7 @@
 					 int cmd)
 {
 	struct snd_soc_pcm_runtime *soc_runtime = asoc_substream_to_rtd(substream);
-<<<<<<< HEAD
-=======
 	struct snd_soc_dai *cpu_dai = asoc_rtd_to_cpu(soc_runtime, 0);
->>>>>>> 7d2a07b7
 	struct lpass_data *drvdata = snd_soc_component_get_drvdata(component);
 	struct snd_pcm_runtime *rt = substream->runtime;
 	struct lpass_pcm_data *pcm_data = rt->private_data;
@@ -615,10 +594,7 @@
 		struct snd_pcm_substream *substream)
 {
 	struct snd_soc_pcm_runtime *soc_runtime = asoc_substream_to_rtd(substream);
-<<<<<<< HEAD
-=======
 	struct snd_soc_dai *cpu_dai = asoc_rtd_to_cpu(soc_runtime, 0);
->>>>>>> 7d2a07b7
 	struct lpass_data *drvdata = snd_soc_component_get_drvdata(component);
 	struct snd_pcm_runtime *rt = substream->runtime;
 	struct lpass_pcm_data *pcm_data = rt->private_data;
@@ -670,10 +646,7 @@
 			int chan, u32 interrupts)
 {
 	struct snd_soc_pcm_runtime *soc_runtime = asoc_substream_to_rtd(substream);
-<<<<<<< HEAD
-=======
 	struct snd_soc_dai *cpu_dai = asoc_rtd_to_cpu(soc_runtime, 0);
->>>>>>> 7d2a07b7
 	struct lpass_variant *v = drvdata->variant;
 	irqreturn_t ret = IRQ_NONE;
 	int rv;
@@ -779,8 +752,6 @@
 	return IRQ_HANDLED;
 }
 
-<<<<<<< HEAD
-=======
 static irqreturn_t lpass_platform_hdmiif_irq(int irq, void *data)
 {
 	struct lpass_data *drvdata = data;
@@ -812,17 +783,12 @@
 	return IRQ_HANDLED;
 }
 
->>>>>>> 7d2a07b7
 static int lpass_platform_pcm_new(struct snd_soc_component *component,
 				  struct snd_soc_pcm_runtime *soc_runtime)
 {
 	struct snd_pcm *pcm = soc_runtime->pcm;
 	struct snd_pcm_substream *psubstream, *csubstream;
-<<<<<<< HEAD
-	int ret = -EINVAL;
-=======
 	int ret;
->>>>>>> 7d2a07b7
 	size_t size = lpass_platform_pcm_hardware.buffer_bytes_max;
 
 	psubstream = pcm->streams[SNDRV_PCM_STREAM_PLAYBACK].substream;
@@ -914,11 +880,8 @@
 	.mmap		= lpass_platform_pcmops_mmap,
 	.pcm_construct	= lpass_platform_pcm_new,
 	.pcm_destruct	= lpass_platform_pcm_free,
-<<<<<<< HEAD
-=======
 	.suspend		= lpass_platform_pcmops_suspend,
 	.resume			= lpass_platform_pcmops_resume,
->>>>>>> 7d2a07b7
 
 };
 
