--- conflicted
+++ resolved
@@ -239,22 +239,16 @@
 		return -EINVAL;
 	}
 
-<<<<<<< HEAD
-=======
 	sspa_ctrl &= ~SSPA_CTL_XPH;
->>>>>>> 7d2a07b7
 	if (dev->of_node || params_channels(params) == 2)
 		sspa_ctrl |= SSPA_CTL_XPH;
 
 	sspa_ctrl &= ~SSPA_CTL_XWDLEN1_MASK;
 	sspa_ctrl |= SSPA_CTL_XWDLEN1(bitval);
 
-<<<<<<< HEAD
-=======
 	sspa_ctrl &= ~SSPA_CTL_XWDLEN2_MASK;
 	sspa_ctrl |= SSPA_CTL_XWDLEN2(bitval);
 
->>>>>>> 7d2a07b7
 	sspa_ctrl &= ~SSPA_CTL_XSSZ1_MASK;
 	sspa_ctrl |= SSPA_CTL_XSSZ1(bitval);
 
@@ -336,10 +330,6 @@
 				&sspa->playback_dma_data,
 				&sspa->capture_dma_data);
 
-<<<<<<< HEAD
-	snd_soc_dai_set_drvdata(dai, sspa);
-=======
->>>>>>> 7d2a07b7
 	return 0;
 }
 
