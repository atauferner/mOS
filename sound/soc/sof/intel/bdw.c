// SPDX-License-Identifier: (GPL-2.0-only OR BSD-3-Clause)
//
// This file is provided under a dual BSD/GPLv2 license.  When using or
// redistributing this file, you may do so under either license.
//
// Copyright(c) 2018 Intel Corporation. All rights reserved.
//
// Author: Liam Girdwood <liam.r.girdwood@linux.intel.com>
//

/*
 * Hardware interface for audio DSP on Broadwell
 */

#include <linux/module.h>
#include <sound/sof.h>
#include <sound/sof/xtensa.h>
#include <sound/soc-acpi.h>
#include <sound/soc-acpi-intel-match.h>
#include <sound/intel-dsp-config.h>
#include "../ops.h"
#include "shim.h"
<<<<<<< HEAD
=======
#include "../sof-acpi-dev.h"
>>>>>>> 7d2a07b7
#include "../sof-audio.h"

/* BARs */
#define BDW_DSP_BAR 0
#define BDW_PCI_BAR 1

/*
 * Debug
 */

/* DSP memories for BDW */
#define IRAM_OFFSET     0xA0000
#define BDW_IRAM_SIZE       (10 * 32 * 1024)
#define DRAM_OFFSET     0x00000
#define BDW_DRAM_SIZE       (20 * 32 * 1024)
#define SHIM_OFFSET     0xFB000
#define SHIM_SIZE       0x100
#define MBOX_OFFSET     0x9E000
#define MBOX_SIZE       0x1000
#define MBOX_DUMP_SIZE 0x30
#define EXCEPT_OFFSET	0x800
#define EXCEPT_MAX_HDR_SIZE	0x400

/* DSP peripherals */
#define DMAC0_OFFSET    0xFE000
#define DMAC1_OFFSET    0xFF000
#define DMAC_SIZE       0x420
#define SSP0_OFFSET     0xFC000
#define SSP1_OFFSET     0xFD000
#define SSP_SIZE	0x100

#define BDW_STACK_DUMP_SIZE	32

#define BDW_PANIC_OFFSET(x)	((x) & 0xFFFF)

static const struct snd_sof_debugfs_map bdw_debugfs[] = {
	{"dmac0", BDW_DSP_BAR, DMAC0_OFFSET, DMAC_SIZE,
	 SOF_DEBUGFS_ACCESS_ALWAYS},
	{"dmac1", BDW_DSP_BAR, DMAC1_OFFSET, DMAC_SIZE,
	 SOF_DEBUGFS_ACCESS_ALWAYS},
	{"ssp0", BDW_DSP_BAR, SSP0_OFFSET, SSP_SIZE,
	 SOF_DEBUGFS_ACCESS_ALWAYS},
	{"ssp1", BDW_DSP_BAR, SSP1_OFFSET, SSP_SIZE,
	 SOF_DEBUGFS_ACCESS_ALWAYS},
	{"iram", BDW_DSP_BAR, IRAM_OFFSET, BDW_IRAM_SIZE,
	 SOF_DEBUGFS_ACCESS_D0_ONLY},
	{"dram", BDW_DSP_BAR, DRAM_OFFSET, BDW_DRAM_SIZE,
	 SOF_DEBUGFS_ACCESS_D0_ONLY},
	{"shim", BDW_DSP_BAR, SHIM_OFFSET, SHIM_SIZE,
	 SOF_DEBUGFS_ACCESS_ALWAYS},
};

static void bdw_host_done(struct snd_sof_dev *sdev);
static void bdw_dsp_done(struct snd_sof_dev *sdev);
static void bdw_get_reply(struct snd_sof_dev *sdev);

/*
 * DSP Control.
 */

static int bdw_run(struct snd_sof_dev *sdev)
{
	/* set opportunistic mode on engine 0,1 for all channels */
	snd_sof_dsp_update_bits(sdev, BDW_DSP_BAR, SHIM_HMDC,
				SHIM_HMDC_HDDA_E0_ALLCH |
				SHIM_HMDC_HDDA_E1_ALLCH, 0);

	/* set DSP to RUN */
	snd_sof_dsp_update_bits_unlocked(sdev, BDW_DSP_BAR, SHIM_CSR,
					 SHIM_CSR_STALL, 0x0);

	/* return init core mask */
	return 1;
}

static int bdw_reset(struct snd_sof_dev *sdev)
{
	/* put DSP into reset and stall */
	snd_sof_dsp_update_bits_unlocked(sdev, BDW_DSP_BAR, SHIM_CSR,
					 SHIM_CSR_RST | SHIM_CSR_STALL,
					 SHIM_CSR_RST | SHIM_CSR_STALL);

	/* keep in reset for 10ms */
	mdelay(10);

	/* take DSP out of reset and keep stalled for FW loading */
	snd_sof_dsp_update_bits_unlocked(sdev, BDW_DSP_BAR, SHIM_CSR,
					 SHIM_CSR_RST | SHIM_CSR_STALL,
					 SHIM_CSR_STALL);

	return 0;
}

static int bdw_set_dsp_D0(struct snd_sof_dev *sdev)
{
	int tries = 10;
	u32 reg;

	/* Disable core clock gating (VDRTCTL2.DCLCGE = 0) */
	snd_sof_dsp_update_bits_unlocked(sdev, BDW_PCI_BAR, PCI_VDRTCTL2,
					 PCI_VDRTCL2_DCLCGE |
					 PCI_VDRTCL2_DTCGE, 0);

	/* Disable D3PG (VDRTCTL0.D3PGD = 1) */
	snd_sof_dsp_update_bits_unlocked(sdev, BDW_PCI_BAR, PCI_VDRTCTL0,
					 PCI_VDRTCL0_D3PGD, PCI_VDRTCL0_D3PGD);

	/* Set D0 state */
	snd_sof_dsp_update_bits_unlocked(sdev, BDW_PCI_BAR, PCI_PMCS,
					 PCI_PMCS_PS_MASK, 0);

	/* check that ADSP shim is enabled */
	while (tries--) {
		reg = readl(sdev->bar[BDW_PCI_BAR] + PCI_PMCS)
			& PCI_PMCS_PS_MASK;
		if (reg == 0)
			goto finish;

		msleep(20);
	}

	return -ENODEV;

finish:
	/*
	 * select SSP1 19.2MHz base clock, SSP clock 0,
	 * turn off Low Power Clock
	 */
	snd_sof_dsp_update_bits_unlocked(sdev, BDW_DSP_BAR, SHIM_CSR,
					 SHIM_CSR_S1IOCS | SHIM_CSR_SBCS1 |
					 SHIM_CSR_LPCS, 0x0);

	/* stall DSP core, set clk to 192/96Mhz */
	snd_sof_dsp_update_bits_unlocked(sdev, BDW_DSP_BAR,
					 SHIM_CSR, SHIM_CSR_STALL |
					 SHIM_CSR_DCS_MASK,
					 SHIM_CSR_STALL |
					 SHIM_CSR_DCS(4));

	/* Set 24MHz MCLK, prevent local clock gating, enable SSP0 clock */
	snd_sof_dsp_update_bits_unlocked(sdev, BDW_DSP_BAR, SHIM_CLKCTL,
					 SHIM_CLKCTL_MASK |
					 SHIM_CLKCTL_DCPLCG |
					 SHIM_CLKCTL_SCOE0,
					 SHIM_CLKCTL_MASK |
					 SHIM_CLKCTL_DCPLCG |
					 SHIM_CLKCTL_SCOE0);

	/* Stall and reset core, set CSR */
	bdw_reset(sdev);

	/* Enable core clock gating (VDRTCTL2.DCLCGE = 1), delay 50 us */
	snd_sof_dsp_update_bits_unlocked(sdev, BDW_PCI_BAR, PCI_VDRTCTL2,
					 PCI_VDRTCL2_DCLCGE |
					 PCI_VDRTCL2_DTCGE,
					 PCI_VDRTCL2_DCLCGE |
					 PCI_VDRTCL2_DTCGE);

	usleep_range(50, 55);

	/* switch on audio PLL */
	snd_sof_dsp_update_bits_unlocked(sdev, BDW_PCI_BAR, PCI_VDRTCTL2,
					 PCI_VDRTCL2_APLLSE_MASK, 0);

	/*
	 * set default power gating control, enable power gating control for
	 * all blocks. that is, can't be accessed, please enable each block
	 * before accessing.
	 */
	snd_sof_dsp_update_bits_unlocked(sdev, BDW_PCI_BAR, PCI_VDRTCTL0,
					 0xfffffffC, 0x0);

	/* disable DMA finish function for SSP0 & SSP1 */
	snd_sof_dsp_update_bits_unlocked(sdev, BDW_DSP_BAR,  SHIM_CSR2,
					 SHIM_CSR2_SDFD_SSP1,
					 SHIM_CSR2_SDFD_SSP1);

	/* set on-demond mode on engine 0,1 for all channels */
	snd_sof_dsp_update_bits(sdev, BDW_DSP_BAR, SHIM_HMDC,
				SHIM_HMDC_HDDA_E0_ALLCH |
				SHIM_HMDC_HDDA_E1_ALLCH,
				SHIM_HMDC_HDDA_E0_ALLCH |
				SHIM_HMDC_HDDA_E1_ALLCH);

	/* Enable Interrupt from both sides */
	snd_sof_dsp_update_bits(sdev, BDW_DSP_BAR, SHIM_IMRX,
				(SHIM_IMRX_BUSY | SHIM_IMRX_DONE), 0x0);
	snd_sof_dsp_update_bits(sdev, BDW_DSP_BAR, SHIM_IMRD,
				(SHIM_IMRD_DONE | SHIM_IMRD_BUSY |
				SHIM_IMRD_SSP0 | SHIM_IMRD_DMAC), 0x0);

	/* clear IPC registers */
	snd_sof_dsp_write(sdev, BDW_DSP_BAR, SHIM_IPCX, 0x0);
	snd_sof_dsp_write(sdev, BDW_DSP_BAR, SHIM_IPCD, 0x0);
	snd_sof_dsp_write(sdev, BDW_DSP_BAR, 0x80, 0x6);
	snd_sof_dsp_write(sdev, BDW_DSP_BAR, 0xe0, 0x300a);

	return 0;
}

static void bdw_get_registers(struct snd_sof_dev *sdev,
			      struct sof_ipc_dsp_oops_xtensa *xoops,
			      struct sof_ipc_panic_info *panic_info,
			      u32 *stack, size_t stack_words)
{
	u32 offset = sdev->dsp_oops_offset;

	/* first read registers */
	sof_mailbox_read(sdev, offset, xoops, sizeof(*xoops));

	/* note: variable AR register array is not read */

	/* then get panic info */
	if (xoops->arch_hdr.totalsize > EXCEPT_MAX_HDR_SIZE) {
		dev_err(sdev->dev, "invalid header size 0x%x. FW oops is bogus\n",
			xoops->arch_hdr.totalsize);
		return;
	}
	offset += xoops->arch_hdr.totalsize;
	sof_mailbox_read(sdev, offset, panic_info, sizeof(*panic_info));

	/* then get the stack */
	offset += sizeof(*panic_info);
	sof_mailbox_read(sdev, offset, stack, stack_words * sizeof(u32));
}

static void bdw_dump(struct snd_sof_dev *sdev, u32 flags)
{
	struct sof_ipc_dsp_oops_xtensa xoops;
	struct sof_ipc_panic_info panic_info;
	u32 stack[BDW_STACK_DUMP_SIZE];
	u32 status, panic, imrx, imrd;

	/* now try generic SOF status messages */
	status = snd_sof_dsp_read(sdev, BDW_DSP_BAR, SHIM_IPCD);
	panic = snd_sof_dsp_read(sdev, BDW_DSP_BAR, SHIM_IPCX);
	bdw_get_registers(sdev, &xoops, &panic_info, stack,
			  BDW_STACK_DUMP_SIZE);
	snd_sof_get_status(sdev, status, panic, &xoops, &panic_info, stack,
			   BDW_STACK_DUMP_SIZE);

	/* provide some context for firmware debug */
	imrx = snd_sof_dsp_read(sdev, BDW_DSP_BAR, SHIM_IMRX);
	imrd = snd_sof_dsp_read(sdev, BDW_DSP_BAR, SHIM_IMRD);
	dev_err(sdev->dev,
		"error: ipc host -> DSP: pending %s complete %s raw 0x%8.8x\n",
		(panic & SHIM_IPCX_BUSY) ? "yes" : "no",
		(panic & SHIM_IPCX_DONE) ? "yes" : "no", panic);
	dev_err(sdev->dev,
		"error: mask host: pending %s complete %s raw 0x%8.8x\n",
		(imrx & SHIM_IMRX_BUSY) ? "yes" : "no",
		(imrx & SHIM_IMRX_DONE) ? "yes" : "no", imrx);
	dev_err(sdev->dev,
		"error: ipc DSP -> host: pending %s complete %s raw 0x%8.8x\n",
		(status & SHIM_IPCD_BUSY) ? "yes" : "no",
		(status & SHIM_IPCD_DONE) ? "yes" : "no", status);
	dev_err(sdev->dev,
		"error: mask DSP: pending %s complete %s raw 0x%8.8x\n",
		(imrd & SHIM_IMRD_BUSY) ? "yes" : "no",
		(imrd & SHIM_IMRD_DONE) ? "yes" : "no", imrd);
}

/*
 * IPC Doorbell IRQ handler and thread.
 */

static irqreturn_t bdw_irq_handler(int irq, void *context)
{
	struct snd_sof_dev *sdev = context;
	u32 isr;
	int ret = IRQ_NONE;

	/* Interrupt arrived, check src */
	isr = snd_sof_dsp_read(sdev, BDW_DSP_BAR, SHIM_ISRX);
	if (isr & (SHIM_ISRX_DONE | SHIM_ISRX_BUSY))
		ret = IRQ_WAKE_THREAD;

	return ret;
}

static irqreturn_t bdw_irq_thread(int irq, void *context)
{
	struct snd_sof_dev *sdev = context;
	u32 ipcx, ipcd, imrx;

	imrx = snd_sof_dsp_read64(sdev, BDW_DSP_BAR, SHIM_IMRX);
	ipcx = snd_sof_dsp_read(sdev, BDW_DSP_BAR, SHIM_IPCX);

	/* reply message from DSP */
	if (ipcx & SHIM_IPCX_DONE &&
	    !(imrx & SHIM_IMRX_DONE)) {
		/* Mask Done interrupt before return */
		snd_sof_dsp_update_bits_unlocked(sdev, BDW_DSP_BAR,
						 SHIM_IMRX, SHIM_IMRX_DONE,
						 SHIM_IMRX_DONE);

		spin_lock_irq(&sdev->ipc_lock);

		/*
		 * handle immediate reply from DSP core. If the msg is
		 * found, set done bit in cmd_done which is called at the
		 * end of message processing function, else set it here
		 * because the done bit can't be set in cmd_done function
		 * which is triggered by msg
		 */
		bdw_get_reply(sdev);
		snd_sof_ipc_reply(sdev, ipcx);

		bdw_dsp_done(sdev);

		spin_unlock_irq(&sdev->ipc_lock);
	}

	ipcd = snd_sof_dsp_read(sdev, BDW_DSP_BAR, SHIM_IPCD);

	/* new message from DSP */
	if (ipcd & SHIM_IPCD_BUSY &&
	    !(imrx & SHIM_IMRX_BUSY)) {
		/* Mask Busy interrupt before return */
		snd_sof_dsp_update_bits_unlocked(sdev, BDW_DSP_BAR,
						 SHIM_IMRX, SHIM_IMRX_BUSY,
						 SHIM_IMRX_BUSY);

		/* Handle messages from DSP Core */
		if ((ipcd & SOF_IPC_PANIC_MAGIC_MASK) == SOF_IPC_PANIC_MAGIC) {
			snd_sof_dsp_panic(sdev, BDW_PANIC_OFFSET(ipcx) +
					  MBOX_OFFSET);
		} else {
			snd_sof_ipc_msgs_rx(sdev);
		}

		bdw_host_done(sdev);
	}

	return IRQ_HANDLED;
}

/*
 * IPC Mailbox IO
 */

static int bdw_send_msg(struct snd_sof_dev *sdev, struct snd_sof_ipc_msg *msg)
{
	/* send the message */
	sof_mailbox_write(sdev, sdev->host_box.offset, msg->msg_data,
			  msg->msg_size);
	snd_sof_dsp_write(sdev, BDW_DSP_BAR, SHIM_IPCX, SHIM_IPCX_BUSY);

	return 0;
}

static void bdw_get_reply(struct snd_sof_dev *sdev)
{
	struct snd_sof_ipc_msg *msg = sdev->msg;
	struct sof_ipc_reply reply;
	int ret = 0;

	/*
	 * Sometimes, there is unexpected reply ipc arriving. The reply
	 * ipc belongs to none of the ipcs sent from driver.
	 * In this case, the driver must ignore the ipc.
	 */
	if (!msg) {
		dev_warn(sdev->dev, "unexpected ipc interrupt raised!\n");
		return;
	}

	/* get reply */
	sof_mailbox_read(sdev, sdev->host_box.offset, &reply, sizeof(reply));

	if (reply.error < 0) {
		memcpy(msg->reply_data, &reply, sizeof(reply));
		ret = reply.error;
	} else {
		/* reply correct size ? */
		if (reply.hdr.size != msg->reply_size) {
			dev_err(sdev->dev, "error: reply expected %zu got %u bytes\n",
				msg->reply_size, reply.hdr.size);
			ret = -EINVAL;
		}

		/* read the message */
		if (msg->reply_size > 0)
			sof_mailbox_read(sdev, sdev->host_box.offset,
					 msg->reply_data, msg->reply_size);
	}

	msg->reply_error = ret;
}

static int bdw_get_mailbox_offset(struct snd_sof_dev *sdev)
{
	return MBOX_OFFSET;
}

static int bdw_get_window_offset(struct snd_sof_dev *sdev, u32 id)
{
	return MBOX_OFFSET;
}

static void bdw_host_done(struct snd_sof_dev *sdev)
{
	/* clear BUSY bit and set DONE bit - accept new messages */
	snd_sof_dsp_update_bits_unlocked(sdev, BDW_DSP_BAR, SHIM_IPCD,
					 SHIM_IPCD_BUSY | SHIM_IPCD_DONE,
					 SHIM_IPCD_DONE);

	/* unmask busy interrupt */
	snd_sof_dsp_update_bits_unlocked(sdev, BDW_DSP_BAR, SHIM_IMRX,
					 SHIM_IMRX_BUSY, 0);
}

static void bdw_dsp_done(struct snd_sof_dev *sdev)
{
	/* clear DONE bit - tell DSP we have completed */
	snd_sof_dsp_update_bits_unlocked(sdev, BDW_DSP_BAR, SHIM_IPCX,
					 SHIM_IPCX_DONE, 0);

	/* unmask Done interrupt */
	snd_sof_dsp_update_bits_unlocked(sdev, BDW_DSP_BAR, SHIM_IMRX,
					 SHIM_IMRX_DONE, 0);
}

/*
 * Probe and remove.
 */
static int bdw_probe(struct snd_sof_dev *sdev)
{
	struct snd_sof_pdata *pdata = sdev->pdata;
	const struct sof_dev_desc *desc = pdata->desc;
	struct platform_device *pdev =
		container_of(sdev->dev, struct platform_device, dev);
	struct resource *mmio;
	u32 base, size;
	int ret;

	/* LPE base */
	mmio = platform_get_resource(pdev, IORESOURCE_MEM,
				     desc->resindex_lpe_base);
	if (mmio) {
		base = mmio->start;
		size = resource_size(mmio);
	} else {
		dev_err(sdev->dev, "error: failed to get LPE base at idx %d\n",
			desc->resindex_lpe_base);
		return -EINVAL;
	}

	dev_dbg(sdev->dev, "LPE PHY base at 0x%x size 0x%x", base, size);
	sdev->bar[BDW_DSP_BAR] = devm_ioremap(sdev->dev, base, size);
	if (!sdev->bar[BDW_DSP_BAR]) {
		dev_err(sdev->dev,
			"error: failed to ioremap LPE base 0x%x size 0x%x\n",
			base, size);
		return -ENODEV;
	}
	dev_dbg(sdev->dev, "LPE VADDR %p\n", sdev->bar[BDW_DSP_BAR]);

	/* TODO: add offsets */
	sdev->mmio_bar = BDW_DSP_BAR;
	sdev->mailbox_bar = BDW_DSP_BAR;
	sdev->dsp_oops_offset = MBOX_OFFSET;

	/* PCI base */
	mmio = platform_get_resource(pdev, IORESOURCE_MEM,
				     desc->resindex_pcicfg_base);
	if (mmio) {
		base = mmio->start;
		size = resource_size(mmio);
	} else {
		dev_err(sdev->dev, "error: failed to get PCI base at idx %d\n",
			desc->resindex_pcicfg_base);
		return -ENODEV;
	}

	dev_dbg(sdev->dev, "PCI base at 0x%x size 0x%x", base, size);
	sdev->bar[BDW_PCI_BAR] = devm_ioremap(sdev->dev, base, size);
	if (!sdev->bar[BDW_PCI_BAR]) {
		dev_err(sdev->dev,
			"error: failed to ioremap PCI base 0x%x size 0x%x\n",
			base, size);
		return -ENODEV;
	}
	dev_dbg(sdev->dev, "PCI VADDR %p\n", sdev->bar[BDW_PCI_BAR]);

	/* register our IRQ */
	sdev->ipc_irq = platform_get_irq(pdev, desc->irqindex_host_ipc);
	if (sdev->ipc_irq < 0)
		return sdev->ipc_irq;

	dev_dbg(sdev->dev, "using IRQ %d\n", sdev->ipc_irq);
	ret = devm_request_threaded_irq(sdev->dev, sdev->ipc_irq,
					bdw_irq_handler, bdw_irq_thread,
					IRQF_SHARED, "AudioDSP", sdev);
	if (ret < 0) {
		dev_err(sdev->dev, "error: failed to register IRQ %d\n",
			sdev->ipc_irq);
		return ret;
	}

	/* enable the DSP SHIM */
	ret = bdw_set_dsp_D0(sdev);
	if (ret < 0) {
		dev_err(sdev->dev, "error: failed to set DSP D0\n");
		return ret;
	}

	/* DSP DMA can only access low 31 bits of host memory */
	ret = dma_coerce_mask_and_coherent(sdev->dev, DMA_BIT_MASK(31));
	if (ret < 0) {
		dev_err(sdev->dev, "error: failed to set DMA mask %d\n", ret);
		return ret;
	}

	/* set default mailbox */
	snd_sof_dsp_mailbox_init(sdev, MBOX_OFFSET, MBOX_SIZE, 0, 0);

	return ret;
}

static void bdw_machine_select(struct snd_sof_dev *sdev)
{
	struct snd_sof_pdata *sof_pdata = sdev->pdata;
	const struct sof_dev_desc *desc = sof_pdata->desc;
	struct snd_soc_acpi_mach *mach;

	mach = snd_soc_acpi_find_machine(desc->machines);
	if (!mach) {
		dev_warn(sdev->dev, "warning: No matching ASoC machine driver found\n");
		return;
	}

	sof_pdata->tplg_filename = mach->sof_tplg_filename;
	mach->mach_params.acpi_ipc_irq_index = desc->irqindex_host_ipc;
	sof_pdata->machine = mach;
}

static void bdw_set_mach_params(const struct snd_soc_acpi_mach *mach,
<<<<<<< HEAD
				struct device *dev)
{
	struct snd_soc_acpi_mach_params *mach_params;

	mach_params = (struct snd_soc_acpi_mach_params *)&mach->mach_params;
	mach_params->platform = dev_name(dev);
=======
				struct snd_sof_dev *sdev)
{
	struct snd_sof_pdata *pdata = sdev->pdata;
	const struct sof_dev_desc *desc = pdata->desc;
	struct snd_soc_acpi_mach_params *mach_params;

	mach_params = (struct snd_soc_acpi_mach_params *)&mach->mach_params;
	mach_params->platform = dev_name(sdev->dev);
	mach_params->num_dai_drivers = desc->ops->num_drv;
	mach_params->dai_drivers = desc->ops->drv;
>>>>>>> 7d2a07b7
}

/* Broadwell DAIs */
static struct snd_soc_dai_driver bdw_dai[] = {
{
	.name = "ssp0-port",
	.playback = {
		.channels_min = 1,
		.channels_max = 8,
	},
	.capture = {
		.channels_min = 1,
		.channels_max = 8,
	},
},
{
	.name = "ssp1-port",
	.playback = {
		.channels_min = 1,
		.channels_max = 8,
	},
	.capture = {
		.channels_min = 1,
		.channels_max = 8,
	},
},
};

/* broadwell ops */
static const struct snd_sof_dsp_ops sof_bdw_ops = {
	/*Device init */
	.probe          = bdw_probe,

	/* DSP Core Control */
	.run            = bdw_run,
	.reset          = bdw_reset,

	/* Register IO */
	.write		= sof_io_write,
	.read		= sof_io_read,
	.write64	= sof_io_write64,
	.read64		= sof_io_read64,

	/* Block IO */
	.block_read	= sof_block_read,
	.block_write	= sof_block_write,

	/* ipc */
	.send_msg	= bdw_send_msg,
	.fw_ready	= sof_fw_ready,
	.get_mailbox_offset = bdw_get_mailbox_offset,
	.get_window_offset = bdw_get_window_offset,

	.ipc_msg_data	= intel_ipc_msg_data,
	.ipc_pcm_params	= intel_ipc_pcm_params,

	/* machine driver */
	.machine_select = bdw_machine_select,
	.machine_register = sof_machine_register,
	.machine_unregister = sof_machine_unregister,
	.set_mach_params = bdw_set_mach_params,

	/* debug */
	.debug_map  = bdw_debugfs,
	.debug_map_count    = ARRAY_SIZE(bdw_debugfs),
	.dbg_dump   = bdw_dump,

	/* stream callbacks */
	.pcm_open	= intel_pcm_open,
	.pcm_close	= intel_pcm_close,

	/* Module loading */
	.load_module    = snd_sof_parse_module_memcpy,

	/*Firmware loading */
	.load_firmware	= snd_sof_load_firmware_memcpy,

	/* DAI drivers */
	.drv = bdw_dai,
	.num_drv = ARRAY_SIZE(bdw_dai),

	/* ALSA HW info flags */
	.hw_info =	SNDRV_PCM_INFO_MMAP |
			SNDRV_PCM_INFO_MMAP_VALID |
			SNDRV_PCM_INFO_INTERLEAVED |
			SNDRV_PCM_INFO_PAUSE |
			SNDRV_PCM_INFO_BATCH,

	.arch_ops = &sof_xtensa_arch_ops,
};

static const struct sof_intel_dsp_desc bdw_chip_info = {
	.cores_num = 1,
	.host_managed_cores_mask = 1,
<<<<<<< HEAD
=======
};

static const struct sof_dev_desc sof_acpi_broadwell_desc = {
	.machines = snd_soc_acpi_intel_broadwell_machines,
	.resindex_lpe_base = 0,
	.resindex_pcicfg_base = 1,
	.resindex_imr_base = -1,
	.irqindex_host_ipc = 0,
	.chip_info = &bdw_chip_info,
	.default_fw_path = "intel/sof",
	.default_tplg_path = "intel/sof-tplg",
	.default_fw_filename = "sof-bdw.ri",
	.nocodec_tplg_filename = "sof-bdw-nocodec.tplg",
	.ops = &sof_bdw_ops,
};

static const struct acpi_device_id sof_broadwell_match[] = {
	{ "INT3438", (unsigned long)&sof_acpi_broadwell_desc },
	{ }
};
MODULE_DEVICE_TABLE(acpi, sof_broadwell_match);

static int sof_broadwell_probe(struct platform_device *pdev)
{
	struct device *dev = &pdev->dev;
	const struct acpi_device_id *id;
	const struct sof_dev_desc *desc;
	int ret;

	id = acpi_match_device(dev->driver->acpi_match_table, dev);
	if (!id)
		return -ENODEV;

	ret = snd_intel_acpi_dsp_driver_probe(dev, id->id);
	if (ret != SND_INTEL_DSP_DRIVER_ANY && ret != SND_INTEL_DSP_DRIVER_SOF) {
		dev_dbg(dev, "SOF ACPI driver not selected, aborting probe\n");
		return -ENODEV;
	}

	desc = device_get_match_data(dev);
	if (!desc)
		return -ENODEV;

	return sof_acpi_probe(pdev, device_get_match_data(dev));
}

/* acpi_driver definition */
static struct platform_driver snd_sof_acpi_intel_bdw_driver = {
	.probe = sof_broadwell_probe,
	.remove = sof_acpi_remove,
	.driver = {
		.name = "sof-audio-acpi-intel-bdw",
		.pm = &sof_acpi_pm,
		.acpi_match_table = sof_broadwell_match,
	},
>>>>>>> 7d2a07b7
};
module_platform_driver(snd_sof_acpi_intel_bdw_driver);

MODULE_LICENSE("Dual BSD/GPL");
MODULE_IMPORT_NS(SND_SOC_SOF_INTEL_HIFI_EP_IPC);
MODULE_IMPORT_NS(SND_SOC_SOF_XTENSA);
MODULE_IMPORT_NS(SND_SOC_SOF_ACPI_DEV);<|MERGE_RESOLUTION|>--- conflicted
+++ resolved
@@ -20,10 +20,7 @@
 #include <sound/intel-dsp-config.h>
 #include "../ops.h"
 #include "shim.h"
-<<<<<<< HEAD
-=======
 #include "../sof-acpi-dev.h"
->>>>>>> 7d2a07b7
 #include "../sof-audio.h"
 
 /* BARs */
@@ -562,14 +559,6 @@
 }
 
 static void bdw_set_mach_params(const struct snd_soc_acpi_mach *mach,
-<<<<<<< HEAD
-				struct device *dev)
-{
-	struct snd_soc_acpi_mach_params *mach_params;
-
-	mach_params = (struct snd_soc_acpi_mach_params *)&mach->mach_params;
-	mach_params->platform = dev_name(dev);
-=======
 				struct snd_sof_dev *sdev)
 {
 	struct snd_sof_pdata *pdata = sdev->pdata;
@@ -580,7 +569,6 @@
 	mach_params->platform = dev_name(sdev->dev);
 	mach_params->num_dai_drivers = desc->ops->num_drv;
 	mach_params->dai_drivers = desc->ops->drv;
->>>>>>> 7d2a07b7
 }
 
 /* Broadwell DAIs */
@@ -675,8 +663,6 @@
 static const struct sof_intel_dsp_desc bdw_chip_info = {
 	.cores_num = 1,
 	.host_managed_cores_mask = 1,
-<<<<<<< HEAD
-=======
 };
 
 static const struct sof_dev_desc sof_acpi_broadwell_desc = {
@@ -732,7 +718,6 @@
 		.pm = &sof_acpi_pm,
 		.acpi_match_table = sof_broadwell_match,
 	},
->>>>>>> 7d2a07b7
 };
 module_platform_driver(snd_sof_acpi_intel_bdw_driver);
 
