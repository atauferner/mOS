--- conflicted
+++ resolved
@@ -259,11 +259,7 @@
 				   void *pdata); /* optional */
 	void (*machine_select)(struct snd_sof_dev *sdev); /* optional */
 	void (*set_mach_params)(const struct snd_soc_acpi_mach *mach,
-<<<<<<< HEAD
-				struct device *dev); /* optional */
-=======
 				struct snd_sof_dev *sdev); /* optional */
->>>>>>> 7d2a07b7
 
 	/* DAI ops */
 	struct snd_soc_dai_driver *drv;
@@ -380,11 +376,8 @@
 
 	/* current DSP power state */
 	struct sof_dsp_power_state dsp_power_state;
-<<<<<<< HEAD
-=======
 	/* mutex to protect the dsp_power_state access */
 	struct mutex power_state_access;
->>>>>>> 7d2a07b7
 
 	/* Intended power target of system suspend */
 	enum sof_system_suspend_state system_suspend_target;
