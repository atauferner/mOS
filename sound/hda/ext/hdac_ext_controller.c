--- conflicted
+++ resolved
@@ -133,11 +133,7 @@
 EXPORT_SYMBOL_GPL(snd_hdac_link_free_all);
 
 /**
-<<<<<<< HEAD
- * snd_hdac_ext_bus_get_link_index - get link based on codec name
-=======
  * snd_hdac_ext_bus_get_link - get link based on codec name
->>>>>>> 7d2a07b7
  * @bus: the pointer to HDAC bus object
  * @codec_name: codec name
  */
