--- conflicted
+++ resolved
@@ -282,10 +282,7 @@
 		   SNDRV_CTL_ELEM_ACCESS_TLV_READWRITE |
 		   SNDRV_CTL_ELEM_ACCESS_TLV_COMMAND |
 		   SNDRV_CTL_ELEM_ACCESS_TLV_CALLBACK |
-<<<<<<< HEAD
-=======
 		   SNDRV_CTL_ELEM_ACCESS_LED_MASK |
->>>>>>> 7d2a07b7
 		   SNDRV_CTL_ELEM_ACCESS_SKIP_CHECK);
 
 	err = snd_ctl_new(&kctl, count, access, NULL);
@@ -785,7 +782,23 @@
 	return err;
 }
 
-<<<<<<< HEAD
+static int snd_ctl_elem_list_user(struct snd_card *card,
+				  struct snd_ctl_elem_list __user *_list)
+{
+	struct snd_ctl_elem_list list;
+	int err;
+
+	if (copy_from_user(&list, _list, sizeof(list)))
+		return -EFAULT;
+	err = snd_ctl_elem_list(card, &list);
+	if (err)
+		return err;
+	if (copy_to_user(_list, &list, sizeof(list)))
+		return -EFAULT;
+
+	return 0;
+}
+
 /* Check whether the given kctl info is valid */
 static int snd_ctl_check_elem_info(struct snd_card *card,
 				   const struct snd_ctl_elem_info *info)
@@ -828,74 +841,10 @@
 				info->id.index, info->count);
 		return -EINVAL;
 	}
-=======
-static int snd_ctl_elem_list_user(struct snd_card *card,
-				  struct snd_ctl_elem_list __user *_list)
-{
-	struct snd_ctl_elem_list list;
-	int err;
-
-	if (copy_from_user(&list, _list, sizeof(list)))
-		return -EFAULT;
-	err = snd_ctl_elem_list(card, &list);
-	if (err)
-		return err;
-	if (copy_to_user(_list, &list, sizeof(list)))
-		return -EFAULT;
->>>>>>> 7d2a07b7
-
-	return 0;
-}
-
-<<<<<<< HEAD
-=======
-/* Check whether the given kctl info is valid */
-static int snd_ctl_check_elem_info(struct snd_card *card,
-				   const struct snd_ctl_elem_info *info)
-{
-	static const unsigned int max_value_counts[] = {
-		[SNDRV_CTL_ELEM_TYPE_BOOLEAN]	= 128,
-		[SNDRV_CTL_ELEM_TYPE_INTEGER]	= 128,
-		[SNDRV_CTL_ELEM_TYPE_ENUMERATED] = 128,
-		[SNDRV_CTL_ELEM_TYPE_BYTES]	= 512,
-		[SNDRV_CTL_ELEM_TYPE_IEC958]	= 1,
-		[SNDRV_CTL_ELEM_TYPE_INTEGER64] = 64,
-	};
-
-	if (info->type < SNDRV_CTL_ELEM_TYPE_BOOLEAN ||
-	    info->type > SNDRV_CTL_ELEM_TYPE_INTEGER64) {
-		if (card)
-			dev_err(card->dev,
-				"control %i:%i:%i:%s:%i: invalid type %d\n",
-				info->id.iface, info->id.device,
-				info->id.subdevice, info->id.name,
-				info->id.index, info->type);
-		return -EINVAL;
-	}
-	if (info->type == SNDRV_CTL_ELEM_TYPE_ENUMERATED &&
-	    info->value.enumerated.items == 0) {
-		if (card)
-			dev_err(card->dev,
-				"control %i:%i:%i:%s:%i: zero enum items\n",
-				info->id.iface, info->id.device,
-				info->id.subdevice, info->id.name,
-				info->id.index);
-		return -EINVAL;
-	}
-	if (info->count > max_value_counts[info->type]) {
-		if (card)
-			dev_err(card->dev,
-				"control %i:%i:%i:%s:%i: invalid count %d\n",
-				info->id.iface, info->id.device,
-				info->id.subdevice, info->id.name,
-				info->id.index, info->count);
-		return -EINVAL;
-	}
-
-	return 0;
-}
-
->>>>>>> 7d2a07b7
+
+	return 0;
+}
+
 /* The capacity of struct snd_ctl_elem_value.value.*/
 static const unsigned int value_sizes[] = {
 	[SNDRV_CTL_ELEM_TYPE_BOOLEAN]	= sizeof(long),
@@ -914,11 +863,7 @@
 {
 	size_t offset = value_sizes[info->type] * info->count;
 
-<<<<<<< HEAD
-	offset = (offset + sizeof(u32) - 1) / sizeof(u32);
-=======
 	offset = DIV_ROUND_UP(offset, sizeof(u32));
->>>>>>> 7d2a07b7
 	memset32((u32 *)control->value.bytes.data + offset, pattern,
 		 sizeof(control->value) / sizeof(u32) - offset);
 }
@@ -958,7 +903,6 @@
 		lmax = info->value.enumerated.items - 1;
 		lstep = 0;
 		break;
-<<<<<<< HEAD
 	}
 
 	if (lval < lmin || lval > lmax) {
@@ -1011,78 +955,6 @@
 
 	/* check whether the remaining area kept untouched */
 	offset = value_sizes[info->type] * info->count;
-	offset = (offset + sizeof(u32) - 1) / sizeof(u32);
-	p = (u32 *)control->value.bytes.data + offset;
-	for (; offset < sizeof(control->value) / sizeof(u32); offset++, p++) {
-		if (*p != pattern) {
-			ret = -EINVAL;
-			break;
-		}
-		*p = 0; /* clear the checked area */
-	}
-
-	return ret;
-}
-#else
-static inline void fill_remaining_elem_value(struct snd_ctl_elem_value *control,
-					     struct snd_ctl_elem_info *info,
-					     u32 pattern)
-{
-}
-
-=======
-	}
-
-	if (lval < lmin || lval > lmax) {
-		dev_err(card->dev,
-			"control %i:%i:%i:%s:%i: value out of range %lld (%lld/%lld) at count %i\n",
-			control->id.iface, control->id.device,
-			control->id.subdevice, control->id.name,
-			control->id.index, lval, lmin, lmax, i);
-		return -EINVAL;
-	}
-	if (lstep) {
-		div64_u64_rem(lval, lstep, &rem);
-		if (rem) {
-			dev_err(card->dev,
-				"control %i:%i:%i:%s:%i: unaligned value %lld (step %lld) at count %i\n",
-				control->id.iface, control->id.device,
-				control->id.subdevice, control->id.name,
-				control->id.index, lval, lstep, i);
-			return -EINVAL;
-		}
-	}
-
-	return 0;
-}
-
-/* perform sanity checks to the given snd_ctl_elem_value object */
-static int sanity_check_elem_value(struct snd_card *card,
-				   const struct snd_ctl_elem_value *control,
-				   const struct snd_ctl_elem_info *info,
-				   u32 pattern)
-{
-	size_t offset;
-	int i, ret = 0;
-	u32 *p;
-
-	switch (info->type) {
-	case SNDRV_CTL_ELEM_TYPE_BOOLEAN:
-	case SNDRV_CTL_ELEM_TYPE_INTEGER:
-	case SNDRV_CTL_ELEM_TYPE_INTEGER64:
-	case SNDRV_CTL_ELEM_TYPE_ENUMERATED:
-		for (i = 0; i < info->count; i++) {
-			ret = sanity_check_int_value(card, control, info, i);
-			if (ret < 0)
-				return ret;
-		}
-		break;
-	default:
-		break;
-	}
-
-	/* check whether the remaining area kept untouched */
-	offset = value_sizes[info->type] * info->count;
 	offset = DIV_ROUND_UP(offset, sizeof(u32));
 	p = (u32 *)control->value.bytes.data + offset;
 	for (; offset < sizeof(control->value) / sizeof(u32); offset++, p++) {
@@ -1102,7 +974,6 @@
 {
 }
 
->>>>>>> 7d2a07b7
 static inline int sanity_check_elem_value(struct snd_card *card,
 					  struct snd_ctl_elem_value *control,
 					  struct snd_ctl_elem_info *info,
@@ -1178,12 +1049,8 @@
 	if (result < 0)
 		return result;
 	/* drop internal access flags */
-<<<<<<< HEAD
-	info.access &= ~SNDRV_CTL_ELEM_ACCESS_SKIP_CHECK;
-=======
 	info.access &= ~(SNDRV_CTL_ELEM_ACCESS_SKIP_CHECK|
 			 SNDRV_CTL_ELEM_ACCESS_LED_MASK);
->>>>>>> 7d2a07b7
 	if (copy_to_user(_info, &info, sizeof(info)))
 		return -EFAULT;
 	return result;
@@ -1221,14 +1088,10 @@
 
 	if (!snd_ctl_skip_validation(&info))
 		fill_remaining_elem_value(control, &info, pattern);
-<<<<<<< HEAD
-	ret = kctl->get(kctl, control);
-=======
 	ret = snd_power_ref_and_wait(card);
 	if (!ret)
 		ret = kctl->get(kctl, control);
 	snd_power_unref(card);
->>>>>>> 7d2a07b7
 	if (ret < 0)
 		return ret;
 	if (!snd_ctl_skip_validation(&info) &&
@@ -2301,10 +2164,7 @@
 {
 	struct snd_card *card = device->device_data;
 	struct snd_ctl_file *ctl;
-<<<<<<< HEAD
-=======
 	struct snd_ctl_layer_ops *lops;
->>>>>>> 7d2a07b7
 	unsigned long flags;
 
 	read_lock_irqsave(&card->ctl_files_rwlock, flags);
@@ -2313,8 +2173,6 @@
 		kill_fasync(&ctl->fasync, SIGIO, POLL_ERR);
 	}
 	read_unlock_irqrestore(&card->ctl_files_rwlock, flags);
-<<<<<<< HEAD
-=======
 
 	down_read(&card->controls_rwsem);
 	down_read(&snd_ctl_layer_rwsem);
@@ -2322,7 +2180,6 @@
 		lops->ldisconnect(card);
 	up_read(&snd_ctl_layer_rwsem);
 	up_read(&card->controls_rwsem);
->>>>>>> 7d2a07b7
 
 	return snd_unregister_device(&card->ctl_dev);
 }
