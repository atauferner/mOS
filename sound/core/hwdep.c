// SPDX-License-Identifier: GPL-2.0-or-later
/*
 *  Hardware dependent layer
 *  Copyright (c) by Jaroslav Kysela <perex@perex.cz>
 */

#include <linux/major.h>
#include <linux/init.h>
#include <linux/slab.h>
#include <linux/time.h>
#include <linux/mutex.h>
#include <linux/module.h>
#include <linux/sched/signal.h>
#include <sound/core.h>
#include <sound/control.h>
#include <sound/minors.h>
#include <sound/hwdep.h>
#include <sound/info.h>

MODULE_AUTHOR("Jaroslav Kysela <perex@perex.cz>");
MODULE_DESCRIPTION("Hardware dependent layer");
MODULE_LICENSE("GPL");

static LIST_HEAD(snd_hwdep_devices);
static DEFINE_MUTEX(register_mutex);

static int snd_hwdep_dev_free(struct snd_device *device);
static int snd_hwdep_dev_register(struct snd_device *device);
static int snd_hwdep_dev_disconnect(struct snd_device *device);


static struct snd_hwdep *snd_hwdep_search(struct snd_card *card, int device)
{
	struct snd_hwdep *hwdep;

	list_for_each_entry(hwdep, &snd_hwdep_devices, list)
		if (hwdep->card == card && hwdep->device == device)
			return hwdep;
	return NULL;
}

static loff_t snd_hwdep_llseek(struct file * file, loff_t offset, int orig)
{
	struct snd_hwdep *hw = file->private_data;
	if (hw->ops.llseek)
		return hw->ops.llseek(hw, file, offset, orig);
	return -ENXIO;
}

static ssize_t snd_hwdep_read(struct file * file, char __user *buf,
			      size_t count, loff_t *offset)
{
	struct snd_hwdep *hw = file->private_data;
	if (hw->ops.read)
		return hw->ops.read(hw, buf, count, offset);
	return -ENXIO;	
}

static ssize_t snd_hwdep_write(struct file * file, const char __user *buf,
			       size_t count, loff_t *offset)
{
	struct snd_hwdep *hw = file->private_data;
	if (hw->ops.write)
		return hw->ops.write(hw, buf, count, offset);
	return -ENXIO;	
}

static int snd_hwdep_open(struct inode *inode, struct file * file)
{
	int major = imajor(inode);
	struct snd_hwdep *hw;
	int err;
	wait_queue_entry_t wait;

	if (major == snd_major) {
		hw = snd_lookup_minor_data(iminor(inode),
					   SNDRV_DEVICE_TYPE_HWDEP);
#ifdef CONFIG_SND_OSSEMUL
	} else if (major == SOUND_MAJOR) {
		hw = snd_lookup_oss_minor_data(iminor(inode),
					       SNDRV_OSS_DEVICE_TYPE_DMFM);
#endif
	} else
		return -ENXIO;
	if (hw == NULL)
		return -ENODEV;

	if (!try_module_get(hw->card->module)) {
		snd_card_unref(hw->card);
		return -EFAULT;
	}

	init_waitqueue_entry(&wait, current);
	add_wait_queue(&hw->open_wait, &wait);
	mutex_lock(&hw->open_mutex);
	while (1) {
		if (hw->exclusive && hw->used > 0) {
			err = -EBUSY;
			break;
		}
		if (!hw->ops.open) {
			err = 0;
			break;
		}
		err = hw->ops.open(hw, file);
		if (err >= 0)
			break;
		if (err == -EAGAIN) {
			if (file->f_flags & O_NONBLOCK) {
				err = -EBUSY;
				break;
			}
		} else
			break;
		set_current_state(TASK_INTERRUPTIBLE);
		mutex_unlock(&hw->open_mutex);
		schedule();
		mutex_lock(&hw->open_mutex);
		if (hw->card->shutdown) {
			err = -ENODEV;
			break;
		}
		if (signal_pending(current)) {
			err = -ERESTARTSYS;
			break;
		}
	}
	remove_wait_queue(&hw->open_wait, &wait);
	if (err >= 0) {
		err = snd_card_file_add(hw->card, file);
		if (err >= 0) {
			file->private_data = hw;
			hw->used++;
		} else {
			if (hw->ops.release)
				hw->ops.release(hw, file);
		}
	}
	mutex_unlock(&hw->open_mutex);
	if (err < 0)
		module_put(hw->card->module);
	snd_card_unref(hw->card);
	return err;
}

static int snd_hwdep_release(struct inode *inode, struct file * file)
{
	int err = 0;
	struct snd_hwdep *hw = file->private_data;
	struct module *mod = hw->card->module;

	mutex_lock(&hw->open_mutex);
	if (hw->ops.release)
		err = hw->ops.release(hw, file);
	if (hw->used > 0)
		hw->used--;
	mutex_unlock(&hw->open_mutex);
	wake_up(&hw->open_wait);

	snd_card_file_remove(hw->card, file);
	module_put(mod);
	return err;
}

static __poll_t snd_hwdep_poll(struct file * file, poll_table * wait)
{
	struct snd_hwdep *hw = file->private_data;
	if (hw->ops.poll)
		return hw->ops.poll(hw, file, wait);
	return 0;
}

static int snd_hwdep_info(struct snd_hwdep *hw,
			  struct snd_hwdep_info __user *_info)
{
	struct snd_hwdep_info info;
	
	memset(&info, 0, sizeof(info));
	info.card = hw->card->number;
	strscpy(info.id, hw->id, sizeof(info.id));
	strscpy(info.name, hw->name, sizeof(info.name));
	info.iface = hw->iface;
	if (copy_to_user(_info, &info, sizeof(info)))
		return -EFAULT;
	return 0;
}

static int snd_hwdep_dsp_status(struct snd_hwdep *hw,
				struct snd_hwdep_dsp_status __user *_info)
{
	struct snd_hwdep_dsp_status info;
	int err;
	
	if (! hw->ops.dsp_status)
		return -ENXIO;
	memset(&info, 0, sizeof(info));
	info.dsp_loaded = hw->dsp_loaded;
	err = hw->ops.dsp_status(hw, &info);
	if (err < 0)
		return err;
	if (copy_to_user(_info, &info, sizeof(info)))
		return -EFAULT;
	return 0;
}

static int snd_hwdep_dsp_load(struct snd_hwdep *hw,
			      struct snd_hwdep_dsp_image *info)
{
	int err;
	
	if (! hw->ops.dsp_load)
		return -ENXIO;
	if (info->index >= 32)
		return -EINVAL;
	/* check whether the dsp was already loaded */
<<<<<<< HEAD
	if (hw->dsp_loaded & (1u << info.index))
=======
	if (hw->dsp_loaded & (1u << info->index))
>>>>>>> 7d2a07b7
		return -EBUSY;
	err = hw->ops.dsp_load(hw, info);
	if (err < 0)
		return err;
<<<<<<< HEAD
	hw->dsp_loaded |= (1u << info.index);
=======
	hw->dsp_loaded |= (1u << info->index);
>>>>>>> 7d2a07b7
	return 0;
}

static int snd_hwdep_dsp_load_user(struct snd_hwdep *hw,
				   struct snd_hwdep_dsp_image __user *_info)
{
	struct snd_hwdep_dsp_image info = {};

	if (copy_from_user(&info, _info, sizeof(info)))
		return -EFAULT;
	return snd_hwdep_dsp_load(hw, &info);
}


static long snd_hwdep_ioctl(struct file * file, unsigned int cmd,
			    unsigned long arg)
{
	struct snd_hwdep *hw = file->private_data;
	void __user *argp = (void __user *)arg;
	switch (cmd) {
	case SNDRV_HWDEP_IOCTL_PVERSION:
		return put_user(SNDRV_HWDEP_VERSION, (int __user *)argp);
	case SNDRV_HWDEP_IOCTL_INFO:
		return snd_hwdep_info(hw, argp);
	case SNDRV_HWDEP_IOCTL_DSP_STATUS:
		return snd_hwdep_dsp_status(hw, argp);
	case SNDRV_HWDEP_IOCTL_DSP_LOAD:
		return snd_hwdep_dsp_load_user(hw, argp);
	}
	if (hw->ops.ioctl)
		return hw->ops.ioctl(hw, file, cmd, arg);
	return -ENOTTY;
}

static int snd_hwdep_mmap(struct file * file, struct vm_area_struct * vma)
{
	struct snd_hwdep *hw = file->private_data;
	if (hw->ops.mmap)
		return hw->ops.mmap(hw, file, vma);
	return -ENXIO;
}

static int snd_hwdep_control_ioctl(struct snd_card *card,
				   struct snd_ctl_file * control,
				   unsigned int cmd, unsigned long arg)
{
	switch (cmd) {
	case SNDRV_CTL_IOCTL_HWDEP_NEXT_DEVICE:
		{
			int device;

			if (get_user(device, (int __user *)arg))
				return -EFAULT;
			mutex_lock(&register_mutex);

			if (device < 0)
				device = 0;
			else if (device < SNDRV_MINOR_HWDEPS)
				device++;
			else
				device = SNDRV_MINOR_HWDEPS;

			while (device < SNDRV_MINOR_HWDEPS) {
				if (snd_hwdep_search(card, device))
					break;
				device++;
			}
			if (device >= SNDRV_MINOR_HWDEPS)
				device = -1;
			mutex_unlock(&register_mutex);
			if (put_user(device, (int __user *)arg))
				return -EFAULT;
			return 0;
		}
	case SNDRV_CTL_IOCTL_HWDEP_INFO:
		{
			struct snd_hwdep_info __user *info = (struct snd_hwdep_info __user *)arg;
			int device, err;
			struct snd_hwdep *hwdep;

			if (get_user(device, &info->device))
				return -EFAULT;
			mutex_lock(&register_mutex);
			hwdep = snd_hwdep_search(card, device);
			if (hwdep)
				err = snd_hwdep_info(hwdep, info);
			else
				err = -ENXIO;
			mutex_unlock(&register_mutex);
			return err;
		}
	}
	return -ENOIOCTLCMD;
}

#ifdef CONFIG_COMPAT
#include "hwdep_compat.c"
#else
#define snd_hwdep_ioctl_compat	NULL
#endif

/*

 */

static const struct file_operations snd_hwdep_f_ops =
{
	.owner = 	THIS_MODULE,
	.llseek =	snd_hwdep_llseek,
	.read = 	snd_hwdep_read,
	.write =	snd_hwdep_write,
	.open =		snd_hwdep_open,
	.release =	snd_hwdep_release,
	.poll =		snd_hwdep_poll,
	.unlocked_ioctl =	snd_hwdep_ioctl,
	.compat_ioctl =	snd_hwdep_ioctl_compat,
	.mmap =		snd_hwdep_mmap,
};

static void release_hwdep_device(struct device *dev)
{
	kfree(container_of(dev, struct snd_hwdep, dev));
}

/**
 * snd_hwdep_new - create a new hwdep instance
 * @card: the card instance
 * @id: the id string
 * @device: the device index (zero-based)
 * @rhwdep: the pointer to store the new hwdep instance
 *
 * Creates a new hwdep instance with the given index on the card.
 * The callbacks (hwdep->ops) must be set on the returned instance
 * after this call manually by the caller.
 *
 * Return: Zero if successful, or a negative error code on failure.
 */
int snd_hwdep_new(struct snd_card *card, char *id, int device,
		  struct snd_hwdep **rhwdep)
{
	struct snd_hwdep *hwdep;
	int err;
	static const struct snd_device_ops ops = {
		.dev_free = snd_hwdep_dev_free,
		.dev_register = snd_hwdep_dev_register,
		.dev_disconnect = snd_hwdep_dev_disconnect,
	};

	if (snd_BUG_ON(!card))
		return -ENXIO;
	if (rhwdep)
		*rhwdep = NULL;
	hwdep = kzalloc(sizeof(*hwdep), GFP_KERNEL);
	if (!hwdep)
		return -ENOMEM;

	init_waitqueue_head(&hwdep->open_wait);
	mutex_init(&hwdep->open_mutex);
	hwdep->card = card;
	hwdep->device = device;
	if (id)
		strscpy(hwdep->id, id, sizeof(hwdep->id));

	snd_device_initialize(&hwdep->dev, card);
	hwdep->dev.release = release_hwdep_device;
	dev_set_name(&hwdep->dev, "hwC%iD%i", card->number, device);
#ifdef CONFIG_SND_OSSEMUL
	hwdep->oss_type = -1;
#endif

	err = snd_device_new(card, SNDRV_DEV_HWDEP, hwdep, &ops);
	if (err < 0) {
		put_device(&hwdep->dev);
		return err;
	}

	if (rhwdep)
		*rhwdep = hwdep;
	return 0;
}
EXPORT_SYMBOL(snd_hwdep_new);

static int snd_hwdep_dev_free(struct snd_device *device)
{
	struct snd_hwdep *hwdep = device->device_data;
	if (!hwdep)
		return 0;
	if (hwdep->private_free)
		hwdep->private_free(hwdep);
	put_device(&hwdep->dev);
	return 0;
}

static int snd_hwdep_dev_register(struct snd_device *device)
{
	struct snd_hwdep *hwdep = device->device_data;
	struct snd_card *card = hwdep->card;
	int err;

	mutex_lock(&register_mutex);
	if (snd_hwdep_search(card, hwdep->device)) {
		mutex_unlock(&register_mutex);
		return -EBUSY;
	}
	list_add_tail(&hwdep->list, &snd_hwdep_devices);
	err = snd_register_device(SNDRV_DEVICE_TYPE_HWDEP,
				  hwdep->card, hwdep->device,
				  &snd_hwdep_f_ops, hwdep, &hwdep->dev);
	if (err < 0) {
		dev_err(&hwdep->dev, "unable to register\n");
		list_del(&hwdep->list);
		mutex_unlock(&register_mutex);
		return err;
	}

#ifdef CONFIG_SND_OSSEMUL
	hwdep->ossreg = 0;
	if (hwdep->oss_type >= 0) {
		if (hwdep->oss_type == SNDRV_OSS_DEVICE_TYPE_DMFM &&
		    hwdep->device)
			dev_warn(&hwdep->dev,
				 "only hwdep device 0 can be registered as OSS direct FM device!\n");
		else if (snd_register_oss_device(hwdep->oss_type,
						 card, hwdep->device,
						 &snd_hwdep_f_ops, hwdep) < 0)
			dev_warn(&hwdep->dev,
				 "unable to register OSS compatibility device\n");
		else
			hwdep->ossreg = 1;
	}
#endif
	mutex_unlock(&register_mutex);
	return 0;
}

static int snd_hwdep_dev_disconnect(struct snd_device *device)
{
	struct snd_hwdep *hwdep = device->device_data;

	if (snd_BUG_ON(!hwdep))
		return -ENXIO;
	mutex_lock(&register_mutex);
	if (snd_hwdep_search(hwdep->card, hwdep->device) != hwdep) {
		mutex_unlock(&register_mutex);
		return -EINVAL;
	}
	mutex_lock(&hwdep->open_mutex);
	wake_up(&hwdep->open_wait);
#ifdef CONFIG_SND_OSSEMUL
	if (hwdep->ossreg)
		snd_unregister_oss_device(hwdep->oss_type, hwdep->card, hwdep->device);
#endif
	snd_unregister_device(&hwdep->dev);
	list_del_init(&hwdep->list);
	mutex_unlock(&hwdep->open_mutex);
	mutex_unlock(&register_mutex);
	return 0;
}

#ifdef CONFIG_SND_PROC_FS
/*
 *  Info interface
 */

static void snd_hwdep_proc_read(struct snd_info_entry *entry,
				struct snd_info_buffer *buffer)
{
	struct snd_hwdep *hwdep;

	mutex_lock(&register_mutex);
	list_for_each_entry(hwdep, &snd_hwdep_devices, list)
		snd_iprintf(buffer, "%02i-%02i: %s\n",
			    hwdep->card->number, hwdep->device, hwdep->name);
	mutex_unlock(&register_mutex);
}

static struct snd_info_entry *snd_hwdep_proc_entry;

static void __init snd_hwdep_proc_init(void)
{
	struct snd_info_entry *entry;

	entry = snd_info_create_module_entry(THIS_MODULE, "hwdep", NULL);
	if (entry) {
		entry->c.text.read = snd_hwdep_proc_read;
		if (snd_info_register(entry) < 0) {
			snd_info_free_entry(entry);
			entry = NULL;
		}
	}
	snd_hwdep_proc_entry = entry;
}

static void __exit snd_hwdep_proc_done(void)
{
	snd_info_free_entry(snd_hwdep_proc_entry);
}
#else /* !CONFIG_SND_PROC_FS */
#define snd_hwdep_proc_init()
#define snd_hwdep_proc_done()
#endif /* CONFIG_SND_PROC_FS */


/*
 *  ENTRY functions
 */

static int __init alsa_hwdep_init(void)
{
	snd_hwdep_proc_init();
	snd_ctl_register_ioctl(snd_hwdep_control_ioctl);
	snd_ctl_register_ioctl_compat(snd_hwdep_control_ioctl);
	return 0;
}

static void __exit alsa_hwdep_exit(void)
{
	snd_ctl_unregister_ioctl(snd_hwdep_control_ioctl);
	snd_ctl_unregister_ioctl_compat(snd_hwdep_control_ioctl);
	snd_hwdep_proc_done();
}

module_init(alsa_hwdep_init)
module_exit(alsa_hwdep_exit)<|MERGE_RESOLUTION|>--- conflicted
+++ resolved
@@ -213,20 +213,12 @@
 	if (info->index >= 32)
 		return -EINVAL;
 	/* check whether the dsp was already loaded */
-<<<<<<< HEAD
-	if (hw->dsp_loaded & (1u << info.index))
-=======
 	if (hw->dsp_loaded & (1u << info->index))
->>>>>>> 7d2a07b7
 		return -EBUSY;
 	err = hw->ops.dsp_load(hw, info);
 	if (err < 0)
 		return err;
-<<<<<<< HEAD
-	hw->dsp_loaded |= (1u << info.index);
-=======
 	hw->dsp_loaded |= (1u << info->index);
->>>>>>> 7d2a07b7
 	return 0;
 }
 
