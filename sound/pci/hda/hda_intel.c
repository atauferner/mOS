--- conflicted
+++ resolved
@@ -778,16 +778,12 @@
 	struct hda_intel *hda;
 	struct azx_pcm *p;
 
-<<<<<<< HEAD
-	if (chip->disabled || chip->init_failed)
-=======
 	if (!card)
 		return 0;
 
 	chip = card->private_data;
 	hda = container_of(chip, struct hda_intel, chip);
 	if (chip->disabled || hda->init_failed)
->>>>>>> bfe01a5b
 		return 0;
 
 	snd_power_change_state(card, SNDRV_CTL_POWER_D3hot);
@@ -820,16 +816,12 @@
 	struct azx *chip;
 	struct hda_intel *hda;
 
-<<<<<<< HEAD
-	if (chip->disabled || chip->init_failed)
-=======
 	if (!card)
 		return 0;
 
 	chip = card->private_data;
 	hda = container_of(chip, struct hda_intel, chip);
 	if (chip->disabled || hda->init_failed)
->>>>>>> bfe01a5b
 		return 0;
 
 	if (chip->driver_caps & AZX_DCAPS_I915_POWERWELL) {
@@ -867,16 +859,12 @@
 	struct azx *chip;
 	struct hda_intel *hda;
 
-<<<<<<< HEAD
-	if (chip->disabled || chip->init_failed)
-=======
 	if (!card)
 		return 0;
 
 	chip = card->private_data;
 	hda = container_of(chip, struct hda_intel, chip);
 	if (chip->disabled || hda->init_failed)
->>>>>>> bfe01a5b
 		return 0;
 
 	if (!(chip->driver_caps & AZX_DCAPS_PM_RUNTIME))
@@ -904,16 +892,12 @@
 	struct hda_codec *codec;
 	int status;
 
-<<<<<<< HEAD
-	if (chip->disabled || chip->init_failed)
-=======
 	if (!card)
 		return 0;
 
 	chip = card->private_data;
 	hda = container_of(chip, struct hda_intel, chip);
 	if (chip->disabled || hda->init_failed)
->>>>>>> bfe01a5b
 		return 0;
 
 	if (!(chip->driver_caps & AZX_DCAPS_PM_RUNTIME))
@@ -951,16 +935,12 @@
 	struct azx *chip;
 	struct hda_intel *hda;
 
-<<<<<<< HEAD
-	if (chip->disabled || chip->init_failed)
-=======
 	if (!card)
 		return 0;
 
 	chip = card->private_data;
 	hda = container_of(chip, struct hda_intel, chip);
 	if (chip->disabled || hda->init_failed)
->>>>>>> bfe01a5b
 		return 0;
 
 	if (!power_save_controller ||
