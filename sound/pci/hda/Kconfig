menuconfig SND_HDA_INTEL
	tristate "Intel HD Audio"
	select SND_PCM
	select SND_VMASTER
	help
	  Say Y here to include support for Intel "High Definition
	  Audio" (Azalia) and its compatible devices.

	  This option enables the HD-audio controller.  Don't forget
	  to choose the appropriate codec options below.

	  To compile this driver as a module, choose M here: the module
	  will be called snd-hda-intel.

if SND_HDA_INTEL

config SND_HDA_PREALLOC_SIZE
	int "Pre-allocated buffer size for HD-audio driver"
	range 0 32768
	default 64
	help
<<<<<<< HEAD
	  Speficies the default pre-allocated buffer-size in kB for
	  HD-audio driver.  A larger buffer (e.g. 2048) is preferred
	  for systems with PulseAudio.  The default 64 is chosen just
	  from the compatibility reason.
=======
	  Specifies the default pre-allocated buffer-size in kB for the
	  HD-audio driver.  A larger buffer (e.g. 2048) is preferred
	  for systems using PulseAudio.  The default 64 is chosen just
	  for compatibility reasons.
>>>>>>> fcb8ce5c

	  Note that the pre-allocation size can be changed dynamically
	  via a proc file (/proc/asound/card*/pcm*/sub*/prealloc), too.

config SND_HDA_HWDEP
	bool "Build hwdep interface for HD-audio driver"
	select SND_HWDEP
	help
	  Say Y here to build a hwdep interface for HD-audio driver.
	  This interface can be used for out-of-band communication
	  with codecs for debugging purposes.

config SND_HDA_RECONFIG
	bool "Allow dynamic codec reconfiguration (EXPERIMENTAL)"
	depends on SND_HDA_HWDEP && EXPERIMENTAL
	help
	  Say Y here to enable the HD-audio codec re-configuration feature.
	  This adds the sysfs interfaces to allow user to clear the whole
	  codec configuration, change the codec setup, add extra verbs,
	  and re-configure the codec dynamically.

config SND_HDA_INPUT_BEEP
	bool "Support digital beep via input layer"
	depends on INPUT=y || INPUT=SND_HDA_INTEL
	help
	  Say Y here to build a digital beep interface for HD-audio
	  driver. This interface is used to generate digital beeps.

config SND_HDA_INPUT_BEEP_MODE
	int "Digital beep registration mode (0=off, 1=on, 2=mute sw on/off)"
	depends on SND_HDA_INPUT_BEEP=y
	default "1"
	range 0 2
	help
	  Set 0 to disable the digital beep interface for HD-audio by default.
	  Set 1 to always enable the digital beep interface for HD-audio by
	  default. Set 2 to control the beep device registration to input
	  layer using a "Beep Switch" in mixer applications.

config SND_HDA_INPUT_JACK
	bool "Support jack plugging notification via input layer"
	depends on INPUT=y || INPUT=SND
	select SND_JACK
	help
	  Say Y here to enable the jack plugging notification via
	  input layer.

config SND_HDA_PATCH_LOADER
	bool "Support initialization patch loading for HD-audio"
	depends on EXPERIMENTAL
	select FW_LOADER
	select SND_HDA_HWDEP
	select SND_HDA_RECONFIG
	help
	  Say Y here to allow the HD-audio driver to load a pseudo
	  firmware file ("patch") for overriding the BIOS setup at
	  start up.  The "patch" file can be specified via patch module
	  option, such as patch=hda-init.

	  This option turns on hwdep and reconfig features automatically.

config SND_HDA_CODEC_REALTEK
	bool "Build Realtek HD-audio codec support"
	default y
	help
	  Say Y here to include Realtek HD-audio codec support in
	  snd-hda-intel driver, such as ALC880.

	  When the HD-audio driver is built as a module, the codec
	  support code is also built as another module,
	  snd-hda-codec-realtek.
	  This module is automatically loaded at probing.

config SND_HDA_ENABLE_REALTEK_QUIRKS
	bool "Build static quirks for Realtek codecs"
	depends on SND_HDA_CODEC_REALTEK
	default y
	help
	  Say Y here to build the static quirks codes for Realtek codecs.
	  If you need the "model" preset that the default BIOS auto-parser
	  can't handle, turn this option on.

	  If your device works with model=auto option, basically you don't
	  need the quirk code.  By turning this off, you can reduce the
	  module size quite a lot.

config SND_HDA_CODEC_ANALOG
	bool "Build Analog Device HD-audio codec support"
	default y
	help
	  Say Y here to include Analog Device HD-audio codec support in
	  snd-hda-intel driver, such as AD1986A.

	  When the HD-audio driver is built as a module, the codec
	  support code is also built as another module,
	  snd-hda-codec-analog.
	  This module is automatically loaded at probing.

config SND_HDA_CODEC_SIGMATEL
	bool "Build IDT/Sigmatel HD-audio codec support"
	default y
	help
	  Say Y here to include IDT (Sigmatel) HD-audio codec support in
	  snd-hda-intel driver, such as STAC9200.

	  When the HD-audio driver is built as a module, the codec
	  support code is also built as another module,
	  snd-hda-codec-idt.
	  This module is automatically loaded at probing.

config SND_HDA_CODEC_VIA
	bool "Build VIA HD-audio codec support"
	default y
	help
	  Say Y here to include VIA HD-audio codec support in
	  snd-hda-intel driver, such as VT1708.

	  When the HD-audio driver is built as a module, the codec
	  support code is also built as another module,
	  snd-hda-codec-via.
	  This module is automatically loaded at probing.

config SND_HDA_CODEC_HDMI
	bool "Build HDMI/DisplayPort HD-audio codec support"
	select SND_DYNAMIC_MINORS
	default y
	help
	  Say Y here to include HDMI and DisplayPort HD-audio codec
	  support in snd-hda-intel driver.  This includes all AMD/ATI,
	  Intel and Nvidia HDMI/DisplayPort codecs.

	  When the HD-audio driver is built as a module, the codec
	  support code is also built as another module,
	  snd-hda-codec-hdmi.
	  This module is automatically loaded at probing.

config SND_HDA_CODEC_CIRRUS
	bool "Build Cirrus Logic codec support"
	depends on SND_HDA_INTEL
	default y
	help
	  Say Y here to include Cirrus Logic codec support in
	  snd-hda-intel driver, such as CS4206.

	  When the HD-audio driver is built as a module, the codec
	  support code is also built as another module,
	  snd-hda-codec-cirrus.
	  This module is automatically loaded at probing.

config SND_HDA_CODEC_CONEXANT
	bool "Build Conexant HD-audio codec support"
	default y
	help
	  Say Y here to include Conexant HD-audio codec support in
	  snd-hda-intel driver, such as CX20549.

	  When the HD-audio driver is built as a module, the codec
	  support code is also built as another module,
	  snd-hda-codec-conexant.
	  This module is automatically loaded at probing.

config SND_HDA_CODEC_CA0110
	bool "Build Creative CA0110-IBG codec support"
	depends on SND_HDA_INTEL
	default y
	help
	  Say Y here to include Creative CA0110-IBG codec support in
	  snd-hda-intel driver, found on some Creative X-Fi cards.

	  When the HD-audio driver is built as a module, the codec
	  support code is also built as another module,
	  snd-hda-codec-ca0110.
	  This module is automatically loaded at probing.

config SND_HDA_CODEC_CA0132
	bool "Build Creative CA0132 codec support"
	depends on SND_HDA_INTEL
	default y
	help
	  Say Y here to include Creative CA0132 codec support in
	  snd-hda-intel driver.

	  When the HD-audio driver is built as a module, the codec
	  support code is also built as another module,
	  snd-hda-codec-ca0132.
	  This module is automatically loaded at probing.

config SND_HDA_CODEC_CMEDIA
	bool "Build C-Media HD-audio codec support"
	default y
	help
	  Say Y here to include C-Media HD-audio codec support in
	  snd-hda-intel driver, such as CMI9880.

	  When the HD-audio driver is built as a module, the codec
	  support code is also built as another module,
	  snd-hda-codec-cmedia.
	  This module is automatically loaded at probing.

config SND_HDA_CODEC_SI3054
	bool "Build Silicon Labs 3054 HD-modem codec support"
	default y
	help
	  Say Y here to include Silicon Labs 3054 HD-modem codec
	  (and compatibles) support in snd-hda-intel driver.

	  When the HD-audio driver is built as a module, the codec
	  support code is also built as another module,
	  snd-hda-codec-si3054.
	  This module is automatically loaded at probing.

config SND_HDA_GENERIC
	bool "Enable generic HD-audio codec parser"
	default y
	help
	  Say Y here to enable the generic HD-audio codec parser
	  in snd-hda-intel driver.

config SND_HDA_POWER_SAVE
	bool "Aggressive power-saving on HD-audio"
	depends on PM
	help
	  Say Y here to enable more aggressive power-saving mode on
	  HD-audio driver.  The power-saving timeout can be configured
	  via power_save option or over sysfs on-the-fly.

config SND_HDA_POWER_SAVE_DEFAULT
	int "Default time-out for HD-audio power-save mode"
	depends on SND_HDA_POWER_SAVE
	default 0
	help
	  The default time-out value in seconds for HD-audio automatic
	  power-save mode.  0 means to disable the power-save mode.

endif<|MERGE_RESOLUTION|>--- conflicted
+++ resolved
@@ -19,17 +19,10 @@
 	range 0 32768
 	default 64
 	help
-<<<<<<< HEAD
-	  Speficies the default pre-allocated buffer-size in kB for
-	  HD-audio driver.  A larger buffer (e.g. 2048) is preferred
-	  for systems with PulseAudio.  The default 64 is chosen just
-	  from the compatibility reason.
-=======
 	  Specifies the default pre-allocated buffer-size in kB for the
 	  HD-audio driver.  A larger buffer (e.g. 2048) is preferred
 	  for systems using PulseAudio.  The default 64 is chosen just
 	  for compatibility reasons.
->>>>>>> fcb8ce5c
 
 	  Note that the pre-allocation size can be changed dynamically
 	  via a proc file (/proc/asound/card*/pcm*/sub*/prealloc), too.
