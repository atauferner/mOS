/*
 * Universal Interface for Intel High Definition Audio Codec
 *
 * HD audio interface patch for Realtek ALC codecs
 *
 * Copyright (c) 2004 Kailang Yang <kailang@realtek.com.tw>
 *                    PeiSen Hou <pshou@realtek.com.tw>
 *                    Takashi Iwai <tiwai@suse.de>
 *                    Jonathan Woithe <jwoithe@just42.net>
 *
 *  This driver is free software; you can redistribute it and/or modify
 *  it under the terms of the GNU General Public License as published by
 *  the Free Software Foundation; either version 2 of the License, or
 *  (at your option) any later version.
 *
 *  This driver is distributed in the hope that it will be useful,
 *  but WITHOUT ANY WARRANTY; without even the implied warranty of
 *  MERCHANTABILITY or FITNESS FOR A PARTICULAR PURPOSE.  See the
 *  GNU General Public License for more details.
 *
 *  You should have received a copy of the GNU General Public License
 *  along with this program; if not, write to the Free Software
 *  Foundation, Inc., 59 Temple Place, Suite 330, Boston, MA  02111-1307 USA
 */

#include <linux/init.h>
#include <linux/delay.h>
#include <linux/slab.h>
#include <linux/pci.h>
#include <linux/dmi.h>
#include <linux/module.h>
#include <sound/core.h>
#include <sound/jack.h>
#include "hda_codec.h"
#include "hda_local.h"
#include "hda_auto_parser.h"
#include "hda_jack.h"
#include "hda_generic.h"

/* keep halting ALC5505 DSP, for power saving */
#define HALT_REALTEK_ALC5505

/* unsol event tags */
#define ALC_DCVOL_EVENT		0x08

/* for GPIO Poll */
#define GPIO_MASK	0x03

/* extra amp-initialization sequence types */
enum {
	ALC_INIT_NONE,
	ALC_INIT_DEFAULT,
	ALC_INIT_GPIO1,
	ALC_INIT_GPIO2,
	ALC_INIT_GPIO3,
};

enum {
	ALC_HEADSET_MODE_UNKNOWN,
	ALC_HEADSET_MODE_UNPLUGGED,
	ALC_HEADSET_MODE_HEADSET,
	ALC_HEADSET_MODE_MIC,
	ALC_HEADSET_MODE_HEADPHONE,
};

enum {
	ALC_HEADSET_TYPE_UNKNOWN,
	ALC_HEADSET_TYPE_CTIA,
	ALC_HEADSET_TYPE_OMTP,
};

struct alc_customize_define {
	unsigned int  sku_cfg;
	unsigned char port_connectivity;
	unsigned char check_sum;
	unsigned char customization;
	unsigned char external_amp;
	unsigned int  enable_pcbeep:1;
	unsigned int  platform_type:1;
	unsigned int  swap:1;
	unsigned int  override:1;
	unsigned int  fixup:1; /* Means that this sku is set by driver, not read from hw */
};

struct alc_spec {
	struct hda_gen_spec gen; /* must be at head */

	/* codec parameterization */
	const struct snd_kcontrol_new *mixers[5];	/* mixer arrays */
	unsigned int num_mixers;
	unsigned int beep_amp;	/* beep amp value, set via set_beep_amp() */

	struct alc_customize_define cdefine;
	unsigned int parse_flags; /* flag for snd_hda_parse_pin_defcfg() */

	/* inverted dmic fix */
	unsigned int inv_dmic_fixup:1; /* has inverted digital-mic workaround */
	unsigned int inv_dmic_muted:1; /* R-ch of inv d-mic is muted? */
	hda_nid_t inv_dmic_pin;

	/* mute LED for HP laptops, see alc269_fixup_mic_mute_hook() */
	int mute_led_polarity;
	hda_nid_t mute_led_nid;

	unsigned int gpio_led; /* used for alc269_fixup_hp_gpio_led() */

	hda_nid_t headset_mic_pin;
	hda_nid_t headphone_mic_pin;
	int current_headset_mode;
	int current_headset_type;

	/* hooks */
	void (*init_hook)(struct hda_codec *codec);
#ifdef CONFIG_PM
	void (*power_hook)(struct hda_codec *codec);
#endif
	void (*shutup)(struct hda_codec *codec);

	int init_amp;
	int codec_variant;	/* flag for other variants */
	unsigned int has_alc5505_dsp:1;
	unsigned int no_depop_delay:1;

	/* for PLL fix */
	hda_nid_t pll_nid;
	unsigned int pll_coef_idx, pll_coef_bit;
	unsigned int coef0;
};

/*
 * Append the given mixer and verb elements for the later use
 * The mixer array is referred in build_controls(), and init_verbs are
 * called in init().
 */
static void add_mixer(struct alc_spec *spec, const struct snd_kcontrol_new *mix)
{
	if (snd_BUG_ON(spec->num_mixers >= ARRAY_SIZE(spec->mixers)))
		return;
	spec->mixers[spec->num_mixers++] = mix;
}

/*
 * GPIO setup tables, used in initialization
 */
/* Enable GPIO mask and set output */
static const struct hda_verb alc_gpio1_init_verbs[] = {
	{0x01, AC_VERB_SET_GPIO_MASK, 0x01},
	{0x01, AC_VERB_SET_GPIO_DIRECTION, 0x01},
	{0x01, AC_VERB_SET_GPIO_DATA, 0x01},
	{ }
};

static const struct hda_verb alc_gpio2_init_verbs[] = {
	{0x01, AC_VERB_SET_GPIO_MASK, 0x02},
	{0x01, AC_VERB_SET_GPIO_DIRECTION, 0x02},
	{0x01, AC_VERB_SET_GPIO_DATA, 0x02},
	{ }
};

static const struct hda_verb alc_gpio3_init_verbs[] = {
	{0x01, AC_VERB_SET_GPIO_MASK, 0x03},
	{0x01, AC_VERB_SET_GPIO_DIRECTION, 0x03},
	{0x01, AC_VERB_SET_GPIO_DATA, 0x03},
	{ }
};

/*
 * Fix hardware PLL issue
 * On some codecs, the analog PLL gating control must be off while
 * the default value is 1.
 */
static void alc_fix_pll(struct hda_codec *codec)
{
	struct alc_spec *spec = codec->spec;
	unsigned int val;

	if (!spec->pll_nid)
		return;
	snd_hda_codec_write(codec, spec->pll_nid, 0, AC_VERB_SET_COEF_INDEX,
			    spec->pll_coef_idx);
	val = snd_hda_codec_read(codec, spec->pll_nid, 0,
				 AC_VERB_GET_PROC_COEF, 0);
	snd_hda_codec_write(codec, spec->pll_nid, 0, AC_VERB_SET_COEF_INDEX,
			    spec->pll_coef_idx);
	snd_hda_codec_write(codec, spec->pll_nid, 0, AC_VERB_SET_PROC_COEF,
			    val & ~(1 << spec->pll_coef_bit));
}

static void alc_fix_pll_init(struct hda_codec *codec, hda_nid_t nid,
			     unsigned int coef_idx, unsigned int coef_bit)
{
	struct alc_spec *spec = codec->spec;
	spec->pll_nid = nid;
	spec->pll_coef_idx = coef_idx;
	spec->pll_coef_bit = coef_bit;
	alc_fix_pll(codec);
}

/* update the master volume per volume-knob's unsol event */
static void alc_update_knob_master(struct hda_codec *codec, struct hda_jack_tbl *jack)
{
	unsigned int val;
	struct snd_kcontrol *kctl;
	struct snd_ctl_elem_value *uctl;

	kctl = snd_hda_find_mixer_ctl(codec, "Master Playback Volume");
	if (!kctl)
		return;
	uctl = kzalloc(sizeof(*uctl), GFP_KERNEL);
	if (!uctl)
		return;
	val = snd_hda_codec_read(codec, jack->nid, 0,
				 AC_VERB_GET_VOLUME_KNOB_CONTROL, 0);
	val &= HDA_AMP_VOLMASK;
	uctl->value.integer.value[0] = val;
	uctl->value.integer.value[1] = val;
	kctl->put(kctl, uctl);
	kfree(uctl);
}

static void alc880_unsol_event(struct hda_codec *codec, unsigned int res)
{
	/* For some reason, the res given from ALC880 is broken.
	   Here we adjust it properly. */
	snd_hda_jack_unsol_event(codec, res >> 2);
}

/* additional initialization for ALC888 variants */
static void alc888_coef_init(struct hda_codec *codec)
{
	unsigned int tmp;

	snd_hda_codec_write(codec, 0x20, 0, AC_VERB_SET_COEF_INDEX, 0);
	tmp = snd_hda_codec_read(codec, 0x20, 0, AC_VERB_GET_PROC_COEF, 0);
	snd_hda_codec_write(codec, 0x20, 0, AC_VERB_SET_COEF_INDEX, 7);
	if ((tmp & 0xf0) == 0x20)
		/* alc888S-VC */
		snd_hda_codec_read(codec, 0x20, 0,
				   AC_VERB_SET_PROC_COEF, 0x830);
	 else
		 /* alc888-VB */
		 snd_hda_codec_read(codec, 0x20, 0,
				    AC_VERB_SET_PROC_COEF, 0x3030);
}

/* additional initialization for ALC889 variants */
static void alc889_coef_init(struct hda_codec *codec)
{
	unsigned int tmp;

	snd_hda_codec_write(codec, 0x20, 0, AC_VERB_SET_COEF_INDEX, 7);
	tmp = snd_hda_codec_read(codec, 0x20, 0, AC_VERB_GET_PROC_COEF, 0);
	snd_hda_codec_write(codec, 0x20, 0, AC_VERB_SET_COEF_INDEX, 7);
	snd_hda_codec_write(codec, 0x20, 0, AC_VERB_SET_PROC_COEF, tmp|0x2010);
}

/* turn on/off EAPD control (only if available) */
static void set_eapd(struct hda_codec *codec, hda_nid_t nid, int on)
{
	if (get_wcaps_type(get_wcaps(codec, nid)) != AC_WID_PIN)
		return;
	if (snd_hda_query_pin_caps(codec, nid) & AC_PINCAP_EAPD)
		snd_hda_codec_write(codec, nid, 0, AC_VERB_SET_EAPD_BTLENABLE,
				    on ? 2 : 0);
}

/* turn on/off EAPD controls of the codec */
static void alc_auto_setup_eapd(struct hda_codec *codec, bool on)
{
	/* We currently only handle front, HP */
	static hda_nid_t pins[] = {
		0x0f, 0x10, 0x14, 0x15, 0
	};
	hda_nid_t *p;
	for (p = pins; *p; p++)
		set_eapd(codec, *p, on);
}

/* generic shutup callback;
 * just turning off EPAD and a little pause for avoiding pop-noise
 */
static void alc_eapd_shutup(struct hda_codec *codec)
{
	struct alc_spec *spec = codec->spec;

	alc_auto_setup_eapd(codec, false);
	if (!spec->no_depop_delay)
		msleep(200);
	snd_hda_shutup_pins(codec);
}

/* generic EAPD initialization */
static void alc_auto_init_amp(struct hda_codec *codec, int type)
{
	unsigned int tmp;

	alc_auto_setup_eapd(codec, true);
	switch (type) {
	case ALC_INIT_GPIO1:
		snd_hda_sequence_write(codec, alc_gpio1_init_verbs);
		break;
	case ALC_INIT_GPIO2:
		snd_hda_sequence_write(codec, alc_gpio2_init_verbs);
		break;
	case ALC_INIT_GPIO3:
		snd_hda_sequence_write(codec, alc_gpio3_init_verbs);
		break;
	case ALC_INIT_DEFAULT:
		switch (codec->vendor_id) {
		case 0x10ec0260:
			snd_hda_codec_write(codec, 0x1a, 0,
					    AC_VERB_SET_COEF_INDEX, 7);
			tmp = snd_hda_codec_read(codec, 0x1a, 0,
						 AC_VERB_GET_PROC_COEF, 0);
			snd_hda_codec_write(codec, 0x1a, 0,
					    AC_VERB_SET_COEF_INDEX, 7);
			snd_hda_codec_write(codec, 0x1a, 0,
					    AC_VERB_SET_PROC_COEF,
					    tmp | 0x2010);
			break;
		case 0x10ec0262:
		case 0x10ec0880:
		case 0x10ec0882:
		case 0x10ec0883:
		case 0x10ec0885:
		case 0x10ec0887:
		/*case 0x10ec0889:*/ /* this causes an SPDIF problem */
			alc889_coef_init(codec);
			break;
		case 0x10ec0888:
			alc888_coef_init(codec);
			break;
#if 0 /* XXX: This may cause the silent output on speaker on some machines */
		case 0x10ec0267:
		case 0x10ec0268:
			snd_hda_codec_write(codec, 0x20, 0,
					    AC_VERB_SET_COEF_INDEX, 7);
			tmp = snd_hda_codec_read(codec, 0x20, 0,
						 AC_VERB_GET_PROC_COEF, 0);
			snd_hda_codec_write(codec, 0x20, 0,
					    AC_VERB_SET_COEF_INDEX, 7);
			snd_hda_codec_write(codec, 0x20, 0,
					    AC_VERB_SET_PROC_COEF,
					    tmp | 0x3000);
			break;
#endif /* XXX */
		}
		break;
	}
}


/*
 * Realtek SSID verification
 */

/* Could be any non-zero and even value. When used as fixup, tells
 * the driver to ignore any present sku defines.
 */
#define ALC_FIXUP_SKU_IGNORE (2)

static void alc_fixup_sku_ignore(struct hda_codec *codec,
				 const struct hda_fixup *fix, int action)
{
	struct alc_spec *spec = codec->spec;
	if (action == HDA_FIXUP_ACT_PRE_PROBE) {
		spec->cdefine.fixup = 1;
		spec->cdefine.sku_cfg = ALC_FIXUP_SKU_IGNORE;
	}
}

static void alc_fixup_no_depop_delay(struct hda_codec *codec,
				    const struct hda_fixup *fix, int action)
{
	struct alc_spec *spec = codec->spec;

	if (action == HDA_FIXUP_ACT_PROBE) {
		spec->no_depop_delay = 1;
		codec->depop_delay = 0;
	}
}

static int alc_auto_parse_customize_define(struct hda_codec *codec)
{
	unsigned int ass, tmp, i;
	unsigned nid = 0;
	struct alc_spec *spec = codec->spec;

	spec->cdefine.enable_pcbeep = 1; /* assume always enabled */

	if (spec->cdefine.fixup) {
		ass = spec->cdefine.sku_cfg;
		if (ass == ALC_FIXUP_SKU_IGNORE)
			return -1;
		goto do_sku;
	}

	if (!codec->bus->pci)
		return -1;
	ass = codec->subsystem_id & 0xffff;
	if (ass != codec->bus->pci->subsystem_device && (ass & 1))
		goto do_sku;

	nid = 0x1d;
	if (codec->vendor_id == 0x10ec0260)
		nid = 0x17;
	ass = snd_hda_codec_get_pincfg(codec, nid);

	if (!(ass & 1)) {
		codec_info(codec, "%s: SKU not ready 0x%08x\n",
			   codec->chip_name, ass);
		return -1;
	}

	/* check sum */
	tmp = 0;
	for (i = 1; i < 16; i++) {
		if ((ass >> i) & 1)
			tmp++;
	}
	if (((ass >> 16) & 0xf) != tmp)
		return -1;

	spec->cdefine.port_connectivity = ass >> 30;
	spec->cdefine.enable_pcbeep = (ass & 0x100000) >> 20;
	spec->cdefine.check_sum = (ass >> 16) & 0xf;
	spec->cdefine.customization = ass >> 8;
do_sku:
	spec->cdefine.sku_cfg = ass;
	spec->cdefine.external_amp = (ass & 0x38) >> 3;
	spec->cdefine.platform_type = (ass & 0x4) >> 2;
	spec->cdefine.swap = (ass & 0x2) >> 1;
	spec->cdefine.override = ass & 0x1;

	codec_dbg(codec, "SKU: Nid=0x%x sku_cfg=0x%08x\n",
		   nid, spec->cdefine.sku_cfg);
	codec_dbg(codec, "SKU: port_connectivity=0x%x\n",
		   spec->cdefine.port_connectivity);
	codec_dbg(codec, "SKU: enable_pcbeep=0x%x\n", spec->cdefine.enable_pcbeep);
	codec_dbg(codec, "SKU: check_sum=0x%08x\n", spec->cdefine.check_sum);
	codec_dbg(codec, "SKU: customization=0x%08x\n", spec->cdefine.customization);
	codec_dbg(codec, "SKU: external_amp=0x%x\n", spec->cdefine.external_amp);
	codec_dbg(codec, "SKU: platform_type=0x%x\n", spec->cdefine.platform_type);
	codec_dbg(codec, "SKU: swap=0x%x\n", spec->cdefine.swap);
	codec_dbg(codec, "SKU: override=0x%x\n", spec->cdefine.override);

	return 0;
}

/* return the position of NID in the list, or -1 if not found */
static int find_idx_in_nid_list(hda_nid_t nid, const hda_nid_t *list, int nums)
{
	int i;
	for (i = 0; i < nums; i++)
		if (list[i] == nid)
			return i;
	return -1;
}
/* return true if the given NID is found in the list */
static bool found_in_nid_list(hda_nid_t nid, const hda_nid_t *list, int nums)
{
	return find_idx_in_nid_list(nid, list, nums) >= 0;
}

/* check subsystem ID and set up device-specific initialization;
 * return 1 if initialized, 0 if invalid SSID
 */
/* 32-bit subsystem ID for BIOS loading in HD Audio codec.
 *	31 ~ 16 :	Manufacture ID
 *	15 ~ 8	:	SKU ID
 *	7  ~ 0	:	Assembly ID
 *	port-A --> pin 39/41, port-E --> pin 14/15, port-D --> pin 35/36
 */
static int alc_subsystem_id(struct hda_codec *codec, const hda_nid_t *ports)
{
	unsigned int ass, tmp, i;
	unsigned nid;
	struct alc_spec *spec = codec->spec;

	if (spec->cdefine.fixup) {
		ass = spec->cdefine.sku_cfg;
		if (ass == ALC_FIXUP_SKU_IGNORE)
			return 0;
		goto do_sku;
	}

	ass = codec->subsystem_id & 0xffff;
	if (codec->bus->pci &&
	    ass != codec->bus->pci->subsystem_device && (ass & 1))
		goto do_sku;

	/* invalid SSID, check the special NID pin defcfg instead */
	/*
	 * 31~30	: port connectivity
	 * 29~21	: reserve
	 * 20		: PCBEEP input
	 * 19~16	: Check sum (15:1)
	 * 15~1		: Custom
	 * 0		: override
	*/
	nid = 0x1d;
	if (codec->vendor_id == 0x10ec0260)
		nid = 0x17;
	ass = snd_hda_codec_get_pincfg(codec, nid);
	codec_dbg(codec,
		  "realtek: No valid SSID, checking pincfg 0x%08x for NID 0x%x\n",
		   ass, nid);
	if (!(ass & 1))
		return 0;
	if ((ass >> 30) != 1)	/* no physical connection */
		return 0;

	/* check sum */
	tmp = 0;
	for (i = 1; i < 16; i++) {
		if ((ass >> i) & 1)
			tmp++;
	}
	if (((ass >> 16) & 0xf) != tmp)
		return 0;
do_sku:
	codec_dbg(codec, "realtek: Enabling init ASM_ID=0x%04x CODEC_ID=%08x\n",
		   ass & 0xffff, codec->vendor_id);
	/*
	 * 0 : override
	 * 1 :	Swap Jack
	 * 2 : 0 --> Desktop, 1 --> Laptop
	 * 3~5 : External Amplifier control
	 * 7~6 : Reserved
	*/
	tmp = (ass & 0x38) >> 3;	/* external Amp control */
	switch (tmp) {
	case 1:
		spec->init_amp = ALC_INIT_GPIO1;
		break;
	case 3:
		spec->init_amp = ALC_INIT_GPIO2;
		break;
	case 7:
		spec->init_amp = ALC_INIT_GPIO3;
		break;
	case 5:
	default:
		spec->init_amp = ALC_INIT_DEFAULT;
		break;
	}

	/* is laptop or Desktop and enable the function "Mute internal speaker
	 * when the external headphone out jack is plugged"
	 */
	if (!(ass & 0x8000))
		return 1;
	/*
	 * 10~8 : Jack location
	 * 12~11: Headphone out -> 00: PortA, 01: PortE, 02: PortD, 03: Resvered
	 * 14~13: Resvered
	 * 15   : 1 --> enable the function "Mute internal speaker
	 *	        when the external headphone out jack is plugged"
	 */
	if (!spec->gen.autocfg.hp_pins[0] &&
	    !(spec->gen.autocfg.line_out_pins[0] &&
	      spec->gen.autocfg.line_out_type == AUTO_PIN_HP_OUT)) {
		hda_nid_t nid;
		tmp = (ass >> 11) & 0x3;	/* HP to chassis */
		nid = ports[tmp];
		if (found_in_nid_list(nid, spec->gen.autocfg.line_out_pins,
				      spec->gen.autocfg.line_outs))
			return 1;
		spec->gen.autocfg.hp_pins[0] = nid;
	}
	return 1;
}

/* Check the validity of ALC subsystem-id
 * ports contains an array of 4 pin NIDs for port-A, E, D and I */
static void alc_ssid_check(struct hda_codec *codec, const hda_nid_t *ports)
{
	if (!alc_subsystem_id(codec, ports)) {
		struct alc_spec *spec = codec->spec;
		codec_dbg(codec,
			  "realtek: Enable default setup for auto mode as fallback\n");
		spec->init_amp = ALC_INIT_DEFAULT;
	}
}

/*
 * COEF access helper functions
 */

static int alc_read_coefex_idx(struct hda_codec *codec,
					hda_nid_t nid,
					unsigned int coef_idx)
{
	unsigned int val;
	snd_hda_codec_write(codec, nid, 0, AC_VERB_SET_COEF_INDEX,
		    		coef_idx);
	val = snd_hda_codec_read(codec, nid, 0,
			 	AC_VERB_GET_PROC_COEF, 0);
	return val;
}

#define alc_read_coef_idx(codec, coef_idx) \
	alc_read_coefex_idx(codec, 0x20, coef_idx)

static void alc_write_coefex_idx(struct hda_codec *codec, hda_nid_t nid,
							unsigned int coef_idx,
							unsigned int coef_val)
{
	snd_hda_codec_write(codec, nid, 0, AC_VERB_SET_COEF_INDEX,
			    coef_idx);
	snd_hda_codec_write(codec, nid, 0, AC_VERB_SET_PROC_COEF,
			    coef_val);
}

#define alc_write_coef_idx(codec, coef_idx, coef_val) \
	alc_write_coefex_idx(codec, 0x20, coef_idx, coef_val)

/* a special bypass for COEF 0; read the cached value at the second time */
static unsigned int alc_get_coef0(struct hda_codec *codec)
{
	struct alc_spec *spec = codec->spec;
	if (!spec->coef0)
		spec->coef0 = alc_read_coef_idx(codec, 0);
	return spec->coef0;
}

/*
 */

static hda_nid_t get_adc_nid(struct hda_codec *codec, int adc_idx, int imux_idx)
{
	struct hda_gen_spec *spec = codec->spec;
	if (spec->dyn_adc_switch)
		adc_idx = spec->dyn_adc_idx[imux_idx];
	return spec->adc_nids[adc_idx];
}

static void alc_inv_dmic_sync_adc(struct hda_codec *codec, int adc_idx)
{
	struct alc_spec *spec = codec->spec;
	struct hda_input_mux *imux = &spec->gen.input_mux;
	struct nid_path *path;
	hda_nid_t nid;
	int i, dir, parm;
	unsigned int val;

	for (i = 0; i < imux->num_items; i++) {
		if (spec->gen.imux_pins[i] == spec->inv_dmic_pin)
			break;
	}
	if (i >= imux->num_items)
		return;

	path = snd_hda_get_nid_path(codec, spec->inv_dmic_pin,
				    get_adc_nid(codec, adc_idx, i));
	val = path->ctls[NID_PATH_MUTE_CTL];
	if (!val)
		return;
	nid = get_amp_nid_(val);
	dir = get_amp_direction_(val);
	parm = AC_AMP_SET_RIGHT |
		(dir == HDA_OUTPUT ? AC_AMP_SET_OUTPUT : AC_AMP_SET_INPUT);

	/* flush all cached amps at first */
	snd_hda_codec_flush_cache(codec);

	/* we care only right channel */
	val = snd_hda_codec_amp_read(codec, nid, 1, dir, 0);
	if (val & 0x80) /* if already muted, we don't need to touch */
		return;
	val |= 0x80;
	snd_hda_codec_write(codec, nid, 0, AC_VERB_SET_AMP_GAIN_MUTE,
			    parm | val);
}

/*
 * Inverted digital-mic handling
 *
 * First off, it's a bit tricky.  The "Inverted Internal Mic Capture Switch"
 * gives the additional mute only to the right channel of the digital mic
 * capture stream.  This is a workaround for avoiding the almost silence
 * by summing the stereo stream from some (known to be ForteMedia)
 * digital mic unit.
 *
 * The logic is to call alc_inv_dmic_sync() after each action (possibly)
 * modifying ADC amp.  When the mute flag is set, it mutes the R-channel
 * without caching so that the cache can still keep the original value.
 * The cached value is then restored when the flag is set off or any other
 * than d-mic is used as the current input source.
 */
static void alc_inv_dmic_sync(struct hda_codec *codec, bool force)
{
	struct alc_spec *spec = codec->spec;
	int src, nums;

	if (!spec->inv_dmic_fixup)
		return;
	if (!spec->inv_dmic_muted && !force)
		return;
	nums = spec->gen.dyn_adc_switch ? 1 : spec->gen.num_adc_nids;
	for (src = 0; src < nums; src++) {
		bool dmic_fixup = false;

		if (spec->inv_dmic_muted &&
		    spec->gen.imux_pins[spec->gen.cur_mux[src]] == spec->inv_dmic_pin)
			dmic_fixup = true;
		if (!dmic_fixup && !force)
			continue;
		alc_inv_dmic_sync_adc(codec, src);
	}
}

static void alc_inv_dmic_hook(struct hda_codec *codec,
			      struct snd_kcontrol *kcontrol,
			      struct snd_ctl_elem_value *ucontrol)
{
	alc_inv_dmic_sync(codec, false);
}

static int alc_inv_dmic_sw_get(struct snd_kcontrol *kcontrol,
			       struct snd_ctl_elem_value *ucontrol)
{
	struct hda_codec *codec = snd_kcontrol_chip(kcontrol);
	struct alc_spec *spec = codec->spec;

	ucontrol->value.integer.value[0] = !spec->inv_dmic_muted;
	return 0;
}

static int alc_inv_dmic_sw_put(struct snd_kcontrol *kcontrol,
			       struct snd_ctl_elem_value *ucontrol)
{
	struct hda_codec *codec = snd_kcontrol_chip(kcontrol);
	struct alc_spec *spec = codec->spec;
	unsigned int val = !ucontrol->value.integer.value[0];

	if (val == spec->inv_dmic_muted)
		return 0;
	spec->inv_dmic_muted = val;
	alc_inv_dmic_sync(codec, true);
	return 0;
}

static const struct snd_kcontrol_new alc_inv_dmic_sw = {
	.iface = SNDRV_CTL_ELEM_IFACE_MIXER,
	.name = "Inverted Internal Mic Capture Switch",
	.info = snd_ctl_boolean_mono_info,
	.get = alc_inv_dmic_sw_get,
	.put = alc_inv_dmic_sw_put,
};

static int alc_add_inv_dmic_mixer(struct hda_codec *codec, hda_nid_t nid)
{
	struct alc_spec *spec = codec->spec;

	if (!snd_hda_gen_add_kctl(&spec->gen, NULL, &alc_inv_dmic_sw))
		return -ENOMEM;
	spec->inv_dmic_fixup = 1;
	spec->inv_dmic_muted = 0;
	spec->inv_dmic_pin = nid;
	spec->gen.cap_sync_hook = alc_inv_dmic_hook;
	return 0;
}

/* typically the digital mic is put at node 0x12 */
static void alc_fixup_inv_dmic_0x12(struct hda_codec *codec,
				    const struct hda_fixup *fix, int action)
{
	if (action == HDA_FIXUP_ACT_PROBE)
		alc_add_inv_dmic_mixer(codec, 0x12);
}


#ifdef CONFIG_SND_HDA_INPUT_BEEP
/* additional beep mixers; the actual parameters are overwritten at build */
static const struct snd_kcontrol_new alc_beep_mixer[] = {
	HDA_CODEC_VOLUME("Beep Playback Volume", 0, 0, HDA_INPUT),
	HDA_CODEC_MUTE_BEEP("Beep Playback Switch", 0, 0, HDA_INPUT),
	{ } /* end */
};
#endif

static int alc_build_controls(struct hda_codec *codec)
{
	struct alc_spec *spec = codec->spec;
	int i, err;

	err = snd_hda_gen_build_controls(codec);
	if (err < 0)
		return err;

	for (i = 0; i < spec->num_mixers; i++) {
		err = snd_hda_add_new_ctls(codec, spec->mixers[i]);
		if (err < 0)
			return err;
	}

#ifdef CONFIG_SND_HDA_INPUT_BEEP
	/* create beep controls if needed */
	if (spec->beep_amp) {
		const struct snd_kcontrol_new *knew;
		for (knew = alc_beep_mixer; knew->name; knew++) {
			struct snd_kcontrol *kctl;
			kctl = snd_ctl_new1(knew, codec);
			if (!kctl)
				return -ENOMEM;
			kctl->private_value = spec->beep_amp;
			err = snd_hda_ctl_add(codec, 0, kctl);
			if (err < 0)
				return err;
		}
	}
#endif

	snd_hda_apply_fixup(codec, HDA_FIXUP_ACT_BUILD);
	return 0;
}


/*
 * Common callbacks
 */

static int alc_init(struct hda_codec *codec)
{
	struct alc_spec *spec = codec->spec;

	if (spec->init_hook)
		spec->init_hook(codec);

	alc_fix_pll(codec);
	alc_auto_init_amp(codec, spec->init_amp);

	snd_hda_gen_init(codec);

	snd_hda_apply_fixup(codec, HDA_FIXUP_ACT_INIT);

	return 0;
}

static inline void alc_shutup(struct hda_codec *codec)
{
	struct alc_spec *spec = codec->spec;

	if (spec && spec->shutup)
		spec->shutup(codec);
	else
		snd_hda_shutup_pins(codec);
}

#define alc_free	snd_hda_gen_free

#ifdef CONFIG_PM
static void alc_power_eapd(struct hda_codec *codec)
{
	alc_auto_setup_eapd(codec, false);
}

static int alc_suspend(struct hda_codec *codec)
{
	struct alc_spec *spec = codec->spec;
	alc_shutup(codec);
	if (spec && spec->power_hook)
		spec->power_hook(codec);
	return 0;
}
#endif

#ifdef CONFIG_PM
static int alc_resume(struct hda_codec *codec)
{
	struct alc_spec *spec = codec->spec;

	if (!spec->no_depop_delay)
		msleep(150); /* to avoid pop noise */
	codec->patch_ops.init(codec);
	snd_hda_codec_resume_amp(codec);
	snd_hda_codec_resume_cache(codec);
	alc_inv_dmic_sync(codec, true);
	hda_call_check_power_status(codec, 0x01);
	return 0;
}
#endif

/*
 */
static const struct hda_codec_ops alc_patch_ops = {
	.build_controls = alc_build_controls,
	.build_pcms = snd_hda_gen_build_pcms,
	.init = alc_init,
	.free = alc_free,
	.unsol_event = snd_hda_jack_unsol_event,
#ifdef CONFIG_PM
	.resume = alc_resume,
	.suspend = alc_suspend,
	.check_power_status = snd_hda_gen_check_power_status,
#endif
	.reboot_notify = alc_shutup,
};


/* replace the codec chip_name with the given string */
static int alc_codec_rename(struct hda_codec *codec, const char *name)
{
	kfree(codec->chip_name);
	codec->chip_name = kstrdup(name, GFP_KERNEL);
	if (!codec->chip_name) {
		alc_free(codec);
		return -ENOMEM;
	}
	return 0;
}

/*
 * Rename codecs appropriately from COEF value or subvendor id
 */
struct alc_codec_rename_table {
	unsigned int vendor_id;
	unsigned short coef_mask;
	unsigned short coef_bits;
	const char *name;
};

struct alc_codec_rename_pci_table {
	unsigned int codec_vendor_id;
	unsigned short pci_subvendor;
	unsigned short pci_subdevice;
	const char *name;
};

static struct alc_codec_rename_table rename_tbl[] = {
	{ 0x10ec0221, 0xf00f, 0x1003, "ALC231" },
	{ 0x10ec0269, 0xfff0, 0x3010, "ALC277" },
	{ 0x10ec0269, 0xf0f0, 0x2010, "ALC259" },
	{ 0x10ec0269, 0xf0f0, 0x3010, "ALC258" },
	{ 0x10ec0269, 0x00f0, 0x0010, "ALC269VB" },
	{ 0x10ec0269, 0xffff, 0xa023, "ALC259" },
	{ 0x10ec0269, 0xffff, 0x6023, "ALC281X" },
	{ 0x10ec0269, 0x00f0, 0x0020, "ALC269VC" },
	{ 0x10ec0269, 0x00f0, 0x0030, "ALC269VD" },
	{ 0x10ec0662, 0xffff, 0x4020, "ALC656" },
	{ 0x10ec0887, 0x00f0, 0x0030, "ALC887-VD" },
	{ 0x10ec0888, 0x00f0, 0x0030, "ALC888-VD" },
	{ 0x10ec0888, 0xf0f0, 0x3020, "ALC886" },
	{ 0x10ec0899, 0x2000, 0x2000, "ALC899" },
	{ 0x10ec0892, 0xffff, 0x8020, "ALC661" },
	{ 0x10ec0892, 0xffff, 0x8011, "ALC661" },
	{ 0x10ec0892, 0xffff, 0x4011, "ALC656" },
	{ } /* terminator */
};

static struct alc_codec_rename_pci_table rename_pci_tbl[] = {
	{ 0x10ec0280, 0x1028, 0, "ALC3220" },
	{ 0x10ec0282, 0x1028, 0, "ALC3221" },
	{ 0x10ec0283, 0x1028, 0, "ALC3223" },
	{ 0x10ec0288, 0x1028, 0, "ALC3263" },
	{ 0x10ec0292, 0x1028, 0, "ALC3226" },
	{ 0x10ec0293, 0x1028, 0, "ALC3235" },
	{ 0x10ec0255, 0x1028, 0, "ALC3234" },
	{ 0x10ec0668, 0x1028, 0, "ALC3661" },
	{ 0x10ec0275, 0x1028, 0, "ALC3260" },
	{ 0x10ec0899, 0x1028, 0, "ALC3861" },
	{ 0x10ec0670, 0x1025, 0, "ALC669X" },
	{ 0x10ec0676, 0x1025, 0, "ALC679X" },
	{ 0x10ec0282, 0x1043, 0, "ALC3229" },
	{ 0x10ec0233, 0x1043, 0, "ALC3236" },
	{ 0x10ec0280, 0x103c, 0, "ALC3228" },
	{ 0x10ec0282, 0x103c, 0, "ALC3227" },
	{ 0x10ec0286, 0x103c, 0, "ALC3242" },
	{ 0x10ec0290, 0x103c, 0, "ALC3241" },
	{ 0x10ec0668, 0x103c, 0, "ALC3662" },
	{ 0x10ec0283, 0x17aa, 0, "ALC3239" },
	{ 0x10ec0292, 0x17aa, 0, "ALC3232" },
	{ } /* terminator */
};

static int alc_codec_rename_from_preset(struct hda_codec *codec)
{
	const struct alc_codec_rename_table *p;
	const struct alc_codec_rename_pci_table *q;

	for (p = rename_tbl; p->vendor_id; p++) {
		if (p->vendor_id != codec->vendor_id)
			continue;
		if ((alc_get_coef0(codec) & p->coef_mask) == p->coef_bits)
			return alc_codec_rename(codec, p->name);
	}

	if (!codec->bus->pci)
		return 0;
	for (q = rename_pci_tbl; q->codec_vendor_id; q++) {
		if (q->codec_vendor_id != codec->vendor_id)
			continue;
		if (q->pci_subvendor != codec->bus->pci->subsystem_vendor)
			continue;
		if (!q->pci_subdevice ||
		    q->pci_subdevice == codec->bus->pci->subsystem_device)
			return alc_codec_rename(codec, q->name);
	}

	return 0;
}


/*
 * Digital-beep handlers
 */
#ifdef CONFIG_SND_HDA_INPUT_BEEP
#define set_beep_amp(spec, nid, idx, dir) \
	((spec)->beep_amp = HDA_COMPOSE_AMP_VAL(nid, 3, idx, dir))

static const struct snd_pci_quirk beep_white_list[] = {
	SND_PCI_QUIRK(0x1043, 0x103c, "ASUS", 1),
	SND_PCI_QUIRK(0x1043, 0x115d, "ASUS", 1),
	SND_PCI_QUIRK(0x1043, 0x829f, "ASUS", 1),
	SND_PCI_QUIRK(0x1043, 0x8376, "EeePC", 1),
	SND_PCI_QUIRK(0x1043, 0x83ce, "EeePC", 1),
	SND_PCI_QUIRK(0x1043, 0x831a, "EeePC", 1),
	SND_PCI_QUIRK(0x1043, 0x834a, "EeePC", 1),
	SND_PCI_QUIRK(0x1458, 0xa002, "GA-MA790X", 1),
	SND_PCI_QUIRK(0x8086, 0xd613, "Intel", 1),
	{}
};

static inline int has_cdefine_beep(struct hda_codec *codec)
{
	struct alc_spec *spec = codec->spec;
	const struct snd_pci_quirk *q;
	q = snd_pci_quirk_lookup(codec->bus->pci, beep_white_list);
	if (q)
		return q->value;
	return spec->cdefine.enable_pcbeep;
}
#else
#define set_beep_amp(spec, nid, idx, dir) /* NOP */
#define has_cdefine_beep(codec)		0
#endif

/* parse the BIOS configuration and set up the alc_spec */
/* return 1 if successful, 0 if the proper config is not found,
 * or a negative error code
 */
static int alc_parse_auto_config(struct hda_codec *codec,
				 const hda_nid_t *ignore_nids,
				 const hda_nid_t *ssid_nids)
{
	struct alc_spec *spec = codec->spec;
	struct auto_pin_cfg *cfg = &spec->gen.autocfg;
	int err;

	err = snd_hda_parse_pin_defcfg(codec, cfg, ignore_nids,
				       spec->parse_flags);
	if (err < 0)
		return err;

	if (ssid_nids)
		alc_ssid_check(codec, ssid_nids);

	err = snd_hda_gen_parse_auto_config(codec, cfg);
	if (err < 0)
		return err;

	return 1;
}

/* common preparation job for alc_spec */
static int alc_alloc_spec(struct hda_codec *codec, hda_nid_t mixer_nid)
{
	struct alc_spec *spec = kzalloc(sizeof(*spec), GFP_KERNEL);
	int err;

	if (!spec)
		return -ENOMEM;
	codec->spec = spec;
	snd_hda_gen_spec_init(&spec->gen);
	spec->gen.mixer_nid = mixer_nid;
	spec->gen.own_eapd_ctl = 1;
	codec->single_adc_amp = 1;
	/* FIXME: do we need this for all Realtek codec models? */
	codec->spdif_status_reset = 1;

	err = alc_codec_rename_from_preset(codec);
	if (err < 0) {
		kfree(spec);
		return err;
	}
	return 0;
}

static int alc880_parse_auto_config(struct hda_codec *codec)
{
	static const hda_nid_t alc880_ignore[] = { 0x1d, 0 };
	static const hda_nid_t alc880_ssids[] = { 0x15, 0x1b, 0x14, 0 };
	return alc_parse_auto_config(codec, alc880_ignore, alc880_ssids);
}

/*
 * ALC880 fix-ups
 */
enum {
	ALC880_FIXUP_GPIO1,
	ALC880_FIXUP_GPIO2,
	ALC880_FIXUP_MEDION_RIM,
	ALC880_FIXUP_LG,
	ALC880_FIXUP_LG_LW25,
	ALC880_FIXUP_W810,
	ALC880_FIXUP_EAPD_COEF,
	ALC880_FIXUP_TCL_S700,
	ALC880_FIXUP_VOL_KNOB,
	ALC880_FIXUP_FUJITSU,
	ALC880_FIXUP_F1734,
	ALC880_FIXUP_UNIWILL,
	ALC880_FIXUP_UNIWILL_DIG,
	ALC880_FIXUP_Z71V,
	ALC880_FIXUP_ASUS_W5A,
	ALC880_FIXUP_3ST_BASE,
	ALC880_FIXUP_3ST,
	ALC880_FIXUP_3ST_DIG,
	ALC880_FIXUP_5ST_BASE,
	ALC880_FIXUP_5ST,
	ALC880_FIXUP_5ST_DIG,
	ALC880_FIXUP_6ST_BASE,
	ALC880_FIXUP_6ST,
	ALC880_FIXUP_6ST_DIG,
	ALC880_FIXUP_6ST_AUTOMUTE,
};

/* enable the volume-knob widget support on NID 0x21 */
static void alc880_fixup_vol_knob(struct hda_codec *codec,
				  const struct hda_fixup *fix, int action)
{
	if (action == HDA_FIXUP_ACT_PROBE)
		snd_hda_jack_detect_enable_callback(codec, 0x21, ALC_DCVOL_EVENT, alc_update_knob_master);
}

static const struct hda_fixup alc880_fixups[] = {
	[ALC880_FIXUP_GPIO1] = {
		.type = HDA_FIXUP_VERBS,
		.v.verbs = alc_gpio1_init_verbs,
	},
	[ALC880_FIXUP_GPIO2] = {
		.type = HDA_FIXUP_VERBS,
		.v.verbs = alc_gpio2_init_verbs,
	},
	[ALC880_FIXUP_MEDION_RIM] = {
		.type = HDA_FIXUP_VERBS,
		.v.verbs = (const struct hda_verb[]) {
			{ 0x20, AC_VERB_SET_COEF_INDEX, 0x07 },
			{ 0x20, AC_VERB_SET_PROC_COEF,  0x3060 },
			{ }
		},
		.chained = true,
		.chain_id = ALC880_FIXUP_GPIO2,
	},
	[ALC880_FIXUP_LG] = {
		.type = HDA_FIXUP_PINS,
		.v.pins = (const struct hda_pintbl[]) {
			/* disable bogus unused pins */
			{ 0x16, 0x411111f0 },
			{ 0x18, 0x411111f0 },
			{ 0x1a, 0x411111f0 },
			{ }
		}
	},
	[ALC880_FIXUP_LG_LW25] = {
		.type = HDA_FIXUP_PINS,
		.v.pins = (const struct hda_pintbl[]) {
			{ 0x1a, 0x0181344f }, /* line-in */
			{ 0x1b, 0x0321403f }, /* headphone */
			{ }
		}
	},
	[ALC880_FIXUP_W810] = {
		.type = HDA_FIXUP_PINS,
		.v.pins = (const struct hda_pintbl[]) {
			/* disable bogus unused pins */
			{ 0x17, 0x411111f0 },
			{ }
		},
		.chained = true,
		.chain_id = ALC880_FIXUP_GPIO2,
	},
	[ALC880_FIXUP_EAPD_COEF] = {
		.type = HDA_FIXUP_VERBS,
		.v.verbs = (const struct hda_verb[]) {
			/* change to EAPD mode */
			{ 0x20, AC_VERB_SET_COEF_INDEX, 0x07 },
			{ 0x20, AC_VERB_SET_PROC_COEF,  0x3060 },
			{}
		},
	},
	[ALC880_FIXUP_TCL_S700] = {
		.type = HDA_FIXUP_VERBS,
		.v.verbs = (const struct hda_verb[]) {
			/* change to EAPD mode */
			{ 0x20, AC_VERB_SET_COEF_INDEX, 0x07 },
			{ 0x20, AC_VERB_SET_PROC_COEF,  0x3070 },
			{}
		},
		.chained = true,
		.chain_id = ALC880_FIXUP_GPIO2,
	},
	[ALC880_FIXUP_VOL_KNOB] = {
		.type = HDA_FIXUP_FUNC,
		.v.func = alc880_fixup_vol_knob,
	},
	[ALC880_FIXUP_FUJITSU] = {
		/* override all pins as BIOS on old Amilo is broken */
		.type = HDA_FIXUP_PINS,
		.v.pins = (const struct hda_pintbl[]) {
			{ 0x14, 0x0121411f }, /* HP */
			{ 0x15, 0x99030120 }, /* speaker */
			{ 0x16, 0x99030130 }, /* bass speaker */
			{ 0x17, 0x411111f0 }, /* N/A */
			{ 0x18, 0x411111f0 }, /* N/A */
			{ 0x19, 0x01a19950 }, /* mic-in */
			{ 0x1a, 0x411111f0 }, /* N/A */
			{ 0x1b, 0x411111f0 }, /* N/A */
			{ 0x1c, 0x411111f0 }, /* N/A */
			{ 0x1d, 0x411111f0 }, /* N/A */
			{ 0x1e, 0x01454140 }, /* SPDIF out */
			{ }
		},
		.chained = true,
		.chain_id = ALC880_FIXUP_VOL_KNOB,
	},
	[ALC880_FIXUP_F1734] = {
		/* almost compatible with FUJITSU, but no bass and SPDIF */
		.type = HDA_FIXUP_PINS,
		.v.pins = (const struct hda_pintbl[]) {
			{ 0x14, 0x0121411f }, /* HP */
			{ 0x15, 0x99030120 }, /* speaker */
			{ 0x16, 0x411111f0 }, /* N/A */
			{ 0x17, 0x411111f0 }, /* N/A */
			{ 0x18, 0x411111f0 }, /* N/A */
			{ 0x19, 0x01a19950 }, /* mic-in */
			{ 0x1a, 0x411111f0 }, /* N/A */
			{ 0x1b, 0x411111f0 }, /* N/A */
			{ 0x1c, 0x411111f0 }, /* N/A */
			{ 0x1d, 0x411111f0 }, /* N/A */
			{ 0x1e, 0x411111f0 }, /* N/A */
			{ }
		},
		.chained = true,
		.chain_id = ALC880_FIXUP_VOL_KNOB,
	},
	[ALC880_FIXUP_UNIWILL] = {
		/* need to fix HP and speaker pins to be parsed correctly */
		.type = HDA_FIXUP_PINS,
		.v.pins = (const struct hda_pintbl[]) {
			{ 0x14, 0x0121411f }, /* HP */
			{ 0x15, 0x99030120 }, /* speaker */
			{ 0x16, 0x99030130 }, /* bass speaker */
			{ }
		},
	},
	[ALC880_FIXUP_UNIWILL_DIG] = {
		.type = HDA_FIXUP_PINS,
		.v.pins = (const struct hda_pintbl[]) {
			/* disable bogus unused pins */
			{ 0x17, 0x411111f0 },
			{ 0x19, 0x411111f0 },
			{ 0x1b, 0x411111f0 },
			{ 0x1f, 0x411111f0 },
			{ }
		}
	},
	[ALC880_FIXUP_Z71V] = {
		.type = HDA_FIXUP_PINS,
		.v.pins = (const struct hda_pintbl[]) {
			/* set up the whole pins as BIOS is utterly broken */
			{ 0x14, 0x99030120 }, /* speaker */
			{ 0x15, 0x0121411f }, /* HP */
			{ 0x16, 0x411111f0 }, /* N/A */
			{ 0x17, 0x411111f0 }, /* N/A */
			{ 0x18, 0x01a19950 }, /* mic-in */
			{ 0x19, 0x411111f0 }, /* N/A */
			{ 0x1a, 0x01813031 }, /* line-in */
			{ 0x1b, 0x411111f0 }, /* N/A */
			{ 0x1c, 0x411111f0 }, /* N/A */
			{ 0x1d, 0x411111f0 }, /* N/A */
			{ 0x1e, 0x0144111e }, /* SPDIF */
			{ }
		}
	},
	[ALC880_FIXUP_ASUS_W5A] = {
		.type = HDA_FIXUP_PINS,
		.v.pins = (const struct hda_pintbl[]) {
			/* set up the whole pins as BIOS is utterly broken */
			{ 0x14, 0x0121411f }, /* HP */
			{ 0x15, 0x411111f0 }, /* N/A */
			{ 0x16, 0x411111f0 }, /* N/A */
			{ 0x17, 0x411111f0 }, /* N/A */
			{ 0x18, 0x90a60160 }, /* mic */
			{ 0x19, 0x411111f0 }, /* N/A */
			{ 0x1a, 0x411111f0 }, /* N/A */
			{ 0x1b, 0x411111f0 }, /* N/A */
			{ 0x1c, 0x411111f0 }, /* N/A */
			{ 0x1d, 0x411111f0 }, /* N/A */
			{ 0x1e, 0xb743111e }, /* SPDIF out */
			{ }
		},
		.chained = true,
		.chain_id = ALC880_FIXUP_GPIO1,
	},
	[ALC880_FIXUP_3ST_BASE] = {
		.type = HDA_FIXUP_PINS,
		.v.pins = (const struct hda_pintbl[]) {
			{ 0x14, 0x01014010 }, /* line-out */
			{ 0x15, 0x411111f0 }, /* N/A */
			{ 0x16, 0x411111f0 }, /* N/A */
			{ 0x17, 0x411111f0 }, /* N/A */
			{ 0x18, 0x01a19c30 }, /* mic-in */
			{ 0x19, 0x0121411f }, /* HP */
			{ 0x1a, 0x01813031 }, /* line-in */
			{ 0x1b, 0x02a19c40 }, /* front-mic */
			{ 0x1c, 0x411111f0 }, /* N/A */
			{ 0x1d, 0x411111f0 }, /* N/A */
			/* 0x1e is filled in below */
			{ 0x1f, 0x411111f0 }, /* N/A */
			{ }
		}
	},
	[ALC880_FIXUP_3ST] = {
		.type = HDA_FIXUP_PINS,
		.v.pins = (const struct hda_pintbl[]) {
			{ 0x1e, 0x411111f0 }, /* N/A */
			{ }
		},
		.chained = true,
		.chain_id = ALC880_FIXUP_3ST_BASE,
	},
	[ALC880_FIXUP_3ST_DIG] = {
		.type = HDA_FIXUP_PINS,
		.v.pins = (const struct hda_pintbl[]) {
			{ 0x1e, 0x0144111e }, /* SPDIF */
			{ }
		},
		.chained = true,
		.chain_id = ALC880_FIXUP_3ST_BASE,
	},
	[ALC880_FIXUP_5ST_BASE] = {
		.type = HDA_FIXUP_PINS,
		.v.pins = (const struct hda_pintbl[]) {
			{ 0x14, 0x01014010 }, /* front */
			{ 0x15, 0x411111f0 }, /* N/A */
			{ 0x16, 0x01011411 }, /* CLFE */
			{ 0x17, 0x01016412 }, /* surr */
			{ 0x18, 0x01a19c30 }, /* mic-in */
			{ 0x19, 0x0121411f }, /* HP */
			{ 0x1a, 0x01813031 }, /* line-in */
			{ 0x1b, 0x02a19c40 }, /* front-mic */
			{ 0x1c, 0x411111f0 }, /* N/A */
			{ 0x1d, 0x411111f0 }, /* N/A */
			/* 0x1e is filled in below */
			{ 0x1f, 0x411111f0 }, /* N/A */
			{ }
		}
	},
	[ALC880_FIXUP_5ST] = {
		.type = HDA_FIXUP_PINS,
		.v.pins = (const struct hda_pintbl[]) {
			{ 0x1e, 0x411111f0 }, /* N/A */
			{ }
		},
		.chained = true,
		.chain_id = ALC880_FIXUP_5ST_BASE,
	},
	[ALC880_FIXUP_5ST_DIG] = {
		.type = HDA_FIXUP_PINS,
		.v.pins = (const struct hda_pintbl[]) {
			{ 0x1e, 0x0144111e }, /* SPDIF */
			{ }
		},
		.chained = true,
		.chain_id = ALC880_FIXUP_5ST_BASE,
	},
	[ALC880_FIXUP_6ST_BASE] = {
		.type = HDA_FIXUP_PINS,
		.v.pins = (const struct hda_pintbl[]) {
			{ 0x14, 0x01014010 }, /* front */
			{ 0x15, 0x01016412 }, /* surr */
			{ 0x16, 0x01011411 }, /* CLFE */
			{ 0x17, 0x01012414 }, /* side */
			{ 0x18, 0x01a19c30 }, /* mic-in */
			{ 0x19, 0x02a19c40 }, /* front-mic */
			{ 0x1a, 0x01813031 }, /* line-in */
			{ 0x1b, 0x0121411f }, /* HP */
			{ 0x1c, 0x411111f0 }, /* N/A */
			{ 0x1d, 0x411111f0 }, /* N/A */
			/* 0x1e is filled in below */
			{ 0x1f, 0x411111f0 }, /* N/A */
			{ }
		}
	},
	[ALC880_FIXUP_6ST] = {
		.type = HDA_FIXUP_PINS,
		.v.pins = (const struct hda_pintbl[]) {
			{ 0x1e, 0x411111f0 }, /* N/A */
			{ }
		},
		.chained = true,
		.chain_id = ALC880_FIXUP_6ST_BASE,
	},
	[ALC880_FIXUP_6ST_DIG] = {
		.type = HDA_FIXUP_PINS,
		.v.pins = (const struct hda_pintbl[]) {
			{ 0x1e, 0x0144111e }, /* SPDIF */
			{ }
		},
		.chained = true,
		.chain_id = ALC880_FIXUP_6ST_BASE,
	},
	[ALC880_FIXUP_6ST_AUTOMUTE] = {
		.type = HDA_FIXUP_PINS,
		.v.pins = (const struct hda_pintbl[]) {
			{ 0x1b, 0x0121401f }, /* HP with jack detect */
			{ }
		},
		.chained_before = true,
		.chain_id = ALC880_FIXUP_6ST_BASE,
	},
};

static const struct snd_pci_quirk alc880_fixup_tbl[] = {
	SND_PCI_QUIRK(0x1019, 0x0f69, "Coeus G610P", ALC880_FIXUP_W810),
	SND_PCI_QUIRK(0x1043, 0x10c3, "ASUS W5A", ALC880_FIXUP_ASUS_W5A),
	SND_PCI_QUIRK(0x1043, 0x1964, "ASUS Z71V", ALC880_FIXUP_Z71V),
	SND_PCI_QUIRK_VENDOR(0x1043, "ASUS", ALC880_FIXUP_GPIO1),
	SND_PCI_QUIRK(0x147b, 0x1045, "ABit AA8XE", ALC880_FIXUP_6ST_AUTOMUTE),
	SND_PCI_QUIRK(0x1558, 0x5401, "Clevo GPIO2", ALC880_FIXUP_GPIO2),
	SND_PCI_QUIRK_VENDOR(0x1558, "Clevo", ALC880_FIXUP_EAPD_COEF),
	SND_PCI_QUIRK(0x1584, 0x9050, "Uniwill", ALC880_FIXUP_UNIWILL_DIG),
	SND_PCI_QUIRK(0x1584, 0x9054, "Uniwill", ALC880_FIXUP_F1734),
	SND_PCI_QUIRK(0x1584, 0x9070, "Uniwill", ALC880_FIXUP_UNIWILL),
	SND_PCI_QUIRK(0x1584, 0x9077, "Uniwill P53", ALC880_FIXUP_VOL_KNOB),
	SND_PCI_QUIRK(0x161f, 0x203d, "W810", ALC880_FIXUP_W810),
	SND_PCI_QUIRK(0x161f, 0x205d, "Medion Rim 2150", ALC880_FIXUP_MEDION_RIM),
	SND_PCI_QUIRK(0x1631, 0xe011, "PB 13201056", ALC880_FIXUP_6ST_AUTOMUTE),
	SND_PCI_QUIRK(0x1734, 0x107c, "FSC F1734", ALC880_FIXUP_F1734),
	SND_PCI_QUIRK(0x1734, 0x1094, "FSC Amilo M1451G", ALC880_FIXUP_FUJITSU),
	SND_PCI_QUIRK(0x1734, 0x10ac, "FSC AMILO Xi 1526", ALC880_FIXUP_F1734),
	SND_PCI_QUIRK(0x1734, 0x10b0, "FSC Amilo Pi1556", ALC880_FIXUP_FUJITSU),
	SND_PCI_QUIRK(0x1854, 0x003b, "LG", ALC880_FIXUP_LG),
	SND_PCI_QUIRK(0x1854, 0x005f, "LG P1 Express", ALC880_FIXUP_LG),
	SND_PCI_QUIRK(0x1854, 0x0068, "LG w1", ALC880_FIXUP_LG),
	SND_PCI_QUIRK(0x1854, 0x0077, "LG LW25", ALC880_FIXUP_LG_LW25),
	SND_PCI_QUIRK(0x19db, 0x4188, "TCL S700", ALC880_FIXUP_TCL_S700),

	/* Below is the copied entries from alc880_quirks.c.
	 * It's not quite sure whether BIOS sets the correct pin-config table
	 * on these machines, thus they are kept to be compatible with
	 * the old static quirks.  Once when it's confirmed to work without
	 * these overrides, it'd be better to remove.
	 */
	SND_PCI_QUIRK(0x1019, 0xa880, "ECS", ALC880_FIXUP_5ST_DIG),
	SND_PCI_QUIRK(0x1019, 0xa884, "Acer APFV", ALC880_FIXUP_6ST),
	SND_PCI_QUIRK(0x1025, 0x0070, "ULI", ALC880_FIXUP_3ST_DIG),
	SND_PCI_QUIRK(0x1025, 0x0077, "ULI", ALC880_FIXUP_6ST_DIG),
	SND_PCI_QUIRK(0x1025, 0x0078, "ULI", ALC880_FIXUP_6ST_DIG),
	SND_PCI_QUIRK(0x1025, 0x0087, "ULI", ALC880_FIXUP_6ST_DIG),
	SND_PCI_QUIRK(0x1025, 0xe309, "ULI", ALC880_FIXUP_3ST_DIG),
	SND_PCI_QUIRK(0x1025, 0xe310, "ULI", ALC880_FIXUP_3ST),
	SND_PCI_QUIRK(0x1039, 0x1234, NULL, ALC880_FIXUP_6ST_DIG),
	SND_PCI_QUIRK(0x104d, 0x81a0, "Sony", ALC880_FIXUP_3ST),
	SND_PCI_QUIRK(0x104d, 0x81d6, "Sony", ALC880_FIXUP_3ST),
	SND_PCI_QUIRK(0x107b, 0x3032, "Gateway", ALC880_FIXUP_5ST),
	SND_PCI_QUIRK(0x107b, 0x3033, "Gateway", ALC880_FIXUP_5ST),
	SND_PCI_QUIRK(0x107b, 0x4039, "Gateway", ALC880_FIXUP_5ST),
	SND_PCI_QUIRK(0x1297, 0xc790, "Shuttle ST20G5", ALC880_FIXUP_6ST_DIG),
	SND_PCI_QUIRK(0x1458, 0xa102, "Gigabyte K8", ALC880_FIXUP_6ST_DIG),
	SND_PCI_QUIRK(0x1462, 0x1150, "MSI", ALC880_FIXUP_6ST_DIG),
	SND_PCI_QUIRK(0x1509, 0x925d, "FIC P4M", ALC880_FIXUP_6ST_DIG),
	SND_PCI_QUIRK(0x1565, 0x8202, "Biostar", ALC880_FIXUP_5ST_DIG),
	SND_PCI_QUIRK(0x1695, 0x400d, "EPoX", ALC880_FIXUP_5ST_DIG),
	SND_PCI_QUIRK(0x1695, 0x4012, "EPox EP-5LDA", ALC880_FIXUP_5ST_DIG),
	SND_PCI_QUIRK(0x2668, 0x8086, NULL, ALC880_FIXUP_6ST_DIG), /* broken BIOS */
	SND_PCI_QUIRK(0x8086, 0x2668, NULL, ALC880_FIXUP_6ST_DIG),
	SND_PCI_QUIRK(0x8086, 0xa100, "Intel mobo", ALC880_FIXUP_5ST_DIG),
	SND_PCI_QUIRK(0x8086, 0xd400, "Intel mobo", ALC880_FIXUP_5ST_DIG),
	SND_PCI_QUIRK(0x8086, 0xd401, "Intel mobo", ALC880_FIXUP_5ST_DIG),
	SND_PCI_QUIRK(0x8086, 0xd402, "Intel mobo", ALC880_FIXUP_3ST_DIG),
	SND_PCI_QUIRK(0x8086, 0xe224, "Intel mobo", ALC880_FIXUP_5ST_DIG),
	SND_PCI_QUIRK(0x8086, 0xe305, "Intel mobo", ALC880_FIXUP_3ST_DIG),
	SND_PCI_QUIRK(0x8086, 0xe308, "Intel mobo", ALC880_FIXUP_3ST_DIG),
	SND_PCI_QUIRK(0x8086, 0xe400, "Intel mobo", ALC880_FIXUP_5ST_DIG),
	SND_PCI_QUIRK(0x8086, 0xe401, "Intel mobo", ALC880_FIXUP_5ST_DIG),
	SND_PCI_QUIRK(0x8086, 0xe402, "Intel mobo", ALC880_FIXUP_5ST_DIG),
	/* default Intel */
	SND_PCI_QUIRK_VENDOR(0x8086, "Intel mobo", ALC880_FIXUP_3ST),
	SND_PCI_QUIRK(0xa0a0, 0x0560, "AOpen i915GMm-HFS", ALC880_FIXUP_5ST_DIG),
	SND_PCI_QUIRK(0xe803, 0x1019, NULL, ALC880_FIXUP_6ST_DIG),
	{}
};

static const struct hda_model_fixup alc880_fixup_models[] = {
	{.id = ALC880_FIXUP_3ST, .name = "3stack"},
	{.id = ALC880_FIXUP_3ST_DIG, .name = "3stack-digout"},
	{.id = ALC880_FIXUP_5ST, .name = "5stack"},
	{.id = ALC880_FIXUP_5ST_DIG, .name = "5stack-digout"},
	{.id = ALC880_FIXUP_6ST, .name = "6stack"},
	{.id = ALC880_FIXUP_6ST_DIG, .name = "6stack-digout"},
	{.id = ALC880_FIXUP_6ST_AUTOMUTE, .name = "6stack-automute"},
	{}
};


/*
 * OK, here we have finally the patch for ALC880
 */
static int patch_alc880(struct hda_codec *codec)
{
	struct alc_spec *spec;
	int err;

	err = alc_alloc_spec(codec, 0x0b);
	if (err < 0)
		return err;

	spec = codec->spec;
	spec->gen.need_dac_fix = 1;
	spec->gen.beep_nid = 0x01;

	snd_hda_pick_fixup(codec, alc880_fixup_models, alc880_fixup_tbl,
		       alc880_fixups);
	snd_hda_apply_fixup(codec, HDA_FIXUP_ACT_PRE_PROBE);

	/* automatic parse from the BIOS config */
	err = alc880_parse_auto_config(codec);
	if (err < 0)
		goto error;

	if (!spec->gen.no_analog)
		set_beep_amp(spec, 0x0b, 0x05, HDA_INPUT);

	codec->patch_ops = alc_patch_ops;
	codec->patch_ops.unsol_event = alc880_unsol_event;


	snd_hda_apply_fixup(codec, HDA_FIXUP_ACT_PROBE);

	return 0;

 error:
	alc_free(codec);
	return err;
}


/*
 * ALC260 support
 */
static int alc260_parse_auto_config(struct hda_codec *codec)
{
	static const hda_nid_t alc260_ignore[] = { 0x17, 0 };
	static const hda_nid_t alc260_ssids[] = { 0x10, 0x15, 0x0f, 0 };
	return alc_parse_auto_config(codec, alc260_ignore, alc260_ssids);
}

/*
 * Pin config fixes
 */
enum {
	ALC260_FIXUP_HP_DC5750,
	ALC260_FIXUP_HP_PIN_0F,
	ALC260_FIXUP_COEF,
	ALC260_FIXUP_GPIO1,
	ALC260_FIXUP_GPIO1_TOGGLE,
	ALC260_FIXUP_REPLACER,
	ALC260_FIXUP_HP_B1900,
	ALC260_FIXUP_KN1,
	ALC260_FIXUP_FSC_S7020,
	ALC260_FIXUP_FSC_S7020_JWSE,
	ALC260_FIXUP_VAIO_PINS,
};

static void alc260_gpio1_automute(struct hda_codec *codec)
{
	struct alc_spec *spec = codec->spec;
	snd_hda_codec_write(codec, 0x01, 0, AC_VERB_SET_GPIO_DATA,
			    spec->gen.hp_jack_present);
}

static void alc260_fixup_gpio1_toggle(struct hda_codec *codec,
				      const struct hda_fixup *fix, int action)
{
	struct alc_spec *spec = codec->spec;
	if (action == HDA_FIXUP_ACT_PROBE) {
		/* although the machine has only one output pin, we need to
		 * toggle GPIO1 according to the jack state
		 */
		spec->gen.automute_hook = alc260_gpio1_automute;
		spec->gen.detect_hp = 1;
		spec->gen.automute_speaker = 1;
		spec->gen.autocfg.hp_pins[0] = 0x0f; /* copy it for automute */
		snd_hda_jack_detect_enable_callback(codec, 0x0f, HDA_GEN_HP_EVENT,
						    snd_hda_gen_hp_automute);
		snd_hda_add_verbs(codec, alc_gpio1_init_verbs);
	}
}

static void alc260_fixup_kn1(struct hda_codec *codec,
			     const struct hda_fixup *fix, int action)
{
	struct alc_spec *spec = codec->spec;
	static const struct hda_pintbl pincfgs[] = {
		{ 0x0f, 0x02214000 }, /* HP/speaker */
		{ 0x12, 0x90a60160 }, /* int mic */
		{ 0x13, 0x02a19000 }, /* ext mic */
		{ 0x18, 0x01446000 }, /* SPDIF out */
		/* disable bogus I/O pins */
		{ 0x10, 0x411111f0 },
		{ 0x11, 0x411111f0 },
		{ 0x14, 0x411111f0 },
		{ 0x15, 0x411111f0 },
		{ 0x16, 0x411111f0 },
		{ 0x17, 0x411111f0 },
		{ 0x19, 0x411111f0 },
		{ }
	};

	switch (action) {
	case HDA_FIXUP_ACT_PRE_PROBE:
		snd_hda_apply_pincfgs(codec, pincfgs);
		break;
	case HDA_FIXUP_ACT_PROBE:
		spec->init_amp = ALC_INIT_NONE;
		break;
	}
}

static void alc260_fixup_fsc_s7020(struct hda_codec *codec,
				   const struct hda_fixup *fix, int action)
{
	struct alc_spec *spec = codec->spec;
	if (action == HDA_FIXUP_ACT_PROBE)
		spec->init_amp = ALC_INIT_NONE;
}

static void alc260_fixup_fsc_s7020_jwse(struct hda_codec *codec,
				   const struct hda_fixup *fix, int action)
{
	struct alc_spec *spec = codec->spec;
	if (action == HDA_FIXUP_ACT_PRE_PROBE) {
		spec->gen.add_jack_modes = 1;
		spec->gen.hp_mic = 1;
	}
}

static const struct hda_fixup alc260_fixups[] = {
	[ALC260_FIXUP_HP_DC5750] = {
		.type = HDA_FIXUP_PINS,
		.v.pins = (const struct hda_pintbl[]) {
			{ 0x11, 0x90130110 }, /* speaker */
			{ }
		}
	},
	[ALC260_FIXUP_HP_PIN_0F] = {
		.type = HDA_FIXUP_PINS,
		.v.pins = (const struct hda_pintbl[]) {
			{ 0x0f, 0x01214000 }, /* HP */
			{ }
		}
	},
	[ALC260_FIXUP_COEF] = {
		.type = HDA_FIXUP_VERBS,
		.v.verbs = (const struct hda_verb[]) {
			{ 0x1a, AC_VERB_SET_COEF_INDEX, 0x07 },
			{ 0x1a, AC_VERB_SET_PROC_COEF,  0x3040 },
			{ }
		},
	},
	[ALC260_FIXUP_GPIO1] = {
		.type = HDA_FIXUP_VERBS,
		.v.verbs = alc_gpio1_init_verbs,
	},
	[ALC260_FIXUP_GPIO1_TOGGLE] = {
		.type = HDA_FIXUP_FUNC,
		.v.func = alc260_fixup_gpio1_toggle,
		.chained = true,
		.chain_id = ALC260_FIXUP_HP_PIN_0F,
	},
	[ALC260_FIXUP_REPLACER] = {
		.type = HDA_FIXUP_VERBS,
		.v.verbs = (const struct hda_verb[]) {
			{ 0x1a, AC_VERB_SET_COEF_INDEX, 0x07 },
			{ 0x1a, AC_VERB_SET_PROC_COEF,  0x3050 },
			{ }
		},
		.chained = true,
		.chain_id = ALC260_FIXUP_GPIO1_TOGGLE,
	},
	[ALC260_FIXUP_HP_B1900] = {
		.type = HDA_FIXUP_FUNC,
		.v.func = alc260_fixup_gpio1_toggle,
		.chained = true,
		.chain_id = ALC260_FIXUP_COEF,
	},
	[ALC260_FIXUP_KN1] = {
		.type = HDA_FIXUP_FUNC,
		.v.func = alc260_fixup_kn1,
	},
	[ALC260_FIXUP_FSC_S7020] = {
		.type = HDA_FIXUP_FUNC,
		.v.func = alc260_fixup_fsc_s7020,
	},
	[ALC260_FIXUP_FSC_S7020_JWSE] = {
		.type = HDA_FIXUP_FUNC,
		.v.func = alc260_fixup_fsc_s7020_jwse,
		.chained = true,
		.chain_id = ALC260_FIXUP_FSC_S7020,
	},
	[ALC260_FIXUP_VAIO_PINS] = {
		.type = HDA_FIXUP_PINS,
		.v.pins = (const struct hda_pintbl[]) {
			/* Pin configs are missing completely on some VAIOs */
			{ 0x0f, 0x01211020 },
			{ 0x10, 0x0001003f },
			{ 0x11, 0x411111f0 },
			{ 0x12, 0x01a15930 },
			{ 0x13, 0x411111f0 },
			{ 0x14, 0x411111f0 },
			{ 0x15, 0x411111f0 },
			{ 0x16, 0x411111f0 },
			{ 0x17, 0x411111f0 },
			{ 0x18, 0x411111f0 },
			{ 0x19, 0x411111f0 },
			{ }
		}
	},
};

static const struct snd_pci_quirk alc260_fixup_tbl[] = {
	SND_PCI_QUIRK(0x1025, 0x007b, "Acer C20x", ALC260_FIXUP_GPIO1),
	SND_PCI_QUIRK(0x1025, 0x007f, "Acer Aspire 9500", ALC260_FIXUP_COEF),
	SND_PCI_QUIRK(0x1025, 0x008f, "Acer", ALC260_FIXUP_GPIO1),
	SND_PCI_QUIRK(0x103c, 0x280a, "HP dc5750", ALC260_FIXUP_HP_DC5750),
	SND_PCI_QUIRK(0x103c, 0x30ba, "HP Presario B1900", ALC260_FIXUP_HP_B1900),
	SND_PCI_QUIRK(0x104d, 0x81bb, "Sony VAIO", ALC260_FIXUP_VAIO_PINS),
	SND_PCI_QUIRK(0x104d, 0x81e2, "Sony VAIO TX", ALC260_FIXUP_HP_PIN_0F),
	SND_PCI_QUIRK(0x10cf, 0x1326, "FSC LifeBook S7020", ALC260_FIXUP_FSC_S7020),
	SND_PCI_QUIRK(0x1509, 0x4540, "Favorit 100XS", ALC260_FIXUP_GPIO1),
	SND_PCI_QUIRK(0x152d, 0x0729, "Quanta KN1", ALC260_FIXUP_KN1),
	SND_PCI_QUIRK(0x161f, 0x2057, "Replacer 672V", ALC260_FIXUP_REPLACER),
	SND_PCI_QUIRK(0x1631, 0xc017, "PB V7900", ALC260_FIXUP_COEF),
	{}
};

static const struct hda_model_fixup alc260_fixup_models[] = {
	{.id = ALC260_FIXUP_GPIO1, .name = "gpio1"},
	{.id = ALC260_FIXUP_COEF, .name = "coef"},
	{.id = ALC260_FIXUP_FSC_S7020, .name = "fujitsu"},
	{.id = ALC260_FIXUP_FSC_S7020_JWSE, .name = "fujitsu-jwse"},
	{}
};

/*
 */
static int patch_alc260(struct hda_codec *codec)
{
	struct alc_spec *spec;
	int err;

	err = alc_alloc_spec(codec, 0x07);
	if (err < 0)
		return err;

	spec = codec->spec;
	/* as quite a few machines require HP amp for speaker outputs,
	 * it's easier to enable it unconditionally; even if it's unneeded,
	 * it's almost harmless.
	 */
	spec->gen.prefer_hp_amp = 1;
	spec->gen.beep_nid = 0x01;

	snd_hda_pick_fixup(codec, alc260_fixup_models, alc260_fixup_tbl,
			   alc260_fixups);
	snd_hda_apply_fixup(codec, HDA_FIXUP_ACT_PRE_PROBE);

	/* automatic parse from the BIOS config */
	err = alc260_parse_auto_config(codec);
	if (err < 0)
		goto error;

	if (!spec->gen.no_analog)
		set_beep_amp(spec, 0x07, 0x05, HDA_INPUT);

	codec->patch_ops = alc_patch_ops;
	spec->shutup = alc_eapd_shutup;

	snd_hda_apply_fixup(codec, HDA_FIXUP_ACT_PROBE);

	return 0;

 error:
	alc_free(codec);
	return err;
}


/*
 * ALC882/883/885/888/889 support
 *
 * ALC882 is almost identical with ALC880 but has cleaner and more flexible
 * configuration.  Each pin widget can choose any input DACs and a mixer.
 * Each ADC is connected from a mixer of all inputs.  This makes possible
 * 6-channel independent captures.
 *
 * In addition, an independent DAC for the multi-playback (not used in this
 * driver yet).
 */

/*
 * Pin config fixes
 */
enum {
	ALC882_FIXUP_ABIT_AW9D_MAX,
	ALC882_FIXUP_LENOVO_Y530,
	ALC882_FIXUP_PB_M5210,
	ALC882_FIXUP_ACER_ASPIRE_7736,
	ALC882_FIXUP_ASUS_W90V,
	ALC889_FIXUP_CD,
	ALC889_FIXUP_FRONT_HP_NO_PRESENCE,
	ALC889_FIXUP_VAIO_TT,
	ALC888_FIXUP_EEE1601,
	ALC882_FIXUP_EAPD,
	ALC883_FIXUP_EAPD,
	ALC883_FIXUP_ACER_EAPD,
	ALC882_FIXUP_GPIO1,
	ALC882_FIXUP_GPIO2,
	ALC882_FIXUP_GPIO3,
	ALC889_FIXUP_COEF,
	ALC882_FIXUP_ASUS_W2JC,
	ALC882_FIXUP_ACER_ASPIRE_4930G,
	ALC882_FIXUP_ACER_ASPIRE_8930G,
	ALC882_FIXUP_ASPIRE_8930G_VERBS,
	ALC885_FIXUP_MACPRO_GPIO,
	ALC889_FIXUP_DAC_ROUTE,
	ALC889_FIXUP_MBP_VREF,
	ALC889_FIXUP_IMAC91_VREF,
	ALC889_FIXUP_MBA11_VREF,
	ALC889_FIXUP_MBA21_VREF,
	ALC889_FIXUP_MP11_VREF,
	ALC882_FIXUP_INV_DMIC,
	ALC882_FIXUP_NO_PRIMARY_HP,
	ALC887_FIXUP_ASUS_BASS,
	ALC887_FIXUP_BASS_CHMAP,
};

static void alc889_fixup_coef(struct hda_codec *codec,
			      const struct hda_fixup *fix, int action)
{
	if (action != HDA_FIXUP_ACT_INIT)
		return;
	alc889_coef_init(codec);
}

/* toggle speaker-output according to the hp-jack state */
static void alc882_gpio_mute(struct hda_codec *codec, int pin, int muted)
{
	unsigned int gpiostate, gpiomask, gpiodir;

	gpiostate = snd_hda_codec_read(codec, codec->afg, 0,
				       AC_VERB_GET_GPIO_DATA, 0);

	if (!muted)
		gpiostate |= (1 << pin);
	else
		gpiostate &= ~(1 << pin);

	gpiomask = snd_hda_codec_read(codec, codec->afg, 0,
				      AC_VERB_GET_GPIO_MASK, 0);
	gpiomask |= (1 << pin);

	gpiodir = snd_hda_codec_read(codec, codec->afg, 0,
				     AC_VERB_GET_GPIO_DIRECTION, 0);
	gpiodir |= (1 << pin);


	snd_hda_codec_write(codec, codec->afg, 0,
			    AC_VERB_SET_GPIO_MASK, gpiomask);
	snd_hda_codec_write(codec, codec->afg, 0,
			    AC_VERB_SET_GPIO_DIRECTION, gpiodir);

	msleep(1);

	snd_hda_codec_write(codec, codec->afg, 0,
			    AC_VERB_SET_GPIO_DATA, gpiostate);
}

/* set up GPIO at initialization */
static void alc885_fixup_macpro_gpio(struct hda_codec *codec,
				     const struct hda_fixup *fix, int action)
{
	if (action != HDA_FIXUP_ACT_INIT)
		return;
	alc882_gpio_mute(codec, 0, 0);
	alc882_gpio_mute(codec, 1, 0);
}

/* Fix the connection of some pins for ALC889:
 * At least, Acer Aspire 5935 shows the connections to DAC3/4 don't
 * work correctly (bko#42740)
 */
static void alc889_fixup_dac_route(struct hda_codec *codec,
				   const struct hda_fixup *fix, int action)
{
	if (action == HDA_FIXUP_ACT_PRE_PROBE) {
		/* fake the connections during parsing the tree */
		hda_nid_t conn1[2] = { 0x0c, 0x0d };
		hda_nid_t conn2[2] = { 0x0e, 0x0f };
		snd_hda_override_conn_list(codec, 0x14, 2, conn1);
		snd_hda_override_conn_list(codec, 0x15, 2, conn1);
		snd_hda_override_conn_list(codec, 0x18, 2, conn2);
		snd_hda_override_conn_list(codec, 0x1a, 2, conn2);
	} else if (action == HDA_FIXUP_ACT_PROBE) {
		/* restore the connections */
		hda_nid_t conn[5] = { 0x0c, 0x0d, 0x0e, 0x0f, 0x26 };
		snd_hda_override_conn_list(codec, 0x14, 5, conn);
		snd_hda_override_conn_list(codec, 0x15, 5, conn);
		snd_hda_override_conn_list(codec, 0x18, 5, conn);
		snd_hda_override_conn_list(codec, 0x1a, 5, conn);
	}
}

/* Set VREF on HP pin */
static void alc889_fixup_mbp_vref(struct hda_codec *codec,
				  const struct hda_fixup *fix, int action)
{
	struct alc_spec *spec = codec->spec;
	static hda_nid_t nids[2] = { 0x14, 0x15 };
	int i;

	if (action != HDA_FIXUP_ACT_INIT)
		return;
	for (i = 0; i < ARRAY_SIZE(nids); i++) {
		unsigned int val = snd_hda_codec_get_pincfg(codec, nids[i]);
		if (get_defcfg_device(val) != AC_JACK_HP_OUT)
			continue;
		val = snd_hda_codec_get_pin_target(codec, nids[i]);
		val |= AC_PINCTL_VREF_80;
		snd_hda_set_pin_ctl(codec, nids[i], val);
		spec->gen.keep_vref_in_automute = 1;
		break;
	}
}

static void alc889_fixup_mac_pins(struct hda_codec *codec,
				  const hda_nid_t *nids, int num_nids)
{
	struct alc_spec *spec = codec->spec;
	int i;

	for (i = 0; i < num_nids; i++) {
		unsigned int val;
		val = snd_hda_codec_get_pin_target(codec, nids[i]);
		val |= AC_PINCTL_VREF_50;
		snd_hda_set_pin_ctl(codec, nids[i], val);
	}
	spec->gen.keep_vref_in_automute = 1;
}

/* Set VREF on speaker pins on imac91 */
static void alc889_fixup_imac91_vref(struct hda_codec *codec,
				     const struct hda_fixup *fix, int action)
{
	static hda_nid_t nids[2] = { 0x18, 0x1a };

	if (action == HDA_FIXUP_ACT_INIT)
		alc889_fixup_mac_pins(codec, nids, ARRAY_SIZE(nids));
}

/* Set VREF on speaker pins on mba11 */
static void alc889_fixup_mba11_vref(struct hda_codec *codec,
				    const struct hda_fixup *fix, int action)
{
	static hda_nid_t nids[1] = { 0x18 };

	if (action == HDA_FIXUP_ACT_INIT)
		alc889_fixup_mac_pins(codec, nids, ARRAY_SIZE(nids));
}

/* Set VREF on speaker pins on mba21 */
static void alc889_fixup_mba21_vref(struct hda_codec *codec,
				    const struct hda_fixup *fix, int action)
{
	static hda_nid_t nids[2] = { 0x18, 0x19 };

	if (action == HDA_FIXUP_ACT_INIT)
		alc889_fixup_mac_pins(codec, nids, ARRAY_SIZE(nids));
}

/* Don't take HP output as primary
 * Strangely, the speaker output doesn't work on Vaio Z and some Vaio
 * all-in-one desktop PCs (for example VGC-LN51JGB) through DAC 0x05
 */
static void alc882_fixup_no_primary_hp(struct hda_codec *codec,
				       const struct hda_fixup *fix, int action)
{
	struct alc_spec *spec = codec->spec;
	if (action == HDA_FIXUP_ACT_PRE_PROBE) {
		spec->gen.no_primary_hp = 1;
		spec->gen.no_multi_io = 1;
	}
}

static void alc_fixup_bass_chmap(struct hda_codec *codec,
				 const struct hda_fixup *fix, int action);

static const struct hda_fixup alc882_fixups[] = {
	[ALC882_FIXUP_ABIT_AW9D_MAX] = {
		.type = HDA_FIXUP_PINS,
		.v.pins = (const struct hda_pintbl[]) {
			{ 0x15, 0x01080104 }, /* side */
			{ 0x16, 0x01011012 }, /* rear */
			{ 0x17, 0x01016011 }, /* clfe */
			{ }
		}
	},
	[ALC882_FIXUP_LENOVO_Y530] = {
		.type = HDA_FIXUP_PINS,
		.v.pins = (const struct hda_pintbl[]) {
			{ 0x15, 0x99130112 }, /* rear int speakers */
			{ 0x16, 0x99130111 }, /* subwoofer */
			{ }
		}
	},
	[ALC882_FIXUP_PB_M5210] = {
		.type = HDA_FIXUP_PINCTLS,
		.v.pins = (const struct hda_pintbl[]) {
			{ 0x19, PIN_VREF50 },
			{}
		}
	},
	[ALC882_FIXUP_ACER_ASPIRE_7736] = {
		.type = HDA_FIXUP_FUNC,
		.v.func = alc_fixup_sku_ignore,
	},
	[ALC882_FIXUP_ASUS_W90V] = {
		.type = HDA_FIXUP_PINS,
		.v.pins = (const struct hda_pintbl[]) {
			{ 0x16, 0x99130110 }, /* fix sequence for CLFE */
			{ }
		}
	},
	[ALC889_FIXUP_CD] = {
		.type = HDA_FIXUP_PINS,
		.v.pins = (const struct hda_pintbl[]) {
			{ 0x1c, 0x993301f0 }, /* CD */
			{ }
		}
	},
	[ALC889_FIXUP_FRONT_HP_NO_PRESENCE] = {
		.type = HDA_FIXUP_PINS,
		.v.pins = (const struct hda_pintbl[]) {
			{ 0x1b, 0x02214120 }, /* Front HP jack is flaky, disable jack detect */
			{ }
		},
		.chained = true,
		.chain_id = ALC889_FIXUP_CD,
	},
	[ALC889_FIXUP_VAIO_TT] = {
		.type = HDA_FIXUP_PINS,
		.v.pins = (const struct hda_pintbl[]) {
			{ 0x17, 0x90170111 }, /* hidden surround speaker */
			{ }
		}
	},
	[ALC888_FIXUP_EEE1601] = {
		.type = HDA_FIXUP_VERBS,
		.v.verbs = (const struct hda_verb[]) {
			{ 0x20, AC_VERB_SET_COEF_INDEX, 0x0b },
			{ 0x20, AC_VERB_SET_PROC_COEF,  0x0838 },
			{ }
		}
	},
	[ALC882_FIXUP_EAPD] = {
		.type = HDA_FIXUP_VERBS,
		.v.verbs = (const struct hda_verb[]) {
			/* change to EAPD mode */
			{ 0x20, AC_VERB_SET_COEF_INDEX, 0x07 },
			{ 0x20, AC_VERB_SET_PROC_COEF, 0x3060 },
			{ }
		}
	},
	[ALC883_FIXUP_EAPD] = {
		.type = HDA_FIXUP_VERBS,
		.v.verbs = (const struct hda_verb[]) {
			/* change to EAPD mode */
			{ 0x20, AC_VERB_SET_COEF_INDEX, 0x07 },
			{ 0x20, AC_VERB_SET_PROC_COEF, 0x3070 },
			{ }
		}
	},
	[ALC883_FIXUP_ACER_EAPD] = {
		.type = HDA_FIXUP_VERBS,
		.v.verbs = (const struct hda_verb[]) {
			/* eanable EAPD on Acer laptops */
			{ 0x20, AC_VERB_SET_COEF_INDEX, 0x07 },
			{ 0x20, AC_VERB_SET_PROC_COEF, 0x3050 },
			{ }
		}
	},
	[ALC882_FIXUP_GPIO1] = {
		.type = HDA_FIXUP_VERBS,
		.v.verbs = alc_gpio1_init_verbs,
	},
	[ALC882_FIXUP_GPIO2] = {
		.type = HDA_FIXUP_VERBS,
		.v.verbs = alc_gpio2_init_verbs,
	},
	[ALC882_FIXUP_GPIO3] = {
		.type = HDA_FIXUP_VERBS,
		.v.verbs = alc_gpio3_init_verbs,
	},
	[ALC882_FIXUP_ASUS_W2JC] = {
		.type = HDA_FIXUP_VERBS,
		.v.verbs = alc_gpio1_init_verbs,
		.chained = true,
		.chain_id = ALC882_FIXUP_EAPD,
	},
	[ALC889_FIXUP_COEF] = {
		.type = HDA_FIXUP_FUNC,
		.v.func = alc889_fixup_coef,
	},
	[ALC882_FIXUP_ACER_ASPIRE_4930G] = {
		.type = HDA_FIXUP_PINS,
		.v.pins = (const struct hda_pintbl[]) {
			{ 0x16, 0x99130111 }, /* CLFE speaker */
			{ 0x17, 0x99130112 }, /* surround speaker */
			{ }
		},
		.chained = true,
		.chain_id = ALC882_FIXUP_GPIO1,
	},
	[ALC882_FIXUP_ACER_ASPIRE_8930G] = {
		.type = HDA_FIXUP_PINS,
		.v.pins = (const struct hda_pintbl[]) {
			{ 0x16, 0x99130111 }, /* CLFE speaker */
			{ 0x1b, 0x99130112 }, /* surround speaker */
			{ }
		},
		.chained = true,
		.chain_id = ALC882_FIXUP_ASPIRE_8930G_VERBS,
	},
	[ALC882_FIXUP_ASPIRE_8930G_VERBS] = {
		/* additional init verbs for Acer Aspire 8930G */
		.type = HDA_FIXUP_VERBS,
		.v.verbs = (const struct hda_verb[]) {
			/* Enable all DACs */
			/* DAC DISABLE/MUTE 1? */
			/*  setting bits 1-5 disables DAC nids 0x02-0x06
			 *  apparently. Init=0x38 */
			{ 0x20, AC_VERB_SET_COEF_INDEX, 0x03 },
			{ 0x20, AC_VERB_SET_PROC_COEF, 0x0000 },
			/* DAC DISABLE/MUTE 2? */
			/*  some bit here disables the other DACs.
			 *  Init=0x4900 */
			{ 0x20, AC_VERB_SET_COEF_INDEX, 0x08 },
			{ 0x20, AC_VERB_SET_PROC_COEF, 0x0000 },
			/* DMIC fix
			 * This laptop has a stereo digital microphone.
			 * The mics are only 1cm apart which makes the stereo
			 * useless. However, either the mic or the ALC889
			 * makes the signal become a difference/sum signal
			 * instead of standard stereo, which is annoying.
			 * So instead we flip this bit which makes the
			 * codec replicate the sum signal to both channels,
			 * turning it into a normal mono mic.
			 */
			/* DMIC_CONTROL? Init value = 0x0001 */
			{ 0x20, AC_VERB_SET_COEF_INDEX, 0x0b },
			{ 0x20, AC_VERB_SET_PROC_COEF, 0x0003 },
			{ 0x20, AC_VERB_SET_COEF_INDEX, 0x07 },
			{ 0x20, AC_VERB_SET_PROC_COEF, 0x3050 },
			{ }
		},
		.chained = true,
		.chain_id = ALC882_FIXUP_GPIO1,
	},
	[ALC885_FIXUP_MACPRO_GPIO] = {
		.type = HDA_FIXUP_FUNC,
		.v.func = alc885_fixup_macpro_gpio,
	},
	[ALC889_FIXUP_DAC_ROUTE] = {
		.type = HDA_FIXUP_FUNC,
		.v.func = alc889_fixup_dac_route,
	},
	[ALC889_FIXUP_MBP_VREF] = {
		.type = HDA_FIXUP_FUNC,
		.v.func = alc889_fixup_mbp_vref,
		.chained = true,
		.chain_id = ALC882_FIXUP_GPIO1,
	},
	[ALC889_FIXUP_IMAC91_VREF] = {
		.type = HDA_FIXUP_FUNC,
		.v.func = alc889_fixup_imac91_vref,
		.chained = true,
		.chain_id = ALC882_FIXUP_GPIO1,
	},
	[ALC889_FIXUP_MBA11_VREF] = {
		.type = HDA_FIXUP_FUNC,
		.v.func = alc889_fixup_mba11_vref,
		.chained = true,
		.chain_id = ALC889_FIXUP_MBP_VREF,
	},
	[ALC889_FIXUP_MBA21_VREF] = {
		.type = HDA_FIXUP_FUNC,
		.v.func = alc889_fixup_mba21_vref,
		.chained = true,
		.chain_id = ALC889_FIXUP_MBP_VREF,
	},
	[ALC889_FIXUP_MP11_VREF] = {
		.type = HDA_FIXUP_FUNC,
		.v.func = alc889_fixup_mba11_vref,
		.chained = true,
		.chain_id = ALC885_FIXUP_MACPRO_GPIO,
	},
	[ALC882_FIXUP_INV_DMIC] = {
		.type = HDA_FIXUP_FUNC,
		.v.func = alc_fixup_inv_dmic_0x12,
	},
	[ALC882_FIXUP_NO_PRIMARY_HP] = {
		.type = HDA_FIXUP_FUNC,
		.v.func = alc882_fixup_no_primary_hp,
	},
	[ALC887_FIXUP_ASUS_BASS] = {
		.type = HDA_FIXUP_PINS,
		.v.pins = (const struct hda_pintbl[]) {
			{0x16, 0x99130130}, /* bass speaker */
			{}
		},
		.chained = true,
		.chain_id = ALC887_FIXUP_BASS_CHMAP,
	},
	[ALC887_FIXUP_BASS_CHMAP] = {
		.type = HDA_FIXUP_FUNC,
		.v.func = alc_fixup_bass_chmap,
	},
};

static const struct snd_pci_quirk alc882_fixup_tbl[] = {
	SND_PCI_QUIRK(0x1025, 0x006c, "Acer Aspire 9810", ALC883_FIXUP_ACER_EAPD),
	SND_PCI_QUIRK(0x1025, 0x0090, "Acer Aspire", ALC883_FIXUP_ACER_EAPD),
	SND_PCI_QUIRK(0x1025, 0x010a, "Acer Ferrari 5000", ALC883_FIXUP_ACER_EAPD),
	SND_PCI_QUIRK(0x1025, 0x0110, "Acer Aspire", ALC883_FIXUP_ACER_EAPD),
	SND_PCI_QUIRK(0x1025, 0x0112, "Acer Aspire 9303", ALC883_FIXUP_ACER_EAPD),
	SND_PCI_QUIRK(0x1025, 0x0121, "Acer Aspire 5920G", ALC883_FIXUP_ACER_EAPD),
	SND_PCI_QUIRK(0x1025, 0x013e, "Acer Aspire 4930G",
		      ALC882_FIXUP_ACER_ASPIRE_4930G),
	SND_PCI_QUIRK(0x1025, 0x013f, "Acer Aspire 5930G",
		      ALC882_FIXUP_ACER_ASPIRE_4930G),
	SND_PCI_QUIRK(0x1025, 0x0145, "Acer Aspire 8930G",
		      ALC882_FIXUP_ACER_ASPIRE_8930G),
	SND_PCI_QUIRK(0x1025, 0x0146, "Acer Aspire 6935G",
		      ALC882_FIXUP_ACER_ASPIRE_8930G),
	SND_PCI_QUIRK(0x1025, 0x015e, "Acer Aspire 6930G",
		      ALC882_FIXUP_ACER_ASPIRE_4930G),
	SND_PCI_QUIRK(0x1025, 0x0166, "Acer Aspire 6530G",
		      ALC882_FIXUP_ACER_ASPIRE_4930G),
	SND_PCI_QUIRK(0x1025, 0x0142, "Acer Aspire 7730G",
		      ALC882_FIXUP_ACER_ASPIRE_4930G),
	SND_PCI_QUIRK(0x1025, 0x0155, "Packard-Bell M5120", ALC882_FIXUP_PB_M5210),
	SND_PCI_QUIRK(0x1025, 0x021e, "Acer Aspire 5739G",
		      ALC882_FIXUP_ACER_ASPIRE_4930G),
	SND_PCI_QUIRK(0x1025, 0x0259, "Acer Aspire 5935", ALC889_FIXUP_DAC_ROUTE),
	SND_PCI_QUIRK(0x1025, 0x026b, "Acer Aspire 8940G", ALC882_FIXUP_ACER_ASPIRE_8930G),
	SND_PCI_QUIRK(0x1025, 0x0296, "Acer Aspire 7736z", ALC882_FIXUP_ACER_ASPIRE_7736),
	SND_PCI_QUIRK(0x1043, 0x13c2, "Asus A7M", ALC882_FIXUP_EAPD),
	SND_PCI_QUIRK(0x1043, 0x1873, "ASUS W90V", ALC882_FIXUP_ASUS_W90V),
	SND_PCI_QUIRK(0x1043, 0x1971, "Asus W2JC", ALC882_FIXUP_ASUS_W2JC),
	SND_PCI_QUIRK(0x1043, 0x835f, "Asus Eee 1601", ALC888_FIXUP_EEE1601),
	SND_PCI_QUIRK(0x1043, 0x84bc, "ASUS ET2700", ALC887_FIXUP_ASUS_BASS),
	SND_PCI_QUIRK(0x104d, 0x9047, "Sony Vaio TT", ALC889_FIXUP_VAIO_TT),
	SND_PCI_QUIRK(0x104d, 0x905a, "Sony Vaio Z", ALC882_FIXUP_NO_PRIMARY_HP),
	SND_PCI_QUIRK(0x104d, 0x9043, "Sony Vaio VGC-LN51JGB", ALC882_FIXUP_NO_PRIMARY_HP),

	/* All Apple entries are in codec SSIDs */
	SND_PCI_QUIRK(0x106b, 0x00a0, "MacBookPro 3,1", ALC889_FIXUP_MBP_VREF),
	SND_PCI_QUIRK(0x106b, 0x00a1, "Macbook", ALC889_FIXUP_MBP_VREF),
	SND_PCI_QUIRK(0x106b, 0x00a4, "MacbookPro 4,1", ALC889_FIXUP_MBP_VREF),
	SND_PCI_QUIRK(0x106b, 0x0c00, "Mac Pro", ALC889_FIXUP_MP11_VREF),
	SND_PCI_QUIRK(0x106b, 0x1000, "iMac 24", ALC885_FIXUP_MACPRO_GPIO),
	SND_PCI_QUIRK(0x106b, 0x2800, "AppleTV", ALC885_FIXUP_MACPRO_GPIO),
	SND_PCI_QUIRK(0x106b, 0x2c00, "MacbookPro rev3", ALC889_FIXUP_MBP_VREF),
	SND_PCI_QUIRK(0x106b, 0x3000, "iMac", ALC889_FIXUP_MBP_VREF),
	SND_PCI_QUIRK(0x106b, 0x3200, "iMac 7,1 Aluminum", ALC882_FIXUP_EAPD),
	SND_PCI_QUIRK(0x106b, 0x3400, "MacBookAir 1,1", ALC889_FIXUP_MBA11_VREF),
	SND_PCI_QUIRK(0x106b, 0x3500, "MacBookAir 2,1", ALC889_FIXUP_MBA21_VREF),
	SND_PCI_QUIRK(0x106b, 0x3600, "Macbook 3,1", ALC889_FIXUP_MBP_VREF),
	SND_PCI_QUIRK(0x106b, 0x3800, "MacbookPro 4,1", ALC889_FIXUP_MBP_VREF),
	SND_PCI_QUIRK(0x106b, 0x3e00, "iMac 24 Aluminum", ALC885_FIXUP_MACPRO_GPIO),
	SND_PCI_QUIRK(0x106b, 0x3f00, "Macbook 5,1", ALC889_FIXUP_IMAC91_VREF),
	SND_PCI_QUIRK(0x106b, 0x4000, "MacbookPro 5,1", ALC889_FIXUP_IMAC91_VREF),
	SND_PCI_QUIRK(0x106b, 0x4100, "Macmini 3,1", ALC889_FIXUP_IMAC91_VREF),
	SND_PCI_QUIRK(0x106b, 0x4200, "Mac Pro 5,1", ALC885_FIXUP_MACPRO_GPIO),
	SND_PCI_QUIRK(0x106b, 0x4300, "iMac 9,1", ALC889_FIXUP_IMAC91_VREF),
	SND_PCI_QUIRK(0x106b, 0x4600, "MacbookPro 5,2", ALC889_FIXUP_IMAC91_VREF),
	SND_PCI_QUIRK(0x106b, 0x4900, "iMac 9,1 Aluminum", ALC889_FIXUP_IMAC91_VREF),
	SND_PCI_QUIRK(0x106b, 0x4a00, "Macbook 5,2", ALC889_FIXUP_IMAC91_VREF),

	SND_PCI_QUIRK(0x1071, 0x8258, "Evesham Voyaeger", ALC882_FIXUP_EAPD),
	SND_PCI_QUIRK(0x1462, 0x7350, "MSI-7350", ALC889_FIXUP_CD),
	SND_PCI_QUIRK_VENDOR(0x1462, "MSI", ALC882_FIXUP_GPIO3),
	SND_PCI_QUIRK(0x1458, 0xa002, "Gigabyte EP45-DS3/Z87X-UD3H", ALC889_FIXUP_FRONT_HP_NO_PRESENCE),
	SND_PCI_QUIRK(0x147b, 0x107a, "Abit AW9D-MAX", ALC882_FIXUP_ABIT_AW9D_MAX),
	SND_PCI_QUIRK_VENDOR(0x1558, "Clevo laptop", ALC882_FIXUP_EAPD),
	SND_PCI_QUIRK(0x161f, 0x2054, "Medion laptop", ALC883_FIXUP_EAPD),
	SND_PCI_QUIRK(0x17aa, 0x3a0d, "Lenovo Y530", ALC882_FIXUP_LENOVO_Y530),
	SND_PCI_QUIRK(0x8086, 0x0022, "DX58SO", ALC889_FIXUP_COEF),
	{}
};

static const struct hda_model_fixup alc882_fixup_models[] = {
	{.id = ALC882_FIXUP_ACER_ASPIRE_4930G, .name = "acer-aspire-4930g"},
	{.id = ALC882_FIXUP_ACER_ASPIRE_8930G, .name = "acer-aspire-8930g"},
	{.id = ALC883_FIXUP_ACER_EAPD, .name = "acer-aspire"},
	{.id = ALC882_FIXUP_INV_DMIC, .name = "inv-dmic"},
	{.id = ALC882_FIXUP_NO_PRIMARY_HP, .name = "no-primary-hp"},
	{}
};

/*
 * BIOS auto configuration
 */
/* almost identical with ALC880 parser... */
static int alc882_parse_auto_config(struct hda_codec *codec)
{
	static const hda_nid_t alc882_ignore[] = { 0x1d, 0 };
	static const hda_nid_t alc882_ssids[] = { 0x15, 0x1b, 0x14, 0 };
	return alc_parse_auto_config(codec, alc882_ignore, alc882_ssids);
}

/*
 */
static int patch_alc882(struct hda_codec *codec)
{
	struct alc_spec *spec;
	int err;

	err = alc_alloc_spec(codec, 0x0b);
	if (err < 0)
		return err;

	spec = codec->spec;

	switch (codec->vendor_id) {
	case 0x10ec0882:
	case 0x10ec0885:
		break;
	default:
		/* ALC883 and variants */
		alc_fix_pll_init(codec, 0x20, 0x0a, 10);
		break;
	}

	snd_hda_pick_fixup(codec, alc882_fixup_models, alc882_fixup_tbl,
		       alc882_fixups);
	snd_hda_apply_fixup(codec, HDA_FIXUP_ACT_PRE_PROBE);

	alc_auto_parse_customize_define(codec);

	if (has_cdefine_beep(codec))
		spec->gen.beep_nid = 0x01;

	/* automatic parse from the BIOS config */
	err = alc882_parse_auto_config(codec);
	if (err < 0)
		goto error;

	if (!spec->gen.no_analog && spec->gen.beep_nid)
		set_beep_amp(spec, 0x0b, 0x05, HDA_INPUT);

	codec->patch_ops = alc_patch_ops;

	snd_hda_apply_fixup(codec, HDA_FIXUP_ACT_PROBE);

	return 0;

 error:
	alc_free(codec);
	return err;
}


/*
 * ALC262 support
 */
static int alc262_parse_auto_config(struct hda_codec *codec)
{
	static const hda_nid_t alc262_ignore[] = { 0x1d, 0 };
	static const hda_nid_t alc262_ssids[] = { 0x15, 0x1b, 0x14, 0 };
	return alc_parse_auto_config(codec, alc262_ignore, alc262_ssids);
}

/*
 * Pin config fixes
 */
enum {
	ALC262_FIXUP_FSC_H270,
	ALC262_FIXUP_FSC_S7110,
	ALC262_FIXUP_HP_Z200,
	ALC262_FIXUP_TYAN,
	ALC262_FIXUP_LENOVO_3000,
	ALC262_FIXUP_BENQ,
	ALC262_FIXUP_BENQ_T31,
	ALC262_FIXUP_INV_DMIC,
	ALC262_FIXUP_INTEL_BAYLEYBAY,
};

static const struct hda_fixup alc262_fixups[] = {
	[ALC262_FIXUP_FSC_H270] = {
		.type = HDA_FIXUP_PINS,
		.v.pins = (const struct hda_pintbl[]) {
			{ 0x14, 0x99130110 }, /* speaker */
			{ 0x15, 0x0221142f }, /* front HP */
			{ 0x1b, 0x0121141f }, /* rear HP */
			{ }
		}
	},
	[ALC262_FIXUP_FSC_S7110] = {
		.type = HDA_FIXUP_PINS,
		.v.pins = (const struct hda_pintbl[]) {
			{ 0x15, 0x90170110 }, /* speaker */
			{ }
		},
		.chained = true,
		.chain_id = ALC262_FIXUP_BENQ,
	},
	[ALC262_FIXUP_HP_Z200] = {
		.type = HDA_FIXUP_PINS,
		.v.pins = (const struct hda_pintbl[]) {
			{ 0x16, 0x99130120 }, /* internal speaker */
			{ }
		}
	},
	[ALC262_FIXUP_TYAN] = {
		.type = HDA_FIXUP_PINS,
		.v.pins = (const struct hda_pintbl[]) {
			{ 0x14, 0x1993e1f0 }, /* int AUX */
			{ }
		}
	},
	[ALC262_FIXUP_LENOVO_3000] = {
		.type = HDA_FIXUP_PINCTLS,
		.v.pins = (const struct hda_pintbl[]) {
			{ 0x19, PIN_VREF50 },
			{}
		},
		.chained = true,
		.chain_id = ALC262_FIXUP_BENQ,
	},
	[ALC262_FIXUP_BENQ] = {
		.type = HDA_FIXUP_VERBS,
		.v.verbs = (const struct hda_verb[]) {
			{ 0x20, AC_VERB_SET_COEF_INDEX, 0x07 },
			{ 0x20, AC_VERB_SET_PROC_COEF, 0x3070 },
			{}
		}
	},
	[ALC262_FIXUP_BENQ_T31] = {
		.type = HDA_FIXUP_VERBS,
		.v.verbs = (const struct hda_verb[]) {
			{ 0x20, AC_VERB_SET_COEF_INDEX, 0x07 },
			{ 0x20, AC_VERB_SET_PROC_COEF, 0x3050 },
			{}
		}
	},
	[ALC262_FIXUP_INV_DMIC] = {
		.type = HDA_FIXUP_FUNC,
		.v.func = alc_fixup_inv_dmic_0x12,
	},
	[ALC262_FIXUP_INTEL_BAYLEYBAY] = {
		.type = HDA_FIXUP_FUNC,
		.v.func = alc_fixup_no_depop_delay,
	},
};

static const struct snd_pci_quirk alc262_fixup_tbl[] = {
	SND_PCI_QUIRK(0x103c, 0x170b, "HP Z200", ALC262_FIXUP_HP_Z200),
	SND_PCI_QUIRK(0x10cf, 0x1397, "Fujitsu Lifebook S7110", ALC262_FIXUP_FSC_S7110),
	SND_PCI_QUIRK(0x10cf, 0x142d, "Fujitsu Lifebook E8410", ALC262_FIXUP_BENQ),
	SND_PCI_QUIRK(0x10f1, 0x2915, "Tyan Thunder n6650W", ALC262_FIXUP_TYAN),
	SND_PCI_QUIRK(0x1734, 0x1147, "FSC Celsius H270", ALC262_FIXUP_FSC_H270),
	SND_PCI_QUIRK(0x17aa, 0x384e, "Lenovo 3000", ALC262_FIXUP_LENOVO_3000),
	SND_PCI_QUIRK(0x17ff, 0x0560, "Benq ED8", ALC262_FIXUP_BENQ),
	SND_PCI_QUIRK(0x17ff, 0x058d, "Benq T31-16", ALC262_FIXUP_BENQ_T31),
	SND_PCI_QUIRK(0x8086, 0x7270, "BayleyBay", ALC262_FIXUP_INTEL_BAYLEYBAY),
	{}
};

static const struct hda_model_fixup alc262_fixup_models[] = {
	{.id = ALC262_FIXUP_INV_DMIC, .name = "inv-dmic"},
	{}
};

/*
 */
static int patch_alc262(struct hda_codec *codec)
{
	struct alc_spec *spec;
	int err;

	err = alc_alloc_spec(codec, 0x0b);
	if (err < 0)
		return err;

	spec = codec->spec;
	spec->gen.shared_mic_vref_pin = 0x18;

#if 0
	/* pshou 07/11/05  set a zero PCM sample to DAC when FIFO is
	 * under-run
	 */
	{
	int tmp;
	snd_hda_codec_write(codec, 0x1a, 0, AC_VERB_SET_COEF_INDEX, 7);
	tmp = snd_hda_codec_read(codec, 0x20, 0, AC_VERB_GET_PROC_COEF, 0);
	snd_hda_codec_write(codec, 0x1a, 0, AC_VERB_SET_COEF_INDEX, 7);
	snd_hda_codec_write(codec, 0x1a, 0, AC_VERB_SET_PROC_COEF, tmp | 0x80);
	}
#endif
	alc_fix_pll_init(codec, 0x20, 0x0a, 10);

	snd_hda_pick_fixup(codec, alc262_fixup_models, alc262_fixup_tbl,
		       alc262_fixups);
	snd_hda_apply_fixup(codec, HDA_FIXUP_ACT_PRE_PROBE);

	alc_auto_parse_customize_define(codec);

	if (has_cdefine_beep(codec))
		spec->gen.beep_nid = 0x01;

	/* automatic parse from the BIOS config */
	err = alc262_parse_auto_config(codec);
	if (err < 0)
		goto error;

	if (!spec->gen.no_analog && spec->gen.beep_nid)
		set_beep_amp(spec, 0x0b, 0x05, HDA_INPUT);

	codec->patch_ops = alc_patch_ops;
	spec->shutup = alc_eapd_shutup;

	snd_hda_apply_fixup(codec, HDA_FIXUP_ACT_PROBE);

	return 0;

 error:
	alc_free(codec);
	return err;
}

/*
 *  ALC268
 */
/* bind Beep switches of both NID 0x0f and 0x10 */
static const struct hda_bind_ctls alc268_bind_beep_sw = {
	.ops = &snd_hda_bind_sw,
	.values = {
		HDA_COMPOSE_AMP_VAL(0x0f, 3, 1, HDA_INPUT),
		HDA_COMPOSE_AMP_VAL(0x10, 3, 1, HDA_INPUT),
		0
	},
};

static const struct snd_kcontrol_new alc268_beep_mixer[] = {
	HDA_CODEC_VOLUME("Beep Playback Volume", 0x1d, 0x0, HDA_INPUT),
	HDA_BIND_SW("Beep Playback Switch", &alc268_bind_beep_sw),
	{ }
};

/* set PCBEEP vol = 0, mute connections */
static const struct hda_verb alc268_beep_init_verbs[] = {
	{0x1d, AC_VERB_SET_AMP_GAIN_MUTE, AMP_IN_UNMUTE(0)},
	{0x0f, AC_VERB_SET_AMP_GAIN_MUTE, AMP_IN_MUTE(1)},
	{0x10, AC_VERB_SET_AMP_GAIN_MUTE, AMP_IN_MUTE(1)},
	{ }
};

enum {
	ALC268_FIXUP_INV_DMIC,
	ALC268_FIXUP_HP_EAPD,
	ALC268_FIXUP_SPDIF,
};

static const struct hda_fixup alc268_fixups[] = {
	[ALC268_FIXUP_INV_DMIC] = {
		.type = HDA_FIXUP_FUNC,
		.v.func = alc_fixup_inv_dmic_0x12,
	},
	[ALC268_FIXUP_HP_EAPD] = {
		.type = HDA_FIXUP_VERBS,
		.v.verbs = (const struct hda_verb[]) {
			{0x15, AC_VERB_SET_EAPD_BTLENABLE, 0},
			{}
		}
	},
	[ALC268_FIXUP_SPDIF] = {
		.type = HDA_FIXUP_PINS,
		.v.pins = (const struct hda_pintbl[]) {
			{ 0x1e, 0x014b1180 }, /* enable SPDIF out */
			{}
		}
	},
};

static const struct hda_model_fixup alc268_fixup_models[] = {
	{.id = ALC268_FIXUP_INV_DMIC, .name = "inv-dmic"},
	{.id = ALC268_FIXUP_HP_EAPD, .name = "hp-eapd"},
	{}
};

static const struct snd_pci_quirk alc268_fixup_tbl[] = {
	SND_PCI_QUIRK(0x1025, 0x0139, "Acer TravelMate 6293", ALC268_FIXUP_SPDIF),
	SND_PCI_QUIRK(0x1025, 0x015b, "Acer AOA 150 (ZG5)", ALC268_FIXUP_INV_DMIC),
	/* below is codec SSID since multiple Toshiba laptops have the
	 * same PCI SSID 1179:ff00
	 */
	SND_PCI_QUIRK(0x1179, 0xff06, "Toshiba P200", ALC268_FIXUP_HP_EAPD),
	{}
};

/*
 * BIOS auto configuration
 */
static int alc268_parse_auto_config(struct hda_codec *codec)
{
	static const hda_nid_t alc268_ssids[] = { 0x15, 0x1b, 0x14, 0 };
	return alc_parse_auto_config(codec, NULL, alc268_ssids);
}

/*
 */
static int patch_alc268(struct hda_codec *codec)
{
	struct alc_spec *spec;
	int err;

	/* ALC268 has no aa-loopback mixer */
	err = alc_alloc_spec(codec, 0);
	if (err < 0)
		return err;

	spec = codec->spec;
	spec->gen.beep_nid = 0x01;

	snd_hda_pick_fixup(codec, alc268_fixup_models, alc268_fixup_tbl, alc268_fixups);
	snd_hda_apply_fixup(codec, HDA_FIXUP_ACT_PRE_PROBE);

	/* automatic parse from the BIOS config */
	err = alc268_parse_auto_config(codec);
	if (err < 0)
		goto error;

	if (err > 0 && !spec->gen.no_analog &&
	    spec->gen.autocfg.speaker_pins[0] != 0x1d) {
		add_mixer(spec, alc268_beep_mixer);
		snd_hda_add_verbs(codec, alc268_beep_init_verbs);
		if (!query_amp_caps(codec, 0x1d, HDA_INPUT))
			/* override the amp caps for beep generator */
			snd_hda_override_amp_caps(codec, 0x1d, HDA_INPUT,
					  (0x0c << AC_AMPCAP_OFFSET_SHIFT) |
					  (0x0c << AC_AMPCAP_NUM_STEPS_SHIFT) |
					  (0x07 << AC_AMPCAP_STEP_SIZE_SHIFT) |
					  (0 << AC_AMPCAP_MUTE_SHIFT));
	}

	codec->patch_ops = alc_patch_ops;
	spec->shutup = alc_eapd_shutup;

	snd_hda_apply_fixup(codec, HDA_FIXUP_ACT_PROBE);

	return 0;

 error:
	alc_free(codec);
	return err;
}

/*
 * ALC269
 */

static int playback_pcm_open(struct hda_pcm_stream *hinfo,
			     struct hda_codec *codec,
			     struct snd_pcm_substream *substream)
{
	struct hda_gen_spec *spec = codec->spec;
	return snd_hda_multi_out_analog_open(codec, &spec->multiout, substream,
					     hinfo);
}

static int playback_pcm_prepare(struct hda_pcm_stream *hinfo,
				struct hda_codec *codec,
				unsigned int stream_tag,
				unsigned int format,
				struct snd_pcm_substream *substream)
{
	struct hda_gen_spec *spec = codec->spec;
	return snd_hda_multi_out_analog_prepare(codec, &spec->multiout,
						stream_tag, format, substream);
}

static int playback_pcm_cleanup(struct hda_pcm_stream *hinfo,
				struct hda_codec *codec,
				struct snd_pcm_substream *substream)
{
	struct hda_gen_spec *spec = codec->spec;
	return snd_hda_multi_out_analog_cleanup(codec, &spec->multiout);
}

static const struct hda_pcm_stream alc269_44k_pcm_analog_playback = {
	.substreams = 1,
	.channels_min = 2,
	.channels_max = 8,
	.rates = SNDRV_PCM_RATE_44100, /* fixed rate */
	/* NID is set in alc_build_pcms */
	.ops = {
		.open = playback_pcm_open,
		.prepare = playback_pcm_prepare,
		.cleanup = playback_pcm_cleanup
	},
};

static const struct hda_pcm_stream alc269_44k_pcm_analog_capture = {
	.substreams = 1,
	.channels_min = 2,
	.channels_max = 2,
	.rates = SNDRV_PCM_RATE_44100, /* fixed rate */
	/* NID is set in alc_build_pcms */
};

/* different alc269-variants */
enum {
	ALC269_TYPE_ALC269VA,
	ALC269_TYPE_ALC269VB,
	ALC269_TYPE_ALC269VC,
	ALC269_TYPE_ALC269VD,
	ALC269_TYPE_ALC280,
	ALC269_TYPE_ALC282,
	ALC269_TYPE_ALC283,
	ALC269_TYPE_ALC284,
	ALC269_TYPE_ALC285,
	ALC269_TYPE_ALC286,
	ALC269_TYPE_ALC255,
};

/*
 * BIOS auto configuration
 */
static int alc269_parse_auto_config(struct hda_codec *codec)
{
	static const hda_nid_t alc269_ignore[] = { 0x1d, 0 };
	static const hda_nid_t alc269_ssids[] = { 0, 0x1b, 0x14, 0x21 };
	static const hda_nid_t alc269va_ssids[] = { 0x15, 0x1b, 0x14, 0 };
	struct alc_spec *spec = codec->spec;
	const hda_nid_t *ssids;

	switch (spec->codec_variant) {
	case ALC269_TYPE_ALC269VA:
	case ALC269_TYPE_ALC269VC:
	case ALC269_TYPE_ALC280:
	case ALC269_TYPE_ALC284:
	case ALC269_TYPE_ALC285:
		ssids = alc269va_ssids;
		break;
	case ALC269_TYPE_ALC269VB:
	case ALC269_TYPE_ALC269VD:
	case ALC269_TYPE_ALC282:
	case ALC269_TYPE_ALC283:
	case ALC269_TYPE_ALC286:
	case ALC269_TYPE_ALC255:
		ssids = alc269_ssids;
		break;
	default:
		ssids = alc269_ssids;
		break;
	}

	return alc_parse_auto_config(codec, alc269_ignore, ssids);
}

static void alc269vb_toggle_power_output(struct hda_codec *codec, int power_up)
{
	int val = alc_read_coef_idx(codec, 0x04);
	if (power_up)
		val |= 1 << 11;
	else
		val &= ~(1 << 11);
	alc_write_coef_idx(codec, 0x04, val);
}

static void alc269_shutup(struct hda_codec *codec)
{
	struct alc_spec *spec = codec->spec;

	if (spec->codec_variant == ALC269_TYPE_ALC269VB)
		alc269vb_toggle_power_output(codec, 0);
	if (spec->codec_variant == ALC269_TYPE_ALC269VB &&
			(alc_get_coef0(codec) & 0x00ff) == 0x018) {
		msleep(150);
	}
	snd_hda_shutup_pins(codec);
}

static void alc282_restore_default_value(struct hda_codec *codec)
{
	int val;

	/* Power Down Control */
	alc_write_coef_idx(codec, 0x03, 0x0002);
	/* FIFO and filter clock */
	alc_write_coef_idx(codec, 0x05, 0x0700);
	/* DMIC control */
	alc_write_coef_idx(codec, 0x07, 0x0200);
	/* Analog clock */
	val = alc_read_coef_idx(codec, 0x06);
	alc_write_coef_idx(codec, 0x06, (val & ~0x00f0) | 0x0);
	/* JD */
	val = alc_read_coef_idx(codec, 0x08);
	alc_write_coef_idx(codec, 0x08, (val & ~0xfffc) | 0x0c2c);
	/* JD offset1 */
	alc_write_coef_idx(codec, 0x0a, 0xcccc);
	/* JD offset2 */
	alc_write_coef_idx(codec, 0x0b, 0xcccc);
	/* LDO1/2/3, DAC/ADC */
	alc_write_coef_idx(codec, 0x0e, 0x6e00);
	/* JD */
	val = alc_read_coef_idx(codec, 0x0f);
	alc_write_coef_idx(codec, 0x0f, (val & ~0xf800) | 0x1000);
	/* Capless */
	val = alc_read_coef_idx(codec, 0x10);
	alc_write_coef_idx(codec, 0x10, (val & ~0xfc00) | 0x0c00);
	/* Class D test 4 */
	alc_write_coef_idx(codec, 0x6f, 0x0);
	/* IO power down directly */
	val = alc_read_coef_idx(codec, 0x0c);
	alc_write_coef_idx(codec, 0x0c, (val & ~0xfe00) | 0x0);
	/* ANC */
	alc_write_coef_idx(codec, 0x34, 0xa0c0);
	/* AGC MUX */
	val = alc_read_coef_idx(codec, 0x16);
	alc_write_coef_idx(codec, 0x16, (val & ~0x0008) | 0x0);
	/* DAC simple content protection */
	val = alc_read_coef_idx(codec, 0x1d);
	alc_write_coef_idx(codec, 0x1d, (val & ~0x00e0) | 0x0);
	/* ADC simple content protection */
	val = alc_read_coef_idx(codec, 0x1f);
	alc_write_coef_idx(codec, 0x1f, (val & ~0x00e0) | 0x0);
	/* DAC ADC Zero Detection */
	alc_write_coef_idx(codec, 0x21, 0x8804);
	/* PLL */
	alc_write_coef_idx(codec, 0x63, 0x2902);
	/* capless control 2 */
	alc_write_coef_idx(codec, 0x68, 0xa080);
	/* capless control 3 */
	alc_write_coef_idx(codec, 0x69, 0x3400);
	/* capless control 4 */
	alc_write_coef_idx(codec, 0x6a, 0x2f3e);
	/* capless control 5 */
	alc_write_coef_idx(codec, 0x6b, 0x0);
	/* class D test 2 */
	val = alc_read_coef_idx(codec, 0x6d);
	alc_write_coef_idx(codec, 0x6d, (val & ~0x0fff) | 0x0900);
	/* class D test 3 */
	alc_write_coef_idx(codec, 0x6e, 0x110a);
	/* class D test 5 */
	val = alc_read_coef_idx(codec, 0x70);
	alc_write_coef_idx(codec, 0x70, (val & ~0x00f8) | 0x00d8);
	/* class D test 6 */
	alc_write_coef_idx(codec, 0x71, 0x0014);
	/* classD OCP */
	alc_write_coef_idx(codec, 0x72, 0xc2ba);
	/* classD pure DC test */
	val = alc_read_coef_idx(codec, 0x77);
	alc_write_coef_idx(codec, 0x77, (val & ~0x0f80) | 0x0);
	/* Class D amp control */
	alc_write_coef_idx(codec, 0x6c, 0xfc06);
}

static void alc282_init(struct hda_codec *codec)
{
	struct alc_spec *spec = codec->spec;
	hda_nid_t hp_pin = spec->gen.autocfg.hp_pins[0];
	bool hp_pin_sense;
	int coef78;

	alc282_restore_default_value(codec);

	if (!hp_pin)
		return;
	hp_pin_sense = snd_hda_jack_detect(codec, hp_pin);
	coef78 = alc_read_coef_idx(codec, 0x78);

	/* Index 0x78 Direct Drive HP AMP LPM Control 1 */
	/* Headphone capless set to high power mode */
	alc_write_coef_idx(codec, 0x78, 0x9004);

	if (hp_pin_sense)
		msleep(2);

	snd_hda_codec_write(codec, hp_pin, 0,
			    AC_VERB_SET_AMP_GAIN_MUTE, AMP_OUT_MUTE);

	if (hp_pin_sense)
		msleep(85);

	snd_hda_codec_write(codec, hp_pin, 0,
			    AC_VERB_SET_PIN_WIDGET_CONTROL, PIN_OUT);

	if (hp_pin_sense)
		msleep(100);

	/* Headphone capless set to normal mode */
	alc_write_coef_idx(codec, 0x78, coef78);
}

static void alc282_shutup(struct hda_codec *codec)
{
	struct alc_spec *spec = codec->spec;
	hda_nid_t hp_pin = spec->gen.autocfg.hp_pins[0];
	bool hp_pin_sense;
	int coef78;

	if (!hp_pin) {
		alc269_shutup(codec);
		return;
	}

	hp_pin_sense = snd_hda_jack_detect(codec, hp_pin);
	coef78 = alc_read_coef_idx(codec, 0x78);
	alc_write_coef_idx(codec, 0x78, 0x9004);

	if (hp_pin_sense)
		msleep(2);

	snd_hda_codec_write(codec, hp_pin, 0,
			    AC_VERB_SET_AMP_GAIN_MUTE, AMP_OUT_MUTE);

	if (hp_pin_sense)
		msleep(85);

	snd_hda_codec_write(codec, hp_pin, 0,
			    AC_VERB_SET_PIN_WIDGET_CONTROL, 0x0);

	if (hp_pin_sense)
		msleep(100);

	alc_auto_setup_eapd(codec, false);
	snd_hda_shutup_pins(codec);
	alc_write_coef_idx(codec, 0x78, coef78);
}

static void alc283_restore_default_value(struct hda_codec *codec)
{
	int val;

	/* Power Down Control */
	alc_write_coef_idx(codec, 0x03, 0x0002);
	/* FIFO and filter clock */
	alc_write_coef_idx(codec, 0x05, 0x0700);
	/* DMIC control */
	alc_write_coef_idx(codec, 0x07, 0x0200);
	/* Analog clock */
	val = alc_read_coef_idx(codec, 0x06);
	alc_write_coef_idx(codec, 0x06, (val & ~0x00f0) | 0x0);
	/* JD */
	val = alc_read_coef_idx(codec, 0x08);
	alc_write_coef_idx(codec, 0x08, (val & ~0xfffc) | 0x0c2c);
	/* JD offset1 */
	alc_write_coef_idx(codec, 0x0a, 0xcccc);
	/* JD offset2 */
	alc_write_coef_idx(codec, 0x0b, 0xcccc);
	/* LDO1/2/3, DAC/ADC */
	alc_write_coef_idx(codec, 0x0e, 0x6fc0);
	/* JD */
	val = alc_read_coef_idx(codec, 0x0f);
	alc_write_coef_idx(codec, 0x0f, (val & ~0xf800) | 0x1000);
	/* Capless */
	val = alc_read_coef_idx(codec, 0x10);
	alc_write_coef_idx(codec, 0x10, (val & ~0xfc00) | 0x0c00);
	/* Class D test 4 */
	alc_write_coef_idx(codec, 0x3a, 0x0);
	/* IO power down directly */
	val = alc_read_coef_idx(codec, 0x0c);
	alc_write_coef_idx(codec, 0x0c, (val & ~0xfe00) | 0x0);
	/* ANC */
	alc_write_coef_idx(codec, 0x22, 0xa0c0);
	/* AGC MUX */
	val = alc_read_coefex_idx(codec, 0x53, 0x01);
	alc_write_coefex_idx(codec, 0x53, 0x01, (val & ~0x000f) | 0x0008);
	/* DAC simple content protection */
	val = alc_read_coef_idx(codec, 0x1d);
	alc_write_coef_idx(codec, 0x1d, (val & ~0x00e0) | 0x0);
	/* ADC simple content protection */
	val = alc_read_coef_idx(codec, 0x1f);
	alc_write_coef_idx(codec, 0x1f, (val & ~0x00e0) | 0x0);
	/* DAC ADC Zero Detection */
	alc_write_coef_idx(codec, 0x21, 0x8804);
	/* PLL */
	alc_write_coef_idx(codec, 0x2e, 0x2902);
	/* capless control 2 */
	alc_write_coef_idx(codec, 0x33, 0xa080);
	/* capless control 3 */
	alc_write_coef_idx(codec, 0x34, 0x3400);
	/* capless control 4 */
	alc_write_coef_idx(codec, 0x35, 0x2f3e);
	/* capless control 5 */
	alc_write_coef_idx(codec, 0x36, 0x0);
	/* class D test 2 */
	val = alc_read_coef_idx(codec, 0x38);
	alc_write_coef_idx(codec, 0x38, (val & ~0x0fff) | 0x0900);
	/* class D test 3 */
	alc_write_coef_idx(codec, 0x39, 0x110a);
	/* class D test 5 */
	val = alc_read_coef_idx(codec, 0x3b);
	alc_write_coef_idx(codec, 0x3b, (val & ~0x00f8) | 0x00d8);
	/* class D test 6 */
	alc_write_coef_idx(codec, 0x3c, 0x0014);
	/* classD OCP */
	alc_write_coef_idx(codec, 0x3d, 0xc2ba);
	/* classD pure DC test */
	val = alc_read_coef_idx(codec, 0x42);
	alc_write_coef_idx(codec, 0x42, (val & ~0x0f80) | 0x0);
	/* test mode */
	alc_write_coef_idx(codec, 0x49, 0x0);
	/* Class D DC enable */
	val = alc_read_coef_idx(codec, 0x40);
	alc_write_coef_idx(codec, 0x40, (val & ~0xf800) | 0x9800);
	/* DC offset */
	val = alc_read_coef_idx(codec, 0x42);
	alc_write_coef_idx(codec, 0x42, (val & ~0xf000) | 0x2000);
	/* Class D amp control */
	alc_write_coef_idx(codec, 0x37, 0xfc06);
}

static void alc283_init(struct hda_codec *codec)
{
	struct alc_spec *spec = codec->spec;
	hda_nid_t hp_pin = spec->gen.autocfg.hp_pins[0];
	bool hp_pin_sense;
	int val;

	if (!spec->gen.autocfg.hp_outs) {
		if (spec->gen.autocfg.line_out_type == AC_JACK_HP_OUT)
			hp_pin = spec->gen.autocfg.line_out_pins[0];
	}

	alc283_restore_default_value(codec);

	if (!hp_pin)
		return;
	hp_pin_sense = snd_hda_jack_detect(codec, hp_pin);

	/* Index 0x43 Direct Drive HP AMP LPM Control 1 */
	/* Headphone capless set to high power mode */
	alc_write_coef_idx(codec, 0x43, 0x9004);

	snd_hda_codec_write(codec, hp_pin, 0,
			    AC_VERB_SET_AMP_GAIN_MUTE, AMP_OUT_MUTE);

	if (hp_pin_sense)
		msleep(85);

	snd_hda_codec_write(codec, hp_pin, 0,
			    AC_VERB_SET_PIN_WIDGET_CONTROL, PIN_OUT);

	if (hp_pin_sense)
		msleep(85);
	/* Index 0x46 Combo jack auto switch control 2 */
	/* 3k pull low control for Headset jack. */
	val = alc_read_coef_idx(codec, 0x46);
	alc_write_coef_idx(codec, 0x46, val & ~(3 << 12));
	/* Headphone capless set to normal mode */
	alc_write_coef_idx(codec, 0x43, 0x9614);
}

static void alc283_shutup(struct hda_codec *codec)
{
	struct alc_spec *spec = codec->spec;
	hda_nid_t hp_pin = spec->gen.autocfg.hp_pins[0];
	bool hp_pin_sense;
	int val;

	if (!spec->gen.autocfg.hp_outs) {
		if (spec->gen.autocfg.line_out_type == AC_JACK_HP_OUT)
			hp_pin = spec->gen.autocfg.line_out_pins[0];
	}

	if (!hp_pin) {
		alc269_shutup(codec);
		return;
	}

	hp_pin_sense = snd_hda_jack_detect(codec, hp_pin);

	alc_write_coef_idx(codec, 0x43, 0x9004);

	snd_hda_codec_write(codec, hp_pin, 0,
			    AC_VERB_SET_AMP_GAIN_MUTE, AMP_OUT_MUTE);

	if (hp_pin_sense)
		msleep(100);

	snd_hda_codec_write(codec, hp_pin, 0,
			    AC_VERB_SET_PIN_WIDGET_CONTROL, 0x0);

	val = alc_read_coef_idx(codec, 0x46);
	alc_write_coef_idx(codec, 0x46, val | (3 << 12));

	if (hp_pin_sense)
		msleep(100);
	alc_auto_setup_eapd(codec, false);
	snd_hda_shutup_pins(codec);
	alc_write_coef_idx(codec, 0x43, 0x9614);
}

static void alc5505_coef_set(struct hda_codec *codec, unsigned int index_reg,
			     unsigned int val)
{
	snd_hda_codec_write(codec, 0x51, 0, AC_VERB_SET_COEF_INDEX, index_reg >> 1);
	snd_hda_codec_write(codec, 0x51, 0, AC_VERB_SET_PROC_COEF, val & 0xffff); /* LSB */
	snd_hda_codec_write(codec, 0x51, 0, AC_VERB_SET_PROC_COEF, val >> 16); /* MSB */
}

static int alc5505_coef_get(struct hda_codec *codec, unsigned int index_reg)
{
	unsigned int val;

	snd_hda_codec_write(codec, 0x51, 0, AC_VERB_SET_COEF_INDEX, index_reg >> 1);
	val = snd_hda_codec_read(codec, 0x51, 0, AC_VERB_GET_PROC_COEF, 0)
		& 0xffff;
	val |= snd_hda_codec_read(codec, 0x51, 0, AC_VERB_GET_PROC_COEF, 0)
		<< 16;
	return val;
}

static void alc5505_dsp_halt(struct hda_codec *codec)
{
	unsigned int val;

	alc5505_coef_set(codec, 0x3000, 0x000c); /* DSP CPU stop */
	alc5505_coef_set(codec, 0x880c, 0x0008); /* DDR enter self refresh */
	alc5505_coef_set(codec, 0x61c0, 0x11110080); /* Clock control for PLL and CPU */
	alc5505_coef_set(codec, 0x6230, 0xfc0d4011); /* Disable Input OP */
	alc5505_coef_set(codec, 0x61b4, 0x040a2b03); /* Stop PLL2 */
	alc5505_coef_set(codec, 0x61b0, 0x00005b17); /* Stop PLL1 */
	alc5505_coef_set(codec, 0x61b8, 0x04133303); /* Stop PLL3 */
	val = alc5505_coef_get(codec, 0x6220);
	alc5505_coef_set(codec, 0x6220, (val | 0x3000)); /* switch Ringbuffer clock to DBUS clock */
}

static void alc5505_dsp_back_from_halt(struct hda_codec *codec)
{
	alc5505_coef_set(codec, 0x61b8, 0x04133302);
	alc5505_coef_set(codec, 0x61b0, 0x00005b16);
	alc5505_coef_set(codec, 0x61b4, 0x040a2b02);
	alc5505_coef_set(codec, 0x6230, 0xf80d4011);
	alc5505_coef_set(codec, 0x6220, 0x2002010f);
	alc5505_coef_set(codec, 0x880c, 0x00000004);
}

static void alc5505_dsp_init(struct hda_codec *codec)
{
	unsigned int val;

	alc5505_dsp_halt(codec);
	alc5505_dsp_back_from_halt(codec);
	alc5505_coef_set(codec, 0x61b0, 0x5b14); /* PLL1 control */
	alc5505_coef_set(codec, 0x61b0, 0x5b16);
	alc5505_coef_set(codec, 0x61b4, 0x04132b00); /* PLL2 control */
	alc5505_coef_set(codec, 0x61b4, 0x04132b02);
	alc5505_coef_set(codec, 0x61b8, 0x041f3300); /* PLL3 control*/
	alc5505_coef_set(codec, 0x61b8, 0x041f3302);
	snd_hda_codec_write(codec, 0x51, 0, AC_VERB_SET_CODEC_RESET, 0); /* Function reset */
	alc5505_coef_set(codec, 0x61b8, 0x041b3302);
	alc5505_coef_set(codec, 0x61b8, 0x04173302);
	alc5505_coef_set(codec, 0x61b8, 0x04163302);
	alc5505_coef_set(codec, 0x8800, 0x348b328b); /* DRAM control */
	alc5505_coef_set(codec, 0x8808, 0x00020022); /* DRAM control */
	alc5505_coef_set(codec, 0x8818, 0x00000400); /* DRAM control */

	val = alc5505_coef_get(codec, 0x6200) >> 16; /* Read revision ID */
	if (val <= 3)
		alc5505_coef_set(codec, 0x6220, 0x2002010f); /* I/O PAD Configuration */
	else
		alc5505_coef_set(codec, 0x6220, 0x6002018f);

	alc5505_coef_set(codec, 0x61ac, 0x055525f0); /**/
	alc5505_coef_set(codec, 0x61c0, 0x12230080); /* Clock control */
	alc5505_coef_set(codec, 0x61b4, 0x040e2b02); /* PLL2 control */
	alc5505_coef_set(codec, 0x61bc, 0x010234f8); /* OSC Control */
	alc5505_coef_set(codec, 0x880c, 0x00000004); /* DRAM Function control */
	alc5505_coef_set(codec, 0x880c, 0x00000003);
	alc5505_coef_set(codec, 0x880c, 0x00000010);

#ifdef HALT_REALTEK_ALC5505
	alc5505_dsp_halt(codec);
#endif
}

#ifdef HALT_REALTEK_ALC5505
#define alc5505_dsp_suspend(codec)	/* NOP */
#define alc5505_dsp_resume(codec)	/* NOP */
#else
#define alc5505_dsp_suspend(codec)	alc5505_dsp_halt(codec)
#define alc5505_dsp_resume(codec)	alc5505_dsp_back_from_halt(codec)
#endif

#ifdef CONFIG_PM
static int alc269_suspend(struct hda_codec *codec)
{
	struct alc_spec *spec = codec->spec;

	if (spec->has_alc5505_dsp)
		alc5505_dsp_suspend(codec);
	return alc_suspend(codec);
}

static int alc269_resume(struct hda_codec *codec)
{
	struct alc_spec *spec = codec->spec;

	if (spec->codec_variant == ALC269_TYPE_ALC269VB)
		alc269vb_toggle_power_output(codec, 0);
	if (spec->codec_variant == ALC269_TYPE_ALC269VB &&
			(alc_get_coef0(codec) & 0x00ff) == 0x018) {
		msleep(150);
	}

	codec->patch_ops.init(codec);

	if (spec->codec_variant == ALC269_TYPE_ALC269VB)
		alc269vb_toggle_power_output(codec, 1);
	if (spec->codec_variant == ALC269_TYPE_ALC269VB &&
			(alc_get_coef0(codec) & 0x00ff) == 0x017) {
		msleep(200);
	}

	snd_hda_codec_resume_amp(codec);
	snd_hda_codec_resume_cache(codec);
	alc_inv_dmic_sync(codec, true);
	hda_call_check_power_status(codec, 0x01);
	if (spec->has_alc5505_dsp)
		alc5505_dsp_resume(codec);

	return 0;
}
#endif /* CONFIG_PM */

static void alc269_fixup_pincfg_no_hp_to_lineout(struct hda_codec *codec,
						 const struct hda_fixup *fix, int action)
{
	struct alc_spec *spec = codec->spec;

	if (action == HDA_FIXUP_ACT_PRE_PROBE)
		spec->parse_flags = HDA_PINCFG_NO_HP_FIXUP;
}

static void alc269_fixup_hweq(struct hda_codec *codec,
			       const struct hda_fixup *fix, int action)
{
	int coef;

	if (action != HDA_FIXUP_ACT_INIT)
		return;
	coef = alc_read_coef_idx(codec, 0x1e);
	alc_write_coef_idx(codec, 0x1e, coef | 0x80);
}

static void alc269_fixup_headset_mic(struct hda_codec *codec,
				       const struct hda_fixup *fix, int action)
{
	struct alc_spec *spec = codec->spec;

	if (action == HDA_FIXUP_ACT_PRE_PROBE)
		spec->parse_flags |= HDA_PINCFG_HEADSET_MIC;
}

static void alc271_fixup_dmic(struct hda_codec *codec,
			      const struct hda_fixup *fix, int action)
{
	static const struct hda_verb verbs[] = {
		{0x20, AC_VERB_SET_COEF_INDEX, 0x0d},
		{0x20, AC_VERB_SET_PROC_COEF, 0x4000},
		{}
	};
	unsigned int cfg;

	if (strcmp(codec->chip_name, "ALC271X") &&
	    strcmp(codec->chip_name, "ALC269VB"))
		return;
	cfg = snd_hda_codec_get_pincfg(codec, 0x12);
	if (get_defcfg_connect(cfg) == AC_JACK_PORT_FIXED)
		snd_hda_sequence_write(codec, verbs);
}

static void alc269_fixup_pcm_44k(struct hda_codec *codec,
				 const struct hda_fixup *fix, int action)
{
	struct alc_spec *spec = codec->spec;

	if (action != HDA_FIXUP_ACT_PROBE)
		return;

	/* Due to a hardware problem on Lenovo Ideadpad, we need to
	 * fix the sample rate of analog I/O to 44.1kHz
	 */
	spec->gen.stream_analog_playback = &alc269_44k_pcm_analog_playback;
	spec->gen.stream_analog_capture = &alc269_44k_pcm_analog_capture;
}

static void alc269_fixup_stereo_dmic(struct hda_codec *codec,
				     const struct hda_fixup *fix, int action)
{
	int coef;

	if (action != HDA_FIXUP_ACT_INIT)
		return;
	/* The digital-mic unit sends PDM (differential signal) instead of
	 * the standard PCM, thus you can't record a valid mono stream as is.
	 * Below is a workaround specific to ALC269 to control the dmic
	 * signal source as mono.
	 */
	coef = alc_read_coef_idx(codec, 0x07);
	alc_write_coef_idx(codec, 0x07, coef | 0x80);
}

static void alc269_quanta_automute(struct hda_codec *codec)
{
	snd_hda_gen_update_outputs(codec);

	snd_hda_codec_write(codec, 0x20, 0,
			AC_VERB_SET_COEF_INDEX, 0x0c);
	snd_hda_codec_write(codec, 0x20, 0,
			AC_VERB_SET_PROC_COEF, 0x680);

	snd_hda_codec_write(codec, 0x20, 0,
			AC_VERB_SET_COEF_INDEX, 0x0c);
	snd_hda_codec_write(codec, 0x20, 0,
			AC_VERB_SET_PROC_COEF, 0x480);
}

static void alc269_fixup_quanta_mute(struct hda_codec *codec,
				     const struct hda_fixup *fix, int action)
{
	struct alc_spec *spec = codec->spec;
	if (action != HDA_FIXUP_ACT_PROBE)
		return;
	spec->gen.automute_hook = alc269_quanta_automute;
}

static void alc269_x101_hp_automute_hook(struct hda_codec *codec,
					 struct hda_jack_tbl *jack)
{
	struct alc_spec *spec = codec->spec;
	int vref;
	msleep(200);
	snd_hda_gen_hp_automute(codec, jack);

	vref = spec->gen.hp_jack_present ? PIN_VREF80 : 0;
	msleep(100);
	snd_hda_codec_write(codec, 0x18, 0, AC_VERB_SET_PIN_WIDGET_CONTROL,
			    vref);
	msleep(500);
	snd_hda_codec_write(codec, 0x18, 0, AC_VERB_SET_PIN_WIDGET_CONTROL,
			    vref);
}

static void alc269_fixup_x101_headset_mic(struct hda_codec *codec,
				     const struct hda_fixup *fix, int action)
{
	struct alc_spec *spec = codec->spec;
	if (action == HDA_FIXUP_ACT_PRE_PROBE) {
		spec->parse_flags |= HDA_PINCFG_HEADSET_MIC;
		spec->gen.hp_automute_hook = alc269_x101_hp_automute_hook;
	}
}


/* update mute-LED according to the speaker mute state via mic VREF pin */
static void alc269_fixup_mic_mute_hook(void *private_data, int enabled)
{
	struct hda_codec *codec = private_data;
	struct alc_spec *spec = codec->spec;
	unsigned int pinval;

	if (spec->mute_led_polarity)
		enabled = !enabled;
	pinval = snd_hda_codec_get_pin_target(codec, spec->mute_led_nid);
	pinval &= ~AC_PINCTL_VREFEN;
	pinval |= enabled ? AC_PINCTL_VREF_HIZ : AC_PINCTL_VREF_80;
	if (spec->mute_led_nid)
		snd_hda_set_pin_ctl_cache(codec, spec->mute_led_nid, pinval);
}

/* Make sure the led works even in runtime suspend */
static unsigned int led_power_filter(struct hda_codec *codec,
						  hda_nid_t nid,
						  unsigned int power_state)
{
	struct alc_spec *spec = codec->spec;

	if (power_state != AC_PWRST_D3 || nid != spec->mute_led_nid)
		return power_state;

	/* Set pin ctl again, it might have just been set to 0 */
	snd_hda_set_pin_ctl(codec, nid,
			    snd_hda_codec_get_pin_target(codec, nid));

	return AC_PWRST_D0;
}

static void alc269_fixup_hp_mute_led(struct hda_codec *codec,
				     const struct hda_fixup *fix, int action)
{
	struct alc_spec *spec = codec->spec;
	const struct dmi_device *dev = NULL;

	if (action != HDA_FIXUP_ACT_PRE_PROBE)
		return;

	while ((dev = dmi_find_device(DMI_DEV_TYPE_OEM_STRING, NULL, dev))) {
		int pol, pin;
		if (sscanf(dev->name, "HP_Mute_LED_%d_%x", &pol, &pin) != 2)
			continue;
		if (pin < 0x0a || pin >= 0x10)
			break;
		spec->mute_led_polarity = pol;
		spec->mute_led_nid = pin - 0x0a + 0x18;
		spec->gen.vmaster_mute.hook = alc269_fixup_mic_mute_hook;
		spec->gen.vmaster_mute_enum = 1;
		codec->power_filter = led_power_filter;
		codec_dbg(codec,
			  "Detected mute LED for %x:%d\n", spec->mute_led_nid,
			   spec->mute_led_polarity);
		break;
	}
}

static void alc269_fixup_hp_mute_led_mic1(struct hda_codec *codec,
				const struct hda_fixup *fix, int action)
{
	struct alc_spec *spec = codec->spec;
	if (action == HDA_FIXUP_ACT_PRE_PROBE) {
		spec->mute_led_polarity = 0;
		spec->mute_led_nid = 0x18;
		spec->gen.vmaster_mute.hook = alc269_fixup_mic_mute_hook;
		spec->gen.vmaster_mute_enum = 1;
		codec->power_filter = led_power_filter;
	}
}

static void alc269_fixup_hp_mute_led_mic2(struct hda_codec *codec,
				const struct hda_fixup *fix, int action)
{
	struct alc_spec *spec = codec->spec;
	if (action == HDA_FIXUP_ACT_PRE_PROBE) {
		spec->mute_led_polarity = 0;
		spec->mute_led_nid = 0x19;
		spec->gen.vmaster_mute.hook = alc269_fixup_mic_mute_hook;
		spec->gen.vmaster_mute_enum = 1;
		codec->power_filter = led_power_filter;
	}
}

/* turn on/off mute LED per vmaster hook */
static void alc269_fixup_hp_gpio_mute_hook(void *private_data, int enabled)
{
	struct hda_codec *codec = private_data;
	struct alc_spec *spec = codec->spec;
	unsigned int oldval = spec->gpio_led;

	if (enabled)
		spec->gpio_led &= ~0x08;
	else
		spec->gpio_led |= 0x08;
	if (spec->gpio_led != oldval)
		snd_hda_codec_write(codec, 0x01, 0, AC_VERB_SET_GPIO_DATA,
				    spec->gpio_led);
}

/* turn on/off mic-mute LED per capture hook */
static void alc269_fixup_hp_gpio_mic_mute_hook(struct hda_codec *codec,
					       struct snd_kcontrol *kcontrol,
					       struct snd_ctl_elem_value *ucontrol)
{
	struct alc_spec *spec = codec->spec;
	unsigned int oldval = spec->gpio_led;

	if (!ucontrol)
		return;

	if (ucontrol->value.integer.value[0] ||
	    ucontrol->value.integer.value[1])
		spec->gpio_led &= ~0x10;
	else
		spec->gpio_led |= 0x10;
	if (spec->gpio_led != oldval)
		snd_hda_codec_write(codec, 0x01, 0, AC_VERB_SET_GPIO_DATA,
				    spec->gpio_led);
}

static void alc269_fixup_hp_gpio_led(struct hda_codec *codec,
				const struct hda_fixup *fix, int action)
{
	struct alc_spec *spec = codec->spec;
	static const struct hda_verb gpio_init[] = {
		{ 0x01, AC_VERB_SET_GPIO_MASK, 0x18 },
		{ 0x01, AC_VERB_SET_GPIO_DIRECTION, 0x18 },
		{}
	};

	if (action == HDA_FIXUP_ACT_PRE_PROBE) {
		spec->gen.vmaster_mute.hook = alc269_fixup_hp_gpio_mute_hook;
		spec->gen.cap_sync_hook = alc269_fixup_hp_gpio_mic_mute_hook;
		spec->gpio_led = 0;
		snd_hda_add_verbs(codec, gpio_init);
	}
}

static void alc_headset_mode_unplugged(struct hda_codec *codec)
{
	int val;

	switch (codec->vendor_id) {
	case 0x10ec0255:
		/* LDO and MISC control */
		alc_write_coef_idx(codec, 0x1b, 0x0c0b);
		/* UAJ function set to menual mode */
		alc_write_coef_idx(codec, 0x45, 0xd089);
		/* Direct Drive HP Amp control(Set to verb control)*/
		val = alc_read_coefex_idx(codec, 0x57, 0x05);
		alc_write_coefex_idx(codec, 0x57, 0x05, val & ~(1<<14));
		/* Set MIC2 Vref gate with HP */
		alc_write_coef_idx(codec, 0x06, 0x6104);
		/* Direct Drive HP Amp control */
		alc_write_coefex_idx(codec, 0x57, 0x03, 0x8aa6);
		break;
	case 0x10ec0233:
	case 0x10ec0283:
		alc_write_coef_idx(codec, 0x1b, 0x0c0b);
		alc_write_coef_idx(codec, 0x45, 0xc429);
		val = alc_read_coef_idx(codec, 0x35);
		alc_write_coef_idx(codec, 0x35, val & 0xbfff);
		alc_write_coef_idx(codec, 0x06, 0x2104);
		alc_write_coef_idx(codec, 0x1a, 0x0001);
		alc_write_coef_idx(codec, 0x26, 0x0004);
		alc_write_coef_idx(codec, 0x32, 0x42a3);
		break;
	case 0x10ec0292:
		alc_write_coef_idx(codec, 0x76, 0x000e);
		alc_write_coef_idx(codec, 0x6c, 0x2400);
		alc_write_coef_idx(codec, 0x18, 0x7308);
		alc_write_coef_idx(codec, 0x6b, 0xc429);
		break;
	case 0x10ec0293:
		/* SET Line1 JD to 0 */
		val = alc_read_coef_idx(codec, 0x10);
		alc_write_coef_idx(codec, 0x10, (val & ~(7<<8)) | 6<<8);
		/* SET charge pump by verb */
		val = alc_read_coefex_idx(codec, 0x57, 0x05);
		alc_write_coefex_idx(codec, 0x57, 0x05, (val & ~(1<<15|1<<13)) | 0x0);
		/* SET EN_OSW to 1 */
		val = alc_read_coefex_idx(codec, 0x57, 0x03);
		alc_write_coefex_idx(codec, 0x57, 0x03, (val & ~(1<<10)) | (1<<10) );
		/* Combo JD gating with LINE1-VREFO */
		val = alc_read_coef_idx(codec, 0x1a);
		alc_write_coef_idx(codec, 0x1a, (val & ~(1<<3)) | (1<<3));
		/* Set to TRS type */
		alc_write_coef_idx(codec, 0x45, 0xc429);
		/* Combo Jack auto detect */
		val = alc_read_coef_idx(codec, 0x4a);
		alc_write_coef_idx(codec, 0x4a, (val & 0xfff0) | 0x000e);
		break;
	case 0x10ec0668:
		alc_write_coef_idx(codec, 0x15, 0x0d40);
		alc_write_coef_idx(codec, 0xb7, 0x802b);
		break;
	}
	codec_dbg(codec, "Headset jack set to unplugged mode.\n");
}


static void alc_headset_mode_mic_in(struct hda_codec *codec, hda_nid_t hp_pin,
				    hda_nid_t mic_pin)
{
	int val;

	switch (codec->vendor_id) {
	case 0x10ec0255:
		alc_write_coef_idx(codec, 0x45, 0xc489);
		snd_hda_set_pin_ctl_cache(codec, hp_pin, 0);
		alc_write_coefex_idx(codec, 0x57, 0x03, 0x8aa6);
		/* Set MIC2 Vref gate to normal */
		alc_write_coef_idx(codec, 0x06, 0x6100);
		snd_hda_set_pin_ctl_cache(codec, mic_pin, PIN_VREF50);
		break;
	case 0x10ec0233:
	case 0x10ec0283:
		alc_write_coef_idx(codec, 0x45, 0xc429);
		snd_hda_set_pin_ctl_cache(codec, hp_pin, 0);
		val = alc_read_coef_idx(codec, 0x35);
		alc_write_coef_idx(codec, 0x35, val | 1<<14);
		alc_write_coef_idx(codec, 0x06, 0x2100);
		alc_write_coef_idx(codec, 0x1a, 0x0021);
		alc_write_coef_idx(codec, 0x26, 0x008c);
		snd_hda_set_pin_ctl_cache(codec, mic_pin, PIN_VREF50);
		break;
	case 0x10ec0292:
		snd_hda_set_pin_ctl_cache(codec, hp_pin, 0);
		alc_write_coef_idx(codec, 0x19, 0xa208);
		alc_write_coef_idx(codec, 0x2e, 0xacf0);
		break;
	case 0x10ec0293:
		/* Set to TRS mode */
		alc_write_coef_idx(codec, 0x45, 0xc429);
		snd_hda_set_pin_ctl_cache(codec, hp_pin, 0);
		/* SET charge pump by verb */
		val = alc_read_coefex_idx(codec, 0x57, 0x05);
		alc_write_coefex_idx(codec, 0x57, 0x05, (val & ~(1<<15|1<<13)) | (1<<15|1<<13));
		/* SET EN_OSW to 0 */
		val = alc_read_coefex_idx(codec, 0x57, 0x03);
		alc_write_coefex_idx(codec, 0x57, 0x03, (val & ~(1<<10)) | 0x0);
		/* Combo JD gating without LINE1-VREFO */
		val = alc_read_coef_idx(codec, 0x1a);
		alc_write_coef_idx(codec, 0x1a, (val & ~(1<<3)) | 0x0);
		snd_hda_set_pin_ctl_cache(codec, mic_pin, PIN_VREF50);
		break;
	case 0x10ec0668:
		alc_write_coef_idx(codec, 0x11, 0x0001);
		snd_hda_set_pin_ctl_cache(codec, hp_pin, 0);
		alc_write_coef_idx(codec, 0xb7, 0x802b);
		alc_write_coef_idx(codec, 0xb5, 0x1040);
		val = alc_read_coef_idx(codec, 0xc3);
		alc_write_coef_idx(codec, 0xc3, val | 1<<12);
		snd_hda_set_pin_ctl_cache(codec, mic_pin, PIN_VREF50);
		break;
	}
	codec_dbg(codec, "Headset jack set to mic-in mode.\n");
}

static void alc_headset_mode_default(struct hda_codec *codec)
{
	int val;

	switch (codec->vendor_id) {
	case 0x10ec0255:
		alc_write_coef_idx(codec, 0x45, 0xc089);
		alc_write_coef_idx(codec, 0x45, 0xc489);
		alc_write_coefex_idx(codec, 0x57, 0x03, 0x8ea6);
		alc_write_coef_idx(codec, 0x49, 0x0049);
		break;
	case 0x10ec0233:
	case 0x10ec0283:
		alc_write_coef_idx(codec, 0x06, 0x2100);
		alc_write_coef_idx(codec, 0x32, 0x4ea3);
		break;
	case 0x10ec0292:
		alc_write_coef_idx(codec, 0x76, 0x000e);
		alc_write_coef_idx(codec, 0x6c, 0x2400);
		alc_write_coef_idx(codec, 0x6b, 0xc429);
		alc_write_coef_idx(codec, 0x18, 0x7308);
		break;
	case 0x10ec0293:
		/* Combo Jack auto detect */
		val = alc_read_coef_idx(codec, 0x4a);
		alc_write_coef_idx(codec, 0x4a, (val & 0xfff0) | 0x000e);
		/* Set to TRS type */
		alc_write_coef_idx(codec, 0x45, 0xC429);
		/* Combo JD gating without LINE1-VREFO */
		val = alc_read_coef_idx(codec, 0x1a);
		alc_write_coef_idx(codec, 0x1a, (val & ~(1<<3)) | 0x0);
		break;
	case 0x10ec0668:
		alc_write_coef_idx(codec, 0x11, 0x0041);
		alc_write_coef_idx(codec, 0x15, 0x0d40);
		alc_write_coef_idx(codec, 0xb7, 0x802b);
		break;
	}
	codec_dbg(codec, "Headset jack set to headphone (default) mode.\n");
}

/* Iphone type */
static void alc_headset_mode_ctia(struct hda_codec *codec)
{
	int val;

	switch (codec->vendor_id) {
	case 0x10ec0255:
		/* Set to CTIA type */
		alc_write_coef_idx(codec, 0x45, 0xd489);
		alc_write_coef_idx(codec, 0x1b, 0x0c2b);
		alc_write_coefex_idx(codec, 0x57, 0x03, 0x8ea6);
		break;
	case 0x10ec0233:
	case 0x10ec0283:
		alc_write_coef_idx(codec, 0x45, 0xd429);
		alc_write_coef_idx(codec, 0x1b, 0x0c2b);
		alc_write_coef_idx(codec, 0x32, 0x4ea3);
		break;
	case 0x10ec0292:
		alc_write_coef_idx(codec, 0x6b, 0xd429);
		alc_write_coef_idx(codec, 0x76, 0x0008);
		alc_write_coef_idx(codec, 0x18, 0x7388);
		break;
	case 0x10ec0293:
		/* Set to ctia type */
		alc_write_coef_idx(codec, 0x45, 0xd429);
		/* SET Line1 JD to 1 */
		val = alc_read_coef_idx(codec, 0x10);
		alc_write_coef_idx(codec, 0x10, (val & ~(7<<8)) | 7<<8);
		break;
	case 0x10ec0668:
		alc_write_coef_idx(codec, 0x11, 0x0001);
		alc_write_coef_idx(codec, 0x15, 0x0d60);
		alc_write_coef_idx(codec, 0xc3, 0x0000);
		break;
	}
	codec_dbg(codec, "Headset jack set to iPhone-style headset mode.\n");
}

/* Nokia type */
static void alc_headset_mode_omtp(struct hda_codec *codec)
{
	int val;

	switch (codec->vendor_id) {
	case 0x10ec0255:
		/* Set to OMTP Type */
		alc_write_coef_idx(codec, 0x45, 0xe489);
		alc_write_coef_idx(codec, 0x1b, 0x0c2b);
		alc_write_coefex_idx(codec, 0x57, 0x03, 0x8ea6);
		break;
	case 0x10ec0233:
	case 0x10ec0283:
		alc_write_coef_idx(codec, 0x45, 0xe429);
		alc_write_coef_idx(codec, 0x1b, 0x0c2b);
		alc_write_coef_idx(codec, 0x32, 0x4ea3);
		break;
	case 0x10ec0292:
		alc_write_coef_idx(codec, 0x6b, 0xe429);
		alc_write_coef_idx(codec, 0x76, 0x0008);
		alc_write_coef_idx(codec, 0x18, 0x7388);
		break;
	case 0x10ec0293:
		/* Set to omtp type */
		alc_write_coef_idx(codec, 0x45, 0xe429);
		/* SET Line1 JD to 1 */
		val = alc_read_coef_idx(codec, 0x10);
		alc_write_coef_idx(codec, 0x10, (val & ~(7<<8)) | 7<<8);
		break;
	case 0x10ec0668:
		alc_write_coef_idx(codec, 0x11, 0x0001);
		alc_write_coef_idx(codec, 0x15, 0x0d50);
		alc_write_coef_idx(codec, 0xc3, 0x0000);
		break;
	}
	codec_dbg(codec, "Headset jack set to Nokia-style headset mode.\n");
}

static void alc_determine_headset_type(struct hda_codec *codec)
{
	int val;
	bool is_ctia = false;
	struct alc_spec *spec = codec->spec;

	switch (codec->vendor_id) {
	case 0x10ec0255:
		/* combo jack auto switch control(Check type)*/
		alc_write_coef_idx(codec, 0x45, 0xd089);
		/* combo jack auto switch control(Vref conteol) */
		alc_write_coef_idx(codec, 0x49, 0x0149);
		msleep(300);
		val = alc_read_coef_idx(codec, 0x46);
		is_ctia = (val & 0x0070) == 0x0070;
		break;
	case 0x10ec0233:
	case 0x10ec0283:
		alc_write_coef_idx(codec, 0x45, 0xd029);
		msleep(300);
		val = alc_read_coef_idx(codec, 0x46);
		is_ctia = (val & 0x0070) == 0x0070;
		break;
	case 0x10ec0292:
		alc_write_coef_idx(codec, 0x6b, 0xd429);
		msleep(300);
		val = alc_read_coef_idx(codec, 0x6c);
		is_ctia = (val & 0x001c) == 0x001c;
		break;
	case 0x10ec0293:
		/* Combo Jack auto detect */
		val = alc_read_coef_idx(codec, 0x4a);
		alc_write_coef_idx(codec, 0x4a, (val & 0xfff0) | 0x0008);
		/* Set to ctia type */
		alc_write_coef_idx(codec, 0x45, 0xD429);
		msleep(300);
		val = alc_read_coef_idx(codec, 0x46);
		is_ctia = (val & 0x0070) == 0x0070;
		break;
	case 0x10ec0668:
		alc_write_coef_idx(codec, 0x11, 0x0001);
		alc_write_coef_idx(codec, 0xb7, 0x802b);
		alc_write_coef_idx(codec, 0x15, 0x0d60);
		alc_write_coef_idx(codec, 0xc3, 0x0c00);
		msleep(300);
		val = alc_read_coef_idx(codec, 0xbe);
		is_ctia = (val & 0x1c02) == 0x1c02;
		break;
	}

	codec_dbg(codec, "Headset jack detected iPhone-style headset: %s\n",
		    is_ctia ? "yes" : "no");
	spec->current_headset_type = is_ctia ? ALC_HEADSET_TYPE_CTIA : ALC_HEADSET_TYPE_OMTP;
}

static void alc_update_headset_mode(struct hda_codec *codec)
{
	struct alc_spec *spec = codec->spec;

	hda_nid_t mux_pin = spec->gen.imux_pins[spec->gen.cur_mux[0]];
	hda_nid_t hp_pin = spec->gen.autocfg.hp_pins[0];

	int new_headset_mode;

	if (!snd_hda_jack_detect(codec, hp_pin))
		new_headset_mode = ALC_HEADSET_MODE_UNPLUGGED;
	else if (mux_pin == spec->headset_mic_pin)
		new_headset_mode = ALC_HEADSET_MODE_HEADSET;
	else if (mux_pin == spec->headphone_mic_pin)
		new_headset_mode = ALC_HEADSET_MODE_MIC;
	else
		new_headset_mode = ALC_HEADSET_MODE_HEADPHONE;

	if (new_headset_mode == spec->current_headset_mode) {
		snd_hda_gen_update_outputs(codec);
		return;
	}

	switch (new_headset_mode) {
	case ALC_HEADSET_MODE_UNPLUGGED:
		alc_headset_mode_unplugged(codec);
		spec->gen.hp_jack_present = false;
		break;
	case ALC_HEADSET_MODE_HEADSET:
		if (spec->current_headset_type == ALC_HEADSET_TYPE_UNKNOWN)
			alc_determine_headset_type(codec);
		if (spec->current_headset_type == ALC_HEADSET_TYPE_CTIA)
			alc_headset_mode_ctia(codec);
		else if (spec->current_headset_type == ALC_HEADSET_TYPE_OMTP)
			alc_headset_mode_omtp(codec);
		spec->gen.hp_jack_present = true;
		break;
	case ALC_HEADSET_MODE_MIC:
		alc_headset_mode_mic_in(codec, hp_pin, spec->headphone_mic_pin);
		spec->gen.hp_jack_present = false;
		break;
	case ALC_HEADSET_MODE_HEADPHONE:
		alc_headset_mode_default(codec);
		spec->gen.hp_jack_present = true;
		break;
	}
	if (new_headset_mode != ALC_HEADSET_MODE_MIC) {
		snd_hda_set_pin_ctl_cache(codec, hp_pin,
					  AC_PINCTL_OUT_EN | AC_PINCTL_HP_EN);
		if (spec->headphone_mic_pin)
			snd_hda_set_pin_ctl_cache(codec, spec->headphone_mic_pin,
						  PIN_VREFHIZ);
	}
	spec->current_headset_mode = new_headset_mode;

	snd_hda_gen_update_outputs(codec);
}

static void alc_update_headset_mode_hook(struct hda_codec *codec,
					 struct snd_kcontrol *kcontrol,
					 struct snd_ctl_elem_value *ucontrol)
{
	alc_update_headset_mode(codec);
}

static void alc_update_headset_jack_cb(struct hda_codec *codec, struct hda_jack_tbl *jack)
{
	struct alc_spec *spec = codec->spec;
	spec->current_headset_type = ALC_HEADSET_TYPE_UNKNOWN;
	snd_hda_gen_hp_automute(codec, jack);
}

static void alc_probe_headset_mode(struct hda_codec *codec)
{
	int i;
	struct alc_spec *spec = codec->spec;
	struct auto_pin_cfg *cfg = &spec->gen.autocfg;

	/* Find mic pins */
	for (i = 0; i < cfg->num_inputs; i++) {
		if (cfg->inputs[i].is_headset_mic && !spec->headset_mic_pin)
			spec->headset_mic_pin = cfg->inputs[i].pin;
		if (cfg->inputs[i].is_headphone_mic && !spec->headphone_mic_pin)
			spec->headphone_mic_pin = cfg->inputs[i].pin;
	}

	spec->gen.cap_sync_hook = alc_update_headset_mode_hook;
	spec->gen.automute_hook = alc_update_headset_mode;
	spec->gen.hp_automute_hook = alc_update_headset_jack_cb;
}

static void alc_fixup_headset_mode(struct hda_codec *codec,
				const struct hda_fixup *fix, int action)
{
	struct alc_spec *spec = codec->spec;

	switch (action) {
	case HDA_FIXUP_ACT_PRE_PROBE:
		spec->parse_flags |= HDA_PINCFG_HEADSET_MIC | HDA_PINCFG_HEADPHONE_MIC;
		break;
	case HDA_FIXUP_ACT_PROBE:
		alc_probe_headset_mode(codec);
		break;
	case HDA_FIXUP_ACT_INIT:
		spec->current_headset_mode = 0;
		alc_update_headset_mode(codec);
		break;
	}
}

static void alc_fixup_headset_mode_no_hp_mic(struct hda_codec *codec,
				const struct hda_fixup *fix, int action)
{
	if (action == HDA_FIXUP_ACT_PRE_PROBE) {
		struct alc_spec *spec = codec->spec;
		spec->parse_flags |= HDA_PINCFG_HEADSET_MIC;
	}
	else
		alc_fixup_headset_mode(codec, fix, action);
}

static void alc255_set_default_jack_type(struct hda_codec *codec)
{
	/* Set to iphone type */
	alc_write_coef_idx(codec, 0x1b, 0x880b);
	alc_write_coef_idx(codec, 0x45, 0xd089);
	alc_write_coef_idx(codec, 0x1b, 0x080b);
	alc_write_coef_idx(codec, 0x46, 0x0004);
	alc_write_coef_idx(codec, 0x1b, 0x0c0b);
	msleep(30);
}

static void alc_fixup_headset_mode_alc255(struct hda_codec *codec,
				const struct hda_fixup *fix, int action)
{
	if (action == HDA_FIXUP_ACT_PRE_PROBE) {
		alc255_set_default_jack_type(codec);
	}
	alc_fixup_headset_mode(codec, fix, action);
}

static void alc_fixup_headset_mode_alc255_no_hp_mic(struct hda_codec *codec,
				const struct hda_fixup *fix, int action)
{
	if (action == HDA_FIXUP_ACT_PRE_PROBE) {
		struct alc_spec *spec = codec->spec;
		spec->parse_flags |= HDA_PINCFG_HEADSET_MIC;
		alc255_set_default_jack_type(codec);
	} 
	else
		alc_fixup_headset_mode(codec, fix, action);
}

static void alc_fixup_auto_mute_via_amp(struct hda_codec *codec,
					const struct hda_fixup *fix, int action)
{
	if (action == HDA_FIXUP_ACT_PRE_PROBE) {
		struct alc_spec *spec = codec->spec;
		spec->gen.auto_mute_via_amp = 1;
	}
}

static void alc_no_shutup(struct hda_codec *codec)
{
}

static void alc_fixup_no_shutup(struct hda_codec *codec,
				const struct hda_fixup *fix, int action)
{
	if (action == HDA_FIXUP_ACT_PRE_PROBE) {
		struct alc_spec *spec = codec->spec;
		spec->shutup = alc_no_shutup;
	}
}

static void alc_fixup_disable_aamix(struct hda_codec *codec,
				    const struct hda_fixup *fix, int action)
{
	if (action == HDA_FIXUP_ACT_PRE_PROBE) {
		struct alc_spec *spec = codec->spec;
		/* Disable AA-loopback as it causes white noise */
		spec->gen.mixer_nid = 0;
	}
}

static unsigned int alc_power_filter_xps13(struct hda_codec *codec,
				hda_nid_t nid,
				unsigned int power_state)
{
	struct alc_spec *spec = codec->spec;

	/* Avoid pop noises when headphones are plugged in */
	if (spec->gen.hp_jack_present)
		if (nid == codec->afg || nid == 0x02)
			return AC_PWRST_D0;
	return power_state;
}

static void alc_fixup_dell_xps13(struct hda_codec *codec,
				const struct hda_fixup *fix, int action)
{
	if (action == HDA_FIXUP_ACT_PROBE) {
		struct alc_spec *spec = codec->spec;
		spec->shutup = alc_no_shutup;
		codec->power_filter = alc_power_filter_xps13;
	}
}

static void alc_fixup_headset_mode_alc668(struct hda_codec *codec,
				const struct hda_fixup *fix, int action)
{
	if (action == HDA_FIXUP_ACT_PRE_PROBE) {
		int val;
		alc_write_coef_idx(codec, 0xc4, 0x8000);
		val = alc_read_coef_idx(codec, 0xc2);
		alc_write_coef_idx(codec, 0xc2, val & 0xfe);
		snd_hda_set_pin_ctl_cache(codec, 0x18, 0);
	}
	alc_fixup_headset_mode(codec, fix, action);
}

/* Returns the nid of the external mic input pin, or 0 if it cannot be found. */
static int find_ext_mic_pin(struct hda_codec *codec)
{
	struct alc_spec *spec = codec->spec;
	struct auto_pin_cfg *cfg = &spec->gen.autocfg;
	hda_nid_t nid;
	unsigned int defcfg;
	int i;

	for (i = 0; i < cfg->num_inputs; i++) {
		if (cfg->inputs[i].type != AUTO_PIN_MIC)
			continue;
		nid = cfg->inputs[i].pin;
		defcfg = snd_hda_codec_get_pincfg(codec, nid);
		if (snd_hda_get_input_pin_attr(defcfg) == INPUT_PIN_ATTR_INT)
			continue;
		return nid;
	}

	return 0;
}

static void alc271_hp_gate_mic_jack(struct hda_codec *codec,
				    const struct hda_fixup *fix,
				    int action)
{
	struct alc_spec *spec = codec->spec;

	if (action == HDA_FIXUP_ACT_PROBE) {
		int mic_pin = find_ext_mic_pin(codec);
		int hp_pin = spec->gen.autocfg.hp_pins[0];

		if (snd_BUG_ON(!mic_pin || !hp_pin))
			return;
		snd_hda_jack_set_gating_jack(codec, mic_pin, hp_pin);
	}
}

static void alc269_fixup_limit_int_mic_boost(struct hda_codec *codec,
					     const struct hda_fixup *fix,
					     int action)
{
	struct alc_spec *spec = codec->spec;
	struct auto_pin_cfg *cfg = &spec->gen.autocfg;
	int i;

	/* The mic boosts on level 2 and 3 are too noisy
	   on the internal mic input.
	   Therefore limit the boost to 0 or 1. */

	if (action != HDA_FIXUP_ACT_PROBE)
		return;

	for (i = 0; i < cfg->num_inputs; i++) {
		hda_nid_t nid = cfg->inputs[i].pin;
		unsigned int defcfg;
		if (cfg->inputs[i].type != AUTO_PIN_MIC)
			continue;
		defcfg = snd_hda_codec_get_pincfg(codec, nid);
		if (snd_hda_get_input_pin_attr(defcfg) != INPUT_PIN_ATTR_INT)
			continue;

		snd_hda_override_amp_caps(codec, nid, HDA_INPUT,
					  (0x00 << AC_AMPCAP_OFFSET_SHIFT) |
					  (0x01 << AC_AMPCAP_NUM_STEPS_SHIFT) |
					  (0x2f << AC_AMPCAP_STEP_SIZE_SHIFT) |
					  (0 << AC_AMPCAP_MUTE_SHIFT));
	}
}

static void alc283_hp_automute_hook(struct hda_codec *codec,
				    struct hda_jack_tbl *jack)
{
	struct alc_spec *spec = codec->spec;
	int vref;

	msleep(200);
	snd_hda_gen_hp_automute(codec, jack);

	vref = spec->gen.hp_jack_present ? PIN_VREF80 : 0;

	msleep(600);
	snd_hda_codec_write(codec, 0x19, 0, AC_VERB_SET_PIN_WIDGET_CONTROL,
			    vref);
}

static void alc283_fixup_chromebook(struct hda_codec *codec,
				    const struct hda_fixup *fix, int action)
{
	struct alc_spec *spec = codec->spec;
	int val;

	switch (action) {
	case HDA_FIXUP_ACT_PRE_PROBE:
		snd_hda_override_wcaps(codec, 0x03, 0);
		/* Disable AA-loopback as it causes white noise */
		spec->gen.mixer_nid = 0;
		break;
	case HDA_FIXUP_ACT_INIT:
		/* MIC2-VREF control */
		/* Set to manual mode */
		val = alc_read_coef_idx(codec, 0x06);
		alc_write_coef_idx(codec, 0x06, val & ~0x000c);
		/* Enable Line1 input control by verb */
		val = alc_read_coef_idx(codec, 0x1a);
		alc_write_coef_idx(codec, 0x1a, val | (1 << 4));
		break;
	}
}

static void alc283_fixup_sense_combo_jack(struct hda_codec *codec,
				    const struct hda_fixup *fix, int action)
{
	struct alc_spec *spec = codec->spec;
	int val;

	switch (action) {
	case HDA_FIXUP_ACT_PRE_PROBE:
		spec->gen.hp_automute_hook = alc283_hp_automute_hook;
		break;
	case HDA_FIXUP_ACT_INIT:
		/* MIC2-VREF control */
		/* Set to manual mode */
		val = alc_read_coef_idx(codec, 0x06);
		alc_write_coef_idx(codec, 0x06, val & ~0x000c);
		break;
	}
}

/* mute tablet speaker pin (0x14) via dock plugging in addition */
static void asus_tx300_automute(struct hda_codec *codec)
{
	struct alc_spec *spec = codec->spec;
	snd_hda_gen_update_outputs(codec);
	if (snd_hda_jack_detect(codec, 0x1b))
		spec->gen.mute_bits |= (1ULL << 0x14);
}

static void alc282_fixup_asus_tx300(struct hda_codec *codec,
				    const struct hda_fixup *fix, int action)
{
	struct alc_spec *spec = codec->spec;
	/* TX300 needs to set up GPIO2 for the speaker amp */
	static const struct hda_verb gpio2_verbs[] = {
		{ 0x01, AC_VERB_SET_GPIO_MASK, 0x04 },
		{ 0x01, AC_VERB_SET_GPIO_DIRECTION, 0x04 },
		{ 0x01, AC_VERB_SET_GPIO_DATA, 0x04 },
		{}
	};
	static const struct hda_pintbl dock_pins[] = {
		{ 0x1b, 0x21114000 }, /* dock speaker pin */
		{}
	};
	struct snd_kcontrol *kctl;

	switch (action) {
	case HDA_FIXUP_ACT_PRE_PROBE:
		snd_hda_add_verbs(codec, gpio2_verbs);
		snd_hda_apply_pincfgs(codec, dock_pins);
		spec->gen.auto_mute_via_amp = 1;
		spec->gen.automute_hook = asus_tx300_automute;
		snd_hda_jack_detect_enable_callback(codec, 0x1b,
						    HDA_GEN_HP_EVENT,
						    snd_hda_gen_hp_automute);
		break;
	case HDA_FIXUP_ACT_BUILD:
		/* this is a bit tricky; give more sane names for the main
		 * (tablet) speaker and the dock speaker, respectively
		 */
		kctl = snd_hda_find_mixer_ctl(codec, "Speaker Playback Switch");
		if (kctl)
			strcpy(kctl->id.name, "Dock Speaker Playback Switch");
		kctl = snd_hda_find_mixer_ctl(codec, "Bass Speaker Playback Switch");
		if (kctl)
			strcpy(kctl->id.name, "Speaker Playback Switch");
		break;
	}
}

static void alc290_fixup_mono_speakers(struct hda_codec *codec,
				       const struct hda_fixup *fix, int action)
{
	if (action == HDA_FIXUP_ACT_PRE_PROBE) {
		/* DAC node 0x03 is giving mono output. We therefore want to
		   make sure 0x14 (front speaker) and 0x15 (headphones) use the
		   stereo DAC, while leaving 0x17 (bass speaker) for node 0x03. */
		hda_nid_t conn1[2] = { 0x0c };
		snd_hda_override_conn_list(codec, 0x14, 1, conn1);
		snd_hda_override_conn_list(codec, 0x15, 1, conn1);
	}
}

/* for hda_fixup_thinkpad_acpi() */
#include "thinkpad_helper.c"

enum {
	ALC269_FIXUP_SONY_VAIO,
	ALC275_FIXUP_SONY_VAIO_GPIO2,
	ALC269_FIXUP_DELL_M101Z,
	ALC269_FIXUP_SKU_IGNORE,
	ALC269_FIXUP_ASUS_G73JW,
	ALC269_FIXUP_LENOVO_EAPD,
	ALC275_FIXUP_SONY_HWEQ,
	ALC275_FIXUP_SONY_DISABLE_AAMIX,
	ALC271_FIXUP_DMIC,
	ALC269_FIXUP_PCM_44K,
	ALC269_FIXUP_STEREO_DMIC,
	ALC269_FIXUP_HEADSET_MIC,
	ALC269_FIXUP_QUANTA_MUTE,
	ALC269_FIXUP_LIFEBOOK,
	ALC269_FIXUP_LIFEBOOK_EXTMIC,
	ALC269_FIXUP_AMIC,
	ALC269_FIXUP_DMIC,
	ALC269VB_FIXUP_AMIC,
	ALC269VB_FIXUP_DMIC,
	ALC269_FIXUP_HP_MUTE_LED,
	ALC269_FIXUP_HP_MUTE_LED_MIC1,
	ALC269_FIXUP_HP_MUTE_LED_MIC2,
	ALC269_FIXUP_HP_GPIO_LED,
	ALC269_FIXUP_INV_DMIC,
	ALC269_FIXUP_LENOVO_DOCK,
	ALC269_FIXUP_NO_SHUTUP,
	ALC286_FIXUP_SONY_MIC_NO_PRESENCE,
	ALC269_FIXUP_PINCFG_NO_HP_TO_LINEOUT,
	ALC269_FIXUP_DELL1_MIC_NO_PRESENCE,
	ALC269_FIXUP_DELL2_MIC_NO_PRESENCE,
	ALC269_FIXUP_DELL3_MIC_NO_PRESENCE,
	ALC269_FIXUP_HEADSET_MODE,
	ALC269_FIXUP_HEADSET_MODE_NO_HP_MIC,
	ALC269_FIXUP_ASUS_X101_FUNC,
	ALC269_FIXUP_ASUS_X101_VERB,
	ALC269_FIXUP_ASUS_X101,
	ALC271_FIXUP_AMIC_MIC2,
	ALC271_FIXUP_HP_GATE_MIC_JACK,
	ALC271_FIXUP_HP_GATE_MIC_JACK_E1_572,
	ALC269_FIXUP_ACER_AC700,
	ALC269_FIXUP_LIMIT_INT_MIC_BOOST,
	ALC269VB_FIXUP_ASUS_ZENBOOK,
	ALC269VB_FIXUP_ASUS_ZENBOOK_UX31A,
	ALC269_FIXUP_LIMIT_INT_MIC_BOOST_MUTE_LED,
	ALC269VB_FIXUP_ORDISSIMO_EVE2,
	ALC283_FIXUP_CHROME_BOOK,
	ALC283_FIXUP_SENSE_COMBO_JACK,
	ALC282_FIXUP_ASUS_TX300,
	ALC283_FIXUP_INT_MIC,
	ALC290_FIXUP_MONO_SPEAKERS,
	ALC290_FIXUP_MONO_SPEAKERS_HSJACK,
	ALC290_FIXUP_SUBWOOFER,
	ALC290_FIXUP_SUBWOOFER_HSJACK,
	ALC269_FIXUP_THINKPAD_ACPI,
	ALC255_FIXUP_DELL1_MIC_NO_PRESENCE,
	ALC255_FIXUP_DELL2_MIC_NO_PRESENCE,
	ALC255_FIXUP_HEADSET_MODE,
	ALC255_FIXUP_HEADSET_MODE_NO_HP_MIC,
<<<<<<< HEAD
=======
	ALC293_FIXUP_DELL1_MIC_NO_PRESENCE,
>>>>>>> 4c834452
	ALC292_FIXUP_TPT440_DOCK,
};

static const struct hda_fixup alc269_fixups[] = {
	[ALC269_FIXUP_SONY_VAIO] = {
		.type = HDA_FIXUP_PINCTLS,
		.v.pins = (const struct hda_pintbl[]) {
			{0x19, PIN_VREFGRD},
			{}
		}
	},
	[ALC275_FIXUP_SONY_VAIO_GPIO2] = {
		.type = HDA_FIXUP_VERBS,
		.v.verbs = (const struct hda_verb[]) {
			{0x01, AC_VERB_SET_GPIO_MASK, 0x04},
			{0x01, AC_VERB_SET_GPIO_DIRECTION, 0x04},
			{0x01, AC_VERB_SET_GPIO_DATA, 0x00},
			{ }
		},
		.chained = true,
		.chain_id = ALC269_FIXUP_SONY_VAIO
	},
	[ALC269_FIXUP_DELL_M101Z] = {
		.type = HDA_FIXUP_VERBS,
		.v.verbs = (const struct hda_verb[]) {
			/* Enables internal speaker */
			{0x20, AC_VERB_SET_COEF_INDEX, 13},
			{0x20, AC_VERB_SET_PROC_COEF, 0x4040},
			{}
		}
	},
	[ALC269_FIXUP_SKU_IGNORE] = {
		.type = HDA_FIXUP_FUNC,
		.v.func = alc_fixup_sku_ignore,
	},
	[ALC269_FIXUP_ASUS_G73JW] = {
		.type = HDA_FIXUP_PINS,
		.v.pins = (const struct hda_pintbl[]) {
			{ 0x17, 0x99130111 }, /* subwoofer */
			{ }
		}
	},
	[ALC269_FIXUP_LENOVO_EAPD] = {
		.type = HDA_FIXUP_VERBS,
		.v.verbs = (const struct hda_verb[]) {
			{0x14, AC_VERB_SET_EAPD_BTLENABLE, 0},
			{}
		}
	},
	[ALC275_FIXUP_SONY_HWEQ] = {
		.type = HDA_FIXUP_FUNC,
		.v.func = alc269_fixup_hweq,
		.chained = true,
		.chain_id = ALC275_FIXUP_SONY_VAIO_GPIO2
	},
	[ALC275_FIXUP_SONY_DISABLE_AAMIX] = {
		.type = HDA_FIXUP_FUNC,
		.v.func = alc_fixup_disable_aamix,
		.chained = true,
		.chain_id = ALC269_FIXUP_SONY_VAIO
	},
	[ALC271_FIXUP_DMIC] = {
		.type = HDA_FIXUP_FUNC,
		.v.func = alc271_fixup_dmic,
	},
	[ALC269_FIXUP_PCM_44K] = {
		.type = HDA_FIXUP_FUNC,
		.v.func = alc269_fixup_pcm_44k,
		.chained = true,
		.chain_id = ALC269_FIXUP_QUANTA_MUTE
	},
	[ALC269_FIXUP_STEREO_DMIC] = {
		.type = HDA_FIXUP_FUNC,
		.v.func = alc269_fixup_stereo_dmic,
	},
	[ALC269_FIXUP_HEADSET_MIC] = {
		.type = HDA_FIXUP_FUNC,
		.v.func = alc269_fixup_headset_mic,
	},
	[ALC269_FIXUP_QUANTA_MUTE] = {
		.type = HDA_FIXUP_FUNC,
		.v.func = alc269_fixup_quanta_mute,
	},
	[ALC269_FIXUP_LIFEBOOK] = {
		.type = HDA_FIXUP_PINS,
		.v.pins = (const struct hda_pintbl[]) {
			{ 0x1a, 0x2101103f }, /* dock line-out */
			{ 0x1b, 0x23a11040 }, /* dock mic-in */
			{ }
		},
		.chained = true,
		.chain_id = ALC269_FIXUP_QUANTA_MUTE
	},
	[ALC269_FIXUP_LIFEBOOK_EXTMIC] = {
		.type = HDA_FIXUP_PINS,
		.v.pins = (const struct hda_pintbl[]) {
			{ 0x19, 0x01a1903c }, /* headset mic, with jack detect */
			{ }
		},
	},
	[ALC269_FIXUP_AMIC] = {
		.type = HDA_FIXUP_PINS,
		.v.pins = (const struct hda_pintbl[]) {
			{ 0x14, 0x99130110 }, /* speaker */
			{ 0x15, 0x0121401f }, /* HP out */
			{ 0x18, 0x01a19c20 }, /* mic */
			{ 0x19, 0x99a3092f }, /* int-mic */
			{ }
		},
	},
	[ALC269_FIXUP_DMIC] = {
		.type = HDA_FIXUP_PINS,
		.v.pins = (const struct hda_pintbl[]) {
			{ 0x12, 0x99a3092f }, /* int-mic */
			{ 0x14, 0x99130110 }, /* speaker */
			{ 0x15, 0x0121401f }, /* HP out */
			{ 0x18, 0x01a19c20 }, /* mic */
			{ }
		},
	},
	[ALC269VB_FIXUP_AMIC] = {
		.type = HDA_FIXUP_PINS,
		.v.pins = (const struct hda_pintbl[]) {
			{ 0x14, 0x99130110 }, /* speaker */
			{ 0x18, 0x01a19c20 }, /* mic */
			{ 0x19, 0x99a3092f }, /* int-mic */
			{ 0x21, 0x0121401f }, /* HP out */
			{ }
		},
	},
	[ALC269VB_FIXUP_DMIC] = {
		.type = HDA_FIXUP_PINS,
		.v.pins = (const struct hda_pintbl[]) {
			{ 0x12, 0x99a3092f }, /* int-mic */
			{ 0x14, 0x99130110 }, /* speaker */
			{ 0x18, 0x01a19c20 }, /* mic */
			{ 0x21, 0x0121401f }, /* HP out */
			{ }
		},
	},
	[ALC269_FIXUP_HP_MUTE_LED] = {
		.type = HDA_FIXUP_FUNC,
		.v.func = alc269_fixup_hp_mute_led,
	},
	[ALC269_FIXUP_HP_MUTE_LED_MIC1] = {
		.type = HDA_FIXUP_FUNC,
		.v.func = alc269_fixup_hp_mute_led_mic1,
	},
	[ALC269_FIXUP_HP_MUTE_LED_MIC2] = {
		.type = HDA_FIXUP_FUNC,
		.v.func = alc269_fixup_hp_mute_led_mic2,
	},
	[ALC269_FIXUP_HP_GPIO_LED] = {
		.type = HDA_FIXUP_FUNC,
		.v.func = alc269_fixup_hp_gpio_led,
	},
	[ALC269_FIXUP_INV_DMIC] = {
		.type = HDA_FIXUP_FUNC,
		.v.func = alc_fixup_inv_dmic_0x12,
	},
	[ALC269_FIXUP_NO_SHUTUP] = {
		.type = HDA_FIXUP_FUNC,
		.v.func = alc_fixup_no_shutup,
	},
	[ALC269_FIXUP_LENOVO_DOCK] = {
		.type = HDA_FIXUP_PINS,
		.v.pins = (const struct hda_pintbl[]) {
			{ 0x19, 0x23a11040 }, /* dock mic */
			{ 0x1b, 0x2121103f }, /* dock headphone */
			{ }
		},
		.chained = true,
		.chain_id = ALC269_FIXUP_PINCFG_NO_HP_TO_LINEOUT
	},
	[ALC269_FIXUP_PINCFG_NO_HP_TO_LINEOUT] = {
		.type = HDA_FIXUP_FUNC,
		.v.func = alc269_fixup_pincfg_no_hp_to_lineout,
		.chained = true,
		.chain_id = ALC269_FIXUP_THINKPAD_ACPI,
	},
	[ALC269_FIXUP_DELL1_MIC_NO_PRESENCE] = {
		.type = HDA_FIXUP_PINS,
		.v.pins = (const struct hda_pintbl[]) {
			{ 0x19, 0x01a1913c }, /* use as headset mic, without its own jack detect */
			{ 0x1a, 0x01a1913d }, /* use as headphone mic, without its own jack detect */
			{ }
		},
		.chained = true,
		.chain_id = ALC269_FIXUP_HEADSET_MODE
	},
	[ALC269_FIXUP_DELL2_MIC_NO_PRESENCE] = {
		.type = HDA_FIXUP_PINS,
		.v.pins = (const struct hda_pintbl[]) {
			{ 0x16, 0x21014020 }, /* dock line out */
			{ 0x19, 0x21a19030 }, /* dock mic */
			{ 0x1a, 0x01a1913c }, /* use as headset mic, without its own jack detect */
			{ }
		},
		.chained = true,
		.chain_id = ALC269_FIXUP_HEADSET_MODE_NO_HP_MIC
	},
	[ALC269_FIXUP_DELL3_MIC_NO_PRESENCE] = {
		.type = HDA_FIXUP_PINS,
		.v.pins = (const struct hda_pintbl[]) {
			{ 0x1a, 0x01a1913c }, /* use as headset mic, without its own jack detect */
			{ }
		},
		.chained = true,
		.chain_id = ALC269_FIXUP_HEADSET_MODE_NO_HP_MIC
	},
	[ALC269_FIXUP_HEADSET_MODE] = {
		.type = HDA_FIXUP_FUNC,
		.v.func = alc_fixup_headset_mode,
	},
	[ALC269_FIXUP_HEADSET_MODE_NO_HP_MIC] = {
		.type = HDA_FIXUP_FUNC,
		.v.func = alc_fixup_headset_mode_no_hp_mic,
	},
	[ALC286_FIXUP_SONY_MIC_NO_PRESENCE] = {
		.type = HDA_FIXUP_PINS,
		.v.pins = (const struct hda_pintbl[]) {
			{ 0x18, 0x01a1913c }, /* use as headset mic, without its own jack detect */
			{ }
		},
		.chained = true,
		.chain_id = ALC269_FIXUP_HEADSET_MIC
	},
	[ALC269_FIXUP_ASUS_X101_FUNC] = {
		.type = HDA_FIXUP_FUNC,
		.v.func = alc269_fixup_x101_headset_mic,
	},
	[ALC269_FIXUP_ASUS_X101_VERB] = {
		.type = HDA_FIXUP_VERBS,
		.v.verbs = (const struct hda_verb[]) {
			{0x18, AC_VERB_SET_PIN_WIDGET_CONTROL, 0},
			{0x20, AC_VERB_SET_COEF_INDEX, 0x08},
			{0x20, AC_VERB_SET_PROC_COEF,  0x0310},
			{ }
		},
		.chained = true,
		.chain_id = ALC269_FIXUP_ASUS_X101_FUNC
	},
	[ALC269_FIXUP_ASUS_X101] = {
		.type = HDA_FIXUP_PINS,
		.v.pins = (const struct hda_pintbl[]) {
			{ 0x18, 0x04a1182c }, /* Headset mic */
			{ }
		},
		.chained = true,
		.chain_id = ALC269_FIXUP_ASUS_X101_VERB
	},
	[ALC271_FIXUP_AMIC_MIC2] = {
		.type = HDA_FIXUP_PINS,
		.v.pins = (const struct hda_pintbl[]) {
			{ 0x14, 0x99130110 }, /* speaker */
			{ 0x19, 0x01a19c20 }, /* mic */
			{ 0x1b, 0x99a7012f }, /* int-mic */
			{ 0x21, 0x0121401f }, /* HP out */
			{ }
		},
	},
	[ALC271_FIXUP_HP_GATE_MIC_JACK] = {
		.type = HDA_FIXUP_FUNC,
		.v.func = alc271_hp_gate_mic_jack,
		.chained = true,
		.chain_id = ALC271_FIXUP_AMIC_MIC2,
	},
	[ALC271_FIXUP_HP_GATE_MIC_JACK_E1_572] = {
		.type = HDA_FIXUP_FUNC,
		.v.func = alc269_fixup_limit_int_mic_boost,
		.chained = true,
		.chain_id = ALC271_FIXUP_HP_GATE_MIC_JACK,
	},
	[ALC269_FIXUP_ACER_AC700] = {
		.type = HDA_FIXUP_PINS,
		.v.pins = (const struct hda_pintbl[]) {
			{ 0x12, 0x99a3092f }, /* int-mic */
			{ 0x14, 0x99130110 }, /* speaker */
			{ 0x18, 0x03a11c20 }, /* mic */
			{ 0x1e, 0x0346101e }, /* SPDIF1 */
			{ 0x21, 0x0321101f }, /* HP out */
			{ }
		},
		.chained = true,
		.chain_id = ALC271_FIXUP_DMIC,
	},
	[ALC269_FIXUP_LIMIT_INT_MIC_BOOST] = {
		.type = HDA_FIXUP_FUNC,
		.v.func = alc269_fixup_limit_int_mic_boost,
		.chained = true,
		.chain_id = ALC269_FIXUP_THINKPAD_ACPI,
	},
	[ALC269VB_FIXUP_ASUS_ZENBOOK] = {
		.type = HDA_FIXUP_FUNC,
		.v.func = alc269_fixup_limit_int_mic_boost,
		.chained = true,
		.chain_id = ALC269VB_FIXUP_DMIC,
	},
	[ALC269VB_FIXUP_ASUS_ZENBOOK_UX31A] = {
		.type = HDA_FIXUP_VERBS,
		.v.verbs = (const struct hda_verb[]) {
			/* class-D output amp +5dB */
			{ 0x20, AC_VERB_SET_COEF_INDEX, 0x12 },
			{ 0x20, AC_VERB_SET_PROC_COEF, 0x2800 },
			{}
		},
		.chained = true,
		.chain_id = ALC269VB_FIXUP_ASUS_ZENBOOK,
	},
	[ALC269_FIXUP_LIMIT_INT_MIC_BOOST_MUTE_LED] = {
		.type = HDA_FIXUP_FUNC,
		.v.func = alc269_fixup_limit_int_mic_boost,
		.chained = true,
		.chain_id = ALC269_FIXUP_HP_MUTE_LED_MIC1,
	},
	[ALC269VB_FIXUP_ORDISSIMO_EVE2] = {
		.type = HDA_FIXUP_PINS,
		.v.pins = (const struct hda_pintbl[]) {
			{ 0x12, 0x99a3092f }, /* int-mic */
			{ 0x18, 0x03a11d20 }, /* mic */
			{ 0x19, 0x411111f0 }, /* Unused bogus pin */
			{ }
		},
	},
	[ALC283_FIXUP_CHROME_BOOK] = {
		.type = HDA_FIXUP_FUNC,
		.v.func = alc283_fixup_chromebook,
	},
	[ALC283_FIXUP_SENSE_COMBO_JACK] = {
		.type = HDA_FIXUP_FUNC,
		.v.func = alc283_fixup_sense_combo_jack,
		.chained = true,
		.chain_id = ALC283_FIXUP_CHROME_BOOK,
	},
	[ALC282_FIXUP_ASUS_TX300] = {
		.type = HDA_FIXUP_FUNC,
		.v.func = alc282_fixup_asus_tx300,
	},
	[ALC283_FIXUP_INT_MIC] = {
		.type = HDA_FIXUP_VERBS,
		.v.verbs = (const struct hda_verb[]) {
			{0x20, AC_VERB_SET_COEF_INDEX, 0x1a},
			{0x20, AC_VERB_SET_PROC_COEF, 0x0011},
			{ }
		},
		.chained = true,
		.chain_id = ALC269_FIXUP_LIMIT_INT_MIC_BOOST
	},
	[ALC290_FIXUP_SUBWOOFER_HSJACK] = {
		.type = HDA_FIXUP_PINS,
		.v.pins = (const struct hda_pintbl[]) {
			{ 0x17, 0x90170112 }, /* subwoofer */
			{ }
		},
		.chained = true,
		.chain_id = ALC290_FIXUP_MONO_SPEAKERS_HSJACK,
	},
	[ALC290_FIXUP_SUBWOOFER] = {
		.type = HDA_FIXUP_PINS,
		.v.pins = (const struct hda_pintbl[]) {
			{ 0x17, 0x90170112 }, /* subwoofer */
			{ }
		},
		.chained = true,
		.chain_id = ALC290_FIXUP_MONO_SPEAKERS,
	},
	[ALC290_FIXUP_MONO_SPEAKERS] = {
		.type = HDA_FIXUP_FUNC,
		.v.func = alc290_fixup_mono_speakers,
	},
	[ALC290_FIXUP_MONO_SPEAKERS_HSJACK] = {
		.type = HDA_FIXUP_FUNC,
		.v.func = alc290_fixup_mono_speakers,
		.chained = true,
		.chain_id = ALC269_FIXUP_DELL3_MIC_NO_PRESENCE,
	},
	[ALC269_FIXUP_THINKPAD_ACPI] = {
		.type = HDA_FIXUP_FUNC,
		.v.func = hda_fixup_thinkpad_acpi,
	},
	[ALC255_FIXUP_DELL1_MIC_NO_PRESENCE] = {
		.type = HDA_FIXUP_PINS,
		.v.pins = (const struct hda_pintbl[]) {
			{ 0x19, 0x01a1913c }, /* use as headset mic, without its own jack detect */
			{ 0x1a, 0x01a1913d }, /* use as headphone mic, without its own jack detect */
			{ }
		},
		.chained = true,
		.chain_id = ALC255_FIXUP_HEADSET_MODE
	},
	[ALC255_FIXUP_DELL2_MIC_NO_PRESENCE] = {
		.type = HDA_FIXUP_PINS,
		.v.pins = (const struct hda_pintbl[]) {
			{ 0x19, 0x01a1913c }, /* use as headset mic, without its own jack detect */
			{ }
		},
		.chained = true,
		.chain_id = ALC255_FIXUP_HEADSET_MODE_NO_HP_MIC
	},
	[ALC255_FIXUP_HEADSET_MODE] = {
		.type = HDA_FIXUP_FUNC,
		.v.func = alc_fixup_headset_mode_alc255,
	},
	[ALC255_FIXUP_HEADSET_MODE_NO_HP_MIC] = {
		.type = HDA_FIXUP_FUNC,
		.v.func = alc_fixup_headset_mode_alc255_no_hp_mic,
	},
<<<<<<< HEAD
=======
	[ALC293_FIXUP_DELL1_MIC_NO_PRESENCE] = {
		.type = HDA_FIXUP_PINS,
		.v.pins = (const struct hda_pintbl[]) {
			{ 0x18, 0x01a1913d }, /* use as headphone mic, without its own jack detect */
			{ 0x1a, 0x01a1913c }, /* use as headset mic, without its own jack detect */
			{ }
		},
		.chained = true,
		.chain_id = ALC269_FIXUP_HEADSET_MODE
	},
>>>>>>> 4c834452
	[ALC292_FIXUP_TPT440_DOCK] = {
		.type = HDA_FIXUP_PINS,
		.v.pins = (const struct hda_pintbl[]) {
			{ 0x16, 0x21211010 }, /* dock headphone */
			{ 0x19, 0x21a11010 }, /* dock mic */
			{ }
		},
		.chained = true,
		.chain_id = ALC269_FIXUP_LIMIT_INT_MIC_BOOST
	},
};

static const struct snd_pci_quirk alc269_fixup_tbl[] = {
	SND_PCI_QUIRK(0x1025, 0x0283, "Acer TravelMate 8371", ALC269_FIXUP_INV_DMIC),
	SND_PCI_QUIRK(0x1025, 0x029b, "Acer 1810TZ", ALC269_FIXUP_INV_DMIC),
	SND_PCI_QUIRK(0x1025, 0x0349, "Acer AOD260", ALC269_FIXUP_INV_DMIC),
	SND_PCI_QUIRK(0x1025, 0x047c, "Acer AC700", ALC269_FIXUP_ACER_AC700),
	SND_PCI_QUIRK(0x1025, 0x0740, "Acer AO725", ALC271_FIXUP_HP_GATE_MIC_JACK),
	SND_PCI_QUIRK(0x1025, 0x0742, "Acer AO756", ALC271_FIXUP_HP_GATE_MIC_JACK),
	SND_PCI_QUIRK_VENDOR(0x1025, "Acer Aspire", ALC271_FIXUP_DMIC),
	SND_PCI_QUIRK(0x1025, 0x0775, "Acer Aspire E1-572", ALC271_FIXUP_HP_GATE_MIC_JACK_E1_572),
	SND_PCI_QUIRK(0x1028, 0x0470, "Dell M101z", ALC269_FIXUP_DELL_M101Z),
	SND_PCI_QUIRK(0x1028, 0x05bd, "Dell", ALC269_FIXUP_DELL2_MIC_NO_PRESENCE),
	SND_PCI_QUIRK(0x1028, 0x05be, "Dell", ALC269_FIXUP_DELL2_MIC_NO_PRESENCE),
	SND_PCI_QUIRK(0x1028, 0x05c4, "Dell", ALC269_FIXUP_DELL1_MIC_NO_PRESENCE),
	SND_PCI_QUIRK(0x1028, 0x05c5, "Dell", ALC269_FIXUP_DELL1_MIC_NO_PRESENCE),
	SND_PCI_QUIRK(0x1028, 0x05c6, "Dell", ALC269_FIXUP_DELL1_MIC_NO_PRESENCE),
	SND_PCI_QUIRK(0x1028, 0x05c7, "Dell", ALC269_FIXUP_DELL1_MIC_NO_PRESENCE),
	SND_PCI_QUIRK(0x1028, 0x05c8, "Dell", ALC269_FIXUP_DELL1_MIC_NO_PRESENCE),
	SND_PCI_QUIRK(0x1028, 0x05c9, "Dell", ALC269_FIXUP_DELL1_MIC_NO_PRESENCE),
	SND_PCI_QUIRK(0x1028, 0x05ca, "Dell", ALC269_FIXUP_DELL2_MIC_NO_PRESENCE),
	SND_PCI_QUIRK(0x1028, 0x05cb, "Dell", ALC269_FIXUP_DELL2_MIC_NO_PRESENCE),
	SND_PCI_QUIRK(0x1028, 0x05cc, "Dell X5 Precision", ALC269_FIXUP_DELL2_MIC_NO_PRESENCE),
	SND_PCI_QUIRK(0x1028, 0x05cd, "Dell X5 Precision", ALC269_FIXUP_DELL2_MIC_NO_PRESENCE),
	SND_PCI_QUIRK(0x1028, 0x05da, "Dell Vostro 5460", ALC290_FIXUP_SUBWOOFER),
	SND_PCI_QUIRK(0x1028, 0x05de, "Dell", ALC269_FIXUP_DELL2_MIC_NO_PRESENCE),
	SND_PCI_QUIRK(0x1028, 0x05e0, "Dell", ALC269_FIXUP_DELL2_MIC_NO_PRESENCE),
	SND_PCI_QUIRK(0x1028, 0x05e9, "Dell", ALC269_FIXUP_DELL1_MIC_NO_PRESENCE),
	SND_PCI_QUIRK(0x1028, 0x05ea, "Dell", ALC269_FIXUP_DELL1_MIC_NO_PRESENCE),
	SND_PCI_QUIRK(0x1028, 0x05eb, "Dell", ALC269_FIXUP_DELL1_MIC_NO_PRESENCE),
	SND_PCI_QUIRK(0x1028, 0x05ec, "Dell", ALC269_FIXUP_DELL1_MIC_NO_PRESENCE),
	SND_PCI_QUIRK(0x1028, 0x05ed, "Dell", ALC269_FIXUP_DELL1_MIC_NO_PRESENCE),
	SND_PCI_QUIRK(0x1028, 0x05ee, "Dell", ALC269_FIXUP_DELL1_MIC_NO_PRESENCE),
	SND_PCI_QUIRK(0x1028, 0x05f3, "Dell", ALC269_FIXUP_DELL1_MIC_NO_PRESENCE),
	SND_PCI_QUIRK(0x1028, 0x05f4, "Dell", ALC269_FIXUP_DELL1_MIC_NO_PRESENCE),
	SND_PCI_QUIRK(0x1028, 0x05f5, "Dell", ALC269_FIXUP_DELL1_MIC_NO_PRESENCE),
	SND_PCI_QUIRK(0x1028, 0x05f6, "Dell", ALC269_FIXUP_DELL1_MIC_NO_PRESENCE),
	SND_PCI_QUIRK(0x1028, 0x05f8, "Dell", ALC269_FIXUP_DELL1_MIC_NO_PRESENCE),
	SND_PCI_QUIRK(0x1028, 0x05f9, "Dell", ALC269_FIXUP_DELL1_MIC_NO_PRESENCE),
	SND_PCI_QUIRK(0x1028, 0x05fb, "Dell", ALC269_FIXUP_DELL1_MIC_NO_PRESENCE),
	SND_PCI_QUIRK(0x1028, 0x0606, "Dell", ALC269_FIXUP_DELL1_MIC_NO_PRESENCE),
	SND_PCI_QUIRK(0x1028, 0x0608, "Dell", ALC269_FIXUP_DELL1_MIC_NO_PRESENCE),
	SND_PCI_QUIRK(0x1028, 0x0609, "Dell", ALC269_FIXUP_DELL1_MIC_NO_PRESENCE),
	SND_PCI_QUIRK(0x1028, 0x0613, "Dell", ALC269_FIXUP_DELL1_MIC_NO_PRESENCE),
	SND_PCI_QUIRK(0x1028, 0x0614, "Dell Inspiron 3135", ALC269_FIXUP_DELL1_MIC_NO_PRESENCE),
	SND_PCI_QUIRK(0x1028, 0x0615, "Dell Vostro 5470", ALC290_FIXUP_SUBWOOFER_HSJACK),
	SND_PCI_QUIRK(0x1028, 0x0616, "Dell Vostro 5470", ALC290_FIXUP_SUBWOOFER_HSJACK),
	SND_PCI_QUIRK(0x1028, 0x0638, "Dell Inspiron 5439", ALC290_FIXUP_MONO_SPEAKERS_HSJACK),
	SND_PCI_QUIRK(0x1028, 0x063f, "Dell", ALC255_FIXUP_DELL1_MIC_NO_PRESENCE),
	SND_PCI_QUIRK(0x1028, 0x064a, "Dell", ALC293_FIXUP_DELL1_MIC_NO_PRESENCE),
	SND_PCI_QUIRK(0x1028, 0x064b, "Dell", ALC293_FIXUP_DELL1_MIC_NO_PRESENCE),
	SND_PCI_QUIRK(0x1028, 0x0668, "Dell", ALC255_FIXUP_DELL2_MIC_NO_PRESENCE),
	SND_PCI_QUIRK(0x1028, 0x0669, "Dell", ALC255_FIXUP_DELL2_MIC_NO_PRESENCE),
	SND_PCI_QUIRK(0x1028, 0x0684, "Dell", ALC269_FIXUP_DELL2_MIC_NO_PRESENCE),
	SND_PCI_QUIRK(0x1028, 0x15cc, "Dell X5 Precision", ALC269_FIXUP_DELL2_MIC_NO_PRESENCE),
	SND_PCI_QUIRK(0x1028, 0x15cd, "Dell X5 Precision", ALC269_FIXUP_DELL2_MIC_NO_PRESENCE),
	SND_PCI_QUIRK(0x1028, 0x164a, "Dell", ALC293_FIXUP_DELL1_MIC_NO_PRESENCE),
	SND_PCI_QUIRK(0x1028, 0x164b, "Dell", ALC293_FIXUP_DELL1_MIC_NO_PRESENCE),
	SND_PCI_QUIRK(0x103c, 0x1586, "HP", ALC269_FIXUP_HP_MUTE_LED_MIC2),
	SND_PCI_QUIRK(0x103c, 0x18e6, "HP", ALC269_FIXUP_HP_GPIO_LED),
	SND_PCI_QUIRK(0x103c, 0x1973, "HP Pavilion", ALC269_FIXUP_HP_MUTE_LED_MIC1),
	SND_PCI_QUIRK(0x103c, 0x1983, "HP Pavilion", ALC269_FIXUP_HP_MUTE_LED_MIC1),
	SND_PCI_QUIRK(0x103c, 0x218b, "HP", ALC269_FIXUP_LIMIT_INT_MIC_BOOST_MUTE_LED),
	/* ALC282 */
	SND_PCI_QUIRK(0x103c, 0x220d, "HP", ALC269_FIXUP_HP_MUTE_LED_MIC1),
	SND_PCI_QUIRK(0x103c, 0x220e, "HP", ALC269_FIXUP_HP_MUTE_LED_MIC1),
	SND_PCI_QUIRK(0x103c, 0x220f, "HP", ALC269_FIXUP_HP_MUTE_LED_MIC1),
	SND_PCI_QUIRK(0x103c, 0x2210, "HP", ALC269_FIXUP_HP_MUTE_LED_MIC1),
	SND_PCI_QUIRK(0x103c, 0x2211, "HP", ALC269_FIXUP_HP_MUTE_LED_MIC1),
	SND_PCI_QUIRK(0x103c, 0x2212, "HP", ALC269_FIXUP_HP_MUTE_LED_MIC1),
	SND_PCI_QUIRK(0x103c, 0x2213, "HP", ALC269_FIXUP_HP_MUTE_LED_MIC1),
	SND_PCI_QUIRK(0x103c, 0x2214, "HP", ALC269_FIXUP_HP_MUTE_LED_MIC1),
	SND_PCI_QUIRK(0x103c, 0x2266, "HP", ALC269_FIXUP_HP_MUTE_LED_MIC1),
	SND_PCI_QUIRK(0x103c, 0x2267, "HP", ALC269_FIXUP_HP_MUTE_LED_MIC1),
	SND_PCI_QUIRK(0x103c, 0x2268, "HP", ALC269_FIXUP_HP_MUTE_LED_MIC1),
	SND_PCI_QUIRK(0x103c, 0x2269, "HP", ALC269_FIXUP_HP_MUTE_LED_MIC1),
	SND_PCI_QUIRK(0x103c, 0x226a, "HP", ALC269_FIXUP_HP_MUTE_LED_MIC1),
	SND_PCI_QUIRK(0x103c, 0x226b, "HP", ALC269_FIXUP_HP_MUTE_LED_MIC1),
	SND_PCI_QUIRK(0x103c, 0x226c, "HP", ALC269_FIXUP_HP_MUTE_LED_MIC1),
	SND_PCI_QUIRK(0x103c, 0x226d, "HP", ALC269_FIXUP_HP_MUTE_LED_MIC1),
	SND_PCI_QUIRK(0x103c, 0x226e, "HP", ALC269_FIXUP_HP_MUTE_LED_MIC1),
	SND_PCI_QUIRK(0x103c, 0x226f, "HP", ALC269_FIXUP_HP_MUTE_LED_MIC1),
	SND_PCI_QUIRK(0x103c, 0x227a, "HP", ALC269_FIXUP_HP_MUTE_LED_MIC1),
	SND_PCI_QUIRK(0x103c, 0x227b, "HP", ALC269_FIXUP_HP_MUTE_LED_MIC1),
	SND_PCI_QUIRK(0x103c, 0x229e, "HP", ALC269_FIXUP_HP_MUTE_LED_MIC1),
	SND_PCI_QUIRK(0x103c, 0x22a0, "HP", ALC269_FIXUP_HP_MUTE_LED_MIC1),
	SND_PCI_QUIRK(0x103c, 0x22b2, "HP", ALC269_FIXUP_HP_MUTE_LED_MIC1),
	SND_PCI_QUIRK(0x103c, 0x22b7, "HP", ALC269_FIXUP_HP_MUTE_LED_MIC1),
	SND_PCI_QUIRK(0x103c, 0x22bf, "HP", ALC269_FIXUP_HP_MUTE_LED_MIC1),
	SND_PCI_QUIRK(0x103c, 0x22c0, "HP", ALC269_FIXUP_HP_MUTE_LED_MIC1),
	SND_PCI_QUIRK(0x103c, 0x22c1, "HP", ALC269_FIXUP_HP_MUTE_LED_MIC1),
	SND_PCI_QUIRK(0x103c, 0x22c2, "HP", ALC269_FIXUP_HP_MUTE_LED_MIC1),
	SND_PCI_QUIRK(0x103c, 0x22cd, "HP", ALC269_FIXUP_HP_MUTE_LED_MIC1),
	SND_PCI_QUIRK(0x103c, 0x22ce, "HP", ALC269_FIXUP_HP_MUTE_LED_MIC1),
	SND_PCI_QUIRK(0x103c, 0x22cf, "HP", ALC269_FIXUP_HP_MUTE_LED_MIC1),
	SND_PCI_QUIRK(0x103c, 0x22d0, "HP", ALC269_FIXUP_HP_MUTE_LED_MIC1),
	/* ALC290 */
	SND_PCI_QUIRK(0x103c, 0x2260, "HP", ALC269_FIXUP_HP_MUTE_LED_MIC1),
	SND_PCI_QUIRK(0x103c, 0x2261, "HP", ALC269_FIXUP_HP_MUTE_LED_MIC1),
	SND_PCI_QUIRK(0x103c, 0x2262, "HP", ALC269_FIXUP_HP_MUTE_LED_MIC1),
	SND_PCI_QUIRK(0x103c, 0x2263, "HP", ALC269_FIXUP_HP_MUTE_LED_MIC1),
	SND_PCI_QUIRK(0x103c, 0x2264, "HP", ALC269_FIXUP_HP_MUTE_LED_MIC1),
	SND_PCI_QUIRK(0x103c, 0x2265, "HP", ALC269_FIXUP_HP_MUTE_LED_MIC1),
	SND_PCI_QUIRK(0x103c, 0x227d, "HP", ALC269_FIXUP_HP_MUTE_LED_MIC1),
	SND_PCI_QUIRK(0x103c, 0x227e, "HP", ALC269_FIXUP_HP_MUTE_LED_MIC1),
	SND_PCI_QUIRK(0x103c, 0x227f, "HP", ALC269_FIXUP_HP_MUTE_LED_MIC1),
	SND_PCI_QUIRK(0x103c, 0x2280, "HP", ALC269_FIXUP_HP_MUTE_LED_MIC1),
	SND_PCI_QUIRK(0x103c, 0x2281, "HP", ALC269_FIXUP_HP_MUTE_LED_MIC1),
	SND_PCI_QUIRK(0x103c, 0x2282, "HP", ALC269_FIXUP_HP_MUTE_LED_MIC1),
	SND_PCI_QUIRK(0x103c, 0x2289, "HP", ALC269_FIXUP_HP_MUTE_LED_MIC1),
	SND_PCI_QUIRK(0x103c, 0x228a, "HP", ALC269_FIXUP_HP_MUTE_LED_MIC1),
	SND_PCI_QUIRK(0x103c, 0x228b, "HP", ALC269_FIXUP_HP_MUTE_LED_MIC1),
	SND_PCI_QUIRK(0x103c, 0x228c, "HP", ALC269_FIXUP_HP_MUTE_LED_MIC1),
	SND_PCI_QUIRK(0x103c, 0x228d, "HP", ALC269_FIXUP_HP_MUTE_LED_MIC1),
	SND_PCI_QUIRK(0x103c, 0x228e, "HP", ALC269_FIXUP_HP_MUTE_LED_MIC1),
	SND_PCI_QUIRK(0x103c, 0x22c5, "HP", ALC269_FIXUP_HP_MUTE_LED_MIC1),
	SND_PCI_QUIRK(0x103c, 0x22c6, "HP", ALC269_FIXUP_HP_MUTE_LED_MIC1),
	SND_PCI_QUIRK(0x103c, 0x22c7, "HP", ALC269_FIXUP_HP_MUTE_LED_MIC1),
	SND_PCI_QUIRK(0x103c, 0x22c8, "HP", ALC269_FIXUP_HP_MUTE_LED_MIC1),
	SND_PCI_QUIRK(0x103c, 0x22c3, "HP", ALC269_FIXUP_HP_MUTE_LED_MIC1),
	SND_PCI_QUIRK(0x103c, 0x22c4, "HP", ALC269_FIXUP_HP_MUTE_LED_MIC1),
	SND_PCI_QUIRK(0x103c, 0x2334, "HP", ALC269_FIXUP_HP_MUTE_LED_MIC1),
	SND_PCI_QUIRK(0x103c, 0x2335, "HP", ALC269_FIXUP_HP_MUTE_LED_MIC1),
	SND_PCI_QUIRK(0x103c, 0x2336, "HP", ALC269_FIXUP_HP_MUTE_LED_MIC1),
	SND_PCI_QUIRK(0x103c, 0x2337, "HP", ALC269_FIXUP_HP_MUTE_LED_MIC1),
	SND_PCI_QUIRK_VENDOR(0x103c, "HP", ALC269_FIXUP_HP_MUTE_LED),
	SND_PCI_QUIRK(0x1043, 0x103f, "ASUS TX300", ALC282_FIXUP_ASUS_TX300),
	SND_PCI_QUIRK(0x1043, 0x106d, "Asus K53BE", ALC269_FIXUP_LIMIT_INT_MIC_BOOST),
	SND_PCI_QUIRK(0x1043, 0x115d, "Asus 1015E", ALC269_FIXUP_LIMIT_INT_MIC_BOOST),
	SND_PCI_QUIRK(0x1043, 0x1427, "Asus Zenbook UX31E", ALC269VB_FIXUP_ASUS_ZENBOOK),
	SND_PCI_QUIRK(0x1043, 0x1517, "Asus Zenbook UX31A", ALC269VB_FIXUP_ASUS_ZENBOOK_UX31A),
	SND_PCI_QUIRK(0x1043, 0x16e3, "ASUS UX50", ALC269_FIXUP_STEREO_DMIC),
	SND_PCI_QUIRK(0x1043, 0x1a13, "Asus G73Jw", ALC269_FIXUP_ASUS_G73JW),
	SND_PCI_QUIRK(0x1043, 0x1b13, "Asus U41SV", ALC269_FIXUP_INV_DMIC),
	SND_PCI_QUIRK(0x1043, 0x1c23, "Asus X55U", ALC269_FIXUP_LIMIT_INT_MIC_BOOST),
	SND_PCI_QUIRK(0x1043, 0x831a, "ASUS P901", ALC269_FIXUP_STEREO_DMIC),
	SND_PCI_QUIRK(0x1043, 0x834a, "ASUS S101", ALC269_FIXUP_STEREO_DMIC),
	SND_PCI_QUIRK(0x1043, 0x8398, "ASUS P1005", ALC269_FIXUP_STEREO_DMIC),
	SND_PCI_QUIRK(0x1043, 0x83ce, "ASUS P1005", ALC269_FIXUP_STEREO_DMIC),
	SND_PCI_QUIRK(0x1043, 0x8516, "ASUS X101CH", ALC269_FIXUP_ASUS_X101),
	SND_PCI_QUIRK(0x104d, 0x90b5, "Sony VAIO Pro 11", ALC286_FIXUP_SONY_MIC_NO_PRESENCE),
	SND_PCI_QUIRK(0x104d, 0x90b6, "Sony VAIO Pro 13", ALC286_FIXUP_SONY_MIC_NO_PRESENCE),
	SND_PCI_QUIRK(0x104d, 0x9073, "Sony VAIO", ALC275_FIXUP_SONY_VAIO_GPIO2),
	SND_PCI_QUIRK(0x104d, 0x907b, "Sony VAIO", ALC275_FIXUP_SONY_HWEQ),
	SND_PCI_QUIRK(0x104d, 0x9084, "Sony VAIO", ALC275_FIXUP_SONY_HWEQ),
	SND_PCI_QUIRK(0x104d, 0x9099, "Sony VAIO S13", ALC275_FIXUP_SONY_DISABLE_AAMIX),
	SND_PCI_QUIRK_VENDOR(0x104d, "Sony VAIO", ALC269_FIXUP_SONY_VAIO),
	SND_PCI_QUIRK(0x10cf, 0x1475, "Lifebook", ALC269_FIXUP_LIFEBOOK),
	SND_PCI_QUIRK(0x10cf, 0x1845, "Lifebook U904", ALC269_FIXUP_LIFEBOOK_EXTMIC),
	SND_PCI_QUIRK(0x17aa, 0x20f2, "Thinkpad SL410/510", ALC269_FIXUP_SKU_IGNORE),
	SND_PCI_QUIRK(0x17aa, 0x215e, "Thinkpad L512", ALC269_FIXUP_SKU_IGNORE),
	SND_PCI_QUIRK(0x17aa, 0x21b8, "Thinkpad Edge 14", ALC269_FIXUP_SKU_IGNORE),
	SND_PCI_QUIRK(0x17aa, 0x21ca, "Thinkpad L412", ALC269_FIXUP_SKU_IGNORE),
	SND_PCI_QUIRK(0x17aa, 0x21e9, "Thinkpad Edge 15", ALC269_FIXUP_SKU_IGNORE),
	SND_PCI_QUIRK(0x17aa, 0x21f6, "Thinkpad T530", ALC269_FIXUP_LENOVO_DOCK),
	SND_PCI_QUIRK(0x17aa, 0x21fa, "Thinkpad X230", ALC269_FIXUP_LENOVO_DOCK),
	SND_PCI_QUIRK(0x17aa, 0x21f3, "Thinkpad T430", ALC269_FIXUP_LENOVO_DOCK),
	SND_PCI_QUIRK(0x17aa, 0x21fb, "Thinkpad T430s", ALC269_FIXUP_LENOVO_DOCK),
	SND_PCI_QUIRK(0x17aa, 0x2203, "Thinkpad X230 Tablet", ALC269_FIXUP_LENOVO_DOCK),
	SND_PCI_QUIRK(0x17aa, 0x2208, "Thinkpad T431s", ALC269_FIXUP_LENOVO_DOCK),
	SND_PCI_QUIRK(0x17aa, 0x220c, "Thinkpad T440s", ALC292_FIXUP_TPT440_DOCK),
	SND_PCI_QUIRK(0x17aa, 0x220e, "Thinkpad T440p", ALC292_FIXUP_TPT440_DOCK),
	SND_PCI_QUIRK(0x17aa, 0x2212, "Thinkpad", ALC269_FIXUP_LIMIT_INT_MIC_BOOST),
	SND_PCI_QUIRK(0x17aa, 0x2214, "Thinkpad", ALC269_FIXUP_LIMIT_INT_MIC_BOOST),
	SND_PCI_QUIRK(0x17aa, 0x2215, "Thinkpad", ALC269_FIXUP_LIMIT_INT_MIC_BOOST),
	SND_PCI_QUIRK(0x17aa, 0x3978, "IdeaPad Y410P", ALC269_FIXUP_NO_SHUTUP),
	SND_PCI_QUIRK(0x17aa, 0x5013, "Thinkpad", ALC269_FIXUP_LIMIT_INT_MIC_BOOST),
	SND_PCI_QUIRK(0x17aa, 0x501a, "Thinkpad", ALC283_FIXUP_INT_MIC),
	SND_PCI_QUIRK(0x17aa, 0x5026, "Thinkpad", ALC269_FIXUP_LIMIT_INT_MIC_BOOST),
	SND_PCI_QUIRK(0x17aa, 0x5109, "Thinkpad", ALC269_FIXUP_LIMIT_INT_MIC_BOOST),
	SND_PCI_QUIRK(0x17aa, 0x3bf8, "Quanta FL1", ALC269_FIXUP_PCM_44K),
	SND_PCI_QUIRK(0x17aa, 0x9e54, "LENOVO NB", ALC269_FIXUP_LENOVO_EAPD),
	SND_PCI_QUIRK_VENDOR(0x17aa, "Thinkpad", ALC269_FIXUP_THINKPAD_ACPI),
	SND_PCI_QUIRK(0x1b7d, 0xa831, "Ordissimo EVE2 ", ALC269VB_FIXUP_ORDISSIMO_EVE2), /* Also known as Malata PC-B1303 */

#if 0
	/* Below is a quirk table taken from the old code.
	 * Basically the device should work as is without the fixup table.
	 * If BIOS doesn't give a proper info, enable the corresponding
	 * fixup entry.
	 */
	SND_PCI_QUIRK(0x1043, 0x8330, "ASUS Eeepc P703 P900A",
		      ALC269_FIXUP_AMIC),
	SND_PCI_QUIRK(0x1043, 0x1013, "ASUS N61Da", ALC269_FIXUP_AMIC),
	SND_PCI_QUIRK(0x1043, 0x1143, "ASUS B53f", ALC269_FIXUP_AMIC),
	SND_PCI_QUIRK(0x1043, 0x1133, "ASUS UJ20ft", ALC269_FIXUP_AMIC),
	SND_PCI_QUIRK(0x1043, 0x1183, "ASUS K72DR", ALC269_FIXUP_AMIC),
	SND_PCI_QUIRK(0x1043, 0x11b3, "ASUS K52DR", ALC269_FIXUP_AMIC),
	SND_PCI_QUIRK(0x1043, 0x11e3, "ASUS U33Jc", ALC269_FIXUP_AMIC),
	SND_PCI_QUIRK(0x1043, 0x1273, "ASUS UL80Jt", ALC269_FIXUP_AMIC),
	SND_PCI_QUIRK(0x1043, 0x1283, "ASUS U53Jc", ALC269_FIXUP_AMIC),
	SND_PCI_QUIRK(0x1043, 0x12b3, "ASUS N82JV", ALC269_FIXUP_AMIC),
	SND_PCI_QUIRK(0x1043, 0x12d3, "ASUS N61Jv", ALC269_FIXUP_AMIC),
	SND_PCI_QUIRK(0x1043, 0x13a3, "ASUS UL30Vt", ALC269_FIXUP_AMIC),
	SND_PCI_QUIRK(0x1043, 0x1373, "ASUS G73JX", ALC269_FIXUP_AMIC),
	SND_PCI_QUIRK(0x1043, 0x1383, "ASUS UJ30Jc", ALC269_FIXUP_AMIC),
	SND_PCI_QUIRK(0x1043, 0x13d3, "ASUS N61JA", ALC269_FIXUP_AMIC),
	SND_PCI_QUIRK(0x1043, 0x1413, "ASUS UL50", ALC269_FIXUP_AMIC),
	SND_PCI_QUIRK(0x1043, 0x1443, "ASUS UL30", ALC269_FIXUP_AMIC),
	SND_PCI_QUIRK(0x1043, 0x1453, "ASUS M60Jv", ALC269_FIXUP_AMIC),
	SND_PCI_QUIRK(0x1043, 0x1483, "ASUS UL80", ALC269_FIXUP_AMIC),
	SND_PCI_QUIRK(0x1043, 0x14f3, "ASUS F83Vf", ALC269_FIXUP_AMIC),
	SND_PCI_QUIRK(0x1043, 0x14e3, "ASUS UL20", ALC269_FIXUP_AMIC),
	SND_PCI_QUIRK(0x1043, 0x1513, "ASUS UX30", ALC269_FIXUP_AMIC),
	SND_PCI_QUIRK(0x1043, 0x1593, "ASUS N51Vn", ALC269_FIXUP_AMIC),
	SND_PCI_QUIRK(0x1043, 0x15a3, "ASUS N60Jv", ALC269_FIXUP_AMIC),
	SND_PCI_QUIRK(0x1043, 0x15b3, "ASUS N60Dp", ALC269_FIXUP_AMIC),
	SND_PCI_QUIRK(0x1043, 0x15c3, "ASUS N70De", ALC269_FIXUP_AMIC),
	SND_PCI_QUIRK(0x1043, 0x15e3, "ASUS F83T", ALC269_FIXUP_AMIC),
	SND_PCI_QUIRK(0x1043, 0x1643, "ASUS M60J", ALC269_FIXUP_AMIC),
	SND_PCI_QUIRK(0x1043, 0x1653, "ASUS U50", ALC269_FIXUP_AMIC),
	SND_PCI_QUIRK(0x1043, 0x1693, "ASUS F50N", ALC269_FIXUP_AMIC),
	SND_PCI_QUIRK(0x1043, 0x16a3, "ASUS F5Q", ALC269_FIXUP_AMIC),
	SND_PCI_QUIRK(0x1043, 0x1723, "ASUS P80", ALC269_FIXUP_AMIC),
	SND_PCI_QUIRK(0x1043, 0x1743, "ASUS U80", ALC269_FIXUP_AMIC),
	SND_PCI_QUIRK(0x1043, 0x1773, "ASUS U20A", ALC269_FIXUP_AMIC),
	SND_PCI_QUIRK(0x1043, 0x1883, "ASUS F81Se", ALC269_FIXUP_AMIC),
	SND_PCI_QUIRK(0x152d, 0x1778, "Quanta ON1", ALC269_FIXUP_DMIC),
	SND_PCI_QUIRK(0x17aa, 0x3be9, "Quanta Wistron", ALC269_FIXUP_AMIC),
	SND_PCI_QUIRK(0x17aa, 0x3bf8, "Quanta FL1", ALC269_FIXUP_AMIC),
	SND_PCI_QUIRK(0x17ff, 0x059a, "Quanta EL3", ALC269_FIXUP_DMIC),
	SND_PCI_QUIRK(0x17ff, 0x059b, "Quanta JR1", ALC269_FIXUP_DMIC),
#endif
	{}
};

static const struct hda_model_fixup alc269_fixup_models[] = {
	{.id = ALC269_FIXUP_AMIC, .name = "laptop-amic"},
	{.id = ALC269_FIXUP_DMIC, .name = "laptop-dmic"},
	{.id = ALC269_FIXUP_STEREO_DMIC, .name = "alc269-dmic"},
	{.id = ALC271_FIXUP_DMIC, .name = "alc271-dmic"},
	{.id = ALC269_FIXUP_INV_DMIC, .name = "inv-dmic"},
	{.id = ALC269_FIXUP_HEADSET_MIC, .name = "headset-mic"},
	{.id = ALC269_FIXUP_LENOVO_DOCK, .name = "lenovo-dock"},
	{.id = ALC269_FIXUP_HP_GPIO_LED, .name = "hp-gpio-led"},
	{.id = ALC269_FIXUP_DELL1_MIC_NO_PRESENCE, .name = "dell-headset-multi"},
	{.id = ALC269_FIXUP_DELL2_MIC_NO_PRESENCE, .name = "dell-headset-dock"},
	{.id = ALC283_FIXUP_CHROME_BOOK, .name = "alc283-dac-wcaps"},
	{.id = ALC283_FIXUP_SENSE_COMBO_JACK, .name = "alc283-sense-combo"},
	{.id = ALC292_FIXUP_TPT440_DOCK, .name = "tpt440-dock"},
	{}
};

static const struct snd_hda_pin_quirk alc269_pin_fixup_tbl[] = {
	SND_HDA_PIN_QUIRK(0x10ec0255, 0x1028, "Dell", ALC255_FIXUP_DELL1_MIC_NO_PRESENCE,
		{0x12, 0x90a60140},
		{0x14, 0x90170110},
		{0x17, 0x40000000},
		{0x18, 0x411111f0},
		{0x19, 0x411111f0},
		{0x1a, 0x411111f0},
		{0x1b, 0x411111f0},
		{0x1d, 0x40700001},
		{0x1e, 0x411111f0},
		{0x21, 0x02211020}),
	SND_HDA_PIN_QUIRK(0x10ec0255, 0x1028, "Dell", ALC255_FIXUP_DELL1_MIC_NO_PRESENCE,
		{0x12, 0x90a60160},
		{0x14, 0x90170120},
		{0x17, 0x40000000},
		{0x18, 0x411111f0},
		{0x19, 0x411111f0},
		{0x1a, 0x411111f0},
		{0x1b, 0x411111f0},
		{0x1d, 0x40700001},
		{0x1e, 0x411111f0},
		{0x21, 0x02211030}),
	SND_HDA_PIN_QUIRK(0x10ec0255, 0x1028, "Dell", ALC255_FIXUP_DELL1_MIC_NO_PRESENCE,
		{0x12, 0x90a60160},
		{0x14, 0x90170120},
		{0x17, 0x90170140},
		{0x18, 0x40000000},
		{0x19, 0x411111f0},
		{0x1a, 0x411111f0},
		{0x1b, 0x411111f0},
		{0x1d, 0x41163b05},
		{0x1e, 0x411111f0},
		{0x21, 0x0321102f}),
	SND_HDA_PIN_QUIRK(0x10ec0255, 0x1028, "Dell", ALC255_FIXUP_DELL1_MIC_NO_PRESENCE,
		{0x12, 0x90a60160},
		{0x14, 0x90170130},
		{0x17, 0x40000000},
		{0x18, 0x411111f0},
		{0x19, 0x411111f0},
		{0x1a, 0x411111f0},
		{0x1b, 0x411111f0},
		{0x1d, 0x40700001},
		{0x1e, 0x411111f0},
		{0x21, 0x02211040}),
	SND_HDA_PIN_QUIRK(0x10ec0255, 0x1028, "Dell", ALC255_FIXUP_DELL1_MIC_NO_PRESENCE,
		{0x12, 0x90a60160},
		{0x14, 0x90170140},
		{0x17, 0x40000000},
		{0x18, 0x411111f0},
		{0x19, 0x411111f0},
		{0x1a, 0x411111f0},
		{0x1b, 0x411111f0},
		{0x1d, 0x40700001},
		{0x1e, 0x411111f0},
		{0x21, 0x02211050}),
	SND_HDA_PIN_QUIRK(0x10ec0255, 0x1028, "Dell", ALC255_FIXUP_DELL1_MIC_NO_PRESENCE,
		{0x12, 0x90a60170},
		{0x14, 0x90170120},
		{0x17, 0x40000000},
		{0x18, 0x411111f0},
		{0x19, 0x411111f0},
		{0x1a, 0x411111f0},
		{0x1b, 0x411111f0},
		{0x1d, 0x40700001},
		{0x1e, 0x411111f0},
		{0x21, 0x02211030}),
	SND_HDA_PIN_QUIRK(0x10ec0255, 0x1028, "Dell", ALC255_FIXUP_DELL1_MIC_NO_PRESENCE,
		{0x12, 0x90a60170},
		{0x14, 0x90170130},
		{0x17, 0x40000000},
		{0x18, 0x411111f0},
		{0x19, 0x411111f0},
		{0x1a, 0x411111f0},
		{0x1b, 0x411111f0},
		{0x1d, 0x40700001},
		{0x1e, 0x411111f0},
		{0x21, 0x02211040}),
	SND_HDA_PIN_QUIRK(0x10ec0283, 0x1028, "Dell", ALC269_FIXUP_DELL1_MIC_NO_PRESENCE,
		{0x12, 0x90a60130},
		{0x14, 0x90170110},
		{0x17, 0x40020008},
		{0x18, 0x411111f0},
		{0x19, 0x411111f0},
		{0x1a, 0x411111f0},
		{0x1b, 0x411111f0},
		{0x1d, 0x40e00001},
		{0x1e, 0x411111f0},
		{0x21, 0x0321101f}),
	SND_HDA_PIN_QUIRK(0x10ec0283, 0x1028, "Dell", ALC269_FIXUP_DELL1_MIC_NO_PRESENCE,
		{0x12, 0x90a60160},
		{0x14, 0x90170120},
		{0x17, 0x40000000},
		{0x18, 0x411111f0},
		{0x19, 0x411111f0},
		{0x1a, 0x411111f0},
		{0x1b, 0x411111f0},
		{0x1d, 0x40700001},
		{0x1e, 0x411111f0},
		{0x21, 0x02211030}),
	SND_HDA_PIN_QUIRK(0x10ec0292, 0x1028, "Dell", ALC269_FIXUP_DELL3_MIC_NO_PRESENCE,
		{0x12, 0x90a60140},
		{0x13, 0x411111f0},
		{0x14, 0x90170110},
		{0x15, 0x0221401f},
		{0x16, 0x411111f0},
		{0x18, 0x411111f0},
		{0x19, 0x411111f0},
		{0x1a, 0x411111f0},
		{0x1b, 0x411111f0},
		{0x1d, 0x40700001},
		{0x1e, 0x411111f0}),
	SND_HDA_PIN_QUIRK(0x10ec0293, 0x1028, "Dell", ALC293_FIXUP_DELL1_MIC_NO_PRESENCE,
		{0x12, 0x40000000},
		{0x13, 0x90a60140},
		{0x14, 0x90170110},
		{0x15, 0x0221401f},
		{0x16, 0x21014020},
		{0x18, 0x411111f0},
		{0x19, 0x21a19030},
		{0x1a, 0x411111f0},
		{0x1b, 0x411111f0},
		{0x1d, 0x40700001},
		{0x1e, 0x411111f0}),
	{}
};

static void alc269_fill_coef(struct hda_codec *codec)
{
	struct alc_spec *spec = codec->spec;
	int val;

	if (spec->codec_variant != ALC269_TYPE_ALC269VB)
		return;

	if ((alc_get_coef0(codec) & 0x00ff) < 0x015) {
		alc_write_coef_idx(codec, 0xf, 0x960b);
		alc_write_coef_idx(codec, 0xe, 0x8817);
	}

	if ((alc_get_coef0(codec) & 0x00ff) == 0x016) {
		alc_write_coef_idx(codec, 0xf, 0x960b);
		alc_write_coef_idx(codec, 0xe, 0x8814);
	}

	if ((alc_get_coef0(codec) & 0x00ff) == 0x017) {
		val = alc_read_coef_idx(codec, 0x04);
		/* Power up output pin */
		alc_write_coef_idx(codec, 0x04, val | (1<<11));
	}

	if ((alc_get_coef0(codec) & 0x00ff) == 0x018) {
		val = alc_read_coef_idx(codec, 0xd);
		if ((val & 0x0c00) >> 10 != 0x1) {
			/* Capless ramp up clock control */
			alc_write_coef_idx(codec, 0xd, val | (1<<10));
		}
		val = alc_read_coef_idx(codec, 0x17);
		if ((val & 0x01c0) >> 6 != 0x4) {
			/* Class D power on reset */
			alc_write_coef_idx(codec, 0x17, val | (1<<7));
		}
	}

	val = alc_read_coef_idx(codec, 0xd); /* Class D */
	alc_write_coef_idx(codec, 0xd, val | (1<<14));

	val = alc_read_coef_idx(codec, 0x4); /* HP */
	alc_write_coef_idx(codec, 0x4, val | (1<<11));
}

/*
 */
static int patch_alc269(struct hda_codec *codec)
{
	struct alc_spec *spec;
	int err;

	err = alc_alloc_spec(codec, 0x0b);
	if (err < 0)
		return err;

	spec = codec->spec;
	spec->gen.shared_mic_vref_pin = 0x18;

	snd_hda_pick_fixup(codec, alc269_fixup_models,
		       alc269_fixup_tbl, alc269_fixups);
	snd_hda_pick_pin_fixup(codec, alc269_pin_fixup_tbl, alc269_fixups);
	snd_hda_apply_fixup(codec, HDA_FIXUP_ACT_PRE_PROBE);

	alc_auto_parse_customize_define(codec);

	if (has_cdefine_beep(codec))
		spec->gen.beep_nid = 0x01;

	switch (codec->vendor_id) {
	case 0x10ec0269:
		spec->codec_variant = ALC269_TYPE_ALC269VA;
		switch (alc_get_coef0(codec) & 0x00f0) {
		case 0x0010:
			if (codec->bus->pci &&
			    codec->bus->pci->subsystem_vendor == 0x1025 &&
			    spec->cdefine.platform_type == 1)
				err = alc_codec_rename(codec, "ALC271X");
			spec->codec_variant = ALC269_TYPE_ALC269VB;
			break;
		case 0x0020:
			if (codec->bus->pci &&
			    codec->bus->pci->subsystem_vendor == 0x17aa &&
			    codec->bus->pci->subsystem_device == 0x21f3)
				err = alc_codec_rename(codec, "ALC3202");
			spec->codec_variant = ALC269_TYPE_ALC269VC;
			break;
		case 0x0030:
			spec->codec_variant = ALC269_TYPE_ALC269VD;
			break;
		default:
			alc_fix_pll_init(codec, 0x20, 0x04, 15);
		}
		if (err < 0)
			goto error;
		spec->init_hook = alc269_fill_coef;
		alc269_fill_coef(codec);
		break;

	case 0x10ec0280:
	case 0x10ec0290:
		spec->codec_variant = ALC269_TYPE_ALC280;
		break;
	case 0x10ec0282:
		spec->codec_variant = ALC269_TYPE_ALC282;
		spec->shutup = alc282_shutup;
		spec->init_hook = alc282_init;
		break;
	case 0x10ec0233:
	case 0x10ec0283:
		spec->codec_variant = ALC269_TYPE_ALC283;
		spec->shutup = alc283_shutup;
		spec->init_hook = alc283_init;
		break;
	case 0x10ec0284:
	case 0x10ec0292:
		spec->codec_variant = ALC269_TYPE_ALC284;
		break;
	case 0x10ec0285:
	case 0x10ec0293:
		spec->codec_variant = ALC269_TYPE_ALC285;
		break;
	case 0x10ec0286:
	case 0x10ec0288:
		spec->codec_variant = ALC269_TYPE_ALC286;
		break;
	case 0x10ec0255:
		spec->codec_variant = ALC269_TYPE_ALC255;
		break;
	}

	if (snd_hda_codec_read(codec, 0x51, 0, AC_VERB_PARAMETERS, 0) == 0x10ec5505) {
		spec->has_alc5505_dsp = 1;
		spec->init_hook = alc5505_dsp_init;
	}

	/* automatic parse from the BIOS config */
	err = alc269_parse_auto_config(codec);
	if (err < 0)
		goto error;

	if (!spec->gen.no_analog && spec->gen.beep_nid)
		set_beep_amp(spec, 0x0b, 0x04, HDA_INPUT);

	codec->patch_ops = alc_patch_ops;
#ifdef CONFIG_PM
	codec->patch_ops.suspend = alc269_suspend;
	codec->patch_ops.resume = alc269_resume;
#endif
	if (!spec->shutup)
		spec->shutup = alc269_shutup;

	snd_hda_apply_fixup(codec, HDA_FIXUP_ACT_PROBE);

	return 0;

 error:
	alc_free(codec);
	return err;
}

/*
 * ALC861
 */

static int alc861_parse_auto_config(struct hda_codec *codec)
{
	static const hda_nid_t alc861_ignore[] = { 0x1d, 0 };
	static const hda_nid_t alc861_ssids[] = { 0x0e, 0x0f, 0x0b, 0 };
	return alc_parse_auto_config(codec, alc861_ignore, alc861_ssids);
}

/* Pin config fixes */
enum {
	ALC861_FIXUP_FSC_AMILO_PI1505,
	ALC861_FIXUP_AMP_VREF_0F,
	ALC861_FIXUP_NO_JACK_DETECT,
	ALC861_FIXUP_ASUS_A6RP,
	ALC660_FIXUP_ASUS_W7J,
};

/* On some laptops, VREF of pin 0x0f is abused for controlling the main amp */
static void alc861_fixup_asus_amp_vref_0f(struct hda_codec *codec,
			const struct hda_fixup *fix, int action)
{
	struct alc_spec *spec = codec->spec;
	unsigned int val;

	if (action != HDA_FIXUP_ACT_INIT)
		return;
	val = snd_hda_codec_get_pin_target(codec, 0x0f);
	if (!(val & (AC_PINCTL_IN_EN | AC_PINCTL_OUT_EN)))
		val |= AC_PINCTL_IN_EN;
	val |= AC_PINCTL_VREF_50;
	snd_hda_set_pin_ctl(codec, 0x0f, val);
	spec->gen.keep_vref_in_automute = 1;
}

/* suppress the jack-detection */
static void alc_fixup_no_jack_detect(struct hda_codec *codec,
				     const struct hda_fixup *fix, int action)
{
	if (action == HDA_FIXUP_ACT_PRE_PROBE)
		codec->no_jack_detect = 1;
}

static const struct hda_fixup alc861_fixups[] = {
	[ALC861_FIXUP_FSC_AMILO_PI1505] = {
		.type = HDA_FIXUP_PINS,
		.v.pins = (const struct hda_pintbl[]) {
			{ 0x0b, 0x0221101f }, /* HP */
			{ 0x0f, 0x90170310 }, /* speaker */
			{ }
		}
	},
	[ALC861_FIXUP_AMP_VREF_0F] = {
		.type = HDA_FIXUP_FUNC,
		.v.func = alc861_fixup_asus_amp_vref_0f,
	},
	[ALC861_FIXUP_NO_JACK_DETECT] = {
		.type = HDA_FIXUP_FUNC,
		.v.func = alc_fixup_no_jack_detect,
	},
	[ALC861_FIXUP_ASUS_A6RP] = {
		.type = HDA_FIXUP_FUNC,
		.v.func = alc861_fixup_asus_amp_vref_0f,
		.chained = true,
		.chain_id = ALC861_FIXUP_NO_JACK_DETECT,
	},
	[ALC660_FIXUP_ASUS_W7J] = {
		.type = HDA_FIXUP_VERBS,
		.v.verbs = (const struct hda_verb[]) {
			/* ASUS W7J needs a magic pin setup on unused NID 0x10
			 * for enabling outputs
			 */
			{0x10, AC_VERB_SET_PIN_WIDGET_CONTROL, 0x24},
			{ }
		},
	}
};

static const struct snd_pci_quirk alc861_fixup_tbl[] = {
	SND_PCI_QUIRK(0x1043, 0x1253, "ASUS W7J", ALC660_FIXUP_ASUS_W7J),
	SND_PCI_QUIRK(0x1043, 0x1263, "ASUS Z35HL", ALC660_FIXUP_ASUS_W7J),
	SND_PCI_QUIRK(0x1043, 0x1393, "ASUS A6Rp", ALC861_FIXUP_ASUS_A6RP),
	SND_PCI_QUIRK_VENDOR(0x1043, "ASUS laptop", ALC861_FIXUP_AMP_VREF_0F),
	SND_PCI_QUIRK(0x1462, 0x7254, "HP DX2200", ALC861_FIXUP_NO_JACK_DETECT),
	SND_PCI_QUIRK(0x1584, 0x2b01, "Haier W18", ALC861_FIXUP_AMP_VREF_0F),
	SND_PCI_QUIRK(0x1584, 0x0000, "Uniwill ECS M31EI", ALC861_FIXUP_AMP_VREF_0F),
	SND_PCI_QUIRK(0x1734, 0x10c7, "FSC Amilo Pi1505", ALC861_FIXUP_FSC_AMILO_PI1505),
	{}
};

/*
 */
static int patch_alc861(struct hda_codec *codec)
{
	struct alc_spec *spec;
	int err;

	err = alc_alloc_spec(codec, 0x15);
	if (err < 0)
		return err;

	spec = codec->spec;
	spec->gen.beep_nid = 0x23;

	snd_hda_pick_fixup(codec, NULL, alc861_fixup_tbl, alc861_fixups);
	snd_hda_apply_fixup(codec, HDA_FIXUP_ACT_PRE_PROBE);

	/* automatic parse from the BIOS config */
	err = alc861_parse_auto_config(codec);
	if (err < 0)
		goto error;

	if (!spec->gen.no_analog)
		set_beep_amp(spec, 0x23, 0, HDA_OUTPUT);

	codec->patch_ops = alc_patch_ops;
#ifdef CONFIG_PM
	spec->power_hook = alc_power_eapd;
#endif

	snd_hda_apply_fixup(codec, HDA_FIXUP_ACT_PROBE);

	return 0;

 error:
	alc_free(codec);
	return err;
}

/*
 * ALC861-VD support
 *
 * Based on ALC882
 *
 * In addition, an independent DAC
 */
static int alc861vd_parse_auto_config(struct hda_codec *codec)
{
	static const hda_nid_t alc861vd_ignore[] = { 0x1d, 0 };
	static const hda_nid_t alc861vd_ssids[] = { 0x15, 0x1b, 0x14, 0 };
	return alc_parse_auto_config(codec, alc861vd_ignore, alc861vd_ssids);
}

enum {
	ALC660VD_FIX_ASUS_GPIO1,
	ALC861VD_FIX_DALLAS,
};

/* exclude VREF80 */
static void alc861vd_fixup_dallas(struct hda_codec *codec,
				  const struct hda_fixup *fix, int action)
{
	if (action == HDA_FIXUP_ACT_PRE_PROBE) {
		snd_hda_override_pin_caps(codec, 0x18, 0x00000734);
		snd_hda_override_pin_caps(codec, 0x19, 0x0000073c);
	}
}

static const struct hda_fixup alc861vd_fixups[] = {
	[ALC660VD_FIX_ASUS_GPIO1] = {
		.type = HDA_FIXUP_VERBS,
		.v.verbs = (const struct hda_verb[]) {
			/* reset GPIO1 */
			{0x01, AC_VERB_SET_GPIO_MASK, 0x03},
			{0x01, AC_VERB_SET_GPIO_DIRECTION, 0x01},
			{0x01, AC_VERB_SET_GPIO_DATA, 0x01},
			{ }
		}
	},
	[ALC861VD_FIX_DALLAS] = {
		.type = HDA_FIXUP_FUNC,
		.v.func = alc861vd_fixup_dallas,
	},
};

static const struct snd_pci_quirk alc861vd_fixup_tbl[] = {
	SND_PCI_QUIRK(0x103c, 0x30bf, "HP TX1000", ALC861VD_FIX_DALLAS),
	SND_PCI_QUIRK(0x1043, 0x1339, "ASUS A7-K", ALC660VD_FIX_ASUS_GPIO1),
	SND_PCI_QUIRK(0x1179, 0xff31, "Toshiba L30-149", ALC861VD_FIX_DALLAS),
	{}
};

/*
 */
static int patch_alc861vd(struct hda_codec *codec)
{
	struct alc_spec *spec;
	int err;

	err = alc_alloc_spec(codec, 0x0b);
	if (err < 0)
		return err;

	spec = codec->spec;
	spec->gen.beep_nid = 0x23;

	snd_hda_pick_fixup(codec, NULL, alc861vd_fixup_tbl, alc861vd_fixups);
	snd_hda_apply_fixup(codec, HDA_FIXUP_ACT_PRE_PROBE);

	/* automatic parse from the BIOS config */
	err = alc861vd_parse_auto_config(codec);
	if (err < 0)
		goto error;

	if (!spec->gen.no_analog)
		set_beep_amp(spec, 0x0b, 0x05, HDA_INPUT);

	codec->patch_ops = alc_patch_ops;

	spec->shutup = alc_eapd_shutup;

	snd_hda_apply_fixup(codec, HDA_FIXUP_ACT_PROBE);

	return 0;

 error:
	alc_free(codec);
	return err;
}

/*
 * ALC662 support
 *
 * ALC662 is almost identical with ALC880 but has cleaner and more flexible
 * configuration.  Each pin widget can choose any input DACs and a mixer.
 * Each ADC is connected from a mixer of all inputs.  This makes possible
 * 6-channel independent captures.
 *
 * In addition, an independent DAC for the multi-playback (not used in this
 * driver yet).
 */

/*
 * BIOS auto configuration
 */

static int alc662_parse_auto_config(struct hda_codec *codec)
{
	static const hda_nid_t alc662_ignore[] = { 0x1d, 0 };
	static const hda_nid_t alc663_ssids[] = { 0x15, 0x1b, 0x14, 0x21 };
	static const hda_nid_t alc662_ssids[] = { 0x15, 0x1b, 0x14, 0 };
	const hda_nid_t *ssids;

	if (codec->vendor_id == 0x10ec0272 || codec->vendor_id == 0x10ec0663 ||
	    codec->vendor_id == 0x10ec0665 || codec->vendor_id == 0x10ec0670 ||
	    codec->vendor_id == 0x10ec0671)
		ssids = alc663_ssids;
	else
		ssids = alc662_ssids;
	return alc_parse_auto_config(codec, alc662_ignore, ssids);
}

static void alc272_fixup_mario(struct hda_codec *codec,
			       const struct hda_fixup *fix, int action)
{
	if (action != HDA_FIXUP_ACT_PRE_PROBE)
		return;
	if (snd_hda_override_amp_caps(codec, 0x2, HDA_OUTPUT,
				      (0x3b << AC_AMPCAP_OFFSET_SHIFT) |
				      (0x3b << AC_AMPCAP_NUM_STEPS_SHIFT) |
				      (0x03 << AC_AMPCAP_STEP_SIZE_SHIFT) |
				      (0 << AC_AMPCAP_MUTE_SHIFT)))
		codec_warn(codec, "failed to override amp caps for NID 0x2\n");
}

static const struct snd_pcm_chmap_elem asus_pcm_2_1_chmaps[] = {
	{ .channels = 2,
	  .map = { SNDRV_CHMAP_FL, SNDRV_CHMAP_FR } },
	{ .channels = 4,
	  .map = { SNDRV_CHMAP_FL, SNDRV_CHMAP_FR,
		   SNDRV_CHMAP_NA, SNDRV_CHMAP_LFE } }, /* LFE only on right */
	{ }
};

/* override the 2.1 chmap */
static void alc_fixup_bass_chmap(struct hda_codec *codec,
				    const struct hda_fixup *fix, int action)
{
	if (action == HDA_FIXUP_ACT_BUILD) {
		struct alc_spec *spec = codec->spec;
		spec->gen.pcm_rec[0].stream[0].chmap = asus_pcm_2_1_chmaps;
	}
}

/* turn on/off mute LED per vmaster hook */
static void alc662_led_gpio1_mute_hook(void *private_data, int enabled)
{
	struct hda_codec *codec = private_data;
	struct alc_spec *spec = codec->spec;
	unsigned int oldval = spec->gpio_led;

	if (enabled)
		spec->gpio_led &= ~0x01;
	else
		spec->gpio_led |= 0x01;
	if (spec->gpio_led != oldval)
		snd_hda_codec_write(codec, 0x01, 0, AC_VERB_SET_GPIO_DATA,
				    spec->gpio_led);
}

/* avoid D3 for keeping GPIO up */
static unsigned int gpio_led_power_filter(struct hda_codec *codec,
					  hda_nid_t nid,
					  unsigned int power_state)
{
	struct alc_spec *spec = codec->spec;
	if (nid == codec->afg && power_state == AC_PWRST_D3 && spec->gpio_led)
		return AC_PWRST_D0;
	return power_state;
}

static void alc662_fixup_led_gpio1(struct hda_codec *codec,
				   const struct hda_fixup *fix, int action)
{
	struct alc_spec *spec = codec->spec;
	static const struct hda_verb gpio_init[] = {
		{ 0x01, AC_VERB_SET_GPIO_MASK, 0x01 },
		{ 0x01, AC_VERB_SET_GPIO_DIRECTION, 0x01 },
		{}
	};

	if (action == HDA_FIXUP_ACT_PRE_PROBE) {
		spec->gen.vmaster_mute.hook = alc662_led_gpio1_mute_hook;
		spec->gpio_led = 0;
		snd_hda_add_verbs(codec, gpio_init);
		codec->power_filter = gpio_led_power_filter;
	}
}

enum {
	ALC662_FIXUP_ASPIRE,
	ALC662_FIXUP_LED_GPIO1,
	ALC662_FIXUP_IDEAPAD,
	ALC272_FIXUP_MARIO,
	ALC662_FIXUP_CZC_P10T,
	ALC662_FIXUP_SKU_IGNORE,
	ALC662_FIXUP_HP_RP5800,
	ALC662_FIXUP_ASUS_MODE1,
	ALC662_FIXUP_ASUS_MODE2,
	ALC662_FIXUP_ASUS_MODE3,
	ALC662_FIXUP_ASUS_MODE4,
	ALC662_FIXUP_ASUS_MODE5,
	ALC662_FIXUP_ASUS_MODE6,
	ALC662_FIXUP_ASUS_MODE7,
	ALC662_FIXUP_ASUS_MODE8,
	ALC662_FIXUP_NO_JACK_DETECT,
	ALC662_FIXUP_ZOTAC_Z68,
	ALC662_FIXUP_INV_DMIC,
	ALC668_FIXUP_DELL_MIC_NO_PRESENCE,
	ALC668_FIXUP_HEADSET_MODE,
	ALC662_FIXUP_BASS_MODE4_CHMAP,
	ALC662_FIXUP_BASS_16,
	ALC662_FIXUP_BASS_1A,
	ALC662_FIXUP_BASS_CHMAP,
	ALC668_FIXUP_AUTO_MUTE,
	ALC668_FIXUP_DELL_DISABLE_AAMIX,
	ALC668_FIXUP_DELL_XPS13,
};

static const struct hda_fixup alc662_fixups[] = {
	[ALC662_FIXUP_ASPIRE] = {
		.type = HDA_FIXUP_PINS,
		.v.pins = (const struct hda_pintbl[]) {
			{ 0x15, 0x99130112 }, /* subwoofer */
			{ }
		}
	},
	[ALC662_FIXUP_LED_GPIO1] = {
		.type = HDA_FIXUP_FUNC,
		.v.func = alc662_fixup_led_gpio1,
	},
	[ALC662_FIXUP_IDEAPAD] = {
		.type = HDA_FIXUP_PINS,
		.v.pins = (const struct hda_pintbl[]) {
			{ 0x17, 0x99130112 }, /* subwoofer */
			{ }
		},
		.chained = true,
		.chain_id = ALC662_FIXUP_LED_GPIO1,
	},
	[ALC272_FIXUP_MARIO] = {
		.type = HDA_FIXUP_FUNC,
		.v.func = alc272_fixup_mario,
	},
	[ALC662_FIXUP_CZC_P10T] = {
		.type = HDA_FIXUP_VERBS,
		.v.verbs = (const struct hda_verb[]) {
			{0x14, AC_VERB_SET_EAPD_BTLENABLE, 0},
			{}
		}
	},
	[ALC662_FIXUP_SKU_IGNORE] = {
		.type = HDA_FIXUP_FUNC,
		.v.func = alc_fixup_sku_ignore,
	},
	[ALC662_FIXUP_HP_RP5800] = {
		.type = HDA_FIXUP_PINS,
		.v.pins = (const struct hda_pintbl[]) {
			{ 0x14, 0x0221201f }, /* HP out */
			{ }
		},
		.chained = true,
		.chain_id = ALC662_FIXUP_SKU_IGNORE
	},
	[ALC662_FIXUP_ASUS_MODE1] = {
		.type = HDA_FIXUP_PINS,
		.v.pins = (const struct hda_pintbl[]) {
			{ 0x14, 0x99130110 }, /* speaker */
			{ 0x18, 0x01a19c20 }, /* mic */
			{ 0x19, 0x99a3092f }, /* int-mic */
			{ 0x21, 0x0121401f }, /* HP out */
			{ }
		},
		.chained = true,
		.chain_id = ALC662_FIXUP_SKU_IGNORE
	},
	[ALC662_FIXUP_ASUS_MODE2] = {
		.type = HDA_FIXUP_PINS,
		.v.pins = (const struct hda_pintbl[]) {
			{ 0x14, 0x99130110 }, /* speaker */
			{ 0x18, 0x01a19820 }, /* mic */
			{ 0x19, 0x99a3092f }, /* int-mic */
			{ 0x1b, 0x0121401f }, /* HP out */
			{ }
		},
		.chained = true,
		.chain_id = ALC662_FIXUP_SKU_IGNORE
	},
	[ALC662_FIXUP_ASUS_MODE3] = {
		.type = HDA_FIXUP_PINS,
		.v.pins = (const struct hda_pintbl[]) {
			{ 0x14, 0x99130110 }, /* speaker */
			{ 0x15, 0x0121441f }, /* HP */
			{ 0x18, 0x01a19840 }, /* mic */
			{ 0x19, 0x99a3094f }, /* int-mic */
			{ 0x21, 0x01211420 }, /* HP2 */
			{ }
		},
		.chained = true,
		.chain_id = ALC662_FIXUP_SKU_IGNORE
	},
	[ALC662_FIXUP_ASUS_MODE4] = {
		.type = HDA_FIXUP_PINS,
		.v.pins = (const struct hda_pintbl[]) {
			{ 0x14, 0x99130110 }, /* speaker */
			{ 0x16, 0x99130111 }, /* speaker */
			{ 0x18, 0x01a19840 }, /* mic */
			{ 0x19, 0x99a3094f }, /* int-mic */
			{ 0x21, 0x0121441f }, /* HP */
			{ }
		},
		.chained = true,
		.chain_id = ALC662_FIXUP_SKU_IGNORE
	},
	[ALC662_FIXUP_ASUS_MODE5] = {
		.type = HDA_FIXUP_PINS,
		.v.pins = (const struct hda_pintbl[]) {
			{ 0x14, 0x99130110 }, /* speaker */
			{ 0x15, 0x0121441f }, /* HP */
			{ 0x16, 0x99130111 }, /* speaker */
			{ 0x18, 0x01a19840 }, /* mic */
			{ 0x19, 0x99a3094f }, /* int-mic */
			{ }
		},
		.chained = true,
		.chain_id = ALC662_FIXUP_SKU_IGNORE
	},
	[ALC662_FIXUP_ASUS_MODE6] = {
		.type = HDA_FIXUP_PINS,
		.v.pins = (const struct hda_pintbl[]) {
			{ 0x14, 0x99130110 }, /* speaker */
			{ 0x15, 0x01211420 }, /* HP2 */
			{ 0x18, 0x01a19840 }, /* mic */
			{ 0x19, 0x99a3094f }, /* int-mic */
			{ 0x1b, 0x0121441f }, /* HP */
			{ }
		},
		.chained = true,
		.chain_id = ALC662_FIXUP_SKU_IGNORE
	},
	[ALC662_FIXUP_ASUS_MODE7] = {
		.type = HDA_FIXUP_PINS,
		.v.pins = (const struct hda_pintbl[]) {
			{ 0x14, 0x99130110 }, /* speaker */
			{ 0x17, 0x99130111 }, /* speaker */
			{ 0x18, 0x01a19840 }, /* mic */
			{ 0x19, 0x99a3094f }, /* int-mic */
			{ 0x1b, 0x01214020 }, /* HP */
			{ 0x21, 0x0121401f }, /* HP */
			{ }
		},
		.chained = true,
		.chain_id = ALC662_FIXUP_SKU_IGNORE
	},
	[ALC662_FIXUP_ASUS_MODE8] = {
		.type = HDA_FIXUP_PINS,
		.v.pins = (const struct hda_pintbl[]) {
			{ 0x14, 0x99130110 }, /* speaker */
			{ 0x12, 0x99a30970 }, /* int-mic */
			{ 0x15, 0x01214020 }, /* HP */
			{ 0x17, 0x99130111 }, /* speaker */
			{ 0x18, 0x01a19840 }, /* mic */
			{ 0x21, 0x0121401f }, /* HP */
			{ }
		},
		.chained = true,
		.chain_id = ALC662_FIXUP_SKU_IGNORE
	},
	[ALC662_FIXUP_NO_JACK_DETECT] = {
		.type = HDA_FIXUP_FUNC,
		.v.func = alc_fixup_no_jack_detect,
	},
	[ALC662_FIXUP_ZOTAC_Z68] = {
		.type = HDA_FIXUP_PINS,
		.v.pins = (const struct hda_pintbl[]) {
			{ 0x1b, 0x02214020 }, /* Front HP */
			{ }
		}
	},
	[ALC662_FIXUP_INV_DMIC] = {
		.type = HDA_FIXUP_FUNC,
		.v.func = alc_fixup_inv_dmic_0x12,
	},
	[ALC668_FIXUP_DELL_XPS13] = {
		.type = HDA_FIXUP_FUNC,
		.v.func = alc_fixup_dell_xps13,
		.chained = true,
		.chain_id = ALC668_FIXUP_DELL_DISABLE_AAMIX
	},
	[ALC668_FIXUP_DELL_DISABLE_AAMIX] = {
		.type = HDA_FIXUP_FUNC,
		.v.func = alc_fixup_disable_aamix,
		.chained = true,
		.chain_id = ALC668_FIXUP_DELL_MIC_NO_PRESENCE
	},
	[ALC668_FIXUP_AUTO_MUTE] = {
		.type = HDA_FIXUP_FUNC,
		.v.func = alc_fixup_auto_mute_via_amp,
		.chained = true,
		.chain_id = ALC668_FIXUP_DELL_MIC_NO_PRESENCE
	},
	[ALC668_FIXUP_DELL_MIC_NO_PRESENCE] = {
		.type = HDA_FIXUP_PINS,
		.v.pins = (const struct hda_pintbl[]) {
			{ 0x19, 0x03a1913d }, /* use as headphone mic, without its own jack detect */
			{ 0x1b, 0x03a1113c }, /* use as headset mic, without its own jack detect */
			{ }
		},
		.chained = true,
		.chain_id = ALC668_FIXUP_HEADSET_MODE
	},
	[ALC668_FIXUP_HEADSET_MODE] = {
		.type = HDA_FIXUP_FUNC,
		.v.func = alc_fixup_headset_mode_alc668,
	},
	[ALC662_FIXUP_BASS_MODE4_CHMAP] = {
		.type = HDA_FIXUP_FUNC,
		.v.func = alc_fixup_bass_chmap,
		.chained = true,
		.chain_id = ALC662_FIXUP_ASUS_MODE4
	},
	[ALC662_FIXUP_BASS_16] = {
		.type = HDA_FIXUP_PINS,
		.v.pins = (const struct hda_pintbl[]) {
			{0x16, 0x80106111}, /* bass speaker */
			{}
		},
		.chained = true,
		.chain_id = ALC662_FIXUP_BASS_CHMAP,
	},
	[ALC662_FIXUP_BASS_1A] = {
		.type = HDA_FIXUP_PINS,
		.v.pins = (const struct hda_pintbl[]) {
			{0x1a, 0x80106111}, /* bass speaker */
			{}
		},
		.chained = true,
		.chain_id = ALC662_FIXUP_BASS_CHMAP,
	},
	[ALC662_FIXUP_BASS_CHMAP] = {
		.type = HDA_FIXUP_FUNC,
		.v.func = alc_fixup_bass_chmap,
	},
};

static const struct snd_pci_quirk alc662_fixup_tbl[] = {
	SND_PCI_QUIRK(0x1019, 0x9087, "ECS", ALC662_FIXUP_ASUS_MODE2),
	SND_PCI_QUIRK(0x1025, 0x022f, "Acer Aspire One", ALC662_FIXUP_INV_DMIC),
	SND_PCI_QUIRK(0x1025, 0x0308, "Acer Aspire 8942G", ALC662_FIXUP_ASPIRE),
	SND_PCI_QUIRK(0x1025, 0x031c, "Gateway NV79", ALC662_FIXUP_SKU_IGNORE),
	SND_PCI_QUIRK(0x1025, 0x0349, "eMachines eM250", ALC662_FIXUP_INV_DMIC),
	SND_PCI_QUIRK(0x1025, 0x034a, "Gateway LT27", ALC662_FIXUP_INV_DMIC),
	SND_PCI_QUIRK(0x1025, 0x038b, "Acer Aspire 8943G", ALC662_FIXUP_ASPIRE),
	SND_PCI_QUIRK(0x1028, 0x05d8, "Dell", ALC668_FIXUP_DELL_MIC_NO_PRESENCE),
	SND_PCI_QUIRK(0x1028, 0x05db, "Dell", ALC668_FIXUP_DELL_MIC_NO_PRESENCE),
	SND_PCI_QUIRK(0x1028, 0x060a, "Dell XPS 13", ALC668_FIXUP_DELL_XPS13),
	SND_PCI_QUIRK(0x1028, 0x0625, "Dell", ALC668_FIXUP_DELL_MIC_NO_PRESENCE),
	SND_PCI_QUIRK(0x1028, 0x0626, "Dell", ALC668_FIXUP_DELL_MIC_NO_PRESENCE),
	SND_PCI_QUIRK(0x1028, 0x0696, "Dell", ALC668_FIXUP_DELL_MIC_NO_PRESENCE),
	SND_PCI_QUIRK(0x1028, 0x0698, "Dell", ALC668_FIXUP_DELL_MIC_NO_PRESENCE),
	SND_PCI_QUIRK(0x103c, 0x1632, "HP RP5800", ALC662_FIXUP_HP_RP5800),
	SND_PCI_QUIRK(0x1043, 0x11cd, "Asus N550", ALC662_FIXUP_BASS_1A),
	SND_PCI_QUIRK(0x1043, 0x1477, "ASUS N56VZ", ALC662_FIXUP_BASS_MODE4_CHMAP),
	SND_PCI_QUIRK(0x1043, 0x15a7, "ASUS UX51VZH", ALC662_FIXUP_BASS_16),
	SND_PCI_QUIRK(0x1043, 0x1b73, "ASUS N55SF", ALC662_FIXUP_BASS_16),
	SND_PCI_QUIRK(0x1043, 0x1bf3, "ASUS N76VZ", ALC662_FIXUP_BASS_MODE4_CHMAP),
	SND_PCI_QUIRK(0x1043, 0x8469, "ASUS mobo", ALC662_FIXUP_NO_JACK_DETECT),
	SND_PCI_QUIRK(0x105b, 0x0cd6, "Foxconn", ALC662_FIXUP_ASUS_MODE2),
	SND_PCI_QUIRK(0x144d, 0xc051, "Samsung R720", ALC662_FIXUP_IDEAPAD),
	SND_PCI_QUIRK(0x17aa, 0x38af, "Lenovo Ideapad Y550P", ALC662_FIXUP_IDEAPAD),
	SND_PCI_QUIRK(0x17aa, 0x3a0d, "Lenovo Ideapad Y550", ALC662_FIXUP_IDEAPAD),
	SND_PCI_QUIRK(0x19da, 0xa130, "Zotac Z68", ALC662_FIXUP_ZOTAC_Z68),
	SND_PCI_QUIRK(0x1b35, 0x2206, "CZC P10T", ALC662_FIXUP_CZC_P10T),

#if 0
	/* Below is a quirk table taken from the old code.
	 * Basically the device should work as is without the fixup table.
	 * If BIOS doesn't give a proper info, enable the corresponding
	 * fixup entry.
	 */
	SND_PCI_QUIRK(0x1043, 0x1000, "ASUS N50Vm", ALC662_FIXUP_ASUS_MODE1),
	SND_PCI_QUIRK(0x1043, 0x1092, "ASUS NB", ALC662_FIXUP_ASUS_MODE3),
	SND_PCI_QUIRK(0x1043, 0x1173, "ASUS K73Jn", ALC662_FIXUP_ASUS_MODE1),
	SND_PCI_QUIRK(0x1043, 0x11c3, "ASUS M70V", ALC662_FIXUP_ASUS_MODE3),
	SND_PCI_QUIRK(0x1043, 0x11d3, "ASUS NB", ALC662_FIXUP_ASUS_MODE1),
	SND_PCI_QUIRK(0x1043, 0x11f3, "ASUS NB", ALC662_FIXUP_ASUS_MODE2),
	SND_PCI_QUIRK(0x1043, 0x1203, "ASUS NB", ALC662_FIXUP_ASUS_MODE1),
	SND_PCI_QUIRK(0x1043, 0x1303, "ASUS G60J", ALC662_FIXUP_ASUS_MODE1),
	SND_PCI_QUIRK(0x1043, 0x1333, "ASUS G60Jx", ALC662_FIXUP_ASUS_MODE1),
	SND_PCI_QUIRK(0x1043, 0x1339, "ASUS NB", ALC662_FIXUP_ASUS_MODE2),
	SND_PCI_QUIRK(0x1043, 0x13e3, "ASUS N71JA", ALC662_FIXUP_ASUS_MODE7),
	SND_PCI_QUIRK(0x1043, 0x1463, "ASUS N71", ALC662_FIXUP_ASUS_MODE7),
	SND_PCI_QUIRK(0x1043, 0x14d3, "ASUS G72", ALC662_FIXUP_ASUS_MODE8),
	SND_PCI_QUIRK(0x1043, 0x1563, "ASUS N90", ALC662_FIXUP_ASUS_MODE3),
	SND_PCI_QUIRK(0x1043, 0x15d3, "ASUS N50SF F50SF", ALC662_FIXUP_ASUS_MODE1),
	SND_PCI_QUIRK(0x1043, 0x16c3, "ASUS NB", ALC662_FIXUP_ASUS_MODE2),
	SND_PCI_QUIRK(0x1043, 0x16f3, "ASUS K40C K50C", ALC662_FIXUP_ASUS_MODE2),
	SND_PCI_QUIRK(0x1043, 0x1733, "ASUS N81De", ALC662_FIXUP_ASUS_MODE1),
	SND_PCI_QUIRK(0x1043, 0x1753, "ASUS NB", ALC662_FIXUP_ASUS_MODE2),
	SND_PCI_QUIRK(0x1043, 0x1763, "ASUS NB", ALC662_FIXUP_ASUS_MODE6),
	SND_PCI_QUIRK(0x1043, 0x1765, "ASUS NB", ALC662_FIXUP_ASUS_MODE6),
	SND_PCI_QUIRK(0x1043, 0x1783, "ASUS NB", ALC662_FIXUP_ASUS_MODE2),
	SND_PCI_QUIRK(0x1043, 0x1793, "ASUS F50GX", ALC662_FIXUP_ASUS_MODE1),
	SND_PCI_QUIRK(0x1043, 0x17b3, "ASUS F70SL", ALC662_FIXUP_ASUS_MODE3),
	SND_PCI_QUIRK(0x1043, 0x17f3, "ASUS X58LE", ALC662_FIXUP_ASUS_MODE2),
	SND_PCI_QUIRK(0x1043, 0x1813, "ASUS NB", ALC662_FIXUP_ASUS_MODE2),
	SND_PCI_QUIRK(0x1043, 0x1823, "ASUS NB", ALC662_FIXUP_ASUS_MODE5),
	SND_PCI_QUIRK(0x1043, 0x1833, "ASUS NB", ALC662_FIXUP_ASUS_MODE6),
	SND_PCI_QUIRK(0x1043, 0x1843, "ASUS NB", ALC662_FIXUP_ASUS_MODE2),
	SND_PCI_QUIRK(0x1043, 0x1853, "ASUS F50Z", ALC662_FIXUP_ASUS_MODE1),
	SND_PCI_QUIRK(0x1043, 0x1864, "ASUS NB", ALC662_FIXUP_ASUS_MODE2),
	SND_PCI_QUIRK(0x1043, 0x1876, "ASUS NB", ALC662_FIXUP_ASUS_MODE2),
	SND_PCI_QUIRK(0x1043, 0x1893, "ASUS M50Vm", ALC662_FIXUP_ASUS_MODE3),
	SND_PCI_QUIRK(0x1043, 0x1894, "ASUS X55", ALC662_FIXUP_ASUS_MODE3),
	SND_PCI_QUIRK(0x1043, 0x18b3, "ASUS N80Vc", ALC662_FIXUP_ASUS_MODE1),
	SND_PCI_QUIRK(0x1043, 0x18c3, "ASUS VX5", ALC662_FIXUP_ASUS_MODE1),
	SND_PCI_QUIRK(0x1043, 0x18d3, "ASUS N81Te", ALC662_FIXUP_ASUS_MODE1),
	SND_PCI_QUIRK(0x1043, 0x18f3, "ASUS N505Tp", ALC662_FIXUP_ASUS_MODE1),
	SND_PCI_QUIRK(0x1043, 0x1903, "ASUS F5GL", ALC662_FIXUP_ASUS_MODE1),
	SND_PCI_QUIRK(0x1043, 0x1913, "ASUS NB", ALC662_FIXUP_ASUS_MODE2),
	SND_PCI_QUIRK(0x1043, 0x1933, "ASUS F80Q", ALC662_FIXUP_ASUS_MODE2),
	SND_PCI_QUIRK(0x1043, 0x1943, "ASUS Vx3V", ALC662_FIXUP_ASUS_MODE1),
	SND_PCI_QUIRK(0x1043, 0x1953, "ASUS NB", ALC662_FIXUP_ASUS_MODE1),
	SND_PCI_QUIRK(0x1043, 0x1963, "ASUS X71C", ALC662_FIXUP_ASUS_MODE3),
	SND_PCI_QUIRK(0x1043, 0x1983, "ASUS N5051A", ALC662_FIXUP_ASUS_MODE1),
	SND_PCI_QUIRK(0x1043, 0x1993, "ASUS N20", ALC662_FIXUP_ASUS_MODE1),
	SND_PCI_QUIRK(0x1043, 0x19b3, "ASUS F7Z", ALC662_FIXUP_ASUS_MODE1),
	SND_PCI_QUIRK(0x1043, 0x19c3, "ASUS F5Z/F6x", ALC662_FIXUP_ASUS_MODE2),
	SND_PCI_QUIRK(0x1043, 0x19e3, "ASUS NB", ALC662_FIXUP_ASUS_MODE1),
	SND_PCI_QUIRK(0x1043, 0x19f3, "ASUS NB", ALC662_FIXUP_ASUS_MODE4),
#endif
	{}
};

static const struct hda_model_fixup alc662_fixup_models[] = {
	{.id = ALC272_FIXUP_MARIO, .name = "mario"},
	{.id = ALC662_FIXUP_ASUS_MODE1, .name = "asus-mode1"},
	{.id = ALC662_FIXUP_ASUS_MODE2, .name = "asus-mode2"},
	{.id = ALC662_FIXUP_ASUS_MODE3, .name = "asus-mode3"},
	{.id = ALC662_FIXUP_ASUS_MODE4, .name = "asus-mode4"},
	{.id = ALC662_FIXUP_ASUS_MODE5, .name = "asus-mode5"},
	{.id = ALC662_FIXUP_ASUS_MODE6, .name = "asus-mode6"},
	{.id = ALC662_FIXUP_ASUS_MODE7, .name = "asus-mode7"},
	{.id = ALC662_FIXUP_ASUS_MODE8, .name = "asus-mode8"},
	{.id = ALC662_FIXUP_INV_DMIC, .name = "inv-dmic"},
	{.id = ALC668_FIXUP_DELL_MIC_NO_PRESENCE, .name = "dell-headset-multi"},
	{}
};

static const struct snd_hda_pin_quirk alc662_pin_fixup_tbl[] = {
	SND_HDA_PIN_QUIRK(0x10ec0668, 0x1028, "Dell", ALC668_FIXUP_AUTO_MUTE,
		{0x12, 0x99a30130},
		{0x14, 0x90170110},
		{0x15, 0x0321101f},
		{0x16, 0x03011020},
		{0x18, 0x40000008},
		{0x19, 0x411111f0},
		{0x1a, 0x411111f0},
		{0x1b, 0x411111f0},
		{0x1d, 0x41000001},
		{0x1e, 0x411111f0},
		{0x1f, 0x411111f0}),
	SND_HDA_PIN_QUIRK(0x10ec0668, 0x1028, "Dell", ALC668_FIXUP_AUTO_MUTE,
		{0x12, 0x99a30140},
		{0x14, 0x90170110},
		{0x15, 0x0321101f},
		{0x16, 0x03011020},
		{0x18, 0x40000008},
		{0x19, 0x411111f0},
		{0x1a, 0x411111f0},
		{0x1b, 0x411111f0},
		{0x1d, 0x41000001},
		{0x1e, 0x411111f0},
		{0x1f, 0x411111f0}),
	SND_HDA_PIN_QUIRK(0x10ec0668, 0x1028, "Dell", ALC668_FIXUP_AUTO_MUTE,
		{0x12, 0x99a30150},
		{0x14, 0x90170110},
		{0x15, 0x0321101f},
		{0x16, 0x03011020},
		{0x18, 0x40000008},
		{0x19, 0x411111f0},
		{0x1a, 0x411111f0},
		{0x1b, 0x411111f0},
		{0x1d, 0x41000001},
		{0x1e, 0x411111f0},
		{0x1f, 0x411111f0}),
	SND_HDA_PIN_QUIRK(0x10ec0668, 0x1028, "Dell", ALC668_FIXUP_AUTO_MUTE,
		{0x12, 0x411111f0},
		{0x14, 0x90170110},
		{0x15, 0x0321101f},
		{0x16, 0x03011020},
		{0x18, 0x40000008},
		{0x19, 0x411111f0},
		{0x1a, 0x411111f0},
		{0x1b, 0x411111f0},
		{0x1d, 0x41000001},
		{0x1e, 0x411111f0},
		{0x1f, 0x411111f0}),
	SND_HDA_PIN_QUIRK(0x10ec0668, 0x1028, "Dell XPS 15", ALC668_FIXUP_AUTO_MUTE,
		{0x12, 0x90a60130},
		{0x14, 0x90170110},
		{0x15, 0x0321101f},
		{0x16, 0x40000000},
		{0x18, 0x411111f0},
		{0x19, 0x411111f0},
		{0x1a, 0x411111f0},
		{0x1b, 0x411111f0},
		{0x1d, 0x40d6832d},
		{0x1e, 0x411111f0},
		{0x1f, 0x411111f0}),
	{}
};

static void alc662_fill_coef(struct hda_codec *codec)
{
	int val, coef;

	coef = alc_get_coef0(codec);

	switch (codec->vendor_id) {
	case 0x10ec0662:
		if ((coef & 0x00f0) == 0x0030) {
			val = alc_read_coef_idx(codec, 0x4); /* EAPD Ctrl */
			alc_write_coef_idx(codec, 0x4, val & ~(1<<10));
		}
		break;
	case 0x10ec0272:
	case 0x10ec0273:
	case 0x10ec0663:
	case 0x10ec0665:
	case 0x10ec0670:
	case 0x10ec0671:
	case 0x10ec0672:
		val = alc_read_coef_idx(codec, 0xd); /* EAPD Ctrl */
		alc_write_coef_idx(codec, 0xd, val | (1<<14));
		break;
	}
}

/*
 */
static int patch_alc662(struct hda_codec *codec)
{
	struct alc_spec *spec;
	int err;

	err = alc_alloc_spec(codec, 0x0b);
	if (err < 0)
		return err;

	spec = codec->spec;

	/* handle multiple HPs as is */
	spec->parse_flags = HDA_PINCFG_NO_HP_FIXUP;

	alc_fix_pll_init(codec, 0x20, 0x04, 15);

	spec->init_hook = alc662_fill_coef;
	alc662_fill_coef(codec);

	snd_hda_pick_fixup(codec, alc662_fixup_models,
		       alc662_fixup_tbl, alc662_fixups);
	snd_hda_pick_pin_fixup(codec, alc662_pin_fixup_tbl, alc662_fixups);
	snd_hda_apply_fixup(codec, HDA_FIXUP_ACT_PRE_PROBE);

	alc_auto_parse_customize_define(codec);

	if (has_cdefine_beep(codec))
		spec->gen.beep_nid = 0x01;

	if ((alc_get_coef0(codec) & (1 << 14)) &&
	    codec->bus->pci && codec->bus->pci->subsystem_vendor == 0x1025 &&
	    spec->cdefine.platform_type == 1) {
		err = alc_codec_rename(codec, "ALC272X");
		if (err < 0)
			goto error;
	}

	/* automatic parse from the BIOS config */
	err = alc662_parse_auto_config(codec);
	if (err < 0)
		goto error;

	if (!spec->gen.no_analog && spec->gen.beep_nid) {
		switch (codec->vendor_id) {
		case 0x10ec0662:
			set_beep_amp(spec, 0x0b, 0x05, HDA_INPUT);
			break;
		case 0x10ec0272:
		case 0x10ec0663:
		case 0x10ec0665:
		case 0x10ec0668:
			set_beep_amp(spec, 0x0b, 0x04, HDA_INPUT);
			break;
		case 0x10ec0273:
			set_beep_amp(spec, 0x0b, 0x03, HDA_INPUT);
			break;
		}
	}

	codec->patch_ops = alc_patch_ops;
	spec->shutup = alc_eapd_shutup;

	snd_hda_apply_fixup(codec, HDA_FIXUP_ACT_PROBE);

	return 0;

 error:
	alc_free(codec);
	return err;
}

/*
 * ALC680 support
 */

static int alc680_parse_auto_config(struct hda_codec *codec)
{
	return alc_parse_auto_config(codec, NULL, NULL);
}

/*
 */
static int patch_alc680(struct hda_codec *codec)
{
	int err;

	/* ALC680 has no aa-loopback mixer */
	err = alc_alloc_spec(codec, 0);
	if (err < 0)
		return err;

	/* automatic parse from the BIOS config */
	err = alc680_parse_auto_config(codec);
	if (err < 0) {
		alc_free(codec);
		return err;
	}

	codec->patch_ops = alc_patch_ops;

	return 0;
}

/*
 * patch entries
 */
static const struct hda_codec_preset snd_hda_preset_realtek[] = {
	{ .id = 0x10ec0221, .name = "ALC221", .patch = patch_alc269 },
	{ .id = 0x10ec0231, .name = "ALC231", .patch = patch_alc269 },
	{ .id = 0x10ec0233, .name = "ALC233", .patch = patch_alc269 },
	{ .id = 0x10ec0235, .name = "ALC233", .patch = patch_alc269 },
	{ .id = 0x10ec0255, .name = "ALC255", .patch = patch_alc269 },
	{ .id = 0x10ec0260, .name = "ALC260", .patch = patch_alc260 },
	{ .id = 0x10ec0262, .name = "ALC262", .patch = patch_alc262 },
	{ .id = 0x10ec0267, .name = "ALC267", .patch = patch_alc268 },
	{ .id = 0x10ec0268, .name = "ALC268", .patch = patch_alc268 },
	{ .id = 0x10ec0269, .name = "ALC269", .patch = patch_alc269 },
	{ .id = 0x10ec0270, .name = "ALC270", .patch = patch_alc269 },
	{ .id = 0x10ec0272, .name = "ALC272", .patch = patch_alc662 },
	{ .id = 0x10ec0275, .name = "ALC275", .patch = patch_alc269 },
	{ .id = 0x10ec0276, .name = "ALC276", .patch = patch_alc269 },
	{ .id = 0x10ec0280, .name = "ALC280", .patch = patch_alc269 },
	{ .id = 0x10ec0282, .name = "ALC282", .patch = patch_alc269 },
	{ .id = 0x10ec0283, .name = "ALC283", .patch = patch_alc269 },
	{ .id = 0x10ec0284, .name = "ALC284", .patch = patch_alc269 },
	{ .id = 0x10ec0285, .name = "ALC285", .patch = patch_alc269 },
	{ .id = 0x10ec0286, .name = "ALC286", .patch = patch_alc269 },
	{ .id = 0x10ec0288, .name = "ALC288", .patch = patch_alc269 },
	{ .id = 0x10ec0290, .name = "ALC290", .patch = patch_alc269 },
	{ .id = 0x10ec0292, .name = "ALC292", .patch = patch_alc269 },
	{ .id = 0x10ec0293, .name = "ALC293", .patch = patch_alc269 },
	{ .id = 0x10ec0861, .rev = 0x100340, .name = "ALC660",
	  .patch = patch_alc861 },
	{ .id = 0x10ec0660, .name = "ALC660-VD", .patch = patch_alc861vd },
	{ .id = 0x10ec0861, .name = "ALC861", .patch = patch_alc861 },
	{ .id = 0x10ec0862, .name = "ALC861-VD", .patch = patch_alc861vd },
	{ .id = 0x10ec0662, .rev = 0x100002, .name = "ALC662 rev2",
	  .patch = patch_alc882 },
	{ .id = 0x10ec0662, .rev = 0x100101, .name = "ALC662 rev1",
	  .patch = patch_alc662 },
	{ .id = 0x10ec0662, .rev = 0x100300, .name = "ALC662 rev3",
	  .patch = patch_alc662 },
	{ .id = 0x10ec0663, .name = "ALC663", .patch = patch_alc662 },
	{ .id = 0x10ec0665, .name = "ALC665", .patch = patch_alc662 },
	{ .id = 0x10ec0667, .name = "ALC667", .patch = patch_alc662 },
	{ .id = 0x10ec0668, .name = "ALC668", .patch = patch_alc662 },
	{ .id = 0x10ec0670, .name = "ALC670", .patch = patch_alc662 },
	{ .id = 0x10ec0671, .name = "ALC671", .patch = patch_alc662 },
	{ .id = 0x10ec0680, .name = "ALC680", .patch = patch_alc680 },
	{ .id = 0x10ec0867, .name = "ALC891", .patch = patch_alc882 },
	{ .id = 0x10ec0880, .name = "ALC880", .patch = patch_alc880 },
	{ .id = 0x10ec0882, .name = "ALC882", .patch = patch_alc882 },
	{ .id = 0x10ec0883, .name = "ALC883", .patch = patch_alc882 },
	{ .id = 0x10ec0885, .rev = 0x100101, .name = "ALC889A",
	  .patch = patch_alc882 },
	{ .id = 0x10ec0885, .rev = 0x100103, .name = "ALC889A",
	  .patch = patch_alc882 },
	{ .id = 0x10ec0885, .name = "ALC885", .patch = patch_alc882 },
	{ .id = 0x10ec0887, .name = "ALC887", .patch = patch_alc882 },
	{ .id = 0x10ec0888, .rev = 0x100101, .name = "ALC1200",
	  .patch = patch_alc882 },
	{ .id = 0x10ec0888, .name = "ALC888", .patch = patch_alc882 },
	{ .id = 0x10ec0889, .name = "ALC889", .patch = patch_alc882 },
	{ .id = 0x10ec0892, .name = "ALC892", .patch = patch_alc662 },
	{ .id = 0x10ec0899, .name = "ALC898", .patch = patch_alc882 },
	{ .id = 0x10ec0900, .name = "ALC1150", .patch = patch_alc882 },
	{} /* terminator */
};

MODULE_ALIAS("snd-hda-codec-id:10ec*");

MODULE_LICENSE("GPL");
MODULE_DESCRIPTION("Realtek HD-audio codec");

static struct hda_codec_preset_list realtek_list = {
	.preset = snd_hda_preset_realtek,
	.owner = THIS_MODULE,
};

static int __init patch_realtek_init(void)
{
	return snd_hda_add_codec_preset(&realtek_list);
}

static void __exit patch_realtek_exit(void)
{
	snd_hda_delete_codec_preset(&realtek_list);
}

module_init(patch_realtek_init)
module_exit(patch_realtek_exit)<|MERGE_RESOLUTION|>--- conflicted
+++ resolved
@@ -4290,10 +4290,7 @@
 	ALC255_FIXUP_DELL2_MIC_NO_PRESENCE,
 	ALC255_FIXUP_HEADSET_MODE,
 	ALC255_FIXUP_HEADSET_MODE_NO_HP_MIC,
-<<<<<<< HEAD
-=======
 	ALC293_FIXUP_DELL1_MIC_NO_PRESENCE,
->>>>>>> 4c834452
 	ALC292_FIXUP_TPT440_DOCK,
 };
 
@@ -4701,8 +4698,6 @@
 		.type = HDA_FIXUP_FUNC,
 		.v.func = alc_fixup_headset_mode_alc255_no_hp_mic,
 	},
-<<<<<<< HEAD
-=======
 	[ALC293_FIXUP_DELL1_MIC_NO_PRESENCE] = {
 		.type = HDA_FIXUP_PINS,
 		.v.pins = (const struct hda_pintbl[]) {
@@ -4713,7 +4708,6 @@
 		.chained = true,
 		.chain_id = ALC269_FIXUP_HEADSET_MODE
 	},
->>>>>>> 4c834452
 	[ALC292_FIXUP_TPT440_DOCK] = {
 		.type = HDA_FIXUP_PINS,
 		.v.pins = (const struct hda_pintbl[]) {
