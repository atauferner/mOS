/*
 * Driver for Digigram VXpocket soundcards
 *
 * PCMCIA entry part
 *
 * Copyright (c) 2002 by Takashi Iwai <tiwai@suse.de>
 *
 *   This program is free software; you can redistribute it and/or modify
 *   it under the terms of the GNU General Public License as published by
 *   the Free Software Foundation; either version 2 of the License, or
 *   (at your option) any later version.
 *
 *   This program is distributed in the hope that it will be useful,
 *   but WITHOUT ANY WARRANTY; without even the implied warranty of
 *   MERCHANTABILITY or FITNESS FOR A PARTICULAR PURPOSE.  See the
 *   GNU General Public License for more details.
 *
 *   You should have received a copy of the GNU General Public License
 *   along with this program; if not, write to the Free Software
 *   Foundation, Inc., 59 Temple Place, Suite 330, Boston, MA  02111-1307 USA
 */

#include <sound/driver.h>
#include <sound/core.h>
#include "vxpocket.h"
#include <pcmcia/ciscode.h>
#include <pcmcia/cisreg.h>


/*
 * prototypes
 */
static void vxpocket_config(dev_link_t *link);
static int vxpocket_event(event_t event, int priority, event_callback_args_t *args);


<<<<<<< HEAD
static void vxpocket_release(dev_link_t* link)
=======
static void vxpocket_release(dev_link_t *link)
>>>>>>> 5f29cff9
{
	if (link->state & DEV_CONFIG) {
		/* release cs resources */
		CardServices(ReleaseConfiguration, link->handle);
		CardServices(ReleaseIO, link->handle, &link->io);
		CardServices(ReleaseIRQ, link->handle, &link->irq);
		link->state &= ~DEV_CONFIG;
	}
}

/*
 * destructor
 */
static int snd_vxpocket_free(vx_core_t *chip)
{
	struct snd_vxpocket *vxp = (struct snd_vxpocket *)chip;
	struct snd_vxp_entry *hw;
	dev_link_t *link = &vxp->link;

	vxpocket_release(link);

	/* Break the link with Card Services */
	if (link->handle)
		CardServices(DeregisterClient, link->handle);

	hw = vxp->hw_entry;
	if (hw)
		hw->card_list[vxp->index] = NULL;
	chip->card = NULL;

	snd_magic_kfree(chip);
	return 0;
}

static int snd_vxpocket_dev_free(snd_device_t *device)
{
	vx_core_t *chip = snd_magic_cast(vx_core_t, device->device_data, return -ENXIO);
	return snd_vxpocket_free(chip);
}

/*
 * snd_vxpocket_attach - attach callback for cs
 * @hw: the hardware information
 */
dev_link_t *snd_vxpocket_attach(struct snd_vxp_entry *hw)
{
	client_reg_t client_reg;	/* Register with cardmgr */
	dev_link_t *link;		/* Info for cardmgr */
	int i, ret;
	vx_core_t *chip;
	struct snd_vxpocket *vxp;
	snd_card_t *card;
	static snd_device_ops_t ops = {
		.dev_free =	snd_vxpocket_dev_free,
	};

	snd_printdd(KERN_DEBUG "vxpocket_attach called\n");
	/* find an empty slot from the card list */
	for (i = 0; i < SNDRV_CARDS; i++) {
		if (! hw->card_list[i])
			break;
	}
	if (i >= SNDRV_CARDS) {
		snd_printk(KERN_ERR "vxpocket: too many cards found\n");
		return NULL;
	}
	if (! hw->enable_table[i])
		return NULL; /* disabled explicitly */

	/* ok, create a card instance */
	card = snd_card_new(hw->index_table[i], hw->id_table[i], THIS_MODULE, 0);
	if (card == NULL) {
		snd_printk(KERN_ERR "vxpocket: cannot create a card instance\n");
		return NULL;
	}

	chip = snd_vx_create(card, hw->hardware, hw->ops,
			     sizeof(struct snd_vxpocket) - sizeof(vx_core_t));
	if (! chip)
		return NULL;

	if (snd_device_new(card, SNDRV_DEV_LOWLEVEL, chip, &ops) < 0) {
		snd_magic_kfree(chip);
		snd_card_free(card);
		return NULL;
	}

	vxp = (struct snd_vxpocket *)chip;
	vxp->index = i;
	vxp->hw_entry = hw;
	chip->ibl.size = hw->ibl[i];
	hw->card_list[i] = chip;

	link = &vxp->link;
	link->priv = chip;

	link->io.Attributes1 = IO_DATA_PATH_WIDTH_AUTO;
	link->io.NumPorts1 = 16;

	link->irq.Attributes = IRQ_TYPE_EXCLUSIVE | IRQ_HANDLE_PRESENT;
	// link->irq.Attributes = IRQ_TYPE_DYNAMIC_SHARING|IRQ_FIRST_SHARED;

	link->irq.IRQInfo1 = IRQ_INFO2_VALID | IRQ_LEVEL_ID;
	if (hw->irq_list[0] == -1)
		link->irq.IRQInfo2 = *hw->irq_mask_p;
	else
		for (i = 0; i < 4; i++)
			link->irq.IRQInfo2 |= 1 << hw->irq_list[i];
	link->irq.Handler = &snd_vx_irq_handler;
	link->irq.Instance = chip;

	link->conf.Attributes = CONF_ENABLE_IRQ;
	link->conf.Vcc = 50;
	link->conf.IntType = INT_MEMORY_AND_IO;
	link->conf.ConfigIndex = 1;
	link->conf.Present = PRESENT_OPTION;

	/* Chain drivers */
	link->next = hw->dev_list;
	hw->dev_list = link;

	/* Register with Card Services */
	client_reg.dev_info = hw->dev_info;
	client_reg.Attributes = INFO_IO_CLIENT | INFO_CARD_SHARE;
	client_reg.EventMask = 
		CS_EVENT_CARD_INSERTION | CS_EVENT_CARD_REMOVAL
#ifdef CONFIG_PM
		| CS_EVENT_RESET_PHYSICAL | CS_EVENT_CARD_RESET
		| CS_EVENT_PM_SUSPEND | CS_EVENT_PM_RESUME
#endif
		;
	client_reg.event_handler = &vxpocket_event;
	client_reg.Version = 0x0210;
	client_reg.event_callback_args.client_data = link;

	ret = CardServices(RegisterClient, &link->handle, &client_reg);
	if (ret != CS_SUCCESS) {
		cs_error(link->handle, RegisterClient, ret);
		snd_vxpocket_detach(hw, link);
		return NULL;
	}

	return link;
}


/**
 * snd_vxpocket_assign_resources - initialize the hardware and card instance.
 * @port: i/o port for the card
 * @irq: irq number for the card
 *
 * this function assigns the specified port and irq, boot the card,
 * create pcm and control instances, and initialize the rest hardware.
 *
 * returns 0 if successful, or a negative error code.
 */
static int snd_vxpocket_assign_resources(vx_core_t *chip, int port, int irq)
{
	int err;
	snd_card_t *card = chip->card;
	struct snd_vxpocket *vxp = (struct snd_vxpocket *)chip;

	snd_printdd(KERN_DEBUG "vxpocket assign resources: port = 0x%x, irq = %d\n", port, irq);
	vxp->port = port;

	sprintf(card->shortname, "Digigram %s", card->driver);
	sprintf(card->longname, "%s at 0x%x, irq %i",
		card->shortname, port, irq);

	if ((err = snd_vx_hwdep_new(chip)) < 0)
		return err;

	chip->irq = irq;

	if ((err = snd_card_register(chip->card)) < 0)
		return err;

	return 0;
}


/*
 * snd_vxpocket_detach - detach callback for cs
 * @hw: the hardware information
 */
void snd_vxpocket_detach(struct snd_vxp_entry *hw, dev_link_t *link)
{
	vx_core_t *chip = snd_magic_cast(vx_core_t, link->priv, return);

	snd_printdd(KERN_DEBUG "vxpocket_detach called\n");
	/* Remove the interface data from the linked list */
	if (hw) {
		dev_link_t **linkp;
		/* Locate device structure */
		for (linkp = &hw->dev_list; *linkp; linkp = &(*linkp)->next)
			if (*linkp == link)
				break;
		if (*linkp)
			*linkp = link->next;
	}
	chip->chip_status |= VX_STAT_IS_STALE; /* to be sure */
	snd_card_disconnect(chip->card);
	snd_card_free_in_thread(chip->card);
}

/*
 * snd_vxpocket_detach_all - detach all instances linked to the hw
 */
void snd_vxpocket_detach_all(struct snd_vxp_entry *hw)
{
	while (hw->dev_list != NULL)
		snd_vxpocket_detach(hw, hw->dev_list);
}

/*
 * configuration callback
 */

#define CS_CHECK(fn, args...) \
while ((last_ret=CardServices(last_fn=(fn), args))!=0) goto cs_failed

static void vxpocket_config(dev_link_t *link)
{
	client_handle_t handle = link->handle;
	vx_core_t *chip = snd_magic_cast(vx_core_t, link->priv, return);
	struct snd_vxpocket *vxp = (struct snd_vxpocket *)chip;
	tuple_t tuple;
	cisparse_t parse;
	config_info_t conf;
	u_short buf[32];
	int last_fn, last_ret;

	snd_printdd(KERN_DEBUG "vxpocket_config called\n");
	tuple.DesiredTuple = CISTPL_CFTABLE_ENTRY;
	tuple.Attributes = 0;
	tuple.TupleData = (cisdata_t *)buf;
	tuple.TupleDataMax = sizeof(buf);
	tuple.TupleOffset = 0;
	tuple.DesiredTuple = CISTPL_CONFIG;
	CS_CHECK(GetFirstTuple, handle, &tuple);
	CS_CHECK(GetTupleData, handle, &tuple);
	CS_CHECK(ParseTuple, handle, &tuple, &parse);
	link->conf.ConfigBase = parse.config.base;
	link->conf.ConfigIndex = 1;

	CS_CHECK(GetConfigurationInfo, handle, &conf);
	link->conf.Vcc = conf.Vcc;

	/* Configure card */
	link->state |= DEV_CONFIG;

	CS_CHECK(RequestIO, handle, &link->io);
	CS_CHECK(RequestIRQ, link->handle, &link->irq);
	CS_CHECK(RequestConfiguration, link->handle, &link->conf);

	if (snd_vxpocket_assign_resources(chip, link->io.BasePort1, link->irq.AssignedIRQ) < 0)
		goto failed;

	link->dev = &vxp->node;
	link->state &= ~DEV_CONFIG_PENDING;
	return;

cs_failed:
	cs_error(link->handle, last_fn, last_ret);
failed:
	CardServices(ReleaseConfiguration, link->handle);
	CardServices(ReleaseIO, link->handle, &link->io);
	CardServices(ReleaseIRQ, link->handle, &link->irq);
}


/*
 * event callback
 */
static int vxpocket_event(event_t event, int priority, event_callback_args_t *args)
{
	dev_link_t *link = args->client_data;
	vx_core_t *chip = link->priv;

	switch (event) {
	case CS_EVENT_CARD_REMOVAL:
		snd_printdd(KERN_DEBUG "CARD_REMOVAL..\n");
		link->state &= ~DEV_PRESENT;
		if (link->state & DEV_CONFIG) {
			chip->chip_status |= VX_STAT_IS_STALE;
		}
		break;
	case CS_EVENT_CARD_INSERTION:
		snd_printdd(KERN_DEBUG "CARD_INSERTION..\n");
		link->state |= DEV_PRESENT;
		vxpocket_config(link);
		break;
#ifdef CONFIG_PM
	case CS_EVENT_PM_SUSPEND:
		snd_printdd(KERN_DEBUG "SUSPEND\n");
		link->state |= DEV_SUSPEND;
		if (chip) {
			snd_printdd(KERN_DEBUG "snd_vx_suspend calling\n");
			snd_vx_suspend(chip);
		}
		/* Fall through... */
	case CS_EVENT_RESET_PHYSICAL:
		snd_printdd(KERN_DEBUG "RESET_PHYSICAL\n");
		if (link->state & DEV_CONFIG)
			CardServices(ReleaseConfiguration, link->handle);
		break;
	case CS_EVENT_PM_RESUME:
		snd_printdd(KERN_DEBUG "RESUME\n");
		link->state &= ~DEV_SUSPEND;
		/* Fall through... */
	case CS_EVENT_CARD_RESET:
		snd_printdd(KERN_DEBUG "CARD_RESET\n");
		if (DEV_OK(link)) {
			//struct snd_vxpocket *vxp = (struct snd_vxpocket *)chip;
			snd_printdd(KERN_DEBUG "requestconfig...\n");
			CardServices(RequestConfiguration, link->handle, &link->conf);
			if (chip) {
				snd_printdd(KERN_DEBUG "calling snd_vx_resume\n");
				snd_vx_resume(chip);
			}
		}
		snd_printdd(KERN_DEBUG "resume done!\n");
		break;
#endif
	}
	return 0;
}

/*
 * exported stuffs
 */
EXPORT_SYMBOL(snd_vxpocket_ops);
EXPORT_SYMBOL(snd_vxpocket_attach);
EXPORT_SYMBOL(snd_vxpocket_detach);
EXPORT_SYMBOL(snd_vxpocket_detach_all);<|MERGE_RESOLUTION|>--- conflicted
+++ resolved
@@ -34,11 +34,7 @@
 static int vxpocket_event(event_t event, int priority, event_callback_args_t *args);
 
 
-<<<<<<< HEAD
-static void vxpocket_release(dev_link_t* link)
-=======
 static void vxpocket_release(dev_link_t *link)
->>>>>>> 5f29cff9
 {
 	if (link->state & DEV_CONFIG) {
 		/* release cs resources */
