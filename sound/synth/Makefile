#
# Makefile for ALSA
# Copyright (c) 2001 by Jaroslav Kysela <perex@suse.cz>
#

export-objs  := util_mem.o

snd-util-mem-objs := util_mem.o

# Toplevel Module Dependency
obj-$(CONFIG_SND_EMU10K1) += snd-util-mem.o
obj-$(CONFIG_SND_TRIDENT) += snd-util-mem.o
ifeq ($(subst m,y,$(CONFIG_SND_SEQUENCER)),y)
  obj-$(CONFIG_SND_SBAWE) += snd-util-mem.o
  obj-$(CONFIG_SND) += emux/
endif

<<<<<<< HEAD
include $(TOPDIR)/Rules.make
=======
obj-$(CONFIG_SND) += emux/
>>>>>>> 91ec8aa9
<|MERGE_RESOLUTION|>--- conflicted
+++ resolved
@@ -13,10 +13,4 @@
 ifeq ($(subst m,y,$(CONFIG_SND_SEQUENCER)),y)
   obj-$(CONFIG_SND_SBAWE) += snd-util-mem.o
   obj-$(CONFIG_SND) += emux/
-endif
-
-<<<<<<< HEAD
-include $(TOPDIR)/Rules.make
-=======
-obj-$(CONFIG_SND) += emux/
->>>>>>> 91ec8aa9
+endif