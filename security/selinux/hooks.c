--- conflicted
+++ resolved
@@ -3268,38 +3268,6 @@
 {
 	int err = 0;
 	u32 netif_perm, node_perm, node_sid, if_sid, recv_perm = 0;
-<<<<<<< HEAD
-	u32 sock_sid = 0;
-	u16 sock_class = 0;
-	struct socket *sock;
-	struct net_device *dev;
-	struct avc_audit_data ad;
-
-	family = sk->sk_family;
-	if (family != PF_INET && family != PF_INET6)
-		goto out;
-
-	/* Handle mapped IPv4 packets arriving via IPv6 sockets */
-	if (family == PF_INET6 && skb->protocol == htons(ETH_P_IP))
-		family = PF_INET;
-
- 	read_lock_bh(&sk->sk_callback_lock);
- 	sock = sk->sk_socket;
- 	if (sock) {
- 		struct inode *inode;
- 		inode = SOCK_INODE(sock);
- 		if (inode) {
- 			struct inode_security_struct *isec;
- 			isec = inode->i_security;
- 			sock_sid = isec->sid;
- 			sock_class = isec->sclass;
- 		}
- 	}
- 	read_unlock_bh(&sk->sk_callback_lock);
- 	if (!sock_sid)
-  		goto out;
-=======
->>>>>>> 120bda20
 
 	if (!skb->dev)
 		goto out;
@@ -3468,9 +3436,6 @@
 static int selinux_socket_getpeersec_dgram(struct sk_buff *skb, char **secdata, u32 *seclen)
 {
 	int err = 0;
-<<<<<<< HEAD
-	u32 peer_sid = selinux_socket_getpeer_dgram(skb);
-=======
 	u32 peer_sid;
 
 	if (skb->sk->sk_family == PF_UNIX)
@@ -3478,7 +3443,6 @@
 				      &peer_sid);
 	else
 		peer_sid = selinux_socket_getpeer_dgram(skb);
->>>>>>> 120bda20
 
 	if (peer_sid == SECSID_NULL)
 		return -EINVAL;
@@ -3490,11 +3454,6 @@
 	return 0;
 }
 
-<<<<<<< HEAD
-
-
-=======
->>>>>>> 120bda20
 static int selinux_sk_alloc_security(struct sock *sk, int family, gfp_t priority)
 {
 	return sk_alloc_security(sk, family, priority);
