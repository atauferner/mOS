// SPDX-License-Identifier: GPL-2.0-only
/*
 * Copyright (C) 2008 IBM Corporation
 *
 * Author: Mimi Zohar <zohar@us.ibm.com>
 *
 * File: ima_api.c
 *	Implements must_appraise_or_measure, collect_measurement,
 *	appraise_measurement, store_measurement and store_template.
 */
#include <linux/slab.h>
#include <linux/file.h>
#include <linux/fs.h>
#include <linux/xattr.h>
#include <linux/evm.h>
#include <linux/iversion.h>

#include "ima.h"

/*
 * ima_free_template_entry - free an existing template entry
 */
void ima_free_template_entry(struct ima_template_entry *entry)
{
	int i;

	for (i = 0; i < entry->template_desc->num_fields; i++)
		kfree(entry->template_data[i].data);

	kfree(entry->digests);
	kfree(entry);
}

/*
 * ima_alloc_init_template - create and initialize a new template entry
 */
int ima_alloc_init_template(struct ima_event_data *event_data,
			    struct ima_template_entry **entry,
			    struct ima_template_desc *desc)
{
	struct ima_template_desc *template_desc;
	struct tpm_digest *digests;
	int i, result = 0;

	if (desc)
		template_desc = desc;
	else
		template_desc = ima_template_desc_current();

	*entry = kzalloc(struct_size(*entry, template_data,
				     template_desc->num_fields), GFP_NOFS);
	if (!*entry)
		return -ENOMEM;

	digests = kcalloc(NR_BANKS(ima_tpm_chip) + ima_extra_slots,
			  sizeof(*digests), GFP_NOFS);
	if (!digests) {
		kfree(*entry);
		*entry = NULL;
		return -ENOMEM;
	}

	(*entry)->digests = digests;
	(*entry)->template_desc = template_desc;
	for (i = 0; i < template_desc->num_fields; i++) {
		const struct ima_template_field *field =
			template_desc->fields[i];
		u32 len;

		result = field->field_init(event_data,
					   &((*entry)->template_data[i]));
		if (result != 0)
			goto out;

		len = (*entry)->template_data[i].len;
		(*entry)->template_data_len += sizeof(len);
		(*entry)->template_data_len += len;
	}
	return 0;
out:
	ima_free_template_entry(*entry);
	*entry = NULL;
	return result;
}

/*
 * ima_store_template - store ima template measurements
 *
 * Calculate the hash of a template entry, add the template entry
 * to an ordered list of measurement entries maintained inside the kernel,
 * and also update the aggregate integrity value (maintained inside the
 * configured TPM PCR) over the hashes of the current list of measurement
 * entries.
 *
 * Applications retrieve the current kernel-held measurement list through
 * the securityfs entries in /sys/kernel/security/ima. The signed aggregate
 * TPM PCR (called quote) can be retrieved using a TPM user space library
 * and is used to validate the measurement list.
 *
 * Returns 0 on success, error code otherwise
 */
int ima_store_template(struct ima_template_entry *entry,
		       int violation, struct inode *inode,
		       const unsigned char *filename, int pcr)
{
	static const char op[] = "add_template_measure";
	static const char audit_cause[] = "hashing_error";
	char *template_name = entry->template_desc->name;
	int result;

	if (!violation) {
		result = ima_calc_field_array_hash(&entry->template_data[0],
						   entry);
		if (result < 0) {
			integrity_audit_msg(AUDIT_INTEGRITY_PCR, inode,
					    template_name, op,
					    audit_cause, result, 0);
			return result;
		}
	}
	entry->pcr = pcr;
	result = ima_add_template_entry(entry, violation, op, inode, filename);
	return result;
}

/*
 * ima_add_violation - add violation to measurement list.
 *
 * Violations are flagged in the measurement list with zero hash values.
 * By extending the PCR with 0xFF's instead of with zeroes, the PCR
 * value is invalidated.
 */
void ima_add_violation(struct file *file, const unsigned char *filename,
		       struct integrity_iint_cache *iint,
		       const char *op, const char *cause)
{
	struct ima_template_entry *entry;
	struct inode *inode = file_inode(file);
	struct ima_event_data event_data = { .iint = iint,
					     .file = file,
					     .filename = filename,
					     .violation = cause };
	int violation = 1;
	int result;

	/* can overflow, only indicator */
	atomic_long_inc(&ima_htable.violations);

	result = ima_alloc_init_template(&event_data, &entry, NULL);
	if (result < 0) {
		result = -ENOMEM;
		goto err_out;
	}
	result = ima_store_template(entry, violation, inode,
				    filename, CONFIG_IMA_MEASURE_PCR_IDX);
	if (result < 0)
		ima_free_template_entry(entry);
err_out:
	integrity_audit_msg(AUDIT_INTEGRITY_PCR, inode, filename,
			    op, cause, result, 0);
}

/**
 * ima_get_action - appraise & measure decision based on policy.
 * @mnt_userns:	user namespace of the mount the inode was found from
 * @inode: pointer to the inode associated with the object being validated
 * @cred: pointer to credentials structure to validate
 * @secid: secid of the task being validated
 * @mask: contains the permission mask (MAY_READ, MAY_WRITE, MAY_EXEC,
 *        MAY_APPEND)
 * @func: caller identifier
 * @pcr: pointer filled in if matched measure policy sets pcr=
 * @template_desc: pointer filled in if matched measure policy sets template=
<<<<<<< HEAD
 * @keyring: keyring name used to determine the action
=======
 * @func_data: func specific data, may be NULL
>>>>>>> 7d2a07b7
 *
 * The policy is defined in terms of keypairs:
 *		subj=, obj=, type=, func=, mask=, fsmagic=
 *	subj,obj, and type: are LSM specific.
 *	func: FILE_CHECK | BPRM_CHECK | CREDS_CHECK | MMAP_CHECK | MODULE_CHECK
<<<<<<< HEAD
 *	| KEXEC_CMDLINE | KEY_CHECK
=======
 *	| KEXEC_CMDLINE | KEY_CHECK | CRITICAL_DATA
>>>>>>> 7d2a07b7
 *	mask: contains the permission mask
 *	fsmagic: hex value
 *
 * Returns IMA_MEASURE, IMA_APPRAISE mask.
 *
 */
<<<<<<< HEAD
int ima_get_action(struct inode *inode, const struct cred *cred, u32 secid,
		   int mask, enum ima_hooks func, int *pcr,
		   struct ima_template_desc **template_desc,
		   const char *keyring)
=======
int ima_get_action(struct user_namespace *mnt_userns, struct inode *inode,
		   const struct cred *cred, u32 secid, int mask,
		   enum ima_hooks func, int *pcr,
		   struct ima_template_desc **template_desc,
		   const char *func_data)
>>>>>>> 7d2a07b7
{
	int flags = IMA_MEASURE | IMA_AUDIT | IMA_APPRAISE | IMA_HASH;

	flags &= ima_policy_flag;

<<<<<<< HEAD
	return ima_match_policy(inode, cred, secid, func, mask, flags, pcr,
				template_desc, keyring);
=======
	return ima_match_policy(mnt_userns, inode, cred, secid, func, mask,
				flags, pcr, template_desc, func_data);
>>>>>>> 7d2a07b7
}

/*
 * ima_collect_measurement - collect file measurement
 *
 * Calculate the file hash, if it doesn't already exist,
 * storing the measurement and i_version in the iint.
 *
 * Must be called with iint->mutex held.
 *
 * Return 0 on success, error code otherwise
 */
int ima_collect_measurement(struct integrity_iint_cache *iint,
			    struct file *file, void *buf, loff_t size,
			    enum hash_algo algo, struct modsig *modsig)
{
	const char *audit_cause = "failed";
	struct inode *inode = file_inode(file);
	const char *filename = file->f_path.dentry->d_name.name;
	int result = 0;
	int length;
	void *tmpbuf;
	u64 i_version;
	struct {
		struct ima_digest_data hdr;
		char digest[IMA_MAX_DIGEST_SIZE];
	} hash;

	/*
	 * Always collect the modsig, because IMA might have already collected
	 * the file digest without collecting the modsig in a previous
	 * measurement rule.
	 */
	if (modsig)
		ima_collect_modsig(modsig, buf, size);

	if (iint->flags & IMA_COLLECTED)
		goto out;

	/*
	 * Dectecting file change is based on i_version. On filesystems
	 * which do not support i_version, support is limited to an initial
	 * measurement/appraisal/audit.
	 */
	i_version = inode_query_iversion(inode);
	hash.hdr.algo = algo;

	/* Initialize hash digest to 0's in case of failure */
	memset(&hash.digest, 0, sizeof(hash.digest));

	if (buf)
		result = ima_calc_buffer_hash(buf, size, &hash.hdr);
	else
		result = ima_calc_file_hash(file, &hash.hdr);

	if (result && result != -EBADF && result != -EINVAL)
		goto out;

	length = sizeof(hash.hdr) + hash.hdr.length;
	tmpbuf = krealloc(iint->ima_hash, length, GFP_NOFS);
	if (!tmpbuf) {
		result = -ENOMEM;
		goto out;
	}

	iint->ima_hash = tmpbuf;
	memcpy(iint->ima_hash, &hash, length);
	iint->version = i_version;

	/* Possibly temporary failure due to type of read (eg. O_DIRECT) */
	if (!result)
		iint->flags |= IMA_COLLECTED;
out:
	if (result) {
		if (file->f_flags & O_DIRECT)
			audit_cause = "failed(directio)";

		integrity_audit_msg(AUDIT_INTEGRITY_DATA, inode,
				    filename, "collect_data", audit_cause,
				    result, 0);
	}
	return result;
}

/*
 * ima_store_measurement - store file measurement
 *
 * Create an "ima" template and then store the template by calling
 * ima_store_template.
 *
 * We only get here if the inode has not already been measured,
 * but the measurement could already exist:
 *	- multiple copies of the same file on either the same or
 *	  different filesystems.
 *	- the inode was previously flushed as well as the iint info,
 *	  containing the hashing info.
 *
 * Must be called with iint->mutex held.
 */
void ima_store_measurement(struct integrity_iint_cache *iint,
			   struct file *file, const unsigned char *filename,
			   struct evm_ima_xattr_data *xattr_value,
			   int xattr_len, const struct modsig *modsig, int pcr,
			   struct ima_template_desc *template_desc)
{
	static const char op[] = "add_template_measure";
	static const char audit_cause[] = "ENOMEM";
	int result = -ENOMEM;
	struct inode *inode = file_inode(file);
	struct ima_template_entry *entry;
	struct ima_event_data event_data = { .iint = iint,
					     .file = file,
					     .filename = filename,
					     .xattr_value = xattr_value,
					     .xattr_len = xattr_len,
					     .modsig = modsig };
	int violation = 0;

	/*
	 * We still need to store the measurement in the case of MODSIG because
	 * we only have its contents to put in the list at the time of
	 * appraisal, but a file measurement from earlier might already exist in
	 * the measurement list.
	 */
	if (iint->measured_pcrs & (0x1 << pcr) && !modsig)
		return;

	result = ima_alloc_init_template(&event_data, &entry, template_desc);
	if (result < 0) {
		integrity_audit_msg(AUDIT_INTEGRITY_PCR, inode, filename,
				    op, audit_cause, result, 0);
		return;
	}

	result = ima_store_template(entry, violation, inode, filename, pcr);
	if ((!result || result == -EEXIST) && !(file->f_flags & O_DIRECT)) {
		iint->flags |= IMA_MEASURED;
		iint->measured_pcrs |= (0x1 << pcr);
	}
	if (result < 0)
		ima_free_template_entry(entry);
}

void ima_audit_measurement(struct integrity_iint_cache *iint,
			   const unsigned char *filename)
{
	struct audit_buffer *ab;
	char *hash;
	const char *algo_name = hash_algo_name[iint->ima_hash->algo];
	int i;

	if (iint->flags & IMA_AUDITED)
		return;

	hash = kzalloc((iint->ima_hash->length * 2) + 1, GFP_KERNEL);
	if (!hash)
		return;

	for (i = 0; i < iint->ima_hash->length; i++)
		hex_byte_pack(hash + (i * 2), iint->ima_hash->digest[i]);
	hash[i * 2] = '\0';

	ab = audit_log_start(audit_context(), GFP_KERNEL,
			     AUDIT_INTEGRITY_RULE);
	if (!ab)
		goto out;

	audit_log_format(ab, "file=");
	audit_log_untrustedstring(ab, filename);
	audit_log_format(ab, " hash=\"%s:%s\"", algo_name, hash);

	audit_log_task_info(ab);
	audit_log_end(ab);

	iint->flags |= IMA_AUDITED;
out:
	kfree(hash);
	return;
}

/*
 * ima_d_path - return a pointer to the full pathname
 *
 * Attempt to return a pointer to the full pathname for use in the
 * IMA measurement list, IMA audit records, and auditing logs.
 *
 * On failure, return a pointer to a copy of the filename, not dname.
 * Returning a pointer to dname, could result in using the pointer
 * after the memory has been freed.
 */
const char *ima_d_path(const struct path *path, char **pathbuf, char *namebuf)
{
	char *pathname = NULL;

	*pathbuf = __getname();
	if (*pathbuf) {
		pathname = d_absolute_path(path, *pathbuf, PATH_MAX);
		if (IS_ERR(pathname)) {
			__putname(*pathbuf);
			*pathbuf = NULL;
			pathname = NULL;
		}
	}

	if (!pathname) {
		strlcpy(namebuf, path->dentry->d_name.name, NAME_MAX);
		pathname = namebuf;
	}

	return pathname;
}<|MERGE_RESOLUTION|>--- conflicted
+++ resolved
@@ -171,51 +171,31 @@
  * @func: caller identifier
  * @pcr: pointer filled in if matched measure policy sets pcr=
  * @template_desc: pointer filled in if matched measure policy sets template=
-<<<<<<< HEAD
- * @keyring: keyring name used to determine the action
-=======
  * @func_data: func specific data, may be NULL
->>>>>>> 7d2a07b7
  *
  * The policy is defined in terms of keypairs:
  *		subj=, obj=, type=, func=, mask=, fsmagic=
  *	subj,obj, and type: are LSM specific.
  *	func: FILE_CHECK | BPRM_CHECK | CREDS_CHECK | MMAP_CHECK | MODULE_CHECK
-<<<<<<< HEAD
- *	| KEXEC_CMDLINE | KEY_CHECK
-=======
  *	| KEXEC_CMDLINE | KEY_CHECK | CRITICAL_DATA
->>>>>>> 7d2a07b7
  *	mask: contains the permission mask
  *	fsmagic: hex value
  *
  * Returns IMA_MEASURE, IMA_APPRAISE mask.
  *
  */
-<<<<<<< HEAD
-int ima_get_action(struct inode *inode, const struct cred *cred, u32 secid,
-		   int mask, enum ima_hooks func, int *pcr,
-		   struct ima_template_desc **template_desc,
-		   const char *keyring)
-=======
 int ima_get_action(struct user_namespace *mnt_userns, struct inode *inode,
 		   const struct cred *cred, u32 secid, int mask,
 		   enum ima_hooks func, int *pcr,
 		   struct ima_template_desc **template_desc,
 		   const char *func_data)
->>>>>>> 7d2a07b7
 {
 	int flags = IMA_MEASURE | IMA_AUDIT | IMA_APPRAISE | IMA_HASH;
 
 	flags &= ima_policy_flag;
 
-<<<<<<< HEAD
-	return ima_match_policy(inode, cred, secid, func, mask, flags, pcr,
-				template_desc, keyring);
-=======
 	return ima_match_policy(mnt_userns, inode, cred, secid, func, mask,
 				flags, pcr, template_desc, func_data);
->>>>>>> 7d2a07b7
 }
 
 /*
