/*
 * AppArmor security module
 *
 * This file contains AppArmor functions for unpacking policy loaded from
 * userspace.
 *
 * Copyright (C) 1998-2008 Novell/SUSE
 * Copyright 2009-2010 Canonical Ltd.
 *
 * This program is free software; you can redistribute it and/or
 * modify it under the terms of the GNU General Public License as
 * published by the Free Software Foundation, version 2 of the
 * License.
 *
 * AppArmor uses a serialized binary format for loading policy. To find
 * policy format documentation see Documentation/admin-guide/LSM/apparmor.rst
 * All policy is validated before it is used.
 */

#include <asm/unaligned.h>
#include <linux/ctype.h>
#include <linux/errno.h>

#include "include/apparmor.h"
#include "include/audit.h"
#include "include/cred.h"
#include "include/crypto.h"
#include "include/match.h"
#include "include/path.h"
#include "include/policy.h"
#include "include/policy_unpack.h"

#define K_ABI_MASK 0x3ff
#define FORCE_COMPLAIN_FLAG 0x800
#define VERSION_LT(X, Y) (((X) & K_ABI_MASK) < ((Y) & K_ABI_MASK))
#define VERSION_GT(X, Y) (((X) & K_ABI_MASK) > ((Y) & K_ABI_MASK))

#define v5	5	/* base version */
#define v6	6	/* per entry policydb mediation check */
#define v7	7	/* v2 compat networking */
#define v8	8	/* full network masking */

/*
 * The AppArmor interface treats data as a type byte followed by the
 * actual data.  The interface has the notion of a a named entry
 * which has a name (AA_NAME typecode followed by name string) followed by
 * the entries typecode and data.  Named types allow for optional
 * elements and extensions to be added and tested for without breaking
 * backwards compatibility.
 */

enum aa_code {
	AA_U8,
	AA_U16,
	AA_U32,
	AA_U64,
	AA_NAME,		/* same as string except it is items name */
	AA_STRING,
	AA_BLOB,
	AA_STRUCT,
	AA_STRUCTEND,
	AA_LIST,
	AA_LISTEND,
	AA_ARRAY,
	AA_ARRAYEND,
};

/*
 * aa_ext is the read of the buffer containing the serialized profile.  The
 * data is copied into a kernel buffer in apparmorfs and then handed off to
 * the unpack routines.
 */
struct aa_ext {
	void *start;
	void *end;
	void *pos;		/* pointer to current position in the buffer */
	u32 version;
};

/* audit callback for unpack fields */
static void audit_cb(struct audit_buffer *ab, void *va)
{
	struct common_audit_data *sa = va;

	if (aad(sa)->iface.ns) {
		audit_log_format(ab, " ns=");
		audit_log_untrustedstring(ab, aad(sa)->iface.ns);
	}
	if (aad(sa)->name) {
		audit_log_format(ab, " name=");
		audit_log_untrustedstring(ab, aad(sa)->name);
	}
	if (aad(sa)->iface.pos)
		audit_log_format(ab, " offset=%ld", aad(sa)->iface.pos);
}

/**
 * audit_iface - do audit message for policy unpacking/load/replace/remove
 * @new: profile if it has been allocated (MAYBE NULL)
 * @ns_name: name of the ns the profile is to be loaded to (MAY BE NULL)
 * @name: name of the profile being manipulated (MAYBE NULL)
 * @info: any extra info about the failure (MAYBE NULL)
 * @e: buffer position info
 * @error: error code
 *
 * Returns: %0 or error
 */
static int audit_iface(struct aa_profile *new, const char *ns_name,
		       const char *name, const char *info, struct aa_ext *e,
		       int error)
{
	struct aa_profile *profile = labels_profile(aa_current_raw_label());
	DEFINE_AUDIT_DATA(sa, LSM_AUDIT_DATA_NONE, NULL);
	if (e)
		aad(&sa)->iface.pos = e->pos - e->start;
	aad(&sa)->iface.ns = ns_name;
	if (new)
		aad(&sa)->name = new->base.hname;
	else
		aad(&sa)->name = name;
	aad(&sa)->info = info;
	aad(&sa)->error = error;

	return aa_audit(AUDIT_APPARMOR_STATUS, profile, &sa, audit_cb);
}

void __aa_loaddata_update(struct aa_loaddata *data, long revision)
{
	AA_BUG(!data);
	AA_BUG(!data->ns);
	AA_BUG(!data->dents[AAFS_LOADDATA_REVISION]);
	AA_BUG(!mutex_is_locked(&data->ns->lock));
	AA_BUG(data->revision > revision);

	data->revision = revision;
	d_inode(data->dents[AAFS_LOADDATA_DIR])->i_mtime =
		current_time(d_inode(data->dents[AAFS_LOADDATA_DIR]));
	d_inode(data->dents[AAFS_LOADDATA_REVISION])->i_mtime =
		current_time(d_inode(data->dents[AAFS_LOADDATA_REVISION]));
}

bool aa_rawdata_eq(struct aa_loaddata *l, struct aa_loaddata *r)
{
	if (l->size != r->size)
		return false;
	if (aa_g_hash_policy && memcmp(l->hash, r->hash, aa_hash_size()) != 0)
		return false;
	return memcmp(l->data, r->data, r->size) == 0;
}

/*
 * need to take the ns mutex lock which is NOT safe most places that
 * put_loaddata is called, so we have to delay freeing it
 */
static void do_loaddata_free(struct work_struct *work)
{
	struct aa_loaddata *d = container_of(work, struct aa_loaddata, work);
	struct aa_ns *ns = aa_get_ns(d->ns);

	if (ns) {
		mutex_lock_nested(&ns->lock, ns->level);
		__aa_fs_remove_rawdata(d);
		mutex_unlock(&ns->lock);
		aa_put_ns(ns);
	}

	kzfree(d->hash);
	kzfree(d->name);
	kvfree(d->data);
	kzfree(d);
}

void aa_loaddata_kref(struct kref *kref)
{
	struct aa_loaddata *d = container_of(kref, struct aa_loaddata, count);

	if (d) {
		INIT_WORK(&d->work, do_loaddata_free);
		schedule_work(&d->work);
	}
}

struct aa_loaddata *aa_loaddata_alloc(size_t size)
{
	struct aa_loaddata *d;

	d = kzalloc(sizeof(*d), GFP_KERNEL);
	if (d == NULL)
		return ERR_PTR(-ENOMEM);
	d->data = kvzalloc(size, GFP_KERNEL);
	if (!d->data) {
		kfree(d);
		return ERR_PTR(-ENOMEM);
	}
	kref_init(&d->count);
	INIT_LIST_HEAD(&d->list);

	return d;
}

/* test if read will be in packed data bounds */
static bool inbounds(struct aa_ext *e, size_t size)
{
	return (size <= e->end - e->pos);
}

static void *kvmemdup(const void *src, size_t len)
{
	void *p = kvmalloc(len, GFP_KERNEL);

	if (p)
		memcpy(p, src, len);
	return p;
}

/**
 * aa_u16_chunck - test and do bounds checking for a u16 size based chunk
 * @e: serialized data read head (NOT NULL)
 * @chunk: start address for chunk of data (NOT NULL)
 *
 * Returns: the size of chunk found with the read head at the end of the chunk.
 */
static size_t unpack_u16_chunk(struct aa_ext *e, char **chunk)
{
	size_t size = 0;

	if (!inbounds(e, sizeof(u16)))
		return 0;
	size = le16_to_cpu(get_unaligned((__le16 *) e->pos));
	e->pos += sizeof(__le16);
	if (!inbounds(e, size))
		return 0;
	*chunk = e->pos;
	e->pos += size;
	return size;
}

/* unpack control byte */
static bool unpack_X(struct aa_ext *e, enum aa_code code)
{
	if (!inbounds(e, 1))
		return 0;
	if (*(u8 *) e->pos != code)
		return 0;
	e->pos++;
	return 1;
}

/**
 * unpack_nameX - check is the next element is of type X with a name of @name
 * @e: serialized data extent information  (NOT NULL)
 * @code: type code
 * @name: name to match to the serialized element.  (MAYBE NULL)
 *
 * check that the next serialized data element is of type X and has a tag
 * name @name.  If @name is specified then there must be a matching
 * name element in the stream.  If @name is NULL any name element will be
 * skipped and only the typecode will be tested.
 *
 * Returns 1 on success (both type code and name tests match) and the read
 * head is advanced past the headers
 *
 * Returns: 0 if either match fails, the read head does not move
 */
static bool unpack_nameX(struct aa_ext *e, enum aa_code code, const char *name)
{
	/*
	 * May need to reset pos if name or type doesn't match
	 */
	void *pos = e->pos;
	/*
	 * Check for presence of a tagname, and if present name size
	 * AA_NAME tag value is a u16.
	 */
	if (unpack_X(e, AA_NAME)) {
		char *tag = NULL;
		size_t size = unpack_u16_chunk(e, &tag);
		/* if a name is specified it must match. otherwise skip tag */
		if (name && (!size || strcmp(name, tag)))
			goto fail;
	} else if (name) {
		/* if a name is specified and there is no name tag fail */
		goto fail;
	}

	/* now check if type code matches */
	if (unpack_X(e, code))
		return 1;

fail:
	e->pos = pos;
	return 0;
}

<<<<<<< HEAD
static bool unpack_u16(struct aa_ext *e, u16 *data, const char *name)
{
	if (unpack_nameX(e, AA_U16, name)) {
		if (!inbounds(e, sizeof(u16)))
			return 0;
		if (data)
			*data = le16_to_cpu(get_unaligned((__le16 *) e->pos));
		e->pos += sizeof(u16);
=======
static bool unpack_u8(struct aa_ext *e, u8 *data, const char *name)
{
	if (unpack_nameX(e, AA_U8, name)) {
		if (!inbounds(e, sizeof(u8)))
			return 0;
		if (data)
			*data = get_unaligned((u8 *)e->pos);
		e->pos += sizeof(u8);
>>>>>>> 65102238
		return 1;
	}
	return 0;
}

static bool unpack_u32(struct aa_ext *e, u32 *data, const char *name)
{
	if (unpack_nameX(e, AA_U32, name)) {
		if (!inbounds(e, sizeof(u32)))
			return 0;
		if (data)
			*data = le32_to_cpu(get_unaligned((__le32 *) e->pos));
		e->pos += sizeof(u32);
		return 1;
	}
	return 0;
}

static bool unpack_u64(struct aa_ext *e, u64 *data, const char *name)
{
	if (unpack_nameX(e, AA_U64, name)) {
		if (!inbounds(e, sizeof(u64)))
			return 0;
		if (data)
			*data = le64_to_cpu(get_unaligned((__le64 *) e->pos));
		e->pos += sizeof(u64);
		return 1;
	}
	return 0;
}

static size_t unpack_array(struct aa_ext *e, const char *name)
{
	if (unpack_nameX(e, AA_ARRAY, name)) {
		int size;
		if (!inbounds(e, sizeof(u16)))
			return 0;
		size = (int)le16_to_cpu(get_unaligned((__le16 *) e->pos));
		e->pos += sizeof(u16);
		return size;
	}
	return 0;
}

static size_t unpack_blob(struct aa_ext *e, char **blob, const char *name)
{
	if (unpack_nameX(e, AA_BLOB, name)) {
		u32 size;
		if (!inbounds(e, sizeof(u32)))
			return 0;
		size = le32_to_cpu(get_unaligned((__le32 *) e->pos));
		e->pos += sizeof(u32);
		if (inbounds(e, (size_t) size)) {
			*blob = e->pos;
			e->pos += size;
			return size;
		}
	}
	return 0;
}

static int unpack_str(struct aa_ext *e, const char **string, const char *name)
{
	char *src_str;
	size_t size = 0;
	void *pos = e->pos;
	*string = NULL;
	if (unpack_nameX(e, AA_STRING, name)) {
		size = unpack_u16_chunk(e, &src_str);
		if (size) {
			/* strings are null terminated, length is size - 1 */
			if (src_str[size - 1] != 0)
				goto fail;
			*string = src_str;
		}
	}
	return size;

fail:
	e->pos = pos;
	return 0;
}

static int unpack_strdup(struct aa_ext *e, char **string, const char *name)
{
	const char *tmp;
	void *pos = e->pos;
	int res = unpack_str(e, &tmp, name);
	*string = NULL;

	if (!res)
		return 0;

	*string = kmemdup(tmp, res, GFP_KERNEL);
	if (!*string) {
		e->pos = pos;
		return 0;
	}

	return res;
}


/**
 * unpack_dfa - unpack a file rule dfa
 * @e: serialized data extent information (NOT NULL)
 *
 * returns dfa or ERR_PTR or NULL if no dfa
 */
static struct aa_dfa *unpack_dfa(struct aa_ext *e)
{
	char *blob = NULL;
	size_t size;
	struct aa_dfa *dfa = NULL;

	size = unpack_blob(e, &blob, "aadfa");
	if (size) {
		/*
		 * The dfa is aligned with in the blob to 8 bytes
		 * from the beginning of the stream.
		 * alignment adjust needed by dfa unpack
		 */
		size_t sz = blob - (char *) e->start -
			((e->pos - e->start) & 7);
		size_t pad = ALIGN(sz, 8) - sz;
		int flags = TO_ACCEPT1_FLAG(YYTD_DATA32) |
			TO_ACCEPT2_FLAG(YYTD_DATA32) | DFA_FLAG_VERIFY_STATES;
		dfa = aa_dfa_unpack(blob + pad, size - pad, flags);

		if (IS_ERR(dfa))
			return dfa;

	}

	return dfa;
}

/**
 * unpack_trans_table - unpack a profile transition table
 * @e: serialized data extent information  (NOT NULL)
 * @profile: profile to add the accept table to (NOT NULL)
 *
 * Returns: 1 if table successfully unpacked
 */
static bool unpack_trans_table(struct aa_ext *e, struct aa_profile *profile)
{
	void *saved_pos = e->pos;

	/* exec table is optional */
	if (unpack_nameX(e, AA_STRUCT, "xtable")) {
		int i, size;

		size = unpack_array(e, NULL);
		/* currently 4 exec bits and entries 0-3 are reserved iupcx */
		if (size > 16 - 4)
			goto fail;
		profile->file.trans.table = kcalloc(size, sizeof(char *),
						    GFP_KERNEL);
		if (!profile->file.trans.table)
			goto fail;

		profile->file.trans.size = size;
		for (i = 0; i < size; i++) {
			char *str;
			int c, j, pos, size2 = unpack_strdup(e, &str, NULL);
			/* unpack_strdup verifies that the last character is
			 * null termination byte.
			 */
			if (!size2)
				goto fail;
			profile->file.trans.table[i] = str;
			/* verify that name doesn't start with space */
			if (isspace(*str))
				goto fail;

			/* count internal #  of internal \0 */
			for (c = j = 0; j < size2 - 1; j++) {
				if (!str[j]) {
					pos = j;
					c++;
				}
			}
			if (*str == ':') {
				/* first character after : must be valid */
				if (!str[1])
					goto fail;
				/* beginning with : requires an embedded \0,
				 * verify that exactly 1 internal \0 exists
				 * trailing \0 already verified by unpack_strdup
				 *
				 * convert \0 back to : for label_parse
				 */
				if (c == 1)
					str[pos] = ':';
				else if (c > 1)
					goto fail;
			} else if (c)
				/* fail - all other cases with embedded \0 */
				goto fail;
		}
		if (!unpack_nameX(e, AA_ARRAYEND, NULL))
			goto fail;
		if (!unpack_nameX(e, AA_STRUCTEND, NULL))
			goto fail;
	}
	return 1;

fail:
	aa_free_domain_entries(&profile->file.trans);
	e->pos = saved_pos;
	return 0;
}

static bool unpack_xattrs(struct aa_ext *e, struct aa_profile *profile)
{
	void *pos = e->pos;

	if (unpack_nameX(e, AA_STRUCT, "xattrs")) {
		int i, size;

		size = unpack_array(e, NULL);
		profile->xattr_count = size;
		profile->xattrs = kcalloc(size, sizeof(char *), GFP_KERNEL);
		if (!profile->xattrs)
			goto fail;
		for (i = 0; i < size; i++) {
			if (!unpack_strdup(e, &profile->xattrs[i], NULL))
				goto fail;
		}
		if (!unpack_nameX(e, AA_ARRAYEND, NULL))
			goto fail;
		if (!unpack_nameX(e, AA_STRUCTEND, NULL))
			goto fail;
	}

	return 1;

fail:
	e->pos = pos;
	return 0;
}

static bool unpack_secmark(struct aa_ext *e, struct aa_profile *profile)
{
	void *pos = e->pos;
	int i, size;

	if (unpack_nameX(e, AA_STRUCT, "secmark")) {
		size = unpack_array(e, NULL);

		profile->secmark = kcalloc(size, sizeof(struct aa_secmark),
					   GFP_KERNEL);
		if (!profile->secmark)
			goto fail;

		profile->secmark_count = size;

		for (i = 0; i < size; i++) {
			if (!unpack_u8(e, &profile->secmark[i].audit, NULL))
				goto fail;
			if (!unpack_u8(e, &profile->secmark[i].deny, NULL))
				goto fail;
			if (!unpack_strdup(e, &profile->secmark[i].label, NULL))
				goto fail;
		}
		if (!unpack_nameX(e, AA_ARRAYEND, NULL))
			goto fail;
		if (!unpack_nameX(e, AA_STRUCTEND, NULL))
			goto fail;
	}

	return 1;

fail:
	if (profile->secmark) {
		for (i = 0; i < size; i++)
			kfree(profile->secmark[i].label);
		kfree(profile->secmark);
		profile->secmark_count = 0;
	}

	e->pos = pos;
	return 0;
}

static bool unpack_rlimits(struct aa_ext *e, struct aa_profile *profile)
{
	void *pos = e->pos;

	/* rlimits are optional */
	if (unpack_nameX(e, AA_STRUCT, "rlimits")) {
		int i, size;
		u32 tmp = 0;
		if (!unpack_u32(e, &tmp, NULL))
			goto fail;
		profile->rlimits.mask = tmp;

		size = unpack_array(e, NULL);
		if (size > RLIM_NLIMITS)
			goto fail;
		for (i = 0; i < size; i++) {
			u64 tmp2 = 0;
			int a = aa_map_resource(i);
			if (!unpack_u64(e, &tmp2, NULL))
				goto fail;
			profile->rlimits.limits[a].rlim_max = tmp2;
		}
		if (!unpack_nameX(e, AA_ARRAYEND, NULL))
			goto fail;
		if (!unpack_nameX(e, AA_STRUCTEND, NULL))
			goto fail;
	}
	return 1;

fail:
	e->pos = pos;
	return 0;
}

static u32 strhash(const void *data, u32 len, u32 seed)
{
	const char * const *key = data;

	return jhash(*key, strlen(*key), seed);
}

static int datacmp(struct rhashtable_compare_arg *arg, const void *obj)
{
	const struct aa_data *data = obj;
	const char * const *key = arg->key;

	return strcmp(data->key, *key);
}

/**
 * unpack_profile - unpack a serialized profile
 * @e: serialized data extent information (NOT NULL)
 *
 * NOTE: unpack profile sets audit struct if there is a failure
 */
static struct aa_profile *unpack_profile(struct aa_ext *e, char **ns_name)
{
	struct aa_profile *profile = NULL;
	const char *tmpname, *tmpns = NULL, *name = NULL;
	const char *info = "failed to unpack profile";
	size_t size = 0, ns_len;
	struct rhashtable_params params = { 0 };
	char *key = NULL;
	struct aa_data *data;
	int i, error = -EPROTO;
	kernel_cap_t tmpcap;
	u32 tmp;

	*ns_name = NULL;

	/* check that we have the right struct being passed */
	if (!unpack_nameX(e, AA_STRUCT, "profile"))
		goto fail;
	if (!unpack_str(e, &name, NULL))
		goto fail;
	if (*name == '\0')
		goto fail;

	tmpname = aa_splitn_fqname(name, strlen(name), &tmpns, &ns_len);
	if (tmpns) {
		*ns_name = kstrndup(tmpns, ns_len, GFP_KERNEL);
		if (!*ns_name) {
			info = "out of memory";
			goto fail;
		}
		name = tmpname;
	}

	profile = aa_alloc_profile(name, NULL, GFP_KERNEL);
	if (!profile)
		return ERR_PTR(-ENOMEM);

	/* profile renaming is optional */
	(void) unpack_str(e, &profile->rename, "rename");

	/* attachment string is optional */
	(void) unpack_str(e, &profile->attach, "attach");

	/* xmatch is optional and may be NULL */
	profile->xmatch = unpack_dfa(e);
	if (IS_ERR(profile->xmatch)) {
		error = PTR_ERR(profile->xmatch);
		profile->xmatch = NULL;
		info = "bad xmatch";
		goto fail;
	}
	/* xmatch_len is not optional if xmatch is set */
	if (profile->xmatch) {
		if (!unpack_u32(e, &tmp, NULL)) {
			info = "missing xmatch len";
			goto fail;
		}
		profile->xmatch_len = tmp;
	}

	/* disconnected attachment string is optional */
	(void) unpack_str(e, &profile->disconnected, "disconnected");

	/* per profile debug flags (complain, audit) */
	if (!unpack_nameX(e, AA_STRUCT, "flags")) {
		info = "profile missing flags";
		goto fail;
	}
	info = "failed to unpack profile flags";
	if (!unpack_u32(e, &tmp, NULL))
		goto fail;
	if (tmp & PACKED_FLAG_HAT)
		profile->label.flags |= FLAG_HAT;
	if (!unpack_u32(e, &tmp, NULL))
		goto fail;
	if (tmp == PACKED_MODE_COMPLAIN || (e->version & FORCE_COMPLAIN_FLAG))
		profile->mode = APPARMOR_COMPLAIN;
	else if (tmp == PACKED_MODE_KILL)
		profile->mode = APPARMOR_KILL;
	else if (tmp == PACKED_MODE_UNCONFINED)
		profile->mode = APPARMOR_UNCONFINED;
	if (!unpack_u32(e, &tmp, NULL))
		goto fail;
	if (tmp)
		profile->audit = AUDIT_ALL;

	if (!unpack_nameX(e, AA_STRUCTEND, NULL))
		goto fail;

	/* path_flags is optional */
	if (unpack_u32(e, &profile->path_flags, "path_flags"))
		profile->path_flags |= profile->label.flags &
			PATH_MEDIATE_DELETED;
	else
		/* set a default value if path_flags field is not present */
		profile->path_flags = PATH_MEDIATE_DELETED;

	info = "failed to unpack profile capabilities";
	if (!unpack_u32(e, &(profile->caps.allow.cap[0]), NULL))
		goto fail;
	if (!unpack_u32(e, &(profile->caps.audit.cap[0]), NULL))
		goto fail;
	if (!unpack_u32(e, &(profile->caps.quiet.cap[0]), NULL))
		goto fail;
	if (!unpack_u32(e, &tmpcap.cap[0], NULL))
		goto fail;

	info = "failed to unpack upper profile capabilities";
	if (unpack_nameX(e, AA_STRUCT, "caps64")) {
		/* optional upper half of 64 bit caps */
		if (!unpack_u32(e, &(profile->caps.allow.cap[1]), NULL))
			goto fail;
		if (!unpack_u32(e, &(profile->caps.audit.cap[1]), NULL))
			goto fail;
		if (!unpack_u32(e, &(profile->caps.quiet.cap[1]), NULL))
			goto fail;
		if (!unpack_u32(e, &(tmpcap.cap[1]), NULL))
			goto fail;
		if (!unpack_nameX(e, AA_STRUCTEND, NULL))
			goto fail;
	}

	info = "failed to unpack extended profile capabilities";
	if (unpack_nameX(e, AA_STRUCT, "capsx")) {
		/* optional extended caps mediation mask */
		if (!unpack_u32(e, &(profile->caps.extended.cap[0]), NULL))
			goto fail;
		if (!unpack_u32(e, &(profile->caps.extended.cap[1]), NULL))
			goto fail;
		if (!unpack_nameX(e, AA_STRUCTEND, NULL))
			goto fail;
	}

	if (!unpack_xattrs(e, profile)) {
		info = "failed to unpack profile xattrs";
		goto fail;
	}

	if (!unpack_rlimits(e, profile)) {
		info = "failed to unpack profile rlimits";
		goto fail;
	}

<<<<<<< HEAD
	size = unpack_array(e, "net_allowed_af");
	if (size || VERSION_LT(e->version, v8)) {
		profile->net_compat = kzalloc(sizeof(struct aa_net_compat), GFP_KERNEL);
		if (!profile->net_compat) {
			info = "out of memory";
			goto fail;
		}
		for (i = 0; i < size; i++) {
			/* discard extraneous rules that this kernel will
			 * never request
			 */
			if (i >= AF_MAX) {
				u16 tmp;

				if (!unpack_u16(e, &tmp, NULL) ||
				    !unpack_u16(e, &tmp, NULL) ||
				    !unpack_u16(e, &tmp, NULL))
					goto fail;
				continue;
			}
			if (!unpack_u16(e, &profile->net_compat->allow[i], NULL))
				goto fail;
			if (!unpack_u16(e, &profile->net_compat->audit[i], NULL))
				goto fail;
			if (!unpack_u16(e, &profile->net_compat->quiet[i], NULL))
				goto fail;
		}
		if (size && !unpack_nameX(e, AA_ARRAYEND, NULL))
			goto fail;
		if (VERSION_LT(e->version, v7)) {
			/* pre v7 policy always allowed these */
			profile->net_compat->allow[AF_UNIX] = 0xffff;
			profile->net_compat->allow[AF_NETLINK] = 0xffff;
		}
	}


=======
	if (!unpack_secmark(e, profile)) {
		info = "failed to unpack profile secmark rules";
		goto fail;
	}

>>>>>>> 65102238
	if (unpack_nameX(e, AA_STRUCT, "policydb")) {
		/* generic policy dfa - optional and may be NULL */
		info = "failed to unpack policydb";
		profile->policy.dfa = unpack_dfa(e);
		if (IS_ERR(profile->policy.dfa)) {
			error = PTR_ERR(profile->policy.dfa);
			profile->policy.dfa = NULL;
			goto fail;
		} else if (!profile->policy.dfa) {
			error = -EPROTO;
			goto fail;
		}
		if (!unpack_u32(e, &profile->policy.start[0], "start"))
			/* default start state */
			profile->policy.start[0] = DFA_START;
		/* setup class index */
		for (i = AA_CLASS_FILE; i <= AA_CLASS_LAST; i++) {
			profile->policy.start[i] =
				aa_dfa_next(profile->policy.dfa,
					    profile->policy.start[0],
					    i);
		}
		if (!unpack_nameX(e, AA_STRUCTEND, NULL))
			goto fail;
	} else
		profile->policy.dfa = aa_get_dfa(nulldfa);

	/* get file rules */
	profile->file.dfa = unpack_dfa(e);
	if (IS_ERR(profile->file.dfa)) {
		error = PTR_ERR(profile->file.dfa);
		profile->file.dfa = NULL;
		info = "failed to unpack profile file rules";
		goto fail;
	} else if (profile->file.dfa) {
		if (!unpack_u32(e, &profile->file.start, "dfa_start"))
			/* default start state */
			profile->file.start = DFA_START;
	} else if (profile->policy.dfa &&
		   profile->policy.start[AA_CLASS_FILE]) {
		profile->file.dfa = aa_get_dfa(profile->policy.dfa);
		profile->file.start = profile->policy.start[AA_CLASS_FILE];
	} else
		profile->file.dfa = aa_get_dfa(nulldfa);

	if (!unpack_trans_table(e, profile)) {
		info = "failed to unpack profile transition table";
		goto fail;
	}

	if (unpack_nameX(e, AA_STRUCT, "data")) {
		info = "out of memory";
		profile->data = kzalloc(sizeof(*profile->data), GFP_KERNEL);
		if (!profile->data)
			goto fail;

		params.nelem_hint = 3;
		params.key_len = sizeof(void *);
		params.key_offset = offsetof(struct aa_data, key);
		params.head_offset = offsetof(struct aa_data, head);
		params.hashfn = strhash;
		params.obj_cmpfn = datacmp;

		if (rhashtable_init(profile->data, &params)) {
			info = "failed to init key, value hash table";
			goto fail;
		}

		while (unpack_strdup(e, &key, NULL)) {
			data = kzalloc(sizeof(*data), GFP_KERNEL);
			if (!data) {
				kzfree(key);
				goto fail;
			}

			data->key = key;
			data->size = unpack_blob(e, &data->data, NULL);
			data->data = kvmemdup(data->data, data->size);
			if (data->size && !data->data) {
				kzfree(data->key);
				kzfree(data);
				goto fail;
			}

			rhashtable_insert_fast(profile->data, &data->head,
					       profile->data->p);
		}

		if (!unpack_nameX(e, AA_STRUCTEND, NULL)) {
			info = "failed to unpack end of key, value data table";
			goto fail;
		}
	}

	if (!unpack_nameX(e, AA_STRUCTEND, NULL)) {
		info = "failed to unpack end of profile";
		goto fail;
	}

	return profile;

fail:
	if (profile)
		name = NULL;
	else if (!name)
		name = "unknown";
	audit_iface(profile, NULL, name, info, e, error);
	aa_free_profile(profile);

	return ERR_PTR(error);
}

/**
 * verify_head - unpack serialized stream header
 * @e: serialized data read head (NOT NULL)
 * @required: whether the header is required or optional
 * @ns: Returns - namespace if one is specified else NULL (NOT NULL)
 *
 * Returns: error or 0 if header is good
 */
static int verify_header(struct aa_ext *e, int required, const char **ns)
{
	int error = -EPROTONOSUPPORT;
	const char *name = NULL;
	*ns = NULL;

	/* get the interface version */
	if (!unpack_u32(e, &e->version, "version")) {
		if (required) {
			audit_iface(NULL, NULL, NULL, "invalid profile format",
				    e, error);
			return error;
		}
	}

	/* Check that the interface version is currently supported.
	 * if not specified use previous version
	 * Mask off everything that is not kernel abi version
	 */
	if (VERSION_LT(e->version, v5) || VERSION_GT(e->version, v7)) {
		audit_iface(NULL, NULL, NULL, "unsupported interface version",
			    e, error);
		return error;
	}

	/* read the namespace if present */
	if (unpack_str(e, &name, "namespace")) {
		if (*name == '\0') {
			audit_iface(NULL, NULL, NULL, "invalid namespace name",
				    e, error);
			return error;
		}
		if (*ns && strcmp(*ns, name))
			audit_iface(NULL, NULL, NULL, "invalid ns change", e,
				    error);
		else if (!*ns)
			*ns = name;
	}

	return 0;
}

static bool verify_xindex(int xindex, int table_size)
{
	int index, xtype;
	xtype = xindex & AA_X_TYPE_MASK;
	index = xindex & AA_X_INDEX_MASK;
	if (xtype == AA_X_TABLE && index >= table_size)
		return 0;
	return 1;
}

/* verify dfa xindexes are in range of transition tables */
static bool verify_dfa_xindex(struct aa_dfa *dfa, int table_size)
{
	int i;
	for (i = 0; i < dfa->tables[YYTD_ID_ACCEPT]->td_lolen; i++) {
		if (!verify_xindex(dfa_user_xindex(dfa, i), table_size))
			return 0;
		if (!verify_xindex(dfa_other_xindex(dfa, i), table_size))
			return 0;
	}
	return 1;
}

/**
 * verify_profile - Do post unpack analysis to verify profile consistency
 * @profile: profile to verify (NOT NULL)
 *
 * Returns: 0 if passes verification else error
 */
static int verify_profile(struct aa_profile *profile)
{
	if (profile->file.dfa &&
	    !verify_dfa_xindex(profile->file.dfa,
			       profile->file.trans.size)) {
		audit_iface(profile, NULL, NULL, "Invalid named transition",
			    NULL, -EPROTO);
		return -EPROTO;
	}

	return 0;
}

void aa_load_ent_free(struct aa_load_ent *ent)
{
	if (ent) {
		aa_put_profile(ent->rename);
		aa_put_profile(ent->old);
		aa_put_profile(ent->new);
		kfree(ent->ns_name);
		kzfree(ent);
	}
}

struct aa_load_ent *aa_load_ent_alloc(void)
{
	struct aa_load_ent *ent = kzalloc(sizeof(*ent), GFP_KERNEL);
	if (ent)
		INIT_LIST_HEAD(&ent->list);
	return ent;
}

/**
 * aa_unpack - unpack packed binary profile(s) data loaded from user space
 * @udata: user data copied to kmem  (NOT NULL)
 * @lh: list to place unpacked profiles in a aa_repl_ws
 * @ns: Returns namespace profile is in if specified else NULL (NOT NULL)
 *
 * Unpack user data and return refcounted allocated profile(s) stored in
 * @lh in order of discovery, with the list chain stored in base.list
 * or error
 *
 * Returns: profile(s) on @lh else error pointer if fails to unpack
 */
int aa_unpack(struct aa_loaddata *udata, struct list_head *lh,
	      const char **ns)
{
	struct aa_load_ent *tmp, *ent;
	struct aa_profile *profile = NULL;
	int error;
	struct aa_ext e = {
		.start = udata->data,
		.end = udata->data + udata->size,
		.pos = udata->data,
	};

	*ns = NULL;
	while (e.pos < e.end) {
		char *ns_name = NULL;
		void *start;
		error = verify_header(&e, e.pos == e.start, ns);
		if (error)
			goto fail;

		start = e.pos;
		profile = unpack_profile(&e, &ns_name);
		if (IS_ERR(profile)) {
			error = PTR_ERR(profile);
			goto fail;
		}

		error = verify_profile(profile);
		if (error)
			goto fail_profile;

		if (aa_g_hash_policy)
			error = aa_calc_profile_hash(profile, e.version, start,
						     e.pos - start);
		if (error)
			goto fail_profile;

		ent = aa_load_ent_alloc();
		if (!ent) {
			error = -ENOMEM;
			goto fail_profile;
		}

		ent->new = profile;
		ent->ns_name = ns_name;
		list_add_tail(&ent->list, lh);
	}
	udata->abi = e.version & K_ABI_MASK;
	if (aa_g_hash_policy) {
		udata->hash = aa_calc_hash(udata->data, udata->size);
		if (IS_ERR(udata->hash)) {
			error = PTR_ERR(udata->hash);
			udata->hash = NULL;
			goto fail;
		}
	}
	return 0;

fail_profile:
	aa_put_profile(profile);

fail:
	list_for_each_entry_safe(ent, tmp, lh, list) {
		list_del_init(&ent->list);
		aa_load_ent_free(ent);
	}

	return error;
}<|MERGE_RESOLUTION|>--- conflicted
+++ resolved
@@ -292,7 +292,19 @@
 	return 0;
 }
 
-<<<<<<< HEAD
+static bool unpack_u8(struct aa_ext *e, u8 *data, const char *name)
+{
+	if (unpack_nameX(e, AA_U8, name)) {
+		if (!inbounds(e, sizeof(u8)))
+			return 0;
+		if (data)
+			*data = get_unaligned((u8 *)e->pos);
+		e->pos += sizeof(u8);
+		return 1;
+	}
+	return 0;
+}
+
 static bool unpack_u16(struct aa_ext *e, u16 *data, const char *name)
 {
 	if (unpack_nameX(e, AA_U16, name)) {
@@ -301,16 +313,6 @@
 		if (data)
 			*data = le16_to_cpu(get_unaligned((__le16 *) e->pos));
 		e->pos += sizeof(u16);
-=======
-static bool unpack_u8(struct aa_ext *e, u8 *data, const char *name)
-{
-	if (unpack_nameX(e, AA_U8, name)) {
-		if (!inbounds(e, sizeof(u8)))
-			return 0;
-		if (data)
-			*data = get_unaligned((u8 *)e->pos);
-		e->pos += sizeof(u8);
->>>>>>> 65102238
 		return 1;
 	}
 	return 0;
@@ -794,7 +796,11 @@
 		goto fail;
 	}
 
-<<<<<<< HEAD
+	if (!unpack_secmark(e, profile)) {
+		info = "failed to unpack profile secmark rules";
+		goto fail;
+	}
+
 	size = unpack_array(e, "net_allowed_af");
 	if (size || VERSION_LT(e->version, v8)) {
 		profile->net_compat = kzalloc(sizeof(struct aa_net_compat), GFP_KERNEL);
@@ -832,13 +838,6 @@
 	}
 
 
-=======
-	if (!unpack_secmark(e, profile)) {
-		info = "failed to unpack profile secmark rules";
-		goto fail;
-	}
-
->>>>>>> 65102238
 	if (unpack_nameX(e, AA_STRUCT, "policydb")) {
 		/* generic policy dfa - optional and may be NULL */
 		info = "failed to unpack policydb";
