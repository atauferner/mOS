--- conflicted
+++ resolved
@@ -212,6 +212,7 @@
 static int install_session_keyring(struct task_struct *tsk,
 				   struct key *keyring)
 {
+	unsigned long flags;
 	struct key *old;
 	char buf[20];
 
@@ -221,16 +222,12 @@
 	if (!keyring) {
 		sprintf(buf, "_ses.%u", tsk->tgid);
 
-<<<<<<< HEAD
-		keyring = keyring_alloc(buf, tsk->uid, tsk->gid, 1, NULL);
-=======
 		flags = KEY_ALLOC_QUOTA_OVERRUN;
 		if (tsk->signal->session_keyring)
 			flags = KEY_ALLOC_IN_QUOTA;
 
 		keyring = keyring_alloc(buf, tsk->uid, tsk->gid, tsk,
 					flags, NULL);
->>>>>>> 120bda20
 		if (IS_ERR(keyring))
 			return PTR_ERR(keyring);
 	}
