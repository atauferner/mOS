// SPDX-License-Identifier: GPL-2.0
/*
 *  linux/fs/ext4/ialloc.c
 *
 * Copyright (C) 1992, 1993, 1994, 1995
 * Remy Card (card@masi.ibp.fr)
 * Laboratoire MASI - Institut Blaise Pascal
 * Universite Pierre et Marie Curie (Paris VI)
 *
 *  BSD ufs-inspired inode and directory allocation by
 *  Stephen Tweedie (sct@redhat.com), 1993
 *  Big-endian to little-endian byte-swapping/bitmaps by
 *        David S. Miller (davem@caip.rutgers.edu), 1995
 */

#include <linux/time.h>
#include <linux/fs.h>
#include <linux/stat.h>
#include <linux/string.h>
#include <linux/quotaops.h>
#include <linux/buffer_head.h>
#include <linux/random.h>
#include <linux/bitops.h>
#include <linux/blkdev.h>
#include <linux/cred.h>

#include <asm/byteorder.h>

#include "ext4.h"
#include "ext4_jbd2.h"
#include "xattr.h"
#include "acl.h"

#include <trace/events/ext4.h>

/*
 * ialloc.c contains the inodes allocation and deallocation routines
 */

/*
 * The free inodes are managed by bitmaps.  A file system contains several
 * blocks groups.  Each group contains 1 bitmap block for blocks, 1 bitmap
 * block for inodes, N blocks for the inode table and data blocks.
 *
 * The file system contains group descriptors which are located after the
 * super block.  Each descriptor contains the number of the bitmap block and
 * the free blocks count in the block.
 */

/*
 * To avoid calling the atomic setbit hundreds or thousands of times, we only
 * need to use it within a single byte (to ensure we get endianness right).
 * We can use memset for the rest of the bitmap as there are no other users.
 */
void ext4_mark_bitmap_end(int start_bit, int end_bit, char *bitmap)
{
	int i;

	if (start_bit >= end_bit)
		return;

	ext4_debug("mark end bits +%d through +%d used\n", start_bit, end_bit);
	for (i = start_bit; i < ((start_bit + 7) & ~7UL); i++)
		ext4_set_bit(i, bitmap);
	if (i < end_bit)
		memset(bitmap + (i >> 3), 0xff, (end_bit - i) >> 3);
}

void ext4_end_bitmap_read(struct buffer_head *bh, int uptodate)
{
	if (uptodate) {
		set_buffer_uptodate(bh);
		set_bitmap_uptodate(bh);
	}
	unlock_buffer(bh);
	put_bh(bh);
}

static int ext4_validate_inode_bitmap(struct super_block *sb,
				      struct ext4_group_desc *desc,
				      ext4_group_t block_group,
				      struct buffer_head *bh)
{
	ext4_fsblk_t	blk;
	struct ext4_group_info *grp;

	if (EXT4_SB(sb)->s_mount_state & EXT4_FC_REPLAY)
		return 0;

	grp = ext4_get_group_info(sb, block_group);

	if (buffer_verified(bh))
		return 0;
	if (EXT4_MB_GRP_IBITMAP_CORRUPT(grp))
		return -EFSCORRUPTED;

	ext4_lock_group(sb, block_group);
	if (buffer_verified(bh))
		goto verified;
	blk = ext4_inode_bitmap(sb, desc);
	if (!ext4_inode_bitmap_csum_verify(sb, block_group, desc, bh,
					   EXT4_INODES_PER_GROUP(sb) / 8) ||
	    ext4_simulate_fail(sb, EXT4_SIM_IBITMAP_CRC)) {
		ext4_unlock_group(sb, block_group);
		ext4_error(sb, "Corrupt inode bitmap - block_group = %u, "
			   "inode_bitmap = %llu", block_group, blk);
		ext4_mark_group_bitmap_corrupted(sb, block_group,
					EXT4_GROUP_INFO_IBITMAP_CORRUPT);
		return -EFSBADCRC;
	}
	set_buffer_verified(bh);
verified:
	ext4_unlock_group(sb, block_group);
	return 0;
}

/*
 * Read the inode allocation bitmap for a given block_group, reading
 * into the specified slot in the superblock's bitmap cache.
 *
 * Return buffer_head of bitmap on success, or an ERR_PTR on error.
 */
static struct buffer_head *
ext4_read_inode_bitmap(struct super_block *sb, ext4_group_t block_group)
{
	struct ext4_group_desc *desc;
	struct ext4_sb_info *sbi = EXT4_SB(sb);
	struct buffer_head *bh = NULL;
	ext4_fsblk_t bitmap_blk;
	int err;

	desc = ext4_get_group_desc(sb, block_group, NULL);
	if (!desc)
		return ERR_PTR(-EFSCORRUPTED);

	bitmap_blk = ext4_inode_bitmap(sb, desc);
	if ((bitmap_blk <= le32_to_cpu(sbi->s_es->s_first_data_block)) ||
	    (bitmap_blk >= ext4_blocks_count(sbi->s_es))) {
		ext4_error(sb, "Invalid inode bitmap blk %llu in "
			   "block_group %u", bitmap_blk, block_group);
		ext4_mark_group_bitmap_corrupted(sb, block_group,
					EXT4_GROUP_INFO_IBITMAP_CORRUPT);
		return ERR_PTR(-EFSCORRUPTED);
	}
	bh = sb_getblk(sb, bitmap_blk);
	if (unlikely(!bh)) {
		ext4_warning(sb, "Cannot read inode bitmap - "
			     "block_group = %u, inode_bitmap = %llu",
			     block_group, bitmap_blk);
		return ERR_PTR(-ENOMEM);
	}
	if (bitmap_uptodate(bh))
		goto verify;

	lock_buffer(bh);
	if (bitmap_uptodate(bh)) {
		unlock_buffer(bh);
		goto verify;
	}

	ext4_lock_group(sb, block_group);
	if (ext4_has_group_desc_csum(sb) &&
	    (desc->bg_flags & cpu_to_le16(EXT4_BG_INODE_UNINIT))) {
		if (block_group == 0) {
			ext4_unlock_group(sb, block_group);
			unlock_buffer(bh);
			ext4_error(sb, "Inode bitmap for bg 0 marked "
				   "uninitialized");
			err = -EFSCORRUPTED;
			goto out;
		}
		memset(bh->b_data, 0, (EXT4_INODES_PER_GROUP(sb) + 7) / 8);
		ext4_mark_bitmap_end(EXT4_INODES_PER_GROUP(sb),
				     sb->s_blocksize * 8, bh->b_data);
		set_bitmap_uptodate(bh);
		set_buffer_uptodate(bh);
		set_buffer_verified(bh);
		ext4_unlock_group(sb, block_group);
		unlock_buffer(bh);
		return bh;
	}
	ext4_unlock_group(sb, block_group);

	if (buffer_uptodate(bh)) {
		/*
		 * if not uninit if bh is uptodate,
		 * bitmap is also uptodate
		 */
		set_bitmap_uptodate(bh);
		unlock_buffer(bh);
		goto verify;
	}
	/*
	 * submit the buffer_head for reading
	 */
	trace_ext4_load_inode_bitmap(sb, block_group);
	ext4_read_bh(bh, REQ_META | REQ_PRIO, ext4_end_bitmap_read);
	ext4_simulate_fail_bh(sb, bh, EXT4_SIM_IBITMAP_EIO);
	if (!buffer_uptodate(bh)) {
		put_bh(bh);
		ext4_error_err(sb, EIO, "Cannot read inode bitmap - "
			       "block_group = %u, inode_bitmap = %llu",
			       block_group, bitmap_blk);
		ext4_mark_group_bitmap_corrupted(sb, block_group,
				EXT4_GROUP_INFO_IBITMAP_CORRUPT);
		return ERR_PTR(-EIO);
	}

verify:
	err = ext4_validate_inode_bitmap(sb, desc, block_group, bh);
	if (err)
		goto out;
	return bh;
out:
	put_bh(bh);
	return ERR_PTR(err);
}

/*
 * NOTE! When we get the inode, we're the only people
 * that have access to it, and as such there are no
 * race conditions we have to worry about. The inode
 * is not on the hash-lists, and it cannot be reached
 * through the filesystem because the directory entry
 * has been deleted earlier.
 *
 * HOWEVER: we must make sure that we get no aliases,
 * which means that we have to call "clear_inode()"
 * _before_ we mark the inode not in use in the inode
 * bitmaps. Otherwise a newly created file might use
 * the same inode number (not actually the same pointer
 * though), and then we'd have two inodes sharing the
 * same inode number and space on the harddisk.
 */
void ext4_free_inode(handle_t *handle, struct inode *inode)
{
	struct super_block *sb = inode->i_sb;
	int is_directory;
	unsigned long ino;
	struct buffer_head *bitmap_bh = NULL;
	struct buffer_head *bh2;
	ext4_group_t block_group;
	unsigned long bit;
	struct ext4_group_desc *gdp;
	struct ext4_super_block *es;
	struct ext4_sb_info *sbi;
	int fatal = 0, err, count, cleared;
	struct ext4_group_info *grp;

	if (!sb) {
		printk(KERN_ERR "EXT4-fs: %s:%d: inode on "
		       "nonexistent device\n", __func__, __LINE__);
		return;
	}
	if (atomic_read(&inode->i_count) > 1) {
		ext4_msg(sb, KERN_ERR, "%s:%d: inode #%lu: count=%d",
			 __func__, __LINE__, inode->i_ino,
			 atomic_read(&inode->i_count));
		return;
	}
	if (inode->i_nlink) {
		ext4_msg(sb, KERN_ERR, "%s:%d: inode #%lu: nlink=%d\n",
			 __func__, __LINE__, inode->i_ino, inode->i_nlink);
		return;
	}
	sbi = EXT4_SB(sb);

	ino = inode->i_ino;
	ext4_debug("freeing inode %lu\n", ino);
	trace_ext4_free_inode(inode);

	dquot_initialize(inode);
	dquot_free_inode(inode);

	is_directory = S_ISDIR(inode->i_mode);

	/* Do this BEFORE marking the inode not in use or returning an error */
	ext4_clear_inode(inode);

	es = sbi->s_es;
	if (ino < EXT4_FIRST_INO(sb) || ino > le32_to_cpu(es->s_inodes_count)) {
		ext4_error(sb, "reserved or nonexistent inode %lu", ino);
		goto error_return;
	}
	block_group = (ino - 1) / EXT4_INODES_PER_GROUP(sb);
	bit = (ino - 1) % EXT4_INODES_PER_GROUP(sb);
	bitmap_bh = ext4_read_inode_bitmap(sb, block_group);
	/* Don't bother if the inode bitmap is corrupt. */
	if (IS_ERR(bitmap_bh)) {
		fatal = PTR_ERR(bitmap_bh);
		bitmap_bh = NULL;
		goto error_return;
	}
	if (!(sbi->s_mount_state & EXT4_FC_REPLAY)) {
		grp = ext4_get_group_info(sb, block_group);
		if (unlikely(EXT4_MB_GRP_IBITMAP_CORRUPT(grp))) {
			fatal = -EFSCORRUPTED;
			goto error_return;
		}
	}

	BUFFER_TRACE(bitmap_bh, "get_write_access");
	fatal = ext4_journal_get_write_access(handle, bitmap_bh);
	if (fatal)
		goto error_return;

	fatal = -ESRCH;
	gdp = ext4_get_group_desc(sb, block_group, &bh2);
	if (gdp) {
		BUFFER_TRACE(bh2, "get_write_access");
		fatal = ext4_journal_get_write_access(handle, bh2);
	}
	ext4_lock_group(sb, block_group);
	cleared = ext4_test_and_clear_bit(bit, bitmap_bh->b_data);
	if (fatal || !cleared) {
		ext4_unlock_group(sb, block_group);
		goto out;
	}

	count = ext4_free_inodes_count(sb, gdp) + 1;
	ext4_free_inodes_set(sb, gdp, count);
	if (is_directory) {
		count = ext4_used_dirs_count(sb, gdp) - 1;
		ext4_used_dirs_set(sb, gdp, count);
		if (percpu_counter_initialized(&sbi->s_dirs_counter))
			percpu_counter_dec(&sbi->s_dirs_counter);
	}
	ext4_inode_bitmap_csum_set(sb, block_group, gdp, bitmap_bh,
				   EXT4_INODES_PER_GROUP(sb) / 8);
	ext4_group_desc_csum_set(sb, block_group, gdp);
	ext4_unlock_group(sb, block_group);

	if (percpu_counter_initialized(&sbi->s_freeinodes_counter))
		percpu_counter_inc(&sbi->s_freeinodes_counter);
	if (sbi->s_log_groups_per_flex) {
		struct flex_groups *fg;

		fg = sbi_array_rcu_deref(sbi, s_flex_groups,
					 ext4_flex_group(sbi, block_group));
		atomic_inc(&fg->free_inodes);
		if (is_directory)
			atomic_dec(&fg->used_dirs);
	}
	BUFFER_TRACE(bh2, "call ext4_handle_dirty_metadata");
	fatal = ext4_handle_dirty_metadata(handle, NULL, bh2);
out:
	if (cleared) {
		BUFFER_TRACE(bitmap_bh, "call ext4_handle_dirty_metadata");
		err = ext4_handle_dirty_metadata(handle, NULL, bitmap_bh);
		if (!fatal)
			fatal = err;
	} else {
		ext4_error(sb, "bit already cleared for inode %lu", ino);
		ext4_mark_group_bitmap_corrupted(sb, block_group,
					EXT4_GROUP_INFO_IBITMAP_CORRUPT);
	}

error_return:
	brelse(bitmap_bh);
	ext4_std_error(sb, fatal);
}

struct orlov_stats {
	__u64 free_clusters;
	__u32 free_inodes;
	__u32 used_dirs;
};

/*
 * Helper function for Orlov's allocator; returns critical information
 * for a particular block group or flex_bg.  If flex_size is 1, then g
 * is a block group number; otherwise it is flex_bg number.
 */
static void get_orlov_stats(struct super_block *sb, ext4_group_t g,
			    int flex_size, struct orlov_stats *stats)
{
	struct ext4_group_desc *desc;

	if (flex_size > 1) {
		struct flex_groups *fg = sbi_array_rcu_deref(EXT4_SB(sb),
							     s_flex_groups, g);
		stats->free_inodes = atomic_read(&fg->free_inodes);
		stats->free_clusters = atomic64_read(&fg->free_clusters);
		stats->used_dirs = atomic_read(&fg->used_dirs);
		return;
	}

	desc = ext4_get_group_desc(sb, g, NULL);
	if (desc) {
		stats->free_inodes = ext4_free_inodes_count(sb, desc);
		stats->free_clusters = ext4_free_group_clusters(sb, desc);
		stats->used_dirs = ext4_used_dirs_count(sb, desc);
	} else {
		stats->free_inodes = 0;
		stats->free_clusters = 0;
		stats->used_dirs = 0;
	}
}

/*
 * Orlov's allocator for directories.
 *
 * We always try to spread first-level directories.
 *
 * If there are blockgroups with both free inodes and free clusters counts
 * not worse than average we return one with smallest directory count.
 * Otherwise we simply return a random group.
 *
 * For the rest rules look so:
 *
 * It's OK to put directory into a group unless
 * it has too many directories already (max_dirs) or
 * it has too few free inodes left (min_inodes) or
 * it has too few free clusters left (min_clusters) or
 * Parent's group is preferred, if it doesn't satisfy these
 * conditions we search cyclically through the rest. If none
 * of the groups look good we just look for a group with more
 * free inodes than average (starting at parent's group).
 */

static int find_group_orlov(struct super_block *sb, struct inode *parent,
			    ext4_group_t *group, umode_t mode,
			    const struct qstr *qstr)
{
	ext4_group_t parent_group = EXT4_I(parent)->i_block_group;
	struct ext4_sb_info *sbi = EXT4_SB(sb);
	ext4_group_t real_ngroups = ext4_get_groups_count(sb);
	int inodes_per_group = EXT4_INODES_PER_GROUP(sb);
	unsigned int freei, avefreei, grp_free;
	ext4_fsblk_t freec, avefreec;
	unsigned int ndirs;
	int max_dirs, min_inodes;
	ext4_grpblk_t min_clusters;
	ext4_group_t i, grp, g, ngroups;
	struct ext4_group_desc *desc;
	struct orlov_stats stats;
	int flex_size = ext4_flex_bg_size(sbi);
	struct dx_hash_info hinfo;

	ngroups = real_ngroups;
	if (flex_size > 1) {
		ngroups = (real_ngroups + flex_size - 1) >>
			sbi->s_log_groups_per_flex;
		parent_group >>= sbi->s_log_groups_per_flex;
	}

	freei = percpu_counter_read_positive(&sbi->s_freeinodes_counter);
	avefreei = freei / ngroups;
	freec = percpu_counter_read_positive(&sbi->s_freeclusters_counter);
	avefreec = freec;
	do_div(avefreec, ngroups);
	ndirs = percpu_counter_read_positive(&sbi->s_dirs_counter);

	if (S_ISDIR(mode) &&
	    ((parent == d_inode(sb->s_root)) ||
	     (ext4_test_inode_flag(parent, EXT4_INODE_TOPDIR)))) {
		int best_ndir = inodes_per_group;
		int ret = -1;

		if (qstr) {
			hinfo.hash_version = DX_HASH_HALF_MD4;
			hinfo.seed = sbi->s_hash_seed;
			ext4fs_dirhash(parent, qstr->name, qstr->len, &hinfo);
			grp = hinfo.hash;
		} else
			grp = prandom_u32();
		parent_group = (unsigned)grp % ngroups;
		for (i = 0; i < ngroups; i++) {
			g = (parent_group + i) % ngroups;
			get_orlov_stats(sb, g, flex_size, &stats);
			if (!stats.free_inodes)
				continue;
			if (stats.used_dirs >= best_ndir)
				continue;
			if (stats.free_inodes < avefreei)
				continue;
			if (stats.free_clusters < avefreec)
				continue;
			grp = g;
			ret = 0;
			best_ndir = stats.used_dirs;
		}
		if (ret)
			goto fallback;
	found_flex_bg:
		if (flex_size == 1) {
			*group = grp;
			return 0;
		}

		/*
		 * We pack inodes at the beginning of the flexgroup's
		 * inode tables.  Block allocation decisions will do
		 * something similar, although regular files will
		 * start at 2nd block group of the flexgroup.  See
		 * ext4_ext_find_goal() and ext4_find_near().
		 */
		grp *= flex_size;
		for (i = 0; i < flex_size; i++) {
			if (grp+i >= real_ngroups)
				break;
			desc = ext4_get_group_desc(sb, grp+i, NULL);
			if (desc && ext4_free_inodes_count(sb, desc)) {
				*group = grp+i;
				return 0;
			}
		}
		goto fallback;
	}

	max_dirs = ndirs / ngroups + inodes_per_group / 16;
	min_inodes = avefreei - inodes_per_group*flex_size / 4;
	if (min_inodes < 1)
		min_inodes = 1;
	min_clusters = avefreec - EXT4_CLUSTERS_PER_GROUP(sb)*flex_size / 4;

	/*
	 * Start looking in the flex group where we last allocated an
	 * inode for this parent directory
	 */
	if (EXT4_I(parent)->i_last_alloc_group != ~0) {
		parent_group = EXT4_I(parent)->i_last_alloc_group;
		if (flex_size > 1)
			parent_group >>= sbi->s_log_groups_per_flex;
	}

	for (i = 0; i < ngroups; i++) {
		grp = (parent_group + i) % ngroups;
		get_orlov_stats(sb, grp, flex_size, &stats);
		if (stats.used_dirs >= max_dirs)
			continue;
		if (stats.free_inodes < min_inodes)
			continue;
		if (stats.free_clusters < min_clusters)
			continue;
		goto found_flex_bg;
	}

fallback:
	ngroups = real_ngroups;
	avefreei = freei / ngroups;
fallback_retry:
	parent_group = EXT4_I(parent)->i_block_group;
	for (i = 0; i < ngroups; i++) {
		grp = (parent_group + i) % ngroups;
		desc = ext4_get_group_desc(sb, grp, NULL);
		if (desc) {
			grp_free = ext4_free_inodes_count(sb, desc);
			if (grp_free && grp_free >= avefreei) {
				*group = grp;
				return 0;
			}
		}
	}

	if (avefreei) {
		/*
		 * The free-inodes counter is approximate, and for really small
		 * filesystems the above test can fail to find any blockgroups
		 */
		avefreei = 0;
		goto fallback_retry;
	}

	return -1;
}

static int find_group_other(struct super_block *sb, struct inode *parent,
			    ext4_group_t *group, umode_t mode)
{
	ext4_group_t parent_group = EXT4_I(parent)->i_block_group;
	ext4_group_t i, last, ngroups = ext4_get_groups_count(sb);
	struct ext4_group_desc *desc;
	int flex_size = ext4_flex_bg_size(EXT4_SB(sb));

	/*
	 * Try to place the inode is the same flex group as its
	 * parent.  If we can't find space, use the Orlov algorithm to
	 * find another flex group, and store that information in the
	 * parent directory's inode information so that use that flex
	 * group for future allocations.
	 */
	if (flex_size > 1) {
		int retry = 0;

	try_again:
		parent_group &= ~(flex_size-1);
		last = parent_group + flex_size;
		if (last > ngroups)
			last = ngroups;
		for  (i = parent_group; i < last; i++) {
			desc = ext4_get_group_desc(sb, i, NULL);
			if (desc && ext4_free_inodes_count(sb, desc)) {
				*group = i;
				return 0;
			}
		}
		if (!retry && EXT4_I(parent)->i_last_alloc_group != ~0) {
			retry = 1;
			parent_group = EXT4_I(parent)->i_last_alloc_group;
			goto try_again;
		}
		/*
		 * If this didn't work, use the Orlov search algorithm
		 * to find a new flex group; we pass in the mode to
		 * avoid the topdir algorithms.
		 */
		*group = parent_group + flex_size;
		if (*group > ngroups)
			*group = 0;
		return find_group_orlov(sb, parent, group, mode, NULL);
	}

	/*
	 * Try to place the inode in its parent directory
	 */
	*group = parent_group;
	desc = ext4_get_group_desc(sb, *group, NULL);
	if (desc && ext4_free_inodes_count(sb, desc) &&
	    ext4_free_group_clusters(sb, desc))
		return 0;

	/*
	 * We're going to place this inode in a different blockgroup from its
	 * parent.  We want to cause files in a common directory to all land in
	 * the same blockgroup.  But we want files which are in a different
	 * directory which shares a blockgroup with our parent to land in a
	 * different blockgroup.
	 *
	 * So add our directory's i_ino into the starting point for the hash.
	 */
	*group = (*group + parent->i_ino) % ngroups;

	/*
	 * Use a quadratic hash to find a group with a free inode and some free
	 * blocks.
	 */
	for (i = 1; i < ngroups; i <<= 1) {
		*group += i;
		if (*group >= ngroups)
			*group -= ngroups;
		desc = ext4_get_group_desc(sb, *group, NULL);
		if (desc && ext4_free_inodes_count(sb, desc) &&
		    ext4_free_group_clusters(sb, desc))
			return 0;
	}

	/*
	 * That failed: try linear search for a free inode, even if that group
	 * has no free blocks.
	 */
	*group = parent_group;
	for (i = 0; i < ngroups; i++) {
		if (++*group >= ngroups)
			*group = 0;
		desc = ext4_get_group_desc(sb, *group, NULL);
		if (desc && ext4_free_inodes_count(sb, desc))
			return 0;
	}

	return -1;
}

/*
 * In no journal mode, if an inode has recently been deleted, we want
 * to avoid reusing it until we're reasonably sure the inode table
 * block has been written back to disk.  (Yes, these values are
 * somewhat arbitrary...)
 */
#define RECENTCY_MIN	60
#define RECENTCY_DIRTY	300

static int recently_deleted(struct super_block *sb, ext4_group_t group, int ino)
{
	struct ext4_group_desc	*gdp;
	struct ext4_inode	*raw_inode;
	struct buffer_head	*bh;
	int inodes_per_block = EXT4_SB(sb)->s_inodes_per_block;
	int offset, ret = 0;
	int recentcy = RECENTCY_MIN;
	u32 dtime, now;

	gdp = ext4_get_group_desc(sb, group, NULL);
	if (unlikely(!gdp))
		return 0;

	bh = sb_find_get_block(sb, ext4_inode_table(sb, gdp) +
		       (ino / inodes_per_block));
	if (!bh || !buffer_uptodate(bh))
		/*
		 * If the block is not in the buffer cache, then it
		 * must have been written out.
		 */
		goto out;

	offset = (ino % inodes_per_block) * EXT4_INODE_SIZE(sb);
	raw_inode = (struct ext4_inode *) (bh->b_data + offset);

	/* i_dtime is only 32 bits on disk, but we only care about relative
	 * times in the range of a few minutes (i.e. long enough to sync a
	 * recently-deleted inode to disk), so using the low 32 bits of the
	 * clock (a 68 year range) is enough, see time_before32() */
	dtime = le32_to_cpu(raw_inode->i_dtime);
	now = ktime_get_real_seconds();
	if (buffer_dirty(bh))
		recentcy += RECENTCY_DIRTY;

	if (dtime && time_before32(dtime, now) &&
	    time_before32(now, dtime + recentcy))
		ret = 1;
out:
	brelse(bh);
	return ret;
}

static int find_inode_bit(struct super_block *sb, ext4_group_t group,
			  struct buffer_head *bitmap, unsigned long *ino)
{
	bool check_recently_deleted = EXT4_SB(sb)->s_journal == NULL;
	unsigned long recently_deleted_ino = EXT4_INODES_PER_GROUP(sb);

next:
	*ino = ext4_find_next_zero_bit((unsigned long *)
				       bitmap->b_data,
				       EXT4_INODES_PER_GROUP(sb), *ino);
	if (*ino >= EXT4_INODES_PER_GROUP(sb))
		goto not_found;

	if (check_recently_deleted && recently_deleted(sb, group, *ino)) {
		recently_deleted_ino = *ino;
		*ino = *ino + 1;
		if (*ino < EXT4_INODES_PER_GROUP(sb))
			goto next;
		goto not_found;
<<<<<<< HEAD
	}
	return 1;
not_found:
	if (recently_deleted_ino >= EXT4_INODES_PER_GROUP(sb))
		return 0;
	/*
	 * Not reusing recently deleted inodes is mostly a preference. We don't
 	 * want to report ENOSPC or skew allocation patterns because of that.
	 * So return even recently deleted inode if we could find better in the
	 * given range.
	 */
	*ino = recently_deleted_ino;
	return 1;
=======
	}
	return 1;
not_found:
	if (recently_deleted_ino >= EXT4_INODES_PER_GROUP(sb))
		return 0;
	/*
	 * Not reusing recently deleted inodes is mostly a preference. We don't
	 * want to report ENOSPC or skew allocation patterns because of that.
	 * So return even recently deleted inode if we could find better in the
	 * given range.
	 */
	*ino = recently_deleted_ino;
	return 1;
}

int ext4_mark_inode_used(struct super_block *sb, int ino)
{
	unsigned long max_ino = le32_to_cpu(EXT4_SB(sb)->s_es->s_inodes_count);
	struct buffer_head *inode_bitmap_bh = NULL, *group_desc_bh = NULL;
	struct ext4_group_desc *gdp;
	ext4_group_t group;
	int bit;
	int err = -EFSCORRUPTED;

	if (ino < EXT4_FIRST_INO(sb) || ino > max_ino)
		goto out;

	group = (ino - 1) / EXT4_INODES_PER_GROUP(sb);
	bit = (ino - 1) % EXT4_INODES_PER_GROUP(sb);
	inode_bitmap_bh = ext4_read_inode_bitmap(sb, group);
	if (IS_ERR(inode_bitmap_bh))
		return PTR_ERR(inode_bitmap_bh);

	if (ext4_test_bit(bit, inode_bitmap_bh->b_data)) {
		err = 0;
		goto out;
	}

	gdp = ext4_get_group_desc(sb, group, &group_desc_bh);
	if (!gdp || !group_desc_bh) {
		err = -EINVAL;
		goto out;
	}

	ext4_set_bit(bit, inode_bitmap_bh->b_data);

	BUFFER_TRACE(inode_bitmap_bh, "call ext4_handle_dirty_metadata");
	err = ext4_handle_dirty_metadata(NULL, NULL, inode_bitmap_bh);
	if (err) {
		ext4_std_error(sb, err);
		goto out;
	}
	err = sync_dirty_buffer(inode_bitmap_bh);
	if (err) {
		ext4_std_error(sb, err);
		goto out;
	}

	/* We may have to initialize the block bitmap if it isn't already */
	if (ext4_has_group_desc_csum(sb) &&
	    gdp->bg_flags & cpu_to_le16(EXT4_BG_BLOCK_UNINIT)) {
		struct buffer_head *block_bitmap_bh;

		block_bitmap_bh = ext4_read_block_bitmap(sb, group);
		if (IS_ERR(block_bitmap_bh)) {
			err = PTR_ERR(block_bitmap_bh);
			goto out;
		}

		BUFFER_TRACE(block_bitmap_bh, "dirty block bitmap");
		err = ext4_handle_dirty_metadata(NULL, NULL, block_bitmap_bh);
		sync_dirty_buffer(block_bitmap_bh);

		/* recheck and clear flag under lock if we still need to */
		ext4_lock_group(sb, group);
		if (ext4_has_group_desc_csum(sb) &&
		    (gdp->bg_flags & cpu_to_le16(EXT4_BG_BLOCK_UNINIT))) {
			gdp->bg_flags &= cpu_to_le16(~EXT4_BG_BLOCK_UNINIT);
			ext4_free_group_clusters_set(sb, gdp,
				ext4_free_clusters_after_init(sb, group, gdp));
			ext4_block_bitmap_csum_set(sb, group, gdp,
						   block_bitmap_bh);
			ext4_group_desc_csum_set(sb, group, gdp);
		}
		ext4_unlock_group(sb, group);
		brelse(block_bitmap_bh);

		if (err) {
			ext4_std_error(sb, err);
			goto out;
		}
	}

	/* Update the relevant bg descriptor fields */
	if (ext4_has_group_desc_csum(sb)) {
		int free;

		ext4_lock_group(sb, group); /* while we modify the bg desc */
		free = EXT4_INODES_PER_GROUP(sb) -
			ext4_itable_unused_count(sb, gdp);
		if (gdp->bg_flags & cpu_to_le16(EXT4_BG_INODE_UNINIT)) {
			gdp->bg_flags &= cpu_to_le16(~EXT4_BG_INODE_UNINIT);
			free = 0;
		}

		/*
		 * Check the relative inode number against the last used
		 * relative inode number in this group. if it is greater
		 * we need to update the bg_itable_unused count
		 */
		if (bit >= free)
			ext4_itable_unused_set(sb, gdp,
					(EXT4_INODES_PER_GROUP(sb) - bit - 1));
	} else {
		ext4_lock_group(sb, group);
	}

	ext4_free_inodes_set(sb, gdp, ext4_free_inodes_count(sb, gdp) - 1);
	if (ext4_has_group_desc_csum(sb)) {
		ext4_inode_bitmap_csum_set(sb, group, gdp, inode_bitmap_bh,
					   EXT4_INODES_PER_GROUP(sb) / 8);
		ext4_group_desc_csum_set(sb, group, gdp);
	}

	ext4_unlock_group(sb, group);
	err = ext4_handle_dirty_metadata(NULL, NULL, group_desc_bh);
	sync_dirty_buffer(group_desc_bh);
out:
	return err;
}

static int ext4_xattr_credits_for_new_inode(struct inode *dir, mode_t mode,
					    bool encrypt)
{
	struct super_block *sb = dir->i_sb;
	int nblocks = 0;
#ifdef CONFIG_EXT4_FS_POSIX_ACL
	struct posix_acl *p = get_acl(dir, ACL_TYPE_DEFAULT);

	if (IS_ERR(p))
		return PTR_ERR(p);
	if (p) {
		int acl_size = p->a_count * sizeof(ext4_acl_entry);

		nblocks += (S_ISDIR(mode) ? 2 : 1) *
			__ext4_xattr_set_credits(sb, NULL /* inode */,
						 NULL /* block_bh */, acl_size,
						 true /* is_create */);
		posix_acl_release(p);
	}
#endif

#ifdef CONFIG_SECURITY
	{
		int num_security_xattrs = 1;

#ifdef CONFIG_INTEGRITY
		num_security_xattrs++;
#endif
		/*
		 * We assume that security xattrs are never more than 1k.
		 * In practice they are under 128 bytes.
		 */
		nblocks += num_security_xattrs *
			__ext4_xattr_set_credits(sb, NULL /* inode */,
						 NULL /* block_bh */, 1024,
						 true /* is_create */);
	}
#endif
	if (encrypt)
		nblocks += __ext4_xattr_set_credits(sb,
						    NULL /* inode */,
						    NULL /* block_bh */,
						    FSCRYPT_SET_CONTEXT_MAX_SIZE,
						    true /* is_create */);
	return nblocks;
>>>>>>> 7d2a07b7
}

/*
 * There are two policies for allocating an inode.  If the new inode is
 * a directory, then a forward search is made for a block group with both
 * free space and a low directory-to-inode ratio; if that fails, then of
 * the groups with above-average free space, that group with the fewest
 * directories already is chosen.
 *
 * For other inodes, search forward from the parent directory's block
 * group to find a free inode.
 */
struct inode *__ext4_new_inode(struct user_namespace *mnt_userns,
			       handle_t *handle, struct inode *dir,
			       umode_t mode, const struct qstr *qstr,
			       __u32 goal, uid_t *owner, __u32 i_flags,
			       int handle_type, unsigned int line_no,
			       int nblocks)
{
	struct super_block *sb;
	struct buffer_head *inode_bitmap_bh = NULL;
	struct buffer_head *group_desc_bh;
	ext4_group_t ngroups, group = 0;
	unsigned long ino = 0;
	struct inode *inode;
	struct ext4_group_desc *gdp = NULL;
	struct ext4_inode_info *ei;
	struct ext4_sb_info *sbi;
	int ret2, err;
	struct inode *ret;
	ext4_group_t i;
	ext4_group_t flex_group;
	struct ext4_group_info *grp = NULL;
	bool encrypt = false;

	/* Cannot create files in a deleted directory */
	if (!dir || !dir->i_nlink)
		return ERR_PTR(-EPERM);

	sb = dir->i_sb;
	sbi = EXT4_SB(sb);

	if (unlikely(ext4_forced_shutdown(sbi)))
		return ERR_PTR(-EIO);

	ngroups = ext4_get_groups_count(sb);
	trace_ext4_request_inode(dir, mode);
	inode = new_inode(sb);
	if (!inode)
		return ERR_PTR(-ENOMEM);
	ei = EXT4_I(inode);

	/*
	 * Initialize owners and quota early so that we don't have to account
	 * for quota initialization worst case in standard inode creating
	 * transaction
	 */
	if (owner) {
		inode->i_mode = mode;
		i_uid_write(inode, owner[0]);
		i_gid_write(inode, owner[1]);
	} else if (test_opt(sb, GRPID)) {
		inode->i_mode = mode;
		inode_fsuid_set(inode, mnt_userns);
		inode->i_gid = dir->i_gid;
	} else
		inode_init_owner(mnt_userns, inode, dir, mode);

	if (ext4_has_feature_project(sb) &&
	    ext4_test_inode_flag(dir, EXT4_INODE_PROJINHERIT))
		ei->i_projid = EXT4_I(dir)->i_projid;
	else
		ei->i_projid = make_kprojid(&init_user_ns, EXT4_DEF_PROJID);

	if (!(i_flags & EXT4_EA_INODE_FL)) {
		err = fscrypt_prepare_new_inode(dir, inode, &encrypt);
		if (err)
			goto out;
	}

	err = dquot_initialize(inode);
	if (err)
		goto out;

	if (!handle && sbi->s_journal && !(i_flags & EXT4_EA_INODE_FL)) {
		ret2 = ext4_xattr_credits_for_new_inode(dir, mode, encrypt);
		if (ret2 < 0) {
			err = ret2;
			goto out;
		}
		nblocks += ret2;
	}

	if (!goal)
		goal = sbi->s_inode_goal;

	if (goal && goal <= le32_to_cpu(sbi->s_es->s_inodes_count)) {
		group = (goal - 1) / EXT4_INODES_PER_GROUP(sb);
		ino = (goal - 1) % EXT4_INODES_PER_GROUP(sb);
		ret2 = 0;
		goto got_group;
	}

	if (S_ISDIR(mode))
		ret2 = find_group_orlov(sb, dir, &group, mode, qstr);
	else
		ret2 = find_group_other(sb, dir, &group, mode);

got_group:
	EXT4_I(dir)->i_last_alloc_group = group;
	err = -ENOSPC;
	if (ret2 == -1)
		goto out;

	/*
	 * Normally we will only go through one pass of this loop,
	 * unless we get unlucky and it turns out the group we selected
	 * had its last inode grabbed by someone else.
	 */
	for (i = 0; i < ngroups; i++, ino = 0) {
		err = -EIO;

		gdp = ext4_get_group_desc(sb, group, &group_desc_bh);
		if (!gdp)
			goto out;

		/*
		 * Check free inodes count before loading bitmap.
		 */
		if (ext4_free_inodes_count(sb, gdp) == 0)
			goto next_group;

		if (!(sbi->s_mount_state & EXT4_FC_REPLAY)) {
			grp = ext4_get_group_info(sb, group);
			/*
			 * Skip groups with already-known suspicious inode
			 * tables
			 */
			if (EXT4_MB_GRP_IBITMAP_CORRUPT(grp))
				goto next_group;
		}

		brelse(inode_bitmap_bh);
		inode_bitmap_bh = ext4_read_inode_bitmap(sb, group);
		/* Skip groups with suspicious inode tables */
		if (((!(sbi->s_mount_state & EXT4_FC_REPLAY))
		     && EXT4_MB_GRP_IBITMAP_CORRUPT(grp)) ||
		    IS_ERR(inode_bitmap_bh)) {
			inode_bitmap_bh = NULL;
			goto next_group;
		}

repeat_in_this_group:
		ret2 = find_inode_bit(sb, group, inode_bitmap_bh, &ino);
		if (!ret2)
			goto next_group;

		if (group == 0 && (ino + 1) < EXT4_FIRST_INO(sb)) {
			ext4_error(sb, "reserved inode found cleared - "
				   "inode=%lu", ino + 1);
			ext4_mark_group_bitmap_corrupted(sb, group,
					EXT4_GROUP_INFO_IBITMAP_CORRUPT);
			goto next_group;
		}

		if ((!(sbi->s_mount_state & EXT4_FC_REPLAY)) && !handle) {
			BUG_ON(nblocks <= 0);
			handle = __ext4_journal_start_sb(dir->i_sb, line_no,
				 handle_type, nblocks, 0,
				 ext4_trans_default_revoke_credits(sb));
			if (IS_ERR(handle)) {
				err = PTR_ERR(handle);
				ext4_std_error(sb, err);
				goto out;
			}
		}
		BUFFER_TRACE(inode_bitmap_bh, "get_write_access");
		err = ext4_journal_get_write_access(handle, inode_bitmap_bh);
		if (err) {
			ext4_std_error(sb, err);
			goto out;
		}
		ext4_lock_group(sb, group);
		ret2 = ext4_test_and_set_bit(ino, inode_bitmap_bh->b_data);
		if (ret2) {
			/* Someone already took the bit. Repeat the search
			 * with lock held.
			 */
			ret2 = find_inode_bit(sb, group, inode_bitmap_bh, &ino);
			if (ret2) {
				ext4_set_bit(ino, inode_bitmap_bh->b_data);
				ret2 = 0;
			} else {
				ret2 = 1; /* we didn't grab the inode */
			}
		}
		ext4_unlock_group(sb, group);
		ino++;		/* the inode bitmap is zero-based */
		if (!ret2)
			goto got; /* we grabbed the inode! */

		if (ino < EXT4_INODES_PER_GROUP(sb))
			goto repeat_in_this_group;
next_group:
		if (++group == ngroups)
			group = 0;
	}
	err = -ENOSPC;
	goto out;

got:
	BUFFER_TRACE(inode_bitmap_bh, "call ext4_handle_dirty_metadata");
	err = ext4_handle_dirty_metadata(handle, NULL, inode_bitmap_bh);
	if (err) {
		ext4_std_error(sb, err);
		goto out;
	}

	BUFFER_TRACE(group_desc_bh, "get_write_access");
	err = ext4_journal_get_write_access(handle, group_desc_bh);
	if (err) {
		ext4_std_error(sb, err);
		goto out;
	}

	/* We may have to initialize the block bitmap if it isn't already */
	if (ext4_has_group_desc_csum(sb) &&
	    gdp->bg_flags & cpu_to_le16(EXT4_BG_BLOCK_UNINIT)) {
		struct buffer_head *block_bitmap_bh;

		block_bitmap_bh = ext4_read_block_bitmap(sb, group);
		if (IS_ERR(block_bitmap_bh)) {
			err = PTR_ERR(block_bitmap_bh);
			goto out;
		}
		BUFFER_TRACE(block_bitmap_bh, "get block bitmap access");
		err = ext4_journal_get_write_access(handle, block_bitmap_bh);
		if (err) {
			brelse(block_bitmap_bh);
			ext4_std_error(sb, err);
			goto out;
		}

		BUFFER_TRACE(block_bitmap_bh, "dirty block bitmap");
		err = ext4_handle_dirty_metadata(handle, NULL, block_bitmap_bh);

		/* recheck and clear flag under lock if we still need to */
		ext4_lock_group(sb, group);
		if (ext4_has_group_desc_csum(sb) &&
		    (gdp->bg_flags & cpu_to_le16(EXT4_BG_BLOCK_UNINIT))) {
			gdp->bg_flags &= cpu_to_le16(~EXT4_BG_BLOCK_UNINIT);
			ext4_free_group_clusters_set(sb, gdp,
				ext4_free_clusters_after_init(sb, group, gdp));
			ext4_block_bitmap_csum_set(sb, group, gdp,
						   block_bitmap_bh);
			ext4_group_desc_csum_set(sb, group, gdp);
		}
		ext4_unlock_group(sb, group);
		brelse(block_bitmap_bh);

		if (err) {
			ext4_std_error(sb, err);
			goto out;
		}
	}

	/* Update the relevant bg descriptor fields */
	if (ext4_has_group_desc_csum(sb)) {
		int free;
		struct ext4_group_info *grp = NULL;

		if (!(sbi->s_mount_state & EXT4_FC_REPLAY)) {
			grp = ext4_get_group_info(sb, group);
			down_read(&grp->alloc_sem); /*
						     * protect vs itable
						     * lazyinit
						     */
		}
		ext4_lock_group(sb, group); /* while we modify the bg desc */
		free = EXT4_INODES_PER_GROUP(sb) -
			ext4_itable_unused_count(sb, gdp);
		if (gdp->bg_flags & cpu_to_le16(EXT4_BG_INODE_UNINIT)) {
			gdp->bg_flags &= cpu_to_le16(~EXT4_BG_INODE_UNINIT);
			free = 0;
		}
		/*
		 * Check the relative inode number against the last used
		 * relative inode number in this group. if it is greater
		 * we need to update the bg_itable_unused count
		 */
		if (ino > free)
			ext4_itable_unused_set(sb, gdp,
					(EXT4_INODES_PER_GROUP(sb) - ino));
		if (!(sbi->s_mount_state & EXT4_FC_REPLAY))
			up_read(&grp->alloc_sem);
	} else {
		ext4_lock_group(sb, group);
	}

	ext4_free_inodes_set(sb, gdp, ext4_free_inodes_count(sb, gdp) - 1);
	if (S_ISDIR(mode)) {
		ext4_used_dirs_set(sb, gdp, ext4_used_dirs_count(sb, gdp) + 1);
		if (sbi->s_log_groups_per_flex) {
			ext4_group_t f = ext4_flex_group(sbi, group);

			atomic_inc(&sbi_array_rcu_deref(sbi, s_flex_groups,
							f)->used_dirs);
		}
	}
	if (ext4_has_group_desc_csum(sb)) {
		ext4_inode_bitmap_csum_set(sb, group, gdp, inode_bitmap_bh,
					   EXT4_INODES_PER_GROUP(sb) / 8);
		ext4_group_desc_csum_set(sb, group, gdp);
	}
	ext4_unlock_group(sb, group);

	BUFFER_TRACE(group_desc_bh, "call ext4_handle_dirty_metadata");
	err = ext4_handle_dirty_metadata(handle, NULL, group_desc_bh);
	if (err) {
		ext4_std_error(sb, err);
		goto out;
	}

	percpu_counter_dec(&sbi->s_freeinodes_counter);
	if (S_ISDIR(mode))
		percpu_counter_inc(&sbi->s_dirs_counter);

	if (sbi->s_log_groups_per_flex) {
		flex_group = ext4_flex_group(sbi, group);
		atomic_dec(&sbi_array_rcu_deref(sbi, s_flex_groups,
						flex_group)->free_inodes);
	}

	inode->i_ino = ino + group * EXT4_INODES_PER_GROUP(sb);
	/* This is the optimal IO size (for stat), not the fs block size */
	inode->i_blocks = 0;
	inode->i_mtime = inode->i_atime = inode->i_ctime = current_time(inode);
	ei->i_crtime = inode->i_mtime;

	memset(ei->i_data, 0, sizeof(ei->i_data));
	ei->i_dir_start_lookup = 0;
	ei->i_disksize = 0;

	/* Don't inherit extent flag from directory, amongst others. */
	ei->i_flags =
		ext4_mask_flags(mode, EXT4_I(dir)->i_flags & EXT4_FL_INHERITED);
	ei->i_flags |= i_flags;
	ei->i_file_acl = 0;
	ei->i_dtime = 0;
	ei->i_block_group = group;
	ei->i_last_alloc_group = ~0;

	ext4_set_inode_flags(inode, true);
	if (IS_DIRSYNC(inode))
		ext4_handle_sync(handle);
	if (insert_inode_locked(inode) < 0) {
		/*
		 * Likely a bitmap corruption causing inode to be allocated
		 * twice.
		 */
		err = -EIO;
		ext4_error(sb, "failed to insert inode %lu: doubly allocated?",
			   inode->i_ino);
		ext4_mark_group_bitmap_corrupted(sb, group,
					EXT4_GROUP_INFO_IBITMAP_CORRUPT);
		goto out;
	}
	inode->i_generation = prandom_u32();

	/* Precompute checksum seed for inode metadata */
	if (ext4_has_metadata_csum(sb)) {
		__u32 csum;
		__le32 inum = cpu_to_le32(inode->i_ino);
		__le32 gen = cpu_to_le32(inode->i_generation);
		csum = ext4_chksum(sbi, sbi->s_csum_seed, (__u8 *)&inum,
				   sizeof(inum));
		ei->i_csum_seed = ext4_chksum(sbi, csum, (__u8 *)&gen,
					      sizeof(gen));
	}

	ext4_clear_state_flags(ei); /* Only relevant on 32-bit archs */
	ext4_set_inode_state(inode, EXT4_STATE_NEW);

	ei->i_extra_isize = sbi->s_want_extra_isize;
	ei->i_inline_off = 0;
	if (ext4_has_feature_inline_data(sb) &&
	    (!(ei->i_flags & EXT4_DAX_FL) || S_ISDIR(mode)))
		ext4_set_inode_state(inode, EXT4_STATE_MAY_INLINE_DATA);
	ret = inode;
	err = dquot_alloc_inode(inode);
	if (err)
		goto fail_drop;

	/*
	 * Since the encryption xattr will always be unique, create it first so
	 * that it's less likely to end up in an external xattr block and
	 * prevent its deduplication.
	 */
	if (encrypt) {
		err = fscrypt_set_context(inode, handle);
		if (err)
			goto fail_free_drop;
	}

	if (!(ei->i_flags & EXT4_EA_INODE_FL)) {
		err = ext4_init_acl(handle, inode, dir);
		if (err)
			goto fail_free_drop;

		err = ext4_init_security(handle, inode, dir, qstr);
		if (err)
			goto fail_free_drop;
	}

	if (ext4_has_feature_extents(sb)) {
		/* set extent flag only for directory, file and normal symlink*/
		if (S_ISDIR(mode) || S_ISREG(mode) || S_ISLNK(mode)) {
			ext4_set_inode_flag(inode, EXT4_INODE_EXTENTS);
			ext4_ext_tree_init(handle, inode);
		}
	}

	if (ext4_handle_valid(handle)) {
		ei->i_sync_tid = handle->h_transaction->t_tid;
		ei->i_datasync_tid = handle->h_transaction->t_tid;
	}

	err = ext4_mark_inode_dirty(handle, inode);
	if (err) {
		ext4_std_error(sb, err);
		goto fail_free_drop;
	}

	ext4_debug("allocating inode %lu\n", inode->i_ino);
	trace_ext4_allocate_inode(inode, dir, mode);
	brelse(inode_bitmap_bh);
	return ret;

fail_free_drop:
	dquot_free_inode(inode);
fail_drop:
	clear_nlink(inode);
	unlock_new_inode(inode);
out:
	dquot_drop(inode);
	inode->i_flags |= S_NOQUOTA;
	iput(inode);
	brelse(inode_bitmap_bh);
	return ERR_PTR(err);
}

/* Verify that we are loading a valid orphan from disk */
struct inode *ext4_orphan_get(struct super_block *sb, unsigned long ino)
{
	unsigned long max_ino = le32_to_cpu(EXT4_SB(sb)->s_es->s_inodes_count);
	ext4_group_t block_group;
	int bit;
	struct buffer_head *bitmap_bh = NULL;
	struct inode *inode = NULL;
	int err = -EFSCORRUPTED;

	if (ino < EXT4_FIRST_INO(sb) || ino > max_ino)
		goto bad_orphan;

	block_group = (ino - 1) / EXT4_INODES_PER_GROUP(sb);
	bit = (ino - 1) % EXT4_INODES_PER_GROUP(sb);
	bitmap_bh = ext4_read_inode_bitmap(sb, block_group);
	if (IS_ERR(bitmap_bh))
		return ERR_CAST(bitmap_bh);

	/* Having the inode bit set should be a 100% indicator that this
	 * is a valid orphan (no e2fsck run on fs).  Orphans also include
	 * inodes that were being truncated, so we can't check i_nlink==0.
	 */
	if (!ext4_test_bit(bit, bitmap_bh->b_data))
		goto bad_orphan;

	inode = ext4_iget(sb, ino, EXT4_IGET_NORMAL);
	if (IS_ERR(inode)) {
		err = PTR_ERR(inode);
		ext4_error_err(sb, -err,
			       "couldn't read orphan inode %lu (err %d)",
			       ino, err);
		brelse(bitmap_bh);
		return inode;
	}

	/*
	 * If the orphans has i_nlinks > 0 then it should be able to
	 * be truncated, otherwise it won't be removed from the orphan
	 * list during processing and an infinite loop will result.
	 * Similarly, it must not be a bad inode.
	 */
	if ((inode->i_nlink && !ext4_can_truncate(inode)) ||
	    is_bad_inode(inode))
		goto bad_orphan;

	if (NEXT_ORPHAN(inode) > max_ino)
		goto bad_orphan;
	brelse(bitmap_bh);
	return inode;

bad_orphan:
	ext4_error(sb, "bad orphan inode %lu", ino);
	if (bitmap_bh)
		printk(KERN_ERR "ext4_test_bit(bit=%d, block=%llu) = %d\n",
		       bit, (unsigned long long)bitmap_bh->b_blocknr,
		       ext4_test_bit(bit, bitmap_bh->b_data));
	if (inode) {
		printk(KERN_ERR "is_bad_inode(inode)=%d\n",
		       is_bad_inode(inode));
		printk(KERN_ERR "NEXT_ORPHAN(inode)=%u\n",
		       NEXT_ORPHAN(inode));
		printk(KERN_ERR "max_ino=%lu\n", max_ino);
		printk(KERN_ERR "i_nlink=%u\n", inode->i_nlink);
		/* Avoid freeing blocks if we got a bad deleted inode */
		if (inode->i_nlink == 0)
			inode->i_blocks = 0;
		iput(inode);
	}
	brelse(bitmap_bh);
	return ERR_PTR(err);
}

unsigned long ext4_count_free_inodes(struct super_block *sb)
{
	unsigned long desc_count;
	struct ext4_group_desc *gdp;
	ext4_group_t i, ngroups = ext4_get_groups_count(sb);
#ifdef EXT4FS_DEBUG
	struct ext4_super_block *es;
	unsigned long bitmap_count, x;
	struct buffer_head *bitmap_bh = NULL;

	es = EXT4_SB(sb)->s_es;
	desc_count = 0;
	bitmap_count = 0;
	gdp = NULL;
	for (i = 0; i < ngroups; i++) {
		gdp = ext4_get_group_desc(sb, i, NULL);
		if (!gdp)
			continue;
		desc_count += ext4_free_inodes_count(sb, gdp);
		brelse(bitmap_bh);
		bitmap_bh = ext4_read_inode_bitmap(sb, i);
		if (IS_ERR(bitmap_bh)) {
			bitmap_bh = NULL;
			continue;
		}

		x = ext4_count_free(bitmap_bh->b_data,
				    EXT4_INODES_PER_GROUP(sb) / 8);
		printk(KERN_DEBUG "group %lu: stored = %d, counted = %lu\n",
			(unsigned long) i, ext4_free_inodes_count(sb, gdp), x);
		bitmap_count += x;
	}
	brelse(bitmap_bh);
	printk(KERN_DEBUG "ext4_count_free_inodes: "
	       "stored = %u, computed = %lu, %lu\n",
	       le32_to_cpu(es->s_free_inodes_count), desc_count, bitmap_count);
	return desc_count;
#else
	desc_count = 0;
	for (i = 0; i < ngroups; i++) {
		gdp = ext4_get_group_desc(sb, i, NULL);
		if (!gdp)
			continue;
		desc_count += ext4_free_inodes_count(sb, gdp);
		cond_resched();
	}
	return desc_count;
#endif
}

/* Called at mount-time, super-block is locked */
unsigned long ext4_count_dirs(struct super_block * sb)
{
	unsigned long count = 0;
	ext4_group_t i, ngroups = ext4_get_groups_count(sb);

	for (i = 0; i < ngroups; i++) {
		struct ext4_group_desc *gdp = ext4_get_group_desc(sb, i, NULL);
		if (!gdp)
			continue;
		count += ext4_used_dirs_count(sb, gdp);
	}
	return count;
}

/*
 * Zeroes not yet zeroed inode table - just write zeroes through the whole
 * inode table. Must be called without any spinlock held. The only place
 * where it is called from on active part of filesystem is ext4lazyinit
 * thread, so we do not need any special locks, however we have to prevent
 * inode allocation from the current group, so we take alloc_sem lock, to
 * block ext4_new_inode() until we are finished.
 */
int ext4_init_inode_table(struct super_block *sb, ext4_group_t group,
				 int barrier)
{
	struct ext4_group_info *grp = ext4_get_group_info(sb, group);
	struct ext4_sb_info *sbi = EXT4_SB(sb);
	struct ext4_group_desc *gdp = NULL;
	struct buffer_head *group_desc_bh;
	handle_t *handle;
	ext4_fsblk_t blk;
	int num, ret = 0, used_blks = 0;
	unsigned long used_inos = 0;

	/* This should not happen, but just to be sure check this */
	if (sb_rdonly(sb)) {
		ret = 1;
		goto out;
	}

	gdp = ext4_get_group_desc(sb, group, &group_desc_bh);
	if (!gdp)
		goto out;

	/*
	 * We do not need to lock this, because we are the only one
	 * handling this flag.
	 */
	if (gdp->bg_flags & cpu_to_le16(EXT4_BG_INODE_ZEROED))
		goto out;

	handle = ext4_journal_start_sb(sb, EXT4_HT_MISC, 1);
	if (IS_ERR(handle)) {
		ret = PTR_ERR(handle);
		goto out;
	}

	down_write(&grp->alloc_sem);
	/*
	 * If inode bitmap was already initialized there may be some
	 * used inodes so we need to skip blocks with used inodes in
	 * inode table.
	 */
	if (!(gdp->bg_flags & cpu_to_le16(EXT4_BG_INODE_UNINIT))) {
		used_inos = EXT4_INODES_PER_GROUP(sb) -
			    ext4_itable_unused_count(sb, gdp);
		used_blks = DIV_ROUND_UP(used_inos, sbi->s_inodes_per_block);

		/* Bogus inode unused count? */
		if (used_blks < 0 || used_blks > sbi->s_itb_per_group) {
			ext4_error(sb, "Something is wrong with group %u: "
				   "used itable blocks: %d; "
				   "itable unused count: %u",
				   group, used_blks,
				   ext4_itable_unused_count(sb, gdp));
			ret = 1;
			goto err_out;
		}

		used_inos += group * EXT4_INODES_PER_GROUP(sb);
		/*
		 * Are there some uninitialized inodes in the inode table
		 * before the first normal inode?
		 */
		if ((used_blks != sbi->s_itb_per_group) &&
		     (used_inos < EXT4_FIRST_INO(sb))) {
			ext4_error(sb, "Something is wrong with group %u: "
				   "itable unused count: %u; "
				   "itables initialized count: %ld",
				   group, ext4_itable_unused_count(sb, gdp),
				   used_inos);
			ret = 1;
			goto err_out;
		}
	}

	blk = ext4_inode_table(sb, gdp) + used_blks;
	num = sbi->s_itb_per_group - used_blks;

	BUFFER_TRACE(group_desc_bh, "get_write_access");
	ret = ext4_journal_get_write_access(handle,
					    group_desc_bh);
	if (ret)
		goto err_out;

	/*
	 * Skip zeroout if the inode table is full. But we set the ZEROED
	 * flag anyway, because obviously, when it is full it does not need
	 * further zeroing.
	 */
	if (unlikely(num == 0))
		goto skip_zeroout;

	ext4_debug("going to zero out inode table in group %d\n",
		   group);
	ret = sb_issue_zeroout(sb, blk, num, GFP_NOFS);
	if (ret < 0)
		goto err_out;
	if (barrier)
<<<<<<< HEAD
		blkdev_issue_flush(sb->s_bdev, GFP_NOFS);
=======
		blkdev_issue_flush(sb->s_bdev);
>>>>>>> 7d2a07b7

skip_zeroout:
	ext4_lock_group(sb, group);
	gdp->bg_flags |= cpu_to_le16(EXT4_BG_INODE_ZEROED);
	ext4_group_desc_csum_set(sb, group, gdp);
	ext4_unlock_group(sb, group);

	BUFFER_TRACE(group_desc_bh,
		     "call ext4_handle_dirty_metadata");
	ret = ext4_handle_dirty_metadata(handle, NULL,
					 group_desc_bh);

err_out:
	up_write(&grp->alloc_sem);
	ext4_journal_stop(handle);
out:
	return ret;
}<|MERGE_RESOLUTION|>--- conflicted
+++ resolved
@@ -732,21 +732,6 @@
 		if (*ino < EXT4_INODES_PER_GROUP(sb))
 			goto next;
 		goto not_found;
-<<<<<<< HEAD
-	}
-	return 1;
-not_found:
-	if (recently_deleted_ino >= EXT4_INODES_PER_GROUP(sb))
-		return 0;
-	/*
-	 * Not reusing recently deleted inodes is mostly a preference. We don't
- 	 * want to report ENOSPC or skew allocation patterns because of that.
-	 * So return even recently deleted inode if we could find better in the
-	 * given range.
-	 */
-	*ino = recently_deleted_ino;
-	return 1;
-=======
 	}
 	return 1;
 not_found:
@@ -923,7 +908,6 @@
 						    FSCRYPT_SET_CONTEXT_MAX_SIZE,
 						    true /* is_create */);
 	return nblocks;
->>>>>>> 7d2a07b7
 }
 
 /*
@@ -1618,11 +1602,7 @@
 	if (ret < 0)
 		goto err_out;
 	if (barrier)
-<<<<<<< HEAD
-		blkdev_issue_flush(sb->s_bdev, GFP_NOFS);
-=======
 		blkdev_issue_flush(sb->s_bdev);
->>>>>>> 7d2a07b7
 
 skip_zeroout:
 	ext4_lock_group(sb, group);
