--- conflicted
+++ resolved
@@ -3962,19 +3962,6 @@
 	} else
 		descr = "out journal";
 
-<<<<<<< HEAD
-#ifdef CONFIG_QUOTA
-	/* Enable quota usage during mount. */
-	if (EXT4_HAS_RO_COMPAT_FEATURE(sb, EXT4_FEATURE_RO_COMPAT_QUOTA) &&
-	    !(sb->s_flags & MS_RDONLY)) {
-		err = ext4_enable_quotas(sb);
-		if (err)
-			goto failed_mount8;
-	}
-#endif  /* CONFIG_QUOTA */
-
-=======
->>>>>>> f6161aa1
 	if (test_opt(sb, DISCARD)) {
 		struct request_queue *q = bdev_get_queue(sb->s_bdev);
 		if (!blk_queue_discard(q))
