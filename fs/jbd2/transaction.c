// SPDX-License-Identifier: GPL-2.0+
/*
 * linux/fs/jbd2/transaction.c
 *
 * Written by Stephen C. Tweedie <sct@redhat.com>, 1998
 *
 * Copyright 1998 Red Hat corp --- All Rights Reserved
 *
 * Generic filesystem transaction handling code; part of the ext2fs
 * journaling system.
 *
 * This file manages transactions (compound commits managed by the
 * journaling code) and handles (individual atomic operations by the
 * filesystem).
 */

#include <linux/time.h>
#include <linux/fs.h>
#include <linux/jbd2.h>
#include <linux/errno.h>
#include <linux/slab.h>
#include <linux/timer.h>
#include <linux/mm.h>
#include <linux/highmem.h>
#include <linux/hrtimer.h>
#include <linux/backing-dev.h>
#include <linux/bug.h>
#include <linux/module.h>
#include <linux/sched/mm.h>

#include <trace/events/jbd2.h>

static void __jbd2_journal_temp_unlink_buffer(struct journal_head *jh);
static void __jbd2_journal_unfile_buffer(struct journal_head *jh);

static struct kmem_cache *transaction_cache;
int __init jbd2_journal_init_transaction_cache(void)
{
	J_ASSERT(!transaction_cache);
	transaction_cache = kmem_cache_create("jbd2_transaction_s",
					sizeof(transaction_t),
					0,
					SLAB_HWCACHE_ALIGN|SLAB_TEMPORARY,
					NULL);
	if (!transaction_cache) {
		pr_emerg("JBD2: failed to create transaction cache\n");
		return -ENOMEM;
	}
	return 0;
}

void jbd2_journal_destroy_transaction_cache(void)
{
	kmem_cache_destroy(transaction_cache);
	transaction_cache = NULL;
}

void jbd2_journal_free_transaction(transaction_t *transaction)
{
	if (unlikely(ZERO_OR_NULL_PTR(transaction)))
		return;
	kmem_cache_free(transaction_cache, transaction);
}

/*
 * Base amount of descriptor blocks we reserve for each transaction.
 */
static int jbd2_descriptor_blocks_per_trans(journal_t *journal)
{
	int tag_space = journal->j_blocksize - sizeof(journal_header_t);
	int tags_per_block;

	/* Subtract UUID */
	tag_space -= 16;
	if (jbd2_journal_has_csum_v2or3(journal))
		tag_space -= sizeof(struct jbd2_journal_block_tail);
	/* Commit code leaves a slack space of 16 bytes at the end of block */
	tags_per_block = (tag_space - 16) / journal_tag_bytes(journal);
	/*
	 * Revoke descriptors are accounted separately so we need to reserve
	 * space for commit block and normal transaction descriptor blocks.
	 */
	return 1 + DIV_ROUND_UP(journal->j_max_transaction_buffers,
				tags_per_block);
}

/*
 * jbd2_get_transaction: obtain a new transaction_t object.
 *
 * Simply initialise a new transaction. Initialize it in
 * RUNNING state and add it to the current journal (which should not
 * have an existing running transaction: we only make a new transaction
 * once we have started to commit the old one).
 *
 * Preconditions:
 *	The journal MUST be locked.  We don't perform atomic mallocs on the
 *	new transaction	and we can't block without protecting against other
 *	processes trying to touch the journal while it is in transition.
 *
 */

static void jbd2_get_transaction(journal_t *journal,
				transaction_t *transaction)
{
	transaction->t_journal = journal;
	transaction->t_state = T_RUNNING;
	transaction->t_start_time = ktime_get();
	transaction->t_tid = journal->j_transaction_sequence++;
	transaction->t_expires = jiffies + journal->j_commit_interval;
	spin_lock_init(&transaction->t_handle_lock);
	atomic_set(&transaction->t_updates, 0);
	atomic_set(&transaction->t_outstanding_credits,
		   jbd2_descriptor_blocks_per_trans(journal) +
		   atomic_read(&journal->j_reserved_credits));
	atomic_set(&transaction->t_outstanding_revokes, 0);
	atomic_set(&transaction->t_handle_count, 0);
	INIT_LIST_HEAD(&transaction->t_inode_list);
	INIT_LIST_HEAD(&transaction->t_private_list);

	/* Set up the commit timer for the new transaction. */
	journal->j_commit_timer.expires = round_jiffies_up(transaction->t_expires);
	add_timer(&journal->j_commit_timer);

	J_ASSERT(journal->j_running_transaction == NULL);
	journal->j_running_transaction = transaction;
	transaction->t_max_wait = 0;
	transaction->t_start = jiffies;
	transaction->t_requested = 0;
}

/*
 * Handle management.
 *
 * A handle_t is an object which represents a single atomic update to a
 * filesystem, and which tracks all of the modifications which form part
 * of that one update.
 */

/*
 * Update transaction's maximum wait time, if debugging is enabled.
 *
 * In order for t_max_wait to be reliable, it must be protected by a
 * lock.  But doing so will mean that start_this_handle() can not be
 * run in parallel on SMP systems, which limits our scalability.  So
 * unless debugging is enabled, we no longer update t_max_wait, which
 * means that maximum wait time reported by the jbd2_run_stats
 * tracepoint will always be zero.
 */
static inline void update_t_max_wait(transaction_t *transaction,
				     unsigned long ts)
{
#ifdef CONFIG_JBD2_DEBUG
	if (jbd2_journal_enable_debug &&
	    time_after(transaction->t_start, ts)) {
		ts = jbd2_time_diff(ts, transaction->t_start);
		spin_lock(&transaction->t_handle_lock);
		if (ts > transaction->t_max_wait)
			transaction->t_max_wait = ts;
		spin_unlock(&transaction->t_handle_lock);
	}
#endif
}

/*
 * Wait until running transaction passes to T_FLUSH state and new transaction
 * can thus be started. Also starts the commit if needed. The function expects
 * running transaction to exist and releases j_state_lock.
 */
static void wait_transaction_locked(journal_t *journal)
	__releases(journal->j_state_lock)
{
	DEFINE_WAIT(wait);
	int need_to_start;
	tid_t tid = journal->j_running_transaction->t_tid;

	prepare_to_wait(&journal->j_wait_transaction_locked, &wait,
			TASK_UNINTERRUPTIBLE);
	need_to_start = !tid_geq(journal->j_commit_request, tid);
	read_unlock(&journal->j_state_lock);
	if (need_to_start)
		jbd2_log_start_commit(journal, tid);
	jbd2_might_wait_for_commit(journal);
	schedule();
	finish_wait(&journal->j_wait_transaction_locked, &wait);
}

/*
 * Wait until running transaction transitions from T_SWITCH to T_FLUSH
 * state and new transaction can thus be started. The function releases
 * j_state_lock.
 */
static void wait_transaction_switching(journal_t *journal)
	__releases(journal->j_state_lock)
{
	DEFINE_WAIT(wait);

	if (WARN_ON(!journal->j_running_transaction ||
		    journal->j_running_transaction->t_state != T_SWITCH)) {
		read_unlock(&journal->j_state_lock);
		return;
	}
	prepare_to_wait(&journal->j_wait_transaction_locked, &wait,
			TASK_UNINTERRUPTIBLE);
	read_unlock(&journal->j_state_lock);
	/*
	 * We don't call jbd2_might_wait_for_commit() here as there's no
	 * waiting for outstanding handles happening anymore in T_SWITCH state
	 * and handling of reserved handles actually relies on that for
	 * correctness.
	 */
	schedule();
	finish_wait(&journal->j_wait_transaction_locked, &wait);
}

static void sub_reserved_credits(journal_t *journal, int blocks)
{
	atomic_sub(blocks, &journal->j_reserved_credits);
	wake_up(&journal->j_wait_reserved);
}

/*
 * Wait until we can add credits for handle to the running transaction.  Called
 * with j_state_lock held for reading. Returns 0 if handle joined the running
 * transaction. Returns 1 if we had to wait, j_state_lock is dropped, and
 * caller must retry.
 */
static int add_transaction_credits(journal_t *journal, int blocks,
				   int rsv_blocks)
{
	transaction_t *t = journal->j_running_transaction;
	int needed;
	int total = blocks + rsv_blocks;

	/*
	 * If the current transaction is locked down for commit, wait
	 * for the lock to be released.
	 */
	if (t->t_state != T_RUNNING) {
		WARN_ON_ONCE(t->t_state >= T_FLUSH);
		wait_transaction_locked(journal);
		return 1;
	}

	/*
	 * If there is not enough space left in the log to write all
	 * potential buffers requested by this operation, we need to
	 * stall pending a log checkpoint to free some more log space.
	 */
	needed = atomic_add_return(total, &t->t_outstanding_credits);
	if (needed > journal->j_max_transaction_buffers) {
		/*
		 * If the current transaction is already too large,
		 * then start to commit it: we can then go back and
		 * attach this handle to a new transaction.
		 */
		atomic_sub(total, &t->t_outstanding_credits);

		/*
		 * Is the number of reserved credits in the current transaction too
		 * big to fit this handle? Wait until reserved credits are freed.
		 */
		if (atomic_read(&journal->j_reserved_credits) + total >
		    journal->j_max_transaction_buffers) {
			read_unlock(&journal->j_state_lock);
			jbd2_might_wait_for_commit(journal);
			wait_event(journal->j_wait_reserved,
				   atomic_read(&journal->j_reserved_credits) + total <=
				   journal->j_max_transaction_buffers);
			return 1;
		}

		wait_transaction_locked(journal);
		return 1;
	}

	/*
	 * The commit code assumes that it can get enough log space
	 * without forcing a checkpoint.  This is *critical* for
	 * correctness: a checkpoint of a buffer which is also
	 * associated with a committing transaction creates a deadlock,
	 * so commit simply cannot force through checkpoints.
	 *
	 * We must therefore ensure the necessary space in the journal
	 * *before* starting to dirty potentially checkpointed buffers
	 * in the new transaction.
	 */
	if (jbd2_log_space_left(journal) < journal->j_max_transaction_buffers) {
		atomic_sub(total, &t->t_outstanding_credits);
		read_unlock(&journal->j_state_lock);
		jbd2_might_wait_for_commit(journal);
		write_lock(&journal->j_state_lock);
		if (jbd2_log_space_left(journal) <
					journal->j_max_transaction_buffers)
			__jbd2_log_wait_for_space(journal);
		write_unlock(&journal->j_state_lock);
		return 1;
	}

	/* No reservation? We are done... */
	if (!rsv_blocks)
		return 0;

	needed = atomic_add_return(rsv_blocks, &journal->j_reserved_credits);
	/* We allow at most half of a transaction to be reserved */
	if (needed > journal->j_max_transaction_buffers / 2) {
		sub_reserved_credits(journal, rsv_blocks);
		atomic_sub(total, &t->t_outstanding_credits);
		read_unlock(&journal->j_state_lock);
		jbd2_might_wait_for_commit(journal);
		wait_event(journal->j_wait_reserved,
			 atomic_read(&journal->j_reserved_credits) + rsv_blocks
			 <= journal->j_max_transaction_buffers / 2);
		return 1;
	}
	return 0;
}

/*
 * start_this_handle: Given a handle, deal with any locking or stalling
 * needed to make sure that there is enough journal space for the handle
 * to begin.  Attach the handle to a transaction and set up the
 * transaction's buffer credits.
 */

static int start_this_handle(journal_t *journal, handle_t *handle,
			     gfp_t gfp_mask)
{
	transaction_t	*transaction, *new_transaction = NULL;
	int		blocks = handle->h_total_credits;
	int		rsv_blocks = 0;
	unsigned long ts = jiffies;

	if (handle->h_rsv_handle)
		rsv_blocks = handle->h_rsv_handle->h_total_credits;

	/*
	 * Limit the number of reserved credits to 1/2 of maximum transaction
	 * size and limit the number of total credits to not exceed maximum
	 * transaction size per operation.
	 */
	if ((rsv_blocks > journal->j_max_transaction_buffers / 2) ||
	    (rsv_blocks + blocks > journal->j_max_transaction_buffers)) {
		printk(KERN_ERR "JBD2: %s wants too many credits "
		       "credits:%d rsv_credits:%d max:%d\n",
		       current->comm, blocks, rsv_blocks,
		       journal->j_max_transaction_buffers);
		WARN_ON(1);
		return -ENOSPC;
	}

alloc_transaction:
	/*
	 * This check is racy but it is just an optimization of allocating new
	 * transaction early if there are high chances we'll need it. If we
	 * guess wrong, we'll retry or free unused transaction.
	 */
	if (!data_race(journal->j_running_transaction)) {
		/*
		 * If __GFP_FS is not present, then we may be being called from
		 * inside the fs writeback layer, so we MUST NOT fail.
		 */
		if ((gfp_mask & __GFP_FS) == 0)
			gfp_mask |= __GFP_NOFAIL;
		new_transaction = kmem_cache_zalloc(transaction_cache,
						    gfp_mask);
		if (!new_transaction)
			return -ENOMEM;
	}

	jbd_debug(3, "New handle %p going live.\n", handle);

	/*
	 * We need to hold j_state_lock until t_updates has been incremented,
	 * for proper journal barrier handling
	 */
repeat:
	read_lock(&journal->j_state_lock);
	BUG_ON(journal->j_flags & JBD2_UNMOUNT);
	if (is_journal_aborted(journal) ||
	    (journal->j_errno != 0 && !(journal->j_flags & JBD2_ACK_ERR))) {
		read_unlock(&journal->j_state_lock);
		jbd2_journal_free_transaction(new_transaction);
		return -EROFS;
	}

	/*
	 * Wait on the journal's transaction barrier if necessary. Specifically
	 * we allow reserved handles to proceed because otherwise commit could
	 * deadlock on page writeback not being able to complete.
	 */
	if (!handle->h_reserved && journal->j_barrier_count) {
		read_unlock(&journal->j_state_lock);
		wait_event(journal->j_wait_transaction_locked,
				journal->j_barrier_count == 0);
		goto repeat;
	}

	if (!journal->j_running_transaction) {
		read_unlock(&journal->j_state_lock);
		if (!new_transaction)
			goto alloc_transaction;
		write_lock(&journal->j_state_lock);
		if (!journal->j_running_transaction &&
		    (handle->h_reserved || !journal->j_barrier_count)) {
			jbd2_get_transaction(journal, new_transaction);
			new_transaction = NULL;
		}
		write_unlock(&journal->j_state_lock);
		goto repeat;
	}

	transaction = journal->j_running_transaction;

	if (!handle->h_reserved) {
		/* We may have dropped j_state_lock - restart in that case */
		if (add_transaction_credits(journal, blocks, rsv_blocks))
			goto repeat;
	} else {
		/*
		 * We have handle reserved so we are allowed to join T_LOCKED
		 * transaction and we don't have to check for transaction size
		 * and journal space. But we still have to wait while running
		 * transaction is being switched to a committing one as it
		 * won't wait for any handles anymore.
		 */
		if (transaction->t_state == T_SWITCH) {
			wait_transaction_switching(journal);
			goto repeat;
		}
		sub_reserved_credits(journal, blocks);
		handle->h_reserved = 0;
	}

	/* OK, account for the buffers that this operation expects to
	 * use and add the handle to the running transaction. 
	 */
	update_t_max_wait(transaction, ts);
	handle->h_transaction = transaction;
	handle->h_requested_credits = blocks;
	handle->h_revoke_credits_requested = handle->h_revoke_credits;
	handle->h_start_jiffies = jiffies;
	atomic_inc(&transaction->t_updates);
	atomic_inc(&transaction->t_handle_count);
	jbd_debug(4, "Handle %p given %d credits (total %d, free %lu)\n",
		  handle, blocks,
		  atomic_read(&transaction->t_outstanding_credits),
		  jbd2_log_space_left(journal));
	read_unlock(&journal->j_state_lock);
	current->journal_info = handle;

	rwsem_acquire_read(&journal->j_trans_commit_map, 0, 0, _THIS_IP_);
	jbd2_journal_free_transaction(new_transaction);
	/*
	 * Ensure that no allocations done while the transaction is open are
	 * going to recurse back to the fs layer.
	 */
	handle->saved_alloc_context = memalloc_nofs_save();
	return 0;
}

/* Allocate a new handle.  This should probably be in a slab... */
static handle_t *new_handle(int nblocks)
{
	handle_t *handle = jbd2_alloc_handle(GFP_NOFS);
	if (!handle)
		return NULL;
	handle->h_total_credits = nblocks;
	handle->h_ref = 1;

	return handle;
}

handle_t *jbd2__journal_start(journal_t *journal, int nblocks, int rsv_blocks,
			      int revoke_records, gfp_t gfp_mask,
			      unsigned int type, unsigned int line_no)
{
	handle_t *handle = journal_current_handle();
	int err;

	if (!journal)
		return ERR_PTR(-EROFS);

	if (handle) {
		J_ASSERT(handle->h_transaction->t_journal == journal);
		handle->h_ref++;
		return handle;
	}

	nblocks += DIV_ROUND_UP(revoke_records,
				journal->j_revoke_records_per_block);
	handle = new_handle(nblocks);
	if (!handle)
		return ERR_PTR(-ENOMEM);
	if (rsv_blocks) {
		handle_t *rsv_handle;

		rsv_handle = new_handle(rsv_blocks);
		if (!rsv_handle) {
			jbd2_free_handle(handle);
			return ERR_PTR(-ENOMEM);
		}
		rsv_handle->h_reserved = 1;
		rsv_handle->h_journal = journal;
		handle->h_rsv_handle = rsv_handle;
	}
	handle->h_revoke_credits = revoke_records;

	err = start_this_handle(journal, handle, gfp_mask);
	if (err < 0) {
		if (handle->h_rsv_handle)
			jbd2_free_handle(handle->h_rsv_handle);
		jbd2_free_handle(handle);
		return ERR_PTR(err);
	}
	handle->h_type = type;
	handle->h_line_no = line_no;
	trace_jbd2_handle_start(journal->j_fs_dev->bd_dev,
				handle->h_transaction->t_tid, type,
				line_no, nblocks);

	return handle;
}
EXPORT_SYMBOL(jbd2__journal_start);


/**
 * jbd2_journal_start() - Obtain a new handle.
 * @journal: Journal to start transaction on.
 * @nblocks: number of block buffer we might modify
 *
 * We make sure that the transaction can guarantee at least nblocks of
 * modified buffers in the log.  We block until the log can guarantee
 * that much space. Additionally, if rsv_blocks > 0, we also create another
 * handle with rsv_blocks reserved blocks in the journal. This handle is
 * stored in h_rsv_handle. It is not attached to any particular transaction
 * and thus doesn't block transaction commit. If the caller uses this reserved
 * handle, it has to set h_rsv_handle to NULL as otherwise jbd2_journal_stop()
 * on the parent handle will dispose the reserved one. Reserved handle has to
 * be converted to a normal handle using jbd2_journal_start_reserved() before
 * it can be used.
 *
 * Return a pointer to a newly allocated handle, or an ERR_PTR() value
 * on failure.
 */
handle_t *jbd2_journal_start(journal_t *journal, int nblocks)
{
	return jbd2__journal_start(journal, nblocks, 0, 0, GFP_NOFS, 0, 0);
}
EXPORT_SYMBOL(jbd2_journal_start);

static void __jbd2_journal_unreserve_handle(handle_t *handle, transaction_t *t)
{
	journal_t *journal = handle->h_journal;

	WARN_ON(!handle->h_reserved);
<<<<<<< HEAD
	sub_reserved_credits(journal, handle->h_buffer_credits);
	if (t)
		atomic_sub(handle->h_buffer_credits, &t->t_outstanding_credits);
=======
	sub_reserved_credits(journal, handle->h_total_credits);
	if (t)
		atomic_sub(handle->h_total_credits, &t->t_outstanding_credits);
>>>>>>> 7d2a07b7
}

void jbd2_journal_free_reserved(handle_t *handle)
{
	journal_t *journal = handle->h_journal;

	/* Get j_state_lock to pin running transaction if it exists */
	read_lock(&journal->j_state_lock);
	__jbd2_journal_unreserve_handle(handle, journal->j_running_transaction);
	read_unlock(&journal->j_state_lock);
	jbd2_free_handle(handle);
}
EXPORT_SYMBOL(jbd2_journal_free_reserved);

/**
 * jbd2_journal_start_reserved() - start reserved handle
 * @handle: handle to start
 * @type: for handle statistics
 * @line_no: for handle statistics
 *
 * Start handle that has been previously reserved with jbd2_journal_reserve().
 * This attaches @handle to the running transaction (or creates one if there's
 * not transaction running). Unlike jbd2_journal_start() this function cannot
 * block on journal commit, checkpointing, or similar stuff. It can block on
 * memory allocation or frozen journal though.
 *
 * Return 0 on success, non-zero on error - handle is freed in that case.
 */
int jbd2_journal_start_reserved(handle_t *handle, unsigned int type,
				unsigned int line_no)
{
	journal_t *journal = handle->h_journal;
	int ret = -EIO;

	if (WARN_ON(!handle->h_reserved)) {
		/* Someone passed in normal handle? Just stop it. */
		jbd2_journal_stop(handle);
		return ret;
	}
	/*
	 * Usefulness of mixing of reserved and unreserved handles is
	 * questionable. So far nobody seems to need it so just error out.
	 */
	if (WARN_ON(current->journal_info)) {
		jbd2_journal_free_reserved(handle);
		return ret;
	}

	handle->h_journal = NULL;
	/*
	 * GFP_NOFS is here because callers are likely from writeback or
	 * similarly constrained call sites
	 */
	ret = start_this_handle(journal, handle, GFP_NOFS);
	if (ret < 0) {
		handle->h_journal = journal;
		jbd2_journal_free_reserved(handle);
		return ret;
	}
	handle->h_type = type;
	handle->h_line_no = line_no;
	trace_jbd2_handle_start(journal->j_fs_dev->bd_dev,
				handle->h_transaction->t_tid, type,
				line_no, handle->h_total_credits);
	return 0;
}
EXPORT_SYMBOL(jbd2_journal_start_reserved);

/**
 * jbd2_journal_extend() - extend buffer credits.
 * @handle:  handle to 'extend'
 * @nblocks: nr blocks to try to extend by.
 * @revoke_records: number of revoke records to try to extend by.
 *
 * Some transactions, such as large extends and truncates, can be done
 * atomically all at once or in several stages.  The operation requests
 * a credit for a number of buffer modifications in advance, but can
 * extend its credit if it needs more.
 *
 * jbd2_journal_extend tries to give the running handle more buffer credits.
 * It does not guarantee that allocation - this is a best-effort only.
 * The calling process MUST be able to deal cleanly with a failure to
 * extend here.
 *
 * Return 0 on success, non-zero on failure.
 *
 * return code < 0 implies an error
 * return code > 0 implies normal transaction-full status.
 */
int jbd2_journal_extend(handle_t *handle, int nblocks, int revoke_records)
{
	transaction_t *transaction = handle->h_transaction;
	journal_t *journal;
	int result;
	int wanted;

	if (is_handle_aborted(handle))
		return -EROFS;
	journal = transaction->t_journal;

	result = 1;

	read_lock(&journal->j_state_lock);

	/* Don't extend a locked-down transaction! */
	if (transaction->t_state != T_RUNNING) {
		jbd_debug(3, "denied handle %p %d blocks: "
			  "transaction not running\n", handle, nblocks);
		goto error_out;
	}

	nblocks += DIV_ROUND_UP(
			handle->h_revoke_credits_requested + revoke_records,
			journal->j_revoke_records_per_block) -
		DIV_ROUND_UP(
			handle->h_revoke_credits_requested,
			journal->j_revoke_records_per_block);
	spin_lock(&transaction->t_handle_lock);
	wanted = atomic_add_return(nblocks,
				   &transaction->t_outstanding_credits);

	if (wanted > journal->j_max_transaction_buffers) {
		jbd_debug(3, "denied handle %p %d blocks: "
			  "transaction too large\n", handle, nblocks);
		atomic_sub(nblocks, &transaction->t_outstanding_credits);
		goto unlock;
	}

	trace_jbd2_handle_extend(journal->j_fs_dev->bd_dev,
				 transaction->t_tid,
				 handle->h_type, handle->h_line_no,
				 handle->h_total_credits,
				 nblocks);

	handle->h_total_credits += nblocks;
	handle->h_requested_credits += nblocks;
	handle->h_revoke_credits += revoke_records;
	handle->h_revoke_credits_requested += revoke_records;
	result = 0;

	jbd_debug(3, "extended handle %p by %d\n", handle, nblocks);
unlock:
	spin_unlock(&transaction->t_handle_lock);
error_out:
	read_unlock(&journal->j_state_lock);
	return result;
}

static void stop_this_handle(handle_t *handle)
{
	transaction_t *transaction = handle->h_transaction;
	journal_t *journal = transaction->t_journal;
	int revokes;

	J_ASSERT(journal_current_handle() == handle);
	J_ASSERT(atomic_read(&transaction->t_updates) > 0);
	current->journal_info = NULL;
	/*
	 * Subtract necessary revoke descriptor blocks from handle credits. We
	 * take care to account only for revoke descriptor blocks the
	 * transaction will really need as large sequences of transactions with
	 * small numbers of revokes are relatively common.
	 */
	revokes = handle->h_revoke_credits_requested - handle->h_revoke_credits;
	if (revokes) {
		int t_revokes, revoke_descriptors;
		int rr_per_blk = journal->j_revoke_records_per_block;

		WARN_ON_ONCE(DIV_ROUND_UP(revokes, rr_per_blk)
				> handle->h_total_credits);
		t_revokes = atomic_add_return(revokes,
				&transaction->t_outstanding_revokes);
		revoke_descriptors =
			DIV_ROUND_UP(t_revokes, rr_per_blk) -
			DIV_ROUND_UP(t_revokes - revokes, rr_per_blk);
		handle->h_total_credits -= revoke_descriptors;
	}
	atomic_sub(handle->h_total_credits,
		   &transaction->t_outstanding_credits);
	if (handle->h_rsv_handle)
		__jbd2_journal_unreserve_handle(handle->h_rsv_handle,
						transaction);
	if (atomic_dec_and_test(&transaction->t_updates))
		wake_up(&journal->j_wait_updates);

	rwsem_release(&journal->j_trans_commit_map, _THIS_IP_);
	/*
	 * Scope of the GFP_NOFS context is over here and so we can restore the
	 * original alloc context.
	 */
	memalloc_nofs_restore(handle->saved_alloc_context);
}

/**
 * jbd2__journal_restart() - restart a handle .
 * @handle:  handle to restart
 * @nblocks: nr credits requested
 * @revoke_records: number of revoke record credits requested
 * @gfp_mask: memory allocation flags (for start_this_handle)
 *
 * Restart a handle for a multi-transaction filesystem
 * operation.
 *
 * If the jbd2_journal_extend() call above fails to grant new buffer credits
 * to a running handle, a call to jbd2_journal_restart will commit the
 * handle's transaction so far and reattach the handle to a new
 * transaction capable of guaranteeing the requested number of
 * credits. We preserve reserved handle if there's any attached to the
 * passed in handle.
 */
int jbd2__journal_restart(handle_t *handle, int nblocks, int revoke_records,
			  gfp_t gfp_mask)
{
	transaction_t *transaction = handle->h_transaction;
	journal_t *journal;
	tid_t		tid;
	int		need_to_start;
	int		ret;

	/* If we've had an abort of any type, don't even think about
	 * actually doing the restart! */
	if (is_handle_aborted(handle))
		return 0;
	journal = transaction->t_journal;
	tid = transaction->t_tid;

	/*
	 * First unlink the handle from its current transaction, and start the
	 * commit on that.
	 */
<<<<<<< HEAD
	J_ASSERT(atomic_read(&transaction->t_updates) > 0);
	J_ASSERT(journal_current_handle() == handle);

	read_lock(&journal->j_state_lock);
	spin_lock(&transaction->t_handle_lock);
	atomic_sub(handle->h_buffer_credits,
		   &transaction->t_outstanding_credits);
	if (handle->h_rsv_handle) {
		__jbd2_journal_unreserve_handle(handle->h_rsv_handle,
								transaction);
	}
	if (atomic_dec_and_test(&transaction->t_updates))
		wake_up(&journal->j_wait_updates);
	tid = transaction->t_tid;
	spin_unlock(&transaction->t_handle_lock);
=======
	jbd_debug(2, "restarting handle %p\n", handle);
	stop_this_handle(handle);
>>>>>>> 7d2a07b7
	handle->h_transaction = NULL;

	/*
	 * TODO: If we use READ_ONCE / WRITE_ONCE for j_commit_request we can
 	 * get rid of pointless j_state_lock traffic like this.
	 */
	read_lock(&journal->j_state_lock);
	need_to_start = !tid_geq(journal->j_commit_request, tid);
	read_unlock(&journal->j_state_lock);
	if (need_to_start)
		jbd2_log_start_commit(journal, tid);
<<<<<<< HEAD

	rwsem_release(&journal->j_trans_commit_map, _THIS_IP_);
	handle->h_buffer_credits = nblocks;
	/*
	 * Restore the original nofs context because the journal restart
	 * is basically the same thing as journal stop and start.
	 * start_this_handle will start a new nofs context.
	 */
	memalloc_nofs_restore(handle->saved_alloc_context);
=======
	handle->h_total_credits = nblocks +
		DIV_ROUND_UP(revoke_records,
			     journal->j_revoke_records_per_block);
	handle->h_revoke_credits = revoke_records;
>>>>>>> 7d2a07b7
	ret = start_this_handle(journal, handle, gfp_mask);
	trace_jbd2_handle_restart(journal->j_fs_dev->bd_dev,
				 ret ? 0 : handle->h_transaction->t_tid,
				 handle->h_type, handle->h_line_no,
				 handle->h_total_credits);
	return ret;
}
EXPORT_SYMBOL(jbd2__journal_restart);


int jbd2_journal_restart(handle_t *handle, int nblocks)
{
	return jbd2__journal_restart(handle, nblocks, 0, GFP_NOFS);
}
EXPORT_SYMBOL(jbd2_journal_restart);

/**
 * jbd2_journal_lock_updates () - establish a transaction barrier.
 * @journal:  Journal to establish a barrier on.
 *
 * This locks out any further updates from being started, and blocks
 * until all existing updates have completed, returning only once the
 * journal is in a quiescent state with no updates running.
 *
 * The journal lock should not be held on entry.
 */
void jbd2_journal_lock_updates(journal_t *journal)
{
	DEFINE_WAIT(wait);

	jbd2_might_wait_for_commit(journal);

	write_lock(&journal->j_state_lock);
	++journal->j_barrier_count;

	/* Wait until there are no reserved handles */
	if (atomic_read(&journal->j_reserved_credits)) {
		write_unlock(&journal->j_state_lock);
		wait_event(journal->j_wait_reserved,
			   atomic_read(&journal->j_reserved_credits) == 0);
		write_lock(&journal->j_state_lock);
	}

	/* Wait until there are no running updates */
	while (1) {
		transaction_t *transaction = journal->j_running_transaction;

		if (!transaction)
			break;

		spin_lock(&transaction->t_handle_lock);
		prepare_to_wait(&journal->j_wait_updates, &wait,
				TASK_UNINTERRUPTIBLE);
		if (!atomic_read(&transaction->t_updates)) {
			spin_unlock(&transaction->t_handle_lock);
			finish_wait(&journal->j_wait_updates, &wait);
			break;
		}
		spin_unlock(&transaction->t_handle_lock);
		write_unlock(&journal->j_state_lock);
		schedule();
		finish_wait(&journal->j_wait_updates, &wait);
		write_lock(&journal->j_state_lock);
	}
	write_unlock(&journal->j_state_lock);

	/*
	 * We have now established a barrier against other normal updates, but
	 * we also need to barrier against other jbd2_journal_lock_updates() calls
	 * to make sure that we serialise special journal-locked operations
	 * too.
	 */
	mutex_lock(&journal->j_barrier);
}

/**
 * jbd2_journal_unlock_updates () - release barrier
 * @journal:  Journal to release the barrier on.
 *
 * Release a transaction barrier obtained with jbd2_journal_lock_updates().
 *
 * Should be called without the journal lock held.
 */
void jbd2_journal_unlock_updates (journal_t *journal)
{
	J_ASSERT(journal->j_barrier_count != 0);

	mutex_unlock(&journal->j_barrier);
	write_lock(&journal->j_state_lock);
	--journal->j_barrier_count;
	write_unlock(&journal->j_state_lock);
	wake_up(&journal->j_wait_transaction_locked);
}

static void warn_dirty_buffer(struct buffer_head *bh)
{
	printk(KERN_WARNING
	       "JBD2: Spotted dirty metadata buffer (dev = %pg, blocknr = %llu). "
	       "There's a risk of filesystem corruption in case of system "
	       "crash.\n",
	       bh->b_bdev, (unsigned long long)bh->b_blocknr);
}

/* Call t_frozen trigger and copy buffer data into jh->b_frozen_data. */
static void jbd2_freeze_jh_data(struct journal_head *jh)
{
	struct page *page;
	int offset;
	char *source;
	struct buffer_head *bh = jh2bh(jh);

	J_EXPECT_JH(jh, buffer_uptodate(bh), "Possible IO failure.\n");
	page = bh->b_page;
	offset = offset_in_page(bh->b_data);
	source = kmap_atomic(page);
	/* Fire data frozen trigger just before we copy the data */
	jbd2_buffer_frozen_trigger(jh, source + offset, jh->b_triggers);
	memcpy(jh->b_frozen_data, source + offset, bh->b_size);
	kunmap_atomic(source);

	/*
	 * Now that the frozen data is saved off, we need to store any matching
	 * triggers.
	 */
	jh->b_frozen_triggers = jh->b_triggers;
}

/*
 * If the buffer is already part of the current transaction, then there
 * is nothing we need to do.  If it is already part of a prior
 * transaction which we are still committing to disk, then we need to
 * make sure that we do not overwrite the old copy: we do copy-out to
 * preserve the copy going to disk.  We also account the buffer against
 * the handle's metadata buffer credits (unless the buffer is already
 * part of the transaction, that is).
 *
 */
static int
do_get_write_access(handle_t *handle, struct journal_head *jh,
			int force_copy)
{
	struct buffer_head *bh;
	transaction_t *transaction = handle->h_transaction;
	journal_t *journal;
	int error;
	char *frozen_buffer = NULL;
	unsigned long start_lock, time_lock;

	journal = transaction->t_journal;

	jbd_debug(5, "journal_head %p, force_copy %d\n", jh, force_copy);

	JBUFFER_TRACE(jh, "entry");
repeat:
	bh = jh2bh(jh);

	/* @@@ Need to check for errors here at some point. */

 	start_lock = jiffies;
	lock_buffer(bh);
	spin_lock(&jh->b_state_lock);

	/* If it takes too long to lock the buffer, trace it */
	time_lock = jbd2_time_diff(start_lock, jiffies);
	if (time_lock > HZ/10)
		trace_jbd2_lock_buffer_stall(bh->b_bdev->bd_dev,
			jiffies_to_msecs(time_lock));

	/* We now hold the buffer lock so it is safe to query the buffer
	 * state.  Is the buffer dirty?
	 *
	 * If so, there are two possibilities.  The buffer may be
	 * non-journaled, and undergoing a quite legitimate writeback.
	 * Otherwise, it is journaled, and we don't expect dirty buffers
	 * in that state (the buffers should be marked JBD_Dirty
	 * instead.)  So either the IO is being done under our own
	 * control and this is a bug, or it's a third party IO such as
	 * dump(8) (which may leave the buffer scheduled for read ---
	 * ie. locked but not dirty) or tune2fs (which may actually have
	 * the buffer dirtied, ugh.)  */

	if (buffer_dirty(bh)) {
		/*
		 * First question: is this buffer already part of the current
		 * transaction or the existing committing transaction?
		 */
		if (jh->b_transaction) {
			J_ASSERT_JH(jh,
				jh->b_transaction == transaction ||
				jh->b_transaction ==
					journal->j_committing_transaction);
			if (jh->b_next_transaction)
				J_ASSERT_JH(jh, jh->b_next_transaction ==
							transaction);
			warn_dirty_buffer(bh);
		}
		/*
		 * In any case we need to clean the dirty flag and we must
		 * do it under the buffer lock to be sure we don't race
		 * with running write-out.
		 */
		JBUFFER_TRACE(jh, "Journalling dirty buffer");
		clear_buffer_dirty(bh);
		set_buffer_jbddirty(bh);
	}

	unlock_buffer(bh);

	error = -EROFS;
	if (is_handle_aborted(handle)) {
		spin_unlock(&jh->b_state_lock);
		goto out;
	}
	error = 0;

	/*
	 * The buffer is already part of this transaction if b_transaction or
	 * b_next_transaction points to it
	 */
	if (jh->b_transaction == transaction ||
	    jh->b_next_transaction == transaction)
		goto done;

	/*
	 * this is the first time this transaction is touching this buffer,
	 * reset the modified flag
	 */
	jh->b_modified = 0;

	/*
	 * If the buffer is not journaled right now, we need to make sure it
	 * doesn't get written to disk before the caller actually commits the
	 * new data
	 */
	if (!jh->b_transaction) {
		JBUFFER_TRACE(jh, "no transaction");
		J_ASSERT_JH(jh, !jh->b_next_transaction);
		JBUFFER_TRACE(jh, "file as BJ_Reserved");
		/*
		 * Make sure all stores to jh (b_modified, b_frozen_data) are
		 * visible before attaching it to the running transaction.
		 * Paired with barrier in jbd2_write_access_granted()
		 */
		smp_wmb();
		spin_lock(&journal->j_list_lock);
		__jbd2_journal_file_buffer(jh, transaction, BJ_Reserved);
		spin_unlock(&journal->j_list_lock);
		goto done;
	}
	/*
	 * If there is already a copy-out version of this buffer, then we don't
	 * need to make another one
	 */
	if (jh->b_frozen_data) {
		JBUFFER_TRACE(jh, "has frozen data");
		J_ASSERT_JH(jh, jh->b_next_transaction == NULL);
		goto attach_next;
	}

	JBUFFER_TRACE(jh, "owned by older transaction");
	J_ASSERT_JH(jh, jh->b_next_transaction == NULL);
	J_ASSERT_JH(jh, jh->b_transaction == journal->j_committing_transaction);

	/*
	 * There is one case we have to be very careful about.  If the
	 * committing transaction is currently writing this buffer out to disk
	 * and has NOT made a copy-out, then we cannot modify the buffer
	 * contents at all right now.  The essence of copy-out is that it is
	 * the extra copy, not the primary copy, which gets journaled.  If the
	 * primary copy is already going to disk then we cannot do copy-out
	 * here.
	 */
	if (buffer_shadow(bh)) {
		JBUFFER_TRACE(jh, "on shadow: sleep");
		spin_unlock(&jh->b_state_lock);
		wait_on_bit_io(&bh->b_state, BH_Shadow, TASK_UNINTERRUPTIBLE);
		goto repeat;
	}

	/*
	 * Only do the copy if the currently-owning transaction still needs it.
	 * If buffer isn't on BJ_Metadata list, the committing transaction is
	 * past that stage (here we use the fact that BH_Shadow is set under
	 * bh_state lock together with refiling to BJ_Shadow list and at this
	 * point we know the buffer doesn't have BH_Shadow set).
	 *
	 * Subtle point, though: if this is a get_undo_access, then we will be
	 * relying on the frozen_data to contain the new value of the
	 * committed_data record after the transaction, so we HAVE to force the
	 * frozen_data copy in that case.
	 */
	if (jh->b_jlist == BJ_Metadata || force_copy) {
		JBUFFER_TRACE(jh, "generate frozen data");
		if (!frozen_buffer) {
			JBUFFER_TRACE(jh, "allocate memory for buffer");
			spin_unlock(&jh->b_state_lock);
			frozen_buffer = jbd2_alloc(jh2bh(jh)->b_size,
						   GFP_NOFS | __GFP_NOFAIL);
			goto repeat;
		}
		jh->b_frozen_data = frozen_buffer;
		frozen_buffer = NULL;
		jbd2_freeze_jh_data(jh);
	}
attach_next:
	/*
	 * Make sure all stores to jh (b_modified, b_frozen_data) are visible
	 * before attaching it to the running transaction. Paired with barrier
	 * in jbd2_write_access_granted()
	 */
	smp_wmb();
	jh->b_next_transaction = transaction;

done:
	spin_unlock(&jh->b_state_lock);

	/*
	 * If we are about to journal a buffer, then any revoke pending on it is
	 * no longer valid
	 */
	jbd2_journal_cancel_revoke(handle, jh);

out:
	if (unlikely(frozen_buffer))	/* It's usually NULL */
		jbd2_free(frozen_buffer, bh->b_size);

	JBUFFER_TRACE(jh, "exit");
	return error;
}

/* Fast check whether buffer is already attached to the required transaction */
static bool jbd2_write_access_granted(handle_t *handle, struct buffer_head *bh,
							bool undo)
{
	struct journal_head *jh;
	bool ret = false;

	/* Dirty buffers require special handling... */
	if (buffer_dirty(bh))
		return false;

	/*
	 * RCU protects us from dereferencing freed pages. So the checks we do
	 * are guaranteed not to oops. However the jh slab object can get freed
	 * & reallocated while we work with it. So we have to be careful. When
	 * we see jh attached to the running transaction, we know it must stay
	 * so until the transaction is committed. Thus jh won't be freed and
	 * will be attached to the same bh while we run.  However it can
	 * happen jh gets freed, reallocated, and attached to the transaction
	 * just after we get pointer to it from bh. So we have to be careful
	 * and recheck jh still belongs to our bh before we return success.
	 */
	rcu_read_lock();
	if (!buffer_jbd(bh))
		goto out;
	/* This should be bh2jh() but that doesn't work with inline functions */
	jh = READ_ONCE(bh->b_private);
	if (!jh)
		goto out;
	/* For undo access buffer must have data copied */
	if (undo && !jh->b_committed_data)
		goto out;
	if (READ_ONCE(jh->b_transaction) != handle->h_transaction &&
	    READ_ONCE(jh->b_next_transaction) != handle->h_transaction)
		goto out;
	/*
	 * There are two reasons for the barrier here:
	 * 1) Make sure to fetch b_bh after we did previous checks so that we
	 * detect when jh went through free, realloc, attach to transaction
	 * while we were checking. Paired with implicit barrier in that path.
	 * 2) So that access to bh done after jbd2_write_access_granted()
	 * doesn't get reordered and see inconsistent state of concurrent
	 * do_get_write_access().
	 */
	smp_mb();
	if (unlikely(jh->b_bh != bh))
		goto out;
	ret = true;
out:
	rcu_read_unlock();
	return ret;
}

/**
 * jbd2_journal_get_write_access() - notify intent to modify a buffer
 *				     for metadata (not data) update.
 * @handle: transaction to add buffer modifications to
 * @bh:     bh to be used for metadata writes
 *
 * Returns: error code or 0 on success.
 *
 * In full data journalling mode the buffer may be of type BJ_AsyncData,
 * because we're ``write()ing`` a buffer which is also part of a shared mapping.
 */

int jbd2_journal_get_write_access(handle_t *handle, struct buffer_head *bh)
{
	struct journal_head *jh;
	int rc;

	if (is_handle_aborted(handle))
		return -EROFS;

	if (jbd2_write_access_granted(handle, bh, false))
		return 0;

	jh = jbd2_journal_add_journal_head(bh);
	/* We do not want to get caught playing with fields which the
	 * log thread also manipulates.  Make sure that the buffer
	 * completes any outstanding IO before proceeding. */
	rc = do_get_write_access(handle, jh, 0);
	jbd2_journal_put_journal_head(jh);
	return rc;
}


/*
 * When the user wants to journal a newly created buffer_head
 * (ie. getblk() returned a new buffer and we are going to populate it
 * manually rather than reading off disk), then we need to keep the
 * buffer_head locked until it has been completely filled with new
 * data.  In this case, we should be able to make the assertion that
 * the bh is not already part of an existing transaction.
 *
 * The buffer should already be locked by the caller by this point.
 * There is no lock ranking violation: it was a newly created,
 * unlocked buffer beforehand. */

/**
 * jbd2_journal_get_create_access () - notify intent to use newly created bh
 * @handle: transaction to new buffer to
 * @bh: new buffer.
 *
 * Call this if you create a new bh.
 */
int jbd2_journal_get_create_access(handle_t *handle, struct buffer_head *bh)
{
	transaction_t *transaction = handle->h_transaction;
	journal_t *journal;
	struct journal_head *jh = jbd2_journal_add_journal_head(bh);
	int err;

	jbd_debug(5, "journal_head %p\n", jh);
	err = -EROFS;
	if (is_handle_aborted(handle))
		goto out;
	journal = transaction->t_journal;
	err = 0;

	JBUFFER_TRACE(jh, "entry");
	/*
	 * The buffer may already belong to this transaction due to pre-zeroing
	 * in the filesystem's new_block code.  It may also be on the previous,
	 * committing transaction's lists, but it HAS to be in Forget state in
	 * that case: the transaction must have deleted the buffer for it to be
	 * reused here.
	 */
	spin_lock(&jh->b_state_lock);
	J_ASSERT_JH(jh, (jh->b_transaction == transaction ||
		jh->b_transaction == NULL ||
		(jh->b_transaction == journal->j_committing_transaction &&
			  jh->b_jlist == BJ_Forget)));

	J_ASSERT_JH(jh, jh->b_next_transaction == NULL);
	J_ASSERT_JH(jh, buffer_locked(jh2bh(jh)));

	if (jh->b_transaction == NULL) {
		/*
		 * Previous jbd2_journal_forget() could have left the buffer
		 * with jbddirty bit set because it was being committed. When
		 * the commit finished, we've filed the buffer for
		 * checkpointing and marked it dirty. Now we are reallocating
		 * the buffer so the transaction freeing it must have
		 * committed and so it's safe to clear the dirty bit.
		 */
		clear_buffer_dirty(jh2bh(jh));
		/* first access by this transaction */
		jh->b_modified = 0;

		JBUFFER_TRACE(jh, "file as BJ_Reserved");
		spin_lock(&journal->j_list_lock);
		__jbd2_journal_file_buffer(jh, transaction, BJ_Reserved);
		spin_unlock(&journal->j_list_lock);
	} else if (jh->b_transaction == journal->j_committing_transaction) {
		/* first access by this transaction */
		jh->b_modified = 0;

		JBUFFER_TRACE(jh, "set next transaction");
		spin_lock(&journal->j_list_lock);
		jh->b_next_transaction = transaction;
		spin_unlock(&journal->j_list_lock);
	}
	spin_unlock(&jh->b_state_lock);

	/*
	 * akpm: I added this.  ext3_alloc_branch can pick up new indirect
	 * blocks which contain freed but then revoked metadata.  We need
	 * to cancel the revoke in case we end up freeing it yet again
	 * and the reallocating as data - this would cause a second revoke,
	 * which hits an assertion error.
	 */
	JBUFFER_TRACE(jh, "cancelling revoke");
	jbd2_journal_cancel_revoke(handle, jh);
out:
	jbd2_journal_put_journal_head(jh);
	return err;
}

/**
 * jbd2_journal_get_undo_access() -  Notify intent to modify metadata with
 *     non-rewindable consequences
 * @handle: transaction
 * @bh: buffer to undo
 *
 * Sometimes there is a need to distinguish between metadata which has
 * been committed to disk and that which has not.  The ext3fs code uses
 * this for freeing and allocating space, we have to make sure that we
 * do not reuse freed space until the deallocation has been committed,
 * since if we overwrote that space we would make the delete
 * un-rewindable in case of a crash.
 *
 * To deal with that, jbd2_journal_get_undo_access requests write access to a
 * buffer for parts of non-rewindable operations such as delete
 * operations on the bitmaps.  The journaling code must keep a copy of
 * the buffer's contents prior to the undo_access call until such time
 * as we know that the buffer has definitely been committed to disk.
 *
 * We never need to know which transaction the committed data is part
 * of, buffers touched here are guaranteed to be dirtied later and so
 * will be committed to a new transaction in due course, at which point
 * we can discard the old committed data pointer.
 *
 * Returns error number or 0 on success.
 */
int jbd2_journal_get_undo_access(handle_t *handle, struct buffer_head *bh)
{
	int err;
	struct journal_head *jh;
	char *committed_data = NULL;

	if (is_handle_aborted(handle))
		return -EROFS;

	if (jbd2_write_access_granted(handle, bh, true))
		return 0;

	jh = jbd2_journal_add_journal_head(bh);
	JBUFFER_TRACE(jh, "entry");

	/*
	 * Do this first --- it can drop the journal lock, so we want to
	 * make sure that obtaining the committed_data is done
	 * atomically wrt. completion of any outstanding commits.
	 */
	err = do_get_write_access(handle, jh, 1);
	if (err)
		goto out;

repeat:
	if (!jh->b_committed_data)
		committed_data = jbd2_alloc(jh2bh(jh)->b_size,
					    GFP_NOFS|__GFP_NOFAIL);

	spin_lock(&jh->b_state_lock);
	if (!jh->b_committed_data) {
		/* Copy out the current buffer contents into the
		 * preserved, committed copy. */
		JBUFFER_TRACE(jh, "generate b_committed data");
		if (!committed_data) {
			spin_unlock(&jh->b_state_lock);
			goto repeat;
		}

		jh->b_committed_data = committed_data;
		committed_data = NULL;
		memcpy(jh->b_committed_data, bh->b_data, bh->b_size);
	}
	spin_unlock(&jh->b_state_lock);
out:
	jbd2_journal_put_journal_head(jh);
	if (unlikely(committed_data))
		jbd2_free(committed_data, bh->b_size);
	return err;
}

/**
 * jbd2_journal_set_triggers() - Add triggers for commit writeout
 * @bh: buffer to trigger on
 * @type: struct jbd2_buffer_trigger_type containing the trigger(s).
 *
 * Set any triggers on this journal_head.  This is always safe, because
 * triggers for a committing buffer will be saved off, and triggers for
 * a running transaction will match the buffer in that transaction.
 *
 * Call with NULL to clear the triggers.
 */
void jbd2_journal_set_triggers(struct buffer_head *bh,
			       struct jbd2_buffer_trigger_type *type)
{
	struct journal_head *jh = jbd2_journal_grab_journal_head(bh);

	if (WARN_ON(!jh))
		return;
	jh->b_triggers = type;
	jbd2_journal_put_journal_head(jh);
}

void jbd2_buffer_frozen_trigger(struct journal_head *jh, void *mapped_data,
				struct jbd2_buffer_trigger_type *triggers)
{
	struct buffer_head *bh = jh2bh(jh);

	if (!triggers || !triggers->t_frozen)
		return;

	triggers->t_frozen(triggers, bh, mapped_data, bh->b_size);
}

void jbd2_buffer_abort_trigger(struct journal_head *jh,
			       struct jbd2_buffer_trigger_type *triggers)
{
	if (!triggers || !triggers->t_abort)
		return;

	triggers->t_abort(triggers, jh2bh(jh));
}

/**
 * jbd2_journal_dirty_metadata() -  mark a buffer as containing dirty metadata
 * @handle: transaction to add buffer to.
 * @bh: buffer to mark
 *
 * mark dirty metadata which needs to be journaled as part of the current
 * transaction.
 *
 * The buffer must have previously had jbd2_journal_get_write_access()
 * called so that it has a valid journal_head attached to the buffer
 * head.
 *
 * The buffer is placed on the transaction's metadata list and is marked
 * as belonging to the transaction.
 *
 * Returns error number or 0 on success.
 *
 * Special care needs to be taken if the buffer already belongs to the
 * current committing transaction (in which case we should have frozen
 * data present for that commit).  In that case, we don't relink the
 * buffer: that only gets done when the old transaction finally
 * completes its commit.
 */
int jbd2_journal_dirty_metadata(handle_t *handle, struct buffer_head *bh)
{
	transaction_t *transaction = handle->h_transaction;
	journal_t *journal;
	struct journal_head *jh;
	int ret = 0;

	if (is_handle_aborted(handle))
		return -EROFS;
	if (!buffer_jbd(bh))
		return -EUCLEAN;

	/*
	 * We don't grab jh reference here since the buffer must be part
	 * of the running transaction.
	 */
	jh = bh2jh(bh);
	jbd_debug(5, "journal_head %p\n", jh);
	JBUFFER_TRACE(jh, "entry");

	/*
	 * This and the following assertions are unreliable since we may see jh
	 * in inconsistent state unless we grab bh_state lock. But this is
	 * crucial to catch bugs so let's do a reliable check until the
	 * lockless handling is fully proven.
	 */
<<<<<<< HEAD
	if (jh->b_transaction != transaction &&
	    jh->b_next_transaction != transaction) {
=======
	if (data_race(jh->b_transaction != transaction &&
	    jh->b_next_transaction != transaction)) {
>>>>>>> 7d2a07b7
		spin_lock(&jh->b_state_lock);
		J_ASSERT_JH(jh, jh->b_transaction == transaction ||
				jh->b_next_transaction == transaction);
		spin_unlock(&jh->b_state_lock);
	}
	if (jh->b_modified == 1) {
		/* If it's in our transaction it must be in BJ_Metadata list. */
<<<<<<< HEAD
		if (jh->b_transaction == transaction &&
		    jh->b_jlist != BJ_Metadata) {
=======
		if (data_race(jh->b_transaction == transaction &&
		    jh->b_jlist != BJ_Metadata)) {
>>>>>>> 7d2a07b7
			spin_lock(&jh->b_state_lock);
			if (jh->b_transaction == transaction &&
			    jh->b_jlist != BJ_Metadata)
				pr_err("JBD2: assertion failure: h_type=%u "
				       "h_line_no=%u block_no=%llu jlist=%u\n",
				       handle->h_type, handle->h_line_no,
				       (unsigned long long) bh->b_blocknr,
				       jh->b_jlist);
			J_ASSERT_JH(jh, jh->b_transaction != transaction ||
					jh->b_jlist == BJ_Metadata);
			spin_unlock(&jh->b_state_lock);
		}
		goto out;
	}

	journal = transaction->t_journal;
	spin_lock(&jh->b_state_lock);

	if (jh->b_modified == 0) {
		/*
		 * This buffer's got modified and becoming part
		 * of the transaction. This needs to be done
		 * once a transaction -bzzz
		 */
		if (WARN_ON_ONCE(jbd2_handle_buffer_credits(handle) <= 0)) {
			ret = -ENOSPC;
			goto out_unlock_bh;
		}
		jh->b_modified = 1;
		handle->h_total_credits--;
	}

	/*
	 * fastpath, to avoid expensive locking.  If this buffer is already
	 * on the running transaction's metadata list there is nothing to do.
	 * Nobody can take it off again because there is a handle open.
	 * I _think_ we're OK here with SMP barriers - a mistaken decision will
	 * result in this test being false, so we go in and take the locks.
	 */
	if (jh->b_transaction == transaction && jh->b_jlist == BJ_Metadata) {
		JBUFFER_TRACE(jh, "fastpath");
		if (unlikely(jh->b_transaction !=
			     journal->j_running_transaction)) {
			printk(KERN_ERR "JBD2: %s: "
			       "jh->b_transaction (%llu, %p, %u) != "
			       "journal->j_running_transaction (%p, %u)\n",
			       journal->j_devname,
			       (unsigned long long) bh->b_blocknr,
			       jh->b_transaction,
			       jh->b_transaction ? jh->b_transaction->t_tid : 0,
			       journal->j_running_transaction,
			       journal->j_running_transaction ?
			       journal->j_running_transaction->t_tid : 0);
			ret = -EINVAL;
		}
		goto out_unlock_bh;
	}

	set_buffer_jbddirty(bh);

	/*
	 * Metadata already on the current transaction list doesn't
	 * need to be filed.  Metadata on another transaction's list must
	 * be committing, and will be refiled once the commit completes:
	 * leave it alone for now.
	 */
	if (jh->b_transaction != transaction) {
		JBUFFER_TRACE(jh, "already on other transaction");
		if (unlikely(((jh->b_transaction !=
			       journal->j_committing_transaction)) ||
			     (jh->b_next_transaction != transaction))) {
			printk(KERN_ERR "jbd2_journal_dirty_metadata: %s: "
			       "bad jh for block %llu: "
			       "transaction (%p, %u), "
			       "jh->b_transaction (%p, %u), "
			       "jh->b_next_transaction (%p, %u), jlist %u\n",
			       journal->j_devname,
			       (unsigned long long) bh->b_blocknr,
			       transaction, transaction->t_tid,
			       jh->b_transaction,
			       jh->b_transaction ?
			       jh->b_transaction->t_tid : 0,
			       jh->b_next_transaction,
			       jh->b_next_transaction ?
			       jh->b_next_transaction->t_tid : 0,
			       jh->b_jlist);
			WARN_ON(1);
			ret = -EINVAL;
		}
		/* And this case is illegal: we can't reuse another
		 * transaction's data buffer, ever. */
		goto out_unlock_bh;
	}

	/* That test should have eliminated the following case: */
	J_ASSERT_JH(jh, jh->b_frozen_data == NULL);

	JBUFFER_TRACE(jh, "file as BJ_Metadata");
	spin_lock(&journal->j_list_lock);
	__jbd2_journal_file_buffer(jh, transaction, BJ_Metadata);
	spin_unlock(&journal->j_list_lock);
out_unlock_bh:
	spin_unlock(&jh->b_state_lock);
out:
	JBUFFER_TRACE(jh, "exit");
	return ret;
}

/**
 * jbd2_journal_forget() - bforget() for potentially-journaled buffers.
 * @handle: transaction handle
 * @bh:     bh to 'forget'
 *
 * We can only do the bforget if there are no commits pending against the
 * buffer.  If the buffer is dirty in the current running transaction we
 * can safely unlink it.
 *
 * bh may not be a journalled buffer at all - it may be a non-JBD
 * buffer which came off the hashtable.  Check for this.
 *
 * Decrements bh->b_count by one.
 *
 * Allow this call even if the handle has aborted --- it may be part of
 * the caller's cleanup after an abort.
 */
int jbd2_journal_forget(handle_t *handle, struct buffer_head *bh)
{
	transaction_t *transaction = handle->h_transaction;
	journal_t *journal;
	struct journal_head *jh;
	int drop_reserve = 0;
	int err = 0;
	int was_modified = 0;

	if (is_handle_aborted(handle))
		return -EROFS;
	journal = transaction->t_journal;

	BUFFER_TRACE(bh, "entry");

	jh = jbd2_journal_grab_journal_head(bh);
	if (!jh) {
		__bforget(bh);
		return 0;
	}

	spin_lock(&jh->b_state_lock);

	/* Critical error: attempting to delete a bitmap buffer, maybe?
	 * Don't do any jbd operations, and return an error. */
	if (!J_EXPECT_JH(jh, !jh->b_committed_data,
			 "inconsistent data on disk")) {
		err = -EIO;
		goto drop;
	}

	/* keep track of whether or not this transaction modified us */
	was_modified = jh->b_modified;

	/*
	 * The buffer's going from the transaction, we must drop
	 * all references -bzzz
	 */
	jh->b_modified = 0;

	if (jh->b_transaction == transaction) {
		J_ASSERT_JH(jh, !jh->b_frozen_data);

		/* If we are forgetting a buffer which is already part
		 * of this transaction, then we can just drop it from
		 * the transaction immediately. */
		clear_buffer_dirty(bh);
		clear_buffer_jbddirty(bh);

		JBUFFER_TRACE(jh, "belongs to current transaction: unfile");

		/*
		 * we only want to drop a reference if this transaction
		 * modified the buffer
		 */
		if (was_modified)
			drop_reserve = 1;

		/*
		 * We are no longer going to journal this buffer.
		 * However, the commit of this transaction is still
		 * important to the buffer: the delete that we are now
		 * processing might obsolete an old log entry, so by
		 * committing, we can satisfy the buffer's checkpoint.
		 *
		 * So, if we have a checkpoint on the buffer, we should
		 * now refile the buffer on our BJ_Forget list so that
		 * we know to remove the checkpoint after we commit.
		 */

		spin_lock(&journal->j_list_lock);
		if (jh->b_cp_transaction) {
			__jbd2_journal_temp_unlink_buffer(jh);
			__jbd2_journal_file_buffer(jh, transaction, BJ_Forget);
		} else {
			__jbd2_journal_unfile_buffer(jh);
			jbd2_journal_put_journal_head(jh);
		}
		spin_unlock(&journal->j_list_lock);
	} else if (jh->b_transaction) {
		J_ASSERT_JH(jh, (jh->b_transaction ==
				 journal->j_committing_transaction));
		/* However, if the buffer is still owned by a prior
		 * (committing) transaction, we can't drop it yet... */
		JBUFFER_TRACE(jh, "belongs to older transaction");
		/* ... but we CAN drop it from the new transaction through
		 * marking the buffer as freed and set j_next_transaction to
		 * the new transaction, so that not only the commit code
		 * knows it should clear dirty bits when it is done with the
		 * buffer, but also the buffer can be checkpointed only
		 * after the new transaction commits. */

		set_buffer_freed(bh);

		if (!jh->b_next_transaction) {
			spin_lock(&journal->j_list_lock);
			jh->b_next_transaction = transaction;
			spin_unlock(&journal->j_list_lock);
		} else {
			J_ASSERT(jh->b_next_transaction == transaction);

			/*
			 * only drop a reference if this transaction modified
			 * the buffer
			 */
			if (was_modified)
				drop_reserve = 1;
		}
	} else {
		/*
		 * Finally, if the buffer is not belongs to any
		 * transaction, we can just drop it now if it has no
		 * checkpoint.
		 */
		spin_lock(&journal->j_list_lock);
		if (!jh->b_cp_transaction) {
			JBUFFER_TRACE(jh, "belongs to none transaction");
			spin_unlock(&journal->j_list_lock);
			goto drop;
		}

		/*
		 * Otherwise, if the buffer has been written to disk,
		 * it is safe to remove the checkpoint and drop it.
		 */
		if (!buffer_dirty(bh)) {
			__jbd2_journal_remove_checkpoint(jh);
			spin_unlock(&journal->j_list_lock);
			goto drop;
		}

		/*
		 * The buffer is still not written to disk, we should
		 * attach this buffer to current transaction so that the
		 * buffer can be checkpointed only after the current
		 * transaction commits.
		 */
		clear_buffer_dirty(bh);
		__jbd2_journal_file_buffer(jh, transaction, BJ_Forget);
		spin_unlock(&journal->j_list_lock);
	}
drop:
	__brelse(bh);
	spin_unlock(&jh->b_state_lock);
	jbd2_journal_put_journal_head(jh);
	if (drop_reserve) {
		/* no need to reserve log space for this block -bzzz */
		handle->h_total_credits++;
	}
	return err;
}

/**
 * jbd2_journal_stop() - complete a transaction
 * @handle: transaction to complete.
 *
 * All done for a particular handle.
 *
 * There is not much action needed here.  We just return any remaining
 * buffer credits to the transaction and remove the handle.  The only
 * complication is that we need to start a commit operation if the
 * filesystem is marked for synchronous update.
 *
 * jbd2_journal_stop itself will not usually return an error, but it may
 * do so in unusual circumstances.  In particular, expect it to
 * return -EIO if a jbd2_journal_abort has been executed since the
 * transaction began.
 */
int jbd2_journal_stop(handle_t *handle)
{
	transaction_t *transaction = handle->h_transaction;
	journal_t *journal;
	int err = 0, wait_for_commit = 0;
	tid_t tid;
	pid_t pid;

	if (--handle->h_ref > 0) {
		jbd_debug(4, "h_ref %d -> %d\n", handle->h_ref + 1,
						 handle->h_ref);
		if (is_handle_aborted(handle))
			return -EIO;
		return 0;
	}
	if (!transaction) {
		/*
		 * Handle is already detached from the transaction so there is
		 * nothing to do other than free the handle.
		 */
		memalloc_nofs_restore(handle->saved_alloc_context);
		goto free_and_exit;
	}
	journal = transaction->t_journal;
	tid = transaction->t_tid;

	if (is_handle_aborted(handle))
		err = -EIO;

	jbd_debug(4, "Handle %p going down\n", handle);
	trace_jbd2_handle_stats(journal->j_fs_dev->bd_dev,
				tid, handle->h_type, handle->h_line_no,
				jiffies - handle->h_start_jiffies,
				handle->h_sync, handle->h_requested_credits,
				(handle->h_requested_credits -
				 handle->h_total_credits));

	/*
	 * Implement synchronous transaction batching.  If the handle
	 * was synchronous, don't force a commit immediately.  Let's
	 * yield and let another thread piggyback onto this
	 * transaction.  Keep doing that while new threads continue to
	 * arrive.  It doesn't cost much - we're about to run a commit
	 * and sleep on IO anyway.  Speeds up many-threaded, many-dir
	 * operations by 30x or more...
	 *
	 * We try and optimize the sleep time against what the
	 * underlying disk can do, instead of having a static sleep
	 * time.  This is useful for the case where our storage is so
	 * fast that it is more optimal to go ahead and force a flush
	 * and wait for the transaction to be committed than it is to
	 * wait for an arbitrary amount of time for new writers to
	 * join the transaction.  We achieve this by measuring how
	 * long it takes to commit a transaction, and compare it with
	 * how long this transaction has been running, and if run time
	 * < commit time then we sleep for the delta and commit.  This
	 * greatly helps super fast disks that would see slowdowns as
	 * more threads started doing fsyncs.
	 *
	 * But don't do this if this process was the most recent one
	 * to perform a synchronous write.  We do this to detect the
	 * case where a single process is doing a stream of sync
	 * writes.  No point in waiting for joiners in that case.
	 *
	 * Setting max_batch_time to 0 disables this completely.
	 */
	pid = current->pid;
	if (handle->h_sync && journal->j_last_sync_writer != pid &&
	    journal->j_max_batch_time) {
		u64 commit_time, trans_time;

		journal->j_last_sync_writer = pid;

		read_lock(&journal->j_state_lock);
		commit_time = journal->j_average_commit_time;
		read_unlock(&journal->j_state_lock);

		trans_time = ktime_to_ns(ktime_sub(ktime_get(),
						   transaction->t_start_time));

		commit_time = max_t(u64, commit_time,
				    1000*journal->j_min_batch_time);
		commit_time = min_t(u64, commit_time,
				    1000*journal->j_max_batch_time);

		if (trans_time < commit_time) {
			ktime_t expires = ktime_add_ns(ktime_get(),
						       commit_time);
			set_current_state(TASK_UNINTERRUPTIBLE);
			schedule_hrtimeout(&expires, HRTIMER_MODE_ABS);
		}
	}

	if (handle->h_sync)
		transaction->t_synchronous_commit = 1;
<<<<<<< HEAD
	current->journal_info = NULL;
	atomic_sub(handle->h_buffer_credits,
		   &transaction->t_outstanding_credits);
	if (handle->h_rsv_handle)
		__jbd2_journal_unreserve_handle(handle->h_rsv_handle,
						transaction);
=======
>>>>>>> 7d2a07b7

	/*
	 * If the handle is marked SYNC, we need to set another commit
	 * going!  We also want to force a commit if the transaction is too
	 * old now.
	 */
	if (handle->h_sync ||
	    time_after_eq(jiffies, transaction->t_expires)) {
		/* Do this even for aborted journals: an abort still
		 * completes the commit thread, it just doesn't write
		 * anything to disk. */

		jbd_debug(2, "transaction too old, requesting commit for "
					"handle %p\n", handle);
		/* This is non-blocking */
		jbd2_log_start_commit(journal, tid);

		/*
		 * Special case: JBD2_SYNC synchronous updates require us
		 * to wait for the commit to complete.
		 */
		if (handle->h_sync && !(current->flags & PF_MEMALLOC))
			wait_for_commit = 1;
	}

	/*
	 * Once stop_this_handle() drops t_updates, the transaction could start
	 * committing on us and eventually disappear.  So we must not
	 * dereference transaction pointer again after calling
	 * stop_this_handle().
	 */
<<<<<<< HEAD
	tid = transaction->t_tid;
	if (atomic_dec_and_test(&transaction->t_updates)) {
		wake_up(&journal->j_wait_updates);
		if (journal->j_barrier_count)
			wake_up(&journal->j_wait_transaction_locked);
	}

	rwsem_release(&journal->j_trans_commit_map, _THIS_IP_);
=======
	stop_this_handle(handle);
>>>>>>> 7d2a07b7

	if (wait_for_commit)
		err = jbd2_log_wait_commit(journal, tid);

<<<<<<< HEAD
	if (handle->h_rsv_handle)
		jbd2_free_handle(handle->h_rsv_handle);
=======
>>>>>>> 7d2a07b7
free_and_exit:
	if (handle->h_rsv_handle)
		jbd2_free_handle(handle->h_rsv_handle);
	jbd2_free_handle(handle);
	return err;
}

/*
 *
 * List management code snippets: various functions for manipulating the
 * transaction buffer lists.
 *
 */

/*
 * Append a buffer to a transaction list, given the transaction's list head
 * pointer.
 *
 * j_list_lock is held.
 *
 * jh->b_state_lock is held.
 */

static inline void
__blist_add_buffer(struct journal_head **list, struct journal_head *jh)
{
	if (!*list) {
		jh->b_tnext = jh->b_tprev = jh;
		*list = jh;
	} else {
		/* Insert at the tail of the list to preserve order */
		struct journal_head *first = *list, *last = first->b_tprev;
		jh->b_tprev = last;
		jh->b_tnext = first;
		last->b_tnext = first->b_tprev = jh;
	}
}

/*
 * Remove a buffer from a transaction list, given the transaction's list
 * head pointer.
 *
 * Called with j_list_lock held, and the journal may not be locked.
 *
 * jh->b_state_lock is held.
 */

static inline void
__blist_del_buffer(struct journal_head **list, struct journal_head *jh)
{
	if (*list == jh) {
		*list = jh->b_tnext;
		if (*list == jh)
			*list = NULL;
	}
	jh->b_tprev->b_tnext = jh->b_tnext;
	jh->b_tnext->b_tprev = jh->b_tprev;
}

/*
 * Remove a buffer from the appropriate transaction list.
 *
 * Note that this function can *change* the value of
 * bh->b_transaction->t_buffers, t_forget, t_shadow_list, t_log_list or
 * t_reserved_list.  If the caller is holding onto a copy of one of these
 * pointers, it could go bad.  Generally the caller needs to re-read the
 * pointer from the transaction_t.
 *
 * Called under j_list_lock.
 */
static void __jbd2_journal_temp_unlink_buffer(struct journal_head *jh)
{
	struct journal_head **list = NULL;
	transaction_t *transaction;
	struct buffer_head *bh = jh2bh(jh);

	lockdep_assert_held(&jh->b_state_lock);
	transaction = jh->b_transaction;
	if (transaction)
		assert_spin_locked(&transaction->t_journal->j_list_lock);

	J_ASSERT_JH(jh, jh->b_jlist < BJ_Types);
	if (jh->b_jlist != BJ_None)
		J_ASSERT_JH(jh, transaction != NULL);

	switch (jh->b_jlist) {
	case BJ_None:
		return;
	case BJ_Metadata:
		transaction->t_nr_buffers--;
		J_ASSERT_JH(jh, transaction->t_nr_buffers >= 0);
		list = &transaction->t_buffers;
		break;
	case BJ_Forget:
		list = &transaction->t_forget;
		break;
	case BJ_Shadow:
		list = &transaction->t_shadow_list;
		break;
	case BJ_Reserved:
		list = &transaction->t_reserved_list;
		break;
	}

	__blist_del_buffer(list, jh);
	jh->b_jlist = BJ_None;
	if (transaction && is_journal_aborted(transaction->t_journal))
		clear_buffer_jbddirty(bh);
	else if (test_clear_buffer_jbddirty(bh))
		mark_buffer_dirty(bh);	/* Expose it to the VM */
}

/*
 * Remove buffer from all transactions. The caller is responsible for dropping
 * the jh reference that belonged to the transaction.
 *
 * Called with bh_state lock and j_list_lock
 */
static void __jbd2_journal_unfile_buffer(struct journal_head *jh)
{
	J_ASSERT_JH(jh, jh->b_transaction != NULL);
	J_ASSERT_JH(jh, jh->b_next_transaction == NULL);

	__jbd2_journal_temp_unlink_buffer(jh);
	jh->b_transaction = NULL;
}

void jbd2_journal_unfile_buffer(journal_t *journal, struct journal_head *jh)
{
	struct buffer_head *bh = jh2bh(jh);

	/* Get reference so that buffer cannot be freed before we unlock it */
	get_bh(bh);
	spin_lock(&jh->b_state_lock);
	spin_lock(&journal->j_list_lock);
	__jbd2_journal_unfile_buffer(jh);
	spin_unlock(&journal->j_list_lock);
	spin_unlock(&jh->b_state_lock);
	jbd2_journal_put_journal_head(jh);
	__brelse(bh);
}

/*
 * Called from jbd2_journal_try_to_free_buffers().
 *
 * Called under jh->b_state_lock
 */
static void
__journal_try_to_free_buffer(journal_t *journal, struct buffer_head *bh)
{
	struct journal_head *jh;

	jh = bh2jh(bh);

	if (buffer_locked(bh) || buffer_dirty(bh))
		goto out;

	if (jh->b_next_transaction != NULL || jh->b_transaction != NULL)
		goto out;

	spin_lock(&journal->j_list_lock);
	if (jh->b_cp_transaction != NULL) {
		/* written-back checkpointed metadata buffer */
		JBUFFER_TRACE(jh, "remove from checkpoint list");
		__jbd2_journal_remove_checkpoint(jh);
	}
	spin_unlock(&journal->j_list_lock);
out:
	return;
}

/**
 * jbd2_journal_try_to_free_buffers() - try to free page buffers.
 * @journal: journal for operation
 * @page: to try and free
 *
 * For all the buffers on this page,
 * if they are fully written out ordered data, move them onto BUF_CLEAN
 * so try_to_free_buffers() can reap them.
 *
 * This function returns non-zero if we wish try_to_free_buffers()
 * to be called. We do this if the page is releasable by try_to_free_buffers().
 * We also do it if the page has locked or dirty buffers and the caller wants
 * us to perform sync or async writeout.
 *
 * This complicates JBD locking somewhat.  We aren't protected by the
 * BKL here.  We wish to remove the buffer from its committing or
 * running transaction's ->t_datalist via __jbd2_journal_unfile_buffer.
 *
 * This may *change* the value of transaction_t->t_datalist, so anyone
 * who looks at t_datalist needs to lock against this function.
 *
 * Even worse, someone may be doing a jbd2_journal_dirty_data on this
 * buffer.  So we need to lock against that.  jbd2_journal_dirty_data()
 * will come out of the lock with the buffer dirty, which makes it
 * ineligible for release here.
 *
 * Who else is affected by this?  hmm...  Really the only contender
 * is do_get_write_access() - it could be looking at the buffer while
 * journal_try_to_free_buffer() is changing its state.  But that
 * cannot happen because we never reallocate freed data as metadata
 * while the data is part of a transaction.  Yes?
 *
 * Return 0 on failure, 1 on success
 */
int jbd2_journal_try_to_free_buffers(journal_t *journal, struct page *page)
{
	struct buffer_head *head;
	struct buffer_head *bh;
	int ret = 0;

	J_ASSERT(PageLocked(page));

	head = page_buffers(page);
	bh = head;
	do {
		struct journal_head *jh;

		/*
		 * We take our own ref against the journal_head here to avoid
		 * having to add tons of locking around each instance of
		 * jbd2_journal_put_journal_head().
		 */
		jh = jbd2_journal_grab_journal_head(bh);
		if (!jh)
			continue;

		spin_lock(&jh->b_state_lock);
		__journal_try_to_free_buffer(journal, bh);
		spin_unlock(&jh->b_state_lock);
		jbd2_journal_put_journal_head(jh);
		if (buffer_jbd(bh))
			goto busy;
	} while ((bh = bh->b_this_page) != head);

	ret = try_to_free_buffers(page);
busy:
	return ret;
}

/*
 * This buffer is no longer needed.  If it is on an older transaction's
 * checkpoint list we need to record it on this transaction's forget list
 * to pin this buffer (and hence its checkpointing transaction) down until
 * this transaction commits.  If the buffer isn't on a checkpoint list, we
 * release it.
 * Returns non-zero if JBD no longer has an interest in the buffer.
 *
 * Called under j_list_lock.
 *
 * Called under jh->b_state_lock.
 */
static int __dispose_buffer(struct journal_head *jh, transaction_t *transaction)
{
	int may_free = 1;
	struct buffer_head *bh = jh2bh(jh);

	if (jh->b_cp_transaction) {
		JBUFFER_TRACE(jh, "on running+cp transaction");
		__jbd2_journal_temp_unlink_buffer(jh);
		/*
		 * We don't want to write the buffer anymore, clear the
		 * bit so that we don't confuse checks in
		 * __journal_file_buffer
		 */
		clear_buffer_dirty(bh);
		__jbd2_journal_file_buffer(jh, transaction, BJ_Forget);
		may_free = 0;
	} else {
		JBUFFER_TRACE(jh, "on running transaction");
		__jbd2_journal_unfile_buffer(jh);
		jbd2_journal_put_journal_head(jh);
	}
	return may_free;
}

/*
 * jbd2_journal_invalidatepage
 *
 * This code is tricky.  It has a number of cases to deal with.
 *
 * There are two invariants which this code relies on:
 *
 * i_size must be updated on disk before we start calling invalidatepage on the
 * data.
 *
 *  This is done in ext3 by defining an ext3_setattr method which
 *  updates i_size before truncate gets going.  By maintaining this
 *  invariant, we can be sure that it is safe to throw away any buffers
 *  attached to the current transaction: once the transaction commits,
 *  we know that the data will not be needed.
 *
 *  Note however that we can *not* throw away data belonging to the
 *  previous, committing transaction!
 *
 * Any disk blocks which *are* part of the previous, committing
 * transaction (and which therefore cannot be discarded immediately) are
 * not going to be reused in the new running transaction
 *
 *  The bitmap committed_data images guarantee this: any block which is
 *  allocated in one transaction and removed in the next will be marked
 *  as in-use in the committed_data bitmap, so cannot be reused until
 *  the next transaction to delete the block commits.  This means that
 *  leaving committing buffers dirty is quite safe: the disk blocks
 *  cannot be reallocated to a different file and so buffer aliasing is
 *  not possible.
 *
 *
 * The above applies mainly to ordered data mode.  In writeback mode we
 * don't make guarantees about the order in which data hits disk --- in
 * particular we don't guarantee that new dirty data is flushed before
 * transaction commit --- so it is always safe just to discard data
 * immediately in that mode.  --sct
 */

/*
 * The journal_unmap_buffer helper function returns zero if the buffer
 * concerned remains pinned as an anonymous buffer belonging to an older
 * transaction.
 *
 * We're outside-transaction here.  Either or both of j_running_transaction
 * and j_committing_transaction may be NULL.
 */
static int journal_unmap_buffer(journal_t *journal, struct buffer_head *bh,
				int partial_page)
{
	transaction_t *transaction;
	struct journal_head *jh;
	int may_free = 1;

	BUFFER_TRACE(bh, "entry");

	/*
	 * It is safe to proceed here without the j_list_lock because the
	 * buffers cannot be stolen by try_to_free_buffers as long as we are
	 * holding the page lock. --sct
	 */

	jh = jbd2_journal_grab_journal_head(bh);
	if (!jh)
		goto zap_buffer_unlocked;

	/* OK, we have data buffer in journaled mode */
	write_lock(&journal->j_state_lock);
	spin_lock(&jh->b_state_lock);
	spin_lock(&journal->j_list_lock);

	/*
	 * We cannot remove the buffer from checkpoint lists until the
	 * transaction adding inode to orphan list (let's call it T)
	 * is committed.  Otherwise if the transaction changing the
	 * buffer would be cleaned from the journal before T is
	 * committed, a crash will cause that the correct contents of
	 * the buffer will be lost.  On the other hand we have to
	 * clear the buffer dirty bit at latest at the moment when the
	 * transaction marking the buffer as freed in the filesystem
	 * structures is committed because from that moment on the
	 * block can be reallocated and used by a different page.
	 * Since the block hasn't been freed yet but the inode has
	 * already been added to orphan list, it is safe for us to add
	 * the buffer to BJ_Forget list of the newest transaction.
	 *
	 * Also we have to clear buffer_mapped flag of a truncated buffer
	 * because the buffer_head may be attached to the page straddling
	 * i_size (can happen only when blocksize < pagesize) and thus the
	 * buffer_head can be reused when the file is extended again. So we end
	 * up keeping around invalidated buffers attached to transactions'
	 * BJ_Forget list just to stop checkpointing code from cleaning up
	 * the transaction this buffer was modified in.
	 */
	transaction = jh->b_transaction;
	if (transaction == NULL) {
		/* First case: not on any transaction.  If it
		 * has no checkpoint link, then we can zap it:
		 * it's a writeback-mode buffer so we don't care
		 * if it hits disk safely. */
		if (!jh->b_cp_transaction) {
			JBUFFER_TRACE(jh, "not on any transaction: zap");
			goto zap_buffer;
		}

		if (!buffer_dirty(bh)) {
			/* bdflush has written it.  We can drop it now */
			__jbd2_journal_remove_checkpoint(jh);
			goto zap_buffer;
		}

		/* OK, it must be in the journal but still not
		 * written fully to disk: it's metadata or
		 * journaled data... */

		if (journal->j_running_transaction) {
			/* ... and once the current transaction has
			 * committed, the buffer won't be needed any
			 * longer. */
			JBUFFER_TRACE(jh, "checkpointed: add to BJ_Forget");
			may_free = __dispose_buffer(jh,
					journal->j_running_transaction);
			goto zap_buffer;
		} else {
			/* There is no currently-running transaction. So the
			 * orphan record which we wrote for this file must have
			 * passed into commit.  We must attach this buffer to
			 * the committing transaction, if it exists. */
			if (journal->j_committing_transaction) {
				JBUFFER_TRACE(jh, "give to committing trans");
				may_free = __dispose_buffer(jh,
					journal->j_committing_transaction);
				goto zap_buffer;
			} else {
				/* The orphan record's transaction has
				 * committed.  We can cleanse this buffer */
				clear_buffer_jbddirty(bh);
				__jbd2_journal_remove_checkpoint(jh);
				goto zap_buffer;
			}
		}
	} else if (transaction == journal->j_committing_transaction) {
		JBUFFER_TRACE(jh, "on committing transaction");
		/*
		 * The buffer is committing, we simply cannot touch
		 * it. If the page is straddling i_size we have to wait
		 * for commit and try again.
		 */
		if (partial_page) {
			spin_unlock(&journal->j_list_lock);
			spin_unlock(&jh->b_state_lock);
			write_unlock(&journal->j_state_lock);
			jbd2_journal_put_journal_head(jh);
			return -EBUSY;
		}
		/*
		 * OK, buffer won't be reachable after truncate. We just clear
		 * b_modified to not confuse transaction credit accounting, and
		 * set j_next_transaction to the running transaction (if there
		 * is one) and mark buffer as freed so that commit code knows
		 * it should clear dirty bits when it is done with the buffer.
		 */
		set_buffer_freed(bh);
		if (journal->j_running_transaction && buffer_jbddirty(bh))
			jh->b_next_transaction = journal->j_running_transaction;
		jh->b_modified = 0;
		spin_unlock(&journal->j_list_lock);
		spin_unlock(&jh->b_state_lock);
		write_unlock(&journal->j_state_lock);
		jbd2_journal_put_journal_head(jh);
		return 0;
	} else {
		/* Good, the buffer belongs to the running transaction.
		 * We are writing our own transaction's data, not any
		 * previous one's, so it is safe to throw it away
		 * (remember that we expect the filesystem to have set
		 * i_size already for this truncate so recovery will not
		 * expose the disk blocks we are discarding here.) */
		J_ASSERT_JH(jh, transaction == journal->j_running_transaction);
		JBUFFER_TRACE(jh, "on running transaction");
		may_free = __dispose_buffer(jh, transaction);
	}

zap_buffer:
	/*
	 * This is tricky. Although the buffer is truncated, it may be reused
	 * if blocksize < pagesize and it is attached to the page straddling
	 * EOF. Since the buffer might have been added to BJ_Forget list of the
	 * running transaction, journal_get_write_access() won't clear
	 * b_modified and credit accounting gets confused. So clear b_modified
	 * here.
	 */
	jh->b_modified = 0;
	spin_unlock(&journal->j_list_lock);
	spin_unlock(&jh->b_state_lock);
	write_unlock(&journal->j_state_lock);
	jbd2_journal_put_journal_head(jh);
zap_buffer_unlocked:
	clear_buffer_dirty(bh);
	J_ASSERT_BH(bh, !buffer_jbddirty(bh));
	clear_buffer_mapped(bh);
	clear_buffer_req(bh);
	clear_buffer_new(bh);
	clear_buffer_delay(bh);
	clear_buffer_unwritten(bh);
	bh->b_bdev = NULL;
	return may_free;
}

/**
 * jbd2_journal_invalidatepage()
 * @journal: journal to use for flush...
 * @page:    page to flush
 * @offset:  start of the range to invalidate
 * @length:  length of the range to invalidate
 *
 * Reap page buffers containing data after in the specified range in page.
 * Can return -EBUSY if buffers are part of the committing transaction and
 * the page is straddling i_size. Caller then has to wait for current commit
 * and try again.
 */
int jbd2_journal_invalidatepage(journal_t *journal,
				struct page *page,
				unsigned int offset,
				unsigned int length)
{
	struct buffer_head *head, *bh, *next;
	unsigned int stop = offset + length;
	unsigned int curr_off = 0;
	int partial_page = (offset || length < PAGE_SIZE);
	int may_free = 1;
	int ret = 0;

	if (!PageLocked(page))
		BUG();
	if (!page_has_buffers(page))
		return 0;

	BUG_ON(stop > PAGE_SIZE || stop < length);

	/* We will potentially be playing with lists other than just the
	 * data lists (especially for journaled data mode), so be
	 * cautious in our locking. */

	head = bh = page_buffers(page);
	do {
		unsigned int next_off = curr_off + bh->b_size;
		next = bh->b_this_page;

		if (next_off > stop)
			return 0;

		if (offset <= curr_off) {
			/* This block is wholly outside the truncation point */
			lock_buffer(bh);
			ret = journal_unmap_buffer(journal, bh, partial_page);
			unlock_buffer(bh);
			if (ret < 0)
				return ret;
			may_free &= ret;
		}
		curr_off = next_off;
		bh = next;

	} while (bh != head);

	if (!partial_page) {
		if (may_free && try_to_free_buffers(page))
			J_ASSERT(!page_has_buffers(page));
	}
	return 0;
}

/*
 * File a buffer on the given transaction list.
 */
void __jbd2_journal_file_buffer(struct journal_head *jh,
			transaction_t *transaction, int jlist)
{
	struct journal_head **list = NULL;
	int was_dirty = 0;
	struct buffer_head *bh = jh2bh(jh);

	lockdep_assert_held(&jh->b_state_lock);
	assert_spin_locked(&transaction->t_journal->j_list_lock);

	J_ASSERT_JH(jh, jh->b_jlist < BJ_Types);
	J_ASSERT_JH(jh, jh->b_transaction == transaction ||
				jh->b_transaction == NULL);

	if (jh->b_transaction && jh->b_jlist == jlist)
		return;

	if (jlist == BJ_Metadata || jlist == BJ_Reserved ||
	    jlist == BJ_Shadow || jlist == BJ_Forget) {
		/*
		 * For metadata buffers, we track dirty bit in buffer_jbddirty
		 * instead of buffer_dirty. We should not see a dirty bit set
		 * here because we clear it in do_get_write_access but e.g.
		 * tune2fs can modify the sb and set the dirty bit at any time
		 * so we try to gracefully handle that.
		 */
		if (buffer_dirty(bh))
			warn_dirty_buffer(bh);
		if (test_clear_buffer_dirty(bh) ||
		    test_clear_buffer_jbddirty(bh))
			was_dirty = 1;
	}

	if (jh->b_transaction)
		__jbd2_journal_temp_unlink_buffer(jh);
	else
		jbd2_journal_grab_journal_head(bh);
	jh->b_transaction = transaction;

	switch (jlist) {
	case BJ_None:
		J_ASSERT_JH(jh, !jh->b_committed_data);
		J_ASSERT_JH(jh, !jh->b_frozen_data);
		return;
	case BJ_Metadata:
		transaction->t_nr_buffers++;
		list = &transaction->t_buffers;
		break;
	case BJ_Forget:
		list = &transaction->t_forget;
		break;
	case BJ_Shadow:
		list = &transaction->t_shadow_list;
		break;
	case BJ_Reserved:
		list = &transaction->t_reserved_list;
		break;
	}

	__blist_add_buffer(list, jh);
	jh->b_jlist = jlist;

	if (was_dirty)
		set_buffer_jbddirty(bh);
}

void jbd2_journal_file_buffer(struct journal_head *jh,
				transaction_t *transaction, int jlist)
{
	spin_lock(&jh->b_state_lock);
	spin_lock(&transaction->t_journal->j_list_lock);
	__jbd2_journal_file_buffer(jh, transaction, jlist);
	spin_unlock(&transaction->t_journal->j_list_lock);
	spin_unlock(&jh->b_state_lock);
}

/*
 * Remove a buffer from its current buffer list in preparation for
 * dropping it from its current transaction entirely.  If the buffer has
 * already started to be used by a subsequent transaction, refile the
 * buffer on that transaction's metadata list.
 *
 * Called under j_list_lock
 * Called under jh->b_state_lock
 *
 * When this function returns true, there's no next transaction to refile to
 * and the caller has to drop jh reference through
 * jbd2_journal_put_journal_head().
 */
bool __jbd2_journal_refile_buffer(struct journal_head *jh)
{
	int was_dirty, jlist;
	struct buffer_head *bh = jh2bh(jh);

	lockdep_assert_held(&jh->b_state_lock);
	if (jh->b_transaction)
		assert_spin_locked(&jh->b_transaction->t_journal->j_list_lock);

	/* If the buffer is now unused, just drop it. */
	if (jh->b_next_transaction == NULL) {
		__jbd2_journal_unfile_buffer(jh);
		return true;
	}

	/*
	 * It has been modified by a later transaction: add it to the new
	 * transaction's metadata list.
	 */

	was_dirty = test_clear_buffer_jbddirty(bh);
	__jbd2_journal_temp_unlink_buffer(jh);

	/*
	 * b_transaction must be set, otherwise the new b_transaction won't
	 * be holding jh reference
	 */
	J_ASSERT_JH(jh, jh->b_transaction != NULL);

	/*
	 * We set b_transaction here because b_next_transaction will inherit
	 * our jh reference and thus __jbd2_journal_file_buffer() must not
	 * take a new one.
	 */
	WRITE_ONCE(jh->b_transaction, jh->b_next_transaction);
	WRITE_ONCE(jh->b_next_transaction, NULL);
	if (buffer_freed(bh))
		jlist = BJ_Forget;
	else if (jh->b_modified)
		jlist = BJ_Metadata;
	else
		jlist = BJ_Reserved;
	__jbd2_journal_file_buffer(jh, jh->b_transaction, jlist);
	J_ASSERT_JH(jh, jh->b_transaction->t_state == T_RUNNING);

	if (was_dirty)
		set_buffer_jbddirty(bh);
	return false;
}

/*
 * __jbd2_journal_refile_buffer() with necessary locking added. We take our
 * bh reference so that we can safely unlock bh.
 *
 * The jh and bh may be freed by this call.
 */
void jbd2_journal_refile_buffer(journal_t *journal, struct journal_head *jh)
{
	bool drop;

	spin_lock(&jh->b_state_lock);
	spin_lock(&journal->j_list_lock);
	drop = __jbd2_journal_refile_buffer(jh);
	spin_unlock(&jh->b_state_lock);
	spin_unlock(&journal->j_list_lock);
	if (drop)
		jbd2_journal_put_journal_head(jh);
}

/*
 * File inode in the inode list of the handle's transaction
 */
static int jbd2_journal_file_inode(handle_t *handle, struct jbd2_inode *jinode,
		unsigned long flags, loff_t start_byte, loff_t end_byte)
{
	transaction_t *transaction = handle->h_transaction;
	journal_t *journal;

	if (is_handle_aborted(handle))
		return -EROFS;
	journal = transaction->t_journal;

	jbd_debug(4, "Adding inode %lu, tid:%d\n", jinode->i_vfs_inode->i_ino,
			transaction->t_tid);

	spin_lock(&journal->j_list_lock);
	jinode->i_flags |= flags;

	if (jinode->i_dirty_end) {
		jinode->i_dirty_start = min(jinode->i_dirty_start, start_byte);
		jinode->i_dirty_end = max(jinode->i_dirty_end, end_byte);
	} else {
		jinode->i_dirty_start = start_byte;
		jinode->i_dirty_end = end_byte;
	}

	/* Is inode already attached where we need it? */
	if (jinode->i_transaction == transaction ||
	    jinode->i_next_transaction == transaction)
		goto done;

	/*
	 * We only ever set this variable to 1 so the test is safe. Since
	 * t_need_data_flush is likely to be set, we do the test to save some
	 * cacheline bouncing
	 */
	if (!transaction->t_need_data_flush)
		transaction->t_need_data_flush = 1;
	/* On some different transaction's list - should be
	 * the committing one */
	if (jinode->i_transaction) {
		J_ASSERT(jinode->i_next_transaction == NULL);
		J_ASSERT(jinode->i_transaction ==
					journal->j_committing_transaction);
		jinode->i_next_transaction = transaction;
		goto done;
	}
	/* Not on any transaction list... */
	J_ASSERT(!jinode->i_next_transaction);
	jinode->i_transaction = transaction;
	list_add(&jinode->i_list, &transaction->t_inode_list);
done:
	spin_unlock(&journal->j_list_lock);

	return 0;
}

int jbd2_journal_inode_ranged_write(handle_t *handle,
		struct jbd2_inode *jinode, loff_t start_byte, loff_t length)
{
	return jbd2_journal_file_inode(handle, jinode,
			JI_WRITE_DATA | JI_WAIT_DATA, start_byte,
			start_byte + length - 1);
}

int jbd2_journal_inode_ranged_wait(handle_t *handle, struct jbd2_inode *jinode,
		loff_t start_byte, loff_t length)
{
	return jbd2_journal_file_inode(handle, jinode, JI_WAIT_DATA,
			start_byte, start_byte + length - 1);
}

/*
 * File truncate and transaction commit interact with each other in a
 * non-trivial way.  If a transaction writing data block A is
 * committing, we cannot discard the data by truncate until we have
 * written them.  Otherwise if we crashed after the transaction with
 * write has committed but before the transaction with truncate has
 * committed, we could see stale data in block A.  This function is a
 * helper to solve this problem.  It starts writeout of the truncated
 * part in case it is in the committing transaction.
 *
 * Filesystem code must call this function when inode is journaled in
 * ordered mode before truncation happens and after the inode has been
 * placed on orphan list with the new inode size. The second condition
 * avoids the race that someone writes new data and we start
 * committing the transaction after this function has been called but
 * before a transaction for truncate is started (and furthermore it
 * allows us to optimize the case where the addition to orphan list
 * happens in the same transaction as write --- we don't have to write
 * any data in such case).
 */
int jbd2_journal_begin_ordered_truncate(journal_t *journal,
					struct jbd2_inode *jinode,
					loff_t new_size)
{
	transaction_t *inode_trans, *commit_trans;
	int ret = 0;

	/* This is a quick check to avoid locking if not necessary */
	if (!jinode->i_transaction)
		goto out;
	/* Locks are here just to force reading of recent values, it is
	 * enough that the transaction was not committing before we started
	 * a transaction adding the inode to orphan list */
	read_lock(&journal->j_state_lock);
	commit_trans = journal->j_committing_transaction;
	read_unlock(&journal->j_state_lock);
	spin_lock(&journal->j_list_lock);
	inode_trans = jinode->i_transaction;
	spin_unlock(&journal->j_list_lock);
	if (inode_trans == commit_trans) {
		ret = filemap_fdatawrite_range(jinode->i_vfs_inode->i_mapping,
			new_size, LLONG_MAX);
		if (ret)
			jbd2_journal_abort(journal, ret);
	}
out:
	return ret;
}<|MERGE_RESOLUTION|>--- conflicted
+++ resolved
@@ -553,15 +553,9 @@
 	journal_t *journal = handle->h_journal;
 
 	WARN_ON(!handle->h_reserved);
-<<<<<<< HEAD
-	sub_reserved_credits(journal, handle->h_buffer_credits);
-	if (t)
-		atomic_sub(handle->h_buffer_credits, &t->t_outstanding_credits);
-=======
 	sub_reserved_credits(journal, handle->h_total_credits);
 	if (t)
 		atomic_sub(handle->h_total_credits, &t->t_outstanding_credits);
->>>>>>> 7d2a07b7
 }
 
 void jbd2_journal_free_reserved(handle_t *handle)
@@ -792,26 +786,8 @@
 	 * First unlink the handle from its current transaction, and start the
 	 * commit on that.
 	 */
-<<<<<<< HEAD
-	J_ASSERT(atomic_read(&transaction->t_updates) > 0);
-	J_ASSERT(journal_current_handle() == handle);
-
-	read_lock(&journal->j_state_lock);
-	spin_lock(&transaction->t_handle_lock);
-	atomic_sub(handle->h_buffer_credits,
-		   &transaction->t_outstanding_credits);
-	if (handle->h_rsv_handle) {
-		__jbd2_journal_unreserve_handle(handle->h_rsv_handle,
-								transaction);
-	}
-	if (atomic_dec_and_test(&transaction->t_updates))
-		wake_up(&journal->j_wait_updates);
-	tid = transaction->t_tid;
-	spin_unlock(&transaction->t_handle_lock);
-=======
 	jbd_debug(2, "restarting handle %p\n", handle);
 	stop_this_handle(handle);
->>>>>>> 7d2a07b7
 	handle->h_transaction = NULL;
 
 	/*
@@ -823,22 +799,10 @@
 	read_unlock(&journal->j_state_lock);
 	if (need_to_start)
 		jbd2_log_start_commit(journal, tid);
-<<<<<<< HEAD
-
-	rwsem_release(&journal->j_trans_commit_map, _THIS_IP_);
-	handle->h_buffer_credits = nblocks;
-	/*
-	 * Restore the original nofs context because the journal restart
-	 * is basically the same thing as journal stop and start.
-	 * start_this_handle will start a new nofs context.
-	 */
-	memalloc_nofs_restore(handle->saved_alloc_context);
-=======
 	handle->h_total_credits = nblocks +
 		DIV_ROUND_UP(revoke_records,
 			     journal->j_revoke_records_per_block);
 	handle->h_revoke_credits = revoke_records;
->>>>>>> 7d2a07b7
 	ret = start_this_handle(journal, handle, gfp_mask);
 	trace_jbd2_handle_restart(journal->j_fs_dev->bd_dev,
 				 ret ? 0 : handle->h_transaction->t_tid,
@@ -1515,13 +1479,8 @@
 	 * crucial to catch bugs so let's do a reliable check until the
 	 * lockless handling is fully proven.
 	 */
-<<<<<<< HEAD
-	if (jh->b_transaction != transaction &&
-	    jh->b_next_transaction != transaction) {
-=======
 	if (data_race(jh->b_transaction != transaction &&
 	    jh->b_next_transaction != transaction)) {
->>>>>>> 7d2a07b7
 		spin_lock(&jh->b_state_lock);
 		J_ASSERT_JH(jh, jh->b_transaction == transaction ||
 				jh->b_next_transaction == transaction);
@@ -1529,13 +1488,8 @@
 	}
 	if (jh->b_modified == 1) {
 		/* If it's in our transaction it must be in BJ_Metadata list. */
-<<<<<<< HEAD
-		if (jh->b_transaction == transaction &&
-		    jh->b_jlist != BJ_Metadata) {
-=======
 		if (data_race(jh->b_transaction == transaction &&
 		    jh->b_jlist != BJ_Metadata)) {
->>>>>>> 7d2a07b7
 			spin_lock(&jh->b_state_lock);
 			if (jh->b_transaction == transaction &&
 			    jh->b_jlist != BJ_Metadata)
@@ -1924,15 +1878,6 @@
 
 	if (handle->h_sync)
 		transaction->t_synchronous_commit = 1;
-<<<<<<< HEAD
-	current->journal_info = NULL;
-	atomic_sub(handle->h_buffer_credits,
-		   &transaction->t_outstanding_credits);
-	if (handle->h_rsv_handle)
-		__jbd2_journal_unreserve_handle(handle->h_rsv_handle,
-						transaction);
-=======
->>>>>>> 7d2a07b7
 
 	/*
 	 * If the handle is marked SYNC, we need to set another commit
@@ -1964,27 +1909,11 @@
 	 * dereference transaction pointer again after calling
 	 * stop_this_handle().
 	 */
-<<<<<<< HEAD
-	tid = transaction->t_tid;
-	if (atomic_dec_and_test(&transaction->t_updates)) {
-		wake_up(&journal->j_wait_updates);
-		if (journal->j_barrier_count)
-			wake_up(&journal->j_wait_transaction_locked);
-	}
-
-	rwsem_release(&journal->j_trans_commit_map, _THIS_IP_);
-=======
 	stop_this_handle(handle);
->>>>>>> 7d2a07b7
 
 	if (wait_for_commit)
 		err = jbd2_log_wait_commit(journal, tid);
 
-<<<<<<< HEAD
-	if (handle->h_rsv_handle)
-		jbd2_free_handle(handle->h_rsv_handle);
-=======
->>>>>>> 7d2a07b7
 free_and_exit:
 	if (handle->h_rsv_handle)
 		jbd2_free_handle(handle->h_rsv_handle);
