--- conflicted
+++ resolved
@@ -135,23 +135,6 @@
 	.put_super	= isofs_put_super,
 	.statfs		= isofs_statfs,
 	.remount_fs	= isofs_remount,
-<<<<<<< HEAD
-};
-
-/* the export_operations structure for describing
- * how to export (e.g. via kNFSd) is deliberately
- * empty.
- * This means that the filesystem want to use iget
- * to map an inode number into an inode.
- * The lack of a get_parent operation means that 
- * if something isn't in the cache, then you cannot
- * access it.
- * It should be possible to write a get_parent,
- * but it would be a bit hairy...
- */
-static struct export_operations isofs_export_ops = {
-=======
->>>>>>> 30e74fea
 };
 
 
