// SPDX-License-Identifier: GPL-2.0
/*
 * Copyright (c) 2000-2002,2005 Silicon Graphics, Inc.
 * All Rights Reserved.
 */
#ifndef	__XFS_ERROR_H__
#define	__XFS_ERROR_H__

struct xfs_mount;

extern void xfs_error_report(const char *tag, int level, struct xfs_mount *mp,
			const char *filename, int linenum,
			xfs_failaddr_t failaddr);
extern void xfs_corruption_error(const char *tag, int level,
			struct xfs_mount *mp, const void *buf, size_t bufsize,
			const char *filename, int linenum,
			xfs_failaddr_t failaddr);
<<<<<<< HEAD
void xfs_buf_corruption_error(struct xfs_buf *bp);
=======
void xfs_buf_corruption_error(struct xfs_buf *bp, xfs_failaddr_t fa);
>>>>>>> 7d2a07b7
extern void xfs_buf_verifier_error(struct xfs_buf *bp, int error,
			const char *name, const void *buf, size_t bufsz,
			xfs_failaddr_t failaddr);
extern void xfs_verifier_error(struct xfs_buf *bp, int error,
			xfs_failaddr_t failaddr);
extern void xfs_inode_verifier_error(struct xfs_inode *ip, int error,
			const char *name, const void *buf, size_t bufsz,
			xfs_failaddr_t failaddr);

#define	XFS_ERROR_REPORT(e, lvl, mp)	\
	xfs_error_report(e, lvl, mp, __FILE__, __LINE__, __return_address)
#define	XFS_CORRUPTION_ERROR(e, lvl, mp, buf, bufsize)	\
	xfs_corruption_error(e, lvl, mp, buf, bufsize, \
			     __FILE__, __LINE__, __return_address)

#define XFS_ERRLEVEL_OFF	0
#define XFS_ERRLEVEL_LOW	1
#define XFS_ERRLEVEL_HIGH	5

/* Dump 128 bytes of any corrupt buffer */
#define XFS_CORRUPTION_DUMP_LEN		(128)

#ifdef DEBUG
extern int xfs_errortag_init(struct xfs_mount *mp);
extern void xfs_errortag_del(struct xfs_mount *mp);
extern bool xfs_errortag_test(struct xfs_mount *mp, const char *expression,
		const char *file, int line, unsigned int error_tag);
#define XFS_TEST_ERROR(expr, mp, tag)		\
	((expr) || xfs_errortag_test((mp), #expr, __FILE__, __LINE__, (tag)))

extern int xfs_errortag_get(struct xfs_mount *mp, unsigned int error_tag);
extern int xfs_errortag_set(struct xfs_mount *mp, unsigned int error_tag,
		unsigned int tag_value);
extern int xfs_errortag_add(struct xfs_mount *mp, unsigned int error_tag);
extern int xfs_errortag_clearall(struct xfs_mount *mp);
#else
#define xfs_errortag_init(mp)			(0)
#define xfs_errortag_del(mp)
#define XFS_TEST_ERROR(expr, mp, tag)		(expr)
#define xfs_errortag_set(mp, tag, val)		(ENOSYS)
#define xfs_errortag_add(mp, tag)		(ENOSYS)
#define xfs_errortag_clearall(mp)		(ENOSYS)
#endif /* DEBUG */

/*
 * XFS panic tags -- allow a call to xfs_alert_tag() be turned into
 *			a panic by setting xfs_panic_mask in a sysctl.
 */
#define		XFS_NO_PTAG			0
#define		XFS_PTAG_IFLUSH			0x00000001
#define		XFS_PTAG_LOGRES			0x00000002
#define		XFS_PTAG_AILDELETE		0x00000004
#define		XFS_PTAG_ERROR_REPORT		0x00000008
#define		XFS_PTAG_SHUTDOWN_CORRUPT	0x00000010
#define		XFS_PTAG_SHUTDOWN_IOERROR	0x00000020
#define		XFS_PTAG_SHUTDOWN_LOGERROR	0x00000040
#define		XFS_PTAG_FSBLOCK_ZERO		0x00000080
#define		XFS_PTAG_VERIFIER_ERROR		0x00000100

#endif	/* __XFS_ERROR_H__ */<|MERGE_RESOLUTION|>--- conflicted
+++ resolved
@@ -15,11 +15,7 @@
 			struct xfs_mount *mp, const void *buf, size_t bufsize,
 			const char *filename, int linenum,
 			xfs_failaddr_t failaddr);
-<<<<<<< HEAD
-void xfs_buf_corruption_error(struct xfs_buf *bp);
-=======
 void xfs_buf_corruption_error(struct xfs_buf *bp, xfs_failaddr_t fa);
->>>>>>> 7d2a07b7
 extern void xfs_buf_verifier_error(struct xfs_buf *bp, int error,
 			const char *name, const void *buf, size_t bufsz,
 			xfs_failaddr_t failaddr);
