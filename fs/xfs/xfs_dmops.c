--- conflicted
+++ resolved
@@ -39,8 +39,7 @@
 int
 xfs_dmops_get(struct xfs_mount *mp)
 {
-<<<<<<< HEAD
-	if (args->flags & XFSMNT_DMAPI) {
+	if (mp->m_flags & XFS_MOUNT_DMAPI) {
 		struct xfs_dmops *ops;
 
 		ops = symbol_get(xfs_dmcore_xfs);
@@ -56,12 +55,6 @@
 		mp->m_dm_ops = ops;
 	} else {
 		mp->m_dm_ops = &xfs_dmcore_stub;
-=======
-	if (mp->m_flags & XFS_MOUNT_DMAPI) {
-		cmn_err(CE_WARN,
-			"XFS: dmapi support not available in this kernel.");
-		return EINVAL;
->>>>>>> 18e352e4
 	}
 
 	return 0;
