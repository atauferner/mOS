// SPDX-License-Identifier: GPL-2.0
/*
 * Copyright (c) 2000-2005 Silicon Graphics, Inc.
 * Copyright (c) 2016-2018 Christoph Hellwig.
 * All Rights Reserved.
 */
#include "xfs.h"
#include "xfs_shared.h"
#include "xfs_format.h"
#include "xfs_log_format.h"
#include "xfs_trans_resv.h"
#include "xfs_mount.h"
#include "xfs_inode.h"
#include "xfs_trans.h"
#include "xfs_iomap.h"
#include "xfs_trace.h"
#include "xfs_bmap.h"
#include "xfs_bmap_util.h"
#include "xfs_reflink.h"

/*
 * structure owned by writepages passed to individual writepage calls
 */
struct xfs_writepage_ctx {
	struct xfs_bmbt_irec    imap;
	int			fork;
	unsigned int		data_seq;
	unsigned int		cow_seq;
	struct xfs_ioend	*ioend;
};

struct block_device *
xfs_find_bdev_for_inode(
	struct inode		*inode)
{
	struct xfs_inode	*ip = XFS_I(inode);
	struct xfs_mount	*mp = ip->i_mount;

	if (XFS_IS_REALTIME_INODE(ip))
		return mp->m_rtdev_targp->bt_bdev;
	else
		return mp->m_ddev_targp->bt_bdev;
}

struct dax_device *
xfs_find_daxdev_for_inode(
	struct inode		*inode)
{
	struct xfs_inode	*ip = XFS_I(inode);
	struct xfs_mount	*mp = ip->i_mount;

	if (XFS_IS_REALTIME_INODE(ip))
		return mp->m_rtdev_targp->bt_daxdev;
	else
		return mp->m_ddev_targp->bt_daxdev;
}

static void
xfs_finish_page_writeback(
	struct inode		*inode,
	struct bio_vec	*bvec,
	int			error)
{
	struct iomap_page	*iop = to_iomap_page(bvec->bv_page);

	if (error) {
		SetPageError(bvec->bv_page);
		mapping_set_error(inode->i_mapping, -EIO);
	}

	ASSERT(iop || i_blocksize(inode) == PAGE_SIZE);
	ASSERT(!iop || atomic_read(&iop->write_count) > 0);

	if (!iop || atomic_dec_and_test(&iop->write_count))
		end_page_writeback(bvec->bv_page);
}

/*
 * We're now finished for good with this ioend structure.  Update the page
 * state, release holds on bios, and finally free up memory.  Do not use the
 * ioend after this.
 */
STATIC void
xfs_destroy_ioend(
	struct xfs_ioend	*ioend,
	int			error)
{
	struct inode		*inode = ioend->io_inode;
	struct bio		*bio = &ioend->io_inline_bio;
	struct bio		*last = ioend->io_bio, *next;
	u64			start = bio->bi_iter.bi_sector;
	bool			quiet = bio_flagged(bio, BIO_QUIET);

	for (bio = &ioend->io_inline_bio; bio; bio = next) {
		struct bio_vec	*bvec;
		struct bvec_iter_all iter_all;

		/*
		 * For the last bio, bi_private points to the ioend, so we
		 * need to explicitly end the iteration here.
		 */
		if (bio == last)
			next = NULL;
		else
			next = bio->bi_private;

		/* walk each page on bio, ending page IO on them */
		bio_for_each_segment_all(bvec, bio, iter_all)
			xfs_finish_page_writeback(inode, bvec, error);
		bio_put(bio);
	}

	if (unlikely(error && !quiet)) {
		xfs_err_ratelimited(XFS_I(inode)->i_mount,
			"writeback error on sector %llu", start);
	}
}

/*
 * Fast and loose check if this write could update the on-disk inode size.
 */
static inline bool xfs_ioend_is_append(struct xfs_ioend *ioend)
{
	return ioend->io_offset + ioend->io_size >
		XFS_I(ioend->io_inode)->i_d.di_size;
}

STATIC int
xfs_setfilesize_trans_alloc(
	struct xfs_ioend	*ioend)
{
	struct xfs_mount	*mp = XFS_I(ioend->io_inode)->i_mount;
	struct xfs_trans	*tp;
	int			error;

	error = xfs_trans_alloc(mp, &M_RES(mp)->tr_fsyncts, 0, 0, 0, &tp);
	if (error)
		return error;

	ioend->io_append_trans = tp;

	/*
	 * We may pass freeze protection with a transaction.  So tell lockdep
	 * we released it.
	 */
	__sb_writers_release(ioend->io_inode->i_sb, SB_FREEZE_FS);
	/*
	 * We hand off the transaction to the completion thread now, so
	 * clear the flag here.
	 */
	current_restore_flags_nested(&tp->t_pflags, PF_MEMALLOC_NOFS);
	return 0;
}

/*
 * Update on-disk file size now that data has been written to disk.
 */
STATIC int
__xfs_setfilesize(
	struct xfs_inode	*ip,
	struct xfs_trans	*tp,
	xfs_off_t		offset,
	size_t			size)
{
	xfs_fsize_t		isize;

	xfs_ilock(ip, XFS_ILOCK_EXCL);
	isize = xfs_new_eof(ip, offset + size);
	if (!isize) {
		xfs_iunlock(ip, XFS_ILOCK_EXCL);
		xfs_trans_cancel(tp);
		return 0;
	}

	trace_xfs_setfilesize(ip, offset, size);

	ip->i_d.di_size = isize;
	xfs_trans_ijoin(tp, ip, XFS_ILOCK_EXCL);
	xfs_trans_log_inode(tp, ip, XFS_ILOG_CORE);

	return xfs_trans_commit(tp);
}

int
xfs_setfilesize(
	struct xfs_inode	*ip,
	xfs_off_t		offset,
	size_t			size)
{
	struct xfs_mount	*mp = ip->i_mount;
	struct xfs_trans	*tp;
	int			error;

	error = xfs_trans_alloc(mp, &M_RES(mp)->tr_fsyncts, 0, 0, 0, &tp);
	if (error)
		return error;

	return __xfs_setfilesize(ip, tp, offset, size);
}

STATIC int
xfs_setfilesize_ioend(
	struct xfs_ioend	*ioend,
	int			error)
{
	struct xfs_inode	*ip = XFS_I(ioend->io_inode);
	struct xfs_trans	*tp = ioend->io_append_trans;

	/*
	 * The transaction may have been allocated in the I/O submission thread,
	 * thus we need to mark ourselves as being in a transaction manually.
	 * Similarly for freeze protection.
	 */
	current_set_flags_nested(&tp->t_pflags, PF_MEMALLOC_NOFS);
	__sb_writers_acquired(VFS_I(ip)->i_sb, SB_FREEZE_FS);

	/* we abort the update if there was an IO error */
	if (error) {
		xfs_trans_cancel(tp);
		return error;
	}

	return __xfs_setfilesize(ip, tp, ioend->io_offset, ioend->io_size);
}

/*
 * IO write completion.
 */
STATIC void
xfs_end_ioend(
	struct xfs_ioend	*ioend)
{
	struct list_head	ioend_list;
	struct xfs_inode	*ip = XFS_I(ioend->io_inode);
	xfs_off_t		offset = ioend->io_offset;
	size_t			size = ioend->io_size;
	unsigned int		nofs_flag;
	int			error;

	/*
	 * We can allocate memory here while doing writeback on behalf of
	 * memory reclaim.  To avoid memory allocation deadlocks set the
	 * task-wide nofs context for the following operations.
	 */
	nofs_flag = memalloc_nofs_save();

	/*
	 * Just clean up the in-memory strutures if the fs has been shut down.
	 */
	if (XFS_FORCED_SHUTDOWN(ip->i_mount)) {
		error = -EIO;
		goto done;
	}

	/*
	 * Clean up any COW blocks on an I/O error.
	 */
	error = blk_status_to_errno(ioend->io_bio->bi_status);
	if (unlikely(error)) {
		if (ioend->io_fork == XFS_COW_FORK)
			xfs_reflink_cancel_cow_range(ip, offset, size, true);
		goto done;
	}

	/*
	 * Success: commit the COW or unwritten blocks if needed.
	 */
	if (ioend->io_fork == XFS_COW_FORK)
		error = xfs_reflink_end_cow(ip, offset, size);
	else if (ioend->io_state == XFS_EXT_UNWRITTEN)
		error = xfs_iomap_write_unwritten(ip, offset, size, false);
	else
		ASSERT(!xfs_ioend_is_append(ioend) || ioend->io_append_trans);

done:
	if (ioend->io_append_trans)
		error = xfs_setfilesize_ioend(ioend, error);
	list_replace_init(&ioend->io_list, &ioend_list);
	xfs_destroy_ioend(ioend, error);

	while (!list_empty(&ioend_list)) {
		ioend = list_first_entry(&ioend_list, struct xfs_ioend,
				io_list);
		list_del_init(&ioend->io_list);
		xfs_destroy_ioend(ioend, error);
	}

	memalloc_nofs_restore(nofs_flag);
}

/*
 * We can merge two adjacent ioends if they have the same set of work to do.
 */
static bool
xfs_ioend_can_merge(
	struct xfs_ioend	*ioend,
	struct xfs_ioend	*next)
{
	if (ioend->io_bio->bi_status != next->io_bio->bi_status)
		return false;
	if ((ioend->io_fork == XFS_COW_FORK) ^ (next->io_fork == XFS_COW_FORK))
		return false;
	if ((ioend->io_state == XFS_EXT_UNWRITTEN) ^
	    (next->io_state == XFS_EXT_UNWRITTEN))
		return false;
	if (ioend->io_offset + ioend->io_size != next->io_offset)
		return false;
	return true;
}

/*
 * If the to be merged ioend has a preallocated transaction for file
 * size updates we need to ensure the ioend it is merged into also
 * has one.  If it already has one we can simply cancel the transaction
 * as it is guaranteed to be clean.
 */
static void
xfs_ioend_merge_append_transactions(
	struct xfs_ioend	*ioend,
	struct xfs_ioend	*next)
{
	if (!ioend->io_append_trans) {
		ioend->io_append_trans = next->io_append_trans;
		next->io_append_trans = NULL;
	} else {
		xfs_setfilesize_ioend(next, -ECANCELED);
	}
}

/* Try to merge adjacent completions. */
STATIC void
xfs_ioend_try_merge(
	struct xfs_ioend	*ioend,
	struct list_head	*more_ioends)
{
	struct xfs_ioend	*next_ioend;

	while (!list_empty(more_ioends)) {
		next_ioend = list_first_entry(more_ioends, struct xfs_ioend,
				io_list);
		if (!xfs_ioend_can_merge(ioend, next_ioend))
			break;
		list_move_tail(&next_ioend->io_list, &ioend->io_list);
		ioend->io_size += next_ioend->io_size;
		if (next_ioend->io_append_trans)
			xfs_ioend_merge_append_transactions(ioend, next_ioend);
	}
}

/* list_sort compare function for ioends */
static int
xfs_ioend_compare(
	void			*priv,
	struct list_head	*a,
	struct list_head	*b)
{
	struct xfs_ioend	*ia;
	struct xfs_ioend	*ib;

	ia = container_of(a, struct xfs_ioend, io_list);
	ib = container_of(b, struct xfs_ioend, io_list);
	if (ia->io_offset < ib->io_offset)
		return -1;
	else if (ia->io_offset > ib->io_offset)
		return 1;
	return 0;
}

/* Finish all pending io completions. */
void
xfs_end_io(
	struct work_struct	*work)
{
	struct xfs_inode	*ip;
	struct xfs_ioend	*ioend;
	struct list_head	completion_list;
	unsigned long		flags;

	ip = container_of(work, struct xfs_inode, i_ioend_work);

	spin_lock_irqsave(&ip->i_ioend_lock, flags);
	list_replace_init(&ip->i_ioend_list, &completion_list);
	spin_unlock_irqrestore(&ip->i_ioend_lock, flags);

	list_sort(NULL, &completion_list, xfs_ioend_compare);

	while (!list_empty(&completion_list)) {
		ioend = list_first_entry(&completion_list, struct xfs_ioend,
				io_list);
		list_del_init(&ioend->io_list);
		xfs_ioend_try_merge(ioend, &completion_list);
		xfs_end_ioend(ioend);
	}
}

STATIC void
xfs_end_bio(
	struct bio		*bio)
{
	struct xfs_ioend	*ioend = bio->bi_private;
	struct xfs_inode	*ip = XFS_I(ioend->io_inode);
	struct xfs_mount	*mp = ip->i_mount;
	unsigned long		flags;

	if (ioend->io_fork == XFS_COW_FORK ||
	    ioend->io_state == XFS_EXT_UNWRITTEN ||
	    ioend->io_append_trans != NULL) {
		spin_lock_irqsave(&ip->i_ioend_lock, flags);
		if (list_empty(&ip->i_ioend_list))
			WARN_ON_ONCE(!queue_work(mp->m_unwritten_workqueue,
						 &ip->i_ioend_work));
		list_add_tail(&ioend->io_list, &ip->i_ioend_list);
		spin_unlock_irqrestore(&ip->i_ioend_lock, flags);
	} else
		xfs_destroy_ioend(ioend, blk_status_to_errno(bio->bi_status));
}

/*
 * Fast revalidation of the cached writeback mapping. Return true if the current
 * mapping is valid, false otherwise.
 */
static bool
xfs_imap_valid(
	struct xfs_writepage_ctx	*wpc,
	struct xfs_inode		*ip,
	xfs_fileoff_t			offset_fsb)
{
	if (offset_fsb < wpc->imap.br_startoff ||
	    offset_fsb >= wpc->imap.br_startoff + wpc->imap.br_blockcount)
		return false;
	/*
	 * If this is a COW mapping, it is sufficient to check that the mapping
	 * covers the offset. Be careful to check this first because the caller
	 * can revalidate a COW mapping without updating the data seqno.
	 */
	if (wpc->fork == XFS_COW_FORK)
		return true;

	/*
	 * This is not a COW mapping. Check the sequence number of the data fork
	 * because concurrent changes could have invalidated the extent. Check
	 * the COW fork because concurrent changes since the last time we
	 * checked (and found nothing at this offset) could have added
	 * overlapping blocks.
	 */
	if (wpc->data_seq != READ_ONCE(ip->i_df.if_seq))
		return false;
	if (xfs_inode_has_cow_data(ip) &&
	    wpc->cow_seq != READ_ONCE(ip->i_cowfp->if_seq))
		return false;
	return true;
}

/*
 * Pass in a dellalloc extent and convert it to real extents, return the real
 * extent that maps offset_fsb in wpc->imap.
 *
 * The current page is held locked so nothing could have removed the block
 * backing offset_fsb, although it could have moved from the COW to the data
 * fork by another thread.
 */
static int
xfs_convert_blocks(
	struct xfs_writepage_ctx *wpc,
	struct xfs_inode	*ip,
	xfs_fileoff_t		offset_fsb)
{
	int			error;

	/*
	 * Attempt to allocate whatever delalloc extent currently backs
	 * offset_fsb and put the result into wpc->imap.  Allocate in a loop
	 * because it may take several attempts to allocate real blocks for a
	 * contiguous delalloc extent if free space is sufficiently fragmented.
	 */
	do {
		error = xfs_bmapi_convert_delalloc(ip, wpc->fork, offset_fsb,
				&wpc->imap, wpc->fork == XFS_COW_FORK ?
					&wpc->cow_seq : &wpc->data_seq);
		if (error)
			return error;
	} while (wpc->imap.br_startoff + wpc->imap.br_blockcount <= offset_fsb);

	return 0;
}

STATIC int
xfs_map_blocks(
	struct xfs_writepage_ctx *wpc,
	struct inode		*inode,
	loff_t			offset)
{
	struct xfs_inode	*ip = XFS_I(inode);
	struct xfs_mount	*mp = ip->i_mount;
	ssize_t			count = i_blocksize(inode);
	xfs_fileoff_t		offset_fsb = XFS_B_TO_FSBT(mp, offset);
	xfs_fileoff_t		end_fsb = XFS_B_TO_FSB(mp, offset + count);
	xfs_fileoff_t		cow_fsb = NULLFILEOFF;
	struct xfs_bmbt_irec	imap;
	struct xfs_iext_cursor	icur;
	int			retries = 0;
	int			error = 0;

	if (XFS_FORCED_SHUTDOWN(mp))
		return -EIO;

	/*
	 * COW fork blocks can overlap data fork blocks even if the blocks
	 * aren't shared.  COW I/O always takes precedent, so we must always
	 * check for overlap on reflink inodes unless the mapping is already a
	 * COW one, or the COW fork hasn't changed from the last time we looked
	 * at it.
	 *
	 * It's safe to check the COW fork if_seq here without the ILOCK because
	 * we've indirectly protected against concurrent updates: writeback has
	 * the page locked, which prevents concurrent invalidations by reflink
	 * and directio and prevents concurrent buffered writes to the same
	 * page.  Changes to if_seq always happen under i_lock, which protects
	 * against concurrent updates and provides a memory barrier on the way
	 * out that ensures that we always see the current value.
	 */
	if (xfs_imap_valid(wpc, ip, offset_fsb))
		return 0;

	/*
	 * If we don't have a valid map, now it's time to get a new one for this
	 * offset.  This will convert delayed allocations (including COW ones)
	 * into real extents.  If we return without a valid map, it means we
	 * landed in a hole and we skip the block.
	 */
retry:
	xfs_ilock(ip, XFS_ILOCK_SHARED);
	ASSERT(ip->i_d.di_format != XFS_DINODE_FMT_BTREE ||
	       (ip->i_df.if_flags & XFS_IFEXTENTS));

	/*
	 * Check if this is offset is covered by a COW extents, and if yes use
	 * it directly instead of looking up anything in the data fork.
	 */
	if (xfs_inode_has_cow_data(ip) &&
	    xfs_iext_lookup_extent(ip, ip->i_cowfp, offset_fsb, &icur, &imap))
		cow_fsb = imap.br_startoff;
	if (cow_fsb != NULLFILEOFF && cow_fsb <= offset_fsb) {
		wpc->cow_seq = READ_ONCE(ip->i_cowfp->if_seq);
		xfs_iunlock(ip, XFS_ILOCK_SHARED);

		wpc->fork = XFS_COW_FORK;
		goto allocate_blocks;
	}

	/*
	 * No COW extent overlap. Revalidate now that we may have updated
	 * ->cow_seq. If the data mapping is still valid, we're done.
	 */
	if (xfs_imap_valid(wpc, ip, offset_fsb)) {
		xfs_iunlock(ip, XFS_ILOCK_SHARED);
		return 0;
	}

	/*
	 * If we don't have a valid map, now it's time to get a new one for this
	 * offset.  This will convert delayed allocations (including COW ones)
	 * into real extents.
	 */
	if (!xfs_iext_lookup_extent(ip, &ip->i_df, offset_fsb, &icur, &imap))
		imap.br_startoff = end_fsb;	/* fake a hole past EOF */
	wpc->data_seq = READ_ONCE(ip->i_df.if_seq);
	xfs_iunlock(ip, XFS_ILOCK_SHARED);

	wpc->fork = XFS_DATA_FORK;

	/* landed in a hole or beyond EOF? */
	if (imap.br_startoff > offset_fsb) {
		imap.br_blockcount = imap.br_startoff - offset_fsb;
		imap.br_startoff = offset_fsb;
		imap.br_startblock = HOLESTARTBLOCK;
		imap.br_state = XFS_EXT_NORM;
	}

	/*
	 * Truncate to the next COW extent if there is one.  This is the only
	 * opportunity to do this because we can skip COW fork lookups for the
	 * subsequent blocks in the mapping; however, the requirement to treat
	 * the COW range separately remains.
	 */
	if (cow_fsb != NULLFILEOFF &&
	    cow_fsb < imap.br_startoff + imap.br_blockcount)
		imap.br_blockcount = cow_fsb - imap.br_startoff;

	/* got a delalloc extent? */
	if (imap.br_startblock != HOLESTARTBLOCK &&
	    isnullstartblock(imap.br_startblock))
		goto allocate_blocks;

	wpc->imap = imap;
	trace_xfs_map_blocks_found(ip, offset, count, wpc->fork, &imap);
	return 0;
allocate_blocks:
	error = xfs_convert_blocks(wpc, ip, offset_fsb);
	if (error) {
		/*
		 * If we failed to find the extent in the COW fork we might have
		 * raced with a COW to data fork conversion or truncate.
		 * Restart the lookup to catch the extent in the data fork for
		 * the former case, but prevent additional retries to avoid
		 * looping forever for the latter case.
		 */
		if (error == -EAGAIN && wpc->fork == XFS_COW_FORK && !retries++)
			goto retry;
		ASSERT(error != -EAGAIN);
		return error;
	}

	/*
	 * Due to merging the return real extent might be larger than the
	 * original delalloc one.  Trim the return extent to the next COW
	 * boundary again to force a re-lookup.
	 */
	if (wpc->fork != XFS_COW_FORK && cow_fsb != NULLFILEOFF &&
	    cow_fsb < wpc->imap.br_startoff + wpc->imap.br_blockcount)
		wpc->imap.br_blockcount = cow_fsb - wpc->imap.br_startoff;

	ASSERT(wpc->imap.br_startoff <= offset_fsb);
	ASSERT(wpc->imap.br_startoff + wpc->imap.br_blockcount > offset_fsb);
	trace_xfs_map_blocks_alloc(ip, offset, count, wpc->fork, &imap);
	return 0;
}

/*
 * Submit the bio for an ioend. We are passed an ioend with a bio attached to
 * it, and we submit that bio. The ioend may be used for multiple bio
 * submissions, so we only want to allocate an append transaction for the ioend
 * once. In the case of multiple bio submission, each bio will take an IO
 * reference to the ioend to ensure that the ioend completion is only done once
 * all bios have been submitted and the ioend is really done.
 *
 * If @status is non-zero, it means that we have a situation where some part of
 * the submission process has failed after we have marked paged for writeback
 * and unlocked them. In this situation, we need to fail the bio and ioend
 * rather than submit it to IO. This typically only happens on a filesystem
 * shutdown.
 */
STATIC int
xfs_submit_ioend(
	struct writeback_control *wbc,
	struct xfs_ioend	*ioend,
	int			status)
{
	unsigned int		nofs_flag;

	/*
	 * We can allocate memory here while doing writeback on behalf of
	 * memory reclaim.  To avoid memory allocation deadlocks set the
	 * task-wide nofs context for the following operations.
	 */
	nofs_flag = memalloc_nofs_save();

	/* Convert CoW extents to regular */
	if (!status && ioend->io_fork == XFS_COW_FORK) {
		status = xfs_reflink_convert_cow(XFS_I(ioend->io_inode),
				ioend->io_offset, ioend->io_size);
	}

	/* Reserve log space if we might write beyond the on-disk inode size. */
	if (!status &&
	    (ioend->io_fork == XFS_COW_FORK ||
	     ioend->io_state != XFS_EXT_UNWRITTEN) &&
	    xfs_ioend_is_append(ioend) &&
	    !ioend->io_append_trans)
		status = xfs_setfilesize_trans_alloc(ioend);

	memalloc_nofs_restore(nofs_flag);

	ioend->io_bio->bi_private = ioend;
	ioend->io_bio->bi_end_io = xfs_end_bio;

	/*
	 * If we are failing the IO now, just mark the ioend with an
	 * error and finish it. This will run IO completion immediately
	 * as there is only one reference to the ioend at this point in
	 * time.
	 */
	if (status) {
		ioend->io_bio->bi_status = errno_to_blk_status(status);
		bio_endio(ioend->io_bio);
		return status;
	}

	submit_bio(ioend->io_bio);
	return 0;
}

static struct xfs_ioend *
xfs_alloc_ioend(
	struct inode		*inode,
	int			fork,
	xfs_exntst_t		state,
	xfs_off_t		offset,
	struct block_device	*bdev,
	sector_t		sector,
	struct writeback_control *wbc)
{
	struct xfs_ioend	*ioend;
	struct bio		*bio;

	bio = bio_alloc_bioset(GFP_NOFS, BIO_MAX_PAGES, &xfs_ioend_bioset);
	bio_set_dev(bio, bdev);
	bio->bi_iter.bi_sector = sector;
	bio->bi_opf = REQ_OP_WRITE | wbc_to_write_flags(wbc);
	bio->bi_write_hint = inode->i_write_hint;
	wbc_init_bio(wbc, bio);

	ioend = container_of(bio, struct xfs_ioend, io_inline_bio);
	INIT_LIST_HEAD(&ioend->io_list);
	ioend->io_fork = fork;
	ioend->io_state = state;
	ioend->io_inode = inode;
	ioend->io_size = 0;
	ioend->io_offset = offset;
	ioend->io_append_trans = NULL;
	ioend->io_bio = bio;
	return ioend;
}

/*
 * Allocate a new bio, and chain the old bio to the new one.
 *
 * Note that we have to do perform the chaining in this unintuitive order
 * so that the bi_private linkage is set up in the right direction for the
 * traversal in xfs_destroy_ioend().
 */
static struct bio *
xfs_chain_bio(
	struct bio		*prev)
{
	struct bio *new;

	new = bio_alloc(GFP_NOFS, BIO_MAX_PAGES);
	bio_copy_dev(new, prev);/* also copies over blkcg information */
	new->bi_iter.bi_sector = bio_end_sector(prev);
	new->bi_opf = prev->bi_opf;
	new->bi_write_hint = prev->bi_write_hint;

	bio_chain(prev, new);
	bio_get(prev);		/* for xfs_destroy_ioend */
	submit_bio(prev);
	return new;
}

/*
 * Test to see if we have an existing ioend structure that we could append to
 * first, otherwise finish off the current ioend and start another.
 */
STATIC void
xfs_add_to_ioend(
	struct inode		*inode,
	xfs_off_t		offset,
	struct page		*page,
	struct iomap_page	*iop,
	struct xfs_writepage_ctx *wpc,
	struct writeback_control *wbc,
	struct list_head	*iolist)
{
	struct xfs_inode	*ip = XFS_I(inode);
	struct xfs_mount	*mp = ip->i_mount;
	struct block_device	*bdev = xfs_find_bdev_for_inode(inode);
	unsigned		len = i_blocksize(inode);
	unsigned		poff = offset & (PAGE_SIZE - 1);
	bool			merged, same_page = false;
	sector_t		sector;

	sector = xfs_fsb_to_db(ip, wpc->imap.br_startblock) +
		((offset - XFS_FSB_TO_B(mp, wpc->imap.br_startoff)) >> 9);

	if (!wpc->ioend ||
	    wpc->fork != wpc->ioend->io_fork ||
	    wpc->imap.br_state != wpc->ioend->io_state ||
	    sector != bio_end_sector(wpc->ioend->io_bio) ||
	    offset != wpc->ioend->io_offset + wpc->ioend->io_size) {
		if (wpc->ioend)
			list_add(&wpc->ioend->io_list, iolist);
		wpc->ioend = xfs_alloc_ioend(inode, wpc->fork,
				wpc->imap.br_state, offset, bdev, sector, wbc);
	}

	merged = __bio_try_merge_page(wpc->ioend->io_bio, page, len, poff,
			&same_page);

	if (iop && !same_page)
		atomic_inc(&iop->write_count);

	if (!merged) {
		if (bio_full(wpc->ioend->io_bio, len))
<<<<<<< HEAD
			xfs_chain_bio(wpc->ioend, wbc, bdev, sector);
=======
			wpc->ioend->io_bio = xfs_chain_bio(wpc->ioend->io_bio);
>>>>>>> 5f9e832c
		bio_add_page(wpc->ioend->io_bio, page, len, poff);
	}

	wpc->ioend->io_size += len;
	wbc_account_cgroup_owner(wbc, page, len);
}

STATIC void
xfs_vm_invalidatepage(
	struct page		*page,
	unsigned int		offset,
	unsigned int		length)
{
	trace_xfs_invalidatepage(page->mapping->host, page, offset, length);
	iomap_invalidatepage(page, offset, length);
}

/*
 * If the page has delalloc blocks on it, we need to punch them out before we
 * invalidate the page.  If we don't, we leave a stale delalloc mapping on the
 * inode that can trip up a later direct I/O read operation on the same region.
 *
 * We prevent this by truncating away the delalloc regions on the page.  Because
 * they are delalloc, we can do this without needing a transaction. Indeed - if
 * we get ENOSPC errors, we have to be able to do this truncation without a
 * transaction as there is no space left for block reservation (typically why we
 * see a ENOSPC in writeback).
 */
STATIC void
xfs_aops_discard_page(
	struct page		*page)
{
	struct inode		*inode = page->mapping->host;
	struct xfs_inode	*ip = XFS_I(inode);
	struct xfs_mount	*mp = ip->i_mount;
	loff_t			offset = page_offset(page);
	xfs_fileoff_t		start_fsb = XFS_B_TO_FSBT(mp, offset);
	int			error;

	if (XFS_FORCED_SHUTDOWN(mp))
		goto out_invalidate;

	xfs_alert(mp,
		"page discard on page "PTR_FMT", inode 0x%llx, offset %llu.",
			page, ip->i_ino, offset);

	error = xfs_bmap_punch_delalloc_range(ip, start_fsb,
			PAGE_SIZE / i_blocksize(inode));
	if (error && !XFS_FORCED_SHUTDOWN(mp))
		xfs_alert(mp, "page discard unable to remove delalloc mapping.");
out_invalidate:
	xfs_vm_invalidatepage(page, 0, PAGE_SIZE);
}

/*
 * We implement an immediate ioend submission policy here to avoid needing to
 * chain multiple ioends and hence nest mempool allocations which can violate
 * forward progress guarantees we need to provide. The current ioend we are
 * adding blocks to is cached on the writepage context, and if the new block
 * does not append to the cached ioend it will create a new ioend and cache that
 * instead.
 *
 * If a new ioend is created and cached, the old ioend is returned and queued
 * locally for submission once the entire page is processed or an error has been
 * detected.  While ioends are submitted immediately after they are completed,
 * batching optimisations are provided by higher level block plugging.
 *
 * At the end of a writeback pass, there will be a cached ioend remaining on the
 * writepage context that the caller will need to submit.
 */
static int
xfs_writepage_map(
	struct xfs_writepage_ctx *wpc,
	struct writeback_control *wbc,
	struct inode		*inode,
	struct page		*page,
	uint64_t		end_offset)
{
	LIST_HEAD(submit_list);
	struct iomap_page	*iop = to_iomap_page(page);
	unsigned		len = i_blocksize(inode);
	struct xfs_ioend	*ioend, *next;
	uint64_t		file_offset;	/* file offset of page */
	int			error = 0, count = 0, i;

	ASSERT(iop || i_blocksize(inode) == PAGE_SIZE);
	ASSERT(!iop || atomic_read(&iop->write_count) == 0);

	/*
	 * Walk through the page to find areas to write back. If we run off the
	 * end of the current map or find the current map invalid, grab a new
	 * one.
	 */
	for (i = 0, file_offset = page_offset(page);
	     i < (PAGE_SIZE >> inode->i_blkbits) && file_offset < end_offset;
	     i++, file_offset += len) {
		if (iop && !test_bit(i, iop->uptodate))
			continue;

		error = xfs_map_blocks(wpc, inode, file_offset);
		if (error)
			break;
		if (wpc->imap.br_startblock == HOLESTARTBLOCK)
			continue;
		xfs_add_to_ioend(inode, file_offset, page, iop, wpc, wbc,
				 &submit_list);
		count++;
	}

	ASSERT(wpc->ioend || list_empty(&submit_list));
	ASSERT(PageLocked(page));
	ASSERT(!PageWriteback(page));

	/*
	 * On error, we have to fail the ioend here because we may have set
	 * pages under writeback, we have to make sure we run IO completion to
	 * mark the error state of the IO appropriately, so we can't cancel the
	 * ioend directly here.  That means we have to mark this page as under
	 * writeback if we included any blocks from it in the ioend chain so
	 * that completion treats it correctly.
	 *
	 * If we didn't include the page in the ioend, the on error we can
	 * simply discard and unlock it as there are no other users of the page
	 * now.  The caller will still need to trigger submission of outstanding
	 * ioends on the writepage context so they are treated correctly on
	 * error.
	 */
	if (unlikely(error)) {
		if (!count) {
			xfs_aops_discard_page(page);
			ClearPageUptodate(page);
			unlock_page(page);
			goto done;
		}

		/*
		 * If the page was not fully cleaned, we need to ensure that the
		 * higher layers come back to it correctly.  That means we need
		 * to keep the page dirty, and for WB_SYNC_ALL writeback we need
		 * to ensure the PAGECACHE_TAG_TOWRITE index mark is not removed
		 * so another attempt to write this page in this writeback sweep
		 * will be made.
		 */
		set_page_writeback_keepwrite(page);
	} else {
		clear_page_dirty_for_io(page);
		set_page_writeback(page);
	}

	unlock_page(page);

	/*
	 * Preserve the original error if there was one, otherwise catch
	 * submission errors here and propagate into subsequent ioend
	 * submissions.
	 */
	list_for_each_entry_safe(ioend, next, &submit_list, io_list) {
		int error2;

		list_del_init(&ioend->io_list);
		error2 = xfs_submit_ioend(wbc, ioend, error);
		if (error2 && !error)
			error = error2;
	}

	/*
	 * We can end up here with no error and nothing to write only if we race
	 * with a partial page truncate on a sub-page block sized filesystem.
	 */
	if (!count)
		end_page_writeback(page);
done:
	mapping_set_error(page->mapping, error);
	return error;
}

/*
 * Write out a dirty page.
 *
 * For delalloc space on the page we need to allocate space and flush it.
 * For unwritten space on the page we need to start the conversion to
 * regular allocated space.
 */
STATIC int
xfs_do_writepage(
	struct page		*page,
	struct writeback_control *wbc,
	void			*data)
{
	struct xfs_writepage_ctx *wpc = data;
	struct inode		*inode = page->mapping->host;
	loff_t			offset;
	uint64_t              end_offset;
	pgoff_t                 end_index;

	trace_xfs_writepage(inode, page, 0, 0);

	/*
	 * Refuse to write the page out if we are called from reclaim context.
	 *
	 * This avoids stack overflows when called from deeply used stacks in
	 * random callers for direct reclaim or memcg reclaim.  We explicitly
	 * allow reclaim from kswapd as the stack usage there is relatively low.
	 *
	 * This should never happen except in the case of a VM regression so
	 * warn about it.
	 */
	if (WARN_ON_ONCE((current->flags & (PF_MEMALLOC|PF_KSWAPD)) ==
			PF_MEMALLOC))
		goto redirty;

	/*
	 * Given that we do not allow direct reclaim to call us, we should
	 * never be called while in a filesystem transaction.
	 */
	if (WARN_ON_ONCE(current->flags & PF_MEMALLOC_NOFS))
		goto redirty;

	/*
	 * Is this page beyond the end of the file?
	 *
	 * The page index is less than the end_index, adjust the end_offset
	 * to the highest offset that this page should represent.
	 * -----------------------------------------------------
	 * |			file mapping	       | <EOF> |
	 * -----------------------------------------------------
	 * | Page ... | Page N-2 | Page N-1 |  Page N  |       |
	 * ^--------------------------------^----------|--------
	 * |     desired writeback range    |      see else    |
	 * ---------------------------------^------------------|
	 */
	offset = i_size_read(inode);
	end_index = offset >> PAGE_SHIFT;
	if (page->index < end_index)
		end_offset = (xfs_off_t)(page->index + 1) << PAGE_SHIFT;
	else {
		/*
		 * Check whether the page to write out is beyond or straddles
		 * i_size or not.
		 * -------------------------------------------------------
		 * |		file mapping		        | <EOF>  |
		 * -------------------------------------------------------
		 * | Page ... | Page N-2 | Page N-1 |  Page N   | Beyond |
		 * ^--------------------------------^-----------|---------
		 * |				    |      Straddles     |
		 * ---------------------------------^-----------|--------|
		 */
		unsigned offset_into_page = offset & (PAGE_SIZE - 1);

		/*
		 * Skip the page if it is fully outside i_size, e.g. due to a
		 * truncate operation that is in progress. We must redirty the
		 * page so that reclaim stops reclaiming it. Otherwise
		 * xfs_vm_releasepage() is called on it and gets confused.
		 *
		 * Note that the end_index is unsigned long, it would overflow
		 * if the given offset is greater than 16TB on 32-bit system
		 * and if we do check the page is fully outside i_size or not
		 * via "if (page->index >= end_index + 1)" as "end_index + 1"
		 * will be evaluated to 0.  Hence this page will be redirtied
		 * and be written out repeatedly which would result in an
		 * infinite loop, the user program that perform this operation
		 * will hang.  Instead, we can verify this situation by checking
		 * if the page to write is totally beyond the i_size or if it's
		 * offset is just equal to the EOF.
		 */
		if (page->index > end_index ||
		    (page->index == end_index && offset_into_page == 0))
			goto redirty;

		/*
		 * The page straddles i_size.  It must be zeroed out on each
		 * and every writepage invocation because it may be mmapped.
		 * "A file is mapped in multiples of the page size.  For a file
		 * that is not a multiple of the page size, the remaining
		 * memory is zeroed when mapped, and writes to that region are
		 * not written out to the file."
		 */
		zero_user_segment(page, offset_into_page, PAGE_SIZE);

		/* Adjust the end_offset to the end of file */
		end_offset = offset;
	}

	return xfs_writepage_map(wpc, wbc, inode, page, end_offset);

redirty:
	redirty_page_for_writepage(wbc, page);
	unlock_page(page);
	return 0;
}

STATIC int
xfs_vm_writepage(
	struct page		*page,
	struct writeback_control *wbc)
{
	struct xfs_writepage_ctx wpc = { };
	int			ret;

	ret = xfs_do_writepage(page, wbc, &wpc);
	if (wpc.ioend)
		ret = xfs_submit_ioend(wbc, wpc.ioend, ret);
	return ret;
}

STATIC int
xfs_vm_writepages(
	struct address_space	*mapping,
	struct writeback_control *wbc)
{
	struct xfs_writepage_ctx wpc = { };
	int			ret;

	xfs_iflags_clear(XFS_I(mapping->host), XFS_ITRUNCATED);
	ret = write_cache_pages(mapping, wbc, xfs_do_writepage, &wpc);
	if (wpc.ioend)
		ret = xfs_submit_ioend(wbc, wpc.ioend, ret);
	return ret;
}

STATIC int
xfs_dax_writepages(
	struct address_space	*mapping,
	struct writeback_control *wbc)
{
	xfs_iflags_clear(XFS_I(mapping->host), XFS_ITRUNCATED);
	return dax_writeback_mapping_range(mapping,
			xfs_find_bdev_for_inode(mapping->host), wbc);
}

STATIC int
xfs_vm_releasepage(
	struct page		*page,
	gfp_t			gfp_mask)
{
	trace_xfs_releasepage(page->mapping->host, page, 0, 0);
	return iomap_releasepage(page, gfp_mask);
}

STATIC sector_t
xfs_vm_bmap(
	struct address_space	*mapping,
	sector_t		block)
{
	struct xfs_inode	*ip = XFS_I(mapping->host);

	trace_xfs_vm_bmap(ip);

	/*
	 * The swap code (ab-)uses ->bmap to get a block mapping and then
	 * bypasses the file system for actual I/O.  We really can't allow
	 * that on reflinks inodes, so we have to skip out here.  And yes,
	 * 0 is the magic code for a bmap error.
	 *
	 * Since we don't pass back blockdev info, we can't return bmap
	 * information for rt files either.
	 */
	if (xfs_is_cow_inode(ip) || XFS_IS_REALTIME_INODE(ip))
		return 0;
	return iomap_bmap(mapping, block, &xfs_iomap_ops);
}

STATIC int
xfs_vm_readpage(
	struct file		*unused,
	struct page		*page)
{
	trace_xfs_vm_readpage(page->mapping->host, 1);
	return iomap_readpage(page, &xfs_iomap_ops);
}

STATIC int
xfs_vm_readpages(
	struct file		*unused,
	struct address_space	*mapping,
	struct list_head	*pages,
	unsigned		nr_pages)
{
	trace_xfs_vm_readpages(mapping->host, nr_pages);
	return iomap_readpages(mapping, pages, nr_pages, &xfs_iomap_ops);
}

static int
xfs_iomap_swapfile_activate(
	struct swap_info_struct		*sis,
	struct file			*swap_file,
	sector_t			*span)
{
	sis->bdev = xfs_find_bdev_for_inode(file_inode(swap_file));
	return iomap_swapfile_activate(sis, swap_file, span, &xfs_iomap_ops);
}

const struct address_space_operations xfs_address_space_operations = {
	.readpage		= xfs_vm_readpage,
	.readpages		= xfs_vm_readpages,
	.writepage		= xfs_vm_writepage,
	.writepages		= xfs_vm_writepages,
	.set_page_dirty		= iomap_set_page_dirty,
	.releasepage		= xfs_vm_releasepage,
	.invalidatepage		= xfs_vm_invalidatepage,
	.bmap			= xfs_vm_bmap,
	.direct_IO		= noop_direct_IO,
	.migratepage		= iomap_migrate_page,
	.is_partially_uptodate  = iomap_is_partially_uptodate,
	.error_remove_page	= generic_error_remove_page,
	.swap_activate		= xfs_iomap_swapfile_activate,
};

const struct address_space_operations xfs_dax_aops = {
	.writepages		= xfs_dax_writepages,
	.direct_IO		= noop_direct_IO,
	.set_page_dirty		= noop_set_page_dirty,
	.invalidatepage		= noop_invalidatepage,
	.swap_activate		= xfs_iomap_swapfile_activate,
};<|MERGE_RESOLUTION|>--- conflicted
+++ resolved
@@ -791,11 +791,7 @@
 
 	if (!merged) {
 		if (bio_full(wpc->ioend->io_bio, len))
-<<<<<<< HEAD
-			xfs_chain_bio(wpc->ioend, wbc, bdev, sector);
-=======
 			wpc->ioend->io_bio = xfs_chain_bio(wpc->ioend->io_bio);
->>>>>>> 5f9e832c
 		bio_add_page(wpc->ioend->io_bio, page, len, poff);
 	}
 
