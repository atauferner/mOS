// SPDX-License-Identifier: GPL-2.0
/*
 * Copyright (c) 2000-2005 Silicon Graphics, Inc.
 * All Rights Reserved.
 */
#include "xfs.h"
#include "xfs_fs.h"
#include "xfs_shared.h"
#include "xfs_format.h"
#include "xfs_log_format.h"
#include "xfs_trans_resv.h"
#include "xfs_mount.h"
#include "xfs_inode.h"
#include "xfs_acl.h"
#include "xfs_quota.h"
#include "xfs_attr.h"
#include "xfs_trans.h"
#include "xfs_trace.h"
#include "xfs_icache.h"
#include "xfs_symlink.h"
#include "xfs_dir2.h"
#include "xfs_iomap.h"
#include "xfs_error.h"
<<<<<<< HEAD
=======
#include "xfs_ioctl.h"
>>>>>>> 7d2a07b7

#include <linux/posix_acl.h>
#include <linux/security.h>
#include <linux/iversion.h>
#include <linux/fiemap.h>

/*
 * Directories have different lock order w.r.t. mmap_lock compared to regular
 * files. This is due to readdir potentially triggering page faults on a user
 * buffer inside filldir(), and this happens with the ilock on the directory
 * held. For regular files, the lock order is the other way around - the
 * mmap_lock is taken during the page fault, and then we lock the ilock to do
 * block mapping. Hence we need a different class for the directory ilock so
 * that lockdep can tell them apart.
 */
static struct lock_class_key xfs_nondir_ilock_class;
static struct lock_class_key xfs_dir_ilock_class;

static int
xfs_initxattrs(
	struct inode		*inode,
	const struct xattr	*xattr_array,
	void			*fs_info)
{
	const struct xattr	*xattr;
	struct xfs_inode	*ip = XFS_I(inode);
	int			error = 0;

	for (xattr = xattr_array; xattr->name != NULL; xattr++) {
		struct xfs_da_args	args = {
			.dp		= ip,
			.attr_filter	= XFS_ATTR_SECURE,
			.name		= xattr->name,
			.namelen	= strlen(xattr->name),
			.value		= xattr->value,
			.valuelen	= xattr->value_len,
		};
		error = xfs_attr_set(&args);
		if (error < 0)
			break;
	}
	return error;
}

/*
 * Hook in SELinux.  This is not quite correct yet, what we really need
 * here (as we do for default ACLs) is a mechanism by which creation of
 * these attrs can be journalled at inode creation time (along with the
 * inode, of course, such that log replay can't cause these to be lost).
 */

STATIC int
xfs_init_security(
	struct inode	*inode,
	struct inode	*dir,
	const struct qstr *qstr)
{
	return security_inode_init_security(inode, dir, qstr,
					     &xfs_initxattrs, NULL);
}

static void
xfs_dentry_to_name(
	struct xfs_name	*namep,
	struct dentry	*dentry)
{
	namep->name = dentry->d_name.name;
	namep->len = dentry->d_name.len;
	namep->type = XFS_DIR3_FT_UNKNOWN;
}

static int
xfs_dentry_mode_to_name(
	struct xfs_name	*namep,
	struct dentry	*dentry,
	int		mode)
{
	namep->name = dentry->d_name.name;
	namep->len = dentry->d_name.len;
	namep->type = xfs_mode_to_ftype(mode);

	if (unlikely(namep->type == XFS_DIR3_FT_UNKNOWN))
		return -EFSCORRUPTED;

	return 0;
}

STATIC void
xfs_cleanup_inode(
	struct inode	*dir,
	struct inode	*inode,
	struct dentry	*dentry)
{
	struct xfs_name	teardown;

	/* Oh, the horror.
	 * If we can't add the ACL or we fail in
	 * xfs_init_security we must back out.
	 * ENOSPC can hit here, among other things.
	 */
	xfs_dentry_to_name(&teardown, dentry);

	xfs_remove(XFS_I(dir), &teardown, XFS_I(inode));
}

/*
 * Check to see if we are likely to need an extended attribute to be added to
 * the inode we are about to allocate. This allows the attribute fork to be
 * created during the inode allocation, reducing the number of transactions we
 * need to do in this fast path.
 *
 * The security checks are optimistic, but not guaranteed. The two LSMs that
 * require xattrs to be added here (selinux and smack) are also the only two
 * LSMs that add a sb->s_security structure to the superblock. Hence if security
 * is enabled and sb->s_security is set, we have a pretty good idea that we are
 * going to be asked to add a security xattr immediately after allocating the
 * xfs inode and instantiating the VFS inode.
 */
static inline bool
xfs_create_need_xattr(
	struct inode	*dir,
	struct posix_acl *default_acl,
	struct posix_acl *acl)
{
	if (acl)
		return true;
	if (default_acl)
		return true;
#if IS_ENABLED(CONFIG_SECURITY)
	if (dir->i_sb->s_security)
		return true;
#endif
	return false;
}


STATIC int
xfs_generic_create(
	struct user_namespace	*mnt_userns,
	struct inode	*dir,
	struct dentry	*dentry,
	umode_t		mode,
	dev_t		rdev,
	bool		tmpfile)	/* unnamed file */
{
	struct inode	*inode;
	struct xfs_inode *ip = NULL;
	struct posix_acl *default_acl, *acl;
	struct xfs_name	name;
	int		error;

	/*
	 * Irix uses Missed'em'V split, but doesn't want to see
	 * the upper 5 bits of (14bit) major.
	 */
	if (S_ISCHR(mode) || S_ISBLK(mode)) {
		if (unlikely(!sysv_valid_dev(rdev) || MAJOR(rdev) & ~0x1ff))
			return -EINVAL;
	} else {
		rdev = 0;
	}

	error = posix_acl_create(dir, &mode, &default_acl, &acl);
	if (error)
		return error;

	/* Verify mode is valid also for tmpfile case */
	error = xfs_dentry_mode_to_name(&name, dentry, mode);
	if (unlikely(error))
		goto out_free_acl;

	if (!tmpfile) {
		error = xfs_create(mnt_userns, XFS_I(dir), &name, mode, rdev,
				xfs_create_need_xattr(dir, default_acl, acl),
				&ip);
	} else {
		error = xfs_create_tmpfile(mnt_userns, XFS_I(dir), mode, &ip);
	}
	if (unlikely(error))
		goto out_free_acl;

	inode = VFS_I(ip);

	error = xfs_init_security(inode, dir, &dentry->d_name);
	if (unlikely(error))
		goto out_cleanup_inode;

#ifdef CONFIG_XFS_POSIX_ACL
	if (default_acl) {
		error = __xfs_set_acl(inode, default_acl, ACL_TYPE_DEFAULT);
		if (error)
			goto out_cleanup_inode;
	}
	if (acl) {
		error = __xfs_set_acl(inode, acl, ACL_TYPE_ACCESS);
		if (error)
			goto out_cleanup_inode;
	}
#endif

	xfs_setup_iops(ip);

	if (tmpfile) {
		/*
		 * The VFS requires that any inode fed to d_tmpfile must have
		 * nlink == 1 so that it can decrement the nlink in d_tmpfile.
		 * However, we created the temp file with nlink == 0 because
		 * we're not allowed to put an inode with nlink > 0 on the
		 * unlinked list.  Therefore we have to set nlink to 1 so that
		 * d_tmpfile can immediately set it back to zero.
		 */
		set_nlink(inode, 1);
		d_tmpfile(dentry, inode);
	} else
		d_instantiate(dentry, inode);

	xfs_finish_inode_setup(ip);

 out_free_acl:
	posix_acl_release(default_acl);
	posix_acl_release(acl);
	return error;

 out_cleanup_inode:
	xfs_finish_inode_setup(ip);
	if (!tmpfile)
		xfs_cleanup_inode(dir, inode, dentry);
	xfs_irele(ip);
	goto out_free_acl;
}

STATIC int
xfs_vn_mknod(
	struct user_namespace	*mnt_userns,
	struct inode		*dir,
	struct dentry		*dentry,
	umode_t			mode,
	dev_t			rdev)
{
	return xfs_generic_create(mnt_userns, dir, dentry, mode, rdev, false);
}

STATIC int
xfs_vn_create(
	struct user_namespace	*mnt_userns,
	struct inode		*dir,
	struct dentry		*dentry,
	umode_t			mode,
	bool			flags)
{
	return xfs_generic_create(mnt_userns, dir, dentry, mode, 0, false);
}

STATIC int
xfs_vn_mkdir(
	struct user_namespace	*mnt_userns,
	struct inode		*dir,
	struct dentry		*dentry,
	umode_t			mode)
{
	return xfs_generic_create(mnt_userns, dir, dentry, mode | S_IFDIR, 0,
				  false);
}

STATIC struct dentry *
xfs_vn_lookup(
	struct inode	*dir,
	struct dentry	*dentry,
	unsigned int flags)
{
	struct inode *inode;
	struct xfs_inode *cip;
	struct xfs_name	name;
	int		error;

	if (dentry->d_name.len >= MAXNAMELEN)
		return ERR_PTR(-ENAMETOOLONG);

	xfs_dentry_to_name(&name, dentry);
	error = xfs_lookup(XFS_I(dir), &name, &cip, NULL);
	if (likely(!error))
		inode = VFS_I(cip);
	else if (likely(error == -ENOENT))
		inode = NULL;
	else
		inode = ERR_PTR(error);
	return d_splice_alias(inode, dentry);
}

STATIC struct dentry *
xfs_vn_ci_lookup(
	struct inode	*dir,
	struct dentry	*dentry,
	unsigned int flags)
{
	struct xfs_inode *ip;
	struct xfs_name	xname;
	struct xfs_name ci_name;
	struct qstr	dname;
	int		error;

	if (dentry->d_name.len >= MAXNAMELEN)
		return ERR_PTR(-ENAMETOOLONG);

	xfs_dentry_to_name(&xname, dentry);
	error = xfs_lookup(XFS_I(dir), &xname, &ip, &ci_name);
	if (unlikely(error)) {
		if (unlikely(error != -ENOENT))
			return ERR_PTR(error);
		/*
		 * call d_add(dentry, NULL) here when d_drop_negative_children
		 * is called in xfs_vn_mknod (ie. allow negative dentries
		 * with CI filesystems).
		 */
		return NULL;
	}

	/* if exact match, just splice and exit */
	if (!ci_name.name)
		return d_splice_alias(VFS_I(ip), dentry);

	/* else case-insensitive match... */
	dname.name = ci_name.name;
	dname.len = ci_name.len;
	dentry = d_add_ci(dentry, VFS_I(ip), &dname);
	kmem_free(ci_name.name);
	return dentry;
}

STATIC int
xfs_vn_link(
	struct dentry	*old_dentry,
	struct inode	*dir,
	struct dentry	*dentry)
{
	struct inode	*inode = d_inode(old_dentry);
	struct xfs_name	name;
	int		error;

	error = xfs_dentry_mode_to_name(&name, dentry, inode->i_mode);
	if (unlikely(error))
		return error;

	error = xfs_link(XFS_I(dir), XFS_I(inode), &name);
	if (unlikely(error))
		return error;

	ihold(inode);
	d_instantiate(dentry, inode);
	return 0;
}

STATIC int
xfs_vn_unlink(
	struct inode	*dir,
	struct dentry	*dentry)
{
	struct xfs_name	name;
	int		error;

	xfs_dentry_to_name(&name, dentry);

	error = xfs_remove(XFS_I(dir), &name, XFS_I(d_inode(dentry)));
	if (error)
		return error;

	/*
	 * With unlink, the VFS makes the dentry "negative": no inode,
	 * but still hashed. This is incompatible with case-insensitive
	 * mode, so invalidate (unhash) the dentry in CI-mode.
	 */
	if (xfs_sb_version_hasasciici(&XFS_M(dir->i_sb)->m_sb))
		d_invalidate(dentry);
	return 0;
}

STATIC int
xfs_vn_symlink(
	struct user_namespace	*mnt_userns,
	struct inode		*dir,
	struct dentry		*dentry,
	const char		*symname)
{
	struct inode	*inode;
	struct xfs_inode *cip = NULL;
	struct xfs_name	name;
	int		error;
	umode_t		mode;

	mode = S_IFLNK |
		(irix_symlink_mode ? 0777 & ~current_umask() : S_IRWXUGO);
	error = xfs_dentry_mode_to_name(&name, dentry, mode);
	if (unlikely(error))
		goto out;

	error = xfs_symlink(mnt_userns, XFS_I(dir), &name, symname, mode, &cip);
	if (unlikely(error))
		goto out;

	inode = VFS_I(cip);

	error = xfs_init_security(inode, dir, &dentry->d_name);
	if (unlikely(error))
		goto out_cleanup_inode;

	xfs_setup_iops(cip);

	d_instantiate(dentry, inode);
	xfs_finish_inode_setup(cip);
	return 0;

 out_cleanup_inode:
	xfs_finish_inode_setup(cip);
	xfs_cleanup_inode(dir, inode, dentry);
	xfs_irele(cip);
 out:
	return error;
}

STATIC int
xfs_vn_rename(
	struct user_namespace	*mnt_userns,
	struct inode		*odir,
	struct dentry		*odentry,
	struct inode		*ndir,
	struct dentry		*ndentry,
	unsigned int		flags)
{
	struct inode	*new_inode = d_inode(ndentry);
	int		omode = 0;
	int		error;
	struct xfs_name	oname;
	struct xfs_name	nname;

	if (flags & ~(RENAME_NOREPLACE | RENAME_EXCHANGE | RENAME_WHITEOUT))
		return -EINVAL;

	/* if we are exchanging files, we need to set i_mode of both files */
	if (flags & RENAME_EXCHANGE)
		omode = d_inode(ndentry)->i_mode;

	error = xfs_dentry_mode_to_name(&oname, odentry, omode);
	if (omode && unlikely(error))
		return error;

	error = xfs_dentry_mode_to_name(&nname, ndentry,
					d_inode(odentry)->i_mode);
	if (unlikely(error))
		return error;

	return xfs_rename(mnt_userns, XFS_I(odir), &oname,
			  XFS_I(d_inode(odentry)), XFS_I(ndir), &nname,
			  new_inode ? XFS_I(new_inode) : NULL, flags);
}

/*
 * careful here - this function can get called recursively, so
 * we need to be very careful about how much stack we use.
 * uio is kmalloced for this reason...
 */
STATIC const char *
xfs_vn_get_link(
	struct dentry		*dentry,
	struct inode		*inode,
	struct delayed_call	*done)
{
	char			*link;
	int			error = -ENOMEM;

	if (!dentry)
		return ERR_PTR(-ECHILD);

	link = kmalloc(XFS_SYMLINK_MAXLEN+1, GFP_KERNEL);
	if (!link)
		goto out_err;

	error = xfs_readlink(XFS_I(d_inode(dentry)), link);
	if (unlikely(error))
		goto out_kfree;

	set_delayed_call(done, kfree_link, link);
	return link;

 out_kfree:
	kfree(link);
 out_err:
	return ERR_PTR(error);
}

STATIC const char *
xfs_vn_get_link_inline(
	struct dentry		*dentry,
	struct inode		*inode,
	struct delayed_call	*done)
{
	struct xfs_inode	*ip = XFS_I(inode);
	char			*link;

<<<<<<< HEAD
	ASSERT(ip->i_df.if_flags & XFS_IFINLINE);
=======
	ASSERT(ip->i_df.if_format == XFS_DINODE_FMT_LOCAL);
>>>>>>> 7d2a07b7

	/*
	 * The VFS crashes on a NULL pointer, so return -EFSCORRUPTED if
	 * if_data is junk.
	 */
	link = ip->i_df.if_u1.if_data;
<<<<<<< HEAD
	if (!link) {
		XFS_ERROR_REPORT(__func__, XFS_ERRLEVEL_LOW, ip->i_mount);
=======
	if (XFS_IS_CORRUPT(ip->i_mount, !link))
>>>>>>> 7d2a07b7
		return ERR_PTR(-EFSCORRUPTED);
	}
	return link;
}

static uint32_t
xfs_stat_blksize(
	struct xfs_inode	*ip)
{
	struct xfs_mount	*mp = ip->i_mount;

	/*
	 * If the file blocks are being allocated from a realtime volume, then
	 * always return the realtime extent size.
	 */
	if (XFS_IS_REALTIME_INODE(ip))
		return XFS_FSB_TO_B(mp, xfs_get_extsz_hint(ip));

	/*
	 * Allow large block sizes to be reported to userspace programs if the
	 * "largeio" mount option is used.
	 *
	 * If compatibility mode is specified, simply return the basic unit of
	 * caching so that we don't get inefficient read/modify/write I/O from
	 * user apps. Otherwise....
	 *
	 * If the underlying volume is a stripe, then return the stripe width in
	 * bytes as the recommended I/O size. It is not a stripe and we've set a
	 * default buffered I/O size, return that, otherwise return the compat
	 * default.
	 */
	if (mp->m_flags & XFS_MOUNT_LARGEIO) {
		if (mp->m_swidth)
			return XFS_FSB_TO_B(mp, mp->m_swidth);
		if (mp->m_flags & XFS_MOUNT_ALLOCSIZE)
			return 1U << mp->m_allocsize_log;
	}

	return PAGE_SIZE;
}

STATIC int
xfs_vn_getattr(
	struct user_namespace	*mnt_userns,
	const struct path	*path,
	struct kstat		*stat,
	u32			request_mask,
	unsigned int		query_flags)
{
	struct inode		*inode = d_inode(path->dentry);
	struct xfs_inode	*ip = XFS_I(inode);
	struct xfs_mount	*mp = ip->i_mount;

	trace_xfs_getattr(ip);

	if (XFS_FORCED_SHUTDOWN(mp))
		return -EIO;

	stat->size = XFS_ISIZE(ip);
	stat->dev = inode->i_sb->s_dev;
	stat->mode = inode->i_mode;
	stat->nlink = inode->i_nlink;
	stat->uid = i_uid_into_mnt(mnt_userns, inode);
	stat->gid = i_gid_into_mnt(mnt_userns, inode);
	stat->ino = ip->i_ino;
	stat->atime = inode->i_atime;
	stat->mtime = inode->i_mtime;
	stat->ctime = inode->i_ctime;
	stat->blocks = XFS_FSB_TO_BB(mp, ip->i_nblocks + ip->i_delayed_blks);

	if (xfs_sb_version_has_v3inode(&mp->m_sb)) {
		if (request_mask & STATX_BTIME) {
			stat->result_mask |= STATX_BTIME;
			stat->btime = ip->i_crtime;
		}
	}

	/*
	 * Note: If you add another clause to set an attribute flag, please
	 * update attributes_mask below.
	 */
	if (ip->i_diflags & XFS_DIFLAG_IMMUTABLE)
		stat->attributes |= STATX_ATTR_IMMUTABLE;
	if (ip->i_diflags & XFS_DIFLAG_APPEND)
		stat->attributes |= STATX_ATTR_APPEND;
	if (ip->i_diflags & XFS_DIFLAG_NODUMP)
		stat->attributes |= STATX_ATTR_NODUMP;

	stat->attributes_mask |= (STATX_ATTR_IMMUTABLE |
				  STATX_ATTR_APPEND |
				  STATX_ATTR_NODUMP);

	switch (inode->i_mode & S_IFMT) {
	case S_IFBLK:
	case S_IFCHR:
		stat->blksize = BLKDEV_IOSIZE;
		stat->rdev = inode->i_rdev;
		break;
	default:
		stat->blksize = xfs_stat_blksize(ip);
		stat->rdev = 0;
		break;
	}

	return 0;
}

static void
xfs_setattr_mode(
	struct xfs_inode	*ip,
	struct iattr		*iattr)
{
	struct inode		*inode = VFS_I(ip);
	umode_t			mode = iattr->ia_mode;

	ASSERT(xfs_isilocked(ip, XFS_ILOCK_EXCL));

	inode->i_mode &= S_IFMT;
	inode->i_mode |= mode & ~S_IFMT;
}

void
xfs_setattr_time(
	struct xfs_inode	*ip,
	struct iattr		*iattr)
{
	struct inode		*inode = VFS_I(ip);

	ASSERT(xfs_isilocked(ip, XFS_ILOCK_EXCL));

	if (iattr->ia_valid & ATTR_ATIME)
		inode->i_atime = iattr->ia_atime;
	if (iattr->ia_valid & ATTR_CTIME)
		inode->i_ctime = iattr->ia_ctime;
	if (iattr->ia_valid & ATTR_MTIME)
		inode->i_mtime = iattr->ia_mtime;
}

static int
xfs_vn_change_ok(
	struct user_namespace	*mnt_userns,
	struct dentry		*dentry,
	struct iattr		*iattr)
{
	struct xfs_mount	*mp = XFS_I(d_inode(dentry))->i_mount;

	if (mp->m_flags & XFS_MOUNT_RDONLY)
		return -EROFS;

	if (XFS_FORCED_SHUTDOWN(mp))
		return -EIO;

	return setattr_prepare(mnt_userns, dentry, iattr);
}

/*
 * Set non-size attributes of an inode.
 *
 * Caution: The caller of this function is responsible for calling
 * setattr_prepare() or otherwise verifying the change is fine.
 */
static int
xfs_setattr_nonsize(
	struct user_namespace	*mnt_userns,
	struct xfs_inode	*ip,
	struct iattr		*iattr)
{
	xfs_mount_t		*mp = ip->i_mount;
	struct inode		*inode = VFS_I(ip);
	int			mask = iattr->ia_valid;
	xfs_trans_t		*tp;
	int			error;
	kuid_t			uid = GLOBAL_ROOT_UID, iuid = GLOBAL_ROOT_UID;
	kgid_t			gid = GLOBAL_ROOT_GID, igid = GLOBAL_ROOT_GID;
	struct xfs_dquot	*udqp = NULL, *gdqp = NULL;
	struct xfs_dquot	*olddquot1 = NULL, *olddquot2 = NULL;

	ASSERT((mask & ATTR_SIZE) == 0);

	/*
	 * If disk quotas is on, we make sure that the dquots do exist on disk,
	 * before we start any other transactions. Trying to do this later
	 * is messy. We don't care to take a readlock to look at the ids
	 * in inode here, because we can't hold it across the trans_reserve.
	 * If the IDs do change before we take the ilock, we're covered
	 * because the i_*dquot fields will get updated anyway.
	 */
	if (XFS_IS_QUOTA_ON(mp) && (mask & (ATTR_UID|ATTR_GID))) {
		uint	qflags = 0;

		if ((mask & ATTR_UID) && XFS_IS_UQUOTA_ON(mp)) {
			uid = iattr->ia_uid;
			qflags |= XFS_QMOPT_UQUOTA;
		} else {
			uid = inode->i_uid;
		}
		if ((mask & ATTR_GID) && XFS_IS_GQUOTA_ON(mp)) {
			gid = iattr->ia_gid;
			qflags |= XFS_QMOPT_GQUOTA;
		}  else {
			gid = inode->i_gid;
		}

		/*
		 * We take a reference when we initialize udqp and gdqp,
		 * so it is important that we never blindly double trip on
		 * the same variable. See xfs_create() for an example.
		 */
		ASSERT(udqp == NULL);
		ASSERT(gdqp == NULL);
		error = xfs_qm_vop_dqalloc(ip, uid, gid, ip->i_projid,
					   qflags, &udqp, &gdqp, NULL);
		if (error)
			return error;
	}

	error = xfs_trans_alloc_ichange(ip, udqp, gdqp, NULL,
			capable(CAP_FOWNER), &tp);
	if (error)
		goto out_dqrele;

	/*
	 * Change file ownership.  Must be the owner or privileged.
	 */
	if (mask & (ATTR_UID|ATTR_GID)) {
		/*
		 * These IDs could have changed since we last looked at them.
		 * But, we're assured that if the ownership did change
		 * while we didn't have the inode locked, inode's dquot(s)
		 * would have changed also.
		 */
		iuid = inode->i_uid;
		igid = inode->i_gid;
		gid = (mask & ATTR_GID) ? iattr->ia_gid : igid;
		uid = (mask & ATTR_UID) ? iattr->ia_uid : iuid;

		/*
		 * CAP_FSETID overrides the following restrictions:
		 *
		 * The set-user-ID and set-group-ID bits of a file will be
		 * cleared upon successful return from chown()
		 */
		if ((inode->i_mode & (S_ISUID|S_ISGID)) &&
		    !capable(CAP_FSETID))
			inode->i_mode &= ~(S_ISUID|S_ISGID);

		/*
		 * Change the ownerships and register quota modifications
		 * in the transaction.
		 */
		if (!uid_eq(iuid, uid)) {
			if (XFS_IS_QUOTA_RUNNING(mp) && XFS_IS_UQUOTA_ON(mp)) {
				ASSERT(mask & ATTR_UID);
				ASSERT(udqp);
				olddquot1 = xfs_qm_vop_chown(tp, ip,
							&ip->i_udquot, udqp);
			}
			inode->i_uid = uid;
		}
		if (!gid_eq(igid, gid)) {
			if (XFS_IS_QUOTA_RUNNING(mp) && XFS_IS_GQUOTA_ON(mp)) {
				ASSERT(xfs_sb_version_has_pquotino(&mp->m_sb) ||
				       !XFS_IS_PQUOTA_ON(mp));
				ASSERT(mask & ATTR_GID);
				ASSERT(gdqp);
				olddquot2 = xfs_qm_vop_chown(tp, ip,
							&ip->i_gdquot, gdqp);
			}
			inode->i_gid = gid;
		}
	}

	if (mask & ATTR_MODE)
		xfs_setattr_mode(ip, iattr);
	if (mask & (ATTR_ATIME|ATTR_CTIME|ATTR_MTIME))
		xfs_setattr_time(ip, iattr);

	xfs_trans_log_inode(tp, ip, XFS_ILOG_CORE);

	XFS_STATS_INC(mp, xs_ig_attrchg);

	if (mp->m_flags & XFS_MOUNT_WSYNC)
		xfs_trans_set_sync(tp);
	error = xfs_trans_commit(tp);

	/*
	 * Release any dquot(s) the inode had kept before chown.
	 */
	xfs_qm_dqrele(olddquot1);
	xfs_qm_dqrele(olddquot2);
	xfs_qm_dqrele(udqp);
	xfs_qm_dqrele(gdqp);

	if (error)
		return error;

	/*
	 * XXX(hch): Updating the ACL entries is not atomic vs the i_mode
	 * 	     update.  We could avoid this with linked transactions
	 * 	     and passing down the transaction pointer all the way
	 *	     to attr_set.  No previous user of the generic
	 * 	     Posix ACL code seems to care about this issue either.
	 */
	if (mask & ATTR_MODE) {
		error = posix_acl_chmod(mnt_userns, inode, inode->i_mode);
		if (error)
			return error;
	}

	return 0;

out_dqrele:
	xfs_qm_dqrele(udqp);
	xfs_qm_dqrele(gdqp);
	return error;
}

/*
 * Truncate file.  Must have write permission and not be a directory.
 *
 * Caution: The caller of this function is responsible for calling
 * setattr_prepare() or otherwise verifying the change is fine.
 */
STATIC int
xfs_setattr_size(
	struct user_namespace	*mnt_userns,
	struct xfs_inode	*ip,
	struct iattr		*iattr)
{
	struct xfs_mount	*mp = ip->i_mount;
	struct inode		*inode = VFS_I(ip);
	xfs_off_t		oldsize, newsize;
	struct xfs_trans	*tp;
	int			error;
	uint			lock_flags = 0;
	bool			did_zeroing = false;

	ASSERT(xfs_isilocked(ip, XFS_IOLOCK_EXCL));
	ASSERT(xfs_isilocked(ip, XFS_MMAPLOCK_EXCL));
	ASSERT(S_ISREG(inode->i_mode));
	ASSERT((iattr->ia_valid & (ATTR_UID|ATTR_GID|ATTR_ATIME|ATTR_ATIME_SET|
		ATTR_MTIME_SET|ATTR_TIMES_SET)) == 0);

	oldsize = inode->i_size;
	newsize = iattr->ia_size;

	/*
	 * Short circuit the truncate case for zero length files.
	 */
	if (newsize == 0 && oldsize == 0 && ip->i_df.if_nextents == 0) {
		if (!(iattr->ia_valid & (ATTR_CTIME|ATTR_MTIME)))
			return 0;

		/*
		 * Use the regular setattr path to update the timestamps.
		 */
		iattr->ia_valid &= ~ATTR_SIZE;
		return xfs_setattr_nonsize(mnt_userns, ip, iattr);
	}

	/*
	 * Make sure that the dquots are attached to the inode.
	 */
	error = xfs_qm_dqattach(ip);
	if (error)
		return error;

	/*
	 * Wait for all direct I/O to complete.
	 */
	inode_dio_wait(inode);

	/*
	 * File data changes must be complete before we start the transaction to
	 * modify the inode.  This needs to be done before joining the inode to
	 * the transaction because the inode cannot be unlocked once it is a
	 * part of the transaction.
	 *
	 * Start with zeroing any data beyond EOF that we may expose on file
	 * extension, or zeroing out the rest of the block on a downward
	 * truncate.
	 */
	if (newsize > oldsize) {
		trace_xfs_zero_eof(ip, oldsize, newsize - oldsize);
		error = iomap_zero_range(inode, oldsize, newsize - oldsize,
				&did_zeroing, &xfs_buffered_write_iomap_ops);
	} else {
		/*
		 * iomap won't detect a dirty page over an unwritten block (or a
		 * cow block over a hole) and subsequently skips zeroing the
		 * newly post-EOF portion of the page. Flush the new EOF to
		 * convert the block before the pagecache truncate.
		 */
		error = filemap_write_and_wait_range(inode->i_mapping, newsize,
						     newsize);
		if (error)
			return error;
		error = iomap_truncate_page(inode, newsize, &did_zeroing,
				&xfs_buffered_write_iomap_ops);
	}

	if (error)
		return error;

	/*
	 * We've already locked out new page faults, so now we can safely remove
	 * pages from the page cache knowing they won't get refaulted until we
	 * drop the XFS_MMAP_EXCL lock after the extent manipulations are
	 * complete. The truncate_setsize() call also cleans partial EOF page
	 * PTEs on extending truncates and hence ensures sub-page block size
	 * filesystems are correctly handled, too.
	 *
	 * We have to do all the page cache truncate work outside the
	 * transaction context as the "lock" order is page lock->log space
	 * reservation as defined by extent allocation in the writeback path.
	 * Hence a truncate can fail with ENOMEM from xfs_trans_alloc(), but
	 * having already truncated the in-memory version of the file (i.e. made
	 * user visible changes). There's not much we can do about this, except
	 * to hope that the caller sees ENOMEM and retries the truncate
	 * operation.
	 *
	 * And we update in-core i_size and truncate page cache beyond newsize
	 * before writeback the [i_disk_size, newsize] range, so we're
	 * guaranteed not to write stale data past the new EOF on truncate down.
	 */
	truncate_setsize(inode, newsize);

	/*
	 * We are going to log the inode size change in this transaction so
	 * any previous writes that are beyond the on disk EOF and the new
	 * EOF that have not been written out need to be written here.  If we
	 * do not write the data out, we expose ourselves to the null files
	 * problem. Note that this includes any block zeroing we did above;
	 * otherwise those blocks may not be zeroed after a crash.
	 */
	if (did_zeroing ||
	    (newsize > ip->i_disk_size && oldsize != ip->i_disk_size)) {
		error = filemap_write_and_wait_range(VFS_I(ip)->i_mapping,
						ip->i_disk_size, newsize - 1);
		if (error)
			return error;
	}

	error = xfs_trans_alloc(mp, &M_RES(mp)->tr_itruncate, 0, 0, 0, &tp);
	if (error)
		return error;

	lock_flags |= XFS_ILOCK_EXCL;
	xfs_ilock(ip, XFS_ILOCK_EXCL);
	xfs_trans_ijoin(tp, ip, 0);

	/*
	 * Only change the c/mtime if we are changing the size or we are
	 * explicitly asked to change it.  This handles the semantic difference
	 * between truncate() and ftruncate() as implemented in the VFS.
	 *
	 * The regular truncate() case without ATTR_CTIME and ATTR_MTIME is a
	 * special case where we need to update the times despite not having
	 * these flags set.  For all other operations the VFS set these flags
	 * explicitly if it wants a timestamp update.
	 */
	if (newsize != oldsize &&
	    !(iattr->ia_valid & (ATTR_CTIME | ATTR_MTIME))) {
		iattr->ia_ctime = iattr->ia_mtime =
			current_time(inode);
		iattr->ia_valid |= ATTR_CTIME | ATTR_MTIME;
	}

	/*
	 * The first thing we do is set the size to new_size permanently on
	 * disk.  This way we don't have to worry about anyone ever being able
	 * to look at the data being freed even in the face of a crash.
	 * What we're getting around here is the case where we free a block, it
	 * is allocated to another file, it is written to, and then we crash.
	 * If the new data gets written to the file but the log buffers
	 * containing the free and reallocation don't, then we'd end up with
	 * garbage in the blocks being freed.  As long as we make the new size
	 * permanent before actually freeing any blocks it doesn't matter if
	 * they get written to.
	 */
	ip->i_disk_size = newsize;
	xfs_trans_log_inode(tp, ip, XFS_ILOG_CORE);

	if (newsize <= oldsize) {
		error = xfs_itruncate_extents(&tp, ip, XFS_DATA_FORK, newsize);
		if (error)
			goto out_trans_cancel;

		/*
		 * Truncated "down", so we're removing references to old data
		 * here - if we delay flushing for a long time, we expose
		 * ourselves unduly to the notorious NULL files problem.  So,
		 * we mark this inode and flush it when the file is closed,
		 * and do not wait the usual (long) time for writeout.
		 */
		xfs_iflags_set(ip, XFS_ITRUNCATED);

		/* A truncate down always removes post-EOF blocks. */
		xfs_inode_clear_eofblocks_tag(ip);
	}

	if (iattr->ia_valid & ATTR_MODE)
		xfs_setattr_mode(ip, iattr);
	if (iattr->ia_valid & (ATTR_ATIME|ATTR_CTIME|ATTR_MTIME))
		xfs_setattr_time(ip, iattr);

	xfs_trans_log_inode(tp, ip, XFS_ILOG_CORE);

	XFS_STATS_INC(mp, xs_ig_attrchg);

	if (mp->m_flags & XFS_MOUNT_WSYNC)
		xfs_trans_set_sync(tp);

	error = xfs_trans_commit(tp);
out_unlock:
	if (lock_flags)
		xfs_iunlock(ip, lock_flags);
	return error;

out_trans_cancel:
	xfs_trans_cancel(tp);
	goto out_unlock;
}

int
xfs_vn_setattr_size(
	struct user_namespace	*mnt_userns,
	struct dentry		*dentry,
	struct iattr		*iattr)
{
	struct xfs_inode	*ip = XFS_I(d_inode(dentry));
	int error;

	trace_xfs_setattr(ip);

	error = xfs_vn_change_ok(mnt_userns, dentry, iattr);
	if (error)
		return error;
	return xfs_setattr_size(mnt_userns, ip, iattr);
}

STATIC int
xfs_vn_setattr(
	struct user_namespace	*mnt_userns,
	struct dentry		*dentry,
	struct iattr		*iattr)
{
	struct inode		*inode = d_inode(dentry);
	struct xfs_inode	*ip = XFS_I(inode);
	int			error;

	if (iattr->ia_valid & ATTR_SIZE) {
		uint			iolock;

		xfs_ilock(ip, XFS_MMAPLOCK_EXCL);
		iolock = XFS_IOLOCK_EXCL | XFS_MMAPLOCK_EXCL;

		error = xfs_break_layouts(inode, &iolock, BREAK_UNMAP);
		if (error) {
			xfs_iunlock(ip, XFS_MMAPLOCK_EXCL);
			return error;
		}

		error = xfs_vn_setattr_size(mnt_userns, dentry, iattr);
		xfs_iunlock(ip, XFS_MMAPLOCK_EXCL);
	} else {
		trace_xfs_setattr(ip);

		error = xfs_vn_change_ok(mnt_userns, dentry, iattr);
		if (!error)
			error = xfs_setattr_nonsize(mnt_userns, ip, iattr);
	}

	return error;
}

STATIC int
xfs_vn_update_time(
	struct inode		*inode,
	struct timespec64	*now,
	int			flags)
{
	struct xfs_inode	*ip = XFS_I(inode);
	struct xfs_mount	*mp = ip->i_mount;
	int			log_flags = XFS_ILOG_TIMESTAMP;
	struct xfs_trans	*tp;
	int			error;

	trace_xfs_update_time(ip);

	if (inode->i_sb->s_flags & SB_LAZYTIME) {
		if (!((flags & S_VERSION) &&
		      inode_maybe_inc_iversion(inode, false)))
			return generic_update_time(inode, now, flags);

		/* Capture the iversion update that just occurred */
		log_flags |= XFS_ILOG_CORE;
	}

	error = xfs_trans_alloc(mp, &M_RES(mp)->tr_fsyncts, 0, 0, 0, &tp);
	if (error)
		return error;

	xfs_ilock(ip, XFS_ILOCK_EXCL);
	if (flags & S_CTIME)
		inode->i_ctime = *now;
	if (flags & S_MTIME)
		inode->i_mtime = *now;
	if (flags & S_ATIME)
		inode->i_atime = *now;

	xfs_trans_ijoin(tp, ip, XFS_ILOCK_EXCL);
	xfs_trans_log_inode(tp, ip, log_flags);
	return xfs_trans_commit(tp);
}

STATIC int
xfs_vn_fiemap(
	struct inode		*inode,
	struct fiemap_extent_info *fieinfo,
	u64			start,
	u64			length)
{
	int			error;

	xfs_ilock(XFS_I(inode), XFS_IOLOCK_SHARED);
	if (fieinfo->fi_flags & FIEMAP_FLAG_XATTR) {
		fieinfo->fi_flags &= ~FIEMAP_FLAG_XATTR;
		error = iomap_fiemap(inode, fieinfo, start, length,
				&xfs_xattr_iomap_ops);
	} else {
		error = iomap_fiemap(inode, fieinfo, start, length,
				&xfs_read_iomap_ops);
	}
	xfs_iunlock(XFS_I(inode), XFS_IOLOCK_SHARED);

	return error;
}

STATIC int
xfs_vn_tmpfile(
	struct user_namespace	*mnt_userns,
	struct inode		*dir,
	struct dentry		*dentry,
	umode_t			mode)
{
	return xfs_generic_create(mnt_userns, dir, dentry, mode, 0, true);
}

static const struct inode_operations xfs_inode_operations = {
	.get_acl		= xfs_get_acl,
	.set_acl		= xfs_set_acl,
	.getattr		= xfs_vn_getattr,
	.setattr		= xfs_vn_setattr,
	.listxattr		= xfs_vn_listxattr,
	.fiemap			= xfs_vn_fiemap,
	.update_time		= xfs_vn_update_time,
	.fileattr_get		= xfs_fileattr_get,
	.fileattr_set		= xfs_fileattr_set,
};

static const struct inode_operations xfs_dir_inode_operations = {
	.create			= xfs_vn_create,
	.lookup			= xfs_vn_lookup,
	.link			= xfs_vn_link,
	.unlink			= xfs_vn_unlink,
	.symlink		= xfs_vn_symlink,
	.mkdir			= xfs_vn_mkdir,
	/*
	 * Yes, XFS uses the same method for rmdir and unlink.
	 *
	 * There are some subtile differences deeper in the code,
	 * but we use S_ISDIR to check for those.
	 */
	.rmdir			= xfs_vn_unlink,
	.mknod			= xfs_vn_mknod,
	.rename			= xfs_vn_rename,
	.get_acl		= xfs_get_acl,
	.set_acl		= xfs_set_acl,
	.getattr		= xfs_vn_getattr,
	.setattr		= xfs_vn_setattr,
	.listxattr		= xfs_vn_listxattr,
	.update_time		= xfs_vn_update_time,
	.tmpfile		= xfs_vn_tmpfile,
	.fileattr_get		= xfs_fileattr_get,
	.fileattr_set		= xfs_fileattr_set,
};

static const struct inode_operations xfs_dir_ci_inode_operations = {
	.create			= xfs_vn_create,
	.lookup			= xfs_vn_ci_lookup,
	.link			= xfs_vn_link,
	.unlink			= xfs_vn_unlink,
	.symlink		= xfs_vn_symlink,
	.mkdir			= xfs_vn_mkdir,
	/*
	 * Yes, XFS uses the same method for rmdir and unlink.
	 *
	 * There are some subtile differences deeper in the code,
	 * but we use S_ISDIR to check for those.
	 */
	.rmdir			= xfs_vn_unlink,
	.mknod			= xfs_vn_mknod,
	.rename			= xfs_vn_rename,
	.get_acl		= xfs_get_acl,
	.set_acl		= xfs_set_acl,
	.getattr		= xfs_vn_getattr,
	.setattr		= xfs_vn_setattr,
	.listxattr		= xfs_vn_listxattr,
	.update_time		= xfs_vn_update_time,
	.tmpfile		= xfs_vn_tmpfile,
	.fileattr_get		= xfs_fileattr_get,
	.fileattr_set		= xfs_fileattr_set,
};

static const struct inode_operations xfs_symlink_inode_operations = {
	.get_link		= xfs_vn_get_link,
	.getattr		= xfs_vn_getattr,
	.setattr		= xfs_vn_setattr,
	.listxattr		= xfs_vn_listxattr,
	.update_time		= xfs_vn_update_time,
};

static const struct inode_operations xfs_inline_symlink_inode_operations = {
	.get_link		= xfs_vn_get_link_inline,
	.getattr		= xfs_vn_getattr,
	.setattr		= xfs_vn_setattr,
	.listxattr		= xfs_vn_listxattr,
	.update_time		= xfs_vn_update_time,
};

/* Figure out if this file actually supports DAX. */
static bool
xfs_inode_supports_dax(
	struct xfs_inode	*ip)
{
	struct xfs_mount	*mp = ip->i_mount;

	/* Only supported on regular files. */
	if (!S_ISREG(VFS_I(ip)->i_mode))
		return false;

	/* Only supported on non-reflinked files. */
	if (xfs_is_reflink_inode(ip))
		return false;

	/* Block size must match page size */
	if (mp->m_sb.sb_blocksize != PAGE_SIZE)
		return false;

	/* Device has to support DAX too. */
	return xfs_inode_buftarg(ip)->bt_daxdev != NULL;
}

static bool
xfs_inode_should_enable_dax(
	struct xfs_inode *ip)
{
	if (!IS_ENABLED(CONFIG_FS_DAX))
		return false;
	if (ip->i_mount->m_flags & XFS_MOUNT_DAX_NEVER)
		return false;
	if (!xfs_inode_supports_dax(ip))
		return false;
	if (ip->i_mount->m_flags & XFS_MOUNT_DAX_ALWAYS)
		return true;
<<<<<<< HEAD
	if (ip->i_d.di_flags2 & XFS_DIFLAG2_DAX)
=======
	if (ip->i_diflags2 & XFS_DIFLAG2_DAX)
>>>>>>> 7d2a07b7
		return true;
	return false;
}

void
xfs_diflags_to_iflags(
	struct xfs_inode	*ip,
	bool init)
{
	struct inode            *inode = VFS_I(ip);
	unsigned int            xflags = xfs_ip2xflags(ip);
	unsigned int            flags = 0;

	ASSERT(!(IS_DAX(inode) && init));

	if (xflags & FS_XFLAG_IMMUTABLE)
		flags |= S_IMMUTABLE;
	if (xflags & FS_XFLAG_APPEND)
		flags |= S_APPEND;
	if (xflags & FS_XFLAG_SYNC)
		flags |= S_SYNC;
	if (xflags & FS_XFLAG_NOATIME)
		flags |= S_NOATIME;
	if (init && xfs_inode_should_enable_dax(ip))
		flags |= S_DAX;

	/*
	 * S_DAX can only be set during inode initialization and is never set by
	 * the VFS, so we cannot mask off S_DAX in i_flags.
	 */
	inode->i_flags &= ~(S_IMMUTABLE | S_APPEND | S_SYNC | S_NOATIME);
	inode->i_flags |= flags;
}

/*
 * Initialize the Linux inode.
 *
 * When reading existing inodes from disk this is called directly from xfs_iget,
 * when creating a new inode it is called from xfs_ialloc after setting up the
 * inode. These callers have different criteria for clearing XFS_INEW, so leave
 * it up to the caller to deal with unlocking the inode appropriately.
 */
void
xfs_setup_inode(
	struct xfs_inode	*ip)
{
	struct inode		*inode = &ip->i_vnode;
	gfp_t			gfp_mask;

	inode->i_ino = ip->i_ino;
	inode->i_state = I_NEW;

	inode_sb_list_add(inode);
	/* make the inode look hashed for the writeback code */
	inode_fake_hash(inode);

<<<<<<< HEAD
	inode->i_uid    = xfs_uid_to_kuid(ip->i_d.di_uid);
	inode->i_gid    = xfs_gid_to_kgid(ip->i_d.di_gid);

	i_size_write(inode, ip->i_d.di_size);
=======
	i_size_write(inode, ip->i_disk_size);
>>>>>>> 7d2a07b7
	xfs_diflags_to_iflags(ip, true);

	if (S_ISDIR(inode->i_mode)) {
		/*
		 * We set the i_rwsem class here to avoid potential races with
		 * lockdep_annotate_inode_mutex_key() reinitialising the lock
		 * after a filehandle lookup has already found the inode in
		 * cache before it has been unlocked via unlock_new_inode().
		 */
		lockdep_set_class(&inode->i_rwsem,
				  &inode->i_sb->s_type->i_mutex_dir_key);
		lockdep_set_class(&ip->i_lock.mr_lock, &xfs_dir_ilock_class);
	} else {
		lockdep_set_class(&ip->i_lock.mr_lock, &xfs_nondir_ilock_class);
	}

	/*
	 * Ensure all page cache allocations are done from GFP_NOFS context to
	 * prevent direct reclaim recursion back into the filesystem and blowing
	 * stacks or deadlocking.
	 */
	gfp_mask = mapping_gfp_mask(inode->i_mapping);
	mapping_set_gfp_mask(inode->i_mapping, (gfp_mask & ~(__GFP_FS)));

	/*
	 * If there is no attribute fork no ACL can exist on this inode,
	 * and it can't have any file capabilities attached to it either.
	 */
	if (!XFS_IFORK_Q(ip)) {
		inode_has_no_xattr(inode);
		cache_no_acl(inode);
	}
}

void
xfs_setup_iops(
	struct xfs_inode	*ip)
{
	struct inode		*inode = &ip->i_vnode;

	switch (inode->i_mode & S_IFMT) {
	case S_IFREG:
		inode->i_op = &xfs_inode_operations;
		inode->i_fop = &xfs_file_operations;
		if (IS_DAX(inode))
			inode->i_mapping->a_ops = &xfs_dax_aops;
		else
			inode->i_mapping->a_ops = &xfs_address_space_operations;
		break;
	case S_IFDIR:
		if (xfs_sb_version_hasasciici(&XFS_M(inode->i_sb)->m_sb))
			inode->i_op = &xfs_dir_ci_inode_operations;
		else
			inode->i_op = &xfs_dir_inode_operations;
		inode->i_fop = &xfs_dir_file_operations;
		break;
	case S_IFLNK:
		if (ip->i_df.if_format == XFS_DINODE_FMT_LOCAL)
			inode->i_op = &xfs_inline_symlink_inode_operations;
		else
			inode->i_op = &xfs_symlink_inode_operations;
		break;
	default:
		inode->i_op = &xfs_inode_operations;
		init_special_inode(inode, inode->i_mode, inode->i_rdev);
		break;
	}
}<|MERGE_RESOLUTION|>--- conflicted
+++ resolved
@@ -21,10 +21,7 @@
 #include "xfs_dir2.h"
 #include "xfs_iomap.h"
 #include "xfs_error.h"
-<<<<<<< HEAD
-=======
 #include "xfs_ioctl.h"
->>>>>>> 7d2a07b7
 
 #include <linux/posix_acl.h>
 #include <linux/security.h>
@@ -523,25 +520,15 @@
 	struct xfs_inode	*ip = XFS_I(inode);
 	char			*link;
 
-<<<<<<< HEAD
-	ASSERT(ip->i_df.if_flags & XFS_IFINLINE);
-=======
 	ASSERT(ip->i_df.if_format == XFS_DINODE_FMT_LOCAL);
->>>>>>> 7d2a07b7
 
 	/*
 	 * The VFS crashes on a NULL pointer, so return -EFSCORRUPTED if
 	 * if_data is junk.
 	 */
 	link = ip->i_df.if_u1.if_data;
-<<<<<<< HEAD
-	if (!link) {
-		XFS_ERROR_REPORT(__func__, XFS_ERRLEVEL_LOW, ip->i_mount);
-=======
 	if (XFS_IS_CORRUPT(ip->i_mount, !link))
->>>>>>> 7d2a07b7
 		return ERR_PTR(-EFSCORRUPTED);
-	}
 	return link;
 }
 
@@ -1306,11 +1293,7 @@
 		return false;
 	if (ip->i_mount->m_flags & XFS_MOUNT_DAX_ALWAYS)
 		return true;
-<<<<<<< HEAD
-	if (ip->i_d.di_flags2 & XFS_DIFLAG2_DAX)
-=======
 	if (ip->i_diflags2 & XFS_DIFLAG2_DAX)
->>>>>>> 7d2a07b7
 		return true;
 	return false;
 }
@@ -1367,14 +1350,7 @@
 	/* make the inode look hashed for the writeback code */
 	inode_fake_hash(inode);
 
-<<<<<<< HEAD
-	inode->i_uid    = xfs_uid_to_kuid(ip->i_d.di_uid);
-	inode->i_gid    = xfs_gid_to_kgid(ip->i_d.di_gid);
-
-	i_size_write(inode, ip->i_d.di_size);
-=======
 	i_size_write(inode, ip->i_disk_size);
->>>>>>> 7d2a07b7
 	xfs_diflags_to_iflags(ip, true);
 
 	if (S_ISDIR(inode->i_mode)) {
