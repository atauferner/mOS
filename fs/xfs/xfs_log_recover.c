/*
 * Copyright (c) 2000-2003 Silicon Graphics, Inc.  All Rights Reserved.
 *
 * This program is free software; you can redistribute it and/or modify it
 * under the terms of version 2 of the GNU General Public License as
 * published by the Free Software Foundation.
 *
 * This program is distributed in the hope that it would be useful, but
 * WITHOUT ANY WARRANTY; without even the implied warranty of
 * MERCHANTABILITY or FITNESS FOR A PARTICULAR PURPOSE.
 *
 * Further, this software is distributed without any warranty that it is
 * free of the rightful claim of any third person regarding infringement
 * or the like.  Any license provided herein, whether implied or
 * otherwise, applies only to this software file.  Patent licenses, if
 * any, provided herein do not apply to combinations of this program with
 * other software, or any other product whatsoever.
 *
 * You should have received a copy of the GNU General Public License along
 * with this program; if not, write the Free Software Foundation, Inc., 59
 * Temple Place - Suite 330, Boston MA 02111-1307, USA.
 *
 * Contact information: Silicon Graphics, Inc., 1600 Amphitheatre Pkwy,
 * Mountain View, CA  94043, or:
 *
 * http://www.sgi.com
 *
 * For further information regarding this notice, see:
 *
 * http://oss.sgi.com/projects/GenInfo/SGIGPLNoticeExplan/
 */

#include "xfs.h"
#include "xfs_macros.h"
#include "xfs_types.h"
#include "xfs_inum.h"
#include "xfs_log.h"
#include "xfs_ag.h"
#include "xfs_sb.h"
#include "xfs_trans.h"
#include "xfs_dir.h"
#include "xfs_dir2.h"
#include "xfs_dmapi.h"
#include "xfs_mount.h"
#include "xfs_error.h"
#include "xfs_bmap_btree.h"
#include "xfs_alloc.h"
#include "xfs_attr_sf.h"
#include "xfs_dir_sf.h"
#include "xfs_dir2_sf.h"
#include "xfs_dinode.h"
#include "xfs_imap.h"
#include "xfs_inode_item.h"
#include "xfs_inode.h"
#include "xfs_ialloc_btree.h"
#include "xfs_ialloc.h"
#include "xfs_log_priv.h"
#include "xfs_buf_item.h"
#include "xfs_alloc_btree.h"
#include "xfs_log_recover.h"
#include "xfs_extfree_item.h"
#include "xfs_trans_priv.h"
#include "xfs_bit.h"
#include "xfs_quota.h"
#include "xfs_rw.h"

STATIC int	xlog_find_zeroed(xlog_t *, xfs_daddr_t *);
STATIC int	xlog_clear_stale_blocks(xlog_t *, xfs_lsn_t);
STATIC void	xlog_recover_insert_item_backq(xlog_recover_item_t **q,
					       xlog_recover_item_t *item);
#if defined(DEBUG)
STATIC void	xlog_recover_check_summary(xlog_t *);
STATIC void	xlog_recover_check_ail(xfs_mount_t *, xfs_log_item_t *, int);
#else
#define	xlog_recover_check_summary(log)
#define	xlog_recover_check_ail(mp, lip, gen)
#endif


/*
 * Sector aligned buffer routines for buffer create/read/write/access
 */

#define XLOG_SECTOR_ROUNDUP_BBCOUNT(log, bbs)	\
	( ((log)->l_sectbb_mask && (bbs & (log)->l_sectbb_mask)) ? \
	((bbs + (log)->l_sectbb_mask + 1) & ~(log)->l_sectbb_mask) : (bbs) )
#define XLOG_SECTOR_ROUNDDOWN_BLKNO(log, bno)	((bno) & ~(log)->l_sectbb_mask)

xfs_buf_t *
xlog_get_bp(
	xlog_t		*log,
	int		num_bblks)
{
	ASSERT(num_bblks > 0);

	if (log->l_sectbb_log) {
		if (num_bblks > 1)
			num_bblks += XLOG_SECTOR_ROUNDUP_BBCOUNT(log, 1);
		num_bblks = XLOG_SECTOR_ROUNDUP_BBCOUNT(log, num_bblks);
	}
	return xfs_buf_get_noaddr(BBTOB(num_bblks), log->l_mp->m_logdev_targp);
}

void
xlog_put_bp(
	xfs_buf_t	*bp)
{
	xfs_buf_free(bp);
}


/*
 * nbblks should be uint, but oh well.  Just want to catch that 32-bit length.
 */
int
xlog_bread(
	xlog_t		*log,
	xfs_daddr_t	blk_no,
	int		nbblks,
	xfs_buf_t	*bp)
{
	int		error;

	if (log->l_sectbb_log) {
		blk_no = XLOG_SECTOR_ROUNDDOWN_BLKNO(log, blk_no);
		nbblks = XLOG_SECTOR_ROUNDUP_BBCOUNT(log, nbblks);
	}

	ASSERT(nbblks > 0);
	ASSERT(BBTOB(nbblks) <= XFS_BUF_SIZE(bp));
	ASSERT(bp);

	XFS_BUF_SET_ADDR(bp, log->l_logBBstart + blk_no);
	XFS_BUF_READ(bp);
	XFS_BUF_BUSY(bp);
	XFS_BUF_SET_COUNT(bp, BBTOB(nbblks));
	XFS_BUF_SET_TARGET(bp, log->l_mp->m_logdev_targp);

	xfsbdstrat(log->l_mp, bp);
	if ((error = xfs_iowait(bp)))
		xfs_ioerror_alert("xlog_bread", log->l_mp,
				  bp, XFS_BUF_ADDR(bp));
	return error;
}

/*
 * Write out the buffer at the given block for the given number of blocks.
 * The buffer is kept locked across the write and is returned locked.
 * This can only be used for synchronous log writes.
 */
int
xlog_bwrite(
	xlog_t		*log,
	xfs_daddr_t	blk_no,
	int		nbblks,
	xfs_buf_t	*bp)
{
	int		error;

	if (log->l_sectbb_log) {
		blk_no = XLOG_SECTOR_ROUNDDOWN_BLKNO(log, blk_no);
		nbblks = XLOG_SECTOR_ROUNDUP_BBCOUNT(log, nbblks);
	}

	ASSERT(nbblks > 0);
	ASSERT(BBTOB(nbblks) <= XFS_BUF_SIZE(bp));

	XFS_BUF_SET_ADDR(bp, log->l_logBBstart + blk_no);
	XFS_BUF_ZEROFLAGS(bp);
	XFS_BUF_BUSY(bp);
	XFS_BUF_HOLD(bp);
	XFS_BUF_PSEMA(bp, PRIBIO);
	XFS_BUF_SET_COUNT(bp, BBTOB(nbblks));
	XFS_BUF_SET_TARGET(bp, log->l_mp->m_logdev_targp);

	if ((error = xfs_bwrite(log->l_mp, bp)))
		xfs_ioerror_alert("xlog_bwrite", log->l_mp,
				  bp, XFS_BUF_ADDR(bp));
	return error;
}

xfs_caddr_t
xlog_align(
	xlog_t		*log,
	xfs_daddr_t	blk_no,
	int		nbblks,
	xfs_buf_t	*bp)
{
	xfs_caddr_t	ptr;

	if (!log->l_sectbb_log)
		return XFS_BUF_PTR(bp);

	ptr = XFS_BUF_PTR(bp) + BBTOB((int)blk_no & log->l_sectbb_mask);
	ASSERT(XFS_BUF_SIZE(bp) >=
		BBTOB(nbblks + (blk_no & log->l_sectbb_mask)));
	return ptr;
}

#ifdef DEBUG
/*
 * dump debug superblock and log record information
 */
STATIC void
xlog_header_check_dump(
	xfs_mount_t		*mp,
	xlog_rec_header_t	*head)
{
	int			b;

	printk("%s:  SB : uuid = ", __FUNCTION__);
	for (b = 0; b < 16; b++)
		printk("%02x",((unsigned char *)&mp->m_sb.sb_uuid)[b]);
	printk(", fmt = %d\n", XLOG_FMT);
	printk("    log : uuid = ");
	for (b = 0; b < 16; b++)
		printk("%02x",((unsigned char *)&head->h_fs_uuid)[b]);
	printk(", fmt = %d\n", INT_GET(head->h_fmt, ARCH_CONVERT));
}
#else
#define xlog_header_check_dump(mp, head)
#endif

/*
 * check log record header for recovery
 */
STATIC int
xlog_header_check_recover(
	xfs_mount_t		*mp,
	xlog_rec_header_t	*head)
{
	ASSERT(INT_GET(head->h_magicno, ARCH_CONVERT) == XLOG_HEADER_MAGIC_NUM);

	/*
	 * IRIX doesn't write the h_fmt field and leaves it zeroed
	 * (XLOG_FMT_UNKNOWN). This stops us from trying to recover
	 * a dirty log created in IRIX.
	 */
	if (unlikely(INT_GET(head->h_fmt, ARCH_CONVERT) != XLOG_FMT)) {
		xlog_warn(
	"XFS: dirty log written in incompatible format - can't recover");
		xlog_header_check_dump(mp, head);
		XFS_ERROR_REPORT("xlog_header_check_recover(1)",
				 XFS_ERRLEVEL_HIGH, mp);
		return XFS_ERROR(EFSCORRUPTED);
	} else if (unlikely(!uuid_equal(&mp->m_sb.sb_uuid, &head->h_fs_uuid))) {
		xlog_warn(
	"XFS: dirty log entry has mismatched uuid - can't recover");
		xlog_header_check_dump(mp, head);
		XFS_ERROR_REPORT("xlog_header_check_recover(2)",
				 XFS_ERRLEVEL_HIGH, mp);
		return XFS_ERROR(EFSCORRUPTED);
	}
	return 0;
}

/*
 * read the head block of the log and check the header
 */
STATIC int
xlog_header_check_mount(
	xfs_mount_t		*mp,
	xlog_rec_header_t	*head)
{
	ASSERT(INT_GET(head->h_magicno, ARCH_CONVERT) == XLOG_HEADER_MAGIC_NUM);

	if (uuid_is_nil(&head->h_fs_uuid)) {
		/*
		 * IRIX doesn't write the h_fs_uuid or h_fmt fields. If
		 * h_fs_uuid is nil, we assume this log was last mounted
		 * by IRIX and continue.
		 */
		xlog_warn("XFS: nil uuid in log - IRIX style log");
	} else if (unlikely(!uuid_equal(&mp->m_sb.sb_uuid, &head->h_fs_uuid))) {
		xlog_warn("XFS: log has mismatched uuid - can't recover");
		xlog_header_check_dump(mp, head);
		XFS_ERROR_REPORT("xlog_header_check_mount",
				 XFS_ERRLEVEL_HIGH, mp);
		return XFS_ERROR(EFSCORRUPTED);
	}
	return 0;
}

STATIC void
xlog_recover_iodone(
	struct xfs_buf	*bp)
{
	xfs_mount_t	*mp;

	ASSERT(XFS_BUF_FSPRIVATE(bp, void *));

	if (XFS_BUF_GETERROR(bp)) {
		/*
		 * We're not going to bother about retrying
		 * this during recovery. One strike!
		 */
		mp = XFS_BUF_FSPRIVATE(bp, xfs_mount_t *);
		xfs_ioerror_alert("xlog_recover_iodone",
				  mp, bp, XFS_BUF_ADDR(bp));
		xfs_force_shutdown(mp, XFS_METADATA_IO_ERROR);
	}
	XFS_BUF_SET_FSPRIVATE(bp, NULL);
	XFS_BUF_CLR_IODONE_FUNC(bp);
	xfs_biodone(bp);
}

/*
 * This routine finds (to an approximation) the first block in the physical
 * log which contains the given cycle.  It uses a binary search algorithm.
 * Note that the algorithm can not be perfect because the disk will not
 * necessarily be perfect.
 */
int
xlog_find_cycle_start(
	xlog_t		*log,
	xfs_buf_t	*bp,
	xfs_daddr_t	first_blk,
	xfs_daddr_t	*last_blk,
	uint		cycle)
{
	xfs_caddr_t	offset;
	xfs_daddr_t	mid_blk;
	uint		mid_cycle;
	int		error;

	mid_blk = BLK_AVG(first_blk, *last_blk);
	while (mid_blk != first_blk && mid_blk != *last_blk) {
		if ((error = xlog_bread(log, mid_blk, 1, bp)))
			return error;
		offset = xlog_align(log, mid_blk, 1, bp);
		mid_cycle = GET_CYCLE(offset, ARCH_CONVERT);
		if (mid_cycle == cycle) {
			*last_blk = mid_blk;
			/* last_half_cycle == mid_cycle */
		} else {
			first_blk = mid_blk;
			/* first_half_cycle == mid_cycle */
		}
		mid_blk = BLK_AVG(first_blk, *last_blk);
	}
	ASSERT((mid_blk == first_blk && mid_blk+1 == *last_blk) ||
	       (mid_blk == *last_blk && mid_blk-1 == first_blk));

	return 0;
}

/*
 * Check that the range of blocks does not contain the cycle number
 * given.  The scan needs to occur from front to back and the ptr into the
 * region must be updated since a later routine will need to perform another
 * test.  If the region is completely good, we end up returning the same
 * last block number.
 *
 * Set blkno to -1 if we encounter no errors.  This is an invalid block number
 * since we don't ever expect logs to get this large.
 */
STATIC int
xlog_find_verify_cycle(
	xlog_t		*log,
	xfs_daddr_t	start_blk,
	int		nbblks,
	uint		stop_on_cycle_no,
	xfs_daddr_t	*new_blk)
{
	xfs_daddr_t	i, j;
	uint		cycle;
	xfs_buf_t	*bp;
	xfs_daddr_t	bufblks;
	xfs_caddr_t	buf = NULL;
	int		error = 0;

	bufblks = 1 << ffs(nbblks);

	while (!(bp = xlog_get_bp(log, bufblks))) {
		/* can't get enough memory to do everything in one big buffer */
		bufblks >>= 1;
		if (bufblks <= log->l_sectbb_log)
			return ENOMEM;
	}

	for (i = start_blk; i < start_blk + nbblks; i += bufblks) {
		int	bcount;

		bcount = min(bufblks, (start_blk + nbblks - i));

		if ((error = xlog_bread(log, i, bcount, bp)))
			goto out;

		buf = xlog_align(log, i, bcount, bp);
		for (j = 0; j < bcount; j++) {
			cycle = GET_CYCLE(buf, ARCH_CONVERT);
			if (cycle == stop_on_cycle_no) {
				*new_blk = i+j;
				goto out;
			}

			buf += BBSIZE;
		}
	}

	*new_blk = -1;

out:
	xlog_put_bp(bp);
	return error;
}

/*
 * Potentially backup over partial log record write.
 *
 * In the typical case, last_blk is the number of the block directly after
 * a good log record.  Therefore, we subtract one to get the block number
 * of the last block in the given buffer.  extra_bblks contains the number
 * of blocks we would have read on a previous read.  This happens when the
 * last log record is split over the end of the physical log.
 *
 * extra_bblks is the number of blocks potentially verified on a previous
 * call to this routine.
 */
STATIC int
xlog_find_verify_log_record(
	xlog_t			*log,
	xfs_daddr_t		start_blk,
	xfs_daddr_t		*last_blk,
	int			extra_bblks)
{
	xfs_daddr_t		i;
	xfs_buf_t		*bp;
	xfs_caddr_t		offset = NULL;
	xlog_rec_header_t	*head = NULL;
	int			error = 0;
	int			smallmem = 0;
	int			num_blks = *last_blk - start_blk;
	int			xhdrs;

	ASSERT(start_blk != 0 || *last_blk != start_blk);

	if (!(bp = xlog_get_bp(log, num_blks))) {
		if (!(bp = xlog_get_bp(log, 1)))
			return ENOMEM;
		smallmem = 1;
	} else {
		if ((error = xlog_bread(log, start_blk, num_blks, bp)))
			goto out;
		offset = xlog_align(log, start_blk, num_blks, bp);
		offset += ((num_blks - 1) << BBSHIFT);
	}

	for (i = (*last_blk) - 1; i >= 0; i--) {
		if (i < start_blk) {
			/* valid log record not found */
			xlog_warn(
		"XFS: Log inconsistent (didn't find previous header)");
			ASSERT(0);
			error = XFS_ERROR(EIO);
			goto out;
		}

		if (smallmem) {
			if ((error = xlog_bread(log, i, 1, bp)))
				goto out;
			offset = xlog_align(log, i, 1, bp);
		}

		head = (xlog_rec_header_t *)offset;

		if (XLOG_HEADER_MAGIC_NUM ==
		    INT_GET(head->h_magicno, ARCH_CONVERT))
			break;

		if (!smallmem)
			offset -= BBSIZE;
	}

	/*
	 * We hit the beginning of the physical log & still no header.  Return
	 * to caller.  If caller can handle a return of -1, then this routine
	 * will be called again for the end of the physical log.
	 */
	if (i == -1) {
		error = -1;
		goto out;
	}

	/*
	 * We have the final block of the good log (the first block
	 * of the log record _before_ the head. So we check the uuid.
	 */
	if ((error = xlog_header_check_mount(log->l_mp, head)))
		goto out;

	/*
	 * We may have found a log record header before we expected one.
	 * last_blk will be the 1st block # with a given cycle #.  We may end
	 * up reading an entire log record.  In this case, we don't want to
	 * reset last_blk.  Only when last_blk points in the middle of a log
	 * record do we update last_blk.
	 */
	if (XFS_SB_VERSION_HASLOGV2(&log->l_mp->m_sb)) {
		uint	h_size = INT_GET(head->h_size, ARCH_CONVERT);

		xhdrs = h_size / XLOG_HEADER_CYCLE_SIZE;
		if (h_size % XLOG_HEADER_CYCLE_SIZE)
			xhdrs++;
	} else {
		xhdrs = 1;
	}

	if (*last_blk - i + extra_bblks
			!= BTOBB(INT_GET(head->h_len, ARCH_CONVERT)) + xhdrs)
		*last_blk = i;

out:
	xlog_put_bp(bp);
	return error;
}

/*
 * Head is defined to be the point of the log where the next log write
 * write could go.  This means that incomplete LR writes at the end are
 * eliminated when calculating the head.  We aren't guaranteed that previous
 * LR have complete transactions.  We only know that a cycle number of
 * current cycle number -1 won't be present in the log if we start writing
 * from our current block number.
 *
 * last_blk contains the block number of the first block with a given
 * cycle number.
 *
 * Return: zero if normal, non-zero if error.
 */
int
xlog_find_head(
	xlog_t 		*log,
	xfs_daddr_t	*return_head_blk)
{
	xfs_buf_t	*bp;
	xfs_caddr_t	offset;
	xfs_daddr_t	new_blk, first_blk, start_blk, last_blk, head_blk;
	int		num_scan_bblks;
	uint		first_half_cycle, last_half_cycle;
	uint		stop_on_cycle;
	int		error, log_bbnum = log->l_logBBsize;

	/* Is the end of the log device zeroed? */
	if ((error = xlog_find_zeroed(log, &first_blk)) == -1) {
		*return_head_blk = first_blk;

		/* Is the whole lot zeroed? */
		if (!first_blk) {
			/* Linux XFS shouldn't generate totally zeroed logs -
			 * mkfs etc write a dummy unmount record to a fresh
			 * log so we can store the uuid in there
			 */
			xlog_warn("XFS: totally zeroed log");
		}

		return 0;
	} else if (error) {
		xlog_warn("XFS: empty log check failed");
		return error;
	}

	first_blk = 0;			/* get cycle # of 1st block */
	bp = xlog_get_bp(log, 1);
	if (!bp)
		return ENOMEM;
	if ((error = xlog_bread(log, 0, 1, bp)))
		goto bp_err;
	offset = xlog_align(log, 0, 1, bp);
	first_half_cycle = GET_CYCLE(offset, ARCH_CONVERT);

	last_blk = head_blk = log_bbnum - 1;	/* get cycle # of last block */
	if ((error = xlog_bread(log, last_blk, 1, bp)))
		goto bp_err;
	offset = xlog_align(log, last_blk, 1, bp);
	last_half_cycle = GET_CYCLE(offset, ARCH_CONVERT);
	ASSERT(last_half_cycle != 0);

	/*
	 * If the 1st half cycle number is equal to the last half cycle number,
	 * then the entire log is stamped with the same cycle number.  In this
	 * case, head_blk can't be set to zero (which makes sense).  The below
	 * math doesn't work out properly with head_blk equal to zero.  Instead,
	 * we set it to log_bbnum which is an invalid block number, but this
	 * value makes the math correct.  If head_blk doesn't changed through
	 * all the tests below, *head_blk is set to zero at the very end rather
	 * than log_bbnum.  In a sense, log_bbnum and zero are the same block
	 * in a circular file.
	 */
	if (first_half_cycle == last_half_cycle) {
		/*
		 * In this case we believe that the entire log should have
		 * cycle number last_half_cycle.  We need to scan backwards
		 * from the end verifying that there are no holes still
		 * containing last_half_cycle - 1.  If we find such a hole,
		 * then the start of that hole will be the new head.  The
		 * simple case looks like
		 *        x | x ... | x - 1 | x
		 * Another case that fits this picture would be
		 *        x | x + 1 | x ... | x
		 * In this case the head really is somwhere at the end of the
		 * log, as one of the latest writes at the beginning was
		 * incomplete.
		 * One more case is
		 *        x | x + 1 | x ... | x - 1 | x
		 * This is really the combination of the above two cases, and
		 * the head has to end up at the start of the x-1 hole at the
		 * end of the log.
		 *
		 * In the 256k log case, we will read from the beginning to the
		 * end of the log and search for cycle numbers equal to x-1.
		 * We don't worry about the x+1 blocks that we encounter,
		 * because we know that they cannot be the head since the log
		 * started with x.
		 */
		head_blk = log_bbnum;
		stop_on_cycle = last_half_cycle - 1;
	} else {
		/*
		 * In this case we want to find the first block with cycle
		 * number matching last_half_cycle.  We expect the log to be
		 * some variation on
		 *        x + 1 ... | x ...
		 * The first block with cycle number x (last_half_cycle) will
		 * be where the new head belongs.  First we do a binary search
		 * for the first occurrence of last_half_cycle.  The binary
		 * search may not be totally accurate, so then we scan back
		 * from there looking for occurrences of last_half_cycle before
		 * us.  If that backwards scan wraps around the beginning of
		 * the log, then we look for occurrences of last_half_cycle - 1
		 * at the end of the log.  The cases we're looking for look
		 * like
		 *        x + 1 ... | x | x + 1 | x ...
		 *                               ^ binary search stopped here
		 * or
		 *        x + 1 ... | x ... | x - 1 | x
		 *        <---------> less than scan distance
		 */
		stop_on_cycle = last_half_cycle;
		if ((error = xlog_find_cycle_start(log, bp, first_blk,
						&head_blk, last_half_cycle)))
			goto bp_err;
	}

	/*
	 * Now validate the answer.  Scan back some number of maximum possible
	 * blocks and make sure each one has the expected cycle number.  The
	 * maximum is determined by the total possible amount of buffering
	 * in the in-core log.  The following number can be made tighter if
	 * we actually look at the block size of the filesystem.
	 */
	num_scan_bblks = XLOG_TOTAL_REC_SHIFT(log);
	if (head_blk >= num_scan_bblks) {
		/*
		 * We are guaranteed that the entire check can be performed
		 * in one buffer.
		 */
		start_blk = head_blk - num_scan_bblks;
		if ((error = xlog_find_verify_cycle(log,
						start_blk, num_scan_bblks,
						stop_on_cycle, &new_blk)))
			goto bp_err;
		if (new_blk != -1)
			head_blk = new_blk;
	} else {		/* need to read 2 parts of log */
		/*
		 * We are going to scan backwards in the log in two parts.
		 * First we scan the physical end of the log.  In this part
		 * of the log, we are looking for blocks with cycle number
		 * last_half_cycle - 1.
		 * If we find one, then we know that the log starts there, as
		 * we've found a hole that didn't get written in going around
		 * the end of the physical log.  The simple case for this is
		 *        x + 1 ... | x ... | x - 1 | x
		 *        <---------> less than scan distance
		 * If all of the blocks at the end of the log have cycle number
		 * last_half_cycle, then we check the blocks at the start of
		 * the log looking for occurrences of last_half_cycle.  If we
		 * find one, then our current estimate for the location of the
		 * first occurrence of last_half_cycle is wrong and we move
		 * back to the hole we've found.  This case looks like
		 *        x + 1 ... | x | x + 1 | x ...
		 *                               ^ binary search stopped here
		 * Another case we need to handle that only occurs in 256k
		 * logs is
		 *        x + 1 ... | x ... | x+1 | x ...
		 *                   ^ binary search stops here
		 * In a 256k log, the scan at the end of the log will see the
		 * x + 1 blocks.  We need to skip past those since that is
		 * certainly not the head of the log.  By searching for
		 * last_half_cycle-1 we accomplish that.
		 */
		start_blk = log_bbnum - num_scan_bblks + head_blk;
		ASSERT(head_blk <= INT_MAX &&
			(xfs_daddr_t) num_scan_bblks - head_blk >= 0);
		if ((error = xlog_find_verify_cycle(log, start_blk,
					num_scan_bblks - (int)head_blk,
					(stop_on_cycle - 1), &new_blk)))
			goto bp_err;
		if (new_blk != -1) {
			head_blk = new_blk;
			goto bad_blk;
		}

		/*
		 * Scan beginning of log now.  The last part of the physical
		 * log is good.  This scan needs to verify that it doesn't find
		 * the last_half_cycle.
		 */
		start_blk = 0;
		ASSERT(head_blk <= INT_MAX);
		if ((error = xlog_find_verify_cycle(log,
					start_blk, (int)head_blk,
					stop_on_cycle, &new_blk)))
			goto bp_err;
		if (new_blk != -1)
			head_blk = new_blk;
	}

 bad_blk:
	/*
	 * Now we need to make sure head_blk is not pointing to a block in
	 * the middle of a log record.
	 */
	num_scan_bblks = XLOG_REC_SHIFT(log);
	if (head_blk >= num_scan_bblks) {
		start_blk = head_blk - num_scan_bblks; /* don't read head_blk */

		/* start ptr at last block ptr before head_blk */
		if ((error = xlog_find_verify_log_record(log, start_blk,
							&head_blk, 0)) == -1) {
			error = XFS_ERROR(EIO);
			goto bp_err;
		} else if (error)
			goto bp_err;
	} else {
		start_blk = 0;
		ASSERT(head_blk <= INT_MAX);
		if ((error = xlog_find_verify_log_record(log, start_blk,
							&head_blk, 0)) == -1) {
			/* We hit the beginning of the log during our search */
			start_blk = log_bbnum - num_scan_bblks + head_blk;
			new_blk = log_bbnum;
			ASSERT(start_blk <= INT_MAX &&
				(xfs_daddr_t) log_bbnum-start_blk >= 0);
			ASSERT(head_blk <= INT_MAX);
			if ((error = xlog_find_verify_log_record(log,
							start_blk, &new_blk,
							(int)head_blk)) == -1) {
				error = XFS_ERROR(EIO);
				goto bp_err;
			} else if (error)
				goto bp_err;
			if (new_blk != log_bbnum)
				head_blk = new_blk;
		} else if (error)
			goto bp_err;
	}

	xlog_put_bp(bp);
	if (head_blk == log_bbnum)
		*return_head_blk = 0;
	else
		*return_head_blk = head_blk;
	/*
	 * When returning here, we have a good block number.  Bad block
	 * means that during a previous crash, we didn't have a clean break
	 * from cycle number N to cycle number N-1.  In this case, we need
	 * to find the first block with cycle number N-1.
	 */
	return 0;

 bp_err:
	xlog_put_bp(bp);

	if (error)
	    xlog_warn("XFS: failed to find log head");
	return error;
}

/*
 * Find the sync block number or the tail of the log.
 *
 * This will be the block number of the last record to have its
 * associated buffers synced to disk.  Every log record header has
 * a sync lsn embedded in it.  LSNs hold block numbers, so it is easy
 * to get a sync block number.  The only concern is to figure out which
 * log record header to believe.
 *
 * The following algorithm uses the log record header with the largest
 * lsn.  The entire log record does not need to be valid.  We only care
 * that the header is valid.
 *
 * We could speed up search by using current head_blk buffer, but it is not
 * available.
 */
int
xlog_find_tail(
	xlog_t			*log,
	xfs_daddr_t		*head_blk,
	xfs_daddr_t		*tail_blk,
	int			readonly)
{
	xlog_rec_header_t	*rhead;
	xlog_op_header_t	*op_head;
	xfs_caddr_t		offset = NULL;
	xfs_buf_t		*bp;
	int			error, i, found;
	xfs_daddr_t		umount_data_blk;
	xfs_daddr_t		after_umount_blk;
	xfs_lsn_t		tail_lsn;
	int			hblks;

	found = 0;

	/*
	 * Find previous log record
	 */
	if ((error = xlog_find_head(log, head_blk)))
		return error;

	bp = xlog_get_bp(log, 1);
	if (!bp)
		return ENOMEM;
	if (*head_blk == 0) {				/* special case */
		if ((error = xlog_bread(log, 0, 1, bp)))
			goto bread_err;
		offset = xlog_align(log, 0, 1, bp);
		if (GET_CYCLE(offset, ARCH_CONVERT) == 0) {
			*tail_blk = 0;
			/* leave all other log inited values alone */
			goto exit;
		}
	}

	/*
	 * Search backwards looking for log record header block
	 */
	ASSERT(*head_blk < INT_MAX);
	for (i = (int)(*head_blk) - 1; i >= 0; i--) {
		if ((error = xlog_bread(log, i, 1, bp)))
			goto bread_err;
		offset = xlog_align(log, i, 1, bp);
		if (XLOG_HEADER_MAGIC_NUM ==
		    INT_GET(*(uint *)offset, ARCH_CONVERT)) {
			found = 1;
			break;
		}
	}
	/*
	 * If we haven't found the log record header block, start looking
	 * again from the end of the physical log.  XXXmiken: There should be
	 * a check here to make sure we didn't search more than N blocks in
	 * the previous code.
	 */
	if (!found) {
		for (i = log->l_logBBsize - 1; i >= (int)(*head_blk); i--) {
			if ((error = xlog_bread(log, i, 1, bp)))
				goto bread_err;
			offset = xlog_align(log, i, 1, bp);
			if (XLOG_HEADER_MAGIC_NUM ==
			    INT_GET(*(uint*)offset, ARCH_CONVERT)) {
				found = 2;
				break;
			}
		}
	}
	if (!found) {
		xlog_warn("XFS: xlog_find_tail: couldn't find sync record");
		ASSERT(0);
		return XFS_ERROR(EIO);
	}

	/* find blk_no of tail of log */
	rhead = (xlog_rec_header_t *)offset;
	*tail_blk = BLOCK_LSN(rhead->h_tail_lsn, ARCH_CONVERT);

	/*
	 * Reset log values according to the state of the log when we
	 * crashed.  In the case where head_blk == 0, we bump curr_cycle
	 * one because the next write starts a new cycle rather than
	 * continuing the cycle of the last good log record.  At this
	 * point we have guaranteed that all partial log records have been
	 * accounted for.  Therefore, we know that the last good log record
	 * written was complete and ended exactly on the end boundary
	 * of the physical log.
	 */
	log->l_prev_block = i;
	log->l_curr_block = (int)*head_blk;
	log->l_curr_cycle = INT_GET(rhead->h_cycle, ARCH_CONVERT);
	if (found == 2)
		log->l_curr_cycle++;
	log->l_tail_lsn = INT_GET(rhead->h_tail_lsn, ARCH_CONVERT);
	log->l_last_sync_lsn = INT_GET(rhead->h_lsn, ARCH_CONVERT);
	log->l_grant_reserve_cycle = log->l_curr_cycle;
	log->l_grant_reserve_bytes = BBTOB(log->l_curr_block);
	log->l_grant_write_cycle = log->l_curr_cycle;
	log->l_grant_write_bytes = BBTOB(log->l_curr_block);

	/*
	 * Look for unmount record.  If we find it, then we know there
	 * was a clean unmount.  Since 'i' could be the last block in
	 * the physical log, we convert to a log block before comparing
	 * to the head_blk.
	 *
	 * Save the current tail lsn to use to pass to
	 * xlog_clear_stale_blocks() below.  We won't want to clear the
	 * unmount record if there is one, so we pass the lsn of the
	 * unmount record rather than the block after it.
	 */
	if (XFS_SB_VERSION_HASLOGV2(&log->l_mp->m_sb)) {
		int	h_size = INT_GET(rhead->h_size, ARCH_CONVERT);
		int	h_version = INT_GET(rhead->h_version, ARCH_CONVERT);

		if ((h_version & XLOG_VERSION_2) &&
		    (h_size > XLOG_HEADER_CYCLE_SIZE)) {
			hblks = h_size / XLOG_HEADER_CYCLE_SIZE;
			if (h_size % XLOG_HEADER_CYCLE_SIZE)
				hblks++;
		} else {
			hblks = 1;
		}
	} else {
		hblks = 1;
	}
	after_umount_blk = (i + hblks + (int)
		BTOBB(INT_GET(rhead->h_len, ARCH_CONVERT))) % log->l_logBBsize;
	tail_lsn = log->l_tail_lsn;
	if (*head_blk == after_umount_blk &&
	    INT_GET(rhead->h_num_logops, ARCH_CONVERT) == 1) {
		umount_data_blk = (i + hblks) % log->l_logBBsize;
		if ((error = xlog_bread(log, umount_data_blk, 1, bp))) {
			goto bread_err;
		}
		offset = xlog_align(log, umount_data_blk, 1, bp);
		op_head = (xlog_op_header_t *)offset;
		if (op_head->oh_flags & XLOG_UNMOUNT_TRANS) {
			/*
			 * Set tail and last sync so that newly written
			 * log records will point recovery to after the
			 * current unmount record.
			 */
			ASSIGN_ANY_LSN(log->l_tail_lsn, log->l_curr_cycle,
					after_umount_blk, ARCH_NOCONVERT);
			ASSIGN_ANY_LSN(log->l_last_sync_lsn, log->l_curr_cycle,
					after_umount_blk, ARCH_NOCONVERT);
			*tail_blk = after_umount_blk;
		}
	}

	/*
	 * Make sure that there are no blocks in front of the head
	 * with the same cycle number as the head.  This can happen
	 * because we allow multiple outstanding log writes concurrently,
	 * and the later writes might make it out before earlier ones.
	 *
	 * We use the lsn from before modifying it so that we'll never
	 * overwrite the unmount record after a clean unmount.
	 *
	 * Do this only if we are going to recover the filesystem
	 *
	 * NOTE: This used to say "if (!readonly)"
	 * However on Linux, we can & do recover a read-only filesystem.
	 * We only skip recovery if NORECOVERY is specified on mount,
	 * in which case we would not be here.
	 *
	 * But... if the -device- itself is readonly, just skip this.
	 * We can't recover this device anyway, so it won't matter.
	 */
	if (!xfs_readonly_buftarg(log->l_mp->m_logdev_targp)) {
		error = xlog_clear_stale_blocks(log, tail_lsn);
	}

bread_err:
exit:
	xlog_put_bp(bp);

	if (error)
		xlog_warn("XFS: failed to locate log tail");
	return error;
}

/*
 * Is the log zeroed at all?
 *
 * The last binary search should be changed to perform an X block read
 * once X becomes small enough.  You can then search linearly through
 * the X blocks.  This will cut down on the number of reads we need to do.
 *
 * If the log is partially zeroed, this routine will pass back the blkno
 * of the first block with cycle number 0.  It won't have a complete LR
 * preceding it.
 *
 * Return:
 *	0  => the log is completely written to
 *	-1 => use *blk_no as the first block of the log
 *	>0 => error has occurred
 */
int
xlog_find_zeroed(
	xlog_t		*log,
	xfs_daddr_t	*blk_no)
{
	xfs_buf_t	*bp;
	xfs_caddr_t	offset;
	uint	        first_cycle, last_cycle;
	xfs_daddr_t	new_blk, last_blk, start_blk;
	xfs_daddr_t     num_scan_bblks;
	int	        error, log_bbnum = log->l_logBBsize;

	/* check totally zeroed log */
	bp = xlog_get_bp(log, 1);
	if (!bp)
		return ENOMEM;
	if ((error = xlog_bread(log, 0, 1, bp)))
		goto bp_err;
	offset = xlog_align(log, 0, 1, bp);
	first_cycle = GET_CYCLE(offset, ARCH_CONVERT);
	if (first_cycle == 0) {		/* completely zeroed log */
		*blk_no = 0;
		xlog_put_bp(bp);
		return -1;
	}

	/* check partially zeroed log */
	if ((error = xlog_bread(log, log_bbnum-1, 1, bp)))
		goto bp_err;
	offset = xlog_align(log, log_bbnum-1, 1, bp);
	last_cycle = GET_CYCLE(offset, ARCH_CONVERT);
	if (last_cycle != 0) {		/* log completely written to */
		xlog_put_bp(bp);
		return 0;
	} else if (first_cycle != 1) {
		/*
		 * If the cycle of the last block is zero, the cycle of
		 * the first block must be 1. If it's not, maybe we're
		 * not looking at a log... Bail out.
		 */
		xlog_warn("XFS: Log inconsistent or not a log (last==0, first!=1)");
		return XFS_ERROR(EINVAL);
	}

	/* we have a partially zeroed log */
	last_blk = log_bbnum-1;
	if ((error = xlog_find_cycle_start(log, bp, 0, &last_blk, 0)))
		goto bp_err;

	/*
	 * Validate the answer.  Because there is no way to guarantee that
	 * the entire log is made up of log records which are the same size,
	 * we scan over the defined maximum blocks.  At this point, the maximum
	 * is not chosen to mean anything special.   XXXmiken
	 */
	num_scan_bblks = XLOG_TOTAL_REC_SHIFT(log);
	ASSERT(num_scan_bblks <= INT_MAX);

	if (last_blk < num_scan_bblks)
		num_scan_bblks = last_blk;
	start_blk = last_blk - num_scan_bblks;

	/*
	 * We search for any instances of cycle number 0 that occur before
	 * our current estimate of the head.  What we're trying to detect is
	 *        1 ... | 0 | 1 | 0...
	 *                       ^ binary search ends here
	 */
	if ((error = xlog_find_verify_cycle(log, start_blk,
					 (int)num_scan_bblks, 0, &new_blk)))
		goto bp_err;
	if (new_blk != -1)
		last_blk = new_blk;

	/*
	 * Potentially backup over partial log record write.  We don't need
	 * to search the end of the log because we know it is zero.
	 */
	if ((error = xlog_find_verify_log_record(log, start_blk,
				&last_blk, 0)) == -1) {
	    error = XFS_ERROR(EIO);
	    goto bp_err;
	} else if (error)
	    goto bp_err;

	*blk_no = last_blk;
bp_err:
	xlog_put_bp(bp);
	if (error)
		return error;
	return -1;
}

/*
 * These are simple subroutines used by xlog_clear_stale_blocks() below
 * to initialize a buffer full of empty log record headers and write
 * them into the log.
 */
STATIC void
xlog_add_record(
	xlog_t			*log,
	xfs_caddr_t		buf,
	int			cycle,
	int			block,
	int			tail_cycle,
	int			tail_block)
{
	xlog_rec_header_t	*recp = (xlog_rec_header_t *)buf;

	memset(buf, 0, BBSIZE);
	INT_SET(recp->h_magicno, ARCH_CONVERT, XLOG_HEADER_MAGIC_NUM);
	INT_SET(recp->h_cycle, ARCH_CONVERT, cycle);
	INT_SET(recp->h_version, ARCH_CONVERT,
			XFS_SB_VERSION_HASLOGV2(&log->l_mp->m_sb) ? 2 : 1);
	ASSIGN_ANY_LSN(recp->h_lsn, cycle, block, ARCH_CONVERT);
	ASSIGN_ANY_LSN(recp->h_tail_lsn, tail_cycle, tail_block, ARCH_CONVERT);
	INT_SET(recp->h_fmt, ARCH_CONVERT, XLOG_FMT);
	memcpy(&recp->h_fs_uuid, &log->l_mp->m_sb.sb_uuid, sizeof(uuid_t));
}

STATIC int
xlog_write_log_records(
	xlog_t		*log,
	int		cycle,
	int		start_block,
	int		blocks,
	int		tail_cycle,
	int		tail_block)
{
	xfs_caddr_t	offset;
	xfs_buf_t	*bp;
	int		balign, ealign;
	int		sectbb = XLOG_SECTOR_ROUNDUP_BBCOUNT(log, 1);
	int		end_block = start_block + blocks;
	int		bufblks;
	int		error = 0;
	int		i, j = 0;

	bufblks = 1 << ffs(blocks);
	while (!(bp = xlog_get_bp(log, bufblks))) {
		bufblks >>= 1;
		if (bufblks <= log->l_sectbb_log)
			return ENOMEM;
	}

	/* We may need to do a read at the start to fill in part of
	 * the buffer in the starting sector not covered by the first
	 * write below.
	 */
	balign = XLOG_SECTOR_ROUNDDOWN_BLKNO(log, start_block);
	if (balign != start_block) {
		if ((error = xlog_bread(log, start_block, 1, bp))) {
			xlog_put_bp(bp);
			return error;
		}
		j = start_block - balign;
	}

	for (i = start_block; i < end_block; i += bufblks) {
		int		bcount, endcount;

		bcount = min(bufblks, end_block - start_block);
		endcount = bcount - j;

		/* We may need to do a read at the end to fill in part of
		 * the buffer in the final sector not covered by the write.
		 * If this is the same sector as the above read, skip it.
		 */
		ealign = XLOG_SECTOR_ROUNDDOWN_BLKNO(log, end_block);
		if (j == 0 && (start_block + endcount > ealign)) {
			offset = XFS_BUF_PTR(bp);
			balign = BBTOB(ealign - start_block);
			XFS_BUF_SET_PTR(bp, offset + balign, BBTOB(sectbb));
			if ((error = xlog_bread(log, ealign, sectbb, bp)))
				break;
			XFS_BUF_SET_PTR(bp, offset, bufblks);
		}

		offset = xlog_align(log, start_block, endcount, bp);
		for (; j < endcount; j++) {
			xlog_add_record(log, offset, cycle, i+j,
					tail_cycle, tail_block);
			offset += BBSIZE;
		}
		error = xlog_bwrite(log, start_block, endcount, bp);
		if (error)
			break;
		start_block += endcount;
		j = 0;
	}
	xlog_put_bp(bp);
	return error;
}

/*
 * This routine is called to blow away any incomplete log writes out
 * in front of the log head.  We do this so that we won't become confused
 * if we come up, write only a little bit more, and then crash again.
 * If we leave the partial log records out there, this situation could
 * cause us to think those partial writes are valid blocks since they
 * have the current cycle number.  We get rid of them by overwriting them
 * with empty log records with the old cycle number rather than the
 * current one.
 *
 * The tail lsn is passed in rather than taken from
 * the log so that we will not write over the unmount record after a
 * clean unmount in a 512 block log.  Doing so would leave the log without
 * any valid log records in it until a new one was written.  If we crashed
 * during that time we would not be able to recover.
 */
STATIC int
xlog_clear_stale_blocks(
	xlog_t		*log,
	xfs_lsn_t	tail_lsn)
{
	int		tail_cycle, head_cycle;
	int		tail_block, head_block;
	int		tail_distance, max_distance;
	int		distance;
	int		error;

	tail_cycle = CYCLE_LSN(tail_lsn, ARCH_NOCONVERT);
	tail_block = BLOCK_LSN(tail_lsn, ARCH_NOCONVERT);
	head_cycle = log->l_curr_cycle;
	head_block = log->l_curr_block;

	/*
	 * Figure out the distance between the new head of the log
	 * and the tail.  We want to write over any blocks beyond the
	 * head that we may have written just before the crash, but
	 * we don't want to overwrite the tail of the log.
	 */
	if (head_cycle == tail_cycle) {
		/*
		 * The tail is behind the head in the physical log,
		 * so the distance from the head to the tail is the
		 * distance from the head to the end of the log plus
		 * the distance from the beginning of the log to the
		 * tail.
		 */
		if (unlikely(head_block < tail_block || head_block >= log->l_logBBsize)) {
			XFS_ERROR_REPORT("xlog_clear_stale_blocks(1)",
					 XFS_ERRLEVEL_LOW, log->l_mp);
			return XFS_ERROR(EFSCORRUPTED);
		}
		tail_distance = tail_block + (log->l_logBBsize - head_block);
	} else {
		/*
		 * The head is behind the tail in the physical log,
		 * so the distance from the head to the tail is just
		 * the tail block minus the head block.
		 */
		if (unlikely(head_block >= tail_block || head_cycle != (tail_cycle + 1))){
			XFS_ERROR_REPORT("xlog_clear_stale_blocks(2)",
					 XFS_ERRLEVEL_LOW, log->l_mp);
			return XFS_ERROR(EFSCORRUPTED);
		}
		tail_distance = tail_block - head_block;
	}

	/*
	 * If the head is right up against the tail, we can't clear
	 * anything.
	 */
	if (tail_distance <= 0) {
		ASSERT(tail_distance == 0);
		return 0;
	}

	max_distance = XLOG_TOTAL_REC_SHIFT(log);
	/*
	 * Take the smaller of the maximum amount of outstanding I/O
	 * we could have and the distance to the tail to clear out.
	 * We take the smaller so that we don't overwrite the tail and
	 * we don't waste all day writing from the head to the tail
	 * for no reason.
	 */
	max_distance = MIN(max_distance, tail_distance);

	if ((head_block + max_distance) <= log->l_logBBsize) {
		/*
		 * We can stomp all the blocks we need to without
		 * wrapping around the end of the log.  Just do it
		 * in a single write.  Use the cycle number of the
		 * current cycle minus one so that the log will look like:
		 *     n ... | n - 1 ...
		 */
		error = xlog_write_log_records(log, (head_cycle - 1),
				head_block, max_distance, tail_cycle,
				tail_block);
		if (error)
			return error;
	} else {
		/*
		 * We need to wrap around the end of the physical log in
		 * order to clear all the blocks.  Do it in two separate
		 * I/Os.  The first write should be from the head to the
		 * end of the physical log, and it should use the current
		 * cycle number minus one just like above.
		 */
		distance = log->l_logBBsize - head_block;
		error = xlog_write_log_records(log, (head_cycle - 1),
				head_block, distance, tail_cycle,
				tail_block);

		if (error)
			return error;

		/*
		 * Now write the blocks at the start of the physical log.
		 * This writes the remainder of the blocks we want to clear.
		 * It uses the current cycle number since we're now on the
		 * same cycle as the head so that we get:
		 *    n ... n ... | n - 1 ...
		 *    ^^^^^ blocks we're writing
		 */
		distance = max_distance - (log->l_logBBsize - head_block);
		error = xlog_write_log_records(log, head_cycle, 0, distance,
				tail_cycle, tail_block);
		if (error)
			return error;
	}

	return 0;
}

/******************************************************************************
 *
 *		Log recover routines
 *
 ******************************************************************************
 */

STATIC xlog_recover_t *
xlog_recover_find_tid(
	xlog_recover_t		*q,
	xlog_tid_t		tid)
{
	xlog_recover_t		*p = q;

	while (p != NULL) {
		if (p->r_log_tid == tid)
		    break;
		p = p->r_next;
	}
	return p;
}

STATIC void
xlog_recover_put_hashq(
	xlog_recover_t		**q,
	xlog_recover_t		*trans)
{
	trans->r_next = *q;
	*q = trans;
}

STATIC void
xlog_recover_add_item(
	xlog_recover_item_t	**itemq)
{
	xlog_recover_item_t	*item;

	item = kmem_zalloc(sizeof(xlog_recover_item_t), KM_SLEEP);
	xlog_recover_insert_item_backq(itemq, item);
}

STATIC int
xlog_recover_add_to_cont_trans(
	xlog_recover_t		*trans,
	xfs_caddr_t		dp,
	int			len)
{
	xlog_recover_item_t	*item;
	xfs_caddr_t		ptr, old_ptr;
	int			old_len;

	item = trans->r_itemq;
	if (item == 0) {
		/* finish copying rest of trans header */
		xlog_recover_add_item(&trans->r_itemq);
		ptr = (xfs_caddr_t) &trans->r_theader +
				sizeof(xfs_trans_header_t) - len;
		memcpy(ptr, dp, len); /* d, s, l */
		return 0;
	}
	item = item->ri_prev;

	old_ptr = item->ri_buf[item->ri_cnt-1].i_addr;
	old_len = item->ri_buf[item->ri_cnt-1].i_len;

	ptr = kmem_realloc(old_ptr, len+old_len, old_len, 0);
	memcpy(&ptr[old_len], dp, len); /* d, s, l */
	item->ri_buf[item->ri_cnt-1].i_len += len;
	item->ri_buf[item->ri_cnt-1].i_addr = ptr;
	return 0;
}

/*
 * The next region to add is the start of a new region.  It could be
 * a whole region or it could be the first part of a new region.  Because
 * of this, the assumption here is that the type and size fields of all
 * format structures fit into the first 32 bits of the structure.
 *
 * This works because all regions must be 32 bit aligned.  Therefore, we
 * either have both fields or we have neither field.  In the case we have
 * neither field, the data part of the region is zero length.  We only have
 * a log_op_header and can throw away the header since a new one will appear
 * later.  If we have at least 4 bytes, then we can determine how many regions
 * will appear in the current log item.
 */
STATIC int
xlog_recover_add_to_trans(
	xlog_recover_t		*trans,
	xfs_caddr_t		dp,
	int			len)
{
	xfs_inode_log_format_t	*in_f;			/* any will do */
	xlog_recover_item_t	*item;
	xfs_caddr_t		ptr;

	if (!len)
		return 0;
	item = trans->r_itemq;
	if (item == 0) {
		ASSERT(*(uint *)dp == XFS_TRANS_HEADER_MAGIC);
		if (len == sizeof(xfs_trans_header_t))
			xlog_recover_add_item(&trans->r_itemq);
		memcpy(&trans->r_theader, dp, len); /* d, s, l */
		return 0;
	}

	ptr = kmem_alloc(len, KM_SLEEP);
	memcpy(ptr, dp, len);
	in_f = (xfs_inode_log_format_t *)ptr;

	if (item->ri_prev->ri_total != 0 &&
	     item->ri_prev->ri_total == item->ri_prev->ri_cnt) {
		xlog_recover_add_item(&trans->r_itemq);
	}
	item = trans->r_itemq;
	item = item->ri_prev;

	if (item->ri_total == 0) {		/* first region to be added */
		item->ri_total	= in_f->ilf_size;
		ASSERT(item->ri_total <= XLOG_MAX_REGIONS_IN_ITEM);
		item->ri_buf = kmem_zalloc((item->ri_total *
					    sizeof(xfs_log_iovec_t)), KM_SLEEP);
	}
	ASSERT(item->ri_total > item->ri_cnt);
	/* Description region is ri_buf[0] */
	item->ri_buf[item->ri_cnt].i_addr = ptr;
	item->ri_buf[item->ri_cnt].i_len  = len;
	item->ri_cnt++;
	return 0;
}

STATIC void
xlog_recover_new_tid(
	xlog_recover_t		**q,
	xlog_tid_t		tid,
	xfs_lsn_t		lsn)
{
	xlog_recover_t		*trans;

	trans = kmem_zalloc(sizeof(xlog_recover_t), KM_SLEEP);
	trans->r_log_tid   = tid;
	trans->r_lsn	   = lsn;
	xlog_recover_put_hashq(q, trans);
}

STATIC int
xlog_recover_unlink_tid(
	xlog_recover_t		**q,
	xlog_recover_t		*trans)
{
	xlog_recover_t		*tp;
	int			found = 0;

	ASSERT(trans != 0);
	if (trans == *q) {
		*q = (*q)->r_next;
	} else {
		tp = *q;
		while (tp != 0) {
			if (tp->r_next == trans) {
				found = 1;
				break;
			}
			tp = tp->r_next;
		}
		if (!found) {
			xlog_warn(
			     "XFS: xlog_recover_unlink_tid: trans not found");
			ASSERT(0);
			return XFS_ERROR(EIO);
		}
		tp->r_next = tp->r_next->r_next;
	}
	return 0;
}

STATIC void
xlog_recover_insert_item_backq(
	xlog_recover_item_t	**q,
	xlog_recover_item_t	*item)
{
	if (*q == 0) {
		item->ri_prev = item->ri_next = item;
		*q = item;
	} else {
		item->ri_next		= *q;
		item->ri_prev		= (*q)->ri_prev;
		(*q)->ri_prev		= item;
		item->ri_prev->ri_next	= item;
	}
}

STATIC void
xlog_recover_insert_item_frontq(
	xlog_recover_item_t	**q,
	xlog_recover_item_t	*item)
{
	xlog_recover_insert_item_backq(q, item);
	*q = item;
}

STATIC int
xlog_recover_reorder_trans(
	xlog_t			*log,
	xlog_recover_t		*trans)
{
	xlog_recover_item_t	*first_item, *itemq, *itemq_next;

	first_item = itemq = trans->r_itemq;
	trans->r_itemq = NULL;
	do {
		itemq_next = itemq->ri_next;
		switch (ITEM_TYPE(itemq)) {
		case XFS_LI_BUF:
		case XFS_LI_6_1_BUF:
		case XFS_LI_5_3_BUF:
			xlog_recover_insert_item_frontq(&trans->r_itemq, itemq);
			break;
		case XFS_LI_INODE:
		case XFS_LI_6_1_INODE:
		case XFS_LI_5_3_INODE:
		case XFS_LI_DQUOT:
		case XFS_LI_QUOTAOFF:
		case XFS_LI_EFD:
		case XFS_LI_EFI:
			xlog_recover_insert_item_backq(&trans->r_itemq, itemq);
			break;
		default:
			xlog_warn(
	"XFS: xlog_recover_reorder_trans: unrecognized type of log operation");
			ASSERT(0);
			return XFS_ERROR(EIO);
		}
		itemq = itemq_next;
	} while (first_item != itemq);
	return 0;
}

/*
 * Build up the table of buf cancel records so that we don't replay
 * cancelled data in the second pass.  For buffer records that are
 * not cancel records, there is nothing to do here so we just return.
 *
 * If we get a cancel record which is already in the table, this indicates
 * that the buffer was cancelled multiple times.  In order to ensure
 * that during pass 2 we keep the record in the table until we reach its
 * last occurrence in the log, we keep a reference count in the cancel
 * record in the table to tell us how many times we expect to see this
 * record during the second pass.
 */
STATIC void
xlog_recover_do_buffer_pass1(
	xlog_t			*log,
	xfs_buf_log_format_t	*buf_f)
{
	xfs_buf_cancel_t	*bcp;
	xfs_buf_cancel_t	*nextp;
	xfs_buf_cancel_t	*prevp;
	xfs_buf_cancel_t	**bucket;
	xfs_buf_log_format_v1_t	*obuf_f;
	xfs_daddr_t		blkno = 0;
	uint			len = 0;
	ushort			flags = 0;

	switch (buf_f->blf_type) {
	case XFS_LI_BUF:
		blkno = buf_f->blf_blkno;
		len = buf_f->blf_len;
		flags = buf_f->blf_flags;
		break;
	case XFS_LI_6_1_BUF:
	case XFS_LI_5_3_BUF:
		obuf_f = (xfs_buf_log_format_v1_t*)buf_f;
		blkno = (xfs_daddr_t) obuf_f->blf_blkno;
		len = obuf_f->blf_len;
		flags = obuf_f->blf_flags;
		break;
	}

	/*
	 * If this isn't a cancel buffer item, then just return.
	 */
	if (!(flags & XFS_BLI_CANCEL))
		return;

	/*
	 * Insert an xfs_buf_cancel record into the hash table of
	 * them.  If there is already an identical record, bump
	 * its reference count.
	 */
	bucket = &log->l_buf_cancel_table[(__uint64_t)blkno %
					  XLOG_BC_TABLE_SIZE];
	/*
	 * If the hash bucket is empty then just insert a new record into
	 * the bucket.
	 */
	if (*bucket == NULL) {
		bcp = (xfs_buf_cancel_t *)kmem_alloc(sizeof(xfs_buf_cancel_t),
						     KM_SLEEP);
		bcp->bc_blkno = blkno;
		bcp->bc_len = len;
		bcp->bc_refcount = 1;
		bcp->bc_next = NULL;
		*bucket = bcp;
		return;
	}

	/*
	 * The hash bucket is not empty, so search for duplicates of our
	 * record.  If we find one them just bump its refcount.  If not
	 * then add us at the end of the list.
	 */
	prevp = NULL;
	nextp = *bucket;
	while (nextp != NULL) {
		if (nextp->bc_blkno == blkno && nextp->bc_len == len) {
			nextp->bc_refcount++;
			return;
		}
		prevp = nextp;
		nextp = nextp->bc_next;
	}
	ASSERT(prevp != NULL);
	bcp = (xfs_buf_cancel_t *)kmem_alloc(sizeof(xfs_buf_cancel_t),
					     KM_SLEEP);
	bcp->bc_blkno = blkno;
	bcp->bc_len = len;
	bcp->bc_refcount = 1;
	bcp->bc_next = NULL;
	prevp->bc_next = bcp;
}

/*
 * Check to see whether the buffer being recovered has a corresponding
 * entry in the buffer cancel record table.  If it does then return 1
 * so that it will be cancelled, otherwise return 0.  If the buffer is
 * actually a buffer cancel item (XFS_BLI_CANCEL is set), then decrement
 * the refcount on the entry in the table and remove it from the table
 * if this is the last reference.
 *
 * We remove the cancel record from the table when we encounter its
 * last occurrence in the log so that if the same buffer is re-used
 * again after its last cancellation we actually replay the changes
 * made at that point.
 */
STATIC int
xlog_recover_do_buffer_pass2(
	xlog_t			*log,
	xfs_buf_log_format_t	*buf_f)
{
	xfs_buf_cancel_t	*bcp;
	xfs_buf_cancel_t	*prevp;
	xfs_buf_cancel_t	**bucket;
	xfs_buf_log_format_v1_t	*obuf_f;
	xfs_daddr_t		blkno = 0;
	ushort			flags = 0;
	uint			len = 0;

	switch (buf_f->blf_type) {
	case XFS_LI_BUF:
		blkno = buf_f->blf_blkno;
		flags = buf_f->blf_flags;
		len = buf_f->blf_len;
		break;
	case XFS_LI_6_1_BUF:
	case XFS_LI_5_3_BUF:
		obuf_f = (xfs_buf_log_format_v1_t*)buf_f;
		blkno = (xfs_daddr_t) obuf_f->blf_blkno;
		flags = obuf_f->blf_flags;
		len = (xfs_daddr_t) obuf_f->blf_len;
		break;
	}
	if (log->l_buf_cancel_table == NULL) {
		/*
		 * There is nothing in the table built in pass one,
		 * so this buffer must not be cancelled.
		 */
		ASSERT(!(flags & XFS_BLI_CANCEL));
		return 0;
	}

	bucket = &log->l_buf_cancel_table[(__uint64_t)blkno %
					  XLOG_BC_TABLE_SIZE];
	bcp = *bucket;
	if (bcp == NULL) {
		/*
		 * There is no corresponding entry in the table built
		 * in pass one, so this buffer has not been cancelled.
		 */
		ASSERT(!(flags & XFS_BLI_CANCEL));
		return 0;
	}

	/*
	 * Search for an entry in the buffer cancel table that
	 * matches our buffer.
	 */
	prevp = NULL;
	while (bcp != NULL) {
		if (bcp->bc_blkno == blkno && bcp->bc_len == len) {
			/*
			 * We've go a match, so return 1 so that the
			 * recovery of this buffer is cancelled.
			 * If this buffer is actually a buffer cancel
			 * log item, then decrement the refcount on the
			 * one in the table and remove it if this is the
			 * last reference.
			 */
			if (flags & XFS_BLI_CANCEL) {
				bcp->bc_refcount--;
				if (bcp->bc_refcount == 0) {
					if (prevp == NULL) {
						*bucket = bcp->bc_next;
					} else {
						prevp->bc_next = bcp->bc_next;
					}
					kmem_free(bcp,
						  sizeof(xfs_buf_cancel_t));
				}
			}
			return 1;
		}
		prevp = bcp;
		bcp = bcp->bc_next;
	}
	/*
	 * We didn't find a corresponding entry in the table, so
	 * return 0 so that the buffer is NOT cancelled.
	 */
	ASSERT(!(flags & XFS_BLI_CANCEL));
	return 0;
}

/*
 * Perform recovery for a buffer full of inodes.  In these buffers,
 * the only data which should be recovered is that which corresponds
 * to the di_next_unlinked pointers in the on disk inode structures.
 * The rest of the data for the inodes is always logged through the
 * inodes themselves rather than the inode buffer and is recovered
 * in xlog_recover_do_inode_trans().
 *
 * The only time when buffers full of inodes are fully recovered is
 * when the buffer is full of newly allocated inodes.  In this case
 * the buffer will not be marked as an inode buffer and so will be
 * sent to xlog_recover_do_reg_buffer() below during recovery.
 */
STATIC int
xlog_recover_do_inode_buffer(
	xfs_mount_t		*mp,
	xlog_recover_item_t	*item,
	xfs_buf_t		*bp,
	xfs_buf_log_format_t	*buf_f)
{
	int			i;
	int			item_index;
	int			bit;
	int			nbits;
	int			reg_buf_offset;
	int			reg_buf_bytes;
	int			next_unlinked_offset;
	int			inodes_per_buf;
	xfs_agino_t		*logged_nextp;
	xfs_agino_t		*buffer_nextp;
	xfs_buf_log_format_v1_t	*obuf_f;
	unsigned int		*data_map = NULL;
	unsigned int		map_size = 0;

	switch (buf_f->blf_type) {
	case XFS_LI_BUF:
		data_map = buf_f->blf_data_map;
		map_size = buf_f->blf_map_size;
		break;
	case XFS_LI_6_1_BUF:
	case XFS_LI_5_3_BUF:
		obuf_f = (xfs_buf_log_format_v1_t*)buf_f;
		data_map = obuf_f->blf_data_map;
		map_size = obuf_f->blf_map_size;
		break;
	}
	/*
	 * Set the variables corresponding to the current region to
	 * 0 so that we'll initialize them on the first pass through
	 * the loop.
	 */
	reg_buf_offset = 0;
	reg_buf_bytes = 0;
	bit = 0;
	nbits = 0;
	item_index = 0;
	inodes_per_buf = XFS_BUF_COUNT(bp) >> mp->m_sb.sb_inodelog;
	for (i = 0; i < inodes_per_buf; i++) {
		next_unlinked_offset = (i * mp->m_sb.sb_inodesize) +
			offsetof(xfs_dinode_t, di_next_unlinked);

		while (next_unlinked_offset >=
		       (reg_buf_offset + reg_buf_bytes)) {
			/*
			 * The next di_next_unlinked field is beyond
			 * the current logged region.  Find the next
			 * logged region that contains or is beyond
			 * the current di_next_unlinked field.
			 */
			bit += nbits;
			bit = xfs_next_bit(data_map, map_size, bit);

			/*
			 * If there are no more logged regions in the
			 * buffer, then we're done.
			 */
			if (bit == -1) {
				return 0;
			}

			nbits = xfs_contig_bits(data_map, map_size,
							 bit);
			reg_buf_offset = bit << XFS_BLI_SHIFT;
			reg_buf_bytes = nbits << XFS_BLI_SHIFT;
			item_index++;
		}

		/*
		 * If the current logged region starts after the current
		 * di_next_unlinked field, then move on to the next
		 * di_next_unlinked field.
		 */
		if (next_unlinked_offset < reg_buf_offset) {
			continue;
		}

		ASSERT(item->ri_buf[item_index].i_addr != NULL);
		ASSERT((item->ri_buf[item_index].i_len % XFS_BLI_CHUNK) == 0);
		ASSERT((reg_buf_offset + reg_buf_bytes) <= XFS_BUF_COUNT(bp));

		/*
		 * The current logged region contains a copy of the
		 * current di_next_unlinked field.  Extract its value
		 * and copy it to the buffer copy.
		 */
		logged_nextp = (xfs_agino_t *)
			       ((char *)(item->ri_buf[item_index].i_addr) +
				(next_unlinked_offset - reg_buf_offset));
		if (unlikely(*logged_nextp == 0)) {
			xfs_fs_cmn_err(CE_ALERT, mp,
				"bad inode buffer log record (ptr = 0x%p, bp = 0x%p).  XFS trying to replay bad (0) inode di_next_unlinked field",
				item, bp);
			XFS_ERROR_REPORT("xlog_recover_do_inode_buf",
					 XFS_ERRLEVEL_LOW, mp);
			return XFS_ERROR(EFSCORRUPTED);
		}

		buffer_nextp = (xfs_agino_t *)xfs_buf_offset(bp,
					      next_unlinked_offset);
		INT_SET(*buffer_nextp, ARCH_CONVERT, *logged_nextp);
	}

	return 0;
}

/*
 * Perform a 'normal' buffer recovery.  Each logged region of the
 * buffer should be copied over the corresponding region in the
 * given buffer.  The bitmap in the buf log format structure indicates
 * where to place the logged data.
 */
/*ARGSUSED*/
STATIC void
xlog_recover_do_reg_buffer(
	xfs_mount_t		*mp,
	xlog_recover_item_t	*item,
	xfs_buf_t		*bp,
	xfs_buf_log_format_t	*buf_f)
{
	int			i;
	int			bit;
	int			nbits;
	xfs_buf_log_format_v1_t	*obuf_f;
	unsigned int		*data_map = NULL;
	unsigned int		map_size = 0;
	int                     error;

	switch (buf_f->blf_type) {
	case XFS_LI_BUF:
		data_map = buf_f->blf_data_map;
		map_size = buf_f->blf_map_size;
		break;
	case XFS_LI_6_1_BUF:
	case XFS_LI_5_3_BUF:
		obuf_f = (xfs_buf_log_format_v1_t*)buf_f;
		data_map = obuf_f->blf_data_map;
		map_size = obuf_f->blf_map_size;
		break;
	}
	bit = 0;
	i = 1;  /* 0 is the buf format structure */
	while (1) {
		bit = xfs_next_bit(data_map, map_size, bit);
		if (bit == -1)
			break;
		nbits = xfs_contig_bits(data_map, map_size, bit);
		ASSERT(item->ri_buf[i].i_addr != 0);
		ASSERT(item->ri_buf[i].i_len % XFS_BLI_CHUNK == 0);
		ASSERT(XFS_BUF_COUNT(bp) >=
		       ((uint)bit << XFS_BLI_SHIFT)+(nbits<<XFS_BLI_SHIFT));

		/*
		 * Do a sanity check if this is a dquot buffer. Just checking
		 * the first dquot in the buffer should do. XXXThis is
		 * probably a good thing to do for other buf types also.
		 */
		error = 0;
		if (buf_f->blf_flags & (XFS_BLI_UDQUOT_BUF|XFS_BLI_GDQUOT_BUF)) {
			error = xfs_qm_dqcheck((xfs_disk_dquot_t *)
					       item->ri_buf[i].i_addr,
					       -1, 0, XFS_QMOPT_DOWARN,
					       "dquot_buf_recover");
		}
		if (!error)
			memcpy(xfs_buf_offset(bp,
				(uint)bit << XFS_BLI_SHIFT),	/* dest */
				item->ri_buf[i].i_addr,		/* source */
				nbits<<XFS_BLI_SHIFT);		/* length */
		i++;
		bit += nbits;
	}

	/* Shouldn't be any more regions */
	ASSERT(i == item->ri_total);
}

/*
 * Do some primitive error checking on ondisk dquot data structures.
 */
int
xfs_qm_dqcheck(
	xfs_disk_dquot_t *ddq,
	xfs_dqid_t	 id,
	uint		 type,	  /* used only when IO_dorepair is true */
	uint		 flags,
	char		 *str)
{
	xfs_dqblk_t	 *d = (xfs_dqblk_t *)ddq;
	int		errs = 0;

	/*
	 * We can encounter an uninitialized dquot buffer for 2 reasons:
	 * 1. If we crash while deleting the quotainode(s), and those blks got
	 *    used for user data. This is because we take the path of regular
	 *    file deletion; however, the size field of quotainodes is never
	 *    updated, so all the tricks that we play in itruncate_finish
	 *    don't quite matter.
	 *
	 * 2. We don't play the quota buffers when there's a quotaoff logitem.
	 *    But the allocation will be replayed so we'll end up with an
	 *    uninitialized quota block.
	 *
	 * This is all fine; things are still consistent, and we haven't lost
	 * any quota information. Just don't complain about bad dquot blks.
	 */
	if (INT_GET(ddq->d_magic, ARCH_CONVERT) != XFS_DQUOT_MAGIC) {
		if (flags & XFS_QMOPT_DOWARN)
			cmn_err(CE_ALERT,
			"%s : XFS dquot ID 0x%x, magic 0x%x != 0x%x",
			str, id,
			INT_GET(ddq->d_magic, ARCH_CONVERT), XFS_DQUOT_MAGIC);
		errs++;
	}
	if (INT_GET(ddq->d_version, ARCH_CONVERT) != XFS_DQUOT_VERSION) {
		if (flags & XFS_QMOPT_DOWARN)
			cmn_err(CE_ALERT,
			"%s : XFS dquot ID 0x%x, version 0x%x != 0x%x",
			str, id,
			INT_GET(ddq->d_magic, ARCH_CONVERT), XFS_DQUOT_VERSION);
		errs++;
	}

	if (INT_GET(ddq->d_flags, ARCH_CONVERT) != XFS_DQ_USER &&
	    INT_GET(ddq->d_flags, ARCH_CONVERT) != XFS_DQ_GROUP) {
		if (flags & XFS_QMOPT_DOWARN)
			cmn_err(CE_ALERT,
			"%s : XFS dquot ID 0x%x, unknown flags 0x%x",
			str, id, INT_GET(ddq->d_flags, ARCH_CONVERT));
		errs++;
	}

	if (id != -1 && id != INT_GET(ddq->d_id, ARCH_CONVERT)) {
		if (flags & XFS_QMOPT_DOWARN)
			cmn_err(CE_ALERT,
			"%s : ondisk-dquot 0x%x, ID mismatch: "
			"0x%x expected, found id 0x%x",
			str, ddq, id, INT_GET(ddq->d_id, ARCH_CONVERT));
		errs++;
	}

	if (! errs) {
		if (INT_GET(ddq->d_blk_softlimit, ARCH_CONVERT) &&
		    INT_GET(ddq->d_bcount, ARCH_CONVERT) >=
				INT_GET(ddq->d_blk_softlimit, ARCH_CONVERT)) {
			if (INT_ISZERO(ddq->d_btimer, ARCH_CONVERT) &&
			    !INT_ISZERO(ddq->d_id, ARCH_CONVERT)) {
				if (flags & XFS_QMOPT_DOWARN)
					cmn_err(CE_ALERT,
					"%s : Dquot ID 0x%x (0x%x) "
					"BLK TIMER NOT STARTED",
					str, (int)
					INT_GET(ddq->d_id, ARCH_CONVERT), ddq);
				errs++;
			}
		}
		if (INT_GET(ddq->d_ino_softlimit, ARCH_CONVERT) &&
		    INT_GET(ddq->d_icount, ARCH_CONVERT) >=
				INT_GET(ddq->d_ino_softlimit, ARCH_CONVERT)) {
			if (INT_ISZERO(ddq->d_itimer, ARCH_CONVERT) &&
			    !INT_ISZERO(ddq->d_id, ARCH_CONVERT)) {
				if (flags & XFS_QMOPT_DOWARN)
					cmn_err(CE_ALERT,
					"%s : Dquot ID 0x%x (0x%x) "
					"INODE TIMER NOT STARTED",
					str, (int)
					INT_GET(ddq->d_id, ARCH_CONVERT), ddq);
				errs++;
			}
		}
	}

	if (!errs || !(flags & XFS_QMOPT_DQREPAIR))
		return errs;

	if (flags & XFS_QMOPT_DOWARN)
		cmn_err(CE_NOTE, "Re-initializing dquot ID 0x%x", id);

	/*
	 * Typically, a repair is only requested by quotacheck.
	 */
	ASSERT(id != -1);
	ASSERT(flags & XFS_QMOPT_DQREPAIR);
	memset(d, 0, sizeof(xfs_dqblk_t));
	INT_SET(d->dd_diskdq.d_magic, ARCH_CONVERT, XFS_DQUOT_MAGIC);
	INT_SET(d->dd_diskdq.d_version, ARCH_CONVERT, XFS_DQUOT_VERSION);
	INT_SET(d->dd_diskdq.d_id, ARCH_CONVERT, id);
	INT_SET(d->dd_diskdq.d_flags, ARCH_CONVERT, type);

	return errs;
}

/*
 * Perform a dquot buffer recovery.
 * Simple algorithm: if we have found a QUOTAOFF logitem of the same type
 * (ie. USR or GRP), then just toss this buffer away; don't recover it.
 * Else, treat it as a regular buffer and do recovery.
 */
STATIC void
xlog_recover_do_dquot_buffer(
	xfs_mount_t		*mp,
	xlog_t			*log,
	xlog_recover_item_t	*item,
	xfs_buf_t		*bp,
	xfs_buf_log_format_t	*buf_f)
{
	uint			type;

	/*
	 * Filesystems are required to send in quota flags at mount time.
	 */
	if (mp->m_qflags == 0) {
		return;
	}

	type = 0;
	if (buf_f->blf_flags & XFS_BLI_UDQUOT_BUF)
		type |= XFS_DQ_USER;
	if (buf_f->blf_flags & XFS_BLI_GDQUOT_BUF)
		type |= XFS_DQ_GROUP;
	/*
	 * This type of quotas was turned off, so ignore this buffer
	 */
	if (log->l_quotaoffs_flag & type)
		return;

	xlog_recover_do_reg_buffer(mp, item, bp, buf_f);
}

/*
 * This routine replays a modification made to a buffer at runtime.
 * There are actually two types of buffer, regular and inode, which
 * are handled differently.  Inode buffers are handled differently
 * in that we only recover a specific set of data from them, namely
 * the inode di_next_unlinked fields.  This is because all other inode
 * data is actually logged via inode records and any data we replay
 * here which overlaps that may be stale.
 *
 * When meta-data buffers are freed at run time we log a buffer item
 * with the XFS_BLI_CANCEL bit set to indicate that previous copies
 * of the buffer in the log should not be replayed at recovery time.
 * This is so that if the blocks covered by the buffer are reused for
 * file data before we crash we don't end up replaying old, freed
 * meta-data into a user's file.
 *
 * To handle the cancellation of buffer log items, we make two passes
 * over the log during recovery.  During the first we build a table of
 * those buffers which have been cancelled, and during the second we
 * only replay those buffers which do not have corresponding cancel
 * records in the table.  See xlog_recover_do_buffer_pass[1,2] above
 * for more details on the implementation of the table of cancel records.
 */
STATIC int
xlog_recover_do_buffer_trans(
	xlog_t			*log,
	xlog_recover_item_t	*item,
	int			pass)
{
	xfs_buf_log_format_t	*buf_f;
	xfs_buf_log_format_v1_t	*obuf_f;
	xfs_mount_t		*mp;
	xfs_buf_t		*bp;
	int			error;
	int			cancel;
	xfs_daddr_t		blkno;
	int			len;
	ushort			flags;

	buf_f = (xfs_buf_log_format_t *)item->ri_buf[0].i_addr;

	if (pass == XLOG_RECOVER_PASS1) {
		/*
		 * In this pass we're only looking for buf items
		 * with the XFS_BLI_CANCEL bit set.
		 */
		xlog_recover_do_buffer_pass1(log, buf_f);
		return 0;
	} else {
		/*
		 * In this pass we want to recover all the buffers
		 * which have not been cancelled and are not
		 * cancellation buffers themselves.  The routine
		 * we call here will tell us whether or not to
		 * continue with the replay of this buffer.
		 */
		cancel = xlog_recover_do_buffer_pass2(log, buf_f);
		if (cancel) {
			return 0;
		}
	}
	switch (buf_f->blf_type) {
	case XFS_LI_BUF:
		blkno = buf_f->blf_blkno;
		len = buf_f->blf_len;
		flags = buf_f->blf_flags;
		break;
	case XFS_LI_6_1_BUF:
	case XFS_LI_5_3_BUF:
		obuf_f = (xfs_buf_log_format_v1_t*)buf_f;
		blkno = obuf_f->blf_blkno;
		len = obuf_f->blf_len;
		flags = obuf_f->blf_flags;
		break;
	default:
		xfs_fs_cmn_err(CE_ALERT, log->l_mp,
<<<<<<< HEAD
			"xfs_log_recover: unknown buffer type 0x%x, dev %u:%u",
			buf_f->blf_type, MAJOR(log->l_dev), MINOR(log->l_dev));
=======
			"xfs_log_recover: unknown buffer type 0x%x, dev %s",
			buf_f->blf_type, XFS_BUFTARG_NAME(log->l_targ));
>>>>>>> c9a94a3d
		XFS_ERROR_REPORT("xlog_recover_do_buffer_trans",
				 XFS_ERRLEVEL_LOW, log->l_mp);
		return XFS_ERROR(EFSCORRUPTED);
	}

	mp = log->l_mp;
	if (flags & XFS_BLI_INODE_BUF) {
		bp = xfs_buf_read_flags(mp->m_ddev_targp, blkno, len,
								XFS_BUF_LOCK);
	} else {
		bp = xfs_buf_read(mp->m_ddev_targp, blkno, len, 0);
	}
	if (XFS_BUF_ISERROR(bp)) {
		xfs_ioerror_alert("xlog_recover_do..(read#1)", log->l_mp,
				  bp, blkno);
		error = XFS_BUF_GETERROR(bp);
		xfs_buf_relse(bp);
		return error;
	}

	error = 0;
	if (flags & XFS_BLI_INODE_BUF) {
		error = xlog_recover_do_inode_buffer(mp, item, bp, buf_f);
	} else if (flags & (XFS_BLI_UDQUOT_BUF | XFS_BLI_GDQUOT_BUF)) {
		xlog_recover_do_dquot_buffer(mp, log, item, bp, buf_f);
	} else {
		xlog_recover_do_reg_buffer(mp, item, bp, buf_f);
	}
	if (error)
		return XFS_ERROR(error);

	/*
	 * Perform delayed write on the buffer.  Asynchronous writes will be
	 * slower when taking into account all the buffers to be flushed.
	 *
	 * Also make sure that only inode buffers with good sizes stay in
	 * the buffer cache.  The kernel moves inodes in buffers of 1 block
	 * or XFS_INODE_CLUSTER_SIZE bytes, whichever is bigger.  The inode
	 * buffers in the log can be a different size if the log was generated
	 * by an older kernel using unclustered inode buffers or a newer kernel
	 * running with a different inode cluster size.  Regardless, if the
	 * the inode buffer size isn't MAX(blocksize, XFS_INODE_CLUSTER_SIZE)
	 * for *our* value of XFS_INODE_CLUSTER_SIZE, then we need to keep
	 * the buffer out of the buffer cache so that the buffer won't
	 * overlap with future reads of those inodes.
	 */
	if (XFS_DINODE_MAGIC ==
	    INT_GET(*((__uint16_t *)(xfs_buf_offset(bp, 0))), ARCH_CONVERT) &&
	    (XFS_BUF_COUNT(bp) != MAX(log->l_mp->m_sb.sb_blocksize,
			(__uint32_t)XFS_INODE_CLUSTER_SIZE(log->l_mp)))) {
		XFS_BUF_STALE(bp);
		error = xfs_bwrite(mp, bp);
	} else {
		ASSERT(XFS_BUF_FSPRIVATE(bp, void *) == NULL ||
		       XFS_BUF_FSPRIVATE(bp, xfs_mount_t *) == mp);
		XFS_BUF_SET_FSPRIVATE(bp, mp);
		XFS_BUF_SET_IODONE_FUNC(bp, xlog_recover_iodone);
		xfs_bdwrite(mp, bp);
	}

	return (error);
}

STATIC int
xlog_recover_do_inode_trans(
	xlog_t			*log,
	xlog_recover_item_t	*item,
	int			pass)
{
	xfs_inode_log_format_t	*in_f;
	xfs_mount_t		*mp;
	xfs_buf_t		*bp;
	xfs_imap_t		imap;
	xfs_dinode_t		*dip;
	xfs_ino_t		ino;
	int			len;
	xfs_caddr_t		src;
	xfs_caddr_t		dest;
	int			error;
	int			attr_index;
	uint			fields;
	xfs_dinode_core_t	*dicp;

	if (pass == XLOG_RECOVER_PASS1) {
		return 0;
	}

	in_f = (xfs_inode_log_format_t *)item->ri_buf[0].i_addr;
	ino = in_f->ilf_ino;
	mp = log->l_mp;
	if (ITEM_TYPE(item) == XFS_LI_INODE) {
		imap.im_blkno = (xfs_daddr_t)in_f->ilf_blkno;
		imap.im_len = in_f->ilf_len;
		imap.im_boffset = in_f->ilf_boffset;
	} else {
		/*
		 * It's an old inode format record.  We don't know where
		 * its cluster is located on disk, and we can't allow
		 * xfs_imap() to figure it out because the inode btrees
		 * are not ready to be used.  Therefore do not pass the
		 * XFS_IMAP_LOOKUP flag to xfs_imap().  This will give
		 * us only the single block in which the inode lives
		 * rather than its cluster, so we must make sure to
		 * invalidate the buffer when we write it out below.
		 */
		imap.im_blkno = 0;
		xfs_imap(log->l_mp, 0, ino, &imap, 0);
	}
	bp = xfs_buf_read_flags(mp->m_ddev_targp, imap.im_blkno, imap.im_len,
								XFS_BUF_LOCK);
	if (XFS_BUF_ISERROR(bp)) {
		xfs_ioerror_alert("xlog_recover_do..(read#2)", mp,
				  bp, imap.im_blkno);
		error = XFS_BUF_GETERROR(bp);
		xfs_buf_relse(bp);
		return error;
	}
	error = 0;
	ASSERT(in_f->ilf_fields & XFS_ILOG_CORE);
	dip = (xfs_dinode_t *)xfs_buf_offset(bp, imap.im_boffset);

	/*
	 * Make sure the place we're flushing out to really looks
	 * like an inode!
	 */
	if (unlikely(INT_GET(dip->di_core.di_magic, ARCH_CONVERT) != XFS_DINODE_MAGIC)) {
		xfs_buf_relse(bp);
		xfs_fs_cmn_err(CE_ALERT, mp,
			"xfs_inode_recover: Bad inode magic number, dino ptr = 0x%p, dino bp = 0x%p, ino = %Ld",
			dip, bp, ino);
		XFS_ERROR_REPORT("xlog_recover_do_inode_trans(1)",
				 XFS_ERRLEVEL_LOW, mp);
		return XFS_ERROR(EFSCORRUPTED);
	}
	dicp = (xfs_dinode_core_t*)(item->ri_buf[1].i_addr);
	if (unlikely(dicp->di_magic != XFS_DINODE_MAGIC)) {
		xfs_buf_relse(bp);
		xfs_fs_cmn_err(CE_ALERT, mp,
			"xfs_inode_recover: Bad inode log record, rec ptr 0x%p, ino %Ld",
			item, ino);
		XFS_ERROR_REPORT("xlog_recover_do_inode_trans(2)",
				 XFS_ERRLEVEL_LOW, mp);
		return XFS_ERROR(EFSCORRUPTED);
	}

	/* Skip replay when the on disk inode is newer than the log one */
	if (dicp->di_flushiter <
	    INT_GET(dip->di_core.di_flushiter, ARCH_CONVERT)) {
		/*
		 * Deal with the wrap case, DI_MAX_FLUSH is less
		 * than smaller numbers
		 */
		if ((INT_GET(dip->di_core.di_flushiter, ARCH_CONVERT)
							== DI_MAX_FLUSH) &&
		    (dicp->di_flushiter < (DI_MAX_FLUSH>>1))) {
			/* do nothing */
		} else {
			xfs_buf_relse(bp);
			return 0;
		}
	}
	/* Take the opportunity to reset the flush iteration count */
	dicp->di_flushiter = 0;

	if (unlikely((dicp->di_mode & IFMT) == IFREG)) {
		if ((dicp->di_format != XFS_DINODE_FMT_EXTENTS) &&
		    (dicp->di_format != XFS_DINODE_FMT_BTREE)) {
			XFS_CORRUPTION_ERROR("xlog_recover_do_inode_trans(3)",
					 XFS_ERRLEVEL_LOW, mp, dicp);
			xfs_buf_relse(bp);
			xfs_fs_cmn_err(CE_ALERT, mp,
				"xfs_inode_recover: Bad regular inode log record, rec ptr 0x%p, ino ptr = 0x%p, ino bp = 0x%p, ino %Ld",
				item, dip, bp, ino);
			return XFS_ERROR(EFSCORRUPTED);
		}
	} else if (unlikely((dicp->di_mode & IFMT) == IFDIR)) {
		if ((dicp->di_format != XFS_DINODE_FMT_EXTENTS) &&
		    (dicp->di_format != XFS_DINODE_FMT_BTREE) &&
		    (dicp->di_format != XFS_DINODE_FMT_LOCAL)) {
			XFS_CORRUPTION_ERROR("xlog_recover_do_inode_trans(4)",
					     XFS_ERRLEVEL_LOW, mp, dicp);
			xfs_buf_relse(bp);
			xfs_fs_cmn_err(CE_ALERT, mp,
				"xfs_inode_recover: Bad dir inode log record, rec ptr 0x%p, ino ptr = 0x%p, ino bp = 0x%p, ino %Ld",
				item, dip, bp, ino);
			return XFS_ERROR(EFSCORRUPTED);
		}
	}
	if (unlikely(dicp->di_nextents + dicp->di_anextents > dicp->di_nblocks)){
		XFS_CORRUPTION_ERROR("xlog_recover_do_inode_trans(5)",
				     XFS_ERRLEVEL_LOW, mp, dicp);
		xfs_buf_relse(bp);
		xfs_fs_cmn_err(CE_ALERT, mp,
			"xfs_inode_recover: Bad inode log record, rec ptr 0x%p, dino ptr 0x%p, dino bp 0x%p, ino %Ld, total extents = %d, nblocks = %Ld",
			item, dip, bp, ino,
			dicp->di_nextents + dicp->di_anextents,
			dicp->di_nblocks);
		return XFS_ERROR(EFSCORRUPTED);
	}
	if (unlikely(dicp->di_forkoff > mp->m_sb.sb_inodesize)) {
		XFS_CORRUPTION_ERROR("xlog_recover_do_inode_trans(6)",
				     XFS_ERRLEVEL_LOW, mp, dicp);
		xfs_buf_relse(bp);
		xfs_fs_cmn_err(CE_ALERT, mp,
			"xfs_inode_recover: Bad inode log rec ptr 0x%p, dino ptr 0x%p, dino bp 0x%p, ino %Ld, forkoff 0x%x",
			item, dip, bp, ino, dicp->di_forkoff);
		return XFS_ERROR(EFSCORRUPTED);
	}
	if (unlikely(item->ri_buf[1].i_len > sizeof(xfs_dinode_core_t))) {
		XFS_CORRUPTION_ERROR("xlog_recover_do_inode_trans(7)",
				     XFS_ERRLEVEL_LOW, mp, dicp);
		xfs_buf_relse(bp);
		xfs_fs_cmn_err(CE_ALERT, mp,
			"xfs_inode_recover: Bad inode log record length %d, rec ptr 0x%p",
			item->ri_buf[1].i_len, item);
		return XFS_ERROR(EFSCORRUPTED);
	}

	/* The core is in in-core format */
	xfs_xlate_dinode_core((xfs_caddr_t)&dip->di_core,
			      (xfs_dinode_core_t*)item->ri_buf[1].i_addr,
			      -1, ARCH_CONVERT);
	/* the rest is in on-disk format */
	if (item->ri_buf[1].i_len > sizeof(xfs_dinode_core_t)) {
		memcpy((xfs_caddr_t) dip + sizeof(xfs_dinode_core_t),
			item->ri_buf[1].i_addr + sizeof(xfs_dinode_core_t),
			item->ri_buf[1].i_len  - sizeof(xfs_dinode_core_t));
	}

	fields = in_f->ilf_fields;
	switch (fields & (XFS_ILOG_DEV | XFS_ILOG_UUID)) {
	case XFS_ILOG_DEV:
		INT_SET(dip->di_u.di_dev, ARCH_CONVERT, in_f->ilf_u.ilfu_rdev);

		break;
	case XFS_ILOG_UUID:
		dip->di_u.di_muuid = in_f->ilf_u.ilfu_uuid;
		break;
	}

	if (in_f->ilf_size == 2)
		goto write_inode_buffer;
	len = item->ri_buf[2].i_len;
	src = item->ri_buf[2].i_addr;
	ASSERT(in_f->ilf_size <= 4);
	ASSERT((in_f->ilf_size == 3) || (fields & XFS_ILOG_AFORK));
	ASSERT(!(fields & XFS_ILOG_DFORK) ||
	       (len == in_f->ilf_dsize));

	switch (fields & XFS_ILOG_DFORK) {
	case XFS_ILOG_DDATA:
	case XFS_ILOG_DEXT:
		memcpy(&dip->di_u, src, len);
		break;

	case XFS_ILOG_DBROOT:
		xfs_bmbt_to_bmdr((xfs_bmbt_block_t *)src, len,
				 &(dip->di_u.di_bmbt),
				 XFS_DFORK_DSIZE(dip, mp));
		break;

	default:
		/*
		 * There are no data fork flags set.
		 */
		ASSERT((fields & XFS_ILOG_DFORK) == 0);
		break;
	}

	/*
	 * If we logged any attribute data, recover it.  There may or
	 * may not have been any other non-core data logged in this
	 * transaction.
	 */
	if (in_f->ilf_fields & XFS_ILOG_AFORK) {
		if (in_f->ilf_fields & XFS_ILOG_DFORK) {
			attr_index = 3;
		} else {
			attr_index = 2;
		}
		len = item->ri_buf[attr_index].i_len;
		src = item->ri_buf[attr_index].i_addr;
		ASSERT(len == in_f->ilf_asize);

		switch (in_f->ilf_fields & XFS_ILOG_AFORK) {
		case XFS_ILOG_ADATA:
		case XFS_ILOG_AEXT:
			dest = XFS_DFORK_APTR(dip);
			ASSERT(len <= XFS_DFORK_ASIZE(dip, mp));
			memcpy(dest, src, len);
			break;

		case XFS_ILOG_ABROOT:
			dest = XFS_DFORK_APTR(dip);
			xfs_bmbt_to_bmdr((xfs_bmbt_block_t *)src, len,
					 (xfs_bmdr_block_t*)dest,
					 XFS_DFORK_ASIZE(dip, mp));
			break;

		default:
			xlog_warn("XFS: xlog_recover_do_inode_trans: Invalid flag");
			ASSERT(0);
			xfs_buf_relse(bp);
			return XFS_ERROR(EIO);
		}
	}

write_inode_buffer:
	if (ITEM_TYPE(item) == XFS_LI_INODE) {
		ASSERT(XFS_BUF_FSPRIVATE(bp, void *) == NULL ||
		       XFS_BUF_FSPRIVATE(bp, xfs_mount_t *) == mp);
		XFS_BUF_SET_FSPRIVATE(bp, mp);
		XFS_BUF_SET_IODONE_FUNC(bp, xlog_recover_iodone);
		xfs_bdwrite(mp, bp);
	} else {
		XFS_BUF_STALE(bp);
		error = xfs_bwrite(mp, bp);
	}

	return (error);
}

/*
 * Recover QUOTAOFF records. We simply make a note of it in the xlog_t
 * structure, so that we know not to do any dquot item or dquot buffer recovery,
 * of that type.
 */
STATIC int
xlog_recover_do_quotaoff_trans(
	xlog_t			*log,
	xlog_recover_item_t	*item,
	int			pass)
{
	xfs_qoff_logformat_t	*qoff_f;

	if (pass == XLOG_RECOVER_PASS2) {
		return (0);
	}

	qoff_f = (xfs_qoff_logformat_t *)item->ri_buf[0].i_addr;
	ASSERT(qoff_f);

	/*
	 * The logitem format's flag tells us if this was user quotaoff,
	 * group quotaoff or both.
	 */
	if (qoff_f->qf_flags & XFS_UQUOTA_ACCT)
		log->l_quotaoffs_flag |= XFS_DQ_USER;
	if (qoff_f->qf_flags & XFS_GQUOTA_ACCT)
		log->l_quotaoffs_flag |= XFS_DQ_GROUP;

	return (0);
}

/*
 * Recover a dquot record
 */
STATIC int
xlog_recover_do_dquot_trans(
	xlog_t			*log,
	xlog_recover_item_t	*item,
	int			pass)
{
	xfs_mount_t		*mp;
	xfs_buf_t		*bp;
	struct xfs_disk_dquot	*ddq, *recddq;
	int			error;
	xfs_dq_logformat_t	*dq_f;
	uint			type;

	if (pass == XLOG_RECOVER_PASS1) {
		return 0;
	}
	mp = log->l_mp;

	/*
	 * Filesystems are required to send in quota flags at mount time.
	 */
	if (mp->m_qflags == 0)
		return (0);

	recddq = (xfs_disk_dquot_t *)item->ri_buf[1].i_addr;
	ASSERT(recddq);
	/*
	 * This type of quotas was turned off, so ignore this record.
	 */
	type = INT_GET(recddq->d_flags, ARCH_CONVERT) &
			(XFS_DQ_USER | XFS_DQ_GROUP);
	ASSERT(type);
	if (log->l_quotaoffs_flag & type)
		return (0);

	/*
	 * At this point we know that quota was _not_ turned off.
	 * Since the mount flags are not indicating to us otherwise, this
	 * must mean that quota is on, and the dquot needs to be replayed.
	 * Remember that we may not have fully recovered the superblock yet,
	 * so we can't do the usual trick of looking at the SB quota bits.
	 *
	 * The other possibility, of course, is that the quota subsystem was
	 * removed since the last mount - ENOSYS.
	 */
	dq_f = (xfs_dq_logformat_t *)item->ri_buf[0].i_addr;
	ASSERT(dq_f);
	if ((error = xfs_qm_dqcheck(recddq,
			   dq_f->qlf_id,
			   0, XFS_QMOPT_DOWARN,
			   "xlog_recover_do_dquot_trans (log copy)"))) {
		return XFS_ERROR(EIO);
	}
	ASSERT(dq_f->qlf_len == 1);

	error = xfs_read_buf(mp, mp->m_ddev_targp,
			     dq_f->qlf_blkno,
			     XFS_FSB_TO_BB(mp, dq_f->qlf_len),
			     0, &bp);
	if (error) {
		xfs_ioerror_alert("xlog_recover_do..(read#3)", mp,
				  bp, dq_f->qlf_blkno);
		return error;
	}
	ASSERT(bp);
	ddq = (xfs_disk_dquot_t *)xfs_buf_offset(bp, dq_f->qlf_boffset);

	/*
	 * At least the magic num portion should be on disk because this
	 * was among a chunk of dquots created earlier, and we did some
	 * minimal initialization then.
	 */
	if (xfs_qm_dqcheck(ddq, dq_f->qlf_id, 0, XFS_QMOPT_DOWARN,
			   "xlog_recover_do_dquot_trans")) {
		xfs_buf_relse(bp);
		return XFS_ERROR(EIO);
	}

	memcpy(ddq, recddq, item->ri_buf[1].i_len);

	ASSERT(dq_f->qlf_size == 2);
	ASSERT(XFS_BUF_FSPRIVATE(bp, void *) == NULL ||
	       XFS_BUF_FSPRIVATE(bp, xfs_mount_t *) == mp);
	XFS_BUF_SET_FSPRIVATE(bp, mp);
	XFS_BUF_SET_IODONE_FUNC(bp, xlog_recover_iodone);
	xfs_bdwrite(mp, bp);

	return (0);
}

/*
 * This routine is called to create an in-core extent free intent
 * item from the efi format structure which was logged on disk.
 * It allocates an in-core efi, copies the extents from the format
 * structure into it, and adds the efi to the AIL with the given
 * LSN.
 */
STATIC void
xlog_recover_do_efi_trans(
	xlog_t			*log,
	xlog_recover_item_t	*item,
	xfs_lsn_t		lsn,
	int			pass)
{
	xfs_mount_t		*mp;
	xfs_efi_log_item_t	*efip;
	xfs_efi_log_format_t	*efi_formatp;
	SPLDECL(s);

	if (pass == XLOG_RECOVER_PASS1) {
		return;
	}

	efi_formatp = (xfs_efi_log_format_t *)item->ri_buf[0].i_addr;
	ASSERT(item->ri_buf[0].i_len ==
	       (sizeof(xfs_efi_log_format_t) +
		((efi_formatp->efi_nextents - 1) * sizeof(xfs_extent_t))));

	mp = log->l_mp;
	efip = xfs_efi_init(mp, efi_formatp->efi_nextents);
	memcpy((char *)&(efip->efi_format), (char *)efi_formatp,
	      sizeof(xfs_efi_log_format_t) +
	      ((efi_formatp->efi_nextents - 1) * sizeof(xfs_extent_t)));
	efip->efi_next_extent = efi_formatp->efi_nextents;
	efip->efi_flags |= XFS_EFI_COMMITTED;

	AIL_LOCK(mp,s);
	/*
	 * xfs_trans_update_ail() drops the AIL lock.
	 */
	xfs_trans_update_ail(mp, (xfs_log_item_t *)efip, lsn, s);
}


/*
 * This routine is called when an efd format structure is found in
 * a committed transaction in the log.  It's purpose is to cancel
 * the corresponding efi if it was still in the log.  To do this
 * it searches the AIL for the efi with an id equal to that in the
 * efd format structure.  If we find it, we remove the efi from the
 * AIL and free it.
 */
STATIC void
xlog_recover_do_efd_trans(
	xlog_t			*log,
	xlog_recover_item_t	*item,
	int			pass)
{
	xfs_mount_t		*mp;
	xfs_efd_log_format_t	*efd_formatp;
	xfs_efi_log_item_t	*efip = NULL;
	xfs_log_item_t		*lip;
	int			gen;
	int			nexts;
	__uint64_t		efi_id;
	SPLDECL(s);

	if (pass == XLOG_RECOVER_PASS1) {
		return;
	}

	efd_formatp = (xfs_efd_log_format_t *)item->ri_buf[0].i_addr;
	ASSERT(item->ri_buf[0].i_len ==
	       (sizeof(xfs_efd_log_format_t) +
		((efd_formatp->efd_nextents - 1) * sizeof(xfs_extent_t))));
	efi_id = efd_formatp->efd_efi_id;

	/*
	 * Search for the efi with the id in the efd format structure
	 * in the AIL.
	 */
	mp = log->l_mp;
	AIL_LOCK(mp,s);
	lip = xfs_trans_first_ail(mp, &gen);
	while (lip != NULL) {
		if (lip->li_type == XFS_LI_EFI) {
			efip = (xfs_efi_log_item_t *)lip;
			if (efip->efi_format.efi_id == efi_id) {
				/*
				 * xfs_trans_delete_ail() drops the
				 * AIL lock.
				 */
				xfs_trans_delete_ail(mp, lip, s);
				break;
			}
		}
		lip = xfs_trans_next_ail(mp, lip, &gen, NULL);
	}
	if (lip == NULL) {
		AIL_UNLOCK(mp, s);
	}

	/*
	 * If we found it, then free it up.  If it wasn't there, it
	 * must have been overwritten in the log.  Oh well.
	 */
	if (lip != NULL) {
		nexts = efip->efi_format.efi_nextents;
		if (nexts > XFS_EFI_MAX_FAST_EXTENTS) {
			kmem_free(lip, sizeof(xfs_efi_log_item_t) +
				  ((nexts - 1) * sizeof(xfs_extent_t)));
		} else {
			kmem_zone_free(xfs_efi_zone, efip);
		}
	}
}

/*
 * Perform the transaction
 *
 * If the transaction modifies a buffer or inode, do it now.  Otherwise,
 * EFIs and EFDs get queued up by adding entries into the AIL for them.
 */
STATIC int
xlog_recover_do_trans(
	xlog_t			*log,
	xlog_recover_t		*trans,
	int			pass)
{
	int			error = 0;
	xlog_recover_item_t	*item, *first_item;

	if ((error = xlog_recover_reorder_trans(log, trans)))
		return error;
	first_item = item = trans->r_itemq;
	do {
		/*
		 * we don't need to worry about the block number being
		 * truncated in > 1 TB buffers because in user-land,
		 * we're now n32 or 64-bit so xfs_daddr_t is 64-bits so
		 * the blkno's will get through the user-mode buffer
		 * cache properly.  The only bad case is o32 kernels
		 * where xfs_daddr_t is 32-bits but mount will warn us
		 * off a > 1 TB filesystem before we get here.
		 */
		if ((ITEM_TYPE(item) == XFS_LI_BUF) ||
		    (ITEM_TYPE(item) == XFS_LI_6_1_BUF) ||
		    (ITEM_TYPE(item) == XFS_LI_5_3_BUF)) {
			if  ((error = xlog_recover_do_buffer_trans(log, item,
								 pass)))
				break;
		} else if ((ITEM_TYPE(item) == XFS_LI_INODE) ||
			   (ITEM_TYPE(item) == XFS_LI_6_1_INODE) ||
			   (ITEM_TYPE(item) == XFS_LI_5_3_INODE)) {
			if ((error = xlog_recover_do_inode_trans(log, item,
								pass)))
				break;
		} else if (ITEM_TYPE(item) == XFS_LI_EFI) {
			xlog_recover_do_efi_trans(log, item, trans->r_lsn,
						  pass);
		} else if (ITEM_TYPE(item) == XFS_LI_EFD) {
			xlog_recover_do_efd_trans(log, item, pass);
		} else if (ITEM_TYPE(item) == XFS_LI_DQUOT) {
			if ((error = xlog_recover_do_dquot_trans(log, item,
								   pass)))
					break;
		} else if ((ITEM_TYPE(item) == XFS_LI_QUOTAOFF)) {
			if ((error = xlog_recover_do_quotaoff_trans(log, item,
								   pass)))
					break;
		} else {
			xlog_warn("XFS: xlog_recover_do_trans");
			ASSERT(0);
			error = XFS_ERROR(EIO);
			break;
		}
		item = item->ri_next;
	} while (first_item != item);

	return error;
}

/*
 * Free up any resources allocated by the transaction
 *
 * Remember that EFIs, EFDs, and IUNLINKs are handled later.
 */
STATIC void
xlog_recover_free_trans(
	xlog_recover_t		*trans)
{
	xlog_recover_item_t	*first_item, *item, *free_item;
	int			i;

	item = first_item = trans->r_itemq;
	do {
		free_item = item;
		item = item->ri_next;
		 /* Free the regions in the item. */
		for (i = 0; i < free_item->ri_cnt; i++) {
			kmem_free(free_item->ri_buf[i].i_addr,
				  free_item->ri_buf[i].i_len);
		}
		/* Free the item itself */
		kmem_free(free_item->ri_buf,
			  (free_item->ri_total * sizeof(xfs_log_iovec_t)));
		kmem_free(free_item, sizeof(xlog_recover_item_t));
	} while (first_item != item);
	/* Free the transaction recover structure */
	kmem_free(trans, sizeof(xlog_recover_t));
}

STATIC int
xlog_recover_commit_trans(
	xlog_t			*log,
	xlog_recover_t		**q,
	xlog_recover_t		*trans,
	int			pass)
{
	int			error;

	if ((error = xlog_recover_unlink_tid(q, trans)))
		return error;
	if ((error = xlog_recover_do_trans(log, trans, pass)))
		return error;
	xlog_recover_free_trans(trans);			/* no error */
	return 0;
}

STATIC int
xlog_recover_unmount_trans(
	xlog_recover_t		*trans)
{
	/* Do nothing now */
	xlog_warn("XFS: xlog_recover_unmount_trans: Unmount LR");
	return 0;
}

/*
 * There are two valid states of the r_state field.  0 indicates that the
 * transaction structure is in a normal state.  We have either seen the
 * start of the transaction or the last operation we added was not a partial
 * operation.  If the last operation we added to the transaction was a
 * partial operation, we need to mark r_state with XLOG_WAS_CONT_TRANS.
 *
 * NOTE: skip LRs with 0 data length.
 */
STATIC int
xlog_recover_process_data(
	xlog_t			*log,
	xlog_recover_t		*rhash[],
	xlog_rec_header_t	*rhead,
	xfs_caddr_t		dp,
	int			pass)
{
	xfs_caddr_t		lp;
	int			num_logops;
	xlog_op_header_t	*ohead;
	xlog_recover_t		*trans;
	xlog_tid_t		tid;
	int			error;
	unsigned long		hash;
	uint			flags;

	lp = dp + INT_GET(rhead->h_len, ARCH_CONVERT);
	num_logops = INT_GET(rhead->h_num_logops, ARCH_CONVERT);

	/* check the log format matches our own - else we can't recover */
	if (xlog_header_check_recover(log->l_mp, rhead))
		return (XFS_ERROR(EIO));

	while ((dp < lp) && num_logops) {
		ASSERT(dp + sizeof(xlog_op_header_t) <= lp);
		ohead = (xlog_op_header_t *)dp;
		dp += sizeof(xlog_op_header_t);
		if (ohead->oh_clientid != XFS_TRANSACTION &&
		    ohead->oh_clientid != XFS_LOG) {
			xlog_warn(
		"XFS: xlog_recover_process_data: bad clientid");
			ASSERT(0);
			return (XFS_ERROR(EIO));
		}
		tid = INT_GET(ohead->oh_tid, ARCH_CONVERT);
		hash = XLOG_RHASH(tid);
		trans = xlog_recover_find_tid(rhash[hash], tid);
		if (trans == NULL) {		   /* not found; add new tid */
			if (ohead->oh_flags & XLOG_START_TRANS)
				xlog_recover_new_tid(&rhash[hash], tid,
					INT_GET(rhead->h_lsn, ARCH_CONVERT));
		} else {
			ASSERT(dp+INT_GET(ohead->oh_len, ARCH_CONVERT) <= lp);
			flags = ohead->oh_flags & ~XLOG_END_TRANS;
			if (flags & XLOG_WAS_CONT_TRANS)
				flags &= ~XLOG_CONTINUE_TRANS;
			switch (flags) {
			case XLOG_COMMIT_TRANS:
				error = xlog_recover_commit_trans(log,
						&rhash[hash], trans, pass);
				break;
			case XLOG_UNMOUNT_TRANS:
				error = xlog_recover_unmount_trans(trans);
				break;
			case XLOG_WAS_CONT_TRANS:
				error = xlog_recover_add_to_cont_trans(trans,
						dp, INT_GET(ohead->oh_len,
							ARCH_CONVERT));
				break;
			case XLOG_START_TRANS:
				xlog_warn(
			"XFS: xlog_recover_process_data: bad transaction");
				ASSERT(0);
				error = XFS_ERROR(EIO);
				break;
			case 0:
			case XLOG_CONTINUE_TRANS:
				error = xlog_recover_add_to_trans(trans,
						dp, INT_GET(ohead->oh_len,
							ARCH_CONVERT));
				break;
			default:
				xlog_warn(
			"XFS: xlog_recover_process_data: bad flag");
				ASSERT(0);
				error = XFS_ERROR(EIO);
				break;
			}
			if (error)
				return error;
		}
		dp += INT_GET(ohead->oh_len, ARCH_CONVERT);
		num_logops--;
	}
	return 0;
}

/*
 * Process an extent free intent item that was recovered from
 * the log.  We need to free the extents that it describes.
 */
STATIC void
xlog_recover_process_efi(
	xfs_mount_t		*mp,
	xfs_efi_log_item_t	*efip)
{
	xfs_efd_log_item_t	*efdp;
	xfs_trans_t		*tp;
	int			i;
	xfs_extent_t		*extp;
	xfs_fsblock_t		startblock_fsb;

	ASSERT(!(efip->efi_flags & XFS_EFI_RECOVERED));

	/*
	 * First check the validity of the extents described by the
	 * EFI.  If any are bad, then assume that all are bad and
	 * just toss the EFI.
	 */
	for (i = 0; i < efip->efi_format.efi_nextents; i++) {
		extp = &(efip->efi_format.efi_extents[i]);
		startblock_fsb = XFS_BB_TO_FSB(mp,
				   XFS_FSB_TO_DADDR(mp, extp->ext_start));
		if ((startblock_fsb == 0) ||
		    (extp->ext_len == 0) ||
		    (startblock_fsb >= mp->m_sb.sb_dblocks) ||
		    (extp->ext_len >= mp->m_sb.sb_agblocks)) {
			/*
			 * This will pull the EFI from the AIL and
			 * free the memory associated with it.
			 */
			xfs_efi_release(efip, efip->efi_format.efi_nextents);
			return;
		}
	}

	tp = xfs_trans_alloc(mp, 0);
	xfs_trans_reserve(tp, 0, XFS_ITRUNCATE_LOG_RES(mp), 0, 0, 0);
	efdp = xfs_trans_get_efd(tp, efip, efip->efi_format.efi_nextents);

	for (i = 0; i < efip->efi_format.efi_nextents; i++) {
		extp = &(efip->efi_format.efi_extents[i]);
		xfs_free_extent(tp, extp->ext_start, extp->ext_len);
		xfs_trans_log_efd_extent(tp, efdp, extp->ext_start,
					 extp->ext_len);
	}

	efip->efi_flags |= XFS_EFI_RECOVERED;
	xfs_trans_commit(tp, 0, NULL);
}

/*
 * Verify that once we've encountered something other than an EFI
 * in the AIL that there are no more EFIs in the AIL.
 */
#if defined(DEBUG)
STATIC void
xlog_recover_check_ail(
	xfs_mount_t		*mp,
	xfs_log_item_t		*lip,
	int			gen)
{
	int			orig_gen = gen;

	do {
		ASSERT(lip->li_type != XFS_LI_EFI);
		lip = xfs_trans_next_ail(mp, lip, &gen, NULL);
		/*
		 * The check will be bogus if we restart from the
		 * beginning of the AIL, so ASSERT that we don't.
		 * We never should since we're holding the AIL lock
		 * the entire time.
		 */
		ASSERT(gen == orig_gen);
	} while (lip != NULL);
}
#endif	/* DEBUG */

/*
 * When this is called, all of the EFIs which did not have
 * corresponding EFDs should be in the AIL.  What we do now
 * is free the extents associated with each one.
 *
 * Since we process the EFIs in normal transactions, they
 * will be removed at some point after the commit.  This prevents
 * us from just walking down the list processing each one.
 * We'll use a flag in the EFI to skip those that we've already
 * processed and use the AIL iteration mechanism's generation
 * count to try to speed this up at least a bit.
 *
 * When we start, we know that the EFIs are the only things in
 * the AIL.  As we process them, however, other items are added
 * to the AIL.  Since everything added to the AIL must come after
 * everything already in the AIL, we stop processing as soon as
 * we see something other than an EFI in the AIL.
 */
STATIC void
xlog_recover_process_efis(
	xlog_t			*log)
{
	xfs_log_item_t		*lip;
	xfs_efi_log_item_t	*efip;
	int			gen;
	xfs_mount_t		*mp;
	SPLDECL(s);

	mp = log->l_mp;
	AIL_LOCK(mp,s);

	lip = xfs_trans_first_ail(mp, &gen);
	while (lip != NULL) {
		/*
		 * We're done when we see something other than an EFI.
		 */
		if (lip->li_type != XFS_LI_EFI) {
			xlog_recover_check_ail(mp, lip, gen);
			break;
		}

		/*
		 * Skip EFIs that we've already processed.
		 */
		efip = (xfs_efi_log_item_t *)lip;
		if (efip->efi_flags & XFS_EFI_RECOVERED) {
			lip = xfs_trans_next_ail(mp, lip, &gen, NULL);
			continue;
		}

		AIL_UNLOCK(mp, s);
		xlog_recover_process_efi(mp, efip);
		AIL_LOCK(mp,s);
		lip = xfs_trans_next_ail(mp, lip, &gen, NULL);
	}
	AIL_UNLOCK(mp, s);
}

/*
 * This routine performs a transaction to null out a bad inode pointer
 * in an agi unlinked inode hash bucket.
 */
STATIC void
xlog_recover_clear_agi_bucket(
	xfs_mount_t	*mp,
	xfs_agnumber_t	agno,
	int		bucket)
{
	xfs_trans_t	*tp;
	xfs_agi_t	*agi;
	xfs_buf_t	*agibp;
	int		offset;
	int		error;

	tp = xfs_trans_alloc(mp, XFS_TRANS_CLEAR_AGI_BUCKET);
	xfs_trans_reserve(tp, 0, XFS_CLEAR_AGI_BUCKET_LOG_RES(mp), 0, 0, 0);

	error = xfs_trans_read_buf(mp, tp, mp->m_ddev_targp,
				   XFS_AG_DADDR(mp, agno, XFS_AGI_DADDR(mp)),
				   XFS_FSS_TO_BB(mp, 1), 0, &agibp);
	if (error) {
		xfs_trans_cancel(tp, XFS_TRANS_ABORT);
		return;
	}

	agi = XFS_BUF_TO_AGI(agibp);
	if (INT_GET(agi->agi_magicnum, ARCH_CONVERT) != XFS_AGI_MAGIC) {
		xfs_trans_cancel(tp, XFS_TRANS_ABORT);
		return;
	}
	ASSERT(INT_GET(agi->agi_magicnum, ARCH_CONVERT) == XFS_AGI_MAGIC);

	INT_SET(agi->agi_unlinked[bucket], ARCH_CONVERT, NULLAGINO);
	offset = offsetof(xfs_agi_t, agi_unlinked) +
		 (sizeof(xfs_agino_t) * bucket);
	xfs_trans_log_buf(tp, agibp, offset,
			  (offset + sizeof(xfs_agino_t) - 1));

	(void) xfs_trans_commit(tp, 0, NULL);
}

/*
 * xlog_iunlink_recover
 *
 * This is called during recovery to process any inodes which
 * we unlinked but not freed when the system crashed.  These
 * inodes will be on the lists in the AGI blocks.  What we do
 * here is scan all the AGIs and fully truncate and free any
 * inodes found on the lists.  Each inode is removed from the
 * lists when it has been fully truncated and is freed.  The
 * freeing of the inode and its removal from the list must be
 * atomic.
 */
void
xlog_recover_process_iunlinks(
	xlog_t		*log)
{
	xfs_mount_t	*mp;
	xfs_agnumber_t	agno;
	xfs_agi_t	*agi;
	xfs_buf_t	*agibp;
	xfs_buf_t	*ibp;
	xfs_dinode_t	*dip;
	xfs_inode_t	*ip;
	xfs_agino_t	agino;
	xfs_ino_t	ino;
	int		bucket;
	int		error;
	uint		mp_dmevmask;

	mp = log->l_mp;

	/*
	 * Prevent any DMAPI event from being sent while in this function.
	 */
	mp_dmevmask = mp->m_dmevmask;
	mp->m_dmevmask = 0;

	for (agno = 0; agno < mp->m_sb.sb_agcount; agno++) {
		/*
		 * Find the agi for this ag.
		 */
		agibp = xfs_buf_read(mp->m_ddev_targp,
				XFS_AG_DADDR(mp, agno, XFS_AGI_DADDR(mp)),
				XFS_FSS_TO_BB(mp, 1), 0);
		if (XFS_BUF_ISERROR(agibp)) {
			xfs_ioerror_alert("xlog_recover_process_iunlinks(#1)",
				log->l_mp, agibp,
				XFS_AG_DADDR(mp, agno, XFS_AGI_DADDR(mp)));
		}
		agi = XFS_BUF_TO_AGI(agibp);
		ASSERT(XFS_AGI_MAGIC ==
			INT_GET(agi->agi_magicnum, ARCH_CONVERT));

		for (bucket = 0; bucket < XFS_AGI_UNLINKED_BUCKETS; bucket++) {

			agino = INT_GET(agi->agi_unlinked[bucket], ARCH_CONVERT);
			while (agino != NULLAGINO) {

				/*
				 * Release the agi buffer so that it can
				 * be acquired in the normal course of the
				 * transaction to truncate and free the inode.
				 */
				xfs_buf_relse(agibp);

				ino = XFS_AGINO_TO_INO(mp, agno, agino);
				error = xfs_iget(mp, NULL, ino, 0, &ip, 0);
				ASSERT(error || (ip != NULL));

				if (!error) {
					/*
					 * Get the on disk inode to find the
					 * next inode in the bucket.
					 */
					error = xfs_itobp(mp, NULL, ip, &dip,
							&ibp, 0);
					ASSERT(error || (dip != NULL));
				}

				if (!error) {
					ASSERT(ip->i_d.di_nlink == 0);

					/* setup for the next pass */
					agino = INT_GET(dip->di_next_unlinked,
							ARCH_CONVERT);
					xfs_buf_relse(ibp);
					/*
					 * Prevent any DMAPI event from
					 * being sent when the
					 * reference on the inode is
					 * dropped.
					 */
					ip->i_d.di_dmevmask = 0;

					/*
					 * If this is a new inode, handle
					 * it specially.  Otherwise,
					 * just drop our reference to the
					 * inode.  If there are no
					 * other references, this will
					 * send the inode to
					 * xfs_inactive() which will
					 * truncate the file and free
					 * the inode.
					 */
					if (ip->i_d.di_mode == 0)
						xfs_iput_new(ip, 0);
					else
						VN_RELE(XFS_ITOV(ip));
				} else {
					/*
					 * We can't read in the inode
					 * this bucket points to, or
					 * this inode is messed up.  Just
					 * ditch this bucket of inodes.  We
					 * will lose some inodes and space,
					 * but at least we won't hang.  Call
					 * xlog_recover_clear_agi_bucket()
					 * to perform a transaction to clear
					 * the inode pointer in the bucket.
					 */
					xlog_recover_clear_agi_bucket(mp, agno,
							bucket);

					agino = NULLAGINO;
				}

				/*
				 * Reacquire the agibuffer and continue around
				 * the loop.
				 */
				agibp = xfs_buf_read(mp->m_ddev_targp,
						XFS_AG_DADDR(mp, agno,
							XFS_AGI_DADDR(mp)),
						XFS_FSS_TO_BB(mp, 1), 0);
				if (XFS_BUF_ISERROR(agibp)) {
					xfs_ioerror_alert(
				"xlog_recover_process_iunlinks(#2)",
						log->l_mp, agibp,
						XFS_AG_DADDR(mp, agno,
							XFS_AGI_DADDR(mp)));
				}
				agi = XFS_BUF_TO_AGI(agibp);
				ASSERT(XFS_AGI_MAGIC == INT_GET(
					agi->agi_magicnum, ARCH_CONVERT));
			}
		}

		/*
		 * Release the buffer for the current agi so we can
		 * go on to the next one.
		 */
		xfs_buf_relse(agibp);
	}

	mp->m_dmevmask = mp_dmevmask;
}


#ifdef DEBUG
STATIC void
xlog_pack_data_checksum(
	xlog_t		*log,
	xlog_in_core_t	*iclog,
	int		size)
{
	int		i;
	uint		*up;
	uint		chksum = 0;

	up = (uint *)iclog->ic_datap;
	/* divide length by 4 to get # words */
	for (i = 0; i < (size >> 2); i++) {
		chksum ^= INT_GET(*up, ARCH_CONVERT);
		up++;
	}
	INT_SET(iclog->ic_header.h_chksum, ARCH_CONVERT, chksum);
}
#else
#define xlog_pack_data_checksum(log, iclog, size)
#endif

/*
 * Stamp cycle number in every block
 */
void
xlog_pack_data(
	xlog_t			*log,
	xlog_in_core_t		*iclog)
{
	int			i, j, k;
	int			size = iclog->ic_offset + iclog->ic_roundoff;
	uint			cycle_lsn;
	xfs_caddr_t		dp;
	xlog_in_core_2_t	*xhdr;

	xlog_pack_data_checksum(log, iclog, size);

	cycle_lsn = CYCLE_LSN_NOCONV(iclog->ic_header.h_lsn, ARCH_CONVERT);

	dp = iclog->ic_datap;
	for (i = 0; i < BTOBB(size) &&
		i < (XLOG_HEADER_CYCLE_SIZE / BBSIZE); i++) {
		iclog->ic_header.h_cycle_data[i] = *(uint *)dp;
		*(uint *)dp = cycle_lsn;
		dp += BBSIZE;
	}

	if (XFS_SB_VERSION_HASLOGV2(&log->l_mp->m_sb)) {
		xhdr = (xlog_in_core_2_t *)&iclog->ic_header;
		for ( ; i < BTOBB(size); i++) {
			j = i / (XLOG_HEADER_CYCLE_SIZE / BBSIZE);
			k = i % (XLOG_HEADER_CYCLE_SIZE / BBSIZE);
			xhdr[j].hic_xheader.xh_cycle_data[k] = *(uint *)dp;
			*(uint *)dp = cycle_lsn;
			dp += BBSIZE;
		}

		for (i = 1; i < log->l_iclog_heads; i++) {
			xhdr[i].hic_xheader.xh_cycle = cycle_lsn;
		}
	}
}

#if defined(DEBUG) && defined(XFS_LOUD_RECOVERY)
STATIC void
xlog_unpack_data_checksum(
	xlog_rec_header_t	*rhead,
	xfs_caddr_t		dp,
	xlog_t			*log)
{
	uint			*up = (uint *)dp;
	uint			chksum = 0;

	/* divide length by 4 to get # words */
	for (i=0; i < INT_GET(rhead->h_len, ARCH_CONVERT) >> 2; i++) {
		chksum ^= INT_GET(*up, ARCH_CONVERT);
		up++;
	}
	if (chksum != INT_GET(rhead->h_chksum, ARCH_CONVERT)) {
	    if (!INT_ISZERO(rhead->h_chksum, ARCH_CONVERT) ||
		((log->l_flags & XLOG_CHKSUM_MISMATCH) == 0)) {
		    cmn_err(CE_DEBUG,
			"XFS: LogR chksum mismatch: was (0x%x) is (0x%x)",
			    INT_GET(rhead->h_chksum, ARCH_CONVERT), chksum);
		    cmn_err(CE_DEBUG,
"XFS: Disregard message if filesystem was created with non-DEBUG kernel");
		    if (XFS_SB_VERSION_HASLOGV2(&log->l_mp->m_sb)) {
			    cmn_err(CE_DEBUG,
				"XFS: LogR this is a LogV2 filesystem");
		    }
		    log->l_flags |= XLOG_CHKSUM_MISMATCH;
	    }
	}
}
#else
#define xlog_unpack_data_checksum(rhead, dp, log)
#endif

STATIC void
xlog_unpack_data(
	xlog_rec_header_t	*rhead,
	xfs_caddr_t		dp,
	xlog_t			*log)
{
	int			i, j, k;
	xlog_in_core_2_t	*xhdr;

	for (i = 0; i < BTOBB(INT_GET(rhead->h_len, ARCH_CONVERT)) &&
		  i < (XLOG_HEADER_CYCLE_SIZE / BBSIZE); i++) {
		*(uint *)dp = *(uint *)&rhead->h_cycle_data[i];
		dp += BBSIZE;
	}

	if (XFS_SB_VERSION_HASLOGV2(&log->l_mp->m_sb)) {
		xhdr = (xlog_in_core_2_t *)rhead;
		for ( ; i < BTOBB(INT_GET(rhead->h_len, ARCH_CONVERT)); i++) {
			j = i / (XLOG_HEADER_CYCLE_SIZE / BBSIZE);
			k = i % (XLOG_HEADER_CYCLE_SIZE / BBSIZE);
			*(uint *)dp = xhdr[j].hic_xheader.xh_cycle_data[k];
			dp += BBSIZE;
		}
	}

	xlog_unpack_data_checksum(rhead, dp, log);
}

STATIC int
xlog_valid_rec_header(
	xlog_t			*log,
	xlog_rec_header_t	*rhead,
	xfs_daddr_t		blkno)
{
	int			bblks;

	if (unlikely(
	    (INT_GET(rhead->h_magicno, ARCH_CONVERT) !=
			XLOG_HEADER_MAGIC_NUM))) {
		XFS_ERROR_REPORT("xlog_valid_rec_header(1)",
				XFS_ERRLEVEL_LOW, log->l_mp);
		return XFS_ERROR(EFSCORRUPTED);
	}
	if (unlikely(
	    (INT_ISZERO(rhead->h_version, ARCH_CONVERT) ||
	    (INT_GET(rhead->h_version, ARCH_CONVERT) &
			(~XLOG_VERSION_OKBITS)) != 0))) {
		xlog_warn("XFS: %s: unrecognised log version (%d).",
			__FUNCTION__, INT_GET(rhead->h_version, ARCH_CONVERT));
		return XFS_ERROR(EIO);
	}

	/* LR body must have data or it wouldn't have been written */
	bblks = INT_GET(rhead->h_len, ARCH_CONVERT);
	if (unlikely( bblks <= 0 || bblks > INT_MAX )) {
		XFS_ERROR_REPORT("xlog_valid_rec_header(2)",
				XFS_ERRLEVEL_LOW, log->l_mp);
		return XFS_ERROR(EFSCORRUPTED);
	}
	if (unlikely( blkno > log->l_logBBsize || blkno > INT_MAX )) {
		XFS_ERROR_REPORT("xlog_valid_rec_header(3)",
				XFS_ERRLEVEL_LOW, log->l_mp);
		return XFS_ERROR(EFSCORRUPTED);
	}
	return 0;
}

/*
 * Read the log from tail to head and process the log records found.
 * Handle the two cases where the tail and head are in the same cycle
 * and where the active portion of the log wraps around the end of
 * the physical log separately.  The pass parameter is passed through
 * to the routines called to process the data and is not looked at
 * here.
 */
STATIC int
xlog_do_recovery_pass(
	xlog_t			*log,
	xfs_daddr_t		head_blk,
	xfs_daddr_t		tail_blk,
	int			pass)
{
	xlog_rec_header_t	*rhead;
	xfs_daddr_t		blk_no;
	xfs_caddr_t		bufaddr, offset;
	xfs_buf_t		*hbp, *dbp;
	int			error = 0, h_size;
	int			bblks, split_bblks;
	int			hblks, split_hblks, wrapped_hblks;
	xlog_recover_t		*rhash[XLOG_RHASH_SIZE];

	ASSERT(head_blk != tail_blk);

	/*
	 * Read the header of the tail block and get the iclog buffer size from
	 * h_size.  Use this to tell how many sectors make up the log header.
	 */
	if (XFS_SB_VERSION_HASLOGV2(&log->l_mp->m_sb)) {
		/*
		 * When using variable length iclogs, read first sector of
		 * iclog header and extract the header size from it.  Get a
		 * new hbp that is the correct size.
		 */
		hbp = xlog_get_bp(log, 1);
		if (!hbp)
			return ENOMEM;
		if ((error = xlog_bread(log, tail_blk, 1, hbp)))
			goto bread_err1;
		offset = xlog_align(log, tail_blk, 1, hbp);
		rhead = (xlog_rec_header_t *)offset;
		error = xlog_valid_rec_header(log, rhead, tail_blk);
		if (error)
			goto bread_err1;
		h_size = INT_GET(rhead->h_size, ARCH_CONVERT);
		if ((INT_GET(rhead->h_version, ARCH_CONVERT)
				& XLOG_VERSION_2) &&
		    (h_size > XLOG_HEADER_CYCLE_SIZE)) {
			hblks = h_size / XLOG_HEADER_CYCLE_SIZE;
			if (h_size % XLOG_HEADER_CYCLE_SIZE)
				hblks++;
			xlog_put_bp(hbp);
			hbp = xlog_get_bp(log, hblks);
		} else {
			hblks = 1;
		}
	} else {
		ASSERT(log->l_sectbb_log == 0);
		hblks = 1;
		hbp = xlog_get_bp(log, 1);
		h_size = XLOG_BIG_RECORD_BSIZE;
	}

	if (!hbp)
		return ENOMEM;
	dbp = xlog_get_bp(log, BTOBB(h_size));
	if (!dbp) {
		xlog_put_bp(hbp);
		return ENOMEM;
	}

	memset(rhash, 0, sizeof(rhash));
	if (tail_blk <= head_blk) {
		for (blk_no = tail_blk; blk_no < head_blk; ) {
			if ((error = xlog_bread(log, blk_no, hblks, hbp)))
				goto bread_err2;
			offset = xlog_align(log, blk_no, hblks, hbp);
			rhead = (xlog_rec_header_t *)offset;
			error = xlog_valid_rec_header(log, rhead, blk_no);
			if (error)
				goto bread_err2;

			/* blocks in data section */
			bblks = (int)BTOBB(INT_GET(rhead->h_len, ARCH_CONVERT));
			error = xlog_bread(log, blk_no + hblks, bblks, dbp);
			if (error)
				goto bread_err2;
			offset = xlog_align(log, blk_no + hblks, bblks, dbp);
			xlog_unpack_data(rhead, offset, log);
			if ((error = xlog_recover_process_data(log,
						rhash, rhead, offset, pass)))
				goto bread_err2;
			blk_no += bblks + hblks;
		}
	} else {
		/*
		 * Perform recovery around the end of the physical log.
		 * When the head is not on the same cycle number as the tail,
		 * we can't do a sequential recovery as above.
		 */
		blk_no = tail_blk;
		while (blk_no < log->l_logBBsize) {
			/*
			 * Check for header wrapping around physical end-of-log
			 */
			offset = NULL;
			split_hblks = 0;
			wrapped_hblks = 0;
			if (blk_no + hblks <= log->l_logBBsize) {
				/* Read header in one read */
				error = xlog_bread(log, blk_no, hblks, hbp);
				if (error)
					goto bread_err2;
				offset = xlog_align(log, blk_no, hblks, hbp);
			} else {
				/* This LR is split across physical log end */
				if (blk_no != log->l_logBBsize) {
					/* some data before physical log end */
					ASSERT(blk_no <= INT_MAX);
					split_hblks = log->l_logBBsize - (int)blk_no;
					ASSERT(split_hblks > 0);
					if ((error = xlog_bread(log, blk_no,
							split_hblks, hbp)))
						goto bread_err2;
					offset = xlog_align(log, blk_no,
							split_hblks, hbp);
				}
				/*
				 * Note: this black magic still works with
				 * large sector sizes (non-512) only because:
				 * - we increased the buffer size originally
				 *   by 1 sector giving us enough extra space
				 *   for the second read;
				 * - the log start is guaranteed to be sector
				 *   aligned;
				 * - we read the log end (LR header start)
				 *   _first_, then the log start (LR header end)
				 *   - order is important.
				 */
				bufaddr = XFS_BUF_PTR(hbp);
				XFS_BUF_SET_PTR(hbp,
						bufaddr + BBTOB(split_hblks),
						BBTOB(hblks - split_hblks));
				wrapped_hblks = hblks - split_hblks;
				error = xlog_bread(log, 0, wrapped_hblks, hbp);
				if (error)
					goto bread_err2;
				XFS_BUF_SET_PTR(hbp, bufaddr, hblks);
				if (!offset)
					offset = xlog_align(log, 0,
							wrapped_hblks, hbp);
			}
			rhead = (xlog_rec_header_t *)offset;
			error = xlog_valid_rec_header(log, rhead,
						split_hblks ? blk_no : 0);
			if (error)
				goto bread_err2;

			bblks = (int)BTOBB(INT_GET(rhead->h_len, ARCH_CONVERT));
			blk_no += hblks;

			/* Read in data for log record */
			if (blk_no + bblks <= log->l_logBBsize) {
				error = xlog_bread(log, blk_no, bblks, dbp);
				if (error)
					goto bread_err2;
				offset = xlog_align(log, blk_no, bblks, dbp);
			} else {
				/* This log record is split across the
				 * physical end of log */
				offset = NULL;
				split_bblks = 0;
				if (blk_no != log->l_logBBsize) {
					/* some data is before the physical
					 * end of log */
					ASSERT(!wrapped_hblks);
					ASSERT(blk_no <= INT_MAX);
					split_bblks =
						log->l_logBBsize - (int)blk_no;
					ASSERT(split_bblks > 0);
					if ((error = xlog_bread(log, blk_no,
							split_bblks, dbp)))
						goto bread_err2;
					offset = xlog_align(log, blk_no,
							split_bblks, dbp);
				}
				/*
				 * Note: this black magic still works with
				 * large sector sizes (non-512) only because:
				 * - we increased the buffer size originally
				 *   by 1 sector giving us enough extra space
				 *   for the second read;
				 * - the log start is guaranteed to be sector
				 *   aligned;
				 * - we read the log end (LR header start)
				 *   _first_, then the log start (LR header end)
				 *   - order is important.
				 */
				bufaddr = XFS_BUF_PTR(dbp);
				XFS_BUF_SET_PTR(dbp,
						bufaddr + BBTOB(split_bblks),
						BBTOB(bblks - split_bblks));
				if ((error = xlog_bread(log, wrapped_hblks,
						bblks - split_bblks, dbp)))
					goto bread_err2;
				XFS_BUF_SET_PTR(dbp, bufaddr,
						XLOG_BIG_RECORD_BSIZE);
				if (!offset)
					offset = xlog_align(log, wrapped_hblks,
						bblks - split_bblks, dbp);
			}
			xlog_unpack_data(rhead, offset, log);
			if ((error = xlog_recover_process_data(log, rhash,
							rhead, offset, pass)))
				goto bread_err2;
			blk_no += bblks;
		}

		ASSERT(blk_no >= log->l_logBBsize);
		blk_no -= log->l_logBBsize;

		/* read first part of physical log */
		while (blk_no < head_blk) {
			if ((error = xlog_bread(log, blk_no, hblks, hbp)))
				goto bread_err2;
			offset = xlog_align(log, blk_no, hblks, hbp);
			rhead = (xlog_rec_header_t *)offset;
			error = xlog_valid_rec_header(log, rhead, blk_no);
			if (error)
				goto bread_err2;
			bblks = (int)BTOBB(INT_GET(rhead->h_len, ARCH_CONVERT));
			if ((error = xlog_bread(log, blk_no+hblks, bblks, dbp)))
				goto bread_err2;
			offset = xlog_align(log, blk_no+hblks, bblks, dbp);
			xlog_unpack_data(rhead, offset, log);
			if ((error = xlog_recover_process_data(log, rhash,
							rhead, offset, pass)))
				goto bread_err2;
			blk_no += bblks + hblks;
		}
	}

 bread_err2:
	xlog_put_bp(dbp);
 bread_err1:
	xlog_put_bp(hbp);
	return error;
}

/*
 * Do the recovery of the log.  We actually do this in two phases.
 * The two passes are necessary in order to implement the function
 * of cancelling a record written into the log.  The first pass
 * determines those things which have been cancelled, and the
 * second pass replays log items normally except for those which
 * have been cancelled.  The handling of the replay and cancellations
 * takes place in the log item type specific routines.
 *
 * The table of items which have cancel records in the log is allocated
 * and freed at this level, since only here do we know when all of
 * the log recovery has been completed.
 */
STATIC int
xlog_do_log_recovery(
	xlog_t		*log,
	xfs_daddr_t	head_blk,
	xfs_daddr_t	tail_blk)
{
	int		error;

	ASSERT(head_blk != tail_blk);

	/*
	 * First do a pass to find all of the cancelled buf log items.
	 * Store them in the buf_cancel_table for use in the second pass.
	 */
	log->l_buf_cancel_table =
		(xfs_buf_cancel_t **)kmem_zalloc(XLOG_BC_TABLE_SIZE *
						 sizeof(xfs_buf_cancel_t*),
						 KM_SLEEP);
	error = xlog_do_recovery_pass(log, head_blk, tail_blk,
				      XLOG_RECOVER_PASS1);
	if (error != 0) {
		kmem_free(log->l_buf_cancel_table,
			  XLOG_BC_TABLE_SIZE * sizeof(xfs_buf_cancel_t*));
		log->l_buf_cancel_table = NULL;
		return error;
	}
	/*
	 * Then do a second pass to actually recover the items in the log.
	 * When it is complete free the table of buf cancel items.
	 */
	error = xlog_do_recovery_pass(log, head_blk, tail_blk,
				      XLOG_RECOVER_PASS2);
#ifdef DEBUG
	{
		int	i;

		for (i = 0; i < XLOG_BC_TABLE_SIZE; i++)
			ASSERT(log->l_buf_cancel_table[i] == NULL);
	}
#endif	/* DEBUG */

	kmem_free(log->l_buf_cancel_table,
		  XLOG_BC_TABLE_SIZE * sizeof(xfs_buf_cancel_t*));
	log->l_buf_cancel_table = NULL;

	return error;
}

/*
 * Do the actual recovery
 */
STATIC int
xlog_do_recover(
	xlog_t		*log,
	xfs_daddr_t	head_blk,
	xfs_daddr_t	tail_blk)
{
	int		error;
	xfs_buf_t	*bp;
	xfs_sb_t	*sbp;

	/*
	 * First replay the images in the log.
	 */
	error = xlog_do_log_recovery(log, head_blk, tail_blk);
	if (error) {
		return error;
	}

	XFS_bflush(log->l_mp->m_ddev_targp);

	/*
	 * If IO errors happened during recovery, bail out.
	 */
	if (XFS_FORCED_SHUTDOWN(log->l_mp)) {
		return (EIO);
	}

	/*
	 * We now update the tail_lsn since much of the recovery has completed
	 * and there may be space available to use.  If there were no extent
	 * or iunlinks, we can free up the entire log and set the tail_lsn to
	 * be the last_sync_lsn.  This was set in xlog_find_tail to be the
	 * lsn of the last known good LR on disk.  If there are extent frees
	 * or iunlinks they will have some entries in the AIL; so we look at
	 * the AIL to determine how to set the tail_lsn.
	 */
	xlog_assign_tail_lsn(log->l_mp);

	/*
	 * Now that we've finished replaying all buffer and inode
	 * updates, re-read in the superblock.
	 */
	bp = xfs_getsb(log->l_mp, 0);
	XFS_BUF_UNDONE(bp);
	XFS_BUF_READ(bp);
	xfsbdstrat(log->l_mp, bp);
	if ((error = xfs_iowait(bp))) {
		xfs_ioerror_alert("xlog_do_recover",
				  log->l_mp, bp, XFS_BUF_ADDR(bp));
		ASSERT(0);
		xfs_buf_relse(bp);
		return error;
	}

	/* Convert superblock from on-disk format */
	sbp = &log->l_mp->m_sb;
	xfs_xlatesb(XFS_BUF_TO_SBP(bp), sbp, 1, ARCH_CONVERT, XFS_SB_ALL_BITS);
	ASSERT(sbp->sb_magicnum == XFS_SB_MAGIC);
	ASSERT(XFS_SB_GOOD_VERSION(sbp));
	xfs_buf_relse(bp);

	xlog_recover_check_summary(log);

	/* Normal transactions can now occur */
	log->l_flags &= ~XLOG_ACTIVE_RECOVERY;
	return 0;
}

/*
 * Perform recovery and re-initialize some log variables in xlog_find_tail.
 *
 * Return error or zero.
 */
int
xlog_recover(
	xlog_t		*log,
	int		readonly)
{
	xfs_daddr_t	head_blk, tail_blk;
	int		error;

	/* find the tail of the log */
	if ((error = xlog_find_tail(log, &head_blk, &tail_blk, readonly)))
		return error;

	if (tail_blk != head_blk) {
		/* There used to be a comment here:
		 *
		 * disallow recovery on read-only mounts.  note -- mount
		 * checks for ENOSPC and turns it into an intelligent
		 * error message.
		 * ...but this is no longer true.  Now, unless you specify
		 * NORECOVERY (in which case this function would never be
		 * called), we just go ahead and recover.  We do this all
		 * under the vfs layer, so we can get away with it unless
		 * the device itself is read-only, in which case we fail.
		 */
		if ((error = xfs_dev_is_read_only(log->l_mp,
						"recovery required"))) {
			return error;
		}

		cmn_err(CE_NOTE,
			"Starting XFS recovery on filesystem: %s (dev: %s)",
			log->l_mp->m_fsname, XFS_BUFTARG_NAME(log->l_targ));

		error = xlog_do_recover(log, head_blk, tail_blk);
		log->l_flags |= XLOG_RECOVERY_NEEDED;
	}
	return error;
}

/*
 * In the first part of recovery we replay inodes and buffers and build
 * up the list of extent free items which need to be processed.  Here
 * we process the extent free items and clean up the on disk unlinked
 * inode lists.  This is separated from the first part of recovery so
 * that the root and real-time bitmap inodes can be read in from disk in
 * between the two stages.  This is necessary so that we can free space
 * in the real-time portion of the file system.
 */
int
xlog_recover_finish(
	xlog_t		*log,
	int		mfsi_flags)
{
	/*
	 * Now we're ready to do the transactions needed for the
	 * rest of recovery.  Start with completing all the extent
	 * free intent records and then process the unlinked inode
	 * lists.  At this point, we essentially run in normal mode
	 * except that we're still performing recovery actions
	 * rather than accepting new requests.
	 */
	if (log->l_flags & XLOG_RECOVERY_NEEDED) {
		xlog_recover_process_efis(log);
		/*
		 * Sync the log to get all the EFIs out of the AIL.
		 * This isn't absolutely necessary, but it helps in
		 * case the unlink transactions would have problems
		 * pushing the EFIs out of the way.
		 */
		xfs_log_force(log->l_mp, (xfs_lsn_t)0,
			      (XFS_LOG_FORCE | XFS_LOG_SYNC));

		if ( (mfsi_flags & XFS_MFSI_NOUNLINK) == 0 ) {
			xlog_recover_process_iunlinks(log);
		}

		xlog_recover_check_summary(log);

		cmn_err(CE_NOTE,
			"Ending XFS recovery on filesystem: %s (dev: %d/%d)",
			log->l_mp->m_fsname, XFS_BUFTARG_NAME(log->l_targ));
		log->l_flags &= ~XLOG_RECOVERY_NEEDED;
	} else {
		cmn_err(CE_DEBUG,
			"!Ending clean XFS mount for filesystem: %s",
			log->l_mp->m_fsname);
	}
	return 0;
}


#if defined(DEBUG)
/*
 * Read all of the agf and agi counters and check that they
 * are consistent with the superblock counters.
 */
void
xlog_recover_check_summary(
	xlog_t		*log)
{
	xfs_mount_t	*mp;
	xfs_agf_t	*agfp;
	xfs_agi_t	*agip;
	xfs_buf_t	*agfbp;
	xfs_buf_t	*agibp;
	xfs_daddr_t	agfdaddr;
	xfs_daddr_t	agidaddr;
	xfs_buf_t	*sbbp;
#ifdef XFS_LOUD_RECOVERY
	xfs_sb_t	*sbp;
#endif
	xfs_agnumber_t	agno;
	__uint64_t	freeblks;
	__uint64_t	itotal;
	__uint64_t	ifree;

	mp = log->l_mp;

	freeblks = 0LL;
	itotal = 0LL;
	ifree = 0LL;
	for (agno = 0; agno < mp->m_sb.sb_agcount; agno++) {
		agfdaddr = XFS_AG_DADDR(mp, agno, XFS_AGF_DADDR(mp));
		agfbp = xfs_buf_read(mp->m_ddev_targp, agfdaddr,
				XFS_FSS_TO_BB(mp, 1), 0);
		if (XFS_BUF_ISERROR(agfbp)) {
			xfs_ioerror_alert("xlog_recover_check_summary(agf)",
						mp, agfbp, agfdaddr);
		}
		agfp = XFS_BUF_TO_AGF(agfbp);
		ASSERT(XFS_AGF_MAGIC ==
			INT_GET(agfp->agf_magicnum, ARCH_CONVERT));
		ASSERT(XFS_AGF_GOOD_VERSION(
			INT_GET(agfp->agf_versionnum, ARCH_CONVERT)));
		ASSERT(INT_GET(agfp->agf_seqno, ARCH_CONVERT) == agno);

		freeblks += INT_GET(agfp->agf_freeblks, ARCH_CONVERT) +
			    INT_GET(agfp->agf_flcount, ARCH_CONVERT);
		xfs_buf_relse(agfbp);

		agidaddr = XFS_AG_DADDR(mp, agno, XFS_AGI_DADDR(mp));
		agibp = xfs_buf_read(mp->m_ddev_targp, agidaddr,
				XFS_FSS_TO_BB(mp, 1), 0);
		if (XFS_BUF_ISERROR(agibp)) {
			xfs_ioerror_alert("xlog_recover_check_summary(agi)",
					  log->l_mp, agibp, agidaddr);
		}
		agip = XFS_BUF_TO_AGI(agibp);
		ASSERT(XFS_AGI_MAGIC ==
			INT_GET(agip->agi_magicnum, ARCH_CONVERT));
		ASSERT(XFS_AGI_GOOD_VERSION(
			INT_GET(agip->agi_versionnum, ARCH_CONVERT)));
		ASSERT(INT_GET(agip->agi_seqno, ARCH_CONVERT) == agno);

		itotal += INT_GET(agip->agi_count, ARCH_CONVERT);
		ifree += INT_GET(agip->agi_freecount, ARCH_CONVERT);
		xfs_buf_relse(agibp);
	}

	sbbp = xfs_getsb(mp, 0);
#ifdef XFS_LOUD_RECOVERY
	sbp = XFS_BUF_TO_SBP(sbbp);
	cmn_err(CE_NOTE,
		"xlog_recover_check_summary: sb_icount %Lu itotal %Lu",
		sbp->sb_icount, itotal);
	cmn_err(CE_NOTE,
		"xlog_recover_check_summary: sb_ifree %Lu itotal %Lu",
		sbp->sb_ifree, ifree);
	cmn_err(CE_NOTE,
		"xlog_recover_check_summary: sb_fdblocks %Lu freeblks %Lu",
		sbp->sb_fdblocks, freeblks);
#if 0
	/*
	 * This is turned off until I account for the allocation
	 * btree blocks which live in free space.
	 */
	ASSERT(sbp->sb_icount == itotal);
	ASSERT(sbp->sb_ifree == ifree);
	ASSERT(sbp->sb_fdblocks == freeblks);
#endif
#endif
	xfs_buf_relse(sbbp);
}
#endif /* DEBUG */<|MERGE_RESOLUTION|>--- conflicted
+++ resolved
@@ -2179,13 +2179,8 @@
 		break;
 	default:
 		xfs_fs_cmn_err(CE_ALERT, log->l_mp,
-<<<<<<< HEAD
-			"xfs_log_recover: unknown buffer type 0x%x, dev %u:%u",
-			buf_f->blf_type, MAJOR(log->l_dev), MINOR(log->l_dev));
-=======
 			"xfs_log_recover: unknown buffer type 0x%x, dev %s",
 			buf_f->blf_type, XFS_BUFTARG_NAME(log->l_targ));
->>>>>>> c9a94a3d
 		XFS_ERROR_REPORT("xlog_recover_do_buffer_trans",
 				 XFS_ERRLEVEL_LOW, log->l_mp);
 		return XFS_ERROR(EFSCORRUPTED);
