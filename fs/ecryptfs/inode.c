--- conflicted
+++ resolved
@@ -440,24 +440,19 @@
 			 struct dentry *new_dentry)
 {
 	struct dentry *lower_old_dentry;
-	struct vfsmount *lower_old_mnt;
 	struct dentry *lower_new_dentry;
-	struct vfsmount *lower_new_mnt;
 	struct dentry *lower_dir_dentry;
 	u64 file_size_save;
 	int rc;
 
 	file_size_save = i_size_read(old_dentry->d_inode);
 	lower_old_dentry = ecryptfs_dentry_to_lower(old_dentry);
-	lower_old_mnt = ecryptfs_dentry_to_lower_mnt(old_dentry);
 	lower_new_dentry = ecryptfs_dentry_to_lower(new_dentry);
-	lower_new_mnt = ecryptfs_dentry_to_lower_mnt(new_dentry);
 	dget(lower_old_dentry);
 	dget(lower_new_dentry);
 	lower_dir_dentry = lock_parent(lower_new_dentry);
-	rc = vfs_link(lower_old_dentry, lower_old_mnt,
-		      lower_dir_dentry->d_inode, lower_new_dentry,
-		      lower_new_mnt);
+	rc = vfs_link(lower_old_dentry, lower_dir_dentry->d_inode,
+		      lower_new_dentry);
 	if (rc || !lower_new_dentry->d_inode)
 		goto out_lock;
 	rc = ecryptfs_interpose(lower_new_dentry, new_dentry, dir->i_sb, 0);
@@ -482,12 +477,11 @@
 {
 	int rc = 0;
 	struct dentry *lower_dentry = ecryptfs_dentry_to_lower(dentry);
-	struct vfsmount *lower_mnt = ecryptfs_dentry_to_lower_mnt(dentry);
 	struct inode *lower_dir_inode = ecryptfs_inode_to_lower(dir);
 	struct dentry *lower_dir_dentry;
 
 	lower_dir_dentry = lock_parent(lower_dentry);
-	rc = vfs_unlink(lower_dir_inode, lower_dentry, lower_mnt);
+	rc = vfs_unlink(lower_dir_inode, lower_dentry);
 	if (rc) {
 		printk(KERN_ERR "Error in vfs_unlink; rc = [%d]\n", rc);
 		goto out_unlock;
@@ -507,7 +501,6 @@
 {
 	int rc;
 	struct dentry *lower_dentry;
-	struct vfsmount *lower_mnt;
 	struct dentry *lower_dir_dentry;
 	char *encoded_symname;
 	size_t encoded_symlen;
@@ -515,7 +508,6 @@
 
 	lower_dentry = ecryptfs_dentry_to_lower(dentry);
 	dget(lower_dentry);
-	lower_mnt = ecryptfs_dentry_to_lower_mnt(dentry);
 	lower_dir_dentry = lock_parent(lower_dentry);
 	mount_crypt_stat = &ecryptfs_superblock_to_private(
 		dir->i_sb)->mount_crypt_stat;
@@ -526,12 +518,7 @@
 						  strlen(symname));
 	if (rc)
 		goto out_lock;
-<<<<<<< HEAD
-	}
-	rc = vfs_symlink(lower_dir_dentry->d_inode, lower_dentry, lower_mnt,
-=======
 	rc = vfs_symlink(lower_dir_dentry->d_inode, lower_dentry,
->>>>>>> 18e352e4
 			 encoded_symname);
 	kfree(encoded_symname);
 	if (rc || !lower_dentry->d_inode)
@@ -553,14 +540,11 @@
 {
 	int rc;
 	struct dentry *lower_dentry;
-	struct vfsmount *lower_mnt;
 	struct dentry *lower_dir_dentry;
 
 	lower_dentry = ecryptfs_dentry_to_lower(dentry);
-	lower_mnt = ecryptfs_dentry_to_lower_mnt(dentry);
 	lower_dir_dentry = lock_parent(lower_dentry);
-	rc = vfs_mkdir(lower_dir_dentry->d_inode, lower_dentry, lower_mnt,
-		       mode);
+	rc = vfs_mkdir(lower_dir_dentry->d_inode, lower_dentry, mode);
 	if (rc || !lower_dentry->d_inode)
 		goto out;
 	rc = ecryptfs_interpose(lower_dentry, dentry, dir->i_sb, 0);
@@ -579,16 +563,14 @@
 static int ecryptfs_rmdir(struct inode *dir, struct dentry *dentry)
 {
 	struct dentry *lower_dentry;
-	struct vfsmount *lower_mnt;
 	struct dentry *lower_dir_dentry;
 	int rc;
 
 	lower_dentry = ecryptfs_dentry_to_lower(dentry);
-	lower_mnt = ecryptfs_dentry_to_lower_mnt(dentry);
 	dget(dentry);
 	lower_dir_dentry = lock_parent(lower_dentry);
 	dget(lower_dentry);
-	rc = vfs_rmdir(lower_dir_dentry->d_inode, lower_dentry, lower_mnt);
+	rc = vfs_rmdir(lower_dir_dentry->d_inode, lower_dentry);
 	dput(lower_dentry);
 	if (!rc)
 		d_delete(lower_dentry);
@@ -606,14 +588,11 @@
 {
 	int rc;
 	struct dentry *lower_dentry;
-	struct vfsmount *lower_mnt;
 	struct dentry *lower_dir_dentry;
 
 	lower_dentry = ecryptfs_dentry_to_lower(dentry);
-	lower_mnt = ecryptfs_dentry_to_lower_mnt(dentry);
 	lower_dir_dentry = lock_parent(lower_dentry);
-	rc = vfs_mknod(lower_dir_dentry->d_inode, lower_dentry, lower_mnt, mode,
-		       dev);
+	rc = vfs_mknod(lower_dir_dentry->d_inode, lower_dentry, mode, dev);
 	if (rc || !lower_dentry->d_inode)
 		goto out;
 	rc = ecryptfs_interpose(lower_dentry, dentry, dir->i_sb, 0);
@@ -634,24 +613,19 @@
 {
 	int rc;
 	struct dentry *lower_old_dentry;
-	struct vfsmount *lower_old_mnt;
 	struct dentry *lower_new_dentry;
-	struct vfsmount *lower_new_mnt;
 	struct dentry *lower_old_dir_dentry;
 	struct dentry *lower_new_dir_dentry;
 
 	lower_old_dentry = ecryptfs_dentry_to_lower(old_dentry);
-	lower_old_mnt = ecryptfs_dentry_to_lower_mnt(old_dentry);
 	lower_new_dentry = ecryptfs_dentry_to_lower(new_dentry);
-	lower_new_mnt = ecryptfs_dentry_to_lower_mnt(new_dentry);
 	dget(lower_old_dentry);
 	dget(lower_new_dentry);
 	lower_old_dir_dentry = dget_parent(lower_old_dentry);
 	lower_new_dir_dentry = dget_parent(lower_new_dentry);
 	lock_rename(lower_old_dir_dentry, lower_new_dir_dentry);
 	rc = vfs_rename(lower_old_dir_dentry->d_inode, lower_old_dentry,
-			lower_old_mnt, lower_new_dir_dentry->d_inode,
-			lower_new_dentry, lower_new_mnt);
+			lower_new_dir_dentry->d_inode, lower_new_dentry);
 	if (rc)
 		goto out_lock;
 	fsstack_copy_attr_all(new_dir, lower_new_dir_dentry->d_inode, NULL);
@@ -914,7 +888,6 @@
 {
 	int rc = 0;
 	struct dentry *lower_dentry;
-	struct vfsmount *lower_mnt;
 	struct inode *inode;
 	struct inode *lower_inode;
 	struct ecryptfs_crypt_stat *crypt_stat;
@@ -925,7 +898,6 @@
 	inode = dentry->d_inode;
 	lower_inode = ecryptfs_inode_to_lower(inode);
 	lower_dentry = ecryptfs_dentry_to_lower(dentry);
-	lower_mnt = ecryptfs_dentry_to_lower_mnt(dentry);
 	mutex_lock(&crypt_stat->cs_mutex);
 	if (S_ISDIR(dentry->d_inode->i_mode))
 		crypt_stat->flags &= ~(ECRYPTFS_ENCRYPTED);
@@ -977,7 +949,7 @@
 		ia->ia_valid &= ~ATTR_MODE;
 
 	mutex_lock(&lower_dentry->d_inode->i_mutex);
-	rc = notify_change(lower_dentry, lower_mnt, ia);
+	rc = notify_change(lower_dentry, ia);
 	mutex_unlock(&lower_dentry->d_inode->i_mutex);
 out:
 	fsstack_copy_attr_all(inode, lower_inode, NULL);
