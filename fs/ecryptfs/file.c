--- conflicted
+++ resolved
@@ -169,13 +169,6 @@
 	return rc;
 }
 
-<<<<<<< HEAD
-
-static int ecryptfs_mmap(struct file *file, struct vm_area_struct *vma)
-{
-	struct dentry *dentry = ecryptfs_dentry_to_lower(file_dentry(file));
-	if (!d_inode(dentry)->i_fop->mmap)
-=======
 static int ecryptfs_mmap(struct file *file, struct vm_area_struct *vma)
 {
 	struct file *lower_file = ecryptfs_file_to_lower(file);
@@ -185,7 +178,6 @@
 	 * allows recursive mounting, this will need to be extended.
 	 */
 	if (!lower_file->f_op->mmap)
->>>>>>> 92d21ac7
 		return -ENODEV;
 	return generic_file_mmap(file, vma);
 }
