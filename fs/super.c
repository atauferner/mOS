--- conflicted
+++ resolved
@@ -181,15 +181,12 @@
 	struct file_system_type *fs = s->s_type;
 	if (atomic_dec_and_test(&s->s_active)) {
 		fs->kill_sb(s);
-<<<<<<< HEAD
-		precache_flush_filesystem(s);
-=======
 		/*
 		 * We need to call rcu_barrier so all the delayed rcu free
 		 * inodes are flushed before we release the fs module.
 		 */
 		rcu_barrier();
->>>>>>> 85e2efbb
+		precache_flush_filesystem(s);
 		put_filesystem(fs);
 		put_super(s);
 	} else {
