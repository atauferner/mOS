/*
 *  linux/fs/super.c
 *
 *  Copyright (C) 1991, 1992  Linus Torvalds
 *
 *  super.c contains code to handle: - mount structures
 *                                   - super-block tables
 *                                   - filesystem drivers list
 *                                   - mount system call
 *                                   - umount system call
 *                                   - ustat system call
 *
 * GK 2/5/95  -  Changed to support mounting the root fs via NFS
 *
 *  Added kerneld support: Jacques Gelinas and Bjorn Ekwall
 *  Added change_root: Werner Almesberger & Hans Lermen, Feb '96
 *  Added options to /proc/mounts:
 *    Torbjörn Lindh (torbjorn.lindh@gopta.se), April 14, 1996.
 *  Added devfs support: Richard Gooch <rgooch@atnf.csiro.au>, 13-JAN-1998
 *  Heavily rewritten for 'one fs - one tree' dcache architecture. AV, Mar 2000
 */

#include <linux/module.h>
#include <linux/slab.h>
#include <linux/init.h>
#include <linux/smp_lock.h>
#include <linux/acct.h>
#include <linux/blkdev.h>
#include <linux/quotaops.h>
#include <linux/namei.h>
#include <linux/mount.h>
#include <linux/security.h>
#include <linux/syscalls.h>
#include <linux/vfs.h>
#include <linux/writeback.h>		/* for the emergency remount stuff */
#include <linux/idr.h>
#include <linux/kobject.h>
#include <linux/mutex.h>
#include <linux/file.h>
#include <linux/precache.h>
#include <asm/uaccess.h>
#include "internal.h"


LIST_HEAD(super_blocks);
DEFINE_SPINLOCK(sb_lock);

/**
 *	alloc_super	-	create new superblock
 *	@type:	filesystem type superblock should belong to
 *
 *	Allocates and initializes a new &struct super_block.  alloc_super()
 *	returns a pointer new superblock or %NULL if allocation had failed.
 */
static struct super_block *alloc_super(struct file_system_type *type)
{
	struct super_block *s = kzalloc(sizeof(struct super_block),  GFP_USER);
	static const struct super_operations default_op;

	if (s) {
		if (security_sb_alloc(s)) {
			kfree(s);
			s = NULL;
			goto out;
		}
		INIT_LIST_HEAD(&s->s_files);
		INIT_LIST_HEAD(&s->s_instances);
		INIT_HLIST_HEAD(&s->s_anon);
		INIT_LIST_HEAD(&s->s_inodes);
		INIT_LIST_HEAD(&s->s_dentry_lru);
		init_rwsem(&s->s_umount);
		mutex_init(&s->s_lock);
		lockdep_set_class(&s->s_umount, &type->s_umount_key);
		/*
		 * The locking rules for s_lock are up to the
		 * filesystem. For example ext3fs has different
		 * lock ordering than usbfs:
		 */
		lockdep_set_class(&s->s_lock, &type->s_lock_key);
		/*
		 * sget() can have s_umount recursion.
		 *
		 * When it cannot find a suitable sb, it allocates a new
		 * one (this one), and tries again to find a suitable old
		 * one.
		 *
		 * In case that succeeds, it will acquire the s_umount
		 * lock of the old one. Since these are clearly distrinct
		 * locks, and this object isn't exposed yet, there's no
		 * risk of deadlocks.
		 *
		 * Annotate this by putting this lock in a different
		 * subclass.
		 */
		down_write_nested(&s->s_umount, SINGLE_DEPTH_NESTING);
		s->s_count = S_BIAS;
		atomic_set(&s->s_active, 1);
		mutex_init(&s->s_vfs_rename_mutex);
		mutex_init(&s->s_dquot.dqio_mutex);
		mutex_init(&s->s_dquot.dqonoff_mutex);
		init_rwsem(&s->s_dquot.dqptr_sem);
		init_waitqueue_head(&s->s_wait_unfrozen);
		s->s_maxbytes = MAX_NON_LFS;
		s->dq_op = sb_dquot_ops;
		s->s_qcop = sb_quotactl_ops;
		s->s_op = &default_op;
		s->s_time_gran = 1000000000;
#ifdef CONFIG_PRECACHE
		s->precache_poolid = -1;
#endif
	}
out:
	return s;
}

/**
 *	destroy_super	-	frees a superblock
 *	@s: superblock to free
 *
 *	Frees a superblock.
 */
static inline void destroy_super(struct super_block *s)
{
	security_sb_free(s);
	kfree(s->s_subtype);
	kfree(s->s_options);
	kfree(s);
}

/* Superblock refcounting  */

/*
 * Drop a superblock's refcount.  Returns non-zero if the superblock was
 * destroyed.  The caller must hold sb_lock.
 */
static int __put_super(struct super_block *sb)
{
	int ret = 0;

	if (!--sb->s_count) {
		destroy_super(sb);
		ret = 1;
	}
	return ret;
}

/*
 * Drop a superblock's refcount.
 * Returns non-zero if the superblock is about to be destroyed and
 * at least is already removed from super_blocks list, so if we are
 * making a loop through super blocks then we need to restart.
 * The caller must hold sb_lock.
 */
int __put_super_and_need_restart(struct super_block *sb)
{
	/* check for race with generic_shutdown_super() */
	if (list_empty(&sb->s_list)) {
		/* super block is removed, need to restart... */
		__put_super(sb);
		return 1;
	}
	/* can't be the last, since s_list is still in use */
	sb->s_count--;
	BUG_ON(sb->s_count == 0);
	return 0;
}

/**
 *	put_super	-	drop a temporary reference to superblock
 *	@sb: superblock in question
 *
 *	Drops a temporary reference, frees superblock if there's no
 *	references left.
 */
void put_super(struct super_block *sb)
{
	spin_lock(&sb_lock);
	__put_super(sb);
	spin_unlock(&sb_lock);
}


/**
 *	deactivate_super	-	drop an active reference to superblock
 *	@s: superblock to deactivate
 *
 *	Drops an active reference to superblock, acquiring a temprory one if
 *	there is no active references left.  In that case we lock superblock,
 *	tell fs driver to shut it down and drop the temporary reference we
 *	had just acquired.
 */
void deactivate_super(struct super_block *s)
{
	struct file_system_type *fs = s->s_type;
	if (atomic_dec_and_lock(&s->s_active, &sb_lock)) {
		s->s_count -= S_BIAS-1;
		spin_unlock(&sb_lock);
		vfs_dq_off(s, 0);
		down_write(&s->s_umount);
		fs->kill_sb(s);
		precache_flush_filesystem(s);
		put_filesystem(fs);
		put_super(s);
	}
}

EXPORT_SYMBOL(deactivate_super);

/**
 *	deactivate_locked_super	-	drop an active reference to superblock
 *	@s: superblock to deactivate
 *
 *	Equivalent of up_write(&s->s_umount); deactivate_super(s);, except that
 *	it does not unlock it until it's all over.  As the result, it's safe to
 *	use to dispose of new superblock on ->get_sb() failure exits - nobody
 *	will see the sucker until it's all over.  Equivalent using up_write +
 *	deactivate_super is safe for that purpose only if superblock is either
 *	safe to use or has NULL ->s_root when we unlock.
 */
void deactivate_locked_super(struct super_block *s)
{
	struct file_system_type *fs = s->s_type;
	if (atomic_dec_and_lock(&s->s_active, &sb_lock)) {
		s->s_count -= S_BIAS-1;
		spin_unlock(&sb_lock);
		vfs_dq_off(s, 0);
		fs->kill_sb(s);
		precache_flush_filesystem(s);
		put_filesystem(fs);
		put_super(s);
	} else {
		up_write(&s->s_umount);
	}
}

EXPORT_SYMBOL(deactivate_locked_super);

/**
 *	grab_super - acquire an active reference
 *	@s: reference we are trying to make active
 *
 *	Tries to acquire an active reference.  grab_super() is used when we
 * 	had just found a superblock in super_blocks or fs_type->fs_supers
 *	and want to turn it into a full-blown active reference.  grab_super()
 *	is called with sb_lock held and drops it.  Returns 1 in case of
 *	success, 0 if we had failed (superblock contents was already dead or
 *	dying when grab_super() had been called).
 */
static int grab_super(struct super_block *s) __releases(sb_lock)
{
	s->s_count++;
	spin_unlock(&sb_lock);
	down_write(&s->s_umount);
	if (s->s_root) {
		spin_lock(&sb_lock);
		if (s->s_count > S_BIAS) {
			atomic_inc(&s->s_active);
			s->s_count--;
			spin_unlock(&sb_lock);
			return 1;
		}
		spin_unlock(&sb_lock);
	}
	up_write(&s->s_umount);
	put_super(s);
	yield();
	return 0;
}

/*
 * Superblock locking.  We really ought to get rid of these two.
 */
void lock_super(struct super_block * sb)
{
	get_fs_excl();
	mutex_lock(&sb->s_lock);
}

void unlock_super(struct super_block * sb)
{
	put_fs_excl();
	mutex_unlock(&sb->s_lock);
}

EXPORT_SYMBOL(lock_super);
EXPORT_SYMBOL(unlock_super);

/**
 *	generic_shutdown_super	-	common helper for ->kill_sb()
 *	@sb: superblock to kill
 *
 *	generic_shutdown_super() does all fs-independent work on superblock
 *	shutdown.  Typical ->kill_sb() should pick all fs-specific objects
 *	that need destruction out of superblock, call generic_shutdown_super()
 *	and release aforementioned objects.  Note: dentries and inodes _are_
 *	taken care of and do not need specific handling.
 *
 *	Upon calling this function, the filesystem may no longer alter or
 *	rearrange the set of dentries belonging to this super_block, nor may it
 *	change the attachments of dentries to inodes.
 */
void generic_shutdown_super(struct super_block *sb)
{
	const struct super_operations *sop = sb->s_op;


	if (sb->s_root) {
		shrink_dcache_for_umount(sb);
		sync_filesystem(sb);
		get_fs_excl();
		sb->s_flags &= ~MS_ACTIVE;

		/* bad name - it should be evict_inodes() */
		invalidate_inodes(sb);

		if (sop->put_super)
			sop->put_super(sb);

		/* Forget any remaining inodes */
		if (invalidate_inodes(sb)) {
			printk("VFS: Busy inodes after unmount of %s. "
			   "Self-destruct in 5 seconds.  Have a nice day...\n",
			   sb->s_id);
		}
		put_fs_excl();
	}
	spin_lock(&sb_lock);
	/* should be initialized for __put_super_and_need_restart() */
	list_del_init(&sb->s_list);
	list_del(&sb->s_instances);
	spin_unlock(&sb_lock);
	up_write(&sb->s_umount);
}

EXPORT_SYMBOL(generic_shutdown_super);

/**
 *	sget	-	find or create a superblock
 *	@type:	filesystem type superblock should belong to
 *	@test:	comparison callback
 *	@set:	setup callback
 *	@data:	argument to each of them
 */
struct super_block *sget(struct file_system_type *type,
			int (*test)(struct super_block *,void *),
			int (*set)(struct super_block *,void *),
			void *data)
{
	struct super_block *s = NULL;
	struct super_block *old;
	int err;

retry:
	spin_lock(&sb_lock);
	if (test) {
		list_for_each_entry(old, &type->fs_supers, s_instances) {
			if (!test(old, data))
				continue;
			if (!grab_super(old))
				goto retry;
			if (s) {
				up_write(&s->s_umount);
				destroy_super(s);
			}
			return old;
		}
	}
	if (!s) {
		spin_unlock(&sb_lock);
		s = alloc_super(type);
		if (!s)
			return ERR_PTR(-ENOMEM);
		goto retry;
	}
		
	err = set(s, data);
	if (err) {
		spin_unlock(&sb_lock);
		up_write(&s->s_umount);
		destroy_super(s);
		return ERR_PTR(err);
	}
	s->s_type = type;
	strlcpy(s->s_id, type->name, sizeof(s->s_id));
	list_add_tail(&s->s_list, &super_blocks);
	list_add(&s->s_instances, &type->fs_supers);
	spin_unlock(&sb_lock);
	get_filesystem(type);
	return s;
}

EXPORT_SYMBOL(sget);

void drop_super(struct super_block *sb)
{
	up_read(&sb->s_umount);
	put_super(sb);
}

EXPORT_SYMBOL(drop_super);

/**
 * sync_supers - helper for periodic superblock writeback
 *
 * Call the write_super method if present on all dirty superblocks in
 * the system.  This is for the periodic writeback used by most older
 * filesystems.  For data integrity superblock writeback use
 * sync_filesystems() instead.
 *
 * Note: check the dirty flag before waiting, so we don't
 * hold up the sync while mounting a device. (The newly
 * mounted device won't need syncing.)
 */
void sync_supers(void)
{
	struct super_block *sb;

	spin_lock(&sb_lock);
restart:
	list_for_each_entry(sb, &super_blocks, s_list) {
		if (sb->s_op->write_super && sb->s_dirt) {
			sb->s_count++;
			spin_unlock(&sb_lock);

			down_read(&sb->s_umount);
			if (sb->s_root && sb->s_dirt)
				sb->s_op->write_super(sb);
			up_read(&sb->s_umount);

			spin_lock(&sb_lock);
			if (__put_super_and_need_restart(sb))
				goto restart;
		}
	}
	spin_unlock(&sb_lock);
}

/**
 *	get_super - get the superblock of a device
 *	@bdev: device to get the superblock for
 *	
 *	Scans the superblock list and finds the superblock of the file system
 *	mounted on the device given. %NULL is returned if no match is found.
 */

struct super_block * get_super(struct block_device *bdev)
{
	struct super_block *sb;

	if (!bdev)
		return NULL;

	spin_lock(&sb_lock);
rescan:
	list_for_each_entry(sb, &super_blocks, s_list) {
		if (sb->s_bdev == bdev) {
			sb->s_count++;
			spin_unlock(&sb_lock);
			down_read(&sb->s_umount);
			if (sb->s_root)
				return sb;
			up_read(&sb->s_umount);
			/* restart only when sb is no longer on the list */
			spin_lock(&sb_lock);
			if (__put_super_and_need_restart(sb))
				goto rescan;
		}
	}
	spin_unlock(&sb_lock);
	return NULL;
}

EXPORT_SYMBOL(get_super);

/**
 * get_active_super - get an active reference to the superblock of a device
 * @bdev: device to get the superblock for
 *
 * Scans the superblock list and finds the superblock of the file system
 * mounted on the device given.  Returns the superblock with an active
 * reference and s_umount held exclusively or %NULL if none was found.
 */
struct super_block *get_active_super(struct block_device *bdev)
{
	struct super_block *sb;

	if (!bdev)
		return NULL;

	spin_lock(&sb_lock);
	list_for_each_entry(sb, &super_blocks, s_list) {
		if (sb->s_bdev != bdev)
			continue;

		sb->s_count++;
		spin_unlock(&sb_lock);
		down_write(&sb->s_umount);
		if (sb->s_root) {
			spin_lock(&sb_lock);
			if (sb->s_count > S_BIAS) {
				atomic_inc(&sb->s_active);
				sb->s_count--;
				spin_unlock(&sb_lock);
				return sb;
			}
			spin_unlock(&sb_lock);
		}
		up_write(&sb->s_umount);
		put_super(sb);
		yield();
		spin_lock(&sb_lock);
	}
	spin_unlock(&sb_lock);
	return NULL;
}
 
struct super_block * user_get_super(dev_t dev)
{
	struct super_block *sb;

	spin_lock(&sb_lock);
rescan:
	list_for_each_entry(sb, &super_blocks, s_list) {
		if (sb->s_dev ==  dev) {
			sb->s_count++;
			spin_unlock(&sb_lock);
			down_read(&sb->s_umount);
			if (sb->s_root)
				return sb;
			up_read(&sb->s_umount);
			/* restart only when sb is no longer on the list */
			spin_lock(&sb_lock);
			if (__put_super_and_need_restart(sb))
				goto rescan;
		}
	}
	spin_unlock(&sb_lock);
	return NULL;
}

SYSCALL_DEFINE2(ustat, unsigned, dev, struct ustat __user *, ubuf)
{
        struct super_block *s;
        struct ustat tmp;
        struct kstatfs sbuf;
	int err = -EINVAL;

        s = user_get_super(new_decode_dev(dev));
        if (s == NULL)
                goto out;
	err = vfs_statfs(s->s_root, &sbuf);
	drop_super(s);
	if (err)
		goto out;

        memset(&tmp,0,sizeof(struct ustat));
        tmp.f_tfree = sbuf.f_bfree;
        tmp.f_tinode = sbuf.f_ffree;

        err = copy_to_user(ubuf,&tmp,sizeof(struct ustat)) ? -EFAULT : 0;
out:
	return err;
}

#define REMOUNT_FORCE		1
#define REMOUNT_SHRINK_DCACHE	2

static int __do_remount_sb(struct super_block *sb, int flags, void *data, int rflags)
{
	int retval;
	int remount_rw, remount_ro;

	if (sb->s_frozen != SB_UNFROZEN)
		return -EBUSY;

#ifdef CONFIG_BLOCK
	if (!(flags & MS_RDONLY) && bdev_read_only(sb->s_bdev))
		return -EACCES;
#endif

	if (flags & MS_RDONLY)
		acct_auto_close(sb);
	if (rflags & REMOUNT_SHRINK_DCACHE)
		shrink_dcache_sb(sb);
	sync_filesystem(sb);

	remount_ro = (flags & MS_RDONLY) && !(sb->s_flags & MS_RDONLY);
	remount_rw = !(flags & MS_RDONLY) && (sb->s_flags & MS_RDONLY);

	/* If we are remounting RDONLY and current sb is read/write,
	   make sure there are no rw files opened */
<<<<<<< HEAD
	if ((flags & MS_RDONLY) && !(sb->s_flags & MS_RDONLY)) {
		if (rflags & REMOUNT_FORCE)
=======
	if (remount_ro) {
		if (force)
>>>>>>> 57d54889
			mark_files_ro(sb);
		else if (!fs_may_remount_ro(sb))
			return -EBUSY;
		retval = vfs_dq_off(sb, 1);
		if (retval < 0 && retval != -ENOSYS)
			return -EBUSY;
	}

	if (sb->s_op->remount_fs) {
		retval = sb->s_op->remount_fs(sb, &flags, data);
		if (retval)
			return retval;
	}
	sb->s_flags = (sb->s_flags & ~MS_RMT_MASK) | (flags & MS_RMT_MASK);
	if (remount_rw)
		vfs_dq_quota_on_remount(sb);
	/*
	 * Some filesystems modify their metadata via some other path than the
	 * bdev buffer cache (eg. use a private mapping, or directories in
	 * pagecache, etc). Also file data modifications go via their own
	 * mappings. So If we try to mount readonly then copy the filesystem
	 * from bdev, we could get stale data, so invalidate it to give a best
	 * effort at coherency.
	 */
	if (remount_ro && sb->s_bdev)
		invalidate_bdev(sb->s_bdev);
	return 0;
}

/**
 *	do_remount_sb - asks filesystem to change mount options.
 *	@sb:	superblock in question
 *	@flags:	numeric part of options
 *	@data:	the rest of options
 *      @force: whether or not to force the change
 *
 *	Alters the mount options of a mounted file system.
 */
int do_remount_sb(struct super_block *sb, int flags, void *data, int force)
{
	return __do_remount_sb(sb, flags, data,
			REMOUNT_SHRINK_DCACHE|(force? REMOUNT_FORCE : 0));
}

static void do_emergency_remount(struct work_struct *work)
{
	struct super_block *sb;

	spin_lock(&sb_lock);
	list_for_each_entry(sb, &super_blocks, s_list) {
		sb->s_count++;
		spin_unlock(&sb_lock);
		down_write(&sb->s_umount);
		if (sb->s_root && sb->s_bdev && !(sb->s_flags & MS_RDONLY)) {
			/*
			 * ->remount_fs needs lock_kernel().
			 *
			 * What lock protects sb->s_flags??
			 */
			do_remount_sb(sb, MS_RDONLY, NULL, 1);
		}
		up_write(&sb->s_umount);
		put_super(sb);
		spin_lock(&sb_lock);
	}
	spin_unlock(&sb_lock);
	kfree(work);
	printk("Emergency Remount complete\n");
}

void emergency_remount(void)
{
	struct work_struct *work;

	work = kmalloc(sizeof(*work), GFP_ATOMIC);
	if (work) {
		INIT_WORK(work, do_emergency_remount);
		schedule_work(work);
	}
}

/*
 * Unnamed block devices are dummy devices used by virtual
 * filesystems which don't use real block-devices.  -- jrs
 */

static DEFINE_IDA(unnamed_dev_ida);
static DEFINE_SPINLOCK(unnamed_dev_lock);/* protects the above */
static int unnamed_dev_start = 0; /* don't bother trying below it */

int set_anon_super(struct super_block *s, void *data)
{
	int dev;
	int error;

 retry:
	if (ida_pre_get(&unnamed_dev_ida, GFP_ATOMIC) == 0)
		return -ENOMEM;
	spin_lock(&unnamed_dev_lock);
	error = ida_get_new_above(&unnamed_dev_ida, unnamed_dev_start, &dev);
	if (!error)
		unnamed_dev_start = dev + 1;
	spin_unlock(&unnamed_dev_lock);
	if (error == -EAGAIN)
		/* We raced and lost with another CPU. */
		goto retry;
	else if (error)
		return -EAGAIN;

	if ((dev & MAX_ID_MASK) == (1 << MINORBITS)) {
		spin_lock(&unnamed_dev_lock);
		ida_remove(&unnamed_dev_ida, dev);
		if (unnamed_dev_start > dev)
			unnamed_dev_start = dev;
		spin_unlock(&unnamed_dev_lock);
		return -EMFILE;
	}
	s->s_dev = MKDEV(0, dev & MINORMASK);
	return 0;
}

EXPORT_SYMBOL(set_anon_super);

void kill_anon_super(struct super_block *sb)
{
	int slot = MINOR(sb->s_dev);

	generic_shutdown_super(sb);
	spin_lock(&unnamed_dev_lock);
	ida_remove(&unnamed_dev_ida, slot);
	if (slot < unnamed_dev_start)
		unnamed_dev_start = slot;
	spin_unlock(&unnamed_dev_lock);
}

EXPORT_SYMBOL(kill_anon_super);

void kill_litter_super(struct super_block *sb)
{
	if (sb->s_root)
		d_genocide(sb->s_root);
	kill_anon_super(sb);
}

EXPORT_SYMBOL(kill_litter_super);

static int ns_test_super(struct super_block *sb, void *data)
{
	return sb->s_fs_info == data;
}

static int ns_set_super(struct super_block *sb, void *data)
{
	sb->s_fs_info = data;
	return set_anon_super(sb, NULL);
}

int get_sb_ns(struct file_system_type *fs_type, int flags, void *data,
	int (*fill_super)(struct super_block *, void *, int),
	struct vfsmount *mnt)
{
	struct super_block *sb;

	sb = sget(fs_type, ns_test_super, ns_set_super, data);
	if (IS_ERR(sb))
		return PTR_ERR(sb);

	if (!sb->s_root) {
		int err;
		sb->s_flags = flags;
		err = fill_super(sb, data, flags & MS_SILENT ? 1 : 0);
		if (err) {
			deactivate_locked_super(sb);
			return err;
		}

		sb->s_flags |= MS_ACTIVE;
	}

	simple_set_mnt(mnt, sb);
	return 0;
}

EXPORT_SYMBOL(get_sb_ns);

#ifdef CONFIG_BLOCK
static int set_bdev_super(struct super_block *s, void *data)
{
	s->s_bdev = data;
	s->s_dev = s->s_bdev->bd_dev;

	/*
	 * We set the bdi here to the queue backing, file systems can
	 * overwrite this in ->fill_super()
	 */
	s->s_bdi = &bdev_get_queue(s->s_bdev)->backing_dev_info;
	return 0;
}

static int test_bdev_super(struct super_block *s, void *data)
{
	return (void *)s->s_bdev == data;
}

int get_sb_bdev(struct file_system_type *fs_type,
	int flags, const char *dev_name, void *data,
	int (*fill_super)(struct super_block *, void *, int),
	struct vfsmount *mnt)
{
	struct block_device *bdev;
	struct super_block *s;
	fmode_t mode = FMODE_READ;
	int error = 0;

	if (!(flags & MS_RDONLY))
		mode |= FMODE_WRITE;

	bdev = open_bdev_exclusive(dev_name, mode, fs_type);
	if (IS_ERR(bdev))
		return PTR_ERR(bdev);

	/*
	 * once the super is inserted into the list by sget, s_umount
	 * will protect the lockfs code from trying to start a snapshot
	 * while we are mounting
	 */
	mutex_lock(&bdev->bd_fsfreeze_mutex);
	if (bdev->bd_fsfreeze_count > 0) {
		mutex_unlock(&bdev->bd_fsfreeze_mutex);
		error = -EBUSY;
		goto error_bdev;
	}
	s = sget(fs_type, test_bdev_super, set_bdev_super, bdev);
	mutex_unlock(&bdev->bd_fsfreeze_mutex);
	if (IS_ERR(s))
		goto error_s;

	if (s->s_root) {
		if ((flags ^ s->s_flags) & MS_RDONLY) {
			deactivate_locked_super(s);
			error = -EBUSY;
			goto error_bdev;
		}

		close_bdev_exclusive(bdev, mode);
	} else {
		char b[BDEVNAME_SIZE];

		s->s_flags = flags;
		s->s_mode = mode;
		strlcpy(s->s_id, bdevname(bdev, b), sizeof(s->s_id));
		sb_set_blocksize(s, block_size(bdev));
		error = fill_super(s, data, flags & MS_SILENT ? 1 : 0);
		if (error) {
			deactivate_locked_super(s);
			goto error;
		}

		s->s_flags |= MS_ACTIVE;
		bdev->bd_super = s;
	}

	simple_set_mnt(mnt, s);
	return 0;

error_s:
	error = PTR_ERR(s);
error_bdev:
	close_bdev_exclusive(bdev, mode);
error:
	return error;
}

EXPORT_SYMBOL(get_sb_bdev);

void kill_block_super(struct super_block *sb)
{
	struct block_device *bdev = sb->s_bdev;
	fmode_t mode = sb->s_mode;

	bdev->bd_super = NULL;
	generic_shutdown_super(sb);
	sync_blockdev(bdev);
	close_bdev_exclusive(bdev, mode);
}

EXPORT_SYMBOL(kill_block_super);
#endif

int get_sb_nodev(struct file_system_type *fs_type,
	int flags, void *data,
	int (*fill_super)(struct super_block *, void *, int),
	struct vfsmount *mnt)
{
	int error;
	struct super_block *s = sget(fs_type, NULL, set_anon_super, NULL);

	if (IS_ERR(s))
		return PTR_ERR(s);

	s->s_flags = flags;

	error = fill_super(s, data, flags & MS_SILENT ? 1 : 0);
	if (error) {
		deactivate_locked_super(s);
		return error;
	}
	s->s_flags |= MS_ACTIVE;
	simple_set_mnt(mnt, s);
	return 0;
}

EXPORT_SYMBOL(get_sb_nodev);

static int compare_single(struct super_block *s, void *p)
{
	return 1;
}

int get_sb_single(struct file_system_type *fs_type,
	int flags, void *data,
	int (*fill_super)(struct super_block *, void *, int),
	struct vfsmount *mnt)
{
	struct super_block *s;
	int error;

	s = sget(fs_type, compare_single, set_anon_super, NULL);
	if (IS_ERR(s))
		return PTR_ERR(s);
	if (!s->s_root) {
		s->s_flags = flags;
		error = fill_super(s, data, flags & MS_SILENT ? 1 : 0);
		if (error) {
			deactivate_locked_super(s);
			return error;
		}
		s->s_flags |= MS_ACTIVE;
	} else {
		__do_remount_sb(s, flags, data, 0);
	}
	simple_set_mnt(mnt, s);
	return 0;
}

EXPORT_SYMBOL(get_sb_single);

struct vfsmount *
vfs_kern_mount(struct file_system_type *type, int flags, const char *name, void *data)
{
	struct vfsmount *mnt;
	char *secdata = NULL;
	int error;

	if (!type)
		return ERR_PTR(-ENODEV);

	error = -ENOMEM;
	mnt = alloc_vfsmnt(name);
	if (!mnt)
		goto out;

	if (flags & MS_KERNMOUNT)
		mnt->mnt_flags = MNT_INTERNAL;

	if (data && !(type->fs_flags & FS_BINARY_MOUNTDATA)) {
		secdata = alloc_secdata();
		if (!secdata)
			goto out_mnt;

		error = security_sb_copy_data(data, secdata);
		if (error)
			goto out_free_secdata;
	}

	error = type->get_sb(type, flags, name, data, mnt);
	if (error < 0)
		goto out_free_secdata;
	BUG_ON(!mnt->mnt_sb);

 	error = security_sb_kern_mount(mnt->mnt_sb, flags, secdata);
 	if (error)
 		goto out_sb;

	/*
	 * filesystems should never set s_maxbytes larger than MAX_LFS_FILESIZE
	 * but s_maxbytes was an unsigned long long for many releases. Throw
	 * this warning for a little while to try and catch filesystems that
	 * violate this rule. This warning should be either removed or
	 * converted to a BUG() in 2.6.34.
	 */
	WARN((mnt->mnt_sb->s_maxbytes < 0), "%s set sb->s_maxbytes to "
		"negative value (%lld)\n", type->name, mnt->mnt_sb->s_maxbytes);

	mnt->mnt_mountpoint = mnt->mnt_root;
	mnt->mnt_parent = mnt;
	up_write(&mnt->mnt_sb->s_umount);
	free_secdata(secdata);
	return mnt;
out_sb:
	dput(mnt->mnt_root);
	deactivate_locked_super(mnt->mnt_sb);
out_free_secdata:
	free_secdata(secdata);
out_mnt:
	free_vfsmnt(mnt);
out:
	return ERR_PTR(error);
}

EXPORT_SYMBOL_GPL(vfs_kern_mount);

static struct vfsmount *fs_set_subtype(struct vfsmount *mnt, const char *fstype)
{
	int err;
	const char *subtype = strchr(fstype, '.');
	if (subtype) {
		subtype++;
		err = -EINVAL;
		if (!subtype[0])
			goto err;
	} else
		subtype = "";

	mnt->mnt_sb->s_subtype = kstrdup(subtype, GFP_KERNEL);
	err = -ENOMEM;
	if (!mnt->mnt_sb->s_subtype)
		goto err;
	return mnt;

 err:
	mntput(mnt);
	return ERR_PTR(err);
}

struct vfsmount *
do_kern_mount(const char *fstype, int flags, const char *name, void *data)
{
	struct file_system_type *type = get_fs_type(fstype);
	struct vfsmount *mnt;
	if (!type)
		return ERR_PTR(-ENODEV);
	mnt = vfs_kern_mount(type, flags, name, data);
	if (!IS_ERR(mnt) && (type->fs_flags & FS_HAS_SUBTYPE) &&
	    !mnt->mnt_sb->s_subtype)
		mnt = fs_set_subtype(mnt, fstype);
	put_filesystem(type);
	return mnt;
}
EXPORT_SYMBOL_GPL(do_kern_mount);

struct vfsmount *kern_mount_data(struct file_system_type *type, void *data)
{
	return vfs_kern_mount(type, MS_KERNMOUNT, type->name, data);
}

EXPORT_SYMBOL_GPL(kern_mount_data);<|MERGE_RESOLUTION|>--- conflicted
+++ resolved
@@ -37,7 +37,6 @@
 #include <linux/kobject.h>
 #include <linux/mutex.h>
 #include <linux/file.h>
-#include <linux/precache.h>
 #include <asm/uaccess.h>
 #include "internal.h"
 
@@ -105,9 +104,6 @@
 		s->s_qcop = sb_quotactl_ops;
 		s->s_op = &default_op;
 		s->s_time_gran = 1000000000;
-#ifdef CONFIG_PRECACHE
-		s->precache_poolid = -1;
-#endif
 	}
 out:
 	return s;
@@ -198,7 +194,6 @@
 		vfs_dq_off(s, 0);
 		down_write(&s->s_umount);
 		fs->kill_sb(s);
-		precache_flush_filesystem(s);
 		put_filesystem(fs);
 		put_super(s);
 	}
@@ -225,7 +220,6 @@
 		spin_unlock(&sb_lock);
 		vfs_dq_off(s, 0);
 		fs->kill_sb(s);
-		precache_flush_filesystem(s);
 		put_filesystem(fs);
 		put_super(s);
 	} else {
@@ -589,13 +583,8 @@
 
 	/* If we are remounting RDONLY and current sb is read/write,
 	   make sure there are no rw files opened */
-<<<<<<< HEAD
-	if ((flags & MS_RDONLY) && !(sb->s_flags & MS_RDONLY)) {
+	if (remount_ro) {
 		if (rflags & REMOUNT_FORCE)
-=======
-	if (remount_ro) {
-		if (force)
->>>>>>> 57d54889
 			mark_files_ro(sb);
 		else if (!fs_may_remount_ro(sb))
 			return -EBUSY;
