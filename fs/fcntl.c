--- conflicted
+++ resolved
@@ -136,11 +136,7 @@
 		__f_setown(filp, pid, type, force);
 	rcu_read_unlock();
 
-<<<<<<< HEAD
-	return 0;
-=======
 	return ret;
->>>>>>> 5771a8c0
 }
 EXPORT_SYMBOL(f_setown);
 
