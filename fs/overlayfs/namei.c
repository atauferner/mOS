--- conflicted
+++ resolved
@@ -227,11 +227,7 @@
 	int err;
 	bool last_element = !post[0];
 
-<<<<<<< HEAD
-	this = lookup_positive_unlocked(name, base, namelen);
-=======
 	this = ovl_lookup_positive_unlocked(name, base, namelen, drop_negative);
->>>>>>> 7d2a07b7
 	if (IS_ERR(this)) {
 		err = PTR_ERR(this);
 		this = NULL;
@@ -354,28 +350,16 @@
 	struct dentry *origin = NULL;
 	int i;
 
-<<<<<<< HEAD
-	for (i = 0; i < ofs->numlower; i++) {
-=======
 	for (i = 1; i < ofs->numlayer; i++) {
->>>>>>> 7d2a07b7
 		/*
 		 * If lower fs uuid is not unique among lower fs we cannot match
 		 * fh->uuid to layer.
 		 */
-<<<<<<< HEAD
-		if (ofs->lower_layers[i].fsid &&
-		    ofs->lower_layers[i].fs->bad_uuid)
-			continue;
-
-		origin = ovl_decode_real_fh(fh, ofs->lower_layers[i].mnt,
-=======
 		if (ofs->layers[i].fsid &&
 		    ofs->layers[i].fs->bad_uuid)
 			continue;
 
 		origin = ovl_decode_real_fh(ofs, fh, ofs->layers[i].mnt,
->>>>>>> 7d2a07b7
 					    connected);
 		if (origin)
 			break;
