/*
 *
 * Copyright (C) 2011 Novell Inc.
 *
 * This program is free software; you can redistribute it and/or modify it
 * under the terms of the GNU General Public License version 2 as published by
 * the Free Software Foundation.
 */

#include <uapi/linux/magic.h>
#include <linux/fs.h>
#include <linux/namei.h>
#include <linux/xattr.h>
#include <linux/mount.h>
#include <linux/parser.h>
#include <linux/module.h>
#include <linux/statfs.h>
#include <linux/seq_file.h>
#include <linux/posix_acl_xattr.h>
#include "overlayfs.h"

MODULE_AUTHOR("Miklos Szeredi <miklos@szeredi.hu>");
MODULE_DESCRIPTION("Overlay filesystem");
MODULE_LICENSE("GPL");


struct ovl_dir_cache;

#define OVL_MAX_STACK 500

static bool ovl_redirect_dir_def = IS_ENABLED(CONFIG_OVERLAY_FS_REDIRECT_DIR);
module_param_named(redirect_dir, ovl_redirect_dir_def, bool, 0644);
MODULE_PARM_DESC(ovl_redirect_dir_def,
		 "Default to on or off for the redirect_dir feature");

static bool ovl_redirect_always_follow =
	IS_ENABLED(CONFIG_OVERLAY_FS_REDIRECT_ALWAYS_FOLLOW);
module_param_named(redirect_always_follow, ovl_redirect_always_follow,
		   bool, 0644);
MODULE_PARM_DESC(ovl_redirect_always_follow,
		 "Follow redirects even if redirect_dir feature is turned off");

static bool ovl_index_def = IS_ENABLED(CONFIG_OVERLAY_FS_INDEX);
module_param_named(index, ovl_index_def, bool, 0644);
MODULE_PARM_DESC(ovl_index_def,
		 "Default to on or off for the inodes index feature");

static bool ovl_nfs_export_def = IS_ENABLED(CONFIG_OVERLAY_FS_NFS_EXPORT);
module_param_named(nfs_export, ovl_nfs_export_def, bool, 0644);
MODULE_PARM_DESC(ovl_nfs_export_def,
		 "Default to on or off for the NFS export feature");

static void ovl_entry_stack_free(struct ovl_entry *oe)
{
	unsigned int i;

	for (i = 0; i < oe->numlower; i++)
		dput(oe->lowerstack[i].dentry);
}

static void ovl_dentry_release(struct dentry *dentry)
{
	struct ovl_entry *oe = dentry->d_fsdata;

	if (oe) {
		ovl_entry_stack_free(oe);
		kfree_rcu(oe, rcu);
	}
}

static int ovl_check_append_only(struct inode *inode, int flag)
{
	/*
	 * This test was moot in vfs may_open() because overlay inode does
	 * not have the S_APPEND flag, so re-check on real upper inode
	 */
	if (IS_APPEND(inode)) {
		if  ((flag & O_ACCMODE) != O_RDONLY && !(flag & O_APPEND))
			return -EPERM;
		if (flag & O_TRUNC)
			return -EPERM;
	}

	return 0;
}

static struct dentry *ovl_d_real(struct dentry *dentry,
				 const struct inode *inode,
				 unsigned int open_flags, unsigned int flags)
{
	struct dentry *real;
	int err;

	if (flags & D_REAL_UPPER)
		return ovl_dentry_upper(dentry);

	if (!d_is_reg(dentry)) {
		if (!inode || inode == d_inode(dentry))
			return dentry;
		goto bug;
	}

	if (open_flags) {
		err = ovl_open_maybe_copy_up(dentry, open_flags);
		if (err)
			return ERR_PTR(err);
	}

	real = ovl_dentry_upper(dentry);
	if (real && (!inode || inode == d_inode(real))) {
		if (!inode) {
			err = ovl_check_append_only(d_inode(real), open_flags);
			if (err)
				return ERR_PTR(err);
		}
		return real;
	}

	real = ovl_dentry_lower(dentry);
	if (!real)
		goto bug;

	/* Handle recursion */
	real = d_real(real, inode, open_flags, 0);

	if (!inode || inode == d_inode(real))
		return real;
bug:
	WARN(1, "ovl_d_real(%pd4, %s:%lu): real dentry not found\n", dentry,
	     inode ? inode->i_sb->s_id : "NULL", inode ? inode->i_ino : 0);
	return dentry;
}

static int ovl_dentry_revalidate(struct dentry *dentry, unsigned int flags)
{
	struct ovl_entry *oe = dentry->d_fsdata;
	unsigned int i;
	int ret = 1;

	for (i = 0; i < oe->numlower; i++) {
		struct dentry *d = oe->lowerstack[i].dentry;

		if (d->d_flags & DCACHE_OP_REVALIDATE) {
			ret = d->d_op->d_revalidate(d, flags);
			if (ret < 0)
				return ret;
			if (!ret) {
				if (!(flags & LOOKUP_RCU))
					d_invalidate(d);
				return -ESTALE;
			}
		}
	}
	return 1;
}

static int ovl_dentry_weak_revalidate(struct dentry *dentry, unsigned int flags)
{
	struct ovl_entry *oe = dentry->d_fsdata;
	unsigned int i;
	int ret = 1;

	for (i = 0; i < oe->numlower; i++) {
		struct dentry *d = oe->lowerstack[i].dentry;

		if (d->d_flags & DCACHE_OP_WEAK_REVALIDATE) {
			ret = d->d_op->d_weak_revalidate(d, flags);
			if (ret <= 0)
				break;
		}
	}
	return ret;
}

static const struct dentry_operations ovl_dentry_operations = {
	.d_release = ovl_dentry_release,
	.d_real = ovl_d_real,
};

static const struct dentry_operations ovl_reval_dentry_operations = {
	.d_release = ovl_dentry_release,
	.d_real = ovl_d_real,
	.d_revalidate = ovl_dentry_revalidate,
	.d_weak_revalidate = ovl_dentry_weak_revalidate,
};

static struct kmem_cache *ovl_inode_cachep;

static struct inode *ovl_alloc_inode(struct super_block *sb)
{
	struct ovl_inode *oi = kmem_cache_alloc(ovl_inode_cachep, GFP_KERNEL);

	if (!oi)
		return NULL;

	oi->cache = NULL;
	oi->redirect = NULL;
	oi->version = 0;
	oi->flags = 0;
	oi->__upperdentry = NULL;
	oi->lower = NULL;
	mutex_init(&oi->lock);

	return &oi->vfs_inode;
}

static void ovl_i_callback(struct rcu_head *head)
{
	struct inode *inode = container_of(head, struct inode, i_rcu);

	kmem_cache_free(ovl_inode_cachep, OVL_I(inode));
}

static void ovl_destroy_inode(struct inode *inode)
{
	struct ovl_inode *oi = OVL_I(inode);

	dput(oi->__upperdentry);
	iput(oi->lower);
	kfree(oi->redirect);
	ovl_dir_cache_free(inode);
	mutex_destroy(&oi->lock);

	call_rcu(&inode->i_rcu, ovl_i_callback);
}

static void ovl_free_fs(struct ovl_fs *ofs)
{
	unsigned i;

	dput(ofs->indexdir);
	dput(ofs->workdir);
	if (ofs->workdir_locked)
		ovl_inuse_unlock(ofs->workbasedir);
	dput(ofs->workbasedir);
	if (ofs->upperdir_locked)
		ovl_inuse_unlock(ofs->upper_mnt->mnt_root);
	mntput(ofs->upper_mnt);
	for (i = 0; i < ofs->numlower; i++) {
		mntput(ofs->lower_layers[i].mnt);
		free_anon_bdev(ofs->lower_layers[i].pseudo_dev);
	}
	kfree(ofs->lower_layers);

	kfree(ofs->config.lowerdir);
	kfree(ofs->config.upperdir);
	kfree(ofs->config.workdir);
	kfree(ofs->config.redirect_mode);
	if (ofs->creator_cred)
		put_cred(ofs->creator_cred);
	kfree(ofs);
}

static void ovl_put_super(struct super_block *sb)
{
	struct ovl_fs *ofs = sb->s_fs_info;

	ovl_free_fs(ofs);
}

/* Sync real dirty inodes in upper filesystem (if it exists) */
static int ovl_sync_fs(struct super_block *sb, int wait)
{
	struct ovl_fs *ofs = sb->s_fs_info;
	struct super_block *upper_sb;
	int ret;

	if (!ofs->upper_mnt)
		return 0;

	/*
	 * If this is a sync(2) call or an emergency sync, all the super blocks
	 * will be iterated, including upper_sb, so no need to do anything.
	 *
	 * If this is a syncfs(2) call, then we do need to call
	 * sync_filesystem() on upper_sb, but enough if we do it when being
	 * called with wait == 1.
	 */
	if (!wait)
		return 0;

	upper_sb = ofs->upper_mnt->mnt_sb;

	down_read(&upper_sb->s_umount);
	ret = sync_filesystem(upper_sb);
	up_read(&upper_sb->s_umount);

	return ret;
}

/**
 * ovl_statfs
 * @sb: The overlayfs super block
 * @buf: The struct kstatfs to fill in with stats
 *
 * Get the filesystem statistics.  As writes always target the upper layer
 * filesystem pass the statfs to the upper filesystem (if it exists)
 */
static int ovl_statfs(struct dentry *dentry, struct kstatfs *buf)
{
	struct ovl_fs *ofs = dentry->d_sb->s_fs_info;
	struct dentry *root_dentry = dentry->d_sb->s_root;
	struct path path;
	int err;

	ovl_path_real(root_dentry, &path);

	err = vfs_statfs(&path, buf);
	if (!err) {
		buf->f_namelen = ofs->namelen;
		buf->f_type = OVERLAYFS_SUPER_MAGIC;
	}

	return err;
}

/* Will this overlay be forced to mount/remount ro? */
static bool ovl_force_readonly(struct ovl_fs *ofs)
{
	return (!ofs->upper_mnt || !ofs->workdir);
}

static const char *ovl_redirect_mode_def(void)
{
	return ovl_redirect_dir_def ? "on" : "off";
}

/**
 * ovl_show_options
 *
 * Prints the mount options for a given superblock.
 * Returns zero; does not fail.
 */
static int ovl_show_options(struct seq_file *m, struct dentry *dentry)
{
	struct super_block *sb = dentry->d_sb;
	struct ovl_fs *ofs = sb->s_fs_info;

	seq_show_option(m, "lowerdir", ofs->config.lowerdir);
	if (ofs->config.upperdir) {
		seq_show_option(m, "upperdir", ofs->config.upperdir);
		seq_show_option(m, "workdir", ofs->config.workdir);
	}
	if (ofs->config.default_permissions)
		seq_puts(m, ",default_permissions");
	if (strcmp(ofs->config.redirect_mode, ovl_redirect_mode_def()) != 0)
		seq_printf(m, ",redirect_dir=%s", ofs->config.redirect_mode);
	if (ofs->config.index != ovl_index_def)
		seq_printf(m, ",index=%s", ofs->config.index ? "on" : "off");
	if (ofs->config.nfs_export != ovl_nfs_export_def)
		seq_printf(m, ",nfs_export=%s", ofs->config.nfs_export ?
						"on" : "off");
	return 0;
}

static int ovl_remount(struct super_block *sb, int *flags, char *data)
{
	struct ovl_fs *ofs = sb->s_fs_info;

	if (!(*flags & SB_RDONLY) && ovl_force_readonly(ofs))
		return -EROFS;

	return 0;
}

static const struct super_operations ovl_super_operations = {
	.alloc_inode	= ovl_alloc_inode,
	.destroy_inode	= ovl_destroy_inode,
	.drop_inode	= generic_delete_inode,
	.put_super	= ovl_put_super,
	.sync_fs	= ovl_sync_fs,
	.statfs		= ovl_statfs,
	.show_options	= ovl_show_options,
	.remount_fs	= ovl_remount,
};

enum {
	OPT_LOWERDIR,
	OPT_UPPERDIR,
	OPT_WORKDIR,
	OPT_DEFAULT_PERMISSIONS,
	OPT_REDIRECT_DIR,
	OPT_INDEX_ON,
	OPT_INDEX_OFF,
	OPT_NFS_EXPORT_ON,
	OPT_NFS_EXPORT_OFF,
	OPT_ERR,
};

static const match_table_t ovl_tokens = {
	{OPT_LOWERDIR,			"lowerdir=%s"},
	{OPT_UPPERDIR,			"upperdir=%s"},
	{OPT_WORKDIR,			"workdir=%s"},
	{OPT_DEFAULT_PERMISSIONS,	"default_permissions"},
	{OPT_REDIRECT_DIR,		"redirect_dir=%s"},
	{OPT_INDEX_ON,			"index=on"},
	{OPT_INDEX_OFF,			"index=off"},
	{OPT_NFS_EXPORT_ON,		"nfs_export=on"},
	{OPT_NFS_EXPORT_OFF,		"nfs_export=off"},
	{OPT_ERR,			NULL}
};

static char *ovl_next_opt(char **s)
{
	char *sbegin = *s;
	char *p;

	if (sbegin == NULL)
		return NULL;

	for (p = sbegin; *p; p++) {
		if (*p == '\\') {
			p++;
			if (!*p)
				break;
		} else if (*p == ',') {
			*p = '\0';
			*s = p + 1;
			return sbegin;
		}
	}
	*s = NULL;
	return sbegin;
}

static int ovl_parse_redirect_mode(struct ovl_config *config, const char *mode)
{
	if (strcmp(mode, "on") == 0) {
		config->redirect_dir = true;
		/*
		 * Does not make sense to have redirect creation without
		 * redirect following.
		 */
		config->redirect_follow = true;
	} else if (strcmp(mode, "follow") == 0) {
		config->redirect_follow = true;
	} else if (strcmp(mode, "off") == 0) {
		if (ovl_redirect_always_follow)
			config->redirect_follow = true;
	} else if (strcmp(mode, "nofollow") != 0) {
		pr_err("overlayfs: bad mount option \"redirect_dir=%s\"\n",
		       mode);
		return -EINVAL;
	}

	return 0;
}

static int ovl_parse_opt(char *opt, struct ovl_config *config)
{
	char *p;

	config->redirect_mode = kstrdup(ovl_redirect_mode_def(), GFP_KERNEL);
	if (!config->redirect_mode)
		return -ENOMEM;

	while ((p = ovl_next_opt(&opt)) != NULL) {
		int token;
		substring_t args[MAX_OPT_ARGS];

		if (!*p)
			continue;

		token = match_token(p, ovl_tokens, args);
		switch (token) {
		case OPT_UPPERDIR:
			kfree(config->upperdir);
			config->upperdir = match_strdup(&args[0]);
			if (!config->upperdir)
				return -ENOMEM;
			break;

		case OPT_LOWERDIR:
			kfree(config->lowerdir);
			config->lowerdir = match_strdup(&args[0]);
			if (!config->lowerdir)
				return -ENOMEM;
			break;

		case OPT_WORKDIR:
			kfree(config->workdir);
			config->workdir = match_strdup(&args[0]);
			if (!config->workdir)
				return -ENOMEM;
			break;

		case OPT_DEFAULT_PERMISSIONS:
			config->default_permissions = true;
			break;

		case OPT_REDIRECT_DIR:
			kfree(config->redirect_mode);
			config->redirect_mode = match_strdup(&args[0]);
			if (!config->redirect_mode)
				return -ENOMEM;
			break;

		case OPT_INDEX_ON:
			config->index = true;
			break;

		case OPT_INDEX_OFF:
			config->index = false;
			break;

		case OPT_NFS_EXPORT_ON:
			config->nfs_export = true;
			break;

		case OPT_NFS_EXPORT_OFF:
			config->nfs_export = false;
			break;

		default:
			pr_err("overlayfs: unrecognized mount option \"%s\" or missing value\n", p);
			return -EINVAL;
		}
	}

	/* Workdir is useless in non-upper mount */
	if (!config->upperdir && config->workdir) {
		pr_info("overlayfs: option \"workdir=%s\" is useless in a non-upper mount, ignore\n",
			config->workdir);
		kfree(config->workdir);
		config->workdir = NULL;
	}

	return ovl_parse_redirect_mode(config, config->redirect_mode);
}

#define OVL_WORKDIR_NAME "work"
#define OVL_INDEXDIR_NAME "index"

static struct dentry *ovl_workdir_create(struct ovl_fs *ofs,
					 const char *name, bool persist)
{
	struct inode *dir =  ofs->workbasedir->d_inode;
	struct vfsmount *mnt = ofs->upper_mnt;
	struct dentry *work;
	int err;
	bool retried = false;
	bool locked = false;

	inode_lock_nested(dir, I_MUTEX_PARENT);
	locked = true;

retry:
	work = lookup_one_len(name, ofs->workbasedir, strlen(name));

	if (!IS_ERR(work)) {
		struct iattr attr = {
			.ia_valid = ATTR_MODE,
			.ia_mode = S_IFDIR | 0,
		};

		if (work->d_inode) {
			err = -EEXIST;
			if (retried)
				goto out_dput;

			if (persist)
				goto out_unlock;

			retried = true;
			ovl_workdir_cleanup(dir, mnt, work, 0);
			dput(work);
			goto retry;
		}

		err = ovl_create_real(dir, work,
				      &(struct cattr){.mode = S_IFDIR | 0},
				      NULL, true);
		if (err)
			goto out_dput;

		/*
		 * Try to remove POSIX ACL xattrs from workdir.  We are good if:
		 *
		 * a) success (there was a POSIX ACL xattr and was removed)
		 * b) -ENODATA (there was no POSIX ACL xattr)
		 * c) -EOPNOTSUPP (POSIX ACL xattrs are not supported)
		 *
		 * There are various other error values that could effectively
		 * mean that the xattr doesn't exist (e.g. -ERANGE is returned
		 * if the xattr name is too long), but the set of filesystems
		 * allowed as upper are limited to "normal" ones, where checking
		 * for the above two errors is sufficient.
		 */
		err = vfs_removexattr(work, XATTR_NAME_POSIX_ACL_DEFAULT);
		if (err && err != -ENODATA && err != -EOPNOTSUPP)
			goto out_dput;

		err = vfs_removexattr(work, XATTR_NAME_POSIX_ACL_ACCESS);
		if (err && err != -ENODATA && err != -EOPNOTSUPP)
			goto out_dput;

		/* Clear any inherited mode bits */
		inode_lock(work->d_inode);
		err = notify_change(work, &attr, NULL);
		inode_unlock(work->d_inode);
		if (err)
			goto out_dput;
	} else {
		err = PTR_ERR(work);
		goto out_err;
	}
out_unlock:
	if (locked)
		inode_unlock(dir);

	return work;

out_dput:
	dput(work);
out_err:
	pr_warn("overlayfs: failed to create directory %s/%s (errno: %i); mounting read-only\n",
		ofs->config.workdir, name, -err);
	work = NULL;
	goto out_unlock;
}

static void ovl_unescape(char *s)
{
	char *d = s;

	for (;; s++, d++) {
		if (*s == '\\')
			s++;
		*d = *s;
		if (!*s)
			break;
	}
}

static int ovl_mount_dir_noesc(const char *name, struct path *path)
{
	int err = -EINVAL;

	if (!*name) {
		pr_err("overlayfs: empty lowerdir\n");
		goto out;
	}
	err = kern_path(name, LOOKUP_FOLLOW, path);
	if (err) {
		pr_err("overlayfs: failed to resolve '%s': %i\n", name, err);
		goto out;
	}
	err = -EINVAL;
	if (ovl_dentry_weird(path->dentry)) {
		pr_err("overlayfs: filesystem on '%s' not supported\n", name);
		goto out_put;
	}
	if (!d_is_dir(path->dentry)) {
		pr_err("overlayfs: '%s' not a directory\n", name);
		goto out_put;
	}
	return 0;

out_put:
	path_put_init(path);
out:
	return err;
}

static int ovl_mount_dir(const char *name, struct path *path)
{
	int err = -ENOMEM;
	char *tmp = kstrdup(name, GFP_KERNEL);

	if (tmp) {
		ovl_unescape(tmp);
		err = ovl_mount_dir_noesc(tmp, path);

		if (!err)
			if (ovl_dentry_remote(path->dentry)) {
				pr_err("overlayfs: filesystem on '%s' not supported as upperdir\n",
				       tmp);
				path_put_init(path);
				err = -EINVAL;
			}
		kfree(tmp);
	}
	return err;
}

static int ovl_check_namelen(struct path *path, struct ovl_fs *ofs,
			     const char *name)
{
	struct kstatfs statfs;
	int err = vfs_statfs(path, &statfs);

	if (err)
		pr_err("overlayfs: statfs failed on '%s'\n", name);
	else
		ofs->namelen = max(ofs->namelen, statfs.f_namelen);

	return err;
}

static int ovl_lower_dir(const char *name, struct path *path,
			 struct ovl_fs *ofs, int *stack_depth, bool *remote)
{
	int err;

	err = ovl_mount_dir_noesc(name, path);
	if (err)
		goto out;

	err = ovl_check_namelen(path, ofs, name);
	if (err)
		goto out_put;

	*stack_depth = max(*stack_depth, path->mnt->mnt_sb->s_stack_depth);

	if (ovl_dentry_remote(path->dentry))
		*remote = true;

	/*
	 * The inodes index feature and NFS export need to encode and decode
	 * file handles, so they require that all layers support them.
	 */
<<<<<<< HEAD
	if (ofs->config.index && ofs->config.upperdir &&
=======
	if ((ofs->config.nfs_export ||
	     (ofs->config.index && ofs->config.upperdir)) &&
>>>>>>> 7928b2cb
	    !ovl_can_decode_fh(path->dentry->d_sb)) {
		ofs->config.index = false;
		ofs->config.nfs_export = false;
		pr_warn("overlayfs: fs on '%s' does not support file handles, falling back to index=off,nfs_export=off.\n",
			name);
	}

	return 0;

out_put:
	path_put_init(path);
out:
	return err;
}

/* Workdir should not be subdir of upperdir and vice versa */
static bool ovl_workdir_ok(struct dentry *workdir, struct dentry *upperdir)
{
	bool ok = false;

	if (workdir != upperdir) {
		ok = (lock_rename(workdir, upperdir) == NULL);
		unlock_rename(workdir, upperdir);
	}
	return ok;
}

static unsigned int ovl_split_lowerdirs(char *str)
{
	unsigned int ctr = 1;
	char *s, *d;

	for (s = d = str;; s++, d++) {
		if (*s == '\\') {
			s++;
		} else if (*s == ':') {
			*d = '\0';
			ctr++;
			continue;
		}
		*d = *s;
		if (!*s)
			break;
	}
	return ctr;
}

static int __maybe_unused
ovl_posix_acl_xattr_get(const struct xattr_handler *handler,
			struct dentry *dentry, struct inode *inode,
			const char *name, void *buffer, size_t size)
{
	return ovl_xattr_get(dentry, inode, handler->name, buffer, size);
}

static int __maybe_unused
ovl_posix_acl_xattr_set(const struct xattr_handler *handler,
			struct dentry *dentry, struct inode *inode,
			const char *name, const void *value,
			size_t size, int flags)
{
	struct dentry *workdir = ovl_workdir(dentry);
	struct inode *realinode = ovl_inode_real(inode);
	struct posix_acl *acl = NULL;
	int err;

	/* Check that everything is OK before copy-up */
	if (value) {
		acl = posix_acl_from_xattr(&init_user_ns, value, size);
		if (IS_ERR(acl))
			return PTR_ERR(acl);
	}
	err = -EOPNOTSUPP;
	if (!IS_POSIXACL(d_inode(workdir)))
		goto out_acl_release;
	if (!realinode->i_op->set_acl)
		goto out_acl_release;
	if (handler->flags == ACL_TYPE_DEFAULT && !S_ISDIR(inode->i_mode)) {
		err = acl ? -EACCES : 0;
		goto out_acl_release;
	}
	err = -EPERM;
	if (!inode_owner_or_capable(inode))
		goto out_acl_release;

	posix_acl_release(acl);

	/*
	 * Check if sgid bit needs to be cleared (actual setacl operation will
	 * be done with mounter's capabilities and so that won't do it for us).
	 */
	if (unlikely(inode->i_mode & S_ISGID) &&
	    handler->flags == ACL_TYPE_ACCESS &&
	    !in_group_p(inode->i_gid) &&
	    !capable_wrt_inode_uidgid(inode, CAP_FSETID)) {
		struct iattr iattr = { .ia_valid = ATTR_KILL_SGID };

		err = ovl_setattr(dentry, &iattr);
		if (err)
			return err;
	}

	err = ovl_xattr_set(dentry, inode, handler->name, value, size, flags);
	if (!err)
		ovl_copyattr(ovl_inode_real(inode), inode);

	return err;

out_acl_release:
	posix_acl_release(acl);
	return err;
}

static int ovl_own_xattr_get(const struct xattr_handler *handler,
			     struct dentry *dentry, struct inode *inode,
			     const char *name, void *buffer, size_t size)
{
	return -EOPNOTSUPP;
}

static int ovl_own_xattr_set(const struct xattr_handler *handler,
			     struct dentry *dentry, struct inode *inode,
			     const char *name, const void *value,
			     size_t size, int flags)
{
	return -EOPNOTSUPP;
}

static int ovl_other_xattr_get(const struct xattr_handler *handler,
			       struct dentry *dentry, struct inode *inode,
			       const char *name, void *buffer, size_t size)
{
	return ovl_xattr_get(dentry, inode, name, buffer, size);
}

static int ovl_other_xattr_set(const struct xattr_handler *handler,
			       struct dentry *dentry, struct inode *inode,
			       const char *name, const void *value,
			       size_t size, int flags)
{
	return ovl_xattr_set(dentry, inode, name, value, size, flags);
}

static const struct xattr_handler __maybe_unused
ovl_posix_acl_access_xattr_handler = {
	.name = XATTR_NAME_POSIX_ACL_ACCESS,
	.flags = ACL_TYPE_ACCESS,
	.get = ovl_posix_acl_xattr_get,
	.set = ovl_posix_acl_xattr_set,
};

static const struct xattr_handler __maybe_unused
ovl_posix_acl_default_xattr_handler = {
	.name = XATTR_NAME_POSIX_ACL_DEFAULT,
	.flags = ACL_TYPE_DEFAULT,
	.get = ovl_posix_acl_xattr_get,
	.set = ovl_posix_acl_xattr_set,
};

static const struct xattr_handler ovl_own_xattr_handler = {
	.prefix	= OVL_XATTR_PREFIX,
	.get = ovl_own_xattr_get,
	.set = ovl_own_xattr_set,
};

static const struct xattr_handler ovl_other_xattr_handler = {
	.prefix	= "", /* catch all */
	.get = ovl_other_xattr_get,
	.set = ovl_other_xattr_set,
};

static const struct xattr_handler *ovl_xattr_handlers[] = {
#ifdef CONFIG_FS_POSIX_ACL
	&ovl_posix_acl_access_xattr_handler,
	&ovl_posix_acl_default_xattr_handler,
#endif
	&ovl_own_xattr_handler,
	&ovl_other_xattr_handler,
	NULL
};

static int ovl_get_upper(struct ovl_fs *ofs, struct path *upperpath)
{
	struct vfsmount *upper_mnt;
	int err;

	err = ovl_mount_dir(ofs->config.upperdir, upperpath);
	if (err)
		goto out;

	/* Upper fs should not be r/o */
	if (sb_rdonly(upperpath->mnt->mnt_sb)) {
		pr_err("overlayfs: upper fs is r/o, try multi-lower layers mount\n");
		err = -EINVAL;
		goto out;
	}

	err = ovl_check_namelen(upperpath, ofs, ofs->config.upperdir);
	if (err)
		goto out;

	err = -EBUSY;
	if (ovl_inuse_trylock(upperpath->dentry)) {
		ofs->upperdir_locked = true;
	} else if (ofs->config.index) {
		pr_err("overlayfs: upperdir is in-use by another mount, mount with '-o index=off' to override exclusive upperdir protection.\n");
		goto out;
	} else {
		pr_warn("overlayfs: upperdir is in-use by another mount, accessing files from both mounts will result in undefined behavior.\n");
	}

	upper_mnt = clone_private_mount(upperpath);
	err = PTR_ERR(upper_mnt);
	if (IS_ERR(upper_mnt)) {
		pr_err("overlayfs: failed to clone upperpath\n");
		goto out;
	}

	/* Don't inherit atime flags */
	upper_mnt->mnt_flags &= ~(MNT_NOATIME | MNT_NODIRATIME | MNT_RELATIME);
	ofs->upper_mnt = upper_mnt;
	err = 0;
out:
	return err;
}

static int ovl_make_workdir(struct ovl_fs *ofs, struct path *workpath)
{
	struct vfsmount *mnt = ofs->upper_mnt;
	struct dentry *temp;
	int err;

	err = mnt_want_write(mnt);
	if (err)
		return err;

	ofs->workdir = ovl_workdir_create(ofs, OVL_WORKDIR_NAME, false);
	if (!ofs->workdir)
		goto out;

	/*
	 * Upper should support d_type, else whiteouts are visible.  Given
	 * workdir and upper are on same fs, we can do iterate_dir() on
	 * workdir. This check requires successful creation of workdir in
	 * previous step.
	 */
	err = ovl_check_d_type_supported(workpath);
	if (err < 0)
		goto out;

	/*
	 * We allowed this configuration and don't want to break users over
	 * kernel upgrade. So warn instead of erroring out.
	 */
	if (!err)
		pr_warn("overlayfs: upper fs needs to support d_type.\n");

	/* Check if upper/work fs supports O_TMPFILE */
	temp = ovl_do_tmpfile(ofs->workdir, S_IFREG | 0);
	ofs->tmpfile = !IS_ERR(temp);
	if (ofs->tmpfile)
		dput(temp);
	else
		pr_warn("overlayfs: upper fs does not support tmpfile.\n");

	/*
	 * Check if upper/work fs supports trusted.overlay.* xattr
	 */
	err = ovl_do_setxattr(ofs->workdir, OVL_XATTR_OPAQUE, "0", 1, 0);
	if (err) {
		ofs->noxattr = true;
<<<<<<< HEAD
		pr_warn("overlayfs: upper fs does not support xattr.\n");
=======
		ofs->config.index = false;
		pr_warn("overlayfs: upper fs does not support xattr, falling back to index=off.\n");
>>>>>>> 7928b2cb
		err = 0;
	} else {
		vfs_removexattr(ofs->workdir, OVL_XATTR_OPAQUE);
	}

	/* Check if upper/work fs supports file handles */
	if (ofs->config.index &&
	    !ovl_can_decode_fh(ofs->workdir->d_sb)) {
		ofs->config.index = false;
		pr_warn("overlayfs: upper fs does not support file handles, falling back to index=off.\n");
	}

<<<<<<< HEAD
=======
	/* NFS export of r/w mount depends on index */
	if (ofs->config.nfs_export && !ofs->config.index) {
		pr_warn("overlayfs: NFS export requires \"index=on\", falling back to nfs_export=off.\n");
		ofs->config.nfs_export = false;
	}

>>>>>>> 7928b2cb
out:
	mnt_drop_write(mnt);
	return err;
}

static int ovl_get_workdir(struct ovl_fs *ofs, struct path *upperpath)
{
	int err;
	struct path workpath = { };

	err = ovl_mount_dir(ofs->config.workdir, &workpath);
	if (err)
		goto out;

	err = -EINVAL;
	if (upperpath->mnt != workpath.mnt) {
		pr_err("overlayfs: workdir and upperdir must reside under the same mount\n");
		goto out;
	}
	if (!ovl_workdir_ok(workpath.dentry, upperpath->dentry)) {
		pr_err("overlayfs: workdir and upperdir must be separate subtrees\n");
		goto out;
	}

	err = -EBUSY;
	if (ovl_inuse_trylock(workpath.dentry)) {
		ofs->workdir_locked = true;
	} else if (ofs->config.index) {
		pr_err("overlayfs: workdir is in-use by another mount, mount with '-o index=off' to override exclusive workdir protection.\n");
		goto out;
	} else {
		pr_warn("overlayfs: workdir is in-use by another mount, accessing files from both mounts will result in undefined behavior.\n");
	}

	ofs->workbasedir = dget(workpath.dentry);
	err = ovl_make_workdir(ofs, &workpath);
	if (err)
		goto out;

	err = 0;
out:
	path_put(&workpath);

	return err;
}

static int ovl_get_indexdir(struct ovl_fs *ofs, struct ovl_entry *oe,
			    struct path *upperpath)
{
	struct vfsmount *mnt = ofs->upper_mnt;
	int err;

	err = mnt_want_write(mnt);
	if (err)
		return err;

	/* Verify lower root is upper root origin */
	err = ovl_verify_origin(upperpath->dentry, oe->lowerstack[0].dentry,
				true);
	if (err) {
		pr_err("overlayfs: failed to verify upper root origin\n");
		goto out;
	}

	ofs->indexdir = ovl_workdir_create(ofs, OVL_INDEXDIR_NAME, true);
	if (ofs->indexdir) {
		/*
		 * Verify upper root is exclusively associated with index dir.
		 * Older kernels stored upper fh in "trusted.overlay.origin"
		 * xattr. If that xattr exists, verify that it is a match to
		 * upper dir file handle. In any case, verify or set xattr
		 * "trusted.overlay.upper" to indicate that index may have
		 * directory entries.
		 */
		if (ovl_check_origin_xattr(ofs->indexdir)) {
			err = ovl_verify_set_fh(ofs->indexdir, OVL_XATTR_ORIGIN,
						upperpath->dentry, true, false);
			if (err)
				pr_err("overlayfs: failed to verify index dir 'origin' xattr\n");
		}
		err = ovl_verify_upper(ofs->indexdir, upperpath->dentry, true);
		if (err)
			pr_err("overlayfs: failed to verify index dir 'upper' xattr\n");

		/* Cleanup bad/stale/orphan index entries */
		if (!err)
			err = ovl_indexdir_cleanup(ofs);
	}
	if (err || !ofs->indexdir)
		pr_warn("overlayfs: try deleting index dir or mounting with '-o index=off' to disable inodes index.\n");

out:
	mnt_drop_write(mnt);
	return err;
}

static int ovl_get_lower_layers(struct ovl_fs *ofs, struct path *stack,
				unsigned int numlower)
{
	int err;
	unsigned int i;

	err = -ENOMEM;
	ofs->lower_layers = kcalloc(numlower, sizeof(struct ovl_layer),
				    GFP_KERNEL);
	if (ofs->lower_layers == NULL)
		goto out;
	for (i = 0; i < numlower; i++) {
		struct vfsmount *mnt;
		dev_t dev;

		err = get_anon_bdev(&dev);
		if (err) {
			pr_err("overlayfs: failed to get anonymous bdev for lowerpath\n");
			goto out;
		}

		mnt = clone_private_mount(&stack[i]);
		err = PTR_ERR(mnt);
		if (IS_ERR(mnt)) {
			pr_err("overlayfs: failed to clone lowerpath\n");
			free_anon_bdev(dev);
			goto out;
		}
		/*
		 * Make lower layers R/O.  That way fchmod/fchown on lower file
		 * will fail instead of modifying lower fs.
		 */
		mnt->mnt_flags |= MNT_READONLY | MNT_NOATIME;

		ofs->lower_layers[ofs->numlower].mnt = mnt;
		ofs->lower_layers[ofs->numlower].pseudo_dev = dev;
		ofs->lower_layers[ofs->numlower].idx = i + 1;
		ofs->numlower++;

		/* Check if all lower layers are on same sb */
		if (i == 0)
			ofs->same_sb = mnt->mnt_sb;
		else if (ofs->same_sb != mnt->mnt_sb)
			ofs->same_sb = NULL;
	}
	err = 0;
out:
	return err;
}

static struct ovl_entry *ovl_get_lowerstack(struct super_block *sb,
					    struct ovl_fs *ofs)
{
	int err;
	char *lowertmp, *lower;
	struct path *stack = NULL;
	unsigned int stacklen, numlower = 0, i;
	bool remote = false;
	struct ovl_entry *oe;

	err = -ENOMEM;
	lowertmp = kstrdup(ofs->config.lowerdir, GFP_KERNEL);
	if (!lowertmp)
		goto out_err;

	err = -EINVAL;
	stacklen = ovl_split_lowerdirs(lowertmp);
	if (stacklen > OVL_MAX_STACK) {
		pr_err("overlayfs: too many lower directories, limit is %d\n",
		       OVL_MAX_STACK);
		goto out_err;
	} else if (!ofs->config.upperdir && stacklen == 1) {
		pr_err("overlayfs: at least 2 lowerdir are needed while upperdir nonexistent\n");
		goto out_err;
	} else if (!ofs->config.upperdir && ofs->config.nfs_export &&
		   ofs->config.redirect_follow) {
		pr_warn("overlayfs: NFS export requires \"redirect_dir=nofollow\" on non-upper mount, falling back to nfs_export=off.\n");
		ofs->config.nfs_export = false;
	}

	err = -ENOMEM;
	stack = kcalloc(stacklen, sizeof(struct path), GFP_KERNEL);
	if (!stack)
		goto out_err;

	err = -EINVAL;
	lower = lowertmp;
	for (numlower = 0; numlower < stacklen; numlower++) {
		err = ovl_lower_dir(lower, &stack[numlower], ofs,
				    &sb->s_stack_depth, &remote);
		if (err)
			goto out_err;

		lower = strchr(lower, '\0') + 1;
	}

	err = -EINVAL;
	sb->s_stack_depth++;
	if (sb->s_stack_depth > FILESYSTEM_MAX_STACK_DEPTH) {
		pr_err("overlayfs: maximum fs stacking depth exceeded\n");
		goto out_err;
	}

	err = ovl_get_lower_layers(ofs, stack, numlower);
	if (err)
		goto out_err;

	err = -ENOMEM;
	oe = ovl_alloc_entry(numlower);
	if (!oe)
		goto out_err;

	for (i = 0; i < numlower; i++) {
		oe->lowerstack[i].dentry = dget(stack[i].dentry);
		oe->lowerstack[i].layer = &ofs->lower_layers[i];
	}

	if (remote)
		sb->s_d_op = &ovl_reval_dentry_operations;
	else
		sb->s_d_op = &ovl_dentry_operations;

out:
	for (i = 0; i < numlower; i++)
		path_put(&stack[i]);
	kfree(stack);
	kfree(lowertmp);

	return oe;

out_err:
	oe = ERR_PTR(err);
	goto out;
}

static int ovl_fill_super(struct super_block *sb, void *data, int silent)
{
	struct path upperpath = { };
	struct dentry *root_dentry;
	struct ovl_entry *oe;
	struct ovl_fs *ofs;
	struct cred *cred;
	int err;

	err = -ENOMEM;
	ofs = kzalloc(sizeof(struct ovl_fs), GFP_KERNEL);
	if (!ofs)
		goto out;

	ofs->creator_cred = cred = prepare_creds();
	if (!cred)
		goto out_err;

	ofs->config.index = ovl_index_def;
	ofs->config.nfs_export = ovl_nfs_export_def;
	err = ovl_parse_opt((char *) data, &ofs->config);
	if (err)
		goto out_err;

	err = -EINVAL;
	if (!ofs->config.lowerdir) {
		if (!silent)
			pr_err("overlayfs: missing 'lowerdir'\n");
		goto out_err;
	}

	sb->s_stack_depth = 0;
	sb->s_maxbytes = MAX_LFS_FILESIZE;
	if (ofs->config.upperdir) {
		if (!ofs->config.workdir) {
			pr_err("overlayfs: missing 'workdir'\n");
			goto out_err;
		}

		err = ovl_get_upper(ofs, &upperpath);
		if (err)
			goto out_err;

		err = ovl_get_workdir(ofs, &upperpath);
		if (err)
			goto out_err;

		if (!ofs->workdir)
			sb->s_flags |= SB_RDONLY;

		sb->s_stack_depth = ofs->upper_mnt->mnt_sb->s_stack_depth;
		sb->s_time_gran = ofs->upper_mnt->mnt_sb->s_time_gran;

	}
	oe = ovl_get_lowerstack(sb, ofs);
	err = PTR_ERR(oe);
	if (IS_ERR(oe))
		goto out_err;

	/* If the upper fs is nonexistent, we mark overlayfs r/o too */
	if (!ofs->upper_mnt)
		sb->s_flags |= SB_RDONLY;
	else if (ofs->upper_mnt->mnt_sb != ofs->same_sb)
		ofs->same_sb = NULL;

	if (!(ovl_force_readonly(ofs)) && ofs->config.index) {
		err = ovl_get_indexdir(ofs, oe, &upperpath);
		if (err)
			goto out_free_oe;

		/* Force r/o mount with no index dir */
		if (!ofs->indexdir) {
			dput(ofs->workdir);
			ofs->workdir = NULL;
			sb->s_flags |= SB_RDONLY;
		}

	}

	/* Show index=off in /proc/mounts for forced r/o mount */
<<<<<<< HEAD
	if (!ofs->indexdir)
=======
	if (!ofs->indexdir) {
>>>>>>> 7928b2cb
		ofs->config.index = false;
		if (ofs->upper_mnt && ofs->config.nfs_export) {
			pr_warn("overlayfs: NFS export requires an index dir, falling back to nfs_export=off.\n");
			ofs->config.nfs_export = false;
		}
	}

	if (ofs->config.nfs_export)
		sb->s_export_op = &ovl_export_operations;

	/* Never override disk quota limits or use reserved space */
	cap_lower(cred->cap_effective, CAP_SYS_RESOURCE);

	sb->s_magic = OVERLAYFS_SUPER_MAGIC;
	sb->s_op = &ovl_super_operations;
	sb->s_xattr = ovl_xattr_handlers;
	sb->s_fs_info = ofs;
	sb->s_flags |= SB_POSIXACL | SB_NOREMOTELOCK;

	err = -ENOMEM;
	root_dentry = d_make_root(ovl_new_inode(sb, S_IFDIR, 0));
	if (!root_dentry)
		goto out_free_oe;

	root_dentry->d_fsdata = oe;

	mntput(upperpath.mnt);
	if (upperpath.dentry) {
		ovl_dentry_set_upper_alias(root_dentry);
		if (ovl_is_impuredir(upperpath.dentry))
			ovl_set_flag(OVL_IMPURE, d_inode(root_dentry));
	}

	/* Root is always merge -> can have whiteouts */
	ovl_set_flag(OVL_WHITEOUTS, d_inode(root_dentry));
	ovl_inode_init(d_inode(root_dentry), upperpath.dentry,
		       ovl_dentry_lower(root_dentry));

	sb->s_root = root_dentry;

	return 0;

out_free_oe:
	ovl_entry_stack_free(oe);
	kfree(oe);
out_err:
	path_put(&upperpath);
	ovl_free_fs(ofs);
out:
	return err;
}

static struct dentry *ovl_mount(struct file_system_type *fs_type, int flags,
				const char *dev_name, void *raw_data)
{
	return mount_nodev(fs_type, flags, raw_data, ovl_fill_super);
}

static struct file_system_type ovl_fs_type = {
	.owner		= THIS_MODULE,
	.name		= "overlay",
	.mount		= ovl_mount,
	.kill_sb	= kill_anon_super,
};
MODULE_ALIAS_FS("overlay");

static void ovl_inode_init_once(void *foo)
{
	struct ovl_inode *oi = foo;

	inode_init_once(&oi->vfs_inode);
}

static int __init ovl_init(void)
{
	int err;

	ovl_inode_cachep = kmem_cache_create("ovl_inode",
					     sizeof(struct ovl_inode), 0,
					     (SLAB_RECLAIM_ACCOUNT|
					      SLAB_MEM_SPREAD|SLAB_ACCOUNT),
					     ovl_inode_init_once);
	if (ovl_inode_cachep == NULL)
		return -ENOMEM;

	err = register_filesystem(&ovl_fs_type);
	if (err)
		kmem_cache_destroy(ovl_inode_cachep);

	return err;
}

static void __exit ovl_exit(void)
{
	unregister_filesystem(&ovl_fs_type);

	/*
	 * Make sure all delayed rcu free inodes are flushed before we
	 * destroy cache.
	 */
	rcu_barrier();
	kmem_cache_destroy(ovl_inode_cachep);

}

module_init(ovl_init);
module_exit(ovl_exit);<|MERGE_RESOLUTION|>--- conflicted
+++ resolved
@@ -719,12 +719,8 @@
 	 * The inodes index feature and NFS export need to encode and decode
 	 * file handles, so they require that all layers support them.
 	 */
-<<<<<<< HEAD
-	if (ofs->config.index && ofs->config.upperdir &&
-=======
 	if ((ofs->config.nfs_export ||
 	     (ofs->config.index && ofs->config.upperdir)) &&
->>>>>>> 7928b2cb
 	    !ovl_can_decode_fh(path->dentry->d_sb)) {
 		ofs->config.index = false;
 		ofs->config.nfs_export = false;
@@ -996,12 +992,8 @@
 	err = ovl_do_setxattr(ofs->workdir, OVL_XATTR_OPAQUE, "0", 1, 0);
 	if (err) {
 		ofs->noxattr = true;
-<<<<<<< HEAD
-		pr_warn("overlayfs: upper fs does not support xattr.\n");
-=======
 		ofs->config.index = false;
 		pr_warn("overlayfs: upper fs does not support xattr, falling back to index=off.\n");
->>>>>>> 7928b2cb
 		err = 0;
 	} else {
 		vfs_removexattr(ofs->workdir, OVL_XATTR_OPAQUE);
@@ -1014,15 +1006,12 @@
 		pr_warn("overlayfs: upper fs does not support file handles, falling back to index=off.\n");
 	}
 
-<<<<<<< HEAD
-=======
 	/* NFS export of r/w mount depends on index */
 	if (ofs->config.nfs_export && !ofs->config.index) {
 		pr_warn("overlayfs: NFS export requires \"index=on\", falling back to nfs_export=off.\n");
 		ofs->config.nfs_export = false;
 	}
 
->>>>>>> 7928b2cb
 out:
 	mnt_drop_write(mnt);
 	return err;
@@ -1334,11 +1323,7 @@
 	}
 
 	/* Show index=off in /proc/mounts for forced r/o mount */
-<<<<<<< HEAD
-	if (!ofs->indexdir)
-=======
 	if (!ofs->indexdir) {
->>>>>>> 7928b2cb
 		ofs->config.index = false;
 		if (ofs->upper_mnt && ofs->config.nfs_export) {
 			pr_warn("overlayfs: NFS export requires an index dir, falling back to nfs_export=off.\n");
