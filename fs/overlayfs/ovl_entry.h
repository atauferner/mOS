/* SPDX-License-Identifier: GPL-2.0-only */
/*
 *
 * Copyright (C) 2011 Novell Inc.
 * Copyright (C) 2016 Red Hat, Inc.
 */

struct ovl_config {
	char *lowerdir;
	char *upperdir;
	char *workdir;
	bool default_permissions;
	bool redirect_dir;
	bool redirect_follow;
	const char *redirect_mode;
	bool index;
	bool uuid;
	bool nfs_export;
	int xino;
	bool metacopy;
	bool userxattr;
	bool ovl_volatile;
};

struct ovl_sb {
	struct super_block *sb;
	dev_t pseudo_dev;
	/* Unusable (conflicting) uuid */
	bool bad_uuid;
<<<<<<< HEAD
=======
	/* Used as a lower layer (but maybe also as upper) */
	bool is_lower;
>>>>>>> 7d2a07b7
};

struct ovl_layer {
	struct vfsmount *mnt;
	/* Trap in ovl inode cache */
	struct inode *trap;
	struct ovl_sb *fs;
	/* Index of this layer in fs root (upper idx == 0) */
	int idx;
	/* One fsid per unique underlying sb (upper fsid == 0) */
	int fsid;
};

struct ovl_path {
	const struct ovl_layer *layer;
	struct dentry *dentry;
};

/* private information held for overlayfs's superblock */
struct ovl_fs {
	unsigned int numlayer;
	/* Number of unique fs among layers including upper fs */
	unsigned int numfs;
	const struct ovl_layer *layers;
	struct ovl_sb *fs;
	/* workbasedir is the path at workdir= mount option */
	struct dentry *workbasedir;
	/* workdir is the 'work' directory under workbasedir */
	struct dentry *workdir;
	/* index directory listing overlay inodes by origin file handle */
	struct dentry *indexdir;
	long namelen;
	/* pathnames of lower and upper dirs, for show_options */
	struct ovl_config config;
	/* creds of process who forced instantiation of super block */
	const struct cred *creator_cred;
	bool tmpfile;
	bool noxattr;
	/* Did we take the inuse lock? */
	bool upperdir_locked;
	bool workdir_locked;
	bool share_whiteout;
	/* Traps in ovl inode cache */
<<<<<<< HEAD
	struct inode *upperdir_trap;
=======
>>>>>>> 7d2a07b7
	struct inode *workbasedir_trap;
	struct inode *workdir_trap;
	struct inode *indexdir_trap;
	/* -1: disabled, 0: same fs, 1..32: number of unused ino bits */
	int xino_mode;
	/* For allocation of non-persistent inode numbers */
	atomic_long_t last_ino;
	/* Whiteout dentry cache */
	struct dentry *whiteout;
	/* r/o snapshot of upperdir sb's only taken on volatile mounts */
	errseq_t errseq;
};

static inline struct vfsmount *ovl_upper_mnt(struct ovl_fs *ofs)
{
	return ofs->layers[0].mnt;
}

static inline struct ovl_fs *OVL_FS(struct super_block *sb)
{
	return (struct ovl_fs *)sb->s_fs_info;
}

static inline bool ovl_should_sync(struct ovl_fs *ofs)
{
	return !ofs->config.ovl_volatile;
}

/* private information held for every overlayfs dentry */
struct ovl_entry {
	union {
		struct {
			unsigned long flags;
		};
		struct rcu_head rcu;
	};
	unsigned numlower;
	struct ovl_path lowerstack[];
};

struct ovl_entry *ovl_alloc_entry(unsigned int numlower);

static inline struct ovl_entry *OVL_E(struct dentry *dentry)
{
	return (struct ovl_entry *) dentry->d_fsdata;
}

struct ovl_inode {
	union {
		struct ovl_dir_cache *cache;	/* directory */
		struct inode *lowerdata;	/* regular file */
	};
	const char *redirect;
	u64 version;
	unsigned long flags;
	struct inode vfs_inode;
	struct dentry *__upperdentry;
	struct inode *lower;

	/* synchronize copy up and more */
	struct mutex lock;
};

static inline struct ovl_inode *OVL_I(struct inode *inode)
{
	return container_of(inode, struct ovl_inode, vfs_inode);
}

static inline struct dentry *ovl_upperdentry_dereference(struct ovl_inode *oi)
{
	return READ_ONCE(oi->__upperdentry);
}<|MERGE_RESOLUTION|>--- conflicted
+++ resolved
@@ -27,11 +27,8 @@
 	dev_t pseudo_dev;
 	/* Unusable (conflicting) uuid */
 	bool bad_uuid;
-<<<<<<< HEAD
-=======
 	/* Used as a lower layer (but maybe also as upper) */
 	bool is_lower;
->>>>>>> 7d2a07b7
 };
 
 struct ovl_layer {
@@ -75,10 +72,6 @@
 	bool workdir_locked;
 	bool share_whiteout;
 	/* Traps in ovl inode cache */
-<<<<<<< HEAD
-	struct inode *upperdir_trap;
-=======
->>>>>>> 7d2a07b7
 	struct inode *workbasedir_trap;
 	struct inode *workdir_trap;
 	struct inode *indexdir_trap;
