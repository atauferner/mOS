--- conflicted
+++ resolved
@@ -1433,11 +1433,6 @@
 	return err ? 0 : outarg.block;
 }
 
-<<<<<<< HEAD
-static int fuse_fsetattr(struct file *file, struct iattr *attr)
-{
-	return fuse_do_setattr(file->f_path.dentry, attr, file);
-=======
 static loff_t fuse_file_llseek(struct file *file, loff_t offset, int origin)
 {
 	loff_t retval;
@@ -1461,7 +1456,11 @@
 	}
 	mutex_unlock(&inode->i_mutex);
 	return retval;
->>>>>>> 28ffb5d3
+}
+
+static int fuse_fsetattr(struct file *file, struct iattr *attr)
+{
+	return fuse_do_setattr(file->f_path.dentry, attr, file);
 }
 
 static const struct file_operations fuse_file_operations = {
