/*
  FUSE: Filesystem in Userspace
  Copyright (C) 2001-2008  Miklos Szeredi <miklos@szeredi.hu>

  This program can be distributed under the terms of the GNU GPL.
  See the file COPYING.
*/

#include "fuse_i.h"

#include <linux/pagemap.h>
#include <linux/file.h>
#include <linux/fs_context.h>
#include <linux/sched.h>
#include <linux/namei.h>
#include <linux/slab.h>
#include <linux/xattr.h>
#include <linux/iversion.h>
#include <linux/posix_acl.h>

static void fuse_advise_use_readdirplus(struct inode *dir)
{
	struct fuse_inode *fi = get_fuse_inode(dir);

	set_bit(FUSE_I_ADVISE_RDPLUS, &fi->state);
}

#if BITS_PER_LONG >= 64
static inline void __fuse_dentry_settime(struct dentry *entry, u64 time)
{
	entry->d_fsdata = (void *) time;
}

static inline u64 fuse_dentry_time(const struct dentry *entry)
{
	return (u64)entry->d_fsdata;
}

#else
union fuse_dentry {
	u64 time;
	struct rcu_head rcu;
};

static inline void __fuse_dentry_settime(struct dentry *dentry, u64 time)
{
	((union fuse_dentry *) dentry->d_fsdata)->time = time;
}

static inline u64 fuse_dentry_time(const struct dentry *entry)
{
	return ((union fuse_dentry *) entry->d_fsdata)->time;
}
#endif

static void fuse_dentry_settime(struct dentry *dentry, u64 time)
{
	struct fuse_conn *fc = get_fuse_conn_super(dentry->d_sb);
	bool delete = !time && fc->delete_stale;
	/*
	 * Mess with DCACHE_OP_DELETE because dput() will be faster without it.
	 * Don't care about races, either way it's just an optimization
	 */
	if ((!delete && (dentry->d_flags & DCACHE_OP_DELETE)) ||
	    (delete && !(dentry->d_flags & DCACHE_OP_DELETE))) {
		spin_lock(&dentry->d_lock);
		if (!delete)
			dentry->d_flags &= ~DCACHE_OP_DELETE;
		else
			dentry->d_flags |= DCACHE_OP_DELETE;
		spin_unlock(&dentry->d_lock);
	}

	__fuse_dentry_settime(dentry, time);
}

/*
 * FUSE caches dentries and attributes with separate timeout.  The
 * time in jiffies until the dentry/attributes are valid is stored in
 * dentry->d_fsdata and fuse_inode->i_time respectively.
 */

/*
 * Calculate the time in jiffies until a dentry/attributes are valid
 */
static u64 time_to_jiffies(u64 sec, u32 nsec)
{
	if (sec || nsec) {
		struct timespec64 ts = {
			sec,
			min_t(u32, nsec, NSEC_PER_SEC - 1)
		};

		return get_jiffies_64() + timespec64_to_jiffies(&ts);
	} else
		return 0;
}

/*
 * Set dentry and possibly attribute timeouts from the lookup/mk*
 * replies
 */
void fuse_change_entry_timeout(struct dentry *entry, struct fuse_entry_out *o)
{
	fuse_dentry_settime(entry,
		time_to_jiffies(o->entry_valid, o->entry_valid_nsec));
}

static u64 attr_timeout(struct fuse_attr_out *o)
{
	return time_to_jiffies(o->attr_valid, o->attr_valid_nsec);
}

u64 entry_attr_timeout(struct fuse_entry_out *o)
{
	return time_to_jiffies(o->attr_valid, o->attr_valid_nsec);
}

static void fuse_invalidate_attr_mask(struct inode *inode, u32 mask)
{
	set_mask_bits(&get_fuse_inode(inode)->inval_mask, 0, mask);
}

/*
 * Mark the attributes as stale, so that at the next call to
 * ->getattr() they will be fetched from userspace
 */
void fuse_invalidate_attr(struct inode *inode)
{
	fuse_invalidate_attr_mask(inode, STATX_BASIC_STATS);
}

static void fuse_dir_changed(struct inode *dir)
{
	fuse_invalidate_attr(dir);
	inode_maybe_inc_iversion(dir, false);
}

/**
 * Mark the attributes as stale due to an atime change.  Avoid the invalidate if
 * atime is not used.
 */
void fuse_invalidate_atime(struct inode *inode)
{
	if (!IS_RDONLY(inode))
		fuse_invalidate_attr_mask(inode, STATX_ATIME);
}

/*
 * Just mark the entry as stale, so that a next attempt to look it up
 * will result in a new lookup call to userspace
 *
 * This is called when a dentry is about to become negative and the
 * timeout is unknown (unlink, rmdir, rename and in some cases
 * lookup)
 */
void fuse_invalidate_entry_cache(struct dentry *entry)
{
	fuse_dentry_settime(entry, 0);
}

/*
 * Same as fuse_invalidate_entry_cache(), but also try to remove the
 * dentry from the hash
 */
static void fuse_invalidate_entry(struct dentry *entry)
{
	d_invalidate(entry);
	fuse_invalidate_entry_cache(entry);
}

static void fuse_lookup_init(struct fuse_conn *fc, struct fuse_args *args,
			     u64 nodeid, const struct qstr *name,
			     struct fuse_entry_out *outarg)
{
	memset(outarg, 0, sizeof(struct fuse_entry_out));
	args->opcode = FUSE_LOOKUP;
	args->nodeid = nodeid;
	args->in_numargs = 1;
	args->in_args[0].size = name->len + 1;
	args->in_args[0].value = name->name;
	args->out_numargs = 1;
	args->out_args[0].size = sizeof(struct fuse_entry_out);
	args->out_args[0].value = outarg;
}

/*
 * Check whether the dentry is still valid
 *
 * If the entry validity timeout has expired and the dentry is
 * positive, try to redo the lookup.  If the lookup results in a
 * different inode, then let the VFS invalidate the dentry and redo
 * the lookup once more.  If the lookup results in the same inode,
 * then refresh the attributes, timeouts and mark the dentry valid.
 */
static int fuse_dentry_revalidate(struct dentry *entry, unsigned int flags)
{
	struct inode *inode;
	struct dentry *parent;
	struct fuse_mount *fm;
	struct fuse_inode *fi;
	int ret;

	inode = d_inode_rcu(entry);
	if (inode && fuse_is_bad(inode))
		goto invalid;
	else if (time_before64(fuse_dentry_time(entry), get_jiffies_64()) ||
		 (flags & (LOOKUP_EXCL | LOOKUP_REVAL))) {
		struct fuse_entry_out outarg;
		FUSE_ARGS(args);
		struct fuse_forget_link *forget;
		u64 attr_version;

		/* For negative dentries, always do a fresh lookup */
		if (!inode)
			goto invalid;

		ret = -ECHILD;
		if (flags & LOOKUP_RCU)
			goto out;

		fm = get_fuse_mount(inode);

		forget = fuse_alloc_forget();
		ret = -ENOMEM;
		if (!forget)
			goto out;

		attr_version = fuse_get_attr_version(fm->fc);

		parent = dget_parent(entry);
		fuse_lookup_init(fm->fc, &args, get_node_id(d_inode(parent)),
				 &entry->d_name, &outarg);
		ret = fuse_simple_request(fm, &args);
		dput(parent);
		/* Zero nodeid is same as -ENOENT */
		if (!ret && !outarg.nodeid)
			ret = -ENOENT;
		if (!ret) {
			fi = get_fuse_inode(inode);
			if (outarg.nodeid != get_node_id(inode) ||
			    (bool) IS_AUTOMOUNT(inode) != (bool) (outarg.attr.flags & FUSE_ATTR_SUBMOUNT)) {
				fuse_queue_forget(fm->fc, forget,
						  outarg.nodeid, 1);
				goto invalid;
			}
			spin_lock(&fi->lock);
			fi->nlookup++;
			spin_unlock(&fi->lock);
		}
		kfree(forget);
		if (ret == -ENOMEM)
			goto out;
		if (ret || fuse_invalid_attr(&outarg.attr) ||
<<<<<<< HEAD
		    (outarg.attr.mode ^ inode->i_mode) & S_IFMT)
=======
		    fuse_stale_inode(inode, outarg.generation, &outarg.attr))
>>>>>>> 7d2a07b7
			goto invalid;

		forget_all_cached_acls(inode);
		fuse_change_attributes(inode, &outarg.attr,
				       entry_attr_timeout(&outarg),
				       attr_version);
		fuse_change_entry_timeout(entry, &outarg);
	} else if (inode) {
		fi = get_fuse_inode(inode);
		if (flags & LOOKUP_RCU) {
			if (test_bit(FUSE_I_INIT_RDPLUS, &fi->state))
				return -ECHILD;
		} else if (test_and_clear_bit(FUSE_I_INIT_RDPLUS, &fi->state)) {
			parent = dget_parent(entry);
			fuse_advise_use_readdirplus(d_inode(parent));
			dput(parent);
		}
	}
	ret = 1;
out:
	return ret;

invalid:
	ret = 0;
	goto out;
}

#if BITS_PER_LONG < 64
static int fuse_dentry_init(struct dentry *dentry)
{
	dentry->d_fsdata = kzalloc(sizeof(union fuse_dentry),
				   GFP_KERNEL_ACCOUNT | __GFP_RECLAIMABLE);

	return dentry->d_fsdata ? 0 : -ENOMEM;
}
static void fuse_dentry_release(struct dentry *dentry)
{
	union fuse_dentry *fd = dentry->d_fsdata;

	kfree_rcu(fd, rcu);
}
#endif

static int fuse_dentry_delete(const struct dentry *dentry)
{
	return time_before64(fuse_dentry_time(dentry), get_jiffies_64());
}
<<<<<<< HEAD
=======

/*
 * Create a fuse_mount object with a new superblock (with path->dentry
 * as the root), and return that mount so it can be auto-mounted on
 * @path.
 */
static struct vfsmount *fuse_dentry_automount(struct path *path)
{
	struct fs_context *fsc;
	struct vfsmount *mnt;
	struct fuse_inode *mp_fi = get_fuse_inode(d_inode(path->dentry));

	fsc = fs_context_for_submount(path->mnt->mnt_sb->s_type, path->dentry);
	if (IS_ERR(fsc))
		return ERR_CAST(fsc);

	/* Pass the FUSE inode of the mount for fuse_get_tree_submount() */
	fsc->fs_private = mp_fi;

	/* Create the submount */
	mnt = fc_mount(fsc);
	if (!IS_ERR(mnt))
		mntget(mnt);

	put_fs_context(fsc);
	return mnt;
}
>>>>>>> 7d2a07b7

const struct dentry_operations fuse_dentry_operations = {
	.d_revalidate	= fuse_dentry_revalidate,
	.d_delete	= fuse_dentry_delete,
#if BITS_PER_LONG < 64
	.d_init		= fuse_dentry_init,
	.d_release	= fuse_dentry_release,
#endif
<<<<<<< HEAD
=======
	.d_automount	= fuse_dentry_automount,
>>>>>>> 7d2a07b7
};

const struct dentry_operations fuse_root_dentry_operations = {
#if BITS_PER_LONG < 64
	.d_init		= fuse_dentry_init,
	.d_release	= fuse_dentry_release,
#endif
};

int fuse_valid_type(int m)
{
	return S_ISREG(m) || S_ISDIR(m) || S_ISLNK(m) || S_ISCHR(m) ||
		S_ISBLK(m) || S_ISFIFO(m) || S_ISSOCK(m);
}

bool fuse_invalid_attr(struct fuse_attr *attr)
{
	return !fuse_valid_type(attr->mode) ||
		attr->size > LLONG_MAX;
}

int fuse_lookup_name(struct super_block *sb, u64 nodeid, const struct qstr *name,
		     struct fuse_entry_out *outarg, struct inode **inode)
{
	struct fuse_mount *fm = get_fuse_mount_super(sb);
	FUSE_ARGS(args);
	struct fuse_forget_link *forget;
	u64 attr_version;
	int err;

	*inode = NULL;
	err = -ENAMETOOLONG;
	if (name->len > FUSE_NAME_MAX)
		goto out;


	forget = fuse_alloc_forget();
	err = -ENOMEM;
	if (!forget)
		goto out;

	attr_version = fuse_get_attr_version(fm->fc);

	fuse_lookup_init(fm->fc, &args, nodeid, name, outarg);
	err = fuse_simple_request(fm, &args);
	/* Zero nodeid is same as -ENOENT, but with valid timeout */
	if (err || !outarg->nodeid)
		goto out_put_forget;

	err = -EIO;
	if (!outarg->nodeid)
		goto out_put_forget;
	if (fuse_invalid_attr(&outarg->attr))
		goto out_put_forget;

	*inode = fuse_iget(sb, outarg->nodeid, outarg->generation,
			   &outarg->attr, entry_attr_timeout(outarg),
			   attr_version);
	err = -ENOMEM;
	if (!*inode) {
		fuse_queue_forget(fm->fc, forget, outarg->nodeid, 1);
		goto out;
	}
	err = 0;

 out_put_forget:
	kfree(forget);
 out:
	return err;
}

static struct dentry *fuse_lookup(struct inode *dir, struct dentry *entry,
				  unsigned int flags)
{
	int err;
	struct fuse_entry_out outarg;
	struct inode *inode;
	struct dentry *newent;
	bool outarg_valid = true;
	bool locked;

	if (fuse_is_bad(dir))
		return ERR_PTR(-EIO);

	locked = fuse_lock_inode(dir);
	err = fuse_lookup_name(dir->i_sb, get_node_id(dir), &entry->d_name,
			       &outarg, &inode);
	fuse_unlock_inode(dir, locked);
	if (err == -ENOENT) {
		outarg_valid = false;
		err = 0;
	}
	if (err)
		goto out_err;

	err = -EIO;
	if (inode && get_node_id(inode) == FUSE_ROOT_ID)
		goto out_iput;

	newent = d_splice_alias(inode, entry);
	err = PTR_ERR(newent);
	if (IS_ERR(newent))
		goto out_err;

	entry = newent ? newent : entry;
	if (outarg_valid)
		fuse_change_entry_timeout(entry, &outarg);
	else
		fuse_invalidate_entry_cache(entry);

	if (inode)
		fuse_advise_use_readdirplus(dir);
	return newent;

 out_iput:
	iput(inode);
 out_err:
	return ERR_PTR(err);
}

/*
 * Atomic create+open operation
 *
 * If the filesystem doesn't support this, then fall back to separate
 * 'mknod' + 'open' requests.
 */
static int fuse_create_open(struct inode *dir, struct dentry *entry,
			    struct file *file, unsigned int flags,
			    umode_t mode)
{
	int err;
	struct inode *inode;
	struct fuse_mount *fm = get_fuse_mount(dir);
	FUSE_ARGS(args);
	struct fuse_forget_link *forget;
	struct fuse_create_in inarg;
	struct fuse_open_out outopen;
	struct fuse_entry_out outentry;
	struct fuse_inode *fi;
	struct fuse_file *ff;

	/* Userspace expects S_IFREG in create mode */
	BUG_ON((mode & S_IFMT) != S_IFREG);

	forget = fuse_alloc_forget();
	err = -ENOMEM;
	if (!forget)
		goto out_err;

	err = -ENOMEM;
	ff = fuse_file_alloc(fm);
	if (!ff)
		goto out_put_forget_req;

	if (!fm->fc->dont_mask)
		mode &= ~current_umask();

	flags &= ~O_NOCTTY;
	memset(&inarg, 0, sizeof(inarg));
	memset(&outentry, 0, sizeof(outentry));
	inarg.flags = flags;
	inarg.mode = mode;
	inarg.umask = current_umask();
<<<<<<< HEAD
=======

	if (fm->fc->handle_killpriv_v2 && (flags & O_TRUNC) &&
	    !(flags & O_EXCL) && !capable(CAP_FSETID)) {
		inarg.open_flags |= FUSE_OPEN_KILL_SUIDGID;
	}

>>>>>>> 7d2a07b7
	args.opcode = FUSE_CREATE;
	args.nodeid = get_node_id(dir);
	args.in_numargs = 2;
	args.in_args[0].size = sizeof(inarg);
	args.in_args[0].value = &inarg;
	args.in_args[1].size = entry->d_name.len + 1;
	args.in_args[1].value = entry->d_name.name;
	args.out_numargs = 2;
	args.out_args[0].size = sizeof(outentry);
	args.out_args[0].value = &outentry;
	args.out_args[1].size = sizeof(outopen);
	args.out_args[1].value = &outopen;
<<<<<<< HEAD
	err = fuse_simple_request(fc, &args);
=======
	err = fuse_simple_request(fm, &args);
>>>>>>> 7d2a07b7
	if (err)
		goto out_free_ff;

	err = -EIO;
	if (!S_ISREG(outentry.attr.mode) || invalid_nodeid(outentry.nodeid) ||
	    fuse_invalid_attr(&outentry.attr))
		goto out_free_ff;

	ff->fh = outopen.fh;
	ff->nodeid = outentry.nodeid;
	ff->open_flags = outopen.open_flags;
	inode = fuse_iget(dir->i_sb, outentry.nodeid, outentry.generation,
			  &outentry.attr, entry_attr_timeout(&outentry), 0);
	if (!inode) {
		flags &= ~(O_CREAT | O_EXCL | O_TRUNC);
		fuse_sync_release(NULL, ff, flags);
		fuse_queue_forget(fm->fc, forget, outentry.nodeid, 1);
		err = -ENOMEM;
		goto out_err;
	}
	kfree(forget);
	d_instantiate(entry, inode);
	fuse_change_entry_timeout(entry, &outentry);
	fuse_dir_changed(dir);
	err = finish_open(file, entry, generic_file_open);
	if (err) {
		fi = get_fuse_inode(inode);
		fuse_sync_release(fi, ff, flags);
	} else {
		file->private_data = ff;
		fuse_finish_open(inode, file);
	}
	return err;

out_free_ff:
	fuse_file_free(ff);
out_put_forget_req:
	kfree(forget);
out_err:
	return err;
}

static int fuse_mknod(struct user_namespace *, struct inode *, struct dentry *,
		      umode_t, dev_t);
static int fuse_atomic_open(struct inode *dir, struct dentry *entry,
			    struct file *file, unsigned flags,
			    umode_t mode)
{
	int err;
	struct fuse_conn *fc = get_fuse_conn(dir);
	struct dentry *res = NULL;

	if (fuse_is_bad(dir))
		return -EIO;

	if (d_in_lookup(entry)) {
		res = fuse_lookup(dir, entry, 0);
		if (IS_ERR(res))
			return PTR_ERR(res);

		if (res)
			entry = res;
	}

	if (!(flags & O_CREAT) || d_really_is_positive(entry))
		goto no_open;

	/* Only creates */
	file->f_mode |= FMODE_CREATED;

	if (fc->no_create)
		goto mknod;

	err = fuse_create_open(dir, entry, file, flags, mode);
	if (err == -ENOSYS) {
		fc->no_create = 1;
		goto mknod;
	}
out_dput:
	dput(res);
	return err;

mknod:
	err = fuse_mknod(&init_user_ns, dir, entry, mode, 0);
	if (err)
		goto out_dput;
no_open:
	return finish_no_open(file, res);
}

/*
 * Code shared between mknod, mkdir, symlink and link
 */
static int create_new_entry(struct fuse_mount *fm, struct fuse_args *args,
			    struct inode *dir, struct dentry *entry,
			    umode_t mode)
{
	struct fuse_entry_out outarg;
	struct inode *inode;
	struct dentry *d;
	int err;
	struct fuse_forget_link *forget;

	if (fuse_is_bad(dir))
		return -EIO;

	forget = fuse_alloc_forget();
	if (!forget)
		return -ENOMEM;

	memset(&outarg, 0, sizeof(outarg));
	args->nodeid = get_node_id(dir);
	args->out_numargs = 1;
	args->out_args[0].size = sizeof(outarg);
	args->out_args[0].value = &outarg;
<<<<<<< HEAD
	err = fuse_simple_request(fc, args);
=======
	err = fuse_simple_request(fm, args);
>>>>>>> 7d2a07b7
	if (err)
		goto out_put_forget_req;

	err = -EIO;
	if (invalid_nodeid(outarg.nodeid) || fuse_invalid_attr(&outarg.attr))
		goto out_put_forget_req;

	if ((outarg.attr.mode ^ mode) & S_IFMT)
		goto out_put_forget_req;

	inode = fuse_iget(dir->i_sb, outarg.nodeid, outarg.generation,
			  &outarg.attr, entry_attr_timeout(&outarg), 0);
	if (!inode) {
		fuse_queue_forget(fm->fc, forget, outarg.nodeid, 1);
		return -ENOMEM;
	}
	kfree(forget);

	d_drop(entry);
	d = d_splice_alias(inode, entry);
	if (IS_ERR(d))
		return PTR_ERR(d);

	if (d) {
		fuse_change_entry_timeout(d, &outarg);
		dput(d);
	} else {
		fuse_change_entry_timeout(entry, &outarg);
	}
	fuse_dir_changed(dir);
	return 0;

 out_put_forget_req:
	kfree(forget);
	return err;
}

static int fuse_mknod(struct user_namespace *mnt_userns, struct inode *dir,
		      struct dentry *entry, umode_t mode, dev_t rdev)
{
	struct fuse_mknod_in inarg;
	struct fuse_mount *fm = get_fuse_mount(dir);
	FUSE_ARGS(args);

	if (!fm->fc->dont_mask)
		mode &= ~current_umask();

	memset(&inarg, 0, sizeof(inarg));
	inarg.mode = mode;
	inarg.rdev = new_encode_dev(rdev);
	inarg.umask = current_umask();
	args.opcode = FUSE_MKNOD;
	args.in_numargs = 2;
	args.in_args[0].size = sizeof(inarg);
	args.in_args[0].value = &inarg;
	args.in_args[1].size = entry->d_name.len + 1;
	args.in_args[1].value = entry->d_name.name;
<<<<<<< HEAD
	return create_new_entry(fc, &args, dir, entry, mode);
=======
	return create_new_entry(fm, &args, dir, entry, mode);
>>>>>>> 7d2a07b7
}

static int fuse_create(struct user_namespace *mnt_userns, struct inode *dir,
		       struct dentry *entry, umode_t mode, bool excl)
{
	return fuse_mknod(&init_user_ns, dir, entry, mode, 0);
}

static int fuse_mkdir(struct user_namespace *mnt_userns, struct inode *dir,
		      struct dentry *entry, umode_t mode)
{
	struct fuse_mkdir_in inarg;
	struct fuse_mount *fm = get_fuse_mount(dir);
	FUSE_ARGS(args);

	if (!fm->fc->dont_mask)
		mode &= ~current_umask();

	memset(&inarg, 0, sizeof(inarg));
	inarg.mode = mode;
	inarg.umask = current_umask();
	args.opcode = FUSE_MKDIR;
	args.in_numargs = 2;
	args.in_args[0].size = sizeof(inarg);
	args.in_args[0].value = &inarg;
	args.in_args[1].size = entry->d_name.len + 1;
	args.in_args[1].value = entry->d_name.name;
<<<<<<< HEAD
	return create_new_entry(fc, &args, dir, entry, S_IFDIR);
=======
	return create_new_entry(fm, &args, dir, entry, S_IFDIR);
>>>>>>> 7d2a07b7
}

static int fuse_symlink(struct user_namespace *mnt_userns, struct inode *dir,
			struct dentry *entry, const char *link)
{
	struct fuse_mount *fm = get_fuse_mount(dir);
	unsigned len = strlen(link) + 1;
	FUSE_ARGS(args);

	args.opcode = FUSE_SYMLINK;
	args.in_numargs = 2;
	args.in_args[0].size = entry->d_name.len + 1;
	args.in_args[0].value = entry->d_name.name;
	args.in_args[1].size = len;
	args.in_args[1].value = link;
<<<<<<< HEAD
	return create_new_entry(fc, &args, dir, entry, S_IFLNK);
=======
	return create_new_entry(fm, &args, dir, entry, S_IFLNK);
>>>>>>> 7d2a07b7
}

void fuse_update_ctime(struct inode *inode)
{
	if (!IS_NOCMTIME(inode)) {
		inode->i_ctime = current_time(inode);
		mark_inode_dirty_sync(inode);
	}
}

static int fuse_unlink(struct inode *dir, struct dentry *entry)
{
	int err;
	struct fuse_mount *fm = get_fuse_mount(dir);
	FUSE_ARGS(args);

	if (fuse_is_bad(dir))
		return -EIO;

	args.opcode = FUSE_UNLINK;
	args.nodeid = get_node_id(dir);
	args.in_numargs = 1;
	args.in_args[0].size = entry->d_name.len + 1;
	args.in_args[0].value = entry->d_name.name;
<<<<<<< HEAD
	err = fuse_simple_request(fc, &args);
=======
	err = fuse_simple_request(fm, &args);
>>>>>>> 7d2a07b7
	if (!err) {
		struct inode *inode = d_inode(entry);
		struct fuse_inode *fi = get_fuse_inode(inode);

		spin_lock(&fi->lock);
		fi->attr_version = atomic64_inc_return(&fm->fc->attr_version);
		/*
		 * If i_nlink == 0 then unlink doesn't make sense, yet this can
		 * happen if userspace filesystem is careless.  It would be
		 * difficult to enforce correct nlink usage so just ignore this
		 * condition here
		 */
		if (inode->i_nlink > 0)
			drop_nlink(inode);
		spin_unlock(&fi->lock);
		fuse_invalidate_attr(inode);
		fuse_dir_changed(dir);
		fuse_invalidate_entry_cache(entry);
		fuse_update_ctime(inode);
	} else if (err == -EINTR)
		fuse_invalidate_entry(entry);
	return err;
}

static int fuse_rmdir(struct inode *dir, struct dentry *entry)
{
	int err;
	struct fuse_mount *fm = get_fuse_mount(dir);
	FUSE_ARGS(args);

	if (fuse_is_bad(dir))
		return -EIO;

	args.opcode = FUSE_RMDIR;
	args.nodeid = get_node_id(dir);
	args.in_numargs = 1;
	args.in_args[0].size = entry->d_name.len + 1;
	args.in_args[0].value = entry->d_name.name;
<<<<<<< HEAD
	err = fuse_simple_request(fc, &args);
=======
	err = fuse_simple_request(fm, &args);
>>>>>>> 7d2a07b7
	if (!err) {
		clear_nlink(d_inode(entry));
		fuse_dir_changed(dir);
		fuse_invalidate_entry_cache(entry);
	} else if (err == -EINTR)
		fuse_invalidate_entry(entry);
	return err;
}

static int fuse_rename_common(struct inode *olddir, struct dentry *oldent,
			      struct inode *newdir, struct dentry *newent,
			      unsigned int flags, int opcode, size_t argsize)
{
	int err;
	struct fuse_rename2_in inarg;
	struct fuse_mount *fm = get_fuse_mount(olddir);
	FUSE_ARGS(args);

	memset(&inarg, 0, argsize);
	inarg.newdir = get_node_id(newdir);
	inarg.flags = flags;
	args.opcode = opcode;
	args.nodeid = get_node_id(olddir);
	args.in_numargs = 3;
	args.in_args[0].size = argsize;
	args.in_args[0].value = &inarg;
	args.in_args[1].size = oldent->d_name.len + 1;
	args.in_args[1].value = oldent->d_name.name;
	args.in_args[2].size = newent->d_name.len + 1;
	args.in_args[2].value = newent->d_name.name;
<<<<<<< HEAD
	err = fuse_simple_request(fc, &args);
=======
	err = fuse_simple_request(fm, &args);
>>>>>>> 7d2a07b7
	if (!err) {
		/* ctime changes */
		fuse_invalidate_attr(d_inode(oldent));
		fuse_update_ctime(d_inode(oldent));

		if (flags & RENAME_EXCHANGE) {
			fuse_invalidate_attr(d_inode(newent));
			fuse_update_ctime(d_inode(newent));
		}

		fuse_dir_changed(olddir);
		if (olddir != newdir)
			fuse_dir_changed(newdir);

		/* newent will end up negative */
		if (!(flags & RENAME_EXCHANGE) && d_really_is_positive(newent)) {
			fuse_invalidate_attr(d_inode(newent));
			fuse_invalidate_entry_cache(newent);
			fuse_update_ctime(d_inode(newent));
		}
	} else if (err == -EINTR) {
		/* If request was interrupted, DEITY only knows if the
		   rename actually took place.  If the invalidation
		   fails (e.g. some process has CWD under the renamed
		   directory), then there can be inconsistency between
		   the dcache and the real filesystem.  Tough luck. */
		fuse_invalidate_entry(oldent);
		if (d_really_is_positive(newent))
			fuse_invalidate_entry(newent);
	}

	return err;
}

static int fuse_rename2(struct user_namespace *mnt_userns, struct inode *olddir,
			struct dentry *oldent, struct inode *newdir,
			struct dentry *newent, unsigned int flags)
{
	struct fuse_conn *fc = get_fuse_conn(olddir);
	int err;

	if (fuse_is_bad(olddir))
		return -EIO;

	if (flags & ~(RENAME_NOREPLACE | RENAME_EXCHANGE | RENAME_WHITEOUT))
		return -EINVAL;

	if (flags) {
		if (fc->no_rename2 || fc->minor < 23)
			return -EINVAL;

		err = fuse_rename_common(olddir, oldent, newdir, newent, flags,
					 FUSE_RENAME2,
					 sizeof(struct fuse_rename2_in));
		if (err == -ENOSYS) {
			fc->no_rename2 = 1;
			err = -EINVAL;
		}
	} else {
		err = fuse_rename_common(olddir, oldent, newdir, newent, 0,
					 FUSE_RENAME,
					 sizeof(struct fuse_rename_in));
	}

	return err;
}

static int fuse_link(struct dentry *entry, struct inode *newdir,
		     struct dentry *newent)
{
	int err;
	struct fuse_link_in inarg;
	struct inode *inode = d_inode(entry);
	struct fuse_mount *fm = get_fuse_mount(inode);
	FUSE_ARGS(args);

	memset(&inarg, 0, sizeof(inarg));
	inarg.oldnodeid = get_node_id(inode);
	args.opcode = FUSE_LINK;
	args.in_numargs = 2;
	args.in_args[0].size = sizeof(inarg);
	args.in_args[0].value = &inarg;
	args.in_args[1].size = newent->d_name.len + 1;
	args.in_args[1].value = newent->d_name.name;
<<<<<<< HEAD
	err = create_new_entry(fc, &args, newdir, newent, inode->i_mode);
=======
	err = create_new_entry(fm, &args, newdir, newent, inode->i_mode);
>>>>>>> 7d2a07b7
	/* Contrary to "normal" filesystems it can happen that link
	   makes two "logical" inodes point to the same "physical"
	   inode.  We invalidate the attributes of the old one, so it
	   will reflect changes in the backing inode (link count,
	   etc.)
	*/
	if (!err) {
		struct fuse_inode *fi = get_fuse_inode(inode);

		spin_lock(&fi->lock);
<<<<<<< HEAD
		fi->attr_version = atomic64_inc_return(&fc->attr_version);
=======
		fi->attr_version = atomic64_inc_return(&fm->fc->attr_version);
>>>>>>> 7d2a07b7
		if (likely(inode->i_nlink < UINT_MAX))
			inc_nlink(inode);
		spin_unlock(&fi->lock);
		fuse_invalidate_attr(inode);
		fuse_update_ctime(inode);
	} else if (err == -EINTR) {
		fuse_invalidate_attr(inode);
	}
	return err;
}

static void fuse_fillattr(struct inode *inode, struct fuse_attr *attr,
			  struct kstat *stat)
{
	unsigned int blkbits;
	struct fuse_conn *fc = get_fuse_conn(inode);

	/* see the comment in fuse_change_attributes() */
	if (fc->writeback_cache && S_ISREG(inode->i_mode)) {
		attr->size = i_size_read(inode);
		attr->mtime = inode->i_mtime.tv_sec;
		attr->mtimensec = inode->i_mtime.tv_nsec;
		attr->ctime = inode->i_ctime.tv_sec;
		attr->ctimensec = inode->i_ctime.tv_nsec;
	}

	stat->dev = inode->i_sb->s_dev;
	stat->ino = attr->ino;
	stat->mode = (inode->i_mode & S_IFMT) | (attr->mode & 07777);
	stat->nlink = attr->nlink;
	stat->uid = make_kuid(fc->user_ns, attr->uid);
	stat->gid = make_kgid(fc->user_ns, attr->gid);
	stat->rdev = inode->i_rdev;
	stat->atime.tv_sec = attr->atime;
	stat->atime.tv_nsec = attr->atimensec;
	stat->mtime.tv_sec = attr->mtime;
	stat->mtime.tv_nsec = attr->mtimensec;
	stat->ctime.tv_sec = attr->ctime;
	stat->ctime.tv_nsec = attr->ctimensec;
	stat->size = attr->size;
	stat->blocks = attr->blocks;

	if (attr->blksize != 0)
		blkbits = ilog2(attr->blksize);
	else
		blkbits = inode->i_sb->s_blocksize_bits;

	stat->blksize = 1 << blkbits;
}

static int fuse_do_getattr(struct inode *inode, struct kstat *stat,
			   struct file *file)
{
	int err;
	struct fuse_getattr_in inarg;
	struct fuse_attr_out outarg;
	struct fuse_mount *fm = get_fuse_mount(inode);
	FUSE_ARGS(args);
	u64 attr_version;

	attr_version = fuse_get_attr_version(fm->fc);

	memset(&inarg, 0, sizeof(inarg));
	memset(&outarg, 0, sizeof(outarg));
	/* Directories have separate file-handle space */
	if (file && S_ISREG(inode->i_mode)) {
		struct fuse_file *ff = file->private_data;

		inarg.getattr_flags |= FUSE_GETATTR_FH;
		inarg.fh = ff->fh;
	}
	args.opcode = FUSE_GETATTR;
	args.nodeid = get_node_id(inode);
	args.in_numargs = 1;
	args.in_args[0].size = sizeof(inarg);
	args.in_args[0].value = &inarg;
	args.out_numargs = 1;
	args.out_args[0].size = sizeof(outarg);
	args.out_args[0].value = &outarg;
<<<<<<< HEAD
	err = fuse_simple_request(fc, &args);
	if (!err) {
		if (fuse_invalid_attr(&outarg.attr) ||
		    (inode->i_mode ^ outarg.attr.mode) & S_IFMT) {
=======
	err = fuse_simple_request(fm, &args);
	if (!err) {
		if (fuse_invalid_attr(&outarg.attr) ||
		    inode_wrong_type(inode, outarg.attr.mode)) {
>>>>>>> 7d2a07b7
			fuse_make_bad(inode);
			err = -EIO;
		} else {
			fuse_change_attributes(inode, &outarg.attr,
					       attr_timeout(&outarg),
					       attr_version);
			if (stat)
				fuse_fillattr(inode, &outarg.attr, stat);
		}
	}
	return err;
}

static int fuse_update_get_attr(struct inode *inode, struct file *file,
				struct kstat *stat, u32 request_mask,
				unsigned int flags)
{
	struct fuse_inode *fi = get_fuse_inode(inode);
	int err = 0;
	bool sync;

	if (flags & AT_STATX_FORCE_SYNC)
		sync = true;
	else if (flags & AT_STATX_DONT_SYNC)
		sync = false;
	else if (request_mask & READ_ONCE(fi->inval_mask))
		sync = true;
	else
		sync = time_before64(fi->i_time, get_jiffies_64());

	if (sync) {
		forget_all_cached_acls(inode);
		err = fuse_do_getattr(inode, stat, file);
	} else if (stat) {
		generic_fillattr(&init_user_ns, inode, stat);
		stat->mode = fi->orig_i_mode;
		stat->ino = fi->orig_ino;
	}

	return err;
}

int fuse_update_attributes(struct inode *inode, struct file *file)
{
	/* Do *not* need to get atime for internal purposes */
	return fuse_update_get_attr(inode, file, NULL,
				    STATX_BASIC_STATS & ~STATX_ATIME, 0);
}

int fuse_reverse_inval_entry(struct fuse_conn *fc, u64 parent_nodeid,
			     u64 child_nodeid, struct qstr *name)
{
	int err = -ENOTDIR;
	struct inode *parent;
	struct dentry *dir;
	struct dentry *entry;

	parent = fuse_ilookup(fc, parent_nodeid, NULL);
	if (!parent)
		return -ENOENT;

	inode_lock(parent);
	if (!S_ISDIR(parent->i_mode))
		goto unlock;

	err = -ENOENT;
	dir = d_find_alias(parent);
	if (!dir)
		goto unlock;

	name->hash = full_name_hash(dir, name->name, name->len);
	entry = d_lookup(dir, name);
	dput(dir);
	if (!entry)
		goto unlock;

	fuse_dir_changed(parent);
	fuse_invalidate_entry(entry);

	if (child_nodeid != 0 && d_really_is_positive(entry)) {
		inode_lock(d_inode(entry));
		if (get_node_id(d_inode(entry)) != child_nodeid) {
			err = -ENOENT;
			goto badentry;
		}
		if (d_mountpoint(entry)) {
			err = -EBUSY;
			goto badentry;
		}
		if (d_is_dir(entry)) {
			shrink_dcache_parent(entry);
			if (!simple_empty(entry)) {
				err = -ENOTEMPTY;
				goto badentry;
			}
			d_inode(entry)->i_flags |= S_DEAD;
		}
		dont_mount(entry);
		clear_nlink(d_inode(entry));
		err = 0;
 badentry:
		inode_unlock(d_inode(entry));
		if (!err)
			d_delete(entry);
	} else {
		err = 0;
	}
	dput(entry);

 unlock:
	inode_unlock(parent);
	iput(parent);
	return err;
}

/*
 * Calling into a user-controlled filesystem gives the filesystem
 * daemon ptrace-like capabilities over the current process.  This
 * means, that the filesystem daemon is able to record the exact
 * filesystem operations performed, and can also control the behavior
 * of the requester process in otherwise impossible ways.  For example
 * it can delay the operation for arbitrary length of time allowing
 * DoS against the requester.
 *
 * For this reason only those processes can call into the filesystem,
 * for which the owner of the mount has ptrace privilege.  This
 * excludes processes started by other users, suid or sgid processes.
 */
int fuse_allow_current_process(struct fuse_conn *fc)
{
	const struct cred *cred;

	if (fc->allow_other)
		return current_in_userns(fc->user_ns);

	cred = current_cred();
	if (uid_eq(cred->euid, fc->user_id) &&
	    uid_eq(cred->suid, fc->user_id) &&
	    uid_eq(cred->uid,  fc->user_id) &&
	    gid_eq(cred->egid, fc->group_id) &&
	    gid_eq(cred->sgid, fc->group_id) &&
	    gid_eq(cred->gid,  fc->group_id))
		return 1;

	return 0;
}

static int fuse_access(struct inode *inode, int mask)
{
	struct fuse_mount *fm = get_fuse_mount(inode);
	FUSE_ARGS(args);
	struct fuse_access_in inarg;
	int err;

	BUG_ON(mask & MAY_NOT_BLOCK);

	if (fm->fc->no_access)
		return 0;

	memset(&inarg, 0, sizeof(inarg));
	inarg.mask = mask & (MAY_READ | MAY_WRITE | MAY_EXEC);
	args.opcode = FUSE_ACCESS;
	args.nodeid = get_node_id(inode);
	args.in_numargs = 1;
	args.in_args[0].size = sizeof(inarg);
	args.in_args[0].value = &inarg;
<<<<<<< HEAD
	err = fuse_simple_request(fc, &args);
=======
	err = fuse_simple_request(fm, &args);
>>>>>>> 7d2a07b7
	if (err == -ENOSYS) {
		fm->fc->no_access = 1;
		err = 0;
	}
	return err;
}

static int fuse_perm_getattr(struct inode *inode, int mask)
{
	if (mask & MAY_NOT_BLOCK)
		return -ECHILD;

	forget_all_cached_acls(inode);
	return fuse_do_getattr(inode, NULL, NULL);
}

/*
 * Check permission.  The two basic access models of FUSE are:
 *
 * 1) Local access checking ('default_permissions' mount option) based
 * on file mode.  This is the plain old disk filesystem permission
 * modell.
 *
 * 2) "Remote" access checking, where server is responsible for
 * checking permission in each inode operation.  An exception to this
 * is if ->permission() was invoked from sys_access() in which case an
 * access request is sent.  Execute permission is still checked
 * locally based on file mode.
 */
static int fuse_permission(struct user_namespace *mnt_userns,
			   struct inode *inode, int mask)
{
	struct fuse_conn *fc = get_fuse_conn(inode);
	bool refreshed = false;
	int err = 0;

	if (fuse_is_bad(inode))
		return -EIO;

	if (!fuse_allow_current_process(fc))
		return -EACCES;

	/*
	 * If attributes are needed, refresh them before proceeding
	 */
	if (fc->default_permissions ||
	    ((mask & MAY_EXEC) && S_ISREG(inode->i_mode))) {
		struct fuse_inode *fi = get_fuse_inode(inode);
		u32 perm_mask = STATX_MODE | STATX_UID | STATX_GID;

		if (perm_mask & READ_ONCE(fi->inval_mask) ||
		    time_before64(fi->i_time, get_jiffies_64())) {
			refreshed = true;

			err = fuse_perm_getattr(inode, mask);
			if (err)
				return err;
		}
	}

	if (fc->default_permissions) {
		err = generic_permission(&init_user_ns, inode, mask);

		/* If permission is denied, try to refresh file
		   attributes.  This is also needed, because the root
		   node will at first have no permissions */
		if (err == -EACCES && !refreshed) {
			err = fuse_perm_getattr(inode, mask);
			if (!err)
				err = generic_permission(&init_user_ns,
							 inode, mask);
		}

		/* Note: the opposite of the above test does not
		   exist.  So if permissions are revoked this won't be
		   noticed immediately, only after the attribute
		   timeout has expired */
	} else if (mask & (MAY_ACCESS | MAY_CHDIR)) {
		err = fuse_access(inode, mask);
	} else if ((mask & MAY_EXEC) && S_ISREG(inode->i_mode)) {
		if (!(inode->i_mode & S_IXUGO)) {
			if (refreshed)
				return -EACCES;

			err = fuse_perm_getattr(inode, mask);
			if (!err && !(inode->i_mode & S_IXUGO))
				return -EACCES;
		}
	}
	return err;
}

static int fuse_readlink_page(struct inode *inode, struct page *page)
{
<<<<<<< HEAD
	struct fuse_conn *fc = get_fuse_conn(inode);
=======
	struct fuse_mount *fm = get_fuse_mount(inode);
>>>>>>> 7d2a07b7
	struct fuse_page_desc desc = { .length = PAGE_SIZE - 1 };
	struct fuse_args_pages ap = {
		.num_pages = 1,
		.pages = &page,
		.descs = &desc,
	};
	char *link;
	ssize_t res;

	ap.args.opcode = FUSE_READLINK;
	ap.args.nodeid = get_node_id(inode);
	ap.args.out_pages = true;
	ap.args.out_argvar = true;
	ap.args.page_zeroing = true;
	ap.args.out_numargs = 1;
	ap.args.out_args[0].size = desc.length;
<<<<<<< HEAD
	res = fuse_simple_request(fc, &ap.args);
=======
	res = fuse_simple_request(fm, &ap.args);
>>>>>>> 7d2a07b7

	fuse_invalidate_atime(inode);

	if (res < 0)
		return res;

	if (WARN_ON(res >= PAGE_SIZE))
		return -EIO;

	link = page_address(page);
	link[res] = '\0';

	return 0;
}

static const char *fuse_get_link(struct dentry *dentry, struct inode *inode,
				 struct delayed_call *callback)
{
	struct fuse_conn *fc = get_fuse_conn(inode);
	struct page *page;
	int err;

	err = -EIO;
	if (fuse_is_bad(inode))
		goto out_err;

	if (fc->cache_symlinks)
		return page_get_link(dentry, inode, callback);

	err = -ECHILD;
	if (!dentry)
		goto out_err;

	page = alloc_page(GFP_KERNEL);
	err = -ENOMEM;
	if (!page)
		goto out_err;

	err = fuse_readlink_page(inode, page);
	if (err) {
		__free_page(page);
		goto out_err;
	}

	set_delayed_call(callback, page_put_link, page);

	return page_address(page);

out_err:
	return ERR_PTR(err);
}

static int fuse_dir_open(struct inode *inode, struct file *file)
{
	return fuse_open_common(inode, file, true);
}

static int fuse_dir_release(struct inode *inode, struct file *file)
{
	fuse_release_common(file, true);

	return 0;
}

static int fuse_dir_fsync(struct file *file, loff_t start, loff_t end,
			  int datasync)
{
	struct inode *inode = file->f_mapping->host;
	struct fuse_conn *fc = get_fuse_conn(inode);
	int err;

	if (fuse_is_bad(inode))
		return -EIO;

	if (fc->no_fsyncdir)
		return 0;

	inode_lock(inode);
	err = fuse_fsync_common(file, start, end, datasync, FUSE_FSYNCDIR);
	if (err == -ENOSYS) {
		fc->no_fsyncdir = 1;
		err = 0;
	}
	inode_unlock(inode);

	return err;
}

static long fuse_dir_ioctl(struct file *file, unsigned int cmd,
			    unsigned long arg)
{
	struct fuse_conn *fc = get_fuse_conn(file->f_mapping->host);

	/* FUSE_IOCTL_DIR only supported for API version >= 7.18 */
	if (fc->minor < 18)
		return -ENOTTY;

	return fuse_ioctl_common(file, cmd, arg, FUSE_IOCTL_DIR);
}

static long fuse_dir_compat_ioctl(struct file *file, unsigned int cmd,
				   unsigned long arg)
{
	struct fuse_conn *fc = get_fuse_conn(file->f_mapping->host);

	if (fc->minor < 18)
		return -ENOTTY;

	return fuse_ioctl_common(file, cmd, arg,
				 FUSE_IOCTL_COMPAT | FUSE_IOCTL_DIR);
}

static bool update_mtime(unsigned ivalid, bool trust_local_mtime)
{
	/* Always update if mtime is explicitly set  */
	if (ivalid & ATTR_MTIME_SET)
		return true;

	/* Or if kernel i_mtime is the official one */
	if (trust_local_mtime)
		return true;

	/* If it's an open(O_TRUNC) or an ftruncate(), don't update */
	if ((ivalid & ATTR_SIZE) && (ivalid & (ATTR_OPEN | ATTR_FILE)))
		return false;

	/* In all other cases update */
	return true;
}

static void iattr_to_fattr(struct fuse_conn *fc, struct iattr *iattr,
			   struct fuse_setattr_in *arg, bool trust_local_cmtime)
{
	unsigned ivalid = iattr->ia_valid;

	if (ivalid & ATTR_MODE)
		arg->valid |= FATTR_MODE,   arg->mode = iattr->ia_mode;
	if (ivalid & ATTR_UID)
		arg->valid |= FATTR_UID,    arg->uid = from_kuid(fc->user_ns, iattr->ia_uid);
	if (ivalid & ATTR_GID)
		arg->valid |= FATTR_GID,    arg->gid = from_kgid(fc->user_ns, iattr->ia_gid);
	if (ivalid & ATTR_SIZE)
		arg->valid |= FATTR_SIZE,   arg->size = iattr->ia_size;
	if (ivalid & ATTR_ATIME) {
		arg->valid |= FATTR_ATIME;
		arg->atime = iattr->ia_atime.tv_sec;
		arg->atimensec = iattr->ia_atime.tv_nsec;
		if (!(ivalid & ATTR_ATIME_SET))
			arg->valid |= FATTR_ATIME_NOW;
	}
	if ((ivalid & ATTR_MTIME) && update_mtime(ivalid, trust_local_cmtime)) {
		arg->valid |= FATTR_MTIME;
		arg->mtime = iattr->ia_mtime.tv_sec;
		arg->mtimensec = iattr->ia_mtime.tv_nsec;
		if (!(ivalid & ATTR_MTIME_SET) && !trust_local_cmtime)
			arg->valid |= FATTR_MTIME_NOW;
	}
	if ((ivalid & ATTR_CTIME) && trust_local_cmtime) {
		arg->valid |= FATTR_CTIME;
		arg->ctime = iattr->ia_ctime.tv_sec;
		arg->ctimensec = iattr->ia_ctime.tv_nsec;
	}
}

/*
 * Prevent concurrent writepages on inode
 *
 * This is done by adding a negative bias to the inode write counter
 * and waiting for all pending writes to finish.
 */
void fuse_set_nowrite(struct inode *inode)
{
	struct fuse_inode *fi = get_fuse_inode(inode);

	BUG_ON(!inode_is_locked(inode));

	spin_lock(&fi->lock);
	BUG_ON(fi->writectr < 0);
	fi->writectr += FUSE_NOWRITE;
	spin_unlock(&fi->lock);
	wait_event(fi->page_waitq, fi->writectr == FUSE_NOWRITE);
}

/*
 * Allow writepages on inode
 *
 * Remove the bias from the writecounter and send any queued
 * writepages.
 */
static void __fuse_release_nowrite(struct inode *inode)
{
	struct fuse_inode *fi = get_fuse_inode(inode);

	BUG_ON(fi->writectr != FUSE_NOWRITE);
	fi->writectr = 0;
	fuse_flush_writepages(inode);
}

void fuse_release_nowrite(struct inode *inode)
{
	struct fuse_inode *fi = get_fuse_inode(inode);

	spin_lock(&fi->lock);
	__fuse_release_nowrite(inode);
	spin_unlock(&fi->lock);
}

static void fuse_setattr_fill(struct fuse_conn *fc, struct fuse_args *args,
			      struct inode *inode,
			      struct fuse_setattr_in *inarg_p,
			      struct fuse_attr_out *outarg_p)
{
	args->opcode = FUSE_SETATTR;
	args->nodeid = get_node_id(inode);
	args->in_numargs = 1;
	args->in_args[0].size = sizeof(*inarg_p);
	args->in_args[0].value = inarg_p;
	args->out_numargs = 1;
	args->out_args[0].size = sizeof(*outarg_p);
	args->out_args[0].value = outarg_p;
}

/*
 * Flush inode->i_mtime to the server
 */
int fuse_flush_times(struct inode *inode, struct fuse_file *ff)
{
	struct fuse_mount *fm = get_fuse_mount(inode);
	FUSE_ARGS(args);
	struct fuse_setattr_in inarg;
	struct fuse_attr_out outarg;

	memset(&inarg, 0, sizeof(inarg));
	memset(&outarg, 0, sizeof(outarg));

	inarg.valid = FATTR_MTIME;
	inarg.mtime = inode->i_mtime.tv_sec;
	inarg.mtimensec = inode->i_mtime.tv_nsec;
	if (fm->fc->minor >= 23) {
		inarg.valid |= FATTR_CTIME;
		inarg.ctime = inode->i_ctime.tv_sec;
		inarg.ctimensec = inode->i_ctime.tv_nsec;
	}
	if (ff) {
		inarg.valid |= FATTR_FH;
		inarg.fh = ff->fh;
	}
	fuse_setattr_fill(fm->fc, &args, inode, &inarg, &outarg);

	return fuse_simple_request(fm, &args);
}

/*
 * Set attributes, and at the same time refresh them.
 *
 * Truncation is slightly complicated, because the 'truncate' request
 * may fail, in which case we don't want to touch the mapping.
 * vmtruncate() doesn't allow for this case, so do the rlimit checking
 * and the actual truncation by hand.
 */
int fuse_do_setattr(struct dentry *dentry, struct iattr *attr,
		    struct file *file)
{
	struct inode *inode = d_inode(dentry);
	struct fuse_mount *fm = get_fuse_mount(inode);
	struct fuse_conn *fc = fm->fc;
	struct fuse_inode *fi = get_fuse_inode(inode);
	FUSE_ARGS(args);
	struct fuse_setattr_in inarg;
	struct fuse_attr_out outarg;
	bool is_truncate = false;
	bool is_wb = fc->writeback_cache;
	loff_t oldsize;
	int err;
	bool trust_local_cmtime = is_wb && S_ISREG(inode->i_mode);
	bool fault_blocked = false;

	if (!fc->default_permissions)
		attr->ia_valid |= ATTR_FORCE;

	err = setattr_prepare(&init_user_ns, dentry, attr);
	if (err)
		return err;

	if (attr->ia_valid & ATTR_SIZE) {
		if (WARN_ON(!S_ISREG(inode->i_mode)))
			return -EIO;
		is_truncate = true;
	}

	if (FUSE_IS_DAX(inode) && is_truncate) {
		down_write(&fi->i_mmap_sem);
		fault_blocked = true;
		err = fuse_dax_break_layouts(inode, 0, 0);
		if (err) {
			up_write(&fi->i_mmap_sem);
			return err;
		}
	}

	if (attr->ia_valid & ATTR_OPEN) {
		/* This is coming from open(..., ... | O_TRUNC); */
		WARN_ON(!(attr->ia_valid & ATTR_SIZE));
		WARN_ON(attr->ia_size != 0);
		if (fc->atomic_o_trunc) {
			/*
			 * No need to send request to userspace, since actual
			 * truncation has already been done by OPEN.  But still
			 * need to truncate page cache.
			 */
			i_size_write(inode, 0);
			truncate_pagecache(inode, 0);
			goto out;
		}
		file = NULL;
	}

	/* Flush dirty data/metadata before non-truncate SETATTR */
	if (is_wb && S_ISREG(inode->i_mode) &&
	    attr->ia_valid &
			(ATTR_MODE | ATTR_UID | ATTR_GID | ATTR_MTIME_SET |
			 ATTR_TIMES_SET)) {
		err = write_inode_now(inode, true);
		if (err)
			return err;

		fuse_set_nowrite(inode);
		fuse_release_nowrite(inode);
	}

	/* Flush dirty data/metadata before non-truncate SETATTR */
	if (is_wb && S_ISREG(inode->i_mode) &&
	    attr->ia_valid &
			(ATTR_MODE | ATTR_UID | ATTR_GID | ATTR_MTIME_SET |
			 ATTR_TIMES_SET)) {
		err = write_inode_now(inode, true);
		if (err)
			return err;

		fuse_set_nowrite(inode);
		fuse_release_nowrite(inode);
	}

	if (is_truncate) {
		fuse_set_nowrite(inode);
		set_bit(FUSE_I_SIZE_UNSTABLE, &fi->state);
		if (trust_local_cmtime && attr->ia_size != inode->i_size)
			attr->ia_valid |= ATTR_MTIME | ATTR_CTIME;
	}

	memset(&inarg, 0, sizeof(inarg));
	memset(&outarg, 0, sizeof(outarg));
	iattr_to_fattr(fc, attr, &inarg, trust_local_cmtime);
	if (file) {
		struct fuse_file *ff = file->private_data;
		inarg.valid |= FATTR_FH;
		inarg.fh = ff->fh;
	}

	/* Kill suid/sgid for non-directory chown unconditionally */
	if (fc->handle_killpriv_v2 && !S_ISDIR(inode->i_mode) &&
	    attr->ia_valid & (ATTR_UID | ATTR_GID))
		inarg.valid |= FATTR_KILL_SUIDGID;

	if (attr->ia_valid & ATTR_SIZE) {
		/* For mandatory locking in truncate */
		inarg.valid |= FATTR_LOCKOWNER;
		inarg.lock_owner = fuse_lock_owner_id(fc, current->files);

		/* Kill suid/sgid for truncate only if no CAP_FSETID */
		if (fc->handle_killpriv_v2 && !capable(CAP_FSETID))
			inarg.valid |= FATTR_KILL_SUIDGID;
	}
	fuse_setattr_fill(fc, &args, inode, &inarg, &outarg);
	err = fuse_simple_request(fm, &args);
	if (err) {
		if (err == -EINTR)
			fuse_invalidate_attr(inode);
		goto error;
	}

	if (fuse_invalid_attr(&outarg.attr) ||
<<<<<<< HEAD
	    (inode->i_mode ^ outarg.attr.mode) & S_IFMT) {
=======
	    inode_wrong_type(inode, outarg.attr.mode)) {
>>>>>>> 7d2a07b7
		fuse_make_bad(inode);
		err = -EIO;
		goto error;
	}

	spin_lock(&fi->lock);
	/* the kernel maintains i_mtime locally */
	if (trust_local_cmtime) {
		if (attr->ia_valid & ATTR_MTIME)
			inode->i_mtime = attr->ia_mtime;
		if (attr->ia_valid & ATTR_CTIME)
			inode->i_ctime = attr->ia_ctime;
		/* FIXME: clear I_DIRTY_SYNC? */
	}

	fuse_change_attributes_common(inode, &outarg.attr,
				      attr_timeout(&outarg));
	oldsize = inode->i_size;
	/* see the comment in fuse_change_attributes() */
	if (!is_wb || is_truncate || !S_ISREG(inode->i_mode))
		i_size_write(inode, outarg.attr.size);

	if (is_truncate) {
		/* NOTE: this may release/reacquire fi->lock */
		__fuse_release_nowrite(inode);
	}
	spin_unlock(&fi->lock);

	/*
	 * Only call invalidate_inode_pages2() after removing
	 * FUSE_NOWRITE, otherwise fuse_launder_page() would deadlock.
	 */
	if ((is_truncate || !is_wb) &&
	    S_ISREG(inode->i_mode) && oldsize != outarg.attr.size) {
		truncate_pagecache(inode, outarg.attr.size);
		invalidate_inode_pages2(inode->i_mapping);
	}

	clear_bit(FUSE_I_SIZE_UNSTABLE, &fi->state);
out:
	if (fault_blocked)
		up_write(&fi->i_mmap_sem);

	return 0;

error:
	if (is_truncate)
		fuse_release_nowrite(inode);

	clear_bit(FUSE_I_SIZE_UNSTABLE, &fi->state);

	if (fault_blocked)
		up_write(&fi->i_mmap_sem);
	return err;
}

static int fuse_setattr(struct user_namespace *mnt_userns, struct dentry *entry,
			struct iattr *attr)
{
	struct inode *inode = d_inode(entry);
	struct fuse_conn *fc = get_fuse_conn(inode);
	struct file *file = (attr->ia_valid & ATTR_FILE) ? attr->ia_file : NULL;
	int ret;

	if (fuse_is_bad(inode))
		return -EIO;

	if (!fuse_allow_current_process(get_fuse_conn(inode)))
		return -EACCES;

	if (attr->ia_valid & (ATTR_KILL_SUID | ATTR_KILL_SGID)) {
		attr->ia_valid &= ~(ATTR_KILL_SUID | ATTR_KILL_SGID |
				    ATTR_MODE);

		/*
		 * The only sane way to reliably kill suid/sgid is to do it in
		 * the userspace filesystem
		 *
		 * This should be done on write(), truncate() and chown().
		 */
		if (!fc->handle_killpriv && !fc->handle_killpriv_v2) {
			/*
			 * ia_mode calculation may have used stale i_mode.
			 * Refresh and recalculate.
			 */
			ret = fuse_do_getattr(inode, NULL, file);
			if (ret)
				return ret;

			attr->ia_mode = inode->i_mode;
			if (inode->i_mode & S_ISUID) {
				attr->ia_valid |= ATTR_MODE;
				attr->ia_mode &= ~S_ISUID;
			}
			if ((inode->i_mode & (S_ISGID | S_IXGRP)) == (S_ISGID | S_IXGRP)) {
				attr->ia_valid |= ATTR_MODE;
				attr->ia_mode &= ~S_ISGID;
			}
		}
	}
	if (!attr->ia_valid)
		return 0;

	ret = fuse_do_setattr(entry, attr, file);
	if (!ret) {
		/*
		 * If filesystem supports acls it may have updated acl xattrs in
		 * the filesystem, so forget cached acls for the inode.
		 */
		if (fc->posix_acl)
			forget_all_cached_acls(inode);

		/* Directory mode changed, may need to revalidate access */
		if (d_is_dir(entry) && (attr->ia_valid & ATTR_MODE))
			fuse_invalidate_entry_cache(entry);
	}
	return ret;
}

static int fuse_getattr(struct user_namespace *mnt_userns,
			const struct path *path, struct kstat *stat,
			u32 request_mask, unsigned int flags)
{
	struct inode *inode = d_inode(path->dentry);
	struct fuse_conn *fc = get_fuse_conn(inode);

	if (fuse_is_bad(inode))
		return -EIO;

<<<<<<< HEAD
	if (!fuse_allow_current_process(fc))
=======
	if (!fuse_allow_current_process(fc)) {
		if (!request_mask) {
			/*
			 * If user explicitly requested *nothing* then don't
			 * error out, but return st_dev only.
			 */
			stat->result_mask = 0;
			stat->dev = inode->i_sb->s_dev;
			return 0;
		}
>>>>>>> 7d2a07b7
		return -EACCES;
	}

	return fuse_update_get_attr(inode, NULL, stat, request_mask, flags);
}

static const struct inode_operations fuse_dir_inode_operations = {
	.lookup		= fuse_lookup,
	.mkdir		= fuse_mkdir,
	.symlink	= fuse_symlink,
	.unlink		= fuse_unlink,
	.rmdir		= fuse_rmdir,
	.rename		= fuse_rename2,
	.link		= fuse_link,
	.setattr	= fuse_setattr,
	.create		= fuse_create,
	.atomic_open	= fuse_atomic_open,
	.mknod		= fuse_mknod,
	.permission	= fuse_permission,
	.getattr	= fuse_getattr,
	.listxattr	= fuse_listxattr,
	.get_acl	= fuse_get_acl,
	.set_acl	= fuse_set_acl,
	.fileattr_get	= fuse_fileattr_get,
	.fileattr_set	= fuse_fileattr_set,
};

static const struct file_operations fuse_dir_operations = {
	.llseek		= generic_file_llseek,
	.read		= generic_read_dir,
	.iterate_shared	= fuse_readdir,
	.open		= fuse_dir_open,
	.release	= fuse_dir_release,
	.fsync		= fuse_dir_fsync,
	.unlocked_ioctl	= fuse_dir_ioctl,
	.compat_ioctl	= fuse_dir_compat_ioctl,
};

static const struct inode_operations fuse_common_inode_operations = {
	.setattr	= fuse_setattr,
	.permission	= fuse_permission,
	.getattr	= fuse_getattr,
	.listxattr	= fuse_listxattr,
	.get_acl	= fuse_get_acl,
	.set_acl	= fuse_set_acl,
	.fileattr_get	= fuse_fileattr_get,
	.fileattr_set	= fuse_fileattr_set,
};

static const struct inode_operations fuse_symlink_inode_operations = {
	.setattr	= fuse_setattr,
	.get_link	= fuse_get_link,
	.getattr	= fuse_getattr,
	.listxattr	= fuse_listxattr,
};

void fuse_init_common(struct inode *inode)
{
	inode->i_op = &fuse_common_inode_operations;
}

void fuse_init_dir(struct inode *inode)
{
	struct fuse_inode *fi = get_fuse_inode(inode);

	inode->i_op = &fuse_dir_inode_operations;
	inode->i_fop = &fuse_dir_operations;

	spin_lock_init(&fi->rdc.lock);
	fi->rdc.cached = false;
	fi->rdc.size = 0;
	fi->rdc.pos = 0;
	fi->rdc.version = 0;
}

static int fuse_symlink_readpage(struct file *null, struct page *page)
{
	int err = fuse_readlink_page(page->mapping->host, page);

	if (!err)
		SetPageUptodate(page);

	unlock_page(page);

	return err;
}

static const struct address_space_operations fuse_symlink_aops = {
	.readpage	= fuse_symlink_readpage,
};

void fuse_init_symlink(struct inode *inode)
{
	inode->i_op = &fuse_symlink_inode_operations;
	inode->i_data.a_ops = &fuse_symlink_aops;
	inode_nohighmem(inode);
}<|MERGE_RESOLUTION|>--- conflicted
+++ resolved
@@ -252,11 +252,7 @@
 		if (ret == -ENOMEM)
 			goto out;
 		if (ret || fuse_invalid_attr(&outarg.attr) ||
-<<<<<<< HEAD
-		    (outarg.attr.mode ^ inode->i_mode) & S_IFMT)
-=======
 		    fuse_stale_inode(inode, outarg.generation, &outarg.attr))
->>>>>>> 7d2a07b7
 			goto invalid;
 
 		forget_all_cached_acls(inode);
@@ -304,8 +300,6 @@
 {
 	return time_before64(fuse_dentry_time(dentry), get_jiffies_64());
 }
-<<<<<<< HEAD
-=======
 
 /*
  * Create a fuse_mount object with a new superblock (with path->dentry
@@ -333,7 +327,6 @@
 	put_fs_context(fsc);
 	return mnt;
 }
->>>>>>> 7d2a07b7
 
 const struct dentry_operations fuse_dentry_operations = {
 	.d_revalidate	= fuse_dentry_revalidate,
@@ -342,10 +335,7 @@
 	.d_init		= fuse_dentry_init,
 	.d_release	= fuse_dentry_release,
 #endif
-<<<<<<< HEAD
-=======
 	.d_automount	= fuse_dentry_automount,
->>>>>>> 7d2a07b7
 };
 
 const struct dentry_operations fuse_root_dentry_operations = {
@@ -509,15 +499,12 @@
 	inarg.flags = flags;
 	inarg.mode = mode;
 	inarg.umask = current_umask();
-<<<<<<< HEAD
-=======
 
 	if (fm->fc->handle_killpriv_v2 && (flags & O_TRUNC) &&
 	    !(flags & O_EXCL) && !capable(CAP_FSETID)) {
 		inarg.open_flags |= FUSE_OPEN_KILL_SUIDGID;
 	}
 
->>>>>>> 7d2a07b7
 	args.opcode = FUSE_CREATE;
 	args.nodeid = get_node_id(dir);
 	args.in_numargs = 2;
@@ -530,11 +517,7 @@
 	args.out_args[0].value = &outentry;
 	args.out_args[1].size = sizeof(outopen);
 	args.out_args[1].value = &outopen;
-<<<<<<< HEAD
-	err = fuse_simple_request(fc, &args);
-=======
 	err = fuse_simple_request(fm, &args);
->>>>>>> 7d2a07b7
 	if (err)
 		goto out_free_ff;
 
@@ -650,11 +633,7 @@
 	args->out_numargs = 1;
 	args->out_args[0].size = sizeof(outarg);
 	args->out_args[0].value = &outarg;
-<<<<<<< HEAD
-	err = fuse_simple_request(fc, args);
-=======
 	err = fuse_simple_request(fm, args);
->>>>>>> 7d2a07b7
 	if (err)
 		goto out_put_forget_req;
 
@@ -712,11 +691,7 @@
 	args.in_args[0].value = &inarg;
 	args.in_args[1].size = entry->d_name.len + 1;
 	args.in_args[1].value = entry->d_name.name;
-<<<<<<< HEAD
-	return create_new_entry(fc, &args, dir, entry, mode);
-=======
 	return create_new_entry(fm, &args, dir, entry, mode);
->>>>>>> 7d2a07b7
 }
 
 static int fuse_create(struct user_namespace *mnt_userns, struct inode *dir,
@@ -744,11 +719,7 @@
 	args.in_args[0].value = &inarg;
 	args.in_args[1].size = entry->d_name.len + 1;
 	args.in_args[1].value = entry->d_name.name;
-<<<<<<< HEAD
-	return create_new_entry(fc, &args, dir, entry, S_IFDIR);
-=======
 	return create_new_entry(fm, &args, dir, entry, S_IFDIR);
->>>>>>> 7d2a07b7
 }
 
 static int fuse_symlink(struct user_namespace *mnt_userns, struct inode *dir,
@@ -764,11 +735,7 @@
 	args.in_args[0].value = entry->d_name.name;
 	args.in_args[1].size = len;
 	args.in_args[1].value = link;
-<<<<<<< HEAD
-	return create_new_entry(fc, &args, dir, entry, S_IFLNK);
-=======
 	return create_new_entry(fm, &args, dir, entry, S_IFLNK);
->>>>>>> 7d2a07b7
 }
 
 void fuse_update_ctime(struct inode *inode)
@@ -793,11 +760,7 @@
 	args.in_numargs = 1;
 	args.in_args[0].size = entry->d_name.len + 1;
 	args.in_args[0].value = entry->d_name.name;
-<<<<<<< HEAD
-	err = fuse_simple_request(fc, &args);
-=======
 	err = fuse_simple_request(fm, &args);
->>>>>>> 7d2a07b7
 	if (!err) {
 		struct inode *inode = d_inode(entry);
 		struct fuse_inode *fi = get_fuse_inode(inode);
@@ -836,11 +799,7 @@
 	args.in_numargs = 1;
 	args.in_args[0].size = entry->d_name.len + 1;
 	args.in_args[0].value = entry->d_name.name;
-<<<<<<< HEAD
-	err = fuse_simple_request(fc, &args);
-=======
 	err = fuse_simple_request(fm, &args);
->>>>>>> 7d2a07b7
 	if (!err) {
 		clear_nlink(d_inode(entry));
 		fuse_dir_changed(dir);
@@ -871,11 +830,7 @@
 	args.in_args[1].value = oldent->d_name.name;
 	args.in_args[2].size = newent->d_name.len + 1;
 	args.in_args[2].value = newent->d_name.name;
-<<<<<<< HEAD
-	err = fuse_simple_request(fc, &args);
-=======
 	err = fuse_simple_request(fm, &args);
->>>>>>> 7d2a07b7
 	if (!err) {
 		/* ctime changes */
 		fuse_invalidate_attr(d_inode(oldent));
@@ -960,11 +915,7 @@
 	args.in_args[0].value = &inarg;
 	args.in_args[1].size = newent->d_name.len + 1;
 	args.in_args[1].value = newent->d_name.name;
-<<<<<<< HEAD
-	err = create_new_entry(fc, &args, newdir, newent, inode->i_mode);
-=======
 	err = create_new_entry(fm, &args, newdir, newent, inode->i_mode);
->>>>>>> 7d2a07b7
 	/* Contrary to "normal" filesystems it can happen that link
 	   makes two "logical" inodes point to the same "physical"
 	   inode.  We invalidate the attributes of the old one, so it
@@ -975,11 +926,7 @@
 		struct fuse_inode *fi = get_fuse_inode(inode);
 
 		spin_lock(&fi->lock);
-<<<<<<< HEAD
-		fi->attr_version = atomic64_inc_return(&fc->attr_version);
-=======
 		fi->attr_version = atomic64_inc_return(&fm->fc->attr_version);
->>>>>>> 7d2a07b7
 		if (likely(inode->i_nlink < UINT_MAX))
 			inc_nlink(inode);
 		spin_unlock(&fi->lock);
@@ -1059,17 +1006,10 @@
 	args.out_numargs = 1;
 	args.out_args[0].size = sizeof(outarg);
 	args.out_args[0].value = &outarg;
-<<<<<<< HEAD
-	err = fuse_simple_request(fc, &args);
-	if (!err) {
-		if (fuse_invalid_attr(&outarg.attr) ||
-		    (inode->i_mode ^ outarg.attr.mode) & S_IFMT) {
-=======
 	err = fuse_simple_request(fm, &args);
 	if (!err) {
 		if (fuse_invalid_attr(&outarg.attr) ||
 		    inode_wrong_type(inode, outarg.attr.mode)) {
->>>>>>> 7d2a07b7
 			fuse_make_bad(inode);
 			err = -EIO;
 		} else {
@@ -1236,11 +1176,7 @@
 	args.in_numargs = 1;
 	args.in_args[0].size = sizeof(inarg);
 	args.in_args[0].value = &inarg;
-<<<<<<< HEAD
-	err = fuse_simple_request(fc, &args);
-=======
 	err = fuse_simple_request(fm, &args);
->>>>>>> 7d2a07b7
 	if (err == -ENOSYS) {
 		fm->fc->no_access = 1;
 		err = 0;
@@ -1335,11 +1271,7 @@
 
 static int fuse_readlink_page(struct inode *inode, struct page *page)
 {
-<<<<<<< HEAD
-	struct fuse_conn *fc = get_fuse_conn(inode);
-=======
 	struct fuse_mount *fm = get_fuse_mount(inode);
->>>>>>> 7d2a07b7
 	struct fuse_page_desc desc = { .length = PAGE_SIZE - 1 };
 	struct fuse_args_pages ap = {
 		.num_pages = 1,
@@ -1356,11 +1288,7 @@
 	ap.args.page_zeroing = true;
 	ap.args.out_numargs = 1;
 	ap.args.out_args[0].size = desc.length;
-<<<<<<< HEAD
-	res = fuse_simple_request(fc, &ap.args);
-=======
 	res = fuse_simple_request(fm, &ap.args);
->>>>>>> 7d2a07b7
 
 	fuse_invalidate_atime(inode);
 
@@ -1691,19 +1619,6 @@
 		fuse_release_nowrite(inode);
 	}
 
-	/* Flush dirty data/metadata before non-truncate SETATTR */
-	if (is_wb && S_ISREG(inode->i_mode) &&
-	    attr->ia_valid &
-			(ATTR_MODE | ATTR_UID | ATTR_GID | ATTR_MTIME_SET |
-			 ATTR_TIMES_SET)) {
-		err = write_inode_now(inode, true);
-		if (err)
-			return err;
-
-		fuse_set_nowrite(inode);
-		fuse_release_nowrite(inode);
-	}
-
 	if (is_truncate) {
 		fuse_set_nowrite(inode);
 		set_bit(FUSE_I_SIZE_UNSTABLE, &fi->state);
@@ -1743,11 +1658,7 @@
 	}
 
 	if (fuse_invalid_attr(&outarg.attr) ||
-<<<<<<< HEAD
-	    (inode->i_mode ^ outarg.attr.mode) & S_IFMT) {
-=======
 	    inode_wrong_type(inode, outarg.attr.mode)) {
->>>>>>> 7d2a07b7
 		fuse_make_bad(inode);
 		err = -EIO;
 		goto error;
@@ -1877,9 +1788,6 @@
 	if (fuse_is_bad(inode))
 		return -EIO;
 
-<<<<<<< HEAD
-	if (!fuse_allow_current_process(fc))
-=======
 	if (!fuse_allow_current_process(fc)) {
 		if (!request_mask) {
 			/*
@@ -1890,7 +1798,6 @@
 			stat->dev = inode->i_sb->s_dev;
 			return 0;
 		}
->>>>>>> 7d2a07b7
 		return -EACCES;
 	}
 
