/*
 * Copyright 2000 by Hans Reiser, licensing governed by reiserfs/README
 *
 * Trivial changes by Alan Cox to add the LFS fixes
 *
 * Trivial Changes:
 * Rights granted to Hans Reiser to redistribute under other terms providing
 * he accepts all liability including but not limited to patent, fitness
 * for purpose, and direct or indirect claims arising from failure to perform.
 *
 * NO WARRANTY
 */

#include <linux/module.h>
#include <linux/vmalloc.h>
#include <linux/time.h>
#include <asm/uaccess.h>
#include <linux/reiserfs_fs.h>
#include <linux/reiserfs_acl.h>
#include <linux/reiserfs_xattr.h>
#include <linux/init.h>
#include <linux/blkdev.h>
#include <linux/buffer_head.h>
#include <linux/exportfs.h>
#include <linux/quotaops.h>
#include <linux/vfs.h>
#include <linux/mnt_namespace.h>
#include <linux/mount.h>
#include <linux/namei.h>

struct file_system_type reiserfs_fs_type;

static const char reiserfs_3_5_magic_string[] = REISERFS_SUPER_MAGIC_STRING;
static const char reiserfs_3_6_magic_string[] = REISER2FS_SUPER_MAGIC_STRING;
static const char reiserfs_jr_magic_string[] = REISER2FS_JR_SUPER_MAGIC_STRING;

int is_reiserfs_3_5(struct reiserfs_super_block *rs)
{
	return !strncmp(rs->s_v1.s_magic, reiserfs_3_5_magic_string,
			strlen(reiserfs_3_5_magic_string));
}

int is_reiserfs_3_6(struct reiserfs_super_block *rs)
{
	return !strncmp(rs->s_v1.s_magic, reiserfs_3_6_magic_string,
			strlen(reiserfs_3_6_magic_string));
}

int is_reiserfs_jr(struct reiserfs_super_block *rs)
{
	return !strncmp(rs->s_v1.s_magic, reiserfs_jr_magic_string,
			strlen(reiserfs_jr_magic_string));
}

static int is_any_reiserfs_magic_string(struct reiserfs_super_block *rs)
{
	return (is_reiserfs_3_5(rs) || is_reiserfs_3_6(rs) ||
		is_reiserfs_jr(rs));
}

static int reiserfs_remount(struct super_block *s, int *flags, char *data);
static int reiserfs_statfs(struct dentry *dentry, struct kstatfs *buf);

static int reiserfs_sync_fs(struct super_block *s, int wait)
{
	if (!(s->s_flags & MS_RDONLY)) {
		struct reiserfs_transaction_handle th;
		reiserfs_write_lock(s);
		if (!journal_begin(&th, s, 1))
			if (!journal_end_sync(&th, s, 1))
				reiserfs_flush_old_commits(s);
		s->s_dirt = 0;	/* Even if it's not true.
				 * We'll loop forever in sync_supers otherwise */
		reiserfs_write_unlock(s);
	} else {
		s->s_dirt = 0;
	}
	return 0;
}

static void reiserfs_write_super(struct super_block *s)
{
	reiserfs_sync_fs(s, 1);
}

static int reiserfs_freeze(struct super_block *s)
{
	struct reiserfs_transaction_handle th;
	reiserfs_write_lock(s);
	if (!(s->s_flags & MS_RDONLY)) {
		int err = journal_begin(&th, s, 1);
		if (err) {
			reiserfs_block_writes(&th);
		} else {
			reiserfs_prepare_for_journal(s, SB_BUFFER_WITH_SB(s),
						     1);
			journal_mark_dirty(&th, s, SB_BUFFER_WITH_SB(s));
			reiserfs_block_writes(&th);
			journal_end_sync(&th, s, 1);
		}
	}
	s->s_dirt = 0;
	reiserfs_write_unlock(s);
	return 0;
}

static int reiserfs_unfreeze(struct super_block *s)
{
	reiserfs_allow_writes(s);
	return 0;
}

extern const struct in_core_key MAX_IN_CORE_KEY;

/* this is used to delete "save link" when there are no items of a
   file it points to. It can either happen if unlink is completed but
   "save unlink" removal, or if file has both unlink and truncate
   pending and as unlink completes first (because key of "save link"
   protecting unlink is bigger that a key lf "save link" which
   protects truncate), so there left no items to make truncate
   completion on */
static int remove_save_link_only(struct super_block *s,
				 struct reiserfs_key *key, int oid_free)
{
	struct reiserfs_transaction_handle th;
	int err;

	/* we are going to do one balancing */
	err = journal_begin(&th, s, JOURNAL_PER_BALANCE_CNT);
	if (err)
		return err;

	reiserfs_delete_solid_item(&th, NULL, key);
	if (oid_free)
		/* removals are protected by direct items */
		reiserfs_release_objectid(&th, le32_to_cpu(key->k_objectid));

	return journal_end(&th, s, JOURNAL_PER_BALANCE_CNT);
}

#ifdef CONFIG_QUOTA
static int reiserfs_quota_on_mount(struct super_block *, int);
#endif

/* look for uncompleted unlinks and truncates and complete them */
static int finish_unfinished(struct super_block *s)
{
	INITIALIZE_PATH(path);
	struct cpu_key max_cpu_key, obj_key;
	struct reiserfs_key save_link_key, last_inode_key;
	int retval = 0;
	struct item_head *ih;
	struct buffer_head *bh;
	int item_pos;
	char *item;
	int done;
	struct inode *inode;
	int truncate;
#ifdef CONFIG_QUOTA
	int i;
	int ms_active_set;
#endif

	/* compose key to look for "save" links */
	max_cpu_key.version = KEY_FORMAT_3_5;
	max_cpu_key.on_disk_key.k_dir_id = ~0U;
	max_cpu_key.on_disk_key.k_objectid = ~0U;
	set_cpu_key_k_offset(&max_cpu_key, ~0U);
	max_cpu_key.key_length = 3;

	memset(&last_inode_key, 0, sizeof(last_inode_key));

#ifdef CONFIG_QUOTA
	/* Needed for iput() to work correctly and not trash data */
	if (s->s_flags & MS_ACTIVE) {
		ms_active_set = 0;
	} else {
		ms_active_set = 1;
		s->s_flags |= MS_ACTIVE;
	}
	/* Turn on quotas so that they are updated correctly */
	for (i = 0; i < MAXQUOTAS; i++) {
		if (REISERFS_SB(s)->s_qf_names[i]) {
			int ret = reiserfs_quota_on_mount(s, i);
			if (ret < 0)
				reiserfs_warning(s, "reiserfs-2500",
						 "cannot turn on journaled "
						 "quota: error %d", ret);
		}
	}
#endif

	done = 0;
	REISERFS_SB(s)->s_is_unlinked_ok = 1;
	while (!retval) {
		retval = search_item(s, &max_cpu_key, &path);
		if (retval != ITEM_NOT_FOUND) {
			reiserfs_error(s, "vs-2140",
				       "search_by_key returned %d", retval);
			break;
		}

		bh = get_last_bh(&path);
		item_pos = get_item_pos(&path);
		if (item_pos != B_NR_ITEMS(bh)) {
			reiserfs_warning(s, "vs-2060",
					 "wrong position found");
			break;
		}
		item_pos--;
		ih = B_N_PITEM_HEAD(bh, item_pos);

		if (le32_to_cpu(ih->ih_key.k_dir_id) != MAX_KEY_OBJECTID)
			/* there are no "save" links anymore */
			break;

		save_link_key = ih->ih_key;
		if (is_indirect_le_ih(ih))
			truncate = 1;
		else
			truncate = 0;

		/* reiserfs_iget needs k_dirid and k_objectid only */
		item = B_I_PITEM(bh, ih);
		obj_key.on_disk_key.k_dir_id = le32_to_cpu(*(__le32 *) item);
		obj_key.on_disk_key.k_objectid =
		    le32_to_cpu(ih->ih_key.k_objectid);
		obj_key.on_disk_key.k_offset = 0;
		obj_key.on_disk_key.k_type = 0;

		pathrelse(&path);

		inode = reiserfs_iget(s, &obj_key);
		if (!inode) {
			/* the unlink almost completed, it just did not manage to remove
			   "save" link and release objectid */
			reiserfs_warning(s, "vs-2180", "iget failed for %K",
					 &obj_key);
			retval = remove_save_link_only(s, &save_link_key, 1);
			continue;
		}

		if (!truncate && inode->i_nlink) {
			/* file is not unlinked */
			reiserfs_warning(s, "vs-2185",
					 "file %K is not unlinked",
					 &obj_key);
			retval = remove_save_link_only(s, &save_link_key, 0);
			continue;
		}
		DQUOT_INIT(inode);

		if (truncate && S_ISDIR(inode->i_mode)) {
			/* We got a truncate request for a dir which is impossible.
			   The only imaginable way is to execute unfinished truncate request
			   then boot into old kernel, remove the file and create dir with
			   the same key. */
			reiserfs_warning(s, "green-2101",
					 "impossible truncate on a "
					 "directory %k. Please report",
					 INODE_PKEY(inode));
			retval = remove_save_link_only(s, &save_link_key, 0);
			truncate = 0;
			iput(inode);
			continue;
		}

		if (truncate) {
			REISERFS_I(inode)->i_flags |=
			    i_link_saved_truncate_mask;
			/* not completed truncate found. New size was committed together
			   with "save" link */
			reiserfs_info(s, "Truncating %k to %Ld ..",
				      INODE_PKEY(inode), inode->i_size);
			reiserfs_truncate_file(inode,
					       0
					       /*don't update modification time */
					       );
			retval = remove_save_link(inode, truncate);
		} else {
			REISERFS_I(inode)->i_flags |= i_link_saved_unlink_mask;
			/* not completed unlink (rmdir) found */
			reiserfs_info(s, "Removing %k..", INODE_PKEY(inode));
			if (memcmp(&last_inode_key, INODE_PKEY(inode),
					sizeof(last_inode_key))){
				last_inode_key = *INODE_PKEY(inode);
				/* removal gets completed in iput */
				retval = 0;
			} else {
				reiserfs_warning(s, "super-2189", "Dead loop "
						 "in finish_unfinished "
						 "detected, just remove "
						 "save link\n");
				retval = remove_save_link_only(s,
							&save_link_key, 0);
			}
		}

		iput(inode);
		printk("done\n");
		done++;
	}
	REISERFS_SB(s)->s_is_unlinked_ok = 0;

#ifdef CONFIG_QUOTA
	/* Turn quotas off */
	for (i = 0; i < MAXQUOTAS; i++) {
		if (sb_dqopt(s)->files[i])
			vfs_quota_off(s, i, 0);
	}
	if (ms_active_set)
		/* Restore the flag back */
		s->s_flags &= ~MS_ACTIVE;
#endif
	pathrelse(&path);
	if (done)
		reiserfs_info(s, "There were %d uncompleted unlinks/truncates. "
			      "Completed\n", done);
	return retval;
}

/* to protect file being unlinked from getting lost we "safe" link files
   being unlinked. This link will be deleted in the same transaction with last
   item of file. mounting the filesystem we scan all these links and remove
   files which almost got lost */
void add_save_link(struct reiserfs_transaction_handle *th,
		   struct inode *inode, int truncate)
{
	INITIALIZE_PATH(path);
	int retval;
	struct cpu_key key;
	struct item_head ih;
	__le32 link;

	BUG_ON(!th->t_trans_id);

	/* file can only get one "save link" of each kind */
	RFALSE(truncate &&
	       (REISERFS_I(inode)->i_flags & i_link_saved_truncate_mask),
	       "saved link already exists for truncated inode %lx",
	       (long)inode->i_ino);
	RFALSE(!truncate &&
	       (REISERFS_I(inode)->i_flags & i_link_saved_unlink_mask),
	       "saved link already exists for unlinked inode %lx",
	       (long)inode->i_ino);

	/* setup key of "save" link */
	key.version = KEY_FORMAT_3_5;
	key.on_disk_key.k_dir_id = MAX_KEY_OBJECTID;
	key.on_disk_key.k_objectid = inode->i_ino;
	if (!truncate) {
		/* unlink, rmdir, rename */
		set_cpu_key_k_offset(&key, 1 + inode->i_sb->s_blocksize);
		set_cpu_key_k_type(&key, TYPE_DIRECT);

		/* item head of "safe" link */
		make_le_item_head(&ih, &key, key.version,
				  1 + inode->i_sb->s_blocksize, TYPE_DIRECT,
				  4 /*length */ , 0xffff /*free space */ );
	} else {
		/* truncate */
		if (S_ISDIR(inode->i_mode))
			reiserfs_warning(inode->i_sb, "green-2102",
					 "Adding a truncate savelink for "
					 "a directory %k! Please report",
					 INODE_PKEY(inode));
		set_cpu_key_k_offset(&key, 1);
		set_cpu_key_k_type(&key, TYPE_INDIRECT);

		/* item head of "safe" link */
		make_le_item_head(&ih, &key, key.version, 1, TYPE_INDIRECT,
				  4 /*length */ , 0 /*free space */ );
	}
	key.key_length = 3;

	/* look for its place in the tree */
	retval = search_item(inode->i_sb, &key, &path);
	if (retval != ITEM_NOT_FOUND) {
		if (retval != -ENOSPC)
			reiserfs_error(inode->i_sb, "vs-2100",
				       "search_by_key (%K) returned %d", &key,
				       retval);
		pathrelse(&path);
		return;
	}

	/* body of "save" link */
	link = INODE_PKEY(inode)->k_dir_id;

	/* put "save" link inot tree, don't charge quota to anyone */
	retval =
	    reiserfs_insert_item(th, &path, &key, &ih, NULL, (char *)&link);
	if (retval) {
		if (retval != -ENOSPC)
			reiserfs_error(inode->i_sb, "vs-2120",
				       "insert_item returned %d", retval);
	} else {
		if (truncate)
			REISERFS_I(inode)->i_flags |=
			    i_link_saved_truncate_mask;
		else
			REISERFS_I(inode)->i_flags |= i_link_saved_unlink_mask;
	}
}

/* this opens transaction unlike add_save_link */
int remove_save_link(struct inode *inode, int truncate)
{
	struct reiserfs_transaction_handle th;
	struct reiserfs_key key;
	int err;

	/* we are going to do one balancing only */
	err = journal_begin(&th, inode->i_sb, JOURNAL_PER_BALANCE_CNT);
	if (err)
		return err;

	/* setup key of "save" link */
	key.k_dir_id = cpu_to_le32(MAX_KEY_OBJECTID);
	key.k_objectid = INODE_PKEY(inode)->k_objectid;
	if (!truncate) {
		/* unlink, rmdir, rename */
		set_le_key_k_offset(KEY_FORMAT_3_5, &key,
				    1 + inode->i_sb->s_blocksize);
		set_le_key_k_type(KEY_FORMAT_3_5, &key, TYPE_DIRECT);
	} else {
		/* truncate */
		set_le_key_k_offset(KEY_FORMAT_3_5, &key, 1);
		set_le_key_k_type(KEY_FORMAT_3_5, &key, TYPE_INDIRECT);
	}

	if ((truncate &&
	     (REISERFS_I(inode)->i_flags & i_link_saved_truncate_mask)) ||
	    (!truncate &&
	     (REISERFS_I(inode)->i_flags & i_link_saved_unlink_mask)))
		/* don't take quota bytes from anywhere */
		reiserfs_delete_solid_item(&th, NULL, &key);
	if (!truncate) {
		reiserfs_release_objectid(&th, inode->i_ino);
		REISERFS_I(inode)->i_flags &= ~i_link_saved_unlink_mask;
	} else
		REISERFS_I(inode)->i_flags &= ~i_link_saved_truncate_mask;

	return journal_end(&th, inode->i_sb, JOURNAL_PER_BALANCE_CNT);
}

static void reiserfs_kill_sb(struct super_block *s)
{
	if (REISERFS_SB(s)) {
#ifdef CONFIG_REISERFS_FS_XATTR
		if (REISERFS_SB(s)->xattr_root) {
			d_invalidate(REISERFS_SB(s)->xattr_root);
			dput(REISERFS_SB(s)->xattr_root);
			REISERFS_SB(s)->xattr_root = NULL;
		}
#endif
		if (REISERFS_SB(s)->priv_root) {
			d_invalidate(REISERFS_SB(s)->priv_root);
			dput(REISERFS_SB(s)->priv_root);
			REISERFS_SB(s)->priv_root = NULL;
		}
	}

	kill_block_super(s);
}

static void reiserfs_put_super(struct super_block *s)
{
	struct reiserfs_transaction_handle th;
	th.t_trans_id = 0;

	/* change file system state to current state if it was mounted with read-write permissions */
	if (!(s->s_flags & MS_RDONLY)) {
		if (!journal_begin(&th, s, 10)) {
			reiserfs_prepare_for_journal(s, SB_BUFFER_WITH_SB(s),
						     1);
			set_sb_umount_state(SB_DISK_SUPER_BLOCK(s),
					    REISERFS_SB(s)->s_mount_state);
			journal_mark_dirty(&th, s, SB_BUFFER_WITH_SB(s));
		}
	}

	/* note, journal_release checks for readonly mount, and can decide not
	 ** to do a journal_end
	 */
	journal_release(&th, s);

	reiserfs_free_bitmap_cache(s);

	brelse(SB_BUFFER_WITH_SB(s));

	print_statistics(s);

	if (REISERFS_SB(s)->reserved_blocks != 0) {
		reiserfs_warning(s, "green-2005", "reserved blocks left %d",
				 REISERFS_SB(s)->reserved_blocks);
	}

	reiserfs_proc_info_done(s);

	kfree(s->s_fs_info);
	s->s_fs_info = NULL;

	return;
}

static struct kmem_cache *reiserfs_inode_cachep;

static struct inode *reiserfs_alloc_inode(struct super_block *sb)
{
	struct reiserfs_inode_info *ei;
	ei = (struct reiserfs_inode_info *)
	    kmem_cache_alloc(reiserfs_inode_cachep, GFP_KERNEL);
	if (!ei)
		return NULL;
	return &ei->vfs_inode;
}

static void reiserfs_destroy_inode(struct inode *inode)
{
	kmem_cache_free(reiserfs_inode_cachep, REISERFS_I(inode));
}

static void init_once(void *foo)
{
	struct reiserfs_inode_info *ei = (struct reiserfs_inode_info *)foo;

	inode_init_once(&ei->vfs_inode);
	INIT_LIST_HEAD(&ei->i_prealloc_list);
	mutex_init(&ei->i_mmap);
#ifdef CONFIG_REISERFS_FS_XATTR
	init_rwsem(&ei->i_xattr_sem);
#endif
	ei->i_flags = 0;
	ei->i_prealloc_block = 0;
	ei->i_prealloc_count = 0;
	ei->i_trans_id = 0;
	ei->i_jl = NULL;
#ifdef CONFIG_REISERFS_FS_POSIX_ACL
	ei->i_acl_access = NULL;
	ei->i_acl_default = NULL;
#endif
}

static int init_inodecache(void)
{
	reiserfs_inode_cachep = kmem_cache_create("reiser_inode_cache",
						  sizeof(struct
							 reiserfs_inode_info),
						  0, (SLAB_RECLAIM_ACCOUNT|
							SLAB_MEM_SPREAD),
						  init_once);
	if (reiserfs_inode_cachep == NULL)
		return -ENOMEM;
	return 0;
}

static void destroy_inodecache(void)
{
	kmem_cache_destroy(reiserfs_inode_cachep);
}

/* we don't mark inodes dirty, we just log them */
static void reiserfs_dirty_inode(struct inode *inode)
{
	struct reiserfs_transaction_handle th;

	int err = 0;
	if (inode->i_sb->s_flags & MS_RDONLY) {
		reiserfs_warning(inode->i_sb, "clm-6006",
				 "writing inode %lu on readonly FS",
				 inode->i_ino);
		return;
	}
	reiserfs_write_lock(inode->i_sb);

	/* this is really only used for atime updates, so they don't have
	 ** to be included in O_SYNC or fsync
	 */
	err = journal_begin(&th, inode->i_sb, 1);
	if (err) {
		reiserfs_write_unlock(inode->i_sb);
		return;
	}
	reiserfs_update_sd(&th, inode);
	journal_end(&th, inode->i_sb, 1);
	reiserfs_write_unlock(inode->i_sb);
}

#ifdef CONFIG_REISERFS_FS_POSIX_ACL
static void reiserfs_clear_inode(struct inode *inode)
{
	struct posix_acl *acl;

	acl = REISERFS_I(inode)->i_acl_access;
	if (acl && !IS_ERR(acl))
		posix_acl_release(acl);
	REISERFS_I(inode)->i_acl_access = NULL;

	acl = REISERFS_I(inode)->i_acl_default;
	if (acl && !IS_ERR(acl))
		posix_acl_release(acl);
	REISERFS_I(inode)->i_acl_default = NULL;
}
#else
#define reiserfs_clear_inode NULL
#endif

#ifdef CONFIG_QUOTA
static ssize_t reiserfs_quota_write(struct super_block *, int, const char *,
				    size_t, loff_t);
static ssize_t reiserfs_quota_read(struct super_block *, int, char *, size_t,
				   loff_t);
#endif

static const struct super_operations reiserfs_sops = {
	.alloc_inode = reiserfs_alloc_inode,
	.destroy_inode = reiserfs_destroy_inode,
	.write_inode = reiserfs_write_inode,
	.dirty_inode = reiserfs_dirty_inode,
	.delete_inode = reiserfs_delete_inode,
	.clear_inode = reiserfs_clear_inode,
	.put_super = reiserfs_put_super,
	.write_super = reiserfs_write_super,
	.sync_fs = reiserfs_sync_fs,
	.freeze_fs = reiserfs_freeze,
	.unfreeze_fs = reiserfs_unfreeze,
	.statfs = reiserfs_statfs,
	.remount_fs = reiserfs_remount,
	.show_options = generic_show_options,
#ifdef CONFIG_QUOTA
	.quota_read = reiserfs_quota_read,
	.quota_write = reiserfs_quota_write,
#endif
};

#ifdef CONFIG_QUOTA
#define QTYPE2NAME(t) ((t)==USRQUOTA?"user":"group")

static int reiserfs_dquot_initialize(struct inode *, int);
static int reiserfs_dquot_drop(struct inode *);
static int reiserfs_write_dquot(struct dquot *);
static int reiserfs_acquire_dquot(struct dquot *);
static int reiserfs_release_dquot(struct dquot *);
static int reiserfs_mark_dquot_dirty(struct dquot *);
static int reiserfs_write_info(struct super_block *, int);
static int reiserfs_quota_on(struct super_block *, int, int, char *, int);

static struct dquot_operations reiserfs_quota_operations = {
	.initialize = reiserfs_dquot_initialize,
	.drop = reiserfs_dquot_drop,
	.alloc_space = dquot_alloc_space,
	.alloc_inode = dquot_alloc_inode,
	.free_space = dquot_free_space,
	.free_inode = dquot_free_inode,
	.transfer = dquot_transfer,
	.write_dquot = reiserfs_write_dquot,
	.acquire_dquot = reiserfs_acquire_dquot,
	.release_dquot = reiserfs_release_dquot,
	.mark_dirty = reiserfs_mark_dquot_dirty,
	.write_info = reiserfs_write_info,
	.alloc_dquot	= dquot_alloc,
	.destroy_dquot	= dquot_destroy,
};

static struct quotactl_ops reiserfs_qctl_operations = {
	.quota_on = reiserfs_quota_on,
	.quota_off = vfs_quota_off,
	.quota_sync = vfs_quota_sync,
	.get_info = vfs_get_dqinfo,
	.set_info = vfs_set_dqinfo,
	.get_dqblk = vfs_get_dqblk,
	.set_dqblk = vfs_set_dqblk,
};
#endif

static const struct export_operations reiserfs_export_ops = {
	.encode_fh = reiserfs_encode_fh,
	.fh_to_dentry = reiserfs_fh_to_dentry,
	.fh_to_parent = reiserfs_fh_to_parent,
	.get_parent = reiserfs_get_parent,
};

/* this struct is used in reiserfs_getopt () for containing the value for those
   mount options that have values rather than being toggles. */
typedef struct {
	char *value;
	int setmask;		/* bitmask which is to set on mount_options bitmask when this
				   value is found, 0 is no bits are to be changed. */
	int clrmask;		/* bitmask which is to clear on mount_options bitmask when  this
				   value is found, 0 is no bits are to be changed. This is
				   applied BEFORE setmask */
} arg_desc_t;

/* Set this bit in arg_required to allow empty arguments */
#define REISERFS_OPT_ALLOWEMPTY 31

/* this struct is used in reiserfs_getopt() for describing the set of reiserfs
   mount options */
typedef struct {
	char *option_name;
	int arg_required;	/* 0 if argument is not required, not 0 otherwise */
	const arg_desc_t *values;	/* list of values accepted by an option */
	int setmask;		/* bitmask which is to set on mount_options bitmask when this
				   value is found, 0 is no bits are to be changed. */
	int clrmask;		/* bitmask which is to clear on mount_options bitmask when  this
				   value is found, 0 is no bits are to be changed. This is
				   applied BEFORE setmask */
} opt_desc_t;

/* possible values for -o data= */
static const arg_desc_t logging_mode[] = {
	{"ordered", 1 << REISERFS_DATA_ORDERED,
	 (1 << REISERFS_DATA_LOG | 1 << REISERFS_DATA_WRITEBACK)},
	{"journal", 1 << REISERFS_DATA_LOG,
	 (1 << REISERFS_DATA_ORDERED | 1 << REISERFS_DATA_WRITEBACK)},
	{"writeback", 1 << REISERFS_DATA_WRITEBACK,
	 (1 << REISERFS_DATA_ORDERED | 1 << REISERFS_DATA_LOG)},
	{.value = NULL}
};

/* possible values for -o barrier= */
static const arg_desc_t barrier_mode[] = {
	{"none", 1 << REISERFS_BARRIER_NONE, 1 << REISERFS_BARRIER_FLUSH},
	{"flush", 1 << REISERFS_BARRIER_FLUSH, 1 << REISERFS_BARRIER_NONE},
	{.value = NULL}
};

/* possible values for "-o block-allocator=" and bits which are to be set in
   s_mount_opt of reiserfs specific part of in-core super block */
static const arg_desc_t balloc[] = {
	{"noborder", 1 << REISERFS_NO_BORDER, 0},
	{"border", 0, 1 << REISERFS_NO_BORDER},
	{"no_unhashed_relocation", 1 << REISERFS_NO_UNHASHED_RELOCATION, 0},
	{"hashed_relocation", 1 << REISERFS_HASHED_RELOCATION, 0},
	{"test4", 1 << REISERFS_TEST4, 0},
	{"notest4", 0, 1 << REISERFS_TEST4},
	{NULL, 0, 0}
};

static const arg_desc_t tails[] = {
	{"on", 1 << REISERFS_LARGETAIL, 1 << REISERFS_SMALLTAIL},
	{"off", 0, (1 << REISERFS_LARGETAIL) | (1 << REISERFS_SMALLTAIL)},
	{"small", 1 << REISERFS_SMALLTAIL, 1 << REISERFS_LARGETAIL},
	{NULL, 0, 0}
};

static const arg_desc_t error_actions[] = {
	{"panic", 1 << REISERFS_ERROR_PANIC,
	 (1 << REISERFS_ERROR_RO | 1 << REISERFS_ERROR_CONTINUE)},
	{"ro-remount", 1 << REISERFS_ERROR_RO,
	 (1 << REISERFS_ERROR_PANIC | 1 << REISERFS_ERROR_CONTINUE)},
#ifdef REISERFS_JOURNAL_ERROR_ALLOWS_NO_LOG
	{"continue", 1 << REISERFS_ERROR_CONTINUE,
	 (1 << REISERFS_ERROR_PANIC | 1 << REISERFS_ERROR_RO)},
#endif
	{NULL, 0, 0},
};

/* proceed only one option from a list *cur - string containing of mount options
   opts - array of options which are accepted
   opt_arg - if option is found and requires an argument and if it is specifed
   in the input - pointer to the argument is stored here
   bit_flags - if option requires to set a certain bit - it is set here
   return -1 if unknown option is found, opt->arg_required otherwise */
static int reiserfs_getopt(struct super_block *s, char **cur, opt_desc_t * opts,
			   char **opt_arg, unsigned long *bit_flags)
{
	char *p;
	/* foo=bar,
	   ^   ^  ^
	   |   |  +-- option_end
	   |   +-- arg_start
	   +-- option_start
	 */
	const opt_desc_t *opt;
	const arg_desc_t *arg;

	p = *cur;

	/* assume argument cannot contain commas */
	*cur = strchr(p, ',');
	if (*cur) {
		*(*cur) = '\0';
		(*cur)++;
	}

	if (!strncmp(p, "alloc=", 6)) {
		/* Ugly special case, probably we should redo options parser so that
		   it can understand several arguments for some options, also so that
		   it can fill several bitfields with option values. */
		if (reiserfs_parse_alloc_options(s, p + 6)) {
			return -1;
		} else {
			return 0;
		}
	}

	/* for every option in the list */
	for (opt = opts; opt->option_name; opt++) {
		if (!strncmp(p, opt->option_name, strlen(opt->option_name))) {
			if (bit_flags) {
				if (opt->clrmask ==
				    (1 << REISERFS_UNSUPPORTED_OPT))
					reiserfs_warning(s, "super-6500",
							 "%s not supported.\n",
							 p);
				else
					*bit_flags &= ~opt->clrmask;
				if (opt->setmask ==
				    (1 << REISERFS_UNSUPPORTED_OPT))
					reiserfs_warning(s, "super-6501",
							 "%s not supported.\n",
							 p);
				else
					*bit_flags |= opt->setmask;
			}
			break;
		}
	}
	if (!opt->option_name) {
		reiserfs_warning(s, "super-6502",
				 "unknown mount option \"%s\"", p);
		return -1;
	}

	p += strlen(opt->option_name);
	switch (*p) {
	case '=':
		if (!opt->arg_required) {
			reiserfs_warning(s, "super-6503",
					 "the option \"%s\" does not "
					 "require an argument\n",
					 opt->option_name);
			return -1;
		}
		break;

	case 0:
		if (opt->arg_required) {
			reiserfs_warning(s, "super-6504",
					 "the option \"%s\" requires an "
					 "argument\n", opt->option_name);
			return -1;
		}
		break;
	default:
		reiserfs_warning(s, "super-6505",
				 "head of option \"%s\" is only correct\n",
				 opt->option_name);
		return -1;
	}

	/* move to the argument, or to next option if argument is not required */
	p++;

	if (opt->arg_required
	    && !(opt->arg_required & (1 << REISERFS_OPT_ALLOWEMPTY))
	    && !strlen(p)) {
		/* this catches "option=," if not allowed */
		reiserfs_warning(s, "super-6506",
				 "empty argument for \"%s\"\n",
				 opt->option_name);
		return -1;
	}

	if (!opt->values) {
		/* *=NULLopt_arg contains pointer to argument */
		*opt_arg = p;
		return opt->arg_required & ~(1 << REISERFS_OPT_ALLOWEMPTY);
	}

	/* values possible for this option are listed in opt->values */
	for (arg = opt->values; arg->value; arg++) {
		if (!strcmp(p, arg->value)) {
			if (bit_flags) {
				*bit_flags &= ~arg->clrmask;
				*bit_flags |= arg->setmask;
			}
			return opt->arg_required;
		}
	}

	reiserfs_warning(s, "super-6506",
			 "bad value \"%s\" for option \"%s\"\n", p,
			 opt->option_name);
	return -1;
}

/* returns 0 if something is wrong in option string, 1 - otherwise */
static int reiserfs_parse_options(struct super_block *s, char *options,	/* string given via mount's -o */
				  unsigned long *mount_options,
				  /* after the parsing phase, contains the
				     collection of bitflags defining what
				     mount options were selected. */
				  unsigned long *blocks,	/* strtol-ed from NNN of resize=NNN */
				  char **jdev_name,
				  unsigned int *commit_max_age,
				  char **qf_names,
				  unsigned int *qfmt)
{
	int c;
	char *arg = NULL;
	char *pos;
	opt_desc_t opts[] = {
		/* Compatibility stuff, so that -o notail for old setups still work */
		{"tails",.arg_required = 't',.values = tails},
		{"notail",.clrmask =
		 (1 << REISERFS_LARGETAIL) | (1 << REISERFS_SMALLTAIL)},
		{"conv",.setmask = 1 << REISERFS_CONVERT},
		{"attrs",.setmask = 1 << REISERFS_ATTRS},
		{"noattrs",.clrmask = 1 << REISERFS_ATTRS},
#ifdef CONFIG_REISERFS_FS_XATTR
		{"user_xattr",.setmask = 1 << REISERFS_XATTRS_USER},
		{"nouser_xattr",.clrmask = 1 << REISERFS_XATTRS_USER},
#else
		{"user_xattr",.setmask = 1 << REISERFS_UNSUPPORTED_OPT},
		{"nouser_xattr",.clrmask = 1 << REISERFS_UNSUPPORTED_OPT},
#endif
#ifdef CONFIG_REISERFS_FS_POSIX_ACL
		{"acl",.setmask = 1 << REISERFS_POSIXACL},
		{"noacl",.clrmask = 1 << REISERFS_POSIXACL},
#else
		{"acl",.setmask = 1 << REISERFS_UNSUPPORTED_OPT},
		{"noacl",.clrmask = 1 << REISERFS_UNSUPPORTED_OPT},
#endif
		{.option_name = "nolog"},
		{"replayonly",.setmask = 1 << REPLAYONLY},
		{"block-allocator",.arg_required = 'a',.values = balloc},
		{"data",.arg_required = 'd',.values = logging_mode},
		{"barrier",.arg_required = 'b',.values = barrier_mode},
		{"resize",.arg_required = 'r',.values = NULL},
		{"jdev",.arg_required = 'j',.values = NULL},
		{"nolargeio",.arg_required = 'w',.values = NULL},
		{"commit",.arg_required = 'c',.values = NULL},
		{"usrquota",.setmask = 1 << REISERFS_QUOTA},
		{"grpquota",.setmask = 1 << REISERFS_QUOTA},
		{"noquota",.clrmask = 1 << REISERFS_QUOTA},
		{"errors",.arg_required = 'e',.values = error_actions},
		{"usrjquota",.arg_required =
		 'u' | (1 << REISERFS_OPT_ALLOWEMPTY),.values = NULL},
		{"grpjquota",.arg_required =
		 'g' | (1 << REISERFS_OPT_ALLOWEMPTY),.values = NULL},
		{"jqfmt",.arg_required = 'f',.values = NULL},
		{.option_name = NULL}
	};

	*blocks = 0;
	if (!options || !*options)
		/* use default configuration: create tails, journaling on, no
		   conversion to newest format */
		return 1;

	for (pos = options; pos;) {
		c = reiserfs_getopt(s, &pos, opts, &arg, mount_options);
		if (c == -1)
			/* wrong option is given */
			return 0;

		if (c == 'r') {
			char *p;

			p = NULL;
			/* "resize=NNN" or "resize=auto" */

			if (!strcmp(arg, "auto")) {
				/* From JFS code, to auto-get the size. */
				*blocks =
				    s->s_bdev->bd_inode->i_size >> s->
				    s_blocksize_bits;
			} else {
				*blocks = simple_strtoul(arg, &p, 0);
				if (*p != '\0') {
					/* NNN does not look like a number */
					reiserfs_warning(s, "super-6507",
							 "bad value %s for "
							 "-oresize\n", arg);
					return 0;
				}
			}
		}

		if (c == 'c') {
			char *p = NULL;
			unsigned long val = simple_strtoul(arg, &p, 0);
			/* commit=NNN (time in seconds) */
			if (*p != '\0' || val >= (unsigned int)-1) {
				reiserfs_warning(s, "super-6508",
						 "bad value %s for -ocommit\n",
						 arg);
				return 0;
			}
			*commit_max_age = (unsigned int)val;
		}

		if (c == 'w') {
			reiserfs_warning(s, "super-6509", "nolargeio option "
					 "is no longer supported");
			return 0;
		}

		if (c == 'j') {
			if (arg && *arg && jdev_name) {
				if (*jdev_name) {	//Hm, already assigned?
					reiserfs_warning(s, "super-6510",
							 "journal device was "
							 "already specified to "
							 "be %s", *jdev_name);
					return 0;
				}
				*jdev_name = arg;
			}
		}
#ifdef CONFIG_QUOTA
		if (c == 'u' || c == 'g') {
			int qtype = c == 'u' ? USRQUOTA : GRPQUOTA;

			if (sb_any_quota_loaded(s) &&
			    (!*arg != !REISERFS_SB(s)->s_qf_names[qtype])) {
				reiserfs_warning(s, "super-6511",
						 "cannot change journaled "
						 "quota options when quota "
						 "turned on.");
				return 0;
			}
			if (*arg) {	/* Some filename specified? */
				if (REISERFS_SB(s)->s_qf_names[qtype]
				    && strcmp(REISERFS_SB(s)->s_qf_names[qtype],
					      arg)) {
					reiserfs_warning(s, "super-6512",
							 "%s quota file "
							 "already specified.",
							 QTYPE2NAME(qtype));
					return 0;
				}
				if (strchr(arg, '/')) {
					reiserfs_warning(s, "super-6513",
							 "quotafile must be "
							 "on filesystem root.");
					return 0;
				}
				qf_names[qtype] =
				    kmalloc(strlen(arg) + 1, GFP_KERNEL);
				if (!qf_names[qtype]) {
					reiserfs_warning(s, "reiserfs-2502",
							 "not enough memory "
							 "for storing "
							 "quotafile name.");
					return 0;
				}
				strcpy(qf_names[qtype], arg);
				*mount_options |= 1 << REISERFS_QUOTA;
			} else {
				if (qf_names[qtype] !=
				    REISERFS_SB(s)->s_qf_names[qtype])
					kfree(qf_names[qtype]);
				qf_names[qtype] = NULL;
			}
		}
		if (c == 'f') {
			if (!strcmp(arg, "vfsold"))
				*qfmt = QFMT_VFS_OLD;
			else if (!strcmp(arg, "vfsv0"))
				*qfmt = QFMT_VFS_V0;
			else {
				reiserfs_warning(s, "super-6514",
						 "unknown quota format "
						 "specified.");
				return 0;
			}
			if (sb_any_quota_loaded(s) &&
			    *qfmt != REISERFS_SB(s)->s_jquota_fmt) {
				reiserfs_warning(s, "super-6515",
						 "cannot change journaled "
						 "quota options when quota "
						 "turned on.");
				return 0;
			}
		}
#else
		if (c == 'u' || c == 'g' || c == 'f') {
			reiserfs_warning(s, "reiserfs-2503", "journaled "
					 "quota options not supported.");
			return 0;
		}
#endif
	}

#ifdef CONFIG_QUOTA
	if (!REISERFS_SB(s)->s_jquota_fmt && !*qfmt
	    && (qf_names[USRQUOTA] || qf_names[GRPQUOTA])) {
		reiserfs_warning(s, "super-6515",
				 "journaled quota format not specified.");
		return 0;
	}
	/* This checking is not precise wrt the quota type but for our purposes it is sufficient */
	if (!(*mount_options & (1 << REISERFS_QUOTA))
	    && sb_any_quota_loaded(s)) {
<<<<<<< HEAD
		reiserfs_warning(s, "super-6516", "quota options must "
				 "be present when quota is turned on.");
=======
		reiserfs_warning(s,
				 "reiserfs_parse_options: quota options must be present when quota is turned on.");
>>>>>>> 18e352e4
		return 0;
	}
#endif

	return 1;
}

static void switch_data_mode(struct super_block *s, unsigned long mode)
{
	REISERFS_SB(s)->s_mount_opt &= ~((1 << REISERFS_DATA_LOG) |
					 (1 << REISERFS_DATA_ORDERED) |
					 (1 << REISERFS_DATA_WRITEBACK));
	REISERFS_SB(s)->s_mount_opt |= (1 << mode);
}

static void handle_data_mode(struct super_block *s, unsigned long mount_options)
{
	if (mount_options & (1 << REISERFS_DATA_LOG)) {
		if (!reiserfs_data_log(s)) {
			switch_data_mode(s, REISERFS_DATA_LOG);
			reiserfs_info(s, "switching to journaled data mode\n");
		}
	} else if (mount_options & (1 << REISERFS_DATA_ORDERED)) {
		if (!reiserfs_data_ordered(s)) {
			switch_data_mode(s, REISERFS_DATA_ORDERED);
			reiserfs_info(s, "switching to ordered data mode\n");
		}
	} else if (mount_options & (1 << REISERFS_DATA_WRITEBACK)) {
		if (!reiserfs_data_writeback(s)) {
			switch_data_mode(s, REISERFS_DATA_WRITEBACK);
			reiserfs_info(s, "switching to writeback data mode\n");
		}
	}
}

static void handle_barrier_mode(struct super_block *s, unsigned long bits)
{
	int flush = (1 << REISERFS_BARRIER_FLUSH);
	int none = (1 << REISERFS_BARRIER_NONE);
	int all_barrier = flush | none;

	if (bits & all_barrier) {
		REISERFS_SB(s)->s_mount_opt &= ~all_barrier;
		if (bits & flush) {
			REISERFS_SB(s)->s_mount_opt |= flush;
			printk("reiserfs: enabling write barrier flush mode\n");
		} else if (bits & none) {
			REISERFS_SB(s)->s_mount_opt |= none;
			printk("reiserfs: write barriers turned off\n");
		}
	}
}

static void handle_attrs(struct super_block *s)
{
	struct reiserfs_super_block *rs = SB_DISK_SUPER_BLOCK(s);

	if (reiserfs_attrs(s)) {
		if (old_format_only(s)) {
			reiserfs_warning(s, "super-6517", "cannot support "
					 "attributes on 3.5.x disk format");
			REISERFS_SB(s)->s_mount_opt &= ~(1 << REISERFS_ATTRS);
			return;
		}
		if (!(le32_to_cpu(rs->s_flags) & reiserfs_attrs_cleared)) {
			reiserfs_warning(s, "super-6518", "cannot support "
					 "attributes until flag is set in "
					 "super-block");
			REISERFS_SB(s)->s_mount_opt &= ~(1 << REISERFS_ATTRS);
		}
	}
}

#ifdef CONFIG_QUOTA
static void handle_quota_files(struct super_block *s, char **qf_names,
			       unsigned int *qfmt)
{
	int i;

	for (i = 0; i < MAXQUOTAS; i++) {
		if (qf_names[i] != REISERFS_SB(s)->s_qf_names[i])
			kfree(REISERFS_SB(s)->s_qf_names[i]);
		REISERFS_SB(s)->s_qf_names[i] = qf_names[i];
	}
	REISERFS_SB(s)->s_jquota_fmt = *qfmt;
}
#endif

static int reiserfs_remount(struct super_block *s, int *mount_flags, char *arg)
{
	struct reiserfs_super_block *rs;
	struct reiserfs_transaction_handle th;
	unsigned long blocks;
	unsigned long mount_options = REISERFS_SB(s)->s_mount_opt;
	unsigned long safe_mask = 0;
	unsigned int commit_max_age = (unsigned int)-1;
	struct reiserfs_journal *journal = SB_JOURNAL(s);
	char *new_opts = kstrdup(arg, GFP_KERNEL);
	int err;
	char *qf_names[MAXQUOTAS];
	unsigned int qfmt = 0;
#ifdef CONFIG_QUOTA
	int i;

	memcpy(qf_names, REISERFS_SB(s)->s_qf_names, sizeof(qf_names));
#endif

	rs = SB_DISK_SUPER_BLOCK(s);

	if (!reiserfs_parse_options
	    (s, arg, &mount_options, &blocks, NULL, &commit_max_age,
	    qf_names, &qfmt)) {
#ifdef CONFIG_QUOTA
		for (i = 0; i < MAXQUOTAS; i++)
			if (qf_names[i] != REISERFS_SB(s)->s_qf_names[i])
				kfree(qf_names[i]);
#endif
		err = -EINVAL;
		goto out_err;
	}
#ifdef CONFIG_QUOTA
	handle_quota_files(s, qf_names, &qfmt);
#endif

	handle_attrs(s);

	/* Add options that are safe here */
	safe_mask |= 1 << REISERFS_SMALLTAIL;
	safe_mask |= 1 << REISERFS_LARGETAIL;
	safe_mask |= 1 << REISERFS_NO_BORDER;
	safe_mask |= 1 << REISERFS_NO_UNHASHED_RELOCATION;
	safe_mask |= 1 << REISERFS_HASHED_RELOCATION;
	safe_mask |= 1 << REISERFS_TEST4;
	safe_mask |= 1 << REISERFS_ATTRS;
	safe_mask |= 1 << REISERFS_XATTRS_USER;
	safe_mask |= 1 << REISERFS_POSIXACL;
	safe_mask |= 1 << REISERFS_BARRIER_FLUSH;
	safe_mask |= 1 << REISERFS_BARRIER_NONE;
	safe_mask |= 1 << REISERFS_ERROR_RO;
	safe_mask |= 1 << REISERFS_ERROR_CONTINUE;
	safe_mask |= 1 << REISERFS_ERROR_PANIC;
	safe_mask |= 1 << REISERFS_QUOTA;

	/* Update the bitmask, taking care to keep
	 * the bits we're not allowed to change here */
	REISERFS_SB(s)->s_mount_opt =
	    (REISERFS_SB(s)->
	     s_mount_opt & ~safe_mask) | (mount_options & safe_mask);

	if (commit_max_age != 0 && commit_max_age != (unsigned int)-1) {
		journal->j_max_commit_age = commit_max_age;
		journal->j_max_trans_age = commit_max_age;
	} else if (commit_max_age == 0) {
		/* 0 means restore defaults. */
		journal->j_max_commit_age = journal->j_default_max_commit_age;
		journal->j_max_trans_age = JOURNAL_MAX_TRANS_AGE;
	}

	if (blocks) {
		err = reiserfs_resize(s, blocks);
		if (err != 0)
			goto out_err;
	}

	if (*mount_flags & MS_RDONLY) {
		reiserfs_xattr_init(s, *mount_flags);
		/* remount read-only */
		if (s->s_flags & MS_RDONLY)
			/* it is read-only already */
			goto out_ok;
		/* try to remount file system with read-only permissions */
		if (sb_umount_state(rs) == REISERFS_VALID_FS
		    || REISERFS_SB(s)->s_mount_state != REISERFS_VALID_FS) {
			goto out_ok;
		}

		err = journal_begin(&th, s, 10);
		if (err)
			goto out_err;

		/* Mounting a rw partition read-only. */
		reiserfs_prepare_for_journal(s, SB_BUFFER_WITH_SB(s), 1);
		set_sb_umount_state(rs, REISERFS_SB(s)->s_mount_state);
		journal_mark_dirty(&th, s, SB_BUFFER_WITH_SB(s));
	} else {
		/* remount read-write */
		if (!(s->s_flags & MS_RDONLY)) {
			reiserfs_xattr_init(s, *mount_flags);
			goto out_ok;	/* We are read-write already */
		}

		if (reiserfs_is_journal_aborted(journal)) {
			err = journal->j_errno;
			goto out_err;
		}

		handle_data_mode(s, mount_options);
		handle_barrier_mode(s, mount_options);
		REISERFS_SB(s)->s_mount_state = sb_umount_state(rs);
		s->s_flags &= ~MS_RDONLY;	/* now it is safe to call journal_begin */
		err = journal_begin(&th, s, 10);
		if (err)
			goto out_err;

		/* Mount a partition which is read-only, read-write */
		reiserfs_prepare_for_journal(s, SB_BUFFER_WITH_SB(s), 1);
		REISERFS_SB(s)->s_mount_state = sb_umount_state(rs);
		s->s_flags &= ~MS_RDONLY;
		set_sb_umount_state(rs, REISERFS_ERROR_FS);
		if (!old_format_only(s))
			set_sb_mnt_count(rs, sb_mnt_count(rs) + 1);
		/* mark_buffer_dirty (SB_BUFFER_WITH_SB (s), 1); */
		journal_mark_dirty(&th, s, SB_BUFFER_WITH_SB(s));
		REISERFS_SB(s)->s_mount_state = REISERFS_VALID_FS;
	}
	/* this will force a full flush of all journal lists */
	SB_JOURNAL(s)->j_must_wait = 1;
	err = journal_end(&th, s, 10);
	if (err)
		goto out_err;
	s->s_dirt = 0;

	if (!(*mount_flags & MS_RDONLY)) {
		finish_unfinished(s);
		reiserfs_xattr_init(s, *mount_flags);
	}

out_ok:
	kfree(s->s_options);
	s->s_options = new_opts;
	return 0;

out_err:
	kfree(new_opts);
	return err;
}

static int read_super_block(struct super_block *s, int offset)
{
	struct buffer_head *bh;
	struct reiserfs_super_block *rs;
	int fs_blocksize;

	bh = sb_bread(s, offset / s->s_blocksize);
	if (!bh) {
		reiserfs_warning(s, "sh-2006",
				 "bread failed (dev %s, block %lu, size %lu)",
				 reiserfs_bdevname(s), offset / s->s_blocksize,
				 s->s_blocksize);
		return 1;
	}

	rs = (struct reiserfs_super_block *)bh->b_data;
	if (!is_any_reiserfs_magic_string(rs)) {
		brelse(bh);
		return 1;
	}
	//
	// ok, reiserfs signature (old or new) found in at the given offset
	//
	fs_blocksize = sb_blocksize(rs);
	brelse(bh);
	sb_set_blocksize(s, fs_blocksize);

	bh = sb_bread(s, offset / s->s_blocksize);
	if (!bh) {
		reiserfs_warning(s, "sh-2007",
				 "bread failed (dev %s, block %lu, size %lu)",
				 reiserfs_bdevname(s), offset / s->s_blocksize,
				 s->s_blocksize);
		return 1;
	}

	rs = (struct reiserfs_super_block *)bh->b_data;
	if (sb_blocksize(rs) != s->s_blocksize) {
		reiserfs_warning(s, "sh-2011", "can't find a reiserfs "
				 "filesystem on (dev %s, block %Lu, size %lu)",
				 reiserfs_bdevname(s),
				 (unsigned long long)bh->b_blocknr,
				 s->s_blocksize);
		brelse(bh);
		return 1;
	}

	if (rs->s_v1.s_root_block == cpu_to_le32(-1)) {
		brelse(bh);
		reiserfs_warning(s, "super-6519", "Unfinished reiserfsck "
				 "--rebuild-tree run detected. Please run\n"
				 "reiserfsck --rebuild-tree and wait for a "
				 "completion. If that fails\n"
				 "get newer reiserfsprogs package");
		return 1;
	}

	SB_BUFFER_WITH_SB(s) = bh;
	SB_DISK_SUPER_BLOCK(s) = rs;

	if (is_reiserfs_jr(rs)) {
		/* magic is of non-standard journal filesystem, look at s_version to
		   find which format is in use */
		if (sb_version(rs) == REISERFS_VERSION_2)
			reiserfs_info(s, "found reiserfs format \"3.6\""
				      " with non-standard journal\n");
		else if (sb_version(rs) == REISERFS_VERSION_1)
			reiserfs_info(s, "found reiserfs format \"3.5\""
				      " with non-standard journal\n");
		else {
			reiserfs_warning(s, "sh-2012", "found unknown "
					 "format \"%u\" of reiserfs with "
					 "non-standard magic", sb_version(rs));
			return 1;
		}
	} else
		/* s_version of standard format may contain incorrect information,
		   so we just look at the magic string */
		reiserfs_info(s,
			      "found reiserfs format \"%s\" with standard journal\n",
			      is_reiserfs_3_5(rs) ? "3.5" : "3.6");

	s->s_op = &reiserfs_sops;
	s->s_export_op = &reiserfs_export_ops;
#ifdef CONFIG_QUOTA
	s->s_qcop = &reiserfs_qctl_operations;
	s->dq_op = &reiserfs_quota_operations;
#endif

	/* new format is limited by the 32 bit wide i_blocks field, want to
	 ** be one full block below that.
	 */
	s->s_maxbytes = (512LL << 32) - s->s_blocksize;
	return 0;
}

/* after journal replay, reread all bitmap and super blocks */
static int reread_meta_blocks(struct super_block *s)
{
	ll_rw_block(READ, 1, &(SB_BUFFER_WITH_SB(s)));
	wait_on_buffer(SB_BUFFER_WITH_SB(s));
	if (!buffer_uptodate(SB_BUFFER_WITH_SB(s))) {
		reiserfs_warning(s, "reiserfs-2504", "error reading the super");
		return 1;
	}

	return 0;
}

/////////////////////////////////////////////////////
// hash detection stuff

// if root directory is empty - we set default - Yura's - hash and
// warn about it
// FIXME: we look for only one name in a directory. If tea and yura
// bith have the same value - we ask user to send report to the
// mailing list
static __u32 find_hash_out(struct super_block *s)
{
	int retval;
	struct inode *inode;
	struct cpu_key key;
	INITIALIZE_PATH(path);
	struct reiserfs_dir_entry de;
	__u32 hash = DEFAULT_HASH;

	inode = s->s_root->d_inode;

	do {			// Some serious "goto"-hater was there ;)
		u32 teahash, r5hash, yurahash;

		make_cpu_key(&key, inode, ~0, TYPE_DIRENTRY, 3);
		retval = search_by_entry_key(s, &key, &path, &de);
		if (retval == IO_ERROR) {
			pathrelse(&path);
			return UNSET_HASH;
		}
		if (retval == NAME_NOT_FOUND)
			de.de_entry_num--;
		set_de_name_and_namelen(&de);
		if (deh_offset(&(de.de_deh[de.de_entry_num])) == DOT_DOT_OFFSET) {
			/* allow override in this case */
			if (reiserfs_rupasov_hash(s)) {
				hash = YURA_HASH;
			}
			reiserfs_info(s, "FS seems to be empty, autodetect "
					 "is using the default hash\n");
			break;
		}
		r5hash = GET_HASH_VALUE(r5_hash(de.de_name, de.de_namelen));
		teahash = GET_HASH_VALUE(keyed_hash(de.de_name, de.de_namelen));
		yurahash = GET_HASH_VALUE(yura_hash(de.de_name, de.de_namelen));
		if (((teahash == r5hash)
		     &&
		     (GET_HASH_VALUE(deh_offset(&(de.de_deh[de.de_entry_num])))
		      == r5hash)) || ((teahash == yurahash)
				      && (yurahash ==
					  GET_HASH_VALUE(deh_offset
							 (&
							  (de.
							   de_deh[de.
								  de_entry_num])))))
		    || ((r5hash == yurahash)
			&& (yurahash ==
			    GET_HASH_VALUE(deh_offset
					   (&(de.de_deh[de.de_entry_num])))))) {
			reiserfs_warning(s, "reiserfs-2506", "Unable to "
					 "automatically detect hash function. "
					 "Please mount with -o "
					 "hash={tea,rupasov,r5}");
			hash = UNSET_HASH;
			break;
		}
		if (GET_HASH_VALUE(deh_offset(&(de.de_deh[de.de_entry_num]))) ==
		    yurahash)
			hash = YURA_HASH;
		else if (GET_HASH_VALUE
			 (deh_offset(&(de.de_deh[de.de_entry_num]))) == teahash)
			hash = TEA_HASH;
		else if (GET_HASH_VALUE
			 (deh_offset(&(de.de_deh[de.de_entry_num]))) == r5hash)
			hash = R5_HASH;
		else {
			reiserfs_warning(s, "reiserfs-2506",
					 "Unrecognised hash function");
			hash = UNSET_HASH;
		}
	} while (0);

	pathrelse(&path);
	return hash;
}

// finds out which hash names are sorted with
static int what_hash(struct super_block *s)
{
	__u32 code;

	code = sb_hash_function_code(SB_DISK_SUPER_BLOCK(s));

	/* reiserfs_hash_detect() == true if any of the hash mount options
	 ** were used.  We must check them to make sure the user isn't
	 ** using a bad hash value
	 */
	if (code == UNSET_HASH || reiserfs_hash_detect(s))
		code = find_hash_out(s);

	if (code != UNSET_HASH && reiserfs_hash_detect(s)) {
		/* detection has found the hash, and we must check against the
		 ** mount options
		 */
		if (reiserfs_rupasov_hash(s) && code != YURA_HASH) {
			reiserfs_warning(s, "reiserfs-2507",
					 "Error, %s hash detected, "
					 "unable to force rupasov hash",
					 reiserfs_hashname(code));
			code = UNSET_HASH;
		} else if (reiserfs_tea_hash(s) && code != TEA_HASH) {
			reiserfs_warning(s, "reiserfs-2508",
					 "Error, %s hash detected, "
					 "unable to force tea hash",
					 reiserfs_hashname(code));
			code = UNSET_HASH;
		} else if (reiserfs_r5_hash(s) && code != R5_HASH) {
			reiserfs_warning(s, "reiserfs-2509",
					 "Error, %s hash detected, "
					 "unable to force r5 hash",
					 reiserfs_hashname(code));
			code = UNSET_HASH;
		}
	} else {
		/* find_hash_out was not called or could not determine the hash */
		if (reiserfs_rupasov_hash(s)) {
			code = YURA_HASH;
		} else if (reiserfs_tea_hash(s)) {
			code = TEA_HASH;
		} else if (reiserfs_r5_hash(s)) {
			code = R5_HASH;
		}
	}

	/* if we are mounted RW, and we have a new valid hash code, update
	 ** the super
	 */
	if (code != UNSET_HASH &&
	    !(s->s_flags & MS_RDONLY) &&
	    code != sb_hash_function_code(SB_DISK_SUPER_BLOCK(s))) {
		set_sb_hash_function_code(SB_DISK_SUPER_BLOCK(s), code);
	}
	return code;
}

// return pointer to appropriate function
static hashf_t hash_function(struct super_block *s)
{
	switch (what_hash(s)) {
	case TEA_HASH:
		reiserfs_info(s, "Using tea hash to sort names\n");
		return keyed_hash;
	case YURA_HASH:
		reiserfs_info(s, "Using rupasov hash to sort names\n");
		return yura_hash;
	case R5_HASH:
		reiserfs_info(s, "Using r5 hash to sort names\n");
		return r5_hash;
	}
	return NULL;
}

// this is used to set up correct value for old partitions
static int function2code(hashf_t func)
{
	if (func == keyed_hash)
		return TEA_HASH;
	if (func == yura_hash)
		return YURA_HASH;
	if (func == r5_hash)
		return R5_HASH;

	BUG();			// should never happen

	return 0;
}

#define SWARN(silent, s, id, ...)			\
	if (!(silent))				\
		reiserfs_warning(s, id, __VA_ARGS__)

static int reiserfs_fill_super(struct super_block *s, void *data, int silent)
{
	struct inode *root_inode;
	struct reiserfs_transaction_handle th;
	int old_format = 0;
	unsigned long blocks;
	unsigned int commit_max_age = 0;
	int jinit_done = 0;
	struct reiserfs_iget_args args;
	struct reiserfs_super_block *rs;
	char *jdev_name;
	struct reiserfs_sb_info *sbi;
	int errval = -EINVAL;
	char *qf_names[MAXQUOTAS] = {};
	unsigned int qfmt = 0;

	save_mount_options(s, data);

	sbi = kzalloc(sizeof(struct reiserfs_sb_info), GFP_KERNEL);
	if (!sbi) {
		errval = -ENOMEM;
		goto error;
	}
	s->s_fs_info = sbi;
	/* Set default values for options: non-aggressive tails, RO on errors */
	REISERFS_SB(s)->s_mount_opt |= (1 << REISERFS_SMALLTAIL);
	REISERFS_SB(s)->s_mount_opt |= (1 << REISERFS_ERROR_RO);
	/* no preallocation minimum, be smart in
	   reiserfs_file_write instead */
	REISERFS_SB(s)->s_alloc_options.preallocmin = 0;
	/* Preallocate by 16 blocks (17-1) at once */
	REISERFS_SB(s)->s_alloc_options.preallocsize = 17;
	/* setup default block allocator options */
	reiserfs_init_alloc_options(s);

	jdev_name = NULL;
	if (reiserfs_parse_options
	    (s, (char *)data, &(sbi->s_mount_opt), &blocks, &jdev_name,
	     &commit_max_age, qf_names, &qfmt) == 0) {
		goto error;
	}
#ifdef CONFIG_QUOTA
	handle_quota_files(s, qf_names, &qfmt);
#endif

	if (blocks) {
		SWARN(silent, s, "jmacd-7", "resize option for remount only");
		goto error;
	}

	/* try old format (undistributed bitmap, super block in 8-th 1k block of a device) */
	if (!read_super_block(s, REISERFS_OLD_DISK_OFFSET_IN_BYTES))
		old_format = 1;
	/* try new format (64-th 1k block), which can contain reiserfs super block */
	else if (read_super_block(s, REISERFS_DISK_OFFSET_IN_BYTES)) {
		SWARN(silent, s, "sh-2021", "can not find reiserfs on %s",
		      reiserfs_bdevname(s));
		goto error;
	}

	rs = SB_DISK_SUPER_BLOCK(s);
	/* Let's do basic sanity check to verify that underlying device is not
	   smaller than the filesystem. If the check fails then abort and scream,
	   because bad stuff will happen otherwise. */
	if (s->s_bdev && s->s_bdev->bd_inode
	    && i_size_read(s->s_bdev->bd_inode) <
	    sb_block_count(rs) * sb_blocksize(rs)) {
		SWARN(silent, s, "", "Filesystem cannot be "
		      "mounted because it is bigger than the device");
		SWARN(silent, s, "", "You may need to run fsck "
		      "or increase size of your LVM partition");
		SWARN(silent, s, "", "Or may be you forgot to "
		      "reboot after fdisk when it told you to");
		goto error;
	}

	sbi->s_mount_state = SB_REISERFS_STATE(s);
	sbi->s_mount_state = REISERFS_VALID_FS;

	if ((errval = reiserfs_init_bitmap_cache(s))) {
		SWARN(silent, s, "jmacd-8", "unable to read bitmap");
		goto error;
	}
	errval = -EINVAL;
#ifdef CONFIG_REISERFS_CHECK
	SWARN(silent, s, "", "CONFIG_REISERFS_CHECK is set ON");
	SWARN(silent, s, "", "- it is slow mode for debugging.");
#endif

	/* make data=ordered the default */
	if (!reiserfs_data_log(s) && !reiserfs_data_ordered(s) &&
	    !reiserfs_data_writeback(s)) {
		REISERFS_SB(s)->s_mount_opt |= (1 << REISERFS_DATA_ORDERED);
	}

	if (reiserfs_data_log(s)) {
		reiserfs_info(s, "using journaled data mode\n");
	} else if (reiserfs_data_ordered(s)) {
		reiserfs_info(s, "using ordered data mode\n");
	} else {
		reiserfs_info(s, "using writeback data mode\n");
	}
	/* make barrer=flush the default */

	if (!reiserfs_barrier_none(s))
		REISERFS_SB(s)->s_mount_opt |= (1 << REISERFS_BARRIER_FLUSH);
	if (reiserfs_barrier_flush(s))
		printk("reiserfs: using flush barriers\n");
	// set_device_ro(s->s_dev, 1) ;
	if (journal_init(s, jdev_name, old_format, commit_max_age)) {
		SWARN(silent, s, "sh-2022",
		      "unable to initialize journal space");
		goto error;
	} else {
		jinit_done = 1;	/* once this is set, journal_release must be called
				 ** if we error out of the mount
				 */
	}
	if (reread_meta_blocks(s)) {
		SWARN(silent, s, "jmacd-9",
		      "unable to reread meta blocks after journal init");
		goto error;
	}

	if (replay_only(s))
		goto error;

	if (bdev_read_only(s->s_bdev) && !(s->s_flags & MS_RDONLY)) {
		SWARN(silent, s, "clm-7000",
		      "Detected readonly device, marking FS readonly");
		s->s_flags |= MS_RDONLY;
	}
	args.objectid = REISERFS_ROOT_OBJECTID;
	args.dirid = REISERFS_ROOT_PARENT_OBJECTID;
	root_inode =
	    iget5_locked(s, REISERFS_ROOT_OBJECTID, reiserfs_find_actor,
			 reiserfs_init_locked_inode, (void *)(&args));
	if (!root_inode) {
		SWARN(silent, s, "jmacd-10", "get root inode failed");
		goto error;
	}

	if (root_inode->i_state & I_NEW) {
		reiserfs_read_locked_inode(root_inode, &args);
		unlock_new_inode(root_inode);
	}

	s->s_root = d_alloc_root(root_inode);
	if (!s->s_root) {
		iput(root_inode);
		goto error;
	}
	// define and initialize hash function
	sbi->s_hash_function = hash_function(s);
	if (sbi->s_hash_function == NULL) {
		dput(s->s_root);
		s->s_root = NULL;
		goto error;
	}

	if (is_reiserfs_3_5(rs)
	    || (is_reiserfs_jr(rs) && SB_VERSION(s) == REISERFS_VERSION_1))
		set_bit(REISERFS_3_5, &(sbi->s_properties));
	else if (old_format)
		set_bit(REISERFS_OLD_FORMAT, &(sbi->s_properties));
	else
		set_bit(REISERFS_3_6, &(sbi->s_properties));

	if (!(s->s_flags & MS_RDONLY)) {

		errval = journal_begin(&th, s, 1);
		if (errval) {
			dput(s->s_root);
			s->s_root = NULL;
			goto error;
		}
		reiserfs_prepare_for_journal(s, SB_BUFFER_WITH_SB(s), 1);

		set_sb_umount_state(rs, REISERFS_ERROR_FS);
		set_sb_fs_state(rs, 0);

		/* Clear out s_bmap_nr if it would wrap. We can handle this
		 * case, but older revisions can't. This will cause the
		 * file system to fail mount on those older implementations,
		 * avoiding corruption. -jeffm */
		if (bmap_would_wrap(reiserfs_bmap_count(s)) &&
		    sb_bmap_nr(rs) != 0) {
			reiserfs_warning(s, "super-2030", "This file system "
					"claims to use %u bitmap blocks in "
					"its super block, but requires %u. "
					"Clearing to zero.", sb_bmap_nr(rs),
					reiserfs_bmap_count(s));

			set_sb_bmap_nr(rs, 0);
		}

		if (old_format_only(s)) {
			/* filesystem of format 3.5 either with standard or non-standard
			   journal */
			if (convert_reiserfs(s)) {
				/* and -o conv is given */
				if (!silent)
					reiserfs_info(s,
						      "converting 3.5 filesystem to the 3.6 format");

				if (is_reiserfs_3_5(rs))
					/* put magic string of 3.6 format. 2.2 will not be able to
					   mount this filesystem anymore */
					memcpy(rs->s_v1.s_magic,
					       reiserfs_3_6_magic_string,
					       sizeof
					       (reiserfs_3_6_magic_string));

				set_sb_version(rs, REISERFS_VERSION_2);
				reiserfs_convert_objectid_map_v1(s);
				set_bit(REISERFS_3_6, &(sbi->s_properties));
				clear_bit(REISERFS_3_5, &(sbi->s_properties));
			} else if (!silent) {
				reiserfs_info(s, "using 3.5.x disk format\n");
			}
		} else
			set_sb_mnt_count(rs, sb_mnt_count(rs) + 1);


		journal_mark_dirty(&th, s, SB_BUFFER_WITH_SB(s));
		errval = journal_end(&th, s, 1);
		if (errval) {
			dput(s->s_root);
			s->s_root = NULL;
			goto error;
		}

		if ((errval = reiserfs_xattr_init(s, s->s_flags))) {
			dput(s->s_root);
			s->s_root = NULL;
			goto error;
		}

		/* look for files which were to be removed in previous session */
		finish_unfinished(s);
	} else {
		if (old_format_only(s) && !silent) {
			reiserfs_info(s, "using 3.5.x disk format\n");
		}

		if ((errval = reiserfs_xattr_init(s, s->s_flags))) {
			dput(s->s_root);
			s->s_root = NULL;
			goto error;
		}
	}
	// mark hash in super block: it could be unset. overwrite should be ok
	set_sb_hash_function_code(rs, function2code(sbi->s_hash_function));

	handle_attrs(s);

	reiserfs_proc_info_init(s);

	init_waitqueue_head(&(sbi->s_wait));
	spin_lock_init(&sbi->bitmap_lock);

	return (0);

error:
	if (jinit_done) {	/* kill the commit thread, free journal ram */
		journal_release_error(NULL, s);
	}

	reiserfs_free_bitmap_cache(s);
	if (SB_BUFFER_WITH_SB(s))
		brelse(SB_BUFFER_WITH_SB(s));
#ifdef CONFIG_QUOTA
	{
		int j;
		for (j = 0; j < MAXQUOTAS; j++)
			kfree(qf_names[j]);
	}
#endif
	kfree(sbi);

	s->s_fs_info = NULL;
	return errval;
}

static int reiserfs_statfs(struct dentry *dentry, struct kstatfs *buf)
{
	struct reiserfs_super_block *rs = SB_DISK_SUPER_BLOCK(dentry->d_sb);

	buf->f_namelen = (REISERFS_MAX_NAME(s->s_blocksize));
	buf->f_bfree = sb_free_blocks(rs);
	buf->f_bavail = buf->f_bfree;
	buf->f_blocks = sb_block_count(rs) - sb_bmap_nr(rs) - 1;
	buf->f_bsize = dentry->d_sb->s_blocksize;
	/* changed to accommodate gcc folks. */
	buf->f_type = REISERFS_SUPER_MAGIC;
	return 0;
}

#ifdef CONFIG_QUOTA
static int reiserfs_dquot_initialize(struct inode *inode, int type)
{
	struct reiserfs_transaction_handle th;
	int ret, err;

	/* We may create quota structure so we need to reserve enough blocks */
	reiserfs_write_lock(inode->i_sb);
	ret =
	    journal_begin(&th, inode->i_sb,
			  2 * REISERFS_QUOTA_INIT_BLOCKS(inode->i_sb));
	if (ret)
		goto out;
	ret = dquot_initialize(inode, type);
	err =
	    journal_end(&th, inode->i_sb,
			2 * REISERFS_QUOTA_INIT_BLOCKS(inode->i_sb));
	if (!ret && err)
		ret = err;
      out:
	reiserfs_write_unlock(inode->i_sb);
	return ret;
}

static int reiserfs_dquot_drop(struct inode *inode)
{
	struct reiserfs_transaction_handle th;
	int ret, err;

	/* We may delete quota structure so we need to reserve enough blocks */
	reiserfs_write_lock(inode->i_sb);
	ret =
	    journal_begin(&th, inode->i_sb,
			  2 * REISERFS_QUOTA_DEL_BLOCKS(inode->i_sb));
	if (ret) {
		/*
		 * We call dquot_drop() anyway to at least release references
		 * to quota structures so that umount does not hang.
		 */
		dquot_drop(inode);
		goto out;
	}
	ret = dquot_drop(inode);
	err =
	    journal_end(&th, inode->i_sb,
			2 * REISERFS_QUOTA_DEL_BLOCKS(inode->i_sb));
	if (!ret && err)
		ret = err;
      out:
	reiserfs_write_unlock(inode->i_sb);
	return ret;
}

static int reiserfs_write_dquot(struct dquot *dquot)
{
	struct reiserfs_transaction_handle th;
	int ret, err;

	reiserfs_write_lock(dquot->dq_sb);
	ret =
	    journal_begin(&th, dquot->dq_sb,
			  REISERFS_QUOTA_TRANS_BLOCKS(dquot->dq_sb));
	if (ret)
		goto out;
	ret = dquot_commit(dquot);
	err =
	    journal_end(&th, dquot->dq_sb,
			REISERFS_QUOTA_TRANS_BLOCKS(dquot->dq_sb));
	if (!ret && err)
		ret = err;
      out:
	reiserfs_write_unlock(dquot->dq_sb);
	return ret;
}

static int reiserfs_acquire_dquot(struct dquot *dquot)
{
	struct reiserfs_transaction_handle th;
	int ret, err;

	reiserfs_write_lock(dquot->dq_sb);
	ret =
	    journal_begin(&th, dquot->dq_sb,
			  REISERFS_QUOTA_INIT_BLOCKS(dquot->dq_sb));
	if (ret)
		goto out;
	ret = dquot_acquire(dquot);
	err =
	    journal_end(&th, dquot->dq_sb,
			REISERFS_QUOTA_INIT_BLOCKS(dquot->dq_sb));
	if (!ret && err)
		ret = err;
      out:
	reiserfs_write_unlock(dquot->dq_sb);
	return ret;
}

static int reiserfs_release_dquot(struct dquot *dquot)
{
	struct reiserfs_transaction_handle th;
	int ret, err;

	reiserfs_write_lock(dquot->dq_sb);
	ret =
	    journal_begin(&th, dquot->dq_sb,
			  REISERFS_QUOTA_DEL_BLOCKS(dquot->dq_sb));
	if (ret) {
		/* Release dquot anyway to avoid endless cycle in dqput() */
		dquot_release(dquot);
		goto out;
	}
	ret = dquot_release(dquot);
	err =
	    journal_end(&th, dquot->dq_sb,
			REISERFS_QUOTA_DEL_BLOCKS(dquot->dq_sb));
	if (!ret && err)
		ret = err;
      out:
	reiserfs_write_unlock(dquot->dq_sb);
	return ret;
}

static int reiserfs_mark_dquot_dirty(struct dquot *dquot)
{
	/* Are we journaling quotas? */
	if (REISERFS_SB(dquot->dq_sb)->s_qf_names[USRQUOTA] ||
	    REISERFS_SB(dquot->dq_sb)->s_qf_names[GRPQUOTA]) {
		dquot_mark_dquot_dirty(dquot);
		return reiserfs_write_dquot(dquot);
	} else
		return dquot_mark_dquot_dirty(dquot);
}

static int reiserfs_write_info(struct super_block *sb, int type)
{
	struct reiserfs_transaction_handle th;
	int ret, err;

	/* Data block + inode block */
	reiserfs_write_lock(sb);
	ret = journal_begin(&th, sb, 2);
	if (ret)
		goto out;
	ret = dquot_commit_info(sb, type);
	err = journal_end(&th, sb, 2);
	if (!ret && err)
		ret = err;
      out:
	reiserfs_write_unlock(sb);
	return ret;
}

/*
 * Turn on quotas during mount time - we need to find the quota file and such...
 */
static int reiserfs_quota_on_mount(struct super_block *sb, int type)
{
	return vfs_quota_on_mount(sb, REISERFS_SB(sb)->s_qf_names[type],
				  REISERFS_SB(sb)->s_jquota_fmt, type);
}

/*
 * Standard function to be called on quota_on
 */
static int reiserfs_quota_on(struct super_block *sb, int type, int format_id,
			     char *name, int remount)
{
	int err;
	struct path path;
	struct inode *inode;
	struct reiserfs_transaction_handle th;

	if (!(REISERFS_SB(sb)->s_mount_opt & (1 << REISERFS_QUOTA)))
		return -EINVAL;
	/* No more checks needed? Path and format_id are bogus anyway... */
	if (remount)
		return vfs_quota_on(sb, type, format_id, name, 1);
	err = kern_path(name, LOOKUP_FOLLOW, &path);
	if (err)
		return err;
	/* Quotafile not on the same filesystem? */
	if (path.mnt->mnt_sb != sb) {
		err = -EXDEV;
		goto out;
	}
	inode = path.dentry->d_inode;
	/* We must not pack tails for quota files on reiserfs for quota IO to work */
	if (!(REISERFS_I(inode)->i_flags & i_nopack_mask)) {
		err = reiserfs_unpack(inode, NULL);
		if (err) {
			reiserfs_warning(sb, "super-6520",
				"Unpacking tail of quota file failed"
				" (%d). Cannot turn on quotas.", err);
			err = -EINVAL;
			goto out;
		}
		mark_inode_dirty(inode);
	}
	/* Journaling quota? */
	if (REISERFS_SB(sb)->s_qf_names[type]) {
		/* Quotafile not of fs root? */
<<<<<<< HEAD
		if (nd.path.dentry->d_parent->d_inode != sb->s_root->d_inode)
			reiserfs_warning(sb, "super-6521",
				 "Quota file not on filesystem root. "
=======
		if (path.dentry->d_parent != sb->s_root)
			reiserfs_warning(sb,
				 "reiserfs: Quota file not on filesystem root. "
>>>>>>> 18e352e4
				 "Journalled quota will not work.");
	}

	/*
	 * When we journal data on quota file, we have to flush journal to see
	 * all updates to the file when we bypass pagecache...
	 */
	if (reiserfs_file_data_log(inode)) {
		/* Just start temporary transaction and finish it */
		err = journal_begin(&th, sb, 1);
		if (err)
			goto out;
		err = journal_end_sync(&th, sb, 1);
		if (err)
			goto out;
	}
	err = vfs_quota_on_path(sb, type, format_id, &path);
out:
	path_put(&path);
	return err;
}

/* Read data from quotafile - avoid pagecache and such because we cannot afford
 * acquiring the locks... As quota files are never truncated and quota code
 * itself serializes the operations (and noone else should touch the files)
 * we don't have to be afraid of races */
static ssize_t reiserfs_quota_read(struct super_block *sb, int type, char *data,
				   size_t len, loff_t off)
{
	struct inode *inode = sb_dqopt(sb)->files[type];
	unsigned long blk = off >> sb->s_blocksize_bits;
	int err = 0, offset = off & (sb->s_blocksize - 1), tocopy;
	size_t toread;
	struct buffer_head tmp_bh, *bh;
	loff_t i_size = i_size_read(inode);

	if (off > i_size)
		return 0;
	if (off + len > i_size)
		len = i_size - off;
	toread = len;
	while (toread > 0) {
		tocopy =
		    sb->s_blocksize - offset <
		    toread ? sb->s_blocksize - offset : toread;
		tmp_bh.b_state = 0;
		/* Quota files are without tails so we can safely use this function */
		reiserfs_write_lock(sb);
		err = reiserfs_get_block(inode, blk, &tmp_bh, 0);
		reiserfs_write_unlock(sb);
		if (err)
			return err;
		if (!buffer_mapped(&tmp_bh))	/* A hole? */
			memset(data, 0, tocopy);
		else {
			bh = sb_bread(sb, tmp_bh.b_blocknr);
			if (!bh)
				return -EIO;
			memcpy(data, bh->b_data + offset, tocopy);
			brelse(bh);
		}
		offset = 0;
		toread -= tocopy;
		data += tocopy;
		blk++;
	}
	return len;
}

/* Write to quotafile (we know the transaction is already started and has
 * enough credits) */
static ssize_t reiserfs_quota_write(struct super_block *sb, int type,
				    const char *data, size_t len, loff_t off)
{
	struct inode *inode = sb_dqopt(sb)->files[type];
	unsigned long blk = off >> sb->s_blocksize_bits;
	int err = 0, offset = off & (sb->s_blocksize - 1), tocopy;
	int journal_quota = REISERFS_SB(sb)->s_qf_names[type] != NULL;
	size_t towrite = len;
	struct buffer_head tmp_bh, *bh;

	if (!current->journal_info) {
		printk(KERN_WARNING "reiserfs: Quota write (off=%Lu, len=%Lu)"
			" cancelled because transaction is not started.\n",
			(unsigned long long)off, (unsigned long long)len);
		return -EIO;
	}
	mutex_lock_nested(&inode->i_mutex, I_MUTEX_QUOTA);
	while (towrite > 0) {
		tocopy = sb->s_blocksize - offset < towrite ?
		    sb->s_blocksize - offset : towrite;
		tmp_bh.b_state = 0;
		err = reiserfs_get_block(inode, blk, &tmp_bh, GET_BLOCK_CREATE);
		if (err)
			goto out;
		if (offset || tocopy != sb->s_blocksize)
			bh = sb_bread(sb, tmp_bh.b_blocknr);
		else
			bh = sb_getblk(sb, tmp_bh.b_blocknr);
		if (!bh) {
			err = -EIO;
			goto out;
		}
		lock_buffer(bh);
		memcpy(bh->b_data + offset, data, tocopy);
		flush_dcache_page(bh->b_page);
		set_buffer_uptodate(bh);
		unlock_buffer(bh);
		reiserfs_prepare_for_journal(sb, bh, 1);
		journal_mark_dirty(current->journal_info, sb, bh);
		if (!journal_quota)
			reiserfs_add_ordered_list(inode, bh);
		brelse(bh);
		offset = 0;
		towrite -= tocopy;
		data += tocopy;
		blk++;
	}
out:
	if (len == towrite) {
		mutex_unlock(&inode->i_mutex);
		return err;
	}
	if (inode->i_size < off + len - towrite)
		i_size_write(inode, off + len - towrite);
	inode->i_version++;
	inode->i_mtime = inode->i_ctime = CURRENT_TIME;
	mark_inode_dirty(inode);
	mutex_unlock(&inode->i_mutex);
	return len - towrite;
}

#endif

static int get_super_block(struct file_system_type *fs_type,
			   int flags, const char *dev_name,
			   void *data, struct vfsmount *mnt)
{
	return get_sb_bdev(fs_type, flags, dev_name, data, reiserfs_fill_super,
			   mnt);
}

static int __init init_reiserfs_fs(void)
{
	int ret;

	if ((ret = init_inodecache())) {
		return ret;
	}

	reiserfs_proc_info_global_init();
	reiserfs_proc_register_global("version",
				      reiserfs_global_version_in_proc);

	ret = register_filesystem(&reiserfs_fs_type);

	if (ret == 0) {
		return 0;
	}

	reiserfs_proc_unregister_global("version");
	reiserfs_proc_info_global_done();
	destroy_inodecache();

	return ret;
}

static void __exit exit_reiserfs_fs(void)
{
	reiserfs_proc_unregister_global("version");
	reiserfs_proc_info_global_done();
	unregister_filesystem(&reiserfs_fs_type);
	destroy_inodecache();
}

struct file_system_type reiserfs_fs_type = {
	.owner = THIS_MODULE,
	.name = "reiserfs",
	.get_sb = get_super_block,
	.kill_sb = reiserfs_kill_sb,
	.fs_flags = FS_REQUIRES_DEV,
};

MODULE_DESCRIPTION("ReiserFS journaled filesystem");
MODULE_AUTHOR("Hans Reiser <reiser@namesys.com>");
MODULE_LICENSE("GPL");

module_init(init_reiserfs_fs);
module_exit(exit_reiserfs_fs);<|MERGE_RESOLUTION|>--- conflicted
+++ resolved
@@ -1096,13 +1096,8 @@
 	/* This checking is not precise wrt the quota type but for our purposes it is sufficient */
 	if (!(*mount_options & (1 << REISERFS_QUOTA))
 	    && sb_any_quota_loaded(s)) {
-<<<<<<< HEAD
 		reiserfs_warning(s, "super-6516", "quota options must "
 				 "be present when quota is turned on.");
-=======
-		reiserfs_warning(s,
-				 "reiserfs_parse_options: quota options must be present when quota is turned on.");
->>>>>>> 18e352e4
 		return 0;
 	}
 #endif
@@ -2127,15 +2122,9 @@
 	/* Journaling quota? */
 	if (REISERFS_SB(sb)->s_qf_names[type]) {
 		/* Quotafile not of fs root? */
-<<<<<<< HEAD
-		if (nd.path.dentry->d_parent->d_inode != sb->s_root->d_inode)
+		if (path.dentry->d_parent != sb->s_root)
 			reiserfs_warning(sb, "super-6521",
 				 "Quota file not on filesystem root. "
-=======
-		if (path.dentry->d_parent != sb->s_root)
-			reiserfs_warning(sb,
-				 "reiserfs: Quota file not on filesystem root. "
->>>>>>> 18e352e4
 				 "Journalled quota will not work.");
 	}
 
