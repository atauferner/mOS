/*
 * super.c - NTFS kernel super block handling. Part of the Linux-NTFS project.
 *
 * Copyright (c) 2001,2002 Anton Altaparmakov.
 * Copyright (C) 2001,2002 Richard Russon.
 *
 * This program/include file is free software; you can redistribute it and/or
 * modify it under the terms of the GNU General Public License as published
 * by the Free Software Foundation; either version 2 of the License, or
 * (at your option) any later version.
 *
 * This program/include file is distributed in the hope that it will be 
 * useful, but WITHOUT ANY WARRANTY; without even the implied warranty 
 * of MERCHANTABILITY or FITNESS FOR A PARTICULAR PURPOSE.  See the
 * GNU General Public License for more details.
 *
 * You should have received a copy of the GNU General Public License
 * along with this program (in the main directory of the Linux-NTFS 
 * distribution in the file COPYING); if not, write to the Free Software
 * Foundation,Inc., 59 Temple Place, Suite 330, Boston, MA  02111-1307  USA
 */

#include <linux/stddef.h>
#include <linux/init.h>
#include <linux/string.h>
#include <linux/locks.h>
#include <linux/spinlock.h>
#include <linux/blkdev.h>	/* For bdev_hardsect_size(). */

#include "ntfs.h"
#include "sysctl.h"

/* Number of mounted file systems which have compression enabled. */
static unsigned long ntfs_nr_compression_users = 0;

/* Error constants/strings used in inode.c::ntfs_show_options(). */
typedef enum {
	/* One of these must be present, default is ON_ERRORS_CONTINUE. */
	ON_ERRORS_PANIC			= 0x01,
	ON_ERRORS_REMOUNT_RO		= 0x02,
	ON_ERRORS_CONTINUE		= 0x04,
	/* Optional, can be combined with any of the above. */
	ON_ERRORS_RECOVER		= 0x10,
} ON_ERRORS_ACTIONS;

const option_t on_errors_arr[] = {
	{ ON_ERRORS_PANIC,	"panic" },
	{ ON_ERRORS_REMOUNT_RO,	"remount-ro", },
	{ ON_ERRORS_CONTINUE,	"continue", },
	{ ON_ERRORS_RECOVER,	"recover" },
	{ 0,			NULL }
};

static const option_t readdir_opts_arr[] = {
	{ SHOW_SYSTEM,	"system" },
	{ SHOW_WIN32,	"win32" },
	{ SHOW_WIN32,	"long" },
	{ SHOW_DOS,	"dos" },
	{ SHOW_DOS,	"short" },
	{ SHOW_POSIX,	"posix" },
	{ SHOW_ALL,	"all" },
	{ 0,		NULL }
};

/**
 * simple_getbool -
 *
 * Copied from old ntfs driver (which copied from vfat driver).
 */
static int simple_getbool(char *s, BOOL *setval)
{
	if (s) {
		if (!strcmp(s, "1") || !strcmp(s, "yes") || !strcmp(s, "true"))
			*setval = TRUE;
		else if (!strcmp(s, "0") || !strcmp(s, "no") ||
							!strcmp(s, "false"))
			*setval = FALSE;
		else
			return 0;
	} else
		*setval = TRUE;
	return 1;
}

/**
 * parse_options - parse the (re)mount options
 * @vol:	ntfs volume
 * @opt:	string containing the (re)mount options
 *
 * Parse the recognized options in @opt for the ntfs volume described by @vol.
 */
static BOOL parse_options(ntfs_volume *vol, char *opt)
{
	char *p, *v, *ov;
	static char *utf8 = "utf8";
	int errors = 0, sloppy = 0;
	uid_t uid = (uid_t)-1;
	gid_t gid = (gid_t)-1;
	mode_t fmask = (mode_t)-1, dmask = (mode_t)-1;
	int mft_zone_multiplier = -1, on_errors = -1, readdir_opts = -1;
	struct nls_table *nls_map = NULL, *old_nls;

	/* I am lazy... (-8 */
#define NTFS_GETOPT_WITH_DEFAULT(option, variable, default_value)	\
	if (!strcmp(p, option)) {					\
		if (!v || !*v)						\
			variable = default_value;			\
		else {							\
			variable = simple_strtoul(ov = v, &v, 0);	\
			if (*v)						\
				goto needs_val;				\
		}							\
	} 
#define NTFS_GETOPT(option, variable)					\
	if (!strcmp(p, option)) {					\
		if (!v || !*v)						\
			goto needs_arg;					\
		variable = simple_strtoul(ov = v, &v, 0);		\
		if (*v)							\
			goto needs_val;					\
	} 
#define NTFS_GETOPT_OPTIONS_ARRAY(option, variable, opt_array)		\
	if (!strcmp(p, option)) {					\
		int _i;							\
		if (!v || !*v)						\
			goto needs_arg;					\
		ov = v;							\
		if (variable == -1)					\
			variable = 0;					\
		for (_i = 0; opt_array[_i].str && *opt_array[_i].str; _i++) \
			if (!strcmp(opt_array[_i].str, v)) {		\
				variable |= opt_array[_i].val;		\
				break;					\
			}						\
		if (!opt_array[_i].str || !*opt_array[_i].str)		\
			goto needs_val;					\
	}
	if (!opt || !*opt)
		goto no_mount_options;
	while ((p = strsep(&opt, ","))) {
		if ((v = strchr(p, '=')))
			*v++ = '\0';
		NTFS_GETOPT("uid", uid)
		else NTFS_GETOPT("gid", gid)
		else NTFS_GETOPT("umask", fmask = dmask)
		else NTFS_GETOPT("fmask", fmask)
		else NTFS_GETOPT("dmask", dmask)
		else NTFS_GETOPT_WITH_DEFAULT("sloppy", sloppy, TRUE)
		else NTFS_GETOPT("mft_zone_multiplier", mft_zone_multiplier)
		else NTFS_GETOPT_OPTIONS_ARRAY("errors", on_errors,
				on_errors_arr)
		else NTFS_GETOPT_OPTIONS_ARRAY("show_inodes", readdir_opts,
				readdir_opts_arr)
		else if (!strcmp(p, "show_sys_files")) {
			BOOL val = FALSE;
			ntfs_warning(vol->sb, "Option show_sys_files is "
				   "deprecated. Please use option "
				   "show_inodes=system in the future.");
			if (!v || !*v)
				val = TRUE;
			else if (!simple_getbool(v, &val))
				goto needs_bool;
			if (val) {
				if (readdir_opts == -1)
					readdir_opts = 0;
				readdir_opts |= SHOW_SYSTEM;
			}
		} else if (!strcmp(p, "posix")) {
			BOOL val = FALSE;
			ntfs_warning(vol->sb, "Option posix is deprecated. "
				   "Please use option show_inodes=posix "
				   "instead. Be aware that some userspace "
				   "applications may be confused by this, "
				   "since the short and long names of "
				   "directory inodes will have the same inode "
				   "numbers, yet each will only have a link "
				   "count of 1 due to Linux not supporting "
				   "directory hard links.");
			if (!v || !*v)
				goto needs_arg;
			else if (!simple_getbool(v, &val))
				goto needs_bool;
			if (val) {
				if (readdir_opts == -1)
					readdir_opts = 0;
				readdir_opts |= SHOW_POSIX;
			}
		} else if (!strcmp(p, "nls") || !strcmp(p, "iocharset")) {
			if (!strcmp(p, "iocharset"))
				ntfs_warning(vol->sb, "Option iocharset is "
						"deprecated. Please use "
						"option nls=<charsetname> in "
						"the future.");
			if (!v || !*v)
				goto needs_arg;
use_utf8:
			old_nls = nls_map;
			nls_map = load_nls(v);
			if (!nls_map) {
				if (!old_nls) {
					ntfs_error(vol->sb, "NLS character set "
							"%s not found.", v);
					return FALSE;
				}
				ntfs_error(vol->sb, "NLS character set %s not "
						"found. Using previous one %s.",
						v, old_nls->charset);
				nls_map = old_nls;
			} else /* nls_map */ {
				if (old_nls)
					unload_nls(old_nls);
			}
		} else if (!strcmp(p, "utf8")) {
			BOOL val = FALSE;
			ntfs_warning(vol->sb, "Option utf8 is no longer "
				   "supported, using option nls=utf8. Please "
				   "use option nls=utf8 in the future and "
				   "make sure utf8 is compiled either as a "
				   "module or into the kernel.");
			if (!v || !*v)
				val = TRUE;
			else if (!simple_getbool(v, &val))
				goto needs_bool;
			if (val) {
				v = utf8;
				goto use_utf8;
			}
		} else {
			ntfs_error(vol->sb, "Unrecognized mount option %s.", p);
			if (errors < INT_MAX)
				errors++;
		}
#undef NTFS_GETOPT_OPTIONS_ARRAY
#undef NTFS_GETOPT
#undef NTFS_GETOPT_WITH_DEFAULT
	}
no_mount_options:
	if (errors && !sloppy)
		return FALSE;
	if (sloppy)
		ntfs_warning(vol->sb, "Sloppy option given. Ignoring "
				"unrecognized mount option(s) and continuing.");
	/* Keep this first! */
	if (on_errors != -1) {
		if (!on_errors) {
			ntfs_error(vol->sb, "Invalid errors option argument "
					"or bug in options parser.");
			return FALSE;
		}
	}
	if (nls_map) {
		if (vol->nls_map) {
			ntfs_error(vol->sb, "Cannot change NLS character set "
					"on remount.");
			return FALSE;
		} /* else (!vol->nls_map) */
		ntfs_debug("Using NLS character set %s.", nls_map->charset);
		vol->nls_map = nls_map;
	} else /* (!nls_map) */ {
		if (!vol->nls_map) {
			vol->nls_map = load_nls_default();
			if (!vol->nls_map) {
				ntfs_error(vol->sb, "Failed to load default "
						"NLS character set.");
				return FALSE;
			}
			ntfs_debug("Using default NLS character set (%s).",
					vol->nls_map->charset);
		}
	}
	if (mft_zone_multiplier != -1) {
		if (vol->mft_zone_multiplier && vol->mft_zone_multiplier !=
				mft_zone_multiplier) {
			ntfs_error(vol->sb, "Cannot change mft_zone_multiplier "
					"on remount.");
			return FALSE;
		}
		if (mft_zone_multiplier < 1 || mft_zone_multiplier > 4) {
			ntfs_error(vol->sb, "Invalid mft_zone_multiplier. "
					"Using default value, i.e. 1.");
			mft_zone_multiplier = 1;
		}
		vol->mft_zone_multiplier = mft_zone_multiplier;
	} if (!vol->mft_zone_multiplier)
		/* Not specified and it is the first mount, so set default. */
		vol->mft_zone_multiplier = 1;
	if (on_errors != -1)
		vol->on_errors = on_errors;
	if (!vol->on_errors || vol->on_errors == ON_ERRORS_RECOVER)
		vol->on_errors |= ON_ERRORS_CONTINUE;
	if (uid != (uid_t)-1)
		vol->uid = uid;
	if (gid != (gid_t)-1)
		vol->gid = gid;
	if (fmask != (mode_t)-1)
		vol->fmask = fmask;
	if (dmask != (mode_t)-1)
		vol->dmask = dmask;
	if (readdir_opts != -1)
		vol->readdir_opts = readdir_opts;
	return TRUE;
needs_arg:
	ntfs_error(vol->sb, "The %s option requires an argument.", p);
	return FALSE;
needs_bool:
	ntfs_error(vol->sb, "The %s option requires a boolean argument.", p);
	return FALSE;
needs_val:
	ntfs_error(vol->sb, "Invalid %s option argument: %s", p, ov);
	return FALSE;
}

/**
 * ntfs_remount - change the mount options of a mounted ntfs filesystem
 * @sb:		superblock of mounted ntfs filesystem
 * @flags:	remount flags
 * @opt:	remount options string
 *
 * Change the mount options of an already mounted ntfs filesystem.
 *
 * NOTE: The VFS set the @sb->s_flags remount flags to @flags after
 * ntfs_remount() returns successfully (i.e. returns 0). Otherwise,
 * @sb->s_flags are not changed.
 */
static int ntfs_remount(struct super_block *sb, int *flags, char *opt)
{
	ntfs_volume *vol = NTFS_SB(sb);

	ntfs_debug("Entering.");

	// FIXME/TODO: If left like this we will have problems with rw->ro and
	// ro->rw, as well as with sync->async and vice versa remounts.
	// Note: The VFS already checks that there are no pending deletes and
	// no open files for writing. So we only need to worry about dirty
	// inode pages and dirty system files (which include dirty inodes).
	// Either handle by flushing the whole volume NOW or by having the
	// write routines work on MS_RDONLY fs and guarantee we don't mark
	// anything as dirty if MS_RDONLY is set. That way the dirty data
	// would get flushed but no new dirty data would appear. This is
	// probably best but we need to be careful not to mark anything dirty
	// or the MS_RDONLY will be leaking writes.

	// TODO: Deal with *flags.

	if (!parse_options(vol, opt))
		return -EINVAL;
	return 0;
}

/**
 * is_boot_sector_ntfs - check whether a boot sector is a valid NTFS boot sector
 * @sb:		Super block of the device to which @b belongs.
 * @b:		Boot sector of device @sb to check.
 * @silent:	If TRUE, all output will be silenced.
 *
 * is_boot_sector_ntfs() checks whether the boot sector @b is a valid NTFS boot
 * sector. Returns TRUE if it is valid and FALSE if not.
 *
 * @sb is only needed for warning/error output, i.e. it can be NULL when silent
 * is TRUE.
 */
static BOOL is_boot_sector_ntfs(const struct super_block *sb,
		const NTFS_BOOT_SECTOR *b, const BOOL silent)
{
	/*
	 * Check that checksum == sum of u32 values from b to the checksum
	 * field. If checksum is zero, no checking is done.
	 */
	if ((void*)b < (void*)&b->checksum && b->checksum) {
		u32 i, *u;
		for (i = 0, u = (u32*)b; u < (u32*)(&b->checksum); ++u)
			i += le32_to_cpup(u);
		if (le32_to_cpu(b->checksum) != i)
			goto not_ntfs;
	}
	/* Check OEMidentifier is "NTFS    " */
	if (b->oem_id != magicNTFS)
		goto not_ntfs;
	/* Check bytes per sector value is between 256 and 4096. */
	if (le16_to_cpu(b->bpb.bytes_per_sector) <  0x100 ||
			le16_to_cpu(b->bpb.bytes_per_sector) > 0x1000)
		goto not_ntfs;
	/* Check sectors per cluster value is valid. */
	switch (b->bpb.sectors_per_cluster) {
	case 1: case 2: case 4: case 8: case 16: case 32: case 64: case 128:
		break;
	default:
		goto not_ntfs;
	}
	/* Check the cluster size is not above 65536 bytes. */
	if ((u32)le16_to_cpu(b->bpb.bytes_per_sector) *
			b->bpb.sectors_per_cluster > 0x10000)
		goto not_ntfs;
	/* Check reserved/unused fields are really zero. */
	if (le16_to_cpu(b->bpb.reserved_sectors) ||
			le16_to_cpu(b->bpb.root_entries) ||
			le16_to_cpu(b->bpb.sectors) ||
			le16_to_cpu(b->bpb.sectors_per_fat) ||
			le32_to_cpu(b->bpb.large_sectors) || b->bpb.fats)
		goto not_ntfs;
	/* Check clusters per file mft record value is valid. */
	if ((u8)b->clusters_per_mft_record < 0xe1 || 
			(u8)b->clusters_per_mft_record > 0xf7)
		switch (b->clusters_per_mft_record) {
		case 1: case 2: case 4: case 8: case 16: case 32: case 64:
			break;
		default:
			goto not_ntfs;
		}
	/* Check clusters per index block value is valid. */
	if ((u8)b->clusters_per_index_record < 0xe1 || 
			(u8)b->clusters_per_index_record > 0xf7)
		switch (b->clusters_per_index_record) {
		case 1: case 2: case 4: case 8: case 16: case 32: case 64:
			break;
		default:
			goto not_ntfs;
		}
	/*
	 * Check for valid end of sector marker. We will work without it, but
	 * many BIOSes will refuse to boot from a bootsector if the magic is
	 * incorrect, so we emit a warning.
	 */
	if (!silent && b->end_of_sector_marker != cpu_to_le16(0xaa55))
		ntfs_warning(sb, "Invalid end of sector marker.");
	return TRUE;
not_ntfs:
	return FALSE;
}

/**
 * read_boot_sector - read the NTFS boot sector of a device
 * @sb:		super block of device to read the boot sector from
 * @silent:	if true, suppress all output
 *
 * Reads the boot sector from the device and validates it. If that fails, tries
 * to read the backup boot sector, first from the end of the device a-la NT4 and
 * later and then from the middle of the device a-la NT3.51 and before.
 *
 * If a valid boot sector is found but it is not the primary boot sector, we
 * repair the primary boot sector silently (unless the device is read-only or
 * the primary boot sector is not accessible).
 *
 * NOTE: To call this function, @sb must have the fields s_dev, the ntfs super
 * block (u.ntfs_sb), nr_blocks and the device flags (s_flags) initialized
 * to their respective values.
 *
 * Return the unlocked buffer head containing the boot sector or NULL on error.
 */
static struct buffer_head *read_ntfs_boot_sector(struct super_block *sb,
		const int silent)
{
	const char *read_err_str = "Unable to read %s boot sector.";
	struct buffer_head *bh_primary, *bh_backup;
	long nr_blocks = NTFS_SB(sb)->nr_blocks;

	/* Try to read primary boot sector. */
	if ((bh_primary = sb_bread(sb, 0))) {
		if (is_boot_sector_ntfs(sb, (NTFS_BOOT_SECTOR*)
				bh_primary->b_data, silent))
			return bh_primary;
		if (!silent)
			ntfs_error(sb, "Primary boot sector is invalid.");
	} else if (!silent)
		ntfs_error(sb, read_err_str, "primary");
	if (NTFS_SB(sb)->on_errors & ~ON_ERRORS_RECOVER) {
		if (bh_primary)
			brelse(bh_primary);
		if (!silent)
			ntfs_error(sb, "Mount option errors=recover not used. "
					"Aborting without trying to recover.");
		return NULL;
	}
	/* Try to read NT4+ backup boot sector. */
	if ((bh_backup = sb_bread(sb, nr_blocks - 1))) {
		if (is_boot_sector_ntfs(sb, (NTFS_BOOT_SECTOR*)
				bh_backup->b_data, silent))
			goto hotfix_primary_boot_sector;
		brelse(bh_backup);
	} else if (!silent)
		ntfs_error(sb, read_err_str, "backup");
	/* Try to read NT3.51- backup boot sector. */
	if ((bh_backup = sb_bread(sb, nr_blocks >> 1))) {
		if (is_boot_sector_ntfs(sb, (NTFS_BOOT_SECTOR*)
				bh_backup->b_data, silent))
			goto hotfix_primary_boot_sector;
		if (!silent)
			ntfs_error(sb, "Could not find a valid backup boot "
					"sector.");
		brelse(bh_backup);
	} else if (!silent)
		ntfs_error(sb, read_err_str, "backup");
	/* We failed. Cleanup and return. */
	if (bh_primary)
		brelse(bh_primary);
	return NULL;
hotfix_primary_boot_sector:
	if (bh_primary) {
		/*
		 * If we managed to read sector zero and the volume is not
		 * read-only, copy the found, valid backup boot sector to the
		 * primary boot sector.
		 */
		if (!(sb->s_flags & MS_RDONLY)) {
			ntfs_warning(sb, "Hot-fix: Recovering invalid primary "
					"boot sector from backup copy.");
			memcpy(bh_primary->b_data, bh_backup->b_data,
					sb->s_blocksize);
			mark_buffer_dirty(bh_primary);
			ll_rw_block(WRITE, 1, &bh_primary);
			wait_on_buffer(bh_primary);
			if (buffer_uptodate(bh_primary)) {
				brelse(bh_backup);
				return bh_primary;
			}
			ntfs_error(sb, "Hot-fix: Device write error while "
					"recovering primary boot sector.");
		} else {
			ntfs_warning(sb, "Hot-fix: Recovery of primary boot "
					"sector failed: Read-only mount.");
		}
		brelse(bh_primary);
	}
	ntfs_warning(sb, "Using backup boot sector.");
	return bh_backup;
}

/**
 * parse_ntfs_boot_sector - parse the boot sector and store the data in @vol
 * @vol:	volume structure to initialise with data from boot sector
 * @b:		boot sector to parse
 * 
 * Parse the ntfs boot sector @b and store all imporant information therein in
 * the ntfs super block @vol. Return TRUE on success and FALSE on error.
 */
static BOOL parse_ntfs_boot_sector(ntfs_volume *vol, const NTFS_BOOT_SECTOR *b)
{
	unsigned int sectors_per_cluster_bits, nr_hidden_sects;
	int clusters_per_mft_record, clusters_per_index_record;
	s64 ll;

	vol->sector_size = le16_to_cpu(b->bpb.bytes_per_sector);
	vol->sector_size_bits = ffs(vol->sector_size) - 1;
	ntfs_debug("vol->sector_size = %i (0x%x)", vol->sector_size,
			vol->sector_size);
	ntfs_debug("vol->sector_size_bits = %i (0x%x)", vol->sector_size_bits,
			vol->sector_size_bits);
	if (vol->sector_size != vol->sb->s_blocksize)
		ntfs_warning(vol->sb, "The boot sector indicates a sector size "
				"different from the device sector size.");
	ntfs_debug("sectors_per_cluster = 0x%x", b->bpb.sectors_per_cluster);
	sectors_per_cluster_bits = ffs(b->bpb.sectors_per_cluster) - 1;
	ntfs_debug("sectors_per_cluster_bits = 0x%x",
			sectors_per_cluster_bits);
	nr_hidden_sects = le32_to_cpu(b->bpb.hidden_sectors);
	ntfs_debug("number of hidden sectors = 0x%x", nr_hidden_sects);
	vol->cluster_size = vol->sector_size << sectors_per_cluster_bits;
	vol->cluster_size_mask = vol->cluster_size - 1;
	vol->cluster_size_bits = ffs(vol->cluster_size) - 1;
	ntfs_debug("vol->cluster_size = %i (0x%x)", vol->cluster_size,
			vol->cluster_size);
	ntfs_debug("vol->cluster_size_mask = 0x%x", vol->cluster_size_mask);
	ntfs_debug("vol->cluster_size_bits = %i (0x%x)",
			vol->cluster_size_bits, vol->cluster_size_bits);
	if (vol->sector_size > vol->cluster_size) {
		ntfs_error(vol->sb, "Sector sizes above the cluster size are "
				"not supported. Sorry.");
		return FALSE;
	}
	if (vol->sb->s_blocksize > vol->cluster_size) {
		ntfs_error(vol->sb, "Cluster sizes smaller than the device "
				"sector size are not supported. Sorry.");
		return FALSE;
	}
	clusters_per_mft_record = b->clusters_per_mft_record;
	ntfs_debug("clusters_per_mft_record = %i (0x%x)",
			clusters_per_mft_record, clusters_per_mft_record);
	if (clusters_per_mft_record > 0)
		vol->mft_record_size = vol->cluster_size <<
				(ffs(clusters_per_mft_record) - 1);
	else
		/*
		 * When mft_record_size < cluster_size, clusters_per_mft_record
		 * = -log2(mft_record_size) bytes. mft_record_size normaly is
		 * 1024 bytes, which is encoded as 0xF6 (-10 in decimal).
		 */
		vol->mft_record_size = 1 << -clusters_per_mft_record;
	vol->mft_record_size_mask = vol->mft_record_size - 1;
	vol->mft_record_size_bits = ffs(vol->mft_record_size) - 1;
	ntfs_debug("vol->mft_record_size = %i (0x%x)", vol->mft_record_size,
			vol->mft_record_size);
	ntfs_debug("vol->mft_record_size_mask = 0x%x",
			vol->mft_record_size_mask);
	ntfs_debug("vol->mft_record_size_bits = %i (0x%x)",
			vol->mft_record_size_bits, vol->mft_record_size_bits); 
	clusters_per_index_record = b->clusters_per_index_record;
	ntfs_debug("clusters_per_index_record = %i (0x%x)",
			clusters_per_index_record, clusters_per_index_record); 
	if (clusters_per_index_record > 0)
		vol->index_record_size = vol->cluster_size <<
				(ffs(clusters_per_index_record) - 1);
	else
		/*
		 * When index_record_size < cluster_size,
		 * clusters_per_index_record = -log2(index_record_size) bytes.
		 * index_record_size normaly equals 4096 bytes, which is
		 * encoded as 0xF4 (-12 in decimal).
		 */
		vol->index_record_size = 1 << -clusters_per_index_record;
	vol->index_record_size_mask = vol->index_record_size - 1;
	vol->index_record_size_bits = ffs(vol->index_record_size) - 1;
	ntfs_debug("vol->index_record_size = %i (0x%x)",
			vol->index_record_size, vol->index_record_size); 
	ntfs_debug("vol->index_record_size_mask = 0x%x",
			vol->index_record_size_mask);
	ntfs_debug("vol->index_record_size_bits = %i (0x%x)",
			vol->index_record_size_bits,
			vol->index_record_size_bits);
	/*
	 * Get the size of the volume in clusters and check for 64-bit-ness.
	 * Windows currently only uses 32 bits to save the clusters so we do
	 * the same as it is much faster on 32-bit CPUs.
	 */
	ll = sle64_to_cpu(b->number_of_sectors) >> sectors_per_cluster_bits;
	if ((u64)ll >= 1ULL << (sizeof(unsigned long) * 8)) {
		ntfs_error(vol->sb, "Cannot handle %i-bit clusters. Sorry.",
				sizeof(unsigned long) * 4);
		return FALSE;
	}
	vol->_VCL(nr_clusters) = ll;
	ntfs_debug("vol->nr_clusters = 0x%Lx", (long long)vol->_VCL(nr_clusters));
	ll = sle64_to_cpu(b->mft_lcn);
	if (ll >= vol->_VCL(nr_clusters)) {
		ntfs_error(vol->sb, "MFT LCN is beyond end of volume. Weird.");
		return FALSE;
	}
	vol->mft_lcn = ll;
	ntfs_debug("vol->mft_lcn = 0x%Lx", (long long)vol->mft_lcn);
	ll = sle64_to_cpu(b->mftmirr_lcn);
	if (ll >= vol->_VCL(nr_clusters)) {
		ntfs_error(vol->sb, "MFTMirr LCN is beyond end of volume. "
				"Weird.");
		return FALSE;
	}
	vol->mftmirr_lcn = ll;
	ntfs_debug("vol->mftmirr_lcn = 0x%Lx", (long long)vol->mftmirr_lcn);
	vol->serial_no = le64_to_cpu(b->volume_serial_number);
	ntfs_debug("vol->serial_no = 0x%Lx",
			(unsigned long long)vol->serial_no);
	/*
	 * Determine MFT zone size. This is not strictly the right place to do
	 * this, but I am too lazy to create a function especially for it...
	 */
	vol->mft_zone_end = vol->_VCL(nr_clusters);
	switch (vol->mft_zone_multiplier) {  /* % of volume size in clusters */
	case 4:
		vol->mft_zone_end = vol->mft_zone_end >> 1;	/* 50%   */
		break;
	case 3:
		vol->mft_zone_end = (vol->mft_zone_end +
				(vol->mft_zone_end >> 1)) >> 2;	/* 37.5% */
		break;
	case 2:
		vol->mft_zone_end = vol->mft_zone_end >> 2;	/* 25%   */
		break;
	default:
		vol->mft_zone_multiplier = 1;
		/* Fall through into case 1. */
	case 1:
		vol->mft_zone_end = vol->mft_zone_end >> 3;	/* 12.5% */
		break;
	}
	ntfs_debug("vol->mft_zone_multiplier = 0x%x",
			vol->mft_zone_multiplier);
	vol->mft_zone_start = vol->mft_lcn;
	vol->mft_zone_end += vol->mft_lcn;
	ntfs_debug("vol->mft_zone_start = 0x%Lx",
			(long long)vol->mft_zone_start);
	ntfs_debug("vol->mft_zone_end = 0x%Lx", (long long)vol->mft_zone_end);
	/* And another misplaced defaults setting. */
	if (!vol->on_errors)
		vol->on_errors = ON_ERRORS_PANIC;
	return TRUE;
}

/**
 * load_and_init_upcase - load the upcase table for an ntfs volume
 * @vol:	ntfs super block describing device whose upcase to load
 *
 * Return TRUE on success or FALSE on error.
 */
static BOOL load_and_init_upcase(ntfs_volume *vol)
{
	struct super_block *sb = vol->sb;
	struct inode *ino;
	struct page *page;
	unsigned long index, max_index;
	unsigned int size;
	int i, max;

	ntfs_debug("Entering.");
	/* Read upcase table and setup vol->upcase and vol->upcase_len. */
	ino = iget(sb, FILE_UpCase);
	if (!ino || is_bad_inode(ino)) {
		if (ino)
			iput(ino);
		goto upcase_failed;
	}
	/*
	 * The upcase size must not be above 64k Unicode characters, must not
	 * be zero and must be a multiple of sizeof(uchar_t).
	 */
	if (!ino->i_size || ino->i_size & (sizeof(uchar_t) - 1) ||
			ino->i_size > 64ULL * 1024 * sizeof(uchar_t))
		goto iput_upcase_failed;
	vol->upcase = (uchar_t*)ntfs_malloc_nofs(ino->i_size);
	if (!vol->upcase)
		goto iput_upcase_failed;
	index = 0;
	max_index = ino->i_size >> PAGE_CACHE_SHIFT;
	size = PAGE_CACHE_SIZE;
	while (index < max_index) {
		/* Read the upcase table and copy it into the linear buffer. */
read_partial_upcase_page:
		page = ntfs_map_page(ino->i_mapping, index);
		if (IS_ERR(page))
			goto iput_upcase_failed;
		memcpy((char*)vol->upcase + (index++ << PAGE_CACHE_SHIFT),
				page_address(page), size);
		ntfs_unmap_page(page);
	};
	if (size == PAGE_CACHE_SIZE) {
		size = ino->i_size & ~PAGE_CACHE_MASK;
		if (size)
			goto read_partial_upcase_page;
	}
	vol->upcase_len = ino->i_size >> UCHAR_T_SIZE_BITS;
	ntfs_debug("Read %Lu bytes from $UpCase (expected %u bytes).",
			ino->i_size, 64 * 1024 * sizeof(uchar_t));
	iput(ino);
	down(&ntfs_lock);
	if (!default_upcase) {
		ntfs_debug("Using volume specified $UpCase since default is "
				"not present.");
		up(&ntfs_lock);
		return TRUE;
	}
	max = default_upcase_len;
	if (max > vol->upcase_len)
		max = vol->upcase_len;
	for (i = 0; i < max; i++)
		if (vol->upcase[i] != default_upcase[i])
			break;
	if (i == max) {
		ntfs_free(vol->upcase);
		vol->upcase = default_upcase;
		vol->upcase_len = max;
		ntfs_nr_upcase_users++;
		up(&ntfs_lock);
		ntfs_debug("Volume specified $UpCase matches default. Using "
				"default.");
		return TRUE;
	}
	up(&ntfs_lock);
	ntfs_debug("Using volume specified $UpCase since it does not match "
			"the default.");
	return TRUE;
iput_upcase_failed:
	iput(ino);
	ntfs_free(vol->upcase);
	vol->upcase = NULL;
upcase_failed:
	down(&ntfs_lock);
	if (default_upcase) {
		vol->upcase = default_upcase;
		vol->upcase_len = default_upcase_len;
		ntfs_nr_upcase_users++;
		up(&ntfs_lock);
		ntfs_error(sb, "Failed to load $UpCase from the volume. Using "
				"default.");
		return TRUE;
	}
	up(&ntfs_lock);
	ntfs_error(sb, "Failed to initialized upcase table.");
	return FALSE;
}

/**
 * load_system_files - open the system files using normal functions
 * @vol:	ntfs super block describing device whose system files to load
 *
 * Open the system files with normal access functions and complete setting up
 * the ntfs super block @vol.
 *
 * Return TRUE on success or FALSE on error.
 */
static BOOL load_system_files(ntfs_volume *vol)
{
	VCN next_vcn, last_vcn, highest_vcn;
	struct super_block *sb = vol->sb;
	struct inode *tmp_ino;
	MFT_RECORD *m;
	ATTR_RECORD *attr;
	VOLUME_INFORMATION *vi;
	attr_search_context *ctx;
	run_list_element *rl;

	ntfs_debug("Entering.");
	/*
	 * We have $MFT already (vol->mft_ino) but we need to setup access to
	 * the $MFT/$BITMAP attribute.
	 */
	m = map_mft_record(READ, NTFS_I(vol->mft_ino));
	if (IS_ERR(m)) {
		ntfs_error(sb, "Failed to map $MFT.");
		return FALSE;
	}
	if (!(ctx = get_attr_search_ctx(NTFS_I(vol->mft_ino), m))) {
		ntfs_error(sb, "Failed to get attribute search context.");
		goto unmap_err_out;
	}
	/* Load all attribute extents. */
	attr = NULL;
	rl = NULL;
	next_vcn = last_vcn = highest_vcn = 0;
	while (lookup_attr(AT_BITMAP, NULL, 0, 0, next_vcn, NULL, 0, ctx)) {
		run_list_element *nrl;

		/* Cache the current attribute extent. */
		attr = ctx->attr;
		/* $MFT/$BITMAP must be non-resident. */
		if (!attr->non_resident) {
			ntfs_error(sb, "$MFT/$BITMAP must be non-resident but "
					"a resident extent was found. $MFT is "
					"corrupt. Run chkdsk.");
			goto put_err_out;
		}
		/* $MFT/$BITMAP must be uncompressed and unencrypted. */
		if (attr->flags & ATTR_COMPRESSION_MASK ||
				attr->flags & ATTR_IS_ENCRYPTED) {
			ntfs_error(sb, "$MFT/$BITMAP must be uncompressed and "
					"unencrypted but a compressed/"
					"encrypted extent was found. $MFT is "
					"corrupt. Run chkdsk.");
			goto put_err_out;
		}
		/*
		 * Decompress the mapping pairs array of this extent
		 * and merge the result into the existing run list. Note we
		 * don't need any locking at this stage as we are already
		 * running exclusively as we are mount in progress task.
		 */
		nrl = decompress_mapping_pairs(vol, attr, rl);
		if (IS_ERR(nrl)) {
			ntfs_error(sb, "decompress_mapping_pairs() failed with "
					"error code %ld. $MFT is corrupt.",
					PTR_ERR(nrl));
			goto put_err_out;
		}
		rl = nrl;

		/* Are we in the first extent? */
		if (!next_vcn) {
			/* Get the last vcn in the $BITMAP attribute. */
			last_vcn = sle64_to_cpu(attr->_ANR(allocated_size)) >>
					vol->cluster_size_bits;
			vol->mftbmp_size = sle64_to_cpu(attr->_ANR(data_size));
			vol->mftbmp_initialized_size =
					sle64_to_cpu(attr->_ANR(initialized_size));
			vol->mftbmp_allocated_size =
					sle64_to_cpu(attr->_ANR(allocated_size));
			/* Consistency check. */
			if (vol->mftbmp_size < (vol->_VMM(nr_mft_records) + 7) >> 3) {
				ntfs_error(sb, "$MFT/$BITMAP is too short to "
						"contain a complete mft "
						"bitmap: impossible. $MFT is "
						"corrupt. Run chkdsk.");
				goto put_err_out;
			}
		}

		/* Get the lowest vcn for the next extent. */
		highest_vcn = sle64_to_cpu(attr->_ANR(highest_vcn));
		next_vcn = highest_vcn + 1;

		/* Only one extent or error, which we catch below. */
		if (next_vcn <= 0)
			break;

		/* Avoid endless loops due to corruption. */
		if (next_vcn < sle64_to_cpu(attr->_ANR(lowest_vcn))) {
			ntfs_error(sb, "$MFT/$BITMAP has corrupt attribute "
					"list attribute. Run chkdsk.");
			goto put_err_out;
		}

	}
	if (!attr) {
		ntfs_error(sb, "Missing or invalid $BITMAP attribute in file "
				"$MFT. $MFT is corrupt. Run chkdsk.");
put_err_out:
		put_attr_search_ctx(ctx);
unmap_err_out:
		unmap_mft_record(READ, NTFS_I(vol->mft_ino));
		return FALSE;
	}

	/* We are finished with $MFT/$BITMAP. */
	put_attr_search_ctx(ctx);
	unmap_mft_record(READ, NTFS_I(vol->mft_ino));

	/* Catch errors. */
	if (highest_vcn && highest_vcn != last_vcn - 1) {
		ntfs_error(sb, "Failed to load the complete run list for "
				"$MFT/$BITMAP. Driver bug or corrupt $MFT. "
				"Run chkdsk.");
		ntfs_debug("highest_vcn = 0x%Lx, last_vcn - 1 = 0x%Lx",
				(long long)highest_vcn,
				(long long)last_vcn - 1);
		return FALSE;;
	}

	/* Setup the run list and the address space in the volume structure. */
	vol->mftbmp_rl.rl = rl;
	vol->mftbmp_mapping.a_ops = &ntfs_mftbmp_aops;
	
	/*
	 * Not inode data, set to volume. Our mft bitmap access kludge...
	 * We can only pray this is not going to cause problems... If it does
	 * cause problems we will need a fake inode for this.
	 */
	vol->mftbmp_mapping.host = (struct inode*)vol;

	// FIXME: If mounting read-only, it would be ok to ignore errors when
	// loading the mftbmp but we then need to make sure nobody remounts the
	// volume read-write...

	/* Get mft mirror inode. */
	vol->mftmirr_ino = iget(sb, FILE_MFTMirr);
	if (!vol->mftmirr_ino || is_bad_inode(vol->mftmirr_ino)) {
		if (is_bad_inode(vol->mftmirr_ino))
			iput(vol->mftmirr_ino);
		ntfs_error(sb, "Failed to load $MFTMirr.");
		return FALSE;
	}
	// FIXME: Compare mftmirr with mft and repair if appropriate and not
	// a read-only mount.

	/* Read upcase table and setup vol->upcase and vol->upcase_len. */
	if (!load_and_init_upcase(vol))
		goto iput_mirr_err_out;
	/*
	 * Get the cluster allocation bitmap inode and verify the size, no
	 * need for any locking at this stage as we are already running
	 * exclusively as we are mount in progress task.
	 */
	vol->lcnbmp_ino = iget(sb, FILE_Bitmap);
	if (!vol->lcnbmp_ino || is_bad_inode(vol->lcnbmp_ino)) {
		if (is_bad_inode(vol->lcnbmp_ino))
			iput(vol->lcnbmp_ino);
		goto bitmap_failed;
	}
	if ((vol->_VCL(nr_lcn_bits) + 7) >> 3 > vol->lcnbmp_ino->i_size) {
		iput(vol->lcnbmp_ino);
bitmap_failed:
		ntfs_error(sb, "Failed to load $Bitmap.");
		goto iput_mirr_err_out;
	}
	/*
	 * Get the volume inode and setup our cache of the volume flags and
	 * version.
	 */
	vol->vol_ino = iget(sb, FILE_Volume);
	if (!vol->vol_ino || is_bad_inode(vol->vol_ino)) {
		if (is_bad_inode(vol->vol_ino))
			iput(vol->vol_ino);
volume_failed:
		ntfs_error(sb, "Failed to load $Volume.");
		goto iput_bmp_mirr_err_out;
	}
	m = map_mft_record(READ, NTFS_I(vol->vol_ino));
	if (IS_ERR(m)) {
iput_volume_failed:
		iput(vol->vol_ino);
		goto volume_failed;
	}
	if (!(ctx = get_attr_search_ctx(NTFS_I(vol->vol_ino), m))) {
		ntfs_error(sb, "Failed to get attribute search context.");
		goto get_ctx_vol_failed;
	}
	if (!lookup_attr(AT_VOLUME_INFORMATION, NULL, 0, 0, 0, NULL, 0, ctx) ||
			ctx->attr->non_resident || ctx->attr->flags) {
err_put_vol:
		put_attr_search_ctx(ctx);
get_ctx_vol_failed:
		unmap_mft_record(READ, NTFS_I(vol->vol_ino));
		goto iput_volume_failed;
	}
	vi = (VOLUME_INFORMATION*)((char*)ctx->attr +
			le16_to_cpu(ctx->attr->_ARA(value_offset)));
	/* Some bounds checks. */
	if ((u8*)vi < (u8*)ctx->attr || (u8*)vi +
			le32_to_cpu(ctx->attr->_ARA(value_length)) > (u8*)ctx->attr +
			le32_to_cpu(ctx->attr->length))
		goto err_put_vol;
	/* Setup volume flags and version. */
	vol->vol_flags = vi->flags;
	vol->major_ver = vi->major_ver;
	vol->minor_ver = vi->minor_ver;
	put_attr_search_ctx(ctx);
	unmap_mft_record(READ, NTFS_I(vol->vol_ino));
	printk(KERN_INFO "NTFS volume version %i.%i.\n", vol->major_ver,
			vol->minor_ver);
	/*
	 * Get the inode for the logfile and empty it if this is a read-write
	 * mount.
	 */
	tmp_ino = iget(sb, FILE_LogFile);
	if (!tmp_ino || is_bad_inode(tmp_ino)) {
		if (is_bad_inode(tmp_ino))
			iput(tmp_ino);
		ntfs_error(sb, "Failed to load $LogFile.");
		// FIMXE: We only want to empty the thing so pointless bailing
		// out. Can recover/ignore.
		goto iput_vol_bmp_mirr_err_out;
	}
	// FIXME: Empty the logfile, but only if not read-only.
	// FIXME: What happens if someone remounts rw? We need to empty the file
	// then. We need a flag to tell us whether we have done it already.
	iput(tmp_ino);
	/*
	 * Get the inode for the attribute definitions file and parse the
	 * attribute definitions.
	 */ 
	tmp_ino = iget(sb, FILE_AttrDef);
	if (!tmp_ino || is_bad_inode(tmp_ino)) {
		if (is_bad_inode(tmp_ino))
			iput(tmp_ino);
		ntfs_error(sb, "Failed to load $AttrDef.");
		goto iput_vol_bmp_mirr_err_out;
	}
	// FIXME: Parse the attribute definitions.
	iput(tmp_ino);
	/* Get the root directory inode. */
	vol->root_ino = iget(sb, FILE_root);
	if (!vol->root_ino || is_bad_inode(vol->root_ino)) {
		if (is_bad_inode(vol->root_ino))
			iput(vol->root_ino);
		ntfs_error(sb, "Failed to load root directory.");
		goto iput_vol_bmp_mirr_err_out;
	}
	/* If on NTFS versions before 3.0, we are done. */
	if (vol->major_ver < 3)
		return TRUE;
	/* NTFS 3.0+ specific initialization. */
	/* Get the security descriptors inode. */
	vol->secure_ino = iget(sb, FILE_Secure);
	if (!vol->secure_ino || is_bad_inode(vol->secure_ino)) {
		if (is_bad_inode(vol->secure_ino))
			iput(vol->secure_ino);
		ntfs_error(sb, "Failed to load $Secure.");
		goto iput_root_vol_bmp_mirr_err_out;
	}
	// FIXME: Initialize security.
	/* Get the extended system files' directory inode. */
	tmp_ino = iget(sb, FILE_Extend);
	if (!tmp_ino || is_bad_inode(tmp_ino)) {
		if (is_bad_inode(tmp_ino))
			iput(tmp_ino);
		ntfs_error(sb, "Failed to load $Extend.");
		goto iput_sec_root_vol_bmp_mirr_err_out;
	}
	// FIXME: Do something. E.g. want to delete the $UsnJrnl if exists.
	// Note we might be doing this at the wrong level; we might want to
	// d_alloc_root() and then do a "normal" open(2) of $Extend\$UsnJrnl
	// rather than using iget here, as we don't know the inode number for
	// the files in $Extend directory.
	iput(tmp_ino);
	return TRUE;
iput_sec_root_vol_bmp_mirr_err_out:
	iput(vol->secure_ino);
iput_root_vol_bmp_mirr_err_out:
	iput(vol->root_ino);
iput_vol_bmp_mirr_err_out:
	iput(vol->vol_ino);
iput_bmp_mirr_err_out:
	iput(vol->lcnbmp_ino);
iput_mirr_err_out:
	iput(vol->mftmirr_ino);
	return FALSE;
}

/**
 * ntfs_put_super - called by the vfs to unmount a volume
 * @vfs_sb:	vfs superblock of volume to unmount
 *
 * ntfs_put_super() is called by the VFS (from fs/super.c::do_umount()) when
 * the volume is being unmounted (umount system call has been invoked) and it
 * releases all inodes and memory belonging to the NTFS specific part of the
 * super block.
 */
void ntfs_put_super(struct super_block *vfs_sb)
{
	ntfs_volume *vol = NTFS_SB(vfs_sb);

	ntfs_debug("Entering.");
	iput(vol->vol_ino);
	vol->vol_ino = NULL;
	/* NTFS 3.0+ specific clean up. */
	if (vol->major_ver >= 3) {
		if (vol->secure_ino) {
			iput(vol->secure_ino);
			vol->secure_ino = NULL;
		}
	}
	iput(vol->root_ino);
	vol->root_ino = NULL;
	down_write(&vol->lcnbmp_lock);
	iput(vol->lcnbmp_ino);
	vol->lcnbmp_ino = NULL;
	up_write(&vol->lcnbmp_lock);
	iput(vol->mftmirr_ino);
	vol->mftmirr_ino = NULL;
	iput(vol->mft_ino);
	vol->mft_ino = NULL;
	down_write(&vol->mftbmp_lock);
	/*
	 * Clean up mft bitmap address space. Ignore the _inode_ bit in the
	 * name of the function... FIXME: This destroys dirty pages!!! (AIA)
	 */
	truncate_inode_pages(&vol->mftbmp_mapping, 0);
	vol->mftbmp_mapping.a_ops = NULL;
	vol->mftbmp_mapping.host = NULL;
	up_write(&vol->mftbmp_lock);
	down_write(&vol->mftbmp_rl.lock);
	ntfs_free(vol->mftbmp_rl.rl);
	vol->mftbmp_rl.rl = NULL;
	up_write(&vol->mftbmp_rl.lock);
	vol->upcase_len = 0;
	/*
	 * Decrease the number of mounts and destroy the global default upcase
	 * table if necessary. Also decrease the number of upcase users if we
	 * are a user.
	 */
	down(&ntfs_lock);
	ntfs_nr_mounts--;
	if (vol->upcase == default_upcase) {
		ntfs_nr_upcase_users--;
		vol->upcase = NULL;
	}
	if (!ntfs_nr_upcase_users && default_upcase) {
		ntfs_free(default_upcase);
		default_upcase = NULL;
	}
	if (vol->cluster_size <= 4096 && !--ntfs_nr_compression_users)
		free_compression_buffers();
	up(&ntfs_lock);
	if (vol->upcase) {
		ntfs_free(vol->upcase);
		vol->upcase = NULL;
	}
	if (vol->nls_map) {
		unload_nls(vol->nls_map);
		vol->nls_map = NULL;
	}
	vfs_sb->u.generic_sbp = NULL;
	kfree(vol);
	return;
}

/**
 * get_nr_free_clusters - return the number of free clusters on a volume
 * @vol:	ntfs volume for which to obtain free cluster count
 *
 * Calculate the number of free clusters on the mounted NTFS volume @vol.
 *
 * Errors are ignored and we just return the number of free clusters we have
 * found. This means we return an underestimate on error.
 */
s64 get_nr_free_clusters(ntfs_volume *vol)
{
	struct address_space *mapping = vol->lcnbmp_ino->i_mapping;
	filler_t *readpage = (filler_t*)mapping->a_ops->readpage;
	struct page *page;
	unsigned long index, max_index;
	unsigned int max_size, i;
	s64 nr_free = 0LL;
	u32 *b;

	ntfs_debug("Entering.");
	/* Serialize accesses to the cluster bitmap. */
	down_read(&vol->lcnbmp_lock);
	/*
	 * Convert the number of bits into bytes rounded up, then convert into
	 * multiples of PAGE_CACHE_SIZE.
	 */
	max_index = (vol->_VCL(nr_clusters) + 7) >> (3 + PAGE_CACHE_SHIFT);
	/* Use multiples of 4 bytes. */
	max_size = PAGE_CACHE_SIZE >> 2;
	ntfs_debug("Reading $BITMAP, max_index = 0x%lx, max_size = 0x%x.",
			max_index, max_size);
	for (index = 0UL; index < max_index;) {
handle_partial_page:
		/*
		 * Read the page from page cache, getting it from backing store
		 * if necessary, and increment the use count.
		 */
		page = read_cache_page(mapping, index++, (filler_t*)readpage,
				NULL);
		/* Ignore pages which errored synchronously. */
		if (IS_ERR(page)) {
			ntfs_debug("Sync read_cache_page() error. Skipping "
					"page (index 0x%lx).", index - 1);
			continue;
		}
		wait_on_page_locked(page);
		if (!PageUptodate(page)) {
			ntfs_debug("Async read_cache_page() error. Skipping "
					"page (index 0x%lx).", index - 1);
			/* Ignore pages which errored asynchronously. */
			page_cache_release(page);
			continue;
		}
		b = (u32*)kmap(page);
		/* For each 4 bytes, add up the number zero bits. */
	  	for (i = 0; i < max_size; i++)
			nr_free += (s64)(32 - hweight32(b[i]));
		kunmap(page);
		page_cache_release(page);
	}
	if (max_size == PAGE_CACHE_SIZE >> 2) {
		/*
		 * Get the multiples of 4 bytes in use in the final partial
		 * page.
		 */
		max_size = ((((vol->_VCL(nr_clusters) + 7) >> 3) & ~PAGE_CACHE_MASK)
				+ 3) >> 2;
		/* If there is a partial page go back and do it. */
		if (max_size) {
			ntfs_debug("Handling partial page, max_size = 0x%x.",
					max_size);
			goto handle_partial_page;
		}
	}
	ntfs_debug("Finished reading $BITMAP, last index = 0x%lx", index - 1);
	up_read(&vol->lcnbmp_lock);
	ntfs_debug("Exiting.");
	return nr_free;
}

/**
 * get_nr_free_mft_records - return the number of free inodes on a volume
 * @vol:	ntfs volume for which to obtain free inode count
 *
 * Calculate the number of free mft records (inodes) on the mounted NTFS
 * volume @vol.
 *
 * Errors are ignored and we just return the number of free inodes we have
 * found. This means we return an underestimate on error.
 */
s64 get_nr_free_mft_records(ntfs_volume *vol)
{
	struct address_space *mapping;
	filler_t *readpage;
	struct page *page;
	unsigned long index, max_index;
	unsigned int max_size, i;
	s64 nr_free = 0LL;
	u32 *b;

	ntfs_debug("Entering.");
	/* Serialize accesses to the inode bitmap. */
	down_read(&vol->mftbmp_lock);
	mapping = &vol->mftbmp_mapping;
	readpage = (filler_t*)mapping->a_ops->readpage;
	/*
	 * Convert the number of bits into bytes rounded up, then convert into
	 * multiples of PAGE_CACHE_SIZE.
	 */
	max_index = (vol->_VMM(nr_mft_records) + 7) >> (3 + PAGE_CACHE_SHIFT);
	/* Use multiples of 4 bytes. */
	max_size = PAGE_CACHE_SIZE >> 2;
	ntfs_debug("Reading $MFT/$BITMAP, max_index = 0x%lx, max_size = "
			"0x%x.", max_index, max_size);
	for (index = 0UL; index < max_index;) {
handle_partial_page:
		/*
		 * Read the page from page cache, getting it from backing store
		 * if necessary, and increment the use count.
		 */
		page = read_cache_page(mapping, index++, (filler_t*)readpage,
				vol);
		/* Ignore pages which errored synchronously. */
		if (IS_ERR(page)) {
			ntfs_debug("Sync read_cache_page() error. Skipping "
					"page (index 0x%lx).", index - 1);
			continue;
		}
		wait_on_page_locked(page);
		if (!PageUptodate(page)) {
			ntfs_debug("Async read_cache_page() error. Skipping "
					"page (index 0x%lx).", index - 1);
			/* Ignore pages which errored asynchronously. */
			page_cache_release(page);
			continue;
		}
		b = (u32*)kmap(page);
		/* For each 4 bytes, add up the number of zero bits. */
	  	for (i = 0; i < max_size; i++)
			nr_free += (s64)(32 - hweight32(b[i]));
		kunmap(page);
		page_cache_release(page);
	}
	if (index == max_index) {
		/*
		 * Get the multiples of 4 bytes in use in the final partial
		 * page.
		 */
		max_size = ((((vol->_VMM(nr_mft_records) + 7) >> 3) &
				~PAGE_CACHE_MASK) + 3) >> 2;
		/* If there is a partial page go back and do it. */
		if (max_size) {
			/* Compensate for out of bounds zero bits. */
			if ((i = vol->_VMM(nr_mft_records) & 31))
				nr_free -= (s64)(32 - i);
			ntfs_debug("Handling partial page, max_size = 0x%x",
					max_size);
			goto handle_partial_page;
		}
	}
	ntfs_debug("Finished reading $MFT/$BITMAP, last index = 0x%lx",
			index - 1);
	up_read(&vol->mftbmp_lock);
	ntfs_debug("Exiting.");
	return nr_free;
}

/**
 * ntfs_statfs - return information about mounted NTFS volume
 * @sb:		super block of mounted volume
 * @sfs:	statfs structure in which to return the information
 *
 * Return information about the mounted NTFS volume @sb in the statfs structure
 * pointed to by @sfs (this is initialized with zeros before ntfs_statfs is
 * called). We interpret the values to be correct of the moment in time at
 * which we are called. Most values are variable otherwise and this isn't just
 * the free values but the totals as well. For example we can increase the
 * total number of file nodes if we run out and we can keep doing this until
 * there is no more space on the volume left at all.
 *
 * Called from vfs_statfs which is used to handle the statfs, fstatfs, and
 * ustat system calls.
 *
 * Return 0 on success or -errno on error.
 */
int ntfs_statfs(struct super_block *sb, struct statfs *sfs)
{
	ntfs_volume *vol = NTFS_SB(sb);
	s64 size;

	ntfs_debug("Entering.");
	/* Type of filesystem. */
	sfs->f_type   = NTFS_SB_MAGIC;
	/* Optimal transfer block size. */
	sfs->f_bsize  = PAGE_CACHE_SIZE;
	/*
	 * Total data blocks in file system in units of f_bsize and since
	 * inodes are also stored in data blocs ($MFT is a file) this is just
	 * the total clusters.
	 */
	sfs->f_blocks = vol->_VCL(nr_clusters) << vol->cluster_size_bits >>
				PAGE_CACHE_SHIFT;
	/* Free data blocks in file system in units of f_bsize. */
	size	      = get_nr_free_clusters(vol) << vol->cluster_size_bits >>
				PAGE_CACHE_SHIFT;
	if (size < 0LL)
		size = 0LL;
	/* Free blocks avail to non-superuser, same as above on NTFS. */
	sfs->f_bavail = sfs->f_bfree = size;
	/* Total file nodes in file system (at this moment in time). */
	sfs->f_files  = vol->mft_ino->i_size >> vol->mft_record_size_bits;
	/* Free file nodes in fs (based on current total count). */
	size	      = get_nr_free_mft_records(vol);
	if (size < 0LL)
		size = 0LL;
	sfs->f_ffree = size;
	/*
	 * File system id. This is extremely *nix flavour dependent and even
	 * within Linux itself all fs do their own thing. I interpret this to
	 * mean a unique id associated with the mounted fs and not the id
	 * associated with the file system driver, the latter is already given
	 * by the file system type in sfs->f_type. Thus we use the 64-bit
	 * volume serial number splitting it into two 32-bit parts. We enter
	 * the least significant 32-bits in f_fsid[0] and the most significant
	 * 32-bits in f_fsid[1].
	 */
	sfs->f_fsid.val[0] = vol->serial_no & 0xffffffff;
	sfs->f_fsid.val[1] = (vol->serial_no >> 32) & 0xffffffff;
	/* Maximum length of filenames. */
	sfs->f_namelen	   = NTFS_MAX_NAME_LEN;
	return 0;
}

/**
 * Super operations for mount time when we don't have enough setup to use the
 * proper functions.
 */
struct super_operations ntfs_mount_sops = {
	alloc_inode:	ntfs_alloc_big_inode,	/* VFS: Allocate a new inode. */
	destroy_inode:	ntfs_destroy_big_inode,	/* VFS: Deallocate an inode. */
	read_inode:	ntfs_read_inode_mount,	/* VFS: Load inode from disk,
						   called from iget(). */
	clear_inode:	ntfs_clear_big_inode,	/* VFS: Called when an inode is
						   removed from memory. */
};

/**
 * The complete super operations.
 */
struct super_operations ntfs_sops = {
	alloc_inode:	ntfs_alloc_big_inode,	/* VFS: Allocate a new inode. */
	destroy_inode:	ntfs_destroy_big_inode,	/* VFS: Deallocate an inode. */
	read_inode:	ntfs_read_inode,	/* VFS: Load inode from disk,
						   called from iget(). */
	dirty_inode:	ntfs_dirty_inode,	/* VFS: Called from
						   __mark_inode_dirty(). */
	//write_inode:	NULL,		/* VFS: Write dirty inode to disk. */
	//put_inode:	NULL,		/* VFS: Called whenever the reference
	//				   count (i_count) of the inode is
	//				   going to be decreased but before the
	//				   actual decrease. */
	//delete_inode:	NULL,		/* VFS: Delete inode from disk. Called
	//				   when i_count becomes 0 and i_nlink is
	//				   also 0. */
	put_super:	ntfs_put_super,	/* Syscall: umount. */
	//write_super:	NULL,		/* Flush dirty super block to disk. */
	//write_super_lockfs:	NULL,	/* ? */
	//unlockfs:	NULL,		/* ? */
	statfs:		ntfs_statfs,	/* Syscall: statfs */
	remount_fs:	ntfs_remount,	/* Syscall: mount -o remount. */
	clear_inode:	ntfs_clear_big_inode,	/* VFS: Called when an inode is
						   removed from memory. */
<<<<<<< HEAD
	umount_begin:	NULL,		/* Forced umount. */

=======
	//umount_begin:	NULL,		/* Forced umount. */
>>>>>>> b6e3d6bc
	show_options:	ntfs_show_options, /* Show mount options in proc. */
};

/**
 * ntfs_fill_super - mount an ntfs files system
 * @sb:		super block of ntfs file system to mount
 * @opt:	string containing the mount options
 * @silent:	silence error output
 *
 * ntfs_fill_super() is called by the VFS to mount the device described by @sb
 * with the mount otions in @data with the NTFS file system.
 *
 * If @silent is true, remain silent even if errors are detected. This is used
 * during bootup, when the kernel tries to mount the root file system with all
 * registered file systems one after the other until one succeeds. This implies
 * that all file systems except the correct one will quite correctly and
 * expectedly return an error, but nobody wants to see error messages when in
 * fact this is what is supposed to happen.
 *
 * NOTE: @sb->s_flags contains the mount options flags.
 */
static int ntfs_fill_super(struct super_block *sb, void *opt, const int silent)
{
	ntfs_volume *vol;
	struct buffer_head *bh;
	struct inode *tmp_ino;
	int result;

	ntfs_debug("Entering.");
	/* Allocate a new ntfs_volume and place it in sb->u.generic_sbp. */
	sb->u.generic_sbp = kmalloc(sizeof(ntfs_volume), GFP_NOFS);
	vol = NTFS_SB(sb);
	if (!vol) {
		if (!silent)
			ntfs_error(sb, "Allocation of NTFS volume structure "
					"failed. Aborting mount...");
		return -ENOMEM;
	}
	/* Initialize ntfs_volume structure. */
	memset(vol, 0, sizeof(ntfs_volume));
	vol->sb = sb;
	vol->upcase = NULL;
	vol->mft_ino = NULL;
	vol->mftmirr_ino = NULL;
	vol->lcnbmp_ino = NULL;
	init_rwsem(&vol->lcnbmp_lock);
	vol->vol_ino = NULL;
	vol->root_ino = NULL;
	vol->secure_ino = NULL;
	vol->uid = vol->gid = 0;
	vol->on_errors = 0;
	vol->mft_zone_multiplier = 0;
	vol->nls_map = NULL;
	init_rwsem(&vol->mftbmp_lock);
	init_run_list(&vol->mftbmp_rl);

	/* Initialize the mftbmp address space mapping.  */
	INIT_RADIX_TREE(&vol->mftbmp_mapping.page_tree, GFP_ATOMIC);
	rwlock_init(&vol->mftbmp_mapping.page_lock);
	INIT_LIST_HEAD(&vol->mftbmp_mapping.clean_pages);
	INIT_LIST_HEAD(&vol->mftbmp_mapping.dirty_pages);
	INIT_LIST_HEAD(&vol->mftbmp_mapping.locked_pages);
	INIT_LIST_HEAD(&vol->mftbmp_mapping.io_pages);
	vol->mftbmp_mapping.nrpages = 0;
	vol->mftbmp_mapping.a_ops = NULL;
	vol->mftbmp_mapping.host = NULL;
	INIT_LIST_HEAD(&vol->mftbmp_mapping.i_mmap);
	INIT_LIST_HEAD(&vol->mftbmp_mapping.i_mmap_shared);
	spin_lock_init(&vol->mftbmp_mapping.i_shared_lock);
	vol->mftbmp_mapping.dirtied_when = 0;
	vol->mftbmp_mapping.gfp_mask = GFP_HIGHUSER;
	vol->mftbmp_mapping.ra_pages =
			sb->s_bdev->bd_inode->i_mapping->ra_pages;

	/*
	 * Default is group and other don't have any access to files or
	 * directories while owner has full access. Further files by default
	 * are not executable but directories are of course browseable.
	 */
	vol->fmask = 0177;
	vol->dmask = 0077;

	/*
	 * Default is to show long file names (including POSIX file names), and
	 * not to show system files and short file names.
	 */
	vol->readdir_opts = SHOW_WIN32;

	/* Important to get the mount options dealt with now. */
	if (!parse_options(vol, (char*)opt))
		goto err_out_now;
	
	/* We are just a read-only fs at the moment. */
	sb->s_flags |= MS_RDONLY | MS_NOATIME | MS_NODIRATIME;

	/*
	 * TODO: Fail safety check. In the future we should really be able to
	 * cope with this being the case, but for now just bail out.
	 */
	if (bdev_hardsect_size(sb->s_bdev) > NTFS_BLOCK_SIZE) {
		if (!silent)
			ntfs_error(sb, "Device has unsupported hardsect_size.");
		goto err_out_now;
	}

	/* Setup the device access block size to NTFS_BLOCK_SIZE. */
	if (sb_set_blocksize(sb, NTFS_BLOCK_SIZE) != NTFS_BLOCK_SIZE) {
		if (!silent)
			ntfs_error(sb, "Unable to set block size.");
		goto err_out_now;
	}

	/* Get the size of the device in units of NTFS_BLOCK_SIZE bytes. */
	vol->nr_blocks = sb->s_bdev->bd_inode->i_size >> NTFS_BLOCK_SIZE_BITS;

	/* Read the boot sector and return unlocked buffer head to it. */
	if (!(bh = read_ntfs_boot_sector(sb, silent))) {
		if (!silent)
			ntfs_error(sb, "Not an NTFS volume.");
		goto err_out_now;
	}
	
	/*
	 * Extract the data from the boot sector and setup the ntfs super block
	 * using it.
	 */
	result = parse_ntfs_boot_sector(vol, (NTFS_BOOT_SECTOR*)bh->b_data);

	brelse(bh);

	if (!result) {
		if (!silent)
			ntfs_error(sb, "Unsupported NTFS filesystem.");
		goto err_out_now;
	}

	/* 
	 * TODO: When we start coping with sector sizes different from
	 * NTFS_BLOCK_SIZE, we now probably need to set the blocksize of the
	 * device (probably to NTFS_BLOCK_SIZE).
	 */

	/* Setup remaining fields in the super block. */
	sb->s_magic = NTFS_SB_MAGIC;

	/*
	 * Ntfs allows 63 bits for the file size, i.e. correct would be:
	 * 	sb->s_maxbytes = ~0ULL >> 1;
	 * But the kernel uses a long as the page cache page index which on
	 * 32-bit architectures is only 32-bits. MAX_LFS_FILESIZE is kernel
	 * defined to the maximum the page cache page index can cope with
	 * without overflowing the index or to 2^63 - 1, whichever is smaller.
	 */
	sb->s_maxbytes = MAX_LFS_FILESIZE;

	/*
	 * Now load the metadata required for the page cache and our address
	 * space operations to function. We do this by setting up a specialised
	 * read_inode method and then just calling iget() to obtain the inode
	 * for $MFT which is sufficient to allow our normal inode operations
	 * and associated address space operations to function.
	 */
	/*
	 * Poison vol->mft_ino so we know whether iget() called into our
	 * ntfs_read_inode_mount() method.
	 */
#define OGIN	((struct inode*)le32_to_cpu(0x4e49474f))	/* OGIN */
	vol->mft_ino = OGIN;
	sb->s_op = &ntfs_mount_sops;
	tmp_ino = iget(vol->sb, FILE_MFT);
	if (!tmp_ino || tmp_ino != vol->mft_ino || is_bad_inode(tmp_ino)) {
		if (!silent)
			ntfs_error(sb, "Failed to load essential metadata.");
		if (tmp_ino && vol->mft_ino == OGIN)
			ntfs_error(sb, "BUG: iget() did not call "
					"ntfs_read_inode_mount() method!\n");
		if (!tmp_ino)
			goto cond_iput_mft_ino_err_out_now;
		goto iput_tmp_ino_err_out_now;
	}
	/*
	 * Note: sb->s_op has already been set to &ntfs_sops by our specialized
	 * ntfs_read_inode_mount() method when it was invoked by iget().
	 */

	down(&ntfs_lock);

	/*
	 * The current mount is a compression user if the cluster size is
	 * less than or equal 4kiB.
	 */
	if (vol->cluster_size <= 4096 && !ntfs_nr_compression_users++) {
		result = allocate_compression_buffers();
		if (result) {
			ntfs_error(NULL, "Failed to allocate per CPU buffers "
					"for compression engine.");
			ntfs_nr_compression_users--;
			up(&ntfs_lock);
			goto iput_tmp_ino_err_out_now;
		}
	}

	/*
	 * Increment the number of mounts and generate the global default
	 * upcase table if necessary. Also temporarily increment the number of
	 * upcase users to avoid race conditions with concurrent (u)mounts.
	 */
	if (!ntfs_nr_mounts++)
		default_upcase = generate_default_upcase();
	ntfs_nr_upcase_users++;

	up(&ntfs_lock);

	/*
	 * From now on, ignore @silent parameter. If we fail below this line,
	 * it will be due to a corrupt fs or a system error, so we report it.
	 */

	/*
	 * Open the system files with normal access functions and complete
	 * setting up the ntfs super block.
	 */
	if (!load_system_files(vol)) {
		ntfs_error(sb, "Failed to load system files.");
		goto unl_upcase_iput_tmp_ino_err_out_now;
	}

	if ((sb->s_root = d_alloc_root(vol->root_ino))) {
		/* We increment i_count simulating an iget(). */
		atomic_inc(&vol->root_ino->i_count);
		ntfs_debug("Exiting, status successful.");
		/* Release the default upcase if it has no users. */
		down(&ntfs_lock);
		if (!--ntfs_nr_upcase_users && default_upcase) {
			ntfs_free(default_upcase);
			default_upcase = NULL;
		}
		up(&ntfs_lock);
		return 0;
	}
	ntfs_error(sb, "Failed to allocate root directory.");
	/* Clean up after the successful load_system_files() call from above. */
	iput(vol->vol_ino);
	vol->vol_ino = NULL;
	/* NTFS 3.0+ specific clean up. */
	if (vol->major_ver >= 3) {
		iput(vol->secure_ino);
		vol->secure_ino = NULL;
	}
	iput(vol->root_ino);
	vol->root_ino = NULL;
	iput(vol->lcnbmp_ino);
	vol->lcnbmp_ino = NULL;
	iput(vol->mftmirr_ino);
	vol->mftmirr_ino = NULL;
	truncate_inode_pages(&vol->mftbmp_mapping, 0);
	vol->mftbmp_mapping.a_ops = NULL;
	vol->mftbmp_mapping.host = NULL;
	ntfs_free(vol->mftbmp_rl.rl);
	vol->mftbmp_rl.rl = NULL;
	vol->upcase_len = 0;
	if (vol->upcase != default_upcase)
		ntfs_free(vol->upcase);
	vol->upcase = NULL;
	if (vol->nls_map) {
		unload_nls(vol->nls_map);
		vol->nls_map = NULL;
	}
	/* Error exit code path. */
unl_upcase_iput_tmp_ino_err_out_now:
	/*
	 * Decrease the number of mounts and destroy the global default upcase
	 * table if necessary.
	 */
	down(&ntfs_lock);
	ntfs_nr_mounts--;
	if (!--ntfs_nr_upcase_users && default_upcase) {
		ntfs_free(default_upcase);
		default_upcase = NULL;
	}
	if (vol->cluster_size <= 4096 && !--ntfs_nr_compression_users)
		free_compression_buffers();
	up(&ntfs_lock);
iput_tmp_ino_err_out_now:
	iput(tmp_ino);
cond_iput_mft_ino_err_out_now:
	if (vol->mft_ino && vol->mft_ino != OGIN && vol->mft_ino != tmp_ino) {
		iput(vol->mft_ino);
		vol->mft_ino = NULL;
	}
#undef OGIN
	/*
	 * This is needed to get ntfs_clear_inode() called for each inode we
	 * have ever called iget()/iput() on, otherwise we A) leak resources
	 * and B) a subsequent mount fails automatically due to iget() never
	 * calling down into our ntfs_read_inode{_mount}() methods again...
	 */
	if (invalidate_inodes(sb)) {
		ntfs_error(sb, "Busy inodes left. This is most likely a NTFS "
				"driver bug.");
		/* Copied from fs/super.c. I just love this message. (-; */
		printk("VFS: Busy inodes after umount. Self-destruct in 5 "
				"seconds.  Have a nice day...\n");
	}
	/* Errors at this stage are irrelevant. */
err_out_now:
	sb->u.generic_sbp = NULL;
	kfree(vol);
	ntfs_debug("Failed, returning -EINVAL.");
	return -EINVAL;
}

/*
 * This is a slab cache to optimize allocations and deallocations of Unicode
 * strings of the maximum length allowed by NTFS, which is NTFS_MAX_NAME_LEN
 * (255) Unicode characters + a terminating NULL Unicode character.
 */
kmem_cache_t *ntfs_name_cache;

/* Slab caches for efficient allocation/deallocation of of inodes. */
kmem_cache_t *ntfs_inode_cache;
kmem_cache_t *ntfs_big_inode_cache;

/* Init once constructor for the inode slab cache. */
static void ntfs_big_inode_init_once(void *foo, kmem_cache_t *cachep,
		unsigned long flags)
{
	ntfs_inode *ni = (ntfs_inode *)foo;

	if ((flags & (SLAB_CTOR_VERIFY|SLAB_CTOR_CONSTRUCTOR)) ==
			SLAB_CTOR_CONSTRUCTOR)
		inode_init_once(VFS_I(ni));
}

/*
 * Slab cache to optimize allocations and deallocations of attribute search
 * contexts.
 */
kmem_cache_t *ntfs_attr_ctx_cache;

/* A global default upcase table and a corresponding reference count. */
wchar_t *default_upcase = NULL;
unsigned long ntfs_nr_upcase_users = 0;

/* The number of mounted filesystems. */
unsigned long ntfs_nr_mounts = 0;

/* Driver wide semaphore. */
DECLARE_MUTEX(ntfs_lock);

static struct super_block *ntfs_get_sb(struct file_system_type *fs_type,
	int flags, char *dev_name, void *data)
{
	return get_sb_bdev(fs_type, flags, dev_name, data, ntfs_fill_super);
}

static struct file_system_type ntfs_fs_type = {
	owner:		THIS_MODULE,
	name:		"ntfs",
	get_sb:		ntfs_get_sb,
	kill_sb:	kill_block_super,
	fs_flags:	FS_REQUIRES_DEV,
};

/* Stable names for the slab caches. */
static const char *ntfs_attr_ctx_cache_name = "ntfs_attr_ctx_cache";
static const char *ntfs_name_cache_name = "ntfs_name_cache";
static const char *ntfs_inode_cache_name = "ntfs_inode_cache";
static const char *ntfs_big_inode_cache_name = "ntfs_big_inode_cache";

static int __init init_ntfs_fs(void)
{
	int err = 0;

	/* This may be ugly but it results in pretty output so who cares. (-8 */
	printk(KERN_INFO "NTFS driver " NTFS_VERSION " [Flags: R/"
#ifdef CONFIG_NTFS_RW
			"W"
#else
			"O"
#endif
#ifdef DEBUG
			" DEBUG"
#endif
#ifdef MODULE
			" MODULE"
#endif
			"]. Copyright (c) 2001,2002 Anton Altaparmakov.\n");

	ntfs_debug("Debug messages are enabled.");

	ntfs_attr_ctx_cache = kmem_cache_create(ntfs_attr_ctx_cache_name,
			sizeof(attr_search_context), 0 /* offset */,
			SLAB_HWCACHE_ALIGN, NULL /* ctor */, NULL /* dtor */);
	if (!ntfs_attr_ctx_cache) {
		printk(KERN_CRIT "NTFS: Failed to create %s!\n",
				ntfs_attr_ctx_cache_name);
		goto ctx_err_out;
	}

	ntfs_name_cache = kmem_cache_create(ntfs_name_cache_name,
			(NTFS_MAX_NAME_LEN+1) * sizeof(uchar_t), 0,
			SLAB_HWCACHE_ALIGN, NULL, NULL);
	if (!ntfs_name_cache) {
		printk(KERN_CRIT "NTFS: Failed to create %s!\n",
				ntfs_name_cache_name);
		goto name_err_out;
	}

	ntfs_inode_cache = kmem_cache_create(ntfs_inode_cache_name,
			sizeof(ntfs_inode), 0, SLAB_HWCACHE_ALIGN, NULL, NULL);
	if (!ntfs_inode_cache) {
		printk(KERN_CRIT "NTFS: Failed to create %s!\n",
				ntfs_inode_cache_name);
		goto inode_err_out;
	}

	ntfs_big_inode_cache = kmem_cache_create(ntfs_big_inode_cache_name,
			sizeof(big_ntfs_inode), 0, SLAB_HWCACHE_ALIGN,
			ntfs_big_inode_init_once, NULL);
	if (!ntfs_big_inode_cache) {
		printk(KERN_CRIT "NTFS: Failed to create %s!\n",
				ntfs_big_inode_cache_name);
		goto big_inode_err_out;
	}

	/* Register the ntfs sysctls. */
	err = ntfs_sysctl(1);
	if (err) {
		printk(KERN_CRIT "NTFS: Failed to register NTFS sysctls!\n");
		goto sysctl_err_out;
	}

	err = register_filesystem(&ntfs_fs_type);
	if (!err) {
		ntfs_debug("NTFS driver registered successfully.");
		return 0; /* Success! */
	}
	printk(KERN_CRIT "NTFS: Failed to register NTFS file system driver!\n");

sysctl_err_out:
	kmem_cache_destroy(ntfs_big_inode_cache);
big_inode_err_out:
	kmem_cache_destroy(ntfs_inode_cache);
inode_err_out:
	kmem_cache_destroy(ntfs_name_cache);
name_err_out:
	kmem_cache_destroy(ntfs_attr_ctx_cache);
ctx_err_out:
	if (!err) {
		printk(KERN_CRIT "NTFS: Aborting NTFS file system driver "
				"registration...\n");
		err = -ENOMEM;
	}
	return err;
}

static void __exit exit_ntfs_fs(void)
{
	int err = 0;

	ntfs_debug("Unregistering NTFS driver.");

	unregister_filesystem(&ntfs_fs_type);

	if (kmem_cache_destroy(ntfs_big_inode_cache) && (err = 1))
		printk(KERN_CRIT "NTFS: Failed to destory %s.\n",
				ntfs_big_inode_cache_name);
	if (kmem_cache_destroy(ntfs_inode_cache) && (err = 1))
		printk(KERN_CRIT "NTFS: Failed to destory %s.\n",
				ntfs_inode_cache_name);
	if (kmem_cache_destroy(ntfs_name_cache) && (err = 1))
		printk(KERN_CRIT "NTFS: Failed to destory %s.\n",
				ntfs_name_cache_name);
	if (kmem_cache_destroy(ntfs_attr_ctx_cache) && (err = 1))
		printk(KERN_CRIT "NTFS: Failed to destory %s.\n",
				ntfs_attr_ctx_cache_name);
	if (err)
		printk(KERN_CRIT "NTFS: This causes memory to leak! There is "
				"probably a BUG in the driver! Please report "
				"you saw this message to "
				"linux-ntfs-dev@lists.sf.net\n");
	/* Unregister the ntfs sysctls. */
	ntfs_sysctl(0);
}

EXPORT_NO_SYMBOLS;
MODULE_AUTHOR("Anton Altaparmakov <aia21@cantab.net>");
MODULE_DESCRIPTION("NTFS 1.2/3.x driver");
MODULE_LICENSE("GPL");
#ifdef DEBUG
MODULE_PARM(debug_msgs, "i");
MODULE_PARM_DESC(debug_msgs, "Enable debug messages.");
#endif

module_init(init_ntfs_fs)
module_exit(exit_ntfs_fs)
<|MERGE_RESOLUTION|>--- conflicted
+++ resolved
@@ -1440,12 +1440,7 @@
 	remount_fs:	ntfs_remount,	/* Syscall: mount -o remount. */
 	clear_inode:	ntfs_clear_big_inode,	/* VFS: Called when an inode is
 						   removed from memory. */
-<<<<<<< HEAD
-	umount_begin:	NULL,		/* Forced umount. */
-
-=======
 	//umount_begin:	NULL,		/* Forced umount. */
->>>>>>> b6e3d6bc
 	show_options:	ntfs_show_options, /* Show mount options in proc. */
 };
 
