--- conflicted
+++ resolved
@@ -21,8 +21,7 @@
 	- Enable the code for setting the NT4 compatibility flag when we start
 	  making NTFS 1.2 specific modifications.
 
-<<<<<<< HEAD
-2.1.20-WIP
+2.1.21-WIP
 
 	- Implement extent mft record deallocation
 	  fs/ntfs/mft.c::ntfs_extent_mft_record_free().
@@ -45,9 +44,9 @@
 	  fs/ntfs/attrib.[hc]::ntfs_attr_set() and switch
 	  fs/ntfs/logfile.c::ntfs_empty_logfile() to using it.
 	- Remove unnecessary casts from LCN_* constants.
-	- Implement fs/ntfs/runlist.c::ntfs_rl_truncate().
-=======
-2.1.20 - Fix a stupid bug in ntfs_attr_reinit_search_ctx().
+	- Implement fs/ntfs/runlist.c::ntfs_rl_truncate_nolock().
+
+2.1.20 - Fix two stupid bugs introduced in 2.1.18 release.
 
 	- Fix stupid bug in fs/ntfs/attrib.c::ntfs_attr_reinit_search_ctx()
 	  where we did not clear ctx->al_entry but it was still set due to
@@ -57,7 +56,6 @@
 	  where we forgot to unmap the extent mft record when we had finished
 	  enumerating an attribute which caused a bug check to trigger when the
 	  VFS calls ->clear_inode.
->>>>>>> 4eeb1b30
 
 2.1.19 - Many cleanups, improvements, and a minor bug fix.
 
