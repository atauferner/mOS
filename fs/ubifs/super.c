/*
 * This file is part of UBIFS.
 *
 * Copyright (C) 2006-2008 Nokia Corporation.
 *
 * This program is free software; you can redistribute it and/or modify it
 * under the terms of the GNU General Public License version 2 as published by
 * the Free Software Foundation.
 *
 * This program is distributed in the hope that it will be useful, but WITHOUT
 * ANY WARRANTY; without even the implied warranty of MERCHANTABILITY or
 * FITNESS FOR A PARTICULAR PURPOSE.  See the GNU General Public License for
 * more details.
 *
 * You should have received a copy of the GNU General Public License along with
 * this program; if not, write to the Free Software Foundation, Inc., 51
 * Franklin St, Fifth Floor, Boston, MA 02110-1301 USA
 *
 * Authors: Artem Bityutskiy (Битюцкий Артём)
 *          Adrian Hunter
 */

/*
 * This file implements UBIFS initialization and VFS superblock operations. Some
 * initialization stuff which is rather large and complex is placed at
 * corresponding subsystems, but most of it is here.
 */

#include <linux/init.h>
#include <linux/slab.h>
#include <linux/module.h>
#include <linux/ctype.h>
#include <linux/kthread.h>
#include <linux/parser.h>
#include <linux/seq_file.h>
#include <linux/mount.h>
#include <linux/math64.h>
#include <linux/writeback.h>
#include "ubifs.h"

/*
 * Maximum amount of memory we may 'kmalloc()' without worrying that we are
 * allocating too much.
 */
#define UBIFS_KMALLOC_OK (128*1024)

/* Slab cache for UBIFS inodes */
struct kmem_cache *ubifs_inode_slab;

/* UBIFS TNC shrinker description */
static struct shrinker ubifs_shrinker_info = {
	.shrink = ubifs_shrinker,
	.seeks = DEFAULT_SEEKS,
};

/**
 * validate_inode - validate inode.
 * @c: UBIFS file-system description object
 * @inode: the inode to validate
 *
 * This is a helper function for 'ubifs_iget()' which validates various fields
 * of a newly built inode to make sure they contain sane values and prevent
 * possible vulnerabilities. Returns zero if the inode is all right and
 * a non-zero error code if not.
 */
static int validate_inode(struct ubifs_info *c, const struct inode *inode)
{
	int err;
	const struct ubifs_inode *ui = ubifs_inode(inode);

	if (inode->i_size > c->max_inode_sz) {
		ubifs_err("inode is too large (%lld)",
			  (long long)inode->i_size);
		return 1;
	}

	if (ui->compr_type < 0 || ui->compr_type >= UBIFS_COMPR_TYPES_CNT) {
		ubifs_err("unknown compression type %d", ui->compr_type);
		return 2;
	}

	if (ui->xattr_names + ui->xattr_cnt > XATTR_LIST_MAX)
		return 3;

	if (ui->data_len < 0 || ui->data_len > UBIFS_MAX_INO_DATA)
		return 4;

	if (ui->xattr && !S_ISREG(inode->i_mode))
		return 5;

	if (!ubifs_compr_present(ui->compr_type)) {
		ubifs_warn("inode %lu uses '%s' compression, but it was not compiled in",
			   inode->i_ino, ubifs_compr_name(ui->compr_type));
	}

	err = dbg_check_dir(c, inode);
	return err;
}

struct inode *ubifs_iget(struct super_block *sb, unsigned long inum)
{
	int err;
	union ubifs_key key;
	struct ubifs_ino_node *ino;
	struct ubifs_info *c = sb->s_fs_info;
	struct inode *inode;
	struct ubifs_inode *ui;

	dbg_gen("inode %lu", inum);

	inode = iget_locked(sb, inum);
	if (!inode)
		return ERR_PTR(-ENOMEM);
	if (!(inode->i_state & I_NEW))
		return inode;
	ui = ubifs_inode(inode);

	ino = kmalloc(UBIFS_MAX_INO_NODE_SZ, GFP_NOFS);
	if (!ino) {
		err = -ENOMEM;
		goto out;
	}

	ino_key_init(c, &key, inode->i_ino);

	err = ubifs_tnc_lookup(c, &key, ino);
	if (err)
		goto out_ino;

	inode->i_flags |= (S_NOCMTIME | S_NOATIME);
	set_nlink(inode, le32_to_cpu(ino->nlink));
	i_uid_write(inode, le32_to_cpu(ino->uid));
	i_gid_write(inode, le32_to_cpu(ino->gid));
	inode->i_atime.tv_sec  = (int64_t)le64_to_cpu(ino->atime_sec);
	inode->i_atime.tv_nsec = le32_to_cpu(ino->atime_nsec);
	inode->i_mtime.tv_sec  = (int64_t)le64_to_cpu(ino->mtime_sec);
	inode->i_mtime.tv_nsec = le32_to_cpu(ino->mtime_nsec);
	inode->i_ctime.tv_sec  = (int64_t)le64_to_cpu(ino->ctime_sec);
	inode->i_ctime.tv_nsec = le32_to_cpu(ino->ctime_nsec);
	inode->i_mode = le32_to_cpu(ino->mode);
	inode->i_size = le64_to_cpu(ino->size);

	ui->data_len    = le32_to_cpu(ino->data_len);
	ui->flags       = le32_to_cpu(ino->flags);
	ui->compr_type  = le16_to_cpu(ino->compr_type);
	ui->creat_sqnum = le64_to_cpu(ino->creat_sqnum);
	ui->xattr_cnt   = le32_to_cpu(ino->xattr_cnt);
	ui->xattr_size  = le32_to_cpu(ino->xattr_size);
	ui->xattr_names = le32_to_cpu(ino->xattr_names);
	ui->synced_i_size = ui->ui_size = inode->i_size;

	ui->xattr = (ui->flags & UBIFS_XATTR_FL) ? 1 : 0;

	err = validate_inode(c, inode);
	if (err)
		goto out_invalid;

	/* Disable read-ahead */
	inode->i_mapping->backing_dev_info = &c->bdi;

	switch (inode->i_mode & S_IFMT) {
	case S_IFREG:
		inode->i_mapping->a_ops = &ubifs_file_address_operations;
		inode->i_op = &ubifs_file_inode_operations;
		inode->i_fop = &ubifs_file_operations;
		if (ui->xattr) {
			ui->data = kmalloc(ui->data_len + 1, GFP_NOFS);
			if (!ui->data) {
				err = -ENOMEM;
				goto out_ino;
			}
			memcpy(ui->data, ino->data, ui->data_len);
			((char *)ui->data)[ui->data_len] = '\0';
		} else if (ui->data_len != 0) {
			err = 10;
			goto out_invalid;
		}
		break;
	case S_IFDIR:
		inode->i_op  = &ubifs_dir_inode_operations;
		inode->i_fop = &ubifs_dir_operations;
		if (ui->data_len != 0) {
			err = 11;
			goto out_invalid;
		}
		break;
	case S_IFLNK:
		inode->i_op = &ubifs_symlink_inode_operations;
		if (ui->data_len <= 0 || ui->data_len > UBIFS_MAX_INO_DATA) {
			err = 12;
			goto out_invalid;
		}
		ui->data = kmalloc(ui->data_len + 1, GFP_NOFS);
		if (!ui->data) {
			err = -ENOMEM;
			goto out_ino;
		}
		memcpy(ui->data, ino->data, ui->data_len);
		((char *)ui->data)[ui->data_len] = '\0';
		break;
	case S_IFBLK:
	case S_IFCHR:
	{
		dev_t rdev;
		union ubifs_dev_desc *dev;

		ui->data = kmalloc(sizeof(union ubifs_dev_desc), GFP_NOFS);
		if (!ui->data) {
			err = -ENOMEM;
			goto out_ino;
		}

		dev = (union ubifs_dev_desc *)ino->data;
		if (ui->data_len == sizeof(dev->new))
			rdev = new_decode_dev(le32_to_cpu(dev->new));
		else if (ui->data_len == sizeof(dev->huge))
			rdev = huge_decode_dev(le64_to_cpu(dev->huge));
		else {
			err = 13;
			goto out_invalid;
		}
		memcpy(ui->data, ino->data, ui->data_len);
		inode->i_op = &ubifs_file_inode_operations;
		init_special_inode(inode, inode->i_mode, rdev);
		break;
	}
	case S_IFSOCK:
	case S_IFIFO:
		inode->i_op = &ubifs_file_inode_operations;
		init_special_inode(inode, inode->i_mode, 0);
		if (ui->data_len != 0) {
			err = 14;
			goto out_invalid;
		}
		break;
	default:
		err = 15;
		goto out_invalid;
	}

	kfree(ino);
	ubifs_set_inode_flags(inode);
	unlock_new_inode(inode);
	return inode;

out_invalid:
	ubifs_err("inode %lu validation failed, error %d", inode->i_ino, err);
	ubifs_dump_node(c, ino);
	ubifs_dump_inode(c, inode);
	err = -EINVAL;
out_ino:
	kfree(ino);
out:
	ubifs_err("failed to read inode %lu, error %d", inode->i_ino, err);
	iget_failed(inode);
	return ERR_PTR(err);
}

static struct inode *ubifs_alloc_inode(struct super_block *sb)
{
	struct ubifs_inode *ui;

	ui = kmem_cache_alloc(ubifs_inode_slab, GFP_NOFS);
	if (!ui)
		return NULL;

	memset((void *)ui + sizeof(struct inode), 0,
	       sizeof(struct ubifs_inode) - sizeof(struct inode));
	mutex_init(&ui->ui_mutex);
	spin_lock_init(&ui->ui_lock);
	return &ui->vfs_inode;
};

static void ubifs_i_callback(struct rcu_head *head)
{
	struct inode *inode = container_of(head, struct inode, i_rcu);
	struct ubifs_inode *ui = ubifs_inode(inode);
	kmem_cache_free(ubifs_inode_slab, ui);
}

static void ubifs_destroy_inode(struct inode *inode)
{
	struct ubifs_inode *ui = ubifs_inode(inode);

	kfree(ui->data);
	call_rcu(&inode->i_rcu, ubifs_i_callback);
}

/*
 * Note, Linux write-back code calls this without 'i_mutex'.
 */
static int ubifs_write_inode(struct inode *inode, struct writeback_control *wbc)
{
	int err = 0;
	struct ubifs_info *c = inode->i_sb->s_fs_info;
	struct ubifs_inode *ui = ubifs_inode(inode);

	ubifs_assert(!ui->xattr);
	if (is_bad_inode(inode))
		return 0;

	mutex_lock(&ui->ui_mutex);
	/*
	 * Due to races between write-back forced by budgeting
	 * (see 'sync_some_inodes()') and background write-back, the inode may
	 * have already been synchronized, do not do this again. This might
	 * also happen if it was synchronized in an VFS operation, e.g.
	 * 'ubifs_link()'.
	 */
	if (!ui->dirty) {
		mutex_unlock(&ui->ui_mutex);
		return 0;
	}

	/*
	 * As an optimization, do not write orphan inodes to the media just
	 * because this is not needed.
	 */
	dbg_gen("inode %lu, mode %#x, nlink %u",
		inode->i_ino, (int)inode->i_mode, inode->i_nlink);
	if (inode->i_nlink) {
		err = ubifs_jnl_write_inode(c, inode);
		if (err)
			ubifs_err("can't write inode %lu, error %d",
				  inode->i_ino, err);
		else
			err = dbg_check_inode_size(c, inode, ui->ui_size);
	}

	ui->dirty = 0;
	mutex_unlock(&ui->ui_mutex);
	ubifs_release_dirty_inode_budget(c, ui);
	return err;
}

static void ubifs_evict_inode(struct inode *inode)
{
	int err;
	struct ubifs_info *c = inode->i_sb->s_fs_info;
	struct ubifs_inode *ui = ubifs_inode(inode);

	if (ui->xattr)
		/*
		 * Extended attribute inode deletions are fully handled in
		 * 'ubifs_removexattr()'. These inodes are special and have
		 * limited usage, so there is nothing to do here.
		 */
		goto out;

	dbg_gen("inode %lu, mode %#x", inode->i_ino, (int)inode->i_mode);
	ubifs_assert(!atomic_read(&inode->i_count));

	truncate_inode_pages(&inode->i_data, 0);

	if (inode->i_nlink)
		goto done;

	if (is_bad_inode(inode))
		goto out;

	ui->ui_size = inode->i_size = 0;
	err = ubifs_jnl_delete_inode(c, inode);
	if (err)
		/*
		 * Worst case we have a lost orphan inode wasting space, so a
		 * simple error message is OK here.
		 */
		ubifs_err("can't delete inode %lu, error %d",
			  inode->i_ino, err);

out:
	if (ui->dirty)
		ubifs_release_dirty_inode_budget(c, ui);
	else {
		/* We've deleted something - clean the "no space" flags */
		c->bi.nospace = c->bi.nospace_rp = 0;
		smp_wmb();
	}
done:
	clear_inode(inode);
}

static void ubifs_dirty_inode(struct inode *inode, int flags)
{
	struct ubifs_inode *ui = ubifs_inode(inode);

	ubifs_assert(mutex_is_locked(&ui->ui_mutex));
	if (!ui->dirty) {
		ui->dirty = 1;
		dbg_gen("inode %lu",  inode->i_ino);
	}
}

static int ubifs_statfs(struct dentry *dentry, struct kstatfs *buf)
{
	struct ubifs_info *c = dentry->d_sb->s_fs_info;
	unsigned long long free;
	__le32 *uuid = (__le32 *)c->uuid;

	free = ubifs_get_free_space(c);
	dbg_gen("free space %lld bytes (%lld blocks)",
		free, free >> UBIFS_BLOCK_SHIFT);

	buf->f_type = UBIFS_SUPER_MAGIC;
	buf->f_bsize = UBIFS_BLOCK_SIZE;
	buf->f_blocks = c->block_cnt;
	buf->f_bfree = free >> UBIFS_BLOCK_SHIFT;
	if (free > c->report_rp_size)
		buf->f_bavail = (free - c->report_rp_size) >> UBIFS_BLOCK_SHIFT;
	else
		buf->f_bavail = 0;
	buf->f_files = 0;
	buf->f_ffree = 0;
	buf->f_namelen = UBIFS_MAX_NLEN;
	buf->f_fsid.val[0] = le32_to_cpu(uuid[0]) ^ le32_to_cpu(uuid[2]);
	buf->f_fsid.val[1] = le32_to_cpu(uuid[1]) ^ le32_to_cpu(uuid[3]);
	ubifs_assert(buf->f_bfree <= c->block_cnt);
	return 0;
}

static int ubifs_show_options(struct seq_file *s, struct dentry *root)
{
	struct ubifs_info *c = root->d_sb->s_fs_info;

	if (c->mount_opts.unmount_mode == 2)
		seq_printf(s, ",fast_unmount");
	else if (c->mount_opts.unmount_mode == 1)
		seq_printf(s, ",norm_unmount");

	if (c->mount_opts.bulk_read == 2)
		seq_printf(s, ",bulk_read");
	else if (c->mount_opts.bulk_read == 1)
		seq_printf(s, ",no_bulk_read");

	if (c->mount_opts.chk_data_crc == 2)
		seq_printf(s, ",chk_data_crc");
	else if (c->mount_opts.chk_data_crc == 1)
		seq_printf(s, ",no_chk_data_crc");

	if (c->mount_opts.override_compr) {
		seq_printf(s, ",compr=%s",
			   ubifs_compr_name(c->mount_opts.compr_type));
	}

	return 0;
}

static int ubifs_sync_fs(struct super_block *sb, int wait)
{
	int i, err;
	struct ubifs_info *c = sb->s_fs_info;

	/*
	 * Zero @wait is just an advisory thing to help the file system shove
	 * lots of data into the queues, and there will be the second
	 * '->sync_fs()' call, with non-zero @wait.
	 */
	if (!wait)
		return 0;

	/*
	 * Synchronize write buffers, because 'ubifs_run_commit()' does not
	 * do this if it waits for an already running commit.
	 */
	for (i = 0; i < c->jhead_cnt; i++) {
		err = ubifs_wbuf_sync(&c->jheads[i].wbuf);
		if (err)
			return err;
	}

	/*
	 * Strictly speaking, it is not necessary to commit the journal here,
	 * synchronizing write-buffers would be enough. But committing makes
	 * UBIFS free space predictions much more accurate, so we want to let
	 * the user be able to get more accurate results of 'statfs()' after
	 * they synchronize the file system.
	 */
	err = ubifs_run_commit(c);
	if (err)
		return err;

	return ubi_sync(c->vi.ubi_num);
}

/**
 * init_constants_early - initialize UBIFS constants.
 * @c: UBIFS file-system description object
 *
 * This function initialize UBIFS constants which do not need the superblock to
 * be read. It also checks that the UBI volume satisfies basic UBIFS
 * requirements. Returns zero in case of success and a negative error code in
 * case of failure.
 */
static int init_constants_early(struct ubifs_info *c)
{
	if (c->vi.corrupted) {
		ubifs_warn("UBI volume is corrupted - read-only mode");
		c->ro_media = 1;
	}

	if (c->di.ro_mode) {
		ubifs_msg("read-only UBI device");
		c->ro_media = 1;
	}

	if (c->vi.vol_type == UBI_STATIC_VOLUME) {
		ubifs_msg("static UBI volume - read-only mode");
		c->ro_media = 1;
	}

	c->leb_cnt = c->vi.size;
	c->leb_size = c->vi.usable_leb_size;
	c->leb_start = c->di.leb_start;
	c->half_leb_size = c->leb_size / 2;
	c->min_io_size = c->di.min_io_size;
	c->min_io_shift = fls(c->min_io_size) - 1;
	c->max_write_size = c->di.max_write_size;
	c->max_write_shift = fls(c->max_write_size) - 1;

	if (c->leb_size < UBIFS_MIN_LEB_SZ) {
		ubifs_err("too small LEBs (%d bytes), min. is %d bytes",
			  c->leb_size, UBIFS_MIN_LEB_SZ);
		return -EINVAL;
	}

	if (c->leb_cnt < UBIFS_MIN_LEB_CNT) {
		ubifs_err("too few LEBs (%d), min. is %d",
			  c->leb_cnt, UBIFS_MIN_LEB_CNT);
		return -EINVAL;
	}

	if (!is_power_of_2(c->min_io_size)) {
		ubifs_err("bad min. I/O size %d", c->min_io_size);
		return -EINVAL;
	}

	/*
	 * Maximum write size has to be greater or equivalent to min. I/O
	 * size, and be multiple of min. I/O size.
	 */
	if (c->max_write_size < c->min_io_size ||
	    c->max_write_size % c->min_io_size ||
	    !is_power_of_2(c->max_write_size)) {
		ubifs_err("bad write buffer size %d for %d min. I/O unit",
			  c->max_write_size, c->min_io_size);
		return -EINVAL;
	}

	/*
	 * UBIFS aligns all node to 8-byte boundary, so to make function in
	 * io.c simpler, assume minimum I/O unit size to be 8 bytes if it is
	 * less than 8.
	 */
	if (c->min_io_size < 8) {
		c->min_io_size = 8;
		c->min_io_shift = 3;
		if (c->max_write_size < c->min_io_size) {
			c->max_write_size = c->min_io_size;
			c->max_write_shift = c->min_io_shift;
		}
	}

	c->ref_node_alsz = ALIGN(UBIFS_REF_NODE_SZ, c->min_io_size);
	c->mst_node_alsz = ALIGN(UBIFS_MST_NODE_SZ, c->min_io_size);

	/*
	 * Initialize node length ranges which are mostly needed for node
	 * length validation.
	 */
	c->ranges[UBIFS_PAD_NODE].len  = UBIFS_PAD_NODE_SZ;
	c->ranges[UBIFS_SB_NODE].len   = UBIFS_SB_NODE_SZ;
	c->ranges[UBIFS_MST_NODE].len  = UBIFS_MST_NODE_SZ;
	c->ranges[UBIFS_REF_NODE].len  = UBIFS_REF_NODE_SZ;
	c->ranges[UBIFS_TRUN_NODE].len = UBIFS_TRUN_NODE_SZ;
	c->ranges[UBIFS_CS_NODE].len   = UBIFS_CS_NODE_SZ;

	c->ranges[UBIFS_INO_NODE].min_len  = UBIFS_INO_NODE_SZ;
	c->ranges[UBIFS_INO_NODE].max_len  = UBIFS_MAX_INO_NODE_SZ;
	c->ranges[UBIFS_ORPH_NODE].min_len =
				UBIFS_ORPH_NODE_SZ + sizeof(__le64);
	c->ranges[UBIFS_ORPH_NODE].max_len = c->leb_size;
	c->ranges[UBIFS_DENT_NODE].min_len = UBIFS_DENT_NODE_SZ;
	c->ranges[UBIFS_DENT_NODE].max_len = UBIFS_MAX_DENT_NODE_SZ;
	c->ranges[UBIFS_XENT_NODE].min_len = UBIFS_XENT_NODE_SZ;
	c->ranges[UBIFS_XENT_NODE].max_len = UBIFS_MAX_XENT_NODE_SZ;
	c->ranges[UBIFS_DATA_NODE].min_len = UBIFS_DATA_NODE_SZ;
	c->ranges[UBIFS_DATA_NODE].max_len = UBIFS_MAX_DATA_NODE_SZ;
	/*
	 * Minimum indexing node size is amended later when superblock is
	 * read and the key length is known.
	 */
	c->ranges[UBIFS_IDX_NODE].min_len = UBIFS_IDX_NODE_SZ + UBIFS_BRANCH_SZ;
	/*
	 * Maximum indexing node size is amended later when superblock is
	 * read and the fanout is known.
	 */
	c->ranges[UBIFS_IDX_NODE].max_len = INT_MAX;

	/*
	 * Initialize dead and dark LEB space watermarks. See gc.c for comments
	 * about these values.
	 */
	c->dead_wm = ALIGN(MIN_WRITE_SZ, c->min_io_size);
	c->dark_wm = ALIGN(UBIFS_MAX_NODE_SZ, c->min_io_size);

	/*
	 * Calculate how many bytes would be wasted at the end of LEB if it was
	 * fully filled with data nodes of maximum size. This is used in
	 * calculations when reporting free space.
	 */
	c->leb_overhead = c->leb_size % UBIFS_MAX_DATA_NODE_SZ;

	/* Buffer size for bulk-reads */
	c->max_bu_buf_len = UBIFS_MAX_BULK_READ * UBIFS_MAX_DATA_NODE_SZ;
	if (c->max_bu_buf_len > c->leb_size)
		c->max_bu_buf_len = c->leb_size;
	return 0;
}

/**
 * bud_wbuf_callback - bud LEB write-buffer synchronization call-back.
 * @c: UBIFS file-system description object
 * @lnum: LEB the write-buffer was synchronized to
 * @free: how many free bytes left in this LEB
 * @pad: how many bytes were padded
 *
 * This is a callback function which is called by the I/O unit when the
 * write-buffer is synchronized. We need this to correctly maintain space
 * accounting in bud logical eraseblocks. This function returns zero in case of
 * success and a negative error code in case of failure.
 *
 * This function actually belongs to the journal, but we keep it here because
 * we want to keep it static.
 */
static int bud_wbuf_callback(struct ubifs_info *c, int lnum, int free, int pad)
{
	return ubifs_update_one_lp(c, lnum, free, pad, 0, 0);
}

/*
 * init_constants_sb - initialize UBIFS constants.
 * @c: UBIFS file-system description object
 *
 * This is a helper function which initializes various UBIFS constants after
 * the superblock has been read. It also checks various UBIFS parameters and
 * makes sure they are all right. Returns zero in case of success and a
 * negative error code in case of failure.
 */
static int init_constants_sb(struct ubifs_info *c)
{
	int tmp, err;
	long long tmp64;

	c->main_bytes = (long long)c->main_lebs * c->leb_size;
	c->max_znode_sz = sizeof(struct ubifs_znode) +
				c->fanout * sizeof(struct ubifs_zbranch);

	tmp = ubifs_idx_node_sz(c, 1);
	c->ranges[UBIFS_IDX_NODE].min_len = tmp;
	c->min_idx_node_sz = ALIGN(tmp, 8);

	tmp = ubifs_idx_node_sz(c, c->fanout);
	c->ranges[UBIFS_IDX_NODE].max_len = tmp;
	c->max_idx_node_sz = ALIGN(tmp, 8);

	/* Make sure LEB size is large enough to fit full commit */
	tmp = UBIFS_CS_NODE_SZ + UBIFS_REF_NODE_SZ * c->jhead_cnt;
	tmp = ALIGN(tmp, c->min_io_size);
	if (tmp > c->leb_size) {
		ubifs_err("too small LEB size %d, at least %d needed",
			  c->leb_size, tmp);
		return -EINVAL;
	}

	/*
	 * Make sure that the log is large enough to fit reference nodes for
	 * all buds plus one reserved LEB.
	 */
	tmp64 = c->max_bud_bytes + c->leb_size - 1;
	c->max_bud_cnt = div_u64(tmp64, c->leb_size);
	tmp = (c->ref_node_alsz * c->max_bud_cnt + c->leb_size - 1);
	tmp /= c->leb_size;
	tmp += 1;
	if (c->log_lebs < tmp) {
		ubifs_err("too small log %d LEBs, required min. %d LEBs",
			  c->log_lebs, tmp);
		return -EINVAL;
	}

	/*
	 * When budgeting we assume worst-case scenarios when the pages are not
	 * be compressed and direntries are of the maximum size.
	 *
	 * Note, data, which may be stored in inodes is budgeted separately, so
	 * it is not included into 'c->bi.inode_budget'.
	 */
	c->bi.page_budget = UBIFS_MAX_DATA_NODE_SZ * UBIFS_BLOCKS_PER_PAGE;
	c->bi.inode_budget = UBIFS_INO_NODE_SZ;
	c->bi.dent_budget = UBIFS_MAX_DENT_NODE_SZ;

	/*
	 * When the amount of flash space used by buds becomes
	 * 'c->max_bud_bytes', UBIFS just blocks all writers and starts commit.
	 * The writers are unblocked when the commit is finished. To avoid
	 * writers to be blocked UBIFS initiates background commit in advance,
	 * when number of bud bytes becomes above the limit defined below.
	 */
	c->bg_bud_bytes = (c->max_bud_bytes * 13) >> 4;

	/*
	 * Ensure minimum journal size. All the bytes in the journal heads are
	 * considered to be used, when calculating the current journal usage.
	 * Consequently, if the journal is too small, UBIFS will treat it as
	 * always full.
	 */
	tmp64 = (long long)(c->jhead_cnt + 1) * c->leb_size + 1;
	if (c->bg_bud_bytes < tmp64)
		c->bg_bud_bytes = tmp64;
	if (c->max_bud_bytes < tmp64 + c->leb_size)
		c->max_bud_bytes = tmp64 + c->leb_size;

	err = ubifs_calc_lpt_geom(c);
	if (err)
		return err;

	/* Initialize effective LEB size used in budgeting calculations */
	c->idx_leb_size = c->leb_size - c->max_idx_node_sz;
	return 0;
}

/*
 * init_constants_master - initialize UBIFS constants.
 * @c: UBIFS file-system description object
 *
 * This is a helper function which initializes various UBIFS constants after
 * the master node has been read. It also checks various UBIFS parameters and
 * makes sure they are all right.
 */
static void init_constants_master(struct ubifs_info *c)
{
	long long tmp64;

	c->bi.min_idx_lebs = ubifs_calc_min_idx_lebs(c);
	c->report_rp_size = ubifs_reported_space(c, c->rp_size);

	/*
	 * Calculate total amount of FS blocks. This number is not used
	 * internally because it does not make much sense for UBIFS, but it is
	 * necessary to report something for the 'statfs()' call.
	 *
	 * Subtract the LEB reserved for GC, the LEB which is reserved for
	 * deletions, minimum LEBs for the index, and assume only one journal
	 * head is available.
	 */
	tmp64 = c->main_lebs - 1 - 1 - MIN_INDEX_LEBS - c->jhead_cnt + 1;
	tmp64 *= (long long)c->leb_size - c->leb_overhead;
	tmp64 = ubifs_reported_space(c, tmp64);
	c->block_cnt = tmp64 >> UBIFS_BLOCK_SHIFT;
}

/**
 * take_gc_lnum - reserve GC LEB.
 * @c: UBIFS file-system description object
 *
 * This function ensures that the LEB reserved for garbage collection is marked
 * as "taken" in lprops. We also have to set free space to LEB size and dirty
 * space to zero, because lprops may contain out-of-date information if the
 * file-system was un-mounted before it has been committed. This function
 * returns zero in case of success and a negative error code in case of
 * failure.
 */
static int take_gc_lnum(struct ubifs_info *c)
{
	int err;

	if (c->gc_lnum == -1) {
		ubifs_err("no LEB for GC");
		return -EINVAL;
	}

	/* And we have to tell lprops that this LEB is taken */
	err = ubifs_change_one_lp(c, c->gc_lnum, c->leb_size, 0,
				  LPROPS_TAKEN, 0, 0);
	return err;
}

/**
 * alloc_wbufs - allocate write-buffers.
 * @c: UBIFS file-system description object
 *
 * This helper function allocates and initializes UBIFS write-buffers. Returns
 * zero in case of success and %-ENOMEM in case of failure.
 */
static int alloc_wbufs(struct ubifs_info *c)
{
	int i, err;

	c->jheads = kzalloc(c->jhead_cnt * sizeof(struct ubifs_jhead),
			   GFP_KERNEL);
	if (!c->jheads)
		return -ENOMEM;

	/* Initialize journal heads */
	for (i = 0; i < c->jhead_cnt; i++) {
		INIT_LIST_HEAD(&c->jheads[i].buds_list);
		err = ubifs_wbuf_init(c, &c->jheads[i].wbuf);
		if (err)
			return err;

		c->jheads[i].wbuf.sync_callback = &bud_wbuf_callback;
		c->jheads[i].wbuf.jhead = i;
		c->jheads[i].grouped = 1;
	}

	/*
	 * Garbage Collector head does not need to be synchronized by timer.
	 * Also GC head nodes are not grouped.
	 */
	c->jheads[GCHD].wbuf.no_timer = 1;
	c->jheads[GCHD].grouped = 0;

	return 0;
}

/**
 * free_wbufs - free write-buffers.
 * @c: UBIFS file-system description object
 */
static void free_wbufs(struct ubifs_info *c)
{
	int i;

	if (c->jheads) {
		for (i = 0; i < c->jhead_cnt; i++) {
			kfree(c->jheads[i].wbuf.buf);
			kfree(c->jheads[i].wbuf.inodes);
		}
		kfree(c->jheads);
		c->jheads = NULL;
	}
}

/**
 * free_orphans - free orphans.
 * @c: UBIFS file-system description object
 */
static void free_orphans(struct ubifs_info *c)
{
	struct ubifs_orphan *orph;

	while (c->orph_dnext) {
		orph = c->orph_dnext;
		c->orph_dnext = orph->dnext;
		list_del(&orph->list);
		kfree(orph);
	}

	while (!list_empty(&c->orph_list)) {
		orph = list_entry(c->orph_list.next, struct ubifs_orphan, list);
		list_del(&orph->list);
		kfree(orph);
		ubifs_err("orphan list not empty at unmount");
	}

	vfree(c->orph_buf);
	c->orph_buf = NULL;
}

/**
 * free_buds - free per-bud objects.
 * @c: UBIFS file-system description object
 */
static void free_buds(struct ubifs_info *c)
{
	struct rb_node *this = c->buds.rb_node;
	struct ubifs_bud *bud;

	while (this) {
		if (this->rb_left)
			this = this->rb_left;
		else if (this->rb_right)
			this = this->rb_right;
		else {
			bud = rb_entry(this, struct ubifs_bud, rb);
			this = rb_parent(this);
			if (this) {
				if (this->rb_left == &bud->rb)
					this->rb_left = NULL;
				else
					this->rb_right = NULL;
			}
			kfree(bud);
		}
	}
}

/**
 * check_volume_empty - check if the UBI volume is empty.
 * @c: UBIFS file-system description object
 *
 * This function checks if the UBIFS volume is empty by looking if its LEBs are
 * mapped or not. The result of checking is stored in the @c->empty variable.
 * Returns zero in case of success and a negative error code in case of
 * failure.
 */
static int check_volume_empty(struct ubifs_info *c)
{
	int lnum, err;

	c->empty = 1;
	for (lnum = 0; lnum < c->leb_cnt; lnum++) {
		err = ubifs_is_mapped(c, lnum);
		if (unlikely(err < 0))
			return err;
		if (err == 1) {
			c->empty = 0;
			break;
		}

		cond_resched();
	}

	return 0;
}

/*
 * UBIFS mount options.
 *
 * Opt_fast_unmount: do not run a journal commit before un-mounting
 * Opt_norm_unmount: run a journal commit before un-mounting
 * Opt_bulk_read: enable bulk-reads
 * Opt_no_bulk_read: disable bulk-reads
 * Opt_chk_data_crc: check CRCs when reading data nodes
 * Opt_no_chk_data_crc: do not check CRCs when reading data nodes
 * Opt_override_compr: override default compressor
 * Opt_err: just end of array marker
 */
enum {
	Opt_fast_unmount,
	Opt_norm_unmount,
	Opt_bulk_read,
	Opt_no_bulk_read,
	Opt_chk_data_crc,
	Opt_no_chk_data_crc,
	Opt_override_compr,
	Opt_err,
};

static const match_table_t tokens = {
	{Opt_fast_unmount, "fast_unmount"},
	{Opt_norm_unmount, "norm_unmount"},
	{Opt_bulk_read, "bulk_read"},
	{Opt_no_bulk_read, "no_bulk_read"},
	{Opt_chk_data_crc, "chk_data_crc"},
	{Opt_no_chk_data_crc, "no_chk_data_crc"},
	{Opt_override_compr, "compr=%s"},
	{Opt_err, NULL},
};

/**
 * parse_standard_option - parse a standard mount option.
 * @option: the option to parse
 *
 * Normally, standard mount options like "sync" are passed to file-systems as
 * flags. However, when a "rootflags=" kernel boot parameter is used, they may
 * be present in the options string. This function tries to deal with this
 * situation and parse standard options. Returns 0 if the option was not
 * recognized, and the corresponding integer flag if it was.
 *
 * UBIFS is only interested in the "sync" option, so do not check for anything
 * else.
 */
static int parse_standard_option(const char *option)
{
	ubifs_msg("parse %s", option);
	if (!strcmp(option, "sync"))
		return MS_SYNCHRONOUS;
	return 0;
}

/**
 * ubifs_parse_options - parse mount parameters.
 * @c: UBIFS file-system description object
 * @options: parameters to parse
 * @is_remount: non-zero if this is FS re-mount
 *
 * This function parses UBIFS mount options and returns zero in case success
 * and a negative error code in case of failure.
 */
static int ubifs_parse_options(struct ubifs_info *c, char *options,
			       int is_remount)
{
	char *p;
	substring_t args[MAX_OPT_ARGS];

	if (!options)
		return 0;

	while ((p = strsep(&options, ","))) {
		int token;

		if (!*p)
			continue;

		token = match_token(p, tokens, args);
		switch (token) {
		/*
		 * %Opt_fast_unmount and %Opt_norm_unmount options are ignored.
		 * We accept them in order to be backward-compatible. But this
		 * should be removed at some point.
		 */
		case Opt_fast_unmount:
			c->mount_opts.unmount_mode = 2;
			break;
		case Opt_norm_unmount:
			c->mount_opts.unmount_mode = 1;
			break;
		case Opt_bulk_read:
			c->mount_opts.bulk_read = 2;
			c->bulk_read = 1;
			break;
		case Opt_no_bulk_read:
			c->mount_opts.bulk_read = 1;
			c->bulk_read = 0;
			break;
		case Opt_chk_data_crc:
			c->mount_opts.chk_data_crc = 2;
			c->no_chk_data_crc = 0;
			break;
		case Opt_no_chk_data_crc:
			c->mount_opts.chk_data_crc = 1;
			c->no_chk_data_crc = 1;
			break;
		case Opt_override_compr:
		{
			char *name = match_strdup(&args[0]);

			if (!name)
				return -ENOMEM;
			if (!strcmp(name, "none"))
				c->mount_opts.compr_type = UBIFS_COMPR_NONE;
			else if (!strcmp(name, "lzo"))
				c->mount_opts.compr_type = UBIFS_COMPR_LZO;
			else if (!strcmp(name, "zlib"))
				c->mount_opts.compr_type = UBIFS_COMPR_ZLIB;
			else {
				ubifs_err("unknown compressor \"%s\"", name);
				kfree(name);
				return -EINVAL;
			}
			kfree(name);
			c->mount_opts.override_compr = 1;
			c->default_compr = c->mount_opts.compr_type;
			break;
		}
		default:
		{
			unsigned long flag;
			struct super_block *sb = c->vfs_sb;

			flag = parse_standard_option(p);
			if (!flag) {
				ubifs_err("unrecognized mount option \"%s\" or missing value",
					  p);
				return -EINVAL;
			}
			sb->s_flags |= flag;
			break;
		}
		}
	}

	return 0;
}

/**
 * destroy_journal - destroy journal data structures.
 * @c: UBIFS file-system description object
 *
 * This function destroys journal data structures including those that may have
 * been created by recovery functions.
 */
static void destroy_journal(struct ubifs_info *c)
{
	while (!list_empty(&c->unclean_leb_list)) {
		struct ubifs_unclean_leb *ucleb;

		ucleb = list_entry(c->unclean_leb_list.next,
				   struct ubifs_unclean_leb, list);
		list_del(&ucleb->list);
		kfree(ucleb);
	}
	while (!list_empty(&c->old_buds)) {
		struct ubifs_bud *bud;

		bud = list_entry(c->old_buds.next, struct ubifs_bud, list);
		list_del(&bud->list);
		kfree(bud);
	}
	ubifs_destroy_idx_gc(c);
	ubifs_destroy_size_tree(c);
	ubifs_tnc_close(c);
	free_buds(c);
}

/**
 * bu_init - initialize bulk-read information.
 * @c: UBIFS file-system description object
 */
static void bu_init(struct ubifs_info *c)
{
	ubifs_assert(c->bulk_read == 1);

	if (c->bu.buf)
		return; /* Already initialized */

again:
	c->bu.buf = kmalloc(c->max_bu_buf_len, GFP_KERNEL | __GFP_NOWARN);
	if (!c->bu.buf) {
		if (c->max_bu_buf_len > UBIFS_KMALLOC_OK) {
			c->max_bu_buf_len = UBIFS_KMALLOC_OK;
			goto again;
		}

		/* Just disable bulk-read */
		ubifs_warn("cannot allocate %d bytes of memory for bulk-read, disabling it",
			   c->max_bu_buf_len);
		c->mount_opts.bulk_read = 1;
		c->bulk_read = 0;
		return;
	}
}

/**
 * check_free_space - check if there is enough free space to mount.
 * @c: UBIFS file-system description object
 *
 * This function makes sure UBIFS has enough free space to be mounted in
 * read/write mode. UBIFS must always have some free space to allow deletions.
 */
static int check_free_space(struct ubifs_info *c)
{
	ubifs_assert(c->dark_wm > 0);
	if (c->lst.total_free + c->lst.total_dirty < c->dark_wm) {
		ubifs_err("insufficient free space to mount in R/W mode");
		ubifs_dump_budg(c, &c->bi);
		ubifs_dump_lprops(c);
		return -ENOSPC;
	}
	return 0;
}

/**
 * mount_ubifs - mount UBIFS file-system.
 * @c: UBIFS file-system description object
 *
 * This function mounts UBIFS file system. Returns zero in case of success and
 * a negative error code in case of failure.
 */
static int mount_ubifs(struct ubifs_info *c)
{
	int err;
	long long x, y;
	size_t sz;

	c->ro_mount = !!(c->vfs_sb->s_flags & MS_RDONLY);
	err = init_constants_early(c);
	if (err)
		return err;

	err = ubifs_debugging_init(c);
	if (err)
		return err;

	err = check_volume_empty(c);
	if (err)
		goto out_free;

	if (c->empty && (c->ro_mount || c->ro_media)) {
		/*
		 * This UBI volume is empty, and read-only, or the file system
		 * is mounted read-only - we cannot format it.
		 */
		ubifs_err("can't format empty UBI volume: read-only %s",
			  c->ro_media ? "UBI volume" : "mount");
		err = -EROFS;
		goto out_free;
	}

	if (c->ro_media && !c->ro_mount) {
		ubifs_err("cannot mount read-write - read-only media");
		err = -EROFS;
		goto out_free;
	}

	/*
	 * The requirement for the buffer is that it should fit indexing B-tree
	 * height amount of integers. We assume the height if the TNC tree will
	 * never exceed 64.
	 */
	err = -ENOMEM;
	c->bottom_up_buf = kmalloc(BOTTOM_UP_HEIGHT * sizeof(int), GFP_KERNEL);
	if (!c->bottom_up_buf)
		goto out_free;

	c->sbuf = vmalloc(c->leb_size);
	if (!c->sbuf)
		goto out_free;

	if (!c->ro_mount) {
		c->ileb_buf = vmalloc(c->leb_size);
		if (!c->ileb_buf)
			goto out_free;
	}

	if (c->bulk_read == 1)
		bu_init(c);

	if (!c->ro_mount) {
		c->write_reserve_buf = kmalloc(COMPRESSED_DATA_NODE_BUF_SZ,
					       GFP_KERNEL);
		if (!c->write_reserve_buf)
			goto out_free;
	}

	c->mounting = 1;

	err = ubifs_read_superblock(c);
	if (err)
		goto out_free;

	/*
	 * Make sure the compressor which is set as default in the superblock
	 * or overridden by mount options is actually compiled in.
	 */
	if (!ubifs_compr_present(c->default_compr)) {
		ubifs_err("'compressor \"%s\" is not compiled in",
			  ubifs_compr_name(c->default_compr));
		err = -ENOTSUPP;
		goto out_free;
	}

	err = init_constants_sb(c);
	if (err)
		goto out_free;

	sz = ALIGN(c->max_idx_node_sz, c->min_io_size);
	sz = ALIGN(sz + c->max_idx_node_sz, c->min_io_size);
	c->cbuf = kmalloc(sz, GFP_NOFS);
	if (!c->cbuf) {
		err = -ENOMEM;
		goto out_free;
	}

	err = alloc_wbufs(c);
	if (err)
		goto out_cbuf;

	sprintf(c->bgt_name, BGT_NAME_PATTERN, c->vi.ubi_num, c->vi.vol_id);
	if (!c->ro_mount) {
		/* Create background thread */
		c->bgt = kthread_create(ubifs_bg_thread, c, "%s", c->bgt_name);
		if (IS_ERR(c->bgt)) {
			err = PTR_ERR(c->bgt);
			c->bgt = NULL;
			ubifs_err("cannot spawn \"%s\", error %d",
				  c->bgt_name, err);
			goto out_wbufs;
		}
		wake_up_process(c->bgt);
	}

	err = ubifs_read_master(c);
	if (err)
		goto out_master;

	init_constants_master(c);

	if ((c->mst_node->flags & cpu_to_le32(UBIFS_MST_DIRTY)) != 0) {
		ubifs_msg("recovery needed");
		c->need_recovery = 1;
	}

	if (c->need_recovery && !c->ro_mount) {
		err = ubifs_recover_inl_heads(c, c->sbuf);
		if (err)
			goto out_master;
	}

	err = ubifs_lpt_init(c, 1, !c->ro_mount);
	if (err)
		goto out_master;

	if (!c->ro_mount && c->space_fixup) {
		err = ubifs_fixup_free_space(c);
		if (err)
			goto out_lpt;
	}

	if (!c->ro_mount) {
		/*
		 * Set the "dirty" flag so that if we reboot uncleanly we
		 * will notice this immediately on the next mount.
		 */
		c->mst_node->flags |= cpu_to_le32(UBIFS_MST_DIRTY);
		err = ubifs_write_master(c);
		if (err)
			goto out_lpt;
	}

	err = dbg_check_idx_size(c, c->bi.old_idx_sz);
	if (err)
		goto out_lpt;

	err = ubifs_replay_journal(c);
	if (err)
		goto out_journal;

	/* Calculate 'min_idx_lebs' after journal replay */
	c->bi.min_idx_lebs = ubifs_calc_min_idx_lebs(c);

	err = ubifs_mount_orphans(c, c->need_recovery, c->ro_mount);
	if (err)
		goto out_orphans;

	if (!c->ro_mount) {
		int lnum;

		err = check_free_space(c);
		if (err)
			goto out_orphans;

		/* Check for enough log space */
		lnum = c->lhead_lnum + 1;
		if (lnum >= UBIFS_LOG_LNUM + c->log_lebs)
			lnum = UBIFS_LOG_LNUM;
		if (lnum == c->ltail_lnum) {
			err = ubifs_consolidate_log(c);
			if (err)
				goto out_orphans;
		}

		if (c->need_recovery) {
			err = ubifs_recover_size(c);
			if (err)
				goto out_orphans;
			err = ubifs_rcvry_gc_commit(c);
			if (err)
				goto out_orphans;
		} else {
			err = take_gc_lnum(c);
			if (err)
				goto out_orphans;

			/*
			 * GC LEB may contain garbage if there was an unclean
			 * reboot, and it should be un-mapped.
			 */
			err = ubifs_leb_unmap(c, c->gc_lnum);
			if (err)
				goto out_orphans;
		}

		err = dbg_check_lprops(c);
		if (err)
			goto out_orphans;
	} else if (c->need_recovery) {
		err = ubifs_recover_size(c);
		if (err)
			goto out_orphans;
	} else {
		/*
		 * Even if we mount read-only, we have to set space in GC LEB
		 * to proper value because this affects UBIFS free space
		 * reporting. We do not want to have a situation when
		 * re-mounting from R/O to R/W changes amount of free space.
		 */
		err = take_gc_lnum(c);
		if (err)
			goto out_orphans;
	}

	spin_lock(&ubifs_infos_lock);
	list_add_tail(&c->infos_list, &ubifs_infos);
	spin_unlock(&ubifs_infos_lock);

	if (c->need_recovery) {
		if (c->ro_mount)
			ubifs_msg("recovery deferred");
		else {
			c->need_recovery = 0;
			ubifs_msg("recovery completed");
			/*
			 * GC LEB has to be empty and taken at this point. But
			 * the journal head LEBs may also be accounted as
			 * "empty taken" if they are empty.
			 */
			ubifs_assert(c->lst.taken_empty_lebs > 0);
		}
	} else
		ubifs_assert(c->lst.taken_empty_lebs > 0);

	err = dbg_check_filesystem(c);
	if (err)
		goto out_infos;

	err = dbg_debugfs_init_fs(c);
	if (err)
		goto out_infos;

	c->mounting = 0;

	ubifs_msg("mounted UBI device %d, volume %d, name \"%s\"%s",
		  c->vi.ubi_num, c->vi.vol_id, c->vi.name,
		  c->ro_mount ? ", R/O mode" : NULL);
	x = (long long)c->main_lebs * c->leb_size;
	y = (long long)c->log_lebs * c->leb_size + c->max_bud_bytes;
	ubifs_msg("LEB size: %d bytes (%d KiB), min./max. I/O unit sizes: %d bytes/%d bytes",
		  c->leb_size, c->leb_size >> 10, c->min_io_size,
		  c->max_write_size);
	ubifs_msg("FS size: %lld bytes (%lld MiB, %d LEBs), journal size %lld bytes (%lld MiB, %d LEBs)",
		  x, x >> 20, c->main_lebs,
		  y, y >> 20, c->log_lebs + c->max_bud_cnt);
	ubifs_msg("reserved for root: %llu bytes (%llu KiB)",
		  c->report_rp_size, c->report_rp_size >> 10);
	ubifs_msg("media format: w%d/r%d (latest is w%d/r%d), UUID %pUB%s",
		  c->fmt_version, c->ro_compat_version,
<<<<<<< HEAD
		  UBIFS_FORMAT_VERSION, UBIFS_RO_COMPAT_VERSION);
	ubifs_msg("default compressor: %s", ubifs_compr_name(c->default_compr));
	ubifs_msg("reserved for root:  %llu bytes (%llu KiB)",
		c->report_rp_size, c->report_rp_size >> 10);

	dbg_msg("min. I/O unit size:  %d bytes", c->min_io_size);
	dbg_msg("max. write size:     %d bytes", c->max_write_size);
	dbg_msg("LEB size:            %d bytes (%d KiB)",
		c->leb_size, c->leb_size >> 10);
	dbg_msg("data journal heads:  %d",
=======
		  UBIFS_FORMAT_VERSION, UBIFS_RO_COMPAT_VERSION, c->uuid,
		  c->big_lpt ? ", big LPT model" : ", small LPT model");

	dbg_gen("default compressor:  %s", ubifs_compr_name(c->default_compr));
	dbg_gen("data journal heads:  %d",
>>>>>>> ddffeb8c
		c->jhead_cnt - NONDATA_JHEADS_CNT);
	dbg_gen("log LEBs:            %d (%d - %d)",
		c->log_lebs, UBIFS_LOG_LNUM, c->log_last);
	dbg_gen("LPT area LEBs:       %d (%d - %d)",
		c->lpt_lebs, c->lpt_first, c->lpt_last);
	dbg_gen("orphan area LEBs:    %d (%d - %d)",
		c->orph_lebs, c->orph_first, c->orph_last);
	dbg_gen("main area LEBs:      %d (%d - %d)",
		c->main_lebs, c->main_first, c->leb_cnt - 1);
	dbg_gen("index LEBs:          %d", c->lst.idx_lebs);
	dbg_gen("total index bytes:   %lld (%lld KiB, %lld MiB)",
		c->bi.old_idx_sz, c->bi.old_idx_sz >> 10,
		c->bi.old_idx_sz >> 20);
	dbg_gen("key hash type:       %d", c->key_hash_type);
	dbg_gen("tree fanout:         %d", c->fanout);
	dbg_gen("reserved GC LEB:     %d", c->gc_lnum);
	dbg_gen("max. znode size      %d", c->max_znode_sz);
	dbg_gen("max. index node size %d", c->max_idx_node_sz);
	dbg_gen("node sizes:          data %zu, inode %zu, dentry %zu",
		UBIFS_DATA_NODE_SZ, UBIFS_INO_NODE_SZ, UBIFS_DENT_NODE_SZ);
	dbg_gen("node sizes:          trun %zu, sb %zu, master %zu",
		UBIFS_TRUN_NODE_SZ, UBIFS_SB_NODE_SZ, UBIFS_MST_NODE_SZ);
	dbg_gen("node sizes:          ref %zu, cmt. start %zu, orph %zu",
		UBIFS_REF_NODE_SZ, UBIFS_CS_NODE_SZ, UBIFS_ORPH_NODE_SZ);
	dbg_gen("max. node sizes:     data %zu, inode %zu dentry %zu, idx %d",
		UBIFS_MAX_DATA_NODE_SZ, UBIFS_MAX_INO_NODE_SZ,
		UBIFS_MAX_DENT_NODE_SZ, ubifs_idx_node_sz(c, c->fanout));
	dbg_gen("dead watermark:      %d", c->dead_wm);
	dbg_gen("dark watermark:      %d", c->dark_wm);
	dbg_gen("LEB overhead:        %d", c->leb_overhead);
	x = (long long)c->main_lebs * c->dark_wm;
	dbg_gen("max. dark space:     %lld (%lld KiB, %lld MiB)",
		x, x >> 10, x >> 20);
	dbg_gen("maximum bud bytes:   %lld (%lld KiB, %lld MiB)",
		c->max_bud_bytes, c->max_bud_bytes >> 10,
		c->max_bud_bytes >> 20);
	dbg_gen("BG commit bud bytes: %lld (%lld KiB, %lld MiB)",
		c->bg_bud_bytes, c->bg_bud_bytes >> 10,
		c->bg_bud_bytes >> 20);
	dbg_gen("current bud bytes    %lld (%lld KiB, %lld MiB)",
		c->bud_bytes, c->bud_bytes >> 10, c->bud_bytes >> 20);
	dbg_gen("max. seq. number:    %llu", c->max_sqnum);
	dbg_gen("commit number:       %llu", c->cmt_no);

	return 0;

out_infos:
	spin_lock(&ubifs_infos_lock);
	list_del(&c->infos_list);
	spin_unlock(&ubifs_infos_lock);
out_orphans:
	free_orphans(c);
out_journal:
	destroy_journal(c);
out_lpt:
	ubifs_lpt_free(c, 0);
out_master:
	kfree(c->mst_node);
	kfree(c->rcvrd_mst_node);
	if (c->bgt)
		kthread_stop(c->bgt);
out_wbufs:
	free_wbufs(c);
out_cbuf:
	kfree(c->cbuf);
out_free:
	kfree(c->write_reserve_buf);
	kfree(c->bu.buf);
	vfree(c->ileb_buf);
	vfree(c->sbuf);
	kfree(c->bottom_up_buf);
	ubifs_debugging_exit(c);
	return err;
}

/**
 * ubifs_umount - un-mount UBIFS file-system.
 * @c: UBIFS file-system description object
 *
 * Note, this function is called to free allocated resourced when un-mounting,
 * as well as free resources when an error occurred while we were half way
 * through mounting (error path cleanup function). So it has to make sure the
 * resource was actually allocated before freeing it.
 */
static void ubifs_umount(struct ubifs_info *c)
{
	dbg_gen("un-mounting UBI device %d, volume %d", c->vi.ubi_num,
		c->vi.vol_id);

	dbg_debugfs_exit_fs(c);
	spin_lock(&ubifs_infos_lock);
	list_del(&c->infos_list);
	spin_unlock(&ubifs_infos_lock);

	if (c->bgt)
		kthread_stop(c->bgt);

	destroy_journal(c);
	free_wbufs(c);
	free_orphans(c);
	ubifs_lpt_free(c, 0);

	kfree(c->cbuf);
	kfree(c->rcvrd_mst_node);
	kfree(c->mst_node);
	kfree(c->write_reserve_buf);
	kfree(c->bu.buf);
	vfree(c->ileb_buf);
	vfree(c->sbuf);
	kfree(c->bottom_up_buf);
	ubifs_debugging_exit(c);
}

/**
 * ubifs_remount_rw - re-mount in read-write mode.
 * @c: UBIFS file-system description object
 *
 * UBIFS avoids allocating many unnecessary resources when mounted in read-only
 * mode. This function allocates the needed resources and re-mounts UBIFS in
 * read-write mode.
 */
static int ubifs_remount_rw(struct ubifs_info *c)
{
	int err, lnum;

	if (c->rw_incompat) {
		ubifs_err("the file-system is not R/W-compatible");
		ubifs_msg("on-flash format version is w%d/r%d, but software only supports up to version w%d/r%d",
			  c->fmt_version, c->ro_compat_version,
			  UBIFS_FORMAT_VERSION, UBIFS_RO_COMPAT_VERSION);
		return -EROFS;
	}

	mutex_lock(&c->umount_mutex);
	dbg_save_space_info(c);
	c->remounting_rw = 1;
	c->ro_mount = 0;

	err = check_free_space(c);
	if (err)
		goto out;

	if (c->old_leb_cnt != c->leb_cnt) {
		struct ubifs_sb_node *sup;

		sup = ubifs_read_sb_node(c);
		if (IS_ERR(sup)) {
			err = PTR_ERR(sup);
			goto out;
		}
		sup->leb_cnt = cpu_to_le32(c->leb_cnt);
		err = ubifs_write_sb_node(c, sup);
		kfree(sup);
		if (err)
			goto out;
	}

	if (c->need_recovery) {
		ubifs_msg("completing deferred recovery");
		err = ubifs_write_rcvrd_mst_node(c);
		if (err)
			goto out;
		err = ubifs_recover_size(c);
		if (err)
			goto out;
		err = ubifs_clean_lebs(c, c->sbuf);
		if (err)
			goto out;
		err = ubifs_recover_inl_heads(c, c->sbuf);
		if (err)
			goto out;
	} else {
		/* A readonly mount is not allowed to have orphans */
		ubifs_assert(c->tot_orphans == 0);
		err = ubifs_clear_orphans(c);
		if (err)
			goto out;
	}

	if (!(c->mst_node->flags & cpu_to_le32(UBIFS_MST_DIRTY))) {
		c->mst_node->flags |= cpu_to_le32(UBIFS_MST_DIRTY);
		err = ubifs_write_master(c);
		if (err)
			goto out;
	}

	c->ileb_buf = vmalloc(c->leb_size);
	if (!c->ileb_buf) {
		err = -ENOMEM;
		goto out;
	}

	c->write_reserve_buf = kmalloc(COMPRESSED_DATA_NODE_BUF_SZ, GFP_KERNEL);
	if (!c->write_reserve_buf)
		goto out;

	err = ubifs_lpt_init(c, 0, 1);
	if (err)
		goto out;

	/* Create background thread */
	c->bgt = kthread_create(ubifs_bg_thread, c, "%s", c->bgt_name);
	if (IS_ERR(c->bgt)) {
		err = PTR_ERR(c->bgt);
		c->bgt = NULL;
		ubifs_err("cannot spawn \"%s\", error %d",
			  c->bgt_name, err);
		goto out;
	}
	wake_up_process(c->bgt);

	c->orph_buf = vmalloc(c->leb_size);
	if (!c->orph_buf) {
		err = -ENOMEM;
		goto out;
	}

	/* Check for enough log space */
	lnum = c->lhead_lnum + 1;
	if (lnum >= UBIFS_LOG_LNUM + c->log_lebs)
		lnum = UBIFS_LOG_LNUM;
	if (lnum == c->ltail_lnum) {
		err = ubifs_consolidate_log(c);
		if (err)
			goto out;
	}

	if (c->need_recovery)
		err = ubifs_rcvry_gc_commit(c);
	else
		err = ubifs_leb_unmap(c, c->gc_lnum);
	if (err)
		goto out;

	dbg_gen("re-mounted read-write");
	c->remounting_rw = 0;

	if (c->need_recovery) {
		c->need_recovery = 0;
		ubifs_msg("deferred recovery completed");
	} else {
		/*
		 * Do not run the debugging space check if the were doing
		 * recovery, because when we saved the information we had the
		 * file-system in a state where the TNC and lprops has been
		 * modified in memory, but all the I/O operations (including a
		 * commit) were deferred. So the file-system was in
		 * "non-committed" state. Now the file-system is in committed
		 * state, and of course the amount of free space will change
		 * because, for example, the old index size was imprecise.
		 */
		err = dbg_check_space_info(c);
	}

	if (c->space_fixup) {
		err = ubifs_fixup_free_space(c);
		if (err)
			goto out;
	}

	mutex_unlock(&c->umount_mutex);
	return err;

out:
	c->ro_mount = 1;
	vfree(c->orph_buf);
	c->orph_buf = NULL;
	if (c->bgt) {
		kthread_stop(c->bgt);
		c->bgt = NULL;
	}
	free_wbufs(c);
	kfree(c->write_reserve_buf);
	c->write_reserve_buf = NULL;
	vfree(c->ileb_buf);
	c->ileb_buf = NULL;
	ubifs_lpt_free(c, 1);
	c->remounting_rw = 0;
	mutex_unlock(&c->umount_mutex);
	return err;
}

/**
 * ubifs_remount_ro - re-mount in read-only mode.
 * @c: UBIFS file-system description object
 *
 * We assume VFS has stopped writing. Possibly the background thread could be
 * running a commit, however kthread_stop will wait in that case.
 */
static void ubifs_remount_ro(struct ubifs_info *c)
{
	int i, err;

	ubifs_assert(!c->need_recovery);
	ubifs_assert(!c->ro_mount);

	mutex_lock(&c->umount_mutex);
	if (c->bgt) {
		kthread_stop(c->bgt);
		c->bgt = NULL;
	}

	dbg_save_space_info(c);

	for (i = 0; i < c->jhead_cnt; i++)
		ubifs_wbuf_sync(&c->jheads[i].wbuf);

	c->mst_node->flags &= ~cpu_to_le32(UBIFS_MST_DIRTY);
	c->mst_node->flags |= cpu_to_le32(UBIFS_MST_NO_ORPHS);
	c->mst_node->gc_lnum = cpu_to_le32(c->gc_lnum);
	err = ubifs_write_master(c);
	if (err)
		ubifs_ro_mode(c, err);

	vfree(c->orph_buf);
	c->orph_buf = NULL;
	kfree(c->write_reserve_buf);
	c->write_reserve_buf = NULL;
	vfree(c->ileb_buf);
	c->ileb_buf = NULL;
	ubifs_lpt_free(c, 1);
	c->ro_mount = 1;
	err = dbg_check_space_info(c);
	if (err)
		ubifs_ro_mode(c, err);
	mutex_unlock(&c->umount_mutex);
}

static void ubifs_put_super(struct super_block *sb)
{
	int i;
	struct ubifs_info *c = sb->s_fs_info;

	ubifs_msg("un-mount UBI device %d, volume %d", c->vi.ubi_num,
		  c->vi.vol_id);

	/*
	 * The following asserts are only valid if there has not been a failure
	 * of the media. For example, there will be dirty inodes if we failed
	 * to write them back because of I/O errors.
	 */
	if (!c->ro_error) {
		ubifs_assert(c->bi.idx_growth == 0);
		ubifs_assert(c->bi.dd_growth == 0);
		ubifs_assert(c->bi.data_growth == 0);
	}

	/*
	 * The 'c->umount_lock' prevents races between UBIFS memory shrinker
	 * and file system un-mount. Namely, it prevents the shrinker from
	 * picking this superblock for shrinking - it will be just skipped if
	 * the mutex is locked.
	 */
	mutex_lock(&c->umount_mutex);
	if (!c->ro_mount) {
		/*
		 * First of all kill the background thread to make sure it does
		 * not interfere with un-mounting and freeing resources.
		 */
		if (c->bgt) {
			kthread_stop(c->bgt);
			c->bgt = NULL;
		}

		/*
		 * On fatal errors c->ro_error is set to 1, in which case we do
		 * not write the master node.
		 */
		if (!c->ro_error) {
			int err;

			/* Synchronize write-buffers */
			for (i = 0; i < c->jhead_cnt; i++)
				ubifs_wbuf_sync(&c->jheads[i].wbuf);

			/*
			 * We are being cleanly unmounted which means the
			 * orphans were killed - indicate this in the master
			 * node. Also save the reserved GC LEB number.
			 */
			c->mst_node->flags &= ~cpu_to_le32(UBIFS_MST_DIRTY);
			c->mst_node->flags |= cpu_to_le32(UBIFS_MST_NO_ORPHS);
			c->mst_node->gc_lnum = cpu_to_le32(c->gc_lnum);
			err = ubifs_write_master(c);
			if (err)
				/*
				 * Recovery will attempt to fix the master area
				 * next mount, so we just print a message and
				 * continue to unmount normally.
				 */
				ubifs_err("failed to write master node, error %d",
					  err);
		} else {
			for (i = 0; i < c->jhead_cnt; i++)
				/* Make sure write-buffer timers are canceled */
				hrtimer_cancel(&c->jheads[i].wbuf.timer);
		}
	}

	ubifs_umount(c);
	bdi_destroy(&c->bdi);
	ubi_close_volume(c->ubi);
	mutex_unlock(&c->umount_mutex);
}

static int ubifs_remount_fs(struct super_block *sb, int *flags, char *data)
{
	int err;
	struct ubifs_info *c = sb->s_fs_info;

	dbg_gen("old flags %#lx, new flags %#x", sb->s_flags, *flags);

	err = ubifs_parse_options(c, data, 1);
	if (err) {
		ubifs_err("invalid or unknown remount parameter");
		return err;
	}

	if (c->ro_mount && !(*flags & MS_RDONLY)) {
		if (c->ro_error) {
			ubifs_msg("cannot re-mount R/W due to prior errors");
			return -EROFS;
		}
		if (c->ro_media) {
			ubifs_msg("cannot re-mount R/W - UBI volume is R/O");
			return -EROFS;
		}
		err = ubifs_remount_rw(c);
		if (err)
			return err;
	} else if (!c->ro_mount && (*flags & MS_RDONLY)) {
		if (c->ro_error) {
			ubifs_msg("cannot re-mount R/O due to prior errors");
			return -EROFS;
		}
		ubifs_remount_ro(c);
	}

	if (c->bulk_read == 1)
		bu_init(c);
	else {
		dbg_gen("disable bulk-read");
		kfree(c->bu.buf);
		c->bu.buf = NULL;
	}

	ubifs_assert(c->lst.taken_empty_lebs > 0);
	return 0;
}

const struct super_operations ubifs_super_operations = {
	.alloc_inode   = ubifs_alloc_inode,
	.destroy_inode = ubifs_destroy_inode,
	.put_super     = ubifs_put_super,
	.write_inode   = ubifs_write_inode,
	.evict_inode   = ubifs_evict_inode,
	.statfs        = ubifs_statfs,
	.dirty_inode   = ubifs_dirty_inode,
	.remount_fs    = ubifs_remount_fs,
	.show_options  = ubifs_show_options,
	.sync_fs       = ubifs_sync_fs,
};

/**
 * open_ubi - parse UBI device name string and open the UBI device.
 * @name: UBI volume name
 * @mode: UBI volume open mode
 *
 * The primary method of mounting UBIFS is by specifying the UBI volume
 * character device node path. However, UBIFS may also be mounted withoug any
 * character device node using one of the following methods:
 *
 * o ubiX_Y    - mount UBI device number X, volume Y;
 * o ubiY      - mount UBI device number 0, volume Y;
 * o ubiX:NAME - mount UBI device X, volume with name NAME;
 * o ubi:NAME  - mount UBI device 0, volume with name NAME.
 *
 * Alternative '!' separator may be used instead of ':' (because some shells
 * like busybox may interpret ':' as an NFS host name separator). This function
 * returns UBI volume description object in case of success and a negative
 * error code in case of failure.
 */
static struct ubi_volume_desc *open_ubi(const char *name, int mode)
{
	struct ubi_volume_desc *ubi;
	int dev, vol;
	char *endptr;

	/* First, try to open using the device node path method */
	ubi = ubi_open_volume_path(name, mode);
	if (!IS_ERR(ubi))
		return ubi;

	/* Try the "nodev" method */
	if (name[0] != 'u' || name[1] != 'b' || name[2] != 'i')
		return ERR_PTR(-EINVAL);

	/* ubi:NAME method */
	if ((name[3] == ':' || name[3] == '!') && name[4] != '\0')
		return ubi_open_volume_nm(0, name + 4, mode);

	if (!isdigit(name[3]))
		return ERR_PTR(-EINVAL);

	dev = simple_strtoul(name + 3, &endptr, 0);

	/* ubiY method */
	if (*endptr == '\0')
		return ubi_open_volume(0, dev, mode);

	/* ubiX_Y method */
	if (*endptr == '_' && isdigit(endptr[1])) {
		vol = simple_strtoul(endptr + 1, &endptr, 0);
		if (*endptr != '\0')
			return ERR_PTR(-EINVAL);
		return ubi_open_volume(dev, vol, mode);
	}

	/* ubiX:NAME method */
	if ((*endptr == ':' || *endptr == '!') && endptr[1] != '\0')
		return ubi_open_volume_nm(dev, ++endptr, mode);

	return ERR_PTR(-EINVAL);
}

static struct ubifs_info *alloc_ubifs_info(struct ubi_volume_desc *ubi)
{
	struct ubifs_info *c;

	c = kzalloc(sizeof(struct ubifs_info), GFP_KERNEL);
	if (c) {
		spin_lock_init(&c->cnt_lock);
		spin_lock_init(&c->cs_lock);
		spin_lock_init(&c->buds_lock);
		spin_lock_init(&c->space_lock);
		spin_lock_init(&c->orphan_lock);
		init_rwsem(&c->commit_sem);
		mutex_init(&c->lp_mutex);
		mutex_init(&c->tnc_mutex);
		mutex_init(&c->log_mutex);
		mutex_init(&c->mst_mutex);
		mutex_init(&c->umount_mutex);
		mutex_init(&c->bu_mutex);
		mutex_init(&c->write_reserve_mutex);
		init_waitqueue_head(&c->cmt_wq);
		c->buds = RB_ROOT;
		c->old_idx = RB_ROOT;
		c->size_tree = RB_ROOT;
		c->orph_tree = RB_ROOT;
		INIT_LIST_HEAD(&c->infos_list);
		INIT_LIST_HEAD(&c->idx_gc);
		INIT_LIST_HEAD(&c->replay_list);
		INIT_LIST_HEAD(&c->replay_buds);
		INIT_LIST_HEAD(&c->uncat_list);
		INIT_LIST_HEAD(&c->empty_list);
		INIT_LIST_HEAD(&c->freeable_list);
		INIT_LIST_HEAD(&c->frdi_idx_list);
		INIT_LIST_HEAD(&c->unclean_leb_list);
		INIT_LIST_HEAD(&c->old_buds);
		INIT_LIST_HEAD(&c->orph_list);
		INIT_LIST_HEAD(&c->orph_new);
		c->no_chk_data_crc = 1;

		c->highest_inum = UBIFS_FIRST_INO;
		c->lhead_lnum = c->ltail_lnum = UBIFS_LOG_LNUM;

		ubi_get_volume_info(ubi, &c->vi);
		ubi_get_device_info(c->vi.ubi_num, &c->di);
	}
	return c;
}

static int ubifs_fill_super(struct super_block *sb, void *data, int silent)
{
	struct ubifs_info *c = sb->s_fs_info;
	struct inode *root;
	int err;

	c->vfs_sb = sb;
	/* Re-open the UBI device in read-write mode */
	c->ubi = ubi_open_volume(c->vi.ubi_num, c->vi.vol_id, UBI_READWRITE);
	if (IS_ERR(c->ubi)) {
		err = PTR_ERR(c->ubi);
		goto out;
	}

	/*
	 * UBIFS provides 'backing_dev_info' in order to disable read-ahead. For
	 * UBIFS, I/O is not deferred, it is done immediately in readpage,
	 * which means the user would have to wait not just for their own I/O
	 * but the read-ahead I/O as well i.e. completely pointless.
	 *
	 * Read-ahead will be disabled because @c->bdi.ra_pages is 0.
	 */
	c->bdi.name = "ubifs",
	c->bdi.capabilities = BDI_CAP_MAP_COPY;
	err  = bdi_init(&c->bdi);
	if (err)
		goto out_close;
	err = bdi_register(&c->bdi, NULL, "ubifs_%d_%d",
			   c->vi.ubi_num, c->vi.vol_id);
	if (err)
		goto out_bdi;

	err = ubifs_parse_options(c, data, 0);
	if (err)
		goto out_bdi;

	sb->s_bdi = &c->bdi;
	sb->s_fs_info = c;
	sb->s_magic = UBIFS_SUPER_MAGIC;
	sb->s_blocksize = UBIFS_BLOCK_SIZE;
	sb->s_blocksize_bits = UBIFS_BLOCK_SHIFT;
	sb->s_maxbytes = c->max_inode_sz = key_max_inode_size(c);
	if (c->max_inode_sz > MAX_LFS_FILESIZE)
		sb->s_maxbytes = c->max_inode_sz = MAX_LFS_FILESIZE;
	sb->s_op = &ubifs_super_operations;

	mutex_lock(&c->umount_mutex);
	err = mount_ubifs(c);
	if (err) {
		ubifs_assert(err < 0);
		goto out_unlock;
	}

	/* Read the root inode */
	root = ubifs_iget(sb, UBIFS_ROOT_INO);
	if (IS_ERR(root)) {
		err = PTR_ERR(root);
		goto out_umount;
	}

	sb->s_root = d_make_root(root);
	if (!sb->s_root)
		goto out_umount;

	mutex_unlock(&c->umount_mutex);
	return 0;

out_umount:
	ubifs_umount(c);
out_unlock:
	mutex_unlock(&c->umount_mutex);
out_bdi:
	bdi_destroy(&c->bdi);
out_close:
	ubi_close_volume(c->ubi);
out:
	return err;
}

static int sb_test(struct super_block *sb, void *data)
{
	struct ubifs_info *c1 = data;
	struct ubifs_info *c = sb->s_fs_info;

	return c->vi.cdev == c1->vi.cdev;
}

static int sb_set(struct super_block *sb, void *data)
{
	sb->s_fs_info = data;
	return set_anon_super(sb, NULL);
}

static struct dentry *ubifs_mount(struct file_system_type *fs_type, int flags,
			const char *name, void *data)
{
	struct ubi_volume_desc *ubi;
	struct ubifs_info *c;
	struct super_block *sb;
	int err;

	dbg_gen("name %s, flags %#x", name, flags);

	/*
	 * Get UBI device number and volume ID. Mount it read-only so far
	 * because this might be a new mount point, and UBI allows only one
	 * read-write user at a time.
	 */
	ubi = open_ubi(name, UBI_READONLY);
	if (IS_ERR(ubi)) {
		ubifs_err("cannot open \"%s\", error %d",
			  name, (int)PTR_ERR(ubi));
		return ERR_CAST(ubi);
	}

	c = alloc_ubifs_info(ubi);
	if (!c) {
		err = -ENOMEM;
		goto out_close;
	}

	dbg_gen("opened ubi%d_%d", c->vi.ubi_num, c->vi.vol_id);

	sb = sget(fs_type, sb_test, sb_set, flags, c);
	if (IS_ERR(sb)) {
		err = PTR_ERR(sb);
		kfree(c);
		goto out_close;
	}

	if (sb->s_root) {
		struct ubifs_info *c1 = sb->s_fs_info;
		kfree(c);
		/* A new mount point for already mounted UBIFS */
		dbg_gen("this ubi volume is already mounted");
		if (!!(flags & MS_RDONLY) != c1->ro_mount) {
			err = -EBUSY;
			goto out_deact;
		}
	} else {
		err = ubifs_fill_super(sb, data, flags & MS_SILENT ? 1 : 0);
		if (err)
			goto out_deact;
		/* We do not support atime */
		sb->s_flags |= MS_ACTIVE | MS_NOATIME;
	}

	/* 'fill_super()' opens ubi again so we must close it here */
	ubi_close_volume(ubi);

	return dget(sb->s_root);

out_deact:
	deactivate_locked_super(sb);
out_close:
	ubi_close_volume(ubi);
	return ERR_PTR(err);
}

static void kill_ubifs_super(struct super_block *s)
{
	struct ubifs_info *c = s->s_fs_info;
	kill_anon_super(s);
	kfree(c);
}

static struct file_system_type ubifs_fs_type = {
	.name    = "ubifs",
	.owner   = THIS_MODULE,
	.mount   = ubifs_mount,
	.kill_sb = kill_ubifs_super,
};

/*
 * Inode slab cache constructor.
 */
static void inode_slab_ctor(void *obj)
{
	struct ubifs_inode *ui = obj;
	inode_init_once(&ui->vfs_inode);
}

static int __init ubifs_init(void)
{
	int err;

	BUILD_BUG_ON(sizeof(struct ubifs_ch) != 24);

	/* Make sure node sizes are 8-byte aligned */
	BUILD_BUG_ON(UBIFS_CH_SZ        & 7);
	BUILD_BUG_ON(UBIFS_INO_NODE_SZ  & 7);
	BUILD_BUG_ON(UBIFS_DENT_NODE_SZ & 7);
	BUILD_BUG_ON(UBIFS_XENT_NODE_SZ & 7);
	BUILD_BUG_ON(UBIFS_DATA_NODE_SZ & 7);
	BUILD_BUG_ON(UBIFS_TRUN_NODE_SZ & 7);
	BUILD_BUG_ON(UBIFS_SB_NODE_SZ   & 7);
	BUILD_BUG_ON(UBIFS_MST_NODE_SZ  & 7);
	BUILD_BUG_ON(UBIFS_REF_NODE_SZ  & 7);
	BUILD_BUG_ON(UBIFS_CS_NODE_SZ   & 7);
	BUILD_BUG_ON(UBIFS_ORPH_NODE_SZ & 7);

	BUILD_BUG_ON(UBIFS_MAX_DENT_NODE_SZ & 7);
	BUILD_BUG_ON(UBIFS_MAX_XENT_NODE_SZ & 7);
	BUILD_BUG_ON(UBIFS_MAX_DATA_NODE_SZ & 7);
	BUILD_BUG_ON(UBIFS_MAX_INO_NODE_SZ  & 7);
	BUILD_BUG_ON(UBIFS_MAX_NODE_SZ      & 7);
	BUILD_BUG_ON(MIN_WRITE_SZ           & 7);

	/* Check min. node size */
	BUILD_BUG_ON(UBIFS_INO_NODE_SZ  < MIN_WRITE_SZ);
	BUILD_BUG_ON(UBIFS_DENT_NODE_SZ < MIN_WRITE_SZ);
	BUILD_BUG_ON(UBIFS_XENT_NODE_SZ < MIN_WRITE_SZ);
	BUILD_BUG_ON(UBIFS_TRUN_NODE_SZ < MIN_WRITE_SZ);

	BUILD_BUG_ON(UBIFS_MAX_DENT_NODE_SZ > UBIFS_MAX_NODE_SZ);
	BUILD_BUG_ON(UBIFS_MAX_XENT_NODE_SZ > UBIFS_MAX_NODE_SZ);
	BUILD_BUG_ON(UBIFS_MAX_DATA_NODE_SZ > UBIFS_MAX_NODE_SZ);
	BUILD_BUG_ON(UBIFS_MAX_INO_NODE_SZ  > UBIFS_MAX_NODE_SZ);

	/* Defined node sizes */
	BUILD_BUG_ON(UBIFS_SB_NODE_SZ  != 4096);
	BUILD_BUG_ON(UBIFS_MST_NODE_SZ != 512);
	BUILD_BUG_ON(UBIFS_INO_NODE_SZ != 160);
	BUILD_BUG_ON(UBIFS_REF_NODE_SZ != 64);

	/*
	 * We use 2 bit wide bit-fields to store compression type, which should
	 * be amended if more compressors are added. The bit-fields are:
	 * @compr_type in 'struct ubifs_inode', @default_compr in
	 * 'struct ubifs_info' and @compr_type in 'struct ubifs_mount_opts'.
	 */
	BUILD_BUG_ON(UBIFS_COMPR_TYPES_CNT > 4);

	/*
	 * We require that PAGE_CACHE_SIZE is greater-than-or-equal-to
	 * UBIFS_BLOCK_SIZE. It is assumed that both are powers of 2.
	 */
	if (PAGE_CACHE_SIZE < UBIFS_BLOCK_SIZE) {
		ubifs_err("VFS page cache size is %u bytes, but UBIFS requires at least 4096 bytes",
			  (unsigned int)PAGE_CACHE_SIZE);
		return -EINVAL;
	}

	ubifs_inode_slab = kmem_cache_create("ubifs_inode_slab",
				sizeof(struct ubifs_inode), 0,
				SLAB_MEM_SPREAD | SLAB_RECLAIM_ACCOUNT,
				&inode_slab_ctor);
	if (!ubifs_inode_slab)
		return -ENOMEM;

	register_shrinker(&ubifs_shrinker_info);

	err = ubifs_compressors_init();
	if (err)
		goto out_shrinker;

	err = dbg_debugfs_init();
	if (err)
		goto out_compr;

	err = register_filesystem(&ubifs_fs_type);
	if (err) {
		ubifs_err("cannot register file system, error %d", err);
		goto out_dbg;
	}
	return 0;

out_dbg:
	dbg_debugfs_exit();
out_compr:
	ubifs_compressors_exit();
out_shrinker:
	unregister_shrinker(&ubifs_shrinker_info);
	kmem_cache_destroy(ubifs_inode_slab);
	return err;
}
/* late_initcall to let compressors initialize first */
late_initcall(ubifs_init);

static void __exit ubifs_exit(void)
{
	ubifs_assert(list_empty(&ubifs_infos));
	ubifs_assert(atomic_long_read(&ubifs_clean_zn_cnt) == 0);

	dbg_debugfs_exit();
	ubifs_compressors_exit();
	unregister_shrinker(&ubifs_shrinker_info);

	/*
	 * Make sure all delayed rcu free inodes are flushed before we
	 * destroy cache.
	 */
	rcu_barrier();
	kmem_cache_destroy(ubifs_inode_slab);
	unregister_filesystem(&ubifs_fs_type);
}
module_exit(ubifs_exit);

MODULE_LICENSE("GPL");
MODULE_VERSION(__stringify(UBIFS_VERSION));
MODULE_AUTHOR("Artem Bityutskiy, Adrian Hunter");
MODULE_DESCRIPTION("UBIFS - UBI File System");<|MERGE_RESOLUTION|>--- conflicted
+++ resolved
@@ -1425,24 +1425,11 @@
 		  c->report_rp_size, c->report_rp_size >> 10);
 	ubifs_msg("media format: w%d/r%d (latest is w%d/r%d), UUID %pUB%s",
 		  c->fmt_version, c->ro_compat_version,
-<<<<<<< HEAD
-		  UBIFS_FORMAT_VERSION, UBIFS_RO_COMPAT_VERSION);
-	ubifs_msg("default compressor: %s", ubifs_compr_name(c->default_compr));
-	ubifs_msg("reserved for root:  %llu bytes (%llu KiB)",
-		c->report_rp_size, c->report_rp_size >> 10);
-
-	dbg_msg("min. I/O unit size:  %d bytes", c->min_io_size);
-	dbg_msg("max. write size:     %d bytes", c->max_write_size);
-	dbg_msg("LEB size:            %d bytes (%d KiB)",
-		c->leb_size, c->leb_size >> 10);
-	dbg_msg("data journal heads:  %d",
-=======
 		  UBIFS_FORMAT_VERSION, UBIFS_RO_COMPAT_VERSION, c->uuid,
 		  c->big_lpt ? ", big LPT model" : ", small LPT model");
 
 	dbg_gen("default compressor:  %s", ubifs_compr_name(c->default_compr));
 	dbg_gen("data journal heads:  %d",
->>>>>>> ddffeb8c
 		c->jhead_cnt - NONDATA_JHEADS_CNT);
 	dbg_gen("log LEBs:            %d (%d - %d)",
 		c->log_lebs, UBIFS_LOG_LNUM, c->log_last);
