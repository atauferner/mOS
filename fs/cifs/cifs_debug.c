--- conflicted
+++ resolved
@@ -402,14 +402,8 @@
 				ses->capabilities, ses->status);
 			}
 
-<<<<<<< HEAD
-			seq_printf(m, " In Send: %d In MaxReq Wait: %d",
-				atomic_read(&server->in_send),
-				atomic_read(&server->num_waiters));
-=======
 			seq_printf(m, "\n\tSecurity type: %s ",
 				get_security_type_str(server->ops->select_sectype(server, ses->sectype)));
->>>>>>> 7d2a07b7
 
 			/* dump session id helpful for use with network trace */
 			seq_printf(m, " SessionId: 0x%llx", ses->Suid);
@@ -592,13 +586,7 @@
 
 	i = 0;
 	spin_lock(&cifs_tcp_ses_lock);
-<<<<<<< HEAD
-	list_for_each(tmp1, &cifs_tcp_ses_list) {
-		server = list_entry(tmp1, struct TCP_Server_Info,
-				    tcp_ses_list);
-=======
 	list_for_each_entry(server, &cifs_tcp_ses_list, tcp_ses_list) {
->>>>>>> 7d2a07b7
 		seq_printf(m, "\nMax requests in flight: %d", server->max_in_flight);
 #ifdef CONFIG_CIFS_STATS2
 		seq_puts(m, "\nTotal time spent processing by command. Time ");
