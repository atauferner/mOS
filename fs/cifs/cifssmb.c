// SPDX-License-Identifier: LGPL-2.1
/*
 *   fs/cifs/cifssmb.c
 *
 *   Copyright (C) International Business Machines  Corp., 2002,2010
 *   Author(s): Steve French (sfrench@us.ibm.com)
 *
 *   Contains the routines for constructing the SMB PDUs themselves
 *
 */

 /* SMB/CIFS PDU handling routines here - except for leftovers in connect.c   */
 /* These are mostly routines that operate on a pathname, or on a tree id     */
 /* (mounted volume), but there are eight handle based routines which must be */
 /* treated slightly differently for reconnection purposes since we never     */
 /* want to reuse a stale file handle and only the caller knows the file info */

#include <linux/fs.h>
#include <linux/kernel.h>
#include <linux/vfs.h>
#include <linux/slab.h>
#include <linux/posix_acl_xattr.h>
#include <linux/pagemap.h>
#include <linux/swap.h>
#include <linux/task_io_accounting_ops.h>
#include <linux/uaccess.h>
#include "cifspdu.h"
#include "cifsglob.h"
#include "cifsacl.h"
#include "cifsproto.h"
#include "cifs_unicode.h"
#include "cifs_debug.h"
#include "smb2proto.h"
#include "fscache.h"
#include "smbdirect.h"
#ifdef CONFIG_CIFS_DFS_UPCALL
#include "dfs_cache.h"
#endif

#ifdef CONFIG_CIFS_POSIX
static struct {
	int index;
	char *name;
} protocols[] = {
#ifdef CONFIG_CIFS_WEAK_PW_HASH
	{LANMAN_PROT, "\2LM1.2X002"},
	{LANMAN2_PROT, "\2LANMAN2.1"},
#endif /* weak password hashing for legacy clients */
	{CIFS_PROT, "\2NT LM 0.12"},
	{POSIX_PROT, "\2POSIX 2"},
	{BAD_PROT, "\2"}
};
#else
static struct {
	int index;
	char *name;
} protocols[] = {
#ifdef CONFIG_CIFS_WEAK_PW_HASH
	{LANMAN_PROT, "\2LM1.2X002"},
	{LANMAN2_PROT, "\2LANMAN2.1"},
#endif /* weak password hashing for legacy clients */
	{CIFS_PROT, "\2NT LM 0.12"},
	{BAD_PROT, "\2"}
};
#endif

/* define the number of elements in the cifs dialect array */
#ifdef CONFIG_CIFS_POSIX
#ifdef CONFIG_CIFS_WEAK_PW_HASH
#define CIFS_NUM_PROT 4
#else
#define CIFS_NUM_PROT 2
#endif /* CIFS_WEAK_PW_HASH */
#else /* not posix */
#ifdef CONFIG_CIFS_WEAK_PW_HASH
#define CIFS_NUM_PROT 3
#else
#define CIFS_NUM_PROT 1
#endif /* CONFIG_CIFS_WEAK_PW_HASH */
#endif /* CIFS_POSIX */

/*
 * Mark as invalid, all open files on tree connections since they
 * were closed when session to server was lost.
 */
void
cifs_mark_open_files_invalid(struct cifs_tcon *tcon)
{
	struct cifsFileInfo *open_file = NULL;
	struct list_head *tmp;
	struct list_head *tmp1;

	/* list all files open on tree connection and mark them invalid */
	spin_lock(&tcon->open_file_lock);
	list_for_each_safe(tmp, tmp1, &tcon->openFileList) {
		open_file = list_entry(tmp, struct cifsFileInfo, tlist);
		open_file->invalidHandle = true;
		open_file->oplock_break_cancelled = true;
	}
	spin_unlock(&tcon->open_file_lock);

	mutex_lock(&tcon->crfid.fid_mutex);
	tcon->crfid.is_valid = false;
	/* cached handle is not valid, so SMB2_CLOSE won't be sent below */
<<<<<<< HEAD
	close_shroot_lease_locked(&tcon->crfid);
=======
	close_cached_dir_lease_locked(&tcon->crfid);
>>>>>>> 7d2a07b7
	memset(tcon->crfid.fid, 0, sizeof(struct cifs_fid));
	mutex_unlock(&tcon->crfid.fid_mutex);

	/*
	 * BB Add call to invalidate_inodes(sb) for all superblocks mounted
	 * to this tcon.
	 */
}

/* reconnect the socket, tcon, and smb session if needed */
static int
cifs_reconnect_tcon(struct cifs_tcon *tcon, int smb_command)
{
	int rc;
	struct cifs_ses *ses;
	struct TCP_Server_Info *server;
	struct nls_table *nls_codepage;
	int retries;

	/*
	 * SMBs NegProt, SessSetup, uLogoff do not have tcon yet so check for
	 * tcp and smb session status done differently for those three - in the
	 * calling routine
	 */
	if (!tcon)
		return 0;

	ses = tcon->ses;
	server = ses->server;

	/*
	 * only tree disconnect, open, and write, (and ulogoff which does not
	 * have tcon) are allowed as we start force umount
	 */
	if (tcon->tidStatus == CifsExiting) {
		if (smb_command != SMB_COM_WRITE_ANDX &&
		    smb_command != SMB_COM_OPEN_ANDX &&
		    smb_command != SMB_COM_TREE_DISCONNECT) {
			cifs_dbg(FYI, "can not send cmd %d while umounting\n",
				 smb_command);
			return -ENODEV;
		}
	}

	retries = server->nr_targets;

	/*
	 * Give demultiplex thread up to 10 seconds to each target available for
	 * reconnect -- should be greater than cifs socket timeout which is 7
	 * seconds.
	 */
	while (server->tcpStatus == CifsNeedReconnect) {
		rc = wait_event_interruptible_timeout(server->response_q,
						      (server->tcpStatus != CifsNeedReconnect),
						      10 * HZ);
		if (rc < 0) {
			cifs_dbg(FYI, "%s: aborting reconnect due to a received signal by the process\n",
				 __func__);
			return -ERESTARTSYS;
		}

		/* are we still trying to reconnect? */
		if (server->tcpStatus != CifsNeedReconnect)
			break;

		if (retries && --retries)
			continue;

		/*
		 * on "soft" mounts we wait once. Hard mounts keep
		 * retrying until process is killed or server comes
		 * back on-line
		 */
		if (!tcon->retry) {
			cifs_dbg(FYI, "gave up waiting on reconnect in smb_init\n");
			return -EHOSTDOWN;
		}
		retries = server->nr_targets;
	}

	if (!ses->need_reconnect && !tcon->need_reconnect)
		return 0;

	nls_codepage = load_nls_default();

	/*
	 * need to prevent multiple threads trying to simultaneously
	 * reconnect the same SMB session
	 */
	mutex_lock(&ses->session_mutex);

	/*
	 * Recheck after acquire mutex. If another thread is negotiating
	 * and the server never sends an answer the socket will be closed
	 * and tcpStatus set to reconnect.
	 */
	if (server->tcpStatus == CifsNeedReconnect) {
		rc = -EHOSTDOWN;
		mutex_unlock(&ses->session_mutex);
		goto out;
	}

	rc = cifs_negotiate_protocol(0, ses);
	if (rc == 0 && ses->need_reconnect)
		rc = cifs_setup_session(0, ses, nls_codepage);

	/* do we need to reconnect tcon? */
	if (rc || !tcon->need_reconnect) {
		mutex_unlock(&ses->session_mutex);
		goto out;
	}

	cifs_mark_open_files_invalid(tcon);
	rc = cifs_tree_connect(0, tcon, nls_codepage);
	mutex_unlock(&ses->session_mutex);
	cifs_dbg(FYI, "reconnect tcon rc = %d\n", rc);

	if (rc) {
		pr_warn_once("reconnect tcon failed rc = %d\n", rc);
		goto out;
	}

	atomic_inc(&tconInfoReconnectCount);

	/* tell server Unix caps we support */
	if (cap_unix(ses))
		reset_cifs_unix_caps(0, tcon, NULL, NULL);

	/*
	 * Removed call to reopen open files here. It is safer (and faster) to
	 * reopen files one at a time as needed in read and write.
	 *
	 * FIXME: what about file locks? don't we need to reclaim them ASAP?
	 */

out:
	/*
	 * Check if handle based operation so we know whether we can continue
	 * or not without returning to caller to reset file handle
	 */
	switch (smb_command) {
	case SMB_COM_READ_ANDX:
	case SMB_COM_WRITE_ANDX:
	case SMB_COM_CLOSE:
	case SMB_COM_FIND_CLOSE2:
	case SMB_COM_LOCKING_ANDX:
		rc = -EAGAIN;
	}

	unload_nls(nls_codepage);
	return rc;
}

/* Allocate and return pointer to an SMB request buffer, and set basic
   SMB information in the SMB header.  If the return code is zero, this
   function must have filled in request_buf pointer */
static int
small_smb_init(int smb_command, int wct, struct cifs_tcon *tcon,
		void **request_buf)
{
	int rc;

	rc = cifs_reconnect_tcon(tcon, smb_command);
	if (rc)
		return rc;

	*request_buf = cifs_small_buf_get();
	if (*request_buf == NULL) {
		/* BB should we add a retry in here if not a writepage? */
		return -ENOMEM;
	}

	header_assemble((struct smb_hdr *) *request_buf, smb_command,
			tcon, wct);

	if (tcon != NULL)
		cifs_stats_inc(&tcon->num_smbs_sent);

	return 0;
}

int
small_smb_init_no_tc(const int smb_command, const int wct,
		     struct cifs_ses *ses, void **request_buf)
{
	int rc;
	struct smb_hdr *buffer;

	rc = small_smb_init(smb_command, wct, NULL, request_buf);
	if (rc)
		return rc;

	buffer = (struct smb_hdr *)*request_buf;
	buffer->Mid = get_next_mid(ses->server);
	if (ses->capabilities & CAP_UNICODE)
		buffer->Flags2 |= SMBFLG2_UNICODE;
	if (ses->capabilities & CAP_STATUS32)
		buffer->Flags2 |= SMBFLG2_ERR_STATUS;

	/* uid, tid can stay at zero as set in header assemble */

	/* BB add support for turning on the signing when
	this function is used after 1st of session setup requests */

	return rc;
}

/* If the return code is zero, this function must fill in request_buf pointer */
static int
__smb_init(int smb_command, int wct, struct cifs_tcon *tcon,
			void **request_buf, void **response_buf)
{
	*request_buf = cifs_buf_get();
	if (*request_buf == NULL) {
		/* BB should we add a retry in here if not a writepage? */
		return -ENOMEM;
	}
    /* Although the original thought was we needed the response buf for  */
    /* potential retries of smb operations it turns out we can determine */
    /* from the mid flags when the request buffer can be resent without  */
    /* having to use a second distinct buffer for the response */
	if (response_buf)
		*response_buf = *request_buf;

	header_assemble((struct smb_hdr *) *request_buf, smb_command, tcon,
			wct);

	if (tcon != NULL)
		cifs_stats_inc(&tcon->num_smbs_sent);

	return 0;
}

/* If the return code is zero, this function must fill in request_buf pointer */
static int
smb_init(int smb_command, int wct, struct cifs_tcon *tcon,
	 void **request_buf, void **response_buf)
{
	int rc;

	rc = cifs_reconnect_tcon(tcon, smb_command);
	if (rc)
		return rc;

	return __smb_init(smb_command, wct, tcon, request_buf, response_buf);
}

static int
smb_init_no_reconnect(int smb_command, int wct, struct cifs_tcon *tcon,
			void **request_buf, void **response_buf)
{
	if (tcon->ses->need_reconnect || tcon->need_reconnect)
		return -EHOSTDOWN;

	return __smb_init(smb_command, wct, tcon, request_buf, response_buf);
}

static int validate_t2(struct smb_t2_rsp *pSMB)
{
	unsigned int total_size;

	/* check for plausible wct */
	if (pSMB->hdr.WordCount < 10)
		goto vt2_err;

	/* check for parm and data offset going beyond end of smb */
	if (get_unaligned_le16(&pSMB->t2_rsp.ParameterOffset) > 1024 ||
	    get_unaligned_le16(&pSMB->t2_rsp.DataOffset) > 1024)
		goto vt2_err;

	total_size = get_unaligned_le16(&pSMB->t2_rsp.ParameterCount);
	if (total_size >= 512)
		goto vt2_err;

	/* check that bcc is at least as big as parms + data, and that it is
	 * less than negotiated smb buffer
	 */
	total_size += get_unaligned_le16(&pSMB->t2_rsp.DataCount);
	if (total_size > get_bcc(&pSMB->hdr) ||
	    total_size >= CIFSMaxBufSize + MAX_CIFS_HDR_SIZE)
		goto vt2_err;

	return 0;
vt2_err:
	cifs_dump_mem("Invalid transact2 SMB: ", (char *)pSMB,
		sizeof(struct smb_t2_rsp) + 16);
	return -EINVAL;
}

static int
decode_ext_sec_blob(struct cifs_ses *ses, NEGOTIATE_RSP *pSMBr)
{
	int	rc = 0;
	u16	count;
	char	*guid = pSMBr->u.extended_response.GUID;
	struct TCP_Server_Info *server = ses->server;

	count = get_bcc(&pSMBr->hdr);
	if (count < SMB1_CLIENT_GUID_SIZE)
		return -EIO;

	spin_lock(&cifs_tcp_ses_lock);
	if (server->srv_count > 1) {
		spin_unlock(&cifs_tcp_ses_lock);
		if (memcmp(server->server_GUID, guid, SMB1_CLIENT_GUID_SIZE) != 0) {
			cifs_dbg(FYI, "server UID changed\n");
			memcpy(server->server_GUID, guid, SMB1_CLIENT_GUID_SIZE);
		}
	} else {
		spin_unlock(&cifs_tcp_ses_lock);
		memcpy(server->server_GUID, guid, SMB1_CLIENT_GUID_SIZE);
	}

	if (count == SMB1_CLIENT_GUID_SIZE) {
		server->sec_ntlmssp = true;
	} else {
		count -= SMB1_CLIENT_GUID_SIZE;
		rc = decode_negTokenInit(
			pSMBr->u.extended_response.SecurityBlob, count, server);
		if (rc != 1)
			return -EINVAL;
	}

	return 0;
}

int
cifs_enable_signing(struct TCP_Server_Info *server, bool mnt_sign_required)
{
	bool srv_sign_required = server->sec_mode & server->vals->signing_required;
	bool srv_sign_enabled = server->sec_mode & server->vals->signing_enabled;
	bool mnt_sign_enabled = global_secflags & CIFSSEC_MAY_SIGN;

	/*
	 * Is signing required by mnt options? If not then check
	 * global_secflags to see if it is there.
	 */
	if (!mnt_sign_required)
		mnt_sign_required = ((global_secflags & CIFSSEC_MUST_SIGN) ==
						CIFSSEC_MUST_SIGN);

	/*
	 * If signing is required then it's automatically enabled too,
	 * otherwise, check to see if the secflags allow it.
	 */
	mnt_sign_enabled = mnt_sign_required ? mnt_sign_required :
				(global_secflags & CIFSSEC_MAY_SIGN);

	/* If server requires signing, does client allow it? */
	if (srv_sign_required) {
		if (!mnt_sign_enabled) {
			cifs_dbg(VFS, "Server requires signing, but it's disabled in SecurityFlags!\n");
			return -ENOTSUPP;
		}
		server->sign = true;
	}

	/* If client requires signing, does server allow it? */
	if (mnt_sign_required) {
		if (!srv_sign_enabled) {
			cifs_dbg(VFS, "Server does not support signing!\n");
			return -ENOTSUPP;
		}
		server->sign = true;
	}

	if (cifs_rdma_enabled(server) && server->sign)
		cifs_dbg(VFS, "Signing is enabled, and RDMA read/write will be disabled\n");

	return 0;
}

#ifdef CONFIG_CIFS_WEAK_PW_HASH
static int
decode_lanman_negprot_rsp(struct TCP_Server_Info *server, NEGOTIATE_RSP *pSMBr)
{
	__s16 tmp;
	struct lanman_neg_rsp *rsp = (struct lanman_neg_rsp *)pSMBr;

	if (server->dialect != LANMAN_PROT && server->dialect != LANMAN2_PROT)
		return -EOPNOTSUPP;

	server->sec_mode = le16_to_cpu(rsp->SecurityMode);
	server->maxReq = min_t(unsigned int,
			       le16_to_cpu(rsp->MaxMpxCount),
			       cifs_max_pending);
	set_credits(server, server->maxReq);
	server->maxBuf = le16_to_cpu(rsp->MaxBufSize);
	/* set up max_read for readpages check */
	server->max_read = server->maxBuf;
	/* even though we do not use raw we might as well set this
	accurately, in case we ever find a need for it */
	if ((le16_to_cpu(rsp->RawMode) & RAW_ENABLE) == RAW_ENABLE) {
		server->max_rw = 0xFF00;
		server->capabilities = CAP_MPX_MODE | CAP_RAW_MODE;
	} else {
		server->max_rw = 0;/* do not need to use raw anyway */
		server->capabilities = CAP_MPX_MODE;
	}
	tmp = (__s16)le16_to_cpu(rsp->ServerTimeZone);
	if (tmp == -1) {
		/* OS/2 often does not set timezone therefore
		 * we must use server time to calc time zone.
		 * Could deviate slightly from the right zone.
		 * Smallest defined timezone difference is 15 minutes
		 * (i.e. Nepal).  Rounding up/down is done to match
		 * this requirement.
		 */
		int val, seconds, remain, result;
		struct timespec64 ts;
		time64_t utc = ktime_get_real_seconds();
		ts = cnvrtDosUnixTm(rsp->SrvTime.Date,
				    rsp->SrvTime.Time, 0);
		cifs_dbg(FYI, "SrvTime %lld sec since 1970 (utc: %lld) diff: %lld\n",
			 ts.tv_sec, utc,
			 utc - ts.tv_sec);
		val = (int)(utc - ts.tv_sec);
		seconds = abs(val);
		result = (seconds / MIN_TZ_ADJ) * MIN_TZ_ADJ;
		remain = seconds % MIN_TZ_ADJ;
		if (remain >= (MIN_TZ_ADJ / 2))
			result += MIN_TZ_ADJ;
		if (val < 0)
			result = -result;
		server->timeAdj = result;
	} else {
		server->timeAdj = (int)tmp;
		server->timeAdj *= 60; /* also in seconds */
	}
	cifs_dbg(FYI, "server->timeAdj: %d seconds\n", server->timeAdj);


	/* BB get server time for time conversions and add
	code to use it and timezone since this is not UTC */

	if (rsp->EncryptionKeyLength ==
			cpu_to_le16(CIFS_CRYPTO_KEY_SIZE)) {
		memcpy(server->cryptkey, rsp->EncryptionKey,
			CIFS_CRYPTO_KEY_SIZE);
	} else if (server->sec_mode & SECMODE_PW_ENCRYPT) {
		return -EIO; /* need cryptkey unless plain text */
	}

	cifs_dbg(FYI, "LANMAN negotiated\n");
	return 0;
}
#else
static inline int
decode_lanman_negprot_rsp(struct TCP_Server_Info *server, NEGOTIATE_RSP *pSMBr)
{
	cifs_dbg(VFS, "mount failed, cifs module not built with CIFS_WEAK_PW_HASH support\n");
	return -EOPNOTSUPP;
}
#endif

static bool
should_set_ext_sec_flag(enum securityEnum sectype)
{
	switch (sectype) {
	case RawNTLMSSP:
	case Kerberos:
		return true;
	case Unspecified:
		if (global_secflags &
		    (CIFSSEC_MAY_KRB5 | CIFSSEC_MAY_NTLMSSP))
			return true;
		fallthrough;
	default:
		return false;
	}
}

int
CIFSSMBNegotiate(const unsigned int xid, struct cifs_ses *ses)
{
	NEGOTIATE_REQ *pSMB;
	NEGOTIATE_RSP *pSMBr;
	int rc = 0;
	int bytes_returned;
	int i;
	struct TCP_Server_Info *server = ses->server;
	u16 count;

	if (!server) {
		WARN(1, "%s: server is NULL!\n", __func__);
		return -EIO;
	}

	rc = smb_init(SMB_COM_NEGOTIATE, 0, NULL /* no tcon yet */ ,
		      (void **) &pSMB, (void **) &pSMBr);
	if (rc)
		return rc;

	pSMB->hdr.Mid = get_next_mid(server);
	pSMB->hdr.Flags2 |= (SMBFLG2_UNICODE | SMBFLG2_ERR_STATUS);

	if (should_set_ext_sec_flag(ses->sectype)) {
		cifs_dbg(FYI, "Requesting extended security\n");
		pSMB->hdr.Flags2 |= SMBFLG2_EXT_SEC;
	}

	count = 0;
	/*
	 * We know that all the name entries in the protocols array
	 * are short (< 16 bytes anyway) and are NUL terminated.
	 */
	for (i = 0; i < CIFS_NUM_PROT; i++) {
		size_t len = strlen(protocols[i].name) + 1;

		memcpy(pSMB->DialectsArray+count, protocols[i].name, len);
		count += len;
	}
	inc_rfc1001_len(pSMB, count);
	pSMB->ByteCount = cpu_to_le16(count);

	rc = SendReceive(xid, ses, (struct smb_hdr *) pSMB,
			 (struct smb_hdr *) pSMBr, &bytes_returned, 0);
	if (rc != 0)
		goto neg_err_exit;

	server->dialect = le16_to_cpu(pSMBr->DialectIndex);
	cifs_dbg(FYI, "Dialect: %d\n", server->dialect);
	/* Check wct = 1 error case */
	if ((pSMBr->hdr.WordCount < 13) || (server->dialect == BAD_PROT)) {
		/* core returns wct = 1, but we do not ask for core - otherwise
		small wct just comes when dialect index is -1 indicating we
		could not negotiate a common dialect */
		rc = -EOPNOTSUPP;
		goto neg_err_exit;
	} else if (pSMBr->hdr.WordCount == 13) {
		server->negflavor = CIFS_NEGFLAVOR_LANMAN;
		rc = decode_lanman_negprot_rsp(server, pSMBr);
		goto signing_check;
	} else if (pSMBr->hdr.WordCount != 17) {
		/* unknown wct */
		rc = -EOPNOTSUPP;
		goto neg_err_exit;
	}
	/* else wct == 17, NTLM or better */

	server->sec_mode = pSMBr->SecurityMode;
	if ((server->sec_mode & SECMODE_USER) == 0)
		cifs_dbg(FYI, "share mode security\n");

	/* one byte, so no need to convert this or EncryptionKeyLen from
	   little endian */
	server->maxReq = min_t(unsigned int, le16_to_cpu(pSMBr->MaxMpxCount),
			       cifs_max_pending);
	set_credits(server, server->maxReq);
	/* probably no need to store and check maxvcs */
	server->maxBuf = le32_to_cpu(pSMBr->MaxBufferSize);
	/* set up max_read for readpages check */
	server->max_read = server->maxBuf;
	server->max_rw = le32_to_cpu(pSMBr->MaxRawSize);
	cifs_dbg(NOISY, "Max buf = %d\n", ses->server->maxBuf);
	server->capabilities = le32_to_cpu(pSMBr->Capabilities);
	server->timeAdj = (int)(__s16)le16_to_cpu(pSMBr->ServerTimeZone);
	server->timeAdj *= 60;

	if (pSMBr->EncryptionKeyLength == CIFS_CRYPTO_KEY_SIZE) {
		server->negflavor = CIFS_NEGFLAVOR_UNENCAP;
		memcpy(ses->server->cryptkey, pSMBr->u.EncryptionKey,
		       CIFS_CRYPTO_KEY_SIZE);
	} else if (pSMBr->hdr.Flags2 & SMBFLG2_EXT_SEC ||
			server->capabilities & CAP_EXTENDED_SECURITY) {
		server->negflavor = CIFS_NEGFLAVOR_EXTENDED;
		rc = decode_ext_sec_blob(ses, pSMBr);
	} else if (server->sec_mode & SECMODE_PW_ENCRYPT) {
		rc = -EIO; /* no crypt key only if plain text pwd */
	} else {
		server->negflavor = CIFS_NEGFLAVOR_UNENCAP;
		server->capabilities &= ~CAP_EXTENDED_SECURITY;
	}

signing_check:
	if (!rc)
		rc = cifs_enable_signing(server, ses->sign);
neg_err_exit:
	cifs_buf_release(pSMB);

	cifs_dbg(FYI, "negprot rc %d\n", rc);
	return rc;
}

int
CIFSSMBTDis(const unsigned int xid, struct cifs_tcon *tcon)
{
	struct smb_hdr *smb_buffer;
	int rc = 0;

	cifs_dbg(FYI, "In tree disconnect\n");

	/* BB: do we need to check this? These should never be NULL. */
	if ((tcon->ses == NULL) || (tcon->ses->server == NULL))
		return -EIO;

	/*
	 * No need to return error on this operation if tid invalidated and
	 * closed on server already e.g. due to tcp session crashing. Also,
	 * the tcon is no longer on the list, so no need to take lock before
	 * checking this.
	 */
	if ((tcon->need_reconnect) || (tcon->ses->need_reconnect))
		return 0;

	rc = small_smb_init(SMB_COM_TREE_DISCONNECT, 0, tcon,
			    (void **)&smb_buffer);
	if (rc)
		return rc;

	rc = SendReceiveNoRsp(xid, tcon->ses, (char *)smb_buffer, 0);
	cifs_small_buf_release(smb_buffer);
	if (rc)
		cifs_dbg(FYI, "Tree disconnect failed %d\n", rc);

	/* No need to return error on this operation if tid invalidated and
	   closed on server already e.g. due to tcp session crashing */
	if (rc == -EAGAIN)
		rc = 0;

	return rc;
}

/*
 * This is a no-op for now. We're not really interested in the reply, but
 * rather in the fact that the server sent one and that server->lstrp
 * gets updated.
 *
 * FIXME: maybe we should consider checking that the reply matches request?
 */
static void
cifs_echo_callback(struct mid_q_entry *mid)
{
	struct TCP_Server_Info *server = mid->callback_data;
	struct cifs_credits credits = { .value = 1, .instance = 0 };

	DeleteMidQEntry(mid);
	add_credits(server, &credits, CIFS_ECHO_OP);
}

int
CIFSSMBEcho(struct TCP_Server_Info *server)
{
	ECHO_REQ *smb;
	int rc = 0;
	struct kvec iov[2];
	struct smb_rqst rqst = { .rq_iov = iov,
				 .rq_nvec = 2 };

	cifs_dbg(FYI, "In echo request\n");

	rc = small_smb_init(SMB_COM_ECHO, 0, NULL, (void **)&smb);
	if (rc)
		return rc;

	if (server->capabilities & CAP_UNICODE)
		smb->hdr.Flags2 |= SMBFLG2_UNICODE;

	/* set up echo request */
	smb->hdr.Tid = 0xffff;
	smb->hdr.WordCount = 1;
	put_unaligned_le16(1, &smb->EchoCount);
	put_bcc(1, &smb->hdr);
	smb->Data[0] = 'a';
	inc_rfc1001_len(smb, 3);

	iov[0].iov_len = 4;
	iov[0].iov_base = smb;
	iov[1].iov_len = get_rfc1002_length(smb);
	iov[1].iov_base = (char *)smb + 4;

	rc = cifs_call_async(server, &rqst, NULL, cifs_echo_callback, NULL,
			     server, CIFS_NON_BLOCKING | CIFS_ECHO_OP, NULL);
	if (rc)
		cifs_dbg(FYI, "Echo request failed: %d\n", rc);

	cifs_small_buf_release(smb);

	return rc;
}

int
CIFSSMBLogoff(const unsigned int xid, struct cifs_ses *ses)
{
	LOGOFF_ANDX_REQ *pSMB;
	int rc = 0;

	cifs_dbg(FYI, "In SMBLogoff for session disconnect\n");

	/*
	 * BB: do we need to check validity of ses and server? They should
	 * always be valid since we have an active reference. If not, that
	 * should probably be a BUG()
	 */
	if (!ses || !ses->server)
		return -EIO;

	mutex_lock(&ses->session_mutex);
	if (ses->need_reconnect)
		goto session_already_dead; /* no need to send SMBlogoff if uid
					      already closed due to reconnect */
	rc = small_smb_init(SMB_COM_LOGOFF_ANDX, 2, NULL, (void **)&pSMB);
	if (rc) {
		mutex_unlock(&ses->session_mutex);
		return rc;
	}

	pSMB->hdr.Mid = get_next_mid(ses->server);

	if (ses->server->sign)
		pSMB->hdr.Flags2 |= SMBFLG2_SECURITY_SIGNATURE;

	pSMB->hdr.Uid = ses->Suid;

	pSMB->AndXCommand = 0xFF;
	rc = SendReceiveNoRsp(xid, ses, (char *) pSMB, 0);
	cifs_small_buf_release(pSMB);
session_already_dead:
	mutex_unlock(&ses->session_mutex);

	/* if session dead then we do not need to do ulogoff,
		since server closed smb session, no sense reporting
		error */
	if (rc == -EAGAIN)
		rc = 0;
	return rc;
}

int
CIFSPOSIXDelFile(const unsigned int xid, struct cifs_tcon *tcon,
		 const char *fileName, __u16 type,
		 const struct nls_table *nls_codepage, int remap)
{
	TRANSACTION2_SPI_REQ *pSMB = NULL;
	TRANSACTION2_SPI_RSP *pSMBr = NULL;
	struct unlink_psx_rq *pRqD;
	int name_len;
	int rc = 0;
	int bytes_returned = 0;
	__u16 params, param_offset, offset, byte_count;

	cifs_dbg(FYI, "In POSIX delete\n");
PsxDelete:
	rc = smb_init(SMB_COM_TRANSACTION2, 15, tcon, (void **) &pSMB,
		      (void **) &pSMBr);
	if (rc)
		return rc;

	if (pSMB->hdr.Flags2 & SMBFLG2_UNICODE) {
		name_len =
		    cifsConvertToUTF16((__le16 *) pSMB->FileName, fileName,
				       PATH_MAX, nls_codepage, remap);
		name_len++;	/* trailing null */
		name_len *= 2;
	} else {
		name_len = copy_path_name(pSMB->FileName, fileName);
	}

	params = 6 + name_len;
	pSMB->MaxParameterCount = cpu_to_le16(2);
	pSMB->MaxDataCount = 0; /* BB double check this with jra */
	pSMB->MaxSetupCount = 0;
	pSMB->Reserved = 0;
	pSMB->Flags = 0;
	pSMB->Timeout = 0;
	pSMB->Reserved2 = 0;
	param_offset = offsetof(struct smb_com_transaction2_spi_req,
				InformationLevel) - 4;
	offset = param_offset + params;

	/* Setup pointer to Request Data (inode type).
	 * Note that SMB offsets are from the beginning of SMB which is 4 bytes
	 * in, after RFC1001 field
	 */
	pRqD = (struct unlink_psx_rq *)((char *)(pSMB) + offset + 4);
	pRqD->type = cpu_to_le16(type);
	pSMB->ParameterOffset = cpu_to_le16(param_offset);
	pSMB->DataOffset = cpu_to_le16(offset);
	pSMB->SetupCount = 1;
	pSMB->Reserved3 = 0;
	pSMB->SubCommand = cpu_to_le16(TRANS2_SET_PATH_INFORMATION);
	byte_count = 3 /* pad */  + params + sizeof(struct unlink_psx_rq);

	pSMB->DataCount = cpu_to_le16(sizeof(struct unlink_psx_rq));
	pSMB->TotalDataCount = cpu_to_le16(sizeof(struct unlink_psx_rq));
	pSMB->ParameterCount = cpu_to_le16(params);
	pSMB->TotalParameterCount = pSMB->ParameterCount;
	pSMB->InformationLevel = cpu_to_le16(SMB_POSIX_UNLINK);
	pSMB->Reserved4 = 0;
	inc_rfc1001_len(pSMB, byte_count);
	pSMB->ByteCount = cpu_to_le16(byte_count);
	rc = SendReceive(xid, tcon->ses, (struct smb_hdr *) pSMB,
			 (struct smb_hdr *) pSMBr, &bytes_returned, 0);
	if (rc)
		cifs_dbg(FYI, "Posix delete returned %d\n", rc);
	cifs_buf_release(pSMB);

	cifs_stats_inc(&tcon->stats.cifs_stats.num_deletes);

	if (rc == -EAGAIN)
		goto PsxDelete;

	return rc;
}

int
CIFSSMBDelFile(const unsigned int xid, struct cifs_tcon *tcon, const char *name,
	       struct cifs_sb_info *cifs_sb)
{
	DELETE_FILE_REQ *pSMB = NULL;
	DELETE_FILE_RSP *pSMBr = NULL;
	int rc = 0;
	int bytes_returned;
	int name_len;
	int remap = cifs_remap(cifs_sb);

DelFileRetry:
	rc = smb_init(SMB_COM_DELETE, 1, tcon, (void **) &pSMB,
		      (void **) &pSMBr);
	if (rc)
		return rc;

	if (pSMB->hdr.Flags2 & SMBFLG2_UNICODE) {
		name_len = cifsConvertToUTF16((__le16 *) pSMB->fileName, name,
					      PATH_MAX, cifs_sb->local_nls,
					      remap);
		name_len++;	/* trailing null */
		name_len *= 2;
	} else {
		name_len = copy_path_name(pSMB->fileName, name);
	}
	pSMB->SearchAttributes =
	    cpu_to_le16(ATTR_READONLY | ATTR_HIDDEN | ATTR_SYSTEM);
	pSMB->BufferFormat = 0x04;
	inc_rfc1001_len(pSMB, name_len + 1);
	pSMB->ByteCount = cpu_to_le16(name_len + 1);
	rc = SendReceive(xid, tcon->ses, (struct smb_hdr *) pSMB,
			 (struct smb_hdr *) pSMBr, &bytes_returned, 0);
	cifs_stats_inc(&tcon->stats.cifs_stats.num_deletes);
	if (rc)
		cifs_dbg(FYI, "Error in RMFile = %d\n", rc);

	cifs_buf_release(pSMB);
	if (rc == -EAGAIN)
		goto DelFileRetry;

	return rc;
}

int
CIFSSMBRmDir(const unsigned int xid, struct cifs_tcon *tcon, const char *name,
	     struct cifs_sb_info *cifs_sb)
{
	DELETE_DIRECTORY_REQ *pSMB = NULL;
	DELETE_DIRECTORY_RSP *pSMBr = NULL;
	int rc = 0;
	int bytes_returned;
	int name_len;
	int remap = cifs_remap(cifs_sb);

	cifs_dbg(FYI, "In CIFSSMBRmDir\n");
RmDirRetry:
	rc = smb_init(SMB_COM_DELETE_DIRECTORY, 0, tcon, (void **) &pSMB,
		      (void **) &pSMBr);
	if (rc)
		return rc;

	if (pSMB->hdr.Flags2 & SMBFLG2_UNICODE) {
		name_len = cifsConvertToUTF16((__le16 *) pSMB->DirName, name,
					      PATH_MAX, cifs_sb->local_nls,
					      remap);
		name_len++;	/* trailing null */
		name_len *= 2;
	} else {
		name_len = copy_path_name(pSMB->DirName, name);
	}

	pSMB->BufferFormat = 0x04;
	inc_rfc1001_len(pSMB, name_len + 1);
	pSMB->ByteCount = cpu_to_le16(name_len + 1);
	rc = SendReceive(xid, tcon->ses, (struct smb_hdr *) pSMB,
			 (struct smb_hdr *) pSMBr, &bytes_returned, 0);
	cifs_stats_inc(&tcon->stats.cifs_stats.num_rmdirs);
	if (rc)
		cifs_dbg(FYI, "Error in RMDir = %d\n", rc);

	cifs_buf_release(pSMB);
	if (rc == -EAGAIN)
		goto RmDirRetry;
	return rc;
}

int
CIFSSMBMkDir(const unsigned int xid, struct inode *inode, umode_t mode,
	     struct cifs_tcon *tcon, const char *name,
	     struct cifs_sb_info *cifs_sb)
{
	int rc = 0;
	CREATE_DIRECTORY_REQ *pSMB = NULL;
	CREATE_DIRECTORY_RSP *pSMBr = NULL;
	int bytes_returned;
	int name_len;
	int remap = cifs_remap(cifs_sb);

	cifs_dbg(FYI, "In CIFSSMBMkDir\n");
MkDirRetry:
	rc = smb_init(SMB_COM_CREATE_DIRECTORY, 0, tcon, (void **) &pSMB,
		      (void **) &pSMBr);
	if (rc)
		return rc;

	if (pSMB->hdr.Flags2 & SMBFLG2_UNICODE) {
		name_len = cifsConvertToUTF16((__le16 *) pSMB->DirName, name,
					      PATH_MAX, cifs_sb->local_nls,
					      remap);
		name_len++;	/* trailing null */
		name_len *= 2;
	} else {
		name_len = copy_path_name(pSMB->DirName, name);
	}

	pSMB->BufferFormat = 0x04;
	inc_rfc1001_len(pSMB, name_len + 1);
	pSMB->ByteCount = cpu_to_le16(name_len + 1);
	rc = SendReceive(xid, tcon->ses, (struct smb_hdr *) pSMB,
			 (struct smb_hdr *) pSMBr, &bytes_returned, 0);
	cifs_stats_inc(&tcon->stats.cifs_stats.num_mkdirs);
	if (rc)
		cifs_dbg(FYI, "Error in Mkdir = %d\n", rc);

	cifs_buf_release(pSMB);
	if (rc == -EAGAIN)
		goto MkDirRetry;
	return rc;
}

int
CIFSPOSIXCreate(const unsigned int xid, struct cifs_tcon *tcon,
		__u32 posix_flags, __u64 mode, __u16 *netfid,
		FILE_UNIX_BASIC_INFO *pRetData, __u32 *pOplock,
		const char *name, const struct nls_table *nls_codepage,
		int remap)
{
	TRANSACTION2_SPI_REQ *pSMB = NULL;
	TRANSACTION2_SPI_RSP *pSMBr = NULL;
	int name_len;
	int rc = 0;
	int bytes_returned = 0;
	__u16 params, param_offset, offset, byte_count, count;
	OPEN_PSX_REQ *pdata;
	OPEN_PSX_RSP *psx_rsp;

	cifs_dbg(FYI, "In POSIX Create\n");
PsxCreat:
	rc = smb_init(SMB_COM_TRANSACTION2, 15, tcon, (void **) &pSMB,
		      (void **) &pSMBr);
	if (rc)
		return rc;

	if (pSMB->hdr.Flags2 & SMBFLG2_UNICODE) {
		name_len =
		    cifsConvertToUTF16((__le16 *) pSMB->FileName, name,
				       PATH_MAX, nls_codepage, remap);
		name_len++;	/* trailing null */
		name_len *= 2;
	} else {
		name_len = copy_path_name(pSMB->FileName, name);
	}

	params = 6 + name_len;
	count = sizeof(OPEN_PSX_REQ);
	pSMB->MaxParameterCount = cpu_to_le16(2);
	pSMB->MaxDataCount = cpu_to_le16(1000);	/* large enough */
	pSMB->MaxSetupCount = 0;
	pSMB->Reserved = 0;
	pSMB->Flags = 0;
	pSMB->Timeout = 0;
	pSMB->Reserved2 = 0;
	param_offset = offsetof(struct smb_com_transaction2_spi_req,
				InformationLevel) - 4;
	offset = param_offset + params;
	/* SMB offsets are from the beginning of SMB which is 4 bytes in, after RFC1001 field */
	pdata = (OPEN_PSX_REQ *)((char *)(pSMB) + offset + 4);
	pdata->Level = cpu_to_le16(SMB_QUERY_FILE_UNIX_BASIC);
	pdata->Permissions = cpu_to_le64(mode);
	pdata->PosixOpenFlags = cpu_to_le32(posix_flags);
	pdata->OpenFlags =  cpu_to_le32(*pOplock);
	pSMB->ParameterOffset = cpu_to_le16(param_offset);
	pSMB->DataOffset = cpu_to_le16(offset);
	pSMB->SetupCount = 1;
	pSMB->Reserved3 = 0;
	pSMB->SubCommand = cpu_to_le16(TRANS2_SET_PATH_INFORMATION);
	byte_count = 3 /* pad */  + params + count;

	pSMB->DataCount = cpu_to_le16(count);
	pSMB->ParameterCount = cpu_to_le16(params);
	pSMB->TotalDataCount = pSMB->DataCount;
	pSMB->TotalParameterCount = pSMB->ParameterCount;
	pSMB->InformationLevel = cpu_to_le16(SMB_POSIX_OPEN);
	pSMB->Reserved4 = 0;
	inc_rfc1001_len(pSMB, byte_count);
	pSMB->ByteCount = cpu_to_le16(byte_count);
	rc = SendReceive(xid, tcon->ses, (struct smb_hdr *) pSMB,
			 (struct smb_hdr *) pSMBr, &bytes_returned, 0);
	if (rc) {
		cifs_dbg(FYI, "Posix create returned %d\n", rc);
		goto psx_create_err;
	}

	cifs_dbg(FYI, "copying inode info\n");
	rc = validate_t2((struct smb_t2_rsp *)pSMBr);

	if (rc || get_bcc(&pSMBr->hdr) < sizeof(OPEN_PSX_RSP)) {
		rc = -EIO;	/* bad smb */
		goto psx_create_err;
	}

	/* copy return information to pRetData */
	psx_rsp = (OPEN_PSX_RSP *)((char *) &pSMBr->hdr.Protocol
			+ le16_to_cpu(pSMBr->t2.DataOffset));

	*pOplock = le16_to_cpu(psx_rsp->OplockFlags);
	if (netfid)
		*netfid = psx_rsp->Fid;   /* cifs fid stays in le */
	/* Let caller know file was created so we can set the mode. */
	/* Do we care about the CreateAction in any other cases? */
	if (cpu_to_le32(FILE_CREATE) == psx_rsp->CreateAction)
		*pOplock |= CIFS_CREATE_ACTION;
	/* check to make sure response data is there */
	if (psx_rsp->ReturnedLevel != cpu_to_le16(SMB_QUERY_FILE_UNIX_BASIC)) {
		pRetData->Type = cpu_to_le32(-1); /* unknown */
		cifs_dbg(NOISY, "unknown type\n");
	} else {
		if (get_bcc(&pSMBr->hdr) < sizeof(OPEN_PSX_RSP)
					+ sizeof(FILE_UNIX_BASIC_INFO)) {
			cifs_dbg(VFS, "Open response data too small\n");
			pRetData->Type = cpu_to_le32(-1);
			goto psx_create_err;
		}
		memcpy((char *) pRetData,
			(char *)psx_rsp + sizeof(OPEN_PSX_RSP),
			sizeof(FILE_UNIX_BASIC_INFO));
	}

psx_create_err:
	cifs_buf_release(pSMB);

	if (posix_flags & SMB_O_DIRECTORY)
		cifs_stats_inc(&tcon->stats.cifs_stats.num_posixmkdirs);
	else
		cifs_stats_inc(&tcon->stats.cifs_stats.num_posixopens);

	if (rc == -EAGAIN)
		goto PsxCreat;

	return rc;
}

static __u16 convert_disposition(int disposition)
{
	__u16 ofun = 0;

	switch (disposition) {
		case FILE_SUPERSEDE:
			ofun = SMBOPEN_OCREATE | SMBOPEN_OTRUNC;
			break;
		case FILE_OPEN:
			ofun = SMBOPEN_OAPPEND;
			break;
		case FILE_CREATE:
			ofun = SMBOPEN_OCREATE;
			break;
		case FILE_OPEN_IF:
			ofun = SMBOPEN_OCREATE | SMBOPEN_OAPPEND;
			break;
		case FILE_OVERWRITE:
			ofun = SMBOPEN_OTRUNC;
			break;
		case FILE_OVERWRITE_IF:
			ofun = SMBOPEN_OCREATE | SMBOPEN_OTRUNC;
			break;
		default:
			cifs_dbg(FYI, "unknown disposition %d\n", disposition);
			ofun =  SMBOPEN_OAPPEND; /* regular open */
	}
	return ofun;
}

static int
access_flags_to_smbopen_mode(const int access_flags)
{
	int masked_flags = access_flags & (GENERIC_READ | GENERIC_WRITE);

	if (masked_flags == GENERIC_READ)
		return SMBOPEN_READ;
	else if (masked_flags == GENERIC_WRITE)
		return SMBOPEN_WRITE;

	/* just go for read/write */
	return SMBOPEN_READWRITE;
}

int
SMBLegacyOpen(const unsigned int xid, struct cifs_tcon *tcon,
	    const char *fileName, const int openDisposition,
	    const int access_flags, const int create_options, __u16 *netfid,
	    int *pOplock, FILE_ALL_INFO *pfile_info,
	    const struct nls_table *nls_codepage, int remap)
{
	int rc;
	OPENX_REQ *pSMB = NULL;
	OPENX_RSP *pSMBr = NULL;
	int bytes_returned;
	int name_len;
	__u16 count;

OldOpenRetry:
	rc = smb_init(SMB_COM_OPEN_ANDX, 15, tcon, (void **) &pSMB,
		      (void **) &pSMBr);
	if (rc)
		return rc;

	pSMB->AndXCommand = 0xFF;       /* none */

	if (pSMB->hdr.Flags2 & SMBFLG2_UNICODE) {
		count = 1;      /* account for one byte pad to word boundary */
		name_len =
		   cifsConvertToUTF16((__le16 *) (pSMB->fileName + 1),
				      fileName, PATH_MAX, nls_codepage, remap);
		name_len++;     /* trailing null */
		name_len *= 2;
	} else {
		count = 0;      /* no pad */
		name_len = copy_path_name(pSMB->fileName, fileName);
	}
	if (*pOplock & REQ_OPLOCK)
		pSMB->OpenFlags = cpu_to_le16(REQ_OPLOCK);
	else if (*pOplock & REQ_BATCHOPLOCK)
		pSMB->OpenFlags = cpu_to_le16(REQ_BATCHOPLOCK);

	pSMB->OpenFlags |= cpu_to_le16(REQ_MORE_INFO);
	pSMB->Mode = cpu_to_le16(access_flags_to_smbopen_mode(access_flags));
	pSMB->Mode |= cpu_to_le16(0x40); /* deny none */
	/* set file as system file if special file such
	   as fifo and server expecting SFU style and
	   no Unix extensions */

	if (create_options & CREATE_OPTION_SPECIAL)
		pSMB->FileAttributes = cpu_to_le16(ATTR_SYSTEM);
	else /* BB FIXME BB */
		pSMB->FileAttributes = cpu_to_le16(0/*ATTR_NORMAL*/);

	if (create_options & CREATE_OPTION_READONLY)
		pSMB->FileAttributes |= cpu_to_le16(ATTR_READONLY);

	/* BB FIXME BB */
/*	pSMB->CreateOptions = cpu_to_le32(create_options &
						 CREATE_OPTIONS_MASK); */
	/* BB FIXME END BB */

	pSMB->Sattr = cpu_to_le16(ATTR_HIDDEN | ATTR_SYSTEM | ATTR_DIRECTORY);
	pSMB->OpenFunction = cpu_to_le16(convert_disposition(openDisposition));
	count += name_len;
	inc_rfc1001_len(pSMB, count);

	pSMB->ByteCount = cpu_to_le16(count);
	rc = SendReceive(xid, tcon->ses, (struct smb_hdr *) pSMB,
			(struct smb_hdr *)pSMBr, &bytes_returned, 0);
	cifs_stats_inc(&tcon->stats.cifs_stats.num_opens);
	if (rc) {
		cifs_dbg(FYI, "Error in Open = %d\n", rc);
	} else {
	/* BB verify if wct == 15 */

/*		*pOplock = pSMBr->OplockLevel; */ /* BB take from action field*/

		*netfid = pSMBr->Fid;   /* cifs fid stays in le */
		/* Let caller know file was created so we can set the mode. */
		/* Do we care about the CreateAction in any other cases? */
	/* BB FIXME BB */
/*		if (cpu_to_le32(FILE_CREATE) == pSMBr->CreateAction)
			*pOplock |= CIFS_CREATE_ACTION; */
	/* BB FIXME END */

		if (pfile_info) {
			pfile_info->CreationTime = 0; /* BB convert CreateTime*/
			pfile_info->LastAccessTime = 0; /* BB fixme */
			pfile_info->LastWriteTime = 0; /* BB fixme */
			pfile_info->ChangeTime = 0;  /* BB fixme */
			pfile_info->Attributes =
				cpu_to_le32(le16_to_cpu(pSMBr->FileAttributes));
			/* the file_info buf is endian converted by caller */
			pfile_info->AllocationSize =
				cpu_to_le64(le32_to_cpu(pSMBr->EndOfFile));
			pfile_info->EndOfFile = pfile_info->AllocationSize;
			pfile_info->NumberOfLinks = cpu_to_le32(1);
			pfile_info->DeletePending = 0;
		}
	}

	cifs_buf_release(pSMB);
	if (rc == -EAGAIN)
		goto OldOpenRetry;
	return rc;
}

int
CIFS_open(const unsigned int xid, struct cifs_open_parms *oparms, int *oplock,
	  FILE_ALL_INFO *buf)
{
	int rc;
	OPEN_REQ *req = NULL;
	OPEN_RSP *rsp = NULL;
	int bytes_returned;
	int name_len;
	__u16 count;
	struct cifs_sb_info *cifs_sb = oparms->cifs_sb;
	struct cifs_tcon *tcon = oparms->tcon;
	int remap = cifs_remap(cifs_sb);
	const struct nls_table *nls = cifs_sb->local_nls;
	int create_options = oparms->create_options;
	int desired_access = oparms->desired_access;
	int disposition = oparms->disposition;
	const char *path = oparms->path;

openRetry:
	rc = smb_init(SMB_COM_NT_CREATE_ANDX, 24, tcon, (void **)&req,
		      (void **)&rsp);
	if (rc)
		return rc;

	/* no commands go after this */
	req->AndXCommand = 0xFF;

	if (req->hdr.Flags2 & SMBFLG2_UNICODE) {
		/* account for one byte pad to word boundary */
		count = 1;
		name_len = cifsConvertToUTF16((__le16 *)(req->fileName + 1),
					      path, PATH_MAX, nls, remap);
		/* trailing null */
		name_len++;
		name_len *= 2;
		req->NameLength = cpu_to_le16(name_len);
	} else {
		/* BB improve check for buffer overruns BB */
		/* no pad */
		count = 0;
		name_len = copy_path_name(req->fileName, path);
		req->NameLength = cpu_to_le16(name_len);
	}

	if (*oplock & REQ_OPLOCK)
		req->OpenFlags = cpu_to_le32(REQ_OPLOCK);
	else if (*oplock & REQ_BATCHOPLOCK)
		req->OpenFlags = cpu_to_le32(REQ_BATCHOPLOCK);

	req->DesiredAccess = cpu_to_le32(desired_access);
	req->AllocationSize = 0;

	/*
	 * Set file as system file if special file such as fifo and server
	 * expecting SFU style and no Unix extensions.
	 */
	if (create_options & CREATE_OPTION_SPECIAL)
		req->FileAttributes = cpu_to_le32(ATTR_SYSTEM);
	else
		req->FileAttributes = cpu_to_le32(ATTR_NORMAL);

	/*
	 * XP does not handle ATTR_POSIX_SEMANTICS but it helps speed up case
	 * sensitive checks for other servers such as Samba.
	 */
	if (tcon->ses->capabilities & CAP_UNIX)
		req->FileAttributes |= cpu_to_le32(ATTR_POSIX_SEMANTICS);

	if (create_options & CREATE_OPTION_READONLY)
		req->FileAttributes |= cpu_to_le32(ATTR_READONLY);

	req->ShareAccess = cpu_to_le32(FILE_SHARE_ALL);
	req->CreateDisposition = cpu_to_le32(disposition);
	req->CreateOptions = cpu_to_le32(create_options & CREATE_OPTIONS_MASK);

	/* BB Expirement with various impersonation levels and verify */
	req->ImpersonationLevel = cpu_to_le32(SECURITY_IMPERSONATION);
	req->SecurityFlags = SECURITY_CONTEXT_TRACKING|SECURITY_EFFECTIVE_ONLY;

	count += name_len;
	inc_rfc1001_len(req, count);

	req->ByteCount = cpu_to_le16(count);
	rc = SendReceive(xid, tcon->ses, (struct smb_hdr *)req,
			 (struct smb_hdr *)rsp, &bytes_returned, 0);
	cifs_stats_inc(&tcon->stats.cifs_stats.num_opens);
	if (rc) {
		cifs_dbg(FYI, "Error in Open = %d\n", rc);
		cifs_buf_release(req);
		if (rc == -EAGAIN)
			goto openRetry;
		return rc;
	}

	/* 1 byte no need to le_to_cpu */
	*oplock = rsp->OplockLevel;
	/* cifs fid stays in le */
	oparms->fid->netfid = rsp->Fid;
	oparms->fid->access = desired_access;

	/* Let caller know file was created so we can set the mode. */
	/* Do we care about the CreateAction in any other cases? */
	if (cpu_to_le32(FILE_CREATE) == rsp->CreateAction)
		*oplock |= CIFS_CREATE_ACTION;

	if (buf) {
		/* copy from CreationTime to Attributes */
		memcpy((char *)buf, (char *)&rsp->CreationTime, 36);
		/* the file_info buf is endian converted by caller */
		buf->AllocationSize = rsp->AllocationSize;
		buf->EndOfFile = rsp->EndOfFile;
		buf->NumberOfLinks = cpu_to_le32(1);
		buf->DeletePending = 0;
	}

	cifs_buf_release(req);
	return rc;
}

/*
 * Discard any remaining data in the current SMB. To do this, we borrow the
 * current bigbuf.
 */
int
cifs_discard_remaining_data(struct TCP_Server_Info *server)
{
	unsigned int rfclen = server->pdu_size;
	int remaining = rfclen + server->vals->header_preamble_size -
		server->total_read;

	while (remaining > 0) {
		int length;

		length = cifs_discard_from_socket(server,
				min_t(size_t, remaining,
				      CIFSMaxBufSize + MAX_HEADER_SIZE(server)));
		if (length < 0)
			return length;
		server->total_read += length;
		remaining -= length;
	}

	return 0;
}

static int
__cifs_readv_discard(struct TCP_Server_Info *server, struct mid_q_entry *mid,
		     bool malformed)
{
	int length;

	length = cifs_discard_remaining_data(server);
	dequeue_mid(mid, malformed);
	mid->resp_buf = server->smallbuf;
	server->smallbuf = NULL;
	return length;
}

static int
cifs_readv_discard(struct TCP_Server_Info *server, struct mid_q_entry *mid)
{
	struct cifs_readdata *rdata = mid->callback_data;

	return  __cifs_readv_discard(server, mid, rdata->result);
}

int
cifs_readv_receive(struct TCP_Server_Info *server, struct mid_q_entry *mid)
{
	int length, len;
	unsigned int data_offset, data_len;
	struct cifs_readdata *rdata = mid->callback_data;
	char *buf = server->smallbuf;
	unsigned int buflen = server->pdu_size +
		server->vals->header_preamble_size;
	bool use_rdma_mr = false;

	cifs_dbg(FYI, "%s: mid=%llu offset=%llu bytes=%u\n",
		 __func__, mid->mid, rdata->offset, rdata->bytes);

	/*
	 * read the rest of READ_RSP header (sans Data array), or whatever we
	 * can if there's not enough data. At this point, we've read down to
	 * the Mid.
	 */
	len = min_t(unsigned int, buflen, server->vals->read_rsp_size) -
							HEADER_SIZE(server) + 1;

	length = cifs_read_from_socket(server,
				       buf + HEADER_SIZE(server) - 1, len);
	if (length < 0)
		return length;
	server->total_read += length;

	if (server->ops->is_session_expired &&
	    server->ops->is_session_expired(buf)) {
		cifs_reconnect(server);
		return -1;
	}

	if (server->ops->is_status_pending &&
	    server->ops->is_status_pending(buf, server)) {
		cifs_discard_remaining_data(server);
		return -1;
	}

	/* set up first two iov for signature check and to get credits */
	rdata->iov[0].iov_base = buf;
	rdata->iov[0].iov_len = server->vals->header_preamble_size;
	rdata->iov[1].iov_base = buf + server->vals->header_preamble_size;
	rdata->iov[1].iov_len =
		server->total_read - server->vals->header_preamble_size;
	cifs_dbg(FYI, "0: iov_base=%p iov_len=%zu\n",
		 rdata->iov[0].iov_base, rdata->iov[0].iov_len);
	cifs_dbg(FYI, "1: iov_base=%p iov_len=%zu\n",
		 rdata->iov[1].iov_base, rdata->iov[1].iov_len);

	/* Was the SMB read successful? */
	rdata->result = server->ops->map_error(buf, false);
	if (rdata->result != 0) {
		cifs_dbg(FYI, "%s: server returned error %d\n",
			 __func__, rdata->result);
		/* normal error on read response */
		return __cifs_readv_discard(server, mid, false);
	}

	/* Is there enough to get to the rest of the READ_RSP header? */
	if (server->total_read < server->vals->read_rsp_size) {
		cifs_dbg(FYI, "%s: server returned short header. got=%u expected=%zu\n",
			 __func__, server->total_read,
			 server->vals->read_rsp_size);
		rdata->result = -EIO;
		return cifs_readv_discard(server, mid);
	}

	data_offset = server->ops->read_data_offset(buf) +
		server->vals->header_preamble_size;
	if (data_offset < server->total_read) {
		/*
		 * win2k8 sometimes sends an offset of 0 when the read
		 * is beyond the EOF. Treat it as if the data starts just after
		 * the header.
		 */
		cifs_dbg(FYI, "%s: data offset (%u) inside read response header\n",
			 __func__, data_offset);
		data_offset = server->total_read;
	} else if (data_offset > MAX_CIFS_SMALL_BUFFER_SIZE) {
		/* data_offset is beyond the end of smallbuf */
		cifs_dbg(FYI, "%s: data offset (%u) beyond end of smallbuf\n",
			 __func__, data_offset);
		rdata->result = -EIO;
		return cifs_readv_discard(server, mid);
	}

	cifs_dbg(FYI, "%s: total_read=%u data_offset=%u\n",
		 __func__, server->total_read, data_offset);

	len = data_offset - server->total_read;
	if (len > 0) {
		/* read any junk before data into the rest of smallbuf */
		length = cifs_read_from_socket(server,
					       buf + server->total_read, len);
		if (length < 0)
			return length;
		server->total_read += length;
	}

	/* how much data is in the response? */
#ifdef CONFIG_CIFS_SMB_DIRECT
	use_rdma_mr = rdata->mr;
#endif
	data_len = server->ops->read_data_length(buf, use_rdma_mr);
	if (!use_rdma_mr && (data_offset + data_len > buflen)) {
		/* data_len is corrupt -- discard frame */
		rdata->result = -EIO;
		return cifs_readv_discard(server, mid);
	}

	length = rdata->read_into_pages(server, rdata, data_len);
	if (length < 0)
		return length;

	server->total_read += length;

	cifs_dbg(FYI, "total_read=%u buflen=%u remaining=%u\n",
		 server->total_read, buflen, data_len);

	/* discard anything left over */
	if (server->total_read < buflen)
		return cifs_readv_discard(server, mid);

	dequeue_mid(mid, false);
	mid->resp_buf = server->smallbuf;
	server->smallbuf = NULL;
	return length;
}

static void
cifs_readv_callback(struct mid_q_entry *mid)
{
	struct cifs_readdata *rdata = mid->callback_data;
	struct cifs_tcon *tcon = tlink_tcon(rdata->cfile->tlink);
	struct TCP_Server_Info *server = tcon->ses->server;
	struct smb_rqst rqst = { .rq_iov = rdata->iov,
				 .rq_nvec = 2,
				 .rq_pages = rdata->pages,
				 .rq_offset = rdata->page_offset,
				 .rq_npages = rdata->nr_pages,
				 .rq_pagesz = rdata->pagesz,
				 .rq_tailsz = rdata->tailsz };
	struct cifs_credits credits = { .value = 1, .instance = 0 };

	cifs_dbg(FYI, "%s: mid=%llu state=%d result=%d bytes=%u\n",
		 __func__, mid->mid, mid->mid_state, rdata->result,
		 rdata->bytes);

	switch (mid->mid_state) {
	case MID_RESPONSE_RECEIVED:
		/* result already set, check signature */
		if (server->sign) {
			int rc = 0;

			rc = cifs_verify_signature(&rqst, server,
						  mid->sequence_number);
			if (rc)
				cifs_dbg(VFS, "SMB signature verification returned error = %d\n",
					 rc);
		}
		/* FIXME: should this be counted toward the initiating task? */
		task_io_account_read(rdata->got_bytes);
		cifs_stats_bytes_read(tcon, rdata->got_bytes);
		break;
	case MID_REQUEST_SUBMITTED:
	case MID_RETRY_NEEDED:
		rdata->result = -EAGAIN;
		if (server->sign && rdata->got_bytes)
			/* reset bytes number since we can not check a sign */
			rdata->got_bytes = 0;
		/* FIXME: should this be counted toward the initiating task? */
		task_io_account_read(rdata->got_bytes);
		cifs_stats_bytes_read(tcon, rdata->got_bytes);
		break;
	default:
		rdata->result = -EIO;
	}

	queue_work(cifsiod_wq, &rdata->work);
	DeleteMidQEntry(mid);
	add_credits(server, &credits, 0);
}

/* cifs_async_readv - send an async write, and set up mid to handle result */
int
cifs_async_readv(struct cifs_readdata *rdata)
{
	int rc;
	READ_REQ *smb = NULL;
	int wct;
	struct cifs_tcon *tcon = tlink_tcon(rdata->cfile->tlink);
	struct smb_rqst rqst = { .rq_iov = rdata->iov,
				 .rq_nvec = 2 };

	cifs_dbg(FYI, "%s: offset=%llu bytes=%u\n",
		 __func__, rdata->offset, rdata->bytes);

	if (tcon->ses->capabilities & CAP_LARGE_FILES)
		wct = 12;
	else {
		wct = 10; /* old style read */
		if ((rdata->offset >> 32) > 0)  {
			/* can not handle this big offset for old */
			return -EIO;
		}
	}

	rc = small_smb_init(SMB_COM_READ_ANDX, wct, tcon, (void **)&smb);
	if (rc)
		return rc;

	smb->hdr.Pid = cpu_to_le16((__u16)rdata->pid);
	smb->hdr.PidHigh = cpu_to_le16((__u16)(rdata->pid >> 16));

	smb->AndXCommand = 0xFF;	/* none */
	smb->Fid = rdata->cfile->fid.netfid;
	smb->OffsetLow = cpu_to_le32(rdata->offset & 0xFFFFFFFF);
	if (wct == 12)
		smb->OffsetHigh = cpu_to_le32(rdata->offset >> 32);
	smb->Remaining = 0;
	smb->MaxCount = cpu_to_le16(rdata->bytes & 0xFFFF);
	smb->MaxCountHigh = cpu_to_le32(rdata->bytes >> 16);
	if (wct == 12)
		smb->ByteCount = 0;
	else {
		/* old style read */
		struct smb_com_readx_req *smbr =
			(struct smb_com_readx_req *)smb;
		smbr->ByteCount = 0;
	}

	/* 4 for RFC1001 length + 1 for BCC */
	rdata->iov[0].iov_base = smb;
	rdata->iov[0].iov_len = 4;
	rdata->iov[1].iov_base = (char *)smb + 4;
	rdata->iov[1].iov_len = get_rfc1002_length(smb);

	kref_get(&rdata->refcount);
	rc = cifs_call_async(tcon->ses->server, &rqst, cifs_readv_receive,
			     cifs_readv_callback, NULL, rdata, 0, NULL);

	if (rc == 0)
		cifs_stats_inc(&tcon->stats.cifs_stats.num_reads);
	else
		kref_put(&rdata->refcount, cifs_readdata_release);

	cifs_small_buf_release(smb);
	return rc;
}

int
CIFSSMBRead(const unsigned int xid, struct cifs_io_parms *io_parms,
	    unsigned int *nbytes, char **buf, int *pbuf_type)
{
	int rc = -EACCES;
	READ_REQ *pSMB = NULL;
	READ_RSP *pSMBr = NULL;
	char *pReadData = NULL;
	int wct;
	int resp_buf_type = 0;
	struct kvec iov[1];
	struct kvec rsp_iov;
	__u32 pid = io_parms->pid;
	__u16 netfid = io_parms->netfid;
	__u64 offset = io_parms->offset;
	struct cifs_tcon *tcon = io_parms->tcon;
	unsigned int count = io_parms->length;

	cifs_dbg(FYI, "Reading %d bytes on fid %d\n", count, netfid);
	if (tcon->ses->capabilities & CAP_LARGE_FILES)
		wct = 12;
	else {
		wct = 10; /* old style read */
		if ((offset >> 32) > 0)  {
			/* can not handle this big offset for old */
			return -EIO;
		}
	}

	*nbytes = 0;
	rc = small_smb_init(SMB_COM_READ_ANDX, wct, tcon, (void **) &pSMB);
	if (rc)
		return rc;

	pSMB->hdr.Pid = cpu_to_le16((__u16)pid);
	pSMB->hdr.PidHigh = cpu_to_le16((__u16)(pid >> 16));

	/* tcon and ses pointer are checked in smb_init */
	if (tcon->ses->server == NULL)
		return -ECONNABORTED;

	pSMB->AndXCommand = 0xFF;       /* none */
	pSMB->Fid = netfid;
	pSMB->OffsetLow = cpu_to_le32(offset & 0xFFFFFFFF);
	if (wct == 12)
		pSMB->OffsetHigh = cpu_to_le32(offset >> 32);

	pSMB->Remaining = 0;
	pSMB->MaxCount = cpu_to_le16(count & 0xFFFF);
	pSMB->MaxCountHigh = cpu_to_le32(count >> 16);
	if (wct == 12)
		pSMB->ByteCount = 0;  /* no need to do le conversion since 0 */
	else {
		/* old style read */
		struct smb_com_readx_req *pSMBW =
			(struct smb_com_readx_req *)pSMB;
		pSMBW->ByteCount = 0;
	}

	iov[0].iov_base = (char *)pSMB;
	iov[0].iov_len = be32_to_cpu(pSMB->hdr.smb_buf_length) + 4;
	rc = SendReceive2(xid, tcon->ses, iov, 1, &resp_buf_type,
			  CIFS_LOG_ERROR, &rsp_iov);
	cifs_small_buf_release(pSMB);
	cifs_stats_inc(&tcon->stats.cifs_stats.num_reads);
	pSMBr = (READ_RSP *)rsp_iov.iov_base;
	if (rc) {
		cifs_dbg(VFS, "Send error in read = %d\n", rc);
	} else {
		int data_length = le16_to_cpu(pSMBr->DataLengthHigh);
		data_length = data_length << 16;
		data_length += le16_to_cpu(pSMBr->DataLength);
		*nbytes = data_length;

		/*check that DataLength would not go beyond end of SMB */
		if ((data_length > CIFSMaxBufSize)
				|| (data_length > count)) {
			cifs_dbg(FYI, "bad length %d for count %d\n",
				 data_length, count);
			rc = -EIO;
			*nbytes = 0;
		} else {
			pReadData = (char *) (&pSMBr->hdr.Protocol) +
					le16_to_cpu(pSMBr->DataOffset);
/*			if (rc = copy_to_user(buf, pReadData, data_length)) {
				cifs_dbg(VFS, "Faulting on read rc = %d\n",rc);
				rc = -EFAULT;
			}*/ /* can not use copy_to_user when using page cache*/
			if (*buf)
				memcpy(*buf, pReadData, data_length);
		}
	}

	if (*buf) {
		free_rsp_buf(resp_buf_type, rsp_iov.iov_base);
	} else if (resp_buf_type != CIFS_NO_BUFFER) {
		/* return buffer to caller to free */
		*buf = rsp_iov.iov_base;
		if (resp_buf_type == CIFS_SMALL_BUFFER)
			*pbuf_type = CIFS_SMALL_BUFFER;
		else if (resp_buf_type == CIFS_LARGE_BUFFER)
			*pbuf_type = CIFS_LARGE_BUFFER;
	} /* else no valid buffer on return - leave as null */

	/* Note: On -EAGAIN error only caller can retry on handle based calls
		since file handle passed in no longer valid */
	return rc;
}


int
CIFSSMBWrite(const unsigned int xid, struct cifs_io_parms *io_parms,
	     unsigned int *nbytes, const char *buf)
{
	int rc = -EACCES;
	WRITE_REQ *pSMB = NULL;
	WRITE_RSP *pSMBr = NULL;
	int bytes_returned, wct;
	__u32 bytes_sent;
	__u16 byte_count;
	__u32 pid = io_parms->pid;
	__u16 netfid = io_parms->netfid;
	__u64 offset = io_parms->offset;
	struct cifs_tcon *tcon = io_parms->tcon;
	unsigned int count = io_parms->length;

	*nbytes = 0;

	/* cifs_dbg(FYI, "write at %lld %d bytes\n", offset, count);*/
	if (tcon->ses == NULL)
		return -ECONNABORTED;

	if (tcon->ses->capabilities & CAP_LARGE_FILES)
		wct = 14;
	else {
		wct = 12;
		if ((offset >> 32) > 0) {
			/* can not handle big offset for old srv */
			return -EIO;
		}
	}

	rc = smb_init(SMB_COM_WRITE_ANDX, wct, tcon, (void **) &pSMB,
		      (void **) &pSMBr);
	if (rc)
		return rc;

	pSMB->hdr.Pid = cpu_to_le16((__u16)pid);
	pSMB->hdr.PidHigh = cpu_to_le16((__u16)(pid >> 16));

	/* tcon and ses pointer are checked in smb_init */
	if (tcon->ses->server == NULL)
		return -ECONNABORTED;

	pSMB->AndXCommand = 0xFF;	/* none */
	pSMB->Fid = netfid;
	pSMB->OffsetLow = cpu_to_le32(offset & 0xFFFFFFFF);
	if (wct == 14)
		pSMB->OffsetHigh = cpu_to_le32(offset >> 32);

	pSMB->Reserved = 0xFFFFFFFF;
	pSMB->WriteMode = 0;
	pSMB->Remaining = 0;

	/* Can increase buffer size if buffer is big enough in some cases ie we
	can send more if LARGE_WRITE_X capability returned by the server and if
	our buffer is big enough or if we convert to iovecs on socket writes
	and eliminate the copy to the CIFS buffer */
	if (tcon->ses->capabilities & CAP_LARGE_WRITE_X) {
		bytes_sent = min_t(const unsigned int, CIFSMaxBufSize, count);
	} else {
		bytes_sent = (tcon->ses->server->maxBuf - MAX_CIFS_HDR_SIZE)
			 & ~0xFF;
	}

	if (bytes_sent > count)
		bytes_sent = count;
	pSMB->DataOffset =
		cpu_to_le16(offsetof(struct smb_com_write_req, Data) - 4);
	if (buf)
		memcpy(pSMB->Data, buf, bytes_sent);
	else if (count != 0) {
		/* No buffer */
		cifs_buf_release(pSMB);
		return -EINVAL;
	} /* else setting file size with write of zero bytes */
	if (wct == 14)
		byte_count = bytes_sent + 1; /* pad */
	else /* wct == 12 */
		byte_count = bytes_sent + 5; /* bigger pad, smaller smb hdr */

	pSMB->DataLengthLow = cpu_to_le16(bytes_sent & 0xFFFF);
	pSMB->DataLengthHigh = cpu_to_le16(bytes_sent >> 16);
	inc_rfc1001_len(pSMB, byte_count);

	if (wct == 14)
		pSMB->ByteCount = cpu_to_le16(byte_count);
	else { /* old style write has byte count 4 bytes earlier
		  so 4 bytes pad  */
		struct smb_com_writex_req *pSMBW =
			(struct smb_com_writex_req *)pSMB;
		pSMBW->ByteCount = cpu_to_le16(byte_count);
	}

	rc = SendReceive(xid, tcon->ses, (struct smb_hdr *) pSMB,
			 (struct smb_hdr *) pSMBr, &bytes_returned, 0);
	cifs_stats_inc(&tcon->stats.cifs_stats.num_writes);
	if (rc) {
		cifs_dbg(FYI, "Send error in write = %d\n", rc);
	} else {
		*nbytes = le16_to_cpu(pSMBr->CountHigh);
		*nbytes = (*nbytes) << 16;
		*nbytes += le16_to_cpu(pSMBr->Count);

		/*
		 * Mask off high 16 bits when bytes written as returned by the
		 * server is greater than bytes requested by the client. Some
		 * OS/2 servers are known to set incorrect CountHigh values.
		 */
		if (*nbytes > count)
			*nbytes &= 0xFFFF;
	}

	cifs_buf_release(pSMB);

	/* Note: On -EAGAIN error only caller can retry on handle based calls
		since file handle passed in no longer valid */

	return rc;
}

void
cifs_writedata_release(struct kref *refcount)
{
	struct cifs_writedata *wdata = container_of(refcount,
					struct cifs_writedata, refcount);
#ifdef CONFIG_CIFS_SMB_DIRECT
	if (wdata->mr) {
		smbd_deregister_mr(wdata->mr);
		wdata->mr = NULL;
	}
#endif

	if (wdata->cfile)
		cifsFileInfo_put(wdata->cfile);

	kvfree(wdata->pages);
	kfree(wdata);
}

/*
 * Write failed with a retryable error. Resend the write request. It's also
 * possible that the page was redirtied so re-clean the page.
 */
static void
cifs_writev_requeue(struct cifs_writedata *wdata)
{
	int i, rc = 0;
	struct inode *inode = d_inode(wdata->cfile->dentry);
	struct TCP_Server_Info *server;
	unsigned int rest_len;

	server = tlink_tcon(wdata->cfile->tlink)->ses->server;
	i = 0;
	rest_len = wdata->bytes;
	do {
		struct cifs_writedata *wdata2;
		unsigned int j, nr_pages, wsize, tailsz, cur_len;

		wsize = server->ops->wp_retry_size(inode);
		if (wsize < rest_len) {
			nr_pages = wsize / PAGE_SIZE;
			if (!nr_pages) {
				rc = -ENOTSUPP;
				break;
			}
			cur_len = nr_pages * PAGE_SIZE;
			tailsz = PAGE_SIZE;
		} else {
			nr_pages = DIV_ROUND_UP(rest_len, PAGE_SIZE);
			cur_len = rest_len;
			tailsz = rest_len - (nr_pages - 1) * PAGE_SIZE;
		}

		wdata2 = cifs_writedata_alloc(nr_pages, cifs_writev_complete);
		if (!wdata2) {
			rc = -ENOMEM;
			break;
		}

		for (j = 0; j < nr_pages; j++) {
			wdata2->pages[j] = wdata->pages[i + j];
			lock_page(wdata2->pages[j]);
			clear_page_dirty_for_io(wdata2->pages[j]);
		}

		wdata2->sync_mode = wdata->sync_mode;
		wdata2->nr_pages = nr_pages;
		wdata2->offset = page_offset(wdata2->pages[0]);
		wdata2->pagesz = PAGE_SIZE;
		wdata2->tailsz = tailsz;
		wdata2->bytes = cur_len;

		rc = cifs_get_writable_file(CIFS_I(inode), FIND_WR_ANY,
					    &wdata2->cfile);
		if (!wdata2->cfile) {
			cifs_dbg(VFS, "No writable handle to retry writepages rc=%d\n",
				 rc);
			if (!is_retryable_error(rc))
				rc = -EBADF;
		} else {
			wdata2->pid = wdata2->cfile->pid;
			rc = server->ops->async_writev(wdata2,
						       cifs_writedata_release);
		}

		for (j = 0; j < nr_pages; j++) {
			unlock_page(wdata2->pages[j]);
			if (rc != 0 && !is_retryable_error(rc)) {
				SetPageError(wdata2->pages[j]);
				end_page_writeback(wdata2->pages[j]);
				put_page(wdata2->pages[j]);
			}
		}

		kref_put(&wdata2->refcount, cifs_writedata_release);
		if (rc) {
			if (is_retryable_error(rc))
				continue;
			i += nr_pages;
			break;
		}

		rest_len -= cur_len;
		i += nr_pages;
	} while (i < wdata->nr_pages);

	/* cleanup remaining pages from the original wdata */
	for (; i < wdata->nr_pages; i++) {
		SetPageError(wdata->pages[i]);
		end_page_writeback(wdata->pages[i]);
		put_page(wdata->pages[i]);
	}

	if (rc != 0 && !is_retryable_error(rc))
		mapping_set_error(inode->i_mapping, rc);
	kref_put(&wdata->refcount, cifs_writedata_release);
}

void
cifs_writev_complete(struct work_struct *work)
{
	struct cifs_writedata *wdata = container_of(work,
						struct cifs_writedata, work);
	struct inode *inode = d_inode(wdata->cfile->dentry);
	int i = 0;

	if (wdata->result == 0) {
		spin_lock(&inode->i_lock);
		cifs_update_eof(CIFS_I(inode), wdata->offset, wdata->bytes);
		spin_unlock(&inode->i_lock);
		cifs_stats_bytes_written(tlink_tcon(wdata->cfile->tlink),
					 wdata->bytes);
	} else if (wdata->sync_mode == WB_SYNC_ALL && wdata->result == -EAGAIN)
		return cifs_writev_requeue(wdata);

	for (i = 0; i < wdata->nr_pages; i++) {
		struct page *page = wdata->pages[i];
		if (wdata->result == -EAGAIN)
			__set_page_dirty_nobuffers(page);
		else if (wdata->result < 0)
			SetPageError(page);
		end_page_writeback(page);
		put_page(page);
	}
	if (wdata->result != -EAGAIN)
		mapping_set_error(inode->i_mapping, wdata->result);
	kref_put(&wdata->refcount, cifs_writedata_release);
}

struct cifs_writedata *
cifs_writedata_alloc(unsigned int nr_pages, work_func_t complete)
{
	struct page **pages =
		kcalloc(nr_pages, sizeof(struct page *), GFP_NOFS);
	if (pages)
		return cifs_writedata_direct_alloc(pages, complete);

	return NULL;
}

struct cifs_writedata *
cifs_writedata_direct_alloc(struct page **pages, work_func_t complete)
{
	struct cifs_writedata *wdata;

	wdata = kzalloc(sizeof(*wdata), GFP_NOFS);
	if (wdata != NULL) {
		wdata->pages = pages;
		kref_init(&wdata->refcount);
		INIT_LIST_HEAD(&wdata->list);
		init_completion(&wdata->done);
		INIT_WORK(&wdata->work, complete);
	}
	return wdata;
}

/*
 * Check the mid_state and signature on received buffer (if any), and queue the
 * workqueue completion task.
 */
static void
cifs_writev_callback(struct mid_q_entry *mid)
{
	struct cifs_writedata *wdata = mid->callback_data;
	struct cifs_tcon *tcon = tlink_tcon(wdata->cfile->tlink);
	unsigned int written;
	WRITE_RSP *smb = (WRITE_RSP *)mid->resp_buf;
	struct cifs_credits credits = { .value = 1, .instance = 0 };

	switch (mid->mid_state) {
	case MID_RESPONSE_RECEIVED:
		wdata->result = cifs_check_receive(mid, tcon->ses->server, 0);
		if (wdata->result != 0)
			break;

		written = le16_to_cpu(smb->CountHigh);
		written <<= 16;
		written += le16_to_cpu(smb->Count);
		/*
		 * Mask off high 16 bits when bytes written as returned
		 * by the server is greater than bytes requested by the
		 * client. OS/2 servers are known to set incorrect
		 * CountHigh values.
		 */
		if (written > wdata->bytes)
			written &= 0xFFFF;

		if (written < wdata->bytes)
			wdata->result = -ENOSPC;
		else
			wdata->bytes = written;
		break;
	case MID_REQUEST_SUBMITTED:
	case MID_RETRY_NEEDED:
		wdata->result = -EAGAIN;
		break;
	default:
		wdata->result = -EIO;
		break;
	}

	queue_work(cifsiod_wq, &wdata->work);
	DeleteMidQEntry(mid);
	add_credits(tcon->ses->server, &credits, 0);
}

/* cifs_async_writev - send an async write, and set up mid to handle result */
int
cifs_async_writev(struct cifs_writedata *wdata,
		  void (*release)(struct kref *kref))
{
	int rc = -EACCES;
	WRITE_REQ *smb = NULL;
	int wct;
	struct cifs_tcon *tcon = tlink_tcon(wdata->cfile->tlink);
	struct kvec iov[2];
	struct smb_rqst rqst = { };

	if (tcon->ses->capabilities & CAP_LARGE_FILES) {
		wct = 14;
	} else {
		wct = 12;
		if (wdata->offset >> 32 > 0) {
			/* can not handle big offset for old srv */
			return -EIO;
		}
	}

	rc = small_smb_init(SMB_COM_WRITE_ANDX, wct, tcon, (void **)&smb);
	if (rc)
		goto async_writev_out;

	smb->hdr.Pid = cpu_to_le16((__u16)wdata->pid);
	smb->hdr.PidHigh = cpu_to_le16((__u16)(wdata->pid >> 16));

	smb->AndXCommand = 0xFF;	/* none */
	smb->Fid = wdata->cfile->fid.netfid;
	smb->OffsetLow = cpu_to_le32(wdata->offset & 0xFFFFFFFF);
	if (wct == 14)
		smb->OffsetHigh = cpu_to_le32(wdata->offset >> 32);
	smb->Reserved = 0xFFFFFFFF;
	smb->WriteMode = 0;
	smb->Remaining = 0;

	smb->DataOffset =
	    cpu_to_le16(offsetof(struct smb_com_write_req, Data) - 4);

	/* 4 for RFC1001 length + 1 for BCC */
	iov[0].iov_len = 4;
	iov[0].iov_base = smb;
	iov[1].iov_len = get_rfc1002_length(smb) + 1;
	iov[1].iov_base = (char *)smb + 4;

	rqst.rq_iov = iov;
	rqst.rq_nvec = 2;
	rqst.rq_pages = wdata->pages;
	rqst.rq_offset = wdata->page_offset;
	rqst.rq_npages = wdata->nr_pages;
	rqst.rq_pagesz = wdata->pagesz;
	rqst.rq_tailsz = wdata->tailsz;

	cifs_dbg(FYI, "async write at %llu %u bytes\n",
		 wdata->offset, wdata->bytes);

	smb->DataLengthLow = cpu_to_le16(wdata->bytes & 0xFFFF);
	smb->DataLengthHigh = cpu_to_le16(wdata->bytes >> 16);

	if (wct == 14) {
		inc_rfc1001_len(&smb->hdr, wdata->bytes + 1);
		put_bcc(wdata->bytes + 1, &smb->hdr);
	} else {
		/* wct == 12 */
		struct smb_com_writex_req *smbw =
				(struct smb_com_writex_req *)smb;
		inc_rfc1001_len(&smbw->hdr, wdata->bytes + 5);
		put_bcc(wdata->bytes + 5, &smbw->hdr);
		iov[1].iov_len += 4; /* pad bigger by four bytes */
	}

	kref_get(&wdata->refcount);
	rc = cifs_call_async(tcon->ses->server, &rqst, NULL,
			     cifs_writev_callback, NULL, wdata, 0, NULL);

	if (rc == 0)
		cifs_stats_inc(&tcon->stats.cifs_stats.num_writes);
	else
		kref_put(&wdata->refcount, release);

async_writev_out:
	cifs_small_buf_release(smb);
	return rc;
}

int
CIFSSMBWrite2(const unsigned int xid, struct cifs_io_parms *io_parms,
	      unsigned int *nbytes, struct kvec *iov, int n_vec)
{
	int rc;
	WRITE_REQ *pSMB = NULL;
	int wct;
	int smb_hdr_len;
	int resp_buf_type = 0;
	__u32 pid = io_parms->pid;
	__u16 netfid = io_parms->netfid;
	__u64 offset = io_parms->offset;
	struct cifs_tcon *tcon = io_parms->tcon;
	unsigned int count = io_parms->length;
	struct kvec rsp_iov;

	*nbytes = 0;

	cifs_dbg(FYI, "write2 at %lld %d bytes\n", (long long)offset, count);

	if (tcon->ses->capabilities & CAP_LARGE_FILES) {
		wct = 14;
	} else {
		wct = 12;
		if ((offset >> 32) > 0) {
			/* can not handle big offset for old srv */
			return -EIO;
		}
	}
	rc = small_smb_init(SMB_COM_WRITE_ANDX, wct, tcon, (void **) &pSMB);
	if (rc)
		return rc;

	pSMB->hdr.Pid = cpu_to_le16((__u16)pid);
	pSMB->hdr.PidHigh = cpu_to_le16((__u16)(pid >> 16));

	/* tcon and ses pointer are checked in smb_init */
	if (tcon->ses->server == NULL)
		return -ECONNABORTED;

	pSMB->AndXCommand = 0xFF;	/* none */
	pSMB->Fid = netfid;
	pSMB->OffsetLow = cpu_to_le32(offset & 0xFFFFFFFF);
	if (wct == 14)
		pSMB->OffsetHigh = cpu_to_le32(offset >> 32);
	pSMB->Reserved = 0xFFFFFFFF;
	pSMB->WriteMode = 0;
	pSMB->Remaining = 0;

	pSMB->DataOffset =
	    cpu_to_le16(offsetof(struct smb_com_write_req, Data) - 4);

	pSMB->DataLengthLow = cpu_to_le16(count & 0xFFFF);
	pSMB->DataLengthHigh = cpu_to_le16(count >> 16);
	/* header + 1 byte pad */
	smb_hdr_len = be32_to_cpu(pSMB->hdr.smb_buf_length) + 1;
	if (wct == 14)
		inc_rfc1001_len(pSMB, count + 1);
	else /* wct == 12 */
		inc_rfc1001_len(pSMB, count + 5); /* smb data starts later */
	if (wct == 14)
		pSMB->ByteCount = cpu_to_le16(count + 1);
	else /* wct == 12 */ /* bigger pad, smaller smb hdr, keep offset ok */ {
		struct smb_com_writex_req *pSMBW =
				(struct smb_com_writex_req *)pSMB;
		pSMBW->ByteCount = cpu_to_le16(count + 5);
	}
	iov[0].iov_base = pSMB;
	if (wct == 14)
		iov[0].iov_len = smb_hdr_len + 4;
	else /* wct == 12 pad bigger by four bytes */
		iov[0].iov_len = smb_hdr_len + 8;

	rc = SendReceive2(xid, tcon->ses, iov, n_vec + 1, &resp_buf_type, 0,
			  &rsp_iov);
	cifs_small_buf_release(pSMB);
	cifs_stats_inc(&tcon->stats.cifs_stats.num_writes);
	if (rc) {
		cifs_dbg(FYI, "Send error Write2 = %d\n", rc);
	} else if (resp_buf_type == 0) {
		/* presumably this can not happen, but best to be safe */
		rc = -EIO;
	} else {
		WRITE_RSP *pSMBr = (WRITE_RSP *)rsp_iov.iov_base;
		*nbytes = le16_to_cpu(pSMBr->CountHigh);
		*nbytes = (*nbytes) << 16;
		*nbytes += le16_to_cpu(pSMBr->Count);

		/*
		 * Mask off high 16 bits when bytes written as returned by the
		 * server is greater than bytes requested by the client. OS/2
		 * servers are known to set incorrect CountHigh values.
		 */
		if (*nbytes > count)
			*nbytes &= 0xFFFF;
	}

	free_rsp_buf(resp_buf_type, rsp_iov.iov_base);

	/* Note: On -EAGAIN error only caller can retry on handle based calls
		since file handle passed in no longer valid */

	return rc;
}

int cifs_lockv(const unsigned int xid, struct cifs_tcon *tcon,
	       const __u16 netfid, const __u8 lock_type, const __u32 num_unlock,
	       const __u32 num_lock, LOCKING_ANDX_RANGE *buf)
{
	int rc = 0;
	LOCK_REQ *pSMB = NULL;
	struct kvec iov[2];
	struct kvec rsp_iov;
	int resp_buf_type;
	__u16 count;

	cifs_dbg(FYI, "cifs_lockv num lock %d num unlock %d\n",
		 num_lock, num_unlock);

	rc = small_smb_init(SMB_COM_LOCKING_ANDX, 8, tcon, (void **) &pSMB);
	if (rc)
		return rc;

	pSMB->Timeout = 0;
	pSMB->NumberOfLocks = cpu_to_le16(num_lock);
	pSMB->NumberOfUnlocks = cpu_to_le16(num_unlock);
	pSMB->LockType = lock_type;
	pSMB->AndXCommand = 0xFF; /* none */
	pSMB->Fid = netfid; /* netfid stays le */

	count = (num_unlock + num_lock) * sizeof(LOCKING_ANDX_RANGE);
	inc_rfc1001_len(pSMB, count);
	pSMB->ByteCount = cpu_to_le16(count);

	iov[0].iov_base = (char *)pSMB;
	iov[0].iov_len = be32_to_cpu(pSMB->hdr.smb_buf_length) + 4 -
			 (num_unlock + num_lock) * sizeof(LOCKING_ANDX_RANGE);
	iov[1].iov_base = (char *)buf;
	iov[1].iov_len = (num_unlock + num_lock) * sizeof(LOCKING_ANDX_RANGE);

	cifs_stats_inc(&tcon->stats.cifs_stats.num_locks);
	rc = SendReceive2(xid, tcon->ses, iov, 2, &resp_buf_type,
			  CIFS_NO_RSP_BUF, &rsp_iov);
	cifs_small_buf_release(pSMB);
	if (rc)
		cifs_dbg(FYI, "Send error in cifs_lockv = %d\n", rc);

	return rc;
}

int
CIFSSMBLock(const unsigned int xid, struct cifs_tcon *tcon,
	    const __u16 smb_file_id, const __u32 netpid, const __u64 len,
	    const __u64 offset, const __u32 numUnlock,
	    const __u32 numLock, const __u8 lockType,
	    const bool waitFlag, const __u8 oplock_level)
{
	int rc = 0;
	LOCK_REQ *pSMB = NULL;
/*	LOCK_RSP *pSMBr = NULL; */ /* No response data other than rc to parse */
	int bytes_returned;
	int flags = 0;
	__u16 count;

	cifs_dbg(FYI, "CIFSSMBLock timeout %d numLock %d\n",
		 (int)waitFlag, numLock);
	rc = small_smb_init(SMB_COM_LOCKING_ANDX, 8, tcon, (void **) &pSMB);

	if (rc)
		return rc;

	if (lockType == LOCKING_ANDX_OPLOCK_RELEASE) {
		/* no response expected */
		flags = CIFS_NO_SRV_RSP | CIFS_NON_BLOCKING | CIFS_OBREAK_OP;
		pSMB->Timeout = 0;
	} else if (waitFlag) {
		flags = CIFS_BLOCKING_OP; /* blocking operation, no timeout */
		pSMB->Timeout = cpu_to_le32(-1);/* blocking - do not time out */
	} else {
		pSMB->Timeout = 0;
	}

	pSMB->NumberOfLocks = cpu_to_le16(numLock);
	pSMB->NumberOfUnlocks = cpu_to_le16(numUnlock);
	pSMB->LockType = lockType;
	pSMB->OplockLevel = oplock_level;
	pSMB->AndXCommand = 0xFF;	/* none */
	pSMB->Fid = smb_file_id; /* netfid stays le */

	if ((numLock != 0) || (numUnlock != 0)) {
		pSMB->Locks[0].Pid = cpu_to_le16(netpid);
		/* BB where to store pid high? */
		pSMB->Locks[0].LengthLow = cpu_to_le32((u32)len);
		pSMB->Locks[0].LengthHigh = cpu_to_le32((u32)(len>>32));
		pSMB->Locks[0].OffsetLow = cpu_to_le32((u32)offset);
		pSMB->Locks[0].OffsetHigh = cpu_to_le32((u32)(offset>>32));
		count = sizeof(LOCKING_ANDX_RANGE);
	} else {
		/* oplock break */
		count = 0;
	}
	inc_rfc1001_len(pSMB, count);
	pSMB->ByteCount = cpu_to_le16(count);

	if (waitFlag)
		rc = SendReceiveBlockingLock(xid, tcon, (struct smb_hdr *) pSMB,
			(struct smb_hdr *) pSMB, &bytes_returned);
	else
		rc = SendReceiveNoRsp(xid, tcon->ses, (char *)pSMB, flags);
	cifs_small_buf_release(pSMB);
	cifs_stats_inc(&tcon->stats.cifs_stats.num_locks);
	if (rc)
		cifs_dbg(FYI, "Send error in Lock = %d\n", rc);

	/* Note: On -EAGAIN error only caller can retry on handle based calls
	since file handle passed in no longer valid */
	return rc;
}

int
CIFSSMBPosixLock(const unsigned int xid, struct cifs_tcon *tcon,
		const __u16 smb_file_id, const __u32 netpid,
		const loff_t start_offset, const __u64 len,
		struct file_lock *pLockData, const __u16 lock_type,
		const bool waitFlag)
{
	struct smb_com_transaction2_sfi_req *pSMB  = NULL;
	struct smb_com_transaction2_sfi_rsp *pSMBr = NULL;
	struct cifs_posix_lock *parm_data;
	int rc = 0;
	int timeout = 0;
	int bytes_returned = 0;
	int resp_buf_type = 0;
	__u16 params, param_offset, offset, byte_count, count;
	struct kvec iov[1];
	struct kvec rsp_iov;

	cifs_dbg(FYI, "Posix Lock\n");

	rc = small_smb_init(SMB_COM_TRANSACTION2, 15, tcon, (void **) &pSMB);

	if (rc)
		return rc;

	pSMBr = (struct smb_com_transaction2_sfi_rsp *)pSMB;

	params = 6;
	pSMB->MaxSetupCount = 0;
	pSMB->Reserved = 0;
	pSMB->Flags = 0;
	pSMB->Reserved2 = 0;
	param_offset = offsetof(struct smb_com_transaction2_sfi_req, Fid) - 4;
	offset = param_offset + params;

	count = sizeof(struct cifs_posix_lock);
	pSMB->MaxParameterCount = cpu_to_le16(2);
	pSMB->MaxDataCount = cpu_to_le16(1000); /* BB find max SMB from sess */
	pSMB->SetupCount = 1;
	pSMB->Reserved3 = 0;
	if (pLockData)
		pSMB->SubCommand = cpu_to_le16(TRANS2_QUERY_FILE_INFORMATION);
	else
		pSMB->SubCommand = cpu_to_le16(TRANS2_SET_FILE_INFORMATION);
	byte_count = 3 /* pad */  + params + count;
	pSMB->DataCount = cpu_to_le16(count);
	pSMB->ParameterCount = cpu_to_le16(params);
	pSMB->TotalDataCount = pSMB->DataCount;
	pSMB->TotalParameterCount = pSMB->ParameterCount;
	pSMB->ParameterOffset = cpu_to_le16(param_offset);
	/* SMB offsets are from the beginning of SMB which is 4 bytes in, after RFC1001 field */
	parm_data = (struct cifs_posix_lock *)
			(((char *)pSMB) + offset + 4);

	parm_data->lock_type = cpu_to_le16(lock_type);
	if (waitFlag) {
		timeout = CIFS_BLOCKING_OP; /* blocking operation, no timeout */
		parm_data->lock_flags = cpu_to_le16(1);
		pSMB->Timeout = cpu_to_le32(-1);
	} else
		pSMB->Timeout = 0;

	parm_data->pid = cpu_to_le32(netpid);
	parm_data->start = cpu_to_le64(start_offset);
	parm_data->length = cpu_to_le64(len);  /* normalize negative numbers */

	pSMB->DataOffset = cpu_to_le16(offset);
	pSMB->Fid = smb_file_id;
	pSMB->InformationLevel = cpu_to_le16(SMB_SET_POSIX_LOCK);
	pSMB->Reserved4 = 0;
	inc_rfc1001_len(pSMB, byte_count);
	pSMB->ByteCount = cpu_to_le16(byte_count);
	if (waitFlag) {
		rc = SendReceiveBlockingLock(xid, tcon, (struct smb_hdr *) pSMB,
			(struct smb_hdr *) pSMBr, &bytes_returned);
	} else {
		iov[0].iov_base = (char *)pSMB;
		iov[0].iov_len = be32_to_cpu(pSMB->hdr.smb_buf_length) + 4;
		rc = SendReceive2(xid, tcon->ses, iov, 1 /* num iovecs */,
				&resp_buf_type, timeout, &rsp_iov);
		pSMBr = (struct smb_com_transaction2_sfi_rsp *)rsp_iov.iov_base;
	}
	cifs_small_buf_release(pSMB);

	if (rc) {
		cifs_dbg(FYI, "Send error in Posix Lock = %d\n", rc);
	} else if (pLockData) {
		/* lock structure can be returned on get */
		__u16 data_offset;
		__u16 data_count;
		rc = validate_t2((struct smb_t2_rsp *)pSMBr);

		if (rc || get_bcc(&pSMBr->hdr) < sizeof(*parm_data)) {
			rc = -EIO;      /* bad smb */
			goto plk_err_exit;
		}
		data_offset = le16_to_cpu(pSMBr->t2.DataOffset);
		data_count  = le16_to_cpu(pSMBr->t2.DataCount);
		if (data_count < sizeof(struct cifs_posix_lock)) {
			rc = -EIO;
			goto plk_err_exit;
		}
		parm_data = (struct cifs_posix_lock *)
			((char *)&pSMBr->hdr.Protocol + data_offset);
		if (parm_data->lock_type == cpu_to_le16(CIFS_UNLCK))
			pLockData->fl_type = F_UNLCK;
		else {
			if (parm_data->lock_type ==
					cpu_to_le16(CIFS_RDLCK))
				pLockData->fl_type = F_RDLCK;
			else if (parm_data->lock_type ==
					cpu_to_le16(CIFS_WRLCK))
				pLockData->fl_type = F_WRLCK;

			pLockData->fl_start = le64_to_cpu(parm_data->start);
			pLockData->fl_end = pLockData->fl_start +
					le64_to_cpu(parm_data->length) - 1;
			pLockData->fl_pid = -le32_to_cpu(parm_data->pid);
		}
	}

plk_err_exit:
	free_rsp_buf(resp_buf_type, rsp_iov.iov_base);

	/* Note: On -EAGAIN error only caller can retry on handle based calls
	   since file handle passed in no longer valid */

	return rc;
}


int
CIFSSMBClose(const unsigned int xid, struct cifs_tcon *tcon, int smb_file_id)
{
	int rc = 0;
	CLOSE_REQ *pSMB = NULL;
	cifs_dbg(FYI, "In CIFSSMBClose\n");

/* do not retry on dead session on close */
	rc = small_smb_init(SMB_COM_CLOSE, 3, tcon, (void **) &pSMB);
	if (rc == -EAGAIN)
		return 0;
	if (rc)
		return rc;

	pSMB->FileID = (__u16) smb_file_id;
	pSMB->LastWriteTime = 0xFFFFFFFF;
	pSMB->ByteCount = 0;
	rc = SendReceiveNoRsp(xid, tcon->ses, (char *) pSMB, 0);
	cifs_small_buf_release(pSMB);
	cifs_stats_inc(&tcon->stats.cifs_stats.num_closes);
	if (rc) {
		if (rc != -EINTR) {
			/* EINTR is expected when user ctl-c to kill app */
			cifs_dbg(VFS, "Send error in Close = %d\n", rc);
		}
	}

	/* Since session is dead, file will be closed on server already */
	if (rc == -EAGAIN)
		rc = 0;

	return rc;
}

int
CIFSSMBFlush(const unsigned int xid, struct cifs_tcon *tcon, int smb_file_id)
{
	int rc = 0;
	FLUSH_REQ *pSMB = NULL;
	cifs_dbg(FYI, "In CIFSSMBFlush\n");

	rc = small_smb_init(SMB_COM_FLUSH, 1, tcon, (void **) &pSMB);
	if (rc)
		return rc;

	pSMB->FileID = (__u16) smb_file_id;
	pSMB->ByteCount = 0;
	rc = SendReceiveNoRsp(xid, tcon->ses, (char *) pSMB, 0);
	cifs_small_buf_release(pSMB);
	cifs_stats_inc(&tcon->stats.cifs_stats.num_flushes);
	if (rc)
		cifs_dbg(VFS, "Send error in Flush = %d\n", rc);

	return rc;
}

int
CIFSSMBRename(const unsigned int xid, struct cifs_tcon *tcon,
	      const char *from_name, const char *to_name,
	      struct cifs_sb_info *cifs_sb)
{
	int rc = 0;
	RENAME_REQ *pSMB = NULL;
	RENAME_RSP *pSMBr = NULL;
	int bytes_returned;
	int name_len, name_len2;
	__u16 count;
	int remap = cifs_remap(cifs_sb);

	cifs_dbg(FYI, "In CIFSSMBRename\n");
renameRetry:
	rc = smb_init(SMB_COM_RENAME, 1, tcon, (void **) &pSMB,
		      (void **) &pSMBr);
	if (rc)
		return rc;

	pSMB->BufferFormat = 0x04;
	pSMB->SearchAttributes =
	    cpu_to_le16(ATTR_READONLY | ATTR_HIDDEN | ATTR_SYSTEM |
			ATTR_DIRECTORY);

	if (pSMB->hdr.Flags2 & SMBFLG2_UNICODE) {
		name_len = cifsConvertToUTF16((__le16 *) pSMB->OldFileName,
					      from_name, PATH_MAX,
					      cifs_sb->local_nls, remap);
		name_len++;	/* trailing null */
		name_len *= 2;
		pSMB->OldFileName[name_len] = 0x04;	/* pad */
	/* protocol requires ASCII signature byte on Unicode string */
		pSMB->OldFileName[name_len + 1] = 0x00;
		name_len2 =
		    cifsConvertToUTF16((__le16 *)&pSMB->OldFileName[name_len+2],
				       to_name, PATH_MAX, cifs_sb->local_nls,
				       remap);
		name_len2 += 1 /* trailing null */  + 1 /* Signature word */ ;
		name_len2 *= 2;	/* convert to bytes */
	} else {
		name_len = copy_path_name(pSMB->OldFileName, from_name);
		name_len2 = copy_path_name(pSMB->OldFileName+name_len+1, to_name);
		pSMB->OldFileName[name_len] = 0x04;  /* 2nd buffer format */
		name_len2++;	/* signature byte */
	}

	count = 1 /* 1st signature byte */  + name_len + name_len2;
	inc_rfc1001_len(pSMB, count);
	pSMB->ByteCount = cpu_to_le16(count);

	rc = SendReceive(xid, tcon->ses, (struct smb_hdr *) pSMB,
			 (struct smb_hdr *) pSMBr, &bytes_returned, 0);
	cifs_stats_inc(&tcon->stats.cifs_stats.num_renames);
	if (rc)
		cifs_dbg(FYI, "Send error in rename = %d\n", rc);

	cifs_buf_release(pSMB);

	if (rc == -EAGAIN)
		goto renameRetry;

	return rc;
}

int CIFSSMBRenameOpenFile(const unsigned int xid, struct cifs_tcon *pTcon,
		int netfid, const char *target_name,
		const struct nls_table *nls_codepage, int remap)
{
	struct smb_com_transaction2_sfi_req *pSMB  = NULL;
	struct smb_com_transaction2_sfi_rsp *pSMBr = NULL;
	struct set_file_rename *rename_info;
	char *data_offset;
	char dummy_string[30];
	int rc = 0;
	int bytes_returned = 0;
	int len_of_str;
	__u16 params, param_offset, offset, count, byte_count;

	cifs_dbg(FYI, "Rename to File by handle\n");
	rc = smb_init(SMB_COM_TRANSACTION2, 15, pTcon, (void **) &pSMB,
			(void **) &pSMBr);
	if (rc)
		return rc;

	params = 6;
	pSMB->MaxSetupCount = 0;
	pSMB->Reserved = 0;
	pSMB->Flags = 0;
	pSMB->Timeout = 0;
	pSMB->Reserved2 = 0;
	param_offset = offsetof(struct smb_com_transaction2_sfi_req, Fid) - 4;
	offset = param_offset + params;

	/* SMB offsets are from the beginning of SMB which is 4 bytes in, after RFC1001 field */
	data_offset = (char *)(pSMB) + offset + 4;
	rename_info = (struct set_file_rename *) data_offset;
	pSMB->MaxParameterCount = cpu_to_le16(2);
	pSMB->MaxDataCount = cpu_to_le16(1000); /* BB find max SMB from sess */
	pSMB->SetupCount = 1;
	pSMB->Reserved3 = 0;
	pSMB->SubCommand = cpu_to_le16(TRANS2_SET_FILE_INFORMATION);
	byte_count = 3 /* pad */  + params;
	pSMB->ParameterCount = cpu_to_le16(params);
	pSMB->TotalParameterCount = pSMB->ParameterCount;
	pSMB->ParameterOffset = cpu_to_le16(param_offset);
	pSMB->DataOffset = cpu_to_le16(offset);
	/* construct random name ".cifs_tmp<inodenum><mid>" */
	rename_info->overwrite = cpu_to_le32(1);
	rename_info->root_fid  = 0;
	/* unicode only call */
	if (target_name == NULL) {
		sprintf(dummy_string, "cifs%x", pSMB->hdr.Mid);
		len_of_str =
			cifsConvertToUTF16((__le16 *)rename_info->target_name,
					dummy_string, 24, nls_codepage, remap);
	} else {
		len_of_str =
			cifsConvertToUTF16((__le16 *)rename_info->target_name,
					target_name, PATH_MAX, nls_codepage,
					remap);
	}
	rename_info->target_name_len = cpu_to_le32(2 * len_of_str);
	count = 12 /* sizeof(struct set_file_rename) */ + (2 * len_of_str);
	byte_count += count;
	pSMB->DataCount = cpu_to_le16(count);
	pSMB->TotalDataCount = pSMB->DataCount;
	pSMB->Fid = netfid;
	pSMB->InformationLevel =
		cpu_to_le16(SMB_SET_FILE_RENAME_INFORMATION);
	pSMB->Reserved4 = 0;
	inc_rfc1001_len(pSMB, byte_count);
	pSMB->ByteCount = cpu_to_le16(byte_count);
	rc = SendReceive(xid, pTcon->ses, (struct smb_hdr *) pSMB,
			 (struct smb_hdr *) pSMBr, &bytes_returned, 0);
	cifs_stats_inc(&pTcon->stats.cifs_stats.num_t2renames);
	if (rc)
		cifs_dbg(FYI, "Send error in Rename (by file handle) = %d\n",
			 rc);

	cifs_buf_release(pSMB);

	/* Note: On -EAGAIN error only caller can retry on handle based calls
		since file handle passed in no longer valid */

	return rc;
}

int
CIFSSMBCopy(const unsigned int xid, struct cifs_tcon *tcon,
	    const char *fromName, const __u16 target_tid, const char *toName,
	    const int flags, const struct nls_table *nls_codepage, int remap)
{
	int rc = 0;
	COPY_REQ *pSMB = NULL;
	COPY_RSP *pSMBr = NULL;
	int bytes_returned;
	int name_len, name_len2;
	__u16 count;

	cifs_dbg(FYI, "In CIFSSMBCopy\n");
copyRetry:
	rc = smb_init(SMB_COM_COPY, 1, tcon, (void **) &pSMB,
			(void **) &pSMBr);
	if (rc)
		return rc;

	pSMB->BufferFormat = 0x04;
	pSMB->Tid2 = target_tid;

	pSMB->Flags = cpu_to_le16(flags & COPY_TREE);

	if (pSMB->hdr.Flags2 & SMBFLG2_UNICODE) {
		name_len = cifsConvertToUTF16((__le16 *) pSMB->OldFileName,
					      fromName, PATH_MAX, nls_codepage,
					      remap);
		name_len++;     /* trailing null */
		name_len *= 2;
		pSMB->OldFileName[name_len] = 0x04;     /* pad */
		/* protocol requires ASCII signature byte on Unicode string */
		pSMB->OldFileName[name_len + 1] = 0x00;
		name_len2 =
		    cifsConvertToUTF16((__le16 *)&pSMB->OldFileName[name_len+2],
				       toName, PATH_MAX, nls_codepage, remap);
		name_len2 += 1 /* trailing null */  + 1 /* Signature word */ ;
		name_len2 *= 2; /* convert to bytes */
	} else {
		name_len = copy_path_name(pSMB->OldFileName, fromName);
		pSMB->OldFileName[name_len] = 0x04;  /* 2nd buffer format */
		name_len2 = copy_path_name(pSMB->OldFileName+name_len+1, toName);
		name_len2++;    /* signature byte */
	}

	count = 1 /* 1st signature byte */  + name_len + name_len2;
	inc_rfc1001_len(pSMB, count);
	pSMB->ByteCount = cpu_to_le16(count);

	rc = SendReceive(xid, tcon->ses, (struct smb_hdr *) pSMB,
		(struct smb_hdr *) pSMBr, &bytes_returned, 0);
	if (rc) {
		cifs_dbg(FYI, "Send error in copy = %d with %d files copied\n",
			 rc, le16_to_cpu(pSMBr->CopyCount));
	}
	cifs_buf_release(pSMB);

	if (rc == -EAGAIN)
		goto copyRetry;

	return rc;
}

int
CIFSUnixCreateSymLink(const unsigned int xid, struct cifs_tcon *tcon,
		      const char *fromName, const char *toName,
		      const struct nls_table *nls_codepage, int remap)
{
	TRANSACTION2_SPI_REQ *pSMB = NULL;
	TRANSACTION2_SPI_RSP *pSMBr = NULL;
	char *data_offset;
	int name_len;
	int name_len_target;
	int rc = 0;
	int bytes_returned = 0;
	__u16 params, param_offset, offset, byte_count;

	cifs_dbg(FYI, "In Symlink Unix style\n");
createSymLinkRetry:
	rc = smb_init(SMB_COM_TRANSACTION2, 15, tcon, (void **) &pSMB,
		      (void **) &pSMBr);
	if (rc)
		return rc;

	if (pSMB->hdr.Flags2 & SMBFLG2_UNICODE) {
		name_len =
		    cifsConvertToUTF16((__le16 *) pSMB->FileName, fromName,
				/* find define for this maxpathcomponent */
					PATH_MAX, nls_codepage, remap);
		name_len++;	/* trailing null */
		name_len *= 2;

	} else {
		name_len = copy_path_name(pSMB->FileName, fromName);
	}
	params = 6 + name_len;
	pSMB->MaxSetupCount = 0;
	pSMB->Reserved = 0;
	pSMB->Flags = 0;
	pSMB->Timeout = 0;
	pSMB->Reserved2 = 0;
	param_offset = offsetof(struct smb_com_transaction2_spi_req,
				InformationLevel) - 4;
	offset = param_offset + params;

	/* SMB offsets are from the beginning of SMB which is 4 bytes in, after RFC1001 field */
	data_offset = (char *)pSMB + offset + 4;
	if (pSMB->hdr.Flags2 & SMBFLG2_UNICODE) {
		name_len_target =
		    cifsConvertToUTF16((__le16 *) data_offset, toName,
				/* find define for this maxpathcomponent */
					PATH_MAX, nls_codepage, remap);
		name_len_target++;	/* trailing null */
		name_len_target *= 2;
	} else {
		name_len_target = copy_path_name(data_offset, toName);
	}

	pSMB->MaxParameterCount = cpu_to_le16(2);
	/* BB find exact max on data count below from sess */
	pSMB->MaxDataCount = cpu_to_le16(1000);
	pSMB->SetupCount = 1;
	pSMB->Reserved3 = 0;
	pSMB->SubCommand = cpu_to_le16(TRANS2_SET_PATH_INFORMATION);
	byte_count = 3 /* pad */  + params + name_len_target;
	pSMB->DataCount = cpu_to_le16(name_len_target);
	pSMB->ParameterCount = cpu_to_le16(params);
	pSMB->TotalDataCount = pSMB->DataCount;
	pSMB->TotalParameterCount = pSMB->ParameterCount;
	pSMB->ParameterOffset = cpu_to_le16(param_offset);
	pSMB->DataOffset = cpu_to_le16(offset);
	pSMB->InformationLevel = cpu_to_le16(SMB_SET_FILE_UNIX_LINK);
	pSMB->Reserved4 = 0;
	inc_rfc1001_len(pSMB, byte_count);
	pSMB->ByteCount = cpu_to_le16(byte_count);
	rc = SendReceive(xid, tcon->ses, (struct smb_hdr *) pSMB,
			 (struct smb_hdr *) pSMBr, &bytes_returned, 0);
	cifs_stats_inc(&tcon->stats.cifs_stats.num_symlinks);
	if (rc)
		cifs_dbg(FYI, "Send error in SetPathInfo create symlink = %d\n",
			 rc);

	cifs_buf_release(pSMB);

	if (rc == -EAGAIN)
		goto createSymLinkRetry;

	return rc;
}

int
CIFSUnixCreateHardLink(const unsigned int xid, struct cifs_tcon *tcon,
		       const char *fromName, const char *toName,
		       const struct nls_table *nls_codepage, int remap)
{
	TRANSACTION2_SPI_REQ *pSMB = NULL;
	TRANSACTION2_SPI_RSP *pSMBr = NULL;
	char *data_offset;
	int name_len;
	int name_len_target;
	int rc = 0;
	int bytes_returned = 0;
	__u16 params, param_offset, offset, byte_count;

	cifs_dbg(FYI, "In Create Hard link Unix style\n");
createHardLinkRetry:
	rc = smb_init(SMB_COM_TRANSACTION2, 15, tcon, (void **) &pSMB,
		      (void **) &pSMBr);
	if (rc)
		return rc;

	if (pSMB->hdr.Flags2 & SMBFLG2_UNICODE) {
		name_len = cifsConvertToUTF16((__le16 *) pSMB->FileName, toName,
					      PATH_MAX, nls_codepage, remap);
		name_len++;	/* trailing null */
		name_len *= 2;

	} else {
		name_len = copy_path_name(pSMB->FileName, toName);
	}
	params = 6 + name_len;
	pSMB->MaxSetupCount = 0;
	pSMB->Reserved = 0;
	pSMB->Flags = 0;
	pSMB->Timeout = 0;
	pSMB->Reserved2 = 0;
	param_offset = offsetof(struct smb_com_transaction2_spi_req,
				InformationLevel) - 4;
	offset = param_offset + params;

	/* SMB offsets are from the beginning of SMB which is 4 bytes in, after RFC1001 field */
	data_offset = (char *)pSMB + offset + 4;
	if (pSMB->hdr.Flags2 & SMBFLG2_UNICODE) {
		name_len_target =
		    cifsConvertToUTF16((__le16 *) data_offset, fromName,
				       PATH_MAX, nls_codepage, remap);
		name_len_target++;	/* trailing null */
		name_len_target *= 2;
	} else {
		name_len_target = copy_path_name(data_offset, fromName);
	}

	pSMB->MaxParameterCount = cpu_to_le16(2);
	/* BB find exact max on data count below from sess*/
	pSMB->MaxDataCount = cpu_to_le16(1000);
	pSMB->SetupCount = 1;
	pSMB->Reserved3 = 0;
	pSMB->SubCommand = cpu_to_le16(TRANS2_SET_PATH_INFORMATION);
	byte_count = 3 /* pad */  + params + name_len_target;
	pSMB->ParameterCount = cpu_to_le16(params);
	pSMB->TotalParameterCount = pSMB->ParameterCount;
	pSMB->DataCount = cpu_to_le16(name_len_target);
	pSMB->TotalDataCount = pSMB->DataCount;
	pSMB->ParameterOffset = cpu_to_le16(param_offset);
	pSMB->DataOffset = cpu_to_le16(offset);
	pSMB->InformationLevel = cpu_to_le16(SMB_SET_FILE_UNIX_HLINK);
	pSMB->Reserved4 = 0;
	inc_rfc1001_len(pSMB, byte_count);
	pSMB->ByteCount = cpu_to_le16(byte_count);
	rc = SendReceive(xid, tcon->ses, (struct smb_hdr *) pSMB,
			 (struct smb_hdr *) pSMBr, &bytes_returned, 0);
	cifs_stats_inc(&tcon->stats.cifs_stats.num_hardlinks);
	if (rc)
		cifs_dbg(FYI, "Send error in SetPathInfo (hard link) = %d\n",
			 rc);

	cifs_buf_release(pSMB);
	if (rc == -EAGAIN)
		goto createHardLinkRetry;

	return rc;
}

int
CIFSCreateHardLink(const unsigned int xid, struct cifs_tcon *tcon,
		   const char *from_name, const char *to_name,
		   struct cifs_sb_info *cifs_sb)
{
	int rc = 0;
	NT_RENAME_REQ *pSMB = NULL;
	RENAME_RSP *pSMBr = NULL;
	int bytes_returned;
	int name_len, name_len2;
	__u16 count;
	int remap = cifs_remap(cifs_sb);

	cifs_dbg(FYI, "In CIFSCreateHardLink\n");
winCreateHardLinkRetry:

	rc = smb_init(SMB_COM_NT_RENAME, 4, tcon, (void **) &pSMB,
		      (void **) &pSMBr);
	if (rc)
		return rc;

	pSMB->SearchAttributes =
	    cpu_to_le16(ATTR_READONLY | ATTR_HIDDEN | ATTR_SYSTEM |
			ATTR_DIRECTORY);
	pSMB->Flags = cpu_to_le16(CREATE_HARD_LINK);
	pSMB->ClusterCount = 0;

	pSMB->BufferFormat = 0x04;

	if (pSMB->hdr.Flags2 & SMBFLG2_UNICODE) {
		name_len =
		    cifsConvertToUTF16((__le16 *) pSMB->OldFileName, from_name,
				       PATH_MAX, cifs_sb->local_nls, remap);
		name_len++;	/* trailing null */
		name_len *= 2;

		/* protocol specifies ASCII buffer format (0x04) for unicode */
		pSMB->OldFileName[name_len] = 0x04;
		pSMB->OldFileName[name_len + 1] = 0x00; /* pad */
		name_len2 =
		    cifsConvertToUTF16((__le16 *)&pSMB->OldFileName[name_len+2],
				       to_name, PATH_MAX, cifs_sb->local_nls,
				       remap);
		name_len2 += 1 /* trailing null */  + 1 /* Signature word */ ;
		name_len2 *= 2;	/* convert to bytes */
	} else {
		name_len = copy_path_name(pSMB->OldFileName, from_name);
		pSMB->OldFileName[name_len] = 0x04;	/* 2nd buffer format */
		name_len2 = copy_path_name(pSMB->OldFileName+name_len+1, to_name);
		name_len2++;	/* signature byte */
	}

	count = 1 /* string type byte */  + name_len + name_len2;
	inc_rfc1001_len(pSMB, count);
	pSMB->ByteCount = cpu_to_le16(count);

	rc = SendReceive(xid, tcon->ses, (struct smb_hdr *) pSMB,
			 (struct smb_hdr *) pSMBr, &bytes_returned, 0);
	cifs_stats_inc(&tcon->stats.cifs_stats.num_hardlinks);
	if (rc)
		cifs_dbg(FYI, "Send error in hard link (NT rename) = %d\n", rc);

	cifs_buf_release(pSMB);
	if (rc == -EAGAIN)
		goto winCreateHardLinkRetry;

	return rc;
}

int
CIFSSMBUnixQuerySymLink(const unsigned int xid, struct cifs_tcon *tcon,
			const unsigned char *searchName, char **symlinkinfo,
			const struct nls_table *nls_codepage, int remap)
{
/* SMB_QUERY_FILE_UNIX_LINK */
	TRANSACTION2_QPI_REQ *pSMB = NULL;
	TRANSACTION2_QPI_RSP *pSMBr = NULL;
	int rc = 0;
	int bytes_returned;
	int name_len;
	__u16 params, byte_count;
	char *data_start;

	cifs_dbg(FYI, "In QPathSymLinkInfo (Unix) for path %s\n", searchName);

querySymLinkRetry:
	rc = smb_init(SMB_COM_TRANSACTION2, 15, tcon, (void **) &pSMB,
		      (void **) &pSMBr);
	if (rc)
		return rc;

	if (pSMB->hdr.Flags2 & SMBFLG2_UNICODE) {
		name_len =
			cifsConvertToUTF16((__le16 *) pSMB->FileName,
					   searchName, PATH_MAX, nls_codepage,
					   remap);
		name_len++;	/* trailing null */
		name_len *= 2;
	} else {
		name_len = copy_path_name(pSMB->FileName, searchName);
	}

	params = 2 /* level */  + 4 /* rsrvd */  + name_len /* incl null */ ;
	pSMB->TotalDataCount = 0;
	pSMB->MaxParameterCount = cpu_to_le16(2);
	pSMB->MaxDataCount = cpu_to_le16(CIFSMaxBufSize);
	pSMB->MaxSetupCount = 0;
	pSMB->Reserved = 0;
	pSMB->Flags = 0;
	pSMB->Timeout = 0;
	pSMB->Reserved2 = 0;
	pSMB->ParameterOffset = cpu_to_le16(offsetof(
	struct smb_com_transaction2_qpi_req, InformationLevel) - 4);
	pSMB->DataCount = 0;
	pSMB->DataOffset = 0;
	pSMB->SetupCount = 1;
	pSMB->Reserved3 = 0;
	pSMB->SubCommand = cpu_to_le16(TRANS2_QUERY_PATH_INFORMATION);
	byte_count = params + 1 /* pad */ ;
	pSMB->TotalParameterCount = cpu_to_le16(params);
	pSMB->ParameterCount = pSMB->TotalParameterCount;
	pSMB->InformationLevel = cpu_to_le16(SMB_QUERY_FILE_UNIX_LINK);
	pSMB->Reserved4 = 0;
	inc_rfc1001_len(pSMB, byte_count);
	pSMB->ByteCount = cpu_to_le16(byte_count);

	rc = SendReceive(xid, tcon->ses, (struct smb_hdr *) pSMB,
			 (struct smb_hdr *) pSMBr, &bytes_returned, 0);
	if (rc) {
		cifs_dbg(FYI, "Send error in QuerySymLinkInfo = %d\n", rc);
	} else {
		/* decode response */

		rc = validate_t2((struct smb_t2_rsp *)pSMBr);
		/* BB also check enough total bytes returned */
		if (rc || get_bcc(&pSMBr->hdr) < 2)
			rc = -EIO;
		else {
			bool is_unicode;
			u16 count = le16_to_cpu(pSMBr->t2.DataCount);

			data_start = ((char *) &pSMBr->hdr.Protocol) +
					   le16_to_cpu(pSMBr->t2.DataOffset);

			if (pSMBr->hdr.Flags2 & SMBFLG2_UNICODE)
				is_unicode = true;
			else
				is_unicode = false;

			/* BB FIXME investigate remapping reserved chars here */
			*symlinkinfo = cifs_strndup_from_utf16(data_start,
					count, is_unicode, nls_codepage);
			if (!*symlinkinfo)
				rc = -ENOMEM;
		}
	}
	cifs_buf_release(pSMB);
	if (rc == -EAGAIN)
		goto querySymLinkRetry;
	return rc;
}

/*
 *	Recent Windows versions now create symlinks more frequently
 *	and they use the "reparse point" mechanism below.  We can of course
 *	do symlinks nicely to Samba and other servers which support the
 *	CIFS Unix Extensions and we can also do SFU symlinks and "client only"
 *	"MF" symlinks optionally, but for recent Windows we really need to
 *	reenable the code below and fix the cifs_symlink callers to handle this.
 *	In the interim this code has been moved to its own config option so
 *	it is not compiled in by default until callers fixed up and more tested.
 */
int
CIFSSMBQuerySymLink(const unsigned int xid, struct cifs_tcon *tcon,
		    __u16 fid, char **symlinkinfo,
		    const struct nls_table *nls_codepage)
{
	int rc = 0;
	int bytes_returned;
	struct smb_com_transaction_ioctl_req *pSMB;
	struct smb_com_transaction_ioctl_rsp *pSMBr;
	bool is_unicode;
	unsigned int sub_len;
	char *sub_start;
	struct reparse_symlink_data *reparse_buf;
	struct reparse_posix_data *posix_buf;
	__u32 data_offset, data_count;
	char *end_of_smb;

	cifs_dbg(FYI, "In Windows reparse style QueryLink for fid %u\n", fid);
	rc = smb_init(SMB_COM_NT_TRANSACT, 23, tcon, (void **) &pSMB,
		      (void **) &pSMBr);
	if (rc)
		return rc;

	pSMB->TotalParameterCount = 0 ;
	pSMB->TotalDataCount = 0;
	pSMB->MaxParameterCount = cpu_to_le32(2);
	/* BB find exact data count max from sess structure BB */
	pSMB->MaxDataCount = cpu_to_le32(CIFSMaxBufSize & 0xFFFFFF00);
	pSMB->MaxSetupCount = 4;
	pSMB->Reserved = 0;
	pSMB->ParameterOffset = 0;
	pSMB->DataCount = 0;
	pSMB->DataOffset = 0;
	pSMB->SetupCount = 4;
	pSMB->SubCommand = cpu_to_le16(NT_TRANSACT_IOCTL);
	pSMB->ParameterCount = pSMB->TotalParameterCount;
	pSMB->FunctionCode = cpu_to_le32(FSCTL_GET_REPARSE_POINT);
	pSMB->IsFsctl = 1; /* FSCTL */
	pSMB->IsRootFlag = 0;
	pSMB->Fid = fid; /* file handle always le */
	pSMB->ByteCount = 0;

	rc = SendReceive(xid, tcon->ses, (struct smb_hdr *) pSMB,
			 (struct smb_hdr *) pSMBr, &bytes_returned, 0);
	if (rc) {
		cifs_dbg(FYI, "Send error in QueryReparseLinkInfo = %d\n", rc);
		goto qreparse_out;
	}

	data_offset = le32_to_cpu(pSMBr->DataOffset);
	data_count = le32_to_cpu(pSMBr->DataCount);
	if (get_bcc(&pSMBr->hdr) < 2 || data_offset > 512) {
		/* BB also check enough total bytes returned */
		rc = -EIO;	/* bad smb */
		goto qreparse_out;
	}
	if (!data_count || (data_count > 2048)) {
		rc = -EIO;
		cifs_dbg(FYI, "Invalid return data count on get reparse info ioctl\n");
		goto qreparse_out;
	}
	end_of_smb = 2 + get_bcc(&pSMBr->hdr) + (char *)&pSMBr->ByteCount;
	reparse_buf = (struct reparse_symlink_data *)
				((char *)&pSMBr->hdr.Protocol + data_offset);
	if ((char *)reparse_buf >= end_of_smb) {
		rc = -EIO;
		goto qreparse_out;
	}
	if (reparse_buf->ReparseTag == cpu_to_le32(IO_REPARSE_TAG_NFS)) {
		cifs_dbg(FYI, "NFS style reparse tag\n");
		posix_buf =  (struct reparse_posix_data *)reparse_buf;

		if (posix_buf->InodeType != cpu_to_le64(NFS_SPECFILE_LNK)) {
			cifs_dbg(FYI, "unsupported file type 0x%llx\n",
				 le64_to_cpu(posix_buf->InodeType));
			rc = -EOPNOTSUPP;
			goto qreparse_out;
		}
		is_unicode = true;
		sub_len = le16_to_cpu(reparse_buf->ReparseDataLength);
		if (posix_buf->PathBuffer + sub_len > end_of_smb) {
			cifs_dbg(FYI, "reparse buf beyond SMB\n");
			rc = -EIO;
			goto qreparse_out;
		}
		*symlinkinfo = cifs_strndup_from_utf16(posix_buf->PathBuffer,
				sub_len, is_unicode, nls_codepage);
		goto qreparse_out;
	} else if (reparse_buf->ReparseTag !=
			cpu_to_le32(IO_REPARSE_TAG_SYMLINK)) {
		rc = -EOPNOTSUPP;
		goto qreparse_out;
	}

	/* Reparse tag is NTFS symlink */
	sub_start = le16_to_cpu(reparse_buf->SubstituteNameOffset) +
				reparse_buf->PathBuffer;
	sub_len = le16_to_cpu(reparse_buf->SubstituteNameLength);
	if (sub_start + sub_len > end_of_smb) {
		cifs_dbg(FYI, "reparse buf beyond SMB\n");
		rc = -EIO;
		goto qreparse_out;
	}
	if (pSMBr->hdr.Flags2 & SMBFLG2_UNICODE)
		is_unicode = true;
	else
		is_unicode = false;

	/* BB FIXME investigate remapping reserved chars here */
	*symlinkinfo = cifs_strndup_from_utf16(sub_start, sub_len, is_unicode,
					       nls_codepage);
	if (!*symlinkinfo)
		rc = -ENOMEM;
qreparse_out:
	cifs_buf_release(pSMB);

	/*
	 * Note: On -EAGAIN error only caller can retry on handle based calls
	 * since file handle passed in no longer valid.
	 */
	return rc;
}

int
CIFSSMB_set_compression(const unsigned int xid, struct cifs_tcon *tcon,
		    __u16 fid)
{
	int rc = 0;
	int bytes_returned;
	struct smb_com_transaction_compr_ioctl_req *pSMB;
	struct smb_com_transaction_ioctl_rsp *pSMBr;

	cifs_dbg(FYI, "Set compression for %u\n", fid);
	rc = smb_init(SMB_COM_NT_TRANSACT, 23, tcon, (void **) &pSMB,
		      (void **) &pSMBr);
	if (rc)
		return rc;

	pSMB->compression_state = cpu_to_le16(COMPRESSION_FORMAT_DEFAULT);

	pSMB->TotalParameterCount = 0;
	pSMB->TotalDataCount = cpu_to_le32(2);
	pSMB->MaxParameterCount = 0;
	pSMB->MaxDataCount = 0;
	pSMB->MaxSetupCount = 4;
	pSMB->Reserved = 0;
	pSMB->ParameterOffset = 0;
	pSMB->DataCount = cpu_to_le32(2);
	pSMB->DataOffset =
		cpu_to_le32(offsetof(struct smb_com_transaction_compr_ioctl_req,
				compression_state) - 4);  /* 84 */
	pSMB->SetupCount = 4;
	pSMB->SubCommand = cpu_to_le16(NT_TRANSACT_IOCTL);
	pSMB->ParameterCount = 0;
	pSMB->FunctionCode = cpu_to_le32(FSCTL_SET_COMPRESSION);
	pSMB->IsFsctl = 1; /* FSCTL */
	pSMB->IsRootFlag = 0;
	pSMB->Fid = fid; /* file handle always le */
	/* 3 byte pad, followed by 2 byte compress state */
	pSMB->ByteCount = cpu_to_le16(5);
	inc_rfc1001_len(pSMB, 5);

	rc = SendReceive(xid, tcon->ses, (struct smb_hdr *) pSMB,
			 (struct smb_hdr *) pSMBr, &bytes_returned, 0);
	if (rc)
		cifs_dbg(FYI, "Send error in SetCompression = %d\n", rc);

	cifs_buf_release(pSMB);

	/*
	 * Note: On -EAGAIN error only caller can retry on handle based calls
	 * since file handle passed in no longer valid.
	 */
	return rc;
}


#ifdef CONFIG_CIFS_POSIX

/*Convert an Access Control Entry from wire format to local POSIX xattr format*/
static void cifs_convert_ace(struct posix_acl_xattr_entry *ace,
			     struct cifs_posix_ace *cifs_ace)
{
	/* u8 cifs fields do not need le conversion */
	ace->e_perm = cpu_to_le16(cifs_ace->cifs_e_perm);
	ace->e_tag  = cpu_to_le16(cifs_ace->cifs_e_tag);
	ace->e_id   = cpu_to_le32(le64_to_cpu(cifs_ace->cifs_uid));
/*
	cifs_dbg(FYI, "perm %d tag %d id %d\n",
		 ace->e_perm, ace->e_tag, ace->e_id);
*/

	return;
}

/* Convert ACL from CIFS POSIX wire format to local Linux POSIX ACL xattr */
static int cifs_copy_posix_acl(char *trgt, char *src, const int buflen,
			       const int acl_type, const int size_of_data_area)
{
	int size =  0;
	int i;
	__u16 count;
	struct cifs_posix_ace *pACE;
	struct cifs_posix_acl *cifs_acl = (struct cifs_posix_acl *)src;
	struct posix_acl_xattr_header *local_acl = (void *)trgt;

	if (le16_to_cpu(cifs_acl->version) != CIFS_ACL_VERSION)
		return -EOPNOTSUPP;

	if (acl_type == ACL_TYPE_ACCESS) {
		count = le16_to_cpu(cifs_acl->access_entry_count);
		pACE = &cifs_acl->ace_array[0];
		size = sizeof(struct cifs_posix_acl);
		size += sizeof(struct cifs_posix_ace) * count;
		/* check if we would go beyond end of SMB */
		if (size_of_data_area < size) {
			cifs_dbg(FYI, "bad CIFS POSIX ACL size %d vs. %d\n",
				 size_of_data_area, size);
			return -EINVAL;
		}
	} else if (acl_type == ACL_TYPE_DEFAULT) {
		count = le16_to_cpu(cifs_acl->access_entry_count);
		size = sizeof(struct cifs_posix_acl);
		size += sizeof(struct cifs_posix_ace) * count;
/* skip past access ACEs to get to default ACEs */
		pACE = &cifs_acl->ace_array[count];
		count = le16_to_cpu(cifs_acl->default_entry_count);
		size += sizeof(struct cifs_posix_ace) * count;
		/* check if we would go beyond end of SMB */
		if (size_of_data_area < size)
			return -EINVAL;
	} else {
		/* illegal type */
		return -EINVAL;
	}

	size = posix_acl_xattr_size(count);
	if ((buflen == 0) || (local_acl == NULL)) {
		/* used to query ACL EA size */
	} else if (size > buflen) {
		return -ERANGE;
	} else /* buffer big enough */ {
		struct posix_acl_xattr_entry *ace = (void *)(local_acl + 1);

		local_acl->a_version = cpu_to_le32(POSIX_ACL_XATTR_VERSION);
		for (i = 0; i < count ; i++) {
			cifs_convert_ace(&ace[i], pACE);
			pACE++;
		}
	}
	return size;
}

static void convert_ace_to_cifs_ace(struct cifs_posix_ace *cifs_ace,
				     const struct posix_acl_xattr_entry *local_ace)
{
	cifs_ace->cifs_e_perm = le16_to_cpu(local_ace->e_perm);
	cifs_ace->cifs_e_tag =  le16_to_cpu(local_ace->e_tag);
	/* BB is there a better way to handle the large uid? */
	if (local_ace->e_id == cpu_to_le32(-1)) {
	/* Probably no need to le convert -1 on any arch but can not hurt */
		cifs_ace->cifs_uid = cpu_to_le64(-1);
	} else
		cifs_ace->cifs_uid = cpu_to_le64(le32_to_cpu(local_ace->e_id));
/*
	cifs_dbg(FYI, "perm %d tag %d id %d\n",
		 ace->e_perm, ace->e_tag, ace->e_id);
*/
}

/* Convert ACL from local Linux POSIX xattr to CIFS POSIX ACL wire format */
static __u16 ACL_to_cifs_posix(char *parm_data, const char *pACL,
			       const int buflen, const int acl_type)
{
	__u16 rc = 0;
	struct cifs_posix_acl *cifs_acl = (struct cifs_posix_acl *)parm_data;
	struct posix_acl_xattr_header *local_acl = (void *)pACL;
	struct posix_acl_xattr_entry *ace = (void *)(local_acl + 1);
	int count;
	int i;

	if ((buflen == 0) || (pACL == NULL) || (cifs_acl == NULL))
		return 0;

	count = posix_acl_xattr_count((size_t)buflen);
	cifs_dbg(FYI, "setting acl with %d entries from buf of length %d and version of %d\n",
		 count, buflen, le32_to_cpu(local_acl->a_version));
	if (le32_to_cpu(local_acl->a_version) != 2) {
		cifs_dbg(FYI, "unknown POSIX ACL version %d\n",
			 le32_to_cpu(local_acl->a_version));
		return 0;
	}
	cifs_acl->version = cpu_to_le16(1);
	if (acl_type == ACL_TYPE_ACCESS) {
		cifs_acl->access_entry_count = cpu_to_le16(count);
		cifs_acl->default_entry_count = cpu_to_le16(0xFFFF);
	} else if (acl_type == ACL_TYPE_DEFAULT) {
		cifs_acl->default_entry_count = cpu_to_le16(count);
		cifs_acl->access_entry_count = cpu_to_le16(0xFFFF);
	} else {
		cifs_dbg(FYI, "unknown ACL type %d\n", acl_type);
		return 0;
	}
	for (i = 0; i < count; i++)
		convert_ace_to_cifs_ace(&cifs_acl->ace_array[i], &ace[i]);
	if (rc == 0) {
		rc = (__u16)(count * sizeof(struct cifs_posix_ace));
		rc += sizeof(struct cifs_posix_acl);
		/* BB add check to make sure ACL does not overflow SMB */
	}
	return rc;
}

int
CIFSSMBGetPosixACL(const unsigned int xid, struct cifs_tcon *tcon,
		   const unsigned char *searchName,
		   char *acl_inf, const int buflen, const int acl_type,
		   const struct nls_table *nls_codepage, int remap)
{
/* SMB_QUERY_POSIX_ACL */
	TRANSACTION2_QPI_REQ *pSMB = NULL;
	TRANSACTION2_QPI_RSP *pSMBr = NULL;
	int rc = 0;
	int bytes_returned;
	int name_len;
	__u16 params, byte_count;

	cifs_dbg(FYI, "In GetPosixACL (Unix) for path %s\n", searchName);

queryAclRetry:
	rc = smb_init(SMB_COM_TRANSACTION2, 15, tcon, (void **) &pSMB,
		(void **) &pSMBr);
	if (rc)
		return rc;

	if (pSMB->hdr.Flags2 & SMBFLG2_UNICODE) {
		name_len =
			cifsConvertToUTF16((__le16 *) pSMB->FileName,
					   searchName, PATH_MAX, nls_codepage,
					   remap);
		name_len++;     /* trailing null */
		name_len *= 2;
		pSMB->FileName[name_len] = 0;
		pSMB->FileName[name_len+1] = 0;
	} else {
		name_len = copy_path_name(pSMB->FileName, searchName);
	}

	params = 2 /* level */  + 4 /* rsrvd */  + name_len /* incl null */ ;
	pSMB->TotalDataCount = 0;
	pSMB->MaxParameterCount = cpu_to_le16(2);
	/* BB find exact max data count below from sess structure BB */
	pSMB->MaxDataCount = cpu_to_le16(4000);
	pSMB->MaxSetupCount = 0;
	pSMB->Reserved = 0;
	pSMB->Flags = 0;
	pSMB->Timeout = 0;
	pSMB->Reserved2 = 0;
	pSMB->ParameterOffset = cpu_to_le16(
		offsetof(struct smb_com_transaction2_qpi_req,
			 InformationLevel) - 4);
	pSMB->DataCount = 0;
	pSMB->DataOffset = 0;
	pSMB->SetupCount = 1;
	pSMB->Reserved3 = 0;
	pSMB->SubCommand = cpu_to_le16(TRANS2_QUERY_PATH_INFORMATION);
	byte_count = params + 1 /* pad */ ;
	pSMB->TotalParameterCount = cpu_to_le16(params);
	pSMB->ParameterCount = pSMB->TotalParameterCount;
	pSMB->InformationLevel = cpu_to_le16(SMB_QUERY_POSIX_ACL);
	pSMB->Reserved4 = 0;
	inc_rfc1001_len(pSMB, byte_count);
	pSMB->ByteCount = cpu_to_le16(byte_count);

	rc = SendReceive(xid, tcon->ses, (struct smb_hdr *) pSMB,
		(struct smb_hdr *) pSMBr, &bytes_returned, 0);
	cifs_stats_inc(&tcon->stats.cifs_stats.num_acl_get);
	if (rc) {
		cifs_dbg(FYI, "Send error in Query POSIX ACL = %d\n", rc);
	} else {
		/* decode response */

		rc = validate_t2((struct smb_t2_rsp *)pSMBr);
		/* BB also check enough total bytes returned */
		if (rc || get_bcc(&pSMBr->hdr) < 2)
			rc = -EIO;      /* bad smb */
		else {
			__u16 data_offset = le16_to_cpu(pSMBr->t2.DataOffset);
			__u16 count = le16_to_cpu(pSMBr->t2.DataCount);
			rc = cifs_copy_posix_acl(acl_inf,
				(char *)&pSMBr->hdr.Protocol+data_offset,
				buflen, acl_type, count);
		}
	}
	cifs_buf_release(pSMB);
	if (rc == -EAGAIN)
		goto queryAclRetry;
	return rc;
}

int
CIFSSMBSetPosixACL(const unsigned int xid, struct cifs_tcon *tcon,
		   const unsigned char *fileName,
		   const char *local_acl, const int buflen,
		   const int acl_type,
		   const struct nls_table *nls_codepage, int remap)
{
	struct smb_com_transaction2_spi_req *pSMB = NULL;
	struct smb_com_transaction2_spi_rsp *pSMBr = NULL;
	char *parm_data;
	int name_len;
	int rc = 0;
	int bytes_returned = 0;
	__u16 params, byte_count, data_count, param_offset, offset;

	cifs_dbg(FYI, "In SetPosixACL (Unix) for path %s\n", fileName);
setAclRetry:
	rc = smb_init(SMB_COM_TRANSACTION2, 15, tcon, (void **) &pSMB,
		      (void **) &pSMBr);
	if (rc)
		return rc;
	if (pSMB->hdr.Flags2 & SMBFLG2_UNICODE) {
		name_len =
			cifsConvertToUTF16((__le16 *) pSMB->FileName, fileName,
					   PATH_MAX, nls_codepage, remap);
		name_len++;     /* trailing null */
		name_len *= 2;
	} else {
		name_len = copy_path_name(pSMB->FileName, fileName);
	}
	params = 6 + name_len;
	pSMB->MaxParameterCount = cpu_to_le16(2);
	/* BB find max SMB size from sess */
	pSMB->MaxDataCount = cpu_to_le16(1000);
	pSMB->MaxSetupCount = 0;
	pSMB->Reserved = 0;
	pSMB->Flags = 0;
	pSMB->Timeout = 0;
	pSMB->Reserved2 = 0;
	param_offset = offsetof(struct smb_com_transaction2_spi_req,
				InformationLevel) - 4;
	offset = param_offset + params;
	parm_data = ((char *) &pSMB->hdr.Protocol) + offset;
	pSMB->ParameterOffset = cpu_to_le16(param_offset);

	/* convert to on the wire format for POSIX ACL */
	data_count = ACL_to_cifs_posix(parm_data, local_acl, buflen, acl_type);

	if (data_count == 0) {
		rc = -EOPNOTSUPP;
		goto setACLerrorExit;
	}
	pSMB->DataOffset = cpu_to_le16(offset);
	pSMB->SetupCount = 1;
	pSMB->Reserved3 = 0;
	pSMB->SubCommand = cpu_to_le16(TRANS2_SET_PATH_INFORMATION);
	pSMB->InformationLevel = cpu_to_le16(SMB_SET_POSIX_ACL);
	byte_count = 3 /* pad */  + params + data_count;
	pSMB->DataCount = cpu_to_le16(data_count);
	pSMB->TotalDataCount = pSMB->DataCount;
	pSMB->ParameterCount = cpu_to_le16(params);
	pSMB->TotalParameterCount = pSMB->ParameterCount;
	pSMB->Reserved4 = 0;
	inc_rfc1001_len(pSMB, byte_count);
	pSMB->ByteCount = cpu_to_le16(byte_count);
	rc = SendReceive(xid, tcon->ses, (struct smb_hdr *) pSMB,
			 (struct smb_hdr *) pSMBr, &bytes_returned, 0);
	if (rc)
		cifs_dbg(FYI, "Set POSIX ACL returned %d\n", rc);

setACLerrorExit:
	cifs_buf_release(pSMB);
	if (rc == -EAGAIN)
		goto setAclRetry;
	return rc;
}

/* BB fix tabs in this function FIXME BB */
int
CIFSGetExtAttr(const unsigned int xid, struct cifs_tcon *tcon,
	       const int netfid, __u64 *pExtAttrBits, __u64 *pMask)
{
	int rc = 0;
	struct smb_t2_qfi_req *pSMB = NULL;
	struct smb_t2_qfi_rsp *pSMBr = NULL;
	int bytes_returned;
	__u16 params, byte_count;

	cifs_dbg(FYI, "In GetExtAttr\n");
	if (tcon == NULL)
		return -ENODEV;

GetExtAttrRetry:
	rc = smb_init(SMB_COM_TRANSACTION2, 15, tcon, (void **) &pSMB,
			(void **) &pSMBr);
	if (rc)
		return rc;

	params = 2 /* level */ + 2 /* fid */;
	pSMB->t2.TotalDataCount = 0;
	pSMB->t2.MaxParameterCount = cpu_to_le16(4);
	/* BB find exact max data count below from sess structure BB */
	pSMB->t2.MaxDataCount = cpu_to_le16(4000);
	pSMB->t2.MaxSetupCount = 0;
	pSMB->t2.Reserved = 0;
	pSMB->t2.Flags = 0;
	pSMB->t2.Timeout = 0;
	pSMB->t2.Reserved2 = 0;
	pSMB->t2.ParameterOffset = cpu_to_le16(offsetof(struct smb_t2_qfi_req,
					       Fid) - 4);
	pSMB->t2.DataCount = 0;
	pSMB->t2.DataOffset = 0;
	pSMB->t2.SetupCount = 1;
	pSMB->t2.Reserved3 = 0;
	pSMB->t2.SubCommand = cpu_to_le16(TRANS2_QUERY_FILE_INFORMATION);
	byte_count = params + 1 /* pad */ ;
	pSMB->t2.TotalParameterCount = cpu_to_le16(params);
	pSMB->t2.ParameterCount = pSMB->t2.TotalParameterCount;
	pSMB->InformationLevel = cpu_to_le16(SMB_QUERY_ATTR_FLAGS);
	pSMB->Pad = 0;
	pSMB->Fid = netfid;
	inc_rfc1001_len(pSMB, byte_count);
	pSMB->t2.ByteCount = cpu_to_le16(byte_count);

	rc = SendReceive(xid, tcon->ses, (struct smb_hdr *) pSMB,
			 (struct smb_hdr *) pSMBr, &bytes_returned, 0);
	if (rc) {
		cifs_dbg(FYI, "error %d in GetExtAttr\n", rc);
	} else {
		/* decode response */
		rc = validate_t2((struct smb_t2_rsp *)pSMBr);
		/* BB also check enough total bytes returned */
		if (rc || get_bcc(&pSMBr->hdr) < 2)
			/* If rc should we check for EOPNOSUPP and
			   disable the srvino flag? or in caller? */
			rc = -EIO;      /* bad smb */
		else {
			__u16 data_offset = le16_to_cpu(pSMBr->t2.DataOffset);
			__u16 count = le16_to_cpu(pSMBr->t2.DataCount);
			struct file_chattr_info *pfinfo;
			/* BB Do we need a cast or hash here ? */
			if (count != 16) {
				cifs_dbg(FYI, "Invalid size ret in GetExtAttr\n");
				rc = -EIO;
				goto GetExtAttrOut;
			}
			pfinfo = (struct file_chattr_info *)
				 (data_offset + (char *) &pSMBr->hdr.Protocol);
			*pExtAttrBits = le64_to_cpu(pfinfo->mode);
			*pMask = le64_to_cpu(pfinfo->mask);
		}
	}
GetExtAttrOut:
	cifs_buf_release(pSMB);
	if (rc == -EAGAIN)
		goto GetExtAttrRetry;
	return rc;
}

#endif /* CONFIG_POSIX */

/*
 * Initialize NT TRANSACT SMB into small smb request buffer.  This assumes that
 * all NT TRANSACTS that we init here have total parm and data under about 400
 * bytes (to fit in small cifs buffer size), which is the case so far, it
 * easily fits. NB: Setup words themselves and ByteCount MaxSetupCount (size of
 * returned setup area) and MaxParameterCount (returned parms size) must be set
 * by caller
 */
static int
smb_init_nttransact(const __u16 sub_command, const int setup_count,
		   const int parm_len, struct cifs_tcon *tcon,
		   void **ret_buf)
{
	int rc;
	__u32 temp_offset;
	struct smb_com_ntransact_req *pSMB;

	rc = small_smb_init(SMB_COM_NT_TRANSACT, 19 + setup_count, tcon,
				(void **)&pSMB);
	if (rc)
		return rc;
	*ret_buf = (void *)pSMB;
	pSMB->Reserved = 0;
	pSMB->TotalParameterCount = cpu_to_le32(parm_len);
	pSMB->TotalDataCount  = 0;
	pSMB->MaxDataCount = cpu_to_le32(CIFSMaxBufSize & 0xFFFFFF00);
	pSMB->ParameterCount = pSMB->TotalParameterCount;
	pSMB->DataCount  = pSMB->TotalDataCount;
	temp_offset = offsetof(struct smb_com_ntransact_req, Parms) +
			(setup_count * 2) - 4 /* for rfc1001 length itself */;
	pSMB->ParameterOffset = cpu_to_le32(temp_offset);
	pSMB->DataOffset = cpu_to_le32(temp_offset + parm_len);
	pSMB->SetupCount = setup_count; /* no need to le convert byte fields */
	pSMB->SubCommand = cpu_to_le16(sub_command);
	return 0;
}

static int
validate_ntransact(char *buf, char **ppparm, char **ppdata,
		   __u32 *pparmlen, __u32 *pdatalen)
{
	char *end_of_smb;
	__u32 data_count, data_offset, parm_count, parm_offset;
	struct smb_com_ntransact_rsp *pSMBr;
	u16 bcc;

	*pdatalen = 0;
	*pparmlen = 0;

	if (buf == NULL)
		return -EINVAL;

	pSMBr = (struct smb_com_ntransact_rsp *)buf;

	bcc = get_bcc(&pSMBr->hdr);
	end_of_smb = 2 /* sizeof byte count */ + bcc +
			(char *)&pSMBr->ByteCount;

	data_offset = le32_to_cpu(pSMBr->DataOffset);
	data_count = le32_to_cpu(pSMBr->DataCount);
	parm_offset = le32_to_cpu(pSMBr->ParameterOffset);
	parm_count = le32_to_cpu(pSMBr->ParameterCount);

	*ppparm = (char *)&pSMBr->hdr.Protocol + parm_offset;
	*ppdata = (char *)&pSMBr->hdr.Protocol + data_offset;

	/* should we also check that parm and data areas do not overlap? */
	if (*ppparm > end_of_smb) {
		cifs_dbg(FYI, "parms start after end of smb\n");
		return -EINVAL;
	} else if (parm_count + *ppparm > end_of_smb) {
		cifs_dbg(FYI, "parm end after end of smb\n");
		return -EINVAL;
	} else if (*ppdata > end_of_smb) {
		cifs_dbg(FYI, "data starts after end of smb\n");
		return -EINVAL;
	} else if (data_count + *ppdata > end_of_smb) {
		cifs_dbg(FYI, "data %p + count %d (%p) past smb end %p start %p\n",
			 *ppdata, data_count, (data_count + *ppdata),
			 end_of_smb, pSMBr);
		return -EINVAL;
	} else if (parm_count + data_count > bcc) {
		cifs_dbg(FYI, "parm count and data count larger than SMB\n");
		return -EINVAL;
	}
	*pdatalen = data_count;
	*pparmlen = parm_count;
	return 0;
}

/* Get Security Descriptor (by handle) from remote server for a file or dir */
int
CIFSSMBGetCIFSACL(const unsigned int xid, struct cifs_tcon *tcon, __u16 fid,
		  struct cifs_ntsd **acl_inf, __u32 *pbuflen)
{
	int rc = 0;
	int buf_type = 0;
	QUERY_SEC_DESC_REQ *pSMB;
	struct kvec iov[1];
	struct kvec rsp_iov;

	cifs_dbg(FYI, "GetCifsACL\n");

	*pbuflen = 0;
	*acl_inf = NULL;

	rc = smb_init_nttransact(NT_TRANSACT_QUERY_SECURITY_DESC, 0,
			8 /* parm len */, tcon, (void **) &pSMB);
	if (rc)
		return rc;

	pSMB->MaxParameterCount = cpu_to_le32(4);
	/* BB TEST with big acls that might need to be e.g. larger than 16K */
	pSMB->MaxSetupCount = 0;
	pSMB->Fid = fid; /* file handle always le */
	pSMB->AclFlags = cpu_to_le32(CIFS_ACL_OWNER | CIFS_ACL_GROUP |
				     CIFS_ACL_DACL);
	pSMB->ByteCount = cpu_to_le16(11); /* 3 bytes pad + 8 bytes parm */
	inc_rfc1001_len(pSMB, 11);
	iov[0].iov_base = (char *)pSMB;
	iov[0].iov_len = be32_to_cpu(pSMB->hdr.smb_buf_length) + 4;

	rc = SendReceive2(xid, tcon->ses, iov, 1 /* num iovec */, &buf_type,
			  0, &rsp_iov);
	cifs_small_buf_release(pSMB);
	cifs_stats_inc(&tcon->stats.cifs_stats.num_acl_get);
	if (rc) {
		cifs_dbg(FYI, "Send error in QuerySecDesc = %d\n", rc);
	} else {                /* decode response */
		__le32 *parm;
		__u32 parm_len;
		__u32 acl_len;
		struct smb_com_ntransact_rsp *pSMBr;
		char *pdata;

/* validate_nttransact */
		rc = validate_ntransact(rsp_iov.iov_base, (char **)&parm,
					&pdata, &parm_len, pbuflen);
		if (rc)
			goto qsec_out;
		pSMBr = (struct smb_com_ntransact_rsp *)rsp_iov.iov_base;

		cifs_dbg(FYI, "smb %p parm %p data %p\n",
			 pSMBr, parm, *acl_inf);

		if (le32_to_cpu(pSMBr->ParameterCount) != 4) {
			rc = -EIO;      /* bad smb */
			*pbuflen = 0;
			goto qsec_out;
		}

/* BB check that data area is minimum length and as big as acl_len */

		acl_len = le32_to_cpu(*parm);
		if (acl_len != *pbuflen) {
			cifs_dbg(VFS, "acl length %d does not match %d\n",
				 acl_len, *pbuflen);
			if (*pbuflen > acl_len)
				*pbuflen = acl_len;
		}

		/* check if buffer is big enough for the acl
		   header followed by the smallest SID */
		if ((*pbuflen < sizeof(struct cifs_ntsd) + 8) ||
		    (*pbuflen >= 64 * 1024)) {
			cifs_dbg(VFS, "bad acl length %d\n", *pbuflen);
			rc = -EINVAL;
			*pbuflen = 0;
		} else {
			*acl_inf = kmemdup(pdata, *pbuflen, GFP_KERNEL);
			if (*acl_inf == NULL) {
				*pbuflen = 0;
				rc = -ENOMEM;
			}
		}
	}
qsec_out:
	free_rsp_buf(buf_type, rsp_iov.iov_base);
	return rc;
}

int
CIFSSMBSetCIFSACL(const unsigned int xid, struct cifs_tcon *tcon, __u16 fid,
			struct cifs_ntsd *pntsd, __u32 acllen, int aclflag)
{
	__u16 byte_count, param_count, data_count, param_offset, data_offset;
	int rc = 0;
	int bytes_returned = 0;
	SET_SEC_DESC_REQ *pSMB = NULL;
	void *pSMBr;

setCifsAclRetry:
	rc = smb_init(SMB_COM_NT_TRANSACT, 19, tcon, (void **) &pSMB, &pSMBr);
	if (rc)
		return rc;

	pSMB->MaxSetupCount = 0;
	pSMB->Reserved = 0;

	param_count = 8;
	param_offset = offsetof(struct smb_com_transaction_ssec_req, Fid) - 4;
	data_count = acllen;
	data_offset = param_offset + param_count;
	byte_count = 3 /* pad */  + param_count;

	pSMB->DataCount = cpu_to_le32(data_count);
	pSMB->TotalDataCount = pSMB->DataCount;
	pSMB->MaxParameterCount = cpu_to_le32(4);
	pSMB->MaxDataCount = cpu_to_le32(16384);
	pSMB->ParameterCount = cpu_to_le32(param_count);
	pSMB->ParameterOffset = cpu_to_le32(param_offset);
	pSMB->TotalParameterCount = pSMB->ParameterCount;
	pSMB->DataOffset = cpu_to_le32(data_offset);
	pSMB->SetupCount = 0;
	pSMB->SubCommand = cpu_to_le16(NT_TRANSACT_SET_SECURITY_DESC);
	pSMB->ByteCount = cpu_to_le16(byte_count+data_count);

	pSMB->Fid = fid; /* file handle always le */
	pSMB->Reserved2 = 0;
	pSMB->AclFlags = cpu_to_le32(aclflag);

	if (pntsd && acllen) {
		memcpy((char *)pSMBr + offsetof(struct smb_hdr, Protocol) +
				data_offset, pntsd, acllen);
		inc_rfc1001_len(pSMB, byte_count + data_count);
	} else
		inc_rfc1001_len(pSMB, byte_count);

	rc = SendReceive(xid, tcon->ses, (struct smb_hdr *) pSMB,
		(struct smb_hdr *) pSMBr, &bytes_returned, 0);

	cifs_dbg(FYI, "SetCIFSACL bytes_returned: %d, rc: %d\n",
		 bytes_returned, rc);
	if (rc)
		cifs_dbg(FYI, "Set CIFS ACL returned %d\n", rc);
	cifs_buf_release(pSMB);

	if (rc == -EAGAIN)
		goto setCifsAclRetry;

	return (rc);
}


/* Legacy Query Path Information call for lookup to old servers such
   as Win9x/WinME */
int
SMBQueryInformation(const unsigned int xid, struct cifs_tcon *tcon,
		    const char *search_name, FILE_ALL_INFO *data,
		    const struct nls_table *nls_codepage, int remap)
{
	QUERY_INFORMATION_REQ *pSMB;
	QUERY_INFORMATION_RSP *pSMBr;
	int rc = 0;
	int bytes_returned;
	int name_len;

	cifs_dbg(FYI, "In SMBQPath path %s\n", search_name);
QInfRetry:
	rc = smb_init(SMB_COM_QUERY_INFORMATION, 0, tcon, (void **) &pSMB,
		      (void **) &pSMBr);
	if (rc)
		return rc;

	if (pSMB->hdr.Flags2 & SMBFLG2_UNICODE) {
		name_len =
			cifsConvertToUTF16((__le16 *) pSMB->FileName,
					   search_name, PATH_MAX, nls_codepage,
					   remap);
		name_len++;     /* trailing null */
		name_len *= 2;
	} else {
		name_len = copy_path_name(pSMB->FileName, search_name);
	}
	pSMB->BufferFormat = 0x04;
	name_len++; /* account for buffer type byte */
	inc_rfc1001_len(pSMB, (__u16)name_len);
	pSMB->ByteCount = cpu_to_le16(name_len);

	rc = SendReceive(xid, tcon->ses, (struct smb_hdr *) pSMB,
			 (struct smb_hdr *) pSMBr, &bytes_returned, 0);
	if (rc) {
		cifs_dbg(FYI, "Send error in QueryInfo = %d\n", rc);
	} else if (data) {
		struct timespec64 ts;
		__u32 time = le32_to_cpu(pSMBr->last_write_time);

		/* decode response */
		/* BB FIXME - add time zone adjustment BB */
		memset(data, 0, sizeof(FILE_ALL_INFO));
		ts.tv_nsec = 0;
		ts.tv_sec = time;
		/* decode time fields */
		data->ChangeTime = cpu_to_le64(cifs_UnixTimeToNT(ts));
		data->LastWriteTime = data->ChangeTime;
		data->LastAccessTime = 0;
		data->AllocationSize =
			cpu_to_le64(le32_to_cpu(pSMBr->size));
		data->EndOfFile = data->AllocationSize;
		data->Attributes =
			cpu_to_le32(le16_to_cpu(pSMBr->attr));
	} else
		rc = -EIO; /* bad buffer passed in */

	cifs_buf_release(pSMB);

	if (rc == -EAGAIN)
		goto QInfRetry;

	return rc;
}

int
CIFSSMBQFileInfo(const unsigned int xid, struct cifs_tcon *tcon,
		 u16 netfid, FILE_ALL_INFO *pFindData)
{
	struct smb_t2_qfi_req *pSMB = NULL;
	struct smb_t2_qfi_rsp *pSMBr = NULL;
	int rc = 0;
	int bytes_returned;
	__u16 params, byte_count;

QFileInfoRetry:
	rc = smb_init(SMB_COM_TRANSACTION2, 15, tcon, (void **) &pSMB,
		      (void **) &pSMBr);
	if (rc)
		return rc;

	params = 2 /* level */ + 2 /* fid */;
	pSMB->t2.TotalDataCount = 0;
	pSMB->t2.MaxParameterCount = cpu_to_le16(4);
	/* BB find exact max data count below from sess structure BB */
	pSMB->t2.MaxDataCount = cpu_to_le16(CIFSMaxBufSize);
	pSMB->t2.MaxSetupCount = 0;
	pSMB->t2.Reserved = 0;
	pSMB->t2.Flags = 0;
	pSMB->t2.Timeout = 0;
	pSMB->t2.Reserved2 = 0;
	pSMB->t2.ParameterOffset = cpu_to_le16(offsetof(struct smb_t2_qfi_req,
					       Fid) - 4);
	pSMB->t2.DataCount = 0;
	pSMB->t2.DataOffset = 0;
	pSMB->t2.SetupCount = 1;
	pSMB->t2.Reserved3 = 0;
	pSMB->t2.SubCommand = cpu_to_le16(TRANS2_QUERY_FILE_INFORMATION);
	byte_count = params + 1 /* pad */ ;
	pSMB->t2.TotalParameterCount = cpu_to_le16(params);
	pSMB->t2.ParameterCount = pSMB->t2.TotalParameterCount;
	pSMB->InformationLevel = cpu_to_le16(SMB_QUERY_FILE_ALL_INFO);
	pSMB->Pad = 0;
	pSMB->Fid = netfid;
	inc_rfc1001_len(pSMB, byte_count);
	pSMB->t2.ByteCount = cpu_to_le16(byte_count);

	rc = SendReceive(xid, tcon->ses, (struct smb_hdr *) pSMB,
			 (struct smb_hdr *) pSMBr, &bytes_returned, 0);
	if (rc) {
		cifs_dbg(FYI, "Send error in QFileInfo = %d\n", rc);
	} else {		/* decode response */
		rc = validate_t2((struct smb_t2_rsp *)pSMBr);

		if (rc) /* BB add auto retry on EOPNOTSUPP? */
			rc = -EIO;
		else if (get_bcc(&pSMBr->hdr) < 40)
			rc = -EIO;	/* bad smb */
		else if (pFindData) {
			__u16 data_offset = le16_to_cpu(pSMBr->t2.DataOffset);
			memcpy((char *) pFindData,
			       (char *) &pSMBr->hdr.Protocol +
			       data_offset, sizeof(FILE_ALL_INFO));
		} else
		    rc = -ENOMEM;
	}
	cifs_buf_release(pSMB);
	if (rc == -EAGAIN)
		goto QFileInfoRetry;

	return rc;
}

int
CIFSSMBQPathInfo(const unsigned int xid, struct cifs_tcon *tcon,
		 const char *search_name, FILE_ALL_INFO *data,
		 int legacy /* old style infolevel */,
		 const struct nls_table *nls_codepage, int remap)
{
	/* level 263 SMB_QUERY_FILE_ALL_INFO */
	TRANSACTION2_QPI_REQ *pSMB = NULL;
	TRANSACTION2_QPI_RSP *pSMBr = NULL;
	int rc = 0;
	int bytes_returned;
	int name_len;
	__u16 params, byte_count;

	/* cifs_dbg(FYI, "In QPathInfo path %s\n", search_name); */
QPathInfoRetry:
	rc = smb_init(SMB_COM_TRANSACTION2, 15, tcon, (void **) &pSMB,
		      (void **) &pSMBr);
	if (rc)
		return rc;

	if (pSMB->hdr.Flags2 & SMBFLG2_UNICODE) {
		name_len =
		    cifsConvertToUTF16((__le16 *) pSMB->FileName, search_name,
				       PATH_MAX, nls_codepage, remap);
		name_len++;	/* trailing null */
		name_len *= 2;
	} else {
		name_len = copy_path_name(pSMB->FileName, search_name);
	}

	params = 2 /* level */ + 4 /* reserved */ + name_len /* includes NUL */;
	pSMB->TotalDataCount = 0;
	pSMB->MaxParameterCount = cpu_to_le16(2);
	/* BB find exact max SMB PDU from sess structure BB */
	pSMB->MaxDataCount = cpu_to_le16(4000);
	pSMB->MaxSetupCount = 0;
	pSMB->Reserved = 0;
	pSMB->Flags = 0;
	pSMB->Timeout = 0;
	pSMB->Reserved2 = 0;
	pSMB->ParameterOffset = cpu_to_le16(offsetof(
	struct smb_com_transaction2_qpi_req, InformationLevel) - 4);
	pSMB->DataCount = 0;
	pSMB->DataOffset = 0;
	pSMB->SetupCount = 1;
	pSMB->Reserved3 = 0;
	pSMB->SubCommand = cpu_to_le16(TRANS2_QUERY_PATH_INFORMATION);
	byte_count = params + 1 /* pad */ ;
	pSMB->TotalParameterCount = cpu_to_le16(params);
	pSMB->ParameterCount = pSMB->TotalParameterCount;
	if (legacy)
		pSMB->InformationLevel = cpu_to_le16(SMB_INFO_STANDARD);
	else
		pSMB->InformationLevel = cpu_to_le16(SMB_QUERY_FILE_ALL_INFO);
	pSMB->Reserved4 = 0;
	inc_rfc1001_len(pSMB, byte_count);
	pSMB->ByteCount = cpu_to_le16(byte_count);

	rc = SendReceive(xid, tcon->ses, (struct smb_hdr *) pSMB,
			 (struct smb_hdr *) pSMBr, &bytes_returned, 0);
	if (rc) {
		cifs_dbg(FYI, "Send error in QPathInfo = %d\n", rc);
	} else {		/* decode response */
		rc = validate_t2((struct smb_t2_rsp *)pSMBr);

		if (rc) /* BB add auto retry on EOPNOTSUPP? */
			rc = -EIO;
		else if (!legacy && get_bcc(&pSMBr->hdr) < 40)
			rc = -EIO;	/* bad smb */
		else if (legacy && get_bcc(&pSMBr->hdr) < 24)
			rc = -EIO;  /* 24 or 26 expected but we do not read
					last field */
		else if (data) {
			int size;
			__u16 data_offset = le16_to_cpu(pSMBr->t2.DataOffset);

			/*
			 * On legacy responses we do not read the last field,
			 * EAsize, fortunately since it varies by subdialect and
			 * also note it differs on Set vs Get, ie two bytes or 4
			 * bytes depending but we don't care here.
			 */
			if (legacy)
				size = sizeof(FILE_INFO_STANDARD);
			else
				size = sizeof(FILE_ALL_INFO);
			memcpy((char *) data, (char *) &pSMBr->hdr.Protocol +
			       data_offset, size);
		} else
		    rc = -ENOMEM;
	}
	cifs_buf_release(pSMB);
	if (rc == -EAGAIN)
		goto QPathInfoRetry;

	return rc;
}

int
CIFSSMBUnixQFileInfo(const unsigned int xid, struct cifs_tcon *tcon,
		 u16 netfid, FILE_UNIX_BASIC_INFO *pFindData)
{
	struct smb_t2_qfi_req *pSMB = NULL;
	struct smb_t2_qfi_rsp *pSMBr = NULL;
	int rc = 0;
	int bytes_returned;
	__u16 params, byte_count;

UnixQFileInfoRetry:
	rc = smb_init(SMB_COM_TRANSACTION2, 15, tcon, (void **) &pSMB,
		      (void **) &pSMBr);
	if (rc)
		return rc;

	params = 2 /* level */ + 2 /* fid */;
	pSMB->t2.TotalDataCount = 0;
	pSMB->t2.MaxParameterCount = cpu_to_le16(4);
	/* BB find exact max data count below from sess structure BB */
	pSMB->t2.MaxDataCount = cpu_to_le16(CIFSMaxBufSize);
	pSMB->t2.MaxSetupCount = 0;
	pSMB->t2.Reserved = 0;
	pSMB->t2.Flags = 0;
	pSMB->t2.Timeout = 0;
	pSMB->t2.Reserved2 = 0;
	pSMB->t2.ParameterOffset = cpu_to_le16(offsetof(struct smb_t2_qfi_req,
					       Fid) - 4);
	pSMB->t2.DataCount = 0;
	pSMB->t2.DataOffset = 0;
	pSMB->t2.SetupCount = 1;
	pSMB->t2.Reserved3 = 0;
	pSMB->t2.SubCommand = cpu_to_le16(TRANS2_QUERY_FILE_INFORMATION);
	byte_count = params + 1 /* pad */ ;
	pSMB->t2.TotalParameterCount = cpu_to_le16(params);
	pSMB->t2.ParameterCount = pSMB->t2.TotalParameterCount;
	pSMB->InformationLevel = cpu_to_le16(SMB_QUERY_FILE_UNIX_BASIC);
	pSMB->Pad = 0;
	pSMB->Fid = netfid;
	inc_rfc1001_len(pSMB, byte_count);
	pSMB->t2.ByteCount = cpu_to_le16(byte_count);

	rc = SendReceive(xid, tcon->ses, (struct smb_hdr *) pSMB,
			 (struct smb_hdr *) pSMBr, &bytes_returned, 0);
	if (rc) {
		cifs_dbg(FYI, "Send error in UnixQFileInfo = %d\n", rc);
	} else {		/* decode response */
		rc = validate_t2((struct smb_t2_rsp *)pSMBr);

		if (rc || get_bcc(&pSMBr->hdr) < sizeof(FILE_UNIX_BASIC_INFO)) {
			cifs_dbg(VFS, "Malformed FILE_UNIX_BASIC_INFO response. Unix Extensions can be disabled on mount by specifying the nosfu mount option.\n");
			rc = -EIO;	/* bad smb */
		} else {
			__u16 data_offset = le16_to_cpu(pSMBr->t2.DataOffset);
			memcpy((char *) pFindData,
			       (char *) &pSMBr->hdr.Protocol +
			       data_offset,
			       sizeof(FILE_UNIX_BASIC_INFO));
		}
	}

	cifs_buf_release(pSMB);
	if (rc == -EAGAIN)
		goto UnixQFileInfoRetry;

	return rc;
}

int
CIFSSMBUnixQPathInfo(const unsigned int xid, struct cifs_tcon *tcon,
		     const unsigned char *searchName,
		     FILE_UNIX_BASIC_INFO *pFindData,
		     const struct nls_table *nls_codepage, int remap)
{
/* SMB_QUERY_FILE_UNIX_BASIC */
	TRANSACTION2_QPI_REQ *pSMB = NULL;
	TRANSACTION2_QPI_RSP *pSMBr = NULL;
	int rc = 0;
	int bytes_returned = 0;
	int name_len;
	__u16 params, byte_count;

	cifs_dbg(FYI, "In QPathInfo (Unix) the path %s\n", searchName);
UnixQPathInfoRetry:
	rc = smb_init(SMB_COM_TRANSACTION2, 15, tcon, (void **) &pSMB,
		      (void **) &pSMBr);
	if (rc)
		return rc;

	if (pSMB->hdr.Flags2 & SMBFLG2_UNICODE) {
		name_len =
		    cifsConvertToUTF16((__le16 *) pSMB->FileName, searchName,
				       PATH_MAX, nls_codepage, remap);
		name_len++;	/* trailing null */
		name_len *= 2;
	} else {
		name_len = copy_path_name(pSMB->FileName, searchName);
	}

	params = 2 /* level */ + 4 /* reserved */ + name_len /* includes NUL */;
	pSMB->TotalDataCount = 0;
	pSMB->MaxParameterCount = cpu_to_le16(2);
	/* BB find exact max SMB PDU from sess structure BB */
	pSMB->MaxDataCount = cpu_to_le16(4000);
	pSMB->MaxSetupCount = 0;
	pSMB->Reserved = 0;
	pSMB->Flags = 0;
	pSMB->Timeout = 0;
	pSMB->Reserved2 = 0;
	pSMB->ParameterOffset = cpu_to_le16(offsetof(
	struct smb_com_transaction2_qpi_req, InformationLevel) - 4);
	pSMB->DataCount = 0;
	pSMB->DataOffset = 0;
	pSMB->SetupCount = 1;
	pSMB->Reserved3 = 0;
	pSMB->SubCommand = cpu_to_le16(TRANS2_QUERY_PATH_INFORMATION);
	byte_count = params + 1 /* pad */ ;
	pSMB->TotalParameterCount = cpu_to_le16(params);
	pSMB->ParameterCount = pSMB->TotalParameterCount;
	pSMB->InformationLevel = cpu_to_le16(SMB_QUERY_FILE_UNIX_BASIC);
	pSMB->Reserved4 = 0;
	inc_rfc1001_len(pSMB, byte_count);
	pSMB->ByteCount = cpu_to_le16(byte_count);

	rc = SendReceive(xid, tcon->ses, (struct smb_hdr *) pSMB,
			 (struct smb_hdr *) pSMBr, &bytes_returned, 0);
	if (rc) {
		cifs_dbg(FYI, "Send error in UnixQPathInfo = %d\n", rc);
	} else {		/* decode response */
		rc = validate_t2((struct smb_t2_rsp *)pSMBr);

		if (rc || get_bcc(&pSMBr->hdr) < sizeof(FILE_UNIX_BASIC_INFO)) {
			cifs_dbg(VFS, "Malformed FILE_UNIX_BASIC_INFO response. Unix Extensions can be disabled on mount by specifying the nosfu mount option.\n");
			rc = -EIO;	/* bad smb */
		} else {
			__u16 data_offset = le16_to_cpu(pSMBr->t2.DataOffset);
			memcpy((char *) pFindData,
			       (char *) &pSMBr->hdr.Protocol +
			       data_offset,
			       sizeof(FILE_UNIX_BASIC_INFO));
		}
	}
	cifs_buf_release(pSMB);
	if (rc == -EAGAIN)
		goto UnixQPathInfoRetry;

	return rc;
}

/* xid, tcon, searchName and codepage are input parms, rest are returned */
int
CIFSFindFirst(const unsigned int xid, struct cifs_tcon *tcon,
	      const char *searchName, struct cifs_sb_info *cifs_sb,
	      __u16 *pnetfid, __u16 search_flags,
	      struct cifs_search_info *psrch_inf, bool msearch)
{
/* level 257 SMB_ */
	TRANSACTION2_FFIRST_REQ *pSMB = NULL;
	TRANSACTION2_FFIRST_RSP *pSMBr = NULL;
	T2_FFIRST_RSP_PARMS *parms;
	int rc = 0;
	int bytes_returned = 0;
	int name_len, remap;
	__u16 params, byte_count;
	struct nls_table *nls_codepage;

	cifs_dbg(FYI, "In FindFirst for %s\n", searchName);

findFirstRetry:
	rc = smb_init(SMB_COM_TRANSACTION2, 15, tcon, (void **) &pSMB,
		      (void **) &pSMBr);
	if (rc)
		return rc;

	nls_codepage = cifs_sb->local_nls;
	remap = cifs_remap(cifs_sb);

	if (pSMB->hdr.Flags2 & SMBFLG2_UNICODE) {
		name_len =
		    cifsConvertToUTF16((__le16 *) pSMB->FileName, searchName,
				       PATH_MAX, nls_codepage, remap);
		/* We can not add the asterik earlier in case
		it got remapped to 0xF03A as if it were part of the
		directory name instead of a wildcard */
		name_len *= 2;
		if (msearch) {
			pSMB->FileName[name_len] = CIFS_DIR_SEP(cifs_sb);
			pSMB->FileName[name_len+1] = 0;
			pSMB->FileName[name_len+2] = '*';
			pSMB->FileName[name_len+3] = 0;
			name_len += 4; /* now the trailing null */
			/* null terminate just in case */
			pSMB->FileName[name_len] = 0;
			pSMB->FileName[name_len+1] = 0;
			name_len += 2;
		}
	} else {
		name_len = copy_path_name(pSMB->FileName, searchName);
		if (msearch) {
			if (WARN_ON_ONCE(name_len > PATH_MAX-2))
				name_len = PATH_MAX-2;
			/* overwrite nul byte */
			pSMB->FileName[name_len-1] = CIFS_DIR_SEP(cifs_sb);
			pSMB->FileName[name_len] = '*';
			pSMB->FileName[name_len+1] = 0;
			name_len += 2;
		}
	}

	params = 12 + name_len /* includes null */ ;
	pSMB->TotalDataCount = 0;	/* no EAs */
	pSMB->MaxParameterCount = cpu_to_le16(10);
	pSMB->MaxDataCount = cpu_to_le16(CIFSMaxBufSize & 0xFFFFFF00);
	pSMB->MaxSetupCount = 0;
	pSMB->Reserved = 0;
	pSMB->Flags = 0;
	pSMB->Timeout = 0;
	pSMB->Reserved2 = 0;
	byte_count = params + 1 /* pad */ ;
	pSMB->TotalParameterCount = cpu_to_le16(params);
	pSMB->ParameterCount = pSMB->TotalParameterCount;
	pSMB->ParameterOffset = cpu_to_le16(
	      offsetof(struct smb_com_transaction2_ffirst_req, SearchAttributes)
		- 4);
	pSMB->DataCount = 0;
	pSMB->DataOffset = 0;
	pSMB->SetupCount = 1;	/* one byte, no need to make endian neutral */
	pSMB->Reserved3 = 0;
	pSMB->SubCommand = cpu_to_le16(TRANS2_FIND_FIRST);
	pSMB->SearchAttributes =
	    cpu_to_le16(ATTR_READONLY | ATTR_HIDDEN | ATTR_SYSTEM |
			ATTR_DIRECTORY);
	pSMB->SearchCount = cpu_to_le16(CIFSMaxBufSize/sizeof(FILE_UNIX_INFO));
	pSMB->SearchFlags = cpu_to_le16(search_flags);
	pSMB->InformationLevel = cpu_to_le16(psrch_inf->info_level);

	/* BB what should we set StorageType to? Does it matter? BB */
	pSMB->SearchStorageType = 0;
	inc_rfc1001_len(pSMB, byte_count);
	pSMB->ByteCount = cpu_to_le16(byte_count);

	rc = SendReceive(xid, tcon->ses, (struct smb_hdr *) pSMB,
			 (struct smb_hdr *) pSMBr, &bytes_returned, 0);
	cifs_stats_inc(&tcon->stats.cifs_stats.num_ffirst);

	if (rc) {/* BB add logic to retry regular search if Unix search
			rejected unexpectedly by server */
		/* BB Add code to handle unsupported level rc */
		cifs_dbg(FYI, "Error in FindFirst = %d\n", rc);

		cifs_buf_release(pSMB);

		/* BB eventually could optimize out free and realloc of buf */
		/*    for this case */
		if (rc == -EAGAIN)
			goto findFirstRetry;
	} else { /* decode response */
		/* BB remember to free buffer if error BB */
		rc = validate_t2((struct smb_t2_rsp *)pSMBr);
		if (rc == 0) {
			unsigned int lnoff;

			if (pSMBr->hdr.Flags2 & SMBFLG2_UNICODE)
				psrch_inf->unicode = true;
			else
				psrch_inf->unicode = false;

			psrch_inf->ntwrk_buf_start = (char *)pSMBr;
			psrch_inf->smallBuf = false;
			psrch_inf->srch_entries_start =
				(char *) &pSMBr->hdr.Protocol +
					le16_to_cpu(pSMBr->t2.DataOffset);
			parms = (T2_FFIRST_RSP_PARMS *)((char *) &pSMBr->hdr.Protocol +
			       le16_to_cpu(pSMBr->t2.ParameterOffset));

			if (parms->EndofSearch)
				psrch_inf->endOfSearch = true;
			else
				psrch_inf->endOfSearch = false;

			psrch_inf->entries_in_buffer =
					le16_to_cpu(parms->SearchCount);
			psrch_inf->index_of_last_entry = 2 /* skip . and .. */ +
				psrch_inf->entries_in_buffer;
			lnoff = le16_to_cpu(parms->LastNameOffset);
			if (CIFSMaxBufSize < lnoff) {
				cifs_dbg(VFS, "ignoring corrupt resume name\n");
				psrch_inf->last_entry = NULL;
				return rc;
			}

			psrch_inf->last_entry = psrch_inf->srch_entries_start +
							lnoff;

			if (pnetfid)
				*pnetfid = parms->SearchHandle;
		} else {
			cifs_buf_release(pSMB);
		}
	}

	return rc;
}

int CIFSFindNext(const unsigned int xid, struct cifs_tcon *tcon,
		 __u16 searchHandle, __u16 search_flags,
		 struct cifs_search_info *psrch_inf)
{
	TRANSACTION2_FNEXT_REQ *pSMB = NULL;
	TRANSACTION2_FNEXT_RSP *pSMBr = NULL;
	T2_FNEXT_RSP_PARMS *parms;
	char *response_data;
	int rc = 0;
	int bytes_returned;
	unsigned int name_len;
	__u16 params, byte_count;

	cifs_dbg(FYI, "In FindNext\n");

	if (psrch_inf->endOfSearch)
		return -ENOENT;

	rc = smb_init(SMB_COM_TRANSACTION2, 15, tcon, (void **) &pSMB,
		(void **) &pSMBr);
	if (rc)
		return rc;

	params = 14; /* includes 2 bytes of null string, converted to LE below*/
	byte_count = 0;
	pSMB->TotalDataCount = 0;       /* no EAs */
	pSMB->MaxParameterCount = cpu_to_le16(8);
	pSMB->MaxDataCount = cpu_to_le16(CIFSMaxBufSize & 0xFFFFFF00);
	pSMB->MaxSetupCount = 0;
	pSMB->Reserved = 0;
	pSMB->Flags = 0;
	pSMB->Timeout = 0;
	pSMB->Reserved2 = 0;
	pSMB->ParameterOffset =  cpu_to_le16(
	      offsetof(struct smb_com_transaction2_fnext_req,SearchHandle) - 4);
	pSMB->DataCount = 0;
	pSMB->DataOffset = 0;
	pSMB->SetupCount = 1;
	pSMB->Reserved3 = 0;
	pSMB->SubCommand = cpu_to_le16(TRANS2_FIND_NEXT);
	pSMB->SearchHandle = searchHandle;      /* always kept as le */
	pSMB->SearchCount =
		cpu_to_le16(CIFSMaxBufSize / sizeof(FILE_UNIX_INFO));
	pSMB->InformationLevel = cpu_to_le16(psrch_inf->info_level);
	pSMB->ResumeKey = psrch_inf->resume_key;
	pSMB->SearchFlags = cpu_to_le16(search_flags);

	name_len = psrch_inf->resume_name_len;
	params += name_len;
	if (name_len < PATH_MAX) {
		memcpy(pSMB->ResumeFileName, psrch_inf->presume_name, name_len);
		byte_count += name_len;
		/* 14 byte parm len above enough for 2 byte null terminator */
		pSMB->ResumeFileName[name_len] = 0;
		pSMB->ResumeFileName[name_len+1] = 0;
	} else {
		rc = -EINVAL;
		goto FNext2_err_exit;
	}
	byte_count = params + 1 /* pad */ ;
	pSMB->TotalParameterCount = cpu_to_le16(params);
	pSMB->ParameterCount = pSMB->TotalParameterCount;
	inc_rfc1001_len(pSMB, byte_count);
	pSMB->ByteCount = cpu_to_le16(byte_count);

	rc = SendReceive(xid, tcon->ses, (struct smb_hdr *) pSMB,
			(struct smb_hdr *) pSMBr, &bytes_returned, 0);
	cifs_stats_inc(&tcon->stats.cifs_stats.num_fnext);
	if (rc) {
		if (rc == -EBADF) {
			psrch_inf->endOfSearch = true;
			cifs_buf_release(pSMB);
			rc = 0; /* search probably was closed at end of search*/
		} else
			cifs_dbg(FYI, "FindNext returned = %d\n", rc);
	} else {                /* decode response */
		rc = validate_t2((struct smb_t2_rsp *)pSMBr);

		if (rc == 0) {
			unsigned int lnoff;

			/* BB fixme add lock for file (srch_info) struct here */
			if (pSMBr->hdr.Flags2 & SMBFLG2_UNICODE)
				psrch_inf->unicode = true;
			else
				psrch_inf->unicode = false;
			response_data = (char *) &pSMBr->hdr.Protocol +
			       le16_to_cpu(pSMBr->t2.ParameterOffset);
			parms = (T2_FNEXT_RSP_PARMS *)response_data;
			response_data = (char *)&pSMBr->hdr.Protocol +
				le16_to_cpu(pSMBr->t2.DataOffset);
			if (psrch_inf->smallBuf)
				cifs_small_buf_release(
					psrch_inf->ntwrk_buf_start);
			else
				cifs_buf_release(psrch_inf->ntwrk_buf_start);
			psrch_inf->srch_entries_start = response_data;
			psrch_inf->ntwrk_buf_start = (char *)pSMB;
			psrch_inf->smallBuf = false;
			if (parms->EndofSearch)
				psrch_inf->endOfSearch = true;
			else
				psrch_inf->endOfSearch = false;
			psrch_inf->entries_in_buffer =
						le16_to_cpu(parms->SearchCount);
			psrch_inf->index_of_last_entry +=
				psrch_inf->entries_in_buffer;
			lnoff = le16_to_cpu(parms->LastNameOffset);
			if (CIFSMaxBufSize < lnoff) {
				cifs_dbg(VFS, "ignoring corrupt resume name\n");
				psrch_inf->last_entry = NULL;
				return rc;
			} else
				psrch_inf->last_entry =
					psrch_inf->srch_entries_start + lnoff;

/*  cifs_dbg(FYI, "fnxt2 entries in buf %d index_of_last %d\n",
    psrch_inf->entries_in_buffer, psrch_inf->index_of_last_entry); */

			/* BB fixme add unlock here */
		}

	}

	/* BB On error, should we leave previous search buf (and count and
	last entry fields) intact or free the previous one? */

	/* Note: On -EAGAIN error only caller can retry on handle based calls
	since file handle passed in no longer valid */
FNext2_err_exit:
	if (rc != 0)
		cifs_buf_release(pSMB);
	return rc;
}

int
CIFSFindClose(const unsigned int xid, struct cifs_tcon *tcon,
	      const __u16 searchHandle)
{
	int rc = 0;
	FINDCLOSE_REQ *pSMB = NULL;

	cifs_dbg(FYI, "In CIFSSMBFindClose\n");
	rc = small_smb_init(SMB_COM_FIND_CLOSE2, 1, tcon, (void **)&pSMB);

	/* no sense returning error if session restarted
		as file handle has been closed */
	if (rc == -EAGAIN)
		return 0;
	if (rc)
		return rc;

	pSMB->FileID = searchHandle;
	pSMB->ByteCount = 0;
	rc = SendReceiveNoRsp(xid, tcon->ses, (char *) pSMB, 0);
	cifs_small_buf_release(pSMB);
	if (rc)
		cifs_dbg(VFS, "Send error in FindClose = %d\n", rc);

	cifs_stats_inc(&tcon->stats.cifs_stats.num_fclose);

	/* Since session is dead, search handle closed on server already */
	if (rc == -EAGAIN)
		rc = 0;

	return rc;
}

int
CIFSGetSrvInodeNumber(const unsigned int xid, struct cifs_tcon *tcon,
		      const char *search_name, __u64 *inode_number,
		      const struct nls_table *nls_codepage, int remap)
{
	int rc = 0;
	TRANSACTION2_QPI_REQ *pSMB = NULL;
	TRANSACTION2_QPI_RSP *pSMBr = NULL;
	int name_len, bytes_returned;
	__u16 params, byte_count;

	cifs_dbg(FYI, "In GetSrvInodeNum for %s\n", search_name);
	if (tcon == NULL)
		return -ENODEV;

GetInodeNumberRetry:
	rc = smb_init(SMB_COM_TRANSACTION2, 15, tcon, (void **) &pSMB,
		      (void **) &pSMBr);
	if (rc)
		return rc;

	if (pSMB->hdr.Flags2 & SMBFLG2_UNICODE) {
		name_len =
			cifsConvertToUTF16((__le16 *) pSMB->FileName,
					   search_name, PATH_MAX, nls_codepage,
					   remap);
		name_len++;     /* trailing null */
		name_len *= 2;
	} else {
		name_len = copy_path_name(pSMB->FileName, search_name);
	}

	params = 2 /* level */  + 4 /* rsrvd */  + name_len /* incl null */ ;
	pSMB->TotalDataCount = 0;
	pSMB->MaxParameterCount = cpu_to_le16(2);
	/* BB find exact max data count below from sess structure BB */
	pSMB->MaxDataCount = cpu_to_le16(4000);
	pSMB->MaxSetupCount = 0;
	pSMB->Reserved = 0;
	pSMB->Flags = 0;
	pSMB->Timeout = 0;
	pSMB->Reserved2 = 0;
	pSMB->ParameterOffset = cpu_to_le16(offsetof(
		struct smb_com_transaction2_qpi_req, InformationLevel) - 4);
	pSMB->DataCount = 0;
	pSMB->DataOffset = 0;
	pSMB->SetupCount = 1;
	pSMB->Reserved3 = 0;
	pSMB->SubCommand = cpu_to_le16(TRANS2_QUERY_PATH_INFORMATION);
	byte_count = params + 1 /* pad */ ;
	pSMB->TotalParameterCount = cpu_to_le16(params);
	pSMB->ParameterCount = pSMB->TotalParameterCount;
	pSMB->InformationLevel = cpu_to_le16(SMB_QUERY_FILE_INTERNAL_INFO);
	pSMB->Reserved4 = 0;
	inc_rfc1001_len(pSMB, byte_count);
	pSMB->ByteCount = cpu_to_le16(byte_count);

	rc = SendReceive(xid, tcon->ses, (struct smb_hdr *) pSMB,
		(struct smb_hdr *) pSMBr, &bytes_returned, 0);
	if (rc) {
		cifs_dbg(FYI, "error %d in QueryInternalInfo\n", rc);
	} else {
		/* decode response */
		rc = validate_t2((struct smb_t2_rsp *)pSMBr);
		/* BB also check enough total bytes returned */
		if (rc || get_bcc(&pSMBr->hdr) < 2)
			/* If rc should we check for EOPNOSUPP and
			disable the srvino flag? or in caller? */
			rc = -EIO;      /* bad smb */
		else {
			__u16 data_offset = le16_to_cpu(pSMBr->t2.DataOffset);
			__u16 count = le16_to_cpu(pSMBr->t2.DataCount);
			struct file_internal_info *pfinfo;
			/* BB Do we need a cast or hash here ? */
			if (count < 8) {
				cifs_dbg(FYI, "Invalid size ret in QryIntrnlInf\n");
				rc = -EIO;
				goto GetInodeNumOut;
			}
			pfinfo = (struct file_internal_info *)
				(data_offset + (char *) &pSMBr->hdr.Protocol);
			*inode_number = le64_to_cpu(pfinfo->UniqueId);
		}
	}
GetInodeNumOut:
	cifs_buf_release(pSMB);
	if (rc == -EAGAIN)
		goto GetInodeNumberRetry;
	return rc;
}

int
CIFSGetDFSRefer(const unsigned int xid, struct cifs_ses *ses,
		const char *search_name, struct dfs_info3_param **target_nodes,
		unsigned int *num_of_nodes,
		const struct nls_table *nls_codepage, int remap)
{
/* TRANS2_GET_DFS_REFERRAL */
	TRANSACTION2_GET_DFS_REFER_REQ *pSMB = NULL;
	TRANSACTION2_GET_DFS_REFER_RSP *pSMBr = NULL;
	int rc = 0;
	int bytes_returned;
	int name_len;
	__u16 params, byte_count;
	*num_of_nodes = 0;
	*target_nodes = NULL;

	cifs_dbg(FYI, "In GetDFSRefer the path %s\n", search_name);
	if (ses == NULL || ses->tcon_ipc == NULL)
		return -ENODEV;

getDFSRetry:
	rc = smb_init(SMB_COM_TRANSACTION2, 15, ses->tcon_ipc, (void **) &pSMB,
		      (void **) &pSMBr);
	if (rc)
		return rc;

	/* server pointer checked in called function,
	but should never be null here anyway */
	pSMB->hdr.Mid = get_next_mid(ses->server);
	pSMB->hdr.Tid = ses->tcon_ipc->tid;
	pSMB->hdr.Uid = ses->Suid;
	if (ses->capabilities & CAP_STATUS32)
		pSMB->hdr.Flags2 |= SMBFLG2_ERR_STATUS;
	if (ses->capabilities & CAP_DFS)
		pSMB->hdr.Flags2 |= SMBFLG2_DFS;

	if (ses->capabilities & CAP_UNICODE) {
		pSMB->hdr.Flags2 |= SMBFLG2_UNICODE;
		name_len =
		    cifsConvertToUTF16((__le16 *) pSMB->RequestFileName,
				       search_name, PATH_MAX, nls_codepage,
				       remap);
		name_len++;	/* trailing null */
		name_len *= 2;
	} else {	/* BB improve the check for buffer overruns BB */
		name_len = copy_path_name(pSMB->RequestFileName, search_name);
	}

	if (ses->server->sign)
		pSMB->hdr.Flags2 |= SMBFLG2_SECURITY_SIGNATURE;

	pSMB->hdr.Uid = ses->Suid;

	params = 2 /* level */  + name_len /*includes null */ ;
	pSMB->TotalDataCount = 0;
	pSMB->DataCount = 0;
	pSMB->DataOffset = 0;
	pSMB->MaxParameterCount = 0;
	/* BB find exact max SMB PDU from sess structure BB */
	pSMB->MaxDataCount = cpu_to_le16(4000);
	pSMB->MaxSetupCount = 0;
	pSMB->Reserved = 0;
	pSMB->Flags = 0;
	pSMB->Timeout = 0;
	pSMB->Reserved2 = 0;
	pSMB->ParameterOffset = cpu_to_le16(offsetof(
	  struct smb_com_transaction2_get_dfs_refer_req, MaxReferralLevel) - 4);
	pSMB->SetupCount = 1;
	pSMB->Reserved3 = 0;
	pSMB->SubCommand = cpu_to_le16(TRANS2_GET_DFS_REFERRAL);
	byte_count = params + 3 /* pad */ ;
	pSMB->ParameterCount = cpu_to_le16(params);
	pSMB->TotalParameterCount = pSMB->ParameterCount;
	pSMB->MaxReferralLevel = cpu_to_le16(3);
	inc_rfc1001_len(pSMB, byte_count);
	pSMB->ByteCount = cpu_to_le16(byte_count);

	rc = SendReceive(xid, ses, (struct smb_hdr *) pSMB,
			 (struct smb_hdr *) pSMBr, &bytes_returned, 0);
	if (rc) {
		cifs_dbg(FYI, "Send error in GetDFSRefer = %d\n", rc);
		goto GetDFSRefExit;
	}
	rc = validate_t2((struct smb_t2_rsp *)pSMBr);

	/* BB Also check if enough total bytes returned? */
	if (rc || get_bcc(&pSMBr->hdr) < 17) {
		rc = -EIO;      /* bad smb */
		goto GetDFSRefExit;
	}

	cifs_dbg(FYI, "Decoding GetDFSRefer response BCC: %d  Offset %d\n",
		 get_bcc(&pSMBr->hdr), le16_to_cpu(pSMBr->t2.DataOffset));

	/* parse returned result into more usable form */
	rc = parse_dfs_referrals(&pSMBr->dfs_data,
				 le16_to_cpu(pSMBr->t2.DataCount),
				 num_of_nodes, target_nodes, nls_codepage,
				 remap, search_name,
				 (pSMBr->hdr.Flags2 & SMBFLG2_UNICODE) != 0);

GetDFSRefExit:
	cifs_buf_release(pSMB);

	if (rc == -EAGAIN)
		goto getDFSRetry;

	return rc;
}

/* Query File System Info such as free space to old servers such as Win 9x */
int
SMBOldQFSInfo(const unsigned int xid, struct cifs_tcon *tcon,
	      struct kstatfs *FSData)
{
/* level 0x01 SMB_QUERY_FILE_SYSTEM_INFO */
	TRANSACTION2_QFSI_REQ *pSMB = NULL;
	TRANSACTION2_QFSI_RSP *pSMBr = NULL;
	FILE_SYSTEM_ALLOC_INFO *response_data;
	int rc = 0;
	int bytes_returned = 0;
	__u16 params, byte_count;

	cifs_dbg(FYI, "OldQFSInfo\n");
oldQFSInfoRetry:
	rc = smb_init(SMB_COM_TRANSACTION2, 15, tcon, (void **) &pSMB,
		(void **) &pSMBr);
	if (rc)
		return rc;

	params = 2;     /* level */
	pSMB->TotalDataCount = 0;
	pSMB->MaxParameterCount = cpu_to_le16(2);
	pSMB->MaxDataCount = cpu_to_le16(1000);
	pSMB->MaxSetupCount = 0;
	pSMB->Reserved = 0;
	pSMB->Flags = 0;
	pSMB->Timeout = 0;
	pSMB->Reserved2 = 0;
	byte_count = params + 1 /* pad */ ;
	pSMB->TotalParameterCount = cpu_to_le16(params);
	pSMB->ParameterCount = pSMB->TotalParameterCount;
	pSMB->ParameterOffset = cpu_to_le16(offsetof(
	struct smb_com_transaction2_qfsi_req, InformationLevel) - 4);
	pSMB->DataCount = 0;
	pSMB->DataOffset = 0;
	pSMB->SetupCount = 1;
	pSMB->Reserved3 = 0;
	pSMB->SubCommand = cpu_to_le16(TRANS2_QUERY_FS_INFORMATION);
	pSMB->InformationLevel = cpu_to_le16(SMB_INFO_ALLOCATION);
	inc_rfc1001_len(pSMB, byte_count);
	pSMB->ByteCount = cpu_to_le16(byte_count);

	rc = SendReceive(xid, tcon->ses, (struct smb_hdr *) pSMB,
		(struct smb_hdr *) pSMBr, &bytes_returned, 0);
	if (rc) {
		cifs_dbg(FYI, "Send error in QFSInfo = %d\n", rc);
	} else {                /* decode response */
		rc = validate_t2((struct smb_t2_rsp *)pSMBr);

		if (rc || get_bcc(&pSMBr->hdr) < 18)
			rc = -EIO;      /* bad smb */
		else {
			__u16 data_offset = le16_to_cpu(pSMBr->t2.DataOffset);
			cifs_dbg(FYI, "qfsinf resp BCC: %d  Offset %d\n",
				 get_bcc(&pSMBr->hdr), data_offset);

			response_data = (FILE_SYSTEM_ALLOC_INFO *)
				(((char *) &pSMBr->hdr.Protocol) + data_offset);
			FSData->f_bsize =
				le16_to_cpu(response_data->BytesPerSector) *
				le32_to_cpu(response_data->
					SectorsPerAllocationUnit);
			/*
			 * much prefer larger but if server doesn't report
			 * a valid size than 4K is a reasonable minimum
			 */
			if (FSData->f_bsize < 512)
				FSData->f_bsize = 4096;

			FSData->f_blocks =
			       le32_to_cpu(response_data->TotalAllocationUnits);
			FSData->f_bfree = FSData->f_bavail =
				le32_to_cpu(response_data->FreeAllocationUnits);
			cifs_dbg(FYI, "Blocks: %lld  Free: %lld Block size %ld\n",
				 (unsigned long long)FSData->f_blocks,
				 (unsigned long long)FSData->f_bfree,
				 FSData->f_bsize);
		}
	}
	cifs_buf_release(pSMB);

	if (rc == -EAGAIN)
		goto oldQFSInfoRetry;

	return rc;
}

int
CIFSSMBQFSInfo(const unsigned int xid, struct cifs_tcon *tcon,
	       struct kstatfs *FSData)
{
/* level 0x103 SMB_QUERY_FILE_SYSTEM_INFO */
	TRANSACTION2_QFSI_REQ *pSMB = NULL;
	TRANSACTION2_QFSI_RSP *pSMBr = NULL;
	FILE_SYSTEM_INFO *response_data;
	int rc = 0;
	int bytes_returned = 0;
	__u16 params, byte_count;

	cifs_dbg(FYI, "In QFSInfo\n");
QFSInfoRetry:
	rc = smb_init(SMB_COM_TRANSACTION2, 15, tcon, (void **) &pSMB,
		      (void **) &pSMBr);
	if (rc)
		return rc;

	params = 2;	/* level */
	pSMB->TotalDataCount = 0;
	pSMB->MaxParameterCount = cpu_to_le16(2);
	pSMB->MaxDataCount = cpu_to_le16(1000);
	pSMB->MaxSetupCount = 0;
	pSMB->Reserved = 0;
	pSMB->Flags = 0;
	pSMB->Timeout = 0;
	pSMB->Reserved2 = 0;
	byte_count = params + 1 /* pad */ ;
	pSMB->TotalParameterCount = cpu_to_le16(params);
	pSMB->ParameterCount = pSMB->TotalParameterCount;
	pSMB->ParameterOffset = cpu_to_le16(offsetof(
		struct smb_com_transaction2_qfsi_req, InformationLevel) - 4);
	pSMB->DataCount = 0;
	pSMB->DataOffset = 0;
	pSMB->SetupCount = 1;
	pSMB->Reserved3 = 0;
	pSMB->SubCommand = cpu_to_le16(TRANS2_QUERY_FS_INFORMATION);
	pSMB->InformationLevel = cpu_to_le16(SMB_QUERY_FS_SIZE_INFO);
	inc_rfc1001_len(pSMB, byte_count);
	pSMB->ByteCount = cpu_to_le16(byte_count);

	rc = SendReceive(xid, tcon->ses, (struct smb_hdr *) pSMB,
			 (struct smb_hdr *) pSMBr, &bytes_returned, 0);
	if (rc) {
		cifs_dbg(FYI, "Send error in QFSInfo = %d\n", rc);
	} else {		/* decode response */
		rc = validate_t2((struct smb_t2_rsp *)pSMBr);

		if (rc || get_bcc(&pSMBr->hdr) < 24)
			rc = -EIO;	/* bad smb */
		else {
			__u16 data_offset = le16_to_cpu(pSMBr->t2.DataOffset);

			response_data =
			    (FILE_SYSTEM_INFO
			     *) (((char *) &pSMBr->hdr.Protocol) +
				 data_offset);
			FSData->f_bsize =
			    le32_to_cpu(response_data->BytesPerSector) *
			    le32_to_cpu(response_data->
					SectorsPerAllocationUnit);
			/*
			 * much prefer larger but if server doesn't report
			 * a valid size than 4K is a reasonable minimum
			 */
			if (FSData->f_bsize < 512)
				FSData->f_bsize = 4096;

			FSData->f_blocks =
			    le64_to_cpu(response_data->TotalAllocationUnits);
			FSData->f_bfree = FSData->f_bavail =
			    le64_to_cpu(response_data->FreeAllocationUnits);
			cifs_dbg(FYI, "Blocks: %lld  Free: %lld Block size %ld\n",
				 (unsigned long long)FSData->f_blocks,
				 (unsigned long long)FSData->f_bfree,
				 FSData->f_bsize);
		}
	}
	cifs_buf_release(pSMB);

	if (rc == -EAGAIN)
		goto QFSInfoRetry;

	return rc;
}

int
CIFSSMBQFSAttributeInfo(const unsigned int xid, struct cifs_tcon *tcon)
{
/* level 0x105  SMB_QUERY_FILE_SYSTEM_INFO */
	TRANSACTION2_QFSI_REQ *pSMB = NULL;
	TRANSACTION2_QFSI_RSP *pSMBr = NULL;
	FILE_SYSTEM_ATTRIBUTE_INFO *response_data;
	int rc = 0;
	int bytes_returned = 0;
	__u16 params, byte_count;

	cifs_dbg(FYI, "In QFSAttributeInfo\n");
QFSAttributeRetry:
	rc = smb_init(SMB_COM_TRANSACTION2, 15, tcon, (void **) &pSMB,
		      (void **) &pSMBr);
	if (rc)
		return rc;

	params = 2;	/* level */
	pSMB->TotalDataCount = 0;
	pSMB->MaxParameterCount = cpu_to_le16(2);
	/* BB find exact max SMB PDU from sess structure BB */
	pSMB->MaxDataCount = cpu_to_le16(1000);
	pSMB->MaxSetupCount = 0;
	pSMB->Reserved = 0;
	pSMB->Flags = 0;
	pSMB->Timeout = 0;
	pSMB->Reserved2 = 0;
	byte_count = params + 1 /* pad */ ;
	pSMB->TotalParameterCount = cpu_to_le16(params);
	pSMB->ParameterCount = pSMB->TotalParameterCount;
	pSMB->ParameterOffset = cpu_to_le16(offsetof(
		struct smb_com_transaction2_qfsi_req, InformationLevel) - 4);
	pSMB->DataCount = 0;
	pSMB->DataOffset = 0;
	pSMB->SetupCount = 1;
	pSMB->Reserved3 = 0;
	pSMB->SubCommand = cpu_to_le16(TRANS2_QUERY_FS_INFORMATION);
	pSMB->InformationLevel = cpu_to_le16(SMB_QUERY_FS_ATTRIBUTE_INFO);
	inc_rfc1001_len(pSMB, byte_count);
	pSMB->ByteCount = cpu_to_le16(byte_count);

	rc = SendReceive(xid, tcon->ses, (struct smb_hdr *) pSMB,
			 (struct smb_hdr *) pSMBr, &bytes_returned, 0);
	if (rc) {
		cifs_dbg(VFS, "Send error in QFSAttributeInfo = %d\n", rc);
	} else {		/* decode response */
		rc = validate_t2((struct smb_t2_rsp *)pSMBr);

		if (rc || get_bcc(&pSMBr->hdr) < 13) {
			/* BB also check if enough bytes returned */
			rc = -EIO;	/* bad smb */
		} else {
			__u16 data_offset = le16_to_cpu(pSMBr->t2.DataOffset);
			response_data =
			    (FILE_SYSTEM_ATTRIBUTE_INFO
			     *) (((char *) &pSMBr->hdr.Protocol) +
				 data_offset);
			memcpy(&tcon->fsAttrInfo, response_data,
			       sizeof(FILE_SYSTEM_ATTRIBUTE_INFO));
		}
	}
	cifs_buf_release(pSMB);

	if (rc == -EAGAIN)
		goto QFSAttributeRetry;

	return rc;
}

int
CIFSSMBQFSDeviceInfo(const unsigned int xid, struct cifs_tcon *tcon)
{
/* level 0x104 SMB_QUERY_FILE_SYSTEM_INFO */
	TRANSACTION2_QFSI_REQ *pSMB = NULL;
	TRANSACTION2_QFSI_RSP *pSMBr = NULL;
	FILE_SYSTEM_DEVICE_INFO *response_data;
	int rc = 0;
	int bytes_returned = 0;
	__u16 params, byte_count;

	cifs_dbg(FYI, "In QFSDeviceInfo\n");
QFSDeviceRetry:
	rc = smb_init(SMB_COM_TRANSACTION2, 15, tcon, (void **) &pSMB,
		      (void **) &pSMBr);
	if (rc)
		return rc;

	params = 2;	/* level */
	pSMB->TotalDataCount = 0;
	pSMB->MaxParameterCount = cpu_to_le16(2);
	/* BB find exact max SMB PDU from sess structure BB */
	pSMB->MaxDataCount = cpu_to_le16(1000);
	pSMB->MaxSetupCount = 0;
	pSMB->Reserved = 0;
	pSMB->Flags = 0;
	pSMB->Timeout = 0;
	pSMB->Reserved2 = 0;
	byte_count = params + 1 /* pad */ ;
	pSMB->TotalParameterCount = cpu_to_le16(params);
	pSMB->ParameterCount = pSMB->TotalParameterCount;
	pSMB->ParameterOffset = cpu_to_le16(offsetof(
		struct smb_com_transaction2_qfsi_req, InformationLevel) - 4);

	pSMB->DataCount = 0;
	pSMB->DataOffset = 0;
	pSMB->SetupCount = 1;
	pSMB->Reserved3 = 0;
	pSMB->SubCommand = cpu_to_le16(TRANS2_QUERY_FS_INFORMATION);
	pSMB->InformationLevel = cpu_to_le16(SMB_QUERY_FS_DEVICE_INFO);
	inc_rfc1001_len(pSMB, byte_count);
	pSMB->ByteCount = cpu_to_le16(byte_count);

	rc = SendReceive(xid, tcon->ses, (struct smb_hdr *) pSMB,
			 (struct smb_hdr *) pSMBr, &bytes_returned, 0);
	if (rc) {
		cifs_dbg(FYI, "Send error in QFSDeviceInfo = %d\n", rc);
	} else {		/* decode response */
		rc = validate_t2((struct smb_t2_rsp *)pSMBr);

		if (rc || get_bcc(&pSMBr->hdr) <
			  sizeof(FILE_SYSTEM_DEVICE_INFO))
			rc = -EIO;	/* bad smb */
		else {
			__u16 data_offset = le16_to_cpu(pSMBr->t2.DataOffset);
			response_data =
			    (FILE_SYSTEM_DEVICE_INFO *)
				(((char *) &pSMBr->hdr.Protocol) +
				 data_offset);
			memcpy(&tcon->fsDevInfo, response_data,
			       sizeof(FILE_SYSTEM_DEVICE_INFO));
		}
	}
	cifs_buf_release(pSMB);

	if (rc == -EAGAIN)
		goto QFSDeviceRetry;

	return rc;
}

int
CIFSSMBQFSUnixInfo(const unsigned int xid, struct cifs_tcon *tcon)
{
/* level 0x200  SMB_QUERY_CIFS_UNIX_INFO */
	TRANSACTION2_QFSI_REQ *pSMB = NULL;
	TRANSACTION2_QFSI_RSP *pSMBr = NULL;
	FILE_SYSTEM_UNIX_INFO *response_data;
	int rc = 0;
	int bytes_returned = 0;
	__u16 params, byte_count;

	cifs_dbg(FYI, "In QFSUnixInfo\n");
QFSUnixRetry:
	rc = smb_init_no_reconnect(SMB_COM_TRANSACTION2, 15, tcon,
				   (void **) &pSMB, (void **) &pSMBr);
	if (rc)
		return rc;

	params = 2;	/* level */
	pSMB->TotalDataCount = 0;
	pSMB->DataCount = 0;
	pSMB->DataOffset = 0;
	pSMB->MaxParameterCount = cpu_to_le16(2);
	/* BB find exact max SMB PDU from sess structure BB */
	pSMB->MaxDataCount = cpu_to_le16(100);
	pSMB->MaxSetupCount = 0;
	pSMB->Reserved = 0;
	pSMB->Flags = 0;
	pSMB->Timeout = 0;
	pSMB->Reserved2 = 0;
	byte_count = params + 1 /* pad */ ;
	pSMB->ParameterCount = cpu_to_le16(params);
	pSMB->TotalParameterCount = pSMB->ParameterCount;
	pSMB->ParameterOffset = cpu_to_le16(offsetof(struct
			smb_com_transaction2_qfsi_req, InformationLevel) - 4);
	pSMB->SetupCount = 1;
	pSMB->Reserved3 = 0;
	pSMB->SubCommand = cpu_to_le16(TRANS2_QUERY_FS_INFORMATION);
	pSMB->InformationLevel = cpu_to_le16(SMB_QUERY_CIFS_UNIX_INFO);
	inc_rfc1001_len(pSMB, byte_count);
	pSMB->ByteCount = cpu_to_le16(byte_count);

	rc = SendReceive(xid, tcon->ses, (struct smb_hdr *) pSMB,
			 (struct smb_hdr *) pSMBr, &bytes_returned, 0);
	if (rc) {
		cifs_dbg(VFS, "Send error in QFSUnixInfo = %d\n", rc);
	} else {		/* decode response */
		rc = validate_t2((struct smb_t2_rsp *)pSMBr);

		if (rc || get_bcc(&pSMBr->hdr) < 13) {
			rc = -EIO;	/* bad smb */
		} else {
			__u16 data_offset = le16_to_cpu(pSMBr->t2.DataOffset);
			response_data =
			    (FILE_SYSTEM_UNIX_INFO
			     *) (((char *) &pSMBr->hdr.Protocol) +
				 data_offset);
			memcpy(&tcon->fsUnixInfo, response_data,
			       sizeof(FILE_SYSTEM_UNIX_INFO));
		}
	}
	cifs_buf_release(pSMB);

	if (rc == -EAGAIN)
		goto QFSUnixRetry;


	return rc;
}

int
CIFSSMBSetFSUnixInfo(const unsigned int xid, struct cifs_tcon *tcon, __u64 cap)
{
/* level 0x200  SMB_SET_CIFS_UNIX_INFO */
	TRANSACTION2_SETFSI_REQ *pSMB = NULL;
	TRANSACTION2_SETFSI_RSP *pSMBr = NULL;
	int rc = 0;
	int bytes_returned = 0;
	__u16 params, param_offset, offset, byte_count;

	cifs_dbg(FYI, "In SETFSUnixInfo\n");
SETFSUnixRetry:
	/* BB switch to small buf init to save memory */
	rc = smb_init_no_reconnect(SMB_COM_TRANSACTION2, 15, tcon,
					(void **) &pSMB, (void **) &pSMBr);
	if (rc)
		return rc;

	params = 4;	/* 2 bytes zero followed by info level. */
	pSMB->MaxSetupCount = 0;
	pSMB->Reserved = 0;
	pSMB->Flags = 0;
	pSMB->Timeout = 0;
	pSMB->Reserved2 = 0;
	param_offset = offsetof(struct smb_com_transaction2_setfsi_req, FileNum)
				- 4;
	offset = param_offset + params;

	pSMB->MaxParameterCount = cpu_to_le16(4);
	/* BB find exact max SMB PDU from sess structure BB */
	pSMB->MaxDataCount = cpu_to_le16(100);
	pSMB->SetupCount = 1;
	pSMB->Reserved3 = 0;
	pSMB->SubCommand = cpu_to_le16(TRANS2_SET_FS_INFORMATION);
	byte_count = 1 /* pad */ + params + 12;

	pSMB->DataCount = cpu_to_le16(12);
	pSMB->ParameterCount = cpu_to_le16(params);
	pSMB->TotalDataCount = pSMB->DataCount;
	pSMB->TotalParameterCount = pSMB->ParameterCount;
	pSMB->ParameterOffset = cpu_to_le16(param_offset);
	pSMB->DataOffset = cpu_to_le16(offset);

	/* Params. */
	pSMB->FileNum = 0;
	pSMB->InformationLevel = cpu_to_le16(SMB_SET_CIFS_UNIX_INFO);

	/* Data. */
	pSMB->ClientUnixMajor = cpu_to_le16(CIFS_UNIX_MAJOR_VERSION);
	pSMB->ClientUnixMinor = cpu_to_le16(CIFS_UNIX_MINOR_VERSION);
	pSMB->ClientUnixCap = cpu_to_le64(cap);

	inc_rfc1001_len(pSMB, byte_count);
	pSMB->ByteCount = cpu_to_le16(byte_count);

	rc = SendReceive(xid, tcon->ses, (struct smb_hdr *) pSMB,
			 (struct smb_hdr *) pSMBr, &bytes_returned, 0);
	if (rc) {
		cifs_dbg(VFS, "Send error in SETFSUnixInfo = %d\n", rc);
	} else {		/* decode response */
		rc = validate_t2((struct smb_t2_rsp *)pSMBr);
		if (rc)
			rc = -EIO;	/* bad smb */
	}
	cifs_buf_release(pSMB);

	if (rc == -EAGAIN)
		goto SETFSUnixRetry;

	return rc;
}



int
CIFSSMBQFSPosixInfo(const unsigned int xid, struct cifs_tcon *tcon,
		   struct kstatfs *FSData)
{
/* level 0x201  SMB_QUERY_CIFS_POSIX_INFO */
	TRANSACTION2_QFSI_REQ *pSMB = NULL;
	TRANSACTION2_QFSI_RSP *pSMBr = NULL;
	FILE_SYSTEM_POSIX_INFO *response_data;
	int rc = 0;
	int bytes_returned = 0;
	__u16 params, byte_count;

	cifs_dbg(FYI, "In QFSPosixInfo\n");
QFSPosixRetry:
	rc = smb_init(SMB_COM_TRANSACTION2, 15, tcon, (void **) &pSMB,
		      (void **) &pSMBr);
	if (rc)
		return rc;

	params = 2;	/* level */
	pSMB->TotalDataCount = 0;
	pSMB->DataCount = 0;
	pSMB->DataOffset = 0;
	pSMB->MaxParameterCount = cpu_to_le16(2);
	/* BB find exact max SMB PDU from sess structure BB */
	pSMB->MaxDataCount = cpu_to_le16(100);
	pSMB->MaxSetupCount = 0;
	pSMB->Reserved = 0;
	pSMB->Flags = 0;
	pSMB->Timeout = 0;
	pSMB->Reserved2 = 0;
	byte_count = params + 1 /* pad */ ;
	pSMB->ParameterCount = cpu_to_le16(params);
	pSMB->TotalParameterCount = pSMB->ParameterCount;
	pSMB->ParameterOffset = cpu_to_le16(offsetof(struct
			smb_com_transaction2_qfsi_req, InformationLevel) - 4);
	pSMB->SetupCount = 1;
	pSMB->Reserved3 = 0;
	pSMB->SubCommand = cpu_to_le16(TRANS2_QUERY_FS_INFORMATION);
	pSMB->InformationLevel = cpu_to_le16(SMB_QUERY_POSIX_FS_INFO);
	inc_rfc1001_len(pSMB, byte_count);
	pSMB->ByteCount = cpu_to_le16(byte_count);

	rc = SendReceive(xid, tcon->ses, (struct smb_hdr *) pSMB,
			 (struct smb_hdr *) pSMBr, &bytes_returned, 0);
	if (rc) {
		cifs_dbg(FYI, "Send error in QFSUnixInfo = %d\n", rc);
	} else {		/* decode response */
		rc = validate_t2((struct smb_t2_rsp *)pSMBr);

		if (rc || get_bcc(&pSMBr->hdr) < 13) {
			rc = -EIO;	/* bad smb */
		} else {
			__u16 data_offset = le16_to_cpu(pSMBr->t2.DataOffset);
			response_data =
			    (FILE_SYSTEM_POSIX_INFO
			     *) (((char *) &pSMBr->hdr.Protocol) +
				 data_offset);
			FSData->f_bsize =
					le32_to_cpu(response_data->BlockSize);
			/*
			 * much prefer larger but if server doesn't report
			 * a valid size than 4K is a reasonable minimum
			 */
			if (FSData->f_bsize < 512)
				FSData->f_bsize = 4096;

			FSData->f_blocks =
					le64_to_cpu(response_data->TotalBlocks);
			FSData->f_bfree =
			    le64_to_cpu(response_data->BlocksAvail);
			if (response_data->UserBlocksAvail == cpu_to_le64(-1)) {
				FSData->f_bavail = FSData->f_bfree;
			} else {
				FSData->f_bavail =
				    le64_to_cpu(response_data->UserBlocksAvail);
			}
			if (response_data->TotalFileNodes != cpu_to_le64(-1))
				FSData->f_files =
				     le64_to_cpu(response_data->TotalFileNodes);
			if (response_data->FreeFileNodes != cpu_to_le64(-1))
				FSData->f_ffree =
				      le64_to_cpu(response_data->FreeFileNodes);
		}
	}
	cifs_buf_release(pSMB);

	if (rc == -EAGAIN)
		goto QFSPosixRetry;

	return rc;
}


/*
 * We can not use write of zero bytes trick to set file size due to need for
 * large file support. Also note that this SetPathInfo is preferred to
 * SetFileInfo based method in next routine which is only needed to work around
 * a sharing violation bugin Samba which this routine can run into.
 */
int
CIFSSMBSetEOF(const unsigned int xid, struct cifs_tcon *tcon,
	      const char *file_name, __u64 size, struct cifs_sb_info *cifs_sb,
	      bool set_allocation)
{
	struct smb_com_transaction2_spi_req *pSMB = NULL;
	struct smb_com_transaction2_spi_rsp *pSMBr = NULL;
	struct file_end_of_file_info *parm_data;
	int name_len;
	int rc = 0;
	int bytes_returned = 0;
	int remap = cifs_remap(cifs_sb);

	__u16 params, byte_count, data_count, param_offset, offset;

	cifs_dbg(FYI, "In SetEOF\n");
SetEOFRetry:
	rc = smb_init(SMB_COM_TRANSACTION2, 15, tcon, (void **) &pSMB,
		      (void **) &pSMBr);
	if (rc)
		return rc;

	if (pSMB->hdr.Flags2 & SMBFLG2_UNICODE) {
		name_len =
		    cifsConvertToUTF16((__le16 *) pSMB->FileName, file_name,
				       PATH_MAX, cifs_sb->local_nls, remap);
		name_len++;	/* trailing null */
		name_len *= 2;
	} else {
		name_len = copy_path_name(pSMB->FileName, file_name);
	}
	params = 6 + name_len;
	data_count = sizeof(struct file_end_of_file_info);
	pSMB->MaxParameterCount = cpu_to_le16(2);
	pSMB->MaxDataCount = cpu_to_le16(4100);
	pSMB->MaxSetupCount = 0;
	pSMB->Reserved = 0;
	pSMB->Flags = 0;
	pSMB->Timeout = 0;
	pSMB->Reserved2 = 0;
	param_offset = offsetof(struct smb_com_transaction2_spi_req,
				InformationLevel) - 4;
	offset = param_offset + params;
	if (set_allocation) {
		if (tcon->ses->capabilities & CAP_INFOLEVEL_PASSTHRU)
			pSMB->InformationLevel =
				cpu_to_le16(SMB_SET_FILE_ALLOCATION_INFO2);
		else
			pSMB->InformationLevel =
				cpu_to_le16(SMB_SET_FILE_ALLOCATION_INFO);
	} else /* Set File Size */  {
	    if (tcon->ses->capabilities & CAP_INFOLEVEL_PASSTHRU)
		    pSMB->InformationLevel =
				cpu_to_le16(SMB_SET_FILE_END_OF_FILE_INFO2);
	    else
		    pSMB->InformationLevel =
				cpu_to_le16(SMB_SET_FILE_END_OF_FILE_INFO);
	}

	parm_data =
	    (struct file_end_of_file_info *) (((char *) &pSMB->hdr.Protocol) +
				       offset);
	pSMB->ParameterOffset = cpu_to_le16(param_offset);
	pSMB->DataOffset = cpu_to_le16(offset);
	pSMB->SetupCount = 1;
	pSMB->Reserved3 = 0;
	pSMB->SubCommand = cpu_to_le16(TRANS2_SET_PATH_INFORMATION);
	byte_count = 3 /* pad */  + params + data_count;
	pSMB->DataCount = cpu_to_le16(data_count);
	pSMB->TotalDataCount = pSMB->DataCount;
	pSMB->ParameterCount = cpu_to_le16(params);
	pSMB->TotalParameterCount = pSMB->ParameterCount;
	pSMB->Reserved4 = 0;
	inc_rfc1001_len(pSMB, byte_count);
	parm_data->FileSize = cpu_to_le64(size);
	pSMB->ByteCount = cpu_to_le16(byte_count);
	rc = SendReceive(xid, tcon->ses, (struct smb_hdr *) pSMB,
			 (struct smb_hdr *) pSMBr, &bytes_returned, 0);
	if (rc)
		cifs_dbg(FYI, "SetPathInfo (file size) returned %d\n", rc);

	cifs_buf_release(pSMB);

	if (rc == -EAGAIN)
		goto SetEOFRetry;

	return rc;
}

int
CIFSSMBSetFileSize(const unsigned int xid, struct cifs_tcon *tcon,
		   struct cifsFileInfo *cfile, __u64 size, bool set_allocation)
{
	struct smb_com_transaction2_sfi_req *pSMB  = NULL;
	struct file_end_of_file_info *parm_data;
	int rc = 0;
	__u16 params, param_offset, offset, byte_count, count;

	cifs_dbg(FYI, "SetFileSize (via SetFileInfo) %lld\n",
		 (long long)size);
	rc = small_smb_init(SMB_COM_TRANSACTION2, 15, tcon, (void **) &pSMB);

	if (rc)
		return rc;

	pSMB->hdr.Pid = cpu_to_le16((__u16)cfile->pid);
	pSMB->hdr.PidHigh = cpu_to_le16((__u16)(cfile->pid >> 16));

	params = 6;
	pSMB->MaxSetupCount = 0;
	pSMB->Reserved = 0;
	pSMB->Flags = 0;
	pSMB->Timeout = 0;
	pSMB->Reserved2 = 0;
	param_offset = offsetof(struct smb_com_transaction2_sfi_req, Fid) - 4;
	offset = param_offset + params;

	count = sizeof(struct file_end_of_file_info);
	pSMB->MaxParameterCount = cpu_to_le16(2);
	/* BB find exact max SMB PDU from sess structure BB */
	pSMB->MaxDataCount = cpu_to_le16(1000);
	pSMB->SetupCount = 1;
	pSMB->Reserved3 = 0;
	pSMB->SubCommand = cpu_to_le16(TRANS2_SET_FILE_INFORMATION);
	byte_count = 3 /* pad */  + params + count;
	pSMB->DataCount = cpu_to_le16(count);
	pSMB->ParameterCount = cpu_to_le16(params);
	pSMB->TotalDataCount = pSMB->DataCount;
	pSMB->TotalParameterCount = pSMB->ParameterCount;
	pSMB->ParameterOffset = cpu_to_le16(param_offset);
	/* SMB offsets are from the beginning of SMB which is 4 bytes in, after RFC1001 field */
	parm_data =
		(struct file_end_of_file_info *)(((char *)pSMB) + offset + 4);
	pSMB->DataOffset = cpu_to_le16(offset);
	parm_data->FileSize = cpu_to_le64(size);
	pSMB->Fid = cfile->fid.netfid;
	if (set_allocation) {
		if (tcon->ses->capabilities & CAP_INFOLEVEL_PASSTHRU)
			pSMB->InformationLevel =
				cpu_to_le16(SMB_SET_FILE_ALLOCATION_INFO2);
		else
			pSMB->InformationLevel =
				cpu_to_le16(SMB_SET_FILE_ALLOCATION_INFO);
	} else /* Set File Size */  {
	    if (tcon->ses->capabilities & CAP_INFOLEVEL_PASSTHRU)
		    pSMB->InformationLevel =
				cpu_to_le16(SMB_SET_FILE_END_OF_FILE_INFO2);
	    else
		    pSMB->InformationLevel =
				cpu_to_le16(SMB_SET_FILE_END_OF_FILE_INFO);
	}
	pSMB->Reserved4 = 0;
	inc_rfc1001_len(pSMB, byte_count);
	pSMB->ByteCount = cpu_to_le16(byte_count);
	rc = SendReceiveNoRsp(xid, tcon->ses, (char *) pSMB, 0);
	cifs_small_buf_release(pSMB);
	if (rc) {
		cifs_dbg(FYI, "Send error in SetFileInfo (SetFileSize) = %d\n",
			 rc);
	}

	/* Note: On -EAGAIN error only caller can retry on handle based calls
		since file handle passed in no longer valid */

	return rc;
}

/* Some legacy servers such as NT4 require that the file times be set on
   an open handle, rather than by pathname - this is awkward due to
   potential access conflicts on the open, but it is unavoidable for these
   old servers since the only other choice is to go from 100 nanosecond DCE
   time and resort to the original setpathinfo level which takes the ancient
   DOS time format with 2 second granularity */
int
CIFSSMBSetFileInfo(const unsigned int xid, struct cifs_tcon *tcon,
		    const FILE_BASIC_INFO *data, __u16 fid, __u32 pid_of_opener)
{
	struct smb_com_transaction2_sfi_req *pSMB  = NULL;
	char *data_offset;
	int rc = 0;
	__u16 params, param_offset, offset, byte_count, count;

	cifs_dbg(FYI, "Set Times (via SetFileInfo)\n");
	rc = small_smb_init(SMB_COM_TRANSACTION2, 15, tcon, (void **) &pSMB);

	if (rc)
		return rc;

	pSMB->hdr.Pid = cpu_to_le16((__u16)pid_of_opener);
	pSMB->hdr.PidHigh = cpu_to_le16((__u16)(pid_of_opener >> 16));

	params = 6;
	pSMB->MaxSetupCount = 0;
	pSMB->Reserved = 0;
	pSMB->Flags = 0;
	pSMB->Timeout = 0;
	pSMB->Reserved2 = 0;
	param_offset = offsetof(struct smb_com_transaction2_sfi_req, Fid) - 4;
	offset = param_offset + params;

	data_offset = (char *)pSMB +
			offsetof(struct smb_hdr, Protocol) + offset;

	count = sizeof(FILE_BASIC_INFO);
	pSMB->MaxParameterCount = cpu_to_le16(2);
	/* BB find max SMB PDU from sess */
	pSMB->MaxDataCount = cpu_to_le16(1000);
	pSMB->SetupCount = 1;
	pSMB->Reserved3 = 0;
	pSMB->SubCommand = cpu_to_le16(TRANS2_SET_FILE_INFORMATION);
	byte_count = 3 /* pad */  + params + count;
	pSMB->DataCount = cpu_to_le16(count);
	pSMB->ParameterCount = cpu_to_le16(params);
	pSMB->TotalDataCount = pSMB->DataCount;
	pSMB->TotalParameterCount = pSMB->ParameterCount;
	pSMB->ParameterOffset = cpu_to_le16(param_offset);
	pSMB->DataOffset = cpu_to_le16(offset);
	pSMB->Fid = fid;
	if (tcon->ses->capabilities & CAP_INFOLEVEL_PASSTHRU)
		pSMB->InformationLevel = cpu_to_le16(SMB_SET_FILE_BASIC_INFO2);
	else
		pSMB->InformationLevel = cpu_to_le16(SMB_SET_FILE_BASIC_INFO);
	pSMB->Reserved4 = 0;
	inc_rfc1001_len(pSMB, byte_count);
	pSMB->ByteCount = cpu_to_le16(byte_count);
	memcpy(data_offset, data, sizeof(FILE_BASIC_INFO));
	rc = SendReceiveNoRsp(xid, tcon->ses, (char *) pSMB, 0);
	cifs_small_buf_release(pSMB);
	if (rc)
		cifs_dbg(FYI, "Send error in Set Time (SetFileInfo) = %d\n",
			 rc);

	/* Note: On -EAGAIN error only caller can retry on handle based calls
		since file handle passed in no longer valid */

	return rc;
}

int
CIFSSMBSetFileDisposition(const unsigned int xid, struct cifs_tcon *tcon,
			  bool delete_file, __u16 fid, __u32 pid_of_opener)
{
	struct smb_com_transaction2_sfi_req *pSMB  = NULL;
	char *data_offset;
	int rc = 0;
	__u16 params, param_offset, offset, byte_count, count;

	cifs_dbg(FYI, "Set File Disposition (via SetFileInfo)\n");
	rc = small_smb_init(SMB_COM_TRANSACTION2, 15, tcon, (void **) &pSMB);

	if (rc)
		return rc;

	pSMB->hdr.Pid = cpu_to_le16((__u16)pid_of_opener);
	pSMB->hdr.PidHigh = cpu_to_le16((__u16)(pid_of_opener >> 16));

	params = 6;
	pSMB->MaxSetupCount = 0;
	pSMB->Reserved = 0;
	pSMB->Flags = 0;
	pSMB->Timeout = 0;
	pSMB->Reserved2 = 0;
	param_offset = offsetof(struct smb_com_transaction2_sfi_req, Fid) - 4;
	offset = param_offset + params;

	/* SMB offsets are from the beginning of SMB which is 4 bytes in, after RFC1001 field */
	data_offset = (char *)(pSMB) + offset + 4;

	count = 1;
	pSMB->MaxParameterCount = cpu_to_le16(2);
	/* BB find max SMB PDU from sess */
	pSMB->MaxDataCount = cpu_to_le16(1000);
	pSMB->SetupCount = 1;
	pSMB->Reserved3 = 0;
	pSMB->SubCommand = cpu_to_le16(TRANS2_SET_FILE_INFORMATION);
	byte_count = 3 /* pad */  + params + count;
	pSMB->DataCount = cpu_to_le16(count);
	pSMB->ParameterCount = cpu_to_le16(params);
	pSMB->TotalDataCount = pSMB->DataCount;
	pSMB->TotalParameterCount = pSMB->ParameterCount;
	pSMB->ParameterOffset = cpu_to_le16(param_offset);
	pSMB->DataOffset = cpu_to_le16(offset);
	pSMB->Fid = fid;
	pSMB->InformationLevel = cpu_to_le16(SMB_SET_FILE_DISPOSITION_INFO);
	pSMB->Reserved4 = 0;
	inc_rfc1001_len(pSMB, byte_count);
	pSMB->ByteCount = cpu_to_le16(byte_count);
	*data_offset = delete_file ? 1 : 0;
	rc = SendReceiveNoRsp(xid, tcon->ses, (char *) pSMB, 0);
	cifs_small_buf_release(pSMB);
	if (rc)
		cifs_dbg(FYI, "Send error in SetFileDisposition = %d\n", rc);

	return rc;
}

static int
CIFSSMBSetPathInfoFB(const unsigned int xid, struct cifs_tcon *tcon,
		     const char *fileName, const FILE_BASIC_INFO *data,
		     const struct nls_table *nls_codepage,
		     struct cifs_sb_info *cifs_sb)
{
	int oplock = 0;
	struct cifs_open_parms oparms;
	struct cifs_fid fid;
	int rc;

	oparms.tcon = tcon;
	oparms.cifs_sb = cifs_sb;
	oparms.desired_access = GENERIC_WRITE;
	oparms.create_options = cifs_create_options(cifs_sb, 0);
	oparms.disposition = FILE_OPEN;
	oparms.path = fileName;
	oparms.fid = &fid;
	oparms.reconnect = false;

	rc = CIFS_open(xid, &oparms, &oplock, NULL);
	if (rc)
		goto out;

	rc = CIFSSMBSetFileInfo(xid, tcon, data, fid.netfid, current->tgid);
	CIFSSMBClose(xid, tcon, fid.netfid);
out:

	return rc;
}

int
CIFSSMBSetPathInfo(const unsigned int xid, struct cifs_tcon *tcon,
		   const char *fileName, const FILE_BASIC_INFO *data,
		   const struct nls_table *nls_codepage,
		     struct cifs_sb_info *cifs_sb)
{
	TRANSACTION2_SPI_REQ *pSMB = NULL;
	TRANSACTION2_SPI_RSP *pSMBr = NULL;
	int name_len;
	int rc = 0;
	int bytes_returned = 0;
	char *data_offset;
	__u16 params, param_offset, offset, byte_count, count;
	int remap = cifs_remap(cifs_sb);

	cifs_dbg(FYI, "In SetTimes\n");

SetTimesRetry:
	rc = smb_init(SMB_COM_TRANSACTION2, 15, tcon, (void **) &pSMB,
		      (void **) &pSMBr);
	if (rc)
		return rc;

	if (pSMB->hdr.Flags2 & SMBFLG2_UNICODE) {
		name_len =
		    cifsConvertToUTF16((__le16 *) pSMB->FileName, fileName,
				       PATH_MAX, nls_codepage, remap);
		name_len++;	/* trailing null */
		name_len *= 2;
	} else {
		name_len = copy_path_name(pSMB->FileName, fileName);
	}

	params = 6 + name_len;
	count = sizeof(FILE_BASIC_INFO);
	pSMB->MaxParameterCount = cpu_to_le16(2);
	/* BB find max SMB PDU from sess structure BB */
	pSMB->MaxDataCount = cpu_to_le16(1000);
	pSMB->MaxSetupCount = 0;
	pSMB->Reserved = 0;
	pSMB->Flags = 0;
	pSMB->Timeout = 0;
	pSMB->Reserved2 = 0;
	param_offset = offsetof(struct smb_com_transaction2_spi_req,
				InformationLevel) - 4;
	offset = param_offset + params;
	data_offset = (char *) (&pSMB->hdr.Protocol) + offset;
	pSMB->ParameterOffset = cpu_to_le16(param_offset);
	pSMB->DataOffset = cpu_to_le16(offset);
	pSMB->SetupCount = 1;
	pSMB->Reserved3 = 0;
	pSMB->SubCommand = cpu_to_le16(TRANS2_SET_PATH_INFORMATION);
	byte_count = 3 /* pad */  + params + count;

	pSMB->DataCount = cpu_to_le16(count);
	pSMB->ParameterCount = cpu_to_le16(params);
	pSMB->TotalDataCount = pSMB->DataCount;
	pSMB->TotalParameterCount = pSMB->ParameterCount;
	if (tcon->ses->capabilities & CAP_INFOLEVEL_PASSTHRU)
		pSMB->InformationLevel = cpu_to_le16(SMB_SET_FILE_BASIC_INFO2);
	else
		pSMB->InformationLevel = cpu_to_le16(SMB_SET_FILE_BASIC_INFO);
	pSMB->Reserved4 = 0;
	inc_rfc1001_len(pSMB, byte_count);
	memcpy(data_offset, data, sizeof(FILE_BASIC_INFO));
	pSMB->ByteCount = cpu_to_le16(byte_count);
	rc = SendReceive(xid, tcon->ses, (struct smb_hdr *) pSMB,
			 (struct smb_hdr *) pSMBr, &bytes_returned, 0);
	if (rc)
		cifs_dbg(FYI, "SetPathInfo (times) returned %d\n", rc);

	cifs_buf_release(pSMB);

	if (rc == -EAGAIN)
		goto SetTimesRetry;

	if (rc == -EOPNOTSUPP)
		return CIFSSMBSetPathInfoFB(xid, tcon, fileName, data,
					    nls_codepage, cifs_sb);

	return rc;
}

static void
cifs_fill_unix_set_info(FILE_UNIX_BASIC_INFO *data_offset,
			const struct cifs_unix_set_info_args *args)
{
	u64 uid = NO_CHANGE_64, gid = NO_CHANGE_64;
	u64 mode = args->mode;

	if (uid_valid(args->uid))
		uid = from_kuid(&init_user_ns, args->uid);
	if (gid_valid(args->gid))
		gid = from_kgid(&init_user_ns, args->gid);

	/*
	 * Samba server ignores set of file size to zero due to bugs in some
	 * older clients, but we should be precise - we use SetFileSize to
	 * set file size and do not want to truncate file size to zero
	 * accidentally as happened on one Samba server beta by putting
	 * zero instead of -1 here
	 */
	data_offset->EndOfFile = cpu_to_le64(NO_CHANGE_64);
	data_offset->NumOfBytes = cpu_to_le64(NO_CHANGE_64);
	data_offset->LastStatusChange = cpu_to_le64(args->ctime);
	data_offset->LastAccessTime = cpu_to_le64(args->atime);
	data_offset->LastModificationTime = cpu_to_le64(args->mtime);
	data_offset->Uid = cpu_to_le64(uid);
	data_offset->Gid = cpu_to_le64(gid);
	/* better to leave device as zero when it is  */
	data_offset->DevMajor = cpu_to_le64(MAJOR(args->device));
	data_offset->DevMinor = cpu_to_le64(MINOR(args->device));
	data_offset->Permissions = cpu_to_le64(mode);

	if (S_ISREG(mode))
		data_offset->Type = cpu_to_le32(UNIX_FILE);
	else if (S_ISDIR(mode))
		data_offset->Type = cpu_to_le32(UNIX_DIR);
	else if (S_ISLNK(mode))
		data_offset->Type = cpu_to_le32(UNIX_SYMLINK);
	else if (S_ISCHR(mode))
		data_offset->Type = cpu_to_le32(UNIX_CHARDEV);
	else if (S_ISBLK(mode))
		data_offset->Type = cpu_to_le32(UNIX_BLOCKDEV);
	else if (S_ISFIFO(mode))
		data_offset->Type = cpu_to_le32(UNIX_FIFO);
	else if (S_ISSOCK(mode))
		data_offset->Type = cpu_to_le32(UNIX_SOCKET);
}

int
CIFSSMBUnixSetFileInfo(const unsigned int xid, struct cifs_tcon *tcon,
		       const struct cifs_unix_set_info_args *args,
		       u16 fid, u32 pid_of_opener)
{
	struct smb_com_transaction2_sfi_req *pSMB  = NULL;
	char *data_offset;
	int rc = 0;
	u16 params, param_offset, offset, byte_count, count;

	cifs_dbg(FYI, "Set Unix Info (via SetFileInfo)\n");
	rc = small_smb_init(SMB_COM_TRANSACTION2, 15, tcon, (void **) &pSMB);

	if (rc)
		return rc;

	pSMB->hdr.Pid = cpu_to_le16((__u16)pid_of_opener);
	pSMB->hdr.PidHigh = cpu_to_le16((__u16)(pid_of_opener >> 16));

	params = 6;
	pSMB->MaxSetupCount = 0;
	pSMB->Reserved = 0;
	pSMB->Flags = 0;
	pSMB->Timeout = 0;
	pSMB->Reserved2 = 0;
	param_offset = offsetof(struct smb_com_transaction2_sfi_req, Fid) - 4;
	offset = param_offset + params;

	data_offset = (char *)pSMB +
			offsetof(struct smb_hdr, Protocol) + offset;

	count = sizeof(FILE_UNIX_BASIC_INFO);

	pSMB->MaxParameterCount = cpu_to_le16(2);
	/* BB find max SMB PDU from sess */
	pSMB->MaxDataCount = cpu_to_le16(1000);
	pSMB->SetupCount = 1;
	pSMB->Reserved3 = 0;
	pSMB->SubCommand = cpu_to_le16(TRANS2_SET_FILE_INFORMATION);
	byte_count = 3 /* pad */  + params + count;
	pSMB->DataCount = cpu_to_le16(count);
	pSMB->ParameterCount = cpu_to_le16(params);
	pSMB->TotalDataCount = pSMB->DataCount;
	pSMB->TotalParameterCount = pSMB->ParameterCount;
	pSMB->ParameterOffset = cpu_to_le16(param_offset);
	pSMB->DataOffset = cpu_to_le16(offset);
	pSMB->Fid = fid;
	pSMB->InformationLevel = cpu_to_le16(SMB_SET_FILE_UNIX_BASIC);
	pSMB->Reserved4 = 0;
	inc_rfc1001_len(pSMB, byte_count);
	pSMB->ByteCount = cpu_to_le16(byte_count);

	cifs_fill_unix_set_info((FILE_UNIX_BASIC_INFO *)data_offset, args);

	rc = SendReceiveNoRsp(xid, tcon->ses, (char *) pSMB, 0);
	cifs_small_buf_release(pSMB);
	if (rc)
		cifs_dbg(FYI, "Send error in Set Time (SetFileInfo) = %d\n",
			 rc);

	/* Note: On -EAGAIN error only caller can retry on handle based calls
		since file handle passed in no longer valid */

	return rc;
}

int
CIFSSMBUnixSetPathInfo(const unsigned int xid, struct cifs_tcon *tcon,
		       const char *file_name,
		       const struct cifs_unix_set_info_args *args,
		       const struct nls_table *nls_codepage, int remap)
{
	TRANSACTION2_SPI_REQ *pSMB = NULL;
	TRANSACTION2_SPI_RSP *pSMBr = NULL;
	int name_len;
	int rc = 0;
	int bytes_returned = 0;
	FILE_UNIX_BASIC_INFO *data_offset;
	__u16 params, param_offset, offset, count, byte_count;

	cifs_dbg(FYI, "In SetUID/GID/Mode\n");
setPermsRetry:
	rc = smb_init(SMB_COM_TRANSACTION2, 15, tcon, (void **) &pSMB,
		      (void **) &pSMBr);
	if (rc)
		return rc;

	if (pSMB->hdr.Flags2 & SMBFLG2_UNICODE) {
		name_len =
		    cifsConvertToUTF16((__le16 *) pSMB->FileName, file_name,
				       PATH_MAX, nls_codepage, remap);
		name_len++;	/* trailing null */
		name_len *= 2;
	} else {
		name_len = copy_path_name(pSMB->FileName, file_name);
	}

	params = 6 + name_len;
	count = sizeof(FILE_UNIX_BASIC_INFO);
	pSMB->MaxParameterCount = cpu_to_le16(2);
	/* BB find max SMB PDU from sess structure BB */
	pSMB->MaxDataCount = cpu_to_le16(1000);
	pSMB->MaxSetupCount = 0;
	pSMB->Reserved = 0;
	pSMB->Flags = 0;
	pSMB->Timeout = 0;
	pSMB->Reserved2 = 0;
	param_offset = offsetof(struct smb_com_transaction2_spi_req,
				InformationLevel) - 4;
	offset = param_offset + params;
	/* SMB offsets are from the beginning of SMB which is 4 bytes in, after RFC1001 field */
	data_offset = (FILE_UNIX_BASIC_INFO *)((char *) pSMB + offset + 4);
	memset(data_offset, 0, count);
	pSMB->DataOffset = cpu_to_le16(offset);
	pSMB->ParameterOffset = cpu_to_le16(param_offset);
	pSMB->SetupCount = 1;
	pSMB->Reserved3 = 0;
	pSMB->SubCommand = cpu_to_le16(TRANS2_SET_PATH_INFORMATION);
	byte_count = 3 /* pad */  + params + count;
	pSMB->ParameterCount = cpu_to_le16(params);
	pSMB->DataCount = cpu_to_le16(count);
	pSMB->TotalParameterCount = pSMB->ParameterCount;
	pSMB->TotalDataCount = pSMB->DataCount;
	pSMB->InformationLevel = cpu_to_le16(SMB_SET_FILE_UNIX_BASIC);
	pSMB->Reserved4 = 0;
	inc_rfc1001_len(pSMB, byte_count);

	cifs_fill_unix_set_info(data_offset, args);

	pSMB->ByteCount = cpu_to_le16(byte_count);
	rc = SendReceive(xid, tcon->ses, (struct smb_hdr *) pSMB,
			 (struct smb_hdr *) pSMBr, &bytes_returned, 0);
	if (rc)
		cifs_dbg(FYI, "SetPathInfo (perms) returned %d\n", rc);

	cifs_buf_release(pSMB);
	if (rc == -EAGAIN)
		goto setPermsRetry;
	return rc;
}

#ifdef CONFIG_CIFS_XATTR
/*
 * Do a path-based QUERY_ALL_EAS call and parse the result. This is a common
 * function used by listxattr and getxattr type calls. When ea_name is set,
 * it looks for that attribute name and stuffs that value into the EAData
 * buffer. When ea_name is NULL, it stuffs a list of attribute names into the
 * buffer. In both cases, the return value is either the length of the
 * resulting data or a negative error code. If EAData is a NULL pointer then
 * the data isn't copied to it, but the length is returned.
 */
ssize_t
CIFSSMBQAllEAs(const unsigned int xid, struct cifs_tcon *tcon,
		const unsigned char *searchName, const unsigned char *ea_name,
		char *EAData, size_t buf_size,
		struct cifs_sb_info *cifs_sb)
{
		/* BB assumes one setup word */
	TRANSACTION2_QPI_REQ *pSMB = NULL;
	TRANSACTION2_QPI_RSP *pSMBr = NULL;
	int remap = cifs_remap(cifs_sb);
	struct nls_table *nls_codepage = cifs_sb->local_nls;
	int rc = 0;
	int bytes_returned;
	int list_len;
	struct fealist *ea_response_data;
	struct fea *temp_fea;
	char *temp_ptr;
	char *end_of_smb;
	__u16 params, byte_count, data_offset;
	unsigned int ea_name_len = ea_name ? strlen(ea_name) : 0;

	cifs_dbg(FYI, "In Query All EAs path %s\n", searchName);
QAllEAsRetry:
	rc = smb_init(SMB_COM_TRANSACTION2, 15, tcon, (void **) &pSMB,
		      (void **) &pSMBr);
	if (rc)
		return rc;

	if (pSMB->hdr.Flags2 & SMBFLG2_UNICODE) {
		list_len =
		    cifsConvertToUTF16((__le16 *) pSMB->FileName, searchName,
				       PATH_MAX, nls_codepage, remap);
		list_len++;	/* trailing null */
		list_len *= 2;
	} else {
		list_len = copy_path_name(pSMB->FileName, searchName);
	}

	params = 2 /* level */ + 4 /* reserved */ + list_len /* includes NUL */;
	pSMB->TotalDataCount = 0;
	pSMB->MaxParameterCount = cpu_to_le16(2);
	/* BB find exact max SMB PDU from sess structure BB */
	pSMB->MaxDataCount = cpu_to_le16(CIFSMaxBufSize);
	pSMB->MaxSetupCount = 0;
	pSMB->Reserved = 0;
	pSMB->Flags = 0;
	pSMB->Timeout = 0;
	pSMB->Reserved2 = 0;
	pSMB->ParameterOffset = cpu_to_le16(offsetof(
	struct smb_com_transaction2_qpi_req, InformationLevel) - 4);
	pSMB->DataCount = 0;
	pSMB->DataOffset = 0;
	pSMB->SetupCount = 1;
	pSMB->Reserved3 = 0;
	pSMB->SubCommand = cpu_to_le16(TRANS2_QUERY_PATH_INFORMATION);
	byte_count = params + 1 /* pad */ ;
	pSMB->TotalParameterCount = cpu_to_le16(params);
	pSMB->ParameterCount = pSMB->TotalParameterCount;
	pSMB->InformationLevel = cpu_to_le16(SMB_INFO_QUERY_ALL_EAS);
	pSMB->Reserved4 = 0;
	inc_rfc1001_len(pSMB, byte_count);
	pSMB->ByteCount = cpu_to_le16(byte_count);

	rc = SendReceive(xid, tcon->ses, (struct smb_hdr *) pSMB,
			 (struct smb_hdr *) pSMBr, &bytes_returned, 0);
	if (rc) {
		cifs_dbg(FYI, "Send error in QueryAllEAs = %d\n", rc);
		goto QAllEAsOut;
	}


	/* BB also check enough total bytes returned */
	/* BB we need to improve the validity checking
	of these trans2 responses */

	rc = validate_t2((struct smb_t2_rsp *)pSMBr);
	if (rc || get_bcc(&pSMBr->hdr) < 4) {
		rc = -EIO;	/* bad smb */
		goto QAllEAsOut;
	}

	/* check that length of list is not more than bcc */
	/* check that each entry does not go beyond length
	   of list */
	/* check that each element of each entry does not
	   go beyond end of list */
	/* validate_trans2_offsets() */
	/* BB check if start of smb + data_offset > &bcc+ bcc */

	data_offset = le16_to_cpu(pSMBr->t2.DataOffset);
	ea_response_data = (struct fealist *)
				(((char *) &pSMBr->hdr.Protocol) + data_offset);

	list_len = le32_to_cpu(ea_response_data->list_len);
	cifs_dbg(FYI, "ea length %d\n", list_len);
	if (list_len <= 8) {
		cifs_dbg(FYI, "empty EA list returned from server\n");
		/* didn't find the named attribute */
		if (ea_name)
			rc = -ENODATA;
		goto QAllEAsOut;
	}

	/* make sure list_len doesn't go past end of SMB */
	end_of_smb = (char *)pByteArea(&pSMBr->hdr) + get_bcc(&pSMBr->hdr);
	if ((char *)ea_response_data + list_len > end_of_smb) {
		cifs_dbg(FYI, "EA list appears to go beyond SMB\n");
		rc = -EIO;
		goto QAllEAsOut;
	}

	/* account for ea list len */
	list_len -= 4;
	temp_fea = ea_response_data->list;
	temp_ptr = (char *)temp_fea;
	while (list_len > 0) {
		unsigned int name_len;
		__u16 value_len;

		list_len -= 4;
		temp_ptr += 4;
		/* make sure we can read name_len and value_len */
		if (list_len < 0) {
			cifs_dbg(FYI, "EA entry goes beyond length of list\n");
			rc = -EIO;
			goto QAllEAsOut;
		}

		name_len = temp_fea->name_len;
		value_len = le16_to_cpu(temp_fea->value_len);
		list_len -= name_len + 1 + value_len;
		if (list_len < 0) {
			cifs_dbg(FYI, "EA entry goes beyond length of list\n");
			rc = -EIO;
			goto QAllEAsOut;
		}

		if (ea_name) {
			if (ea_name_len == name_len &&
			    memcmp(ea_name, temp_ptr, name_len) == 0) {
				temp_ptr += name_len + 1;
				rc = value_len;
				if (buf_size == 0)
					goto QAllEAsOut;
				if ((size_t)value_len > buf_size) {
					rc = -ERANGE;
					goto QAllEAsOut;
				}
				memcpy(EAData, temp_ptr, value_len);
				goto QAllEAsOut;
			}
		} else {
			/* account for prefix user. and trailing null */
			rc += (5 + 1 + name_len);
			if (rc < (int) buf_size) {
				memcpy(EAData, "user.", 5);
				EAData += 5;
				memcpy(EAData, temp_ptr, name_len);
				EAData += name_len;
				/* null terminate name */
				*EAData = 0;
				++EAData;
			} else if (buf_size == 0) {
				/* skip copy - calc size only */
			} else {
				/* stop before overrun buffer */
				rc = -ERANGE;
				break;
			}
		}
		temp_ptr += name_len + 1 + value_len;
		temp_fea = (struct fea *)temp_ptr;
	}

	/* didn't find the named attribute */
	if (ea_name)
		rc = -ENODATA;

QAllEAsOut:
	cifs_buf_release(pSMB);
	if (rc == -EAGAIN)
		goto QAllEAsRetry;

	return (ssize_t)rc;
}

int
CIFSSMBSetEA(const unsigned int xid, struct cifs_tcon *tcon,
	     const char *fileName, const char *ea_name, const void *ea_value,
	     const __u16 ea_value_len, const struct nls_table *nls_codepage,
	     struct cifs_sb_info *cifs_sb)
{
	struct smb_com_transaction2_spi_req *pSMB = NULL;
	struct smb_com_transaction2_spi_rsp *pSMBr = NULL;
	struct fealist *parm_data;
	int name_len;
	int rc = 0;
	int bytes_returned = 0;
	__u16 params, param_offset, byte_count, offset, count;
	int remap = cifs_remap(cifs_sb);

	cifs_dbg(FYI, "In SetEA\n");
SetEARetry:
	rc = smb_init(SMB_COM_TRANSACTION2, 15, tcon, (void **) &pSMB,
		      (void **) &pSMBr);
	if (rc)
		return rc;

	if (pSMB->hdr.Flags2 & SMBFLG2_UNICODE) {
		name_len =
		    cifsConvertToUTF16((__le16 *) pSMB->FileName, fileName,
				       PATH_MAX, nls_codepage, remap);
		name_len++;	/* trailing null */
		name_len *= 2;
	} else {
		name_len = copy_path_name(pSMB->FileName, fileName);
	}

	params = 6 + name_len;

	/* done calculating parms using name_len of file name,
	now use name_len to calculate length of ea name
	we are going to create in the inode xattrs */
	if (ea_name == NULL)
		name_len = 0;
	else
		name_len = strnlen(ea_name, 255);

	count = sizeof(*parm_data) + ea_value_len + name_len;
	pSMB->MaxParameterCount = cpu_to_le16(2);
	/* BB find max SMB PDU from sess */
	pSMB->MaxDataCount = cpu_to_le16(1000);
	pSMB->MaxSetupCount = 0;
	pSMB->Reserved = 0;
	pSMB->Flags = 0;
	pSMB->Timeout = 0;
	pSMB->Reserved2 = 0;
	param_offset = offsetof(struct smb_com_transaction2_spi_req,
				InformationLevel) - 4;
	offset = param_offset + params;
	pSMB->InformationLevel =
		cpu_to_le16(SMB_SET_FILE_EA);

	parm_data = (void *)pSMB + offsetof(struct smb_hdr, Protocol) + offset;
	pSMB->ParameterOffset = cpu_to_le16(param_offset);
	pSMB->DataOffset = cpu_to_le16(offset);
	pSMB->SetupCount = 1;
	pSMB->Reserved3 = 0;
	pSMB->SubCommand = cpu_to_le16(TRANS2_SET_PATH_INFORMATION);
	byte_count = 3 /* pad */  + params + count;
	pSMB->DataCount = cpu_to_le16(count);
	parm_data->list_len = cpu_to_le32(count);
	parm_data->list[0].EA_flags = 0;
	/* we checked above that name len is less than 255 */
	parm_data->list[0].name_len = (__u8)name_len;
	/* EA names are always ASCII */
	if (ea_name)
		strncpy(parm_data->list[0].name, ea_name, name_len);
	parm_data->list[0].name[name_len] = 0;
	parm_data->list[0].value_len = cpu_to_le16(ea_value_len);
	/* caller ensures that ea_value_len is less than 64K but
	we need to ensure that it fits within the smb */

	/*BB add length check to see if it would fit in
	     negotiated SMB buffer size BB */
	/* if (ea_value_len > buffer_size - 512 (enough for header)) */
	if (ea_value_len)
		memcpy(parm_data->list[0].name+name_len+1,
		       ea_value, ea_value_len);

	pSMB->TotalDataCount = pSMB->DataCount;
	pSMB->ParameterCount = cpu_to_le16(params);
	pSMB->TotalParameterCount = pSMB->ParameterCount;
	pSMB->Reserved4 = 0;
	inc_rfc1001_len(pSMB, byte_count);
	pSMB->ByteCount = cpu_to_le16(byte_count);
	rc = SendReceive(xid, tcon->ses, (struct smb_hdr *) pSMB,
			 (struct smb_hdr *) pSMBr, &bytes_returned, 0);
	if (rc)
		cifs_dbg(FYI, "SetPathInfo (EA) returned %d\n", rc);

	cifs_buf_release(pSMB);

	if (rc == -EAGAIN)
		goto SetEARetry;

	return rc;
}
#endif<|MERGE_RESOLUTION|>--- conflicted
+++ resolved
@@ -102,11 +102,7 @@
 	mutex_lock(&tcon->crfid.fid_mutex);
 	tcon->crfid.is_valid = false;
 	/* cached handle is not valid, so SMB2_CLOSE won't be sent below */
-<<<<<<< HEAD
-	close_shroot_lease_locked(&tcon->crfid);
-=======
 	close_cached_dir_lease_locked(&tcon->crfid);
->>>>>>> 7d2a07b7
 	memset(tcon->crfid.fid, 0, sizeof(struct cifs_fid));
 	mutex_unlock(&tcon->crfid.fid_mutex);
 
