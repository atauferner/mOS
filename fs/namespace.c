/*
 *  linux/fs/namespace.c
 *
 * (C) Copyright Al Viro 2000, 2001
 *	Released under GPL v2.
 *
 * Based on code from fs/super.c, copyright Linus Torvalds and others.
 * Heavily rewritten.
 */

#include <linux/syscalls.h>
#include <linux/slab.h>
#include <linux/sched.h>
#include <linux/smp_lock.h>
#include <linux/init.h>
#include <linux/kernel.h>
#include <linux/acct.h>
#include <linux/capability.h>
#include <linux/cpumask.h>
#include <linux/module.h>
#include <linux/sysfs.h>
#include <linux/seq_file.h>
#include <linux/mnt_namespace.h>
#include <linux/namei.h>
#include <linux/security.h>
#include <linux/mount.h>
#include <linux/ramfs.h>
#include <linux/log2.h>
#include <linux/idr.h>
#include <asm/uaccess.h>
#include <asm/unistd.h>
#include "pnode.h"
#include "internal.h"

#define HASH_SHIFT ilog2(PAGE_SIZE / sizeof(struct list_head))
#define HASH_SIZE (1UL << HASH_SHIFT)

/* spinlock for vfsmount related operations, inplace of dcache_lock */
__cacheline_aligned_in_smp DEFINE_SPINLOCK(vfsmount_lock);

static int event;
static DEFINE_IDA(mnt_id_ida);
static DEFINE_IDA(mnt_group_ida);

static struct list_head *mount_hashtable __read_mostly;
static struct kmem_cache *mnt_cache __read_mostly;
static struct rw_semaphore namespace_sem;

/* /sys/fs */
struct kobject *fs_kobj;
EXPORT_SYMBOL_GPL(fs_kobj);

static inline unsigned long hash(struct vfsmount *mnt, struct dentry *dentry)
{
	unsigned long tmp = ((unsigned long)mnt / L1_CACHE_BYTES);
	tmp += ((unsigned long)dentry / L1_CACHE_BYTES);
	tmp = tmp + (tmp >> HASH_SHIFT);
	return tmp & (HASH_SIZE - 1);
}

#define MNT_WRITER_UNDERFLOW_LIMIT -(1<<16)

/* allocation is serialized by namespace_sem */
static int mnt_alloc_id(struct vfsmount *mnt)
{
	int res;

retry:
	ida_pre_get(&mnt_id_ida, GFP_KERNEL);
	spin_lock(&vfsmount_lock);
	res = ida_get_new(&mnt_id_ida, &mnt->mnt_id);
	spin_unlock(&vfsmount_lock);
	if (res == -EAGAIN)
		goto retry;

	return res;
}

static void mnt_free_id(struct vfsmount *mnt)
{
	spin_lock(&vfsmount_lock);
	ida_remove(&mnt_id_ida, mnt->mnt_id);
	spin_unlock(&vfsmount_lock);
}

/*
 * Allocate a new peer group ID
 *
 * mnt_group_ida is protected by namespace_sem
 */
static int mnt_alloc_group_id(struct vfsmount *mnt)
{
	if (!ida_pre_get(&mnt_group_ida, GFP_KERNEL))
		return -ENOMEM;

	return ida_get_new_above(&mnt_group_ida, 1, &mnt->mnt_group_id);
}

/*
 * Release a peer group ID
 */
void mnt_release_group_id(struct vfsmount *mnt)
{
	ida_remove(&mnt_group_ida, mnt->mnt_group_id);
	mnt->mnt_group_id = 0;
}

struct vfsmount *alloc_vfsmnt(const char *name)
{
	struct vfsmount *mnt = kmem_cache_zalloc(mnt_cache, GFP_KERNEL);
	if (mnt) {
		int err;

		err = mnt_alloc_id(mnt);
		if (err)
			goto out_free_cache;

		if (name) {
			mnt->mnt_devname = kstrdup(name, GFP_KERNEL);
			if (!mnt->mnt_devname)
				goto out_free_id;
		}

		atomic_set(&mnt->mnt_count, 1);
		INIT_LIST_HEAD(&mnt->mnt_hash);
		INIT_LIST_HEAD(&mnt->mnt_child);
		INIT_LIST_HEAD(&mnt->mnt_mounts);
		INIT_LIST_HEAD(&mnt->mnt_list);
		INIT_LIST_HEAD(&mnt->mnt_expire);
		INIT_LIST_HEAD(&mnt->mnt_share);
		INIT_LIST_HEAD(&mnt->mnt_slave_list);
		INIT_LIST_HEAD(&mnt->mnt_slave);
#ifdef CONFIG_SMP
		mnt->mnt_writers = alloc_percpu(int);
		if (!mnt->mnt_writers)
			goto out_free_devname;
#else
		mnt->mnt_writers = 0;
#endif
	}
	return mnt;

#ifdef CONFIG_SMP
out_free_devname:
	kfree(mnt->mnt_devname);
#endif
out_free_id:
	mnt_free_id(mnt);
out_free_cache:
	kmem_cache_free(mnt_cache, mnt);
	return NULL;
}

/*
 * Most r/o checks on a fs are for operations that take
 * discrete amounts of time, like a write() or unlink().
 * We must keep track of when those operations start
 * (for permission checks) and when they end, so that
 * we can determine when writes are able to occur to
 * a filesystem.
 */
/*
 * __mnt_is_readonly: check whether a mount is read-only
 * @mnt: the mount to check for its write status
 *
 * This shouldn't be used directly ouside of the VFS.
 * It does not guarantee that the filesystem will stay
 * r/w, just that it is right *now*.  This can not and
 * should not be used in place of IS_RDONLY(inode).
 * mnt_want/drop_write() will _keep_ the filesystem
 * r/w.
 */
int __mnt_is_readonly(struct vfsmount *mnt)
{
	if (mnt->mnt_flags & MNT_READONLY)
		return 1;
	if (mnt->mnt_sb->s_flags & MS_RDONLY)
		return 1;
	return 0;
}
EXPORT_SYMBOL_GPL(__mnt_is_readonly);

static inline void inc_mnt_writers(struct vfsmount *mnt)
{
#ifdef CONFIG_SMP
	(*per_cpu_ptr(mnt->mnt_writers, smp_processor_id()))++;
#else
	mnt->mnt_writers++;
#endif
}

static inline void dec_mnt_writers(struct vfsmount *mnt)
{
#ifdef CONFIG_SMP
	(*per_cpu_ptr(mnt->mnt_writers, smp_processor_id()))--;
#else
	mnt->mnt_writers--;
#endif
}

static unsigned int count_mnt_writers(struct vfsmount *mnt)
{
#ifdef CONFIG_SMP
	unsigned int count = 0;
	int cpu;

	for_each_possible_cpu(cpu) {
		count += *per_cpu_ptr(mnt->mnt_writers, cpu);
	}

	return count;
#else
	return mnt->mnt_writers;
#endif
}

/*
 * Most r/o checks on a fs are for operations that take
 * discrete amounts of time, like a write() or unlink().
 * We must keep track of when those operations start
 * (for permission checks) and when they end, so that
 * we can determine when writes are able to occur to
 * a filesystem.
 */
/**
 * mnt_want_write - get write access to a mount
 * @mnt: the mount on which to take a write
 *
 * This tells the low-level filesystem that a write is
 * about to be performed to it, and makes sure that
 * writes are allowed before returning success.  When
 * the write operation is finished, mnt_drop_write()
 * must be called.  This is effectively a refcount.
 */
int mnt_want_write(struct vfsmount *mnt)
{
	int ret = 0;

	preempt_disable();
	inc_mnt_writers(mnt);
	/*
	 * The store to inc_mnt_writers must be visible before we pass
	 * MNT_WRITE_HOLD loop below, so that the slowpath can see our
	 * incremented count after it has set MNT_WRITE_HOLD.
	 */
	smp_mb();
	while (mnt->mnt_flags & MNT_WRITE_HOLD)
		cpu_relax();
	/*
	 * After the slowpath clears MNT_WRITE_HOLD, mnt_is_readonly will
	 * be set to match its requirements. So we must not load that until
	 * MNT_WRITE_HOLD is cleared.
	 */
	smp_rmb();
	if (__mnt_is_readonly(mnt)) {
		dec_mnt_writers(mnt);
		ret = -EROFS;
		goto out;
	}
out:
	preempt_enable();
	return ret;
}
EXPORT_SYMBOL_GPL(mnt_want_write);

/**
 * mnt_clone_write - get write access to a mount
 * @mnt: the mount on which to take a write
 *
 * This is effectively like mnt_want_write, except
 * it must only be used to take an extra write reference
 * on a mountpoint that we already know has a write reference
 * on it. This allows some optimisation.
 *
 * After finished, mnt_drop_write must be called as usual to
 * drop the reference.
 */
void mnt_clone_write(struct vfsmount *mnt)
{
	preempt_disable();
	inc_mnt_writers(mnt);
	preempt_enable();
}
EXPORT_SYMBOL_GPL(mnt_clone_write);

/**
 * mnt_want_write_file - get write access to a file's mount
 * @file: the file who's mount on which to take a write
 *
 * This is like mnt_want_write, but it takes a file and can
 * do some optimisations if the file is open for write already
 */
int mnt_want_write_file(struct vfsmount *mnt, struct file *file)
{
	if (!(file->f_mode & FMODE_WRITE))
		return mnt_want_write(mnt);
	else {
		mnt_clone_write(mnt);
		return 0;
	}
}
EXPORT_SYMBOL_GPL(mnt_want_write_file);

/**
 * mnt_drop_write - give up write access to a mount
 * @mnt: the mount on which to give up write access
 *
 * Tells the low-level filesystem that we are done
 * performing writes to it.  Must be matched with
 * mnt_want_write() call above.
 */
void mnt_drop_write(struct vfsmount *mnt)
{
	preempt_disable();
	dec_mnt_writers(mnt);
	preempt_enable();
}
EXPORT_SYMBOL_GPL(mnt_drop_write);

static int mnt_make_readonly(struct vfsmount *mnt)
{
	int ret = 0;

	spin_lock(&vfsmount_lock);
	mnt->mnt_flags |= MNT_WRITE_HOLD;
	/*
	 * After storing MNT_WRITE_HOLD, we'll read the counters. This store
	 * should be visible before we do.
	 */
	smp_mb();

	/*
	 * With writers on hold, if this value is zero, then there are definitely
	 * no active writers (although held writers may subsequently increment
	 * the count, they'll have to wait, and decrement it after seeing
	 * MNT_READONLY).
	 */
	if (count_mnt_writers(mnt) > 0) {
		ret = -EBUSY;
		goto out;
	}
	if (!ret)
		mnt->mnt_flags |= MNT_READONLY;
out:
	/*
	 * MNT_READONLY must become visible before ~MNT_WRITE_HOLD, so writers
	 * that become unheld will see MNT_READONLY.
	 */
	smp_wmb();
	mnt->mnt_flags &= ~MNT_WRITE_HOLD;
	spin_unlock(&vfsmount_lock);
	return ret;
}

static void __mnt_unmake_readonly(struct vfsmount *mnt)
{
	spin_lock(&vfsmount_lock);
	mnt->mnt_flags &= ~MNT_READONLY;
	spin_unlock(&vfsmount_lock);
}

int simple_set_mnt(struct vfsmount *mnt, struct super_block *sb)
{
	mnt->mnt_sb = sb;
	mnt->mnt_root = dget(sb->s_root);
	return 0;
}

EXPORT_SYMBOL(simple_set_mnt);

void free_vfsmnt(struct vfsmount *mnt)
{
	kfree(mnt->mnt_devname);
	mnt_free_id(mnt);
#ifdef CONFIG_SMP
	free_percpu(mnt->mnt_writers);
#endif
	kmem_cache_free(mnt_cache, mnt);
}

/*
 * find the first or last mount at @dentry on vfsmount @mnt depending on
 * @dir. If @dir is set return the first mount else return the last mount.
 */
struct vfsmount *__lookup_mnt(struct vfsmount *mnt, struct dentry *dentry,
			      int dir)
{
	struct list_head *head = mount_hashtable + hash(mnt, dentry);
	struct list_head *tmp = head;
	struct vfsmount *p, *found = NULL;

	for (;;) {
		tmp = dir ? tmp->next : tmp->prev;
		p = NULL;
		if (tmp == head)
			break;
		p = list_entry(tmp, struct vfsmount, mnt_hash);
		if (p->mnt_parent == mnt && p->mnt_mountpoint == dentry) {
			found = p;
			break;
		}
	}
	return found;
}

/*
 * lookup_mnt increments the ref count before returning
 * the vfsmount struct.
 */
struct vfsmount *lookup_mnt(struct vfsmount *mnt, struct dentry *dentry)
{
	struct vfsmount *child_mnt;
	spin_lock(&vfsmount_lock);
	if ((child_mnt = __lookup_mnt(mnt, dentry, 1)))
		mntget(child_mnt);
	spin_unlock(&vfsmount_lock);
	return child_mnt;
}

static inline int check_mnt(struct vfsmount *mnt)
{
	return mnt->mnt_ns == current->nsproxy->mnt_ns;
}

static void touch_mnt_namespace(struct mnt_namespace *ns)
{
	if (ns) {
		ns->event = ++event;
		wake_up_interruptible(&ns->poll);
	}
}

static void __touch_mnt_namespace(struct mnt_namespace *ns)
{
	if (ns && ns->event != event) {
		ns->event = event;
		wake_up_interruptible(&ns->poll);
	}
}

static void detach_mnt(struct vfsmount *mnt, struct path *old_path)
{
	old_path->dentry = mnt->mnt_mountpoint;
	old_path->mnt = mnt->mnt_parent;
	mnt->mnt_parent = mnt;
	mnt->mnt_mountpoint = mnt->mnt_root;
	list_del_init(&mnt->mnt_child);
	list_del_init(&mnt->mnt_hash);
	old_path->dentry->d_mounted--;
}

void mnt_set_mountpoint(struct vfsmount *mnt, struct dentry *dentry,
			struct vfsmount *child_mnt)
{
	child_mnt->mnt_parent = mntget(mnt);
	child_mnt->mnt_mountpoint = dget(dentry);
	dentry->d_mounted++;
}

static void attach_mnt(struct vfsmount *mnt, struct path *path)
{
	mnt_set_mountpoint(path->mnt, path->dentry, mnt);
	list_add_tail(&mnt->mnt_hash, mount_hashtable +
			hash(path->mnt, path->dentry));
	list_add_tail(&mnt->mnt_child, &path->mnt->mnt_mounts);
}

/*
 * the caller must hold vfsmount_lock
 */
static void commit_tree(struct vfsmount *mnt)
{
	struct vfsmount *parent = mnt->mnt_parent;
	struct vfsmount *m;
	LIST_HEAD(head);
	struct mnt_namespace *n = parent->mnt_ns;

	BUG_ON(parent == mnt);

	list_add_tail(&head, &mnt->mnt_list);
	list_for_each_entry(m, &head, mnt_list)
		m->mnt_ns = n;
	list_splice(&head, n->list.prev);

	list_add_tail(&mnt->mnt_hash, mount_hashtable +
				hash(parent, mnt->mnt_mountpoint));
	list_add_tail(&mnt->mnt_child, &parent->mnt_mounts);
	touch_mnt_namespace(n);
}

static struct vfsmount *next_mnt(struct vfsmount *p, struct vfsmount *root)
{
	struct list_head *next = p->mnt_mounts.next;
	if (next == &p->mnt_mounts) {
		while (1) {
			if (p == root)
				return NULL;
			next = p->mnt_child.next;
			if (next != &p->mnt_parent->mnt_mounts)
				break;
			p = p->mnt_parent;
		}
	}
	return list_entry(next, struct vfsmount, mnt_child);
}

static struct vfsmount *skip_mnt_tree(struct vfsmount *p)
{
	struct list_head *prev = p->mnt_mounts.prev;
	while (prev != &p->mnt_mounts) {
		p = list_entry(prev, struct vfsmount, mnt_child);
		prev = p->mnt_mounts.prev;
	}
	return p;
}

static struct vfsmount *clone_mnt(struct vfsmount *old, struct dentry *root,
					int flag)
{
	struct super_block *sb = old->mnt_sb;
	struct vfsmount *mnt = alloc_vfsmnt(old->mnt_devname);

	if (mnt) {
		if (flag & (CL_SLAVE | CL_PRIVATE))
			mnt->mnt_group_id = 0; /* not a peer of original */
		else
			mnt->mnt_group_id = old->mnt_group_id;

		if ((flag & CL_MAKE_SHARED) && !mnt->mnt_group_id) {
			int err = mnt_alloc_group_id(mnt);
			if (err)
				goto out_free;
		}

		mnt->mnt_flags = old->mnt_flags;
		atomic_inc(&sb->s_active);
		mnt->mnt_sb = sb;
		mnt->mnt_root = dget(root);
		mnt->mnt_mountpoint = mnt->mnt_root;
		mnt->mnt_parent = mnt;

		if (flag & CL_SLAVE) {
			list_add(&mnt->mnt_slave, &old->mnt_slave_list);
			mnt->mnt_master = old;
			CLEAR_MNT_SHARED(mnt);
		} else if (!(flag & CL_PRIVATE)) {
			if ((flag & CL_PROPAGATION) || IS_MNT_SHARED(old))
				list_add(&mnt->mnt_share, &old->mnt_share);
			if (IS_MNT_SLAVE(old))
				list_add(&mnt->mnt_slave, &old->mnt_slave);
			mnt->mnt_master = old->mnt_master;
		}
		if (flag & CL_MAKE_SHARED)
			set_mnt_shared(mnt);

		/* stick the duplicate mount on the same expiry list
		 * as the original if that was on one */
		if (flag & CL_EXPIRE) {
			if (!list_empty(&old->mnt_expire))
				list_add(&mnt->mnt_expire, &old->mnt_expire);
		}
	}
	return mnt;

 out_free:
	free_vfsmnt(mnt);
	return NULL;
}

static inline void __mntput(struct vfsmount *mnt)
{
	struct super_block *sb = mnt->mnt_sb;
	/*
	 * This probably indicates that somebody messed
	 * up a mnt_want/drop_write() pair.  If this
	 * happens, the filesystem was probably unable
	 * to make r/w->r/o transitions.
	 */
	WARN_ON(count_mnt_writers(mnt));
	dput(mnt->mnt_root);
	free_vfsmnt(mnt);
	deactivate_super(sb);
}

void mntput_no_expire(struct vfsmount *mnt)
{
repeat:
	if (atomic_dec_and_lock(&mnt->mnt_count, &vfsmount_lock)) {
		if (likely(!mnt->mnt_pinned)) {
			spin_unlock(&vfsmount_lock);
			__mntput(mnt);
			return;
		}
		atomic_add(mnt->mnt_pinned + 1, &mnt->mnt_count);
		mnt->mnt_pinned = 0;
		spin_unlock(&vfsmount_lock);
		acct_auto_close_mnt(mnt);
		security_sb_umount_close(mnt);
		goto repeat;
	}
}

EXPORT_SYMBOL(mntput_no_expire);

void mnt_pin(struct vfsmount *mnt)
{
	spin_lock(&vfsmount_lock);
	mnt->mnt_pinned++;
	spin_unlock(&vfsmount_lock);
}

EXPORT_SYMBOL(mnt_pin);

void mnt_unpin(struct vfsmount *mnt)
{
	spin_lock(&vfsmount_lock);
	if (mnt->mnt_pinned) {
		atomic_inc(&mnt->mnt_count);
		mnt->mnt_pinned--;
	}
	spin_unlock(&vfsmount_lock);
}

EXPORT_SYMBOL(mnt_unpin);

static inline void mangle(struct seq_file *m, const char *s)
{
	seq_escape(m, s, " \t\n\\");
}

/*
 * Simple .show_options callback for filesystems which don't want to
 * implement more complex mount option showing.
 *
 * See also save_mount_options().
 */
int generic_show_options(struct seq_file *m, struct vfsmount *mnt)
{
	const char *options = mnt->mnt_sb->s_options;

	if (options != NULL && options[0]) {
		seq_putc(m, ',');
		mangle(m, options);
	}

	return 0;
}
EXPORT_SYMBOL(generic_show_options);

/*
 * If filesystem uses generic_show_options(), this function should be
 * called from the fill_super() callback.
 *
 * The .remount_fs callback usually needs to be handled in a special
 * way, to make sure, that previous options are not overwritten if the
 * remount fails.
 *
 * Also note, that if the filesystem's .remount_fs function doesn't
 * reset all options to their default value, but changes only newly
 * given options, then the displayed options will not reflect reality
 * any more.
 */
void save_mount_options(struct super_block *sb, char *options)
{
	kfree(sb->s_options);
	sb->s_options = kstrdup(options, GFP_KERNEL);
}
EXPORT_SYMBOL(save_mount_options);

#ifdef CONFIG_PROC_FS
/* iterator */
static void *m_start(struct seq_file *m, loff_t *pos)
{
	struct proc_mounts *p = m->private;

	down_read(&namespace_sem);
	return seq_list_start(&p->ns->list, *pos);
}

static void *m_next(struct seq_file *m, void *v, loff_t *pos)
{
	struct proc_mounts *p = m->private;

	return seq_list_next(v, &p->ns->list, pos);
}

static void m_stop(struct seq_file *m, void *v)
{
	up_read(&namespace_sem);
}

struct proc_fs_info {
	int flag;
	const char *str;
};

static int show_sb_opts(struct seq_file *m, struct super_block *sb)
{
	static const struct proc_fs_info fs_info[] = {
		{ MS_SYNCHRONOUS, ",sync" },
		{ MS_DIRSYNC, ",dirsync" },
		{ MS_MANDLOCK, ",mand" },
		{ 0, NULL }
	};
	const struct proc_fs_info *fs_infop;

	for (fs_infop = fs_info; fs_infop->flag; fs_infop++) {
		if (sb->s_flags & fs_infop->flag)
			seq_puts(m, fs_infop->str);
	}

	return security_sb_show_options(m, sb);
}

static void show_mnt_opts(struct seq_file *m, struct vfsmount *mnt)
{
	static const struct proc_fs_info mnt_info[] = {
		{ MNT_NOSUID, ",nosuid" },
		{ MNT_NODEV, ",nodev" },
		{ MNT_NOEXEC, ",noexec" },
		{ MNT_NOATIME, ",noatime" },
		{ MNT_NODIRATIME, ",nodiratime" },
		{ MNT_RELATIME, ",relatime" },
		{ 0, NULL }
	};
	const struct proc_fs_info *fs_infop;

	for (fs_infop = mnt_info; fs_infop->flag; fs_infop++) {
		if (mnt->mnt_flags & fs_infop->flag)
			seq_puts(m, fs_infop->str);
	}
}

static void show_type(struct seq_file *m, struct super_block *sb)
{
	mangle(m, sb->s_type->name);
	if (sb->s_subtype && sb->s_subtype[0]) {
		seq_putc(m, '.');
		mangle(m, sb->s_subtype);
	}
}

static int show_vfsmnt(struct seq_file *m, void *v)
{
	struct vfsmount *mnt = list_entry(v, struct vfsmount, mnt_list);
	int err = 0;
	struct path mnt_path = { .dentry = mnt->mnt_root, .mnt = mnt };

	mangle(m, mnt->mnt_devname ? mnt->mnt_devname : "none");
	seq_putc(m, ' ');
	seq_path(m, &mnt_path, " \t\n\\");
	seq_putc(m, ' ');
	show_type(m, mnt->mnt_sb);
	seq_puts(m, __mnt_is_readonly(mnt) ? " ro" : " rw");
	err = show_sb_opts(m, mnt->mnt_sb);
	if (err)
		goto out;
	show_mnt_opts(m, mnt);
	if (mnt->mnt_sb->s_op->show_options)
		err = mnt->mnt_sb->s_op->show_options(m, mnt);
	seq_puts(m, " 0 0\n");
out:
	return err;
}

const struct seq_operations mounts_op = {
	.start	= m_start,
	.next	= m_next,
	.stop	= m_stop,
	.show	= show_vfsmnt
};

static int show_mountinfo(struct seq_file *m, void *v)
{
	struct proc_mounts *p = m->private;
	struct vfsmount *mnt = list_entry(v, struct vfsmount, mnt_list);
	struct super_block *sb = mnt->mnt_sb;
	struct path mnt_path = { .dentry = mnt->mnt_root, .mnt = mnt };
	struct path root = p->root;
	int err = 0;

	seq_printf(m, "%i %i %u:%u ", mnt->mnt_id, mnt->mnt_parent->mnt_id,
		   MAJOR(sb->s_dev), MINOR(sb->s_dev));
	seq_dentry(m, mnt->mnt_root, " \t\n\\");
	seq_putc(m, ' ');
	seq_path_root(m, &mnt_path, &root, " \t\n\\");
	if (root.mnt != p->root.mnt || root.dentry != p->root.dentry) {
		/*
		 * Mountpoint is outside root, discard that one.  Ugly,
		 * but less so than trying to do that in iterator in a
		 * race-free way (due to renames).
		 */
		return SEQ_SKIP;
	}
	seq_puts(m, mnt->mnt_flags & MNT_READONLY ? " ro" : " rw");
	show_mnt_opts(m, mnt);

	/* Tagged fields ("foo:X" or "bar") */
	if (IS_MNT_SHARED(mnt))
		seq_printf(m, " shared:%i", mnt->mnt_group_id);
	if (IS_MNT_SLAVE(mnt)) {
		int master = mnt->mnt_master->mnt_group_id;
		int dom = get_dominating_id(mnt, &p->root);
		seq_printf(m, " master:%i", master);
		if (dom && dom != master)
			seq_printf(m, " propagate_from:%i", dom);
	}
	if (IS_MNT_UNBINDABLE(mnt))
		seq_puts(m, " unbindable");

	/* Filesystem specific data */
	seq_puts(m, " - ");
	show_type(m, sb);
	seq_putc(m, ' ');
	mangle(m, mnt->mnt_devname ? mnt->mnt_devname : "none");
	seq_puts(m, sb->s_flags & MS_RDONLY ? " ro" : " rw");
	err = show_sb_opts(m, sb);
	if (err)
		goto out;
	if (sb->s_op->show_options)
		err = sb->s_op->show_options(m, mnt);
	seq_putc(m, '\n');
out:
	return err;
}

const struct seq_operations mountinfo_op = {
	.start	= m_start,
	.next	= m_next,
	.stop	= m_stop,
	.show	= show_mountinfo,
};

static int show_vfsstat(struct seq_file *m, void *v)
{
	struct vfsmount *mnt = list_entry(v, struct vfsmount, mnt_list);
	struct path mnt_path = { .dentry = mnt->mnt_root, .mnt = mnt };
	int err = 0;

	/* device */
	if (mnt->mnt_devname) {
		seq_puts(m, "device ");
		mangle(m, mnt->mnt_devname);
	} else
		seq_puts(m, "no device");

	/* mount point */
	seq_puts(m, " mounted on ");
	seq_path(m, &mnt_path, " \t\n\\");
	seq_putc(m, ' ');

	/* file system type */
	seq_puts(m, "with fstype ");
	show_type(m, mnt->mnt_sb);

	/* optional statistics */
	if (mnt->mnt_sb->s_op->show_stats) {
		seq_putc(m, ' ');
		err = mnt->mnt_sb->s_op->show_stats(m, mnt);
	}

	seq_putc(m, '\n');
	return err;
}

const struct seq_operations mountstats_op = {
	.start	= m_start,
	.next	= m_next,
	.stop	= m_stop,
	.show	= show_vfsstat,
};
#endif  /* CONFIG_PROC_FS */

/**
 * may_umount_tree - check if a mount tree is busy
 * @mnt: root of mount tree
 *
 * This is called to check if a tree of mounts has any
 * open files, pwds, chroots or sub mounts that are
 * busy.
 */
int may_umount_tree(struct vfsmount *mnt)
{
	int actual_refs = 0;
	int minimum_refs = 0;
	struct vfsmount *p;

	spin_lock(&vfsmount_lock);
	for (p = mnt; p; p = next_mnt(p, mnt)) {
		actual_refs += atomic_read(&p->mnt_count);
		minimum_refs += 2;
	}
	spin_unlock(&vfsmount_lock);

	if (actual_refs > minimum_refs)
		return 0;

	return 1;
}

EXPORT_SYMBOL(may_umount_tree);

/**
 * may_umount - check if a mount point is busy
 * @mnt: root of mount
 *
 * This is called to check if a mount point has any
 * open files, pwds, chroots or sub mounts. If the
 * mount has sub mounts this will return busy
 * regardless of whether the sub mounts are busy.
 *
 * Doesn't take quota and stuff into account. IOW, in some cases it will
 * give false negatives. The main reason why it's here is that we need
 * a non-destructive way to look for easily umountable filesystems.
 */
int may_umount(struct vfsmount *mnt)
{
	int ret = 1;
	spin_lock(&vfsmount_lock);
	if (propagate_mount_busy(mnt, 2))
		ret = 0;
	spin_unlock(&vfsmount_lock);
	return ret;
}

EXPORT_SYMBOL(may_umount);

void release_mounts(struct list_head *head)
{
	struct vfsmount *mnt;
	while (!list_empty(head)) {
		mnt = list_first_entry(head, struct vfsmount, mnt_hash);
		list_del_init(&mnt->mnt_hash);
		if (mnt->mnt_parent != mnt) {
			struct dentry *dentry;
			struct vfsmount *m;
			spin_lock(&vfsmount_lock);
			dentry = mnt->mnt_mountpoint;
			m = mnt->mnt_parent;
			mnt->mnt_mountpoint = mnt->mnt_root;
			mnt->mnt_parent = mnt;
			m->mnt_ghosts--;
			spin_unlock(&vfsmount_lock);
			dput(dentry);
			mntput(m);
		}
		mntput(mnt);
	}
}

void umount_tree(struct vfsmount *mnt, int propagate, struct list_head *kill)
{
	struct vfsmount *p;

	for (p = mnt; p; p = next_mnt(p, mnt))
		list_move(&p->mnt_hash, kill);

	if (propagate)
		propagate_umount(kill);

	list_for_each_entry(p, kill, mnt_hash) {
		list_del_init(&p->mnt_expire);
		list_del_init(&p->mnt_list);
		__touch_mnt_namespace(p->mnt_ns);
		p->mnt_ns = NULL;
		list_del_init(&p->mnt_child);
		if (p->mnt_parent != p) {
			p->mnt_parent->mnt_ghosts++;
			p->mnt_mountpoint->d_mounted--;
		}
		change_mnt_propagation(p, MS_PRIVATE);
	}
}

static void shrink_submounts(struct vfsmount *mnt, struct list_head *umounts);

static int do_umount(struct vfsmount *mnt, int flags)
{
	struct super_block *sb = mnt->mnt_sb;
	int retval;
	LIST_HEAD(umount_list);

	retval = security_sb_umount(mnt, flags);
	if (retval)
		return retval;

	/*
	 * Allow userspace to request a mountpoint be expired rather than
	 * unmounting unconditionally. Unmount only happens if:
	 *  (1) the mark is already set (the mark is cleared by mntput())
	 *  (2) the usage count == 1 [parent vfsmount] + 1 [sys_umount]
	 */
	if (flags & MNT_EXPIRE) {
		if (mnt == current->fs->root.mnt ||
		    flags & (MNT_FORCE | MNT_DETACH))
			return -EINVAL;

		if (atomic_read(&mnt->mnt_count) != 2)
			return -EBUSY;

		if (!xchg(&mnt->mnt_expiry_mark, 1))
			return -EAGAIN;
	}

	/*
	 * If we may have to abort operations to get out of this
	 * mount, and they will themselves hold resources we must
	 * allow the fs to do things. In the Unix tradition of
	 * 'Gee thats tricky lets do it in userspace' the umount_begin
	 * might fail to complete on the first run through as other tasks
	 * must return, and the like. Thats for the mount program to worry
	 * about for the moment.
	 */

	if (flags & MNT_FORCE && sb->s_op->umount_begin) {
		lock_kernel();
		sb->s_op->umount_begin(sb);
		unlock_kernel();
	}

	/*
	 * No sense to grab the lock for this test, but test itself looks
	 * somewhat bogus. Suggestions for better replacement?
	 * Ho-hum... In principle, we might treat that as umount + switch
	 * to rootfs. GC would eventually take care of the old vfsmount.
	 * Actually it makes sense, especially if rootfs would contain a
	 * /reboot - static binary that would close all descriptors and
	 * call reboot(9). Then init(8) could umount root and exec /reboot.
	 */
	if (mnt == current->fs->root.mnt && !(flags & MNT_DETACH)) {
		/*
		 * Special case for "unmounting" root ...
		 * we just try to remount it readonly.
		 */
		down_write(&sb->s_umount);
		if (!(sb->s_flags & MS_RDONLY)) {
			lock_kernel();
			retval = do_remount_sb(sb, MS_RDONLY, NULL, 0);
			unlock_kernel();
		}
		up_write(&sb->s_umount);
		return retval;
	}

	down_write(&namespace_sem);
	spin_lock(&vfsmount_lock);
	event++;

	if (!(flags & MNT_DETACH))
		shrink_submounts(mnt, &umount_list);

	retval = -EBUSY;
	if (flags & MNT_DETACH || !propagate_mount_busy(mnt, 2)) {
		if (!list_empty(&mnt->mnt_list))
			umount_tree(mnt, 1, &umount_list);
		retval = 0;
	}
	spin_unlock(&vfsmount_lock);
	if (retval)
		security_sb_umount_busy(mnt);
	up_write(&namespace_sem);
	release_mounts(&umount_list);
	return retval;
}

/*
 * Now umount can handle mount points as well as block devices.
 * This is important for filesystems which use unnamed block devices.
 *
 * We now support a flag for forced unmount like the other 'big iron'
 * unixes. Our API is identical to OSF/1 to avoid making a mess of AMD
 */

SYSCALL_DEFINE2(umount, char __user *, name, int, flags)
{
	struct path path;
	int retval;

	retval = user_path(name, &path);
	if (retval)
		goto out;
	retval = -EINVAL;
	if (path.dentry != path.mnt->mnt_root)
		goto dput_and_out;
	if (!check_mnt(path.mnt))
		goto dput_and_out;

	retval = -EPERM;
	if (!capable(CAP_SYS_ADMIN))
		goto dput_and_out;

	retval = do_umount(path.mnt, flags);
dput_and_out:
	/* we mustn't call path_put() as that would clear mnt_expiry_mark */
	dput(path.dentry);
	mntput_no_expire(path.mnt);
out:
	return retval;
}

#ifdef __ARCH_WANT_SYS_OLDUMOUNT

/*
 *	The 2.0 compatible umount. No flags.
 */
SYSCALL_DEFINE1(oldumount, char __user *, name)
{
	return sys_umount(name, 0);
}

#endif

static int mount_is_safe(struct path *path)
{
	if (capable(CAP_SYS_ADMIN))
		return 0;
	return -EPERM;
#ifdef notyet
	if (S_ISLNK(path->dentry->d_inode->i_mode))
		return -EPERM;
	if (path->dentry->d_inode->i_mode & S_ISVTX) {
		if (current_uid() != path->dentry->d_inode->i_uid)
			return -EPERM;
	}
	if (inode_permission(path->dentry->d_inode, MAY_WRITE))
		return -EPERM;
	return 0;
#endif
}

struct vfsmount *copy_tree(struct vfsmount *mnt, struct dentry *dentry,
					int flag)
{
	struct vfsmount *res, *p, *q, *r, *s;
	struct path path;

	if (!(flag & CL_COPY_ALL) && IS_MNT_UNBINDABLE(mnt))
		return NULL;

	res = q = clone_mnt(mnt, dentry, flag);
	if (!q)
		goto Enomem;
	q->mnt_mountpoint = mnt->mnt_mountpoint;

	p = mnt;
	list_for_each_entry(r, &mnt->mnt_mounts, mnt_child) {
		if (!is_subdir(r->mnt_mountpoint, dentry))
			continue;

		for (s = r; s; s = next_mnt(s, r)) {
			if (!(flag & CL_COPY_ALL) && IS_MNT_UNBINDABLE(s)) {
				s = skip_mnt_tree(s);
				continue;
			}
			while (p != s->mnt_parent) {
				p = p->mnt_parent;
				q = q->mnt_parent;
			}
			p = s;
			path.mnt = q;
			path.dentry = p->mnt_mountpoint;
			q = clone_mnt(p, p->mnt_root, flag);
			if (!q)
				goto Enomem;
			spin_lock(&vfsmount_lock);
			list_add_tail(&q->mnt_list, &res->mnt_list);
			attach_mnt(q, &path);
			spin_unlock(&vfsmount_lock);
		}
	}
	return res;
Enomem:
	if (res) {
		LIST_HEAD(umount_list);
		spin_lock(&vfsmount_lock);
		umount_tree(res, 0, &umount_list);
		spin_unlock(&vfsmount_lock);
		release_mounts(&umount_list);
	}
	return NULL;
}

struct vfsmount *collect_mounts(struct vfsmount *mnt, struct dentry *dentry)
{
	struct vfsmount *tree;
	down_write(&namespace_sem);
	tree = copy_tree(mnt, dentry, CL_COPY_ALL | CL_PRIVATE);
	up_write(&namespace_sem);
	return tree;
}

void drop_collected_mounts(struct vfsmount *mnt)
{
	LIST_HEAD(umount_list);
	down_write(&namespace_sem);
	spin_lock(&vfsmount_lock);
	umount_tree(mnt, 0, &umount_list);
	spin_unlock(&vfsmount_lock);
	up_write(&namespace_sem);
	release_mounts(&umount_list);
}

static void cleanup_group_ids(struct vfsmount *mnt, struct vfsmount *end)
{
	struct vfsmount *p;

	for (p = mnt; p != end; p = next_mnt(p, mnt)) {
		if (p->mnt_group_id && !IS_MNT_SHARED(p))
			mnt_release_group_id(p);
	}
}

static int invent_group_ids(struct vfsmount *mnt, bool recurse)
{
	struct vfsmount *p;

	for (p = mnt; p; p = recurse ? next_mnt(p, mnt) : NULL) {
		if (!p->mnt_group_id && !IS_MNT_SHARED(p)) {
			int err = mnt_alloc_group_id(p);
			if (err) {
				cleanup_group_ids(mnt, p);
				return err;
			}
		}
	}

	return 0;
}

/*
 *  @source_mnt : mount tree to be attached
 *  @nd         : place the mount tree @source_mnt is attached
 *  @parent_nd  : if non-null, detach the source_mnt from its parent and
 *  		   store the parent mount and mountpoint dentry.
 *  		   (done when source_mnt is moved)
 *
 *  NOTE: in the table below explains the semantics when a source mount
 *  of a given type is attached to a destination mount of a given type.
 * ---------------------------------------------------------------------------
 * |         BIND MOUNT OPERATION                                            |
 * |**************************************************************************
 * | source-->| shared        |       private  |       slave    | unbindable |
 * | dest     |               |                |                |            |
 * |   |      |               |                |                |            |
 * |   v      |               |                |                |            |
 * |**************************************************************************
 * |  shared  | shared (++)   |     shared (+) |     shared(+++)|  invalid   |
 * |          |               |                |                |            |
 * |non-shared| shared (+)    |      private   |      slave (*) |  invalid   |
 * ***************************************************************************
 * A bind operation clones the source mount and mounts the clone on the
 * destination mount.
 *
 * (++)  the cloned mount is propagated to all the mounts in the propagation
 * 	 tree of the destination mount and the cloned mount is added to
 * 	 the peer group of the source mount.
 * (+)   the cloned mount is created under the destination mount and is marked
 *       as shared. The cloned mount is added to the peer group of the source
 *       mount.
 * (+++) the mount is propagated to all the mounts in the propagation tree
 *       of the destination mount and the cloned mount is made slave
 *       of the same master as that of the source mount. The cloned mount
 *       is marked as 'shared and slave'.
 * (*)   the cloned mount is made a slave of the same master as that of the
 * 	 source mount.
 *
 * ---------------------------------------------------------------------------
 * |         		MOVE MOUNT OPERATION                                 |
 * |**************************************************************************
 * | source-->| shared        |       private  |       slave    | unbindable |
 * | dest     |               |                |                |            |
 * |   |      |               |                |                |            |
 * |   v      |               |                |                |            |
 * |**************************************************************************
 * |  shared  | shared (+)    |     shared (+) |    shared(+++) |  invalid   |
 * |          |               |                |                |            |
 * |non-shared| shared (+*)   |      private   |    slave (*)   | unbindable |
 * ***************************************************************************
 *
 * (+)  the mount is moved to the destination. And is then propagated to
 * 	all the mounts in the propagation tree of the destination mount.
 * (+*)  the mount is moved to the destination.
 * (+++)  the mount is moved to the destination and is then propagated to
 * 	all the mounts belonging to the destination mount's propagation tree.
 * 	the mount is marked as 'shared and slave'.
 * (*)	the mount continues to be a slave at the new location.
 *
 * if the source mount is a tree, the operations explained above is
 * applied to each mount in the tree.
 * Must be called without spinlocks held, since this function can sleep
 * in allocations.
 */
static int attach_recursive_mnt(struct vfsmount *source_mnt,
			struct path *path, struct path *parent_path)
{
	LIST_HEAD(tree_list);
	struct vfsmount *dest_mnt = path->mnt;
	struct dentry *dest_dentry = path->dentry;
	struct vfsmount *child, *p;
	int err;

	if (IS_MNT_SHARED(dest_mnt)) {
		err = invent_group_ids(source_mnt, true);
		if (err)
			goto out;
	}
	err = propagate_mnt(dest_mnt, dest_dentry, source_mnt, &tree_list);
	if (err)
		goto out_cleanup_ids;

	if (IS_MNT_SHARED(dest_mnt)) {
		for (p = source_mnt; p; p = next_mnt(p, source_mnt))
			set_mnt_shared(p);
	}

	spin_lock(&vfsmount_lock);
	if (parent_path) {
		detach_mnt(source_mnt, parent_path);
		attach_mnt(source_mnt, path);
		touch_mnt_namespace(current->nsproxy->mnt_ns);
	} else {
		mnt_set_mountpoint(dest_mnt, dest_dentry, source_mnt);
		commit_tree(source_mnt);
	}

	list_for_each_entry_safe(child, p, &tree_list, mnt_hash) {
		list_del_init(&child->mnt_hash);
		commit_tree(child);
	}
	spin_unlock(&vfsmount_lock);
	return 0;

 out_cleanup_ids:
	if (IS_MNT_SHARED(dest_mnt))
		cleanup_group_ids(source_mnt, NULL);
 out:
	return err;
}

static int graft_tree(struct vfsmount *mnt, struct path *path)
{
	int err;
	if (mnt->mnt_sb->s_flags & MS_NOUSER)
		return -EINVAL;

	if (S_ISDIR(path->dentry->d_inode->i_mode) !=
	      S_ISDIR(mnt->mnt_root->d_inode->i_mode))
		return -ENOTDIR;

	err = -ENOENT;
	mutex_lock(&path->dentry->d_inode->i_mutex);
	if (IS_DEADDIR(path->dentry->d_inode))
		goto out_unlock;

	err = security_sb_check_sb(mnt, path);
	if (err)
		goto out_unlock;

	err = -ENOENT;
	if (IS_ROOT(path->dentry) || !d_unhashed(path->dentry))
		err = attach_recursive_mnt(mnt, path, NULL);
out_unlock:
	mutex_unlock(&path->dentry->d_inode->i_mutex);
	if (!err)
		security_sb_post_addmount(mnt, path);
	return err;
}

/*
 * recursively change the type of the mountpoint.
 */
static int do_change_type(struct path *path, int flag)
{
	struct vfsmount *m, *mnt = path->mnt;
	int recurse = flag & MS_REC;
	int type = flag & ~MS_REC;
	int err = 0;

	if (!capable(CAP_SYS_ADMIN))
		return -EPERM;

	if (path->dentry != path->mnt->mnt_root)
		return -EINVAL;

	down_write(&namespace_sem);
	if (type == MS_SHARED) {
		err = invent_group_ids(mnt, recurse);
		if (err)
			goto out_unlock;
	}

	spin_lock(&vfsmount_lock);
	for (m = mnt; m; m = (recurse ? next_mnt(m, mnt) : NULL))
		change_mnt_propagation(m, type);
	spin_unlock(&vfsmount_lock);

 out_unlock:
	up_write(&namespace_sem);
	return err;
}

/*
 * do loopback mount.
 */
static int do_loopback(struct path *path, char *old_name,
				int recurse)
{
	struct path old_path;
	struct vfsmount *mnt = NULL;
	int err = mount_is_safe(path);
	if (err)
		return err;
	if (!old_name || !*old_name)
		return -EINVAL;
	err = kern_path(old_name, LOOKUP_FOLLOW, &old_path);
	if (err)
		return err;

	down_write(&namespace_sem);
	err = -EINVAL;
	if (IS_MNT_UNBINDABLE(old_path.mnt))
		goto out;

	if (!check_mnt(path->mnt) || !check_mnt(old_path.mnt))
		goto out;

	err = -ENOMEM;
	if (recurse)
		mnt = copy_tree(old_path.mnt, old_path.dentry, 0);
	else
		mnt = clone_mnt(old_path.mnt, old_path.dentry, 0);

	if (!mnt)
		goto out;

	err = graft_tree(mnt, path);
	if (err) {
		LIST_HEAD(umount_list);
		spin_lock(&vfsmount_lock);
		umount_tree(mnt, 0, &umount_list);
		spin_unlock(&vfsmount_lock);
		release_mounts(&umount_list);
	}

out:
	up_write(&namespace_sem);
	path_put(&old_path);
	return err;
}

static int change_mount_flags(struct vfsmount *mnt, int ms_flags)
{
	int error = 0;
	int readonly_request = 0;

	if (ms_flags & MS_RDONLY)
		readonly_request = 1;
	if (readonly_request == __mnt_is_readonly(mnt))
		return 0;

	if (readonly_request)
		error = mnt_make_readonly(mnt);
	else
		__mnt_unmake_readonly(mnt);
	return error;
}

/*
 * change filesystem flags. dir should be a physical root of filesystem.
 * If you've mounted a non-root directory somewhere and want to do remount
 * on it - tough luck.
 */
static int do_remount(struct path *path, int flags, int mnt_flags,
		      void *data)
{
	int err;
	struct super_block *sb = path->mnt->mnt_sb;

	if (!capable(CAP_SYS_ADMIN))
		return -EPERM;

	if (!check_mnt(path->mnt))
		return -EINVAL;

	if (path->dentry != path->mnt->mnt_root)
		return -EINVAL;

	down_write(&sb->s_umount);
	if (flags & MS_BIND)
		err = change_mount_flags(path->mnt, flags);
	else
		err = do_remount_sb(sb, flags, data, 0);
	if (!err)
		path->mnt->mnt_flags = mnt_flags;
	up_write(&sb->s_umount);
	if (!err) {
<<<<<<< HEAD
		security_sb_post_remount(nd->path.mnt, flags, data);

		spin_lock(&vfsmount_lock);
		touch_mnt_namespace(nd->path.mnt->mnt_ns);
=======
		security_sb_post_remount(path->mnt, flags, data);

		spin_lock(&vfsmount_lock);
		touch_mnt_namespace(path->mnt->mnt_ns);
>>>>>>> 18e352e4
		spin_unlock(&vfsmount_lock);
	}
	return err;
}

static inline int tree_contains_unbindable(struct vfsmount *mnt)
{
	struct vfsmount *p;
	for (p = mnt; p; p = next_mnt(p, mnt)) {
		if (IS_MNT_UNBINDABLE(p))
			return 1;
	}
	return 0;
}

static int do_move_mount(struct path *path, char *old_name)
{
	struct path old_path, parent_path;
	struct vfsmount *p;
	int err = 0;
	if (!capable(CAP_SYS_ADMIN))
		return -EPERM;
	if (!old_name || !*old_name)
		return -EINVAL;
	err = kern_path(old_name, LOOKUP_FOLLOW, &old_path);
	if (err)
		return err;

	down_write(&namespace_sem);
	while (d_mountpoint(path->dentry) &&
	       follow_down(&path->mnt, &path->dentry))
		;
	err = -EINVAL;
	if (!check_mnt(path->mnt) || !check_mnt(old_path.mnt))
		goto out;

	err = -ENOENT;
	mutex_lock(&path->dentry->d_inode->i_mutex);
	if (IS_DEADDIR(path->dentry->d_inode))
		goto out1;

	if (!IS_ROOT(path->dentry) && d_unhashed(path->dentry))
		goto out1;

	err = -EINVAL;
	if (old_path.dentry != old_path.mnt->mnt_root)
		goto out1;

	if (old_path.mnt == old_path.mnt->mnt_parent)
		goto out1;

	if (S_ISDIR(path->dentry->d_inode->i_mode) !=
	      S_ISDIR(old_path.dentry->d_inode->i_mode))
		goto out1;
	/*
	 * Don't move a mount residing in a shared parent.
	 */
	if (old_path.mnt->mnt_parent &&
	    IS_MNT_SHARED(old_path.mnt->mnt_parent))
		goto out1;
	/*
	 * Don't move a mount tree containing unbindable mounts to a destination
	 * mount which is shared.
	 */
	if (IS_MNT_SHARED(path->mnt) &&
	    tree_contains_unbindable(old_path.mnt))
		goto out1;
	err = -ELOOP;
	for (p = path->mnt; p->mnt_parent != p; p = p->mnt_parent)
		if (p == old_path.mnt)
			goto out1;

	err = attach_recursive_mnt(old_path.mnt, path, &parent_path);
	if (err)
		goto out1;

	/* if the mount is moved, it should no longer be expire
	 * automatically */
	list_del_init(&old_path.mnt->mnt_expire);
out1:
	mutex_unlock(&path->dentry->d_inode->i_mutex);
out:
	up_write(&namespace_sem);
	if (!err)
		path_put(&parent_path);
	path_put(&old_path);
	return err;
}

/*
 * create a new mount for userspace and request it to be added into the
 * namespace's tree
 */
static int do_new_mount(struct path *path, char *type, int flags,
			int mnt_flags, char *name, void *data)
{
	struct vfsmount *mnt;

	if (!type || !memchr(type, 0, PAGE_SIZE))
		return -EINVAL;

	/* we need capabilities... */
	if (!capable(CAP_SYS_ADMIN))
		return -EPERM;

	mnt = do_kern_mount(type, flags, name, data);
	if (IS_ERR(mnt))
		return PTR_ERR(mnt);

	return do_add_mount(mnt, path, mnt_flags, NULL);
}

/*
 * add a mount into a namespace's mount tree
 * - provide the option of adding the new mount to an expiration list
 */
int do_add_mount(struct vfsmount *newmnt, struct path *path,
		 int mnt_flags, struct list_head *fslist)
{
	int err;

	down_write(&namespace_sem);
	/* Something was mounted here while we slept */
	while (d_mountpoint(path->dentry) &&
	       follow_down(&path->mnt, &path->dentry))
		;
	err = -EINVAL;
	if (!check_mnt(path->mnt))
		goto unlock;

	/* Refuse the same filesystem on the same mount point */
	err = -EBUSY;
	if (path->mnt->mnt_sb == newmnt->mnt_sb &&
	    path->mnt->mnt_root == path->dentry)
		goto unlock;

	err = -EINVAL;
	if (S_ISLNK(newmnt->mnt_root->d_inode->i_mode))
		goto unlock;

	newmnt->mnt_flags = mnt_flags;
	if ((err = graft_tree(newmnt, path)))
		goto unlock;

	if (fslist) /* add to the specified expiration list */
		list_add_tail(&newmnt->mnt_expire, fslist);

	up_write(&namespace_sem);
	return 0;

unlock:
	up_write(&namespace_sem);
	mntput(newmnt);
	return err;
}

EXPORT_SYMBOL_GPL(do_add_mount);

/*
 * process a list of expirable mountpoints with the intent of discarding any
 * mountpoints that aren't in use and haven't been touched since last we came
 * here
 */
void mark_mounts_for_expiry(struct list_head *mounts)
{
	struct vfsmount *mnt, *next;
	LIST_HEAD(graveyard);
	LIST_HEAD(umounts);

	if (list_empty(mounts))
		return;

	down_write(&namespace_sem);
	spin_lock(&vfsmount_lock);

	/* extract from the expiration list every vfsmount that matches the
	 * following criteria:
	 * - only referenced by its parent vfsmount
	 * - still marked for expiry (marked on the last call here; marks are
	 *   cleared by mntput())
	 */
	list_for_each_entry_safe(mnt, next, mounts, mnt_expire) {
		if (!xchg(&mnt->mnt_expiry_mark, 1) ||
			propagate_mount_busy(mnt, 1))
			continue;
		list_move(&mnt->mnt_expire, &graveyard);
	}
	while (!list_empty(&graveyard)) {
		mnt = list_first_entry(&graveyard, struct vfsmount, mnt_expire);
		touch_mnt_namespace(mnt->mnt_ns);
		umount_tree(mnt, 1, &umounts);
	}
	spin_unlock(&vfsmount_lock);
	up_write(&namespace_sem);

	release_mounts(&umounts);
}

EXPORT_SYMBOL_GPL(mark_mounts_for_expiry);

/*
 * Ripoff of 'select_parent()'
 *
 * search the list of submounts for a given mountpoint, and move any
 * shrinkable submounts to the 'graveyard' list.
 */
static int select_submounts(struct vfsmount *parent, struct list_head *graveyard)
{
	struct vfsmount *this_parent = parent;
	struct list_head *next;
	int found = 0;

repeat:
	next = this_parent->mnt_mounts.next;
resume:
	while (next != &this_parent->mnt_mounts) {
		struct list_head *tmp = next;
		struct vfsmount *mnt = list_entry(tmp, struct vfsmount, mnt_child);

		next = tmp->next;
		if (!(mnt->mnt_flags & MNT_SHRINKABLE))
			continue;
		/*
		 * Descend a level if the d_mounts list is non-empty.
		 */
		if (!list_empty(&mnt->mnt_mounts)) {
			this_parent = mnt;
			goto repeat;
		}

		if (!propagate_mount_busy(mnt, 1)) {
			list_move_tail(&mnt->mnt_expire, graveyard);
			found++;
		}
	}
	/*
	 * All done at this level ... ascend and resume the search
	 */
	if (this_parent != parent) {
		next = this_parent->mnt_child.next;
		this_parent = this_parent->mnt_parent;
		goto resume;
	}
	return found;
}

/*
 * process a list of expirable mountpoints with the intent of discarding any
 * submounts of a specific parent mountpoint
 */
static void shrink_submounts(struct vfsmount *mnt, struct list_head *umounts)
{
	LIST_HEAD(graveyard);
	struct vfsmount *m;

	/* extract submounts of 'mountpoint' from the expiration list */
	while (select_submounts(mnt, &graveyard)) {
		while (!list_empty(&graveyard)) {
			m = list_first_entry(&graveyard, struct vfsmount,
						mnt_expire);
			touch_mnt_namespace(m->mnt_ns);
			umount_tree(m, 1, umounts);
		}
	}
}

/*
 * Some copy_from_user() implementations do not return the exact number of
 * bytes remaining to copy on a fault.  But copy_mount_options() requires that.
 * Note that this function differs from copy_from_user() in that it will oops
 * on bad values of `to', rather than returning a short copy.
 */
static long exact_copy_from_user(void *to, const void __user * from,
				 unsigned long n)
{
	char *t = to;
	const char __user *f = from;
	char c;

	if (!access_ok(VERIFY_READ, from, n))
		return n;

	while (n) {
		if (__get_user(c, f)) {
			memset(t, 0, n);
			break;
		}
		*t++ = c;
		f++;
		n--;
	}
	return n;
}

int copy_mount_options(const void __user * data, unsigned long *where)
{
	int i;
	unsigned long page;
	unsigned long size;

	*where = 0;
	if (!data)
		return 0;

	if (!(page = __get_free_page(GFP_KERNEL)))
		return -ENOMEM;

	/* We only care that *some* data at the address the user
	 * gave us is valid.  Just in case, we'll zero
	 * the remainder of the page.
	 */
	/* copy_from_user cannot cross TASK_SIZE ! */
	size = TASK_SIZE - (unsigned long)data;
	if (size > PAGE_SIZE)
		size = PAGE_SIZE;

	i = size - exact_copy_from_user((void *)page, data, size);
	if (!i) {
		free_page(page);
		return -EFAULT;
	}
	if (i != PAGE_SIZE)
		memset((char *)page + i, 0, PAGE_SIZE - i);
	*where = page;
	return 0;
}

/*
 * Flags is a 32-bit value that allows up to 31 non-fs dependent flags to
 * be given to the mount() call (ie: read-only, no-dev, no-suid etc).
 *
 * data is a (void *) that can point to any structure up to
 * PAGE_SIZE-1 bytes, which can contain arbitrary fs-dependent
 * information (or be NULL).
 *
 * Pre-0.97 versions of mount() didn't have a flags word.
 * When the flags word was introduced its top half was required
 * to have the magic value 0xC0ED, and this remained so until 2.4.0-test9.
 * Therefore, if this magic number is present, it carries no information
 * and must be discarded.
 */
long do_mount(char *dev_name, char *dir_name, char *type_page,
		  unsigned long flags, void *data_page)
{
	struct path path;
	int retval = 0;
	int mnt_flags = 0;

	/* Discard magic */
	if ((flags & MS_MGC_MSK) == MS_MGC_VAL)
		flags &= ~MS_MGC_MSK;

	/* Basic sanity checks */

	if (!dir_name || !*dir_name || !memchr(dir_name, 0, PAGE_SIZE))
		return -EINVAL;
	if (dev_name && !memchr(dev_name, 0, PAGE_SIZE))
		return -EINVAL;

	if (data_page)
		((char *)data_page)[PAGE_SIZE - 1] = 0;

	/* Separate the per-mountpoint flags */
	if (flags & MS_NOSUID)
		mnt_flags |= MNT_NOSUID;
	if (flags & MS_NODEV)
		mnt_flags |= MNT_NODEV;
	if (flags & MS_NOEXEC)
		mnt_flags |= MNT_NOEXEC;
	if (flags & MS_NOATIME)
		mnt_flags |= MNT_NOATIME;
	if (flags & MS_NODIRATIME)
		mnt_flags |= MNT_NODIRATIME;
	if (flags & MS_RELATIME)
		mnt_flags |= MNT_RELATIME;
	if (flags & MS_RDONLY)
		mnt_flags |= MNT_READONLY;

	flags &= ~(MS_NOSUID | MS_NOEXEC | MS_NODEV | MS_ACTIVE |
		   MS_NOATIME | MS_NODIRATIME | MS_RELATIME| MS_KERNMOUNT);

	/* ... and get the mountpoint */
	retval = kern_path(dir_name, LOOKUP_FOLLOW, &path);
	if (retval)
		return retval;

	retval = security_sb_mount(dev_name, &path,
				   type_page, flags, data_page);
	if (retval)
		goto dput_out;

	if (flags & MS_REMOUNT)
		retval = do_remount(&path, flags & ~MS_REMOUNT, mnt_flags,
				    data_page);
	else if (flags & MS_BIND)
		retval = do_loopback(&path, dev_name, flags & MS_REC);
	else if (flags & (MS_SHARED | MS_PRIVATE | MS_SLAVE | MS_UNBINDABLE))
		retval = do_change_type(&path, flags);
	else if (flags & MS_MOVE)
		retval = do_move_mount(&path, dev_name);
	else
		retval = do_new_mount(&path, type_page, flags, mnt_flags,
				      dev_name, data_page);
dput_out:
	path_put(&path);
	return retval;
}

/*
 * Allocate a new namespace structure and populate it with contents
 * copied from the namespace of the passed in task structure.
 */
static struct mnt_namespace *dup_mnt_ns(struct mnt_namespace *mnt_ns,
		struct fs_struct *fs)
{
	struct mnt_namespace *new_ns;
	struct vfsmount *rootmnt = NULL, *pwdmnt = NULL;
	struct vfsmount *p, *q;

	new_ns = kmalloc(sizeof(struct mnt_namespace), GFP_KERNEL);
	if (!new_ns)
		return ERR_PTR(-ENOMEM);

	atomic_set(&new_ns->count, 1);
	INIT_LIST_HEAD(&new_ns->list);
	init_waitqueue_head(&new_ns->poll);
	new_ns->event = 0;

	down_write(&namespace_sem);
	/* First pass: copy the tree topology */
	new_ns->root = copy_tree(mnt_ns->root, mnt_ns->root->mnt_root,
					CL_COPY_ALL | CL_EXPIRE);
	if (!new_ns->root) {
		up_write(&namespace_sem);
		kfree(new_ns);
		return ERR_PTR(-ENOMEM);
	}
	spin_lock(&vfsmount_lock);
	list_add_tail(&new_ns->list, &new_ns->root->mnt_list);
	spin_unlock(&vfsmount_lock);

	/*
	 * Second pass: switch the tsk->fs->* elements and mark new vfsmounts
	 * as belonging to new namespace.  We have already acquired a private
	 * fs_struct, so tsk->fs->lock is not needed.
	 */
	p = mnt_ns->root;
	q = new_ns->root;
	while (p) {
		q->mnt_ns = new_ns;
		if (fs) {
			if (p == fs->root.mnt) {
				rootmnt = p;
				fs->root.mnt = mntget(q);
			}
			if (p == fs->pwd.mnt) {
				pwdmnt = p;
				fs->pwd.mnt = mntget(q);
			}
		}
		p = next_mnt(p, mnt_ns->root);
		q = next_mnt(q, new_ns->root);
	}
	up_write(&namespace_sem);

	if (rootmnt)
		mntput(rootmnt);
	if (pwdmnt)
		mntput(pwdmnt);

	return new_ns;
}

struct mnt_namespace *copy_mnt_ns(unsigned long flags, struct mnt_namespace *ns,
		struct fs_struct *new_fs)
{
	struct mnt_namespace *new_ns;

	BUG_ON(!ns);
	get_mnt_ns(ns);

	if (!(flags & CLONE_NEWNS))
		return ns;

	new_ns = dup_mnt_ns(ns, new_fs);

	put_mnt_ns(ns);
	return new_ns;
}

SYSCALL_DEFINE5(mount, char __user *, dev_name, char __user *, dir_name,
		char __user *, type, unsigned long, flags, void __user *, data)
{
	int retval;
	unsigned long data_page;
	unsigned long type_page;
	unsigned long dev_page;
	char *dir_page;

	retval = copy_mount_options(type, &type_page);
	if (retval < 0)
		return retval;

	dir_page = getname(dir_name);
	retval = PTR_ERR(dir_page);
	if (IS_ERR(dir_page))
		goto out1;

	retval = copy_mount_options(dev_name, &dev_page);
	if (retval < 0)
		goto out2;

	retval = copy_mount_options(data, &data_page);
	if (retval < 0)
		goto out3;

	lock_kernel();
	retval = do_mount((char *)dev_page, dir_page, (char *)type_page,
			  flags, (void *)data_page);
	unlock_kernel();
	free_page(data_page);

out3:
	free_page(dev_page);
out2:
	putname(dir_page);
out1:
	free_page(type_page);
	return retval;
}

/*
 * Replace the fs->{rootmnt,root} with {mnt,dentry}. Put the old values.
 * It can block. Requires the big lock held.
 */
void set_fs_root(struct fs_struct *fs, struct path *path)
{
	struct path old_root;

	write_lock(&fs->lock);
	old_root = fs->root;
	fs->root = *path;
	path_get(path);
	write_unlock(&fs->lock);
	if (old_root.dentry)
		path_put(&old_root);
}

/*
 * Replace the fs->{pwdmnt,pwd} with {mnt,dentry}. Put the old values.
 * It can block. Requires the big lock held.
 */
void set_fs_pwd(struct fs_struct *fs, struct path *path)
{
	struct path old_pwd;

	write_lock(&fs->lock);
	old_pwd = fs->pwd;
	fs->pwd = *path;
	path_get(path);
	write_unlock(&fs->lock);

	if (old_pwd.dentry)
		path_put(&old_pwd);
}

static void chroot_fs_refs(struct path *old_root, struct path *new_root)
{
	struct task_struct *g, *p;
	struct fs_struct *fs;

	read_lock(&tasklist_lock);
	do_each_thread(g, p) {
		task_lock(p);
		fs = p->fs;
		if (fs) {
			atomic_inc(&fs->count);
			task_unlock(p);
			if (fs->root.dentry == old_root->dentry
			    && fs->root.mnt == old_root->mnt)
				set_fs_root(fs, new_root);
			if (fs->pwd.dentry == old_root->dentry
			    && fs->pwd.mnt == old_root->mnt)
				set_fs_pwd(fs, new_root);
			put_fs_struct(fs);
		} else
			task_unlock(p);
	} while_each_thread(g, p);
	read_unlock(&tasklist_lock);
}

/*
 * pivot_root Semantics:
 * Moves the root file system of the current process to the directory put_old,
 * makes new_root as the new root file system of the current process, and sets
 * root/cwd of all processes which had them on the current root to new_root.
 *
 * Restrictions:
 * The new_root and put_old must be directories, and  must not be on the
 * same file  system as the current process root. The put_old  must  be
 * underneath new_root,  i.e. adding a non-zero number of /.. to the string
 * pointed to by put_old must yield the same directory as new_root. No other
 * file system may be mounted on put_old. After all, new_root is a mountpoint.
 *
 * Also, the current root cannot be on the 'rootfs' (initial ramfs) filesystem.
 * See Documentation/filesystems/ramfs-rootfs-initramfs.txt for alternatives
 * in this situation.
 *
 * Notes:
 *  - we don't move root/cwd if they are not at the root (reason: if something
 *    cared enough to change them, it's probably wrong to force them elsewhere)
 *  - it's okay to pick a root that isn't the root of a file system, e.g.
 *    /nfs/my_root where /nfs is the mount point. It must be a mountpoint,
 *    though, so you may need to say mount --bind /nfs/my_root /nfs/my_root
 *    first.
 */
SYSCALL_DEFINE2(pivot_root, const char __user *, new_root,
		const char __user *, put_old)
{
	struct vfsmount *tmp;
	struct path new, old, parent_path, root_parent, root;
	int error;

	if (!capable(CAP_SYS_ADMIN))
		return -EPERM;

	error = user_path_dir(new_root, &new);
	if (error)
		goto out0;
	error = -EINVAL;
	if (!check_mnt(new.mnt))
		goto out1;

	error = user_path_dir(put_old, &old);
	if (error)
		goto out1;

	error = security_sb_pivotroot(&old, &new);
	if (error) {
		path_put(&old);
		goto out1;
	}

	read_lock(&current->fs->lock);
	root = current->fs->root;
	path_get(&current->fs->root);
	read_unlock(&current->fs->lock);
	down_write(&namespace_sem);
	mutex_lock(&old.dentry->d_inode->i_mutex);
	error = -EINVAL;
	if (IS_MNT_SHARED(old.mnt) ||
		IS_MNT_SHARED(new.mnt->mnt_parent) ||
		IS_MNT_SHARED(root.mnt->mnt_parent))
		goto out2;
	if (!check_mnt(root.mnt))
		goto out2;
	error = -ENOENT;
	if (IS_DEADDIR(new.dentry->d_inode))
		goto out2;
	if (d_unhashed(new.dentry) && !IS_ROOT(new.dentry))
		goto out2;
	if (d_unhashed(old.dentry) && !IS_ROOT(old.dentry))
		goto out2;
	error = -EBUSY;
	if (new.mnt == root.mnt ||
	    old.mnt == root.mnt)
		goto out2; /* loop, on the same file system  */
	error = -EINVAL;
	if (root.mnt->mnt_root != root.dentry)
		goto out2; /* not a mountpoint */
	if (root.mnt->mnt_parent == root.mnt)
		goto out2; /* not attached */
	if (new.mnt->mnt_root != new.dentry)
		goto out2; /* not a mountpoint */
	if (new.mnt->mnt_parent == new.mnt)
		goto out2; /* not attached */
	/* make sure we can reach put_old from new_root */
	tmp = old.mnt;
	spin_lock(&vfsmount_lock);
	if (tmp != new.mnt) {
		for (;;) {
			if (tmp->mnt_parent == tmp)
				goto out3; /* already mounted on put_old */
			if (tmp->mnt_parent == new.mnt)
				break;
			tmp = tmp->mnt_parent;
		}
		if (!is_subdir(tmp->mnt_mountpoint, new.dentry))
			goto out3;
	} else if (!is_subdir(old.dentry, new.dentry))
		goto out3;
	detach_mnt(new.mnt, &parent_path);
	detach_mnt(root.mnt, &root_parent);
	/* mount old root on put_old */
	attach_mnt(root.mnt, &old);
	/* mount new_root on / */
	attach_mnt(new.mnt, &root_parent);
	touch_mnt_namespace(current->nsproxy->mnt_ns);
	spin_unlock(&vfsmount_lock);
	chroot_fs_refs(&root, &new);
	security_sb_post_pivotroot(&root, &new);
	error = 0;
	path_put(&root_parent);
	path_put(&parent_path);
out2:
	mutex_unlock(&old.dentry->d_inode->i_mutex);
	up_write(&namespace_sem);
	path_put(&root);
	path_put(&old);
out1:
	path_put(&new);
out0:
	return error;
out3:
	spin_unlock(&vfsmount_lock);
	goto out2;
}

static void __init init_mount_tree(void)
{
	struct vfsmount *mnt;
	struct mnt_namespace *ns;
	struct path root;

	mnt = do_kern_mount("rootfs", 0, "rootfs", NULL);
	if (IS_ERR(mnt))
		panic("Can't create rootfs");
	ns = kmalloc(sizeof(*ns), GFP_KERNEL);
	if (!ns)
		panic("Can't allocate initial namespace");
	atomic_set(&ns->count, 1);
	INIT_LIST_HEAD(&ns->list);
	init_waitqueue_head(&ns->poll);
	ns->event = 0;
	list_add(&mnt->mnt_list, &ns->list);
	ns->root = mnt;
	mnt->mnt_ns = ns;

	init_task.nsproxy->mnt_ns = ns;
	get_mnt_ns(ns);

	root.mnt = ns->root;
	root.dentry = ns->root->mnt_root;

	set_fs_pwd(current->fs, &root);
	set_fs_root(current->fs, &root);
}

void __init mnt_init(void)
{
	unsigned u;
	int err;

	init_rwsem(&namespace_sem);

	mnt_cache = kmem_cache_create("mnt_cache", sizeof(struct vfsmount),
			0, SLAB_HWCACHE_ALIGN | SLAB_PANIC, NULL);

	mount_hashtable = (struct list_head *)__get_free_page(GFP_ATOMIC);

	if (!mount_hashtable)
		panic("Failed to allocate mount hash table\n");

	printk("Mount-cache hash table entries: %lu\n", HASH_SIZE);

	for (u = 0; u < HASH_SIZE; u++)
		INIT_LIST_HEAD(&mount_hashtable[u]);

	err = sysfs_init();
	if (err)
		printk(KERN_WARNING "%s: sysfs_init error: %d\n",
			__func__, err);
	fs_kobj = kobject_create_and_add("fs", NULL);
	if (!fs_kobj)
		printk(KERN_WARNING "%s: kobj create error\n", __func__);
	init_rootfs();
	init_mount_tree();
}

void __put_mnt_ns(struct mnt_namespace *ns)
{
	struct vfsmount *root = ns->root;
	LIST_HEAD(umount_list);
	ns->root = NULL;
	spin_unlock(&vfsmount_lock);
	down_write(&namespace_sem);
	spin_lock(&vfsmount_lock);
	umount_tree(root, 0, &umount_list);
	spin_unlock(&vfsmount_lock);
	up_write(&namespace_sem);
	release_mounts(&umount_list);
	kfree(ns);
}

char *d_namespace_path(struct dentry *dentry, struct vfsmount *vfsmnt,
		       char *buf, int buflen)
{
	struct path root, tmp, ns_root = { };
	struct path path = { .mnt = vfsmnt, .dentry = dentry };
	char *res;

	read_lock(&current->fs->lock);
	root = current->fs->root;
	path_get(&current->fs->root);
	read_unlock(&current->fs->lock);
	spin_lock(&vfsmount_lock);
	if (root.mnt && root.mnt->mnt_ns)
		ns_root.mnt = mntget(root.mnt->mnt_ns->root);
	if (ns_root.mnt)
		ns_root.dentry = dget(ns_root.mnt->mnt_root);
	spin_unlock(&vfsmount_lock);
	tmp = ns_root;
	res = __d_path(&path, &tmp, buf, buflen,
		       D_PATH_FAIL_DELETED | D_PATH_DISCONNECT);
	path_put(&root);
	path_put(&ns_root);

	/* Prevent empty path for lazily unmounted filesystems. */
	if (!IS_ERR(res) && *res == '\0')
		*--res = '.';
	return res;
}
EXPORT_SYMBOL(d_namespace_path);<|MERGE_RESOLUTION|>--- conflicted
+++ resolved
@@ -1494,17 +1494,10 @@
 		path->mnt->mnt_flags = mnt_flags;
 	up_write(&sb->s_umount);
 	if (!err) {
-<<<<<<< HEAD
-		security_sb_post_remount(nd->path.mnt, flags, data);
-
-		spin_lock(&vfsmount_lock);
-		touch_mnt_namespace(nd->path.mnt->mnt_ns);
-=======
 		security_sb_post_remount(path->mnt, flags, data);
 
 		spin_lock(&vfsmount_lock);
 		touch_mnt_namespace(path->mnt->mnt_ns);
->>>>>>> 18e352e4
 		spin_unlock(&vfsmount_lock);
 	}
 	return err;
@@ -2297,34 +2290,4 @@
 	up_write(&namespace_sem);
 	release_mounts(&umount_list);
 	kfree(ns);
-}
-
-char *d_namespace_path(struct dentry *dentry, struct vfsmount *vfsmnt,
-		       char *buf, int buflen)
-{
-	struct path root, tmp, ns_root = { };
-	struct path path = { .mnt = vfsmnt, .dentry = dentry };
-	char *res;
-
-	read_lock(&current->fs->lock);
-	root = current->fs->root;
-	path_get(&current->fs->root);
-	read_unlock(&current->fs->lock);
-	spin_lock(&vfsmount_lock);
-	if (root.mnt && root.mnt->mnt_ns)
-		ns_root.mnt = mntget(root.mnt->mnt_ns->root);
-	if (ns_root.mnt)
-		ns_root.dentry = dget(ns_root.mnt->mnt_root);
-	spin_unlock(&vfsmount_lock);
-	tmp = ns_root;
-	res = __d_path(&path, &tmp, buf, buflen,
-		       D_PATH_FAIL_DELETED | D_PATH_DISCONNECT);
-	path_put(&root);
-	path_put(&ns_root);
-
-	/* Prevent empty path for lazily unmounted filesystems. */
-	if (!IS_ERR(res) && *res == '\0')
-		*--res = '.';
-	return res;
-}
-EXPORT_SYMBOL(d_namespace_path);+}