--- conflicted
+++ resolved
@@ -8,11 +8,7 @@
 ceph-y := super.o inode.o dir.o file.o locks.o addr.o ioctl.o \
 	export.o caps.o snap.o xattr.o quota.o io.o \
 	mds_client.o mdsmap.o strings.o ceph_frag.o \
-<<<<<<< HEAD
-	debugfs.o util.o
-=======
 	debugfs.o util.o metric.o
->>>>>>> 7d2a07b7
 
 ceph-$(CONFIG_CEPH_FSCACHE) += cache.o
 ceph-$(CONFIG_CEPH_FS_POSIX_ACL) += acl.o