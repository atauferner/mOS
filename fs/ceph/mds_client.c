--- conflicted
+++ resolved
@@ -10,10 +10,7 @@
 #include <linux/seq_file.h>
 #include <linux/ratelimit.h>
 #include <linux/bits.h>
-<<<<<<< HEAD
-=======
 #include <linux/ktime.h>
->>>>>>> 7d2a07b7
 
 #include "super.h"
 #include "mds_client.h"
@@ -421,7 +418,6 @@
 
 	/* Skip over any unrecognized fields */
 	*p = end;
-<<<<<<< HEAD
 	return 0;
 bad:
 	return -EIO;
@@ -444,6 +440,13 @@
 
 		ceph_decode_64_safe(p, end, start, bad);
 		ceph_decode_64_safe(p, end, len, bad);
+
+		/* Don't accept a delegation of system inodes */
+		if (start < CEPH_INO_SYSTEM_BASE) {
+			pr_warn_ratelimited("ceph: ignoring reserved inode range delegation (start=0x%llx len=0x%llx)\n",
+					start, len);
+			continue;
+		}
 		while (len--) {
 			int err = xa_insert(&s->s_delegated_inos, ino = start++,
 					    DELEGATED_INO_AVAILABLE,
@@ -488,88 +491,6 @@
  * ignore delegated_inos on 32 bit arch. Maybe eventually add xarrays for top
  * and bottom words?
  */
-=======
-	return 0;
-bad:
-	return -EIO;
-}
-
-
-#if BITS_PER_LONG == 64
-
-#define DELEGATED_INO_AVAILABLE		xa_mk_value(1)
-
->>>>>>> 7d2a07b7
-static int ceph_parse_deleg_inos(void **p, void *end,
-				 struct ceph_mds_session *s)
-{
-	u32 sets;
-
-	ceph_decode_32_safe(p, end, sets, bad);
-<<<<<<< HEAD
-	if (sets)
-		ceph_decode_skip_n(p, end, sets * 2 * sizeof(__le64), bad);
-=======
-	dout("got %u sets of delegated inodes\n", sets);
-	while (sets--) {
-		u64 start, len, ino;
-
-		ceph_decode_64_safe(p, end, start, bad);
-		ceph_decode_64_safe(p, end, len, bad);
-
-		/* Don't accept a delegation of system inodes */
-		if (start < CEPH_INO_SYSTEM_BASE) {
-			pr_warn_ratelimited("ceph: ignoring reserved inode range delegation (start=0x%llx len=0x%llx)\n",
-					start, len);
-			continue;
-		}
-		while (len--) {
-			int err = xa_insert(&s->s_delegated_inos, ino = start++,
-					    DELEGATED_INO_AVAILABLE,
-					    GFP_KERNEL);
-			if (!err) {
-				dout("added delegated inode 0x%llx\n",
-				     start - 1);
-			} else if (err == -EBUSY) {
-				pr_warn("ceph: MDS delegated inode 0x%llx more than once.\n",
-					start - 1);
-			} else {
-				return err;
-			}
-		}
-	}
->>>>>>> 7d2a07b7
-	return 0;
-bad:
-	return -EIO;
-}
-
-u64 ceph_get_deleg_ino(struct ceph_mds_session *s)
-{
-<<<<<<< HEAD
-=======
-	unsigned long ino;
-	void *val;
-
-	xa_for_each(&s->s_delegated_inos, ino, val) {
-		val = xa_erase(&s->s_delegated_inos, ino);
-		if (val == DELEGATED_INO_AVAILABLE)
-			return ino;
-	}
-	return 0;
-}
-
-int ceph_restore_deleg_ino(struct ceph_mds_session *s, u64 ino)
-{
-	return xa_insert(&s->s_delegated_inos, ino, DELEGATED_INO_AVAILABLE,
-			 GFP_KERNEL);
-}
-#else /* BITS_PER_LONG == 64 */
-/*
- * FIXME: xarrays can't handle 64-bit indexes on a 32-bit arch. For now, just
- * ignore delegated_inos on 32 bit arch. Maybe eventually add xarrays for top
- * and bottom words?
- */
 static int ceph_parse_deleg_inos(void **p, void *end,
 				 struct ceph_mds_session *s)
 {
@@ -585,7 +506,6 @@
 
 u64 ceph_get_deleg_ino(struct ceph_mds_session *s)
 {
->>>>>>> 7d2a07b7
 	return 0;
 }
 
@@ -610,19 +530,9 @@
 			/* Malformed reply? */
 			info->has_create_ino = false;
 		} else if (test_bit(CEPHFS_FEATURE_DELEG_INO, &s->s_features)) {
-<<<<<<< HEAD
-			u8 struct_v, struct_compat;
-			u32 len;
-
-			info->has_create_ino = true;
-			ceph_decode_8_safe(p, end, struct_v, bad);
-			ceph_decode_8_safe(p, end, struct_compat, bad);
-			ceph_decode_32_safe(p, end, len, bad);
-=======
 			info->has_create_ino = true;
 			/* struct_v, struct_compat, and len */
 			ceph_decode_skip_n(p, end, 2 + sizeof(u32), bad);
->>>>>>> 7d2a07b7
 			ceph_decode_64_safe(p, end, info->ino, bad);
 			ret = ceph_parse_deleg_inos(p, end, s);
 			if (ret)
@@ -918,15 +828,9 @@
 	}
 	if (req->r_parent) {
 		ceph_put_cap_refs(ceph_inode(req->r_parent), CEPH_CAP_PIN);
-<<<<<<< HEAD
-		ceph_async_iput(req->r_parent);
-	}
-	ceph_async_iput(req->r_target_inode);
-=======
 		iput(req->r_parent);
 	}
 	iput(req->r_target_inode);
->>>>>>> 7d2a07b7
 	if (req->r_dentry)
 		dput(req->r_dentry);
 	if (req->r_old_dentry)
@@ -1271,23 +1175,16 @@
 
 static const unsigned char feature_bits[] = CEPHFS_FEATURES_CLIENT_SUPPORTED;
 #define FEATURE_BYTES(c) (DIV_ROUND_UP((size_t)feature_bits[c - 1] + 1, 64) * 8)
-<<<<<<< HEAD
-static void encode_supported_features(void **p, void *end)
-=======
 static int encode_supported_features(void **p, void *end)
->>>>>>> 7d2a07b7
 {
 	static const size_t count = ARRAY_SIZE(feature_bits);
 
 	if (count > 0) {
 		size_t i;
 		size_t size = FEATURE_BYTES(count);
-<<<<<<< HEAD
-=======
 
 		if (WARN_ON_ONCE(*p + 4 + size > end))
 			return -ERANGE;
->>>>>>> 7d2a07b7
 
 		ceph_encode_32(p, size);
 		memset(*p, 0, size);
@@ -1385,8 +1282,6 @@
 	if (count > 0)
 		size = FEATURE_BYTES(count);
 	extra_bytes += 4 + size;
-<<<<<<< HEAD
-=======
 
 	/* metric spec */
 	size = 0;
@@ -1394,7 +1289,6 @@
 	if (count > 0)
 		size = METRIC_BYTES(count);
 	extra_bytes += 2 + 4 + 4 + size;
->>>>>>> 7d2a07b7
 
 	/* Allocate the message */
 	msg = ceph_msg_new(CEPH_MSG_CLIENT_SESSION, sizeof(*h) + extra_bytes,
@@ -1414,11 +1308,7 @@
 	 * Serialize client metadata into waiting buffer space, using
 	 * the format that userspace expects for map<string, string>
 	 *
-<<<<<<< HEAD
-	 * ClientSession messages with metadata are v3
-=======
 	 * ClientSession messages with metadata are v4
->>>>>>> 7d2a07b7
 	 */
 	msg->hdr.version = cpu_to_le16(4);
 	msg->hdr.compat_version = cpu_to_le16(1);
@@ -1710,11 +1600,7 @@
 		struct ceph_cap_flush *cf;
 		struct ceph_mds_client *mdsc = fsc->mdsc;
 
-<<<<<<< HEAD
-		if (READ_ONCE(fsc->mount_state) == CEPH_MOUNT_SHUTDOWN) {
-=======
 		if (READ_ONCE(fsc->mount_state) >= CEPH_MOUNT_SHUTDOWN) {
->>>>>>> 7d2a07b7
 			if (inode->i_data.nrpages > 0)
 				invalidate = true;
 			if (ci->i_wrbuffer_ref > 0)
@@ -2387,10 +2273,6 @@
 ceph_mdsc_create_request(struct ceph_mds_client *mdsc, int op, int mode)
 {
 	struct ceph_mds_request *req;
-<<<<<<< HEAD
-	struct timespec64 ts;
-=======
->>>>>>> 7d2a07b7
 
 	req = kmem_cache_zalloc(ceph_mds_request_cachep, GFP_NOFS);
 	if (!req)
@@ -2704,15 +2586,10 @@
 
 	head->mdsmap_epoch = cpu_to_le32(mdsc->mdsmap->m_epoch);
 	head->op = cpu_to_le32(req->r_op);
-<<<<<<< HEAD
-	head->caller_uid = cpu_to_le32(from_kuid(&init_user_ns, req->r_uid));
-	head->caller_gid = cpu_to_le32(from_kgid(&init_user_ns, req->r_gid));
-=======
 	head->caller_uid = cpu_to_le32(from_kuid(&init_user_ns,
 						 req->r_cred->fsuid));
 	head->caller_gid = cpu_to_le32(from_kgid(&init_user_ns,
 						 req->r_cred->fsgid));
->>>>>>> 7d2a07b7
 	head->ino = cpu_to_le64(req->r_deleg_ino);
 	head->args = req->r_args;
 
@@ -2897,23 +2774,13 @@
 /*
  * called under mdsc->mutex
  */
-<<<<<<< HEAD
-static int __send_request(struct ceph_mds_client *mdsc,
-			  struct ceph_mds_session *session,
-=======
 static int __send_request(struct ceph_mds_session *session,
->>>>>>> 7d2a07b7
 			  struct ceph_mds_request *req,
 			  bool drop_cap_releases)
 {
 	int err;
 
-<<<<<<< HEAD
-	err = __prepare_send_request(mdsc, req, session->s_mds,
-				     drop_cap_releases);
-=======
 	err = __prepare_send_request(session, req, drop_cap_releases);
->>>>>>> 7d2a07b7
 	if (!err) {
 		ceph_msg_get(req->r_request);
 		ceph_con_send(&session->s_con, req->r_request);
@@ -3020,27 +2887,12 @@
 				err = -EACCES;
 			goto out_session;
 		}
-<<<<<<< HEAD
-		/*
-		 * We cannot queue async requests since the caps and delegated
-		 * inodes are bound to the session. Just return -EJUKEBOX and
-		 * let the caller retry a sync request in that case.
-		 */
-		if (test_bit(CEPH_MDS_R_ASYNC, &req->r_req_flags)) {
-			err = -EJUKEBOX;
-			goto out_session;
-		}
-		if (session->s_state == CEPH_MDS_SESSION_NEW ||
-		    session->s_state == CEPH_MDS_SESSION_CLOSING) {
-			__open_session(mdsc, session);
-=======
 
 		if (session->s_state == CEPH_MDS_SESSION_NEW ||
 		    session->s_state == CEPH_MDS_SESSION_CLOSING) {
 			err = __open_session(mdsc, session);
 			if (err)
 				goto out_session;
->>>>>>> 7d2a07b7
 			/* retry the same mds later */
 			if (random)
 				req->r_resend_mds = mds;
@@ -3055,11 +2907,7 @@
 	if (req->r_request_started == 0)   /* note request start time */
 		req->r_request_started = jiffies;
 
-<<<<<<< HEAD
-	err = __send_request(mdsc, session, req, false);
-=======
 	err = __send_request(session, req, false);
->>>>>>> 7d2a07b7
 
 out_session:
 	ceph_put_mds_session(session);
@@ -3135,10 +2983,6 @@
 		ceph_take_cap_refs(ci, CEPH_CAP_PIN, false);
 		__ceph_touch_fmode(ci, mdsc, fmode);
 		spin_unlock(&ci->i_ceph_lock);
-<<<<<<< HEAD
-		ihold(req->r_parent);
-=======
->>>>>>> 7d2a07b7
 	}
 	if (req->r_old_dentry_dir)
 		ceph_get_cap_refs(ceph_inode(req->r_old_dentry_dir),
@@ -3532,11 +3376,7 @@
 }
 
 static int __decode_session_metadata(void **p, void *end,
-<<<<<<< HEAD
-				     bool *blacklisted)
-=======
 				     bool *blocklisted)
->>>>>>> 7d2a07b7
 {
 	/* map<string,string> */
 	u32 n;
@@ -3550,17 +3390,12 @@
 		*p += len;
 		ceph_decode_32_safe(p, end, len, bad);
 		ceph_decode_need(p, end, len, bad);
-<<<<<<< HEAD
-		if (err_str && strnstr(*p, "blacklisted", len))
-			*blacklisted = true;
-=======
 		/*
 		 * Match "blocklisted (blacklisted)" from newer MDSes,
 		 * or "blacklisted" from older MDSes.
 		 */
 		if (err_str && strnstr(*p, "blacklisted", len))
 			*blocklisted = true;
->>>>>>> 7d2a07b7
 		*p += len;
 	}
 	return 0;
@@ -3583,11 +3418,7 @@
 	u32 op;
 	u64 seq, features = 0;
 	int wake = 0;
-<<<<<<< HEAD
-	bool blacklisted = false;
-=======
 	bool blocklisted = false;
->>>>>>> 7d2a07b7
 
 	/* decode */
 	ceph_decode_need(&p, end, sizeof(*h), bad);
@@ -3600,11 +3431,7 @@
 	if (msg_version >= 3) {
 		u32 len;
 		/* version >= 2, metadata */
-<<<<<<< HEAD
-		if (__decode_session_metadata(&p, end, &blacklisted) < 0)
-=======
 		if (__decode_session_metadata(&p, end, &blocklisted) < 0)
->>>>>>> 7d2a07b7
 			goto bad;
 		/* version >= 3, feature bits */
 		ceph_decode_32_safe(&p, end, len, bad);
@@ -3693,13 +3520,8 @@
 		session->s_state = CEPH_MDS_SESSION_REJECTED;
 		cleanup_session_requests(mdsc, session);
 		remove_session_caps(session);
-<<<<<<< HEAD
-		if (blacklisted)
-			mdsc->fsc->blacklisted = true;
-=======
 		if (blocklisted)
 			mdsc->fsc->blocklisted = true;
->>>>>>> 7d2a07b7
 		wake = 2; /* for good measure */
 		break;
 
@@ -3763,11 +3585,7 @@
 
 	mutex_lock(&mdsc->mutex);
 	list_for_each_entry_safe(req, nreq, &session->s_unsafe, r_unsafe_item)
-<<<<<<< HEAD
-		__send_request(mdsc, session, req, true);
-=======
 		__send_request(session, req, true);
->>>>>>> 7d2a07b7
 
 	/*
 	 * also re-send old requests when MDS enters reconnect stage. So that MDS
@@ -3788,11 +3606,7 @@
 
 		ceph_mdsc_release_dir_caps_no_check(req);
 
-<<<<<<< HEAD
-		__send_request(mdsc, session, req, true);
-=======
 		__send_request(session, req, true);
->>>>>>> 7d2a07b7
 	}
 	mutex_unlock(&mdsc->mutex);
 }
@@ -3950,15 +3764,6 @@
 	cap->issue_seq = 0;  /* and issue_seq */
 	cap->mseq = 0;       /* and migrate_seq */
 	cap->cap_gen = atomic_read(&cap->session->s_cap_gen);
-
-	/* These are lost when the session goes away */
-	if (S_ISDIR(inode->i_mode)) {
-		if (cap->issued & CEPH_CAP_DIR_CREATE) {
-			ceph_put_string(rcu_dereference_raw(ci->i_cached_layout.pool_ns));
-			memset(&ci->i_cached_layout, 0, sizeof(ci->i_cached_layout));
-		}
-		cap->issued &= ~CEPH_CAP_ANY_DIR_OPS;
-	}
 
 	/* These are lost when the session goes away */
 	if (S_ISDIR(inode->i_mode)) {
@@ -4627,78 +4432,6 @@
 static void maybe_recover_session(struct ceph_mds_client *mdsc)
 {
 	struct ceph_fs_client *fsc = mdsc->fsc;
-<<<<<<< HEAD
-
-	if (!ceph_test_mount_opt(fsc, CLEANRECOVER))
-		return;
-
-	if (READ_ONCE(fsc->mount_state) != CEPH_MOUNT_MOUNTED)
-		return;
-
-	if (!READ_ONCE(fsc->blacklisted))
-		return;
-
-	if (fsc->last_auto_reconnect &&
-	    time_before(jiffies, fsc->last_auto_reconnect + HZ * 60 * 30))
-		return;
-
-	pr_info("auto reconnect after blacklisted\n");
-	fsc->last_auto_reconnect = jiffies;
-	ceph_force_reconnect(fsc->sb);
-}
-
-bool check_session_state(struct ceph_mds_session *s)
-{
-	switch (s->s_state) {
-	case CEPH_MDS_SESSION_OPEN:
-		if (s->s_ttl && time_after(jiffies, s->s_ttl)) {
-			s->s_state = CEPH_MDS_SESSION_HUNG;
-			pr_info("mds%d hung\n", s->s_mds);
-		}
-		break;
-	case CEPH_MDS_SESSION_CLOSING:
-		/* Should never reach this when we're unmounting */
-		WARN_ON_ONCE(s->s_ttl);
-		/* fallthrough */
-	case CEPH_MDS_SESSION_NEW:
-	case CEPH_MDS_SESSION_RESTARTING:
-	case CEPH_MDS_SESSION_CLOSED:
-	case CEPH_MDS_SESSION_REJECTED:
-		return false;
-	}
-
-	return true;
-}
-
-/*
- * If the sequence is incremented while we're waiting on a REQUEST_CLOSE reply,
- * then we need to retransmit that request.
- */
-void inc_session_sequence(struct ceph_mds_session *s)
-{
-	lockdep_assert_held(&s->s_mutex);
-
-	s->s_seq++;
-
-	if (s->s_state == CEPH_MDS_SESSION_CLOSING) {
-		int ret;
-
-		dout("resending session close request for mds%d\n", s->s_mds);
-		ret = request_close_session(s);
-		if (ret < 0)
-			pr_err("unable to close session to mds%d: %d\n",
-			       s->s_mds, ret);
-	}
-}
-
-/*
- * delayed work -- periodically trim expired leases, renew caps with mds.  If
- * the @delay parameter is set to 0 or if it's more than 5 secs, the default
- * workqueue delay value of 5 secs will be used.
- */
-static void schedule_delayed(struct ceph_mds_client *mdsc, unsigned long delay)
-{
-=======
 
 	if (!ceph_test_mount_opt(fsc, CLEANRECOVER))
 		return;
@@ -4764,7 +4497,6 @@
  */
 static void schedule_delayed(struct ceph_mds_client *mdsc, unsigned long delay)
 {
->>>>>>> 7d2a07b7
 	unsigned long max_delay = HZ * 5;
 
 	/* 5 secs default delay */
