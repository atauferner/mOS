/*
 * "splice": joining two ropes together by interweaving their strands.
 *
 * This is the "extended pipe" functionality, where a pipe is used as
 * an arbitrary in-memory buffer. Think of a pipe as a small kernel
 * buffer that you can use to transfer data from one end to the other.
 *
 * The traditional unix read/write is extended with a "splice()" operation
 * that transfers data buffers to or from a pipe buffer.
 *
 * Named by Larry McVoy, original implementation from Linus, extended by
 * Jens to support splicing to files, network, direct splicing, etc and
 * fixing lots of bugs.
 *
 * Copyright (C) 2005-2006 Jens Axboe <axboe@kernel.dk>
 * Copyright (C) 2005-2006 Linus Torvalds <torvalds@osdl.org>
 * Copyright (C) 2006 Ingo Molnar <mingo@elte.hu>
 *
 */
#include <linux/fs.h>
#include <linux/file.h>
#include <linux/pagemap.h>
#include <linux/splice.h>
#include <linux/mm_inline.h>
#include <linux/swap.h>
#include <linux/writeback.h>
#include <linux/buffer_head.h>
#include <linux/module.h>
#include <linux/syscalls.h>
#include <linux/uio.h>
#include <linux/security.h>

/*
 * Attempt to steal a page from a pipe buffer. This should perhaps go into
 * a vm helper function, it's already simplified quite a bit by the
 * addition of remove_mapping(). If success is returned, the caller may
 * attempt to reuse this page for another destination.
 */
static int page_cache_pipe_buf_steal(struct pipe_inode_info *pipe,
				     struct pipe_buffer *buf)
{
	struct page *page = buf->page;
	struct address_space *mapping;

	lock_page(page);

	mapping = page_mapping(page);
	if (mapping) {
		WARN_ON(!PageUptodate(page));

		/*
		 * At least for ext2 with nobh option, we need to wait on
		 * writeback completing on this page, since we'll remove it
		 * from the pagecache.  Otherwise truncate wont wait on the
		 * page, allowing the disk blocks to be reused by someone else
		 * before we actually wrote our data to them. fs corruption
		 * ensues.
		 */
		wait_on_page_writeback(page);

		if (PagePrivate(page) && !try_to_release_page(page, GFP_KERNEL))
			goto out_unlock;

		/*
		 * If we succeeded in removing the mapping, set LRU flag
		 * and return good.
		 */
		if (remove_mapping(mapping, page)) {
			buf->flags |= PIPE_BUF_FLAG_LRU;
			return 0;
		}
	}

	/*
	 * Raced with truncate or failed to remove page from current
	 * address space, unlock and return failure.
	 */
out_unlock:
	unlock_page(page);
	return 1;
}

static void page_cache_pipe_buf_release(struct pipe_inode_info *pipe,
					struct pipe_buffer *buf)
{
	page_cache_release(buf->page);
	buf->flags &= ~PIPE_BUF_FLAG_LRU;
}

/*
 * Check whether the contents of buf is OK to access. Since the content
 * is a page cache page, IO may be in flight.
 */
static int page_cache_pipe_buf_confirm(struct pipe_inode_info *pipe,
				       struct pipe_buffer *buf)
{
	struct page *page = buf->page;
	int err;

	if (!PageUptodate(page)) {
		lock_page(page);

		/*
		 * Page got truncated/unhashed. This will cause a 0-byte
		 * splice, if this is the first page.
		 */
		if (!page->mapping) {
			err = -ENODATA;
			goto error;
		}

		/*
		 * Uh oh, read-error from disk.
		 */
		if (!PageUptodate(page)) {
			err = -EIO;
			goto error;
		}

		/*
		 * Page is ok afterall, we are done.
		 */
		unlock_page(page);
	}

	return 0;
error:
	unlock_page(page);
	return err;
}

static const struct pipe_buf_operations page_cache_pipe_buf_ops = {
	.can_merge = 0,
	.map = generic_pipe_buf_map,
	.unmap = generic_pipe_buf_unmap,
	.confirm = page_cache_pipe_buf_confirm,
	.release = page_cache_pipe_buf_release,
	.steal = page_cache_pipe_buf_steal,
	.get = generic_pipe_buf_get,
};

static int user_page_pipe_buf_steal(struct pipe_inode_info *pipe,
				    struct pipe_buffer *buf)
{
	if (!(buf->flags & PIPE_BUF_FLAG_GIFT))
		return 1;

	buf->flags |= PIPE_BUF_FLAG_LRU;
	return generic_pipe_buf_steal(pipe, buf);
}

static const struct pipe_buf_operations user_page_pipe_buf_ops = {
	.can_merge = 0,
	.map = generic_pipe_buf_map,
	.unmap = generic_pipe_buf_unmap,
	.confirm = generic_pipe_buf_confirm,
	.release = page_cache_pipe_buf_release,
	.steal = user_page_pipe_buf_steal,
	.get = generic_pipe_buf_get,
};

/**
 * splice_to_pipe - fill passed data into a pipe
 * @pipe:	pipe to fill
 * @spd:	data to fill
 *
 * Description:
 *    @spd contains a map of pages and len/offset tuples, along with
 *    the struct pipe_buf_operations associated with these pages. This
 *    function will link that data to the pipe.
 *
 */
ssize_t splice_to_pipe(struct pipe_inode_info *pipe,
		       struct splice_pipe_desc *spd)
{
	unsigned int spd_pages = spd->nr_pages;
	int ret, do_wakeup, page_nr;

	ret = 0;
	do_wakeup = 0;
	page_nr = 0;

	if (pipe->inode)
		mutex_lock(&pipe->inode->i_mutex);

	for (;;) {
		if (!pipe->readers) {
			send_sig(SIGPIPE, current, 0);
			if (!ret)
				ret = -EPIPE;
			break;
		}

		if (pipe->nrbufs < PIPE_BUFFERS) {
			int newbuf = (pipe->curbuf + pipe->nrbufs) & (PIPE_BUFFERS - 1);
			struct pipe_buffer *buf = pipe->bufs + newbuf;

			buf->page = spd->pages[page_nr];
			buf->offset = spd->partial[page_nr].offset;
			buf->len = spd->partial[page_nr].len;
			buf->private = spd->partial[page_nr].private;
			buf->ops = spd->ops;
			if (spd->flags & SPLICE_F_GIFT)
				buf->flags |= PIPE_BUF_FLAG_GIFT;

			pipe->nrbufs++;
			page_nr++;
			ret += buf->len;

			if (pipe->inode)
				do_wakeup = 1;

			if (!--spd->nr_pages)
				break;
			if (pipe->nrbufs < PIPE_BUFFERS)
				continue;

			break;
		}

		if (spd->flags & SPLICE_F_NONBLOCK) {
			if (!ret)
				ret = -EAGAIN;
			break;
		}

		if (signal_pending(current)) {
			if (!ret)
				ret = -ERESTARTSYS;
			break;
		}

		if (do_wakeup) {
			smp_mb();
			if (waitqueue_active(&pipe->wait))
				wake_up_interruptible_sync(&pipe->wait);
			kill_fasync(&pipe->fasync_readers, SIGIO, POLL_IN);
			do_wakeup = 0;
		}

		pipe->waiting_writers++;
		pipe_wait(pipe);
		pipe->waiting_writers--;
	}

	if (pipe->inode) {
		mutex_unlock(&pipe->inode->i_mutex);

		if (do_wakeup) {
			smp_mb();
			if (waitqueue_active(&pipe->wait))
				wake_up_interruptible(&pipe->wait);
			kill_fasync(&pipe->fasync_readers, SIGIO, POLL_IN);
		}
	}

	while (page_nr < spd_pages)
		spd->spd_release(spd, page_nr++);

	return ret;
}

static void spd_release_page(struct splice_pipe_desc *spd, unsigned int i)
{
	page_cache_release(spd->pages[i]);
}

static int
__generic_file_splice_read(struct file *in, loff_t *ppos,
			   struct pipe_inode_info *pipe, size_t len,
			   unsigned int flags)
{
	struct address_space *mapping = in->f_mapping;
	unsigned int loff, nr_pages, req_pages;
	struct page *pages[PIPE_BUFFERS];
	struct partial_page partial[PIPE_BUFFERS];
	struct page *page;
	pgoff_t index, end_index;
	loff_t isize;
	int error, page_nr;
	struct splice_pipe_desc spd = {
		.pages = pages,
		.partial = partial,
		.flags = flags,
		.ops = &page_cache_pipe_buf_ops,
		.spd_release = spd_release_page,
	};

	index = *ppos >> PAGE_CACHE_SHIFT;
	loff = *ppos & ~PAGE_CACHE_MASK;
	req_pages = (len + loff + PAGE_CACHE_SIZE - 1) >> PAGE_CACHE_SHIFT;
	nr_pages = min(req_pages, (unsigned)PIPE_BUFFERS);

	/*
	 * Lookup the (hopefully) full range of pages we need.
	 */
	spd.nr_pages = find_get_pages_contig(mapping, index, nr_pages, pages);
	index += spd.nr_pages;

	/*
	 * If find_get_pages_contig() returned fewer pages than we needed,
	 * readahead/allocate the rest and fill in the holes.
	 */
	if (spd.nr_pages < nr_pages)
		page_cache_sync_readahead(mapping, &in->f_ra, in,
				index, req_pages - spd.nr_pages);

	error = 0;
	while (spd.nr_pages < nr_pages) {
		/*
		 * Page could be there, find_get_pages_contig() breaks on
		 * the first hole.
		 */
		page = find_get_page(mapping, index);
		if (!page) {
			/*
			 * page didn't exist, allocate one.
			 */
			page = page_cache_alloc_cold(mapping);
			if (!page)
				break;

			error = add_to_page_cache_lru(page, mapping, index,
						mapping_gfp_mask(mapping));
			if (unlikely(error)) {
				page_cache_release(page);
				if (error == -EEXIST)
					continue;
				break;
			}
			/*
			 * add_to_page_cache() locks the page, unlock it
			 * to avoid convoluting the logic below even more.
			 */
			unlock_page(page);
		}

		pages[spd.nr_pages++] = page;
		index++;
	}

	/*
	 * Now loop over the map and see if we need to start IO on any
	 * pages, fill in the partial map, etc.
	 */
	index = *ppos >> PAGE_CACHE_SHIFT;
	nr_pages = spd.nr_pages;
	spd.nr_pages = 0;
	for (page_nr = 0; page_nr < nr_pages; page_nr++) {
		unsigned int this_len;

		if (!len)
			break;

		/*
		 * this_len is the max we'll use from this page
		 */
		this_len = min_t(unsigned long, len, PAGE_CACHE_SIZE - loff);
		page = pages[page_nr];

		if (PageReadahead(page))
			page_cache_async_readahead(mapping, &in->f_ra, in,
					page, index, req_pages - page_nr);

		/*
		 * If the page isn't uptodate, we may need to start io on it
		 */
		if (!PageUptodate(page)) {
			/*
			 * If in nonblock mode then dont block on waiting
			 * for an in-flight io page
			 */
			if (flags & SPLICE_F_NONBLOCK) {
				if (!trylock_page(page)) {
					error = -EAGAIN;
					break;
				}
			} else
				lock_page(page);

			/*
			 * Page was truncated, or invalidated by the
			 * filesystem.  Redo the find/create, but this time the
			 * page is kept locked, so there's no chance of another
			 * race with truncate/invalidate.
			 */
			if (!page->mapping) {
				unlock_page(page);
				page = find_or_create_page(mapping, index,
						mapping_gfp_mask(mapping));

				if (!page) {
					error = -ENOMEM;
					break;
				}
				page_cache_release(pages[page_nr]);
				pages[page_nr] = page;
			}
			/*
			 * page was already under io and is now done, great
			 */
			if (PageUptodate(page)) {
				unlock_page(page);
				goto fill_it;
			}

			/*
			 * need to read in the page
			 */
			error = mapping->a_ops->readpage(in, page);
			if (unlikely(error)) {
				/*
				 * We really should re-lookup the page here,
				 * but it complicates things a lot. Instead
				 * lets just do what we already stored, and
				 * we'll get it the next time we are called.
				 */
				if (error == AOP_TRUNCATED_PAGE)
					error = 0;

				break;
			}
		}
fill_it:
		/*
		 * i_size must be checked after PageUptodate.
		 */
		isize = i_size_read(mapping->host);
		end_index = (isize - 1) >> PAGE_CACHE_SHIFT;
		if (unlikely(!isize || index > end_index))
			break;

		/*
		 * if this is the last page, see if we need to shrink
		 * the length and stop
		 */
		if (end_index == index) {
			unsigned int plen;

			/*
			 * max good bytes in this page
			 */
			plen = ((isize - 1) & ~PAGE_CACHE_MASK) + 1;
			if (plen <= loff)
				break;

			/*
			 * force quit after adding this page
			 */
			this_len = min(this_len, plen - loff);
			len = this_len;
		}

		partial[page_nr].offset = loff;
		partial[page_nr].len = this_len;
		len -= this_len;
		loff = 0;
		spd.nr_pages++;
		index++;
	}

	/*
	 * Release any pages at the end, if we quit early. 'page_nr' is how far
	 * we got, 'nr_pages' is how many pages are in the map.
	 */
	while (page_nr < nr_pages)
		page_cache_release(pages[page_nr++]);
	in->f_ra.prev_pos = (loff_t)index << PAGE_CACHE_SHIFT;

	if (spd.nr_pages)
		return splice_to_pipe(pipe, &spd);

	return error;
}

/**
 * generic_file_splice_read - splice data from file to a pipe
 * @in:		file to splice from
 * @ppos:	position in @in
 * @pipe:	pipe to splice to
 * @len:	number of bytes to splice
 * @flags:	splice modifier flags
 *
 * Description:
 *    Will read pages from given file and fill them into a pipe. Can be
 *    used as long as the address_space operations for the source implements
 *    a readpage() hook.
 *
 */
ssize_t generic_file_splice_read(struct file *in, loff_t *ppos,
				 struct pipe_inode_info *pipe, size_t len,
				 unsigned int flags)
{
	loff_t isize, left;
	int ret;

	isize = i_size_read(in->f_mapping->host);
	if (unlikely(*ppos >= isize))
		return 0;

	left = isize - *ppos;
	if (unlikely(left < len))
		len = left;

	ret = __generic_file_splice_read(in, ppos, pipe, len, flags);
	if (ret > 0)
		*ppos += ret;

	return ret;
}

EXPORT_SYMBOL(generic_file_splice_read);

/*
 * Send 'sd->len' bytes to socket from 'sd->file' at position 'sd->pos'
 * using sendpage(). Return the number of bytes sent.
 */
static int pipe_to_sendpage(struct pipe_inode_info *pipe,
			    struct pipe_buffer *buf, struct splice_desc *sd)
{
	struct file *file = sd->u.file;
	loff_t pos = sd->pos;
	int ret, more;

	ret = buf->ops->confirm(pipe, buf);
	if (!ret) {
		more = (sd->flags & SPLICE_F_MORE) || sd->len < sd->total_len;

		ret = file->f_op->sendpage(file, buf->page, buf->offset,
					   sd->len, &pos, more);
	}

	return ret;
}

/*
 * This is a little more tricky than the file -> pipe splicing. There are
 * basically three cases:
 *
 *	- Destination page already exists in the address space and there
 *	  are users of it. For that case we have no other option that
 *	  copying the data. Tough luck.
 *	- Destination page already exists in the address space, but there
 *	  are no users of it. Make sure it's uptodate, then drop it. Fall
 *	  through to last case.
 *	- Destination page does not exist, we can add the pipe page to
 *	  the page cache and avoid the copy.
 *
 * If asked to move pages to the output file (SPLICE_F_MOVE is set in
 * sd->flags), we attempt to migrate pages from the pipe to the output
 * file address space page cache. This is possible if no one else has
 * the pipe page referenced outside of the pipe and page cache. If
 * SPLICE_F_MOVE isn't set, or we cannot move the page, we simply create
 * a new page in the output file page cache and fill/dirty that.
 */
static int pipe_to_file(struct pipe_inode_info *pipe, struct pipe_buffer *buf,
			struct splice_desc *sd)
{
	struct file *file = sd->u.file;
	struct address_space *mapping = file->f_mapping;
	unsigned int offset, this_len;
	struct page *page;
	void *fsdata;
	int ret;

	/*
	 * make sure the data in this buffer is uptodate
	 */
	ret = buf->ops->confirm(pipe, buf);
	if (unlikely(ret))
		return ret;

	offset = sd->pos & ~PAGE_CACHE_MASK;

	this_len = sd->len;
	if (this_len + offset > PAGE_CACHE_SIZE)
		this_len = PAGE_CACHE_SIZE - offset;

	ret = pagecache_write_begin(file, mapping, sd->pos, this_len,
				AOP_FLAG_UNINTERRUPTIBLE, &page, &fsdata);
	if (unlikely(ret))
		goto out;

	if (buf->page != page) {
		/*
		 * Careful, ->map() uses KM_USER0!
		 */
		char *src = buf->ops->map(pipe, buf, 1);
		char *dst = kmap_atomic(page, KM_USER1);

		memcpy(dst + offset, src + buf->offset, this_len);
		flush_dcache_page(page);
		kunmap_atomic(dst, KM_USER1);
		buf->ops->unmap(pipe, buf, src);
	}
	ret = pagecache_write_end(file, mapping, sd->pos, this_len, this_len,
				page, fsdata);
out:
	return ret;
}

/**
 * __splice_from_pipe - splice data from a pipe to given actor
 * @pipe:	pipe to splice from
 * @sd:		information to @actor
 * @actor:	handler that splices the data
 *
 * Description:
 *    This function does little more than loop over the pipe and call
 *    @actor to do the actual moving of a single struct pipe_buffer to
 *    the desired destination. See pipe_to_file, pipe_to_sendpage, or
 *    pipe_to_user.
 *
 */
ssize_t __splice_from_pipe(struct pipe_inode_info *pipe, struct splice_desc *sd,
			   splice_actor *actor)
{
	int ret, do_wakeup, err;

	ret = 0;
	do_wakeup = 0;

	for (;;) {
		if (pipe->nrbufs) {
			struct pipe_buffer *buf = pipe->bufs + pipe->curbuf;
			const struct pipe_buf_operations *ops = buf->ops;

			sd->len = buf->len;
			if (sd->len > sd->total_len)
				sd->len = sd->total_len;

			err = actor(pipe, buf, sd);
			if (err <= 0) {
				if (!ret && err != -ENODATA)
					ret = err;

				break;
			}

			ret += err;
			buf->offset += err;
			buf->len -= err;

			sd->len -= err;
			sd->pos += err;
			sd->total_len -= err;
			if (sd->len)
				continue;

			if (!buf->len) {
				buf->ops = NULL;
				ops->release(pipe, buf);
				pipe->curbuf = (pipe->curbuf + 1) & (PIPE_BUFFERS - 1);
				pipe->nrbufs--;
				if (pipe->inode)
					do_wakeup = 1;
			}

			if (!sd->total_len)
				break;
		}

		if (pipe->nrbufs)
			continue;
		if (!pipe->writers)
			break;
		if (!pipe->waiting_writers) {
			if (ret)
				break;
		}

		if (sd->flags & SPLICE_F_NONBLOCK) {
			if (!ret)
				ret = -EAGAIN;
			break;
		}

		if (signal_pending(current)) {
			if (!ret)
				ret = -ERESTARTSYS;
			break;
		}

		if (do_wakeup) {
			smp_mb();
			if (waitqueue_active(&pipe->wait))
				wake_up_interruptible_sync(&pipe->wait);
			kill_fasync(&pipe->fasync_writers, SIGIO, POLL_OUT);
			do_wakeup = 0;
		}

		pipe_wait(pipe);
	}

	if (do_wakeup) {
		smp_mb();
		if (waitqueue_active(&pipe->wait))
			wake_up_interruptible(&pipe->wait);
		kill_fasync(&pipe->fasync_writers, SIGIO, POLL_OUT);
	}

	return ret;
}
EXPORT_SYMBOL(__splice_from_pipe);

/**
 * splice_from_pipe - splice data from a pipe to a file
 * @pipe:	pipe to splice from
 * @out:	file to splice to
 * @ppos:	position in @out
 * @len:	how many bytes to splice
 * @flags:	splice modifier flags
 * @actor:	handler that splices the data
 *
 * Description:
 *    See __splice_from_pipe. This function locks the input and output inodes,
 *    otherwise it's identical to __splice_from_pipe().
 *
 */
ssize_t splice_from_pipe(struct pipe_inode_info *pipe, struct file *out,
			 loff_t *ppos, size_t len, unsigned int flags,
			 splice_actor *actor)
{
	ssize_t ret;
	struct inode *inode = out->f_mapping->host;
	struct splice_desc sd = {
		.total_len = len,
		.flags = flags,
		.pos = *ppos,
		.u.file = out,
	};

	/*
	 * The actor worker might be calling ->prepare_write and
	 * ->commit_write. Most of the time, these expect i_mutex to
	 * be held. Since this may result in an ABBA deadlock with
	 * pipe->inode, we have to order lock acquiry here.
	 */
	inode_double_lock(inode, pipe->inode);
	ret = __splice_from_pipe(pipe, &sd, actor);
	inode_double_unlock(inode, pipe->inode);

	return ret;
}

/**
 * generic_file_splice_write_nolock - generic_file_splice_write without mutexes
 * @pipe:	pipe info
 * @out:	file to write to
 * @ppos:	position in @out
 * @len:	number of bytes to splice
 * @flags:	splice modifier flags
 *
 * Description:
 *    Will either move or copy pages (determined by @flags options) from
 *    the given pipe inode to the given file. The caller is responsible
 *    for acquiring i_mutex on both inodes.
 *
 */
ssize_t
generic_file_splice_write_nolock(struct pipe_inode_info *pipe, struct file *out,
				 loff_t *ppos, size_t len, unsigned int flags)
{
	struct address_space *mapping = out->f_mapping;
	struct inode *inode = mapping->host;
	struct splice_desc sd = {
		.total_len = len,
		.flags = flags,
		.pos = *ppos,
		.u.file = out,
	};
	ssize_t ret;
	int err;

<<<<<<< HEAD
	err = remove_suid(&out->f_path);
=======
	err = file_remove_suid(out);
>>>>>>> 30a2f3c6
	if (unlikely(err))
		return err;

	ret = __splice_from_pipe(pipe, &sd, pipe_to_file);
	if (ret > 0) {
		unsigned long nr_pages;

		*ppos += ret;
		nr_pages = (ret + PAGE_CACHE_SIZE - 1) >> PAGE_CACHE_SHIFT;

		/*
		 * If file or inode is SYNC and we actually wrote some data,
		 * sync it.
		 */
		if (unlikely((out->f_flags & O_SYNC) || IS_SYNC(inode))) {
			err = generic_osync_inode(inode, mapping,
						  OSYNC_METADATA|OSYNC_DATA);

			if (err)
				ret = err;
		}
		balance_dirty_pages_ratelimited_nr(mapping, nr_pages);
	}

	return ret;
}

EXPORT_SYMBOL(generic_file_splice_write_nolock);

/**
 * generic_file_splice_write - splice data from a pipe to a file
 * @pipe:	pipe info
 * @out:	file to write to
 * @ppos:	position in @out
 * @len:	number of bytes to splice
 * @flags:	splice modifier flags
 *
 * Description:
 *    Will either move or copy pages (determined by @flags options) from
 *    the given pipe inode to the given file.
 *
 */
ssize_t
generic_file_splice_write(struct pipe_inode_info *pipe, struct file *out,
			  loff_t *ppos, size_t len, unsigned int flags)
{
	struct address_space *mapping = out->f_mapping;
	struct inode *inode = mapping->host;
	struct splice_desc sd = {
		.total_len = len,
		.flags = flags,
		.pos = *ppos,
		.u.file = out,
	};
	ssize_t ret;

	inode_double_lock(inode, pipe->inode);
<<<<<<< HEAD
	ret = remove_suid(&out->f_path);
=======
	ret = file_remove_suid(out);
>>>>>>> 30a2f3c6
	if (likely(!ret))
		ret = __splice_from_pipe(pipe, &sd, pipe_to_file);
	inode_double_unlock(inode, pipe->inode);
	if (ret > 0) {
		unsigned long nr_pages;

		*ppos += ret;
		nr_pages = (ret + PAGE_CACHE_SIZE - 1) >> PAGE_CACHE_SHIFT;

		/*
		 * If file or inode is SYNC and we actually wrote some data,
		 * sync it.
		 */
		if (unlikely((out->f_flags & O_SYNC) || IS_SYNC(inode))) {
			int err;

			mutex_lock(&inode->i_mutex);
			err = generic_osync_inode(inode, mapping,
						  OSYNC_METADATA|OSYNC_DATA);
			mutex_unlock(&inode->i_mutex);

			if (err)
				ret = err;
		}
		balance_dirty_pages_ratelimited_nr(mapping, nr_pages);
	}

	return ret;
}

EXPORT_SYMBOL(generic_file_splice_write);

/**
 * generic_splice_sendpage - splice data from a pipe to a socket
 * @pipe:	pipe to splice from
 * @out:	socket to write to
 * @ppos:	position in @out
 * @len:	number of bytes to splice
 * @flags:	splice modifier flags
 *
 * Description:
 *    Will send @len bytes from the pipe to a network socket. No data copying
 *    is involved.
 *
 */
ssize_t generic_splice_sendpage(struct pipe_inode_info *pipe, struct file *out,
				loff_t *ppos, size_t len, unsigned int flags)
{
	return splice_from_pipe(pipe, out, ppos, len, flags, pipe_to_sendpage);
}

EXPORT_SYMBOL(generic_splice_sendpage);

/*
 * Attempt to initiate a splice from pipe to file.
 */
static long do_splice_from(struct pipe_inode_info *pipe, struct file *out,
			   loff_t *ppos, size_t len, unsigned int flags)
{
	int ret;

	if (unlikely(!out->f_op || !out->f_op->splice_write))
		return -EINVAL;

	if (unlikely(!(out->f_mode & FMODE_WRITE)))
		return -EBADF;

	ret = rw_verify_area(WRITE, out, ppos, len);
	if (unlikely(ret < 0))
		return ret;

	return out->f_op->splice_write(pipe, out, ppos, len, flags);
}

/*
 * Attempt to initiate a splice from a file to a pipe.
 */
static long do_splice_to(struct file *in, loff_t *ppos,
			 struct pipe_inode_info *pipe, size_t len,
			 unsigned int flags)
{
	int ret;

	if (unlikely(!in->f_op || !in->f_op->splice_read))
		return -EINVAL;

	if (unlikely(!(in->f_mode & FMODE_READ)))
		return -EBADF;

	ret = rw_verify_area(READ, in, ppos, len);
	if (unlikely(ret < 0))
		return ret;

	return in->f_op->splice_read(in, ppos, pipe, len, flags);
}

/**
 * splice_direct_to_actor - splices data directly between two non-pipes
 * @in:		file to splice from
 * @sd:		actor information on where to splice to
 * @actor:	handles the data splicing
 *
 * Description:
 *    This is a special case helper to splice directly between two
 *    points, without requiring an explicit pipe. Internally an allocated
 *    pipe is cached in the process, and reused during the lifetime of
 *    that process.
 *
 */
ssize_t splice_direct_to_actor(struct file *in, struct splice_desc *sd,
			       splice_direct_actor *actor)
{
	struct pipe_inode_info *pipe;
	long ret, bytes;
	umode_t i_mode;
	size_t len;
	int i, flags;

	/*
	 * We require the input being a regular file, as we don't want to
	 * randomly drop data for eg socket -> socket splicing. Use the
	 * piped splicing for that!
	 */
	i_mode = in->f_path.dentry->d_inode->i_mode;
	if (unlikely(!S_ISREG(i_mode) && !S_ISBLK(i_mode)))
		return -EINVAL;

	/*
	 * neither in nor out is a pipe, setup an internal pipe attached to
	 * 'out' and transfer the wanted data from 'in' to 'out' through that
	 */
	pipe = current->splice_pipe;
	if (unlikely(!pipe)) {
		pipe = alloc_pipe_info(NULL);
		if (!pipe)
			return -ENOMEM;

		/*
		 * We don't have an immediate reader, but we'll read the stuff
		 * out of the pipe right after the splice_to_pipe(). So set
		 * PIPE_READERS appropriately.
		 */
		pipe->readers = 1;

		current->splice_pipe = pipe;
	}

	/*
	 * Do the splice.
	 */
	ret = 0;
	bytes = 0;
	len = sd->total_len;
	flags = sd->flags;

	/*
	 * Don't block on output, we have to drain the direct pipe.
	 */
	sd->flags &= ~SPLICE_F_NONBLOCK;

	while (len) {
		size_t read_len;
		loff_t pos = sd->pos, prev_pos = pos;

		ret = do_splice_to(in, &pos, pipe, len, flags);
		if (unlikely(ret <= 0))
			goto out_release;

		read_len = ret;
		sd->total_len = read_len;

		/*
		 * NOTE: nonblocking mode only applies to the input. We
		 * must not do the output in nonblocking mode as then we
		 * could get stuck data in the internal pipe:
		 */
		ret = actor(pipe, sd);
		if (unlikely(ret <= 0)) {
			sd->pos = prev_pos;
			goto out_release;
		}

		bytes += ret;
		len -= ret;
		sd->pos = pos;

		if (ret < read_len) {
			sd->pos = prev_pos + ret;
			goto out_release;
		}
	}

done:
	pipe->nrbufs = pipe->curbuf = 0;
	file_accessed(in);
	return bytes;

out_release:
	/*
	 * If we did an incomplete transfer we must release
	 * the pipe buffers in question:
	 */
	for (i = 0; i < PIPE_BUFFERS; i++) {
		struct pipe_buffer *buf = pipe->bufs + i;

		if (buf->ops) {
			buf->ops->release(pipe, buf);
			buf->ops = NULL;
		}
	}

	if (!bytes)
		bytes = ret;

	goto done;
}
EXPORT_SYMBOL(splice_direct_to_actor);

static int direct_splice_actor(struct pipe_inode_info *pipe,
			       struct splice_desc *sd)
{
	struct file *file = sd->u.file;

	return do_splice_from(pipe, file, &sd->pos, sd->total_len, sd->flags);
}

/**
 * do_splice_direct - splices data directly between two files
 * @in:		file to splice from
 * @ppos:	input file offset
 * @out:	file to splice to
 * @len:	number of bytes to splice
 * @flags:	splice modifier flags
 *
 * Description:
 *    For use by do_sendfile(). splice can easily emulate sendfile, but
 *    doing it in the application would incur an extra system call
 *    (splice in + splice out, as compared to just sendfile()). So this helper
 *    can splice directly through a process-private pipe.
 *
 */
long do_splice_direct(struct file *in, loff_t *ppos, struct file *out,
		      size_t len, unsigned int flags)
{
	struct splice_desc sd = {
		.len		= len,
		.total_len	= len,
		.flags		= flags,
		.pos		= *ppos,
		.u.file		= out,
	};
	long ret;

	ret = splice_direct_to_actor(in, &sd, direct_splice_actor);
	if (ret > 0)
		*ppos = sd.pos;

	return ret;
}

/*
 * After the inode slimming patch, i_pipe/i_bdev/i_cdev share the same
 * location, so checking ->i_pipe is not enough to verify that this is a
 * pipe.
 */
static inline struct pipe_inode_info *pipe_info(struct inode *inode)
{
	if (S_ISFIFO(inode->i_mode))
		return inode->i_pipe;

	return NULL;
}

/*
 * Determine where to splice to/from.
 */
static long do_splice(struct file *in, loff_t __user *off_in,
		      struct file *out, loff_t __user *off_out,
		      size_t len, unsigned int flags)
{
	struct pipe_inode_info *pipe;
	loff_t offset, *off;
	long ret;

	pipe = pipe_info(in->f_path.dentry->d_inode);
	if (pipe) {
		if (off_in)
			return -ESPIPE;
		if (off_out) {
			if (out->f_op->llseek == no_llseek)
				return -EINVAL;
			if (copy_from_user(&offset, off_out, sizeof(loff_t)))
				return -EFAULT;
			off = &offset;
		} else
			off = &out->f_pos;

		ret = do_splice_from(pipe, out, off, len, flags);

		if (off_out && copy_to_user(off_out, off, sizeof(loff_t)))
			ret = -EFAULT;

		return ret;
	}

	pipe = pipe_info(out->f_path.dentry->d_inode);
	if (pipe) {
		if (off_out)
			return -ESPIPE;
		if (off_in) {
			if (in->f_op->llseek == no_llseek)
				return -EINVAL;
			if (copy_from_user(&offset, off_in, sizeof(loff_t)))
				return -EFAULT;
			off = &offset;
		} else
			off = &in->f_pos;

		ret = do_splice_to(in, off, pipe, len, flags);

		if (off_in && copy_to_user(off_in, off, sizeof(loff_t)))
			ret = -EFAULT;

		return ret;
	}

	return -EINVAL;
}

/*
 * Map an iov into an array of pages and offset/length tupples. With the
 * partial_page structure, we can map several non-contiguous ranges into
 * our ones pages[] map instead of splitting that operation into pieces.
 * Could easily be exported as a generic helper for other users, in which
 * case one would probably want to add a 'max_nr_pages' parameter as well.
 */
static int get_iovec_page_array(const struct iovec __user *iov,
				unsigned int nr_vecs, struct page **pages,
				struct partial_page *partial, int aligned)
{
	int buffers = 0, error = 0;

	while (nr_vecs) {
		unsigned long off, npages;
		struct iovec entry;
		void __user *base;
		size_t len;
		int i;

		error = -EFAULT;
		if (copy_from_user(&entry, iov, sizeof(entry)))
			break;

		base = entry.iov_base;
		len = entry.iov_len;

		/*
		 * Sanity check this iovec. 0 read succeeds.
		 */
		error = 0;
		if (unlikely(!len))
			break;
		error = -EFAULT;
		if (!access_ok(VERIFY_READ, base, len))
			break;

		/*
		 * Get this base offset and number of pages, then map
		 * in the user pages.
		 */
		off = (unsigned long) base & ~PAGE_MASK;

		/*
		 * If asked for alignment, the offset must be zero and the
		 * length a multiple of the PAGE_SIZE.
		 */
		error = -EINVAL;
		if (aligned && (off || len & ~PAGE_MASK))
			break;

		npages = (off + len + PAGE_SIZE - 1) >> PAGE_SHIFT;
		if (npages > PIPE_BUFFERS - buffers)
			npages = PIPE_BUFFERS - buffers;

		error = get_user_pages_fast((unsigned long)base, npages,
					0, &pages[buffers]);

		if (unlikely(error <= 0))
			break;

		/*
		 * Fill this contiguous range into the partial page map.
		 */
		for (i = 0; i < error; i++) {
			const int plen = min_t(size_t, len, PAGE_SIZE - off);

			partial[buffers].offset = off;
			partial[buffers].len = plen;

			off = 0;
			len -= plen;
			buffers++;
		}

		/*
		 * We didn't complete this iov, stop here since it probably
		 * means we have to move some of this into a pipe to
		 * be able to continue.
		 */
		if (len)
			break;

		/*
		 * Don't continue if we mapped fewer pages than we asked for,
		 * or if we mapped the max number of pages that we have
		 * room for.
		 */
		if (error < npages || buffers == PIPE_BUFFERS)
			break;

		nr_vecs--;
		iov++;
	}

	if (buffers)
		return buffers;

	return error;
}

static int pipe_to_user(struct pipe_inode_info *pipe, struct pipe_buffer *buf,
			struct splice_desc *sd)
{
	char *src;
	int ret;

	ret = buf->ops->confirm(pipe, buf);
	if (unlikely(ret))
		return ret;

	/*
	 * See if we can use the atomic maps, by prefaulting in the
	 * pages and doing an atomic copy
	 */
	if (!fault_in_pages_writeable(sd->u.userptr, sd->len)) {
		src = buf->ops->map(pipe, buf, 1);
		ret = __copy_to_user_inatomic(sd->u.userptr, src + buf->offset,
							sd->len);
		buf->ops->unmap(pipe, buf, src);
		if (!ret) {
			ret = sd->len;
			goto out;
		}
	}

	/*
	 * No dice, use slow non-atomic map and copy
 	 */
	src = buf->ops->map(pipe, buf, 0);

	ret = sd->len;
	if (copy_to_user(sd->u.userptr, src + buf->offset, sd->len))
		ret = -EFAULT;

	buf->ops->unmap(pipe, buf, src);
out:
	if (ret > 0)
		sd->u.userptr += ret;
	return ret;
}

/*
 * For lack of a better implementation, implement vmsplice() to userspace
 * as a simple copy of the pipes pages to the user iov.
 */
static long vmsplice_to_user(struct file *file, const struct iovec __user *iov,
			     unsigned long nr_segs, unsigned int flags)
{
	struct pipe_inode_info *pipe;
	struct splice_desc sd;
	ssize_t size;
	int error;
	long ret;

	pipe = pipe_info(file->f_path.dentry->d_inode);
	if (!pipe)
		return -EBADF;

	if (pipe->inode)
		mutex_lock(&pipe->inode->i_mutex);

	error = ret = 0;
	while (nr_segs) {
		void __user *base;
		size_t len;

		/*
		 * Get user address base and length for this iovec.
		 */
		error = get_user(base, &iov->iov_base);
		if (unlikely(error))
			break;
		error = get_user(len, &iov->iov_len);
		if (unlikely(error))
			break;

		/*
		 * Sanity check this iovec. 0 read succeeds.
		 */
		if (unlikely(!len))
			break;
		if (unlikely(!base)) {
			error = -EFAULT;
			break;
		}

		if (unlikely(!access_ok(VERIFY_WRITE, base, len))) {
			error = -EFAULT;
			break;
		}

		sd.len = 0;
		sd.total_len = len;
		sd.flags = flags;
		sd.u.userptr = base;
		sd.pos = 0;

		size = __splice_from_pipe(pipe, &sd, pipe_to_user);
		if (size < 0) {
			if (!ret)
				ret = size;

			break;
		}

		ret += size;

		if (size < len)
			break;

		nr_segs--;
		iov++;
	}

	if (pipe->inode)
		mutex_unlock(&pipe->inode->i_mutex);

	if (!ret)
		ret = error;

	return ret;
}

/*
 * vmsplice splices a user address range into a pipe. It can be thought of
 * as splice-from-memory, where the regular splice is splice-from-file (or
 * to file). In both cases the output is a pipe, naturally.
 */
static long vmsplice_to_pipe(struct file *file, const struct iovec __user *iov,
			     unsigned long nr_segs, unsigned int flags)
{
	struct pipe_inode_info *pipe;
	struct page *pages[PIPE_BUFFERS];
	struct partial_page partial[PIPE_BUFFERS];
	struct splice_pipe_desc spd = {
		.pages = pages,
		.partial = partial,
		.flags = flags,
		.ops = &user_page_pipe_buf_ops,
		.spd_release = spd_release_page,
	};

	pipe = pipe_info(file->f_path.dentry->d_inode);
	if (!pipe)
		return -EBADF;

	spd.nr_pages = get_iovec_page_array(iov, nr_segs, pages, partial,
					    flags & SPLICE_F_GIFT);
	if (spd.nr_pages <= 0)
		return spd.nr_pages;

	return splice_to_pipe(pipe, &spd);
}

/*
 * Note that vmsplice only really supports true splicing _from_ user memory
 * to a pipe, not the other way around. Splicing from user memory is a simple
 * operation that can be supported without any funky alignment restrictions
 * or nasty vm tricks. We simply map in the user memory and fill them into
 * a pipe. The reverse isn't quite as easy, though. There are two possible
 * solutions for that:
 *
 *	- memcpy() the data internally, at which point we might as well just
 *	  do a regular read() on the buffer anyway.
 *	- Lots of nasty vm tricks, that are neither fast nor flexible (it
 *	  has restriction limitations on both ends of the pipe).
 *
 * Currently we punt and implement it as a normal copy, see pipe_to_user().
 *
 */
asmlinkage long sys_vmsplice(int fd, const struct iovec __user *iov,
			     unsigned long nr_segs, unsigned int flags)
{
	struct file *file;
	long error;
	int fput;

	if (unlikely(nr_segs > UIO_MAXIOV))
		return -EINVAL;
	else if (unlikely(!nr_segs))
		return 0;

	error = -EBADF;
	file = fget_light(fd, &fput);
	if (file) {
		if (file->f_mode & FMODE_WRITE)
			error = vmsplice_to_pipe(file, iov, nr_segs, flags);
		else if (file->f_mode & FMODE_READ)
			error = vmsplice_to_user(file, iov, nr_segs, flags);

		fput_light(file, fput);
	}

	return error;
}

asmlinkage long sys_splice(int fd_in, loff_t __user *off_in,
			   int fd_out, loff_t __user *off_out,
			   size_t len, unsigned int flags)
{
	long error;
	struct file *in, *out;
	int fput_in, fput_out;

	if (unlikely(!len))
		return 0;

	error = -EBADF;
	in = fget_light(fd_in, &fput_in);
	if (in) {
		if (in->f_mode & FMODE_READ) {
			out = fget_light(fd_out, &fput_out);
			if (out) {
				if (out->f_mode & FMODE_WRITE)
					error = do_splice(in, off_in,
							  out, off_out,
							  len, flags);
				fput_light(out, fput_out);
			}
		}

		fput_light(in, fput_in);
	}

	return error;
}

/*
 * Make sure there's data to read. Wait for input if we can, otherwise
 * return an appropriate error.
 */
static int link_ipipe_prep(struct pipe_inode_info *pipe, unsigned int flags)
{
	int ret;

	/*
	 * Check ->nrbufs without the inode lock first. This function
	 * is speculative anyways, so missing one is ok.
	 */
	if (pipe->nrbufs)
		return 0;

	ret = 0;
	mutex_lock(&pipe->inode->i_mutex);

	while (!pipe->nrbufs) {
		if (signal_pending(current)) {
			ret = -ERESTARTSYS;
			break;
		}
		if (!pipe->writers)
			break;
		if (!pipe->waiting_writers) {
			if (flags & SPLICE_F_NONBLOCK) {
				ret = -EAGAIN;
				break;
			}
		}
		pipe_wait(pipe);
	}

	mutex_unlock(&pipe->inode->i_mutex);
	return ret;
}

/*
 * Make sure there's writeable room. Wait for room if we can, otherwise
 * return an appropriate error.
 */
static int link_opipe_prep(struct pipe_inode_info *pipe, unsigned int flags)
{
	int ret;

	/*
	 * Check ->nrbufs without the inode lock first. This function
	 * is speculative anyways, so missing one is ok.
	 */
	if (pipe->nrbufs < PIPE_BUFFERS)
		return 0;

	ret = 0;
	mutex_lock(&pipe->inode->i_mutex);

	while (pipe->nrbufs >= PIPE_BUFFERS) {
		if (!pipe->readers) {
			send_sig(SIGPIPE, current, 0);
			ret = -EPIPE;
			break;
		}
		if (flags & SPLICE_F_NONBLOCK) {
			ret = -EAGAIN;
			break;
		}
		if (signal_pending(current)) {
			ret = -ERESTARTSYS;
			break;
		}
		pipe->waiting_writers++;
		pipe_wait(pipe);
		pipe->waiting_writers--;
	}

	mutex_unlock(&pipe->inode->i_mutex);
	return ret;
}

/*
 * Link contents of ipipe to opipe.
 */
static int link_pipe(struct pipe_inode_info *ipipe,
		     struct pipe_inode_info *opipe,
		     size_t len, unsigned int flags)
{
	struct pipe_buffer *ibuf, *obuf;
	int ret = 0, i = 0, nbuf;

	/*
	 * Potential ABBA deadlock, work around it by ordering lock
	 * grabbing by inode address. Otherwise two different processes
	 * could deadlock (one doing tee from A -> B, the other from B -> A).
	 */
	inode_double_lock(ipipe->inode, opipe->inode);

	do {
		if (!opipe->readers) {
			send_sig(SIGPIPE, current, 0);
			if (!ret)
				ret = -EPIPE;
			break;
		}

		/*
		 * If we have iterated all input buffers or ran out of
		 * output room, break.
		 */
		if (i >= ipipe->nrbufs || opipe->nrbufs >= PIPE_BUFFERS)
			break;

		ibuf = ipipe->bufs + ((ipipe->curbuf + i) & (PIPE_BUFFERS - 1));
		nbuf = (opipe->curbuf + opipe->nrbufs) & (PIPE_BUFFERS - 1);

		/*
		 * Get a reference to this pipe buffer,
		 * so we can copy the contents over.
		 */
		ibuf->ops->get(ipipe, ibuf);

		obuf = opipe->bufs + nbuf;
		*obuf = *ibuf;

		/*
		 * Don't inherit the gift flag, we need to
		 * prevent multiple steals of this page.
		 */
		obuf->flags &= ~PIPE_BUF_FLAG_GIFT;

		if (obuf->len > len)
			obuf->len = len;

		opipe->nrbufs++;
		ret += obuf->len;
		len -= obuf->len;
		i++;
	} while (len);

	/*
	 * return EAGAIN if we have the potential of some data in the
	 * future, otherwise just return 0
	 */
	if (!ret && ipipe->waiting_writers && (flags & SPLICE_F_NONBLOCK))
		ret = -EAGAIN;

	inode_double_unlock(ipipe->inode, opipe->inode);

	/*
	 * If we put data in the output pipe, wakeup any potential readers.
	 */
	if (ret > 0) {
		smp_mb();
		if (waitqueue_active(&opipe->wait))
			wake_up_interruptible(&opipe->wait);
		kill_fasync(&opipe->fasync_readers, SIGIO, POLL_IN);
	}

	return ret;
}

/*
 * This is a tee(1) implementation that works on pipes. It doesn't copy
 * any data, it simply references the 'in' pages on the 'out' pipe.
 * The 'flags' used are the SPLICE_F_* variants, currently the only
 * applicable one is SPLICE_F_NONBLOCK.
 */
static long do_tee(struct file *in, struct file *out, size_t len,
		   unsigned int flags)
{
	struct pipe_inode_info *ipipe = pipe_info(in->f_path.dentry->d_inode);
	struct pipe_inode_info *opipe = pipe_info(out->f_path.dentry->d_inode);
	int ret = -EINVAL;

	/*
	 * Duplicate the contents of ipipe to opipe without actually
	 * copying the data.
	 */
	if (ipipe && opipe && ipipe != opipe) {
		/*
		 * Keep going, unless we encounter an error. The ipipe/opipe
		 * ordering doesn't really matter.
		 */
		ret = link_ipipe_prep(ipipe, flags);
		if (!ret) {
			ret = link_opipe_prep(opipe, flags);
			if (!ret)
				ret = link_pipe(ipipe, opipe, len, flags);
		}
	}

	return ret;
}

asmlinkage long sys_tee(int fdin, int fdout, size_t len, unsigned int flags)
{
	struct file *in;
	int error, fput_in;

	if (unlikely(!len))
		return 0;

	error = -EBADF;
	in = fget_light(fdin, &fput_in);
	if (in) {
		if (in->f_mode & FMODE_READ) {
			int fput_out;
			struct file *out = fget_light(fdout, &fput_out);

			if (out) {
				if (out->f_mode & FMODE_WRITE)
					error = do_tee(in, out, len, flags);
				fput_light(out, fput_out);
			}
		}
 		fput_light(in, fput_in);
 	}

	return error;
}<|MERGE_RESOLUTION|>--- conflicted
+++ resolved
@@ -772,11 +772,7 @@
 	ssize_t ret;
 	int err;
 
-<<<<<<< HEAD
-	err = remove_suid(&out->f_path);
-=======
 	err = file_remove_suid(out);
->>>>>>> 30a2f3c6
 	if (unlikely(err))
 		return err;
 
@@ -834,11 +830,7 @@
 	ssize_t ret;
 
 	inode_double_lock(inode, pipe->inode);
-<<<<<<< HEAD
-	ret = remove_suid(&out->f_path);
-=======
 	ret = file_remove_suid(out);
->>>>>>> 30a2f3c6
 	if (likely(!ret))
 		ret = __splice_from_pipe(pipe, &sd, pipe_to_file);
 	inode_double_unlock(inode, pipe->inode);
