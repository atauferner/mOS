// SPDX-License-Identifier: GPL-2.0
/*
 * fs/f2fs/data.c
 *
 * Copyright (c) 2012 Samsung Electronics Co., Ltd.
 *             http://www.samsung.com/
 */
#include <linux/fs.h>
#include <linux/f2fs_fs.h>
#include <linux/buffer_head.h>
#include <linux/mpage.h>
#include <linux/writeback.h>
#include <linux/backing-dev.h>
#include <linux/pagevec.h>
#include <linux/blkdev.h>
#include <linux/bio.h>
#include <linux/blk-crypto.h>
#include <linux/swap.h>
#include <linux/prefetch.h>
#include <linux/uio.h>
#include <linux/cleancache.h>
#include <linux/sched/signal.h>
#include <linux/fiemap.h>

#include "f2fs.h"
#include "node.h"
#include "segment.h"
#include <trace/events/f2fs.h>

#define NUM_PREALLOC_POST_READ_CTXS	128

static struct kmem_cache *bio_post_read_ctx_cache;
static struct kmem_cache *bio_entry_slab;
static mempool_t *bio_post_read_ctx_pool;
static struct bio_set f2fs_bioset;

#define	F2FS_BIO_POOL_SIZE	NR_CURSEG_TYPE

int __init f2fs_init_bioset(void)
{
	if (bioset_init(&f2fs_bioset, F2FS_BIO_POOL_SIZE,
					0, BIOSET_NEED_BVECS))
		return -ENOMEM;
	return 0;
}

void f2fs_destroy_bioset(void)
{
	bioset_exit(&f2fs_bioset);
}

static bool __is_cp_guaranteed(struct page *page)
{
	struct address_space *mapping = page->mapping;
	struct inode *inode;
	struct f2fs_sb_info *sbi;

	if (!mapping)
		return false;

	inode = mapping->host;
	sbi = F2FS_I_SB(inode);

	if (inode->i_ino == F2FS_META_INO(sbi) ||
			inode->i_ino == F2FS_NODE_INO(sbi) ||
			S_ISDIR(inode->i_mode))
		return true;

	if (f2fs_is_compressed_page(page))
		return false;
	if ((S_ISREG(inode->i_mode) &&
			(f2fs_is_atomic_file(inode) || IS_NOQUOTA(inode))) ||
			page_private_gcing(page))
		return true;
	return false;
}

static enum count_type __read_io_type(struct page *page)
{
	struct address_space *mapping = page_file_mapping(page);

	if (mapping) {
		struct inode *inode = mapping->host;
		struct f2fs_sb_info *sbi = F2FS_I_SB(inode);

		if (inode->i_ino == F2FS_META_INO(sbi))
			return F2FS_RD_META;

		if (inode->i_ino == F2FS_NODE_INO(sbi))
			return F2FS_RD_NODE;
	}
	return F2FS_RD_DATA;
}

/* postprocessing steps for read bios */
enum bio_post_read_step {
#ifdef CONFIG_FS_ENCRYPTION
	STEP_DECRYPT	= 1 << 0,
#else
	STEP_DECRYPT	= 0,	/* compile out the decryption-related code */
#endif
#ifdef CONFIG_F2FS_FS_COMPRESSION
	STEP_DECOMPRESS	= 1 << 1,
#else
	STEP_DECOMPRESS	= 0,	/* compile out the decompression-related code */
#endif
#ifdef CONFIG_FS_VERITY
	STEP_VERITY	= 1 << 2,
#else
	STEP_VERITY	= 0,	/* compile out the verity-related code */
#endif
};

struct bio_post_read_ctx {
	struct bio *bio;
	struct f2fs_sb_info *sbi;
	struct work_struct work;
	unsigned int enabled_steps;
};

static void f2fs_finish_read_bio(struct bio *bio)
{
	struct bio_vec *bv;
	struct bvec_iter_all iter_all;

	/*
	 * Update and unlock the bio's pagecache pages, and put the
	 * decompression context for any compressed pages.
	 */
	bio_for_each_segment_all(bv, bio, iter_all) {
		struct page *page = bv->bv_page;

		if (f2fs_is_compressed_page(page)) {
			if (bio->bi_status)
				f2fs_end_read_compressed_page(page, true, 0);
			f2fs_put_page_dic(page);
			continue;
		}

		/* PG_error was set if decryption or verity failed. */
		if (bio->bi_status || PageError(page)) {
			ClearPageUptodate(page);
			/* will re-read again later */
			ClearPageError(page);
		} else {
			SetPageUptodate(page);
		}
		dec_page_count(F2FS_P_SB(page), __read_io_type(page));
		unlock_page(page);
	}

	if (bio->bi_private)
		mempool_free(bio->bi_private, bio_post_read_ctx_pool);
	bio_put(bio);
}

static void f2fs_verify_bio(struct work_struct *work)
{
	struct bio_post_read_ctx *ctx =
		container_of(work, struct bio_post_read_ctx, work);
	struct bio *bio = ctx->bio;
	bool may_have_compressed_pages = (ctx->enabled_steps & STEP_DECOMPRESS);

	/*
	 * fsverity_verify_bio() may call readpages() again, and while verity
	 * will be disabled for this, decryption and/or decompression may still
	 * be needed, resulting in another bio_post_read_ctx being allocated.
	 * So to prevent deadlocks we need to release the current ctx to the
	 * mempool first.  This assumes that verity is the last post-read step.
	 */
	mempool_free(ctx, bio_post_read_ctx_pool);
	bio->bi_private = NULL;

	/*
	 * Verify the bio's pages with fs-verity.  Exclude compressed pages,
	 * as those were handled separately by f2fs_end_read_compressed_page().
	 */
	if (may_have_compressed_pages) {
		struct bio_vec *bv;
		struct bvec_iter_all iter_all;

		bio_for_each_segment_all(bv, bio, iter_all) {
			struct page *page = bv->bv_page;

			if (!f2fs_is_compressed_page(page) &&
			    !PageError(page) && !fsverity_verify_page(page))
				SetPageError(page);
		}
	} else {
		fsverity_verify_bio(bio);
	}

	f2fs_finish_read_bio(bio);
}

/*
 * If the bio's data needs to be verified with fs-verity, then enqueue the
 * verity work for the bio.  Otherwise finish the bio now.
 *
 * Note that to avoid deadlocks, the verity work can't be done on the
 * decryption/decompression workqueue.  This is because verifying the data pages
 * can involve reading verity metadata pages from the file, and these verity
 * metadata pages may be encrypted and/or compressed.
 */
static void f2fs_verify_and_finish_bio(struct bio *bio)
{
	struct bio_post_read_ctx *ctx = bio->bi_private;

	if (ctx && (ctx->enabled_steps & STEP_VERITY)) {
		INIT_WORK(&ctx->work, f2fs_verify_bio);
		fsverity_enqueue_verify_work(&ctx->work);
	} else {
		f2fs_finish_read_bio(bio);
	}
}

/*
 * Handle STEP_DECOMPRESS by decompressing any compressed clusters whose last
 * remaining page was read by @ctx->bio.
 *
 * Note that a bio may span clusters (even a mix of compressed and uncompressed
 * clusters) or be for just part of a cluster.  STEP_DECOMPRESS just indicates
 * that the bio includes at least one compressed page.  The actual decompression
 * is done on a per-cluster basis, not a per-bio basis.
 */
static void f2fs_handle_step_decompress(struct bio_post_read_ctx *ctx)
{
	struct bio_vec *bv;
	struct bvec_iter_all iter_all;
	bool all_compressed = true;
	block_t blkaddr = SECTOR_TO_BLOCK(ctx->bio->bi_iter.bi_sector);

	bio_for_each_segment_all(bv, ctx->bio, iter_all) {
		struct page *page = bv->bv_page;

		/* PG_error was set if decryption failed. */
		if (f2fs_is_compressed_page(page))
			f2fs_end_read_compressed_page(page, PageError(page),
						blkaddr);
		else
			all_compressed = false;

		blkaddr++;
	}

	/*
	 * Optimization: if all the bio's pages are compressed, then scheduling
	 * the per-bio verity work is unnecessary, as verity will be fully
	 * handled at the compression cluster level.
	 */
	if (all_compressed)
		ctx->enabled_steps &= ~STEP_VERITY;
}

static void f2fs_post_read_work(struct work_struct *work)
{
	struct bio_post_read_ctx *ctx =
		container_of(work, struct bio_post_read_ctx, work);

	if (ctx->enabled_steps & STEP_DECRYPT)
		fscrypt_decrypt_bio(ctx->bio);

	if (ctx->enabled_steps & STEP_DECOMPRESS)
		f2fs_handle_step_decompress(ctx);

	f2fs_verify_and_finish_bio(ctx->bio);
}

static void f2fs_read_end_io(struct bio *bio)
{
	struct f2fs_sb_info *sbi = F2FS_P_SB(bio_first_page_all(bio));
	struct bio_post_read_ctx *ctx = bio->bi_private;

	if (time_to_inject(sbi, FAULT_READ_IO)) {
		f2fs_show_injection_info(sbi, FAULT_READ_IO);
		bio->bi_status = BLK_STS_IOERR;
	}

	if (bio->bi_status) {
		f2fs_finish_read_bio(bio);
		return;
	}

	if (ctx && (ctx->enabled_steps & (STEP_DECRYPT | STEP_DECOMPRESS))) {
		INIT_WORK(&ctx->work, f2fs_post_read_work);
		queue_work(ctx->sbi->post_read_wq, &ctx->work);
	} else {
		f2fs_verify_and_finish_bio(bio);
	}
}

static void f2fs_write_end_io(struct bio *bio)
{
	struct f2fs_sb_info *sbi = bio->bi_private;
	struct bio_vec *bvec;
	struct bvec_iter_all iter_all;

	if (time_to_inject(sbi, FAULT_WRITE_IO)) {
		f2fs_show_injection_info(sbi, FAULT_WRITE_IO);
		bio->bi_status = BLK_STS_IOERR;
	}

	bio_for_each_segment_all(bvec, bio, iter_all) {
		struct page *page = bvec->bv_page;
		enum count_type type = WB_DATA_TYPE(page);

		if (page_private_dummy(page)) {
			clear_page_private_dummy(page);
			unlock_page(page);
			mempool_free(page, sbi->write_io_dummy);

			if (unlikely(bio->bi_status))
				f2fs_stop_checkpoint(sbi, true);
			continue;
		}

		fscrypt_finalize_bounce_page(&page);

#ifdef CONFIG_F2FS_FS_COMPRESSION
		if (f2fs_is_compressed_page(page)) {
			f2fs_compress_write_end_io(bio, page);
			continue;
		}
#endif

		if (unlikely(bio->bi_status)) {
			mapping_set_error(page->mapping, -EIO);
			if (type == F2FS_WB_CP_DATA)
				f2fs_stop_checkpoint(sbi, true);
		}

		f2fs_bug_on(sbi, page->mapping == NODE_MAPPING(sbi) &&
					page->index != nid_of_node(page));

		dec_page_count(sbi, type);
		if (f2fs_in_warm_node_list(sbi, page))
			f2fs_del_fsync_node_entry(sbi, page);
		clear_page_private_gcing(page);
		end_page_writeback(page);
	}
	if (!get_pages(sbi, F2FS_WB_CP_DATA) &&
				wq_has_sleeper(&sbi->cp_wait))
		wake_up(&sbi->cp_wait);

	bio_put(bio);
}

struct block_device *f2fs_target_device(struct f2fs_sb_info *sbi,
				block_t blk_addr, struct bio *bio)
{
	struct block_device *bdev = sbi->sb->s_bdev;
	int i;

	if (f2fs_is_multi_device(sbi)) {
		for (i = 0; i < sbi->s_ndevs; i++) {
			if (FDEV(i).start_blk <= blk_addr &&
			    FDEV(i).end_blk >= blk_addr) {
				blk_addr -= FDEV(i).start_blk;
				bdev = FDEV(i).bdev;
				break;
			}
		}
	}
	if (bio) {
		bio_set_dev(bio, bdev);
		bio->bi_iter.bi_sector = SECTOR_FROM_BLOCK(blk_addr);
	}
	return bdev;
}

int f2fs_target_device_index(struct f2fs_sb_info *sbi, block_t blkaddr)
{
	int i;

	if (!f2fs_is_multi_device(sbi))
		return 0;

	for (i = 0; i < sbi->s_ndevs; i++)
		if (FDEV(i).start_blk <= blkaddr && FDEV(i).end_blk >= blkaddr)
			return i;
	return 0;
}

static struct bio *__bio_alloc(struct f2fs_io_info *fio, int npages)
{
	struct f2fs_sb_info *sbi = fio->sbi;
	struct bio *bio;

	bio = bio_alloc_bioset(GFP_NOIO, npages, &f2fs_bioset);

	f2fs_target_device(sbi, fio->new_blkaddr, bio);
	if (is_read_io(fio->op)) {
		bio->bi_end_io = f2fs_read_end_io;
		bio->bi_private = NULL;
	} else {
		bio->bi_end_io = f2fs_write_end_io;
		bio->bi_private = sbi;
		bio->bi_write_hint = f2fs_io_type_to_rw_hint(sbi,
						fio->type, fio->temp);
	}
	if (fio->io_wbc)
		wbc_init_bio(fio->io_wbc, bio);

	return bio;
}

static void f2fs_set_bio_crypt_ctx(struct bio *bio, const struct inode *inode,
				  pgoff_t first_idx,
				  const struct f2fs_io_info *fio,
				  gfp_t gfp_mask)
{
	/*
	 * The f2fs garbage collector sets ->encrypted_page when it wants to
	 * read/write raw data without encryption.
	 */
	if (!fio || !fio->encrypted_page)
		fscrypt_set_bio_crypt_ctx(bio, inode, first_idx, gfp_mask);
}

static bool f2fs_crypt_mergeable_bio(struct bio *bio, const struct inode *inode,
				     pgoff_t next_idx,
				     const struct f2fs_io_info *fio)
{
	/*
	 * The f2fs garbage collector sets ->encrypted_page when it wants to
	 * read/write raw data without encryption.
	 */
	if (fio && fio->encrypted_page)
		return !bio_has_crypt_ctx(bio);

	return fscrypt_mergeable_bio(bio, inode, next_idx);
}

static inline void __submit_bio(struct f2fs_sb_info *sbi,
				struct bio *bio, enum page_type type)
{
	if (!is_read_io(bio_op(bio))) {
		unsigned int start;

		if (type != DATA && type != NODE)
			goto submit_io;

		if (f2fs_lfs_mode(sbi) && current->plug)
			blk_finish_plug(current->plug);

		if (!F2FS_IO_ALIGNED(sbi))
			goto submit_io;

		start = bio->bi_iter.bi_size >> F2FS_BLKSIZE_BITS;
		start %= F2FS_IO_SIZE(sbi);

		if (start == 0)
			goto submit_io;

		/* fill dummy pages */
		for (; start < F2FS_IO_SIZE(sbi); start++) {
			struct page *page =
				mempool_alloc(sbi->write_io_dummy,
					      GFP_NOIO | __GFP_NOFAIL);
			f2fs_bug_on(sbi, !page);

			lock_page(page);

			zero_user_segment(page, 0, PAGE_SIZE);
			set_page_private_dummy(page);

			if (bio_add_page(bio, page, PAGE_SIZE, 0) < PAGE_SIZE)
				f2fs_bug_on(sbi, 1);
		}
		/*
		 * In the NODE case, we lose next block address chain. So, we
		 * need to do checkpoint in f2fs_sync_file.
		 */
		if (type == NODE)
			set_sbi_flag(sbi, SBI_NEED_CP);
	}
submit_io:
	if (is_read_io(bio_op(bio)))
		trace_f2fs_submit_read_bio(sbi->sb, type, bio);
	else
		trace_f2fs_submit_write_bio(sbi->sb, type, bio);
	submit_bio(bio);
}

void f2fs_submit_bio(struct f2fs_sb_info *sbi,
				struct bio *bio, enum page_type type)
{
	__submit_bio(sbi, bio, type);
}

static void __attach_io_flag(struct f2fs_io_info *fio)
{
	struct f2fs_sb_info *sbi = fio->sbi;
	unsigned int temp_mask = (1 << NR_TEMP_TYPE) - 1;
	unsigned int io_flag, fua_flag, meta_flag;

	if (fio->type == DATA)
		io_flag = sbi->data_io_flag;
	else if (fio->type == NODE)
		io_flag = sbi->node_io_flag;
	else
		return;

	fua_flag = io_flag & temp_mask;
	meta_flag = (io_flag >> NR_TEMP_TYPE) & temp_mask;

	/*
	 * data/node io flag bits per temp:
	 *      REQ_META     |      REQ_FUA      |
	 *    5 |    4 |   3 |    2 |    1 |   0 |
	 * Cold | Warm | Hot | Cold | Warm | Hot |
	 */
	if ((1 << fio->temp) & meta_flag)
		fio->op_flags |= REQ_META;
	if ((1 << fio->temp) & fua_flag)
		fio->op_flags |= REQ_FUA;
}

static void __submit_merged_bio(struct f2fs_bio_info *io)
{
	struct f2fs_io_info *fio = &io->fio;

	if (!io->bio)
		return;

	__attach_io_flag(fio);
	bio_set_op_attrs(io->bio, fio->op, fio->op_flags);

	if (is_read_io(fio->op))
		trace_f2fs_prepare_read_bio(io->sbi->sb, fio->type, io->bio);
	else
		trace_f2fs_prepare_write_bio(io->sbi->sb, fio->type, io->bio);

	__submit_bio(io->sbi, io->bio, fio->type);
	io->bio = NULL;
}

static bool __has_merged_page(struct bio *bio, struct inode *inode,
						struct page *page, nid_t ino)
{
	struct bio_vec *bvec;
	struct bvec_iter_all iter_all;

	if (!bio)
		return false;

	if (!inode && !page && !ino)
		return true;

	bio_for_each_segment_all(bvec, bio, iter_all) {
		struct page *target = bvec->bv_page;

		if (fscrypt_is_bounce_page(target)) {
			target = fscrypt_pagecache_page(target);
			if (IS_ERR(target))
				continue;
		}
		if (f2fs_is_compressed_page(target)) {
			target = f2fs_compress_control_page(target);
			if (IS_ERR(target))
				continue;
		}

		if (inode && inode == target->mapping->host)
			return true;
		if (page && page == target)
			return true;
		if (ino && ino == ino_of_node(target))
			return true;
	}

	return false;
}

static void __f2fs_submit_merged_write(struct f2fs_sb_info *sbi,
				enum page_type type, enum temp_type temp)
{
	enum page_type btype = PAGE_TYPE_OF_BIO(type);
	struct f2fs_bio_info *io = sbi->write_io[btype] + temp;

	down_write(&io->io_rwsem);

	/* change META to META_FLUSH in the checkpoint procedure */
	if (type >= META_FLUSH) {
		io->fio.type = META_FLUSH;
		io->fio.op = REQ_OP_WRITE;
		io->fio.op_flags = REQ_META | REQ_PRIO | REQ_SYNC;
		if (!test_opt(sbi, NOBARRIER))
			io->fio.op_flags |= REQ_PREFLUSH | REQ_FUA;
	}
	__submit_merged_bio(io);
	up_write(&io->io_rwsem);
}

static void __submit_merged_write_cond(struct f2fs_sb_info *sbi,
				struct inode *inode, struct page *page,
				nid_t ino, enum page_type type, bool force)
{
	enum temp_type temp;
	bool ret = true;

	for (temp = HOT; temp < NR_TEMP_TYPE; temp++) {
		if (!force)	{
			enum page_type btype = PAGE_TYPE_OF_BIO(type);
			struct f2fs_bio_info *io = sbi->write_io[btype] + temp;

			down_read(&io->io_rwsem);
			ret = __has_merged_page(io->bio, inode, page, ino);
			up_read(&io->io_rwsem);
		}
		if (ret)
			__f2fs_submit_merged_write(sbi, type, temp);

		/* TODO: use HOT temp only for meta pages now. */
		if (type >= META)
			break;
	}
}

void f2fs_submit_merged_write(struct f2fs_sb_info *sbi, enum page_type type)
{
	__submit_merged_write_cond(sbi, NULL, NULL, 0, type, true);
}

void f2fs_submit_merged_write_cond(struct f2fs_sb_info *sbi,
				struct inode *inode, struct page *page,
				nid_t ino, enum page_type type)
{
	__submit_merged_write_cond(sbi, inode, page, ino, type, false);
}

void f2fs_flush_merged_writes(struct f2fs_sb_info *sbi)
{
	f2fs_submit_merged_write(sbi, DATA);
	f2fs_submit_merged_write(sbi, NODE);
	f2fs_submit_merged_write(sbi, META);
}

/*
 * Fill the locked page with data located in the block address.
 * A caller needs to unlock the page on failure.
 */
int f2fs_submit_page_bio(struct f2fs_io_info *fio)
{
	struct bio *bio;
	struct page *page = fio->encrypted_page ?
			fio->encrypted_page : fio->page;

	if (!f2fs_is_valid_blkaddr(fio->sbi, fio->new_blkaddr,
			fio->is_por ? META_POR : (__is_meta_io(fio) ?
			META_GENERIC : DATA_GENERIC_ENHANCE)))
		return -EFSCORRUPTED;

	trace_f2fs_submit_page_bio(page, fio);

	/* Allocate a new bio */
	bio = __bio_alloc(fio, 1);

	f2fs_set_bio_crypt_ctx(bio, fio->page->mapping->host,
			       fio->page->index, fio, GFP_NOIO);

	if (bio_add_page(bio, page, PAGE_SIZE, 0) < PAGE_SIZE) {
		bio_put(bio);
		return -EFAULT;
	}

	if (fio->io_wbc && !is_read_io(fio->op))
		wbc_account_cgroup_owner(fio->io_wbc, page, PAGE_SIZE);

	__attach_io_flag(fio);
	bio_set_op_attrs(bio, fio->op, fio->op_flags);

	inc_page_count(fio->sbi, is_read_io(fio->op) ?
			__read_io_type(page): WB_DATA_TYPE(fio->page));

	__submit_bio(fio->sbi, bio, fio->type);
	return 0;
}

static bool page_is_mergeable(struct f2fs_sb_info *sbi, struct bio *bio,
				block_t last_blkaddr, block_t cur_blkaddr)
{
	if (unlikely(sbi->max_io_bytes &&
			bio->bi_iter.bi_size >= sbi->max_io_bytes))
		return false;
	if (last_blkaddr + 1 != cur_blkaddr)
		return false;
	return bio->bi_bdev == f2fs_target_device(sbi, cur_blkaddr, NULL);
}

static bool io_type_is_mergeable(struct f2fs_bio_info *io,
						struct f2fs_io_info *fio)
{
	if (io->fio.op != fio->op)
		return false;
	return io->fio.op_flags == fio->op_flags;
}

static bool io_is_mergeable(struct f2fs_sb_info *sbi, struct bio *bio,
					struct f2fs_bio_info *io,
					struct f2fs_io_info *fio,
					block_t last_blkaddr,
					block_t cur_blkaddr)
{
	if (F2FS_IO_ALIGNED(sbi) && (fio->type == DATA || fio->type == NODE)) {
		unsigned int filled_blocks =
				F2FS_BYTES_TO_BLK(bio->bi_iter.bi_size);
		unsigned int io_size = F2FS_IO_SIZE(sbi);
		unsigned int left_vecs = bio->bi_max_vecs - bio->bi_vcnt;

		/* IOs in bio is aligned and left space of vectors is not enough */
		if (!(filled_blocks % io_size) && left_vecs < io_size)
			return false;
	}
	if (!page_is_mergeable(sbi, bio, last_blkaddr, cur_blkaddr))
		return false;
	return io_type_is_mergeable(io, fio);
}

static void add_bio_entry(struct f2fs_sb_info *sbi, struct bio *bio,
				struct page *page, enum temp_type temp)
{
	struct f2fs_bio_info *io = sbi->write_io[DATA] + temp;
	struct bio_entry *be;

	be = f2fs_kmem_cache_alloc(bio_entry_slab, GFP_NOFS);
	be->bio = bio;
	bio_get(bio);

	if (bio_add_page(bio, page, PAGE_SIZE, 0) != PAGE_SIZE)
		f2fs_bug_on(sbi, 1);

	down_write(&io->bio_list_lock);
	list_add_tail(&be->list, &io->bio_list);
	up_write(&io->bio_list_lock);
}

static void del_bio_entry(struct bio_entry *be)
{
	list_del(&be->list);
	kmem_cache_free(bio_entry_slab, be);
}

static int add_ipu_page(struct f2fs_io_info *fio, struct bio **bio,
							struct page *page)
{
	struct f2fs_sb_info *sbi = fio->sbi;
	enum temp_type temp;
	bool found = false;
	int ret = -EAGAIN;

	for (temp = HOT; temp < NR_TEMP_TYPE && !found; temp++) {
		struct f2fs_bio_info *io = sbi->write_io[DATA] + temp;
		struct list_head *head = &io->bio_list;
		struct bio_entry *be;

		down_write(&io->bio_list_lock);
		list_for_each_entry(be, head, list) {
			if (be->bio != *bio)
				continue;

			found = true;

			f2fs_bug_on(sbi, !page_is_mergeable(sbi, *bio,
							    *fio->last_block,
							    fio->new_blkaddr));
			if (f2fs_crypt_mergeable_bio(*bio,
					fio->page->mapping->host,
					fio->page->index, fio) &&
			    bio_add_page(*bio, page, PAGE_SIZE, 0) ==
					PAGE_SIZE) {
				ret = 0;
				break;
			}

			/* page can't be merged into bio; submit the bio */
			del_bio_entry(be);
			__submit_bio(sbi, *bio, DATA);
			break;
		}
		up_write(&io->bio_list_lock);
	}

	if (ret) {
		bio_put(*bio);
		*bio = NULL;
	}

	return ret;
}

void f2fs_submit_merged_ipu_write(struct f2fs_sb_info *sbi,
					struct bio **bio, struct page *page)
{
	enum temp_type temp;
	bool found = false;
	struct bio *target = bio ? *bio : NULL;

	for (temp = HOT; temp < NR_TEMP_TYPE && !found; temp++) {
		struct f2fs_bio_info *io = sbi->write_io[DATA] + temp;
		struct list_head *head = &io->bio_list;
		struct bio_entry *be;

		if (list_empty(head))
			continue;

		down_read(&io->bio_list_lock);
		list_for_each_entry(be, head, list) {
			if (target)
				found = (target == be->bio);
			else
				found = __has_merged_page(be->bio, NULL,
								page, 0);
			if (found)
				break;
		}
		up_read(&io->bio_list_lock);

		if (!found)
			continue;

		found = false;

		down_write(&io->bio_list_lock);
		list_for_each_entry(be, head, list) {
			if (target)
				found = (target == be->bio);
			else
				found = __has_merged_page(be->bio, NULL,
								page, 0);
			if (found) {
				target = be->bio;
				del_bio_entry(be);
				break;
			}
		}
		up_write(&io->bio_list_lock);
	}

	if (found)
		__submit_bio(sbi, target, DATA);
	if (bio && *bio) {
		bio_put(*bio);
		*bio = NULL;
	}
}

int f2fs_merge_page_bio(struct f2fs_io_info *fio)
{
	struct bio *bio = *fio->bio;
	struct page *page = fio->encrypted_page ?
			fio->encrypted_page : fio->page;

	if (!f2fs_is_valid_blkaddr(fio->sbi, fio->new_blkaddr,
			__is_meta_io(fio) ? META_GENERIC : DATA_GENERIC))
		return -EFSCORRUPTED;

	trace_f2fs_submit_page_bio(page, fio);

	if (bio && !page_is_mergeable(fio->sbi, bio, *fio->last_block,
						fio->new_blkaddr))
		f2fs_submit_merged_ipu_write(fio->sbi, &bio, NULL);
alloc_new:
	if (!bio) {
		bio = __bio_alloc(fio, BIO_MAX_VECS);
		__attach_io_flag(fio);
		f2fs_set_bio_crypt_ctx(bio, fio->page->mapping->host,
				       fio->page->index, fio, GFP_NOIO);
		bio_set_op_attrs(bio, fio->op, fio->op_flags);

		add_bio_entry(fio->sbi, bio, page, fio->temp);
	} else {
		if (add_ipu_page(fio, &bio, page))
			goto alloc_new;
	}

	if (fio->io_wbc)
		wbc_account_cgroup_owner(fio->io_wbc, page, PAGE_SIZE);

	inc_page_count(fio->sbi, WB_DATA_TYPE(page));

	*fio->last_block = fio->new_blkaddr;
	*fio->bio = bio;

	return 0;
}

void f2fs_submit_page_write(struct f2fs_io_info *fio)
{
	struct f2fs_sb_info *sbi = fio->sbi;
	enum page_type btype = PAGE_TYPE_OF_BIO(fio->type);
	struct f2fs_bio_info *io = sbi->write_io[btype] + fio->temp;
	struct page *bio_page;

	f2fs_bug_on(sbi, is_read_io(fio->op));

	down_write(&io->io_rwsem);
next:
	if (fio->in_list) {
		spin_lock(&io->io_lock);
		if (list_empty(&io->io_list)) {
			spin_unlock(&io->io_lock);
			goto out;
		}
		fio = list_first_entry(&io->io_list,
						struct f2fs_io_info, list);
		list_del(&fio->list);
		spin_unlock(&io->io_lock);
	}

	verify_fio_blkaddr(fio);

	if (fio->encrypted_page)
		bio_page = fio->encrypted_page;
	else if (fio->compressed_page)
		bio_page = fio->compressed_page;
	else
		bio_page = fio->page;

	/* set submitted = true as a return value */
	fio->submitted = true;

	inc_page_count(sbi, WB_DATA_TYPE(bio_page));

	if (io->bio &&
	    (!io_is_mergeable(sbi, io->bio, io, fio, io->last_block_in_bio,
			      fio->new_blkaddr) ||
	     !f2fs_crypt_mergeable_bio(io->bio, fio->page->mapping->host,
				       bio_page->index, fio)))
		__submit_merged_bio(io);
alloc_new:
	if (io->bio == NULL) {
		if (F2FS_IO_ALIGNED(sbi) &&
				(fio->type == DATA || fio->type == NODE) &&
				fio->new_blkaddr & F2FS_IO_SIZE_MASK(sbi)) {
			dec_page_count(sbi, WB_DATA_TYPE(bio_page));
			fio->retry = true;
			goto skip;
		}
		io->bio = __bio_alloc(fio, BIO_MAX_VECS);
		f2fs_set_bio_crypt_ctx(io->bio, fio->page->mapping->host,
				       bio_page->index, fio, GFP_NOIO);
		io->fio = *fio;
	}

	if (bio_add_page(io->bio, bio_page, PAGE_SIZE, 0) < PAGE_SIZE) {
		__submit_merged_bio(io);
		goto alloc_new;
	}

	if (fio->io_wbc)
		wbc_account_cgroup_owner(fio->io_wbc, bio_page, PAGE_SIZE);

	io->last_block_in_bio = fio->new_blkaddr;

	trace_f2fs_submit_page_write(fio->page, fio);
skip:
	if (fio->in_list)
		goto next;
out:
	if (is_sbi_flag_set(sbi, SBI_IS_SHUTDOWN) ||
				!f2fs_is_checkpoint_ready(sbi))
		__submit_merged_bio(io);
	up_write(&io->io_rwsem);
}

static struct bio *f2fs_grab_read_bio(struct inode *inode, block_t blkaddr,
				      unsigned nr_pages, unsigned op_flag,
				      pgoff_t first_idx, bool for_write)
{
	struct f2fs_sb_info *sbi = F2FS_I_SB(inode);
	struct bio *bio;
	struct bio_post_read_ctx *ctx;
	unsigned int post_read_steps = 0;

	bio = bio_alloc_bioset(for_write ? GFP_NOIO : GFP_KERNEL,
			       bio_max_segs(nr_pages), &f2fs_bioset);
	if (!bio)
		return ERR_PTR(-ENOMEM);

	f2fs_set_bio_crypt_ctx(bio, inode, first_idx, NULL, GFP_NOFS);

	f2fs_target_device(sbi, blkaddr, bio);
	bio->bi_end_io = f2fs_read_end_io;
	bio_set_op_attrs(bio, REQ_OP_READ, op_flag);

	if (fscrypt_inode_uses_fs_layer_crypto(inode))
		post_read_steps |= STEP_DECRYPT;

	if (f2fs_need_verity(inode, first_idx))
		post_read_steps |= STEP_VERITY;

	/*
	 * STEP_DECOMPRESS is handled specially, since a compressed file might
	 * contain both compressed and uncompressed clusters.  We'll allocate a
	 * bio_post_read_ctx if the file is compressed, but the caller is
	 * responsible for enabling STEP_DECOMPRESS if it's actually needed.
	 */

	if (post_read_steps || f2fs_compressed_file(inode)) {
		/* Due to the mempool, this never fails. */
		ctx = mempool_alloc(bio_post_read_ctx_pool, GFP_NOFS);
		ctx->bio = bio;
		ctx->sbi = sbi;
		ctx->enabled_steps = post_read_steps;
		bio->bi_private = ctx;
	}

	return bio;
}

/* This can handle encryption stuffs */
static int f2fs_submit_page_read(struct inode *inode, struct page *page,
				 block_t blkaddr, int op_flags, bool for_write)
{
	struct f2fs_sb_info *sbi = F2FS_I_SB(inode);
	struct bio *bio;

	bio = f2fs_grab_read_bio(inode, blkaddr, 1, op_flags,
					page->index, for_write);
	if (IS_ERR(bio))
		return PTR_ERR(bio);

	/* wait for GCed page writeback via META_MAPPING */
	f2fs_wait_on_block_writeback(inode, blkaddr);

	if (bio_add_page(bio, page, PAGE_SIZE, 0) < PAGE_SIZE) {
		bio_put(bio);
		return -EFAULT;
	}
	ClearPageError(page);
	inc_page_count(sbi, F2FS_RD_DATA);
	f2fs_update_iostat(sbi, FS_DATA_READ_IO, F2FS_BLKSIZE);
	__submit_bio(sbi, bio, DATA);
	return 0;
}

static void __set_data_blkaddr(struct dnode_of_data *dn)
{
	struct f2fs_node *rn = F2FS_NODE(dn->node_page);
	__le32 *addr_array;
	int base = 0;

	if (IS_INODE(dn->node_page) && f2fs_has_extra_attr(dn->inode))
		base = get_extra_isize(dn->inode);

	/* Get physical address of data block */
	addr_array = blkaddr_in_node(rn);
	addr_array[base + dn->ofs_in_node] = cpu_to_le32(dn->data_blkaddr);
}

/*
 * Lock ordering for the change of data block address:
 * ->data_page
 *  ->node_page
 *    update block addresses in the node page
 */
void f2fs_set_data_blkaddr(struct dnode_of_data *dn)
{
	f2fs_wait_on_page_writeback(dn->node_page, NODE, true, true);
	__set_data_blkaddr(dn);
	if (set_page_dirty(dn->node_page))
		dn->node_changed = true;
}

void f2fs_update_data_blkaddr(struct dnode_of_data *dn, block_t blkaddr)
{
	dn->data_blkaddr = blkaddr;
	f2fs_set_data_blkaddr(dn);
	f2fs_update_extent_cache(dn);
}

/* dn->ofs_in_node will be returned with up-to-date last block pointer */
int f2fs_reserve_new_blocks(struct dnode_of_data *dn, blkcnt_t count)
{
	struct f2fs_sb_info *sbi = F2FS_I_SB(dn->inode);
	int err;

	if (!count)
		return 0;

	if (unlikely(is_inode_flag_set(dn->inode, FI_NO_ALLOC)))
		return -EPERM;
	if (unlikely((err = inc_valid_block_count(sbi, dn->inode, &count))))
		return err;

	trace_f2fs_reserve_new_blocks(dn->inode, dn->nid,
						dn->ofs_in_node, count);

	f2fs_wait_on_page_writeback(dn->node_page, NODE, true, true);

	for (; count > 0; dn->ofs_in_node++) {
		block_t blkaddr = f2fs_data_blkaddr(dn);

		if (blkaddr == NULL_ADDR) {
			dn->data_blkaddr = NEW_ADDR;
			__set_data_blkaddr(dn);
			count--;
		}
	}

	if (set_page_dirty(dn->node_page))
		dn->node_changed = true;
	return 0;
}

/* Should keep dn->ofs_in_node unchanged */
int f2fs_reserve_new_block(struct dnode_of_data *dn)
{
	unsigned int ofs_in_node = dn->ofs_in_node;
	int ret;

	ret = f2fs_reserve_new_blocks(dn, 1);
	dn->ofs_in_node = ofs_in_node;
	return ret;
}

int f2fs_reserve_block(struct dnode_of_data *dn, pgoff_t index)
{
	bool need_put = dn->inode_page ? false : true;
	int err;

	err = f2fs_get_dnode_of_data(dn, index, ALLOC_NODE);
	if (err)
		return err;

	if (dn->data_blkaddr == NULL_ADDR)
		err = f2fs_reserve_new_block(dn);
	if (err || need_put)
		f2fs_put_dnode(dn);
	return err;
}

int f2fs_get_block(struct dnode_of_data *dn, pgoff_t index)
{
	struct extent_info ei = {0, 0, 0};
	struct inode *inode = dn->inode;

	if (f2fs_lookup_extent_cache(inode, index, &ei)) {
		dn->data_blkaddr = ei.blk + index - ei.fofs;
		return 0;
	}

	return f2fs_reserve_block(dn, index);
}

struct page *f2fs_get_read_data_page(struct inode *inode, pgoff_t index,
						int op_flags, bool for_write)
{
	struct address_space *mapping = inode->i_mapping;
	struct dnode_of_data dn;
	struct page *page;
	struct extent_info ei = {0,0,0};
	int err;

	page = f2fs_grab_cache_page(mapping, index, for_write);
	if (!page)
		return ERR_PTR(-ENOMEM);

	if (f2fs_lookup_extent_cache(inode, index, &ei)) {
		dn.data_blkaddr = ei.blk + index - ei.fofs;
		if (!f2fs_is_valid_blkaddr(F2FS_I_SB(inode), dn.data_blkaddr,
						DATA_GENERIC_ENHANCE_READ)) {
			err = -EFSCORRUPTED;
			goto put_err;
		}
		goto got_it;
	}

	set_new_dnode(&dn, inode, NULL, NULL, 0);
	err = f2fs_get_dnode_of_data(&dn, index, LOOKUP_NODE);
	if (err)
		goto put_err;
	f2fs_put_dnode(&dn);

	if (unlikely(dn.data_blkaddr == NULL_ADDR)) {
		err = -ENOENT;
		goto put_err;
	}
	if (dn.data_blkaddr != NEW_ADDR &&
			!f2fs_is_valid_blkaddr(F2FS_I_SB(inode),
						dn.data_blkaddr,
						DATA_GENERIC_ENHANCE)) {
		err = -EFSCORRUPTED;
		goto put_err;
	}
got_it:
	if (PageUptodate(page)) {
		unlock_page(page);
		return page;
	}

	/*
	 * A new dentry page is allocated but not able to be written, since its
	 * new inode page couldn't be allocated due to -ENOSPC.
	 * In such the case, its blkaddr can be remained as NEW_ADDR.
	 * see, f2fs_add_link -> f2fs_get_new_data_page ->
	 * f2fs_init_inode_metadata.
	 */
	if (dn.data_blkaddr == NEW_ADDR) {
		zero_user_segment(page, 0, PAGE_SIZE);
		if (!PageUptodate(page))
			SetPageUptodate(page);
		unlock_page(page);
		return page;
	}

	err = f2fs_submit_page_read(inode, page, dn.data_blkaddr,
						op_flags, for_write);
	if (err)
		goto put_err;
	return page;

put_err:
	f2fs_put_page(page, 1);
	return ERR_PTR(err);
}

struct page *f2fs_find_data_page(struct inode *inode, pgoff_t index)
{
	struct address_space *mapping = inode->i_mapping;
	struct page *page;

	page = find_get_page(mapping, index);
	if (page && PageUptodate(page))
		return page;
	f2fs_put_page(page, 0);

	page = f2fs_get_read_data_page(inode, index, 0, false);
	if (IS_ERR(page))
		return page;

	if (PageUptodate(page))
		return page;

	wait_on_page_locked(page);
	if (unlikely(!PageUptodate(page))) {
		f2fs_put_page(page, 0);
		return ERR_PTR(-EIO);
	}
	return page;
}

/*
 * If it tries to access a hole, return an error.
 * Because, the callers, functions in dir.c and GC, should be able to know
 * whether this page exists or not.
 */
struct page *f2fs_get_lock_data_page(struct inode *inode, pgoff_t index,
							bool for_write)
{
	struct address_space *mapping = inode->i_mapping;
	struct page *page;
repeat:
	page = f2fs_get_read_data_page(inode, index, 0, for_write);
	if (IS_ERR(page))
		return page;

	/* wait for read completion */
	lock_page(page);
	if (unlikely(page->mapping != mapping)) {
		f2fs_put_page(page, 1);
		goto repeat;
	}
	if (unlikely(!PageUptodate(page))) {
		f2fs_put_page(page, 1);
		return ERR_PTR(-EIO);
	}
	return page;
}

/*
 * Caller ensures that this data page is never allocated.
 * A new zero-filled data page is allocated in the page cache.
 *
 * Also, caller should grab and release a rwsem by calling f2fs_lock_op() and
 * f2fs_unlock_op().
 * Note that, ipage is set only by make_empty_dir, and if any error occur,
 * ipage should be released by this function.
 */
struct page *f2fs_get_new_data_page(struct inode *inode,
		struct page *ipage, pgoff_t index, bool new_i_size)
{
	struct address_space *mapping = inode->i_mapping;
	struct page *page;
	struct dnode_of_data dn;
	int err;

	page = f2fs_grab_cache_page(mapping, index, true);
	if (!page) {
		/*
		 * before exiting, we should make sure ipage will be released
		 * if any error occur.
		 */
		f2fs_put_page(ipage, 1);
		return ERR_PTR(-ENOMEM);
	}

	set_new_dnode(&dn, inode, ipage, NULL, 0);
	err = f2fs_reserve_block(&dn, index);
	if (err) {
		f2fs_put_page(page, 1);
		return ERR_PTR(err);
	}
	if (!ipage)
		f2fs_put_dnode(&dn);

	if (PageUptodate(page))
		goto got_it;

	if (dn.data_blkaddr == NEW_ADDR) {
		zero_user_segment(page, 0, PAGE_SIZE);
		if (!PageUptodate(page))
			SetPageUptodate(page);
	} else {
		f2fs_put_page(page, 1);

		/* if ipage exists, blkaddr should be NEW_ADDR */
		f2fs_bug_on(F2FS_I_SB(inode), ipage);
		page = f2fs_get_lock_data_page(inode, index, true);
		if (IS_ERR(page))
			return page;
	}
got_it:
	if (new_i_size && i_size_read(inode) <
				((loff_t)(index + 1) << PAGE_SHIFT))
		f2fs_i_size_write(inode, ((loff_t)(index + 1) << PAGE_SHIFT));
	return page;
}

static int __allocate_data_block(struct dnode_of_data *dn, int seg_type)
{
	struct f2fs_sb_info *sbi = F2FS_I_SB(dn->inode);
	struct f2fs_summary sum;
	struct node_info ni;
	block_t old_blkaddr;
	blkcnt_t count = 1;
	int err;

	if (unlikely(is_inode_flag_set(dn->inode, FI_NO_ALLOC)))
		return -EPERM;

	err = f2fs_get_node_info(sbi, dn->nid, &ni);
	if (err)
		return err;

	dn->data_blkaddr = f2fs_data_blkaddr(dn);
	if (dn->data_blkaddr != NULL_ADDR)
		goto alloc;

	if (unlikely((err = inc_valid_block_count(sbi, dn->inode, &count))))
		return err;

alloc:
	set_summary(&sum, dn->nid, dn->ofs_in_node, ni.version);
	old_blkaddr = dn->data_blkaddr;
	f2fs_allocate_data_block(sbi, NULL, old_blkaddr, &dn->data_blkaddr,
				&sum, seg_type, NULL);
	if (GET_SEGNO(sbi, old_blkaddr) != NULL_SEGNO) {
		invalidate_mapping_pages(META_MAPPING(sbi),
					old_blkaddr, old_blkaddr);
		f2fs_invalidate_compress_page(sbi, old_blkaddr);
	}
	f2fs_update_data_blkaddr(dn, dn->data_blkaddr);

	/*
	 * i_size will be updated by direct_IO. Otherwise, we'll get stale
	 * data from unwritten block via dio_read.
	 */
	return 0;
}

int f2fs_preallocate_blocks(struct kiocb *iocb, struct iov_iter *from)
{
	struct inode *inode = file_inode(iocb->ki_filp);
	struct f2fs_map_blocks map;
	int flag;
	int err = 0;
	bool direct_io = iocb->ki_flags & IOCB_DIRECT;

	map.m_lblk = F2FS_BLK_ALIGN(iocb->ki_pos);
	map.m_len = F2FS_BYTES_TO_BLK(iocb->ki_pos + iov_iter_count(from));
	if (map.m_len > map.m_lblk)
		map.m_len -= map.m_lblk;
	else
		map.m_len = 0;

	map.m_next_pgofs = NULL;
	map.m_next_extent = NULL;
	map.m_seg_type = NO_CHECK_TYPE;
	map.m_may_create = true;

	if (direct_io) {
		map.m_seg_type = f2fs_rw_hint_to_seg_type(iocb->ki_hint);
		flag = f2fs_force_buffered_io(inode, iocb, from) ?
					F2FS_GET_BLOCK_PRE_AIO :
					F2FS_GET_BLOCK_PRE_DIO;
		goto map_blocks;
	}
	if (iocb->ki_pos + iov_iter_count(from) > MAX_INLINE_DATA(inode)) {
		err = f2fs_convert_inline_inode(inode);
		if (err)
			return err;
	}
	if (f2fs_has_inline_data(inode))
		return err;

	flag = F2FS_GET_BLOCK_PRE_AIO;

map_blocks:
	err = f2fs_map_blocks(inode, &map, 1, flag);
	if (map.m_len > 0 && err == -ENOSPC) {
		if (!direct_io)
			set_inode_flag(inode, FI_NO_PREALLOC);
		err = 0;
	}
	return err;
}

void f2fs_do_map_lock(struct f2fs_sb_info *sbi, int flag, bool lock)
{
	if (flag == F2FS_GET_BLOCK_PRE_AIO) {
		if (lock)
			down_read(&sbi->node_change);
		else
			up_read(&sbi->node_change);
	} else {
		if (lock)
			f2fs_lock_op(sbi);
		else
			f2fs_unlock_op(sbi);
	}
}

/*
 * f2fs_map_blocks() tries to find or build mapping relationship which
 * maps continuous logical blocks to physical blocks, and return such
 * info via f2fs_map_blocks structure.
 */
int f2fs_map_blocks(struct inode *inode, struct f2fs_map_blocks *map,
						int create, int flag)
{
	unsigned int maxblocks = map->m_len;
	struct dnode_of_data dn;
	struct f2fs_sb_info *sbi = F2FS_I_SB(inode);
	int mode = map->m_may_create ? ALLOC_NODE : LOOKUP_NODE;
	pgoff_t pgofs, end_offset, end;
	int err = 0, ofs = 1;
	unsigned int ofs_in_node, last_ofs_in_node;
	blkcnt_t prealloc;
	struct extent_info ei = {0,0,0};
	block_t blkaddr;
	unsigned int start_pgofs;

	if (!maxblocks)
		return 0;

	map->m_len = 0;
	map->m_flags = 0;

	/* it only supports block size == page size */
	pgofs =	(pgoff_t)map->m_lblk;
	end = pgofs + maxblocks;

	if (!create && f2fs_lookup_extent_cache(inode, pgofs, &ei)) {
		if (f2fs_lfs_mode(sbi) && flag == F2FS_GET_BLOCK_DIO &&
							map->m_may_create)
			goto next_dnode;

		map->m_pblk = ei.blk + pgofs - ei.fofs;
		map->m_len = min((pgoff_t)maxblocks, ei.fofs + ei.len - pgofs);
		map->m_flags = F2FS_MAP_MAPPED;
		if (map->m_next_extent)
			*map->m_next_extent = pgofs + map->m_len;

		/* for hardware encryption, but to avoid potential issue in future */
		if (flag == F2FS_GET_BLOCK_DIO)
			f2fs_wait_on_block_writeback_range(inode,
						map->m_pblk, map->m_len);
		goto out;
	}

next_dnode:
	if (map->m_may_create)
		f2fs_do_map_lock(sbi, flag, true);

	/* When reading holes, we need its node page */
	set_new_dnode(&dn, inode, NULL, NULL, 0);
	err = f2fs_get_dnode_of_data(&dn, pgofs, mode);
	if (err) {
		if (flag == F2FS_GET_BLOCK_BMAP)
			map->m_pblk = 0;
		if (err == -ENOENT) {
			err = 0;
			if (map->m_next_pgofs)
				*map->m_next_pgofs =
					f2fs_get_next_page_offset(&dn, pgofs);
			if (map->m_next_extent)
				*map->m_next_extent =
					f2fs_get_next_page_offset(&dn, pgofs);
		}
		goto unlock_out;
	}

	start_pgofs = pgofs;
	prealloc = 0;
	last_ofs_in_node = ofs_in_node = dn.ofs_in_node;
	end_offset = ADDRS_PER_PAGE(dn.node_page, inode);

next_block:
	blkaddr = f2fs_data_blkaddr(&dn);

	if (__is_valid_data_blkaddr(blkaddr) &&
		!f2fs_is_valid_blkaddr(sbi, blkaddr, DATA_GENERIC_ENHANCE)) {
		err = -EFSCORRUPTED;
		goto sync_out;
	}

	if (__is_valid_data_blkaddr(blkaddr)) {
		/* use out-place-update for driect IO under LFS mode */
		if (f2fs_lfs_mode(sbi) && flag == F2FS_GET_BLOCK_DIO &&
							map->m_may_create) {
			err = __allocate_data_block(&dn, map->m_seg_type);
			if (err)
				goto sync_out;
			blkaddr = dn.data_blkaddr;
			set_inode_flag(inode, FI_APPEND_WRITE);
		}
	} else {
		if (create) {
			if (unlikely(f2fs_cp_error(sbi))) {
				err = -EIO;
				goto sync_out;
			}
			if (flag == F2FS_GET_BLOCK_PRE_AIO) {
				if (blkaddr == NULL_ADDR) {
					prealloc++;
					last_ofs_in_node = dn.ofs_in_node;
				}
			} else {
				WARN_ON(flag != F2FS_GET_BLOCK_PRE_DIO &&
					flag != F2FS_GET_BLOCK_DIO);
				err = __allocate_data_block(&dn,
							map->m_seg_type);
				if (!err)
					set_inode_flag(inode, FI_APPEND_WRITE);
			}
			if (err)
				goto sync_out;
			map->m_flags |= F2FS_MAP_NEW;
			blkaddr = dn.data_blkaddr;
		} else {
			if (flag == F2FS_GET_BLOCK_BMAP) {
				map->m_pblk = 0;
				goto sync_out;
			}
			if (flag == F2FS_GET_BLOCK_PRECACHE)
				goto sync_out;
			if (flag == F2FS_GET_BLOCK_FIEMAP &&
						blkaddr == NULL_ADDR) {
				if (map->m_next_pgofs)
					*map->m_next_pgofs = pgofs + 1;
				goto sync_out;
			}
			if (flag != F2FS_GET_BLOCK_FIEMAP) {
				/* for defragment case */
				if (map->m_next_pgofs)
					*map->m_next_pgofs = pgofs + 1;
				goto sync_out;
			}
		}
	}

	if (flag == F2FS_GET_BLOCK_PRE_AIO)
		goto skip;

	if (map->m_len == 0) {
		/* preallocated unwritten block should be mapped for fiemap. */
		if (blkaddr == NEW_ADDR)
			map->m_flags |= F2FS_MAP_UNWRITTEN;
		map->m_flags |= F2FS_MAP_MAPPED;

		map->m_pblk = blkaddr;
		map->m_len = 1;
	} else if ((map->m_pblk != NEW_ADDR &&
			blkaddr == (map->m_pblk + ofs)) ||
			(map->m_pblk == NEW_ADDR && blkaddr == NEW_ADDR) ||
			flag == F2FS_GET_BLOCK_PRE_DIO) {
		ofs++;
		map->m_len++;
	} else {
		goto sync_out;
	}

skip:
	dn.ofs_in_node++;
	pgofs++;

	/* preallocate blocks in batch for one dnode page */
	if (flag == F2FS_GET_BLOCK_PRE_AIO &&
			(pgofs == end || dn.ofs_in_node == end_offset)) {

		dn.ofs_in_node = ofs_in_node;
		err = f2fs_reserve_new_blocks(&dn, prealloc);
		if (err)
			goto sync_out;

		map->m_len += dn.ofs_in_node - ofs_in_node;
		if (prealloc && dn.ofs_in_node != last_ofs_in_node + 1) {
			err = -ENOSPC;
			goto sync_out;
		}
		dn.ofs_in_node = end_offset;
	}

	if (pgofs >= end)
		goto sync_out;
	else if (dn.ofs_in_node < end_offset)
		goto next_block;

	if (flag == F2FS_GET_BLOCK_PRECACHE) {
		if (map->m_flags & F2FS_MAP_MAPPED) {
			unsigned int ofs = start_pgofs - map->m_lblk;

			f2fs_update_extent_cache_range(&dn,
				start_pgofs, map->m_pblk + ofs,
				map->m_len - ofs);
		}
	}

	f2fs_put_dnode(&dn);

	if (map->m_may_create) {
		f2fs_do_map_lock(sbi, flag, false);
		f2fs_balance_fs(sbi, dn.node_changed);
	}
	goto next_dnode;

sync_out:

	/* for hardware encryption, but to avoid potential issue in future */
	if (flag == F2FS_GET_BLOCK_DIO && map->m_flags & F2FS_MAP_MAPPED)
		f2fs_wait_on_block_writeback_range(inode,
						map->m_pblk, map->m_len);

	if (flag == F2FS_GET_BLOCK_PRECACHE) {
		if (map->m_flags & F2FS_MAP_MAPPED) {
			unsigned int ofs = start_pgofs - map->m_lblk;

			f2fs_update_extent_cache_range(&dn,
				start_pgofs, map->m_pblk + ofs,
				map->m_len - ofs);
		}
		if (map->m_next_extent)
			*map->m_next_extent = pgofs + 1;
	}
	f2fs_put_dnode(&dn);
unlock_out:
	if (map->m_may_create) {
		f2fs_do_map_lock(sbi, flag, false);
		f2fs_balance_fs(sbi, dn.node_changed);
	}
out:
	trace_f2fs_map_blocks(inode, map, err);
	return err;
}

bool f2fs_overwrite_io(struct inode *inode, loff_t pos, size_t len)
{
	struct f2fs_map_blocks map;
	block_t last_lblk;
	int err;

	if (pos + len > i_size_read(inode))
		return false;

	map.m_lblk = F2FS_BYTES_TO_BLK(pos);
	map.m_next_pgofs = NULL;
	map.m_next_extent = NULL;
	map.m_seg_type = NO_CHECK_TYPE;
	map.m_may_create = false;
	last_lblk = F2FS_BLK_ALIGN(pos + len);

	while (map.m_lblk < last_lblk) {
		map.m_len = last_lblk - map.m_lblk;
		err = f2fs_map_blocks(inode, &map, 0, F2FS_GET_BLOCK_DEFAULT);
		if (err || map.m_len == 0)
			return false;
		map.m_lblk += map.m_len;
	}
	return true;
}

static inline u64 bytes_to_blks(struct inode *inode, u64 bytes)
{
	return (bytes >> inode->i_blkbits);
}

static inline u64 blks_to_bytes(struct inode *inode, u64 blks)
{
	return (blks << inode->i_blkbits);
}

static int __get_data_block(struct inode *inode, sector_t iblock,
			struct buffer_head *bh, int create, int flag,
			pgoff_t *next_pgofs, int seg_type, bool may_write)
{
	struct f2fs_map_blocks map;
	int err;

	map.m_lblk = iblock;
	map.m_len = bytes_to_blks(inode, bh->b_size);
	map.m_next_pgofs = next_pgofs;
	map.m_next_extent = NULL;
	map.m_seg_type = seg_type;
	map.m_may_create = may_write;

	err = f2fs_map_blocks(inode, &map, create, flag);
	if (!err) {
		map_bh(bh, inode->i_sb, map.m_pblk);
		bh->b_state = (bh->b_state & ~F2FS_MAP_FLAGS) | map.m_flags;
		bh->b_size = blks_to_bytes(inode, map.m_len);
	}
	return err;
}

static int get_data_block_dio_write(struct inode *inode, sector_t iblock,
			struct buffer_head *bh_result, int create)
{
	return __get_data_block(inode, iblock, bh_result, create,
				F2FS_GET_BLOCK_DIO, NULL,
				f2fs_rw_hint_to_seg_type(inode->i_write_hint),
				true);
}

static int get_data_block_dio(struct inode *inode, sector_t iblock,
			struct buffer_head *bh_result, int create)
{
	return __get_data_block(inode, iblock, bh_result, create,
				F2FS_GET_BLOCK_DIO, NULL,
				f2fs_rw_hint_to_seg_type(inode->i_write_hint),
				false);
}

static int f2fs_xattr_fiemap(struct inode *inode,
				struct fiemap_extent_info *fieinfo)
{
	struct f2fs_sb_info *sbi = F2FS_I_SB(inode);
	struct page *page;
	struct node_info ni;
	__u64 phys = 0, len;
	__u32 flags;
	nid_t xnid = F2FS_I(inode)->i_xattr_nid;
	int err = 0;

	if (f2fs_has_inline_xattr(inode)) {
		int offset;

		page = f2fs_grab_cache_page(NODE_MAPPING(sbi),
						inode->i_ino, false);
		if (!page)
			return -ENOMEM;

		err = f2fs_get_node_info(sbi, inode->i_ino, &ni);
		if (err) {
			f2fs_put_page(page, 1);
			return err;
		}

		phys = blks_to_bytes(inode, ni.blk_addr);
		offset = offsetof(struct f2fs_inode, i_addr) +
					sizeof(__le32) * (DEF_ADDRS_PER_INODE -
					get_inline_xattr_addrs(inode));

		phys += offset;
		len = inline_xattr_size(inode);

		f2fs_put_page(page, 1);

		flags = FIEMAP_EXTENT_DATA_INLINE | FIEMAP_EXTENT_NOT_ALIGNED;

		if (!xnid)
			flags |= FIEMAP_EXTENT_LAST;

		err = fiemap_fill_next_extent(fieinfo, 0, phys, len, flags);
		trace_f2fs_fiemap(inode, 0, phys, len, flags, err);
		if (err || err == 1)
			return err;
	}

	if (xnid) {
		page = f2fs_grab_cache_page(NODE_MAPPING(sbi), xnid, false);
		if (!page)
			return -ENOMEM;

		err = f2fs_get_node_info(sbi, xnid, &ni);
		if (err) {
			f2fs_put_page(page, 1);
			return err;
		}

		phys = blks_to_bytes(inode, ni.blk_addr);
		len = inode->i_sb->s_blocksize;

		f2fs_put_page(page, 1);

		flags = FIEMAP_EXTENT_LAST;
	}

	if (phys) {
		err = fiemap_fill_next_extent(fieinfo, 0, phys, len, flags);
		trace_f2fs_fiemap(inode, 0, phys, len, flags, err);
	}

	return (err < 0 ? err : 0);
}

static loff_t max_inode_blocks(struct inode *inode)
{
	loff_t result = ADDRS_PER_INODE(inode);
	loff_t leaf_count = ADDRS_PER_BLOCK(inode);

	/* two direct node blocks */
	result += (leaf_count * 2);

	/* two indirect node blocks */
	leaf_count *= NIDS_PER_BLOCK;
	result += (leaf_count * 2);

	/* one double indirect node block */
	leaf_count *= NIDS_PER_BLOCK;
	result += leaf_count;

	return result;
}

int f2fs_fiemap(struct inode *inode, struct fiemap_extent_info *fieinfo,
		u64 start, u64 len)
{
	struct f2fs_map_blocks map;
	sector_t start_blk, last_blk;
	pgoff_t next_pgofs;
	u64 logical = 0, phys = 0, size = 0;
	u32 flags = 0;
	int ret = 0;
	bool compr_cluster = false;
	unsigned int cluster_size = F2FS_I(inode)->i_cluster_size;
	loff_t maxbytes;

	if (fieinfo->fi_flags & FIEMAP_FLAG_CACHE) {
		ret = f2fs_precache_extents(inode);
		if (ret)
			return ret;
	}

	ret = fiemap_prep(inode, fieinfo, start, &len, FIEMAP_FLAG_XATTR);
	if (ret)
		return ret;

	inode_lock(inode);

	maxbytes = max_file_blocks(inode) << F2FS_BLKSIZE_BITS;
	if (start > maxbytes) {
		ret = -EFBIG;
		goto out;
	}

	if (len > maxbytes || (maxbytes - len) < start)
		len = maxbytes - start;

	if (fieinfo->fi_flags & FIEMAP_FLAG_XATTR) {
		ret = f2fs_xattr_fiemap(inode, fieinfo);
		goto out;
	}

	if (f2fs_has_inline_data(inode) || f2fs_has_inline_dentry(inode)) {
		ret = f2fs_inline_data_fiemap(inode, fieinfo, start, len);
		if (ret != -EAGAIN)
			goto out;
	}

	if (bytes_to_blks(inode, len) == 0)
		len = blks_to_bytes(inode, 1);

	start_blk = bytes_to_blks(inode, start);
	last_blk = bytes_to_blks(inode, start + len - 1);

next:
	memset(&map, 0, sizeof(map));
	map.m_lblk = start_blk;
	map.m_len = bytes_to_blks(inode, len);
	map.m_next_pgofs = &next_pgofs;
	map.m_seg_type = NO_CHECK_TYPE;

	if (compr_cluster)
		map.m_len = cluster_size - 1;

	ret = f2fs_map_blocks(inode, &map, 0, F2FS_GET_BLOCK_FIEMAP);
	if (ret)
		goto out;

	/* HOLE */
	if (!(map.m_flags & F2FS_MAP_FLAGS)) {
		start_blk = next_pgofs;

		if (blks_to_bytes(inode, start_blk) < blks_to_bytes(inode,
						max_inode_blocks(inode)))
			goto prep_next;

		flags |= FIEMAP_EXTENT_LAST;
	}

	if (size) {
		flags |= FIEMAP_EXTENT_MERGED;
		if (IS_ENCRYPTED(inode))
			flags |= FIEMAP_EXTENT_DATA_ENCRYPTED;

		ret = fiemap_fill_next_extent(fieinfo, logical,
				phys, size, flags);
		trace_f2fs_fiemap(inode, logical, phys, size, flags, ret);
		if (ret)
			goto out;
		size = 0;
	}

	if (start_blk > last_blk)
		goto out;

	if (compr_cluster) {
		compr_cluster = false;


		logical = blks_to_bytes(inode, start_blk - 1);
		phys = blks_to_bytes(inode, map.m_pblk);
		size = blks_to_bytes(inode, cluster_size);

		flags |= FIEMAP_EXTENT_ENCODED;

		start_blk += cluster_size - 1;

		if (start_blk > last_blk)
			goto out;

		goto prep_next;
	}

	if (map.m_pblk == COMPRESS_ADDR) {
		compr_cluster = true;
		start_blk++;
		goto prep_next;
	}

	logical = blks_to_bytes(inode, start_blk);
	phys = blks_to_bytes(inode, map.m_pblk);
	size = blks_to_bytes(inode, map.m_len);
	flags = 0;
	if (map.m_flags & F2FS_MAP_UNWRITTEN)
		flags = FIEMAP_EXTENT_UNWRITTEN;

	start_blk += bytes_to_blks(inode, size);

prep_next:
	cond_resched();
	if (fatal_signal_pending(current))
		ret = -EINTR;
	else
		goto next;
out:
	if (ret == 1)
		ret = 0;

	inode_unlock(inode);
	return ret;
}

static inline loff_t f2fs_readpage_limit(struct inode *inode)
{
	if (IS_ENABLED(CONFIG_FS_VERITY) &&
	    (IS_VERITY(inode) || f2fs_verity_in_progress(inode)))
		return inode->i_sb->s_maxbytes;

	return i_size_read(inode);
}

static int f2fs_read_single_page(struct inode *inode, struct page *page,
					unsigned nr_pages,
					struct f2fs_map_blocks *map,
					struct bio **bio_ret,
					sector_t *last_block_in_bio,
					bool is_readahead)
{
	struct bio *bio = *bio_ret;
	const unsigned blocksize = blks_to_bytes(inode, 1);
	sector_t block_in_file;
	sector_t last_block;
	sector_t last_block_in_file;
	sector_t block_nr;
	int ret = 0;

	block_in_file = (sector_t)page_index(page);
	last_block = block_in_file + nr_pages;
	last_block_in_file = bytes_to_blks(inode,
			f2fs_readpage_limit(inode) + blocksize - 1);
	if (last_block > last_block_in_file)
		last_block = last_block_in_file;

	/* just zeroing out page which is beyond EOF */
	if (block_in_file >= last_block)
		goto zero_out;
	/*
	 * Map blocks using the previous result first.
	 */
	if ((map->m_flags & F2FS_MAP_MAPPED) &&
			block_in_file > map->m_lblk &&
			block_in_file < (map->m_lblk + map->m_len))
		goto got_it;

	/*
	 * Then do more f2fs_map_blocks() calls until we are
	 * done with this page.
	 */
	map->m_lblk = block_in_file;
	map->m_len = last_block - block_in_file;

	ret = f2fs_map_blocks(inode, map, 0, F2FS_GET_BLOCK_DEFAULT);
	if (ret)
		goto out;
got_it:
	if ((map->m_flags & F2FS_MAP_MAPPED)) {
		block_nr = map->m_pblk + block_in_file - map->m_lblk;
		SetPageMappedToDisk(page);

		if (!PageUptodate(page) && (!PageSwapCache(page) &&
					!cleancache_get_page(page))) {
			SetPageUptodate(page);
			goto confused;
		}

		if (!f2fs_is_valid_blkaddr(F2FS_I_SB(inode), block_nr,
						DATA_GENERIC_ENHANCE_READ)) {
			ret = -EFSCORRUPTED;
			goto out;
		}
	} else {
zero_out:
		zero_user_segment(page, 0, PAGE_SIZE);
		if (f2fs_need_verity(inode, page->index) &&
		    !fsverity_verify_page(page)) {
			ret = -EIO;
			goto out;
		}
		if (!PageUptodate(page))
			SetPageUptodate(page);
		unlock_page(page);
		goto out;
	}

	/*
	 * This page will go to BIO.  Do we need to send this
	 * BIO off first?
	 */
	if (bio && (!page_is_mergeable(F2FS_I_SB(inode), bio,
				       *last_block_in_bio, block_nr) ||
		    !f2fs_crypt_mergeable_bio(bio, inode, page->index, NULL))) {
submit_and_realloc:
		__submit_bio(F2FS_I_SB(inode), bio, DATA);
		bio = NULL;
	}
	if (bio == NULL) {
		bio = f2fs_grab_read_bio(inode, block_nr, nr_pages,
				is_readahead ? REQ_RAHEAD : 0, page->index,
				false);
		if (IS_ERR(bio)) {
			ret = PTR_ERR(bio);
			bio = NULL;
			goto out;
		}
	}

	/*
	 * If the page is under writeback, we need to wait for
	 * its completion to see the correct decrypted data.
	 */
	f2fs_wait_on_block_writeback(inode, block_nr);

	if (bio_add_page(bio, page, blocksize, 0) < blocksize)
		goto submit_and_realloc;

	inc_page_count(F2FS_I_SB(inode), F2FS_RD_DATA);
	f2fs_update_iostat(F2FS_I_SB(inode), FS_DATA_READ_IO, F2FS_BLKSIZE);
	ClearPageError(page);
	*last_block_in_bio = block_nr;
	goto out;
confused:
	if (bio) {
		__submit_bio(F2FS_I_SB(inode), bio, DATA);
		bio = NULL;
	}
	unlock_page(page);
out:
	*bio_ret = bio;
	return ret;
}

#ifdef CONFIG_F2FS_FS_COMPRESSION
int f2fs_read_multi_pages(struct compress_ctx *cc, struct bio **bio_ret,
				unsigned nr_pages, sector_t *last_block_in_bio,
				bool is_readahead, bool for_write)
{
	struct dnode_of_data dn;
	struct inode *inode = cc->inode;
	struct f2fs_sb_info *sbi = F2FS_I_SB(inode);
	struct bio *bio = *bio_ret;
	unsigned int start_idx = cc->cluster_idx << cc->log_cluster_size;
	sector_t last_block_in_file;
	const unsigned blocksize = blks_to_bytes(inode, 1);
	struct decompress_io_ctx *dic = NULL;
	int i;
	int ret = 0;

	f2fs_bug_on(sbi, f2fs_cluster_is_empty(cc));

	last_block_in_file = bytes_to_blks(inode,
			f2fs_readpage_limit(inode) + blocksize - 1);

	/* get rid of pages beyond EOF */
	for (i = 0; i < cc->cluster_size; i++) {
		struct page *page = cc->rpages[i];

		if (!page)
			continue;
		if ((sector_t)page->index >= last_block_in_file) {
			zero_user_segment(page, 0, PAGE_SIZE);
			if (!PageUptodate(page))
				SetPageUptodate(page);
		} else if (!PageUptodate(page)) {
			continue;
		}
		unlock_page(page);
		cc->rpages[i] = NULL;
		cc->nr_rpages--;
	}

	/* we are done since all pages are beyond EOF */
	if (f2fs_cluster_is_empty(cc))
		goto out;

	set_new_dnode(&dn, inode, NULL, NULL, 0);
	ret = f2fs_get_dnode_of_data(&dn, start_idx, LOOKUP_NODE);
	if (ret)
		goto out;

	f2fs_bug_on(sbi, dn.data_blkaddr != COMPRESS_ADDR);

	for (i = 1; i < cc->cluster_size; i++) {
		block_t blkaddr;

		blkaddr = data_blkaddr(dn.inode, dn.node_page,
						dn.ofs_in_node + i);

		if (!__is_valid_data_blkaddr(blkaddr))
			break;

		if (!f2fs_is_valid_blkaddr(sbi, blkaddr, DATA_GENERIC)) {
			ret = -EFAULT;
			goto out_put_dnode;
		}
		cc->nr_cpages++;
	}

	/* nothing to decompress */
	if (cc->nr_cpages == 0) {
		ret = 0;
		goto out_put_dnode;
	}

	dic = f2fs_alloc_dic(cc);
	if (IS_ERR(dic)) {
		ret = PTR_ERR(dic);
		goto out_put_dnode;
	}

	for (i = 0; i < cc->nr_cpages; i++) {
		struct page *page = dic->cpages[i];
		block_t blkaddr;
		struct bio_post_read_ctx *ctx;

		blkaddr = data_blkaddr(dn.inode, dn.node_page,
						dn.ofs_in_node + i + 1);

		f2fs_wait_on_block_writeback(inode, blkaddr);

		if (f2fs_load_compressed_page(sbi, page, blkaddr)) {
			if (atomic_dec_and_test(&dic->remaining_pages))
				f2fs_decompress_cluster(dic);
			continue;
		}

		if (bio && (!page_is_mergeable(sbi, bio,
					*last_block_in_bio, blkaddr) ||
		    !f2fs_crypt_mergeable_bio(bio, inode, page->index, NULL))) {
submit_and_realloc:
			__submit_bio(sbi, bio, DATA);
			bio = NULL;
		}

		if (!bio) {
			bio = f2fs_grab_read_bio(inode, blkaddr, nr_pages,
					is_readahead ? REQ_RAHEAD : 0,
					page->index, for_write);
			if (IS_ERR(bio)) {
				ret = PTR_ERR(bio);
				f2fs_decompress_end_io(dic, ret);
				f2fs_put_dnode(&dn);
				*bio_ret = NULL;
				return ret;
			}
		}

		if (bio_add_page(bio, page, blocksize, 0) < blocksize)
			goto submit_and_realloc;

		ctx = bio->bi_private;
		ctx->enabled_steps |= STEP_DECOMPRESS;
		refcount_inc(&dic->refcnt);

		inc_page_count(sbi, F2FS_RD_DATA);
		f2fs_update_iostat(sbi, FS_DATA_READ_IO, F2FS_BLKSIZE);
		f2fs_update_iostat(sbi, FS_CDATA_READ_IO, F2FS_BLKSIZE);
		ClearPageError(page);
		*last_block_in_bio = blkaddr;
	}

	f2fs_put_dnode(&dn);

	*bio_ret = bio;
	return 0;

out_put_dnode:
	f2fs_put_dnode(&dn);
out:
	for (i = 0; i < cc->cluster_size; i++) {
		if (cc->rpages[i]) {
			ClearPageUptodate(cc->rpages[i]);
			ClearPageError(cc->rpages[i]);
			unlock_page(cc->rpages[i]);
		}
	}
	*bio_ret = bio;
	return ret;
}
#endif

/*
 * This function was originally taken from fs/mpage.c, and customized for f2fs.
 * Major change was from block_size == page_size in f2fs by default.
 */
static int f2fs_mpage_readpages(struct inode *inode,
		struct readahead_control *rac, struct page *page)
{
	struct bio *bio = NULL;
	sector_t last_block_in_bio = 0;
	struct f2fs_map_blocks map;
#ifdef CONFIG_F2FS_FS_COMPRESSION
	struct compress_ctx cc = {
		.inode = inode,
		.log_cluster_size = F2FS_I(inode)->i_log_cluster_size,
		.cluster_size = F2FS_I(inode)->i_cluster_size,
		.cluster_idx = NULL_CLUSTER,
		.rpages = NULL,
		.cpages = NULL,
		.nr_rpages = 0,
		.nr_cpages = 0,
	};
#endif
	unsigned nr_pages = rac ? readahead_count(rac) : 1;
	unsigned max_nr_pages = nr_pages;
	int ret = 0;

	map.m_pblk = 0;
	map.m_lblk = 0;
	map.m_len = 0;
	map.m_flags = 0;
	map.m_next_pgofs = NULL;
	map.m_next_extent = NULL;
	map.m_seg_type = NO_CHECK_TYPE;
	map.m_may_create = false;

	for (; nr_pages; nr_pages--) {
		if (rac) {
			page = readahead_page(rac);
			prefetchw(&page->flags);
		}

#ifdef CONFIG_F2FS_FS_COMPRESSION
		if (f2fs_compressed_file(inode)) {
			/* there are remained comressed pages, submit them */
			if (!f2fs_cluster_can_merge_page(&cc, page->index)) {
				ret = f2fs_read_multi_pages(&cc, &bio,
							max_nr_pages,
							&last_block_in_bio,
							rac != NULL, false);
				f2fs_destroy_compress_ctx(&cc, false);
				if (ret)
					goto set_error_page;
			}
			ret = f2fs_is_compressed_cluster(inode, page->index);
			if (ret < 0)
				goto set_error_page;
			else if (!ret)
				goto read_single_page;

			ret = f2fs_init_compress_ctx(&cc);
			if (ret)
				goto set_error_page;

			f2fs_compress_ctx_add_page(&cc, page);

			goto next_page;
		}
read_single_page:
#endif

		ret = f2fs_read_single_page(inode, page, max_nr_pages, &map,
					&bio, &last_block_in_bio, rac);
		if (ret) {
#ifdef CONFIG_F2FS_FS_COMPRESSION
set_error_page:
#endif
			SetPageError(page);
			zero_user_segment(page, 0, PAGE_SIZE);
			unlock_page(page);
		}
#ifdef CONFIG_F2FS_FS_COMPRESSION
next_page:
#endif
		if (rac)
			put_page(page);

#ifdef CONFIG_F2FS_FS_COMPRESSION
		if (f2fs_compressed_file(inode)) {
			/* last page */
			if (nr_pages == 1 && !f2fs_cluster_is_empty(&cc)) {
				ret = f2fs_read_multi_pages(&cc, &bio,
							max_nr_pages,
							&last_block_in_bio,
							rac != NULL, false);
				f2fs_destroy_compress_ctx(&cc, false);
			}
		}
#endif
	}
	if (bio)
		__submit_bio(F2FS_I_SB(inode), bio, DATA);
	return ret;
}

static int f2fs_read_data_page(struct file *file, struct page *page)
{
	struct inode *inode = page_file_mapping(page)->host;
	int ret = -EAGAIN;

	trace_f2fs_readpage(page, DATA);

	if (!f2fs_is_compress_backend_ready(inode)) {
		unlock_page(page);
		return -EOPNOTSUPP;
	}

	/* If the file has inline data, try to read it directly */
	if (f2fs_has_inline_data(inode))
		ret = f2fs_read_inline_data(inode, page);
	if (ret == -EAGAIN)
		ret = f2fs_mpage_readpages(inode, NULL, page);
	return ret;
}

static void f2fs_readahead(struct readahead_control *rac)
{
	struct inode *inode = rac->mapping->host;

	trace_f2fs_readpages(inode, readahead_index(rac), readahead_count(rac));

	if (!f2fs_is_compress_backend_ready(inode))
		return;

	/* If the file has inline data, skip readpages */
	if (f2fs_has_inline_data(inode))
		return;

	f2fs_mpage_readpages(inode, rac, NULL);
}

int f2fs_encrypt_one_page(struct f2fs_io_info *fio)
{
	struct inode *inode = fio->page->mapping->host;
	struct page *mpage, *page;
	gfp_t gfp_flags = GFP_NOFS;

	if (!f2fs_encrypted_file(inode))
		return 0;

	page = fio->compressed_page ? fio->compressed_page : fio->page;

	/* wait for GCed page writeback via META_MAPPING */
	f2fs_wait_on_block_writeback(inode, fio->old_blkaddr);

	if (fscrypt_inode_uses_inline_crypto(inode))
		return 0;

retry_encrypt:
	fio->encrypted_page = fscrypt_encrypt_pagecache_blocks(page,
					PAGE_SIZE, 0, gfp_flags);
	if (IS_ERR(fio->encrypted_page)) {
		/* flush pending IOs and wait for a while in the ENOMEM case */
		if (PTR_ERR(fio->encrypted_page) == -ENOMEM) {
			f2fs_flush_merged_writes(fio->sbi);
			congestion_wait(BLK_RW_ASYNC, DEFAULT_IO_TIMEOUT);
			gfp_flags |= __GFP_NOFAIL;
			goto retry_encrypt;
		}
		return PTR_ERR(fio->encrypted_page);
	}

	mpage = find_lock_page(META_MAPPING(fio->sbi), fio->old_blkaddr);
	if (mpage) {
		if (PageUptodate(mpage))
			memcpy(page_address(mpage),
				page_address(fio->encrypted_page), PAGE_SIZE);
		f2fs_put_page(mpage, 1);
	}
	return 0;
}

static inline bool check_inplace_update_policy(struct inode *inode,
				struct f2fs_io_info *fio)
{
	struct f2fs_sb_info *sbi = F2FS_I_SB(inode);
	unsigned int policy = SM_I(sbi)->ipu_policy;

	if (policy & (0x1 << F2FS_IPU_FORCE))
		return true;
	if (policy & (0x1 << F2FS_IPU_SSR) && f2fs_need_SSR(sbi))
		return true;
	if (policy & (0x1 << F2FS_IPU_UTIL) &&
			utilization(sbi) > SM_I(sbi)->min_ipu_util)
		return true;
	if (policy & (0x1 << F2FS_IPU_SSR_UTIL) && f2fs_need_SSR(sbi) &&
			utilization(sbi) > SM_I(sbi)->min_ipu_util)
		return true;

	/*
	 * IPU for rewrite async pages
	 */
	if (policy & (0x1 << F2FS_IPU_ASYNC) &&
			fio && fio->op == REQ_OP_WRITE &&
			!(fio->op_flags & REQ_SYNC) &&
			!IS_ENCRYPTED(inode))
		return true;

	/* this is only set during fdatasync */
	if (policy & (0x1 << F2FS_IPU_FSYNC) &&
			is_inode_flag_set(inode, FI_NEED_IPU))
		return true;

	if (unlikely(fio && is_sbi_flag_set(sbi, SBI_CP_DISABLED) &&
			!f2fs_is_checkpointed_data(sbi, fio->old_blkaddr)))
		return true;

	return false;
}

bool f2fs_should_update_inplace(struct inode *inode, struct f2fs_io_info *fio)
{
	/* swap file is migrating in aligned write mode */
	if (is_inode_flag_set(inode, FI_ALIGNED_WRITE))
		return false;

	if (f2fs_is_pinned_file(inode))
		return true;

	/* if this is cold file, we should overwrite to avoid fragmentation */
	if (file_is_cold(inode))
		return true;

	return check_inplace_update_policy(inode, fio);
}

bool f2fs_should_update_outplace(struct inode *inode, struct f2fs_io_info *fio)
{
	struct f2fs_sb_info *sbi = F2FS_I_SB(inode);

	if (f2fs_lfs_mode(sbi))
		return true;
	if (S_ISDIR(inode->i_mode))
		return true;
	if (IS_NOQUOTA(inode))
		return true;
	if (f2fs_is_atomic_file(inode))
		return true;

	/* swap file is migrating in aligned write mode */
	if (is_inode_flag_set(inode, FI_ALIGNED_WRITE))
		return true;

	if (fio) {
		if (page_private_gcing(fio->page))
			return true;
		if (page_private_dummy(fio->page))
			return true;
		if (unlikely(is_sbi_flag_set(sbi, SBI_CP_DISABLED) &&
			f2fs_is_checkpointed_data(sbi, fio->old_blkaddr)))
			return true;
	}
	return false;
}

static inline bool need_inplace_update(struct f2fs_io_info *fio)
{
	struct inode *inode = fio->page->mapping->host;

	if (f2fs_should_update_outplace(inode, fio))
		return false;

	return f2fs_should_update_inplace(inode, fio);
}

int f2fs_do_write_data_page(struct f2fs_io_info *fio)
{
	struct page *page = fio->page;
	struct inode *inode = page->mapping->host;
	struct dnode_of_data dn;
	struct extent_info ei = {0,0,0};
	struct node_info ni;
	bool ipu_force = false;
	int err = 0;

	set_new_dnode(&dn, inode, NULL, NULL, 0);
	if (need_inplace_update(fio) &&
			f2fs_lookup_extent_cache(inode, page->index, &ei)) {
		fio->old_blkaddr = ei.blk + page->index - ei.fofs;

		if (!f2fs_is_valid_blkaddr(fio->sbi, fio->old_blkaddr,
						DATA_GENERIC_ENHANCE))
			return -EFSCORRUPTED;

		ipu_force = true;
		fio->need_lock = LOCK_DONE;
		goto got_it;
	}

	/* Deadlock due to between page->lock and f2fs_lock_op */
	if (fio->need_lock == LOCK_REQ && !f2fs_trylock_op(fio->sbi))
		return -EAGAIN;

	err = f2fs_get_dnode_of_data(&dn, page->index, LOOKUP_NODE);
	if (err)
		goto out;

	fio->old_blkaddr = dn.data_blkaddr;

	/* This page is already truncated */
	if (fio->old_blkaddr == NULL_ADDR) {
		ClearPageUptodate(page);
		clear_page_private_gcing(page);
		goto out_writepage;
	}
got_it:
	if (__is_valid_data_blkaddr(fio->old_blkaddr) &&
		!f2fs_is_valid_blkaddr(fio->sbi, fio->old_blkaddr,
						DATA_GENERIC_ENHANCE)) {
		err = -EFSCORRUPTED;
		goto out_writepage;
	}
	/*
	 * If current allocation needs SSR,
	 * it had better in-place writes for updated data.
	 */
	if (ipu_force ||
		(__is_valid_data_blkaddr(fio->old_blkaddr) &&
					need_inplace_update(fio))) {
		err = f2fs_encrypt_one_page(fio);
		if (err)
			goto out_writepage;

		set_page_writeback(page);
		ClearPageError(page);
		f2fs_put_dnode(&dn);
		if (fio->need_lock == LOCK_REQ)
			f2fs_unlock_op(fio->sbi);
		err = f2fs_inplace_write_data(fio);
		if (err) {
			if (fscrypt_inode_uses_fs_layer_crypto(inode))
				fscrypt_finalize_bounce_page(&fio->encrypted_page);
			if (PageWriteback(page))
				end_page_writeback(page);
		} else {
			set_inode_flag(inode, FI_UPDATE_WRITE);
		}
		trace_f2fs_do_write_data_page(fio->page, IPU);
		return err;
	}

	if (fio->need_lock == LOCK_RETRY) {
		if (!f2fs_trylock_op(fio->sbi)) {
			err = -EAGAIN;
			goto out_writepage;
		}
		fio->need_lock = LOCK_REQ;
	}

	err = f2fs_get_node_info(fio->sbi, dn.nid, &ni);
	if (err)
		goto out_writepage;

	fio->version = ni.version;

	err = f2fs_encrypt_one_page(fio);
	if (err)
		goto out_writepage;

	set_page_writeback(page);
	ClearPageError(page);

	if (fio->compr_blocks && fio->old_blkaddr == COMPRESS_ADDR)
		f2fs_i_compr_blocks_update(inode, fio->compr_blocks - 1, false);

	/* LFS mode write path */
	f2fs_outplace_write_data(&dn, fio);
	trace_f2fs_do_write_data_page(page, OPU);
	set_inode_flag(inode, FI_APPEND_WRITE);
	if (page->index == 0)
		set_inode_flag(inode, FI_FIRST_BLOCK_WRITTEN);
out_writepage:
	f2fs_put_dnode(&dn);
out:
	if (fio->need_lock == LOCK_REQ)
		f2fs_unlock_op(fio->sbi);
	return err;
}

int f2fs_write_single_data_page(struct page *page, int *submitted,
				struct bio **bio,
				sector_t *last_block,
				struct writeback_control *wbc,
				enum iostat_type io_type,
				int compr_blocks,
				bool allow_balance)
{
	struct inode *inode = page->mapping->host;
	struct f2fs_sb_info *sbi = F2FS_I_SB(inode);
	loff_t i_size = i_size_read(inode);
	const pgoff_t end_index = ((unsigned long long)i_size)
							>> PAGE_SHIFT;
	loff_t psize = (loff_t)(page->index + 1) << PAGE_SHIFT;
	unsigned offset = 0;
	bool need_balance_fs = false;
	int err = 0;
	struct f2fs_io_info fio = {
		.sbi = sbi,
		.ino = inode->i_ino,
		.type = DATA,
		.op = REQ_OP_WRITE,
		.op_flags = wbc_to_write_flags(wbc),
		.old_blkaddr = NULL_ADDR,
		.page = page,
		.encrypted_page = NULL,
		.submitted = false,
		.compr_blocks = compr_blocks,
		.need_lock = LOCK_RETRY,
		.io_type = io_type,
		.io_wbc = wbc,
		.bio = bio,
		.last_block = last_block,
	};

	trace_f2fs_writepage(page, DATA);

	/* we should bypass data pages to proceed the kworkder jobs */
	if (unlikely(f2fs_cp_error(sbi))) {
		mapping_set_error(page->mapping, -EIO);
		/*
		 * don't drop any dirty dentry pages for keeping lastest
		 * directory structure.
		 */
		if (S_ISDIR(inode->i_mode))
			goto redirty_out;
		goto out;
	}

	if (unlikely(is_sbi_flag_set(sbi, SBI_POR_DOING)))
		goto redirty_out;

	if (page->index < end_index ||
			f2fs_verity_in_progress(inode) ||
			compr_blocks)
		goto write;

	/*
	 * If the offset is out-of-range of file size,
	 * this page does not have to be written to disk.
	 */
	offset = i_size & (PAGE_SIZE - 1);
	if ((page->index >= end_index + 1) || !offset)
		goto out;

	zero_user_segment(page, offset, PAGE_SIZE);
write:
	if (f2fs_is_drop_cache(inode))
		goto out;
	/* we should not write 0'th page having journal header */
	if (f2fs_is_volatile_file(inode) && (!page->index ||
			(!wbc->for_reclaim &&
			f2fs_available_free_memory(sbi, BASE_CHECK))))
		goto redirty_out;

	/* Dentry/quota blocks are controlled by checkpoint */
	if (S_ISDIR(inode->i_mode) || IS_NOQUOTA(inode)) {
		/*
		 * We need to wait for node_write to avoid block allocation during
		 * checkpoint. This can only happen to quota writes which can cause
		 * the below discard race condition.
		 */
		if (IS_NOQUOTA(inode))
			down_read(&sbi->node_write);

		fio.need_lock = LOCK_DONE;
		err = f2fs_do_write_data_page(&fio);

		if (IS_NOQUOTA(inode))
			up_read(&sbi->node_write);

		goto done;
	}

	if (!wbc->for_reclaim)
		need_balance_fs = true;
	else if (has_not_enough_free_secs(sbi, 0, 0))
		goto redirty_out;
	else
		set_inode_flag(inode, FI_HOT_DATA);

	err = -EAGAIN;
	if (f2fs_has_inline_data(inode)) {
		err = f2fs_write_inline_data(inode, page);
		if (!err)
			goto out;
	}

	if (err == -EAGAIN) {
		err = f2fs_do_write_data_page(&fio);
		if (err == -EAGAIN) {
			fio.need_lock = LOCK_REQ;
			err = f2fs_do_write_data_page(&fio);
		}
	}

	if (err) {
		file_set_keep_isize(inode);
	} else {
		spin_lock(&F2FS_I(inode)->i_size_lock);
		if (F2FS_I(inode)->last_disk_size < psize)
			F2FS_I(inode)->last_disk_size = psize;
		spin_unlock(&F2FS_I(inode)->i_size_lock);
	}

done:
	if (err && err != -ENOENT)
		goto redirty_out;

out:
	inode_dec_dirty_pages(inode);
	if (err) {
		ClearPageUptodate(page);
		clear_page_private_gcing(page);
	}

	if (wbc->for_reclaim) {
		f2fs_submit_merged_write_cond(sbi, NULL, page, 0, DATA);
		clear_inode_flag(inode, FI_HOT_DATA);
		f2fs_remove_dirty_inode(inode);
		submitted = NULL;
	}
	unlock_page(page);
	if (!S_ISDIR(inode->i_mode) && !IS_NOQUOTA(inode) &&
			!F2FS_I(inode)->cp_task && allow_balance)
		f2fs_balance_fs(sbi, need_balance_fs);

	if (unlikely(f2fs_cp_error(sbi))) {
		f2fs_submit_merged_write(sbi, DATA);
		f2fs_submit_merged_ipu_write(sbi, bio, NULL);
		submitted = NULL;
	}

	if (submitted)
		*submitted = fio.submitted ? 1 : 0;

	return 0;

redirty_out:
	redirty_page_for_writepage(wbc, page);
	/*
	 * pageout() in MM traslates EAGAIN, so calls handle_write_error()
	 * -> mapping_set_error() -> set_bit(AS_EIO, ...).
	 * file_write_and_wait_range() will see EIO error, which is critical
	 * to return value of fsync() followed by atomic_write failure to user.
	 */
	if (!err || wbc->for_reclaim)
		return AOP_WRITEPAGE_ACTIVATE;
	unlock_page(page);
	return err;
}

static int f2fs_write_data_page(struct page *page,
					struct writeback_control *wbc)
{
#ifdef CONFIG_F2FS_FS_COMPRESSION
	struct inode *inode = page->mapping->host;

	if (unlikely(f2fs_cp_error(F2FS_I_SB(inode))))
		goto out;

	if (f2fs_compressed_file(inode)) {
		if (f2fs_is_compressed_cluster(inode, page->index)) {
			redirty_page_for_writepage(wbc, page);
			return AOP_WRITEPAGE_ACTIVATE;
		}
	}
out:
#endif

	return f2fs_write_single_data_page(page, NULL, NULL, NULL,
						wbc, FS_DATA_IO, 0, true);
}

/*
 * This function was copied from write_cche_pages from mm/page-writeback.c.
 * The major change is making write step of cold data page separately from
 * warm/hot data page.
 */
static int f2fs_write_cache_pages(struct address_space *mapping,
					struct writeback_control *wbc,
					enum iostat_type io_type)
{
	int ret = 0;
	int done = 0, retry = 0;
	struct pagevec pvec;
	struct f2fs_sb_info *sbi = F2FS_M_SB(mapping);
	struct bio *bio = NULL;
	sector_t last_block;
#ifdef CONFIG_F2FS_FS_COMPRESSION
	struct inode *inode = mapping->host;
	struct compress_ctx cc = {
		.inode = inode,
		.log_cluster_size = F2FS_I(inode)->i_log_cluster_size,
		.cluster_size = F2FS_I(inode)->i_cluster_size,
		.cluster_idx = NULL_CLUSTER,
		.rpages = NULL,
		.nr_rpages = 0,
		.cpages = NULL,
		.rbuf = NULL,
		.cbuf = NULL,
		.rlen = PAGE_SIZE * F2FS_I(inode)->i_cluster_size,
		.private = NULL,
	};
#endif
	int nr_pages;
	pgoff_t index;
	pgoff_t end;		/* Inclusive */
	pgoff_t done_index;
	int range_whole = 0;
	xa_mark_t tag;
	int nwritten = 0;
	int submitted = 0;
	int i;

	pagevec_init(&pvec);

	if (get_dirty_pages(mapping->host) <=
				SM_I(F2FS_M_SB(mapping))->min_hot_blocks)
		set_inode_flag(mapping->host, FI_HOT_DATA);
	else
		clear_inode_flag(mapping->host, FI_HOT_DATA);

	if (wbc->range_cyclic) {
		index = mapping->writeback_index; /* prev offset */
		end = -1;
	} else {
		index = wbc->range_start >> PAGE_SHIFT;
		end = wbc->range_end >> PAGE_SHIFT;
		if (wbc->range_start == 0 && wbc->range_end == LLONG_MAX)
			range_whole = 1;
	}
	if (wbc->sync_mode == WB_SYNC_ALL || wbc->tagged_writepages)
		tag = PAGECACHE_TAG_TOWRITE;
	else
		tag = PAGECACHE_TAG_DIRTY;
retry:
	retry = 0;
	if (wbc->sync_mode == WB_SYNC_ALL || wbc->tagged_writepages)
		tag_pages_for_writeback(mapping, index, end);
	done_index = index;
	while (!done && !retry && (index <= end)) {
		nr_pages = pagevec_lookup_range_tag(&pvec, mapping, &index, end,
				tag);
		if (nr_pages == 0)
			break;

		for (i = 0; i < nr_pages; i++) {
			struct page *page = pvec.pages[i];
			bool need_readd;
readd:
			need_readd = false;
#ifdef CONFIG_F2FS_FS_COMPRESSION
			if (f2fs_compressed_file(inode)) {
				ret = f2fs_init_compress_ctx(&cc);
				if (ret) {
					done = 1;
					break;
				}

				if (!f2fs_cluster_can_merge_page(&cc,
								page->index)) {
					ret = f2fs_write_multi_pages(&cc,
						&submitted, wbc, io_type);
					if (!ret)
						need_readd = true;
					goto result;
				}

				if (unlikely(f2fs_cp_error(sbi)))
					goto lock_page;

				if (f2fs_cluster_is_empty(&cc)) {
					void *fsdata = NULL;
					struct page *pagep;
					int ret2;

					ret2 = f2fs_prepare_compress_overwrite(
							inode, &pagep,
							page->index, &fsdata);
					if (ret2 < 0) {
						ret = ret2;
						done = 1;
						break;
					} else if (ret2 &&
						!f2fs_compress_write_end(inode,
								fsdata, page->index,
								1)) {
						retry = 1;
						break;
					}
				} else {
					goto lock_page;
				}
			}
#endif
			/* give a priority to WB_SYNC threads */
			if (atomic_read(&sbi->wb_sync_req[DATA]) &&
					wbc->sync_mode == WB_SYNC_NONE) {
				done = 1;
				break;
			}
#ifdef CONFIG_F2FS_FS_COMPRESSION
lock_page:
#endif
			done_index = page->index;
retry_write:
			lock_page(page);

			if (unlikely(page->mapping != mapping)) {
continue_unlock:
				unlock_page(page);
				continue;
			}

			if (!PageDirty(page)) {
				/* someone wrote it for us */
				goto continue_unlock;
			}

			if (PageWriteback(page)) {
				if (wbc->sync_mode != WB_SYNC_NONE)
					f2fs_wait_on_page_writeback(page,
							DATA, true, true);
				else
					goto continue_unlock;
			}

			if (!clear_page_dirty_for_io(page))
				goto continue_unlock;

#ifdef CONFIG_F2FS_FS_COMPRESSION
			if (f2fs_compressed_file(inode)) {
				get_page(page);
				f2fs_compress_ctx_add_page(&cc, page);
				continue;
			}
#endif
			ret = f2fs_write_single_data_page(page, &submitted,
					&bio, &last_block, wbc, io_type,
					0, true);
			if (ret == AOP_WRITEPAGE_ACTIVATE)
				unlock_page(page);
#ifdef CONFIG_F2FS_FS_COMPRESSION
result:
#endif
			nwritten += submitted;
			wbc->nr_to_write -= submitted;

			if (unlikely(ret)) {
				/*
				 * keep nr_to_write, since vfs uses this to
				 * get # of written pages.
				 */
				if (ret == AOP_WRITEPAGE_ACTIVATE) {
					ret = 0;
					goto next;
				} else if (ret == -EAGAIN) {
					ret = 0;
					if (wbc->sync_mode == WB_SYNC_ALL) {
						cond_resched();
						congestion_wait(BLK_RW_ASYNC,
							DEFAULT_IO_TIMEOUT);
						goto retry_write;
					}
					goto next;
				}
				done_index = page->index + 1;
				done = 1;
				break;
			}

			if (wbc->nr_to_write <= 0 &&
					wbc->sync_mode == WB_SYNC_NONE) {
				done = 1;
				break;
			}
next:
			if (need_readd)
				goto readd;
		}
		pagevec_release(&pvec);
		cond_resched();
	}
#ifdef CONFIG_F2FS_FS_COMPRESSION
	/* flush remained pages in compress cluster */
	if (f2fs_compressed_file(inode) && !f2fs_cluster_is_empty(&cc)) {
		ret = f2fs_write_multi_pages(&cc, &submitted, wbc, io_type);
		nwritten += submitted;
		wbc->nr_to_write -= submitted;
		if (ret) {
			done = 1;
			retry = 0;
		}
	}
	if (f2fs_compressed_file(inode))
		f2fs_destroy_compress_ctx(&cc, false);
#endif
	if (retry) {
		index = 0;
		end = -1;
		goto retry;
	}
	if (wbc->range_cyclic && !done)
		done_index = 0;
	if (wbc->range_cyclic || (range_whole && wbc->nr_to_write > 0))
		mapping->writeback_index = done_index;

	if (nwritten)
		f2fs_submit_merged_write_cond(F2FS_M_SB(mapping), mapping->host,
								NULL, 0, DATA);
	/* submit cached bio of IPU write */
	if (bio)
		f2fs_submit_merged_ipu_write(sbi, &bio, NULL);

	return ret;
}

static inline bool __should_serialize_io(struct inode *inode,
					struct writeback_control *wbc)
{
	/* to avoid deadlock in path of data flush */
	if (F2FS_I(inode)->cp_task)
		return false;

	if (!S_ISREG(inode->i_mode))
		return false;
	if (IS_NOQUOTA(inode))
		return false;

	if (f2fs_need_compress_data(inode))
		return true;
	if (wbc->sync_mode != WB_SYNC_ALL)
		return true;
	if (get_dirty_pages(inode) >= SM_I(F2FS_I_SB(inode))->min_seq_blocks)
		return true;
	return false;
}

static int __f2fs_write_data_pages(struct address_space *mapping,
						struct writeback_control *wbc,
						enum iostat_type io_type)
{
	struct inode *inode = mapping->host;
	struct f2fs_sb_info *sbi = F2FS_I_SB(inode);
	struct blk_plug plug;
	int ret;
	bool locked = false;

	/* deal with chardevs and other special file */
	if (!mapping->a_ops->writepage)
		return 0;

	/* skip writing if there is no dirty page in this inode */
	if (!get_dirty_pages(inode) && wbc->sync_mode == WB_SYNC_NONE)
		return 0;

	/* during POR, we don't need to trigger writepage at all. */
	if (unlikely(is_sbi_flag_set(sbi, SBI_POR_DOING)))
		goto skip_write;

	if ((S_ISDIR(inode->i_mode) || IS_NOQUOTA(inode)) &&
			wbc->sync_mode == WB_SYNC_NONE &&
			get_dirty_pages(inode) < nr_pages_to_skip(sbi, DATA) &&
			f2fs_available_free_memory(sbi, DIRTY_DENTS))
		goto skip_write;

	/* skip writing during file defragment */
	if (is_inode_flag_set(inode, FI_DO_DEFRAG))
		goto skip_write;

	trace_f2fs_writepages(mapping->host, wbc, DATA);

	/* to avoid spliting IOs due to mixed WB_SYNC_ALL and WB_SYNC_NONE */
	if (wbc->sync_mode == WB_SYNC_ALL)
		atomic_inc(&sbi->wb_sync_req[DATA]);
	else if (atomic_read(&sbi->wb_sync_req[DATA]))
		goto skip_write;

	if (__should_serialize_io(inode, wbc)) {
		mutex_lock(&sbi->writepages);
		locked = true;
	}

	blk_start_plug(&plug);
	ret = f2fs_write_cache_pages(mapping, wbc, io_type);
	blk_finish_plug(&plug);

	if (locked)
		mutex_unlock(&sbi->writepages);

	if (wbc->sync_mode == WB_SYNC_ALL)
		atomic_dec(&sbi->wb_sync_req[DATA]);
	/*
	 * if some pages were truncated, we cannot guarantee its mapping->host
	 * to detect pending bios.
	 */

	f2fs_remove_dirty_inode(inode);
	return ret;

skip_write:
	wbc->pages_skipped += get_dirty_pages(inode);
	trace_f2fs_writepages(mapping->host, wbc, DATA);
	return 0;
}

static int f2fs_write_data_pages(struct address_space *mapping,
			    struct writeback_control *wbc)
{
	struct inode *inode = mapping->host;

	return __f2fs_write_data_pages(mapping, wbc,
			F2FS_I(inode)->cp_task == current ?
			FS_CP_DATA_IO : FS_DATA_IO);
}

static void f2fs_write_failed(struct address_space *mapping, loff_t to)
{
	struct inode *inode = mapping->host;
	loff_t i_size = i_size_read(inode);

	if (IS_NOQUOTA(inode))
		return;

	/* In the fs-verity case, f2fs_end_enable_verity() does the truncate */
	if (to > i_size && !f2fs_verity_in_progress(inode)) {
		down_write(&F2FS_I(inode)->i_gc_rwsem[WRITE]);
		down_write(&F2FS_I(inode)->i_mmap_sem);

		truncate_pagecache(inode, i_size);
		f2fs_truncate_blocks(inode, i_size, true);

		up_write(&F2FS_I(inode)->i_mmap_sem);
		up_write(&F2FS_I(inode)->i_gc_rwsem[WRITE]);
	}
}

static int prepare_write_begin(struct f2fs_sb_info *sbi,
			struct page *page, loff_t pos, unsigned len,
			block_t *blk_addr, bool *node_changed)
{
	struct inode *inode = page->mapping->host;
	pgoff_t index = page->index;
	struct dnode_of_data dn;
	struct page *ipage;
	bool locked = false;
	struct extent_info ei = {0,0,0};
	int err = 0;
	int flag;

	/*
	 * we already allocated all the blocks, so we don't need to get
	 * the block addresses when there is no need to fill the page.
	 */
	if (!f2fs_has_inline_data(inode) && len == PAGE_SIZE &&
	    !is_inode_flag_set(inode, FI_NO_PREALLOC) &&
	    !f2fs_verity_in_progress(inode))
		return 0;

	/* f2fs_lock_op avoids race between write CP and convert_inline_page */
	if (f2fs_has_inline_data(inode) && pos + len > MAX_INLINE_DATA(inode))
		flag = F2FS_GET_BLOCK_DEFAULT;
	else
		flag = F2FS_GET_BLOCK_PRE_AIO;

	if (f2fs_has_inline_data(inode) ||
			(pos & PAGE_MASK) >= i_size_read(inode)) {
		f2fs_do_map_lock(sbi, flag, true);
		locked = true;
	}

restart:
	/* check inline_data */
	ipage = f2fs_get_node_page(sbi, inode->i_ino);
	if (IS_ERR(ipage)) {
		err = PTR_ERR(ipage);
		goto unlock_out;
	}

	set_new_dnode(&dn, inode, ipage, ipage, 0);

	if (f2fs_has_inline_data(inode)) {
		if (pos + len <= MAX_INLINE_DATA(inode)) {
			f2fs_do_read_inline_data(page, ipage);
			set_inode_flag(inode, FI_DATA_EXIST);
			if (inode->i_nlink)
				set_page_private_inline(ipage);
		} else {
			err = f2fs_convert_inline_page(&dn, page);
			if (err)
				goto out;
			if (dn.data_blkaddr == NULL_ADDR)
				err = f2fs_get_block(&dn, index);
		}
	} else if (locked) {
		err = f2fs_get_block(&dn, index);
	} else {
		if (f2fs_lookup_extent_cache(inode, index, &ei)) {
			dn.data_blkaddr = ei.blk + index - ei.fofs;
		} else {
			/* hole case */
			err = f2fs_get_dnode_of_data(&dn, index, LOOKUP_NODE);
			if (err || dn.data_blkaddr == NULL_ADDR) {
				f2fs_put_dnode(&dn);
				f2fs_do_map_lock(sbi, F2FS_GET_BLOCK_PRE_AIO,
								true);
				WARN_ON(flag != F2FS_GET_BLOCK_PRE_AIO);
				locked = true;
				goto restart;
			}
		}
	}

	/* convert_inline_page can make node_changed */
	*blk_addr = dn.data_blkaddr;
	*node_changed = dn.node_changed;
out:
	f2fs_put_dnode(&dn);
unlock_out:
	if (locked)
		f2fs_do_map_lock(sbi, flag, false);
	return err;
}

static int f2fs_write_begin(struct file *file, struct address_space *mapping,
		loff_t pos, unsigned len, unsigned flags,
		struct page **pagep, void **fsdata)
{
	struct inode *inode = mapping->host;
	struct f2fs_sb_info *sbi = F2FS_I_SB(inode);
	struct page *page = NULL;
	pgoff_t index = ((unsigned long long) pos) >> PAGE_SHIFT;
	bool need_balance = false, drop_atomic = false;
	block_t blkaddr = NULL_ADDR;
	int err = 0;

	trace_f2fs_write_begin(inode, pos, len, flags);

	if (!f2fs_is_checkpoint_ready(sbi)) {
		err = -ENOSPC;
		goto fail;
	}

	if ((f2fs_is_atomic_file(inode) &&
			!f2fs_available_free_memory(sbi, INMEM_PAGES)) ||
			is_inode_flag_set(inode, FI_ATOMIC_REVOKE_REQUEST)) {
		err = -ENOMEM;
		drop_atomic = true;
		goto fail;
	}

	/*
	 * We should check this at this moment to avoid deadlock on inode page
	 * and #0 page. The locking rule for inline_data conversion should be:
	 * lock_page(page #0) -> lock_page(inode_page)
	 */
	if (index != 0) {
		err = f2fs_convert_inline_inode(inode);
		if (err)
			goto fail;
	}

#ifdef CONFIG_F2FS_FS_COMPRESSION
	if (f2fs_compressed_file(inode)) {
		int ret;

		*fsdata = NULL;

		ret = f2fs_prepare_compress_overwrite(inode, pagep,
							index, fsdata);
		if (ret < 0) {
			err = ret;
			goto fail;
		} else if (ret) {
			return 0;
		}
	}
#endif

repeat:
	/*
	 * Do not use grab_cache_page_write_begin() to avoid deadlock due to
	 * wait_for_stable_page. Will wait that below with our IO control.
	 */
	page = f2fs_pagecache_get_page(mapping, index,
				FGP_LOCK | FGP_WRITE | FGP_CREAT, GFP_NOFS);
	if (!page) {
		err = -ENOMEM;
		goto fail;
	}

	/* TODO: cluster can be compressed due to race with .writepage */

	*pagep = page;

	err = prepare_write_begin(sbi, page, pos, len,
					&blkaddr, &need_balance);
	if (err)
		goto fail;

	if (need_balance && !IS_NOQUOTA(inode) &&
			has_not_enough_free_secs(sbi, 0, 0)) {
		unlock_page(page);
		f2fs_balance_fs(sbi, true);
		lock_page(page);
		if (page->mapping != mapping) {
			/* The page got truncated from under us */
			f2fs_put_page(page, 1);
			goto repeat;
		}
	}

	f2fs_wait_on_page_writeback(page, DATA, false, true);

	if (len == PAGE_SIZE || PageUptodate(page))
		return 0;

	if (!(pos & (PAGE_SIZE - 1)) && (pos + len) >= i_size_read(inode) &&
	    !f2fs_verity_in_progress(inode)) {
		zero_user_segment(page, len, PAGE_SIZE);
		return 0;
	}

	if (blkaddr == NEW_ADDR) {
		zero_user_segment(page, 0, PAGE_SIZE);
		SetPageUptodate(page);
	} else {
		if (!f2fs_is_valid_blkaddr(sbi, blkaddr,
				DATA_GENERIC_ENHANCE_READ)) {
			err = -EFSCORRUPTED;
			goto fail;
		}
		err = f2fs_submit_page_read(inode, page, blkaddr, 0, true);
		if (err)
			goto fail;

		lock_page(page);
		if (unlikely(page->mapping != mapping)) {
			f2fs_put_page(page, 1);
			goto repeat;
		}
		if (unlikely(!PageUptodate(page))) {
			err = -EIO;
			goto fail;
		}
	}
	return 0;

fail:
	f2fs_put_page(page, 1);
	f2fs_write_failed(mapping, pos + len);
	if (drop_atomic)
		f2fs_drop_inmem_pages_all(sbi, false);
	return err;
}

static int f2fs_write_end(struct file *file,
			struct address_space *mapping,
			loff_t pos, unsigned len, unsigned copied,
			struct page *page, void *fsdata)
{
	struct inode *inode = page->mapping->host;

	trace_f2fs_write_end(inode, pos, len, copied);

	/*
	 * This should be come from len == PAGE_SIZE, and we expect copied
	 * should be PAGE_SIZE. Otherwise, we treat it with zero copied and
	 * let generic_perform_write() try to copy data again through copied=0.
	 */
	if (!PageUptodate(page)) {
		if (unlikely(copied != len))
			copied = 0;
		else
			SetPageUptodate(page);
	}

#ifdef CONFIG_F2FS_FS_COMPRESSION
	/* overwrite compressed file */
	if (f2fs_compressed_file(inode) && fsdata) {
		f2fs_compress_write_end(inode, fsdata, page->index, copied);
		f2fs_update_time(F2FS_I_SB(inode), REQ_TIME);

		if (pos + copied > i_size_read(inode) &&
				!f2fs_verity_in_progress(inode))
			f2fs_i_size_write(inode, pos + copied);
		return copied;
	}
#endif

	if (!copied)
		goto unlock_out;

	set_page_dirty(page);

	if (pos + copied > i_size_read(inode) &&
	    !f2fs_verity_in_progress(inode))
		f2fs_i_size_write(inode, pos + copied);
unlock_out:
	f2fs_put_page(page, 1);
	f2fs_update_time(F2FS_I_SB(inode), REQ_TIME);
	return copied;
}

static int check_direct_IO(struct inode *inode, struct iov_iter *iter,
			   loff_t offset)
{
	unsigned i_blkbits = READ_ONCE(inode->i_blkbits);
	unsigned blkbits = i_blkbits;
	unsigned blocksize_mask = (1 << blkbits) - 1;
	unsigned long align = offset | iov_iter_alignment(iter);
	struct block_device *bdev = inode->i_sb->s_bdev;

	if (iov_iter_rw(iter) == READ && offset >= i_size_read(inode))
		return 1;

	if (align & blocksize_mask) {
		if (bdev)
			blkbits = blksize_bits(bdev_logical_block_size(bdev));
		blocksize_mask = (1 << blkbits) - 1;
		if (align & blocksize_mask)
			return -EINVAL;
		return 1;
	}
	return 0;
}

static void f2fs_dio_end_io(struct bio *bio)
{
	struct f2fs_private_dio *dio = bio->bi_private;

	dec_page_count(F2FS_I_SB(dio->inode),
			dio->write ? F2FS_DIO_WRITE : F2FS_DIO_READ);

	bio->bi_private = dio->orig_private;
	bio->bi_end_io = dio->orig_end_io;

	kfree(dio);

	bio_endio(bio);
}

static void f2fs_dio_submit_bio(struct bio *bio, struct inode *inode,
							loff_t file_offset)
{
	struct f2fs_private_dio *dio;
	bool write = (bio_op(bio) == REQ_OP_WRITE);

	dio = f2fs_kzalloc(F2FS_I_SB(inode),
			sizeof(struct f2fs_private_dio), GFP_NOFS);
	if (!dio)
		goto out;

	dio->inode = inode;
	dio->orig_end_io = bio->bi_end_io;
	dio->orig_private = bio->bi_private;
	dio->write = write;

	bio->bi_end_io = f2fs_dio_end_io;
	bio->bi_private = dio;

	inc_page_count(F2FS_I_SB(inode),
			write ? F2FS_DIO_WRITE : F2FS_DIO_READ);

	submit_bio(bio);
	return;
out:
	bio->bi_status = BLK_STS_IOERR;
	bio_endio(bio);
}

static ssize_t f2fs_direct_IO(struct kiocb *iocb, struct iov_iter *iter)
{
	struct address_space *mapping = iocb->ki_filp->f_mapping;
	struct inode *inode = mapping->host;
	struct f2fs_sb_info *sbi = F2FS_I_SB(inode);
	struct f2fs_inode_info *fi = F2FS_I(inode);
	size_t count = iov_iter_count(iter);
	loff_t offset = iocb->ki_pos;
	int rw = iov_iter_rw(iter);
	int err;
	enum rw_hint hint = iocb->ki_hint;
	int whint_mode = F2FS_OPTION(sbi).whint_mode;
	bool do_opu;

	err = check_direct_IO(inode, iter, offset);
	if (err)
		return err < 0 ? err : 0;

	if (f2fs_force_buffered_io(inode, iocb, iter))
		return 0;

	do_opu = allow_outplace_dio(inode, iocb, iter);

	trace_f2fs_direct_IO_enter(inode, offset, count, rw);

	if (rw == WRITE && whint_mode == WHINT_MODE_OFF)
		iocb->ki_hint = WRITE_LIFE_NOT_SET;

	if (iocb->ki_flags & IOCB_NOWAIT) {
		if (!down_read_trylock(&fi->i_gc_rwsem[rw])) {
			iocb->ki_hint = hint;
			err = -EAGAIN;
			goto out;
		}
		if (do_opu && !down_read_trylock(&fi->i_gc_rwsem[READ])) {
			up_read(&fi->i_gc_rwsem[rw]);
			iocb->ki_hint = hint;
			err = -EAGAIN;
			goto out;
		}
	} else {
		down_read(&fi->i_gc_rwsem[rw]);
		if (do_opu)
			down_read(&fi->i_gc_rwsem[READ]);
	}

	err = __blockdev_direct_IO(iocb, inode, inode->i_sb->s_bdev,
			iter, rw == WRITE ? get_data_block_dio_write :
			get_data_block_dio, NULL, f2fs_dio_submit_bio,
			rw == WRITE ? DIO_LOCKING | DIO_SKIP_HOLES :
			DIO_SKIP_HOLES);

	if (do_opu)
		up_read(&fi->i_gc_rwsem[READ]);

	up_read(&fi->i_gc_rwsem[rw]);

	if (rw == WRITE) {
		if (whint_mode == WHINT_MODE_OFF)
			iocb->ki_hint = hint;
		if (err > 0) {
			f2fs_update_iostat(F2FS_I_SB(inode), APP_DIRECT_IO,
									err);
			if (!do_opu)
				set_inode_flag(inode, FI_UPDATE_WRITE);
		} else if (err == -EIOCBQUEUED) {
			f2fs_update_iostat(F2FS_I_SB(inode), APP_DIRECT_IO,
						count - iov_iter_count(iter));
		} else if (err < 0) {
			f2fs_write_failed(mapping, offset + count);
		}
	} else {
		if (err > 0)
			f2fs_update_iostat(sbi, APP_DIRECT_READ_IO, err);
		else if (err == -EIOCBQUEUED)
			f2fs_update_iostat(F2FS_I_SB(inode), APP_DIRECT_READ_IO,
						count - iov_iter_count(iter));
	}

out:
	trace_f2fs_direct_IO_exit(inode, offset, count, rw, err);

	return err;
}

void f2fs_invalidate_page(struct page *page, unsigned int offset,
							unsigned int length)
{
	struct inode *inode = page->mapping->host;
	struct f2fs_sb_info *sbi = F2FS_I_SB(inode);

	if (inode->i_ino >= F2FS_ROOT_INO(sbi) &&
		(offset % PAGE_SIZE || length != PAGE_SIZE))
		return;

	if (PageDirty(page)) {
		if (inode->i_ino == F2FS_META_INO(sbi)) {
			dec_page_count(sbi, F2FS_DIRTY_META);
		} else if (inode->i_ino == F2FS_NODE_INO(sbi)) {
			dec_page_count(sbi, F2FS_DIRTY_NODES);
		} else {
			inode_dec_dirty_pages(inode);
			f2fs_remove_dirty_inode(inode);
		}
	}

	clear_page_private_gcing(page);

	if (test_opt(sbi, COMPRESS_CACHE)) {
		if (f2fs_compressed_file(inode))
			f2fs_invalidate_compress_pages(sbi, inode->i_ino);
		if (inode->i_ino == F2FS_COMPRESS_INO(sbi))
			clear_page_private_data(page);
	}

	if (page_private_atomic(page))
		return f2fs_drop_inmem_page(inode, page);

	detach_page_private(page);
	set_page_private(page, 0);
}

int f2fs_release_page(struct page *page, gfp_t wait)
{
	/* If this is dirty page, keep PagePrivate */
	if (PageDirty(page))
		return 0;

	/* This is atomic written page, keep Private */
	if (page_private_atomic(page))
		return 0;

	if (test_opt(F2FS_P_SB(page), COMPRESS_CACHE)) {
		struct f2fs_sb_info *sbi = F2FS_P_SB(page);
		struct inode *inode = page->mapping->host;

		if (f2fs_compressed_file(inode))
			f2fs_invalidate_compress_pages(sbi, inode->i_ino);
		if (inode->i_ino == F2FS_COMPRESS_INO(sbi))
			clear_page_private_data(page);
	}

	clear_page_private_gcing(page);

	detach_page_private(page);
	set_page_private(page, 0);
	return 1;
}

static int f2fs_set_data_page_dirty(struct page *page)
{
	struct inode *inode = page_file_mapping(page)->host;

	trace_f2fs_set_page_dirty(page, DATA);

	if (!PageUptodate(page))
		SetPageUptodate(page);
	if (PageSwapCache(page))
		return __set_page_dirty_nobuffers(page);

	if (f2fs_is_atomic_file(inode) && !f2fs_is_commit_atomic_write(inode)) {
		if (!page_private_atomic(page)) {
			f2fs_register_inmem_page(inode, page);
			return 1;
		}
		/*
		 * Previously, this page has been registered, we just
		 * return here.
		 */
		return 0;
	}

	if (!PageDirty(page)) {
		__set_page_dirty_nobuffers(page);
		f2fs_update_dirty_page(inode, page);
		return 1;
	}
	return 0;
}


static sector_t f2fs_bmap_compress(struct inode *inode, sector_t block)
{
#ifdef CONFIG_F2FS_FS_COMPRESSION
	struct dnode_of_data dn;
	sector_t start_idx, blknr = 0;
	int ret;

	start_idx = round_down(block, F2FS_I(inode)->i_cluster_size);

	set_new_dnode(&dn, inode, NULL, NULL, 0);
	ret = f2fs_get_dnode_of_data(&dn, start_idx, LOOKUP_NODE);
	if (ret)
		return 0;

	if (dn.data_blkaddr != COMPRESS_ADDR) {
		dn.ofs_in_node += block - start_idx;
		blknr = f2fs_data_blkaddr(&dn);
		if (!__is_valid_data_blkaddr(blknr))
			blknr = 0;
	}

	f2fs_put_dnode(&dn);
	return blknr;
#else
	return 0;
#endif
}


static sector_t f2fs_bmap(struct address_space *mapping, sector_t block)
{
	struct inode *inode = mapping->host;
	sector_t blknr = 0;

	if (f2fs_has_inline_data(inode))
		goto out;

	/* make sure allocating whole blocks */
	if (mapping_tagged(mapping, PAGECACHE_TAG_DIRTY))
		filemap_write_and_wait(mapping);

	/* Block number less than F2FS MAX BLOCKS */
	if (unlikely(block >= max_file_blocks(inode)))
		goto out;

	if (f2fs_compressed_file(inode)) {
		blknr = f2fs_bmap_compress(inode, block);
	} else {
		struct f2fs_map_blocks map;

		memset(&map, 0, sizeof(map));
		map.m_lblk = block;
		map.m_len = 1;
		map.m_next_pgofs = NULL;
		map.m_seg_type = NO_CHECK_TYPE;

		if (!f2fs_map_blocks(inode, &map, 0, F2FS_GET_BLOCK_BMAP))
			blknr = map.m_pblk;
	}
out:
	trace_f2fs_bmap(inode, block, blknr);
	return blknr;
}

#ifdef CONFIG_MIGRATION
#include <linux/migrate.h>

int f2fs_migrate_page(struct address_space *mapping,
		struct page *newpage, struct page *page, enum migrate_mode mode)
{
	int rc, extra_count;
	struct f2fs_inode_info *fi = F2FS_I(mapping->host);
	bool atomic_written = page_private_atomic(page);

	BUG_ON(PageWriteback(page));

	/* migrating an atomic written page is safe with the inmem_lock hold */
	if (atomic_written) {
		if (mode != MIGRATE_SYNC)
			return -EBUSY;
		if (!mutex_trylock(&fi->inmem_lock))
			return -EAGAIN;
	}

	/* one extra reference was held for atomic_write page */
	extra_count = atomic_written ? 1 : 0;
	rc = migrate_page_move_mapping(mapping, newpage,
				page, extra_count);
	if (rc != MIGRATEPAGE_SUCCESS) {
		if (atomic_written)
			mutex_unlock(&fi->inmem_lock);
		return rc;
	}

	if (atomic_written) {
		struct inmem_pages *cur;

		list_for_each_entry(cur, &fi->inmem_pages, list)
			if (cur->page == page) {
				cur->page = newpage;
				break;
			}
		mutex_unlock(&fi->inmem_lock);
		put_page(page);
		get_page(newpage);
	}

	/* guarantee to start from no stale private field */
	set_page_private(newpage, 0);
	if (PagePrivate(page)) {
		set_page_private(newpage, page_private(page));
		SetPagePrivate(newpage);
		get_page(newpage);

		set_page_private(page, 0);
		ClearPagePrivate(page);
		put_page(page);
	}

	if (mode != MIGRATE_SYNC_NO_COPY)
		migrate_page_copy(newpage, page);
	else
		migrate_page_states(newpage, page);

	return MIGRATEPAGE_SUCCESS;
}
#endif

#ifdef CONFIG_SWAP
static int f2fs_migrate_blocks(struct inode *inode, block_t start_blk,
							unsigned int blkcnt)
{
	struct f2fs_sb_info *sbi = F2FS_I_SB(inode);
	unsigned int blkofs;
	unsigned int blk_per_sec = BLKS_PER_SEC(sbi);
	unsigned int secidx = start_blk / blk_per_sec;
	unsigned int end_sec = secidx + blkcnt / blk_per_sec;
	int ret = 0;

	down_write(&F2FS_I(inode)->i_gc_rwsem[WRITE]);
	down_write(&F2FS_I(inode)->i_mmap_sem);

	set_inode_flag(inode, FI_ALIGNED_WRITE);

	for (; secidx < end_sec; secidx++) {
		down_write(&sbi->pin_sem);

		f2fs_lock_op(sbi);
		f2fs_allocate_new_section(sbi, CURSEG_COLD_DATA_PINNED, false);
		f2fs_unlock_op(sbi);

		set_inode_flag(inode, FI_DO_DEFRAG);

		for (blkofs = 0; blkofs < blk_per_sec; blkofs++) {
			struct page *page;
			unsigned int blkidx = secidx * blk_per_sec + blkofs;

			page = f2fs_get_lock_data_page(inode, blkidx, true);
			if (IS_ERR(page)) {
				up_write(&sbi->pin_sem);
				ret = PTR_ERR(page);
				goto done;
			}

			set_page_dirty(page);
			f2fs_put_page(page, 1);
		}

		clear_inode_flag(inode, FI_DO_DEFRAG);

		ret = filemap_fdatawrite(inode->i_mapping);

		up_write(&sbi->pin_sem);

		if (ret)
			break;
	}

done:
	clear_inode_flag(inode, FI_DO_DEFRAG);
	clear_inode_flag(inode, FI_ALIGNED_WRITE);

	up_write(&F2FS_I(inode)->i_mmap_sem);
	up_write(&F2FS_I(inode)->i_gc_rwsem[WRITE]);

	return ret;
}

static int check_swap_activate(struct swap_info_struct *sis,
				struct file *swap_file, sector_t *span)
{
	struct address_space *mapping = swap_file->f_mapping;
	struct inode *inode = mapping->host;
	struct f2fs_sb_info *sbi = F2FS_I_SB(inode);
	sector_t cur_lblock;
	sector_t last_lblock;
	sector_t pblock;
	sector_t lowest_pblock = -1;
	sector_t highest_pblock = 0;
	int nr_extents = 0;
	unsigned long nr_pblocks;
	unsigned int blks_per_sec = BLKS_PER_SEC(sbi);
	unsigned int sec_blks_mask = BLKS_PER_SEC(sbi) - 1;
	unsigned int not_aligned = 0;
	int ret = 0;

	/*
	 * Map all the blocks into the extent list.  This code doesn't try
	 * to be very smart.
	 */
<<<<<<< HEAD
	probe_block = 0;
	page_no = 0;
	last_block = i_size_read(inode) >> blkbits;
	while ((probe_block + blocks_per_page) <= last_block && page_no < max) {
		unsigned block_in_page;
		sector_t first_block;
		sector_t block = 0;
		int	 err = 0;
=======
	cur_lblock = 0;
	last_lblock = bytes_to_blks(inode, i_size_read(inode));
>>>>>>> 7d2a07b7

	while (cur_lblock < last_lblock && cur_lblock < sis->max) {
		struct f2fs_map_blocks map;
retry:
		cond_resched();

<<<<<<< HEAD
		block = probe_block;
		err = bmap(inode, &block);
		if (err || !block)
			goto bad_bmap;
		first_block = block;
=======
		memset(&map, 0, sizeof(map));
		map.m_lblk = cur_lblock;
		map.m_len = last_lblock - cur_lblock;
		map.m_next_pgofs = NULL;
		map.m_next_extent = NULL;
		map.m_seg_type = NO_CHECK_TYPE;
		map.m_may_create = false;
>>>>>>> 7d2a07b7

		ret = f2fs_map_blocks(inode, &map, 0, F2FS_GET_BLOCK_FIEMAP);
		if (ret)
			goto out;

		/* hole */
		if (!(map.m_flags & F2FS_MAP_FLAGS)) {
			f2fs_err(sbi, "Swapfile has holes");
			ret = -EINVAL;
			goto out;
		}

<<<<<<< HEAD
		for (block_in_page = 1; block_in_page < blocks_per_page;
					block_in_page++) {

			block = probe_block + block_in_page;
			err = bmap(inode, &block);

			if (err || !block)
				goto bad_bmap;

			if (block != first_block + block_in_page) {
				/* Discontiguity */
				probe_block++;
				goto reprobe;
=======
		pblock = map.m_pblk;
		nr_pblocks = map.m_len;

		if ((pblock - SM_I(sbi)->main_blkaddr) & sec_blks_mask ||
				nr_pblocks & sec_blks_mask) {
			not_aligned++;

			nr_pblocks = roundup(nr_pblocks, blks_per_sec);
			if (cur_lblock + nr_pblocks > sis->max)
				nr_pblocks -= blks_per_sec;

			if (!nr_pblocks) {
				/* this extent is last one */
				nr_pblocks = map.m_len;
				f2fs_warn(sbi, "Swapfile: last extent is not aligned to section");
				goto next;
>>>>>>> 7d2a07b7
			}

			ret = f2fs_migrate_blocks(inode, cur_lblock,
							nr_pblocks);
			if (ret)
				goto out;
			goto retry;
		}
next:
		if (cur_lblock + nr_pblocks >= sis->max)
			nr_pblocks = sis->max - cur_lblock;

		if (cur_lblock) {	/* exclude the header page */
			if (pblock < lowest_pblock)
				lowest_pblock = pblock;
			if (pblock + nr_pblocks - 1 > highest_pblock)
				highest_pblock = pblock + nr_pblocks - 1;
		}

		/*
		 * We found a PAGE_SIZE-length, PAGE_SIZE-aligned run of blocks
		 */
		ret = add_swap_extent(sis, cur_lblock, nr_pblocks, pblock);
		if (ret < 0)
			goto out;
		nr_extents += ret;
		cur_lblock += nr_pblocks;
	}
	ret = nr_extents;
	*span = 1 + highest_pblock - lowest_pblock;
	if (cur_lblock == 0)
		cur_lblock = 1;	/* force Empty message */
	sis->max = cur_lblock;
	sis->pages = cur_lblock - 1;
	sis->highest_bit = cur_lblock - 1;
out:
	if (not_aligned)
		f2fs_warn(sbi, "Swapfile (%u) is not align to section: 1) creat(), 2) ioctl(F2FS_IOC_SET_PIN_FILE), 3) fallocate(%u * N)",
			  not_aligned, blks_per_sec * F2FS_BLKSIZE);
	return ret;
}

static int f2fs_swap_activate(struct swap_info_struct *sis, struct file *file,
				sector_t *span)
{
	struct inode *inode = file_inode(file);
	int ret;

	if (!S_ISREG(inode->i_mode))
		return -EINVAL;

	if (f2fs_readonly(F2FS_I_SB(inode)->sb))
		return -EROFS;

	if (f2fs_lfs_mode(F2FS_I_SB(inode))) {
		f2fs_err(F2FS_I_SB(inode),
			"Swapfile not supported in LFS mode");
		return -EINVAL;
	}

	ret = f2fs_convert_inline_inode(inode);
	if (ret)
		return ret;

	if (!f2fs_disable_compressed_file(inode))
		return -EINVAL;

	f2fs_precache_extents(inode);

	ret = check_swap_activate(sis, file, span);
	if (ret < 0)
		return ret;

	set_inode_flag(inode, FI_PIN_FILE);
	f2fs_update_time(F2FS_I_SB(inode), REQ_TIME);
	return ret;
}

static void f2fs_swap_deactivate(struct file *file)
{
	struct inode *inode = file_inode(file);

	clear_inode_flag(inode, FI_PIN_FILE);
}
#else
static int f2fs_swap_activate(struct swap_info_struct *sis, struct file *file,
				sector_t *span)
{
	return -EOPNOTSUPP;
}

static void f2fs_swap_deactivate(struct file *file)
{
}
#endif

const struct address_space_operations f2fs_dblock_aops = {
	.readpage	= f2fs_read_data_page,
	.readahead	= f2fs_readahead,
	.writepage	= f2fs_write_data_page,
	.writepages	= f2fs_write_data_pages,
	.write_begin	= f2fs_write_begin,
	.write_end	= f2fs_write_end,
	.set_page_dirty	= f2fs_set_data_page_dirty,
	.invalidatepage	= f2fs_invalidate_page,
	.releasepage	= f2fs_release_page,
	.direct_IO	= f2fs_direct_IO,
	.bmap		= f2fs_bmap,
	.swap_activate  = f2fs_swap_activate,
	.swap_deactivate = f2fs_swap_deactivate,
#ifdef CONFIG_MIGRATION
	.migratepage    = f2fs_migrate_page,
#endif
};

void f2fs_clear_page_cache_dirty_tag(struct page *page)
{
	struct address_space *mapping = page_mapping(page);
	unsigned long flags;

	xa_lock_irqsave(&mapping->i_pages, flags);
	__xa_clear_mark(&mapping->i_pages, page_index(page),
						PAGECACHE_TAG_DIRTY);
	xa_unlock_irqrestore(&mapping->i_pages, flags);
}

int __init f2fs_init_post_read_processing(void)
{
	bio_post_read_ctx_cache =
		kmem_cache_create("f2fs_bio_post_read_ctx",
				  sizeof(struct bio_post_read_ctx), 0, 0, NULL);
	if (!bio_post_read_ctx_cache)
		goto fail;
	bio_post_read_ctx_pool =
		mempool_create_slab_pool(NUM_PREALLOC_POST_READ_CTXS,
					 bio_post_read_ctx_cache);
	if (!bio_post_read_ctx_pool)
		goto fail_free_cache;
	return 0;

fail_free_cache:
	kmem_cache_destroy(bio_post_read_ctx_cache);
fail:
	return -ENOMEM;
}

void f2fs_destroy_post_read_processing(void)
{
	mempool_destroy(bio_post_read_ctx_pool);
	kmem_cache_destroy(bio_post_read_ctx_cache);
}

int f2fs_init_post_read_wq(struct f2fs_sb_info *sbi)
{
	if (!f2fs_sb_has_encrypt(sbi) &&
		!f2fs_sb_has_verity(sbi) &&
		!f2fs_sb_has_compression(sbi))
		return 0;

	sbi->post_read_wq = alloc_workqueue("f2fs_post_read_wq",
						 WQ_UNBOUND | WQ_HIGHPRI,
						 num_online_cpus());
	if (!sbi->post_read_wq)
		return -ENOMEM;
	return 0;
}

void f2fs_destroy_post_read_wq(struct f2fs_sb_info *sbi)
{
	if (sbi->post_read_wq)
		destroy_workqueue(sbi->post_read_wq);
}

int __init f2fs_init_bio_entry_cache(void)
{
	bio_entry_slab = f2fs_kmem_cache_create("f2fs_bio_entry_slab",
			sizeof(struct bio_entry));
	if (!bio_entry_slab)
		return -ENOMEM;
	return 0;
}

void f2fs_destroy_bio_entry_cache(void)
{
	kmem_cache_destroy(bio_entry_slab);
}<|MERGE_RESOLUTION|>--- conflicted
+++ resolved
@@ -3922,32 +3922,14 @@
 	 * Map all the blocks into the extent list.  This code doesn't try
 	 * to be very smart.
 	 */
-<<<<<<< HEAD
-	probe_block = 0;
-	page_no = 0;
-	last_block = i_size_read(inode) >> blkbits;
-	while ((probe_block + blocks_per_page) <= last_block && page_no < max) {
-		unsigned block_in_page;
-		sector_t first_block;
-		sector_t block = 0;
-		int	 err = 0;
-=======
 	cur_lblock = 0;
 	last_lblock = bytes_to_blks(inode, i_size_read(inode));
->>>>>>> 7d2a07b7
 
 	while (cur_lblock < last_lblock && cur_lblock < sis->max) {
 		struct f2fs_map_blocks map;
 retry:
 		cond_resched();
 
-<<<<<<< HEAD
-		block = probe_block;
-		err = bmap(inode, &block);
-		if (err || !block)
-			goto bad_bmap;
-		first_block = block;
-=======
 		memset(&map, 0, sizeof(map));
 		map.m_lblk = cur_lblock;
 		map.m_len = last_lblock - cur_lblock;
@@ -3955,7 +3937,6 @@
 		map.m_next_extent = NULL;
 		map.m_seg_type = NO_CHECK_TYPE;
 		map.m_may_create = false;
->>>>>>> 7d2a07b7
 
 		ret = f2fs_map_blocks(inode, &map, 0, F2FS_GET_BLOCK_FIEMAP);
 		if (ret)
@@ -3968,21 +3949,6 @@
 			goto out;
 		}
 
-<<<<<<< HEAD
-		for (block_in_page = 1; block_in_page < blocks_per_page;
-					block_in_page++) {
-
-			block = probe_block + block_in_page;
-			err = bmap(inode, &block);
-
-			if (err || !block)
-				goto bad_bmap;
-
-			if (block != first_block + block_in_page) {
-				/* Discontiguity */
-				probe_block++;
-				goto reprobe;
-=======
 		pblock = map.m_pblk;
 		nr_pblocks = map.m_len;
 
@@ -3999,7 +3965,6 @@
 				nr_pblocks = map.m_len;
 				f2fs_warn(sbi, "Swapfile: last extent is not aligned to section");
 				goto next;
->>>>>>> 7d2a07b7
 			}
 
 			ret = f2fs_migrate_blocks(inode, cur_lblock,
