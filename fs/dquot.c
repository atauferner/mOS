--- conflicted
+++ resolved
@@ -418,14 +418,6 @@
 	return ret;
 }
 
-<<<<<<< HEAD
-static void destroy_dquot(struct dquot *dquot)
-{
-	if (dquot->dq_sb->dq_op->destroy_dquot)
-		dquot->dq_sb->dq_op->destroy_dquot(dquot);
-	else
-		kmem_cache_free(dquot_cachep, dquot);
-=======
 void dquot_destroy(struct dquot *dquot)
 {
 	kmem_cache_free(dquot_cachep, dquot);
@@ -435,7 +427,6 @@
 static inline void do_destroy_dquot(struct dquot *dquot)
 {
 	dquot->dq_sb->dq_op->destroy_dquot(dquot);
->>>>>>> 18e352e4
 }
 
 /* Invalidate all dquots on the list. Note that this function is called after
@@ -486,11 +477,7 @@
 		remove_dquot_hash(dquot);
 		remove_free_dquot(dquot);
 		remove_inuse(dquot);
-<<<<<<< HEAD
-		destroy_dquot(dquot);
-=======
 		do_destroy_dquot(dquot);
->>>>>>> 18e352e4
 	}
 	spin_unlock(&dq_list_lock);
 }
@@ -589,11 +576,7 @@
 		remove_dquot_hash(dquot);
 		remove_free_dquot(dquot);
 		remove_inuse(dquot);
-<<<<<<< HEAD
-		destroy_dquot(dquot);
-=======
 		do_destroy_dquot(dquot);
->>>>>>> 18e352e4
 		count--;
 		head = free_dquots.prev;
 	}
@@ -700,14 +683,7 @@
 {
 	struct dquot *dquot;
 
-<<<<<<< HEAD
-	if (sb->dq_op->alloc_dquot)
-		dquot = sb->dq_op->alloc_dquot(sb, type);
-	else
-		dquot = kmem_cache_zalloc(dquot_cachep, GFP_NOFS);
-=======
 	dquot = sb->dq_op->alloc_dquot(sb, type);
->>>>>>> 18e352e4
 	if(!dquot)
 		return NODQUOT;
 
@@ -722,24 +698,6 @@
 	atomic_set(&dquot->dq_count, 1);
 
 	return dquot;
-}
-
-/*
- * Check whether dquot is in memory.
- * MUST be called with either dqptr_sem or dqonoff_mutex held
- */
-int dquot_is_cached(struct super_block *sb, unsigned int id, int type)
-{
-	unsigned int hashent = hashfn(sb, id, type);
-	int ret = 0;
-
-        if (!sb_has_quota_active(sb, type))
-		return 0;
-	spin_lock(&dq_list_lock);
-	if (find_dquot(hashent, sb, id, type) != NODQUOT)
-		ret = 1;
-	spin_unlock(&dq_list_lock);
-	return ret;
 }
 
 /*
@@ -790,11 +748,6 @@
 		dqstats.cache_hits++;
 		dqstats.lookups++;
 		spin_unlock(&dq_list_lock);
-<<<<<<< HEAD
-		if (empty)
-			destroy_dquot(empty);
-=======
->>>>>>> 18e352e4
 	}
 	/* Wait for dq_lock - after this we know that either dquot_release() is already
 	 * finished or it will be canceled due to dq_count > 1 test */
@@ -1302,22 +1255,16 @@
 /*
  * 	Release all quotas referenced by inode
  */
-int dquot_drop_locked(struct inode *inode)
+int dquot_drop(struct inode *inode)
 {
 	int cnt;
 	struct dquot *put[MAXQUOTAS];
 
+	down_write(&sb_dqopt(inode->i_sb)->dqptr_sem);
 	for (cnt = 0; cnt < MAXQUOTAS; cnt++) {
 		put[cnt] = inode->i_dquot[cnt];
 		inode->i_dquot[cnt] = NODQUOT;
 	}
-	return 0;
-}
-
-int dquot_drop(struct inode *inode)
-{
-	down_write(&sb_dqopt(inode->i_sb)->dqptr_sem);
-	dquot_drop_locked(inode);
 	up_write(&sb_dqopt(inode->i_sb)->dqptr_sem);
 
 	for (cnt = 0; cnt < MAXQUOTAS; cnt++)
@@ -1725,36 +1672,24 @@
 			continue;
 
 		if (flags & DQUOT_SUSPENDED) {
-<<<<<<< HEAD
-			dqopt->flags |=
-				dquot_state_flag(DQUOT_SUSPENDED, cnt);
-		} else {
-=======
 			spin_lock(&dq_state_lock);
 			dqopt->flags |=
 				dquot_state_flag(DQUOT_SUSPENDED, cnt);
 			spin_unlock(&dq_state_lock);
 		} else {
 			spin_lock(&dq_state_lock);
->>>>>>> 18e352e4
 			dqopt->flags &= ~dquot_state_flag(flags, cnt);
 			/* Turning off suspended quotas? */
 			if (!sb_has_quota_loaded(sb, cnt) &&
 			    sb_has_quota_suspended(sb, cnt)) {
 				dqopt->flags &=	~dquot_state_flag(
 							DQUOT_SUSPENDED, cnt);
-<<<<<<< HEAD
-=======
 				spin_unlock(&dq_state_lock);
->>>>>>> 18e352e4
 				iput(dqopt->files[cnt]);
 				dqopt->files[cnt] = NULL;
 				continue;
 			}
-<<<<<<< HEAD
-=======
 			spin_unlock(&dq_state_lock);
->>>>>>> 18e352e4
 		}
 
 		/* We still have to keep quota loaded? */
@@ -1921,13 +1856,9 @@
 	}
 	mutex_unlock(&dqopt->dqio_mutex);
 	mutex_unlock(&inode->i_mutex);
-<<<<<<< HEAD
-	dqopt->flags |= dquot_state_flag(flags, type);
-=======
 	spin_lock(&dq_state_lock);
 	dqopt->flags |= dquot_state_flag(flags, type);
 	spin_unlock(&dq_state_lock);
->>>>>>> 18e352e4
 
 	add_dquot_ref(sb, type);
 	mutex_unlock(&dqopt->dqonoff_mutex);
@@ -1969,17 +1900,11 @@
 	}
 	inode = dqopt->files[type];
 	dqopt->files[type] = NULL;
-<<<<<<< HEAD
-	flags = dqopt->flags & dquot_state_flag(DQUOT_USAGE_ENABLED |
-						DQUOT_LIMITS_ENABLED, type);
-	dqopt->flags &= ~dquot_state_flag(DQUOT_STATE_FLAGS, type);
-=======
 	spin_lock(&dq_state_lock);
 	flags = dqopt->flags & dquot_state_flag(DQUOT_USAGE_ENABLED |
 						DQUOT_LIMITS_ENABLED, type);
 	dqopt->flags &= ~dquot_state_flag(DQUOT_STATE_FLAGS, type);
 	spin_unlock(&dq_state_lock);
->>>>>>> 18e352e4
 	mutex_unlock(&dqopt->dqonoff_mutex);
 
 	flags = dquot_generic_flag(flags, type);
@@ -2006,11 +1931,7 @@
 	return error;
 }
 
-<<<<<<< HEAD
-int vfs_quota_on(struct super_block *sb, int type, int format_id, char *path,
-=======
 int vfs_quota_on(struct super_block *sb, int type, int format_id, char *name,
->>>>>>> 18e352e4
 		 int remount)
 {
 	struct path path;
@@ -2061,13 +1982,9 @@
 			ret = -EBUSY;
 			goto out_lock;
 		}
-<<<<<<< HEAD
-		sb_dqopt(sb)->flags |= dquot_state_flag(flags, type);
-=======
 		spin_lock(&dq_state_lock);
 		sb_dqopt(sb)->flags |= dquot_state_flag(flags, type);
 		spin_unlock(&dq_state_lock);
->>>>>>> 18e352e4
 out_lock:
 		mutex_unlock(&dqopt->dqonoff_mutex);
 		return ret;
@@ -2203,18 +2120,12 @@
 	}
 	if (di->dqb_valid & QIF_BTIME) {
 		dm->dqb_btime = di->dqb_btime;
-<<<<<<< HEAD
-=======
 		check_blim = 1;
->>>>>>> 18e352e4
 		__set_bit(DQ_LASTSET_B + QIF_BTIME_B, &dquot->dq_flags);
 	}
 	if (di->dqb_valid & QIF_ITIME) {
 		dm->dqb_itime = di->dqb_itime;
-<<<<<<< HEAD
-=======
 		check_ilim = 1;
->>>>>>> 18e352e4
 		__set_bit(DQ_LASTSET_B + QIF_ITIME_B, &dquot->dq_flags);
 	}
 
@@ -2249,10 +2160,6 @@
 	struct dquot *dquot;
 	int rc;
 
-<<<<<<< HEAD
-	mutex_lock(&sb_dqopt(sb)->dqonoff_mutex);
-=======
->>>>>>> 18e352e4
 	dquot = dqget(sb, id, type);
 	if (!dquot) {
 		rc = -ESRCH;
@@ -2261,10 +2168,6 @@
 	rc = do_set_dqblk(dquot, di);
 	dqput(dquot);
 out:
-<<<<<<< HEAD
-	mutex_unlock(&sb_dqopt(sb)->dqonoff_mutex);
-=======
->>>>>>> 18e352e4
 	return rc;
 }
 
@@ -2495,14 +2398,9 @@
 EXPORT_SYMBOL(dquot_mark_dquot_dirty);
 EXPORT_SYMBOL(dquot_initialize);
 EXPORT_SYMBOL(dquot_drop);
-EXPORT_SYMBOL(dquot_drop_locked);
 EXPORT_SYMBOL(vfs_dq_drop);
 EXPORT_SYMBOL(dqget);
 EXPORT_SYMBOL(dqput);
-<<<<<<< HEAD
-EXPORT_SYMBOL(dquot_is_cached);
-=======
->>>>>>> 18e352e4
 EXPORT_SYMBOL(dquot_alloc_space);
 EXPORT_SYMBOL(dquot_alloc_inode);
 EXPORT_SYMBOL(dquot_free_space);
