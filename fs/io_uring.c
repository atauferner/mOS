// SPDX-License-Identifier: GPL-2.0
/*
 * Shared application/kernel submission and completion ring pairs, for
 * supporting fast/efficient IO.
 *
 * A note on the read/write ordering memory barriers that are matched between
 * the application and kernel side.
 *
 * After the application reads the CQ ring tail, it must use an
 * appropriate smp_rmb() to pair with the smp_wmb() the kernel uses
 * before writing the tail (using smp_load_acquire to read the tail will
 * do). It also needs a smp_mb() before updating CQ head (ordering the
 * entry load(s) with the head store), pairing with an implicit barrier
 * through a control-dependency in io_get_cqring (smp_store_release to
 * store head will do). Failure to do so could lead to reading invalid
 * CQ entries.
 *
 * Likewise, the application must use an appropriate smp_wmb() before
 * writing the SQ tail (ordering SQ entry stores with the tail store),
 * which pairs with smp_load_acquire in io_get_sqring (smp_store_release
 * to store the tail will do). And it needs a barrier ordering the SQ
 * head load before writing new SQ entries (smp_load_acquire to read
 * head will do).
 *
 * When using the SQ poll thread (IORING_SETUP_SQPOLL), the application
 * needs to check the SQ flags for IORING_SQ_NEED_WAKEUP *after*
 * updating the SQ tail; a full memory barrier smp_mb() is needed
 * between.
 *
 * Also see the examples in the liburing library:
 *
 *	git://git.kernel.dk/liburing
 *
 * io_uring also uses READ/WRITE_ONCE() for _any_ store or load that happens
 * from data shared between the kernel and application. This is done both
 * for ordering purposes, but also to ensure that once a value is loaded from
 * data that the application could potentially modify, it remains stable.
 *
 * Copyright (C) 2018-2019 Jens Axboe
 * Copyright (c) 2018-2019 Christoph Hellwig
 */
#include <linux/kernel.h>
#include <linux/init.h>
#include <linux/errno.h>
#include <linux/syscalls.h>
#include <linux/compat.h>
#include <net/compat.h>
#include <linux/refcount.h>
#include <linux/uio.h>
#include <linux/bits.h>

#include <linux/sched/signal.h>
#include <linux/fs.h>
#include <linux/file.h>
#include <linux/fdtable.h>
#include <linux/mm.h>
#include <linux/mman.h>
#include <linux/percpu.h>
#include <linux/slab.h>
#include <linux/kthread.h>
#include <linux/blkdev.h>
#include <linux/bvec.h>
#include <linux/net.h>
#include <net/sock.h>
#include <net/af_unix.h>
#include <net/scm.h>
#include <linux/anon_inodes.h>
#include <linux/sched/mm.h>
#include <linux/uaccess.h>
#include <linux/nospec.h>
#include <linux/sizes.h>
#include <linux/hugetlb.h>
#include <linux/highmem.h>
#include <linux/namei.h>
#include <linux/fsnotify.h>
#include <linux/fadvise.h>
#include <linux/eventpoll.h>
#include <linux/fs_struct.h>
#include <linux/splice.h>
#include <linux/task_work.h>
#include <linux/pagemap.h>
#include <linux/io_uring.h>
#include <linux/blk-cgroup.h>
#include <linux/audit.h>

#define CREATE_TRACE_POINTS
#include <trace/events/io_uring.h>

#include <uapi/linux/io_uring.h>

#include "internal.h"
#include "io-wq.h"

#define IORING_MAX_ENTRIES	32768
#define IORING_MAX_CQ_ENTRIES	(2 * IORING_MAX_ENTRIES)

/*
 * Shift of 9 is 512 entries, or exactly one page on 64-bit archs
 */
#define IORING_FILE_TABLE_SHIFT	9
#define IORING_MAX_FILES_TABLE	(1U << IORING_FILE_TABLE_SHIFT)
#define IORING_FILE_TABLE_MASK	(IORING_MAX_FILES_TABLE - 1)
#define IORING_MAX_FIXED_FILES	(64 * IORING_MAX_FILES_TABLE)
#define IORING_MAX_RESTRICTIONS	(IORING_RESTRICTION_LAST + \
				 IORING_REGISTER_LAST + IORING_OP_LAST)

struct io_uring {
	u32 head ____cacheline_aligned_in_smp;
	u32 tail ____cacheline_aligned_in_smp;
};

/*
 * This data is shared with the application through the mmap at offsets
 * IORING_OFF_SQ_RING and IORING_OFF_CQ_RING.
 *
 * The offsets to the member fields are published through struct
 * io_sqring_offsets when calling io_uring_setup.
 */
struct io_rings {
	/*
	 * Head and tail offsets into the ring; the offsets need to be
	 * masked to get valid indices.
	 *
	 * The kernel controls head of the sq ring and the tail of the cq ring,
	 * and the application controls tail of the sq ring and the head of the
	 * cq ring.
	 */
	struct io_uring		sq, cq;
	/*
	 * Bitmasks to apply to head and tail offsets (constant, equals
	 * ring_entries - 1)
	 */
	u32			sq_ring_mask, cq_ring_mask;
	/* Ring sizes (constant, power of 2) */
	u32			sq_ring_entries, cq_ring_entries;
	/*
	 * Number of invalid entries dropped by the kernel due to
	 * invalid index stored in array
	 *
	 * Written by the kernel, shouldn't be modified by the
	 * application (i.e. get number of "new events" by comparing to
	 * cached value).
	 *
	 * After a new SQ head value was read by the application this
	 * counter includes all submissions that were dropped reaching
	 * the new SQ head (and possibly more).
	 */
	u32			sq_dropped;
	/*
	 * Runtime SQ flags
	 *
	 * Written by the kernel, shouldn't be modified by the
	 * application.
	 *
	 * The application needs a full memory barrier before checking
	 * for IORING_SQ_NEED_WAKEUP after updating the sq tail.
	 */
	u32			sq_flags;
	/*
	 * Runtime CQ flags
	 *
	 * Written by the application, shouldn't be modified by the
	 * kernel.
	 */
	u32                     cq_flags;
	/*
	 * Number of completion events lost because the queue was full;
	 * this should be avoided by the application by making sure
	 * there are not more requests pending than there is space in
	 * the completion queue.
	 *
	 * Written by the kernel, shouldn't be modified by the
	 * application (i.e. get number of "new events" by comparing to
	 * cached value).
	 *
	 * As completion events come in out of order this counter is not
	 * ordered with any other data.
	 */
	u32			cq_overflow;
	/*
	 * Ring buffer of completion events.
	 *
	 * The kernel writes completion events fresh every time they are
	 * produced, so the application is allowed to modify pending
	 * entries.
	 */
	struct io_uring_cqe	cqes[] ____cacheline_aligned_in_smp;
};

struct io_mapped_ubuf {
	u64		ubuf;
	size_t		len;
	struct		bio_vec *bvec;
	unsigned int	nr_bvecs;
	unsigned long	acct_pages;
};

struct fixed_file_table {
	struct file		**files;
};

struct fixed_file_ref_node {
	struct percpu_ref		refs;
	struct list_head		node;
	struct list_head		file_list;
	struct fixed_file_data		*file_data;
	struct llist_node		llist;
	bool				done;
};

struct fixed_file_data {
	struct fixed_file_table		*table;
	struct io_ring_ctx		*ctx;

	struct fixed_file_ref_node	*node;
	struct percpu_ref		refs;
	struct completion		done;
	struct list_head		ref_list;
	spinlock_t			lock;
};

struct io_buffer {
	struct list_head list;
	__u64 addr;
	__s32 len;
	__u16 bid;
};

struct io_restriction {
	DECLARE_BITMAP(register_op, IORING_REGISTER_LAST);
	DECLARE_BITMAP(sqe_op, IORING_OP_LAST);
	u8 sqe_flags_allowed;
	u8 sqe_flags_required;
	bool registered;
};

struct io_sq_data {
	refcount_t		refs;
	struct mutex		lock;

	/* ctx's that are using this sqd */
	struct list_head	ctx_list;
	struct list_head	ctx_new_list;
	struct mutex		ctx_lock;

	struct task_struct	*thread;
	struct wait_queue_head	wait;

	unsigned		sq_thread_idle;
};

struct io_ring_ctx {
	struct {
		struct percpu_ref	refs;
	} ____cacheline_aligned_in_smp;

	struct {
		unsigned int		flags;
		unsigned int		compat: 1;
		unsigned int		limit_mem: 1;
		unsigned int		cq_overflow_flushed: 1;
		unsigned int		drain_next: 1;
		unsigned int		eventfd_async: 1;
		unsigned int		restricted: 1;
		unsigned int		sqo_dead: 1;

		/*
		 * Ring buffer of indices into array of io_uring_sqe, which is
		 * mmapped by the application using the IORING_OFF_SQES offset.
		 *
		 * This indirection could e.g. be used to assign fixed
		 * io_uring_sqe entries to operations and only submit them to
		 * the queue when needed.
		 *
		 * The kernel modifies neither the indices array nor the entries
		 * array.
		 */
		u32			*sq_array;
		unsigned		cached_sq_head;
		unsigned		sq_entries;
		unsigned		sq_mask;
		unsigned		sq_thread_idle;
		unsigned		cached_sq_dropped;
		unsigned		cached_cq_overflow;
		unsigned long		sq_check_overflow;

		struct list_head	defer_list;
		struct list_head	timeout_list;
		struct list_head	cq_overflow_list;

		struct io_uring_sqe	*sq_sqes;
	} ____cacheline_aligned_in_smp;

	struct io_rings	*rings;

	/* IO offload */
	struct io_wq		*io_wq;

	/*
	 * For SQPOLL usage - we hold a reference to the parent task, so we
	 * have access to the ->files
	 */
	struct task_struct	*sqo_task;

	/* Only used for accounting purposes */
	struct mm_struct	*mm_account;

#ifdef CONFIG_BLK_CGROUP
	struct cgroup_subsys_state	*sqo_blkcg_css;
#endif

	struct io_sq_data	*sq_data;	/* if using sq thread polling */

	struct wait_queue_head	sqo_sq_wait;
	struct list_head	sqd_list;

	/*
	 * If used, fixed file set. Writers must ensure that ->refs is dead,
	 * readers must ensure that ->refs is alive as long as the file* is
	 * used. Only updated through io_uring_register(2).
	 */
	struct fixed_file_data	*file_data;
	unsigned		nr_user_files;

	/* if used, fixed mapped user buffers */
	unsigned		nr_user_bufs;
	struct io_mapped_ubuf	*user_bufs;

	struct user_struct	*user;

	const struct cred	*creds;

#ifdef CONFIG_AUDIT
	kuid_t			loginuid;
	unsigned int		sessionid;
#endif

	struct completion	ref_comp;
	struct completion	sq_thread_comp;

	/* if all else fails... */
	struct io_kiocb		*fallback_req;

#if defined(CONFIG_UNIX)
	struct socket		*ring_sock;
#endif

	struct idr		io_buffer_idr;

	struct idr		personality_idr;

	struct {
		unsigned		cached_cq_tail;
		unsigned		cq_entries;
		unsigned		cq_mask;
		atomic_t		cq_timeouts;
		unsigned		cq_last_tm_flush;
		unsigned long		cq_check_overflow;
		struct wait_queue_head	cq_wait;
		struct fasync_struct	*cq_fasync;
		struct eventfd_ctx	*cq_ev_fd;
	} ____cacheline_aligned_in_smp;

	struct {
		struct mutex		uring_lock;
		wait_queue_head_t	wait;
	} ____cacheline_aligned_in_smp;

	struct {
		spinlock_t		completion_lock;

		/*
		 * ->iopoll_list is protected by the ctx->uring_lock for
		 * io_uring instances that don't use IORING_SETUP_SQPOLL.
		 * For SQPOLL, only the single threaded io_sq_thread() will
		 * manipulate the list, hence no extra locking is needed there.
		 */
		struct list_head	iopoll_list;
		struct hlist_head	*cancel_hash;
		unsigned		cancel_hash_bits;
		bool			poll_multi_file;

		spinlock_t		inflight_lock;
		struct list_head	inflight_list;
	} ____cacheline_aligned_in_smp;

	struct delayed_work		file_put_work;
	struct llist_head		file_put_llist;

	struct work_struct		exit_work;
	struct io_restriction		restrictions;
};

/*
 * First field must be the file pointer in all the
 * iocb unions! See also 'struct kiocb' in <linux/fs.h>
 */
struct io_poll_iocb {
	struct file			*file;
	struct wait_queue_head		*head;
	__poll_t			events;
	bool				done;
	bool				canceled;
	struct wait_queue_entry		wait;
};

struct io_poll_remove {
	struct file			*file;
	u64				addr;
};

struct io_close {
	struct file			*file;
	struct file			*put_file;
	int				fd;
};

struct io_timeout_data {
	struct io_kiocb			*req;
	struct hrtimer			timer;
	struct timespec64		ts;
	enum hrtimer_mode		mode;
};

struct io_accept {
	struct file			*file;
	struct sockaddr __user		*addr;
	int __user			*addr_len;
	int				flags;
	unsigned long			nofile;
};

struct io_sync {
	struct file			*file;
	loff_t				len;
	loff_t				off;
	int				flags;
	int				mode;
};

struct io_cancel {
	struct file			*file;
	u64				addr;
};

struct io_timeout {
	struct file			*file;
	u32				off;
	u32				target_seq;
	struct list_head		list;
	/* head of the link, used by linked timeouts only */
	struct io_kiocb			*head;
};

struct io_timeout_rem {
	struct file			*file;
	u64				addr;

	/* timeout update */
	struct timespec64		ts;
	u32				flags;
};

struct io_rw {
	/* NOTE: kiocb has the file as the first member, so don't do it here */
	struct kiocb			kiocb;
	u64				addr;
	u64				len;
};

struct io_connect {
	struct file			*file;
	struct sockaddr __user		*addr;
	int				addr_len;
};

struct io_sr_msg {
	struct file			*file;
	union {
		struct user_msghdr __user *umsg;
		void __user		*buf;
	};
	int				msg_flags;
	int				bgid;
	size_t				len;
	struct io_buffer		*kbuf;
};

struct io_open {
	struct file			*file;
	int				dfd;
	bool				ignore_nonblock;
	struct filename			*filename;
	struct open_how			how;
	unsigned long			nofile;
};

struct io_files_update {
	struct file			*file;
	u64				arg;
	u32				nr_args;
	u32				offset;
};

struct io_fadvise {
	struct file			*file;
	u64				offset;
	u32				len;
	u32				advice;
};

struct io_madvise {
	struct file			*file;
	u64				addr;
	u32				len;
	u32				advice;
};

struct io_epoll {
	struct file			*file;
	int				epfd;
	int				op;
	int				fd;
	struct epoll_event		event;
};

struct io_splice {
	struct file			*file_out;
	struct file			*file_in;
	loff_t				off_out;
	loff_t				off_in;
	u64				len;
	unsigned int			flags;
};

struct io_provide_buf {
	struct file			*file;
	__u64				addr;
	__s32				len;
	__u32				bgid;
	__u16				nbufs;
	__u16				bid;
};

struct io_statx {
	struct file			*file;
	int				dfd;
	unsigned int			mask;
	unsigned int			flags;
	const char __user		*filename;
	struct statx __user		*buffer;
};

struct io_shutdown {
	struct file			*file;
	int				how;
};

struct io_rename {
	struct file			*file;
	int				old_dfd;
	int				new_dfd;
	struct filename			*oldpath;
	struct filename			*newpath;
	int				flags;
};

struct io_unlink {
	struct file			*file;
	int				dfd;
	int				flags;
	struct filename			*filename;
};

struct io_completion {
	struct file			*file;
	struct list_head		list;
	int				cflags;
};

struct io_async_connect {
	struct sockaddr_storage		address;
};

struct io_async_msghdr {
	struct iovec			fast_iov[UIO_FASTIOV];
	struct iovec			*iov;
	struct sockaddr __user		*uaddr;
	struct msghdr			msg;
	struct sockaddr_storage		addr;
};

struct io_async_rw {
	struct iovec			fast_iov[UIO_FASTIOV];
	const struct iovec		*free_iovec;
	struct iov_iter			iter;
	size_t				bytes_done;
	struct wait_page_queue		wpq;
};

enum {
	REQ_F_FIXED_FILE_BIT	= IOSQE_FIXED_FILE_BIT,
	REQ_F_IO_DRAIN_BIT	= IOSQE_IO_DRAIN_BIT,
	REQ_F_LINK_BIT		= IOSQE_IO_LINK_BIT,
	REQ_F_HARDLINK_BIT	= IOSQE_IO_HARDLINK_BIT,
	REQ_F_FORCE_ASYNC_BIT	= IOSQE_ASYNC_BIT,
	REQ_F_BUFFER_SELECT_BIT	= IOSQE_BUFFER_SELECT_BIT,

	REQ_F_FAIL_LINK_BIT,
	REQ_F_INFLIGHT_BIT,
	REQ_F_CUR_POS_BIT,
	REQ_F_NOWAIT_BIT,
	REQ_F_LINK_TIMEOUT_BIT,
	REQ_F_ISREG_BIT,
	REQ_F_NEED_CLEANUP_BIT,
	REQ_F_POLLED_BIT,
	REQ_F_BUFFER_SELECTED_BIT,
	REQ_F_NO_FILE_TABLE_BIT,
	REQ_F_WORK_INITIALIZED_BIT,
	REQ_F_LTIMEOUT_ACTIVE_BIT,

	/* not a real bit, just to check we're not overflowing the space */
	__REQ_F_LAST_BIT,
};

enum {
	/* ctx owns file */
	REQ_F_FIXED_FILE	= BIT(REQ_F_FIXED_FILE_BIT),
	/* drain existing IO first */
	REQ_F_IO_DRAIN		= BIT(REQ_F_IO_DRAIN_BIT),
	/* linked sqes */
	REQ_F_LINK		= BIT(REQ_F_LINK_BIT),
	/* doesn't sever on completion < 0 */
	REQ_F_HARDLINK		= BIT(REQ_F_HARDLINK_BIT),
	/* IOSQE_ASYNC */
	REQ_F_FORCE_ASYNC	= BIT(REQ_F_FORCE_ASYNC_BIT),
	/* IOSQE_BUFFER_SELECT */
	REQ_F_BUFFER_SELECT	= BIT(REQ_F_BUFFER_SELECT_BIT),

	/* fail rest of links */
	REQ_F_FAIL_LINK		= BIT(REQ_F_FAIL_LINK_BIT),
	/* on inflight list */
	REQ_F_INFLIGHT		= BIT(REQ_F_INFLIGHT_BIT),
	/* read/write uses file position */
	REQ_F_CUR_POS		= BIT(REQ_F_CUR_POS_BIT),
	/* must not punt to workers */
	REQ_F_NOWAIT		= BIT(REQ_F_NOWAIT_BIT),
	/* has or had linked timeout */
	REQ_F_LINK_TIMEOUT	= BIT(REQ_F_LINK_TIMEOUT_BIT),
	/* regular file */
	REQ_F_ISREG		= BIT(REQ_F_ISREG_BIT),
	/* needs cleanup */
	REQ_F_NEED_CLEANUP	= BIT(REQ_F_NEED_CLEANUP_BIT),
	/* already went through poll handler */
	REQ_F_POLLED		= BIT(REQ_F_POLLED_BIT),
	/* buffer already selected */
	REQ_F_BUFFER_SELECTED	= BIT(REQ_F_BUFFER_SELECTED_BIT),
	/* doesn't need file table for this request */
	REQ_F_NO_FILE_TABLE	= BIT(REQ_F_NO_FILE_TABLE_BIT),
	/* io_wq_work is initialized */
	REQ_F_WORK_INITIALIZED	= BIT(REQ_F_WORK_INITIALIZED_BIT),
	/* linked timeout is active, i.e. prepared by link's head */
	REQ_F_LTIMEOUT_ACTIVE	= BIT(REQ_F_LTIMEOUT_ACTIVE_BIT),
};

struct async_poll {
	struct io_poll_iocb	poll;
	struct io_poll_iocb	*double_poll;
};

/*
 * NOTE! Each of the iocb union members has the file pointer
 * as the first entry in their struct definition. So you can
 * access the file pointer through any of the sub-structs,
 * or directly as just 'ki_filp' in this struct.
 */
struct io_kiocb {
	union {
		struct file		*file;
		struct io_rw		rw;
		struct io_poll_iocb	poll;
		struct io_poll_remove	poll_remove;
		struct io_accept	accept;
		struct io_sync		sync;
		struct io_cancel	cancel;
		struct io_timeout	timeout;
		struct io_timeout_rem	timeout_rem;
		struct io_connect	connect;
		struct io_sr_msg	sr_msg;
		struct io_open		open;
		struct io_close		close;
		struct io_files_update	files_update;
		struct io_fadvise	fadvise;
		struct io_madvise	madvise;
		struct io_epoll		epoll;
		struct io_splice	splice;
		struct io_provide_buf	pbuf;
		struct io_statx		statx;
		struct io_shutdown	shutdown;
		struct io_rename	rename;
		struct io_unlink	unlink;
		/* use only after cleaning per-op data, see io_clean_op() */
		struct io_completion	compl;
	};

	/* opcode allocated if it needs to store data for async defer */
	void				*async_data;
	u8				opcode;
	/* polled IO has completed */
	u8				iopoll_completed;

	u16				buf_index;
	u32				result;

	struct io_ring_ctx		*ctx;
	unsigned int			flags;
	refcount_t			refs;
	struct task_struct		*task;
	u64				user_data;

	struct io_kiocb			*link;
	struct percpu_ref		*fixed_file_refs;

	/*
	 * 1. used with ctx->iopoll_list with reads/writes
	 * 2. to track reqs with ->files (see io_op_def::file_table)
	 */
	struct list_head		inflight_entry;
	struct callback_head		task_work;
	/* for polled requests, i.e. IORING_OP_POLL_ADD and async armed poll */
	struct hlist_node		hash_node;
	struct async_poll		*apoll;
	struct io_wq_work		work;
};

struct io_defer_entry {
	struct list_head	list;
	struct io_kiocb		*req;
	u32			seq;
};

#define IO_IOPOLL_BATCH			8

struct io_comp_state {
	unsigned int		nr;
	struct list_head	list;
	struct io_ring_ctx	*ctx;
};

struct io_submit_state {
	struct blk_plug		plug;

	/*
	 * io_kiocb alloc cache
	 */
	void			*reqs[IO_IOPOLL_BATCH];
	unsigned int		free_reqs;

	bool			plug_started;

	/*
	 * Batch completion logic
	 */
	struct io_comp_state	comp;

	/*
	 * File reference cache
	 */
	struct file		*file;
	unsigned int		fd;
	unsigned int		file_refs;
	unsigned int		ios_left;
};

struct io_op_def {
	/* needs req->file assigned */
	unsigned		needs_file : 1;
	/* don't fail if file grab fails */
	unsigned		needs_file_no_error : 1;
	/* hash wq insertion if file is a regular file */
	unsigned		hash_reg_file : 1;
	/* unbound wq insertion if file is a non-regular file */
	unsigned		unbound_nonreg_file : 1;
	/* opcode is not supported by this kernel */
	unsigned		not_supported : 1;
	/* set if opcode supports polled "wait" */
	unsigned		pollin : 1;
	unsigned		pollout : 1;
	/* op supports buffer selection */
	unsigned		buffer_select : 1;
	/* must always have async data allocated */
	unsigned		needs_async_data : 1;
	/* should block plug */
	unsigned		plug : 1;
	/* size of async data needed, if any */
	unsigned short		async_size;
	unsigned		work_flags;
};

static const struct io_op_def io_op_defs[] = {
	[IORING_OP_NOP] = {},
	[IORING_OP_READV] = {
		.needs_file		= 1,
		.unbound_nonreg_file	= 1,
		.pollin			= 1,
		.buffer_select		= 1,
		.needs_async_data	= 1,
		.plug			= 1,
		.async_size		= sizeof(struct io_async_rw),
		.work_flags		= IO_WQ_WORK_MM | IO_WQ_WORK_BLKCG,
	},
	[IORING_OP_WRITEV] = {
		.needs_file		= 1,
		.hash_reg_file		= 1,
		.unbound_nonreg_file	= 1,
		.pollout		= 1,
		.needs_async_data	= 1,
		.plug			= 1,
		.async_size		= sizeof(struct io_async_rw),
		.work_flags		= IO_WQ_WORK_MM | IO_WQ_WORK_BLKCG |
						IO_WQ_WORK_FSIZE,
	},
	[IORING_OP_FSYNC] = {
		.needs_file		= 1,
		.work_flags		= IO_WQ_WORK_BLKCG,
	},
	[IORING_OP_READ_FIXED] = {
		.needs_file		= 1,
		.unbound_nonreg_file	= 1,
		.pollin			= 1,
		.plug			= 1,
		.async_size		= sizeof(struct io_async_rw),
		.work_flags		= IO_WQ_WORK_BLKCG | IO_WQ_WORK_MM,
	},
	[IORING_OP_WRITE_FIXED] = {
		.needs_file		= 1,
		.hash_reg_file		= 1,
		.unbound_nonreg_file	= 1,
		.pollout		= 1,
		.plug			= 1,
		.async_size		= sizeof(struct io_async_rw),
		.work_flags		= IO_WQ_WORK_BLKCG | IO_WQ_WORK_FSIZE |
						IO_WQ_WORK_MM,
	},
	[IORING_OP_POLL_ADD] = {
		.needs_file		= 1,
		.unbound_nonreg_file	= 1,
	},
	[IORING_OP_POLL_REMOVE] = {},
	[IORING_OP_SYNC_FILE_RANGE] = {
		.needs_file		= 1,
		.work_flags		= IO_WQ_WORK_BLKCG,
	},
	[IORING_OP_SENDMSG] = {
		.needs_file		= 1,
		.unbound_nonreg_file	= 1,
		.pollout		= 1,
		.needs_async_data	= 1,
		.async_size		= sizeof(struct io_async_msghdr),
		.work_flags		= IO_WQ_WORK_MM | IO_WQ_WORK_BLKCG,
	},
	[IORING_OP_RECVMSG] = {
		.needs_file		= 1,
		.unbound_nonreg_file	= 1,
		.pollin			= 1,
		.buffer_select		= 1,
		.needs_async_data	= 1,
		.async_size		= sizeof(struct io_async_msghdr),
		.work_flags		= IO_WQ_WORK_MM | IO_WQ_WORK_BLKCG,
	},
	[IORING_OP_TIMEOUT] = {
		.needs_async_data	= 1,
		.async_size		= sizeof(struct io_timeout_data),
		.work_flags		= IO_WQ_WORK_MM,
	},
	[IORING_OP_TIMEOUT_REMOVE] = {
		/* used by timeout updates' prep() */
		.work_flags		= IO_WQ_WORK_MM,
	},
	[IORING_OP_ACCEPT] = {
		.needs_file		= 1,
		.unbound_nonreg_file	= 1,
		.pollin			= 1,
		.work_flags		= IO_WQ_WORK_MM | IO_WQ_WORK_FILES,
	},
	[IORING_OP_ASYNC_CANCEL] = {},
	[IORING_OP_LINK_TIMEOUT] = {
		.needs_async_data	= 1,
		.async_size		= sizeof(struct io_timeout_data),
		.work_flags		= IO_WQ_WORK_MM,
	},
	[IORING_OP_CONNECT] = {
		.needs_file		= 1,
		.unbound_nonreg_file	= 1,
		.pollout		= 1,
		.needs_async_data	= 1,
		.async_size		= sizeof(struct io_async_connect),
		.work_flags		= IO_WQ_WORK_MM,
	},
	[IORING_OP_FALLOCATE] = {
		.needs_file		= 1,
		.work_flags		= IO_WQ_WORK_BLKCG | IO_WQ_WORK_FSIZE,
	},
	[IORING_OP_OPENAT] = {
		.work_flags		= IO_WQ_WORK_FILES | IO_WQ_WORK_BLKCG |
						IO_WQ_WORK_FS | IO_WQ_WORK_MM,
	},
	[IORING_OP_CLOSE] = {
		.needs_file		= 1,
		.needs_file_no_error	= 1,
		.work_flags		= IO_WQ_WORK_FILES | IO_WQ_WORK_BLKCG,
	},
	[IORING_OP_FILES_UPDATE] = {
		.work_flags		= IO_WQ_WORK_FILES | IO_WQ_WORK_MM,
	},
	[IORING_OP_STATX] = {
		.work_flags		= IO_WQ_WORK_FILES | IO_WQ_WORK_MM |
						IO_WQ_WORK_FS | IO_WQ_WORK_BLKCG,
	},
	[IORING_OP_READ] = {
		.needs_file		= 1,
		.unbound_nonreg_file	= 1,
		.pollin			= 1,
		.buffer_select		= 1,
		.plug			= 1,
		.async_size		= sizeof(struct io_async_rw),
		.work_flags		= IO_WQ_WORK_MM | IO_WQ_WORK_BLKCG,
	},
	[IORING_OP_WRITE] = {
		.needs_file		= 1,
		.unbound_nonreg_file	= 1,
		.pollout		= 1,
		.plug			= 1,
		.async_size		= sizeof(struct io_async_rw),
		.work_flags		= IO_WQ_WORK_MM | IO_WQ_WORK_BLKCG |
						IO_WQ_WORK_FSIZE,
	},
	[IORING_OP_FADVISE] = {
		.needs_file		= 1,
		.work_flags		= IO_WQ_WORK_BLKCG,
	},
	[IORING_OP_MADVISE] = {
		.work_flags		= IO_WQ_WORK_MM | IO_WQ_WORK_BLKCG,
	},
	[IORING_OP_SEND] = {
		.needs_file		= 1,
		.unbound_nonreg_file	= 1,
		.pollout		= 1,
		.work_flags		= IO_WQ_WORK_MM | IO_WQ_WORK_BLKCG,
	},
	[IORING_OP_RECV] = {
		.needs_file		= 1,
		.unbound_nonreg_file	= 1,
		.pollin			= 1,
		.buffer_select		= 1,
		.work_flags		= IO_WQ_WORK_MM | IO_WQ_WORK_BLKCG,
	},
	[IORING_OP_OPENAT2] = {
		.work_flags		= IO_WQ_WORK_FILES | IO_WQ_WORK_FS |
						IO_WQ_WORK_BLKCG | IO_WQ_WORK_MM,
	},
	[IORING_OP_EPOLL_CTL] = {
		.unbound_nonreg_file	= 1,
		.work_flags		= IO_WQ_WORK_FILES,
	},
	[IORING_OP_SPLICE] = {
		.needs_file		= 1,
		.hash_reg_file		= 1,
		.unbound_nonreg_file	= 1,
		.work_flags		= IO_WQ_WORK_BLKCG,
	},
	[IORING_OP_PROVIDE_BUFFERS] = {},
	[IORING_OP_REMOVE_BUFFERS] = {},
	[IORING_OP_TEE] = {
		.needs_file		= 1,
		.hash_reg_file		= 1,
		.unbound_nonreg_file	= 1,
	},
	[IORING_OP_SHUTDOWN] = {
		.needs_file		= 1,
	},
	[IORING_OP_RENAMEAT] = {
		.work_flags		= IO_WQ_WORK_MM | IO_WQ_WORK_FILES |
						IO_WQ_WORK_FS | IO_WQ_WORK_BLKCG,
	},
	[IORING_OP_UNLINKAT] = {
		.work_flags		= IO_WQ_WORK_MM | IO_WQ_WORK_FILES |
						IO_WQ_WORK_FS | IO_WQ_WORK_BLKCG,
	},
};

enum io_mem_account {
	ACCT_LOCKED,
	ACCT_PINNED,
};

static void __io_uring_cancel_task_requests(struct io_ring_ctx *ctx,
					    struct task_struct *task);

static void destroy_fixed_file_ref_node(struct fixed_file_ref_node *ref_node);
static struct fixed_file_ref_node *alloc_fixed_file_ref_node(
			struct io_ring_ctx *ctx);

static void __io_complete_rw(struct io_kiocb *req, long res, long res2,
			     struct io_comp_state *cs);
static void io_cqring_fill_event(struct io_kiocb *req, long res);
static void io_put_req(struct io_kiocb *req);
static void io_put_req_deferred(struct io_kiocb *req, int nr);
static void io_double_put_req(struct io_kiocb *req);
static struct io_kiocb *io_prep_linked_timeout(struct io_kiocb *req);
static void __io_queue_linked_timeout(struct io_kiocb *req);
static void io_queue_linked_timeout(struct io_kiocb *req);
static int __io_sqe_files_update(struct io_ring_ctx *ctx,
				 struct io_uring_files_update *ip,
				 unsigned nr_args);
static void __io_clean_op(struct io_kiocb *req);
static struct file *io_file_get(struct io_submit_state *state,
				struct io_kiocb *req, int fd, bool fixed);
static void __io_queue_sqe(struct io_kiocb *req, struct io_comp_state *cs);
static void io_file_put_work(struct work_struct *work);

static ssize_t io_import_iovec(int rw, struct io_kiocb *req,
			       struct iovec **iovec, struct iov_iter *iter,
			       bool needs_lock);
static int io_setup_async_rw(struct io_kiocb *req, const struct iovec *iovec,
			     const struct iovec *fast_iov,
			     struct iov_iter *iter, bool force);

static struct kmem_cache *req_cachep;

static const struct file_operations io_uring_fops;

struct sock *io_uring_get_socket(struct file *file)
{
#if defined(CONFIG_UNIX)
	if (file->f_op == &io_uring_fops) {
		struct io_ring_ctx *ctx = file->private_data;

		return ctx->ring_sock->sk;
	}
#endif
	return NULL;
}
EXPORT_SYMBOL(io_uring_get_socket);

#define io_for_each_link(pos, head) \
	for (pos = (head); pos; pos = pos->link)

static inline void io_clean_op(struct io_kiocb *req)
{
	if (req->flags & (REQ_F_NEED_CLEANUP | REQ_F_BUFFER_SELECTED |
			  REQ_F_INFLIGHT))
		__io_clean_op(req);
}

static inline void io_set_resource_node(struct io_kiocb *req)
{
	struct io_ring_ctx *ctx = req->ctx;

	if (!req->fixed_file_refs) {
		req->fixed_file_refs = &ctx->file_data->node->refs;
		percpu_ref_get(req->fixed_file_refs);
	}
}

static bool io_match_task(struct io_kiocb *head,
			  struct task_struct *task,
			  struct files_struct *files)
{
	struct io_kiocb *req;

	if (task && head->task != task)
		return false;
	if (!files)
		return true;

	io_for_each_link(req, head) {
		if ((req->flags & REQ_F_WORK_INITIALIZED) &&
		    (req->work.flags & IO_WQ_WORK_FILES) &&
		    req->work.identity->files == files)
			return true;
	}
	return false;
}

static void io_sq_thread_drop_mm_files(void)
{
	struct files_struct *files = current->files;
	struct mm_struct *mm = current->mm;

	if (mm) {
		kthread_unuse_mm(mm);
		mmput(mm);
		current->mm = NULL;
	}
	if (files) {
		struct nsproxy *nsproxy = current->nsproxy;

		task_lock(current);
		current->files = NULL;
		current->nsproxy = NULL;
		task_unlock(current);
		put_files_struct(files);
		put_nsproxy(nsproxy);
	}
}

static int __io_sq_thread_acquire_files(struct io_ring_ctx *ctx)
{
<<<<<<< HEAD
=======
	if (current->flags & PF_EXITING)
		return -EFAULT;

>>>>>>> c93199e9
	if (!current->files) {
		struct files_struct *files;
		struct nsproxy *nsproxy;

		task_lock(ctx->sqo_task);
		files = ctx->sqo_task->files;
		if (!files) {
			task_unlock(ctx->sqo_task);
			return -EOWNERDEAD;
		}
		atomic_inc(&files->count);
		get_nsproxy(ctx->sqo_task->nsproxy);
		nsproxy = ctx->sqo_task->nsproxy;
		task_unlock(ctx->sqo_task);

		task_lock(current);
		current->files = files;
		current->nsproxy = nsproxy;
		task_unlock(current);
	}
	return 0;
}

static int __io_sq_thread_acquire_mm(struct io_ring_ctx *ctx)
{
	struct mm_struct *mm;

	if (current->flags & PF_EXITING)
		return -EFAULT;
	if (current->mm)
		return 0;

	/* Should never happen */
	if (unlikely(!(ctx->flags & IORING_SETUP_SQPOLL)))
		return -EFAULT;

	task_lock(ctx->sqo_task);
	mm = ctx->sqo_task->mm;
	if (unlikely(!mm || !mmget_not_zero(mm)))
		mm = NULL;
	task_unlock(ctx->sqo_task);

	if (mm) {
		kthread_use_mm(mm);
		return 0;
	}

	return -EFAULT;
}

static int io_sq_thread_acquire_mm_files(struct io_ring_ctx *ctx,
					 struct io_kiocb *req)
{
	const struct io_op_def *def = &io_op_defs[req->opcode];
	int ret;

	if (def->work_flags & IO_WQ_WORK_MM) {
		ret = __io_sq_thread_acquire_mm(ctx);
		if (unlikely(ret))
			return ret;
	}

	if (def->needs_file || (def->work_flags & IO_WQ_WORK_FILES)) {
		ret = __io_sq_thread_acquire_files(ctx);
		if (unlikely(ret))
			return ret;
	}

	return 0;
}

static void io_sq_thread_associate_blkcg(struct io_ring_ctx *ctx,
					 struct cgroup_subsys_state **cur_css)

{
#ifdef CONFIG_BLK_CGROUP
	/* puts the old one when swapping */
	if (*cur_css != ctx->sqo_blkcg_css) {
		kthread_associate_blkcg(ctx->sqo_blkcg_css);
		*cur_css = ctx->sqo_blkcg_css;
	}
#endif
}

static void io_sq_thread_unassociate_blkcg(void)
{
#ifdef CONFIG_BLK_CGROUP
	kthread_associate_blkcg(NULL);
#endif
}

static inline void req_set_fail_links(struct io_kiocb *req)
{
	if ((req->flags & (REQ_F_LINK | REQ_F_HARDLINK)) == REQ_F_LINK)
		req->flags |= REQ_F_FAIL_LINK;
}

/*
 * None of these are dereferenced, they are simply used to check if any of
 * them have changed. If we're under current and check they are still the
 * same, we're fine to grab references to them for actual out-of-line use.
 */
static void io_init_identity(struct io_identity *id)
{
	id->files = current->files;
	id->mm = current->mm;
#ifdef CONFIG_BLK_CGROUP
	rcu_read_lock();
	id->blkcg_css = blkcg_css();
	rcu_read_unlock();
#endif
	id->creds = current_cred();
	id->nsproxy = current->nsproxy;
	id->fs = current->fs;
	id->fsize = rlimit(RLIMIT_FSIZE);
#ifdef CONFIG_AUDIT
	id->loginuid = current->loginuid;
	id->sessionid = current->sessionid;
#endif
	refcount_set(&id->count, 1);
}

static inline void __io_req_init_async(struct io_kiocb *req)
{
	memset(&req->work, 0, sizeof(req->work));
	req->flags |= REQ_F_WORK_INITIALIZED;
}

/*
 * Note: must call io_req_init_async() for the first time you
 * touch any members of io_wq_work.
 */
static inline void io_req_init_async(struct io_kiocb *req)
{
	struct io_uring_task *tctx = current->io_uring;

	if (req->flags & REQ_F_WORK_INITIALIZED)
		return;

	__io_req_init_async(req);

	/* Grab a ref if this isn't our static identity */
	req->work.identity = tctx->identity;
	if (tctx->identity != &tctx->__identity)
		refcount_inc(&req->work.identity->count);
}

static inline bool io_async_submit(struct io_ring_ctx *ctx)
{
	return ctx->flags & IORING_SETUP_SQPOLL;
}

static void io_ring_ctx_ref_free(struct percpu_ref *ref)
{
	struct io_ring_ctx *ctx = container_of(ref, struct io_ring_ctx, refs);

	complete(&ctx->ref_comp);
}

static inline bool io_is_timeout_noseq(struct io_kiocb *req)
{
	return !req->timeout.off;
}

static struct io_ring_ctx *io_ring_ctx_alloc(struct io_uring_params *p)
{
	struct io_ring_ctx *ctx;
	int hash_bits;

	ctx = kzalloc(sizeof(*ctx), GFP_KERNEL);
	if (!ctx)
		return NULL;

	ctx->fallback_req = kmem_cache_alloc(req_cachep, GFP_KERNEL);
	if (!ctx->fallback_req)
		goto err;

	/*
	 * Use 5 bits less than the max cq entries, that should give us around
	 * 32 entries per hash list if totally full and uniformly spread.
	 */
	hash_bits = ilog2(p->cq_entries);
	hash_bits -= 5;
	if (hash_bits <= 0)
		hash_bits = 1;
	ctx->cancel_hash_bits = hash_bits;
	ctx->cancel_hash = kmalloc((1U << hash_bits) * sizeof(struct hlist_head),
					GFP_KERNEL);
	if (!ctx->cancel_hash)
		goto err;
	__hash_init(ctx->cancel_hash, 1U << hash_bits);

	if (percpu_ref_init(&ctx->refs, io_ring_ctx_ref_free,
			    PERCPU_REF_ALLOW_REINIT, GFP_KERNEL))
		goto err;

	ctx->flags = p->flags;
	init_waitqueue_head(&ctx->sqo_sq_wait);
	INIT_LIST_HEAD(&ctx->sqd_list);
	init_waitqueue_head(&ctx->cq_wait);
	INIT_LIST_HEAD(&ctx->cq_overflow_list);
	init_completion(&ctx->ref_comp);
	init_completion(&ctx->sq_thread_comp);
	idr_init(&ctx->io_buffer_idr);
	idr_init(&ctx->personality_idr);
	mutex_init(&ctx->uring_lock);
	init_waitqueue_head(&ctx->wait);
	spin_lock_init(&ctx->completion_lock);
	INIT_LIST_HEAD(&ctx->iopoll_list);
	INIT_LIST_HEAD(&ctx->defer_list);
	INIT_LIST_HEAD(&ctx->timeout_list);
	spin_lock_init(&ctx->inflight_lock);
	INIT_LIST_HEAD(&ctx->inflight_list);
	INIT_DELAYED_WORK(&ctx->file_put_work, io_file_put_work);
	init_llist_head(&ctx->file_put_llist);
	return ctx;
err:
	if (ctx->fallback_req)
		kmem_cache_free(req_cachep, ctx->fallback_req);
	kfree(ctx->cancel_hash);
	kfree(ctx);
	return NULL;
}

static bool req_need_defer(struct io_kiocb *req, u32 seq)
{
	if (unlikely(req->flags & REQ_F_IO_DRAIN)) {
		struct io_ring_ctx *ctx = req->ctx;

		return seq != ctx->cached_cq_tail
				+ READ_ONCE(ctx->cached_cq_overflow);
	}

	return false;
}

static void __io_commit_cqring(struct io_ring_ctx *ctx)
{
	struct io_rings *rings = ctx->rings;

	/* order cqe stores with ring update */
	smp_store_release(&rings->cq.tail, ctx->cached_cq_tail);
}

static void io_put_identity(struct io_uring_task *tctx, struct io_kiocb *req)
{
	if (req->work.identity == &tctx->__identity)
		return;
	if (refcount_dec_and_test(&req->work.identity->count))
		kfree(req->work.identity);
}

static void io_req_clean_work(struct io_kiocb *req)
{
	if (!(req->flags & REQ_F_WORK_INITIALIZED))
		return;

	req->flags &= ~REQ_F_WORK_INITIALIZED;

	if (req->work.flags & IO_WQ_WORK_MM) {
		mmdrop(req->work.identity->mm);
		req->work.flags &= ~IO_WQ_WORK_MM;
	}
#ifdef CONFIG_BLK_CGROUP
	if (req->work.flags & IO_WQ_WORK_BLKCG) {
		css_put(req->work.identity->blkcg_css);
		req->work.flags &= ~IO_WQ_WORK_BLKCG;
	}
#endif
	if (req->work.flags & IO_WQ_WORK_CREDS) {
		put_cred(req->work.identity->creds);
		req->work.flags &= ~IO_WQ_WORK_CREDS;
	}
	if (req->work.flags & IO_WQ_WORK_FS) {
		struct fs_struct *fs = req->work.identity->fs;

		spin_lock(&req->work.identity->fs->lock);
		if (--fs->users)
			fs = NULL;
		spin_unlock(&req->work.identity->fs->lock);
		if (fs)
			free_fs_struct(fs);
		req->work.flags &= ~IO_WQ_WORK_FS;
	}

	io_put_identity(req->task->io_uring, req);
}

/*
 * Create a private copy of io_identity, since some fields don't match
 * the current context.
 */
static bool io_identity_cow(struct io_kiocb *req)
{
	struct io_uring_task *tctx = current->io_uring;
	const struct cred *creds = NULL;
	struct io_identity *id;

	if (req->work.flags & IO_WQ_WORK_CREDS)
		creds = req->work.identity->creds;

	id = kmemdup(req->work.identity, sizeof(*id), GFP_KERNEL);
	if (unlikely(!id)) {
		req->work.flags |= IO_WQ_WORK_CANCEL;
		return false;
	}

	/*
	 * We can safely just re-init the creds we copied  Either the field
	 * matches the current one, or we haven't grabbed it yet. The only
	 * exception is ->creds, through registered personalities, so handle
	 * that one separately.
	 */
	io_init_identity(id);
	if (creds)
		id->creds = creds;

	/* add one for this request */
	refcount_inc(&id->count);

	/* drop tctx and req identity references, if needed */
	if (tctx->identity != &tctx->__identity &&
	    refcount_dec_and_test(&tctx->identity->count))
		kfree(tctx->identity);
	if (req->work.identity != &tctx->__identity &&
	    refcount_dec_and_test(&req->work.identity->count))
		kfree(req->work.identity);

	req->work.identity = id;
	tctx->identity = id;
	return true;
}

static bool io_grab_identity(struct io_kiocb *req)
{
	const struct io_op_def *def = &io_op_defs[req->opcode];
	struct io_identity *id = req->work.identity;
	struct io_ring_ctx *ctx = req->ctx;

	if (def->work_flags & IO_WQ_WORK_FSIZE) {
		if (id->fsize != rlimit(RLIMIT_FSIZE))
			return false;
		req->work.flags |= IO_WQ_WORK_FSIZE;
	}
#ifdef CONFIG_BLK_CGROUP
	if (!(req->work.flags & IO_WQ_WORK_BLKCG) &&
	    (def->work_flags & IO_WQ_WORK_BLKCG)) {
		rcu_read_lock();
		if (id->blkcg_css != blkcg_css()) {
			rcu_read_unlock();
			return false;
		}
		/*
		 * This should be rare, either the cgroup is dying or the task
		 * is moving cgroups. Just punt to root for the handful of ios.
		 */
		if (css_tryget_online(id->blkcg_css))
			req->work.flags |= IO_WQ_WORK_BLKCG;
		rcu_read_unlock();
	}
#endif
	if (!(req->work.flags & IO_WQ_WORK_CREDS)) {
		if (id->creds != current_cred())
			return false;
		get_cred(id->creds);
		req->work.flags |= IO_WQ_WORK_CREDS;
	}
#ifdef CONFIG_AUDIT
	if (!uid_eq(current->loginuid, id->loginuid) ||
	    current->sessionid != id->sessionid)
		return false;
#endif
	if (!(req->work.flags & IO_WQ_WORK_FS) &&
	    (def->work_flags & IO_WQ_WORK_FS)) {
		if (current->fs != id->fs)
			return false;
		spin_lock(&id->fs->lock);
		if (!id->fs->in_exec) {
			id->fs->users++;
			req->work.flags |= IO_WQ_WORK_FS;
		} else {
			req->work.flags |= IO_WQ_WORK_CANCEL;
		}
		spin_unlock(&current->fs->lock);
	}
	if (!(req->work.flags & IO_WQ_WORK_FILES) &&
	    (def->work_flags & IO_WQ_WORK_FILES) &&
	    !(req->flags & REQ_F_NO_FILE_TABLE)) {
		if (id->files != current->files ||
		    id->nsproxy != current->nsproxy)
			return false;
		atomic_inc(&id->files->count);
		get_nsproxy(id->nsproxy);
		req->flags |= REQ_F_INFLIGHT;

		spin_lock_irq(&ctx->inflight_lock);
		list_add(&req->inflight_entry, &ctx->inflight_list);
		spin_unlock_irq(&ctx->inflight_lock);
		req->work.flags |= IO_WQ_WORK_FILES;
	}
	if (!(req->work.flags & IO_WQ_WORK_MM) &&
	    (def->work_flags & IO_WQ_WORK_MM)) {
		if (id->mm != current->mm)
			return false;
		mmgrab(id->mm);
		req->work.flags |= IO_WQ_WORK_MM;
	}

	return true;
}

static void io_prep_async_work(struct io_kiocb *req)
{
	const struct io_op_def *def = &io_op_defs[req->opcode];
	struct io_ring_ctx *ctx = req->ctx;

	io_req_init_async(req);

	if (req->flags & REQ_F_FORCE_ASYNC)
		req->work.flags |= IO_WQ_WORK_CONCURRENT;

	if (req->flags & REQ_F_ISREG) {
		if (def->hash_reg_file || (ctx->flags & IORING_SETUP_IOPOLL))
			io_wq_hash_work(&req->work, file_inode(req->file));
	} else {
		if (def->unbound_nonreg_file)
			req->work.flags |= IO_WQ_WORK_UNBOUND;
	}

	/* if we fail grabbing identity, we must COW, regrab, and retry */
	if (io_grab_identity(req))
		return;

	if (!io_identity_cow(req))
		return;

	/* can't fail at this point */
	if (!io_grab_identity(req))
		WARN_ON(1);
}

static void io_prep_async_link(struct io_kiocb *req)
{
	struct io_kiocb *cur;

	io_for_each_link(cur, req)
		io_prep_async_work(cur);
}

static struct io_kiocb *__io_queue_async_work(struct io_kiocb *req)
{
	struct io_ring_ctx *ctx = req->ctx;
	struct io_kiocb *link = io_prep_linked_timeout(req);

	trace_io_uring_queue_async_work(ctx, io_wq_is_hashed(&req->work), req,
					&req->work, req->flags);
	io_wq_enqueue(ctx->io_wq, &req->work);
	return link;
}

static void io_queue_async_work(struct io_kiocb *req)
{
	struct io_kiocb *link;

	/* init ->work of the whole link before punting */
	io_prep_async_link(req);
	link = __io_queue_async_work(req);

	if (link)
		io_queue_linked_timeout(link);
}

static void io_kill_timeout(struct io_kiocb *req)
{
	struct io_timeout_data *io = req->async_data;
	int ret;

	ret = hrtimer_try_to_cancel(&io->timer);
	if (ret != -1) {
		atomic_set(&req->ctx->cq_timeouts,
			atomic_read(&req->ctx->cq_timeouts) + 1);
		list_del_init(&req->timeout.list);
		io_cqring_fill_event(req, 0);
		io_put_req_deferred(req, 1);
	}
}

/*
 * Returns true if we found and killed one or more timeouts
 */
static bool io_kill_timeouts(struct io_ring_ctx *ctx, struct task_struct *tsk,
			     struct files_struct *files)
{
	struct io_kiocb *req, *tmp;
	int canceled = 0;

	spin_lock_irq(&ctx->completion_lock);
	list_for_each_entry_safe(req, tmp, &ctx->timeout_list, timeout.list) {
		if (io_match_task(req, tsk, files)) {
			io_kill_timeout(req);
			canceled++;
		}
	}
	spin_unlock_irq(&ctx->completion_lock);
	return canceled != 0;
}

static void __io_queue_deferred(struct io_ring_ctx *ctx)
{
	do {
		struct io_defer_entry *de = list_first_entry(&ctx->defer_list,
						struct io_defer_entry, list);
		struct io_kiocb *link;

		if (req_need_defer(de->req, de->seq))
			break;
		list_del_init(&de->list);
		/* punt-init is done before queueing for defer */
		link = __io_queue_async_work(de->req);
		if (link) {
			__io_queue_linked_timeout(link);
			/* drop submission reference */
			io_put_req_deferred(link, 1);
		}
		kfree(de);
	} while (!list_empty(&ctx->defer_list));
}

static void io_flush_timeouts(struct io_ring_ctx *ctx)
{
	u32 seq;

	if (list_empty(&ctx->timeout_list))
		return;

	seq = ctx->cached_cq_tail - atomic_read(&ctx->cq_timeouts);

	do {
		u32 events_needed, events_got;
		struct io_kiocb *req = list_first_entry(&ctx->timeout_list,
						struct io_kiocb, timeout.list);

		if (io_is_timeout_noseq(req))
			break;

		/*
		 * Since seq can easily wrap around over time, subtract
		 * the last seq at which timeouts were flushed before comparing.
		 * Assuming not more than 2^31-1 events have happened since,
		 * these subtractions won't have wrapped, so we can check if
		 * target is in [last_seq, current_seq] by comparing the two.
		 */
		events_needed = req->timeout.target_seq - ctx->cq_last_tm_flush;
		events_got = seq - ctx->cq_last_tm_flush;
		if (events_got < events_needed)
			break;

		list_del_init(&req->timeout.list);
		io_kill_timeout(req);
	} while (!list_empty(&ctx->timeout_list));

	ctx->cq_last_tm_flush = seq;
}

static void io_commit_cqring(struct io_ring_ctx *ctx)
{
	io_flush_timeouts(ctx);
	__io_commit_cqring(ctx);

	if (unlikely(!list_empty(&ctx->defer_list)))
		__io_queue_deferred(ctx);
}

static inline bool io_sqring_full(struct io_ring_ctx *ctx)
{
	struct io_rings *r = ctx->rings;

	return READ_ONCE(r->sq.tail) - ctx->cached_sq_head == r->sq_ring_entries;
}

static struct io_uring_cqe *io_get_cqring(struct io_ring_ctx *ctx)
{
	struct io_rings *rings = ctx->rings;
	unsigned tail;

	tail = ctx->cached_cq_tail;
	/*
	 * writes to the cq entry need to come after reading head; the
	 * control dependency is enough as we're using WRITE_ONCE to
	 * fill the cq entry
	 */
	if (tail - READ_ONCE(rings->cq.head) == rings->cq_ring_entries)
		return NULL;

	ctx->cached_cq_tail++;
	return &rings->cqes[tail & ctx->cq_mask];
}

static inline bool io_should_trigger_evfd(struct io_ring_ctx *ctx)
{
	if (!ctx->cq_ev_fd)
		return false;
	if (READ_ONCE(ctx->rings->cq_flags) & IORING_CQ_EVENTFD_DISABLED)
		return false;
	if (!ctx->eventfd_async)
		return true;
	return io_wq_current_is_worker();
}

static inline unsigned __io_cqring_events(struct io_ring_ctx *ctx)
{
	return ctx->cached_cq_tail - READ_ONCE(ctx->rings->cq.head);
}

static void io_cqring_ev_posted(struct io_ring_ctx *ctx)
{
	/* see waitqueue_active() comment */
	smp_mb();

	if (waitqueue_active(&ctx->wait))
		wake_up(&ctx->wait);
	if (ctx->sq_data && waitqueue_active(&ctx->sq_data->wait))
		wake_up(&ctx->sq_data->wait);
	if (io_should_trigger_evfd(ctx))
		eventfd_signal(ctx->cq_ev_fd, 1);
	if (waitqueue_active(&ctx->cq_wait)) {
		wake_up_interruptible(&ctx->cq_wait);
		kill_fasync(&ctx->cq_fasync, SIGIO, POLL_IN);
	}
}

static void io_cqring_ev_posted_iopoll(struct io_ring_ctx *ctx)
{
	/* see waitqueue_active() comment */
	smp_mb();

	if (ctx->flags & IORING_SETUP_SQPOLL) {
		if (waitqueue_active(&ctx->wait))
			wake_up(&ctx->wait);
	}
	if (io_should_trigger_evfd(ctx))
		eventfd_signal(ctx->cq_ev_fd, 1);
	if (waitqueue_active(&ctx->cq_wait)) {
		wake_up_interruptible(&ctx->cq_wait);
		kill_fasync(&ctx->cq_fasync, SIGIO, POLL_IN);
	}
}

/* Returns true if there are no backlogged entries after the flush */
static bool __io_cqring_overflow_flush(struct io_ring_ctx *ctx, bool force,
				       struct task_struct *tsk,
				       struct files_struct *files)
{
	struct io_rings *rings = ctx->rings;
	struct io_kiocb *req, *tmp;
	struct io_uring_cqe *cqe;
	unsigned long flags;
	bool all_flushed;
	LIST_HEAD(list);

	if (!force && __io_cqring_events(ctx) == rings->cq_ring_entries)
		return false;

	spin_lock_irqsave(&ctx->completion_lock, flags);
	list_for_each_entry_safe(req, tmp, &ctx->cq_overflow_list, compl.list) {
		if (!io_match_task(req, tsk, files))
			continue;

		cqe = io_get_cqring(ctx);
		if (!cqe && !force)
			break;

		list_move(&req->compl.list, &list);
		if (cqe) {
			WRITE_ONCE(cqe->user_data, req->user_data);
			WRITE_ONCE(cqe->res, req->result);
			WRITE_ONCE(cqe->flags, req->compl.cflags);
		} else {
			ctx->cached_cq_overflow++;
			WRITE_ONCE(ctx->rings->cq_overflow,
				   ctx->cached_cq_overflow);
		}
	}

	all_flushed = list_empty(&ctx->cq_overflow_list);
	if (all_flushed) {
		clear_bit(0, &ctx->sq_check_overflow);
		clear_bit(0, &ctx->cq_check_overflow);
		ctx->rings->sq_flags &= ~IORING_SQ_CQ_OVERFLOW;
	}

	io_commit_cqring(ctx);
	spin_unlock_irqrestore(&ctx->completion_lock, flags);
	io_cqring_ev_posted(ctx);

	while (!list_empty(&list)) {
		req = list_first_entry(&list, struct io_kiocb, compl.list);
		list_del(&req->compl.list);
		io_put_req(req);
	}

	return all_flushed;
}

static void io_cqring_overflow_flush(struct io_ring_ctx *ctx, bool force,
				     struct task_struct *tsk,
				     struct files_struct *files)
{
	if (test_bit(0, &ctx->cq_check_overflow)) {
		/* iopoll syncs against uring_lock, not completion_lock */
		if (ctx->flags & IORING_SETUP_IOPOLL)
			mutex_lock(&ctx->uring_lock);
		__io_cqring_overflow_flush(ctx, force, tsk, files);
		if (ctx->flags & IORING_SETUP_IOPOLL)
			mutex_unlock(&ctx->uring_lock);
	}
}

static void __io_cqring_fill_event(struct io_kiocb *req, long res, long cflags)
{
	struct io_ring_ctx *ctx = req->ctx;
	struct io_uring_cqe *cqe;

	trace_io_uring_complete(ctx, req->user_data, res);

	/*
	 * If we can't get a cq entry, userspace overflowed the
	 * submission (by quite a lot). Increment the overflow count in
	 * the ring.
	 */
	cqe = io_get_cqring(ctx);
	if (likely(cqe)) {
		WRITE_ONCE(cqe->user_data, req->user_data);
		WRITE_ONCE(cqe->res, res);
		WRITE_ONCE(cqe->flags, cflags);
	} else if (ctx->cq_overflow_flushed ||
		   atomic_read(&req->task->io_uring->in_idle)) {
		/*
		 * If we're in ring overflow flush mode, or in task cancel mode,
		 * then we cannot store the request for later flushing, we need
		 * to drop it on the floor.
		 */
		ctx->cached_cq_overflow++;
		WRITE_ONCE(ctx->rings->cq_overflow, ctx->cached_cq_overflow);
	} else {
		if (list_empty(&ctx->cq_overflow_list)) {
			set_bit(0, &ctx->sq_check_overflow);
			set_bit(0, &ctx->cq_check_overflow);
			ctx->rings->sq_flags |= IORING_SQ_CQ_OVERFLOW;
		}
		io_clean_op(req);
		req->result = res;
		req->compl.cflags = cflags;
		refcount_inc(&req->refs);
		list_add_tail(&req->compl.list, &ctx->cq_overflow_list);
	}
}

static void io_cqring_fill_event(struct io_kiocb *req, long res)
{
	__io_cqring_fill_event(req, res, 0);
}

static void io_cqring_add_event(struct io_kiocb *req, long res, long cflags)
{
	struct io_ring_ctx *ctx = req->ctx;
	unsigned long flags;

	spin_lock_irqsave(&ctx->completion_lock, flags);
	__io_cqring_fill_event(req, res, cflags);
	io_commit_cqring(ctx);
	spin_unlock_irqrestore(&ctx->completion_lock, flags);

	io_cqring_ev_posted(ctx);
}

static void io_submit_flush_completions(struct io_comp_state *cs)
{
	struct io_ring_ctx *ctx = cs->ctx;

	spin_lock_irq(&ctx->completion_lock);
	while (!list_empty(&cs->list)) {
		struct io_kiocb *req;

		req = list_first_entry(&cs->list, struct io_kiocb, compl.list);
		list_del(&req->compl.list);
		__io_cqring_fill_event(req, req->result, req->compl.cflags);

		/*
		 * io_free_req() doesn't care about completion_lock unless one
		 * of these flags is set. REQ_F_WORK_INITIALIZED is in the list
		 * because of a potential deadlock with req->work.fs->lock
		 */
		if (req->flags & (REQ_F_FAIL_LINK|REQ_F_LINK_TIMEOUT
				 |REQ_F_WORK_INITIALIZED)) {
			spin_unlock_irq(&ctx->completion_lock);
			io_put_req(req);
			spin_lock_irq(&ctx->completion_lock);
		} else {
			io_put_req(req);
		}
	}
	io_commit_cqring(ctx);
	spin_unlock_irq(&ctx->completion_lock);

	io_cqring_ev_posted(ctx);
	cs->nr = 0;
}

static void __io_req_complete(struct io_kiocb *req, long res, unsigned cflags,
			      struct io_comp_state *cs)
{
	if (!cs) {
		io_cqring_add_event(req, res, cflags);
		io_put_req(req);
	} else {
		io_clean_op(req);
		req->result = res;
		req->compl.cflags = cflags;
		list_add_tail(&req->compl.list, &cs->list);
		if (++cs->nr >= 32)
			io_submit_flush_completions(cs);
	}
}

static void io_req_complete(struct io_kiocb *req, long res)
{
	__io_req_complete(req, res, 0, NULL);
}

static inline bool io_is_fallback_req(struct io_kiocb *req)
{
	return req == (struct io_kiocb *)
			((unsigned long) req->ctx->fallback_req & ~1UL);
}

static struct io_kiocb *io_get_fallback_req(struct io_ring_ctx *ctx)
{
	struct io_kiocb *req;

	req = ctx->fallback_req;
	if (!test_and_set_bit_lock(0, (unsigned long *) &ctx->fallback_req))
		return req;

	return NULL;
}

static struct io_kiocb *io_alloc_req(struct io_ring_ctx *ctx,
				     struct io_submit_state *state)
{
	if (!state->free_reqs) {
		gfp_t gfp = GFP_KERNEL | __GFP_NOWARN;
		size_t sz;
		int ret;

		sz = min_t(size_t, state->ios_left, ARRAY_SIZE(state->reqs));
		ret = kmem_cache_alloc_bulk(req_cachep, gfp, sz, state->reqs);

		/*
		 * Bulk alloc is all-or-nothing. If we fail to get a batch,
		 * retry single alloc to be on the safe side.
		 */
		if (unlikely(ret <= 0)) {
			state->reqs[0] = kmem_cache_alloc(req_cachep, gfp);
			if (!state->reqs[0])
				goto fallback;
			ret = 1;
		}
		state->free_reqs = ret;
	}

	state->free_reqs--;
	return state->reqs[state->free_reqs];
fallback:
	return io_get_fallback_req(ctx);
}

static inline void io_put_file(struct io_kiocb *req, struct file *file,
			  bool fixed)
{
	if (!fixed)
		fput(file);
}

static void io_dismantle_req(struct io_kiocb *req)
{
	io_clean_op(req);

	if (req->async_data)
		kfree(req->async_data);
	if (req->file)
		io_put_file(req, req->file, (req->flags & REQ_F_FIXED_FILE));
	if (req->fixed_file_refs)
		percpu_ref_put(req->fixed_file_refs);
	io_req_clean_work(req);
}

static void __io_free_req(struct io_kiocb *req)
{
	struct io_uring_task *tctx = req->task->io_uring;
	struct io_ring_ctx *ctx = req->ctx;

	io_dismantle_req(req);

	percpu_counter_dec(&tctx->inflight);
	if (atomic_read(&tctx->in_idle))
		wake_up(&tctx->wait);
	put_task_struct(req->task);

	if (likely(!io_is_fallback_req(req)))
		kmem_cache_free(req_cachep, req);
	else
		clear_bit_unlock(0, (unsigned long *) &ctx->fallback_req);
	percpu_ref_put(&ctx->refs);
}

static inline void io_remove_next_linked(struct io_kiocb *req)
{
	struct io_kiocb *nxt = req->link;

	req->link = nxt->link;
	nxt->link = NULL;
}

static void io_kill_linked_timeout(struct io_kiocb *req)
{
	struct io_ring_ctx *ctx = req->ctx;
	struct io_kiocb *link;
	bool cancelled = false;
	unsigned long flags;

	spin_lock_irqsave(&ctx->completion_lock, flags);
	link = req->link;

	/*
	 * Can happen if a linked timeout fired and link had been like
	 * req -> link t-out -> link t-out [-> ...]
	 */
	if (link && (link->flags & REQ_F_LTIMEOUT_ACTIVE)) {
		struct io_timeout_data *io = link->async_data;
		int ret;

		io_remove_next_linked(req);
		link->timeout.head = NULL;
		ret = hrtimer_try_to_cancel(&io->timer);
		if (ret != -1) {
			io_cqring_fill_event(link, -ECANCELED);
			io_commit_cqring(ctx);
			cancelled = true;
		}
	}
	req->flags &= ~REQ_F_LINK_TIMEOUT;
	spin_unlock_irqrestore(&ctx->completion_lock, flags);

	if (cancelled) {
		io_cqring_ev_posted(ctx);
		io_put_req(link);
	}
}


static void io_fail_links(struct io_kiocb *req)
{
	struct io_kiocb *link, *nxt;
	struct io_ring_ctx *ctx = req->ctx;
	unsigned long flags;

	spin_lock_irqsave(&ctx->completion_lock, flags);
	link = req->link;
	req->link = NULL;

	while (link) {
		nxt = link->link;
		link->link = NULL;

		trace_io_uring_fail_link(req, link);
		io_cqring_fill_event(link, -ECANCELED);

		/*
		 * It's ok to free under spinlock as they're not linked anymore,
		 * but avoid REQ_F_WORK_INITIALIZED because it may deadlock on
		 * work.fs->lock.
		 */
		if (link->flags & REQ_F_WORK_INITIALIZED)
			io_put_req_deferred(link, 2);
		else
			io_double_put_req(link);
		link = nxt;
	}
	io_commit_cqring(ctx);
	spin_unlock_irqrestore(&ctx->completion_lock, flags);

	io_cqring_ev_posted(ctx);
}

static struct io_kiocb *__io_req_find_next(struct io_kiocb *req)
{
	if (req->flags & REQ_F_LINK_TIMEOUT)
		io_kill_linked_timeout(req);

	/*
	 * If LINK is set, we have dependent requests in this chain. If we
	 * didn't fail this request, queue the first one up, moving any other
	 * dependencies to the next request. In case of failure, fail the rest
	 * of the chain.
	 */
	if (likely(!(req->flags & REQ_F_FAIL_LINK))) {
		struct io_kiocb *nxt = req->link;

		req->link = NULL;
		return nxt;
	}
	io_fail_links(req);
	return NULL;
}

static inline struct io_kiocb *io_req_find_next(struct io_kiocb *req)
{
	if (likely(!(req->link) && !(req->flags & REQ_F_LINK_TIMEOUT)))
		return NULL;
	return __io_req_find_next(req);
}

static int io_req_task_work_add(struct io_kiocb *req)
{
	struct task_struct *tsk = req->task;
	struct io_ring_ctx *ctx = req->ctx;
	enum task_work_notify_mode notify;
	int ret;

	if (tsk->flags & PF_EXITING)
		return -ESRCH;

	/*
	 * SQPOLL kernel thread doesn't need notification, just a wakeup. For
	 * all other cases, use TWA_SIGNAL unconditionally to ensure we're
	 * processing task_work. There's no reliable way to tell if TWA_RESUME
	 * will do the job.
	 */
	notify = TWA_NONE;
	if (!(ctx->flags & IORING_SETUP_SQPOLL))
		notify = TWA_SIGNAL;

	ret = task_work_add(tsk, &req->task_work, notify);
	if (!ret)
		wake_up_process(tsk);

	return ret;
}

static void __io_req_task_cancel(struct io_kiocb *req, int error)
{
	struct io_ring_ctx *ctx = req->ctx;

	spin_lock_irq(&ctx->completion_lock);
	io_cqring_fill_event(req, error);
	io_commit_cqring(ctx);
	spin_unlock_irq(&ctx->completion_lock);

	io_cqring_ev_posted(ctx);
	req_set_fail_links(req);
	io_double_put_req(req);
}

static void io_req_task_cancel(struct callback_head *cb)
{
	struct io_kiocb *req = container_of(cb, struct io_kiocb, task_work);
	struct io_ring_ctx *ctx = req->ctx;

	__io_req_task_cancel(req, -ECANCELED);
	percpu_ref_put(&ctx->refs);
}

static void __io_req_task_submit(struct io_kiocb *req)
{
	struct io_ring_ctx *ctx = req->ctx;

	mutex_lock(&ctx->uring_lock);
	if (!ctx->sqo_dead &&
	    !__io_sq_thread_acquire_mm(ctx) &&
	    !__io_sq_thread_acquire_files(ctx))
		__io_queue_sqe(req, NULL);
	else
		__io_req_task_cancel(req, -EFAULT);
	mutex_unlock(&ctx->uring_lock);
}

static void io_req_task_submit(struct callback_head *cb)
{
	struct io_kiocb *req = container_of(cb, struct io_kiocb, task_work);
	struct io_ring_ctx *ctx = req->ctx;

	__io_req_task_submit(req);
	percpu_ref_put(&ctx->refs);
}

static void io_req_task_queue(struct io_kiocb *req)
{
	int ret;

	init_task_work(&req->task_work, io_req_task_submit);
	percpu_ref_get(&req->ctx->refs);

	ret = io_req_task_work_add(req);
	if (unlikely(ret)) {
		struct task_struct *tsk;

		init_task_work(&req->task_work, io_req_task_cancel);
		tsk = io_wq_get_task(req->ctx->io_wq);
		task_work_add(tsk, &req->task_work, TWA_NONE);
		wake_up_process(tsk);
	}
}

static inline void io_queue_next(struct io_kiocb *req)
{
	struct io_kiocb *nxt = io_req_find_next(req);

	if (nxt)
		io_req_task_queue(nxt);
}

static void io_free_req(struct io_kiocb *req)
{
	io_queue_next(req);
	__io_free_req(req);
}

struct req_batch {
	void *reqs[IO_IOPOLL_BATCH];
	int to_free;

	struct task_struct	*task;
	int			task_refs;
};

static inline void io_init_req_batch(struct req_batch *rb)
{
	rb->to_free = 0;
	rb->task_refs = 0;
	rb->task = NULL;
}

static void __io_req_free_batch_flush(struct io_ring_ctx *ctx,
				      struct req_batch *rb)
{
	kmem_cache_free_bulk(req_cachep, rb->to_free, rb->reqs);
	percpu_ref_put_many(&ctx->refs, rb->to_free);
	rb->to_free = 0;
}

static void io_req_free_batch_finish(struct io_ring_ctx *ctx,
				     struct req_batch *rb)
{
	if (rb->to_free)
		__io_req_free_batch_flush(ctx, rb);
	if (rb->task) {
		struct io_uring_task *tctx = rb->task->io_uring;

		percpu_counter_sub(&tctx->inflight, rb->task_refs);
		put_task_struct_many(rb->task, rb->task_refs);
		rb->task = NULL;
	}
}

static void io_req_free_batch(struct req_batch *rb, struct io_kiocb *req)
{
	if (unlikely(io_is_fallback_req(req))) {
		io_free_req(req);
		return;
	}
	io_queue_next(req);

	if (req->task != rb->task) {
		if (rb->task) {
			struct io_uring_task *tctx = rb->task->io_uring;

			percpu_counter_sub(&tctx->inflight, rb->task_refs);
			put_task_struct_many(rb->task, rb->task_refs);
		}
		rb->task = req->task;
		rb->task_refs = 0;
	}
	rb->task_refs++;

	io_dismantle_req(req);
	rb->reqs[rb->to_free++] = req;
	if (unlikely(rb->to_free == ARRAY_SIZE(rb->reqs)))
		__io_req_free_batch_flush(req->ctx, rb);
}

/*
 * Drop reference to request, return next in chain (if there is one) if this
 * was the last reference to this request.
 */
static struct io_kiocb *io_put_req_find_next(struct io_kiocb *req)
{
	struct io_kiocb *nxt = NULL;

	if (refcount_dec_and_test(&req->refs)) {
		nxt = io_req_find_next(req);
		__io_free_req(req);
	}
	return nxt;
}

static void io_put_req(struct io_kiocb *req)
{
	if (refcount_dec_and_test(&req->refs))
		io_free_req(req);
}

static void io_put_req_deferred_cb(struct callback_head *cb)
{
	struct io_kiocb *req = container_of(cb, struct io_kiocb, task_work);

	io_free_req(req);
}

static void io_free_req_deferred(struct io_kiocb *req)
{
	int ret;

	init_task_work(&req->task_work, io_put_req_deferred_cb);
	ret = io_req_task_work_add(req);
	if (unlikely(ret)) {
		struct task_struct *tsk;

		tsk = io_wq_get_task(req->ctx->io_wq);
		task_work_add(tsk, &req->task_work, TWA_NONE);
		wake_up_process(tsk);
	}
}

static inline void io_put_req_deferred(struct io_kiocb *req, int refs)
{
	if (refcount_sub_and_test(refs, &req->refs))
		io_free_req_deferred(req);
}

static struct io_wq_work *io_steal_work(struct io_kiocb *req)
{
	struct io_kiocb *nxt;

	/*
	 * A ref is owned by io-wq in which context we're. So, if that's the
	 * last one, it's safe to steal next work. False negatives are Ok,
	 * it just will be re-punted async in io_put_work()
	 */
	if (refcount_read(&req->refs) != 1)
		return NULL;

	nxt = io_req_find_next(req);
	return nxt ? &nxt->work : NULL;
}

static void io_double_put_req(struct io_kiocb *req)
{
	/* drop both submit and complete references */
	if (refcount_sub_and_test(2, &req->refs))
		io_free_req(req);
}

static unsigned io_cqring_events(struct io_ring_ctx *ctx)
{
	/* See comment at the top of this file */
	smp_rmb();
	return __io_cqring_events(ctx);
}

static inline unsigned int io_sqring_entries(struct io_ring_ctx *ctx)
{
	struct io_rings *rings = ctx->rings;

	/* make sure SQ entry isn't read before tail */
	return smp_load_acquire(&rings->sq.tail) - ctx->cached_sq_head;
}

static unsigned int io_put_kbuf(struct io_kiocb *req, struct io_buffer *kbuf)
{
	unsigned int cflags;

	cflags = kbuf->bid << IORING_CQE_BUFFER_SHIFT;
	cflags |= IORING_CQE_F_BUFFER;
	req->flags &= ~REQ_F_BUFFER_SELECTED;
	kfree(kbuf);
	return cflags;
}

static inline unsigned int io_put_rw_kbuf(struct io_kiocb *req)
{
	struct io_buffer *kbuf;

	kbuf = (struct io_buffer *) (unsigned long) req->rw.addr;
	return io_put_kbuf(req, kbuf);
}

static inline bool io_run_task_work(void)
{
	/*
	 * Not safe to run on exiting task, and the task_work handling will
	 * not add work to such a task.
	 */
	if (unlikely(current->flags & PF_EXITING))
		return false;
	if (current->task_works) {
		__set_current_state(TASK_RUNNING);
		task_work_run();
		return true;
	}

	return false;
}

static void io_iopoll_queue(struct list_head *again)
{
	struct io_kiocb *req;

	do {
		req = list_first_entry(again, struct io_kiocb, inflight_entry);
		list_del(&req->inflight_entry);
		__io_complete_rw(req, -EAGAIN, 0, NULL);
	} while (!list_empty(again));
}

/*
 * Find and free completed poll iocbs
 */
static void io_iopoll_complete(struct io_ring_ctx *ctx, unsigned int *nr_events,
			       struct list_head *done)
{
	struct req_batch rb;
	struct io_kiocb *req;
	LIST_HEAD(again);

	/* order with ->result store in io_complete_rw_iopoll() */
	smp_rmb();

	io_init_req_batch(&rb);
	while (!list_empty(done)) {
		int cflags = 0;

		req = list_first_entry(done, struct io_kiocb, inflight_entry);
		if (READ_ONCE(req->result) == -EAGAIN) {
			req->result = 0;
			req->iopoll_completed = 0;
			list_move_tail(&req->inflight_entry, &again);
			continue;
		}
		list_del(&req->inflight_entry);

		if (req->flags & REQ_F_BUFFER_SELECTED)
			cflags = io_put_rw_kbuf(req);

		__io_cqring_fill_event(req, req->result, cflags);
		(*nr_events)++;

		if (refcount_dec_and_test(&req->refs))
			io_req_free_batch(&rb, req);
	}

	io_commit_cqring(ctx);
	io_cqring_ev_posted_iopoll(ctx);
	io_req_free_batch_finish(ctx, &rb);

	if (!list_empty(&again))
		io_iopoll_queue(&again);
}

static int io_do_iopoll(struct io_ring_ctx *ctx, unsigned int *nr_events,
			long min)
{
	struct io_kiocb *req, *tmp;
	LIST_HEAD(done);
	bool spin;
	int ret;

	/*
	 * Only spin for completions if we don't have multiple devices hanging
	 * off our complete list, and we're under the requested amount.
	 */
	spin = !ctx->poll_multi_file && *nr_events < min;

	ret = 0;
	list_for_each_entry_safe(req, tmp, &ctx->iopoll_list, inflight_entry) {
		struct kiocb *kiocb = &req->rw.kiocb;

		/*
		 * Move completed and retryable entries to our local lists.
		 * If we find a request that requires polling, break out
		 * and complete those lists first, if we have entries there.
		 */
		if (READ_ONCE(req->iopoll_completed)) {
			list_move_tail(&req->inflight_entry, &done);
			continue;
		}
		if (!list_empty(&done))
			break;

		ret = kiocb->ki_filp->f_op->iopoll(kiocb, spin);
		if (ret < 0)
			break;

		/* iopoll may have completed current req */
		if (READ_ONCE(req->iopoll_completed))
			list_move_tail(&req->inflight_entry, &done);

		if (ret && spin)
			spin = false;
		ret = 0;
	}

	if (!list_empty(&done))
		io_iopoll_complete(ctx, nr_events, &done);

	return ret;
}

/*
 * Poll for a minimum of 'min' events. Note that if min == 0 we consider that a
 * non-spinning poll check - we'll still enter the driver poll loop, but only
 * as a non-spinning completion check.
 */
static int io_iopoll_getevents(struct io_ring_ctx *ctx, unsigned int *nr_events,
				long min)
{
	while (!list_empty(&ctx->iopoll_list) && !need_resched()) {
		int ret;

		ret = io_do_iopoll(ctx, nr_events, min);
		if (ret < 0)
			return ret;
		if (*nr_events >= min)
			return 0;
	}

	return 1;
}

/*
 * We can't just wait for polled events to come to us, we have to actively
 * find and complete them.
 */
static void io_iopoll_try_reap_events(struct io_ring_ctx *ctx)
{
	if (!(ctx->flags & IORING_SETUP_IOPOLL))
		return;

	mutex_lock(&ctx->uring_lock);
	while (!list_empty(&ctx->iopoll_list)) {
		unsigned int nr_events = 0;

		io_do_iopoll(ctx, &nr_events, 0);

		/* let it sleep and repeat later if can't complete a request */
		if (nr_events == 0)
			break;
		/*
		 * Ensure we allow local-to-the-cpu processing to take place,
		 * in this case we need to ensure that we reap all events.
		 * Also let task_work, etc. to progress by releasing the mutex
		 */
		if (need_resched()) {
			mutex_unlock(&ctx->uring_lock);
			cond_resched();
			mutex_lock(&ctx->uring_lock);
		}
	}
	mutex_unlock(&ctx->uring_lock);
}

static int io_iopoll_check(struct io_ring_ctx *ctx, long min)
{
	unsigned int nr_events = 0;
	int iters = 0, ret = 0;

	/*
	 * We disallow the app entering submit/complete with polling, but we
	 * still need to lock the ring to prevent racing with polled issue
	 * that got punted to a workqueue.
	 */
	mutex_lock(&ctx->uring_lock);
	do {
		/*
		 * Don't enter poll loop if we already have events pending.
		 * If we do, we can potentially be spinning for commands that
		 * already triggered a CQE (eg in error).
		 */
		if (test_bit(0, &ctx->cq_check_overflow))
			__io_cqring_overflow_flush(ctx, false, NULL, NULL);
		if (io_cqring_events(ctx))
			break;

		/*
		 * If a submit got punted to a workqueue, we can have the
		 * application entering polling for a command before it gets
		 * issued. That app will hold the uring_lock for the duration
		 * of the poll right here, so we need to take a breather every
		 * now and then to ensure that the issue has a chance to add
		 * the poll to the issued list. Otherwise we can spin here
		 * forever, while the workqueue is stuck trying to acquire the
		 * very same mutex.
		 */
		if (!(++iters & 7)) {
			mutex_unlock(&ctx->uring_lock);
			io_run_task_work();
			mutex_lock(&ctx->uring_lock);
		}

		ret = io_iopoll_getevents(ctx, &nr_events, min);
		if (ret <= 0)
			break;
		ret = 0;
	} while (min && !nr_events && !need_resched());

	mutex_unlock(&ctx->uring_lock);
	return ret;
}

static void kiocb_end_write(struct io_kiocb *req)
{
	/*
	 * Tell lockdep we inherited freeze protection from submission
	 * thread.
	 */
	if (req->flags & REQ_F_ISREG) {
		struct inode *inode = file_inode(req->file);

		__sb_writers_acquired(inode->i_sb, SB_FREEZE_WRITE);
	}
	file_end_write(req->file);
}

static void io_complete_rw_common(struct kiocb *kiocb, long res,
				  struct io_comp_state *cs)
{
	struct io_kiocb *req = container_of(kiocb, struct io_kiocb, rw.kiocb);
	int cflags = 0;

	if (kiocb->ki_flags & IOCB_WRITE)
		kiocb_end_write(req);

	if (res != req->result)
		req_set_fail_links(req);
	if (req->flags & REQ_F_BUFFER_SELECTED)
		cflags = io_put_rw_kbuf(req);
	__io_req_complete(req, res, cflags, cs);
}

#ifdef CONFIG_BLOCK
static bool io_resubmit_prep(struct io_kiocb *req, int error)
{
	struct iovec inline_vecs[UIO_FASTIOV], *iovec = inline_vecs;
	ssize_t ret = -ECANCELED;
	struct iov_iter iter;
	int rw;

	if (error) {
		ret = error;
		goto end_req;
	}

	switch (req->opcode) {
	case IORING_OP_READV:
	case IORING_OP_READ_FIXED:
	case IORING_OP_READ:
		rw = READ;
		break;
	case IORING_OP_WRITEV:
	case IORING_OP_WRITE_FIXED:
	case IORING_OP_WRITE:
		rw = WRITE;
		break;
	default:
		printk_once(KERN_WARNING "io_uring: bad opcode in resubmit %d\n",
				req->opcode);
		goto end_req;
	}

	if (!req->async_data) {
		ret = io_import_iovec(rw, req, &iovec, &iter, false);
		if (ret < 0)
			goto end_req;
		ret = io_setup_async_rw(req, iovec, inline_vecs, &iter, false);
		if (!ret)
			return true;
		kfree(iovec);
	} else {
		return true;
	}
end_req:
	req_set_fail_links(req);
	return false;
}
#endif

static bool io_rw_reissue(struct io_kiocb *req, long res)
{
#ifdef CONFIG_BLOCK
	umode_t mode = file_inode(req->file)->i_mode;
	int ret;

	if (!S_ISBLK(mode) && !S_ISREG(mode))
		return false;
	if ((res != -EAGAIN && res != -EOPNOTSUPP) || io_wq_current_is_worker())
		return false;

	lockdep_assert_held(&req->ctx->uring_lock);

	ret = io_sq_thread_acquire_mm_files(req->ctx, req);

	if (io_resubmit_prep(req, ret)) {
		refcount_inc(&req->refs);
		io_queue_async_work(req);
		return true;
	}

#endif
	return false;
}

static void __io_complete_rw(struct io_kiocb *req, long res, long res2,
			     struct io_comp_state *cs)
{
	if (!io_rw_reissue(req, res))
		io_complete_rw_common(&req->rw.kiocb, res, cs);
}

static void io_complete_rw(struct kiocb *kiocb, long res, long res2)
{
	struct io_kiocb *req = container_of(kiocb, struct io_kiocb, rw.kiocb);

	__io_complete_rw(req, res, res2, NULL);
}

static void io_complete_rw_iopoll(struct kiocb *kiocb, long res, long res2)
{
	struct io_kiocb *req = container_of(kiocb, struct io_kiocb, rw.kiocb);

	if (kiocb->ki_flags & IOCB_WRITE)
		kiocb_end_write(req);

	if (res != -EAGAIN && res != req->result)
		req_set_fail_links(req);

	WRITE_ONCE(req->result, res);
	/* order with io_poll_complete() checking ->result */
	smp_wmb();
	WRITE_ONCE(req->iopoll_completed, 1);
}

/*
 * After the iocb has been issued, it's safe to be found on the poll list.
 * Adding the kiocb to the list AFTER submission ensures that we don't
 * find it from a io_iopoll_getevents() thread before the issuer is done
 * accessing the kiocb cookie.
 */
static void io_iopoll_req_issued(struct io_kiocb *req, bool in_async)
{
	struct io_ring_ctx *ctx = req->ctx;

	/*
	 * Track whether we have multiple files in our lists. This will impact
	 * how we do polling eventually, not spinning if we're on potentially
	 * different devices.
	 */
	if (list_empty(&ctx->iopoll_list)) {
		ctx->poll_multi_file = false;
	} else if (!ctx->poll_multi_file) {
		struct io_kiocb *list_req;

		list_req = list_first_entry(&ctx->iopoll_list, struct io_kiocb,
						inflight_entry);
		if (list_req->file != req->file)
			ctx->poll_multi_file = true;
	}

	/*
	 * For fast devices, IO may have already completed. If it has, add
	 * it to the front so we find it first.
	 */
	if (READ_ONCE(req->iopoll_completed))
		list_add(&req->inflight_entry, &ctx->iopoll_list);
	else
		list_add_tail(&req->inflight_entry, &ctx->iopoll_list);

	/*
	 * If IORING_SETUP_SQPOLL is enabled, sqes are either handled in sq thread
	 * task context or in io worker task context. If current task context is
	 * sq thread, we don't need to check whether should wake up sq thread.
	 */
	if (in_async && (ctx->flags & IORING_SETUP_SQPOLL) &&
	    wq_has_sleeper(&ctx->sq_data->wait))
		wake_up(&ctx->sq_data->wait);
}

static inline void __io_state_file_put(struct io_submit_state *state)
{
	fput_many(state->file, state->file_refs);
	state->file_refs = 0;
}

static inline void io_state_file_put(struct io_submit_state *state)
{
	if (state->file_refs)
		__io_state_file_put(state);
}

/*
 * Get as many references to a file as we have IOs left in this submission,
 * assuming most submissions are for one file, or at least that each file
 * has more than one submission.
 */
static struct file *__io_file_get(struct io_submit_state *state, int fd)
{
	if (!state)
		return fget(fd);

	if (state->file_refs) {
		if (state->fd == fd) {
			state->file_refs--;
			return state->file;
		}
		__io_state_file_put(state);
	}
	state->file = fget_many(fd, state->ios_left);
	if (unlikely(!state->file))
		return NULL;

	state->fd = fd;
	state->file_refs = state->ios_left - 1;
	return state->file;
}

static bool io_bdev_nowait(struct block_device *bdev)
{
	return !bdev || blk_queue_nowait(bdev_get_queue(bdev));
}

/*
 * If we tracked the file through the SCM inflight mechanism, we could support
 * any file. For now, just ensure that anything potentially problematic is done
 * inline.
 */
static bool io_file_supports_async(struct file *file, int rw)
{
	umode_t mode = file_inode(file)->i_mode;

	if (S_ISBLK(mode)) {
		if (IS_ENABLED(CONFIG_BLOCK) &&
		    io_bdev_nowait(I_BDEV(file->f_mapping->host)))
			return true;
		return false;
	}
	if (S_ISCHR(mode) || S_ISSOCK(mode))
		return true;
	if (S_ISREG(mode)) {
		if (IS_ENABLED(CONFIG_BLOCK) &&
		    io_bdev_nowait(file->f_inode->i_sb->s_bdev) &&
		    file->f_op != &io_uring_fops)
			return true;
		return false;
	}

	/* any ->read/write should understand O_NONBLOCK */
	if (file->f_flags & O_NONBLOCK)
		return true;

	if (!(file->f_mode & FMODE_NOWAIT))
		return false;

	if (rw == READ)
		return file->f_op->read_iter != NULL;

	return file->f_op->write_iter != NULL;
}

static int io_prep_rw(struct io_kiocb *req, const struct io_uring_sqe *sqe)
{
	struct io_ring_ctx *ctx = req->ctx;
	struct kiocb *kiocb = &req->rw.kiocb;
	unsigned ioprio;
	int ret;

	if (S_ISREG(file_inode(req->file)->i_mode))
		req->flags |= REQ_F_ISREG;

	kiocb->ki_pos = READ_ONCE(sqe->off);
	if (kiocb->ki_pos == -1 && !(req->file->f_mode & FMODE_STREAM)) {
		req->flags |= REQ_F_CUR_POS;
		kiocb->ki_pos = req->file->f_pos;
	}
	kiocb->ki_hint = ki_hint_validate(file_write_hint(kiocb->ki_filp));
	kiocb->ki_flags = iocb_flags(kiocb->ki_filp);
	ret = kiocb_set_rw_flags(kiocb, READ_ONCE(sqe->rw_flags));
	if (unlikely(ret))
		return ret;

	ioprio = READ_ONCE(sqe->ioprio);
	if (ioprio) {
		ret = ioprio_check_cap(ioprio);
		if (ret)
			return ret;

		kiocb->ki_ioprio = ioprio;
	} else
		kiocb->ki_ioprio = get_current_ioprio();

	/* don't allow async punt if RWF_NOWAIT was requested */
	if (kiocb->ki_flags & IOCB_NOWAIT)
		req->flags |= REQ_F_NOWAIT;

	if (ctx->flags & IORING_SETUP_IOPOLL) {
		if (!(kiocb->ki_flags & IOCB_DIRECT) ||
		    !kiocb->ki_filp->f_op->iopoll)
			return -EOPNOTSUPP;

		kiocb->ki_flags |= IOCB_HIPRI;
		kiocb->ki_complete = io_complete_rw_iopoll;
		req->iopoll_completed = 0;
	} else {
		if (kiocb->ki_flags & IOCB_HIPRI)
			return -EINVAL;
		kiocb->ki_complete = io_complete_rw;
	}

	req->rw.addr = READ_ONCE(sqe->addr);
	req->rw.len = READ_ONCE(sqe->len);
	req->buf_index = READ_ONCE(sqe->buf_index);
	return 0;
}

static inline void io_rw_done(struct kiocb *kiocb, ssize_t ret)
{
	switch (ret) {
	case -EIOCBQUEUED:
		break;
	case -ERESTARTSYS:
	case -ERESTARTNOINTR:
	case -ERESTARTNOHAND:
	case -ERESTART_RESTARTBLOCK:
		/*
		 * We can't just restart the syscall, since previously
		 * submitted sqes may already be in progress. Just fail this
		 * IO with EINTR.
		 */
		ret = -EINTR;
		fallthrough;
	default:
		kiocb->ki_complete(kiocb, ret, 0);
	}
}

static void kiocb_done(struct kiocb *kiocb, ssize_t ret,
		       struct io_comp_state *cs)
{
	struct io_kiocb *req = container_of(kiocb, struct io_kiocb, rw.kiocb);
	struct io_async_rw *io = req->async_data;

	/* add previously done IO, if any */
	if (io && io->bytes_done > 0) {
		if (ret < 0)
			ret = io->bytes_done;
		else
			ret += io->bytes_done;
	}

	if (req->flags & REQ_F_CUR_POS)
		req->file->f_pos = kiocb->ki_pos;
	if (ret >= 0 && kiocb->ki_complete == io_complete_rw)
		__io_complete_rw(req, ret, 0, cs);
	else
		io_rw_done(kiocb, ret);
}

static ssize_t io_import_fixed(struct io_kiocb *req, int rw,
			       struct iov_iter *iter)
{
	struct io_ring_ctx *ctx = req->ctx;
	size_t len = req->rw.len;
	struct io_mapped_ubuf *imu;
	u16 index, buf_index = req->buf_index;
	size_t offset;
	u64 buf_addr;

	if (unlikely(buf_index >= ctx->nr_user_bufs))
		return -EFAULT;
	index = array_index_nospec(buf_index, ctx->nr_user_bufs);
	imu = &ctx->user_bufs[index];
	buf_addr = req->rw.addr;

	/* overflow */
	if (buf_addr + len < buf_addr)
		return -EFAULT;
	/* not inside the mapped region */
	if (buf_addr < imu->ubuf || buf_addr + len > imu->ubuf + imu->len)
		return -EFAULT;

	/*
	 * May not be a start of buffer, set size appropriately
	 * and advance us to the beginning.
	 */
	offset = buf_addr - imu->ubuf;
	iov_iter_bvec(iter, rw, imu->bvec, imu->nr_bvecs, offset + len);

	if (offset) {
		/*
		 * Don't use iov_iter_advance() here, as it's really slow for
		 * using the latter parts of a big fixed buffer - it iterates
		 * over each segment manually. We can cheat a bit here, because
		 * we know that:
		 *
		 * 1) it's a BVEC iter, we set it up
		 * 2) all bvecs are PAGE_SIZE in size, except potentially the
		 *    first and last bvec
		 *
		 * So just find our index, and adjust the iterator afterwards.
		 * If the offset is within the first bvec (or the whole first
		 * bvec, just use iov_iter_advance(). This makes it easier
		 * since we can just skip the first segment, which may not
		 * be PAGE_SIZE aligned.
		 */
		const struct bio_vec *bvec = imu->bvec;

		if (offset <= bvec->bv_len) {
			iov_iter_advance(iter, offset);
		} else {
			unsigned long seg_skip;

			/* skip first vec */
			offset -= bvec->bv_len;
			seg_skip = 1 + (offset >> PAGE_SHIFT);

			iter->bvec = bvec + seg_skip;
			iter->nr_segs -= seg_skip;
			iter->count -= bvec->bv_len + offset;
			iter->iov_offset = offset & ~PAGE_MASK;
		}
	}

	return len;
}

static void io_ring_submit_unlock(struct io_ring_ctx *ctx, bool needs_lock)
{
	if (needs_lock)
		mutex_unlock(&ctx->uring_lock);
}

static void io_ring_submit_lock(struct io_ring_ctx *ctx, bool needs_lock)
{
	/*
	 * "Normal" inline submissions always hold the uring_lock, since we
	 * grab it from the system call. Same is true for the SQPOLL offload.
	 * The only exception is when we've detached the request and issue it
	 * from an async worker thread, grab the lock for that case.
	 */
	if (needs_lock)
		mutex_lock(&ctx->uring_lock);
}

static struct io_buffer *io_buffer_select(struct io_kiocb *req, size_t *len,
					  int bgid, struct io_buffer *kbuf,
					  bool needs_lock)
{
	struct io_buffer *head;

	if (req->flags & REQ_F_BUFFER_SELECTED)
		return kbuf;

	io_ring_submit_lock(req->ctx, needs_lock);

	lockdep_assert_held(&req->ctx->uring_lock);

	head = idr_find(&req->ctx->io_buffer_idr, bgid);
	if (head) {
		if (!list_empty(&head->list)) {
			kbuf = list_last_entry(&head->list, struct io_buffer,
							list);
			list_del(&kbuf->list);
		} else {
			kbuf = head;
			idr_remove(&req->ctx->io_buffer_idr, bgid);
		}
		if (*len > kbuf->len)
			*len = kbuf->len;
	} else {
		kbuf = ERR_PTR(-ENOBUFS);
	}

	io_ring_submit_unlock(req->ctx, needs_lock);

	return kbuf;
}

static void __user *io_rw_buffer_select(struct io_kiocb *req, size_t *len,
					bool needs_lock)
{
	struct io_buffer *kbuf;
	u16 bgid;

	kbuf = (struct io_buffer *) (unsigned long) req->rw.addr;
	bgid = req->buf_index;
	kbuf = io_buffer_select(req, len, bgid, kbuf, needs_lock);
	if (IS_ERR(kbuf))
		return kbuf;
	req->rw.addr = (u64) (unsigned long) kbuf;
	req->flags |= REQ_F_BUFFER_SELECTED;
	return u64_to_user_ptr(kbuf->addr);
}

#ifdef CONFIG_COMPAT
static ssize_t io_compat_import(struct io_kiocb *req, struct iovec *iov,
				bool needs_lock)
{
	struct compat_iovec __user *uiov;
	compat_ssize_t clen;
	void __user *buf;
	ssize_t len;

	uiov = u64_to_user_ptr(req->rw.addr);
	if (!access_ok(uiov, sizeof(*uiov)))
		return -EFAULT;
	if (__get_user(clen, &uiov->iov_len))
		return -EFAULT;
	if (clen < 0)
		return -EINVAL;

	len = clen;
	buf = io_rw_buffer_select(req, &len, needs_lock);
	if (IS_ERR(buf))
		return PTR_ERR(buf);
	iov[0].iov_base = buf;
	iov[0].iov_len = (compat_size_t) len;
	return 0;
}
#endif

static ssize_t __io_iov_buffer_select(struct io_kiocb *req, struct iovec *iov,
				      bool needs_lock)
{
	struct iovec __user *uiov = u64_to_user_ptr(req->rw.addr);
	void __user *buf;
	ssize_t len;

	if (copy_from_user(iov, uiov, sizeof(*uiov)))
		return -EFAULT;

	len = iov[0].iov_len;
	if (len < 0)
		return -EINVAL;
	buf = io_rw_buffer_select(req, &len, needs_lock);
	if (IS_ERR(buf))
		return PTR_ERR(buf);
	iov[0].iov_base = buf;
	iov[0].iov_len = len;
	return 0;
}

static ssize_t io_iov_buffer_select(struct io_kiocb *req, struct iovec *iov,
				    bool needs_lock)
{
	if (req->flags & REQ_F_BUFFER_SELECTED) {
		struct io_buffer *kbuf;

		kbuf = (struct io_buffer *) (unsigned long) req->rw.addr;
		iov[0].iov_base = u64_to_user_ptr(kbuf->addr);
		iov[0].iov_len = kbuf->len;
		return 0;
	}
	if (req->rw.len != 1)
		return -EINVAL;

#ifdef CONFIG_COMPAT
	if (req->ctx->compat)
		return io_compat_import(req, iov, needs_lock);
#endif

	return __io_iov_buffer_select(req, iov, needs_lock);
}

static ssize_t io_import_iovec(int rw, struct io_kiocb *req,
				 struct iovec **iovec, struct iov_iter *iter,
				 bool needs_lock)
{
	void __user *buf = u64_to_user_ptr(req->rw.addr);
	size_t sqe_len = req->rw.len;
	ssize_t ret;
	u8 opcode;

	opcode = req->opcode;
	if (opcode == IORING_OP_READ_FIXED || opcode == IORING_OP_WRITE_FIXED) {
		*iovec = NULL;
		return io_import_fixed(req, rw, iter);
	}

	/* buffer index only valid with fixed read/write, or buffer select  */
	if (req->buf_index && !(req->flags & REQ_F_BUFFER_SELECT))
		return -EINVAL;

	if (opcode == IORING_OP_READ || opcode == IORING_OP_WRITE) {
		if (req->flags & REQ_F_BUFFER_SELECT) {
			buf = io_rw_buffer_select(req, &sqe_len, needs_lock);
			if (IS_ERR(buf))
				return PTR_ERR(buf);
			req->rw.len = sqe_len;
		}

		ret = import_single_range(rw, buf, sqe_len, *iovec, iter);
		*iovec = NULL;
		return ret;
	}

	if (req->flags & REQ_F_BUFFER_SELECT) {
		ret = io_iov_buffer_select(req, *iovec, needs_lock);
		if (!ret) {
			ret = (*iovec)->iov_len;
			iov_iter_init(iter, rw, *iovec, 1, ret);
		}
		*iovec = NULL;
		return ret;
	}

	return __import_iovec(rw, buf, sqe_len, UIO_FASTIOV, iovec, iter,
			      req->ctx->compat);
}

static inline loff_t *io_kiocb_ppos(struct kiocb *kiocb)
{
	return (kiocb->ki_filp->f_mode & FMODE_STREAM) ? NULL : &kiocb->ki_pos;
}

/*
 * For files that don't have ->read_iter() and ->write_iter(), handle them
 * by looping over ->read() or ->write() manually.
 */
static ssize_t loop_rw_iter(int rw, struct io_kiocb *req, struct iov_iter *iter)
{
	struct kiocb *kiocb = &req->rw.kiocb;
	struct file *file = req->file;
	ssize_t ret = 0;

	/*
	 * Don't support polled IO through this interface, and we can't
	 * support non-blocking either. For the latter, this just causes
	 * the kiocb to be handled from an async context.
	 */
	if (kiocb->ki_flags & IOCB_HIPRI)
		return -EOPNOTSUPP;
	if (kiocb->ki_flags & IOCB_NOWAIT)
		return -EAGAIN;

	while (iov_iter_count(iter)) {
		struct iovec iovec;
		ssize_t nr;

		if (!iov_iter_is_bvec(iter)) {
			iovec = iov_iter_iovec(iter);
		} else {
			iovec.iov_base = u64_to_user_ptr(req->rw.addr);
			iovec.iov_len = req->rw.len;
		}

		if (rw == READ) {
			nr = file->f_op->read(file, iovec.iov_base,
					      iovec.iov_len, io_kiocb_ppos(kiocb));
		} else {
			nr = file->f_op->write(file, iovec.iov_base,
					       iovec.iov_len, io_kiocb_ppos(kiocb));
		}

		if (nr < 0) {
			if (!ret)
				ret = nr;
			break;
		}
		ret += nr;
		if (nr != iovec.iov_len)
			break;
		req->rw.len -= nr;
		req->rw.addr += nr;
		iov_iter_advance(iter, nr);
	}

	return ret;
}

static void io_req_map_rw(struct io_kiocb *req, const struct iovec *iovec,
			  const struct iovec *fast_iov, struct iov_iter *iter)
{
	struct io_async_rw *rw = req->async_data;

	memcpy(&rw->iter, iter, sizeof(*iter));
	rw->free_iovec = iovec;
	rw->bytes_done = 0;
	/* can only be fixed buffers, no need to do anything */
	if (iov_iter_is_bvec(iter))
		return;
	if (!iovec) {
		unsigned iov_off = 0;

		rw->iter.iov = rw->fast_iov;
		if (iter->iov != fast_iov) {
			iov_off = iter->iov - fast_iov;
			rw->iter.iov += iov_off;
		}
		if (rw->fast_iov != fast_iov)
			memcpy(rw->fast_iov + iov_off, fast_iov + iov_off,
			       sizeof(struct iovec) * iter->nr_segs);
	} else {
		req->flags |= REQ_F_NEED_CLEANUP;
	}
}

static inline int __io_alloc_async_data(struct io_kiocb *req)
{
	WARN_ON_ONCE(!io_op_defs[req->opcode].async_size);
	req->async_data = kmalloc(io_op_defs[req->opcode].async_size, GFP_KERNEL);
	return req->async_data == NULL;
}

static int io_alloc_async_data(struct io_kiocb *req)
{
	if (!io_op_defs[req->opcode].needs_async_data)
		return 0;

	return  __io_alloc_async_data(req);
}

static int io_setup_async_rw(struct io_kiocb *req, const struct iovec *iovec,
			     const struct iovec *fast_iov,
			     struct iov_iter *iter, bool force)
{
	if (!force && !io_op_defs[req->opcode].needs_async_data)
		return 0;
	if (!req->async_data) {
		if (__io_alloc_async_data(req))
			return -ENOMEM;

		io_req_map_rw(req, iovec, fast_iov, iter);
	}
	return 0;
}

static inline int io_rw_prep_async(struct io_kiocb *req, int rw)
{
	struct io_async_rw *iorw = req->async_data;
	struct iovec *iov = iorw->fast_iov;
	ssize_t ret;

	ret = io_import_iovec(rw, req, &iov, &iorw->iter, false);
	if (unlikely(ret < 0))
		return ret;

	iorw->bytes_done = 0;
	iorw->free_iovec = iov;
	if (iov)
		req->flags |= REQ_F_NEED_CLEANUP;
	return 0;
}

static int io_read_prep(struct io_kiocb *req, const struct io_uring_sqe *sqe)
{
	ssize_t ret;

	ret = io_prep_rw(req, sqe);
	if (ret)
		return ret;

	if (unlikely(!(req->file->f_mode & FMODE_READ)))
		return -EBADF;

	/* either don't need iovec imported or already have it */
	if (!req->async_data)
		return 0;
	return io_rw_prep_async(req, READ);
}

/*
 * This is our waitqueue callback handler, registered through lock_page_async()
 * when we initially tried to do the IO with the iocb armed our waitqueue.
 * This gets called when the page is unlocked, and we generally expect that to
 * happen when the page IO is completed and the page is now uptodate. This will
 * queue a task_work based retry of the operation, attempting to copy the data
 * again. If the latter fails because the page was NOT uptodate, then we will
 * do a thread based blocking retry of the operation. That's the unexpected
 * slow path.
 */
static int io_async_buf_func(struct wait_queue_entry *wait, unsigned mode,
			     int sync, void *arg)
{
	struct wait_page_queue *wpq;
	struct io_kiocb *req = wait->private;
	struct wait_page_key *key = arg;
	int ret;

	wpq = container_of(wait, struct wait_page_queue, wait);

	if (!wake_page_match(wpq, key))
		return 0;

	req->rw.kiocb.ki_flags &= ~IOCB_WAITQ;
	list_del_init(&wait->entry);

	init_task_work(&req->task_work, io_req_task_submit);
	percpu_ref_get(&req->ctx->refs);

	/* submit ref gets dropped, acquire a new one */
	refcount_inc(&req->refs);
	ret = io_req_task_work_add(req);
	if (unlikely(ret)) {
		struct task_struct *tsk;

		/* queue just for cancelation */
		init_task_work(&req->task_work, io_req_task_cancel);
		tsk = io_wq_get_task(req->ctx->io_wq);
		task_work_add(tsk, &req->task_work, TWA_NONE);
		wake_up_process(tsk);
	}
	return 1;
}

/*
 * This controls whether a given IO request should be armed for async page
 * based retry. If we return false here, the request is handed to the async
 * worker threads for retry. If we're doing buffered reads on a regular file,
 * we prepare a private wait_page_queue entry and retry the operation. This
 * will either succeed because the page is now uptodate and unlocked, or it
 * will register a callback when the page is unlocked at IO completion. Through
 * that callback, io_uring uses task_work to setup a retry of the operation.
 * That retry will attempt the buffered read again. The retry will generally
 * succeed, or in rare cases where it fails, we then fall back to using the
 * async worker threads for a blocking retry.
 */
static bool io_rw_should_retry(struct io_kiocb *req)
{
	struct io_async_rw *rw = req->async_data;
	struct wait_page_queue *wait = &rw->wpq;
	struct kiocb *kiocb = &req->rw.kiocb;

	/* never retry for NOWAIT, we just complete with -EAGAIN */
	if (req->flags & REQ_F_NOWAIT)
		return false;

	/* Only for buffered IO */
	if (kiocb->ki_flags & (IOCB_DIRECT | IOCB_HIPRI))
		return false;

	/*
	 * just use poll if we can, and don't attempt if the fs doesn't
	 * support callback based unlocks
	 */
	if (file_can_poll(req->file) || !(req->file->f_mode & FMODE_BUF_RASYNC))
		return false;

	wait->wait.func = io_async_buf_func;
	wait->wait.private = req;
	wait->wait.flags = 0;
	INIT_LIST_HEAD(&wait->wait.entry);
	kiocb->ki_flags |= IOCB_WAITQ;
	kiocb->ki_flags &= ~IOCB_NOWAIT;
	kiocb->ki_waitq = wait;
	return true;
}

static int io_iter_do_read(struct io_kiocb *req, struct iov_iter *iter)
{
	if (req->file->f_op->read_iter)
		return call_read_iter(req->file, &req->rw.kiocb, iter);
	else if (req->file->f_op->read)
		return loop_rw_iter(READ, req, iter);
	else
		return -EINVAL;
}

static int io_read(struct io_kiocb *req, bool force_nonblock,
		   struct io_comp_state *cs)
{
	struct iovec inline_vecs[UIO_FASTIOV], *iovec = inline_vecs;
	struct kiocb *kiocb = &req->rw.kiocb;
	struct iov_iter __iter, *iter = &__iter;
	struct io_async_rw *rw = req->async_data;
	ssize_t io_size, ret, ret2;
	bool no_async;

	if (rw) {
		iter = &rw->iter;
		iovec = NULL;
	} else {
		ret = io_import_iovec(READ, req, &iovec, iter, !force_nonblock);
		if (ret < 0)
			return ret;
	}
	io_size = iov_iter_count(iter);
	req->result = io_size;
	ret = 0;

	/* Ensure we clear previously set non-block flag */
	if (!force_nonblock)
		kiocb->ki_flags &= ~IOCB_NOWAIT;
	else
		kiocb->ki_flags |= IOCB_NOWAIT;


	/* If the file doesn't support async, just async punt */
	no_async = force_nonblock && !io_file_supports_async(req->file, READ);
	if (no_async)
		goto copy_iov;

	ret = rw_verify_area(READ, req->file, io_kiocb_ppos(kiocb), io_size);
	if (unlikely(ret))
		goto out_free;

	ret = io_iter_do_read(req, iter);

	if (!ret) {
		goto done;
	} else if (ret == -EIOCBQUEUED) {
		ret = 0;
		goto out_free;
	} else if (ret == -EAGAIN) {
		/* IOPOLL retry should happen for io-wq threads */
		if (!force_nonblock && !(req->ctx->flags & IORING_SETUP_IOPOLL))
			goto done;
		/* no retry on NONBLOCK marked file */
		if (req->file->f_flags & O_NONBLOCK)
			goto done;
		/* some cases will consume bytes even on error returns */
		iov_iter_revert(iter, io_size - iov_iter_count(iter));
		ret = 0;
		goto copy_iov;
	} else if (ret < 0) {
		/* make sure -ERESTARTSYS -> -EINTR is done */
		goto done;
	}

	/* read it all, or we did blocking attempt. no retry. */
	if (!iov_iter_count(iter) || !force_nonblock ||
	    (req->file->f_flags & O_NONBLOCK))
		goto done;

	io_size -= ret;
copy_iov:
	ret2 = io_setup_async_rw(req, iovec, inline_vecs, iter, true);
	if (ret2) {
		ret = ret2;
		goto out_free;
	}
	if (no_async)
		return -EAGAIN;
	rw = req->async_data;
	/* it's copied and will be cleaned with ->io */
	iovec = NULL;
	/* now use our persistent iterator, if we aren't already */
	iter = &rw->iter;
retry:
	rw->bytes_done += ret;
	/* if we can retry, do so with the callbacks armed */
	if (!io_rw_should_retry(req)) {
		kiocb->ki_flags &= ~IOCB_WAITQ;
		return -EAGAIN;
	}

	/*
	 * Now retry read with the IOCB_WAITQ parts set in the iocb. If we
	 * get -EIOCBQUEUED, then we'll get a notification when the desired
	 * page gets unlocked. We can also get a partial read here, and if we
	 * do, then just retry at the new offset.
	 */
	ret = io_iter_do_read(req, iter);
	if (ret == -EIOCBQUEUED) {
		ret = 0;
		goto out_free;
	} else if (ret > 0 && ret < io_size) {
		/* we got some bytes, but not all. retry. */
		goto retry;
	}
done:
	kiocb_done(kiocb, ret, cs);
	ret = 0;
out_free:
	/* it's reportedly faster than delegating the null check to kfree() */
	if (iovec)
		kfree(iovec);
	return ret;
}

static int io_write_prep(struct io_kiocb *req, const struct io_uring_sqe *sqe)
{
	ssize_t ret;

	ret = io_prep_rw(req, sqe);
	if (ret)
		return ret;

	if (unlikely(!(req->file->f_mode & FMODE_WRITE)))
		return -EBADF;

	/* either don't need iovec imported or already have it */
	if (!req->async_data)
		return 0;
	return io_rw_prep_async(req, WRITE);
}

static int io_write(struct io_kiocb *req, bool force_nonblock,
		    struct io_comp_state *cs)
{
	struct iovec inline_vecs[UIO_FASTIOV], *iovec = inline_vecs;
	struct kiocb *kiocb = &req->rw.kiocb;
	struct iov_iter __iter, *iter = &__iter;
	struct io_async_rw *rw = req->async_data;
	ssize_t ret, ret2, io_size;

	if (rw) {
		iter = &rw->iter;
		iovec = NULL;
	} else {
		ret = io_import_iovec(WRITE, req, &iovec, iter, !force_nonblock);
		if (ret < 0)
			return ret;
	}
	io_size = iov_iter_count(iter);
	req->result = io_size;

	/* Ensure we clear previously set non-block flag */
	if (!force_nonblock)
		kiocb->ki_flags &= ~IOCB_NOWAIT;
	else
		kiocb->ki_flags |= IOCB_NOWAIT;

	/* If the file doesn't support async, just async punt */
	if (force_nonblock && !io_file_supports_async(req->file, WRITE))
		goto copy_iov;

	/* file path doesn't support NOWAIT for non-direct_IO */
	if (force_nonblock && !(kiocb->ki_flags & IOCB_DIRECT) &&
	    (req->flags & REQ_F_ISREG))
		goto copy_iov;

	ret = rw_verify_area(WRITE, req->file, io_kiocb_ppos(kiocb), io_size);
	if (unlikely(ret))
		goto out_free;

	/*
	 * Open-code file_start_write here to grab freeze protection,
	 * which will be released by another thread in
	 * io_complete_rw().  Fool lockdep by telling it the lock got
	 * released so that it doesn't complain about the held lock when
	 * we return to userspace.
	 */
	if (req->flags & REQ_F_ISREG) {
		sb_start_write(file_inode(req->file)->i_sb);
		__sb_writers_release(file_inode(req->file)->i_sb,
					SB_FREEZE_WRITE);
	}
	kiocb->ki_flags |= IOCB_WRITE;

	if (req->file->f_op->write_iter)
		ret2 = call_write_iter(req->file, kiocb, iter);
	else if (req->file->f_op->write)
		ret2 = loop_rw_iter(WRITE, req, iter);
	else
		ret2 = -EINVAL;

	/*
	 * Raw bdev writes will return -EOPNOTSUPP for IOCB_NOWAIT. Just
	 * retry them without IOCB_NOWAIT.
	 */
	if (ret2 == -EOPNOTSUPP && (kiocb->ki_flags & IOCB_NOWAIT))
		ret2 = -EAGAIN;
	/* no retry on NONBLOCK marked file */
	if (ret2 == -EAGAIN && (req->file->f_flags & O_NONBLOCK))
		goto done;
	if (!force_nonblock || ret2 != -EAGAIN) {
		/* IOPOLL retry should happen for io-wq threads */
		if ((req->ctx->flags & IORING_SETUP_IOPOLL) && ret2 == -EAGAIN)
			goto copy_iov;
done:
		kiocb_done(kiocb, ret2, cs);
	} else {
copy_iov:
		/* some cases will consume bytes even on error returns */
		iov_iter_revert(iter, io_size - iov_iter_count(iter));
		ret = io_setup_async_rw(req, iovec, inline_vecs, iter, false);
		if (!ret)
			return -EAGAIN;
	}
out_free:
	/* it's reportedly faster than delegating the null check to kfree() */
	if (iovec)
		kfree(iovec);
	return ret;
}

static int io_renameat_prep(struct io_kiocb *req,
			    const struct io_uring_sqe *sqe)
{
	struct io_rename *ren = &req->rename;
	const char __user *oldf, *newf;

	if (unlikely(req->flags & REQ_F_FIXED_FILE))
		return -EBADF;

	ren->old_dfd = READ_ONCE(sqe->fd);
	oldf = u64_to_user_ptr(READ_ONCE(sqe->addr));
	newf = u64_to_user_ptr(READ_ONCE(sqe->addr2));
	ren->new_dfd = READ_ONCE(sqe->len);
	ren->flags = READ_ONCE(sqe->rename_flags);

	ren->oldpath = getname(oldf);
	if (IS_ERR(ren->oldpath))
		return PTR_ERR(ren->oldpath);

	ren->newpath = getname(newf);
	if (IS_ERR(ren->newpath)) {
		putname(ren->oldpath);
		return PTR_ERR(ren->newpath);
	}

	req->flags |= REQ_F_NEED_CLEANUP;
	return 0;
}

static int io_renameat(struct io_kiocb *req, bool force_nonblock)
{
	struct io_rename *ren = &req->rename;
	int ret;

	if (force_nonblock)
		return -EAGAIN;

	ret = do_renameat2(ren->old_dfd, ren->oldpath, ren->new_dfd,
				ren->newpath, ren->flags);

	req->flags &= ~REQ_F_NEED_CLEANUP;
	if (ret < 0)
		req_set_fail_links(req);
	io_req_complete(req, ret);
	return 0;
}

static int io_unlinkat_prep(struct io_kiocb *req,
			    const struct io_uring_sqe *sqe)
{
	struct io_unlink *un = &req->unlink;
	const char __user *fname;

	if (unlikely(req->flags & REQ_F_FIXED_FILE))
		return -EBADF;

	un->dfd = READ_ONCE(sqe->fd);

	un->flags = READ_ONCE(sqe->unlink_flags);
	if (un->flags & ~AT_REMOVEDIR)
		return -EINVAL;

	fname = u64_to_user_ptr(READ_ONCE(sqe->addr));
	un->filename = getname(fname);
	if (IS_ERR(un->filename))
		return PTR_ERR(un->filename);

	req->flags |= REQ_F_NEED_CLEANUP;
	return 0;
}

static int io_unlinkat(struct io_kiocb *req, bool force_nonblock)
{
	struct io_unlink *un = &req->unlink;
	int ret;

	if (force_nonblock)
		return -EAGAIN;

	if (un->flags & AT_REMOVEDIR)
		ret = do_rmdir(un->dfd, un->filename);
	else
		ret = do_unlinkat(un->dfd, un->filename);

	req->flags &= ~REQ_F_NEED_CLEANUP;
	if (ret < 0)
		req_set_fail_links(req);
	io_req_complete(req, ret);
	return 0;
}

static int io_shutdown_prep(struct io_kiocb *req,
			    const struct io_uring_sqe *sqe)
{
#if defined(CONFIG_NET)
	if (unlikely(req->ctx->flags & IORING_SETUP_IOPOLL))
		return -EINVAL;
	if (sqe->ioprio || sqe->off || sqe->addr || sqe->rw_flags ||
	    sqe->buf_index)
		return -EINVAL;

	req->shutdown.how = READ_ONCE(sqe->len);
	return 0;
#else
	return -EOPNOTSUPP;
#endif
}

static int io_shutdown(struct io_kiocb *req, bool force_nonblock)
{
#if defined(CONFIG_NET)
	struct socket *sock;
	int ret;

	if (force_nonblock)
		return -EAGAIN;

	sock = sock_from_file(req->file);
	if (unlikely(!sock))
		return -ENOTSOCK;

	ret = __sys_shutdown_sock(sock, req->shutdown.how);
	if (ret < 0)
		req_set_fail_links(req);
	io_req_complete(req, ret);
	return 0;
#else
	return -EOPNOTSUPP;
#endif
}

static int __io_splice_prep(struct io_kiocb *req,
			    const struct io_uring_sqe *sqe)
{
	struct io_splice* sp = &req->splice;
	unsigned int valid_flags = SPLICE_F_FD_IN_FIXED | SPLICE_F_ALL;

	if (unlikely(req->ctx->flags & IORING_SETUP_IOPOLL))
		return -EINVAL;

	sp->file_in = NULL;
	sp->len = READ_ONCE(sqe->len);
	sp->flags = READ_ONCE(sqe->splice_flags);

	if (unlikely(sp->flags & ~valid_flags))
		return -EINVAL;

	sp->file_in = io_file_get(NULL, req, READ_ONCE(sqe->splice_fd_in),
				  (sp->flags & SPLICE_F_FD_IN_FIXED));
	if (!sp->file_in)
		return -EBADF;
	req->flags |= REQ_F_NEED_CLEANUP;

	if (!S_ISREG(file_inode(sp->file_in)->i_mode)) {
		/*
		 * Splice operation will be punted aync, and here need to
		 * modify io_wq_work.flags, so initialize io_wq_work firstly.
		 */
		io_req_init_async(req);
		req->work.flags |= IO_WQ_WORK_UNBOUND;
	}

	return 0;
}

static int io_tee_prep(struct io_kiocb *req,
		       const struct io_uring_sqe *sqe)
{
	if (READ_ONCE(sqe->splice_off_in) || READ_ONCE(sqe->off))
		return -EINVAL;
	return __io_splice_prep(req, sqe);
}

static int io_tee(struct io_kiocb *req, bool force_nonblock)
{
	struct io_splice *sp = &req->splice;
	struct file *in = sp->file_in;
	struct file *out = sp->file_out;
	unsigned int flags = sp->flags & ~SPLICE_F_FD_IN_FIXED;
	long ret = 0;

	if (force_nonblock)
		return -EAGAIN;
	if (sp->len)
		ret = do_tee(in, out, sp->len, flags);

	io_put_file(req, in, (sp->flags & SPLICE_F_FD_IN_FIXED));
	req->flags &= ~REQ_F_NEED_CLEANUP;

	if (ret != sp->len)
		req_set_fail_links(req);
	io_req_complete(req, ret);
	return 0;
}

static int io_splice_prep(struct io_kiocb *req, const struct io_uring_sqe *sqe)
{
	struct io_splice* sp = &req->splice;

	sp->off_in = READ_ONCE(sqe->splice_off_in);
	sp->off_out = READ_ONCE(sqe->off);
	return __io_splice_prep(req, sqe);
}

static int io_splice(struct io_kiocb *req, bool force_nonblock)
{
	struct io_splice *sp = &req->splice;
	struct file *in = sp->file_in;
	struct file *out = sp->file_out;
	unsigned int flags = sp->flags & ~SPLICE_F_FD_IN_FIXED;
	loff_t *poff_in, *poff_out;
	long ret = 0;

	if (force_nonblock)
		return -EAGAIN;

	poff_in = (sp->off_in == -1) ? NULL : &sp->off_in;
	poff_out = (sp->off_out == -1) ? NULL : &sp->off_out;

	if (sp->len)
		ret = do_splice(in, poff_in, out, poff_out, sp->len, flags);

	io_put_file(req, in, (sp->flags & SPLICE_F_FD_IN_FIXED));
	req->flags &= ~REQ_F_NEED_CLEANUP;

	if (ret != sp->len)
		req_set_fail_links(req);
	io_req_complete(req, ret);
	return 0;
}

/*
 * IORING_OP_NOP just posts a completion event, nothing else.
 */
static int io_nop(struct io_kiocb *req, struct io_comp_state *cs)
{
	struct io_ring_ctx *ctx = req->ctx;

	if (unlikely(ctx->flags & IORING_SETUP_IOPOLL))
		return -EINVAL;

	__io_req_complete(req, 0, 0, cs);
	return 0;
}

static int io_prep_fsync(struct io_kiocb *req, const struct io_uring_sqe *sqe)
{
	struct io_ring_ctx *ctx = req->ctx;

	if (!req->file)
		return -EBADF;

	if (unlikely(ctx->flags & IORING_SETUP_IOPOLL))
		return -EINVAL;
	if (unlikely(sqe->addr || sqe->ioprio || sqe->buf_index))
		return -EINVAL;

	req->sync.flags = READ_ONCE(sqe->fsync_flags);
	if (unlikely(req->sync.flags & ~IORING_FSYNC_DATASYNC))
		return -EINVAL;

	req->sync.off = READ_ONCE(sqe->off);
	req->sync.len = READ_ONCE(sqe->len);
	return 0;
}

static int io_fsync(struct io_kiocb *req, bool force_nonblock)
{
	loff_t end = req->sync.off + req->sync.len;
	int ret;

	/* fsync always requires a blocking context */
	if (force_nonblock)
		return -EAGAIN;

	ret = vfs_fsync_range(req->file, req->sync.off,
				end > 0 ? end : LLONG_MAX,
				req->sync.flags & IORING_FSYNC_DATASYNC);
	if (ret < 0)
		req_set_fail_links(req);
	io_req_complete(req, ret);
	return 0;
}

static int io_fallocate_prep(struct io_kiocb *req,
			     const struct io_uring_sqe *sqe)
{
	if (sqe->ioprio || sqe->buf_index || sqe->rw_flags)
		return -EINVAL;
	if (unlikely(req->ctx->flags & IORING_SETUP_IOPOLL))
		return -EINVAL;

	req->sync.off = READ_ONCE(sqe->off);
	req->sync.len = READ_ONCE(sqe->addr);
	req->sync.mode = READ_ONCE(sqe->len);
	return 0;
}

static int io_fallocate(struct io_kiocb *req, bool force_nonblock)
{
	int ret;

	/* fallocate always requiring blocking context */
	if (force_nonblock)
		return -EAGAIN;
	ret = vfs_fallocate(req->file, req->sync.mode, req->sync.off,
				req->sync.len);
	if (ret < 0)
		req_set_fail_links(req);
	io_req_complete(req, ret);
	return 0;
}

static int __io_openat_prep(struct io_kiocb *req, const struct io_uring_sqe *sqe)
{
	const char __user *fname;
	int ret;

	if (unlikely(sqe->ioprio || sqe->buf_index))
		return -EINVAL;
	if (unlikely(req->flags & REQ_F_FIXED_FILE))
		return -EBADF;

	/* open.how should be already initialised */
	if (!(req->open.how.flags & O_PATH) && force_o_largefile())
		req->open.how.flags |= O_LARGEFILE;

	req->open.dfd = READ_ONCE(sqe->fd);
	fname = u64_to_user_ptr(READ_ONCE(sqe->addr));
	req->open.filename = getname(fname);
	if (IS_ERR(req->open.filename)) {
		ret = PTR_ERR(req->open.filename);
		req->open.filename = NULL;
		return ret;
	}
	req->open.nofile = rlimit(RLIMIT_NOFILE);
	req->open.ignore_nonblock = false;
	req->flags |= REQ_F_NEED_CLEANUP;
	return 0;
}

static int io_openat_prep(struct io_kiocb *req, const struct io_uring_sqe *sqe)
{
	u64 flags, mode;

	if (unlikely(req->ctx->flags & IORING_SETUP_IOPOLL))
		return -EINVAL;
	mode = READ_ONCE(sqe->len);
	flags = READ_ONCE(sqe->open_flags);
	req->open.how = build_open_how(flags, mode);
	return __io_openat_prep(req, sqe);
}

static int io_openat2_prep(struct io_kiocb *req, const struct io_uring_sqe *sqe)
{
	struct open_how __user *how;
	size_t len;
	int ret;

	if (unlikely(req->ctx->flags & IORING_SETUP_IOPOLL))
		return -EINVAL;
	how = u64_to_user_ptr(READ_ONCE(sqe->addr2));
	len = READ_ONCE(sqe->len);
	if (len < OPEN_HOW_SIZE_VER0)
		return -EINVAL;

	ret = copy_struct_from_user(&req->open.how, sizeof(req->open.how), how,
					len);
	if (ret)
		return ret;

	return __io_openat_prep(req, sqe);
}

static int io_openat2(struct io_kiocb *req, bool force_nonblock)
{
	struct open_flags op;
	struct file *file;
	int ret;

	if (force_nonblock && !req->open.ignore_nonblock)
		return -EAGAIN;

	ret = build_open_flags(&req->open.how, &op);
	if (ret)
		goto err;

	ret = __get_unused_fd_flags(req->open.how.flags, req->open.nofile);
	if (ret < 0)
		goto err;

	file = do_filp_open(req->open.dfd, req->open.filename, &op);
	if (IS_ERR(file)) {
		put_unused_fd(ret);
		ret = PTR_ERR(file);
		/*
		 * A work-around to ensure that /proc/self works that way
		 * that it should - if we get -EOPNOTSUPP back, then assume
		 * that proc_self_get_link() failed us because we're in async
		 * context. We should be safe to retry this from the task
		 * itself with force_nonblock == false set, as it should not
		 * block on lookup. Would be nice to know this upfront and
		 * avoid the async dance, but doesn't seem feasible.
		 */
		if (ret == -EOPNOTSUPP && io_wq_current_is_worker()) {
			req->open.ignore_nonblock = true;
			refcount_inc(&req->refs);
			io_req_task_queue(req);
			return 0;
		}
	} else {
		fsnotify_open(file);
		fd_install(ret, file);
	}
err:
	putname(req->open.filename);
	req->flags &= ~REQ_F_NEED_CLEANUP;
	if (ret < 0)
		req_set_fail_links(req);
	io_req_complete(req, ret);
	return 0;
}

static int io_openat(struct io_kiocb *req, bool force_nonblock)
{
	return io_openat2(req, force_nonblock);
}

static int io_remove_buffers_prep(struct io_kiocb *req,
				  const struct io_uring_sqe *sqe)
{
	struct io_provide_buf *p = &req->pbuf;
	u64 tmp;

	if (sqe->ioprio || sqe->rw_flags || sqe->addr || sqe->len || sqe->off)
		return -EINVAL;

	tmp = READ_ONCE(sqe->fd);
	if (!tmp || tmp > USHRT_MAX)
		return -EINVAL;

	memset(p, 0, sizeof(*p));
	p->nbufs = tmp;
	p->bgid = READ_ONCE(sqe->buf_group);
	return 0;
}

static int __io_remove_buffers(struct io_ring_ctx *ctx, struct io_buffer *buf,
			       int bgid, unsigned nbufs)
{
	unsigned i = 0;

	/* shouldn't happen */
	if (!nbufs)
		return 0;

	/* the head kbuf is the list itself */
	while (!list_empty(&buf->list)) {
		struct io_buffer *nxt;

		nxt = list_first_entry(&buf->list, struct io_buffer, list);
		list_del(&nxt->list);
		kfree(nxt);
		if (++i == nbufs)
			return i;
	}
	i++;
	kfree(buf);
	idr_remove(&ctx->io_buffer_idr, bgid);

	return i;
}

static int io_remove_buffers(struct io_kiocb *req, bool force_nonblock,
			     struct io_comp_state *cs)
{
	struct io_provide_buf *p = &req->pbuf;
	struct io_ring_ctx *ctx = req->ctx;
	struct io_buffer *head;
	int ret = 0;

	io_ring_submit_lock(ctx, !force_nonblock);

	lockdep_assert_held(&ctx->uring_lock);

	ret = -ENOENT;
	head = idr_find(&ctx->io_buffer_idr, p->bgid);
	if (head)
		ret = __io_remove_buffers(ctx, head, p->bgid, p->nbufs);
	if (ret < 0)
		req_set_fail_links(req);

	/* need to hold the lock to complete IOPOLL requests */
	if (ctx->flags & IORING_SETUP_IOPOLL) {
		__io_req_complete(req, ret, 0, cs);
		io_ring_submit_unlock(ctx, !force_nonblock);
	} else {
		io_ring_submit_unlock(ctx, !force_nonblock);
		__io_req_complete(req, ret, 0, cs);
	}
	return 0;
}

static int io_provide_buffers_prep(struct io_kiocb *req,
				   const struct io_uring_sqe *sqe)
{
	struct io_provide_buf *p = &req->pbuf;
	u64 tmp;

	if (sqe->ioprio || sqe->rw_flags)
		return -EINVAL;

	tmp = READ_ONCE(sqe->fd);
	if (!tmp || tmp > USHRT_MAX)
		return -E2BIG;
	p->nbufs = tmp;
	p->addr = READ_ONCE(sqe->addr);
	p->len = READ_ONCE(sqe->len);

	if (!access_ok(u64_to_user_ptr(p->addr), (p->len * p->nbufs)))
		return -EFAULT;

	p->bgid = READ_ONCE(sqe->buf_group);
	tmp = READ_ONCE(sqe->off);
	if (tmp > USHRT_MAX)
		return -E2BIG;
	p->bid = tmp;
	return 0;
}

static int io_add_buffers(struct io_provide_buf *pbuf, struct io_buffer **head)
{
	struct io_buffer *buf;
	u64 addr = pbuf->addr;
	int i, bid = pbuf->bid;

	for (i = 0; i < pbuf->nbufs; i++) {
		buf = kmalloc(sizeof(*buf), GFP_KERNEL);
		if (!buf)
			break;

		buf->addr = addr;
		buf->len = pbuf->len;
		buf->bid = bid;
		addr += pbuf->len;
		bid++;
		if (!*head) {
			INIT_LIST_HEAD(&buf->list);
			*head = buf;
		} else {
			list_add_tail(&buf->list, &(*head)->list);
		}
	}

	return i ? i : -ENOMEM;
}

static int io_provide_buffers(struct io_kiocb *req, bool force_nonblock,
			      struct io_comp_state *cs)
{
	struct io_provide_buf *p = &req->pbuf;
	struct io_ring_ctx *ctx = req->ctx;
	struct io_buffer *head, *list;
	int ret = 0;

	io_ring_submit_lock(ctx, !force_nonblock);

	lockdep_assert_held(&ctx->uring_lock);

	list = head = idr_find(&ctx->io_buffer_idr, p->bgid);

	ret = io_add_buffers(p, &head);
	if (ret < 0)
		goto out;

	if (!list) {
		ret = idr_alloc(&ctx->io_buffer_idr, head, p->bgid, p->bgid + 1,
					GFP_KERNEL);
		if (ret < 0) {
			__io_remove_buffers(ctx, head, p->bgid, -1U);
			goto out;
		}
	}
out:
	if (ret < 0)
		req_set_fail_links(req);

	/* need to hold the lock to complete IOPOLL requests */
	if (ctx->flags & IORING_SETUP_IOPOLL) {
		__io_req_complete(req, ret, 0, cs);
		io_ring_submit_unlock(ctx, !force_nonblock);
	} else {
		io_ring_submit_unlock(ctx, !force_nonblock);
		__io_req_complete(req, ret, 0, cs);
	}
	return 0;
}

static int io_epoll_ctl_prep(struct io_kiocb *req,
			     const struct io_uring_sqe *sqe)
{
#if defined(CONFIG_EPOLL)
	if (sqe->ioprio || sqe->buf_index)
		return -EINVAL;
	if (unlikely(req->ctx->flags & (IORING_SETUP_IOPOLL | IORING_SETUP_SQPOLL)))
		return -EINVAL;

	req->epoll.epfd = READ_ONCE(sqe->fd);
	req->epoll.op = READ_ONCE(sqe->len);
	req->epoll.fd = READ_ONCE(sqe->off);

	if (ep_op_has_event(req->epoll.op)) {
		struct epoll_event __user *ev;

		ev = u64_to_user_ptr(READ_ONCE(sqe->addr));
		if (copy_from_user(&req->epoll.event, ev, sizeof(*ev)))
			return -EFAULT;
	}

	return 0;
#else
	return -EOPNOTSUPP;
#endif
}

static int io_epoll_ctl(struct io_kiocb *req, bool force_nonblock,
			struct io_comp_state *cs)
{
#if defined(CONFIG_EPOLL)
	struct io_epoll *ie = &req->epoll;
	int ret;

	ret = do_epoll_ctl(ie->epfd, ie->op, ie->fd, &ie->event, force_nonblock);
	if (force_nonblock && ret == -EAGAIN)
		return -EAGAIN;

	if (ret < 0)
		req_set_fail_links(req);
	__io_req_complete(req, ret, 0, cs);
	return 0;
#else
	return -EOPNOTSUPP;
#endif
}

static int io_madvise_prep(struct io_kiocb *req, const struct io_uring_sqe *sqe)
{
#if defined(CONFIG_ADVISE_SYSCALLS) && defined(CONFIG_MMU)
	if (sqe->ioprio || sqe->buf_index || sqe->off)
		return -EINVAL;
	if (unlikely(req->ctx->flags & IORING_SETUP_IOPOLL))
		return -EINVAL;

	req->madvise.addr = READ_ONCE(sqe->addr);
	req->madvise.len = READ_ONCE(sqe->len);
	req->madvise.advice = READ_ONCE(sqe->fadvise_advice);
	return 0;
#else
	return -EOPNOTSUPP;
#endif
}

static int io_madvise(struct io_kiocb *req, bool force_nonblock)
{
#if defined(CONFIG_ADVISE_SYSCALLS) && defined(CONFIG_MMU)
	struct io_madvise *ma = &req->madvise;
	int ret;

	if (force_nonblock)
		return -EAGAIN;

	ret = do_madvise(current->mm, ma->addr, ma->len, ma->advice);
	if (ret < 0)
		req_set_fail_links(req);
	io_req_complete(req, ret);
	return 0;
#else
	return -EOPNOTSUPP;
#endif
}

static int io_fadvise_prep(struct io_kiocb *req, const struct io_uring_sqe *sqe)
{
	if (sqe->ioprio || sqe->buf_index || sqe->addr)
		return -EINVAL;
	if (unlikely(req->ctx->flags & IORING_SETUP_IOPOLL))
		return -EINVAL;

	req->fadvise.offset = READ_ONCE(sqe->off);
	req->fadvise.len = READ_ONCE(sqe->len);
	req->fadvise.advice = READ_ONCE(sqe->fadvise_advice);
	return 0;
}

static int io_fadvise(struct io_kiocb *req, bool force_nonblock)
{
	struct io_fadvise *fa = &req->fadvise;
	int ret;

	if (force_nonblock) {
		switch (fa->advice) {
		case POSIX_FADV_NORMAL:
		case POSIX_FADV_RANDOM:
		case POSIX_FADV_SEQUENTIAL:
			break;
		default:
			return -EAGAIN;
		}
	}

	ret = vfs_fadvise(req->file, fa->offset, fa->len, fa->advice);
	if (ret < 0)
		req_set_fail_links(req);
	io_req_complete(req, ret);
	return 0;
}

static int io_statx_prep(struct io_kiocb *req, const struct io_uring_sqe *sqe)
{
	if (unlikely(req->ctx->flags & (IORING_SETUP_IOPOLL | IORING_SETUP_SQPOLL)))
		return -EINVAL;
	if (sqe->ioprio || sqe->buf_index)
		return -EINVAL;
	if (req->flags & REQ_F_FIXED_FILE)
		return -EBADF;

	req->statx.dfd = READ_ONCE(sqe->fd);
	req->statx.mask = READ_ONCE(sqe->len);
	req->statx.filename = u64_to_user_ptr(READ_ONCE(sqe->addr));
	req->statx.buffer = u64_to_user_ptr(READ_ONCE(sqe->addr2));
	req->statx.flags = READ_ONCE(sqe->statx_flags);

	return 0;
}

static int io_statx(struct io_kiocb *req, bool force_nonblock)
{
	struct io_statx *ctx = &req->statx;
	int ret;

	if (force_nonblock) {
		/* only need file table for an actual valid fd */
		if (ctx->dfd == -1 || ctx->dfd == AT_FDCWD)
			req->flags |= REQ_F_NO_FILE_TABLE;
		return -EAGAIN;
	}

	ret = do_statx(ctx->dfd, ctx->filename, ctx->flags, ctx->mask,
		       ctx->buffer);

	if (ret < 0)
		req_set_fail_links(req);
	io_req_complete(req, ret);
	return 0;
}

static int io_close_prep(struct io_kiocb *req, const struct io_uring_sqe *sqe)
{
	/*
	 * If we queue this for async, it must not be cancellable. That would
	 * leave the 'file' in an undeterminate state, and here need to modify
	 * io_wq_work.flags, so initialize io_wq_work firstly.
	 */
	io_req_init_async(req);
	req->work.flags |= IO_WQ_WORK_NO_CANCEL;

	if (unlikely(req->ctx->flags & IORING_SETUP_IOPOLL))
		return -EINVAL;
	if (sqe->ioprio || sqe->off || sqe->addr || sqe->len ||
	    sqe->rw_flags || sqe->buf_index)
		return -EINVAL;
	if (req->flags & REQ_F_FIXED_FILE)
		return -EBADF;

	req->close.fd = READ_ONCE(sqe->fd);
	if ((req->file && req->file->f_op == &io_uring_fops))
		return -EBADF;

	req->close.put_file = NULL;
	return 0;
}

static int io_close(struct io_kiocb *req, bool force_nonblock,
		    struct io_comp_state *cs)
{
	struct io_close *close = &req->close;
	int ret;

	/* might be already done during nonblock submission */
	if (!close->put_file) {
		ret = close_fd_get_file(close->fd, &close->put_file);
		if (ret < 0)
			return (ret == -ENOENT) ? -EBADF : ret;
	}

	/* if the file has a flush method, be safe and punt to async */
	if (close->put_file->f_op->flush && force_nonblock) {
		/* was never set, but play safe */
		req->flags &= ~REQ_F_NOWAIT;
		/* avoid grabbing files - we don't need the files */
		req->flags |= REQ_F_NO_FILE_TABLE;
		return -EAGAIN;
	}

	/* No ->flush() or already async, safely close from here */
	ret = filp_close(close->put_file, req->work.identity->files);
	if (ret < 0)
		req_set_fail_links(req);
	fput(close->put_file);
	close->put_file = NULL;
	__io_req_complete(req, ret, 0, cs);
	return 0;
}

static int io_prep_sfr(struct io_kiocb *req, const struct io_uring_sqe *sqe)
{
	struct io_ring_ctx *ctx = req->ctx;

	if (!req->file)
		return -EBADF;

	if (unlikely(ctx->flags & IORING_SETUP_IOPOLL))
		return -EINVAL;
	if (unlikely(sqe->addr || sqe->ioprio || sqe->buf_index))
		return -EINVAL;

	req->sync.off = READ_ONCE(sqe->off);
	req->sync.len = READ_ONCE(sqe->len);
	req->sync.flags = READ_ONCE(sqe->sync_range_flags);
	return 0;
}

static int io_sync_file_range(struct io_kiocb *req, bool force_nonblock)
{
	int ret;

	/* sync_file_range always requires a blocking context */
	if (force_nonblock)
		return -EAGAIN;

	ret = sync_file_range(req->file, req->sync.off, req->sync.len,
				req->sync.flags);
	if (ret < 0)
		req_set_fail_links(req);
	io_req_complete(req, ret);
	return 0;
}

#if defined(CONFIG_NET)
static int io_setup_async_msg(struct io_kiocb *req,
			      struct io_async_msghdr *kmsg)
{
	struct io_async_msghdr *async_msg = req->async_data;

	if (async_msg)
		return -EAGAIN;
	if (io_alloc_async_data(req)) {
		if (kmsg->iov != kmsg->fast_iov)
			kfree(kmsg->iov);
		return -ENOMEM;
	}
	async_msg = req->async_data;
	req->flags |= REQ_F_NEED_CLEANUP;
	memcpy(async_msg, kmsg, sizeof(*kmsg));
	return -EAGAIN;
}

static int io_sendmsg_copy_hdr(struct io_kiocb *req,
			       struct io_async_msghdr *iomsg)
{
	iomsg->iov = iomsg->fast_iov;
	iomsg->msg.msg_name = &iomsg->addr;
	return sendmsg_copy_msghdr(&iomsg->msg, req->sr_msg.umsg,
				   req->sr_msg.msg_flags, &iomsg->iov);
}

static int io_sendmsg_prep(struct io_kiocb *req, const struct io_uring_sqe *sqe)
{
	struct io_async_msghdr *async_msg = req->async_data;
	struct io_sr_msg *sr = &req->sr_msg;
	int ret;

	if (unlikely(req->ctx->flags & IORING_SETUP_IOPOLL))
		return -EINVAL;

	sr->msg_flags = READ_ONCE(sqe->msg_flags);
	sr->umsg = u64_to_user_ptr(READ_ONCE(sqe->addr));
	sr->len = READ_ONCE(sqe->len);

#ifdef CONFIG_COMPAT
	if (req->ctx->compat)
		sr->msg_flags |= MSG_CMSG_COMPAT;
#endif

	if (!async_msg || !io_op_defs[req->opcode].needs_async_data)
		return 0;
	ret = io_sendmsg_copy_hdr(req, async_msg);
	if (!ret)
		req->flags |= REQ_F_NEED_CLEANUP;
	return ret;
}

static int io_sendmsg(struct io_kiocb *req, bool force_nonblock,
		      struct io_comp_state *cs)
{
	struct io_async_msghdr iomsg, *kmsg;
	struct socket *sock;
	unsigned flags;
	int ret;

	sock = sock_from_file(req->file);
	if (unlikely(!sock))
		return -ENOTSOCK;

	if (req->async_data) {
		kmsg = req->async_data;
		kmsg->msg.msg_name = &kmsg->addr;
		/* if iov is set, it's allocated already */
		if (!kmsg->iov)
			kmsg->iov = kmsg->fast_iov;
		kmsg->msg.msg_iter.iov = kmsg->iov;
	} else {
		ret = io_sendmsg_copy_hdr(req, &iomsg);
		if (ret)
			return ret;
		kmsg = &iomsg;
	}

	flags = req->sr_msg.msg_flags;
	if (flags & MSG_DONTWAIT)
		req->flags |= REQ_F_NOWAIT;
	else if (force_nonblock)
		flags |= MSG_DONTWAIT;

	ret = __sys_sendmsg_sock(sock, &kmsg->msg, flags);
	if (force_nonblock && ret == -EAGAIN)
		return io_setup_async_msg(req, kmsg);
	if (ret == -ERESTARTSYS)
		ret = -EINTR;

	if (kmsg->iov != kmsg->fast_iov)
		kfree(kmsg->iov);
	req->flags &= ~REQ_F_NEED_CLEANUP;
	if (ret < 0)
		req_set_fail_links(req);
	__io_req_complete(req, ret, 0, cs);
	return 0;
}

static int io_send(struct io_kiocb *req, bool force_nonblock,
		   struct io_comp_state *cs)
{
	struct io_sr_msg *sr = &req->sr_msg;
	struct msghdr msg;
	struct iovec iov;
	struct socket *sock;
	unsigned flags;
	int ret;

	sock = sock_from_file(req->file);
	if (unlikely(!sock))
		return -ENOTSOCK;

	ret = import_single_range(WRITE, sr->buf, sr->len, &iov, &msg.msg_iter);
	if (unlikely(ret))
		return ret;

	msg.msg_name = NULL;
	msg.msg_control = NULL;
	msg.msg_controllen = 0;
	msg.msg_namelen = 0;

	flags = req->sr_msg.msg_flags;
	if (flags & MSG_DONTWAIT)
		req->flags |= REQ_F_NOWAIT;
	else if (force_nonblock)
		flags |= MSG_DONTWAIT;

	msg.msg_flags = flags;
	ret = sock_sendmsg(sock, &msg);
	if (force_nonblock && ret == -EAGAIN)
		return -EAGAIN;
	if (ret == -ERESTARTSYS)
		ret = -EINTR;

	if (ret < 0)
		req_set_fail_links(req);
	__io_req_complete(req, ret, 0, cs);
	return 0;
}

static int __io_recvmsg_copy_hdr(struct io_kiocb *req,
				 struct io_async_msghdr *iomsg)
{
	struct io_sr_msg *sr = &req->sr_msg;
	struct iovec __user *uiov;
	size_t iov_len;
	int ret;

	ret = __copy_msghdr_from_user(&iomsg->msg, sr->umsg,
					&iomsg->uaddr, &uiov, &iov_len);
	if (ret)
		return ret;

	if (req->flags & REQ_F_BUFFER_SELECT) {
		if (iov_len > 1)
			return -EINVAL;
		if (copy_from_user(iomsg->iov, uiov, sizeof(*uiov)))
			return -EFAULT;
		sr->len = iomsg->iov[0].iov_len;
		iov_iter_init(&iomsg->msg.msg_iter, READ, iomsg->iov, 1,
				sr->len);
		iomsg->iov = NULL;
	} else {
		ret = __import_iovec(READ, uiov, iov_len, UIO_FASTIOV,
				     &iomsg->iov, &iomsg->msg.msg_iter,
				     false);
		if (ret > 0)
			ret = 0;
	}

	return ret;
}

#ifdef CONFIG_COMPAT
static int __io_compat_recvmsg_copy_hdr(struct io_kiocb *req,
					struct io_async_msghdr *iomsg)
{
	struct compat_msghdr __user *msg_compat;
	struct io_sr_msg *sr = &req->sr_msg;
	struct compat_iovec __user *uiov;
	compat_uptr_t ptr;
	compat_size_t len;
	int ret;

	msg_compat = (struct compat_msghdr __user *) sr->umsg;
	ret = __get_compat_msghdr(&iomsg->msg, msg_compat, &iomsg->uaddr,
					&ptr, &len);
	if (ret)
		return ret;

	uiov = compat_ptr(ptr);
	if (req->flags & REQ_F_BUFFER_SELECT) {
		compat_ssize_t clen;

		if (len > 1)
			return -EINVAL;
		if (!access_ok(uiov, sizeof(*uiov)))
			return -EFAULT;
		if (__get_user(clen, &uiov->iov_len))
			return -EFAULT;
		if (clen < 0)
			return -EINVAL;
		sr->len = clen;
		iomsg->iov[0].iov_len = clen;
		iomsg->iov = NULL;
	} else {
		ret = __import_iovec(READ, (struct iovec __user *)uiov, len,
				   UIO_FASTIOV, &iomsg->iov,
				   &iomsg->msg.msg_iter, true);
		if (ret < 0)
			return ret;
	}

	return 0;
}
#endif

static int io_recvmsg_copy_hdr(struct io_kiocb *req,
			       struct io_async_msghdr *iomsg)
{
	iomsg->msg.msg_name = &iomsg->addr;
	iomsg->iov = iomsg->fast_iov;

#ifdef CONFIG_COMPAT
	if (req->ctx->compat)
		return __io_compat_recvmsg_copy_hdr(req, iomsg);
#endif

	return __io_recvmsg_copy_hdr(req, iomsg);
}

static struct io_buffer *io_recv_buffer_select(struct io_kiocb *req,
					       bool needs_lock)
{
	struct io_sr_msg *sr = &req->sr_msg;
	struct io_buffer *kbuf;

	kbuf = io_buffer_select(req, &sr->len, sr->bgid, sr->kbuf, needs_lock);
	if (IS_ERR(kbuf))
		return kbuf;

	sr->kbuf = kbuf;
	req->flags |= REQ_F_BUFFER_SELECTED;
	return kbuf;
}

static inline unsigned int io_put_recv_kbuf(struct io_kiocb *req)
{
	return io_put_kbuf(req, req->sr_msg.kbuf);
}

static int io_recvmsg_prep(struct io_kiocb *req,
			   const struct io_uring_sqe *sqe)
{
	struct io_async_msghdr *async_msg = req->async_data;
	struct io_sr_msg *sr = &req->sr_msg;
	int ret;

	if (unlikely(req->ctx->flags & IORING_SETUP_IOPOLL))
		return -EINVAL;

	sr->msg_flags = READ_ONCE(sqe->msg_flags);
	sr->umsg = u64_to_user_ptr(READ_ONCE(sqe->addr));
	sr->len = READ_ONCE(sqe->len);
	sr->bgid = READ_ONCE(sqe->buf_group);

#ifdef CONFIG_COMPAT
	if (req->ctx->compat)
		sr->msg_flags |= MSG_CMSG_COMPAT;
#endif

	if (!async_msg || !io_op_defs[req->opcode].needs_async_data)
		return 0;
	ret = io_recvmsg_copy_hdr(req, async_msg);
	if (!ret)
		req->flags |= REQ_F_NEED_CLEANUP;
	return ret;
}

static int io_recvmsg(struct io_kiocb *req, bool force_nonblock,
		      struct io_comp_state *cs)
{
	struct io_async_msghdr iomsg, *kmsg;
	struct socket *sock;
	struct io_buffer *kbuf;
	unsigned flags;
	int ret, cflags = 0;

	sock = sock_from_file(req->file);
	if (unlikely(!sock))
		return -ENOTSOCK;

	if (req->async_data) {
		kmsg = req->async_data;
		kmsg->msg.msg_name = &kmsg->addr;
		/* if iov is set, it's allocated already */
		if (!kmsg->iov)
			kmsg->iov = kmsg->fast_iov;
		kmsg->msg.msg_iter.iov = kmsg->iov;
	} else {
		ret = io_recvmsg_copy_hdr(req, &iomsg);
		if (ret)
			return ret;
		kmsg = &iomsg;
	}

	if (req->flags & REQ_F_BUFFER_SELECT) {
		kbuf = io_recv_buffer_select(req, !force_nonblock);
		if (IS_ERR(kbuf))
			return PTR_ERR(kbuf);
		kmsg->fast_iov[0].iov_base = u64_to_user_ptr(kbuf->addr);
		iov_iter_init(&kmsg->msg.msg_iter, READ, kmsg->iov,
				1, req->sr_msg.len);
	}

	flags = req->sr_msg.msg_flags;
	if (flags & MSG_DONTWAIT)
		req->flags |= REQ_F_NOWAIT;
	else if (force_nonblock)
		flags |= MSG_DONTWAIT;

	ret = __sys_recvmsg_sock(sock, &kmsg->msg, req->sr_msg.umsg,
					kmsg->uaddr, flags);
	if (force_nonblock && ret == -EAGAIN)
		return io_setup_async_msg(req, kmsg);
	if (ret == -ERESTARTSYS)
		ret = -EINTR;

	if (req->flags & REQ_F_BUFFER_SELECTED)
		cflags = io_put_recv_kbuf(req);
	if (kmsg->iov != kmsg->fast_iov)
		kfree(kmsg->iov);
	req->flags &= ~REQ_F_NEED_CLEANUP;
	if (ret < 0)
		req_set_fail_links(req);
	__io_req_complete(req, ret, cflags, cs);
	return 0;
}

static int io_recv(struct io_kiocb *req, bool force_nonblock,
		   struct io_comp_state *cs)
{
	struct io_buffer *kbuf;
	struct io_sr_msg *sr = &req->sr_msg;
	struct msghdr msg;
	void __user *buf = sr->buf;
	struct socket *sock;
	struct iovec iov;
	unsigned flags;
	int ret, cflags = 0;

	sock = sock_from_file(req->file);
	if (unlikely(!sock))
		return -ENOTSOCK;

	if (req->flags & REQ_F_BUFFER_SELECT) {
		kbuf = io_recv_buffer_select(req, !force_nonblock);
		if (IS_ERR(kbuf))
			return PTR_ERR(kbuf);
		buf = u64_to_user_ptr(kbuf->addr);
	}

	ret = import_single_range(READ, buf, sr->len, &iov, &msg.msg_iter);
	if (unlikely(ret))
		goto out_free;

	msg.msg_name = NULL;
	msg.msg_control = NULL;
	msg.msg_controllen = 0;
	msg.msg_namelen = 0;
	msg.msg_iocb = NULL;
	msg.msg_flags = 0;

	flags = req->sr_msg.msg_flags;
	if (flags & MSG_DONTWAIT)
		req->flags |= REQ_F_NOWAIT;
	else if (force_nonblock)
		flags |= MSG_DONTWAIT;

	ret = sock_recvmsg(sock, &msg, flags);
	if (force_nonblock && ret == -EAGAIN)
		return -EAGAIN;
	if (ret == -ERESTARTSYS)
		ret = -EINTR;
out_free:
	if (req->flags & REQ_F_BUFFER_SELECTED)
		cflags = io_put_recv_kbuf(req);
	if (ret < 0)
		req_set_fail_links(req);
	__io_req_complete(req, ret, cflags, cs);
	return 0;
}

static int io_accept_prep(struct io_kiocb *req, const struct io_uring_sqe *sqe)
{
	struct io_accept *accept = &req->accept;

	if (unlikely(req->ctx->flags & IORING_SETUP_IOPOLL))
		return -EINVAL;
	if (sqe->ioprio || sqe->len || sqe->buf_index)
		return -EINVAL;

	accept->addr = u64_to_user_ptr(READ_ONCE(sqe->addr));
	accept->addr_len = u64_to_user_ptr(READ_ONCE(sqe->addr2));
	accept->flags = READ_ONCE(sqe->accept_flags);
	accept->nofile = rlimit(RLIMIT_NOFILE);
	return 0;
}

static int io_accept(struct io_kiocb *req, bool force_nonblock,
		     struct io_comp_state *cs)
{
	struct io_accept *accept = &req->accept;
	unsigned int file_flags = force_nonblock ? O_NONBLOCK : 0;
	int ret;

	if (req->file->f_flags & O_NONBLOCK)
		req->flags |= REQ_F_NOWAIT;

	ret = __sys_accept4_file(req->file, file_flags, accept->addr,
					accept->addr_len, accept->flags,
					accept->nofile);
	if (ret == -EAGAIN && force_nonblock)
		return -EAGAIN;
	if (ret < 0) {
		if (ret == -ERESTARTSYS)
			ret = -EINTR;
		req_set_fail_links(req);
	}
	__io_req_complete(req, ret, 0, cs);
	return 0;
}

static int io_connect_prep(struct io_kiocb *req, const struct io_uring_sqe *sqe)
{
	struct io_connect *conn = &req->connect;
	struct io_async_connect *io = req->async_data;

	if (unlikely(req->ctx->flags & IORING_SETUP_IOPOLL))
		return -EINVAL;
	if (sqe->ioprio || sqe->len || sqe->buf_index || sqe->rw_flags)
		return -EINVAL;

	conn->addr = u64_to_user_ptr(READ_ONCE(sqe->addr));
	conn->addr_len =  READ_ONCE(sqe->addr2);

	if (!io)
		return 0;

	return move_addr_to_kernel(conn->addr, conn->addr_len,
					&io->address);
}

static int io_connect(struct io_kiocb *req, bool force_nonblock,
		      struct io_comp_state *cs)
{
	struct io_async_connect __io, *io;
	unsigned file_flags;
	int ret;

	if (req->async_data) {
		io = req->async_data;
	} else {
		ret = move_addr_to_kernel(req->connect.addr,
						req->connect.addr_len,
						&__io.address);
		if (ret)
			goto out;
		io = &__io;
	}

	file_flags = force_nonblock ? O_NONBLOCK : 0;

	ret = __sys_connect_file(req->file, &io->address,
					req->connect.addr_len, file_flags);
	if ((ret == -EAGAIN || ret == -EINPROGRESS) && force_nonblock) {
		if (req->async_data)
			return -EAGAIN;
		if (io_alloc_async_data(req)) {
			ret = -ENOMEM;
			goto out;
		}
		io = req->async_data;
		memcpy(req->async_data, &__io, sizeof(__io));
		return -EAGAIN;
	}
	if (ret == -ERESTARTSYS)
		ret = -EINTR;
out:
	if (ret < 0)
		req_set_fail_links(req);
	__io_req_complete(req, ret, 0, cs);
	return 0;
}
#else /* !CONFIG_NET */
static int io_sendmsg_prep(struct io_kiocb *req, const struct io_uring_sqe *sqe)
{
	return -EOPNOTSUPP;
}

static int io_sendmsg(struct io_kiocb *req, bool force_nonblock,
		      struct io_comp_state *cs)
{
	return -EOPNOTSUPP;
}

static int io_send(struct io_kiocb *req, bool force_nonblock,
		   struct io_comp_state *cs)
{
	return -EOPNOTSUPP;
}

static int io_recvmsg_prep(struct io_kiocb *req,
			   const struct io_uring_sqe *sqe)
{
	return -EOPNOTSUPP;
}

static int io_recvmsg(struct io_kiocb *req, bool force_nonblock,
		      struct io_comp_state *cs)
{
	return -EOPNOTSUPP;
}

static int io_recv(struct io_kiocb *req, bool force_nonblock,
		   struct io_comp_state *cs)
{
	return -EOPNOTSUPP;
}

static int io_accept_prep(struct io_kiocb *req, const struct io_uring_sqe *sqe)
{
	return -EOPNOTSUPP;
}

static int io_accept(struct io_kiocb *req, bool force_nonblock,
		     struct io_comp_state *cs)
{
	return -EOPNOTSUPP;
}

static int io_connect_prep(struct io_kiocb *req, const struct io_uring_sqe *sqe)
{
	return -EOPNOTSUPP;
}

static int io_connect(struct io_kiocb *req, bool force_nonblock,
		      struct io_comp_state *cs)
{
	return -EOPNOTSUPP;
}
#endif /* CONFIG_NET */

struct io_poll_table {
	struct poll_table_struct pt;
	struct io_kiocb *req;
	int error;
};

static int __io_async_wake(struct io_kiocb *req, struct io_poll_iocb *poll,
			   __poll_t mask, task_work_func_t func)
{
	int ret;

	/* for instances that support it check for an event match first: */
	if (mask && !(mask & poll->events))
		return 0;

	trace_io_uring_task_add(req->ctx, req->opcode, req->user_data, mask);

	list_del_init(&poll->wait.entry);

	req->result = mask;
	init_task_work(&req->task_work, func);
	percpu_ref_get(&req->ctx->refs);

	/*
	 * If this fails, then the task is exiting. When a task exits, the
	 * work gets canceled, so just cancel this request as well instead
	 * of executing it. We can't safely execute it anyway, as we may not
	 * have the needed state needed for it anyway.
	 */
	ret = io_req_task_work_add(req);
	if (unlikely(ret)) {
		struct task_struct *tsk;

		WRITE_ONCE(poll->canceled, true);
		tsk = io_wq_get_task(req->ctx->io_wq);
		task_work_add(tsk, &req->task_work, TWA_NONE);
		wake_up_process(tsk);
	}
	return 1;
}

static bool io_poll_rewait(struct io_kiocb *req, struct io_poll_iocb *poll)
	__acquires(&req->ctx->completion_lock)
{
	struct io_ring_ctx *ctx = req->ctx;

	if (!req->result && !READ_ONCE(poll->canceled)) {
		struct poll_table_struct pt = { ._key = poll->events };

		req->result = vfs_poll(req->file, &pt) & poll->events;
	}

	spin_lock_irq(&ctx->completion_lock);
	if (!req->result && !READ_ONCE(poll->canceled)) {
		add_wait_queue(poll->head, &poll->wait);
		return true;
	}

	return false;
}

static struct io_poll_iocb *io_poll_get_double(struct io_kiocb *req)
{
	/* pure poll stashes this in ->async_data, poll driven retry elsewhere */
	if (req->opcode == IORING_OP_POLL_ADD)
		return req->async_data;
	return req->apoll->double_poll;
}

static struct io_poll_iocb *io_poll_get_single(struct io_kiocb *req)
{
	if (req->opcode == IORING_OP_POLL_ADD)
		return &req->poll;
	return &req->apoll->poll;
}

static void io_poll_remove_double(struct io_kiocb *req)
{
	struct io_poll_iocb *poll = io_poll_get_double(req);

	lockdep_assert_held(&req->ctx->completion_lock);

	if (poll && poll->head) {
		struct wait_queue_head *head = poll->head;

		spin_lock(&head->lock);
		list_del_init(&poll->wait.entry);
		if (poll->wait.private)
			refcount_dec(&req->refs);
		poll->head = NULL;
		spin_unlock(&head->lock);
	}
}

static void io_poll_complete(struct io_kiocb *req, __poll_t mask, int error)
{
	struct io_ring_ctx *ctx = req->ctx;

	io_poll_remove_double(req);
	req->poll.done = true;
	io_cqring_fill_event(req, error ? error : mangle_poll(mask));
	io_commit_cqring(ctx);
}

static void io_poll_task_func(struct callback_head *cb)
{
	struct io_kiocb *req = container_of(cb, struct io_kiocb, task_work);
	struct io_ring_ctx *ctx = req->ctx;
	struct io_kiocb *nxt;

	if (io_poll_rewait(req, &req->poll)) {
		spin_unlock_irq(&ctx->completion_lock);
	} else {
		hash_del(&req->hash_node);
		io_poll_complete(req, req->result, 0);
		spin_unlock_irq(&ctx->completion_lock);

		nxt = io_put_req_find_next(req);
		io_cqring_ev_posted(ctx);
		if (nxt)
			__io_req_task_submit(nxt);
	}

	percpu_ref_put(&ctx->refs);
}

static int io_poll_double_wake(struct wait_queue_entry *wait, unsigned mode,
			       int sync, void *key)
{
	struct io_kiocb *req = wait->private;
	struct io_poll_iocb *poll = io_poll_get_single(req);
	__poll_t mask = key_to_poll(key);

	/* for instances that support it check for an event match first: */
	if (mask && !(mask & poll->events))
		return 0;

	list_del_init(&wait->entry);

	if (poll && poll->head) {
		bool done;

		spin_lock(&poll->head->lock);
		done = list_empty(&poll->wait.entry);
		if (!done)
			list_del_init(&poll->wait.entry);
		/* make sure double remove sees this as being gone */
		wait->private = NULL;
		spin_unlock(&poll->head->lock);
		if (!done) {
			/* use wait func handler, so it matches the rq type */
			poll->wait.func(&poll->wait, mode, sync, key);
		}
	}
	refcount_dec(&req->refs);
	return 1;
}

static void io_init_poll_iocb(struct io_poll_iocb *poll, __poll_t events,
			      wait_queue_func_t wake_func)
{
	poll->head = NULL;
	poll->done = false;
	poll->canceled = false;
	poll->events = events;
	INIT_LIST_HEAD(&poll->wait.entry);
	init_waitqueue_func_entry(&poll->wait, wake_func);
}

static void __io_queue_proc(struct io_poll_iocb *poll, struct io_poll_table *pt,
			    struct wait_queue_head *head,
			    struct io_poll_iocb **poll_ptr)
{
	struct io_kiocb *req = pt->req;

	/*
	 * If poll->head is already set, it's because the file being polled
	 * uses multiple waitqueues for poll handling (eg one for read, one
	 * for write). Setup a separate io_poll_iocb if this happens.
	 */
	if (unlikely(poll->head)) {
		struct io_poll_iocb *poll_one = poll;

		/* already have a 2nd entry, fail a third attempt */
		if (*poll_ptr) {
			pt->error = -EINVAL;
			return;
		}
		poll = kmalloc(sizeof(*poll), GFP_ATOMIC);
		if (!poll) {
			pt->error = -ENOMEM;
			return;
		}
		io_init_poll_iocb(poll, poll_one->events, io_poll_double_wake);
		refcount_inc(&req->refs);
		poll->wait.private = req;
		*poll_ptr = poll;
	}

	pt->error = 0;
	poll->head = head;

	if (poll->events & EPOLLEXCLUSIVE)
		add_wait_queue_exclusive(head, &poll->wait);
	else
		add_wait_queue(head, &poll->wait);
}

static void io_async_queue_proc(struct file *file, struct wait_queue_head *head,
			       struct poll_table_struct *p)
{
	struct io_poll_table *pt = container_of(p, struct io_poll_table, pt);
	struct async_poll *apoll = pt->req->apoll;

	__io_queue_proc(&apoll->poll, pt, head, &apoll->double_poll);
}

static void io_async_task_func(struct callback_head *cb)
{
	struct io_kiocb *req = container_of(cb, struct io_kiocb, task_work);
	struct async_poll *apoll = req->apoll;
	struct io_ring_ctx *ctx = req->ctx;

	trace_io_uring_task_run(req->ctx, req->opcode, req->user_data);

	if (io_poll_rewait(req, &apoll->poll)) {
		spin_unlock_irq(&ctx->completion_lock);
		percpu_ref_put(&ctx->refs);
		return;
	}

	/* If req is still hashed, it cannot have been canceled. Don't check. */
	if (hash_hashed(&req->hash_node))
		hash_del(&req->hash_node);

	io_poll_remove_double(req);
	spin_unlock_irq(&ctx->completion_lock);

	if (!READ_ONCE(apoll->poll.canceled))
		__io_req_task_submit(req);
	else
		__io_req_task_cancel(req, -ECANCELED);

	percpu_ref_put(&ctx->refs);
	kfree(apoll->double_poll);
	kfree(apoll);
}

static int io_async_wake(struct wait_queue_entry *wait, unsigned mode, int sync,
			void *key)
{
	struct io_kiocb *req = wait->private;
	struct io_poll_iocb *poll = &req->apoll->poll;

	trace_io_uring_poll_wake(req->ctx, req->opcode, req->user_data,
					key_to_poll(key));

	return __io_async_wake(req, poll, key_to_poll(key), io_async_task_func);
}

static void io_poll_req_insert(struct io_kiocb *req)
{
	struct io_ring_ctx *ctx = req->ctx;
	struct hlist_head *list;

	list = &ctx->cancel_hash[hash_long(req->user_data, ctx->cancel_hash_bits)];
	hlist_add_head(&req->hash_node, list);
}

static __poll_t __io_arm_poll_handler(struct io_kiocb *req,
				      struct io_poll_iocb *poll,
				      struct io_poll_table *ipt, __poll_t mask,
				      wait_queue_func_t wake_func)
	__acquires(&ctx->completion_lock)
{
	struct io_ring_ctx *ctx = req->ctx;
	bool cancel = false;

	INIT_HLIST_NODE(&req->hash_node);
	io_init_poll_iocb(poll, mask, wake_func);
	poll->file = req->file;
	poll->wait.private = req;

	ipt->pt._key = mask;
	ipt->req = req;
	ipt->error = -EINVAL;

	mask = vfs_poll(req->file, &ipt->pt) & poll->events;

	spin_lock_irq(&ctx->completion_lock);
	if (likely(poll->head)) {
		spin_lock(&poll->head->lock);
		if (unlikely(list_empty(&poll->wait.entry))) {
			if (ipt->error)
				cancel = true;
			ipt->error = 0;
			mask = 0;
		}
		if (mask || ipt->error)
			list_del_init(&poll->wait.entry);
		else if (cancel)
			WRITE_ONCE(poll->canceled, true);
		else if (!poll->done) /* actually waiting for an event */
			io_poll_req_insert(req);
		spin_unlock(&poll->head->lock);
	}

	return mask;
}

static bool io_arm_poll_handler(struct io_kiocb *req)
{
	const struct io_op_def *def = &io_op_defs[req->opcode];
	struct io_ring_ctx *ctx = req->ctx;
	struct async_poll *apoll;
	struct io_poll_table ipt;
	__poll_t mask, ret;
	int rw;

	if (!req->file || !file_can_poll(req->file))
		return false;
	if (req->flags & REQ_F_POLLED)
		return false;
	if (def->pollin)
		rw = READ;
	else if (def->pollout)
		rw = WRITE;
	else
		return false;
	/* if we can't nonblock try, then no point in arming a poll handler */
	if (!io_file_supports_async(req->file, rw))
		return false;

	apoll = kmalloc(sizeof(*apoll), GFP_ATOMIC);
	if (unlikely(!apoll))
		return false;
	apoll->double_poll = NULL;

	req->flags |= REQ_F_POLLED;
	req->apoll = apoll;

	mask = 0;
	if (def->pollin)
		mask |= POLLIN | POLLRDNORM;
	if (def->pollout)
		mask |= POLLOUT | POLLWRNORM;

	/* If reading from MSG_ERRQUEUE using recvmsg, ignore POLLIN */
	if ((req->opcode == IORING_OP_RECVMSG) &&
	    (req->sr_msg.msg_flags & MSG_ERRQUEUE))
		mask &= ~POLLIN;

	mask |= POLLERR | POLLPRI;

	ipt.pt._qproc = io_async_queue_proc;

	ret = __io_arm_poll_handler(req, &apoll->poll, &ipt, mask,
					io_async_wake);
	if (ret || ipt.error) {
		io_poll_remove_double(req);
		spin_unlock_irq(&ctx->completion_lock);
		kfree(apoll->double_poll);
		kfree(apoll);
		return false;
	}
	spin_unlock_irq(&ctx->completion_lock);
	trace_io_uring_poll_arm(ctx, req->opcode, req->user_data, mask,
					apoll->poll.events);
	return true;
}

static bool __io_poll_remove_one(struct io_kiocb *req,
				 struct io_poll_iocb *poll)
{
	bool do_complete = false;

	spin_lock(&poll->head->lock);
	WRITE_ONCE(poll->canceled, true);
	if (!list_empty(&poll->wait.entry)) {
		list_del_init(&poll->wait.entry);
		do_complete = true;
	}
	spin_unlock(&poll->head->lock);
	hash_del(&req->hash_node);
	return do_complete;
}

static bool io_poll_remove_one(struct io_kiocb *req)
{
	bool do_complete;

	io_poll_remove_double(req);

	if (req->opcode == IORING_OP_POLL_ADD) {
		do_complete = __io_poll_remove_one(req, &req->poll);
	} else {
		struct async_poll *apoll = req->apoll;

		/* non-poll requests have submit ref still */
		do_complete = __io_poll_remove_one(req, &apoll->poll);
		if (do_complete) {
			io_put_req(req);
			kfree(apoll->double_poll);
			kfree(apoll);
		}
	}

	if (do_complete) {
		io_cqring_fill_event(req, -ECANCELED);
		io_commit_cqring(req->ctx);
		req_set_fail_links(req);
		io_put_req_deferred(req, 1);
	}

	return do_complete;
}

/*
 * Returns true if we found and killed one or more poll requests
 */
static bool io_poll_remove_all(struct io_ring_ctx *ctx, struct task_struct *tsk,
			       struct files_struct *files)
{
	struct hlist_node *tmp;
	struct io_kiocb *req;
	int posted = 0, i;

	spin_lock_irq(&ctx->completion_lock);
	for (i = 0; i < (1U << ctx->cancel_hash_bits); i++) {
		struct hlist_head *list;

		list = &ctx->cancel_hash[i];
		hlist_for_each_entry_safe(req, tmp, list, hash_node) {
			if (io_match_task(req, tsk, files))
				posted += io_poll_remove_one(req);
		}
	}
	spin_unlock_irq(&ctx->completion_lock);

	if (posted)
		io_cqring_ev_posted(ctx);

	return posted != 0;
}

static int io_poll_cancel(struct io_ring_ctx *ctx, __u64 sqe_addr)
{
	struct hlist_head *list;
	struct io_kiocb *req;

	list = &ctx->cancel_hash[hash_long(sqe_addr, ctx->cancel_hash_bits)];
	hlist_for_each_entry(req, list, hash_node) {
		if (sqe_addr != req->user_data)
			continue;
		if (io_poll_remove_one(req))
			return 0;
		return -EALREADY;
	}

	return -ENOENT;
}

static int io_poll_remove_prep(struct io_kiocb *req,
			       const struct io_uring_sqe *sqe)
{
	if (unlikely(req->ctx->flags & IORING_SETUP_IOPOLL))
		return -EINVAL;
	if (sqe->ioprio || sqe->off || sqe->len || sqe->buf_index ||
	    sqe->poll_events)
		return -EINVAL;

	req->poll_remove.addr = READ_ONCE(sqe->addr);
	return 0;
}

/*
 * Find a running poll command that matches one specified in sqe->addr,
 * and remove it if found.
 */
static int io_poll_remove(struct io_kiocb *req)
{
	struct io_ring_ctx *ctx = req->ctx;
	int ret;

	spin_lock_irq(&ctx->completion_lock);
	ret = io_poll_cancel(ctx, req->poll_remove.addr);
	spin_unlock_irq(&ctx->completion_lock);

	if (ret < 0)
		req_set_fail_links(req);
	io_req_complete(req, ret);
	return 0;
}

static int io_poll_wake(struct wait_queue_entry *wait, unsigned mode, int sync,
			void *key)
{
	struct io_kiocb *req = wait->private;
	struct io_poll_iocb *poll = &req->poll;

	return __io_async_wake(req, poll, key_to_poll(key), io_poll_task_func);
}

static void io_poll_queue_proc(struct file *file, struct wait_queue_head *head,
			       struct poll_table_struct *p)
{
	struct io_poll_table *pt = container_of(p, struct io_poll_table, pt);

	__io_queue_proc(&pt->req->poll, pt, head, (struct io_poll_iocb **) &pt->req->async_data);
}

static int io_poll_add_prep(struct io_kiocb *req, const struct io_uring_sqe *sqe)
{
	struct io_poll_iocb *poll = &req->poll;
	u32 events;

	if (unlikely(req->ctx->flags & IORING_SETUP_IOPOLL))
		return -EINVAL;
	if (sqe->addr || sqe->ioprio || sqe->off || sqe->len || sqe->buf_index)
		return -EINVAL;

	events = READ_ONCE(sqe->poll32_events);
#ifdef __BIG_ENDIAN
	events = swahw32(events);
#endif
	poll->events = demangle_poll(events) | EPOLLERR | EPOLLHUP |
		       (events & EPOLLEXCLUSIVE);
	return 0;
}

static int io_poll_add(struct io_kiocb *req)
{
	struct io_poll_iocb *poll = &req->poll;
	struct io_ring_ctx *ctx = req->ctx;
	struct io_poll_table ipt;
	__poll_t mask;

	ipt.pt._qproc = io_poll_queue_proc;

	mask = __io_arm_poll_handler(req, &req->poll, &ipt, poll->events,
					io_poll_wake);

	if (mask) { /* no async, we'd stolen it */
		ipt.error = 0;
		io_poll_complete(req, mask, 0);
	}
	spin_unlock_irq(&ctx->completion_lock);

	if (mask) {
		io_cqring_ev_posted(ctx);
		io_put_req(req);
	}
	return ipt.error;
}

static enum hrtimer_restart io_timeout_fn(struct hrtimer *timer)
{
	struct io_timeout_data *data = container_of(timer,
						struct io_timeout_data, timer);
	struct io_kiocb *req = data->req;
	struct io_ring_ctx *ctx = req->ctx;
	unsigned long flags;

	spin_lock_irqsave(&ctx->completion_lock, flags);
	list_del_init(&req->timeout.list);
	atomic_set(&req->ctx->cq_timeouts,
		atomic_read(&req->ctx->cq_timeouts) + 1);

	io_cqring_fill_event(req, -ETIME);
	io_commit_cqring(ctx);
	spin_unlock_irqrestore(&ctx->completion_lock, flags);

	io_cqring_ev_posted(ctx);
	req_set_fail_links(req);
	io_put_req(req);
	return HRTIMER_NORESTART;
}

static struct io_kiocb *io_timeout_extract(struct io_ring_ctx *ctx,
					   __u64 user_data)
{
	struct io_timeout_data *io;
	struct io_kiocb *req;
	int ret = -ENOENT;
<<<<<<< HEAD

	list_for_each_entry(req, &ctx->timeout_list, timeout.list) {
		if (user_data == req->user_data) {
			ret = 0;
			break;
		}
	}

	if (ret == -ENOENT)
		return ERR_PTR(ret);

=======

	list_for_each_entry(req, &ctx->timeout_list, timeout.list) {
		if (user_data == req->user_data) {
			ret = 0;
			break;
		}
	}

	if (ret == -ENOENT)
		return ERR_PTR(ret);

>>>>>>> c93199e9
	io = req->async_data;
	ret = hrtimer_try_to_cancel(&io->timer);
	if (ret == -1)
		return ERR_PTR(-EALREADY);
	list_del_init(&req->timeout.list);
	return req;
}

static int io_timeout_cancel(struct io_ring_ctx *ctx, __u64 user_data)
{
	struct io_kiocb *req = io_timeout_extract(ctx, user_data);

	if (IS_ERR(req))
		return PTR_ERR(req);

	req_set_fail_links(req);
	io_cqring_fill_event(req, -ECANCELED);
	io_put_req_deferred(req, 1);
	return 0;
}

static int io_timeout_update(struct io_ring_ctx *ctx, __u64 user_data,
			     struct timespec64 *ts, enum hrtimer_mode mode)
{
	struct io_kiocb *req = io_timeout_extract(ctx, user_data);
	struct io_timeout_data *data;

	if (IS_ERR(req))
		return PTR_ERR(req);

	req->timeout.off = 0; /* noseq */
	data = req->async_data;
	list_add_tail(&req->timeout.list, &ctx->timeout_list);
	hrtimer_init(&data->timer, CLOCK_MONOTONIC, mode);
	data->timer.function = io_timeout_fn;
	hrtimer_start(&data->timer, timespec64_to_ktime(*ts), mode);
	return 0;
}

static int io_timeout_remove_prep(struct io_kiocb *req,
				  const struct io_uring_sqe *sqe)
{
	struct io_timeout_rem *tr = &req->timeout_rem;

	if (unlikely(req->ctx->flags & IORING_SETUP_IOPOLL))
		return -EINVAL;
	if (unlikely(req->flags & (REQ_F_FIXED_FILE | REQ_F_BUFFER_SELECT)))
		return -EINVAL;
	if (sqe->ioprio || sqe->buf_index || sqe->len)
<<<<<<< HEAD
=======
		return -EINVAL;

	tr->addr = READ_ONCE(sqe->addr);
	tr->flags = READ_ONCE(sqe->timeout_flags);
	if (tr->flags & IORING_TIMEOUT_UPDATE) {
		if (tr->flags & ~(IORING_TIMEOUT_UPDATE|IORING_TIMEOUT_ABS))
			return -EINVAL;
		if (get_timespec64(&tr->ts, u64_to_user_ptr(sqe->addr2)))
			return -EFAULT;
	} else if (tr->flags) {
		/* timeout removal doesn't support flags */
>>>>>>> c93199e9
		return -EINVAL;
	}

<<<<<<< HEAD
	tr->addr = READ_ONCE(sqe->addr);
	tr->flags = READ_ONCE(sqe->timeout_flags);
	if (tr->flags & IORING_TIMEOUT_UPDATE) {
		if (tr->flags & ~(IORING_TIMEOUT_UPDATE|IORING_TIMEOUT_ABS))
			return -EINVAL;
		if (get_timespec64(&tr->ts, u64_to_user_ptr(sqe->addr2)))
			return -EFAULT;
	} else if (tr->flags) {
		/* timeout removal doesn't support flags */
		return -EINVAL;
	}

=======
>>>>>>> c93199e9
	return 0;
}

/*
 * Remove or update an existing timeout command
 */
static int io_timeout_remove(struct io_kiocb *req)
{
	struct io_timeout_rem *tr = &req->timeout_rem;
	struct io_ring_ctx *ctx = req->ctx;
	int ret;

	spin_lock_irq(&ctx->completion_lock);
	if (req->timeout_rem.flags & IORING_TIMEOUT_UPDATE) {
		enum hrtimer_mode mode = (tr->flags & IORING_TIMEOUT_ABS)
					? HRTIMER_MODE_ABS : HRTIMER_MODE_REL;

		ret = io_timeout_update(ctx, tr->addr, &tr->ts, mode);
	} else {
		ret = io_timeout_cancel(ctx, tr->addr);
	}

	io_cqring_fill_event(req, ret);
	io_commit_cqring(ctx);
	spin_unlock_irq(&ctx->completion_lock);
	io_cqring_ev_posted(ctx);
	if (ret < 0)
		req_set_fail_links(req);
	io_put_req(req);
	return 0;
}

static int io_timeout_prep(struct io_kiocb *req, const struct io_uring_sqe *sqe,
			   bool is_timeout_link)
{
	struct io_timeout_data *data;
	unsigned flags;
	u32 off = READ_ONCE(sqe->off);

	if (unlikely(req->ctx->flags & IORING_SETUP_IOPOLL))
		return -EINVAL;
	if (sqe->ioprio || sqe->buf_index || sqe->len != 1)
		return -EINVAL;
	if (off && is_timeout_link)
		return -EINVAL;
	flags = READ_ONCE(sqe->timeout_flags);
	if (flags & ~IORING_TIMEOUT_ABS)
		return -EINVAL;

	req->timeout.off = off;

	if (!req->async_data && io_alloc_async_data(req))
		return -ENOMEM;

	data = req->async_data;
	data->req = req;

	if (get_timespec64(&data->ts, u64_to_user_ptr(sqe->addr)))
		return -EFAULT;

	if (flags & IORING_TIMEOUT_ABS)
		data->mode = HRTIMER_MODE_ABS;
	else
		data->mode = HRTIMER_MODE_REL;

	hrtimer_init(&data->timer, CLOCK_MONOTONIC, data->mode);
	return 0;
}

static int io_timeout(struct io_kiocb *req)
{
	struct io_ring_ctx *ctx = req->ctx;
	struct io_timeout_data *data = req->async_data;
	struct list_head *entry;
	u32 tail, off = req->timeout.off;

	spin_lock_irq(&ctx->completion_lock);

	/*
	 * sqe->off holds how many events that need to occur for this
	 * timeout event to be satisfied. If it isn't set, then this is
	 * a pure timeout request, sequence isn't used.
	 */
	if (io_is_timeout_noseq(req)) {
		entry = ctx->timeout_list.prev;
		goto add;
	}

	tail = ctx->cached_cq_tail - atomic_read(&ctx->cq_timeouts);
	req->timeout.target_seq = tail + off;

	/* Update the last seq here in case io_flush_timeouts() hasn't.
	 * This is safe because ->completion_lock is held, and submissions
	 * and completions are never mixed in the same ->completion_lock section.
	 */
	ctx->cq_last_tm_flush = tail;

	/*
	 * Insertion sort, ensuring the first entry in the list is always
	 * the one we need first.
	 */
	list_for_each_prev(entry, &ctx->timeout_list) {
		struct io_kiocb *nxt = list_entry(entry, struct io_kiocb,
						  timeout.list);

		if (io_is_timeout_noseq(nxt))
			continue;
		/* nxt.seq is behind @tail, otherwise would've been completed */
		if (off >= nxt->timeout.target_seq - tail)
			break;
	}
add:
	list_add(&req->timeout.list, entry);
	data->timer.function = io_timeout_fn;
	hrtimer_start(&data->timer, timespec64_to_ktime(data->ts), data->mode);
	spin_unlock_irq(&ctx->completion_lock);
	return 0;
}

static bool io_cancel_cb(struct io_wq_work *work, void *data)
{
	struct io_kiocb *req = container_of(work, struct io_kiocb, work);

	return req->user_data == (unsigned long) data;
}

static int io_async_cancel_one(struct io_ring_ctx *ctx, void *sqe_addr)
{
	enum io_wq_cancel cancel_ret;
	int ret = 0;

	cancel_ret = io_wq_cancel_cb(ctx->io_wq, io_cancel_cb, sqe_addr, false);
	switch (cancel_ret) {
	case IO_WQ_CANCEL_OK:
		ret = 0;
		break;
	case IO_WQ_CANCEL_RUNNING:
		ret = -EALREADY;
		break;
	case IO_WQ_CANCEL_NOTFOUND:
		ret = -ENOENT;
		break;
	}

	return ret;
}

static void io_async_find_and_cancel(struct io_ring_ctx *ctx,
				     struct io_kiocb *req, __u64 sqe_addr,
				     int success_ret)
{
	unsigned long flags;
	int ret;

	ret = io_async_cancel_one(ctx, (void *) (unsigned long) sqe_addr);
	if (ret != -ENOENT) {
		spin_lock_irqsave(&ctx->completion_lock, flags);
		goto done;
	}

	spin_lock_irqsave(&ctx->completion_lock, flags);
	ret = io_timeout_cancel(ctx, sqe_addr);
	if (ret != -ENOENT)
		goto done;
	ret = io_poll_cancel(ctx, sqe_addr);
done:
	if (!ret)
		ret = success_ret;
	io_cqring_fill_event(req, ret);
	io_commit_cqring(ctx);
	spin_unlock_irqrestore(&ctx->completion_lock, flags);
	io_cqring_ev_posted(ctx);

	if (ret < 0)
		req_set_fail_links(req);
	io_put_req(req);
}

static int io_async_cancel_prep(struct io_kiocb *req,
				const struct io_uring_sqe *sqe)
{
	if (unlikely(req->ctx->flags & IORING_SETUP_IOPOLL))
		return -EINVAL;
	if (unlikely(req->flags & (REQ_F_FIXED_FILE | REQ_F_BUFFER_SELECT)))
		return -EINVAL;
	if (sqe->ioprio || sqe->off || sqe->len || sqe->cancel_flags)
		return -EINVAL;

	req->cancel.addr = READ_ONCE(sqe->addr);
	return 0;
}

static int io_async_cancel(struct io_kiocb *req)
{
	struct io_ring_ctx *ctx = req->ctx;

	io_async_find_and_cancel(ctx, req, req->cancel.addr, 0);
	return 0;
}

static int io_files_update_prep(struct io_kiocb *req,
				const struct io_uring_sqe *sqe)
{
	if (unlikely(req->ctx->flags & IORING_SETUP_SQPOLL))
		return -EINVAL;
	if (unlikely(req->flags & (REQ_F_FIXED_FILE | REQ_F_BUFFER_SELECT)))
		return -EINVAL;
	if (sqe->ioprio || sqe->rw_flags)
		return -EINVAL;

	req->files_update.offset = READ_ONCE(sqe->off);
	req->files_update.nr_args = READ_ONCE(sqe->len);
	if (!req->files_update.nr_args)
		return -EINVAL;
	req->files_update.arg = READ_ONCE(sqe->addr);
	return 0;
}

static int io_files_update(struct io_kiocb *req, bool force_nonblock,
			   struct io_comp_state *cs)
{
	struct io_ring_ctx *ctx = req->ctx;
	struct io_uring_files_update up;
	int ret;

	if (force_nonblock)
		return -EAGAIN;

	up.offset = req->files_update.offset;
	up.fds = req->files_update.arg;

	mutex_lock(&ctx->uring_lock);
	ret = __io_sqe_files_update(ctx, &up, req->files_update.nr_args);
	mutex_unlock(&ctx->uring_lock);

	if (ret < 0)
		req_set_fail_links(req);
	__io_req_complete(req, ret, 0, cs);
	return 0;
}

static int io_req_prep(struct io_kiocb *req, const struct io_uring_sqe *sqe)
{
	switch (req->opcode) {
	case IORING_OP_NOP:
		return 0;
	case IORING_OP_READV:
	case IORING_OP_READ_FIXED:
	case IORING_OP_READ:
		return io_read_prep(req, sqe);
	case IORING_OP_WRITEV:
	case IORING_OP_WRITE_FIXED:
	case IORING_OP_WRITE:
		return io_write_prep(req, sqe);
	case IORING_OP_POLL_ADD:
		return io_poll_add_prep(req, sqe);
	case IORING_OP_POLL_REMOVE:
		return io_poll_remove_prep(req, sqe);
	case IORING_OP_FSYNC:
		return io_prep_fsync(req, sqe);
	case IORING_OP_SYNC_FILE_RANGE:
		return io_prep_sfr(req, sqe);
	case IORING_OP_SENDMSG:
	case IORING_OP_SEND:
		return io_sendmsg_prep(req, sqe);
	case IORING_OP_RECVMSG:
	case IORING_OP_RECV:
		return io_recvmsg_prep(req, sqe);
	case IORING_OP_CONNECT:
		return io_connect_prep(req, sqe);
	case IORING_OP_TIMEOUT:
		return io_timeout_prep(req, sqe, false);
	case IORING_OP_TIMEOUT_REMOVE:
		return io_timeout_remove_prep(req, sqe);
	case IORING_OP_ASYNC_CANCEL:
		return io_async_cancel_prep(req, sqe);
	case IORING_OP_LINK_TIMEOUT:
		return io_timeout_prep(req, sqe, true);
	case IORING_OP_ACCEPT:
		return io_accept_prep(req, sqe);
	case IORING_OP_FALLOCATE:
		return io_fallocate_prep(req, sqe);
	case IORING_OP_OPENAT:
		return io_openat_prep(req, sqe);
	case IORING_OP_CLOSE:
		return io_close_prep(req, sqe);
	case IORING_OP_FILES_UPDATE:
		return io_files_update_prep(req, sqe);
	case IORING_OP_STATX:
		return io_statx_prep(req, sqe);
	case IORING_OP_FADVISE:
		return io_fadvise_prep(req, sqe);
	case IORING_OP_MADVISE:
		return io_madvise_prep(req, sqe);
	case IORING_OP_OPENAT2:
		return io_openat2_prep(req, sqe);
	case IORING_OP_EPOLL_CTL:
		return io_epoll_ctl_prep(req, sqe);
	case IORING_OP_SPLICE:
		return io_splice_prep(req, sqe);
	case IORING_OP_PROVIDE_BUFFERS:
		return io_provide_buffers_prep(req, sqe);
	case IORING_OP_REMOVE_BUFFERS:
		return io_remove_buffers_prep(req, sqe);
	case IORING_OP_TEE:
		return io_tee_prep(req, sqe);
	case IORING_OP_SHUTDOWN:
		return io_shutdown_prep(req, sqe);
	case IORING_OP_RENAMEAT:
		return io_renameat_prep(req, sqe);
	case IORING_OP_UNLINKAT:
		return io_unlinkat_prep(req, sqe);
	}

	printk_once(KERN_WARNING "io_uring: unhandled opcode %d\n",
			req->opcode);
	return-EINVAL;
}

static int io_req_defer_prep(struct io_kiocb *req,
			     const struct io_uring_sqe *sqe)
{
	if (!sqe)
		return 0;
	if (io_alloc_async_data(req))
		return -EAGAIN;
	return io_req_prep(req, sqe);
}

static u32 io_get_sequence(struct io_kiocb *req)
{
	struct io_kiocb *pos;
	struct io_ring_ctx *ctx = req->ctx;
	u32 total_submitted, nr_reqs = 0;

	io_for_each_link(pos, req)
		nr_reqs++;

	total_submitted = ctx->cached_sq_head - ctx->cached_sq_dropped;
	return total_submitted - nr_reqs;
}

static int io_req_defer(struct io_kiocb *req, const struct io_uring_sqe *sqe)
{
	struct io_ring_ctx *ctx = req->ctx;
	struct io_defer_entry *de;
	int ret;
	u32 seq;

	/* Still need defer if there is pending req in defer list. */
	if (likely(list_empty_careful(&ctx->defer_list) &&
		!(req->flags & REQ_F_IO_DRAIN)))
		return 0;

	seq = io_get_sequence(req);
	/* Still a chance to pass the sequence check */
	if (!req_need_defer(req, seq) && list_empty_careful(&ctx->defer_list))
		return 0;

	if (!req->async_data) {
		ret = io_req_defer_prep(req, sqe);
		if (ret)
			return ret;
	}
	io_prep_async_link(req);
	de = kmalloc(sizeof(*de), GFP_KERNEL);
	if (!de)
		return -ENOMEM;

	spin_lock_irq(&ctx->completion_lock);
	if (!req_need_defer(req, seq) && list_empty(&ctx->defer_list)) {
		spin_unlock_irq(&ctx->completion_lock);
		kfree(de);
		io_queue_async_work(req);
		return -EIOCBQUEUED;
	}

	trace_io_uring_defer(ctx, req, req->user_data);
	de->req = req;
	de->seq = seq;
	list_add_tail(&de->list, &ctx->defer_list);
	spin_unlock_irq(&ctx->completion_lock);
	return -EIOCBQUEUED;
}

static void io_req_drop_files(struct io_kiocb *req)
{
	struct io_ring_ctx *ctx = req->ctx;
	struct io_uring_task *tctx = req->task->io_uring;
	unsigned long flags;

	put_files_struct(req->work.identity->files);
	put_nsproxy(req->work.identity->nsproxy);
	spin_lock_irqsave(&ctx->inflight_lock, flags);
	list_del(&req->inflight_entry);
	spin_unlock_irqrestore(&ctx->inflight_lock, flags);
	req->flags &= ~REQ_F_INFLIGHT;
	req->work.flags &= ~IO_WQ_WORK_FILES;
	if (atomic_read(&tctx->in_idle))
		wake_up(&tctx->wait);
}

static void __io_clean_op(struct io_kiocb *req)
{
	if (req->flags & REQ_F_BUFFER_SELECTED) {
		switch (req->opcode) {
		case IORING_OP_READV:
		case IORING_OP_READ_FIXED:
		case IORING_OP_READ:
			kfree((void *)(unsigned long)req->rw.addr);
			break;
		case IORING_OP_RECVMSG:
		case IORING_OP_RECV:
			kfree(req->sr_msg.kbuf);
			break;
		}
		req->flags &= ~REQ_F_BUFFER_SELECTED;
	}

	if (req->flags & REQ_F_NEED_CLEANUP) {
		switch (req->opcode) {
		case IORING_OP_READV:
		case IORING_OP_READ_FIXED:
		case IORING_OP_READ:
		case IORING_OP_WRITEV:
		case IORING_OP_WRITE_FIXED:
		case IORING_OP_WRITE: {
			struct io_async_rw *io = req->async_data;
			if (io->free_iovec)
				kfree(io->free_iovec);
			break;
			}
		case IORING_OP_RECVMSG:
		case IORING_OP_SENDMSG: {
			struct io_async_msghdr *io = req->async_data;
			if (io->iov != io->fast_iov)
				kfree(io->iov);
			break;
			}
		case IORING_OP_SPLICE:
		case IORING_OP_TEE:
			io_put_file(req, req->splice.file_in,
				    (req->splice.flags & SPLICE_F_FD_IN_FIXED));
			break;
		case IORING_OP_OPENAT:
		case IORING_OP_OPENAT2:
			if (req->open.filename)
				putname(req->open.filename);
			break;
		case IORING_OP_RENAMEAT:
			putname(req->rename.oldpath);
			putname(req->rename.newpath);
			break;
		case IORING_OP_UNLINKAT:
			putname(req->unlink.filename);
			break;
		}
		req->flags &= ~REQ_F_NEED_CLEANUP;
	}

	if (req->flags & REQ_F_INFLIGHT)
		io_req_drop_files(req);
}

static int io_issue_sqe(struct io_kiocb *req, bool force_nonblock,
			struct io_comp_state *cs)
{
	struct io_ring_ctx *ctx = req->ctx;
	int ret;

	switch (req->opcode) {
	case IORING_OP_NOP:
		ret = io_nop(req, cs);
		break;
	case IORING_OP_READV:
	case IORING_OP_READ_FIXED:
	case IORING_OP_READ:
		ret = io_read(req, force_nonblock, cs);
		break;
	case IORING_OP_WRITEV:
	case IORING_OP_WRITE_FIXED:
	case IORING_OP_WRITE:
		ret = io_write(req, force_nonblock, cs);
		break;
	case IORING_OP_FSYNC:
		ret = io_fsync(req, force_nonblock);
		break;
	case IORING_OP_POLL_ADD:
		ret = io_poll_add(req);
		break;
	case IORING_OP_POLL_REMOVE:
		ret = io_poll_remove(req);
		break;
	case IORING_OP_SYNC_FILE_RANGE:
		ret = io_sync_file_range(req, force_nonblock);
		break;
	case IORING_OP_SENDMSG:
		ret = io_sendmsg(req, force_nonblock, cs);
		break;
	case IORING_OP_SEND:
		ret = io_send(req, force_nonblock, cs);
		break;
	case IORING_OP_RECVMSG:
		ret = io_recvmsg(req, force_nonblock, cs);
		break;
	case IORING_OP_RECV:
		ret = io_recv(req, force_nonblock, cs);
		break;
	case IORING_OP_TIMEOUT:
		ret = io_timeout(req);
		break;
	case IORING_OP_TIMEOUT_REMOVE:
		ret = io_timeout_remove(req);
		break;
	case IORING_OP_ACCEPT:
		ret = io_accept(req, force_nonblock, cs);
		break;
	case IORING_OP_CONNECT:
		ret = io_connect(req, force_nonblock, cs);
		break;
	case IORING_OP_ASYNC_CANCEL:
		ret = io_async_cancel(req);
		break;
	case IORING_OP_FALLOCATE:
		ret = io_fallocate(req, force_nonblock);
		break;
	case IORING_OP_OPENAT:
		ret = io_openat(req, force_nonblock);
		break;
	case IORING_OP_CLOSE:
		ret = io_close(req, force_nonblock, cs);
		break;
	case IORING_OP_FILES_UPDATE:
		ret = io_files_update(req, force_nonblock, cs);
		break;
	case IORING_OP_STATX:
		ret = io_statx(req, force_nonblock);
		break;
	case IORING_OP_FADVISE:
		ret = io_fadvise(req, force_nonblock);
		break;
	case IORING_OP_MADVISE:
		ret = io_madvise(req, force_nonblock);
		break;
	case IORING_OP_OPENAT2:
		ret = io_openat2(req, force_nonblock);
		break;
	case IORING_OP_EPOLL_CTL:
		ret = io_epoll_ctl(req, force_nonblock, cs);
		break;
	case IORING_OP_SPLICE:
		ret = io_splice(req, force_nonblock);
		break;
	case IORING_OP_PROVIDE_BUFFERS:
		ret = io_provide_buffers(req, force_nonblock, cs);
		break;
	case IORING_OP_REMOVE_BUFFERS:
		ret = io_remove_buffers(req, force_nonblock, cs);
		break;
	case IORING_OP_TEE:
		ret = io_tee(req, force_nonblock);
		break;
	case IORING_OP_SHUTDOWN:
		ret = io_shutdown(req, force_nonblock);
		break;
	case IORING_OP_RENAMEAT:
		ret = io_renameat(req, force_nonblock);
		break;
	case IORING_OP_UNLINKAT:
		ret = io_unlinkat(req, force_nonblock);
		break;
	default:
		ret = -EINVAL;
		break;
	}

	if (ret)
		return ret;

	/* If the op doesn't have a file, we're not polling for it */
	if ((ctx->flags & IORING_SETUP_IOPOLL) && req->file) {
		const bool in_async = io_wq_current_is_worker();

		/* workqueue context doesn't hold uring_lock, grab it now */
		if (in_async)
			mutex_lock(&ctx->uring_lock);

		io_iopoll_req_issued(req, in_async);

		if (in_async)
			mutex_unlock(&ctx->uring_lock);
	}

	return 0;
}

static struct io_wq_work *io_wq_submit_work(struct io_wq_work *work)
{
	struct io_kiocb *req = container_of(work, struct io_kiocb, work);
	struct io_kiocb *timeout;
	int ret = 0;

	timeout = io_prep_linked_timeout(req);
	if (timeout)
		io_queue_linked_timeout(timeout);

	/* if NO_CANCEL is set, we must still run the work */
	if ((work->flags & (IO_WQ_WORK_CANCEL|IO_WQ_WORK_NO_CANCEL)) ==
				IO_WQ_WORK_CANCEL) {
		ret = -ECANCELED;
	}

	if (!ret) {
		do {
			ret = io_issue_sqe(req, false, NULL);
			/*
			 * We can get EAGAIN for polled IO even though we're
			 * forcing a sync submission from here, since we can't
			 * wait for request slots on the block side.
			 */
			if (ret != -EAGAIN)
				break;
			cond_resched();
		} while (1);
	}

	if (ret) {
		struct io_ring_ctx *lock_ctx = NULL;

		if (req->ctx->flags & IORING_SETUP_IOPOLL)
			lock_ctx = req->ctx;

		/*
		 * io_iopoll_complete() does not hold completion_lock to
		 * complete polled io, so here for polled io, we can not call
		 * io_req_complete() directly, otherwise there maybe concurrent
		 * access to cqring, defer_list, etc, which is not safe. Given
		 * that io_iopoll_complete() is always called under uring_lock,
		 * so here for polled io, we also get uring_lock to complete
		 * it.
		 */
		if (lock_ctx)
			mutex_lock(&lock_ctx->uring_lock);

		req_set_fail_links(req);
		io_req_complete(req, ret);

		if (lock_ctx)
			mutex_unlock(&lock_ctx->uring_lock);
	}

	return io_steal_work(req);
}

static inline struct file *io_file_from_index(struct io_ring_ctx *ctx,
					      int index)
{
	struct fixed_file_table *table;

	table = &ctx->file_data->table[index >> IORING_FILE_TABLE_SHIFT];
	return table->files[index & IORING_FILE_TABLE_MASK];
}

static struct file *io_file_get(struct io_submit_state *state,
				struct io_kiocb *req, int fd, bool fixed)
{
	struct io_ring_ctx *ctx = req->ctx;
	struct file *file;

	if (fixed) {
		if (unlikely((unsigned int)fd >= ctx->nr_user_files))
			return NULL;
		fd = array_index_nospec(fd, ctx->nr_user_files);
		file = io_file_from_index(ctx, fd);
		io_set_resource_node(req);
	} else {
		trace_io_uring_file_get(ctx, fd);
		file = __io_file_get(state, fd);
	}

	return file;
}

static enum hrtimer_restart io_link_timeout_fn(struct hrtimer *timer)
{
	struct io_timeout_data *data = container_of(timer,
						struct io_timeout_data, timer);
	struct io_kiocb *prev, *req = data->req;
	struct io_ring_ctx *ctx = req->ctx;
	unsigned long flags;

	spin_lock_irqsave(&ctx->completion_lock, flags);
	prev = req->timeout.head;
	req->timeout.head = NULL;

	/*
	 * We don't expect the list to be empty, that will only happen if we
	 * race with the completion of the linked work.
	 */
	if (prev && refcount_inc_not_zero(&prev->refs))
		io_remove_next_linked(prev);
	else
		prev = NULL;
	spin_unlock_irqrestore(&ctx->completion_lock, flags);

	if (prev) {
		req_set_fail_links(prev);
		io_async_find_and_cancel(ctx, req, prev->user_data, -ETIME);
		io_put_req(prev);
	} else {
		io_req_complete(req, -ETIME);
	}
	return HRTIMER_NORESTART;
}

static void __io_queue_linked_timeout(struct io_kiocb *req)
{
	/*
	 * If the back reference is NULL, then our linked request finished
	 * before we got a chance to setup the timer
	 */
	if (req->timeout.head) {
		struct io_timeout_data *data = req->async_data;

		data->timer.function = io_link_timeout_fn;
		hrtimer_start(&data->timer, timespec64_to_ktime(data->ts),
				data->mode);
	}
}

static void io_queue_linked_timeout(struct io_kiocb *req)
{
	struct io_ring_ctx *ctx = req->ctx;

	spin_lock_irq(&ctx->completion_lock);
	__io_queue_linked_timeout(req);
	spin_unlock_irq(&ctx->completion_lock);

	/* drop submission reference */
	io_put_req(req);
}

static struct io_kiocb *io_prep_linked_timeout(struct io_kiocb *req)
{
	struct io_kiocb *nxt = req->link;

	if (!nxt || (req->flags & REQ_F_LINK_TIMEOUT) ||
	    nxt->opcode != IORING_OP_LINK_TIMEOUT)
		return NULL;

	nxt->timeout.head = req;
	nxt->flags |= REQ_F_LTIMEOUT_ACTIVE;
	req->flags |= REQ_F_LINK_TIMEOUT;
	return nxt;
}

static void __io_queue_sqe(struct io_kiocb *req, struct io_comp_state *cs)
{
	struct io_kiocb *linked_timeout;
	const struct cred *old_creds = NULL;
	int ret;

again:
	linked_timeout = io_prep_linked_timeout(req);

	if ((req->flags & REQ_F_WORK_INITIALIZED) &&
	    (req->work.flags & IO_WQ_WORK_CREDS) &&
	    req->work.identity->creds != current_cred()) {
		if (old_creds)
			revert_creds(old_creds);
		if (old_creds == req->work.identity->creds)
			old_creds = NULL; /* restored original creds */
		else
			old_creds = override_creds(req->work.identity->creds);
	}

	ret = io_issue_sqe(req, true, cs);

	/*
	 * We async punt it if the file wasn't marked NOWAIT, or if the file
	 * doesn't support non-blocking read/write attempts
	 */
	if (ret == -EAGAIN && !(req->flags & REQ_F_NOWAIT)) {
		if (!io_arm_poll_handler(req)) {
			/*
			 * Queued up for async execution, worker will release
			 * submit reference when the iocb is actually submitted.
			 */
			io_queue_async_work(req);
		}

		if (linked_timeout)
			io_queue_linked_timeout(linked_timeout);
	} else if (likely(!ret)) {
		/* drop submission reference */
		req = io_put_req_find_next(req);
		if (linked_timeout)
			io_queue_linked_timeout(linked_timeout);

		if (req) {
			if (!(req->flags & REQ_F_FORCE_ASYNC))
				goto again;
			io_queue_async_work(req);
		}
	} else {
		/* un-prep timeout, so it'll be killed as any other linked */
		req->flags &= ~REQ_F_LINK_TIMEOUT;
		req_set_fail_links(req);
		io_put_req(req);
		io_req_complete(req, ret);
	}

	if (old_creds)
		revert_creds(old_creds);
}

static void io_queue_sqe(struct io_kiocb *req, const struct io_uring_sqe *sqe,
			 struct io_comp_state *cs)
{
	int ret;

	ret = io_req_defer(req, sqe);
	if (ret) {
		if (ret != -EIOCBQUEUED) {
fail_req:
			req_set_fail_links(req);
			io_put_req(req);
			io_req_complete(req, ret);
		}
	} else if (req->flags & REQ_F_FORCE_ASYNC) {
		if (!req->async_data) {
			ret = io_req_defer_prep(req, sqe);
			if (unlikely(ret))
				goto fail_req;
		}
		io_queue_async_work(req);
	} else {
		if (sqe) {
			ret = io_req_prep(req, sqe);
			if (unlikely(ret))
				goto fail_req;
		}
		__io_queue_sqe(req, cs);
	}
}

static inline void io_queue_link_head(struct io_kiocb *req,
				      struct io_comp_state *cs)
{
	if (unlikely(req->flags & REQ_F_FAIL_LINK)) {
		io_put_req(req);
		io_req_complete(req, -ECANCELED);
	} else
		io_queue_sqe(req, NULL, cs);
}

struct io_submit_link {
	struct io_kiocb *head;
	struct io_kiocb *last;
};

static int io_submit_sqe(struct io_kiocb *req, const struct io_uring_sqe *sqe,
			 struct io_submit_link *link, struct io_comp_state *cs)
{
	struct io_ring_ctx *ctx = req->ctx;
	int ret;

	/*
	 * If we already have a head request, queue this one for async
	 * submittal once the head completes. If we don't have a head but
	 * IOSQE_IO_LINK is set in the sqe, start a new head. This one will be
	 * submitted sync once the chain is complete. If none of those
	 * conditions are true (normal request), then just queue it.
	 */
	if (link->head) {
		struct io_kiocb *head = link->head;

		/*
		 * Taking sequential execution of a link, draining both sides
		 * of the link also fullfils IOSQE_IO_DRAIN semantics for all
		 * requests in the link. So, it drains the head and the
		 * next after the link request. The last one is done via
		 * drain_next flag to persist the effect across calls.
		 */
		if (req->flags & REQ_F_IO_DRAIN) {
			head->flags |= REQ_F_IO_DRAIN;
			ctx->drain_next = 1;
		}
		ret = io_req_defer_prep(req, sqe);
		if (unlikely(ret)) {
			/* fail even hard links since we don't submit */
			head->flags |= REQ_F_FAIL_LINK;
			return ret;
		}
		trace_io_uring_link(ctx, req, head);
		link->last->link = req;
		link->last = req;

		/* last request of a link, enqueue the link */
		if (!(req->flags & (REQ_F_LINK | REQ_F_HARDLINK))) {
			io_queue_link_head(head, cs);
			link->head = NULL;
		}
	} else {
		if (unlikely(ctx->drain_next)) {
			req->flags |= REQ_F_IO_DRAIN;
			ctx->drain_next = 0;
		}
		if (req->flags & (REQ_F_LINK | REQ_F_HARDLINK)) {
			ret = io_req_defer_prep(req, sqe);
			if (unlikely(ret))
				req->flags |= REQ_F_FAIL_LINK;
			link->head = req;
			link->last = req;
		} else {
			io_queue_sqe(req, sqe, cs);
		}
	}

	return 0;
}

/*
 * Batched submission is done, ensure local IO is flushed out.
 */
static void io_submit_state_end(struct io_submit_state *state)
{
	if (!list_empty(&state->comp.list))
		io_submit_flush_completions(&state->comp);
	if (state->plug_started)
		blk_finish_plug(&state->plug);
	io_state_file_put(state);
	if (state->free_reqs)
		kmem_cache_free_bulk(req_cachep, state->free_reqs, state->reqs);
}

/*
 * Start submission side cache.
 */
static void io_submit_state_start(struct io_submit_state *state,
				  struct io_ring_ctx *ctx, unsigned int max_ios)
{
	state->plug_started = false;
	state->comp.nr = 0;
	INIT_LIST_HEAD(&state->comp.list);
	state->comp.ctx = ctx;
	state->free_reqs = 0;
	state->file_refs = 0;
	state->ios_left = max_ios;
}

static void io_commit_sqring(struct io_ring_ctx *ctx)
{
	struct io_rings *rings = ctx->rings;

	/*
	 * Ensure any loads from the SQEs are done at this point,
	 * since once we write the new head, the application could
	 * write new data to them.
	 */
	smp_store_release(&rings->sq.head, ctx->cached_sq_head);
}

/*
 * Fetch an sqe, if one is available. Note that sqe_ptr will point to memory
 * that is mapped by userspace. This means that care needs to be taken to
 * ensure that reads are stable, as we cannot rely on userspace always
 * being a good citizen. If members of the sqe are validated and then later
 * used, it's important that those reads are done through READ_ONCE() to
 * prevent a re-load down the line.
 */
static const struct io_uring_sqe *io_get_sqe(struct io_ring_ctx *ctx)
{
	u32 *sq_array = ctx->sq_array;
	unsigned head;

	/*
	 * The cached sq head (or cq tail) serves two purposes:
	 *
	 * 1) allows us to batch the cost of updating the user visible
	 *    head updates.
	 * 2) allows the kernel side to track the head on its own, even
	 *    though the application is the one updating it.
	 */
	head = READ_ONCE(sq_array[ctx->cached_sq_head & ctx->sq_mask]);
	if (likely(head < ctx->sq_entries))
		return &ctx->sq_sqes[head];

	/* drop invalid entries */
	ctx->cached_sq_dropped++;
	WRITE_ONCE(ctx->rings->sq_dropped, ctx->cached_sq_dropped);
	return NULL;
}

static inline void io_consume_sqe(struct io_ring_ctx *ctx)
{
	ctx->cached_sq_head++;
}

/*
 * Check SQE restrictions (opcode and flags).
 *
 * Returns 'true' if SQE is allowed, 'false' otherwise.
 */
static inline bool io_check_restriction(struct io_ring_ctx *ctx,
					struct io_kiocb *req,
					unsigned int sqe_flags)
{
	if (!ctx->restricted)
		return true;

	if (!test_bit(req->opcode, ctx->restrictions.sqe_op))
		return false;

	if ((sqe_flags & ctx->restrictions.sqe_flags_required) !=
	    ctx->restrictions.sqe_flags_required)
		return false;

	if (sqe_flags & ~(ctx->restrictions.sqe_flags_allowed |
			  ctx->restrictions.sqe_flags_required))
		return false;

	return true;
}

#define SQE_VALID_FLAGS	(IOSQE_FIXED_FILE|IOSQE_IO_DRAIN|IOSQE_IO_LINK|	\
				IOSQE_IO_HARDLINK | IOSQE_ASYNC | \
				IOSQE_BUFFER_SELECT)

static int io_init_req(struct io_ring_ctx *ctx, struct io_kiocb *req,
		       const struct io_uring_sqe *sqe,
		       struct io_submit_state *state)
{
	unsigned int sqe_flags;
	int id, ret;

	req->opcode = READ_ONCE(sqe->opcode);
	req->user_data = READ_ONCE(sqe->user_data);
	req->async_data = NULL;
	req->file = NULL;
	req->ctx = ctx;
	req->flags = 0;
	req->link = NULL;
	req->fixed_file_refs = NULL;
	/* one is dropped after submission, the other at completion */
	refcount_set(&req->refs, 2);
	req->task = current;
	req->result = 0;

	if (unlikely(req->opcode >= IORING_OP_LAST))
		return -EINVAL;

	if (unlikely(io_sq_thread_acquire_mm_files(ctx, req)))
		return -EFAULT;

	sqe_flags = READ_ONCE(sqe->flags);
	/* enforce forwards compatibility on users */
	if (unlikely(sqe_flags & ~SQE_VALID_FLAGS))
		return -EINVAL;

	if (unlikely(!io_check_restriction(ctx, req, sqe_flags)))
		return -EACCES;

	if ((sqe_flags & IOSQE_BUFFER_SELECT) &&
	    !io_op_defs[req->opcode].buffer_select)
		return -EOPNOTSUPP;

	id = READ_ONCE(sqe->personality);
	if (id) {
		struct io_identity *iod;

		iod = idr_find(&ctx->personality_idr, id);
		if (unlikely(!iod))
			return -EINVAL;
		refcount_inc(&iod->count);

		__io_req_init_async(req);
		get_cred(iod->creds);
		req->work.identity = iod;
		req->work.flags |= IO_WQ_WORK_CREDS;
	}

	/* same numerical values with corresponding REQ_F_*, safe to copy */
	req->flags |= sqe_flags;

	/*
	 * Plug now if we have more than 1 IO left after this, and the target
	 * is potentially a read/write to block based storage.
	 */
	if (!state->plug_started && state->ios_left > 1 &&
	    io_op_defs[req->opcode].plug) {
		blk_start_plug(&state->plug);
		state->plug_started = true;
	}

	ret = 0;
	if (io_op_defs[req->opcode].needs_file) {
		bool fixed = req->flags & REQ_F_FIXED_FILE;

		req->file = io_file_get(state, req, READ_ONCE(sqe->fd), fixed);
		if (unlikely(!req->file &&
		    !io_op_defs[req->opcode].needs_file_no_error))
			ret = -EBADF;
	}

	state->ios_left--;
	return ret;
}

static int io_submit_sqes(struct io_ring_ctx *ctx, unsigned int nr)
{
	struct io_submit_state state;
	struct io_submit_link link;
	int i, submitted = 0;

	/* if we have a backlog and couldn't flush it all, return BUSY */
	if (test_bit(0, &ctx->sq_check_overflow)) {
		if (!__io_cqring_overflow_flush(ctx, false, NULL, NULL))
			return -EBUSY;
	}

	/* make sure SQ entry isn't read before tail */
	nr = min3(nr, ctx->sq_entries, io_sqring_entries(ctx));

	if (!percpu_ref_tryget_many(&ctx->refs, nr))
		return -EAGAIN;

	percpu_counter_add(&current->io_uring->inflight, nr);
	refcount_add(nr, &current->usage);

	io_submit_state_start(&state, ctx, nr);
	link.head = NULL;

	for (i = 0; i < nr; i++) {
		const struct io_uring_sqe *sqe;
		struct io_kiocb *req;
		int err;

		sqe = io_get_sqe(ctx);
		if (unlikely(!sqe)) {
			io_consume_sqe(ctx);
			break;
		}
		req = io_alloc_req(ctx, &state);
		if (unlikely(!req)) {
			if (!submitted)
				submitted = -EAGAIN;
			break;
		}
		io_consume_sqe(ctx);
		/* will complete beyond this point, count as submitted */
		submitted++;

		err = io_init_req(ctx, req, sqe, &state);
		if (unlikely(err)) {
fail_req:
			io_put_req(req);
			io_req_complete(req, err);
			break;
		}

		trace_io_uring_submit_sqe(ctx, req->opcode, req->user_data,
						true, io_async_submit(ctx));
		err = io_submit_sqe(req, sqe, &link, &state.comp);
		if (err)
			goto fail_req;
	}

	if (unlikely(submitted != nr)) {
		int ref_used = (submitted == -EAGAIN) ? 0 : submitted;
		struct io_uring_task *tctx = current->io_uring;
		int unused = nr - ref_used;

		percpu_ref_put_many(&ctx->refs, unused);
		percpu_counter_sub(&tctx->inflight, unused);
		put_task_struct_many(current, unused);
	}
	if (link.head)
		io_queue_link_head(link.head, &state.comp);
	io_submit_state_end(&state);

	 /* Commit SQ ring head once we've consumed and submitted all SQEs */
	io_commit_sqring(ctx);

	return submitted;
}

static inline void io_ring_set_wakeup_flag(struct io_ring_ctx *ctx)
{
	/* Tell userspace we may need a wakeup call */
	spin_lock_irq(&ctx->completion_lock);
	ctx->rings->sq_flags |= IORING_SQ_NEED_WAKEUP;
	spin_unlock_irq(&ctx->completion_lock);
}

static inline void io_ring_clear_wakeup_flag(struct io_ring_ctx *ctx)
{
	spin_lock_irq(&ctx->completion_lock);
	ctx->rings->sq_flags &= ~IORING_SQ_NEED_WAKEUP;
	spin_unlock_irq(&ctx->completion_lock);
}

static int __io_sq_thread(struct io_ring_ctx *ctx, bool cap_entries)
{
	unsigned int to_submit;
	int ret = 0;

	to_submit = io_sqring_entries(ctx);
	/* if we're handling multiple rings, cap submit size for fairness */
	if (cap_entries && to_submit > 8)
		to_submit = 8;

	if (!list_empty(&ctx->iopoll_list) || to_submit) {
		unsigned nr_events = 0;

		mutex_lock(&ctx->uring_lock);
		if (!list_empty(&ctx->iopoll_list))
			io_do_iopoll(ctx, &nr_events, 0);

		if (to_submit && !ctx->sqo_dead &&
		    likely(!percpu_ref_is_dying(&ctx->refs)))
			ret = io_submit_sqes(ctx, to_submit);
		mutex_unlock(&ctx->uring_lock);
	}

	if (!io_sqring_full(ctx) && wq_has_sleeper(&ctx->sqo_sq_wait))
		wake_up(&ctx->sqo_sq_wait);

	return ret;
}

static void io_sqd_update_thread_idle(struct io_sq_data *sqd)
{
	struct io_ring_ctx *ctx;
	unsigned sq_thread_idle = 0;

	list_for_each_entry(ctx, &sqd->ctx_list, sqd_list) {
		if (sq_thread_idle < ctx->sq_thread_idle)
			sq_thread_idle = ctx->sq_thread_idle;
	}

	sqd->sq_thread_idle = sq_thread_idle;
}

static void io_sqd_init_new(struct io_sq_data *sqd)
{
	struct io_ring_ctx *ctx;

	while (!list_empty(&sqd->ctx_new_list)) {
		ctx = list_first_entry(&sqd->ctx_new_list, struct io_ring_ctx, sqd_list);
		list_move_tail(&ctx->sqd_list, &sqd->ctx_list);
		complete(&ctx->sq_thread_comp);
	}

	io_sqd_update_thread_idle(sqd);
}

static int io_sq_thread(void *data)
{
	struct cgroup_subsys_state *cur_css = NULL;
	struct files_struct *old_files = current->files;
	struct nsproxy *old_nsproxy = current->nsproxy;
	const struct cred *old_cred = NULL;
	struct io_sq_data *sqd = data;
	struct io_ring_ctx *ctx;
	unsigned long timeout = 0;
	DEFINE_WAIT(wait);

	task_lock(current);
	current->files = NULL;
	current->nsproxy = NULL;
	task_unlock(current);

	while (!kthread_should_stop()) {
		int ret;
		bool cap_entries, sqt_spin, needs_sched;

		/*
		 * Any changes to the sqd lists are synchronized through the
		 * kthread parking. This synchronizes the thread vs users,
		 * the users are synchronized on the sqd->ctx_lock.
		 */
		if (kthread_should_park()) {
			kthread_parkme();
			/*
			 * When sq thread is unparked, in case the previous park operation
			 * comes from io_put_sq_data(), which means that sq thread is going
			 * to be stopped, so here needs to have a check.
			 */
			if (kthread_should_stop())
				break;
		}

		if (unlikely(!list_empty(&sqd->ctx_new_list))) {
			io_sqd_init_new(sqd);
			timeout = jiffies + sqd->sq_thread_idle;
		}

		sqt_spin = false;
		cap_entries = !list_is_singular(&sqd->ctx_list);
		list_for_each_entry(ctx, &sqd->ctx_list, sqd_list) {
			if (current->cred != ctx->creds) {
				if (old_cred)
					revert_creds(old_cred);
				old_cred = override_creds(ctx->creds);
			}
			io_sq_thread_associate_blkcg(ctx, &cur_css);
#ifdef CONFIG_AUDIT
			current->loginuid = ctx->loginuid;
			current->sessionid = ctx->sessionid;
#endif

			ret = __io_sq_thread(ctx, cap_entries);
			if (!sqt_spin && (ret > 0 || !list_empty(&ctx->iopoll_list)))
				sqt_spin = true;

			io_sq_thread_drop_mm_files();
		}

		if (sqt_spin || !time_after(jiffies, timeout)) {
			io_run_task_work();
			io_sq_thread_drop_mm_files();
			cond_resched();
			if (sqt_spin)
				timeout = jiffies + sqd->sq_thread_idle;
			continue;
		}

		if (kthread_should_park())
			continue;

		needs_sched = true;
		prepare_to_wait(&sqd->wait, &wait, TASK_INTERRUPTIBLE);
		list_for_each_entry(ctx, &sqd->ctx_list, sqd_list) {
			if ((ctx->flags & IORING_SETUP_IOPOLL) &&
			    !list_empty_careful(&ctx->iopoll_list)) {
				needs_sched = false;
				break;
			}
			if (io_sqring_entries(ctx)) {
				needs_sched = false;
				break;
			}
		}

		if (needs_sched) {
			list_for_each_entry(ctx, &sqd->ctx_list, sqd_list)
				io_ring_set_wakeup_flag(ctx);

			schedule();
			list_for_each_entry(ctx, &sqd->ctx_list, sqd_list)
				io_ring_clear_wakeup_flag(ctx);
		}

		finish_wait(&sqd->wait, &wait);
		timeout = jiffies + sqd->sq_thread_idle;
	}

	io_run_task_work();
	io_sq_thread_drop_mm_files();

	if (cur_css)
		io_sq_thread_unassociate_blkcg();
	if (old_cred)
		revert_creds(old_cred);

	task_lock(current);
	current->files = old_files;
	current->nsproxy = old_nsproxy;
	task_unlock(current);

	kthread_parkme();

	return 0;
}

struct io_wait_queue {
	struct wait_queue_entry wq;
	struct io_ring_ctx *ctx;
	unsigned to_wait;
	unsigned nr_timeouts;
};

static inline bool io_should_wake(struct io_wait_queue *iowq)
{
	struct io_ring_ctx *ctx = iowq->ctx;

	/*
	 * Wake up if we have enough events, or if a timeout occurred since we
	 * started waiting. For timeouts, we always want to return to userspace,
	 * regardless of event count.
	 */
	return io_cqring_events(ctx) >= iowq->to_wait ||
			atomic_read(&ctx->cq_timeouts) != iowq->nr_timeouts;
}

static int io_wake_function(struct wait_queue_entry *curr, unsigned int mode,
			    int wake_flags, void *key)
{
	struct io_wait_queue *iowq = container_of(curr, struct io_wait_queue,
							wq);

	/*
	 * Cannot safely flush overflowed CQEs from here, ensure we wake up
	 * the task, and the next invocation will do it.
	 */
	if (io_should_wake(iowq) || test_bit(0, &iowq->ctx->cq_check_overflow))
		return autoremove_wake_function(curr, mode, wake_flags, key);
	return -1;
}

static int io_run_task_work_sig(void)
{
	if (io_run_task_work())
		return 1;
	if (!signal_pending(current))
		return 0;
	if (test_tsk_thread_flag(current, TIF_NOTIFY_SIGNAL))
		return -ERESTARTSYS;
	return -EINTR;
}

/*
 * Wait until events become available, if we don't already have some. The
 * application must reap them itself, as they reside on the shared cq ring.
 */
static int io_cqring_wait(struct io_ring_ctx *ctx, int min_events,
			  const sigset_t __user *sig, size_t sigsz,
			  struct __kernel_timespec __user *uts)
{
	struct io_wait_queue iowq = {
		.wq = {
			.private	= current,
			.func		= io_wake_function,
			.entry		= LIST_HEAD_INIT(iowq.wq.entry),
		},
		.ctx		= ctx,
		.to_wait	= min_events,
	};
	struct io_rings *rings = ctx->rings;
	struct timespec64 ts;
	signed long timeout = 0;
	int ret = 0;

	do {
		io_cqring_overflow_flush(ctx, false, NULL, NULL);
		if (io_cqring_events(ctx) >= min_events)
			return 0;
		if (!io_run_task_work())
			break;
	} while (1);

	if (sig) {
#ifdef CONFIG_COMPAT
		if (in_compat_syscall())
			ret = set_compat_user_sigmask((const compat_sigset_t __user *)sig,
						      sigsz);
		else
#endif
			ret = set_user_sigmask(sig, sigsz);

		if (ret)
			return ret;
	}

	if (uts) {
		if (get_timespec64(&ts, uts))
			return -EFAULT;
		timeout = timespec64_to_jiffies(&ts);
	}

	iowq.nr_timeouts = atomic_read(&ctx->cq_timeouts);
	trace_io_uring_cqring_wait(ctx, min_events);
	do {
		io_cqring_overflow_flush(ctx, false, NULL, NULL);
		prepare_to_wait_exclusive(&ctx->wait, &iowq.wq,
						TASK_INTERRUPTIBLE);
		/* make sure we run task_work before checking for signals */
		ret = io_run_task_work_sig();
		if (ret > 0)
			continue;
		else if (ret < 0)
			break;
		if (io_should_wake(&iowq))
			break;
		if (test_bit(0, &ctx->cq_check_overflow))
			continue;
		if (uts) {
			timeout = schedule_timeout(timeout);
			if (timeout == 0) {
				ret = -ETIME;
				break;
			}
		} else {
			schedule();
		}
	} while (1);
	finish_wait(&ctx->wait, &iowq.wq);

	restore_saved_sigmask_unless(ret == -EINTR);

	return READ_ONCE(rings->cq.head) == READ_ONCE(rings->cq.tail) ? ret : 0;
}

static void __io_sqe_files_unregister(struct io_ring_ctx *ctx)
{
#if defined(CONFIG_UNIX)
	if (ctx->ring_sock) {
		struct sock *sock = ctx->ring_sock->sk;
		struct sk_buff *skb;

		while ((skb = skb_dequeue(&sock->sk_receive_queue)) != NULL)
			kfree_skb(skb);
	}
#else
	int i;

	for (i = 0; i < ctx->nr_user_files; i++) {
		struct file *file;

		file = io_file_from_index(ctx, i);
		if (file)
			fput(file);
	}
#endif
}

static void io_file_ref_kill(struct percpu_ref *ref)
{
	struct fixed_file_data *data;

	data = container_of(ref, struct fixed_file_data, refs);
	complete(&data->done);
}

static void io_sqe_files_set_node(struct fixed_file_data *file_data,
				  struct fixed_file_ref_node *ref_node)
{
	spin_lock_bh(&file_data->lock);
	file_data->node = ref_node;
	list_add_tail(&ref_node->node, &file_data->ref_list);
	spin_unlock_bh(&file_data->lock);
	percpu_ref_get(&file_data->refs);
}

static int io_sqe_files_unregister(struct io_ring_ctx *ctx)
{
	struct fixed_file_data *data = ctx->file_data;
	struct fixed_file_ref_node *backup_node, *ref_node = NULL;
	unsigned nr_tables, i;
	int ret;

	if (!data)
		return -ENXIO;
	backup_node = alloc_fixed_file_ref_node(ctx);
	if (!backup_node)
		return -ENOMEM;

	spin_lock_bh(&data->lock);
	ref_node = data->node;
	spin_unlock_bh(&data->lock);
	if (ref_node)
		percpu_ref_kill(&ref_node->refs);

	percpu_ref_kill(&data->refs);

	/* wait for all refs nodes to complete */
	flush_delayed_work(&ctx->file_put_work);
	do {
		ret = wait_for_completion_interruptible(&data->done);
		if (!ret)
			break;
		ret = io_run_task_work_sig();
		if (ret < 0) {
			percpu_ref_resurrect(&data->refs);
			reinit_completion(&data->done);
			io_sqe_files_set_node(data, backup_node);
			return ret;
		}
	} while (1);

	__io_sqe_files_unregister(ctx);
	nr_tables = DIV_ROUND_UP(ctx->nr_user_files, IORING_MAX_FILES_TABLE);
	for (i = 0; i < nr_tables; i++)
		kfree(data->table[i].files);
	kfree(data->table);
	percpu_ref_exit(&data->refs);
	kfree(data);
	ctx->file_data = NULL;
	ctx->nr_user_files = 0;
	destroy_fixed_file_ref_node(backup_node);
	return 0;
}

static void io_put_sq_data(struct io_sq_data *sqd)
{
	if (refcount_dec_and_test(&sqd->refs)) {
		/*
		 * The park is a bit of a work-around, without it we get
		 * warning spews on shutdown with SQPOLL set and affinity
		 * set to a single CPU.
		 */
		if (sqd->thread) {
			kthread_park(sqd->thread);
			kthread_stop(sqd->thread);
		}

		kfree(sqd);
	}
}

static struct io_sq_data *io_attach_sq_data(struct io_uring_params *p)
{
	struct io_ring_ctx *ctx_attach;
	struct io_sq_data *sqd;
	struct fd f;

	f = fdget(p->wq_fd);
	if (!f.file)
		return ERR_PTR(-ENXIO);
	if (f.file->f_op != &io_uring_fops) {
		fdput(f);
		return ERR_PTR(-EINVAL);
	}

	ctx_attach = f.file->private_data;
	sqd = ctx_attach->sq_data;
	if (!sqd) {
		fdput(f);
		return ERR_PTR(-EINVAL);
	}

	refcount_inc(&sqd->refs);
	fdput(f);
	return sqd;
}

static struct io_sq_data *io_get_sq_data(struct io_uring_params *p)
{
	struct io_sq_data *sqd;

	if (p->flags & IORING_SETUP_ATTACH_WQ)
		return io_attach_sq_data(p);

	sqd = kzalloc(sizeof(*sqd), GFP_KERNEL);
	if (!sqd)
		return ERR_PTR(-ENOMEM);

	refcount_set(&sqd->refs, 1);
	INIT_LIST_HEAD(&sqd->ctx_list);
	INIT_LIST_HEAD(&sqd->ctx_new_list);
	mutex_init(&sqd->ctx_lock);
	mutex_init(&sqd->lock);
	init_waitqueue_head(&sqd->wait);
	return sqd;
}

static void io_sq_thread_unpark(struct io_sq_data *sqd)
	__releases(&sqd->lock)
{
	if (!sqd->thread)
		return;
	kthread_unpark(sqd->thread);
	mutex_unlock(&sqd->lock);
}

static void io_sq_thread_park(struct io_sq_data *sqd)
	__acquires(&sqd->lock)
{
	if (!sqd->thread)
		return;
	mutex_lock(&sqd->lock);
	kthread_park(sqd->thread);
}

static void io_sq_thread_stop(struct io_ring_ctx *ctx)
{
	struct io_sq_data *sqd = ctx->sq_data;

	if (sqd) {
		if (sqd->thread) {
			/*
			 * We may arrive here from the error branch in
			 * io_sq_offload_create() where the kthread is created
			 * without being waked up, thus wake it up now to make
			 * sure the wait will complete.
			 */
			wake_up_process(sqd->thread);
			wait_for_completion(&ctx->sq_thread_comp);

			io_sq_thread_park(sqd);
		}

		mutex_lock(&sqd->ctx_lock);
		list_del(&ctx->sqd_list);
		io_sqd_update_thread_idle(sqd);
		mutex_unlock(&sqd->ctx_lock);

		if (sqd->thread)
			io_sq_thread_unpark(sqd);

		io_put_sq_data(sqd);
		ctx->sq_data = NULL;
	}
}

static void io_finish_async(struct io_ring_ctx *ctx)
{
	io_sq_thread_stop(ctx);

	if (ctx->io_wq) {
		io_wq_destroy(ctx->io_wq);
		ctx->io_wq = NULL;
	}
}

#if defined(CONFIG_UNIX)
/*
 * Ensure the UNIX gc is aware of our file set, so we are certain that
 * the io_uring can be safely unregistered on process exit, even if we have
 * loops in the file referencing.
 */
static int __io_sqe_files_scm(struct io_ring_ctx *ctx, int nr, int offset)
{
	struct sock *sk = ctx->ring_sock->sk;
	struct scm_fp_list *fpl;
	struct sk_buff *skb;
	int i, nr_files;

	fpl = kzalloc(sizeof(*fpl), GFP_KERNEL);
	if (!fpl)
		return -ENOMEM;

	skb = alloc_skb(0, GFP_KERNEL);
	if (!skb) {
		kfree(fpl);
		return -ENOMEM;
	}

	skb->sk = sk;

	nr_files = 0;
	fpl->user = get_uid(ctx->user);
	for (i = 0; i < nr; i++) {
		struct file *file = io_file_from_index(ctx, i + offset);

		if (!file)
			continue;
		fpl->fp[nr_files] = get_file(file);
		unix_inflight(fpl->user, fpl->fp[nr_files]);
		nr_files++;
	}

	if (nr_files) {
		fpl->max = SCM_MAX_FD;
		fpl->count = nr_files;
		UNIXCB(skb).fp = fpl;
		skb->destructor = unix_destruct_scm;
		refcount_add(skb->truesize, &sk->sk_wmem_alloc);
		skb_queue_head(&sk->sk_receive_queue, skb);

		for (i = 0; i < nr_files; i++)
			fput(fpl->fp[i]);
	} else {
		kfree_skb(skb);
		kfree(fpl);
	}

	return 0;
}

/*
 * If UNIX sockets are enabled, fd passing can cause a reference cycle which
 * causes regular reference counting to break down. We rely on the UNIX
 * garbage collection to take care of this problem for us.
 */
static int io_sqe_files_scm(struct io_ring_ctx *ctx)
{
	unsigned left, total;
	int ret = 0;

	total = 0;
	left = ctx->nr_user_files;
	while (left) {
		unsigned this_files = min_t(unsigned, left, SCM_MAX_FD);

		ret = __io_sqe_files_scm(ctx, this_files, total);
		if (ret)
			break;
		left -= this_files;
		total += this_files;
	}

	if (!ret)
		return 0;

	while (total < ctx->nr_user_files) {
		struct file *file = io_file_from_index(ctx, total);

		if (file)
			fput(file);
		total++;
	}

	return ret;
}
#else
static int io_sqe_files_scm(struct io_ring_ctx *ctx)
{
	return 0;
}
#endif

static int io_sqe_alloc_file_tables(struct fixed_file_data *file_data,
				    unsigned nr_tables, unsigned nr_files)
{
	int i;

	for (i = 0; i < nr_tables; i++) {
		struct fixed_file_table *table = &file_data->table[i];
		unsigned this_files;

		this_files = min(nr_files, IORING_MAX_FILES_TABLE);
		table->files = kcalloc(this_files, sizeof(struct file *),
					GFP_KERNEL);
		if (!table->files)
			break;
		nr_files -= this_files;
	}

	if (i == nr_tables)
		return 0;

	for (i = 0; i < nr_tables; i++) {
		struct fixed_file_table *table = &file_data->table[i];
		kfree(table->files);
	}
	return 1;
}

static void io_ring_file_put(struct io_ring_ctx *ctx, struct file *file)
{
#if defined(CONFIG_UNIX)
	struct sock *sock = ctx->ring_sock->sk;
	struct sk_buff_head list, *head = &sock->sk_receive_queue;
	struct sk_buff *skb;
	int i;

	__skb_queue_head_init(&list);

	/*
	 * Find the skb that holds this file in its SCM_RIGHTS. When found,
	 * remove this entry and rearrange the file array.
	 */
	skb = skb_dequeue(head);
	while (skb) {
		struct scm_fp_list *fp;

		fp = UNIXCB(skb).fp;
		for (i = 0; i < fp->count; i++) {
			int left;

			if (fp->fp[i] != file)
				continue;

			unix_notinflight(fp->user, fp->fp[i]);
			left = fp->count - 1 - i;
			if (left) {
				memmove(&fp->fp[i], &fp->fp[i + 1],
						left * sizeof(struct file *));
			}
			fp->count--;
			if (!fp->count) {
				kfree_skb(skb);
				skb = NULL;
			} else {
				__skb_queue_tail(&list, skb);
			}
			fput(file);
			file = NULL;
			break;
		}

		if (!file)
			break;

		__skb_queue_tail(&list, skb);

		skb = skb_dequeue(head);
	}

	if (skb_peek(&list)) {
		spin_lock_irq(&head->lock);
		while ((skb = __skb_dequeue(&list)) != NULL)
			__skb_queue_tail(head, skb);
		spin_unlock_irq(&head->lock);
	}
#else
	fput(file);
#endif
}

struct io_file_put {
	struct list_head list;
	struct file *file;
};

static void __io_file_put_work(struct fixed_file_ref_node *ref_node)
{
	struct fixed_file_data *file_data = ref_node->file_data;
	struct io_ring_ctx *ctx = file_data->ctx;
	struct io_file_put *pfile, *tmp;

	list_for_each_entry_safe(pfile, tmp, &ref_node->file_list, list) {
		list_del(&pfile->list);
		io_ring_file_put(ctx, pfile->file);
		kfree(pfile);
	}

	percpu_ref_exit(&ref_node->refs);
	kfree(ref_node);
	percpu_ref_put(&file_data->refs);
}

static void io_file_put_work(struct work_struct *work)
{
	struct io_ring_ctx *ctx;
	struct llist_node *node;

	ctx = container_of(work, struct io_ring_ctx, file_put_work.work);
	node = llist_del_all(&ctx->file_put_llist);

	while (node) {
		struct fixed_file_ref_node *ref_node;
		struct llist_node *next = node->next;

		ref_node = llist_entry(node, struct fixed_file_ref_node, llist);
		__io_file_put_work(ref_node);
		node = next;
	}
}

static void io_file_data_ref_zero(struct percpu_ref *ref)
{
	struct fixed_file_ref_node *ref_node;
	struct fixed_file_data *data;
	struct io_ring_ctx *ctx;
	bool first_add = false;
	int delay = HZ;

	ref_node = container_of(ref, struct fixed_file_ref_node, refs);
	data = ref_node->file_data;
	ctx = data->ctx;
<<<<<<< HEAD

	spin_lock_bh(&data->lock);
	ref_node->done = true;

	while (!list_empty(&data->ref_list)) {
		ref_node = list_first_entry(&data->ref_list,
					struct fixed_file_ref_node, node);
		/* recycle ref nodes in order */
		if (!ref_node->done)
			break;
		list_del(&ref_node->node);
		first_add |= llist_add(&ref_node->llist, &ctx->file_put_llist);
	}
	spin_unlock_bh(&data->lock);

=======

	spin_lock_bh(&data->lock);
	ref_node->done = true;

	while (!list_empty(&data->ref_list)) {
		ref_node = list_first_entry(&data->ref_list,
					struct fixed_file_ref_node, node);
		/* recycle ref nodes in order */
		if (!ref_node->done)
			break;
		list_del(&ref_node->node);
		first_add |= llist_add(&ref_node->llist, &ctx->file_put_llist);
	}
	spin_unlock_bh(&data->lock);

>>>>>>> c93199e9
	if (percpu_ref_is_dying(&data->refs))
		delay = 0;

	if (!delay)
		mod_delayed_work(system_wq, &ctx->file_put_work, 0);
	else if (first_add)
		queue_delayed_work(system_wq, &ctx->file_put_work, delay);
}

static struct fixed_file_ref_node *alloc_fixed_file_ref_node(
			struct io_ring_ctx *ctx)
{
	struct fixed_file_ref_node *ref_node;

	ref_node = kzalloc(sizeof(*ref_node), GFP_KERNEL);
	if (!ref_node)
		return NULL;

	if (percpu_ref_init(&ref_node->refs, io_file_data_ref_zero,
			    0, GFP_KERNEL)) {
		kfree(ref_node);
		return NULL;
	}
	INIT_LIST_HEAD(&ref_node->node);
	INIT_LIST_HEAD(&ref_node->file_list);
	ref_node->file_data = ctx->file_data;
	ref_node->done = false;
	return ref_node;
}

static void destroy_fixed_file_ref_node(struct fixed_file_ref_node *ref_node)
{
	percpu_ref_exit(&ref_node->refs);
	kfree(ref_node);
}

static int io_sqe_files_register(struct io_ring_ctx *ctx, void __user *arg,
				 unsigned nr_args)
{
	__s32 __user *fds = (__s32 __user *) arg;
	unsigned nr_tables, i;
	struct file *file;
	int fd, ret = -ENOMEM;
	struct fixed_file_ref_node *ref_node;
	struct fixed_file_data *file_data;

	if (ctx->file_data)
		return -EBUSY;
	if (!nr_args)
		return -EINVAL;
	if (nr_args > IORING_MAX_FIXED_FILES)
		return -EMFILE;

	file_data = kzalloc(sizeof(*ctx->file_data), GFP_KERNEL);
	if (!file_data)
		return -ENOMEM;
	file_data->ctx = ctx;
	init_completion(&file_data->done);
	INIT_LIST_HEAD(&file_data->ref_list);
	spin_lock_init(&file_data->lock);

	nr_tables = DIV_ROUND_UP(nr_args, IORING_MAX_FILES_TABLE);
	file_data->table = kcalloc(nr_tables, sizeof(*file_data->table),
				   GFP_KERNEL);
	if (!file_data->table)
		goto out_free;

	if (percpu_ref_init(&file_data->refs, io_file_ref_kill,
				PERCPU_REF_ALLOW_REINIT, GFP_KERNEL))
		goto out_free;

	if (io_sqe_alloc_file_tables(file_data, nr_tables, nr_args))
		goto out_ref;
	ctx->file_data = file_data;

	for (i = 0; i < nr_args; i++, ctx->nr_user_files++) {
		struct fixed_file_table *table;
		unsigned index;

		if (copy_from_user(&fd, &fds[i], sizeof(fd))) {
			ret = -EFAULT;
			goto out_fput;
		}
		/* allow sparse sets */
		if (fd == -1)
			continue;

		file = fget(fd);
		ret = -EBADF;
		if (!file)
			goto out_fput;

		/*
		 * Don't allow io_uring instances to be registered. If UNIX
		 * isn't enabled, then this causes a reference cycle and this
		 * instance can never get freed. If UNIX is enabled we'll
		 * handle it just fine, but there's still no point in allowing
		 * a ring fd as it doesn't support regular read/write anyway.
		 */
		if (file->f_op == &io_uring_fops) {
			fput(file);
			goto out_fput;
		}
		table = &file_data->table[i >> IORING_FILE_TABLE_SHIFT];
		index = i & IORING_FILE_TABLE_MASK;
		table->files[index] = file;
	}

	ret = io_sqe_files_scm(ctx);
	if (ret) {
		io_sqe_files_unregister(ctx);
		return ret;
	}

	ref_node = alloc_fixed_file_ref_node(ctx);
	if (!ref_node) {
		io_sqe_files_unregister(ctx);
		return -ENOMEM;
	}

	io_sqe_files_set_node(file_data, ref_node);
	return ret;
out_fput:
	for (i = 0; i < ctx->nr_user_files; i++) {
		file = io_file_from_index(ctx, i);
		if (file)
			fput(file);
	}
	for (i = 0; i < nr_tables; i++)
		kfree(file_data->table[i].files);
	ctx->nr_user_files = 0;
out_ref:
	percpu_ref_exit(&file_data->refs);
out_free:
	kfree(file_data->table);
	kfree(file_data);
	ctx->file_data = NULL;
	return ret;
}

static int io_sqe_file_register(struct io_ring_ctx *ctx, struct file *file,
				int index)
{
#if defined(CONFIG_UNIX)
	struct sock *sock = ctx->ring_sock->sk;
	struct sk_buff_head *head = &sock->sk_receive_queue;
	struct sk_buff *skb;

	/*
	 * See if we can merge this file into an existing skb SCM_RIGHTS
	 * file set. If there's no room, fall back to allocating a new skb
	 * and filling it in.
	 */
	spin_lock_irq(&head->lock);
	skb = skb_peek(head);
	if (skb) {
		struct scm_fp_list *fpl = UNIXCB(skb).fp;

		if (fpl->count < SCM_MAX_FD) {
			__skb_unlink(skb, head);
			spin_unlock_irq(&head->lock);
			fpl->fp[fpl->count] = get_file(file);
			unix_inflight(fpl->user, fpl->fp[fpl->count]);
			fpl->count++;
			spin_lock_irq(&head->lock);
			__skb_queue_head(head, skb);
		} else {
			skb = NULL;
		}
	}
	spin_unlock_irq(&head->lock);

	if (skb) {
		fput(file);
		return 0;
	}

	return __io_sqe_files_scm(ctx, 1, index);
#else
	return 0;
#endif
}

static int io_queue_file_removal(struct fixed_file_data *data,
				 struct file *file)
{
	struct io_file_put *pfile;
	struct fixed_file_ref_node *ref_node = data->node;

	pfile = kzalloc(sizeof(*pfile), GFP_KERNEL);
	if (!pfile)
		return -ENOMEM;

	pfile->file = file;
	list_add(&pfile->list, &ref_node->file_list);

	return 0;
}

static int __io_sqe_files_update(struct io_ring_ctx *ctx,
				 struct io_uring_files_update *up,
				 unsigned nr_args)
{
	struct fixed_file_data *data = ctx->file_data;
	struct fixed_file_ref_node *ref_node;
	struct file *file;
	__s32 __user *fds;
	int fd, i, err;
	__u32 done;
	bool needs_switch = false;

	if (check_add_overflow(up->offset, nr_args, &done))
		return -EOVERFLOW;
	if (done > ctx->nr_user_files)
		return -EINVAL;

	ref_node = alloc_fixed_file_ref_node(ctx);
	if (!ref_node)
		return -ENOMEM;

	done = 0;
	fds = u64_to_user_ptr(up->fds);
	while (nr_args) {
		struct fixed_file_table *table;
		unsigned index;

		err = 0;
		if (copy_from_user(&fd, &fds[done], sizeof(fd))) {
			err = -EFAULT;
			break;
		}
		i = array_index_nospec(up->offset, ctx->nr_user_files);
		table = &ctx->file_data->table[i >> IORING_FILE_TABLE_SHIFT];
		index = i & IORING_FILE_TABLE_MASK;
		if (table->files[index]) {
			file = table->files[index];
			err = io_queue_file_removal(data, file);
			if (err)
				break;
			table->files[index] = NULL;
			needs_switch = true;
		}
		if (fd != -1) {
			file = fget(fd);
			if (!file) {
				err = -EBADF;
				break;
			}
			/*
			 * Don't allow io_uring instances to be registered. If
			 * UNIX isn't enabled, then this causes a reference
			 * cycle and this instance can never get freed. If UNIX
			 * is enabled we'll handle it just fine, but there's
			 * still no point in allowing a ring fd as it doesn't
			 * support regular read/write anyway.
			 */
			if (file->f_op == &io_uring_fops) {
				fput(file);
				err = -EBADF;
				break;
			}
			table->files[index] = file;
			err = io_sqe_file_register(ctx, file, i);
			if (err) {
				table->files[index] = NULL;
				fput(file);
				break;
			}
		}
		nr_args--;
		done++;
		up->offset++;
	}

	if (needs_switch) {
		percpu_ref_kill(&data->node->refs);
		io_sqe_files_set_node(data, ref_node);
	} else
		destroy_fixed_file_ref_node(ref_node);

	return done ? done : err;
}

static int io_sqe_files_update(struct io_ring_ctx *ctx, void __user *arg,
			       unsigned nr_args)
{
	struct io_uring_files_update up;

	if (!ctx->file_data)
		return -ENXIO;
	if (!nr_args)
		return -EINVAL;
	if (copy_from_user(&up, arg, sizeof(up)))
		return -EFAULT;
	if (up.resv)
		return -EINVAL;

	return __io_sqe_files_update(ctx, &up, nr_args);
}

static void io_free_work(struct io_wq_work *work)
{
	struct io_kiocb *req = container_of(work, struct io_kiocb, work);

	/* Consider that io_steal_work() relies on this ref */
	io_put_req(req);
}

static int io_init_wq_offload(struct io_ring_ctx *ctx,
			      struct io_uring_params *p)
{
	struct io_wq_data data;
	struct fd f;
	struct io_ring_ctx *ctx_attach;
	unsigned int concurrency;
	int ret = 0;

	data.user = ctx->user;
	data.free_work = io_free_work;
	data.do_work = io_wq_submit_work;

	if (!(p->flags & IORING_SETUP_ATTACH_WQ)) {
		/* Do QD, or 4 * CPUS, whatever is smallest */
		concurrency = min(ctx->sq_entries, 4 * num_online_cpus());

		ctx->io_wq = io_wq_create(concurrency, &data);
		if (IS_ERR(ctx->io_wq)) {
			ret = PTR_ERR(ctx->io_wq);
			ctx->io_wq = NULL;
		}
		return ret;
	}

	f = fdget(p->wq_fd);
	if (!f.file)
		return -EBADF;

	if (f.file->f_op != &io_uring_fops) {
		ret = -EINVAL;
		goto out_fput;
	}

	ctx_attach = f.file->private_data;
	/* @io_wq is protected by holding the fd */
	if (!io_wq_get(ctx_attach->io_wq, &data)) {
		ret = -EINVAL;
		goto out_fput;
	}

	ctx->io_wq = ctx_attach->io_wq;
out_fput:
	fdput(f);
	return ret;
}

static int io_uring_alloc_task_context(struct task_struct *task)
{
	struct io_uring_task *tctx;
	int ret;

	tctx = kmalloc(sizeof(*tctx), GFP_KERNEL);
	if (unlikely(!tctx))
		return -ENOMEM;

	ret = percpu_counter_init(&tctx->inflight, 0, GFP_KERNEL);
	if (unlikely(ret)) {
		kfree(tctx);
		return ret;
	}

	xa_init(&tctx->xa);
	init_waitqueue_head(&tctx->wait);
	tctx->last = NULL;
	atomic_set(&tctx->in_idle, 0);
	tctx->sqpoll = false;
	io_init_identity(&tctx->__identity);
	tctx->identity = &tctx->__identity;
	task->io_uring = tctx;
	return 0;
}

void __io_uring_free(struct task_struct *tsk)
{
	struct io_uring_task *tctx = tsk->io_uring;

	WARN_ON_ONCE(!xa_empty(&tctx->xa));
	WARN_ON_ONCE(refcount_read(&tctx->identity->count) != 1);
	if (tctx->identity != &tctx->__identity)
		kfree(tctx->identity);
	percpu_counter_destroy(&tctx->inflight);
	kfree(tctx);
	tsk->io_uring = NULL;
}

static int io_sq_offload_create(struct io_ring_ctx *ctx,
				struct io_uring_params *p)
{
	int ret;

	if (ctx->flags & IORING_SETUP_SQPOLL) {
		struct io_sq_data *sqd;

		ret = -EPERM;
		if (!capable(CAP_SYS_ADMIN) && !capable(CAP_SYS_NICE))
			goto err;

		sqd = io_get_sq_data(p);
		if (IS_ERR(sqd)) {
			ret = PTR_ERR(sqd);
			goto err;
		}

		ctx->sq_data = sqd;
		io_sq_thread_park(sqd);
		mutex_lock(&sqd->ctx_lock);
		list_add(&ctx->sqd_list, &sqd->ctx_new_list);
		mutex_unlock(&sqd->ctx_lock);
		io_sq_thread_unpark(sqd);

		ctx->sq_thread_idle = msecs_to_jiffies(p->sq_thread_idle);
		if (!ctx->sq_thread_idle)
			ctx->sq_thread_idle = HZ;

		if (sqd->thread)
			goto done;

		if (p->flags & IORING_SETUP_SQ_AFF) {
			int cpu = p->sq_thread_cpu;

			ret = -EINVAL;
			if (cpu >= nr_cpu_ids)
				goto err;
			if (!cpu_online(cpu))
				goto err;

			sqd->thread = kthread_create_on_cpu(io_sq_thread, sqd,
							cpu, "io_uring-sq");
		} else {
			sqd->thread = kthread_create(io_sq_thread, sqd,
							"io_uring-sq");
		}
		if (IS_ERR(sqd->thread)) {
			ret = PTR_ERR(sqd->thread);
			sqd->thread = NULL;
			goto err;
		}
		ret = io_uring_alloc_task_context(sqd->thread);
		if (ret)
			goto err;
	} else if (p->flags & IORING_SETUP_SQ_AFF) {
		/* Can't have SQ_AFF without SQPOLL */
		ret = -EINVAL;
		goto err;
	}

done:
	ret = io_init_wq_offload(ctx, p);
	if (ret)
		goto err;

	return 0;
err:
	io_finish_async(ctx);
	return ret;
}

static void io_sq_offload_start(struct io_ring_ctx *ctx)
{
	struct io_sq_data *sqd = ctx->sq_data;

	if ((ctx->flags & IORING_SETUP_SQPOLL) && sqd->thread)
		wake_up_process(sqd->thread);
}

static inline void __io_unaccount_mem(struct user_struct *user,
				      unsigned long nr_pages)
{
	atomic_long_sub(nr_pages, &user->locked_vm);
}

static inline int __io_account_mem(struct user_struct *user,
				   unsigned long nr_pages)
{
	unsigned long page_limit, cur_pages, new_pages;

	/* Don't allow more pages than we can safely lock */
	page_limit = rlimit(RLIMIT_MEMLOCK) >> PAGE_SHIFT;

	do {
		cur_pages = atomic_long_read(&user->locked_vm);
		new_pages = cur_pages + nr_pages;
		if (new_pages > page_limit)
			return -ENOMEM;
	} while (atomic_long_cmpxchg(&user->locked_vm, cur_pages,
					new_pages) != cur_pages);

	return 0;
}

static void io_unaccount_mem(struct io_ring_ctx *ctx, unsigned long nr_pages,
			     enum io_mem_account acct)
{
	if (ctx->limit_mem)
		__io_unaccount_mem(ctx->user, nr_pages);

	if (ctx->mm_account) {
		if (acct == ACCT_LOCKED) {
			mmap_write_lock(ctx->mm_account);
			ctx->mm_account->locked_vm -= nr_pages;
			mmap_write_unlock(ctx->mm_account);
		}else if (acct == ACCT_PINNED) {
			atomic64_sub(nr_pages, &ctx->mm_account->pinned_vm);
		}
	}
}

static int io_account_mem(struct io_ring_ctx *ctx, unsigned long nr_pages,
			  enum io_mem_account acct)
{
	int ret;

	if (ctx->limit_mem) {
		ret = __io_account_mem(ctx->user, nr_pages);
		if (ret)
			return ret;
	}

	if (ctx->mm_account) {
		if (acct == ACCT_LOCKED) {
			mmap_write_lock(ctx->mm_account);
			ctx->mm_account->locked_vm += nr_pages;
			mmap_write_unlock(ctx->mm_account);
		} else if (acct == ACCT_PINNED) {
			atomic64_add(nr_pages, &ctx->mm_account->pinned_vm);
		}
	}

	return 0;
}

static void io_mem_free(void *ptr)
{
	struct page *page;

	if (!ptr)
		return;

	page = virt_to_head_page(ptr);
	if (put_page_testzero(page))
		free_compound_page(page);
}

static void *io_mem_alloc(size_t size)
{
	gfp_t gfp_flags = GFP_KERNEL | __GFP_ZERO | __GFP_NOWARN | __GFP_COMP |
				__GFP_NORETRY;

	return (void *) __get_free_pages(gfp_flags, get_order(size));
}

static unsigned long rings_size(unsigned sq_entries, unsigned cq_entries,
				size_t *sq_offset)
{
	struct io_rings *rings;
	size_t off, sq_array_size;

	off = struct_size(rings, cqes, cq_entries);
	if (off == SIZE_MAX)
		return SIZE_MAX;

#ifdef CONFIG_SMP
	off = ALIGN(off, SMP_CACHE_BYTES);
	if (off == 0)
		return SIZE_MAX;
#endif

	if (sq_offset)
		*sq_offset = off;

	sq_array_size = array_size(sizeof(u32), sq_entries);
	if (sq_array_size == SIZE_MAX)
		return SIZE_MAX;

	if (check_add_overflow(off, sq_array_size, &off))
		return SIZE_MAX;

	return off;
}

static unsigned long ring_pages(unsigned sq_entries, unsigned cq_entries)
{
	size_t pages;

	pages = (size_t)1 << get_order(
		rings_size(sq_entries, cq_entries, NULL));
	pages += (size_t)1 << get_order(
		array_size(sizeof(struct io_uring_sqe), sq_entries));

	return pages;
}

static int io_sqe_buffer_unregister(struct io_ring_ctx *ctx)
{
	int i, j;

	if (!ctx->user_bufs)
		return -ENXIO;

	for (i = 0; i < ctx->nr_user_bufs; i++) {
		struct io_mapped_ubuf *imu = &ctx->user_bufs[i];

		for (j = 0; j < imu->nr_bvecs; j++)
			unpin_user_page(imu->bvec[j].bv_page);

		if (imu->acct_pages)
			io_unaccount_mem(ctx, imu->acct_pages, ACCT_PINNED);
		kvfree(imu->bvec);
		imu->nr_bvecs = 0;
	}

	kfree(ctx->user_bufs);
	ctx->user_bufs = NULL;
	ctx->nr_user_bufs = 0;
	return 0;
}

static int io_copy_iov(struct io_ring_ctx *ctx, struct iovec *dst,
		       void __user *arg, unsigned index)
{
	struct iovec __user *src;

#ifdef CONFIG_COMPAT
	if (ctx->compat) {
		struct compat_iovec __user *ciovs;
		struct compat_iovec ciov;

		ciovs = (struct compat_iovec __user *) arg;
		if (copy_from_user(&ciov, &ciovs[index], sizeof(ciov)))
			return -EFAULT;

		dst->iov_base = u64_to_user_ptr((u64)ciov.iov_base);
		dst->iov_len = ciov.iov_len;
		return 0;
	}
#endif
	src = (struct iovec __user *) arg;
	if (copy_from_user(dst, &src[index], sizeof(*dst)))
		return -EFAULT;
	return 0;
}

/*
 * Not super efficient, but this is just a registration time. And we do cache
 * the last compound head, so generally we'll only do a full search if we don't
 * match that one.
 *
 * We check if the given compound head page has already been accounted, to
 * avoid double accounting it. This allows us to account the full size of the
 * page, not just the constituent pages of a huge page.
 */
static bool headpage_already_acct(struct io_ring_ctx *ctx, struct page **pages,
				  int nr_pages, struct page *hpage)
{
	int i, j;

	/* check current page array */
	for (i = 0; i < nr_pages; i++) {
		if (!PageCompound(pages[i]))
			continue;
		if (compound_head(pages[i]) == hpage)
			return true;
	}

	/* check previously registered pages */
	for (i = 0; i < ctx->nr_user_bufs; i++) {
		struct io_mapped_ubuf *imu = &ctx->user_bufs[i];

		for (j = 0; j < imu->nr_bvecs; j++) {
			if (!PageCompound(imu->bvec[j].bv_page))
				continue;
			if (compound_head(imu->bvec[j].bv_page) == hpage)
				return true;
		}
	}

	return false;
}

static int io_buffer_account_pin(struct io_ring_ctx *ctx, struct page **pages,
				 int nr_pages, struct io_mapped_ubuf *imu,
				 struct page **last_hpage)
{
	int i, ret;

	for (i = 0; i < nr_pages; i++) {
		if (!PageCompound(pages[i])) {
			imu->acct_pages++;
		} else {
			struct page *hpage;

			hpage = compound_head(pages[i]);
			if (hpage == *last_hpage)
				continue;
			*last_hpage = hpage;
			if (headpage_already_acct(ctx, pages, i, hpage))
				continue;
			imu->acct_pages += page_size(hpage) >> PAGE_SHIFT;
		}
	}

	if (!imu->acct_pages)
		return 0;

	ret = io_account_mem(ctx, imu->acct_pages, ACCT_PINNED);
	if (ret)
		imu->acct_pages = 0;
	return ret;
}

static int io_sqe_buffer_register(struct io_ring_ctx *ctx, void __user *arg,
				  unsigned nr_args)
{
	struct vm_area_struct **vmas = NULL;
	struct page **pages = NULL;
	struct page *last_hpage = NULL;
	int i, j, got_pages = 0;
	int ret = -EINVAL;

	if (ctx->user_bufs)
		return -EBUSY;
	if (!nr_args || nr_args > UIO_MAXIOV)
		return -EINVAL;

	ctx->user_bufs = kcalloc(nr_args, sizeof(struct io_mapped_ubuf),
					GFP_KERNEL);
	if (!ctx->user_bufs)
		return -ENOMEM;

	for (i = 0; i < nr_args; i++) {
		struct io_mapped_ubuf *imu = &ctx->user_bufs[i];
		unsigned long off, start, end, ubuf;
		int pret, nr_pages;
		struct iovec iov;
		size_t size;

		ret = io_copy_iov(ctx, &iov, arg, i);
		if (ret)
			goto err;

		/*
		 * Don't impose further limits on the size and buffer
		 * constraints here, we'll -EINVAL later when IO is
		 * submitted if they are wrong.
		 */
		ret = -EFAULT;
		if (!iov.iov_base || !iov.iov_len)
			goto err;

		/* arbitrary limit, but we need something */
		if (iov.iov_len > SZ_1G)
			goto err;

		ubuf = (unsigned long) iov.iov_base;
		end = (ubuf + iov.iov_len + PAGE_SIZE - 1) >> PAGE_SHIFT;
		start = ubuf >> PAGE_SHIFT;
		nr_pages = end - start;

		ret = 0;
		if (!pages || nr_pages > got_pages) {
			kvfree(vmas);
			kvfree(pages);
			pages = kvmalloc_array(nr_pages, sizeof(struct page *),
						GFP_KERNEL);
			vmas = kvmalloc_array(nr_pages,
					sizeof(struct vm_area_struct *),
					GFP_KERNEL);
			if (!pages || !vmas) {
				ret = -ENOMEM;
				goto err;
			}
			got_pages = nr_pages;
		}

		imu->bvec = kvmalloc_array(nr_pages, sizeof(struct bio_vec),
						GFP_KERNEL);
		ret = -ENOMEM;
		if (!imu->bvec)
			goto err;

		ret = 0;
		mmap_read_lock(current->mm);
		pret = pin_user_pages(ubuf, nr_pages,
				      FOLL_WRITE | FOLL_LONGTERM,
				      pages, vmas);
		if (pret == nr_pages) {
			/* don't support file backed memory */
			for (j = 0; j < nr_pages; j++) {
				struct vm_area_struct *vma = vmas[j];

				if (vma->vm_file &&
				    !is_file_hugepages(vma->vm_file)) {
					ret = -EOPNOTSUPP;
					break;
				}
			}
		} else {
			ret = pret < 0 ? pret : -EFAULT;
		}
		mmap_read_unlock(current->mm);
		if (ret) {
			/*
			 * if we did partial map, or found file backed vmas,
			 * release any pages we did get
			 */
			if (pret > 0)
				unpin_user_pages(pages, pret);
			kvfree(imu->bvec);
			goto err;
		}

		ret = io_buffer_account_pin(ctx, pages, pret, imu, &last_hpage);
		if (ret) {
			unpin_user_pages(pages, pret);
			kvfree(imu->bvec);
			goto err;
		}

		off = ubuf & ~PAGE_MASK;
		size = iov.iov_len;
		for (j = 0; j < nr_pages; j++) {
			size_t vec_len;

			vec_len = min_t(size_t, size, PAGE_SIZE - off);
			imu->bvec[j].bv_page = pages[j];
			imu->bvec[j].bv_len = vec_len;
			imu->bvec[j].bv_offset = off;
			off = 0;
			size -= vec_len;
		}
		/* store original address for later verification */
		imu->ubuf = ubuf;
		imu->len = iov.iov_len;
		imu->nr_bvecs = nr_pages;

		ctx->nr_user_bufs++;
	}
	kvfree(pages);
	kvfree(vmas);
	return 0;
err:
	kvfree(pages);
	kvfree(vmas);
	io_sqe_buffer_unregister(ctx);
	return ret;
}

static int io_eventfd_register(struct io_ring_ctx *ctx, void __user *arg)
{
	__s32 __user *fds = arg;
	int fd;

	if (ctx->cq_ev_fd)
		return -EBUSY;

	if (copy_from_user(&fd, fds, sizeof(*fds)))
		return -EFAULT;

	ctx->cq_ev_fd = eventfd_ctx_fdget(fd);
	if (IS_ERR(ctx->cq_ev_fd)) {
		int ret = PTR_ERR(ctx->cq_ev_fd);
		ctx->cq_ev_fd = NULL;
		return ret;
	}

	return 0;
}

static int io_eventfd_unregister(struct io_ring_ctx *ctx)
{
	if (ctx->cq_ev_fd) {
		eventfd_ctx_put(ctx->cq_ev_fd);
		ctx->cq_ev_fd = NULL;
		return 0;
	}

	return -ENXIO;
}

static int __io_destroy_buffers(int id, void *p, void *data)
{
	struct io_ring_ctx *ctx = data;
	struct io_buffer *buf = p;

	__io_remove_buffers(ctx, buf, id, -1U);
	return 0;
}

static void io_destroy_buffers(struct io_ring_ctx *ctx)
{
	idr_for_each(&ctx->io_buffer_idr, __io_destroy_buffers, ctx);
	idr_destroy(&ctx->io_buffer_idr);
}

static void io_ring_ctx_free(struct io_ring_ctx *ctx)
{
	io_finish_async(ctx);
	io_sqe_buffer_unregister(ctx);

	if (ctx->sqo_task) {
		put_task_struct(ctx->sqo_task);
		ctx->sqo_task = NULL;
		mmdrop(ctx->mm_account);
		ctx->mm_account = NULL;
	}

#ifdef CONFIG_BLK_CGROUP
	if (ctx->sqo_blkcg_css)
		css_put(ctx->sqo_blkcg_css);
#endif

	io_sqe_files_unregister(ctx);
	io_eventfd_unregister(ctx);
	io_destroy_buffers(ctx);
	idr_destroy(&ctx->personality_idr);

#if defined(CONFIG_UNIX)
	if (ctx->ring_sock) {
		ctx->ring_sock->file = NULL; /* so that iput() is called */
		sock_release(ctx->ring_sock);
	}
#endif

	io_mem_free(ctx->rings);
	io_mem_free(ctx->sq_sqes);

	percpu_ref_exit(&ctx->refs);
	free_uid(ctx->user);
	put_cred(ctx->creds);
	kfree(ctx->cancel_hash);
	kmem_cache_free(req_cachep, ctx->fallback_req);
	kfree(ctx);
}

static __poll_t io_uring_poll(struct file *file, poll_table *wait)
{
	struct io_ring_ctx *ctx = file->private_data;
	__poll_t mask = 0;

	poll_wait(file, &ctx->cq_wait, wait);
	/*
	 * synchronizes with barrier from wq_has_sleeper call in
	 * io_commit_cqring
	 */
	smp_rmb();
	if (!io_sqring_full(ctx))
		mask |= EPOLLOUT | EPOLLWRNORM;
	io_cqring_overflow_flush(ctx, false, NULL, NULL);
	if (io_cqring_events(ctx))
		mask |= EPOLLIN | EPOLLRDNORM;

	return mask;
}

static int io_uring_fasync(int fd, struct file *file, int on)
{
	struct io_ring_ctx *ctx = file->private_data;

	return fasync_helper(fd, file, on, &ctx->cq_fasync);
}

static int io_remove_personalities(int id, void *p, void *data)
{
	struct io_ring_ctx *ctx = data;
	struct io_identity *iod;

	iod = idr_remove(&ctx->personality_idr, id);
	if (iod) {
		put_cred(iod->creds);
		if (refcount_dec_and_test(&iod->count))
			kfree(iod);
	}
	return 0;
}

static void io_ring_exit_work(struct work_struct *work)
{
	struct io_ring_ctx *ctx = container_of(work, struct io_ring_ctx,
					       exit_work);

	/*
	 * If we're doing polled IO and end up having requests being
	 * submitted async (out-of-line), then completions can come in while
	 * we're waiting for refs to drop. We need to reap these manually,
	 * as nobody else will be looking for them.
	 */
	do {
		__io_uring_cancel_task_requests(ctx, NULL);
	} while (!wait_for_completion_timeout(&ctx->ref_comp, HZ/20));
	io_ring_ctx_free(ctx);
}

static bool io_cancel_ctx_cb(struct io_wq_work *work, void *data)
{
	struct io_kiocb *req = container_of(work, struct io_kiocb, work);

	return req->ctx == data;
}

static void io_ring_ctx_wait_and_kill(struct io_ring_ctx *ctx)
{
	mutex_lock(&ctx->uring_lock);
	percpu_ref_kill(&ctx->refs);

	if (WARN_ON_ONCE((ctx->flags & IORING_SETUP_SQPOLL) && !ctx->sqo_dead))
		ctx->sqo_dead = 1;

	/* if force is set, the ring is going away. always drop after that */
	ctx->cq_overflow_flushed = 1;
	if (ctx->rings)
		__io_cqring_overflow_flush(ctx, true, NULL, NULL);
	mutex_unlock(&ctx->uring_lock);

	io_kill_timeouts(ctx, NULL, NULL);
	io_poll_remove_all(ctx, NULL, NULL);

	if (ctx->io_wq)
		io_wq_cancel_cb(ctx->io_wq, io_cancel_ctx_cb, ctx, true);

	/* if we failed setting up the ctx, we might not have any rings */
	io_iopoll_try_reap_events(ctx);
	idr_for_each(&ctx->personality_idr, io_remove_personalities, ctx);

	/*
	 * Do this upfront, so we won't have a grace period where the ring
	 * is closed but resources aren't reaped yet. This can cause
	 * spurious failure in setting up a new ring.
	 */
	io_unaccount_mem(ctx, ring_pages(ctx->sq_entries, ctx->cq_entries),
			 ACCT_LOCKED);

	INIT_WORK(&ctx->exit_work, io_ring_exit_work);
	/*
	 * Use system_unbound_wq to avoid spawning tons of event kworkers
	 * if we're exiting a ton of rings at the same time. It just adds
	 * noise and overhead, there's no discernable change in runtime
	 * over using system_wq.
	 */
	queue_work(system_unbound_wq, &ctx->exit_work);
}

static int io_uring_release(struct inode *inode, struct file *file)
{
	struct io_ring_ctx *ctx = file->private_data;

	file->private_data = NULL;
	io_ring_ctx_wait_and_kill(ctx);
	return 0;
}

struct io_task_cancel {
	struct task_struct *task;
	struct files_struct *files;
};

static bool io_cancel_task_cb(struct io_wq_work *work, void *data)
{
	struct io_kiocb *req = container_of(work, struct io_kiocb, work);
	struct io_task_cancel *cancel = data;
	bool ret;

	if (cancel->files && (req->flags & REQ_F_LINK_TIMEOUT)) {
		unsigned long flags;
		struct io_ring_ctx *ctx = req->ctx;

		/* protect against races with linked timeouts */
		spin_lock_irqsave(&ctx->completion_lock, flags);
		ret = io_match_task(req, cancel->task, cancel->files);
		spin_unlock_irqrestore(&ctx->completion_lock, flags);
	} else {
		ret = io_match_task(req, cancel->task, cancel->files);
	}
	return ret;
}

static void io_cancel_defer_files(struct io_ring_ctx *ctx,
				  struct task_struct *task,
				  struct files_struct *files)
{
	struct io_defer_entry *de = NULL;
	LIST_HEAD(list);

	spin_lock_irq(&ctx->completion_lock);
	list_for_each_entry_reverse(de, &ctx->defer_list, list) {
		if (io_match_task(de->req, task, files)) {
			list_cut_position(&list, &ctx->defer_list, &de->list);
			break;
		}
	}
	spin_unlock_irq(&ctx->completion_lock);

	while (!list_empty(&list)) {
		de = list_first_entry(&list, struct io_defer_entry, list);
		list_del_init(&de->list);
		req_set_fail_links(de->req);
		io_put_req(de->req);
		io_req_complete(de->req, -ECANCELED);
		kfree(de);
	}
}

static void io_uring_cancel_files(struct io_ring_ctx *ctx,
				  struct task_struct *task,
				  struct files_struct *files)
{
	while (!list_empty_careful(&ctx->inflight_list)) {
		struct io_task_cancel cancel = { .task = task, .files = files };
		struct io_kiocb *req;
		DEFINE_WAIT(wait);
		bool found = false;

		spin_lock_irq(&ctx->inflight_lock);
		list_for_each_entry(req, &ctx->inflight_list, inflight_entry) {
			if (req->task != task ||
			    req->work.identity->files != files)
				continue;
			found = true;
			break;
		}
		if (found)
			prepare_to_wait(&task->io_uring->wait, &wait,
					TASK_UNINTERRUPTIBLE);
		spin_unlock_irq(&ctx->inflight_lock);

		/* We need to keep going until we don't find a matching req */
		if (!found)
			break;

		io_wq_cancel_cb(ctx->io_wq, io_cancel_task_cb, &cancel, true);
		io_poll_remove_all(ctx, task, files);
		io_kill_timeouts(ctx, task, files);
		/* cancellations _may_ trigger task work */
		io_run_task_work();
		schedule();
		finish_wait(&task->io_uring->wait, &wait);
	}
}

static void __io_uring_cancel_task_requests(struct io_ring_ctx *ctx,
					    struct task_struct *task)
{
	while (1) {
		struct io_task_cancel cancel = { .task = task, .files = NULL, };
		enum io_wq_cancel cret;
		bool ret = false;

		if (ctx->io_wq) {
			cret = io_wq_cancel_cb(ctx->io_wq, io_cancel_task_cb,
					       &cancel, true);
			ret |= (cret != IO_WQ_CANCEL_NOTFOUND);
		}

		/* SQPOLL thread does its own polling */
		if (!(ctx->flags & IORING_SETUP_SQPOLL)) {
			while (!list_empty_careful(&ctx->iopoll_list)) {
				io_iopoll_try_reap_events(ctx);
				ret = true;
			}
		}

		ret |= io_poll_remove_all(ctx, task, NULL);
		ret |= io_kill_timeouts(ctx, task, NULL);
		ret |= io_run_task_work();
		if (!ret)
			break;
		cond_resched();
	}
}

static void io_disable_sqo_submit(struct io_ring_ctx *ctx)
{
	WARN_ON_ONCE(ctx->sqo_task != current);

	mutex_lock(&ctx->uring_lock);
	ctx->sqo_dead = 1;
	mutex_unlock(&ctx->uring_lock);

	/* make sure callers enter the ring to get error */
<<<<<<< HEAD
	io_ring_set_wakeup_flag(ctx);
=======
	if (ctx->rings)
		io_ring_set_wakeup_flag(ctx);
>>>>>>> c93199e9
}

/*
 * We need to iteratively cancel requests, in case a request has dependent
 * hard links. These persist even for failure of cancelations, hence keep
 * looping until none are found.
 */
static void io_uring_cancel_task_requests(struct io_ring_ctx *ctx,
					  struct files_struct *files)
{
	struct task_struct *task = current;

	if ((ctx->flags & IORING_SETUP_SQPOLL) && ctx->sq_data) {
		/* for SQPOLL only sqo_task has task notes */
		io_disable_sqo_submit(ctx);
		task = ctx->sq_data->thread;
		atomic_inc(&task->io_uring->in_idle);
		io_sq_thread_park(ctx->sq_data);
	}

	io_cancel_defer_files(ctx, task, files);
	io_cqring_overflow_flush(ctx, true, task, files);

	if (!files)
		__io_uring_cancel_task_requests(ctx, task);
	else
		io_uring_cancel_files(ctx, task, files);

	if ((ctx->flags & IORING_SETUP_SQPOLL) && ctx->sq_data) {
		atomic_dec(&task->io_uring->in_idle);
		/*
		 * If the files that are going away are the ones in the thread
		 * identity, clear them out.
		 */
		if (task->io_uring->identity->files == files)
			task->io_uring->identity->files = NULL;
		io_sq_thread_unpark(ctx->sq_data);
	}
}

/*
 * Note that this task has used io_uring. We use it for cancelation purposes.
 */
static int io_uring_add_task_file(struct io_ring_ctx *ctx, struct file *file)
{
	struct io_uring_task *tctx = current->io_uring;
	int ret;

	if (unlikely(!tctx)) {
		ret = io_uring_alloc_task_context(current);
		if (unlikely(ret))
			return ret;
		tctx = current->io_uring;
	}
	if (tctx->last != file) {
		void *old = xa_load(&tctx->xa, (unsigned long)file);

		if (!old) {
			get_file(file);
			ret = xa_err(xa_store(&tctx->xa, (unsigned long)file,
						file, GFP_KERNEL));
			if (ret) {
				fput(file);
				return ret;
			}
		}
		tctx->last = file;
	}

	/*
	 * This is race safe in that the task itself is doing this, hence it
	 * cannot be going through the exit/cancel paths at the same time.
	 * This cannot be modified while exit/cancel is running.
	 */
	if (!tctx->sqpoll && (ctx->flags & IORING_SETUP_SQPOLL))
		tctx->sqpoll = true;

	return 0;
}

/*
 * Remove this io_uring_file -> task mapping.
 */
static void io_uring_del_task_file(struct file *file)
{
	struct io_uring_task *tctx = current->io_uring;

	if (tctx->last == file)
		tctx->last = NULL;
	file = xa_erase(&tctx->xa, (unsigned long)file);
	if (file)
		fput(file);
}

static void io_uring_remove_task_files(struct io_uring_task *tctx)
{
	struct file *file;
	unsigned long index;

	xa_for_each(&tctx->xa, index, file)
		io_uring_del_task_file(file);
}

void __io_uring_files_cancel(struct files_struct *files)
{
	struct io_uring_task *tctx = current->io_uring;
	struct file *file;
	unsigned long index;

	/* make sure overflow events are dropped */
	atomic_inc(&tctx->in_idle);
	xa_for_each(&tctx->xa, index, file)
		io_uring_cancel_task_requests(file->private_data, files);
	atomic_dec(&tctx->in_idle);

	if (files)
		io_uring_remove_task_files(tctx);
}

static s64 tctx_inflight(struct io_uring_task *tctx)
{
	unsigned long index;
	struct file *file;
	s64 inflight;

	inflight = percpu_counter_sum(&tctx->inflight);
	if (!tctx->sqpoll)
		return inflight;

	/*
	 * If we have SQPOLL rings, then we need to iterate and find them, and
	 * add the pending count for those.
	 */
	xa_for_each(&tctx->xa, index, file) {
		struct io_ring_ctx *ctx = file->private_data;

		if (ctx->flags & IORING_SETUP_SQPOLL) {
			struct io_uring_task *__tctx = ctx->sqo_task->io_uring;

			inflight += percpu_counter_sum(&__tctx->inflight);
		}
	}

	return inflight;
}

/*
 * Find any io_uring fd that this task has registered or done IO on, and cancel
 * requests.
 */
void __io_uring_task_cancel(void)
{
	struct io_uring_task *tctx = current->io_uring;
	DEFINE_WAIT(wait);
	s64 inflight;

	/* make sure overflow events are dropped */
	atomic_inc(&tctx->in_idle);

	do {
		/* read completions before cancelations */
		inflight = tctx_inflight(tctx);
		if (!inflight)
			break;
		__io_uring_files_cancel(NULL);

		prepare_to_wait(&tctx->wait, &wait, TASK_UNINTERRUPTIBLE);

		/*
		 * If we've seen completions, retry. This avoids a race where
		 * a completion comes in before we did prepare_to_wait().
		 */
		if (inflight != tctx_inflight(tctx))
			continue;
		schedule();
		finish_wait(&tctx->wait, &wait);
	} while (1);

	atomic_dec(&tctx->in_idle);

	io_uring_remove_task_files(tctx);
}

static int io_uring_flush(struct file *file, void *data)
{
	struct io_uring_task *tctx = current->io_uring;
	struct io_ring_ctx *ctx = file->private_data;

	if (!tctx)
		return 0;

	/* we should have cancelled and erased it before PF_EXITING */
	WARN_ON_ONCE((current->flags & PF_EXITING) &&
		     xa_load(&tctx->xa, (unsigned long)file));

	/*
	 * fput() is pending, will be 2 if the only other ref is our potential
	 * task file note. If the task is exiting, drop regardless of count.
	 */
	if (atomic_long_read(&file->f_count) != 2)
		return 0;

	if (ctx->flags & IORING_SETUP_SQPOLL) {
		/* there is only one file note, which is owned by sqo_task */
		WARN_ON_ONCE((ctx->sqo_task == current) ==
			     !xa_load(&tctx->xa, (unsigned long)file));

		io_disable_sqo_submit(ctx);
	}

	if (!(ctx->flags & IORING_SETUP_SQPOLL) || ctx->sqo_task == current)
		io_uring_del_task_file(file);
	return 0;
}

static void *io_uring_validate_mmap_request(struct file *file,
					    loff_t pgoff, size_t sz)
{
	struct io_ring_ctx *ctx = file->private_data;
	loff_t offset = pgoff << PAGE_SHIFT;
	struct page *page;
	void *ptr;

	switch (offset) {
	case IORING_OFF_SQ_RING:
	case IORING_OFF_CQ_RING:
		ptr = ctx->rings;
		break;
	case IORING_OFF_SQES:
		ptr = ctx->sq_sqes;
		break;
	default:
		return ERR_PTR(-EINVAL);
	}

	page = virt_to_head_page(ptr);
	if (sz > page_size(page))
		return ERR_PTR(-EINVAL);

	return ptr;
}

#ifdef CONFIG_MMU

static int io_uring_mmap(struct file *file, struct vm_area_struct *vma)
{
	size_t sz = vma->vm_end - vma->vm_start;
	unsigned long pfn;
	void *ptr;

	ptr = io_uring_validate_mmap_request(file, vma->vm_pgoff, sz);
	if (IS_ERR(ptr))
		return PTR_ERR(ptr);

	pfn = virt_to_phys(ptr) >> PAGE_SHIFT;
	return remap_pfn_range(vma, vma->vm_start, pfn, sz, vma->vm_page_prot);
}

#else /* !CONFIG_MMU */

static int io_uring_mmap(struct file *file, struct vm_area_struct *vma)
{
	return vma->vm_flags & (VM_SHARED | VM_MAYSHARE) ? 0 : -EINVAL;
}

static unsigned int io_uring_nommu_mmap_capabilities(struct file *file)
{
	return NOMMU_MAP_DIRECT | NOMMU_MAP_READ | NOMMU_MAP_WRITE;
}

static unsigned long io_uring_nommu_get_unmapped_area(struct file *file,
	unsigned long addr, unsigned long len,
	unsigned long pgoff, unsigned long flags)
{
	void *ptr;

	ptr = io_uring_validate_mmap_request(file, pgoff, len);
	if (IS_ERR(ptr))
		return PTR_ERR(ptr);

	return (unsigned long) ptr;
}

#endif /* !CONFIG_MMU */

static int io_sqpoll_wait_sq(struct io_ring_ctx *ctx)
{
	int ret = 0;
	DEFINE_WAIT(wait);

	do {
		if (!io_sqring_full(ctx))
			break;

		prepare_to_wait(&ctx->sqo_sq_wait, &wait, TASK_INTERRUPTIBLE);

		if (unlikely(ctx->sqo_dead)) {
			ret = -EOWNERDEAD;
			goto out;
		}

		if (!io_sqring_full(ctx))
			break;

		schedule();
	} while (!signal_pending(current));

	finish_wait(&ctx->sqo_sq_wait, &wait);
out:
	return ret;
}

static int io_get_ext_arg(unsigned flags, const void __user *argp, size_t *argsz,
			  struct __kernel_timespec __user **ts,
			  const sigset_t __user **sig)
{
	struct io_uring_getevents_arg arg;

	/*
	 * If EXT_ARG isn't set, then we have no timespec and the argp pointer
	 * is just a pointer to the sigset_t.
	 */
	if (!(flags & IORING_ENTER_EXT_ARG)) {
		*sig = (const sigset_t __user *) argp;
		*ts = NULL;
		return 0;
	}

	/*
	 * EXT_ARG is set - ensure we agree on the size of it and copy in our
	 * timespec and sigset_t pointers if good.
	 */
	if (*argsz != sizeof(arg))
		return -EINVAL;
	if (copy_from_user(&arg, argp, sizeof(arg)))
		return -EFAULT;
	*sig = u64_to_user_ptr(arg.sigmask);
	*argsz = arg.sigmask_sz;
	*ts = u64_to_user_ptr(arg.ts);
	return 0;
}

SYSCALL_DEFINE6(io_uring_enter, unsigned int, fd, u32, to_submit,
		u32, min_complete, u32, flags, const void __user *, argp,
		size_t, argsz)
{
	struct io_ring_ctx *ctx;
	long ret = -EBADF;
	int submitted = 0;
	struct fd f;

	io_run_task_work();

	if (flags & ~(IORING_ENTER_GETEVENTS | IORING_ENTER_SQ_WAKEUP |
			IORING_ENTER_SQ_WAIT | IORING_ENTER_EXT_ARG))
		return -EINVAL;

	f = fdget(fd);
	if (!f.file)
		return -EBADF;

	ret = -EOPNOTSUPP;
	if (f.file->f_op != &io_uring_fops)
		goto out_fput;

	ret = -ENXIO;
	ctx = f.file->private_data;
	if (!percpu_ref_tryget(&ctx->refs))
		goto out_fput;

	ret = -EBADFD;
	if (ctx->flags & IORING_SETUP_R_DISABLED)
		goto out;

	/*
	 * For SQ polling, the thread will do all submissions and completions.
	 * Just return the requested submit count, and wake the thread if
	 * we were asked to.
	 */
	ret = 0;
	if (ctx->flags & IORING_SETUP_SQPOLL) {
		io_cqring_overflow_flush(ctx, false, NULL, NULL);

		ret = -EOWNERDEAD;
		if (unlikely(ctx->sqo_dead))
			goto out;
		if (flags & IORING_ENTER_SQ_WAKEUP)
			wake_up(&ctx->sq_data->wait);
		if (flags & IORING_ENTER_SQ_WAIT) {
			ret = io_sqpoll_wait_sq(ctx);
			if (ret)
				goto out;
		}
		submitted = to_submit;
	} else if (to_submit) {
		ret = io_uring_add_task_file(ctx, f.file);
		if (unlikely(ret))
			goto out;
		mutex_lock(&ctx->uring_lock);
		submitted = io_submit_sqes(ctx, to_submit);
		mutex_unlock(&ctx->uring_lock);

		if (submitted != to_submit)
			goto out;
	}
	if (flags & IORING_ENTER_GETEVENTS) {
		const sigset_t __user *sig;
		struct __kernel_timespec __user *ts;

		ret = io_get_ext_arg(flags, argp, &argsz, &ts, &sig);
		if (unlikely(ret))
			goto out;

		min_complete = min(min_complete, ctx->cq_entries);

		/*
		 * When SETUP_IOPOLL and SETUP_SQPOLL are both enabled, user
		 * space applications don't need to do io completion events
		 * polling again, they can rely on io_sq_thread to do polling
		 * work, which can reduce cpu usage and uring_lock contention.
		 */
		if (ctx->flags & IORING_SETUP_IOPOLL &&
		    !(ctx->flags & IORING_SETUP_SQPOLL)) {
			ret = io_iopoll_check(ctx, min_complete);
		} else {
			ret = io_cqring_wait(ctx, min_complete, sig, argsz, ts);
		}
	}

out:
	percpu_ref_put(&ctx->refs);
out_fput:
	fdput(f);
	return submitted ? submitted : ret;
}

#ifdef CONFIG_PROC_FS
static int io_uring_show_cred(int id, void *p, void *data)
{
	struct io_identity *iod = p;
	const struct cred *cred = iod->creds;
	struct seq_file *m = data;
	struct user_namespace *uns = seq_user_ns(m);
	struct group_info *gi;
	kernel_cap_t cap;
	unsigned __capi;
	int g;

	seq_printf(m, "%5d\n", id);
	seq_put_decimal_ull(m, "\tUid:\t", from_kuid_munged(uns, cred->uid));
	seq_put_decimal_ull(m, "\t\t", from_kuid_munged(uns, cred->euid));
	seq_put_decimal_ull(m, "\t\t", from_kuid_munged(uns, cred->suid));
	seq_put_decimal_ull(m, "\t\t", from_kuid_munged(uns, cred->fsuid));
	seq_put_decimal_ull(m, "\n\tGid:\t", from_kgid_munged(uns, cred->gid));
	seq_put_decimal_ull(m, "\t\t", from_kgid_munged(uns, cred->egid));
	seq_put_decimal_ull(m, "\t\t", from_kgid_munged(uns, cred->sgid));
	seq_put_decimal_ull(m, "\t\t", from_kgid_munged(uns, cred->fsgid));
	seq_puts(m, "\n\tGroups:\t");
	gi = cred->group_info;
	for (g = 0; g < gi->ngroups; g++) {
		seq_put_decimal_ull(m, g ? " " : "",
					from_kgid_munged(uns, gi->gid[g]));
	}
	seq_puts(m, "\n\tCapEff:\t");
	cap = cred->cap_effective;
	CAP_FOR_EACH_U32(__capi)
		seq_put_hex_ll(m, NULL, cap.cap[CAP_LAST_U32 - __capi], 8);
	seq_putc(m, '\n');
	return 0;
}

static void __io_uring_show_fdinfo(struct io_ring_ctx *ctx, struct seq_file *m)
{
	struct io_sq_data *sq = NULL;
	bool has_lock;
	int i;

	/*
	 * Avoid ABBA deadlock between the seq lock and the io_uring mutex,
	 * since fdinfo case grabs it in the opposite direction of normal use
	 * cases. If we fail to get the lock, we just don't iterate any
	 * structures that could be going away outside the io_uring mutex.
	 */
	has_lock = mutex_trylock(&ctx->uring_lock);

	if (has_lock && (ctx->flags & IORING_SETUP_SQPOLL))
		sq = ctx->sq_data;

	seq_printf(m, "SqThread:\t%d\n", sq ? task_pid_nr(sq->thread) : -1);
	seq_printf(m, "SqThreadCpu:\t%d\n", sq ? task_cpu(sq->thread) : -1);
	seq_printf(m, "UserFiles:\t%u\n", ctx->nr_user_files);
	for (i = 0; has_lock && i < ctx->nr_user_files; i++) {
		struct fixed_file_table *table;
		struct file *f;

		table = &ctx->file_data->table[i >> IORING_FILE_TABLE_SHIFT];
		f = table->files[i & IORING_FILE_TABLE_MASK];
		if (f)
			seq_printf(m, "%5u: %s\n", i, file_dentry(f)->d_iname);
		else
			seq_printf(m, "%5u: <none>\n", i);
	}
	seq_printf(m, "UserBufs:\t%u\n", ctx->nr_user_bufs);
	for (i = 0; has_lock && i < ctx->nr_user_bufs; i++) {
		struct io_mapped_ubuf *buf = &ctx->user_bufs[i];

		seq_printf(m, "%5u: 0x%llx/%u\n", i, buf->ubuf,
						(unsigned int) buf->len);
	}
	if (has_lock && !idr_is_empty(&ctx->personality_idr)) {
		seq_printf(m, "Personalities:\n");
		idr_for_each(&ctx->personality_idr, io_uring_show_cred, m);
	}
	seq_printf(m, "PollList:\n");
	spin_lock_irq(&ctx->completion_lock);
	for (i = 0; i < (1U << ctx->cancel_hash_bits); i++) {
		struct hlist_head *list = &ctx->cancel_hash[i];
		struct io_kiocb *req;

		hlist_for_each_entry(req, list, hash_node)
			seq_printf(m, "  op=%d, task_works=%d\n", req->opcode,
					req->task->task_works != NULL);
	}
	spin_unlock_irq(&ctx->completion_lock);
	if (has_lock)
		mutex_unlock(&ctx->uring_lock);
}

static void io_uring_show_fdinfo(struct seq_file *m, struct file *f)
{
	struct io_ring_ctx *ctx = f->private_data;

	if (percpu_ref_tryget(&ctx->refs)) {
		__io_uring_show_fdinfo(ctx, m);
		percpu_ref_put(&ctx->refs);
	}
}
#endif

static const struct file_operations io_uring_fops = {
	.release	= io_uring_release,
	.flush		= io_uring_flush,
	.mmap		= io_uring_mmap,
#ifndef CONFIG_MMU
	.get_unmapped_area = io_uring_nommu_get_unmapped_area,
	.mmap_capabilities = io_uring_nommu_mmap_capabilities,
#endif
	.poll		= io_uring_poll,
	.fasync		= io_uring_fasync,
#ifdef CONFIG_PROC_FS
	.show_fdinfo	= io_uring_show_fdinfo,
#endif
};

static int io_allocate_scq_urings(struct io_ring_ctx *ctx,
				  struct io_uring_params *p)
{
	struct io_rings *rings;
	size_t size, sq_array_offset;

	/* make sure these are sane, as we already accounted them */
	ctx->sq_entries = p->sq_entries;
	ctx->cq_entries = p->cq_entries;

	size = rings_size(p->sq_entries, p->cq_entries, &sq_array_offset);
	if (size == SIZE_MAX)
		return -EOVERFLOW;

	rings = io_mem_alloc(size);
	if (!rings)
		return -ENOMEM;

	ctx->rings = rings;
	ctx->sq_array = (u32 *)((char *)rings + sq_array_offset);
	rings->sq_ring_mask = p->sq_entries - 1;
	rings->cq_ring_mask = p->cq_entries - 1;
	rings->sq_ring_entries = p->sq_entries;
	rings->cq_ring_entries = p->cq_entries;
	ctx->sq_mask = rings->sq_ring_mask;
	ctx->cq_mask = rings->cq_ring_mask;

	size = array_size(sizeof(struct io_uring_sqe), p->sq_entries);
	if (size == SIZE_MAX) {
		io_mem_free(ctx->rings);
		ctx->rings = NULL;
		return -EOVERFLOW;
	}

	ctx->sq_sqes = io_mem_alloc(size);
	if (!ctx->sq_sqes) {
		io_mem_free(ctx->rings);
		ctx->rings = NULL;
		return -ENOMEM;
	}

	return 0;
}

static int io_uring_install_fd(struct io_ring_ctx *ctx, struct file *file)
{
	int ret, fd;

	fd = get_unused_fd_flags(O_RDWR | O_CLOEXEC);
	if (fd < 0)
		return fd;

	ret = io_uring_add_task_file(ctx, file);
	if (ret) {
		put_unused_fd(fd);
		return ret;
	}
	fd_install(fd, file);
	return fd;
}

/*
 * Allocate an anonymous fd, this is what constitutes the application
 * visible backing of an io_uring instance. The application mmaps this
 * fd to gain access to the SQ/CQ ring details. If UNIX sockets are enabled,
 * we have to tie this fd to a socket for file garbage collection purposes.
 */
static struct file *io_uring_get_file(struct io_ring_ctx *ctx)
{
	struct file *file;
#if defined(CONFIG_UNIX)
	int ret;

	ret = sock_create_kern(&init_net, PF_UNIX, SOCK_RAW, IPPROTO_IP,
				&ctx->ring_sock);
	if (ret)
		return ERR_PTR(ret);
#endif

	file = anon_inode_getfile("[io_uring]", &io_uring_fops, ctx,
					O_RDWR | O_CLOEXEC);
#if defined(CONFIG_UNIX)
	if (IS_ERR(file)) {
		sock_release(ctx->ring_sock);
		ctx->ring_sock = NULL;
	} else {
		ctx->ring_sock->file = file;
	}
#endif
	return file;
}

static int io_uring_create(unsigned entries, struct io_uring_params *p,
			   struct io_uring_params __user *params)
{
	struct user_struct *user = NULL;
	struct io_ring_ctx *ctx;
	struct file *file;
	bool limit_mem;
	int ret;

	if (!entries)
		return -EINVAL;
	if (entries > IORING_MAX_ENTRIES) {
		if (!(p->flags & IORING_SETUP_CLAMP))
			return -EINVAL;
		entries = IORING_MAX_ENTRIES;
	}

	/*
	 * Use twice as many entries for the CQ ring. It's possible for the
	 * application to drive a higher depth than the size of the SQ ring,
	 * since the sqes are only used at submission time. This allows for
	 * some flexibility in overcommitting a bit. If the application has
	 * set IORING_SETUP_CQSIZE, it will have passed in the desired number
	 * of CQ ring entries manually.
	 */
	p->sq_entries = roundup_pow_of_two(entries);
	if (p->flags & IORING_SETUP_CQSIZE) {
		/*
		 * If IORING_SETUP_CQSIZE is set, we do the same roundup
		 * to a power-of-two, if it isn't already. We do NOT impose
		 * any cq vs sq ring sizing.
		 */
		if (!p->cq_entries)
			return -EINVAL;
		if (p->cq_entries > IORING_MAX_CQ_ENTRIES) {
			if (!(p->flags & IORING_SETUP_CLAMP))
				return -EINVAL;
			p->cq_entries = IORING_MAX_CQ_ENTRIES;
		}
		p->cq_entries = roundup_pow_of_two(p->cq_entries);
		if (p->cq_entries < p->sq_entries)
			return -EINVAL;
	} else {
		p->cq_entries = 2 * p->sq_entries;
	}

	user = get_uid(current_user());
	limit_mem = !capable(CAP_IPC_LOCK);

	if (limit_mem) {
		ret = __io_account_mem(user,
				ring_pages(p->sq_entries, p->cq_entries));
		if (ret) {
			free_uid(user);
			return ret;
		}
	}

	ctx = io_ring_ctx_alloc(p);
	if (!ctx) {
		if (limit_mem)
			__io_unaccount_mem(user, ring_pages(p->sq_entries,
								p->cq_entries));
		free_uid(user);
		return -ENOMEM;
	}
	ctx->compat = in_compat_syscall();
	ctx->user = user;
	ctx->creds = get_current_cred();
#ifdef CONFIG_AUDIT
	ctx->loginuid = current->loginuid;
	ctx->sessionid = current->sessionid;
#endif
	ctx->sqo_task = get_task_struct(current);

	/*
	 * This is just grabbed for accounting purposes. When a process exits,
	 * the mm is exited and dropped before the files, hence we need to hang
	 * on to this mm purely for the purposes of being able to unaccount
	 * memory (locked/pinned vm). It's not used for anything else.
	 */
	mmgrab(current->mm);
	ctx->mm_account = current->mm;

#ifdef CONFIG_BLK_CGROUP
	/*
	 * The sq thread will belong to the original cgroup it was inited in.
	 * If the cgroup goes offline (e.g. disabling the io controller), then
	 * issued bios will be associated with the closest cgroup later in the
	 * block layer.
	 */
	rcu_read_lock();
	ctx->sqo_blkcg_css = blkcg_css();
	ret = css_tryget_online(ctx->sqo_blkcg_css);
	rcu_read_unlock();
	if (!ret) {
		/* don't init against a dying cgroup, have the user try again */
		ctx->sqo_blkcg_css = NULL;
		ret = -ENODEV;
		goto err;
	}
#endif

	/*
	 * Account memory _before_ installing the file descriptor. Once
	 * the descriptor is installed, it can get closed at any time. Also
	 * do this before hitting the general error path, as ring freeing
	 * will un-account as well.
	 */
	io_account_mem(ctx, ring_pages(p->sq_entries, p->cq_entries),
		       ACCT_LOCKED);
	ctx->limit_mem = limit_mem;

	ret = io_allocate_scq_urings(ctx, p);
	if (ret)
		goto err;

	ret = io_sq_offload_create(ctx, p);
	if (ret)
		goto err;

	if (!(p->flags & IORING_SETUP_R_DISABLED))
		io_sq_offload_start(ctx);

	memset(&p->sq_off, 0, sizeof(p->sq_off));
	p->sq_off.head = offsetof(struct io_rings, sq.head);
	p->sq_off.tail = offsetof(struct io_rings, sq.tail);
	p->sq_off.ring_mask = offsetof(struct io_rings, sq_ring_mask);
	p->sq_off.ring_entries = offsetof(struct io_rings, sq_ring_entries);
	p->sq_off.flags = offsetof(struct io_rings, sq_flags);
	p->sq_off.dropped = offsetof(struct io_rings, sq_dropped);
	p->sq_off.array = (char *)ctx->sq_array - (char *)ctx->rings;

	memset(&p->cq_off, 0, sizeof(p->cq_off));
	p->cq_off.head = offsetof(struct io_rings, cq.head);
	p->cq_off.tail = offsetof(struct io_rings, cq.tail);
	p->cq_off.ring_mask = offsetof(struct io_rings, cq_ring_mask);
	p->cq_off.ring_entries = offsetof(struct io_rings, cq_ring_entries);
	p->cq_off.overflow = offsetof(struct io_rings, cq_overflow);
	p->cq_off.cqes = offsetof(struct io_rings, cqes);
	p->cq_off.flags = offsetof(struct io_rings, cq_flags);

	p->features = IORING_FEAT_SINGLE_MMAP | IORING_FEAT_NODROP |
			IORING_FEAT_SUBMIT_STABLE | IORING_FEAT_RW_CUR_POS |
			IORING_FEAT_CUR_PERSONALITY | IORING_FEAT_FAST_POLL |
			IORING_FEAT_POLL_32BITS | IORING_FEAT_SQPOLL_NONFIXED |
			IORING_FEAT_EXT_ARG;

	if (copy_to_user(params, p, sizeof(*p))) {
		ret = -EFAULT;
		goto err;
	}

	file = io_uring_get_file(ctx);
	if (IS_ERR(file)) {
		ret = PTR_ERR(file);
		goto err;
	}

	/*
	 * Install ring fd as the very last thing, so we don't risk someone
	 * having closed it before we finish setup
	 */
	ret = io_uring_install_fd(ctx, file);
	if (ret < 0) {
<<<<<<< HEAD
=======
		io_disable_sqo_submit(ctx);
>>>>>>> c93199e9
		/* fput will clean it up */
		fput(file);
		return ret;
	}

	trace_io_uring_create(ret, ctx, p->sq_entries, p->cq_entries, p->flags);
	return ret;
err:
	io_disable_sqo_submit(ctx);
	io_ring_ctx_wait_and_kill(ctx);
	return ret;
}

/*
 * Sets up an aio uring context, and returns the fd. Applications asks for a
 * ring size, we return the actual sq/cq ring sizes (among other things) in the
 * params structure passed in.
 */
static long io_uring_setup(u32 entries, struct io_uring_params __user *params)
{
	struct io_uring_params p;
	int i;

	if (copy_from_user(&p, params, sizeof(p)))
		return -EFAULT;
	for (i = 0; i < ARRAY_SIZE(p.resv); i++) {
		if (p.resv[i])
			return -EINVAL;
	}

	if (p.flags & ~(IORING_SETUP_IOPOLL | IORING_SETUP_SQPOLL |
			IORING_SETUP_SQ_AFF | IORING_SETUP_CQSIZE |
			IORING_SETUP_CLAMP | IORING_SETUP_ATTACH_WQ |
			IORING_SETUP_R_DISABLED))
		return -EINVAL;

	return  io_uring_create(entries, &p, params);
}

SYSCALL_DEFINE2(io_uring_setup, u32, entries,
		struct io_uring_params __user *, params)
{
	return io_uring_setup(entries, params);
}

static int io_probe(struct io_ring_ctx *ctx, void __user *arg, unsigned nr_args)
{
	struct io_uring_probe *p;
	size_t size;
	int i, ret;

	size = struct_size(p, ops, nr_args);
	if (size == SIZE_MAX)
		return -EOVERFLOW;
	p = kzalloc(size, GFP_KERNEL);
	if (!p)
		return -ENOMEM;

	ret = -EFAULT;
	if (copy_from_user(p, arg, size))
		goto out;
	ret = -EINVAL;
	if (memchr_inv(p, 0, size))
		goto out;

	p->last_op = IORING_OP_LAST - 1;
	if (nr_args > IORING_OP_LAST)
		nr_args = IORING_OP_LAST;

	for (i = 0; i < nr_args; i++) {
		p->ops[i].op = i;
		if (!io_op_defs[i].not_supported)
			p->ops[i].flags = IO_URING_OP_SUPPORTED;
	}
	p->ops_len = i;

	ret = 0;
	if (copy_to_user(arg, p, size))
		ret = -EFAULT;
out:
	kfree(p);
	return ret;
}

static int io_register_personality(struct io_ring_ctx *ctx)
{
	struct io_identity *id;
	int ret;

	id = kmalloc(sizeof(*id), GFP_KERNEL);
	if (unlikely(!id))
		return -ENOMEM;

	io_init_identity(id);
	id->creds = get_current_cred();

	ret = idr_alloc_cyclic(&ctx->personality_idr, id, 1, USHRT_MAX, GFP_KERNEL);
	if (ret < 0) {
		put_cred(id->creds);
		kfree(id);
	}
	return ret;
}

static int io_unregister_personality(struct io_ring_ctx *ctx, unsigned id)
{
	struct io_identity *iod;

	iod = idr_remove(&ctx->personality_idr, id);
	if (iod) {
		put_cred(iod->creds);
		if (refcount_dec_and_test(&iod->count))
			kfree(iod);
		return 0;
	}

	return -EINVAL;
}

static int io_register_restrictions(struct io_ring_ctx *ctx, void __user *arg,
				    unsigned int nr_args)
{
	struct io_uring_restriction *res;
	size_t size;
	int i, ret;

	/* Restrictions allowed only if rings started disabled */
	if (!(ctx->flags & IORING_SETUP_R_DISABLED))
		return -EBADFD;

	/* We allow only a single restrictions registration */
	if (ctx->restrictions.registered)
		return -EBUSY;

	if (!arg || nr_args > IORING_MAX_RESTRICTIONS)
		return -EINVAL;

	size = array_size(nr_args, sizeof(*res));
	if (size == SIZE_MAX)
		return -EOVERFLOW;

	res = memdup_user(arg, size);
	if (IS_ERR(res))
		return PTR_ERR(res);

	ret = 0;

	for (i = 0; i < nr_args; i++) {
		switch (res[i].opcode) {
		case IORING_RESTRICTION_REGISTER_OP:
			if (res[i].register_op >= IORING_REGISTER_LAST) {
				ret = -EINVAL;
				goto out;
			}

			__set_bit(res[i].register_op,
				  ctx->restrictions.register_op);
			break;
		case IORING_RESTRICTION_SQE_OP:
			if (res[i].sqe_op >= IORING_OP_LAST) {
				ret = -EINVAL;
				goto out;
			}

			__set_bit(res[i].sqe_op, ctx->restrictions.sqe_op);
			break;
		case IORING_RESTRICTION_SQE_FLAGS_ALLOWED:
			ctx->restrictions.sqe_flags_allowed = res[i].sqe_flags;
			break;
		case IORING_RESTRICTION_SQE_FLAGS_REQUIRED:
			ctx->restrictions.sqe_flags_required = res[i].sqe_flags;
			break;
		default:
			ret = -EINVAL;
			goto out;
		}
	}

out:
	/* Reset all restrictions if an error happened */
	if (ret != 0)
		memset(&ctx->restrictions, 0, sizeof(ctx->restrictions));
	else
		ctx->restrictions.registered = true;

	kfree(res);
	return ret;
}

static int io_register_enable_rings(struct io_ring_ctx *ctx)
{
	if (!(ctx->flags & IORING_SETUP_R_DISABLED))
		return -EBADFD;

	if (ctx->restrictions.registered)
		ctx->restricted = 1;

	ctx->flags &= ~IORING_SETUP_R_DISABLED;

	io_sq_offload_start(ctx);

	return 0;
}

static bool io_register_op_must_quiesce(int op)
{
	switch (op) {
	case IORING_UNREGISTER_FILES:
	case IORING_REGISTER_FILES_UPDATE:
	case IORING_REGISTER_PROBE:
	case IORING_REGISTER_PERSONALITY:
	case IORING_UNREGISTER_PERSONALITY:
		return false;
	default:
		return true;
	}
}

static int __io_uring_register(struct io_ring_ctx *ctx, unsigned opcode,
			       void __user *arg, unsigned nr_args)
	__releases(ctx->uring_lock)
	__acquires(ctx->uring_lock)
{
	int ret;

	/*
	 * We're inside the ring mutex, if the ref is already dying, then
	 * someone else killed the ctx or is already going through
	 * io_uring_register().
	 */
	if (percpu_ref_is_dying(&ctx->refs))
		return -ENXIO;

	if (io_register_op_must_quiesce(opcode)) {
		percpu_ref_kill(&ctx->refs);

		/*
		 * Drop uring mutex before waiting for references to exit. If
		 * another thread is currently inside io_uring_enter() it might
		 * need to grab the uring_lock to make progress. If we hold it
		 * here across the drain wait, then we can deadlock. It's safe
		 * to drop the mutex here, since no new references will come in
		 * after we've killed the percpu ref.
		 */
		mutex_unlock(&ctx->uring_lock);
		do {
			ret = wait_for_completion_interruptible(&ctx->ref_comp);
			if (!ret)
				break;
			ret = io_run_task_work_sig();
			if (ret < 0)
				break;
		} while (1);

		mutex_lock(&ctx->uring_lock);

		if (ret) {
			percpu_ref_resurrect(&ctx->refs);
			goto out_quiesce;
		}
	}

	if (ctx->restricted) {
		if (opcode >= IORING_REGISTER_LAST) {
			ret = -EINVAL;
			goto out;
		}

		if (!test_bit(opcode, ctx->restrictions.register_op)) {
			ret = -EACCES;
			goto out;
		}
	}

	switch (opcode) {
	case IORING_REGISTER_BUFFERS:
		ret = io_sqe_buffer_register(ctx, arg, nr_args);
		break;
	case IORING_UNREGISTER_BUFFERS:
		ret = -EINVAL;
		if (arg || nr_args)
			break;
		ret = io_sqe_buffer_unregister(ctx);
		break;
	case IORING_REGISTER_FILES:
		ret = io_sqe_files_register(ctx, arg, nr_args);
		break;
	case IORING_UNREGISTER_FILES:
		ret = -EINVAL;
		if (arg || nr_args)
			break;
		ret = io_sqe_files_unregister(ctx);
		break;
	case IORING_REGISTER_FILES_UPDATE:
		ret = io_sqe_files_update(ctx, arg, nr_args);
		break;
	case IORING_REGISTER_EVENTFD:
	case IORING_REGISTER_EVENTFD_ASYNC:
		ret = -EINVAL;
		if (nr_args != 1)
			break;
		ret = io_eventfd_register(ctx, arg);
		if (ret)
			break;
		if (opcode == IORING_REGISTER_EVENTFD_ASYNC)
			ctx->eventfd_async = 1;
		else
			ctx->eventfd_async = 0;
		break;
	case IORING_UNREGISTER_EVENTFD:
		ret = -EINVAL;
		if (arg || nr_args)
			break;
		ret = io_eventfd_unregister(ctx);
		break;
	case IORING_REGISTER_PROBE:
		ret = -EINVAL;
		if (!arg || nr_args > 256)
			break;
		ret = io_probe(ctx, arg, nr_args);
		break;
	case IORING_REGISTER_PERSONALITY:
		ret = -EINVAL;
		if (arg || nr_args)
			break;
		ret = io_register_personality(ctx);
		break;
	case IORING_UNREGISTER_PERSONALITY:
		ret = -EINVAL;
		if (arg)
			break;
		ret = io_unregister_personality(ctx, nr_args);
		break;
	case IORING_REGISTER_ENABLE_RINGS:
		ret = -EINVAL;
		if (arg || nr_args)
			break;
		ret = io_register_enable_rings(ctx);
		break;
	case IORING_REGISTER_RESTRICTIONS:
		ret = io_register_restrictions(ctx, arg, nr_args);
		break;
	default:
		ret = -EINVAL;
		break;
	}

out:
	if (io_register_op_must_quiesce(opcode)) {
		/* bring the ctx back to life */
		percpu_ref_reinit(&ctx->refs);
out_quiesce:
		reinit_completion(&ctx->ref_comp);
	}
	return ret;
}

SYSCALL_DEFINE4(io_uring_register, unsigned int, fd, unsigned int, opcode,
		void __user *, arg, unsigned int, nr_args)
{
	struct io_ring_ctx *ctx;
	long ret = -EBADF;
	struct fd f;

	f = fdget(fd);
	if (!f.file)
		return -EBADF;

	ret = -EOPNOTSUPP;
	if (f.file->f_op != &io_uring_fops)
		goto out_fput;

	ctx = f.file->private_data;

	mutex_lock(&ctx->uring_lock);
	ret = __io_uring_register(ctx, opcode, arg, nr_args);
	mutex_unlock(&ctx->uring_lock);
	trace_io_uring_register(ctx, opcode, ctx->nr_user_files, ctx->nr_user_bufs,
							ctx->cq_ev_fd != NULL, ret);
out_fput:
	fdput(f);
	return ret;
}

static int __init io_uring_init(void)
{
#define __BUILD_BUG_VERIFY_ELEMENT(stype, eoffset, etype, ename) do { \
	BUILD_BUG_ON(offsetof(stype, ename) != eoffset); \
	BUILD_BUG_ON(sizeof(etype) != sizeof_field(stype, ename)); \
} while (0)

#define BUILD_BUG_SQE_ELEM(eoffset, etype, ename) \
	__BUILD_BUG_VERIFY_ELEMENT(struct io_uring_sqe, eoffset, etype, ename)
	BUILD_BUG_ON(sizeof(struct io_uring_sqe) != 64);
	BUILD_BUG_SQE_ELEM(0,  __u8,   opcode);
	BUILD_BUG_SQE_ELEM(1,  __u8,   flags);
	BUILD_BUG_SQE_ELEM(2,  __u16,  ioprio);
	BUILD_BUG_SQE_ELEM(4,  __s32,  fd);
	BUILD_BUG_SQE_ELEM(8,  __u64,  off);
	BUILD_BUG_SQE_ELEM(8,  __u64,  addr2);
	BUILD_BUG_SQE_ELEM(16, __u64,  addr);
	BUILD_BUG_SQE_ELEM(16, __u64,  splice_off_in);
	BUILD_BUG_SQE_ELEM(24, __u32,  len);
	BUILD_BUG_SQE_ELEM(28,     __kernel_rwf_t, rw_flags);
	BUILD_BUG_SQE_ELEM(28, /* compat */   int, rw_flags);
	BUILD_BUG_SQE_ELEM(28, /* compat */ __u32, rw_flags);
	BUILD_BUG_SQE_ELEM(28, __u32,  fsync_flags);
	BUILD_BUG_SQE_ELEM(28, /* compat */ __u16,  poll_events);
	BUILD_BUG_SQE_ELEM(28, __u32,  poll32_events);
	BUILD_BUG_SQE_ELEM(28, __u32,  sync_range_flags);
	BUILD_BUG_SQE_ELEM(28, __u32,  msg_flags);
	BUILD_BUG_SQE_ELEM(28, __u32,  timeout_flags);
	BUILD_BUG_SQE_ELEM(28, __u32,  accept_flags);
	BUILD_BUG_SQE_ELEM(28, __u32,  cancel_flags);
	BUILD_BUG_SQE_ELEM(28, __u32,  open_flags);
	BUILD_BUG_SQE_ELEM(28, __u32,  statx_flags);
	BUILD_BUG_SQE_ELEM(28, __u32,  fadvise_advice);
	BUILD_BUG_SQE_ELEM(28, __u32,  splice_flags);
	BUILD_BUG_SQE_ELEM(32, __u64,  user_data);
	BUILD_BUG_SQE_ELEM(40, __u16,  buf_index);
	BUILD_BUG_SQE_ELEM(42, __u16,  personality);
	BUILD_BUG_SQE_ELEM(44, __s32,  splice_fd_in);

	BUILD_BUG_ON(ARRAY_SIZE(io_op_defs) != IORING_OP_LAST);
	BUILD_BUG_ON(__REQ_F_LAST_BIT >= 8 * sizeof(int));
	req_cachep = KMEM_CACHE(io_kiocb, SLAB_HWCACHE_ALIGN | SLAB_PANIC);
	return 0;
};
__initcall(io_uring_init);<|MERGE_RESOLUTION|>--- conflicted
+++ resolved
@@ -1107,12 +1107,9 @@
 
 static int __io_sq_thread_acquire_files(struct io_ring_ctx *ctx)
 {
-<<<<<<< HEAD
-=======
 	if (current->flags & PF_EXITING)
 		return -EFAULT;
 
->>>>>>> c93199e9
 	if (!current->files) {
 		struct files_struct *files;
 		struct nsproxy *nsproxy;
@@ -5695,7 +5692,6 @@
 	struct io_timeout_data *io;
 	struct io_kiocb *req;
 	int ret = -ENOENT;
-<<<<<<< HEAD
 
 	list_for_each_entry(req, &ctx->timeout_list, timeout.list) {
 		if (user_data == req->user_data) {
@@ -5707,19 +5703,6 @@
 	if (ret == -ENOENT)
 		return ERR_PTR(ret);
 
-=======
-
-	list_for_each_entry(req, &ctx->timeout_list, timeout.list) {
-		if (user_data == req->user_data) {
-			ret = 0;
-			break;
-		}
-	}
-
-	if (ret == -ENOENT)
-		return ERR_PTR(ret);
-
->>>>>>> c93199e9
 	io = req->async_data;
 	ret = hrtimer_try_to_cancel(&io->timer);
 	if (ret == -1)
@@ -5769,24 +5752,8 @@
 	if (unlikely(req->flags & (REQ_F_FIXED_FILE | REQ_F_BUFFER_SELECT)))
 		return -EINVAL;
 	if (sqe->ioprio || sqe->buf_index || sqe->len)
-<<<<<<< HEAD
-=======
 		return -EINVAL;
 
-	tr->addr = READ_ONCE(sqe->addr);
-	tr->flags = READ_ONCE(sqe->timeout_flags);
-	if (tr->flags & IORING_TIMEOUT_UPDATE) {
-		if (tr->flags & ~(IORING_TIMEOUT_UPDATE|IORING_TIMEOUT_ABS))
-			return -EINVAL;
-		if (get_timespec64(&tr->ts, u64_to_user_ptr(sqe->addr2)))
-			return -EFAULT;
-	} else if (tr->flags) {
-		/* timeout removal doesn't support flags */
->>>>>>> c93199e9
-		return -EINVAL;
-	}
-
-<<<<<<< HEAD
 	tr->addr = READ_ONCE(sqe->addr);
 	tr->flags = READ_ONCE(sqe->timeout_flags);
 	if (tr->flags & IORING_TIMEOUT_UPDATE) {
@@ -5799,8 +5766,6 @@
 		return -EINVAL;
 	}
 
-=======
->>>>>>> c93199e9
 	return 0;
 }
 
@@ -7754,7 +7719,6 @@
 	ref_node = container_of(ref, struct fixed_file_ref_node, refs);
 	data = ref_node->file_data;
 	ctx = data->ctx;
-<<<<<<< HEAD
 
 	spin_lock_bh(&data->lock);
 	ref_node->done = true;
@@ -7770,23 +7734,6 @@
 	}
 	spin_unlock_bh(&data->lock);
 
-=======
-
-	spin_lock_bh(&data->lock);
-	ref_node->done = true;
-
-	while (!list_empty(&data->ref_list)) {
-		ref_node = list_first_entry(&data->ref_list,
-					struct fixed_file_ref_node, node);
-		/* recycle ref nodes in order */
-		if (!ref_node->done)
-			break;
-		list_del(&ref_node->node);
-		first_add |= llist_add(&ref_node->llist, &ctx->file_put_llist);
-	}
-	spin_unlock_bh(&data->lock);
-
->>>>>>> c93199e9
 	if (percpu_ref_is_dying(&data->refs))
 		delay = 0;
 
@@ -8974,12 +8921,8 @@
 	mutex_unlock(&ctx->uring_lock);
 
 	/* make sure callers enter the ring to get error */
-<<<<<<< HEAD
-	io_ring_set_wakeup_flag(ctx);
-=======
 	if (ctx->rings)
 		io_ring_set_wakeup_flag(ctx);
->>>>>>> c93199e9
 }
 
 /*
@@ -9158,6 +9101,7 @@
 		finish_wait(&tctx->wait, &wait);
 	} while (1);
 
+	finish_wait(&tctx->wait, &wait);
 	atomic_dec(&tctx->in_idle);
 
 	io_uring_remove_task_files(tctx);
@@ -9791,10 +9735,7 @@
 	 */
 	ret = io_uring_install_fd(ctx, file);
 	if (ret < 0) {
-<<<<<<< HEAD
-=======
 		io_disable_sqo_submit(ctx);
->>>>>>> c93199e9
 		/* fput will clean it up */
 		fput(file);
 		return ret;
