/*
*  linux/fs/nfsd/nfs4recover.c
*
*  Copyright (c) 2004 The Regents of the University of Michigan.
*  All rights reserved.
*
*  Andy Adamson <andros@citi.umich.edu>
*
*  Redistribution and use in source and binary forms, with or without
*  modification, are permitted provided that the following conditions
*  are met:
*
*  1. Redistributions of source code must retain the above copyright
*     notice, this list of conditions and the following disclaimer.
*  2. Redistributions in binary form must reproduce the above copyright
*     notice, this list of conditions and the following disclaimer in the
*     documentation and/or other materials provided with the distribution.
*  3. Neither the name of the University nor the names of its
*     contributors may be used to endorse or promote products derived
*     from this software without specific prior written permission.
*
*  THIS SOFTWARE IS PROVIDED ``AS IS'' AND ANY EXPRESS OR IMPLIED
*  WARRANTIES, INCLUDING, BUT NOT LIMITED TO, THE IMPLIED WARRANTIES OF
*  MERCHANTABILITY AND FITNESS FOR A PARTICULAR PURPOSE ARE
*  DISCLAIMED. IN NO EVENT SHALL THE REGENTS OR CONTRIBUTORS BE LIABLE
*  FOR ANY DIRECT, INDIRECT, INCIDENTAL, SPECIAL, EXEMPLARY, OR
*  CONSEQUENTIAL DAMAGES (INCLUDING, BUT NOT LIMITED TO, PROCUREMENT OF
*  SUBSTITUTE GOODS OR SERVICES; LOSS OF USE, DATA, OR PROFITS; OR
*  BUSINESS INTERRUPTION) HOWEVER CAUSED AND ON ANY THEORY OF
*  LIABILITY, WHETHER IN CONTRACT, STRICT LIABILITY, OR TORT (INCLUDING
*  NEGLIGENCE OR OTHERWISE) ARISING IN ANY WAY OUT OF THE USE OF THIS
*  SOFTWARE, EVEN IF ADVISED OF THE POSSIBILITY OF SUCH DAMAGE.
*
*/

#include <linux/err.h>
#include <linux/sunrpc/svc.h>
#include <linux/nfsd/nfsd.h>
#include <linux/nfs4.h>
#include <linux/nfsd/state.h>
#include <linux/nfsd/xdr4.h>
#include <linux/param.h>
#include <linux/file.h>
#include <linux/namei.h>
#include <asm/uaccess.h>
#include <linux/scatterlist.h>
#include <linux/crypto.h>
#include <linux/sched.h>
#include <linux/mount.h>

#define NFSDDBG_FACILITY                NFSDDBG_PROC

/* Globals */
static struct nameidata rec_dir;
static int rec_dir_init = 0;

static void
nfs4_save_user(uid_t *saveuid, gid_t *savegid)
{
	*saveuid = current->fsuid;
	*savegid = current->fsgid;
	current->fsuid = 0;
	current->fsgid = 0;
}

static void
nfs4_reset_user(uid_t saveuid, gid_t savegid)
{
	current->fsuid = saveuid;
	current->fsgid = savegid;
}

static void
md5_to_hex(char *out, char *md5)
{
	int i;

	for (i=0; i<16; i++) {
		unsigned char c = md5[i];

		*out++ = '0' + ((c&0xf0)>>4) + (c>=0xa0)*('a'-'9'-1);
		*out++ = '0' + (c&0x0f) + ((c&0x0f)>=0x0a)*('a'-'9'-1);
	}
	*out = '\0';
}

__be32
nfs4_make_rec_clidname(char *dname, struct xdr_netobj *clname)
{
	struct xdr_netobj cksum;
	struct hash_desc desc;
	struct scatterlist sg;
	__be32 status = nfserr_resource;

	dprintk("NFSD: nfs4_make_rec_clidname for %.*s\n",
			clname->len, clname->data);
	desc.flags = CRYPTO_TFM_REQ_MAY_SLEEP;
	desc.tfm = crypto_alloc_hash("md5", 0, CRYPTO_ALG_ASYNC);
	if (IS_ERR(desc.tfm))
		goto out_no_tfm;
	cksum.len = crypto_hash_digestsize(desc.tfm);
	cksum.data = kmalloc(cksum.len, GFP_KERNEL);
	if (cksum.data == NULL)
 		goto out;

	sg_init_one(&sg, clname->data, clname->len);

	if (crypto_hash_digest(&desc, &sg, sg.length, cksum.data))
		goto out;

	md5_to_hex(dname, cksum.data);

	kfree(cksum.data);
	status = nfs_ok;
out:
	crypto_free_hash(desc.tfm);
out_no_tfm:
	return status;
}

static void
nfsd4_sync_rec_dir(void)
{
	mutex_lock(&rec_dir.path.dentry->d_inode->i_mutex);
	nfsd_sync_dir(rec_dir.path.dentry);
	mutex_unlock(&rec_dir.path.dentry->d_inode->i_mutex);
}

int
nfsd4_create_clid_dir(struct nfs4_client *clp)
{
	char *dname = clp->cl_recdir;
	struct dentry *dentry;
	uid_t uid;
	gid_t gid;
	int status;

	dprintk("NFSD: nfsd4_create_clid_dir for \"%s\"\n", dname);

	if (!rec_dir_init || clp->cl_firststate)
		return 0;

	nfs4_save_user(&uid, &gid);

	/* lock the parent */
	mutex_lock(&rec_dir.path.dentry->d_inode->i_mutex);

	dentry = lookup_one_len(dname, rec_dir.path.dentry, HEXDIR_LEN-1);
	if (IS_ERR(dentry)) {
		status = PTR_ERR(dentry);
		goto out_unlock;
	}
	status = -EEXIST;
	if (dentry->d_inode) {
		dprintk("NFSD: nfsd4_create_clid_dir: DIRECTORY EXISTS\n");
		goto out_put;
	}
<<<<<<< HEAD
	status = vfs_mkdir(rec_dir.path.dentry->d_inode, dentry,
			   rec_dir.path.mnt, S_IRWXU);
=======
	status = mnt_want_write(rec_dir.path.mnt);
	if (status)
		goto out_put;
	status = vfs_mkdir(rec_dir.path.dentry->d_inode, dentry, S_IRWXU);
	mnt_drop_write(rec_dir.path.mnt);
>>>>>>> 28ffb5d3
out_put:
	dput(dentry);
out_unlock:
	mutex_unlock(&rec_dir.path.dentry->d_inode->i_mutex);
	if (status == 0) {
		clp->cl_firststate = 1;
		nfsd4_sync_rec_dir();
	}
	nfs4_reset_user(uid, gid);
	dprintk("NFSD: nfsd4_create_clid_dir returns %d\n", status);
	return status;
}

typedef int (recdir_func)(struct dentry *, struct dentry *);

struct dentry_list {
	struct dentry *dentry;
	struct list_head list;
};

struct dentry_list_arg {
	struct list_head dentries;
	struct dentry *parent;
};

static int
nfsd4_build_dentrylist(void *arg, const char *name, int namlen,
		loff_t offset, u64 ino, unsigned int d_type)
{
	struct dentry_list_arg *dla = arg;
	struct list_head *dentries = &dla->dentries;
	struct dentry *parent = dla->parent;
	struct dentry *dentry;
	struct dentry_list *child;

	if (name && isdotent(name, namlen))
		return 0;
	dentry = lookup_one_len(name, parent, namlen);
	if (IS_ERR(dentry))
		return PTR_ERR(dentry);
	child = kmalloc(sizeof(*child), GFP_KERNEL);
	if (child == NULL)
		return -ENOMEM;
	child->dentry = dentry;
	list_add(&child->list, dentries);
	return 0;
}

static int
nfsd4_list_rec_dir(struct dentry *dir, recdir_func *f)
{
	struct file *filp;
	struct dentry_list_arg dla = {
		.parent = dir,
	};
	struct list_head *dentries = &dla.dentries;
	struct dentry_list *child;
	uid_t uid;
	gid_t gid;
	int status;

	if (!rec_dir_init)
		return 0;

	nfs4_save_user(&uid, &gid);

	filp = dentry_open(dget(dir), mntget(rec_dir.path.mnt), O_RDONLY);
	status = PTR_ERR(filp);
	if (IS_ERR(filp))
		goto out;
	INIT_LIST_HEAD(dentries);
	status = vfs_readdir(filp, nfsd4_build_dentrylist, &dla);
	fput(filp);
	while (!list_empty(dentries)) {
		child = list_entry(dentries->next, struct dentry_list, list);
		status = f(dir, child->dentry);
		if (status)
			goto out;
		list_del(&child->list);
		dput(child->dentry);
		kfree(child);
	}
out:
	while (!list_empty(dentries)) {
		child = list_entry(dentries->next, struct dentry_list, list);
		list_del(&child->list);
		dput(child->dentry);
		kfree(child);
	}
	nfs4_reset_user(uid, gid);
	return status;
}

static int
nfsd4_remove_clid_file(struct dentry *dir, struct dentry *dentry)
{
	int status;

	if (!S_ISREG(dir->d_inode->i_mode)) {
		printk("nfsd4: non-file found in client recovery directory\n");
		return -EINVAL;
	}
	mutex_lock_nested(&dir->d_inode->i_mutex, I_MUTEX_PARENT);
	status = vfs_unlink(dir->d_inode, dentry, rec_dir.path.mnt);
	mutex_unlock(&dir->d_inode->i_mutex);
	return status;
}

static int
nfsd4_clear_clid_dir(struct dentry *dir, struct dentry *dentry)
{
	int status;

	/* For now this directory should already be empty, but we empty it of
	 * any regular files anyway, just in case the directory was created by
	 * a kernel from the future.... */
	nfsd4_list_rec_dir(dentry, nfsd4_remove_clid_file);
	mutex_lock_nested(&dir->d_inode->i_mutex, I_MUTEX_PARENT);
	status = vfs_rmdir(dir->d_inode, dentry, rec_dir.path.mnt);
	mutex_unlock(&dir->d_inode->i_mutex);
	return status;
}

static int
nfsd4_unlink_clid_dir(char *name, int namlen)
{
	struct dentry *dentry;
	int status;

	dprintk("NFSD: nfsd4_unlink_clid_dir. name %.*s\n", namlen, name);

	mutex_lock(&rec_dir.path.dentry->d_inode->i_mutex);
	dentry = lookup_one_len(name, rec_dir.path.dentry, namlen);
	mutex_unlock(&rec_dir.path.dentry->d_inode->i_mutex);
	if (IS_ERR(dentry)) {
		status = PTR_ERR(dentry);
		return status;
	}
	status = -ENOENT;
	if (!dentry->d_inode)
		goto out;

	status = nfsd4_clear_clid_dir(rec_dir.path.dentry, dentry);
out:
	dput(dentry);
	return status;
}

void
nfsd4_remove_clid_dir(struct nfs4_client *clp)
{
	uid_t uid;
	gid_t gid;
	int status;

	if (!rec_dir_init || !clp->cl_firststate)
		return;

	status = mnt_want_write(rec_dir.path.mnt);
	if (status)
		goto out;
	clp->cl_firststate = 0;
	nfs4_save_user(&uid, &gid);
	status = nfsd4_unlink_clid_dir(clp->cl_recdir, HEXDIR_LEN-1);
	nfs4_reset_user(uid, gid);
	if (status == 0)
		nfsd4_sync_rec_dir();
	mnt_drop_write(rec_dir.path.mnt);
out:
	if (status)
		printk("NFSD: Failed to remove expired client state directory"
				" %.*s\n", HEXDIR_LEN, clp->cl_recdir);
	return;
}

static int
purge_old(struct dentry *parent, struct dentry *child)
{
	int status;

	if (nfs4_has_reclaimed_state(child->d_name.name))
		return 0;

	status = nfsd4_clear_clid_dir(parent, child);
	if (status)
		printk("failed to remove client recovery directory %s\n",
				child->d_name.name);
	/* Keep trying, success or failure: */
	return 0;
}

void
nfsd4_recdir_purge_old(void) {
	int status;

	if (!rec_dir_init)
		return;
	status = mnt_want_write(rec_dir.path.mnt);
	if (status)
		goto out;
	status = nfsd4_list_rec_dir(rec_dir.path.dentry, purge_old);
	if (status == 0)
		nfsd4_sync_rec_dir();
	mnt_drop_write(rec_dir.path.mnt);
out:
	if (status)
		printk("nfsd4: failed to purge old clients from recovery"
			" directory %s\n", rec_dir.path.dentry->d_name.name);
}

static int
load_recdir(struct dentry *parent, struct dentry *child)
{
	if (child->d_name.len != HEXDIR_LEN - 1) {
		printk("nfsd4: illegal name %s in recovery directory\n",
				child->d_name.name);
		/* Keep trying; maybe the others are OK: */
		return 0;
	}
	nfs4_client_to_reclaim(child->d_name.name);
	return 0;
}

int
nfsd4_recdir_load(void) {
	int status;

	status = nfsd4_list_rec_dir(rec_dir.path.dentry, load_recdir);
	if (status)
		printk("nfsd4: failed loading clients from recovery"
			" directory %s\n", rec_dir.path.dentry->d_name.name);
	return status;
}

/*
 * Hold reference to the recovery directory.
 */

void
nfsd4_init_recdir(char *rec_dirname)
{
	uid_t			uid = 0;
	gid_t			gid = 0;
	int 			status;

	printk("NFSD: Using %s as the NFSv4 state recovery directory\n",
			rec_dirname);

	BUG_ON(rec_dir_init);

	nfs4_save_user(&uid, &gid);

	status = path_lookup(rec_dirname, LOOKUP_FOLLOW | LOOKUP_DIRECTORY,
			&rec_dir);
	if (status)
		printk("NFSD: unable to find recovery directory %s\n",
				rec_dirname);

	if (!status)
		rec_dir_init = 1;
	nfs4_reset_user(uid, gid);
}

void
nfsd4_shutdown_recdir(void)
{
	if (!rec_dir_init)
		return;
	rec_dir_init = 0;
	path_put(&rec_dir.path);
}<|MERGE_RESOLUTION|>--- conflicted
+++ resolved
@@ -155,16 +155,12 @@
 		dprintk("NFSD: nfsd4_create_clid_dir: DIRECTORY EXISTS\n");
 		goto out_put;
 	}
-<<<<<<< HEAD
+	status = mnt_want_write(rec_dir.path.mnt);
+	if (status)
+		goto out_put;
 	status = vfs_mkdir(rec_dir.path.dentry->d_inode, dentry,
 			   rec_dir.path.mnt, S_IRWXU);
-=======
-	status = mnt_want_write(rec_dir.path.mnt);
-	if (status)
-		goto out_put;
-	status = vfs_mkdir(rec_dir.path.dentry->d_inode, dentry, S_IRWXU);
 	mnt_drop_write(rec_dir.path.mnt);
->>>>>>> 28ffb5d3
 out_put:
 	dput(dentry);
 out_unlock:
