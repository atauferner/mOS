--- conflicted
+++ resolved
@@ -24,14 +24,6 @@
 #include "transaction.h"
 #include "compression.h"
 #include "xattr.h"
-
-/*
- * Maximum number of references an extent can have in order for us to attempt to
- * issue clone operations instead of write operations. This currently exists to
- * avoid hitting limitations of the backreference walking code (taking a lot of
- * time and using too much memory for extents with large number of references).
- */
-#define SEND_MAX_EXTENT_REFS	64
 
 /*
  * Maximum number of references an extent can have in order for us to attempt to
@@ -2858,7 +2850,6 @@
 		parent = *p;
 		entry = rb_entry(parent, struct orphan_dir_info, node);
 		if (dir_ino < entry->ino)
-<<<<<<< HEAD
 			p = &(*p)->rb_left;
 		else if (dir_ino > entry->ino)
 			p = &(*p)->rb_right;
@@ -2866,15 +2857,6 @@
 			p = &(*p)->rb_left;
 		else if (dir_gen > entry->gen)
 			p = &(*p)->rb_right;
-=======
-			p = &(*p)->rb_left;
-		else if (dir_ino > entry->ino)
-			p = &(*p)->rb_right;
-		else if (dir_gen < entry->gen)
-			p = &(*p)->rb_left;
-		else if (dir_gen > entry->gen)
-			p = &(*p)->rb_right;
->>>>>>> 7d2a07b7
 		else
 			return entry;
 	}
@@ -4966,11 +4948,7 @@
 	if (ret)
 		return ret;
 
-<<<<<<< HEAD
-	inode = btrfs_iget(fs_info->sb, &key, root);
-=======
 	inode = btrfs_iget(fs_info->sb, sctx->cur_ino, root);
->>>>>>> 7d2a07b7
 	if (IS_ERR(inode))
 		return PTR_ERR(inode);
 
@@ -7360,16 +7338,8 @@
 		}
 
 		for (i = 0; i < arg->clone_sources_count; i++) {
-<<<<<<< HEAD
-			key.objectid = clone_sources_tmp[i];
-			key.type = BTRFS_ROOT_ITEM_KEY;
-			key.offset = (u64)-1;
-
-			clone_root = btrfs_get_fs_root(fs_info, &key, true);
-=======
 			clone_root = btrfs_get_fs_root(fs_info,
 						clone_sources_tmp[i], true);
->>>>>>> 7d2a07b7
 			if (IS_ERR(clone_root)) {
 				ret = PTR_ERR(clone_root);
 				goto out;
@@ -7400,16 +7370,8 @@
 	}
 
 	if (arg->parent_root) {
-<<<<<<< HEAD
-		key.objectid = arg->parent_root;
-		key.type = BTRFS_ROOT_ITEM_KEY;
-		key.offset = (u64)-1;
-
-		sctx->parent_root = btrfs_get_fs_root(fs_info, &key, true);
-=======
 		sctx->parent_root = btrfs_get_fs_root(fs_info, arg->parent_root,
 						      true);
->>>>>>> 7d2a07b7
 		if (IS_ERR(sctx->parent_root)) {
 			ret = PTR_ERR(sctx->parent_root);
 			goto out;
