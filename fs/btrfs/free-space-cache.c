// SPDX-License-Identifier: GPL-2.0
/*
 * Copyright (C) 2008 Red Hat.  All rights reserved.
 */

#include <linux/pagemap.h>
#include <linux/sched.h>
#include <linux/sched/signal.h>
#include <linux/slab.h>
#include <linux/math64.h>
#include <linux/ratelimit.h>
#include <linux/error-injection.h>
#include <linux/sched/mm.h>
#include "misc.h"
#include "ctree.h"
#include "free-space-cache.h"
#include "transaction.h"
#include "disk-io.h"
#include "extent_io.h"
#include "volumes.h"
#include "space-info.h"
#include "delalloc-space.h"
#include "block-group.h"
<<<<<<< HEAD
=======
#include "discard.h"
>>>>>>> 7d2a07b7

#define BITS_PER_BITMAP		(PAGE_SIZE * 8UL)
#define MAX_CACHE_BYTES_PER_GIG	SZ_64K
#define FORCE_EXTENT_THRESHOLD	SZ_1M

struct btrfs_trim_range {
	u64 start;
	u64 bytes;
	struct list_head list;
};

static int link_free_space(struct btrfs_free_space_ctl *ctl,
			   struct btrfs_free_space *info);
static void unlink_free_space(struct btrfs_free_space_ctl *ctl,
			      struct btrfs_free_space *info);
static int search_bitmap(struct btrfs_free_space_ctl *ctl,
			 struct btrfs_free_space *bitmap_info, u64 *offset,
			 u64 *bytes, bool for_alloc);
static void free_bitmap(struct btrfs_free_space_ctl *ctl,
			struct btrfs_free_space *bitmap_info);
static void bitmap_clear_bits(struct btrfs_free_space_ctl *ctl,
			      struct btrfs_free_space *info, u64 offset,
			      u64 bytes);

static struct inode *__lookup_free_space_inode(struct btrfs_root *root,
					       struct btrfs_path *path,
					       u64 offset)
{
	struct btrfs_fs_info *fs_info = root->fs_info;
	struct btrfs_key key;
	struct btrfs_key location;
	struct btrfs_disk_key disk_key;
	struct btrfs_free_space_header *header;
	struct extent_buffer *leaf;
	struct inode *inode = NULL;
	unsigned nofs_flag;
	int ret;

	key.objectid = BTRFS_FREE_SPACE_OBJECTID;
	key.offset = offset;
	key.type = 0;

	ret = btrfs_search_slot(NULL, root, &key, path, 0, 0);
	if (ret < 0)
		return ERR_PTR(ret);
	if (ret > 0) {
		btrfs_release_path(path);
		return ERR_PTR(-ENOENT);
	}

	leaf = path->nodes[0];
	header = btrfs_item_ptr(leaf, path->slots[0],
				struct btrfs_free_space_header);
	btrfs_free_space_key(leaf, header, &disk_key);
	btrfs_disk_key_to_cpu(&location, &disk_key);
	btrfs_release_path(path);

	/*
	 * We are often under a trans handle at this point, so we need to make
	 * sure NOFS is set to keep us from deadlocking.
	 */
	nofs_flag = memalloc_nofs_save();
<<<<<<< HEAD
	inode = btrfs_iget_path(fs_info->sb, &location, root, path);
=======
	inode = btrfs_iget_path(fs_info->sb, location.objectid, root, path);
>>>>>>> 7d2a07b7
	btrfs_release_path(path);
	memalloc_nofs_restore(nofs_flag);
	if (IS_ERR(inode))
		return inode;

	mapping_set_gfp_mask(inode->i_mapping,
			mapping_gfp_constraint(inode->i_mapping,
			~(__GFP_FS | __GFP_HIGHMEM)));

	return inode;
}

struct inode *lookup_free_space_inode(struct btrfs_block_group *block_group,
		struct btrfs_path *path)
{
	struct btrfs_fs_info *fs_info = block_group->fs_info;
	struct inode *inode = NULL;
	u32 flags = BTRFS_INODE_NODATASUM | BTRFS_INODE_NODATACOW;

	spin_lock(&block_group->lock);
	if (block_group->inode)
		inode = igrab(block_group->inode);
	spin_unlock(&block_group->lock);
	if (inode)
		return inode;

	inode = __lookup_free_space_inode(fs_info->tree_root, path,
					  block_group->start);
	if (IS_ERR(inode))
		return inode;

	spin_lock(&block_group->lock);
	if (!((BTRFS_I(inode)->flags & flags) == flags)) {
		btrfs_info(fs_info, "Old style space inode found, converting.");
		BTRFS_I(inode)->flags |= BTRFS_INODE_NODATASUM |
			BTRFS_INODE_NODATACOW;
		block_group->disk_cache_state = BTRFS_DC_CLEAR;
	}

	if (!block_group->iref) {
		block_group->inode = igrab(inode);
		block_group->iref = 1;
	}
	spin_unlock(&block_group->lock);

	return inode;
}

static int __create_free_space_inode(struct btrfs_root *root,
				     struct btrfs_trans_handle *trans,
				     struct btrfs_path *path,
				     u64 ino, u64 offset)
{
	struct btrfs_key key;
	struct btrfs_disk_key disk_key;
	struct btrfs_free_space_header *header;
	struct btrfs_inode_item *inode_item;
	struct extent_buffer *leaf;
	/* We inline CRCs for the free disk space cache */
	const u64 flags = BTRFS_INODE_NOCOMPRESS | BTRFS_INODE_PREALLOC |
			  BTRFS_INODE_NODATASUM | BTRFS_INODE_NODATACOW;
	int ret;

	ret = btrfs_insert_empty_inode(trans, root, path, ino);
	if (ret)
		return ret;

	leaf = path->nodes[0];
	inode_item = btrfs_item_ptr(leaf, path->slots[0],
				    struct btrfs_inode_item);
	btrfs_item_key(leaf, &disk_key, path->slots[0]);
	memzero_extent_buffer(leaf, (unsigned long)inode_item,
			     sizeof(*inode_item));
	btrfs_set_inode_generation(leaf, inode_item, trans->transid);
	btrfs_set_inode_size(leaf, inode_item, 0);
	btrfs_set_inode_nbytes(leaf, inode_item, 0);
	btrfs_set_inode_uid(leaf, inode_item, 0);
	btrfs_set_inode_gid(leaf, inode_item, 0);
	btrfs_set_inode_mode(leaf, inode_item, S_IFREG | 0600);
	btrfs_set_inode_flags(leaf, inode_item, flags);
	btrfs_set_inode_nlink(leaf, inode_item, 1);
	btrfs_set_inode_transid(leaf, inode_item, trans->transid);
	btrfs_set_inode_block_group(leaf, inode_item, offset);
	btrfs_mark_buffer_dirty(leaf);
	btrfs_release_path(path);

	key.objectid = BTRFS_FREE_SPACE_OBJECTID;
	key.offset = offset;
	key.type = 0;
	ret = btrfs_insert_empty_item(trans, root, path, &key,
				      sizeof(struct btrfs_free_space_header));
	if (ret < 0) {
		btrfs_release_path(path);
		return ret;
	}

	leaf = path->nodes[0];
	header = btrfs_item_ptr(leaf, path->slots[0],
				struct btrfs_free_space_header);
	memzero_extent_buffer(leaf, (unsigned long)header, sizeof(*header));
	btrfs_set_free_space_key(leaf, header, &disk_key);
	btrfs_mark_buffer_dirty(leaf);
	btrfs_release_path(path);

	return 0;
}

int create_free_space_inode(struct btrfs_trans_handle *trans,
			    struct btrfs_block_group *block_group,
			    struct btrfs_path *path)
{
	int ret;
	u64 ino;

	ret = btrfs_get_free_objectid(trans->fs_info->tree_root, &ino);
	if (ret < 0)
		return ret;

	return __create_free_space_inode(trans->fs_info->tree_root, trans, path,
					 ino, block_group->start);
<<<<<<< HEAD
=======
}

/*
 * inode is an optional sink: if it is NULL, btrfs_remove_free_space_inode
 * handles lookup, otherwise it takes ownership and iputs the inode.
 * Don't reuse an inode pointer after passing it into this function.
 */
int btrfs_remove_free_space_inode(struct btrfs_trans_handle *trans,
				  struct inode *inode,
				  struct btrfs_block_group *block_group)
{
	struct btrfs_path *path;
	struct btrfs_key key;
	int ret = 0;

	path = btrfs_alloc_path();
	if (!path)
		return -ENOMEM;

	if (!inode)
		inode = lookup_free_space_inode(block_group, path);
	if (IS_ERR(inode)) {
		if (PTR_ERR(inode) != -ENOENT)
			ret = PTR_ERR(inode);
		goto out;
	}
	ret = btrfs_orphan_add(trans, BTRFS_I(inode));
	if (ret) {
		btrfs_add_delayed_iput(inode);
		goto out;
	}
	clear_nlink(inode);
	/* One for the block groups ref */
	spin_lock(&block_group->lock);
	if (block_group->iref) {
		block_group->iref = 0;
		block_group->inode = NULL;
		spin_unlock(&block_group->lock);
		iput(inode);
	} else {
		spin_unlock(&block_group->lock);
	}
	/* One for the lookup ref */
	btrfs_add_delayed_iput(inode);

	key.objectid = BTRFS_FREE_SPACE_OBJECTID;
	key.type = 0;
	key.offset = block_group->start;
	ret = btrfs_search_slot(trans, trans->fs_info->tree_root, &key, path,
				-1, 1);
	if (ret) {
		if (ret > 0)
			ret = 0;
		goto out;
	}
	ret = btrfs_del_item(trans, trans->fs_info->tree_root, path);
out:
	btrfs_free_path(path);
	return ret;
>>>>>>> 7d2a07b7
}

int btrfs_check_trunc_cache_free_space(struct btrfs_fs_info *fs_info,
				       struct btrfs_block_rsv *rsv)
{
	u64 needed_bytes;
	int ret;

	/* 1 for slack space, 1 for updating the inode */
	needed_bytes = btrfs_calc_insert_metadata_size(fs_info, 1) +
		btrfs_calc_metadata_size(fs_info, 1);

	spin_lock(&rsv->lock);
	if (rsv->reserved < needed_bytes)
		ret = -ENOSPC;
	else
		ret = 0;
	spin_unlock(&rsv->lock);
	return ret;
}

int btrfs_truncate_free_space_cache(struct btrfs_trans_handle *trans,
				    struct btrfs_block_group *block_group,
				    struct inode *inode)
{
	struct btrfs_root *root = BTRFS_I(inode)->root;
	int ret = 0;
	bool locked = false;

	if (block_group) {
		struct btrfs_path *path = btrfs_alloc_path();

		if (!path) {
			ret = -ENOMEM;
			goto fail;
		}
		locked = true;
		mutex_lock(&trans->transaction->cache_write_mutex);
		if (!list_empty(&block_group->io_list)) {
			list_del_init(&block_group->io_list);

			btrfs_wait_cache_io(trans, block_group, path);
			btrfs_put_block_group(block_group);
		}

		/*
		 * now that we've truncated the cache away, its no longer
		 * setup or written
		 */
		spin_lock(&block_group->lock);
		block_group->disk_cache_state = BTRFS_DC_CLEAR;
		spin_unlock(&block_group->lock);
		btrfs_free_path(path);
	}

	btrfs_i_size_write(BTRFS_I(inode), 0);
	truncate_pagecache(inode, 0);

	/*
	 * We skip the throttling logic for free space cache inodes, so we don't
	 * need to check for -EAGAIN.
	 */
	ret = btrfs_truncate_inode_items(trans, root, BTRFS_I(inode),
					 0, BTRFS_EXTENT_DATA_KEY, NULL);
	if (ret)
		goto fail;

	ret = btrfs_update_inode(trans, root, BTRFS_I(inode));

fail:
	if (locked)
		mutex_unlock(&trans->transaction->cache_write_mutex);
	if (ret)
		btrfs_abort_transaction(trans, ret);

	return ret;
}

static void readahead_cache(struct inode *inode)
{
	struct file_ra_state *ra;
	unsigned long last_index;

	ra = kzalloc(sizeof(*ra), GFP_NOFS);
	if (!ra)
		return;

	file_ra_state_init(ra, inode->i_mapping);
	last_index = (i_size_read(inode) - 1) >> PAGE_SHIFT;

	page_cache_sync_readahead(inode->i_mapping, ra, NULL, 0, last_index);

	kfree(ra);
}

static int io_ctl_init(struct btrfs_io_ctl *io_ctl, struct inode *inode,
		       int write)
{
	int num_pages;

	num_pages = DIV_ROUND_UP(i_size_read(inode), PAGE_SIZE);

	/* Make sure we can fit our crcs and generation into the first page */
	if (write && (num_pages * sizeof(u32) + sizeof(u64)) > PAGE_SIZE)
		return -ENOSPC;

	memset(io_ctl, 0, sizeof(struct btrfs_io_ctl));

	io_ctl->pages = kcalloc(num_pages, sizeof(struct page *), GFP_NOFS);
	if (!io_ctl->pages)
		return -ENOMEM;

	io_ctl->num_pages = num_pages;
	io_ctl->fs_info = btrfs_sb(inode->i_sb);
	io_ctl->inode = inode;

	return 0;
}
ALLOW_ERROR_INJECTION(io_ctl_init, ERRNO);

static void io_ctl_free(struct btrfs_io_ctl *io_ctl)
{
	kfree(io_ctl->pages);
	io_ctl->pages = NULL;
}

static void io_ctl_unmap_page(struct btrfs_io_ctl *io_ctl)
{
	if (io_ctl->cur) {
		io_ctl->cur = NULL;
		io_ctl->orig = NULL;
	}
}

static void io_ctl_map_page(struct btrfs_io_ctl *io_ctl, int clear)
{
	ASSERT(io_ctl->index < io_ctl->num_pages);
	io_ctl->page = io_ctl->pages[io_ctl->index++];
	io_ctl->cur = page_address(io_ctl->page);
	io_ctl->orig = io_ctl->cur;
	io_ctl->size = PAGE_SIZE;
	if (clear)
		clear_page(io_ctl->cur);
}

static void io_ctl_drop_pages(struct btrfs_io_ctl *io_ctl)
{
	int i;

	io_ctl_unmap_page(io_ctl);

	for (i = 0; i < io_ctl->num_pages; i++) {
		if (io_ctl->pages[i]) {
			ClearPageChecked(io_ctl->pages[i]);
			unlock_page(io_ctl->pages[i]);
			put_page(io_ctl->pages[i]);
		}
	}
}

static int io_ctl_prepare_pages(struct btrfs_io_ctl *io_ctl, bool uptodate)
{
	struct page *page;
	struct inode *inode = io_ctl->inode;
	gfp_t mask = btrfs_alloc_write_mask(inode->i_mapping);
	int i;

	for (i = 0; i < io_ctl->num_pages; i++) {
		int ret;

		page = find_or_create_page(inode->i_mapping, i, mask);
		if (!page) {
			io_ctl_drop_pages(io_ctl);
			return -ENOMEM;
		}

		ret = set_page_extent_mapped(page);
		if (ret < 0) {
			unlock_page(page);
			put_page(page);
			io_ctl_drop_pages(io_ctl);
			return ret;
		}

		io_ctl->pages[i] = page;
		if (uptodate && !PageUptodate(page)) {
			btrfs_readpage(NULL, page);
			lock_page(page);
			if (page->mapping != inode->i_mapping) {
				btrfs_err(BTRFS_I(inode)->root->fs_info,
					  "free space cache page truncated");
				io_ctl_drop_pages(io_ctl);
				return -EIO;
			}
			if (!PageUptodate(page)) {
				btrfs_err(BTRFS_I(inode)->root->fs_info,
					   "error reading free space cache");
				io_ctl_drop_pages(io_ctl);
				return -EIO;
			}
		}
	}

	for (i = 0; i < io_ctl->num_pages; i++)
		clear_page_dirty_for_io(io_ctl->pages[i]);

	return 0;
}

static void io_ctl_set_generation(struct btrfs_io_ctl *io_ctl, u64 generation)
{
	io_ctl_map_page(io_ctl, 1);

	/*
	 * Skip the csum areas.  If we don't check crcs then we just have a
	 * 64bit chunk at the front of the first page.
	 */
	io_ctl->cur += (sizeof(u32) * io_ctl->num_pages);
	io_ctl->size -= sizeof(u64) + (sizeof(u32) * io_ctl->num_pages);

	put_unaligned_le64(generation, io_ctl->cur);
	io_ctl->cur += sizeof(u64);
}

static int io_ctl_check_generation(struct btrfs_io_ctl *io_ctl, u64 generation)
{
	u64 cache_gen;

	/*
	 * Skip the crc area.  If we don't check crcs then we just have a 64bit
	 * chunk at the front of the first page.
	 */
	io_ctl->cur += sizeof(u32) * io_ctl->num_pages;
	io_ctl->size -= sizeof(u64) + (sizeof(u32) * io_ctl->num_pages);

	cache_gen = get_unaligned_le64(io_ctl->cur);
	if (cache_gen != generation) {
		btrfs_err_rl(io_ctl->fs_info,
			"space cache generation (%llu) does not match inode (%llu)",
				cache_gen, generation);
		io_ctl_unmap_page(io_ctl);
		return -EIO;
	}
	io_ctl->cur += sizeof(u64);
	return 0;
}

static void io_ctl_set_crc(struct btrfs_io_ctl *io_ctl, int index)
{
	u32 *tmp;
	u32 crc = ~(u32)0;
	unsigned offset = 0;

	if (index == 0)
		offset = sizeof(u32) * io_ctl->num_pages;

	crc = btrfs_crc32c(crc, io_ctl->orig + offset, PAGE_SIZE - offset);
	btrfs_crc32c_final(crc, (u8 *)&crc);
	io_ctl_unmap_page(io_ctl);
	tmp = page_address(io_ctl->pages[0]);
	tmp += index;
	*tmp = crc;
}

static int io_ctl_check_crc(struct btrfs_io_ctl *io_ctl, int index)
{
	u32 *tmp, val;
	u32 crc = ~(u32)0;
	unsigned offset = 0;

	if (index == 0)
		offset = sizeof(u32) * io_ctl->num_pages;

	tmp = page_address(io_ctl->pages[0]);
	tmp += index;
	val = *tmp;

	io_ctl_map_page(io_ctl, 0);
	crc = btrfs_crc32c(crc, io_ctl->orig + offset, PAGE_SIZE - offset);
	btrfs_crc32c_final(crc, (u8 *)&crc);
	if (val != crc) {
		btrfs_err_rl(io_ctl->fs_info,
			"csum mismatch on free space cache");
		io_ctl_unmap_page(io_ctl);
		return -EIO;
	}

	return 0;
}

static int io_ctl_add_entry(struct btrfs_io_ctl *io_ctl, u64 offset, u64 bytes,
			    void *bitmap)
{
	struct btrfs_free_space_entry *entry;

	if (!io_ctl->cur)
		return -ENOSPC;

	entry = io_ctl->cur;
	put_unaligned_le64(offset, &entry->offset);
	put_unaligned_le64(bytes, &entry->bytes);
	entry->type = (bitmap) ? BTRFS_FREE_SPACE_BITMAP :
		BTRFS_FREE_SPACE_EXTENT;
	io_ctl->cur += sizeof(struct btrfs_free_space_entry);
	io_ctl->size -= sizeof(struct btrfs_free_space_entry);

	if (io_ctl->size >= sizeof(struct btrfs_free_space_entry))
		return 0;

	io_ctl_set_crc(io_ctl, io_ctl->index - 1);

	/* No more pages to map */
	if (io_ctl->index >= io_ctl->num_pages)
		return 0;

	/* map the next page */
	io_ctl_map_page(io_ctl, 1);
	return 0;
}

static int io_ctl_add_bitmap(struct btrfs_io_ctl *io_ctl, void *bitmap)
{
	if (!io_ctl->cur)
		return -ENOSPC;

	/*
	 * If we aren't at the start of the current page, unmap this one and
	 * map the next one if there is any left.
	 */
	if (io_ctl->cur != io_ctl->orig) {
		io_ctl_set_crc(io_ctl, io_ctl->index - 1);
		if (io_ctl->index >= io_ctl->num_pages)
			return -ENOSPC;
		io_ctl_map_page(io_ctl, 0);
	}

	copy_page(io_ctl->cur, bitmap);
	io_ctl_set_crc(io_ctl, io_ctl->index - 1);
	if (io_ctl->index < io_ctl->num_pages)
		io_ctl_map_page(io_ctl, 0);
	return 0;
}

static void io_ctl_zero_remaining_pages(struct btrfs_io_ctl *io_ctl)
{
	/*
	 * If we're not on the boundary we know we've modified the page and we
	 * need to crc the page.
	 */
	if (io_ctl->cur != io_ctl->orig)
		io_ctl_set_crc(io_ctl, io_ctl->index - 1);
	else
		io_ctl_unmap_page(io_ctl);

	while (io_ctl->index < io_ctl->num_pages) {
		io_ctl_map_page(io_ctl, 1);
		io_ctl_set_crc(io_ctl, io_ctl->index - 1);
	}
}

static int io_ctl_read_entry(struct btrfs_io_ctl *io_ctl,
			    struct btrfs_free_space *entry, u8 *type)
{
	struct btrfs_free_space_entry *e;
	int ret;

	if (!io_ctl->cur) {
		ret = io_ctl_check_crc(io_ctl, io_ctl->index);
		if (ret)
			return ret;
	}

	e = io_ctl->cur;
	entry->offset = get_unaligned_le64(&e->offset);
	entry->bytes = get_unaligned_le64(&e->bytes);
	*type = e->type;
	io_ctl->cur += sizeof(struct btrfs_free_space_entry);
	io_ctl->size -= sizeof(struct btrfs_free_space_entry);

	if (io_ctl->size >= sizeof(struct btrfs_free_space_entry))
		return 0;

	io_ctl_unmap_page(io_ctl);

	return 0;
}

static int io_ctl_read_bitmap(struct btrfs_io_ctl *io_ctl,
			      struct btrfs_free_space *entry)
{
	int ret;

	ret = io_ctl_check_crc(io_ctl, io_ctl->index);
	if (ret)
		return ret;

	copy_page(entry->bitmap, io_ctl->cur);
	io_ctl_unmap_page(io_ctl);

	return 0;
}

static void recalculate_thresholds(struct btrfs_free_space_ctl *ctl)
{
	struct btrfs_block_group *block_group = ctl->private;
	u64 max_bytes;
	u64 bitmap_bytes;
	u64 extent_bytes;
	u64 size = block_group->length;
	u64 bytes_per_bg = BITS_PER_BITMAP * ctl->unit;
	u64 max_bitmaps = div64_u64(size + bytes_per_bg - 1, bytes_per_bg);

	max_bitmaps = max_t(u64, max_bitmaps, 1);

	ASSERT(ctl->total_bitmaps <= max_bitmaps);

	/*
	 * We are trying to keep the total amount of memory used per 1GiB of
	 * space to be MAX_CACHE_BYTES_PER_GIG.  However, with a reclamation
	 * mechanism of pulling extents >= FORCE_EXTENT_THRESHOLD out of
	 * bitmaps, we may end up using more memory than this.
	 */
	if (size < SZ_1G)
		max_bytes = MAX_CACHE_BYTES_PER_GIG;
	else
		max_bytes = MAX_CACHE_BYTES_PER_GIG * div_u64(size, SZ_1G);

	bitmap_bytes = ctl->total_bitmaps * ctl->unit;

	/*
	 * we want the extent entry threshold to always be at most 1/2 the max
	 * bytes we can have, or whatever is less than that.
	 */
	extent_bytes = max_bytes - bitmap_bytes;
	extent_bytes = min_t(u64, extent_bytes, max_bytes >> 1);

	ctl->extents_thresh =
		div_u64(extent_bytes, sizeof(struct btrfs_free_space));
}

static int __load_free_space_cache(struct btrfs_root *root, struct inode *inode,
				   struct btrfs_free_space_ctl *ctl,
				   struct btrfs_path *path, u64 offset)
{
	struct btrfs_fs_info *fs_info = root->fs_info;
	struct btrfs_free_space_header *header;
	struct extent_buffer *leaf;
	struct btrfs_io_ctl io_ctl;
	struct btrfs_key key;
	struct btrfs_free_space *e, *n;
	LIST_HEAD(bitmaps);
	u64 num_entries;
	u64 num_bitmaps;
	u64 generation;
	u8 type;
	int ret = 0;

	/* Nothing in the space cache, goodbye */
	if (!i_size_read(inode))
		return 0;

	key.objectid = BTRFS_FREE_SPACE_OBJECTID;
	key.offset = offset;
	key.type = 0;

	ret = btrfs_search_slot(NULL, root, &key, path, 0, 0);
	if (ret < 0)
		return 0;
	else if (ret > 0) {
		btrfs_release_path(path);
		return 0;
	}

	ret = -1;

	leaf = path->nodes[0];
	header = btrfs_item_ptr(leaf, path->slots[0],
				struct btrfs_free_space_header);
	num_entries = btrfs_free_space_entries(leaf, header);
	num_bitmaps = btrfs_free_space_bitmaps(leaf, header);
	generation = btrfs_free_space_generation(leaf, header);
	btrfs_release_path(path);

	if (!BTRFS_I(inode)->generation) {
		btrfs_info(fs_info,
			   "the free space cache file (%llu) is invalid, skip it",
			   offset);
		return 0;
	}

	if (BTRFS_I(inode)->generation != generation) {
		btrfs_err(fs_info,
			  "free space inode generation (%llu) did not match free space cache generation (%llu)",
			  BTRFS_I(inode)->generation, generation);
		return 0;
	}

	if (!num_entries)
		return 0;

	ret = io_ctl_init(&io_ctl, inode, 0);
	if (ret)
		return ret;

	readahead_cache(inode);

	ret = io_ctl_prepare_pages(&io_ctl, true);
	if (ret)
		goto out;

	ret = io_ctl_check_crc(&io_ctl, 0);
	if (ret)
		goto free_cache;

	ret = io_ctl_check_generation(&io_ctl, generation);
	if (ret)
		goto free_cache;

	while (num_entries) {
		e = kmem_cache_zalloc(btrfs_free_space_cachep,
				      GFP_NOFS);
		if (!e) {
			ret = -ENOMEM;
			goto free_cache;
		}

		ret = io_ctl_read_entry(&io_ctl, e, &type);
		if (ret) {
			kmem_cache_free(btrfs_free_space_cachep, e);
			goto free_cache;
		}

		if (!e->bytes) {
			ret = -1;
			kmem_cache_free(btrfs_free_space_cachep, e);
			goto free_cache;
		}

		if (type == BTRFS_FREE_SPACE_EXTENT) {
			spin_lock(&ctl->tree_lock);
			ret = link_free_space(ctl, e);
			spin_unlock(&ctl->tree_lock);
			if (ret) {
				btrfs_err(fs_info,
					"Duplicate entries in free space cache, dumping");
				kmem_cache_free(btrfs_free_space_cachep, e);
				goto free_cache;
			}
		} else {
			ASSERT(num_bitmaps);
			num_bitmaps--;
			e->bitmap = kmem_cache_zalloc(
					btrfs_free_space_bitmap_cachep, GFP_NOFS);
			if (!e->bitmap) {
				ret = -ENOMEM;
				kmem_cache_free(
					btrfs_free_space_cachep, e);
				goto free_cache;
			}
			spin_lock(&ctl->tree_lock);
			ret = link_free_space(ctl, e);
			ctl->total_bitmaps++;
			recalculate_thresholds(ctl);
			spin_unlock(&ctl->tree_lock);
			if (ret) {
				btrfs_err(fs_info,
					"Duplicate entries in free space cache, dumping");
				kmem_cache_free(btrfs_free_space_cachep, e);
				goto free_cache;
			}
			list_add_tail(&e->list, &bitmaps);
		}

		num_entries--;
	}

	io_ctl_unmap_page(&io_ctl);

	/*
	 * We add the bitmaps at the end of the entries in order that
	 * the bitmap entries are added to the cache.
	 */
	list_for_each_entry_safe(e, n, &bitmaps, list) {
		list_del_init(&e->list);
		ret = io_ctl_read_bitmap(&io_ctl, e);
		if (ret)
			goto free_cache;
	}

	io_ctl_drop_pages(&io_ctl);
	ret = 1;
out:
	io_ctl_free(&io_ctl);
	return ret;
free_cache:
	io_ctl_drop_pages(&io_ctl);
	__btrfs_remove_free_space_cache(ctl);
	goto out;
}

<<<<<<< HEAD
=======
static int copy_free_space_cache(struct btrfs_block_group *block_group,
				 struct btrfs_free_space_ctl *ctl)
{
	struct btrfs_free_space *info;
	struct rb_node *n;
	int ret = 0;

	while (!ret && (n = rb_first(&ctl->free_space_offset)) != NULL) {
		info = rb_entry(n, struct btrfs_free_space, offset_index);
		if (!info->bitmap) {
			unlink_free_space(ctl, info);
			ret = btrfs_add_free_space(block_group, info->offset,
						   info->bytes);
			kmem_cache_free(btrfs_free_space_cachep, info);
		} else {
			u64 offset = info->offset;
			u64 bytes = ctl->unit;

			while (search_bitmap(ctl, info, &offset, &bytes,
					     false) == 0) {
				ret = btrfs_add_free_space(block_group, offset,
							   bytes);
				if (ret)
					break;
				bitmap_clear_bits(ctl, info, offset, bytes);
				offset = info->offset;
				bytes = ctl->unit;
			}
			free_bitmap(ctl, info);
		}
		cond_resched();
	}
	return ret;
}

>>>>>>> 7d2a07b7
int load_free_space_cache(struct btrfs_block_group *block_group)
{
	struct btrfs_fs_info *fs_info = block_group->fs_info;
	struct btrfs_free_space_ctl *ctl = block_group->free_space_ctl;
	struct btrfs_free_space_ctl tmp_ctl = {};
	struct inode *inode;
	struct btrfs_path *path;
	int ret = 0;
	bool matched;
	u64 used = block_group->used;
<<<<<<< HEAD
=======

	/*
	 * Because we could potentially discard our loaded free space, we want
	 * to load everything into a temporary structure first, and then if it's
	 * valid copy it all into the actual free space ctl.
	 */
	btrfs_init_free_space_ctl(block_group, &tmp_ctl);
>>>>>>> 7d2a07b7

	/*
	 * If this block group has been marked to be cleared for one reason or
	 * another then we can't trust the on disk cache, so just return.
	 */
	spin_lock(&block_group->lock);
	if (block_group->disk_cache_state != BTRFS_DC_WRITTEN) {
		spin_unlock(&block_group->lock);
		return 0;
	}
	spin_unlock(&block_group->lock);

	path = btrfs_alloc_path();
	if (!path)
		return 0;
	path->search_commit_root = 1;
	path->skip_locking = 1;

	/*
	 * We must pass a path with search_commit_root set to btrfs_iget in
	 * order to avoid a deadlock when allocating extents for the tree root.
	 *
	 * When we are COWing an extent buffer from the tree root, when looking
	 * for a free extent, at extent-tree.c:find_free_extent(), we can find
	 * block group without its free space cache loaded. When we find one
	 * we must load its space cache which requires reading its free space
	 * cache's inode item from the root tree. If this inode item is located
	 * in the same leaf that we started COWing before, then we end up in
	 * deadlock on the extent buffer (trying to read lock it when we
	 * previously write locked it).
	 *
	 * It's safe to read the inode item using the commit root because
	 * block groups, once loaded, stay in memory forever (until they are
	 * removed) as well as their space caches once loaded. New block groups
	 * once created get their ->cached field set to BTRFS_CACHE_FINISHED so
	 * we will never try to read their inode item while the fs is mounted.
	 */
	inode = lookup_free_space_inode(block_group, path);
	if (IS_ERR(inode)) {
		btrfs_free_path(path);
		return 0;
	}

	/* We may have converted the inode and made the cache invalid. */
	spin_lock(&block_group->lock);
	if (block_group->disk_cache_state != BTRFS_DC_WRITTEN) {
		spin_unlock(&block_group->lock);
		btrfs_free_path(path);
		goto out;
	}
	spin_unlock(&block_group->lock);

<<<<<<< HEAD
	ret = __load_free_space_cache(fs_info->tree_root, inode, ctl,
=======
	ret = __load_free_space_cache(fs_info->tree_root, inode, &tmp_ctl,
>>>>>>> 7d2a07b7
				      path, block_group->start);
	btrfs_free_path(path);
	if (ret <= 0)
		goto out;

<<<<<<< HEAD
	spin_lock(&ctl->tree_lock);
	matched = (ctl->free_space == (block_group->length - used -
				       block_group->bytes_super));
	spin_unlock(&ctl->tree_lock);
=======
	matched = (tmp_ctl.free_space == (block_group->length - used -
					  block_group->bytes_super));
>>>>>>> 7d2a07b7

	if (matched) {
		ret = copy_free_space_cache(block_group, &tmp_ctl);
		/*
		 * ret == 1 means we successfully loaded the free space cache,
		 * so we need to re-set it here.
		 */
		if (ret == 0)
			ret = 1;
	} else {
		__btrfs_remove_free_space_cache(&tmp_ctl);
		btrfs_warn(fs_info,
			   "block group %llu has wrong amount of free space",
			   block_group->start);
		ret = -1;
	}
out:
	if (ret < 0) {
		/* This cache is bogus, make sure it gets cleared */
		spin_lock(&block_group->lock);
		block_group->disk_cache_state = BTRFS_DC_CLEAR;
		spin_unlock(&block_group->lock);
		ret = 0;

		btrfs_warn(fs_info,
			   "failed to load free space cache for block group %llu, rebuilding it now",
			   block_group->start);
	}

	spin_lock(&ctl->tree_lock);
	btrfs_discard_update_discardable(block_group);
	spin_unlock(&ctl->tree_lock);
	iput(inode);
	return ret;
}

static noinline_for_stack
int write_cache_extent_entries(struct btrfs_io_ctl *io_ctl,
			      struct btrfs_free_space_ctl *ctl,
			      struct btrfs_block_group *block_group,
			      int *entries, int *bitmaps,
			      struct list_head *bitmap_list)
{
	int ret;
	struct btrfs_free_cluster *cluster = NULL;
	struct btrfs_free_cluster *cluster_locked = NULL;
	struct rb_node *node = rb_first(&ctl->free_space_offset);
	struct btrfs_trim_range *trim_entry;

	/* Get the cluster for this block_group if it exists */
	if (block_group && !list_empty(&block_group->cluster_list)) {
		cluster = list_entry(block_group->cluster_list.next,
				     struct btrfs_free_cluster,
				     block_group_list);
	}

	if (!node && cluster) {
		cluster_locked = cluster;
		spin_lock(&cluster_locked->lock);
		node = rb_first(&cluster->root);
		cluster = NULL;
	}

	/* Write out the extent entries */
	while (node) {
		struct btrfs_free_space *e;

		e = rb_entry(node, struct btrfs_free_space, offset_index);
		*entries += 1;

		ret = io_ctl_add_entry(io_ctl, e->offset, e->bytes,
				       e->bitmap);
		if (ret)
			goto fail;

		if (e->bitmap) {
			list_add_tail(&e->list, bitmap_list);
			*bitmaps += 1;
		}
		node = rb_next(node);
		if (!node && cluster) {
			node = rb_first(&cluster->root);
			cluster_locked = cluster;
			spin_lock(&cluster_locked->lock);
			cluster = NULL;
		}
	}
	if (cluster_locked) {
		spin_unlock(&cluster_locked->lock);
		cluster_locked = NULL;
	}

	/*
	 * Make sure we don't miss any range that was removed from our rbtree
	 * because trimming is running. Otherwise after a umount+mount (or crash
	 * after committing the transaction) we would leak free space and get
	 * an inconsistent free space cache report from fsck.
	 */
	list_for_each_entry(trim_entry, &ctl->trimming_ranges, list) {
		ret = io_ctl_add_entry(io_ctl, trim_entry->start,
				       trim_entry->bytes, NULL);
		if (ret)
			goto fail;
		*entries += 1;
	}

	return 0;
fail:
	if (cluster_locked)
		spin_unlock(&cluster_locked->lock);
	return -ENOSPC;
}

static noinline_for_stack int
update_cache_item(struct btrfs_trans_handle *trans,
		  struct btrfs_root *root,
		  struct inode *inode,
		  struct btrfs_path *path, u64 offset,
		  int entries, int bitmaps)
{
	struct btrfs_key key;
	struct btrfs_free_space_header *header;
	struct extent_buffer *leaf;
	int ret;

	key.objectid = BTRFS_FREE_SPACE_OBJECTID;
	key.offset = offset;
	key.type = 0;

	ret = btrfs_search_slot(trans, root, &key, path, 0, 1);
	if (ret < 0) {
		clear_extent_bit(&BTRFS_I(inode)->io_tree, 0, inode->i_size - 1,
				 EXTENT_DELALLOC, 0, 0, NULL);
		goto fail;
	}
	leaf = path->nodes[0];
	if (ret > 0) {
		struct btrfs_key found_key;
		ASSERT(path->slots[0]);
		path->slots[0]--;
		btrfs_item_key_to_cpu(leaf, &found_key, path->slots[0]);
		if (found_key.objectid != BTRFS_FREE_SPACE_OBJECTID ||
		    found_key.offset != offset) {
			clear_extent_bit(&BTRFS_I(inode)->io_tree, 0,
					 inode->i_size - 1, EXTENT_DELALLOC, 0,
					 0, NULL);
			btrfs_release_path(path);
			goto fail;
		}
	}

	BTRFS_I(inode)->generation = trans->transid;
	header = btrfs_item_ptr(leaf, path->slots[0],
				struct btrfs_free_space_header);
	btrfs_set_free_space_entries(leaf, header, entries);
	btrfs_set_free_space_bitmaps(leaf, header, bitmaps);
	btrfs_set_free_space_generation(leaf, header, trans->transid);
	btrfs_mark_buffer_dirty(leaf);
	btrfs_release_path(path);

	return 0;

fail:
	return -1;
}

static noinline_for_stack int write_pinned_extent_entries(
<<<<<<< HEAD
=======
			    struct btrfs_trans_handle *trans,
>>>>>>> 7d2a07b7
			    struct btrfs_block_group *block_group,
			    struct btrfs_io_ctl *io_ctl,
			    int *entries)
{
	u64 start, extent_start, extent_end, len;
	struct extent_io_tree *unpin = NULL;
	int ret;

	if (!block_group)
		return 0;

	/*
	 * We want to add any pinned extents to our free space cache
	 * so we don't leak the space
	 *
	 * We shouldn't have switched the pinned extents yet so this is the
	 * right one
	 */
	unpin = &trans->transaction->pinned_extents;

	start = block_group->start;

	while (start < block_group->start + block_group->length) {
		ret = find_first_extent_bit(unpin, start,
					    &extent_start, &extent_end,
					    EXTENT_DIRTY, NULL);
		if (ret)
			return 0;

		/* This pinned extent is out of our range */
		if (extent_start >= block_group->start + block_group->length)
			return 0;

		extent_start = max(extent_start, start);
		extent_end = min(block_group->start + block_group->length,
				 extent_end + 1);
		len = extent_end - extent_start;

		*entries += 1;
		ret = io_ctl_add_entry(io_ctl, extent_start, len, NULL);
		if (ret)
			return -ENOSPC;

		start = extent_end;
	}

	return 0;
}

static noinline_for_stack int
write_bitmap_entries(struct btrfs_io_ctl *io_ctl, struct list_head *bitmap_list)
{
	struct btrfs_free_space *entry, *next;
	int ret;

	/* Write out the bitmaps */
	list_for_each_entry_safe(entry, next, bitmap_list, list) {
		ret = io_ctl_add_bitmap(io_ctl, entry->bitmap);
		if (ret)
			return -ENOSPC;
		list_del_init(&entry->list);
	}

	return 0;
}

static int flush_dirty_cache(struct inode *inode)
{
	int ret;

	ret = btrfs_wait_ordered_range(inode, 0, (u64)-1);
	if (ret)
		clear_extent_bit(&BTRFS_I(inode)->io_tree, 0, inode->i_size - 1,
				 EXTENT_DELALLOC, 0, 0, NULL);

	return ret;
}

static void noinline_for_stack
cleanup_bitmap_list(struct list_head *bitmap_list)
{
	struct btrfs_free_space *entry, *next;

	list_for_each_entry_safe(entry, next, bitmap_list, list)
		list_del_init(&entry->list);
}

static void noinline_for_stack
cleanup_write_cache_enospc(struct inode *inode,
			   struct btrfs_io_ctl *io_ctl,
			   struct extent_state **cached_state)
{
	io_ctl_drop_pages(io_ctl);
	unlock_extent_cached(&BTRFS_I(inode)->io_tree, 0,
			     i_size_read(inode) - 1, cached_state);
}

static int __btrfs_wait_cache_io(struct btrfs_root *root,
				 struct btrfs_trans_handle *trans,
				 struct btrfs_block_group *block_group,
				 struct btrfs_io_ctl *io_ctl,
				 struct btrfs_path *path, u64 offset)
{
	int ret;
	struct inode *inode = io_ctl->inode;

	if (!inode)
		return 0;

	/* Flush the dirty pages in the cache file. */
	ret = flush_dirty_cache(inode);
	if (ret)
		goto out;

	/* Update the cache item to tell everyone this cache file is valid. */
	ret = update_cache_item(trans, root, inode, path, offset,
				io_ctl->entries, io_ctl->bitmaps);
out:
	if (ret) {
		invalidate_inode_pages2(inode->i_mapping);
		BTRFS_I(inode)->generation = 0;
<<<<<<< HEAD
		if (block_group) {
#ifdef DEBUG
			btrfs_err(root->fs_info,
				  "failed to write free space cache for block group %llu",
				  block_group->start);
#endif
		}
=======
		if (block_group)
			btrfs_debug(root->fs_info,
	  "failed to write free space cache for block group %llu error %d",
				  block_group->start, ret);
>>>>>>> 7d2a07b7
	}
	btrfs_update_inode(trans, root, BTRFS_I(inode));

	if (block_group) {
		/* the dirty list is protected by the dirty_bgs_lock */
		spin_lock(&trans->transaction->dirty_bgs_lock);

		/* the disk_cache_state is protected by the block group lock */
		spin_lock(&block_group->lock);

		/*
		 * only mark this as written if we didn't get put back on
		 * the dirty list while waiting for IO.   Otherwise our
		 * cache state won't be right, and we won't get written again
		 */
		if (!ret && list_empty(&block_group->dirty_list))
			block_group->disk_cache_state = BTRFS_DC_WRITTEN;
		else if (ret)
			block_group->disk_cache_state = BTRFS_DC_ERROR;

		spin_unlock(&block_group->lock);
		spin_unlock(&trans->transaction->dirty_bgs_lock);
		io_ctl->inode = NULL;
		iput(inode);
	}

	return ret;

}

int btrfs_wait_cache_io(struct btrfs_trans_handle *trans,
			struct btrfs_block_group *block_group,
			struct btrfs_path *path)
{
	return __btrfs_wait_cache_io(block_group->fs_info->tree_root, trans,
				     block_group, &block_group->io_ctl,
				     path, block_group->start);
}

/**
 * Write out cached info to an inode
 *
 * @root:        root the inode belongs to
 * @inode:       freespace inode we are writing out
 * @ctl:         free space cache we are going to write out
 * @block_group: block_group for this cache if it belongs to a block_group
 * @io_ctl:      holds context for the io
 * @trans:       the trans handle
 *
 * This function writes out a free space cache struct to disk for quick recovery
 * on mount.  This will return 0 if it was successful in writing the cache out,
 * or an errno if it was not.
 */
static int __btrfs_write_out_cache(struct btrfs_root *root, struct inode *inode,
				   struct btrfs_free_space_ctl *ctl,
				   struct btrfs_block_group *block_group,
				   struct btrfs_io_ctl *io_ctl,
				   struct btrfs_trans_handle *trans)
{
	struct extent_state *cached_state = NULL;
	LIST_HEAD(bitmap_list);
	int entries = 0;
	int bitmaps = 0;
	int ret;
	int must_iput = 0;

	if (!i_size_read(inode))
		return -EIO;

	WARN_ON(io_ctl->pages);
	ret = io_ctl_init(io_ctl, inode, 1);
	if (ret)
		return ret;

	if (block_group && (block_group->flags & BTRFS_BLOCK_GROUP_DATA)) {
		down_write(&block_group->data_rwsem);
		spin_lock(&block_group->lock);
		if (block_group->delalloc_bytes) {
			block_group->disk_cache_state = BTRFS_DC_WRITTEN;
			spin_unlock(&block_group->lock);
			up_write(&block_group->data_rwsem);
			BTRFS_I(inode)->generation = 0;
			ret = 0;
			must_iput = 1;
			goto out;
		}
		spin_unlock(&block_group->lock);
	}

	/* Lock all pages first so we can lock the extent safely. */
	ret = io_ctl_prepare_pages(io_ctl, false);
	if (ret)
		goto out_unlock;

	lock_extent_bits(&BTRFS_I(inode)->io_tree, 0, i_size_read(inode) - 1,
			 &cached_state);

	io_ctl_set_generation(io_ctl, trans->transid);

	mutex_lock(&ctl->cache_writeout_mutex);
	/* Write out the extent entries in the free space cache */
	spin_lock(&ctl->tree_lock);
	ret = write_cache_extent_entries(io_ctl, ctl,
					 block_group, &entries, &bitmaps,
					 &bitmap_list);
	if (ret)
		goto out_nospc_locked;

	/*
	 * Some spaces that are freed in the current transaction are pinned,
	 * they will be added into free space cache after the transaction is
	 * committed, we shouldn't lose them.
	 *
	 * If this changes while we are working we'll get added back to
	 * the dirty list and redo it.  No locking needed
	 */
	ret = write_pinned_extent_entries(trans, block_group, io_ctl, &entries);
	if (ret)
		goto out_nospc_locked;

	/*
	 * At last, we write out all the bitmaps and keep cache_writeout_mutex
	 * locked while doing it because a concurrent trim can be manipulating
	 * or freeing the bitmap.
	 */
	ret = write_bitmap_entries(io_ctl, &bitmap_list);
	spin_unlock(&ctl->tree_lock);
	mutex_unlock(&ctl->cache_writeout_mutex);
	if (ret)
		goto out_nospc;

	/* Zero out the rest of the pages just to make sure */
	io_ctl_zero_remaining_pages(io_ctl);

	/* Everything is written out, now we dirty the pages in the file. */
	ret = btrfs_dirty_pages(BTRFS_I(inode), io_ctl->pages,
				io_ctl->num_pages, 0, i_size_read(inode),
<<<<<<< HEAD
				&cached_state);
=======
				&cached_state, false);
>>>>>>> 7d2a07b7
	if (ret)
		goto out_nospc;

	if (block_group && (block_group->flags & BTRFS_BLOCK_GROUP_DATA))
		up_write(&block_group->data_rwsem);
	/*
	 * Release the pages and unlock the extent, we will flush
	 * them out later
	 */
	io_ctl_drop_pages(io_ctl);
	io_ctl_free(io_ctl);

	unlock_extent_cached(&BTRFS_I(inode)->io_tree, 0,
			     i_size_read(inode) - 1, &cached_state);

	/*
	 * at this point the pages are under IO and we're happy,
	 * The caller is responsible for waiting on them and updating
	 * the cache and the inode
	 */
	io_ctl->entries = entries;
	io_ctl->bitmaps = bitmaps;

	ret = btrfs_fdatawrite_range(inode, 0, (u64)-1);
	if (ret)
		goto out;

	return 0;

out_nospc_locked:
	cleanup_bitmap_list(&bitmap_list);
	spin_unlock(&ctl->tree_lock);
	mutex_unlock(&ctl->cache_writeout_mutex);

out_nospc:
	cleanup_write_cache_enospc(inode, io_ctl, &cached_state);

out_unlock:
	if (block_group && (block_group->flags & BTRFS_BLOCK_GROUP_DATA))
		up_write(&block_group->data_rwsem);

out:
	io_ctl->inode = NULL;
	io_ctl_free(io_ctl);
	if (ret) {
		invalidate_inode_pages2(inode->i_mapping);
		BTRFS_I(inode)->generation = 0;
	}
	btrfs_update_inode(trans, root, BTRFS_I(inode));
	if (must_iput)
		iput(inode);
	return ret;
}

int btrfs_write_out_cache(struct btrfs_trans_handle *trans,
			  struct btrfs_block_group *block_group,
			  struct btrfs_path *path)
{
	struct btrfs_fs_info *fs_info = trans->fs_info;
	struct btrfs_free_space_ctl *ctl = block_group->free_space_ctl;
	struct inode *inode;
	int ret = 0;

	spin_lock(&block_group->lock);
	if (block_group->disk_cache_state < BTRFS_DC_SETUP) {
		spin_unlock(&block_group->lock);
		return 0;
	}
	spin_unlock(&block_group->lock);

	inode = lookup_free_space_inode(block_group, path);
	if (IS_ERR(inode))
		return 0;

	ret = __btrfs_write_out_cache(fs_info->tree_root, inode, ctl,
				block_group, &block_group->io_ctl, trans);
	if (ret) {
<<<<<<< HEAD
#ifdef DEBUG
		btrfs_err(fs_info,
			  "failed to write free space cache for block group %llu",
			  block_group->start);
#endif
=======
		btrfs_debug(fs_info,
	  "failed to write free space cache for block group %llu error %d",
			  block_group->start, ret);
>>>>>>> 7d2a07b7
		spin_lock(&block_group->lock);
		block_group->disk_cache_state = BTRFS_DC_ERROR;
		spin_unlock(&block_group->lock);

		block_group->io_ctl.inode = NULL;
		iput(inode);
	}

	/*
	 * if ret == 0 the caller is expected to call btrfs_wait_cache_io
	 * to wait for IO and put the inode
	 */

	return ret;
}

static inline unsigned long offset_to_bit(u64 bitmap_start, u32 unit,
					  u64 offset)
{
	ASSERT(offset >= bitmap_start);
	offset -= bitmap_start;
	return (unsigned long)(div_u64(offset, unit));
}

static inline unsigned long bytes_to_bits(u64 bytes, u32 unit)
{
	return (unsigned long)(div_u64(bytes, unit));
}

static inline u64 offset_to_bitmap(struct btrfs_free_space_ctl *ctl,
				   u64 offset)
{
	u64 bitmap_start;
	u64 bytes_per_bitmap;

	bytes_per_bitmap = BITS_PER_BITMAP * ctl->unit;
	bitmap_start = offset - ctl->start;
	bitmap_start = div64_u64(bitmap_start, bytes_per_bitmap);
	bitmap_start *= bytes_per_bitmap;
	bitmap_start += ctl->start;

	return bitmap_start;
}

static int tree_insert_offset(struct rb_root *root, u64 offset,
			      struct rb_node *node, int bitmap)
{
	struct rb_node **p = &root->rb_node;
	struct rb_node *parent = NULL;
	struct btrfs_free_space *info;

	while (*p) {
		parent = *p;
		info = rb_entry(parent, struct btrfs_free_space, offset_index);

		if (offset < info->offset) {
			p = &(*p)->rb_left;
		} else if (offset > info->offset) {
			p = &(*p)->rb_right;
		} else {
			/*
			 * we could have a bitmap entry and an extent entry
			 * share the same offset.  If this is the case, we want
			 * the extent entry to always be found first if we do a
			 * linear search through the tree, since we want to have
			 * the quickest allocation time, and allocating from an
			 * extent is faster than allocating from a bitmap.  So
			 * if we're inserting a bitmap and we find an entry at
			 * this offset, we want to go right, or after this entry
			 * logically.  If we are inserting an extent and we've
			 * found a bitmap, we want to go left, or before
			 * logically.
			 */
			if (bitmap) {
				if (info->bitmap) {
					WARN_ON_ONCE(1);
					return -EEXIST;
				}
				p = &(*p)->rb_right;
			} else {
				if (!info->bitmap) {
					WARN_ON_ONCE(1);
					return -EEXIST;
				}
				p = &(*p)->rb_left;
			}
		}
	}

	rb_link_node(node, parent, p);
	rb_insert_color(node, root);

	return 0;
}

/*
 * searches the tree for the given offset.
 *
 * fuzzy - If this is set, then we are trying to make an allocation, and we just
 * want a section that has at least bytes size and comes at or after the given
 * offset.
 */
static struct btrfs_free_space *
tree_search_offset(struct btrfs_free_space_ctl *ctl,
		   u64 offset, int bitmap_only, int fuzzy)
{
	struct rb_node *n = ctl->free_space_offset.rb_node;
	struct btrfs_free_space *entry, *prev = NULL;

	/* find entry that is closest to the 'offset' */
	while (1) {
		if (!n) {
			entry = NULL;
			break;
		}

		entry = rb_entry(n, struct btrfs_free_space, offset_index);
		prev = entry;

		if (offset < entry->offset)
			n = n->rb_left;
		else if (offset > entry->offset)
			n = n->rb_right;
		else
			break;
	}

	if (bitmap_only) {
		if (!entry)
			return NULL;
		if (entry->bitmap)
			return entry;

		/*
		 * bitmap entry and extent entry may share same offset,
		 * in that case, bitmap entry comes after extent entry.
		 */
		n = rb_next(n);
		if (!n)
			return NULL;
		entry = rb_entry(n, struct btrfs_free_space, offset_index);
		if (entry->offset != offset)
			return NULL;

		WARN_ON(!entry->bitmap);
		return entry;
	} else if (entry) {
		if (entry->bitmap) {
			/*
			 * if previous extent entry covers the offset,
			 * we should return it instead of the bitmap entry
			 */
			n = rb_prev(&entry->offset_index);
			if (n) {
				prev = rb_entry(n, struct btrfs_free_space,
						offset_index);
				if (!prev->bitmap &&
				    prev->offset + prev->bytes > offset)
					entry = prev;
			}
		}
		return entry;
	}

	if (!prev)
		return NULL;

	/* find last entry before the 'offset' */
	entry = prev;
	if (entry->offset > offset) {
		n = rb_prev(&entry->offset_index);
		if (n) {
			entry = rb_entry(n, struct btrfs_free_space,
					offset_index);
			ASSERT(entry->offset <= offset);
		} else {
			if (fuzzy)
				return entry;
			else
				return NULL;
		}
	}

	if (entry->bitmap) {
		n = rb_prev(&entry->offset_index);
		if (n) {
			prev = rb_entry(n, struct btrfs_free_space,
					offset_index);
			if (!prev->bitmap &&
			    prev->offset + prev->bytes > offset)
				return prev;
		}
		if (entry->offset + BITS_PER_BITMAP * ctl->unit > offset)
			return entry;
	} else if (entry->offset + entry->bytes > offset)
		return entry;

	if (!fuzzy)
		return NULL;

	while (1) {
		if (entry->bitmap) {
			if (entry->offset + BITS_PER_BITMAP *
			    ctl->unit > offset)
				break;
		} else {
			if (entry->offset + entry->bytes > offset)
				break;
		}

		n = rb_next(&entry->offset_index);
		if (!n)
			return NULL;
		entry = rb_entry(n, struct btrfs_free_space, offset_index);
	}
	return entry;
}

static inline void
__unlink_free_space(struct btrfs_free_space_ctl *ctl,
		    struct btrfs_free_space *info)
{
	rb_erase(&info->offset_index, &ctl->free_space_offset);
	ctl->free_extents--;

	if (!info->bitmap && !btrfs_free_space_trimmed(info)) {
		ctl->discardable_extents[BTRFS_STAT_CURR]--;
		ctl->discardable_bytes[BTRFS_STAT_CURR] -= info->bytes;
	}
}

static void unlink_free_space(struct btrfs_free_space_ctl *ctl,
			      struct btrfs_free_space *info)
{
	__unlink_free_space(ctl, info);
	ctl->free_space -= info->bytes;
}

static int link_free_space(struct btrfs_free_space_ctl *ctl,
			   struct btrfs_free_space *info)
{
	int ret = 0;

	ASSERT(info->bytes || info->bitmap);
	ret = tree_insert_offset(&ctl->free_space_offset, info->offset,
				 &info->offset_index, (info->bitmap != NULL));
	if (ret)
		return ret;

	if (!info->bitmap && !btrfs_free_space_trimmed(info)) {
		ctl->discardable_extents[BTRFS_STAT_CURR]++;
		ctl->discardable_bytes[BTRFS_STAT_CURR] += info->bytes;
	}

	ctl->free_space += info->bytes;
	ctl->free_extents++;
	return ret;
}

<<<<<<< HEAD
static void recalculate_thresholds(struct btrfs_free_space_ctl *ctl)
{
	struct btrfs_block_group *block_group = ctl->private;
	u64 max_bytes;
	u64 bitmap_bytes;
	u64 extent_bytes;
	u64 size = block_group->length;
	u64 bytes_per_bg = BITS_PER_BITMAP * ctl->unit;
	u64 max_bitmaps = div64_u64(size + bytes_per_bg - 1, bytes_per_bg);

	max_bitmaps = max_t(u64, max_bitmaps, 1);

	ASSERT(ctl->total_bitmaps <= max_bitmaps);

	/*
	 * The goal is to keep the total amount of memory used per 1gb of space
	 * at or below 32k, so we need to adjust how much memory we allow to be
	 * used by extent based free space tracking
	 */
	if (size < SZ_1G)
		max_bytes = MAX_CACHE_BYTES_PER_GIG;
	else
		max_bytes = MAX_CACHE_BYTES_PER_GIG * div_u64(size, SZ_1G);

	/*
	 * we want to account for 1 more bitmap than what we have so we can make
	 * sure we don't go over our overall goal of MAX_CACHE_BYTES_PER_GIG as
	 * we add more bitmaps.
	 */
	bitmap_bytes = (ctl->total_bitmaps + 1) * ctl->unit;

	if (bitmap_bytes >= max_bytes) {
		ctl->extents_thresh = 0;
		return;
	}

	/*
	 * we want the extent entry threshold to always be at most 1/2 the max
	 * bytes we can have, or whatever is less than that.
	 */
	extent_bytes = max_bytes - bitmap_bytes;
	extent_bytes = min_t(u64, extent_bytes, max_bytes >> 1);

	ctl->extents_thresh =
		div_u64(extent_bytes, sizeof(struct btrfs_free_space));
}

=======
>>>>>>> 7d2a07b7
static inline void __bitmap_clear_bits(struct btrfs_free_space_ctl *ctl,
				       struct btrfs_free_space *info,
				       u64 offset, u64 bytes)
{
	unsigned long start, count, end;
	int extent_delta = -1;

	start = offset_to_bit(info->offset, ctl->unit, offset);
	count = bytes_to_bits(bytes, ctl->unit);
	end = start + count;
	ASSERT(end <= BITS_PER_BITMAP);

	bitmap_clear(info->bitmap, start, count);

	info->bytes -= bytes;
	if (info->max_extent_size > ctl->unit)
		info->max_extent_size = 0;

	if (start && test_bit(start - 1, info->bitmap))
		extent_delta++;

	if (end < BITS_PER_BITMAP && test_bit(end, info->bitmap))
		extent_delta++;

	info->bitmap_extents += extent_delta;
	if (!btrfs_free_space_trimmed(info)) {
		ctl->discardable_extents[BTRFS_STAT_CURR] += extent_delta;
		ctl->discardable_bytes[BTRFS_STAT_CURR] -= bytes;
	}
}

static void bitmap_clear_bits(struct btrfs_free_space_ctl *ctl,
			      struct btrfs_free_space *info, u64 offset,
			      u64 bytes)
{
	__bitmap_clear_bits(ctl, info, offset, bytes);
	ctl->free_space -= bytes;
}

static void bitmap_set_bits(struct btrfs_free_space_ctl *ctl,
			    struct btrfs_free_space *info, u64 offset,
			    u64 bytes)
{
	unsigned long start, count, end;
	int extent_delta = 1;

	start = offset_to_bit(info->offset, ctl->unit, offset);
	count = bytes_to_bits(bytes, ctl->unit);
	end = start + count;
	ASSERT(end <= BITS_PER_BITMAP);

	bitmap_set(info->bitmap, start, count);

	info->bytes += bytes;
	ctl->free_space += bytes;

	if (start && test_bit(start - 1, info->bitmap))
		extent_delta--;

	if (end < BITS_PER_BITMAP && test_bit(end, info->bitmap))
		extent_delta--;

	info->bitmap_extents += extent_delta;
	if (!btrfs_free_space_trimmed(info)) {
		ctl->discardable_extents[BTRFS_STAT_CURR] += extent_delta;
		ctl->discardable_bytes[BTRFS_STAT_CURR] += bytes;
	}
}

/*
 * If we can not find suitable extent, we will use bytes to record
 * the size of the max extent.
 */
static int search_bitmap(struct btrfs_free_space_ctl *ctl,
			 struct btrfs_free_space *bitmap_info, u64 *offset,
			 u64 *bytes, bool for_alloc)
{
	unsigned long found_bits = 0;
	unsigned long max_bits = 0;
	unsigned long bits, i;
	unsigned long next_zero;
	unsigned long extent_bits;

	/*
	 * Skip searching the bitmap if we don't have a contiguous section that
	 * is large enough for this allocation.
	 */
	if (for_alloc &&
	    bitmap_info->max_extent_size &&
	    bitmap_info->max_extent_size < *bytes) {
		*bytes = bitmap_info->max_extent_size;
		return -1;
	}

	i = offset_to_bit(bitmap_info->offset, ctl->unit,
			  max_t(u64, *offset, bitmap_info->offset));
	bits = bytes_to_bits(*bytes, ctl->unit);

	for_each_set_bit_from(i, bitmap_info->bitmap, BITS_PER_BITMAP) {
		if (for_alloc && bits == 1) {
			found_bits = 1;
			break;
		}
		next_zero = find_next_zero_bit(bitmap_info->bitmap,
					       BITS_PER_BITMAP, i);
		extent_bits = next_zero - i;
		if (extent_bits >= bits) {
			found_bits = extent_bits;
			break;
		} else if (extent_bits > max_bits) {
			max_bits = extent_bits;
		}
		i = next_zero;
	}

	if (found_bits) {
		*offset = (u64)(i * ctl->unit) + bitmap_info->offset;
		*bytes = (u64)(found_bits) * ctl->unit;
		return 0;
	}

	*bytes = (u64)(max_bits) * ctl->unit;
	bitmap_info->max_extent_size = *bytes;
	return -1;
}

static inline u64 get_max_extent_size(struct btrfs_free_space *entry)
{
	if (entry->bitmap)
		return entry->max_extent_size;
	return entry->bytes;
}

/* Cache the size of the max extent in bytes */
static struct btrfs_free_space *
find_free_space(struct btrfs_free_space_ctl *ctl, u64 *offset, u64 *bytes,
		unsigned long align, u64 *max_extent_size)
{
	struct btrfs_free_space *entry;
	struct rb_node *node;
	u64 tmp;
	u64 align_off;
	int ret;

	if (!ctl->free_space_offset.rb_node)
		goto out;

	entry = tree_search_offset(ctl, offset_to_bitmap(ctl, *offset), 0, 1);
	if (!entry)
		goto out;

	for (node = &entry->offset_index; node; node = rb_next(node)) {
		entry = rb_entry(node, struct btrfs_free_space, offset_index);
		if (entry->bytes < *bytes) {
			*max_extent_size = max(get_max_extent_size(entry),
					       *max_extent_size);
			continue;
		}

		/* make sure the space returned is big enough
		 * to match our requested alignment
		 */
		if (*bytes >= align) {
			tmp = entry->offset - ctl->start + align - 1;
			tmp = div64_u64(tmp, align);
			tmp = tmp * align + ctl->start;
			align_off = tmp - entry->offset;
		} else {
			align_off = 0;
			tmp = entry->offset;
		}

		if (entry->bytes < *bytes + align_off) {
			*max_extent_size = max(get_max_extent_size(entry),
					       *max_extent_size);
			continue;
		}

		if (entry->bitmap) {
			u64 size = *bytes;

			ret = search_bitmap(ctl, entry, &tmp, &size, true);
			if (!ret) {
				*offset = tmp;
				*bytes = size;
				return entry;
			} else {
				*max_extent_size =
					max(get_max_extent_size(entry),
					    *max_extent_size);
			}
			continue;
		}

		*offset = tmp;
		*bytes = entry->bytes - align_off;
		return entry;
	}
out:
	return NULL;
}

static void add_new_bitmap(struct btrfs_free_space_ctl *ctl,
			   struct btrfs_free_space *info, u64 offset)
{
	info->offset = offset_to_bitmap(ctl, offset);
	info->bytes = 0;
	info->bitmap_extents = 0;
	INIT_LIST_HEAD(&info->list);
	link_free_space(ctl, info);
	ctl->total_bitmaps++;
	recalculate_thresholds(ctl);
}

static void free_bitmap(struct btrfs_free_space_ctl *ctl,
			struct btrfs_free_space *bitmap_info)
{
	/*
	 * Normally when this is called, the bitmap is completely empty. However,
	 * if we are blowing up the free space cache for one reason or another
	 * via __btrfs_remove_free_space_cache(), then it may not be freed and
	 * we may leave stats on the table.
	 */
	if (bitmap_info->bytes && !btrfs_free_space_trimmed(bitmap_info)) {
		ctl->discardable_extents[BTRFS_STAT_CURR] -=
			bitmap_info->bitmap_extents;
		ctl->discardable_bytes[BTRFS_STAT_CURR] -= bitmap_info->bytes;

	}
	unlink_free_space(ctl, bitmap_info);
	kmem_cache_free(btrfs_free_space_bitmap_cachep, bitmap_info->bitmap);
	kmem_cache_free(btrfs_free_space_cachep, bitmap_info);
	ctl->total_bitmaps--;
	recalculate_thresholds(ctl);
}

static noinline int remove_from_bitmap(struct btrfs_free_space_ctl *ctl,
			      struct btrfs_free_space *bitmap_info,
			      u64 *offset, u64 *bytes)
{
	u64 end;
	u64 search_start, search_bytes;
	int ret;

again:
	end = bitmap_info->offset + (u64)(BITS_PER_BITMAP * ctl->unit) - 1;

	/*
	 * We need to search for bits in this bitmap.  We could only cover some
	 * of the extent in this bitmap thanks to how we add space, so we need
	 * to search for as much as it as we can and clear that amount, and then
	 * go searching for the next bit.
	 */
	search_start = *offset;
	search_bytes = ctl->unit;
	search_bytes = min(search_bytes, end - search_start + 1);
	ret = search_bitmap(ctl, bitmap_info, &search_start, &search_bytes,
			    false);
	if (ret < 0 || search_start != *offset)
		return -EINVAL;

	/* We may have found more bits than what we need */
	search_bytes = min(search_bytes, *bytes);

	/* Cannot clear past the end of the bitmap */
	search_bytes = min(search_bytes, end - search_start + 1);

	bitmap_clear_bits(ctl, bitmap_info, search_start, search_bytes);
	*offset += search_bytes;
	*bytes -= search_bytes;

	if (*bytes) {
		struct rb_node *next = rb_next(&bitmap_info->offset_index);
		if (!bitmap_info->bytes)
			free_bitmap(ctl, bitmap_info);

		/*
		 * no entry after this bitmap, but we still have bytes to
		 * remove, so something has gone wrong.
		 */
		if (!next)
			return -EINVAL;

		bitmap_info = rb_entry(next, struct btrfs_free_space,
				       offset_index);

		/*
		 * if the next entry isn't a bitmap we need to return to let the
		 * extent stuff do its work.
		 */
		if (!bitmap_info->bitmap)
			return -EAGAIN;

		/*
		 * Ok the next item is a bitmap, but it may not actually hold
		 * the information for the rest of this free space stuff, so
		 * look for it, and if we don't find it return so we can try
		 * everything over again.
		 */
		search_start = *offset;
		search_bytes = ctl->unit;
		ret = search_bitmap(ctl, bitmap_info, &search_start,
				    &search_bytes, false);
		if (ret < 0 || search_start != *offset)
			return -EAGAIN;

		goto again;
	} else if (!bitmap_info->bytes)
		free_bitmap(ctl, bitmap_info);

	return 0;
}

static u64 add_bytes_to_bitmap(struct btrfs_free_space_ctl *ctl,
			       struct btrfs_free_space *info, u64 offset,
			       u64 bytes, enum btrfs_trim_state trim_state)
{
	u64 bytes_to_set = 0;
	u64 end;

	/*
	 * This is a tradeoff to make bitmap trim state minimal.  We mark the
	 * whole bitmap untrimmed if at any point we add untrimmed regions.
	 */
	if (trim_state == BTRFS_TRIM_STATE_UNTRIMMED) {
		if (btrfs_free_space_trimmed(info)) {
			ctl->discardable_extents[BTRFS_STAT_CURR] +=
				info->bitmap_extents;
			ctl->discardable_bytes[BTRFS_STAT_CURR] += info->bytes;
		}
		info->trim_state = BTRFS_TRIM_STATE_UNTRIMMED;
	}

	end = info->offset + (u64)(BITS_PER_BITMAP * ctl->unit);

	bytes_to_set = min(end - offset, bytes);

	bitmap_set_bits(ctl, info, offset, bytes_to_set);

	/*
	 * We set some bytes, we have no idea what the max extent size is
	 * anymore.
	 */
	info->max_extent_size = 0;

	return bytes_to_set;

}

static bool use_bitmap(struct btrfs_free_space_ctl *ctl,
		      struct btrfs_free_space *info)
{
	struct btrfs_block_group *block_group = ctl->private;
	struct btrfs_fs_info *fs_info = block_group->fs_info;
	bool forced = false;

#ifdef CONFIG_BTRFS_DEBUG
	if (btrfs_should_fragment_free_space(block_group))
		forced = true;
#endif

	/* This is a way to reclaim large regions from the bitmaps. */
	if (!forced && info->bytes >= FORCE_EXTENT_THRESHOLD)
		return false;

	/*
	 * If we are below the extents threshold then we can add this as an
	 * extent, and don't have to deal with the bitmap
	 */
	if (!forced && ctl->free_extents < ctl->extents_thresh) {
		/*
		 * If this block group has some small extents we don't want to
		 * use up all of our free slots in the cache with them, we want
		 * to reserve them to larger extents, however if we have plenty
		 * of cache left then go ahead an dadd them, no sense in adding
		 * the overhead of a bitmap if we don't have to.
		 */
		if (info->bytes <= fs_info->sectorsize * 8) {
			if (ctl->free_extents * 3 <= ctl->extents_thresh)
				return false;
		} else {
			return false;
		}
	}

	/*
	 * The original block groups from mkfs can be really small, like 8
	 * megabytes, so don't bother with a bitmap for those entries.  However
	 * some block groups can be smaller than what a bitmap would cover but
	 * are still large enough that they could overflow the 32k memory limit,
	 * so allow those block groups to still be allowed to have a bitmap
	 * entry.
	 */
	if (((BITS_PER_BITMAP * ctl->unit) >> 1) > block_group->length)
		return false;

	return true;
}

static const struct btrfs_free_space_op free_space_op = {
	.use_bitmap		= use_bitmap,
};

static int insert_into_bitmap(struct btrfs_free_space_ctl *ctl,
			      struct btrfs_free_space *info)
{
	struct btrfs_free_space *bitmap_info;
	struct btrfs_block_group *block_group = NULL;
	int added = 0;
	u64 bytes, offset, bytes_added;
	enum btrfs_trim_state trim_state;
	int ret;

	bytes = info->bytes;
	offset = info->offset;
	trim_state = info->trim_state;

	if (!ctl->op->use_bitmap(ctl, info))
		return 0;

	if (ctl->op == &free_space_op)
		block_group = ctl->private;
again:
	/*
	 * Since we link bitmaps right into the cluster we need to see if we
	 * have a cluster here, and if so and it has our bitmap we need to add
	 * the free space to that bitmap.
	 */
	if (block_group && !list_empty(&block_group->cluster_list)) {
		struct btrfs_free_cluster *cluster;
		struct rb_node *node;
		struct btrfs_free_space *entry;

		cluster = list_entry(block_group->cluster_list.next,
				     struct btrfs_free_cluster,
				     block_group_list);
		spin_lock(&cluster->lock);
		node = rb_first(&cluster->root);
		if (!node) {
			spin_unlock(&cluster->lock);
			goto no_cluster_bitmap;
		}

		entry = rb_entry(node, struct btrfs_free_space, offset_index);
		if (!entry->bitmap) {
			spin_unlock(&cluster->lock);
			goto no_cluster_bitmap;
		}

		if (entry->offset == offset_to_bitmap(ctl, offset)) {
			bytes_added = add_bytes_to_bitmap(ctl, entry, offset,
							  bytes, trim_state);
			bytes -= bytes_added;
			offset += bytes_added;
		}
		spin_unlock(&cluster->lock);
		if (!bytes) {
			ret = 1;
			goto out;
		}
	}

no_cluster_bitmap:
	bitmap_info = tree_search_offset(ctl, offset_to_bitmap(ctl, offset),
					 1, 0);
	if (!bitmap_info) {
		ASSERT(added == 0);
		goto new_bitmap;
	}

	bytes_added = add_bytes_to_bitmap(ctl, bitmap_info, offset, bytes,
					  trim_state);
	bytes -= bytes_added;
	offset += bytes_added;
	added = 0;

	if (!bytes) {
		ret = 1;
		goto out;
	} else
		goto again;

new_bitmap:
	if (info && info->bitmap) {
		add_new_bitmap(ctl, info, offset);
		added = 1;
		info = NULL;
		goto again;
	} else {
		spin_unlock(&ctl->tree_lock);

		/* no pre-allocated info, allocate a new one */
		if (!info) {
			info = kmem_cache_zalloc(btrfs_free_space_cachep,
						 GFP_NOFS);
			if (!info) {
				spin_lock(&ctl->tree_lock);
				ret = -ENOMEM;
				goto out;
			}
		}

		/* allocate the bitmap */
		info->bitmap = kmem_cache_zalloc(btrfs_free_space_bitmap_cachep,
						 GFP_NOFS);
<<<<<<< HEAD
=======
		info->trim_state = BTRFS_TRIM_STATE_TRIMMED;
>>>>>>> 7d2a07b7
		spin_lock(&ctl->tree_lock);
		if (!info->bitmap) {
			ret = -ENOMEM;
			goto out;
		}
		goto again;
	}

out:
	if (info) {
		if (info->bitmap)
			kmem_cache_free(btrfs_free_space_bitmap_cachep,
					info->bitmap);
		kmem_cache_free(btrfs_free_space_cachep, info);
	}

	return ret;
}

/*
 * Free space merging rules:
 *  1) Merge trimmed areas together
 *  2) Let untrimmed areas coalesce with trimmed areas
 *  3) Always pull neighboring regions from bitmaps
 *
 * The above rules are for when we merge free space based on btrfs_trim_state.
 * Rules 2 and 3 are subtle because they are suboptimal, but are done for the
 * same reason: to promote larger extent regions which makes life easier for
 * find_free_extent().  Rule 2 enables coalescing based on the common path
 * being returning free space from btrfs_finish_extent_commit().  So when free
 * space is trimmed, it will prevent aggregating trimmed new region and
 * untrimmed regions in the rb_tree.  Rule 3 is purely to obtain larger extents
 * and provide find_free_extent() with the largest extents possible hoping for
 * the reuse path.
 */
static bool try_merge_free_space(struct btrfs_free_space_ctl *ctl,
			  struct btrfs_free_space *info, bool update_stat)
{
	struct btrfs_free_space *left_info = NULL;
	struct btrfs_free_space *right_info;
	bool merged = false;
	u64 offset = info->offset;
	u64 bytes = info->bytes;
	const bool is_trimmed = btrfs_free_space_trimmed(info);

	/*
	 * first we want to see if there is free space adjacent to the range we
	 * are adding, if there is remove that struct and add a new one to
	 * cover the entire range
	 */
	right_info = tree_search_offset(ctl, offset + bytes, 0, 0);
	if (right_info && rb_prev(&right_info->offset_index))
		left_info = rb_entry(rb_prev(&right_info->offset_index),
				     struct btrfs_free_space, offset_index);
	else if (!right_info)
		left_info = tree_search_offset(ctl, offset - 1, 0, 0);

	/* See try_merge_free_space() comment. */
	if (right_info && !right_info->bitmap &&
	    (!is_trimmed || btrfs_free_space_trimmed(right_info))) {
		if (update_stat)
			unlink_free_space(ctl, right_info);
		else
			__unlink_free_space(ctl, right_info);
		info->bytes += right_info->bytes;
		kmem_cache_free(btrfs_free_space_cachep, right_info);
		merged = true;
	}

	/* See try_merge_free_space() comment. */
	if (left_info && !left_info->bitmap &&
	    left_info->offset + left_info->bytes == offset &&
	    (!is_trimmed || btrfs_free_space_trimmed(left_info))) {
		if (update_stat)
			unlink_free_space(ctl, left_info);
		else
			__unlink_free_space(ctl, left_info);
		info->offset = left_info->offset;
		info->bytes += left_info->bytes;
		kmem_cache_free(btrfs_free_space_cachep, left_info);
		merged = true;
	}

	return merged;
}

static bool steal_from_bitmap_to_end(struct btrfs_free_space_ctl *ctl,
				     struct btrfs_free_space *info,
				     bool update_stat)
{
	struct btrfs_free_space *bitmap;
	unsigned long i;
	unsigned long j;
	const u64 end = info->offset + info->bytes;
	const u64 bitmap_offset = offset_to_bitmap(ctl, end);
	u64 bytes;

	bitmap = tree_search_offset(ctl, bitmap_offset, 1, 0);
	if (!bitmap)
		return false;

	i = offset_to_bit(bitmap->offset, ctl->unit, end);
	j = find_next_zero_bit(bitmap->bitmap, BITS_PER_BITMAP, i);
	if (j == i)
		return false;
	bytes = (j - i) * ctl->unit;
	info->bytes += bytes;

	/* See try_merge_free_space() comment. */
	if (!btrfs_free_space_trimmed(bitmap))
		info->trim_state = BTRFS_TRIM_STATE_UNTRIMMED;

	if (update_stat)
		bitmap_clear_bits(ctl, bitmap, end, bytes);
	else
		__bitmap_clear_bits(ctl, bitmap, end, bytes);

	if (!bitmap->bytes)
		free_bitmap(ctl, bitmap);

	return true;
}

static bool steal_from_bitmap_to_front(struct btrfs_free_space_ctl *ctl,
				       struct btrfs_free_space *info,
				       bool update_stat)
{
	struct btrfs_free_space *bitmap;
	u64 bitmap_offset;
	unsigned long i;
	unsigned long j;
	unsigned long prev_j;
	u64 bytes;

	bitmap_offset = offset_to_bitmap(ctl, info->offset);
	/* If we're on a boundary, try the previous logical bitmap. */
	if (bitmap_offset == info->offset) {
		if (info->offset == 0)
			return false;
		bitmap_offset = offset_to_bitmap(ctl, info->offset - 1);
	}

	bitmap = tree_search_offset(ctl, bitmap_offset, 1, 0);
	if (!bitmap)
		return false;

	i = offset_to_bit(bitmap->offset, ctl->unit, info->offset) - 1;
	j = 0;
	prev_j = (unsigned long)-1;
	for_each_clear_bit_from(j, bitmap->bitmap, BITS_PER_BITMAP) {
		if (j > i)
			break;
		prev_j = j;
	}
	if (prev_j == i)
		return false;

	if (prev_j == (unsigned long)-1)
		bytes = (i + 1) * ctl->unit;
	else
		bytes = (i - prev_j) * ctl->unit;

	info->offset -= bytes;
	info->bytes += bytes;

	/* See try_merge_free_space() comment. */
	if (!btrfs_free_space_trimmed(bitmap))
		info->trim_state = BTRFS_TRIM_STATE_UNTRIMMED;

	if (update_stat)
		bitmap_clear_bits(ctl, bitmap, info->offset, bytes);
	else
		__bitmap_clear_bits(ctl, bitmap, info->offset, bytes);

	if (!bitmap->bytes)
		free_bitmap(ctl, bitmap);

	return true;
}

/*
 * We prefer always to allocate from extent entries, both for clustered and
 * non-clustered allocation requests. So when attempting to add a new extent
 * entry, try to see if there's adjacent free space in bitmap entries, and if
 * there is, migrate that space from the bitmaps to the extent.
 * Like this we get better chances of satisfying space allocation requests
 * because we attempt to satisfy them based on a single cache entry, and never
 * on 2 or more entries - even if the entries represent a contiguous free space
 * region (e.g. 1 extent entry + 1 bitmap entry starting where the extent entry
 * ends).
 */
static void steal_from_bitmap(struct btrfs_free_space_ctl *ctl,
			      struct btrfs_free_space *info,
			      bool update_stat)
{
	/*
	 * Only work with disconnected entries, as we can change their offset,
	 * and must be extent entries.
	 */
	ASSERT(!info->bitmap);
	ASSERT(RB_EMPTY_NODE(&info->offset_index));

	if (ctl->total_bitmaps > 0) {
		bool stole_end;
		bool stole_front = false;

		stole_end = steal_from_bitmap_to_end(ctl, info, update_stat);
		if (ctl->total_bitmaps > 0)
			stole_front = steal_from_bitmap_to_front(ctl, info,
								 update_stat);

		if (stole_end || stole_front)
			try_merge_free_space(ctl, info, update_stat);
	}
}

int __btrfs_add_free_space(struct btrfs_fs_info *fs_info,
			   struct btrfs_free_space_ctl *ctl,
			   u64 offset, u64 bytes,
			   enum btrfs_trim_state trim_state)
{
	struct btrfs_block_group *block_group = ctl->private;
	struct btrfs_free_space *info;
	int ret = 0;
	u64 filter_bytes = bytes;

	ASSERT(!btrfs_is_zoned(fs_info));

	info = kmem_cache_zalloc(btrfs_free_space_cachep, GFP_NOFS);
	if (!info)
		return -ENOMEM;

	info->offset = offset;
	info->bytes = bytes;
	info->trim_state = trim_state;
	RB_CLEAR_NODE(&info->offset_index);

	spin_lock(&ctl->tree_lock);

	if (try_merge_free_space(ctl, info, true))
		goto link;

	/*
	 * There was no extent directly to the left or right of this new
	 * extent then we know we're going to have to allocate a new extent, so
	 * before we do that see if we need to drop this into a bitmap
	 */
	ret = insert_into_bitmap(ctl, info);
	if (ret < 0) {
		goto out;
	} else if (ret) {
		ret = 0;
		goto out;
	}
link:
	/*
	 * Only steal free space from adjacent bitmaps if we're sure we're not
	 * going to add the new free space to existing bitmap entries - because
	 * that would mean unnecessary work that would be reverted. Therefore
	 * attempt to steal space from bitmaps if we're adding an extent entry.
	 */
	steal_from_bitmap(ctl, info, true);

	filter_bytes = max(filter_bytes, info->bytes);

	ret = link_free_space(ctl, info);
	if (ret)
		kmem_cache_free(btrfs_free_space_cachep, info);
out:
	btrfs_discard_update_discardable(block_group);
	spin_unlock(&ctl->tree_lock);

	if (ret) {
		btrfs_crit(fs_info, "unable to add free space :%d", ret);
		ASSERT(ret != -EEXIST);
	}

	if (trim_state != BTRFS_TRIM_STATE_TRIMMED) {
		btrfs_discard_check_filter(block_group, filter_bytes);
		btrfs_discard_queue_work(&fs_info->discard_ctl, block_group);
	}

	return ret;
}

<<<<<<< HEAD
int btrfs_add_free_space(struct btrfs_block_group *block_group,
			 u64 bytenr, u64 size)
{
	return __btrfs_add_free_space(block_group->fs_info,
				      block_group->free_space_ctl,
				      bytenr, size);
}

int btrfs_remove_free_space(struct btrfs_block_group *block_group,
			    u64 offset, u64 bytes)
=======
static int __btrfs_add_free_space_zoned(struct btrfs_block_group *block_group,
					u64 bytenr, u64 size, bool used)
>>>>>>> 7d2a07b7
{
	struct btrfs_fs_info *fs_info = block_group->fs_info;
	struct btrfs_free_space_ctl *ctl = block_group->free_space_ctl;
	u64 offset = bytenr - block_group->start;
	u64 to_free, to_unusable;

	spin_lock(&ctl->tree_lock);
	if (!used)
		to_free = size;
	else if (offset >= block_group->alloc_offset)
		to_free = size;
	else if (offset + size <= block_group->alloc_offset)
		to_free = 0;
	else
		to_free = offset + size - block_group->alloc_offset;
	to_unusable = size - to_free;

	ctl->free_space += to_free;
	/*
	 * If the block group is read-only, we should account freed space into
	 * bytes_readonly.
	 */
	if (!block_group->ro)
		block_group->zone_unusable += to_unusable;
	spin_unlock(&ctl->tree_lock);
	if (!used) {
		spin_lock(&block_group->lock);
		block_group->alloc_offset -= size;
		spin_unlock(&block_group->lock);
	}

	/* All the region is now unusable. Mark it as unused and reclaim */
	if (block_group->zone_unusable == block_group->length) {
		btrfs_mark_bg_unused(block_group);
	} else if (block_group->zone_unusable >=
		   div_factor_fine(block_group->length,
				   fs_info->bg_reclaim_threshold)) {
		btrfs_mark_bg_to_reclaim(block_group);
	}

	return 0;
}

int btrfs_add_free_space(struct btrfs_block_group *block_group,
			 u64 bytenr, u64 size)
{
	enum btrfs_trim_state trim_state = BTRFS_TRIM_STATE_UNTRIMMED;

	if (btrfs_is_zoned(block_group->fs_info))
		return __btrfs_add_free_space_zoned(block_group, bytenr, size,
						    true);

	if (btrfs_test_opt(block_group->fs_info, DISCARD_SYNC))
		trim_state = BTRFS_TRIM_STATE_TRIMMED;

	return __btrfs_add_free_space(block_group->fs_info,
				      block_group->free_space_ctl,
				      bytenr, size, trim_state);
}

int btrfs_add_free_space_unused(struct btrfs_block_group *block_group,
				u64 bytenr, u64 size)
{
	if (btrfs_is_zoned(block_group->fs_info))
		return __btrfs_add_free_space_zoned(block_group, bytenr, size,
						    false);

	return btrfs_add_free_space(block_group, bytenr, size);
}

/*
 * This is a subtle distinction because when adding free space back in general,
 * we want it to be added as untrimmed for async. But in the case where we add
 * it on loading of a block group, we want to consider it trimmed.
 */
int btrfs_add_free_space_async_trimmed(struct btrfs_block_group *block_group,
				       u64 bytenr, u64 size)
{
	enum btrfs_trim_state trim_state = BTRFS_TRIM_STATE_UNTRIMMED;

	if (btrfs_is_zoned(block_group->fs_info))
		return __btrfs_add_free_space_zoned(block_group, bytenr, size,
						    true);

	if (btrfs_test_opt(block_group->fs_info, DISCARD_SYNC) ||
	    btrfs_test_opt(block_group->fs_info, DISCARD_ASYNC))
		trim_state = BTRFS_TRIM_STATE_TRIMMED;

	return __btrfs_add_free_space(block_group->fs_info,
				      block_group->free_space_ctl,
				      bytenr, size, trim_state);
}

int btrfs_remove_free_space(struct btrfs_block_group *block_group,
			    u64 offset, u64 bytes)
{
	struct btrfs_free_space_ctl *ctl = block_group->free_space_ctl;
	struct btrfs_free_space *info;
	int ret;
	bool re_search = false;

	if (btrfs_is_zoned(block_group->fs_info)) {
		/*
		 * This can happen with conventional zones when replaying log.
		 * Since the allocation info of tree-log nodes are not recorded
		 * to the extent-tree, calculate_alloc_pointer() failed to
		 * advance the allocation pointer after last allocated tree log
		 * node blocks.
		 *
		 * This function is called from
		 * btrfs_pin_extent_for_log_replay() when replaying the log.
		 * Advance the pointer not to overwrite the tree-log nodes.
		 */
		if (block_group->alloc_offset < offset + bytes)
			block_group->alloc_offset = offset + bytes;
		return 0;
	}

	spin_lock(&ctl->tree_lock);

again:
	ret = 0;
	if (!bytes)
		goto out_lock;

	info = tree_search_offset(ctl, offset, 0, 0);
	if (!info) {
		/*
		 * oops didn't find an extent that matched the space we wanted
		 * to remove, look for a bitmap instead
		 */
		info = tree_search_offset(ctl, offset_to_bitmap(ctl, offset),
					  1, 0);
		if (!info) {
			/*
			 * If we found a partial bit of our free space in a
			 * bitmap but then couldn't find the other part this may
			 * be a problem, so WARN about it.
			 */
			WARN_ON(re_search);
			goto out_lock;
		}
	}

	re_search = false;
	if (!info->bitmap) {
		unlink_free_space(ctl, info);
		if (offset == info->offset) {
			u64 to_free = min(bytes, info->bytes);

			info->bytes -= to_free;
			info->offset += to_free;
			if (info->bytes) {
				ret = link_free_space(ctl, info);
				WARN_ON(ret);
			} else {
				kmem_cache_free(btrfs_free_space_cachep, info);
			}

			offset += to_free;
			bytes -= to_free;
			goto again;
		} else {
			u64 old_end = info->bytes + info->offset;

			info->bytes = offset - info->offset;
			ret = link_free_space(ctl, info);
			WARN_ON(ret);
			if (ret)
				goto out_lock;

			/* Not enough bytes in this entry to satisfy us */
			if (old_end < offset + bytes) {
				bytes -= old_end - offset;
				offset = old_end;
				goto again;
			} else if (old_end == offset + bytes) {
				/* all done */
				goto out_lock;
			}
			spin_unlock(&ctl->tree_lock);

			ret = __btrfs_add_free_space(block_group->fs_info, ctl,
						     offset + bytes,
						     old_end - (offset + bytes),
						     info->trim_state);
			WARN_ON(ret);
			goto out;
		}
	}

	ret = remove_from_bitmap(ctl, info, &offset, &bytes);
	if (ret == -EAGAIN) {
		re_search = true;
		goto again;
	}
out_lock:
	btrfs_discard_update_discardable(block_group);
	spin_unlock(&ctl->tree_lock);
out:
	return ret;
}

void btrfs_dump_free_space(struct btrfs_block_group *block_group,
			   u64 bytes)
{
	struct btrfs_fs_info *fs_info = block_group->fs_info;
	struct btrfs_free_space_ctl *ctl = block_group->free_space_ctl;
	struct btrfs_free_space *info;
	struct rb_node *n;
	int count = 0;

	/*
	 * Zoned btrfs does not use free space tree and cluster. Just print
	 * out the free space after the allocation offset.
	 */
	if (btrfs_is_zoned(fs_info)) {
		btrfs_info(fs_info, "free space %llu",
			   block_group->length - block_group->alloc_offset);
		return;
	}

	spin_lock(&ctl->tree_lock);
	for (n = rb_first(&ctl->free_space_offset); n; n = rb_next(n)) {
		info = rb_entry(n, struct btrfs_free_space, offset_index);
		if (info->bytes >= bytes && !block_group->ro)
			count++;
		btrfs_crit(fs_info, "entry offset %llu, bytes %llu, bitmap %s",
			   info->offset, info->bytes,
		       (info->bitmap) ? "yes" : "no");
	}
	spin_unlock(&ctl->tree_lock);
	btrfs_info(fs_info, "block group has cluster?: %s",
	       list_empty(&block_group->cluster_list) ? "no" : "yes");
	btrfs_info(fs_info,
		   "%d blocks of free space at or bigger than bytes is", count);
}

<<<<<<< HEAD
void btrfs_init_free_space_ctl(struct btrfs_block_group *block_group)
=======
void btrfs_init_free_space_ctl(struct btrfs_block_group *block_group,
			       struct btrfs_free_space_ctl *ctl)
>>>>>>> 7d2a07b7
{
	struct btrfs_fs_info *fs_info = block_group->fs_info;

	spin_lock_init(&ctl->tree_lock);
	ctl->unit = fs_info->sectorsize;
	ctl->start = block_group->start;
	ctl->private = block_group;
	ctl->op = &free_space_op;
	INIT_LIST_HEAD(&ctl->trimming_ranges);
	mutex_init(&ctl->cache_writeout_mutex);

	/*
	 * we only want to have 32k of ram per block group for keeping
	 * track of free space, and if we pass 1/2 of that we want to
	 * start converting things over to using bitmaps
	 */
	ctl->extents_thresh = (SZ_32K / 2) / sizeof(struct btrfs_free_space);
}

/*
 * for a given cluster, put all of its extents back into the free
 * space cache.  If the block group passed doesn't match the block group
 * pointed to by the cluster, someone else raced in and freed the
 * cluster already.  In that case, we just return without changing anything
 */
<<<<<<< HEAD
static int
__btrfs_return_cluster_to_free_space(
=======
static void __btrfs_return_cluster_to_free_space(
>>>>>>> 7d2a07b7
			     struct btrfs_block_group *block_group,
			     struct btrfs_free_cluster *cluster)
{
	struct btrfs_free_space_ctl *ctl = block_group->free_space_ctl;
	struct btrfs_free_space *entry;
	struct rb_node *node;

	spin_lock(&cluster->lock);
	if (cluster->block_group != block_group) {
		spin_unlock(&cluster->lock);
		return;
	}

	cluster->block_group = NULL;
	cluster->window_start = 0;
	list_del_init(&cluster->block_group_list);

	node = rb_first(&cluster->root);
	while (node) {
		bool bitmap;

		entry = rb_entry(node, struct btrfs_free_space, offset_index);
		node = rb_next(&entry->offset_index);
		rb_erase(&entry->offset_index, &cluster->root);
		RB_CLEAR_NODE(&entry->offset_index);

		bitmap = (entry->bitmap != NULL);
		if (!bitmap) {
			/* Merging treats extents as if they were new */
			if (!btrfs_free_space_trimmed(entry)) {
				ctl->discardable_extents[BTRFS_STAT_CURR]--;
				ctl->discardable_bytes[BTRFS_STAT_CURR] -=
					entry->bytes;
			}

			try_merge_free_space(ctl, entry, false);
			steal_from_bitmap(ctl, entry, false);

			/* As we insert directly, update these statistics */
			if (!btrfs_free_space_trimmed(entry)) {
				ctl->discardable_extents[BTRFS_STAT_CURR]++;
				ctl->discardable_bytes[BTRFS_STAT_CURR] +=
					entry->bytes;
			}
		}
		tree_insert_offset(&ctl->free_space_offset,
				   entry->offset, &entry->offset_index, bitmap);
	}
	cluster->root = RB_ROOT;
	spin_unlock(&cluster->lock);
	btrfs_put_block_group(block_group);
}

static void __btrfs_remove_free_space_cache_locked(
				struct btrfs_free_space_ctl *ctl)
{
	struct btrfs_free_space *info;
	struct rb_node *node;

	while ((node = rb_last(&ctl->free_space_offset)) != NULL) {
		info = rb_entry(node, struct btrfs_free_space, offset_index);
		if (!info->bitmap) {
			unlink_free_space(ctl, info);
			kmem_cache_free(btrfs_free_space_cachep, info);
		} else {
			free_bitmap(ctl, info);
		}

		cond_resched_lock(&ctl->tree_lock);
	}
}

void __btrfs_remove_free_space_cache(struct btrfs_free_space_ctl *ctl)
{
	spin_lock(&ctl->tree_lock);
	__btrfs_remove_free_space_cache_locked(ctl);
	if (ctl->private)
		btrfs_discard_update_discardable(ctl->private);
	spin_unlock(&ctl->tree_lock);
}

void btrfs_remove_free_space_cache(struct btrfs_block_group *block_group)
{
	struct btrfs_free_space_ctl *ctl = block_group->free_space_ctl;
	struct btrfs_free_cluster *cluster;
	struct list_head *head;

	spin_lock(&ctl->tree_lock);
	while ((head = block_group->cluster_list.next) !=
	       &block_group->cluster_list) {
		cluster = list_entry(head, struct btrfs_free_cluster,
				     block_group_list);

		WARN_ON(cluster->block_group != block_group);
		__btrfs_return_cluster_to_free_space(block_group, cluster);

		cond_resched_lock(&ctl->tree_lock);
	}
	__btrfs_remove_free_space_cache_locked(ctl);
	btrfs_discard_update_discardable(block_group);
	spin_unlock(&ctl->tree_lock);

}

<<<<<<< HEAD
=======
/**
 * btrfs_is_free_space_trimmed - see if everything is trimmed
 * @block_group: block_group of interest
 *
 * Walk @block_group's free space rb_tree to determine if everything is trimmed.
 */
bool btrfs_is_free_space_trimmed(struct btrfs_block_group *block_group)
{
	struct btrfs_free_space_ctl *ctl = block_group->free_space_ctl;
	struct btrfs_free_space *info;
	struct rb_node *node;
	bool ret = true;

	spin_lock(&ctl->tree_lock);
	node = rb_first(&ctl->free_space_offset);

	while (node) {
		info = rb_entry(node, struct btrfs_free_space, offset_index);

		if (!btrfs_free_space_trimmed(info)) {
			ret = false;
			break;
		}

		node = rb_next(node);
	}

	spin_unlock(&ctl->tree_lock);
	return ret;
}

>>>>>>> 7d2a07b7
u64 btrfs_find_space_for_alloc(struct btrfs_block_group *block_group,
			       u64 offset, u64 bytes, u64 empty_size,
			       u64 *max_extent_size)
{
	struct btrfs_free_space_ctl *ctl = block_group->free_space_ctl;
	struct btrfs_discard_ctl *discard_ctl =
					&block_group->fs_info->discard_ctl;
	struct btrfs_free_space *entry = NULL;
	u64 bytes_search = bytes + empty_size;
	u64 ret = 0;
	u64 align_gap = 0;
	u64 align_gap_len = 0;
	enum btrfs_trim_state align_gap_trim_state = BTRFS_TRIM_STATE_UNTRIMMED;

	ASSERT(!btrfs_is_zoned(block_group->fs_info));

	spin_lock(&ctl->tree_lock);
	entry = find_free_space(ctl, &offset, &bytes_search,
				block_group->full_stripe_len, max_extent_size);
	if (!entry)
		goto out;

	ret = offset;
	if (entry->bitmap) {
		bitmap_clear_bits(ctl, entry, offset, bytes);

		if (!btrfs_free_space_trimmed(entry))
			atomic64_add(bytes, &discard_ctl->discard_bytes_saved);

		if (!entry->bytes)
			free_bitmap(ctl, entry);
	} else {
		unlink_free_space(ctl, entry);
		align_gap_len = offset - entry->offset;
		align_gap = entry->offset;
		align_gap_trim_state = entry->trim_state;

		if (!btrfs_free_space_trimmed(entry))
			atomic64_add(bytes, &discard_ctl->discard_bytes_saved);

		entry->offset = offset + bytes;
		WARN_ON(entry->bytes < bytes + align_gap_len);

		entry->bytes -= bytes + align_gap_len;
		if (!entry->bytes)
			kmem_cache_free(btrfs_free_space_cachep, entry);
		else
			link_free_space(ctl, entry);
	}
out:
	btrfs_discard_update_discardable(block_group);
	spin_unlock(&ctl->tree_lock);

	if (align_gap_len)
		__btrfs_add_free_space(block_group->fs_info, ctl,
				       align_gap, align_gap_len,
				       align_gap_trim_state);
	return ret;
}

/*
 * given a cluster, put all of its extents back into the free space
 * cache.  If a block group is passed, this function will only free
 * a cluster that belongs to the passed block group.
 *
 * Otherwise, it'll get a reference on the block group pointed to by the
 * cluster and remove the cluster from it.
 */
<<<<<<< HEAD
int btrfs_return_cluster_to_free_space(
=======
void btrfs_return_cluster_to_free_space(
>>>>>>> 7d2a07b7
			       struct btrfs_block_group *block_group,
			       struct btrfs_free_cluster *cluster)
{
	struct btrfs_free_space_ctl *ctl;

	/* first, get a safe pointer to the block group */
	spin_lock(&cluster->lock);
	if (!block_group) {
		block_group = cluster->block_group;
		if (!block_group) {
			spin_unlock(&cluster->lock);
			return;
		}
	} else if (cluster->block_group != block_group) {
		/* someone else has already freed it don't redo their work */
		spin_unlock(&cluster->lock);
		return;
	}
	btrfs_get_block_group(block_group);
	spin_unlock(&cluster->lock);

	ctl = block_group->free_space_ctl;

	/* now return any extents the cluster had on it */
	spin_lock(&ctl->tree_lock);
	__btrfs_return_cluster_to_free_space(block_group, cluster);
	spin_unlock(&ctl->tree_lock);

	btrfs_discard_queue_work(&block_group->fs_info->discard_ctl, block_group);

	/* finally drop our ref */
	btrfs_put_block_group(block_group);
}

static u64 btrfs_alloc_from_bitmap(struct btrfs_block_group *block_group,
				   struct btrfs_free_cluster *cluster,
				   struct btrfs_free_space *entry,
				   u64 bytes, u64 min_start,
				   u64 *max_extent_size)
{
	struct btrfs_free_space_ctl *ctl = block_group->free_space_ctl;
	int err;
	u64 search_start = cluster->window_start;
	u64 search_bytes = bytes;
	u64 ret = 0;

	search_start = min_start;
	search_bytes = bytes;

	err = search_bitmap(ctl, entry, &search_start, &search_bytes, true);
	if (err) {
		*max_extent_size = max(get_max_extent_size(entry),
				       *max_extent_size);
		return 0;
	}

	ret = search_start;
	__bitmap_clear_bits(ctl, entry, ret, bytes);

	return ret;
}

/*
 * given a cluster, try to allocate 'bytes' from it, returns 0
 * if it couldn't find anything suitably large, or a logical disk offset
 * if things worked out
 */
u64 btrfs_alloc_from_cluster(struct btrfs_block_group *block_group,
			     struct btrfs_free_cluster *cluster, u64 bytes,
			     u64 min_start, u64 *max_extent_size)
{
	struct btrfs_free_space_ctl *ctl = block_group->free_space_ctl;
	struct btrfs_discard_ctl *discard_ctl =
					&block_group->fs_info->discard_ctl;
	struct btrfs_free_space *entry = NULL;
	struct rb_node *node;
	u64 ret = 0;

	ASSERT(!btrfs_is_zoned(block_group->fs_info));

	spin_lock(&cluster->lock);
	if (bytes > cluster->max_size)
		goto out;

	if (cluster->block_group != block_group)
		goto out;

	node = rb_first(&cluster->root);
	if (!node)
		goto out;

	entry = rb_entry(node, struct btrfs_free_space, offset_index);
	while (1) {
		if (entry->bytes < bytes)
			*max_extent_size = max(get_max_extent_size(entry),
					       *max_extent_size);

		if (entry->bytes < bytes ||
		    (!entry->bitmap && entry->offset < min_start)) {
			node = rb_next(&entry->offset_index);
			if (!node)
				break;
			entry = rb_entry(node, struct btrfs_free_space,
					 offset_index);
			continue;
		}

		if (entry->bitmap) {
			ret = btrfs_alloc_from_bitmap(block_group,
						      cluster, entry, bytes,
						      cluster->window_start,
						      max_extent_size);
			if (ret == 0) {
				node = rb_next(&entry->offset_index);
				if (!node)
					break;
				entry = rb_entry(node, struct btrfs_free_space,
						 offset_index);
				continue;
			}
			cluster->window_start += bytes;
		} else {
			ret = entry->offset;

			entry->offset += bytes;
			entry->bytes -= bytes;
		}

		break;
	}
out:
	spin_unlock(&cluster->lock);

	if (!ret)
		return 0;

	spin_lock(&ctl->tree_lock);

	if (!btrfs_free_space_trimmed(entry))
		atomic64_add(bytes, &discard_ctl->discard_bytes_saved);

	ctl->free_space -= bytes;
<<<<<<< HEAD
=======
	if (!entry->bitmap && !btrfs_free_space_trimmed(entry))
		ctl->discardable_bytes[BTRFS_STAT_CURR] -= bytes;

>>>>>>> 7d2a07b7
	spin_lock(&cluster->lock);
	if (entry->bytes == 0) {
		rb_erase(&entry->offset_index, &cluster->root);
		ctl->free_extents--;
		if (entry->bitmap) {
			kmem_cache_free(btrfs_free_space_bitmap_cachep,
					entry->bitmap);
			ctl->total_bitmaps--;
			recalculate_thresholds(ctl);
		} else if (!btrfs_free_space_trimmed(entry)) {
			ctl->discardable_extents[BTRFS_STAT_CURR]--;
		}
		kmem_cache_free(btrfs_free_space_cachep, entry);
	}

	spin_unlock(&cluster->lock);
	spin_unlock(&ctl->tree_lock);

	return ret;
}

static int btrfs_bitmap_cluster(struct btrfs_block_group *block_group,
				struct btrfs_free_space *entry,
				struct btrfs_free_cluster *cluster,
				u64 offset, u64 bytes,
				u64 cont1_bytes, u64 min_bytes)
{
	struct btrfs_free_space_ctl *ctl = block_group->free_space_ctl;
	unsigned long next_zero;
	unsigned long i;
	unsigned long want_bits;
	unsigned long min_bits;
	unsigned long found_bits;
	unsigned long max_bits = 0;
	unsigned long start = 0;
	unsigned long total_found = 0;
	int ret;

	i = offset_to_bit(entry->offset, ctl->unit,
			  max_t(u64, offset, entry->offset));
	want_bits = bytes_to_bits(bytes, ctl->unit);
	min_bits = bytes_to_bits(min_bytes, ctl->unit);

	/*
	 * Don't bother looking for a cluster in this bitmap if it's heavily
	 * fragmented.
	 */
	if (entry->max_extent_size &&
	    entry->max_extent_size < cont1_bytes)
		return -ENOSPC;
again:
	found_bits = 0;
	for_each_set_bit_from(i, entry->bitmap, BITS_PER_BITMAP) {
		next_zero = find_next_zero_bit(entry->bitmap,
					       BITS_PER_BITMAP, i);
		if (next_zero - i >= min_bits) {
			found_bits = next_zero - i;
			if (found_bits > max_bits)
				max_bits = found_bits;
			break;
		}
		if (next_zero - i > max_bits)
			max_bits = next_zero - i;
		i = next_zero;
	}

	if (!found_bits) {
		entry->max_extent_size = (u64)max_bits * ctl->unit;
		return -ENOSPC;
	}

	if (!total_found) {
		start = i;
		cluster->max_size = 0;
	}

	total_found += found_bits;

	if (cluster->max_size < found_bits * ctl->unit)
		cluster->max_size = found_bits * ctl->unit;

	if (total_found < want_bits || cluster->max_size < cont1_bytes) {
		i = next_zero + 1;
		goto again;
	}

	cluster->window_start = start * ctl->unit + entry->offset;
	rb_erase(&entry->offset_index, &ctl->free_space_offset);
	ret = tree_insert_offset(&cluster->root, entry->offset,
				 &entry->offset_index, 1);
	ASSERT(!ret); /* -EEXIST; Logic error */

	trace_btrfs_setup_cluster(block_group, cluster,
				  total_found * ctl->unit, 1);
	return 0;
}

/*
 * This searches the block group for just extents to fill the cluster with.
 * Try to find a cluster with at least bytes total bytes, at least one
 * extent of cont1_bytes, and other clusters of at least min_bytes.
 */
static noinline int
setup_cluster_no_bitmap(struct btrfs_block_group *block_group,
			struct btrfs_free_cluster *cluster,
			struct list_head *bitmaps, u64 offset, u64 bytes,
			u64 cont1_bytes, u64 min_bytes)
{
	struct btrfs_free_space_ctl *ctl = block_group->free_space_ctl;
	struct btrfs_free_space *first = NULL;
	struct btrfs_free_space *entry = NULL;
	struct btrfs_free_space *last;
	struct rb_node *node;
	u64 window_free;
	u64 max_extent;
	u64 total_size = 0;

	entry = tree_search_offset(ctl, offset, 0, 1);
	if (!entry)
		return -ENOSPC;

	/*
	 * We don't want bitmaps, so just move along until we find a normal
	 * extent entry.
	 */
	while (entry->bitmap || entry->bytes < min_bytes) {
		if (entry->bitmap && list_empty(&entry->list))
			list_add_tail(&entry->list, bitmaps);
		node = rb_next(&entry->offset_index);
		if (!node)
			return -ENOSPC;
		entry = rb_entry(node, struct btrfs_free_space, offset_index);
	}

	window_free = entry->bytes;
	max_extent = entry->bytes;
	first = entry;
	last = entry;

	for (node = rb_next(&entry->offset_index); node;
	     node = rb_next(&entry->offset_index)) {
		entry = rb_entry(node, struct btrfs_free_space, offset_index);

		if (entry->bitmap) {
			if (list_empty(&entry->list))
				list_add_tail(&entry->list, bitmaps);
			continue;
		}

		if (entry->bytes < min_bytes)
			continue;

		last = entry;
		window_free += entry->bytes;
		if (entry->bytes > max_extent)
			max_extent = entry->bytes;
	}

	if (window_free < bytes || max_extent < cont1_bytes)
		return -ENOSPC;

	cluster->window_start = first->offset;

	node = &first->offset_index;

	/*
	 * now we've found our entries, pull them out of the free space
	 * cache and put them into the cluster rbtree
	 */
	do {
		int ret;

		entry = rb_entry(node, struct btrfs_free_space, offset_index);
		node = rb_next(&entry->offset_index);
		if (entry->bitmap || entry->bytes < min_bytes)
			continue;

		rb_erase(&entry->offset_index, &ctl->free_space_offset);
		ret = tree_insert_offset(&cluster->root, entry->offset,
					 &entry->offset_index, 0);
		total_size += entry->bytes;
		ASSERT(!ret); /* -EEXIST; Logic error */
	} while (node && entry != last);

	cluster->max_size = max_extent;
	trace_btrfs_setup_cluster(block_group, cluster, total_size, 0);
	return 0;
}

/*
 * This specifically looks for bitmaps that may work in the cluster, we assume
 * that we have already failed to find extents that will work.
 */
static noinline int
setup_cluster_bitmap(struct btrfs_block_group *block_group,
		     struct btrfs_free_cluster *cluster,
		     struct list_head *bitmaps, u64 offset, u64 bytes,
		     u64 cont1_bytes, u64 min_bytes)
{
	struct btrfs_free_space_ctl *ctl = block_group->free_space_ctl;
	struct btrfs_free_space *entry = NULL;
	int ret = -ENOSPC;
	u64 bitmap_offset = offset_to_bitmap(ctl, offset);

	if (ctl->total_bitmaps == 0)
		return -ENOSPC;

	/*
	 * The bitmap that covers offset won't be in the list unless offset
	 * is just its start offset.
	 */
	if (!list_empty(bitmaps))
		entry = list_first_entry(bitmaps, struct btrfs_free_space, list);

	if (!entry || entry->offset != bitmap_offset) {
		entry = tree_search_offset(ctl, bitmap_offset, 1, 0);
		if (entry && list_empty(&entry->list))
			list_add(&entry->list, bitmaps);
	}

	list_for_each_entry(entry, bitmaps, list) {
		if (entry->bytes < bytes)
			continue;
		ret = btrfs_bitmap_cluster(block_group, entry, cluster, offset,
					   bytes, cont1_bytes, min_bytes);
		if (!ret)
			return 0;
	}

	/*
	 * The bitmaps list has all the bitmaps that record free space
	 * starting after offset, so no more search is required.
	 */
	return -ENOSPC;
}

/*
 * here we try to find a cluster of blocks in a block group.  The goal
 * is to find at least bytes+empty_size.
 * We might not find them all in one contiguous area.
 *
 * returns zero and sets up cluster if things worked out, otherwise
 * it returns -enospc
 */
int btrfs_find_space_cluster(struct btrfs_block_group *block_group,
			     struct btrfs_free_cluster *cluster,
			     u64 offset, u64 bytes, u64 empty_size)
{
	struct btrfs_fs_info *fs_info = block_group->fs_info;
	struct btrfs_free_space_ctl *ctl = block_group->free_space_ctl;
	struct btrfs_free_space *entry, *tmp;
	LIST_HEAD(bitmaps);
	u64 min_bytes;
	u64 cont1_bytes;
	int ret;

	/*
	 * Choose the minimum extent size we'll require for this
	 * cluster.  For SSD_SPREAD, don't allow any fragmentation.
	 * For metadata, allow allocates with smaller extents.  For
	 * data, keep it dense.
	 */
	if (btrfs_test_opt(fs_info, SSD_SPREAD)) {
		cont1_bytes = min_bytes = bytes + empty_size;
	} else if (block_group->flags & BTRFS_BLOCK_GROUP_METADATA) {
		cont1_bytes = bytes;
		min_bytes = fs_info->sectorsize;
	} else {
		cont1_bytes = max(bytes, (bytes + empty_size) >> 2);
		min_bytes = fs_info->sectorsize;
	}

	spin_lock(&ctl->tree_lock);

	/*
	 * If we know we don't have enough space to make a cluster don't even
	 * bother doing all the work to try and find one.
	 */
	if (ctl->free_space < bytes) {
		spin_unlock(&ctl->tree_lock);
		return -ENOSPC;
	}

	spin_lock(&cluster->lock);

	/* someone already found a cluster, hooray */
	if (cluster->block_group) {
		ret = 0;
		goto out;
	}

	trace_btrfs_find_cluster(block_group, offset, bytes, empty_size,
				 min_bytes);

	ret = setup_cluster_no_bitmap(block_group, cluster, &bitmaps, offset,
				      bytes + empty_size,
				      cont1_bytes, min_bytes);
	if (ret)
		ret = setup_cluster_bitmap(block_group, cluster, &bitmaps,
					   offset, bytes + empty_size,
					   cont1_bytes, min_bytes);

	/* Clear our temporary list */
	list_for_each_entry_safe(entry, tmp, &bitmaps, list)
		list_del_init(&entry->list);

	if (!ret) {
		btrfs_get_block_group(block_group);
		list_add_tail(&cluster->block_group_list,
			      &block_group->cluster_list);
		cluster->block_group = block_group;
	} else {
		trace_btrfs_failed_cluster_setup(block_group);
	}
out:
	spin_unlock(&cluster->lock);
	spin_unlock(&ctl->tree_lock);

	return ret;
}

/*
 * simple code to zero out a cluster
 */
void btrfs_init_free_cluster(struct btrfs_free_cluster *cluster)
{
	spin_lock_init(&cluster->lock);
	spin_lock_init(&cluster->refill_lock);
	cluster->root = RB_ROOT;
	cluster->max_size = 0;
	cluster->fragmented = false;
	INIT_LIST_HEAD(&cluster->block_group_list);
	cluster->block_group = NULL;
}

static int do_trimming(struct btrfs_block_group *block_group,
		       u64 *total_trimmed, u64 start, u64 bytes,
		       u64 reserved_start, u64 reserved_bytes,
		       enum btrfs_trim_state reserved_trim_state,
		       struct btrfs_trim_range *trim_entry)
{
	struct btrfs_space_info *space_info = block_group->space_info;
	struct btrfs_fs_info *fs_info = block_group->fs_info;
	struct btrfs_free_space_ctl *ctl = block_group->free_space_ctl;
	int ret;
	int update = 0;
	const u64 end = start + bytes;
	const u64 reserved_end = reserved_start + reserved_bytes;
	enum btrfs_trim_state trim_state = BTRFS_TRIM_STATE_UNTRIMMED;
	u64 trimmed = 0;

	spin_lock(&space_info->lock);
	spin_lock(&block_group->lock);
	if (!block_group->ro) {
		block_group->reserved += reserved_bytes;
		space_info->bytes_reserved += reserved_bytes;
		update = 1;
	}
	spin_unlock(&block_group->lock);
	spin_unlock(&space_info->lock);

	ret = btrfs_discard_extent(fs_info, start, bytes, &trimmed);
	if (!ret) {
		*total_trimmed += trimmed;
		trim_state = BTRFS_TRIM_STATE_TRIMMED;
	}

	mutex_lock(&ctl->cache_writeout_mutex);
	if (reserved_start < start)
		__btrfs_add_free_space(fs_info, ctl, reserved_start,
				       start - reserved_start,
				       reserved_trim_state);
	if (start + bytes < reserved_start + reserved_bytes)
		__btrfs_add_free_space(fs_info, ctl, end, reserved_end - end,
				       reserved_trim_state);
	__btrfs_add_free_space(fs_info, ctl, start, bytes, trim_state);
	list_del(&trim_entry->list);
	mutex_unlock(&ctl->cache_writeout_mutex);

	if (update) {
		spin_lock(&space_info->lock);
		spin_lock(&block_group->lock);
		if (block_group->ro)
			space_info->bytes_readonly += reserved_bytes;
		block_group->reserved -= reserved_bytes;
		space_info->bytes_reserved -= reserved_bytes;
		spin_unlock(&block_group->lock);
		spin_unlock(&space_info->lock);
	}

	return ret;
}

<<<<<<< HEAD
static int trim_no_bitmap(struct btrfs_block_group *block_group,
			  u64 *total_trimmed, u64 start, u64 end, u64 minlen)
=======
/*
 * If @async is set, then we will trim 1 region and return.
 */
static int trim_no_bitmap(struct btrfs_block_group *block_group,
			  u64 *total_trimmed, u64 start, u64 end, u64 minlen,
			  bool async)
>>>>>>> 7d2a07b7
{
	struct btrfs_discard_ctl *discard_ctl =
					&block_group->fs_info->discard_ctl;
	struct btrfs_free_space_ctl *ctl = block_group->free_space_ctl;
	struct btrfs_free_space *entry;
	struct rb_node *node;
	int ret = 0;
	u64 extent_start;
	u64 extent_bytes;
	enum btrfs_trim_state extent_trim_state;
	u64 bytes;
	const u64 max_discard_size = READ_ONCE(discard_ctl->max_discard_size);

	while (start < end) {
		struct btrfs_trim_range trim_entry;

		mutex_lock(&ctl->cache_writeout_mutex);
		spin_lock(&ctl->tree_lock);

		if (ctl->free_space < minlen)
			goto out_unlock;

		entry = tree_search_offset(ctl, start, 0, 1);
		if (!entry)
			goto out_unlock;

		/* Skip bitmaps and if async, already trimmed entries */
		while (entry->bitmap ||
		       (async && btrfs_free_space_trimmed(entry))) {
			node = rb_next(&entry->offset_index);
			if (!node)
				goto out_unlock;
			entry = rb_entry(node, struct btrfs_free_space,
					 offset_index);
		}

		if (entry->offset >= end)
			goto out_unlock;

		extent_start = entry->offset;
		extent_bytes = entry->bytes;
		extent_trim_state = entry->trim_state;
		if (async) {
			start = entry->offset;
			bytes = entry->bytes;
			if (bytes < minlen) {
				spin_unlock(&ctl->tree_lock);
				mutex_unlock(&ctl->cache_writeout_mutex);
				goto next;
			}
			unlink_free_space(ctl, entry);
			/*
			 * Let bytes = BTRFS_MAX_DISCARD_SIZE + X.
			 * If X < BTRFS_ASYNC_DISCARD_MIN_FILTER, we won't trim
			 * X when we come back around.  So trim it now.
			 */
			if (max_discard_size &&
			    bytes >= (max_discard_size +
				      BTRFS_ASYNC_DISCARD_MIN_FILTER)) {
				bytes = max_discard_size;
				extent_bytes = max_discard_size;
				entry->offset += max_discard_size;
				entry->bytes -= max_discard_size;
				link_free_space(ctl, entry);
			} else {
				kmem_cache_free(btrfs_free_space_cachep, entry);
			}
		} else {
			start = max(start, extent_start);
			bytes = min(extent_start + extent_bytes, end) - start;
			if (bytes < minlen) {
				spin_unlock(&ctl->tree_lock);
				mutex_unlock(&ctl->cache_writeout_mutex);
				goto next;
			}

			unlink_free_space(ctl, entry);
			kmem_cache_free(btrfs_free_space_cachep, entry);
		}

		spin_unlock(&ctl->tree_lock);
		trim_entry.start = extent_start;
		trim_entry.bytes = extent_bytes;
		list_add_tail(&trim_entry.list, &ctl->trimming_ranges);
		mutex_unlock(&ctl->cache_writeout_mutex);

		ret = do_trimming(block_group, total_trimmed, start, bytes,
				  extent_start, extent_bytes, extent_trim_state,
				  &trim_entry);
		if (ret) {
			block_group->discard_cursor = start + bytes;
			break;
		}
next:
		start += bytes;
		block_group->discard_cursor = start;
		if (async && *total_trimmed)
			break;

		if (fatal_signal_pending(current)) {
			ret = -ERESTARTSYS;
			break;
		}

		cond_resched();
	}

	return ret;

out_unlock:
	block_group->discard_cursor = btrfs_block_group_end(block_group);
	spin_unlock(&ctl->tree_lock);
	mutex_unlock(&ctl->cache_writeout_mutex);

	return ret;
}

/*
 * If we break out of trimming a bitmap prematurely, we should reset the
 * trimming bit.  In a rather contrieved case, it's possible to race here so
 * reset the state to BTRFS_TRIM_STATE_UNTRIMMED.
 *
 * start = start of bitmap
 * end = near end of bitmap
 *
 * Thread 1:			Thread 2:
 * trim_bitmaps(start)
 *				trim_bitmaps(end)
 *				end_trimming_bitmap()
 * reset_trimming_bitmap()
 */
static void reset_trimming_bitmap(struct btrfs_free_space_ctl *ctl, u64 offset)
{
	struct btrfs_free_space *entry;

	spin_lock(&ctl->tree_lock);
	entry = tree_search_offset(ctl, offset, 1, 0);
	if (entry) {
		if (btrfs_free_space_trimmed(entry)) {
			ctl->discardable_extents[BTRFS_STAT_CURR] +=
				entry->bitmap_extents;
			ctl->discardable_bytes[BTRFS_STAT_CURR] += entry->bytes;
		}
		entry->trim_state = BTRFS_TRIM_STATE_UNTRIMMED;
	}

	spin_unlock(&ctl->tree_lock);
}

<<<<<<< HEAD
static int trim_bitmaps(struct btrfs_block_group *block_group,
			u64 *total_trimmed, u64 start, u64 end, u64 minlen)
=======
static void end_trimming_bitmap(struct btrfs_free_space_ctl *ctl,
				struct btrfs_free_space *entry)
>>>>>>> 7d2a07b7
{
	if (btrfs_free_space_trimming_bitmap(entry)) {
		entry->trim_state = BTRFS_TRIM_STATE_TRIMMED;
		ctl->discardable_extents[BTRFS_STAT_CURR] -=
			entry->bitmap_extents;
		ctl->discardable_bytes[BTRFS_STAT_CURR] -= entry->bytes;
	}
}

/*
 * If @async is set, then we will trim 1 region and return.
 */
static int trim_bitmaps(struct btrfs_block_group *block_group,
			u64 *total_trimmed, u64 start, u64 end, u64 minlen,
			u64 maxlen, bool async)
{
	struct btrfs_discard_ctl *discard_ctl =
					&block_group->fs_info->discard_ctl;
	struct btrfs_free_space_ctl *ctl = block_group->free_space_ctl;
	struct btrfs_free_space *entry;
	int ret = 0;
	int ret2;
	u64 bytes;
	u64 offset = offset_to_bitmap(ctl, start);
	const u64 max_discard_size = READ_ONCE(discard_ctl->max_discard_size);

	while (offset < end) {
		bool next_bitmap = false;
		struct btrfs_trim_range trim_entry;

		mutex_lock(&ctl->cache_writeout_mutex);
		spin_lock(&ctl->tree_lock);

		if (ctl->free_space < minlen) {
			block_group->discard_cursor =
				btrfs_block_group_end(block_group);
			spin_unlock(&ctl->tree_lock);
			mutex_unlock(&ctl->cache_writeout_mutex);
			break;
		}

		entry = tree_search_offset(ctl, offset, 1, 0);
		/*
		 * Bitmaps are marked trimmed lossily now to prevent constant
		 * discarding of the same bitmap (the reason why we are bound
		 * by the filters).  So, retrim the block group bitmaps when we
		 * are preparing to punt to the unused_bgs list.  This uses
		 * @minlen to determine if we are in BTRFS_DISCARD_INDEX_UNUSED
		 * which is the only discard index which sets minlen to 0.
		 */
		if (!entry || (async && minlen && start == offset &&
			       btrfs_free_space_trimmed(entry))) {
			spin_unlock(&ctl->tree_lock);
			mutex_unlock(&ctl->cache_writeout_mutex);
			next_bitmap = true;
			goto next;
		}

		/*
		 * Async discard bitmap trimming begins at by setting the start
		 * to be key.objectid and the offset_to_bitmap() aligns to the
		 * start of the bitmap.  This lets us know we are fully
		 * scanning the bitmap rather than only some portion of it.
		 */
		if (start == offset)
			entry->trim_state = BTRFS_TRIM_STATE_TRIMMING;

		bytes = minlen;
		ret2 = search_bitmap(ctl, entry, &start, &bytes, false);
		if (ret2 || start >= end) {
			/*
			 * We lossily consider a bitmap trimmed if we only skip
			 * over regions <= BTRFS_ASYNC_DISCARD_MIN_FILTER.
			 */
			if (ret2 && minlen <= BTRFS_ASYNC_DISCARD_MIN_FILTER)
				end_trimming_bitmap(ctl, entry);
			else
				entry->trim_state = BTRFS_TRIM_STATE_UNTRIMMED;
			spin_unlock(&ctl->tree_lock);
			mutex_unlock(&ctl->cache_writeout_mutex);
			next_bitmap = true;
			goto next;
		}

		/*
		 * We already trimmed a region, but are using the locking above
		 * to reset the trim_state.
		 */
		if (async && *total_trimmed) {
			spin_unlock(&ctl->tree_lock);
			mutex_unlock(&ctl->cache_writeout_mutex);
			goto out;
		}

		bytes = min(bytes, end - start);
		if (bytes < minlen || (async && maxlen && bytes > maxlen)) {
			spin_unlock(&ctl->tree_lock);
			mutex_unlock(&ctl->cache_writeout_mutex);
			goto next;
		}

		/*
		 * Let bytes = BTRFS_MAX_DISCARD_SIZE + X.
		 * If X < @minlen, we won't trim X when we come back around.
		 * So trim it now.  We differ here from trimming extents as we
		 * don't keep individual state per bit.
		 */
		if (async &&
		    max_discard_size &&
		    bytes > (max_discard_size + minlen))
			bytes = max_discard_size;

		bitmap_clear_bits(ctl, entry, start, bytes);
		if (entry->bytes == 0)
			free_bitmap(ctl, entry);

		spin_unlock(&ctl->tree_lock);
		trim_entry.start = start;
		trim_entry.bytes = bytes;
		list_add_tail(&trim_entry.list, &ctl->trimming_ranges);
		mutex_unlock(&ctl->cache_writeout_mutex);

		ret = do_trimming(block_group, total_trimmed, start, bytes,
				  start, bytes, 0, &trim_entry);
		if (ret) {
			reset_trimming_bitmap(ctl, offset);
			block_group->discard_cursor =
				btrfs_block_group_end(block_group);
			break;
		}
next:
		if (next_bitmap) {
			offset += BITS_PER_BITMAP * ctl->unit;
			start = offset;
		} else {
			start += bytes;
		}
		block_group->discard_cursor = start;

		if (fatal_signal_pending(current)) {
			if (start != offset)
				reset_trimming_bitmap(ctl, offset);
			ret = -ERESTARTSYS;
			break;
		}

		cond_resched();
	}

	if (offset >= end)
		block_group->discard_cursor = end;

<<<<<<< HEAD
=======
out:
	return ret;
}

>>>>>>> 7d2a07b7
int btrfs_trim_block_group(struct btrfs_block_group *block_group,
			   u64 *trimmed, u64 start, u64 end, u64 minlen)
{
	struct btrfs_free_space_ctl *ctl = block_group->free_space_ctl;
	int ret;
	u64 rem = 0;

	ASSERT(!btrfs_is_zoned(block_group->fs_info));

	*trimmed = 0;

	spin_lock(&block_group->lock);
	if (block_group->removed) {
		spin_unlock(&block_group->lock);
		return 0;
	}
	btrfs_freeze_block_group(block_group);
	spin_unlock(&block_group->lock);

	ret = trim_no_bitmap(block_group, trimmed, start, end, minlen, false);
	if (ret)
		goto out;

	ret = trim_bitmaps(block_group, trimmed, start, end, minlen, 0, false);
	div64_u64_rem(end, BITS_PER_BITMAP * ctl->unit, &rem);
	/* If we ended in the middle of a bitmap, reset the trimming flag */
	if (rem)
		reset_trimming_bitmap(ctl, offset_to_bitmap(ctl, end));
out:
	btrfs_unfreeze_block_group(block_group);
	return ret;
}

int btrfs_trim_block_group_extents(struct btrfs_block_group *block_group,
				   u64 *trimmed, u64 start, u64 end, u64 minlen,
				   bool async)
{
	int ret;

	*trimmed = 0;

	spin_lock(&block_group->lock);
	if (block_group->removed) {
		spin_unlock(&block_group->lock);
		return 0;
	}
	btrfs_freeze_block_group(block_group);
	spin_unlock(&block_group->lock);

	ret = trim_no_bitmap(block_group, trimmed, start, end, minlen, async);
	btrfs_unfreeze_block_group(block_group);

	return ret;
}

int btrfs_trim_block_group_bitmaps(struct btrfs_block_group *block_group,
				   u64 *trimmed, u64 start, u64 end, u64 minlen,
				   u64 maxlen, bool async)
{
	int ret;

	*trimmed = 0;

	spin_lock(&block_group->lock);
	if (block_group->removed) {
		spin_unlock(&block_group->lock);
		return 0;
	}
	btrfs_freeze_block_group(block_group);
	spin_unlock(&block_group->lock);

	ret = trim_bitmaps(block_group, trimmed, start, end, minlen, maxlen,
			   async);

	btrfs_unfreeze_block_group(block_group);

	return ret;
}

bool btrfs_free_space_cache_v1_active(struct btrfs_fs_info *fs_info)
{
	return btrfs_super_cache_generation(fs_info->super_copy);
}

static int cleanup_free_space_cache_v1(struct btrfs_fs_info *fs_info,
				       struct btrfs_trans_handle *trans)
{
	struct btrfs_block_group *block_group;
	struct rb_node *node;
	int ret = 0;

	btrfs_info(fs_info, "cleaning free space cache v1");

	node = rb_first(&fs_info->block_group_cache_tree);
	while (node) {
		block_group = rb_entry(node, struct btrfs_block_group, cache_node);
		ret = btrfs_remove_free_space_inode(trans, NULL, block_group);
		if (ret)
			goto out;
		node = rb_next(node);
	}
out:
	return ret;
}

int btrfs_set_free_space_cache_v1_active(struct btrfs_fs_info *fs_info, bool active)
{
	struct btrfs_trans_handle *trans;
	int ret;

	/*
	 * update_super_roots will appropriately set or unset
	 * super_copy->cache_generation based on SPACE_CACHE and
	 * BTRFS_FS_CLEANUP_SPACE_CACHE_V1. For this reason, we need a
	 * transaction commit whether we are enabling space cache v1 and don't
	 * have any other work to do, or are disabling it and removing free
	 * space inodes.
	 */
	trans = btrfs_start_transaction(fs_info->tree_root, 0);
	if (IS_ERR(trans))
		return PTR_ERR(trans);

	if (!active) {
		set_bit(BTRFS_FS_CLEANUP_SPACE_CACHE_V1, &fs_info->flags);
		ret = cleanup_free_space_cache_v1(fs_info, trans);
		if (ret) {
			btrfs_abort_transaction(trans, ret);
			btrfs_end_transaction(trans);
			goto out;
		}
	}

	ret = btrfs_commit_transaction(trans);
out:
	clear_bit(BTRFS_FS_CLEANUP_SPACE_CACHE_V1, &fs_info->flags);

	return ret;
}

#ifdef CONFIG_BTRFS_FS_RUN_SANITY_TESTS
/*
 * Use this if you need to make a bitmap or extent entry specifically, it
 * doesn't do any of the merging that add_free_space does, this acts a lot like
 * how the free space cache loading stuff works, so you can get really weird
 * configurations.
 */
int test_add_free_space_entry(struct btrfs_block_group *cache,
			      u64 offset, u64 bytes, bool bitmap)
{
	struct btrfs_free_space_ctl *ctl = cache->free_space_ctl;
	struct btrfs_free_space *info = NULL, *bitmap_info;
	void *map = NULL;
	enum btrfs_trim_state trim_state = BTRFS_TRIM_STATE_TRIMMED;
	u64 bytes_added;
	int ret;

again:
	if (!info) {
		info = kmem_cache_zalloc(btrfs_free_space_cachep, GFP_NOFS);
		if (!info)
			return -ENOMEM;
	}

	if (!bitmap) {
		spin_lock(&ctl->tree_lock);
		info->offset = offset;
		info->bytes = bytes;
		info->max_extent_size = 0;
		ret = link_free_space(ctl, info);
		spin_unlock(&ctl->tree_lock);
		if (ret)
			kmem_cache_free(btrfs_free_space_cachep, info);
		return ret;
	}

	if (!map) {
		map = kmem_cache_zalloc(btrfs_free_space_bitmap_cachep, GFP_NOFS);
		if (!map) {
			kmem_cache_free(btrfs_free_space_cachep, info);
			return -ENOMEM;
		}
	}

	spin_lock(&ctl->tree_lock);
	bitmap_info = tree_search_offset(ctl, offset_to_bitmap(ctl, offset),
					 1, 0);
	if (!bitmap_info) {
		info->bitmap = map;
		map = NULL;
		add_new_bitmap(ctl, info, offset);
		bitmap_info = info;
		info = NULL;
	}

	bytes_added = add_bytes_to_bitmap(ctl, bitmap_info, offset, bytes,
					  trim_state);

	bytes -= bytes_added;
	offset += bytes_added;
	spin_unlock(&ctl->tree_lock);

	if (bytes)
		goto again;

	if (info)
		kmem_cache_free(btrfs_free_space_cachep, info);
	if (map)
		kmem_cache_free(btrfs_free_space_bitmap_cachep, map);
	return 0;
}

/*
 * Checks to see if the given range is in the free space cache.  This is really
 * just used to check the absence of space, so if there is free space in the
 * range at all we will return 1.
 */
int test_check_exists(struct btrfs_block_group *cache,
		      u64 offset, u64 bytes)
{
	struct btrfs_free_space_ctl *ctl = cache->free_space_ctl;
	struct btrfs_free_space *info;
	int ret = 0;

	spin_lock(&ctl->tree_lock);
	info = tree_search_offset(ctl, offset, 0, 0);
	if (!info) {
		info = tree_search_offset(ctl, offset_to_bitmap(ctl, offset),
					  1, 0);
		if (!info)
			goto out;
	}

have_info:
	if (info->bitmap) {
		u64 bit_off, bit_bytes;
		struct rb_node *n;
		struct btrfs_free_space *tmp;

		bit_off = offset;
		bit_bytes = ctl->unit;
		ret = search_bitmap(ctl, info, &bit_off, &bit_bytes, false);
		if (!ret) {
			if (bit_off == offset) {
				ret = 1;
				goto out;
			} else if (bit_off > offset &&
				   offset + bytes > bit_off) {
				ret = 1;
				goto out;
			}
		}

		n = rb_prev(&info->offset_index);
		while (n) {
			tmp = rb_entry(n, struct btrfs_free_space,
				       offset_index);
			if (tmp->offset + tmp->bytes < offset)
				break;
			if (offset + bytes < tmp->offset) {
				n = rb_prev(&tmp->offset_index);
				continue;
			}
			info = tmp;
			goto have_info;
		}

		n = rb_next(&info->offset_index);
		while (n) {
			tmp = rb_entry(n, struct btrfs_free_space,
				       offset_index);
			if (offset + bytes < tmp->offset)
				break;
			if (tmp->offset + tmp->bytes < offset) {
				n = rb_next(&tmp->offset_index);
				continue;
			}
			info = tmp;
			goto have_info;
		}

		ret = 0;
		goto out;
	}

	if (info->offset == offset) {
		ret = 1;
		goto out;
	}

	if (offset > info->offset && offset < info->offset + info->bytes)
		ret = 1;
out:
	spin_unlock(&ctl->tree_lock);
	return ret;
}
#endif /* CONFIG_BTRFS_FS_RUN_SANITY_TESTS */<|MERGE_RESOLUTION|>--- conflicted
+++ resolved
@@ -21,10 +21,7 @@
 #include "space-info.h"
 #include "delalloc-space.h"
 #include "block-group.h"
-<<<<<<< HEAD
-=======
 #include "discard.h"
->>>>>>> 7d2a07b7
 
 #define BITS_PER_BITMAP		(PAGE_SIZE * 8UL)
 #define MAX_CACHE_BYTES_PER_GIG	SZ_64K
@@ -87,11 +84,7 @@
 	 * sure NOFS is set to keep us from deadlocking.
 	 */
 	nofs_flag = memalloc_nofs_save();
-<<<<<<< HEAD
-	inode = btrfs_iget_path(fs_info->sb, &location, root, path);
-=======
 	inode = btrfs_iget_path(fs_info->sb, location.objectid, root, path);
->>>>>>> 7d2a07b7
 	btrfs_release_path(path);
 	memalloc_nofs_restore(nofs_flag);
 	if (IS_ERR(inode))
@@ -212,8 +205,6 @@
 
 	return __create_free_space_inode(trans->fs_info->tree_root, trans, path,
 					 ino, block_group->start);
-<<<<<<< HEAD
-=======
 }
 
 /*
@@ -273,7 +264,6 @@
 out:
 	btrfs_free_path(path);
 	return ret;
->>>>>>> 7d2a07b7
 }
 
 int btrfs_check_trunc_cache_free_space(struct btrfs_fs_info *fs_info,
@@ -874,8 +864,6 @@
 	goto out;
 }
 
-<<<<<<< HEAD
-=======
 static int copy_free_space_cache(struct btrfs_block_group *block_group,
 				 struct btrfs_free_space_ctl *ctl)
 {
@@ -911,7 +899,6 @@
 	return ret;
 }
 
->>>>>>> 7d2a07b7
 int load_free_space_cache(struct btrfs_block_group *block_group)
 {
 	struct btrfs_fs_info *fs_info = block_group->fs_info;
@@ -922,8 +909,6 @@
 	int ret = 0;
 	bool matched;
 	u64 used = block_group->used;
-<<<<<<< HEAD
-=======
 
 	/*
 	 * Because we could potentially discard our loaded free space, we want
@@ -931,7 +916,6 @@
 	 * valid copy it all into the actual free space ctl.
 	 */
 	btrfs_init_free_space_ctl(block_group, &tmp_ctl);
->>>>>>> 7d2a07b7
 
 	/*
 	 * If this block group has been marked to be cleared for one reason or
@@ -984,25 +968,14 @@
 	}
 	spin_unlock(&block_group->lock);
 
-<<<<<<< HEAD
-	ret = __load_free_space_cache(fs_info->tree_root, inode, ctl,
-=======
 	ret = __load_free_space_cache(fs_info->tree_root, inode, &tmp_ctl,
->>>>>>> 7d2a07b7
 				      path, block_group->start);
 	btrfs_free_path(path);
 	if (ret <= 0)
 		goto out;
 
-<<<<<<< HEAD
-	spin_lock(&ctl->tree_lock);
-	matched = (ctl->free_space == (block_group->length - used -
-				       block_group->bytes_super));
-	spin_unlock(&ctl->tree_lock);
-=======
 	matched = (tmp_ctl.free_space == (block_group->length - used -
 					  block_group->bytes_super));
->>>>>>> 7d2a07b7
 
 	if (matched) {
 		ret = copy_free_space_cache(block_group, &tmp_ctl);
@@ -1170,10 +1143,7 @@
 }
 
 static noinline_for_stack int write_pinned_extent_entries(
-<<<<<<< HEAD
-=======
 			    struct btrfs_trans_handle *trans,
->>>>>>> 7d2a07b7
 			    struct btrfs_block_group *block_group,
 			    struct btrfs_io_ctl *io_ctl,
 			    int *entries)
@@ -1295,20 +1265,10 @@
 	if (ret) {
 		invalidate_inode_pages2(inode->i_mapping);
 		BTRFS_I(inode)->generation = 0;
-<<<<<<< HEAD
-		if (block_group) {
-#ifdef DEBUG
-			btrfs_err(root->fs_info,
-				  "failed to write free space cache for block group %llu",
-				  block_group->start);
-#endif
-		}
-=======
 		if (block_group)
 			btrfs_debug(root->fs_info,
 	  "failed to write free space cache for block group %llu error %d",
 				  block_group->start, ret);
->>>>>>> 7d2a07b7
 	}
 	btrfs_update_inode(trans, root, BTRFS_I(inode));
 
@@ -1446,11 +1406,7 @@
 	/* Everything is written out, now we dirty the pages in the file. */
 	ret = btrfs_dirty_pages(BTRFS_I(inode), io_ctl->pages,
 				io_ctl->num_pages, 0, i_size_read(inode),
-<<<<<<< HEAD
-				&cached_state);
-=======
 				&cached_state, false);
->>>>>>> 7d2a07b7
 	if (ret)
 		goto out_nospc;
 
@@ -1528,17 +1484,9 @@
 	ret = __btrfs_write_out_cache(fs_info->tree_root, inode, ctl,
 				block_group, &block_group->io_ctl, trans);
 	if (ret) {
-<<<<<<< HEAD
-#ifdef DEBUG
-		btrfs_err(fs_info,
-			  "failed to write free space cache for block group %llu",
-			  block_group->start);
-#endif
-=======
 		btrfs_debug(fs_info,
 	  "failed to write free space cache for block group %llu error %d",
 			  block_group->start, ret);
->>>>>>> 7d2a07b7
 		spin_lock(&block_group->lock);
 		block_group->disk_cache_state = BTRFS_DC_ERROR;
 		spin_unlock(&block_group->lock);
@@ -1798,56 +1746,6 @@
 	return ret;
 }
 
-<<<<<<< HEAD
-static void recalculate_thresholds(struct btrfs_free_space_ctl *ctl)
-{
-	struct btrfs_block_group *block_group = ctl->private;
-	u64 max_bytes;
-	u64 bitmap_bytes;
-	u64 extent_bytes;
-	u64 size = block_group->length;
-	u64 bytes_per_bg = BITS_PER_BITMAP * ctl->unit;
-	u64 max_bitmaps = div64_u64(size + bytes_per_bg - 1, bytes_per_bg);
-
-	max_bitmaps = max_t(u64, max_bitmaps, 1);
-
-	ASSERT(ctl->total_bitmaps <= max_bitmaps);
-
-	/*
-	 * The goal is to keep the total amount of memory used per 1gb of space
-	 * at or below 32k, so we need to adjust how much memory we allow to be
-	 * used by extent based free space tracking
-	 */
-	if (size < SZ_1G)
-		max_bytes = MAX_CACHE_BYTES_PER_GIG;
-	else
-		max_bytes = MAX_CACHE_BYTES_PER_GIG * div_u64(size, SZ_1G);
-
-	/*
-	 * we want to account for 1 more bitmap than what we have so we can make
-	 * sure we don't go over our overall goal of MAX_CACHE_BYTES_PER_GIG as
-	 * we add more bitmaps.
-	 */
-	bitmap_bytes = (ctl->total_bitmaps + 1) * ctl->unit;
-
-	if (bitmap_bytes >= max_bytes) {
-		ctl->extents_thresh = 0;
-		return;
-	}
-
-	/*
-	 * we want the extent entry threshold to always be at most 1/2 the max
-	 * bytes we can have, or whatever is less than that.
-	 */
-	extent_bytes = max_bytes - bitmap_bytes;
-	extent_bytes = min_t(u64, extent_bytes, max_bytes >> 1);
-
-	ctl->extents_thresh =
-		div_u64(extent_bytes, sizeof(struct btrfs_free_space));
-}
-
-=======
->>>>>>> 7d2a07b7
 static inline void __bitmap_clear_bits(struct btrfs_free_space_ctl *ctl,
 				       struct btrfs_free_space *info,
 				       u64 offset, u64 bytes)
@@ -2353,10 +2251,7 @@
 		/* allocate the bitmap */
 		info->bitmap = kmem_cache_zalloc(btrfs_free_space_bitmap_cachep,
 						 GFP_NOFS);
-<<<<<<< HEAD
-=======
 		info->trim_state = BTRFS_TRIM_STATE_TRIMMED;
->>>>>>> 7d2a07b7
 		spin_lock(&ctl->tree_lock);
 		if (!info->bitmap) {
 			ret = -ENOMEM;
@@ -2642,21 +2537,8 @@
 	return ret;
 }
 
-<<<<<<< HEAD
-int btrfs_add_free_space(struct btrfs_block_group *block_group,
-			 u64 bytenr, u64 size)
-{
-	return __btrfs_add_free_space(block_group->fs_info,
-				      block_group->free_space_ctl,
-				      bytenr, size);
-}
-
-int btrfs_remove_free_space(struct btrfs_block_group *block_group,
-			    u64 offset, u64 bytes)
-=======
 static int __btrfs_add_free_space_zoned(struct btrfs_block_group *block_group,
 					u64 bytenr, u64 size, bool used)
->>>>>>> 7d2a07b7
 {
 	struct btrfs_fs_info *fs_info = block_group->fs_info;
 	struct btrfs_free_space_ctl *ctl = block_group->free_space_ctl;
@@ -2895,12 +2777,8 @@
 		   "%d blocks of free space at or bigger than bytes is", count);
 }
 
-<<<<<<< HEAD
-void btrfs_init_free_space_ctl(struct btrfs_block_group *block_group)
-=======
 void btrfs_init_free_space_ctl(struct btrfs_block_group *block_group,
 			       struct btrfs_free_space_ctl *ctl)
->>>>>>> 7d2a07b7
 {
 	struct btrfs_fs_info *fs_info = block_group->fs_info;
 
@@ -2926,12 +2804,7 @@
  * pointed to by the cluster, someone else raced in and freed the
  * cluster already.  In that case, we just return without changing anything
  */
-<<<<<<< HEAD
-static int
-__btrfs_return_cluster_to_free_space(
-=======
 static void __btrfs_return_cluster_to_free_space(
->>>>>>> 7d2a07b7
 			     struct btrfs_block_group *block_group,
 			     struct btrfs_free_cluster *cluster)
 {
@@ -3036,8 +2909,6 @@
 
 }
 
-<<<<<<< HEAD
-=======
 /**
  * btrfs_is_free_space_trimmed - see if everything is trimmed
  * @block_group: block_group of interest
@@ -3069,7 +2940,6 @@
 	return ret;
 }
 
->>>>>>> 7d2a07b7
 u64 btrfs_find_space_for_alloc(struct btrfs_block_group *block_group,
 			       u64 offset, u64 bytes, u64 empty_size,
 			       u64 *max_extent_size)
@@ -3138,11 +3008,7 @@
  * Otherwise, it'll get a reference on the block group pointed to by the
  * cluster and remove the cluster from it.
  */
-<<<<<<< HEAD
-int btrfs_return_cluster_to_free_space(
-=======
 void btrfs_return_cluster_to_free_space(
->>>>>>> 7d2a07b7
 			       struct btrfs_block_group *block_group,
 			       struct btrfs_free_cluster *cluster)
 {
@@ -3285,12 +3151,9 @@
 		atomic64_add(bytes, &discard_ctl->discard_bytes_saved);
 
 	ctl->free_space -= bytes;
-<<<<<<< HEAD
-=======
 	if (!entry->bitmap && !btrfs_free_space_trimmed(entry))
 		ctl->discardable_bytes[BTRFS_STAT_CURR] -= bytes;
 
->>>>>>> 7d2a07b7
 	spin_lock(&cluster->lock);
 	if (entry->bytes == 0) {
 		rb_erase(&entry->offset_index, &cluster->root);
@@ -3684,17 +3547,12 @@
 	return ret;
 }
 
-<<<<<<< HEAD
-static int trim_no_bitmap(struct btrfs_block_group *block_group,
-			  u64 *total_trimmed, u64 start, u64 end, u64 minlen)
-=======
 /*
  * If @async is set, then we will trim 1 region and return.
  */
 static int trim_no_bitmap(struct btrfs_block_group *block_group,
 			  u64 *total_trimmed, u64 start, u64 end, u64 minlen,
 			  bool async)
->>>>>>> 7d2a07b7
 {
 	struct btrfs_discard_ctl *discard_ctl =
 					&block_group->fs_info->discard_ctl;
@@ -3844,13 +3702,8 @@
 	spin_unlock(&ctl->tree_lock);
 }
 
-<<<<<<< HEAD
-static int trim_bitmaps(struct btrfs_block_group *block_group,
-			u64 *total_trimmed, u64 start, u64 end, u64 minlen)
-=======
 static void end_trimming_bitmap(struct btrfs_free_space_ctl *ctl,
 				struct btrfs_free_space *entry)
->>>>>>> 7d2a07b7
 {
 	if (btrfs_free_space_trimming_bitmap(entry)) {
 		entry->trim_state = BTRFS_TRIM_STATE_TRIMMED;
@@ -4003,13 +3856,10 @@
 	if (offset >= end)
 		block_group->discard_cursor = end;
 
-<<<<<<< HEAD
-=======
 out:
 	return ret;
 }
 
->>>>>>> 7d2a07b7
 int btrfs_trim_block_group(struct btrfs_block_group *block_group,
 			   u64 *trimmed, u64 start, u64 end, u64 minlen)
 {
