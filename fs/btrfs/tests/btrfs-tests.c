// SPDX-License-Identifier: GPL-2.0
/*
 * Copyright (C) 2013 Fusion IO.  All rights reserved.
 */

#include <linux/fs.h>
#include <linux/mount.h>
#include <linux/pseudo_fs.h>
#include <linux/magic.h>
#include "btrfs-tests.h"
#include "../ctree.h"
#include "../free-space-cache.h"
#include "../free-space-tree.h"
#include "../transaction.h"
#include "../volumes.h"
#include "../disk-io.h"
#include "../qgroup.h"
#include "../block-group.h"

static struct vfsmount *test_mnt = NULL;

const char *test_error[] = {
	[TEST_ALLOC_FS_INFO]	     = "cannot allocate fs_info",
	[TEST_ALLOC_ROOT]	     = "cannot allocate root",
	[TEST_ALLOC_EXTENT_BUFFER]   = "cannot extent buffer",
	[TEST_ALLOC_PATH]	     = "cannot allocate path",
	[TEST_ALLOC_INODE]	     = "cannot allocate inode",
	[TEST_ALLOC_BLOCK_GROUP]     = "cannot allocate block group",
	[TEST_ALLOC_EXTENT_MAP]      = "cannot allocate extent map",
};

static const struct super_operations btrfs_test_super_ops = {
	.alloc_inode	= btrfs_alloc_inode,
	.destroy_inode	= btrfs_test_destroy_inode,
};


static int btrfs_test_init_fs_context(struct fs_context *fc)
{
	struct pseudo_fs_context *ctx = init_pseudo(fc, BTRFS_TEST_MAGIC);
	if (!ctx)
		return -ENOMEM;
	ctx->ops = &btrfs_test_super_ops;
	return 0;
}

static struct file_system_type test_type = {
	.name		= "btrfs_test_fs",
	.init_fs_context = btrfs_test_init_fs_context,
	.kill_sb	= kill_anon_super,
};

struct inode *btrfs_new_test_inode(void)
{
	struct inode *inode;

	inode = new_inode(test_mnt->mnt_sb);
<<<<<<< HEAD
	if (inode)
		inode_init_owner(inode, NULL, S_IFREG);
=======
	if (!inode)
		return NULL;

	inode->i_mode = S_IFREG;
	BTRFS_I(inode)->location.type = BTRFS_INODE_ITEM_KEY;
	BTRFS_I(inode)->location.objectid = BTRFS_FIRST_FREE_OBJECTID;
	BTRFS_I(inode)->location.offset = 0;
	inode_init_owner(&init_user_ns, inode, NULL, S_IFREG);
>>>>>>> 7d2a07b7

	return inode;
}

static int btrfs_init_test_fs(void)
{
	int ret;

	ret = register_filesystem(&test_type);
	if (ret) {
		printk(KERN_ERR "btrfs: cannot register test file system\n");
		return ret;
	}

	test_mnt = kern_mount(&test_type);
	if (IS_ERR(test_mnt)) {
		printk(KERN_ERR "btrfs: cannot mount test file system\n");
		unregister_filesystem(&test_type);
		return PTR_ERR(test_mnt);
	}
	return 0;
}

static void btrfs_destroy_test_fs(void)
{
	kern_unmount(test_mnt);
	unregister_filesystem(&test_type);
}

struct btrfs_device *btrfs_alloc_dummy_device(struct btrfs_fs_info *fs_info)
{
	struct btrfs_device *dev;

	dev = kzalloc(sizeof(*dev), GFP_KERNEL);
	if (!dev)
		return ERR_PTR(-ENOMEM);

	extent_io_tree_init(NULL, &dev->alloc_state, 0, NULL);
	INIT_LIST_HEAD(&dev->dev_list);
	list_add(&dev->dev_list, &fs_info->fs_devices->devices);

	return dev;
}

static void btrfs_free_dummy_device(struct btrfs_device *dev)
{
	extent_io_tree_release(&dev->alloc_state);
	kfree(dev);
}

struct btrfs_fs_info *btrfs_alloc_dummy_fs_info(u32 nodesize, u32 sectorsize)
{
	struct btrfs_fs_info *fs_info = kzalloc(sizeof(struct btrfs_fs_info),
						GFP_KERNEL);

	if (!fs_info)
		return fs_info;
	fs_info->fs_devices = kzalloc(sizeof(struct btrfs_fs_devices),
				      GFP_KERNEL);
	if (!fs_info->fs_devices) {
		kfree(fs_info);
		return NULL;
	}
	INIT_LIST_HEAD(&fs_info->fs_devices->devices);

	fs_info->super_copy = kzalloc(sizeof(struct btrfs_super_block),
				      GFP_KERNEL);
	if (!fs_info->super_copy) {
		kfree(fs_info->fs_devices);
		kfree(fs_info);
		return NULL;
	}

	btrfs_init_fs_info(fs_info);

	fs_info->nodesize = nodesize;
	fs_info->sectorsize = sectorsize;
<<<<<<< HEAD
=======
	fs_info->sectorsize_bits = ilog2(sectorsize);
>>>>>>> 7d2a07b7
	set_bit(BTRFS_FS_STATE_DUMMY_FS_INFO, &fs_info->fs_state);

	test_mnt->mnt_sb->s_fs_info = fs_info;

	return fs_info;
}

void btrfs_free_dummy_fs_info(struct btrfs_fs_info *fs_info)
{
	struct radix_tree_iter iter;
	void **slot;
	struct btrfs_device *dev, *tmp;

	if (!fs_info)
		return;

	if (WARN_ON(!test_bit(BTRFS_FS_STATE_DUMMY_FS_INFO,
			      &fs_info->fs_state)))
		return;

	test_mnt->mnt_sb->s_fs_info = NULL;

	spin_lock(&fs_info->buffer_lock);
	radix_tree_for_each_slot(slot, &fs_info->buffer_radix, &iter, 0) {
		struct extent_buffer *eb;

		eb = radix_tree_deref_slot_protected(slot, &fs_info->buffer_lock);
		if (!eb)
			continue;
		/* Shouldn't happen but that kind of thinking creates CVE's */
		if (radix_tree_exception(eb)) {
			if (radix_tree_deref_retry(eb))
				slot = radix_tree_iter_retry(&iter);
			continue;
		}
		slot = radix_tree_iter_resume(slot, &iter);
		spin_unlock(&fs_info->buffer_lock);
		free_extent_buffer_stale(eb);
		spin_lock(&fs_info->buffer_lock);
	}
	spin_unlock(&fs_info->buffer_lock);

	btrfs_mapping_tree_free(&fs_info->mapping_tree);
	list_for_each_entry_safe(dev, tmp, &fs_info->fs_devices->devices,
				 dev_list) {
		btrfs_free_dummy_device(dev);
	}
	btrfs_free_qgroup_config(fs_info);
	btrfs_free_fs_roots(fs_info);
	kfree(fs_info->super_copy);
	btrfs_check_leaked_roots(fs_info);
	btrfs_extent_buffer_leak_debug_check(fs_info);
	kfree(fs_info->fs_devices);
	kfree(fs_info);
}

void btrfs_free_dummy_root(struct btrfs_root *root)
{
	if (!root)
		return;
	/* Will be freed by btrfs_free_fs_roots */
	if (WARN_ON(test_bit(BTRFS_ROOT_IN_RADIX, &root->state)))
		return;
	btrfs_put_root(root);
}

struct btrfs_block_group *
btrfs_alloc_dummy_block_group(struct btrfs_fs_info *fs_info,
			      unsigned long length)
{
	struct btrfs_block_group *cache;

	cache = kzalloc(sizeof(*cache), GFP_KERNEL);
	if (!cache)
		return NULL;
	cache->free_space_ctl = kzalloc(sizeof(*cache->free_space_ctl),
					GFP_KERNEL);
	if (!cache->free_space_ctl) {
		kfree(cache);
		return NULL;
	}

	cache->start = 0;
	cache->length = length;
	cache->full_stripe_len = fs_info->sectorsize;
	cache->fs_info = fs_info;

	INIT_LIST_HEAD(&cache->list);
	INIT_LIST_HEAD(&cache->cluster_list);
	INIT_LIST_HEAD(&cache->bg_list);
	btrfs_init_free_space_ctl(cache, cache->free_space_ctl);
	mutex_init(&cache->free_space_lock);

	return cache;
}

void btrfs_free_dummy_block_group(struct btrfs_block_group *cache)
{
	if (!cache)
		return;
	__btrfs_remove_free_space_cache(cache->free_space_ctl);
	kfree(cache->free_space_ctl);
	kfree(cache);
}

void btrfs_init_dummy_trans(struct btrfs_trans_handle *trans,
			    struct btrfs_fs_info *fs_info)
{
	memset(trans, 0, sizeof(*trans));
	trans->transid = 1;
	trans->type = __TRANS_DUMMY;
	trans->fs_info = fs_info;
}

int btrfs_run_sanity_tests(void)
{
	int ret, i;
	u32 sectorsize, nodesize;
	u32 test_sectorsize[] = {
		PAGE_SIZE,
	};
	ret = btrfs_init_test_fs();
	if (ret)
		return ret;
	for (i = 0; i < ARRAY_SIZE(test_sectorsize); i++) {
		sectorsize = test_sectorsize[i];
		for (nodesize = sectorsize;
		     nodesize <= BTRFS_MAX_METADATA_BLOCKSIZE;
		     nodesize <<= 1) {
			pr_info("BTRFS: selftest: sectorsize: %u  nodesize: %u\n",
				sectorsize, nodesize);
			ret = btrfs_test_free_space_cache(sectorsize, nodesize);
			if (ret)
				goto out;
			ret = btrfs_test_extent_buffer_operations(sectorsize,
				nodesize);
			if (ret)
				goto out;
			ret = btrfs_test_extent_io(sectorsize, nodesize);
			if (ret)
				goto out;
			ret = btrfs_test_inodes(sectorsize, nodesize);
			if (ret)
				goto out;
			ret = btrfs_test_qgroups(sectorsize, nodesize);
			if (ret)
				goto out;
			ret = btrfs_test_free_space_tree(sectorsize, nodesize);
			if (ret)
				goto out;
		}
	}
	ret = btrfs_test_extent_map();

out:
	btrfs_destroy_test_fs();
	return ret;
}<|MERGE_RESOLUTION|>--- conflicted
+++ resolved
@@ -55,10 +55,6 @@
 	struct inode *inode;
 
 	inode = new_inode(test_mnt->mnt_sb);
-<<<<<<< HEAD
-	if (inode)
-		inode_init_owner(inode, NULL, S_IFREG);
-=======
 	if (!inode)
 		return NULL;
 
@@ -67,7 +63,6 @@
 	BTRFS_I(inode)->location.objectid = BTRFS_FIRST_FREE_OBJECTID;
 	BTRFS_I(inode)->location.offset = 0;
 	inode_init_owner(&init_user_ns, inode, NULL, S_IFREG);
->>>>>>> 7d2a07b7
 
 	return inode;
 }
@@ -145,10 +140,7 @@
 
 	fs_info->nodesize = nodesize;
 	fs_info->sectorsize = sectorsize;
-<<<<<<< HEAD
-=======
 	fs_info->sectorsize_bits = ilog2(sectorsize);
->>>>>>> 7d2a07b7
 	set_bit(BTRFS_FS_STATE_DUMMY_FS_INFO, &fs_info->fs_state);
 
 	test_mnt->mnt_sb->s_fs_info = fs_info;
