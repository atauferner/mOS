// SPDX-License-Identifier: GPL-2.0
/*
 * Copyright (C) 2007 Oracle.  All rights reserved.
 */

#include <linux/sched.h>
#include <linux/sched/mm.h>
#include <linux/bio.h>
#include <linux/slab.h>
#include <linux/blkdev.h>
#include <linux/ratelimit.h>
#include <linux/kthread.h>
#include <linux/raid/pq.h>
#include <linux/semaphore.h>
#include <linux/uuid.h>
#include <linux/list_sort.h>
#include "misc.h"
#include "ctree.h"
#include "extent_map.h"
#include "extent_io.h"
#include "disk-io.h"
#include "transaction.h"
#include "print-tree.h"
#include "volumes.h"
#include "raid56.h"
#include "async-thread.h"
#include "check-integrity.h"
#include "rcu-string.h"
#include "dev-replace.h"
#include "sysfs.h"
#include "tree-checker.h"
#include "space-info.h"
#include "block-group.h"
<<<<<<< HEAD
=======
#include "discard.h"
#include "zoned.h"
>>>>>>> 7d2a07b7

const struct btrfs_raid_attr btrfs_raid_array[BTRFS_NR_RAID_TYPES] = {
	[BTRFS_RAID_RAID10] = {
		.sub_stripes	= 2,
		.dev_stripes	= 1,
		.devs_max	= 0,	/* 0 == as many as possible */
		.devs_min	= 4,
		.tolerated_failures = 1,
		.devs_increment	= 2,
		.ncopies	= 2,
		.nparity        = 0,
		.raid_name	= "raid10",
		.bg_flag	= BTRFS_BLOCK_GROUP_RAID10,
		.mindev_error	= BTRFS_ERROR_DEV_RAID10_MIN_NOT_MET,
	},
	[BTRFS_RAID_RAID1] = {
		.sub_stripes	= 1,
		.dev_stripes	= 1,
		.devs_max	= 2,
		.devs_min	= 2,
		.tolerated_failures = 1,
		.devs_increment	= 2,
		.ncopies	= 2,
		.nparity        = 0,
		.raid_name	= "raid1",
		.bg_flag	= BTRFS_BLOCK_GROUP_RAID1,
		.mindev_error	= BTRFS_ERROR_DEV_RAID1_MIN_NOT_MET,
	},
	[BTRFS_RAID_RAID1C3] = {
		.sub_stripes	= 1,
		.dev_stripes	= 1,
		.devs_max	= 3,
		.devs_min	= 3,
		.tolerated_failures = 2,
		.devs_increment	= 3,
		.ncopies	= 3,
		.nparity        = 0,
		.raid_name	= "raid1c3",
		.bg_flag	= BTRFS_BLOCK_GROUP_RAID1C3,
		.mindev_error	= BTRFS_ERROR_DEV_RAID1C3_MIN_NOT_MET,
	},
	[BTRFS_RAID_RAID1C4] = {
		.sub_stripes	= 1,
		.dev_stripes	= 1,
		.devs_max	= 4,
		.devs_min	= 4,
		.tolerated_failures = 3,
		.devs_increment	= 4,
		.ncopies	= 4,
		.nparity        = 0,
		.raid_name	= "raid1c4",
		.bg_flag	= BTRFS_BLOCK_GROUP_RAID1C4,
		.mindev_error	= BTRFS_ERROR_DEV_RAID1C4_MIN_NOT_MET,
	},
	[BTRFS_RAID_DUP] = {
		.sub_stripes	= 1,
		.dev_stripes	= 2,
		.devs_max	= 1,
		.devs_min	= 1,
		.tolerated_failures = 0,
		.devs_increment	= 1,
		.ncopies	= 2,
		.nparity        = 0,
		.raid_name	= "dup",
		.bg_flag	= BTRFS_BLOCK_GROUP_DUP,
		.mindev_error	= 0,
	},
	[BTRFS_RAID_RAID0] = {
		.sub_stripes	= 1,
		.dev_stripes	= 1,
		.devs_max	= 0,
		.devs_min	= 2,
		.tolerated_failures = 0,
		.devs_increment	= 1,
		.ncopies	= 1,
		.nparity        = 0,
		.raid_name	= "raid0",
		.bg_flag	= BTRFS_BLOCK_GROUP_RAID0,
		.mindev_error	= 0,
	},
	[BTRFS_RAID_SINGLE] = {
		.sub_stripes	= 1,
		.dev_stripes	= 1,
		.devs_max	= 1,
		.devs_min	= 1,
		.tolerated_failures = 0,
		.devs_increment	= 1,
		.ncopies	= 1,
		.nparity        = 0,
		.raid_name	= "single",
		.bg_flag	= 0,
		.mindev_error	= 0,
	},
	[BTRFS_RAID_RAID5] = {
		.sub_stripes	= 1,
		.dev_stripes	= 1,
		.devs_max	= 0,
		.devs_min	= 2,
		.tolerated_failures = 1,
		.devs_increment	= 1,
		.ncopies	= 1,
		.nparity        = 1,
		.raid_name	= "raid5",
		.bg_flag	= BTRFS_BLOCK_GROUP_RAID5,
		.mindev_error	= BTRFS_ERROR_DEV_RAID5_MIN_NOT_MET,
	},
	[BTRFS_RAID_RAID6] = {
		.sub_stripes	= 1,
		.dev_stripes	= 1,
		.devs_max	= 0,
		.devs_min	= 3,
		.tolerated_failures = 2,
		.devs_increment	= 1,
		.ncopies	= 1,
		.nparity        = 2,
		.raid_name	= "raid6",
		.bg_flag	= BTRFS_BLOCK_GROUP_RAID6,
		.mindev_error	= BTRFS_ERROR_DEV_RAID6_MIN_NOT_MET,
	},
};

const char *btrfs_bg_type_to_raid_name(u64 flags)
{
	const int index = btrfs_bg_flags_to_raid_index(flags);

	if (index >= BTRFS_NR_RAID_TYPES)
		return NULL;

	return btrfs_raid_array[index].raid_name;
}

/*
 * Fill @buf with textual description of @bg_flags, no more than @size_buf
 * bytes including terminating null byte.
 */
void btrfs_describe_block_groups(u64 bg_flags, char *buf, u32 size_buf)
{
	int i;
	int ret;
	char *bp = buf;
	u64 flags = bg_flags;
	u32 size_bp = size_buf;

	if (!flags) {
		strcpy(bp, "NONE");
		return;
	}

#define DESCRIBE_FLAG(flag, desc)						\
	do {								\
		if (flags & (flag)) {					\
			ret = snprintf(bp, size_bp, "%s|", (desc));	\
			if (ret < 0 || ret >= size_bp)			\
				goto out_overflow;			\
			size_bp -= ret;					\
			bp += ret;					\
			flags &= ~(flag);				\
		}							\
	} while (0)

	DESCRIBE_FLAG(BTRFS_BLOCK_GROUP_DATA, "data");
	DESCRIBE_FLAG(BTRFS_BLOCK_GROUP_SYSTEM, "system");
	DESCRIBE_FLAG(BTRFS_BLOCK_GROUP_METADATA, "metadata");

	DESCRIBE_FLAG(BTRFS_AVAIL_ALLOC_BIT_SINGLE, "single");
	for (i = 0; i < BTRFS_NR_RAID_TYPES; i++)
		DESCRIBE_FLAG(btrfs_raid_array[i].bg_flag,
			      btrfs_raid_array[i].raid_name);
#undef DESCRIBE_FLAG

	if (flags) {
		ret = snprintf(bp, size_bp, "0x%llx|", flags);
		size_bp -= ret;
	}

	if (size_bp < size_buf)
		buf[size_buf - size_bp - 1] = '\0'; /* remove last | */

	/*
	 * The text is trimmed, it's up to the caller to provide sufficiently
	 * large buffer
	 */
out_overflow:;
}

static int init_first_rw_device(struct btrfs_trans_handle *trans);
static int btrfs_relocate_sys_chunks(struct btrfs_fs_info *fs_info);
static void btrfs_dev_stat_print_on_error(struct btrfs_device *dev);
static void btrfs_dev_stat_print_on_load(struct btrfs_device *device);
static int __btrfs_map_block(struct btrfs_fs_info *fs_info,
			     enum btrfs_map_op op,
			     u64 logical, u64 *length,
			     struct btrfs_bio **bbio_ret,
			     int mirror_num, int need_raid_map);

/*
 * Device locking
 * ==============
 *
 * There are several mutexes that protect manipulation of devices and low-level
 * structures like chunks but not block groups, extents or files
 *
 * uuid_mutex (global lock)
 * ------------------------
 * protects the fs_uuids list that tracks all per-fs fs_devices, resulting from
 * the SCAN_DEV ioctl registration or from mount either implicitly (the first
 * device) or requested by the device= mount option
 *
 * the mutex can be very coarse and can cover long-running operations
 *
 * protects: updates to fs_devices counters like missing devices, rw devices,
 * seeding, structure cloning, opening/closing devices at mount/umount time
 *
 * global::fs_devs - add, remove, updates to the global list
 *
 * does not protect: manipulation of the fs_devices::devices list in general
 * but in mount context it could be used to exclude list modifications by eg.
 * scan ioctl
 *
 * btrfs_device::name - renames (write side), read is RCU
 *
 * fs_devices::device_list_mutex (per-fs, with RCU)
 * ------------------------------------------------
 * protects updates to fs_devices::devices, ie. adding and deleting
 *
 * simple list traversal with read-only actions can be done with RCU protection
 *
 * may be used to exclude some operations from running concurrently without any
 * modifications to the list (see write_all_supers)
 *
 * Is not required at mount and close times, because our device list is
 * protected by the uuid_mutex at that point.
 *
 * balance_mutex
 * -------------
 * protects balance structures (status, state) and context accessed from
 * several places (internally, ioctl)
 *
 * chunk_mutex
 * -----------
 * protects chunks, adding or removing during allocation, trim or when a new
 * device is added/removed. Additionally it also protects post_commit_list of
 * individual devices, since they can be added to the transaction's
 * post_commit_list only with chunk_mutex held.
 *
 * cleaner_mutex
 * -------------
 * a big lock that is held by the cleaner thread and prevents running subvolume
 * cleaning together with relocation or delayed iputs
 *
 *
 * Lock nesting
 * ============
 *
 * uuid_mutex
 *   device_list_mutex
 *     chunk_mutex
 *   balance_mutex
 *
 *
 * Exclusive operations
 * ====================
 *
 * Maintains the exclusivity of the following operations that apply to the
 * whole filesystem and cannot run in parallel.
 *
 * - Balance (*)
 * - Device add
 * - Device remove
 * - Device replace (*)
 * - Resize
 *
 * The device operations (as above) can be in one of the following states:
 *
 * - Running state
 * - Paused state
 * - Completed state
 *
 * Only device operations marked with (*) can go into the Paused state for the
 * following reasons:
 *
 * - ioctl (only Balance can be Paused through ioctl)
 * - filesystem remounted as read-only
 * - filesystem unmounted and mounted as read-only
 * - system power-cycle and filesystem mounted as read-only
 * - filesystem or device errors leading to forced read-only
 *
 * The status of exclusive operation is set and cleared atomically.
 * During the course of Paused state, fs_info::exclusive_operation remains set.
 * A device operation in Paused or Running state can be canceled or resumed
 * either by ioctl (Balance only) or when remounted as read-write.
 * The exclusive status is cleared when the device operation is canceled or
 * completed.
 */

DEFINE_MUTEX(uuid_mutex);
static LIST_HEAD(fs_uuids);
struct list_head * __attribute_const__ btrfs_get_fs_uuids(void)
{
	return &fs_uuids;
}

/*
 * alloc_fs_devices - allocate struct btrfs_fs_devices
 * @fsid:		if not NULL, copy the UUID to fs_devices::fsid
 * @metadata_fsid:	if not NULL, copy the UUID to fs_devices::metadata_fsid
 *
 * Return a pointer to a new struct btrfs_fs_devices on success, or ERR_PTR().
 * The returned struct is not linked onto any lists and can be destroyed with
 * kfree() right away.
 */
static struct btrfs_fs_devices *alloc_fs_devices(const u8 *fsid,
						 const u8 *metadata_fsid)
{
	struct btrfs_fs_devices *fs_devs;

	fs_devs = kzalloc(sizeof(*fs_devs), GFP_KERNEL);
	if (!fs_devs)
		return ERR_PTR(-ENOMEM);

	mutex_init(&fs_devs->device_list_mutex);

	INIT_LIST_HEAD(&fs_devs->devices);
	INIT_LIST_HEAD(&fs_devs->alloc_list);
	INIT_LIST_HEAD(&fs_devs->fs_list);
	INIT_LIST_HEAD(&fs_devs->seed_list);
	if (fsid)
		memcpy(fs_devs->fsid, fsid, BTRFS_FSID_SIZE);

	if (metadata_fsid)
		memcpy(fs_devs->metadata_uuid, metadata_fsid, BTRFS_FSID_SIZE);
	else if (fsid)
		memcpy(fs_devs->metadata_uuid, fsid, BTRFS_FSID_SIZE);

	return fs_devs;
}

void btrfs_free_device(struct btrfs_device *device)
{
	WARN_ON(!list_empty(&device->post_commit_list));
	rcu_string_free(device->name);
	extent_io_tree_release(&device->alloc_state);
	bio_put(device->flush_bio);
	btrfs_destroy_dev_zone_info(device);
	kfree(device);
}

static void free_fs_devices(struct btrfs_fs_devices *fs_devices)
{
	struct btrfs_device *device;
	WARN_ON(fs_devices->opened);
	while (!list_empty(&fs_devices->devices)) {
		device = list_entry(fs_devices->devices.next,
				    struct btrfs_device, dev_list);
		list_del(&device->dev_list);
		btrfs_free_device(device);
	}
	kfree(fs_devices);
}

void __exit btrfs_cleanup_fs_uuids(void)
{
	struct btrfs_fs_devices *fs_devices;

	while (!list_empty(&fs_uuids)) {
		fs_devices = list_entry(fs_uuids.next,
					struct btrfs_fs_devices, fs_list);
		list_del(&fs_devices->fs_list);
		free_fs_devices(fs_devices);
	}
}

/*
 * Returns a pointer to a new btrfs_device on success; ERR_PTR() on error.
 * Returned struct is not linked onto any lists and must be destroyed using
 * btrfs_free_device.
 */
static struct btrfs_device *__alloc_device(struct btrfs_fs_info *fs_info)
{
	struct btrfs_device *dev;

	dev = kzalloc(sizeof(*dev), GFP_KERNEL);
	if (!dev)
		return ERR_PTR(-ENOMEM);

	/*
	 * Preallocate a bio that's always going to be used for flushing device
	 * barriers and matches the device lifespan
	 */
	dev->flush_bio = bio_kmalloc(GFP_KERNEL, 0);
	if (!dev->flush_bio) {
		kfree(dev);
		return ERR_PTR(-ENOMEM);
	}

	INIT_LIST_HEAD(&dev->dev_list);
	INIT_LIST_HEAD(&dev->dev_alloc_list);
	INIT_LIST_HEAD(&dev->post_commit_list);

	atomic_set(&dev->reada_in_flight, 0);
	atomic_set(&dev->dev_stats_ccnt, 0);
	btrfs_device_data_ordered_init(dev);
	INIT_RADIX_TREE(&dev->reada_zones, GFP_NOFS & ~__GFP_DIRECT_RECLAIM);
	INIT_RADIX_TREE(&dev->reada_extents, GFP_NOFS & ~__GFP_DIRECT_RECLAIM);
	extent_io_tree_init(fs_info, &dev->alloc_state,
			    IO_TREE_DEVICE_ALLOC_STATE, NULL);

	return dev;
}

static noinline struct btrfs_fs_devices *find_fsid(
		const u8 *fsid, const u8 *metadata_fsid)
{
	struct btrfs_fs_devices *fs_devices;

	ASSERT(fsid);

	/* Handle non-split brain cases */
	list_for_each_entry(fs_devices, &fs_uuids, fs_list) {
		if (metadata_fsid) {
			if (memcmp(fsid, fs_devices->fsid, BTRFS_FSID_SIZE) == 0
			    && memcmp(metadata_fsid, fs_devices->metadata_uuid,
				      BTRFS_FSID_SIZE) == 0)
				return fs_devices;
		} else {
			if (memcmp(fsid, fs_devices->fsid, BTRFS_FSID_SIZE) == 0)
				return fs_devices;
		}
	}
	return NULL;
}

static struct btrfs_fs_devices *find_fsid_with_metadata_uuid(
				struct btrfs_super_block *disk_super)
{

	struct btrfs_fs_devices *fs_devices;

	/*
	 * Handle scanned device having completed its fsid change but
	 * belonging to a fs_devices that was created by first scanning
	 * a device which didn't have its fsid/metadata_uuid changed
	 * at all and the CHANGING_FSID_V2 flag set.
	 */
	list_for_each_entry(fs_devices, &fs_uuids, fs_list) {
		if (fs_devices->fsid_change &&
		    memcmp(disk_super->metadata_uuid, fs_devices->fsid,
			   BTRFS_FSID_SIZE) == 0 &&
		    memcmp(fs_devices->fsid, fs_devices->metadata_uuid,
			   BTRFS_FSID_SIZE) == 0) {
			return fs_devices;
		}
	}
	/*
	 * Handle scanned device having completed its fsid change but
	 * belonging to a fs_devices that was created by a device that
	 * has an outdated pair of fsid/metadata_uuid and
	 * CHANGING_FSID_V2 flag set.
	 */
	list_for_each_entry(fs_devices, &fs_uuids, fs_list) {
		if (fs_devices->fsid_change &&
		    memcmp(fs_devices->metadata_uuid,
			   fs_devices->fsid, BTRFS_FSID_SIZE) != 0 &&
		    memcmp(disk_super->metadata_uuid, fs_devices->metadata_uuid,
			   BTRFS_FSID_SIZE) == 0) {
			return fs_devices;
		}
	}

	return find_fsid(disk_super->fsid, disk_super->metadata_uuid);
}


static int
btrfs_get_bdev_and_sb(const char *device_path, fmode_t flags, void *holder,
		      int flush, struct block_device **bdev,
		      struct btrfs_super_block **disk_super)
{
	int ret;

	*bdev = blkdev_get_by_path(device_path, flags, holder);

	if (IS_ERR(*bdev)) {
		ret = PTR_ERR(*bdev);
		goto error;
	}

	if (flush)
		filemap_write_and_wait((*bdev)->bd_inode->i_mapping);
	ret = set_blocksize(*bdev, BTRFS_BDEV_BLOCKSIZE);
	if (ret) {
		blkdev_put(*bdev, flags);
		goto error;
	}
	invalidate_bdev(*bdev);
	*disk_super = btrfs_read_dev_super(*bdev);
	if (IS_ERR(*disk_super)) {
		ret = PTR_ERR(*disk_super);
		blkdev_put(*bdev, flags);
		goto error;
	}

	return 0;

error:
	*bdev = NULL;
	return ret;
}

static bool device_path_matched(const char *path, struct btrfs_device *device)
{
	int found;

	rcu_read_lock();
	found = strcmp(rcu_str_deref(device->name), path);
	rcu_read_unlock();

	return found == 0;
}

/*
 *  Search and remove all stale (devices which are not mounted) devices.
 *  When both inputs are NULL, it will search and release all stale devices.
 *  path:	Optional. When provided will it release all unmounted devices
 *		matching this path only.
 *  skip_dev:	Optional. Will skip this device when searching for the stale
 *		devices.
 *  Return:	0 for success or if @path is NULL.
 * 		-EBUSY if @path is a mounted device.
 * 		-ENOENT if @path does not match any device in the list.
 */
static int btrfs_free_stale_devices(const char *path,
				     struct btrfs_device *skip_device)
{
	struct btrfs_fs_devices *fs_devices, *tmp_fs_devices;
	struct btrfs_device *device, *tmp_device;
	int ret = 0;

	if (path)
		ret = -ENOENT;

	list_for_each_entry_safe(fs_devices, tmp_fs_devices, &fs_uuids, fs_list) {

		mutex_lock(&fs_devices->device_list_mutex);
		list_for_each_entry_safe(device, tmp_device,
					 &fs_devices->devices, dev_list) {
			if (skip_device && skip_device == device)
				continue;
			if (path && !device->name)
				continue;
			if (path && !device_path_matched(path, device))
				continue;
			if (fs_devices->opened) {
				/* for an already deleted device return 0 */
				if (path && ret != 0)
					ret = -EBUSY;
				break;
			}

			/* delete the stale device */
			fs_devices->num_devices--;
			list_del(&device->dev_list);
			btrfs_free_device(device);

			ret = 0;
		}
		mutex_unlock(&fs_devices->device_list_mutex);

		if (fs_devices->num_devices == 0) {
			btrfs_sysfs_remove_fsid(fs_devices);
			list_del(&fs_devices->fs_list);
			free_fs_devices(fs_devices);
		}
	}

	return ret;
}

/*
 * This is only used on mount, and we are protected from competing things
 * messing with our fs_devices by the uuid_mutex, thus we do not need the
 * fs_devices->device_list_mutex here.
 */
static int btrfs_open_one_device(struct btrfs_fs_devices *fs_devices,
			struct btrfs_device *device, fmode_t flags,
			void *holder)
{
	struct request_queue *q;
	struct block_device *bdev;
	struct btrfs_super_block *disk_super;
	u64 devid;
	int ret;

	if (device->bdev)
		return -EINVAL;
	if (!device->name)
		return -EINVAL;

	ret = btrfs_get_bdev_and_sb(device->name->str, flags, holder, 1,
				    &bdev, &disk_super);
	if (ret)
		return ret;

	devid = btrfs_stack_device_id(&disk_super->dev_item);
	if (devid != device->devid)
		goto error_free_page;

	if (memcmp(device->uuid, disk_super->dev_item.uuid, BTRFS_UUID_SIZE))
		goto error_free_page;

	device->generation = btrfs_super_generation(disk_super);

	if (btrfs_super_flags(disk_super) & BTRFS_SUPER_FLAG_SEEDING) {
		if (btrfs_super_incompat_flags(disk_super) &
		    BTRFS_FEATURE_INCOMPAT_METADATA_UUID) {
			pr_err(
		"BTRFS: Invalid seeding and uuid-changed device detected\n");
			goto error_free_page;
		}

		clear_bit(BTRFS_DEV_STATE_WRITEABLE, &device->dev_state);
		fs_devices->seeding = true;
	} else {
		if (bdev_read_only(bdev))
			clear_bit(BTRFS_DEV_STATE_WRITEABLE, &device->dev_state);
		else
			set_bit(BTRFS_DEV_STATE_WRITEABLE, &device->dev_state);
	}

	q = bdev_get_queue(bdev);
	if (!blk_queue_nonrot(q))
		fs_devices->rotating = true;

	device->bdev = bdev;
	clear_bit(BTRFS_DEV_STATE_IN_FS_METADATA, &device->dev_state);
	device->mode = flags;

	fs_devices->open_devices++;
	if (test_bit(BTRFS_DEV_STATE_WRITEABLE, &device->dev_state) &&
	    device->devid != BTRFS_DEV_REPLACE_DEVID) {
		fs_devices->rw_devices++;
		list_add_tail(&device->dev_alloc_list, &fs_devices->alloc_list);
	}
	btrfs_release_disk_super(disk_super);

	return 0;

error_free_page:
	btrfs_release_disk_super(disk_super);
	blkdev_put(bdev, flags);

	return -EINVAL;
}

/*
 * Handle scanned device having its CHANGING_FSID_V2 flag set and the fs_devices
 * being created with a disk that has already completed its fsid change. Such
 * disk can belong to an fs which has its FSID changed or to one which doesn't.
 * Handle both cases here.
 */
static struct btrfs_fs_devices *find_fsid_inprogress(
					struct btrfs_super_block *disk_super)
{
	struct btrfs_fs_devices *fs_devices;

	list_for_each_entry(fs_devices, &fs_uuids, fs_list) {
		if (memcmp(fs_devices->metadata_uuid, fs_devices->fsid,
			   BTRFS_FSID_SIZE) != 0 &&
		    memcmp(fs_devices->metadata_uuid, disk_super->fsid,
			   BTRFS_FSID_SIZE) == 0 && !fs_devices->fsid_change) {
			return fs_devices;
		}
	}

	return find_fsid(disk_super->fsid, NULL);
}


static struct btrfs_fs_devices *find_fsid_changed(
					struct btrfs_super_block *disk_super)
{
	struct btrfs_fs_devices *fs_devices;

	/*
	 * Handles the case where scanned device is part of an fs that had
<<<<<<< HEAD
	 * multiple successful changes of FSID but curently device didn't
=======
	 * multiple successful changes of FSID but currently device didn't
>>>>>>> 7d2a07b7
	 * observe it. Meaning our fsid will be different than theirs. We need
	 * to handle two subcases :
	 *  1 - The fs still continues to have different METADATA/FSID uuids.
	 *  2 - The fs is switched back to its original FSID (METADATA/FSID
	 *  are equal).
	 */
	list_for_each_entry(fs_devices, &fs_uuids, fs_list) {
		/* Changed UUIDs */
		if (memcmp(fs_devices->metadata_uuid, fs_devices->fsid,
			   BTRFS_FSID_SIZE) != 0 &&
		    memcmp(fs_devices->metadata_uuid, disk_super->metadata_uuid,
			   BTRFS_FSID_SIZE) == 0 &&
		    memcmp(fs_devices->fsid, disk_super->fsid,
			   BTRFS_FSID_SIZE) != 0)
			return fs_devices;

		/* Unchanged UUIDs */
		if (memcmp(fs_devices->metadata_uuid, fs_devices->fsid,
			   BTRFS_FSID_SIZE) == 0 &&
		    memcmp(fs_devices->fsid, disk_super->metadata_uuid,
			   BTRFS_FSID_SIZE) == 0)
			return fs_devices;
	}

	return NULL;
}

static struct btrfs_fs_devices *find_fsid_reverted_metadata(
				struct btrfs_super_block *disk_super)
{
	struct btrfs_fs_devices *fs_devices;

	/*
	 * Handle the case where the scanned device is part of an fs whose last
	 * metadata UUID change reverted it to the original FSID. At the same
	 * time * fs_devices was first created by another constitutent device
	 * which didn't fully observe the operation. This results in an
	 * btrfs_fs_devices created with metadata/fsid different AND
	 * btrfs_fs_devices::fsid_change set AND the metadata_uuid of the
	 * fs_devices equal to the FSID of the disk.
	 */
	list_for_each_entry(fs_devices, &fs_uuids, fs_list) {
		if (memcmp(fs_devices->fsid, fs_devices->metadata_uuid,
			   BTRFS_FSID_SIZE) != 0 &&
		    memcmp(fs_devices->metadata_uuid, disk_super->fsid,
			   BTRFS_FSID_SIZE) == 0 &&
		    fs_devices->fsid_change)
			return fs_devices;
	}

	return NULL;
}
/*
 * Add new device to list of registered devices
 *
 * Returns:
 * device pointer which was just added or updated when successful
 * error pointer when failed
 */
static noinline struct btrfs_device *device_list_add(const char *path,
			   struct btrfs_super_block *disk_super,
			   bool *new_device_added)
{
	struct btrfs_device *device;
	struct btrfs_fs_devices *fs_devices = NULL;
	struct rcu_string *name;
	u64 found_transid = btrfs_super_generation(disk_super);
	u64 devid = btrfs_stack_device_id(&disk_super->dev_item);
	bool has_metadata_uuid = (btrfs_super_incompat_flags(disk_super) &
		BTRFS_FEATURE_INCOMPAT_METADATA_UUID);
	bool fsid_change_in_progress = (btrfs_super_flags(disk_super) &
					BTRFS_SUPER_FLAG_CHANGING_FSID_V2);

	if (fsid_change_in_progress) {
		if (!has_metadata_uuid)
			fs_devices = find_fsid_inprogress(disk_super);
		else
			fs_devices = find_fsid_changed(disk_super);
	} else if (has_metadata_uuid) {
		fs_devices = find_fsid_with_metadata_uuid(disk_super);
	} else {
		fs_devices = find_fsid_reverted_metadata(disk_super);
		if (!fs_devices)
			fs_devices = find_fsid(disk_super->fsid, NULL);
	}


	if (!fs_devices) {
		if (has_metadata_uuid)
			fs_devices = alloc_fs_devices(disk_super->fsid,
						      disk_super->metadata_uuid);
		else
			fs_devices = alloc_fs_devices(disk_super->fsid, NULL);

		if (IS_ERR(fs_devices))
			return ERR_CAST(fs_devices);

		fs_devices->fsid_change = fsid_change_in_progress;

		mutex_lock(&fs_devices->device_list_mutex);
		list_add(&fs_devices->fs_list, &fs_uuids);

		device = NULL;
	} else {
		mutex_lock(&fs_devices->device_list_mutex);
		device = btrfs_find_device(fs_devices, devid,
				disk_super->dev_item.uuid, NULL);

		/*
		 * If this disk has been pulled into an fs devices created by
		 * a device which had the CHANGING_FSID_V2 flag then replace the
		 * metadata_uuid/fsid values of the fs_devices.
		 */
		if (fs_devices->fsid_change &&
		    found_transid > fs_devices->latest_generation) {
			memcpy(fs_devices->fsid, disk_super->fsid,
					BTRFS_FSID_SIZE);

			if (has_metadata_uuid)
				memcpy(fs_devices->metadata_uuid,
				       disk_super->metadata_uuid,
				       BTRFS_FSID_SIZE);
			else
				memcpy(fs_devices->metadata_uuid,
				       disk_super->fsid, BTRFS_FSID_SIZE);

			fs_devices->fsid_change = false;
		}
	}

	if (!device) {
		if (fs_devices->opened) {
			mutex_unlock(&fs_devices->device_list_mutex);
			return ERR_PTR(-EBUSY);
		}

		device = btrfs_alloc_device(NULL, &devid,
					    disk_super->dev_item.uuid);
		if (IS_ERR(device)) {
			mutex_unlock(&fs_devices->device_list_mutex);
			/* we can safely leave the fs_devices entry around */
			return device;
		}

		name = rcu_string_strdup(path, GFP_NOFS);
		if (!name) {
			btrfs_free_device(device);
			mutex_unlock(&fs_devices->device_list_mutex);
			return ERR_PTR(-ENOMEM);
		}
		rcu_assign_pointer(device->name, name);

		list_add_rcu(&device->dev_list, &fs_devices->devices);
		fs_devices->num_devices++;

		device->fs_devices = fs_devices;
		*new_device_added = true;

		if (disk_super->label[0])
			pr_info(
	"BTRFS: device label %s devid %llu transid %llu %s scanned by %s (%d)\n",
				disk_super->label, devid, found_transid, path,
				current->comm, task_pid_nr(current));
		else
			pr_info(
	"BTRFS: device fsid %pU devid %llu transid %llu %s scanned by %s (%d)\n",
				disk_super->fsid, devid, found_transid, path,
				current->comm, task_pid_nr(current));

	} else if (!device->name || strcmp(device->name->str, path)) {
		/*
		 * When FS is already mounted.
		 * 1. If you are here and if the device->name is NULL that
		 *    means this device was missing at time of FS mount.
		 * 2. If you are here and if the device->name is different
		 *    from 'path' that means either
		 *      a. The same device disappeared and reappeared with
		 *         different name. or
		 *      b. The missing-disk-which-was-replaced, has
		 *         reappeared now.
		 *
		 * We must allow 1 and 2a above. But 2b would be a spurious
		 * and unintentional.
		 *
		 * Further in case of 1 and 2a above, the disk at 'path'
		 * would have missed some transaction when it was away and
		 * in case of 2a the stale bdev has to be updated as well.
		 * 2b must not be allowed at all time.
		 */

		/*
		 * For now, we do allow update to btrfs_fs_device through the
		 * btrfs dev scan cli after FS has been mounted.  We're still
		 * tracking a problem where systems fail mount by subvolume id
		 * when we reject replacement on a mounted FS.
		 */
		if (!fs_devices->opened && found_transid < device->generation) {
			/*
			 * That is if the FS is _not_ mounted and if you
			 * are here, that means there is more than one
			 * disk with same uuid and devid.We keep the one
			 * with larger generation number or the last-in if
			 * generation are equal.
			 */
			mutex_unlock(&fs_devices->device_list_mutex);
			return ERR_PTR(-EEXIST);
		}

		/*
		 * We are going to replace the device path for a given devid,
		 * make sure it's the same device if the device is mounted
		 */
		if (device->bdev) {
			int error;
			dev_t path_dev;

			error = lookup_bdev(path, &path_dev);
			if (error) {
				mutex_unlock(&fs_devices->device_list_mutex);
				return ERR_PTR(error);
			}

			if (device->bdev->bd_dev != path_dev) {
				mutex_unlock(&fs_devices->device_list_mutex);
				/*
				 * device->fs_info may not be reliable here, so
				 * pass in a NULL instead. This avoids a
				 * possible use-after-free when the fs_info and
				 * fs_info->sb are already torn down.
				 */
				btrfs_warn_in_rcu(NULL,
	"duplicate device %s devid %llu generation %llu scanned by %s (%d)",
						  path, devid, found_transid,
						  current->comm,
						  task_pid_nr(current));
				return ERR_PTR(-EEXIST);
			}
			btrfs_info_in_rcu(device->fs_info,
	"devid %llu device path %s changed to %s scanned by %s (%d)",
					  devid, rcu_str_deref(device->name),
					  path, current->comm,
					  task_pid_nr(current));
		}

		name = rcu_string_strdup(path, GFP_NOFS);
		if (!name) {
			mutex_unlock(&fs_devices->device_list_mutex);
			return ERR_PTR(-ENOMEM);
		}
		rcu_string_free(device->name);
		rcu_assign_pointer(device->name, name);
		if (test_bit(BTRFS_DEV_STATE_MISSING, &device->dev_state)) {
			fs_devices->missing_devices--;
			clear_bit(BTRFS_DEV_STATE_MISSING, &device->dev_state);
		}
	}

	/*
	 * Unmount does not free the btrfs_device struct but would zero
	 * generation along with most of the other members. So just update
	 * it back. We need it to pick the disk with largest generation
	 * (as above).
	 */
	if (!fs_devices->opened) {
		device->generation = found_transid;
		fs_devices->latest_generation = max_t(u64, found_transid,
						fs_devices->latest_generation);
	}

	fs_devices->total_devices = btrfs_super_num_devices(disk_super);

	mutex_unlock(&fs_devices->device_list_mutex);
	return device;
}

static struct btrfs_fs_devices *clone_fs_devices(struct btrfs_fs_devices *orig)
{
	struct btrfs_fs_devices *fs_devices;
	struct btrfs_device *device;
	struct btrfs_device *orig_dev;
	int ret = 0;

	fs_devices = alloc_fs_devices(orig->fsid, NULL);
	if (IS_ERR(fs_devices))
		return fs_devices;

	mutex_lock(&orig->device_list_mutex);
	fs_devices->total_devices = orig->total_devices;

	list_for_each_entry(orig_dev, &orig->devices, dev_list) {
		struct rcu_string *name;

		device = btrfs_alloc_device(NULL, &orig_dev->devid,
					    orig_dev->uuid);
		if (IS_ERR(device)) {
			ret = PTR_ERR(device);
			goto error;
		}

		/*
		 * This is ok to do without rcu read locked because we hold the
		 * uuid mutex so nothing we touch in here is going to disappear.
		 */
		if (orig_dev->name) {
			name = rcu_string_strdup(orig_dev->name->str,
					GFP_KERNEL);
			if (!name) {
				btrfs_free_device(device);
				ret = -ENOMEM;
				goto error;
			}
			rcu_assign_pointer(device->name, name);
		}

		list_add(&device->dev_list, &fs_devices->devices);
		device->fs_devices = fs_devices;
		fs_devices->num_devices++;
	}
	mutex_unlock(&orig->device_list_mutex);
	return fs_devices;
error:
	mutex_unlock(&orig->device_list_mutex);
	free_fs_devices(fs_devices);
	return ERR_PTR(ret);
}

static void __btrfs_free_extra_devids(struct btrfs_fs_devices *fs_devices,
				      struct btrfs_device **latest_dev)
{
	struct btrfs_device *device, *next;

	/* This is the initialized path, it is safe to release the devices. */
	list_for_each_entry_safe(device, next, &fs_devices->devices, dev_list) {
		if (test_bit(BTRFS_DEV_STATE_IN_FS_METADATA, &device->dev_state)) {
			if (!test_bit(BTRFS_DEV_STATE_REPLACE_TGT,
				      &device->dev_state) &&
			    !test_bit(BTRFS_DEV_STATE_MISSING,
				      &device->dev_state) &&
			    (!*latest_dev ||
			     device->generation > (*latest_dev)->generation)) {
				*latest_dev = device;
			}
			continue;
		}

		/*
		 * We have already validated the presence of BTRFS_DEV_REPLACE_DEVID,
		 * in btrfs_init_dev_replace() so just continue.
		 */
		if (device->devid == BTRFS_DEV_REPLACE_DEVID)
			continue;

		if (device->bdev) {
			blkdev_put(device->bdev, device->mode);
			device->bdev = NULL;
			fs_devices->open_devices--;
		}
		if (test_bit(BTRFS_DEV_STATE_WRITEABLE, &device->dev_state)) {
			list_del_init(&device->dev_alloc_list);
			clear_bit(BTRFS_DEV_STATE_WRITEABLE, &device->dev_state);
			fs_devices->rw_devices--;
		}
		list_del_init(&device->dev_list);
		fs_devices->num_devices--;
		btrfs_free_device(device);
	}

}

/*
 * After we have read the system tree and know devids belonging to this
 * filesystem, remove the device which does not belong there.
 */
void btrfs_free_extra_devids(struct btrfs_fs_devices *fs_devices)
{
	struct btrfs_device *latest_dev = NULL;
	struct btrfs_fs_devices *seed_dev;

	mutex_lock(&uuid_mutex);
	__btrfs_free_extra_devids(fs_devices, &latest_dev);

	list_for_each_entry(seed_dev, &fs_devices->seed_list, seed_list)
		__btrfs_free_extra_devids(seed_dev, &latest_dev);

	fs_devices->latest_bdev = latest_dev->bdev;

	mutex_unlock(&uuid_mutex);
}

static void btrfs_close_bdev(struct btrfs_device *device)
{
	if (!device->bdev)
		return;

	if (test_bit(BTRFS_DEV_STATE_WRITEABLE, &device->dev_state)) {
		sync_blockdev(device->bdev);
		invalidate_bdev(device->bdev);
	}

	blkdev_put(device->bdev, device->mode);
}

static void btrfs_close_one_device(struct btrfs_device *device)
{
	struct btrfs_fs_devices *fs_devices = device->fs_devices;

	if (test_bit(BTRFS_DEV_STATE_WRITEABLE, &device->dev_state) &&
	    device->devid != BTRFS_DEV_REPLACE_DEVID) {
		list_del_init(&device->dev_alloc_list);
		fs_devices->rw_devices--;
	}

	if (test_bit(BTRFS_DEV_STATE_MISSING, &device->dev_state))
		fs_devices->missing_devices--;

	btrfs_close_bdev(device);
	if (device->bdev) {
		fs_devices->open_devices--;
		device->bdev = NULL;
	}
	clear_bit(BTRFS_DEV_STATE_WRITEABLE, &device->dev_state);
	btrfs_destroy_dev_zone_info(device);

	device->fs_info = NULL;
	atomic_set(&device->dev_stats_ccnt, 0);
	extent_io_tree_release(&device->alloc_state);

	/* Verify the device is back in a pristine state  */
	ASSERT(!test_bit(BTRFS_DEV_STATE_FLUSH_SENT, &device->dev_state));
	ASSERT(!test_bit(BTRFS_DEV_STATE_REPLACE_TGT, &device->dev_state));
	ASSERT(list_empty(&device->dev_alloc_list));
	ASSERT(list_empty(&device->post_commit_list));
	ASSERT(atomic_read(&device->reada_in_flight) == 0);
}

static void close_fs_devices(struct btrfs_fs_devices *fs_devices)
{
	struct btrfs_device *device, *tmp;

	lockdep_assert_held(&uuid_mutex);

	if (--fs_devices->opened > 0)
		return;

	list_for_each_entry_safe(device, tmp, &fs_devices->devices, dev_list)
		btrfs_close_one_device(device);

	WARN_ON(fs_devices->open_devices);
	WARN_ON(fs_devices->rw_devices);
	fs_devices->opened = 0;
	fs_devices->seeding = false;
	fs_devices->fs_info = NULL;
}

void btrfs_close_devices(struct btrfs_fs_devices *fs_devices)
{
	LIST_HEAD(list);
	struct btrfs_fs_devices *tmp;

	mutex_lock(&uuid_mutex);
	close_fs_devices(fs_devices);
	if (!fs_devices->opened)
		list_splice_init(&fs_devices->seed_list, &list);

	list_for_each_entry_safe(fs_devices, tmp, &list, seed_list) {
		close_fs_devices(fs_devices);
		list_del(&fs_devices->seed_list);
		free_fs_devices(fs_devices);
	}
	mutex_unlock(&uuid_mutex);
}

static int open_fs_devices(struct btrfs_fs_devices *fs_devices,
				fmode_t flags, void *holder)
{
	struct btrfs_device *device;
	struct btrfs_device *latest_dev = NULL;
	struct btrfs_device *tmp_device;

	flags |= FMODE_EXCL;

	list_for_each_entry_safe(device, tmp_device, &fs_devices->devices,
				 dev_list) {
		int ret;

		ret = btrfs_open_one_device(fs_devices, device, flags, holder);
		if (ret == 0 &&
		    (!latest_dev || device->generation > latest_dev->generation)) {
			latest_dev = device;
		} else if (ret == -ENODATA) {
			fs_devices->num_devices--;
			list_del(&device->dev_list);
			btrfs_free_device(device);
		}
	}
	if (fs_devices->open_devices == 0)
		return -EINVAL;

	fs_devices->opened = 1;
	fs_devices->latest_bdev = latest_dev->bdev;
	fs_devices->total_rw_bytes = 0;
	fs_devices->chunk_alloc_policy = BTRFS_CHUNK_ALLOC_REGULAR;
<<<<<<< HEAD
out:
	return ret;
=======
	fs_devices->read_policy = BTRFS_READ_POLICY_PID;

	return 0;
>>>>>>> 7d2a07b7
}

static int devid_cmp(void *priv, const struct list_head *a,
		     const struct list_head *b)
{
	struct btrfs_device *dev1, *dev2;

	dev1 = list_entry(a, struct btrfs_device, dev_list);
	dev2 = list_entry(b, struct btrfs_device, dev_list);

	if (dev1->devid < dev2->devid)
		return -1;
	else if (dev1->devid > dev2->devid)
		return 1;
	return 0;
}

int btrfs_open_devices(struct btrfs_fs_devices *fs_devices,
		       fmode_t flags, void *holder)
{
	int ret;

	lockdep_assert_held(&uuid_mutex);
	/*
	 * The device_list_mutex cannot be taken here in case opening the
<<<<<<< HEAD
	 * underlying device takes further locks like bd_mutex.
=======
	 * underlying device takes further locks like open_mutex.
>>>>>>> 7d2a07b7
	 *
	 * We also don't need the lock here as this is called during mount and
	 * exclusion is provided by uuid_mutex
	 */

	if (fs_devices->opened) {
		fs_devices->opened++;
		ret = 0;
	} else {
		list_sort(NULL, &fs_devices->devices, devid_cmp);
		ret = open_fs_devices(fs_devices, flags, holder);
	}

	return ret;
}

void btrfs_release_disk_super(struct btrfs_super_block *super)
{
	struct page *page = virt_to_page(super);

	put_page(page);
}

static struct btrfs_super_block *btrfs_read_disk_super(struct block_device *bdev,
						       u64 bytenr, u64 bytenr_orig)
{
	struct btrfs_super_block *disk_super;
	struct page *page;
	void *p;
	pgoff_t index;

	/* make sure our super fits in the device */
	if (bytenr + PAGE_SIZE >= i_size_read(bdev->bd_inode))
		return ERR_PTR(-EINVAL);

	/* make sure our super fits in the page */
	if (sizeof(*disk_super) > PAGE_SIZE)
		return ERR_PTR(-EINVAL);

	/* make sure our super doesn't straddle pages on disk */
	index = bytenr >> PAGE_SHIFT;
	if ((bytenr + sizeof(*disk_super) - 1) >> PAGE_SHIFT != index)
		return ERR_PTR(-EINVAL);

	/* pull in the page with our super */
	page = read_cache_page_gfp(bdev->bd_inode->i_mapping, index, GFP_KERNEL);

	if (IS_ERR(page))
		return ERR_CAST(page);

	p = page_address(page);

	/* align our pointer to the offset of the super block */
	disk_super = p + offset_in_page(bytenr);

	if (btrfs_super_bytenr(disk_super) != bytenr_orig ||
	    btrfs_super_magic(disk_super) != BTRFS_MAGIC) {
		btrfs_release_disk_super(p);
		return ERR_PTR(-EINVAL);
	}

	if (disk_super->label[0] && disk_super->label[BTRFS_LABEL_SIZE - 1])
		disk_super->label[BTRFS_LABEL_SIZE - 1] = 0;

	return disk_super;
}

int btrfs_forget_devices(const char *path)
{
	int ret;

	mutex_lock(&uuid_mutex);
	ret = btrfs_free_stale_devices(strlen(path) ? path : NULL, NULL);
	mutex_unlock(&uuid_mutex);

	return ret;
}

/*
 * Look for a btrfs signature on a device. This may be called out of the mount path
 * and we are not allowed to call set_blocksize during the scan. The superblock
 * is read via pagecache
 */
struct btrfs_device *btrfs_scan_one_device(const char *path, fmode_t flags,
					   void *holder)
{
	struct btrfs_super_block *disk_super;
	bool new_device_added = false;
	struct btrfs_device *device = NULL;
	struct block_device *bdev;
	u64 bytenr, bytenr_orig;
	int ret;

	lockdep_assert_held(&uuid_mutex);

	/*
	 * we would like to check all the supers, but that would make
	 * a btrfs mount succeed after a mkfs from a different FS.
	 * So, we need to add a special mount option to scan for
	 * later supers, using BTRFS_SUPER_MIRROR_MAX instead
	 */
	flags |= FMODE_EXCL;

	bdev = blkdev_get_by_path(path, flags, holder);
	if (IS_ERR(bdev))
		return ERR_CAST(bdev);

	bytenr_orig = btrfs_sb_offset(0);
	ret = btrfs_sb_log_location_bdev(bdev, 0, READ, &bytenr);
	if (ret)
		return ERR_PTR(ret);

	disk_super = btrfs_read_disk_super(bdev, bytenr, bytenr_orig);
	if (IS_ERR(disk_super)) {
		device = ERR_CAST(disk_super);
		goto error_bdev_put;
	}

	device = device_list_add(path, disk_super, &new_device_added);
	if (!IS_ERR(device)) {
		if (new_device_added)
			btrfs_free_stale_devices(path, device);
	}

	btrfs_release_disk_super(disk_super);

error_bdev_put:
	blkdev_put(bdev, flags);

	return device;
}

/*
 * Try to find a chunk that intersects [start, start + len] range and when one
 * such is found, record the end of it in *start
 */
static bool contains_pending_extent(struct btrfs_device *device, u64 *start,
				    u64 len)
{
	u64 physical_start, physical_end;

	lockdep_assert_held(&device->fs_info->chunk_mutex);

	if (!find_first_extent_bit(&device->alloc_state, *start,
				   &physical_start, &physical_end,
				   CHUNK_ALLOCATED, NULL)) {

		if (in_range(physical_start, *start, len) ||
		    in_range(*start, physical_start,
			     physical_end - physical_start)) {
			*start = physical_end + 1;
			return true;
		}
	}
	return false;
}

static u64 dev_extent_search_start(struct btrfs_device *device, u64 start)
{
	switch (device->fs_devices->chunk_alloc_policy) {
	case BTRFS_CHUNK_ALLOC_REGULAR:
		/*
		 * We don't want to overwrite the superblock on the drive nor
		 * any area used by the boot loader (grub for example), so we
		 * make sure to start at an offset of at least 1MB.
		 */
		return max_t(u64, start, SZ_1M);
<<<<<<< HEAD
=======
	case BTRFS_CHUNK_ALLOC_ZONED:
		/*
		 * We don't care about the starting region like regular
		 * allocator, because we anyway use/reserve the first two zones
		 * for superblock logging.
		 */
		return ALIGN(start, device->zone_info->zone_size);
>>>>>>> 7d2a07b7
	default:
		BUG();
	}
}

<<<<<<< HEAD
=======
static bool dev_extent_hole_check_zoned(struct btrfs_device *device,
					u64 *hole_start, u64 *hole_size,
					u64 num_bytes)
{
	u64 zone_size = device->zone_info->zone_size;
	u64 pos;
	int ret;
	bool changed = false;

	ASSERT(IS_ALIGNED(*hole_start, zone_size));

	while (*hole_size > 0) {
		pos = btrfs_find_allocatable_zones(device, *hole_start,
						   *hole_start + *hole_size,
						   num_bytes);
		if (pos != *hole_start) {
			*hole_size = *hole_start + *hole_size - pos;
			*hole_start = pos;
			changed = true;
			if (*hole_size < num_bytes)
				break;
		}

		ret = btrfs_ensure_empty_zones(device, pos, num_bytes);

		/* Range is ensured to be empty */
		if (!ret)
			return changed;

		/* Given hole range was invalid (outside of device) */
		if (ret == -ERANGE) {
			*hole_start += *hole_size;
			*hole_size = 0;
			return true;
		}

		*hole_start += zone_size;
		*hole_size -= zone_size;
		changed = true;
	}

	return changed;
}

>>>>>>> 7d2a07b7
/**
 * dev_extent_hole_check - check if specified hole is suitable for allocation
 * @device:	the device which we have the hole
 * @hole_start: starting position of the hole
 * @hole_size:	the size of the hole
 * @num_bytes:	the size of the free space that we need
 *
<<<<<<< HEAD
 * This function may modify @hole_start and @hole_end to reflect the suitable
=======
 * This function may modify @hole_start and @hole_size to reflect the suitable
>>>>>>> 7d2a07b7
 * position for allocation. Returns 1 if hole position is updated, 0 otherwise.
 */
static bool dev_extent_hole_check(struct btrfs_device *device, u64 *hole_start,
				  u64 *hole_size, u64 num_bytes)
{
	bool changed = false;
	u64 hole_end = *hole_start + *hole_size;

<<<<<<< HEAD
	/*
	 * Check before we set max_hole_start, otherwise we could end up
	 * sending back this offset anyway.
	 */
	if (contains_pending_extent(device, hole_start, *hole_size)) {
		if (hole_end >= *hole_start)
			*hole_size = hole_end - *hole_start;
		else
			*hole_size = 0;
		changed = true;
	}

	switch (device->fs_devices->chunk_alloc_policy) {
	case BTRFS_CHUNK_ALLOC_REGULAR:
		/* No extra check */
		break;
	default:
		BUG();
=======
	for (;;) {
		/*
		 * Check before we set max_hole_start, otherwise we could end up
		 * sending back this offset anyway.
		 */
		if (contains_pending_extent(device, hole_start, *hole_size)) {
			if (hole_end >= *hole_start)
				*hole_size = hole_end - *hole_start;
			else
				*hole_size = 0;
			changed = true;
		}

		switch (device->fs_devices->chunk_alloc_policy) {
		case BTRFS_CHUNK_ALLOC_REGULAR:
			/* No extra check */
			break;
		case BTRFS_CHUNK_ALLOC_ZONED:
			if (dev_extent_hole_check_zoned(device, hole_start,
							hole_size, num_bytes)) {
				changed = true;
				/*
				 * The changed hole can contain pending extent.
				 * Loop again to check that.
				 */
				continue;
			}
			break;
		default:
			BUG();
		}

		break;
>>>>>>> 7d2a07b7
	}

	return changed;
}

/*
 * find_free_dev_extent_start - find free space in the specified device
 * @device:	  the device which we search the free space in
 * @num_bytes:	  the size of the free space that we need
 * @search_start: the position from which to begin the search
 * @start:	  store the start of the free space.
 * @len:	  the size of the free space. that we find, or the size
 *		  of the max free space if we don't find suitable free space
 *
 * this uses a pretty simple search, the expectation is that it is
 * called very infrequently and that a given device has a small number
 * of extents
 *
 * @start is used to store the start of the free space if we find. But if we
 * don't find suitable free space, it will be used to store the start position
 * of the max free space.
 *
 * @len is used to store the size of the free space that we find.
 * But if we don't find suitable free space, it is used to store the size of
 * the max free space.
 *
 * NOTE: This function will search *commit* root of device tree, and does extra
 * check to ensure dev extents are not double allocated.
 * This makes the function safe to allocate dev extents but may not report
 * correct usable device space, as device extent freed in current transaction
 * is not reported as available.
 */
static int find_free_dev_extent_start(struct btrfs_device *device,
				u64 num_bytes, u64 search_start, u64 *start,
				u64 *len)
{
	struct btrfs_fs_info *fs_info = device->fs_info;
	struct btrfs_root *root = fs_info->dev_root;
	struct btrfs_key key;
	struct btrfs_dev_extent *dev_extent;
	struct btrfs_path *path;
	u64 hole_size;
	u64 max_hole_start;
	u64 max_hole_size;
	u64 extent_end;
	u64 search_end = device->total_bytes;
	int ret;
	int slot;
	struct extent_buffer *l;

	search_start = dev_extent_search_start(device, search_start);
<<<<<<< HEAD
=======

	WARN_ON(device->zone_info &&
		!IS_ALIGNED(num_bytes, device->zone_info->zone_size));
>>>>>>> 7d2a07b7

	path = btrfs_alloc_path();
	if (!path)
		return -ENOMEM;

	max_hole_start = search_start;
	max_hole_size = 0;

again:
	if (search_start >= search_end ||
		test_bit(BTRFS_DEV_STATE_REPLACE_TGT, &device->dev_state)) {
		ret = -ENOSPC;
		goto out;
	}

	path->reada = READA_FORWARD;
	path->search_commit_root = 1;
	path->skip_locking = 1;

	key.objectid = device->devid;
	key.offset = search_start;
	key.type = BTRFS_DEV_EXTENT_KEY;

	ret = btrfs_search_slot(NULL, root, &key, path, 0, 0);
	if (ret < 0)
		goto out;
	if (ret > 0) {
		ret = btrfs_previous_item(root, path, key.objectid, key.type);
		if (ret < 0)
			goto out;
	}

	while (1) {
		l = path->nodes[0];
		slot = path->slots[0];
		if (slot >= btrfs_header_nritems(l)) {
			ret = btrfs_next_leaf(root, path);
			if (ret == 0)
				continue;
			if (ret < 0)
				goto out;

			break;
		}
		btrfs_item_key_to_cpu(l, &key, slot);

		if (key.objectid < device->devid)
			goto next;

		if (key.objectid > device->devid)
			break;

		if (key.type != BTRFS_DEV_EXTENT_KEY)
			goto next;

		if (key.offset > search_start) {
			hole_size = key.offset - search_start;
			dev_extent_hole_check(device, &search_start, &hole_size,
					      num_bytes);

			if (hole_size > max_hole_size) {
				max_hole_start = search_start;
				max_hole_size = hole_size;
			}

			/*
			 * If this free space is greater than which we need,
			 * it must be the max free space that we have found
			 * until now, so max_hole_start must point to the start
			 * of this free space and the length of this free space
			 * is stored in max_hole_size. Thus, we return
			 * max_hole_start and max_hole_size and go back to the
			 * caller.
			 */
			if (hole_size >= num_bytes) {
				ret = 0;
				goto out;
			}
		}

		dev_extent = btrfs_item_ptr(l, slot, struct btrfs_dev_extent);
		extent_end = key.offset + btrfs_dev_extent_length(l,
								  dev_extent);
		if (extent_end > search_start)
			search_start = extent_end;
next:
		path->slots[0]++;
		cond_resched();
	}

	/*
	 * At this point, search_start should be the end of
	 * allocated dev extents, and when shrinking the device,
	 * search_end may be smaller than search_start.
	 */
	if (search_end > search_start) {
		hole_size = search_end - search_start;
		if (dev_extent_hole_check(device, &search_start, &hole_size,
					  num_bytes)) {
			btrfs_release_path(path);
			goto again;
		}

		if (hole_size > max_hole_size) {
			max_hole_start = search_start;
			max_hole_size = hole_size;
		}
	}

	/* See above. */
	if (max_hole_size < num_bytes)
		ret = -ENOSPC;
	else
		ret = 0;

out:
	btrfs_free_path(path);
	*start = max_hole_start;
	if (len)
		*len = max_hole_size;
	return ret;
}

int find_free_dev_extent(struct btrfs_device *device, u64 num_bytes,
			 u64 *start, u64 *len)
{
	/* FIXME use last free of some kind */
	return find_free_dev_extent_start(device, num_bytes, 0, start, len);
}

static int btrfs_free_dev_extent(struct btrfs_trans_handle *trans,
			  struct btrfs_device *device,
			  u64 start, u64 *dev_extent_len)
{
	struct btrfs_fs_info *fs_info = device->fs_info;
	struct btrfs_root *root = fs_info->dev_root;
	int ret;
	struct btrfs_path *path;
	struct btrfs_key key;
	struct btrfs_key found_key;
	struct extent_buffer *leaf = NULL;
	struct btrfs_dev_extent *extent = NULL;

	path = btrfs_alloc_path();
	if (!path)
		return -ENOMEM;

	key.objectid = device->devid;
	key.offset = start;
	key.type = BTRFS_DEV_EXTENT_KEY;
again:
	ret = btrfs_search_slot(trans, root, &key, path, -1, 1);
	if (ret > 0) {
		ret = btrfs_previous_item(root, path, key.objectid,
					  BTRFS_DEV_EXTENT_KEY);
		if (ret)
			goto out;
		leaf = path->nodes[0];
		btrfs_item_key_to_cpu(leaf, &found_key, path->slots[0]);
		extent = btrfs_item_ptr(leaf, path->slots[0],
					struct btrfs_dev_extent);
		BUG_ON(found_key.offset > start || found_key.offset +
		       btrfs_dev_extent_length(leaf, extent) < start);
		key = found_key;
		btrfs_release_path(path);
		goto again;
	} else if (ret == 0) {
		leaf = path->nodes[0];
		extent = btrfs_item_ptr(leaf, path->slots[0],
					struct btrfs_dev_extent);
	} else {
		goto out;
	}

	*dev_extent_len = btrfs_dev_extent_length(leaf, extent);

	ret = btrfs_del_item(trans, root, path);
	if (ret == 0)
		set_bit(BTRFS_TRANS_HAVE_FREE_BGS, &trans->transaction->flags);
out:
	btrfs_free_path(path);
	return ret;
}

static int btrfs_alloc_dev_extent(struct btrfs_trans_handle *trans,
				  struct btrfs_device *device,
				  u64 chunk_offset, u64 start, u64 num_bytes)
{
	int ret;
	struct btrfs_path *path;
	struct btrfs_fs_info *fs_info = device->fs_info;
	struct btrfs_root *root = fs_info->dev_root;
	struct btrfs_dev_extent *extent;
	struct extent_buffer *leaf;
	struct btrfs_key key;

	WARN_ON(!test_bit(BTRFS_DEV_STATE_IN_FS_METADATA, &device->dev_state));
	WARN_ON(test_bit(BTRFS_DEV_STATE_REPLACE_TGT, &device->dev_state));
	path = btrfs_alloc_path();
	if (!path)
		return -ENOMEM;

	key.objectid = device->devid;
	key.offset = start;
	key.type = BTRFS_DEV_EXTENT_KEY;
	ret = btrfs_insert_empty_item(trans, root, path, &key,
				      sizeof(*extent));
	if (ret)
		goto out;

	leaf = path->nodes[0];
	extent = btrfs_item_ptr(leaf, path->slots[0],
				struct btrfs_dev_extent);
	btrfs_set_dev_extent_chunk_tree(leaf, extent,
					BTRFS_CHUNK_TREE_OBJECTID);
	btrfs_set_dev_extent_chunk_objectid(leaf, extent,
					    BTRFS_FIRST_CHUNK_TREE_OBJECTID);
	btrfs_set_dev_extent_chunk_offset(leaf, extent, chunk_offset);

	btrfs_set_dev_extent_length(leaf, extent, num_bytes);
	btrfs_mark_buffer_dirty(leaf);
out:
	btrfs_free_path(path);
	return ret;
}

static u64 find_next_chunk(struct btrfs_fs_info *fs_info)
{
	struct extent_map_tree *em_tree;
	struct extent_map *em;
	struct rb_node *n;
	u64 ret = 0;

	em_tree = &fs_info->mapping_tree;
	read_lock(&em_tree->lock);
	n = rb_last(&em_tree->map.rb_root);
	if (n) {
		em = rb_entry(n, struct extent_map, rb_node);
		ret = em->start + em->len;
	}
	read_unlock(&em_tree->lock);

	return ret;
}

static noinline int find_next_devid(struct btrfs_fs_info *fs_info,
				    u64 *devid_ret)
{
	int ret;
	struct btrfs_key key;
	struct btrfs_key found_key;
	struct btrfs_path *path;

	path = btrfs_alloc_path();
	if (!path)
		return -ENOMEM;

	key.objectid = BTRFS_DEV_ITEMS_OBJECTID;
	key.type = BTRFS_DEV_ITEM_KEY;
	key.offset = (u64)-1;

	ret = btrfs_search_slot(NULL, fs_info->chunk_root, &key, path, 0, 0);
	if (ret < 0)
		goto error;

	if (ret == 0) {
		/* Corruption */
		btrfs_err(fs_info, "corrupted chunk tree devid -1 matched");
		ret = -EUCLEAN;
		goto error;
	}

	ret = btrfs_previous_item(fs_info->chunk_root, path,
				  BTRFS_DEV_ITEMS_OBJECTID,
				  BTRFS_DEV_ITEM_KEY);
	if (ret) {
		*devid_ret = 1;
	} else {
		btrfs_item_key_to_cpu(path->nodes[0], &found_key,
				      path->slots[0]);
		*devid_ret = found_key.offset + 1;
	}
	ret = 0;
error:
	btrfs_free_path(path);
	return ret;
}

/*
 * the device information is stored in the chunk root
 * the btrfs_device struct should be fully filled in
 */
static int btrfs_add_dev_item(struct btrfs_trans_handle *trans,
			    struct btrfs_device *device)
{
	int ret;
	struct btrfs_path *path;
	struct btrfs_dev_item *dev_item;
	struct extent_buffer *leaf;
	struct btrfs_key key;
	unsigned long ptr;

	path = btrfs_alloc_path();
	if (!path)
		return -ENOMEM;

	key.objectid = BTRFS_DEV_ITEMS_OBJECTID;
	key.type = BTRFS_DEV_ITEM_KEY;
	key.offset = device->devid;

	ret = btrfs_insert_empty_item(trans, trans->fs_info->chunk_root, path,
				      &key, sizeof(*dev_item));
	if (ret)
		goto out;

	leaf = path->nodes[0];
	dev_item = btrfs_item_ptr(leaf, path->slots[0], struct btrfs_dev_item);

	btrfs_set_device_id(leaf, dev_item, device->devid);
	btrfs_set_device_generation(leaf, dev_item, 0);
	btrfs_set_device_type(leaf, dev_item, device->type);
	btrfs_set_device_io_align(leaf, dev_item, device->io_align);
	btrfs_set_device_io_width(leaf, dev_item, device->io_width);
	btrfs_set_device_sector_size(leaf, dev_item, device->sector_size);
	btrfs_set_device_total_bytes(leaf, dev_item,
				     btrfs_device_get_disk_total_bytes(device));
	btrfs_set_device_bytes_used(leaf, dev_item,
				    btrfs_device_get_bytes_used(device));
	btrfs_set_device_group(leaf, dev_item, 0);
	btrfs_set_device_seek_speed(leaf, dev_item, 0);
	btrfs_set_device_bandwidth(leaf, dev_item, 0);
	btrfs_set_device_start_offset(leaf, dev_item, 0);

	ptr = btrfs_device_uuid(dev_item);
	write_extent_buffer(leaf, device->uuid, ptr, BTRFS_UUID_SIZE);
	ptr = btrfs_device_fsid(dev_item);
	write_extent_buffer(leaf, trans->fs_info->fs_devices->metadata_uuid,
			    ptr, BTRFS_FSID_SIZE);
	btrfs_mark_buffer_dirty(leaf);

	ret = 0;
out:
	btrfs_free_path(path);
	return ret;
}

/*
 * Function to update ctime/mtime for a given device path.
 * Mainly used for ctime/mtime based probe like libblkid.
 */
static void update_dev_time(const char *path_name)
{
	struct file *filp;

	filp = filp_open(path_name, O_RDWR, 0);
	if (IS_ERR(filp))
		return;
	file_update_time(filp);
	filp_close(filp, NULL);
}

static int btrfs_rm_dev_item(struct btrfs_device *device)
{
	struct btrfs_root *root = device->fs_info->chunk_root;
	int ret;
	struct btrfs_path *path;
	struct btrfs_key key;
	struct btrfs_trans_handle *trans;

	path = btrfs_alloc_path();
	if (!path)
		return -ENOMEM;

	trans = btrfs_start_transaction(root, 0);
	if (IS_ERR(trans)) {
		btrfs_free_path(path);
		return PTR_ERR(trans);
	}
	key.objectid = BTRFS_DEV_ITEMS_OBJECTID;
	key.type = BTRFS_DEV_ITEM_KEY;
	key.offset = device->devid;

	ret = btrfs_search_slot(trans, root, &key, path, -1, 1);
	if (ret) {
		if (ret > 0)
			ret = -ENOENT;
		btrfs_abort_transaction(trans, ret);
		btrfs_end_transaction(trans);
		goto out;
	}

	ret = btrfs_del_item(trans, root, path);
	if (ret) {
		btrfs_abort_transaction(trans, ret);
		btrfs_end_transaction(trans);
	}

out:
	btrfs_free_path(path);
	if (!ret)
		ret = btrfs_commit_transaction(trans);
	return ret;
}

/*
 * Verify that @num_devices satisfies the RAID profile constraints in the whole
 * filesystem. It's up to the caller to adjust that number regarding eg. device
 * replace.
 */
static int btrfs_check_raid_min_devices(struct btrfs_fs_info *fs_info,
		u64 num_devices)
{
	u64 all_avail;
	unsigned seq;
	int i;

	do {
		seq = read_seqbegin(&fs_info->profiles_lock);

		all_avail = fs_info->avail_data_alloc_bits |
			    fs_info->avail_system_alloc_bits |
			    fs_info->avail_metadata_alloc_bits;
	} while (read_seqretry(&fs_info->profiles_lock, seq));

	for (i = 0; i < BTRFS_NR_RAID_TYPES; i++) {
		if (!(all_avail & btrfs_raid_array[i].bg_flag))
			continue;

		if (num_devices < btrfs_raid_array[i].devs_min) {
			int ret = btrfs_raid_array[i].mindev_error;

			if (ret)
				return ret;
		}
	}

	return 0;
}

static struct btrfs_device * btrfs_find_next_active_device(
		struct btrfs_fs_devices *fs_devs, struct btrfs_device *device)
{
	struct btrfs_device *next_device;

	list_for_each_entry(next_device, &fs_devs->devices, dev_list) {
		if (next_device != device &&
		    !test_bit(BTRFS_DEV_STATE_MISSING, &next_device->dev_state)
		    && next_device->bdev)
			return next_device;
	}

	return NULL;
}

/*
 * Helper function to check if the given device is part of s_bdev / latest_bdev
 * and replace it with the provided or the next active device, in the context
 * where this function called, there should be always be another device (or
 * this_dev) which is active.
 */
void __cold btrfs_assign_next_active_device(struct btrfs_device *device,
<<<<<<< HEAD
				     struct btrfs_device *this_dev)
=======
					    struct btrfs_device *next_device)
>>>>>>> 7d2a07b7
{
	struct btrfs_fs_info *fs_info = device->fs_info;

	if (!next_device)
		next_device = btrfs_find_next_active_device(fs_info->fs_devices,
							    device);
	ASSERT(next_device);

	if (fs_info->sb->s_bdev &&
			(fs_info->sb->s_bdev == device->bdev))
		fs_info->sb->s_bdev = next_device->bdev;

	if (fs_info->fs_devices->latest_bdev == device->bdev)
		fs_info->fs_devices->latest_bdev = next_device->bdev;
}

/*
 * Return btrfs_fs_devices::num_devices excluding the device that's being
 * currently replaced.
 */
static u64 btrfs_num_devices(struct btrfs_fs_info *fs_info)
{
	u64 num_devices = fs_info->fs_devices->num_devices;

	down_read(&fs_info->dev_replace.rwsem);
	if (btrfs_dev_replace_is_ongoing(&fs_info->dev_replace)) {
		ASSERT(num_devices > 1);
		num_devices--;
	}
	up_read(&fs_info->dev_replace.rwsem);

	return num_devices;
}

void btrfs_scratch_superblocks(struct btrfs_fs_info *fs_info,
			       struct block_device *bdev,
			       const char *device_path)
{
	struct btrfs_super_block *disk_super;
	int copy_num;

	if (!bdev)
		return;

	for (copy_num = 0; copy_num < BTRFS_SUPER_MIRROR_MAX; copy_num++) {
		struct page *page;
		int ret;

		disk_super = btrfs_read_dev_one_super(bdev, copy_num);
		if (IS_ERR(disk_super))
			continue;

		if (bdev_is_zoned(bdev)) {
			btrfs_reset_sb_log_zones(bdev, copy_num);
			continue;
		}

		memset(&disk_super->magic, 0, sizeof(disk_super->magic));

		page = virt_to_page(disk_super);
		set_page_dirty(page);
		lock_page(page);
		/* write_on_page() unlocks the page */
		ret = write_one_page(page);
		if (ret)
			btrfs_warn(fs_info,
				"error clearing superblock number %d (%d)",
				copy_num, ret);
		btrfs_release_disk_super(disk_super);

	}

	/* Notify udev that device has changed */
	btrfs_kobject_uevent(bdev, KOBJ_CHANGE);

	/* Update ctime/mtime for device path for libblkid */
	update_dev_time(device_path);
}

int btrfs_rm_device(struct btrfs_fs_info *fs_info, const char *device_path,
		    u64 devid)
{
	struct btrfs_device *device;
	struct btrfs_fs_devices *cur_devices;
	struct btrfs_fs_devices *fs_devices = fs_info->fs_devices;
	u64 num_devices;
	int ret = 0;

	mutex_lock(&uuid_mutex);

	num_devices = btrfs_num_devices(fs_info);

	ret = btrfs_check_raid_min_devices(fs_info, num_devices - 1);
	if (ret)
		goto out;

	device = btrfs_find_device_by_devspec(fs_info, devid, device_path);

	if (IS_ERR(device)) {
		if (PTR_ERR(device) == -ENOENT &&
		    device_path && strcmp(device_path, "missing") == 0)
			ret = BTRFS_ERROR_DEV_MISSING_NOT_FOUND;
		else
			ret = PTR_ERR(device);
		goto out;
	}

	if (btrfs_pinned_by_swapfile(fs_info, device)) {
		btrfs_warn_in_rcu(fs_info,
		  "cannot remove device %s (devid %llu) due to active swapfile",
				  rcu_str_deref(device->name), device->devid);
		ret = -ETXTBSY;
		goto out;
	}

	if (test_bit(BTRFS_DEV_STATE_REPLACE_TGT, &device->dev_state)) {
		ret = BTRFS_ERROR_DEV_TGT_REPLACE;
		goto out;
	}

	if (test_bit(BTRFS_DEV_STATE_WRITEABLE, &device->dev_state) &&
	    fs_info->fs_devices->rw_devices == 1) {
		ret = BTRFS_ERROR_DEV_ONLY_WRITABLE;
		goto out;
	}

	if (test_bit(BTRFS_DEV_STATE_WRITEABLE, &device->dev_state)) {
		mutex_lock(&fs_info->chunk_mutex);
		list_del_init(&device->dev_alloc_list);
		device->fs_devices->rw_devices--;
		mutex_unlock(&fs_info->chunk_mutex);
	}

	mutex_unlock(&uuid_mutex);
	ret = btrfs_shrink_device(device, 0);
	if (!ret)
		btrfs_reada_remove_dev(device);
	mutex_lock(&uuid_mutex);
	if (ret)
		goto error_undo;

	/*
	 * TODO: the superblock still includes this device in its num_devices
	 * counter although write_all_supers() is not locked out. This
	 * could give a filesystem state which requires a degraded mount.
	 */
	ret = btrfs_rm_dev_item(device);
	if (ret)
		goto error_undo;

	clear_bit(BTRFS_DEV_STATE_IN_FS_METADATA, &device->dev_state);
	btrfs_scrub_cancel_dev(device);

	/*
	 * the device list mutex makes sure that we don't change
	 * the device list while someone else is writing out all
	 * the device supers. Whoever is writing all supers, should
	 * lock the device list mutex before getting the number of
	 * devices in the super block (super_copy). Conversely,
	 * whoever updates the number of devices in the super block
	 * (super_copy) should hold the device list mutex.
	 */

	/*
	 * In normal cases the cur_devices == fs_devices. But in case
	 * of deleting a seed device, the cur_devices should point to
	 * its own fs_devices listed under the fs_devices->seed.
	 */
	cur_devices = device->fs_devices;
	mutex_lock(&fs_devices->device_list_mutex);
	list_del_rcu(&device->dev_list);

	cur_devices->num_devices--;
	cur_devices->total_devices--;
	/* Update total_devices of the parent fs_devices if it's seed */
	if (cur_devices != fs_devices)
		fs_devices->total_devices--;

	if (test_bit(BTRFS_DEV_STATE_MISSING, &device->dev_state))
		cur_devices->missing_devices--;

	btrfs_assign_next_active_device(device, NULL);

	if (device->bdev) {
		cur_devices->open_devices--;
		/* remove sysfs entry */
		btrfs_sysfs_remove_device(device);
	}

	num_devices = btrfs_super_num_devices(fs_info->super_copy) - 1;
	btrfs_set_super_num_devices(fs_info->super_copy, num_devices);
	mutex_unlock(&fs_devices->device_list_mutex);

	/*
	 * at this point, the device is zero sized and detached from
	 * the devices list.  All that's left is to zero out the old
	 * supers and free the device.
	 */
	if (test_bit(BTRFS_DEV_STATE_WRITEABLE, &device->dev_state))
		btrfs_scratch_superblocks(fs_info, device->bdev,
					  device->name->str);

	btrfs_close_bdev(device);
	synchronize_rcu();
	btrfs_free_device(device);

	if (cur_devices->open_devices == 0) {
		list_del_init(&cur_devices->seed_list);
		close_fs_devices(cur_devices);
		free_fs_devices(cur_devices);
	}

out:
	mutex_unlock(&uuid_mutex);
	return ret;

error_undo:
	btrfs_reada_undo_remove_dev(device);
	if (test_bit(BTRFS_DEV_STATE_WRITEABLE, &device->dev_state)) {
		mutex_lock(&fs_info->chunk_mutex);
		list_add(&device->dev_alloc_list,
			 &fs_devices->alloc_list);
		device->fs_devices->rw_devices++;
		mutex_unlock(&fs_info->chunk_mutex);
	}
	goto out;
}

void btrfs_rm_dev_replace_remove_srcdev(struct btrfs_device *srcdev)
{
	struct btrfs_fs_devices *fs_devices;

	lockdep_assert_held(&srcdev->fs_info->fs_devices->device_list_mutex);

	/*
	 * in case of fs with no seed, srcdev->fs_devices will point
	 * to fs_devices of fs_info. However when the dev being replaced is
	 * a seed dev it will point to the seed's local fs_devices. In short
	 * srcdev will have its correct fs_devices in both the cases.
	 */
	fs_devices = srcdev->fs_devices;

	list_del_rcu(&srcdev->dev_list);
	list_del(&srcdev->dev_alloc_list);
	fs_devices->num_devices--;
	if (test_bit(BTRFS_DEV_STATE_MISSING, &srcdev->dev_state))
		fs_devices->missing_devices--;

	if (test_bit(BTRFS_DEV_STATE_WRITEABLE, &srcdev->dev_state))
		fs_devices->rw_devices--;

	if (srcdev->bdev)
		fs_devices->open_devices--;
}

void btrfs_rm_dev_replace_free_srcdev(struct btrfs_device *srcdev)
{
	struct btrfs_fs_devices *fs_devices = srcdev->fs_devices;

	mutex_lock(&uuid_mutex);

	btrfs_close_bdev(srcdev);
	synchronize_rcu();
	btrfs_free_device(srcdev);

	/* if this is no devs we rather delete the fs_devices */
	if (!fs_devices->num_devices) {
		/*
		 * On a mounted FS, num_devices can't be zero unless it's a
		 * seed. In case of a seed device being replaced, the replace
		 * target added to the sprout FS, so there will be no more
		 * device left under the seed FS.
		 */
		ASSERT(fs_devices->seeding);

		list_del_init(&fs_devices->seed_list);
		close_fs_devices(fs_devices);
		free_fs_devices(fs_devices);
	}
	mutex_unlock(&uuid_mutex);
}

void btrfs_destroy_dev_replace_tgtdev(struct btrfs_device *tgtdev)
{
	struct btrfs_fs_devices *fs_devices = tgtdev->fs_info->fs_devices;

	mutex_lock(&fs_devices->device_list_mutex);

	btrfs_sysfs_remove_device(tgtdev);

	if (tgtdev->bdev)
		fs_devices->open_devices--;

	fs_devices->num_devices--;

	btrfs_assign_next_active_device(tgtdev, NULL);

	list_del_rcu(&tgtdev->dev_list);

	mutex_unlock(&fs_devices->device_list_mutex);

	/*
	 * The update_dev_time() with in btrfs_scratch_superblocks()
	 * may lead to a call to btrfs_show_devname() which will try
	 * to hold device_list_mutex. And here this device
	 * is already out of device list, so we don't have to hold
	 * the device_list_mutex lock.
	 */
	btrfs_scratch_superblocks(tgtdev->fs_info, tgtdev->bdev,
				  tgtdev->name->str);

	btrfs_close_bdev(tgtdev);
	synchronize_rcu();
	btrfs_free_device(tgtdev);
}

static struct btrfs_device *btrfs_find_device_by_path(
		struct btrfs_fs_info *fs_info, const char *device_path)
{
	int ret = 0;
	struct btrfs_super_block *disk_super;
	u64 devid;
	u8 *dev_uuid;
	struct block_device *bdev;
	struct btrfs_device *device;

	ret = btrfs_get_bdev_and_sb(device_path, FMODE_READ,
				    fs_info->bdev_holder, 0, &bdev, &disk_super);
	if (ret)
		return ERR_PTR(ret);

	devid = btrfs_stack_device_id(&disk_super->dev_item);
	dev_uuid = disk_super->dev_item.uuid;
	if (btrfs_fs_incompat(fs_info, METADATA_UUID))
		device = btrfs_find_device(fs_info->fs_devices, devid, dev_uuid,
					   disk_super->metadata_uuid);
	else
		device = btrfs_find_device(fs_info->fs_devices, devid, dev_uuid,
					   disk_super->fsid);

	btrfs_release_disk_super(disk_super);
	if (!device)
		device = ERR_PTR(-ENOENT);
	blkdev_put(bdev, FMODE_READ);
	return device;
}

/*
 * Lookup a device given by device id, or the path if the id is 0.
 */
struct btrfs_device *btrfs_find_device_by_devspec(
		struct btrfs_fs_info *fs_info, u64 devid,
		const char *device_path)
{
	struct btrfs_device *device;

	if (devid) {
		device = btrfs_find_device(fs_info->fs_devices, devid, NULL,
					   NULL);
		if (!device)
			return ERR_PTR(-ENOENT);
		return device;
	}

	if (!device_path || !device_path[0])
		return ERR_PTR(-EINVAL);

	if (strcmp(device_path, "missing") == 0) {
		/* Find first missing device */
		list_for_each_entry(device, &fs_info->fs_devices->devices,
				    dev_list) {
			if (test_bit(BTRFS_DEV_STATE_IN_FS_METADATA,
				     &device->dev_state) && !device->bdev)
				return device;
		}
		return ERR_PTR(-ENOENT);
	}

	return btrfs_find_device_by_path(fs_info, device_path);
}

/*
 * does all the dirty work required for changing file system's UUID.
 */
static int btrfs_prepare_sprout(struct btrfs_fs_info *fs_info)
{
	struct btrfs_fs_devices *fs_devices = fs_info->fs_devices;
	struct btrfs_fs_devices *old_devices;
	struct btrfs_fs_devices *seed_devices;
	struct btrfs_super_block *disk_super = fs_info->super_copy;
	struct btrfs_device *device;
	u64 super_flags;

	lockdep_assert_held(&uuid_mutex);
	if (!fs_devices->seeding)
		return -EINVAL;

	/*
	 * Private copy of the seed devices, anchored at
	 * fs_info->fs_devices->seed_list
	 */
	seed_devices = alloc_fs_devices(NULL, NULL);
	if (IS_ERR(seed_devices))
		return PTR_ERR(seed_devices);

	/*
	 * It's necessary to retain a copy of the original seed fs_devices in
	 * fs_uuids so that filesystems which have been seeded can successfully
	 * reference the seed device from open_seed_devices. This also supports
	 * multiple fs seed.
	 */
	old_devices = clone_fs_devices(fs_devices);
	if (IS_ERR(old_devices)) {
		kfree(seed_devices);
		return PTR_ERR(old_devices);
	}

	list_add(&old_devices->fs_list, &fs_uuids);

	memcpy(seed_devices, fs_devices, sizeof(*seed_devices));
	seed_devices->opened = 1;
	INIT_LIST_HEAD(&seed_devices->devices);
	INIT_LIST_HEAD(&seed_devices->alloc_list);
	mutex_init(&seed_devices->device_list_mutex);

	mutex_lock(&fs_devices->device_list_mutex);
	list_splice_init_rcu(&fs_devices->devices, &seed_devices->devices,
			      synchronize_rcu);
	list_for_each_entry(device, &seed_devices->devices, dev_list)
		device->fs_devices = seed_devices;

	fs_devices->seeding = false;
	fs_devices->num_devices = 0;
	fs_devices->open_devices = 0;
	fs_devices->missing_devices = 0;
	fs_devices->rotating = false;
	list_add(&seed_devices->seed_list, &fs_devices->seed_list);

	generate_random_uuid(fs_devices->fsid);
	memcpy(fs_devices->metadata_uuid, fs_devices->fsid, BTRFS_FSID_SIZE);
	memcpy(disk_super->fsid, fs_devices->fsid, BTRFS_FSID_SIZE);
	mutex_unlock(&fs_devices->device_list_mutex);

	super_flags = btrfs_super_flags(disk_super) &
		      ~BTRFS_SUPER_FLAG_SEEDING;
	btrfs_set_super_flags(disk_super, super_flags);

	return 0;
}

/*
 * Store the expected generation for seed devices in device items.
 */
static int btrfs_finish_sprout(struct btrfs_trans_handle *trans)
{
	struct btrfs_fs_info *fs_info = trans->fs_info;
	struct btrfs_root *root = fs_info->chunk_root;
	struct btrfs_path *path;
	struct extent_buffer *leaf;
	struct btrfs_dev_item *dev_item;
	struct btrfs_device *device;
	struct btrfs_key key;
	u8 fs_uuid[BTRFS_FSID_SIZE];
	u8 dev_uuid[BTRFS_UUID_SIZE];
	u64 devid;
	int ret;

	path = btrfs_alloc_path();
	if (!path)
		return -ENOMEM;

	key.objectid = BTRFS_DEV_ITEMS_OBJECTID;
	key.offset = 0;
	key.type = BTRFS_DEV_ITEM_KEY;

	while (1) {
		ret = btrfs_search_slot(trans, root, &key, path, 0, 1);
		if (ret < 0)
			goto error;

		leaf = path->nodes[0];
next_slot:
		if (path->slots[0] >= btrfs_header_nritems(leaf)) {
			ret = btrfs_next_leaf(root, path);
			if (ret > 0)
				break;
			if (ret < 0)
				goto error;
			leaf = path->nodes[0];
			btrfs_item_key_to_cpu(leaf, &key, path->slots[0]);
			btrfs_release_path(path);
			continue;
		}

		btrfs_item_key_to_cpu(leaf, &key, path->slots[0]);
		if (key.objectid != BTRFS_DEV_ITEMS_OBJECTID ||
		    key.type != BTRFS_DEV_ITEM_KEY)
			break;

		dev_item = btrfs_item_ptr(leaf, path->slots[0],
					  struct btrfs_dev_item);
		devid = btrfs_device_id(leaf, dev_item);
		read_extent_buffer(leaf, dev_uuid, btrfs_device_uuid(dev_item),
				   BTRFS_UUID_SIZE);
		read_extent_buffer(leaf, fs_uuid, btrfs_device_fsid(dev_item),
				   BTRFS_FSID_SIZE);
		device = btrfs_find_device(fs_info->fs_devices, devid, dev_uuid,
					   fs_uuid);
		BUG_ON(!device); /* Logic error */

		if (device->fs_devices->seeding) {
			btrfs_set_device_generation(leaf, dev_item,
						    device->generation);
			btrfs_mark_buffer_dirty(leaf);
		}

		path->slots[0]++;
		goto next_slot;
	}
	ret = 0;
error:
	btrfs_free_path(path);
	return ret;
}

int btrfs_init_new_device(struct btrfs_fs_info *fs_info, const char *device_path)
{
	struct btrfs_root *root = fs_info->dev_root;
	struct request_queue *q;
	struct btrfs_trans_handle *trans;
	struct btrfs_device *device;
	struct block_device *bdev;
	struct super_block *sb = fs_info->sb;
	struct rcu_string *name;
	struct btrfs_fs_devices *fs_devices = fs_info->fs_devices;
	u64 orig_super_total_bytes;
	u64 orig_super_num_devices;
	int seeding_dev = 0;
	int ret = 0;
	bool locked = false;

	if (sb_rdonly(sb) && !fs_devices->seeding)
		return -EROFS;

	bdev = blkdev_get_by_path(device_path, FMODE_WRITE | FMODE_EXCL,
				  fs_info->bdev_holder);
	if (IS_ERR(bdev))
		return PTR_ERR(bdev);

	if (!btrfs_check_device_zone_type(fs_info, bdev)) {
		ret = -EINVAL;
		goto error;
	}

	if (fs_devices->seeding) {
		seeding_dev = 1;
		down_write(&sb->s_umount);
		mutex_lock(&uuid_mutex);
		locked = true;
	}

	sync_blockdev(bdev);

	rcu_read_lock();
	list_for_each_entry_rcu(device, &fs_devices->devices, dev_list) {
		if (device->bdev == bdev) {
			ret = -EEXIST;
			rcu_read_unlock();
			goto error;
		}
	}
	rcu_read_unlock();

	device = btrfs_alloc_device(fs_info, NULL, NULL);
	if (IS_ERR(device)) {
		/* we can safely leave the fs_devices entry around */
		ret = PTR_ERR(device);
		goto error;
	}

	name = rcu_string_strdup(device_path, GFP_KERNEL);
	if (!name) {
		ret = -ENOMEM;
		goto error_free_device;
	}
	rcu_assign_pointer(device->name, name);

	device->fs_info = fs_info;
	device->bdev = bdev;

	ret = btrfs_get_dev_zone_info(device);
	if (ret)
		goto error_free_device;

	trans = btrfs_start_transaction(root, 0);
	if (IS_ERR(trans)) {
		ret = PTR_ERR(trans);
		goto error_free_zone;
	}

	q = bdev_get_queue(bdev);
	set_bit(BTRFS_DEV_STATE_WRITEABLE, &device->dev_state);
	device->generation = trans->transid;
	device->io_width = fs_info->sectorsize;
	device->io_align = fs_info->sectorsize;
	device->sector_size = fs_info->sectorsize;
	device->total_bytes = round_down(i_size_read(bdev->bd_inode),
					 fs_info->sectorsize);
	device->disk_total_bytes = device->total_bytes;
	device->commit_total_bytes = device->total_bytes;
	set_bit(BTRFS_DEV_STATE_IN_FS_METADATA, &device->dev_state);
	clear_bit(BTRFS_DEV_STATE_REPLACE_TGT, &device->dev_state);
	device->mode = FMODE_EXCL;
	device->dev_stats_valid = 1;
	set_blocksize(device->bdev, BTRFS_BDEV_BLOCKSIZE);

	if (seeding_dev) {
		btrfs_clear_sb_rdonly(sb);
		ret = btrfs_prepare_sprout(fs_info);
		if (ret) {
			btrfs_abort_transaction(trans, ret);
			goto error_trans;
		}
	}

	device->fs_devices = fs_devices;

	mutex_lock(&fs_devices->device_list_mutex);
	mutex_lock(&fs_info->chunk_mutex);
	list_add_rcu(&device->dev_list, &fs_devices->devices);
	list_add(&device->dev_alloc_list, &fs_devices->alloc_list);
	fs_devices->num_devices++;
	fs_devices->open_devices++;
	fs_devices->rw_devices++;
	fs_devices->total_devices++;
	fs_devices->total_rw_bytes += device->total_bytes;

	atomic64_add(device->total_bytes, &fs_info->free_chunk_space);

	if (!blk_queue_nonrot(q))
		fs_devices->rotating = true;

	orig_super_total_bytes = btrfs_super_total_bytes(fs_info->super_copy);
	btrfs_set_super_total_bytes(fs_info->super_copy,
		round_down(orig_super_total_bytes + device->total_bytes,
			   fs_info->sectorsize));

	orig_super_num_devices = btrfs_super_num_devices(fs_info->super_copy);
	btrfs_set_super_num_devices(fs_info->super_copy,
				    orig_super_num_devices + 1);

	/*
	 * we've got more storage, clear any full flags on the space
	 * infos
	 */
	btrfs_clear_space_info_full(fs_info);

	mutex_unlock(&fs_info->chunk_mutex);

	/* Add sysfs device entry */
	btrfs_sysfs_add_device(device);

	mutex_unlock(&fs_devices->device_list_mutex);

	if (seeding_dev) {
		mutex_lock(&fs_info->chunk_mutex);
		ret = init_first_rw_device(trans);
		mutex_unlock(&fs_info->chunk_mutex);
		if (ret) {
			btrfs_abort_transaction(trans, ret);
			goto error_sysfs;
		}
	}

	ret = btrfs_add_dev_item(trans, device);
	if (ret) {
		btrfs_abort_transaction(trans, ret);
		goto error_sysfs;
	}

	if (seeding_dev) {
		ret = btrfs_finish_sprout(trans);
		if (ret) {
			btrfs_abort_transaction(trans, ret);
			goto error_sysfs;
		}

		/*
		 * fs_devices now represents the newly sprouted filesystem and
		 * its fsid has been changed by btrfs_prepare_sprout
		 */
		btrfs_sysfs_update_sprout_fsid(fs_devices);
	}

	ret = btrfs_commit_transaction(trans);

	if (seeding_dev) {
		mutex_unlock(&uuid_mutex);
		up_write(&sb->s_umount);
		locked = false;

		if (ret) /* transaction commit */
			return ret;

		ret = btrfs_relocate_sys_chunks(fs_info);
		if (ret < 0)
			btrfs_handle_fs_error(fs_info, ret,
				    "Failed to relocate sys chunks after device initialization. This can be fixed using the \"btrfs balance\" command.");
		trans = btrfs_attach_transaction(root);
		if (IS_ERR(trans)) {
			if (PTR_ERR(trans) == -ENOENT)
				return 0;
			ret = PTR_ERR(trans);
			trans = NULL;
			goto error_sysfs;
		}
		ret = btrfs_commit_transaction(trans);
	}

	/*
	 * Now that we have written a new super block to this device, check all
	 * other fs_devices list if device_path alienates any other scanned
	 * device.
	 * We can ignore the return value as it typically returns -EINVAL and
	 * only succeeds if the device was an alien.
	 */
	btrfs_forget_devices(device_path);

	/* Update ctime/mtime for blkid or udev */
	update_dev_time(device_path);

	return ret;

error_sysfs:
	btrfs_sysfs_remove_device(device);
	mutex_lock(&fs_info->fs_devices->device_list_mutex);
	mutex_lock(&fs_info->chunk_mutex);
	list_del_rcu(&device->dev_list);
	list_del(&device->dev_alloc_list);
	fs_info->fs_devices->num_devices--;
	fs_info->fs_devices->open_devices--;
	fs_info->fs_devices->rw_devices--;
	fs_info->fs_devices->total_devices--;
	fs_info->fs_devices->total_rw_bytes -= device->total_bytes;
	atomic64_sub(device->total_bytes, &fs_info->free_chunk_space);
	btrfs_set_super_total_bytes(fs_info->super_copy,
				    orig_super_total_bytes);
	btrfs_set_super_num_devices(fs_info->super_copy,
				    orig_super_num_devices);
	mutex_unlock(&fs_info->chunk_mutex);
	mutex_unlock(&fs_info->fs_devices->device_list_mutex);
error_trans:
	if (seeding_dev)
		btrfs_set_sb_rdonly(sb);
	if (trans)
		btrfs_end_transaction(trans);
error_free_zone:
	btrfs_destroy_dev_zone_info(device);
error_free_device:
	btrfs_free_device(device);
error:
	blkdev_put(bdev, FMODE_EXCL);
	if (locked) {
		mutex_unlock(&uuid_mutex);
		up_write(&sb->s_umount);
	}
	return ret;
}

static noinline int btrfs_update_device(struct btrfs_trans_handle *trans,
					struct btrfs_device *device)
{
	int ret;
	struct btrfs_path *path;
	struct btrfs_root *root = device->fs_info->chunk_root;
	struct btrfs_dev_item *dev_item;
	struct extent_buffer *leaf;
	struct btrfs_key key;

	path = btrfs_alloc_path();
	if (!path)
		return -ENOMEM;

	key.objectid = BTRFS_DEV_ITEMS_OBJECTID;
	key.type = BTRFS_DEV_ITEM_KEY;
	key.offset = device->devid;

	ret = btrfs_search_slot(trans, root, &key, path, 0, 1);
	if (ret < 0)
		goto out;

	if (ret > 0) {
		ret = -ENOENT;
		goto out;
	}

	leaf = path->nodes[0];
	dev_item = btrfs_item_ptr(leaf, path->slots[0], struct btrfs_dev_item);

	btrfs_set_device_id(leaf, dev_item, device->devid);
	btrfs_set_device_type(leaf, dev_item, device->type);
	btrfs_set_device_io_align(leaf, dev_item, device->io_align);
	btrfs_set_device_io_width(leaf, dev_item, device->io_width);
	btrfs_set_device_sector_size(leaf, dev_item, device->sector_size);
	btrfs_set_device_total_bytes(leaf, dev_item,
				     btrfs_device_get_disk_total_bytes(device));
	btrfs_set_device_bytes_used(leaf, dev_item,
				    btrfs_device_get_bytes_used(device));
	btrfs_mark_buffer_dirty(leaf);

out:
	btrfs_free_path(path);
	return ret;
}

int btrfs_grow_device(struct btrfs_trans_handle *trans,
		      struct btrfs_device *device, u64 new_size)
{
	struct btrfs_fs_info *fs_info = device->fs_info;
	struct btrfs_super_block *super_copy = fs_info->super_copy;
	u64 old_total;
	u64 diff;

	if (!test_bit(BTRFS_DEV_STATE_WRITEABLE, &device->dev_state))
		return -EACCES;

	new_size = round_down(new_size, fs_info->sectorsize);

	mutex_lock(&fs_info->chunk_mutex);
	old_total = btrfs_super_total_bytes(super_copy);
	diff = round_down(new_size - device->total_bytes, fs_info->sectorsize);

	if (new_size <= device->total_bytes ||
	    test_bit(BTRFS_DEV_STATE_REPLACE_TGT, &device->dev_state)) {
		mutex_unlock(&fs_info->chunk_mutex);
		return -EINVAL;
	}

	btrfs_set_super_total_bytes(super_copy,
			round_down(old_total + diff, fs_info->sectorsize));
	device->fs_devices->total_rw_bytes += diff;

	btrfs_device_set_total_bytes(device, new_size);
	btrfs_device_set_disk_total_bytes(device, new_size);
	btrfs_clear_space_info_full(device->fs_info);
	if (list_empty(&device->post_commit_list))
		list_add_tail(&device->post_commit_list,
			      &trans->transaction->dev_update_list);
	mutex_unlock(&fs_info->chunk_mutex);

	return btrfs_update_device(trans, device);
}

static int btrfs_free_chunk(struct btrfs_trans_handle *trans, u64 chunk_offset)
{
	struct btrfs_fs_info *fs_info = trans->fs_info;
	struct btrfs_root *root = fs_info->chunk_root;
	int ret;
	struct btrfs_path *path;
	struct btrfs_key key;

	path = btrfs_alloc_path();
	if (!path)
		return -ENOMEM;

	key.objectid = BTRFS_FIRST_CHUNK_TREE_OBJECTID;
	key.offset = chunk_offset;
	key.type = BTRFS_CHUNK_ITEM_KEY;

	ret = btrfs_search_slot(trans, root, &key, path, -1, 1);
	if (ret < 0)
		goto out;
	else if (ret > 0) { /* Logic error or corruption */
		btrfs_handle_fs_error(fs_info, -ENOENT,
				      "Failed lookup while freeing chunk.");
		ret = -ENOENT;
		goto out;
	}

	ret = btrfs_del_item(trans, root, path);
	if (ret < 0)
		btrfs_handle_fs_error(fs_info, ret,
				      "Failed to delete chunk item.");
out:
	btrfs_free_path(path);
	return ret;
}

static int btrfs_del_sys_chunk(struct btrfs_fs_info *fs_info, u64 chunk_offset)
{
	struct btrfs_super_block *super_copy = fs_info->super_copy;
	struct btrfs_disk_key *disk_key;
	struct btrfs_chunk *chunk;
	u8 *ptr;
	int ret = 0;
	u32 num_stripes;
	u32 array_size;
	u32 len = 0;
	u32 cur;
	struct btrfs_key key;

	lockdep_assert_held(&fs_info->chunk_mutex);
	array_size = btrfs_super_sys_array_size(super_copy);

	ptr = super_copy->sys_chunk_array;
	cur = 0;

	while (cur < array_size) {
		disk_key = (struct btrfs_disk_key *)ptr;
		btrfs_disk_key_to_cpu(&key, disk_key);

		len = sizeof(*disk_key);

		if (key.type == BTRFS_CHUNK_ITEM_KEY) {
			chunk = (struct btrfs_chunk *)(ptr + len);
			num_stripes = btrfs_stack_chunk_num_stripes(chunk);
			len += btrfs_chunk_item_size(num_stripes);
		} else {
			ret = -EIO;
			break;
		}
		if (key.objectid == BTRFS_FIRST_CHUNK_TREE_OBJECTID &&
		    key.offset == chunk_offset) {
			memmove(ptr, ptr + len, array_size - (cur + len));
			array_size -= len;
			btrfs_set_super_sys_array_size(super_copy, array_size);
		} else {
			ptr += len;
			cur += len;
		}
	}
	return ret;
}

/*
 * btrfs_get_chunk_map() - Find the mapping containing the given logical extent.
 * @logical: Logical block offset in bytes.
 * @length: Length of extent in bytes.
 *
 * Return: Chunk mapping or ERR_PTR.
 */
struct extent_map *btrfs_get_chunk_map(struct btrfs_fs_info *fs_info,
				       u64 logical, u64 length)
{
	struct extent_map_tree *em_tree;
	struct extent_map *em;

	em_tree = &fs_info->mapping_tree;
	read_lock(&em_tree->lock);
	em = lookup_extent_mapping(em_tree, logical, length);
	read_unlock(&em_tree->lock);

	if (!em) {
		btrfs_crit(fs_info, "unable to find logical %llu length %llu",
			   logical, length);
		return ERR_PTR(-EINVAL);
	}

	if (em->start > logical || em->start + em->len < logical) {
		btrfs_crit(fs_info,
			   "found a bad mapping, wanted %llu-%llu, found %llu-%llu",
			   logical, length, em->start, em->start + em->len);
		free_extent_map(em);
		return ERR_PTR(-EINVAL);
	}

	/* callers are responsible for dropping em's ref. */
	return em;
}

static int remove_chunk_item(struct btrfs_trans_handle *trans,
			     struct map_lookup *map, u64 chunk_offset)
{
	int i;

	/*
	 * Removing chunk items and updating the device items in the chunks btree
	 * requires holding the chunk_mutex.
	 * See the comment at btrfs_chunk_alloc() for the details.
	 */
	lockdep_assert_held(&trans->fs_info->chunk_mutex);

	for (i = 0; i < map->num_stripes; i++) {
		int ret;

		ret = btrfs_update_device(trans, map->stripes[i].dev);
		if (ret)
			return ret;
	}

	return btrfs_free_chunk(trans, chunk_offset);
}

int btrfs_remove_chunk(struct btrfs_trans_handle *trans, u64 chunk_offset)
{
	struct btrfs_fs_info *fs_info = trans->fs_info;
	struct extent_map *em;
	struct map_lookup *map;
	u64 dev_extent_len = 0;
	int i, ret = 0;
	struct btrfs_fs_devices *fs_devices = fs_info->fs_devices;

	em = btrfs_get_chunk_map(fs_info, chunk_offset, 1);
	if (IS_ERR(em)) {
		/*
		 * This is a logic error, but we don't want to just rely on the
		 * user having built with ASSERT enabled, so if ASSERT doesn't
		 * do anything we still error out.
		 */
		ASSERT(0);
		return PTR_ERR(em);
	}
	map = em->map_lookup;

	/*
	 * First delete the device extent items from the devices btree.
	 * We take the device_list_mutex to avoid racing with the finishing phase
	 * of a device replace operation. See the comment below before acquiring
	 * fs_info->chunk_mutex. Note that here we do not acquire the chunk_mutex
	 * because that can result in a deadlock when deleting the device extent
	 * items from the devices btree - COWing an extent buffer from the btree
	 * may result in allocating a new metadata chunk, which would attempt to
	 * lock again fs_info->chunk_mutex.
	 */
	mutex_lock(&fs_devices->device_list_mutex);
	for (i = 0; i < map->num_stripes; i++) {
		struct btrfs_device *device = map->stripes[i].dev;
		ret = btrfs_free_dev_extent(trans, device,
					    map->stripes[i].physical,
					    &dev_extent_len);
		if (ret) {
			mutex_unlock(&fs_devices->device_list_mutex);
			btrfs_abort_transaction(trans, ret);
			goto out;
		}

		if (device->bytes_used > 0) {
			mutex_lock(&fs_info->chunk_mutex);
			btrfs_device_set_bytes_used(device,
					device->bytes_used - dev_extent_len);
			atomic64_add(dev_extent_len, &fs_info->free_chunk_space);
			btrfs_clear_space_info_full(fs_info);
			mutex_unlock(&fs_info->chunk_mutex);
		}
	}
	mutex_unlock(&fs_devices->device_list_mutex);

	/*
	 * We acquire fs_info->chunk_mutex for 2 reasons:
	 *
	 * 1) Just like with the first phase of the chunk allocation, we must
	 *    reserve system space, do all chunk btree updates and deletions, and
	 *    update the system chunk array in the superblock while holding this
	 *    mutex. This is for similar reasons as explained on the comment at
	 *    the top of btrfs_chunk_alloc();
	 *
	 * 2) Prevent races with the final phase of a device replace operation
	 *    that replaces the device object associated with the map's stripes,
	 *    because the device object's id can change at any time during that
	 *    final phase of the device replace operation
	 *    (dev-replace.c:btrfs_dev_replace_finishing()), so we could grab the
	 *    replaced device and then see it with an ID of
	 *    BTRFS_DEV_REPLACE_DEVID, which would cause a failure when updating
	 *    the device item, which does not exists on the chunk btree.
	 *    The finishing phase of device replace acquires both the
	 *    device_list_mutex and the chunk_mutex, in that order, so we are
	 *    safe by just acquiring the chunk_mutex.
	 */
	trans->removing_chunk = true;
	mutex_lock(&fs_info->chunk_mutex);

	check_system_chunk(trans, map->type);

	ret = remove_chunk_item(trans, map, chunk_offset);
	/*
	 * Normally we should not get -ENOSPC since we reserved space before
	 * through the call to check_system_chunk().
	 *
	 * Despite our system space_info having enough free space, we may not
	 * be able to allocate extents from its block groups, because all have
	 * an incompatible profile, which will force us to allocate a new system
	 * block group with the right profile, or right after we called
	 * check_system_space() above, a scrub turned the only system block group
	 * with enough free space into RO mode.
	 * This is explained with more detail at do_chunk_alloc().
	 *
	 * So if we get -ENOSPC, allocate a new system chunk and retry once.
	 */
	if (ret == -ENOSPC) {
		const u64 sys_flags = btrfs_system_alloc_profile(fs_info);
		struct btrfs_block_group *sys_bg;

		sys_bg = btrfs_alloc_chunk(trans, sys_flags);
		if (IS_ERR(sys_bg)) {
			ret = PTR_ERR(sys_bg);
			btrfs_abort_transaction(trans, ret);
			goto out;
		}

		ret = btrfs_chunk_alloc_add_chunk_item(trans, sys_bg);
		if (ret) {
			btrfs_abort_transaction(trans, ret);
			goto out;
		}

		ret = remove_chunk_item(trans, map, chunk_offset);
		if (ret) {
			btrfs_abort_transaction(trans, ret);
			goto out;
		}
	} else if (ret) {
		btrfs_abort_transaction(trans, ret);
		goto out;
	}

	trace_btrfs_chunk_free(fs_info, map, chunk_offset, em->len);

	if (map->type & BTRFS_BLOCK_GROUP_SYSTEM) {
		ret = btrfs_del_sys_chunk(fs_info, chunk_offset);
		if (ret) {
			btrfs_abort_transaction(trans, ret);
			goto out;
		}
	}

	mutex_unlock(&fs_info->chunk_mutex);
	trans->removing_chunk = false;

	/*
	 * We are done with chunk btree updates and deletions, so release the
	 * system space we previously reserved (with check_system_chunk()).
	 */
	btrfs_trans_release_chunk_metadata(trans);

	ret = btrfs_remove_block_group(trans, chunk_offset, em);
	if (ret) {
		btrfs_abort_transaction(trans, ret);
		goto out;
	}

out:
	if (trans->removing_chunk) {
		mutex_unlock(&fs_info->chunk_mutex);
		trans->removing_chunk = false;
	}
	/* once for us */
	free_extent_map(em);
	return ret;
}

int btrfs_relocate_chunk(struct btrfs_fs_info *fs_info, u64 chunk_offset)
{
	struct btrfs_root *root = fs_info->chunk_root;
	struct btrfs_trans_handle *trans;
	struct btrfs_block_group *block_group;
	u64 length;
	int ret;

	/*
	 * Prevent races with automatic removal of unused block groups.
	 * After we relocate and before we remove the chunk with offset
	 * chunk_offset, automatic removal of the block group can kick in,
	 * resulting in a failure when calling btrfs_remove_chunk() below.
	 *
	 * Make sure to acquire this mutex before doing a tree search (dev
	 * or chunk trees) to find chunks. Otherwise the cleaner kthread might
	 * call btrfs_remove_chunk() (through btrfs_delete_unused_bgs()) after
	 * we release the path used to search the chunk/dev tree and before
	 * the current task acquires this mutex and calls us.
	 */
	lockdep_assert_held(&fs_info->reclaim_bgs_lock);

	/* step one, relocate all the extents inside this chunk */
	btrfs_scrub_pause(fs_info);
	ret = btrfs_relocate_block_group(fs_info, chunk_offset);
	btrfs_scrub_continue(fs_info);
	if (ret)
		return ret;

	block_group = btrfs_lookup_block_group(fs_info, chunk_offset);
	if (!block_group)
		return -ENOENT;
	btrfs_discard_cancel_work(&fs_info->discard_ctl, block_group);
	length = block_group->length;
	btrfs_put_block_group(block_group);

	/*
	 * On a zoned file system, discard the whole block group, this will
	 * trigger a REQ_OP_ZONE_RESET operation on the device zone. If
	 * resetting the zone fails, don't treat it as a fatal problem from the
	 * filesystem's point of view.
	 */
	if (btrfs_is_zoned(fs_info)) {
		ret = btrfs_discard_extent(fs_info, chunk_offset, length, NULL);
		if (ret)
			btrfs_info(fs_info,
				"failed to reset zone %llu after relocation",
				chunk_offset);
	}

	trans = btrfs_start_trans_remove_block_group(root->fs_info,
						     chunk_offset);
	if (IS_ERR(trans)) {
		ret = PTR_ERR(trans);
		btrfs_handle_fs_error(root->fs_info, ret, NULL);
		return ret;
	}

	/*
	 * step two, delete the device extents and the
	 * chunk tree entries
	 */
	ret = btrfs_remove_chunk(trans, chunk_offset);
	btrfs_end_transaction(trans);
	return ret;
}

static int btrfs_relocate_sys_chunks(struct btrfs_fs_info *fs_info)
{
	struct btrfs_root *chunk_root = fs_info->chunk_root;
	struct btrfs_path *path;
	struct extent_buffer *leaf;
	struct btrfs_chunk *chunk;
	struct btrfs_key key;
	struct btrfs_key found_key;
	u64 chunk_type;
	bool retried = false;
	int failed = 0;
	int ret;

	path = btrfs_alloc_path();
	if (!path)
		return -ENOMEM;

again:
	key.objectid = BTRFS_FIRST_CHUNK_TREE_OBJECTID;
	key.offset = (u64)-1;
	key.type = BTRFS_CHUNK_ITEM_KEY;

	while (1) {
		mutex_lock(&fs_info->reclaim_bgs_lock);
		ret = btrfs_search_slot(NULL, chunk_root, &key, path, 0, 0);
		if (ret < 0) {
			mutex_unlock(&fs_info->reclaim_bgs_lock);
			goto error;
		}
		BUG_ON(ret == 0); /* Corruption */

		ret = btrfs_previous_item(chunk_root, path, key.objectid,
					  key.type);
		if (ret)
			mutex_unlock(&fs_info->reclaim_bgs_lock);
		if (ret < 0)
			goto error;
		if (ret > 0)
			break;

		leaf = path->nodes[0];
		btrfs_item_key_to_cpu(leaf, &found_key, path->slots[0]);

		chunk = btrfs_item_ptr(leaf, path->slots[0],
				       struct btrfs_chunk);
		chunk_type = btrfs_chunk_type(leaf, chunk);
		btrfs_release_path(path);

		if (chunk_type & BTRFS_BLOCK_GROUP_SYSTEM) {
			ret = btrfs_relocate_chunk(fs_info, found_key.offset);
			if (ret == -ENOSPC)
				failed++;
			else
				BUG_ON(ret);
		}
		mutex_unlock(&fs_info->reclaim_bgs_lock);

		if (found_key.offset == 0)
			break;
		key.offset = found_key.offset - 1;
	}
	ret = 0;
	if (failed && !retried) {
		failed = 0;
		retried = true;
		goto again;
	} else if (WARN_ON(failed && retried)) {
		ret = -ENOSPC;
	}
error:
	btrfs_free_path(path);
	return ret;
}

/*
 * return 1 : allocate a data chunk successfully,
 * return <0: errors during allocating a data chunk,
 * return 0 : no need to allocate a data chunk.
 */
static int btrfs_may_alloc_data_chunk(struct btrfs_fs_info *fs_info,
				      u64 chunk_offset)
{
	struct btrfs_block_group *cache;
	u64 bytes_used;
	u64 chunk_type;

	cache = btrfs_lookup_block_group(fs_info, chunk_offset);
	ASSERT(cache);
	chunk_type = cache->flags;
	btrfs_put_block_group(cache);

	if (!(chunk_type & BTRFS_BLOCK_GROUP_DATA))
		return 0;

	spin_lock(&fs_info->data_sinfo->lock);
	bytes_used = fs_info->data_sinfo->bytes_used;
	spin_unlock(&fs_info->data_sinfo->lock);

	if (!bytes_used) {
		struct btrfs_trans_handle *trans;
		int ret;

		trans =	btrfs_join_transaction(fs_info->tree_root);
		if (IS_ERR(trans))
			return PTR_ERR(trans);

		ret = btrfs_force_chunk_alloc(trans, BTRFS_BLOCK_GROUP_DATA);
		btrfs_end_transaction(trans);
		if (ret < 0)
			return ret;
		return 1;
	}

	return 0;
}

static int insert_balance_item(struct btrfs_fs_info *fs_info,
			       struct btrfs_balance_control *bctl)
{
	struct btrfs_root *root = fs_info->tree_root;
	struct btrfs_trans_handle *trans;
	struct btrfs_balance_item *item;
	struct btrfs_disk_balance_args disk_bargs;
	struct btrfs_path *path;
	struct extent_buffer *leaf;
	struct btrfs_key key;
	int ret, err;

	path = btrfs_alloc_path();
	if (!path)
		return -ENOMEM;

	trans = btrfs_start_transaction(root, 0);
	if (IS_ERR(trans)) {
		btrfs_free_path(path);
		return PTR_ERR(trans);
	}

	key.objectid = BTRFS_BALANCE_OBJECTID;
	key.type = BTRFS_TEMPORARY_ITEM_KEY;
	key.offset = 0;

	ret = btrfs_insert_empty_item(trans, root, path, &key,
				      sizeof(*item));
	if (ret)
		goto out;

	leaf = path->nodes[0];
	item = btrfs_item_ptr(leaf, path->slots[0], struct btrfs_balance_item);

	memzero_extent_buffer(leaf, (unsigned long)item, sizeof(*item));

	btrfs_cpu_balance_args_to_disk(&disk_bargs, &bctl->data);
	btrfs_set_balance_data(leaf, item, &disk_bargs);
	btrfs_cpu_balance_args_to_disk(&disk_bargs, &bctl->meta);
	btrfs_set_balance_meta(leaf, item, &disk_bargs);
	btrfs_cpu_balance_args_to_disk(&disk_bargs, &bctl->sys);
	btrfs_set_balance_sys(leaf, item, &disk_bargs);

	btrfs_set_balance_flags(leaf, item, bctl->flags);

	btrfs_mark_buffer_dirty(leaf);
out:
	btrfs_free_path(path);
	err = btrfs_commit_transaction(trans);
	if (err && !ret)
		ret = err;
	return ret;
}

static int del_balance_item(struct btrfs_fs_info *fs_info)
{
	struct btrfs_root *root = fs_info->tree_root;
	struct btrfs_trans_handle *trans;
	struct btrfs_path *path;
	struct btrfs_key key;
	int ret, err;

	path = btrfs_alloc_path();
	if (!path)
		return -ENOMEM;

	trans = btrfs_start_transaction_fallback_global_rsv(root, 0);
	if (IS_ERR(trans)) {
		btrfs_free_path(path);
		return PTR_ERR(trans);
	}

	key.objectid = BTRFS_BALANCE_OBJECTID;
	key.type = BTRFS_TEMPORARY_ITEM_KEY;
	key.offset = 0;

	ret = btrfs_search_slot(trans, root, &key, path, -1, 1);
	if (ret < 0)
		goto out;
	if (ret > 0) {
		ret = -ENOENT;
		goto out;
	}

	ret = btrfs_del_item(trans, root, path);
out:
	btrfs_free_path(path);
	err = btrfs_commit_transaction(trans);
	if (err && !ret)
		ret = err;
	return ret;
}

/*
 * This is a heuristic used to reduce the number of chunks balanced on
 * resume after balance was interrupted.
 */
static void update_balance_args(struct btrfs_balance_control *bctl)
{
	/*
	 * Turn on soft mode for chunk types that were being converted.
	 */
	if (bctl->data.flags & BTRFS_BALANCE_ARGS_CONVERT)
		bctl->data.flags |= BTRFS_BALANCE_ARGS_SOFT;
	if (bctl->sys.flags & BTRFS_BALANCE_ARGS_CONVERT)
		bctl->sys.flags |= BTRFS_BALANCE_ARGS_SOFT;
	if (bctl->meta.flags & BTRFS_BALANCE_ARGS_CONVERT)
		bctl->meta.flags |= BTRFS_BALANCE_ARGS_SOFT;

	/*
	 * Turn on usage filter if is not already used.  The idea is
	 * that chunks that we have already balanced should be
	 * reasonably full.  Don't do it for chunks that are being
	 * converted - that will keep us from relocating unconverted
	 * (albeit full) chunks.
	 */
	if (!(bctl->data.flags & BTRFS_BALANCE_ARGS_USAGE) &&
	    !(bctl->data.flags & BTRFS_BALANCE_ARGS_USAGE_RANGE) &&
	    !(bctl->data.flags & BTRFS_BALANCE_ARGS_CONVERT)) {
		bctl->data.flags |= BTRFS_BALANCE_ARGS_USAGE;
		bctl->data.usage = 90;
	}
	if (!(bctl->sys.flags & BTRFS_BALANCE_ARGS_USAGE) &&
	    !(bctl->sys.flags & BTRFS_BALANCE_ARGS_USAGE_RANGE) &&
	    !(bctl->sys.flags & BTRFS_BALANCE_ARGS_CONVERT)) {
		bctl->sys.flags |= BTRFS_BALANCE_ARGS_USAGE;
		bctl->sys.usage = 90;
	}
	if (!(bctl->meta.flags & BTRFS_BALANCE_ARGS_USAGE) &&
	    !(bctl->meta.flags & BTRFS_BALANCE_ARGS_USAGE_RANGE) &&
	    !(bctl->meta.flags & BTRFS_BALANCE_ARGS_CONVERT)) {
		bctl->meta.flags |= BTRFS_BALANCE_ARGS_USAGE;
		bctl->meta.usage = 90;
	}
}

/*
 * Clear the balance status in fs_info and delete the balance item from disk.
 */
static void reset_balance_state(struct btrfs_fs_info *fs_info)
{
	struct btrfs_balance_control *bctl = fs_info->balance_ctl;
	int ret;

	BUG_ON(!fs_info->balance_ctl);

	spin_lock(&fs_info->balance_lock);
	fs_info->balance_ctl = NULL;
	spin_unlock(&fs_info->balance_lock);

	kfree(bctl);
	ret = del_balance_item(fs_info);
	if (ret)
		btrfs_handle_fs_error(fs_info, ret, NULL);
}

/*
 * Balance filters.  Return 1 if chunk should be filtered out
 * (should not be balanced).
 */
static int chunk_profiles_filter(u64 chunk_type,
				 struct btrfs_balance_args *bargs)
{
	chunk_type = chunk_to_extended(chunk_type) &
				BTRFS_EXTENDED_PROFILE_MASK;

	if (bargs->profiles & chunk_type)
		return 0;

	return 1;
}

static int chunk_usage_range_filter(struct btrfs_fs_info *fs_info, u64 chunk_offset,
			      struct btrfs_balance_args *bargs)
{
	struct btrfs_block_group *cache;
	u64 chunk_used;
	u64 user_thresh_min;
	u64 user_thresh_max;
	int ret = 1;

	cache = btrfs_lookup_block_group(fs_info, chunk_offset);
	chunk_used = cache->used;

	if (bargs->usage_min == 0)
		user_thresh_min = 0;
	else
		user_thresh_min = div_factor_fine(cache->length,
						  bargs->usage_min);

	if (bargs->usage_max == 0)
		user_thresh_max = 1;
	else if (bargs->usage_max > 100)
		user_thresh_max = cache->length;
	else
		user_thresh_max = div_factor_fine(cache->length,
						  bargs->usage_max);

	if (user_thresh_min <= chunk_used && chunk_used < user_thresh_max)
		ret = 0;

	btrfs_put_block_group(cache);
	return ret;
}

static int chunk_usage_filter(struct btrfs_fs_info *fs_info,
		u64 chunk_offset, struct btrfs_balance_args *bargs)
{
	struct btrfs_block_group *cache;
	u64 chunk_used, user_thresh;
	int ret = 1;

	cache = btrfs_lookup_block_group(fs_info, chunk_offset);
	chunk_used = cache->used;

	if (bargs->usage_min == 0)
		user_thresh = 1;
	else if (bargs->usage > 100)
		user_thresh = cache->length;
	else
		user_thresh = div_factor_fine(cache->length, bargs->usage);

	if (chunk_used < user_thresh)
		ret = 0;

	btrfs_put_block_group(cache);
	return ret;
}

static int chunk_devid_filter(struct extent_buffer *leaf,
			      struct btrfs_chunk *chunk,
			      struct btrfs_balance_args *bargs)
{
	struct btrfs_stripe *stripe;
	int num_stripes = btrfs_chunk_num_stripes(leaf, chunk);
	int i;

	for (i = 0; i < num_stripes; i++) {
		stripe = btrfs_stripe_nr(chunk, i);
		if (btrfs_stripe_devid(leaf, stripe) == bargs->devid)
			return 0;
	}

	return 1;
}

static u64 calc_data_stripes(u64 type, int num_stripes)
{
	const int index = btrfs_bg_flags_to_raid_index(type);
	const int ncopies = btrfs_raid_array[index].ncopies;
	const int nparity = btrfs_raid_array[index].nparity;

	if (nparity)
		return num_stripes - nparity;
	else
		return num_stripes / ncopies;
}

/* [pstart, pend) */
static int chunk_drange_filter(struct extent_buffer *leaf,
			       struct btrfs_chunk *chunk,
			       struct btrfs_balance_args *bargs)
{
	struct btrfs_stripe *stripe;
	int num_stripes = btrfs_chunk_num_stripes(leaf, chunk);
	u64 stripe_offset;
	u64 stripe_length;
	u64 type;
	int factor;
	int i;

	if (!(bargs->flags & BTRFS_BALANCE_ARGS_DEVID))
		return 0;

	type = btrfs_chunk_type(leaf, chunk);
	factor = calc_data_stripes(type, num_stripes);

	for (i = 0; i < num_stripes; i++) {
		stripe = btrfs_stripe_nr(chunk, i);
		if (btrfs_stripe_devid(leaf, stripe) != bargs->devid)
			continue;

		stripe_offset = btrfs_stripe_offset(leaf, stripe);
		stripe_length = btrfs_chunk_length(leaf, chunk);
		stripe_length = div_u64(stripe_length, factor);

		if (stripe_offset < bargs->pend &&
		    stripe_offset + stripe_length > bargs->pstart)
			return 0;
	}

	return 1;
}

/* [vstart, vend) */
static int chunk_vrange_filter(struct extent_buffer *leaf,
			       struct btrfs_chunk *chunk,
			       u64 chunk_offset,
			       struct btrfs_balance_args *bargs)
{
	if (chunk_offset < bargs->vend &&
	    chunk_offset + btrfs_chunk_length(leaf, chunk) > bargs->vstart)
		/* at least part of the chunk is inside this vrange */
		return 0;

	return 1;
}

static int chunk_stripes_range_filter(struct extent_buffer *leaf,
			       struct btrfs_chunk *chunk,
			       struct btrfs_balance_args *bargs)
{
	int num_stripes = btrfs_chunk_num_stripes(leaf, chunk);

	if (bargs->stripes_min <= num_stripes
			&& num_stripes <= bargs->stripes_max)
		return 0;

	return 1;
}

static int chunk_soft_convert_filter(u64 chunk_type,
				     struct btrfs_balance_args *bargs)
{
	if (!(bargs->flags & BTRFS_BALANCE_ARGS_CONVERT))
		return 0;

	chunk_type = chunk_to_extended(chunk_type) &
				BTRFS_EXTENDED_PROFILE_MASK;

	if (bargs->target == chunk_type)
		return 1;

	return 0;
}

static int should_balance_chunk(struct extent_buffer *leaf,
				struct btrfs_chunk *chunk, u64 chunk_offset)
{
	struct btrfs_fs_info *fs_info = leaf->fs_info;
	struct btrfs_balance_control *bctl = fs_info->balance_ctl;
	struct btrfs_balance_args *bargs = NULL;
	u64 chunk_type = btrfs_chunk_type(leaf, chunk);

	/* type filter */
	if (!((chunk_type & BTRFS_BLOCK_GROUP_TYPE_MASK) &
	      (bctl->flags & BTRFS_BALANCE_TYPE_MASK))) {
		return 0;
	}

	if (chunk_type & BTRFS_BLOCK_GROUP_DATA)
		bargs = &bctl->data;
	else if (chunk_type & BTRFS_BLOCK_GROUP_SYSTEM)
		bargs = &bctl->sys;
	else if (chunk_type & BTRFS_BLOCK_GROUP_METADATA)
		bargs = &bctl->meta;

	/* profiles filter */
	if ((bargs->flags & BTRFS_BALANCE_ARGS_PROFILES) &&
	    chunk_profiles_filter(chunk_type, bargs)) {
		return 0;
	}

	/* usage filter */
	if ((bargs->flags & BTRFS_BALANCE_ARGS_USAGE) &&
	    chunk_usage_filter(fs_info, chunk_offset, bargs)) {
		return 0;
	} else if ((bargs->flags & BTRFS_BALANCE_ARGS_USAGE_RANGE) &&
	    chunk_usage_range_filter(fs_info, chunk_offset, bargs)) {
		return 0;
	}

	/* devid filter */
	if ((bargs->flags & BTRFS_BALANCE_ARGS_DEVID) &&
	    chunk_devid_filter(leaf, chunk, bargs)) {
		return 0;
	}

	/* drange filter, makes sense only with devid filter */
	if ((bargs->flags & BTRFS_BALANCE_ARGS_DRANGE) &&
	    chunk_drange_filter(leaf, chunk, bargs)) {
		return 0;
	}

	/* vrange filter */
	if ((bargs->flags & BTRFS_BALANCE_ARGS_VRANGE) &&
	    chunk_vrange_filter(leaf, chunk, chunk_offset, bargs)) {
		return 0;
	}

	/* stripes filter */
	if ((bargs->flags & BTRFS_BALANCE_ARGS_STRIPES_RANGE) &&
	    chunk_stripes_range_filter(leaf, chunk, bargs)) {
		return 0;
	}

	/* soft profile changing mode */
	if ((bargs->flags & BTRFS_BALANCE_ARGS_SOFT) &&
	    chunk_soft_convert_filter(chunk_type, bargs)) {
		return 0;
	}

	/*
	 * limited by count, must be the last filter
	 */
	if ((bargs->flags & BTRFS_BALANCE_ARGS_LIMIT)) {
		if (bargs->limit == 0)
			return 0;
		else
			bargs->limit--;
	} else if ((bargs->flags & BTRFS_BALANCE_ARGS_LIMIT_RANGE)) {
		/*
		 * Same logic as the 'limit' filter; the minimum cannot be
		 * determined here because we do not have the global information
		 * about the count of all chunks that satisfy the filters.
		 */
		if (bargs->limit_max == 0)
			return 0;
		else
			bargs->limit_max--;
	}

	return 1;
}

static int __btrfs_balance(struct btrfs_fs_info *fs_info)
{
	struct btrfs_balance_control *bctl = fs_info->balance_ctl;
	struct btrfs_root *chunk_root = fs_info->chunk_root;
	u64 chunk_type;
	struct btrfs_chunk *chunk;
	struct btrfs_path *path = NULL;
	struct btrfs_key key;
	struct btrfs_key found_key;
	struct extent_buffer *leaf;
	int slot;
	int ret;
	int enospc_errors = 0;
	bool counting = true;
	/* The single value limit and min/max limits use the same bytes in the */
	u64 limit_data = bctl->data.limit;
	u64 limit_meta = bctl->meta.limit;
	u64 limit_sys = bctl->sys.limit;
	u32 count_data = 0;
	u32 count_meta = 0;
	u32 count_sys = 0;
	int chunk_reserved = 0;

	path = btrfs_alloc_path();
	if (!path) {
		ret = -ENOMEM;
		goto error;
	}

	/* zero out stat counters */
	spin_lock(&fs_info->balance_lock);
	memset(&bctl->stat, 0, sizeof(bctl->stat));
	spin_unlock(&fs_info->balance_lock);
again:
	if (!counting) {
		/*
		 * The single value limit and min/max limits use the same bytes
		 * in the
		 */
		bctl->data.limit = limit_data;
		bctl->meta.limit = limit_meta;
		bctl->sys.limit = limit_sys;
	}
	key.objectid = BTRFS_FIRST_CHUNK_TREE_OBJECTID;
	key.offset = (u64)-1;
	key.type = BTRFS_CHUNK_ITEM_KEY;

	while (1) {
		if ((!counting && atomic_read(&fs_info->balance_pause_req)) ||
		    atomic_read(&fs_info->balance_cancel_req)) {
			ret = -ECANCELED;
			goto error;
		}

		mutex_lock(&fs_info->reclaim_bgs_lock);
		ret = btrfs_search_slot(NULL, chunk_root, &key, path, 0, 0);
		if (ret < 0) {
			mutex_unlock(&fs_info->reclaim_bgs_lock);
			goto error;
		}

		/*
		 * this shouldn't happen, it means the last relocate
		 * failed
		 */
		if (ret == 0)
			BUG(); /* FIXME break ? */

		ret = btrfs_previous_item(chunk_root, path, 0,
					  BTRFS_CHUNK_ITEM_KEY);
		if (ret) {
			mutex_unlock(&fs_info->reclaim_bgs_lock);
			ret = 0;
			break;
		}

		leaf = path->nodes[0];
		slot = path->slots[0];
		btrfs_item_key_to_cpu(leaf, &found_key, slot);

		if (found_key.objectid != key.objectid) {
			mutex_unlock(&fs_info->reclaim_bgs_lock);
			break;
		}

		chunk = btrfs_item_ptr(leaf, slot, struct btrfs_chunk);
		chunk_type = btrfs_chunk_type(leaf, chunk);

		if (!counting) {
			spin_lock(&fs_info->balance_lock);
			bctl->stat.considered++;
			spin_unlock(&fs_info->balance_lock);
		}

		ret = should_balance_chunk(leaf, chunk, found_key.offset);

		btrfs_release_path(path);
		if (!ret) {
			mutex_unlock(&fs_info->reclaim_bgs_lock);
			goto loop;
		}

		if (counting) {
			mutex_unlock(&fs_info->reclaim_bgs_lock);
			spin_lock(&fs_info->balance_lock);
			bctl->stat.expected++;
			spin_unlock(&fs_info->balance_lock);

			if (chunk_type & BTRFS_BLOCK_GROUP_DATA)
				count_data++;
			else if (chunk_type & BTRFS_BLOCK_GROUP_SYSTEM)
				count_sys++;
			else if (chunk_type & BTRFS_BLOCK_GROUP_METADATA)
				count_meta++;

			goto loop;
		}

		/*
		 * Apply limit_min filter, no need to check if the LIMITS
		 * filter is used, limit_min is 0 by default
		 */
		if (((chunk_type & BTRFS_BLOCK_GROUP_DATA) &&
					count_data < bctl->data.limit_min)
				|| ((chunk_type & BTRFS_BLOCK_GROUP_METADATA) &&
					count_meta < bctl->meta.limit_min)
				|| ((chunk_type & BTRFS_BLOCK_GROUP_SYSTEM) &&
					count_sys < bctl->sys.limit_min)) {
			mutex_unlock(&fs_info->reclaim_bgs_lock);
			goto loop;
		}

		if (!chunk_reserved) {
			/*
			 * We may be relocating the only data chunk we have,
			 * which could potentially end up with losing data's
			 * raid profile, so lets allocate an empty one in
			 * advance.
			 */
			ret = btrfs_may_alloc_data_chunk(fs_info,
							 found_key.offset);
			if (ret < 0) {
				mutex_unlock(&fs_info->reclaim_bgs_lock);
				goto error;
			} else if (ret == 1) {
				chunk_reserved = 1;
			}
		}

		ret = btrfs_relocate_chunk(fs_info, found_key.offset);
		mutex_unlock(&fs_info->reclaim_bgs_lock);
		if (ret == -ENOSPC) {
			enospc_errors++;
		} else if (ret == -ETXTBSY) {
			btrfs_info(fs_info,
	   "skipping relocation of block group %llu due to active swapfile",
				   found_key.offset);
			ret = 0;
		} else if (ret) {
			goto error;
		} else {
			spin_lock(&fs_info->balance_lock);
			bctl->stat.completed++;
			spin_unlock(&fs_info->balance_lock);
		}
loop:
		if (found_key.offset == 0)
			break;
		key.offset = found_key.offset - 1;
	}

	if (counting) {
		btrfs_release_path(path);
		counting = false;
		goto again;
	}
error:
	btrfs_free_path(path);
	if (enospc_errors) {
		btrfs_info(fs_info, "%d enospc errors during balance",
			   enospc_errors);
		if (!ret)
			ret = -ENOSPC;
	}

	return ret;
}

/**
 * alloc_profile_is_valid - see if a given profile is valid and reduced
 * @flags: profile to validate
 * @extended: if true @flags is treated as an extended profile
 */
static int alloc_profile_is_valid(u64 flags, int extended)
{
	u64 mask = (extended ? BTRFS_EXTENDED_PROFILE_MASK :
			       BTRFS_BLOCK_GROUP_PROFILE_MASK);

	flags &= ~BTRFS_BLOCK_GROUP_TYPE_MASK;

	/* 1) check that all other bits are zeroed */
	if (flags & ~mask)
		return 0;

	/* 2) see if profile is reduced */
	if (flags == 0)
		return !extended; /* "0" is valid for usual profiles */

<<<<<<< HEAD
	/* true if exactly one bit set */
	/*
	 * Don't use is_power_of_2(unsigned long) because it won't work
	 * for the single profile (1ULL << 48) on 32-bit CPUs.
	 */
	return flags != 0 && (flags & (flags - 1)) == 0;
=======
	return has_single_bit_set(flags);
>>>>>>> 7d2a07b7
}

static inline int balance_need_close(struct btrfs_fs_info *fs_info)
{
	/* cancel requested || normal exit path */
	return atomic_read(&fs_info->balance_cancel_req) ||
		(atomic_read(&fs_info->balance_pause_req) == 0 &&
		 atomic_read(&fs_info->balance_cancel_req) == 0);
}

/*
 * Validate target profile against allowed profiles and return true if it's OK.
 * Otherwise print the error message and return false.
 */
static inline int validate_convert_profile(struct btrfs_fs_info *fs_info,
		const struct btrfs_balance_args *bargs,
		u64 allowed, const char *type)
{
	if (!(bargs->flags & BTRFS_BALANCE_ARGS_CONVERT))
		return true;

	/* Profile is valid and does not have bits outside of the allowed set */
	if (alloc_profile_is_valid(bargs->target, 1) &&
	    (bargs->target & ~allowed) == 0)
		return true;

	btrfs_err(fs_info, "balance: invalid convert %s profile %s",
			type, btrfs_bg_type_to_raid_name(bargs->target));
	return false;
}

/*
 * Fill @buf with textual description of balance filter flags @bargs, up to
 * @size_buf including the terminating null. The output may be trimmed if it
 * does not fit into the provided buffer.
 */
static void describe_balance_args(struct btrfs_balance_args *bargs, char *buf,
				 u32 size_buf)
{
	int ret;
	u32 size_bp = size_buf;
	char *bp = buf;
	u64 flags = bargs->flags;
	char tmp_buf[128] = {'\0'};

	if (!flags)
		return;

#define CHECK_APPEND_NOARG(a)						\
	do {								\
		ret = snprintf(bp, size_bp, (a));			\
		if (ret < 0 || ret >= size_bp)				\
			goto out_overflow;				\
		size_bp -= ret;						\
		bp += ret;						\
	} while (0)

#define CHECK_APPEND_1ARG(a, v1)					\
	do {								\
		ret = snprintf(bp, size_bp, (a), (v1));			\
		if (ret < 0 || ret >= size_bp)				\
			goto out_overflow;				\
		size_bp -= ret;						\
		bp += ret;						\
	} while (0)

#define CHECK_APPEND_2ARG(a, v1, v2)					\
	do {								\
		ret = snprintf(bp, size_bp, (a), (v1), (v2));		\
		if (ret < 0 || ret >= size_bp)				\
			goto out_overflow;				\
		size_bp -= ret;						\
		bp += ret;						\
	} while (0)

	if (flags & BTRFS_BALANCE_ARGS_CONVERT)
		CHECK_APPEND_1ARG("convert=%s,",
				  btrfs_bg_type_to_raid_name(bargs->target));

	if (flags & BTRFS_BALANCE_ARGS_SOFT)
		CHECK_APPEND_NOARG("soft,");

	if (flags & BTRFS_BALANCE_ARGS_PROFILES) {
		btrfs_describe_block_groups(bargs->profiles, tmp_buf,
					    sizeof(tmp_buf));
		CHECK_APPEND_1ARG("profiles=%s,", tmp_buf);
	}

	if (flags & BTRFS_BALANCE_ARGS_USAGE)
		CHECK_APPEND_1ARG("usage=%llu,", bargs->usage);

	if (flags & BTRFS_BALANCE_ARGS_USAGE_RANGE)
		CHECK_APPEND_2ARG("usage=%u..%u,",
				  bargs->usage_min, bargs->usage_max);

	if (flags & BTRFS_BALANCE_ARGS_DEVID)
		CHECK_APPEND_1ARG("devid=%llu,", bargs->devid);

	if (flags & BTRFS_BALANCE_ARGS_DRANGE)
		CHECK_APPEND_2ARG("drange=%llu..%llu,",
				  bargs->pstart, bargs->pend);

	if (flags & BTRFS_BALANCE_ARGS_VRANGE)
		CHECK_APPEND_2ARG("vrange=%llu..%llu,",
				  bargs->vstart, bargs->vend);

	if (flags & BTRFS_BALANCE_ARGS_LIMIT)
		CHECK_APPEND_1ARG("limit=%llu,", bargs->limit);

	if (flags & BTRFS_BALANCE_ARGS_LIMIT_RANGE)
		CHECK_APPEND_2ARG("limit=%u..%u,",
				bargs->limit_min, bargs->limit_max);

	if (flags & BTRFS_BALANCE_ARGS_STRIPES_RANGE)
		CHECK_APPEND_2ARG("stripes=%u..%u,",
				  bargs->stripes_min, bargs->stripes_max);

#undef CHECK_APPEND_2ARG
#undef CHECK_APPEND_1ARG
#undef CHECK_APPEND_NOARG

out_overflow:

	if (size_bp < size_buf)
		buf[size_buf - size_bp - 1] = '\0'; /* remove last , */
	else
		buf[0] = '\0';
}

static void describe_balance_start_or_resume(struct btrfs_fs_info *fs_info)
{
	u32 size_buf = 1024;
	char tmp_buf[192] = {'\0'};
	char *buf;
	char *bp;
	u32 size_bp = size_buf;
	int ret;
	struct btrfs_balance_control *bctl = fs_info->balance_ctl;

	buf = kzalloc(size_buf, GFP_KERNEL);
	if (!buf)
		return;

	bp = buf;

#define CHECK_APPEND_1ARG(a, v1)					\
	do {								\
		ret = snprintf(bp, size_bp, (a), (v1));			\
		if (ret < 0 || ret >= size_bp)				\
			goto out_overflow;				\
		size_bp -= ret;						\
		bp += ret;						\
	} while (0)

	if (bctl->flags & BTRFS_BALANCE_FORCE)
		CHECK_APPEND_1ARG("%s", "-f ");

	if (bctl->flags & BTRFS_BALANCE_DATA) {
		describe_balance_args(&bctl->data, tmp_buf, sizeof(tmp_buf));
		CHECK_APPEND_1ARG("-d%s ", tmp_buf);
	}

	if (bctl->flags & BTRFS_BALANCE_METADATA) {
		describe_balance_args(&bctl->meta, tmp_buf, sizeof(tmp_buf));
		CHECK_APPEND_1ARG("-m%s ", tmp_buf);
	}

	if (bctl->flags & BTRFS_BALANCE_SYSTEM) {
		describe_balance_args(&bctl->sys, tmp_buf, sizeof(tmp_buf));
		CHECK_APPEND_1ARG("-s%s ", tmp_buf);
	}

#undef CHECK_APPEND_1ARG

out_overflow:

	if (size_bp < size_buf)
		buf[size_buf - size_bp - 1] = '\0'; /* remove last " " */
	btrfs_info(fs_info, "balance: %s %s",
		   (bctl->flags & BTRFS_BALANCE_RESUME) ?
		   "resume" : "start", buf);

	kfree(buf);
}

/*
 * Should be called with balance mutexe held
 */
int btrfs_balance(struct btrfs_fs_info *fs_info,
		  struct btrfs_balance_control *bctl,
		  struct btrfs_ioctl_balance_args *bargs)
{
	u64 meta_target, data_target;
	u64 allowed;
	int mixed = 0;
	int ret;
	u64 num_devices;
	unsigned seq;
	bool reducing_redundancy;
	int i;

	if (btrfs_fs_closing(fs_info) ||
	    atomic_read(&fs_info->balance_pause_req) ||
	    btrfs_should_cancel_balance(fs_info)) {
		ret = -EINVAL;
		goto out;
	}

	allowed = btrfs_super_incompat_flags(fs_info->super_copy);
	if (allowed & BTRFS_FEATURE_INCOMPAT_MIXED_GROUPS)
		mixed = 1;

	/*
	 * In case of mixed groups both data and meta should be picked,
	 * and identical options should be given for both of them.
	 */
	allowed = BTRFS_BALANCE_DATA | BTRFS_BALANCE_METADATA;
	if (mixed && (bctl->flags & allowed)) {
		if (!(bctl->flags & BTRFS_BALANCE_DATA) ||
		    !(bctl->flags & BTRFS_BALANCE_METADATA) ||
		    memcmp(&bctl->data, &bctl->meta, sizeof(bctl->data))) {
			btrfs_err(fs_info,
	  "balance: mixed groups data and metadata options must be the same");
			ret = -EINVAL;
			goto out;
		}
	}

	/*
	 * rw_devices will not change at the moment, device add/delete/replace
	 * are exclusive
	 */
	num_devices = fs_info->fs_devices->rw_devices;

	/*
	 * SINGLE profile on-disk has no profile bit, but in-memory we have a
	 * special bit for it, to make it easier to distinguish.  Thus we need
	 * to set it manually, or balance would refuse the profile.
	 */
	allowed = BTRFS_AVAIL_ALLOC_BIT_SINGLE;
	for (i = 0; i < ARRAY_SIZE(btrfs_raid_array); i++)
		if (num_devices >= btrfs_raid_array[i].devs_min)
			allowed |= btrfs_raid_array[i].bg_flag;

	if (!validate_convert_profile(fs_info, &bctl->data, allowed, "data") ||
	    !validate_convert_profile(fs_info, &bctl->meta, allowed, "metadata") ||
	    !validate_convert_profile(fs_info, &bctl->sys,  allowed, "system")) {
		ret = -EINVAL;
		goto out;
	}

	/*
	 * Allow to reduce metadata or system integrity only if force set for
	 * profiles with redundancy (copies, parity)
	 */
	allowed = 0;
	for (i = 0; i < ARRAY_SIZE(btrfs_raid_array); i++) {
		if (btrfs_raid_array[i].ncopies >= 2 ||
		    btrfs_raid_array[i].tolerated_failures >= 1)
			allowed |= btrfs_raid_array[i].bg_flag;
	}
	do {
		seq = read_seqbegin(&fs_info->profiles_lock);

		if (((bctl->sys.flags & BTRFS_BALANCE_ARGS_CONVERT) &&
		     (fs_info->avail_system_alloc_bits & allowed) &&
		     !(bctl->sys.target & allowed)) ||
		    ((bctl->meta.flags & BTRFS_BALANCE_ARGS_CONVERT) &&
		     (fs_info->avail_metadata_alloc_bits & allowed) &&
		     !(bctl->meta.target & allowed)))
			reducing_redundancy = true;
		else
			reducing_redundancy = false;

		/* if we're not converting, the target field is uninitialized */
		meta_target = (bctl->meta.flags & BTRFS_BALANCE_ARGS_CONVERT) ?
			bctl->meta.target : fs_info->avail_metadata_alloc_bits;
		data_target = (bctl->data.flags & BTRFS_BALANCE_ARGS_CONVERT) ?
			bctl->data.target : fs_info->avail_data_alloc_bits;
	} while (read_seqretry(&fs_info->profiles_lock, seq));

	if (reducing_redundancy) {
		if (bctl->flags & BTRFS_BALANCE_FORCE) {
			btrfs_info(fs_info,
			   "balance: force reducing metadata redundancy");
		} else {
			btrfs_err(fs_info,
	"balance: reduces metadata redundancy, use --force if you want this");
			ret = -EINVAL;
			goto out;
		}
	}

	if (btrfs_get_num_tolerated_disk_barrier_failures(meta_target) <
		btrfs_get_num_tolerated_disk_barrier_failures(data_target)) {
		btrfs_warn(fs_info,
	"balance: metadata profile %s has lower redundancy than data profile %s",
				btrfs_bg_type_to_raid_name(meta_target),
				btrfs_bg_type_to_raid_name(data_target));
	}

	ret = insert_balance_item(fs_info, bctl);
	if (ret && ret != -EEXIST)
		goto out;

	if (!(bctl->flags & BTRFS_BALANCE_RESUME)) {
		BUG_ON(ret == -EEXIST);
		BUG_ON(fs_info->balance_ctl);
		spin_lock(&fs_info->balance_lock);
		fs_info->balance_ctl = bctl;
		spin_unlock(&fs_info->balance_lock);
	} else {
		BUG_ON(ret != -EEXIST);
		spin_lock(&fs_info->balance_lock);
		update_balance_args(bctl);
		spin_unlock(&fs_info->balance_lock);
	}

	ASSERT(!test_bit(BTRFS_FS_BALANCE_RUNNING, &fs_info->flags));
	set_bit(BTRFS_FS_BALANCE_RUNNING, &fs_info->flags);
	describe_balance_start_or_resume(fs_info);
	mutex_unlock(&fs_info->balance_mutex);

	ret = __btrfs_balance(fs_info);

	mutex_lock(&fs_info->balance_mutex);
	if (ret == -ECANCELED && atomic_read(&fs_info->balance_pause_req))
		btrfs_info(fs_info, "balance: paused");
	/*
	 * Balance can be canceled by:
	 *
	 * - Regular cancel request
	 *   Then ret == -ECANCELED and balance_cancel_req > 0
	 *
	 * - Fatal signal to "btrfs" process
	 *   Either the signal caught by wait_reserve_ticket() and callers
	 *   got -EINTR, or caught by btrfs_should_cancel_balance() and
	 *   got -ECANCELED.
	 *   Either way, in this case balance_cancel_req = 0, and
	 *   ret == -EINTR or ret == -ECANCELED.
	 *
	 * So here we only check the return value to catch canceled balance.
	 */
	else if (ret == -ECANCELED || ret == -EINTR)
		btrfs_info(fs_info, "balance: canceled");
	else
		btrfs_info(fs_info, "balance: ended with status: %d", ret);

	clear_bit(BTRFS_FS_BALANCE_RUNNING, &fs_info->flags);

	if (bargs) {
		memset(bargs, 0, sizeof(*bargs));
		btrfs_update_ioctl_balance_args(fs_info, bargs);
	}

	if ((ret && ret != -ECANCELED && ret != -ENOSPC) ||
	    balance_need_close(fs_info)) {
		reset_balance_state(fs_info);
		btrfs_exclop_finish(fs_info);
	}

	wake_up(&fs_info->balance_wait_q);

	return ret;
out:
	if (bctl->flags & BTRFS_BALANCE_RESUME)
		reset_balance_state(fs_info);
	else
		kfree(bctl);
	btrfs_exclop_finish(fs_info);

	return ret;
}

static int balance_kthread(void *data)
{
	struct btrfs_fs_info *fs_info = data;
	int ret = 0;

	mutex_lock(&fs_info->balance_mutex);
	if (fs_info->balance_ctl)
		ret = btrfs_balance(fs_info, fs_info->balance_ctl, NULL);
	mutex_unlock(&fs_info->balance_mutex);

	return ret;
}

int btrfs_resume_balance_async(struct btrfs_fs_info *fs_info)
{
	struct task_struct *tsk;

	mutex_lock(&fs_info->balance_mutex);
	if (!fs_info->balance_ctl) {
		mutex_unlock(&fs_info->balance_mutex);
		return 0;
	}
	mutex_unlock(&fs_info->balance_mutex);

	if (btrfs_test_opt(fs_info, SKIP_BALANCE)) {
		btrfs_info(fs_info, "balance: resume skipped");
		return 0;
	}

	/*
	 * A ro->rw remount sequence should continue with the paused balance
	 * regardless of who pauses it, system or the user as of now, so set
	 * the resume flag.
	 */
	spin_lock(&fs_info->balance_lock);
	fs_info->balance_ctl->flags |= BTRFS_BALANCE_RESUME;
	spin_unlock(&fs_info->balance_lock);

	tsk = kthread_run(balance_kthread, fs_info, "btrfs-balance");
	return PTR_ERR_OR_ZERO(tsk);
}

int btrfs_recover_balance(struct btrfs_fs_info *fs_info)
{
	struct btrfs_balance_control *bctl;
	struct btrfs_balance_item *item;
	struct btrfs_disk_balance_args disk_bargs;
	struct btrfs_path *path;
	struct extent_buffer *leaf;
	struct btrfs_key key;
	int ret;

	path = btrfs_alloc_path();
	if (!path)
		return -ENOMEM;

	key.objectid = BTRFS_BALANCE_OBJECTID;
	key.type = BTRFS_TEMPORARY_ITEM_KEY;
	key.offset = 0;

	ret = btrfs_search_slot(NULL, fs_info->tree_root, &key, path, 0, 0);
	if (ret < 0)
		goto out;
	if (ret > 0) { /* ret = -ENOENT; */
		ret = 0;
		goto out;
	}

	bctl = kzalloc(sizeof(*bctl), GFP_NOFS);
	if (!bctl) {
		ret = -ENOMEM;
		goto out;
	}

	leaf = path->nodes[0];
	item = btrfs_item_ptr(leaf, path->slots[0], struct btrfs_balance_item);

	bctl->flags = btrfs_balance_flags(leaf, item);
	bctl->flags |= BTRFS_BALANCE_RESUME;

	btrfs_balance_data(leaf, item, &disk_bargs);
	btrfs_disk_balance_args_to_cpu(&bctl->data, &disk_bargs);
	btrfs_balance_meta(leaf, item, &disk_bargs);
	btrfs_disk_balance_args_to_cpu(&bctl->meta, &disk_bargs);
	btrfs_balance_sys(leaf, item, &disk_bargs);
	btrfs_disk_balance_args_to_cpu(&bctl->sys, &disk_bargs);

	/*
	 * This should never happen, as the paused balance state is recovered
	 * during mount without any chance of other exclusive ops to collide.
	 *
	 * This gives the exclusive op status to balance and keeps in paused
	 * state until user intervention (cancel or umount). If the ownership
	 * cannot be assigned, show a message but do not fail. The balance
	 * is in a paused state and must have fs_info::balance_ctl properly
	 * set up.
	 */
	if (!btrfs_exclop_start(fs_info, BTRFS_EXCLOP_BALANCE))
		btrfs_warn(fs_info,
	"balance: cannot set exclusive op status, resume manually");

	btrfs_release_path(path);

	mutex_lock(&fs_info->balance_mutex);
	BUG_ON(fs_info->balance_ctl);
	spin_lock(&fs_info->balance_lock);
	fs_info->balance_ctl = bctl;
	spin_unlock(&fs_info->balance_lock);
	mutex_unlock(&fs_info->balance_mutex);
out:
	btrfs_free_path(path);
	return ret;
}

int btrfs_pause_balance(struct btrfs_fs_info *fs_info)
{
	int ret = 0;

	mutex_lock(&fs_info->balance_mutex);
	if (!fs_info->balance_ctl) {
		mutex_unlock(&fs_info->balance_mutex);
		return -ENOTCONN;
	}

	if (test_bit(BTRFS_FS_BALANCE_RUNNING, &fs_info->flags)) {
		atomic_inc(&fs_info->balance_pause_req);
		mutex_unlock(&fs_info->balance_mutex);

		wait_event(fs_info->balance_wait_q,
			   !test_bit(BTRFS_FS_BALANCE_RUNNING, &fs_info->flags));

		mutex_lock(&fs_info->balance_mutex);
		/* we are good with balance_ctl ripped off from under us */
		BUG_ON(test_bit(BTRFS_FS_BALANCE_RUNNING, &fs_info->flags));
		atomic_dec(&fs_info->balance_pause_req);
	} else {
		ret = -ENOTCONN;
	}

	mutex_unlock(&fs_info->balance_mutex);
	return ret;
}

int btrfs_cancel_balance(struct btrfs_fs_info *fs_info)
{
	mutex_lock(&fs_info->balance_mutex);
	if (!fs_info->balance_ctl) {
		mutex_unlock(&fs_info->balance_mutex);
		return -ENOTCONN;
	}

	/*
	 * A paused balance with the item stored on disk can be resumed at
	 * mount time if the mount is read-write. Otherwise it's still paused
	 * and we must not allow cancelling as it deletes the item.
	 */
	if (sb_rdonly(fs_info->sb)) {
		mutex_unlock(&fs_info->balance_mutex);
		return -EROFS;
	}

	atomic_inc(&fs_info->balance_cancel_req);
	/*
	 * if we are running just wait and return, balance item is
	 * deleted in btrfs_balance in this case
	 */
	if (test_bit(BTRFS_FS_BALANCE_RUNNING, &fs_info->flags)) {
		mutex_unlock(&fs_info->balance_mutex);
		wait_event(fs_info->balance_wait_q,
			   !test_bit(BTRFS_FS_BALANCE_RUNNING, &fs_info->flags));
		mutex_lock(&fs_info->balance_mutex);
	} else {
		mutex_unlock(&fs_info->balance_mutex);
		/*
		 * Lock released to allow other waiters to continue, we'll
		 * reexamine the status again.
		 */
		mutex_lock(&fs_info->balance_mutex);

		if (fs_info->balance_ctl) {
			reset_balance_state(fs_info);
			btrfs_exclop_finish(fs_info);
			btrfs_info(fs_info, "balance: canceled");
		}
	}

	BUG_ON(fs_info->balance_ctl ||
		test_bit(BTRFS_FS_BALANCE_RUNNING, &fs_info->flags));
	atomic_dec(&fs_info->balance_cancel_req);
	mutex_unlock(&fs_info->balance_mutex);
	return 0;
}

int btrfs_uuid_scan_kthread(void *data)
{
	struct btrfs_fs_info *fs_info = data;
	struct btrfs_root *root = fs_info->tree_root;
	struct btrfs_key key;
	struct btrfs_path *path = NULL;
	int ret = 0;
	struct extent_buffer *eb;
	int slot;
	struct btrfs_root_item root_item;
	u32 item_size;
	struct btrfs_trans_handle *trans = NULL;
	bool closing = false;

	path = btrfs_alloc_path();
	if (!path) {
		ret = -ENOMEM;
		goto out;
	}

	key.objectid = 0;
	key.type = BTRFS_ROOT_ITEM_KEY;
	key.offset = 0;

	while (1) {
		if (btrfs_fs_closing(fs_info)) {
			closing = true;
			break;
		}
		ret = btrfs_search_forward(root, &key, path,
				BTRFS_OLDEST_GENERATION);
		if (ret) {
			if (ret > 0)
				ret = 0;
			break;
		}

		if (key.type != BTRFS_ROOT_ITEM_KEY ||
		    (key.objectid < BTRFS_FIRST_FREE_OBJECTID &&
		     key.objectid != BTRFS_FS_TREE_OBJECTID) ||
		    key.objectid > BTRFS_LAST_FREE_OBJECTID)
			goto skip;

		eb = path->nodes[0];
		slot = path->slots[0];
		item_size = btrfs_item_size_nr(eb, slot);
		if (item_size < sizeof(root_item))
			goto skip;

		read_extent_buffer(eb, &root_item,
				   btrfs_item_ptr_offset(eb, slot),
				   (int)sizeof(root_item));
		if (btrfs_root_refs(&root_item) == 0)
			goto skip;

		if (!btrfs_is_empty_uuid(root_item.uuid) ||
		    !btrfs_is_empty_uuid(root_item.received_uuid)) {
			if (trans)
				goto update_tree;

			btrfs_release_path(path);
			/*
			 * 1 - subvol uuid item
			 * 1 - received_subvol uuid item
			 */
			trans = btrfs_start_transaction(fs_info->uuid_root, 2);
			if (IS_ERR(trans)) {
				ret = PTR_ERR(trans);
				break;
			}
			continue;
		} else {
			goto skip;
		}
update_tree:
		btrfs_release_path(path);
		if (!btrfs_is_empty_uuid(root_item.uuid)) {
			ret = btrfs_uuid_tree_add(trans, root_item.uuid,
						  BTRFS_UUID_KEY_SUBVOL,
						  key.objectid);
			if (ret < 0) {
				btrfs_warn(fs_info, "uuid_tree_add failed %d",
					ret);
				break;
			}
		}

		if (!btrfs_is_empty_uuid(root_item.received_uuid)) {
			ret = btrfs_uuid_tree_add(trans,
						  root_item.received_uuid,
						 BTRFS_UUID_KEY_RECEIVED_SUBVOL,
						  key.objectid);
			if (ret < 0) {
				btrfs_warn(fs_info, "uuid_tree_add failed %d",
					ret);
				break;
			}
		}

skip:
		btrfs_release_path(path);
		if (trans) {
			ret = btrfs_end_transaction(trans);
			trans = NULL;
			if (ret)
				break;
		}

		if (key.offset < (u64)-1) {
			key.offset++;
		} else if (key.type < BTRFS_ROOT_ITEM_KEY) {
			key.offset = 0;
			key.type = BTRFS_ROOT_ITEM_KEY;
		} else if (key.objectid < (u64)-1) {
			key.offset = 0;
			key.type = BTRFS_ROOT_ITEM_KEY;
			key.objectid++;
		} else {
			break;
		}
		cond_resched();
	}

out:
	btrfs_free_path(path);
	if (trans && !IS_ERR(trans))
		btrfs_end_transaction(trans);
	if (ret)
		btrfs_warn(fs_info, "btrfs_uuid_scan_kthread failed %d", ret);
	else if (!closing)
		set_bit(BTRFS_FS_UPDATE_UUID_TREE_GEN, &fs_info->flags);
	up(&fs_info->uuid_tree_rescan_sem);
	return 0;
}

<<<<<<< HEAD
/*
 * Callback for btrfs_uuid_tree_iterate().
 * returns:
 * 0	check succeeded, the entry is not outdated.
 * < 0	if an error occurred.
 * > 0	if the check failed, which means the caller shall remove the entry.
 */
static int btrfs_check_uuid_tree_entry(struct btrfs_fs_info *fs_info,
				       u8 *uuid, u8 type, u64 subid)
{
	struct btrfs_key key;
	int ret = 0;
	struct btrfs_root *subvol_root;

	if (type != BTRFS_UUID_KEY_SUBVOL &&
	    type != BTRFS_UUID_KEY_RECEIVED_SUBVOL)
		goto out;

	key.objectid = subid;
	key.type = BTRFS_ROOT_ITEM_KEY;
	key.offset = (u64)-1;
	subvol_root = btrfs_get_fs_root(fs_info, &key, true);
	if (IS_ERR(subvol_root)) {
		ret = PTR_ERR(subvol_root);
		if (ret == -ENOENT)
			ret = 1;
		goto out;
	}

	switch (type) {
	case BTRFS_UUID_KEY_SUBVOL:
		if (memcmp(uuid, subvol_root->root_item.uuid, BTRFS_UUID_SIZE))
			ret = 1;
		break;
	case BTRFS_UUID_KEY_RECEIVED_SUBVOL:
		if (memcmp(uuid, subvol_root->root_item.received_uuid,
			   BTRFS_UUID_SIZE))
			ret = 1;
		break;
	}
	btrfs_put_root(subvol_root);
out:
	return ret;
}

static int btrfs_uuid_rescan_kthread(void *data)
{
	struct btrfs_fs_info *fs_info = (struct btrfs_fs_info *)data;
	int ret;

	/*
	 * 1st step is to iterate through the existing UUID tree and
	 * to delete all entries that contain outdated data.
	 * 2nd step is to add all missing entries to the UUID tree.
	 */
	ret = btrfs_uuid_tree_iterate(fs_info, btrfs_check_uuid_tree_entry);
	if (ret < 0) {
		btrfs_warn(fs_info, "iterating uuid_tree failed %d", ret);
		up(&fs_info->uuid_tree_rescan_sem);
		return ret;
	}
	return btrfs_uuid_scan_kthread(data);
}

=======
>>>>>>> 7d2a07b7
int btrfs_create_uuid_tree(struct btrfs_fs_info *fs_info)
{
	struct btrfs_trans_handle *trans;
	struct btrfs_root *tree_root = fs_info->tree_root;
	struct btrfs_root *uuid_root;
	struct task_struct *task;
	int ret;

	/*
	 * 1 - root node
	 * 1 - root item
	 */
	trans = btrfs_start_transaction(tree_root, 2);
	if (IS_ERR(trans))
		return PTR_ERR(trans);

	uuid_root = btrfs_create_tree(trans, BTRFS_UUID_TREE_OBJECTID);
	if (IS_ERR(uuid_root)) {
		ret = PTR_ERR(uuid_root);
		btrfs_abort_transaction(trans, ret);
		btrfs_end_transaction(trans);
		return ret;
	}

	fs_info->uuid_root = uuid_root;

	ret = btrfs_commit_transaction(trans);
	if (ret)
		return ret;

	down(&fs_info->uuid_tree_rescan_sem);
	task = kthread_run(btrfs_uuid_scan_kthread, fs_info, "btrfs-uuid");
	if (IS_ERR(task)) {
		/* fs_info->update_uuid_tree_gen remains 0 in all error case */
		btrfs_warn(fs_info, "failed to start uuid_scan task");
		up(&fs_info->uuid_tree_rescan_sem);
		return PTR_ERR(task);
	}

	return 0;
}

/*
 * shrinking a device means finding all of the device extents past
 * the new size, and then following the back refs to the chunks.
 * The chunk relocation code actually frees the device extent
 */
int btrfs_shrink_device(struct btrfs_device *device, u64 new_size)
{
	struct btrfs_fs_info *fs_info = device->fs_info;
	struct btrfs_root *root = fs_info->dev_root;
	struct btrfs_trans_handle *trans;
	struct btrfs_dev_extent *dev_extent = NULL;
	struct btrfs_path *path;
	u64 length;
	u64 chunk_offset;
	int ret;
	int slot;
	int failed = 0;
	bool retried = false;
	struct extent_buffer *l;
	struct btrfs_key key;
	struct btrfs_super_block *super_copy = fs_info->super_copy;
	u64 old_total = btrfs_super_total_bytes(super_copy);
	u64 old_size = btrfs_device_get_total_bytes(device);
	u64 diff;
	u64 start;

	new_size = round_down(new_size, fs_info->sectorsize);
	start = new_size;
	diff = round_down(old_size - new_size, fs_info->sectorsize);

	if (test_bit(BTRFS_DEV_STATE_REPLACE_TGT, &device->dev_state))
		return -EINVAL;

	path = btrfs_alloc_path();
	if (!path)
		return -ENOMEM;

	path->reada = READA_BACK;

	trans = btrfs_start_transaction(root, 0);
	if (IS_ERR(trans)) {
		btrfs_free_path(path);
		return PTR_ERR(trans);
	}

	mutex_lock(&fs_info->chunk_mutex);

	btrfs_device_set_total_bytes(device, new_size);
	if (test_bit(BTRFS_DEV_STATE_WRITEABLE, &device->dev_state)) {
		device->fs_devices->total_rw_bytes -= diff;
		atomic64_sub(diff, &fs_info->free_chunk_space);
	}

	/*
	 * Once the device's size has been set to the new size, ensure all
	 * in-memory chunks are synced to disk so that the loop below sees them
	 * and relocates them accordingly.
	 */
	if (contains_pending_extent(device, &start, diff)) {
		mutex_unlock(&fs_info->chunk_mutex);
		ret = btrfs_commit_transaction(trans);
		if (ret)
			goto done;
	} else {
		mutex_unlock(&fs_info->chunk_mutex);
		btrfs_end_transaction(trans);
	}

again:
	key.objectid = device->devid;
	key.offset = (u64)-1;
	key.type = BTRFS_DEV_EXTENT_KEY;

	do {
		mutex_lock(&fs_info->reclaim_bgs_lock);
		ret = btrfs_search_slot(NULL, root, &key, path, 0, 0);
		if (ret < 0) {
			mutex_unlock(&fs_info->reclaim_bgs_lock);
			goto done;
		}

		ret = btrfs_previous_item(root, path, 0, key.type);
		if (ret) {
			mutex_unlock(&fs_info->reclaim_bgs_lock);
			if (ret < 0)
				goto done;
			ret = 0;
			btrfs_release_path(path);
			break;
		}

		l = path->nodes[0];
		slot = path->slots[0];
		btrfs_item_key_to_cpu(l, &key, path->slots[0]);

		if (key.objectid != device->devid) {
			mutex_unlock(&fs_info->reclaim_bgs_lock);
			btrfs_release_path(path);
			break;
		}

		dev_extent = btrfs_item_ptr(l, slot, struct btrfs_dev_extent);
		length = btrfs_dev_extent_length(l, dev_extent);

		if (key.offset + length <= new_size) {
			mutex_unlock(&fs_info->reclaim_bgs_lock);
			btrfs_release_path(path);
			break;
		}

		chunk_offset = btrfs_dev_extent_chunk_offset(l, dev_extent);
		btrfs_release_path(path);

		/*
		 * We may be relocating the only data chunk we have,
		 * which could potentially end up with losing data's
		 * raid profile, so lets allocate an empty one in
		 * advance.
		 */
		ret = btrfs_may_alloc_data_chunk(fs_info, chunk_offset);
		if (ret < 0) {
			mutex_unlock(&fs_info->reclaim_bgs_lock);
			goto done;
		}

		ret = btrfs_relocate_chunk(fs_info, chunk_offset);
		mutex_unlock(&fs_info->reclaim_bgs_lock);
		if (ret == -ENOSPC) {
			failed++;
		} else if (ret) {
			if (ret == -ETXTBSY) {
				btrfs_warn(fs_info,
		   "could not shrink block group %llu due to active swapfile",
					   chunk_offset);
			}
			goto done;
		}
	} while (key.offset-- > 0);

	if (failed && !retried) {
		failed = 0;
		retried = true;
		goto again;
	} else if (failed && retried) {
		ret = -ENOSPC;
		goto done;
	}

	/* Shrinking succeeded, else we would be at "done". */
	trans = btrfs_start_transaction(root, 0);
	if (IS_ERR(trans)) {
		ret = PTR_ERR(trans);
		goto done;
	}

	mutex_lock(&fs_info->chunk_mutex);
	/* Clear all state bits beyond the shrunk device size */
	clear_extent_bits(&device->alloc_state, new_size, (u64)-1,
			  CHUNK_STATE_MASK);

	btrfs_device_set_disk_total_bytes(device, new_size);
	if (list_empty(&device->post_commit_list))
		list_add_tail(&device->post_commit_list,
			      &trans->transaction->dev_update_list);

	WARN_ON(diff > old_total);
	btrfs_set_super_total_bytes(super_copy,
			round_down(old_total - diff, fs_info->sectorsize));
	mutex_unlock(&fs_info->chunk_mutex);

	/* Now btrfs_update_device() will change the on-disk size. */
	ret = btrfs_update_device(trans, device);
	if (ret < 0) {
		btrfs_abort_transaction(trans, ret);
		btrfs_end_transaction(trans);
	} else {
		ret = btrfs_commit_transaction(trans);
	}
done:
	btrfs_free_path(path);
	if (ret) {
		mutex_lock(&fs_info->chunk_mutex);
		btrfs_device_set_total_bytes(device, old_size);
		if (test_bit(BTRFS_DEV_STATE_WRITEABLE, &device->dev_state))
			device->fs_devices->total_rw_bytes += diff;
		atomic64_add(diff, &fs_info->free_chunk_space);
		mutex_unlock(&fs_info->chunk_mutex);
	}
	return ret;
}

static int btrfs_add_system_chunk(struct btrfs_fs_info *fs_info,
			   struct btrfs_key *key,
			   struct btrfs_chunk *chunk, int item_size)
{
	struct btrfs_super_block *super_copy = fs_info->super_copy;
	struct btrfs_disk_key disk_key;
	u32 array_size;
	u8 *ptr;

	lockdep_assert_held(&fs_info->chunk_mutex);

	array_size = btrfs_super_sys_array_size(super_copy);
	if (array_size + item_size + sizeof(disk_key)
			> BTRFS_SYSTEM_CHUNK_ARRAY_SIZE)
		return -EFBIG;

	ptr = super_copy->sys_chunk_array + array_size;
	btrfs_cpu_key_to_disk(&disk_key, key);
	memcpy(ptr, &disk_key, sizeof(disk_key));
	ptr += sizeof(disk_key);
	memcpy(ptr, chunk, item_size);
	item_size += sizeof(disk_key);
	btrfs_set_super_sys_array_size(super_copy, array_size + item_size);

	return 0;
}

/*
 * sort the devices in descending order by max_avail, total_avail
 */
static int btrfs_cmp_device_info(const void *a, const void *b)
{
	const struct btrfs_device_info *di_a = a;
	const struct btrfs_device_info *di_b = b;

	if (di_a->max_avail > di_b->max_avail)
		return -1;
	if (di_a->max_avail < di_b->max_avail)
		return 1;
	if (di_a->total_avail > di_b->total_avail)
		return -1;
	if (di_a->total_avail < di_b->total_avail)
		return 1;
	return 0;
}

static void check_raid56_incompat_flag(struct btrfs_fs_info *info, u64 type)
{
	if (!(type & BTRFS_BLOCK_GROUP_RAID56_MASK))
		return;

	btrfs_set_fs_incompat(info, RAID56);
}

<<<<<<< HEAD
=======
static void check_raid1c34_incompat_flag(struct btrfs_fs_info *info, u64 type)
{
	if (!(type & (BTRFS_BLOCK_GROUP_RAID1C3 | BTRFS_BLOCK_GROUP_RAID1C4)))
		return;

	btrfs_set_fs_incompat(info, RAID1C34);
}

>>>>>>> 7d2a07b7
/*
 * Structure used internally for __btrfs_alloc_chunk() function.
 * Wraps needed parameters.
 */
struct alloc_chunk_ctl {
	u64 start;
	u64 type;
	/* Total number of stripes to allocate */
	int num_stripes;
	/* sub_stripes info for map */
	int sub_stripes;
	/* Stripes per device */
	int dev_stripes;
	/* Maximum number of devices to use */
	int devs_max;
	/* Minimum number of devices to use */
	int devs_min;
	/* ndevs has to be a multiple of this */
	int devs_increment;
	/* Number of copies */
	int ncopies;
	/* Number of stripes worth of bytes to store parity information */
	int nparity;
	u64 max_stripe_size;
	u64 max_chunk_size;
	u64 dev_extent_min;
	u64 stripe_size;
	u64 chunk_size;
	int ndevs;
};
<<<<<<< HEAD

static void init_alloc_chunk_ctl_policy_regular(
				struct btrfs_fs_devices *fs_devices,
				struct alloc_chunk_ctl *ctl)
{
=======

static void init_alloc_chunk_ctl_policy_regular(
				struct btrfs_fs_devices *fs_devices,
				struct alloc_chunk_ctl *ctl)
{
	u64 type = ctl->type;

	if (type & BTRFS_BLOCK_GROUP_DATA) {
		ctl->max_stripe_size = SZ_1G;
		ctl->max_chunk_size = BTRFS_MAX_DATA_CHUNK_SIZE;
	} else if (type & BTRFS_BLOCK_GROUP_METADATA) {
		/* For larger filesystems, use larger metadata chunks */
		if (fs_devices->total_rw_bytes > 50ULL * SZ_1G)
			ctl->max_stripe_size = SZ_1G;
		else
			ctl->max_stripe_size = SZ_256M;
		ctl->max_chunk_size = ctl->max_stripe_size;
	} else if (type & BTRFS_BLOCK_GROUP_SYSTEM) {
		ctl->max_stripe_size = SZ_32M;
		ctl->max_chunk_size = 2 * ctl->max_stripe_size;
		ctl->devs_max = min_t(int, ctl->devs_max,
				      BTRFS_MAX_DEVS_SYS_CHUNK);
	} else {
		BUG();
	}

	/* We don't want a chunk larger than 10% of writable space */
	ctl->max_chunk_size = min(div_factor(fs_devices->total_rw_bytes, 1),
				  ctl->max_chunk_size);
	ctl->dev_extent_min = BTRFS_STRIPE_LEN * ctl->dev_stripes;
}

static void init_alloc_chunk_ctl_policy_zoned(
				      struct btrfs_fs_devices *fs_devices,
				      struct alloc_chunk_ctl *ctl)
{
	u64 zone_size = fs_devices->fs_info->zone_size;
	u64 limit;
	int min_num_stripes = ctl->devs_min * ctl->dev_stripes;
	int min_data_stripes = (min_num_stripes - ctl->nparity) / ctl->ncopies;
	u64 min_chunk_size = min_data_stripes * zone_size;
>>>>>>> 7d2a07b7
	u64 type = ctl->type;

	ctl->max_stripe_size = zone_size;
	if (type & BTRFS_BLOCK_GROUP_DATA) {
<<<<<<< HEAD
		ctl->max_stripe_size = SZ_1G;
		ctl->max_chunk_size = BTRFS_MAX_DATA_CHUNK_SIZE;
	} else if (type & BTRFS_BLOCK_GROUP_METADATA) {
		/* For larger filesystems, use larger metadata chunks */
		if (fs_devices->total_rw_bytes > 50ULL * SZ_1G)
			ctl->max_stripe_size = SZ_1G;
		else
			ctl->max_stripe_size = SZ_256M;
		ctl->max_chunk_size = ctl->max_stripe_size;
	} else if (type & BTRFS_BLOCK_GROUP_SYSTEM) {
		ctl->max_stripe_size = SZ_32M;
=======
		ctl->max_chunk_size = round_down(BTRFS_MAX_DATA_CHUNK_SIZE,
						 zone_size);
	} else if (type & BTRFS_BLOCK_GROUP_METADATA) {
		ctl->max_chunk_size = ctl->max_stripe_size;
	} else if (type & BTRFS_BLOCK_GROUP_SYSTEM) {
>>>>>>> 7d2a07b7
		ctl->max_chunk_size = 2 * ctl->max_stripe_size;
		ctl->devs_max = min_t(int, ctl->devs_max,
				      BTRFS_MAX_DEVS_SYS_CHUNK);
	} else {
		BUG();
	}

	/* We don't want a chunk larger than 10% of writable space */
<<<<<<< HEAD
	ctl->max_chunk_size = min(div_factor(fs_devices->total_rw_bytes, 1),
				  ctl->max_chunk_size);
	ctl->dev_extent_min = BTRFS_STRIPE_LEN * ctl->dev_stripes;
=======
	limit = max(round_down(div_factor(fs_devices->total_rw_bytes, 1),
			       zone_size),
		    min_chunk_size);
	ctl->max_chunk_size = min(limit, ctl->max_chunk_size);
	ctl->dev_extent_min = zone_size * ctl->dev_stripes;
>>>>>>> 7d2a07b7
}

static void init_alloc_chunk_ctl(struct btrfs_fs_devices *fs_devices,
				 struct alloc_chunk_ctl *ctl)
{
	int index = btrfs_bg_flags_to_raid_index(ctl->type);

	ctl->sub_stripes = btrfs_raid_array[index].sub_stripes;
	ctl->dev_stripes = btrfs_raid_array[index].dev_stripes;
	ctl->devs_max = btrfs_raid_array[index].devs_max;
	if (!ctl->devs_max)
		ctl->devs_max = BTRFS_MAX_DEVS(fs_devices->fs_info);
	ctl->devs_min = btrfs_raid_array[index].devs_min;
	ctl->devs_increment = btrfs_raid_array[index].devs_increment;
	ctl->ncopies = btrfs_raid_array[index].ncopies;
	ctl->nparity = btrfs_raid_array[index].nparity;
	ctl->ndevs = 0;

	switch (fs_devices->chunk_alloc_policy) {
	case BTRFS_CHUNK_ALLOC_REGULAR:
		init_alloc_chunk_ctl_policy_regular(fs_devices, ctl);
		break;
<<<<<<< HEAD
=======
	case BTRFS_CHUNK_ALLOC_ZONED:
		init_alloc_chunk_ctl_policy_zoned(fs_devices, ctl);
		break;
>>>>>>> 7d2a07b7
	default:
		BUG();
	}
}

static int gather_device_info(struct btrfs_fs_devices *fs_devices,
			      struct alloc_chunk_ctl *ctl,
			      struct btrfs_device_info *devices_info)
{
	struct btrfs_fs_info *info = fs_devices->fs_info;
	struct btrfs_device *device;
	u64 total_avail;
	u64 dev_extent_want = ctl->max_stripe_size * ctl->dev_stripes;
	int ret;
	int ndevs = 0;
	u64 max_avail;
	u64 dev_offset;

	/*
	 * in the first pass through the devices list, we gather information
	 * about the available holes on each device.
	 */
	list_for_each_entry(device, &fs_devices->alloc_list, dev_alloc_list) {
		if (!test_bit(BTRFS_DEV_STATE_WRITEABLE, &device->dev_state)) {
			WARN(1, KERN_ERR
			       "BTRFS: read-only device in alloc_list\n");
			continue;
		}

		if (!test_bit(BTRFS_DEV_STATE_IN_FS_METADATA,
					&device->dev_state) ||
		    test_bit(BTRFS_DEV_STATE_REPLACE_TGT, &device->dev_state))
			continue;

		if (device->total_bytes > device->bytes_used)
			total_avail = device->total_bytes - device->bytes_used;
		else
			total_avail = 0;

		/* If there is no space on this device, skip it. */
		if (total_avail < ctl->dev_extent_min)
			continue;

		ret = find_free_dev_extent(device, dev_extent_want, &dev_offset,
					   &max_avail);
		if (ret && ret != -ENOSPC)
			return ret;

		if (ret == 0)
			max_avail = dev_extent_want;

		if (max_avail < ctl->dev_extent_min) {
			if (btrfs_test_opt(info, ENOSPC_DEBUG))
				btrfs_debug(info,
			"%s: devid %llu has no free space, have=%llu want=%llu",
					    __func__, device->devid, max_avail,
					    ctl->dev_extent_min);
			continue;
		}

		if (ndevs == fs_devices->rw_devices) {
			WARN(1, "%s: found more than %llu devices\n",
			     __func__, fs_devices->rw_devices);
			break;
		}
		devices_info[ndevs].dev_offset = dev_offset;
		devices_info[ndevs].max_avail = max_avail;
		devices_info[ndevs].total_avail = total_avail;
		devices_info[ndevs].dev = device;
		++ndevs;
	}
	ctl->ndevs = ndevs;

	/*
	 * now sort the devices by hole size / available space
	 */
	sort(devices_info, ndevs, sizeof(struct btrfs_device_info),
	     btrfs_cmp_device_info, NULL);

	return 0;
}

static int decide_stripe_size_regular(struct alloc_chunk_ctl *ctl,
				      struct btrfs_device_info *devices_info)
{
	/* Number of stripes that count for block group size */
	int data_stripes;

	/*
	 * The primary goal is to maximize the number of stripes, so use as
	 * many devices as possible, even if the stripes are not maximum sized.
	 *
	 * The DUP profile stores more than one stripe per device, the
	 * max_avail is the total size so we have to adjust.
	 */
	ctl->stripe_size = div_u64(devices_info[ctl->ndevs - 1].max_avail,
				   ctl->dev_stripes);
	ctl->num_stripes = ctl->ndevs * ctl->dev_stripes;

	/* This will have to be fixed for RAID1 and RAID10 over more drives */
	data_stripes = (ctl->num_stripes - ctl->nparity) / ctl->ncopies;

	/*
	 * Use the number of data stripes to figure out how big this chunk is
	 * really going to be in terms of logical address space, and compare
	 * that answer with the max chunk size. If it's higher, we try to
	 * reduce stripe_size.
	 */
	if (ctl->stripe_size * data_stripes > ctl->max_chunk_size) {
		/*
		 * Reduce stripe_size, round it up to a 16MB boundary again and
		 * then use it, unless it ends up being even bigger than the
		 * previous value we had already.
		 */
		ctl->stripe_size = min(round_up(div_u64(ctl->max_chunk_size,
							data_stripes), SZ_16M),
				       ctl->stripe_size);
	}

	/* Align to BTRFS_STRIPE_LEN */
	ctl->stripe_size = round_down(ctl->stripe_size, BTRFS_STRIPE_LEN);
	ctl->chunk_size = ctl->stripe_size * data_stripes;

	return 0;
}

<<<<<<< HEAD
static int decide_stripe_size(struct btrfs_fs_devices *fs_devices,
			      struct alloc_chunk_ctl *ctl,
			      struct btrfs_device_info *devices_info)
{
	struct btrfs_fs_info *info = fs_devices->fs_info;

	/*
	 * Round down to number of usable stripes, devs_increment can be any
	 * number so we can't use round_down() that requires power of 2, while
	 * rounddown is safe.
	 */
	ctl->ndevs = rounddown(ctl->ndevs, ctl->devs_increment);

	if (ctl->ndevs < ctl->devs_min) {
		if (btrfs_test_opt(info, ENOSPC_DEBUG)) {
			btrfs_debug(info,
	"%s: not enough devices with free space: have=%d minimum required=%d",
				    __func__, ctl->ndevs, ctl->devs_min);
		}
		return -ENOSPC;
	}

=======
static int decide_stripe_size_zoned(struct alloc_chunk_ctl *ctl,
				    struct btrfs_device_info *devices_info)
{
	u64 zone_size = devices_info[0].dev->zone_info->zone_size;
	/* Number of stripes that count for block group size */
	int data_stripes;

	/*
	 * It should hold because:
	 *    dev_extent_min == dev_extent_want == zone_size * dev_stripes
	 */
	ASSERT(devices_info[ctl->ndevs - 1].max_avail == ctl->dev_extent_min);

	ctl->stripe_size = zone_size;
	ctl->num_stripes = ctl->ndevs * ctl->dev_stripes;
	data_stripes = (ctl->num_stripes - ctl->nparity) / ctl->ncopies;

	/* stripe_size is fixed in zoned filesysmte. Reduce ndevs instead. */
	if (ctl->stripe_size * data_stripes > ctl->max_chunk_size) {
		ctl->ndevs = div_u64(div_u64(ctl->max_chunk_size * ctl->ncopies,
					     ctl->stripe_size) + ctl->nparity,
				     ctl->dev_stripes);
		ctl->num_stripes = ctl->ndevs * ctl->dev_stripes;
		data_stripes = (ctl->num_stripes - ctl->nparity) / ctl->ncopies;
		ASSERT(ctl->stripe_size * data_stripes <= ctl->max_chunk_size);
	}

	ctl->chunk_size = ctl->stripe_size * data_stripes;

	return 0;
}

static int decide_stripe_size(struct btrfs_fs_devices *fs_devices,
			      struct alloc_chunk_ctl *ctl,
			      struct btrfs_device_info *devices_info)
{
	struct btrfs_fs_info *info = fs_devices->fs_info;

	/*
	 * Round down to number of usable stripes, devs_increment can be any
	 * number so we can't use round_down() that requires power of 2, while
	 * rounddown is safe.
	 */
	ctl->ndevs = rounddown(ctl->ndevs, ctl->devs_increment);

	if (ctl->ndevs < ctl->devs_min) {
		if (btrfs_test_opt(info, ENOSPC_DEBUG)) {
			btrfs_debug(info,
	"%s: not enough devices with free space: have=%d minimum required=%d",
				    __func__, ctl->ndevs, ctl->devs_min);
		}
		return -ENOSPC;
	}

>>>>>>> 7d2a07b7
	ctl->ndevs = min(ctl->ndevs, ctl->devs_max);

	switch (fs_devices->chunk_alloc_policy) {
	case BTRFS_CHUNK_ALLOC_REGULAR:
		return decide_stripe_size_regular(ctl, devices_info);
<<<<<<< HEAD
=======
	case BTRFS_CHUNK_ALLOC_ZONED:
		return decide_stripe_size_zoned(ctl, devices_info);
>>>>>>> 7d2a07b7
	default:
		BUG();
	}
}

static struct btrfs_block_group *create_chunk(struct btrfs_trans_handle *trans,
			struct alloc_chunk_ctl *ctl,
			struct btrfs_device_info *devices_info)
{
	struct btrfs_fs_info *info = trans->fs_info;
	struct map_lookup *map = NULL;
	struct extent_map_tree *em_tree;
	struct btrfs_block_group *block_group;
	struct extent_map *em;
	u64 start = ctl->start;
	u64 type = ctl->type;
	int ret;
	int i;
	int j;

	map = kmalloc(map_lookup_size(ctl->num_stripes), GFP_NOFS);
	if (!map)
		return ERR_PTR(-ENOMEM);
	map->num_stripes = ctl->num_stripes;

	for (i = 0; i < ctl->ndevs; ++i) {
		for (j = 0; j < ctl->dev_stripes; ++j) {
			int s = i * ctl->dev_stripes + j;
			map->stripes[s].dev = devices_info[i].dev;
			map->stripes[s].physical = devices_info[i].dev_offset +
						   j * ctl->stripe_size;
		}
	}
	map->stripe_len = BTRFS_STRIPE_LEN;
	map->io_align = BTRFS_STRIPE_LEN;
	map->io_width = BTRFS_STRIPE_LEN;
	map->type = type;
	map->sub_stripes = ctl->sub_stripes;

	trace_btrfs_chunk_alloc(info, map, start, ctl->chunk_size);

	em = alloc_extent_map();
	if (!em) {
		kfree(map);
		return ERR_PTR(-ENOMEM);
	}
	set_bit(EXTENT_FLAG_FS_MAPPING, &em->flags);
	em->map_lookup = map;
	em->start = start;
	em->len = ctl->chunk_size;
	em->block_start = 0;
	em->block_len = em->len;
	em->orig_block_len = ctl->stripe_size;

	em_tree = &info->mapping_tree;
	write_lock(&em_tree->lock);
	ret = add_extent_mapping(em_tree, em, 0);
	if (ret) {
		write_unlock(&em_tree->lock);
		free_extent_map(em);
		return ERR_PTR(ret);
	}
	write_unlock(&em_tree->lock);

	block_group = btrfs_make_block_group(trans, 0, type, start, ctl->chunk_size);
	if (IS_ERR(block_group))
		goto error_del_extent;

	for (i = 0; i < map->num_stripes; i++) {
		struct btrfs_device *dev = map->stripes[i].dev;

		btrfs_device_set_bytes_used(dev,
					    dev->bytes_used + ctl->stripe_size);
		if (list_empty(&dev->post_commit_list))
			list_add_tail(&dev->post_commit_list,
				      &trans->transaction->dev_update_list);
	}

	atomic64_sub(ctl->stripe_size * map->num_stripes,
		     &info->free_chunk_space);

	free_extent_map(em);
	check_raid56_incompat_flag(info, type);
	check_raid1c34_incompat_flag(info, type);

	return block_group;

error_del_extent:
	write_lock(&em_tree->lock);
	remove_extent_mapping(em_tree, em);
	write_unlock(&em_tree->lock);

	/* One for our allocation */
	free_extent_map(em);
	/* One for the tree reference */
	free_extent_map(em);

	return block_group;
}

struct btrfs_block_group *btrfs_alloc_chunk(struct btrfs_trans_handle *trans,
					    u64 type)
{
	struct btrfs_fs_info *info = trans->fs_info;
	struct btrfs_fs_devices *fs_devices = info->fs_devices;
	struct btrfs_device_info *devices_info = NULL;
	struct alloc_chunk_ctl ctl;
	struct btrfs_block_group *block_group;
	int ret;

	lockdep_assert_held(&info->chunk_mutex);

	if (!alloc_profile_is_valid(type, 0)) {
		ASSERT(0);
		return ERR_PTR(-EINVAL);
	}

	if (list_empty(&fs_devices->alloc_list)) {
		if (btrfs_test_opt(info, ENOSPC_DEBUG))
			btrfs_debug(info, "%s: no writable device", __func__);
		return ERR_PTR(-ENOSPC);
	}

	if (!(type & BTRFS_BLOCK_GROUP_TYPE_MASK)) {
		btrfs_err(info, "invalid chunk type 0x%llx requested", type);
		ASSERT(0);
		return ERR_PTR(-EINVAL);
	}

	ctl.start = find_next_chunk(info);
	ctl.type = type;
	init_alloc_chunk_ctl(fs_devices, &ctl);

	devices_info = kcalloc(fs_devices->rw_devices, sizeof(*devices_info),
			       GFP_NOFS);
	if (!devices_info)
		return ERR_PTR(-ENOMEM);

	ret = gather_device_info(fs_devices, &ctl, devices_info);
	if (ret < 0) {
		block_group = ERR_PTR(ret);
		goto out;
	}

	ret = decide_stripe_size(fs_devices, &ctl, devices_info);
	if (ret < 0) {
		block_group = ERR_PTR(ret);
		goto out;
	}

	block_group = create_chunk(trans, &ctl, devices_info);

out:
	kfree(devices_info);
	return block_group;
}

/*
 * This function, btrfs_finish_chunk_alloc(), belongs to phase 2.
 *
 * See the comment at btrfs_chunk_alloc() for details about the chunk allocation
 * phases.
 */
int btrfs_finish_chunk_alloc(struct btrfs_trans_handle *trans,
			     u64 chunk_offset, u64 chunk_size)
{
	struct btrfs_fs_info *fs_info = trans->fs_info;
	struct btrfs_device *device;
	struct extent_map *em;
	struct map_lookup *map;
	u64 dev_offset;
	u64 stripe_size;
	int i;
	int ret = 0;

	em = btrfs_get_chunk_map(fs_info, chunk_offset, chunk_size);
	if (IS_ERR(em))
		return PTR_ERR(em);

	map = em->map_lookup;
	stripe_size = em->orig_block_len;

	/*
	 * Take the device list mutex to prevent races with the final phase of
	 * a device replace operation that replaces the device object associated
	 * with the map's stripes, because the device object's id can change
	 * at any time during that final phase of the device replace operation
	 * (dev-replace.c:btrfs_dev_replace_finishing()), so we could grab the
	 * replaced device and then see it with an ID of BTRFS_DEV_REPLACE_DEVID,
	 * resulting in persisting a device extent item with such ID.
	 */
	mutex_lock(&fs_info->fs_devices->device_list_mutex);
	for (i = 0; i < map->num_stripes; i++) {
		device = map->stripes[i].dev;
		dev_offset = map->stripes[i].physical;

		ret = btrfs_alloc_dev_extent(trans, device, chunk_offset,
					     dev_offset, stripe_size);
		if (ret)
			break;
	}
	mutex_unlock(&fs_info->fs_devices->device_list_mutex);

	free_extent_map(em);
	return ret;
}

/*
 * This function, btrfs_chunk_alloc_add_chunk_item(), typically belongs to the
 * phase 1 of chunk allocation. It belongs to phase 2 only when allocating system
 * chunks.
 *
 * See the comment at btrfs_chunk_alloc() for details about the chunk allocation
 * phases.
 */
int btrfs_chunk_alloc_add_chunk_item(struct btrfs_trans_handle *trans,
				     struct btrfs_block_group *bg)
{
	struct btrfs_fs_info *fs_info = trans->fs_info;
	struct btrfs_root *extent_root = fs_info->extent_root;
	struct btrfs_root *chunk_root = fs_info->chunk_root;
	struct btrfs_key key;
	struct btrfs_chunk *chunk;
	struct btrfs_stripe *stripe;
	struct extent_map *em;
	struct map_lookup *map;
	size_t item_size;
	int i;
	int ret;

	/*
	 * We take the chunk_mutex for 2 reasons:
	 *
	 * 1) Updates and insertions in the chunk btree must be done while holding
	 *    the chunk_mutex, as well as updating the system chunk array in the
	 *    superblock. See the comment on top of btrfs_chunk_alloc() for the
	 *    details;
	 *
	 * 2) To prevent races with the final phase of a device replace operation
	 *    that replaces the device object associated with the map's stripes,
	 *    because the device object's id can change at any time during that
	 *    final phase of the device replace operation
	 *    (dev-replace.c:btrfs_dev_replace_finishing()), so we could grab the
	 *    replaced device and then see it with an ID of BTRFS_DEV_REPLACE_DEVID,
	 *    which would cause a failure when updating the device item, which does
	 *    not exists, or persisting a stripe of the chunk item with such ID.
	 *    Here we can't use the device_list_mutex because our caller already
	 *    has locked the chunk_mutex, and the final phase of device replace
	 *    acquires both mutexes - first the device_list_mutex and then the
	 *    chunk_mutex. Using any of those two mutexes protects us from a
	 *    concurrent device replace.
	 */
	lockdep_assert_held(&fs_info->chunk_mutex);

	em = btrfs_get_chunk_map(fs_info, bg->start, bg->length);
	if (IS_ERR(em)) {
		ret = PTR_ERR(em);
		btrfs_abort_transaction(trans, ret);
		return ret;
	}

	map = em->map_lookup;
	item_size = btrfs_chunk_item_size(map->num_stripes);

	chunk = kzalloc(item_size, GFP_NOFS);
	if (!chunk) {
		ret = -ENOMEM;
		btrfs_abort_transaction(trans, ret);
		goto out;
	}

	for (i = 0; i < map->num_stripes; i++) {
		struct btrfs_device *device = map->stripes[i].dev;

		ret = btrfs_update_device(trans, device);
		if (ret)
			goto out;
	}

	stripe = &chunk->stripe;
	for (i = 0; i < map->num_stripes; i++) {
		struct btrfs_device *device = map->stripes[i].dev;
		const u64 dev_offset = map->stripes[i].physical;

		btrfs_set_stack_stripe_devid(stripe, device->devid);
		btrfs_set_stack_stripe_offset(stripe, dev_offset);
		memcpy(stripe->dev_uuid, device->uuid, BTRFS_UUID_SIZE);
		stripe++;
	}

	btrfs_set_stack_chunk_length(chunk, bg->length);
	btrfs_set_stack_chunk_owner(chunk, extent_root->root_key.objectid);
	btrfs_set_stack_chunk_stripe_len(chunk, map->stripe_len);
	btrfs_set_stack_chunk_type(chunk, map->type);
	btrfs_set_stack_chunk_num_stripes(chunk, map->num_stripes);
	btrfs_set_stack_chunk_io_align(chunk, map->stripe_len);
	btrfs_set_stack_chunk_io_width(chunk, map->stripe_len);
	btrfs_set_stack_chunk_sector_size(chunk, fs_info->sectorsize);
	btrfs_set_stack_chunk_sub_stripes(chunk, map->sub_stripes);

	key.objectid = BTRFS_FIRST_CHUNK_TREE_OBJECTID;
	key.type = BTRFS_CHUNK_ITEM_KEY;
	key.offset = bg->start;

	ret = btrfs_insert_item(trans, chunk_root, &key, chunk, item_size);
	if (ret)
		goto out;

	bg->chunk_item_inserted = 1;

	if (map->type & BTRFS_BLOCK_GROUP_SYSTEM) {
		ret = btrfs_add_system_chunk(fs_info, &key, chunk, item_size);
		if (ret)
			goto out;
	}

out:
	kfree(chunk);
	free_extent_map(em);
	return ret;
}

static noinline int init_first_rw_device(struct btrfs_trans_handle *trans)
{
	struct btrfs_fs_info *fs_info = trans->fs_info;
	u64 alloc_profile;
	struct btrfs_block_group *meta_bg;
	struct btrfs_block_group *sys_bg;

	/*
	 * When adding a new device for sprouting, the seed device is read-only
	 * so we must first allocate a metadata and a system chunk. But before
	 * adding the block group items to the extent, device and chunk btrees,
	 * we must first:
	 *
	 * 1) Create both chunks without doing any changes to the btrees, as
	 *    otherwise we would get -ENOSPC since the block groups from the
	 *    seed device are read-only;
	 *
	 * 2) Add the device item for the new sprout device - finishing the setup
	 *    of a new block group requires updating the device item in the chunk
	 *    btree, so it must exist when we attempt to do it. The previous step
	 *    ensures this does not fail with -ENOSPC.
	 *
	 * After that we can add the block group items to their btrees:
	 * update existing device item in the chunk btree, add a new block group
	 * item to the extent btree, add a new chunk item to the chunk btree and
	 * finally add the new device extent items to the devices btree.
	 */

	alloc_profile = btrfs_metadata_alloc_profile(fs_info);
	meta_bg = btrfs_alloc_chunk(trans, alloc_profile);
	if (IS_ERR(meta_bg))
		return PTR_ERR(meta_bg);

	alloc_profile = btrfs_system_alloc_profile(fs_info);
	sys_bg = btrfs_alloc_chunk(trans, alloc_profile);
	if (IS_ERR(sys_bg))
		return PTR_ERR(sys_bg);

	return 0;
}

static inline int btrfs_chunk_max_errors(struct map_lookup *map)
{
	const int index = btrfs_bg_flags_to_raid_index(map->type);

	return btrfs_raid_array[index].tolerated_failures;
}

int btrfs_chunk_readonly(struct btrfs_fs_info *fs_info, u64 chunk_offset)
{
	struct extent_map *em;
	struct map_lookup *map;
	int readonly = 0;
	int miss_ndevs = 0;
	int i;

	em = btrfs_get_chunk_map(fs_info, chunk_offset, 1);
	if (IS_ERR(em))
		return 1;

	map = em->map_lookup;
	for (i = 0; i < map->num_stripes; i++) {
		if (test_bit(BTRFS_DEV_STATE_MISSING,
					&map->stripes[i].dev->dev_state)) {
			miss_ndevs++;
			continue;
		}
		if (!test_bit(BTRFS_DEV_STATE_WRITEABLE,
					&map->stripes[i].dev->dev_state)) {
			readonly = 1;
			goto end;
		}
	}

	/*
	 * If the number of missing devices is larger than max errors,
	 * we can not write the data into that chunk successfully, so
	 * set it readonly.
	 */
	if (miss_ndevs > btrfs_chunk_max_errors(map))
		readonly = 1;
end:
	free_extent_map(em);
	return readonly;
}

void btrfs_mapping_tree_free(struct extent_map_tree *tree)
{
	struct extent_map *em;

	while (1) {
		write_lock(&tree->lock);
		em = lookup_extent_mapping(tree, 0, (u64)-1);
		if (em)
			remove_extent_mapping(tree, em);
		write_unlock(&tree->lock);
		if (!em)
			break;
		/* once for us */
		free_extent_map(em);
		/* once for the tree */
		free_extent_map(em);
	}
}

int btrfs_num_copies(struct btrfs_fs_info *fs_info, u64 logical, u64 len)
{
	struct extent_map *em;
	struct map_lookup *map;
	int ret;

	em = btrfs_get_chunk_map(fs_info, logical, len);
	if (IS_ERR(em))
		/*
		 * We could return errors for these cases, but that could get
		 * ugly and we'd probably do the same thing which is just not do
		 * anything else and exit, so return 1 so the callers don't try
		 * to use other copies.
		 */
		return 1;

	map = em->map_lookup;
	if (map->type & (BTRFS_BLOCK_GROUP_DUP | BTRFS_BLOCK_GROUP_RAID1_MASK))
		ret = map->num_stripes;
	else if (map->type & BTRFS_BLOCK_GROUP_RAID10)
		ret = map->sub_stripes;
	else if (map->type & BTRFS_BLOCK_GROUP_RAID5)
		ret = 2;
	else if (map->type & BTRFS_BLOCK_GROUP_RAID6)
		/*
		 * There could be two corrupted data stripes, we need
		 * to loop retry in order to rebuild the correct data.
		 *
		 * Fail a stripe at a time on every retry except the
		 * stripe under reconstruction.
		 */
		ret = map->num_stripes;
	else
		ret = 1;
	free_extent_map(em);

	down_read(&fs_info->dev_replace.rwsem);
	if (btrfs_dev_replace_is_ongoing(&fs_info->dev_replace) &&
	    fs_info->dev_replace.tgtdev)
		ret++;
	up_read(&fs_info->dev_replace.rwsem);

	return ret;
}

unsigned long btrfs_full_stripe_len(struct btrfs_fs_info *fs_info,
				    u64 logical)
{
	struct extent_map *em;
	struct map_lookup *map;
	unsigned long len = fs_info->sectorsize;

	em = btrfs_get_chunk_map(fs_info, logical, len);

	if (!WARN_ON(IS_ERR(em))) {
		map = em->map_lookup;
		if (map->type & BTRFS_BLOCK_GROUP_RAID56_MASK)
			len = map->stripe_len * nr_data_stripes(map);
		free_extent_map(em);
	}
	return len;
}

int btrfs_is_parity_mirror(struct btrfs_fs_info *fs_info, u64 logical, u64 len)
{
	struct extent_map *em;
	struct map_lookup *map;
	int ret = 0;

	em = btrfs_get_chunk_map(fs_info, logical, len);

	if(!WARN_ON(IS_ERR(em))) {
		map = em->map_lookup;
		if (map->type & BTRFS_BLOCK_GROUP_RAID56_MASK)
			ret = 1;
		free_extent_map(em);
	}
	return ret;
}

static int find_live_mirror(struct btrfs_fs_info *fs_info,
			    struct map_lookup *map, int first,
			    int dev_replace_is_ongoing)
{
	int i;
	int num_stripes;
	int preferred_mirror;
	int tolerance;
	struct btrfs_device *srcdev;

	ASSERT((map->type &
		 (BTRFS_BLOCK_GROUP_RAID1_MASK | BTRFS_BLOCK_GROUP_RAID10)));

	if (map->type & BTRFS_BLOCK_GROUP_RAID10)
		num_stripes = map->sub_stripes;
	else
		num_stripes = map->num_stripes;

	switch (fs_info->fs_devices->read_policy) {
	default:
		/* Shouldn't happen, just warn and use pid instead of failing */
		btrfs_warn_rl(fs_info,
			      "unknown read_policy type %u, reset to pid",
			      fs_info->fs_devices->read_policy);
		fs_info->fs_devices->read_policy = BTRFS_READ_POLICY_PID;
		fallthrough;
	case BTRFS_READ_POLICY_PID:
		preferred_mirror = first + (current->pid % num_stripes);
		break;
	}

	if (dev_replace_is_ongoing &&
	    fs_info->dev_replace.cont_reading_from_srcdev_mode ==
	     BTRFS_DEV_REPLACE_ITEM_CONT_READING_FROM_SRCDEV_MODE_AVOID)
		srcdev = fs_info->dev_replace.srcdev;
	else
		srcdev = NULL;

	/*
	 * try to avoid the drive that is the source drive for a
	 * dev-replace procedure, only choose it if no other non-missing
	 * mirror is available
	 */
	for (tolerance = 0; tolerance < 2; tolerance++) {
		if (map->stripes[preferred_mirror].dev->bdev &&
		    (tolerance || map->stripes[preferred_mirror].dev != srcdev))
			return preferred_mirror;
		for (i = first; i < first + num_stripes; i++) {
			if (map->stripes[i].dev->bdev &&
			    (tolerance || map->stripes[i].dev != srcdev))
				return i;
		}
	}

	/* we couldn't find one that doesn't fail.  Just return something
	 * and the io error handling code will clean up eventually
	 */
	return preferred_mirror;
}

/* Bubble-sort the stripe set to put the parity/syndrome stripes last */
static void sort_parity_stripes(struct btrfs_bio *bbio, int num_stripes)
{
	int i;
	int again = 1;

	while (again) {
		again = 0;
		for (i = 0; i < num_stripes - 1; i++) {
			/* Swap if parity is on a smaller index */
			if (bbio->raid_map[i] > bbio->raid_map[i + 1]) {
				swap(bbio->stripes[i], bbio->stripes[i + 1]);
				swap(bbio->raid_map[i], bbio->raid_map[i + 1]);
				again = 1;
			}
		}
	}
}

static struct btrfs_bio *alloc_btrfs_bio(int total_stripes, int real_stripes)
{
	struct btrfs_bio *bbio = kzalloc(
		 /* the size of the btrfs_bio */
		sizeof(struct btrfs_bio) +
		/* plus the variable array for the stripes */
		sizeof(struct btrfs_bio_stripe) * (total_stripes) +
		/* plus the variable array for the tgt dev */
		sizeof(int) * (real_stripes) +
		/*
		 * plus the raid_map, which includes both the tgt dev
		 * and the stripes
		 */
		sizeof(u64) * (total_stripes),
		GFP_NOFS|__GFP_NOFAIL);

	atomic_set(&bbio->error, 0);
	refcount_set(&bbio->refs, 1);

	bbio->tgtdev_map = (int *)(bbio->stripes + total_stripes);
	bbio->raid_map = (u64 *)(bbio->tgtdev_map + real_stripes);

	return bbio;
}

void btrfs_get_bbio(struct btrfs_bio *bbio)
{
	WARN_ON(!refcount_read(&bbio->refs));
	refcount_inc(&bbio->refs);
}

void btrfs_put_bbio(struct btrfs_bio *bbio)
{
	if (!bbio)
		return;
	if (refcount_dec_and_test(&bbio->refs))
		kfree(bbio);
}

/* can REQ_OP_DISCARD be sent with other REQ like REQ_OP_WRITE? */
/*
 * Please note that, discard won't be sent to target device of device
 * replace.
 */
static int __btrfs_map_block_for_discard(struct btrfs_fs_info *fs_info,
					 u64 logical, u64 *length_ret,
					 struct btrfs_bio **bbio_ret)
{
	struct extent_map *em;
	struct map_lookup *map;
	struct btrfs_bio *bbio;
	u64 length = *length_ret;
	u64 offset;
	u64 stripe_nr;
	u64 stripe_nr_end;
	u64 stripe_end_offset;
	u64 stripe_cnt;
	u64 stripe_len;
	u64 stripe_offset;
	u64 num_stripes;
	u32 stripe_index;
	u32 factor = 0;
	u32 sub_stripes = 0;
	u64 stripes_per_dev = 0;
	u32 remaining_stripes = 0;
	u32 last_stripe = 0;
	int ret = 0;
	int i;

	/* discard always return a bbio */
	ASSERT(bbio_ret);

	em = btrfs_get_chunk_map(fs_info, logical, length);
	if (IS_ERR(em))
		return PTR_ERR(em);

	map = em->map_lookup;
	/* we don't discard raid56 yet */
	if (map->type & BTRFS_BLOCK_GROUP_RAID56_MASK) {
		ret = -EOPNOTSUPP;
		goto out;
	}

	offset = logical - em->start;
	length = min_t(u64, em->start + em->len - logical, length);
	*length_ret = length;

	stripe_len = map->stripe_len;
	/*
	 * stripe_nr counts the total number of stripes we have to stride
	 * to get to this block
	 */
	stripe_nr = div64_u64(offset, stripe_len);

	/* stripe_offset is the offset of this block in its stripe */
	stripe_offset = offset - stripe_nr * stripe_len;

	stripe_nr_end = round_up(offset + length, map->stripe_len);
	stripe_nr_end = div64_u64(stripe_nr_end, map->stripe_len);
	stripe_cnt = stripe_nr_end - stripe_nr;
	stripe_end_offset = stripe_nr_end * map->stripe_len -
			    (offset + length);
	/*
	 * after this, stripe_nr is the number of stripes on this
	 * device we have to walk to find the data, and stripe_index is
	 * the number of our device in the stripe array
	 */
	num_stripes = 1;
	stripe_index = 0;
	if (map->type & (BTRFS_BLOCK_GROUP_RAID0 |
			 BTRFS_BLOCK_GROUP_RAID10)) {
		if (map->type & BTRFS_BLOCK_GROUP_RAID0)
			sub_stripes = 1;
		else
			sub_stripes = map->sub_stripes;

		factor = map->num_stripes / sub_stripes;
		num_stripes = min_t(u64, map->num_stripes,
				    sub_stripes * stripe_cnt);
		stripe_nr = div_u64_rem(stripe_nr, factor, &stripe_index);
		stripe_index *= sub_stripes;
		stripes_per_dev = div_u64_rem(stripe_cnt, factor,
					      &remaining_stripes);
		div_u64_rem(stripe_nr_end - 1, factor, &last_stripe);
		last_stripe *= sub_stripes;
	} else if (map->type & (BTRFS_BLOCK_GROUP_RAID1_MASK |
				BTRFS_BLOCK_GROUP_DUP)) {
		num_stripes = map->num_stripes;
	} else {
		stripe_nr = div_u64_rem(stripe_nr, map->num_stripes,
					&stripe_index);
	}

	bbio = alloc_btrfs_bio(num_stripes, 0);
	if (!bbio) {
		ret = -ENOMEM;
		goto out;
	}

	for (i = 0; i < num_stripes; i++) {
		bbio->stripes[i].physical =
			map->stripes[stripe_index].physical +
			stripe_offset + stripe_nr * map->stripe_len;
		bbio->stripes[i].dev = map->stripes[stripe_index].dev;

		if (map->type & (BTRFS_BLOCK_GROUP_RAID0 |
				 BTRFS_BLOCK_GROUP_RAID10)) {
			bbio->stripes[i].length = stripes_per_dev *
				map->stripe_len;

			if (i / sub_stripes < remaining_stripes)
				bbio->stripes[i].length +=
					map->stripe_len;

			/*
			 * Special for the first stripe and
			 * the last stripe:
			 *
			 * |-------|...|-------|
			 *     |----------|
			 *    off     end_off
			 */
			if (i < sub_stripes)
				bbio->stripes[i].length -=
					stripe_offset;

			if (stripe_index >= last_stripe &&
			    stripe_index <= (last_stripe +
					     sub_stripes - 1))
				bbio->stripes[i].length -=
					stripe_end_offset;

			if (i == sub_stripes - 1)
				stripe_offset = 0;
		} else {
			bbio->stripes[i].length = length;
		}

		stripe_index++;
		if (stripe_index == map->num_stripes) {
			stripe_index = 0;
			stripe_nr++;
		}
	}

	*bbio_ret = bbio;
	bbio->map_type = map->type;
	bbio->num_stripes = num_stripes;
out:
	free_extent_map(em);
	return ret;
}

/*
 * In dev-replace case, for repair case (that's the only case where the mirror
 * is selected explicitly when calling btrfs_map_block), blocks left of the
 * left cursor can also be read from the target drive.
 *
 * For REQ_GET_READ_MIRRORS, the target drive is added as the last one to the
 * array of stripes.
 * For READ, it also needs to be supported using the same mirror number.
 *
 * If the requested block is not left of the left cursor, EIO is returned. This
 * can happen because btrfs_num_copies() returns one more in the dev-replace
 * case.
 */
static int get_extra_mirror_from_replace(struct btrfs_fs_info *fs_info,
					 u64 logical, u64 length,
					 u64 srcdev_devid, int *mirror_num,
					 u64 *physical)
{
	struct btrfs_bio *bbio = NULL;
	int num_stripes;
	int index_srcdev = 0;
	int found = 0;
	u64 physical_of_found = 0;
	int i;
	int ret = 0;

	ret = __btrfs_map_block(fs_info, BTRFS_MAP_GET_READ_MIRRORS,
				logical, &length, &bbio, 0, 0);
	if (ret) {
		ASSERT(bbio == NULL);
		return ret;
	}

	num_stripes = bbio->num_stripes;
	if (*mirror_num > num_stripes) {
		/*
		 * BTRFS_MAP_GET_READ_MIRRORS does not contain this mirror,
		 * that means that the requested area is not left of the left
		 * cursor
		 */
		btrfs_put_bbio(bbio);
		return -EIO;
	}

	/*
	 * process the rest of the function using the mirror_num of the source
	 * drive. Therefore look it up first.  At the end, patch the device
	 * pointer to the one of the target drive.
	 */
	for (i = 0; i < num_stripes; i++) {
		if (bbio->stripes[i].dev->devid != srcdev_devid)
			continue;

		/*
		 * In case of DUP, in order to keep it simple, only add the
		 * mirror with the lowest physical address
		 */
		if (found &&
		    physical_of_found <= bbio->stripes[i].physical)
			continue;

		index_srcdev = i;
		found = 1;
		physical_of_found = bbio->stripes[i].physical;
	}

	btrfs_put_bbio(bbio);

	ASSERT(found);
	if (!found)
		return -EIO;

	*mirror_num = index_srcdev + 1;
	*physical = physical_of_found;
	return ret;
}

static bool is_block_group_to_copy(struct btrfs_fs_info *fs_info, u64 logical)
{
	struct btrfs_block_group *cache;
	bool ret;

	/* Non zoned filesystem does not use "to_copy" flag */
	if (!btrfs_is_zoned(fs_info))
		return false;

	cache = btrfs_lookup_block_group(fs_info, logical);

	spin_lock(&cache->lock);
	ret = cache->to_copy;
	spin_unlock(&cache->lock);

	btrfs_put_block_group(cache);
	return ret;
}

static void handle_ops_on_dev_replace(enum btrfs_map_op op,
				      struct btrfs_bio **bbio_ret,
				      struct btrfs_dev_replace *dev_replace,
				      u64 logical,
				      int *num_stripes_ret, int *max_errors_ret)
{
	struct btrfs_bio *bbio = *bbio_ret;
	u64 srcdev_devid = dev_replace->srcdev->devid;
	int tgtdev_indexes = 0;
	int num_stripes = *num_stripes_ret;
	int max_errors = *max_errors_ret;
	int i;

	if (op == BTRFS_MAP_WRITE) {
		int index_where_to_add;

		/*
		 * A block group which have "to_copy" set will eventually
		 * copied by dev-replace process. We can avoid cloning IO here.
		 */
		if (is_block_group_to_copy(dev_replace->srcdev->fs_info, logical))
			return;

		/*
		 * duplicate the write operations while the dev replace
		 * procedure is running. Since the copying of the old disk to
		 * the new disk takes place at run time while the filesystem is
		 * mounted writable, the regular write operations to the old
		 * disk have to be duplicated to go to the new disk as well.
		 *
		 * Note that device->missing is handled by the caller, and that
		 * the write to the old disk is already set up in the stripes
		 * array.
		 */
		index_where_to_add = num_stripes;
		for (i = 0; i < num_stripes; i++) {
			if (bbio->stripes[i].dev->devid == srcdev_devid) {
				/* write to new disk, too */
				struct btrfs_bio_stripe *new =
					bbio->stripes + index_where_to_add;
				struct btrfs_bio_stripe *old =
					bbio->stripes + i;

				new->physical = old->physical;
				new->length = old->length;
				new->dev = dev_replace->tgtdev;
				bbio->tgtdev_map[i] = index_where_to_add;
				index_where_to_add++;
				max_errors++;
				tgtdev_indexes++;
			}
		}
		num_stripes = index_where_to_add;
	} else if (op == BTRFS_MAP_GET_READ_MIRRORS) {
		int index_srcdev = 0;
		int found = 0;
		u64 physical_of_found = 0;

		/*
		 * During the dev-replace procedure, the target drive can also
		 * be used to read data in case it is needed to repair a corrupt
		 * block elsewhere. This is possible if the requested area is
		 * left of the left cursor. In this area, the target drive is a
		 * full copy of the source drive.
		 */
		for (i = 0; i < num_stripes; i++) {
			if (bbio->stripes[i].dev->devid == srcdev_devid) {
				/*
				 * In case of DUP, in order to keep it simple,
				 * only add the mirror with the lowest physical
				 * address
				 */
				if (found &&
				    physical_of_found <=
				     bbio->stripes[i].physical)
					continue;
				index_srcdev = i;
				found = 1;
				physical_of_found = bbio->stripes[i].physical;
			}
		}
		if (found) {
			struct btrfs_bio_stripe *tgtdev_stripe =
				bbio->stripes + num_stripes;

			tgtdev_stripe->physical = physical_of_found;
			tgtdev_stripe->length =
				bbio->stripes[index_srcdev].length;
			tgtdev_stripe->dev = dev_replace->tgtdev;
			bbio->tgtdev_map[index_srcdev] = num_stripes;

			tgtdev_indexes++;
			num_stripes++;
		}
	}

	*num_stripes_ret = num_stripes;
	*max_errors_ret = max_errors;
	bbio->num_tgtdevs = tgtdev_indexes;
	*bbio_ret = bbio;
}

static bool need_full_stripe(enum btrfs_map_op op)
{
	return (op == BTRFS_MAP_WRITE || op == BTRFS_MAP_GET_READ_MIRRORS);
}

/*
 * Calculate the geometry of a particular (address, len) tuple. This
 * information is used to calculate how big a particular bio can get before it
 * straddles a stripe.
 *
 * @fs_info: the filesystem
 * @em:      mapping containing the logical extent
 * @op:      type of operation - write or read
 * @logical: address that we want to figure out the geometry of
 * @io_geom: pointer used to return values
 *
 * Returns < 0 in case a chunk for the given logical address cannot be found,
 * usually shouldn't happen unless @logical is corrupted, 0 otherwise.
 */
int btrfs_get_io_geometry(struct btrfs_fs_info *fs_info, struct extent_map *em,
			  enum btrfs_map_op op, u64 logical,
			  struct btrfs_io_geometry *io_geom)
{
	struct map_lookup *map;
	u64 len;
	u64 offset;
	u64 stripe_offset;
	u64 stripe_nr;
	u64 stripe_len;
	u64 raid56_full_stripe_start = (u64)-1;
	int data_stripes;

	ASSERT(op != BTRFS_MAP_DISCARD);

	map = em->map_lookup;
	/* Offset of this logical address in the chunk */
	offset = logical - em->start;
	/* Len of a stripe in a chunk */
	stripe_len = map->stripe_len;
	/* Stripe where this block falls in */
	stripe_nr = div64_u64(offset, stripe_len);
	/* Offset of stripe in the chunk */
	stripe_offset = stripe_nr * stripe_len;
	if (offset < stripe_offset) {
		btrfs_crit(fs_info,
"stripe math has gone wrong, stripe_offset=%llu offset=%llu start=%llu logical=%llu stripe_len=%llu",
			stripe_offset, offset, em->start, logical, stripe_len);
		return -EINVAL;
	}

	/* stripe_offset is the offset of this block in its stripe */
	stripe_offset = offset - stripe_offset;
	data_stripes = nr_data_stripes(map);

	if (map->type & BTRFS_BLOCK_GROUP_PROFILE_MASK) {
		u64 max_len = stripe_len - stripe_offset;

		/*
		 * In case of raid56, we need to know the stripe aligned start
		 */
		if (map->type & BTRFS_BLOCK_GROUP_RAID56_MASK) {
			unsigned long full_stripe_len = stripe_len * data_stripes;
			raid56_full_stripe_start = offset;

			/*
			 * Allow a write of a full stripe, but make sure we
			 * don't allow straddling of stripes
			 */
			raid56_full_stripe_start = div64_u64(raid56_full_stripe_start,
					full_stripe_len);
			raid56_full_stripe_start *= full_stripe_len;

			/*
			 * For writes to RAID[56], allow a full stripeset across
			 * all disks. For other RAID types and for RAID[56]
			 * reads, just allow a single stripe (on a single disk).
			 */
			if (op == BTRFS_MAP_WRITE) {
				max_len = stripe_len * data_stripes -
					  (offset - raid56_full_stripe_start);
			}
		}
		len = min_t(u64, em->len - offset, max_len);
	} else {
		len = em->len - offset;
	}

	io_geom->len = len;
	io_geom->offset = offset;
	io_geom->stripe_len = stripe_len;
	io_geom->stripe_nr = stripe_nr;
	io_geom->stripe_offset = stripe_offset;
	io_geom->raid56_stripe_offset = raid56_full_stripe_start;

	return 0;
}

static int __btrfs_map_block(struct btrfs_fs_info *fs_info,
			     enum btrfs_map_op op,
			     u64 logical, u64 *length,
			     struct btrfs_bio **bbio_ret,
			     int mirror_num, int need_raid_map)
{
	struct extent_map *em;
	struct map_lookup *map;
	u64 stripe_offset;
	u64 stripe_nr;
	u64 stripe_len;
	u32 stripe_index;
	int data_stripes;
	int i;
	int ret = 0;
	int num_stripes;
	int max_errors = 0;
	int tgtdev_indexes = 0;
	struct btrfs_bio *bbio = NULL;
	struct btrfs_dev_replace *dev_replace = &fs_info->dev_replace;
	int dev_replace_is_ongoing = 0;
	int num_alloc_stripes;
	int patch_the_first_stripe_for_dev_replace = 0;
	u64 physical_to_patch_in_first_stripe = 0;
	u64 raid56_full_stripe_start = (u64)-1;
	struct btrfs_io_geometry geom;

	ASSERT(bbio_ret);
	ASSERT(op != BTRFS_MAP_DISCARD);

	em = btrfs_get_chunk_map(fs_info, logical, *length);
	ASSERT(!IS_ERR(em));

	ret = btrfs_get_io_geometry(fs_info, em, op, logical, &geom);
	if (ret < 0)
		return ret;

	map = em->map_lookup;

	*length = geom.len;
	stripe_len = geom.stripe_len;
	stripe_nr = geom.stripe_nr;
	stripe_offset = geom.stripe_offset;
	raid56_full_stripe_start = geom.raid56_stripe_offset;
	data_stripes = nr_data_stripes(map);

	down_read(&dev_replace->rwsem);
	dev_replace_is_ongoing = btrfs_dev_replace_is_ongoing(dev_replace);
	/*
	 * Hold the semaphore for read during the whole operation, write is
	 * requested at commit time but must wait.
	 */
	if (!dev_replace_is_ongoing)
		up_read(&dev_replace->rwsem);

	if (dev_replace_is_ongoing && mirror_num == map->num_stripes + 1 &&
	    !need_full_stripe(op) && dev_replace->tgtdev != NULL) {
		ret = get_extra_mirror_from_replace(fs_info, logical, *length,
						    dev_replace->srcdev->devid,
						    &mirror_num,
					    &physical_to_patch_in_first_stripe);
		if (ret)
			goto out;
		else
			patch_the_first_stripe_for_dev_replace = 1;
	} else if (mirror_num > map->num_stripes) {
		mirror_num = 0;
	}

	num_stripes = 1;
	stripe_index = 0;
	if (map->type & BTRFS_BLOCK_GROUP_RAID0) {
		stripe_nr = div_u64_rem(stripe_nr, map->num_stripes,
				&stripe_index);
		if (!need_full_stripe(op))
			mirror_num = 1;
	} else if (map->type & BTRFS_BLOCK_GROUP_RAID1_MASK) {
		if (need_full_stripe(op))
			num_stripes = map->num_stripes;
		else if (mirror_num)
			stripe_index = mirror_num - 1;
		else {
			stripe_index = find_live_mirror(fs_info, map, 0,
					    dev_replace_is_ongoing);
			mirror_num = stripe_index + 1;
		}

	} else if (map->type & BTRFS_BLOCK_GROUP_DUP) {
		if (need_full_stripe(op)) {
			num_stripes = map->num_stripes;
		} else if (mirror_num) {
			stripe_index = mirror_num - 1;
		} else {
			mirror_num = 1;
		}

	} else if (map->type & BTRFS_BLOCK_GROUP_RAID10) {
		u32 factor = map->num_stripes / map->sub_stripes;

		stripe_nr = div_u64_rem(stripe_nr, factor, &stripe_index);
		stripe_index *= map->sub_stripes;

		if (need_full_stripe(op))
			num_stripes = map->sub_stripes;
		else if (mirror_num)
			stripe_index += mirror_num - 1;
		else {
			int old_stripe_index = stripe_index;
			stripe_index = find_live_mirror(fs_info, map,
					      stripe_index,
					      dev_replace_is_ongoing);
			mirror_num = stripe_index - old_stripe_index + 1;
		}

	} else if (map->type & BTRFS_BLOCK_GROUP_RAID56_MASK) {
		if (need_raid_map && (need_full_stripe(op) || mirror_num > 1)) {
			/* push stripe_nr back to the start of the full stripe */
			stripe_nr = div64_u64(raid56_full_stripe_start,
					stripe_len * data_stripes);

			/* RAID[56] write or recovery. Return all stripes */
			num_stripes = map->num_stripes;
			max_errors = nr_parity_stripes(map);

			*length = map->stripe_len;
			stripe_index = 0;
			stripe_offset = 0;
		} else {
			/*
			 * Mirror #0 or #1 means the original data block.
			 * Mirror #2 is RAID5 parity block.
			 * Mirror #3 is RAID6 Q block.
			 */
			stripe_nr = div_u64_rem(stripe_nr,
					data_stripes, &stripe_index);
			if (mirror_num > 1)
				stripe_index = data_stripes + mirror_num - 2;

			/* We distribute the parity blocks across stripes */
			div_u64_rem(stripe_nr + stripe_index, map->num_stripes,
					&stripe_index);
			if (!need_full_stripe(op) && mirror_num <= 1)
				mirror_num = 1;
		}
	} else {
		/*
		 * after this, stripe_nr is the number of stripes on this
		 * device we have to walk to find the data, and stripe_index is
		 * the number of our device in the stripe array
		 */
		stripe_nr = div_u64_rem(stripe_nr, map->num_stripes,
				&stripe_index);
		mirror_num = stripe_index + 1;
	}
	if (stripe_index >= map->num_stripes) {
		btrfs_crit(fs_info,
			   "stripe index math went horribly wrong, got stripe_index=%u, num_stripes=%u",
			   stripe_index, map->num_stripes);
		ret = -EINVAL;
		goto out;
	}

	num_alloc_stripes = num_stripes;
	if (dev_replace_is_ongoing && dev_replace->tgtdev != NULL) {
		if (op == BTRFS_MAP_WRITE)
			num_alloc_stripes <<= 1;
		if (op == BTRFS_MAP_GET_READ_MIRRORS)
			num_alloc_stripes++;
		tgtdev_indexes = num_stripes;
	}

	bbio = alloc_btrfs_bio(num_alloc_stripes, tgtdev_indexes);
	if (!bbio) {
		ret = -ENOMEM;
		goto out;
	}

	for (i = 0; i < num_stripes; i++) {
		bbio->stripes[i].physical = map->stripes[stripe_index].physical +
			stripe_offset + stripe_nr * map->stripe_len;
		bbio->stripes[i].dev = map->stripes[stripe_index].dev;
		stripe_index++;
	}

	/* build raid_map */
	if (map->type & BTRFS_BLOCK_GROUP_RAID56_MASK && need_raid_map &&
	    (need_full_stripe(op) || mirror_num > 1)) {
		u64 tmp;
		unsigned rot;

		/* Work out the disk rotation on this stripe-set */
		div_u64_rem(stripe_nr, num_stripes, &rot);

		/* Fill in the logical address of each stripe */
		tmp = stripe_nr * data_stripes;
		for (i = 0; i < data_stripes; i++)
			bbio->raid_map[(i+rot) % num_stripes] =
				em->start + (tmp + i) * map->stripe_len;

		bbio->raid_map[(i+rot) % map->num_stripes] = RAID5_P_STRIPE;
		if (map->type & BTRFS_BLOCK_GROUP_RAID6)
			bbio->raid_map[(i+rot+1) % num_stripes] =
				RAID6_Q_STRIPE;

		sort_parity_stripes(bbio, num_stripes);
	}

	if (need_full_stripe(op))
		max_errors = btrfs_chunk_max_errors(map);

	if (dev_replace_is_ongoing && dev_replace->tgtdev != NULL &&
	    need_full_stripe(op)) {
		handle_ops_on_dev_replace(op, &bbio, dev_replace, logical,
					  &num_stripes, &max_errors);
	}

	*bbio_ret = bbio;
	bbio->map_type = map->type;
	bbio->num_stripes = num_stripes;
	bbio->max_errors = max_errors;
	bbio->mirror_num = mirror_num;

	/*
	 * this is the case that REQ_READ && dev_replace_is_ongoing &&
	 * mirror_num == num_stripes + 1 && dev_replace target drive is
	 * available as a mirror
	 */
	if (patch_the_first_stripe_for_dev_replace && num_stripes > 0) {
		WARN_ON(num_stripes > 1);
		bbio->stripes[0].dev = dev_replace->tgtdev;
		bbio->stripes[0].physical = physical_to_patch_in_first_stripe;
		bbio->mirror_num = map->num_stripes + 1;
	}
out:
	if (dev_replace_is_ongoing) {
		lockdep_assert_held(&dev_replace->rwsem);
		/* Unlock and let waiting writers proceed */
		up_read(&dev_replace->rwsem);
	}
	free_extent_map(em);
	return ret;
}

int btrfs_map_block(struct btrfs_fs_info *fs_info, enum btrfs_map_op op,
		      u64 logical, u64 *length,
		      struct btrfs_bio **bbio_ret, int mirror_num)
{
	if (op == BTRFS_MAP_DISCARD)
		return __btrfs_map_block_for_discard(fs_info, logical,
						     length, bbio_ret);

	return __btrfs_map_block(fs_info, op, logical, length, bbio_ret,
				 mirror_num, 0);
}

/* For Scrub/replace */
int btrfs_map_sblock(struct btrfs_fs_info *fs_info, enum btrfs_map_op op,
		     u64 logical, u64 *length,
		     struct btrfs_bio **bbio_ret)
{
	return __btrfs_map_block(fs_info, op, logical, length, bbio_ret, 0, 1);
}

static inline void btrfs_end_bbio(struct btrfs_bio *bbio, struct bio *bio)
{
	bio->bi_private = bbio->private;
	bio->bi_end_io = bbio->end_io;
	bio_endio(bio);

	btrfs_put_bbio(bbio);
}

static void btrfs_end_bio(struct bio *bio)
{
	struct btrfs_bio *bbio = bio->bi_private;
	int is_orig_bio = 0;

	if (bio->bi_status) {
		atomic_inc(&bbio->error);
		if (bio->bi_status == BLK_STS_IOERR ||
		    bio->bi_status == BLK_STS_TARGET) {
			struct btrfs_device *dev = btrfs_io_bio(bio)->device;

			ASSERT(dev->bdev);
			if (btrfs_op(bio) == BTRFS_MAP_WRITE)
				btrfs_dev_stat_inc_and_print(dev,
						BTRFS_DEV_STAT_WRITE_ERRS);
			else if (!(bio->bi_opf & REQ_RAHEAD))
				btrfs_dev_stat_inc_and_print(dev,
						BTRFS_DEV_STAT_READ_ERRS);
			if (bio->bi_opf & REQ_PREFLUSH)
				btrfs_dev_stat_inc_and_print(dev,
						BTRFS_DEV_STAT_FLUSH_ERRS);
		}
	}

	if (bio == bbio->orig_bio)
		is_orig_bio = 1;

	btrfs_bio_counter_dec(bbio->fs_info);

	if (atomic_dec_and_test(&bbio->stripes_pending)) {
		if (!is_orig_bio) {
			bio_put(bio);
			bio = bbio->orig_bio;
		}

		btrfs_io_bio(bio)->mirror_num = bbio->mirror_num;
		/* only send an error to the higher layers if it is
		 * beyond the tolerance of the btrfs bio
		 */
		if (atomic_read(&bbio->error) > bbio->max_errors) {
			bio->bi_status = BLK_STS_IOERR;
		} else {
			/*
			 * this bio is actually up to date, we didn't
			 * go over the max number of errors
			 */
			bio->bi_status = BLK_STS_OK;
		}

		btrfs_end_bbio(bbio, bio);
	} else if (!is_orig_bio) {
		bio_put(bio);
	}
}

static void submit_stripe_bio(struct btrfs_bio *bbio, struct bio *bio,
			      u64 physical, struct btrfs_device *dev)
{
	struct btrfs_fs_info *fs_info = bbio->fs_info;

	bio->bi_private = bbio;
	btrfs_io_bio(bio)->device = dev;
	bio->bi_end_io = btrfs_end_bio;
	bio->bi_iter.bi_sector = physical >> 9;
	/*
	 * For zone append writing, bi_sector must point the beginning of the
	 * zone
	 */
	if (bio_op(bio) == REQ_OP_ZONE_APPEND) {
		if (btrfs_dev_is_sequential(dev, physical)) {
			u64 zone_start = round_down(physical, fs_info->zone_size);

			bio->bi_iter.bi_sector = zone_start >> SECTOR_SHIFT;
		} else {
			bio->bi_opf &= ~REQ_OP_ZONE_APPEND;
			bio->bi_opf |= REQ_OP_WRITE;
		}
	}
	btrfs_debug_in_rcu(fs_info,
	"btrfs_map_bio: rw %d 0x%x, sector=%llu, dev=%lu (%s id %llu), size=%u",
		bio_op(bio), bio->bi_opf, bio->bi_iter.bi_sector,
		(unsigned long)dev->bdev->bd_dev, rcu_str_deref(dev->name),
		dev->devid, bio->bi_iter.bi_size);
	bio_set_dev(bio, dev->bdev);

	btrfs_bio_counter_inc_noblocked(fs_info);

	btrfsic_submit_bio(bio);
}

static void bbio_error(struct btrfs_bio *bbio, struct bio *bio, u64 logical)
{
	atomic_inc(&bbio->error);
	if (atomic_dec_and_test(&bbio->stripes_pending)) {
		/* Should be the original bio. */
		WARN_ON(bio != bbio->orig_bio);

		btrfs_io_bio(bio)->mirror_num = bbio->mirror_num;
		bio->bi_iter.bi_sector = logical >> 9;
		if (atomic_read(&bbio->error) > bbio->max_errors)
			bio->bi_status = BLK_STS_IOERR;
		else
			bio->bi_status = BLK_STS_OK;
		btrfs_end_bbio(bbio, bio);
	}
}

blk_status_t btrfs_map_bio(struct btrfs_fs_info *fs_info, struct bio *bio,
			   int mirror_num)
{
	struct btrfs_device *dev;
	struct bio *first_bio = bio;
	u64 logical = bio->bi_iter.bi_sector << 9;
	u64 length = 0;
	u64 map_length;
	int ret;
	int dev_nr;
	int total_devs;
	struct btrfs_bio *bbio = NULL;

	length = bio->bi_iter.bi_size;
	map_length = length;

	btrfs_bio_counter_inc_blocked(fs_info);
	ret = __btrfs_map_block(fs_info, btrfs_op(bio), logical,
				&map_length, &bbio, mirror_num, 1);
	if (ret) {
		btrfs_bio_counter_dec(fs_info);
		return errno_to_blk_status(ret);
	}

	total_devs = bbio->num_stripes;
	bbio->orig_bio = first_bio;
	bbio->private = first_bio->bi_private;
	bbio->end_io = first_bio->bi_end_io;
	bbio->fs_info = fs_info;
	atomic_set(&bbio->stripes_pending, bbio->num_stripes);

	if ((bbio->map_type & BTRFS_BLOCK_GROUP_RAID56_MASK) &&
	    ((btrfs_op(bio) == BTRFS_MAP_WRITE) || (mirror_num > 1))) {
		/* In this case, map_length has been set to the length of
		   a single stripe; not the whole write */
		if (btrfs_op(bio) == BTRFS_MAP_WRITE) {
			ret = raid56_parity_write(fs_info, bio, bbio,
						  map_length);
		} else {
			ret = raid56_parity_recover(fs_info, bio, bbio,
						    map_length, mirror_num, 1);
		}

		btrfs_bio_counter_dec(fs_info);
		return errno_to_blk_status(ret);
	}

	if (map_length < length) {
		btrfs_crit(fs_info,
			   "mapping failed logical %llu bio len %llu len %llu",
			   logical, length, map_length);
		BUG();
	}

	for (dev_nr = 0; dev_nr < total_devs; dev_nr++) {
		dev = bbio->stripes[dev_nr].dev;
		if (!dev || !dev->bdev || test_bit(BTRFS_DEV_STATE_MISSING,
						   &dev->dev_state) ||
		    (btrfs_op(first_bio) == BTRFS_MAP_WRITE &&
		    !test_bit(BTRFS_DEV_STATE_WRITEABLE, &dev->dev_state))) {
			bbio_error(bbio, first_bio, logical);
			continue;
		}

		if (dev_nr < total_devs - 1)
			bio = btrfs_bio_clone(first_bio);
		else
			bio = first_bio;

		submit_stripe_bio(bbio, bio, bbio->stripes[dev_nr].physical, dev);
	}
	btrfs_bio_counter_dec(fs_info);
	return BLK_STS_OK;
}

/*
 * Find a device specified by @devid or @uuid in the list of @fs_devices, or
 * return NULL.
 *
 * If devid and uuid are both specified, the match must be exact, otherwise
 * only devid is used.
 */
struct btrfs_device *btrfs_find_device(struct btrfs_fs_devices *fs_devices,
				       u64 devid, u8 *uuid, u8 *fsid)
{
	struct btrfs_device *device;
	struct btrfs_fs_devices *seed_devs;

	if (!fsid || !memcmp(fs_devices->metadata_uuid, fsid, BTRFS_FSID_SIZE)) {
		list_for_each_entry(device, &fs_devices->devices, dev_list) {
			if (device->devid == devid &&
			    (!uuid || memcmp(device->uuid, uuid,
					     BTRFS_UUID_SIZE) == 0))
				return device;
		}
	}

	list_for_each_entry(seed_devs, &fs_devices->seed_list, seed_list) {
		if (!fsid ||
		    !memcmp(seed_devs->metadata_uuid, fsid, BTRFS_FSID_SIZE)) {
			list_for_each_entry(device, &seed_devs->devices,
					    dev_list) {
				if (device->devid == devid &&
				    (!uuid || memcmp(device->uuid, uuid,
						     BTRFS_UUID_SIZE) == 0))
					return device;
			}
		}
	}

	return NULL;
}

static struct btrfs_device *add_missing_dev(struct btrfs_fs_devices *fs_devices,
					    u64 devid, u8 *dev_uuid)
{
	struct btrfs_device *device;
	unsigned int nofs_flag;

	/*
	 * We call this under the chunk_mutex, so we want to use NOFS for this
	 * allocation, however we don't want to change btrfs_alloc_device() to
	 * always do NOFS because we use it in a lot of other GFP_KERNEL safe
	 * places.
	 */
	nofs_flag = memalloc_nofs_save();
	device = btrfs_alloc_device(NULL, &devid, dev_uuid);
	memalloc_nofs_restore(nofs_flag);
	if (IS_ERR(device))
		return device;

	list_add(&device->dev_list, &fs_devices->devices);
	device->fs_devices = fs_devices;
	fs_devices->num_devices++;

	set_bit(BTRFS_DEV_STATE_MISSING, &device->dev_state);
	fs_devices->missing_devices++;

	return device;
}

/**
 * btrfs_alloc_device - allocate struct btrfs_device
 * @fs_info:	used only for generating a new devid, can be NULL if
 *		devid is provided (i.e. @devid != NULL).
 * @devid:	a pointer to devid for this device.  If NULL a new devid
 *		is generated.
 * @uuid:	a pointer to UUID for this device.  If NULL a new UUID
 *		is generated.
 *
 * Return: a pointer to a new &struct btrfs_device on success; ERR_PTR()
 * on error.  Returned struct is not linked onto any lists and must be
 * destroyed with btrfs_free_device.
 */
struct btrfs_device *btrfs_alloc_device(struct btrfs_fs_info *fs_info,
					const u64 *devid,
					const u8 *uuid)
{
	struct btrfs_device *dev;
	u64 tmp;

	if (WARN_ON(!devid && !fs_info))
		return ERR_PTR(-EINVAL);

	dev = __alloc_device(fs_info);
	if (IS_ERR(dev))
		return dev;

	if (devid)
		tmp = *devid;
	else {
		int ret;

		ret = find_next_devid(fs_info, &tmp);
		if (ret) {
			btrfs_free_device(dev);
			return ERR_PTR(ret);
		}
	}
	dev->devid = tmp;

	if (uuid)
		memcpy(dev->uuid, uuid, BTRFS_UUID_SIZE);
	else
		generate_random_uuid(dev->uuid);

	return dev;
}

static void btrfs_report_missing_device(struct btrfs_fs_info *fs_info,
					u64 devid, u8 *uuid, bool error)
{
	if (error)
		btrfs_err_rl(fs_info, "devid %llu uuid %pU is missing",
			      devid, uuid);
	else
		btrfs_warn_rl(fs_info, "devid %llu uuid %pU is missing",
			      devid, uuid);
}

static u64 calc_stripe_length(u64 type, u64 chunk_len, int num_stripes)
{
	int index = btrfs_bg_flags_to_raid_index(type);
	int ncopies = btrfs_raid_array[index].ncopies;
	const int nparity = btrfs_raid_array[index].nparity;
	int data_stripes;

	if (nparity)
		data_stripes = num_stripes - nparity;
	else
		data_stripes = num_stripes / ncopies;

	return div_u64(chunk_len, data_stripes);
}

#if BITS_PER_LONG == 32
/*
 * Due to page cache limit, metadata beyond BTRFS_32BIT_MAX_FILE_SIZE
 * can't be accessed on 32bit systems.
 *
 * This function do mount time check to reject the fs if it already has
 * metadata chunk beyond that limit.
 */
static int check_32bit_meta_chunk(struct btrfs_fs_info *fs_info,
				  u64 logical, u64 length, u64 type)
{
	if (!(type & BTRFS_BLOCK_GROUP_METADATA))
		return 0;

	if (logical + length < MAX_LFS_FILESIZE)
		return 0;

	btrfs_err_32bit_limit(fs_info);
	return -EOVERFLOW;
}

/*
 * This is to give early warning for any metadata chunk reaching
 * BTRFS_32BIT_EARLY_WARN_THRESHOLD.
 * Although we can still access the metadata, it's not going to be possible
 * once the limit is reached.
 */
static void warn_32bit_meta_chunk(struct btrfs_fs_info *fs_info,
				  u64 logical, u64 length, u64 type)
{
	if (!(type & BTRFS_BLOCK_GROUP_METADATA))
		return;

	if (logical + length < BTRFS_32BIT_EARLY_WARN_THRESHOLD)
		return;

	btrfs_warn_32bit_limit(fs_info);
}
#endif

static int read_one_chunk(struct btrfs_key *key, struct extent_buffer *leaf,
			  struct btrfs_chunk *chunk)
{
	struct btrfs_fs_info *fs_info = leaf->fs_info;
	struct extent_map_tree *map_tree = &fs_info->mapping_tree;
	struct map_lookup *map;
	struct extent_map *em;
	u64 logical;
	u64 length;
	u64 devid;
	u64 type;
	u8 uuid[BTRFS_UUID_SIZE];
	int num_stripes;
	int ret;
	int i;

	logical = key->offset;
	length = btrfs_chunk_length(leaf, chunk);
	type = btrfs_chunk_type(leaf, chunk);
	num_stripes = btrfs_chunk_num_stripes(leaf, chunk);

#if BITS_PER_LONG == 32
	ret = check_32bit_meta_chunk(fs_info, logical, length, type);
	if (ret < 0)
		return ret;
	warn_32bit_meta_chunk(fs_info, logical, length, type);
#endif

	/*
	 * Only need to verify chunk item if we're reading from sys chunk array,
	 * as chunk item in tree block is already verified by tree-checker.
	 */
	if (leaf->start == BTRFS_SUPER_INFO_OFFSET) {
		ret = btrfs_check_chunk_valid(leaf, chunk, logical);
		if (ret)
			return ret;
	}

	read_lock(&map_tree->lock);
	em = lookup_extent_mapping(map_tree, logical, 1);
	read_unlock(&map_tree->lock);

	/* already mapped? */
	if (em && em->start <= logical && em->start + em->len > logical) {
		free_extent_map(em);
		return 0;
	} else if (em) {
		free_extent_map(em);
	}

	em = alloc_extent_map();
	if (!em)
		return -ENOMEM;
	map = kmalloc(map_lookup_size(num_stripes), GFP_NOFS);
	if (!map) {
		free_extent_map(em);
		return -ENOMEM;
	}

	set_bit(EXTENT_FLAG_FS_MAPPING, &em->flags);
	em->map_lookup = map;
	em->start = logical;
	em->len = length;
	em->orig_start = 0;
	em->block_start = 0;
	em->block_len = em->len;

	map->num_stripes = num_stripes;
	map->io_width = btrfs_chunk_io_width(leaf, chunk);
	map->io_align = btrfs_chunk_io_align(leaf, chunk);
	map->stripe_len = btrfs_chunk_stripe_len(leaf, chunk);
	map->type = type;
	map->sub_stripes = btrfs_chunk_sub_stripes(leaf, chunk);
	map->verified_stripes = 0;
	em->orig_block_len = calc_stripe_length(type, em->len,
						map->num_stripes);
	for (i = 0; i < num_stripes; i++) {
		map->stripes[i].physical =
			btrfs_stripe_offset_nr(leaf, chunk, i);
		devid = btrfs_stripe_devid_nr(leaf, chunk, i);
		read_extent_buffer(leaf, uuid, (unsigned long)
				   btrfs_stripe_dev_uuid_nr(chunk, i),
				   BTRFS_UUID_SIZE);
		map->stripes[i].dev = btrfs_find_device(fs_info->fs_devices,
							devid, uuid, NULL);
		if (!map->stripes[i].dev &&
		    !btrfs_test_opt(fs_info, DEGRADED)) {
			free_extent_map(em);
			btrfs_report_missing_device(fs_info, devid, uuid, true);
			return -ENOENT;
		}
		if (!map->stripes[i].dev) {
			map->stripes[i].dev =
				add_missing_dev(fs_info->fs_devices, devid,
						uuid);
			if (IS_ERR(map->stripes[i].dev)) {
				free_extent_map(em);
				btrfs_err(fs_info,
					"failed to init missing dev %llu: %ld",
					devid, PTR_ERR(map->stripes[i].dev));
				return PTR_ERR(map->stripes[i].dev);
			}
			btrfs_report_missing_device(fs_info, devid, uuid, false);
		}
		set_bit(BTRFS_DEV_STATE_IN_FS_METADATA,
				&(map->stripes[i].dev->dev_state));

	}

	write_lock(&map_tree->lock);
	ret = add_extent_mapping(map_tree, em, 0);
	write_unlock(&map_tree->lock);
	if (ret < 0) {
		btrfs_err(fs_info,
			  "failed to add chunk map, start=%llu len=%llu: %d",
			  em->start, em->len, ret);
	}
	free_extent_map(em);

	return ret;
}

static void fill_device_from_item(struct extent_buffer *leaf,
				 struct btrfs_dev_item *dev_item,
				 struct btrfs_device *device)
{
	unsigned long ptr;

	device->devid = btrfs_device_id(leaf, dev_item);
	device->disk_total_bytes = btrfs_device_total_bytes(leaf, dev_item);
	device->total_bytes = device->disk_total_bytes;
	device->commit_total_bytes = device->disk_total_bytes;
	device->bytes_used = btrfs_device_bytes_used(leaf, dev_item);
	device->commit_bytes_used = device->bytes_used;
	device->type = btrfs_device_type(leaf, dev_item);
	device->io_align = btrfs_device_io_align(leaf, dev_item);
	device->io_width = btrfs_device_io_width(leaf, dev_item);
	device->sector_size = btrfs_device_sector_size(leaf, dev_item);
	WARN_ON(device->devid == BTRFS_DEV_REPLACE_DEVID);
	clear_bit(BTRFS_DEV_STATE_REPLACE_TGT, &device->dev_state);

	ptr = btrfs_device_uuid(dev_item);
	read_extent_buffer(leaf, device->uuid, ptr, BTRFS_UUID_SIZE);
}

static struct btrfs_fs_devices *open_seed_devices(struct btrfs_fs_info *fs_info,
						  u8 *fsid)
{
	struct btrfs_fs_devices *fs_devices;
	int ret;

	lockdep_assert_held(&uuid_mutex);
	ASSERT(fsid);

	/* This will match only for multi-device seed fs */
	list_for_each_entry(fs_devices, &fs_info->fs_devices->seed_list, seed_list)
		if (!memcmp(fs_devices->fsid, fsid, BTRFS_FSID_SIZE))
			return fs_devices;


	fs_devices = find_fsid(fsid, NULL);
	if (!fs_devices) {
		if (!btrfs_test_opt(fs_info, DEGRADED))
			return ERR_PTR(-ENOENT);

		fs_devices = alloc_fs_devices(fsid, NULL);
		if (IS_ERR(fs_devices))
			return fs_devices;

		fs_devices->seeding = true;
		fs_devices->opened = 1;
		return fs_devices;
	}

	/*
	 * Upon first call for a seed fs fsid, just create a private copy of the
	 * respective fs_devices and anchor it at fs_info->fs_devices->seed_list
	 */
	fs_devices = clone_fs_devices(fs_devices);
	if (IS_ERR(fs_devices))
		return fs_devices;

	ret = open_fs_devices(fs_devices, FMODE_READ, fs_info->bdev_holder);
	if (ret) {
		free_fs_devices(fs_devices);
		return ERR_PTR(ret);
	}

	if (!fs_devices->seeding) {
		close_fs_devices(fs_devices);
		free_fs_devices(fs_devices);
		return ERR_PTR(-EINVAL);
	}

	list_add(&fs_devices->seed_list, &fs_info->fs_devices->seed_list);

	return fs_devices;
}

static int read_one_dev(struct extent_buffer *leaf,
			struct btrfs_dev_item *dev_item)
{
	struct btrfs_fs_info *fs_info = leaf->fs_info;
	struct btrfs_fs_devices *fs_devices = fs_info->fs_devices;
	struct btrfs_device *device;
	u64 devid;
	int ret;
	u8 fs_uuid[BTRFS_FSID_SIZE];
	u8 dev_uuid[BTRFS_UUID_SIZE];

	devid = btrfs_device_id(leaf, dev_item);
	read_extent_buffer(leaf, dev_uuid, btrfs_device_uuid(dev_item),
			   BTRFS_UUID_SIZE);
	read_extent_buffer(leaf, fs_uuid, btrfs_device_fsid(dev_item),
			   BTRFS_FSID_SIZE);

	if (memcmp(fs_uuid, fs_devices->metadata_uuid, BTRFS_FSID_SIZE)) {
		fs_devices = open_seed_devices(fs_info, fs_uuid);
		if (IS_ERR(fs_devices))
			return PTR_ERR(fs_devices);
	}

	device = btrfs_find_device(fs_info->fs_devices, devid, dev_uuid,
				   fs_uuid);
	if (!device) {
		if (!btrfs_test_opt(fs_info, DEGRADED)) {
			btrfs_report_missing_device(fs_info, devid,
							dev_uuid, true);
			return -ENOENT;
		}

		device = add_missing_dev(fs_devices, devid, dev_uuid);
		if (IS_ERR(device)) {
			btrfs_err(fs_info,
				"failed to add missing dev %llu: %ld",
				devid, PTR_ERR(device));
			return PTR_ERR(device);
		}
		btrfs_report_missing_device(fs_info, devid, dev_uuid, false);
	} else {
		if (!device->bdev) {
			if (!btrfs_test_opt(fs_info, DEGRADED)) {
				btrfs_report_missing_device(fs_info,
						devid, dev_uuid, true);
				return -ENOENT;
			}
			btrfs_report_missing_device(fs_info, devid,
							dev_uuid, false);
		}

		if (!device->bdev &&
		    !test_bit(BTRFS_DEV_STATE_MISSING, &device->dev_state)) {
			/*
			 * this happens when a device that was properly setup
			 * in the device info lists suddenly goes bad.
			 * device->bdev is NULL, and so we have to set
			 * device->missing to one here
			 */
			device->fs_devices->missing_devices++;
			set_bit(BTRFS_DEV_STATE_MISSING, &device->dev_state);
		}

		/* Move the device to its own fs_devices */
		if (device->fs_devices != fs_devices) {
			ASSERT(test_bit(BTRFS_DEV_STATE_MISSING,
							&device->dev_state));

			list_move(&device->dev_list, &fs_devices->devices);
			device->fs_devices->num_devices--;
			fs_devices->num_devices++;

			device->fs_devices->missing_devices--;
			fs_devices->missing_devices++;

			device->fs_devices = fs_devices;
		}
	}

	if (device->fs_devices != fs_info->fs_devices) {
		BUG_ON(test_bit(BTRFS_DEV_STATE_WRITEABLE, &device->dev_state));
		if (device->generation !=
		    btrfs_device_generation(leaf, dev_item))
			return -EINVAL;
	}

	fill_device_from_item(leaf, dev_item, device);
	if (device->bdev) {
		u64 max_total_bytes = i_size_read(device->bdev->bd_inode);

		if (device->total_bytes > max_total_bytes) {
			btrfs_err(fs_info,
			"device total_bytes should be at most %llu but found %llu",
				  max_total_bytes, device->total_bytes);
			return -EINVAL;
		}
	}
	set_bit(BTRFS_DEV_STATE_IN_FS_METADATA, &device->dev_state);
	if (test_bit(BTRFS_DEV_STATE_WRITEABLE, &device->dev_state) &&
	   !test_bit(BTRFS_DEV_STATE_REPLACE_TGT, &device->dev_state)) {
		device->fs_devices->total_rw_bytes += device->total_bytes;
		atomic64_add(device->total_bytes - device->bytes_used,
				&fs_info->free_chunk_space);
	}
	ret = 0;
	return ret;
}

int btrfs_read_sys_array(struct btrfs_fs_info *fs_info)
{
	struct btrfs_root *root = fs_info->tree_root;
	struct btrfs_super_block *super_copy = fs_info->super_copy;
	struct extent_buffer *sb;
	struct btrfs_disk_key *disk_key;
	struct btrfs_chunk *chunk;
	u8 *array_ptr;
	unsigned long sb_array_offset;
	int ret = 0;
	u32 num_stripes;
	u32 array_size;
	u32 len = 0;
	u32 cur_offset;
	u64 type;
	struct btrfs_key key;

	ASSERT(BTRFS_SUPER_INFO_SIZE <= fs_info->nodesize);
	/*
	 * This will create extent buffer of nodesize, superblock size is
	 * fixed to BTRFS_SUPER_INFO_SIZE. If nodesize > sb size, this will
	 * overallocate but we can keep it as-is, only the first page is used.
	 */
	sb = btrfs_find_create_tree_block(fs_info, BTRFS_SUPER_INFO_OFFSET,
					  root->root_key.objectid, 0);
	if (IS_ERR(sb))
		return PTR_ERR(sb);
	set_extent_buffer_uptodate(sb);
	/*
	 * The sb extent buffer is artificial and just used to read the system array.
	 * set_extent_buffer_uptodate() call does not properly mark all it's
	 * pages up-to-date when the page is larger: extent does not cover the
	 * whole page and consequently check_page_uptodate does not find all
	 * the page's extents up-to-date (the hole beyond sb),
	 * write_extent_buffer then triggers a WARN_ON.
	 *
	 * Regular short extents go through mark_extent_buffer_dirty/writeback cycle,
	 * but sb spans only this function. Add an explicit SetPageUptodate call
	 * to silence the warning eg. on PowerPC 64.
	 */
	if (PAGE_SIZE > BTRFS_SUPER_INFO_SIZE)
		SetPageUptodate(sb->pages[0]);

	write_extent_buffer(sb, super_copy, 0, BTRFS_SUPER_INFO_SIZE);
	array_size = btrfs_super_sys_array_size(super_copy);

	array_ptr = super_copy->sys_chunk_array;
	sb_array_offset = offsetof(struct btrfs_super_block, sys_chunk_array);
	cur_offset = 0;

	while (cur_offset < array_size) {
		disk_key = (struct btrfs_disk_key *)array_ptr;
		len = sizeof(*disk_key);
		if (cur_offset + len > array_size)
			goto out_short_read;

		btrfs_disk_key_to_cpu(&key, disk_key);

		array_ptr += len;
		sb_array_offset += len;
		cur_offset += len;

		if (key.type != BTRFS_CHUNK_ITEM_KEY) {
			btrfs_err(fs_info,
			    "unexpected item type %u in sys_array at offset %u",
				  (u32)key.type, cur_offset);
			ret = -EIO;
			break;
		}

		chunk = (struct btrfs_chunk *)sb_array_offset;
		/*
		 * At least one btrfs_chunk with one stripe must be present,
		 * exact stripe count check comes afterwards
		 */
		len = btrfs_chunk_item_size(1);
		if (cur_offset + len > array_size)
			goto out_short_read;

		num_stripes = btrfs_chunk_num_stripes(sb, chunk);
		if (!num_stripes) {
			btrfs_err(fs_info,
			"invalid number of stripes %u in sys_array at offset %u",
				  num_stripes, cur_offset);
			ret = -EIO;
			break;
		}

		type = btrfs_chunk_type(sb, chunk);
		if ((type & BTRFS_BLOCK_GROUP_SYSTEM) == 0) {
			btrfs_err(fs_info,
			"invalid chunk type %llu in sys_array at offset %u",
				  type, cur_offset);
			ret = -EIO;
			break;
		}

		len = btrfs_chunk_item_size(num_stripes);
		if (cur_offset + len > array_size)
			goto out_short_read;

		ret = read_one_chunk(&key, sb, chunk);
		if (ret)
			break;

		array_ptr += len;
		sb_array_offset += len;
		cur_offset += len;
	}
	clear_extent_buffer_uptodate(sb);
	free_extent_buffer_stale(sb);
	return ret;

out_short_read:
	btrfs_err(fs_info, "sys_array too short to read %u bytes at offset %u",
			len, cur_offset);
	clear_extent_buffer_uptodate(sb);
	free_extent_buffer_stale(sb);
	return -EIO;
}

/*
 * Check if all chunks in the fs are OK for read-write degraded mount
 *
 * If the @failing_dev is specified, it's accounted as missing.
 *
 * Return true if all chunks meet the minimal RW mount requirements.
 * Return false if any chunk doesn't meet the minimal RW mount requirements.
 */
bool btrfs_check_rw_degradable(struct btrfs_fs_info *fs_info,
					struct btrfs_device *failing_dev)
{
	struct extent_map_tree *map_tree = &fs_info->mapping_tree;
	struct extent_map *em;
	u64 next_start = 0;
	bool ret = true;

	read_lock(&map_tree->lock);
	em = lookup_extent_mapping(map_tree, 0, (u64)-1);
	read_unlock(&map_tree->lock);
	/* No chunk at all? Return false anyway */
	if (!em) {
		ret = false;
		goto out;
	}
	while (em) {
		struct map_lookup *map;
		int missing = 0;
		int max_tolerated;
		int i;

		map = em->map_lookup;
		max_tolerated =
			btrfs_get_num_tolerated_disk_barrier_failures(
					map->type);
		for (i = 0; i < map->num_stripes; i++) {
			struct btrfs_device *dev = map->stripes[i].dev;

			if (!dev || !dev->bdev ||
			    test_bit(BTRFS_DEV_STATE_MISSING, &dev->dev_state) ||
			    dev->last_flush_error)
				missing++;
			else if (failing_dev && failing_dev == dev)
				missing++;
		}
		if (missing > max_tolerated) {
			if (!failing_dev)
				btrfs_warn(fs_info,
	"chunk %llu missing %d devices, max tolerance is %d for writable mount",
				   em->start, missing, max_tolerated);
			free_extent_map(em);
			ret = false;
			goto out;
		}
		next_start = extent_map_end(em);
		free_extent_map(em);

		read_lock(&map_tree->lock);
		em = lookup_extent_mapping(map_tree, next_start,
					   (u64)(-1) - next_start);
		read_unlock(&map_tree->lock);
	}
out:
	return ret;
}

static void readahead_tree_node_children(struct extent_buffer *node)
{
	int i;
	const int nr_items = btrfs_header_nritems(node);

	for (i = 0; i < nr_items; i++)
		btrfs_readahead_node_child(node, i);
}

int btrfs_read_chunk_tree(struct btrfs_fs_info *fs_info)
{
	struct btrfs_root *root = fs_info->chunk_root;
	struct btrfs_path *path;
	struct extent_buffer *leaf;
	struct btrfs_key key;
	struct btrfs_key found_key;
	int ret;
	int slot;
	u64 total_dev = 0;
	u64 last_ra_node = 0;

	path = btrfs_alloc_path();
	if (!path)
		return -ENOMEM;

	/*
	 * uuid_mutex is needed only if we are mounting a sprout FS
	 * otherwise we don't need it.
	 */
	mutex_lock(&uuid_mutex);
<<<<<<< HEAD
=======

	/*
	 * It is possible for mount and umount to race in such a way that
	 * we execute this code path, but open_fs_devices failed to clear
	 * total_rw_bytes. We certainly want it cleared before reading the
	 * device items, so clear it here.
	 */
	fs_info->fs_devices->total_rw_bytes = 0;
>>>>>>> 7d2a07b7

	/*
	 * Read all device items, and then all the chunk items. All
	 * device items are found before any chunk item (their object id
	 * is smaller than the lowest possible object id for a chunk
	 * item - BTRFS_FIRST_CHUNK_TREE_OBJECTID).
	 */
	key.objectid = BTRFS_DEV_ITEMS_OBJECTID;
	key.offset = 0;
	key.type = 0;
	ret = btrfs_search_slot(NULL, root, &key, path, 0, 0);
	if (ret < 0)
		goto error;
	while (1) {
		struct extent_buffer *node;

		leaf = path->nodes[0];
		slot = path->slots[0];
		if (slot >= btrfs_header_nritems(leaf)) {
			ret = btrfs_next_leaf(root, path);
			if (ret == 0)
				continue;
			if (ret < 0)
				goto error;
			break;
		}
		/*
		 * The nodes on level 1 are not locked but we don't need to do
		 * that during mount time as nothing else can access the tree
		 */
		node = path->nodes[1];
		if (node) {
			if (last_ra_node != node->start) {
				readahead_tree_node_children(node);
				last_ra_node = node->start;
			}
		}
		btrfs_item_key_to_cpu(leaf, &found_key, slot);
		if (found_key.type == BTRFS_DEV_ITEM_KEY) {
			struct btrfs_dev_item *dev_item;
			dev_item = btrfs_item_ptr(leaf, slot,
						  struct btrfs_dev_item);
			ret = read_one_dev(leaf, dev_item);
			if (ret)
				goto error;
			total_dev++;
		} else if (found_key.type == BTRFS_CHUNK_ITEM_KEY) {
			struct btrfs_chunk *chunk;

			/*
			 * We are only called at mount time, so no need to take
			 * fs_info->chunk_mutex. Plus, to avoid lockdep warnings,
			 * we always lock first fs_info->chunk_mutex before
			 * acquiring any locks on the chunk tree. This is a
			 * requirement for chunk allocation, see the comment on
			 * top of btrfs_chunk_alloc() for details.
			 */
			ASSERT(!test_bit(BTRFS_FS_OPEN, &fs_info->flags));
			chunk = btrfs_item_ptr(leaf, slot, struct btrfs_chunk);
			ret = read_one_chunk(&found_key, leaf, chunk);
			if (ret)
				goto error;
		}
		path->slots[0]++;
	}

	/*
	 * After loading chunk tree, we've got all device information,
	 * do another round of validation checks.
	 */
	if (total_dev != fs_info->fs_devices->total_devices) {
		btrfs_err(fs_info,
	   "super_num_devices %llu mismatch with num_devices %llu found here",
			  btrfs_super_num_devices(fs_info->super_copy),
			  total_dev);
		ret = -EINVAL;
		goto error;
	}
	if (btrfs_super_total_bytes(fs_info->super_copy) <
	    fs_info->fs_devices->total_rw_bytes) {
		btrfs_err(fs_info,
	"super_total_bytes %llu mismatch with fs_devices total_rw_bytes %llu",
			  btrfs_super_total_bytes(fs_info->super_copy),
			  fs_info->fs_devices->total_rw_bytes);
		ret = -EINVAL;
		goto error;
	}
	ret = 0;
error:
	mutex_unlock(&uuid_mutex);

	btrfs_free_path(path);
	return ret;
}

void btrfs_init_devices_late(struct btrfs_fs_info *fs_info)
{
	struct btrfs_fs_devices *fs_devices = fs_info->fs_devices, *seed_devs;
	struct btrfs_device *device;

	fs_devices->fs_info = fs_info;

	mutex_lock(&fs_devices->device_list_mutex);
	list_for_each_entry(device, &fs_devices->devices, dev_list)
		device->fs_info = fs_info;

	list_for_each_entry(seed_devs, &fs_devices->seed_list, seed_list) {
		list_for_each_entry(device, &seed_devs->devices, dev_list)
			device->fs_info = fs_info;

		seed_devs->fs_info = fs_info;
	}
	mutex_unlock(&fs_devices->device_list_mutex);
}

static u64 btrfs_dev_stats_value(const struct extent_buffer *eb,
				 const struct btrfs_dev_stats_item *ptr,
				 int index)
{
	u64 val;

	read_extent_buffer(eb, &val,
			   offsetof(struct btrfs_dev_stats_item, values) +
			    ((unsigned long)ptr) + (index * sizeof(u64)),
			   sizeof(val));
	return val;
}

static void btrfs_set_dev_stats_value(struct extent_buffer *eb,
				      struct btrfs_dev_stats_item *ptr,
				      int index, u64 val)
{
	write_extent_buffer(eb, &val,
			    offsetof(struct btrfs_dev_stats_item, values) +
			     ((unsigned long)ptr) + (index * sizeof(u64)),
			    sizeof(val));
}

static int btrfs_device_init_dev_stats(struct btrfs_device *device,
				       struct btrfs_path *path)
{
	struct btrfs_dev_stats_item *ptr;
	struct extent_buffer *eb;
	struct btrfs_key key;
	int item_size;
	int i, ret, slot;

	if (!device->fs_info->dev_root)
		return 0;

	key.objectid = BTRFS_DEV_STATS_OBJECTID;
	key.type = BTRFS_PERSISTENT_ITEM_KEY;
	key.offset = device->devid;
	ret = btrfs_search_slot(NULL, device->fs_info->dev_root, &key, path, 0, 0);
	if (ret) {
		for (i = 0; i < BTRFS_DEV_STAT_VALUES_MAX; i++)
			btrfs_dev_stat_set(device, i, 0);
		device->dev_stats_valid = 1;
		btrfs_release_path(path);
		return ret < 0 ? ret : 0;
	}
	slot = path->slots[0];
	eb = path->nodes[0];
	item_size = btrfs_item_size_nr(eb, slot);

	ptr = btrfs_item_ptr(eb, slot, struct btrfs_dev_stats_item);

	for (i = 0; i < BTRFS_DEV_STAT_VALUES_MAX; i++) {
		if (item_size >= (1 + i) * sizeof(__le64))
			btrfs_dev_stat_set(device, i,
					   btrfs_dev_stats_value(eb, ptr, i));
		else
			btrfs_dev_stat_set(device, i, 0);
	}

	device->dev_stats_valid = 1;
	btrfs_dev_stat_print_on_load(device);
	btrfs_release_path(path);

	return 0;
}

int btrfs_init_dev_stats(struct btrfs_fs_info *fs_info)
{
	struct btrfs_fs_devices *fs_devices = fs_info->fs_devices, *seed_devs;
	struct btrfs_device *device;
	struct btrfs_path *path = NULL;
	int ret = 0;

	path = btrfs_alloc_path();
	if (!path)
		return -ENOMEM;

	mutex_lock(&fs_devices->device_list_mutex);
	list_for_each_entry(device, &fs_devices->devices, dev_list) {
		ret = btrfs_device_init_dev_stats(device, path);
		if (ret)
			goto out;
	}
	list_for_each_entry(seed_devs, &fs_devices->seed_list, seed_list) {
		list_for_each_entry(device, &seed_devs->devices, dev_list) {
			ret = btrfs_device_init_dev_stats(device, path);
			if (ret)
				goto out;
		}
	}
out:
	mutex_unlock(&fs_devices->device_list_mutex);

	btrfs_free_path(path);
	return ret;
}

static int update_dev_stat_item(struct btrfs_trans_handle *trans,
				struct btrfs_device *device)
{
	struct btrfs_fs_info *fs_info = trans->fs_info;
	struct btrfs_root *dev_root = fs_info->dev_root;
	struct btrfs_path *path;
	struct btrfs_key key;
	struct extent_buffer *eb;
	struct btrfs_dev_stats_item *ptr;
	int ret;
	int i;

	key.objectid = BTRFS_DEV_STATS_OBJECTID;
	key.type = BTRFS_PERSISTENT_ITEM_KEY;
	key.offset = device->devid;

	path = btrfs_alloc_path();
	if (!path)
		return -ENOMEM;
	ret = btrfs_search_slot(trans, dev_root, &key, path, -1, 1);
	if (ret < 0) {
		btrfs_warn_in_rcu(fs_info,
			"error %d while searching for dev_stats item for device %s",
			      ret, rcu_str_deref(device->name));
		goto out;
	}

	if (ret == 0 &&
	    btrfs_item_size_nr(path->nodes[0], path->slots[0]) < sizeof(*ptr)) {
		/* need to delete old one and insert a new one */
		ret = btrfs_del_item(trans, dev_root, path);
		if (ret != 0) {
			btrfs_warn_in_rcu(fs_info,
				"delete too small dev_stats item for device %s failed %d",
				      rcu_str_deref(device->name), ret);
			goto out;
		}
		ret = 1;
	}

	if (ret == 1) {
		/* need to insert a new item */
		btrfs_release_path(path);
		ret = btrfs_insert_empty_item(trans, dev_root, path,
					      &key, sizeof(*ptr));
		if (ret < 0) {
			btrfs_warn_in_rcu(fs_info,
				"insert dev_stats item for device %s failed %d",
				rcu_str_deref(device->name), ret);
			goto out;
		}
	}

	eb = path->nodes[0];
	ptr = btrfs_item_ptr(eb, path->slots[0], struct btrfs_dev_stats_item);
	for (i = 0; i < BTRFS_DEV_STAT_VALUES_MAX; i++)
		btrfs_set_dev_stats_value(eb, ptr, i,
					  btrfs_dev_stat_read(device, i));
	btrfs_mark_buffer_dirty(eb);

out:
	btrfs_free_path(path);
	return ret;
}

/*
 * called from commit_transaction. Writes all changed device stats to disk.
 */
int btrfs_run_dev_stats(struct btrfs_trans_handle *trans)
{
	struct btrfs_fs_info *fs_info = trans->fs_info;
	struct btrfs_fs_devices *fs_devices = fs_info->fs_devices;
	struct btrfs_device *device;
	int stats_cnt;
	int ret = 0;

	mutex_lock(&fs_devices->device_list_mutex);
	list_for_each_entry(device, &fs_devices->devices, dev_list) {
		stats_cnt = atomic_read(&device->dev_stats_ccnt);
		if (!device->dev_stats_valid || stats_cnt == 0)
			continue;


		/*
		 * There is a LOAD-LOAD control dependency between the value of
		 * dev_stats_ccnt and updating the on-disk values which requires
		 * reading the in-memory counters. Such control dependencies
		 * require explicit read memory barriers.
		 *
		 * This memory barriers pairs with smp_mb__before_atomic in
		 * btrfs_dev_stat_inc/btrfs_dev_stat_set and with the full
		 * barrier implied by atomic_xchg in
		 * btrfs_dev_stats_read_and_reset
		 */
		smp_rmb();

		ret = update_dev_stat_item(trans, device);
		if (!ret)
			atomic_sub(stats_cnt, &device->dev_stats_ccnt);
	}
	mutex_unlock(&fs_devices->device_list_mutex);

	return ret;
}

void btrfs_dev_stat_inc_and_print(struct btrfs_device *dev, int index)
{
	btrfs_dev_stat_inc(dev, index);
	btrfs_dev_stat_print_on_error(dev);
}

static void btrfs_dev_stat_print_on_error(struct btrfs_device *dev)
{
	if (!dev->dev_stats_valid)
		return;
	btrfs_err_rl_in_rcu(dev->fs_info,
		"bdev %s errs: wr %u, rd %u, flush %u, corrupt %u, gen %u",
			   rcu_str_deref(dev->name),
			   btrfs_dev_stat_read(dev, BTRFS_DEV_STAT_WRITE_ERRS),
			   btrfs_dev_stat_read(dev, BTRFS_DEV_STAT_READ_ERRS),
			   btrfs_dev_stat_read(dev, BTRFS_DEV_STAT_FLUSH_ERRS),
			   btrfs_dev_stat_read(dev, BTRFS_DEV_STAT_CORRUPTION_ERRS),
			   btrfs_dev_stat_read(dev, BTRFS_DEV_STAT_GENERATION_ERRS));
}

static void btrfs_dev_stat_print_on_load(struct btrfs_device *dev)
{
	int i;

	for (i = 0; i < BTRFS_DEV_STAT_VALUES_MAX; i++)
		if (btrfs_dev_stat_read(dev, i) != 0)
			break;
	if (i == BTRFS_DEV_STAT_VALUES_MAX)
		return; /* all values == 0, suppress message */

	btrfs_info_in_rcu(dev->fs_info,
		"bdev %s errs: wr %u, rd %u, flush %u, corrupt %u, gen %u",
	       rcu_str_deref(dev->name),
	       btrfs_dev_stat_read(dev, BTRFS_DEV_STAT_WRITE_ERRS),
	       btrfs_dev_stat_read(dev, BTRFS_DEV_STAT_READ_ERRS),
	       btrfs_dev_stat_read(dev, BTRFS_DEV_STAT_FLUSH_ERRS),
	       btrfs_dev_stat_read(dev, BTRFS_DEV_STAT_CORRUPTION_ERRS),
	       btrfs_dev_stat_read(dev, BTRFS_DEV_STAT_GENERATION_ERRS));
}

int btrfs_get_dev_stats(struct btrfs_fs_info *fs_info,
			struct btrfs_ioctl_get_dev_stats *stats)
{
	struct btrfs_device *dev;
	struct btrfs_fs_devices *fs_devices = fs_info->fs_devices;
	int i;

	mutex_lock(&fs_devices->device_list_mutex);
	dev = btrfs_find_device(fs_info->fs_devices, stats->devid, NULL, NULL);
	mutex_unlock(&fs_devices->device_list_mutex);

	if (!dev) {
		btrfs_warn(fs_info, "get dev_stats failed, device not found");
		return -ENODEV;
	} else if (!dev->dev_stats_valid) {
		btrfs_warn(fs_info, "get dev_stats failed, not yet valid");
		return -ENODEV;
	} else if (stats->flags & BTRFS_DEV_STATS_RESET) {
		for (i = 0; i < BTRFS_DEV_STAT_VALUES_MAX; i++) {
			if (stats->nr_items > i)
				stats->values[i] =
					btrfs_dev_stat_read_and_reset(dev, i);
			else
				btrfs_dev_stat_set(dev, i, 0);
		}
		btrfs_info(fs_info, "device stats zeroed by %s (%d)",
			   current->comm, task_pid_nr(current));
	} else {
		for (i = 0; i < BTRFS_DEV_STAT_VALUES_MAX; i++)
			if (stats->nr_items > i)
				stats->values[i] = btrfs_dev_stat_read(dev, i);
	}
	if (stats->nr_items > BTRFS_DEV_STAT_VALUES_MAX)
		stats->nr_items = BTRFS_DEV_STAT_VALUES_MAX;
	return 0;
}

/*
 * Update the size and bytes used for each device where it changed.  This is
 * delayed since we would otherwise get errors while writing out the
 * superblocks.
 *
 * Must be invoked during transaction commit.
 */
void btrfs_commit_device_sizes(struct btrfs_transaction *trans)
{
	struct btrfs_device *curr, *next;

	ASSERT(trans->state == TRANS_STATE_COMMIT_DOING);

	if (list_empty(&trans->dev_update_list))
		return;

	/*
	 * We don't need the device_list_mutex here.  This list is owned by the
	 * transaction and the transaction must complete before the device is
	 * released.
	 */
	mutex_lock(&trans->fs_info->chunk_mutex);
	list_for_each_entry_safe(curr, next, &trans->dev_update_list,
				 post_commit_list) {
		list_del_init(&curr->post_commit_list);
		curr->commit_total_bytes = curr->disk_total_bytes;
		curr->commit_bytes_used = curr->bytes_used;
	}
	mutex_unlock(&trans->fs_info->chunk_mutex);
}

/*
 * Multiplicity factor for simple profiles: DUP, RAID1-like and RAID10.
 */
int btrfs_bg_type_to_factor(u64 flags)
{
	const int index = btrfs_bg_flags_to_raid_index(flags);

	return btrfs_raid_array[index].ncopies;
}



static int verify_one_dev_extent(struct btrfs_fs_info *fs_info,
				 u64 chunk_offset, u64 devid,
				 u64 physical_offset, u64 physical_len)
{
	struct extent_map_tree *em_tree = &fs_info->mapping_tree;
	struct extent_map *em;
	struct map_lookup *map;
	struct btrfs_device *dev;
	u64 stripe_len;
	bool found = false;
	int ret = 0;
	int i;

	read_lock(&em_tree->lock);
	em = lookup_extent_mapping(em_tree, chunk_offset, 1);
	read_unlock(&em_tree->lock);

	if (!em) {
		btrfs_err(fs_info,
"dev extent physical offset %llu on devid %llu doesn't have corresponding chunk",
			  physical_offset, devid);
		ret = -EUCLEAN;
		goto out;
	}

	map = em->map_lookup;
	stripe_len = calc_stripe_length(map->type, em->len, map->num_stripes);
	if (physical_len != stripe_len) {
		btrfs_err(fs_info,
"dev extent physical offset %llu on devid %llu length doesn't match chunk %llu, have %llu expect %llu",
			  physical_offset, devid, em->start, physical_len,
			  stripe_len);
		ret = -EUCLEAN;
		goto out;
	}

	for (i = 0; i < map->num_stripes; i++) {
		if (map->stripes[i].dev->devid == devid &&
		    map->stripes[i].physical == physical_offset) {
			found = true;
			if (map->verified_stripes >= map->num_stripes) {
				btrfs_err(fs_info,
				"too many dev extents for chunk %llu found",
					  em->start);
				ret = -EUCLEAN;
				goto out;
			}
			map->verified_stripes++;
			break;
		}
	}
	if (!found) {
		btrfs_err(fs_info,
	"dev extent physical offset %llu devid %llu has no corresponding chunk",
			physical_offset, devid);
		ret = -EUCLEAN;
	}

	/* Make sure no dev extent is beyond device boundary */
	dev = btrfs_find_device(fs_info->fs_devices, devid, NULL, NULL);
	if (!dev) {
		btrfs_err(fs_info, "failed to find devid %llu", devid);
		ret = -EUCLEAN;
		goto out;
	}

	if (physical_offset + physical_len > dev->disk_total_bytes) {
		btrfs_err(fs_info,
"dev extent devid %llu physical offset %llu len %llu is beyond device boundary %llu",
			  devid, physical_offset, physical_len,
			  dev->disk_total_bytes);
		ret = -EUCLEAN;
		goto out;
	}

	if (dev->zone_info) {
		u64 zone_size = dev->zone_info->zone_size;

		if (!IS_ALIGNED(physical_offset, zone_size) ||
		    !IS_ALIGNED(physical_len, zone_size)) {
			btrfs_err(fs_info,
"zoned: dev extent devid %llu physical offset %llu len %llu is not aligned to device zone",
				  devid, physical_offset, physical_len);
			ret = -EUCLEAN;
			goto out;
		}
	}

out:
	free_extent_map(em);
	return ret;
}

static int verify_chunk_dev_extent_mapping(struct btrfs_fs_info *fs_info)
{
	struct extent_map_tree *em_tree = &fs_info->mapping_tree;
	struct extent_map *em;
	struct rb_node *node;
	int ret = 0;

	read_lock(&em_tree->lock);
	for (node = rb_first_cached(&em_tree->map); node; node = rb_next(node)) {
		em = rb_entry(node, struct extent_map, rb_node);
		if (em->map_lookup->num_stripes !=
		    em->map_lookup->verified_stripes) {
			btrfs_err(fs_info,
			"chunk %llu has missing dev extent, have %d expect %d",
				  em->start, em->map_lookup->verified_stripes,
				  em->map_lookup->num_stripes);
			ret = -EUCLEAN;
			goto out;
		}
	}
out:
	read_unlock(&em_tree->lock);
	return ret;
}

/*
 * Ensure that all dev extents are mapped to correct chunk, otherwise
 * later chunk allocation/free would cause unexpected behavior.
 *
 * NOTE: This will iterate through the whole device tree, which should be of
 * the same size level as the chunk tree.  This slightly increases mount time.
 */
int btrfs_verify_dev_extents(struct btrfs_fs_info *fs_info)
{
	struct btrfs_path *path;
	struct btrfs_root *root = fs_info->dev_root;
	struct btrfs_key key;
	u64 prev_devid = 0;
	u64 prev_dev_ext_end = 0;
	int ret = 0;

	/*
	 * We don't have a dev_root because we mounted with ignorebadroots and
	 * failed to load the root, so we want to skip the verification in this
	 * case for sure.
	 *
	 * However if the dev root is fine, but the tree itself is corrupted
	 * we'd still fail to mount.  This verification is only to make sure
	 * writes can happen safely, so instead just bypass this check
	 * completely in the case of IGNOREBADROOTS.
	 */
	if (btrfs_test_opt(fs_info, IGNOREBADROOTS))
		return 0;

	key.objectid = 1;
	key.type = BTRFS_DEV_EXTENT_KEY;
	key.offset = 0;

	path = btrfs_alloc_path();
	if (!path)
		return -ENOMEM;

	path->reada = READA_FORWARD;
	ret = btrfs_search_slot(NULL, root, &key, path, 0, 0);
	if (ret < 0)
		goto out;

	if (path->slots[0] >= btrfs_header_nritems(path->nodes[0])) {
		ret = btrfs_next_item(root, path);
		if (ret < 0)
			goto out;
		/* No dev extents at all? Not good */
		if (ret > 0) {
			ret = -EUCLEAN;
			goto out;
		}
	}
	while (1) {
		struct extent_buffer *leaf = path->nodes[0];
		struct btrfs_dev_extent *dext;
		int slot = path->slots[0];
		u64 chunk_offset;
		u64 physical_offset;
		u64 physical_len;
		u64 devid;

		btrfs_item_key_to_cpu(leaf, &key, slot);
		if (key.type != BTRFS_DEV_EXTENT_KEY)
			break;
		devid = key.objectid;
		physical_offset = key.offset;

		dext = btrfs_item_ptr(leaf, slot, struct btrfs_dev_extent);
		chunk_offset = btrfs_dev_extent_chunk_offset(leaf, dext);
		physical_len = btrfs_dev_extent_length(leaf, dext);

		/* Check if this dev extent overlaps with the previous one */
		if (devid == prev_devid && physical_offset < prev_dev_ext_end) {
			btrfs_err(fs_info,
"dev extent devid %llu physical offset %llu overlap with previous dev extent end %llu",
				  devid, physical_offset, prev_dev_ext_end);
			ret = -EUCLEAN;
			goto out;
		}

		ret = verify_one_dev_extent(fs_info, chunk_offset, devid,
					    physical_offset, physical_len);
		if (ret < 0)
			goto out;
		prev_devid = devid;
		prev_dev_ext_end = physical_offset + physical_len;

		ret = btrfs_next_item(root, path);
		if (ret < 0)
			goto out;
		if (ret > 0) {
			ret = 0;
			break;
		}
	}

	/* Ensure all chunks have corresponding dev extents */
	ret = verify_chunk_dev_extent_mapping(fs_info);
out:
	btrfs_free_path(path);
	return ret;
}

/*
 * Check whether the given block group or device is pinned by any inode being
 * used as a swapfile.
 */
bool btrfs_pinned_by_swapfile(struct btrfs_fs_info *fs_info, void *ptr)
{
	struct btrfs_swapfile_pin *sp;
	struct rb_node *node;

	spin_lock(&fs_info->swapfile_pins_lock);
	node = fs_info->swapfile_pins.rb_node;
	while (node) {
		sp = rb_entry(node, struct btrfs_swapfile_pin, node);
		if (ptr < sp->ptr)
			node = node->rb_left;
		else if (ptr > sp->ptr)
			node = node->rb_right;
		else
			break;
	}
	spin_unlock(&fs_info->swapfile_pins_lock);
	return node != NULL;
}

static int relocating_repair_kthread(void *data)
{
	struct btrfs_block_group *cache = (struct btrfs_block_group *)data;
	struct btrfs_fs_info *fs_info = cache->fs_info;
	u64 target;
	int ret = 0;

	target = cache->start;
	btrfs_put_block_group(cache);

	if (!btrfs_exclop_start(fs_info, BTRFS_EXCLOP_BALANCE)) {
		btrfs_info(fs_info,
			   "zoned: skip relocating block group %llu to repair: EBUSY",
			   target);
		return -EBUSY;
	}

	mutex_lock(&fs_info->reclaim_bgs_lock);

	/* Ensure block group still exists */
	cache = btrfs_lookup_block_group(fs_info, target);
	if (!cache)
		goto out;

	if (!cache->relocating_repair)
		goto out;

	ret = btrfs_may_alloc_data_chunk(fs_info, target);
	if (ret < 0)
		goto out;

	btrfs_info(fs_info,
		   "zoned: relocating block group %llu to repair IO failure",
		   target);
	ret = btrfs_relocate_chunk(fs_info, target);

out:
	if (cache)
		btrfs_put_block_group(cache);
	mutex_unlock(&fs_info->reclaim_bgs_lock);
	btrfs_exclop_finish(fs_info);

	return ret;
}

int btrfs_repair_one_zone(struct btrfs_fs_info *fs_info, u64 logical)
{
	struct btrfs_block_group *cache;

	/* Do not attempt to repair in degraded state */
	if (btrfs_test_opt(fs_info, DEGRADED))
		return 0;

	cache = btrfs_lookup_block_group(fs_info, logical);
	if (!cache)
		return 0;

	spin_lock(&cache->lock);
	if (cache->relocating_repair) {
		spin_unlock(&cache->lock);
		btrfs_put_block_group(cache);
		return 0;
	}
	cache->relocating_repair = 1;
	spin_unlock(&cache->lock);

	kthread_run(relocating_repair_kthread, cache,
		    "btrfs-relocating-repair");

	return 0;
}<|MERGE_RESOLUTION|>--- conflicted
+++ resolved
@@ -17,7 +17,6 @@
 #include "misc.h"
 #include "ctree.h"
 #include "extent_map.h"
-#include "extent_io.h"
 #include "disk-io.h"
 #include "transaction.h"
 #include "print-tree.h"
@@ -31,11 +30,8 @@
 #include "tree-checker.h"
 #include "space-info.h"
 #include "block-group.h"
-<<<<<<< HEAD
-=======
 #include "discard.h"
 #include "zoned.h"
->>>>>>> 7d2a07b7
 
 const struct btrfs_raid_attr btrfs_raid_array[BTRFS_NR_RAID_TYPES] = {
 	[BTRFS_RAID_RAID10] = {
@@ -721,11 +717,7 @@
 
 	/*
 	 * Handles the case where scanned device is part of an fs that had
-<<<<<<< HEAD
-	 * multiple successful changes of FSID but curently device didn't
-=======
 	 * multiple successful changes of FSID but currently device didn't
->>>>>>> 7d2a07b7
 	 * observe it. Meaning our fsid will be different than theirs. We need
 	 * to handle two subcases :
 	 *  1 - The fs still continues to have different METADATA/FSID uuids.
@@ -1228,14 +1220,9 @@
 	fs_devices->latest_bdev = latest_dev->bdev;
 	fs_devices->total_rw_bytes = 0;
 	fs_devices->chunk_alloc_policy = BTRFS_CHUNK_ALLOC_REGULAR;
-<<<<<<< HEAD
-out:
-	return ret;
-=======
 	fs_devices->read_policy = BTRFS_READ_POLICY_PID;
 
 	return 0;
->>>>>>> 7d2a07b7
 }
 
 static int devid_cmp(void *priv, const struct list_head *a,
@@ -1261,11 +1248,7 @@
 	lockdep_assert_held(&uuid_mutex);
 	/*
 	 * The device_list_mutex cannot be taken here in case opening the
-<<<<<<< HEAD
-	 * underlying device takes further locks like bd_mutex.
-=======
 	 * underlying device takes further locks like open_mutex.
->>>>>>> 7d2a07b7
 	 *
 	 * We also don't need the lock here as this is called during mount and
 	 * exclusion is provided by uuid_mutex
@@ -1433,8 +1416,6 @@
 		 * make sure to start at an offset of at least 1MB.
 		 */
 		return max_t(u64, start, SZ_1M);
-<<<<<<< HEAD
-=======
 	case BTRFS_CHUNK_ALLOC_ZONED:
 		/*
 		 * We don't care about the starting region like regular
@@ -1442,14 +1423,11 @@
 		 * for superblock logging.
 		 */
 		return ALIGN(start, device->zone_info->zone_size);
->>>>>>> 7d2a07b7
 	default:
 		BUG();
 	}
 }
 
-<<<<<<< HEAD
-=======
 static bool dev_extent_hole_check_zoned(struct btrfs_device *device,
 					u64 *hole_start, u64 *hole_size,
 					u64 num_bytes)
@@ -1494,7 +1472,6 @@
 	return changed;
 }
 
->>>>>>> 7d2a07b7
 /**
  * dev_extent_hole_check - check if specified hole is suitable for allocation
  * @device:	the device which we have the hole
@@ -1502,11 +1479,7 @@
  * @hole_size:	the size of the hole
  * @num_bytes:	the size of the free space that we need
  *
-<<<<<<< HEAD
- * This function may modify @hole_start and @hole_end to reflect the suitable
-=======
  * This function may modify @hole_start and @hole_size to reflect the suitable
->>>>>>> 7d2a07b7
  * position for allocation. Returns 1 if hole position is updated, 0 otherwise.
  */
 static bool dev_extent_hole_check(struct btrfs_device *device, u64 *hole_start,
@@ -1515,26 +1488,6 @@
 	bool changed = false;
 	u64 hole_end = *hole_start + *hole_size;
 
-<<<<<<< HEAD
-	/*
-	 * Check before we set max_hole_start, otherwise we could end up
-	 * sending back this offset anyway.
-	 */
-	if (contains_pending_extent(device, hole_start, *hole_size)) {
-		if (hole_end >= *hole_start)
-			*hole_size = hole_end - *hole_start;
-		else
-			*hole_size = 0;
-		changed = true;
-	}
-
-	switch (device->fs_devices->chunk_alloc_policy) {
-	case BTRFS_CHUNK_ALLOC_REGULAR:
-		/* No extra check */
-		break;
-	default:
-		BUG();
-=======
 	for (;;) {
 		/*
 		 * Check before we set max_hole_start, otherwise we could end up
@@ -1568,7 +1521,6 @@
 		}
 
 		break;
->>>>>>> 7d2a07b7
 	}
 
 	return changed;
@@ -1620,12 +1572,9 @@
 	struct extent_buffer *l;
 
 	search_start = dev_extent_search_start(device, search_start);
-<<<<<<< HEAD
-=======
 
 	WARN_ON(device->zone_info &&
 		!IS_ALIGNED(num_bytes, device->zone_info->zone_size));
->>>>>>> 7d2a07b7
 
 	path = btrfs_alloc_path();
 	if (!path)
@@ -2087,11 +2036,7 @@
  * this_dev) which is active.
  */
 void __cold btrfs_assign_next_active_device(struct btrfs_device *device,
-<<<<<<< HEAD
-				     struct btrfs_device *this_dev)
-=======
 					    struct btrfs_device *next_device)
->>>>>>> 7d2a07b7
 {
 	struct btrfs_fs_info *fs_info = device->fs_info;
 
@@ -4058,16 +4003,7 @@
 	if (flags == 0)
 		return !extended; /* "0" is valid for usual profiles */
 
-<<<<<<< HEAD
-	/* true if exactly one bit set */
-	/*
-	 * Don't use is_power_of_2(unsigned long) because it won't work
-	 * for the single profile (1ULL << 48) on 32-bit CPUs.
-	 */
-	return flags != 0 && (flags & (flags - 1)) == 0;
-=======
 	return has_single_bit_set(flags);
->>>>>>> 7d2a07b7
 }
 
 static inline int balance_need_close(struct btrfs_fs_info *fs_info)
@@ -4770,73 +4706,6 @@
 	return 0;
 }
 
-<<<<<<< HEAD
-/*
- * Callback for btrfs_uuid_tree_iterate().
- * returns:
- * 0	check succeeded, the entry is not outdated.
- * < 0	if an error occurred.
- * > 0	if the check failed, which means the caller shall remove the entry.
- */
-static int btrfs_check_uuid_tree_entry(struct btrfs_fs_info *fs_info,
-				       u8 *uuid, u8 type, u64 subid)
-{
-	struct btrfs_key key;
-	int ret = 0;
-	struct btrfs_root *subvol_root;
-
-	if (type != BTRFS_UUID_KEY_SUBVOL &&
-	    type != BTRFS_UUID_KEY_RECEIVED_SUBVOL)
-		goto out;
-
-	key.objectid = subid;
-	key.type = BTRFS_ROOT_ITEM_KEY;
-	key.offset = (u64)-1;
-	subvol_root = btrfs_get_fs_root(fs_info, &key, true);
-	if (IS_ERR(subvol_root)) {
-		ret = PTR_ERR(subvol_root);
-		if (ret == -ENOENT)
-			ret = 1;
-		goto out;
-	}
-
-	switch (type) {
-	case BTRFS_UUID_KEY_SUBVOL:
-		if (memcmp(uuid, subvol_root->root_item.uuid, BTRFS_UUID_SIZE))
-			ret = 1;
-		break;
-	case BTRFS_UUID_KEY_RECEIVED_SUBVOL:
-		if (memcmp(uuid, subvol_root->root_item.received_uuid,
-			   BTRFS_UUID_SIZE))
-			ret = 1;
-		break;
-	}
-	btrfs_put_root(subvol_root);
-out:
-	return ret;
-}
-
-static int btrfs_uuid_rescan_kthread(void *data)
-{
-	struct btrfs_fs_info *fs_info = (struct btrfs_fs_info *)data;
-	int ret;
-
-	/*
-	 * 1st step is to iterate through the existing UUID tree and
-	 * to delete all entries that contain outdated data.
-	 * 2nd step is to add all missing entries to the UUID tree.
-	 */
-	ret = btrfs_uuid_tree_iterate(fs_info, btrfs_check_uuid_tree_entry);
-	if (ret < 0) {
-		btrfs_warn(fs_info, "iterating uuid_tree failed %d", ret);
-		up(&fs_info->uuid_tree_rescan_sem);
-		return ret;
-	}
-	return btrfs_uuid_scan_kthread(data);
-}
-
-=======
->>>>>>> 7d2a07b7
 int btrfs_create_uuid_tree(struct btrfs_fs_info *fs_info)
 {
 	struct btrfs_trans_handle *trans;
@@ -5124,8 +4993,6 @@
 	btrfs_set_fs_incompat(info, RAID56);
 }
 
-<<<<<<< HEAD
-=======
 static void check_raid1c34_incompat_flag(struct btrfs_fs_info *info, u64 type)
 {
 	if (!(type & (BTRFS_BLOCK_GROUP_RAID1C3 | BTRFS_BLOCK_GROUP_RAID1C4)))
@@ -5134,7 +5001,6 @@
 	btrfs_set_fs_incompat(info, RAID1C34);
 }
 
->>>>>>> 7d2a07b7
 /*
  * Structure used internally for __btrfs_alloc_chunk() function.
  * Wraps needed parameters.
@@ -5165,13 +5031,6 @@
 	u64 chunk_size;
 	int ndevs;
 };
-<<<<<<< HEAD
-
-static void init_alloc_chunk_ctl_policy_regular(
-				struct btrfs_fs_devices *fs_devices,
-				struct alloc_chunk_ctl *ctl)
-{
-=======
 
 static void init_alloc_chunk_ctl_policy_regular(
 				struct btrfs_fs_devices *fs_devices,
@@ -5213,30 +5072,15 @@
 	int min_num_stripes = ctl->devs_min * ctl->dev_stripes;
 	int min_data_stripes = (min_num_stripes - ctl->nparity) / ctl->ncopies;
 	u64 min_chunk_size = min_data_stripes * zone_size;
->>>>>>> 7d2a07b7
 	u64 type = ctl->type;
 
 	ctl->max_stripe_size = zone_size;
 	if (type & BTRFS_BLOCK_GROUP_DATA) {
-<<<<<<< HEAD
-		ctl->max_stripe_size = SZ_1G;
-		ctl->max_chunk_size = BTRFS_MAX_DATA_CHUNK_SIZE;
-	} else if (type & BTRFS_BLOCK_GROUP_METADATA) {
-		/* For larger filesystems, use larger metadata chunks */
-		if (fs_devices->total_rw_bytes > 50ULL * SZ_1G)
-			ctl->max_stripe_size = SZ_1G;
-		else
-			ctl->max_stripe_size = SZ_256M;
-		ctl->max_chunk_size = ctl->max_stripe_size;
-	} else if (type & BTRFS_BLOCK_GROUP_SYSTEM) {
-		ctl->max_stripe_size = SZ_32M;
-=======
 		ctl->max_chunk_size = round_down(BTRFS_MAX_DATA_CHUNK_SIZE,
 						 zone_size);
 	} else if (type & BTRFS_BLOCK_GROUP_METADATA) {
 		ctl->max_chunk_size = ctl->max_stripe_size;
 	} else if (type & BTRFS_BLOCK_GROUP_SYSTEM) {
->>>>>>> 7d2a07b7
 		ctl->max_chunk_size = 2 * ctl->max_stripe_size;
 		ctl->devs_max = min_t(int, ctl->devs_max,
 				      BTRFS_MAX_DEVS_SYS_CHUNK);
@@ -5245,17 +5089,11 @@
 	}
 
 	/* We don't want a chunk larger than 10% of writable space */
-<<<<<<< HEAD
-	ctl->max_chunk_size = min(div_factor(fs_devices->total_rw_bytes, 1),
-				  ctl->max_chunk_size);
-	ctl->dev_extent_min = BTRFS_STRIPE_LEN * ctl->dev_stripes;
-=======
 	limit = max(round_down(div_factor(fs_devices->total_rw_bytes, 1),
 			       zone_size),
 		    min_chunk_size);
 	ctl->max_chunk_size = min(limit, ctl->max_chunk_size);
 	ctl->dev_extent_min = zone_size * ctl->dev_stripes;
->>>>>>> 7d2a07b7
 }
 
 static void init_alloc_chunk_ctl(struct btrfs_fs_devices *fs_devices,
@@ -5278,12 +5116,9 @@
 	case BTRFS_CHUNK_ALLOC_REGULAR:
 		init_alloc_chunk_ctl_policy_regular(fs_devices, ctl);
 		break;
-<<<<<<< HEAD
-=======
 	case BTRFS_CHUNK_ALLOC_ZONED:
 		init_alloc_chunk_ctl_policy_zoned(fs_devices, ctl);
 		break;
->>>>>>> 7d2a07b7
 	default:
 		BUG();
 	}
@@ -5410,30 +5245,6 @@
 	return 0;
 }
 
-<<<<<<< HEAD
-static int decide_stripe_size(struct btrfs_fs_devices *fs_devices,
-			      struct alloc_chunk_ctl *ctl,
-			      struct btrfs_device_info *devices_info)
-{
-	struct btrfs_fs_info *info = fs_devices->fs_info;
-
-	/*
-	 * Round down to number of usable stripes, devs_increment can be any
-	 * number so we can't use round_down() that requires power of 2, while
-	 * rounddown is safe.
-	 */
-	ctl->ndevs = rounddown(ctl->ndevs, ctl->devs_increment);
-
-	if (ctl->ndevs < ctl->devs_min) {
-		if (btrfs_test_opt(info, ENOSPC_DEBUG)) {
-			btrfs_debug(info,
-	"%s: not enough devices with free space: have=%d minimum required=%d",
-				    __func__, ctl->ndevs, ctl->devs_min);
-		}
-		return -ENOSPC;
-	}
-
-=======
 static int decide_stripe_size_zoned(struct alloc_chunk_ctl *ctl,
 				    struct btrfs_device_info *devices_info)
 {
@@ -5488,17 +5299,13 @@
 		return -ENOSPC;
 	}
 
->>>>>>> 7d2a07b7
 	ctl->ndevs = min(ctl->ndevs, ctl->devs_max);
 
 	switch (fs_devices->chunk_alloc_policy) {
 	case BTRFS_CHUNK_ALLOC_REGULAR:
 		return decide_stripe_size_regular(ctl, devices_info);
-<<<<<<< HEAD
-=======
 	case BTRFS_CHUNK_ALLOC_ZONED:
 		return decide_stripe_size_zoned(ctl, devices_info);
->>>>>>> 7d2a07b7
 	default:
 		BUG();
 	}
@@ -7730,8 +7537,6 @@
 	 * otherwise we don't need it.
 	 */
 	mutex_lock(&uuid_mutex);
-<<<<<<< HEAD
-=======
 
 	/*
 	 * It is possible for mount and umount to race in such a way that
@@ -7740,7 +7545,6 @@
 	 * device items, so clear it here.
 	 */
 	fs_info->fs_devices->total_rw_bytes = 0;
->>>>>>> 7d2a07b7
 
 	/*
 	 * Read all device items, and then all the chunk items. All
