/*
 * Copyright (C) 2007 Oracle.  All rights reserved.
 *
 * This program is free software; you can redistribute it and/or
 * modify it under the terms of the GNU General Public
 * License v2 as published by the Free Software Foundation.
 *
 * This program is distributed in the hope that it will be useful,
 * but WITHOUT ANY WARRANTY; without even the implied warranty of
 * MERCHANTABILITY or FITNESS FOR A PARTICULAR PURPOSE.  See the GNU
 * General Public License for more details.
 *
 * You should have received a copy of the GNU General Public
 * License along with this program; if not, write to the
 * Free Software Foundation, Inc., 59 Temple Place - Suite 330,
 * Boston, MA 021110-1307, USA.
 */

#include <linux/fs.h>
#include <linux/blkdev.h>
#include <linux/scatterlist.h>
#include <linux/swap.h>
#include <linux/radix-tree.h>
#include <linux/writeback.h>
#include <linux/buffer_head.h>
#include <linux/workqueue.h>
#include <linux/kthread.h>
#include <linux/freezer.h>
#include <linux/crc32c.h>
#include <linux/slab.h>
#include <linux/migrate.h>
#include <linux/ratelimit.h>
#include <asm/unaligned.h>
#include "compat.h"
#include "ctree.h"
#include "disk-io.h"
#include "transaction.h"
#include "btrfs_inode.h"
#include "volumes.h"
#include "print-tree.h"
#include "async-thread.h"
#include "locking.h"
#include "tree-log.h"
#include "free-space-cache.h"
#include "inode-map.h"
#include "check-integrity.h"
#include "rcu-string.h"
#include "dev-replace.h"

#ifdef CONFIG_X86
#include <asm/cpufeature.h>
#endif

static struct extent_io_ops btree_extent_io_ops;
static void end_workqueue_fn(struct btrfs_work *work);
static void free_fs_root(struct btrfs_root *root);
static int btrfs_check_super_valid(struct btrfs_fs_info *fs_info,
				    int read_only);
static void btrfs_destroy_ordered_operations(struct btrfs_transaction *t,
					     struct btrfs_root *root);
static void btrfs_destroy_ordered_extents(struct btrfs_root *root);
static int btrfs_destroy_delayed_refs(struct btrfs_transaction *trans,
				      struct btrfs_root *root);
static void btrfs_destroy_pending_snapshots(struct btrfs_transaction *t);
static void btrfs_destroy_delalloc_inodes(struct btrfs_root *root);
static int btrfs_destroy_marked_extents(struct btrfs_root *root,
					struct extent_io_tree *dirty_pages,
					int mark);
static int btrfs_destroy_pinned_extent(struct btrfs_root *root,
				       struct extent_io_tree *pinned_extents);

/*
 * end_io_wq structs are used to do processing in task context when an IO is
 * complete.  This is used during reads to verify checksums, and it is used
 * by writes to insert metadata for new file extents after IO is complete.
 */
struct end_io_wq {
	struct bio *bio;
	bio_end_io_t *end_io;
	void *private;
	struct btrfs_fs_info *info;
	int error;
	int metadata;
	struct list_head list;
	struct btrfs_work work;
};

/*
 * async submit bios are used to offload expensive checksumming
 * onto the worker threads.  They checksum file and metadata bios
 * just before they are sent down the IO stack.
 */
struct async_submit_bio {
	struct inode *inode;
	struct bio *bio;
	struct list_head list;
	extent_submit_bio_hook_t *submit_bio_start;
	extent_submit_bio_hook_t *submit_bio_done;
	int rw;
	int mirror_num;
	unsigned long bio_flags;
	/*
	 * bio_offset is optional, can be used if the pages in the bio
	 * can't tell us where in the file the bio should go
	 */
	u64 bio_offset;
	struct btrfs_work work;
	int error;
};

/*
 * Lockdep class keys for extent_buffer->lock's in this root.  For a given
 * eb, the lockdep key is determined by the btrfs_root it belongs to and
 * the level the eb occupies in the tree.
 *
 * Different roots are used for different purposes and may nest inside each
 * other and they require separate keysets.  As lockdep keys should be
 * static, assign keysets according to the purpose of the root as indicated
 * by btrfs_root->objectid.  This ensures that all special purpose roots
 * have separate keysets.
 *
 * Lock-nesting across peer nodes is always done with the immediate parent
 * node locked thus preventing deadlock.  As lockdep doesn't know this, use
 * subclass to avoid triggering lockdep warning in such cases.
 *
 * The key is set by the readpage_end_io_hook after the buffer has passed
 * csum validation but before the pages are unlocked.  It is also set by
 * btrfs_init_new_buffer on freshly allocated blocks.
 *
 * We also add a check to make sure the highest level of the tree is the
 * same as our lockdep setup here.  If BTRFS_MAX_LEVEL changes, this code
 * needs update as well.
 */
#ifdef CONFIG_DEBUG_LOCK_ALLOC
# if BTRFS_MAX_LEVEL != 8
#  error
# endif

static struct btrfs_lockdep_keyset {
	u64			id;		/* root objectid */
	const char		*name_stem;	/* lock name stem */
	char			names[BTRFS_MAX_LEVEL + 1][20];
	struct lock_class_key	keys[BTRFS_MAX_LEVEL + 1];
} btrfs_lockdep_keysets[] = {
	{ .id = BTRFS_ROOT_TREE_OBJECTID,	.name_stem = "root"	},
	{ .id = BTRFS_EXTENT_TREE_OBJECTID,	.name_stem = "extent"	},
	{ .id = BTRFS_CHUNK_TREE_OBJECTID,	.name_stem = "chunk"	},
	{ .id = BTRFS_DEV_TREE_OBJECTID,	.name_stem = "dev"	},
	{ .id = BTRFS_FS_TREE_OBJECTID,		.name_stem = "fs"	},
	{ .id = BTRFS_CSUM_TREE_OBJECTID,	.name_stem = "csum"	},
	{ .id = BTRFS_ORPHAN_OBJECTID,		.name_stem = "orphan"	},
	{ .id = BTRFS_TREE_LOG_OBJECTID,	.name_stem = "log"	},
	{ .id = BTRFS_TREE_RELOC_OBJECTID,	.name_stem = "treloc"	},
	{ .id = BTRFS_DATA_RELOC_TREE_OBJECTID,	.name_stem = "dreloc"	},
	{ .id = 0,				.name_stem = "tree"	},
};

void __init btrfs_init_lockdep(void)
{
	int i, j;

	/* initialize lockdep class names */
	for (i = 0; i < ARRAY_SIZE(btrfs_lockdep_keysets); i++) {
		struct btrfs_lockdep_keyset *ks = &btrfs_lockdep_keysets[i];

		for (j = 0; j < ARRAY_SIZE(ks->names); j++)
			snprintf(ks->names[j], sizeof(ks->names[j]),
				 "btrfs-%s-%02d", ks->name_stem, j);
	}
}

void btrfs_set_buffer_lockdep_class(u64 objectid, struct extent_buffer *eb,
				    int level)
{
	struct btrfs_lockdep_keyset *ks;

	BUG_ON(level >= ARRAY_SIZE(ks->keys));

	/* find the matching keyset, id 0 is the default entry */
	for (ks = btrfs_lockdep_keysets; ks->id; ks++)
		if (ks->id == objectid)
			break;

	lockdep_set_class_and_name(&eb->lock,
				   &ks->keys[level], ks->names[level]);
}

#endif

/*
 * extents on the btree inode are pretty simple, there's one extent
 * that covers the entire device
 */
static struct extent_map *btree_get_extent(struct inode *inode,
		struct page *page, size_t pg_offset, u64 start, u64 len,
		int create)
{
	struct extent_map_tree *em_tree = &BTRFS_I(inode)->extent_tree;
	struct extent_map *em;
	int ret;

	read_lock(&em_tree->lock);
	em = lookup_extent_mapping(em_tree, start, len);
	if (em) {
		em->bdev =
			BTRFS_I(inode)->root->fs_info->fs_devices->latest_bdev;
		read_unlock(&em_tree->lock);
		goto out;
	}
	read_unlock(&em_tree->lock);

	em = alloc_extent_map();
	if (!em) {
		em = ERR_PTR(-ENOMEM);
		goto out;
	}
	em->start = 0;
	em->len = (u64)-1;
	em->block_len = (u64)-1;
	em->block_start = 0;
	em->bdev = BTRFS_I(inode)->root->fs_info->fs_devices->latest_bdev;

	write_lock(&em_tree->lock);
	ret = add_extent_mapping(em_tree, em);
	if (ret == -EEXIST) {
		free_extent_map(em);
		em = lookup_extent_mapping(em_tree, start, len);
		if (!em)
			em = ERR_PTR(-EIO);
	} else if (ret) {
		free_extent_map(em);
		em = ERR_PTR(ret);
	}
	write_unlock(&em_tree->lock);

out:
	return em;
}

u32 btrfs_csum_data(struct btrfs_root *root, char *data, u32 seed, size_t len)
{
	return crc32c(seed, data, len);
}

void btrfs_csum_final(u32 crc, char *result)
{
	put_unaligned_le32(~crc, result);
}

/*
 * compute the csum for a btree block, and either verify it or write it
 * into the csum field of the block.
 */
static int csum_tree_block(struct btrfs_root *root, struct extent_buffer *buf,
			   int verify)
{
	u16 csum_size = btrfs_super_csum_size(root->fs_info->super_copy);
	char *result = NULL;
	unsigned long len;
	unsigned long cur_len;
	unsigned long offset = BTRFS_CSUM_SIZE;
	char *kaddr;
	unsigned long map_start;
	unsigned long map_len;
	int err;
	u32 crc = ~(u32)0;
	unsigned long inline_result;

	len = buf->len - offset;
	while (len > 0) {
		err = map_private_extent_buffer(buf, offset, 32,
					&kaddr, &map_start, &map_len);
		if (err)
			return 1;
		cur_len = min(len, map_len - (offset - map_start));
		crc = btrfs_csum_data(root, kaddr + offset - map_start,
				      crc, cur_len);
		len -= cur_len;
		offset += cur_len;
	}
	if (csum_size > sizeof(inline_result)) {
		result = kzalloc(csum_size * sizeof(char), GFP_NOFS);
		if (!result)
			return 1;
	} else {
		result = (char *)&inline_result;
	}

	btrfs_csum_final(crc, result);

	if (verify) {
		if (memcmp_extent_buffer(buf, result, 0, csum_size)) {
			u32 val;
			u32 found = 0;
			memcpy(&found, result, csum_size);

			read_extent_buffer(buf, &val, 0, csum_size);
			printk_ratelimited(KERN_INFO "btrfs: %s checksum verify "
				       "failed on %llu wanted %X found %X "
				       "level %d\n",
				       root->fs_info->sb->s_id,
				       (unsigned long long)buf->start, val, found,
				       btrfs_header_level(buf));
			if (result != (char *)&inline_result)
				kfree(result);
			return 1;
		}
	} else {
		write_extent_buffer(buf, result, 0, csum_size);
	}
	if (result != (char *)&inline_result)
		kfree(result);
	return 0;
}

/*
 * we can't consider a given block up to date unless the transid of the
 * block matches the transid in the parent node's pointer.  This is how we
 * detect blocks that either didn't get written at all or got written
 * in the wrong place.
 */
static int verify_parent_transid(struct extent_io_tree *io_tree,
				 struct extent_buffer *eb, u64 parent_transid,
				 int atomic)
{
	struct extent_state *cached_state = NULL;
	int ret;

	if (!parent_transid || btrfs_header_generation(eb) == parent_transid)
		return 0;

	if (atomic)
		return -EAGAIN;

	lock_extent_bits(io_tree, eb->start, eb->start + eb->len - 1,
			 0, &cached_state);
	if (extent_buffer_uptodate(eb) &&
	    btrfs_header_generation(eb) == parent_transid) {
		ret = 0;
		goto out;
	}
	printk_ratelimited("parent transid verify failed on %llu wanted %llu "
		       "found %llu\n",
		       (unsigned long long)eb->start,
		       (unsigned long long)parent_transid,
		       (unsigned long long)btrfs_header_generation(eb));
	ret = 1;
	clear_extent_buffer_uptodate(eb);
out:
	unlock_extent_cached(io_tree, eb->start, eb->start + eb->len - 1,
			     &cached_state, GFP_NOFS);
	return ret;
}

/*
 * helper to read a given tree block, doing retries as required when
 * the checksums don't match and we have alternate mirrors to try.
 */
static int btree_read_extent_buffer_pages(struct btrfs_root *root,
					  struct extent_buffer *eb,
					  u64 start, u64 parent_transid)
{
	struct extent_io_tree *io_tree;
	int failed = 0;
	int ret;
	int num_copies = 0;
	int mirror_num = 0;
	int failed_mirror = 0;

	clear_bit(EXTENT_BUFFER_CORRUPT, &eb->bflags);
	io_tree = &BTRFS_I(root->fs_info->btree_inode)->io_tree;
	while (1) {
		ret = read_extent_buffer_pages(io_tree, eb, start,
					       WAIT_COMPLETE,
					       btree_get_extent, mirror_num);
		if (!ret) {
			if (!verify_parent_transid(io_tree, eb,
						   parent_transid, 0))
				break;
			else
				ret = -EIO;
		}

		/*
		 * This buffer's crc is fine, but its contents are corrupted, so
		 * there is no reason to read the other copies, they won't be
		 * any less wrong.
		 */
		if (test_bit(EXTENT_BUFFER_CORRUPT, &eb->bflags))
			break;

		num_copies = btrfs_num_copies(root->fs_info,
					      eb->start, eb->len);
		if (num_copies == 1)
			break;

		if (!failed_mirror) {
			failed = 1;
			failed_mirror = eb->read_mirror;
		}

		mirror_num++;
		if (mirror_num == failed_mirror)
			mirror_num++;

		if (mirror_num > num_copies)
			break;
	}

	if (failed && !ret && failed_mirror)
		repair_eb_io_failure(root, eb, failed_mirror);

	return ret;
}

/*
 * checksum a dirty tree block before IO.  This has extra checks to make sure
 * we only fill in the checksum field in the first page of a multi-page block
 */

static int csum_dirty_buffer(struct btrfs_root *root, struct page *page)
{
	struct extent_io_tree *tree;
	u64 start = page_offset(page);
	u64 found_start;
	struct extent_buffer *eb;

	tree = &BTRFS_I(page->mapping->host)->io_tree;

	eb = (struct extent_buffer *)page->private;
	if (page != eb->pages[0])
		return 0;
	found_start = btrfs_header_bytenr(eb);
	if (found_start != start) {
		WARN_ON(1);
		return 0;
	}
	if (!PageUptodate(page)) {
		WARN_ON(1);
		return 0;
	}
	csum_tree_block(root, eb, 0);
	return 0;
}

static int check_tree_block_fsid(struct btrfs_root *root,
				 struct extent_buffer *eb)
{
	struct btrfs_fs_devices *fs_devices = root->fs_info->fs_devices;
	u8 fsid[BTRFS_UUID_SIZE];
	int ret = 1;

	read_extent_buffer(eb, fsid, (unsigned long)btrfs_header_fsid(eb),
			   BTRFS_FSID_SIZE);
	while (fs_devices) {
		if (!memcmp(fsid, fs_devices->fsid, BTRFS_FSID_SIZE)) {
			ret = 0;
			break;
		}
		fs_devices = fs_devices->seed;
	}
	return ret;
}

#define CORRUPT(reason, eb, root, slot)				\
	printk(KERN_CRIT "btrfs: corrupt leaf, %s: block=%llu,"	\
	       "root=%llu, slot=%d\n", reason,			\
	       (unsigned long long)btrfs_header_bytenr(eb),	\
	       (unsigned long long)root->objectid, slot)

static noinline int check_leaf(struct btrfs_root *root,
			       struct extent_buffer *leaf)
{
	struct btrfs_key key;
	struct btrfs_key leaf_key;
	u32 nritems = btrfs_header_nritems(leaf);
	int slot;

	if (nritems == 0)
		return 0;

	/* Check the 0 item */
	if (btrfs_item_offset_nr(leaf, 0) + btrfs_item_size_nr(leaf, 0) !=
	    BTRFS_LEAF_DATA_SIZE(root)) {
		CORRUPT("invalid item offset size pair", leaf, root, 0);
		return -EIO;
	}

	/*
	 * Check to make sure each items keys are in the correct order and their
	 * offsets make sense.  We only have to loop through nritems-1 because
	 * we check the current slot against the next slot, which verifies the
	 * next slot's offset+size makes sense and that the current's slot
	 * offset is correct.
	 */
	for (slot = 0; slot < nritems - 1; slot++) {
		btrfs_item_key_to_cpu(leaf, &leaf_key, slot);
		btrfs_item_key_to_cpu(leaf, &key, slot + 1);

		/* Make sure the keys are in the right order */
		if (btrfs_comp_cpu_keys(&leaf_key, &key) >= 0) {
			CORRUPT("bad key order", leaf, root, slot);
			return -EIO;
		}

		/*
		 * Make sure the offset and ends are right, remember that the
		 * item data starts at the end of the leaf and grows towards the
		 * front.
		 */
		if (btrfs_item_offset_nr(leaf, slot) !=
			btrfs_item_end_nr(leaf, slot + 1)) {
			CORRUPT("slot offset bad", leaf, root, slot);
			return -EIO;
		}

		/*
		 * Check to make sure that we don't point outside of the leaf,
		 * just incase all the items are consistent to eachother, but
		 * all point outside of the leaf.
		 */
		if (btrfs_item_end_nr(leaf, slot) >
		    BTRFS_LEAF_DATA_SIZE(root)) {
			CORRUPT("slot end outside of leaf", leaf, root, slot);
			return -EIO;
		}
	}

	return 0;
}

struct extent_buffer *find_eb_for_page(struct extent_io_tree *tree,
				       struct page *page, int max_walk)
{
	struct extent_buffer *eb;
	u64 start = page_offset(page);
	u64 target = start;
	u64 min_start;

	if (start < max_walk)
		min_start = 0;
	else
		min_start = start - max_walk;

	while (start >= min_start) {
		eb = find_extent_buffer(tree, start, 0);
		if (eb) {
			/*
			 * we found an extent buffer and it contains our page
			 * horray!
			 */
			if (eb->start <= target &&
			    eb->start + eb->len > target)
				return eb;

			/* we found an extent buffer that wasn't for us */
			free_extent_buffer(eb);
			return NULL;
		}
		if (start == 0)
			break;
		start -= PAGE_CACHE_SIZE;
	}
	return NULL;
}

static int btree_readpage_end_io_hook(struct page *page, u64 start, u64 end,
			       struct extent_state *state, int mirror)
{
	struct extent_io_tree *tree;
	u64 found_start;
	int found_level;
	struct extent_buffer *eb;
	struct btrfs_root *root = BTRFS_I(page->mapping->host)->root;
	int ret = 0;
	int reads_done;

	if (!page->private)
		goto out;

	tree = &BTRFS_I(page->mapping->host)->io_tree;
	eb = (struct extent_buffer *)page->private;

	/* the pending IO might have been the only thing that kept this buffer
	 * in memory.  Make sure we have a ref for all this other checks
	 */
	extent_buffer_get(eb);

	reads_done = atomic_dec_and_test(&eb->io_pages);
	if (!reads_done)
		goto err;

	eb->read_mirror = mirror;
	if (test_bit(EXTENT_BUFFER_IOERR, &eb->bflags)) {
		ret = -EIO;
		goto err;
	}

	found_start = btrfs_header_bytenr(eb);
	if (found_start != eb->start) {
		printk_ratelimited(KERN_INFO "btrfs bad tree block start "
			       "%llu %llu\n",
			       (unsigned long long)found_start,
			       (unsigned long long)eb->start);
		ret = -EIO;
		goto err;
	}
	if (check_tree_block_fsid(root, eb)) {
		printk_ratelimited(KERN_INFO "btrfs bad fsid on block %llu\n",
			       (unsigned long long)eb->start);
		ret = -EIO;
		goto err;
	}
	found_level = btrfs_header_level(eb);

	btrfs_set_buffer_lockdep_class(btrfs_header_owner(eb),
				       eb, found_level);

	ret = csum_tree_block(root, eb, 1);
	if (ret) {
		ret = -EIO;
		goto err;
	}

	/*
	 * If this is a leaf block and it is corrupt, set the corrupt bit so
	 * that we don't try and read the other copies of this block, just
	 * return -EIO.
	 */
	if (found_level == 0 && check_leaf(root, eb)) {
		set_bit(EXTENT_BUFFER_CORRUPT, &eb->bflags);
		ret = -EIO;
	}

	if (!ret)
		set_extent_buffer_uptodate(eb);
err:
	if (test_bit(EXTENT_BUFFER_READAHEAD, &eb->bflags)) {
		clear_bit(EXTENT_BUFFER_READAHEAD, &eb->bflags);
		btree_readahead_hook(root, eb, eb->start, ret);
	}

	if (ret)
		clear_extent_buffer_uptodate(eb);
	free_extent_buffer(eb);
out:
	return ret;
}

static int btree_io_failed_hook(struct page *page, int failed_mirror)
{
	struct extent_buffer *eb;
	struct btrfs_root *root = BTRFS_I(page->mapping->host)->root;

	eb = (struct extent_buffer *)page->private;
	set_bit(EXTENT_BUFFER_IOERR, &eb->bflags);
	eb->read_mirror = failed_mirror;
	if (test_and_clear_bit(EXTENT_BUFFER_READAHEAD, &eb->bflags))
		btree_readahead_hook(root, eb, eb->start, -EIO);
	return -EIO;	/* we fixed nothing */
}

static void end_workqueue_bio(struct bio *bio, int err)
{
	struct end_io_wq *end_io_wq = bio->bi_private;
	struct btrfs_fs_info *fs_info;

	fs_info = end_io_wq->info;
	end_io_wq->error = err;
	end_io_wq->work.func = end_workqueue_fn;
	end_io_wq->work.flags = 0;

	if (bio->bi_rw & REQ_WRITE) {
		if (end_io_wq->metadata == 1)
			btrfs_queue_worker(&fs_info->endio_meta_write_workers,
					   &end_io_wq->work);
		else if (end_io_wq->metadata == 2)
			btrfs_queue_worker(&fs_info->endio_freespace_worker,
					   &end_io_wq->work);
		else
			btrfs_queue_worker(&fs_info->endio_write_workers,
					   &end_io_wq->work);
	} else {
		if (end_io_wq->metadata)
			btrfs_queue_worker(&fs_info->endio_meta_workers,
					   &end_io_wq->work);
		else
			btrfs_queue_worker(&fs_info->endio_workers,
					   &end_io_wq->work);
	}
}

/*
 * For the metadata arg you want
 *
 * 0 - if data
 * 1 - if normal metadta
 * 2 - if writing to the free space cache area
 */
int btrfs_bio_wq_end_io(struct btrfs_fs_info *info, struct bio *bio,
			int metadata)
{
	struct end_io_wq *end_io_wq;
	end_io_wq = kmalloc(sizeof(*end_io_wq), GFP_NOFS);
	if (!end_io_wq)
		return -ENOMEM;

	end_io_wq->private = bio->bi_private;
	end_io_wq->end_io = bio->bi_end_io;
	end_io_wq->info = info;
	end_io_wq->error = 0;
	end_io_wq->bio = bio;
	end_io_wq->metadata = metadata;

	bio->bi_private = end_io_wq;
	bio->bi_end_io = end_workqueue_bio;
	return 0;
}

unsigned long btrfs_async_submit_limit(struct btrfs_fs_info *info)
{
	unsigned long limit = min_t(unsigned long,
				    info->workers.max_workers,
				    info->fs_devices->open_devices);
	return 256 * limit;
}

static void run_one_async_start(struct btrfs_work *work)
{
	struct async_submit_bio *async;
	int ret;

	async = container_of(work, struct  async_submit_bio, work);
	ret = async->submit_bio_start(async->inode, async->rw, async->bio,
				      async->mirror_num, async->bio_flags,
				      async->bio_offset);
	if (ret)
		async->error = ret;
}

static void run_one_async_done(struct btrfs_work *work)
{
	struct btrfs_fs_info *fs_info;
	struct async_submit_bio *async;
	int limit;

	async = container_of(work, struct  async_submit_bio, work);
	fs_info = BTRFS_I(async->inode)->root->fs_info;

	limit = btrfs_async_submit_limit(fs_info);
	limit = limit * 2 / 3;

	if (atomic_dec_return(&fs_info->nr_async_submits) < limit &&
	    waitqueue_active(&fs_info->async_submit_wait))
		wake_up(&fs_info->async_submit_wait);

	/* If an error occured we just want to clean up the bio and move on */
	if (async->error) {
		bio_endio(async->bio, async->error);
		return;
	}

	async->submit_bio_done(async->inode, async->rw, async->bio,
			       async->mirror_num, async->bio_flags,
			       async->bio_offset);
}

static void run_one_async_free(struct btrfs_work *work)
{
	struct async_submit_bio *async;

	async = container_of(work, struct  async_submit_bio, work);
	kfree(async);
}

int btrfs_wq_submit_bio(struct btrfs_fs_info *fs_info, struct inode *inode,
			int rw, struct bio *bio, int mirror_num,
			unsigned long bio_flags,
			u64 bio_offset,
			extent_submit_bio_hook_t *submit_bio_start,
			extent_submit_bio_hook_t *submit_bio_done)
{
	struct async_submit_bio *async;

	async = kmalloc(sizeof(*async), GFP_NOFS);
	if (!async)
		return -ENOMEM;

	async->inode = inode;
	async->rw = rw;
	async->bio = bio;
	async->mirror_num = mirror_num;
	async->submit_bio_start = submit_bio_start;
	async->submit_bio_done = submit_bio_done;

	async->work.func = run_one_async_start;
	async->work.ordered_func = run_one_async_done;
	async->work.ordered_free = run_one_async_free;

	async->work.flags = 0;
	async->bio_flags = bio_flags;
	async->bio_offset = bio_offset;

	async->error = 0;

	atomic_inc(&fs_info->nr_async_submits);

	if (rw & REQ_SYNC)
		btrfs_set_work_high_prio(&async->work);

	btrfs_queue_worker(&fs_info->workers, &async->work);

	while (atomic_read(&fs_info->async_submit_draining) &&
	      atomic_read(&fs_info->nr_async_submits)) {
		wait_event(fs_info->async_submit_wait,
			   (atomic_read(&fs_info->nr_async_submits) == 0));
	}

	return 0;
}

static int btree_csum_one_bio(struct bio *bio)
{
	struct bio_vec *bvec = bio->bi_io_vec;
	int bio_index = 0;
	struct btrfs_root *root;
	int ret = 0;

	WARN_ON(bio->bi_vcnt <= 0);
	while (bio_index < bio->bi_vcnt) {
		root = BTRFS_I(bvec->bv_page->mapping->host)->root;
		ret = csum_dirty_buffer(root, bvec->bv_page);
		if (ret)
			break;
		bio_index++;
		bvec++;
	}
	return ret;
}

static int __btree_submit_bio_start(struct inode *inode, int rw,
				    struct bio *bio, int mirror_num,
				    unsigned long bio_flags,
				    u64 bio_offset)
{
	/*
	 * when we're called for a write, we're already in the async
	 * submission context.  Just jump into btrfs_map_bio
	 */
	return btree_csum_one_bio(bio);
}

static int __btree_submit_bio_done(struct inode *inode, int rw, struct bio *bio,
				 int mirror_num, unsigned long bio_flags,
				 u64 bio_offset)
{
	int ret;

	/*
	 * when we're called for a write, we're already in the async
	 * submission context.  Just jump into btrfs_map_bio
	 */
	ret = btrfs_map_bio(BTRFS_I(inode)->root, rw, bio, mirror_num, 1);
	if (ret)
		bio_endio(bio, ret);
	return ret;
}

static int check_async_write(struct inode *inode, unsigned long bio_flags)
{
	if (bio_flags & EXTENT_BIO_TREE_LOG)
		return 0;
#ifdef CONFIG_X86
	if (cpu_has_xmm4_2)
		return 0;
#endif
	return 1;
}

static int btree_submit_bio_hook(struct inode *inode, int rw, struct bio *bio,
				 int mirror_num, unsigned long bio_flags,
				 u64 bio_offset)
{
	int async = check_async_write(inode, bio_flags);
	int ret;

	if (!(rw & REQ_WRITE)) {
		/*
		 * called for a read, do the setup so that checksum validation
		 * can happen in the async kernel threads
		 */
		ret = btrfs_bio_wq_end_io(BTRFS_I(inode)->root->fs_info,
					  bio, 1);
		if (ret)
			goto out_w_error;
		ret = btrfs_map_bio(BTRFS_I(inode)->root, rw, bio,
				    mirror_num, 0);
	} else if (!async) {
		ret = btree_csum_one_bio(bio);
		if (ret)
			goto out_w_error;
		ret = btrfs_map_bio(BTRFS_I(inode)->root, rw, bio,
				    mirror_num, 0);
	} else {
		/*
		 * kthread helpers are used to submit writes so that
		 * checksumming can happen in parallel across all CPUs
		 */
		ret = btrfs_wq_submit_bio(BTRFS_I(inode)->root->fs_info,
					  inode, rw, bio, mirror_num, 0,
					  bio_offset,
					  __btree_submit_bio_start,
					  __btree_submit_bio_done);
	}

	if (ret) {
out_w_error:
		bio_endio(bio, ret);
	}
	return ret;
}

#ifdef CONFIG_MIGRATION
static int btree_migratepage(struct address_space *mapping,
			struct page *newpage, struct page *page,
			enum migrate_mode mode)
{
	/*
	 * we can't safely write a btree page from here,
	 * we haven't done the locking hook
	 */
	if (PageDirty(page))
		return -EAGAIN;
	/*
	 * Buffers may be managed in a filesystem specific way.
	 * We must have no buffers or drop them.
	 */
	if (page_has_private(page) &&
	    !try_to_release_page(page, GFP_KERNEL))
		return -EAGAIN;
	return migrate_page(mapping, newpage, page, mode);
}
#endif


static int btree_writepages(struct address_space *mapping,
			    struct writeback_control *wbc)
{
	struct extent_io_tree *tree;
	struct btrfs_fs_info *fs_info;
	int ret;

	tree = &BTRFS_I(mapping->host)->io_tree;
	if (wbc->sync_mode == WB_SYNC_NONE) {

		if (wbc->for_kupdate)
			return 0;

		fs_info = BTRFS_I(mapping->host)->root->fs_info;
		/* this is a bit racy, but that's ok */
		ret = percpu_counter_compare(&fs_info->dirty_metadata_bytes,
					     BTRFS_DIRTY_METADATA_THRESH);
		if (ret < 0)
			return 0;
	}
	return btree_write_cache_pages(mapping, wbc);
}

static int btree_readpage(struct file *file, struct page *page)
{
	struct extent_io_tree *tree;
	tree = &BTRFS_I(page->mapping->host)->io_tree;
	return extent_read_full_page(tree, page, btree_get_extent, 0);
}

static int btree_releasepage(struct page *page, gfp_t gfp_flags)
{
	if (PageWriteback(page) || PageDirty(page))
		return 0;
	/*
	 * We need to mask out eg. __GFP_HIGHMEM and __GFP_DMA32 as we're doing
	 * slab allocation from alloc_extent_state down the callchain where
	 * it'd hit a BUG_ON as those flags are not allowed.
	 */
	gfp_flags &= ~GFP_SLAB_BUG_MASK;

	return try_release_extent_buffer(page, gfp_flags);
}

static void btree_invalidatepage(struct page *page, unsigned long offset)
{
	struct extent_io_tree *tree;
	tree = &BTRFS_I(page->mapping->host)->io_tree;
	extent_invalidatepage(tree, page, offset);
	btree_releasepage(page, GFP_NOFS);
	if (PagePrivate(page)) {
		printk(KERN_WARNING "btrfs warning page private not zero "
		       "on page %llu\n", (unsigned long long)page_offset(page));
		ClearPagePrivate(page);
		set_page_private(page, 0);
		page_cache_release(page);
	}
}

static int btree_set_page_dirty(struct page *page)
{
#ifdef DEBUG
	struct extent_buffer *eb;

	BUG_ON(!PagePrivate(page));
	eb = (struct extent_buffer *)page->private;
	BUG_ON(!eb);
	BUG_ON(!test_bit(EXTENT_BUFFER_DIRTY, &eb->bflags));
	BUG_ON(!atomic_read(&eb->refs));
	btrfs_assert_tree_locked(eb);
#endif
	return __set_page_dirty_nobuffers(page);
}

static const struct address_space_operations btree_aops = {
	.readpage	= btree_readpage,
	.writepages	= btree_writepages,
	.releasepage	= btree_releasepage,
	.invalidatepage = btree_invalidatepage,
#ifdef CONFIG_MIGRATION
	.migratepage	= btree_migratepage,
#endif
	.set_page_dirty = btree_set_page_dirty,
};

int readahead_tree_block(struct btrfs_root *root, u64 bytenr, u32 blocksize,
			 u64 parent_transid)
{
	struct extent_buffer *buf = NULL;
	struct inode *btree_inode = root->fs_info->btree_inode;
	int ret = 0;

	buf = btrfs_find_create_tree_block(root, bytenr, blocksize);
	if (!buf)
		return 0;
	read_extent_buffer_pages(&BTRFS_I(btree_inode)->io_tree,
				 buf, 0, WAIT_NONE, btree_get_extent, 0);
	free_extent_buffer(buf);
	return ret;
}

int reada_tree_block_flagged(struct btrfs_root *root, u64 bytenr, u32 blocksize,
			 int mirror_num, struct extent_buffer **eb)
{
	struct extent_buffer *buf = NULL;
	struct inode *btree_inode = root->fs_info->btree_inode;
	struct extent_io_tree *io_tree = &BTRFS_I(btree_inode)->io_tree;
	int ret;

	buf = btrfs_find_create_tree_block(root, bytenr, blocksize);
	if (!buf)
		return 0;

	set_bit(EXTENT_BUFFER_READAHEAD, &buf->bflags);

	ret = read_extent_buffer_pages(io_tree, buf, 0, WAIT_PAGE_LOCK,
				       btree_get_extent, mirror_num);
	if (ret) {
		free_extent_buffer(buf);
		return ret;
	}

	if (test_bit(EXTENT_BUFFER_CORRUPT, &buf->bflags)) {
		free_extent_buffer(buf);
		return -EIO;
	} else if (extent_buffer_uptodate(buf)) {
		*eb = buf;
	} else {
		free_extent_buffer(buf);
	}
	return 0;
}

struct extent_buffer *btrfs_find_tree_block(struct btrfs_root *root,
					    u64 bytenr, u32 blocksize)
{
	struct inode *btree_inode = root->fs_info->btree_inode;
	struct extent_buffer *eb;
	eb = find_extent_buffer(&BTRFS_I(btree_inode)->io_tree,
				bytenr, blocksize);
	return eb;
}

struct extent_buffer *btrfs_find_create_tree_block(struct btrfs_root *root,
						 u64 bytenr, u32 blocksize)
{
	struct inode *btree_inode = root->fs_info->btree_inode;
	struct extent_buffer *eb;

	eb = alloc_extent_buffer(&BTRFS_I(btree_inode)->io_tree,
				 bytenr, blocksize);
	return eb;
}


int btrfs_write_tree_block(struct extent_buffer *buf)
{
	return filemap_fdatawrite_range(buf->pages[0]->mapping, buf->start,
					buf->start + buf->len - 1);
}

int btrfs_wait_tree_block_writeback(struct extent_buffer *buf)
{
	return filemap_fdatawait_range(buf->pages[0]->mapping,
				       buf->start, buf->start + buf->len - 1);
}

struct extent_buffer *read_tree_block(struct btrfs_root *root, u64 bytenr,
				      u32 blocksize, u64 parent_transid)
{
	struct extent_buffer *buf = NULL;
	int ret;

	buf = btrfs_find_create_tree_block(root, bytenr, blocksize);
	if (!buf)
		return NULL;

	ret = btree_read_extent_buffer_pages(root, buf, 0, parent_transid);
	return buf;

}

void clean_tree_block(struct btrfs_trans_handle *trans, struct btrfs_root *root,
		      struct extent_buffer *buf)
{
	struct btrfs_fs_info *fs_info = root->fs_info;

	if (btrfs_header_generation(buf) ==
	    fs_info->running_transaction->transid) {
		btrfs_assert_tree_locked(buf);

		if (test_and_clear_bit(EXTENT_BUFFER_DIRTY, &buf->bflags)) {
			__percpu_counter_add(&fs_info->dirty_metadata_bytes,
					     -buf->len,
					     fs_info->dirty_metadata_batch);
			/* ugh, clear_extent_buffer_dirty needs to lock the page */
			btrfs_set_lock_blocking(buf);
			clear_extent_buffer_dirty(buf);
		}
	}
}

static void __setup_root(u32 nodesize, u32 leafsize, u32 sectorsize,
			 u32 stripesize, struct btrfs_root *root,
			 struct btrfs_fs_info *fs_info,
			 u64 objectid)
{
	root->node = NULL;
	root->commit_root = NULL;
	root->sectorsize = sectorsize;
	root->nodesize = nodesize;
	root->leafsize = leafsize;
	root->stripesize = stripesize;
	root->ref_cows = 0;
	root->track_dirty = 0;
	root->in_radix = 0;
	root->orphan_item_inserted = 0;
	root->orphan_cleanup_state = 0;

	root->objectid = objectid;
	root->last_trans = 0;
	root->highest_objectid = 0;
	root->name = NULL;
	root->inode_tree = RB_ROOT;
	INIT_RADIX_TREE(&root->delayed_nodes_tree, GFP_ATOMIC);
	root->block_rsv = NULL;
	root->orphan_block_rsv = NULL;

	INIT_LIST_HEAD(&root->dirty_list);
	INIT_LIST_HEAD(&root->root_list);
	INIT_LIST_HEAD(&root->logged_list[0]);
	INIT_LIST_HEAD(&root->logged_list[1]);
	spin_lock_init(&root->orphan_lock);
	spin_lock_init(&root->inode_lock);
	spin_lock_init(&root->accounting_lock);
	spin_lock_init(&root->log_extents_lock[0]);
	spin_lock_init(&root->log_extents_lock[1]);
	mutex_init(&root->objectid_mutex);
	mutex_init(&root->log_mutex);
	init_waitqueue_head(&root->log_writer_wait);
	init_waitqueue_head(&root->log_commit_wait[0]);
	init_waitqueue_head(&root->log_commit_wait[1]);
	atomic_set(&root->log_commit[0], 0);
	atomic_set(&root->log_commit[1], 0);
	atomic_set(&root->log_writers, 0);
	atomic_set(&root->log_batch, 0);
	atomic_set(&root->orphan_inodes, 0);
	root->log_transid = 0;
	root->last_log_commit = 0;
	extent_io_tree_init(&root->dirty_log_pages,
			     fs_info->btree_inode->i_mapping);

	memset(&root->root_key, 0, sizeof(root->root_key));
	memset(&root->root_item, 0, sizeof(root->root_item));
	memset(&root->defrag_progress, 0, sizeof(root->defrag_progress));
	memset(&root->root_kobj, 0, sizeof(root->root_kobj));
	root->defrag_trans_start = fs_info->generation;
	init_completion(&root->kobj_unregister);
	root->defrag_running = 0;
	root->root_key.objectid = objectid;
	root->anon_dev = 0;

	spin_lock_init(&root->root_item_lock);
}

static int __must_check find_and_setup_root(struct btrfs_root *tree_root,
					    struct btrfs_fs_info *fs_info,
					    u64 objectid,
					    struct btrfs_root *root)
{
	int ret;
	u32 blocksize;
	u64 generation;

	__setup_root(tree_root->nodesize, tree_root->leafsize,
		     tree_root->sectorsize, tree_root->stripesize,
		     root, fs_info, objectid);
	ret = btrfs_find_last_root(tree_root, objectid,
				   &root->root_item, &root->root_key);
	if (ret > 0)
		return -ENOENT;
	else if (ret < 0)
		return ret;

	generation = btrfs_root_generation(&root->root_item);
	blocksize = btrfs_level_size(root, btrfs_root_level(&root->root_item));
	root->commit_root = NULL;
	root->node = read_tree_block(root, btrfs_root_bytenr(&root->root_item),
				     blocksize, generation);
	if (!root->node || !btrfs_buffer_uptodate(root->node, generation, 0)) {
		free_extent_buffer(root->node);
		root->node = NULL;
		return -EIO;
	}
	root->commit_root = btrfs_root_node(root);
	return 0;
}

static struct btrfs_root *btrfs_alloc_root(struct btrfs_fs_info *fs_info)
{
	struct btrfs_root *root = kzalloc(sizeof(*root), GFP_NOFS);
	if (root)
		root->fs_info = fs_info;
	return root;
}

struct btrfs_root *btrfs_create_tree(struct btrfs_trans_handle *trans,
				     struct btrfs_fs_info *fs_info,
				     u64 objectid)
{
	struct extent_buffer *leaf;
	struct btrfs_root *tree_root = fs_info->tree_root;
	struct btrfs_root *root;
	struct btrfs_key key;
	int ret = 0;
	u64 bytenr;

	root = btrfs_alloc_root(fs_info);
	if (!root)
		return ERR_PTR(-ENOMEM);

	__setup_root(tree_root->nodesize, tree_root->leafsize,
		     tree_root->sectorsize, tree_root->stripesize,
		     root, fs_info, objectid);
	root->root_key.objectid = objectid;
	root->root_key.type = BTRFS_ROOT_ITEM_KEY;
	root->root_key.offset = 0;

	leaf = btrfs_alloc_free_block(trans, root, root->leafsize,
				      0, objectid, NULL, 0, 0, 0);
	if (IS_ERR(leaf)) {
		ret = PTR_ERR(leaf);
		goto fail;
	}

	bytenr = leaf->start;
	memset_extent_buffer(leaf, 0, 0, sizeof(struct btrfs_header));
	btrfs_set_header_bytenr(leaf, leaf->start);
	btrfs_set_header_generation(leaf, trans->transid);
	btrfs_set_header_backref_rev(leaf, BTRFS_MIXED_BACKREF_REV);
	btrfs_set_header_owner(leaf, objectid);
	root->node = leaf;

	write_extent_buffer(leaf, fs_info->fsid,
			    (unsigned long)btrfs_header_fsid(leaf),
			    BTRFS_FSID_SIZE);
	write_extent_buffer(leaf, fs_info->chunk_tree_uuid,
			    (unsigned long)btrfs_header_chunk_tree_uuid(leaf),
			    BTRFS_UUID_SIZE);
	btrfs_mark_buffer_dirty(leaf);

	root->commit_root = btrfs_root_node(root);
	root->track_dirty = 1;


	root->root_item.flags = 0;
	root->root_item.byte_limit = 0;
	btrfs_set_root_bytenr(&root->root_item, leaf->start);
	btrfs_set_root_generation(&root->root_item, trans->transid);
	btrfs_set_root_level(&root->root_item, 0);
	btrfs_set_root_refs(&root->root_item, 1);
	btrfs_set_root_used(&root->root_item, leaf->len);
	btrfs_set_root_last_snapshot(&root->root_item, 0);
	btrfs_set_root_dirid(&root->root_item, 0);
	root->root_item.drop_level = 0;

	key.objectid = objectid;
	key.type = BTRFS_ROOT_ITEM_KEY;
	key.offset = 0;
	ret = btrfs_insert_root(trans, tree_root, &key, &root->root_item);
	if (ret)
		goto fail;

	btrfs_tree_unlock(leaf);

fail:
	if (ret)
		return ERR_PTR(ret);

	return root;
}

static struct btrfs_root *alloc_log_tree(struct btrfs_trans_handle *trans,
					 struct btrfs_fs_info *fs_info)
{
	struct btrfs_root *root;
	struct btrfs_root *tree_root = fs_info->tree_root;
	struct extent_buffer *leaf;

	root = btrfs_alloc_root(fs_info);
	if (!root)
		return ERR_PTR(-ENOMEM);

	__setup_root(tree_root->nodesize, tree_root->leafsize,
		     tree_root->sectorsize, tree_root->stripesize,
		     root, fs_info, BTRFS_TREE_LOG_OBJECTID);

	root->root_key.objectid = BTRFS_TREE_LOG_OBJECTID;
	root->root_key.type = BTRFS_ROOT_ITEM_KEY;
	root->root_key.offset = BTRFS_TREE_LOG_OBJECTID;
	/*
	 * log trees do not get reference counted because they go away
	 * before a real commit is actually done.  They do store pointers
	 * to file data extents, and those reference counts still get
	 * updated (along with back refs to the log tree).
	 */
	root->ref_cows = 0;

	leaf = btrfs_alloc_free_block(trans, root, root->leafsize, 0,
				      BTRFS_TREE_LOG_OBJECTID, NULL,
				      0, 0, 0);
	if (IS_ERR(leaf)) {
		kfree(root);
		return ERR_CAST(leaf);
	}

	memset_extent_buffer(leaf, 0, 0, sizeof(struct btrfs_header));
	btrfs_set_header_bytenr(leaf, leaf->start);
	btrfs_set_header_generation(leaf, trans->transid);
	btrfs_set_header_backref_rev(leaf, BTRFS_MIXED_BACKREF_REV);
	btrfs_set_header_owner(leaf, BTRFS_TREE_LOG_OBJECTID);
	root->node = leaf;

	write_extent_buffer(root->node, root->fs_info->fsid,
			    (unsigned long)btrfs_header_fsid(root->node),
			    BTRFS_FSID_SIZE);
	btrfs_mark_buffer_dirty(root->node);
	btrfs_tree_unlock(root->node);
	return root;
}

int btrfs_init_log_root_tree(struct btrfs_trans_handle *trans,
			     struct btrfs_fs_info *fs_info)
{
	struct btrfs_root *log_root;

	log_root = alloc_log_tree(trans, fs_info);
	if (IS_ERR(log_root))
		return PTR_ERR(log_root);
	WARN_ON(fs_info->log_root_tree);
	fs_info->log_root_tree = log_root;
	return 0;
}

int btrfs_add_log_tree(struct btrfs_trans_handle *trans,
		       struct btrfs_root *root)
{
	struct btrfs_root *log_root;
	struct btrfs_inode_item *inode_item;

	log_root = alloc_log_tree(trans, root->fs_info);
	if (IS_ERR(log_root))
		return PTR_ERR(log_root);

	log_root->last_trans = trans->transid;
	log_root->root_key.offset = root->root_key.objectid;

	inode_item = &log_root->root_item.inode;
	inode_item->generation = cpu_to_le64(1);
	inode_item->size = cpu_to_le64(3);
	inode_item->nlink = cpu_to_le32(1);
	inode_item->nbytes = cpu_to_le64(root->leafsize);
	inode_item->mode = cpu_to_le32(S_IFDIR | 0755);

	btrfs_set_root_node(&log_root->root_item, log_root->node);

	WARN_ON(root->log_root);
	root->log_root = log_root;
	root->log_transid = 0;
	root->last_log_commit = 0;
	return 0;
}

struct btrfs_root *btrfs_read_fs_root_no_radix(struct btrfs_root *tree_root,
					       struct btrfs_key *location)
{
	struct btrfs_root *root;
	struct btrfs_fs_info *fs_info = tree_root->fs_info;
	struct btrfs_path *path;
	struct extent_buffer *l;
	u64 generation;
	u32 blocksize;
	int ret = 0;
	int slot;

	root = btrfs_alloc_root(fs_info);
	if (!root)
		return ERR_PTR(-ENOMEM);
	if (location->offset == (u64)-1) {
		ret = find_and_setup_root(tree_root, fs_info,
					  location->objectid, root);
		if (ret) {
			kfree(root);
			return ERR_PTR(ret);
		}
		goto out;
	}

	__setup_root(tree_root->nodesize, tree_root->leafsize,
		     tree_root->sectorsize, tree_root->stripesize,
		     root, fs_info, location->objectid);

	path = btrfs_alloc_path();
	if (!path) {
		kfree(root);
		return ERR_PTR(-ENOMEM);
	}
	ret = btrfs_search_slot(NULL, tree_root, location, path, 0, 0);
	if (ret == 0) {
		l = path->nodes[0];
		slot = path->slots[0];
		btrfs_read_root_item(tree_root, l, slot, &root->root_item);
		memcpy(&root->root_key, location, sizeof(*location));
	}
	btrfs_free_path(path);
	if (ret) {
		kfree(root);
		if (ret > 0)
			ret = -ENOENT;
		return ERR_PTR(ret);
	}

	generation = btrfs_root_generation(&root->root_item);
	blocksize = btrfs_level_size(root, btrfs_root_level(&root->root_item));
	root->node = read_tree_block(root, btrfs_root_bytenr(&root->root_item),
				     blocksize, generation);
	root->commit_root = btrfs_root_node(root);
	BUG_ON(!root->node); /* -ENOMEM */
out:
	if (location->objectid != BTRFS_TREE_LOG_OBJECTID) {
		root->ref_cows = 1;
		btrfs_check_and_init_root_item(&root->root_item);
	}

	return root;
}

struct btrfs_root *btrfs_read_fs_root_no_name(struct btrfs_fs_info *fs_info,
					      struct btrfs_key *location)
{
	struct btrfs_root *root;
	int ret;

	if (location->objectid == BTRFS_ROOT_TREE_OBJECTID)
		return fs_info->tree_root;
	if (location->objectid == BTRFS_EXTENT_TREE_OBJECTID)
		return fs_info->extent_root;
	if (location->objectid == BTRFS_CHUNK_TREE_OBJECTID)
		return fs_info->chunk_root;
	if (location->objectid == BTRFS_DEV_TREE_OBJECTID)
		return fs_info->dev_root;
	if (location->objectid == BTRFS_CSUM_TREE_OBJECTID)
		return fs_info->csum_root;
	if (location->objectid == BTRFS_QUOTA_TREE_OBJECTID)
		return fs_info->quota_root ? fs_info->quota_root :
					     ERR_PTR(-ENOENT);
again:
	spin_lock(&fs_info->fs_roots_radix_lock);
	root = radix_tree_lookup(&fs_info->fs_roots_radix,
				 (unsigned long)location->objectid);
	spin_unlock(&fs_info->fs_roots_radix_lock);
	if (root)
		return root;

	root = btrfs_read_fs_root_no_radix(fs_info->tree_root, location);
	if (IS_ERR(root))
		return root;

	root->free_ino_ctl = kzalloc(sizeof(*root->free_ino_ctl), GFP_NOFS);
	root->free_ino_pinned = kzalloc(sizeof(*root->free_ino_pinned),
					GFP_NOFS);
	if (!root->free_ino_pinned || !root->free_ino_ctl) {
		ret = -ENOMEM;
		goto fail;
	}

	btrfs_init_free_ino_ctl(root);
	mutex_init(&root->fs_commit_mutex);
	spin_lock_init(&root->cache_lock);
	init_waitqueue_head(&root->cache_wait);

	ret = get_anon_bdev(&root->anon_dev);
	if (ret)
		goto fail;

	if (btrfs_root_refs(&root->root_item) == 0) {
		ret = -ENOENT;
		goto fail;
	}

	ret = btrfs_find_orphan_item(fs_info->tree_root, location->objectid);
	if (ret < 0)
		goto fail;
	if (ret == 0)
		root->orphan_item_inserted = 1;

	ret = radix_tree_preload(GFP_NOFS & ~__GFP_HIGHMEM);
	if (ret)
		goto fail;

	spin_lock(&fs_info->fs_roots_radix_lock);
	ret = radix_tree_insert(&fs_info->fs_roots_radix,
				(unsigned long)root->root_key.objectid,
				root);
	if (ret == 0)
		root->in_radix = 1;

	spin_unlock(&fs_info->fs_roots_radix_lock);
	radix_tree_preload_end();
	if (ret) {
		if (ret == -EEXIST) {
			free_fs_root(root);
			goto again;
		}
		goto fail;
	}

	ret = btrfs_find_dead_roots(fs_info->tree_root,
				    root->root_key.objectid);
	WARN_ON(ret);
	return root;
fail:
	free_fs_root(root);
	return ERR_PTR(ret);
}

static int btrfs_congested_fn(void *congested_data, int bdi_bits)
{
	struct btrfs_fs_info *info = (struct btrfs_fs_info *)congested_data;
	int ret = 0;
	struct btrfs_device *device;
	struct backing_dev_info *bdi;

	rcu_read_lock();
	list_for_each_entry_rcu(device, &info->fs_devices->devices, dev_list) {
		if (!device->bdev)
			continue;
		bdi = blk_get_backing_dev_info(device->bdev);
		if (bdi && bdi_congested(bdi, bdi_bits)) {
			ret = 1;
			break;
		}
	}
	rcu_read_unlock();
	return ret;
}

/*
 * If this fails, caller must call bdi_destroy() to get rid of the
 * bdi again.
 */
static int setup_bdi(struct btrfs_fs_info *info, struct backing_dev_info *bdi)
{
	int err;

	bdi->capabilities = BDI_CAP_MAP_COPY;
	err = bdi_setup_and_register(bdi, "btrfs", BDI_CAP_MAP_COPY);
	if (err)
		return err;

	bdi->ra_pages	= default_backing_dev_info.ra_pages;
	bdi->congested_fn	= btrfs_congested_fn;
	bdi->congested_data	= info;
	return 0;
}

/*
 * called by the kthread helper functions to finally call the bio end_io
 * functions.  This is where read checksum verification actually happens
 */
static void end_workqueue_fn(struct btrfs_work *work)
{
	struct bio *bio;
	struct end_io_wq *end_io_wq;
	struct btrfs_fs_info *fs_info;
	int error;

	end_io_wq = container_of(work, struct end_io_wq, work);
	bio = end_io_wq->bio;
	fs_info = end_io_wq->info;

	error = end_io_wq->error;
	bio->bi_private = end_io_wq->private;
	bio->bi_end_io = end_io_wq->end_io;
	kfree(end_io_wq);
	bio_endio(bio, error);
}

static int cleaner_kthread(void *arg)
{
	struct btrfs_root *root = arg;

	do {
		if (!(root->fs_info->sb->s_flags & MS_RDONLY) &&
		    mutex_trylock(&root->fs_info->cleaner_mutex)) {
			btrfs_run_delayed_iputs(root);
			btrfs_clean_old_snapshots(root);
			mutex_unlock(&root->fs_info->cleaner_mutex);
			btrfs_run_defrag_inodes(root->fs_info);
		}

		if (!try_to_freeze()) {
			set_current_state(TASK_INTERRUPTIBLE);
			if (!kthread_should_stop())
				schedule();
			__set_current_state(TASK_RUNNING);
		}
	} while (!kthread_should_stop());
	return 0;
}

static int transaction_kthread(void *arg)
{
	struct btrfs_root *root = arg;
	struct btrfs_trans_handle *trans;
	struct btrfs_transaction *cur;
	u64 transid;
	unsigned long now;
	unsigned long delay;
	bool cannot_commit;

	do {
		cannot_commit = false;
		delay = HZ * 30;
		mutex_lock(&root->fs_info->transaction_kthread_mutex);

		spin_lock(&root->fs_info->trans_lock);
		cur = root->fs_info->running_transaction;
		if (!cur) {
			spin_unlock(&root->fs_info->trans_lock);
			goto sleep;
		}

		now = get_seconds();
		if (!cur->blocked &&
		    (now < cur->start_time || now - cur->start_time < 30)) {
			spin_unlock(&root->fs_info->trans_lock);
			delay = HZ * 5;
			goto sleep;
		}
		transid = cur->transid;
		spin_unlock(&root->fs_info->trans_lock);

		/* If the file system is aborted, this will always fail. */
		trans = btrfs_attach_transaction(root);
		if (IS_ERR(trans)) {
			if (PTR_ERR(trans) != -ENOENT)
				cannot_commit = true;
			goto sleep;
		}
		if (transid == trans->transid) {
			btrfs_commit_transaction(trans, root);
		} else {
			btrfs_end_transaction(trans, root);
		}
sleep:
		wake_up_process(root->fs_info->cleaner_kthread);
		mutex_unlock(&root->fs_info->transaction_kthread_mutex);

		if (!try_to_freeze()) {
			set_current_state(TASK_INTERRUPTIBLE);
			if (!kthread_should_stop() &&
			    (!btrfs_transaction_blocked(root->fs_info) ||
			     cannot_commit))
				schedule_timeout(delay);
			__set_current_state(TASK_RUNNING);
		}
	} while (!kthread_should_stop());
	return 0;
}

/*
 * this will find the highest generation in the array of
 * root backups.  The index of the highest array is returned,
 * or -1 if we can't find anything.
 *
 * We check to make sure the array is valid by comparing the
 * generation of the latest  root in the array with the generation
 * in the super block.  If they don't match we pitch it.
 */
static int find_newest_super_backup(struct btrfs_fs_info *info, u64 newest_gen)
{
	u64 cur;
	int newest_index = -1;
	struct btrfs_root_backup *root_backup;
	int i;

	for (i = 0; i < BTRFS_NUM_BACKUP_ROOTS; i++) {
		root_backup = info->super_copy->super_roots + i;
		cur = btrfs_backup_tree_root_gen(root_backup);
		if (cur == newest_gen)
			newest_index = i;
	}

	/* check to see if we actually wrapped around */
	if (newest_index == BTRFS_NUM_BACKUP_ROOTS - 1) {
		root_backup = info->super_copy->super_roots;
		cur = btrfs_backup_tree_root_gen(root_backup);
		if (cur == newest_gen)
			newest_index = 0;
	}
	return newest_index;
}


/*
 * find the oldest backup so we know where to store new entries
 * in the backup array.  This will set the backup_root_index
 * field in the fs_info struct
 */
static void find_oldest_super_backup(struct btrfs_fs_info *info,
				     u64 newest_gen)
{
	int newest_index = -1;

	newest_index = find_newest_super_backup(info, newest_gen);
	/* if there was garbage in there, just move along */
	if (newest_index == -1) {
		info->backup_root_index = 0;
	} else {
		info->backup_root_index = (newest_index + 1) % BTRFS_NUM_BACKUP_ROOTS;
	}
}

/*
 * copy all the root pointers into the super backup array.
 * this will bump the backup pointer by one when it is
 * done
 */
static void backup_super_roots(struct btrfs_fs_info *info)
{
	int next_backup;
	struct btrfs_root_backup *root_backup;
	int last_backup;

	next_backup = info->backup_root_index;
	last_backup = (next_backup + BTRFS_NUM_BACKUP_ROOTS - 1) %
		BTRFS_NUM_BACKUP_ROOTS;

	/*
	 * just overwrite the last backup if we're at the same generation
	 * this happens only at umount
	 */
	root_backup = info->super_for_commit->super_roots + last_backup;
	if (btrfs_backup_tree_root_gen(root_backup) ==
	    btrfs_header_generation(info->tree_root->node))
		next_backup = last_backup;

	root_backup = info->super_for_commit->super_roots + next_backup;

	/*
	 * make sure all of our padding and empty slots get zero filled
	 * regardless of which ones we use today
	 */
	memset(root_backup, 0, sizeof(*root_backup));

	info->backup_root_index = (next_backup + 1) % BTRFS_NUM_BACKUP_ROOTS;

	btrfs_set_backup_tree_root(root_backup, info->tree_root->node->start);
	btrfs_set_backup_tree_root_gen(root_backup,
			       btrfs_header_generation(info->tree_root->node));

	btrfs_set_backup_tree_root_level(root_backup,
			       btrfs_header_level(info->tree_root->node));

	btrfs_set_backup_chunk_root(root_backup, info->chunk_root->node->start);
	btrfs_set_backup_chunk_root_gen(root_backup,
			       btrfs_header_generation(info->chunk_root->node));
	btrfs_set_backup_chunk_root_level(root_backup,
			       btrfs_header_level(info->chunk_root->node));

	btrfs_set_backup_extent_root(root_backup, info->extent_root->node->start);
	btrfs_set_backup_extent_root_gen(root_backup,
			       btrfs_header_generation(info->extent_root->node));
	btrfs_set_backup_extent_root_level(root_backup,
			       btrfs_header_level(info->extent_root->node));

	/*
	 * we might commit during log recovery, which happens before we set
	 * the fs_root.  Make sure it is valid before we fill it in.
	 */
	if (info->fs_root && info->fs_root->node) {
		btrfs_set_backup_fs_root(root_backup,
					 info->fs_root->node->start);
		btrfs_set_backup_fs_root_gen(root_backup,
			       btrfs_header_generation(info->fs_root->node));
		btrfs_set_backup_fs_root_level(root_backup,
			       btrfs_header_level(info->fs_root->node));
	}

	btrfs_set_backup_dev_root(root_backup, info->dev_root->node->start);
	btrfs_set_backup_dev_root_gen(root_backup,
			       btrfs_header_generation(info->dev_root->node));
	btrfs_set_backup_dev_root_level(root_backup,
				       btrfs_header_level(info->dev_root->node));

	btrfs_set_backup_csum_root(root_backup, info->csum_root->node->start);
	btrfs_set_backup_csum_root_gen(root_backup,
			       btrfs_header_generation(info->csum_root->node));
	btrfs_set_backup_csum_root_level(root_backup,
			       btrfs_header_level(info->csum_root->node));

	btrfs_set_backup_total_bytes(root_backup,
			     btrfs_super_total_bytes(info->super_copy));
	btrfs_set_backup_bytes_used(root_backup,
			     btrfs_super_bytes_used(info->super_copy));
	btrfs_set_backup_num_devices(root_backup,
			     btrfs_super_num_devices(info->super_copy));

	/*
	 * if we don't copy this out to the super_copy, it won't get remembered
	 * for the next commit
	 */
	memcpy(&info->super_copy->super_roots,
	       &info->super_for_commit->super_roots,
	       sizeof(*root_backup) * BTRFS_NUM_BACKUP_ROOTS);
}

/*
 * this copies info out of the root backup array and back into
 * the in-memory super block.  It is meant to help iterate through
 * the array, so you send it the number of backups you've already
 * tried and the last backup index you used.
 *
 * this returns -1 when it has tried all the backups
 */
static noinline int next_root_backup(struct btrfs_fs_info *info,
				     struct btrfs_super_block *super,
				     int *num_backups_tried, int *backup_index)
{
	struct btrfs_root_backup *root_backup;
	int newest = *backup_index;

	if (*num_backups_tried == 0) {
		u64 gen = btrfs_super_generation(super);

		newest = find_newest_super_backup(info, gen);
		if (newest == -1)
			return -1;

		*backup_index = newest;
		*num_backups_tried = 1;
	} else if (*num_backups_tried == BTRFS_NUM_BACKUP_ROOTS) {
		/* we've tried all the backups, all done */
		return -1;
	} else {
		/* jump to the next oldest backup */
		newest = (*backup_index + BTRFS_NUM_BACKUP_ROOTS - 1) %
			BTRFS_NUM_BACKUP_ROOTS;
		*backup_index = newest;
		*num_backups_tried += 1;
	}
	root_backup = super->super_roots + newest;

	btrfs_set_super_generation(super,
				   btrfs_backup_tree_root_gen(root_backup));
	btrfs_set_super_root(super, btrfs_backup_tree_root(root_backup));
	btrfs_set_super_root_level(super,
				   btrfs_backup_tree_root_level(root_backup));
	btrfs_set_super_bytes_used(super, btrfs_backup_bytes_used(root_backup));

	/*
	 * fixme: the total bytes and num_devices need to match or we should
	 * need a fsck
	 */
	btrfs_set_super_total_bytes(super, btrfs_backup_total_bytes(root_backup));
	btrfs_set_super_num_devices(super, btrfs_backup_num_devices(root_backup));
	return 0;
}

/* helper to cleanup tree roots */
static void free_root_pointers(struct btrfs_fs_info *info, int chunk_root)
{
	free_extent_buffer(info->tree_root->node);
	free_extent_buffer(info->tree_root->commit_root);
	free_extent_buffer(info->dev_root->node);
	free_extent_buffer(info->dev_root->commit_root);
	free_extent_buffer(info->extent_root->node);
	free_extent_buffer(info->extent_root->commit_root);
	free_extent_buffer(info->csum_root->node);
	free_extent_buffer(info->csum_root->commit_root);
	if (info->quota_root) {
		free_extent_buffer(info->quota_root->node);
		free_extent_buffer(info->quota_root->commit_root);
	}

	info->tree_root->node = NULL;
	info->tree_root->commit_root = NULL;
	info->dev_root->node = NULL;
	info->dev_root->commit_root = NULL;
	info->extent_root->node = NULL;
	info->extent_root->commit_root = NULL;
	info->csum_root->node = NULL;
	info->csum_root->commit_root = NULL;
	if (info->quota_root) {
		info->quota_root->node = NULL;
		info->quota_root->commit_root = NULL;
	}

	if (chunk_root) {
		free_extent_buffer(info->chunk_root->node);
		free_extent_buffer(info->chunk_root->commit_root);
		info->chunk_root->node = NULL;
		info->chunk_root->commit_root = NULL;
	}
}


int open_ctree(struct super_block *sb,
	       struct btrfs_fs_devices *fs_devices,
	       char *options)
{
	u32 sectorsize;
	u32 nodesize;
	u32 leafsize;
	u32 blocksize;
	u32 stripesize;
	u64 generation;
	u64 features;
	struct btrfs_key location;
	struct buffer_head *bh;
	struct btrfs_super_block *disk_super;
	struct btrfs_fs_info *fs_info = btrfs_sb(sb);
	struct btrfs_root *tree_root;
	struct btrfs_root *extent_root;
	struct btrfs_root *csum_root;
	struct btrfs_root *chunk_root;
	struct btrfs_root *dev_root;
	struct btrfs_root *quota_root;
	struct btrfs_root *log_tree_root;
	int ret;
	int err = -EINVAL;
	int num_backups_tried = 0;
	int backup_index = 0;

	tree_root = fs_info->tree_root = btrfs_alloc_root(fs_info);
	extent_root = fs_info->extent_root = btrfs_alloc_root(fs_info);
	csum_root = fs_info->csum_root = btrfs_alloc_root(fs_info);
	chunk_root = fs_info->chunk_root = btrfs_alloc_root(fs_info);
	dev_root = fs_info->dev_root = btrfs_alloc_root(fs_info);
	quota_root = fs_info->quota_root = btrfs_alloc_root(fs_info);

	if (!tree_root || !extent_root || !csum_root ||
	    !chunk_root || !dev_root || !quota_root) {
		err = -ENOMEM;
		goto fail;
	}

	ret = init_srcu_struct(&fs_info->subvol_srcu);
	if (ret) {
		err = ret;
		goto fail;
	}

	ret = setup_bdi(fs_info, &fs_info->bdi);
	if (ret) {
		err = ret;
		goto fail_srcu;
	}

	ret = percpu_counter_init(&fs_info->dirty_metadata_bytes, 0);
	if (ret) {
		err = ret;
		goto fail_bdi;
	}
	fs_info->dirty_metadata_batch = PAGE_CACHE_SIZE *
					(1 + ilog2(nr_cpu_ids));

	ret = percpu_counter_init(&fs_info->delalloc_bytes, 0);
	if (ret) {
		err = ret;
		goto fail_dirty_metadata_bytes;
	}

	fs_info->btree_inode = new_inode(sb);
	if (!fs_info->btree_inode) {
		err = -ENOMEM;
		goto fail_delalloc_bytes;
	}

	mapping_set_gfp_mask(fs_info->btree_inode->i_mapping, GFP_NOFS);

	INIT_RADIX_TREE(&fs_info->fs_roots_radix, GFP_ATOMIC);
	INIT_LIST_HEAD(&fs_info->trans_list);
	INIT_LIST_HEAD(&fs_info->dead_roots);
	INIT_LIST_HEAD(&fs_info->delayed_iputs);
	INIT_LIST_HEAD(&fs_info->delalloc_inodes);
	INIT_LIST_HEAD(&fs_info->caching_block_groups);
	spin_lock_init(&fs_info->delalloc_lock);
	spin_lock_init(&fs_info->trans_lock);
	spin_lock_init(&fs_info->fs_roots_radix_lock);
	spin_lock_init(&fs_info->delayed_iput_lock);
	spin_lock_init(&fs_info->defrag_inodes_lock);
	spin_lock_init(&fs_info->free_chunk_lock);
	spin_lock_init(&fs_info->tree_mod_seq_lock);
	rwlock_init(&fs_info->tree_mod_log_lock);
	mutex_init(&fs_info->reloc_mutex);
	seqlock_init(&fs_info->profiles_lock);

	init_completion(&fs_info->kobj_unregister);
	INIT_LIST_HEAD(&fs_info->dirty_cowonly_roots);
	INIT_LIST_HEAD(&fs_info->space_info);
	INIT_LIST_HEAD(&fs_info->tree_mod_seq_list);
	btrfs_mapping_init(&fs_info->mapping_tree);
	btrfs_init_block_rsv(&fs_info->global_block_rsv,
			     BTRFS_BLOCK_RSV_GLOBAL);
	btrfs_init_block_rsv(&fs_info->delalloc_block_rsv,
			     BTRFS_BLOCK_RSV_DELALLOC);
	btrfs_init_block_rsv(&fs_info->trans_block_rsv, BTRFS_BLOCK_RSV_TRANS);
	btrfs_init_block_rsv(&fs_info->chunk_block_rsv, BTRFS_BLOCK_RSV_CHUNK);
	btrfs_init_block_rsv(&fs_info->empty_block_rsv, BTRFS_BLOCK_RSV_EMPTY);
	btrfs_init_block_rsv(&fs_info->delayed_block_rsv,
			     BTRFS_BLOCK_RSV_DELOPS);
	atomic_set(&fs_info->nr_async_submits, 0);
	atomic_set(&fs_info->async_delalloc_pages, 0);
	atomic_set(&fs_info->async_submit_draining, 0);
	atomic_set(&fs_info->nr_async_bios, 0);
	atomic_set(&fs_info->defrag_running, 0);
	atomic_set(&fs_info->tree_mod_seq, 0);
	fs_info->sb = sb;
	fs_info->max_inline = 8192 * 1024;
	fs_info->metadata_ratio = 0;
	fs_info->defrag_inodes = RB_ROOT;
	fs_info->trans_no_join = 0;
	fs_info->free_chunk_space = 0;
	fs_info->tree_mod_log = RB_ROOT;

	/* readahead state */
	INIT_RADIX_TREE(&fs_info->reada_tree, GFP_NOFS & ~__GFP_WAIT);
	spin_lock_init(&fs_info->reada_lock);

	fs_info->thread_pool_size = min_t(unsigned long,
					  num_online_cpus() + 2, 8);

	INIT_LIST_HEAD(&fs_info->ordered_extents);
	spin_lock_init(&fs_info->ordered_extent_lock);
	fs_info->delayed_root = kmalloc(sizeof(struct btrfs_delayed_root),
					GFP_NOFS);
	if (!fs_info->delayed_root) {
		err = -ENOMEM;
		goto fail_iput;
	}
	btrfs_init_delayed_root(fs_info->delayed_root);

	mutex_init(&fs_info->scrub_lock);
	atomic_set(&fs_info->scrubs_running, 0);
	atomic_set(&fs_info->scrub_pause_req, 0);
	atomic_set(&fs_info->scrubs_paused, 0);
	atomic_set(&fs_info->scrub_cancel_req, 0);
	init_waitqueue_head(&fs_info->scrub_pause_wait);
	init_rwsem(&fs_info->scrub_super_lock);
	fs_info->scrub_workers_refcnt = 0;
#ifdef CONFIG_BTRFS_FS_CHECK_INTEGRITY
	fs_info->check_integrity_print_mask = 0;
#endif

	spin_lock_init(&fs_info->balance_lock);
	mutex_init(&fs_info->balance_mutex);
	atomic_set(&fs_info->balance_running, 0);
	atomic_set(&fs_info->balance_pause_req, 0);
	atomic_set(&fs_info->balance_cancel_req, 0);
	fs_info->balance_ctl = NULL;
	init_waitqueue_head(&fs_info->balance_wait_q);

	sb->s_blocksize = 4096;
	sb->s_blocksize_bits = blksize_bits(4096);
	sb->s_bdi = &fs_info->bdi;

	fs_info->btree_inode->i_ino = BTRFS_BTREE_INODE_OBJECTID;
	set_nlink(fs_info->btree_inode, 1);
	/*
	 * we set the i_size on the btree inode to the max possible int.
	 * the real end of the address space is determined by all of
	 * the devices in the system
	 */
	fs_info->btree_inode->i_size = OFFSET_MAX;
	fs_info->btree_inode->i_mapping->a_ops = &btree_aops;
	fs_info->btree_inode->i_mapping->backing_dev_info = &fs_info->bdi;

	RB_CLEAR_NODE(&BTRFS_I(fs_info->btree_inode)->rb_node);
	extent_io_tree_init(&BTRFS_I(fs_info->btree_inode)->io_tree,
			     fs_info->btree_inode->i_mapping);
	BTRFS_I(fs_info->btree_inode)->io_tree.track_uptodate = 0;
	extent_map_tree_init(&BTRFS_I(fs_info->btree_inode)->extent_tree);

	BTRFS_I(fs_info->btree_inode)->io_tree.ops = &btree_extent_io_ops;

	BTRFS_I(fs_info->btree_inode)->root = tree_root;
	memset(&BTRFS_I(fs_info->btree_inode)->location, 0,
	       sizeof(struct btrfs_key));
	set_bit(BTRFS_INODE_DUMMY,
		&BTRFS_I(fs_info->btree_inode)->runtime_flags);
	insert_inode_hash(fs_info->btree_inode);

	spin_lock_init(&fs_info->block_group_cache_lock);
	fs_info->block_group_cache_tree = RB_ROOT;
	fs_info->first_logical_byte = (u64)-1;

	extent_io_tree_init(&fs_info->freed_extents[0],
			     fs_info->btree_inode->i_mapping);
	extent_io_tree_init(&fs_info->freed_extents[1],
			     fs_info->btree_inode->i_mapping);
	fs_info->pinned_extents = &fs_info->freed_extents[0];
	fs_info->do_barriers = 1;


	mutex_init(&fs_info->ordered_operations_mutex);
	mutex_init(&fs_info->tree_log_mutex);
	mutex_init(&fs_info->chunk_mutex);
	mutex_init(&fs_info->transaction_kthread_mutex);
	mutex_init(&fs_info->cleaner_mutex);
	mutex_init(&fs_info->volume_mutex);
	init_rwsem(&fs_info->extent_commit_sem);
	init_rwsem(&fs_info->cleanup_work_sem);
	init_rwsem(&fs_info->subvol_sem);
	fs_info->dev_replace.lock_owner = 0;
	atomic_set(&fs_info->dev_replace.nesting_level, 0);
	mutex_init(&fs_info->dev_replace.lock_finishing_cancel_unmount);
	mutex_init(&fs_info->dev_replace.lock_management_lock);
	mutex_init(&fs_info->dev_replace.lock);

	spin_lock_init(&fs_info->qgroup_lock);
	fs_info->qgroup_tree = RB_ROOT;
	INIT_LIST_HEAD(&fs_info->dirty_qgroups);
	fs_info->qgroup_seq = 1;
	fs_info->quota_enabled = 0;
	fs_info->pending_quota_state = 0;

	btrfs_init_free_cluster(&fs_info->meta_alloc_cluster);
	btrfs_init_free_cluster(&fs_info->data_alloc_cluster);

	init_waitqueue_head(&fs_info->transaction_throttle);
	init_waitqueue_head(&fs_info->transaction_wait);
	init_waitqueue_head(&fs_info->transaction_blocked_wait);
	init_waitqueue_head(&fs_info->async_submit_wait);

	__setup_root(4096, 4096, 4096, 4096, tree_root,
		     fs_info, BTRFS_ROOT_TREE_OBJECTID);

	invalidate_bdev(fs_devices->latest_bdev);
	bh = btrfs_read_dev_super(fs_devices->latest_bdev);
	if (!bh) {
		err = -EINVAL;
		goto fail_alloc;
	}

	memcpy(fs_info->super_copy, bh->b_data, sizeof(*fs_info->super_copy));
	memcpy(fs_info->super_for_commit, fs_info->super_copy,
	       sizeof(*fs_info->super_for_commit));
	brelse(bh);

	memcpy(fs_info->fsid, fs_info->super_copy->fsid, BTRFS_FSID_SIZE);

	disk_super = fs_info->super_copy;
	if (!btrfs_super_root(disk_super))
		goto fail_alloc;

	/* check FS state, whether FS is broken. */
	if (btrfs_super_flags(disk_super) & BTRFS_SUPER_FLAG_ERROR)
		set_bit(BTRFS_FS_STATE_ERROR, &fs_info->fs_state);

	ret = btrfs_check_super_valid(fs_info, sb->s_flags & MS_RDONLY);
	if (ret) {
		printk(KERN_ERR "btrfs: superblock contains fatal errors\n");
		err = ret;
		goto fail_alloc;
	}

	/*
	 * run through our array of backup supers and setup
	 * our ring pointer to the oldest one
	 */
	generation = btrfs_super_generation(disk_super);
	find_oldest_super_backup(fs_info, generation);

	/*
	 * In the long term, we'll store the compression type in the super
	 * block, and it'll be used for per file compression control.
	 */
	fs_info->compress_type = BTRFS_COMPRESS_ZLIB;

	ret = btrfs_parse_options(tree_root, options);
	if (ret) {
		err = ret;
		goto fail_alloc;
	}

	features = btrfs_super_incompat_flags(disk_super) &
		~BTRFS_FEATURE_INCOMPAT_SUPP;
	if (features) {
		printk(KERN_ERR "BTRFS: couldn't mount because of "
		       "unsupported optional features (%Lx).\n",
		       (unsigned long long)features);
		err = -EINVAL;
		goto fail_alloc;
	}

	if (btrfs_super_leafsize(disk_super) !=
	    btrfs_super_nodesize(disk_super)) {
		printk(KERN_ERR "BTRFS: couldn't mount because metadata "
		       "blocksizes don't match.  node %d leaf %d\n",
		       btrfs_super_nodesize(disk_super),
		       btrfs_super_leafsize(disk_super));
		err = -EINVAL;
		goto fail_alloc;
	}
	if (btrfs_super_leafsize(disk_super) > BTRFS_MAX_METADATA_BLOCKSIZE) {
		printk(KERN_ERR "BTRFS: couldn't mount because metadata "
		       "blocksize (%d) was too large\n",
		       btrfs_super_leafsize(disk_super));
		err = -EINVAL;
		goto fail_alloc;
	}

	features = btrfs_super_incompat_flags(disk_super);
	features |= BTRFS_FEATURE_INCOMPAT_MIXED_BACKREF;
	if (tree_root->fs_info->compress_type == BTRFS_COMPRESS_LZO)
		features |= BTRFS_FEATURE_INCOMPAT_COMPRESS_LZO;

	/*
	 * flag our filesystem as having big metadata blocks if
	 * they are bigger than the page size
	 */
	if (btrfs_super_leafsize(disk_super) > PAGE_CACHE_SIZE) {
		if (!(features & BTRFS_FEATURE_INCOMPAT_BIG_METADATA))
			printk(KERN_INFO "btrfs flagging fs with big metadata feature\n");
		features |= BTRFS_FEATURE_INCOMPAT_BIG_METADATA;
	}

	nodesize = btrfs_super_nodesize(disk_super);
	leafsize = btrfs_super_leafsize(disk_super);
	sectorsize = btrfs_super_sectorsize(disk_super);
	stripesize = btrfs_super_stripesize(disk_super);
	fs_info->dirty_metadata_batch = leafsize * (1 + ilog2(nr_cpu_ids));
	fs_info->delalloc_batch = sectorsize * 512 * (1 + ilog2(nr_cpu_ids));

	/*
	 * mixed block groups end up with duplicate but slightly offset
	 * extent buffers for the same range.  It leads to corruptions
	 */
	if ((features & BTRFS_FEATURE_INCOMPAT_MIXED_GROUPS) &&
	    (sectorsize != leafsize)) {
		printk(KERN_WARNING "btrfs: unequal leaf/node/sector sizes "
				"are not allowed for mixed block groups on %s\n",
				sb->s_id);
		goto fail_alloc;
	}

	btrfs_set_super_incompat_flags(disk_super, features);

	features = btrfs_super_compat_ro_flags(disk_super) &
		~BTRFS_FEATURE_COMPAT_RO_SUPP;
	if (!(sb->s_flags & MS_RDONLY) && features) {
		printk(KERN_ERR "BTRFS: couldn't mount RDWR because of "
		       "unsupported option features (%Lx).\n",
		       (unsigned long long)features);
		err = -EINVAL;
		goto fail_alloc;
	}

	btrfs_init_workers(&fs_info->generic_worker,
			   "genwork", 1, NULL);

	btrfs_init_workers(&fs_info->workers, "worker",
			   fs_info->thread_pool_size,
			   &fs_info->generic_worker);

	btrfs_init_workers(&fs_info->delalloc_workers, "delalloc",
			   fs_info->thread_pool_size,
			   &fs_info->generic_worker);

	btrfs_init_workers(&fs_info->flush_workers, "flush_delalloc",
			   fs_info->thread_pool_size,
			   &fs_info->generic_worker);

	btrfs_init_workers(&fs_info->submit_workers, "submit",
			   min_t(u64, fs_devices->num_devices,
			   fs_info->thread_pool_size),
			   &fs_info->generic_worker);

	btrfs_init_workers(&fs_info->caching_workers, "cache",
			   2, &fs_info->generic_worker);

	/* a higher idle thresh on the submit workers makes it much more
	 * likely that bios will be send down in a sane order to the
	 * devices
	 */
	fs_info->submit_workers.idle_thresh = 64;

	fs_info->workers.idle_thresh = 16;
	fs_info->workers.ordered = 1;

	fs_info->delalloc_workers.idle_thresh = 2;
	fs_info->delalloc_workers.ordered = 1;

	btrfs_init_workers(&fs_info->fixup_workers, "fixup", 1,
			   &fs_info->generic_worker);
	btrfs_init_workers(&fs_info->endio_workers, "endio",
			   fs_info->thread_pool_size,
			   &fs_info->generic_worker);
	btrfs_init_workers(&fs_info->endio_meta_workers, "endio-meta",
			   fs_info->thread_pool_size,
			   &fs_info->generic_worker);
	btrfs_init_workers(&fs_info->endio_meta_write_workers,
			   "endio-meta-write", fs_info->thread_pool_size,
			   &fs_info->generic_worker);
	btrfs_init_workers(&fs_info->endio_write_workers, "endio-write",
			   fs_info->thread_pool_size,
			   &fs_info->generic_worker);
	btrfs_init_workers(&fs_info->endio_freespace_worker, "freespace-write",
			   1, &fs_info->generic_worker);
	btrfs_init_workers(&fs_info->delayed_workers, "delayed-meta",
			   fs_info->thread_pool_size,
			   &fs_info->generic_worker);
	btrfs_init_workers(&fs_info->readahead_workers, "readahead",
			   fs_info->thread_pool_size,
			   &fs_info->generic_worker);

	/*
	 * endios are largely parallel and should have a very
	 * low idle thresh
	 */
	fs_info->endio_workers.idle_thresh = 4;
	fs_info->endio_meta_workers.idle_thresh = 4;

	fs_info->endio_write_workers.idle_thresh = 2;
	fs_info->endio_meta_write_workers.idle_thresh = 2;
	fs_info->readahead_workers.idle_thresh = 2;

	/*
	 * btrfs_start_workers can really only fail because of ENOMEM so just
	 * return -ENOMEM if any of these fail.
	 */
	ret = btrfs_start_workers(&fs_info->workers);
	ret |= btrfs_start_workers(&fs_info->generic_worker);
	ret |= btrfs_start_workers(&fs_info->submit_workers);
	ret |= btrfs_start_workers(&fs_info->delalloc_workers);
	ret |= btrfs_start_workers(&fs_info->fixup_workers);
	ret |= btrfs_start_workers(&fs_info->endio_workers);
	ret |= btrfs_start_workers(&fs_info->endio_meta_workers);
	ret |= btrfs_start_workers(&fs_info->endio_meta_write_workers);
	ret |= btrfs_start_workers(&fs_info->endio_write_workers);
	ret |= btrfs_start_workers(&fs_info->endio_freespace_worker);
	ret |= btrfs_start_workers(&fs_info->delayed_workers);
	ret |= btrfs_start_workers(&fs_info->caching_workers);
	ret |= btrfs_start_workers(&fs_info->readahead_workers);
	ret |= btrfs_start_workers(&fs_info->flush_workers);
	if (ret) {
		err = -ENOMEM;
		goto fail_sb_buffer;
	}

	fs_info->bdi.ra_pages *= btrfs_super_num_devices(disk_super);
	fs_info->bdi.ra_pages = max(fs_info->bdi.ra_pages,
				    4 * 1024 * 1024 / PAGE_CACHE_SIZE);

	tree_root->nodesize = nodesize;
	tree_root->leafsize = leafsize;
	tree_root->sectorsize = sectorsize;
	tree_root->stripesize = stripesize;

	sb->s_blocksize = sectorsize;
	sb->s_blocksize_bits = blksize_bits(sectorsize);

	if (disk_super->magic != cpu_to_le64(BTRFS_MAGIC)) {
		printk(KERN_INFO "btrfs: valid FS not found on %s\n", sb->s_id);
		goto fail_sb_buffer;
	}

	if (sectorsize != PAGE_SIZE) {
		printk(KERN_WARNING "btrfs: Incompatible sector size(%lu) "
		       "found on %s\n", (unsigned long)sectorsize, sb->s_id);
		goto fail_sb_buffer;
	}

	mutex_lock(&fs_info->chunk_mutex);
	ret = btrfs_read_sys_array(tree_root);
	mutex_unlock(&fs_info->chunk_mutex);
	if (ret) {
		printk(KERN_WARNING "btrfs: failed to read the system "
		       "array on %s\n", sb->s_id);
		goto fail_sb_buffer;
	}

	blocksize = btrfs_level_size(tree_root,
				     btrfs_super_chunk_root_level(disk_super));
	generation = btrfs_super_chunk_root_generation(disk_super);

	__setup_root(nodesize, leafsize, sectorsize, stripesize,
		     chunk_root, fs_info, BTRFS_CHUNK_TREE_OBJECTID);

	chunk_root->node = read_tree_block(chunk_root,
					   btrfs_super_chunk_root(disk_super),
					   blocksize, generation);
	BUG_ON(!chunk_root->node); /* -ENOMEM */
	if (!test_bit(EXTENT_BUFFER_UPTODATE, &chunk_root->node->bflags)) {
		printk(KERN_WARNING "btrfs: failed to read chunk root on %s\n",
		       sb->s_id);
		goto fail_tree_roots;
	}
	btrfs_set_root_node(&chunk_root->root_item, chunk_root->node);
	chunk_root->commit_root = btrfs_root_node(chunk_root);

	read_extent_buffer(chunk_root->node, fs_info->chunk_tree_uuid,
	   (unsigned long)btrfs_header_chunk_tree_uuid(chunk_root->node),
	   BTRFS_UUID_SIZE);

	ret = btrfs_read_chunk_tree(chunk_root);
	if (ret) {
		printk(KERN_WARNING "btrfs: failed to read chunk tree on %s\n",
		       sb->s_id);
		goto fail_tree_roots;
	}

	/*
	 * keep the device that is marked to be the target device for the
	 * dev_replace procedure
	 */
	btrfs_close_extra_devices(fs_info, fs_devices, 0);

	if (!fs_devices->latest_bdev) {
		printk(KERN_CRIT "btrfs: failed to read devices on %s\n",
		       sb->s_id);
		goto fail_tree_roots;
	}

retry_root_backup:
	blocksize = btrfs_level_size(tree_root,
				     btrfs_super_root_level(disk_super));
	generation = btrfs_super_generation(disk_super);

	tree_root->node = read_tree_block(tree_root,
					  btrfs_super_root(disk_super),
					  blocksize, generation);
	if (!tree_root->node ||
	    !test_bit(EXTENT_BUFFER_UPTODATE, &tree_root->node->bflags)) {
		printk(KERN_WARNING "btrfs: failed to read tree root on %s\n",
		       sb->s_id);

		goto recovery_tree_root;
	}

	btrfs_set_root_node(&tree_root->root_item, tree_root->node);
	tree_root->commit_root = btrfs_root_node(tree_root);

	ret = find_and_setup_root(tree_root, fs_info,
				  BTRFS_EXTENT_TREE_OBJECTID, extent_root);
	if (ret)
		goto recovery_tree_root;
	extent_root->track_dirty = 1;

	ret = find_and_setup_root(tree_root, fs_info,
				  BTRFS_DEV_TREE_OBJECTID, dev_root);
	if (ret)
		goto recovery_tree_root;
	dev_root->track_dirty = 1;

	ret = find_and_setup_root(tree_root, fs_info,
				  BTRFS_CSUM_TREE_OBJECTID, csum_root);
	if (ret)
		goto recovery_tree_root;
	csum_root->track_dirty = 1;

	ret = find_and_setup_root(tree_root, fs_info,
				  BTRFS_QUOTA_TREE_OBJECTID, quota_root);
	if (ret) {
		kfree(quota_root);
		quota_root = fs_info->quota_root = NULL;
	} else {
		quota_root->track_dirty = 1;
		fs_info->quota_enabled = 1;
		fs_info->pending_quota_state = 1;
	}

	fs_info->generation = generation;
	fs_info->last_trans_committed = generation;

	ret = btrfs_recover_balance(fs_info);
	if (ret) {
		printk(KERN_WARNING "btrfs: failed to recover balance\n");
		goto fail_block_groups;
	}

	ret = btrfs_init_dev_stats(fs_info);
	if (ret) {
		printk(KERN_ERR "btrfs: failed to init dev_stats: %d\n",
		       ret);
		goto fail_block_groups;
	}

	ret = btrfs_init_dev_replace(fs_info);
	if (ret) {
		pr_err("btrfs: failed to init dev_replace: %d\n", ret);
		goto fail_block_groups;
	}

	btrfs_close_extra_devices(fs_info, fs_devices, 1);

	ret = btrfs_init_space_info(fs_info);
	if (ret) {
		printk(KERN_ERR "Failed to initial space info: %d\n", ret);
		goto fail_block_groups;
	}

	ret = btrfs_read_block_groups(extent_root);
	if (ret) {
		printk(KERN_ERR "Failed to read block groups: %d\n", ret);
		goto fail_block_groups;
	}
	fs_info->num_tolerated_disk_barrier_failures =
		btrfs_calc_num_tolerated_disk_barrier_failures(fs_info);
	if (fs_info->fs_devices->missing_devices >
	     fs_info->num_tolerated_disk_barrier_failures &&
	    !(sb->s_flags & MS_RDONLY)) {
		printk(KERN_WARNING
		       "Btrfs: too many missing devices, writeable mount is not allowed\n");
		goto fail_block_groups;
	}

	fs_info->cleaner_kthread = kthread_run(cleaner_kthread, tree_root,
					       "btrfs-cleaner");
	if (IS_ERR(fs_info->cleaner_kthread))
		goto fail_block_groups;

	fs_info->transaction_kthread = kthread_run(transaction_kthread,
						   tree_root,
						   "btrfs-transaction");
	if (IS_ERR(fs_info->transaction_kthread))
		goto fail_cleaner;

	if (!btrfs_test_opt(tree_root, SSD) &&
	    !btrfs_test_opt(tree_root, NOSSD) &&
	    !fs_info->fs_devices->rotating) {
		printk(KERN_INFO "Btrfs detected SSD devices, enabling SSD "
		       "mode\n");
		btrfs_set_opt(fs_info->mount_opt, SSD);
	}

#ifdef CONFIG_BTRFS_FS_CHECK_INTEGRITY
	if (btrfs_test_opt(tree_root, CHECK_INTEGRITY)) {
		ret = btrfsic_mount(tree_root, fs_devices,
				    btrfs_test_opt(tree_root,
					CHECK_INTEGRITY_INCLUDING_EXTENT_DATA) ?
				    1 : 0,
				    fs_info->check_integrity_print_mask);
		if (ret)
			printk(KERN_WARNING "btrfs: failed to initialize"
			       " integrity check module %s\n", sb->s_id);
	}
#endif
	ret = btrfs_read_qgroup_config(fs_info);
	if (ret)
		goto fail_trans_kthread;

	/* do not make disk changes in broken FS */
	if (btrfs_super_log_root(disk_super) != 0) {
		u64 bytenr = btrfs_super_log_root(disk_super);

		if (fs_devices->rw_devices == 0) {
			printk(KERN_WARNING "Btrfs log replay required "
			       "on RO media\n");
			err = -EIO;
			goto fail_qgroup;
		}
		blocksize =
		     btrfs_level_size(tree_root,
				      btrfs_super_log_root_level(disk_super));

		log_tree_root = btrfs_alloc_root(fs_info);
		if (!log_tree_root) {
			err = -ENOMEM;
			goto fail_qgroup;
		}

		__setup_root(nodesize, leafsize, sectorsize, stripesize,
			     log_tree_root, fs_info, BTRFS_TREE_LOG_OBJECTID);

		log_tree_root->node = read_tree_block(tree_root, bytenr,
						      blocksize,
						      generation + 1);
		/* returns with log_tree_root freed on success */
		ret = btrfs_recover_log_trees(log_tree_root);
		if (ret) {
			btrfs_error(tree_root->fs_info, ret,
				    "Failed to recover log tree");
			free_extent_buffer(log_tree_root->node);
			kfree(log_tree_root);
			goto fail_trans_kthread;
		}

		if (sb->s_flags & MS_RDONLY) {
			ret = btrfs_commit_super(tree_root);
			if (ret)
				goto fail_trans_kthread;
		}
	}

	ret = btrfs_find_orphan_roots(tree_root);
	if (ret)
		goto fail_trans_kthread;

	if (!(sb->s_flags & MS_RDONLY)) {
		ret = btrfs_cleanup_fs_roots(fs_info);
		if (ret)
			goto fail_trans_kthread;

		ret = btrfs_recover_relocation(tree_root);
		if (ret < 0) {
			printk(KERN_WARNING
			       "btrfs: failed to recover relocation\n");
			err = -EINVAL;
			goto fail_qgroup;
		}
	}

	location.objectid = BTRFS_FS_TREE_OBJECTID;
	location.type = BTRFS_ROOT_ITEM_KEY;
	location.offset = (u64)-1;

	fs_info->fs_root = btrfs_read_fs_root_no_name(fs_info, &location);
	if (!fs_info->fs_root)
		goto fail_qgroup;
	if (IS_ERR(fs_info->fs_root)) {
		err = PTR_ERR(fs_info->fs_root);
		goto fail_qgroup;
	}

	if (sb->s_flags & MS_RDONLY)
		return 0;

	down_read(&fs_info->cleanup_work_sem);
	if ((ret = btrfs_orphan_cleanup(fs_info->fs_root)) ||
	    (ret = btrfs_orphan_cleanup(fs_info->tree_root))) {
		up_read(&fs_info->cleanup_work_sem);
		close_ctree(tree_root);
		return ret;
	}
	up_read(&fs_info->cleanup_work_sem);

	ret = btrfs_resume_balance_async(fs_info);
	if (ret) {
		printk(KERN_WARNING "btrfs: failed to resume balance\n");
		close_ctree(tree_root);
		return ret;
	}

	ret = btrfs_resume_dev_replace_async(fs_info);
	if (ret) {
		pr_warn("btrfs: failed to resume dev_replace\n");
		close_ctree(tree_root);
		return ret;
	}

	return 0;

fail_qgroup:
	btrfs_free_qgroup_config(fs_info);
fail_trans_kthread:
	kthread_stop(fs_info->transaction_kthread);
fail_cleaner:
	kthread_stop(fs_info->cleaner_kthread);

	/*
	 * make sure we're done with the btree inode before we stop our
	 * kthreads
	 */
	filemap_write_and_wait(fs_info->btree_inode->i_mapping);

fail_block_groups:
	btrfs_free_block_groups(fs_info);

fail_tree_roots:
	free_root_pointers(fs_info, 1);
	invalidate_inode_pages2(fs_info->btree_inode->i_mapping);

fail_sb_buffer:
	btrfs_stop_workers(&fs_info->generic_worker);
	btrfs_stop_workers(&fs_info->readahead_workers);
	btrfs_stop_workers(&fs_info->fixup_workers);
	btrfs_stop_workers(&fs_info->delalloc_workers);
	btrfs_stop_workers(&fs_info->workers);
	btrfs_stop_workers(&fs_info->endio_workers);
	btrfs_stop_workers(&fs_info->endio_meta_workers);
	btrfs_stop_workers(&fs_info->endio_meta_write_workers);
	btrfs_stop_workers(&fs_info->endio_write_workers);
	btrfs_stop_workers(&fs_info->endio_freespace_worker);
	btrfs_stop_workers(&fs_info->submit_workers);
	btrfs_stop_workers(&fs_info->delayed_workers);
	btrfs_stop_workers(&fs_info->caching_workers);
	btrfs_stop_workers(&fs_info->flush_workers);
fail_alloc:
fail_iput:
	btrfs_mapping_tree_free(&fs_info->mapping_tree);

	iput(fs_info->btree_inode);
fail_delalloc_bytes:
	percpu_counter_destroy(&fs_info->delalloc_bytes);
fail_dirty_metadata_bytes:
	percpu_counter_destroy(&fs_info->dirty_metadata_bytes);
fail_bdi:
	bdi_destroy(&fs_info->bdi);
fail_srcu:
	cleanup_srcu_struct(&fs_info->subvol_srcu);
fail:
	btrfs_close_devices(fs_info->fs_devices);
	return err;

recovery_tree_root:
	if (!btrfs_test_opt(tree_root, RECOVERY))
		goto fail_tree_roots;

	free_root_pointers(fs_info, 0);

	/* don't use the log in recovery mode, it won't be valid */
	btrfs_set_super_log_root(disk_super, 0);

	/* we can't trust the free space cache either */
	btrfs_set_opt(fs_info->mount_opt, CLEAR_CACHE);

	ret = next_root_backup(fs_info, fs_info->super_copy,
			       &num_backups_tried, &backup_index);
	if (ret == -1)
		goto fail_block_groups;
	goto retry_root_backup;
}

static void btrfs_end_buffer_write_sync(struct buffer_head *bh, int uptodate)
{
	if (uptodate) {
		set_buffer_uptodate(bh);
	} else {
		struct btrfs_device *device = (struct btrfs_device *)
			bh->b_private;

		printk_ratelimited_in_rcu(KERN_WARNING "lost page write due to "
					  "I/O error on %s\n",
					  rcu_str_deref(device->name));
		/* note, we dont' set_buffer_write_io_error because we have
		 * our own ways of dealing with the IO errors
		 */
		clear_buffer_uptodate(bh);
		btrfs_dev_stat_inc_and_print(device, BTRFS_DEV_STAT_WRITE_ERRS);
	}
	unlock_buffer(bh);
	put_bh(bh);
}

struct buffer_head *btrfs_read_dev_super(struct block_device *bdev)
{
	struct buffer_head *bh;
	struct buffer_head *latest = NULL;
	struct btrfs_super_block *super;
	int i;
	u64 transid = 0;
	u64 bytenr;

	/* we would like to check all the supers, but that would make
	 * a btrfs mount succeed after a mkfs from a different FS.
	 * So, we need to add a special mount option to scan for
	 * later supers, using BTRFS_SUPER_MIRROR_MAX instead
	 */
	for (i = 0; i < 1; i++) {
		bytenr = btrfs_sb_offset(i);
		if (bytenr + 4096 >= i_size_read(bdev->bd_inode))
			break;
		bh = __bread(bdev, bytenr / 4096, 4096);
		if (!bh)
			continue;

		super = (struct btrfs_super_block *)bh->b_data;
		if (btrfs_super_bytenr(super) != bytenr ||
		    super->magic != cpu_to_le64(BTRFS_MAGIC)) {
			brelse(bh);
			continue;
		}

		if (!latest || btrfs_super_generation(super) > transid) {
			brelse(latest);
			latest = bh;
			transid = btrfs_super_generation(super);
		} else {
			brelse(bh);
		}
	}
	return latest;
}

/*
 * this should be called twice, once with wait == 0 and
 * once with wait == 1.  When wait == 0 is done, all the buffer heads
 * we write are pinned.
 *
 * They are released when wait == 1 is done.
 * max_mirrors must be the same for both runs, and it indicates how
 * many supers on this one device should be written.
 *
 * max_mirrors == 0 means to write them all.
 */
static int write_dev_supers(struct btrfs_device *device,
			    struct btrfs_super_block *sb,
			    int do_barriers, int wait, int max_mirrors)
{
	struct buffer_head *bh;
	int i;
	int ret;
	int errors = 0;
	u32 crc;
	u64 bytenr;

	if (max_mirrors == 0)
		max_mirrors = BTRFS_SUPER_MIRROR_MAX;

	for (i = 0; i < max_mirrors; i++) {
		bytenr = btrfs_sb_offset(i);
		if (bytenr + BTRFS_SUPER_INFO_SIZE >= device->total_bytes)
			break;

		if (wait) {
			bh = __find_get_block(device->bdev, bytenr / 4096,
					      BTRFS_SUPER_INFO_SIZE);
			BUG_ON(!bh);
			wait_on_buffer(bh);
			if (!buffer_uptodate(bh))
				errors++;

			/* drop our reference */
			brelse(bh);

			/* drop the reference from the wait == 0 run */
			brelse(bh);
			continue;
		} else {
			btrfs_set_super_bytenr(sb, bytenr);

			crc = ~(u32)0;
			crc = btrfs_csum_data(NULL, (char *)sb +
					      BTRFS_CSUM_SIZE, crc,
					      BTRFS_SUPER_INFO_SIZE -
					      BTRFS_CSUM_SIZE);
			btrfs_csum_final(crc, sb->csum);

			/*
			 * one reference for us, and we leave it for the
			 * caller
			 */
			bh = __getblk(device->bdev, bytenr / 4096,
				      BTRFS_SUPER_INFO_SIZE);
			memcpy(bh->b_data, sb, BTRFS_SUPER_INFO_SIZE);

			/* one reference for submit_bh */
			get_bh(bh);

			set_buffer_uptodate(bh);
			lock_buffer(bh);
			bh->b_end_io = btrfs_end_buffer_write_sync;
			bh->b_private = device;
		}

		/*
		 * we fua the first super.  The others we allow
		 * to go down lazy.
		 */
		ret = btrfsic_submit_bh(WRITE_FUA, bh);
		if (ret)
			errors++;
	}
	return errors < i ? 0 : -1;
}

/*
 * endio for the write_dev_flush, this will wake anyone waiting
 * for the barrier when it is done
 */
static void btrfs_end_empty_barrier(struct bio *bio, int err)
{
	if (err) {
		if (err == -EOPNOTSUPP)
			set_bit(BIO_EOPNOTSUPP, &bio->bi_flags);
		clear_bit(BIO_UPTODATE, &bio->bi_flags);
	}
	if (bio->bi_private)
		complete(bio->bi_private);
	bio_put(bio);
}

/*
 * trigger flushes for one the devices.  If you pass wait == 0, the flushes are
 * sent down.  With wait == 1, it waits for the previous flush.
 *
 * any device where the flush fails with eopnotsupp are flagged as not-barrier
 * capable
 */
static int write_dev_flush(struct btrfs_device *device, int wait)
{
	struct bio *bio;
	int ret = 0;

	if (device->nobarriers)
		return 0;

	if (wait) {
		bio = device->flush_bio;
		if (!bio)
			return 0;

		wait_for_completion(&device->flush_wait);

		if (bio_flagged(bio, BIO_EOPNOTSUPP)) {
			printk_in_rcu("btrfs: disabling barriers on dev %s\n",
				      rcu_str_deref(device->name));
			device->nobarriers = 1;
		} else if (!bio_flagged(bio, BIO_UPTODATE)) {
			ret = -EIO;
			btrfs_dev_stat_inc_and_print(device,
				BTRFS_DEV_STAT_FLUSH_ERRS);
		}

		/* drop the reference from the wait == 0 run */
		bio_put(bio);
		device->flush_bio = NULL;

		return ret;
	}

	/*
	 * one reference for us, and we leave it for the
	 * caller
	 */
	device->flush_bio = NULL;
	bio = bio_alloc(GFP_NOFS, 0);
	if (!bio)
		return -ENOMEM;

	bio->bi_end_io = btrfs_end_empty_barrier;
	bio->bi_bdev = device->bdev;
	init_completion(&device->flush_wait);
	bio->bi_private = &device->flush_wait;
	device->flush_bio = bio;

	bio_get(bio);
	btrfsic_submit_bio(WRITE_FLUSH, bio);

	return 0;
}

/*
 * send an empty flush down to each device in parallel,
 * then wait for them
 */
static int barrier_all_devices(struct btrfs_fs_info *info)
{
	struct list_head *head;
	struct btrfs_device *dev;
	int errors_send = 0;
	int errors_wait = 0;
	int ret;

	/* send down all the barriers */
	head = &info->fs_devices->devices;
	list_for_each_entry_rcu(dev, head, dev_list) {
		if (!dev->bdev) {
			errors_send++;
			continue;
		}
		if (!dev->in_fs_metadata || !dev->writeable)
			continue;

		ret = write_dev_flush(dev, 0);
		if (ret)
			errors_send++;
	}

	/* wait for all the barriers */
	list_for_each_entry_rcu(dev, head, dev_list) {
		if (!dev->bdev) {
			errors_wait++;
			continue;
		}
		if (!dev->in_fs_metadata || !dev->writeable)
			continue;

		ret = write_dev_flush(dev, 1);
		if (ret)
			errors_wait++;
	}
	if (errors_send > info->num_tolerated_disk_barrier_failures ||
	    errors_wait > info->num_tolerated_disk_barrier_failures)
		return -EIO;
	return 0;
}

int btrfs_calc_num_tolerated_disk_barrier_failures(
	struct btrfs_fs_info *fs_info)
{
	struct btrfs_ioctl_space_info space;
	struct btrfs_space_info *sinfo;
	u64 types[] = {BTRFS_BLOCK_GROUP_DATA,
		       BTRFS_BLOCK_GROUP_SYSTEM,
		       BTRFS_BLOCK_GROUP_METADATA,
		       BTRFS_BLOCK_GROUP_DATA | BTRFS_BLOCK_GROUP_METADATA};
	int num_types = 4;
	int i;
	int c;
	int num_tolerated_disk_barrier_failures =
		(int)fs_info->fs_devices->num_devices;

	for (i = 0; i < num_types; i++) {
		struct btrfs_space_info *tmp;

		sinfo = NULL;
		rcu_read_lock();
		list_for_each_entry_rcu(tmp, &fs_info->space_info, list) {
			if (tmp->flags == types[i]) {
				sinfo = tmp;
				break;
			}
		}
		rcu_read_unlock();

		if (!sinfo)
			continue;

		down_read(&sinfo->groups_sem);
		for (c = 0; c < BTRFS_NR_RAID_TYPES; c++) {
			if (!list_empty(&sinfo->block_groups[c])) {
				u64 flags;

				btrfs_get_block_group_info(
					&sinfo->block_groups[c], &space);
				if (space.total_bytes == 0 ||
				    space.used_bytes == 0)
					continue;
				flags = space.flags;
				/*
				 * return
				 * 0: if dup, single or RAID0 is configured for
				 *    any of metadata, system or data, else
				 * 1: if RAID5 is configured, or if RAID1 or
				 *    RAID10 is configured and only two mirrors
				 *    are used, else
				 * 2: if RAID6 is configured, else
				 * num_mirrors - 1: if RAID1 or RAID10 is
				 *                  configured and more than
				 *                  2 mirrors are used.
				 */
				if (num_tolerated_disk_barrier_failures > 0 &&
				    ((flags & (BTRFS_BLOCK_GROUP_DUP |
					       BTRFS_BLOCK_GROUP_RAID0)) ||
				     ((flags & BTRFS_BLOCK_GROUP_PROFILE_MASK)
				      == 0)))
					num_tolerated_disk_barrier_failures = 0;
				else if (num_tolerated_disk_barrier_failures > 1
					 &&
					 (flags & (BTRFS_BLOCK_GROUP_RAID1 |
						   BTRFS_BLOCK_GROUP_RAID10)))
					num_tolerated_disk_barrier_failures = 1;
			}
		}
		up_read(&sinfo->groups_sem);
	}

	return num_tolerated_disk_barrier_failures;
}

int write_all_supers(struct btrfs_root *root, int max_mirrors)
{
	struct list_head *head;
	struct btrfs_device *dev;
	struct btrfs_super_block *sb;
	struct btrfs_dev_item *dev_item;
	int ret;
	int do_barriers;
	int max_errors;
	int total_errors = 0;
	u64 flags;

	max_errors = btrfs_super_num_devices(root->fs_info->super_copy) - 1;
	do_barriers = !btrfs_test_opt(root, NOBARRIER);
	backup_super_roots(root->fs_info);

	sb = root->fs_info->super_for_commit;
	dev_item = &sb->dev_item;

	mutex_lock(&root->fs_info->fs_devices->device_list_mutex);
	head = &root->fs_info->fs_devices->devices;

	if (do_barriers) {
		ret = barrier_all_devices(root->fs_info);
		if (ret) {
			mutex_unlock(
				&root->fs_info->fs_devices->device_list_mutex);
			btrfs_error(root->fs_info, ret,
				    "errors while submitting device barriers.");
			return ret;
		}
	}

	list_for_each_entry_rcu(dev, head, dev_list) {
		if (!dev->bdev) {
			total_errors++;
			continue;
		}
		if (!dev->in_fs_metadata || !dev->writeable)
			continue;

		btrfs_set_stack_device_generation(dev_item, 0);
		btrfs_set_stack_device_type(dev_item, dev->type);
		btrfs_set_stack_device_id(dev_item, dev->devid);
		btrfs_set_stack_device_total_bytes(dev_item, dev->total_bytes);
		btrfs_set_stack_device_bytes_used(dev_item, dev->bytes_used);
		btrfs_set_stack_device_io_align(dev_item, dev->io_align);
		btrfs_set_stack_device_io_width(dev_item, dev->io_width);
		btrfs_set_stack_device_sector_size(dev_item, dev->sector_size);
		memcpy(dev_item->uuid, dev->uuid, BTRFS_UUID_SIZE);
		memcpy(dev_item->fsid, dev->fs_devices->fsid, BTRFS_UUID_SIZE);

		flags = btrfs_super_flags(sb);
		btrfs_set_super_flags(sb, flags | BTRFS_HEADER_FLAG_WRITTEN);

		ret = write_dev_supers(dev, sb, do_barriers, 0, max_mirrors);
		if (ret)
			total_errors++;
	}
	if (total_errors > max_errors) {
		printk(KERN_ERR "btrfs: %d errors while writing supers\n",
		       total_errors);

		/* This shouldn't happen. FUA is masked off if unsupported */
		BUG();
	}

	total_errors = 0;
	list_for_each_entry_rcu(dev, head, dev_list) {
		if (!dev->bdev)
			continue;
		if (!dev->in_fs_metadata || !dev->writeable)
			continue;

		ret = write_dev_supers(dev, sb, do_barriers, 1, max_mirrors);
		if (ret)
			total_errors++;
	}
	mutex_unlock(&root->fs_info->fs_devices->device_list_mutex);
	if (total_errors > max_errors) {
		btrfs_error(root->fs_info, -EIO,
			    "%d errors while writing supers", total_errors);
		return -EIO;
	}
	return 0;
}

int write_ctree_super(struct btrfs_trans_handle *trans,
		      struct btrfs_root *root, int max_mirrors)
{
	int ret;

	ret = write_all_supers(root, max_mirrors);
	return ret;
}

void btrfs_free_fs_root(struct btrfs_fs_info *fs_info, struct btrfs_root *root)
{
	spin_lock(&fs_info->fs_roots_radix_lock);
	radix_tree_delete(&fs_info->fs_roots_radix,
			  (unsigned long)root->root_key.objectid);
	spin_unlock(&fs_info->fs_roots_radix_lock);

	if (btrfs_root_refs(&root->root_item) == 0)
		synchronize_srcu(&fs_info->subvol_srcu);

	__btrfs_remove_free_space_cache(root->free_ino_pinned);
	__btrfs_remove_free_space_cache(root->free_ino_ctl);
	free_fs_root(root);
}

static void free_fs_root(struct btrfs_root *root)
{
	iput(root->cache_inode);
	WARN_ON(!RB_EMPTY_ROOT(&root->inode_tree));
	if (root->anon_dev)
		free_anon_bdev(root->anon_dev);
	free_extent_buffer(root->node);
	free_extent_buffer(root->commit_root);
	kfree(root->free_ino_ctl);
	kfree(root->free_ino_pinned);
	kfree(root->name);
	kfree(root);
}

static void del_fs_roots(struct btrfs_fs_info *fs_info)
{
	int ret;
	struct btrfs_root *gang[8];
	int i;

	while (!list_empty(&fs_info->dead_roots)) {
		gang[0] = list_entry(fs_info->dead_roots.next,
				     struct btrfs_root, root_list);
		list_del(&gang[0]->root_list);

		if (gang[0]->in_radix) {
			btrfs_free_fs_root(fs_info, gang[0]);
		} else {
			free_extent_buffer(gang[0]->node);
			free_extent_buffer(gang[0]->commit_root);
			kfree(gang[0]);
		}
	}

	while (1) {
		ret = radix_tree_gang_lookup(&fs_info->fs_roots_radix,
					     (void **)gang, 0,
					     ARRAY_SIZE(gang));
		if (!ret)
			break;
		for (i = 0; i < ret; i++)
			btrfs_free_fs_root(fs_info, gang[i]);
	}
}

int btrfs_cleanup_fs_roots(struct btrfs_fs_info *fs_info)
{
	u64 root_objectid = 0;
	struct btrfs_root *gang[8];
	int i;
	int ret;

	while (1) {
		ret = radix_tree_gang_lookup(&fs_info->fs_roots_radix,
					     (void **)gang, root_objectid,
					     ARRAY_SIZE(gang));
		if (!ret)
			break;

		root_objectid = gang[ret - 1]->root_key.objectid + 1;
		for (i = 0; i < ret; i++) {
			int err;

			root_objectid = gang[i]->root_key.objectid;
			err = btrfs_orphan_cleanup(gang[i]);
			if (err)
				return err;
		}
		root_objectid++;
	}
	return 0;
}

int btrfs_commit_super(struct btrfs_root *root)
{
	struct btrfs_trans_handle *trans;
	int ret;

	mutex_lock(&root->fs_info->cleaner_mutex);
	btrfs_run_delayed_iputs(root);
	btrfs_clean_old_snapshots(root);
	mutex_unlock(&root->fs_info->cleaner_mutex);

	/* wait until ongoing cleanup work done */
	down_write(&root->fs_info->cleanup_work_sem);
	up_write(&root->fs_info->cleanup_work_sem);

	trans = btrfs_join_transaction(root);
	if (IS_ERR(trans))
		return PTR_ERR(trans);
	ret = btrfs_commit_transaction(trans, root);
	if (ret)
		return ret;
	/* run commit again to drop the original snapshot */
	trans = btrfs_join_transaction(root);
	if (IS_ERR(trans))
		return PTR_ERR(trans);
	ret = btrfs_commit_transaction(trans, root);
	if (ret)
		return ret;
	ret = btrfs_write_and_wait_transaction(NULL, root);
	if (ret) {
		btrfs_error(root->fs_info, ret,
			    "Failed to sync btree inode to disk.");
		return ret;
	}

	ret = write_ctree_super(NULL, root, 0);
	return ret;
}

int close_ctree(struct btrfs_root *root)
{
	struct btrfs_fs_info *fs_info = root->fs_info;
	int ret;

	fs_info->closing = 1;
	smp_mb();

	/* pause restriper - we want to resume on mount */
	btrfs_pause_balance(fs_info);

	btrfs_dev_replace_suspend_for_unmount(fs_info);

	btrfs_scrub_cancel(fs_info);

	/* wait for any defraggers to finish */
	wait_event(fs_info->transaction_wait,
		   (atomic_read(&fs_info->defrag_running) == 0));

	/* clear out the rbtree of defraggable inodes */
	btrfs_cleanup_defrag_inodes(fs_info);

	if (!(fs_info->sb->s_flags & MS_RDONLY)) {
		ret = btrfs_commit_super(root);
		if (ret)
			printk(KERN_ERR "btrfs: commit super ret %d\n", ret);
	}

	if (test_bit(BTRFS_FS_STATE_ERROR, &fs_info->fs_state))
		btrfs_error_commit_super(root);

	btrfs_put_block_group_cache(fs_info);

	kthread_stop(fs_info->transaction_kthread);
	kthread_stop(fs_info->cleaner_kthread);

	fs_info->closing = 2;
	smp_mb();

	btrfs_free_qgroup_config(root->fs_info);

	if (percpu_counter_sum(&fs_info->delalloc_bytes)) {
		printk(KERN_INFO "btrfs: at unmount delalloc count %lld\n",
		       percpu_counter_sum(&fs_info->delalloc_bytes));
	}

	free_extent_buffer(fs_info->extent_root->node);
	free_extent_buffer(fs_info->extent_root->commit_root);
	free_extent_buffer(fs_info->tree_root->node);
	free_extent_buffer(fs_info->tree_root->commit_root);
	free_extent_buffer(fs_info->chunk_root->node);
	free_extent_buffer(fs_info->chunk_root->commit_root);
	free_extent_buffer(fs_info->dev_root->node);
	free_extent_buffer(fs_info->dev_root->commit_root);
	free_extent_buffer(fs_info->csum_root->node);
	free_extent_buffer(fs_info->csum_root->commit_root);
	if (fs_info->quota_root) {
		free_extent_buffer(fs_info->quota_root->node);
		free_extent_buffer(fs_info->quota_root->commit_root);
	}

	btrfs_free_block_groups(fs_info);

	del_fs_roots(fs_info);

	iput(fs_info->btree_inode);

	btrfs_stop_workers(&fs_info->generic_worker);
	btrfs_stop_workers(&fs_info->fixup_workers);
	btrfs_stop_workers(&fs_info->delalloc_workers);
	btrfs_stop_workers(&fs_info->workers);
	btrfs_stop_workers(&fs_info->endio_workers);
	btrfs_stop_workers(&fs_info->endio_meta_workers);
	btrfs_stop_workers(&fs_info->endio_meta_write_workers);
	btrfs_stop_workers(&fs_info->endio_write_workers);
	btrfs_stop_workers(&fs_info->endio_freespace_worker);
	btrfs_stop_workers(&fs_info->submit_workers);
	btrfs_stop_workers(&fs_info->delayed_workers);
	btrfs_stop_workers(&fs_info->caching_workers);
	btrfs_stop_workers(&fs_info->readahead_workers);
	btrfs_stop_workers(&fs_info->flush_workers);

#ifdef CONFIG_BTRFS_FS_CHECK_INTEGRITY
	if (btrfs_test_opt(root, CHECK_INTEGRITY))
		btrfsic_unmount(root, fs_info->fs_devices);
#endif

	btrfs_close_devices(fs_info->fs_devices);
	btrfs_mapping_tree_free(&fs_info->mapping_tree);

	percpu_counter_destroy(&fs_info->dirty_metadata_bytes);
	percpu_counter_destroy(&fs_info->delalloc_bytes);
	bdi_destroy(&fs_info->bdi);
	cleanup_srcu_struct(&fs_info->subvol_srcu);

	return 0;
}

int btrfs_buffer_uptodate(struct extent_buffer *buf, u64 parent_transid,
			  int atomic)
{
	int ret;
	struct inode *btree_inode = buf->pages[0]->mapping->host;

	ret = extent_buffer_uptodate(buf);
	if (!ret)
		return ret;

	ret = verify_parent_transid(&BTRFS_I(btree_inode)->io_tree, buf,
				    parent_transid, atomic);
	if (ret == -EAGAIN)
		return ret;
	return !ret;
}

int btrfs_set_buffer_uptodate(struct extent_buffer *buf)
{
	return set_extent_buffer_uptodate(buf);
}

void btrfs_mark_buffer_dirty(struct extent_buffer *buf)
{
	struct btrfs_root *root = BTRFS_I(buf->pages[0]->mapping->host)->root;
	u64 transid = btrfs_header_generation(buf);
	int was_dirty;

	btrfs_assert_tree_locked(buf);
	if (transid != root->fs_info->generation)
		WARN(1, KERN_CRIT "btrfs transid mismatch buffer %llu, "
		       "found %llu running %llu\n",
			(unsigned long long)buf->start,
			(unsigned long long)transid,
			(unsigned long long)root->fs_info->generation);
	was_dirty = set_extent_buffer_dirty(buf);
	if (!was_dirty)
		__percpu_counter_add(&root->fs_info->dirty_metadata_bytes,
				     buf->len,
				     root->fs_info->dirty_metadata_batch);
}

static void __btrfs_btree_balance_dirty(struct btrfs_root *root,
					int flush_delayed)
{
	/*
	 * looks as though older kernels can get into trouble with
	 * this code, they end up stuck in balance_dirty_pages forever
	 */
	int ret;

	if (current->flags & PF_MEMALLOC)
		return;

	if (flush_delayed)
		btrfs_balance_delayed_items(root);

<<<<<<< HEAD
	num_dirty = root->fs_info->dirty_metadata_bytes;

	if (num_dirty > thresh) {
		balance_dirty_pages_ratelimited(
				   root->fs_info->btree_inode->i_mapping);
=======
	ret = percpu_counter_compare(&root->fs_info->dirty_metadata_bytes,
				     BTRFS_DIRTY_METADATA_THRESH);
	if (ret > 0) {
		balance_dirty_pages_ratelimited_nr(
				   root->fs_info->btree_inode->i_mapping, 1);
>>>>>>> 272d26d0
	}
	return;
}

void btrfs_btree_balance_dirty(struct btrfs_root *root)
{
	__btrfs_btree_balance_dirty(root, 1);
}

void btrfs_btree_balance_dirty_nodelay(struct btrfs_root *root)
{
	__btrfs_btree_balance_dirty(root, 0);
}

int btrfs_read_buffer(struct extent_buffer *buf, u64 parent_transid)
{
	struct btrfs_root *root = BTRFS_I(buf->pages[0]->mapping->host)->root;
	return btree_read_extent_buffer_pages(root, buf, 0, parent_transid);
}

static int btrfs_check_super_valid(struct btrfs_fs_info *fs_info,
			      int read_only)
{
	if (btrfs_super_csum_type(fs_info->super_copy) >= ARRAY_SIZE(btrfs_csum_sizes)) {
		printk(KERN_ERR "btrfs: unsupported checksum algorithm\n");
		return -EINVAL;
	}

	if (read_only)
		return 0;

	return 0;
}

void btrfs_error_commit_super(struct btrfs_root *root)
{
	mutex_lock(&root->fs_info->cleaner_mutex);
	btrfs_run_delayed_iputs(root);
	mutex_unlock(&root->fs_info->cleaner_mutex);

	down_write(&root->fs_info->cleanup_work_sem);
	up_write(&root->fs_info->cleanup_work_sem);

	/* cleanup FS via transaction */
	btrfs_cleanup_transaction(root);
}

static void btrfs_destroy_ordered_operations(struct btrfs_transaction *t,
					     struct btrfs_root *root)
{
	struct btrfs_inode *btrfs_inode;
	struct list_head splice;

	INIT_LIST_HEAD(&splice);

	mutex_lock(&root->fs_info->ordered_operations_mutex);
	spin_lock(&root->fs_info->ordered_extent_lock);

	list_splice_init(&t->ordered_operations, &splice);
	while (!list_empty(&splice)) {
		btrfs_inode = list_entry(splice.next, struct btrfs_inode,
					 ordered_operations);

		list_del_init(&btrfs_inode->ordered_operations);

		btrfs_invalidate_inodes(btrfs_inode->root);
	}

	spin_unlock(&root->fs_info->ordered_extent_lock);
	mutex_unlock(&root->fs_info->ordered_operations_mutex);
}

static void btrfs_destroy_ordered_extents(struct btrfs_root *root)
{
	struct btrfs_ordered_extent *ordered;

	spin_lock(&root->fs_info->ordered_extent_lock);
	/*
	 * This will just short circuit the ordered completion stuff which will
	 * make sure the ordered extent gets properly cleaned up.
	 */
	list_for_each_entry(ordered, &root->fs_info->ordered_extents,
			    root_extent_list)
		set_bit(BTRFS_ORDERED_IOERR, &ordered->flags);
	spin_unlock(&root->fs_info->ordered_extent_lock);
}

int btrfs_destroy_delayed_refs(struct btrfs_transaction *trans,
			       struct btrfs_root *root)
{
	struct rb_node *node;
	struct btrfs_delayed_ref_root *delayed_refs;
	struct btrfs_delayed_ref_node *ref;
	int ret = 0;

	delayed_refs = &trans->delayed_refs;

	spin_lock(&delayed_refs->lock);
	if (delayed_refs->num_entries == 0) {
		spin_unlock(&delayed_refs->lock);
		printk(KERN_INFO "delayed_refs has NO entry\n");
		return ret;
	}

	while ((node = rb_first(&delayed_refs->root)) != NULL) {
		struct btrfs_delayed_ref_head *head = NULL;

		ref = rb_entry(node, struct btrfs_delayed_ref_node, rb_node);
		atomic_set(&ref->refs, 1);
		if (btrfs_delayed_ref_is_head(ref)) {

			head = btrfs_delayed_node_to_head(ref);
			if (!mutex_trylock(&head->mutex)) {
				atomic_inc(&ref->refs);
				spin_unlock(&delayed_refs->lock);

				/* Need to wait for the delayed ref to run */
				mutex_lock(&head->mutex);
				mutex_unlock(&head->mutex);
				btrfs_put_delayed_ref(ref);

				spin_lock(&delayed_refs->lock);
				continue;
			}

			btrfs_free_delayed_extent_op(head->extent_op);
			delayed_refs->num_heads--;
			if (list_empty(&head->cluster))
				delayed_refs->num_heads_ready--;
			list_del_init(&head->cluster);
		}

		ref->in_tree = 0;
		rb_erase(&ref->rb_node, &delayed_refs->root);
		delayed_refs->num_entries--;
		if (head)
			mutex_unlock(&head->mutex);
		spin_unlock(&delayed_refs->lock);
		btrfs_put_delayed_ref(ref);

		cond_resched();
		spin_lock(&delayed_refs->lock);
	}

	spin_unlock(&delayed_refs->lock);

	return ret;
}

static void btrfs_destroy_pending_snapshots(struct btrfs_transaction *t)
{
	struct btrfs_pending_snapshot *snapshot;
	struct list_head splice;

	INIT_LIST_HEAD(&splice);

	list_splice_init(&t->pending_snapshots, &splice);

	while (!list_empty(&splice)) {
		snapshot = list_entry(splice.next,
				      struct btrfs_pending_snapshot,
				      list);

		list_del_init(&snapshot->list);

		kfree(snapshot);
	}
}

static void btrfs_destroy_delalloc_inodes(struct btrfs_root *root)
{
	struct btrfs_inode *btrfs_inode;
	struct list_head splice;

	INIT_LIST_HEAD(&splice);

	spin_lock(&root->fs_info->delalloc_lock);
	list_splice_init(&root->fs_info->delalloc_inodes, &splice);

	while (!list_empty(&splice)) {
		btrfs_inode = list_entry(splice.next, struct btrfs_inode,
				    delalloc_inodes);

		list_del_init(&btrfs_inode->delalloc_inodes);
		clear_bit(BTRFS_INODE_IN_DELALLOC_LIST,
			  &btrfs_inode->runtime_flags);

		btrfs_invalidate_inodes(btrfs_inode->root);
	}

	spin_unlock(&root->fs_info->delalloc_lock);
}

static int btrfs_destroy_marked_extents(struct btrfs_root *root,
					struct extent_io_tree *dirty_pages,
					int mark)
{
	int ret;
	struct page *page;
	struct inode *btree_inode = root->fs_info->btree_inode;
	struct extent_buffer *eb;
	u64 start = 0;
	u64 end;
	u64 offset;
	unsigned long index;

	while (1) {
		ret = find_first_extent_bit(dirty_pages, start, &start, &end,
					    mark, NULL);
		if (ret)
			break;

		clear_extent_bits(dirty_pages, start, end, mark, GFP_NOFS);
		while (start <= end) {
			index = start >> PAGE_CACHE_SHIFT;
			start = (u64)(index + 1) << PAGE_CACHE_SHIFT;
			page = find_get_page(btree_inode->i_mapping, index);
			if (!page)
				continue;
			offset = page_offset(page);

			spin_lock(&dirty_pages->buffer_lock);
			eb = radix_tree_lookup(
			     &(&BTRFS_I(page->mapping->host)->io_tree)->buffer,
					       offset >> PAGE_CACHE_SHIFT);
			spin_unlock(&dirty_pages->buffer_lock);
			if (eb)
				ret = test_and_clear_bit(EXTENT_BUFFER_DIRTY,
							 &eb->bflags);
			if (PageWriteback(page))
				end_page_writeback(page);

			lock_page(page);
			if (PageDirty(page)) {
				clear_page_dirty_for_io(page);
				spin_lock_irq(&page->mapping->tree_lock);
				radix_tree_tag_clear(&page->mapping->page_tree,
							page_index(page),
							PAGECACHE_TAG_DIRTY);
				spin_unlock_irq(&page->mapping->tree_lock);
			}

			unlock_page(page);
			page_cache_release(page);
		}
	}

	return ret;
}

static int btrfs_destroy_pinned_extent(struct btrfs_root *root,
				       struct extent_io_tree *pinned_extents)
{
	struct extent_io_tree *unpin;
	u64 start;
	u64 end;
	int ret;
	bool loop = true;

	unpin = pinned_extents;
again:
	while (1) {
		ret = find_first_extent_bit(unpin, 0, &start, &end,
					    EXTENT_DIRTY, NULL);
		if (ret)
			break;

		/* opt_discard */
		if (btrfs_test_opt(root, DISCARD))
			ret = btrfs_error_discard_extent(root, start,
							 end + 1 - start,
							 NULL);

		clear_extent_dirty(unpin, start, end, GFP_NOFS);
		btrfs_error_unpin_extent_range(root, start, end);
		cond_resched();
	}

	if (loop) {
		if (unpin == &root->fs_info->freed_extents[0])
			unpin = &root->fs_info->freed_extents[1];
		else
			unpin = &root->fs_info->freed_extents[0];
		loop = false;
		goto again;
	}

	return 0;
}

void btrfs_cleanup_one_transaction(struct btrfs_transaction *cur_trans,
				   struct btrfs_root *root)
{
	btrfs_destroy_delayed_refs(cur_trans, root);
	btrfs_block_rsv_release(root, &root->fs_info->trans_block_rsv,
				cur_trans->dirty_pages.dirty_bytes);

	/* FIXME: cleanup wait for commit */
	cur_trans->in_commit = 1;
	cur_trans->blocked = 1;
	wake_up(&root->fs_info->transaction_blocked_wait);

	cur_trans->blocked = 0;
	wake_up(&root->fs_info->transaction_wait);

	cur_trans->commit_done = 1;
	wake_up(&cur_trans->commit_wait);

	btrfs_destroy_delayed_inodes(root);
	btrfs_assert_delayed_root_empty(root);

	btrfs_destroy_pending_snapshots(cur_trans);

	btrfs_destroy_marked_extents(root, &cur_trans->dirty_pages,
				     EXTENT_DIRTY);
	btrfs_destroy_pinned_extent(root,
				    root->fs_info->pinned_extents);

	/*
	memset(cur_trans, 0, sizeof(*cur_trans));
	kmem_cache_free(btrfs_transaction_cachep, cur_trans);
	*/
}

int btrfs_cleanup_transaction(struct btrfs_root *root)
{
	struct btrfs_transaction *t;
	LIST_HEAD(list);

	mutex_lock(&root->fs_info->transaction_kthread_mutex);

	spin_lock(&root->fs_info->trans_lock);
	list_splice_init(&root->fs_info->trans_list, &list);
	root->fs_info->trans_no_join = 1;
	spin_unlock(&root->fs_info->trans_lock);

	while (!list_empty(&list)) {
		t = list_entry(list.next, struct btrfs_transaction, list);

		btrfs_destroy_ordered_operations(t, root);

		btrfs_destroy_ordered_extents(root);

		btrfs_destroy_delayed_refs(t, root);

		btrfs_block_rsv_release(root,
					&root->fs_info->trans_block_rsv,
					t->dirty_pages.dirty_bytes);

		/* FIXME: cleanup wait for commit */
		t->in_commit = 1;
		t->blocked = 1;
		smp_mb();
		if (waitqueue_active(&root->fs_info->transaction_blocked_wait))
			wake_up(&root->fs_info->transaction_blocked_wait);

		t->blocked = 0;
		smp_mb();
		if (waitqueue_active(&root->fs_info->transaction_wait))
			wake_up(&root->fs_info->transaction_wait);

		t->commit_done = 1;
		smp_mb();
		if (waitqueue_active(&t->commit_wait))
			wake_up(&t->commit_wait);

		btrfs_destroy_delayed_inodes(root);
		btrfs_assert_delayed_root_empty(root);

		btrfs_destroy_pending_snapshots(t);

		btrfs_destroy_delalloc_inodes(root);

		spin_lock(&root->fs_info->trans_lock);
		root->fs_info->running_transaction = NULL;
		spin_unlock(&root->fs_info->trans_lock);

		btrfs_destroy_marked_extents(root, &t->dirty_pages,
					     EXTENT_DIRTY);

		btrfs_destroy_pinned_extent(root,
					    root->fs_info->pinned_extents);

		atomic_set(&t->use_count, 0);
		list_del_init(&t->list);
		memset(t, 0, sizeof(*t));
		kmem_cache_free(btrfs_transaction_cachep, t);
	}

	spin_lock(&root->fs_info->trans_lock);
	root->fs_info->trans_no_join = 0;
	spin_unlock(&root->fs_info->trans_lock);
	mutex_unlock(&root->fs_info->transaction_kthread_mutex);

	return 0;
}

static struct extent_io_ops btree_extent_io_ops = {
	.readpage_end_io_hook = btree_readpage_end_io_hook,
	.readpage_io_failed_hook = btree_io_failed_hook,
	.submit_bio_hook = btree_submit_bio_hook,
	/* note we're sharing with inode.c for the merge bio hook */
	.merge_bio_hook = btrfs_merge_bio_hook,
};<|MERGE_RESOLUTION|>--- conflicted
+++ resolved
@@ -3484,19 +3484,11 @@
 	if (flush_delayed)
 		btrfs_balance_delayed_items(root);
 
-<<<<<<< HEAD
-	num_dirty = root->fs_info->dirty_metadata_bytes;
-
-	if (num_dirty > thresh) {
-		balance_dirty_pages_ratelimited(
-				   root->fs_info->btree_inode->i_mapping);
-=======
 	ret = percpu_counter_compare(&root->fs_info->dirty_metadata_bytes,
 				     BTRFS_DIRTY_METADATA_THRESH);
 	if (ret > 0) {
-		balance_dirty_pages_ratelimited_nr(
-				   root->fs_info->btree_inode->i_mapping, 1);
->>>>>>> 272d26d0
+		balance_dirty_pages_ratelimited(
+				   root->fs_info->btree_inode->i_mapping);
 	}
 	return;
 }
