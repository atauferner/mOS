--- conflicted
+++ resolved
@@ -4107,19 +4107,19 @@
 	if (source == target)
 		return 0;
 
-	error = may_delete(old_dir, old_dentry, is_dir);
+	error = may_delete(old_dir, old_dentry, is_dir, 0);
 	if (error)
 		return error;
 
 	if (!target) {
-		error = may_create(new_dir, new_dentry);
+		error = may_create(new_dir, new_dentry, is_dir);
 	} else {
 		new_is_dir = d_is_dir(new_dentry);
 
 		if (!(flags & RENAME_EXCHANGE))
-			error = may_delete(new_dir, new_dentry, is_dir);
+			error = may_delete(new_dir, new_dentry, is_dir, 1);
 		else
-			error = may_delete(new_dir, new_dentry, new_is_dir);
+			error = may_delete(new_dir, new_dentry, new_is_dir, 1);
 	}
 	if (error)
 		return error;
@@ -4210,66 +4210,7 @@
 	else if (target)
 		mutex_unlock(&target->i_mutex);
 	dput(new_dentry);
-<<<<<<< HEAD
-	return error;
-}
-
-/**
- * vfs_rename - rename a filesystem object
- * @old_dir:	parent of source
- * @old_dentry:	source
- * @new_dir:	parent of destination
- * @new_dentry:	destination
- * @delegated_inode: returns an inode needing a delegation break
- *
- * The caller must hold multiple mutexes--see lock_rename()).
- *
- * If vfs_rename discovers a delegation in need of breaking at either
- * the source or destination, it will return -EWOULDBLOCK and return a
- * reference to the inode in delegated_inode.  The caller should then
- * break the delegation and retry.  Because breaking a delegation may
- * take a long time, the caller should drop all locks before doing
- * so.
- *
- * Alternatively, a caller may pass NULL for delegated_inode.  This may
- * be appropriate for callers that expect the underlying filesystem not
- * to be NFS exported.
- */
-int vfs_rename(struct inode *old_dir, struct dentry *old_dentry,
-	       struct inode *new_dir, struct dentry *new_dentry,
-	       struct inode **delegated_inode)
-{
-	int error;
-	int is_dir = d_is_directory(old_dentry) || d_is_autodir(old_dentry);
-	const unsigned char *old_name;
-
-	if (old_dentry->d_inode == new_dentry->d_inode)
- 		return 0;
- 
-	error = may_delete(old_dir, old_dentry, is_dir, 0);
-	if (error)
-		return error;
-
-	if (!new_dentry->d_inode)
-		error = may_create(new_dir, new_dentry, is_dir);
-	else
-		error = may_delete(new_dir, new_dentry, is_dir, 1);
-	if (error)
-		return error;
-
-	if (!old_dir->i_op->rename)
-		return -EPERM;
-
-	old_name = fsnotify_oldname_init(old_dentry->d_name.name);
-
-	if (is_dir)
-		error = vfs_rename_dir(old_dir,old_dentry,new_dir,new_dentry);
-	else
-		error = vfs_rename_other(old_dir,old_dentry,new_dir,new_dentry,delegated_inode);
-	if (!error)
-=======
 	if (!error) {
->>>>>>> d6d211db
 		fsnotify_move(old_dir, new_dir, old_name, is_dir,
 			      !(flags & RENAME_EXCHANGE) ? target : NULL, old_dentry);
 		if (flags & RENAME_EXCHANGE) {
