--- conflicted
+++ resolved
@@ -357,12 +357,9 @@
 		if (pad)
 			iomap_dio_zero(dio, iomap, pos, fs_block_size - pad);
 	}
-<<<<<<< HEAD
-=======
 out:
 	/* Undo iter limitation to current extent */
 	iov_iter_reexpand(dio->submit.iter, orig_count - copied);
->>>>>>> 7d2a07b7
 	if (copied)
 		return copied;
 	return ret;
