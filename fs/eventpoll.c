// SPDX-License-Identifier: GPL-2.0-or-later
/*
 *  fs/eventpoll.c (Efficient event retrieval implementation)
 *  Copyright (C) 2001,...,2009	 Davide Libenzi
 *
 *  Davide Libenzi <davidel@xmailserver.org>
 */

#include <linux/init.h>
#include <linux/kernel.h>
#include <linux/sched/signal.h>
#include <linux/fs.h>
#include <linux/file.h>
#include <linux/signal.h>
#include <linux/errno.h>
#include <linux/mm.h>
#include <linux/slab.h>
#include <linux/poll.h>
#include <linux/string.h>
#include <linux/list.h>
#include <linux/hash.h>
#include <linux/spinlock.h>
#include <linux/syscalls.h>
#include <linux/rbtree.h>
#include <linux/wait.h>
#include <linux/eventpoll.h>
#include <linux/mount.h>
#include <linux/bitops.h>
#include <linux/mutex.h>
#include <linux/anon_inodes.h>
#include <linux/device.h>
#include <linux/uaccess.h>
#include <asm/io.h>
#include <asm/mman.h>
#include <linux/atomic.h>
#include <linux/proc_fs.h>
#include <linux/seq_file.h>
#include <linux/compat.h>
#include <linux/rculist.h>
#include <net/busy_poll.h>

/*
 * LOCKING:
 * There are three level of locking required by epoll :
 *
 * 1) epmutex (mutex)
 * 2) ep->mtx (mutex)
 * 3) ep->lock (rwlock)
 *
 * The acquire order is the one listed above, from 1 to 3.
 * We need a rwlock (ep->lock) because we manipulate objects
 * from inside the poll callback, that might be triggered from
 * a wake_up() that in turn might be called from IRQ context.
 * So we can't sleep inside the poll callback and hence we need
 * a spinlock. During the event transfer loop (from kernel to
 * user space) we could end up sleeping due a copy_to_user(), so
 * we need a lock that will allow us to sleep. This lock is a
 * mutex (ep->mtx). It is acquired during the event transfer loop,
 * during epoll_ctl(EPOLL_CTL_DEL) and during eventpoll_release_file().
 * Then we also need a global mutex to serialize eventpoll_release_file()
 * and ep_free().
 * This mutex is acquired by ep_free() during the epoll file
 * cleanup path and it is also acquired by eventpoll_release_file()
 * if a file has been pushed inside an epoll set and it is then
 * close()d without a previous call to epoll_ctl(EPOLL_CTL_DEL).
 * It is also acquired when inserting an epoll fd onto another epoll
 * fd. We do this so that we walk the epoll tree and ensure that this
 * insertion does not create a cycle of epoll file descriptors, which
 * could lead to deadlock. We need a global mutex to prevent two
 * simultaneous inserts (A into B and B into A) from racing and
 * constructing a cycle without either insert observing that it is
 * going to.
 * It is necessary to acquire multiple "ep->mtx"es at once in the
 * case when one epoll fd is added to another. In this case, we
 * always acquire the locks in the order of nesting (i.e. after
 * epoll_ctl(e1, EPOLL_CTL_ADD, e2), e1->mtx will always be acquired
 * before e2->mtx). Since we disallow cycles of epoll file
 * descriptors, this ensures that the mutexes are well-ordered. In
 * order to communicate this nesting to lockdep, when walking a tree
 * of epoll file descriptors, we use the current recursion depth as
 * the lockdep subkey.
 * It is possible to drop the "ep->mtx" and to use the global
 * mutex "epmutex" (together with "ep->lock") to have it working,
 * but having "ep->mtx" will make the interface more scalable.
 * Events that require holding "epmutex" are very rare, while for
 * normal operations the epoll private "ep->mtx" will guarantee
 * a better scalability.
 */

/* Epoll private bits inside the event mask */
#define EP_PRIVATE_BITS (EPOLLWAKEUP | EPOLLONESHOT | EPOLLET | EPOLLEXCLUSIVE)

#define EPOLLINOUT_BITS (EPOLLIN | EPOLLOUT)

#define EPOLLEXCLUSIVE_OK_BITS (EPOLLINOUT_BITS | EPOLLERR | EPOLLHUP | \
				EPOLLWAKEUP | EPOLLET | EPOLLEXCLUSIVE)

/* Maximum number of nesting allowed inside epoll sets */
#define EP_MAX_NESTS 4

#define EP_MAX_EVENTS (INT_MAX / sizeof(struct epoll_event))

#define EP_UNACTIVE_PTR ((void *) -1L)

#define EP_ITEM_COST (sizeof(struct epitem) + sizeof(struct eppoll_entry))

struct epoll_filefd {
	struct file *file;
	int fd;
} __packed;

/* Wait structure used by the poll hooks */
struct eppoll_entry {
	/* List header used to link this structure to the "struct epitem" */
	struct eppoll_entry *next;

	/* The "base" pointer is set to the container "struct epitem" */
	struct epitem *base;

	/*
	 * Wait queue item that will be linked to the target file wait
	 * queue head.
	 */
	wait_queue_entry_t wait;

	/* The wait queue head that linked the "wait" wait queue item */
	wait_queue_head_t *whead;
};

/*
 * Each file descriptor added to the eventpoll interface will
 * have an entry of this type linked to the "rbr" RB tree.
 * Avoid increasing the size of this struct, there can be many thousands
 * of these on a server and we do not want this to take another cache line.
 */
struct epitem {
	union {
		/* RB tree node links this structure to the eventpoll RB tree */
		struct rb_node rbn;
		/* Used to free the struct epitem */
		struct rcu_head rcu;
	};

	/* List header used to link this structure to the eventpoll ready list */
	struct list_head rdllink;

	/*
	 * Works together "struct eventpoll"->ovflist in keeping the
	 * single linked chain of items.
	 */
	struct epitem *next;

	/* The file descriptor information this item refers to */
	struct epoll_filefd ffd;

	/* List containing poll wait queues */
	struct eppoll_entry *pwqlist;

	/* The "container" of this item */
	struct eventpoll *ep;

	/* List header used to link this item to the "struct file" items list */
	struct hlist_node fllink;

	/* wakeup_source used when EPOLLWAKEUP is set */
	struct wakeup_source __rcu *ws;

	/* The structure that describe the interested events and the source fd */
	struct epoll_event event;
};

/*
 * This structure is stored inside the "private_data" member of the file
 * structure and represents the main data structure for the eventpoll
 * interface.
 */
struct eventpoll {
	/*
	 * This mutex is used to ensure that files are not removed
	 * while epoll is using them. This is held during the event
	 * collection loop, the file cleanup path, the epoll file exit
	 * code and the ctl operations.
	 */
	struct mutex mtx;

	/* Wait queue used by sys_epoll_wait() */
	wait_queue_head_t wq;

	/* Wait queue used by file->poll() */
	wait_queue_head_t poll_wait;

	/* List of ready file descriptors */
	struct list_head rdllist;

	/* Lock which protects rdllist and ovflist */
	rwlock_t lock;

	/* RB tree root used to store monitored fd structs */
	struct rb_root_cached rbr;

	/*
	 * This is a single linked list that chains all the "struct epitem" that
	 * happened while transferring ready events to userspace w/out
	 * holding ->lock.
	 */
	struct epitem *ovflist;

	/* wakeup_source used when ep_scan_ready_list is running */
	struct wakeup_source *ws;

	/* The user that created the eventpoll descriptor */
	struct user_struct *user;

	struct file *file;

	/* used to optimize loop detection check */
	u64 gen;
	struct hlist_head refs;

#ifdef CONFIG_NET_RX_BUSY_POLL
	/* used to track busy poll napi_id */
	unsigned int napi_id;
#endif

#ifdef CONFIG_DEBUG_LOCK_ALLOC
	/* tracks wakeup nests for lockdep validation */
	u8 nests;
#endif
};

/* Wrapper struct used by poll queueing */
struct ep_pqueue {
	poll_table pt;
	struct epitem *epi;
};

/*
 * Configuration options available inside /proc/sys/fs/epoll/
 */
/* Maximum number of epoll watched descriptors, per user */
static long max_user_watches __read_mostly;

/*
 * This mutex is used to serialize ep_free() and eventpoll_release_file().
 */
static DEFINE_MUTEX(epmutex);

static u64 loop_check_gen = 0;

/* Used to check for epoll file descriptor inclusion loops */
static struct eventpoll *inserting_into;

/* Slab cache used to allocate "struct epitem" */
static struct kmem_cache *epi_cache __read_mostly;

/* Slab cache used to allocate "struct eppoll_entry" */
static struct kmem_cache *pwq_cache __read_mostly;

/*
 * List of files with newly added links, where we may need to limit the number
 * of emanating paths. Protected by the epmutex.
 */
struct epitems_head {
	struct hlist_head epitems;
	struct epitems_head *next;
};
static struct epitems_head *tfile_check_list = EP_UNACTIVE_PTR;

static struct kmem_cache *ephead_cache __read_mostly;

static inline void free_ephead(struct epitems_head *head)
{
	if (head)
		kmem_cache_free(ephead_cache, head);
}

static void list_file(struct file *file)
{
	struct epitems_head *head;

	head = container_of(file->f_ep, struct epitems_head, epitems);
	if (!head->next) {
		head->next = tfile_check_list;
		tfile_check_list = head;
	}
}

static void unlist_file(struct epitems_head *head)
{
	struct epitems_head *to_free = head;
	struct hlist_node *p = rcu_dereference(hlist_first_rcu(&head->epitems));
	if (p) {
		struct epitem *epi= container_of(p, struct epitem, fllink);
		spin_lock(&epi->ffd.file->f_lock);
		if (!hlist_empty(&head->epitems))
			to_free = NULL;
		head->next = NULL;
		spin_unlock(&epi->ffd.file->f_lock);
	}
	free_ephead(to_free);
}

#ifdef CONFIG_SYSCTL

#include <linux/sysctl.h>

static long long_zero;
static long long_max = LONG_MAX;

struct ctl_table epoll_table[] = {
	{
		.procname	= "max_user_watches",
		.data		= &max_user_watches,
		.maxlen		= sizeof(max_user_watches),
		.mode		= 0644,
		.proc_handler	= proc_doulongvec_minmax,
		.extra1		= &long_zero,
		.extra2		= &long_max,
	},
	{ }
};
#endif /* CONFIG_SYSCTL */

static const struct file_operations eventpoll_fops;

static inline int is_file_epoll(struct file *f)
{
	return f->f_op == &eventpoll_fops;
}

/* Setup the structure that is used as key for the RB tree */
static inline void ep_set_ffd(struct epoll_filefd *ffd,
			      struct file *file, int fd)
{
	ffd->file = file;
	ffd->fd = fd;
}

/* Compare RB tree keys */
static inline int ep_cmp_ffd(struct epoll_filefd *p1,
			     struct epoll_filefd *p2)
{
	return (p1->file > p2->file ? +1:
	        (p1->file < p2->file ? -1 : p1->fd - p2->fd));
}

/* Tells us if the item is currently linked */
static inline int ep_is_linked(struct epitem *epi)
{
	return !list_empty(&epi->rdllink);
}

static inline struct eppoll_entry *ep_pwq_from_wait(wait_queue_entry_t *p)
{
	return container_of(p, struct eppoll_entry, wait);
}

/* Get the "struct epitem" from a wait queue pointer */
static inline struct epitem *ep_item_from_wait(wait_queue_entry_t *p)
{
	return container_of(p, struct eppoll_entry, wait)->base;
}

/**
 * ep_events_available - Checks if ready events might be available.
 *
 * @ep: Pointer to the eventpoll context.
 *
 * Return: a value different than %zero if ready events are available,
 *          or %zero otherwise.
 */
static inline int ep_events_available(struct eventpoll *ep)
{
	return !list_empty_careful(&ep->rdllist) ||
		READ_ONCE(ep->ovflist) != EP_UNACTIVE_PTR;
}

#ifdef CONFIG_NET_RX_BUSY_POLL
static bool ep_busy_loop_end(void *p, unsigned long start_time)
{
	struct eventpoll *ep = p;

	return ep_events_available(ep) || busy_loop_timeout(start_time);
}

/*
 * Busy poll if globally on and supporting sockets found && no events,
 * busy loop will return if need_resched or ep_events_available.
 *
 * we must do our busy polling with irqs enabled
 */
static bool ep_busy_loop(struct eventpoll *ep, int nonblock)
{
	unsigned int napi_id = READ_ONCE(ep->napi_id);

	if ((napi_id >= MIN_NAPI_ID) && net_busy_loop_on()) {
		napi_busy_loop(napi_id, nonblock ? NULL : ep_busy_loop_end, ep, false,
			       BUSY_POLL_BUDGET);
		if (ep_events_available(ep))
			return true;
		/*
		 * Busy poll timed out.  Drop NAPI ID for now, we can add
		 * it back in when we have moved a socket with a valid NAPI
		 * ID onto the ready list.
		 */
		ep->napi_id = 0;
		return false;
	}
	return false;
}

/*
 * Set epoll busy poll NAPI ID from sk.
 */
static inline void ep_set_busy_poll_napi_id(struct epitem *epi)
{
	struct eventpoll *ep;
	unsigned int napi_id;
	struct socket *sock;
	struct sock *sk;

	if (!net_busy_loop_on())
		return;

	sock = sock_from_file(epi->ffd.file);
	if (!sock)
		return;

	sk = sock->sk;
	if (!sk)
		return;

	napi_id = READ_ONCE(sk->sk_napi_id);
	ep = epi->ep;

	/* Non-NAPI IDs can be rejected
	 *	or
	 * Nothing to do if we already have this ID
	 */
	if (napi_id < MIN_NAPI_ID || napi_id == ep->napi_id)
		return;

	/* record NAPI ID for use in next busy poll */
	ep->napi_id = napi_id;
}

#else

static inline bool ep_busy_loop(struct eventpoll *ep, int nonblock)
{
	return false;
}

static inline void ep_set_busy_poll_napi_id(struct epitem *epi)
{
}

#endif /* CONFIG_NET_RX_BUSY_POLL */

/*
 * As described in commit 0ccf831cb lockdep: annotate epoll
 * the use of wait queues used by epoll is done in a very controlled
 * manner. Wake ups can nest inside each other, but are never done
 * with the same locking. For example:
 *
 *   dfd = socket(...);
 *   efd1 = epoll_create();
 *   efd2 = epoll_create();
 *   epoll_ctl(efd1, EPOLL_CTL_ADD, dfd, ...);
 *   epoll_ctl(efd2, EPOLL_CTL_ADD, efd1, ...);
 *
 * When a packet arrives to the device underneath "dfd", the net code will
 * issue a wake_up() on its poll wake list. Epoll (efd1) has installed a
 * callback wakeup entry on that queue, and the wake_up() performed by the
 * "dfd" net code will end up in ep_poll_callback(). At this point epoll
 * (efd1) notices that it may have some event ready, so it needs to wake up
 * the waiters on its poll wait list (efd2). So it calls ep_poll_safewake()
 * that ends up in another wake_up(), after having checked about the
 * recursion constraints. That are, no more than EP_MAX_POLLWAKE_NESTS, to
 * avoid stack blasting.
 *
 * When CONFIG_DEBUG_LOCK_ALLOC is enabled, make sure lockdep can handle
 * this special case of epoll.
 */
#ifdef CONFIG_DEBUG_LOCK_ALLOC

<<<<<<< HEAD
static DEFINE_PER_CPU(int, wakeup_nest);

static void ep_poll_safewake(wait_queue_head_t *wq)
{
	unsigned long flags;
	int subclass;

	local_irq_save(flags);
	preempt_disable();
	subclass = __this_cpu_read(wakeup_nest);
	spin_lock_nested(&wq->lock, subclass + 1);
	__this_cpu_inc(wakeup_nest);
	wake_up_locked_poll(wq, POLLIN);
	__this_cpu_dec(wakeup_nest);
	spin_unlock(&wq->lock);
	local_irq_restore(flags);
	preempt_enable();
=======
static void ep_poll_safewake(struct eventpoll *ep, struct epitem *epi)
{
	struct eventpoll *ep_src;
	unsigned long flags;
	u8 nests = 0;

	/*
	 * To set the subclass or nesting level for spin_lock_irqsave_nested()
	 * it might be natural to create a per-cpu nest count. However, since
	 * we can recurse on ep->poll_wait.lock, and a non-raw spinlock can
	 * schedule() in the -rt kernel, the per-cpu variable are no longer
	 * protected. Thus, we are introducing a per eventpoll nest field.
	 * If we are not being call from ep_poll_callback(), epi is NULL and
	 * we are at the first level of nesting, 0. Otherwise, we are being
	 * called from ep_poll_callback() and if a previous wakeup source is
	 * not an epoll file itself, we are at depth 1 since the wakeup source
	 * is depth 0. If the wakeup source is a previous epoll file in the
	 * wakeup chain then we use its nests value and record ours as
	 * nests + 1. The previous epoll file nests value is stable since its
	 * already holding its own poll_wait.lock.
	 */
	if (epi) {
		if ((is_file_epoll(epi->ffd.file))) {
			ep_src = epi->ffd.file->private_data;
			nests = ep_src->nests;
		} else {
			nests = 1;
		}
	}
	spin_lock_irqsave_nested(&ep->poll_wait.lock, flags, nests);
	ep->nests = nests + 1;
	wake_up_locked_poll(&ep->poll_wait, EPOLLIN);
	ep->nests = 0;
	spin_unlock_irqrestore(&ep->poll_wait.lock, flags);
>>>>>>> 7d2a07b7
}

#else

static void ep_poll_safewake(struct eventpoll *ep, struct epitem *epi)
{
	wake_up_poll(&ep->poll_wait, EPOLLIN);
}

#endif

static void ep_remove_wait_queue(struct eppoll_entry *pwq)
{
	wait_queue_head_t *whead;

	rcu_read_lock();
	/*
	 * If it is cleared by POLLFREE, it should be rcu-safe.
	 * If we read NULL we need a barrier paired with
	 * smp_store_release() in ep_poll_callback(), otherwise
	 * we rely on whead->lock.
	 */
	whead = smp_load_acquire(&pwq->whead);
	if (whead)
		remove_wait_queue(whead, &pwq->wait);
	rcu_read_unlock();
}

/*
 * This function unregisters poll callbacks from the associated file
 * descriptor.  Must be called with "mtx" held (or "epmutex" if called from
 * ep_free).
 */
static void ep_unregister_pollwait(struct eventpoll *ep, struct epitem *epi)
{
	struct eppoll_entry **p = &epi->pwqlist;
	struct eppoll_entry *pwq;

	while ((pwq = *p) != NULL) {
		*p = pwq->next;
		ep_remove_wait_queue(pwq);
		kmem_cache_free(pwq_cache, pwq);
	}
}

/* call only when ep->mtx is held */
static inline struct wakeup_source *ep_wakeup_source(struct epitem *epi)
{
	return rcu_dereference_check(epi->ws, lockdep_is_held(&epi->ep->mtx));
}

/* call only when ep->mtx is held */
static inline void ep_pm_stay_awake(struct epitem *epi)
{
	struct wakeup_source *ws = ep_wakeup_source(epi);

	if (ws)
		__pm_stay_awake(ws);
}

static inline bool ep_has_wakeup_source(struct epitem *epi)
{
	return rcu_access_pointer(epi->ws) ? true : false;
}

/* call when ep->mtx cannot be held (ep_poll_callback) */
static inline void ep_pm_stay_awake_rcu(struct epitem *epi)
{
	struct wakeup_source *ws;

	rcu_read_lock();
	ws = rcu_dereference(epi->ws);
	if (ws)
		__pm_stay_awake(ws);
	rcu_read_unlock();
}


/*
 * ep->mutex needs to be held because we could be hit by
 * eventpoll_release_file() and epoll_ctl().
 */
static void ep_start_scan(struct eventpoll *ep, struct list_head *txlist)
{
<<<<<<< HEAD
	__poll_t res;
	struct epitem *epi, *nepi;
	LIST_HEAD(txlist);

	lockdep_assert_irqs_enabled();

	/*
	 * We need to lock this because we could be hit by
	 * eventpoll_release_file() and epoll_ctl().
	 */

	if (!ep_locked)
		mutex_lock_nested(&ep->mtx, depth);

=======
>>>>>>> 7d2a07b7
	/*
	 * Steal the ready list, and re-init the original one to the
	 * empty list. Also, set ep->ovflist to NULL so that events
	 * happening while looping w/out locks, are not lost. We cannot
	 * have the poll callback to queue directly on ep->rdllist,
	 * because we want the "sproc" callback to be able to do it
	 * in a lockless way.
	 */
	lockdep_assert_irqs_enabled();
	write_lock_irq(&ep->lock);
	list_splice_init(&ep->rdllist, txlist);
	WRITE_ONCE(ep->ovflist, NULL);
	write_unlock_irq(&ep->lock);
}

static void ep_done_scan(struct eventpoll *ep,
			 struct list_head *txlist)
{
	struct epitem *epi, *nepi;

	write_lock_irq(&ep->lock);
	/*
	 * During the time we spent inside the "sproc" callback, some
	 * other events might have been queued by the poll callback.
	 * We re-insert them inside the main ready-list here.
	 */
	for (nepi = READ_ONCE(ep->ovflist); (epi = nepi) != NULL;
	     nepi = epi->next, epi->next = EP_UNACTIVE_PTR) {
		/*
		 * We need to check if the item is already in the list.
		 * During the "sproc" callback execution time, items are
		 * queued into ->ovflist but the "txlist" might already
		 * contain them, and the list_splice() below takes care of them.
		 */
		if (!ep_is_linked(epi)) {
			/*
			 * ->ovflist is LIFO, so we have to reverse it in order
			 * to keep in FIFO.
			 */
			list_add(&epi->rdllink, &ep->rdllist);
			ep_pm_stay_awake(epi);
		}
	}
	/*
	 * We need to set back ep->ovflist to EP_UNACTIVE_PTR, so that after
	 * releasing the lock, events will be queued in the normal way inside
	 * ep->rdllist.
	 */
	WRITE_ONCE(ep->ovflist, EP_UNACTIVE_PTR);

	/*
	 * Quickly re-inject items left on "txlist".
	 */
	list_splice(txlist, &ep->rdllist);
	__pm_relax(ep->ws);

	if (!list_empty(&ep->rdllist)) {
		if (waitqueue_active(&ep->wq))
			wake_up(&ep->wq);
	}
<<<<<<< HEAD

	write_unlock_irq(&ep->lock);

	if (!ep_locked)
		mutex_unlock(&ep->mtx);

	return res;
=======

	write_unlock_irq(&ep->lock);
>>>>>>> 7d2a07b7
}

static void epi_rcu_free(struct rcu_head *head)
{
	struct epitem *epi = container_of(head, struct epitem, rcu);
	kmem_cache_free(epi_cache, epi);
}

/*
 * Removes a "struct epitem" from the eventpoll RB tree and deallocates
 * all the associated resources. Must be called with "mtx" held.
 */
static int ep_remove(struct eventpoll *ep, struct epitem *epi)
{
	struct file *file = epi->ffd.file;
	struct epitems_head *to_free;
	struct hlist_head *head;

	lockdep_assert_irqs_enabled();

	/*
	 * Removes poll wait queue hooks.
	 */
	ep_unregister_pollwait(ep, epi);

	/* Remove the current item from the list of epoll hooks */
	spin_lock(&file->f_lock);
	to_free = NULL;
	head = file->f_ep;
	if (head->first == &epi->fllink && !epi->fllink.next) {
		file->f_ep = NULL;
		if (!is_file_epoll(file)) {
			struct epitems_head *v;
			v = container_of(head, struct epitems_head, epitems);
			if (!smp_load_acquire(&v->next))
				to_free = v;
		}
	}
	hlist_del_rcu(&epi->fllink);
	spin_unlock(&file->f_lock);
	free_ephead(to_free);

	rb_erase_cached(&epi->rbn, &ep->rbr);

	write_lock_irq(&ep->lock);
	if (ep_is_linked(epi))
		list_del_init(&epi->rdllink);
	write_unlock_irq(&ep->lock);

	wakeup_source_unregister(ep_wakeup_source(epi));
	/*
	 * At this point it is safe to free the eventpoll item. Use the union
	 * field epi->rcu, since we are trying to minimize the size of
	 * 'struct epitem'. The 'rbn' field is no longer in use. Protected by
	 * ep->mtx. The rcu read side, reverse_path_check_proc(), does not make
	 * use of the rbn field.
	 */
	call_rcu(&epi->rcu, epi_rcu_free);

	atomic_long_dec(&ep->user->epoll_watches);

	return 0;
}

static void ep_free(struct eventpoll *ep)
{
	struct rb_node *rbp;
	struct epitem *epi;

	/* We need to release all tasks waiting for these file */
	if (waitqueue_active(&ep->poll_wait))
		ep_poll_safewake(ep, NULL);

	/*
	 * We need to lock this because we could be hit by
	 * eventpoll_release_file() while we're freeing the "struct eventpoll".
	 * We do not need to hold "ep->mtx" here because the epoll file
	 * is on the way to be removed and no one has references to it
	 * anymore. The only hit might come from eventpoll_release_file() but
	 * holding "epmutex" is sufficient here.
	 */
	mutex_lock(&epmutex);

	/*
	 * Walks through the whole tree by unregistering poll callbacks.
	 */
	for (rbp = rb_first_cached(&ep->rbr); rbp; rbp = rb_next(rbp)) {
		epi = rb_entry(rbp, struct epitem, rbn);

		ep_unregister_pollwait(ep, epi);
		cond_resched();
	}

	/*
	 * Walks through the whole tree by freeing each "struct epitem". At this
	 * point we are sure no poll callbacks will be lingering around, and also by
	 * holding "epmutex" we can be sure that no file cleanup code will hit
	 * us during this operation. So we can avoid the lock on "ep->lock".
	 * We do not need to lock ep->mtx, either, we only do it to prevent
	 * a lockdep warning.
	 */
	mutex_lock(&ep->mtx);
	while ((rbp = rb_first_cached(&ep->rbr)) != NULL) {
		epi = rb_entry(rbp, struct epitem, rbn);
		ep_remove(ep, epi);
		cond_resched();
	}
	mutex_unlock(&ep->mtx);

	mutex_unlock(&epmutex);
	mutex_destroy(&ep->mtx);
	free_uid(ep->user);
	wakeup_source_unregister(ep->ws);
	kfree(ep);
}

static int ep_eventpoll_release(struct inode *inode, struct file *file)
{
	struct eventpoll *ep = file->private_data;

	if (ep)
		ep_free(ep);

	return 0;
}

static __poll_t ep_item_poll(const struct epitem *epi, poll_table *pt, int depth);

static __poll_t __ep_eventpoll_poll(struct file *file, poll_table *wait, int depth)
{
	struct eventpoll *ep = file->private_data;
	LIST_HEAD(txlist);
	struct epitem *epi, *tmp;
	poll_table pt;
	__poll_t res = 0;

	init_poll_funcptr(&pt, NULL);

	/* Insert inside our poll wait queue */
	poll_wait(file, &ep->poll_wait, wait);

	/*
	 * Proceed to find out if wanted events are really available inside
	 * the ready list.
	 */
	mutex_lock_nested(&ep->mtx, depth);
	ep_start_scan(ep, &txlist);
	list_for_each_entry_safe(epi, tmp, &txlist, rdllink) {
		if (ep_item_poll(epi, &pt, depth + 1)) {
			res = EPOLLIN | EPOLLRDNORM;
			break;
		} else {
			/*
			 * Item has been dropped into the ready list by the poll
			 * callback, but it's not actually ready, as far as
			 * caller requested events goes. We can remove it here.
			 */
			__pm_relax(ep_wakeup_source(epi));
			list_del_init(&epi->rdllink);
		}
	}
	ep_done_scan(ep, &txlist);
	mutex_unlock(&ep->mtx);
	return res;
}

/*
 * Differs from ep_eventpoll_poll() in that internal callers already have
 * the ep->mtx so we need to start from depth=1, such that mutex_lock_nested()
 * is correctly annotated.
 */
static __poll_t ep_item_poll(const struct epitem *epi, poll_table *pt,
				 int depth)
{
	struct file *file = epi->ffd.file;
	__poll_t res;

	pt->_key = epi->event.events;
	if (!is_file_epoll(file))
		res = vfs_poll(file, pt);
	else
		res = __ep_eventpoll_poll(file, pt, depth);
	return res & epi->event.events;
}

static __poll_t ep_eventpoll_poll(struct file *file, poll_table *wait)
{
	return __ep_eventpoll_poll(file, wait, 0);
}

#ifdef CONFIG_PROC_FS
static void ep_show_fdinfo(struct seq_file *m, struct file *f)
{
	struct eventpoll *ep = f->private_data;
	struct rb_node *rbp;

	mutex_lock(&ep->mtx);
	for (rbp = rb_first_cached(&ep->rbr); rbp; rbp = rb_next(rbp)) {
		struct epitem *epi = rb_entry(rbp, struct epitem, rbn);
		struct inode *inode = file_inode(epi->ffd.file);

		seq_printf(m, "tfd: %8d events: %8x data: %16llx "
			   " pos:%lli ino:%lx sdev:%x\n",
			   epi->ffd.fd, epi->event.events,
			   (long long)epi->event.data,
			   (long long)epi->ffd.file->f_pos,
			   inode->i_ino, inode->i_sb->s_dev);
		if (seq_has_overflowed(m))
			break;
	}
	mutex_unlock(&ep->mtx);
}
#endif

/* File callbacks that implement the eventpoll file behaviour */
static const struct file_operations eventpoll_fops = {
#ifdef CONFIG_PROC_FS
	.show_fdinfo	= ep_show_fdinfo,
#endif
	.release	= ep_eventpoll_release,
	.poll		= ep_eventpoll_poll,
	.llseek		= noop_llseek,
};

/*
 * This is called from eventpoll_release() to unlink files from the eventpoll
 * interface. We need to have this facility to cleanup correctly files that are
 * closed without being removed from the eventpoll interface.
 */
void eventpoll_release_file(struct file *file)
{
	struct eventpoll *ep;
	struct epitem *epi;
	struct hlist_node *next;

	/*
	 * We don't want to get "file->f_lock" because it is not
	 * necessary. It is not necessary because we're in the "struct file"
	 * cleanup path, and this means that no one is using this file anymore.
	 * So, for example, epoll_ctl() cannot hit here since if we reach this
	 * point, the file counter already went to zero and fget() would fail.
	 * The only hit might come from ep_free() but by holding the mutex
	 * will correctly serialize the operation. We do need to acquire
	 * "ep->mtx" after "epmutex" because ep_remove() requires it when called
	 * from anywhere but ep_free().
	 *
	 * Besides, ep_remove() acquires the lock, so we can't hold it here.
	 */
	mutex_lock(&epmutex);
	if (unlikely(!file->f_ep)) {
		mutex_unlock(&epmutex);
		return;
	}
	hlist_for_each_entry_safe(epi, next, file->f_ep, fllink) {
		ep = epi->ep;
		mutex_lock_nested(&ep->mtx, 0);
		ep_remove(ep, epi);
		mutex_unlock(&ep->mtx);
	}
	mutex_unlock(&epmutex);
}

static int ep_alloc(struct eventpoll **pep)
{
	int error;
	struct user_struct *user;
	struct eventpoll *ep;

	user = get_current_user();
	error = -ENOMEM;
	ep = kzalloc(sizeof(*ep), GFP_KERNEL);
	if (unlikely(!ep))
		goto free_uid;

	mutex_init(&ep->mtx);
	rwlock_init(&ep->lock);
	init_waitqueue_head(&ep->wq);
	init_waitqueue_head(&ep->poll_wait);
	INIT_LIST_HEAD(&ep->rdllist);
	ep->rbr = RB_ROOT_CACHED;
	ep->ovflist = EP_UNACTIVE_PTR;
	ep->user = user;

	*pep = ep;

	return 0;

free_uid:
	free_uid(user);
	return error;
}

/*
 * Search the file inside the eventpoll tree. The RB tree operations
 * are protected by the "mtx" mutex, and ep_find() must be called with
 * "mtx" held.
 */
static struct epitem *ep_find(struct eventpoll *ep, struct file *file, int fd)
{
	int kcmp;
	struct rb_node *rbp;
	struct epitem *epi, *epir = NULL;
	struct epoll_filefd ffd;

	ep_set_ffd(&ffd, file, fd);
	for (rbp = ep->rbr.rb_root.rb_node; rbp; ) {
		epi = rb_entry(rbp, struct epitem, rbn);
		kcmp = ep_cmp_ffd(&ffd, &epi->ffd);
		if (kcmp > 0)
			rbp = rbp->rb_right;
		else if (kcmp < 0)
			rbp = rbp->rb_left;
		else {
			epir = epi;
			break;
		}
	}

	return epir;
}

#ifdef CONFIG_KCMP
static struct epitem *ep_find_tfd(struct eventpoll *ep, int tfd, unsigned long toff)
{
	struct rb_node *rbp;
	struct epitem *epi;

	for (rbp = rb_first_cached(&ep->rbr); rbp; rbp = rb_next(rbp)) {
		epi = rb_entry(rbp, struct epitem, rbn);
		if (epi->ffd.fd == tfd) {
			if (toff == 0)
				return epi;
			else
				toff--;
		}
		cond_resched();
	}

	return NULL;
}

struct file *get_epoll_tfile_raw_ptr(struct file *file, int tfd,
				     unsigned long toff)
{
	struct file *file_raw;
	struct eventpoll *ep;
	struct epitem *epi;

	if (!is_file_epoll(file))
		return ERR_PTR(-EINVAL);

	ep = file->private_data;

	mutex_lock(&ep->mtx);
	epi = ep_find_tfd(ep, tfd, toff);
	if (epi)
		file_raw = epi->ffd.file;
	else
		file_raw = ERR_PTR(-ENOENT);
	mutex_unlock(&ep->mtx);

	return file_raw;
}
#endif /* CONFIG_KCMP */

/*
 * Adds a new entry to the tail of the list in a lockless way, i.e.
 * multiple CPUs are allowed to call this function concurrently.
 *
 * Beware: it is necessary to prevent any other modifications of the
 *         existing list until all changes are completed, in other words
 *         concurrent list_add_tail_lockless() calls should be protected
 *         with a read lock, where write lock acts as a barrier which
 *         makes sure all list_add_tail_lockless() calls are fully
 *         completed.
 *
 *        Also an element can be locklessly added to the list only in one
 *        direction i.e. either to the tail or to the head, otherwise
 *        concurrent access will corrupt the list.
 *
 * Return: %false if element has been already added to the list, %true
 * otherwise.
 */
static inline bool list_add_tail_lockless(struct list_head *new,
					  struct list_head *head)
{
	struct list_head *prev;

	/*
	 * This is simple 'new->next = head' operation, but cmpxchg()
	 * is used in order to detect that same element has been just
	 * added to the list from another CPU: the winner observes
	 * new->next == new.
	 */
	if (cmpxchg(&new->next, new, head) != new)
		return false;

	/*
	 * Initially ->next of a new element must be updated with the head
	 * (we are inserting to the tail) and only then pointers are atomically
	 * exchanged.  XCHG guarantees memory ordering, thus ->next should be
	 * updated before pointers are actually swapped and pointers are
	 * swapped before prev->next is updated.
	 */

	prev = xchg(&head->prev, new);

	/*
	 * It is safe to modify prev->next and new->prev, because a new element
	 * is added only to the tail and new->next is updated before XCHG.
	 */

	prev->next = new;
	new->prev = prev;

	return true;
}

/*
 * Chains a new epi entry to the tail of the ep->ovflist in a lockless way,
 * i.e. multiple CPUs are allowed to call this function concurrently.
 *
 * Return: %false if epi element has been already chained, %true otherwise.
 */
static inline bool chain_epi_lockless(struct epitem *epi)
{
	struct eventpoll *ep = epi->ep;

	/* Fast preliminary check */
	if (epi->next != EP_UNACTIVE_PTR)
		return false;

	/* Check that the same epi has not been just chained from another CPU */
	if (cmpxchg(&epi->next, EP_UNACTIVE_PTR, NULL) != EP_UNACTIVE_PTR)
		return false;

	/* Atomically exchange tail */
	epi->next = xchg(&ep->ovflist, epi);

	return true;
}

/*
 * This is the callback that is passed to the wait queue wakeup
 * mechanism. It is called by the stored file descriptors when they
 * have events to report.
 *
 * This callback takes a read lock in order not to contend with concurrent
 * events from another file descriptor, thus all modifications to ->rdllist
 * or ->ovflist are lockless.  Read lock is paired with the write lock from
 * ep_scan_ready_list(), which stops all list modifications and guarantees
 * that lists state is seen correctly.
 *
 * Another thing worth to mention is that ep_poll_callback() can be called
 * concurrently for the same @epi from different CPUs if poll table was inited
 * with several wait queues entries.  Plural wakeup from different CPUs of a
 * single wait queue is serialized by wq.lock, but the case when multiple wait
 * queues are used should be detected accordingly.  This is detected using
 * cmpxchg() operation.
 */
static int ep_poll_callback(wait_queue_entry_t *wait, unsigned mode, int sync, void *key)
{
	int pwake = 0;
	struct epitem *epi = ep_item_from_wait(wait);
	struct eventpoll *ep = epi->ep;
	__poll_t pollflags = key_to_poll(key);
	unsigned long flags;
	int ewake = 0;

	read_lock_irqsave(&ep->lock, flags);

	ep_set_busy_poll_napi_id(epi);

	/*
	 * If the event mask does not contain any poll(2) event, we consider the
	 * descriptor to be disabled. This condition is likely the effect of the
	 * EPOLLONESHOT bit that disables the descriptor when an event is received,
	 * until the next EPOLL_CTL_MOD will be issued.
	 */
	if (!(epi->event.events & ~EP_PRIVATE_BITS))
		goto out_unlock;

	/*
	 * Check the events coming with the callback. At this stage, not
	 * every device reports the events in the "key" parameter of the
	 * callback. We need to be able to handle both cases here, hence the
	 * test for "key" != NULL before the event match test.
	 */
	if (pollflags && !(pollflags & epi->event.events))
		goto out_unlock;

	/*
	 * If we are transferring events to userspace, we can hold no locks
	 * (because we're accessing user memory, and because of linux f_op->poll()
	 * semantics). All the events that happen during that period of time are
	 * chained in ep->ovflist and requeued later on.
	 */
	if (READ_ONCE(ep->ovflist) != EP_UNACTIVE_PTR) {
		if (chain_epi_lockless(epi))
			ep_pm_stay_awake_rcu(epi);
	} else if (!ep_is_linked(epi)) {
		/* In the usual case, add event to ready list. */
		if (list_add_tail_lockless(&epi->rdllink, &ep->rdllist))
			ep_pm_stay_awake_rcu(epi);
	}

	/*
	 * Wake up ( if active ) both the eventpoll wait list and the ->poll()
	 * wait list.
	 */
	if (waitqueue_active(&ep->wq)) {
		if ((epi->event.events & EPOLLEXCLUSIVE) &&
					!(pollflags & POLLFREE)) {
			switch (pollflags & EPOLLINOUT_BITS) {
			case EPOLLIN:
				if (epi->event.events & EPOLLIN)
					ewake = 1;
				break;
			case EPOLLOUT:
				if (epi->event.events & EPOLLOUT)
					ewake = 1;
				break;
			case 0:
				ewake = 1;
				break;
			}
		}
		wake_up(&ep->wq);
	}
	if (waitqueue_active(&ep->poll_wait))
		pwake++;

out_unlock:
	read_unlock_irqrestore(&ep->lock, flags);

	/* We have to call this outside the lock */
	if (pwake)
		ep_poll_safewake(ep, epi);

	if (!(epi->event.events & EPOLLEXCLUSIVE))
		ewake = 1;

	if (pollflags & POLLFREE) {
		/*
		 * If we race with ep_remove_wait_queue() it can miss
		 * ->whead = NULL and do another remove_wait_queue() after
		 * us, so we can't use __remove_wait_queue().
		 */
		list_del_init(&wait->entry);
		/*
		 * ->whead != NULL protects us from the race with ep_free()
		 * or ep_remove(), ep_remove_wait_queue() takes whead->lock
		 * held by the caller. Once we nullify it, nothing protects
		 * ep/epi or even wait.
		 */
		smp_store_release(&ep_pwq_from_wait(wait)->whead, NULL);
	}

	return ewake;
}

/*
 * This is the callback that is used to add our wait queue to the
 * target file wakeup lists.
 */
static void ep_ptable_queue_proc(struct file *file, wait_queue_head_t *whead,
				 poll_table *pt)
{
	struct ep_pqueue *epq = container_of(pt, struct ep_pqueue, pt);
	struct epitem *epi = epq->epi;
	struct eppoll_entry *pwq;

	if (unlikely(!epi))	// an earlier allocation has failed
		return;

	pwq = kmem_cache_alloc(pwq_cache, GFP_KERNEL);
	if (unlikely(!pwq)) {
		epq->epi = NULL;
		return;
	}

	init_waitqueue_func_entry(&pwq->wait, ep_poll_callback);
	pwq->whead = whead;
	pwq->base = epi;
	if (epi->event.events & EPOLLEXCLUSIVE)
		add_wait_queue_exclusive(whead, &pwq->wait);
	else
		add_wait_queue(whead, &pwq->wait);
	pwq->next = epi->pwqlist;
	epi->pwqlist = pwq;
}

static void ep_rbtree_insert(struct eventpoll *ep, struct epitem *epi)
{
	int kcmp;
	struct rb_node **p = &ep->rbr.rb_root.rb_node, *parent = NULL;
	struct epitem *epic;
	bool leftmost = true;

	while (*p) {
		parent = *p;
		epic = rb_entry(parent, struct epitem, rbn);
		kcmp = ep_cmp_ffd(&epi->ffd, &epic->ffd);
		if (kcmp > 0) {
			p = &parent->rb_right;
			leftmost = false;
		} else
			p = &parent->rb_left;
	}
	rb_link_node(&epi->rbn, parent, p);
	rb_insert_color_cached(&epi->rbn, &ep->rbr, leftmost);
}



#define PATH_ARR_SIZE 5
/*
 * These are the number paths of length 1 to 5, that we are allowing to emanate
 * from a single file of interest. For example, we allow 1000 paths of length
 * 1, to emanate from each file of interest. This essentially represents the
 * potential wakeup paths, which need to be limited in order to avoid massive
 * uncontrolled wakeup storms. The common use case should be a single ep which
 * is connected to n file sources. In this case each file source has 1 path
 * of length 1. Thus, the numbers below should be more than sufficient. These
 * path limits are enforced during an EPOLL_CTL_ADD operation, since a modify
 * and delete can't add additional paths. Protected by the epmutex.
 */
static const int path_limits[PATH_ARR_SIZE] = { 1000, 500, 100, 50, 10 };
static int path_count[PATH_ARR_SIZE];

static int path_count_inc(int nests)
{
	/* Allow an arbitrary number of depth 1 paths */
	if (nests == 0)
		return 0;

	if (++path_count[nests] > path_limits[nests])
		return -1;
	return 0;
}

static void path_count_init(void)
{
	int i;

	for (i = 0; i < PATH_ARR_SIZE; i++)
		path_count[i] = 0;
}

static int reverse_path_check_proc(struct hlist_head *refs, int depth)
{
	int error = 0;
	struct epitem *epi;

	if (depth > EP_MAX_NESTS) /* too deep nesting */
		return -1;

	/* CTL_DEL can remove links here, but that can't increase our count */
	hlist_for_each_entry_rcu(epi, refs, fllink) {
		struct hlist_head *refs = &epi->ep->refs;
		if (hlist_empty(refs))
			error = path_count_inc(depth);
		else
			error = reverse_path_check_proc(refs, depth + 1);
		if (error != 0)
			break;
	}
	return error;
}

/**
 * reverse_path_check - The tfile_check_list is list of epitem_head, which have
 *                      links that are proposed to be newly added. We need to
 *                      make sure that those added links don't add too many
 *                      paths such that we will spend all our time waking up
 *                      eventpoll objects.
 *
 * Return: %zero if the proposed links don't create too many paths,
 *	    %-1 otherwise.
 */
static int reverse_path_check(void)
{
	struct epitems_head *p;

	for (p = tfile_check_list; p != EP_UNACTIVE_PTR; p = p->next) {
		int error;
		path_count_init();
		rcu_read_lock();
		error = reverse_path_check_proc(&p->epitems, 0);
		rcu_read_unlock();
		if (error)
			return error;
	}
	return 0;
}

static int ep_create_wakeup_source(struct epitem *epi)
{
	struct name_snapshot n;
	struct wakeup_source *ws;

	if (!epi->ep->ws) {
		epi->ep->ws = wakeup_source_register(NULL, "eventpoll");
		if (!epi->ep->ws)
			return -ENOMEM;
	}

<<<<<<< HEAD
	name = epi->ffd.file->f_path.dentry->d_name.name;
	ws = wakeup_source_register(NULL, name);
=======
	take_dentry_name_snapshot(&n, epi->ffd.file->f_path.dentry);
	ws = wakeup_source_register(NULL, n.name.name);
	release_dentry_name_snapshot(&n);
>>>>>>> 7d2a07b7

	if (!ws)
		return -ENOMEM;
	rcu_assign_pointer(epi->ws, ws);

	return 0;
}

/* rare code path, only used when EPOLL_CTL_MOD removes a wakeup source */
static noinline void ep_destroy_wakeup_source(struct epitem *epi)
{
	struct wakeup_source *ws = ep_wakeup_source(epi);

	RCU_INIT_POINTER(epi->ws, NULL);

	/*
	 * wait for ep_pm_stay_awake_rcu to finish, synchronize_rcu is
	 * used internally by wakeup_source_remove, too (called by
	 * wakeup_source_unregister), so we cannot use call_rcu
	 */
	synchronize_rcu();
	wakeup_source_unregister(ws);
}

static int attach_epitem(struct file *file, struct epitem *epi)
{
	struct epitems_head *to_free = NULL;
	struct hlist_head *head = NULL;
	struct eventpoll *ep = NULL;

	if (is_file_epoll(file))
		ep = file->private_data;

	if (ep) {
		head = &ep->refs;
	} else if (!READ_ONCE(file->f_ep)) {
allocate:
		to_free = kmem_cache_zalloc(ephead_cache, GFP_KERNEL);
		if (!to_free)
			return -ENOMEM;
		head = &to_free->epitems;
	}
	spin_lock(&file->f_lock);
	if (!file->f_ep) {
		if (unlikely(!head)) {
			spin_unlock(&file->f_lock);
			goto allocate;
		}
		file->f_ep = head;
		to_free = NULL;
	}
	hlist_add_head_rcu(&epi->fllink, file->f_ep);
	spin_unlock(&file->f_lock);
	free_ephead(to_free);
	return 0;
}

/*
 * Must be called with "mtx" held.
 */
static int ep_insert(struct eventpoll *ep, const struct epoll_event *event,
		     struct file *tfile, int fd, int full_check)
{
	int error, pwake = 0;
	__poll_t revents;
	long user_watches;
	struct epitem *epi;
	struct ep_pqueue epq;
	struct eventpoll *tep = NULL;

	if (is_file_epoll(tfile))
		tep = tfile->private_data;

	lockdep_assert_irqs_enabled();

	user_watches = atomic_long_read(&ep->user->epoll_watches);
	if (unlikely(user_watches >= max_user_watches))
		return -ENOSPC;
	if (!(epi = kmem_cache_zalloc(epi_cache, GFP_KERNEL)))
		return -ENOMEM;

	/* Item initialization follow here ... */
	INIT_LIST_HEAD(&epi->rdllink);
	epi->ep = ep;
	ep_set_ffd(&epi->ffd, tfile, fd);
	epi->event = *event;
	epi->next = EP_UNACTIVE_PTR;

	if (tep)
		mutex_lock_nested(&tep->mtx, 1);
	/* Add the current item to the list of active epoll hook for this file */
	if (unlikely(attach_epitem(tfile, epi) < 0)) {
		kmem_cache_free(epi_cache, epi);
		if (tep)
			mutex_unlock(&tep->mtx);
		return -ENOMEM;
	}

	if (full_check && !tep)
		list_file(tfile);

	atomic_long_inc(&ep->user->epoll_watches);

	/*
	 * Add the current item to the RB tree. All RB tree operations are
	 * protected by "mtx", and ep_insert() is called with "mtx" held.
	 */
	ep_rbtree_insert(ep, epi);
	if (tep)
		mutex_unlock(&tep->mtx);

	/* now check if we've created too many backpaths */
	if (unlikely(full_check && reverse_path_check())) {
		ep_remove(ep, epi);
		return -EINVAL;
	}

	if (epi->event.events & EPOLLWAKEUP) {
		error = ep_create_wakeup_source(epi);
		if (error) {
			ep_remove(ep, epi);
			return error;
		}
	}

	/* Initialize the poll table using the queue callback */
	epq.epi = epi;
	init_poll_funcptr(&epq.pt, ep_ptable_queue_proc);

	/*
	 * Attach the item to the poll hooks and get current event bits.
	 * We can safely use the file* here because its usage count has
	 * been increased by the caller of this function. Note that after
	 * this operation completes, the poll callback can start hitting
	 * the new item.
	 */
	revents = ep_item_poll(epi, &epq.pt, 1);

	/*
	 * We have to check if something went wrong during the poll wait queue
	 * install process. Namely an allocation for a wait queue failed due
	 * high memory pressure.
	 */
	if (unlikely(!epq.epi)) {
		ep_remove(ep, epi);
		return -ENOMEM;
	}

	/* We have to drop the new item inside our item list to keep track of it */
	write_lock_irq(&ep->lock);

	/* record NAPI ID of new item if present */
	ep_set_busy_poll_napi_id(epi);

	/* If the file is already "ready" we drop it inside the ready list */
	if (revents && !ep_is_linked(epi)) {
		list_add_tail(&epi->rdllink, &ep->rdllist);
		ep_pm_stay_awake(epi);

		/* Notify waiting tasks that events are available */
		if (waitqueue_active(&ep->wq))
			wake_up(&ep->wq);
		if (waitqueue_active(&ep->poll_wait))
			pwake++;
	}

	write_unlock_irq(&ep->lock);

	/* We have to call this outside the lock */
	if (pwake)
		ep_poll_safewake(ep, NULL);

	return 0;
}

/*
 * Modify the interest event mask by dropping an event if the new mask
 * has a match in the current file status. Must be called with "mtx" held.
 */
static int ep_modify(struct eventpoll *ep, struct epitem *epi,
		     const struct epoll_event *event)
{
	int pwake = 0;
	poll_table pt;

	lockdep_assert_irqs_enabled();

	init_poll_funcptr(&pt, NULL);

	/*
	 * Set the new event interest mask before calling f_op->poll();
	 * otherwise we might miss an event that happens between the
	 * f_op->poll() call and the new event set registering.
	 */
	epi->event.events = event->events; /* need barrier below */
	epi->event.data = event->data; /* protected by mtx */
	if (epi->event.events & EPOLLWAKEUP) {
		if (!ep_has_wakeup_source(epi))
			ep_create_wakeup_source(epi);
	} else if (ep_has_wakeup_source(epi)) {
		ep_destroy_wakeup_source(epi);
	}

	/*
	 * The following barrier has two effects:
	 *
	 * 1) Flush epi changes above to other CPUs.  This ensures
	 *    we do not miss events from ep_poll_callback if an
	 *    event occurs immediately after we call f_op->poll().
	 *    We need this because we did not take ep->lock while
	 *    changing epi above (but ep_poll_callback does take
	 *    ep->lock).
	 *
	 * 2) We also need to ensure we do not miss _past_ events
	 *    when calling f_op->poll().  This barrier also
	 *    pairs with the barrier in wq_has_sleeper (see
	 *    comments for wq_has_sleeper).
	 *
	 * This barrier will now guarantee ep_poll_callback or f_op->poll
	 * (or both) will notice the readiness of an item.
	 */
	smp_mb();

	/*
	 * Get current event bits. We can safely use the file* here because
	 * its usage count has been increased by the caller of this function.
	 * If the item is "hot" and it is not registered inside the ready
	 * list, push it inside.
	 */
	if (ep_item_poll(epi, &pt, 1)) {
		write_lock_irq(&ep->lock);
		if (!ep_is_linked(epi)) {
			list_add_tail(&epi->rdllink, &ep->rdllist);
			ep_pm_stay_awake(epi);

			/* Notify waiting tasks that events are available */
			if (waitqueue_active(&ep->wq))
				wake_up(&ep->wq);
			if (waitqueue_active(&ep->poll_wait))
				pwake++;
		}
		write_unlock_irq(&ep->lock);
	}

	/* We have to call this outside the lock */
	if (pwake)
		ep_poll_safewake(ep, NULL);

	return 0;
}

static int ep_send_events(struct eventpoll *ep,
			  struct epoll_event __user *events, int maxevents)
{
	struct epitem *epi, *tmp;
	LIST_HEAD(txlist);
	poll_table pt;
	int res = 0;

	/*
	 * Always short-circuit for fatal signals to allow threads to make a
	 * timely exit without the chance of finding more events available and
	 * fetching repeatedly.
	 */
	if (fatal_signal_pending(current))
		return -EINTR;

	init_poll_funcptr(&pt, NULL);

	mutex_lock(&ep->mtx);
	ep_start_scan(ep, &txlist);

	/*
	 * We can loop without lock because we are passed a task private list.
	 * Items cannot vanish during the loop we are holding ep->mtx.
	 */
	list_for_each_entry_safe(epi, tmp, &txlist, rdllink) {
		struct wakeup_source *ws;
		__poll_t revents;

		if (res >= maxevents)
			break;

		/*
		 * Activate ep->ws before deactivating epi->ws to prevent
		 * triggering auto-suspend here (in case we reactive epi->ws
		 * below).
		 *
		 * This could be rearranged to delay the deactivation of epi->ws
		 * instead, but then epi->ws would temporarily be out of sync
		 * with ep_is_linked().
		 */
		ws = ep_wakeup_source(epi);
		if (ws) {
			if (ws->active)
				__pm_stay_awake(ep->ws);
			__pm_relax(ws);
		}

		list_del_init(&epi->rdllink);

		/*
		 * If the event mask intersect the caller-requested one,
		 * deliver the event to userspace. Again, we are holding ep->mtx,
		 * so no operations coming from userspace can change the item.
		 */
		revents = ep_item_poll(epi, &pt, 1);
		if (!revents)
			continue;

		if (__put_user(revents, &events->events) ||
		    __put_user(epi->event.data, &events->data)) {
			list_add(&epi->rdllink, &txlist);
			ep_pm_stay_awake(epi);
			if (!res)
				res = -EFAULT;
			break;
		}
		res++;
		events++;
		if (epi->event.events & EPOLLONESHOT)
			epi->event.events &= EP_PRIVATE_BITS;
		else if (!(epi->event.events & EPOLLET)) {
			/*
			 * If this file has been added with Level
			 * Trigger mode, we need to insert back inside
			 * the ready list, so that the next call to
			 * epoll_wait() will check again the events
			 * availability. At this point, no one can insert
			 * into ep->rdllist besides us. The epoll_ctl()
			 * callers are locked out by
			 * ep_scan_ready_list() holding "mtx" and the
			 * poll callback will queue them in ep->ovflist.
			 */
			list_add_tail(&epi->rdllink, &ep->rdllist);
			ep_pm_stay_awake(epi);
		}
	}
	ep_done_scan(ep, &txlist);
	mutex_unlock(&ep->mtx);

	return res;
}

static struct timespec64 *ep_timeout_to_timespec(struct timespec64 *to, long ms)
{
	struct timespec64 now;

	if (ms < 0)
		return NULL;

	if (!ms) {
		to->tv_sec = 0;
		to->tv_nsec = 0;
		return to;
	}

	to->tv_sec = ms / MSEC_PER_SEC;
	to->tv_nsec = NSEC_PER_MSEC * (ms % MSEC_PER_SEC);

	ktime_get_ts64(&now);
	*to = timespec64_add_safe(now, *to);
	return to;
}

/**
 * ep_poll - Retrieves ready events, and delivers them to the caller-supplied
 *           event buffer.
 *
 * @ep: Pointer to the eventpoll context.
 * @events: Pointer to the userspace buffer where the ready events should be
 *          stored.
 * @maxevents: Size (in terms of number of events) of the caller event buffer.
 * @timeout: Maximum timeout for the ready events fetch operation, in
 *           timespec. If the timeout is zero, the function will not block,
 *           while if the @timeout ptr is NULL, the function will block
 *           until at least one event has been retrieved (or an error
 *           occurred).
 *
 * Return: the number of ready events which have been fetched, or an
 *          error code, in case of error.
 */
static int ep_poll(struct eventpoll *ep, struct epoll_event __user *events,
		   int maxevents, struct timespec64 *timeout)
{
	int res, eavail, timed_out = 0;
	u64 slack = 0;
	wait_queue_entry_t wait;
	ktime_t expires, *to = NULL;

	lockdep_assert_irqs_enabled();

	if (timeout && (timeout->tv_sec | timeout->tv_nsec)) {
		slack = select_estimate_accuracy(timeout);
		to = &expires;
		*to = timespec64_to_ktime(*timeout);
	} else if (timeout) {
		/*
		 * Avoid the unnecessary trip to the wait queue loop, if the
		 * caller specified a non blocking operation.
		 */
		timed_out = 1;
	}

	/*
	 * This call is racy: We may or may not see events that are being added
	 * to the ready list under the lock (e.g., in IRQ callbacks). For cases
	 * with a non-zero timeout, this thread will check the ready list under
	 * lock and will add to the wait queue.  For cases with a zero
	 * timeout, the user by definition should not care and will have to
	 * recheck again.
	 */
	eavail = ep_events_available(ep);

<<<<<<< HEAD
	do {
=======
	while (1) {
		if (eavail) {
			/*
			 * Try to transfer events to user space. In case we get
			 * 0 events and there's still timeout left over, we go
			 * trying again in search of more luck.
			 */
			res = ep_send_events(ep, events, maxevents);
			if (res)
				return res;
		}

		if (timed_out)
			return 0;

		eavail = ep_busy_loop(ep, timed_out);
		if (eavail)
			continue;

		if (signal_pending(current))
			return -EINTR;

>>>>>>> 7d2a07b7
		/*
		 * Internally init_wait() uses autoremove_wake_function(),
		 * thus wait entry is removed from the wait queue on each
		 * wakeup. Why it is important? In case of several waiters
		 * each new wakeup will hit the next waiter, giving it the
		 * chance to harvest new event. Otherwise wakeup can be
		 * lost. This is also good performance-wise, because on
		 * normal wakeup path no need to call __remove_wait_queue()
		 * explicitly, thus ep->lock is not taken, which halts the
		 * event delivery.
		 */
		init_wait(&wait);

		write_lock_irq(&ep->lock);
		/*
		 * Barrierless variant, waitqueue_active() is called under
		 * the same lock on wakeup ep_poll_callback() side, so it
		 * is safe to avoid an explicit barrier.
		 */
		__set_current_state(TASK_INTERRUPTIBLE);

		/*
		 * Do the final check under the lock. ep_scan_ready_list()
		 * plays with two lists (->rdllist and ->ovflist) and there
		 * is always a race when both lists are empty for short
		 * period of time although events are pending, so lock is
		 * important.
		 */
		eavail = ep_events_available(ep);
<<<<<<< HEAD
		if (!eavail) {
			if (signal_pending(current))
				res = -EINTR;
			else
				__add_wait_queue_exclusive(&ep->wq, &wait);
		}
		write_unlock_irq(&ep->lock);

		if (!eavail && !res)
			timed_out = !schedule_hrtimeout_range(to, slack,
							      HRTIMER_MODE_ABS);

		/*
		 * We were woken up, thus go and try to harvest some events.
		 * If timed out and still on the wait queue, recheck eavail
		 * carefully under lock, below.
		 */
		eavail = 1;
	} while (0);
=======
		if (!eavail)
			__add_wait_queue_exclusive(&ep->wq, &wait);

		write_unlock_irq(&ep->lock);
>>>>>>> 7d2a07b7

		if (!eavail)
			timed_out = !schedule_hrtimeout_range(to, slack,
							      HRTIMER_MODE_ABS);
		__set_current_state(TASK_RUNNING);

<<<<<<< HEAD
	if (!list_empty_careful(&wait.entry)) {
		write_lock_irq(&ep->lock);
		/*
		 * If the thread timed out and is not on the wait queue, it
		 * means that the thread was woken up after its timeout expired
		 * before it could reacquire the lock. Thus, when wait.entry is
		 * empty, it needs to harvest events.
		 */
		if (timed_out)
			eavail = list_empty(&wait.entry);
		__remove_wait_queue(&ep->wq, &wait);
		write_unlock_irq(&ep->lock);
	}

send_events:
	if (fatal_signal_pending(current)) {
		/*
		 * Always short-circuit for fatal signals to allow
		 * threads to make a timely exit without the chance of
		 * finding more events available and fetching
		 * repeatedly.
		 */
		res = -EINTR;
	}
	/*
	 * Try to transfer events to user space. In case we get 0 events and
	 * there's still timeout left over, we go trying again in search of
	 * more luck.
	 */
	if (!res && eavail &&
	    !(res = ep_send_events(ep, events, maxevents)) && !timed_out)
		goto fetch_events;

	return res;
=======
		/*
		 * We were woken up, thus go and try to harvest some events.
		 * If timed out and still on the wait queue, recheck eavail
		 * carefully under lock, below.
		 */
		eavail = 1;

		if (!list_empty_careful(&wait.entry)) {
			write_lock_irq(&ep->lock);
			/*
			 * If the thread timed out and is not on the wait queue,
			 * it means that the thread was woken up after its
			 * timeout expired before it could reacquire the lock.
			 * Thus, when wait.entry is empty, it needs to harvest
			 * events.
			 */
			if (timed_out)
				eavail = list_empty(&wait.entry);
			__remove_wait_queue(&ep->wq, &wait);
			write_unlock_irq(&ep->lock);
		}
	}
>>>>>>> 7d2a07b7
}

/**
 * ep_loop_check_proc - verify that adding an epoll file inside another
 *                      epoll structure does not violate the constraints, in
 *                      terms of closed loops, or too deep chains (which can
 *                      result in excessive stack usage).
 *
 * @ep: the &struct eventpoll to be currently checked.
 * @depth: Current depth of the path being checked.
 *
 * Return: %zero if adding the epoll @file inside current epoll
 *          structure @ep does not violate the constraints, or %-1 otherwise.
 */
static int ep_loop_check_proc(struct eventpoll *ep, int depth)
{
	int error = 0;
	struct rb_node *rbp;
	struct epitem *epi;

	mutex_lock_nested(&ep->mtx, depth + 1);
	ep->gen = loop_check_gen;
	for (rbp = rb_first_cached(&ep->rbr); rbp; rbp = rb_next(rbp)) {
		epi = rb_entry(rbp, struct epitem, rbn);
		if (unlikely(is_file_epoll(epi->ffd.file))) {
			struct eventpoll *ep_tovisit;
			ep_tovisit = epi->ffd.file->private_data;
			if (ep_tovisit->gen == loop_check_gen)
				continue;
			if (ep_tovisit == inserting_into || depth > EP_MAX_NESTS)
				error = -1;
			else
				error = ep_loop_check_proc(ep_tovisit, depth + 1);
			if (error != 0)
				break;
		} else {
			/*
			 * If we've reached a file that is not associated with
			 * an ep, then we need to check if the newly added
			 * links are going to add too many wakeup paths. We do
			 * this by adding it to the tfile_check_list, if it's
			 * not already there, and calling reverse_path_check()
			 * during ep_insert().
			 */
<<<<<<< HEAD
			if (list_empty(&epi->ffd.file->f_tfile_llink)) {
				if (get_file_rcu(epi->ffd.file))
					list_add(&epi->ffd.file->f_tfile_llink,
						 &tfile_check_list);
			}
=======
			list_file(epi->ffd.file);
>>>>>>> 7d2a07b7
		}
	}
	mutex_unlock(&ep->mtx);

	return error;
}

/**
 * ep_loop_check - Performs a check to verify that adding an epoll file (@to)
 *                 into another epoll file (represented by @ep) does not create
 *                 closed loops or too deep chains.
 *
 * @ep: Pointer to the epoll we are inserting into.
 * @to: Pointer to the epoll to be inserted.
 *
 * Return: %zero if adding the epoll @to inside the epoll @from
 * does not violate the constraints, or %-1 otherwise.
 */
static int ep_loop_check(struct eventpoll *ep, struct eventpoll *to)
{
	inserting_into = ep;
	return ep_loop_check_proc(to, 0);
}

static void clear_tfile_check_list(void)
{
<<<<<<< HEAD
	struct file *file;

	/* first clear the tfile_check_list */
	while (!list_empty(&tfile_check_list)) {
		file = list_first_entry(&tfile_check_list, struct file,
					f_tfile_llink);
		list_del_init(&file->f_tfile_llink);
		fput(file);
=======
	rcu_read_lock();
	while (tfile_check_list != EP_UNACTIVE_PTR) {
		struct epitems_head *head = tfile_check_list;
		tfile_check_list = head->next;
		unlist_file(head);
>>>>>>> 7d2a07b7
	}
	rcu_read_unlock();
}

/*
 * Open an eventpoll file descriptor.
 */
static int do_epoll_create(int flags)
{
	int error, fd;
	struct eventpoll *ep = NULL;
	struct file *file;

	/* Check the EPOLL_* constant for consistency.  */
	BUILD_BUG_ON(EPOLL_CLOEXEC != O_CLOEXEC);

	if (flags & ~EPOLL_CLOEXEC)
		return -EINVAL;
	/*
	 * Create the internal data structure ("struct eventpoll").
	 */
	error = ep_alloc(&ep);
	if (error < 0)
		return error;
	/*
	 * Creates all the items needed to setup an eventpoll file. That is,
	 * a file structure and a free file descriptor.
	 */
	fd = get_unused_fd_flags(O_RDWR | (flags & O_CLOEXEC));
	if (fd < 0) {
		error = fd;
		goto out_free_ep;
	}
	file = anon_inode_getfile("[eventpoll]", &eventpoll_fops, ep,
				 O_RDWR | (flags & O_CLOEXEC));
	if (IS_ERR(file)) {
		error = PTR_ERR(file);
		goto out_free_fd;
	}
	ep->file = file;
	fd_install(fd, file);
	return fd;

out_free_fd:
	put_unused_fd(fd);
out_free_ep:
	ep_free(ep);
	return error;
}

SYSCALL_DEFINE1(epoll_create1, int, flags)
{
	return do_epoll_create(flags);
}

SYSCALL_DEFINE1(epoll_create, int, size)
{
	if (size <= 0)
		return -EINVAL;

	return do_epoll_create(0);
}

static inline int epoll_mutex_lock(struct mutex *mutex, int depth,
				   bool nonblock)
{
	if (!nonblock) {
		mutex_lock_nested(mutex, depth);
		return 0;
	}
	if (mutex_trylock(mutex))
		return 0;
	return -EAGAIN;
}

int do_epoll_ctl(int epfd, int op, int fd, struct epoll_event *epds,
		 bool nonblock)
{
	int error;
	int full_check = 0;
	struct fd f, tf;
	struct eventpoll *ep;
	struct epitem *epi;
	struct eventpoll *tep = NULL;

	error = -EBADF;
	f = fdget(epfd);
	if (!f.file)
		goto error_return;

	/* Get the "struct file *" for the target file */
	tf = fdget(fd);
	if (!tf.file)
		goto error_fput;

	/* The target file descriptor must support poll */
	error = -EPERM;
	if (!file_can_poll(tf.file))
		goto error_tgt_fput;

	/* Check if EPOLLWAKEUP is allowed */
	if (ep_op_has_event(op))
		ep_take_care_of_epollwakeup(epds);

	/*
	 * We have to check that the file structure underneath the file descriptor
	 * the user passed to us _is_ an eventpoll file. And also we do not permit
	 * adding an epoll file descriptor inside itself.
	 */
	error = -EINVAL;
	if (f.file == tf.file || !is_file_epoll(f.file))
		goto error_tgt_fput;

	/*
	 * epoll adds to the wakeup queue at EPOLL_CTL_ADD time only,
	 * so EPOLLEXCLUSIVE is not allowed for a EPOLL_CTL_MOD operation.
	 * Also, we do not currently supported nested exclusive wakeups.
	 */
	if (ep_op_has_event(op) && (epds->events & EPOLLEXCLUSIVE)) {
		if (op == EPOLL_CTL_MOD)
			goto error_tgt_fput;
		if (op == EPOLL_CTL_ADD && (is_file_epoll(tf.file) ||
				(epds->events & ~EPOLLEXCLUSIVE_OK_BITS)))
			goto error_tgt_fput;
	}

	/*
	 * At this point it is safe to assume that the "private_data" contains
	 * our own data structure.
	 */
	ep = f.file->private_data;

	/*
	 * When we insert an epoll file descriptor inside another epoll file
	 * descriptor, there is the chance of creating closed loops, which are
	 * better be handled here, than in more critical paths. While we are
	 * checking for loops we also determine the list of files reachable
	 * and hang them on the tfile_check_list, so we can check that we
	 * haven't created too many possible wakeup paths.
	 *
	 * We do not need to take the global 'epumutex' on EPOLL_CTL_ADD when
	 * the epoll file descriptor is attaching directly to a wakeup source,
	 * unless the epoll file descriptor is nested. The purpose of taking the
	 * 'epmutex' on add is to prevent complex toplogies such as loops and
	 * deep wakeup paths from forming in parallel through multiple
	 * EPOLL_CTL_ADD operations.
	 */
	error = epoll_mutex_lock(&ep->mtx, 0, nonblock);
	if (error)
		goto error_tgt_fput;
	if (op == EPOLL_CTL_ADD) {
		if (READ_ONCE(f.file->f_ep) || ep->gen == loop_check_gen ||
		    is_file_epoll(tf.file)) {
			mutex_unlock(&ep->mtx);
			error = epoll_mutex_lock(&epmutex, 0, nonblock);
			if (error)
				goto error_tgt_fput;
			loop_check_gen++;
			full_check = 1;
			if (is_file_epoll(tf.file)) {
				tep = tf.file->private_data;
				error = -ELOOP;
<<<<<<< HEAD
				if (ep_loop_check(ep, tf.file) != 0)
					goto error_tgt_fput;
			} else {
				get_file(tf.file);
				list_add(&tf.file->f_tfile_llink,
							&tfile_check_list);
			}
			mutex_lock_nested(&ep->mtx, 0);
			if (is_file_epoll(tf.file)) {
				tep = tf.file->private_data;
				mutex_lock_nested(&tep->mtx, 1);
=======
				if (ep_loop_check(ep, tep) != 0)
					goto error_tgt_fput;
>>>>>>> 7d2a07b7
			}
			error = epoll_mutex_lock(&ep->mtx, 0, nonblock);
			if (error)
				goto error_tgt_fput;
		}
	}

	/*
	 * Try to lookup the file inside our RB tree. Since we grabbed "mtx"
	 * above, we can be sure to be able to use the item looked up by
	 * ep_find() till we release the mutex.
	 */
	epi = ep_find(ep, tf.file, fd);

	error = -EINVAL;
	switch (op) {
	case EPOLL_CTL_ADD:
		if (!epi) {
			epds->events |= EPOLLERR | EPOLLHUP;
			error = ep_insert(ep, epds, tf.file, fd, full_check);
		} else
			error = -EEXIST;
		break;
	case EPOLL_CTL_DEL:
		if (epi)
			error = ep_remove(ep, epi);
		else
			error = -ENOENT;
		break;
	case EPOLL_CTL_MOD:
		if (epi) {
			if (!(epi->event.events & EPOLLEXCLUSIVE)) {
				epds->events |= EPOLLERR | EPOLLHUP;
				error = ep_modify(ep, epi, epds);
			}
		} else
			error = -ENOENT;
		break;
	}
	mutex_unlock(&ep->mtx);

error_tgt_fput:
	if (full_check) {
		clear_tfile_check_list();
<<<<<<< HEAD
=======
		loop_check_gen++;
>>>>>>> 7d2a07b7
		mutex_unlock(&epmutex);
	}

	fdput(tf);
error_fput:
	fdput(f);
error_return:

	return error;
}

/*
 * The following function implements the controller interface for
 * the eventpoll file that enables the insertion/removal/change of
 * file descriptors inside the interest set.
 */
SYSCALL_DEFINE4(epoll_ctl, int, epfd, int, op, int, fd,
		struct epoll_event __user *, event)
{
	struct epoll_event epds;

	if (ep_op_has_event(op) &&
	    copy_from_user(&epds, event, sizeof(struct epoll_event)))
		return -EFAULT;

	return do_epoll_ctl(epfd, op, fd, &epds, false);
}

/*
 * Implement the event wait interface for the eventpoll file. It is the kernel
 * part of the user space epoll_wait(2).
 */
static int do_epoll_wait(int epfd, struct epoll_event __user *events,
			 int maxevents, struct timespec64 *to)
{
	int error;
	struct fd f;
	struct eventpoll *ep;

	/* The maximum number of event must be greater than zero */
	if (maxevents <= 0 || maxevents > EP_MAX_EVENTS)
		return -EINVAL;

	/* Verify that the area passed by the user is writeable */
	if (!access_ok(events, maxevents * sizeof(struct epoll_event)))
		return -EFAULT;

	/* Get the "struct file *" for the eventpoll file */
	f = fdget(epfd);
	if (!f.file)
		return -EBADF;

	/*
	 * We have to check that the file structure underneath the fd
	 * the user passed to us _is_ an eventpoll file.
	 */
	error = -EINVAL;
	if (!is_file_epoll(f.file))
		goto error_fput;

	/*
	 * At this point it is safe to assume that the "private_data" contains
	 * our own data structure.
	 */
	ep = f.file->private_data;

	/* Time to fish for events ... */
	error = ep_poll(ep, events, maxevents, to);

error_fput:
	fdput(f);
	return error;
}

SYSCALL_DEFINE4(epoll_wait, int, epfd, struct epoll_event __user *, events,
		int, maxevents, int, timeout)
{
	struct timespec64 to;

	return do_epoll_wait(epfd, events, maxevents,
			     ep_timeout_to_timespec(&to, timeout));
}

/*
 * Implement the event wait interface for the eventpoll file. It is the kernel
 * part of the user space epoll_pwait(2).
 */
static int do_epoll_pwait(int epfd, struct epoll_event __user *events,
			  int maxevents, struct timespec64 *to,
			  const sigset_t __user *sigmask, size_t sigsetsize)
{
	int error;

	/*
	 * If the caller wants a certain signal mask to be set during the wait,
	 * we apply it here.
	 */
	error = set_user_sigmask(sigmask, sigsetsize);
	if (error)
		return error;

	error = do_epoll_wait(epfd, events, maxevents, to);

	restore_saved_sigmask_unless(error == -EINTR);

	return error;
}

SYSCALL_DEFINE6(epoll_pwait, int, epfd, struct epoll_event __user *, events,
		int, maxevents, int, timeout, const sigset_t __user *, sigmask,
		size_t, sigsetsize)
{
	struct timespec64 to;

	return do_epoll_pwait(epfd, events, maxevents,
			      ep_timeout_to_timespec(&to, timeout),
			      sigmask, sigsetsize);
}

SYSCALL_DEFINE6(epoll_pwait2, int, epfd, struct epoll_event __user *, events,
		int, maxevents, const struct __kernel_timespec __user *, timeout,
		const sigset_t __user *, sigmask, size_t, sigsetsize)
{
	struct timespec64 ts, *to = NULL;

	if (timeout) {
		if (get_timespec64(&ts, timeout))
			return -EFAULT;
		to = &ts;
		if (poll_select_set_timeout(to, ts.tv_sec, ts.tv_nsec))
			return -EINVAL;
	}

	return do_epoll_pwait(epfd, events, maxevents, to,
			      sigmask, sigsetsize);
}

#ifdef CONFIG_COMPAT
static int do_compat_epoll_pwait(int epfd, struct epoll_event __user *events,
				 int maxevents, struct timespec64 *timeout,
				 const compat_sigset_t __user *sigmask,
				 compat_size_t sigsetsize)
{
	long err;

	/*
	 * If the caller wants a certain signal mask to be set during the wait,
	 * we apply it here.
	 */
	err = set_compat_user_sigmask(sigmask, sigsetsize);
	if (err)
		return err;

	err = do_epoll_wait(epfd, events, maxevents, timeout);

	restore_saved_sigmask_unless(err == -EINTR);

	return err;
}

COMPAT_SYSCALL_DEFINE6(epoll_pwait, int, epfd,
		       struct epoll_event __user *, events,
		       int, maxevents, int, timeout,
		       const compat_sigset_t __user *, sigmask,
		       compat_size_t, sigsetsize)
{
	struct timespec64 to;

	return do_compat_epoll_pwait(epfd, events, maxevents,
				     ep_timeout_to_timespec(&to, timeout),
				     sigmask, sigsetsize);
}

COMPAT_SYSCALL_DEFINE6(epoll_pwait2, int, epfd,
		       struct epoll_event __user *, events,
		       int, maxevents,
		       const struct __kernel_timespec __user *, timeout,
		       const compat_sigset_t __user *, sigmask,
		       compat_size_t, sigsetsize)
{
	struct timespec64 ts, *to = NULL;

	if (timeout) {
		if (get_timespec64(&ts, timeout))
			return -EFAULT;
		to = &ts;
		if (poll_select_set_timeout(to, ts.tv_sec, ts.tv_nsec))
			return -EINVAL;
	}

	return do_compat_epoll_pwait(epfd, events, maxevents, to,
				     sigmask, sigsetsize);
}

#endif

static int __init eventpoll_init(void)
{
	struct sysinfo si;

	si_meminfo(&si);
	/*
	 * Allows top 4% of lomem to be allocated for epoll watches (per user).
	 */
	max_user_watches = (((si.totalram - si.totalhigh) / 25) << PAGE_SHIFT) /
		EP_ITEM_COST;
	BUG_ON(max_user_watches < 0);

	/*
<<<<<<< HEAD
	 * Initialize the structure used to perform epoll file descriptor
	 * inclusion loops checks.
	 */
	ep_nested_calls_init(&poll_loop_ncalls);

	/*
=======
>>>>>>> 7d2a07b7
	 * We can have many thousands of epitems, so prevent this from
	 * using an extra cache line on 64-bit (and smaller) CPUs
	 */
	BUILD_BUG_ON(sizeof(void *) <= 8 && sizeof(struct epitem) > 128);

	/* Allocates slab cache used to allocate "struct epitem" items */
	epi_cache = kmem_cache_create("eventpoll_epi", sizeof(struct epitem),
			0, SLAB_HWCACHE_ALIGN|SLAB_PANIC|SLAB_ACCOUNT, NULL);

	/* Allocates slab cache used to allocate "struct eppoll_entry" */
	pwq_cache = kmem_cache_create("eventpoll_pwq",
		sizeof(struct eppoll_entry), 0, SLAB_PANIC|SLAB_ACCOUNT, NULL);

	ephead_cache = kmem_cache_create("ep_head",
		sizeof(struct epitems_head), 0, SLAB_PANIC|SLAB_ACCOUNT, NULL);

	return 0;
}
fs_initcall(eventpoll_init);<|MERGE_RESOLUTION|>--- conflicted
+++ resolved
@@ -484,25 +484,6 @@
  */
 #ifdef CONFIG_DEBUG_LOCK_ALLOC
 
-<<<<<<< HEAD
-static DEFINE_PER_CPU(int, wakeup_nest);
-
-static void ep_poll_safewake(wait_queue_head_t *wq)
-{
-	unsigned long flags;
-	int subclass;
-
-	local_irq_save(flags);
-	preempt_disable();
-	subclass = __this_cpu_read(wakeup_nest);
-	spin_lock_nested(&wq->lock, subclass + 1);
-	__this_cpu_inc(wakeup_nest);
-	wake_up_locked_poll(wq, POLLIN);
-	__this_cpu_dec(wakeup_nest);
-	spin_unlock(&wq->lock);
-	local_irq_restore(flags);
-	preempt_enable();
-=======
 static void ep_poll_safewake(struct eventpoll *ep, struct epitem *epi)
 {
 	struct eventpoll *ep_src;
@@ -537,7 +518,6 @@
 	wake_up_locked_poll(&ep->poll_wait, EPOLLIN);
 	ep->nests = 0;
 	spin_unlock_irqrestore(&ep->poll_wait.lock, flags);
->>>>>>> 7d2a07b7
 }
 
 #else
@@ -622,23 +602,6 @@
  */
 static void ep_start_scan(struct eventpoll *ep, struct list_head *txlist)
 {
-<<<<<<< HEAD
-	__poll_t res;
-	struct epitem *epi, *nepi;
-	LIST_HEAD(txlist);
-
-	lockdep_assert_irqs_enabled();
-
-	/*
-	 * We need to lock this because we could be hit by
-	 * eventpoll_release_file() and epoll_ctl().
-	 */
-
-	if (!ep_locked)
-		mutex_lock_nested(&ep->mtx, depth);
-
-=======
->>>>>>> 7d2a07b7
 	/*
 	 * Steal the ready list, and re-init the original one to the
 	 * empty list. Also, set ep->ovflist to NULL so that events
@@ -699,18 +662,8 @@
 		if (waitqueue_active(&ep->wq))
 			wake_up(&ep->wq);
 	}
-<<<<<<< HEAD
 
 	write_unlock_irq(&ep->lock);
-
-	if (!ep_locked)
-		mutex_unlock(&ep->mtx);
-
-	return res;
-=======
-
-	write_unlock_irq(&ep->lock);
->>>>>>> 7d2a07b7
 }
 
 static void epi_rcu_free(struct rcu_head *head)
@@ -1418,14 +1371,9 @@
 			return -ENOMEM;
 	}
 
-<<<<<<< HEAD
-	name = epi->ffd.file->f_path.dentry->d_name.name;
-	ws = wakeup_source_register(NULL, name);
-=======
 	take_dentry_name_snapshot(&n, epi->ffd.file->f_path.dentry);
 	ws = wakeup_source_register(NULL, n.name.name);
 	release_dentry_name_snapshot(&n);
->>>>>>> 7d2a07b7
 
 	if (!ws)
 		return -ENOMEM;
@@ -1840,9 +1788,6 @@
 	 */
 	eavail = ep_events_available(ep);
 
-<<<<<<< HEAD
-	do {
-=======
 	while (1) {
 		if (eavail) {
 			/*
@@ -1865,7 +1810,6 @@
 		if (signal_pending(current))
 			return -EINTR;
 
->>>>>>> 7d2a07b7
 		/*
 		 * Internally init_wait() uses autoremove_wake_function(),
 		 * thus wait entry is removed from the wait queue on each
@@ -1895,74 +1839,16 @@
 		 * important.
 		 */
 		eavail = ep_events_available(ep);
-<<<<<<< HEAD
-		if (!eavail) {
-			if (signal_pending(current))
-				res = -EINTR;
-			else
-				__add_wait_queue_exclusive(&ep->wq, &wait);
-		}
-		write_unlock_irq(&ep->lock);
-
-		if (!eavail && !res)
-			timed_out = !schedule_hrtimeout_range(to, slack,
-							      HRTIMER_MODE_ABS);
-
-		/*
-		 * We were woken up, thus go and try to harvest some events.
-		 * If timed out and still on the wait queue, recheck eavail
-		 * carefully under lock, below.
-		 */
-		eavail = 1;
-	} while (0);
-=======
 		if (!eavail)
 			__add_wait_queue_exclusive(&ep->wq, &wait);
 
 		write_unlock_irq(&ep->lock);
->>>>>>> 7d2a07b7
 
 		if (!eavail)
 			timed_out = !schedule_hrtimeout_range(to, slack,
 							      HRTIMER_MODE_ABS);
 		__set_current_state(TASK_RUNNING);
 
-<<<<<<< HEAD
-	if (!list_empty_careful(&wait.entry)) {
-		write_lock_irq(&ep->lock);
-		/*
-		 * If the thread timed out and is not on the wait queue, it
-		 * means that the thread was woken up after its timeout expired
-		 * before it could reacquire the lock. Thus, when wait.entry is
-		 * empty, it needs to harvest events.
-		 */
-		if (timed_out)
-			eavail = list_empty(&wait.entry);
-		__remove_wait_queue(&ep->wq, &wait);
-		write_unlock_irq(&ep->lock);
-	}
-
-send_events:
-	if (fatal_signal_pending(current)) {
-		/*
-		 * Always short-circuit for fatal signals to allow
-		 * threads to make a timely exit without the chance of
-		 * finding more events available and fetching
-		 * repeatedly.
-		 */
-		res = -EINTR;
-	}
-	/*
-	 * Try to transfer events to user space. In case we get 0 events and
-	 * there's still timeout left over, we go trying again in search of
-	 * more luck.
-	 */
-	if (!res && eavail &&
-	    !(res = ep_send_events(ep, events, maxevents)) && !timed_out)
-		goto fetch_events;
-
-	return res;
-=======
 		/*
 		 * We were woken up, thus go and try to harvest some events.
 		 * If timed out and still on the wait queue, recheck eavail
@@ -1985,7 +1871,6 @@
 			write_unlock_irq(&ep->lock);
 		}
 	}
->>>>>>> 7d2a07b7
 }
 
 /**
@@ -2030,15 +1915,7 @@
 			 * not already there, and calling reverse_path_check()
 			 * during ep_insert().
 			 */
-<<<<<<< HEAD
-			if (list_empty(&epi->ffd.file->f_tfile_llink)) {
-				if (get_file_rcu(epi->ffd.file))
-					list_add(&epi->ffd.file->f_tfile_llink,
-						 &tfile_check_list);
-			}
-=======
 			list_file(epi->ffd.file);
->>>>>>> 7d2a07b7
 		}
 	}
 	mutex_unlock(&ep->mtx);
@@ -2065,22 +1942,11 @@
 
 static void clear_tfile_check_list(void)
 {
-<<<<<<< HEAD
-	struct file *file;
-
-	/* first clear the tfile_check_list */
-	while (!list_empty(&tfile_check_list)) {
-		file = list_first_entry(&tfile_check_list, struct file,
-					f_tfile_llink);
-		list_del_init(&file->f_tfile_llink);
-		fput(file);
-=======
 	rcu_read_lock();
 	while (tfile_check_list != EP_UNACTIVE_PTR) {
 		struct epitems_head *head = tfile_check_list;
 		tfile_check_list = head->next;
 		unlist_file(head);
->>>>>>> 7d2a07b7
 	}
 	rcu_read_unlock();
 }
@@ -2243,22 +2109,8 @@
 			if (is_file_epoll(tf.file)) {
 				tep = tf.file->private_data;
 				error = -ELOOP;
-<<<<<<< HEAD
-				if (ep_loop_check(ep, tf.file) != 0)
-					goto error_tgt_fput;
-			} else {
-				get_file(tf.file);
-				list_add(&tf.file->f_tfile_llink,
-							&tfile_check_list);
-			}
-			mutex_lock_nested(&ep->mtx, 0);
-			if (is_file_epoll(tf.file)) {
-				tep = tf.file->private_data;
-				mutex_lock_nested(&tep->mtx, 1);
-=======
 				if (ep_loop_check(ep, tep) != 0)
 					goto error_tgt_fput;
->>>>>>> 7d2a07b7
 			}
 			error = epoll_mutex_lock(&ep->mtx, 0, nonblock);
 			if (error)
@@ -2303,10 +2155,7 @@
 error_tgt_fput:
 	if (full_check) {
 		clear_tfile_check_list();
-<<<<<<< HEAD
-=======
 		loop_check_gen++;
->>>>>>> 7d2a07b7
 		mutex_unlock(&epmutex);
 	}
 
@@ -2516,15 +2365,6 @@
 	BUG_ON(max_user_watches < 0);
 
 	/*
-<<<<<<< HEAD
-	 * Initialize the structure used to perform epoll file descriptor
-	 * inclusion loops checks.
-	 */
-	ep_nested_calls_init(&poll_loop_ncalls);
-
-	/*
-=======
->>>>>>> 7d2a07b7
 	 * We can have many thousands of epitems, so prevent this from
 	 * using an extra cache line on 64-bit (and smaller) CPUs
 	 */
