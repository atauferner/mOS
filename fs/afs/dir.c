/* dir.c: AFS filesystem directory handling
 *
 * Copyright (C) 2002 Red Hat, Inc. All Rights Reserved.
 * Written by David Howells (dhowells@redhat.com)
 *
 * This program is free software; you can redistribute it and/or
 * modify it under the terms of the GNU General Public License
 * as published by the Free Software Foundation; either version
 * 2 of the License, or (at your option) any later version.
 */

#include <linux/kernel.h>
#include <linux/module.h>
#include <linux/init.h>
#include <linux/slab.h>
#include <linux/fs.h>
#include <linux/pagemap.h>
#include <linux/ctype.h>
#include <linux/sched.h>
#include "internal.h"

static struct dentry *afs_lookup(struct inode *dir, struct dentry *dentry,
				 struct nameidata *nd);
static int afs_dir_open(struct inode *inode, struct file *file);
static int afs_readdir(struct file *file, void *dirent, filldir_t filldir);
static int afs_d_revalidate(struct dentry *dentry, struct nameidata *nd);
static int afs_d_delete(struct dentry *dentry);
static void afs_d_release(struct dentry *dentry);
static int afs_lookup_filldir(void *_cookie, const char *name, int nlen,
				  loff_t fpos, u64 ino, unsigned dtype);
static int afs_create(struct inode *dir, struct dentry *dentry, int mode,
		      struct nameidata *nd);
static int afs_mkdir(struct inode *dir, struct dentry *dentry, int mode);
static int afs_rmdir(struct inode *dir, struct dentry *dentry);
static int afs_unlink(struct inode *dir, struct dentry *dentry);
static int afs_link(struct dentry *from, struct inode *dir,
		    struct dentry *dentry);
static int afs_symlink(struct inode *dir, struct dentry *dentry,
		       const char *content);
static int afs_rename(struct inode *old_dir, struct dentry *old_dentry,
		      struct inode *new_dir, struct dentry *new_dentry);

const struct file_operations afs_dir_file_operations = {
	.open		= afs_dir_open,
	.release	= afs_release,
	.readdir	= afs_readdir,
	.lock		= afs_lock,
<<<<<<< HEAD
	.fsetattr	= afs_fsetattr,
=======
	.llseek		= generic_file_llseek,
>>>>>>> 18e352e4
};

const struct inode_operations afs_dir_inode_operations = {
	.create		= afs_create,
	.lookup		= afs_lookup,
	.link		= afs_link,
	.unlink		= afs_unlink,
	.symlink	= afs_symlink,
	.mkdir		= afs_mkdir,
	.rmdir		= afs_rmdir,
	.rename		= afs_rename,
	.permission	= afs_permission,
	.getattr	= afs_getattr,
	.setattr	= afs_setattr,
};

static struct dentry_operations afs_fs_dentry_operations = {
	.d_revalidate	= afs_d_revalidate,
	.d_delete	= afs_d_delete,
	.d_release	= afs_d_release,
};

#define AFS_DIR_HASHTBL_SIZE	128
#define AFS_DIR_DIRENT_SIZE	32
#define AFS_DIRENT_PER_BLOCK	64

union afs_dirent {
	struct {
		uint8_t		valid;
		uint8_t		unused[1];
		__be16		hash_next;
		__be32		vnode;
		__be32		unique;
		uint8_t		name[16];
		uint8_t		overflow[4];	/* if any char of the name (inc
						 * NUL) reaches here, consume
						 * the next dirent too */
	} u;
	uint8_t	extended_name[32];
};

/* AFS directory page header (one at the beginning of every 2048-byte chunk) */
struct afs_dir_pagehdr {
	__be16		npages;
	__be16		magic;
#define AFS_DIR_MAGIC htons(1234)
	uint8_t		nentries;
	uint8_t		bitmap[8];
	uint8_t		pad[19];
};

/* directory block layout */
union afs_dir_block {

	struct afs_dir_pagehdr pagehdr;

	struct {
		struct afs_dir_pagehdr	pagehdr;
		uint8_t			alloc_ctrs[128];
		/* dir hash table */
		uint16_t		hashtable[AFS_DIR_HASHTBL_SIZE];
	} hdr;

	union afs_dirent dirents[AFS_DIRENT_PER_BLOCK];
};

/* layout on a linux VM page */
struct afs_dir_page {
	union afs_dir_block blocks[PAGE_SIZE / sizeof(union afs_dir_block)];
};

struct afs_lookup_cookie {
	struct afs_fid	fid;
	const char	*name;
	size_t		nlen;
	int		found;
};

/*
 * check that a directory page is valid
 */
static inline void afs_dir_check_page(struct inode *dir, struct page *page)
{
	struct afs_dir_page *dbuf;
	loff_t latter;
	int tmp, qty;

#if 0
	/* check the page count */
	qty = desc.size / sizeof(dbuf->blocks[0]);
	if (qty == 0)
		goto error;

	if (page->index == 0 && qty != ntohs(dbuf->blocks[0].pagehdr.npages)) {
		printk("kAFS: %s(%lu): wrong number of dir blocks %d!=%hu\n",
		       __func__, dir->i_ino, qty,
		       ntohs(dbuf->blocks[0].pagehdr.npages));
		goto error;
	}
#endif

	/* determine how many magic numbers there should be in this page */
	latter = dir->i_size - page_offset(page);
	if (latter >= PAGE_SIZE)
		qty = PAGE_SIZE;
	else
		qty = latter;
	qty /= sizeof(union afs_dir_block);

	/* check them */
	dbuf = page_address(page);
	for (tmp = 0; tmp < qty; tmp++) {
		if (dbuf->blocks[tmp].pagehdr.magic != AFS_DIR_MAGIC) {
			printk("kAFS: %s(%lu): bad magic %d/%d is %04hx\n",
			       __func__, dir->i_ino, tmp, qty,
			       ntohs(dbuf->blocks[tmp].pagehdr.magic));
			goto error;
		}
	}

	SetPageChecked(page);
	return;

error:
	SetPageChecked(page);
	SetPageError(page);
}

/*
 * discard a page cached in the pagecache
 */
static inline void afs_dir_put_page(struct page *page)
{
	kunmap(page);
	page_cache_release(page);
}

/*
 * get a page into the pagecache
 */
static struct page *afs_dir_get_page(struct inode *dir, unsigned long index,
				     struct key *key)
{
	struct page *page;
	struct file file = {
		.private_data = key,
	};

	_enter("{%lu},%lu", dir->i_ino, index);

	page = read_mapping_page(dir->i_mapping, index, &file);
	if (!IS_ERR(page)) {
		kmap(page);
		if (!PageChecked(page))
			afs_dir_check_page(dir, page);
		if (PageError(page))
			goto fail;
	}
	return page;

fail:
	afs_dir_put_page(page);
	_leave(" = -EIO");
	return ERR_PTR(-EIO);
}

/*
 * open an AFS directory file
 */
static int afs_dir_open(struct inode *inode, struct file *file)
{
	_enter("{%lu}", inode->i_ino);

	BUILD_BUG_ON(sizeof(union afs_dir_block) != 2048);
	BUILD_BUG_ON(sizeof(union afs_dirent) != 32);

	if (test_bit(AFS_VNODE_DELETED, &AFS_FS_I(inode)->flags))
		return -ENOENT;

	return afs_open(inode, file);
}

/*
 * deal with one block in an AFS directory
 */
static int afs_dir_iterate_block(unsigned *fpos,
				 union afs_dir_block *block,
				 unsigned blkoff,
				 void *cookie,
				 filldir_t filldir)
{
	union afs_dirent *dire;
	unsigned offset, next, curr;
	size_t nlen;
	int tmp, ret;

	_enter("%u,%x,%p,,",*fpos,blkoff,block);

	curr = (*fpos - blkoff) / sizeof(union afs_dirent);

	/* walk through the block, an entry at a time */
	for (offset = AFS_DIRENT_PER_BLOCK - block->pagehdr.nentries;
	     offset < AFS_DIRENT_PER_BLOCK;
	     offset = next
	     ) {
		next = offset + 1;

		/* skip entries marked unused in the bitmap */
		if (!(block->pagehdr.bitmap[offset / 8] &
		      (1 << (offset % 8)))) {
			_debug("ENT[%Zu.%u]: unused",
			       blkoff / sizeof(union afs_dir_block), offset);
			if (offset >= curr)
				*fpos = blkoff +
					next * sizeof(union afs_dirent);
			continue;
		}

		/* got a valid entry */
		dire = &block->dirents[offset];
		nlen = strnlen(dire->u.name,
			       sizeof(*block) -
			       offset * sizeof(union afs_dirent));

		_debug("ENT[%Zu.%u]: %s %Zu \"%s\"",
		       blkoff / sizeof(union afs_dir_block), offset,
		       (offset < curr ? "skip" : "fill"),
		       nlen, dire->u.name);

		/* work out where the next possible entry is */
		for (tmp = nlen; tmp > 15; tmp -= sizeof(union afs_dirent)) {
			if (next >= AFS_DIRENT_PER_BLOCK) {
				_debug("ENT[%Zu.%u]:"
				       " %u travelled beyond end dir block"
				       " (len %u/%Zu)",
				       blkoff / sizeof(union afs_dir_block),
				       offset, next, tmp, nlen);
				return -EIO;
			}
			if (!(block->pagehdr.bitmap[next / 8] &
			      (1 << (next % 8)))) {
				_debug("ENT[%Zu.%u]:"
				       " %u unmarked extension (len %u/%Zu)",
				       blkoff / sizeof(union afs_dir_block),
				       offset, next, tmp, nlen);
				return -EIO;
			}

			_debug("ENT[%Zu.%u]: ext %u/%Zu",
			       blkoff / sizeof(union afs_dir_block),
			       next, tmp, nlen);
			next++;
		}

		/* skip if starts before the current position */
		if (offset < curr)
			continue;

		/* found the next entry */
		ret = filldir(cookie,
			      dire->u.name,
			      nlen,
			      blkoff + offset * sizeof(union afs_dirent),
			      ntohl(dire->u.vnode),
			      filldir == afs_lookup_filldir ?
			      ntohl(dire->u.unique) : DT_UNKNOWN);
		if (ret < 0) {
			_leave(" = 0 [full]");
			return 0;
		}

		*fpos = blkoff + next * sizeof(union afs_dirent);
	}

	_leave(" = 1 [more]");
	return 1;
}

/*
 * iterate through the data blob that lists the contents of an AFS directory
 */
static int afs_dir_iterate(struct inode *dir, unsigned *fpos, void *cookie,
			   filldir_t filldir, struct key *key)
{
	union afs_dir_block *dblock;
	struct afs_dir_page *dbuf;
	struct page *page;
	unsigned blkoff, limit;
	int ret;

	_enter("{%lu},%u,,", dir->i_ino, *fpos);

	if (test_bit(AFS_VNODE_DELETED, &AFS_FS_I(dir)->flags)) {
		_leave(" = -ESTALE");
		return -ESTALE;
	}

	/* round the file position up to the next entry boundary */
	*fpos += sizeof(union afs_dirent) - 1;
	*fpos &= ~(sizeof(union afs_dirent) - 1);

	/* walk through the blocks in sequence */
	ret = 0;
	while (*fpos < dir->i_size) {
		blkoff = *fpos & ~(sizeof(union afs_dir_block) - 1);

		/* fetch the appropriate page from the directory */
		page = afs_dir_get_page(dir, blkoff / PAGE_SIZE, key);
		if (IS_ERR(page)) {
			ret = PTR_ERR(page);
			break;
		}

		limit = blkoff & ~(PAGE_SIZE - 1);

		dbuf = page_address(page);

		/* deal with the individual blocks stashed on this page */
		do {
			dblock = &dbuf->blocks[(blkoff % PAGE_SIZE) /
					       sizeof(union afs_dir_block)];
			ret = afs_dir_iterate_block(fpos, dblock, blkoff,
						    cookie, filldir);
			if (ret != 1) {
				afs_dir_put_page(page);
				goto out;
			}

			blkoff += sizeof(union afs_dir_block);

		} while (*fpos < dir->i_size && blkoff < limit);

		afs_dir_put_page(page);
		ret = 0;
	}

out:
	_leave(" = %d", ret);
	return ret;
}

/*
 * read an AFS directory
 */
static int afs_readdir(struct file *file, void *cookie, filldir_t filldir)
{
	unsigned fpos;
	int ret;

	_enter("{%Ld,{%lu}}",
	       file->f_pos, file->f_path.dentry->d_inode->i_ino);

	ASSERT(file->private_data != NULL);

	fpos = file->f_pos;
	ret = afs_dir_iterate(file->f_path.dentry->d_inode, &fpos,
			      cookie, filldir, file->private_data);
	file->f_pos = fpos;

	_leave(" = %d", ret);
	return ret;
}

/*
 * search the directory for a name
 * - if afs_dir_iterate_block() spots this function, it'll pass the FID
 *   uniquifier through dtype
 */
static int afs_lookup_filldir(void *_cookie, const char *name, int nlen,
			      loff_t fpos, u64 ino, unsigned dtype)
{
	struct afs_lookup_cookie *cookie = _cookie;

	_enter("{%s,%Zu},%s,%u,,%llu,%u",
	       cookie->name, cookie->nlen, name, nlen,
	       (unsigned long long) ino, dtype);

	/* insanity checks first */
	BUILD_BUG_ON(sizeof(union afs_dir_block) != 2048);
	BUILD_BUG_ON(sizeof(union afs_dirent) != 32);

	if (cookie->nlen != nlen || memcmp(cookie->name, name, nlen) != 0) {
		_leave(" = 0 [no]");
		return 0;
	}

	cookie->fid.vnode = ino;
	cookie->fid.unique = dtype;
	cookie->found = 1;

	_leave(" = -1 [found]");
	return -1;
}

/*
 * do a lookup in a directory
 * - just returns the FID the dentry name maps to if found
 */
static int afs_do_lookup(struct inode *dir, struct dentry *dentry,
			 struct afs_fid *fid, struct key *key)
{
	struct afs_lookup_cookie cookie;
	struct afs_super_info *as;
	unsigned fpos;
	int ret;

	_enter("{%lu},%p{%s},", dir->i_ino, dentry, dentry->d_name.name);

	as = dir->i_sb->s_fs_info;

	/* search the directory */
	cookie.name	= dentry->d_name.name;
	cookie.nlen	= dentry->d_name.len;
	cookie.fid.vid	= as->volume->vid;
	cookie.found	= 0;

	fpos = 0;
	ret = afs_dir_iterate(dir, &fpos, &cookie, afs_lookup_filldir,
			      key);
	if (ret < 0) {
		_leave(" = %d [iter]", ret);
		return ret;
	}

	ret = -ENOENT;
	if (!cookie.found) {
		_leave(" = -ENOENT [not found]");
		return -ENOENT;
	}

	*fid = cookie.fid;
	_leave(" = 0 { vn=%u u=%u }", fid->vnode, fid->unique);
	return 0;
}

/*
 * look up an entry in a directory
 */
static struct dentry *afs_lookup(struct inode *dir, struct dentry *dentry,
				 struct nameidata *nd)
{
	struct afs_vnode *vnode;
	struct afs_fid fid;
	struct inode *inode;
	struct key *key;
	int ret;

	vnode = AFS_FS_I(dir);

	_enter("{%x:%u},%p{%s},",
	       vnode->fid.vid, vnode->fid.vnode, dentry, dentry->d_name.name);

	ASSERTCMP(dentry->d_inode, ==, NULL);

	if (dentry->d_name.len >= AFSNAMEMAX) {
		_leave(" = -ENAMETOOLONG");
		return ERR_PTR(-ENAMETOOLONG);
	}

	if (test_bit(AFS_VNODE_DELETED, &vnode->flags)) {
		_leave(" = -ESTALE");
		return ERR_PTR(-ESTALE);
	}

	key = afs_request_key(vnode->volume->cell);
	if (IS_ERR(key)) {
		_leave(" = %ld [key]", PTR_ERR(key));
		return ERR_CAST(key);
	}

	ret = afs_validate(vnode, key);
	if (ret < 0) {
		key_put(key);
		_leave(" = %d [val]", ret);
		return ERR_PTR(ret);
	}

	ret = afs_do_lookup(dir, dentry, &fid, key);
	if (ret < 0) {
		key_put(key);
		if (ret == -ENOENT) {
			d_add(dentry, NULL);
			_leave(" = NULL [negative]");
			return NULL;
		}
		_leave(" = %d [do]", ret);
		return ERR_PTR(ret);
	}
	dentry->d_fsdata = (void *)(unsigned long) vnode->status.data_version;

	/* instantiate the dentry */
	inode = afs_iget(dir->i_sb, key, &fid, NULL, NULL);
	key_put(key);
	if (IS_ERR(inode)) {
		_leave(" = %ld", PTR_ERR(inode));
		return ERR_CAST(inode);
	}

	dentry->d_op = &afs_fs_dentry_operations;

	d_add(dentry, inode);
	_leave(" = 0 { vn=%u u=%u } -> { ino=%lu v=%llu }",
	       fid.vnode,
	       fid.unique,
	       dentry->d_inode->i_ino,
	       (unsigned long long)dentry->d_inode->i_version);

	return NULL;
}

/*
 * check that a dentry lookup hit has found a valid entry
 * - NOTE! the hit can be a negative hit too, so we can't assume we have an
 *   inode
 */
static int afs_d_revalidate(struct dentry *dentry, struct nameidata *nd)
{
	struct afs_vnode *vnode, *dir;
	struct afs_fid fid;
	struct dentry *parent;
	struct key *key;
	void *dir_version;
	int ret;

	vnode = AFS_FS_I(dentry->d_inode);

	if (dentry->d_inode)
		_enter("{v={%x:%u} n=%s fl=%lx},",
		       vnode->fid.vid, vnode->fid.vnode, dentry->d_name.name,
		       vnode->flags);
	else
		_enter("{neg n=%s}", dentry->d_name.name);

	key = afs_request_key(AFS_FS_S(dentry->d_sb)->volume->cell);
	if (IS_ERR(key))
		key = NULL;

	/* lock down the parent dentry so we can peer at it */
	parent = dget_parent(dentry);
	if (!parent->d_inode)
		goto out_bad;

	dir = AFS_FS_I(parent->d_inode);

	/* validate the parent directory */
	if (test_bit(AFS_VNODE_MODIFIED, &dir->flags))
		afs_validate(dir, key);

	if (test_bit(AFS_VNODE_DELETED, &dir->flags)) {
		_debug("%s: parent dir deleted", dentry->d_name.name);
		goto out_bad;
	}

	dir_version = (void *) (unsigned long) dir->status.data_version;
	if (dentry->d_fsdata == dir_version)
		goto out_valid; /* the dir contents are unchanged */

	_debug("dir modified");

	/* search the directory for this vnode */
	ret = afs_do_lookup(&dir->vfs_inode, dentry, &fid, key);
	switch (ret) {
	case 0:
		/* the filename maps to something */
		if (!dentry->d_inode)
			goto out_bad;
		if (is_bad_inode(dentry->d_inode)) {
			printk("kAFS: afs_d_revalidate: %s/%s has bad inode\n",
			       parent->d_name.name, dentry->d_name.name);
			goto out_bad;
		}

		/* if the vnode ID has changed, then the dirent points to a
		 * different file */
		if (fid.vnode != vnode->fid.vnode) {
			_debug("%s: dirent changed [%u != %u]",
			       dentry->d_name.name, fid.vnode,
			       vnode->fid.vnode);
			goto not_found;
		}

		/* if the vnode ID uniqifier has changed, then the file has
		 * been deleted and replaced, and the original vnode ID has
		 * been reused */
		if (fid.unique != vnode->fid.unique) {
			_debug("%s: file deleted (uq %u -> %u I:%llu)",
			       dentry->d_name.name, fid.unique,
			       vnode->fid.unique,
			       (unsigned long long)dentry->d_inode->i_version);
			spin_lock(&vnode->lock);
			set_bit(AFS_VNODE_DELETED, &vnode->flags);
			spin_unlock(&vnode->lock);
			goto not_found;
		}
		goto out_valid;

	case -ENOENT:
		/* the filename is unknown */
		_debug("%s: dirent not found", dentry->d_name.name);
		if (dentry->d_inode)
			goto not_found;
		goto out_valid;

	default:
		_debug("failed to iterate dir %s: %d",
		       parent->d_name.name, ret);
		goto out_bad;
	}

out_valid:
	dentry->d_fsdata = dir_version;
out_skip:
	dput(parent);
	key_put(key);
	_leave(" = 1 [valid]");
	return 1;

	/* the dirent, if it exists, now points to a different vnode */
not_found:
	spin_lock(&dentry->d_lock);
	dentry->d_flags |= DCACHE_NFSFS_RENAMED;
	spin_unlock(&dentry->d_lock);

out_bad:
	if (dentry->d_inode) {
		/* don't unhash if we have submounts */
		if (have_submounts(dentry))
			goto out_skip;
	}

	_debug("dropping dentry %s/%s",
	       parent->d_name.name, dentry->d_name.name);
	shrink_dcache_parent(dentry);
	d_drop(dentry);
	dput(parent);
	key_put(key);

	_leave(" = 0 [bad]");
	return 0;
}

/*
 * allow the VFS to enquire as to whether a dentry should be unhashed (mustn't
 * sleep)
 * - called from dput() when d_count is going to 0.
 * - return 1 to request dentry be unhashed, 0 otherwise
 */
static int afs_d_delete(struct dentry *dentry)
{
	_enter("%s", dentry->d_name.name);

	if (dentry->d_flags & DCACHE_NFSFS_RENAMED)
		goto zap;

	if (dentry->d_inode &&
	    test_bit(AFS_VNODE_DELETED, &AFS_FS_I(dentry->d_inode)->flags))
			goto zap;

	_leave(" = 0 [keep]");
	return 0;

zap:
	_leave(" = 1 [zap]");
	return 1;
}

/*
 * handle dentry release
 */
static void afs_d_release(struct dentry *dentry)
{
	_enter("%s", dentry->d_name.name);
}

/*
 * create a directory on an AFS filesystem
 */
static int afs_mkdir(struct inode *dir, struct dentry *dentry, int mode)
{
	struct afs_file_status status;
	struct afs_callback cb;
	struct afs_server *server;
	struct afs_vnode *dvnode, *vnode;
	struct afs_fid fid;
	struct inode *inode;
	struct key *key;
	int ret;

	dvnode = AFS_FS_I(dir);

	_enter("{%x:%u},{%s},%o",
	       dvnode->fid.vid, dvnode->fid.vnode, dentry->d_name.name, mode);

	ret = -ENAMETOOLONG;
	if (dentry->d_name.len >= AFSNAMEMAX)
		goto error;

	key = afs_request_key(dvnode->volume->cell);
	if (IS_ERR(key)) {
		ret = PTR_ERR(key);
		goto error;
	}

	mode |= S_IFDIR;
	ret = afs_vnode_create(dvnode, key, dentry->d_name.name,
			       mode, &fid, &status, &cb, &server);
	if (ret < 0)
		goto mkdir_error;

	inode = afs_iget(dir->i_sb, key, &fid, &status, &cb);
	if (IS_ERR(inode)) {
		/* ENOMEM at a really inconvenient time - just abandon the new
		 * directory on the server */
		ret = PTR_ERR(inode);
		goto iget_error;
	}

	/* apply the status report we've got for the new vnode */
	vnode = AFS_FS_I(inode);
	spin_lock(&vnode->lock);
	vnode->update_cnt++;
	spin_unlock(&vnode->lock);
	afs_vnode_finalise_status_update(vnode, server);
	afs_put_server(server);

	d_instantiate(dentry, inode);
	if (d_unhashed(dentry)) {
		_debug("not hashed");
		d_rehash(dentry);
	}
	key_put(key);
	_leave(" = 0");
	return 0;

iget_error:
	afs_put_server(server);
mkdir_error:
	key_put(key);
error:
	d_drop(dentry);
	_leave(" = %d", ret);
	return ret;
}

/*
 * remove a directory from an AFS filesystem
 */
static int afs_rmdir(struct inode *dir, struct dentry *dentry)
{
	struct afs_vnode *dvnode, *vnode;
	struct key *key;
	int ret;

	dvnode = AFS_FS_I(dir);

	_enter("{%x:%u},{%s}",
	       dvnode->fid.vid, dvnode->fid.vnode, dentry->d_name.name);

	ret = -ENAMETOOLONG;
	if (dentry->d_name.len >= AFSNAMEMAX)
		goto error;

	key = afs_request_key(dvnode->volume->cell);
	if (IS_ERR(key)) {
		ret = PTR_ERR(key);
		goto error;
	}

	ret = afs_vnode_remove(dvnode, key, dentry->d_name.name, true);
	if (ret < 0)
		goto rmdir_error;

	if (dentry->d_inode) {
		vnode = AFS_FS_I(dentry->d_inode);
		clear_nlink(&vnode->vfs_inode);
		set_bit(AFS_VNODE_DELETED, &vnode->flags);
		afs_discard_callback_on_delete(vnode);
	}

	key_put(key);
	_leave(" = 0");
	return 0;

rmdir_error:
	key_put(key);
error:
	_leave(" = %d", ret);
	return ret;
}

/*
 * remove a file from an AFS filesystem
 */
static int afs_unlink(struct inode *dir, struct dentry *dentry)
{
	struct afs_vnode *dvnode, *vnode;
	struct key *key;
	int ret;

	dvnode = AFS_FS_I(dir);

	_enter("{%x:%u},{%s}",
	       dvnode->fid.vid, dvnode->fid.vnode, dentry->d_name.name);

	ret = -ENAMETOOLONG;
	if (dentry->d_name.len >= AFSNAMEMAX)
		goto error;

	key = afs_request_key(dvnode->volume->cell);
	if (IS_ERR(key)) {
		ret = PTR_ERR(key);
		goto error;
	}

	if (dentry->d_inode) {
		vnode = AFS_FS_I(dentry->d_inode);

		/* make sure we have a callback promise on the victim */
		ret = afs_validate(vnode, key);
		if (ret < 0)
			goto error;
	}

	ret = afs_vnode_remove(dvnode, key, dentry->d_name.name, false);
	if (ret < 0)
		goto remove_error;

	if (dentry->d_inode) {
		/* if the file wasn't deleted due to excess hard links, the
		 * fileserver will break the callback promise on the file - if
		 * it had one - before it returns to us, and if it was deleted,
		 * it won't
		 *
		 * however, if we didn't have a callback promise outstanding,
		 * or it was outstanding on a different server, then it won't
		 * break it either...
		 */
		vnode = AFS_FS_I(dentry->d_inode);
		if (test_bit(AFS_VNODE_DELETED, &vnode->flags))
			_debug("AFS_VNODE_DELETED");
		if (test_bit(AFS_VNODE_CB_BROKEN, &vnode->flags))
			_debug("AFS_VNODE_CB_BROKEN");
		set_bit(AFS_VNODE_CB_BROKEN, &vnode->flags);
		ret = afs_validate(vnode, key);
		_debug("nlink %d [val %d]", vnode->vfs_inode.i_nlink, ret);
	}

	key_put(key);
	_leave(" = 0");
	return 0;

remove_error:
	key_put(key);
error:
	_leave(" = %d", ret);
	return ret;
}

/*
 * create a regular file on an AFS filesystem
 */
static int afs_create(struct inode *dir, struct dentry *dentry, int mode,
		      struct nameidata *nd)
{
	struct afs_file_status status;
	struct afs_callback cb;
	struct afs_server *server;
	struct afs_vnode *dvnode, *vnode;
	struct afs_fid fid;
	struct inode *inode;
	struct key *key;
	int ret;

	dvnode = AFS_FS_I(dir);

	_enter("{%x:%u},{%s},%o,",
	       dvnode->fid.vid, dvnode->fid.vnode, dentry->d_name.name, mode);

	ret = -ENAMETOOLONG;
	if (dentry->d_name.len >= AFSNAMEMAX)
		goto error;

	key = afs_request_key(dvnode->volume->cell);
	if (IS_ERR(key)) {
		ret = PTR_ERR(key);
		goto error;
	}

	mode |= S_IFREG;
	ret = afs_vnode_create(dvnode, key, dentry->d_name.name,
			       mode, &fid, &status, &cb, &server);
	if (ret < 0)
		goto create_error;

	inode = afs_iget(dir->i_sb, key, &fid, &status, &cb);
	if (IS_ERR(inode)) {
		/* ENOMEM at a really inconvenient time - just abandon the new
		 * directory on the server */
		ret = PTR_ERR(inode);
		goto iget_error;
	}

	/* apply the status report we've got for the new vnode */
	vnode = AFS_FS_I(inode);
	spin_lock(&vnode->lock);
	vnode->update_cnt++;
	spin_unlock(&vnode->lock);
	afs_vnode_finalise_status_update(vnode, server);
	afs_put_server(server);

	d_instantiate(dentry, inode);
	if (d_unhashed(dentry)) {
		_debug("not hashed");
		d_rehash(dentry);
	}
	key_put(key);
	_leave(" = 0");
	return 0;

iget_error:
	afs_put_server(server);
create_error:
	key_put(key);
error:
	d_drop(dentry);
	_leave(" = %d", ret);
	return ret;
}

/*
 * create a hard link between files in an AFS filesystem
 */
static int afs_link(struct dentry *from, struct inode *dir,
		    struct dentry *dentry)
{
	struct afs_vnode *dvnode, *vnode;
	struct key *key;
	int ret;

	vnode = AFS_FS_I(from->d_inode);
	dvnode = AFS_FS_I(dir);

	_enter("{%x:%u},{%x:%u},{%s}",
	       vnode->fid.vid, vnode->fid.vnode,
	       dvnode->fid.vid, dvnode->fid.vnode,
	       dentry->d_name.name);

	ret = -ENAMETOOLONG;
	if (dentry->d_name.len >= AFSNAMEMAX)
		goto error;

	key = afs_request_key(dvnode->volume->cell);
	if (IS_ERR(key)) {
		ret = PTR_ERR(key);
		goto error;
	}

	ret = afs_vnode_link(dvnode, vnode, key, dentry->d_name.name);
	if (ret < 0)
		goto link_error;

	atomic_inc(&vnode->vfs_inode.i_count);
	d_instantiate(dentry, &vnode->vfs_inode);
	key_put(key);
	_leave(" = 0");
	return 0;

link_error:
	key_put(key);
error:
	d_drop(dentry);
	_leave(" = %d", ret);
	return ret;
}

/*
 * create a symlink in an AFS filesystem
 */
static int afs_symlink(struct inode *dir, struct dentry *dentry,
		       const char *content)
{
	struct afs_file_status status;
	struct afs_server *server;
	struct afs_vnode *dvnode, *vnode;
	struct afs_fid fid;
	struct inode *inode;
	struct key *key;
	int ret;

	dvnode = AFS_FS_I(dir);

	_enter("{%x:%u},{%s},%s",
	       dvnode->fid.vid, dvnode->fid.vnode, dentry->d_name.name,
	       content);

	ret = -ENAMETOOLONG;
	if (dentry->d_name.len >= AFSNAMEMAX)
		goto error;

	ret = -EINVAL;
	if (strlen(content) >= AFSPATHMAX)
		goto error;

	key = afs_request_key(dvnode->volume->cell);
	if (IS_ERR(key)) {
		ret = PTR_ERR(key);
		goto error;
	}

	ret = afs_vnode_symlink(dvnode, key, dentry->d_name.name, content,
				&fid, &status, &server);
	if (ret < 0)
		goto create_error;

	inode = afs_iget(dir->i_sb, key, &fid, &status, NULL);
	if (IS_ERR(inode)) {
		/* ENOMEM at a really inconvenient time - just abandon the new
		 * directory on the server */
		ret = PTR_ERR(inode);
		goto iget_error;
	}

	/* apply the status report we've got for the new vnode */
	vnode = AFS_FS_I(inode);
	spin_lock(&vnode->lock);
	vnode->update_cnt++;
	spin_unlock(&vnode->lock);
	afs_vnode_finalise_status_update(vnode, server);
	afs_put_server(server);

	d_instantiate(dentry, inode);
	if (d_unhashed(dentry)) {
		_debug("not hashed");
		d_rehash(dentry);
	}
	key_put(key);
	_leave(" = 0");
	return 0;

iget_error:
	afs_put_server(server);
create_error:
	key_put(key);
error:
	d_drop(dentry);
	_leave(" = %d", ret);
	return ret;
}

/*
 * rename a file in an AFS filesystem and/or move it between directories
 */
static int afs_rename(struct inode *old_dir, struct dentry *old_dentry,
		      struct inode *new_dir, struct dentry *new_dentry)
{
	struct afs_vnode *orig_dvnode, *new_dvnode, *vnode;
	struct key *key;
	int ret;

	vnode = AFS_FS_I(old_dentry->d_inode);
	orig_dvnode = AFS_FS_I(old_dir);
	new_dvnode = AFS_FS_I(new_dir);

	_enter("{%x:%u},{%x:%u},{%x:%u},{%s}",
	       orig_dvnode->fid.vid, orig_dvnode->fid.vnode,
	       vnode->fid.vid, vnode->fid.vnode,
	       new_dvnode->fid.vid, new_dvnode->fid.vnode,
	       new_dentry->d_name.name);

	ret = -ENAMETOOLONG;
	if (new_dentry->d_name.len >= AFSNAMEMAX)
		goto error;

	key = afs_request_key(orig_dvnode->volume->cell);
	if (IS_ERR(key)) {
		ret = PTR_ERR(key);
		goto error;
	}

	ret = afs_vnode_rename(orig_dvnode, new_dvnode, key,
			       old_dentry->d_name.name,
			       new_dentry->d_name.name);
	if (ret < 0)
		goto rename_error;
	key_put(key);
	_leave(" = 0");
	return 0;

rename_error:
	key_put(key);
error:
	d_drop(new_dentry);
	_leave(" = %d", ret);
	return ret;
}<|MERGE_RESOLUTION|>--- conflicted
+++ resolved
@@ -45,11 +45,7 @@
 	.release	= afs_release,
 	.readdir	= afs_readdir,
 	.lock		= afs_lock,
-<<<<<<< HEAD
-	.fsetattr	= afs_fsetattr,
-=======
 	.llseek		= generic_file_llseek,
->>>>>>> 18e352e4
 };
 
 const struct inode_operations afs_dir_inode_operations = {
