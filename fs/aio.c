/*
 *	An async IO implementation for Linux
 *	Written by Benjamin LaHaise <bcrl@kvack.org>
 *
 *	Implements an efficient asynchronous io interface.
 *
 *	Copyright 2000, 2001, 2002 Red Hat, Inc.  All Rights Reserved.
 *
 *	See ../COPYING for licensing terms.
 */
#define pr_fmt(fmt) "%s: " fmt, __func__

#include <linux/kernel.h>
#include <linux/init.h>
#include <linux/errno.h>
#include <linux/time.h>
#include <linux/aio_abi.h>
#include <linux/export.h>
#include <linux/syscalls.h>
#include <linux/backing-dev.h>
#include <linux/uio.h>

#include <linux/sched.h>
#include <linux/fs.h>
#include <linux/file.h>
#include <linux/mm.h>
#include <linux/mman.h>
#include <linux/mmu_context.h>
#include <linux/slab.h>
#include <linux/timer.h>
#include <linux/aio.h>
#include <linux/highmem.h>
#include <linux/workqueue.h>
#include <linux/security.h>
#include <linux/eventfd.h>
#include <linux/blkdev.h>
#include <linux/compat.h>

#include <asm/kmap_types.h>
#include <asm/uaccess.h>

<<<<<<< HEAD
#ifdef CONFIG_EPOLL
#include <linux/poll.h>
#include <linux/anon_inodes.h>
#endif

#if DEBUG > 1
#define dprintk		printk
#else
#define dprintk(x...)	do { ; } while (0)
#endif
=======
#define AIO_RING_MAGIC			0xa10a10a1
#define AIO_RING_COMPAT_FEATURES	1
#define AIO_RING_INCOMPAT_FEATURES	0
struct aio_ring {
	unsigned	id;	/* kernel internal index number */
	unsigned	nr;	/* number of io_events */
	unsigned	head;
	unsigned	tail;

	unsigned	magic;
	unsigned	compat_features;
	unsigned	incompat_features;
	unsigned	header_length;	/* size of aio_ring */


	struct io_event		io_events[0];
}; /* 128 bytes + ring size */

#define AIO_RING_PAGES	8

struct kioctx {
	atomic_t		users;
	atomic_t		dead;

	/* This needs improving */
	unsigned long		user_id;
	struct hlist_node	list;

	/*
	 * This is what userspace passed to io_setup(), it's not used for
	 * anything but counting against the global max_reqs quota.
	 *
	 * The real limit is nr_events - 1, which will be larger (see
	 * aio_setup_ring())
	 */
	unsigned		max_reqs;

	/* Size of ringbuffer, in units of struct io_event */
	unsigned		nr_events;

	unsigned long		mmap_base;
	unsigned long		mmap_size;

	struct page		**ring_pages;
	long			nr_pages;

	struct rcu_head		rcu_head;
	struct work_struct	rcu_work;

	struct {
		atomic_t	reqs_active;
	} ____cacheline_aligned_in_smp;

	struct {
		spinlock_t	ctx_lock;
		struct list_head active_reqs;	/* used for cancellation */
	} ____cacheline_aligned_in_smp;

	struct {
		struct mutex	ring_lock;
		wait_queue_head_t wait;
	} ____cacheline_aligned_in_smp;

	struct {
		unsigned	tail;
		spinlock_t	completion_lock;
	} ____cacheline_aligned_in_smp;

	struct page		*internal_pages[AIO_RING_PAGES];
};
>>>>>>> f722406f

/*------ sysctl variables----*/
static DEFINE_SPINLOCK(aio_nr_lock);
unsigned long aio_nr;		/* current system wide number of aio requests */
unsigned long aio_max_nr = 0x10000; /* system wide maximum number of aio requests */
/*----end sysctl variables---*/

static struct kmem_cache	*kiocb_cachep;
static struct kmem_cache	*kioctx_cachep;

/* aio_setup
 *	Creates the slab caches used by the aio routines, panic on
 *	failure as this is done early during the boot sequence.
 */
static int __init aio_setup(void)
{
	kiocb_cachep = KMEM_CACHE(kiocb, SLAB_HWCACHE_ALIGN|SLAB_PANIC);
	kioctx_cachep = KMEM_CACHE(kioctx,SLAB_HWCACHE_ALIGN|SLAB_PANIC);

	pr_debug("sizeof(struct page) = %zu\n", sizeof(struct page));

	return 0;
}
__initcall(aio_setup);

static void aio_free_ring(struct kioctx *ctx)
{
	long i;

	for (i = 0; i < ctx->nr_pages; i++)
		put_page(ctx->ring_pages[i]);

	if (ctx->mmap_size)
		vm_munmap(ctx->mmap_base, ctx->mmap_size);

	if (ctx->ring_pages && ctx->ring_pages != ctx->internal_pages)
		kfree(ctx->ring_pages);
}

static int aio_setup_ring(struct kioctx *ctx)
{
	struct aio_ring *ring;
	unsigned nr_events = ctx->max_reqs;
	struct mm_struct *mm = current->mm;
	unsigned long size, populate;
	int nr_pages;

	/* Compensate for the ring buffer's head/tail overlap entry */
	nr_events += 2;	/* 1 is required, 2 for good luck */

	size = sizeof(struct aio_ring);
	size += sizeof(struct io_event) * nr_events;
	nr_pages = (size + PAGE_SIZE-1) >> PAGE_SHIFT;

	if (nr_pages < 0)
		return -EINVAL;

	nr_events = (PAGE_SIZE * nr_pages - sizeof(struct aio_ring)) / sizeof(struct io_event);

	ctx->nr_events = 0;
	ctx->ring_pages = ctx->internal_pages;
	if (nr_pages > AIO_RING_PAGES) {
		ctx->ring_pages = kcalloc(nr_pages, sizeof(struct page *),
					  GFP_KERNEL);
		if (!ctx->ring_pages)
			return -ENOMEM;
	}

	ctx->mmap_size = nr_pages * PAGE_SIZE;
	pr_debug("attempting mmap of %lu bytes\n", ctx->mmap_size);
	down_write(&mm->mmap_sem);
	ctx->mmap_base = do_mmap_pgoff(NULL, 0, ctx->mmap_size,
				       PROT_READ|PROT_WRITE,
				       MAP_ANONYMOUS|MAP_PRIVATE, 0, &populate);
	if (IS_ERR((void *)ctx->mmap_base)) {
		up_write(&mm->mmap_sem);
		ctx->mmap_size = 0;
		aio_free_ring(ctx);
		return -EAGAIN;
	}

	pr_debug("mmap address: 0x%08lx\n", ctx->mmap_base);
	ctx->nr_pages = get_user_pages(current, mm, ctx->mmap_base, nr_pages,
				       1, 0, ctx->ring_pages, NULL);
	up_write(&mm->mmap_sem);

	if (unlikely(ctx->nr_pages != nr_pages)) {
		aio_free_ring(ctx);
		return -EAGAIN;
	}
	if (populate)
		mm_populate(ctx->mmap_base, populate);

	ctx->user_id = ctx->mmap_base;
	ctx->nr_events = nr_events; /* trusted copy */

	ring = kmap_atomic(ctx->ring_pages[0]);
	ring->nr = nr_events;	/* user copy */
	ring->id = ctx->user_id;
	ring->head = ring->tail = 0;
	ring->magic = AIO_RING_MAGIC;
	ring->compat_features = AIO_RING_COMPAT_FEATURES;
	ring->incompat_features = AIO_RING_INCOMPAT_FEATURES;
	ring->header_length = sizeof(struct aio_ring);
	kunmap_atomic(ring);
	flush_dcache_page(ctx->ring_pages[0]);

	return 0;
}

#define AIO_EVENTS_PER_PAGE	(PAGE_SIZE / sizeof(struct io_event))
#define AIO_EVENTS_FIRST_PAGE	((PAGE_SIZE - sizeof(struct aio_ring)) / sizeof(struct io_event))
#define AIO_EVENTS_OFFSET	(AIO_EVENTS_PER_PAGE - AIO_EVENTS_FIRST_PAGE)

void kiocb_set_cancel_fn(struct kiocb *req, kiocb_cancel_fn *cancel)
{
	struct kioctx *ctx = req->ki_ctx;
	unsigned long flags;

	spin_lock_irqsave(&ctx->ctx_lock, flags);

	if (!req->ki_list.next)
		list_add(&req->ki_list, &ctx->active_reqs);

	req->ki_cancel = cancel;

	spin_unlock_irqrestore(&ctx->ctx_lock, flags);
}
EXPORT_SYMBOL(kiocb_set_cancel_fn);

static int kiocb_cancel(struct kioctx *ctx, struct kiocb *kiocb,
			struct io_event *res)
{
	kiocb_cancel_fn *old, *cancel;
	int ret = -EINVAL;

	/*
	 * Don't want to set kiocb->ki_cancel = KIOCB_CANCELLED unless it
	 * actually has a cancel function, hence the cmpxchg()
	 */

	cancel = ACCESS_ONCE(kiocb->ki_cancel);
	do {
		if (!cancel || cancel == KIOCB_CANCELLED)
			return ret;

		old = cancel;
		cancel = cmpxchg(&kiocb->ki_cancel, old, KIOCB_CANCELLED);
	} while (cancel != old);

	atomic_inc(&kiocb->ki_users);
	spin_unlock_irq(&ctx->ctx_lock);

	memset(res, 0, sizeof(*res));
	res->obj = (u64)(unsigned long)kiocb->ki_obj.user;
	res->data = kiocb->ki_user_data;
	ret = cancel(kiocb, res);

	spin_lock_irq(&ctx->ctx_lock);

	return ret;
}

static void free_ioctx_rcu(struct rcu_head *head)
{
	struct kioctx *ctx = container_of(head, struct kioctx, rcu_head);
	kmem_cache_free(kioctx_cachep, ctx);
}

/*
 * When this function runs, the kioctx has been removed from the "hash table"
 * and ctx->users has dropped to 0, so we know no more kiocbs can be submitted -
 * now it's safe to cancel any that need to be.
 */
static void free_ioctx(struct kioctx *ctx)
{
	struct aio_ring *ring;
	struct io_event res;
	struct kiocb *req;
	unsigned head, avail;

	spin_lock_irq(&ctx->ctx_lock);

	while (!list_empty(&ctx->active_reqs)) {
		req = list_first_entry(&ctx->active_reqs,
				       struct kiocb, ki_list);

		list_del_init(&req->ki_list);
		kiocb_cancel(ctx, req, &res);
	}

	spin_unlock_irq(&ctx->ctx_lock);

	ring = kmap_atomic(ctx->ring_pages[0]);
	head = ring->head;
	kunmap_atomic(ring);

	while (atomic_read(&ctx->reqs_active) > 0) {
		wait_event(ctx->wait, head != ctx->tail);

		avail = (head <= ctx->tail ? ctx->tail : ctx->nr_events) - head;

		atomic_sub(avail, &ctx->reqs_active);
		head += avail;
		head %= ctx->nr_events;
	}

	WARN_ON(atomic_read(&ctx->reqs_active) < 0);

	aio_free_ring(ctx);

	spin_lock(&aio_nr_lock);
	BUG_ON(aio_nr - ctx->max_reqs > aio_nr);
	aio_nr -= ctx->max_reqs;
	spin_unlock(&aio_nr_lock);

	pr_debug("freeing %p\n", ctx);

	/*
	 * Here the call_rcu() is between the wait_event() for reqs_active to
	 * hit 0, and freeing the ioctx.
	 *
	 * aio_complete() decrements reqs_active, but it has to touch the ioctx
	 * after to issue a wakeup so we use rcu.
	 */
	call_rcu(&ctx->rcu_head, free_ioctx_rcu);
}

static void put_ioctx(struct kioctx *ctx)
{
	if (unlikely(atomic_dec_and_test(&ctx->users)))
		free_ioctx(ctx);
}

/* ioctx_alloc
 *	Allocates and initializes an ioctx.  Returns an ERR_PTR if it failed.
 */
static struct kioctx *ioctx_alloc(unsigned nr_events)
{
	struct mm_struct *mm = current->mm;
	struct kioctx *ctx;
	int err = -ENOMEM;

	/* Prevent overflows */
	if ((nr_events > (0x10000000U / sizeof(struct io_event))) ||
	    (nr_events > (0x10000000U / sizeof(struct kiocb)))) {
		pr_debug("ENOMEM: nr_events too high\n");
		return ERR_PTR(-EINVAL);
	}

	if (!nr_events || (unsigned long)nr_events > aio_max_nr)
		return ERR_PTR(-EAGAIN);

	ctx = kmem_cache_zalloc(kioctx_cachep, GFP_KERNEL);
	if (!ctx)
		return ERR_PTR(-ENOMEM);

	ctx->max_reqs = nr_events;

	atomic_set(&ctx->users, 2);
	atomic_set(&ctx->dead, 0);
	spin_lock_init(&ctx->ctx_lock);
	spin_lock_init(&ctx->completion_lock);
	mutex_init(&ctx->ring_lock);
	init_waitqueue_head(&ctx->wait);

	INIT_LIST_HEAD(&ctx->active_reqs);

	if (aio_setup_ring(ctx) < 0)
		goto out_freectx;

	/* limit the number of system wide aios */
	spin_lock(&aio_nr_lock);
	if (aio_nr + nr_events > aio_max_nr ||
	    aio_nr + nr_events < aio_nr) {
		spin_unlock(&aio_nr_lock);
		goto out_cleanup;
	}
	aio_nr += ctx->max_reqs;
	spin_unlock(&aio_nr_lock);

	/* now link into global list. */
	spin_lock(&mm->ioctx_lock);
	hlist_add_head_rcu(&ctx->list, &mm->ioctx_list);
	spin_unlock(&mm->ioctx_lock);

	pr_debug("allocated ioctx %p[%ld]: mm=%p mask=0x%x\n",
		 ctx, ctx->user_id, mm, ctx->nr_events);
	return ctx;

out_cleanup:
	err = -EAGAIN;
	aio_free_ring(ctx);
out_freectx:
	kmem_cache_free(kioctx_cachep, ctx);
	pr_debug("error allocating ioctx %d\n", err);
	return ERR_PTR(err);
}

static void kill_ioctx_work(struct work_struct *work)
{
	struct kioctx *ctx = container_of(work, struct kioctx, rcu_work);

	wake_up_all(&ctx->wait);
	put_ioctx(ctx);
}

static void kill_ioctx_rcu(struct rcu_head *head)
{
	struct kioctx *ctx = container_of(head, struct kioctx, rcu_head);

	INIT_WORK(&ctx->rcu_work, kill_ioctx_work);
	schedule_work(&ctx->rcu_work);
}

/* kill_ioctx
 *	Cancels all outstanding aio requests on an aio context.  Used
 *	when the processes owning a context have all exited to encourage
 *	the rapid destruction of the kioctx.
 */
static void kill_ioctx(struct kioctx *ctx)
{
	if (!atomic_xchg(&ctx->dead, 1)) {
		hlist_del_rcu(&ctx->list);
		/* Between hlist_del_rcu() and dropping the initial ref */
		synchronize_rcu();

		/*
		 * We can't punt to workqueue here because put_ioctx() ->
		 * free_ioctx() will unmap the ringbuffer, and that has to be
		 * done in the original process's context. kill_ioctx_rcu/work()
		 * exist for exit_aio(), as in that path free_ioctx() won't do
		 * the unmap.
		 */
		kill_ioctx_work(&ctx->rcu_work);
	}
}

/* wait_on_sync_kiocb:
 *	Waits on the given sync kiocb to complete.
 */
ssize_t wait_on_sync_kiocb(struct kiocb *iocb)
{
	while (atomic_read(&iocb->ki_users)) {
		set_current_state(TASK_UNINTERRUPTIBLE);
		if (!atomic_read(&iocb->ki_users))
			break;
		io_schedule();
	}
	__set_current_state(TASK_RUNNING);
	return iocb->ki_user_data;
}
EXPORT_SYMBOL(wait_on_sync_kiocb);

/*
 * exit_aio: called when the last user of mm goes away.  At this point, there is
 * no way for any new requests to be submited or any of the io_* syscalls to be
 * called on the context.
 *
 * There may be outstanding kiocbs, but free_ioctx() will explicitly wait on
 * them.
 */
void exit_aio(struct mm_struct *mm)
{
	struct kioctx *ctx;
	struct hlist_node *n;

	hlist_for_each_entry_safe(ctx, n, &mm->ioctx_list, list) {
		if (1 != atomic_read(&ctx->users))
			printk(KERN_DEBUG
				"exit_aio:ioctx still alive: %d %d %d\n",
				atomic_read(&ctx->users),
				atomic_read(&ctx->dead),
				atomic_read(&ctx->reqs_active));
		/*
		 * We don't need to bother with munmap() here -
		 * exit_mmap(mm) is coming and it'll unmap everything.
		 * Since aio_free_ring() uses non-zero ->mmap_size
		 * as indicator that it needs to unmap the area,
		 * just set it to 0; aio_free_ring() is the only
		 * place that uses ->mmap_size, so it's safe.
		 */
		ctx->mmap_size = 0;

		if (!atomic_xchg(&ctx->dead, 1)) {
			hlist_del_rcu(&ctx->list);
			call_rcu(&ctx->rcu_head, kill_ioctx_rcu);
		}
	}
}

/* aio_get_req
 *	Allocate a slot for an aio request.  Increments the ki_users count
 * of the kioctx so that the kioctx stays around until all requests are
 * complete.  Returns NULL if no requests are free.
 *
 * Returns with kiocb->ki_users set to 2.  The io submit code path holds
 * an extra reference while submitting the i/o.
 * This prevents races between the aio code path referencing the
 * req (after submitting it) and aio_complete() freeing the req.
 */
static inline struct kiocb *aio_get_req(struct kioctx *ctx)
{
	struct kiocb *req;

	if (atomic_read(&ctx->reqs_active) >= ctx->nr_events)
		return NULL;

	if (atomic_inc_return(&ctx->reqs_active) > ctx->nr_events - 1)
		goto out_put;

	req = kmem_cache_alloc(kiocb_cachep, GFP_KERNEL|__GFP_ZERO);
	if (unlikely(!req))
		goto out_put;

	atomic_set(&req->ki_users, 2);
	req->ki_ctx = ctx;

	return req;
out_put:
	atomic_dec(&ctx->reqs_active);
	return NULL;
}

static void kiocb_free(struct kiocb *req)
{
	if (req->ki_filp)
		fput(req->ki_filp);
	if (req->ki_eventfd != NULL)
		eventfd_ctx_put(req->ki_eventfd);
	if (req->ki_dtor)
		req->ki_dtor(req);
	if (req->ki_iovec != &req->ki_inline_vec)
		kfree(req->ki_iovec);
	kmem_cache_free(kiocb_cachep, req);
}

void aio_put_req(struct kiocb *req)
{
	if (atomic_dec_and_test(&req->ki_users))
		kiocb_free(req);
}
EXPORT_SYMBOL(aio_put_req);

static struct kioctx *lookup_ioctx(unsigned long ctx_id)
{
	struct mm_struct *mm = current->mm;
	struct kioctx *ctx, *ret = NULL;

	rcu_read_lock();

	hlist_for_each_entry_rcu(ctx, &mm->ioctx_list, list) {
		if (ctx->user_id == ctx_id) {
			atomic_inc(&ctx->users);
			ret = ctx;
			break;
		}
	}

	rcu_read_unlock();
	return ret;
}

/* aio_complete
 *	Called when the io request on the given iocb is complete.
 */
void aio_complete(struct kiocb *iocb, long res, long res2)
{
	struct kioctx	*ctx = iocb->ki_ctx;
	struct aio_ring	*ring;
	struct io_event	*ev_page, *event;
	unsigned long	flags;
	unsigned tail, pos;

	/*
	 * Special case handling for sync iocbs:
	 *  - events go directly into the iocb for fast handling
	 *  - the sync task with the iocb in its stack holds the single iocb
	 *    ref, no other paths have a way to get another ref
	 *  - the sync task helpfully left a reference to itself in the iocb
	 */
	if (is_sync_kiocb(iocb)) {
		BUG_ON(atomic_read(&iocb->ki_users) != 1);
		iocb->ki_user_data = res;
		atomic_set(&iocb->ki_users, 0);
		wake_up_process(iocb->ki_obj.tsk);
		return;
	}

	/*
	 * Take rcu_read_lock() in case the kioctx is being destroyed, as we
	 * need to issue a wakeup after decrementing reqs_active.
	 */
	rcu_read_lock();

	if (iocb->ki_list.next) {
		unsigned long flags;

		spin_lock_irqsave(&ctx->ctx_lock, flags);
		list_del(&iocb->ki_list);
		spin_unlock_irqrestore(&ctx->ctx_lock, flags);
	}

	/*
	 * cancelled requests don't get events, userland was given one
	 * when the event got cancelled.
	 */
	if (unlikely(xchg(&iocb->ki_cancel,
			  KIOCB_CANCELLED) == KIOCB_CANCELLED)) {
		atomic_dec(&ctx->reqs_active);
		/* Still need the wake_up in case free_ioctx is waiting */
		goto put_rq;
	}

	/*
	 * Add a completion event to the ring buffer. Must be done holding
	 * ctx->ctx_lock to prevent other code from messing with the tail
	 * pointer since we might be called from irq context.
	 */
	spin_lock_irqsave(&ctx->completion_lock, flags);

	tail = ctx->tail;
	pos = tail + AIO_EVENTS_OFFSET;

	if (++tail >= ctx->nr_events)
		tail = 0;

	ev_page = kmap_atomic(ctx->ring_pages[pos / AIO_EVENTS_PER_PAGE]);
	event = ev_page + pos % AIO_EVENTS_PER_PAGE;

	event->obj = (u64)(unsigned long)iocb->ki_obj.user;
	event->data = iocb->ki_user_data;
	event->res = res;
	event->res2 = res2;

	kunmap_atomic(ev_page);
	flush_dcache_page(ctx->ring_pages[pos / AIO_EVENTS_PER_PAGE]);

	pr_debug("%p[%u]: %p: %p %Lx %lx %lx\n",
		 ctx, tail, iocb, iocb->ki_obj.user, iocb->ki_user_data,
		 res, res2);

	/* after flagging the request as done, we
	 * must never even look at it again
	 */
	smp_wmb();	/* make event visible before updating tail */

	ctx->tail = tail;

	ring = kmap_atomic(ctx->ring_pages[0]);
	ring->tail = tail;
	kunmap_atomic(ring);
	flush_dcache_page(ctx->ring_pages[0]);

	spin_unlock_irqrestore(&ctx->completion_lock, flags);

	pr_debug("added to ring %p at [%u]\n", iocb, tail);

	/*
	 * Check if the user asked us to deliver the result through an
	 * eventfd. The eventfd_signal() function is safe to be called
	 * from IRQ context.
	 */
	if (iocb->ki_eventfd != NULL)
		eventfd_signal(iocb->ki_eventfd, 1);

put_rq:
	/* everything turned out well, dispose of the aiocb. */
	aio_put_req(iocb);

	/*
	 * We have to order our ring_info tail store above and test
	 * of the wait list below outside the wait lock.  This is
	 * like in wake_up_bit() where clearing a bit has to be
	 * ordered with the unlocked test.
	 */
	smp_mb();

	if (waitqueue_active(&ctx->wait))
		wake_up(&ctx->wait);

<<<<<<< HEAD
#ifdef CONFIG_EPOLL
	if (ctx->file && waitqueue_active(&ctx->poll_wait))
		wake_up(&ctx->poll_wait);
#endif

	spin_unlock_irqrestore(&ctx->ctx_lock, flags);
	return ret;
}
EXPORT_SYMBOL(aio_complete);

/* aio_read_evt
 *	Pull an event off of the ioctx's event ring.  Returns the number of 
 *	events fetched (0 or 1 ;-)
 *	If ent parameter is 0, just returns the number of events that would
 *	be fetched.
 *	FIXME: make this use cmpxchg.
 *	TODO: make the ringbuffer user mmap()able (requires FIXME).
=======
	rcu_read_unlock();
}
EXPORT_SYMBOL(aio_complete);

/* aio_read_events
 *	Pull an event off of the ioctx's event ring.  Returns the number of
 *	events fetched
>>>>>>> f722406f
 */
static long aio_read_events_ring(struct kioctx *ctx,
				 struct io_event __user *event, long nr)
{
	struct aio_ring *ring;
	unsigned head, pos;
	long ret = 0;
	int copy_ret;

<<<<<<< HEAD
	spin_lock(&info->ring_lock);

	head = ring->head % info->nr;
	if (head != ring->tail) {
		if (ent) { /* event requested */
			struct io_event *evp = aio_ring_event(info, head);
			*ent = *evp;
			head = (head + 1) % info->nr;
			/* finish reading the event before updatng the head */
			smp_mb();
			ring->head = head;
			ret = 1;
			put_aio_ring_event(evp);
		} else /* only need to know availability */
			ret = 1;
	}
	spin_unlock(&info->ring_lock);
=======
	mutex_lock(&ctx->ring_lock);
>>>>>>> f722406f

	ring = kmap_atomic(ctx->ring_pages[0]);
	head = ring->head;
	kunmap_atomic(ring);

	pr_debug("h%u t%u m%u\n", head, ctx->tail, ctx->nr_events);

	if (head == ctx->tail)
		goto out;

	while (ret < nr) {
		long avail;
		struct io_event *ev;
		struct page *page;

		avail = (head <= ctx->tail ? ctx->tail : ctx->nr_events) - head;
		if (head == ctx->tail)
			break;

		avail = min(avail, nr - ret);
		avail = min_t(long, avail, AIO_EVENTS_PER_PAGE -
			    ((head + AIO_EVENTS_OFFSET) % AIO_EVENTS_PER_PAGE));

		pos = head + AIO_EVENTS_OFFSET;
		page = ctx->ring_pages[pos / AIO_EVENTS_PER_PAGE];
		pos %= AIO_EVENTS_PER_PAGE;

		ev = kmap(page);
		copy_ret = copy_to_user(event + ret, ev + pos,
					sizeof(*ev) * avail);
		kunmap(page);

		if (unlikely(copy_ret)) {
			ret = -EFAULT;
			goto out;
		}

		ret += avail;
		head += avail;
		head %= ctx->nr_events;
	}

	ring = kmap_atomic(ctx->ring_pages[0]);
	ring->head = head;
	kunmap_atomic(ring);
	flush_dcache_page(ctx->ring_pages[0]);

	pr_debug("%li  h%u t%u\n", ret, head, ctx->tail);

	atomic_sub(ret, &ctx->reqs_active);
out:
	mutex_unlock(&ctx->ring_lock);

	return ret;
}

static bool aio_read_events(struct kioctx *ctx, long min_nr, long nr,
			    struct io_event __user *event, long *i)
{
	long ret = aio_read_events_ring(ctx, event + *i, nr - *i);

	if (ret > 0)
		*i += ret;

	if (unlikely(atomic_read(&ctx->dead)))
		ret = -EINVAL;

	if (!*i)
		*i = ret;

	return ret < 0 || *i >= min_nr;
}

static long read_events(struct kioctx *ctx, long min_nr, long nr,
			struct io_event __user *event,
			struct timespec __user *timeout)
{
	ktime_t until = { .tv64 = KTIME_MAX };
	long ret = 0;

	if (timeout) {
		struct timespec	ts;

		if (unlikely(copy_from_user(&ts, timeout, sizeof(ts))))
			return -EFAULT;

		until = timespec_to_ktime(ts);
	}

#ifdef CONFIG_EPOLL
	/* forget the poll file, but it's up to the user to close it */
	if (ioctx->file) {
		fput(ioctx->file);
		ioctx->file->private_data = 0;
		ioctx->file = 0;
	}
#endif

	/*
	 * Note that aio_read_events() is being called as the conditional - i.e.
	 * we're calling it after prepare_to_wait() has set task state to
	 * TASK_INTERRUPTIBLE.
	 *
	 * But aio_read_events() can block, and if it blocks it's going to flip
	 * the task state back to TASK_RUNNING.
	 *
	 * This should be ok, provided it doesn't flip the state back to
	 * TASK_RUNNING and return 0 too much - that causes us to spin. That
	 * will only happen if the mutex_lock() call blocks, and we then find
	 * the ringbuffer empty. So in practice we should be ok, but it's
	 * something to be aware of when touching this code.
	 */
	wait_event_interruptible_hrtimeout(ctx->wait,
			aio_read_events(ctx, min_nr, nr, event, &ret), until);

	if (!ret && signal_pending(current))
		ret = -EINTR;

	return ret;
}

#ifdef CONFIG_EPOLL

static int aio_queue_fd_close(struct inode *inode, struct file *file)
{
	struct kioctx *ioctx = file->private_data;
	if (ioctx) {
		file->private_data = 0;
		spin_lock_irq(&ioctx->ctx_lock);
		ioctx->file = 0;
		spin_unlock_irq(&ioctx->ctx_lock);
		fput(file);
	}
	return 0;
}

static unsigned int aio_queue_fd_poll(struct file *file, poll_table *wait)
{	unsigned int pollflags = 0;
	struct kioctx *ioctx = file->private_data;

	if (ioctx) {

		spin_lock_irq(&ioctx->ctx_lock);
		/* Insert inside our poll wait queue */
		poll_wait(file, &ioctx->poll_wait, wait);

		/* Check our condition */
		if (aio_read_evt(ioctx, 0))
			pollflags = POLLIN | POLLRDNORM;
		spin_unlock_irq(&ioctx->ctx_lock);
	}

	return pollflags;
}

static const struct file_operations aioq_fops = {
	.release	= aio_queue_fd_close,
	.poll		= aio_queue_fd_poll
};

/* make_aio_fd:
 *  Create a file descriptor that can be used to poll the event queue.
 *  Based on the excellent epoll code.
 */

static int make_aio_fd(struct kioctx *ioctx)
{
	int fd;
	struct file *file;

	fd = anon_inode_getfd("[aioq]", &aioq_fops, ioctx, 0);
	if (fd < 0)
		return fd;

	/* associate the file with the IO context */
	file = fget(fd);
	if (!file)
		return -EBADF;
	file->private_data = ioctx;
	ioctx->file = file;
	init_waitqueue_head(&ioctx->poll_wait);
	return fd;
}
#endif

/* sys_io_setup:
 *	Create an aio_context capable of receiving at least nr_events.
 *	ctxp must not point to an aio_context that already exists, and
 *	must be initialized to 0 prior to the call.  On successful
 *	creation of the aio_context, *ctxp is filled in with the resulting 
 *	handle.  May fail with -EINVAL if *ctxp is not initialized,
 *	if the specified nr_events exceeds internal limits.  May fail 
 *	with -EAGAIN if the specified nr_events exceeds the user's limit 
 *	of available events.  May fail with -ENOMEM if insufficient kernel
 *	resources are available.  May fail with -EFAULT if an invalid
 *	pointer is passed for ctxp.  Will fail with -ENOSYS if not
 *	implemented.
 *
 *	To request a selectable fd, the user context has to be initialized
 *	to 1, instead of 0, and the return value is the fd.
 *	This keeps the system call compatible, since a non-zero value
 *	was not allowed so far.
 */
SYSCALL_DEFINE2(io_setup, unsigned, nr_events, aio_context_t __user *, ctxp)
{
	struct kioctx *ioctx = NULL;
	unsigned long ctx;
	long ret;
	int make_fd = 0;

	ret = get_user(ctx, ctxp);
	if (unlikely(ret))
		goto out;

	ret = -EINVAL;
#ifdef CONFIG_EPOLL
	if (ctx == 1) {
		make_fd = 1;
		ctx = 0;
	}
#endif
	if (unlikely(ctx || nr_events == 0)) {
		pr_debug("EINVAL: io_setup: ctx %lu nr_events %u\n",
		         ctx, nr_events);
		goto out;
	}

	ioctx = ioctx_alloc(nr_events);
	ret = PTR_ERR(ioctx);
	if (!IS_ERR(ioctx)) {
		ret = put_user(ioctx->user_id, ctxp);
<<<<<<< HEAD
#ifdef CONFIG_EPOLL
		if (make_fd && !ret)
			ret = make_aio_fd(ioctx);
#endif
		if (ret < 0)
			io_destroy(ioctx);
=======
		if (ret)
			kill_ioctx(ioctx);
>>>>>>> f722406f
		put_ioctx(ioctx);
	}

out:
	return ret;
}

/* sys_io_destroy:
 *	Destroy the aio_context specified.  May cancel any outstanding 
 *	AIOs and block on completion.  Will fail with -ENOSYS if not
 *	implemented.  May fail with -EINVAL if the context pointed to
 *	is invalid.
 */
SYSCALL_DEFINE1(io_destroy, aio_context_t, ctx)
{
	struct kioctx *ioctx = lookup_ioctx(ctx);
	if (likely(NULL != ioctx)) {
		kill_ioctx(ioctx);
		put_ioctx(ioctx);
		return 0;
	}
	pr_debug("EINVAL: io_destroy: invalid context id\n");
	return -EINVAL;
}

static void aio_advance_iovec(struct kiocb *iocb, ssize_t ret)
{
	struct iovec *iov = &iocb->ki_iovec[iocb->ki_cur_seg];

	BUG_ON(ret <= 0);

	while (iocb->ki_cur_seg < iocb->ki_nr_segs && ret > 0) {
		ssize_t this = min((ssize_t)iov->iov_len, ret);
		iov->iov_base += this;
		iov->iov_len -= this;
		iocb->ki_left -= this;
		ret -= this;
		if (iov->iov_len == 0) {
			iocb->ki_cur_seg++;
			iov++;
		}
	}

	/* the caller should not have done more io than what fit in
	 * the remaining iovecs */
	BUG_ON(ret > 0 && iocb->ki_left == 0);
}

typedef ssize_t (aio_rw_op)(struct kiocb *, const struct iovec *,
			    unsigned long, loff_t);

static ssize_t aio_rw_vect_retry(struct kiocb *iocb, int rw, aio_rw_op *rw_op)
{
	struct file *file = iocb->ki_filp;
	struct address_space *mapping = file->f_mapping;
	struct inode *inode = mapping->host;
	ssize_t ret = 0;

	/* This matches the pread()/pwrite() logic */
	if (iocb->ki_pos < 0)
		return -EINVAL;

	if (rw == WRITE)
		file_start_write(file);
	do {
		ret = rw_op(iocb, &iocb->ki_iovec[iocb->ki_cur_seg],
			    iocb->ki_nr_segs - iocb->ki_cur_seg,
			    iocb->ki_pos);
		if (ret > 0)
			aio_advance_iovec(iocb, ret);

	/* retry all partial writes.  retry partial reads as long as its a
	 * regular file. */
	} while (ret > 0 && iocb->ki_left > 0 &&
		 (rw == WRITE ||
		  (!S_ISFIFO(inode->i_mode) && !S_ISSOCK(inode->i_mode))));
	if (rw == WRITE)
		file_end_write(file);

	/* This means we must have transferred all that we could */
	/* No need to retry anymore */
	if ((ret == 0) || (iocb->ki_left == 0))
		ret = iocb->ki_nbytes - iocb->ki_left;

	/* If we managed to write some out we return that, rather than
	 * the eventual error. */
	if (rw == WRITE
	    && ret < 0 && ret != -EIOCBQUEUED
	    && iocb->ki_nbytes - iocb->ki_left)
		ret = iocb->ki_nbytes - iocb->ki_left;

	return ret;
}

static ssize_t aio_setup_vectored_rw(int rw, struct kiocb *kiocb, bool compat)
{
	ssize_t ret;

	kiocb->ki_nr_segs = kiocb->ki_nbytes;

#ifdef CONFIG_COMPAT
	if (compat)
		ret = compat_rw_copy_check_uvector(rw,
				(struct compat_iovec __user *)kiocb->ki_buf,
				kiocb->ki_nr_segs, 1, &kiocb->ki_inline_vec,
				&kiocb->ki_iovec);
	else
#endif
		ret = rw_copy_check_uvector(rw,
				(struct iovec __user *)kiocb->ki_buf,
				kiocb->ki_nr_segs, 1, &kiocb->ki_inline_vec,
				&kiocb->ki_iovec);
	if (ret < 0)
		return ret;

	/* ki_nbytes now reflect bytes instead of segs */
	kiocb->ki_nbytes = ret;
	return 0;
}

static ssize_t aio_setup_single_vector(int rw, struct kiocb *kiocb)
{
	if (unlikely(!access_ok(!rw, kiocb->ki_buf, kiocb->ki_nbytes)))
		return -EFAULT;

	kiocb->ki_iovec = &kiocb->ki_inline_vec;
	kiocb->ki_iovec->iov_base = kiocb->ki_buf;
	kiocb->ki_iovec->iov_len = kiocb->ki_nbytes;
	kiocb->ki_nr_segs = 1;
	return 0;
}

/*
 * aio_setup_iocb:
 *	Performs the initial checks and aio retry method
 *	setup for the kiocb at the time of io submission.
 */
static ssize_t aio_run_iocb(struct kiocb *req, bool compat)
{
	struct file *file = req->ki_filp;
	ssize_t ret;
	int rw;
	fmode_t mode;
	aio_rw_op *rw_op;

	switch (req->ki_opcode) {
	case IOCB_CMD_PREAD:
	case IOCB_CMD_PREADV:
		mode	= FMODE_READ;
		rw	= READ;
		rw_op	= file->f_op->aio_read;
		goto rw_common;

	case IOCB_CMD_PWRITE:
	case IOCB_CMD_PWRITEV:
		mode	= FMODE_WRITE;
		rw	= WRITE;
		rw_op	= file->f_op->aio_write;
		goto rw_common;
rw_common:
		if (unlikely(!(file->f_mode & mode)))
			return -EBADF;

		if (!rw_op)
			return -EINVAL;

		ret = (req->ki_opcode == IOCB_CMD_PREADV ||
		       req->ki_opcode == IOCB_CMD_PWRITEV)
			? aio_setup_vectored_rw(rw, req, compat)
			: aio_setup_single_vector(rw, req);
		if (ret)
			return ret;

		ret = rw_verify_area(rw, file, &req->ki_pos, req->ki_nbytes);
		if (ret < 0)
			return ret;

		req->ki_nbytes = ret;
		req->ki_left = ret;

		ret = aio_rw_vect_retry(req, rw, rw_op);
		break;

	case IOCB_CMD_FDSYNC:
		if (!file->f_op->aio_fsync)
			return -EINVAL;

		ret = file->f_op->aio_fsync(req, 1);
		break;

	case IOCB_CMD_FSYNC:
		if (!file->f_op->aio_fsync)
			return -EINVAL;

		ret = file->f_op->aio_fsync(req, 0);
		break;

	default:
		pr_debug("EINVAL: no operation provided\n");
		return -EINVAL;
	}

	if (ret != -EIOCBQUEUED) {
		/*
		 * There's no easy way to restart the syscall since other AIO's
		 * may be already running. Just fail this IO with EINTR.
		 */
		if (unlikely(ret == -ERESTARTSYS || ret == -ERESTARTNOINTR ||
			     ret == -ERESTARTNOHAND ||
			     ret == -ERESTART_RESTARTBLOCK))
			ret = -EINTR;
		aio_complete(req, ret, 0);
	}

	return 0;
}

static int io_submit_one(struct kioctx *ctx, struct iocb __user *user_iocb,
			 struct iocb *iocb, bool compat)
{
	struct kiocb *req;
	ssize_t ret;

	/* enforce forwards compatibility on users */
	if (unlikely(iocb->aio_reserved1 || iocb->aio_reserved2)) {
		pr_debug("EINVAL: reserve field set\n");
		return -EINVAL;
	}

	/* prevent overflows */
	if (unlikely(
	    (iocb->aio_buf != (unsigned long)iocb->aio_buf) ||
	    (iocb->aio_nbytes != (size_t)iocb->aio_nbytes) ||
	    ((ssize_t)iocb->aio_nbytes < 0)
	   )) {
		pr_debug("EINVAL: io_submit: overflow check\n");
		return -EINVAL;
	}

	req = aio_get_req(ctx);
	if (unlikely(!req))
		return -EAGAIN;

	req->ki_filp = fget(iocb->aio_fildes);
	if (unlikely(!req->ki_filp)) {
		ret = -EBADF;
		goto out_put_req;
	}

	if (iocb->aio_flags & IOCB_FLAG_RESFD) {
		/*
		 * If the IOCB_FLAG_RESFD flag of aio_flags is set, get an
		 * instance of the file* now. The file descriptor must be
		 * an eventfd() fd, and will be signaled for each completed
		 * event using the eventfd_signal() function.
		 */
		req->ki_eventfd = eventfd_ctx_fdget((int) iocb->aio_resfd);
		if (IS_ERR(req->ki_eventfd)) {
			ret = PTR_ERR(req->ki_eventfd);
			req->ki_eventfd = NULL;
			goto out_put_req;
		}
	}

	ret = put_user(KIOCB_KEY, &user_iocb->aio_key);
	if (unlikely(ret)) {
		pr_debug("EFAULT: aio_key\n");
		goto out_put_req;
	}

	req->ki_obj.user = user_iocb;
	req->ki_user_data = iocb->aio_data;
	req->ki_pos = iocb->aio_offset;

	req->ki_buf = (char __user *)(unsigned long)iocb->aio_buf;
	req->ki_left = req->ki_nbytes = iocb->aio_nbytes;
	req->ki_opcode = iocb->aio_lio_opcode;

	ret = aio_run_iocb(req, compat);
	if (ret)
		goto out_put_req;

	aio_put_req(req);	/* drop extra ref to req */
	return 0;
out_put_req:
	atomic_dec(&ctx->reqs_active);
	aio_put_req(req);	/* drop extra ref to req */
	aio_put_req(req);	/* drop i/o ref to req */
	return ret;
}

long do_io_submit(aio_context_t ctx_id, long nr,
		  struct iocb __user *__user *iocbpp, bool compat)
{
	struct kioctx *ctx;
	long ret = 0;
	int i = 0;
	struct blk_plug plug;

	if (unlikely(nr < 0))
		return -EINVAL;

	if (unlikely(nr > LONG_MAX/sizeof(*iocbpp)))
		nr = LONG_MAX/sizeof(*iocbpp);

	if (unlikely(!access_ok(VERIFY_READ, iocbpp, (nr*sizeof(*iocbpp)))))
		return -EFAULT;

	ctx = lookup_ioctx(ctx_id);
	if (unlikely(!ctx)) {
		pr_debug("EINVAL: invalid context id\n");
		return -EINVAL;
	}

	blk_start_plug(&plug);

	/*
	 * AKPM: should this return a partial result if some of the IOs were
	 * successfully submitted?
	 */
	for (i=0; i<nr; i++) {
		struct iocb __user *user_iocb;
		struct iocb tmp;

		if (unlikely(__get_user(user_iocb, iocbpp + i))) {
			ret = -EFAULT;
			break;
		}

		if (unlikely(copy_from_user(&tmp, user_iocb, sizeof(tmp)))) {
			ret = -EFAULT;
			break;
		}

		ret = io_submit_one(ctx, user_iocb, &tmp, compat);
		if (ret)
			break;
	}
	blk_finish_plug(&plug);

	put_ioctx(ctx);
	return i ? i : ret;
}

/* sys_io_submit:
 *	Queue the nr iocbs pointed to by iocbpp for processing.  Returns
 *	the number of iocbs queued.  May return -EINVAL if the aio_context
 *	specified by ctx_id is invalid, if nr is < 0, if the iocb at
 *	*iocbpp[0] is not properly initialized, if the operation specified
 *	is invalid for the file descriptor in the iocb.  May fail with
 *	-EFAULT if any of the data structures point to invalid data.  May
 *	fail with -EBADF if the file descriptor specified in the first
 *	iocb is invalid.  May fail with -EAGAIN if insufficient resources
 *	are available to queue any iocbs.  Will return 0 if nr is 0.  Will
 *	fail with -ENOSYS if not implemented.
 */
SYSCALL_DEFINE3(io_submit, aio_context_t, ctx_id, long, nr,
		struct iocb __user * __user *, iocbpp)
{
	return do_io_submit(ctx_id, nr, iocbpp, 0);
}

/* lookup_kiocb
 *	Finds a given iocb for cancellation.
 */
static struct kiocb *lookup_kiocb(struct kioctx *ctx, struct iocb __user *iocb,
				  u32 key)
{
	struct list_head *pos;

	assert_spin_locked(&ctx->ctx_lock);

	if (key != KIOCB_KEY)
		return NULL;

	/* TODO: use a hash or array, this sucks. */
	list_for_each(pos, &ctx->active_reqs) {
		struct kiocb *kiocb = list_kiocb(pos);
		if (kiocb->ki_obj.user == iocb)
			return kiocb;
	}
	return NULL;
}

/* sys_io_cancel:
 *	Attempts to cancel an iocb previously passed to io_submit.  If
 *	the operation is successfully cancelled, the resulting event is
 *	copied into the memory pointed to by result without being placed
 *	into the completion queue and 0 is returned.  May fail with
 *	-EFAULT if any of the data structures pointed to are invalid.
 *	May fail with -EINVAL if aio_context specified by ctx_id is
 *	invalid.  May fail with -EAGAIN if the iocb specified was not
 *	cancelled.  Will fail with -ENOSYS if not implemented.
 */
SYSCALL_DEFINE3(io_cancel, aio_context_t, ctx_id, struct iocb __user *, iocb,
		struct io_event __user *, result)
{
	struct io_event res;
	struct kioctx *ctx;
	struct kiocb *kiocb;
	u32 key;
	int ret;

	ret = get_user(key, &iocb->aio_key);
	if (unlikely(ret))
		return -EFAULT;

	ctx = lookup_ioctx(ctx_id);
	if (unlikely(!ctx))
		return -EINVAL;

	spin_lock_irq(&ctx->ctx_lock);

	kiocb = lookup_kiocb(ctx, iocb, key);
	if (kiocb)
		ret = kiocb_cancel(ctx, kiocb, &res);
	else
		ret = -EINVAL;

	spin_unlock_irq(&ctx->ctx_lock);

	if (!ret) {
		/* Cancellation succeeded -- copy the result
		 * into the user's buffer.
		 */
		if (copy_to_user(result, &res, sizeof(res)))
			ret = -EFAULT;
	}

	put_ioctx(ctx);

	return ret;
}

/* io_getevents:
 *	Attempts to read at least min_nr events and up to nr events from
 *	the completion queue for the aio_context specified by ctx_id. If
 *	it succeeds, the number of read events is returned. May fail with
 *	-EINVAL if ctx_id is invalid, if min_nr is out of range, if nr is
 *	out of range, if timeout is out of range.  May fail with -EFAULT
 *	if any of the memory specified is invalid.  May return 0 or
 *	< min_nr if the timeout specified by timeout has elapsed
 *	before sufficient events are available, where timeout == NULL
 *	specifies an infinite timeout. Note that the timeout pointed to by
 *	timeout is relative and will be updated if not NULL and the
 *	operation blocks. Will fail with -ENOSYS if not implemented.
 */
SYSCALL_DEFINE5(io_getevents, aio_context_t, ctx_id,
		long, min_nr,
		long, nr,
		struct io_event __user *, events,
		struct timespec __user *, timeout)
{
	struct kioctx *ioctx = lookup_ioctx(ctx_id);
	long ret = -EINVAL;

	if (likely(ioctx)) {
		if (likely(min_nr <= nr && min_nr >= 0))
			ret = read_events(ioctx, min_nr, nr, events, timeout);
		put_ioctx(ioctx);
	}
	return ret;
}<|MERGE_RESOLUTION|>--- conflicted
+++ resolved
@@ -39,18 +39,6 @@
 #include <asm/kmap_types.h>
 #include <asm/uaccess.h>
 
-<<<<<<< HEAD
-#ifdef CONFIG_EPOLL
-#include <linux/poll.h>
-#include <linux/anon_inodes.h>
-#endif
-
-#if DEBUG > 1
-#define dprintk		printk
-#else
-#define dprintk(x...)	do { ; } while (0)
-#endif
-=======
 #define AIO_RING_MAGIC			0xa10a10a1
 #define AIO_RING_COMPAT_FEATURES	1
 #define AIO_RING_INCOMPAT_FEATURES	0
@@ -121,7 +109,6 @@
 
 	struct page		*internal_pages[AIO_RING_PAGES];
 };
->>>>>>> f722406f
 
 /*------ sysctl variables----*/
 static DEFINE_SPINLOCK(aio_nr_lock);
@@ -703,25 +690,6 @@
 	if (waitqueue_active(&ctx->wait))
 		wake_up(&ctx->wait);
 
-<<<<<<< HEAD
-#ifdef CONFIG_EPOLL
-	if (ctx->file && waitqueue_active(&ctx->poll_wait))
-		wake_up(&ctx->poll_wait);
-#endif
-
-	spin_unlock_irqrestore(&ctx->ctx_lock, flags);
-	return ret;
-}
-EXPORT_SYMBOL(aio_complete);
-
-/* aio_read_evt
- *	Pull an event off of the ioctx's event ring.  Returns the number of 
- *	events fetched (0 or 1 ;-)
- *	If ent parameter is 0, just returns the number of events that would
- *	be fetched.
- *	FIXME: make this use cmpxchg.
- *	TODO: make the ringbuffer user mmap()able (requires FIXME).
-=======
 	rcu_read_unlock();
 }
 EXPORT_SYMBOL(aio_complete);
@@ -729,7 +697,6 @@
 /* aio_read_events
  *	Pull an event off of the ioctx's event ring.  Returns the number of
  *	events fetched
->>>>>>> f722406f
  */
 static long aio_read_events_ring(struct kioctx *ctx,
 				 struct io_event __user *event, long nr)
@@ -739,27 +706,7 @@
 	long ret = 0;
 	int copy_ret;
 
-<<<<<<< HEAD
-	spin_lock(&info->ring_lock);
-
-	head = ring->head % info->nr;
-	if (head != ring->tail) {
-		if (ent) { /* event requested */
-			struct io_event *evp = aio_ring_event(info, head);
-			*ent = *evp;
-			head = (head + 1) % info->nr;
-			/* finish reading the event before updatng the head */
-			smp_mb();
-			ring->head = head;
-			ret = 1;
-			put_aio_ring_event(evp);
-		} else /* only need to know availability */
-			ret = 1;
-	}
-	spin_unlock(&info->ring_lock);
-=======
 	mutex_lock(&ctx->ring_lock);
->>>>>>> f722406f
 
 	ring = kmap_atomic(ctx->ring_pages[0]);
 	head = ring->head;
@@ -848,15 +795,6 @@
 
 		until = timespec_to_ktime(ts);
 	}
-
-#ifdef CONFIG_EPOLL
-	/* forget the poll file, but it's up to the user to close it */
-	if (ioctx->file) {
-		fput(ioctx->file);
-		ioctx->file->private_data = 0;
-		ioctx->file = 0;
-	}
-#endif
 
 	/*
 	 * Note that aio_read_events() is being called as the conditional - i.e.
@@ -881,70 +819,6 @@
 	return ret;
 }
 
-#ifdef CONFIG_EPOLL
-
-static int aio_queue_fd_close(struct inode *inode, struct file *file)
-{
-	struct kioctx *ioctx = file->private_data;
-	if (ioctx) {
-		file->private_data = 0;
-		spin_lock_irq(&ioctx->ctx_lock);
-		ioctx->file = 0;
-		spin_unlock_irq(&ioctx->ctx_lock);
-		fput(file);
-	}
-	return 0;
-}
-
-static unsigned int aio_queue_fd_poll(struct file *file, poll_table *wait)
-{	unsigned int pollflags = 0;
-	struct kioctx *ioctx = file->private_data;
-
-	if (ioctx) {
-
-		spin_lock_irq(&ioctx->ctx_lock);
-		/* Insert inside our poll wait queue */
-		poll_wait(file, &ioctx->poll_wait, wait);
-
-		/* Check our condition */
-		if (aio_read_evt(ioctx, 0))
-			pollflags = POLLIN | POLLRDNORM;
-		spin_unlock_irq(&ioctx->ctx_lock);
-	}
-
-	return pollflags;
-}
-
-static const struct file_operations aioq_fops = {
-	.release	= aio_queue_fd_close,
-	.poll		= aio_queue_fd_poll
-};
-
-/* make_aio_fd:
- *  Create a file descriptor that can be used to poll the event queue.
- *  Based on the excellent epoll code.
- */
-
-static int make_aio_fd(struct kioctx *ioctx)
-{
-	int fd;
-	struct file *file;
-
-	fd = anon_inode_getfd("[aioq]", &aioq_fops, ioctx, 0);
-	if (fd < 0)
-		return fd;
-
-	/* associate the file with the IO context */
-	file = fget(fd);
-	if (!file)
-		return -EBADF;
-	file->private_data = ioctx;
-	ioctx->file = file;
-	init_waitqueue_head(&ioctx->poll_wait);
-	return fd;
-}
-#endif
-
 /* sys_io_setup:
  *	Create an aio_context capable of receiving at least nr_events.
  *	ctxp must not point to an aio_context that already exists, and
@@ -957,30 +831,18 @@
  *	resources are available.  May fail with -EFAULT if an invalid
  *	pointer is passed for ctxp.  Will fail with -ENOSYS if not
  *	implemented.
- *
- *	To request a selectable fd, the user context has to be initialized
- *	to 1, instead of 0, and the return value is the fd.
- *	This keeps the system call compatible, since a non-zero value
- *	was not allowed so far.
  */
 SYSCALL_DEFINE2(io_setup, unsigned, nr_events, aio_context_t __user *, ctxp)
 {
 	struct kioctx *ioctx = NULL;
 	unsigned long ctx;
 	long ret;
-	int make_fd = 0;
 
 	ret = get_user(ctx, ctxp);
 	if (unlikely(ret))
 		goto out;
 
 	ret = -EINVAL;
-#ifdef CONFIG_EPOLL
-	if (ctx == 1) {
-		make_fd = 1;
-		ctx = 0;
-	}
-#endif
 	if (unlikely(ctx || nr_events == 0)) {
 		pr_debug("EINVAL: io_setup: ctx %lu nr_events %u\n",
 		         ctx, nr_events);
@@ -991,17 +853,8 @@
 	ret = PTR_ERR(ioctx);
 	if (!IS_ERR(ioctx)) {
 		ret = put_user(ioctx->user_id, ctxp);
-<<<<<<< HEAD
-#ifdef CONFIG_EPOLL
-		if (make_fd && !ret)
-			ret = make_aio_fd(ioctx);
-#endif
-		if (ret < 0)
-			io_destroy(ioctx);
-=======
 		if (ret)
 			kill_ioctx(ioctx);
->>>>>>> f722406f
 		put_ioctx(ioctx);
 	}
 
