--- conflicted
+++ resolved
@@ -779,17 +779,6 @@
 }
 
 void gfs2_glock_remove_revoke(struct gfs2_glock *gl)
-<<<<<<< HEAD
-{
-	if (atomic_dec_return(&gl->gl_revokes) == 0) {
-		clear_bit(GLF_LFLUSH, &gl->gl_flags);
-		gfs2_glock_queue_put(gl);
-	}
-}
-
-void gfs2_write_revokes(struct gfs2_sbd *sdp)
-=======
->>>>>>> 7d2a07b7
 {
 	if (atomic_dec_return(&gl->gl_revokes) == 0) {
 		clear_bit(GLF_LFLUSH, &gl->gl_flags);
