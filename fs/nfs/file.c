/*
 *  linux/fs/nfs/file.c
 *
 *  Copyright (C) 1992  Rick Sladkey
 *
 *  Changes Copyright (C) 1994 by Florian La Roche
 *   - Do not copy data too often around in the kernel.
 *   - In nfs_file_read the return value of kmalloc wasn't checked.
 *   - Put in a better version of read look-ahead buffering. Original idea
 *     and implementation by Wai S Kok elekokws@ee.nus.sg.
 *
 *  Expire cache on write to a file by Wai S Kok (Oct 1994).
 *
 *  Total rewrite of read side for new NFS buffer cache.. Linus.
 *
 *  nfs regular file handling functions
 */

#include <linux/time.h>
#include <linux/kernel.h>
#include <linux/errno.h>
#include <linux/fcntl.h>
#include <linux/stat.h>
#include <linux/nfs_fs.h>
#include <linux/nfs_mount.h>
#include <linux/mm.h>
#include <linux/slab.h>
#include <linux/pagemap.h>
#include <linux/smp_lock.h>
#include <linux/aio.h>

#include <asm/uaccess.h>
#include <asm/system.h>

#include "delegation.h"
#include "internal.h"
#include "iostat.h"
#include "fscache.h"

#define NFSDBG_FACILITY		NFSDBG_FILE

static int nfs_file_open(struct inode *, struct file *);
static int nfs_file_release(struct inode *, struct file *);
static loff_t nfs_file_llseek(struct file *file, loff_t offset, int origin);
static int  nfs_file_mmap(struct file *, struct vm_area_struct *);
static ssize_t nfs_file_splice_read(struct file *filp, loff_t *ppos,
					struct pipe_inode_info *pipe,
					size_t count, unsigned int flags);
static ssize_t nfs_file_read(struct kiocb *, const struct iovec *iov,
				unsigned long nr_segs, loff_t pos);
static ssize_t nfs_file_write(struct kiocb *, const struct iovec *iov,
				unsigned long nr_segs, loff_t pos);
static int  nfs_file_flush(struct file *, fl_owner_t id);
static int  nfs_file_fsync(struct file *, struct dentry *dentry, int datasync);
static int nfs_check_flags(int flags);
static int nfs_lock(struct file *filp, int cmd, struct file_lock *fl);
static int nfs_flock(struct file *filp, int cmd, struct file_lock *fl);
static int nfs_setlease(struct file *file, long arg, struct file_lock **fl);

static struct vm_operations_struct nfs_file_vm_ops;

const struct file_operations nfs_file_operations = {
	.llseek		= nfs_file_llseek,
	.read		= do_sync_read,
	.write		= do_sync_write,
	.aio_read	= nfs_file_read,
	.aio_write	= nfs_file_write,
	.mmap		= nfs_file_mmap,
	.open		= nfs_file_open,
	.flush		= nfs_file_flush,
	.release	= nfs_file_release,
	.fsync		= nfs_file_fsync,
	.lock		= nfs_lock,
	.flock		= nfs_flock,
	.splice_read	= nfs_file_splice_read,
	.check_flags	= nfs_check_flags,
	.setlease	= nfs_setlease,
};

const struct inode_operations nfs_file_inode_operations = {
	.permission	= nfs_permission,
	.getattr	= nfs_getattr,
	.setattr	= nfs_setattr,
};

#ifdef CONFIG_NFS_V3
const struct inode_operations nfs3_file_inode_operations = {
	.permission	= nfs_permission,
	.getattr	= nfs_getattr,
	.setattr	= nfs_setattr,
	.listxattr	= nfs3_listxattr,
	.getxattr	= nfs3_getxattr,
	.setxattr	= nfs3_setxattr,
	.removexattr	= nfs3_removexattr,
};
#endif  /* CONFIG_NFS_v3 */

/* Hack for future NFS swap support */
#ifndef IS_SWAPFILE
# define IS_SWAPFILE(inode)	(0)
#endif

static int nfs_check_flags(int flags)
{
	if ((flags & (O_APPEND | O_DIRECT)) == (O_APPEND | O_DIRECT))
		return -EINVAL;

	return 0;
}

/*
 * Open file
 */
static int
nfs_file_open(struct inode *inode, struct file *filp)
{
	int res;

	dprintk("NFS: open file(%s/%s)\n",
			filp->f_path.dentry->d_parent->d_name.name,
			filp->f_path.dentry->d_name.name);

	res = nfs_check_flags(filp->f_flags);
	if (res)
		return res;

	nfs_inc_stats(inode, NFSIOS_VFSOPEN);
	res = nfs_open(inode, filp);
	return res;
}

static int
nfs_file_release(struct inode *inode, struct file *filp)
{
	struct dentry *dentry = filp->f_path.dentry;

	dprintk("NFS: release(%s/%s)\n",
			dentry->d_parent->d_name.name,
			dentry->d_name.name);

	nfs_inc_stats(inode, NFSIOS_VFSRELEASE);
	return nfs_release(inode, filp);
}

/**
 * nfs_revalidate_size - Revalidate the file size
 * @inode - pointer to inode struct
 * @file - pointer to struct file
 *
 * Revalidates the file length. This is basically a wrapper around
 * nfs_revalidate_inode() that takes into account the fact that we may
 * have cached writes (in which case we don't care about the server's
 * idea of what the file length is), or O_DIRECT (in which case we
 * shouldn't trust the cache).
 */
static int nfs_revalidate_file_size(struct inode *inode, struct file *filp)
{
	struct nfs_server *server = NFS_SERVER(inode);
	struct nfs_inode *nfsi = NFS_I(inode);

	if (server->flags & NFS_MOUNT_NOAC)
		goto force_reval;
	if (filp->f_flags & O_DIRECT)
		goto force_reval;
	if (nfsi->npages != 0)
		return 0;
	if (!(nfsi->cache_validity & NFS_INO_REVAL_PAGECACHE) && !nfs_attribute_timeout(inode))
		return 0;
force_reval:
	return __nfs_revalidate_inode(server, inode);
}

static loff_t nfs_file_llseek(struct file *filp, loff_t offset, int origin)
{
	loff_t loff;

	dprintk("NFS: llseek file(%s/%s, %lld, %d)\n",
			filp->f_path.dentry->d_parent->d_name.name,
			filp->f_path.dentry->d_name.name,
			offset, origin);

	/* origin == SEEK_END => we must revalidate the cached file length */
	if (origin == SEEK_END) {
		struct inode *inode = filp->f_mapping->host;

		int retval = nfs_revalidate_file_size(inode, filp);
		if (retval < 0)
			return (loff_t)retval;

		spin_lock(&inode->i_lock);
		loff = generic_file_llseek_unlocked(filp, offset, origin);
		spin_unlock(&inode->i_lock);
	} else
		loff = generic_file_llseek_unlocked(filp, offset, origin);
	return loff;
}

/*
 * Helper for nfs_file_flush() and nfs_file_fsync()
 *
 * Notice that it clears the NFS_CONTEXT_ERROR_WRITE before synching to
 * disk, but it retrieves and clears ctx->error after synching, despite
 * the two being set at the same time in nfs_context_set_write_error().
 * This is because the former is used to notify the _next_ call to
 * nfs_file_write() that a write error occured, and hence cause it to
 * fall back to doing a synchronous write.
 */
static int nfs_do_fsync(struct nfs_open_context *ctx, struct inode *inode)
{
	int have_error, status;
	int ret = 0;

	have_error = test_and_clear_bit(NFS_CONTEXT_ERROR_WRITE, &ctx->flags);
	status = nfs_wb_all(inode);
	have_error |= test_bit(NFS_CONTEXT_ERROR_WRITE, &ctx->flags);
	if (have_error)
		ret = xchg(&ctx->error, 0);
	if (!ret)
		ret = status;
	return ret;
}

/*
 * Flush all dirty pages, and check for write errors.
 */
static int
nfs_file_flush(struct file *file, fl_owner_t id)
{
	struct nfs_open_context *ctx = nfs_file_open_context(file);
	struct dentry	*dentry = file->f_path.dentry;
	struct inode	*inode = dentry->d_inode;

	dprintk("NFS: flush(%s/%s)\n",
			dentry->d_parent->d_name.name,
			dentry->d_name.name);

	if ((file->f_mode & FMODE_WRITE) == 0)
		return 0;
	nfs_inc_stats(inode, NFSIOS_VFSFLUSH);

	/* Flush writes to the server and return any errors */
	return nfs_do_fsync(ctx, inode);
}

static ssize_t
nfs_file_read(struct kiocb *iocb, const struct iovec *iov,
		unsigned long nr_segs, loff_t pos)
{
	struct dentry * dentry = iocb->ki_filp->f_path.dentry;
	struct inode * inode = dentry->d_inode;
	ssize_t result;
	size_t count = iov_length(iov, nr_segs);

	if (iocb->ki_filp->f_flags & O_DIRECT)
		return nfs_file_direct_read(iocb, iov, nr_segs, pos);

	dprintk("NFS: read(%s/%s, %lu@%lu)\n",
		dentry->d_parent->d_name.name, dentry->d_name.name,
		(unsigned long) count, (unsigned long) pos);

	result = nfs_revalidate_mapping(inode, iocb->ki_filp->f_mapping);
	nfs_add_stats(inode, NFSIOS_NORMALREADBYTES, count);
	if (!result)
		result = generic_file_aio_read(iocb, iov, nr_segs, pos);
	return result;
}

static ssize_t
nfs_file_splice_read(struct file *filp, loff_t *ppos,
		     struct pipe_inode_info *pipe, size_t count,
		     unsigned int flags)
{
	struct dentry *dentry = filp->f_path.dentry;
	struct inode *inode = dentry->d_inode;
	ssize_t res;

	dprintk("NFS: splice_read(%s/%s, %lu@%Lu)\n",
		dentry->d_parent->d_name.name, dentry->d_name.name,
		(unsigned long) count, (unsigned long long) *ppos);

	res = nfs_revalidate_mapping(inode, filp->f_mapping);
	if (!res)
		res = generic_file_splice_read(filp, ppos, pipe, count, flags);
	return res;
}

static int
nfs_file_mmap(struct file * file, struct vm_area_struct * vma)
{
	struct dentry *dentry = file->f_path.dentry;
	struct inode *inode = dentry->d_inode;
	int	status;

	dprintk("NFS: mmap(%s/%s)\n",
		dentry->d_parent->d_name.name, dentry->d_name.name);

	/* Note: generic_file_mmap() returns ENOSYS on nommu systems
	 *       so we call that before revalidating the mapping
	 */
	status = generic_file_mmap(file, vma);
	if (!status) {
		vma->vm_ops = &nfs_file_vm_ops;
		status = nfs_revalidate_mapping(inode, file->f_mapping);
	}
	return status;
}

/*
 * Flush any dirty pages for this process, and check for write errors.
 * The return status from this call provides a reliable indication of
 * whether any write errors occurred for this process.
 */
static int
nfs_file_fsync(struct file *file, struct dentry *dentry, int datasync)
{
	struct nfs_open_context *ctx = nfs_file_open_context(file);
	struct inode *inode = dentry->d_inode;

	dprintk("NFS: fsync file(%s/%s) datasync %d\n",
			dentry->d_parent->d_name.name, dentry->d_name.name,
			datasync);

	nfs_inc_stats(inode, NFSIOS_VFSFSYNC);
	return nfs_do_fsync(ctx, inode);
}

/*
 * This does the "real" work of the write. We must allocate and lock the
 * page to be sent back to the generic routine, which then copies the
 * data from user space.
 *
 * If the writer ends up delaying the write, the writer needs to
 * increment the page use counts until he is done with the page.
 */
static int nfs_write_begin(struct file *file, struct address_space *mapping,
			loff_t pos, unsigned len, unsigned flags,
			struct page **pagep, void **fsdata)
{
	int ret;
	pgoff_t index;
	struct page *page;
	index = pos >> PAGE_CACHE_SHIFT;

	dfprintk(PAGECACHE, "NFS: write_begin(%s/%s(%ld), %u@%lld)\n",
		file->f_path.dentry->d_parent->d_name.name,
		file->f_path.dentry->d_name.name,
		mapping->host->i_ino, len, (long long) pos);

	/*
	 * Prevent starvation issues if someone is doing a consistency
	 * sync-to-disk
	 */
	ret = wait_on_bit(&NFS_I(mapping->host)->flags, NFS_INO_FLUSHING,
			nfs_wait_bit_killable, TASK_KILLABLE);
	if (ret)
		return ret;

	page = grab_cache_page_write_begin(mapping, index, flags);
	if (!page)
		return -ENOMEM;
	*pagep = page;

	ret = nfs_flush_incompatible(file, page);
	if (ret) {
		unlock_page(page);
		page_cache_release(page);
	}
	return ret;
}

static int nfs_write_end(struct file *file, struct address_space *mapping,
			loff_t pos, unsigned len, unsigned copied,
			struct page *page, void *fsdata)
{
	unsigned offset = pos & (PAGE_CACHE_SIZE - 1);
	int status;

	dfprintk(PAGECACHE, "NFS: write_end(%s/%s(%ld), %u@%lld)\n",
		file->f_path.dentry->d_parent->d_name.name,
		file->f_path.dentry->d_name.name,
		mapping->host->i_ino, len, (long long) pos);

	/*
	 * Zero any uninitialised parts of the page, and then mark the page
	 * as up to date if it turns out that we're extending the file.
	 */
	if (!PageUptodate(page)) {
		unsigned pglen = nfs_page_length(page);
		unsigned end = offset + len;

		if (pglen == 0) {
			zero_user_segments(page, 0, offset,
					end, PAGE_CACHE_SIZE);
			SetPageUptodate(page);
		} else if (end >= pglen) {
			zero_user_segment(page, end, PAGE_CACHE_SIZE);
			if (offset == 0)
				SetPageUptodate(page);
		} else
			zero_user_segment(page, pglen, PAGE_CACHE_SIZE);
	}

	status = nfs_updatepage(file, page, offset, copied);

	unlock_page(page);
	page_cache_release(page);

	if (status < 0)
		return status;
	return copied;
}

/*
 * Partially or wholly invalidate a page
 * - Release the private state associated with a page if undergoing complete
 *   page invalidation
 * - Called if either PG_private or PG_fscache is set on the page
 * - Caller holds page lock
 */
static void nfs_invalidate_page(struct page *page, unsigned long offset)
{
	dfprintk(PAGECACHE, "NFS: invalidate_page(%p, %lu)\n", page, offset);

	if (offset != 0)
		return;
	/* Cancel any unstarted writes on this page */
<<<<<<< HEAD
	nfs_wb_page_cancel(page_file_mapping(page)->host, page);
=======
	nfs_wb_page_cancel(page->mapping->host, page);

	nfs_fscache_invalidate_page(page, page->mapping->host);
>>>>>>> 0882e8dd
}

/*
 * Attempt to release the private state associated with a page
 * - Called if either PG_private or PG_fscache is set on the page
 * - Caller holds page lock
 * - Return true (may release page) or false (may not)
 */
static int nfs_release_page(struct page *page, gfp_t gfp)
{
	dfprintk(PAGECACHE, "NFS: release_page(%p)\n", page);

	/* If PagePrivate() is set, then the page is not freeable */
	if (PagePrivate(page))
		return 0;
	return nfs_fscache_release_page(page, gfp);
}

/*
 * Attempt to clear the private state associated with a page when an error
 * occurs that requires the cached contents of an inode to be written back or
 * destroyed
 * - Called if either PG_private or fscache is set on the page
 * - Caller holds page lock
 * - Return 0 if successful, -error otherwise
 */
static int nfs_launder_page(struct page *page)
{
<<<<<<< HEAD
	struct inode *inode = page_file_mapping(page)->host;
=======
	struct inode *inode = page->mapping->host;
	struct nfs_inode *nfsi = NFS_I(inode);
>>>>>>> 0882e8dd

	dfprintk(PAGECACHE, "NFS: launder_page(%ld, %llu)\n",
		inode->i_ino, (long long)page_offset(page));

	nfs_fscache_wait_on_page_write(nfsi, page);
	return nfs_wb_page(inode, page);
}

#ifdef CONFIG_NFS_SWAP
static int nfs_swapon(struct file *file)
{
	return xs_swapper(NFS_CLIENT(file->f_mapping->host)->cl_xprt, 1);
}

static int nfs_swapoff(struct file *file)
{
	return xs_swapper(NFS_CLIENT(file->f_mapping->host)->cl_xprt, 0);
}
#endif

const struct address_space_operations nfs_file_aops = {
	.readpage = nfs_readpage,
	.readpages = nfs_readpages,
	.set_page_dirty = __set_page_dirty_nobuffers,
	.writepage = nfs_writepage,
	.writepages = nfs_writepages,
	.write_begin = nfs_write_begin,
	.write_end = nfs_write_end,
	.invalidatepage = nfs_invalidate_page,
	.releasepage = nfs_release_page,
	.direct_IO = nfs_direct_IO,
	.launder_page = nfs_launder_page,
#ifdef CONFIG_NFS_SWAP
	.swapon = nfs_swapon,
	.swapoff = nfs_swapoff,
	.swap_out = nfs_swap_out,
	.swap_in = nfs_readpage,
#endif
};

/*
 * Notification that a PTE pointing to an NFS page is about to be made
 * writable, implying that someone is about to modify the page through a
 * shared-writable mapping
 */
static int nfs_vm_page_mkwrite(struct vm_area_struct *vma, struct vm_fault *vmf)
{
	struct page *page = vmf->page;
	struct file *filp = vma->vm_file;
	struct dentry *dentry = filp->f_path.dentry;
	unsigned pagelen;
	int ret = -EINVAL;
	struct address_space *mapping;

	dfprintk(PAGECACHE, "NFS: vm_page_mkwrite(%s/%s(%ld), offset %lld)\n",
		dentry->d_parent->d_name.name, dentry->d_name.name,
		filp->f_mapping->host->i_ino,
		(long long)page_offset(page));

	/* make sure the cache has finished storing the page */
	nfs_fscache_wait_on_page_write(NFS_I(dentry->d_inode), page);

	lock_page(page);
	mapping = page_file_mapping(page);
	if (mapping != dentry->d_inode->i_mapping)
		goto out_unlock;

	ret = 0;
	pagelen = nfs_page_length(page);
	if (pagelen == 0)
		goto out_unlock;

	ret = nfs_flush_incompatible(filp, page);
	if (ret != 0)
		goto out_unlock;

	ret = nfs_updatepage(filp, page, 0, pagelen);
out_unlock:
	unlock_page(page);
	if (ret)
		ret = VM_FAULT_SIGBUS;
	return ret;
}

static struct vm_operations_struct nfs_file_vm_ops = {
	.fault = filemap_fault,
	.page_mkwrite = nfs_vm_page_mkwrite,
};

static int nfs_need_sync_write(struct file *filp, struct inode *inode)
{
	struct nfs_open_context *ctx;

	if (IS_SYNC(inode) || (filp->f_flags & O_SYNC))
		return 1;
	ctx = nfs_file_open_context(filp);
	if (test_bit(NFS_CONTEXT_ERROR_WRITE, &ctx->flags))
		return 1;
	return 0;
}

static ssize_t nfs_file_write(struct kiocb *iocb, const struct iovec *iov,
				unsigned long nr_segs, loff_t pos)
{
	struct dentry * dentry = iocb->ki_filp->f_path.dentry;
	struct inode * inode = dentry->d_inode;
	ssize_t result;
	size_t count = iov_length(iov, nr_segs);

	if (iocb->ki_filp->f_flags & O_DIRECT)
		return nfs_file_direct_write(iocb, iov, nr_segs, pos);

	dprintk("NFS: write(%s/%s, %lu@%Ld)\n",
		dentry->d_parent->d_name.name, dentry->d_name.name,
		(unsigned long) count, (long long) pos);

	result = -EBUSY;
	if (IS_SWAPFILE(inode))
		goto out_swapfile;
	/*
	 * O_APPEND implies that we must revalidate the file length.
	 */
	if (iocb->ki_filp->f_flags & O_APPEND) {
		result = nfs_revalidate_file_size(inode, iocb->ki_filp);
		if (result)
			goto out;
	}

	result = count;
	if (!count)
		goto out;

	nfs_add_stats(inode, NFSIOS_NORMALWRITTENBYTES, count);
	result = generic_file_aio_write(iocb, iov, nr_segs, pos);
	/* Return error values for O_SYNC and IS_SYNC() */
	if (result >= 0 && nfs_need_sync_write(iocb->ki_filp, inode)) {
		int err = nfs_do_fsync(nfs_file_open_context(iocb->ki_filp), inode);
		if (err < 0)
			result = err;
	}
out:
	return result;

out_swapfile:
	printk(KERN_INFO "NFS: attempt to write to active swap file!\n");
	goto out;
}

static int do_getlk(struct file *filp, int cmd, struct file_lock *fl)
{
	struct inode *inode = filp->f_mapping->host;
	int status = 0;

	lock_kernel();
	/* Try local locking first */
	posix_test_lock(filp, fl);
	if (fl->fl_type != F_UNLCK) {
		/* found a conflict */
		goto out;
	}

	if (nfs_have_delegation(inode, FMODE_READ))
		goto out_noconflict;

	if (NFS_SERVER(inode)->flags & NFS_MOUNT_NONLM)
		goto out_noconflict;

	status = NFS_PROTO(inode)->lock(filp, cmd, fl);
out:
	unlock_kernel();
	return status;
out_noconflict:
	fl->fl_type = F_UNLCK;
	goto out;
}

static int do_vfs_lock(struct file *file, struct file_lock *fl)
{
	int res = 0;
	switch (fl->fl_flags & (FL_POSIX|FL_FLOCK)) {
		case FL_POSIX:
			res = posix_lock_file_wait(file, fl);
			break;
		case FL_FLOCK:
			res = flock_lock_file_wait(file, fl);
			break;
		default:
			BUG();
	}
	if (res < 0)
		dprintk(KERN_WARNING "%s: VFS is out of sync with lock manager"
			" - error %d!\n",
				__func__, res);
	return res;
}

static int do_unlk(struct file *filp, int cmd, struct file_lock *fl)
{
	struct inode *inode = filp->f_mapping->host;
	int status;

	/*
	 * Flush all pending writes before doing anything
	 * with locks..
	 */
	nfs_sync_mapping(filp->f_mapping);

	/* NOTE: special case
	 * 	If we're signalled while cleaning up locks on process exit, we
	 * 	still need to complete the unlock.
	 */
	lock_kernel();
	/* Use local locking if mounted with "-onolock" */
	if (!(NFS_SERVER(inode)->flags & NFS_MOUNT_NONLM))
		status = NFS_PROTO(inode)->lock(filp, cmd, fl);
	else
		status = do_vfs_lock(filp, fl);
	unlock_kernel();
	return status;
}

static int do_setlk(struct file *filp, int cmd, struct file_lock *fl)
{
	struct inode *inode = filp->f_mapping->host;
	int status;

	/*
	 * Flush all pending writes before doing anything
	 * with locks..
	 */
	status = nfs_sync_mapping(filp->f_mapping);
	if (status != 0)
		goto out;

	lock_kernel();
	/* Use local locking if mounted with "-onolock" */
	if (!(NFS_SERVER(inode)->flags & NFS_MOUNT_NONLM))
		status = NFS_PROTO(inode)->lock(filp, cmd, fl);
	else
		status = do_vfs_lock(filp, fl);
	unlock_kernel();
	if (status < 0)
		goto out;
	/*
	 * Make sure we clear the cache whenever we try to get the lock.
	 * This makes locking act as a cache coherency point.
	 */
	nfs_sync_mapping(filp->f_mapping);
	if (!nfs_have_delegation(inode, FMODE_READ))
		nfs_zap_caches(inode);
out:
	return status;
}

/*
 * Lock a (portion of) a file
 */
static int nfs_lock(struct file *filp, int cmd, struct file_lock *fl)
{
	struct inode *inode = filp->f_mapping->host;
	int ret = -ENOLCK;

	dprintk("NFS: lock(%s/%s, t=%x, fl=%x, r=%lld:%lld)\n",
			filp->f_path.dentry->d_parent->d_name.name,
			filp->f_path.dentry->d_name.name,
			fl->fl_type, fl->fl_flags,
			(long long)fl->fl_start, (long long)fl->fl_end);

	nfs_inc_stats(inode, NFSIOS_VFSLOCK);

	/* No mandatory locks over NFS */
	if (__mandatory_lock(inode) && fl->fl_type != F_UNLCK)
		goto out_err;

	if (NFS_PROTO(inode)->lock_check_bounds != NULL) {
		ret = NFS_PROTO(inode)->lock_check_bounds(fl);
		if (ret < 0)
			goto out_err;
	}

	if (IS_GETLK(cmd))
		ret = do_getlk(filp, cmd, fl);
	else if (fl->fl_type == F_UNLCK)
		ret = do_unlk(filp, cmd, fl);
	else
		ret = do_setlk(filp, cmd, fl);
out_err:
	return ret;
}

/*
 * Lock a (portion of) a file
 */
static int nfs_flock(struct file *filp, int cmd, struct file_lock *fl)
{
	dprintk("NFS: flock(%s/%s, t=%x, fl=%x)\n",
			filp->f_path.dentry->d_parent->d_name.name,
			filp->f_path.dentry->d_name.name,
			fl->fl_type, fl->fl_flags);

	if (!(fl->fl_flags & FL_FLOCK))
		return -ENOLCK;

	/* We're simulating flock() locks using posix locks on the server */
	fl->fl_owner = (fl_owner_t)filp;
	fl->fl_start = 0;
	fl->fl_end = OFFSET_MAX;

	if (fl->fl_type == F_UNLCK)
		return do_unlk(filp, cmd, fl);
	return do_setlk(filp, cmd, fl);
}

/*
 * There is no protocol support for leases, so we have no way to implement
 * them correctly in the face of opens by other clients.
 */
static int nfs_setlease(struct file *file, long arg, struct file_lock **fl)
{
	dprintk("NFS: setlease(%s/%s, arg=%ld)\n",
			file->f_path.dentry->d_parent->d_name.name,
			file->f_path.dentry->d_name.name, arg);

	return -EINVAL;
}<|MERGE_RESOLUTION|>--- conflicted
+++ resolved
@@ -424,13 +424,9 @@
 	if (offset != 0)
 		return;
 	/* Cancel any unstarted writes on this page */
-<<<<<<< HEAD
-	nfs_wb_page_cancel(page_file_mapping(page)->host, page);
-=======
 	nfs_wb_page_cancel(page->mapping->host, page);
 
 	nfs_fscache_invalidate_page(page, page->mapping->host);
->>>>>>> 0882e8dd
 }
 
 /*
@@ -459,12 +455,8 @@
  */
 static int nfs_launder_page(struct page *page)
 {
-<<<<<<< HEAD
-	struct inode *inode = page_file_mapping(page)->host;
-=======
 	struct inode *inode = page->mapping->host;
 	struct nfs_inode *nfsi = NFS_I(inode);
->>>>>>> 0882e8dd
 
 	dfprintk(PAGECACHE, "NFS: launder_page(%ld, %llu)\n",
 		inode->i_ino, (long long)page_offset(page));
@@ -472,18 +464,6 @@
 	nfs_fscache_wait_on_page_write(nfsi, page);
 	return nfs_wb_page(inode, page);
 }
-
-#ifdef CONFIG_NFS_SWAP
-static int nfs_swapon(struct file *file)
-{
-	return xs_swapper(NFS_CLIENT(file->f_mapping->host)->cl_xprt, 1);
-}
-
-static int nfs_swapoff(struct file *file)
-{
-	return xs_swapper(NFS_CLIENT(file->f_mapping->host)->cl_xprt, 0);
-}
-#endif
 
 const struct address_space_operations nfs_file_aops = {
 	.readpage = nfs_readpage,
@@ -497,12 +477,6 @@
 	.releasepage = nfs_release_page,
 	.direct_IO = nfs_direct_IO,
 	.launder_page = nfs_launder_page,
-#ifdef CONFIG_NFS_SWAP
-	.swapon = nfs_swapon,
-	.swapoff = nfs_swapoff,
-	.swap_out = nfs_swap_out,
-	.swap_in = nfs_readpage,
-#endif
 };
 
 /*
@@ -528,7 +502,7 @@
 	nfs_fscache_wait_on_page_write(NFS_I(dentry->d_inode), page);
 
 	lock_page(page);
-	mapping = page_file_mapping(page);
+	mapping = page->mapping;
 	if (mapping != dentry->d_inode->i_mapping)
 		goto out_unlock;
 
