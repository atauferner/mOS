--- conflicted
+++ resolved
@@ -562,25 +562,14 @@
 	};
 	
 	req = nfs_list_entry(data->pages.next);
-<<<<<<< HEAD
 	data->args.fh     = NFS_FH(inode);
-	data->args.offset = req_offset(req) + req->wb_offset;
+	data->args.offset = req_offset(req);
 	data->args.pgbase = req->wb_offset;
 	data->args.pages  = data->pagevec;
 	data->args.count  = count;
 	data->res.fattr   = &data->fattr;
 	data->res.count   = count;
 	data->res.eof     = 0;
-=======
-	data->u.v3.args.fh     = NFS_FH(inode);
-	data->u.v3.args.offset = req_offset(req);
-	data->u.v3.args.pgbase = req->wb_offset;
-	data->u.v3.args.pages  = data->pagevec;
-	data->u.v3.args.count  = count;
-	data->u.v3.res.fattr   = &data->fattr;
-	data->u.v3.res.count   = count;
-	data->u.v3.res.eof     = 0;
->>>>>>> 0607be17
 	
 	/* N.B. Do we need to test? Never called for swapfile inode */
 	flags = RPC_TASK_ASYNC | (IS_SWAPFILE(inode)? NFS_RPC_SWAPFLAGS : 0);
@@ -621,9 +610,8 @@
 	/* Note: NFSv2 ignores @stable and always uses NFS_FILE_SYNC */
 	
 	req = nfs_list_entry(data->pages.next);
-<<<<<<< HEAD
 	data->args.fh     = NFS_FH(inode);
-	data->args.offset = req_offset(req) + req->wb_offset;
+	data->args.offset = req_offset(req);
 	data->args.pgbase = req->wb_offset;
 	data->args.count  = count;
 	data->args.stable = NFS_FILE_SYNC;
@@ -631,17 +619,6 @@
 	data->res.fattr   = &data->fattr;
 	data->res.count   = count;
 	data->res.verf    = &data->verf;
-=======
-	data->u.v3.args.fh     = NFS_FH(inode);
-	data->u.v3.args.offset = req_offset(req);
-	data->u.v3.args.pgbase = req->wb_offset;
-	data->u.v3.args.count  = count;
-	data->u.v3.args.stable = NFS_FILE_SYNC;
-	data->u.v3.args.pages  = data->pagevec;
-	data->u.v3.res.fattr   = &data->fattr;
-	data->u.v3.res.count   = count;
-	data->u.v3.res.verf    = &data->verf;
->>>>>>> 0607be17
 
 	/* Set the initial flags for the task.  */
 	flags = (how & FLUSH_SYNC) ? 0 : RPC_TASK_ASYNC;
