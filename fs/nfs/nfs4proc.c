--- conflicted
+++ resolved
@@ -1440,53 +1440,6 @@
 	struct nfs_server *server = NFS_SERVER(state->inode);
 	struct nfs4_opendata *opendata;
 	int err;
-<<<<<<< HEAD
-	do {
-		err = _nfs4_open_delegation_recall(ctx, state, stateid);
-		switch (err) {
-			case 0:
-			case -ENOENT:
-			case -ESTALE:
-				goto out;
-			case -NFS4ERR_BADSESSION:
-			case -NFS4ERR_BADSLOT:
-			case -NFS4ERR_BAD_HIGH_SLOT:
-			case -NFS4ERR_CONN_NOT_BOUND_TO_SESSION:
-			case -NFS4ERR_DEADSESSION:
-				set_bit(NFS_DELEGATED_STATE, &state->flags);
-				nfs4_schedule_session_recovery(server->nfs_client->cl_session, err);
-				err = -EAGAIN;
-				goto out;
-			case -NFS4ERR_STALE_CLIENTID:
-			case -NFS4ERR_STALE_STATEID:
-				set_bit(NFS_DELEGATED_STATE, &state->flags);
-			case -NFS4ERR_EXPIRED:
-				/* Don't recall a delegation if it was lost */
-				nfs4_schedule_lease_recovery(server->nfs_client);
-				err = -EAGAIN;
-				goto out;
-			case -NFS4ERR_DELEG_REVOKED:
-			case -NFS4ERR_ADMIN_REVOKED:
-			case -NFS4ERR_BAD_STATEID:
-				nfs_inode_find_state_and_recover(state->inode,
-						stateid);
-				nfs4_schedule_stateid_recovery(server, state);
-			case -ENOMEM:
-				err = 0;
-				goto out;
-			case -NFS4ERR_DELAY:
-			case -NFS4ERR_GRACE:
-				set_bit(NFS_DELEGATED_STATE, &state->flags);
-				ssleep(1);
-				err = -EAGAIN;
-				goto out;
-		}
-		set_bit(NFS_DELEGATED_STATE, &state->flags);
-		err = nfs4_handle_exception(server, err, &exception);
-	} while (exception.retry);
-out:
-	return err;
-=======
 
 	opendata = nfs4_open_recoverdata_alloc(ctx, state,
 			NFS4_OPEN_CLAIM_DELEG_CUR_FH);
@@ -1496,7 +1449,6 @@
 	err = nfs4_open_recover(opendata, state);
 	nfs4_opendata_put(opendata);
 	return nfs4_handle_delegation_recall_error(server, state, stateid, err);
->>>>>>> f722406f
 }
 
 static void nfs4_open_confirm_done(struct rpc_task *task, void *calldata)
@@ -5264,62 +5216,9 @@
 
 	err = nfs4_set_lock_state(state, fl);
 	if (err != 0)
-<<<<<<< HEAD
-		goto out;
-	do {
-		err = _nfs4_do_setlk(state, F_SETLK, fl, NFS_LOCK_NEW);
-		switch (err) {
-			default:
-				printk(KERN_ERR "NFS: %s: unhandled error "
-					"%d.\n", __func__, err);
-			case 0:
-			case -ESTALE:
-				goto out;
-			case -NFS4ERR_STALE_CLIENTID:
-			case -NFS4ERR_STALE_STATEID:
-				set_bit(NFS_DELEGATED_STATE, &state->flags);
-			case -NFS4ERR_EXPIRED:
-				nfs4_schedule_lease_recovery(server->nfs_client);
-				err = -EAGAIN;
-				goto out;
-			case -NFS4ERR_BADSESSION:
-			case -NFS4ERR_BADSLOT:
-			case -NFS4ERR_BAD_HIGH_SLOT:
-			case -NFS4ERR_CONN_NOT_BOUND_TO_SESSION:
-			case -NFS4ERR_DEADSESSION:
-				set_bit(NFS_DELEGATED_STATE, &state->flags);
-				nfs4_schedule_session_recovery(server->nfs_client->cl_session, err);
-				err = -EAGAIN;
-				goto out;
-			case -NFS4ERR_DELEG_REVOKED:
-			case -NFS4ERR_ADMIN_REVOKED:
-			case -NFS4ERR_BAD_STATEID:
-			case -NFS4ERR_OPENMODE:
-				nfs4_schedule_stateid_recovery(server, state);
-				err = 0;
-				goto out;
-			case -NFS4ERR_DELAY:
-			case -NFS4ERR_GRACE:
-				set_bit(NFS_DELEGATED_STATE, &state->flags);
-				ssleep(1);
-				err = -EAGAIN;
-				goto out;
-			case -ENOMEM:
-			case -NFS4ERR_DENIED:
-				/* kill_proc(fl->fl_pid, SIGLOST, 1); */
-				err = 0;
-				goto out;
-		}
-		set_bit(NFS_DELEGATED_STATE, &state->flags);
-		err = nfs4_handle_exception(server, err, &exception);
-	} while (exception.retry);
-out:
-	return err;
-=======
 		return err;
 	err = _nfs4_do_setlk(state, F_SETLK, fl, NFS_LOCK_NEW);
 	return nfs4_handle_delegation_recall_error(server, state, stateid, err);
->>>>>>> f722406f
 }
 
 struct nfs_release_lockowner_data {
