/*
 * Copyright © 2007-2008 Intel Corporation
 *   Jesse Barnes <jesse.barnes@intel.com>
 *
 * Permission is hereby granted, free of charge, to any person obtaining a
 * copy of this software and associated documentation files (the "Software"),
 * to deal in the Software without restriction, including without limitation
 * the rights to use, copy, modify, merge, publish, distribute, sublicense,
 * and/or sell copies of the Software, and to permit persons to whom the
 * Software is furnished to do so, subject to the following conditions:
 *
 * The above copyright notice and this permission notice shall be included in
 * all copies or substantial portions of the Software.
 *
 * THE SOFTWARE IS PROVIDED "AS IS", WITHOUT WARRANTY OF ANY KIND, EXPRESS OR
 * IMPLIED, INCLUDING BUT NOT LIMITED TO THE WARRANTIES OF MERCHANTABILITY,
 * FITNESS FOR A PARTICULAR PURPOSE AND NONINFRINGEMENT.  IN NO EVENT SHALL
 * THE COPYRIGHT HOLDER(S) OR AUTHOR(S) BE LIABLE FOR ANY CLAIM, DAMAGES OR
 * OTHER LIABILITY, WHETHER IN AN ACTION OF CONTRACT, TORT OR OTHERWISE,
 * ARISING FROM, OUT OF OR IN CONNECTION WITH THE SOFTWARE OR THE USE OR
 * OTHER DEALINGS IN THE SOFTWARE.
 */
#ifndef __DRM_EDID_H__
#define __DRM_EDID_H__

#include <linux/types.h>
#include <linux/hdmi.h>
#include <drm/drm_mode.h>

struct drm_device;
struct i2c_adapter;

#define EDID_LENGTH 128
#define DDC_ADDR 0x50
#define DDC_ADDR2 0x52 /* E-DDC 1.2 - where DisplayID can hide */

#define CEA_EXT	    0x02
#define VTB_EXT	    0x10
#define DI_EXT	    0x40
#define LS_EXT	    0x50
#define MI_EXT	    0x60
#define DISPLAYID_EXT 0x70

struct est_timings {
	u8 t1;
	u8 t2;
	u8 mfg_rsvd;
} __attribute__((packed));

/* 00=16:10, 01=4:3, 10=5:4, 11=16:9 */
#define EDID_TIMING_ASPECT_SHIFT 6
#define EDID_TIMING_ASPECT_MASK  (0x3 << EDID_TIMING_ASPECT_SHIFT)

/* need to add 60 */
#define EDID_TIMING_VFREQ_SHIFT  0
#define EDID_TIMING_VFREQ_MASK   (0x3f << EDID_TIMING_VFREQ_SHIFT)

struct std_timing {
	u8 hsize; /* need to multiply by 8 then add 248 */
	u8 vfreq_aspect;
} __attribute__((packed));

#define DRM_EDID_PT_HSYNC_POSITIVE (1 << 1)
#define DRM_EDID_PT_VSYNC_POSITIVE (1 << 2)
#define DRM_EDID_PT_SEPARATE_SYNC  (3 << 3)
#define DRM_EDID_PT_STEREO         (1 << 5)
#define DRM_EDID_PT_INTERLACED     (1 << 7)

/* If detailed data is pixel timing */
struct detailed_pixel_timing {
	u8 hactive_lo;
	u8 hblank_lo;
	u8 hactive_hblank_hi;
	u8 vactive_lo;
	u8 vblank_lo;
	u8 vactive_vblank_hi;
	u8 hsync_offset_lo;
	u8 hsync_pulse_width_lo;
	u8 vsync_offset_pulse_width_lo;
	u8 hsync_vsync_offset_pulse_width_hi;
	u8 width_mm_lo;
	u8 height_mm_lo;
	u8 width_height_mm_hi;
	u8 hborder;
	u8 vborder;
	u8 misc;
} __attribute__((packed));

/* If it's not pixel timing, it'll be one of the below */
struct detailed_data_string {
	u8 str[13];
} __attribute__((packed));

#define DRM_EDID_DEFAULT_GTF_SUPPORT_FLAG   0x00
#define DRM_EDID_RANGE_LIMITS_ONLY_FLAG     0x01
#define DRM_EDID_SECONDARY_GTF_SUPPORT_FLAG 0x02
#define DRM_EDID_CVT_SUPPORT_FLAG           0x04

struct detailed_data_monitor_range {
	u8 min_vfreq;
	u8 max_vfreq;
	u8 min_hfreq_khz;
	u8 max_hfreq_khz;
	u8 pixel_clock_mhz; /* need to multiply by 10 */
	u8 flags;
	union {
		struct {
			u8 reserved;
			u8 hfreq_start_khz; /* need to multiply by 2 */
			u8 c; /* need to divide by 2 */
			__le16 m;
			u8 k;
			u8 j; /* need to divide by 2 */
		} __attribute__((packed)) gtf2;
		struct {
			u8 version;
			u8 data1; /* high 6 bits: extra clock resolution */
			u8 data2; /* plus low 2 of above: max hactive */
			u8 supported_aspects;
			u8 flags; /* preferred aspect and blanking support */
			u8 supported_scalings;
			u8 preferred_refresh;
		} __attribute__((packed)) cvt;
	} formula;
} __attribute__((packed));

struct detailed_data_wpindex {
	u8 white_yx_lo; /* Lower 2 bits each */
	u8 white_x_hi;
	u8 white_y_hi;
	u8 gamma; /* need to divide by 100 then add 1 */
} __attribute__((packed));

struct detailed_data_color_point {
	u8 windex1;
	u8 wpindex1[3];
	u8 windex2;
	u8 wpindex2[3];
} __attribute__((packed));

struct cvt_timing {
	u8 code[3];
} __attribute__((packed));

struct detailed_non_pixel {
	u8 pad1;
	u8 type; /* ff=serial, fe=string, fd=monitor range, fc=monitor name
		    fb=color point data, fa=standard timing data,
		    f9=undefined, f8=mfg. reserved */
	u8 pad2;
	union {
		struct detailed_data_string str;
		struct detailed_data_monitor_range range;
		struct detailed_data_wpindex color;
		struct std_timing timings[6];
		struct cvt_timing cvt[4];
	} data;
} __attribute__((packed));

#define EDID_DETAIL_EST_TIMINGS 0xf7
#define EDID_DETAIL_CVT_3BYTE 0xf8
#define EDID_DETAIL_COLOR_MGMT_DATA 0xf9
#define EDID_DETAIL_STD_MODES 0xfa
#define EDID_DETAIL_MONITOR_CPDATA 0xfb
#define EDID_DETAIL_MONITOR_NAME 0xfc
#define EDID_DETAIL_MONITOR_RANGE 0xfd
#define EDID_DETAIL_MONITOR_STRING 0xfe
#define EDID_DETAIL_MONITOR_SERIAL 0xff

struct detailed_timing {
	__le16 pixel_clock; /* need to multiply by 10 KHz */
	union {
		struct detailed_pixel_timing pixel_data;
		struct detailed_non_pixel other_data;
	} data;
} __attribute__((packed));

#define DRM_EDID_INPUT_SERRATION_VSYNC (1 << 0)
#define DRM_EDID_INPUT_SYNC_ON_GREEN   (1 << 1)
#define DRM_EDID_INPUT_COMPOSITE_SYNC  (1 << 2)
#define DRM_EDID_INPUT_SEPARATE_SYNCS  (1 << 3)
#define DRM_EDID_INPUT_BLANK_TO_BLACK  (1 << 4)
#define DRM_EDID_INPUT_VIDEO_LEVEL     (3 << 5)
#define DRM_EDID_INPUT_DIGITAL         (1 << 7)
#define DRM_EDID_DIGITAL_DEPTH_MASK    (7 << 4) /* 1.4 */
#define DRM_EDID_DIGITAL_DEPTH_UNDEF   (0 << 4) /* 1.4 */
#define DRM_EDID_DIGITAL_DEPTH_6       (1 << 4) /* 1.4 */
#define DRM_EDID_DIGITAL_DEPTH_8       (2 << 4) /* 1.4 */
#define DRM_EDID_DIGITAL_DEPTH_10      (3 << 4) /* 1.4 */
#define DRM_EDID_DIGITAL_DEPTH_12      (4 << 4) /* 1.4 */
#define DRM_EDID_DIGITAL_DEPTH_14      (5 << 4) /* 1.4 */
#define DRM_EDID_DIGITAL_DEPTH_16      (6 << 4) /* 1.4 */
#define DRM_EDID_DIGITAL_DEPTH_RSVD    (7 << 4) /* 1.4 */
#define DRM_EDID_DIGITAL_TYPE_MASK     (7 << 0) /* 1.4 */
#define DRM_EDID_DIGITAL_TYPE_UNDEF    (0 << 0) /* 1.4 */
#define DRM_EDID_DIGITAL_TYPE_DVI      (1 << 0) /* 1.4 */
#define DRM_EDID_DIGITAL_TYPE_HDMI_A   (2 << 0) /* 1.4 */
#define DRM_EDID_DIGITAL_TYPE_HDMI_B   (3 << 0) /* 1.4 */
#define DRM_EDID_DIGITAL_TYPE_MDDI     (4 << 0) /* 1.4 */
#define DRM_EDID_DIGITAL_TYPE_DP       (5 << 0) /* 1.4 */
#define DRM_EDID_DIGITAL_DFP_1_X       (1 << 0) /* 1.3 */

#define DRM_EDID_FEATURE_DEFAULT_GTF      (1 << 0)
#define DRM_EDID_FEATURE_PREFERRED_TIMING (1 << 1)
#define DRM_EDID_FEATURE_STANDARD_COLOR   (1 << 2)
/* If analog */
#define DRM_EDID_FEATURE_DISPLAY_TYPE     (3 << 3) /* 00=mono, 01=rgb, 10=non-rgb, 11=unknown */
/* If digital */
#define DRM_EDID_FEATURE_COLOR_MASK	  (3 << 3)
#define DRM_EDID_FEATURE_RGB		  (0 << 3)
#define DRM_EDID_FEATURE_RGB_YCRCB444	  (1 << 3)
#define DRM_EDID_FEATURE_RGB_YCRCB422	  (2 << 3)
#define DRM_EDID_FEATURE_RGB_YCRCB	  (3 << 3) /* both 4:4:4 and 4:2:2 */

#define DRM_EDID_FEATURE_PM_ACTIVE_OFF    (1 << 5)
#define DRM_EDID_FEATURE_PM_SUSPEND       (1 << 6)
#define DRM_EDID_FEATURE_PM_STANDBY       (1 << 7)

#define DRM_EDID_HDMI_DC_48               (1 << 6)
#define DRM_EDID_HDMI_DC_36               (1 << 5)
#define DRM_EDID_HDMI_DC_30               (1 << 4)
#define DRM_EDID_HDMI_DC_Y444             (1 << 3)

/* YCBCR 420 deep color modes */
#define DRM_EDID_YCBCR420_DC_48		  (1 << 2)
#define DRM_EDID_YCBCR420_DC_36		  (1 << 1)
#define DRM_EDID_YCBCR420_DC_30		  (1 << 0)
#define DRM_EDID_YCBCR420_DC_MASK (DRM_EDID_YCBCR420_DC_48 | \
				    DRM_EDID_YCBCR420_DC_36 | \
				    DRM_EDID_YCBCR420_DC_30)

/* HDMI 2.1 additional fields */
#define DRM_EDID_MAX_FRL_RATE_MASK		0xf0
#define DRM_EDID_FAPA_START_LOCATION		(1 << 0)
#define DRM_EDID_ALLM				(1 << 1)
#define DRM_EDID_FVA				(1 << 2)

/* Deep Color specific */
#define DRM_EDID_DC_30BIT_420			(1 << 0)
#define DRM_EDID_DC_36BIT_420			(1 << 1)
#define DRM_EDID_DC_48BIT_420			(1 << 2)

/* VRR specific */
#define DRM_EDID_CNMVRR				(1 << 3)
#define DRM_EDID_CINEMA_VRR			(1 << 4)
#define DRM_EDID_MDELTA				(1 << 5)
#define DRM_EDID_VRR_MAX_UPPER_MASK		0xc0
#define DRM_EDID_VRR_MAX_LOWER_MASK		0xff
#define DRM_EDID_VRR_MIN_MASK			0x3f

/* DSC specific */
#define DRM_EDID_DSC_10BPC			(1 << 0)
#define DRM_EDID_DSC_12BPC			(1 << 1)
#define DRM_EDID_DSC_16BPC			(1 << 2)
#define DRM_EDID_DSC_ALL_BPP			(1 << 3)
#define DRM_EDID_DSC_NATIVE_420			(1 << 6)
#define DRM_EDID_DSC_1P2			(1 << 7)
#define DRM_EDID_DSC_MAX_FRL_RATE_MASK		0xf0
#define DRM_EDID_DSC_MAX_SLICES			0xf
#define DRM_EDID_DSC_TOTAL_CHUNK_KBYTES		0x3f

/* ELD Header Block */
#define DRM_ELD_HEADER_BLOCK_SIZE	4

#define DRM_ELD_VER			0
# define DRM_ELD_VER_SHIFT		3
# define DRM_ELD_VER_MASK		(0x1f << 3)
# define DRM_ELD_VER_CEA861D		(2 << 3) /* supports 861D or below */
# define DRM_ELD_VER_CANNED		(0x1f << 3)

#define DRM_ELD_BASELINE_ELD_LEN	2	/* in dwords! */

/* ELD Baseline Block for ELD_Ver == 2 */
#define DRM_ELD_CEA_EDID_VER_MNL	4
# define DRM_ELD_CEA_EDID_VER_SHIFT	5
# define DRM_ELD_CEA_EDID_VER_MASK	(7 << 5)
# define DRM_ELD_CEA_EDID_VER_NONE	(0 << 5)
# define DRM_ELD_CEA_EDID_VER_CEA861	(1 << 5)
# define DRM_ELD_CEA_EDID_VER_CEA861A	(2 << 5)
# define DRM_ELD_CEA_EDID_VER_CEA861BCD	(3 << 5)
# define DRM_ELD_MNL_SHIFT		0
# define DRM_ELD_MNL_MASK		(0x1f << 0)

#define DRM_ELD_SAD_COUNT_CONN_TYPE	5
# define DRM_ELD_SAD_COUNT_SHIFT	4
# define DRM_ELD_SAD_COUNT_MASK		(0xf << 4)
# define DRM_ELD_CONN_TYPE_SHIFT	2
# define DRM_ELD_CONN_TYPE_MASK		(3 << 2)
# define DRM_ELD_CONN_TYPE_HDMI		(0 << 2)
# define DRM_ELD_CONN_TYPE_DP		(1 << 2)
# define DRM_ELD_SUPPORTS_AI		(1 << 1)
# define DRM_ELD_SUPPORTS_HDCP		(1 << 0)

#define DRM_ELD_AUD_SYNCH_DELAY		6	/* in units of 2 ms */
# define DRM_ELD_AUD_SYNCH_DELAY_MAX	0xfa	/* 500 ms */

#define DRM_ELD_SPEAKER			7
# define DRM_ELD_SPEAKER_MASK		0x7f
# define DRM_ELD_SPEAKER_RLRC		(1 << 6)
# define DRM_ELD_SPEAKER_FLRC		(1 << 5)
# define DRM_ELD_SPEAKER_RC		(1 << 4)
# define DRM_ELD_SPEAKER_RLR		(1 << 3)
# define DRM_ELD_SPEAKER_FC		(1 << 2)
# define DRM_ELD_SPEAKER_LFE		(1 << 1)
# define DRM_ELD_SPEAKER_FLR		(1 << 0)

#define DRM_ELD_PORT_ID			8	/* offsets 8..15 inclusive */
# define DRM_ELD_PORT_ID_LEN		8

#define DRM_ELD_MANUFACTURER_NAME0	16
#define DRM_ELD_MANUFACTURER_NAME1	17

#define DRM_ELD_PRODUCT_CODE0		18
#define DRM_ELD_PRODUCT_CODE1		19

#define DRM_ELD_MONITOR_NAME_STRING	20	/* offsets 20..(20+mnl-1) inclusive */

#define DRM_ELD_CEA_SAD(mnl, sad)	(20 + (mnl) + 3 * (sad))

struct edid {
	u8 header[8];
	/* Vendor & product info */
	u8 mfg_id[2];
	u8 prod_code[2];
	u32 serial; /* FIXME: byte order */
	u8 mfg_week;
	u8 mfg_year;
	/* EDID version */
	u8 version;
	u8 revision;
	/* Display info: */
	u8 input;
	u8 width_cm;
	u8 height_cm;
	u8 gamma;
	u8 features;
	/* Color characteristics */
	u8 red_green_lo;
	u8 black_white_lo;
	u8 red_x;
	u8 red_y;
	u8 green_x;
	u8 green_y;
	u8 blue_x;
	u8 blue_y;
	u8 white_x;
	u8 white_y;
	/* Est. timings and mfg rsvd timings*/
	struct est_timings established_timings;
	/* Standard timings 1-8*/
	struct std_timing standard_timings[8];
	/* Detailing timings 1-4 */
	struct detailed_timing detailed_timings[4];
	/* Number of 128 byte ext. blocks */
	u8 extensions;
	/* Checksum */
	u8 checksum;
} __attribute__((packed));

#define EDID_PRODUCT_ID(e) ((e)->prod_code[0] | ((e)->prod_code[1] << 8))

/* Short Audio Descriptor */
struct cea_sad {
	u8 format;
	u8 channels; /* max number of channels - 1 */
	u8 freq;
	u8 byte2; /* meaning depends on format */
};

struct drm_encoder;
struct drm_connector;
struct drm_connector_state;
struct drm_display_mode;

int drm_edid_to_sad(struct edid *edid, struct cea_sad **sads);
int drm_edid_to_speaker_allocation(struct edid *edid, u8 **sadb);
int drm_av_sync_delay(struct drm_connector *connector,
		      const struct drm_display_mode *mode);

#ifdef CONFIG_DRM_LOAD_EDID_FIRMWARE
struct edid *drm_load_edid_firmware(struct drm_connector *connector);
int __drm_set_edid_firmware_path(const char *path);
int __drm_get_edid_firmware_path(char *buf, size_t bufsize);
#else
static inline struct edid *
drm_load_edid_firmware(struct drm_connector *connector)
{
	return ERR_PTR(-ENOENT);
}
#endif

<<<<<<< HEAD
/**
 * drm_edid_are_equal - compare two edid blobs.
 * @edid1: pointer to first blob
 * @edid2: pointer to second blob
 * This helper can be used during probing to determine if
 * edid had changed.
 */
=======
>>>>>>> 7d2a07b7
bool drm_edid_are_equal(const struct edid *edid1, const struct edid *edid2);

int
drm_hdmi_avi_infoframe_from_display_mode(struct hdmi_avi_infoframe *frame,
					 const struct drm_connector *connector,
					 const struct drm_display_mode *mode);
int
drm_hdmi_vendor_infoframe_from_display_mode(struct hdmi_vendor_infoframe *frame,
					    const struct drm_connector *connector,
					    const struct drm_display_mode *mode);

void
drm_hdmi_avi_infoframe_colorspace(struct hdmi_avi_infoframe *frame,
				  const struct drm_connector_state *conn_state);

void
drm_hdmi_avi_infoframe_bars(struct hdmi_avi_infoframe *frame,
			    const struct drm_connector_state *conn_state);

void
drm_hdmi_avi_infoframe_quant_range(struct hdmi_avi_infoframe *frame,
				   const struct drm_connector *connector,
				   const struct drm_display_mode *mode,
				   enum hdmi_quantization_range rgb_quant_range);

int
drm_hdmi_infoframe_set_hdr_metadata(struct hdmi_drm_infoframe *frame,
				    const struct drm_connector_state *conn_state);

/**
 * drm_eld_mnl - Get ELD monitor name length in bytes.
 * @eld: pointer to an eld memory structure with mnl set
 */
static inline int drm_eld_mnl(const uint8_t *eld)
{
	return (eld[DRM_ELD_CEA_EDID_VER_MNL] & DRM_ELD_MNL_MASK) >> DRM_ELD_MNL_SHIFT;
}

/**
 * drm_eld_sad - Get ELD SAD structures.
 * @eld: pointer to an eld memory structure with sad_count set
 */
static inline const uint8_t *drm_eld_sad(const uint8_t *eld)
{
	unsigned int ver, mnl;

	ver = (eld[DRM_ELD_VER] & DRM_ELD_VER_MASK) >> DRM_ELD_VER_SHIFT;
	if (ver != 2 && ver != 31)
		return NULL;

	mnl = drm_eld_mnl(eld);
	if (mnl > 16)
		return NULL;

	return eld + DRM_ELD_CEA_SAD(mnl, 0);
}

/**
 * drm_eld_sad_count - Get ELD SAD count.
 * @eld: pointer to an eld memory structure with sad_count set
 */
static inline int drm_eld_sad_count(const uint8_t *eld)
{
	return (eld[DRM_ELD_SAD_COUNT_CONN_TYPE] & DRM_ELD_SAD_COUNT_MASK) >>
		DRM_ELD_SAD_COUNT_SHIFT;
}

/**
 * drm_eld_calc_baseline_block_size - Calculate baseline block size in bytes
 * @eld: pointer to an eld memory structure with mnl and sad_count set
 *
 * This is a helper for determining the payload size of the baseline block, in
 * bytes, for e.g. setting the Baseline_ELD_Len field in the ELD header block.
 */
static inline int drm_eld_calc_baseline_block_size(const uint8_t *eld)
{
	return DRM_ELD_MONITOR_NAME_STRING - DRM_ELD_HEADER_BLOCK_SIZE +
		drm_eld_mnl(eld) + drm_eld_sad_count(eld) * 3;
}

/**
 * drm_eld_size - Get ELD size in bytes
 * @eld: pointer to a complete eld memory structure
 *
 * The returned value does not include the vendor block. It's vendor specific,
 * and comprises of the remaining bytes in the ELD memory buffer after
 * drm_eld_size() bytes of header and baseline block.
 *
 * The returned value is guaranteed to be a multiple of 4.
 */
static inline int drm_eld_size(const uint8_t *eld)
{
	return DRM_ELD_HEADER_BLOCK_SIZE + eld[DRM_ELD_BASELINE_ELD_LEN] * 4;
}

/**
 * drm_eld_get_spk_alloc - Get speaker allocation
 * @eld: pointer to an ELD memory structure
 *
 * The returned value is the speakers mask. User has to use %DRM_ELD_SPEAKER
 * field definitions to identify speakers.
 */
static inline u8 drm_eld_get_spk_alloc(const uint8_t *eld)
{
	return eld[DRM_ELD_SPEAKER] & DRM_ELD_SPEAKER_MASK;
}

/**
 * drm_eld_get_conn_type - Get device type hdmi/dp connected
 * @eld: pointer to an ELD memory structure
 *
 * The caller need to use %DRM_ELD_CONN_TYPE_HDMI or %DRM_ELD_CONN_TYPE_DP to
 * identify the display type connected.
 */
static inline u8 drm_eld_get_conn_type(const uint8_t *eld)
{
	return eld[DRM_ELD_SAD_COUNT_CONN_TYPE] & DRM_ELD_CONN_TYPE_MASK;
}

bool drm_probe_ddc(struct i2c_adapter *adapter);
struct edid *drm_do_get_edid(struct drm_connector *connector,
	int (*get_edid_block)(void *data, u8 *buf, unsigned int block,
			      size_t len),
	void *data);
struct edid *drm_get_edid(struct drm_connector *connector,
			  struct i2c_adapter *adapter);
struct edid *drm_get_edid_switcheroo(struct drm_connector *connector,
				     struct i2c_adapter *adapter);
struct edid *drm_edid_duplicate(const struct edid *edid);
int drm_add_edid_modes(struct drm_connector *connector, struct edid *edid);
int drm_add_override_edid_modes(struct drm_connector *connector);

u8 drm_match_cea_mode(const struct drm_display_mode *to_match);
bool drm_detect_hdmi_monitor(struct edid *edid);
bool drm_detect_monitor_audio(struct edid *edid);
enum hdmi_quantization_range
drm_default_rgb_quant_range(const struct drm_display_mode *mode);
int drm_add_modes_noedid(struct drm_connector *connector,
			 int hdisplay, int vdisplay);
void drm_set_preferred_mode(struct drm_connector *connector,
			    int hpref, int vpref);

int drm_edid_header_is_valid(const u8 *raw_edid);
bool drm_edid_block_valid(u8 *raw_edid, int block, bool print_bad_edid,
			  bool *edid_corrupt);
bool drm_edid_is_valid(struct edid *edid);
void drm_edid_get_monitor_name(struct edid *edid, char *name,
			       int buflen);
struct drm_display_mode *drm_mode_find_dmt(struct drm_device *dev,
					   int hsize, int vsize, int fresh,
					   bool rb);
struct drm_display_mode *
drm_display_mode_from_cea_vic(struct drm_device *dev,
			      u8 video_code);
const u8 *drm_find_edid_extension(const struct edid *edid,
				  int ext_id, int *ext_index);


#endif /* __DRM_EDID_H__ */<|MERGE_RESOLUTION|>--- conflicted
+++ resolved
@@ -389,16 +389,6 @@
 }
 #endif
 
-<<<<<<< HEAD
-/**
- * drm_edid_are_equal - compare two edid blobs.
- * @edid1: pointer to first blob
- * @edid2: pointer to second blob
- * This helper can be used during probing to determine if
- * edid had changed.
- */
-=======
->>>>>>> 7d2a07b7
 bool drm_edid_are_equal(const struct edid *edid1, const struct edid *edid2);
 
 int
