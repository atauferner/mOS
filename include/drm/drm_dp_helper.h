/*
 * Copyright © 2008 Keith Packard
 *
 * Permission to use, copy, modify, distribute, and sell this software and its
 * documentation for any purpose is hereby granted without fee, provided that
 * the above copyright notice appear in all copies and that both that copyright
 * notice and this permission notice appear in supporting documentation, and
 * that the name of the copyright holders not be used in advertising or
 * publicity pertaining to distribution of the software without specific,
 * written prior permission.  The copyright holders make no representations
 * about the suitability of this software for any purpose.  It is provided "as
 * is" without express or implied warranty.
 *
 * THE COPYRIGHT HOLDERS DISCLAIM ALL WARRANTIES WITH REGARD TO THIS SOFTWARE,
 * INCLUDING ALL IMPLIED WARRANTIES OF MERCHANTABILITY AND FITNESS, IN NO
 * EVENT SHALL THE COPYRIGHT HOLDERS BE LIABLE FOR ANY SPECIAL, INDIRECT OR
 * CONSEQUENTIAL DAMAGES OR ANY DAMAGES WHATSOEVER RESULTING FROM LOSS OF USE,
 * DATA OR PROFITS, WHETHER IN AN ACTION OF CONTRACT, NEGLIGENCE OR OTHER
 * TORTIOUS ACTION, ARISING OUT OF OR IN CONNECTION WITH THE USE OR PERFORMANCE
 * OF THIS SOFTWARE.
 */

#ifndef _DRM_DP_HELPER_H_
#define _DRM_DP_HELPER_H_

#include <linux/delay.h>
#include <linux/i2c.h>
#include <linux/types.h>
<<<<<<< HEAD
=======
#include <drm/drm_connector.h>

struct drm_device;
struct drm_dp_aux;
>>>>>>> 7d2a07b7

/*
 * Unless otherwise noted, all values are from the DP 1.1a spec.  Note that
 * DP and DPCD versions are independent.  Differences from 1.0 are not noted,
 * 1.0 devices basically don't exist in the wild.
 *
 * Abbreviations, in chronological order:
 *
 * eDP: Embedded DisplayPort version 1
 * DPI: DisplayPort Interoperability Guideline v1.1a
 * 1.2: DisplayPort 1.2
 * MST: Multistream Transport - part of DP 1.2a
 *
 * 1.2 formally includes both eDP and DPI definitions.
 */

/* MSA (Main Stream Attribute) MISC bits (as MISC1<<8|MISC0) */
#define DP_MSA_MISC_SYNC_CLOCK			(1 << 0)
#define DP_MSA_MISC_INTERLACE_VTOTAL_EVEN	(1 << 8)
#define DP_MSA_MISC_STEREO_NO_3D		(0 << 9)
#define DP_MSA_MISC_STEREO_PROG_RIGHT_EYE	(1 << 9)
#define DP_MSA_MISC_STEREO_PROG_LEFT_EYE	(3 << 9)
/* bits per component for non-RAW */
#define DP_MSA_MISC_6_BPC			(0 << 5)
#define DP_MSA_MISC_8_BPC			(1 << 5)
#define DP_MSA_MISC_10_BPC			(2 << 5)
#define DP_MSA_MISC_12_BPC			(3 << 5)
#define DP_MSA_MISC_16_BPC			(4 << 5)
/* bits per component for RAW */
#define DP_MSA_MISC_RAW_6_BPC			(1 << 5)
#define DP_MSA_MISC_RAW_7_BPC			(2 << 5)
#define DP_MSA_MISC_RAW_8_BPC			(3 << 5)
#define DP_MSA_MISC_RAW_10_BPC			(4 << 5)
#define DP_MSA_MISC_RAW_12_BPC			(5 << 5)
#define DP_MSA_MISC_RAW_14_BPC			(6 << 5)
#define DP_MSA_MISC_RAW_16_BPC			(7 << 5)
/* pixel encoding/colorimetry format */
#define _DP_MSA_MISC_COLOR(misc1_7, misc0_21, misc0_3, misc0_4) \
	((misc1_7) << 15 | (misc0_4) << 4 | (misc0_3) << 3 | ((misc0_21) << 1))
#define DP_MSA_MISC_COLOR_RGB			_DP_MSA_MISC_COLOR(0, 0, 0, 0)
#define DP_MSA_MISC_COLOR_CEA_RGB		_DP_MSA_MISC_COLOR(0, 0, 1, 0)
#define DP_MSA_MISC_COLOR_RGB_WIDE_FIXED	_DP_MSA_MISC_COLOR(0, 3, 0, 0)
#define DP_MSA_MISC_COLOR_RGB_WIDE_FLOAT	_DP_MSA_MISC_COLOR(0, 3, 0, 1)
#define DP_MSA_MISC_COLOR_Y_ONLY		_DP_MSA_MISC_COLOR(1, 0, 0, 0)
#define DP_MSA_MISC_COLOR_RAW			_DP_MSA_MISC_COLOR(1, 1, 0, 0)
#define DP_MSA_MISC_COLOR_YCBCR_422_BT601	_DP_MSA_MISC_COLOR(0, 1, 1, 0)
#define DP_MSA_MISC_COLOR_YCBCR_422_BT709	_DP_MSA_MISC_COLOR(0, 1, 1, 1)
#define DP_MSA_MISC_COLOR_YCBCR_444_BT601	_DP_MSA_MISC_COLOR(0, 2, 1, 0)
#define DP_MSA_MISC_COLOR_YCBCR_444_BT709	_DP_MSA_MISC_COLOR(0, 2, 1, 1)
#define DP_MSA_MISC_COLOR_XVYCC_422_BT601	_DP_MSA_MISC_COLOR(0, 1, 0, 0)
#define DP_MSA_MISC_COLOR_XVYCC_422_BT709	_DP_MSA_MISC_COLOR(0, 1, 0, 1)
#define DP_MSA_MISC_COLOR_XVYCC_444_BT601	_DP_MSA_MISC_COLOR(0, 2, 0, 0)
#define DP_MSA_MISC_COLOR_XVYCC_444_BT709	_DP_MSA_MISC_COLOR(0, 2, 0, 1)
#define DP_MSA_MISC_COLOR_OPRGB			_DP_MSA_MISC_COLOR(0, 0, 1, 1)
#define DP_MSA_MISC_COLOR_DCI_P3		_DP_MSA_MISC_COLOR(0, 3, 1, 0)
#define DP_MSA_MISC_COLOR_COLOR_PROFILE		_DP_MSA_MISC_COLOR(0, 3, 1, 1)
#define DP_MSA_MISC_COLOR_VSC_SDP		(1 << 14)

#define DP_AUX_MAX_PAYLOAD_BYTES	16

#define DP_AUX_I2C_WRITE		0x0
#define DP_AUX_I2C_READ			0x1
#define DP_AUX_I2C_WRITE_STATUS_UPDATE	0x2
#define DP_AUX_I2C_MOT			0x4
#define DP_AUX_NATIVE_WRITE		0x8
#define DP_AUX_NATIVE_READ		0x9

#define DP_AUX_NATIVE_REPLY_ACK		(0x0 << 0)
#define DP_AUX_NATIVE_REPLY_NACK	(0x1 << 0)
#define DP_AUX_NATIVE_REPLY_DEFER	(0x2 << 0)
#define DP_AUX_NATIVE_REPLY_MASK	(0x3 << 0)

#define DP_AUX_I2C_REPLY_ACK		(0x0 << 2)
#define DP_AUX_I2C_REPLY_NACK		(0x1 << 2)
#define DP_AUX_I2C_REPLY_DEFER		(0x2 << 2)
#define DP_AUX_I2C_REPLY_MASK		(0x3 << 2)

/* DPCD Field Address Mapping */

/* Receiver Capability */
#define DP_DPCD_REV                         0x000
# define DP_DPCD_REV_10                     0x10
# define DP_DPCD_REV_11                     0x11
# define DP_DPCD_REV_12                     0x12
# define DP_DPCD_REV_13                     0x13
# define DP_DPCD_REV_14                     0x14

#define DP_MAX_LINK_RATE                    0x001

#define DP_MAX_LANE_COUNT                   0x002
# define DP_MAX_LANE_COUNT_MASK		    0x1f
# define DP_TPS3_SUPPORTED		    (1 << 6) /* 1.2 */
# define DP_ENHANCED_FRAME_CAP		    (1 << 7)

#define DP_MAX_DOWNSPREAD                   0x003
# define DP_MAX_DOWNSPREAD_0_5		    (1 << 0)
# define DP_STREAM_REGENERATION_STATUS_CAP  (1 << 1) /* 2.0 */
# define DP_NO_AUX_HANDSHAKE_LINK_TRAINING  (1 << 6)
# define DP_TPS4_SUPPORTED                  (1 << 7)

#define DP_NORP                             0x004

#define DP_DOWNSTREAMPORT_PRESENT           0x005
# define DP_DWN_STRM_PORT_PRESENT           (1 << 0)
# define DP_DWN_STRM_PORT_TYPE_MASK         0x06
# define DP_DWN_STRM_PORT_TYPE_DP           (0 << 1)
# define DP_DWN_STRM_PORT_TYPE_ANALOG       (1 << 1)
# define DP_DWN_STRM_PORT_TYPE_TMDS         (2 << 1)
# define DP_DWN_STRM_PORT_TYPE_OTHER        (3 << 1)
# define DP_FORMAT_CONVERSION               (1 << 3)
# define DP_DETAILED_CAP_INFO_AVAILABLE	    (1 << 4) /* DPI */

#define DP_MAIN_LINK_CHANNEL_CODING         0x006
# define DP_CAP_ANSI_8B10B		    (1 << 0)
<<<<<<< HEAD
=======
# define DP_CAP_ANSI_128B132B               (1 << 1) /* 2.0 */
>>>>>>> 7d2a07b7

#define DP_DOWN_STREAM_PORT_COUNT	    0x007
# define DP_PORT_COUNT_MASK		    0x0f
# define DP_MSA_TIMING_PAR_IGNORED	    (1 << 6) /* eDP */
# define DP_OUI_SUPPORT			    (1 << 7)

#define DP_RECEIVE_PORT_0_CAP_0		    0x008
# define DP_LOCAL_EDID_PRESENT		    (1 << 1)
# define DP_ASSOCIATED_TO_PRECEDING_PORT    (1 << 2)

#define DP_RECEIVE_PORT_0_BUFFER_SIZE	    0x009

#define DP_RECEIVE_PORT_1_CAP_0		    0x00a
#define DP_RECEIVE_PORT_1_BUFFER_SIZE       0x00b

#define DP_I2C_SPEED_CAP		    0x00c    /* DPI */
# define DP_I2C_SPEED_1K		    0x01
# define DP_I2C_SPEED_5K		    0x02
# define DP_I2C_SPEED_10K		    0x04
# define DP_I2C_SPEED_100K		    0x08
# define DP_I2C_SPEED_400K		    0x10
# define DP_I2C_SPEED_1M		    0x20

#define DP_EDP_CONFIGURATION_CAP            0x00d   /* XXX 1.2? */
# define DP_ALTERNATE_SCRAMBLER_RESET_CAP   (1 << 0)
# define DP_FRAMING_CHANGE_CAP		    (1 << 1)
# define DP_DPCD_DISPLAY_CONTROL_CAPABLE     (1 << 3) /* edp v1.2 or higher */

#define DP_TRAINING_AUX_RD_INTERVAL             0x00e   /* XXX 1.2? */
# define DP_TRAINING_AUX_RD_MASK                0x7F    /* DP 1.3 */
# define DP_EXTENDED_RECEIVER_CAP_FIELD_PRESENT	(1 << 7) /* DP 1.3 */

#define DP_ADAPTER_CAP			    0x00f   /* 1.2 */
# define DP_FORCE_LOAD_SENSE_CAP	    (1 << 0)
# define DP_ALTERNATE_I2C_PATTERN_CAP	    (1 << 1)

#define DP_SUPPORTED_LINK_RATES		    0x010 /* eDP 1.4 */
# define DP_MAX_SUPPORTED_RATES		     8	    /* 16-bit little-endian */

/* Multiple stream transport */
#define DP_FAUX_CAP			    0x020   /* 1.2 */
# define DP_FAUX_CAP_1			    (1 << 0)

#define DP_SINK_VIDEO_FALLBACK_FORMATS      0x020   /* 2.0 */
# define DP_FALLBACK_1024x768_60HZ_24BPP    (1 << 0)
# define DP_FALLBACK_1280x720_60HZ_24BPP    (1 << 1)
# define DP_FALLBACK_1920x1080_60HZ_24BPP   (1 << 2)

#define DP_MSTM_CAP			    0x021   /* 1.2 */
# define DP_MST_CAP			    (1 << 0)
# define DP_SINGLE_STREAM_SIDEBAND_MSG      (1 << 1) /* 2.0 */

#define DP_NUMBER_OF_AUDIO_ENDPOINTS	    0x022   /* 1.2 */

/* AV_SYNC_DATA_BLOCK                                  1.2 */
#define DP_AV_GRANULARITY		    0x023
# define DP_AG_FACTOR_MASK		    (0xf << 0)
# define DP_AG_FACTOR_3MS		    (0 << 0)
# define DP_AG_FACTOR_2MS		    (1 << 0)
# define DP_AG_FACTOR_1MS		    (2 << 0)
# define DP_AG_FACTOR_500US		    (3 << 0)
# define DP_AG_FACTOR_200US		    (4 << 0)
# define DP_AG_FACTOR_100US		    (5 << 0)
# define DP_AG_FACTOR_10US		    (6 << 0)
# define DP_AG_FACTOR_1US		    (7 << 0)
# define DP_VG_FACTOR_MASK		    (0xf << 4)
# define DP_VG_FACTOR_3MS		    (0 << 4)
# define DP_VG_FACTOR_2MS		    (1 << 4)
# define DP_VG_FACTOR_1MS		    (2 << 4)
# define DP_VG_FACTOR_500US		    (3 << 4)
# define DP_VG_FACTOR_200US		    (4 << 4)
# define DP_VG_FACTOR_100US		    (5 << 4)

#define DP_AUD_DEC_LAT0			    0x024
#define DP_AUD_DEC_LAT1			    0x025

#define DP_AUD_PP_LAT0			    0x026
#define DP_AUD_PP_LAT1			    0x027

#define DP_VID_INTER_LAT		    0x028

#define DP_VID_PROG_LAT			    0x029

#define DP_REP_LAT			    0x02a

#define DP_AUD_DEL_INS0			    0x02b
#define DP_AUD_DEL_INS1			    0x02c
#define DP_AUD_DEL_INS2			    0x02d
/* End of AV_SYNC_DATA_BLOCK */

#define DP_RECEIVER_ALPM_CAP		    0x02e   /* eDP 1.4 */
# define DP_ALPM_CAP			    (1 << 0)

#define DP_SINK_DEVICE_AUX_FRAME_SYNC_CAP   0x02f   /* eDP 1.4 */
# define DP_AUX_FRAME_SYNC_CAP		    (1 << 0)

#define DP_GUID				    0x030   /* 1.2 */

#define DP_DSC_SUPPORT                      0x060   /* DP 1.4 */
# define DP_DSC_DECOMPRESSION_IS_SUPPORTED  (1 << 0)

#define DP_DSC_REV                          0x061
# define DP_DSC_MAJOR_MASK                  (0xf << 0)
# define DP_DSC_MINOR_MASK                  (0xf << 4)
# define DP_DSC_MAJOR_SHIFT                 0
# define DP_DSC_MINOR_SHIFT                 4

#define DP_DSC_RC_BUF_BLK_SIZE              0x062
# define DP_DSC_RC_BUF_BLK_SIZE_1           0x0
# define DP_DSC_RC_BUF_BLK_SIZE_4           0x1
# define DP_DSC_RC_BUF_BLK_SIZE_16          0x2
# define DP_DSC_RC_BUF_BLK_SIZE_64          0x3

#define DP_DSC_RC_BUF_SIZE                  0x063

#define DP_DSC_SLICE_CAP_1                  0x064
# define DP_DSC_1_PER_DP_DSC_SINK           (1 << 0)
# define DP_DSC_2_PER_DP_DSC_SINK           (1 << 1)
# define DP_DSC_4_PER_DP_DSC_SINK           (1 << 3)
# define DP_DSC_6_PER_DP_DSC_SINK           (1 << 4)
# define DP_DSC_8_PER_DP_DSC_SINK           (1 << 5)
# define DP_DSC_10_PER_DP_DSC_SINK          (1 << 6)
# define DP_DSC_12_PER_DP_DSC_SINK          (1 << 7)

#define DP_DSC_LINE_BUF_BIT_DEPTH           0x065
# define DP_DSC_LINE_BUF_BIT_DEPTH_MASK     (0xf << 0)
# define DP_DSC_LINE_BUF_BIT_DEPTH_9        0x0
# define DP_DSC_LINE_BUF_BIT_DEPTH_10       0x1
# define DP_DSC_LINE_BUF_BIT_DEPTH_11       0x2
# define DP_DSC_LINE_BUF_BIT_DEPTH_12       0x3
# define DP_DSC_LINE_BUF_BIT_DEPTH_13       0x4
# define DP_DSC_LINE_BUF_BIT_DEPTH_14       0x5
# define DP_DSC_LINE_BUF_BIT_DEPTH_15       0x6
# define DP_DSC_LINE_BUF_BIT_DEPTH_16       0x7
# define DP_DSC_LINE_BUF_BIT_DEPTH_8        0x8

#define DP_DSC_BLK_PREDICTION_SUPPORT       0x066
# define DP_DSC_BLK_PREDICTION_IS_SUPPORTED (1 << 0)

#define DP_DSC_MAX_BITS_PER_PIXEL_LOW       0x067   /* eDP 1.4 */

#define DP_DSC_MAX_BITS_PER_PIXEL_HI        0x068   /* eDP 1.4 */
# define DP_DSC_MAX_BITS_PER_PIXEL_HI_MASK  (0x3 << 0)
# define DP_DSC_MAX_BITS_PER_PIXEL_HI_SHIFT 8

#define DP_DSC_DEC_COLOR_FORMAT_CAP         0x069
# define DP_DSC_RGB                         (1 << 0)
# define DP_DSC_YCbCr444                    (1 << 1)
# define DP_DSC_YCbCr422_Simple             (1 << 2)
# define DP_DSC_YCbCr422_Native             (1 << 3)
# define DP_DSC_YCbCr420_Native             (1 << 4)

#define DP_DSC_DEC_COLOR_DEPTH_CAP          0x06A
# define DP_DSC_8_BPC                       (1 << 1)
# define DP_DSC_10_BPC                      (1 << 2)
# define DP_DSC_12_BPC                      (1 << 3)

#define DP_DSC_PEAK_THROUGHPUT              0x06B
# define DP_DSC_THROUGHPUT_MODE_0_MASK      (0xf << 0)
# define DP_DSC_THROUGHPUT_MODE_0_SHIFT     0
# define DP_DSC_THROUGHPUT_MODE_0_UNSUPPORTED 0
# define DP_DSC_THROUGHPUT_MODE_0_340       (1 << 0)
# define DP_DSC_THROUGHPUT_MODE_0_400       (2 << 0)
# define DP_DSC_THROUGHPUT_MODE_0_450       (3 << 0)
# define DP_DSC_THROUGHPUT_MODE_0_500       (4 << 0)
# define DP_DSC_THROUGHPUT_MODE_0_550       (5 << 0)
# define DP_DSC_THROUGHPUT_MODE_0_600       (6 << 0)
# define DP_DSC_THROUGHPUT_MODE_0_650       (7 << 0)
# define DP_DSC_THROUGHPUT_MODE_0_700       (8 << 0)
# define DP_DSC_THROUGHPUT_MODE_0_750       (9 << 0)
# define DP_DSC_THROUGHPUT_MODE_0_800       (10 << 0)
# define DP_DSC_THROUGHPUT_MODE_0_850       (11 << 0)
# define DP_DSC_THROUGHPUT_MODE_0_900       (12 << 0)
# define DP_DSC_THROUGHPUT_MODE_0_950       (13 << 0)
# define DP_DSC_THROUGHPUT_MODE_0_1000      (14 << 0)
# define DP_DSC_THROUGHPUT_MODE_0_170       (15 << 0) /* 1.4a */
# define DP_DSC_THROUGHPUT_MODE_1_MASK      (0xf << 4)
# define DP_DSC_THROUGHPUT_MODE_1_SHIFT     4
# define DP_DSC_THROUGHPUT_MODE_1_UNSUPPORTED 0
# define DP_DSC_THROUGHPUT_MODE_1_340       (1 << 4)
# define DP_DSC_THROUGHPUT_MODE_1_400       (2 << 4)
# define DP_DSC_THROUGHPUT_MODE_1_450       (3 << 4)
# define DP_DSC_THROUGHPUT_MODE_1_500       (4 << 4)
# define DP_DSC_THROUGHPUT_MODE_1_550       (5 << 4)
# define DP_DSC_THROUGHPUT_MODE_1_600       (6 << 4)
# define DP_DSC_THROUGHPUT_MODE_1_650       (7 << 4)
# define DP_DSC_THROUGHPUT_MODE_1_700       (8 << 4)
# define DP_DSC_THROUGHPUT_MODE_1_750       (9 << 4)
# define DP_DSC_THROUGHPUT_MODE_1_800       (10 << 4)
# define DP_DSC_THROUGHPUT_MODE_1_850       (11 << 4)
# define DP_DSC_THROUGHPUT_MODE_1_900       (12 << 4)
# define DP_DSC_THROUGHPUT_MODE_1_950       (13 << 4)
# define DP_DSC_THROUGHPUT_MODE_1_1000      (14 << 4)
# define DP_DSC_THROUGHPUT_MODE_1_170       (15 << 4)

#define DP_DSC_MAX_SLICE_WIDTH              0x06C
#define DP_DSC_MIN_SLICE_WIDTH_VALUE        2560
#define DP_DSC_SLICE_WIDTH_MULTIPLIER       320

#define DP_DSC_SLICE_CAP_2                  0x06D
# define DP_DSC_16_PER_DP_DSC_SINK          (1 << 0)
# define DP_DSC_20_PER_DP_DSC_SINK          (1 << 1)
# define DP_DSC_24_PER_DP_DSC_SINK          (1 << 2)

#define DP_DSC_BITS_PER_PIXEL_INC           0x06F
# define DP_DSC_BITS_PER_PIXEL_1_16         0x0
# define DP_DSC_BITS_PER_PIXEL_1_8          0x1
# define DP_DSC_BITS_PER_PIXEL_1_4          0x2
# define DP_DSC_BITS_PER_PIXEL_1_2          0x3
# define DP_DSC_BITS_PER_PIXEL_1            0x4

#define DP_PSR_SUPPORT                      0x070   /* XXX 1.2? */
# define DP_PSR_IS_SUPPORTED                1
# define DP_PSR2_IS_SUPPORTED		    2	    /* eDP 1.4 */
# define DP_PSR2_WITH_Y_COORD_IS_SUPPORTED  3	    /* eDP 1.4a */

#define DP_PSR_CAPS                         0x071   /* XXX 1.2? */
# define DP_PSR_NO_TRAIN_ON_EXIT            1
# define DP_PSR_SETUP_TIME_330              (0 << 1)
# define DP_PSR_SETUP_TIME_275              (1 << 1)
# define DP_PSR_SETUP_TIME_220              (2 << 1)
# define DP_PSR_SETUP_TIME_165              (3 << 1)
# define DP_PSR_SETUP_TIME_110              (4 << 1)
# define DP_PSR_SETUP_TIME_55               (5 << 1)
# define DP_PSR_SETUP_TIME_0                (6 << 1)
# define DP_PSR_SETUP_TIME_MASK             (7 << 1)
# define DP_PSR_SETUP_TIME_SHIFT            1
# define DP_PSR2_SU_Y_COORDINATE_REQUIRED   (1 << 4)  /* eDP 1.4a */
# define DP_PSR2_SU_GRANULARITY_REQUIRED    (1 << 5)  /* eDP 1.4b */

#define DP_PSR2_SU_X_GRANULARITY	    0x072 /* eDP 1.4b */
#define DP_PSR2_SU_Y_GRANULARITY	    0x074 /* eDP 1.4b */

/*
 * 0x80-0x8f describe downstream port capabilities, but there are two layouts
 * based on whether DP_DETAILED_CAP_INFO_AVAILABLE was set.  If it was not,
 * each port's descriptor is one byte wide.  If it was set, each port's is
 * four bytes wide, starting with the one byte from the base info.  As of
 * DP interop v1.1a only VGA defines additional detail.
 */

/* offset 0 */
#define DP_DOWNSTREAM_PORT_0		    0x80
# define DP_DS_PORT_TYPE_MASK		    (7 << 0)
# define DP_DS_PORT_TYPE_DP		    0
# define DP_DS_PORT_TYPE_VGA		    1
# define DP_DS_PORT_TYPE_DVI		    2
# define DP_DS_PORT_TYPE_HDMI		    3
# define DP_DS_PORT_TYPE_NON_EDID	    4
# define DP_DS_PORT_TYPE_DP_DUALMODE        5
# define DP_DS_PORT_TYPE_WIRELESS           6
# define DP_DS_PORT_HPD			    (1 << 3)
# define DP_DS_NON_EDID_MASK		    (0xf << 4)
# define DP_DS_NON_EDID_720x480i_60	    (1 << 4)
# define DP_DS_NON_EDID_720x480i_50	    (2 << 4)
# define DP_DS_NON_EDID_1920x1080i_60	    (3 << 4)
# define DP_DS_NON_EDID_1920x1080i_50	    (4 << 4)
# define DP_DS_NON_EDID_1280x720_60	    (5 << 4)
# define DP_DS_NON_EDID_1280x720_50	    (7 << 4)
/* offset 1 for VGA is maximum megapixels per second / 8 */
/* offset 1 for DVI/HDMI is maximum TMDS clock in Mbps / 2.5 */
/* offset 2 for VGA/DVI/HDMI */
# define DP_DS_MAX_BPC_MASK	            (3 << 0)
# define DP_DS_8BPC		            0
# define DP_DS_10BPC		            1
# define DP_DS_12BPC		            2
# define DP_DS_16BPC		            3
/* HDMI2.1 PCON FRL CONFIGURATION */
# define DP_PCON_MAX_FRL_BW                 (7 << 2)
# define DP_PCON_MAX_0GBPS                  (0 << 2)
# define DP_PCON_MAX_9GBPS                  (1 << 2)
# define DP_PCON_MAX_18GBPS                 (2 << 2)
# define DP_PCON_MAX_24GBPS                 (3 << 2)
# define DP_PCON_MAX_32GBPS                 (4 << 2)
# define DP_PCON_MAX_40GBPS                 (5 << 2)
# define DP_PCON_MAX_48GBPS                 (6 << 2)
# define DP_PCON_SOURCE_CTL_MODE            (1 << 5)

/* offset 3 for DVI */
# define DP_DS_DVI_DUAL_LINK		    (1 << 1)
# define DP_DS_DVI_HIGH_COLOR_DEPTH	    (1 << 2)
/* offset 3 for HDMI */
# define DP_DS_HDMI_FRAME_SEQ_TO_FRAME_PACK (1 << 0)
# define DP_DS_HDMI_YCBCR422_PASS_THROUGH   (1 << 1)
# define DP_DS_HDMI_YCBCR420_PASS_THROUGH   (1 << 2)
# define DP_DS_HDMI_YCBCR444_TO_422_CONV    (1 << 3)
# define DP_DS_HDMI_YCBCR444_TO_420_CONV    (1 << 4)

/*
 * VESA DP-to-HDMI PCON Specification adds caps for colorspace
 * conversion in DFP cap DPCD 83h. Sec6.1 Table-3.
 * Based on the available support the source can enable
 * color conversion by writing into PROTOCOL_COVERTER_CONTROL_2
 * DPCD 3052h.
 */
# define DP_DS_HDMI_BT601_RGB_YCBCR_CONV    (1 << 5)
# define DP_DS_HDMI_BT709_RGB_YCBCR_CONV    (1 << 6)
# define DP_DS_HDMI_BT2020_RGB_YCBCR_CONV   (1 << 7)

#define DP_MAX_DOWNSTREAM_PORTS		    0x10

#define DP_MAX_DOWNSTREAM_PORTS		    0x10

/* DP Forward error Correction Registers */
#define DP_FEC_CAPABILITY		    0x090    /* 1.4 */
# define DP_FEC_CAPABLE			    (1 << 0)
# define DP_FEC_UNCORR_BLK_ERROR_COUNT_CAP  (1 << 1)
# define DP_FEC_CORR_BLK_ERROR_COUNT_CAP    (1 << 2)
# define DP_FEC_BIT_ERROR_COUNT_CAP	    (1 << 3)

/* DP-HDMI2.1 PCON DSC ENCODER SUPPORT */
#define DP_PCON_DSC_ENCODER_CAP_SIZE        0xC	/* 0x9E - 0x92 */
#define DP_PCON_DSC_ENCODER                 0x092
# define DP_PCON_DSC_ENCODER_SUPPORTED      (1 << 0)
# define DP_PCON_DSC_PPS_ENC_OVERRIDE       (1 << 1)

/* DP-HDMI2.1 PCON DSC Version */
#define DP_PCON_DSC_VERSION                 0x093
# define DP_PCON_DSC_MAJOR_MASK		    (0xF << 0)
# define DP_PCON_DSC_MINOR_MASK		    (0xF << 4)
# define DP_PCON_DSC_MAJOR_SHIFT	    0
# define DP_PCON_DSC_MINOR_SHIFT	    4

/* DP-HDMI2.1 PCON DSC RC Buffer block size */
#define DP_PCON_DSC_RC_BUF_BLK_INFO	    0x094
# define DP_PCON_DSC_RC_BUF_BLK_SIZE	    (0x3 << 0)
# define DP_PCON_DSC_RC_BUF_BLK_1KB	    0
# define DP_PCON_DSC_RC_BUF_BLK_4KB	    1
# define DP_PCON_DSC_RC_BUF_BLK_16KB	    2
# define DP_PCON_DSC_RC_BUF_BLK_64KB	    3

/* DP-HDMI2.1 PCON DSC RC Buffer size */
#define DP_PCON_DSC_RC_BUF_SIZE		    0x095

/* DP-HDMI2.1 PCON DSC Slice capabilities-1 */
#define DP_PCON_DSC_SLICE_CAP_1		    0x096
# define DP_PCON_DSC_1_PER_DSC_ENC     (0x1 << 0)
# define DP_PCON_DSC_2_PER_DSC_ENC     (0x1 << 1)
# define DP_PCON_DSC_4_PER_DSC_ENC     (0x1 << 3)
# define DP_PCON_DSC_6_PER_DSC_ENC     (0x1 << 4)
# define DP_PCON_DSC_8_PER_DSC_ENC     (0x1 << 5)
# define DP_PCON_DSC_10_PER_DSC_ENC    (0x1 << 6)
# define DP_PCON_DSC_12_PER_DSC_ENC    (0x1 << 7)

#define DP_PCON_DSC_BUF_BIT_DEPTH	    0x097
# define DP_PCON_DSC_BIT_DEPTH_MASK	    (0xF << 0)
# define DP_PCON_DSC_DEPTH_9_BITS	    0
# define DP_PCON_DSC_DEPTH_10_BITS	    1
# define DP_PCON_DSC_DEPTH_11_BITS	    2
# define DP_PCON_DSC_DEPTH_12_BITS	    3
# define DP_PCON_DSC_DEPTH_13_BITS	    4
# define DP_PCON_DSC_DEPTH_14_BITS	    5
# define DP_PCON_DSC_DEPTH_15_BITS	    6
# define DP_PCON_DSC_DEPTH_16_BITS	    7
# define DP_PCON_DSC_DEPTH_8_BITS	    8

#define DP_PCON_DSC_BLOCK_PREDICTION	    0x098
# define DP_PCON_DSC_BLOCK_PRED_SUPPORT	    (0x1 << 0)

#define DP_PCON_DSC_ENC_COLOR_FMT_CAP	    0x099
# define DP_PCON_DSC_ENC_RGB		    (0x1 << 0)
# define DP_PCON_DSC_ENC_YUV444		    (0x1 << 1)
# define DP_PCON_DSC_ENC_YUV422_S	    (0x1 << 2)
# define DP_PCON_DSC_ENC_YUV422_N	    (0x1 << 3)
# define DP_PCON_DSC_ENC_YUV420_N	    (0x1 << 4)

#define DP_PCON_DSC_ENC_COLOR_DEPTH_CAP	    0x09A
# define DP_PCON_DSC_ENC_8BPC		    (0x1 << 1)
# define DP_PCON_DSC_ENC_10BPC		    (0x1 << 2)
# define DP_PCON_DSC_ENC_12BPC		    (0x1 << 3)

#define DP_PCON_DSC_MAX_SLICE_WIDTH	    0x09B

/* DP-HDMI2.1 PCON DSC Slice capabilities-2 */
#define DP_PCON_DSC_SLICE_CAP_2             0x09C
# define DP_PCON_DSC_16_PER_DSC_ENC	    (0x1 << 0)
# define DP_PCON_DSC_20_PER_DSC_ENC         (0x1 << 1)
# define DP_PCON_DSC_24_PER_DSC_ENC         (0x1 << 2)

/* DP-HDMI2.1 PCON HDMI TX Encoder Bits/pixel increment */
#define DP_PCON_DSC_BPP_INCR		    0x09E
# define DP_PCON_DSC_BPP_INCR_MASK	    (0x7 << 0)
# define DP_PCON_DSC_ONE_16TH_BPP	    0
# define DP_PCON_DSC_ONE_8TH_BPP	    1
# define DP_PCON_DSC_ONE_4TH_BPP	    2
# define DP_PCON_DSC_ONE_HALF_BPP	    3
# define DP_PCON_DSC_ONE_BPP		    4

/* DP Extended DSC Capabilities */
#define DP_DSC_BRANCH_OVERALL_THROUGHPUT_0  0x0a0   /* DP 1.4a SCR */
#define DP_DSC_BRANCH_OVERALL_THROUGHPUT_1  0x0a1
#define DP_DSC_BRANCH_MAX_LINE_WIDTH        0x0a2

/* Link Configuration */
#define	DP_LINK_BW_SET		            0x100
# define DP_LINK_RATE_TABLE		    0x00    /* eDP 1.4 */
# define DP_LINK_BW_1_62		    0x06
# define DP_LINK_BW_2_7			    0x0a
# define DP_LINK_BW_5_4			    0x14    /* 1.2 */
# define DP_LINK_BW_8_1			    0x1e    /* 1.4 */
# define DP_LINK_BW_10                      0x01    /* 2.0 128b/132b Link Layer */
# define DP_LINK_BW_13_5                    0x04    /* 2.0 128b/132b Link Layer */
# define DP_LINK_BW_20                      0x02    /* 2.0 128b/132b Link Layer */

#define DP_LANE_COUNT_SET	            0x101
# define DP_LANE_COUNT_MASK		    0x0f
# define DP_LANE_COUNT_ENHANCED_FRAME_EN    (1 << 7)

#define DP_TRAINING_PATTERN_SET	            0x102
# define DP_TRAINING_PATTERN_DISABLE	    0
# define DP_TRAINING_PATTERN_1		    1
# define DP_TRAINING_PATTERN_2		    2
# define DP_TRAINING_PATTERN_3		    3	    /* 1.2 */
# define DP_TRAINING_PATTERN_4              7       /* 1.4 */
# define DP_TRAINING_PATTERN_MASK	    0x3
# define DP_TRAINING_PATTERN_MASK_1_4	    0xf

/* DPCD 1.1 only. For DPCD >= 1.2 see per-lane DP_LINK_QUAL_LANEn_SET */
# define DP_LINK_QUAL_PATTERN_11_DISABLE    (0 << 2)
# define DP_LINK_QUAL_PATTERN_11_D10_2	    (1 << 2)
# define DP_LINK_QUAL_PATTERN_11_ERROR_RATE (2 << 2)
# define DP_LINK_QUAL_PATTERN_11_PRBS7	    (3 << 2)
# define DP_LINK_QUAL_PATTERN_11_MASK	    (3 << 2)

# define DP_RECOVERED_CLOCK_OUT_EN	    (1 << 4)
# define DP_LINK_SCRAMBLING_DISABLE	    (1 << 5)

# define DP_SYMBOL_ERROR_COUNT_BOTH	    (0 << 6)
# define DP_SYMBOL_ERROR_COUNT_DISPARITY    (1 << 6)
# define DP_SYMBOL_ERROR_COUNT_SYMBOL	    (2 << 6)
# define DP_SYMBOL_ERROR_COUNT_MASK	    (3 << 6)

#define DP_TRAINING_LANE0_SET		    0x103
#define DP_TRAINING_LANE1_SET		    0x104
#define DP_TRAINING_LANE2_SET		    0x105
#define DP_TRAINING_LANE3_SET		    0x106

# define DP_TRAIN_VOLTAGE_SWING_MASK	    0x3
# define DP_TRAIN_VOLTAGE_SWING_SHIFT	    0
# define DP_TRAIN_MAX_SWING_REACHED	    (1 << 2)
# define DP_TRAIN_VOLTAGE_SWING_LEVEL_0 (0 << 0)
# define DP_TRAIN_VOLTAGE_SWING_LEVEL_1 (1 << 0)
# define DP_TRAIN_VOLTAGE_SWING_LEVEL_2 (2 << 0)
# define DP_TRAIN_VOLTAGE_SWING_LEVEL_3 (3 << 0)

# define DP_TRAIN_PRE_EMPHASIS_MASK	    (3 << 3)
# define DP_TRAIN_PRE_EMPH_LEVEL_0		(0 << 3)
# define DP_TRAIN_PRE_EMPH_LEVEL_1		(1 << 3)
# define DP_TRAIN_PRE_EMPH_LEVEL_2		(2 << 3)
# define DP_TRAIN_PRE_EMPH_LEVEL_3		(3 << 3)

# define DP_TRAIN_PRE_EMPHASIS_SHIFT	    3
# define DP_TRAIN_MAX_PRE_EMPHASIS_REACHED  (1 << 5)

# define DP_TX_FFE_PRESET_VALUE_MASK        (0xf << 0) /* 2.0 128b/132b Link Layer */

#define DP_DOWNSPREAD_CTRL		    0x107
# define DP_SPREAD_AMP_0_5		    (1 << 4)
# define DP_MSA_TIMING_PAR_IGNORE_EN	    (1 << 7) /* eDP */

#define DP_MAIN_LINK_CHANNEL_CODING_SET	    0x108
# define DP_SET_ANSI_8B10B		    (1 << 0)
# define DP_SET_ANSI_128B132B               (1 << 1)

#define DP_I2C_SPEED_CONTROL_STATUS	    0x109   /* DPI */
/* bitmask as for DP_I2C_SPEED_CAP */

#define DP_EDP_CONFIGURATION_SET            0x10a   /* XXX 1.2? */
# define DP_ALTERNATE_SCRAMBLER_RESET_ENABLE (1 << 0)
# define DP_FRAMING_CHANGE_ENABLE	    (1 << 1)
# define DP_PANEL_SELF_TEST_ENABLE	    (1 << 7)

#define DP_LINK_QUAL_LANE0_SET		    0x10b   /* DPCD >= 1.2 */
#define DP_LINK_QUAL_LANE1_SET		    0x10c
#define DP_LINK_QUAL_LANE2_SET		    0x10d
#define DP_LINK_QUAL_LANE3_SET		    0x10e
# define DP_LINK_QUAL_PATTERN_DISABLE	    0
# define DP_LINK_QUAL_PATTERN_D10_2	    1
# define DP_LINK_QUAL_PATTERN_ERROR_RATE    2
# define DP_LINK_QUAL_PATTERN_PRBS7	    3
# define DP_LINK_QUAL_PATTERN_80BIT_CUSTOM  4
# define DP_LINK_QUAL_PATTERN_CP2520_PAT_1  5
# define DP_LINK_QUAL_PATTERN_CP2520_PAT_2  6
# define DP_LINK_QUAL_PATTERN_CP2520_PAT_3  7
/* DP 2.0 UHBR10, UHBR13.5, UHBR20 */
# define DP_LINK_QUAL_PATTERN_128B132B_TPS1 0x08
# define DP_LINK_QUAL_PATTERN_128B132B_TPS2 0x10
# define DP_LINK_QUAL_PATTERN_PRSBS9        0x18
# define DP_LINK_QUAL_PATTERN_PRSBS11       0x20
# define DP_LINK_QUAL_PATTERN_PRSBS15       0x28
# define DP_LINK_QUAL_PATTERN_PRSBS23       0x30
# define DP_LINK_QUAL_PATTERN_PRSBS31       0x38
# define DP_LINK_QUAL_PATTERN_CUSTOM        0x40
# define DP_LINK_QUAL_PATTERN_SQUARE        0x48

#define DP_TRAINING_LANE0_1_SET2	    0x10f
#define DP_TRAINING_LANE2_3_SET2	    0x110
# define DP_LANE02_POST_CURSOR2_SET_MASK    (3 << 0)
# define DP_LANE02_MAX_POST_CURSOR2_REACHED (1 << 2)
# define DP_LANE13_POST_CURSOR2_SET_MASK    (3 << 4)
# define DP_LANE13_MAX_POST_CURSOR2_REACHED (1 << 6)

#define DP_MSTM_CTRL			    0x111   /* 1.2 */
# define DP_MST_EN			    (1 << 0)
# define DP_UP_REQ_EN			    (1 << 1)
# define DP_UPSTREAM_IS_SRC		    (1 << 2)

#define DP_AUDIO_DELAY0			    0x112   /* 1.2 */
#define DP_AUDIO_DELAY1			    0x113
#define DP_AUDIO_DELAY2			    0x114

#define DP_LINK_RATE_SET		    0x115   /* eDP 1.4 */
# define DP_LINK_RATE_SET_SHIFT		    0
# define DP_LINK_RATE_SET_MASK		    (7 << 0)

#define DP_RECEIVER_ALPM_CONFIG		    0x116   /* eDP 1.4 */
# define DP_ALPM_ENABLE			    (1 << 0)
# define DP_ALPM_LOCK_ERROR_IRQ_HPD_ENABLE  (1 << 1)

#define DP_SINK_DEVICE_AUX_FRAME_SYNC_CONF  0x117   /* eDP 1.4 */
# define DP_AUX_FRAME_SYNC_ENABLE	    (1 << 0)
# define DP_IRQ_HPD_ENABLE		    (1 << 1)

#define DP_UPSTREAM_DEVICE_DP_PWR_NEED	    0x118   /* 1.2 */
# define DP_PWR_NOT_NEEDED		    (1 << 0)

#define DP_FEC_CONFIGURATION		    0x120    /* 1.4 */
# define DP_FEC_READY			    (1 << 0)
# define DP_FEC_ERR_COUNT_SEL_MASK	    (7 << 1)
# define DP_FEC_ERR_COUNT_DIS		    (0 << 1)
# define DP_FEC_UNCORR_BLK_ERROR_COUNT	    (1 << 1)
# define DP_FEC_CORR_BLK_ERROR_COUNT	    (2 << 1)
# define DP_FEC_BIT_ERROR_COUNT		    (3 << 1)
# define DP_FEC_LANE_SELECT_MASK	    (3 << 4)
# define DP_FEC_LANE_0_SELECT		    (0 << 4)
# define DP_FEC_LANE_1_SELECT		    (1 << 4)
# define DP_FEC_LANE_2_SELECT		    (2 << 4)
# define DP_FEC_LANE_3_SELECT		    (3 << 4)

#define DP_AUX_FRAME_SYNC_VALUE		    0x15c   /* eDP 1.4 */
# define DP_AUX_FRAME_SYNC_VALID	    (1 << 0)

#define DP_DSC_ENABLE                       0x160   /* DP 1.4 */
# define DP_DECOMPRESSION_EN                (1 << 0)

#define DP_PSR_EN_CFG				0x170   /* XXX 1.2? */
# define DP_PSR_ENABLE				BIT(0)
# define DP_PSR_MAIN_LINK_ACTIVE		BIT(1)
# define DP_PSR_CRC_VERIFICATION		BIT(2)
# define DP_PSR_FRAME_CAPTURE			BIT(3)
# define DP_PSR_SU_REGION_SCANLINE_CAPTURE	BIT(4) /* eDP 1.4a */
# define DP_PSR_IRQ_HPD_WITH_CRC_ERRORS		BIT(5) /* eDP 1.4a */
# define DP_PSR_ENABLE_PSR2			BIT(6) /* eDP 1.4a */

#define DP_ADAPTER_CTRL			    0x1a0
# define DP_ADAPTER_CTRL_FORCE_LOAD_SENSE   (1 << 0)

#define DP_BRANCH_DEVICE_CTRL		    0x1a1
# define DP_BRANCH_DEVICE_IRQ_HPD	    (1 << 0)

#define DP_PAYLOAD_ALLOCATE_SET		    0x1c0
#define DP_PAYLOAD_ALLOCATE_START_TIME_SLOT 0x1c1
#define DP_PAYLOAD_ALLOCATE_TIME_SLOT_COUNT 0x1c2

/* Link/Sink Device Status */
#define DP_SINK_COUNT			    0x200
/* prior to 1.2 bit 7 was reserved mbz */
# define DP_GET_SINK_COUNT(x)		    ((((x) & 0x80) >> 1) | ((x) & 0x3f))
# define DP_SINK_CP_READY		    (1 << 6)

#define DP_DEVICE_SERVICE_IRQ_VECTOR	    0x201
# define DP_REMOTE_CONTROL_COMMAND_PENDING  (1 << 0)
# define DP_AUTOMATED_TEST_REQUEST	    (1 << 1)
# define DP_CP_IRQ			    (1 << 2)
# define DP_MCCS_IRQ			    (1 << 3)
# define DP_DOWN_REP_MSG_RDY		    (1 << 4) /* 1.2 MST */
# define DP_UP_REQ_MSG_RDY		    (1 << 5) /* 1.2 MST */
# define DP_SINK_SPECIFIC_IRQ		    (1 << 6)

#define DP_LANE0_1_STATUS		    0x202
#define DP_LANE2_3_STATUS		    0x203
# define DP_LANE_CR_DONE		    (1 << 0)
# define DP_LANE_CHANNEL_EQ_DONE	    (1 << 1)
# define DP_LANE_SYMBOL_LOCKED		    (1 << 2)

#define DP_CHANNEL_EQ_BITS (DP_LANE_CR_DONE |		\
			    DP_LANE_CHANNEL_EQ_DONE |	\
			    DP_LANE_SYMBOL_LOCKED)

#define DP_LANE_ALIGN_STATUS_UPDATED	    0x204

#define DP_INTERLANE_ALIGN_DONE		    (1 << 0)
#define DP_DOWNSTREAM_PORT_STATUS_CHANGED   (1 << 6)
#define DP_LINK_STATUS_UPDATED		    (1 << 7)

#define DP_SINK_STATUS			    0x205
# define DP_RECEIVE_PORT_0_STATUS	    (1 << 0)
# define DP_RECEIVE_PORT_1_STATUS	    (1 << 1)
# define DP_STREAM_REGENERATION_STATUS      (1 << 2) /* 2.0 */

#define DP_ADJUST_REQUEST_LANE0_1	    0x206
#define DP_ADJUST_REQUEST_LANE2_3	    0x207
# define DP_ADJUST_VOLTAGE_SWING_LANE0_MASK  0x03
# define DP_ADJUST_VOLTAGE_SWING_LANE0_SHIFT 0
# define DP_ADJUST_PRE_EMPHASIS_LANE0_MASK   0x0c
# define DP_ADJUST_PRE_EMPHASIS_LANE0_SHIFT  2
# define DP_ADJUST_VOLTAGE_SWING_LANE1_MASK  0x30
# define DP_ADJUST_VOLTAGE_SWING_LANE1_SHIFT 4
# define DP_ADJUST_PRE_EMPHASIS_LANE1_MASK   0xc0
# define DP_ADJUST_PRE_EMPHASIS_LANE1_SHIFT  6

/* DP 2.0 128b/132b Link Layer */
# define DP_ADJUST_TX_FFE_PRESET_LANE0_MASK  (0xf << 0)
# define DP_ADJUST_TX_FFE_PRESET_LANE0_SHIFT 0
# define DP_ADJUST_TX_FFE_PRESET_LANE1_MASK  (0xf << 4)
# define DP_ADJUST_TX_FFE_PRESET_LANE1_SHIFT 4

#define DP_ADJUST_REQUEST_POST_CURSOR2      0x20c
# define DP_ADJUST_POST_CURSOR2_LANE0_MASK  0x03
# define DP_ADJUST_POST_CURSOR2_LANE0_SHIFT 0
# define DP_ADJUST_POST_CURSOR2_LANE1_MASK  0x0c
# define DP_ADJUST_POST_CURSOR2_LANE1_SHIFT 2
# define DP_ADJUST_POST_CURSOR2_LANE2_MASK  0x30
# define DP_ADJUST_POST_CURSOR2_LANE2_SHIFT 4
# define DP_ADJUST_POST_CURSOR2_LANE3_MASK  0xc0
# define DP_ADJUST_POST_CURSOR2_LANE3_SHIFT 6

#define DP_TEST_REQUEST			    0x218
# define DP_TEST_LINK_TRAINING		    (1 << 0)
# define DP_TEST_LINK_VIDEO_PATTERN	    (1 << 1)
# define DP_TEST_LINK_EDID_READ		    (1 << 2)
# define DP_TEST_LINK_PHY_TEST_PATTERN	    (1 << 3) /* DPCD >= 1.1 */
# define DP_TEST_LINK_FAUX_PATTERN	    (1 << 4) /* DPCD >= 1.2 */
# define DP_TEST_LINK_AUDIO_PATTERN         (1 << 5) /* DPCD >= 1.2 */
# define DP_TEST_LINK_AUDIO_DISABLED_VIDEO  (1 << 6) /* DPCD >= 1.2 */

#define DP_TEST_LINK_RATE		    0x219
# define DP_LINK_RATE_162		    (0x6)
# define DP_LINK_RATE_27		    (0xa)

#define DP_TEST_LANE_COUNT		    0x220

#define DP_TEST_PATTERN			    0x221
# define DP_NO_TEST_PATTERN                 0x0
# define DP_COLOR_RAMP                      0x1
# define DP_BLACK_AND_WHITE_VERTICAL_LINES  0x2
# define DP_COLOR_SQUARE                    0x3

#define DP_TEST_H_TOTAL_HI                  0x222
#define DP_TEST_H_TOTAL_LO                  0x223

#define DP_TEST_V_TOTAL_HI                  0x224
#define DP_TEST_V_TOTAL_LO                  0x225

#define DP_TEST_H_START_HI                  0x226
#define DP_TEST_H_START_LO                  0x227

#define DP_TEST_V_START_HI                  0x228
#define DP_TEST_V_START_LO                  0x229

#define DP_TEST_HSYNC_HI                    0x22A
# define DP_TEST_HSYNC_POLARITY             (1 << 7)
# define DP_TEST_HSYNC_WIDTH_HI_MASK        (127 << 0)
#define DP_TEST_HSYNC_WIDTH_LO              0x22B

#define DP_TEST_VSYNC_HI                    0x22C
# define DP_TEST_VSYNC_POLARITY             (1 << 7)
# define DP_TEST_VSYNC_WIDTH_HI_MASK        (127 << 0)
#define DP_TEST_VSYNC_WIDTH_LO              0x22D

#define DP_TEST_H_WIDTH_HI                  0x22E
#define DP_TEST_H_WIDTH_LO                  0x22F

#define DP_TEST_V_HEIGHT_HI                 0x230
#define DP_TEST_V_HEIGHT_LO                 0x231

#define DP_TEST_MISC0                       0x232
# define DP_TEST_SYNC_CLOCK                 (1 << 0)
# define DP_TEST_COLOR_FORMAT_MASK          (3 << 1)
# define DP_TEST_COLOR_FORMAT_SHIFT         1
# define DP_COLOR_FORMAT_RGB                (0 << 1)
# define DP_COLOR_FORMAT_YCbCr422           (1 << 1)
# define DP_COLOR_FORMAT_YCbCr444           (2 << 1)
# define DP_TEST_DYNAMIC_RANGE_VESA         (0 << 3)
# define DP_TEST_DYNAMIC_RANGE_CEA          (1 << 3)
# define DP_TEST_YCBCR_COEFFICIENTS         (1 << 4)
# define DP_YCBCR_COEFFICIENTS_ITU601       (0 << 4)
# define DP_YCBCR_COEFFICIENTS_ITU709       (1 << 4)
# define DP_TEST_BIT_DEPTH_MASK             (7 << 5)
# define DP_TEST_BIT_DEPTH_SHIFT            5
# define DP_TEST_BIT_DEPTH_6                (0 << 5)
# define DP_TEST_BIT_DEPTH_8                (1 << 5)
# define DP_TEST_BIT_DEPTH_10               (2 << 5)
# define DP_TEST_BIT_DEPTH_12               (3 << 5)
# define DP_TEST_BIT_DEPTH_16               (4 << 5)

#define DP_TEST_MISC1                       0x233
# define DP_TEST_REFRESH_DENOMINATOR        (1 << 0)
# define DP_TEST_INTERLACED                 (1 << 1)

#define DP_TEST_REFRESH_RATE_NUMERATOR      0x234

#define DP_TEST_MISC0                       0x232

#define DP_TEST_CRC_R_CR		    0x240
#define DP_TEST_CRC_G_Y			    0x242
#define DP_TEST_CRC_B_CB		    0x244

#define DP_TEST_SINK_MISC		    0x246
# define DP_TEST_CRC_SUPPORTED		    (1 << 5)
# define DP_TEST_COUNT_MASK		    0xf

#define DP_PHY_TEST_PATTERN                 0x248
# define DP_PHY_TEST_PATTERN_SEL_MASK       0x7
# define DP_PHY_TEST_PATTERN_NONE           0x0
# define DP_PHY_TEST_PATTERN_D10_2          0x1
# define DP_PHY_TEST_PATTERN_ERROR_COUNT    0x2
# define DP_PHY_TEST_PATTERN_PRBS7          0x3
# define DP_PHY_TEST_PATTERN_80BIT_CUSTOM   0x4
# define DP_PHY_TEST_PATTERN_CP2520         0x5

#define DP_TEST_HBR2_SCRAMBLER_RESET        0x24A
#define DP_TEST_80BIT_CUSTOM_PATTERN_7_0    0x250
#define	DP_TEST_80BIT_CUSTOM_PATTERN_15_8   0x251
#define	DP_TEST_80BIT_CUSTOM_PATTERN_23_16  0x252
#define	DP_TEST_80BIT_CUSTOM_PATTERN_31_24  0x253
#define	DP_TEST_80BIT_CUSTOM_PATTERN_39_32  0x254
#define	DP_TEST_80BIT_CUSTOM_PATTERN_47_40  0x255
#define	DP_TEST_80BIT_CUSTOM_PATTERN_55_48  0x256
#define	DP_TEST_80BIT_CUSTOM_PATTERN_63_56  0x257
#define	DP_TEST_80BIT_CUSTOM_PATTERN_71_64  0x258
#define	DP_TEST_80BIT_CUSTOM_PATTERN_79_72  0x259

#define DP_TEST_RESPONSE		    0x260
# define DP_TEST_ACK			    (1 << 0)
# define DP_TEST_NAK			    (1 << 1)
# define DP_TEST_EDID_CHECKSUM_WRITE	    (1 << 2)

#define DP_TEST_EDID_CHECKSUM		    0x261

#define DP_TEST_SINK			    0x270
# define DP_TEST_SINK_START		    (1 << 0)
#define DP_TEST_AUDIO_MODE		    0x271
#define DP_TEST_AUDIO_PATTERN_TYPE	    0x272
#define DP_TEST_AUDIO_PERIOD_CH1	    0x273
#define DP_TEST_AUDIO_PERIOD_CH2	    0x274
#define DP_TEST_AUDIO_PERIOD_CH3	    0x275
#define DP_TEST_AUDIO_PERIOD_CH4	    0x276
#define DP_TEST_AUDIO_PERIOD_CH5	    0x277
#define DP_TEST_AUDIO_PERIOD_CH6	    0x278
#define DP_TEST_AUDIO_PERIOD_CH7	    0x279
#define DP_TEST_AUDIO_PERIOD_CH8	    0x27A

#define DP_FEC_STATUS			    0x280    /* 1.4 */
# define DP_FEC_DECODE_EN_DETECTED	    (1 << 0)
# define DP_FEC_DECODE_DIS_DETECTED	    (1 << 1)

#define DP_FEC_ERROR_COUNT_LSB		    0x0281    /* 1.4 */

#define DP_FEC_ERROR_COUNT_MSB		    0x0282    /* 1.4 */
# define DP_FEC_ERROR_COUNT_MASK	    0x7F
# define DP_FEC_ERR_COUNT_VALID		    (1 << 7)

#define DP_PAYLOAD_TABLE_UPDATE_STATUS      0x2c0   /* 1.2 MST */
# define DP_PAYLOAD_TABLE_UPDATED           (1 << 0)
# define DP_PAYLOAD_ACT_HANDLED             (1 << 1)

#define DP_VC_PAYLOAD_ID_SLOT_1             0x2c1   /* 1.2 MST */
/* up to ID_SLOT_63 at 0x2ff */

/* Source Device-specific */
#define DP_SOURCE_OUI			    0x300

/* Sink Device-specific */
#define DP_SINK_OUI			    0x400

/* Branch Device-specific */
#define DP_BRANCH_OUI			    0x500
#define DP_BRANCH_ID                        0x503
#define DP_BRANCH_REVISION_START            0x509
#define DP_BRANCH_HW_REV                    0x509
#define DP_BRANCH_SW_REV                    0x50A

/* Link/Sink Device Power Control */
#define DP_SET_POWER                        0x600
# define DP_SET_POWER_D0                    0x1
# define DP_SET_POWER_D3                    0x2
# define DP_SET_POWER_MASK                  0x3
# define DP_SET_POWER_D3_AUX_ON             0x5

/* eDP-specific */
#define DP_EDP_DPCD_REV			    0x700    /* eDP 1.2 */
# define DP_EDP_11			    0x00
# define DP_EDP_12			    0x01
# define DP_EDP_13			    0x02
# define DP_EDP_14			    0x03
# define DP_EDP_14a                         0x04    /* eDP 1.4a */
# define DP_EDP_14b                         0x05    /* eDP 1.4b */

#define DP_EDP_GENERAL_CAP_1		    0x701
# define DP_EDP_TCON_BACKLIGHT_ADJUSTMENT_CAP		(1 << 0)
# define DP_EDP_BACKLIGHT_PIN_ENABLE_CAP		(1 << 1)
# define DP_EDP_BACKLIGHT_AUX_ENABLE_CAP		(1 << 2)
# define DP_EDP_PANEL_SELF_TEST_PIN_ENABLE_CAP		(1 << 3)
# define DP_EDP_PANEL_SELF_TEST_AUX_ENABLE_CAP		(1 << 4)
# define DP_EDP_FRC_ENABLE_CAP				(1 << 5)
# define DP_EDP_COLOR_ENGINE_CAP			(1 << 6)
# define DP_EDP_SET_POWER_CAP				(1 << 7)

#define DP_EDP_BACKLIGHT_ADJUSTMENT_CAP     0x702
# define DP_EDP_BACKLIGHT_BRIGHTNESS_PWM_PIN_CAP	(1 << 0)
# define DP_EDP_BACKLIGHT_BRIGHTNESS_AUX_SET_CAP	(1 << 1)
# define DP_EDP_BACKLIGHT_BRIGHTNESS_BYTE_COUNT		(1 << 2)
# define DP_EDP_BACKLIGHT_AUX_PWM_PRODUCT_CAP		(1 << 3)
# define DP_EDP_BACKLIGHT_FREQ_PWM_PIN_PASSTHRU_CAP	(1 << 4)
# define DP_EDP_BACKLIGHT_FREQ_AUX_SET_CAP		(1 << 5)
# define DP_EDP_DYNAMIC_BACKLIGHT_CAP			(1 << 6)
# define DP_EDP_VBLANK_BACKLIGHT_UPDATE_CAP		(1 << 7)

#define DP_EDP_GENERAL_CAP_2		    0x703
# define DP_EDP_OVERDRIVE_ENGINE_ENABLED		(1 << 0)

#define DP_EDP_GENERAL_CAP_3		    0x704    /* eDP 1.4 */
# define DP_EDP_X_REGION_CAP_MASK			(0xf << 0)
# define DP_EDP_X_REGION_CAP_SHIFT			0
# define DP_EDP_Y_REGION_CAP_MASK			(0xf << 4)
# define DP_EDP_Y_REGION_CAP_SHIFT			4

#define DP_EDP_DISPLAY_CONTROL_REGISTER     0x720
# define DP_EDP_BACKLIGHT_ENABLE			(1 << 0)
# define DP_EDP_BLACK_VIDEO_ENABLE			(1 << 1)
# define DP_EDP_FRC_ENABLE				(1 << 2)
# define DP_EDP_COLOR_ENGINE_ENABLE			(1 << 3)
# define DP_EDP_VBLANK_BACKLIGHT_UPDATE_ENABLE		(1 << 7)

#define DP_EDP_BACKLIGHT_MODE_SET_REGISTER  0x721
# define DP_EDP_BACKLIGHT_CONTROL_MODE_MASK		(3 << 0)
# define DP_EDP_BACKLIGHT_CONTROL_MODE_PWM		(0 << 0)
# define DP_EDP_BACKLIGHT_CONTROL_MODE_PRESET		(1 << 0)
# define DP_EDP_BACKLIGHT_CONTROL_MODE_DPCD		(2 << 0)
# define DP_EDP_BACKLIGHT_CONTROL_MODE_PRODUCT		(3 << 0)
# define DP_EDP_BACKLIGHT_FREQ_PWM_PIN_PASSTHRU_ENABLE	(1 << 2)
# define DP_EDP_BACKLIGHT_FREQ_AUX_SET_ENABLE		(1 << 3)
# define DP_EDP_DYNAMIC_BACKLIGHT_ENABLE		(1 << 4)
# define DP_EDP_REGIONAL_BACKLIGHT_ENABLE		(1 << 5)
# define DP_EDP_UPDATE_REGION_BRIGHTNESS		(1 << 6) /* eDP 1.4 */

#define DP_EDP_BACKLIGHT_BRIGHTNESS_MSB     0x722
#define DP_EDP_BACKLIGHT_BRIGHTNESS_LSB     0x723

#define DP_EDP_PWMGEN_BIT_COUNT             0x724
#define DP_EDP_PWMGEN_BIT_COUNT_CAP_MIN     0x725
#define DP_EDP_PWMGEN_BIT_COUNT_CAP_MAX     0x726
# define DP_EDP_PWMGEN_BIT_COUNT_MASK       (0x1f << 0)

#define DP_EDP_BACKLIGHT_CONTROL_STATUS     0x727

#define DP_EDP_BACKLIGHT_FREQ_SET           0x728
# define DP_EDP_BACKLIGHT_FREQ_BASE_KHZ     27000

#define DP_EDP_BACKLIGHT_FREQ_CAP_MIN_MSB   0x72a
#define DP_EDP_BACKLIGHT_FREQ_CAP_MIN_MID   0x72b
#define DP_EDP_BACKLIGHT_FREQ_CAP_MIN_LSB   0x72c

#define DP_EDP_BACKLIGHT_FREQ_CAP_MAX_MSB   0x72d
#define DP_EDP_BACKLIGHT_FREQ_CAP_MAX_MID   0x72e
#define DP_EDP_BACKLIGHT_FREQ_CAP_MAX_LSB   0x72f

#define DP_EDP_DBC_MINIMUM_BRIGHTNESS_SET   0x732
#define DP_EDP_DBC_MAXIMUM_BRIGHTNESS_SET   0x733

#define DP_EDP_REGIONAL_BACKLIGHT_BASE      0x740    /* eDP 1.4 */
#define DP_EDP_REGIONAL_BACKLIGHT_0	    0x741    /* eDP 1.4 */

#define DP_EDP_MSO_LINK_CAPABILITIES        0x7a4    /* eDP 1.4 */
# define DP_EDP_MSO_NUMBER_OF_LINKS_MASK    (7 << 0)
# define DP_EDP_MSO_NUMBER_OF_LINKS_SHIFT   0
# define DP_EDP_MSO_INDEPENDENT_LINK_BIT    (1 << 3)

/* Sideband MSG Buffers */
#define DP_SIDEBAND_MSG_DOWN_REQ_BASE	    0x1000   /* 1.2 MST */
#define DP_SIDEBAND_MSG_UP_REP_BASE	    0x1200   /* 1.2 MST */
#define DP_SIDEBAND_MSG_DOWN_REP_BASE	    0x1400   /* 1.2 MST */
#define DP_SIDEBAND_MSG_UP_REQ_BASE	    0x1600   /* 1.2 MST */

/* DPRX Event Status Indicator */
#define DP_SINK_COUNT_ESI		    0x2002   /* 1.2 */
/* 0-5 sink count */
# define DP_SINK_COUNT_CP_READY             (1 << 6)

#define DP_DEVICE_SERVICE_IRQ_VECTOR_ESI0   0x2003   /* 1.2 */

#define DP_DEVICE_SERVICE_IRQ_VECTOR_ESI1   0x2004   /* 1.2 */
# define DP_RX_GTC_MSTR_REQ_STATUS_CHANGE    (1 << 0)
# define DP_LOCK_ACQUISITION_REQUEST         (1 << 1)
# define DP_CEC_IRQ                          (1 << 2)

#define DP_LINK_SERVICE_IRQ_VECTOR_ESI0     0x2005   /* 1.2 */
# define RX_CAP_CHANGED                      (1 << 0)
# define LINK_STATUS_CHANGED                 (1 << 1)
# define STREAM_STATUS_CHANGED               (1 << 2)
# define HDMI_LINK_STATUS_CHANGED            (1 << 3)
# define CONNECTED_OFF_ENTRY_REQUESTED       (1 << 4)

#define DP_PSR_ERROR_STATUS                 0x2006  /* XXX 1.2? */
# define DP_PSR_LINK_CRC_ERROR              (1 << 0)
# define DP_PSR_RFB_STORAGE_ERROR           (1 << 1)
# define DP_PSR_VSC_SDP_UNCORRECTABLE_ERROR (1 << 2) /* eDP 1.4 */

#define DP_PSR_ESI                          0x2007  /* XXX 1.2? */
# define DP_PSR_CAPS_CHANGE                 (1 << 0)

#define DP_PSR_STATUS                       0x2008  /* XXX 1.2? */
# define DP_PSR_SINK_INACTIVE               0
# define DP_PSR_SINK_ACTIVE_SRC_SYNCED      1
# define DP_PSR_SINK_ACTIVE_RFB             2
# define DP_PSR_SINK_ACTIVE_SINK_SYNCED     3
# define DP_PSR_SINK_ACTIVE_RESYNC          4
# define DP_PSR_SINK_INTERNAL_ERROR         7
# define DP_PSR_SINK_STATE_MASK             0x07

#define DP_SYNCHRONIZATION_LATENCY_IN_SINK		0x2009 /* edp 1.4 */
# define DP_MAX_RESYNC_FRAME_COUNT_MASK			(0xf << 0)
# define DP_MAX_RESYNC_FRAME_COUNT_SHIFT		0
# define DP_LAST_ACTUAL_SYNCHRONIZATION_LATENCY_MASK	(0xf << 4)
# define DP_LAST_ACTUAL_SYNCHRONIZATION_LATENCY_SHIFT	4

#define DP_LAST_RECEIVED_PSR_SDP	    0x200a /* eDP 1.2 */
# define DP_PSR_STATE_BIT		    (1 << 0) /* eDP 1.2 */
# define DP_UPDATE_RFB_BIT		    (1 << 1) /* eDP 1.2 */
# define DP_CRC_VALID_BIT		    (1 << 2) /* eDP 1.2 */
# define DP_SU_VALID			    (1 << 3) /* eDP 1.4 */
# define DP_FIRST_SCAN_LINE_SU_REGION	    (1 << 4) /* eDP 1.4 */
# define DP_LAST_SCAN_LINE_SU_REGION	    (1 << 5) /* eDP 1.4 */
# define DP_Y_COORDINATE_VALID		    (1 << 6) /* eDP 1.4a */

#define DP_RECEIVER_ALPM_STATUS		    0x200b  /* eDP 1.4 */
# define DP_ALPM_LOCK_TIMEOUT_ERROR	    (1 << 0)

#define DP_LANE0_1_STATUS_ESI                  0x200c /* status same as 0x202 */
#define DP_LANE2_3_STATUS_ESI                  0x200d /* status same as 0x203 */
#define DP_LANE_ALIGN_STATUS_UPDATED_ESI       0x200e /* status same as 0x204 */
#define DP_SINK_STATUS_ESI                     0x200f /* status same as 0x205 */

/* Extended Receiver Capability: See DP_DPCD_REV for definitions */
#define DP_DP13_DPCD_REV                    0x2200

#define DP_DPRX_FEATURE_ENUMERATION_LIST    0x2210  /* DP 1.3 */
# define DP_GTC_CAP					(1 << 0)  /* DP 1.3 */
# define DP_SST_SPLIT_SDP_CAP				(1 << 1)  /* DP 1.4 */
# define DP_AV_SYNC_CAP					(1 << 2)  /* DP 1.3 */
# define DP_VSC_SDP_EXT_FOR_COLORIMETRY_SUPPORTED	(1 << 3)  /* DP 1.3 */
# define DP_VSC_EXT_VESA_SDP_SUPPORTED			(1 << 4)  /* DP 1.4 */
# define DP_VSC_EXT_VESA_SDP_CHAINING_SUPPORTED		(1 << 5)  /* DP 1.4 */
# define DP_VSC_EXT_CEA_SDP_SUPPORTED			(1 << 6)  /* DP 1.4 */
# define DP_VSC_EXT_CEA_SDP_CHAINING_SUPPORTED		(1 << 7)  /* DP 1.4 */

#define DP_128B132B_SUPPORTED_LINK_RATES       0x2215 /* 2.0 */
# define DP_UHBR10                             (1 << 0)
# define DP_UHBR20                             (1 << 1)
# define DP_UHBR13_5                           (1 << 2)

#define DP_128B132B_TRAINING_AUX_RD_INTERVAL   0x2216 /* 2.0 */
# define DP_128B132B_TRAINING_AUX_RD_INTERVAL_MASK 0x7f

/* Protocol Converter Extension */
/* HDMI CEC tunneling over AUX DP 1.3 section 5.3.3.3.1 DPCD 1.4+ */
#define DP_CEC_TUNNELING_CAPABILITY            0x3000
# define DP_CEC_TUNNELING_CAPABLE               (1 << 0)
# define DP_CEC_SNOOPING_CAPABLE                (1 << 1)
# define DP_CEC_MULTIPLE_LA_CAPABLE             (1 << 2)

#define DP_CEC_TUNNELING_CONTROL               0x3001
# define DP_CEC_TUNNELING_ENABLE                (1 << 0)
# define DP_CEC_SNOOPING_ENABLE                 (1 << 1)

#define DP_CEC_RX_MESSAGE_INFO                 0x3002
# define DP_CEC_RX_MESSAGE_LEN_MASK             (0xf << 0)
# define DP_CEC_RX_MESSAGE_LEN_SHIFT            0
# define DP_CEC_RX_MESSAGE_HPD_STATE            (1 << 4)
# define DP_CEC_RX_MESSAGE_HPD_LOST             (1 << 5)
# define DP_CEC_RX_MESSAGE_ACKED                (1 << 6)
# define DP_CEC_RX_MESSAGE_ENDED                (1 << 7)

#define DP_CEC_TX_MESSAGE_INFO                 0x3003
# define DP_CEC_TX_MESSAGE_LEN_MASK             (0xf << 0)
# define DP_CEC_TX_MESSAGE_LEN_SHIFT            0
# define DP_CEC_TX_RETRY_COUNT_MASK             (0x7 << 4)
# define DP_CEC_TX_RETRY_COUNT_SHIFT            4
# define DP_CEC_TX_MESSAGE_SEND                 (1 << 7)

#define DP_CEC_TUNNELING_IRQ_FLAGS             0x3004
# define DP_CEC_RX_MESSAGE_INFO_VALID           (1 << 0)
# define DP_CEC_RX_MESSAGE_OVERFLOW             (1 << 1)
# define DP_CEC_TX_MESSAGE_SENT                 (1 << 4)
# define DP_CEC_TX_LINE_ERROR                   (1 << 5)
# define DP_CEC_TX_ADDRESS_NACK_ERROR           (1 << 6)
# define DP_CEC_TX_DATA_NACK_ERROR              (1 << 7)

#define DP_CEC_LOGICAL_ADDRESS_MASK            0x300E /* 0x300F word */
# define DP_CEC_LOGICAL_ADDRESS_0               (1 << 0)
# define DP_CEC_LOGICAL_ADDRESS_1               (1 << 1)
# define DP_CEC_LOGICAL_ADDRESS_2               (1 << 2)
# define DP_CEC_LOGICAL_ADDRESS_3               (1 << 3)
# define DP_CEC_LOGICAL_ADDRESS_4               (1 << 4)
# define DP_CEC_LOGICAL_ADDRESS_5               (1 << 5)
# define DP_CEC_LOGICAL_ADDRESS_6               (1 << 6)
# define DP_CEC_LOGICAL_ADDRESS_7               (1 << 7)
#define DP_CEC_LOGICAL_ADDRESS_MASK_2          0x300F /* 0x300E word */
# define DP_CEC_LOGICAL_ADDRESS_8               (1 << 0)
# define DP_CEC_LOGICAL_ADDRESS_9               (1 << 1)
# define DP_CEC_LOGICAL_ADDRESS_10              (1 << 2)
# define DP_CEC_LOGICAL_ADDRESS_11              (1 << 3)
# define DP_CEC_LOGICAL_ADDRESS_12              (1 << 4)
# define DP_CEC_LOGICAL_ADDRESS_13              (1 << 5)
# define DP_CEC_LOGICAL_ADDRESS_14              (1 << 6)
# define DP_CEC_LOGICAL_ADDRESS_15              (1 << 7)

#define DP_CEC_RX_MESSAGE_BUFFER               0x3010
#define DP_CEC_TX_MESSAGE_BUFFER               0x3020
#define DP_CEC_MESSAGE_BUFFER_LENGTH             0x10

/* PCON CONFIGURE-1 FRL FOR HDMI SINK */
#define DP_PCON_HDMI_LINK_CONFIG_1             0x305A
# define DP_PCON_ENABLE_MAX_FRL_BW             (7 << 0)
# define DP_PCON_ENABLE_MAX_BW_0GBPS	       0
# define DP_PCON_ENABLE_MAX_BW_9GBPS	       1
# define DP_PCON_ENABLE_MAX_BW_18GBPS	       2
# define DP_PCON_ENABLE_MAX_BW_24GBPS	       3
# define DP_PCON_ENABLE_MAX_BW_32GBPS	       4
# define DP_PCON_ENABLE_MAX_BW_40GBPS	       5
# define DP_PCON_ENABLE_MAX_BW_48GBPS	       6
# define DP_PCON_ENABLE_SOURCE_CTL_MODE       (1 << 3)
# define DP_PCON_ENABLE_CONCURRENT_LINK       (1 << 4)
# define DP_PCON_ENABLE_SEQUENTIAL_LINK       (0 << 4)
# define DP_PCON_ENABLE_LINK_FRL_MODE         (1 << 5)
# define DP_PCON_ENABLE_HPD_READY	      (1 << 6)
# define DP_PCON_ENABLE_HDMI_LINK             (1 << 7)

/* PCON CONFIGURE-2 FRL FOR HDMI SINK */
#define DP_PCON_HDMI_LINK_CONFIG_2            0x305B
# define DP_PCON_MAX_LINK_BW_MASK             (0x3F << 0)
# define DP_PCON_FRL_BW_MASK_9GBPS            (1 << 0)
# define DP_PCON_FRL_BW_MASK_18GBPS           (1 << 1)
# define DP_PCON_FRL_BW_MASK_24GBPS           (1 << 2)
# define DP_PCON_FRL_BW_MASK_32GBPS           (1 << 3)
# define DP_PCON_FRL_BW_MASK_40GBPS           (1 << 4)
# define DP_PCON_FRL_BW_MASK_48GBPS           (1 << 5)
# define DP_PCON_FRL_LINK_TRAIN_EXTENDED      (1 << 6)
# define DP_PCON_FRL_LINK_TRAIN_NORMAL        (0 << 6)

/* PCON HDMI LINK STATUS */
#define DP_PCON_HDMI_TX_LINK_STATUS           0x303B
# define DP_PCON_HDMI_TX_LINK_ACTIVE          (1 << 0)
# define DP_PCON_FRL_READY		      (1 << 1)

/* PCON HDMI POST FRL STATUS */
#define DP_PCON_HDMI_POST_FRL_STATUS          0x3036
# define DP_PCON_HDMI_LINK_MODE               (1 << 0)
# define DP_PCON_HDMI_MODE_TMDS               0
# define DP_PCON_HDMI_MODE_FRL                1
# define DP_PCON_HDMI_FRL_TRAINED_BW          (0x3F << 1)
# define DP_PCON_FRL_TRAINED_BW_9GBPS	      (1 << 1)
# define DP_PCON_FRL_TRAINED_BW_18GBPS	      (1 << 2)
# define DP_PCON_FRL_TRAINED_BW_24GBPS	      (1 << 3)
# define DP_PCON_FRL_TRAINED_BW_32GBPS	      (1 << 4)
# define DP_PCON_FRL_TRAINED_BW_40GBPS	      (1 << 5)
# define DP_PCON_FRL_TRAINED_BW_48GBPS	      (1 << 6)

#define DP_PROTOCOL_CONVERTER_CONTROL_0		0x3050 /* DP 1.3 */
# define DP_HDMI_DVI_OUTPUT_CONFIG		(1 << 0) /* DP 1.3 */
#define DP_PROTOCOL_CONVERTER_CONTROL_1		0x3051 /* DP 1.3 */
# define DP_CONVERSION_TO_YCBCR420_ENABLE	(1 << 0) /* DP 1.3 */
# define DP_HDMI_EDID_PROCESSING_DISABLE	(1 << 1) /* DP 1.4 */
# define DP_HDMI_AUTONOMOUS_SCRAMBLING_DISABLE	(1 << 2) /* DP 1.4 */
# define DP_HDMI_FORCE_SCRAMBLING		(1 << 3) /* DP 1.4 */
#define DP_PROTOCOL_CONVERTER_CONTROL_2		0x3052 /* DP 1.3 */
# define DP_CONVERSION_TO_YCBCR422_ENABLE	(1 << 0) /* DP 1.3 */
# define DP_PCON_ENABLE_DSC_ENCODER	        (1 << 1)
# define DP_PCON_ENCODER_PPS_OVERRIDE_MASK	(0x3 << 2)
# define DP_PCON_ENC_PPS_OVERRIDE_DISABLED      0
# define DP_PCON_ENC_PPS_OVERRIDE_EN_PARAMS     1
# define DP_PCON_ENC_PPS_OVERRIDE_EN_BUFFER     2
# define DP_CONVERSION_RGB_YCBCR_MASK	       (7 << 4)
# define DP_CONVERSION_BT601_RGB_YCBCR_ENABLE  (1 << 4)
# define DP_CONVERSION_BT709_RGB_YCBCR_ENABLE  (1 << 5)
# define DP_CONVERSION_BT2020_RGB_YCBCR_ENABLE (1 << 6)

/* PCON Downstream HDMI ERROR Status per Lane */
#define DP_PCON_HDMI_ERROR_STATUS_LN0          0x3037
#define DP_PCON_HDMI_ERROR_STATUS_LN1          0x3038
#define DP_PCON_HDMI_ERROR_STATUS_LN2          0x3039
#define DP_PCON_HDMI_ERROR_STATUS_LN3          0x303A
# define DP_PCON_HDMI_ERROR_COUNT_MASK         (0x7 << 0)
# define DP_PCON_HDMI_ERROR_COUNT_THREE_PLUS   (1 << 0)
# define DP_PCON_HDMI_ERROR_COUNT_TEN_PLUS     (1 << 1)
# define DP_PCON_HDMI_ERROR_COUNT_HUNDRED_PLUS (1 << 2)

/* PCON HDMI CONFIG PPS Override Buffer
 * Valid Offsets to be added to Base : 0-127
 */
#define DP_PCON_HDMI_PPS_OVERRIDE_BASE        0x3100

/* PCON HDMI CONFIG PPS Override Parameter: Slice height
 * Offset-0 8LSBs of the Slice height.
 * Offset-1 8MSBs of the Slice height.
 */
#define DP_PCON_HDMI_PPS_OVRD_SLICE_HEIGHT    0x3180

/* PCON HDMI CONFIG PPS Override Parameter: Slice width
 * Offset-0 8LSBs of the Slice width.
 * Offset-1 8MSBs of the Slice width.
 */
#define DP_PCON_HDMI_PPS_OVRD_SLICE_WIDTH    0x3182

/* PCON HDMI CONFIG PPS Override Parameter: bits_per_pixel
 * Offset-0 8LSBs of the bits_per_pixel.
 * Offset-1 2MSBs of the bits_per_pixel.
 */
#define DP_PCON_HDMI_PPS_OVRD_BPP	     0x3184

/* HDCP 1.3 and HDCP 2.2 */
#define DP_AUX_HDCP_BKSV		0x68000
#define DP_AUX_HDCP_RI_PRIME		0x68005
#define DP_AUX_HDCP_AKSV		0x68007
#define DP_AUX_HDCP_AN			0x6800C
#define DP_AUX_HDCP_V_PRIME(h)		(0x68014 + h * 4)
#define DP_AUX_HDCP_BCAPS		0x68028
# define DP_BCAPS_REPEATER_PRESENT	BIT(1)
# define DP_BCAPS_HDCP_CAPABLE		BIT(0)
#define DP_AUX_HDCP_BSTATUS		0x68029
# define DP_BSTATUS_REAUTH_REQ		BIT(3)
# define DP_BSTATUS_LINK_FAILURE	BIT(2)
# define DP_BSTATUS_R0_PRIME_READY	BIT(1)
# define DP_BSTATUS_READY		BIT(0)
#define DP_AUX_HDCP_BINFO		0x6802A
#define DP_AUX_HDCP_KSV_FIFO		0x6802C
#define DP_AUX_HDCP_AINFO		0x6803B

/* DP HDCP2.2 parameter offsets in DPCD address space */
#define DP_HDCP_2_2_REG_RTX_OFFSET		0x69000
#define DP_HDCP_2_2_REG_TXCAPS_OFFSET		0x69008
#define DP_HDCP_2_2_REG_CERT_RX_OFFSET		0x6900B
#define DP_HDCP_2_2_REG_RRX_OFFSET		0x69215
#define DP_HDCP_2_2_REG_RX_CAPS_OFFSET		0x6921D
#define DP_HDCP_2_2_REG_EKPUB_KM_OFFSET		0x69220
#define DP_HDCP_2_2_REG_EKH_KM_WR_OFFSET	0x692A0
#define DP_HDCP_2_2_REG_M_OFFSET		0x692B0
#define DP_HDCP_2_2_REG_HPRIME_OFFSET		0x692C0
#define DP_HDCP_2_2_REG_EKH_KM_RD_OFFSET	0x692E0
#define DP_HDCP_2_2_REG_RN_OFFSET		0x692F0
#define DP_HDCP_2_2_REG_LPRIME_OFFSET		0x692F8
#define DP_HDCP_2_2_REG_EDKEY_KS_OFFSET		0x69318
#define	DP_HDCP_2_2_REG_RIV_OFFSET		0x69328
#define DP_HDCP_2_2_REG_RXINFO_OFFSET		0x69330
#define DP_HDCP_2_2_REG_SEQ_NUM_V_OFFSET	0x69332
#define DP_HDCP_2_2_REG_VPRIME_OFFSET		0x69335
#define DP_HDCP_2_2_REG_RECV_ID_LIST_OFFSET	0x69345
#define DP_HDCP_2_2_REG_V_OFFSET		0x693E0
#define DP_HDCP_2_2_REG_SEQ_NUM_M_OFFSET	0x693F0
#define DP_HDCP_2_2_REG_K_OFFSET		0x693F3
#define DP_HDCP_2_2_REG_STREAM_ID_TYPE_OFFSET	0x693F5
#define DP_HDCP_2_2_REG_MPRIME_OFFSET		0x69473
#define DP_HDCP_2_2_REG_RXSTATUS_OFFSET		0x69493
#define DP_HDCP_2_2_REG_STREAM_TYPE_OFFSET	0x69494
#define DP_HDCP_2_2_REG_DBG_OFFSET		0x69518

<<<<<<< HEAD
/* Link Training (LT)-tunable PHY Repeaters */
=======
/* LTTPR: Link Training (LT)-tunable PHY Repeaters */
>>>>>>> 7d2a07b7
#define DP_LT_TUNABLE_PHY_REPEATER_FIELD_DATA_STRUCTURE_REV 0xf0000 /* 1.3 */
#define DP_MAX_LINK_RATE_PHY_REPEATER			    0xf0001 /* 1.4a */
#define DP_PHY_REPEATER_CNT				    0xf0002 /* 1.3 */
#define DP_PHY_REPEATER_MODE				    0xf0003 /* 1.3 */
#define DP_MAX_LANE_COUNT_PHY_REPEATER			    0xf0004 /* 1.4a */
#define DP_Repeater_FEC_CAPABILITY			    0xf0004 /* 1.4 */
#define DP_PHY_REPEATER_EXTENDED_WAIT_TIMEOUT		    0xf0005 /* 1.4a */
<<<<<<< HEAD
#define DP_TRAINING_PATTERN_SET_PHY_REPEATER1		    0xf0010 /* 1.3 */
#define DP_TRAINING_LANE0_SET_PHY_REPEATER1		    0xf0011 /* 1.3 */
=======

enum drm_dp_phy {
	DP_PHY_DPRX,

	DP_PHY_LTTPR1,
	DP_PHY_LTTPR2,
	DP_PHY_LTTPR3,
	DP_PHY_LTTPR4,
	DP_PHY_LTTPR5,
	DP_PHY_LTTPR6,
	DP_PHY_LTTPR7,
	DP_PHY_LTTPR8,

	DP_MAX_LTTPR_COUNT = DP_PHY_LTTPR8,
};

#define DP_PHY_LTTPR(i)					    (DP_PHY_LTTPR1 + (i))

#define __DP_LTTPR1_BASE				    0xf0010 /* 1.3 */
#define __DP_LTTPR2_BASE				    0xf0060 /* 1.3 */
#define DP_LTTPR_BASE(dp_phy) \
	(__DP_LTTPR1_BASE + (__DP_LTTPR2_BASE - __DP_LTTPR1_BASE) * \
		((dp_phy) - DP_PHY_LTTPR1))

#define DP_LTTPR_REG(dp_phy, lttpr1_reg) \
	(DP_LTTPR_BASE(dp_phy) - DP_LTTPR_BASE(DP_PHY_LTTPR1) + (lttpr1_reg))

#define DP_TRAINING_PATTERN_SET_PHY_REPEATER1		    0xf0010 /* 1.3 */
#define DP_TRAINING_PATTERN_SET_PHY_REPEATER(dp_phy) \
	DP_LTTPR_REG(dp_phy, DP_TRAINING_PATTERN_SET_PHY_REPEATER1)

#define DP_TRAINING_LANE0_SET_PHY_REPEATER1		    0xf0011 /* 1.3 */
#define DP_TRAINING_LANE0_SET_PHY_REPEATER(dp_phy) \
	DP_LTTPR_REG(dp_phy, DP_TRAINING_LANE0_SET_PHY_REPEATER1)

>>>>>>> 7d2a07b7
#define DP_TRAINING_LANE1_SET_PHY_REPEATER1		    0xf0012 /* 1.3 */
#define DP_TRAINING_LANE2_SET_PHY_REPEATER1		    0xf0013 /* 1.3 */
#define DP_TRAINING_LANE3_SET_PHY_REPEATER1		    0xf0014 /* 1.3 */
#define DP_TRAINING_AUX_RD_INTERVAL_PHY_REPEATER1	    0xf0020 /* 1.4a */
<<<<<<< HEAD
#define DP_TRANSMITTER_CAPABILITY_PHY_REPEATER1		    0xf0021 /* 1.4a */
#define DP_LANE0_1_STATUS_PHY_REPEATER1			    0xf0030 /* 1.3 */
#define DP_LANE2_3_STATUS_PHY_REPEATER1			    0xf0031 /* 1.3 */
=======
#define DP_TRAINING_AUX_RD_INTERVAL_PHY_REPEATER(dp_phy)	\
	DP_LTTPR_REG(dp_phy, DP_TRAINING_AUX_RD_INTERVAL_PHY_REPEATER1)

#define DP_TRANSMITTER_CAPABILITY_PHY_REPEATER1		    0xf0021 /* 1.4a */
# define DP_VOLTAGE_SWING_LEVEL_3_SUPPORTED		    BIT(0)
# define DP_PRE_EMPHASIS_LEVEL_3_SUPPORTED		    BIT(1)

#define DP_LANE0_1_STATUS_PHY_REPEATER1			    0xf0030 /* 1.3 */
#define DP_LANE0_1_STATUS_PHY_REPEATER(dp_phy) \
	DP_LTTPR_REG(dp_phy, DP_LANE0_1_STATUS_PHY_REPEATER1)

#define DP_LANE2_3_STATUS_PHY_REPEATER1			    0xf0031 /* 1.3 */

>>>>>>> 7d2a07b7
#define DP_LANE_ALIGN_STATUS_UPDATED_PHY_REPEATER1	    0xf0032 /* 1.3 */
#define DP_ADJUST_REQUEST_LANE0_1_PHY_REPEATER1		    0xf0033 /* 1.3 */
#define DP_ADJUST_REQUEST_LANE2_3_PHY_REPEATER1		    0xf0034 /* 1.3 */
#define DP_SYMBOL_ERROR_COUNT_LANE0_PHY_REPEATER1	    0xf0035 /* 1.3 */
#define DP_SYMBOL_ERROR_COUNT_LANE1_PHY_REPEATER1	    0xf0037 /* 1.3 */
#define DP_SYMBOL_ERROR_COUNT_LANE2_PHY_REPEATER1	    0xf0039 /* 1.3 */
#define DP_SYMBOL_ERROR_COUNT_LANE3_PHY_REPEATER1	    0xf003b /* 1.3 */
<<<<<<< HEAD
#define DP_FEC_STATUS_PHY_REPEATER1			    0xf0290 /* 1.4 */
#define DP_FEC_ERROR_COUNT_PHY_REPEATER1                    0xf0291 /* 1.4 */
#define DP_FEC_CAPABILITY_PHY_REPEATER1                     0xf0294 /* 1.4a */

=======

#define __DP_FEC1_BASE					    0xf0290 /* 1.4 */
#define __DP_FEC2_BASE					    0xf0298 /* 1.4 */
#define DP_FEC_BASE(dp_phy) \
	(__DP_FEC1_BASE + ((__DP_FEC2_BASE - __DP_FEC1_BASE) * \
			   ((dp_phy) - DP_PHY_LTTPR1)))

#define DP_FEC_REG(dp_phy, fec1_reg) \
	(DP_FEC_BASE(dp_phy) - DP_FEC_BASE(DP_PHY_LTTPR1) + fec1_reg)

#define DP_FEC_STATUS_PHY_REPEATER1			    0xf0290 /* 1.4 */
#define DP_FEC_STATUS_PHY_REPEATER(dp_phy) \
	DP_FEC_REG(dp_phy, DP_FEC_STATUS_PHY_REPEATER1)

#define DP_FEC_ERROR_COUNT_PHY_REPEATER1                    0xf0291 /* 1.4 */
#define DP_FEC_CAPABILITY_PHY_REPEATER1                     0xf0294 /* 1.4a */

#define DP_LTTPR_MAX_ADD				    0xf02ff /* 1.4 */

#define DP_DPCD_MAX_ADD					    0xfffff /* 1.4 */

>>>>>>> 7d2a07b7
/* Repeater modes */
#define DP_PHY_REPEATER_MODE_TRANSPARENT		    0x55    /* 1.3 */
#define DP_PHY_REPEATER_MODE_NON_TRANSPARENT		    0xaa    /* 1.3 */

/* DP HDCP message start offsets in DPCD address space */
#define DP_HDCP_2_2_AKE_INIT_OFFSET		DP_HDCP_2_2_REG_RTX_OFFSET
#define DP_HDCP_2_2_AKE_SEND_CERT_OFFSET	DP_HDCP_2_2_REG_CERT_RX_OFFSET
#define DP_HDCP_2_2_AKE_NO_STORED_KM_OFFSET	DP_HDCP_2_2_REG_EKPUB_KM_OFFSET
#define DP_HDCP_2_2_AKE_STORED_KM_OFFSET	DP_HDCP_2_2_REG_EKH_KM_WR_OFFSET
#define DP_HDCP_2_2_AKE_SEND_HPRIME_OFFSET	DP_HDCP_2_2_REG_HPRIME_OFFSET
#define DP_HDCP_2_2_AKE_SEND_PAIRING_INFO_OFFSET \
						DP_HDCP_2_2_REG_EKH_KM_RD_OFFSET
#define DP_HDCP_2_2_LC_INIT_OFFSET		DP_HDCP_2_2_REG_RN_OFFSET
#define DP_HDCP_2_2_LC_SEND_LPRIME_OFFSET	DP_HDCP_2_2_REG_LPRIME_OFFSET
#define DP_HDCP_2_2_SKE_SEND_EKS_OFFSET		DP_HDCP_2_2_REG_EDKEY_KS_OFFSET
#define DP_HDCP_2_2_REP_SEND_RECVID_LIST_OFFSET	DP_HDCP_2_2_REG_RXINFO_OFFSET
#define DP_HDCP_2_2_REP_SEND_ACK_OFFSET		DP_HDCP_2_2_REG_V_OFFSET
#define DP_HDCP_2_2_REP_STREAM_MANAGE_OFFSET	DP_HDCP_2_2_REG_SEQ_NUM_M_OFFSET
#define DP_HDCP_2_2_REP_STREAM_READY_OFFSET	DP_HDCP_2_2_REG_MPRIME_OFFSET

#define HDCP_2_2_DP_RXSTATUS_LEN		1
#define HDCP_2_2_DP_RXSTATUS_READY(x)		((x) & BIT(0))
#define HDCP_2_2_DP_RXSTATUS_H_PRIME(x)		((x) & BIT(1))
#define HDCP_2_2_DP_RXSTATUS_PAIRING(x)		((x) & BIT(2))
#define HDCP_2_2_DP_RXSTATUS_REAUTH_REQ(x)	((x) & BIT(3))
#define HDCP_2_2_DP_RXSTATUS_LINK_FAILED(x)	((x) & BIT(4))

/* DP 1.2 Sideband message defines */
/* peer device type - DP 1.2a Table 2-92 */
#define DP_PEER_DEVICE_NONE		0x0
#define DP_PEER_DEVICE_SOURCE_OR_SST	0x1
#define DP_PEER_DEVICE_MST_BRANCHING	0x2
#define DP_PEER_DEVICE_SST_SINK		0x3
#define DP_PEER_DEVICE_DP_LEGACY_CONV	0x4

/* DP 1.2 MST sideband request names DP 1.2a Table 2-80 */
#define DP_GET_MSG_TRANSACTION_VERSION	0x00 /* DP 1.3 */
#define DP_LINK_ADDRESS			0x01
#define DP_CONNECTION_STATUS_NOTIFY	0x02
#define DP_ENUM_PATH_RESOURCES		0x10
#define DP_ALLOCATE_PAYLOAD		0x11
#define DP_QUERY_PAYLOAD		0x12
#define DP_RESOURCE_STATUS_NOTIFY	0x13
#define DP_CLEAR_PAYLOAD_ID_TABLE	0x14
#define DP_REMOTE_DPCD_READ		0x20
#define DP_REMOTE_DPCD_WRITE		0x21
#define DP_REMOTE_I2C_READ		0x22
#define DP_REMOTE_I2C_WRITE		0x23
#define DP_POWER_UP_PHY			0x24
#define DP_POWER_DOWN_PHY		0x25
#define DP_SINK_EVENT_NOTIFY		0x30
#define DP_QUERY_STREAM_ENC_STATUS	0x38
#define  DP_QUERY_STREAM_ENC_STATUS_STATE_NO_EXIST	0
#define  DP_QUERY_STREAM_ENC_STATUS_STATE_INACTIVE	1
#define  DP_QUERY_STREAM_ENC_STATUS_STATE_ACTIVE	2

/* DP 1.2 MST sideband reply types */
#define DP_SIDEBAND_REPLY_ACK		0x00
#define DP_SIDEBAND_REPLY_NAK		0x01

/* DP 1.2 MST sideband nak reasons - table 2.84 */
#define DP_NAK_WRITE_FAILURE		0x01
#define DP_NAK_INVALID_READ		0x02
#define DP_NAK_CRC_FAILURE		0x03
#define DP_NAK_BAD_PARAM		0x04
#define DP_NAK_DEFER			0x05
#define DP_NAK_LINK_FAILURE		0x06
#define DP_NAK_NO_RESOURCES		0x07
#define DP_NAK_DPCD_FAIL		0x08
#define DP_NAK_I2C_NAK			0x09
#define DP_NAK_ALLOCATE_FAIL		0x0a

#define MODE_I2C_START	1
#define MODE_I2C_WRITE	2
#define MODE_I2C_READ	4
#define MODE_I2C_STOP	8

/* DP 1.2 MST PORTs - Section 2.5.1 v1.2a spec */
#define DP_MST_PHYSICAL_PORT_0 0
#define DP_MST_LOGICAL_PORT_0 8

#define DP_LINK_CONSTANT_N_VALUE 0x8000
#define DP_LINK_STATUS_SIZE	   6
bool drm_dp_channel_eq_ok(const u8 link_status[DP_LINK_STATUS_SIZE],
			  int lane_count);
bool drm_dp_clock_recovery_ok(const u8 link_status[DP_LINK_STATUS_SIZE],
			      int lane_count);
u8 drm_dp_get_adjust_request_voltage(const u8 link_status[DP_LINK_STATUS_SIZE],
				     int lane);
u8 drm_dp_get_adjust_request_pre_emphasis(const u8 link_status[DP_LINK_STATUS_SIZE],
					  int lane);
u8 drm_dp_get_adjust_request_post_cursor(const u8 link_status[DP_LINK_STATUS_SIZE],
					 unsigned int lane);

#define DP_BRANCH_OUI_HEADER_SIZE	0xc
#define DP_RECEIVER_CAP_SIZE		0xf
#define DP_DSC_RECEIVER_CAP_SIZE        0xf
#define EDP_PSR_RECEIVER_CAP_SIZE	2
#define EDP_DISPLAY_CTL_CAP_SIZE	3
#define DP_LTTPR_COMMON_CAP_SIZE	8
#define DP_LTTPR_PHY_CAP_SIZE		3

void drm_dp_link_train_clock_recovery_delay(const struct drm_dp_aux *aux,
					    const u8 dpcd[DP_RECEIVER_CAP_SIZE]);
void drm_dp_lttpr_link_train_clock_recovery_delay(void);
void drm_dp_link_train_channel_eq_delay(const struct drm_dp_aux *aux,
					const u8 dpcd[DP_RECEIVER_CAP_SIZE]);
void drm_dp_lttpr_link_train_channel_eq_delay(const struct drm_dp_aux *aux,
					      const u8 caps[DP_LTTPR_PHY_CAP_SIZE]);

u8 drm_dp_link_rate_to_bw_code(int link_rate);
int drm_dp_bw_code_to_link_rate(u8 link_bw);

#define DP_SDP_AUDIO_TIMESTAMP		0x01
#define DP_SDP_AUDIO_STREAM		0x02
#define DP_SDP_EXTENSION		0x04 /* DP 1.1 */
#define DP_SDP_AUDIO_COPYMANAGEMENT	0x05 /* DP 1.2 */
#define DP_SDP_ISRC			0x06 /* DP 1.2 */
#define DP_SDP_VSC			0x07 /* DP 1.2 */
#define DP_SDP_CAMERA_GENERIC(i)	(0x08 + (i)) /* 0-7, DP 1.3 */
#define DP_SDP_PPS			0x10 /* DP 1.4 */
#define DP_SDP_VSC_EXT_VESA		0x20 /* DP 1.4 */
#define DP_SDP_VSC_EXT_CEA		0x21 /* DP 1.4 */
/* 0x80+ CEA-861 infoframe types */

/**
 * struct dp_sdp_header - DP secondary data packet header
 * @HB0: Secondary Data Packet ID
 * @HB1: Secondary Data Packet Type
 * @HB2: Secondary Data Packet Specific header, Byte 0
 * @HB3: Secondary Data packet Specific header, Byte 1
 */
struct dp_sdp_header {
	u8 HB0;
	u8 HB1;
	u8 HB2;
	u8 HB3;
} __packed;

#define EDP_SDP_HEADER_REVISION_MASK		0x1F
#define EDP_SDP_HEADER_VALID_PAYLOAD_BYTES	0x1F
#define DP_SDP_PPS_HEADER_PAYLOAD_BYTES_MINUS_1 0x7F

/**
 * struct dp_sdp - DP secondary data packet
 * @sdp_header: DP secondary data packet header
 * @db: DP secondaray data packet data blocks
 * VSC SDP Payload for PSR
 * db[0]: Stereo Interface
 * db[1]: 0 - PSR State; 1 - Update RFB; 2 - CRC Valid
 * db[2]: CRC value bits 7:0 of the R or Cr component
 * db[3]: CRC value bits 15:8 of the R or Cr component
 * db[4]: CRC value bits 7:0 of the G or Y component
 * db[5]: CRC value bits 15:8 of the G or Y component
 * db[6]: CRC value bits 7:0 of the B or Cb component
 * db[7]: CRC value bits 15:8 of the B or Cb component
 * db[8] - db[31]: Reserved
 * VSC SDP Payload for Pixel Encoding/Colorimetry Format
 * db[0] - db[15]: Reserved
 * db[16]: Pixel Encoding and Colorimetry Formats
 * db[17]: Dynamic Range and Component Bit Depth
 * db[18]: Content Type
 * db[19] - db[31]: Reserved
 */
struct dp_sdp {
	struct dp_sdp_header sdp_header;
	u8 db[32];
} __packed;

#define EDP_VSC_PSR_STATE_ACTIVE	(1<<0)
#define EDP_VSC_PSR_UPDATE_RFB		(1<<1)
#define EDP_VSC_PSR_CRC_VALUES_VALID	(1<<2)

/**
 * enum dp_pixelformat - drm DP Pixel encoding formats
 *
 * This enum is used to indicate DP VSC SDP Pixel encoding formats.
 * It is based on DP 1.4 spec [Table 2-117: VSC SDP Payload for DB16 through
 * DB18]
 *
 * @DP_PIXELFORMAT_RGB: RGB pixel encoding format
 * @DP_PIXELFORMAT_YUV444: YCbCr 4:4:4 pixel encoding format
 * @DP_PIXELFORMAT_YUV422: YCbCr 4:2:2 pixel encoding format
 * @DP_PIXELFORMAT_YUV420: YCbCr 4:2:0 pixel encoding format
 * @DP_PIXELFORMAT_Y_ONLY: Y Only pixel encoding format
 * @DP_PIXELFORMAT_RAW: RAW pixel encoding format
 * @DP_PIXELFORMAT_RESERVED: Reserved pixel encoding format
 */
enum dp_pixelformat {
	DP_PIXELFORMAT_RGB = 0,
	DP_PIXELFORMAT_YUV444 = 0x1,
	DP_PIXELFORMAT_YUV422 = 0x2,
	DP_PIXELFORMAT_YUV420 = 0x3,
	DP_PIXELFORMAT_Y_ONLY = 0x4,
	DP_PIXELFORMAT_RAW = 0x5,
	DP_PIXELFORMAT_RESERVED = 0x6,
};

/**
 * enum dp_colorimetry - drm DP Colorimetry formats
 *
 * This enum is used to indicate DP VSC SDP Colorimetry formats.
 * It is based on DP 1.4 spec [Table 2-117: VSC SDP Payload for DB16 through
 * DB18] and a name of enum member follows DRM_MODE_COLORIMETRY definition.
 *
 * @DP_COLORIMETRY_DEFAULT: sRGB (IEC 61966-2-1) or
 *                          ITU-R BT.601 colorimetry format
 * @DP_COLORIMETRY_RGB_WIDE_FIXED: RGB wide gamut fixed point colorimetry format
 * @DP_COLORIMETRY_BT709_YCC: ITU-R BT.709 colorimetry format
 * @DP_COLORIMETRY_RGB_WIDE_FLOAT: RGB wide gamut floating point
 *                                 (scRGB (IEC 61966-2-2)) colorimetry format
 * @DP_COLORIMETRY_XVYCC_601: xvYCC601 colorimetry format
 * @DP_COLORIMETRY_OPRGB: OpRGB colorimetry format
 * @DP_COLORIMETRY_XVYCC_709: xvYCC709 colorimetry format
 * @DP_COLORIMETRY_DCI_P3_RGB: DCI-P3 (SMPTE RP 431-2) colorimetry format
 * @DP_COLORIMETRY_SYCC_601: sYCC601 colorimetry format
 * @DP_COLORIMETRY_RGB_CUSTOM: RGB Custom Color Profile colorimetry format
 * @DP_COLORIMETRY_OPYCC_601: opYCC601 colorimetry format
 * @DP_COLORIMETRY_BT2020_RGB: ITU-R BT.2020 R' G' B' colorimetry format
 * @DP_COLORIMETRY_BT2020_CYCC: ITU-R BT.2020 Y'c C'bc C'rc colorimetry format
 * @DP_COLORIMETRY_BT2020_YCC: ITU-R BT.2020 Y' C'b C'r colorimetry format
 */
enum dp_colorimetry {
	DP_COLORIMETRY_DEFAULT = 0,
	DP_COLORIMETRY_RGB_WIDE_FIXED = 0x1,
	DP_COLORIMETRY_BT709_YCC = 0x1,
	DP_COLORIMETRY_RGB_WIDE_FLOAT = 0x2,
	DP_COLORIMETRY_XVYCC_601 = 0x2,
	DP_COLORIMETRY_OPRGB = 0x3,
	DP_COLORIMETRY_XVYCC_709 = 0x3,
	DP_COLORIMETRY_DCI_P3_RGB = 0x4,
	DP_COLORIMETRY_SYCC_601 = 0x4,
	DP_COLORIMETRY_RGB_CUSTOM = 0x5,
	DP_COLORIMETRY_OPYCC_601 = 0x5,
	DP_COLORIMETRY_BT2020_RGB = 0x6,
	DP_COLORIMETRY_BT2020_CYCC = 0x6,
	DP_COLORIMETRY_BT2020_YCC = 0x7,
};

/**
 * enum dp_dynamic_range - drm DP Dynamic Range
 *
 * This enum is used to indicate DP VSC SDP Dynamic Range.
 * It is based on DP 1.4 spec [Table 2-117: VSC SDP Payload for DB16 through
 * DB18]
 *
 * @DP_DYNAMIC_RANGE_VESA: VESA range
 * @DP_DYNAMIC_RANGE_CTA: CTA range
 */
enum dp_dynamic_range {
	DP_DYNAMIC_RANGE_VESA = 0,
	DP_DYNAMIC_RANGE_CTA = 1,
};

/**
 * enum dp_content_type - drm DP Content Type
 *
 * This enum is used to indicate DP VSC SDP Content Types.
 * It is based on DP 1.4 spec [Table 2-117: VSC SDP Payload for DB16 through
 * DB18]
 * CTA-861-G defines content types and expected processing by a sink device
 *
 * @DP_CONTENT_TYPE_NOT_DEFINED: Not defined type
 * @DP_CONTENT_TYPE_GRAPHICS: Graphics type
 * @DP_CONTENT_TYPE_PHOTO: Photo type
 * @DP_CONTENT_TYPE_VIDEO: Video type
 * @DP_CONTENT_TYPE_GAME: Game type
 */
enum dp_content_type {
	DP_CONTENT_TYPE_NOT_DEFINED = 0x00,
	DP_CONTENT_TYPE_GRAPHICS = 0x01,
	DP_CONTENT_TYPE_PHOTO = 0x02,
	DP_CONTENT_TYPE_VIDEO = 0x03,
	DP_CONTENT_TYPE_GAME = 0x04,
};

/**
 * struct drm_dp_vsc_sdp - drm DP VSC SDP
 *
 * This structure represents a DP VSC SDP of drm
 * It is based on DP 1.4 spec [Table 2-116: VSC SDP Header Bytes] and
 * [Table 2-117: VSC SDP Payload for DB16 through DB18]
 *
 * @sdp_type: secondary-data packet type
 * @revision: revision number
 * @length: number of valid data bytes
 * @pixelformat: pixel encoding format
 * @colorimetry: colorimetry format
 * @bpc: bit per color
 * @dynamic_range: dynamic range information
 * @content_type: CTA-861-G defines content types and expected processing by a sink device
 */
struct drm_dp_vsc_sdp {
	unsigned char sdp_type;
	unsigned char revision;
	unsigned char length;
	enum dp_pixelformat pixelformat;
	enum dp_colorimetry colorimetry;
	int bpc;
	enum dp_dynamic_range dynamic_range;
	enum dp_content_type content_type;
};

void drm_dp_vsc_sdp_log(const char *level, struct device *dev,
			const struct drm_dp_vsc_sdp *vsc);

int drm_dp_psr_setup_time(const u8 psr_cap[EDP_PSR_RECEIVER_CAP_SIZE]);

static inline int
drm_dp_max_link_rate(const u8 dpcd[DP_RECEIVER_CAP_SIZE])
{
	return drm_dp_bw_code_to_link_rate(dpcd[DP_MAX_LINK_RATE]);
}

static inline u8
drm_dp_max_lane_count(const u8 dpcd[DP_RECEIVER_CAP_SIZE])
{
	return dpcd[DP_MAX_LANE_COUNT] & DP_MAX_LANE_COUNT_MASK;
}

static inline bool
drm_dp_enhanced_frame_cap(const u8 dpcd[DP_RECEIVER_CAP_SIZE])
{
	return dpcd[DP_DPCD_REV] >= 0x11 &&
		(dpcd[DP_MAX_LANE_COUNT] & DP_ENHANCED_FRAME_CAP);
}

static inline bool
drm_dp_fast_training_cap(const u8 dpcd[DP_RECEIVER_CAP_SIZE])
{
	return dpcd[DP_DPCD_REV] >= 0x11 &&
		(dpcd[DP_MAX_DOWNSPREAD] & DP_NO_AUX_HANDSHAKE_LINK_TRAINING);
}

static inline bool
drm_dp_tps3_supported(const u8 dpcd[DP_RECEIVER_CAP_SIZE])
{
	return dpcd[DP_DPCD_REV] >= 0x12 &&
		dpcd[DP_MAX_LANE_COUNT] & DP_TPS3_SUPPORTED;
}

static inline bool
drm_dp_tps4_supported(const u8 dpcd[DP_RECEIVER_CAP_SIZE])
{
	return dpcd[DP_DPCD_REV] >= 0x14 &&
		dpcd[DP_MAX_DOWNSPREAD] & DP_TPS4_SUPPORTED;
}

static inline u8
drm_dp_training_pattern_mask(const u8 dpcd[DP_RECEIVER_CAP_SIZE])
{
	return (dpcd[DP_DPCD_REV] >= 0x14) ? DP_TRAINING_PATTERN_MASK_1_4 :
		DP_TRAINING_PATTERN_MASK;
}

static inline bool
drm_dp_is_branch(const u8 dpcd[DP_RECEIVER_CAP_SIZE])
{
	return dpcd[DP_DOWNSTREAMPORT_PRESENT] & DP_DWN_STRM_PORT_PRESENT;
}

/* DP/eDP DSC support */
u8 drm_dp_dsc_sink_max_slice_count(const u8 dsc_dpcd[DP_DSC_RECEIVER_CAP_SIZE],
				   bool is_edp);
u8 drm_dp_dsc_sink_line_buf_depth(const u8 dsc_dpcd[DP_DSC_RECEIVER_CAP_SIZE]);
int drm_dp_dsc_sink_supported_input_bpcs(const u8 dsc_dpc[DP_DSC_RECEIVER_CAP_SIZE],
					 u8 dsc_bpc[3]);

static inline bool
drm_dp_sink_supports_dsc(const u8 dsc_dpcd[DP_DSC_RECEIVER_CAP_SIZE])
{
	return dsc_dpcd[DP_DSC_SUPPORT - DP_DSC_SUPPORT] &
		DP_DSC_DECOMPRESSION_IS_SUPPORTED;
}

static inline u16
drm_edp_dsc_sink_output_bpp(const u8 dsc_dpcd[DP_DSC_RECEIVER_CAP_SIZE])
{
	return dsc_dpcd[DP_DSC_MAX_BITS_PER_PIXEL_LOW - DP_DSC_SUPPORT] |
		(dsc_dpcd[DP_DSC_MAX_BITS_PER_PIXEL_HI - DP_DSC_SUPPORT] &
		 DP_DSC_MAX_BITS_PER_PIXEL_HI_MASK <<
		 DP_DSC_MAX_BITS_PER_PIXEL_HI_SHIFT);
}

static inline u32
drm_dp_dsc_sink_max_slice_width(const u8 dsc_dpcd[DP_DSC_RECEIVER_CAP_SIZE])
{
	/* Max Slicewidth = Number of Pixels * 320 */
	return dsc_dpcd[DP_DSC_MAX_SLICE_WIDTH - DP_DSC_SUPPORT] *
		DP_DSC_SLICE_WIDTH_MULTIPLIER;
}

/* Forward Error Correction Support on DP 1.4 */
static inline bool
drm_dp_sink_supports_fec(const u8 fec_capable)
{
	return fec_capable & DP_FEC_CAPABLE;
}

static inline bool
drm_dp_channel_coding_supported(const u8 dpcd[DP_RECEIVER_CAP_SIZE])
{
	return dpcd[DP_MAIN_LINK_CHANNEL_CODING] & DP_CAP_ANSI_8B10B;
}

static inline bool
drm_dp_alternate_scrambler_reset_cap(const u8 dpcd[DP_RECEIVER_CAP_SIZE])
{
	return dpcd[DP_EDP_CONFIGURATION_CAP] &
			DP_ALTERNATE_SCRAMBLER_RESET_CAP;
}

/* Ignore MSA timing for Adaptive Sync support on DP 1.4 */
static inline bool
drm_dp_sink_can_do_video_without_timing_msa(const u8 dpcd[DP_RECEIVER_CAP_SIZE])
{
	return dpcd[DP_DOWN_STREAM_PORT_COUNT] &
		DP_MSA_TIMING_PAR_IGNORED;
}

/*
 * DisplayPort AUX channel
 */

/**
 * struct drm_dp_aux_msg - DisplayPort AUX channel transaction
 * @address: address of the (first) register to access
 * @request: contains the type of transaction (see DP_AUX_* macros)
 * @reply: upon completion, contains the reply type of the transaction
 * @buffer: pointer to a transmission or reception buffer
 * @size: size of @buffer
 */
struct drm_dp_aux_msg {
	unsigned int address;
	u8 request;
	u8 reply;
	void *buffer;
	size_t size;
};

struct cec_adapter;
struct edid;
struct drm_connector;

/**
 * struct drm_dp_aux_cec - DisplayPort CEC-Tunneling-over-AUX
 * @lock: mutex protecting this struct
 * @adap: the CEC adapter for CEC-Tunneling-over-AUX support.
 * @connector: the connector this CEC adapter is associated with
 * @unregister_work: unregister the CEC adapter
 */
struct drm_dp_aux_cec {
	struct mutex lock;
	struct cec_adapter *adap;
	struct drm_connector *connector;
	struct delayed_work unregister_work;
};

/**
 * struct drm_dp_aux - DisplayPort AUX channel
 * @name: user-visible name of this AUX channel and the I2C-over-AUX adapter
 * @ddc: I2C adapter that can be used for I2C-over-AUX communication
 * @dev: pointer to struct device that is the parent for this AUX channel
 * @drm_dev: pointer to the &drm_device that owns this AUX channel. Beware, this
 * may be %NULL before drm_dp_aux_register() has been called.
 * @crtc: backpointer to the crtc that is currently using this AUX channel
 * @hw_mutex: internal mutex used for locking transfers
 * @crc_work: worker that captures CRCs for each frame
 * @crc_count: counter of captured frame CRCs
 * @transfer: transfers a message representing a single AUX transaction
 *
 * The @dev field should be set to a pointer to the device that implements the
 * AUX channel. As well, the @drm_dev field should be set to the &drm_device
 * that will be using this AUX channel as early as possible. For many graphics
 * drivers this should happen before drm_dp_aux_init(), however it's perfectly
 * fine to set this field later so long as it's assigned before calling
 * drm_dp_aux_register().
 *
 * The @name field may be used to specify the name of the I2C adapter. If set to
 * %NULL, dev_name() of @dev will be used.
 *
 * Drivers provide a hardware-specific implementation of how transactions are
 * executed via the @transfer() function. A pointer to a &drm_dp_aux_msg
 * structure describing the transaction is passed into this function. Upon
 * success, the implementation should return the number of payload bytes that
 * were transferred, or a negative error-code on failure. Helpers propagate
 * errors from the @transfer() function, with the exception of the %-EBUSY
 * error, which causes a transaction to be retried. On a short, helpers will
 * return %-EPROTO to make it simpler to check for failure.
 *
 * An AUX channel can also be used to transport I2C messages to a sink. A
 * typical application of that is to access an EDID that's present in the sink
 * device. The @transfer() function can also be used to execute such
 * transactions. The drm_dp_aux_register() function registers an I2C adapter
 * that can be passed to drm_probe_ddc(). Upon removal, drivers should call
 * drm_dp_aux_unregister() to remove the I2C adapter. The I2C adapter uses long
 * transfers by default; if a partial response is received, the adapter will
 * drop down to the size given by the partial response for this transaction
 * only.
 *
 * Note that the aux helper code assumes that the @transfer() function only
 * modifies the reply field of the &drm_dp_aux_msg structure. The retry logic
 * and i2c helpers assume this is the case.
 */
struct drm_dp_aux {
	const char *name;
	struct i2c_adapter ddc;
	struct device *dev;
	struct drm_device *drm_dev;
	struct drm_crtc *crtc;
	struct mutex hw_mutex;
	struct work_struct crc_work;
	u8 crc_count;
	ssize_t (*transfer)(struct drm_dp_aux *aux,
			    struct drm_dp_aux_msg *msg);
	/**
	 * @i2c_nack_count: Counts I2C NACKs, used for DP validation.
	 */
	unsigned i2c_nack_count;
	/**
	 * @i2c_defer_count: Counts I2C DEFERs, used for DP validation.
	 */
	unsigned i2c_defer_count;
	/**
	 * @cec: struct containing fields used for CEC-Tunneling-over-AUX.
	 */
	struct drm_dp_aux_cec cec;
	/**
	 * @is_remote: Is this AUX CH actually using sideband messaging.
	 */
	bool is_remote;
};

ssize_t drm_dp_dpcd_read(struct drm_dp_aux *aux, unsigned int offset,
			 void *buffer, size_t size);
ssize_t drm_dp_dpcd_write(struct drm_dp_aux *aux, unsigned int offset,
			  void *buffer, size_t size);

/**
 * drm_dp_dpcd_readb() - read a single byte from the DPCD
 * @aux: DisplayPort AUX channel
 * @offset: address of the register to read
 * @valuep: location where the value of the register will be stored
 *
 * Returns the number of bytes transferred (1) on success, or a negative
 * error code on failure.
 */
static inline ssize_t drm_dp_dpcd_readb(struct drm_dp_aux *aux,
					unsigned int offset, u8 *valuep)
{
	return drm_dp_dpcd_read(aux, offset, valuep, 1);
}

/**
 * drm_dp_dpcd_writeb() - write a single byte to the DPCD
 * @aux: DisplayPort AUX channel
 * @offset: address of the register to write
 * @value: value to write to the register
 *
 * Returns the number of bytes transferred (1) on success, or a negative
 * error code on failure.
 */
static inline ssize_t drm_dp_dpcd_writeb(struct drm_dp_aux *aux,
					 unsigned int offset, u8 value)
{
	return drm_dp_dpcd_write(aux, offset, &value, 1);
}

int drm_dp_read_dpcd_caps(struct drm_dp_aux *aux,
			  u8 dpcd[DP_RECEIVER_CAP_SIZE]);

int drm_dp_dpcd_read_link_status(struct drm_dp_aux *aux,
				 u8 status[DP_LINK_STATUS_SIZE]);

<<<<<<< HEAD
bool drm_dp_send_real_edid_checksum(struct drm_dp_aux *aux,
				    u8 real_edid_checksum);

int drm_dp_downstream_max_clock(const u8 dpcd[DP_RECEIVER_CAP_SIZE],
				const u8 port_cap[4]);
=======
int drm_dp_dpcd_read_phy_link_status(struct drm_dp_aux *aux,
				     enum drm_dp_phy dp_phy,
				     u8 link_status[DP_LINK_STATUS_SIZE]);

bool drm_dp_send_real_edid_checksum(struct drm_dp_aux *aux,
				    u8 real_edid_checksum);

int drm_dp_read_downstream_info(struct drm_dp_aux *aux,
				const u8 dpcd[DP_RECEIVER_CAP_SIZE],
				u8 downstream_ports[DP_MAX_DOWNSTREAM_PORTS]);
bool drm_dp_downstream_is_type(const u8 dpcd[DP_RECEIVER_CAP_SIZE],
			       const u8 port_cap[4], u8 type);
bool drm_dp_downstream_is_tmds(const u8 dpcd[DP_RECEIVER_CAP_SIZE],
			       const u8 port_cap[4],
			       const struct edid *edid);
int drm_dp_downstream_max_dotclock(const u8 dpcd[DP_RECEIVER_CAP_SIZE],
				   const u8 port_cap[4]);
int drm_dp_downstream_max_tmds_clock(const u8 dpcd[DP_RECEIVER_CAP_SIZE],
				     const u8 port_cap[4],
				     const struct edid *edid);
int drm_dp_downstream_min_tmds_clock(const u8 dpcd[DP_RECEIVER_CAP_SIZE],
				     const u8 port_cap[4],
				     const struct edid *edid);
>>>>>>> 7d2a07b7
int drm_dp_downstream_max_bpc(const u8 dpcd[DP_RECEIVER_CAP_SIZE],
			      const u8 port_cap[4],
			      const struct edid *edid);
bool drm_dp_downstream_420_passthrough(const u8 dpcd[DP_RECEIVER_CAP_SIZE],
				       const u8 port_cap[4]);
bool drm_dp_downstream_444_to_420_conversion(const u8 dpcd[DP_RECEIVER_CAP_SIZE],
					     const u8 port_cap[4]);
struct drm_display_mode *drm_dp_downstream_mode(struct drm_device *dev,
						const u8 dpcd[DP_RECEIVER_CAP_SIZE],
						const u8 port_cap[4]);
int drm_dp_downstream_id(struct drm_dp_aux *aux, char id[6]);
<<<<<<< HEAD
void drm_dp_downstream_debug(struct seq_file *m, const u8 dpcd[DP_RECEIVER_CAP_SIZE],
			     const u8 port_cap[4], struct drm_dp_aux *aux);
=======
void drm_dp_downstream_debug(struct seq_file *m,
			     const u8 dpcd[DP_RECEIVER_CAP_SIZE],
			     const u8 port_cap[4],
			     const struct edid *edid,
			     struct drm_dp_aux *aux);
enum drm_mode_subconnector
drm_dp_subconnector_type(const u8 dpcd[DP_RECEIVER_CAP_SIZE],
			 const u8 port_cap[4]);
void drm_dp_set_subconnector_property(struct drm_connector *connector,
				      enum drm_connector_status status,
				      const u8 *dpcd,
				      const u8 port_cap[4]);

struct drm_dp_desc;
bool drm_dp_read_sink_count_cap(struct drm_connector *connector,
				const u8 dpcd[DP_RECEIVER_CAP_SIZE],
				const struct drm_dp_desc *desc);
int drm_dp_read_sink_count(struct drm_dp_aux *aux);

int drm_dp_read_lttpr_common_caps(struct drm_dp_aux *aux,
				  u8 caps[DP_LTTPR_COMMON_CAP_SIZE]);
int drm_dp_read_lttpr_phy_caps(struct drm_dp_aux *aux,
			       enum drm_dp_phy dp_phy,
			       u8 caps[DP_LTTPR_PHY_CAP_SIZE]);
int drm_dp_lttpr_count(const u8 cap[DP_LTTPR_COMMON_CAP_SIZE]);
int drm_dp_lttpr_max_link_rate(const u8 caps[DP_LTTPR_COMMON_CAP_SIZE]);
int drm_dp_lttpr_max_lane_count(const u8 caps[DP_LTTPR_COMMON_CAP_SIZE]);
bool drm_dp_lttpr_voltage_swing_level_3_supported(const u8 caps[DP_LTTPR_PHY_CAP_SIZE]);
bool drm_dp_lttpr_pre_emphasis_level_3_supported(const u8 caps[DP_LTTPR_PHY_CAP_SIZE]);
>>>>>>> 7d2a07b7

void drm_dp_remote_aux_init(struct drm_dp_aux *aux);
void drm_dp_aux_init(struct drm_dp_aux *aux);
int drm_dp_aux_register(struct drm_dp_aux *aux);
void drm_dp_aux_unregister(struct drm_dp_aux *aux);

int drm_dp_start_crc(struct drm_dp_aux *aux, struct drm_crtc *crtc);
int drm_dp_stop_crc(struct drm_dp_aux *aux);

struct drm_dp_dpcd_ident {
	u8 oui[3];
	u8 device_id[6];
	u8 hw_rev;
	u8 sw_major_rev;
	u8 sw_minor_rev;
} __packed;

/**
 * struct drm_dp_desc - DP branch/sink device descriptor
 * @ident: DP device identification from DPCD 0x400 (sink) or 0x500 (branch).
 * @quirks: Quirks; use drm_dp_has_quirk() to query for the quirks.
 */
struct drm_dp_desc {
	struct drm_dp_dpcd_ident ident;
	u32 quirks;
};

int drm_dp_read_desc(struct drm_dp_aux *aux, struct drm_dp_desc *desc,
		     bool is_branch);
u32 drm_dp_get_edid_quirks(const struct edid *edid);

/**
 * enum drm_dp_quirk - Display Port sink/branch device specific quirks
 *
 * Display Port sink and branch devices in the wild have a variety of bugs, try
 * to collect them here. The quirks are shared, but it's up to the drivers to
 * implement workarounds for them. Note that because some devices have
 * unreliable OUIDs, the EDID of sinks should also be checked for quirks using
 * drm_dp_get_edid_quirks().
 */
enum drm_dp_quirk {
	/**
	 * @DP_DPCD_QUIRK_CONSTANT_N:
	 *
	 * The device requires main link attributes Mvid and Nvid to be limited
	 * to 16 bits. So will give a constant value (0x8000) for compatability.
	 */
	DP_DPCD_QUIRK_CONSTANT_N,
	/**
	 * @DP_DPCD_QUIRK_NO_PSR:
	 *
	 * The device does not support PSR even if reports that it supports or
	 * driver still need to implement proper handling for such device.
	 */
	DP_DPCD_QUIRK_NO_PSR,
	/**
	 * @DP_DPCD_QUIRK_NO_SINK_COUNT:
	 *
	 * The device does not set SINK_COUNT to a non-zero value.
	 * The driver should ignore SINK_COUNT during detection. Note that
	 * drm_dp_read_sink_count_cap() automatically checks for this quirk.
	 */
	DP_DPCD_QUIRK_NO_SINK_COUNT,
	/**
	 * @DP_DPCD_QUIRK_DSC_WITHOUT_VIRTUAL_DPCD:
	 *
	 * The device supports MST DSC despite not supporting Virtual DPCD.
	 * The DSC caps can be read from the physical aux instead.
	 */
	DP_DPCD_QUIRK_DSC_WITHOUT_VIRTUAL_DPCD,
	/**
<<<<<<< HEAD
	 * @DP_QUIRK_FORCE_DPCD_BACKLIGHT:
	 *
	 * The device is telling the truth when it says that it uses DPCD
	 * backlight controls, even if the system's firmware disagrees. This
	 * quirk should be checked against both the ident and panel EDID.
	 * When present, the driver should honor the DPCD backlight
	 * capabilities advertised.
	 */
	DP_QUIRK_FORCE_DPCD_BACKLIGHT,
	/**
=======
>>>>>>> 7d2a07b7
	 * @DP_DPCD_QUIRK_CAN_DO_MAX_LINK_RATE_3_24_GBPS:
	 *
	 * The device supports a link rate of 3.24 Gbps (multiplier 0xc) despite
	 * the DP_MAX_LINK_RATE register reporting a lower max multiplier.
	 */
	DP_DPCD_QUIRK_CAN_DO_MAX_LINK_RATE_3_24_GBPS,
};

/**
 * drm_dp_has_quirk() - does the DP device have a specific quirk
 * @desc: Device descriptor filled by drm_dp_read_desc()
<<<<<<< HEAD
 * @edid_quirks: Optional quirk bitmask filled by drm_dp_get_edid_quirks()
=======
>>>>>>> 7d2a07b7
 * @quirk: Quirk to query for
 *
 * Return true if DP device identified by @desc has @quirk.
 */
static inline bool
drm_dp_has_quirk(const struct drm_dp_desc *desc, u32 edid_quirks,
		 enum drm_dp_quirk quirk)
{
	return (desc->quirks | edid_quirks) & BIT(quirk);
}

#ifdef CONFIG_DRM_DP_CEC
void drm_dp_cec_irq(struct drm_dp_aux *aux);
void drm_dp_cec_register_connector(struct drm_dp_aux *aux,
				   struct drm_connector *connector);
void drm_dp_cec_unregister_connector(struct drm_dp_aux *aux);
void drm_dp_cec_set_edid(struct drm_dp_aux *aux, const struct edid *edid);
void drm_dp_cec_unset_edid(struct drm_dp_aux *aux);
#else
static inline void drm_dp_cec_irq(struct drm_dp_aux *aux)
{
}

static inline void
drm_dp_cec_register_connector(struct drm_dp_aux *aux,
			      struct drm_connector *connector)
{
}

static inline void drm_dp_cec_unregister_connector(struct drm_dp_aux *aux)
{
}

static inline void drm_dp_cec_set_edid(struct drm_dp_aux *aux,
				       const struct edid *edid)
{
}

static inline void drm_dp_cec_unset_edid(struct drm_dp_aux *aux)
{
}

#endif

/**
 * struct drm_dp_phy_test_params - DP Phy Compliance parameters
 * @link_rate: Requested Link rate from DPCD 0x219
 * @num_lanes: Number of lanes requested by sing through DPCD 0x220
 * @phy_pattern: DP Phy test pattern from DPCD 0x248
<<<<<<< HEAD
 * @hb2_reset: DP HBR2_COMPLIANCE_SCRAMBLER_RESET from DCPD 0x24A and 0x24B
=======
 * @hbr2_reset: DP HBR2_COMPLIANCE_SCRAMBLER_RESET from DCPD 0x24A and 0x24B
>>>>>>> 7d2a07b7
 * @custom80: DP Test_80BIT_CUSTOM_PATTERN from DPCDs 0x250 through 0x259
 * @enhanced_frame_cap: flag for enhanced frame capability.
 */
struct drm_dp_phy_test_params {
	int link_rate;
	u8 num_lanes;
	u8 phy_pattern;
	u8 hbr2_reset[2];
	u8 custom80[10];
	bool enhanced_frame_cap;
};

int drm_dp_get_phy_test_pattern(struct drm_dp_aux *aux,
				struct drm_dp_phy_test_params *data);
int drm_dp_set_phy_test_pattern(struct drm_dp_aux *aux,
				struct drm_dp_phy_test_params *data, u8 dp_rev);
<<<<<<< HEAD
=======
int drm_dp_get_pcon_max_frl_bw(const u8 dpcd[DP_RECEIVER_CAP_SIZE],
			       const u8 port_cap[4]);
int drm_dp_pcon_frl_prepare(struct drm_dp_aux *aux, bool enable_frl_ready_hpd);
bool drm_dp_pcon_is_frl_ready(struct drm_dp_aux *aux);
int drm_dp_pcon_frl_configure_1(struct drm_dp_aux *aux, int max_frl_gbps,
				u8 frl_mode);
int drm_dp_pcon_frl_configure_2(struct drm_dp_aux *aux, int max_frl_mask,
				u8 frl_type);
int drm_dp_pcon_reset_frl_config(struct drm_dp_aux *aux);
int drm_dp_pcon_frl_enable(struct drm_dp_aux *aux);

bool drm_dp_pcon_hdmi_link_active(struct drm_dp_aux *aux);
int drm_dp_pcon_hdmi_link_mode(struct drm_dp_aux *aux, u8 *frl_trained_mask);
void drm_dp_pcon_hdmi_frl_link_error_count(struct drm_dp_aux *aux,
					   struct drm_connector *connector);
bool drm_dp_pcon_enc_is_dsc_1_2(const u8 pcon_dsc_dpcd[DP_PCON_DSC_ENCODER_CAP_SIZE]);
int drm_dp_pcon_dsc_max_slices(const u8 pcon_dsc_dpcd[DP_PCON_DSC_ENCODER_CAP_SIZE]);
int drm_dp_pcon_dsc_max_slice_width(const u8 pcon_dsc_dpcd[DP_PCON_DSC_ENCODER_CAP_SIZE]);
int drm_dp_pcon_dsc_bpp_incr(const u8 pcon_dsc_dpcd[DP_PCON_DSC_ENCODER_CAP_SIZE]);
int drm_dp_pcon_pps_default(struct drm_dp_aux *aux);
int drm_dp_pcon_pps_override_buf(struct drm_dp_aux *aux, u8 pps_buf[128]);
int drm_dp_pcon_pps_override_param(struct drm_dp_aux *aux, u8 pps_param[6]);
bool drm_dp_downstream_rgb_to_ycbcr_conversion(const u8 dpcd[DP_RECEIVER_CAP_SIZE],
					       const u8 port_cap[4], u8 color_spc);
int drm_dp_pcon_convert_rgb_to_ycbcr(struct drm_dp_aux *aux, u8 color_spc);

>>>>>>> 7d2a07b7
#endif /* _DRM_DP_HELPER_H_ */<|MERGE_RESOLUTION|>--- conflicted
+++ resolved
@@ -26,13 +26,10 @@
 #include <linux/delay.h>
 #include <linux/i2c.h>
 #include <linux/types.h>
-<<<<<<< HEAD
-=======
 #include <drm/drm_connector.h>
 
 struct drm_device;
 struct drm_dp_aux;
->>>>>>> 7d2a07b7
 
 /*
  * Unless otherwise noted, all values are from the DP 1.1a spec.  Note that
@@ -147,10 +144,7 @@
 
 #define DP_MAIN_LINK_CHANNEL_CODING         0x006
 # define DP_CAP_ANSI_8B10B		    (1 << 0)
-<<<<<<< HEAD
-=======
 # define DP_CAP_ANSI_128B132B               (1 << 1) /* 2.0 */
->>>>>>> 7d2a07b7
 
 #define DP_DOWN_STREAM_PORT_COUNT	    0x007
 # define DP_PORT_COUNT_MASK		    0x0f
@@ -452,8 +446,6 @@
 
 #define DP_MAX_DOWNSTREAM_PORTS		    0x10
 
-#define DP_MAX_DOWNSTREAM_PORTS		    0x10
-
 /* DP Forward error Correction Registers */
 #define DP_FEC_CAPABILITY		    0x090    /* 1.4 */
 # define DP_FEC_CAPABLE			    (1 << 0)
@@ -1318,11 +1310,7 @@
 #define DP_HDCP_2_2_REG_STREAM_TYPE_OFFSET	0x69494
 #define DP_HDCP_2_2_REG_DBG_OFFSET		0x69518
 
-<<<<<<< HEAD
-/* Link Training (LT)-tunable PHY Repeaters */
-=======
 /* LTTPR: Link Training (LT)-tunable PHY Repeaters */
->>>>>>> 7d2a07b7
 #define DP_LT_TUNABLE_PHY_REPEATER_FIELD_DATA_STRUCTURE_REV 0xf0000 /* 1.3 */
 #define DP_MAX_LINK_RATE_PHY_REPEATER			    0xf0001 /* 1.4a */
 #define DP_PHY_REPEATER_CNT				    0xf0002 /* 1.3 */
@@ -1330,10 +1318,6 @@
 #define DP_MAX_LANE_COUNT_PHY_REPEATER			    0xf0004 /* 1.4a */
 #define DP_Repeater_FEC_CAPABILITY			    0xf0004 /* 1.4 */
 #define DP_PHY_REPEATER_EXTENDED_WAIT_TIMEOUT		    0xf0005 /* 1.4a */
-<<<<<<< HEAD
-#define DP_TRAINING_PATTERN_SET_PHY_REPEATER1		    0xf0010 /* 1.3 */
-#define DP_TRAINING_LANE0_SET_PHY_REPEATER1		    0xf0011 /* 1.3 */
-=======
 
 enum drm_dp_phy {
 	DP_PHY_DPRX,
@@ -1369,16 +1353,10 @@
 #define DP_TRAINING_LANE0_SET_PHY_REPEATER(dp_phy) \
 	DP_LTTPR_REG(dp_phy, DP_TRAINING_LANE0_SET_PHY_REPEATER1)
 
->>>>>>> 7d2a07b7
 #define DP_TRAINING_LANE1_SET_PHY_REPEATER1		    0xf0012 /* 1.3 */
 #define DP_TRAINING_LANE2_SET_PHY_REPEATER1		    0xf0013 /* 1.3 */
 #define DP_TRAINING_LANE3_SET_PHY_REPEATER1		    0xf0014 /* 1.3 */
 #define DP_TRAINING_AUX_RD_INTERVAL_PHY_REPEATER1	    0xf0020 /* 1.4a */
-<<<<<<< HEAD
-#define DP_TRANSMITTER_CAPABILITY_PHY_REPEATER1		    0xf0021 /* 1.4a */
-#define DP_LANE0_1_STATUS_PHY_REPEATER1			    0xf0030 /* 1.3 */
-#define DP_LANE2_3_STATUS_PHY_REPEATER1			    0xf0031 /* 1.3 */
-=======
 #define DP_TRAINING_AUX_RD_INTERVAL_PHY_REPEATER(dp_phy)	\
 	DP_LTTPR_REG(dp_phy, DP_TRAINING_AUX_RD_INTERVAL_PHY_REPEATER1)
 
@@ -1392,7 +1370,6 @@
 
 #define DP_LANE2_3_STATUS_PHY_REPEATER1			    0xf0031 /* 1.3 */
 
->>>>>>> 7d2a07b7
 #define DP_LANE_ALIGN_STATUS_UPDATED_PHY_REPEATER1	    0xf0032 /* 1.3 */
 #define DP_ADJUST_REQUEST_LANE0_1_PHY_REPEATER1		    0xf0033 /* 1.3 */
 #define DP_ADJUST_REQUEST_LANE2_3_PHY_REPEATER1		    0xf0034 /* 1.3 */
@@ -1400,12 +1377,6 @@
 #define DP_SYMBOL_ERROR_COUNT_LANE1_PHY_REPEATER1	    0xf0037 /* 1.3 */
 #define DP_SYMBOL_ERROR_COUNT_LANE2_PHY_REPEATER1	    0xf0039 /* 1.3 */
 #define DP_SYMBOL_ERROR_COUNT_LANE3_PHY_REPEATER1	    0xf003b /* 1.3 */
-<<<<<<< HEAD
-#define DP_FEC_STATUS_PHY_REPEATER1			    0xf0290 /* 1.4 */
-#define DP_FEC_ERROR_COUNT_PHY_REPEATER1                    0xf0291 /* 1.4 */
-#define DP_FEC_CAPABILITY_PHY_REPEATER1                     0xf0294 /* 1.4a */
-
-=======
 
 #define __DP_FEC1_BASE					    0xf0290 /* 1.4 */
 #define __DP_FEC2_BASE					    0xf0298 /* 1.4 */
@@ -1427,7 +1398,6 @@
 
 #define DP_DPCD_MAX_ADD					    0xfffff /* 1.4 */
 
->>>>>>> 7d2a07b7
 /* Repeater modes */
 #define DP_PHY_REPEATER_MODE_TRANSPARENT		    0x55    /* 1.3 */
 #define DP_PHY_REPEATER_MODE_NON_TRANSPARENT		    0xaa    /* 1.3 */
@@ -2002,13 +1972,6 @@
 int drm_dp_dpcd_read_link_status(struct drm_dp_aux *aux,
 				 u8 status[DP_LINK_STATUS_SIZE]);
 
-<<<<<<< HEAD
-bool drm_dp_send_real_edid_checksum(struct drm_dp_aux *aux,
-				    u8 real_edid_checksum);
-
-int drm_dp_downstream_max_clock(const u8 dpcd[DP_RECEIVER_CAP_SIZE],
-				const u8 port_cap[4]);
-=======
 int drm_dp_dpcd_read_phy_link_status(struct drm_dp_aux *aux,
 				     enum drm_dp_phy dp_phy,
 				     u8 link_status[DP_LINK_STATUS_SIZE]);
@@ -2032,7 +1995,6 @@
 int drm_dp_downstream_min_tmds_clock(const u8 dpcd[DP_RECEIVER_CAP_SIZE],
 				     const u8 port_cap[4],
 				     const struct edid *edid);
->>>>>>> 7d2a07b7
 int drm_dp_downstream_max_bpc(const u8 dpcd[DP_RECEIVER_CAP_SIZE],
 			      const u8 port_cap[4],
 			      const struct edid *edid);
@@ -2044,10 +2006,6 @@
 						const u8 dpcd[DP_RECEIVER_CAP_SIZE],
 						const u8 port_cap[4]);
 int drm_dp_downstream_id(struct drm_dp_aux *aux, char id[6]);
-<<<<<<< HEAD
-void drm_dp_downstream_debug(struct seq_file *m, const u8 dpcd[DP_RECEIVER_CAP_SIZE],
-			     const u8 port_cap[4], struct drm_dp_aux *aux);
-=======
 void drm_dp_downstream_debug(struct seq_file *m,
 			     const u8 dpcd[DP_RECEIVER_CAP_SIZE],
 			     const u8 port_cap[4],
@@ -2077,7 +2035,6 @@
 int drm_dp_lttpr_max_lane_count(const u8 caps[DP_LTTPR_COMMON_CAP_SIZE]);
 bool drm_dp_lttpr_voltage_swing_level_3_supported(const u8 caps[DP_LTTPR_PHY_CAP_SIZE]);
 bool drm_dp_lttpr_pre_emphasis_level_3_supported(const u8 caps[DP_LTTPR_PHY_CAP_SIZE]);
->>>>>>> 7d2a07b7
 
 void drm_dp_remote_aux_init(struct drm_dp_aux *aux);
 void drm_dp_aux_init(struct drm_dp_aux *aux);
@@ -2107,16 +2064,13 @@
 
 int drm_dp_read_desc(struct drm_dp_aux *aux, struct drm_dp_desc *desc,
 		     bool is_branch);
-u32 drm_dp_get_edid_quirks(const struct edid *edid);
 
 /**
  * enum drm_dp_quirk - Display Port sink/branch device specific quirks
  *
  * Display Port sink and branch devices in the wild have a variety of bugs, try
  * to collect them here. The quirks are shared, but it's up to the drivers to
- * implement workarounds for them. Note that because some devices have
- * unreliable OUIDs, the EDID of sinks should also be checked for quirks using
- * drm_dp_get_edid_quirks().
+ * implement workarounds for them.
  */
 enum drm_dp_quirk {
 	/**
@@ -2149,19 +2103,6 @@
 	 */
 	DP_DPCD_QUIRK_DSC_WITHOUT_VIRTUAL_DPCD,
 	/**
-<<<<<<< HEAD
-	 * @DP_QUIRK_FORCE_DPCD_BACKLIGHT:
-	 *
-	 * The device is telling the truth when it says that it uses DPCD
-	 * backlight controls, even if the system's firmware disagrees. This
-	 * quirk should be checked against both the ident and panel EDID.
-	 * When present, the driver should honor the DPCD backlight
-	 * capabilities advertised.
-	 */
-	DP_QUIRK_FORCE_DPCD_BACKLIGHT,
-	/**
-=======
->>>>>>> 7d2a07b7
 	 * @DP_DPCD_QUIRK_CAN_DO_MAX_LINK_RATE_3_24_GBPS:
 	 *
 	 * The device supports a link rate of 3.24 Gbps (multiplier 0xc) despite
@@ -2173,19 +2114,14 @@
 /**
  * drm_dp_has_quirk() - does the DP device have a specific quirk
  * @desc: Device descriptor filled by drm_dp_read_desc()
-<<<<<<< HEAD
- * @edid_quirks: Optional quirk bitmask filled by drm_dp_get_edid_quirks()
-=======
->>>>>>> 7d2a07b7
  * @quirk: Quirk to query for
  *
  * Return true if DP device identified by @desc has @quirk.
  */
 static inline bool
-drm_dp_has_quirk(const struct drm_dp_desc *desc, u32 edid_quirks,
-		 enum drm_dp_quirk quirk)
+drm_dp_has_quirk(const struct drm_dp_desc *desc, enum drm_dp_quirk quirk)
 {
-	return (desc->quirks | edid_quirks) & BIT(quirk);
+	return desc->quirks & BIT(quirk);
 }
 
 #ifdef CONFIG_DRM_DP_CEC
@@ -2226,11 +2162,7 @@
  * @link_rate: Requested Link rate from DPCD 0x219
  * @num_lanes: Number of lanes requested by sing through DPCD 0x220
  * @phy_pattern: DP Phy test pattern from DPCD 0x248
-<<<<<<< HEAD
- * @hb2_reset: DP HBR2_COMPLIANCE_SCRAMBLER_RESET from DCPD 0x24A and 0x24B
-=======
  * @hbr2_reset: DP HBR2_COMPLIANCE_SCRAMBLER_RESET from DCPD 0x24A and 0x24B
->>>>>>> 7d2a07b7
  * @custom80: DP Test_80BIT_CUSTOM_PATTERN from DPCDs 0x250 through 0x259
  * @enhanced_frame_cap: flag for enhanced frame capability.
  */
@@ -2247,8 +2179,6 @@
 				struct drm_dp_phy_test_params *data);
 int drm_dp_set_phy_test_pattern(struct drm_dp_aux *aux,
 				struct drm_dp_phy_test_params *data, u8 dp_rev);
-<<<<<<< HEAD
-=======
 int drm_dp_get_pcon_max_frl_bw(const u8 dpcd[DP_RECEIVER_CAP_SIZE],
 			       const u8 port_cap[4]);
 int drm_dp_pcon_frl_prepare(struct drm_dp_aux *aux, bool enable_frl_ready_hpd);
@@ -2275,5 +2205,4 @@
 					       const u8 port_cap[4], u8 color_spc);
 int drm_dp_pcon_convert_rgb_to_ycbcr(struct drm_dp_aux *aux, u8 color_spc);
 
->>>>>>> 7d2a07b7
 #endif /* _DRM_DP_HELPER_H_ */