--- conflicted
+++ resolved
@@ -32,51 +32,6 @@
 extern void load_mmu(void);
 extern unsigned long calc_highpages(void);
 
-<<<<<<< HEAD
-/* Routines for data transfer buffers. */
-BTFIXUPDEF_CALL(char *, mmu_lockarea, char *, unsigned long)
-BTFIXUPDEF_CALL(void,   mmu_unlockarea, char *, unsigned long)
-
-#define mmu_lockarea(vaddr,len) BTFIXUP_CALL(mmu_lockarea)(vaddr,len)
-#define mmu_unlockarea(vaddr,len) BTFIXUP_CALL(mmu_unlockarea)(vaddr,len)
-
-/* These are implementations for sbus_map_sg/sbus_unmap_sg... collapse later */
-BTFIXUPDEF_CALL(__u32, mmu_get_scsi_one, char *, unsigned long, struct sbus_bus *sbus)
-BTFIXUPDEF_CALL(void,  mmu_get_scsi_sgl, struct scatterlist *, int, struct sbus_bus *sbus)
-BTFIXUPDEF_CALL(void,  mmu_release_scsi_one, __u32, unsigned long, struct sbus_bus *sbus)
-BTFIXUPDEF_CALL(void,  mmu_release_scsi_sgl, struct scatterlist *, int, struct sbus_bus *sbus)
-
-#define mmu_get_scsi_one(vaddr,len,sbus) BTFIXUP_CALL(mmu_get_scsi_one)(vaddr,len,sbus)
-#define mmu_get_scsi_sgl(sg,sz,sbus) BTFIXUP_CALL(mmu_get_scsi_sgl)(sg,sz,sbus)
-#define mmu_release_scsi_one(vaddr,len,sbus) BTFIXUP_CALL(mmu_release_scsi_one)(vaddr,len,sbus)
-#define mmu_release_scsi_sgl(sg,sz,sbus) BTFIXUP_CALL(mmu_release_scsi_sgl)(sg,sz,sbus)
-
-/*
- * mmu_map/unmap are provided by iommu/iounit; Invalid to call on IIep.
- *
- * The mmu_map_dma_area establishes two mappings in one go.
- * These mappings point to pages normally mapped at 'va' (linear address).
- * First mapping is for CPU visible address at 'a', uncached.
- * This is an alias, but it works because it is an uncached mapping.
- * Second mapping is for device visible address, or "bus" address.
- * The bus address is returned at '*pba'.
- *
- * These functions seem distinct, but are hard to split. On sun4c,
- * at least for now, 'a' is equal to bus address, and retured in *pba.
- * On sun4m, page attributes depend on the CPU type, so we have to
- * know if we are mapping RAM or I/O, so it has to be an additional argument
- * to a separate mapping function for CPU visible mappings.
- */
-BTFIXUPDEF_CALL(int,  mmu_map_dma_area, dma_addr_t *, unsigned long, unsigned long, int len)
-BTFIXUPDEF_CALL(struct page *, mmu_translate_dvma, unsigned long busa)
-BTFIXUPDEF_CALL(void,  mmu_unmap_dma_area, unsigned long busa, int len)
-
-#define mmu_map_dma_area(pba,va,a,len) BTFIXUP_CALL(mmu_map_dma_area)(pba,va,a,len)
-#define mmu_unmap_dma_area(ba,len) BTFIXUP_CALL(mmu_unmap_dma_area)(ba,len)
-#define mmu_translate_dvma(ba)     BTFIXUP_CALL(mmu_translate_dvma)(ba)
-
-=======
->>>>>>> 99470cd2
 BTFIXUPDEF_SIMM13(pgdir_shift)
 BTFIXUPDEF_SETHI(pgdir_size)
 BTFIXUPDEF_SETHI(pgdir_mask)
