#ifndef __ARCH_S390_ATOMIC__
#define __ARCH_S390_ATOMIC__

/*
 *  include/asm-s390/atomic.h
 *
 *  S390 version
 *    Copyright (C) 1999-2003 IBM Deutschland Entwicklung GmbH, IBM Corporation
 *    Author(s): Martin Schwidefsky (schwidefsky@de.ibm.com),
 *               Denis Joseph Barrow,
 *		 Arnd Bergmann (arndb@de.ibm.com)
 *
 *  Derived from "include/asm-i386/bitops.h"
 *    Copyright (C) 1992, Linus Torvalds
 *
 */

/*
 * Atomic operations that C can't guarantee us.  Useful for
 * resource counting etc..
 * S390 uses 'Compare And Swap' for atomicity in SMP enviroment
 */

typedef struct {
	volatile int counter;
} __attribute__ ((aligned (4))) atomic_t;
#define ATOMIC_INIT(i)  { (i) }

#ifdef __KERNEL__
<<<<<<< HEAD
=======

>>>>>>> 7508df7c
#define __CS_LOOP(ptr, op_val, op_string) ({				\
	typeof(ptr->counter) old_val, new_val;				\
        __asm__ __volatile__("   l     %0,0(%3)\n"			\
                             "0: lr    %1,%0\n"				\
                             op_string "  %1,%4\n"			\
                             "   cs    %0,%1,0(%3)\n"			\
                             "   jl    0b"				\
                             : "=&d" (old_val), "=&d" (new_val),	\
			       "=m" (((atomic_t *)(ptr))->counter)	\
			     : "a" (ptr), "d" (op_val),			\
			       "m" (((atomic_t *)(ptr))->counter)	\
<<<<<<< HEAD
			     : "cc" );					\
=======
			     : "cc", "memory" );			\
>>>>>>> 7508df7c
	new_val;							\
})
#define atomic_read(v)          ((v)->counter)
#define atomic_set(v,i)         (((v)->counter) = (i))

static __inline__ void atomic_add(int i, atomic_t * v)
{
	       __CS_LOOP(v, i, "ar");
}
static __inline__ int atomic_add_return(int i, atomic_t * v)
{
	return __CS_LOOP(v, i, "ar");
}
static __inline__ int atomic_add_negative(int i, atomic_t * v)
{
	return __CS_LOOP(v, i, "ar") < 0;
}
static __inline__ void atomic_sub(int i, atomic_t * v)
{
	       __CS_LOOP(v, i, "sr");
}
static __inline__ void atomic_inc(volatile atomic_t * v)
{
	       __CS_LOOP(v, 1, "ar");
}
static __inline__ int atomic_inc_return(volatile atomic_t * v)
{
	return __CS_LOOP(v, 1, "ar");
}
static __inline__ int atomic_inc_and_test(volatile atomic_t * v)
{
	return __CS_LOOP(v, 1, "ar") != 0;
}
static __inline__ void atomic_dec(volatile atomic_t * v)
{
	       __CS_LOOP(v, 1, "sr");
}
static __inline__ int atomic_dec_return(volatile atomic_t * v)
{
	return __CS_LOOP(v, 1, "sr");
}
static __inline__ int atomic_dec_and_test(volatile atomic_t * v)
{
	return __CS_LOOP(v, 1, "sr") == 0;
}
static __inline__ void atomic_clear_mask(unsigned long mask, atomic_t * v)
{
	       __CS_LOOP(v, ~mask, "nr");
}
static __inline__ void atomic_set_mask(unsigned long mask, atomic_t * v)
{
	       __CS_LOOP(v, mask, "or");
}
#undef __CS_LOOP

#ifdef __s390x__
typedef struct {
	volatile long long counter;
} __attribute__ ((aligned (8))) atomic64_t;
#define ATOMIC64_INIT(i)  { (i) }

#define __CSG_LOOP(ptr, op_val, op_string) ({				\
	typeof(ptr->counter) old_val, new_val;				\
        __asm__ __volatile__("   lg    %0,0(%3)\n"			\
                             "0: lgr   %1,%0\n"				\
                             op_string "  %1,%4\n"			\
                             "   csg   %0,%1,0(%3)\n"			\
                             "   jl    0b"				\
                             : "=&d" (old_val), "=&d" (new_val),	\
			       "=m" (((atomic_t *)(ptr))->counter)	\
			     : "a" (ptr), "d" (op_val),			\
			       "m" (((atomic_t *)(ptr))->counter)	\
			     : "cc", "memory" );			\
	new_val;							\
})
#define atomic64_read(v)          ((v)->counter)
#define atomic64_set(v,i)         (((v)->counter) = (i))

static __inline__ void atomic64_add(int i, atomic64_t * v)
{
	       __CSG_LOOP(v, i, "agr");
}
static __inline__ long long atomic64_add_return(int i, atomic64_t * v)
{
	return __CSG_LOOP(v, i, "agr");
}
static __inline__ long long atomic64_add_negative(int i, atomic64_t * v)
{
	return __CSG_LOOP(v, i, "agr") < 0;
}
static __inline__ void atomic64_sub(int i, atomic64_t * v)
{
	       __CSG_LOOP(v, i, "sgr");
}
static __inline__ void atomic64_inc(volatile atomic64_t * v)
{
	       __CSG_LOOP(v, 1, "agr");
}
static __inline__ long long atomic64_inc_return(volatile atomic64_t * v)
{
	return __CSG_LOOP(v, 1, "agr");
}
static __inline__ long long atomic64_inc_and_test(volatile atomic64_t * v)
{
	return __CSG_LOOP(v, 1, "agr") != 0;
}
static __inline__ void atomic64_dec(volatile atomic64_t * v)
{
	       __CSG_LOOP(v, 1, "sgr");
}
static __inline__ long long atomic64_dec_return(volatile atomic64_t * v)
{
	return __CSG_LOOP(v, 1, "sgr");
}
static __inline__ long long atomic64_dec_and_test(volatile atomic64_t * v)
{
	return __CSG_LOOP(v, 1, "sgr") == 0;
}
static __inline__ void atomic64_clear_mask(unsigned long mask, atomic64_t * v)
{
	       __CSG_LOOP(v, ~mask, "ngr");
}
static __inline__ void atomic64_set_mask(unsigned long mask, atomic64_t * v)
{
	       __CSG_LOOP(v, mask, "ogr");
}

#undef __CSG_LOOP
#endif

/*
  returns 0  if expected_oldval==value in *v ( swap was successful )
  returns 1  if unsuccessful.

  This is non-portable, use bitops or spinlocks instead!
*/
static __inline__ int
atomic_compare_and_swap(int expected_oldval,int new_val,atomic_t *v)
{
        int retval;

        __asm__ __volatile__(
                "  lr   %0,%3\n"
                "  cs   %0,%4,0(%2)\n"
                "  ipm  %0\n"
                "  srl  %0,28\n"
                "0:"
                : "=&d" (retval), "=m" (v->counter)
                : "a" (v), "d" (expected_oldval) , "d" (new_val),
		  "m" (v->counter) : "cc", "memory" );
        return retval;
}

#define smp_mb__before_atomic_dec()	smp_mb()
#define smp_mb__after_atomic_dec()	smp_mb()
#define smp_mb__before_atomic_inc()	smp_mb()
#define smp_mb__after_atomic_inc()	smp_mb()

#endif /* __KERNEL__ */
#endif /* __ARCH_S390_ATOMIC__  */<|MERGE_RESOLUTION|>--- conflicted
+++ resolved
@@ -27,10 +27,7 @@
 #define ATOMIC_INIT(i)  { (i) }
 
 #ifdef __KERNEL__
-<<<<<<< HEAD
-=======
-
->>>>>>> 7508df7c
+
 #define __CS_LOOP(ptr, op_val, op_string) ({				\
 	typeof(ptr->counter) old_val, new_val;				\
         __asm__ __volatile__("   l     %0,0(%3)\n"			\
@@ -42,11 +39,7 @@
 			       "=m" (((atomic_t *)(ptr))->counter)	\
 			     : "a" (ptr), "d" (op_val),			\
 			       "m" (((atomic_t *)(ptr))->counter)	\
-<<<<<<< HEAD
-			     : "cc" );					\
-=======
 			     : "cc", "memory" );			\
->>>>>>> 7508df7c
 	new_val;							\
 })
 #define atomic_read(v)          ((v)->counter)
