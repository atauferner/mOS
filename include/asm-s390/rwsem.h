#ifndef _S390_RWSEM_H
#define _S390_RWSEM_H

/*
 *  include/asm-s390/rwsem.h
 *
 *  S390 version
 *    Copyright (C) 2002 IBM Deutschland Entwicklung GmbH, IBM Corporation
 *    Author(s): Martin Schwidefsky (schwidefsky@de.ibm.com)
 *
 *  Based on asm-alpha/semaphore.h and asm-i386/rwsem.h
 */

/*
 *
 * The MSW of the count is the negated number of active writers and waiting
 * lockers, and the LSW is the total number of active locks
 *
 * The lock count is initialized to 0 (no active and no waiting lockers).
 *
 * When a writer subtracts WRITE_BIAS, it'll get 0xffff0001 for the case of an
 * uncontended lock. This can be determined because XADD returns the old value.
 * Readers increment by 1 and see a positive value when uncontended, negative
 * if there are writers (and maybe) readers waiting (in which case it goes to
 * sleep).
 *
 * The value of WAITING_BIAS supports up to 32766 waiting processes. This can
 * be extended to 65534 by manually checking the whole MSW rather than relying
 * on the S flag.
 *
 * The value of ACTIVE_BIAS supports up to 65535 active processes.
 *
 * This should be totally fair - if anything is waiting, a process that wants a
 * lock will go to the back of the queue. When the currently active lock is
 * released, if there's a writer at the front of the queue, then that and only
 * that will be woken up; if there's a bunch of consequtive readers at the
 * front, then they'll all be woken up, but no other readers will be.
 */

#ifndef _LINUX_RWSEM_H
#error "please don't include asm/rwsem.h directly, use linux/rwsem.h instead"
#endif

#ifdef __KERNEL__

#include <linux/list.h>
#include <linux/spinlock.h>

struct rwsem_waiter;

extern struct rw_semaphore *rwsem_down_read_failed(struct rw_semaphore *);
extern struct rw_semaphore *rwsem_down_write_failed(struct rw_semaphore *);
extern struct rw_semaphore *rwsem_wake(struct rw_semaphore *);
extern struct rw_semaphore *rwsem_downgrade_wake(struct rw_semaphore *);
extern struct rw_semaphore *rwsem_downgrade_write(struct rw_semaphore *);

/*
 * the semaphore definition
 */
struct rw_semaphore {
	signed long		count;
	spinlock_t		wait_lock;
	struct list_head	wait_list;
};

#ifndef __s390x__
#define RWSEM_UNLOCKED_VALUE	0x00000000
#define RWSEM_ACTIVE_BIAS	0x00000001
#define RWSEM_ACTIVE_MASK	0x0000ffff
#define RWSEM_WAITING_BIAS	(-0x00010000)
#else /* __s390x__ */
#define RWSEM_UNLOCKED_VALUE	0x0000000000000000L
#define RWSEM_ACTIVE_BIAS	0x0000000000000001L
#define RWSEM_ACTIVE_MASK	0x00000000ffffffffL
#define RWSEM_WAITING_BIAS	(-0x0000000100000000L)
#endif /* __s390x__ */
#define RWSEM_ACTIVE_READ_BIAS	RWSEM_ACTIVE_BIAS
#define RWSEM_ACTIVE_WRITE_BIAS	(RWSEM_WAITING_BIAS + RWSEM_ACTIVE_BIAS)

/*
 * initialisation
 */
#define __RWSEM_INITIALIZER(name) \
{ RWSEM_UNLOCKED_VALUE, SPIN_LOCK_UNLOCKED, LIST_HEAD_INIT((name).wait_list) }

#define DECLARE_RWSEM(name) \
	struct rw_semaphore name = __RWSEM_INITIALIZER(name)

static inline void init_rwsem(struct rw_semaphore *sem)
{
	sem->count = RWSEM_UNLOCKED_VALUE;
	spin_lock_init(&sem->wait_lock);
	INIT_LIST_HEAD(&sem->wait_list);
}

/*
 * lock for reading
 */
static inline void __down_read(struct rw_semaphore *sem)
{
	signed long old, new;

	__asm__ __volatile__(
#ifndef __s390x__
		"   l    %0,0(%3)\n"
		"0: lr   %1,%0\n"
<<<<<<< HEAD
		"   ahi  %1,%4\n"
=======
		"   ahi  %1,%5\n"
>>>>>>> 7508df7c
		"   cs   %0,%1,0(%3)\n"
		"   jl   0b"
#else /* __s390x__ */
		"   lg   %0,0(%3)\n"
		"0: lgr  %1,%0\n"
<<<<<<< HEAD
		"   aghi %1,%4\n"
=======
		"   aghi %1,%5\n"
>>>>>>> 7508df7c
		"   csg  %0,%1,0(%3)\n"
		"   jl   0b"
#endif /* __s390x__ */
                : "=&d" (old), "=&d" (new), "=m" (sem->count)
<<<<<<< HEAD
		: "a" (&sem->count), "i" (RWSEM_ACTIVE_READ_BIAS),
		  "m" (sem->count) : "cc", "memory" );
=======
		: "a" (&sem->count), "m" (sem->count),
		  "i" (RWSEM_ACTIVE_READ_BIAS) : "cc", "memory" );
>>>>>>> 7508df7c
	if (old < 0)
		rwsem_down_read_failed(sem);
}

/*
 * trylock for reading -- returns 1 if successful, 0 if contention
 */
static inline int __down_read_trylock(struct rw_semaphore *sem)
{
	signed long old, new;

	__asm__ __volatile__(
#ifndef __s390x__
		"   l    %0,0(%3)\n"
		"0: ltr  %1,%0\n"
		"   jm   1f\n"
<<<<<<< HEAD
		"   ahi  %1,%4\n"
=======
		"   ahi  %1,%5\n"
>>>>>>> 7508df7c
		"   cs   %0,%1,0(%3)\n"
		"   jl   0b\n"
		"1:"
#else /* __s390x__ */
		"   lg   %0,0(%3)\n"
		"0: ltgr %1,%0\n"
		"   jm   1f\n"
<<<<<<< HEAD
		"   aghi %1,%4\n"
=======
		"   aghi %1,%5\n"
>>>>>>> 7508df7c
		"   csg  %0,%1,0(%3)\n"
		"   jl   0b\n"
		"1:"
#endif /* __s390x__ */
                : "=&d" (old), "=&d" (new), "=m" (sem->count)
<<<<<<< HEAD
		: "a" (&sem->count), "i" (RWSEM_ACTIVE_READ_BIAS),
		  "m" (sem->count) : "cc", "memory" );
=======
		: "a" (&sem->count), "m" (sem->count),
		  "i" (RWSEM_ACTIVE_READ_BIAS) : "cc", "memory" );
>>>>>>> 7508df7c
	return old >= 0 ? 1 : 0;
}

/*
 * lock for writing
 */
static inline void __down_write(struct rw_semaphore *sem)
{
	signed long old, new, tmp;

	tmp = RWSEM_ACTIVE_WRITE_BIAS;
	__asm__ __volatile__(
#ifndef __s390x__
		"   l    %0,0(%3)\n"
		"0: lr   %1,%0\n"
<<<<<<< HEAD
		"   a    %1,%4\n"
=======
		"   a    %1,%5\n"
>>>>>>> 7508df7c
		"   cs   %0,%1,0(%3)\n"
		"   jl   0b"
#else /* __s390x__ */
		"   lg   %0,0(%3)\n"
		"0: lgr  %1,%0\n"
<<<<<<< HEAD
		"   ag   %1,%4\n"
=======
		"   ag   %1,%5\n"
>>>>>>> 7508df7c
		"   csg  %0,%1,0(%3)\n"
		"   jl   0b"
#endif /* __s390x__ */
                : "=&d" (old), "=&d" (new), "=m" (sem->count)
<<<<<<< HEAD
		: "a" (&sem->count), "m" (tmp),
		  "m" (sem->count) : "cc", "memory" );
=======
		: "a" (&sem->count), "m" (sem->count), "m" (tmp)
		: "cc", "memory" );
>>>>>>> 7508df7c
	if (old != 0)
		rwsem_down_write_failed(sem);
}

/*
 * trylock for writing -- returns 1 if successful, 0 if contention
 */
static inline int __down_write_trylock(struct rw_semaphore *sem)
{
	signed long old;

	__asm__ __volatile__(
#ifndef __s390x__
		"   l    %0,0(%2)\n"
		"0: ltr  %0,%0\n"
		"   jnz  1f\n"
<<<<<<< HEAD
		"   cs   %0,%3,0(%2)\n"
=======
		"   cs   %0,%4,0(%2)\n"
>>>>>>> 7508df7c
		"   jl   0b\n"
#else /* __s390x__ */
		"   lg   %0,0(%2)\n"
		"0: ltgr %0,%0\n"
		"   jnz  1f\n"
<<<<<<< HEAD
		"   csg  %0,%3,0(%2)\n"
=======
		"   csg  %0,%4,0(%2)\n"
>>>>>>> 7508df7c
		"   jl   0b\n"
#endif /* __s390x__ */
		"1:"
                : "=&d" (old), "=m" (sem->count)
<<<<<<< HEAD
		: "a" (&sem->count), "d" (RWSEM_ACTIVE_WRITE_BIAS),
		  "m" (sem->count) : "cc", "memory" );
=======
		: "a" (&sem->count), "m" (sem->count),
		  "d" (RWSEM_ACTIVE_WRITE_BIAS) : "cc", "memory" );
>>>>>>> 7508df7c
	return (old == RWSEM_UNLOCKED_VALUE) ? 1 : 0;
}

/*
 * unlock after reading
 */
static inline void __up_read(struct rw_semaphore *sem)
{
	signed long old, new;

	__asm__ __volatile__(
#ifndef __s390x__
		"   l    %0,0(%3)\n"
		"0: lr   %1,%0\n"
<<<<<<< HEAD
		"   ahi  %1,%4\n"
=======
		"   ahi  %1,%5\n"
>>>>>>> 7508df7c
		"   cs   %0,%1,0(%3)\n"
		"   jl   0b"
#else /* __s390x__ */
		"   lg   %0,0(%3)\n"
		"0: lgr  %1,%0\n"
<<<<<<< HEAD
		"   aghi %1,%4\n"
=======
		"   aghi %1,%5\n"
>>>>>>> 7508df7c
		"   csg  %0,%1,0(%3)\n"
		"   jl   0b"
#endif /* __s390x__ */
                : "=&d" (old), "=&d" (new), "=m" (sem->count)
<<<<<<< HEAD
		: "a" (&sem->count), "i" (-RWSEM_ACTIVE_READ_BIAS),
		  "m" (sem->count) : "cc", "memory" );
=======
		: "a" (&sem->count), "m" (sem->count),
		  "i" (-RWSEM_ACTIVE_READ_BIAS)
		: "cc", "memory" );
>>>>>>> 7508df7c
	if (new < 0)
		if ((new & RWSEM_ACTIVE_MASK) == 0)
			rwsem_wake(sem);
}

/*
 * unlock after writing
 */
static inline void __up_write(struct rw_semaphore *sem)
{
	signed long old, new, tmp;

	tmp = -RWSEM_ACTIVE_WRITE_BIAS;
	__asm__ __volatile__(
#ifndef __s390x__
		"   l    %0,0(%3)\n"
		"0: lr   %1,%0\n"
<<<<<<< HEAD
		"   a    %1,%4\n"
=======
		"   a    %1,%5\n"
>>>>>>> 7508df7c
		"   cs   %0,%1,0(%3)\n"
		"   jl   0b"
#else /* __s390x__ */
		"   lg   %0,0(%3)\n"
		"0: lgr  %1,%0\n"
<<<<<<< HEAD
		"   ag   %1,%4\n"
=======
		"   ag   %1,%5\n"
>>>>>>> 7508df7c
		"   csg  %0,%1,0(%3)\n"
		"   jl   0b"
#endif /* __s390x__ */
                : "=&d" (old), "=&d" (new), "=m" (sem->count)
<<<<<<< HEAD
		: "a" (&sem->count), "m" (tmp),
		  "m" (sem->count) : "cc", "memory" );
=======
		: "a" (&sem->count), "m" (sem->count), "m" (tmp)
		: "cc", "memory" );
>>>>>>> 7508df7c
	if (new < 0)
		if ((new & RWSEM_ACTIVE_MASK) == 0)
			rwsem_wake(sem);
}

/*
 * downgrade write lock to read lock
 */
static inline void __downgrade_write(struct rw_semaphore *sem)
{
	signed long old, new, tmp;

	tmp = -RWSEM_WAITING_BIAS;
	__asm__ __volatile__(
#ifndef __s390x__
		"   l    %0,0(%3)\n"
		"0: lr   %1,%0\n"
<<<<<<< HEAD
		"   a    %1,%4\n"
=======
		"   a    %1,%5\n"
>>>>>>> 7508df7c
		"   cs   %0,%1,0(%3)\n"
		"   jl   0b"
#else /* __s390x__ */
		"   lg   %0,0(%3)\n"
		"0: lgr  %1,%0\n"
<<<<<<< HEAD
		"   ag   %1,%4\n"
=======
		"   ag   %1,%5\n"
>>>>>>> 7508df7c
		"   csg  %0,%1,0(%3)\n"
		"   jl   0b"
#endif /* __s390x__ */
                : "=&d" (old), "=&d" (new), "=m" (sem->count)
<<<<<<< HEAD
		: "a" (&sem->count), "m" (tmp),
		  "m" (sem->count) : "cc", "memory" );
=======
		: "a" (&sem->count), "m" (sem->count), "m" (tmp)
		: "cc", "memory" );
>>>>>>> 7508df7c
	if (new > 1)
		rwsem_downgrade_wake(sem);
}

/*
 * implement atomic add functionality
 */
static inline void rwsem_atomic_add(long delta, struct rw_semaphore *sem)
{
	signed long old, new;

	__asm__ __volatile__(
#ifndef __s390x__
		"   l    %0,0(%3)\n"
		"0: lr   %1,%0\n"
<<<<<<< HEAD
		"   ar   %1,%4\n"
=======
		"   ar   %1,%5\n"
>>>>>>> 7508df7c
		"   cs   %0,%1,0(%3)\n"
		"   jl   0b"
#else /* __s390x__ */
		"   lg   %0,0(%3)\n"
		"0: lgr  %1,%0\n"
<<<<<<< HEAD
		"   agr  %1,%4\n"
=======
		"   agr  %1,%5\n"
>>>>>>> 7508df7c
		"   csg  %0,%1,0(%3)\n"
		"   jl   0b"
#endif /* __s390x__ */
                : "=&d" (old), "=&d" (new), "=m" (sem->count)
<<<<<<< HEAD
		: "a" (&sem->count), "d" (delta),
		  "m" (sem->count) : "cc", "memory" );
=======
		: "a" (&sem->count), "m" (sem->count), "d" (delta)
		: "cc", "memory" );
>>>>>>> 7508df7c
}

/*
 * implement exchange and add functionality
 */
static inline long rwsem_atomic_update(long delta, struct rw_semaphore *sem)
{
	signed long old, new;

	__asm__ __volatile__(
#ifndef __s390x__
		"   l    %0,0(%3)\n"
		"0: lr   %1,%0\n"
<<<<<<< HEAD
		"   ar   %1,%4\n"
=======
		"   ar   %1,%5\n"
>>>>>>> 7508df7c
		"   cs   %0,%1,0(%3)\n"
		"   jl   0b"
#else /* __s390x__ */
		"   lg   %0,0(%3)\n"
		"0: lgr  %1,%0\n"
<<<<<<< HEAD
		"   agr  %1,%4\n"
=======
		"   agr  %1,%5\n"
>>>>>>> 7508df7c
		"   csg  %0,%1,0(%3)\n"
		"   jl   0b"
#endif /* __s390x__ */
                : "=&d" (old), "=&d" (new), "=m" (sem->count)
<<<<<<< HEAD
		: "a" (&sem->count), "d" (delta),
		  "m" (sem->count) : "cc", "memory" );
=======
		: "a" (&sem->count), "m" (sem->count), "d" (delta)
		: "cc", "memory" );
>>>>>>> 7508df7c
	return new;
}

#endif /* __KERNEL__ */
#endif /* _S390_RWSEM_H */<|MERGE_RESOLUTION|>--- conflicted
+++ resolved
@@ -104,32 +104,19 @@
 #ifndef __s390x__
 		"   l    %0,0(%3)\n"
 		"0: lr   %1,%0\n"
-<<<<<<< HEAD
-		"   ahi  %1,%4\n"
-=======
 		"   ahi  %1,%5\n"
->>>>>>> 7508df7c
-		"   cs   %0,%1,0(%3)\n"
-		"   jl   0b"
-#else /* __s390x__ */
-		"   lg   %0,0(%3)\n"
-		"0: lgr  %1,%0\n"
-<<<<<<< HEAD
-		"   aghi %1,%4\n"
-=======
+		"   cs   %0,%1,0(%3)\n"
+		"   jl   0b"
+#else /* __s390x__ */
+		"   lg   %0,0(%3)\n"
+		"0: lgr  %1,%0\n"
 		"   aghi %1,%5\n"
->>>>>>> 7508df7c
-		"   csg  %0,%1,0(%3)\n"
-		"   jl   0b"
-#endif /* __s390x__ */
-                : "=&d" (old), "=&d" (new), "=m" (sem->count)
-<<<<<<< HEAD
-		: "a" (&sem->count), "i" (RWSEM_ACTIVE_READ_BIAS),
-		  "m" (sem->count) : "cc", "memory" );
-=======
+		"   csg  %0,%1,0(%3)\n"
+		"   jl   0b"
+#endif /* __s390x__ */
+                : "=&d" (old), "=&d" (new), "=m" (sem->count)
 		: "a" (&sem->count), "m" (sem->count),
 		  "i" (RWSEM_ACTIVE_READ_BIAS) : "cc", "memory" );
->>>>>>> 7508df7c
 	if (old < 0)
 		rwsem_down_read_failed(sem);
 }
@@ -146,11 +133,7 @@
 		"   l    %0,0(%3)\n"
 		"0: ltr  %1,%0\n"
 		"   jm   1f\n"
-<<<<<<< HEAD
-		"   ahi  %1,%4\n"
-=======
 		"   ahi  %1,%5\n"
->>>>>>> 7508df7c
 		"   cs   %0,%1,0(%3)\n"
 		"   jl   0b\n"
 		"1:"
@@ -158,23 +141,14 @@
 		"   lg   %0,0(%3)\n"
 		"0: ltgr %1,%0\n"
 		"   jm   1f\n"
-<<<<<<< HEAD
-		"   aghi %1,%4\n"
-=======
 		"   aghi %1,%5\n"
->>>>>>> 7508df7c
 		"   csg  %0,%1,0(%3)\n"
 		"   jl   0b\n"
 		"1:"
 #endif /* __s390x__ */
                 : "=&d" (old), "=&d" (new), "=m" (sem->count)
-<<<<<<< HEAD
-		: "a" (&sem->count), "i" (RWSEM_ACTIVE_READ_BIAS),
-		  "m" (sem->count) : "cc", "memory" );
-=======
 		: "a" (&sem->count), "m" (sem->count),
 		  "i" (RWSEM_ACTIVE_READ_BIAS) : "cc", "memory" );
->>>>>>> 7508df7c
 	return old >= 0 ? 1 : 0;
 }
 
@@ -190,32 +164,19 @@
 #ifndef __s390x__
 		"   l    %0,0(%3)\n"
 		"0: lr   %1,%0\n"
-<<<<<<< HEAD
-		"   a    %1,%4\n"
-=======
 		"   a    %1,%5\n"
->>>>>>> 7508df7c
-		"   cs   %0,%1,0(%3)\n"
-		"   jl   0b"
-#else /* __s390x__ */
-		"   lg   %0,0(%3)\n"
-		"0: lgr  %1,%0\n"
-<<<<<<< HEAD
-		"   ag   %1,%4\n"
-=======
+		"   cs   %0,%1,0(%3)\n"
+		"   jl   0b"
+#else /* __s390x__ */
+		"   lg   %0,0(%3)\n"
+		"0: lgr  %1,%0\n"
 		"   ag   %1,%5\n"
->>>>>>> 7508df7c
-		"   csg  %0,%1,0(%3)\n"
-		"   jl   0b"
-#endif /* __s390x__ */
-                : "=&d" (old), "=&d" (new), "=m" (sem->count)
-<<<<<<< HEAD
-		: "a" (&sem->count), "m" (tmp),
-		  "m" (sem->count) : "cc", "memory" );
-=======
+		"   csg  %0,%1,0(%3)\n"
+		"   jl   0b"
+#endif /* __s390x__ */
+                : "=&d" (old), "=&d" (new), "=m" (sem->count)
 		: "a" (&sem->count), "m" (sem->count), "m" (tmp)
 		: "cc", "memory" );
->>>>>>> 7508df7c
 	if (old != 0)
 		rwsem_down_write_failed(sem);
 }
@@ -232,32 +193,19 @@
 		"   l    %0,0(%2)\n"
 		"0: ltr  %0,%0\n"
 		"   jnz  1f\n"
-<<<<<<< HEAD
-		"   cs   %0,%3,0(%2)\n"
-=======
 		"   cs   %0,%4,0(%2)\n"
->>>>>>> 7508df7c
 		"   jl   0b\n"
 #else /* __s390x__ */
 		"   lg   %0,0(%2)\n"
 		"0: ltgr %0,%0\n"
 		"   jnz  1f\n"
-<<<<<<< HEAD
-		"   csg  %0,%3,0(%2)\n"
-=======
 		"   csg  %0,%4,0(%2)\n"
->>>>>>> 7508df7c
 		"   jl   0b\n"
 #endif /* __s390x__ */
 		"1:"
                 : "=&d" (old), "=m" (sem->count)
-<<<<<<< HEAD
-		: "a" (&sem->count), "d" (RWSEM_ACTIVE_WRITE_BIAS),
-		  "m" (sem->count) : "cc", "memory" );
-=======
 		: "a" (&sem->count), "m" (sem->count),
 		  "d" (RWSEM_ACTIVE_WRITE_BIAS) : "cc", "memory" );
->>>>>>> 7508df7c
 	return (old == RWSEM_UNLOCKED_VALUE) ? 1 : 0;
 }
 
@@ -272,33 +220,20 @@
 #ifndef __s390x__
 		"   l    %0,0(%3)\n"
 		"0: lr   %1,%0\n"
-<<<<<<< HEAD
-		"   ahi  %1,%4\n"
-=======
 		"   ahi  %1,%5\n"
->>>>>>> 7508df7c
-		"   cs   %0,%1,0(%3)\n"
-		"   jl   0b"
-#else /* __s390x__ */
-		"   lg   %0,0(%3)\n"
-		"0: lgr  %1,%0\n"
-<<<<<<< HEAD
-		"   aghi %1,%4\n"
-=======
+		"   cs   %0,%1,0(%3)\n"
+		"   jl   0b"
+#else /* __s390x__ */
+		"   lg   %0,0(%3)\n"
+		"0: lgr  %1,%0\n"
 		"   aghi %1,%5\n"
->>>>>>> 7508df7c
-		"   csg  %0,%1,0(%3)\n"
-		"   jl   0b"
-#endif /* __s390x__ */
-                : "=&d" (old), "=&d" (new), "=m" (sem->count)
-<<<<<<< HEAD
-		: "a" (&sem->count), "i" (-RWSEM_ACTIVE_READ_BIAS),
-		  "m" (sem->count) : "cc", "memory" );
-=======
+		"   csg  %0,%1,0(%3)\n"
+		"   jl   0b"
+#endif /* __s390x__ */
+                : "=&d" (old), "=&d" (new), "=m" (sem->count)
 		: "a" (&sem->count), "m" (sem->count),
 		  "i" (-RWSEM_ACTIVE_READ_BIAS)
 		: "cc", "memory" );
->>>>>>> 7508df7c
 	if (new < 0)
 		if ((new & RWSEM_ACTIVE_MASK) == 0)
 			rwsem_wake(sem);
@@ -316,32 +251,19 @@
 #ifndef __s390x__
 		"   l    %0,0(%3)\n"
 		"0: lr   %1,%0\n"
-<<<<<<< HEAD
-		"   a    %1,%4\n"
-=======
 		"   a    %1,%5\n"
->>>>>>> 7508df7c
-		"   cs   %0,%1,0(%3)\n"
-		"   jl   0b"
-#else /* __s390x__ */
-		"   lg   %0,0(%3)\n"
-		"0: lgr  %1,%0\n"
-<<<<<<< HEAD
-		"   ag   %1,%4\n"
-=======
+		"   cs   %0,%1,0(%3)\n"
+		"   jl   0b"
+#else /* __s390x__ */
+		"   lg   %0,0(%3)\n"
+		"0: lgr  %1,%0\n"
 		"   ag   %1,%5\n"
->>>>>>> 7508df7c
-		"   csg  %0,%1,0(%3)\n"
-		"   jl   0b"
-#endif /* __s390x__ */
-                : "=&d" (old), "=&d" (new), "=m" (sem->count)
-<<<<<<< HEAD
-		: "a" (&sem->count), "m" (tmp),
-		  "m" (sem->count) : "cc", "memory" );
-=======
+		"   csg  %0,%1,0(%3)\n"
+		"   jl   0b"
+#endif /* __s390x__ */
+                : "=&d" (old), "=&d" (new), "=m" (sem->count)
 		: "a" (&sem->count), "m" (sem->count), "m" (tmp)
 		: "cc", "memory" );
->>>>>>> 7508df7c
 	if (new < 0)
 		if ((new & RWSEM_ACTIVE_MASK) == 0)
 			rwsem_wake(sem);
@@ -359,32 +281,19 @@
 #ifndef __s390x__
 		"   l    %0,0(%3)\n"
 		"0: lr   %1,%0\n"
-<<<<<<< HEAD
-		"   a    %1,%4\n"
-=======
 		"   a    %1,%5\n"
->>>>>>> 7508df7c
-		"   cs   %0,%1,0(%3)\n"
-		"   jl   0b"
-#else /* __s390x__ */
-		"   lg   %0,0(%3)\n"
-		"0: lgr  %1,%0\n"
-<<<<<<< HEAD
-		"   ag   %1,%4\n"
-=======
+		"   cs   %0,%1,0(%3)\n"
+		"   jl   0b"
+#else /* __s390x__ */
+		"   lg   %0,0(%3)\n"
+		"0: lgr  %1,%0\n"
 		"   ag   %1,%5\n"
->>>>>>> 7508df7c
-		"   csg  %0,%1,0(%3)\n"
-		"   jl   0b"
-#endif /* __s390x__ */
-                : "=&d" (old), "=&d" (new), "=m" (sem->count)
-<<<<<<< HEAD
-		: "a" (&sem->count), "m" (tmp),
-		  "m" (sem->count) : "cc", "memory" );
-=======
+		"   csg  %0,%1,0(%3)\n"
+		"   jl   0b"
+#endif /* __s390x__ */
+                : "=&d" (old), "=&d" (new), "=m" (sem->count)
 		: "a" (&sem->count), "m" (sem->count), "m" (tmp)
 		: "cc", "memory" );
->>>>>>> 7508df7c
 	if (new > 1)
 		rwsem_downgrade_wake(sem);
 }
@@ -400,32 +309,19 @@
 #ifndef __s390x__
 		"   l    %0,0(%3)\n"
 		"0: lr   %1,%0\n"
-<<<<<<< HEAD
-		"   ar   %1,%4\n"
-=======
 		"   ar   %1,%5\n"
->>>>>>> 7508df7c
-		"   cs   %0,%1,0(%3)\n"
-		"   jl   0b"
-#else /* __s390x__ */
-		"   lg   %0,0(%3)\n"
-		"0: lgr  %1,%0\n"
-<<<<<<< HEAD
-		"   agr  %1,%4\n"
-=======
+		"   cs   %0,%1,0(%3)\n"
+		"   jl   0b"
+#else /* __s390x__ */
+		"   lg   %0,0(%3)\n"
+		"0: lgr  %1,%0\n"
 		"   agr  %1,%5\n"
->>>>>>> 7508df7c
-		"   csg  %0,%1,0(%3)\n"
-		"   jl   0b"
-#endif /* __s390x__ */
-                : "=&d" (old), "=&d" (new), "=m" (sem->count)
-<<<<<<< HEAD
-		: "a" (&sem->count), "d" (delta),
-		  "m" (sem->count) : "cc", "memory" );
-=======
+		"   csg  %0,%1,0(%3)\n"
+		"   jl   0b"
+#endif /* __s390x__ */
+                : "=&d" (old), "=&d" (new), "=m" (sem->count)
 		: "a" (&sem->count), "m" (sem->count), "d" (delta)
 		: "cc", "memory" );
->>>>>>> 7508df7c
 }
 
 /*
@@ -439,32 +335,19 @@
 #ifndef __s390x__
 		"   l    %0,0(%3)\n"
 		"0: lr   %1,%0\n"
-<<<<<<< HEAD
-		"   ar   %1,%4\n"
-=======
 		"   ar   %1,%5\n"
->>>>>>> 7508df7c
-		"   cs   %0,%1,0(%3)\n"
-		"   jl   0b"
-#else /* __s390x__ */
-		"   lg   %0,0(%3)\n"
-		"0: lgr  %1,%0\n"
-<<<<<<< HEAD
-		"   agr  %1,%4\n"
-=======
+		"   cs   %0,%1,0(%3)\n"
+		"   jl   0b"
+#else /* __s390x__ */
+		"   lg   %0,0(%3)\n"
+		"0: lgr  %1,%0\n"
 		"   agr  %1,%5\n"
->>>>>>> 7508df7c
-		"   csg  %0,%1,0(%3)\n"
-		"   jl   0b"
-#endif /* __s390x__ */
-                : "=&d" (old), "=&d" (new), "=m" (sem->count)
-<<<<<<< HEAD
-		: "a" (&sem->count), "d" (delta),
-		  "m" (sem->count) : "cc", "memory" );
-=======
+		"   csg  %0,%1,0(%3)\n"
+		"   jl   0b"
+#endif /* __s390x__ */
+                : "=&d" (old), "=&d" (new), "=m" (sem->count)
 		: "a" (&sem->count), "m" (sem->count), "d" (delta)
 		: "cc", "memory" );
->>>>>>> 7508df7c
 	return new;
 }
 
