/* SPDX-License-Identifier: GPL-2.0+ WITH Linux-syscall-note */
/*
 * include/uapi/linux/devlink.h - Network physical device Netlink interface
 * Copyright (c) 2016 Mellanox Technologies. All rights reserved.
 * Copyright (c) 2016 Jiri Pirko <jiri@mellanox.com>
 *
 * This program is free software; you can redistribute it and/or modify
 * it under the terms of the GNU General Public License as published by
 * the Free Software Foundation; either version 2 of the License, or
 * (at your option) any later version.
 */

#ifndef _UAPI_LINUX_DEVLINK_H_
#define _UAPI_LINUX_DEVLINK_H_

#include <linux/const.h>

#define DEVLINK_GENL_NAME "devlink"
#define DEVLINK_GENL_VERSION 0x1
#define DEVLINK_GENL_MCGRP_CONFIG_NAME "config"

enum devlink_command {
	/* don't change the order or add anything between, this is ABI! */
	DEVLINK_CMD_UNSPEC,

	DEVLINK_CMD_GET,		/* can dump */
	DEVLINK_CMD_SET,
	DEVLINK_CMD_NEW,
	DEVLINK_CMD_DEL,

	DEVLINK_CMD_PORT_GET,		/* can dump */
	DEVLINK_CMD_PORT_SET,
	DEVLINK_CMD_PORT_NEW,
	DEVLINK_CMD_PORT_DEL,

	DEVLINK_CMD_PORT_SPLIT,
	DEVLINK_CMD_PORT_UNSPLIT,

	DEVLINK_CMD_SB_GET,		/* can dump */
	DEVLINK_CMD_SB_SET,
	DEVLINK_CMD_SB_NEW,
	DEVLINK_CMD_SB_DEL,

	DEVLINK_CMD_SB_POOL_GET,	/* can dump */
	DEVLINK_CMD_SB_POOL_SET,
	DEVLINK_CMD_SB_POOL_NEW,
	DEVLINK_CMD_SB_POOL_DEL,

	DEVLINK_CMD_SB_PORT_POOL_GET,	/* can dump */
	DEVLINK_CMD_SB_PORT_POOL_SET,
	DEVLINK_CMD_SB_PORT_POOL_NEW,
	DEVLINK_CMD_SB_PORT_POOL_DEL,

	DEVLINK_CMD_SB_TC_POOL_BIND_GET,	/* can dump */
	DEVLINK_CMD_SB_TC_POOL_BIND_SET,
	DEVLINK_CMD_SB_TC_POOL_BIND_NEW,
	DEVLINK_CMD_SB_TC_POOL_BIND_DEL,

	/* Shared buffer occupancy monitoring commands */
	DEVLINK_CMD_SB_OCC_SNAPSHOT,
	DEVLINK_CMD_SB_OCC_MAX_CLEAR,

	DEVLINK_CMD_ESWITCH_GET,
#define DEVLINK_CMD_ESWITCH_MODE_GET /* obsolete, never use this! */ \
	DEVLINK_CMD_ESWITCH_GET

	DEVLINK_CMD_ESWITCH_SET,
#define DEVLINK_CMD_ESWITCH_MODE_SET /* obsolete, never use this! */ \
	DEVLINK_CMD_ESWITCH_SET

	DEVLINK_CMD_DPIPE_TABLE_GET,
	DEVLINK_CMD_DPIPE_ENTRIES_GET,
	DEVLINK_CMD_DPIPE_HEADERS_GET,
	DEVLINK_CMD_DPIPE_TABLE_COUNTERS_SET,
	DEVLINK_CMD_RESOURCE_SET,
	DEVLINK_CMD_RESOURCE_DUMP,

	/* Hot driver reload, makes configuration changes take place. The
	 * devlink instance is not released during the process.
	 */
	DEVLINK_CMD_RELOAD,

	DEVLINK_CMD_PARAM_GET,		/* can dump */
	DEVLINK_CMD_PARAM_SET,
	DEVLINK_CMD_PARAM_NEW,
	DEVLINK_CMD_PARAM_DEL,

	DEVLINK_CMD_REGION_GET,
	DEVLINK_CMD_REGION_SET,
	DEVLINK_CMD_REGION_NEW,
	DEVLINK_CMD_REGION_DEL,
	DEVLINK_CMD_REGION_READ,

	DEVLINK_CMD_PORT_PARAM_GET,	/* can dump */
	DEVLINK_CMD_PORT_PARAM_SET,
	DEVLINK_CMD_PORT_PARAM_NEW,
	DEVLINK_CMD_PORT_PARAM_DEL,

	DEVLINK_CMD_INFO_GET,		/* can dump */

	DEVLINK_CMD_HEALTH_REPORTER_GET,
	DEVLINK_CMD_HEALTH_REPORTER_SET,
	DEVLINK_CMD_HEALTH_REPORTER_RECOVER,
	DEVLINK_CMD_HEALTH_REPORTER_DIAGNOSE,
	DEVLINK_CMD_HEALTH_REPORTER_DUMP_GET,
	DEVLINK_CMD_HEALTH_REPORTER_DUMP_CLEAR,

	DEVLINK_CMD_FLASH_UPDATE,
	DEVLINK_CMD_FLASH_UPDATE_END,		/* notification only */
	DEVLINK_CMD_FLASH_UPDATE_STATUS,	/* notification only */

	DEVLINK_CMD_TRAP_GET,		/* can dump */
	DEVLINK_CMD_TRAP_SET,
	DEVLINK_CMD_TRAP_NEW,
	DEVLINK_CMD_TRAP_DEL,

	DEVLINK_CMD_TRAP_GROUP_GET,	/* can dump */
	DEVLINK_CMD_TRAP_GROUP_SET,
	DEVLINK_CMD_TRAP_GROUP_NEW,
	DEVLINK_CMD_TRAP_GROUP_DEL,

	DEVLINK_CMD_TRAP_POLICER_GET,	/* can dump */
	DEVLINK_CMD_TRAP_POLICER_SET,
	DEVLINK_CMD_TRAP_POLICER_NEW,
	DEVLINK_CMD_TRAP_POLICER_DEL,

	DEVLINK_CMD_HEALTH_REPORTER_TEST,

<<<<<<< HEAD
=======
	DEVLINK_CMD_RATE_GET,		/* can dump */
	DEVLINK_CMD_RATE_SET,
	DEVLINK_CMD_RATE_NEW,
	DEVLINK_CMD_RATE_DEL,

>>>>>>> 7d2a07b7
	/* add new commands above here */
	__DEVLINK_CMD_MAX,
	DEVLINK_CMD_MAX = __DEVLINK_CMD_MAX - 1
};

enum devlink_port_type {
	DEVLINK_PORT_TYPE_NOTSET,
	DEVLINK_PORT_TYPE_AUTO,
	DEVLINK_PORT_TYPE_ETH,
	DEVLINK_PORT_TYPE_IB,
};

enum devlink_sb_pool_type {
	DEVLINK_SB_POOL_TYPE_INGRESS,
	DEVLINK_SB_POOL_TYPE_EGRESS,
};

/* static threshold - limiting the maximum number of bytes.
 * dynamic threshold - limiting the maximum number of bytes
 *   based on the currently available free space in the shared buffer pool.
 *   In this mode, the maximum quota is calculated based
 *   on the following formula:
 *     max_quota = alpha / (1 + alpha) * Free_Buffer
 *   While Free_Buffer is the amount of none-occupied buffer associated to
 *   the relevant pool.
 *   The value range which can be passed is 0-20 and serves
 *   for computation of alpha by following formula:
 *     alpha = 2 ^ (passed_value - 10)
 */

enum devlink_sb_threshold_type {
	DEVLINK_SB_THRESHOLD_TYPE_STATIC,
	DEVLINK_SB_THRESHOLD_TYPE_DYNAMIC,
};

#define DEVLINK_SB_THRESHOLD_TO_ALPHA_MAX 20

enum devlink_eswitch_mode {
	DEVLINK_ESWITCH_MODE_LEGACY,
	DEVLINK_ESWITCH_MODE_SWITCHDEV,
};

enum devlink_eswitch_inline_mode {
	DEVLINK_ESWITCH_INLINE_MODE_NONE,
	DEVLINK_ESWITCH_INLINE_MODE_LINK,
	DEVLINK_ESWITCH_INLINE_MODE_NETWORK,
	DEVLINK_ESWITCH_INLINE_MODE_TRANSPORT,
};

enum devlink_eswitch_encap_mode {
	DEVLINK_ESWITCH_ENCAP_MODE_NONE,
	DEVLINK_ESWITCH_ENCAP_MODE_BASIC,
};

enum devlink_port_flavour {
	DEVLINK_PORT_FLAVOUR_PHYSICAL, /* Any kind of a port physically
					* facing the user.
					*/
	DEVLINK_PORT_FLAVOUR_CPU, /* CPU port */
	DEVLINK_PORT_FLAVOUR_DSA, /* Distributed switch architecture
				   * interconnect port.
				   */
	DEVLINK_PORT_FLAVOUR_PCI_PF, /* Represents eswitch port for
				      * the PCI PF. It is an internal
				      * port that faces the PCI PF.
				      */
	DEVLINK_PORT_FLAVOUR_PCI_VF, /* Represents eswitch port
				      * for the PCI VF. It is an internal
				      * port that faces the PCI VF.
				      */
	DEVLINK_PORT_FLAVOUR_VIRTUAL, /* Any virtual port facing the user. */
<<<<<<< HEAD
=======
	DEVLINK_PORT_FLAVOUR_UNUSED, /* Port which exists in the switch, but
				      * is not used in any way.
				      */
	DEVLINK_PORT_FLAVOUR_PCI_SF, /* Represents eswitch port
				      * for the PCI SF. It is an internal
				      * port that faces the PCI SF.
				      */
};

enum devlink_rate_type {
	DEVLINK_RATE_TYPE_LEAF,
	DEVLINK_RATE_TYPE_NODE,
>>>>>>> 7d2a07b7
};

enum devlink_param_cmode {
	DEVLINK_PARAM_CMODE_RUNTIME,
	DEVLINK_PARAM_CMODE_DRIVERINIT,
	DEVLINK_PARAM_CMODE_PERMANENT,

	/* Add new configuration modes above */
	__DEVLINK_PARAM_CMODE_MAX,
	DEVLINK_PARAM_CMODE_MAX = __DEVLINK_PARAM_CMODE_MAX - 1
};

enum devlink_param_fw_load_policy_value {
	DEVLINK_PARAM_FW_LOAD_POLICY_VALUE_DRIVER,
	DEVLINK_PARAM_FW_LOAD_POLICY_VALUE_FLASH,
	DEVLINK_PARAM_FW_LOAD_POLICY_VALUE_DISK,
	DEVLINK_PARAM_FW_LOAD_POLICY_VALUE_UNKNOWN,
};

enum devlink_param_reset_dev_on_drv_probe_value {
	DEVLINK_PARAM_RESET_DEV_ON_DRV_PROBE_VALUE_UNKNOWN,
	DEVLINK_PARAM_RESET_DEV_ON_DRV_PROBE_VALUE_ALWAYS,
	DEVLINK_PARAM_RESET_DEV_ON_DRV_PROBE_VALUE_NEVER,
	DEVLINK_PARAM_RESET_DEV_ON_DRV_PROBE_VALUE_DISK,
};

enum {
	DEVLINK_ATTR_STATS_RX_PACKETS,		/* u64 */
	DEVLINK_ATTR_STATS_RX_BYTES,		/* u64 */
	DEVLINK_ATTR_STATS_RX_DROPPED,		/* u64 */

	__DEVLINK_ATTR_STATS_MAX,
	DEVLINK_ATTR_STATS_MAX = __DEVLINK_ATTR_STATS_MAX - 1
};

/* Specify what sections of a flash component can be overwritten when
 * performing an update. Overwriting of firmware binary sections is always
 * implicitly assumed to be allowed.
 *
 * Each section must be documented in
 * Documentation/networking/devlink/devlink-flash.rst
 *
 */
enum {
	DEVLINK_FLASH_OVERWRITE_SETTINGS_BIT,
	DEVLINK_FLASH_OVERWRITE_IDENTIFIERS_BIT,

	__DEVLINK_FLASH_OVERWRITE_MAX_BIT,
	DEVLINK_FLASH_OVERWRITE_MAX_BIT = __DEVLINK_FLASH_OVERWRITE_MAX_BIT - 1
};

#define DEVLINK_FLASH_OVERWRITE_SETTINGS _BITUL(DEVLINK_FLASH_OVERWRITE_SETTINGS_BIT)
#define DEVLINK_FLASH_OVERWRITE_IDENTIFIERS _BITUL(DEVLINK_FLASH_OVERWRITE_IDENTIFIERS_BIT)

#define DEVLINK_SUPPORTED_FLASH_OVERWRITE_SECTIONS \
	(_BITUL(__DEVLINK_FLASH_OVERWRITE_MAX_BIT) - 1)

/**
 * enum devlink_trap_action - Packet trap action.
 * @DEVLINK_TRAP_ACTION_DROP: Packet is dropped by the device and a copy is not
 *                            sent to the CPU.
 * @DEVLINK_TRAP_ACTION_TRAP: The sole copy of the packet is sent to the CPU.
 * @DEVLINK_TRAP_ACTION_MIRROR: Packet is forwarded by the device and a copy is
 *                              sent to the CPU.
 */
enum devlink_trap_action {
	DEVLINK_TRAP_ACTION_DROP,
	DEVLINK_TRAP_ACTION_TRAP,
	DEVLINK_TRAP_ACTION_MIRROR,
};

/**
 * enum devlink_trap_type - Packet trap type.
 * @DEVLINK_TRAP_TYPE_DROP: Trap reason is a drop. Trapped packets are only
 *                          processed by devlink and not injected to the
 *                          kernel's Rx path.
 * @DEVLINK_TRAP_TYPE_EXCEPTION: Trap reason is an exception. Packet was not
 *                               forwarded as intended due to an exception
 *                               (e.g., missing neighbour entry) and trapped to
 *                               control plane for resolution. Trapped packets
 *                               are processed by devlink and injected to
 *                               the kernel's Rx path.
 * @DEVLINK_TRAP_TYPE_CONTROL: Packet was trapped because it is required for
 *                             the correct functioning of the control plane.
 *                             For example, an ARP request packet. Trapped
 *                             packets are injected to the kernel's Rx path,
 *                             but not reported to drop monitor.
 */
enum devlink_trap_type {
	DEVLINK_TRAP_TYPE_DROP,
	DEVLINK_TRAP_TYPE_EXCEPTION,
	DEVLINK_TRAP_TYPE_CONTROL,
};

enum {
	/* Trap can report input port as metadata */
	DEVLINK_ATTR_TRAP_METADATA_TYPE_IN_PORT,
	/* Trap can report flow action cookie as metadata */
	DEVLINK_ATTR_TRAP_METADATA_TYPE_FA_COOKIE,
};

enum devlink_reload_action {
	DEVLINK_RELOAD_ACTION_UNSPEC,
	DEVLINK_RELOAD_ACTION_DRIVER_REINIT,	/* Driver entities re-instantiation */
	DEVLINK_RELOAD_ACTION_FW_ACTIVATE,	/* FW activate */

	/* Add new reload actions above */
	__DEVLINK_RELOAD_ACTION_MAX,
	DEVLINK_RELOAD_ACTION_MAX = __DEVLINK_RELOAD_ACTION_MAX - 1
};

enum devlink_reload_limit {
	DEVLINK_RELOAD_LIMIT_UNSPEC,	/* unspecified, no constraints */
	DEVLINK_RELOAD_LIMIT_NO_RESET,	/* No reset allowed, no down time allowed,
					 * no link flap and no configuration is lost.
					 */

	/* Add new reload limit above */
	__DEVLINK_RELOAD_LIMIT_MAX,
	DEVLINK_RELOAD_LIMIT_MAX = __DEVLINK_RELOAD_LIMIT_MAX - 1
};

#define DEVLINK_RELOAD_LIMITS_VALID_MASK (_BITUL(__DEVLINK_RELOAD_LIMIT_MAX) - 1)

enum devlink_attr {
	/* don't change the order or add anything between, this is ABI! */
	DEVLINK_ATTR_UNSPEC,

	/* bus name + dev name together are a handle for devlink entity */
	DEVLINK_ATTR_BUS_NAME,			/* string */
	DEVLINK_ATTR_DEV_NAME,			/* string */

	DEVLINK_ATTR_PORT_INDEX,		/* u32 */
	DEVLINK_ATTR_PORT_TYPE,			/* u16 */
	DEVLINK_ATTR_PORT_DESIRED_TYPE,		/* u16 */
	DEVLINK_ATTR_PORT_NETDEV_IFINDEX,	/* u32 */
	DEVLINK_ATTR_PORT_NETDEV_NAME,		/* string */
	DEVLINK_ATTR_PORT_IBDEV_NAME,		/* string */
	DEVLINK_ATTR_PORT_SPLIT_COUNT,		/* u32 */
	DEVLINK_ATTR_PORT_SPLIT_GROUP,		/* u32 */
	DEVLINK_ATTR_SB_INDEX,			/* u32 */
	DEVLINK_ATTR_SB_SIZE,			/* u32 */
	DEVLINK_ATTR_SB_INGRESS_POOL_COUNT,	/* u16 */
	DEVLINK_ATTR_SB_EGRESS_POOL_COUNT,	/* u16 */
	DEVLINK_ATTR_SB_INGRESS_TC_COUNT,	/* u16 */
	DEVLINK_ATTR_SB_EGRESS_TC_COUNT,	/* u16 */
	DEVLINK_ATTR_SB_POOL_INDEX,		/* u16 */
	DEVLINK_ATTR_SB_POOL_TYPE,		/* u8 */
	DEVLINK_ATTR_SB_POOL_SIZE,		/* u32 */
	DEVLINK_ATTR_SB_POOL_THRESHOLD_TYPE,	/* u8 */
	DEVLINK_ATTR_SB_THRESHOLD,		/* u32 */
	DEVLINK_ATTR_SB_TC_INDEX,		/* u16 */
	DEVLINK_ATTR_SB_OCC_CUR,		/* u32 */
	DEVLINK_ATTR_SB_OCC_MAX,		/* u32 */
	DEVLINK_ATTR_ESWITCH_MODE,		/* u16 */
	DEVLINK_ATTR_ESWITCH_INLINE_MODE,	/* u8 */

	DEVLINK_ATTR_DPIPE_TABLES,		/* nested */
	DEVLINK_ATTR_DPIPE_TABLE,		/* nested */
	DEVLINK_ATTR_DPIPE_TABLE_NAME,		/* string */
	DEVLINK_ATTR_DPIPE_TABLE_SIZE,		/* u64 */
	DEVLINK_ATTR_DPIPE_TABLE_MATCHES,	/* nested */
	DEVLINK_ATTR_DPIPE_TABLE_ACTIONS,	/* nested */
	DEVLINK_ATTR_DPIPE_TABLE_COUNTERS_ENABLED,	/* u8 */

	DEVLINK_ATTR_DPIPE_ENTRIES,		/* nested */
	DEVLINK_ATTR_DPIPE_ENTRY,		/* nested */
	DEVLINK_ATTR_DPIPE_ENTRY_INDEX,		/* u64 */
	DEVLINK_ATTR_DPIPE_ENTRY_MATCH_VALUES,	/* nested */
	DEVLINK_ATTR_DPIPE_ENTRY_ACTION_VALUES,	/* nested */
	DEVLINK_ATTR_DPIPE_ENTRY_COUNTER,	/* u64 */

	DEVLINK_ATTR_DPIPE_MATCH,		/* nested */
	DEVLINK_ATTR_DPIPE_MATCH_VALUE,		/* nested */
	DEVLINK_ATTR_DPIPE_MATCH_TYPE,		/* u32 */

	DEVLINK_ATTR_DPIPE_ACTION,		/* nested */
	DEVLINK_ATTR_DPIPE_ACTION_VALUE,	/* nested */
	DEVLINK_ATTR_DPIPE_ACTION_TYPE,		/* u32 */

	DEVLINK_ATTR_DPIPE_VALUE,
	DEVLINK_ATTR_DPIPE_VALUE_MASK,
	DEVLINK_ATTR_DPIPE_VALUE_MAPPING,	/* u32 */

	DEVLINK_ATTR_DPIPE_HEADERS,		/* nested */
	DEVLINK_ATTR_DPIPE_HEADER,		/* nested */
	DEVLINK_ATTR_DPIPE_HEADER_NAME,		/* string */
	DEVLINK_ATTR_DPIPE_HEADER_ID,		/* u32 */
	DEVLINK_ATTR_DPIPE_HEADER_FIELDS,	/* nested */
	DEVLINK_ATTR_DPIPE_HEADER_GLOBAL,	/* u8 */
	DEVLINK_ATTR_DPIPE_HEADER_INDEX,	/* u32 */

	DEVLINK_ATTR_DPIPE_FIELD,		/* nested */
	DEVLINK_ATTR_DPIPE_FIELD_NAME,		/* string */
	DEVLINK_ATTR_DPIPE_FIELD_ID,		/* u32 */
	DEVLINK_ATTR_DPIPE_FIELD_BITWIDTH,	/* u32 */
	DEVLINK_ATTR_DPIPE_FIELD_MAPPING_TYPE,	/* u32 */

	DEVLINK_ATTR_PAD,

	DEVLINK_ATTR_ESWITCH_ENCAP_MODE,	/* u8 */
	DEVLINK_ATTR_RESOURCE_LIST,		/* nested */
	DEVLINK_ATTR_RESOURCE,			/* nested */
	DEVLINK_ATTR_RESOURCE_NAME,		/* string */
	DEVLINK_ATTR_RESOURCE_ID,		/* u64 */
	DEVLINK_ATTR_RESOURCE_SIZE,		/* u64 */
	DEVLINK_ATTR_RESOURCE_SIZE_NEW,		/* u64 */
	DEVLINK_ATTR_RESOURCE_SIZE_VALID,	/* u8 */
	DEVLINK_ATTR_RESOURCE_SIZE_MIN,		/* u64 */
	DEVLINK_ATTR_RESOURCE_SIZE_MAX,		/* u64 */
	DEVLINK_ATTR_RESOURCE_SIZE_GRAN,        /* u64 */
	DEVLINK_ATTR_RESOURCE_UNIT,		/* u8 */
	DEVLINK_ATTR_RESOURCE_OCC,		/* u64 */
	DEVLINK_ATTR_DPIPE_TABLE_RESOURCE_ID,	/* u64 */
	DEVLINK_ATTR_DPIPE_TABLE_RESOURCE_UNITS,/* u64 */

	DEVLINK_ATTR_PORT_FLAVOUR,		/* u16 */
	DEVLINK_ATTR_PORT_NUMBER,		/* u32 */
	DEVLINK_ATTR_PORT_SPLIT_SUBPORT_NUMBER,	/* u32 */

	DEVLINK_ATTR_PARAM,			/* nested */
	DEVLINK_ATTR_PARAM_NAME,		/* string */
	DEVLINK_ATTR_PARAM_GENERIC,		/* flag */
	DEVLINK_ATTR_PARAM_TYPE,		/* u8 */
	DEVLINK_ATTR_PARAM_VALUES_LIST,		/* nested */
	DEVLINK_ATTR_PARAM_VALUE,		/* nested */
	DEVLINK_ATTR_PARAM_VALUE_DATA,		/* dynamic */
	DEVLINK_ATTR_PARAM_VALUE_CMODE,		/* u8 */

	DEVLINK_ATTR_REGION_NAME,               /* string */
	DEVLINK_ATTR_REGION_SIZE,               /* u64 */
	DEVLINK_ATTR_REGION_SNAPSHOTS,          /* nested */
	DEVLINK_ATTR_REGION_SNAPSHOT,           /* nested */
	DEVLINK_ATTR_REGION_SNAPSHOT_ID,        /* u32 */

	DEVLINK_ATTR_REGION_CHUNKS,             /* nested */
	DEVLINK_ATTR_REGION_CHUNK,              /* nested */
	DEVLINK_ATTR_REGION_CHUNK_DATA,         /* binary */
	DEVLINK_ATTR_REGION_CHUNK_ADDR,         /* u64 */
	DEVLINK_ATTR_REGION_CHUNK_LEN,          /* u64 */

	DEVLINK_ATTR_INFO_DRIVER_NAME,		/* string */
	DEVLINK_ATTR_INFO_SERIAL_NUMBER,	/* string */
	DEVLINK_ATTR_INFO_VERSION_FIXED,	/* nested */
	DEVLINK_ATTR_INFO_VERSION_RUNNING,	/* nested */
	DEVLINK_ATTR_INFO_VERSION_STORED,	/* nested */
	DEVLINK_ATTR_INFO_VERSION_NAME,		/* string */
	DEVLINK_ATTR_INFO_VERSION_VALUE,	/* string */

	DEVLINK_ATTR_SB_POOL_CELL_SIZE,		/* u32 */

	DEVLINK_ATTR_FMSG,			/* nested */
	DEVLINK_ATTR_FMSG_OBJ_NEST_START,	/* flag */
	DEVLINK_ATTR_FMSG_PAIR_NEST_START,	/* flag */
	DEVLINK_ATTR_FMSG_ARR_NEST_START,	/* flag */
	DEVLINK_ATTR_FMSG_NEST_END,		/* flag */
	DEVLINK_ATTR_FMSG_OBJ_NAME,		/* string */
	DEVLINK_ATTR_FMSG_OBJ_VALUE_TYPE,	/* u8 */
	DEVLINK_ATTR_FMSG_OBJ_VALUE_DATA,	/* dynamic */

	DEVLINK_ATTR_HEALTH_REPORTER,			/* nested */
	DEVLINK_ATTR_HEALTH_REPORTER_NAME,		/* string */
	DEVLINK_ATTR_HEALTH_REPORTER_STATE,		/* u8 */
	DEVLINK_ATTR_HEALTH_REPORTER_ERR_COUNT,		/* u64 */
	DEVLINK_ATTR_HEALTH_REPORTER_RECOVER_COUNT,	/* u64 */
	DEVLINK_ATTR_HEALTH_REPORTER_DUMP_TS,		/* u64 */
	DEVLINK_ATTR_HEALTH_REPORTER_GRACEFUL_PERIOD,	/* u64 */
	DEVLINK_ATTR_HEALTH_REPORTER_AUTO_RECOVER,	/* u8 */

	DEVLINK_ATTR_FLASH_UPDATE_FILE_NAME,	/* string */
	DEVLINK_ATTR_FLASH_UPDATE_COMPONENT,	/* string */
	DEVLINK_ATTR_FLASH_UPDATE_STATUS_MSG,	/* string */
	DEVLINK_ATTR_FLASH_UPDATE_STATUS_DONE,	/* u64 */
	DEVLINK_ATTR_FLASH_UPDATE_STATUS_TOTAL,	/* u64 */

	DEVLINK_ATTR_PORT_PCI_PF_NUMBER,	/* u16 */
	DEVLINK_ATTR_PORT_PCI_VF_NUMBER,	/* u16 */

	DEVLINK_ATTR_STATS,				/* nested */

	DEVLINK_ATTR_TRAP_NAME,				/* string */
	/* enum devlink_trap_action */
	DEVLINK_ATTR_TRAP_ACTION,			/* u8 */
	/* enum devlink_trap_type */
	DEVLINK_ATTR_TRAP_TYPE,				/* u8 */
	DEVLINK_ATTR_TRAP_GENERIC,			/* flag */
	DEVLINK_ATTR_TRAP_METADATA,			/* nested */
	DEVLINK_ATTR_TRAP_GROUP_NAME,			/* string */

	DEVLINK_ATTR_RELOAD_FAILED,			/* u8 0 or 1 */

	DEVLINK_ATTR_HEALTH_REPORTER_DUMP_TS_NS,	/* u64 */

	DEVLINK_ATTR_NETNS_FD,			/* u32 */
	DEVLINK_ATTR_NETNS_PID,			/* u32 */
	DEVLINK_ATTR_NETNS_ID,			/* u32 */

	DEVLINK_ATTR_HEALTH_REPORTER_AUTO_DUMP,	/* u8 */

	DEVLINK_ATTR_TRAP_POLICER_ID,			/* u32 */
	DEVLINK_ATTR_TRAP_POLICER_RATE,			/* u64 */
	DEVLINK_ATTR_TRAP_POLICER_BURST,		/* u64 */

	DEVLINK_ATTR_PORT_FUNCTION,			/* nested */

	DEVLINK_ATTR_INFO_BOARD_SERIAL_NUMBER,	/* string */

	DEVLINK_ATTR_PORT_LANES,			/* u32 */
	DEVLINK_ATTR_PORT_SPLITTABLE,			/* u8 */

	DEVLINK_ATTR_PORT_EXTERNAL,		/* u8 */
	DEVLINK_ATTR_PORT_CONTROLLER_NUMBER,	/* u32 */

	DEVLINK_ATTR_FLASH_UPDATE_STATUS_TIMEOUT,	/* u64 */
	DEVLINK_ATTR_FLASH_UPDATE_OVERWRITE_MASK,	/* bitfield32 */

<<<<<<< HEAD
=======
	DEVLINK_ATTR_RELOAD_ACTION,		/* u8 */
	DEVLINK_ATTR_RELOAD_ACTIONS_PERFORMED,	/* bitfield32 */
	DEVLINK_ATTR_RELOAD_LIMITS,		/* bitfield32 */

	DEVLINK_ATTR_DEV_STATS,			/* nested */
	DEVLINK_ATTR_RELOAD_STATS,		/* nested */
	DEVLINK_ATTR_RELOAD_STATS_ENTRY,	/* nested */
	DEVLINK_ATTR_RELOAD_STATS_LIMIT,	/* u8 */
	DEVLINK_ATTR_RELOAD_STATS_VALUE,	/* u32 */
	DEVLINK_ATTR_REMOTE_RELOAD_STATS,	/* nested */
	DEVLINK_ATTR_RELOAD_ACTION_INFO,        /* nested */
	DEVLINK_ATTR_RELOAD_ACTION_STATS,       /* nested */

	DEVLINK_ATTR_PORT_PCI_SF_NUMBER,	/* u32 */

	DEVLINK_ATTR_RATE_TYPE,			/* u16 */
	DEVLINK_ATTR_RATE_TX_SHARE,		/* u64 */
	DEVLINK_ATTR_RATE_TX_MAX,		/* u64 */
	DEVLINK_ATTR_RATE_NODE_NAME,		/* string */
	DEVLINK_ATTR_RATE_PARENT_NODE_NAME,	/* string */

>>>>>>> 7d2a07b7
	/* add new attributes above here, update the policy in devlink.c */

	__DEVLINK_ATTR_MAX,
	DEVLINK_ATTR_MAX = __DEVLINK_ATTR_MAX - 1
};

/* Mapping between internal resource described by the field and system
 * structure
 */
enum devlink_dpipe_field_mapping_type {
	DEVLINK_DPIPE_FIELD_MAPPING_TYPE_NONE,
	DEVLINK_DPIPE_FIELD_MAPPING_TYPE_IFINDEX,
};

/* Match type - specify the type of the match */
enum devlink_dpipe_match_type {
	DEVLINK_DPIPE_MATCH_TYPE_FIELD_EXACT,
};

/* Action type - specify the action type */
enum devlink_dpipe_action_type {
	DEVLINK_DPIPE_ACTION_TYPE_FIELD_MODIFY,
};

enum devlink_dpipe_field_ethernet_id {
	DEVLINK_DPIPE_FIELD_ETHERNET_DST_MAC,
};

enum devlink_dpipe_field_ipv4_id {
	DEVLINK_DPIPE_FIELD_IPV4_DST_IP,
};

enum devlink_dpipe_field_ipv6_id {
	DEVLINK_DPIPE_FIELD_IPV6_DST_IP,
};

enum devlink_dpipe_header_id {
	DEVLINK_DPIPE_HEADER_ETHERNET,
	DEVLINK_DPIPE_HEADER_IPV4,
	DEVLINK_DPIPE_HEADER_IPV6,
};

enum devlink_resource_unit {
	DEVLINK_RESOURCE_UNIT_ENTRY,
};

enum devlink_port_function_attr {
	DEVLINK_PORT_FUNCTION_ATTR_UNSPEC,
	DEVLINK_PORT_FUNCTION_ATTR_HW_ADDR,	/* binary */
<<<<<<< HEAD
=======
	DEVLINK_PORT_FN_ATTR_STATE,	/* u8 */
	DEVLINK_PORT_FN_ATTR_OPSTATE,	/* u8 */
>>>>>>> 7d2a07b7

	__DEVLINK_PORT_FUNCTION_ATTR_MAX,
	DEVLINK_PORT_FUNCTION_ATTR_MAX = __DEVLINK_PORT_FUNCTION_ATTR_MAX - 1
};

<<<<<<< HEAD
=======
enum devlink_port_fn_state {
	DEVLINK_PORT_FN_STATE_INACTIVE,
	DEVLINK_PORT_FN_STATE_ACTIVE,
};

/**
 * enum devlink_port_fn_opstate - indicates operational state of the function
 * @DEVLINK_PORT_FN_OPSTATE_ATTACHED: Driver is attached to the function.
 * For graceful tear down of the function, after inactivation of the
 * function, user should wait for operational state to turn DETACHED.
 * @DEVLINK_PORT_FN_OPSTATE_DETACHED: Driver is detached from the function.
 * It is safe to delete the port.
 */
enum devlink_port_fn_opstate {
	DEVLINK_PORT_FN_OPSTATE_DETACHED,
	DEVLINK_PORT_FN_OPSTATE_ATTACHED,
};

>>>>>>> 7d2a07b7
#endif /* _UAPI_LINUX_DEVLINK_H_ */<|MERGE_RESOLUTION|>--- conflicted
+++ resolved
@@ -126,14 +126,11 @@
 
 	DEVLINK_CMD_HEALTH_REPORTER_TEST,
 
-<<<<<<< HEAD
-=======
 	DEVLINK_CMD_RATE_GET,		/* can dump */
 	DEVLINK_CMD_RATE_SET,
 	DEVLINK_CMD_RATE_NEW,
 	DEVLINK_CMD_RATE_DEL,
 
->>>>>>> 7d2a07b7
 	/* add new commands above here */
 	__DEVLINK_CMD_MAX,
 	DEVLINK_CMD_MAX = __DEVLINK_CMD_MAX - 1
@@ -205,8 +202,6 @@
 				      * port that faces the PCI VF.
 				      */
 	DEVLINK_PORT_FLAVOUR_VIRTUAL, /* Any virtual port facing the user. */
-<<<<<<< HEAD
-=======
 	DEVLINK_PORT_FLAVOUR_UNUSED, /* Port which exists in the switch, but
 				      * is not used in any way.
 				      */
@@ -219,7 +214,6 @@
 enum devlink_rate_type {
 	DEVLINK_RATE_TYPE_LEAF,
 	DEVLINK_RATE_TYPE_NODE,
->>>>>>> 7d2a07b7
 };
 
 enum devlink_param_cmode {
@@ -536,8 +530,6 @@
 	DEVLINK_ATTR_FLASH_UPDATE_STATUS_TIMEOUT,	/* u64 */
 	DEVLINK_ATTR_FLASH_UPDATE_OVERWRITE_MASK,	/* bitfield32 */
 
-<<<<<<< HEAD
-=======
 	DEVLINK_ATTR_RELOAD_ACTION,		/* u8 */
 	DEVLINK_ATTR_RELOAD_ACTIONS_PERFORMED,	/* bitfield32 */
 	DEVLINK_ATTR_RELOAD_LIMITS,		/* bitfield32 */
@@ -559,7 +551,6 @@
 	DEVLINK_ATTR_RATE_NODE_NAME,		/* string */
 	DEVLINK_ATTR_RATE_PARENT_NODE_NAME,	/* string */
 
->>>>>>> 7d2a07b7
 	/* add new attributes above here, update the policy in devlink.c */
 
 	__DEVLINK_ATTR_MAX,
@@ -609,18 +600,13 @@
 enum devlink_port_function_attr {
 	DEVLINK_PORT_FUNCTION_ATTR_UNSPEC,
 	DEVLINK_PORT_FUNCTION_ATTR_HW_ADDR,	/* binary */
-<<<<<<< HEAD
-=======
 	DEVLINK_PORT_FN_ATTR_STATE,	/* u8 */
 	DEVLINK_PORT_FN_ATTR_OPSTATE,	/* u8 */
->>>>>>> 7d2a07b7
 
 	__DEVLINK_PORT_FUNCTION_ATTR_MAX,
 	DEVLINK_PORT_FUNCTION_ATTR_MAX = __DEVLINK_PORT_FUNCTION_ATTR_MAX - 1
 };
 
-<<<<<<< HEAD
-=======
 enum devlink_port_fn_state {
 	DEVLINK_PORT_FN_STATE_INACTIVE,
 	DEVLINK_PORT_FN_STATE_ACTIVE,
@@ -639,5 +625,4 @@
 	DEVLINK_PORT_FN_OPSTATE_ATTACHED,
 };
 
->>>>>>> 7d2a07b7
 #endif /* _UAPI_LINUX_DEVLINK_H_ */