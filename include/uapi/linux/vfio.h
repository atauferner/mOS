/* SPDX-License-Identifier: GPL-2.0 WITH Linux-syscall-note */
/*
 * VFIO API definition
 *
 * Copyright (C) 2012 Red Hat, Inc.  All rights reserved.
 *     Author: Alex Williamson <alex.williamson@redhat.com>
 *
 * This program is free software; you can redistribute it and/or modify
 * it under the terms of the GNU General Public License version 2 as
 * published by the Free Software Foundation.
 */
#ifndef _UAPIVFIO_H
#define _UAPIVFIO_H

#include <linux/types.h>
#include <linux/ioctl.h>

#define VFIO_API_VERSION	0


/* Kernel & User level defines for VFIO IOCTLs. */

/* Extensions */

#define VFIO_TYPE1_IOMMU		1
#define VFIO_SPAPR_TCE_IOMMU		2
#define VFIO_TYPE1v2_IOMMU		3
/*
 * IOMMU enforces DMA cache coherence (ex. PCIe NoSnoop stripping).  This
 * capability is subject to change as groups are added or removed.
 */
#define VFIO_DMA_CC_IOMMU		4

/* Check if EEH is supported */
#define VFIO_EEH			5

/* Two-stage IOMMU */
#define VFIO_TYPE1_NESTING_IOMMU	6	/* Implies v2 */

#define VFIO_SPAPR_TCE_v2_IOMMU		7

/*
 * The No-IOMMU IOMMU offers no translation or isolation for devices and
 * supports no ioctls outside of VFIO_CHECK_EXTENSION.  Use of VFIO's No-IOMMU
 * code will taint the host kernel and should be used with extreme caution.
 */
#define VFIO_NOIOMMU_IOMMU		8

/* Supports VFIO_DMA_UNMAP_FLAG_ALL */
#define VFIO_UNMAP_ALL			9

/* Supports the vaddr flag for DMA map and unmap */
#define VFIO_UPDATE_VADDR		10

/*
 * The IOCTL interface is designed for extensibility by embedding the
 * structure length (argsz) and flags into structures passed between
 * kernel and userspace.  We therefore use the _IO() macro for these
 * defines to avoid implicitly embedding a size into the ioctl request.
 * As structure fields are added, argsz will increase to match and flag
 * bits will be defined to indicate additional fields with valid data.
 * It's *always* the caller's responsibility to indicate the size of
 * the structure passed by setting argsz appropriately.
 */

#define VFIO_TYPE	(';')
#define VFIO_BASE	100

/*
 * For extension of INFO ioctls, VFIO makes use of a capability chain
 * designed after PCI/e capabilities.  A flag bit indicates whether
 * this capability chain is supported and a field defined in the fixed
 * structure defines the offset of the first capability in the chain.
 * This field is only valid when the corresponding bit in the flags
 * bitmap is set.  This offset field is relative to the start of the
 * INFO buffer, as is the next field within each capability header.
 * The id within the header is a shared address space per INFO ioctl,
 * while the version field is specific to the capability id.  The
 * contents following the header are specific to the capability id.
 */
struct vfio_info_cap_header {
	__u16	id;		/* Identifies capability */
	__u16	version;	/* Version specific to the capability ID */
	__u32	next;		/* Offset of next capability */
};

/*
 * Callers of INFO ioctls passing insufficiently sized buffers will see
 * the capability chain flag bit set, a zero value for the first capability
 * offset (if available within the provided argsz), and argsz will be
 * updated to report the necessary buffer size.  For compatibility, the
 * INFO ioctl will not report error in this case, but the capability chain
 * will not be available.
 */

/* -------- IOCTLs for VFIO file descriptor (/dev/vfio/vfio) -------- */

/**
 * VFIO_GET_API_VERSION - _IO(VFIO_TYPE, VFIO_BASE + 0)
 *
 * Report the version of the VFIO API.  This allows us to bump the entire
 * API version should we later need to add or change features in incompatible
 * ways.
 * Return: VFIO_API_VERSION
 * Availability: Always
 */
#define VFIO_GET_API_VERSION		_IO(VFIO_TYPE, VFIO_BASE + 0)

/**
 * VFIO_CHECK_EXTENSION - _IOW(VFIO_TYPE, VFIO_BASE + 1, __u32)
 *
 * Check whether an extension is supported.
 * Return: 0 if not supported, 1 (or some other positive integer) if supported.
 * Availability: Always
 */
#define VFIO_CHECK_EXTENSION		_IO(VFIO_TYPE, VFIO_BASE + 1)

/**
 * VFIO_SET_IOMMU - _IOW(VFIO_TYPE, VFIO_BASE + 2, __s32)
 *
 * Set the iommu to the given type.  The type must be supported by an
 * iommu driver as verified by calling CHECK_EXTENSION using the same
 * type.  A group must be set to this file descriptor before this
 * ioctl is available.  The IOMMU interfaces enabled by this call are
 * specific to the value set.
 * Return: 0 on success, -errno on failure
 * Availability: When VFIO group attached
 */
#define VFIO_SET_IOMMU			_IO(VFIO_TYPE, VFIO_BASE + 2)

/* -------- IOCTLs for GROUP file descriptors (/dev/vfio/$GROUP) -------- */

/**
 * VFIO_GROUP_GET_STATUS - _IOR(VFIO_TYPE, VFIO_BASE + 3,
 *						struct vfio_group_status)
 *
 * Retrieve information about the group.  Fills in provided
 * struct vfio_group_info.  Caller sets argsz.
 * Return: 0 on succes, -errno on failure.
 * Availability: Always
 */
struct vfio_group_status {
	__u32	argsz;
	__u32	flags;
#define VFIO_GROUP_FLAGS_VIABLE		(1 << 0)
#define VFIO_GROUP_FLAGS_CONTAINER_SET	(1 << 1)
};
#define VFIO_GROUP_GET_STATUS		_IO(VFIO_TYPE, VFIO_BASE + 3)

/**
 * VFIO_GROUP_SET_CONTAINER - _IOW(VFIO_TYPE, VFIO_BASE + 4, __s32)
 *
 * Set the container for the VFIO group to the open VFIO file
 * descriptor provided.  Groups may only belong to a single
 * container.  Containers may, at their discretion, support multiple
 * groups.  Only when a container is set are all of the interfaces
 * of the VFIO file descriptor and the VFIO group file descriptor
 * available to the user.
 * Return: 0 on success, -errno on failure.
 * Availability: Always
 */
#define VFIO_GROUP_SET_CONTAINER	_IO(VFIO_TYPE, VFIO_BASE + 4)

/**
 * VFIO_GROUP_UNSET_CONTAINER - _IO(VFIO_TYPE, VFIO_BASE + 5)
 *
 * Remove the group from the attached container.  This is the
 * opposite of the SET_CONTAINER call and returns the group to
 * an initial state.  All device file descriptors must be released
 * prior to calling this interface.  When removing the last group
 * from a container, the IOMMU will be disabled and all state lost,
 * effectively also returning the VFIO file descriptor to an initial
 * state.
 * Return: 0 on success, -errno on failure.
 * Availability: When attached to container
 */
#define VFIO_GROUP_UNSET_CONTAINER	_IO(VFIO_TYPE, VFIO_BASE + 5)

/**
 * VFIO_GROUP_GET_DEVICE_FD - _IOW(VFIO_TYPE, VFIO_BASE + 6, char)
 *
 * Return a new file descriptor for the device object described by
 * the provided string.  The string should match a device listed in
 * the devices subdirectory of the IOMMU group sysfs entry.  The
 * group containing the device must already be added to this context.
 * Return: new file descriptor on success, -errno on failure.
 * Availability: When attached to container
 */
#define VFIO_GROUP_GET_DEVICE_FD	_IO(VFIO_TYPE, VFIO_BASE + 6)

/* --------------- IOCTLs for DEVICE file descriptors --------------- */

/**
 * VFIO_DEVICE_GET_INFO - _IOR(VFIO_TYPE, VFIO_BASE + 7,
 *						struct vfio_device_info)
 *
 * Retrieve information about the device.  Fills in provided
 * struct vfio_device_info.  Caller sets argsz.
 * Return: 0 on success, -errno on failure.
 */
struct vfio_device_info {
	__u32	argsz;
	__u32	flags;
#define VFIO_DEVICE_FLAGS_RESET	(1 << 0)	/* Device supports reset */
#define VFIO_DEVICE_FLAGS_PCI	(1 << 1)	/* vfio-pci device */
#define VFIO_DEVICE_FLAGS_PLATFORM (1 << 2)	/* vfio-platform device */
#define VFIO_DEVICE_FLAGS_AMBA  (1 << 3)	/* vfio-amba device */
#define VFIO_DEVICE_FLAGS_CCW	(1 << 4)	/* vfio-ccw device */
#define VFIO_DEVICE_FLAGS_AP	(1 << 5)	/* vfio-ap device */
<<<<<<< HEAD
=======
#define VFIO_DEVICE_FLAGS_FSL_MC (1 << 6)	/* vfio-fsl-mc device */
>>>>>>> 7d2a07b7
#define VFIO_DEVICE_FLAGS_CAPS	(1 << 7)	/* Info supports caps */
	__u32	num_regions;	/* Max region index + 1 */
	__u32	num_irqs;	/* Max IRQ index + 1 */
	__u32   cap_offset;	/* Offset within info struct of first cap */
};
#define VFIO_DEVICE_GET_INFO		_IO(VFIO_TYPE, VFIO_BASE + 7)

/*
 * Vendor driver using Mediated device framework should provide device_api
 * attribute in supported type attribute groups. Device API string should be one
 * of the following corresponding to device flags in vfio_device_info structure.
 */

#define VFIO_DEVICE_API_PCI_STRING		"vfio-pci"
#define VFIO_DEVICE_API_PLATFORM_STRING		"vfio-platform"
#define VFIO_DEVICE_API_AMBA_STRING		"vfio-amba"
#define VFIO_DEVICE_API_CCW_STRING		"vfio-ccw"
#define VFIO_DEVICE_API_AP_STRING		"vfio-ap"

/*
 * The following capabilities are unique to s390 zPCI devices.  Their contents
 * are further-defined in vfio_zdev.h
 */
#define VFIO_DEVICE_INFO_CAP_ZPCI_BASE		1
#define VFIO_DEVICE_INFO_CAP_ZPCI_GROUP		2
#define VFIO_DEVICE_INFO_CAP_ZPCI_UTIL		3
#define VFIO_DEVICE_INFO_CAP_ZPCI_PFIP		4

/**
 * VFIO_DEVICE_GET_REGION_INFO - _IOWR(VFIO_TYPE, VFIO_BASE + 8,
 *				       struct vfio_region_info)
 *
 * Retrieve information about a device region.  Caller provides
 * struct vfio_region_info with index value set.  Caller sets argsz.
 * Implementation of region mapping is bus driver specific.  This is
 * intended to describe MMIO, I/O port, as well as bus specific
 * regions (ex. PCI config space).  Zero sized regions may be used
 * to describe unimplemented regions (ex. unimplemented PCI BARs).
 * Return: 0 on success, -errno on failure.
 */
struct vfio_region_info {
	__u32	argsz;
	__u32	flags;
#define VFIO_REGION_INFO_FLAG_READ	(1 << 0) /* Region supports read */
#define VFIO_REGION_INFO_FLAG_WRITE	(1 << 1) /* Region supports write */
#define VFIO_REGION_INFO_FLAG_MMAP	(1 << 2) /* Region supports mmap */
#define VFIO_REGION_INFO_FLAG_CAPS	(1 << 3) /* Info supports caps */
	__u32	index;		/* Region index */
	__u32	cap_offset;	/* Offset within info struct of first cap */
	__u64	size;		/* Region size (bytes) */
	__u64	offset;		/* Region offset from start of device fd */
};
#define VFIO_DEVICE_GET_REGION_INFO	_IO(VFIO_TYPE, VFIO_BASE + 8)

/*
 * The sparse mmap capability allows finer granularity of specifying areas
 * within a region with mmap support.  When specified, the user should only
 * mmap the offset ranges specified by the areas array.  mmaps outside of the
 * areas specified may fail (such as the range covering a PCI MSI-X table) or
 * may result in improper device behavior.
 *
 * The structures below define version 1 of this capability.
 */
#define VFIO_REGION_INFO_CAP_SPARSE_MMAP	1

struct vfio_region_sparse_mmap_area {
	__u64	offset;	/* Offset of mmap'able area within region */
	__u64	size;	/* Size of mmap'able area */
};

struct vfio_region_info_cap_sparse_mmap {
	struct vfio_info_cap_header header;
	__u32	nr_areas;
	__u32	reserved;
	struct vfio_region_sparse_mmap_area areas[];
};

/*
 * The device specific type capability allows regions unique to a specific
 * device or class of devices to be exposed.  This helps solve the problem for
 * vfio bus drivers of defining which region indexes correspond to which region
 * on the device, without needing to resort to static indexes, as done by
 * vfio-pci.  For instance, if we were to go back in time, we might remove
 * VFIO_PCI_VGA_REGION_INDEX and let vfio-pci simply define that all indexes
 * greater than or equal to VFIO_PCI_NUM_REGIONS are device specific and we'd
 * make a "VGA" device specific type to describe the VGA access space.  This
 * means that non-VGA devices wouldn't need to waste this index, and thus the
 * address space associated with it due to implementation of device file
 * descriptor offsets in vfio-pci.
 *
 * The current implementation is now part of the user ABI, so we can't use this
 * for VGA, but there are other upcoming use cases, such as opregions for Intel
 * IGD devices and framebuffers for vGPU devices.  We missed VGA, but we'll
 * use this for future additions.
 *
 * The structure below defines version 1 of this capability.
 */
#define VFIO_REGION_INFO_CAP_TYPE	2

struct vfio_region_info_cap_type {
	struct vfio_info_cap_header header;
	__u32 type;	/* global per bus driver */
	__u32 subtype;	/* type specific */
};

/*
 * List of region types, global per bus driver.
 * If you introduce a new type, please add it here.
 */

/* PCI region type containing a PCI vendor part */
#define VFIO_REGION_TYPE_PCI_VENDOR_TYPE	(1 << 31)
#define VFIO_REGION_TYPE_PCI_VENDOR_MASK	(0xffff)
#define VFIO_REGION_TYPE_GFX                    (1)
#define VFIO_REGION_TYPE_CCW			(2)
#define VFIO_REGION_TYPE_MIGRATION              (3)
<<<<<<< HEAD

/* sub-types for VFIO_REGION_TYPE_PCI_* */

=======

/* sub-types for VFIO_REGION_TYPE_PCI_* */

>>>>>>> 7d2a07b7
/* 8086 vendor PCI sub-types */
#define VFIO_REGION_SUBTYPE_INTEL_IGD_OPREGION	(1)
#define VFIO_REGION_SUBTYPE_INTEL_IGD_HOST_CFG	(2)
#define VFIO_REGION_SUBTYPE_INTEL_IGD_LPC_CFG	(3)

/* 10de vendor PCI sub-types */
/*
 * NVIDIA GPU NVlink2 RAM is coherent RAM mapped onto the host address space.
<<<<<<< HEAD
=======
 *
 * Deprecated, region no longer provided
>>>>>>> 7d2a07b7
 */
#define VFIO_REGION_SUBTYPE_NVIDIA_NVLINK2_RAM	(1)

/* 1014 vendor PCI sub-types */
/*
 * IBM NPU NVlink2 ATSD (Address Translation Shootdown) register of NPU
 * to do TLB invalidation on a GPU.
<<<<<<< HEAD
=======
 *
 * Deprecated, region no longer provided
>>>>>>> 7d2a07b7
 */
#define VFIO_REGION_SUBTYPE_IBM_NVLINK2_ATSD	(1)

/* sub-types for VFIO_REGION_TYPE_GFX */
#define VFIO_REGION_SUBTYPE_GFX_EDID            (1)

/**
 * struct vfio_region_gfx_edid - EDID region layout.
 *
 * Set display link state and EDID blob.
 *
 * The EDID blob has monitor information such as brand, name, serial
 * number, physical size, supported video modes and more.
 *
 * This special region allows userspace (typically qemu) set a virtual
 * EDID for the virtual monitor, which allows a flexible display
 * configuration.
 *
 * For the edid blob spec look here:
 *    https://en.wikipedia.org/wiki/Extended_Display_Identification_Data
 *
 * On linux systems you can find the EDID blob in sysfs:
 *    /sys/class/drm/${card}/${connector}/edid
 *
 * You can use the edid-decode ulility (comes with xorg-x11-utils) to
 * decode the EDID blob.
 *
 * @edid_offset: location of the edid blob, relative to the
 *               start of the region (readonly).
 * @edid_max_size: max size of the edid blob (readonly).
 * @edid_size: actual edid size (read/write).
 * @link_state: display link state (read/write).
 * VFIO_DEVICE_GFX_LINK_STATE_UP: Monitor is turned on.
 * VFIO_DEVICE_GFX_LINK_STATE_DOWN: Monitor is turned off.
 * @max_xres: max display width (0 == no limitation, readonly).
 * @max_yres: max display height (0 == no limitation, readonly).
 *
 * EDID update protocol:
 *   (1) set link-state to down.
 *   (2) update edid blob and size.
 *   (3) set link-state to up.
 */
struct vfio_region_gfx_edid {
	__u32 edid_offset;
	__u32 edid_max_size;
	__u32 edid_size;
	__u32 max_xres;
	__u32 max_yres;
	__u32 link_state;
#define VFIO_DEVICE_GFX_LINK_STATE_UP    1
#define VFIO_DEVICE_GFX_LINK_STATE_DOWN  2
};

/* sub-types for VFIO_REGION_TYPE_CCW */
#define VFIO_REGION_SUBTYPE_CCW_ASYNC_CMD	(1)
#define VFIO_REGION_SUBTYPE_CCW_SCHIB		(2)
#define VFIO_REGION_SUBTYPE_CCW_CRW		(3)

/* sub-types for VFIO_REGION_TYPE_MIGRATION */
#define VFIO_REGION_SUBTYPE_MIGRATION           (1)

/*
 * The structure vfio_device_migration_info is placed at the 0th offset of
 * the VFIO_REGION_SUBTYPE_MIGRATION region to get and set VFIO device related
 * migration information. Field accesses from this structure are only supported
 * at their native width and alignment. Otherwise, the result is undefined and
 * vendor drivers should return an error.
 *
 * device_state: (read/write)
 *      - The user application writes to this field to inform the vendor driver
 *        about the device state to be transitioned to.
 *      - The vendor driver should take the necessary actions to change the
 *        device state. After successful transition to a given state, the
 *        vendor driver should return success on write(device_state, state)
 *        system call. If the device state transition fails, the vendor driver
 *        should return an appropriate -errno for the fault condition.
 *      - On the user application side, if the device state transition fails,
 *	  that is, if write(device_state, state) returns an error, read
 *	  device_state again to determine the current state of the device from
 *	  the vendor driver.
 *      - The vendor driver should return previous state of the device unless
 *        the vendor driver has encountered an internal error, in which case
 *        the vendor driver may report the device_state VFIO_DEVICE_STATE_ERROR.
 *      - The user application must use the device reset ioctl to recover the
 *        device from VFIO_DEVICE_STATE_ERROR state. If the device is
 *        indicated to be in a valid device state by reading device_state, the
 *        user application may attempt to transition the device to any valid
 *        state reachable from the current state or terminate itself.
 *
 *      device_state consists of 3 bits:
 *      - If bit 0 is set, it indicates the _RUNNING state. If bit 0 is clear,
 *        it indicates the _STOP state. When the device state is changed to
 *        _STOP, driver should stop the device before write() returns.
 *      - If bit 1 is set, it indicates the _SAVING state, which means that the
 *        driver should start gathering device state information that will be
 *        provided to the VFIO user application to save the device's state.
 *      - If bit 2 is set, it indicates the _RESUMING state, which means that
 *        the driver should prepare to resume the device. Data provided through
 *        the migration region should be used to resume the device.
 *      Bits 3 - 31 are reserved for future use. To preserve them, the user
 *      application should perform a read-modify-write operation on this
 *      field when modifying the specified bits.
 *
 *  +------- _RESUMING
 *  |+------ _SAVING
 *  ||+----- _RUNNING
 *  |||
 *  000b => Device Stopped, not saving or resuming
 *  001b => Device running, which is the default state
 *  010b => Stop the device & save the device state, stop-and-copy state
 *  011b => Device running and save the device state, pre-copy state
 *  100b => Device stopped and the device state is resuming
 *  101b => Invalid state
 *  110b => Error state
 *  111b => Invalid state
 *
 * State transitions:
 *
 *              _RESUMING  _RUNNING    Pre-copy    Stop-and-copy   _STOP
 *                (100b)     (001b)     (011b)        (010b)       (000b)
 * 0. Running or default state
 *                             |
 *
 * 1. Normal Shutdown (optional)
 *                             |------------------------------------->|
 *
 * 2. Save the state or suspend
 *                             |------------------------->|---------->|
 *
 * 3. Save the state during live migration
 *                             |----------->|------------>|---------->|
 *
 * 4. Resuming
 *                  |<---------|
 *
 * 5. Resumed
 *                  |--------->|
 *
<<<<<<< HEAD
 * 0. Default state of VFIO device is _RUNNNG when the user application starts.
=======
 * 0. Default state of VFIO device is _RUNNING when the user application starts.
>>>>>>> 7d2a07b7
 * 1. During normal shutdown of the user application, the user application may
 *    optionally change the VFIO device state from _RUNNING to _STOP. This
 *    transition is optional. The vendor driver must support this transition but
 *    must not require it.
 * 2. When the user application saves state or suspends the application, the
 *    device state transitions from _RUNNING to stop-and-copy and then to _STOP.
 *    On state transition from _RUNNING to stop-and-copy, driver must stop the
 *    device, save the device state and send it to the application through the
 *    migration region. The sequence to be followed for such transition is given
 *    below.
 * 3. In live migration of user application, the state transitions from _RUNNING
 *    to pre-copy, to stop-and-copy, and to _STOP.
 *    On state transition from _RUNNING to pre-copy, the driver should start
 *    gathering the device state while the application is still running and send
 *    the device state data to application through the migration region.
 *    On state transition from pre-copy to stop-and-copy, the driver must stop
 *    the device, save the device state and send it to the user application
 *    through the migration region.
 *    Vendor drivers must support the pre-copy state even for implementations
 *    where no data is provided to the user before the stop-and-copy state. The
 *    user must not be required to consume all migration data before the device
 *    transitions to a new state, including the stop-and-copy state.
 *    The sequence to be followed for above two transitions is given below.
 * 4. To start the resuming phase, the device state should be transitioned from
 *    the _RUNNING to the _RESUMING state.
 *    In the _RESUMING state, the driver should use the device state data
 *    received through the migration region to resume the device.
 * 5. After providing saved device data to the driver, the application should
 *    change the state from _RESUMING to _RUNNING.
 *
 * reserved:
 *      Reads on this field return zero and writes are ignored.
 *
 * pending_bytes: (read only)
 *      The number of pending bytes still to be migrated from the vendor driver.
 *
 * data_offset: (read only)
 *      The user application should read data_offset field from the migration
 *      region. The user application should read the device data from this
 *      offset within the migration region during the _SAVING state or write
 *      the device data during the _RESUMING state. See below for details of
 *      sequence to be followed.
 *
 * data_size: (read/write)
 *      The user application should read data_size to get the size in bytes of
 *      the data copied in the migration region during the _SAVING state and
 *      write the size in bytes of the data copied in the migration region
 *      during the _RESUMING state.
 *
 * The format of the migration region is as follows:
 *  ------------------------------------------------------------------
 * |vfio_device_migration_info|    data section                      |
 * |                          |     ///////////////////////////////  |
 * ------------------------------------------------------------------
 *   ^                              ^
 *  offset 0-trapped part        data_offset
 *
 * The structure vfio_device_migration_info is always followed by the data
 * section in the region, so data_offset will always be nonzero. The offset
 * from where the data is copied is decided by the kernel driver. The data
 * section can be trapped, mmapped, or partitioned, depending on how the kernel
 * driver defines the data section. The data section partition can be defined
 * as mapped by the sparse mmap capability. If mmapped, data_offset must be
 * page aligned, whereas initial section which contains the
 * vfio_device_migration_info structure, might not end at the offset, which is
 * page aligned. The user is not required to access through mmap regardless
 * of the capabilities of the region mmap.
 * The vendor driver should determine whether and how to partition the data
 * section. The vendor driver should return data_offset accordingly.
 *
 * The sequence to be followed while in pre-copy state and stop-and-copy state
 * is as follows:
 * a. Read pending_bytes, indicating the start of a new iteration to get device
 *    data. Repeated read on pending_bytes at this stage should have no side
 *    effects.
 *    If pending_bytes == 0, the user application should not iterate to get data
 *    for that device.
 *    If pending_bytes > 0, perform the following steps.
 * b. Read data_offset, indicating that the vendor driver should make data
 *    available through the data section. The vendor driver should return this
 *    read operation only after data is available from (region + data_offset)
 *    to (region + data_offset + data_size).
 * c. Read data_size, which is the amount of data in bytes available through
 *    the migration region.
 *    Read on data_offset and data_size should return the offset and size of
 *    the current buffer if the user application reads data_offset and
 *    data_size more than once here.
 * d. Read data_size bytes of data from (region + data_offset) from the
 *    migration region.
 * e. Process the data.
 * f. Read pending_bytes, which indicates that the data from the previous
 *    iteration has been read. If pending_bytes > 0, go to step b.
 *
 * The user application can transition from the _SAVING|_RUNNING
 * (pre-copy state) to the _SAVING (stop-and-copy) state regardless of the
 * number of pending bytes. The user application should iterate in _SAVING
 * (stop-and-copy) until pending_bytes is 0.
 *
 * The sequence to be followed while _RESUMING device state is as follows:
 * While data for this device is available, repeat the following steps:
 * a. Read data_offset from where the user application should write data.
 * b. Write migration data starting at the migration region + data_offset for
 *    the length determined by data_size from the migration source.
 * c. Write data_size, which indicates to the vendor driver that data is
 *    written in the migration region. Vendor driver must return this write
 *    operations on consuming data. Vendor driver should apply the
 *    user-provided migration region data to the device resume state.
 *
 * If an error occurs during the above sequences, the vendor driver can return
 * an error code for next read() or write() operation, which will terminate the
 * loop. The user application should then take the next necessary action, for
 * example, failing migration or terminating the user application.
 *
 * For the user application, data is opaque. The user application should write
 * data in the same order as the data is received and the data should be of
 * same transaction size at the source.
 */

struct vfio_device_migration_info {
	__u32 device_state;         /* VFIO device state */
#define VFIO_DEVICE_STATE_STOP      (0)
#define VFIO_DEVICE_STATE_RUNNING   (1 << 0)
#define VFIO_DEVICE_STATE_SAVING    (1 << 1)
#define VFIO_DEVICE_STATE_RESUMING  (1 << 2)
#define VFIO_DEVICE_STATE_MASK      (VFIO_DEVICE_STATE_RUNNING | \
				     VFIO_DEVICE_STATE_SAVING |  \
				     VFIO_DEVICE_STATE_RESUMING)

#define VFIO_DEVICE_STATE_VALID(state) \
	(state & VFIO_DEVICE_STATE_RESUMING ? \
	(state & VFIO_DEVICE_STATE_MASK) == VFIO_DEVICE_STATE_RESUMING : 1)

#define VFIO_DEVICE_STATE_IS_ERROR(state) \
	((state & VFIO_DEVICE_STATE_MASK) == (VFIO_DEVICE_STATE_SAVING | \
					      VFIO_DEVICE_STATE_RESUMING))

#define VFIO_DEVICE_STATE_SET_ERROR(state) \
	((state & ~VFIO_DEVICE_STATE_MASK) | VFIO_DEVICE_SATE_SAVING | \
					     VFIO_DEVICE_STATE_RESUMING)

	__u32 reserved;
	__u64 pending_bytes;
	__u64 data_offset;
	__u64 data_size;
};

/*
 * The MSIX mappable capability informs that MSIX data of a BAR can be mmapped
 * which allows direct access to non-MSIX registers which happened to be within
 * the same system page.
 *
 * Even though the userspace gets direct access to the MSIX data, the existing
 * VFIO_DEVICE_SET_IRQS interface must still be used for MSIX configuration.
 */
#define VFIO_REGION_INFO_CAP_MSIX_MAPPABLE	3

/*
 * Capability with compressed real address (aka SSA - small system address)
 * where GPU RAM is mapped on a system bus. Used by a GPU for DMA routing
 * and by the userspace to associate a NVLink bridge with a GPU.
 *
 * Deprecated, capability no longer provided
 */
#define VFIO_REGION_INFO_CAP_NVLINK2_SSATGT	4

struct vfio_region_info_cap_nvlink2_ssatgt {
	struct vfio_info_cap_header header;
	__u64 tgt;
};

/*
 * Capability with an NVLink link speed. The value is read by
 * the NVlink2 bridge driver from the bridge's "ibm,nvlink-speed"
 * property in the device tree. The value is fixed in the hardware
 * and failing to provide the correct value results in the link
 * not working with no indication from the driver why.
 *
 * Deprecated, capability no longer provided
 */
#define VFIO_REGION_INFO_CAP_NVLINK2_LNKSPD	5

struct vfio_region_info_cap_nvlink2_lnkspd {
	struct vfio_info_cap_header header;
	__u32 link_speed;
	__u32 __pad;
};

/**
 * VFIO_DEVICE_GET_IRQ_INFO - _IOWR(VFIO_TYPE, VFIO_BASE + 9,
 *				    struct vfio_irq_info)
 *
 * Retrieve information about a device IRQ.  Caller provides
 * struct vfio_irq_info with index value set.  Caller sets argsz.
 * Implementation of IRQ mapping is bus driver specific.  Indexes
 * using multiple IRQs are primarily intended to support MSI-like
 * interrupt blocks.  Zero count irq blocks may be used to describe
 * unimplemented interrupt types.
 *
 * The EVENTFD flag indicates the interrupt index supports eventfd based
 * signaling.
 *
 * The MASKABLE flags indicates the index supports MASK and UNMASK
 * actions described below.
 *
 * AUTOMASKED indicates that after signaling, the interrupt line is
 * automatically masked by VFIO and the user needs to unmask the line
 * to receive new interrupts.  This is primarily intended to distinguish
 * level triggered interrupts.
 *
 * The NORESIZE flag indicates that the interrupt lines within the index
 * are setup as a set and new subindexes cannot be enabled without first
 * disabling the entire index.  This is used for interrupts like PCI MSI
 * and MSI-X where the driver may only use a subset of the available
 * indexes, but VFIO needs to enable a specific number of vectors
 * upfront.  In the case of MSI-X, where the user can enable MSI-X and
 * then add and unmask vectors, it's up to userspace to make the decision
 * whether to allocate the maximum supported number of vectors or tear
 * down setup and incrementally increase the vectors as each is enabled.
 */
struct vfio_irq_info {
	__u32	argsz;
	__u32	flags;
#define VFIO_IRQ_INFO_EVENTFD		(1 << 0)
#define VFIO_IRQ_INFO_MASKABLE		(1 << 1)
#define VFIO_IRQ_INFO_AUTOMASKED	(1 << 2)
#define VFIO_IRQ_INFO_NORESIZE		(1 << 3)
	__u32	index;		/* IRQ index */
	__u32	count;		/* Number of IRQs within this index */
};
#define VFIO_DEVICE_GET_IRQ_INFO	_IO(VFIO_TYPE, VFIO_BASE + 9)

/**
 * VFIO_DEVICE_SET_IRQS - _IOW(VFIO_TYPE, VFIO_BASE + 10, struct vfio_irq_set)
 *
 * Set signaling, masking, and unmasking of interrupts.  Caller provides
 * struct vfio_irq_set with all fields set.  'start' and 'count' indicate
 * the range of subindexes being specified.
 *
 * The DATA flags specify the type of data provided.  If DATA_NONE, the
 * operation performs the specified action immediately on the specified
 * interrupt(s).  For example, to unmask AUTOMASKED interrupt [0,0]:
 * flags = (DATA_NONE|ACTION_UNMASK), index = 0, start = 0, count = 1.
 *
 * DATA_BOOL allows sparse support for the same on arrays of interrupts.
 * For example, to mask interrupts [0,1] and [0,3] (but not [0,2]):
 * flags = (DATA_BOOL|ACTION_MASK), index = 0, start = 1, count = 3,
 * data = {1,0,1}
 *
 * DATA_EVENTFD binds the specified ACTION to the provided __s32 eventfd.
 * A value of -1 can be used to either de-assign interrupts if already
 * assigned or skip un-assigned interrupts.  For example, to set an eventfd
 * to be trigger for interrupts [0,0] and [0,2]:
 * flags = (DATA_EVENTFD|ACTION_TRIGGER), index = 0, start = 0, count = 3,
 * data = {fd1, -1, fd2}
 * If index [0,1] is previously set, two count = 1 ioctls calls would be
 * required to set [0,0] and [0,2] without changing [0,1].
 *
 * Once a signaling mechanism is set, DATA_BOOL or DATA_NONE can be used
 * with ACTION_TRIGGER to perform kernel level interrupt loopback testing
 * from userspace (ie. simulate hardware triggering).
 *
 * Setting of an event triggering mechanism to userspace for ACTION_TRIGGER
 * enables the interrupt index for the device.  Individual subindex interrupts
 * can be disabled using the -1 value for DATA_EVENTFD or the index can be
 * disabled as a whole with: flags = (DATA_NONE|ACTION_TRIGGER), count = 0.
 *
 * Note that ACTION_[UN]MASK specify user->kernel signaling (irqfds) while
 * ACTION_TRIGGER specifies kernel->user signaling.
 */
struct vfio_irq_set {
	__u32	argsz;
	__u32	flags;
#define VFIO_IRQ_SET_DATA_NONE		(1 << 0) /* Data not present */
#define VFIO_IRQ_SET_DATA_BOOL		(1 << 1) /* Data is bool (u8) */
#define VFIO_IRQ_SET_DATA_EVENTFD	(1 << 2) /* Data is eventfd (s32) */
#define VFIO_IRQ_SET_ACTION_MASK	(1 << 3) /* Mask interrupt */
#define VFIO_IRQ_SET_ACTION_UNMASK	(1 << 4) /* Unmask interrupt */
#define VFIO_IRQ_SET_ACTION_TRIGGER	(1 << 5) /* Trigger interrupt */
	__u32	index;
	__u32	start;
	__u32	count;
	__u8	data[];
};
#define VFIO_DEVICE_SET_IRQS		_IO(VFIO_TYPE, VFIO_BASE + 10)

#define VFIO_IRQ_SET_DATA_TYPE_MASK	(VFIO_IRQ_SET_DATA_NONE | \
					 VFIO_IRQ_SET_DATA_BOOL | \
					 VFIO_IRQ_SET_DATA_EVENTFD)
#define VFIO_IRQ_SET_ACTION_TYPE_MASK	(VFIO_IRQ_SET_ACTION_MASK | \
					 VFIO_IRQ_SET_ACTION_UNMASK | \
					 VFIO_IRQ_SET_ACTION_TRIGGER)
/**
 * VFIO_DEVICE_RESET - _IO(VFIO_TYPE, VFIO_BASE + 11)
 *
 * Reset a device.
 */
#define VFIO_DEVICE_RESET		_IO(VFIO_TYPE, VFIO_BASE + 11)

/*
 * The VFIO-PCI bus driver makes use of the following fixed region and
 * IRQ index mapping.  Unimplemented regions return a size of zero.
 * Unimplemented IRQ types return a count of zero.
 */

enum {
	VFIO_PCI_BAR0_REGION_INDEX,
	VFIO_PCI_BAR1_REGION_INDEX,
	VFIO_PCI_BAR2_REGION_INDEX,
	VFIO_PCI_BAR3_REGION_INDEX,
	VFIO_PCI_BAR4_REGION_INDEX,
	VFIO_PCI_BAR5_REGION_INDEX,
	VFIO_PCI_ROM_REGION_INDEX,
	VFIO_PCI_CONFIG_REGION_INDEX,
	/*
	 * Expose VGA regions defined for PCI base class 03, subclass 00.
	 * This includes I/O port ranges 0x3b0 to 0x3bb and 0x3c0 to 0x3df
	 * as well as the MMIO range 0xa0000 to 0xbffff.  Each implemented
	 * range is found at it's identity mapped offset from the region
	 * offset, for example 0x3b0 is region_info.offset + 0x3b0.  Areas
	 * between described ranges are unimplemented.
	 */
	VFIO_PCI_VGA_REGION_INDEX,
	VFIO_PCI_NUM_REGIONS = 9 /* Fixed user ABI, region indexes >=9 use */
				 /* device specific cap to define content. */
};

enum {
	VFIO_PCI_INTX_IRQ_INDEX,
	VFIO_PCI_MSI_IRQ_INDEX,
	VFIO_PCI_MSIX_IRQ_INDEX,
	VFIO_PCI_ERR_IRQ_INDEX,
	VFIO_PCI_REQ_IRQ_INDEX,
	VFIO_PCI_NUM_IRQS
};

/*
 * The vfio-ccw bus driver makes use of the following fixed region and
 * IRQ index mapping. Unimplemented regions return a size of zero.
 * Unimplemented IRQ types return a count of zero.
 */

enum {
	VFIO_CCW_CONFIG_REGION_INDEX,
	VFIO_CCW_NUM_REGIONS
};

enum {
	VFIO_CCW_IO_IRQ_INDEX,
	VFIO_CCW_CRW_IRQ_INDEX,
<<<<<<< HEAD
#ifndef __GENKSYMS__
	VFIO_CCW_REQ_IRQ_INDEX,
#endif
=======
	VFIO_CCW_REQ_IRQ_INDEX,
>>>>>>> 7d2a07b7
	VFIO_CCW_NUM_IRQS
};

/**
 * VFIO_DEVICE_GET_PCI_HOT_RESET_INFO - _IORW(VFIO_TYPE, VFIO_BASE + 12,
 *					      struct vfio_pci_hot_reset_info)
 *
 * Return: 0 on success, -errno on failure:
 *	-enospc = insufficient buffer, -enodev = unsupported for device.
 */
struct vfio_pci_dependent_device {
	__u32	group_id;
	__u16	segment;
	__u8	bus;
	__u8	devfn; /* Use PCI_SLOT/PCI_FUNC */
};

struct vfio_pci_hot_reset_info {
	__u32	argsz;
	__u32	flags;
	__u32	count;
	struct vfio_pci_dependent_device	devices[];
};

#define VFIO_DEVICE_GET_PCI_HOT_RESET_INFO	_IO(VFIO_TYPE, VFIO_BASE + 12)

/**
 * VFIO_DEVICE_PCI_HOT_RESET - _IOW(VFIO_TYPE, VFIO_BASE + 13,
 *				    struct vfio_pci_hot_reset)
 *
 * Return: 0 on success, -errno on failure.
 */
struct vfio_pci_hot_reset {
	__u32	argsz;
	__u32	flags;
	__u32	count;
	__s32	group_fds[];
};

#define VFIO_DEVICE_PCI_HOT_RESET	_IO(VFIO_TYPE, VFIO_BASE + 13)

/**
 * VFIO_DEVICE_QUERY_GFX_PLANE - _IOW(VFIO_TYPE, VFIO_BASE + 14,
 *                                    struct vfio_device_query_gfx_plane)
 *
 * Set the drm_plane_type and flags, then retrieve the gfx plane info.
 *
 * flags supported:
 * - VFIO_GFX_PLANE_TYPE_PROBE and VFIO_GFX_PLANE_TYPE_DMABUF are set
 *   to ask if the mdev supports dma-buf. 0 on support, -EINVAL on no
 *   support for dma-buf.
 * - VFIO_GFX_PLANE_TYPE_PROBE and VFIO_GFX_PLANE_TYPE_REGION are set
 *   to ask if the mdev supports region. 0 on support, -EINVAL on no
 *   support for region.
 * - VFIO_GFX_PLANE_TYPE_DMABUF or VFIO_GFX_PLANE_TYPE_REGION is set
 *   with each call to query the plane info.
 * - Others are invalid and return -EINVAL.
 *
 * Note:
 * 1. Plane could be disabled by guest. In that case, success will be
 *    returned with zero-initialized drm_format, size, width and height
 *    fields.
 * 2. x_hot/y_hot is set to 0xFFFFFFFF if no hotspot information available
 *
 * Return: 0 on success, -errno on other failure.
 */
struct vfio_device_gfx_plane_info {
	__u32 argsz;
	__u32 flags;
#define VFIO_GFX_PLANE_TYPE_PROBE (1 << 0)
#define VFIO_GFX_PLANE_TYPE_DMABUF (1 << 1)
#define VFIO_GFX_PLANE_TYPE_REGION (1 << 2)
	/* in */
	__u32 drm_plane_type;	/* type of plane: DRM_PLANE_TYPE_* */
	/* out */
	__u32 drm_format;	/* drm format of plane */
	__u64 drm_format_mod;   /* tiled mode */
	__u32 width;	/* width of plane */
	__u32 height;	/* height of plane */
	__u32 stride;	/* stride of plane */
	__u32 size;	/* size of plane in bytes, align on page*/
	__u32 x_pos;	/* horizontal position of cursor plane */
	__u32 y_pos;	/* vertical position of cursor plane*/
	__u32 x_hot;    /* horizontal position of cursor hotspot */
	__u32 y_hot;    /* vertical position of cursor hotspot */
	union {
		__u32 region_index;	/* region index */
		__u32 dmabuf_id;	/* dma-buf id */
	};
};

#define VFIO_DEVICE_QUERY_GFX_PLANE _IO(VFIO_TYPE, VFIO_BASE + 14)

/**
 * VFIO_DEVICE_GET_GFX_DMABUF - _IOW(VFIO_TYPE, VFIO_BASE + 15, __u32)
 *
 * Return a new dma-buf file descriptor for an exposed guest framebuffer
 * described by the provided dmabuf_id. The dmabuf_id is returned from VFIO_
 * DEVICE_QUERY_GFX_PLANE as a token of the exposed guest framebuffer.
 */

#define VFIO_DEVICE_GET_GFX_DMABUF _IO(VFIO_TYPE, VFIO_BASE + 15)

/**
 * VFIO_DEVICE_IOEVENTFD - _IOW(VFIO_TYPE, VFIO_BASE + 16,
 *                              struct vfio_device_ioeventfd)
 *
 * Perform a write to the device at the specified device fd offset, with
 * the specified data and width when the provided eventfd is triggered.
 * vfio bus drivers may not support this for all regions, for all widths,
 * or at all.  vfio-pci currently only enables support for BAR regions,
 * excluding the MSI-X vector table.
 *
 * Return: 0 on success, -errno on failure.
 */
struct vfio_device_ioeventfd {
	__u32	argsz;
	__u32	flags;
#define VFIO_DEVICE_IOEVENTFD_8		(1 << 0) /* 1-byte write */
#define VFIO_DEVICE_IOEVENTFD_16	(1 << 1) /* 2-byte write */
#define VFIO_DEVICE_IOEVENTFD_32	(1 << 2) /* 4-byte write */
#define VFIO_DEVICE_IOEVENTFD_64	(1 << 3) /* 8-byte write */
#define VFIO_DEVICE_IOEVENTFD_SIZE_MASK	(0xf)
	__u64	offset;			/* device fd offset of write */
	__u64	data;			/* data to be written */
	__s32	fd;			/* -1 for de-assignment */
};

#define VFIO_DEVICE_IOEVENTFD		_IO(VFIO_TYPE, VFIO_BASE + 16)

/**
 * VFIO_DEVICE_FEATURE - _IORW(VFIO_TYPE, VFIO_BASE + 17,
 *			       struct vfio_device_feature)
 *
 * Get, set, or probe feature data of the device.  The feature is selected
 * using the FEATURE_MASK portion of the flags field.  Support for a feature
 * can be probed by setting both the FEATURE_MASK and PROBE bits.  A probe
 * may optionally include the GET and/or SET bits to determine read vs write
 * access of the feature respectively.  Probing a feature will return success
 * if the feature is supported and all of the optionally indicated GET/SET
 * methods are supported.  The format of the data portion of the structure is
 * specific to the given feature.  The data portion is not required for
 * probing.  GET and SET are mutually exclusive, except for use with PROBE.
 *
 * Return 0 on success, -errno on failure.
 */
struct vfio_device_feature {
	__u32	argsz;
	__u32	flags;
#define VFIO_DEVICE_FEATURE_MASK	(0xffff) /* 16-bit feature index */
#define VFIO_DEVICE_FEATURE_GET		(1 << 16) /* Get feature into data[] */
#define VFIO_DEVICE_FEATURE_SET		(1 << 17) /* Set feature from data[] */
#define VFIO_DEVICE_FEATURE_PROBE	(1 << 18) /* Probe feature support */
	__u8	data[];
};

#define VFIO_DEVICE_FEATURE		_IO(VFIO_TYPE, VFIO_BASE + 17)

/*
 * Provide support for setting a PCI VF Token, which is used as a shared
 * secret between PF and VF drivers.  This feature may only be set on a
 * PCI SR-IOV PF when SR-IOV is enabled on the PF and there are no existing
 * open VFs.  Data provided when setting this feature is a 16-byte array
 * (__u8 b[16]), representing a UUID.
 */
#define VFIO_DEVICE_FEATURE_PCI_VF_TOKEN	(0)

/* -------- API for Type1 VFIO IOMMU -------- */

/**
 * VFIO_IOMMU_GET_INFO - _IOR(VFIO_TYPE, VFIO_BASE + 12, struct vfio_iommu_info)
 *
 * Retrieve information about the IOMMU object. Fills in provided
 * struct vfio_iommu_info. Caller sets argsz.
 *
 * XXX Should we do these by CHECK_EXTENSION too?
 */
struct vfio_iommu_type1_info {
	__u32	argsz;
	__u32	flags;
#define VFIO_IOMMU_INFO_PGSIZES (1 << 0)	/* supported page sizes info */
#define VFIO_IOMMU_INFO_CAPS	(1 << 1)	/* Info supports caps */
	__u64	iova_pgsizes;	/* Bitmap of supported page sizes */
	__u32   cap_offset;	/* Offset within info struct of first cap */
};

/*
 * The IOVA capability allows to report the valid IOVA range(s)
 * excluding any non-relaxable reserved regions exposed by
 * devices attached to the container. Any DMA map attempt
 * outside the valid iova range will return error.
 *
 * The structures below define version 1 of this capability.
 */
#define VFIO_IOMMU_TYPE1_INFO_CAP_IOVA_RANGE  1

struct vfio_iova_range {
	__u64	start;
	__u64	end;
};

struct vfio_iommu_type1_info_cap_iova_range {
	struct	vfio_info_cap_header header;
	__u32	nr_iovas;
	__u32	reserved;
	struct	vfio_iova_range iova_ranges[];
};

/*
 * The migration capability allows to report supported features for migration.
 *
 * The structures below define version 1 of this capability.
 *
 * The existence of this capability indicates that IOMMU kernel driver supports
 * dirty page logging.
 *
 * pgsize_bitmap: Kernel driver returns bitmap of supported page sizes for dirty
 * page logging.
 * max_dirty_bitmap_size: Kernel driver returns maximum supported dirty bitmap
 * size in bytes that can be used by user applications when getting the dirty
 * bitmap.
 */
#define VFIO_IOMMU_TYPE1_INFO_CAP_MIGRATION  2

struct vfio_iommu_type1_info_cap_migration {
	struct	vfio_info_cap_header header;
	__u32	flags;
	__u64	pgsize_bitmap;
	__u64	max_dirty_bitmap_size;		/* in bytes */
};

/*
 * The DMA available capability allows to report the current number of
 * simultaneously outstanding DMA mappings that are allowed.
 *
 * The structure below defines version 1 of this capability.
 *
 * avail: specifies the current number of outstanding DMA mappings allowed.
 */
#define VFIO_IOMMU_TYPE1_INFO_DMA_AVAIL 3

struct vfio_iommu_type1_info_dma_avail {
	struct	vfio_info_cap_header header;
	__u32	avail;
};

#define VFIO_IOMMU_GET_INFO _IO(VFIO_TYPE, VFIO_BASE + 12)

/**
 * VFIO_IOMMU_MAP_DMA - _IOW(VFIO_TYPE, VFIO_BASE + 13, struct vfio_dma_map)
 *
 * Map process virtual addresses to IO virtual addresses using the
 * provided struct vfio_dma_map. Caller sets argsz. READ &/ WRITE required.
 *
 * If flags & VFIO_DMA_MAP_FLAG_VADDR, update the base vaddr for iova, and
 * unblock translation of host virtual addresses in the iova range.  The vaddr
 * must have previously been invalidated with VFIO_DMA_UNMAP_FLAG_VADDR.  To
 * maintain memory consistency within the user application, the updated vaddr
 * must address the same memory object as originally mapped.  Failure to do so
 * will result in user memory corruption and/or device misbehavior.  iova and
 * size must match those in the original MAP_DMA call.  Protection is not
 * changed, and the READ & WRITE flags must be 0.
 */
struct vfio_iommu_type1_dma_map {
	__u32	argsz;
	__u32	flags;
#define VFIO_DMA_MAP_FLAG_READ (1 << 0)		/* readable from device */
#define VFIO_DMA_MAP_FLAG_WRITE (1 << 1)	/* writable from device */
#define VFIO_DMA_MAP_FLAG_VADDR (1 << 2)
	__u64	vaddr;				/* Process virtual address */
	__u64	iova;				/* IO virtual address */
	__u64	size;				/* Size of mapping (bytes) */
};

#define VFIO_IOMMU_MAP_DMA _IO(VFIO_TYPE, VFIO_BASE + 13)

struct vfio_bitmap {
	__u64        pgsize;	/* page size for bitmap in bytes */
	__u64        size;	/* in bytes */
	__u64 __user *data;	/* one bit per page */
};

/**
 * VFIO_IOMMU_UNMAP_DMA - _IOWR(VFIO_TYPE, VFIO_BASE + 14,
 *							struct vfio_dma_unmap)
 *
 * Unmap IO virtual addresses using the provided struct vfio_dma_unmap.
 * Caller sets argsz.  The actual unmapped size is returned in the size
 * field.  No guarantee is made to the user that arbitrary unmaps of iova
 * or size different from those used in the original mapping call will
 * succeed.
<<<<<<< HEAD
=======
 *
>>>>>>> 7d2a07b7
 * VFIO_DMA_UNMAP_FLAG_GET_DIRTY_BITMAP should be set to get the dirty bitmap
 * before unmapping IO virtual addresses. When this flag is set, the user must
 * provide a struct vfio_bitmap in data[]. User must provide zero-allocated
 * memory via vfio_bitmap.data and its size in the vfio_bitmap.size field.
 * A bit in the bitmap represents one page, of user provided page size in
 * vfio_bitmap.pgsize field, consecutively starting from iova offset. Bit set
 * indicates that the page at that offset from iova is dirty. A Bitmap of the
 * pages in the range of unmapped size is returned in the user-provided
 * vfio_bitmap.data.
<<<<<<< HEAD
=======
 *
 * If flags & VFIO_DMA_UNMAP_FLAG_ALL, unmap all addresses.  iova and size
 * must be 0.  This cannot be combined with the get-dirty-bitmap flag.
 *
 * If flags & VFIO_DMA_UNMAP_FLAG_VADDR, do not unmap, but invalidate host
 * virtual addresses in the iova range.  Tasks that attempt to translate an
 * iova's vaddr will block.  DMA to already-mapped pages continues.  This
 * cannot be combined with the get-dirty-bitmap flag.
>>>>>>> 7d2a07b7
 */
struct vfio_iommu_type1_dma_unmap {
	__u32	argsz;
	__u32	flags;
#define VFIO_DMA_UNMAP_FLAG_GET_DIRTY_BITMAP (1 << 0)
<<<<<<< HEAD
=======
#define VFIO_DMA_UNMAP_FLAG_ALL		     (1 << 1)
#define VFIO_DMA_UNMAP_FLAG_VADDR	     (1 << 2)
>>>>>>> 7d2a07b7
	__u64	iova;				/* IO virtual address */
	__u64	size;				/* Size of mapping (bytes) */
	__u8    data[];
};

#define VFIO_IOMMU_UNMAP_DMA _IO(VFIO_TYPE, VFIO_BASE + 14)

/*
 * IOCTLs to enable/disable IOMMU container usage.
 * No parameters are supported.
 */
#define VFIO_IOMMU_ENABLE	_IO(VFIO_TYPE, VFIO_BASE + 15)
#define VFIO_IOMMU_DISABLE	_IO(VFIO_TYPE, VFIO_BASE + 16)

/**
 * VFIO_IOMMU_DIRTY_PAGES - _IOWR(VFIO_TYPE, VFIO_BASE + 17,
 *                                     struct vfio_iommu_type1_dirty_bitmap)
 * IOCTL is used for dirty pages logging.
 * Caller should set flag depending on which operation to perform, details as
 * below:
 *
 * Calling the IOCTL with VFIO_IOMMU_DIRTY_PAGES_FLAG_START flag set, instructs
 * the IOMMU driver to log pages that are dirtied or potentially dirtied by
 * the device; designed to be used when a migration is in progress. Dirty pages
 * are logged until logging is disabled by user application by calling the IOCTL
 * with VFIO_IOMMU_DIRTY_PAGES_FLAG_STOP flag.
 *
 * Calling the IOCTL with VFIO_IOMMU_DIRTY_PAGES_FLAG_STOP flag set, instructs
 * the IOMMU driver to stop logging dirtied pages.
 *
 * Calling the IOCTL with VFIO_IOMMU_DIRTY_PAGES_FLAG_GET_BITMAP flag set
 * returns the dirty pages bitmap for IOMMU container for a given IOVA range.
 * The user must specify the IOVA range and the pgsize through the structure
 * vfio_iommu_type1_dirty_bitmap_get in the data[] portion. This interface
 * supports getting a bitmap of the smallest supported pgsize only and can be
 * modified in future to get a bitmap of any specified supported pgsize. The
 * user must provide a zeroed memory area for the bitmap memory and specify its
 * size in bitmap.size. One bit is used to represent one page consecutively
 * starting from iova offset. The user should provide page size in bitmap.pgsize
 * field. A bit set in the bitmap indicates that the page at that offset from
 * iova is dirty. The caller must set argsz to a value including the size of
 * structure vfio_iommu_type1_dirty_bitmap_get, but excluding the size of the
 * actual bitmap. If dirty pages logging is not enabled, an error will be
 * returned.
 *
 * Only one of the flags _START, _STOP and _GET may be specified at a time.
 *
 */
struct vfio_iommu_type1_dirty_bitmap {
	__u32        argsz;
	__u32        flags;
#define VFIO_IOMMU_DIRTY_PAGES_FLAG_START	(1 << 0)
#define VFIO_IOMMU_DIRTY_PAGES_FLAG_STOP	(1 << 1)
#define VFIO_IOMMU_DIRTY_PAGES_FLAG_GET_BITMAP	(1 << 2)
	__u8         data[];
};

struct vfio_iommu_type1_dirty_bitmap_get {
	__u64              iova;	/* IO virtual address */
	__u64              size;	/* Size of iova range */
	struct vfio_bitmap bitmap;
};

#define VFIO_IOMMU_DIRTY_PAGES             _IO(VFIO_TYPE, VFIO_BASE + 17)

/* -------- Additional API for SPAPR TCE (Server POWERPC) IOMMU -------- */

/*
 * The SPAPR TCE DDW info struct provides the information about
 * the details of Dynamic DMA window capability.
 *
 * @pgsizes contains a page size bitmask, 4K/64K/16M are supported.
 * @max_dynamic_windows_supported tells the maximum number of windows
 * which the platform can create.
 * @levels tells the maximum number of levels in multi-level IOMMU tables;
 * this allows splitting a table into smaller chunks which reduces
 * the amount of physically contiguous memory required for the table.
 */
struct vfio_iommu_spapr_tce_ddw_info {
	__u64 pgsizes;			/* Bitmap of supported page sizes */
	__u32 max_dynamic_windows_supported;
	__u32 levels;
};

/*
 * The SPAPR TCE info struct provides the information about the PCI bus
 * address ranges available for DMA, these values are programmed into
 * the hardware so the guest has to know that information.
 *
 * The DMA 32 bit window start is an absolute PCI bus address.
 * The IOVA address passed via map/unmap ioctls are absolute PCI bus
 * addresses too so the window works as a filter rather than an offset
 * for IOVA addresses.
 *
 * Flags supported:
 * - VFIO_IOMMU_SPAPR_INFO_DDW: informs the userspace that dynamic DMA windows
 *   (DDW) support is present. @ddw is only supported when DDW is present.
 */
struct vfio_iommu_spapr_tce_info {
	__u32 argsz;
	__u32 flags;
#define VFIO_IOMMU_SPAPR_INFO_DDW	(1 << 0)	/* DDW supported */
	__u32 dma32_window_start;	/* 32 bit window start (bytes) */
	__u32 dma32_window_size;	/* 32 bit window size (bytes) */
	struct vfio_iommu_spapr_tce_ddw_info ddw;
};

#define VFIO_IOMMU_SPAPR_TCE_GET_INFO	_IO(VFIO_TYPE, VFIO_BASE + 12)

/*
 * EEH PE operation struct provides ways to:
 * - enable/disable EEH functionality;
 * - unfreeze IO/DMA for frozen PE;
 * - read PE state;
 * - reset PE;
 * - configure PE;
 * - inject EEH error.
 */
struct vfio_eeh_pe_err {
	__u32 type;
	__u32 func;
	__u64 addr;
	__u64 mask;
};

struct vfio_eeh_pe_op {
	__u32 argsz;
	__u32 flags;
	__u32 op;
	union {
		struct vfio_eeh_pe_err err;
	};
};

#define VFIO_EEH_PE_DISABLE		0	/* Disable EEH functionality */
#define VFIO_EEH_PE_ENABLE		1	/* Enable EEH functionality  */
#define VFIO_EEH_PE_UNFREEZE_IO		2	/* Enable IO for frozen PE   */
#define VFIO_EEH_PE_UNFREEZE_DMA	3	/* Enable DMA for frozen PE  */
#define VFIO_EEH_PE_GET_STATE		4	/* PE state retrieval        */
#define  VFIO_EEH_PE_STATE_NORMAL	0	/* PE in functional state    */
#define  VFIO_EEH_PE_STATE_RESET	1	/* PE reset in progress      */
#define  VFIO_EEH_PE_STATE_STOPPED	2	/* Stopped DMA and IO        */
#define  VFIO_EEH_PE_STATE_STOPPED_DMA	4	/* Stopped DMA only          */
#define  VFIO_EEH_PE_STATE_UNAVAIL	5	/* State unavailable         */
#define VFIO_EEH_PE_RESET_DEACTIVATE	5	/* Deassert PE reset         */
#define VFIO_EEH_PE_RESET_HOT		6	/* Assert hot reset          */
#define VFIO_EEH_PE_RESET_FUNDAMENTAL	7	/* Assert fundamental reset  */
#define VFIO_EEH_PE_CONFIGURE		8	/* PE configuration          */
#define VFIO_EEH_PE_INJECT_ERR		9	/* Inject EEH error          */

#define VFIO_EEH_PE_OP			_IO(VFIO_TYPE, VFIO_BASE + 21)

/**
 * VFIO_IOMMU_SPAPR_REGISTER_MEMORY - _IOW(VFIO_TYPE, VFIO_BASE + 17, struct vfio_iommu_spapr_register_memory)
 *
 * Registers user space memory where DMA is allowed. It pins
 * user pages and does the locked memory accounting so
 * subsequent VFIO_IOMMU_MAP_DMA/VFIO_IOMMU_UNMAP_DMA calls
 * get faster.
 */
struct vfio_iommu_spapr_register_memory {
	__u32	argsz;
	__u32	flags;
	__u64	vaddr;				/* Process virtual address */
	__u64	size;				/* Size of mapping (bytes) */
};
#define VFIO_IOMMU_SPAPR_REGISTER_MEMORY	_IO(VFIO_TYPE, VFIO_BASE + 17)

/**
 * VFIO_IOMMU_SPAPR_UNREGISTER_MEMORY - _IOW(VFIO_TYPE, VFIO_BASE + 18, struct vfio_iommu_spapr_register_memory)
 *
 * Unregisters user space memory registered with
 * VFIO_IOMMU_SPAPR_REGISTER_MEMORY.
 * Uses vfio_iommu_spapr_register_memory for parameters.
 */
#define VFIO_IOMMU_SPAPR_UNREGISTER_MEMORY	_IO(VFIO_TYPE, VFIO_BASE + 18)

/**
 * VFIO_IOMMU_SPAPR_TCE_CREATE - _IOWR(VFIO_TYPE, VFIO_BASE + 19, struct vfio_iommu_spapr_tce_create)
 *
 * Creates an additional TCE table and programs it (sets a new DMA window)
 * to every IOMMU group in the container. It receives page shift, window
 * size and number of levels in the TCE table being created.
 *
 * It allocates and returns an offset on a PCI bus of the new DMA window.
 */
struct vfio_iommu_spapr_tce_create {
	__u32 argsz;
	__u32 flags;
	/* in */
	__u32 page_shift;
	__u32 __resv1;
	__u64 window_size;
	__u32 levels;
	__u32 __resv2;
	/* out */
	__u64 start_addr;
};
#define VFIO_IOMMU_SPAPR_TCE_CREATE	_IO(VFIO_TYPE, VFIO_BASE + 19)

/**
 * VFIO_IOMMU_SPAPR_TCE_REMOVE - _IOW(VFIO_TYPE, VFIO_BASE + 20, struct vfio_iommu_spapr_tce_remove)
 *
 * Unprograms a TCE table from all groups in the container and destroys it.
 * It receives a PCI bus offset as a window id.
 */
struct vfio_iommu_spapr_tce_remove {
	__u32 argsz;
	__u32 flags;
	/* in */
	__u64 start_addr;
};
#define VFIO_IOMMU_SPAPR_TCE_REMOVE	_IO(VFIO_TYPE, VFIO_BASE + 20)

/* ***************************************************************** */

#endif /* _UAPIVFIO_H */<|MERGE_RESOLUTION|>--- conflicted
+++ resolved
@@ -207,10 +207,7 @@
 #define VFIO_DEVICE_FLAGS_AMBA  (1 << 3)	/* vfio-amba device */
 #define VFIO_DEVICE_FLAGS_CCW	(1 << 4)	/* vfio-ccw device */
 #define VFIO_DEVICE_FLAGS_AP	(1 << 5)	/* vfio-ap device */
-<<<<<<< HEAD
-=======
 #define VFIO_DEVICE_FLAGS_FSL_MC (1 << 6)	/* vfio-fsl-mc device */
->>>>>>> 7d2a07b7
 #define VFIO_DEVICE_FLAGS_CAPS	(1 << 7)	/* Info supports caps */
 	__u32	num_regions;	/* Max region index + 1 */
 	__u32	num_irqs;	/* Max IRQ index + 1 */
@@ -327,15 +324,9 @@
 #define VFIO_REGION_TYPE_GFX                    (1)
 #define VFIO_REGION_TYPE_CCW			(2)
 #define VFIO_REGION_TYPE_MIGRATION              (3)
-<<<<<<< HEAD
 
 /* sub-types for VFIO_REGION_TYPE_PCI_* */
 
-=======
-
-/* sub-types for VFIO_REGION_TYPE_PCI_* */
-
->>>>>>> 7d2a07b7
 /* 8086 vendor PCI sub-types */
 #define VFIO_REGION_SUBTYPE_INTEL_IGD_OPREGION	(1)
 #define VFIO_REGION_SUBTYPE_INTEL_IGD_HOST_CFG	(2)
@@ -344,11 +335,8 @@
 /* 10de vendor PCI sub-types */
 /*
  * NVIDIA GPU NVlink2 RAM is coherent RAM mapped onto the host address space.
-<<<<<<< HEAD
-=======
  *
  * Deprecated, region no longer provided
->>>>>>> 7d2a07b7
  */
 #define VFIO_REGION_SUBTYPE_NVIDIA_NVLINK2_RAM	(1)
 
@@ -356,11 +344,8 @@
 /*
  * IBM NPU NVlink2 ATSD (Address Translation Shootdown) register of NPU
  * to do TLB invalidation on a GPU.
-<<<<<<< HEAD
-=======
  *
  * Deprecated, region no longer provided
->>>>>>> 7d2a07b7
  */
 #define VFIO_REGION_SUBTYPE_IBM_NVLINK2_ATSD	(1)
 
@@ -499,11 +484,7 @@
  * 5. Resumed
  *                  |--------->|
  *
-<<<<<<< HEAD
- * 0. Default state of VFIO device is _RUNNNG when the user application starts.
-=======
  * 0. Default state of VFIO device is _RUNNING when the user application starts.
->>>>>>> 7d2a07b7
  * 1. During normal shutdown of the user application, the user application may
  *    optionally change the VFIO device state from _RUNNING to _STOP. This
  *    transition is optional. The vendor driver must support this transition but
@@ -853,13 +834,7 @@
 enum {
 	VFIO_CCW_IO_IRQ_INDEX,
 	VFIO_CCW_CRW_IRQ_INDEX,
-<<<<<<< HEAD
-#ifndef __GENKSYMS__
 	VFIO_CCW_REQ_IRQ_INDEX,
-#endif
-=======
-	VFIO_CCW_REQ_IRQ_INDEX,
->>>>>>> 7d2a07b7
 	VFIO_CCW_NUM_IRQS
 };
 
@@ -1151,10 +1126,7 @@
  * field.  No guarantee is made to the user that arbitrary unmaps of iova
  * or size different from those used in the original mapping call will
  * succeed.
-<<<<<<< HEAD
-=======
- *
->>>>>>> 7d2a07b7
+ *
  * VFIO_DMA_UNMAP_FLAG_GET_DIRTY_BITMAP should be set to get the dirty bitmap
  * before unmapping IO virtual addresses. When this flag is set, the user must
  * provide a struct vfio_bitmap in data[]. User must provide zero-allocated
@@ -1164,8 +1136,6 @@
  * indicates that the page at that offset from iova is dirty. A Bitmap of the
  * pages in the range of unmapped size is returned in the user-provided
  * vfio_bitmap.data.
-<<<<<<< HEAD
-=======
  *
  * If flags & VFIO_DMA_UNMAP_FLAG_ALL, unmap all addresses.  iova and size
  * must be 0.  This cannot be combined with the get-dirty-bitmap flag.
@@ -1174,17 +1144,13 @@
  * virtual addresses in the iova range.  Tasks that attempt to translate an
  * iova's vaddr will block.  DMA to already-mapped pages continues.  This
  * cannot be combined with the get-dirty-bitmap flag.
->>>>>>> 7d2a07b7
  */
 struct vfio_iommu_type1_dma_unmap {
 	__u32	argsz;
 	__u32	flags;
 #define VFIO_DMA_UNMAP_FLAG_GET_DIRTY_BITMAP (1 << 0)
-<<<<<<< HEAD
-=======
 #define VFIO_DMA_UNMAP_FLAG_ALL		     (1 << 1)
 #define VFIO_DMA_UNMAP_FLAG_VADDR	     (1 << 2)
->>>>>>> 7d2a07b7
 	__u64	iova;				/* IO virtual address */
 	__u64	size;				/* Size of mapping (bytes) */
 	__u8    data[];
