--- conflicted
+++ resolved
@@ -30,13 +30,10 @@
 {
 	return 0;
 }
-<<<<<<< HEAD
-=======
 static inline int node_to_pxm(int node)
 {
 	return 0;
 }
->>>>>>> 7d2a07b7
 #endif				/* CONFIG_ACPI_NUMA */
 
 #ifdef CONFIG_ACPI_HMAT
@@ -46,8 +43,4 @@
 {
 }
 #endif				/* CONFIG_ACPI_HMAT */
-<<<<<<< HEAD
-#endif				/* __ACP_NUMA_H */
-=======
-#endif				/* __ACPI_NUMA_H */
->>>>>>> 7d2a07b7
+#endif				/* __ACPI_NUMA_H */