#ifndef _ASM_FUTEX_H
#define _ASM_FUTEX_H

#ifdef __KERNEL__

#include <linux/futex.h>
#include <asm/errno.h>
#include <asm/uaccess.h>
#include <asm/war.h>

#ifdef CONFIG_SMP
#define __FUTEX_SMP_SYNC "	sync					\n"
#else
#define __FUTEX_SMP_SYNC
#endif

#define __futex_atomic_op(insn, ret, oldval, uaddr, oparg)		\
{									\
	if (cpu_has_llsc && R10000_LLSC_WAR) {				\
		__asm__ __volatile__(					\
		"	.set	push				\n"	\
		"	.set	noat				\n"	\
		"	.set	mips3				\n"	\
<<<<<<< HEAD
		"1:	ll	%1, (%3)	# __futex_atomic_op	\n" \
		"	.set	mips0				\n"	\
		"	" insn	"				\n"	\
		"	.set	mips3				\n"	\
		"2:	sc	$1, (%3)			\n"	\
=======
		"1:	ll	%1, %4	# __futex_atomic_op	\n"	\
		"	.set	mips0				\n"	\
		"	" insn	"				\n"	\
		"	.set	mips3				\n"	\
		"2:	sc	$1, %2				\n"	\
>>>>>>> 120bda20
		"	beqzl	$1, 1b				\n"	\
		__FUTEX_SMP_SYNC					\
		"3:						\n"	\
		"	.set	pop				\n"	\
		"	.set	mips0				\n"	\
		"	.section .fixup,\"ax\"			\n"	\
<<<<<<< HEAD
		"4:	li	%0, %5				\n"	\
=======
		"4:	li	%0, %6				\n"	\
>>>>>>> 120bda20
		"	j	2b				\n"	\
		"	.previous				\n"	\
		"	.section __ex_table,\"a\"		\n"	\
		"	"__UA_ADDR "\t1b, 4b			\n"	\
		"	"__UA_ADDR "\t2b, 4b			\n"	\
		"	.previous				\n"	\
<<<<<<< HEAD
		: "=r" (ret), "=r" (oldval)				\
		: "0" (0), "r" (uaddr), "Jr" (oparg), "i" (-EFAULT));	\
=======
		: "=r" (ret), "=&r" (oldval), "=R" (*uaddr)		\
		: "0" (0), "R" (*uaddr), "Jr" (oparg), "i" (-EFAULT)	\
		: "memory");						\
>>>>>>> 120bda20
	} else if (cpu_has_llsc) {					\
		__asm__ __volatile__(					\
		"	.set	push				\n"	\
		"	.set	noat				\n"	\
		"	.set	mips3				\n"	\
<<<<<<< HEAD
		"1:	ll	%1, (%3)	# __futex_atomic_op	\n" \
		"	.set	mips0				\n"	\
		"	" insn	"				\n"	\
		"	.set	mips3				\n"	\
		"2:	sc	$1, (%3)			\n"	\
=======
		"1:	ll	%1, %4	# __futex_atomic_op	\n"	\
		"	.set	mips0				\n"	\
		"	" insn	"				\n"	\
		"	.set	mips3				\n"	\
		"2:	sc	$1, %2				\n"	\
>>>>>>> 120bda20
		"	beqz	$1, 1b				\n"	\
		__FUTEX_SMP_SYNC					\
		"3:						\n"	\
		"	.set	pop				\n"	\
		"	.set	mips0				\n"	\
		"	.section .fixup,\"ax\"			\n"	\
<<<<<<< HEAD
		"4:	li	%0, %5				\n"	\
=======
		"4:	li	%0, %6				\n"	\
>>>>>>> 120bda20
		"	j	2b				\n"	\
		"	.previous				\n"	\
		"	.section __ex_table,\"a\"		\n"	\
		"	"__UA_ADDR "\t1b, 4b			\n"	\
		"	"__UA_ADDR "\t2b, 4b			\n"	\
		"	.previous				\n"	\
<<<<<<< HEAD
		: "=r" (ret), "=r" (oldval)				\
		: "0" (0), "r" (uaddr), "Jr" (oparg), "i" (-EFAULT));	\
=======
		: "=r" (ret), "=&r" (oldval), "=R" (*uaddr)		\
		: "0" (0), "R" (*uaddr), "Jr" (oparg), "i" (-EFAULT)	\
		: "memory");						\
>>>>>>> 120bda20
	} else								\
		ret = -ENOSYS;						\
}

static inline int
futex_atomic_op_inuser (int encoded_op, int __user *uaddr)
{
	int op = (encoded_op >> 28) & 7;
	int cmp = (encoded_op >> 24) & 15;
	int oparg = (encoded_op << 8) >> 20;
	int cmparg = (encoded_op << 20) >> 20;
	int oldval = 0, ret;
	if (encoded_op & (FUTEX_OP_OPARG_SHIFT << 28))
		oparg = 1 << oparg;

	if (! access_ok (VERIFY_WRITE, uaddr, sizeof(int)))
		return -EFAULT;

	inc_preempt_count();

	switch (op) {
	case FUTEX_OP_SET:
		__futex_atomic_op("move	$1, %z5", ret, oldval, uaddr, oparg);
		break;

	case FUTEX_OP_ADD:
		__futex_atomic_op("addu	$1, %1, %z5",
		                  ret, oldval, uaddr, oparg);
		break;
	case FUTEX_OP_OR:
		__futex_atomic_op("or	$1, %1, %z5",
		                  ret, oldval, uaddr, oparg);
		break;
	case FUTEX_OP_ANDN:
		__futex_atomic_op("and	$1, %1, %z5",
		                  ret, oldval, uaddr, ~oparg);
		break;
	case FUTEX_OP_XOR:
		__futex_atomic_op("xor	$1, %1, %z5",
		                  ret, oldval, uaddr, oparg);
		break;
	default:
		ret = -ENOSYS;
	}

	dec_preempt_count();

	if (!ret) {
		switch (cmp) {
		case FUTEX_OP_CMP_EQ: ret = (oldval == cmparg); break;
		case FUTEX_OP_CMP_NE: ret = (oldval != cmparg); break;
		case FUTEX_OP_CMP_LT: ret = (oldval < cmparg); break;
		case FUTEX_OP_CMP_GE: ret = (oldval >= cmparg); break;
		case FUTEX_OP_CMP_LE: ret = (oldval <= cmparg); break;
		case FUTEX_OP_CMP_GT: ret = (oldval > cmparg); break;
		default: ret = -ENOSYS;
		}
	}
	return ret;
}

static inline int
futex_atomic_cmpxchg_inatomic(int __user *uaddr, int oldval, int newval)
{
	int retval;

	if (!access_ok(VERIFY_WRITE, uaddr, sizeof(int)))
		return -EFAULT;

	if (cpu_has_llsc && R10000_LLSC_WAR) {
		__asm__ __volatile__(
		"# futex_atomic_cmpxchg_inatomic			\n"
		"	.set	push					\n"
		"	.set	noat					\n"
		"	.set	mips3					\n"
		"1:	ll	%0, %2					\n"
		"	bne	%0, %z3, 3f				\n"
		"	.set	mips0					\n"
		"	move	$1, %z4					\n"
		"	.set	mips3					\n"
		"2:	sc	$1, %1					\n"
		"	beqzl	$1, 1b					\n"
		__FUTEX_SMP_SYNC
		"3:							\n"
		"	.set	pop					\n"
		"	.section .fixup,\"ax\"				\n"
		"4:	li	%0, %5					\n"
		"	j	3b					\n"
		"	.previous					\n"
		"	.section __ex_table,\"a\"			\n"
		"	"__UA_ADDR "\t1b, 4b				\n"
		"	"__UA_ADDR "\t2b, 4b				\n"
		"	.previous					\n"
		: "=&r" (retval), "=R" (*uaddr)
		: "R" (*uaddr), "Jr" (oldval), "Jr" (newval), "i" (-EFAULT)
		: "memory");
	} else if (cpu_has_llsc) {
		__asm__ __volatile__(
		"# futex_atomic_cmpxchg_inatomic			\n"
		"	.set	push					\n"
		"	.set	noat					\n"
		"	.set	mips3					\n"
		"1:	ll	%0, %2					\n"
		"	bne	%0, %z3, 3f				\n"
		"	.set	mips0					\n"
		"	move	$1, %z4					\n"
		"	.set	mips3					\n"
		"2:	sc	$1, %1					\n"
		"	beqz	$1, 1b					\n"
		__FUTEX_SMP_SYNC
		"3:							\n"
		"	.set	pop					\n"
		"	.section .fixup,\"ax\"				\n"
		"4:	li	%0, %5					\n"
		"	j	3b					\n"
		"	.previous					\n"
		"	.section __ex_table,\"a\"			\n"
		"	"__UA_ADDR "\t1b, 4b				\n"
		"	"__UA_ADDR "\t2b, 4b				\n"
		"	.previous					\n"
		: "=&r" (retval), "=R" (*uaddr)
		: "R" (*uaddr), "Jr" (oldval), "Jr" (newval), "i" (-EFAULT)
		: "memory");
	} else
		return -ENOSYS;

	return retval;
}

#endif
#endif<|MERGE_RESOLUTION|>--- conflicted
+++ resolved
@@ -21,87 +21,53 @@
 		"	.set	push				\n"	\
 		"	.set	noat				\n"	\
 		"	.set	mips3				\n"	\
-<<<<<<< HEAD
-		"1:	ll	%1, (%3)	# __futex_atomic_op	\n" \
+		"1:	ll	%1, %4	# __futex_atomic_op	\n"	\
 		"	.set	mips0				\n"	\
 		"	" insn	"				\n"	\
 		"	.set	mips3				\n"	\
-		"2:	sc	$1, (%3)			\n"	\
-=======
-		"1:	ll	%1, %4	# __futex_atomic_op	\n"	\
-		"	.set	mips0				\n"	\
-		"	" insn	"				\n"	\
-		"	.set	mips3				\n"	\
 		"2:	sc	$1, %2				\n"	\
->>>>>>> 120bda20
 		"	beqzl	$1, 1b				\n"	\
 		__FUTEX_SMP_SYNC					\
 		"3:						\n"	\
 		"	.set	pop				\n"	\
 		"	.set	mips0				\n"	\
 		"	.section .fixup,\"ax\"			\n"	\
-<<<<<<< HEAD
-		"4:	li	%0, %5				\n"	\
-=======
 		"4:	li	%0, %6				\n"	\
->>>>>>> 120bda20
 		"	j	2b				\n"	\
 		"	.previous				\n"	\
 		"	.section __ex_table,\"a\"		\n"	\
 		"	"__UA_ADDR "\t1b, 4b			\n"	\
 		"	"__UA_ADDR "\t2b, 4b			\n"	\
 		"	.previous				\n"	\
-<<<<<<< HEAD
-		: "=r" (ret), "=r" (oldval)				\
-		: "0" (0), "r" (uaddr), "Jr" (oparg), "i" (-EFAULT));	\
-=======
 		: "=r" (ret), "=&r" (oldval), "=R" (*uaddr)		\
 		: "0" (0), "R" (*uaddr), "Jr" (oparg), "i" (-EFAULT)	\
 		: "memory");						\
->>>>>>> 120bda20
 	} else if (cpu_has_llsc) {					\
 		__asm__ __volatile__(					\
 		"	.set	push				\n"	\
 		"	.set	noat				\n"	\
 		"	.set	mips3				\n"	\
-<<<<<<< HEAD
-		"1:	ll	%1, (%3)	# __futex_atomic_op	\n" \
+		"1:	ll	%1, %4	# __futex_atomic_op	\n"	\
 		"	.set	mips0				\n"	\
 		"	" insn	"				\n"	\
 		"	.set	mips3				\n"	\
-		"2:	sc	$1, (%3)			\n"	\
-=======
-		"1:	ll	%1, %4	# __futex_atomic_op	\n"	\
-		"	.set	mips0				\n"	\
-		"	" insn	"				\n"	\
-		"	.set	mips3				\n"	\
 		"2:	sc	$1, %2				\n"	\
->>>>>>> 120bda20
 		"	beqz	$1, 1b				\n"	\
 		__FUTEX_SMP_SYNC					\
 		"3:						\n"	\
 		"	.set	pop				\n"	\
 		"	.set	mips0				\n"	\
 		"	.section .fixup,\"ax\"			\n"	\
-<<<<<<< HEAD
-		"4:	li	%0, %5				\n"	\
-=======
 		"4:	li	%0, %6				\n"	\
->>>>>>> 120bda20
 		"	j	2b				\n"	\
 		"	.previous				\n"	\
 		"	.section __ex_table,\"a\"		\n"	\
 		"	"__UA_ADDR "\t1b, 4b			\n"	\
 		"	"__UA_ADDR "\t2b, 4b			\n"	\
 		"	.previous				\n"	\
-<<<<<<< HEAD
-		: "=r" (ret), "=r" (oldval)				\
-		: "0" (0), "r" (uaddr), "Jr" (oparg), "i" (-EFAULT));	\
-=======
 		: "=r" (ret), "=&r" (oldval), "=R" (*uaddr)		\
 		: "0" (0), "R" (*uaddr), "Jr" (oparg), "i" (-EFAULT)	\
 		: "memory");						\
->>>>>>> 120bda20
 	} else								\
 		ret = -ENOSYS;						\
 }
