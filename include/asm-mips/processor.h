/*
 * This file is subject to the terms and conditions of the GNU General Public
 * License.  See the file "COPYING" in the main directory of this archive
 * for more details.
 *
 * Copyright (C) 1994 Waldorf GMBH
 * Copyright (C) 1995, 1996, 1997, 1998, 1999, 2001, 2002, 2003 Ralf Baechle
 * Copyright (C) 1996 Paul M. Antoine
 * Copyright (C) 1999, 2000 Silicon Graphics, Inc.
 */
#ifndef _ASM_PROCESSOR_H
#define _ASM_PROCESSOR_H

<<<<<<< HEAD
#include <linux/config.h>
=======
>>>>>>> 120bda20
#include <linux/cpumask.h>
#include <linux/threads.h>

#include <asm/cachectl.h>
#include <asm/cpu.h>
#include <asm/cpu-info.h>
#include <asm/mipsregs.h>
#include <asm/prefetch.h>
#include <asm/system.h>

/*
 * Return current * instruction pointer ("program counter").
 */
#define current_text_addr() ({ __label__ _l; _l: &&_l;})

/*
 * System setup and hardware flags..
 */
extern void (*cpu_wait)(void);

extern unsigned int vced_count, vcei_count;

#ifdef CONFIG_32BIT
/*
 * User space process size: 2GB. This is hardcoded into a few places,
 * so don't change it unless you know what you are doing.
 */
#define TASK_SIZE	0x7fff8000UL

/*
 * This decides where the kernel will search for a free chunk of vm
 * space during mmap's.
 */
#define TASK_UNMAPPED_BASE	(PAGE_ALIGN(TASK_SIZE / 3))
#endif

#ifdef CONFIG_64BIT
/*
 * User space process size: 1TB. This is hardcoded into a few places,
 * so don't change it unless you know what you are doing.  TASK_SIZE
 * is limited to 1TB by the R4000 architecture; R10000 and better can
 * support 16TB; the architectural reserve for future expansion is
 * 8192EB ...
 */
#define TASK_SIZE32	0x7fff8000UL
#define TASK_SIZE	0x10000000000UL

/*
 * This decides where the kernel will search for a free chunk of vm
 * space during mmap's.
 */
#define TASK_UNMAPPED_BASE	((current->thread.mflags & MF_32BIT_ADDR) ? \
	PAGE_ALIGN(TASK_SIZE32 / 3) : PAGE_ALIGN(TASK_SIZE / 3))
#endif

#define NUM_FPU_REGS	32

typedef __u64 fpureg_t;

/*
 * It would be nice to add some more fields for emulator statistics, but there
 * are a number of fixed offsets in offset.h and elsewhere that would have to
 * be recalculated by hand.  So the additional information will be private to
 * the FPU emulator for now.  See asm-mips/fpu_emulator.h.
 */

struct mips_fpu_struct {
	fpureg_t	fpr[NUM_FPU_REGS];
	unsigned int	fcr31;
};

#define INIT_FPU { \
	{0,} \
}

#define NUM_DSP_REGS   6

typedef __u32 dspreg_t;

struct mips_dsp_state {
	dspreg_t        dspr[NUM_DSP_REGS];
	unsigned int    dspcontrol;
};

#define INIT_DSP {{0,},}

#define INIT_CPUMASK { \
	{0,} \
}

typedef struct {
	unsigned long seg;
} mm_segment_t;

#define ARCH_MIN_TASKALIGN	8

struct mips_abi;

/*
 * If you change thread_struct remember to change the #defines below too!
 */
struct thread_struct {
	/* Saved main processor registers. */
	unsigned long reg16;
	unsigned long reg17, reg18, reg19, reg20, reg21, reg22, reg23;
	unsigned long reg29, reg30, reg31;

	/* Saved cp0 stuff. */
	unsigned long cp0_status;

	/* Saved fpu/fpu emulator stuff. */
<<<<<<< HEAD
	union mips_fpu_union fpu;
=======
	struct mips_fpu_struct fpu;
>>>>>>> 120bda20
#ifdef CONFIG_MIPS_MT_FPAFF
	/* Emulated instruction count */
	unsigned long emulated_fp;
	/* Saved per-thread scheduler affinity mask */
	cpumask_t user_cpus_allowed;
#endif /* CONFIG_MIPS_MT_FPAFF */

	/* Saved state of the DSP ASE, if available. */
	struct mips_dsp_state dsp;

	/* Other stuff associated with the thread. */
	unsigned long cp0_badvaddr;	/* Last user fault */
	unsigned long cp0_baduaddr;	/* Last kernel fault accessing USEG */
	unsigned long error_code;
	unsigned long trap_no;
#define MF_FIXADE	1		/* Fix address errors in software */
#define MF_LOGADE	2		/* Log address errors to syslog */
#define MF_32BIT_REGS	4		/* also implies 16/32 fprs */
#define MF_32BIT_ADDR	8		/* 32-bit address space (o32/n32) */
#define MF_FPUBOUND	0x10		/* thread bound to FPU-full CPU set */
	unsigned long mflags;
	unsigned long irix_trampoline;  /* Wheee... */
	unsigned long irix_oldctx;
	struct mips_abi *abi;
};

#define MF_ABI_MASK	(MF_32BIT_REGS | MF_32BIT_ADDR)
#define MF_O32		(MF_32BIT_REGS | MF_32BIT_ADDR)
#define MF_N32		MF_32BIT_ADDR
#define MF_N64		0

#ifdef CONFIG_MIPS_MT_FPAFF
#define FPAFF_INIT 0, INIT_CPUMASK,
#else
#define FPAFF_INIT
#endif /* CONFIG_MIPS_MT_FPAFF */

#define INIT_THREAD  { \
        /* \
         * saved main processor registers \
         */ \
	0, 0, 0, 0, 0, 0, 0, 0, \
	               0, 0, 0, \
	/* \
	 * saved cp0 stuff \
	 */ \
	0, \
	/* \
	 * saved fpu/fpu emulator stuff \
	 */ \
	INIT_FPU, \
	/* \
	 * fpu affinity state (null if not FPAFF) \
	 */ \
	FPAFF_INIT \
	/* \
	 * saved dsp/dsp emulator stuff \
	 */ \
	INIT_DSP, \
	/* \
	 * Other stuff associated with the process \
	 */ \
	0, 0, 0, 0, \
	/* \
	 * For now the default is to fix address errors \
	 */ \
	MF_FIXADE, 0, 0 \
}

struct task_struct;

/* Free all resources held by a thread. */
#define release_thread(thread) do { } while(0)

/* Prepare to copy thread state - unlazy all lazy status */
#define prepare_to_copy(tsk)	do { } while (0)

extern long kernel_thread(int (*fn)(void *), void * arg, unsigned long flags);

extern unsigned long thread_saved_pc(struct task_struct *tsk);

/*
 * Do necessary setup to start up a newly executed thread.
 */
extern void start_thread(struct pt_regs * regs, unsigned long pc, unsigned long sp);

unsigned long get_wchan(struct task_struct *p);

#define __KSTK_TOS(tsk) ((unsigned long)task_stack_page(tsk) + THREAD_SIZE - 32)
#define task_pt_regs(tsk) ((struct pt_regs *)__KSTK_TOS(tsk) - 1)
#define KSTK_EIP(tsk) (task_pt_regs(tsk)->cp0_epc)
#define KSTK_ESP(tsk) (task_pt_regs(tsk)->regs[29])
#define KSTK_STATUS(tsk) (task_pt_regs(tsk)->cp0_status)

#define cpu_relax()	barrier()

/*
 * Return_address is a replacement for __builtin_return_address(count)
 * which on certain architectures cannot reasonably be implemented in GCC
 * (MIPS, Alpha) or is unuseable with -fomit-frame-pointer (i386).
 * Note that __builtin_return_address(x>=1) is forbidden because GCC
 * aborts compilation on some CPUs.  It's simply not possible to unwind
 * some CPU's stackframes.
 *
 * __builtin_return_address works only for non-leaf functions.  We avoid the
 * overhead of a function call by forcing the compiler to save the return
 * address register on the stack.
 */
#define return_address() ({__asm__ __volatile__("":::"$31");__builtin_return_address(0);})

#ifdef CONFIG_CPU_HAS_PREFETCH

#define ARCH_HAS_PREFETCH

extern inline void prefetch(const void *addr)
{
	__asm__ __volatile__(
	"	.set	mips4		\n"
	"	pref	%0, (%1)	\n"
	"	.set	mips0		\n"
	:
	: "i" (Pref_Load), "r" (addr));
}

#endif

#endif /* _ASM_PROCESSOR_H */<|MERGE_RESOLUTION|>--- conflicted
+++ resolved
@@ -11,10 +11,6 @@
 #ifndef _ASM_PROCESSOR_H
 #define _ASM_PROCESSOR_H
 
-<<<<<<< HEAD
-#include <linux/config.h>
-=======
->>>>>>> 120bda20
 #include <linux/cpumask.h>
 #include <linux/threads.h>
 
@@ -126,11 +122,7 @@
 	unsigned long cp0_status;
 
 	/* Saved fpu/fpu emulator stuff. */
-<<<<<<< HEAD
-	union mips_fpu_union fpu;
-=======
 	struct mips_fpu_struct fpu;
->>>>>>> 120bda20
 #ifdef CONFIG_MIPS_MT_FPAFF
 	/* Emulated instruction count */
 	unsigned long emulated_fp;
