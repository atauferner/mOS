--- conflicted
+++ resolved
@@ -254,11 +254,7 @@
 	}
 }
 
-<<<<<<< HEAD
-static inline void eeh_memcpy_toio(void *dest, const void *src, unsigned long n) {
-=======
 static inline void eeh_memcpy_toio(volatile void __iomem *dest, const void *src, unsigned long n) {
->>>>>>> 8a690d16
 	void *vdest = (void *)IO_TOKEN_TO_ADDR(dest);
 
 	while(n && (!EEH_CHECK_ALIGN(vdest, 4) || !EEH_CHECK_ALIGN(src, 4))) {
