#ifndef __PPC64_MMU_CONTEXT_H
#define __PPC64_MMU_CONTEXT_H

#include <linux/config.h>
#include <linux/spinlock.h>	
#include <linux/kernel.h>	
#include <linux/mm.h>	
#include <asm/mmu.h>	
#include <asm/ppcdebug.h>	
#include <asm/cputable.h>

/*
 * Copyright (C) 2001 PPC 64 Team, IBM Corp
 *
 * This program is free software; you can redistribute it and/or
 * modify it under the terms of the GNU General Public License
 * as published by the Free Software Foundation; either version
 * 2 of the License, or (at your option) any later version.
 */

/*
 * Every architecture must define this function. It's the fastest
 * way of searching a 140-bit bitmap where the first 100 bits are
 * unlikely to be set. It's guaranteed that at least one of the 140
 * bits is cleared.
 */
static inline int sched_find_first_bit(unsigned long *b)
{
	if (unlikely(b[0]))
		return __ffs(b[0]);
	if (unlikely(b[1]))
		return __ffs(b[1]) + 64;
	return __ffs(b[2]) + 128;
}

#define NO_CONTEXT		0
#define FIRST_USER_CONTEXT	0x10    /* First 16 reserved for kernel */
#define LAST_USER_CONTEXT	0x8000  /* Same as PID_MAX for now... */
#define NUM_USER_CONTEXT	(LAST_USER_CONTEXT-FIRST_USER_CONTEXT)

/* Choose whether we want to implement our context
 * number allocator as a LIFO or FIFO queue.
 */
#if 1
#define MMU_CONTEXT_LIFO
#else
#define MMU_CONTEXT_FIFO
#endif

struct mmu_context_queue_t {
	spinlock_t lock;
	long head;
	long tail;
	long size;
	mm_context_id_t elements[LAST_USER_CONTEXT];
};

extern struct mmu_context_queue_t mmu_context_queue;

static inline void
enter_lazy_tlb(struct mm_struct *mm, struct task_struct *tsk)
{
}

/*
 * The context number queue has underflowed.
 * Meaning: we tried to push a context number that was freed
 * back onto the context queue and the queue was already full.
 */
static inline void
mmu_context_underflow(void)
{
	printk(KERN_DEBUG "mmu_context_underflow\n");
	panic("mmu_context_underflow");
}

/*
 * Set up the context for a new address space.
 */
static inline int
init_new_context(struct task_struct *tsk, struct mm_struct *mm)
{
	long head;
	unsigned long flags;
	/* This does the right thing across a fork (I hope) */

	spin_lock_irqsave(&mmu_context_queue.lock, flags);

	if (mmu_context_queue.size <= 0) {
		spin_unlock_irqrestore(&mmu_context_queue.lock, flags);
		return -ENOMEM;
	}

	head = mmu_context_queue.head;
	mm->context.id = mmu_context_queue.elements[head];

	head = (head < LAST_USER_CONTEXT-1) ? head+1 : 0;
	mmu_context_queue.head = head;
	mmu_context_queue.size--;

	spin_unlock_irqrestore(&mmu_context_queue.lock, flags);

	return 0;
}

/*
 * We're finished using the context for an address space.
 */
static inline void
destroy_context(struct mm_struct *mm)
{
	long index;
	unsigned long flags;

	spin_lock_irqsave(&mmu_context_queue.lock, flags);

	if (mmu_context_queue.size >= NUM_USER_CONTEXT) {
		spin_unlock_irqrestore(&mmu_context_queue.lock, flags);
		mmu_context_underflow();
	}

#ifdef MMU_CONTEXT_LIFO
	index = mmu_context_queue.head;
	index = (index > 0) ? index-1 : LAST_USER_CONTEXT-1;
	mmu_context_queue.head = index;
#else
	index = mmu_context_queue.tail;
	index = (index < LAST_USER_CONTEXT-1) ? index+1 : 0;
	mmu_context_queue.tail = index;
#endif

	mmu_context_queue.size++;
	mmu_context_queue.elements[index] = mm->context.id;

	spin_unlock_irqrestore(&mmu_context_queue.lock, flags);
}

extern void flush_stab(struct task_struct *tsk, struct mm_struct *mm);
extern void switch_slb(struct task_struct *tsk, struct mm_struct *mm);

/*
 * switch_mm is the entry point called from the architecture independent
 * code in kernel/sched.c
 */
static inline void switch_mm(struct mm_struct *prev, struct mm_struct *next,
			     struct task_struct *tsk)
{
#ifdef CONFIG_ALTIVEC
	asm volatile (
 BEGIN_FTR_SECTION
	"dssall;\n"
 END_FTR_SECTION_IFSET(CPU_FTR_ALTIVEC)
	 : : );
#endif /* CONFIG_ALTIVEC */

	if (!cpu_isset(smp_processor_id(), next->cpu_vm_mask))
		cpu_set(smp_processor_id(), next->cpu_vm_mask);

	/* No need to flush userspace segments if the mm doesnt change */
	if (prev == next)
		return;

	if (cur_cpu_spec->cpu_features & CPU_FTR_SLB)
		switch_slb(tsk, next);
	else
		flush_stab(tsk, next);
}

#define deactivate_mm(tsk,mm)	do { } while (0)

/*
 * After we have set current->mm to a new value, this activates
 * the context for the new mm so we see the new mappings.
 */
static inline void activate_mm(struct mm_struct *prev, struct mm_struct *next)
{
	unsigned long flags;
<<<<<<< HEAD

	local_irq_save(flags);
	switch_mm(prev, next, current);
	local_irq_restore(flags);
}

#define VSID_RANDOMIZER 42470972311
#define VSID_MASK	0xfffffffff
=======
>>>>>>> 30e74fea

	local_irq_save(flags);
	switch_mm(prev, next, current);
	local_irq_restore(flags);
}

/* This is only valid for kernel (including vmalloc, imalloc and bolted) EA's
 */
static inline unsigned long
get_kernel_vsid( unsigned long ea )
{
	unsigned long ordinal, vsid;
	
	ordinal = (((ea >> 28) & 0x1fff) * LAST_USER_CONTEXT) | (ea >> 60);
	vsid = (ordinal * VSID_RANDOMIZER) & VSID_MASK;

#ifdef HTABSTRESS
	/* For debug, this path creates a very poor vsid distribuition.
	 * A user program can access virtual addresses in the form
	 * 0x0yyyyxxxx000 where yyyy = xxxx to cause multiple mappings
	 * to hash to the same page table group.
	 */
	ordinal = ((ea >> 28) & 0x1fff) | (ea >> 44);
	vsid = ordinal & VSID_MASK;
#endif /* HTABSTRESS */

	return vsid;
} 

/* This is only valid for user EA's (user EA's do not exceed 2^41 (EADDR_SIZE))
 */
static inline unsigned long
get_vsid( unsigned long context, unsigned long ea )
{
	unsigned long ordinal, vsid;

	ordinal = (((ea >> 28) & 0x1fff) * LAST_USER_CONTEXT) | context;
	vsid = (ordinal * VSID_RANDOMIZER) & VSID_MASK;

#ifdef HTABSTRESS
	/* See comment above. */
	ordinal = ((ea >> 28) & 0x1fff) | (context << 16);
	vsid = ordinal & VSID_MASK;
#endif /* HTABSTRESS */

	return vsid;
}

#endif /* __PPC64_MMU_CONTEXT_H */<|MERGE_RESOLUTION|>--- conflicted
+++ resolved
@@ -175,17 +175,6 @@
 static inline void activate_mm(struct mm_struct *prev, struct mm_struct *next)
 {
 	unsigned long flags;
-<<<<<<< HEAD
-
-	local_irq_save(flags);
-	switch_mm(prev, next, current);
-	local_irq_restore(flags);
-}
-
-#define VSID_RANDOMIZER 42470972311
-#define VSID_MASK	0xfffffffff
-=======
->>>>>>> 30e74fea
 
 	local_irq_save(flags);
 	switch_mm(prev, next, current);
