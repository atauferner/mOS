--- conflicted
+++ resolved
@@ -122,12 +122,9 @@
 
 	size_t total_pcm_alloc_bytes;	/* total amount of allocated buffers */
 	struct mutex memory_mutex;	/* protection for the above */
-<<<<<<< HEAD
-=======
 #ifdef CONFIG_SND_DEBUG
 	struct dentry *debugfs_root;    /* debugfs root for card */
 #endif
->>>>>>> 7d2a07b7
 
 #ifdef CONFIG_PM
 	unsigned int power_state;	/* power state */
