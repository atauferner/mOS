#ifndef _LINUX_FS_H
#define _LINUX_FS_H

/*
 * This file has definitions for some important file table
 * structures etc.
 */

#include <linux/limits.h>
#include <linux/ioctl.h>

/*
 * It's silly to have NR_OPEN bigger than NR_FILE, but you can change
 * the file limit at runtime and only root can increase the per-process
 * nr_file rlimit, so it's safe to set up a ridiculously high absolute
 * upper limit on files-per-process.
 *
 * Some programs (notably those using select()) may have to be 
 * recompiled to take full advantage of the new limits..  
 */

/* Fixed constants first: */
#undef NR_OPEN
extern int sysctl_nr_open;
#define INR_OPEN 1024		/* Initial setting for nfile rlimits */

#define BLOCK_SIZE_BITS 10
#define BLOCK_SIZE (1<<BLOCK_SIZE_BITS)

#define SEEK_SET	0	/* seek relative to beginning of file */
#define SEEK_CUR	1	/* seek relative to current file position */
#define SEEK_END	2	/* seek relative to end of file */
#define SEEK_MAX	SEEK_END

/* And dynamically-tunable limits and defaults: */
struct files_stat_struct {
	int nr_files;		/* read only */
	int nr_free_files;	/* read only */
	int max_files;		/* tunable */
};
extern struct files_stat_struct files_stat;
extern int get_max_files(void);

struct inodes_stat_t {
	int nr_inodes;
	int nr_unused;
	int dummy[5];		/* padding for sysctl ABI compatibility */
};
extern struct inodes_stat_t inodes_stat;

extern int leases_enable, lease_break_time;

#ifdef CONFIG_DNOTIFY
extern int dir_notify_enable;
#endif

#define NR_FILE  8192	/* this can well be larger on a larger system */

#define MAY_EXEC 1
#define MAY_WRITE 2
#define MAY_READ 4
#define MAY_APPEND 8
#define MAY_ACCESS 16
#define MAY_OPEN 32

#define FMODE_READ 1
#define FMODE_WRITE 2

/* Internal kernel extensions */
#define FMODE_LSEEK	4
#define FMODE_PREAD	8
#define FMODE_PWRITE	FMODE_PREAD	/* These go hand in hand */

/* File is being opened for execution. Primary users of this flag are
   distributed filesystems that can use it to achieve correct ETXTBUSY
   behavior for cross-node execution/opening_for_writing of files */
#define FMODE_EXEC	16

#define RW_MASK		1
#define RWA_MASK	2
#define READ 0
#define WRITE 1
#define READA 2		/* read-ahead  - don't block if no resources */
#define SWRITE 3	/* for ll_rw_block() - wait for buffer lock */
#define READ_SYNC	(READ | (1 << BIO_RW_SYNC))
#define READ_META	(READ | (1 << BIO_RW_META))
#define WRITE_SYNC	(WRITE | (1 << BIO_RW_SYNC))
#define SWRITE_SYNC	(SWRITE | (1 << BIO_RW_SYNC))
#define WRITE_BARRIER	((1 << BIO_RW) | (1 << BIO_RW_BARRIER))

#define SEL_IN		1
#define SEL_OUT		2
#define SEL_EX		4

/* public flags for file_system_type */
#define FS_REQUIRES_DEV 1 
#define FS_BINARY_MOUNTDATA 2
#define FS_HAS_SUBTYPE 4
#define FS_REVAL_DOT	16384	/* Check the paths ".", ".." for staleness */
#define FS_RENAME_DOES_D_MOVE	32768	/* FS will handle d_move()
					 * during rename() internally.
					 */

/*
 * These are the fs-independent mount-flags: up to 32 flags are supported
 */
#define MS_RDONLY	 1	/* Mount read-only */
#define MS_NOSUID	 2	/* Ignore suid and sgid bits */
#define MS_NODEV	 4	/* Disallow access to device special files */
#define MS_NOEXEC	 8	/* Disallow program execution */
#define MS_SYNCHRONOUS	16	/* Writes are synced at once */
#define MS_REMOUNT	32	/* Alter flags of a mounted FS */
#define MS_MANDLOCK	64	/* Allow mandatory locks on an FS */
#define MS_DIRSYNC	128	/* Directory modifications are synchronous */
#define MS_NOATIME	1024	/* Do not update access times. */
#define MS_NODIRATIME	2048	/* Do not update directory access times */
#define MS_BIND		4096
#define MS_MOVE		8192
#define MS_REC		16384
#define MS_VERBOSE	32768	/* War is peace. Verbosity is silence.
				   MS_VERBOSE is deprecated. */
#define MS_SILENT	32768
#define MS_POSIXACL	(1<<16)	/* VFS does not apply the umask */
#define MS_UNBINDABLE	(1<<17)	/* change to unbindable */
#define MS_PRIVATE	(1<<18)	/* change to private */
#define MS_SLAVE	(1<<19)	/* change to slave */
#define MS_SHARED	(1<<20)	/* change to shared */
#define MS_RELATIME	(1<<21)	/* Update atime relative to mtime/ctime. */
#define MS_KERNMOUNT	(1<<22) /* this is a kern_mount call */
#define MS_I_VERSION	(1<<23) /* Update inode I_version field */
#define MS_WITHAPPEND	(1<<24) /* iop->permission() understands MAY_APPEND */
#define MS_ACTIVE	(1<<30)
#define MS_NOUSER	(1<<31)

/*
 * Superblock flags that can be altered by MS_REMOUNT
 */
#define MS_RMT_MASK	(MS_RDONLY|MS_SYNCHRONOUS|MS_MANDLOCK)

/*
 * Old magic mount flag and mask
 */
#define MS_MGC_VAL 0xC0ED0000
#define MS_MGC_MSK 0xffff0000

/* Inode flags - they have nothing to superblock flags now */

#define S_SYNC		1	/* Writes are synced at once */
#define S_NOATIME	2	/* Do not update access times */
#define S_APPEND	4	/* Append-only file */
#define S_IMMUTABLE	8	/* Immutable file */
#define S_DEAD		16	/* removed, but still open directory */
#define S_NOQUOTA	32	/* Inode is not counted to quota */
#define S_DIRSYNC	64	/* Directory modifications are synchronous */
#define S_NOCMTIME	128	/* Do not update file c/mtime */
#define S_SWAPFILE	256	/* Do not truncate: swapon got its bmaps */
#define S_PRIVATE	512	/* Inode is fs-internal */

/*
 * Note that nosuid etc flags are inode-specific: setting some file-system
 * flags just means all the inodes inherit those flags by default. It might be
 * possible to override it selectively if you really wanted to with some
 * ioctl() that is not currently implemented.
 *
 * Exception: MS_RDONLY is always applied to the entire file system.
 *
 * Unfortunately, it is possible to change a filesystems flags with it mounted
 * with files in use.  This means that all of the inodes will not have their
 * i_flags updated.  Hence, i_flags no longer inherit the superblock mount
 * flags, so these have to be checked separately. -- rmk@arm.uk.linux.org
 */
#define __IS_FLG(inode,flg) ((inode)->i_sb->s_flags & (flg))

#define IS_RDONLY(inode) ((inode)->i_sb->s_flags & MS_RDONLY)
#define IS_SYNC(inode)		(__IS_FLG(inode, MS_SYNCHRONOUS) || \
					((inode)->i_flags & S_SYNC))
#define IS_DIRSYNC(inode)	(__IS_FLG(inode, MS_SYNCHRONOUS|MS_DIRSYNC) || \
					((inode)->i_flags & (S_SYNC|S_DIRSYNC)))
#define IS_MANDLOCK(inode)	__IS_FLG(inode, MS_MANDLOCK)
#define IS_NOATIME(inode)   __IS_FLG(inode, MS_RDONLY|MS_NOATIME)
#define IS_I_VERSION(inode)   __IS_FLG(inode, MS_I_VERSION)
#define IS_WITHAPPEND(inode)	__IS_FLG(inode, MS_WITHAPPEND)

#define IS_NOQUOTA(inode)	((inode)->i_flags & S_NOQUOTA)
#define IS_APPEND(inode)	((inode)->i_flags & S_APPEND)
#define IS_IMMUTABLE(inode)	((inode)->i_flags & S_IMMUTABLE)
#define IS_POSIXACL(inode)	__IS_FLG(inode, MS_POSIXACL)

#define IS_DEADDIR(inode)	((inode)->i_flags & S_DEAD)
#define IS_NOCMTIME(inode)	((inode)->i_flags & S_NOCMTIME)
#define IS_SWAPFILE(inode)	((inode)->i_flags & S_SWAPFILE)
#define IS_PRIVATE(inode)	((inode)->i_flags & S_PRIVATE)

/* the read-only stuff doesn't really belong here, but any other place is
   probably as bad and I don't want to create yet another include file. */

#define BLKROSET   _IO(0x12,93)	/* set device read-only (0 = read-write) */
#define BLKROGET   _IO(0x12,94)	/* get read-only status (0 = read_write) */
#define BLKRRPART  _IO(0x12,95)	/* re-read partition table */
#define BLKGETSIZE _IO(0x12,96)	/* return device size /512 (long *arg) */
#define BLKFLSBUF  _IO(0x12,97)	/* flush buffer cache */
#define BLKRASET   _IO(0x12,98)	/* set read ahead for block device */
#define BLKRAGET   _IO(0x12,99)	/* get current read ahead setting */
#define BLKFRASET  _IO(0x12,100)/* set filesystem (mm/filemap.c) read-ahead */
#define BLKFRAGET  _IO(0x12,101)/* get filesystem (mm/filemap.c) read-ahead */
#define BLKSECTSET _IO(0x12,102)/* set max sectors per request (ll_rw_blk.c) */
#define BLKSECTGET _IO(0x12,103)/* get max sectors per request (ll_rw_blk.c) */
#define BLKSSZGET  _IO(0x12,104)/* get block device sector size */
#if 0
#define BLKPG      _IO(0x12,105)/* See blkpg.h */

/* Some people are morons.  Do not use sizeof! */

#define BLKELVGET  _IOR(0x12,106,size_t)/* elevator get */
#define BLKELVSET  _IOW(0x12,107,size_t)/* elevator set */
/* This was here just to show that the number is taken -
   probably all these _IO(0x12,*) ioctls should be moved to blkpg.h. */
#endif
/* A jump here: 108-111 have been used for various private purposes. */
#define BLKBSZGET  _IOR(0x12,112,size_t)
#define BLKBSZSET  _IOW(0x12,113,size_t)
#define BLKGETSIZE64 _IOR(0x12,114,size_t)	/* return device size in bytes (u64 *arg) */
#define BLKTRACESETUP _IOWR(0x12,115,struct blk_user_trace_setup)
#define BLKTRACESTART _IO(0x12,116)
#define BLKTRACESTOP _IO(0x12,117)
#define BLKTRACETEARDOWN _IO(0x12,118)

#define BMAP_IOCTL 1		/* obsolete - kept for compatibility */
#define FIBMAP	   _IO(0x00,1)	/* bmap access */
#define FIGETBSZ   _IO(0x00,2)	/* get the block size used for bmap */

#define	FS_IOC_GETFLAGS			_IOR('f', 1, long)
#define	FS_IOC_SETFLAGS			_IOW('f', 2, long)
#define	FS_IOC_GETVERSION		_IOR('v', 1, long)
#define	FS_IOC_SETVERSION		_IOW('v', 2, long)
#define FS_IOC32_GETFLAGS		_IOR('f', 1, int)
#define FS_IOC32_SETFLAGS		_IOW('f', 2, int)
#define FS_IOC32_GETVERSION		_IOR('v', 1, int)
#define FS_IOC32_SETVERSION		_IOW('v', 2, int)

/*
 * Inode flags (FS_IOC_GETFLAGS / FS_IOC_SETFLAGS)
 */
#define	FS_SECRM_FL			0x00000001 /* Secure deletion */
#define	FS_UNRM_FL			0x00000002 /* Undelete */
#define	FS_COMPR_FL			0x00000004 /* Compress file */
#define FS_SYNC_FL			0x00000008 /* Synchronous updates */
#define FS_IMMUTABLE_FL			0x00000010 /* Immutable file */
#define FS_APPEND_FL			0x00000020 /* writes to file may only append */
#define FS_NODUMP_FL			0x00000040 /* do not dump file */
#define FS_NOATIME_FL			0x00000080 /* do not update atime */
/* Reserved for compression usage... */
#define FS_DIRTY_FL			0x00000100
#define FS_COMPRBLK_FL			0x00000200 /* One or more compressed clusters */
#define FS_NOCOMP_FL			0x00000400 /* Don't compress */
#define FS_ECOMPR_FL			0x00000800 /* Compression error */
/* End compression flags --- maybe not all used */
#define FS_BTREE_FL			0x00001000 /* btree format dir */
#define FS_INDEX_FL			0x00001000 /* hash-indexed directory */
#define FS_IMAGIC_FL			0x00002000 /* AFS directory */
#define FS_JOURNAL_DATA_FL		0x00004000 /* Reserved for ext3 */
#define FS_NOTAIL_FL			0x00008000 /* file tail should not be merged */
#define FS_DIRSYNC_FL			0x00010000 /* dirsync behaviour (directories only) */
#define FS_TOPDIR_FL			0x00020000 /* Top of directory hierarchies*/
#define FS_EXTENT_FL			0x00080000 /* Extents */
#define FS_DIRECTIO_FL			0x00100000 /* Use direct i/o */
#define FS_RESERVED_FL			0x80000000 /* reserved for ext2 lib */

#define FS_FL_USER_VISIBLE		0x0003DFFF /* User visible flags */
#define FS_FL_USER_MODIFIABLE		0x000380FF /* User modifiable flags */


#define SYNC_FILE_RANGE_WAIT_BEFORE	1
#define SYNC_FILE_RANGE_WRITE		2
#define SYNC_FILE_RANGE_WAIT_AFTER	4

#ifdef __KERNEL__

#include <linux/linkage.h>
#include <linux/wait.h>
#include <linux/types.h>
#include <linux/kdev_t.h>
#include <linux/dcache.h>
#include <linux/path.h>
#include <linux/stat.h>
#include <linux/cache.h>
#include <linux/kobject.h>
#include <linux/list.h>
#include <linux/radix-tree.h>
#include <linux/prio_tree.h>
#include <linux/init.h>
#include <linux/pid.h>
#include <linux/mutex.h>
#include <linux/capability.h>
#include <linux/semaphore.h>

#include <asm/atomic.h>
#include <asm/byteorder.h>

struct export_operations;
struct hd_geometry;
struct iovec;
struct nameidata;
struct kiocb;
struct pipe_inode_info;
struct poll_table_struct;
struct kstatfs;
struct vm_area_struct;
struct vfsmount;

extern void __init inode_init(void);
extern void __init inode_init_early(void);
extern void __init files_init(unsigned long);

struct buffer_head;
typedef int (get_block_t)(struct inode *inode, sector_t iblock,
			struct buffer_head *bh_result, int create);
typedef void (dio_iodone_t)(struct kiocb *iocb, loff_t offset,
			ssize_t bytes, void *private);

/*
 * Attribute flags.  These should be or-ed together to figure out what
 * has been changed!
 */
#define ATTR_MODE	(1 << 0)
#define ATTR_UID	(1 << 1)
#define ATTR_GID	(1 << 2)
#define ATTR_SIZE	(1 << 3)
#define ATTR_ATIME	(1 << 4)
#define ATTR_MTIME	(1 << 5)
#define ATTR_CTIME	(1 << 6)
#define ATTR_ATIME_SET	(1 << 7)
#define ATTR_MTIME_SET	(1 << 8)
#define ATTR_FORCE	(1 << 9) /* Not a change, but a change it */
#define ATTR_ATTR_FLAG	(1 << 10)
#define ATTR_KILL_SUID	(1 << 11)
#define ATTR_KILL_SGID	(1 << 12)
#define ATTR_FILE	(1 << 13)
#define ATTR_KILL_PRIV	(1 << 14)
#define ATTR_OPEN	(1 << 15) /* Truncating from open(O_TRUNC) */
#define ATTR_TIMES_SET	(1 << 16)

/*
 * This is the Inode Attributes structure, used for notify_change().  It
 * uses the above definitions as flags, to know which values have changed.
 * Also, in this manner, a Filesystem can look at only the values it cares
 * about.  Basically, these are the attributes that the VFS layer can
 * request to change from the FS layer.
 *
 * Derek Atkins <warlord@MIT.EDU> 94-10-20
 */
struct iattr {
	unsigned int	ia_valid;
	umode_t		ia_mode;
	uid_t		ia_uid;
	gid_t		ia_gid;
	loff_t		ia_size;
	struct timespec	ia_atime;
	struct timespec	ia_mtime;
	struct timespec	ia_ctime;

	/*
	 * Not an attribute, but an auxilary info for filesystems wanting to
	 * implement an ftruncate() like method.  NOTE: filesystem should
	 * check for (ia_valid & ATTR_FILE), and not for (ia_file != NULL).
	 *
	 * NOTE: With patches.apparmor/fsetattr.diff applied, this is
	 * for compatibility with external file system modules only. There
	 * should not be any in-kernel users left.
	 */
	struct file	*ia_file;
};

/*
 * Includes for diskquotas.
 */
#include <linux/quota.h>

/** 
 * enum positive_aop_returns - aop return codes with specific semantics
 *
 * @AOP_WRITEPAGE_ACTIVATE: Informs the caller that page writeback has
 * 			    completed, that the page is still locked, and
 * 			    should be considered active.  The VM uses this hint
 * 			    to return the page to the active list -- it won't
 * 			    be a candidate for writeback again in the near
 * 			    future.  Other callers must be careful to unlock
 * 			    the page if they get this return.  Returned by
 * 			    writepage(); 
 *
 * @AOP_TRUNCATED_PAGE: The AOP method that was handed a locked page has
 *  			unlocked it and the page might have been truncated.
 *  			The caller should back up to acquiring a new page and
 *  			trying again.  The aop will be taking reasonable
 *  			precautions not to livelock.  If the caller held a page
 *  			reference, it should drop it before retrying.  Returned
 *  			by readpage().
 *
 * address_space_operation functions return these large constants to indicate
 * special semantics to the caller.  These are much larger than the bytes in a
 * page to allow for functions that return the number of bytes operated on in a
 * given page.
 */

enum positive_aop_returns {
	AOP_WRITEPAGE_ACTIVATE	= 0x80000,
	AOP_TRUNCATED_PAGE	= 0x80001,
};

#define AOP_FLAG_UNINTERRUPTIBLE	0x0001 /* will not do a short write */
#define AOP_FLAG_CONT_EXPAND		0x0002 /* called from cont_expand */

/*
 * oh the beauties of C type declarations.
 */
struct page;
struct address_space;
struct writeback_control;

struct iov_iter {
	const struct iovec *iov;
	unsigned long nr_segs;
	size_t iov_offset;
	size_t count;
};

size_t iov_iter_copy_from_user_atomic(struct page *page,
		struct iov_iter *i, unsigned long offset, size_t bytes);
size_t iov_iter_copy_from_user(struct page *page,
		struct iov_iter *i, unsigned long offset, size_t bytes);
void iov_iter_advance(struct iov_iter *i, size_t bytes);
int iov_iter_fault_in_readable(struct iov_iter *i, size_t bytes);
size_t iov_iter_single_seg_count(struct iov_iter *i);

static inline void iov_iter_init(struct iov_iter *i,
			const struct iovec *iov, unsigned long nr_segs,
			size_t count, size_t written)
{
	i->iov = iov;
	i->nr_segs = nr_segs;
	i->iov_offset = 0;
	i->count = count + written;

	iov_iter_advance(i, written);
}

static inline size_t iov_iter_count(struct iov_iter *i)
{
	return i->count;
}

/*
 * "descriptor" for what we're up to with a read.
 * This allows us to use the same read code yet
 * have multiple different users of the data that
 * we read from a file.
 *
 * The simplest case just copies the data to user
 * mode.
 */
typedef struct {
	size_t written;
	size_t count;
	union {
		char __user *buf;
		void *data;
	} arg;
	int error;
} read_descriptor_t;

typedef int (*read_actor_t)(read_descriptor_t *, struct page *,
		unsigned long, unsigned long);

struct address_space_operations {
	int (*writepage)(struct page *page, struct writeback_control *wbc);
	int (*readpage)(struct file *, struct page *);
	void (*sync_page)(struct page *);

	/* Write back some dirty pages from this mapping. */
	int (*writepages)(struct address_space *, struct writeback_control *);

	/* Set a page dirty.  Return true if this dirtied it */
	int (*set_page_dirty)(struct page *page);

	int (*readpages)(struct file *filp, struct address_space *mapping,
			struct list_head *pages, unsigned nr_pages);

	/*
	 * ext3 requires that a successful prepare_write() call be followed
	 * by a commit_write() call - they must be balanced
	 */
	int (*prepare_write)(struct file *, struct page *, unsigned, unsigned);
	int (*commit_write)(struct file *, struct page *, unsigned, unsigned);

	int (*write_begin)(struct file *, struct address_space *mapping,
				loff_t pos, unsigned len, unsigned flags,
				struct page **pagep, void **fsdata);
	int (*write_end)(struct file *, struct address_space *mapping,
				loff_t pos, unsigned len, unsigned copied,
				struct page *page, void *fsdata);

	/* Unfortunately this kludge is needed for FIBMAP. Don't use it */
	sector_t (*bmap)(struct address_space *, sector_t);
	void (*invalidatepage) (struct page *, unsigned long);
	int (*releasepage) (struct page *, gfp_t);
	ssize_t (*direct_IO)(int, struct kiocb *, const struct iovec *iov,
			loff_t offset, unsigned long nr_segs);
	int (*get_xip_mem)(struct address_space *, pgoff_t, int,
						void **, unsigned long *);
	/* migrate the contents of a page to the specified target */
	int (*migratepage) (struct address_space *,
			struct page *, struct page *);
	int (*launder_page) (struct page *);
	int (*is_partially_uptodate) (struct page *, read_descriptor_t *,
					unsigned long);
};

/*
 * pagecache_write_begin/pagecache_write_end must be used by general code
 * to write into the pagecache.
 */
int pagecache_write_begin(struct file *, struct address_space *mapping,
				loff_t pos, unsigned len, unsigned flags,
				struct page **pagep, void **fsdata);

int pagecache_write_end(struct file *, struct address_space *mapping,
				loff_t pos, unsigned len, unsigned copied,
				struct page *page, void *fsdata);

struct backing_dev_info;
struct address_space {
	struct inode		*host;		/* owner: inode, block_device */
	struct radix_tree_root	page_tree;	/* radix tree of all pages */
	spinlock_t		tree_lock;	/* and lock protecting it */
	unsigned int		i_mmap_writable;/* count VM_SHARED mappings */
	struct prio_tree_root	i_mmap;		/* tree of private and shared mappings */
	struct list_head	i_mmap_nonlinear;/*list VM_NONLINEAR mappings */
	spinlock_t		i_mmap_lock;	/* protect tree, count, list */
	unsigned int		truncate_count;	/* Cover race condition with truncate */
	unsigned long		nrpages;	/* number of total pages */
	pgoff_t			writeback_index;/* writeback starts here */
	const struct address_space_operations *a_ops;	/* methods */
	unsigned long		flags;		/* error bits/gfp mask */
	struct backing_dev_info *backing_dev_info; /* device readahead, etc */
	spinlock_t		private_lock;	/* for use by the address_space */
	struct list_head	private_list;	/* ditto */
	struct address_space	*assoc_mapping;	/* ditto */
} __attribute__((aligned(sizeof(long))));
	/*
	 * On most architectures that alignment is already the case; but
	 * must be enforced here for CRIS, to let the least signficant bit
	 * of struct page's "mapping" pointer be used for PAGE_MAPPING_ANON.
	 */

struct block_device {
	dev_t			bd_dev;  /* not a kdev_t - it's a search key */
	struct inode *		bd_inode;	/* will die */
	int			bd_openers;
	struct mutex		bd_mutex;	/* open/close mutex */
	struct semaphore	bd_mount_sem;
	struct list_head	bd_inodes;
	void *			bd_holder;
	int			bd_holders;
#ifdef CONFIG_SYSFS
	struct list_head	bd_holder_list;
#endif
	struct block_device *	bd_contains;
	unsigned		bd_block_size;
	struct hd_struct *	bd_part;
	/* number of times partitions within this device have been opened. */
	unsigned		bd_part_count;
	int			bd_invalidated;
	struct gendisk *	bd_disk;
	struct list_head	bd_list;
	struct backing_dev_info *bd_inode_backing_dev_info;
	/*
	 * Private data.  You must have bd_claim'ed the block_device
	 * to use this.  NOTE:  bd_claim allows an owner to claim
	 * the same device multiple times, the owner must take special
	 * care to not mess up bd_private for that case.
	 */
	unsigned long		bd_private;
};

/*
 * Radix-tree tags, for tagging dirty and writeback pages within the pagecache
 * radix trees
 */
#define PAGECACHE_TAG_DIRTY	0
#define PAGECACHE_TAG_WRITEBACK	1

int mapping_tagged(struct address_space *mapping, int tag);

/*
 * Might pages of this file be mapped into userspace?
 */
static inline int mapping_mapped(struct address_space *mapping)
{
	return	!prio_tree_empty(&mapping->i_mmap) ||
		!list_empty(&mapping->i_mmap_nonlinear);
}

/*
 * Might pages of this file have been modified in userspace?
 * Note that i_mmap_writable counts all VM_SHARED vmas: do_mmap_pgoff
 * marks vma as VM_SHARED if it is shared, and the file was opened for
 * writing i.e. vma may be mprotected writable even if now readonly.
 */
static inline int mapping_writably_mapped(struct address_space *mapping)
{
	return mapping->i_mmap_writable != 0;
}

/*
 * Use sequence counter to get consistent i_size on 32-bit processors.
 */
#if BITS_PER_LONG==32 && defined(CONFIG_SMP)
#include <linux/seqlock.h>
#define __NEED_I_SIZE_ORDERED
#define i_size_ordered_init(inode) seqcount_init(&inode->i_size_seqcount)
#else
#define i_size_ordered_init(inode) do { } while (0)
#endif

struct inode {
	struct hlist_node	i_hash;
	struct list_head	i_list;
	struct list_head	i_sb_list;
	struct list_head	i_dentry;
	unsigned long		i_ino;
	atomic_t		i_count;
	unsigned int		i_nlink;
	uid_t			i_uid;
	gid_t			i_gid;
	dev_t			i_rdev;
	u64			i_version;
	loff_t			i_size;
#ifdef __NEED_I_SIZE_ORDERED
	seqcount_t		i_size_seqcount;
#endif
	struct timespec		i_atime;
	struct timespec		i_mtime;
	struct timespec		i_ctime;
	unsigned int		i_blkbits;
	blkcnt_t		i_blocks;
	unsigned short          i_bytes;
	umode_t			i_mode;
	spinlock_t		i_lock;	/* i_blocks, i_bytes, maybe i_size */
	struct mutex		i_mutex;
	struct rw_semaphore	i_alloc_sem;
	const struct inode_operations	*i_op;
	const struct file_operations	*i_fop;	/* former ->i_op->default_file_ops */
	struct super_block	*i_sb;
	struct file_lock	*i_flock;
	struct address_space	*i_mapping;
	struct address_space	i_data;
#ifdef CONFIG_QUOTA
	struct dquot		*i_dquot[MAXQUOTAS];
#endif
	struct list_head	i_devices;
	union {
		struct pipe_inode_info	*i_pipe;
		struct block_device	*i_bdev;
		struct cdev		*i_cdev;
	};
	int			i_cindex;

	__u32			i_generation;

#ifdef CONFIG_DNOTIFY
	unsigned long		i_dnotify_mask; /* Directory notify events */
	struct dnotify_struct	*i_dnotify; /* for directory notifications */
#endif

#ifdef CONFIG_INOTIFY
	struct list_head	inotify_watches; /* watches on this inode */
	struct mutex		inotify_mutex;	/* protects the watches list */
#endif

	unsigned long		i_state;
	unsigned long		dirtied_when;	/* jiffies of first dirtying */

	unsigned int		i_flags;

	atomic_t		i_writecount;
#ifdef CONFIG_SECURITY
	void			*i_security;
#endif
	void			*i_private; /* fs or device private pointer */
};

/*
 * inode->i_mutex nesting subclasses for the lock validator:
 *
 * 0: the object of the current VFS operation
 * 1: parent
 * 2: child/target
 * 3: quota file
 *
 * The locking order between these classes is
 * parent -> child -> normal -> xattr -> quota
 */
enum inode_i_mutex_lock_class
{
	I_MUTEX_NORMAL,
	I_MUTEX_PARENT,
	I_MUTEX_CHILD,
	I_MUTEX_XATTR,
	I_MUTEX_QUOTA
};

extern void inode_double_lock(struct inode *inode1, struct inode *inode2);
extern void inode_double_unlock(struct inode *inode1, struct inode *inode2);

/*
 * NOTE: in a 32bit arch with a preemptable kernel and
 * an UP compile the i_size_read/write must be atomic
 * with respect to the local cpu (unlike with preempt disabled),
 * but they don't need to be atomic with respect to other cpus like in
 * true SMP (so they need either to either locally disable irq around
 * the read or for example on x86 they can be still implemented as a
 * cmpxchg8b without the need of the lock prefix). For SMP compiles
 * and 64bit archs it makes no difference if preempt is enabled or not.
 */
static inline loff_t i_size_read(const struct inode *inode)
{
#if BITS_PER_LONG==32 && defined(CONFIG_SMP)
	loff_t i_size;
	unsigned int seq;

	do {
		seq = read_seqcount_begin(&inode->i_size_seqcount);
		i_size = inode->i_size;
	} while (read_seqcount_retry(&inode->i_size_seqcount, seq));
	return i_size;
#elif BITS_PER_LONG==32 && defined(CONFIG_PREEMPT)
	loff_t i_size;

	preempt_disable();
	i_size = inode->i_size;
	preempt_enable();
	return i_size;
#else
	return inode->i_size;
#endif
}

/*
 * NOTE: unlike i_size_read(), i_size_write() does need locking around it
 * (normally i_mutex), otherwise on 32bit/SMP an update of i_size_seqcount
 * can be lost, resulting in subsequent i_size_read() calls spinning forever.
 */
static inline void i_size_write(struct inode *inode, loff_t i_size)
{
#if BITS_PER_LONG==32 && defined(CONFIG_SMP)
	write_seqcount_begin(&inode->i_size_seqcount);
	inode->i_size = i_size;
	write_seqcount_end(&inode->i_size_seqcount);
#elif BITS_PER_LONG==32 && defined(CONFIG_PREEMPT)
	preempt_disable();
	inode->i_size = i_size;
	preempt_enable();
#else
	inode->i_size = i_size;
#endif
}

static inline unsigned iminor(const struct inode *inode)
{
	return MINOR(inode->i_rdev);
}

static inline unsigned imajor(const struct inode *inode)
{
	return MAJOR(inode->i_rdev);
}

extern struct block_device *I_BDEV(struct inode *inode);

struct fown_struct {
	rwlock_t lock;          /* protects pid, uid, euid fields */
	struct pid *pid;	/* pid or -pgrp where SIGIO should be sent */
	enum pid_type pid_type;	/* Kind of process group SIGIO should be sent to */
	uid_t uid, euid;	/* uid/euid of process setting the owner */
	int signum;		/* posix.1b rt signal to be delivered on IO */
};

/*
 * Track a single file's readahead state
 */
struct file_ra_state {
	pgoff_t start;			/* where readahead started */
	unsigned int size;		/* # of readahead pages */
	unsigned int async_size;	/* do asynchronous readahead when
					   there are only # of pages ahead */

	unsigned int ra_pages;		/* Maximum readahead window */
	int mmap_miss;			/* Cache miss stat for mmap accesses */
	loff_t prev_pos;		/* Cache last read() position */
};

/*
 * Check if @index falls in the readahead windows.
 */
static inline int ra_has_index(struct file_ra_state *ra, pgoff_t index)
{
	return (index >= ra->start &&
		index <  ra->start + ra->size);
}

#define FILE_MNT_WRITE_TAKEN	1
#define FILE_MNT_WRITE_RELEASED	2

struct file {
	/*
	 * fu_list becomes invalid after file_free is called and queued via
	 * fu_rcuhead for RCU freeing
	 */
	union {
		struct list_head	fu_list;
		struct rcu_head 	fu_rcuhead;
	} f_u;
	struct path		f_path;
#define f_dentry	f_path.dentry
#define f_vfsmnt	f_path.mnt
	const struct file_operations	*f_op;
	atomic_long_t		f_count;
	unsigned int 		f_flags;
	mode_t			f_mode;
	loff_t			f_pos;
	struct fown_struct	f_owner;
	unsigned int		f_uid, f_gid;
	struct file_ra_state	f_ra;

	u64			f_version;
#ifdef CONFIG_SECURITY
	void			*f_security;
#endif
	/* needed for tty driver, and maybe others */
	void			*private_data;

#ifdef CONFIG_EPOLL
	/* Used by fs/eventpoll.c to link all the hooks to this file */
	struct list_head	f_ep_links;
	spinlock_t		f_ep_lock;
#endif /* #ifdef CONFIG_EPOLL */
	struct address_space	*f_mapping;
#ifdef CONFIG_DEBUG_WRITECOUNT
	unsigned long f_mnt_write_state;
#endif
};
extern spinlock_t files_lock;
#define file_list_lock() spin_lock(&files_lock);
#define file_list_unlock() spin_unlock(&files_lock);

#define get_file(x)	atomic_long_inc(&(x)->f_count)
#define file_count(x)	atomic_long_read(&(x)->f_count)

#ifdef CONFIG_DEBUG_WRITECOUNT
static inline void file_take_write(struct file *f)
{
	WARN_ON(f->f_mnt_write_state != 0);
	f->f_mnt_write_state = FILE_MNT_WRITE_TAKEN;
}
static inline void file_release_write(struct file *f)
{
	f->f_mnt_write_state |= FILE_MNT_WRITE_RELEASED;
}
static inline void file_reset_write(struct file *f)
{
	f->f_mnt_write_state = 0;
}
static inline void file_check_state(struct file *f)
{
	/*
	 * At this point, either both or neither of these bits
	 * should be set.
	 */
	WARN_ON(f->f_mnt_write_state == FILE_MNT_WRITE_TAKEN);
	WARN_ON(f->f_mnt_write_state == FILE_MNT_WRITE_RELEASED);
}
static inline int file_check_writeable(struct file *f)
{
	if (f->f_mnt_write_state == FILE_MNT_WRITE_TAKEN)
		return 0;
	printk(KERN_WARNING "writeable file with no "
			    "mnt_want_write()\n");
	WARN_ON(1);
	return -EINVAL;
}
#else /* !CONFIG_DEBUG_WRITECOUNT */
static inline void file_take_write(struct file *filp) {}
static inline void file_release_write(struct file *filp) {}
static inline void file_reset_write(struct file *filp) {}
static inline void file_check_state(struct file *filp) {}
static inline int file_check_writeable(struct file *filp)
{
	return 0;
}
#endif /* CONFIG_DEBUG_WRITECOUNT */

#define	MAX_NON_LFS	((1UL<<31) - 1)

/* Page cache limit. The filesystems should put that into their s_maxbytes 
   limits, otherwise bad things can happen in VM. */ 
#if BITS_PER_LONG==32
#define MAX_LFS_FILESIZE	(((u64)PAGE_CACHE_SIZE << (BITS_PER_LONG-1))-1) 
#elif BITS_PER_LONG==64
#define MAX_LFS_FILESIZE 	0x7fffffffffffffffUL
#endif

#define FL_POSIX	1
#define FL_FLOCK	2
#define FL_ACCESS	8	/* not trying to lock, just looking */
#define FL_EXISTS	16	/* when unlocking, test for existence */
#define FL_LEASE	32	/* lease held on this file */
#define FL_CLOSE	64	/* unlock on close */
#define FL_SLEEP	128	/* A blocking lock */

/*
 * Special return value from posix_lock_file() and vfs_lock_file() for
 * asynchronous locking.
 */
#define FILE_LOCK_DEFERRED 1

/*
 * The POSIX file lock owner is determined by
 * the "struct files_struct" in the thread group
 * (or NULL for no owner - BSD locks).
 *
 * Lockd stuffs a "host" pointer into this.
 */
typedef struct files_struct *fl_owner_t;

struct file_lock_operations {
	void (*fl_copy_lock)(struct file_lock *, struct file_lock *);
	void (*fl_release_private)(struct file_lock *);
};

struct lock_manager_operations {
	int (*fl_compare_owner)(struct file_lock *, struct file_lock *);
	void (*fl_notify)(struct file_lock *);	/* unblock callback */
	int (*fl_grant)(struct file_lock *, struct file_lock *, int);
	void (*fl_copy_lock)(struct file_lock *, struct file_lock *);
	void (*fl_release_private)(struct file_lock *);
	void (*fl_break)(struct file_lock *);
	int (*fl_mylease)(struct file_lock *, struct file_lock *);
	int (*fl_change)(struct file_lock **, int);
};

/* that will die - we need it for nfs_lock_info */
#include <linux/nfs_fs_i.h>

struct file_lock {
	struct file_lock *fl_next;	/* singly linked list for this inode  */
	struct list_head fl_link;	/* doubly linked list of all locks */
	struct list_head fl_block;	/* circular list of blocked processes */
	fl_owner_t fl_owner;
	unsigned char fl_flags;
	unsigned char fl_type;
	unsigned int fl_pid;
	struct pid *fl_nspid;
	wait_queue_head_t fl_wait;
	struct file *fl_file;
	loff_t fl_start;
	loff_t fl_end;

	struct fasync_struct *	fl_fasync; /* for lease break notifications */
	unsigned long fl_break_time;	/* for nonblocking lease breaks */

	struct file_lock_operations *fl_ops;	/* Callbacks for filesystems */
	struct lock_manager_operations *fl_lmops;	/* Callbacks for lockmanagers */
	union {
		struct nfs_lock_info	nfs_fl;
		struct nfs4_lock_info	nfs4_fl;
		struct {
			struct list_head link;	/* link in AFS vnode's pending_locks list */
			int state;		/* state of grant or error if -ve */
		} afs;
	} fl_u;
};

/* The following constant reflects the upper bound of the file/locking space */
#ifndef OFFSET_MAX
#define INT_LIMIT(x)	(~((x)1 << (sizeof(x)*8 - 1)))
#define OFFSET_MAX	INT_LIMIT(loff_t)
#define OFFT_OFFSET_MAX	INT_LIMIT(off_t)
#endif

#include <linux/fcntl.h>

extern int fcntl_getlk(struct file *, struct flock __user *);
extern int fcntl_setlk(unsigned int, struct file *, unsigned int,
			struct flock __user *);

#if BITS_PER_LONG == 32
extern int fcntl_getlk64(struct file *, struct flock64 __user *);
extern int fcntl_setlk64(unsigned int, struct file *, unsigned int,
			struct flock64 __user *);
#endif

extern void send_sigio(struct fown_struct *fown, int fd, int band);
extern int fcntl_setlease(unsigned int fd, struct file *filp, long arg);
extern int fcntl_getlease(struct file *filp);

/* fs/sync.c */
extern int do_sync_mapping_range(struct address_space *mapping, loff_t offset,
			loff_t endbyte, unsigned int flags);

/* fs/locks.c */
extern void locks_init_lock(struct file_lock *);
extern void locks_copy_lock(struct file_lock *, struct file_lock *);
extern void __locks_copy_lock(struct file_lock *, const struct file_lock *);
extern void locks_remove_posix(struct file *, fl_owner_t);
extern void locks_remove_flock(struct file *);
extern void posix_test_lock(struct file *, struct file_lock *);
extern int posix_lock_file(struct file *, struct file_lock *, struct file_lock *);
extern int posix_lock_file_wait(struct file *, struct file_lock *);
extern int posix_unblock_lock(struct file *, struct file_lock *);
extern int vfs_test_lock(struct file *, struct file_lock *);
extern int vfs_lock_file(struct file *, unsigned int, struct file_lock *, struct file_lock *);
extern int vfs_cancel_lock(struct file *filp, struct file_lock *fl);
extern int flock_lock_file_wait(struct file *filp, struct file_lock *fl);
extern int __break_lease(struct inode *inode, unsigned int flags);
extern void lease_get_mtime(struct inode *, struct timespec *time);
extern int generic_setlease(struct file *, long, struct file_lock **);
extern int vfs_setlease(struct file *, long, struct file_lock **);
extern int lease_modify(struct file_lock **, int);
extern int lock_may_read(struct inode *, loff_t start, unsigned long count);
extern int lock_may_write(struct inode *, loff_t start, unsigned long count);
extern struct seq_operations locks_seq_operations;

struct fasync_struct {
	int	magic;
	int	fa_fd;
	struct	fasync_struct	*fa_next; /* singly linked list */
	struct	file 		*fa_file;
};

#define FASYNC_MAGIC 0x4601

/* SMP safe fasync helpers: */
extern int fasync_helper(int, struct file *, int, struct fasync_struct **);
/* can be called from interrupts */
extern void kill_fasync(struct fasync_struct **, int, int);
/* only for net: no internal synchronization */
extern void __kill_fasync(struct fasync_struct *, int, int);

extern int __f_setown(struct file *filp, struct pid *, enum pid_type, int force);
extern int f_setown(struct file *filp, unsigned long arg, int force);
extern void f_delown(struct file *filp);
extern pid_t f_getown(struct file *filp);
extern int send_sigurg(struct fown_struct *fown);

/*
 *	Umount options
 */

#define MNT_FORCE	0x00000001	/* Attempt to forcibily umount */
#define MNT_DETACH	0x00000002	/* Just detach from the tree */
#define MNT_EXPIRE	0x00000004	/* Mark for expiry */

extern struct list_head super_blocks;
extern spinlock_t sb_lock;

#define sb_entry(list)  list_entry((list), struct super_block, s_list)
#define S_BIAS (1<<30)
struct super_block {
	struct list_head	s_list;		/* Keep this first */
	dev_t			s_dev;		/* search index; _not_ kdev_t */
	unsigned long		s_blocksize;
	unsigned char		s_blocksize_bits;
	unsigned char		s_dirt;
	unsigned long long	s_maxbytes;	/* Max file size */
	struct file_system_type	*s_type;
	const struct super_operations	*s_op;
	struct dquot_operations	*dq_op;
 	struct quotactl_ops	*s_qcop;
	const struct export_operations *s_export_op;
	unsigned long		s_flags;
	unsigned long		s_magic;
	struct dentry		*s_root;
	struct rw_semaphore	s_umount;
	struct mutex		s_lock;
	int			s_count;
	int			s_syncing;
	int			s_need_sync_fs;
	atomic_t		s_active;
#ifdef CONFIG_SECURITY
	void                    *s_security;
#endif
	struct xattr_handler	**s_xattr;

	struct list_head	s_inodes;	/* all inodes */
	struct list_head	s_dirty;	/* dirty inodes */
	struct list_head	s_io;		/* parked for writeback */
	struct list_head	s_more_io;	/* parked for more writeback */
	struct hlist_head	s_anon;		/* anonymous dentries for (nfs) exporting */
	struct list_head	s_files;
	/* s_dentry_lru and s_nr_dentry_unused are protected by dcache_lock */
	struct list_head	s_dentry_lru;	/* unused dentry lru */
	int			s_nr_dentry_unused;	/* # of dentry on lru */

	struct block_device	*s_bdev;
	struct mtd_info		*s_mtd;
	struct list_head	s_instances;
	struct quota_info	s_dquot;	/* Diskquota specific options */

	int			s_frozen;
	wait_queue_head_t	s_wait_unfrozen;

	char s_id[32];				/* Informational name */

	void 			*s_fs_info;	/* Filesystem private info */

	/*
	 * The next field is for VFS *only*. No filesystems have any business
	 * even looking at it. You had been warned.
	 */
	struct mutex s_vfs_rename_mutex;	/* Kludge */

	/* Granularity of c/m/atime in ns.
	   Cannot be worse than a second */
	u32		   s_time_gran;

	/*
	 * Filesystem subtype.  If non-empty the filesystem type field
	 * in /proc/mounts will be "type.subtype"
	 */
	char *s_subtype;

	/*
	 * Saved mount options for lazy filesystems using
	 * generic_show_options()
	 */
	char *s_options;
};

extern struct timespec current_fs_time(struct super_block *sb);

/*
 * Snapshotting support.
 */
enum {
	SB_UNFROZEN = 0,
	SB_FREEZE_WRITE	= 1,
	SB_FREEZE_TRANS = 2,
};

#define vfs_check_frozen(sb, level) \
	wait_event((sb)->s_wait_unfrozen, ((sb)->s_frozen < (level)))

#define get_fs_excl() atomic_inc(&current->fs_excl)
#define put_fs_excl() atomic_dec(&current->fs_excl)
#define has_fs_excl() atomic_read(&current->fs_excl)

#define is_owner_or_cap(inode)	\
	((current->fsuid == (inode)->i_uid) || capable(CAP_FOWNER))

/* not quite ready to be deprecated, but... */
extern void lock_super(struct super_block *);
extern void unlock_super(struct super_block *);

/*
 * VFS helper functions..
 */
extern int vfs_permission(struct nameidata *, int);
extern int vfs_create(struct inode *, struct dentry *, int, struct nameidata *);
<<<<<<< HEAD
extern int vfs_mkdir(struct inode *, struct dentry *, struct vfsmount *, int);
extern int vfs_mknod(struct inode *, struct dentry *, struct vfsmount *, int, dev_t);
extern int vfs_symlink(struct inode *, struct dentry *, struct vfsmount *, const char *, int);
extern int vfs_link(struct dentry *, struct vfsmount *, struct inode *, struct dentry *, struct vfsmount *);
extern int vfs_rmdir(struct inode *, struct dentry *, struct vfsmount *);
extern int vfs_unlink(struct inode *, struct dentry *, struct vfsmount *);
extern int vfs_rename(struct inode *, struct dentry *, struct vfsmount *, struct inode *, struct dentry *, struct vfsmount *);
=======
extern int vfs_mkdir(struct inode *, struct dentry *, int);
extern int vfs_mknod(struct inode *, struct dentry *, int, dev_t);
extern int vfs_symlink(struct inode *, struct dentry *, const char *);
extern int vfs_link(struct dentry *, struct inode *, struct dentry *);
extern int vfs_rmdir(struct inode *, struct dentry *);
extern int vfs_unlink(struct inode *, struct dentry *);
extern int vfs_rename(struct inode *, struct dentry *, struct inode *, struct dentry *);
>>>>>>> 30a2f3c6

/*
 * VFS dentry helper functions.
 */
extern void dentry_unhash(struct dentry *dentry);

/*
 * VFS file helper functions.
 */
extern int file_permission(struct file *, int);

/*
 * File types
 *
 * NOTE! These match bits 12..15 of stat.st_mode
 * (ie "(i_mode >> 12) & 15").
 */
#define DT_UNKNOWN	0
#define DT_FIFO		1
#define DT_CHR		2
#define DT_DIR		4
#define DT_BLK		6
#define DT_REG		8
#define DT_LNK		10
#define DT_SOCK		12
#define DT_WHT		14

#define OSYNC_METADATA	(1<<0)
#define OSYNC_DATA	(1<<1)
#define OSYNC_INODE	(1<<2)
int generic_osync_inode(struct inode *, struct address_space *, int);

/*
 * This is the "filldir" function type, used by readdir() to let
 * the kernel specify what kind of dirent layout it wants to have.
 * This allows the kernel to read directories into kernel space or
 * to have different dirent layouts depending on the binary type.
 */
typedef int (*filldir_t)(void *, const char *, int, loff_t, u64, unsigned);

struct block_device_operations {
	int (*open) (struct inode *, struct file *);
	int (*release) (struct inode *, struct file *);
	int (*ioctl) (struct inode *, struct file *, unsigned, unsigned long);
	long (*unlocked_ioctl) (struct file *, unsigned, unsigned long);
	long (*compat_ioctl) (struct file *, unsigned, unsigned long);
	int (*direct_access) (struct block_device *, sector_t,
						void **, unsigned long *);
	int (*media_changed) (struct gendisk *);
	int (*revalidate_disk) (struct gendisk *);
	int (*getgeo)(struct block_device *, struct hd_geometry *);
	struct module *owner;
};

/* These macros are for out of kernel modules to test that
 * the kernel supports the unlocked_ioctl and compat_ioctl
 * fields in struct file_operations. */
#define HAVE_COMPAT_IOCTL 1
#define HAVE_UNLOCKED_IOCTL 1

/*
 * NOTE:
 * read, write, poll, fsync, readv, writev, unlocked_ioctl and compat_ioctl
 * can be called without the big kernel lock held in all filesystems.
 */
struct file_operations {
	struct module *owner;
	loff_t (*llseek) (struct file *, loff_t, int);
	ssize_t (*read) (struct file *, char __user *, size_t, loff_t *);
	ssize_t (*write) (struct file *, const char __user *, size_t, loff_t *);
	ssize_t (*aio_read) (struct kiocb *, const struct iovec *, unsigned long, loff_t);
	ssize_t (*aio_write) (struct kiocb *, const struct iovec *, unsigned long, loff_t);
	int (*readdir) (struct file *, void *, filldir_t);
	unsigned int (*poll) (struct file *, struct poll_table_struct *);
	int (*ioctl) (struct inode *, struct file *, unsigned int, unsigned long);
	long (*unlocked_ioctl) (struct file *, unsigned int, unsigned long);
	long (*compat_ioctl) (struct file *, unsigned int, unsigned long);
	int (*mmap) (struct file *, struct vm_area_struct *);
	int (*open) (struct inode *, struct file *);
	int (*flush) (struct file *, fl_owner_t id);
	int (*release) (struct inode *, struct file *);
	int (*fsync) (struct file *, struct dentry *, int datasync);
	int (*aio_fsync) (struct kiocb *, int datasync);
	int (*fasync) (int, struct file *, int);
	int (*lock) (struct file *, int, struct file_lock *);
	ssize_t (*sendpage) (struct file *, struct page *, int, size_t, loff_t *, int);
	unsigned long (*get_unmapped_area)(struct file *, unsigned long, unsigned long, unsigned long, unsigned long);
	int (*check_flags)(int);
	int (*dir_notify)(struct file *filp, unsigned long arg);
	int (*flock) (struct file *, int, struct file_lock *);
	ssize_t (*splice_write)(struct pipe_inode_info *, struct file *, loff_t *, size_t, unsigned int);
	ssize_t (*splice_read)(struct file *, loff_t *, struct pipe_inode_info *, size_t, unsigned int);
	int (*setlease)(struct file *, long, struct file_lock **);
	int (*fsetattr)(struct file *, struct iattr *);
};

struct inode_operations {
	int (*create) (struct inode *,struct dentry *,int, struct nameidata *);
	struct dentry * (*lookup) (struct inode *,struct dentry *, struct nameidata *);
	int (*link) (struct dentry *,struct inode *,struct dentry *);
	int (*unlink) (struct inode *,struct dentry *);
	int (*symlink) (struct inode *,struct dentry *,const char *);
	int (*mkdir) (struct inode *,struct dentry *,int);
	int (*rmdir) (struct inode *,struct dentry *);
	int (*mknod) (struct inode *,struct dentry *,int,dev_t);
	int (*rename) (struct inode *, struct dentry *,
			struct inode *, struct dentry *);
	int (*readlink) (struct dentry *, char __user *,int);
	void * (*follow_link) (struct dentry *, struct nameidata *);
	void (*put_link) (struct dentry *, struct nameidata *, void *);
	void (*truncate) (struct inode *);
<<<<<<< HEAD
	int (*permission) (struct inode *, int, struct nameidata *);
	int (*may_create) (struct inode *, int);
	int (*may_delete) (struct inode *, struct inode *);
=======
	int (*permission) (struct inode *, int);
>>>>>>> 30a2f3c6
	int (*setattr) (struct dentry *, struct iattr *);
	int (*getattr) (struct vfsmount *mnt, struct dentry *, struct kstat *);
	int (*setxattr) (struct dentry *, const char *,const void *,size_t,int);
	ssize_t (*getxattr) (struct dentry *, const char *, void *, size_t);
	ssize_t (*listxattr) (struct dentry *, char *, size_t);
	int (*removexattr) (struct dentry *, const char *);
	void (*truncate_range)(struct inode *, loff_t, loff_t);
	long (*fallocate)(struct inode *inode, int mode, loff_t offset,
			  loff_t len);
};

struct seq_file;

ssize_t rw_copy_check_uvector(int type, const struct iovec __user * uvector,
				unsigned long nr_segs, unsigned long fast_segs,
				struct iovec *fast_pointer,
				struct iovec **ret_pointer);

extern ssize_t vfs_read(struct file *, char __user *, size_t, loff_t *);
extern ssize_t vfs_write(struct file *, const char __user *, size_t, loff_t *);
extern ssize_t vfs_readv(struct file *, const struct iovec __user *,
		unsigned long, loff_t *);
extern ssize_t vfs_writev(struct file *, const struct iovec __user *,
		unsigned long, loff_t *);

struct super_operations {
   	struct inode *(*alloc_inode)(struct super_block *sb);
	void (*destroy_inode)(struct inode *);

   	void (*dirty_inode) (struct inode *);
	int (*write_inode) (struct inode *, int);
	void (*drop_inode) (struct inode *);
	void (*delete_inode) (struct inode *);
	void (*put_super) (struct super_block *);
	void (*write_super) (struct super_block *);
	int (*sync_fs)(struct super_block *sb, int wait);
	void (*write_super_lockfs) (struct super_block *);
	void (*unlockfs) (struct super_block *);
	int (*statfs) (struct dentry *, struct kstatfs *);
	int (*remount_fs) (struct super_block *, int *, char *);
	void (*clear_inode) (struct inode *);
	void (*umount_begin) (struct super_block *);

	void (*sync_inodes) (struct super_block *sb,
				struct writeback_control *wbc);
	int (*show_options)(struct seq_file *, struct vfsmount *);
	int (*show_stats)(struct seq_file *, struct vfsmount *);
#ifdef CONFIG_QUOTA
	ssize_t (*quota_read)(struct super_block *, int, char *, size_t, loff_t);
	ssize_t (*quota_write)(struct super_block *, int, const char *, size_t, loff_t);
#endif
};

/*
 * Inode state bits.  Protected by inode_lock.
 *
 * Three bits determine the dirty state of the inode, I_DIRTY_SYNC,
 * I_DIRTY_DATASYNC and I_DIRTY_PAGES.
 *
 * Four bits define the lifetime of an inode.  Initially, inodes are I_NEW,
 * until that flag is cleared.  I_WILL_FREE, I_FREEING and I_CLEAR are set at
 * various stages of removing an inode.
 *
 * Two bits are used for locking and completion notification, I_LOCK and I_SYNC.
 *
 * I_DIRTY_SYNC		Inode is dirty, but doesn't have to be written on
 *			fdatasync().  i_atime is the usual cause.
 * I_DIRTY_DATASYNC	Data-related inode changes pending. We keep track of
 *			these changes separately from I_DIRTY_SYNC so that we
 *			don't have to write inode on fdatasync() when only
 *			mtime has changed in it.
 * I_DIRTY_PAGES	Inode has dirty pages.  Inode itself may be clean.
 * I_NEW		get_new_inode() sets i_state to I_LOCK|I_NEW.  Both
 *			are cleared by unlock_new_inode(), called from iget().
 * I_WILL_FREE		Must be set when calling write_inode_now() if i_count
 *			is zero.  I_FREEING must be set when I_WILL_FREE is
 *			cleared.
 * I_FREEING		Set when inode is about to be freed but still has dirty
 *			pages or buffers attached or the inode itself is still
 *			dirty.
 * I_CLEAR		Set by clear_inode().  In this state the inode is clean
 *			and can be destroyed.
 *
 *			Inodes that are I_WILL_FREE, I_FREEING or I_CLEAR are
 *			prohibited for many purposes.  iget() must wait for
 *			the inode to be completely released, then create it
 *			anew.  Other functions will just ignore such inodes,
 *			if appropriate.  I_LOCK is used for waiting.
 *
 * I_LOCK		Serves as both a mutex and completion notification.
 *			New inodes set I_LOCK.  If two processes both create
 *			the same inode, one of them will release its inode and
 *			wait for I_LOCK to be released before returning.
 *			Inodes in I_WILL_FREE, I_FREEING or I_CLEAR state can
 *			also cause waiting on I_LOCK, without I_LOCK actually
 *			being set.  find_inode() uses this to prevent returning
 *			nearly-dead inodes.
 * I_SYNC		Similar to I_LOCK, but limited in scope to writeback
 *			of inode dirty data.  Having a separate lock for this
 *			purpose reduces latency and prevents some filesystem-
 *			specific deadlocks.
 *
 * Q: What is the difference between I_WILL_FREE and I_FREEING?
 * Q: igrab() only checks on (I_FREEING|I_WILL_FREE).  Should it also check on
 *    I_CLEAR?  If not, why?
 */
#define I_DIRTY_SYNC		1
#define I_DIRTY_DATASYNC	2
#define I_DIRTY_PAGES		4
#define I_NEW			8
#define I_WILL_FREE		16
#define I_FREEING		32
#define I_CLEAR			64
#define __I_LOCK		7
#define I_LOCK			(1 << __I_LOCK)
#define __I_SYNC		8
#define I_SYNC			(1 << __I_SYNC)

#define I_DIRTY (I_DIRTY_SYNC | I_DIRTY_DATASYNC | I_DIRTY_PAGES)

extern void __mark_inode_dirty(struct inode *, int);
static inline void mark_inode_dirty(struct inode *inode)
{
	__mark_inode_dirty(inode, I_DIRTY);
}

static inline void mark_inode_dirty_sync(struct inode *inode)
{
	__mark_inode_dirty(inode, I_DIRTY_SYNC);
}

/**
 * inc_nlink - directly increment an inode's link count
 * @inode: inode
 *
 * This is a low-level filesystem helper to replace any
 * direct filesystem manipulation of i_nlink.  Currently,
 * it is only here for parity with dec_nlink().
 */
static inline void inc_nlink(struct inode *inode)
{
	inode->i_nlink++;
}

static inline void inode_inc_link_count(struct inode *inode)
{
	inc_nlink(inode);
	mark_inode_dirty(inode);
}

/**
 * drop_nlink - directly drop an inode's link count
 * @inode: inode
 *
 * This is a low-level filesystem helper to replace any
 * direct filesystem manipulation of i_nlink.  In cases
 * where we are attempting to track writes to the
 * filesystem, a decrement to zero means an imminent
 * write when the file is truncated and actually unlinked
 * on the filesystem.
 */
static inline void drop_nlink(struct inode *inode)
{
	inode->i_nlink--;
}

/**
 * clear_nlink - directly zero an inode's link count
 * @inode: inode
 *
 * This is a low-level filesystem helper to replace any
 * direct filesystem manipulation of i_nlink.  See
 * drop_nlink() for why we care about i_nlink hitting zero.
 */
static inline void clear_nlink(struct inode *inode)
{
	inode->i_nlink = 0;
}

static inline void inode_dec_link_count(struct inode *inode)
{
	drop_nlink(inode);
	mark_inode_dirty(inode);
}

/**
 * inode_inc_iversion - increments i_version
 * @inode: inode that need to be updated
 *
 * Every time the inode is modified, the i_version field will be incremented.
 * The filesystem has to be mounted with i_version flag
 */

static inline void inode_inc_iversion(struct inode *inode)
{
       spin_lock(&inode->i_lock);
       inode->i_version++;
       spin_unlock(&inode->i_lock);
}

extern void touch_atime(struct vfsmount *mnt, struct dentry *dentry);
static inline void file_accessed(struct file *file)
{
	if (!(file->f_flags & O_NOATIME))
		touch_atime(file->f_path.mnt, file->f_path.dentry);
}

int sync_inode(struct inode *inode, struct writeback_control *wbc);

struct file_system_type {
	const char *name;
	int fs_flags;
	int (*get_sb) (struct file_system_type *, int,
		       const char *, void *, struct vfsmount *);
	void (*kill_sb) (struct super_block *);
	struct module *owner;
	struct file_system_type * next;
	struct list_head fs_supers;

	struct lock_class_key s_lock_key;
	struct lock_class_key s_umount_key;

	struct lock_class_key i_lock_key;
	struct lock_class_key i_mutex_key;
	struct lock_class_key i_mutex_dir_key;
	struct lock_class_key i_alloc_sem_key;
};

extern int get_sb_bdev(struct file_system_type *fs_type,
	int flags, const char *dev_name, void *data,
	int (*fill_super)(struct super_block *, void *, int),
	struct vfsmount *mnt);
extern int get_sb_single(struct file_system_type *fs_type,
	int flags, void *data,
	int (*fill_super)(struct super_block *, void *, int),
	struct vfsmount *mnt);
extern int get_sb_nodev(struct file_system_type *fs_type,
	int flags, void *data,
	int (*fill_super)(struct super_block *, void *, int),
	struct vfsmount *mnt);
void generic_shutdown_super(struct super_block *sb);
void kill_block_super(struct super_block *sb);
void kill_anon_super(struct super_block *sb);
void kill_litter_super(struct super_block *sb);
void deactivate_super(struct super_block *sb);
int set_anon_super(struct super_block *s, void *data);
struct super_block *sget(struct file_system_type *type,
			int (*test)(struct super_block *,void *),
			int (*set)(struct super_block *,void *),
			void *data);
extern int get_sb_pseudo(struct file_system_type *, char *,
	const struct super_operations *ops, unsigned long,
	struct vfsmount *mnt);
extern int simple_set_mnt(struct vfsmount *mnt, struct super_block *sb);
int __put_super_and_need_restart(struct super_block *sb);
void unnamed_dev_init(void);

/* Alas, no aliases. Too much hassle with bringing module.h everywhere */
#define fops_get(fops) \
	(((fops) && try_module_get((fops)->owner) ? (fops) : NULL))
#define fops_put(fops) \
	do { if (fops) module_put((fops)->owner); } while(0)

extern int register_filesystem(struct file_system_type *);
extern int unregister_filesystem(struct file_system_type *);
extern struct vfsmount *kern_mount_data(struct file_system_type *, void *data);
#define kern_mount(type) kern_mount_data(type, NULL)
extern int may_umount_tree(struct vfsmount *);
extern int may_umount(struct vfsmount *);
extern long do_mount(char *, char *, char *, unsigned long, void *);
extern struct vfsmount *collect_mounts(struct vfsmount *, struct dentry *);
extern void drop_collected_mounts(struct vfsmount *);

extern int vfs_statfs(struct dentry *, struct kstatfs *);

/* /sys/fs */
extern struct kobject *fs_kobj;

#define FLOCK_VERIFY_READ  1
#define FLOCK_VERIFY_WRITE 2

extern int locks_mandatory_locked(struct inode *);
extern int locks_mandatory_area(int, struct inode *, struct file *, loff_t, size_t);

/*
 * Candidates for mandatory locking have the setgid bit set
 * but no group execute bit -  an otherwise meaningless combination.
 */

static inline int __mandatory_lock(struct inode *ino)
{
	return (ino->i_mode & (S_ISGID | S_IXGRP)) == S_ISGID;
}

/*
 * ... and these candidates should be on MS_MANDLOCK mounted fs,
 * otherwise these will be advisory locks
 */

static inline int mandatory_lock(struct inode *ino)
{
	return IS_MANDLOCK(ino) && __mandatory_lock(ino);
}

static inline int locks_verify_locked(struct inode *inode)
{
	if (mandatory_lock(inode))
		return locks_mandatory_locked(inode);
	return 0;
}

extern int rw_verify_area(int, struct file *, loff_t *, size_t);

static inline int locks_verify_truncate(struct inode *inode,
				    struct file *filp,
				    loff_t size)
{
	if (inode->i_flock && mandatory_lock(inode))
		return locks_mandatory_area(
			FLOCK_VERIFY_WRITE, inode, filp,
			size < inode->i_size ? size : inode->i_size,
			(size < inode->i_size ? inode->i_size - size
			 : size - inode->i_size)
		);
	return 0;
}

static inline int break_lease(struct inode *inode, unsigned int mode)
{
	if (inode->i_flock)
		return __break_lease(inode, mode);
	return 0;
}

/* fs/open.c */

extern int do_truncate(struct dentry *, struct vfsmount *, loff_t start,
		       unsigned int time_attrs, struct file *filp);
extern long do_sys_open(int dfd, const char __user *filename, int flags,
			int mode);
extern struct file *filp_open(const char *, int, int);
extern struct file * dentry_open(struct dentry *, struct vfsmount *, int);
extern int filp_close(struct file *, fl_owner_t id);
extern char * getname(const char __user *);

/* fs/dcache.c */
extern void __init vfs_caches_init_early(void);
extern void __init vfs_caches_init(unsigned long);

extern struct kmem_cache *names_cachep;

#define __getname()	kmem_cache_alloc(names_cachep, GFP_KERNEL)
#define __putname(name) kmem_cache_free(names_cachep, (void *)(name))
#ifndef CONFIG_AUDITSYSCALL
#define putname(name)   __putname(name)
#else
extern void putname(const char *name);
#endif

#ifdef CONFIG_BLOCK
extern int register_blkdev(unsigned int, const char *);
extern void unregister_blkdev(unsigned int, const char *);
extern struct block_device *bdget(dev_t);
extern void bd_set_size(struct block_device *, loff_t size);
extern void bd_forget(struct inode *inode);
extern void bdput(struct block_device *);
extern struct block_device *open_by_devnum(dev_t, unsigned);
#else
static inline void bd_forget(struct inode *inode) {}
#endif
extern const struct file_operations def_blk_fops;
extern const struct file_operations def_chr_fops;
extern const struct file_operations bad_sock_fops;
extern const struct file_operations def_fifo_fops;
#ifdef CONFIG_BLOCK
extern int ioctl_by_bdev(struct block_device *, unsigned, unsigned long);
extern int blkdev_ioctl(struct inode *, struct file *, unsigned, unsigned long);
extern int blkdev_driver_ioctl(struct inode *inode, struct file *file,
			       struct gendisk *disk, unsigned cmd,
			       unsigned long arg);
extern long compat_blkdev_ioctl(struct file *, unsigned, unsigned long);
extern int blkdev_get(struct block_device *, mode_t, unsigned);
extern int blkdev_put(struct block_device *);
extern int bd_claim(struct block_device *, void *);
extern void bd_release(struct block_device *);
#ifdef CONFIG_SYSFS
extern int bd_claim_by_disk(struct block_device *, void *, struct gendisk *);
extern void bd_release_from_disk(struct block_device *, struct gendisk *);
#else
#define bd_claim_by_disk(bdev, holder, disk)	bd_claim(bdev, holder)
#define bd_release_from_disk(bdev, disk)	bd_release(bdev)
#endif
#endif

/* fs/char_dev.c */
#define CHRDEV_MAJOR_HASH_SIZE	255
extern int alloc_chrdev_region(dev_t *, unsigned, unsigned, const char *);
extern int register_chrdev_region(dev_t, unsigned, const char *);
extern int register_chrdev(unsigned int, const char *,
			   const struct file_operations *);
extern void unregister_chrdev(unsigned int, const char *);
extern void unregister_chrdev_region(dev_t, unsigned);
extern void chrdev_show(struct seq_file *,off_t);

/* fs/block_dev.c */
#define BDEVNAME_SIZE	32	/* Largest string for a blockdev identifier */

#ifdef CONFIG_BLOCK
#define BLKDEV_MAJOR_HASH_SIZE	255
extern const char *__bdevname(dev_t, char *buffer);
extern const char *bdevname(struct block_device *bdev, char *buffer);
extern struct block_device *lookup_bdev(const char *);
extern struct block_device *open_bdev_excl(const char *, int, void *);
extern void close_bdev_excl(struct block_device *);
extern void blkdev_show(struct seq_file *,off_t);
#else
#define BLKDEV_MAJOR_HASH_SIZE	0
#endif

extern void init_special_inode(struct inode *, umode_t, dev_t);

/* Invalid inode operations -- fs/bad_inode.c */
extern void make_bad_inode(struct inode *);
extern int is_bad_inode(struct inode *);

extern const struct file_operations read_pipefifo_fops;
extern const struct file_operations write_pipefifo_fops;
extern const struct file_operations rdwr_pipefifo_fops;

extern int fs_may_remount_ro(struct super_block *);

#ifdef CONFIG_BLOCK
/*
 * return READ, READA, or WRITE
 */
#define bio_rw(bio)		((bio)->bi_rw & (RW_MASK | RWA_MASK))

/*
 * return data direction, READ or WRITE
 */
#define bio_data_dir(bio)	((bio)->bi_rw & 1)

extern int check_disk_change(struct block_device *);
extern int __invalidate_device(struct block_device *);
extern int invalidate_partition(struct gendisk *, int);
#endif
extern int invalidate_inodes(struct super_block *);
unsigned long __invalidate_mapping_pages(struct address_space *mapping,
					pgoff_t start, pgoff_t end,
					bool be_atomic);
unsigned long invalidate_mapping_pages(struct address_space *mapping,
					pgoff_t start, pgoff_t end);

static inline unsigned long __deprecated
invalidate_inode_pages(struct address_space *mapping)
{
	return invalidate_mapping_pages(mapping, 0, ~0UL);
}

static inline void invalidate_remote_inode(struct inode *inode)
{
	if (S_ISREG(inode->i_mode) || S_ISDIR(inode->i_mode) ||
	    S_ISLNK(inode->i_mode))
		invalidate_mapping_pages(inode->i_mapping, 0, -1);
}
extern int invalidate_inode_pages2(struct address_space *mapping);
extern int invalidate_inode_pages2_range(struct address_space *mapping,
					 pgoff_t start, pgoff_t end);
extern void generic_sync_sb_inodes(struct super_block *sb,
				struct writeback_control *wbc);
extern int write_inode_now(struct inode *, int);
extern void generic_sync_sb_inodes(struct super_block *, struct writeback_control *);
extern int filemap_fdatawrite(struct address_space *);
extern int filemap_flush(struct address_space *);
extern int filemap_fdatawait(struct address_space *);
extern int filemap_write_and_wait(struct address_space *mapping);
extern int filemap_write_and_wait_range(struct address_space *mapping,
				        loff_t lstart, loff_t lend);
extern int wait_on_page_writeback_range(struct address_space *mapping,
				pgoff_t start, pgoff_t end);
extern int __filemap_fdatawrite_range(struct address_space *mapping,
				loff_t start, loff_t end, int sync_mode);
extern int filemap_fdatawrite_range(struct address_space *mapping,
				loff_t start, loff_t end);

extern long do_fsync(struct file *file, int datasync);
extern void sync_supers(void);
extern void sync_filesystems(int wait);
extern void __fsync_super(struct super_block *sb);
extern void emergency_sync(void);
extern void emergency_remount(void);
extern int do_remount_sb(struct super_block *sb, int flags,
			 void *data, int force);
#ifdef CONFIG_BLOCK
extern sector_t bmap(struct inode *, sector_t);
#endif
<<<<<<< HEAD
extern int notify_change(struct dentry *, struct vfsmount *, struct iattr *);
extern int fnotify_change(struct dentry *, struct vfsmount *, struct iattr *, struct file *);
extern int permission(struct inode *, int, struct nameidata *);
=======
extern int notify_change(struct dentry *, struct iattr *);
extern int inode_permission(struct inode *, int);
>>>>>>> 30a2f3c6
extern int generic_permission(struct inode *, int,
		int (*check_acl)(struct inode *, int));

extern int get_write_access(struct inode *);
extern int deny_write_access(struct file *);
static inline void put_write_access(struct inode * inode)
{
	atomic_dec(&inode->i_writecount);
}
static inline void allow_write_access(struct file *file)
{
	if (file)
		atomic_inc(&file->f_path.dentry->d_inode->i_writecount);
}
extern int do_pipe(int *);
extern int do_pipe_flags(int *, int);
extern struct file *create_read_pipe(struct file *f, int flags);
extern struct file *create_write_pipe(int flags);
extern void free_write_pipe(struct file *);

extern struct file *do_filp_open(int dfd, const char *pathname,
		int open_flag, int mode);
extern int may_open(struct nameidata *, int, int);

extern int kernel_read(struct file *, unsigned long, char *, unsigned long);
extern struct file * open_exec(const char *);
 
/* fs/dcache.c -- generic fs support functions */
extern int is_subdir(struct dentry *, struct dentry *);
extern ino_t find_inode_number(struct dentry *, struct qstr *);

#include <linux/err.h>

/* needed for stackable file system support */
extern loff_t default_llseek(struct file *file, loff_t offset, int origin);

extern loff_t vfs_llseek(struct file *file, loff_t offset, int origin);

extern void inode_init_once(struct inode *);
extern void iput(struct inode *);
extern struct inode * igrab(struct inode *);
extern ino_t iunique(struct super_block *, ino_t);
extern int inode_needs_sync(struct inode *inode);
extern void generic_delete_inode(struct inode *inode);
extern void generic_drop_inode(struct inode *inode);

extern struct inode *ilookup5_nowait(struct super_block *sb,
		unsigned long hashval, int (*test)(struct inode *, void *),
		void *data);
extern struct inode *ilookup5(struct super_block *sb, unsigned long hashval,
		int (*test)(struct inode *, void *), void *data);
extern struct inode *ilookup(struct super_block *sb, unsigned long ino);

extern struct inode * iget5_locked(struct super_block *, unsigned long, int (*test)(struct inode *, void *), int (*set)(struct inode *, void *), void *);
extern struct inode * iget_locked(struct super_block *, unsigned long);
extern void unlock_new_inode(struct inode *);

extern void __iget(struct inode * inode);
extern void iget_failed(struct inode *);
extern void clear_inode(struct inode *);
extern void destroy_inode(struct inode *);
extern struct inode *new_inode(struct super_block *);
extern int should_remove_suid(struct dentry *);
<<<<<<< HEAD
extern int remove_suid(struct path *);
=======
extern int file_remove_suid(struct file *);
>>>>>>> 30a2f3c6

extern void __insert_inode_hash(struct inode *, unsigned long hashval);
extern void remove_inode_hash(struct inode *);
static inline void insert_inode_hash(struct inode *inode) {
	__insert_inode_hash(inode, inode->i_ino);
}

extern struct file * get_empty_filp(void);
extern void file_move(struct file *f, struct list_head *list);
extern void file_kill(struct file *f);
#ifdef CONFIG_BLOCK
struct bio;
extern void submit_bio(int, struct bio *);
extern int bdev_read_only(struct block_device *);
#endif
extern int set_blocksize(struct block_device *, int);
extern int sb_set_blocksize(struct super_block *, int);
extern int sb_min_blocksize(struct super_block *, int);
extern int sb_has_dirty_inodes(struct super_block *);

extern int generic_file_mmap(struct file *, struct vm_area_struct *);
extern int generic_file_readonly_mmap(struct file *, struct vm_area_struct *);
extern int file_read_actor(read_descriptor_t * desc, struct page *page, unsigned long offset, unsigned long size);
int generic_write_checks(struct file *file, loff_t *pos, size_t *count, int isblk);
extern ssize_t generic_file_aio_read(struct kiocb *, const struct iovec *, unsigned long, loff_t);
extern ssize_t generic_file_aio_write(struct kiocb *, const struct iovec *, unsigned long, loff_t);
extern ssize_t generic_file_aio_write_nolock(struct kiocb *, const struct iovec *,
		unsigned long, loff_t);
extern ssize_t generic_file_direct_write(struct kiocb *, const struct iovec *,
		unsigned long *, loff_t, loff_t *, size_t, size_t);
extern ssize_t generic_file_buffered_write(struct kiocb *, const struct iovec *,
		unsigned long, loff_t, loff_t *, size_t, ssize_t);
extern ssize_t do_sync_read(struct file *filp, char __user *buf, size_t len, loff_t *ppos);
extern ssize_t do_sync_write(struct file *filp, const char __user *buf, size_t len, loff_t *ppos);
extern int generic_segment_checks(const struct iovec *iov,
		unsigned long *nr_segs, size_t *count, int access_flags);

/* fs/splice.c */
extern ssize_t generic_file_splice_read(struct file *, loff_t *,
		struct pipe_inode_info *, size_t, unsigned int);
extern ssize_t generic_file_splice_write(struct pipe_inode_info *,
		struct file *, loff_t *, size_t, unsigned int);
extern ssize_t generic_file_splice_write_nolock(struct pipe_inode_info *,
		struct file *, loff_t *, size_t, unsigned int);
extern ssize_t generic_splice_sendpage(struct pipe_inode_info *pipe,
		struct file *out, loff_t *, size_t len, unsigned int flags);
extern long do_splice_direct(struct file *in, loff_t *ppos, struct file *out,
		size_t len, unsigned int flags);

extern void
file_ra_state_init(struct file_ra_state *ra, struct address_space *mapping);
extern loff_t no_llseek(struct file *file, loff_t offset, int origin);
extern loff_t generic_file_llseek(struct file *file, loff_t offset, int origin);
extern loff_t generic_file_llseek_unlocked(struct file *file, loff_t offset,
			int origin);
extern int generic_file_open(struct inode * inode, struct file * filp);
extern int nonseekable_open(struct inode * inode, struct file * filp);

#ifdef CONFIG_FS_XIP
extern ssize_t xip_file_read(struct file *filp, char __user *buf, size_t len,
			     loff_t *ppos);
extern int xip_file_mmap(struct file * file, struct vm_area_struct * vma);
extern ssize_t xip_file_write(struct file *filp, const char __user *buf,
			      size_t len, loff_t *ppos);
extern int xip_truncate_page(struct address_space *mapping, loff_t from);
#else
static inline int xip_truncate_page(struct address_space *mapping, loff_t from)
{
	return 0;
}
#endif

#ifdef CONFIG_BLOCK
ssize_t __blockdev_direct_IO(int rw, struct kiocb *iocb, struct inode *inode,
	struct block_device *bdev, const struct iovec *iov, loff_t offset,
	unsigned long nr_segs, get_block_t get_block, dio_iodone_t end_io,
	int lock_type);

enum {
	DIO_LOCKING = 1, /* need locking between buffered and direct access */
	DIO_NO_LOCKING,  /* bdev; no locking at all between buffered/direct */
	DIO_OWN_LOCKING, /* filesystem locks buffered and direct internally */
};

static inline ssize_t blockdev_direct_IO(int rw, struct kiocb *iocb,
	struct inode *inode, struct block_device *bdev, const struct iovec *iov,
	loff_t offset, unsigned long nr_segs, get_block_t get_block,
	dio_iodone_t end_io)
{
	return __blockdev_direct_IO(rw, iocb, inode, bdev, iov, offset,
				nr_segs, get_block, end_io, DIO_LOCKING);
}

static inline ssize_t blockdev_direct_IO_no_locking(int rw, struct kiocb *iocb,
	struct inode *inode, struct block_device *bdev, const struct iovec *iov,
	loff_t offset, unsigned long nr_segs, get_block_t get_block,
	dio_iodone_t end_io)
{
	return __blockdev_direct_IO(rw, iocb, inode, bdev, iov, offset,
				nr_segs, get_block, end_io, DIO_NO_LOCKING);
}

static inline ssize_t blockdev_direct_IO_own_locking(int rw, struct kiocb *iocb,
	struct inode *inode, struct block_device *bdev, const struct iovec *iov,
	loff_t offset, unsigned long nr_segs, get_block_t get_block,
	dio_iodone_t end_io)
{
	return __blockdev_direct_IO(rw, iocb, inode, bdev, iov, offset,
				nr_segs, get_block, end_io, DIO_OWN_LOCKING);
}
#endif

extern const struct file_operations generic_ro_fops;

#define special_file(m) (S_ISCHR(m)||S_ISBLK(m)||S_ISFIFO(m)||S_ISSOCK(m))

extern int vfs_readlink(struct dentry *, char __user *, int, const char *);
extern int vfs_follow_link(struct nameidata *, const char *);
extern int page_readlink(struct dentry *, char __user *, int);
extern void *page_follow_link_light(struct dentry *, struct nameidata *);
extern void page_put_link(struct dentry *, struct nameidata *, void *);
extern int __page_symlink(struct inode *inode, const char *symname, int len,
		gfp_t gfp_mask);
extern int page_symlink(struct inode *inode, const char *symname, int len);
extern const struct inode_operations page_symlink_inode_operations;
extern int generic_readlink(struct dentry *, char __user *, int);
extern void generic_fillattr(struct inode *, struct kstat *);
extern int vfs_getattr(struct vfsmount *, struct dentry *, struct kstat *);
void inode_add_bytes(struct inode *inode, loff_t bytes);
void inode_sub_bytes(struct inode *inode, loff_t bytes);
loff_t inode_get_bytes(struct inode *inode);
void inode_set_bytes(struct inode *inode, loff_t bytes);

extern int vfs_readdir(struct file *, filldir_t, void *);

extern int vfs_stat(char __user *, struct kstat *);
extern int vfs_lstat(char __user *, struct kstat *);
extern int vfs_stat_fd(int dfd, char __user *, struct kstat *);
extern int vfs_lstat_fd(int dfd, char __user *, struct kstat *);
extern int vfs_fstat(unsigned int, struct kstat *);

extern int do_vfs_ioctl(struct file *filp, unsigned int fd, unsigned int cmd,
		    unsigned long arg);

extern void get_filesystem(struct file_system_type *fs);
extern void put_filesystem(struct file_system_type *fs);
extern struct file_system_type *get_fs_type(const char *name);
extern struct super_block *get_super(struct block_device *);
extern struct super_block *user_get_super(dev_t);
extern void drop_super(struct super_block *sb);

extern int dcache_dir_open(struct inode *, struct file *);
extern int dcache_dir_close(struct inode *, struct file *);
extern loff_t dcache_dir_lseek(struct file *, loff_t, int);
extern int dcache_readdir(struct file *, void *, filldir_t);
extern int simple_getattr(struct vfsmount *, struct dentry *, struct kstat *);
extern int simple_statfs(struct dentry *, struct kstatfs *);
extern int simple_link(struct dentry *, struct inode *, struct dentry *);
extern int simple_unlink(struct inode *, struct dentry *);
extern int simple_rmdir(struct inode *, struct dentry *);
extern int simple_rename(struct inode *, struct dentry *, struct inode *, struct dentry *);
extern int simple_sync_file(struct file *, struct dentry *, int);
extern int simple_empty(struct dentry *);
extern int simple_readpage(struct file *file, struct page *page);
extern int simple_prepare_write(struct file *file, struct page *page,
			unsigned offset, unsigned to);
extern int simple_write_begin(struct file *file, struct address_space *mapping,
			loff_t pos, unsigned len, unsigned flags,
			struct page **pagep, void **fsdata);
extern int simple_write_end(struct file *file, struct address_space *mapping,
			loff_t pos, unsigned len, unsigned copied,
			struct page *page, void *fsdata);

extern struct dentry *simple_lookup(struct inode *, struct dentry *, struct nameidata *);
extern ssize_t generic_read_dir(struct file *, char __user *, size_t, loff_t *);
extern const struct file_operations simple_dir_operations;
extern const struct inode_operations simple_dir_inode_operations;
struct tree_descr { char *name; const struct file_operations *ops; int mode; };
struct dentry *d_alloc_name(struct dentry *, const char *);
extern int simple_fill_super(struct super_block *, int, struct tree_descr *);
extern int simple_pin_fs(struct file_system_type *, struct vfsmount **mount, int *count);
extern void simple_release_fs(struct vfsmount **mount, int *count);

extern ssize_t simple_read_from_buffer(void __user *to, size_t count,
			loff_t *ppos, const void *from, size_t available);

#ifdef CONFIG_MIGRATION
extern int buffer_migrate_page(struct address_space *,
				struct page *, struct page *);
#else
#define buffer_migrate_page NULL
#endif

extern int inode_change_ok(struct inode *, struct iattr *);
extern int __must_check inode_setattr(struct inode *, struct iattr *);

extern void file_update_time(struct file *file);

extern int generic_show_options(struct seq_file *m, struct vfsmount *mnt);
extern void save_mount_options(struct super_block *sb, char *options);

static inline ino_t parent_ino(struct dentry *dentry)
{
	ino_t res;

	spin_lock(&dentry->d_lock);
	res = dentry->d_parent->d_inode->i_ino;
	spin_unlock(&dentry->d_lock);
	return res;
}

/* Transaction based IO helpers */

/*
 * An argresp is stored in an allocated page and holds the
 * size of the argument or response, along with its content
 */
struct simple_transaction_argresp {
	ssize_t size;
	char data[0];
};

#define SIMPLE_TRANSACTION_LIMIT (PAGE_SIZE - sizeof(struct simple_transaction_argresp))

char *simple_transaction_get(struct file *file, const char __user *buf,
				size_t size);
ssize_t simple_transaction_read(struct file *file, char __user *buf,
				size_t size, loff_t *pos);
int simple_transaction_release(struct inode *inode, struct file *file);

static inline void simple_transaction_set(struct file *file, size_t n)
{
	struct simple_transaction_argresp *ar = file->private_data;

	BUG_ON(n > SIMPLE_TRANSACTION_LIMIT);

	/*
	 * The barrier ensures that ar->size will really remain zero until
	 * ar->data is ready for reading.
	 */
	smp_mb();
	ar->size = n;
}

/*
 * simple attribute files
 *
 * These attributes behave similar to those in sysfs:
 *
 * Writing to an attribute immediately sets a value, an open file can be
 * written to multiple times.
 *
 * Reading from an attribute creates a buffer from the value that might get
 * read with multiple read calls. When the attribute has been read
 * completely, no further read calls are possible until the file is opened
 * again.
 *
 * All attributes contain a text representation of a numeric value
 * that are accessed with the get() and set() functions.
 */
#define DEFINE_SIMPLE_ATTRIBUTE(__fops, __get, __set, __fmt)		\
static int __fops ## _open(struct inode *inode, struct file *file)	\
{									\
	__simple_attr_check_format(__fmt, 0ull);			\
	return simple_attr_open(inode, file, __get, __set, __fmt);	\
}									\
static struct file_operations __fops = {				\
	.owner	 = THIS_MODULE,						\
	.open	 = __fops ## _open,					\
	.release = simple_attr_release,					\
	.read	 = simple_attr_read,					\
	.write	 = simple_attr_write,					\
};

static inline void __attribute__((format(printf, 1, 2)))
__simple_attr_check_format(const char *fmt, ...)
{
	/* don't do anything, just let the compiler check the arguments; */
}

int simple_attr_open(struct inode *inode, struct file *file,
		     int (*get)(void *, u64 *), int (*set)(void *, u64),
		     const char *fmt);
int simple_attr_release(struct inode *inode, struct file *file);
ssize_t simple_attr_read(struct file *file, char __user *buf,
			 size_t len, loff_t *ppos);
ssize_t simple_attr_write(struct file *file, const char __user *buf,
			  size_t len, loff_t *ppos);


#ifdef CONFIG_SECURITY
static inline char *alloc_secdata(void)
{
	return (char *)get_zeroed_page(GFP_KERNEL);
}

static inline void free_secdata(void *secdata)
{
	free_page((unsigned long)secdata);
}
#else
static inline char *alloc_secdata(void)
{
	return (char *)1;
}

static inline void free_secdata(void *secdata)
{ }
#endif	/* CONFIG_SECURITY */

struct ctl_table;
int proc_nr_files(struct ctl_table *table, int write, struct file *filp,
		  void __user *buffer, size_t *lenp, loff_t *ppos);

int get_filesystem_list(char * buf);

#endif /* __KERNEL__ */
#endif /* _LINUX_FS_H */<|MERGE_RESOLUTION|>--- conflicted
+++ resolved
@@ -1166,23 +1166,13 @@
  */
 extern int vfs_permission(struct nameidata *, int);
 extern int vfs_create(struct inode *, struct dentry *, int, struct nameidata *);
-<<<<<<< HEAD
 extern int vfs_mkdir(struct inode *, struct dentry *, struct vfsmount *, int);
 extern int vfs_mknod(struct inode *, struct dentry *, struct vfsmount *, int, dev_t);
-extern int vfs_symlink(struct inode *, struct dentry *, struct vfsmount *, const char *, int);
+extern int vfs_symlink(struct inode *, struct dentry *, struct vfsmount *, const char *);
 extern int vfs_link(struct dentry *, struct vfsmount *, struct inode *, struct dentry *, struct vfsmount *);
 extern int vfs_rmdir(struct inode *, struct dentry *, struct vfsmount *);
 extern int vfs_unlink(struct inode *, struct dentry *, struct vfsmount *);
 extern int vfs_rename(struct inode *, struct dentry *, struct vfsmount *, struct inode *, struct dentry *, struct vfsmount *);
-=======
-extern int vfs_mkdir(struct inode *, struct dentry *, int);
-extern int vfs_mknod(struct inode *, struct dentry *, int, dev_t);
-extern int vfs_symlink(struct inode *, struct dentry *, const char *);
-extern int vfs_link(struct dentry *, struct inode *, struct dentry *);
-extern int vfs_rmdir(struct inode *, struct dentry *);
-extern int vfs_unlink(struct inode *, struct dentry *);
-extern int vfs_rename(struct inode *, struct dentry *, struct inode *, struct dentry *);
->>>>>>> 30a2f3c6
 
 /*
  * VFS dentry helper functions.
@@ -1193,6 +1183,11 @@
  * VFS file helper functions.
  */
 extern int file_permission(struct file *, int);
+
+/*
+ * VFS path helper functions.
+ */
+extern int path_permission(struct path *, int);
 
 /*
  * File types
@@ -1294,13 +1289,9 @@
 	void * (*follow_link) (struct dentry *, struct nameidata *);
 	void (*put_link) (struct dentry *, struct nameidata *, void *);
 	void (*truncate) (struct inode *);
-<<<<<<< HEAD
-	int (*permission) (struct inode *, int, struct nameidata *);
+	int (*permission) (struct inode *, int);
 	int (*may_create) (struct inode *, int);
 	int (*may_delete) (struct inode *, struct inode *);
-=======
-	int (*permission) (struct inode *, int);
->>>>>>> 30a2f3c6
 	int (*setattr) (struct dentry *, struct iattr *);
 	int (*getattr) (struct vfsmount *mnt, struct dentry *, struct kstat *);
 	int (*setxattr) (struct dentry *, const char *,const void *,size_t,int);
@@ -1772,7 +1763,6 @@
 extern void generic_sync_sb_inodes(struct super_block *sb,
 				struct writeback_control *wbc);
 extern int write_inode_now(struct inode *, int);
-extern void generic_sync_sb_inodes(struct super_block *, struct writeback_control *);
 extern int filemap_fdatawrite(struct address_space *);
 extern int filemap_flush(struct address_space *);
 extern int filemap_fdatawait(struct address_space *);
@@ -1797,14 +1787,9 @@
 #ifdef CONFIG_BLOCK
 extern sector_t bmap(struct inode *, sector_t);
 #endif
-<<<<<<< HEAD
 extern int notify_change(struct dentry *, struct vfsmount *, struct iattr *);
 extern int fnotify_change(struct dentry *, struct vfsmount *, struct iattr *, struct file *);
-extern int permission(struct inode *, int, struct nameidata *);
-=======
-extern int notify_change(struct dentry *, struct iattr *);
 extern int inode_permission(struct inode *, int);
->>>>>>> 30a2f3c6
 extern int generic_permission(struct inode *, int,
 		int (*check_acl)(struct inode *, int));
 
@@ -1868,11 +1853,7 @@
 extern void destroy_inode(struct inode *);
 extern struct inode *new_inode(struct super_block *);
 extern int should_remove_suid(struct dentry *);
-<<<<<<< HEAD
-extern int remove_suid(struct path *);
-=======
 extern int file_remove_suid(struct file *);
->>>>>>> 30a2f3c6
 
 extern void __insert_inode_hash(struct inode *, unsigned long hashval);
 extern void remove_inode_hash(struct inode *);
