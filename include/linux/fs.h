--- conflicted
+++ resolved
@@ -656,11 +656,6 @@
 #include <linux/adfs_fs_sb.h>
 #include <linux/reiserfs_fs_sb.h>
 #include <linux/bfs_fs_sb.h>
-<<<<<<< HEAD
-#include <linux/udf_fs_sb.h>
-=======
-#include <linux/jffs2_fs_sb.h>
->>>>>>> 27033215
 
 extern struct list_head super_blocks;
 extern spinlock_t sb_lock;
@@ -708,11 +703,6 @@
 		struct adfs_sb_info	adfs_sb;
 		struct reiserfs_sb_info	reiserfs_sb;
 		struct bfs_sb_info	bfs_sb;
-<<<<<<< HEAD
-		struct udf_sb_info	udf_sb;
-=======
-		struct jffs2_sb_info	jffs2_sb;
->>>>>>> 27033215
 		void			*generic_sbp;
 	} u;
 	/*
