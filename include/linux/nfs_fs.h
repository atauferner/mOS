/*
 *  linux/include/linux/nfs_fs.h
 *
 *  Copyright (C) 1992  Rick Sladkey
 *
 *  OS-specific nfs filesystem definitions and declarations
 */

#ifndef _LINUX_NFS_FS_H
#define _LINUX_NFS_FS_H

#include <linux/magic.h>

/* Default timeout values */
#define NFS_DEF_UDP_TIMEO	(11)
#define NFS_DEF_UDP_RETRANS	(3)
#define NFS_DEF_TCP_TIMEO	(600)
#define NFS_DEF_TCP_RETRANS	(2)

#define NFS_MAX_UDP_TIMEOUT	(60*HZ)
#define NFS_MAX_TCP_TIMEOUT	(600*HZ)

#define NFS_DEF_ACREGMIN	(3)
#define NFS_DEF_ACREGMAX	(60)
#define NFS_DEF_ACDIRMIN	(30)
#define NFS_DEF_ACDIRMAX	(60)

/*
 * When flushing a cluster of dirty pages, there can be different
 * strategies:
 */
#define FLUSH_SYNC		1	/* file being synced, or contention */
#define FLUSH_STABLE		4	/* commit to stable storage */
#define FLUSH_LOWPRI		8	/* low priority background flush */
#define FLUSH_HIGHPRI		16	/* high priority memory reclaim flush */
#define FLUSH_NOCOMMIT		32	/* Don't send the NFSv3/v4 COMMIT */
#define FLUSH_INVALIDATE	64	/* Invalidate the page cache */
#define FLUSH_NOWRITEPAGE	128	/* Don't call writepage() */

#ifdef __KERNEL__

#include <linux/in.h>
#include <linux/kref.h>
#include <linux/mm.h>
#include <linux/pagemap.h>
#include <linux/rbtree.h>
#include <linux/rwsem.h>
#include <linux/wait.h>

#include <linux/sunrpc/debug.h>
#include <linux/sunrpc/auth.h>
#include <linux/sunrpc/clnt.h>

#include <linux/nfs.h>
#include <linux/nfs2.h>
#include <linux/nfs3.h>
#include <linux/nfs4.h>
#include <linux/nfs_xdr.h>
#include <linux/nfs_fs_sb.h>

#include <linux/mempool.h>

/*
 * These are the default flags for swap requests
 */
#define NFS_RPC_SWAPFLAGS		(RPC_TASK_SWAPPER|RPC_TASK_ROOTCREDS)

/*
 * NFSv3/v4 Access mode cache entry
 */
struct nfs_access_entry {
	struct rb_node		rb_node;
	struct list_head	lru;
	unsigned long		jiffies;
	struct rpc_cred *	cred;
	int			mask;
};

struct nfs4_state;
struct nfs_open_context {
	atomic_t count;
	struct path path;
	struct rpc_cred *cred;
	struct nfs4_state *state;
	fl_owner_t lockowner;
	fmode_t mode;

	unsigned long flags;
#define NFS_CONTEXT_ERROR_WRITE		(0)
	int error;

	struct list_head list;

	__u64 dir_cookie;
};

/*
 * NFSv4 delegation
 */
struct nfs_delegation;

struct posix_acl;

/*
 * nfs fs inode data in memory
 */
struct nfs_inode {
	/*
	 * The 64bit 'inode number'
	 */
	__u64 fileid;

	/*
	 * NFS file handle
	 */
	struct nfs_fh		fh;

	/*
	 * Various flags
	 */
	unsigned long		flags;			/* atomic bit ops */
	unsigned long		cache_validity;		/* bit mask */

	/*
	 * read_cache_jiffies is when we started read-caching this inode.
	 * attrtimeo is for how long the cached information is assumed
	 * to be valid. A successful attribute revalidation doubles
	 * attrtimeo (up to acregmax/acdirmax), a failure resets it to
	 * acregmin/acdirmin.
	 *
	 * We need to revalidate the cached attrs for this inode if
	 *
	 *	jiffies - read_cache_jiffies >= attrtimeo
	 *
	 * Please note the comparison is greater than or equal
	 * so that zero timeout values can be specified.
	 */
	unsigned long		read_cache_jiffies;
	unsigned long		attrtimeo;
	unsigned long		attrtimeo_timestamp;
	__u64			change_attr;		/* v4 only */

	unsigned long		attr_gencount;
	/* "Generation counter" for the attribute cache. This is
	 * bumped whenever we update the metadata on the
	 * server.
	 */
	unsigned long		cache_change_attribute;

	struct rb_root		access_cache;
	struct list_head	access_cache_entry_lru;
	struct list_head	access_cache_inode_lru;
#ifdef CONFIG_NFS_V3_ACL
	struct posix_acl	*acl_access;
	struct posix_acl	*acl_default;
#endif

	/*
	 * This is the cookie verifier used for NFSv3 readdir
	 * operations
	 */
	__be32			cookieverf[2];

	/*
	 * This is the list of dirty unwritten pages.
	 */
	struct radix_tree_root	nfs_page_tree;

	unsigned long		ncommit,
				npages;

	/* Open contexts for shared mmap writes */
	struct list_head	open_files;

	/* Number of in-flight sillydelete RPC calls */
	atomic_t		silly_count;
	/* List of deferred sillydelete requests */
	struct hlist_head	silly_list;
	wait_queue_head_t	waitqueue;

#ifdef CONFIG_NFS_V4
	struct nfs4_cached_acl	*nfs4_acl;
        /* NFSv4 state */
	struct list_head	open_states;
	struct nfs_delegation	*delegation;
	fmode_t			 delegation_state;
	struct rw_semaphore	rwsem;
#endif /* CONFIG_NFS_V4*/
	struct inode		vfs_inode;
};

/*
 * Cache validity bit flags
 */
#define NFS_INO_INVALID_ATTR	0x0001		/* cached attrs are invalid */
#define NFS_INO_INVALID_DATA	0x0002		/* cached data is invalid */
#define NFS_INO_INVALID_ATIME	0x0004		/* cached atime is invalid */
#define NFS_INO_INVALID_ACCESS	0x0008		/* cached access cred invalid */
#define NFS_INO_INVALID_ACL	0x0010		/* cached acls are invalid */
#define NFS_INO_REVAL_PAGECACHE	0x0020		/* must revalidate pagecache */
#define NFS_INO_REVAL_FORCED	0x0040		/* force revalidation ignoring a delegation */

/*
 * Bit offsets in flags field
 */
#define NFS_INO_ADVISE_RDPLUS	(0)		/* advise readdirplus */
#define NFS_INO_STALE		(1)		/* possible stale inode */
#define NFS_INO_ACL_LRU_SET	(2)		/* Inode is on the LRU list */
#define NFS_INO_MOUNTPOINT	(3)		/* inode is remote mountpoint */

static inline struct nfs_inode *NFS_I(const struct inode *inode)
{
	return container_of(inode, struct nfs_inode, vfs_inode);
}

static inline struct nfs_server *NFS_SB(const struct super_block *s)
{
	return (struct nfs_server *)(s->s_fs_info);
}

static inline struct nfs_fh *NFS_FH(const struct inode *inode)
{
	return &NFS_I(inode)->fh;
}

static inline struct nfs_server *NFS_SERVER(const struct inode *inode)
{
	return NFS_SB(inode->i_sb);
}

static inline struct rpc_clnt *NFS_CLIENT(const struct inode *inode)
{
	return NFS_SERVER(inode)->client;
}

static inline const struct nfs_rpc_ops *NFS_PROTO(const struct inode *inode)
{
	return NFS_SERVER(inode)->nfs_client->rpc_ops;
}

static inline __be32 *NFS_COOKIEVERF(const struct inode *inode)
{
	return NFS_I(inode)->cookieverf;
}

static inline unsigned NFS_MINATTRTIMEO(const struct inode *inode)
{
	struct nfs_server *nfss = NFS_SERVER(inode);
	return S_ISDIR(inode->i_mode) ? nfss->acdirmin : nfss->acregmin;
}

static inline unsigned NFS_MAXATTRTIMEO(const struct inode *inode)
{
	struct nfs_server *nfss = NFS_SERVER(inode);
	return S_ISDIR(inode->i_mode) ? nfss->acdirmax : nfss->acregmax;
}

static inline int NFS_STALE(const struct inode *inode)
{
	return test_bit(NFS_INO_STALE, &NFS_I(inode)->flags);
}

static inline __u64 NFS_FILEID(const struct inode *inode)
{
	return NFS_I(inode)->fileid;
}

static inline void set_nfs_fileid(struct inode *inode, __u64 fileid)
{
	NFS_I(inode)->fileid = fileid;
}

static inline void nfs_mark_for_revalidate(struct inode *inode)
{
	struct nfs_inode *nfsi = NFS_I(inode);

	spin_lock(&inode->i_lock);
	nfsi->cache_validity |= NFS_INO_INVALID_ATTR|NFS_INO_INVALID_ACCESS;
	if (S_ISDIR(inode->i_mode))
		nfsi->cache_validity |= NFS_INO_REVAL_PAGECACHE|NFS_INO_INVALID_DATA;
	spin_unlock(&inode->i_lock);
}

static inline int nfs_server_capable(struct inode *inode, int cap)
{
	return NFS_SERVER(inode)->caps & cap;
}

static inline int NFS_USE_READDIRPLUS(struct inode *inode)
{
	return test_bit(NFS_INO_ADVISE_RDPLUS, &NFS_I(inode)->flags);
}

static inline void nfs_set_verifier(struct dentry * dentry, unsigned long verf)
{
	dentry->d_time = verf;
}

/**
 * nfs_save_change_attribute - Returns the inode attribute change cookie
 * @dir - pointer to parent directory inode
 * The "change attribute" is updated every time we finish an operation
 * that will result in a metadata change on the server.
 */
static inline unsigned long nfs_save_change_attribute(struct inode *dir)
{
	return NFS_I(dir)->cache_change_attribute;
}

/**
 * nfs_verify_change_attribute - Detects NFS remote directory changes
 * @dir - pointer to parent directory inode
 * @chattr - previously saved change attribute
 * Return "false" if the verifiers doesn't match the change attribute.
 * This would usually indicate that the directory contents have changed on
 * the server, and that any dentries need revalidating.
 */
static inline int nfs_verify_change_attribute(struct inode *dir, unsigned long chattr)
{
	return chattr == NFS_I(dir)->cache_change_attribute;
}

/*
 * linux/fs/nfs/inode.c
 */
extern int nfs_sync_mapping(struct address_space *mapping);
extern void nfs_zap_mapping(struct inode *inode, struct address_space *mapping);
extern void nfs_zap_caches(struct inode *);
extern void nfs_invalidate_atime(struct inode *);
extern struct inode *nfs_fhget(struct super_block *, struct nfs_fh *,
				struct nfs_fattr *);
extern int nfs_refresh_inode(struct inode *, struct nfs_fattr *);
extern int nfs_post_op_update_inode(struct inode *inode, struct nfs_fattr *fattr);
extern int nfs_post_op_update_inode_force_wcc(struct inode *inode, struct nfs_fattr *fattr);
extern int nfs_getattr(struct vfsmount *, struct dentry *, struct kstat *);
extern int nfs_permission(struct inode *, int);
extern int nfs_open(struct inode *, struct file *);
extern int nfs_release(struct inode *, struct file *);
extern int nfs_attribute_timeout(struct inode *inode);
extern int nfs_revalidate_inode(struct nfs_server *server, struct inode *inode);
extern int __nfs_revalidate_inode(struct nfs_server *, struct inode *);
extern int nfs_revalidate_mapping(struct inode *inode, struct address_space *mapping);
extern int nfs_revalidate_mapping_nolock(struct inode *inode, struct address_space *mapping);
extern int nfs_setattr(struct dentry *, struct iattr *);
extern void nfs_setattr_update_inode(struct inode *inode, struct iattr *attr);
extern struct nfs_open_context *get_nfs_open_context(struct nfs_open_context *ctx);
extern void put_nfs_open_context(struct nfs_open_context *ctx);
extern struct nfs_open_context *nfs_find_open_context(struct inode *inode, struct rpc_cred *cred, fmode_t mode);
extern u64 nfs_compat_user_ino64(u64 fileid);
extern void nfs_fattr_init(struct nfs_fattr *fattr);

/* linux/net/ipv4/ipconfig.c: trims ip addr off front of name, too. */
extern __be32 root_nfs_parse_addr(char *name); /*__init*/
extern unsigned long nfs_inc_attr_generation_counter(void);

/*
 * linux/fs/nfs/file.c
 */
extern const struct inode_operations nfs_file_inode_operations;
#ifdef CONFIG_NFS_V3
extern const struct inode_operations nfs3_file_inode_operations;
#endif /* CONFIG_NFS_V3 */
extern const struct file_operations nfs_file_operations;
extern const struct address_space_operations nfs_file_aops;

static inline struct nfs_open_context *nfs_file_open_context(struct file *filp)
{
	return filp->private_data;
}

static inline struct rpc_cred *nfs_file_cred(struct file *file)
{
	if (file != NULL) {
<<<<<<< HEAD
		struct nfs_open_context *ctx = nfs_file_open_context(file);
=======
		struct nfs_open_context *ctx =
			nfs_file_open_context(file);
>>>>>>> 18e352e4
		if (ctx)
			return ctx->cred;
	}
	return NULL;
}

/*
 * linux/fs/nfs/xattr.c
 */
#ifdef CONFIG_NFS_V3_ACL
extern ssize_t nfs3_listxattr(struct dentry *, char *, size_t);
extern ssize_t nfs3_getxattr(struct dentry *, const char *, void *, size_t);
extern int nfs3_setxattr(struct dentry *, const char *,
			const void *, size_t, int);
extern int nfs3_removexattr (struct dentry *, const char *name);
#else
# define nfs3_listxattr NULL
# define nfs3_getxattr NULL
# define nfs3_setxattr NULL
# define nfs3_removexattr NULL
#endif

/*
 * linux/fs/nfs/direct.c
 */
extern ssize_t nfs_direct_IO(int, struct kiocb *, const struct iovec *, loff_t,
			unsigned long);
extern ssize_t nfs_file_direct_read(struct kiocb *iocb,
			const struct iovec *iov, unsigned long nr_segs,
			loff_t pos);
extern ssize_t nfs_file_direct_write(struct kiocb *iocb,
			const struct iovec *iov, unsigned long nr_segs,
			loff_t pos);

/*
 * linux/fs/nfs/dir.c
 */
extern const struct inode_operations nfs_dir_inode_operations;
#ifdef CONFIG_NFS_V3
extern const struct inode_operations nfs3_dir_inode_operations;
#endif /* CONFIG_NFS_V3 */
extern const struct file_operations nfs_dir_operations;
extern struct dentry_operations nfs_dentry_operations;

extern void nfs_force_lookup_revalidate(struct inode *dir);
extern int nfs_instantiate(struct dentry *dentry, struct nfs_fh *fh, struct nfs_fattr *fattr);
extern int nfs_may_open(struct inode *inode, struct rpc_cred *cred, int openflags);
extern void nfs_access_zap_cache(struct inode *inode);

/*
 * linux/fs/nfs/symlink.c
 */
extern const struct inode_operations nfs_symlink_inode_operations;

/*
 * linux/fs/nfs/sysctl.c
 */
#ifdef CONFIG_SYSCTL
extern int nfs_register_sysctl(void);
extern void nfs_unregister_sysctl(void);
#else
#define nfs_register_sysctl() 0
#define nfs_unregister_sysctl() do { } while(0)
#endif

/*
 * linux/fs/nfs/namespace.c
 */
extern const struct inode_operations nfs_mountpoint_inode_operations;
extern const struct inode_operations nfs_referral_inode_operations;
extern int nfs_mountpoint_expiry_timeout;
extern void nfs_release_automount_timer(void);

/*
 * linux/fs/nfs/unlink.c
 */
extern int  nfs_async_unlink(struct inode *dir, struct dentry *dentry);
extern void nfs_complete_unlink(struct dentry *dentry, struct inode *);
extern void nfs_block_sillyrename(struct dentry *dentry);
extern void nfs_unblock_sillyrename(struct dentry *dentry);

/*
 * linux/fs/nfs/write.c
 */
extern int  nfs_congestion_kb;
extern int  nfs_writepage(struct page *page, struct writeback_control *wbc);
extern int  nfs_writepages(struct address_space *, struct writeback_control *);
extern int  nfs_flush_incompatible(struct file *file, struct page *page);
extern int  nfs_updatepage(struct file *, struct page *, unsigned int, unsigned int);
extern int nfs_writeback_done(struct rpc_task *, struct nfs_write_data *);
extern void nfs_writedata_release(void *);
extern int  nfs_swap_out(struct file *file, struct page *page,
			 struct writeback_control *wbc);

/*
 * Try to write back everything synchronously (but check the
 * return value!)
 */
extern long nfs_sync_mapping_wait(struct address_space *, struct writeback_control *, int);
extern int nfs_wb_all(struct inode *inode);
extern int nfs_wb_nocommit(struct inode *inode);
extern int nfs_wb_page(struct inode *inode, struct page* page);
extern int nfs_wb_page_cancel(struct inode *inode, struct page* page);
#if defined(CONFIG_NFS_V3) || defined(CONFIG_NFS_V4)
extern int  nfs_commit_inode(struct inode *, int);
extern struct nfs_write_data *nfs_commitdata_alloc(void);
extern void nfs_commit_free(struct nfs_write_data *wdata);
extern void nfs_commitdata_release(void *wdata);
#else
static inline int
nfs_commit_inode(struct inode *inode, int how)
{
	return 0;
}
#endif

static inline int
nfs_have_writebacks(struct inode *inode)
{
	return NFS_I(inode)->npages != 0;
}

/*
 * Allocate nfs_write_data structures
 */
extern struct nfs_write_data *nfs_writedata_alloc(unsigned int npages);

/*
 * linux/fs/nfs/read.c
 */
extern int  nfs_readpage(struct file *, struct page *);
extern int  nfs_readpages(struct file *, struct address_space *,
		struct list_head *, unsigned);
extern int  nfs_readpage_result(struct rpc_task *, struct nfs_read_data *);
extern void nfs_readdata_release(void *data);

/*
 * Allocate nfs_read_data structures
 */
extern struct nfs_read_data *nfs_readdata_alloc(unsigned int npages);

/*
 * linux/fs/nfs3proc.c
 */
#ifdef CONFIG_NFS_V3_ACL
extern struct posix_acl *nfs3_proc_getacl(struct inode *inode, int type);
extern int nfs3_proc_setacl(struct inode *inode, int type,
			    struct posix_acl *acl);
extern int nfs3_proc_set_default_acl(struct inode *dir, struct inode *inode,
		mode_t mode);
extern void nfs3_forget_cached_acls(struct inode *inode);
#else
static inline int nfs3_proc_set_default_acl(struct inode *dir,
					    struct inode *inode,
					    mode_t mode)
{
	return 0;
}

static inline void nfs3_forget_cached_acls(struct inode *inode)
{
}
#endif /* CONFIG_NFS_V3_ACL */

/*
 * inline functions
 */

static inline loff_t nfs_size_to_loff_t(__u64 size)
{
	if (size > (__u64) OFFSET_MAX - 1)
		return OFFSET_MAX - 1;
	return (loff_t) size;
}

static inline ino_t
nfs_fileid_to_ino_t(u64 fileid)
{
	ino_t ino = (ino_t) fileid;
	if (sizeof(ino_t) < sizeof(u64))
		ino ^= fileid >> (sizeof(u64)-sizeof(ino_t)) * 8;
	return ino;
}

/* NFS root */

extern void * nfs_root_data(void);

#define nfs_wait_event(clnt, wq, condition)				\
({									\
	int __retval = wait_event_killable(wq, condition);		\
	__retval;							\
})

#define NFS_JUKEBOX_RETRY_TIME (5 * HZ)

#endif /* __KERNEL__ */

/*
 * NFS debug flags
 */
#define NFSDBG_VFS		0x0001
#define NFSDBG_DIRCACHE		0x0002
#define NFSDBG_LOOKUPCACHE	0x0004
#define NFSDBG_PAGECACHE	0x0008
#define NFSDBG_PROC		0x0010
#define NFSDBG_XDR		0x0020
#define NFSDBG_FILE		0x0040
#define NFSDBG_ROOT		0x0080
#define NFSDBG_CALLBACK		0x0100
#define NFSDBG_CLIENT		0x0200
#define NFSDBG_MOUNT		0x0400
#define NFSDBG_ALL		0xFFFF

#ifdef __KERNEL__

/*
 * Enable debugging support for nfs client.
 * Requires RPC_DEBUG.
 */
#ifdef RPC_DEBUG
# define NFS_DEBUG
#endif

# undef ifdebug
# ifdef NFS_DEBUG
#  define ifdebug(fac)		if (unlikely(nfs_debug & NFSDBG_##fac))
# else
#  define ifdebug(fac)		if (0)
# endif
#endif /* __KERNEL */

#endif<|MERGE_RESOLUTION|>--- conflicted
+++ resolved
@@ -371,12 +371,8 @@
 static inline struct rpc_cred *nfs_file_cred(struct file *file)
 {
 	if (file != NULL) {
-<<<<<<< HEAD
-		struct nfs_open_context *ctx = nfs_file_open_context(file);
-=======
 		struct nfs_open_context *ctx =
 			nfs_file_open_context(file);
->>>>>>> 18e352e4
 		if (ctx)
 			return ctx->cred;
 	}
