#ifndef _LINUX_RESOURCE_H
#define _LINUX_RESOURCE_H

#include <linux/time.h>

/*
 * Resource control/accounting header file for linux
 */

/*
 * Definition of struct rusage taken from BSD 4.3 Reno
 * 
 * We don't support all of these yet, but we might as well have them....
 * Otherwise, each time we add new items, programs which depend on this
 * structure will lose.  This reduces the chances of that happening.
 */
#define	RUSAGE_SELF	0
#define	RUSAGE_CHILDREN	(-1)
#define RUSAGE_BOTH	(-2)		/* sys_wait4() uses this */
#define	RUSAGE_THREAD	1		/* only the calling thread */

struct	rusage {
	struct timeval ru_utime;	/* user time used */
	struct timeval ru_stime;	/* system time used */
	long	ru_maxrss;		/* maximum resident set size */
	long	ru_ixrss;		/* integral shared memory size */
	long	ru_idrss;		/* integral unshared data size */
	long	ru_isrss;		/* integral unshared stack size */
	long	ru_minflt;		/* page reclaims */
	long	ru_majflt;		/* page faults */
	long	ru_nswap;		/* swaps */
	long	ru_inblock;		/* block input operations */
	long	ru_oublock;		/* block output operations */
	long	ru_msgsnd;		/* messages sent */
	long	ru_msgrcv;		/* messages received */
	long	ru_nsignals;		/* signals received */
	long	ru_nvcsw;		/* voluntary context switches */
	long	ru_nivcsw;		/* involuntary " */
};

struct rlimit {
	unsigned long	rlim_cur;
	unsigned long	rlim_max;
};

#define RLIM64_INFINITY		(~0ULL)

struct rlimit64 {
	__u64 rlim_cur;
	__u64 rlim_max;
};

#define	PRIO_MIN	(-20)
#define	PRIO_MAX	20

#define	PRIO_PROCESS	0
#define	PRIO_PGRP	1
#define	PRIO_USER	2

/*
 * Limit the stack by to some sane default: root can always
 * increase this limit if needed..  8MB seems reasonable.
 */
#define _STK_LIM	(8*1024*1024)

/*
 * GPG2 wants 64kB of mlocked memory, to make sure pass phrases
 * and other sensitive information are never written to disk.
 */
#define MLOCK_LIMIT	((PAGE_SIZE > 64*1024) ? PAGE_SIZE : 64*1024)

/*
 * Due to binary compatibility, the actual resource numbers
 * may be different for different linux versions..
 */
#include <asm/resource.h>

#ifdef __KERNEL__

struct task_struct;

int getrusage(struct task_struct *p, int who, struct rusage __user *ru);
<<<<<<< HEAD
int do_setrlimit(struct task_struct *tsk, unsigned int resource,
		struct rlimit *new_rlim);
=======
int do_prlimit(struct task_struct *tsk, unsigned int resource,
		struct rlimit *new_rlim, struct rlimit *old_rlim);
>>>>>>> da5cabf8

#endif /* __KERNEL__ */

#endif<|MERGE_RESOLUTION|>--- conflicted
+++ resolved
@@ -80,13 +80,8 @@
 struct task_struct;
 
 int getrusage(struct task_struct *p, int who, struct rusage __user *ru);
-<<<<<<< HEAD
-int do_setrlimit(struct task_struct *tsk, unsigned int resource,
-		struct rlimit *new_rlim);
-=======
 int do_prlimit(struct task_struct *tsk, unsigned int resource,
 		struct rlimit *new_rlim, struct rlimit *old_rlim);
->>>>>>> da5cabf8
 
 #endif /* __KERNEL__ */
 
