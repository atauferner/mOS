/* SPDX-License-Identifier: GPL-2.0 */
#ifndef __IO_PGTABLE_H
#define __IO_PGTABLE_H

#include <linux/bitops.h>
#include <linux/iommu.h>

/*
 * Public API for use by IOMMU drivers
 */
enum io_pgtable_fmt {
	ARM_32_LPAE_S1,
	ARM_32_LPAE_S2,
	ARM_64_LPAE_S1,
	ARM_64_LPAE_S2,
	ARM_V7S,
	ARM_MALI_LPAE,
	AMD_IOMMU_V1,
	IO_PGTABLE_NUM_FMTS,
};

/**
 * struct iommu_flush_ops - IOMMU callbacks for TLB and page table management.
 *
 * @tlb_flush_all:  Synchronously invalidate the entire TLB context.
 * @tlb_flush_walk: Synchronously invalidate all intermediate TLB state
 *                  (sometimes referred to as the "walk cache") for a virtual
 *                  address range.
<<<<<<< HEAD
 * @tlb_flush_leaf: Synchronously invalidate all leaf TLB state for a virtual
 *                  address range.
=======
>>>>>>> 7d2a07b7
 * @tlb_add_page:   Optional callback to queue up leaf TLB invalidation for a
 *                  single page.  IOMMUs that cannot batch TLB invalidation
 *                  operations efficiently will typically issue them here, but
 *                  others may decide to update the iommu_iotlb_gather structure
<<<<<<< HEAD
 *                  and defer the invalidation until iommu_tlb_sync() instead.
=======
 *                  and defer the invalidation until iommu_iotlb_sync() instead.
>>>>>>> 7d2a07b7
 *
 * Note that these can all be called in atomic context and must therefore
 * not block.
 */
struct iommu_flush_ops {
	void (*tlb_flush_all)(void *cookie);
	void (*tlb_flush_walk)(unsigned long iova, size_t size, size_t granule,
			       void *cookie);
<<<<<<< HEAD
	void (*tlb_flush_leaf)(unsigned long iova, size_t size, size_t granule,
			       void *cookie);
=======
>>>>>>> 7d2a07b7
	void (*tlb_add_page)(struct iommu_iotlb_gather *gather,
			     unsigned long iova, size_t granule, void *cookie);
};

/**
 * struct io_pgtable_cfg - Configuration data for a set of page tables.
 *
 * @quirks:        A bitmap of hardware quirks that require some special
 *                 action by the low-level page table allocator.
 * @pgsize_bitmap: A bitmap of page sizes supported by this set of page
 *                 tables.
 * @ias:           Input address (iova) size, in bits.
 * @oas:           Output address (paddr) size, in bits.
 * @coherent_walk  A flag to indicate whether or not page table walks made
 *                 by the IOMMU are coherent with the CPU caches.
 * @tlb:           TLB management callbacks for this set of tables.
 * @iommu_dev:     The device representing the DMA configuration for the
 *                 page table walker.
 */
struct io_pgtable_cfg {
	/*
	 * IO_PGTABLE_QUIRK_ARM_NS: (ARM formats) Set NS and NSTABLE bits in
	 *	stage 1 PTEs, for hardware which insists on validating them
	 *	even in	non-secure state where they should normally be ignored.
	 *
	 * IO_PGTABLE_QUIRK_NO_PERMS: Ignore the IOMMU_READ, IOMMU_WRITE and
	 *	IOMMU_NOEXEC flags and map everything with full access, for
	 *	hardware which does not implement the permissions of a given
	 *	format, and/or requires some format-specific default value.
	 *
<<<<<<< HEAD
	 * IO_PGTABLE_QUIRK_TLBI_ON_MAP: If the format forbids caching invalid
	 *	(unmapped) entries but the hardware might do so anyway, perform
	 *	TLB maintenance when mapping as well as when unmapping.
	 *
	 * IO_PGTABLE_QUIRK_ARM_MTK_EXT: (ARM v7s format) MediaTek IOMMUs extend
	 *	to support up to 34 bits PA where the bit32 and bit33 are
	 *	encoded in the bit9 and bit4 of the PTE respectively.
=======
	 * IO_PGTABLE_QUIRK_ARM_MTK_EXT: (ARM v7s format) MediaTek IOMMUs extend
	 *	to support up to 35 bits PA where the bit32, bit33 and bit34 are
	 *	encoded in the bit9, bit4 and bit5 of the PTE respectively.
>>>>>>> 7d2a07b7
	 *
	 * IO_PGTABLE_QUIRK_NON_STRICT: Skip issuing synchronous leaf TLBIs
	 *	on unmap, for DMA domains using the flush queue mechanism for
	 *	delayed invalidation.
	 *
	 * IO_PGTABLE_QUIRK_ARM_TTBR1: (ARM LPAE format) Configure the table
	 *	for use in the upper half of a split address space.
<<<<<<< HEAD
	 */
	#define IO_PGTABLE_QUIRK_ARM_NS		BIT(0)
	#define IO_PGTABLE_QUIRK_NO_PERMS	BIT(1)
	#define IO_PGTABLE_QUIRK_TLBI_ON_MAP	BIT(2)
	#define IO_PGTABLE_QUIRK_ARM_MTK_EXT	BIT(3)
	#define IO_PGTABLE_QUIRK_NON_STRICT	BIT(4)
	#define IO_PGTABLE_QUIRK_ARM_TTBR1	BIT(5)
=======
	 *
	 * IO_PGTABLE_QUIRK_ARM_OUTER_WBWA: Override the outer-cacheability
	 *	attributes set in the TCR for a non-coherent page-table walker.
	 */
	#define IO_PGTABLE_QUIRK_ARM_NS		BIT(0)
	#define IO_PGTABLE_QUIRK_NO_PERMS	BIT(1)
	#define IO_PGTABLE_QUIRK_ARM_MTK_EXT	BIT(3)
	#define IO_PGTABLE_QUIRK_NON_STRICT	BIT(4)
	#define IO_PGTABLE_QUIRK_ARM_TTBR1	BIT(5)
	#define IO_PGTABLE_QUIRK_ARM_OUTER_WBWA	BIT(6)
>>>>>>> 7d2a07b7
	unsigned long			quirks;
	unsigned long			pgsize_bitmap;
	unsigned int			ias;
	unsigned int			oas;
	bool				coherent_walk;
	const struct iommu_flush_ops	*tlb;
	struct device			*iommu_dev;

	/* Low-level data specific to the table format */
	union {
		struct {
			u64	ttbr;
			struct {
				u32	ips:3;
				u32	tg:2;
				u32	sh:2;
				u32	orgn:2;
				u32	irgn:2;
				u32	tsz:6;
			}	tcr;
			u64	mair;
		} arm_lpae_s1_cfg;

		struct {
			u64	vttbr;
			struct {
				u32	ps:3;
				u32	tg:2;
				u32	sh:2;
				u32	orgn:2;
				u32	irgn:2;
				u32	sl:2;
				u32	tsz:6;
			}	vtcr;
		} arm_lpae_s2_cfg;

		struct {
			u32	ttbr;
			u32	tcr;
			u32	nmrr;
			u32	prrr;
		} arm_v7s_cfg;

		struct {
			u64	transtab;
			u64	memattr;
		} arm_mali_lpae_cfg;
	};
};

/**
 * struct io_pgtable_ops - Page table manipulation API for IOMMU drivers.
 *
 * @map:          Map a physically contiguous memory region.
 * @unmap:        Unmap a physically contiguous memory region.
 * @iova_to_phys: Translate iova to physical address.
 *
 * These functions map directly onto the iommu_ops member functions with
 * the same names.
 */
struct io_pgtable_ops {
	int (*map)(struct io_pgtable_ops *ops, unsigned long iova,
		   phys_addr_t paddr, size_t size, int prot, gfp_t gfp);
	size_t (*unmap)(struct io_pgtable_ops *ops, unsigned long iova,
			size_t size, struct iommu_iotlb_gather *gather);
	phys_addr_t (*iova_to_phys)(struct io_pgtable_ops *ops,
				    unsigned long iova);
};

/**
 * alloc_io_pgtable_ops() - Allocate a page table allocator for use by an IOMMU.
 *
 * @fmt:    The page table format.
 * @cfg:    The page table configuration. This will be modified to represent
 *          the configuration actually provided by the allocator (e.g. the
 *          pgsize_bitmap may be restricted).
 * @cookie: An opaque token provided by the IOMMU driver and passed back to
 *          the callback routines in cfg->tlb.
 */
struct io_pgtable_ops *alloc_io_pgtable_ops(enum io_pgtable_fmt fmt,
					    struct io_pgtable_cfg *cfg,
					    void *cookie);

/**
 * free_io_pgtable_ops() - Free an io_pgtable_ops structure. The caller
 *                         *must* ensure that the page table is no longer
 *                         live, but the TLB can be dirty.
 *
 * @ops: The ops returned from alloc_io_pgtable_ops.
 */
void free_io_pgtable_ops(struct io_pgtable_ops *ops);


/*
 * Internal structures for page table allocator implementations.
 */

/**
 * struct io_pgtable - Internal structure describing a set of page tables.
 *
 * @fmt:    The page table format.
 * @cookie: An opaque token provided by the IOMMU driver and passed back to
 *          any callback routines.
 * @cfg:    A copy of the page table configuration.
 * @ops:    The page table operations in use for this set of page tables.
 */
struct io_pgtable {
	enum io_pgtable_fmt	fmt;
	void			*cookie;
	struct io_pgtable_cfg	cfg;
	struct io_pgtable_ops	ops;
};

#define io_pgtable_ops_to_pgtable(x) container_of((x), struct io_pgtable, ops)

static inline void io_pgtable_tlb_flush_all(struct io_pgtable *iop)
{
	if (iop->cfg.tlb && iop->cfg.tlb->tlb_flush_all)
		iop->cfg.tlb->tlb_flush_all(iop->cookie);
}

static inline void
io_pgtable_tlb_flush_walk(struct io_pgtable *iop, unsigned long iova,
			  size_t size, size_t granule)
<<<<<<< HEAD
{
	iop->cfg.tlb->tlb_flush_walk(iova, size, granule, iop->cookie);
}

static inline void
io_pgtable_tlb_flush_leaf(struct io_pgtable *iop, unsigned long iova,
			  size_t size, size_t granule)
{
	iop->cfg.tlb->tlb_flush_leaf(iova, size, granule, iop->cookie);
=======
{
	if (iop->cfg.tlb && iop->cfg.tlb->tlb_flush_walk)
		iop->cfg.tlb->tlb_flush_walk(iova, size, granule, iop->cookie);
>>>>>>> 7d2a07b7
}

static inline void
io_pgtable_tlb_add_page(struct io_pgtable *iop,
			struct iommu_iotlb_gather * gather, unsigned long iova,
			size_t granule)
{
<<<<<<< HEAD
	if (iop->cfg.tlb->tlb_add_page)
=======
	if (iop->cfg.tlb && iop->cfg.tlb->tlb_add_page)
>>>>>>> 7d2a07b7
		iop->cfg.tlb->tlb_add_page(gather, iova, granule, iop->cookie);
}

/**
 * struct io_pgtable_init_fns - Alloc/free a set of page tables for a
 *                              particular format.
 *
 * @alloc: Allocate a set of page tables described by cfg.
 * @free:  Free the page tables associated with iop.
 */
struct io_pgtable_init_fns {
	struct io_pgtable *(*alloc)(struct io_pgtable_cfg *cfg, void *cookie);
	void (*free)(struct io_pgtable *iop);
};

extern struct io_pgtable_init_fns io_pgtable_arm_32_lpae_s1_init_fns;
extern struct io_pgtable_init_fns io_pgtable_arm_32_lpae_s2_init_fns;
extern struct io_pgtable_init_fns io_pgtable_arm_64_lpae_s1_init_fns;
extern struct io_pgtable_init_fns io_pgtable_arm_64_lpae_s2_init_fns;
extern struct io_pgtable_init_fns io_pgtable_arm_v7s_init_fns;
extern struct io_pgtable_init_fns io_pgtable_arm_mali_lpae_init_fns;
extern struct io_pgtable_init_fns io_pgtable_amd_iommu_v1_init_fns;

#endif /* __IO_PGTABLE_H */<|MERGE_RESOLUTION|>--- conflicted
+++ resolved
@@ -26,20 +26,11 @@
  * @tlb_flush_walk: Synchronously invalidate all intermediate TLB state
  *                  (sometimes referred to as the "walk cache") for a virtual
  *                  address range.
-<<<<<<< HEAD
- * @tlb_flush_leaf: Synchronously invalidate all leaf TLB state for a virtual
- *                  address range.
-=======
->>>>>>> 7d2a07b7
  * @tlb_add_page:   Optional callback to queue up leaf TLB invalidation for a
  *                  single page.  IOMMUs that cannot batch TLB invalidation
  *                  operations efficiently will typically issue them here, but
  *                  others may decide to update the iommu_iotlb_gather structure
-<<<<<<< HEAD
- *                  and defer the invalidation until iommu_tlb_sync() instead.
-=======
  *                  and defer the invalidation until iommu_iotlb_sync() instead.
->>>>>>> 7d2a07b7
  *
  * Note that these can all be called in atomic context and must therefore
  * not block.
@@ -48,11 +39,6 @@
 	void (*tlb_flush_all)(void *cookie);
 	void (*tlb_flush_walk)(unsigned long iova, size_t size, size_t granule,
 			       void *cookie);
-<<<<<<< HEAD
-	void (*tlb_flush_leaf)(unsigned long iova, size_t size, size_t granule,
-			       void *cookie);
-=======
->>>>>>> 7d2a07b7
 	void (*tlb_add_page)(struct iommu_iotlb_gather *gather,
 			     unsigned long iova, size_t granule, void *cookie);
 };
@@ -83,19 +69,9 @@
 	 *	hardware which does not implement the permissions of a given
 	 *	format, and/or requires some format-specific default value.
 	 *
-<<<<<<< HEAD
-	 * IO_PGTABLE_QUIRK_TLBI_ON_MAP: If the format forbids caching invalid
-	 *	(unmapped) entries but the hardware might do so anyway, perform
-	 *	TLB maintenance when mapping as well as when unmapping.
-	 *
-	 * IO_PGTABLE_QUIRK_ARM_MTK_EXT: (ARM v7s format) MediaTek IOMMUs extend
-	 *	to support up to 34 bits PA where the bit32 and bit33 are
-	 *	encoded in the bit9 and bit4 of the PTE respectively.
-=======
 	 * IO_PGTABLE_QUIRK_ARM_MTK_EXT: (ARM v7s format) MediaTek IOMMUs extend
 	 *	to support up to 35 bits PA where the bit32, bit33 and bit34 are
 	 *	encoded in the bit9, bit4 and bit5 of the PTE respectively.
->>>>>>> 7d2a07b7
 	 *
 	 * IO_PGTABLE_QUIRK_NON_STRICT: Skip issuing synchronous leaf TLBIs
 	 *	on unmap, for DMA domains using the flush queue mechanism for
@@ -103,15 +79,6 @@
 	 *
 	 * IO_PGTABLE_QUIRK_ARM_TTBR1: (ARM LPAE format) Configure the table
 	 *	for use in the upper half of a split address space.
-<<<<<<< HEAD
-	 */
-	#define IO_PGTABLE_QUIRK_ARM_NS		BIT(0)
-	#define IO_PGTABLE_QUIRK_NO_PERMS	BIT(1)
-	#define IO_PGTABLE_QUIRK_TLBI_ON_MAP	BIT(2)
-	#define IO_PGTABLE_QUIRK_ARM_MTK_EXT	BIT(3)
-	#define IO_PGTABLE_QUIRK_NON_STRICT	BIT(4)
-	#define IO_PGTABLE_QUIRK_ARM_TTBR1	BIT(5)
-=======
 	 *
 	 * IO_PGTABLE_QUIRK_ARM_OUTER_WBWA: Override the outer-cacheability
 	 *	attributes set in the TCR for a non-coherent page-table walker.
@@ -122,7 +89,6 @@
 	#define IO_PGTABLE_QUIRK_NON_STRICT	BIT(4)
 	#define IO_PGTABLE_QUIRK_ARM_TTBR1	BIT(5)
 	#define IO_PGTABLE_QUIRK_ARM_OUTER_WBWA	BIT(6)
->>>>>>> 7d2a07b7
 	unsigned long			quirks;
 	unsigned long			pgsize_bitmap;
 	unsigned int			ias;
@@ -247,21 +213,9 @@
 static inline void
 io_pgtable_tlb_flush_walk(struct io_pgtable *iop, unsigned long iova,
 			  size_t size, size_t granule)
-<<<<<<< HEAD
-{
-	iop->cfg.tlb->tlb_flush_walk(iova, size, granule, iop->cookie);
-}
-
-static inline void
-io_pgtable_tlb_flush_leaf(struct io_pgtable *iop, unsigned long iova,
-			  size_t size, size_t granule)
-{
-	iop->cfg.tlb->tlb_flush_leaf(iova, size, granule, iop->cookie);
-=======
 {
 	if (iop->cfg.tlb && iop->cfg.tlb->tlb_flush_walk)
 		iop->cfg.tlb->tlb_flush_walk(iova, size, granule, iop->cookie);
->>>>>>> 7d2a07b7
 }
 
 static inline void
@@ -269,11 +223,7 @@
 			struct iommu_iotlb_gather * gather, unsigned long iova,
 			size_t granule)
 {
-<<<<<<< HEAD
-	if (iop->cfg.tlb->tlb_add_page)
-=======
 	if (iop->cfg.tlb && iop->cfg.tlb->tlb_add_page)
->>>>>>> 7d2a07b7
 		iop->cfg.tlb->tlb_add_page(gather, iova, granule, iop->cookie);
 }
 
