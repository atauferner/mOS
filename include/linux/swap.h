--- conflicted
+++ resolved
@@ -146,11 +146,8 @@
 	SWP_DISCARDING	= (1 << 3),	/* now discarding a free cluster */
 	SWP_SOLIDSTATE	= (1 << 4),	/* blkdev seeks are cheap */
 	SWP_CONTINUED	= (1 << 5),	/* swap_map has count continuation */
-<<<<<<< HEAD
-	SWP_FILE	= (1 << 6),	/* file swap area */
-=======
 	SWP_BLKDEV	= (1 << 6),	/* its a block device */
->>>>>>> e44a21b7
+	SWP_FILE	= (1 << 7),	/* file swap area */
 					/* add others here before... */
 	SWP_SCANNING	= (1 << 8),	/* refcount in scan_swap_map */
 };
@@ -188,60 +185,7 @@
 	struct block_device *bdev;	/* swap device or bdev of swap file */
 	struct file *swap_file;		/* seldom referenced */
 	unsigned int old_block_size;	/* seldom referenced */
-#ifdef CONFIG_PRESWAP
-	unsigned long *preswap_map;
-	unsigned int preswap_pages;
-#endif
 };
-
-#ifdef CONFIG_PRESWAP
-
-#include <linux/sysctl.h>
-extern int preswap_sysctl_handler(struct ctl_table *, int, void __user *,
-	size_t *, loff_t *);
-extern const unsigned long preswap_zero, preswap_infinity;
-
-extern struct swap_info_struct *get_swap_info_struct(unsigned int type);
-
-extern void preswap_shrink(unsigned long);
-extern int preswap_test(struct swap_info_struct *, unsigned long);
-extern void preswap_init(unsigned);
-extern int preswap_put(struct page *);
-extern int preswap_get(struct page *);
-extern void preswap_flush(unsigned, unsigned long);
-extern void preswap_flush_area(unsigned);
-#else
-static inline void preswap_shrink(unsigned long target_pages)
-{
-}
-
-static inline int preswap_test(struct swap_info_struct *sis, unsigned long offset)
-{
-	return 0;
-}
-
-static inline void preswap_init(unsigned type)
-{
-}
-
-static inline int preswap_put(struct page *page)
-{
-	return 0;
-}
-
-static inline int preswap_get(struct page *get)
-{
-	return 0;
-}
-
-static inline void preswap_flush(unsigned type, unsigned long offset)
-{
-}
-
-static inline void preswap_flush_area(unsigned type)
-{
-}
-#endif /* CONFIG_PRESWAP */
 
 struct swap_list_t {
 	int head;	/* head of priority-ordered swapfile list */
