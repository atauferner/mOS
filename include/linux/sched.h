--- conflicted
+++ resolved
@@ -97,11 +97,7 @@
 struct robust_list_head;
 struct bio;
 struct bts_tracer;
-<<<<<<< HEAD
-struct pfm_context;
-=======
 struct fs_struct;
->>>>>>> 0882e8dd
 
 /*
  * List of flags we want to share for kernel threads,
@@ -1439,9 +1435,6 @@
 	unsigned long trace;
 #endif
 	u64	instrumentation;
-#ifdef CONFIG_PERFMON
-	struct pfm_context *pfm_context;
-#endif
 };
 
 /* Future-safe accessor for struct task_struct's cpus_allowed. */
@@ -1685,13 +1678,6 @@
 #define tsk_used_math(p) ((p)->flags & PF_USED_MATH)
 #define used_math() tsk_used_math(current)
 
-static inline void tsk_restore_flags(struct task_struct *p,
-				     unsigned long pflags, unsigned long mask)
-{
-	p->flags &= ~mask;
-	p->flags |= pflags & mask;
-}
-
 #ifdef CONFIG_SMP
 extern int set_cpus_allowed_ptr(struct task_struct *p,
 				const struct cpumask *new_mask);
