/* SPDX-License-Identifier: GPL-2.0 */
#ifndef _LINUX_TIME_H
#define _LINUX_TIME_H

# include <linux/cache.h>
# include <linux/math64.h>
# include <linux/time64.h>

extern struct timezone sys_tz;

int get_timespec64(struct timespec64 *ts,
		const struct __kernel_timespec __user *uts);
int put_timespec64(const struct timespec64 *ts,
		struct __kernel_timespec __user *uts);
int get_itimerspec64(struct itimerspec64 *it,
			const struct __kernel_itimerspec __user *uit);
int put_itimerspec64(const struct itimerspec64 *it,
			struct __kernel_itimerspec __user *uit);

extern time64_t mktime64(const unsigned int year, const unsigned int mon,
			const unsigned int day, const unsigned int hour,
			const unsigned int min, const unsigned int sec);

#ifdef CONFIG_POSIX_TIMERS
extern void clear_itimer(void);
#else
static inline void clear_itimer(void) {}
#endif

extern long do_utimes(int dfd, const char __user *filename, struct timespec64 *times, int flags);

/*
 * Similar to the struct tm in userspace <time.h>, but it needs to be here so
 * that the kernel source is self contained.
 */
struct tm {
	/*
	 * the number of seconds after the minute, normally in the range
	 * 0 to 59, but can be up to 60 to allow for leap seconds
	 */
	int tm_sec;
	/* the number of minutes after the hour, in the range 0 to 59*/
	int tm_min;
	/* the number of hours past midnight, in the range 0 to 23 */
	int tm_hour;
	/* the day of the month, in the range 1 to 31 */
	int tm_mday;
	/* the number of months since January, in the range 0 to 11 */
	int tm_mon;
	/* the number of years since 1900 */
	long tm_year;
	/* the number of days since Sunday, in the range 0 to 6 */
	int tm_wday;
	/* the number of days since January 1, in the range 0 to 365 */
	int tm_yday;
};

void time64_to_tm(time64_t totalsecs, int offset, struct tm *result);

# include <linux/time32.h>

static inline bool itimerspec64_valid(const struct itimerspec64 *its)
{
	if (!timespec64_valid(&(its->it_interval)) ||
		!timespec64_valid(&(its->it_value)))
		return false;

	return true;
}

/**
 * time_after32 - compare two 32-bit relative times
 * @a:	the time which may be after @b
 * @b:	the time which may be before @a
 *
 * time_after32(a, b) returns true if the time @a is after time @b.
 * time_before32(b, a) returns true if the time @b is before time @a.
 *
 * Similar to time_after(), compare two 32-bit timestamps for relative
 * times.  This is useful for comparing 32-bit seconds values that can't
 * be converted to 64-bit values (e.g. due to disk format or wire protocol
 * issues) when it is known that the times are less than 68 years apart.
 */
#define time_after32(a, b)	((s32)((u32)(b) - (u32)(a)) < 0)
#define time_before32(b, a)	time_after32(a, b)

/**
 * time_between32 - check if a 32-bit timestamp is within a given time range
 * @t:	the time which may be within [l,h]
 * @l:	the lower bound of the range
 * @h:	the higher bound of the range
 *
 * time_before32(t, l, h) returns true if @l <= @t <= @h. All operands are
 * treated as 32-bit integers.
 *
 * Equivalent to !(time_before32(@t, @l) || time_after32(@t, @h)).
 */
#define time_between32(t, l, h) ((u32)(h) - (u32)(l) >= (u32)(t) - (u32)(l))

<<<<<<< HEAD
struct timens_offset {
	s64	sec;
	u64	nsec;
};
=======
# include <vdso/time.h>
>>>>>>> 7d2a07b7

#endif<|MERGE_RESOLUTION|>--- conflicted
+++ resolved
@@ -97,13 +97,6 @@
  */
 #define time_between32(t, l, h) ((u32)(h) - (u32)(l) >= (u32)(t) - (u32)(l))
 
-<<<<<<< HEAD
-struct timens_offset {
-	s64	sec;
-	u64	nsec;
-};
-=======
 # include <vdso/time.h>
->>>>>>> 7d2a07b7
 
 #endif