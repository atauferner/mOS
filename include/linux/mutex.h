--- conflicted
+++ resolved
@@ -66,8 +66,6 @@
 #endif
 };
 
-<<<<<<< HEAD
-=======
 struct ww_mutex {
 	struct mutex base;
 	struct ww_acquire_ctx *ctx;
@@ -76,7 +74,6 @@
 #endif
 };
 
->>>>>>> 7d2a07b7
 /*
  * This is the control structure for tasks blocked on mutex,
  * which resides on the blocked task's kernel stack:
@@ -200,32 +197,4 @@
 
 extern int atomic_dec_and_mutex_lock(atomic_t *cnt, struct mutex *lock);
 
-<<<<<<< HEAD
-/*
- * These values are chosen such that FAIL and SUCCESS match the
- * values of the regular mutex_trylock().
- */
-enum mutex_trylock_recursive_enum {
-	MUTEX_TRYLOCK_FAILED    = 0,
-	MUTEX_TRYLOCK_SUCCESS   = 1,
-	MUTEX_TRYLOCK_RECURSIVE,
-};
-
-/**
- * mutex_trylock_recursive - trylock variant that allows recursive locking
- * @lock: mutex to be locked
- *
- * This function should not be used, _ever_. It is purely for hysterical GEM
- * raisins, and once those are gone this will be removed.
- *
- * Returns:
- *  - MUTEX_TRYLOCK_FAILED    - trylock failed,
- *  - MUTEX_TRYLOCK_SUCCESS   - lock acquired,
- *  - MUTEX_TRYLOCK_RECURSIVE - we already owned the lock.
- */
-extern /* __deprecated */ __must_check enum mutex_trylock_recursive_enum
-mutex_trylock_recursive(struct mutex *lock);
-
-=======
->>>>>>> 7d2a07b7
 #endif /* __LINUX_MUTEX_H */