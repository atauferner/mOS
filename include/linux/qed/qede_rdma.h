/* SPDX-License-Identifier: (GPL-2.0-only OR BSD-3-Clause) */
/* QLogic qedr NIC Driver
 * Copyright (c) 2015-2017  QLogic Corporation
 * Copyright (c) 2019-2020 Marvell International Ltd.
 */

#ifndef QEDE_ROCE_H
#define QEDE_ROCE_H

#include <linux/pci.h>
#include <linux/netdevice.h>
#include <linux/types.h>
#include <linux/workqueue.h>

struct qedr_dev;
struct qed_dev;
struct qede_dev;

enum qede_rdma_event {
	QEDE_UP,
	QEDE_DOWN,
	QEDE_CHANGE_ADDR,
<<<<<<< HEAD
	QEDE_CLOSE
#ifndef __GENKSYMS__
	, QEDE_CHANGE_MTU,
#endif
=======
	QEDE_CLOSE,
	QEDE_CHANGE_MTU,
>>>>>>> 7d2a07b7
};

struct qede_rdma_event_work {
	struct list_head list;
	struct work_struct work;
	void *ptr;
	enum qede_rdma_event event;
};

struct qedr_driver {
	unsigned char name[32];

	struct qedr_dev* (*add)(struct qed_dev *, struct pci_dev *,
				struct net_device *);

	void (*remove)(struct qedr_dev *);
	void (*notify)(struct qedr_dev *, enum qede_rdma_event);
};

/* APIs for RDMA driver to register callback handlers,
 * which will be invoked when device is added, removed, ifup, ifdown
 */
int qede_rdma_register_driver(struct qedr_driver *drv);
void qede_rdma_unregister_driver(struct qedr_driver *drv);

bool qede_rdma_supported(struct qede_dev *dev);

#if IS_ENABLED(CONFIG_QED_RDMA)
int qede_rdma_dev_add(struct qede_dev *dev, bool recovery);
void qede_rdma_dev_event_open(struct qede_dev *dev);
void qede_rdma_dev_event_close(struct qede_dev *dev);
void qede_rdma_dev_remove(struct qede_dev *dev, bool recovery);
void qede_rdma_event_changeaddr(struct qede_dev *edr);
void qede_rdma_event_change_mtu(struct qede_dev *edev);

#else
static inline int qede_rdma_dev_add(struct qede_dev *dev,
				    bool recovery)
{
	return 0;
}

static inline void qede_rdma_dev_event_open(struct qede_dev *dev) {}
static inline void qede_rdma_dev_event_close(struct qede_dev *dev) {}
static inline void qede_rdma_dev_remove(struct qede_dev *dev,
					bool recovery) {}
static inline void qede_rdma_event_changeaddr(struct qede_dev *edr) {}
#endif
#endif<|MERGE_RESOLUTION|>--- conflicted
+++ resolved
@@ -20,15 +20,8 @@
 	QEDE_UP,
 	QEDE_DOWN,
 	QEDE_CHANGE_ADDR,
-<<<<<<< HEAD
-	QEDE_CLOSE
-#ifndef __GENKSYMS__
-	, QEDE_CHANGE_MTU,
-#endif
-=======
 	QEDE_CLOSE,
 	QEDE_CHANGE_MTU,
->>>>>>> 7d2a07b7
 };
 
 struct qede_rdma_event_work {
