/* SPDX-License-Identifier: GPL-2.0-only */

/* The industrial I/O core
 *
 * Copyright (c) 2008 Jonathan Cameron
 */
#ifndef _INDUSTRIAL_IO_H_
#define _INDUSTRIAL_IO_H_

#include <linux/device.h>
#include <linux/cdev.h>
#include <linux/iio/types.h>
#include <linux/of.h>
/* IIO TODO LIST */
/*
 * Provide means of adjusting timer accuracy.
 * Currently assumes nano seconds.
 */

enum iio_shared_by {
	IIO_SEPARATE,
	IIO_SHARED_BY_TYPE,
	IIO_SHARED_BY_DIR,
	IIO_SHARED_BY_ALL
};

enum iio_endian {
	IIO_CPU,
	IIO_BE,
	IIO_LE,
};

struct iio_chan_spec;
struct iio_dev;

/**
 * struct iio_chan_spec_ext_info - Extended channel info attribute
 * @name:	Info attribute name
 * @shared:	Whether this attribute is shared between all channels.
 * @read:	Read callback for this info attribute, may be NULL.
 * @write:	Write callback for this info attribute, may be NULL.
 * @private:	Data private to the driver.
 */
struct iio_chan_spec_ext_info {
	const char *name;
	enum iio_shared_by shared;
	ssize_t (*read)(struct iio_dev *, uintptr_t private,
			struct iio_chan_spec const *, char *buf);
	ssize_t (*write)(struct iio_dev *, uintptr_t private,
			 struct iio_chan_spec const *, const char *buf,
			 size_t len);
	uintptr_t private;
};

/**
 * struct iio_enum - Enum channel info attribute
 * @items:	An array of strings.
 * @num_items:	Length of the item array.
 * @set:	Set callback function, may be NULL.
 * @get:	Get callback function, may be NULL.
 *
 * The iio_enum struct can be used to implement enum style channel attributes.
 * Enum style attributes are those which have a set of strings which map to
 * unsigned integer values. The IIO enum helper code takes care of mapping
 * between value and string as well as generating a "_available" file which
 * contains a list of all available items. The set callback will be called when
 * the attribute is updated. The last parameter is the index to the newly
 * activated item. The get callback will be used to query the currently active
 * item and is supposed to return the index for it.
 */
struct iio_enum {
	const char * const *items;
	unsigned int num_items;
	int (*set)(struct iio_dev *, const struct iio_chan_spec *, unsigned int);
	int (*get)(struct iio_dev *, const struct iio_chan_spec *);
};

ssize_t iio_enum_available_read(struct iio_dev *indio_dev,
	uintptr_t priv, const struct iio_chan_spec *chan, char *buf);
ssize_t iio_enum_read(struct iio_dev *indio_dev,
	uintptr_t priv, const struct iio_chan_spec *chan, char *buf);
ssize_t iio_enum_write(struct iio_dev *indio_dev,
	uintptr_t priv, const struct iio_chan_spec *chan, const char *buf,
	size_t len);

/**
 * IIO_ENUM() - Initialize enum extended channel attribute
 * @_name:	Attribute name
 * @_shared:	Whether the attribute is shared between all channels
 * @_e:		Pointer to an iio_enum struct
 *
 * This should usually be used together with IIO_ENUM_AVAILABLE()
 */
#define IIO_ENUM(_name, _shared, _e) \
{ \
	.name = (_name), \
	.shared = (_shared), \
	.read = iio_enum_read, \
	.write = iio_enum_write, \
	.private = (uintptr_t)(_e), \
}

/**
 * IIO_ENUM_AVAILABLE() - Initialize enum available extended channel attribute
 * @_name:	Attribute name ("_available" will be appended to the name)
 * @_e:		Pointer to an iio_enum struct
 *
 * Creates a read only attribute which lists all the available enum items in a
 * space separated list. This should usually be used together with IIO_ENUM()
 */
#define IIO_ENUM_AVAILABLE(_name, _e) \
{ \
	.name = (_name "_available"), \
	.shared = IIO_SHARED_BY_TYPE, \
	.read = iio_enum_available_read, \
	.private = (uintptr_t)(_e), \
}

/**
 * struct iio_mount_matrix - iio mounting matrix
 * @rotation: 3 dimensional space rotation matrix defining sensor alignment with
 *            main hardware
 */
struct iio_mount_matrix {
	const char *rotation[9];
};

ssize_t iio_show_mount_matrix(struct iio_dev *indio_dev, uintptr_t priv,
			      const struct iio_chan_spec *chan, char *buf);
int iio_read_mount_matrix(struct device *dev, struct iio_mount_matrix *matrix);

typedef const struct iio_mount_matrix *
	(iio_get_mount_matrix_t)(const struct iio_dev *indio_dev,
				 const struct iio_chan_spec *chan);

/**
 * IIO_MOUNT_MATRIX() - Initialize mount matrix extended channel attribute
 * @_shared:	Whether the attribute is shared between all channels
 * @_get:	Pointer to an iio_get_mount_matrix_t accessor
 */
#define IIO_MOUNT_MATRIX(_shared, _get) \
{ \
	.name = "mount_matrix", \
	.shared = (_shared), \
	.read = iio_show_mount_matrix, \
	.private = (uintptr_t)(_get), \
}

/**
 * struct iio_event_spec - specification for a channel event
 * @type:		    Type of the event
 * @dir:		    Direction of the event
 * @mask_separate:	    Bit mask of enum iio_event_info values. Attributes
 *			    set in this mask will be registered per channel.
 * @mask_shared_by_type:    Bit mask of enum iio_event_info values. Attributes
 *			    set in this mask will be shared by channel type.
 * @mask_shared_by_dir:	    Bit mask of enum iio_event_info values. Attributes
 *			    set in this mask will be shared by channel type and
 *			    direction.
 * @mask_shared_by_all:	    Bit mask of enum iio_event_info values. Attributes
 *			    set in this mask will be shared by all channels.
 */
struct iio_event_spec {
	enum iio_event_type type;
	enum iio_event_direction dir;
	unsigned long mask_separate;
	unsigned long mask_shared_by_type;
	unsigned long mask_shared_by_dir;
	unsigned long mask_shared_by_all;
};

/**
 * struct iio_chan_spec - specification of a single channel
 * @type:		What type of measurement is the channel making.
 * @channel:		What number do we wish to assign the channel.
 * @channel2:		If there is a second number for a differential
 *			channel then this is it. If modified is set then the
 *			value here specifies the modifier.
 * @address:		Driver specific identifier.
 * @scan_index:		Monotonic index to give ordering in scans when read
 *			from a buffer.
 * @scan_type:		struct describing the scan type
 * @scan_type.sign:		's' or 'u' to specify signed or unsigned
 * @scan_type.realbits:		Number of valid bits of data
 * @scan_type.storagebits:	Realbits + padding
 * @scan_type.shift:		Shift right by this before masking out
 *				realbits.
 * @scan_type.repeat:		Number of times real/storage bits repeats.
 *				When the repeat element is more than 1, then
 *				the type element in sysfs will show a repeat
 *				value. Otherwise, the number of repetitions
 *				is omitted.
 * @scan_type.endianness:	little or big endian
 * @info_mask_separate: What information is to be exported that is specific to
 *			this channel.
 * @info_mask_separate_available: What availability information is to be
 *			exported that is specific to this channel.
 * @info_mask_shared_by_type: What information is to be exported that is shared
 *			by all channels of the same type.
 * @info_mask_shared_by_type_available: What availability information is to be
 *			exported that is shared by all channels of the same
 *			type.
 * @info_mask_shared_by_dir: What information is to be exported that is shared
 *			by all channels of the same direction.
 * @info_mask_shared_by_dir_available: What availability information is to be
 *			exported that is shared by all channels of the same
 *			direction.
 * @info_mask_shared_by_all: What information is to be exported that is shared
 *			by all channels.
 * @info_mask_shared_by_all_available: What availability information is to be
 *			exported that is shared by all channels.
 * @event_spec:		Array of events which should be registered for this
 *			channel.
 * @num_event_specs:	Size of the event_spec array.
 * @ext_info:		Array of extended info attributes for this channel.
 *			The array is NULL terminated, the last element should
 *			have its name field set to NULL.
 * @extend_name:	Allows labeling of channel attributes with an
 *			informative name. Note this has no effect codes etc,
 *			unlike modifiers.
 * @datasheet_name:	A name used in in-kernel mapping of channels. It should
 *			correspond to the first name that the channel is referred
 *			to by in the datasheet (e.g. IND), or the nearest
 *			possible compound name (e.g. IND-INC).
 * @modified:		Does a modifier apply to this channel. What these are
 *			depends on the channel type.  Modifier is set in
 *			channel2. Examples are IIO_MOD_X for axial sensors about
 *			the 'x' axis.
 * @indexed:		Specify the channel has a numerical index. If not,
 *			the channel index number will be suppressed for sysfs
 *			attributes but not for event codes.
 * @output:		Channel is output.
 * @differential:	Channel is differential.
 */
struct iio_chan_spec {
	enum iio_chan_type	type;
	int			channel;
	int			channel2;
	unsigned long		address;
	int			scan_index;
	struct {
		char	sign;
		u8	realbits;
		u8	storagebits;
		u8	shift;
		u8	repeat;
		enum iio_endian endianness;
	} scan_type;
	long			info_mask_separate;
	long			info_mask_separate_available;
	long			info_mask_shared_by_type;
	long			info_mask_shared_by_type_available;
	long			info_mask_shared_by_dir;
	long			info_mask_shared_by_dir_available;
	long			info_mask_shared_by_all;
	long			info_mask_shared_by_all_available;
	const struct iio_event_spec *event_spec;
	unsigned int		num_event_specs;
	const struct iio_chan_spec_ext_info *ext_info;
	const char		*extend_name;
	const char		*datasheet_name;
	unsigned		modified:1;
	unsigned		indexed:1;
	unsigned		output:1;
	unsigned		differential:1;
};


/**
 * iio_channel_has_info() - Checks whether a channel supports a info attribute
 * @chan: The channel to be queried
 * @type: Type of the info attribute to be checked
 *
 * Returns true if the channels supports reporting values for the given info
 * attribute type, false otherwise.
 */
static inline bool iio_channel_has_info(const struct iio_chan_spec *chan,
	enum iio_chan_info_enum type)
{
	return (chan->info_mask_separate & BIT(type)) |
		(chan->info_mask_shared_by_type & BIT(type)) |
		(chan->info_mask_shared_by_dir & BIT(type)) |
		(chan->info_mask_shared_by_all & BIT(type));
}

/**
 * iio_channel_has_available() - Checks if a channel has an available attribute
 * @chan: The channel to be queried
 * @type: Type of the available attribute to be checked
 *
 * Returns true if the channel supports reporting available values for the
 * given attribute type, false otherwise.
 */
static inline bool iio_channel_has_available(const struct iio_chan_spec *chan,
					     enum iio_chan_info_enum type)
{
	return (chan->info_mask_separate_available & BIT(type)) |
		(chan->info_mask_shared_by_type_available & BIT(type)) |
		(chan->info_mask_shared_by_dir_available & BIT(type)) |
		(chan->info_mask_shared_by_all_available & BIT(type));
}

#define IIO_CHAN_SOFT_TIMESTAMP(_si) {					\
	.type = IIO_TIMESTAMP,						\
	.channel = -1,							\
	.scan_index = _si,						\
	.scan_type = {							\
		.sign = 's',						\
		.realbits = 64,					\
		.storagebits = 64,					\
		},							\
}

s64 iio_get_time_ns(const struct iio_dev *indio_dev);
unsigned int iio_get_time_res(const struct iio_dev *indio_dev);

/* Device operating modes */
#define INDIO_DIRECT_MODE		0x01
#define INDIO_BUFFER_TRIGGERED		0x02
#define INDIO_BUFFER_SOFTWARE		0x04
#define INDIO_BUFFER_HARDWARE		0x08
#define INDIO_EVENT_TRIGGERED		0x10
#define INDIO_HARDWARE_TRIGGERED	0x20

#define INDIO_ALL_BUFFER_MODES					\
	(INDIO_BUFFER_TRIGGERED | INDIO_BUFFER_HARDWARE | INDIO_BUFFER_SOFTWARE)

#define INDIO_ALL_TRIGGERED_MODES	\
	(INDIO_BUFFER_TRIGGERED		\
	 | INDIO_EVENT_TRIGGERED	\
	 | INDIO_HARDWARE_TRIGGERED)

#define INDIO_MAX_RAW_ELEMENTS		4

struct iio_trigger; /* forward declaration */

/**
 * struct iio_info - constant information about device
 * @event_attrs:	event control attributes
 * @attrs:		general purpose device attributes
 * @read_raw:		function to request a value from the device.
 *			mask specifies which value. Note 0 means a reading of
 *			the channel in question.  Return value will specify the
 *			type of value returned by the device. val and val2 will
 *			contain the elements making up the returned value.
 * @read_raw_multi:	function to return values from the device.
 *			mask specifies which value. Note 0 means a reading of
 *			the channel in question.  Return value will specify the
 *			type of value returned by the device. vals pointer
 *			contain the elements making up the returned value.
 *			max_len specifies maximum number of elements
 *			vals pointer can contain. val_len is used to return
 *			length of valid elements in vals.
 * @read_avail:		function to return the available values from the device.
 *			mask specifies which value. Note 0 means the available
 *			values for the channel in question.  Return value
 *			specifies if a IIO_AVAIL_LIST or a IIO_AVAIL_RANGE is
 *			returned in vals. The type of the vals are returned in
 *			type and the number of vals is returned in length. For
 *			ranges, there are always three vals returned; min, step
 *			and max. For lists, all possible values are enumerated.
 * @write_raw:		function to write a value to the device.
 *			Parameters are the same as for read_raw.
 * @read_label:		function to request label name for a specified label,
 *			for better channel identification.
 * @write_raw_get_fmt:	callback function to query the expected
 *			format/precision. If not set by the driver, write_raw
 *			returns IIO_VAL_INT_PLUS_MICRO.
 * @read_event_config:	find out if the event is enabled.
 * @write_event_config:	set if the event is enabled.
 * @read_event_value:	read a configuration value associated with the event.
 * @write_event_value:	write a configuration value for the event.
 * @validate_trigger:	function to validate the trigger when the
 *			current trigger gets changed.
 * @update_scan_mode:	function to configure device and scan buffer when
 *			channels have changed
 * @debugfs_reg_access:	function to read or write register value of device
 * @of_xlate:		function pointer to obtain channel specifier index.
 *			When #iio-cells is greater than '0', the driver could
 *			provide a custom of_xlate function that reads the
 *			*args* and returns the appropriate index in registered
 *			IIO channels array.
 * @hwfifo_set_watermark: function pointer to set the current hardware
 *			fifo watermark level; see hwfifo_* entries in
 *			Documentation/ABI/testing/sysfs-bus-iio for details on
 *			how the hardware fifo operates
 * @hwfifo_flush_to_buffer: function pointer to flush the samples stored
 *			in the hardware fifo to the device buffer. The driver
 *			should not flush more than count samples. The function
 *			must return the number of samples flushed, 0 if no
 *			samples were flushed or a negative integer if no samples
 *			were flushed and there was an error.
 **/
struct iio_info {
	const struct attribute_group	*event_attrs;
	const struct attribute_group	*attrs;

	int (*read_raw)(struct iio_dev *indio_dev,
			struct iio_chan_spec const *chan,
			int *val,
			int *val2,
			long mask);

	int (*read_raw_multi)(struct iio_dev *indio_dev,
			struct iio_chan_spec const *chan,
			int max_len,
			int *vals,
			int *val_len,
			long mask);

	int (*read_avail)(struct iio_dev *indio_dev,
			  struct iio_chan_spec const *chan,
			  const int **vals,
			  int *type,
			  int *length,
			  long mask);

	int (*write_raw)(struct iio_dev *indio_dev,
			 struct iio_chan_spec const *chan,
			 int val,
			 int val2,
			 long mask);

	int (*read_label)(struct iio_dev *indio_dev,
			 struct iio_chan_spec const *chan,
			 char *label);

	int (*write_raw_get_fmt)(struct iio_dev *indio_dev,
			 struct iio_chan_spec const *chan,
			 long mask);

	int (*read_event_config)(struct iio_dev *indio_dev,
				 const struct iio_chan_spec *chan,
				 enum iio_event_type type,
				 enum iio_event_direction dir);

	int (*write_event_config)(struct iio_dev *indio_dev,
				  const struct iio_chan_spec *chan,
				  enum iio_event_type type,
				  enum iio_event_direction dir,
				  int state);

	int (*read_event_value)(struct iio_dev *indio_dev,
				const struct iio_chan_spec *chan,
				enum iio_event_type type,
				enum iio_event_direction dir,
				enum iio_event_info info, int *val, int *val2);

	int (*write_event_value)(struct iio_dev *indio_dev,
				 const struct iio_chan_spec *chan,
				 enum iio_event_type type,
				 enum iio_event_direction dir,
				 enum iio_event_info info, int val, int val2);

	int (*validate_trigger)(struct iio_dev *indio_dev,
				struct iio_trigger *trig);
	int (*update_scan_mode)(struct iio_dev *indio_dev,
				const unsigned long *scan_mask);
	int (*debugfs_reg_access)(struct iio_dev *indio_dev,
				  unsigned reg, unsigned writeval,
				  unsigned *readval);
	int (*of_xlate)(struct iio_dev *indio_dev,
			const struct of_phandle_args *iiospec);
	int (*hwfifo_set_watermark)(struct iio_dev *indio_dev, unsigned val);
	int (*hwfifo_flush_to_buffer)(struct iio_dev *indio_dev,
				      unsigned count);
};

/**
 * struct iio_buffer_setup_ops - buffer setup related callbacks
 * @preenable:		[DRIVER] function to run prior to marking buffer enabled
 * @postenable:		[DRIVER] function to run after marking buffer enabled
 * @predisable:		[DRIVER] function to run prior to marking buffer
 *			disabled
 * @postdisable:	[DRIVER] function to run after marking buffer disabled
 * @validate_scan_mask: [DRIVER] function callback to check whether a given
 *			scan mask is valid for the device.
 */
struct iio_buffer_setup_ops {
	int (*preenable)(struct iio_dev *);
	int (*postenable)(struct iio_dev *);
	int (*predisable)(struct iio_dev *);
	int (*postdisable)(struct iio_dev *);
	bool (*validate_scan_mask)(struct iio_dev *indio_dev,
				   const unsigned long *scan_mask);
};

/**
 * struct iio_dev - industrial I/O device
 * @modes:		[DRIVER] operating modes supported by device
 * @currentmode:	[DRIVER] current operating mode
 * @dev:		[DRIVER] device structure, should be assigned a parent
 *			and owner
 * @buffer:		[DRIVER] any buffer present
 * @scan_bytes:		[INTERN] num bytes captured to be fed to buffer demux
 * @mlock:		[INTERN] lock used to prevent simultaneous device state
 *			changes
 * @available_scan_masks: [DRIVER] optional array of allowed bitmasks
 * @masklength:		[INTERN] the length of the mask established from
 *			channels
 * @active_scan_mask:	[INTERN] union of all scan masks requested by buffers
 * @scan_timestamp:	[INTERN] set if any buffers have requested timestamp
 * @trig:		[INTERN] current device trigger (buffer modes)
 * @pollfunc:		[DRIVER] function run on trigger being received
 * @pollfunc_event:	[DRIVER] function run on events trigger being received
 * @channels:		[DRIVER] channel specification structure table
 * @num_channels:	[DRIVER] number of channels specified in @channels.
 * @name:		[DRIVER] name of the device.
 * @label:              [DRIVER] unique name to identify which device this is
 * @info:		[DRIVER] callbacks and constant info from driver
 * @setup_ops:		[DRIVER] callbacks to call before and after buffer
 *			enable/disable
 * @priv:		[DRIVER] reference to driver's private information
 *			**MUST** be accessed **ONLY** via iio_priv() helper
 */
struct iio_dev {
	int				modes;
	int				currentmode;
	struct device			dev;

	struct iio_buffer		*buffer;
	int				scan_bytes;
	struct mutex			mlock;

	const unsigned long		*available_scan_masks;
	unsigned			masklength;
	const unsigned long		*active_scan_mask;
	bool				scan_timestamp;
	struct iio_trigger		*trig;
	struct iio_poll_func		*pollfunc;
	struct iio_poll_func		*pollfunc_event;

	struct iio_chan_spec const	*channels;
	int				num_channels;

	const char			*name;
	const char			*label;
	const struct iio_info		*info;
	const struct iio_buffer_setup_ops	*setup_ops;

<<<<<<< HEAD
	unsigned long			flags;
#if defined(CONFIG_DEBUG_FS)
	struct dentry			*debugfs_dentry;
	unsigned			cached_reg_addr;
	char				read_buf[20];
	unsigned int			read_buf_len;
#endif
=======
	void				*priv;
>>>>>>> 7d2a07b7
};

int iio_device_id(struct iio_dev *indio_dev);

const struct iio_chan_spec
*iio_find_channel_from_si(struct iio_dev *indio_dev, int si);
/**
 * iio_device_register() - register a device with the IIO subsystem
 * @indio_dev:		Device structure filled by the device driver
 **/
#define iio_device_register(indio_dev) \
	__iio_device_register((indio_dev), THIS_MODULE)
int __iio_device_register(struct iio_dev *indio_dev, struct module *this_mod);
void iio_device_unregister(struct iio_dev *indio_dev);
/**
 * devm_iio_device_register - Resource-managed iio_device_register()
 * @dev:	Device to allocate iio_dev for
 * @indio_dev:	Device structure filled by the device driver
 *
 * Managed iio_device_register.  The IIO device registered with this
 * function is automatically unregistered on driver detach. This function
 * calls iio_device_register() internally. Refer to that function for more
 * information.
 *
 * RETURNS:
 * 0 on success, negative error number on failure.
 */
#define devm_iio_device_register(dev, indio_dev) \
	__devm_iio_device_register((dev), (indio_dev), THIS_MODULE)
int __devm_iio_device_register(struct device *dev, struct iio_dev *indio_dev,
			       struct module *this_mod);
int iio_push_event(struct iio_dev *indio_dev, u64 ev_code, s64 timestamp);
int iio_device_claim_direct_mode(struct iio_dev *indio_dev);
void iio_device_release_direct_mode(struct iio_dev *indio_dev);

extern struct bus_type iio_bus_type;

/**
 * iio_device_put() - reference counted deallocation of struct device
 * @indio_dev: IIO device structure containing the device
 **/
static inline void iio_device_put(struct iio_dev *indio_dev)
{
	if (indio_dev)
		put_device(&indio_dev->dev);
}

clockid_t iio_device_get_clock(const struct iio_dev *indio_dev);
int iio_device_set_clock(struct iio_dev *indio_dev, clockid_t clock_id);

/**
 * dev_to_iio_dev() - Get IIO device struct from a device struct
 * @dev: 		The device embedded in the IIO device
 *
 * Note: The device must be a IIO device, otherwise the result is undefined.
 */
static inline struct iio_dev *dev_to_iio_dev(struct device *dev)
{
	return container_of(dev, struct iio_dev, dev);
}

/**
 * iio_device_get() - increment reference count for the device
 * @indio_dev: 		IIO device structure
 *
 * Returns: The passed IIO device
 **/
static inline struct iio_dev *iio_device_get(struct iio_dev *indio_dev)
{
	return indio_dev ? dev_to_iio_dev(get_device(&indio_dev->dev)) : NULL;
}

/**
 * iio_device_set_parent() - assign parent device to the IIO device object
 * @indio_dev: 		IIO device structure
 * @parent:		reference to parent device object
 *
 * This utility must be called between IIO device allocation
 * (via devm_iio_device_alloc()) & IIO device registration
 * (via iio_device_register() and devm_iio_device_register())).
 * By default, the device allocation will also assign a parent device to
 * the IIO device object. In cases where devm_iio_device_alloc() is used,
 * sometimes the parent device must be different than the device used to
 * manage the allocation.
 * In that case, this helper should be used to change the parent, hence the
 * requirement to call this between allocation & registration.
 **/
static inline void iio_device_set_parent(struct iio_dev *indio_dev,
					 struct device *parent)
{
	indio_dev->dev.parent = parent;
}

/**
 * iio_device_set_drvdata() - Set device driver data
 * @indio_dev: IIO device structure
 * @data: Driver specific data
 *
 * Allows to attach an arbitrary pointer to an IIO device, which can later be
 * retrieved by iio_device_get_drvdata().
 */
static inline void iio_device_set_drvdata(struct iio_dev *indio_dev, void *data)
{
	dev_set_drvdata(&indio_dev->dev, data);
}

/**
 * iio_device_get_drvdata() - Get device driver data
 * @indio_dev: IIO device structure
 *
 * Returns the data previously set with iio_device_set_drvdata()
 */
static inline void *iio_device_get_drvdata(const struct iio_dev *indio_dev)
{
	return dev_get_drvdata(&indio_dev->dev);
}

/* Can we make this smaller? */
#define IIO_ALIGN L1_CACHE_BYTES
struct iio_dev *iio_device_alloc(struct device *parent, int sizeof_priv);

/* The information at the returned address is guaranteed to be cacheline aligned */
static inline void *iio_priv(const struct iio_dev *indio_dev)
{
	return indio_dev->priv;
}

void iio_device_free(struct iio_dev *indio_dev);
struct iio_dev *devm_iio_device_alloc(struct device *parent, int sizeof_priv);
__printf(2, 3)
struct iio_trigger *devm_iio_trigger_alloc(struct device *parent,
					   const char *fmt, ...);
/**
 * iio_buffer_enabled() - helper function to test if the buffer is enabled
 * @indio_dev:		IIO device structure for device
 **/
static inline bool iio_buffer_enabled(struct iio_dev *indio_dev)
{
	return indio_dev->currentmode
		& (INDIO_BUFFER_TRIGGERED | INDIO_BUFFER_HARDWARE |
		   INDIO_BUFFER_SOFTWARE);
}

/**
 * iio_get_debugfs_dentry() - helper function to get the debugfs_dentry
 * @indio_dev:		IIO device structure for device
 **/
#if defined(CONFIG_DEBUG_FS)
struct dentry *iio_get_debugfs_dentry(struct iio_dev *indio_dev);
#else
static inline struct dentry *iio_get_debugfs_dentry(struct iio_dev *indio_dev)
{
	return NULL;
}
#endif

ssize_t iio_format_value(char *buf, unsigned int type, int size, int *vals);

int iio_str_to_fixpoint(const char *str, int fract_mult, int *integer,
	int *fract);

/**
 * IIO_DEGREE_TO_RAD() - Convert degree to rad
 * @deg: A value in degree
 *
 * Returns the given value converted from degree to rad
 */
#define IIO_DEGREE_TO_RAD(deg) (((deg) * 314159ULL + 9000000ULL) / 18000000ULL)

/**
 * IIO_RAD_TO_DEGREE() - Convert rad to degree
 * @rad: A value in rad
 *
 * Returns the given value converted from rad to degree
 */
#define IIO_RAD_TO_DEGREE(rad) \
	(((rad) * 18000000ULL + 314159ULL / 2) / 314159ULL)

/**
 * IIO_G_TO_M_S_2() - Convert g to meter / second**2
 * @g: A value in g
 *
 * Returns the given value converted from g to meter / second**2
 */
#define IIO_G_TO_M_S_2(g) ((g) * 980665ULL / 100000ULL)

/**
 * IIO_M_S_2_TO_G() - Convert meter / second**2 to g
 * @ms2: A value in meter / second**2
 *
 * Returns the given value converted from meter / second**2 to g
 */
#define IIO_M_S_2_TO_G(ms2) (((ms2) * 100000ULL + 980665ULL / 2) / 980665ULL)

#endif /* _INDUSTRIAL_IO_H_ */<|MERGE_RESOLUTION|>--- conflicted
+++ resolved
@@ -538,17 +538,7 @@
 	const struct iio_info		*info;
 	const struct iio_buffer_setup_ops	*setup_ops;
 
-<<<<<<< HEAD
-	unsigned long			flags;
-#if defined(CONFIG_DEBUG_FS)
-	struct dentry			*debugfs_dentry;
-	unsigned			cached_reg_addr;
-	char				read_buf[20];
-	unsigned int			read_buf_len;
-#endif
-=======
 	void				*priv;
->>>>>>> 7d2a07b7
 };
 
 int iio_device_id(struct iio_dev *indio_dev);
