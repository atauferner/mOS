--- conflicted
+++ resolved
@@ -23,6 +23,7 @@
 #define ___GFP_REPEAT		0x400u
 #define ___GFP_NOFAIL		0x800u
 #define ___GFP_NORETRY		0x1000u
+#define ___GFP_MEMALLOC		0x2000u
 #define ___GFP_COMP		0x4000u
 #define ___GFP_ZERO		0x8000u
 #define ___GFP_NOMEMALLOC	0x10000u
@@ -64,30 +65,6 @@
  * __GFP_MOVABLE: Flag that this page will be movable by the page migration
  * mechanism or reclaimed
  */
-<<<<<<< HEAD
-#define __GFP_WAIT	((__force gfp_t)0x10u)	/* Can wait and reschedule? */
-#define __GFP_HIGH	((__force gfp_t)0x20u)	/* Should access emergency pools? */
-#define __GFP_IO	((__force gfp_t)0x40u)	/* Can start physical IO? */
-#define __GFP_FS	((__force gfp_t)0x80u)	/* Can call down to low-level FS? */
-#define __GFP_COLD	((__force gfp_t)0x100u)	/* Cache-cold page required */
-#define __GFP_NOWARN	((__force gfp_t)0x200u)	/* Suppress page allocation failure warning */
-#define __GFP_REPEAT	((__force gfp_t)0x400u)	/* See above */
-#define __GFP_NOFAIL	((__force gfp_t)0x800u)	/* See above */
-#define __GFP_NORETRY	((__force gfp_t)0x1000u)/* See above */
-#define __GFP_MEMALLOC  ((__force gfp_t)0x2000u)/* Use emergency reserves */
-#define __GFP_COMP	((__force gfp_t)0x4000u)/* Add compound page metadata */
-#define __GFP_ZERO	((__force gfp_t)0x8000u)/* Return zeroed page on success */
-#define __GFP_NOMEMALLOC ((__force gfp_t)0x10000u) /* Don't use emergency reserves */
-#define __GFP_HARDWALL   ((__force gfp_t)0x20000u) /* Enforce hardwall cpuset memory allocs */
-#define __GFP_THISNODE	((__force gfp_t)0x40000u)/* No fallback, no policies */
-#define __GFP_RECLAIMABLE ((__force gfp_t)0x80000u) /* Page is reclaimable */
-
-#ifdef CONFIG_KMEMCHECK
-#define __GFP_NOTRACK	((__force gfp_t)0x200000u)  /* Don't track with kmemcheck */
-#else
-#define __GFP_NOTRACK	((__force gfp_t)0)
-#endif
-=======
 #define __GFP_WAIT	((__force gfp_t)___GFP_WAIT)	/* Can wait and reschedule? */
 #define __GFP_HIGH	((__force gfp_t)___GFP_HIGH)	/* Should access emergency pools? */
 #define __GFP_IO	((__force gfp_t)___GFP_IO)	/* Can start physical IO? */
@@ -97,6 +74,7 @@
 #define __GFP_REPEAT	((__force gfp_t)___GFP_REPEAT)	/* See above */
 #define __GFP_NOFAIL	((__force gfp_t)___GFP_NOFAIL)	/* See above */
 #define __GFP_NORETRY	((__force gfp_t)___GFP_NORETRY) /* See above */
+#define __GFP_MEMALLOC  ((__force gfp_t)___GFP_MEMALLOC)/* Use emergency reserves */
 #define __GFP_COMP	((__force gfp_t)___GFP_COMP)	/* Add compound page metadata */
 #define __GFP_ZERO	((__force gfp_t)___GFP_ZERO)	/* Return zeroed page on success */
 #define __GFP_NOMEMALLOC ((__force gfp_t)___GFP_NOMEMALLOC) /* Don't use emergency reserves */
@@ -104,7 +82,6 @@
 #define __GFP_THISNODE	((__force gfp_t)___GFP_THISNODE)/* No fallback, no policies */
 #define __GFP_RECLAIMABLE ((__force gfp_t)___GFP_RECLAIMABLE) /* Page is reclaimable */
 #define __GFP_NOTRACK	((__force gfp_t)___GFP_NOTRACK)  /* Don't track with kmemcheck */
->>>>>>> c8ddb271
 
 /*
  * This may seem redundant, but it's a way of annotating false positives vs.
