// SPDX-License-Identifier: GPL-2.0
/*
 * device.h - generic, centralized driver model
 *
 * Copyright (c) 2001-2003 Patrick Mochel <mochel@osdl.org>
 * Copyright (c) 2004-2009 Greg Kroah-Hartman <gregkh@suse.de>
 * Copyright (c) 2008-2009 Novell Inc.
 *
 * See Documentation/driver-api/driver-model/ for more information.
 */

#ifndef _DEVICE_H_
#define _DEVICE_H_

#include <linux/dev_printk.h>
#include <linux/energy_model.h>
#include <linux/ioport.h>
#include <linux/kobject.h>
#include <linux/klist.h>
#include <linux/list.h>
#include <linux/lockdep.h>
#include <linux/compiler.h>
#include <linux/types.h>
#include <linux/mutex.h>
#include <linux/pm.h>
#include <linux/atomic.h>
#include <linux/uidgid.h>
#include <linux/gfp.h>
#include <linux/overflow.h>
#include <linux/device/bus.h>
#include <linux/device/class.h>
#include <linux/device/driver.h>
#include <asm/device.h>

struct device;
struct device_private;
struct device_driver;
struct driver_private;
struct module;
struct class;
struct subsys_private;
struct device_node;
struct fwnode_handle;
struct iommu_ops;
struct iommu_group;
struct dev_pin_info;
struct dev_iommu;
<<<<<<< HEAD

struct bus_attribute {
	struct attribute	attr;
	ssize_t (*show)(struct bus_type *bus, char *buf);
	ssize_t (*store)(struct bus_type *bus, const char *buf, size_t count);
};

#define BUS_ATTR_RW(_name) \
	struct bus_attribute bus_attr_##_name = __ATTR_RW(_name)
#define BUS_ATTR_RO(_name) \
	struct bus_attribute bus_attr_##_name = __ATTR_RO(_name)
#define BUS_ATTR_WO(_name) \
	struct bus_attribute bus_attr_##_name = __ATTR_WO(_name)

extern int __must_check bus_create_file(struct bus_type *,
					struct bus_attribute *);
extern void bus_remove_file(struct bus_type *, struct bus_attribute *);

/**
 * struct bus_type - The bus type of the device
 *
 * @name:	The name of the bus.
 * @dev_name:	Used for subsystems to enumerate devices like ("foo%u", dev->id).
 * @dev_root:	Default device to use as the parent.
 * @bus_groups:	Default attributes of the bus.
 * @dev_groups:	Default attributes of the devices on the bus.
 * @drv_groups: Default attributes of the device drivers on the bus.
 * @match:	Called, perhaps multiple times, whenever a new device or driver
 *		is added for this bus. It should return a positive value if the
 *		given device can be handled by the given driver and zero
 *		otherwise. It may also return error code if determining that
 *		the driver supports the device is not possible. In case of
 *		-EPROBE_DEFER it will queue the device for deferred probing.
 * @uevent:	Called when a device is added, removed, or a few other things
 *		that generate uevents to add the environment variables.
 * @probe:	Called when a new device or driver add to this bus, and callback
 *		the specific driver's probe to initial the matched device.
 * @remove:	Called when a device removed from this bus.
 * @shutdown:	Called at shut-down time to quiesce the device.
 *
 * @online:	Called to put the device back online (after offlining it).
 * @offline:	Called to put the device offline for hot-removal. May fail.
 *
 * @suspend:	Called when a device on this bus wants to go to sleep mode.
 * @resume:	Called to bring a device on this bus out of sleep mode.
 * @num_vf:	Called to find out how many virtual functions a device on this
 *		bus supports.
 * @dma_configure:	Called to setup DMA configuration on a device on
 *			this bus.
 * @pm:		Power management operations of this bus, callback the specific
 *		device driver's pm-ops.
 * @iommu_ops:  IOMMU specific operations for this bus, used to attach IOMMU
 *              driver implementations to a bus and allow the driver to do
 *              bus-specific setup
 * @p:		The private data of the driver core, only the driver core can
 *		touch this.
 * @lock_key:	Lock class key for use by the lock validator
 * @need_parent_lock:	When probing or removing a device on this bus, the
 *			device core should lock the device's parent.
 *
 * A bus is a channel between the processor and one or more devices. For the
 * purposes of the device model, all devices are connected via a bus, even if
 * it is an internal, virtual, "platform" bus. Buses can plug into each other.
 * A USB controller is usually a PCI device, for example. The device model
 * represents the actual connections between buses and the devices they control.
 * A bus is represented by the bus_type structure. It contains the name, the
 * default attributes, the bus' methods, PM operations, and the driver core's
 * private data.
 */
struct bus_type {
	const char		*name;
	const char		*dev_name;
	struct device		*dev_root;
	const struct attribute_group **bus_groups;
	const struct attribute_group **dev_groups;
	const struct attribute_group **drv_groups;

	int (*match)(struct device *dev, struct device_driver *drv);
	int (*uevent)(struct device *dev, struct kobj_uevent_env *env);
	int (*probe)(struct device *dev);
	int (*remove)(struct device *dev);
	void (*shutdown)(struct device *dev);

	int (*online)(struct device *dev);
	int (*offline)(struct device *dev);

	int (*suspend)(struct device *dev, pm_message_t state);
	int (*resume)(struct device *dev);

	int (*num_vf)(struct device *dev);

	int (*dma_configure)(struct device *dev);

	const struct dev_pm_ops *pm;

	const struct iommu_ops *iommu_ops;

	struct subsys_private *p;
	struct lock_class_key lock_key;

	bool need_parent_lock;

	void *suse_kabi_padding;
};

extern int __must_check bus_register(struct bus_type *bus);

extern void bus_unregister(struct bus_type *bus);

extern int __must_check bus_rescan_devices(struct bus_type *bus);

/* iterator helpers for buses */
struct subsys_dev_iter {
	struct klist_iter		ki;
	const struct device_type	*type;
};
void subsys_dev_iter_init(struct subsys_dev_iter *iter,
			 struct bus_type *subsys,
			 struct device *start,
			 const struct device_type *type);
struct device *subsys_dev_iter_next(struct subsys_dev_iter *iter);
void subsys_dev_iter_exit(struct subsys_dev_iter *iter);

int device_match_name(struct device *dev, const void *name);
int device_match_of_node(struct device *dev, const void *np);
int device_match_fwnode(struct device *dev, const void *fwnode);
int device_match_acpi_dev(struct device *dev, const void *adev);

int bus_for_each_dev(struct bus_type *bus, struct device *start, void *data,
		     int (*fn)(struct device *dev, void *data));
struct device *bus_find_device(struct bus_type *bus, struct device *start,
			       const void *data,
			       int (*match)(struct device *dev, const void *data));
/**
 * bus_find_device_by_name - device iterator for locating a particular device
 * of a specific name.
 * @bus: bus type
 * @start: Device to begin with
 * @name: name of the device to match
 */
static inline struct device *bus_find_device_by_name(struct bus_type *bus,
						     struct device *start,
						     const char *name)
{
	return bus_find_device(bus, start, name, device_match_name);
}

/**
 * bus_find_device_by_of_node : device iterator for locating a particular device
 * matching the of_node.
 * @bus: bus type
 * @np: of_node of the device to match.
 */
static inline struct device *
bus_find_device_by_of_node(struct bus_type *bus, const struct device_node *np)
{
	return bus_find_device(bus, NULL, np, device_match_of_node);
}

/**
 * bus_find_device_by_fwnode : device iterator for locating a particular device
 * matching the fwnode.
 * @bus: bus type
 * @fwnode: fwnode of the device to match.
 */
static inline struct device *
bus_find_device_by_fwnode(struct bus_type *bus, const struct fwnode_handle *fwnode)
{
	return bus_find_device(bus, NULL, fwnode, device_match_fwnode);
}

#ifdef CONFIG_ACPI
struct acpi_device;

/**
 * bus_find_device_by_acpi_dev : device iterator for locating a particular device
 * matching the ACPI COMPANION device.
 * @bus: bus type
 * @adev: ACPI COMPANION device to match.
 */
static inline struct device *
bus_find_device_by_acpi_dev(struct bus_type *bus, const struct acpi_device *adev)
{
	return bus_find_device(bus, NULL, adev, device_match_acpi_dev);
}
#else
static inline struct device *
bus_find_device_by_acpi_dev(struct bus_type *bus, const void *adev)
{
	return NULL;
}
#endif

struct device *subsys_find_device_by_id(struct bus_type *bus, unsigned int id,
					struct device *hint);
int bus_for_each_drv(struct bus_type *bus, struct device_driver *start,
		     void *data, int (*fn)(struct device_driver *, void *));
void bus_sort_breadthfirst(struct bus_type *bus,
			   int (*compare)(const struct device *a,
					  const struct device *b));
/*
 * Bus notifiers: Get notified of addition/removal of devices
 * and binding/unbinding of drivers to devices.
 * In the long run, it should be a replacement for the platform
 * notify hooks.
 */
struct notifier_block;

extern int bus_register_notifier(struct bus_type *bus,
				 struct notifier_block *nb);
extern int bus_unregister_notifier(struct bus_type *bus,
				   struct notifier_block *nb);

/* All 4 notifers below get called with the target struct device *
 * as an argument. Note that those functions are likely to be called
 * with the device lock held in the core, so be careful.
 */
#define BUS_NOTIFY_ADD_DEVICE		0x00000001 /* device added */
#define BUS_NOTIFY_DEL_DEVICE		0x00000002 /* device to be removed */
#define BUS_NOTIFY_REMOVED_DEVICE	0x00000003 /* device removed */
#define BUS_NOTIFY_BIND_DRIVER		0x00000004 /* driver about to be
						      bound */
#define BUS_NOTIFY_BOUND_DRIVER		0x00000005 /* driver bound to device */
#define BUS_NOTIFY_UNBIND_DRIVER	0x00000006 /* driver about to be
						      unbound */
#define BUS_NOTIFY_UNBOUND_DRIVER	0x00000007 /* driver is unbound
						      from the device */
#define BUS_NOTIFY_DRIVER_NOT_BOUND	0x00000008 /* driver fails to be bound */

extern struct kset *bus_get_kset(struct bus_type *bus);
extern struct klist *bus_get_device_klist(struct bus_type *bus);

/**
 * enum probe_type - device driver probe type to try
 *	Device drivers may opt in for special handling of their
 *	respective probe routines. This tells the core what to
 *	expect and prefer.
 *
 * @PROBE_DEFAULT_STRATEGY: Used by drivers that work equally well
 *	whether probed synchronously or asynchronously.
 * @PROBE_PREFER_ASYNCHRONOUS: Drivers for "slow" devices which
 *	probing order is not essential for booting the system may
 *	opt into executing their probes asynchronously.
 * @PROBE_FORCE_SYNCHRONOUS: Use this to annotate drivers that need
 *	their probe routines to run synchronously with driver and
 *	device registration (with the exception of -EPROBE_DEFER
 *	handling - re-probing always ends up being done asynchronously).
 *
 * Note that the end goal is to switch the kernel to use asynchronous
 * probing by default, so annotating drivers with
 * %PROBE_PREFER_ASYNCHRONOUS is a temporary measure that allows us
 * to speed up boot process while we are validating the rest of the
 * drivers.
 */
enum probe_type {
	PROBE_DEFAULT_STRATEGY,
	PROBE_PREFER_ASYNCHRONOUS,
	PROBE_FORCE_SYNCHRONOUS,
};

/**
 * struct device_driver - The basic device driver structure
 * @name:	Name of the device driver.
 * @bus:	The bus which the device of this driver belongs to.
 * @owner:	The module owner.
 * @mod_name:	Used for built-in modules.
 * @suppress_bind_attrs: Disables bind/unbind via sysfs.
 * @probe_type:	Type of the probe (synchronous or asynchronous) to use.
 * @of_match_table: The open firmware table.
 * @acpi_match_table: The ACPI match table.
 * @probe:	Called to query the existence of a specific device,
 *		whether this driver can work with it, and bind the driver
 *		to a specific device.
 * @remove:	Called when the device is removed from the system to
 *		unbind a device from this driver.
 * @shutdown:	Called at shut-down time to quiesce the device.
 * @suspend:	Called to put the device to sleep mode. Usually to a
 *		low power state.
 * @resume:	Called to bring a device from sleep mode.
 * @groups:	Default attributes that get created by the driver core
 *		automatically.
 * @dev_groups:	Additional attributes attached to device instance once the
 *		it is bound to the driver.
 * @pm:		Power management operations of the device which matched
 *		this driver.
 * @coredump:	Called when sysfs entry is written to. The device driver
 *		is expected to call the dev_coredump API resulting in a
 *		uevent.
 * @p:		Driver core's private data, no one other than the driver
 *		core can touch this.
 *
 * The device driver-model tracks all of the drivers known to the system.
 * The main reason for this tracking is to enable the driver core to match
 * up drivers with new devices. Once drivers are known objects within the
 * system, however, a number of other things become possible. Device drivers
 * can export information and configuration variables that are independent
 * of any specific device.
 */
struct device_driver {
	const char		*name;
	struct bus_type		*bus;

	struct module		*owner;
	const char		*mod_name;	/* used for built-in modules */

	bool suppress_bind_attrs;	/* disables bind/unbind via sysfs */
	enum probe_type probe_type;

	const struct of_device_id	*of_match_table;
	const struct acpi_device_id	*acpi_match_table;

	int (*probe) (struct device *dev);
	int (*remove) (struct device *dev);
	void (*shutdown) (struct device *dev);
	int (*suspend) (struct device *dev, pm_message_t state);
	int (*resume) (struct device *dev);
	const struct attribute_group **groups;
	const struct attribute_group **dev_groups;

	const struct dev_pm_ops *pm;
	void (*coredump) (struct device *dev);

	struct driver_private *p;

	void *suse_kabi_padding;
};


extern int __must_check driver_register(struct device_driver *drv);
extern void driver_unregister(struct device_driver *drv);

extern struct device_driver *driver_find(const char *name,
					 struct bus_type *bus);
extern int driver_probe_done(void);
extern void wait_for_device_probe(void);

/* sysfs interface for exporting driver attributes */

struct driver_attribute {
	struct attribute attr;
	ssize_t (*show)(struct device_driver *driver, char *buf);
	ssize_t (*store)(struct device_driver *driver, const char *buf,
			 size_t count);
};

#define DRIVER_ATTR_RW(_name) \
	struct driver_attribute driver_attr_##_name = __ATTR_RW(_name)
#define DRIVER_ATTR_RO(_name) \
	struct driver_attribute driver_attr_##_name = __ATTR_RO(_name)
#define DRIVER_ATTR_WO(_name) \
	struct driver_attribute driver_attr_##_name = __ATTR_WO(_name)

extern int __must_check driver_create_file(struct device_driver *driver,
					const struct driver_attribute *attr);
extern void driver_remove_file(struct device_driver *driver,
			       const struct driver_attribute *attr);

extern int __must_check driver_for_each_device(struct device_driver *drv,
					       struct device *start,
					       void *data,
					       int (*fn)(struct device *dev,
							 void *));
struct device *driver_find_device(struct device_driver *drv,
				  struct device *start, const void *data,
				  int (*match)(struct device *dev, const void *data));

/**
 * driver_find_device_by_name - device iterator for locating a particular device
 * of a specific name.
 * @driver: the driver we're iterating
 * @name: name of the device to match
 */
static inline struct device *driver_find_device_by_name(struct device_driver *drv,
							const char *name)
{
	return driver_find_device(drv, NULL, name, device_match_name);
}

/**
 * driver_find_device_by_of_node- device iterator for locating a particular device
 * by of_node pointer.
 * @driver: the driver we're iterating
 * @np: of_node pointer to match.
 */
static inline struct device *
driver_find_device_by_of_node(struct device_driver *drv,
			      const struct device_node *np)
{
	return driver_find_device(drv, NULL, np, device_match_of_node);
}

/**
 * driver_find_device_by_fwnode- device iterator for locating a particular device
 * by fwnode pointer.
 * @driver: the driver we're iterating
 * @fwnode: fwnode pointer to match.
 */
static inline struct device *
driver_find_device_by_fwnode(struct device_driver *drv,
			     const struct fwnode_handle *fwnode)
{
	return driver_find_device(drv, NULL, fwnode, device_match_fwnode);
}

#ifdef CONFIG_ACPI
/**
 * driver_find_device_by_acpi_dev : device iterator for locating a particular
 * device matching the ACPI_COMPANION device.
 * @driver: the driver we're iterating
 * @adev: ACPI_COMPANION device to match.
 */
static inline struct device *
driver_find_device_by_acpi_dev(struct device_driver *drv,
			       const struct acpi_device *adev)
{
	return driver_find_device(drv, NULL, adev, device_match_acpi_dev);
}
#else
static inline struct device *
driver_find_device_by_acpi_dev(struct device_driver *drv, const void *adev)
{
	return NULL;
}
#endif

void driver_deferred_probe_add(struct device *dev);
int driver_deferred_probe_check_state(struct device *dev);
int driver_deferred_probe_check_state_continue(struct device *dev);
=======
>>>>>>> 7d2a07b7

/**
 * struct subsys_interface - interfaces to device functions
 * @name:       name of the device function
 * @subsys:     subsystem of the devices to attach to
 * @node:       the list of functions registered at the subsystem
 * @add_dev:    device hookup to device function handler
 * @remove_dev: device hookup to device function handler
 *
 * Simple interfaces attached to a subsystem. Multiple interfaces can
 * attach to a subsystem and its devices. Unlike drivers, they do not
 * exclusively claim or control devices. Interfaces usually represent
 * a specific functionality of a subsystem/class of devices.
 */
struct subsys_interface {
	const char *name;
	struct bus_type *subsys;
	struct list_head node;
	int (*add_dev)(struct device *dev, struct subsys_interface *sif);
	void (*remove_dev)(struct device *dev, struct subsys_interface *sif);
};

int subsys_interface_register(struct subsys_interface *sif);
void subsys_interface_unregister(struct subsys_interface *sif);

int subsys_system_register(struct bus_type *subsys,
			   const struct attribute_group **groups);
int subsys_virtual_register(struct bus_type *subsys,
			    const struct attribute_group **groups);

<<<<<<< HEAD
/**
 * struct class - device classes
 * @name:	Name of the class.
 * @owner:	The module owner.
 * @class_groups: Default attributes of this class.
 * @dev_groups:	Default attributes of the devices that belong to the class.
 * @dev_kobj:	The kobject that represents this class and links it into the hierarchy.
 * @dev_uevent:	Called when a device is added, removed from this class, or a
 *		few other things that generate uevents to add the environment
 *		variables.
 * @devnode:	Callback to provide the devtmpfs.
 * @class_release: Called to release this class.
 * @dev_release: Called to release the device.
 * @shutdown_pre: Called at shut-down time before driver shutdown.
 * @ns_type:	Callbacks so sysfs can detemine namespaces.
 * @namespace:	Namespace of the device belongs to this class.
 * @get_ownership: Allows class to specify uid/gid of the sysfs directories
 *		for the devices belonging to the class. Usually tied to
 *		device's namespace.
 * @pm:		The default device power management operations of this class.
 * @p:		The private data of the driver core, no one other than the
 *		driver core can touch this.
 *
 * A class is a higher-level view of a device that abstracts out low-level
 * implementation details. Drivers may see a SCSI disk or an ATA disk, but,
 * at the class level, they are all simply disks. Classes allow user space
 * to work with devices based on what they do, rather than how they are
 * connected or how they work.
 */
struct class {
	const char		*name;
	struct module		*owner;

	const struct attribute_group	**class_groups;
	const struct attribute_group	**dev_groups;
	struct kobject			*dev_kobj;

	int (*dev_uevent)(struct device *dev, struct kobj_uevent_env *env);
	char *(*devnode)(struct device *dev, umode_t *mode);

	void (*class_release)(struct class *class);
	void (*dev_release)(struct device *dev);

	int (*shutdown_pre)(struct device *dev);

	const struct kobj_ns_type_operations *ns_type;
	const void *(*namespace)(struct device *dev);

	void (*get_ownership)(struct device *dev, kuid_t *uid, kgid_t *gid);

	const struct dev_pm_ops *pm;

	struct subsys_private *p;

	void *suse_kabi_padding;
};

struct class_dev_iter {
	struct klist_iter		ki;
	const struct device_type	*type;
};

extern struct kobject *sysfs_dev_block_kobj;
extern struct kobject *sysfs_dev_char_kobj;
extern int __must_check __class_register(struct class *class,
					 struct lock_class_key *key);
extern void class_unregister(struct class *class);

/* This is a #define to keep the compiler from merging different
 * instances of the __key variable */
#define class_register(class)			\
({						\
	static struct lock_class_key __key;	\
	__class_register(class, &__key);	\
})

struct class_compat;
struct class_compat *class_compat_register(const char *name);
void class_compat_unregister(struct class_compat *cls);
int class_compat_create_link(struct class_compat *cls, struct device *dev,
			     struct device *device_link);
void class_compat_remove_link(struct class_compat *cls, struct device *dev,
			      struct device *device_link);

extern void class_dev_iter_init(struct class_dev_iter *iter,
				struct class *class,
				struct device *start,
				const struct device_type *type);
extern struct device *class_dev_iter_next(struct class_dev_iter *iter);
extern void class_dev_iter_exit(struct class_dev_iter *iter);

extern int class_for_each_device(struct class *class, struct device *start,
				 void *data,
				 int (*fn)(struct device *dev, void *data));
extern struct device *class_find_device(struct class *class,
					struct device *start, const void *data,
					int (*match)(struct device *, const void *));

/**
 * class_find_device_by_name - device iterator for locating a particular device
 * of a specific name.
 * @class: class type
 * @name: name of the device to match
 */
static inline struct device *class_find_device_by_name(struct class *class,
						       const char *name)
{
	return class_find_device(class, NULL, name, device_match_name);
}

/**
 * class_find_device_by_of_node : device iterator for locating a particular device
 * matching the of_node.
 * @class: class type
 * @np: of_node of the device to match.
 */
static inline struct device *
class_find_device_by_of_node(struct class *class, const struct device_node *np)
{
	return class_find_device(class, NULL, np, device_match_of_node);
}

/**
 * class_find_device_by_fwnode : device iterator for locating a particular device
 * matching the fwnode.
 * @class: class type
 * @fwnode: fwnode of the device to match.
 */
static inline struct device *
class_find_device_by_fwnode(struct class *class,
			    const struct fwnode_handle *fwnode)
{
	return class_find_device(class, NULL, fwnode, device_match_fwnode);
}

#ifdef CONFIG_ACPI
struct acpi_device;
/**
 * class_find_device_by_acpi_dev : device iterator for locating a particular
 * device matching the ACPI_COMPANION device.
 * @class: class type
 * @adev: ACPI_COMPANION device to match.
 */
static inline struct device *
class_find_device_by_acpi_dev(struct class *class, const struct acpi_device *adev)
{
	return class_find_device(class, NULL, adev, device_match_acpi_dev);
}
#else
static inline struct device *
class_find_device_by_acpi_dev(struct class *class, const void *adev)
{
	return NULL;
}
#endif

struct class_attribute {
	struct attribute attr;
	ssize_t (*show)(struct class *class, struct class_attribute *attr,
			char *buf);
	ssize_t (*store)(struct class *class, struct class_attribute *attr,
			const char *buf, size_t count);
};

#define CLASS_ATTR_RW(_name) \
	struct class_attribute class_attr_##_name = __ATTR_RW(_name)
#define CLASS_ATTR_RO(_name) \
	struct class_attribute class_attr_##_name = __ATTR_RO(_name)
#define CLASS_ATTR_WO(_name) \
	struct class_attribute class_attr_##_name = __ATTR_WO(_name)

extern int __must_check class_create_file_ns(struct class *class,
					     const struct class_attribute *attr,
					     const void *ns);
extern void class_remove_file_ns(struct class *class,
				 const struct class_attribute *attr,
				 const void *ns);

static inline int __must_check class_create_file(struct class *class,
					const struct class_attribute *attr)
{
	return class_create_file_ns(class, attr, NULL);
}

static inline void class_remove_file(struct class *class,
				     const struct class_attribute *attr)
{
	return class_remove_file_ns(class, attr, NULL);
}

/* Simple class attribute that is just a static string */
struct class_attribute_string {
	struct class_attribute attr;
	char *str;
};

/* Currently read-only only */
#define _CLASS_ATTR_STRING(_name, _mode, _str) \
	{ __ATTR(_name, _mode, show_class_attr_string, NULL), _str }
#define CLASS_ATTR_STRING(_name, _mode, _str) \
	struct class_attribute_string class_attr_##_name = \
		_CLASS_ATTR_STRING(_name, _mode, _str)

extern ssize_t show_class_attr_string(struct class *class, struct class_attribute *attr,
                        char *buf);

struct class_interface {
	struct list_head	node;
	struct class		*class;

	int (*add_dev)		(struct device *, struct class_interface *);
	void (*remove_dev)	(struct device *, struct class_interface *);
};

extern int __must_check class_interface_register(struct class_interface *);
extern void class_interface_unregister(struct class_interface *);

extern struct class * __must_check __class_create(struct module *owner,
						  const char *name,
						  struct lock_class_key *key);
extern void class_destroy(struct class *cls);

/* This is a #define to keep the compiler from merging different
 * instances of the __key variable */
#define class_create(owner, name)		\
({						\
	static struct lock_class_key __key;	\
	__class_create(owner, name, &__key);	\
})

=======
>>>>>>> 7d2a07b7
/*
 * The type of device, "struct device" is embedded in. A class
 * or bus can contain devices of different types
 * like "partitions" and "disks", "mouse" and "event".
 * This identifies the device type and carries type-specific
 * information, equivalent to the kobj_type of a kobject.
 * If "name" is specified, the uevent will contain it in
 * the DEVTYPE variable.
 */
struct device_type {
	const char *name;
	const struct attribute_group **groups;
	int (*uevent)(struct device *dev, struct kobj_uevent_env *env);
	char *(*devnode)(struct device *dev, umode_t *mode,
			 kuid_t *uid, kgid_t *gid);
	void (*release)(struct device *dev);

	const struct dev_pm_ops *pm;
};

/* interface for exporting device attributes */
struct device_attribute {
	struct attribute	attr;
	ssize_t (*show)(struct device *dev, struct device_attribute *attr,
			char *buf);
	ssize_t (*store)(struct device *dev, struct device_attribute *attr,
			 const char *buf, size_t count);
};

struct dev_ext_attribute {
	struct device_attribute attr;
	void *var;
};

ssize_t device_show_ulong(struct device *dev, struct device_attribute *attr,
			  char *buf);
ssize_t device_store_ulong(struct device *dev, struct device_attribute *attr,
			   const char *buf, size_t count);
ssize_t device_show_int(struct device *dev, struct device_attribute *attr,
			char *buf);
ssize_t device_store_int(struct device *dev, struct device_attribute *attr,
			 const char *buf, size_t count);
ssize_t device_show_bool(struct device *dev, struct device_attribute *attr,
			char *buf);
ssize_t device_store_bool(struct device *dev, struct device_attribute *attr,
			 const char *buf, size_t count);

#define DEVICE_ATTR(_name, _mode, _show, _store) \
	struct device_attribute dev_attr_##_name = __ATTR(_name, _mode, _show, _store)
#define DEVICE_ATTR_PREALLOC(_name, _mode, _show, _store) \
	struct device_attribute dev_attr_##_name = \
		__ATTR_PREALLOC(_name, _mode, _show, _store)
#define DEVICE_ATTR_RW(_name) \
	struct device_attribute dev_attr_##_name = __ATTR_RW(_name)
#define DEVICE_ATTR_ADMIN_RW(_name) \
	struct device_attribute dev_attr_##_name = __ATTR_RW_MODE(_name, 0600)
#define DEVICE_ATTR_RO(_name) \
	struct device_attribute dev_attr_##_name = __ATTR_RO(_name)
#define DEVICE_ATTR_ADMIN_RO(_name) \
	struct device_attribute dev_attr_##_name = __ATTR_RO_MODE(_name, 0400)
#define DEVICE_ATTR_WO(_name) \
	struct device_attribute dev_attr_##_name = __ATTR_WO(_name)
#define DEVICE_ULONG_ATTR(_name, _mode, _var) \
	struct dev_ext_attribute dev_attr_##_name = \
		{ __ATTR(_name, _mode, device_show_ulong, device_store_ulong), &(_var) }
#define DEVICE_INT_ATTR(_name, _mode, _var) \
	struct dev_ext_attribute dev_attr_##_name = \
		{ __ATTR(_name, _mode, device_show_int, device_store_int), &(_var) }
#define DEVICE_BOOL_ATTR(_name, _mode, _var) \
	struct dev_ext_attribute dev_attr_##_name = \
		{ __ATTR(_name, _mode, device_show_bool, device_store_bool), &(_var) }
#define DEVICE_ATTR_IGNORE_LOCKDEP(_name, _mode, _show, _store) \
	struct device_attribute dev_attr_##_name =		\
		__ATTR_IGNORE_LOCKDEP(_name, _mode, _show, _store)

int device_create_file(struct device *device,
		       const struct device_attribute *entry);
void device_remove_file(struct device *dev,
			const struct device_attribute *attr);
bool device_remove_file_self(struct device *dev,
			     const struct device_attribute *attr);
int __must_check device_create_bin_file(struct device *dev,
					const struct bin_attribute *attr);
void device_remove_bin_file(struct device *dev,
			    const struct bin_attribute *attr);

/* device resource management */
typedef void (*dr_release_t)(struct device *dev, void *res);
typedef int (*dr_match_t)(struct device *dev, void *res, void *match_data);

void *__devres_alloc_node(dr_release_t release, size_t size, gfp_t gfp,
			  int nid, const char *name) __malloc;
#define devres_alloc(release, size, gfp) \
	__devres_alloc_node(release, size, gfp, NUMA_NO_NODE, #release)
#define devres_alloc_node(release, size, gfp, nid) \
	__devres_alloc_node(release, size, gfp, nid, #release)

void devres_for_each_res(struct device *dev, dr_release_t release,
			 dr_match_t match, void *match_data,
			 void (*fn)(struct device *, void *, void *),
			 void *data);
void devres_free(void *res);
void devres_add(struct device *dev, void *res);
void *devres_find(struct device *dev, dr_release_t release,
		  dr_match_t match, void *match_data);
void *devres_get(struct device *dev, void *new_res,
		 dr_match_t match, void *match_data);
void *devres_remove(struct device *dev, dr_release_t release,
		    dr_match_t match, void *match_data);
int devres_destroy(struct device *dev, dr_release_t release,
		   dr_match_t match, void *match_data);
int devres_release(struct device *dev, dr_release_t release,
		   dr_match_t match, void *match_data);

/* devres group */
void * __must_check devres_open_group(struct device *dev, void *id, gfp_t gfp);
void devres_close_group(struct device *dev, void *id);
void devres_remove_group(struct device *dev, void *id);
int devres_release_group(struct device *dev, void *id);

/* managed devm_k.alloc/kfree for device drivers */
void *devm_kmalloc(struct device *dev, size_t size, gfp_t gfp) __malloc;
void *devm_krealloc(struct device *dev, void *ptr, size_t size,
		    gfp_t gfp) __must_check;
__printf(3, 0) char *devm_kvasprintf(struct device *dev, gfp_t gfp,
				     const char *fmt, va_list ap) __malloc;
__printf(3, 4) char *devm_kasprintf(struct device *dev, gfp_t gfp,
				    const char *fmt, ...) __malloc;
static inline void *devm_kzalloc(struct device *dev, size_t size, gfp_t gfp)
{
	return devm_kmalloc(dev, size, gfp | __GFP_ZERO);
}
static inline void *devm_kmalloc_array(struct device *dev,
				       size_t n, size_t size, gfp_t flags)
{
	size_t bytes;

	if (unlikely(check_mul_overflow(n, size, &bytes)))
		return NULL;

	return devm_kmalloc(dev, bytes, flags);
}
static inline void *devm_kcalloc(struct device *dev,
				 size_t n, size_t size, gfp_t flags)
{
	return devm_kmalloc_array(dev, n, size, flags | __GFP_ZERO);
}
void devm_kfree(struct device *dev, const void *p);
char *devm_kstrdup(struct device *dev, const char *s, gfp_t gfp) __malloc;
const char *devm_kstrdup_const(struct device *dev, const char *s, gfp_t gfp);
void *devm_kmemdup(struct device *dev, const void *src, size_t len, gfp_t gfp);

unsigned long devm_get_free_pages(struct device *dev,
				  gfp_t gfp_mask, unsigned int order);
void devm_free_pages(struct device *dev, unsigned long addr);

void __iomem *devm_ioremap_resource(struct device *dev,
				    const struct resource *res);
void __iomem *devm_ioremap_resource_wc(struct device *dev,
				       const struct resource *res);

void __iomem *devm_of_iomap(struct device *dev,
			    struct device_node *node, int index,
			    resource_size_t *size);

/* allows to add/remove a custom action to devres stack */
int devm_add_action(struct device *dev, void (*action)(void *), void *data);
void devm_remove_action(struct device *dev, void (*action)(void *), void *data);
void devm_release_action(struct device *dev, void (*action)(void *), void *data);

static inline int devm_add_action_or_reset(struct device *dev,
					   void (*action)(void *), void *data)
{
	int ret;

	ret = devm_add_action(dev, action, data);
	if (ret)
		action(data);

	return ret;
}

/**
 * devm_alloc_percpu - Resource-managed alloc_percpu
 * @dev: Device to allocate per-cpu memory for
 * @type: Type to allocate per-cpu memory for
 *
 * Managed alloc_percpu. Per-cpu memory allocated with this function is
 * automatically freed on driver detach.
 *
 * RETURNS:
 * Pointer to allocated memory on success, NULL on failure.
 */
#define devm_alloc_percpu(dev, type)      \
	((typeof(type) __percpu *)__devm_alloc_percpu((dev), sizeof(type), \
						      __alignof__(type)))

void __percpu *__devm_alloc_percpu(struct device *dev, size_t size,
				   size_t align);
void devm_free_percpu(struct device *dev, void __percpu *pdata);

struct device_dma_parameters {
	/*
	 * a low level driver may set these to teach IOMMU code about
	 * sg limitations.
	 */
	unsigned int max_segment_size;
	unsigned int min_align_mask;
	unsigned long segment_boundary_mask;
};

/**
<<<<<<< HEAD
 * struct device_connection - Device Connection Descriptor
 * @fwnode: The device node of the connected device
 * @endpoint: The names of the two devices connected together
 * @id: Unique identifier for the connection
 * @list: List head, private, for internal use only
 *
 * NOTE: @fwnode is not used together with @endpoint. @fwnode is used when
 * platform firmware defines the connection. When the connection is registered
 * with device_connection_add() @endpoint is used instead.
 */
struct device_connection {
	struct fwnode_handle	*fwnode;
	const char		*endpoint[2];
	const char		*id;
	struct list_head	list;
};

typedef void *(*devcon_match_fn_t)(struct device_connection *con, int ep,
				   void *data);

void *fwnode_connection_find_match(struct fwnode_handle *fwnode,
				   const char *con_id, void *data,
				   devcon_match_fn_t match);
void *device_connection_find_match(struct device *dev, const char *con_id,
				   void *data, devcon_match_fn_t match);

struct device *device_connection_find(struct device *dev, const char *con_id);

void device_connection_add(struct device_connection *con);
void device_connection_remove(struct device_connection *con);

/**
 * device_connections_add - Add multiple device connections at once
 * @cons: Zero terminated array of device connection descriptors
 */
static inline void device_connections_add(struct device_connection *cons)
{
	struct device_connection *c;

	for (c = cons; c->endpoint[0]; c++)
		device_connection_add(c);
}

/**
 * device_connections_remove - Remove multiple device connections at once
 * @cons: Zero terminated array of device connection descriptors
 */
static inline void device_connections_remove(struct device_connection *cons)
{
	struct device_connection *c;

	for (c = cons; c->endpoint[0]; c++)
		device_connection_remove(c);
}

/**
=======
>>>>>>> 7d2a07b7
 * enum device_link_state - Device link states.
 * @DL_STATE_NONE: The presence of the drivers is not being tracked.
 * @DL_STATE_DORMANT: None of the supplier/consumer drivers is present.
 * @DL_STATE_AVAILABLE: The supplier driver is present, but the consumer is not.
 * @DL_STATE_CONSUMER_PROBE: The consumer is probing (supplier driver present).
 * @DL_STATE_ACTIVE: Both the supplier and consumer drivers are present.
 * @DL_STATE_SUPPLIER_UNBIND: The supplier driver is unbinding.
 */
enum device_link_state {
	DL_STATE_NONE = -1,
	DL_STATE_DORMANT = 0,
	DL_STATE_AVAILABLE,
	DL_STATE_CONSUMER_PROBE,
	DL_STATE_ACTIVE,
	DL_STATE_SUPPLIER_UNBIND,
};

/*
 * Device link flags.
 *
 * STATELESS: The core will not remove this link automatically.
 * AUTOREMOVE_CONSUMER: Remove the link automatically on consumer driver unbind.
 * PM_RUNTIME: If set, the runtime PM framework will use this link.
 * RPM_ACTIVE: Run pm_runtime_get_sync() on the supplier during link creation.
 * AUTOREMOVE_SUPPLIER: Remove the link automatically on supplier driver unbind.
 * AUTOPROBE_CONSUMER: Probe consumer driver automatically after supplier binds.
 * MANAGED: The core tracks presence of supplier/consumer drivers (internal).
 * SYNC_STATE_ONLY: Link only affects sync_state() behavior.
 * INFERRED: Inferred from data (eg: firmware) and not from driver actions.
 */
#define DL_FLAG_STATELESS		BIT(0)
#define DL_FLAG_AUTOREMOVE_CONSUMER	BIT(1)
#define DL_FLAG_PM_RUNTIME		BIT(2)
#define DL_FLAG_RPM_ACTIVE		BIT(3)
#define DL_FLAG_AUTOREMOVE_SUPPLIER	BIT(4)
#define DL_FLAG_AUTOPROBE_CONSUMER	BIT(5)
#define DL_FLAG_MANAGED			BIT(6)
#define DL_FLAG_SYNC_STATE_ONLY		BIT(7)
#define DL_FLAG_INFERRED		BIT(8)

/**
 * enum dl_dev_state - Device driver presence tracking information.
 * @DL_DEV_NO_DRIVER: There is no driver attached to the device.
 * @DL_DEV_PROBING: A driver is probing.
 * @DL_DEV_DRIVER_BOUND: The driver has been bound to the device.
 * @DL_DEV_UNBINDING: The driver is unbinding from the device.
 */
enum dl_dev_state {
	DL_DEV_NO_DRIVER = 0,
	DL_DEV_PROBING,
	DL_DEV_DRIVER_BOUND,
	DL_DEV_UNBINDING,
};

/**
 * enum device_removable - Whether the device is removable. The criteria for a
 * device to be classified as removable is determined by its subsystem or bus.
 * @DEVICE_REMOVABLE_NOT_SUPPORTED: This attribute is not supported for this
 *				    device (default).
 * @DEVICE_REMOVABLE_UNKNOWN:  Device location is Unknown.
 * @DEVICE_FIXED: Device is not removable by the user.
 * @DEVICE_REMOVABLE: Device is removable by the user.
 */
enum device_removable {
	DEVICE_REMOVABLE_NOT_SUPPORTED = 0, /* must be 0 */
	DEVICE_REMOVABLE_UNKNOWN,
	DEVICE_FIXED,
	DEVICE_REMOVABLE,
};

/**
 * struct dev_links_info - Device data related to device links.
 * @suppliers: List of links to supplier devices.
 * @consumers: List of links to consumer devices.
<<<<<<< HEAD
 * @needs_suppliers: Hook to global list of devices waiting for suppliers.
=======
 * @defer_sync: Hook to global list of devices that have deferred sync_state.
>>>>>>> 7d2a07b7
 * @status: Driver status information.
 */
struct dev_links_info {
	struct list_head suppliers;
	struct list_head consumers;
<<<<<<< HEAD
	struct list_head needs_suppliers;
=======
	struct list_head defer_sync;
>>>>>>> 7d2a07b7
	enum dl_dev_state status;
};

/**
 * struct device - The basic device structure
 * @parent:	The device's "parent" device, the device to which it is attached.
 * 		In most cases, a parent device is some sort of bus or host
 * 		controller. If parent is NULL, the device, is a top-level device,
 * 		which is not usually what you want.
 * @p:		Holds the private data of the driver core portions of the device.
 * 		See the comment of the struct device_private for detail.
 * @kobj:	A top-level, abstract class from which other classes are derived.
 * @init_name:	Initial name of the device.
 * @type:	The type of device.
 * 		This identifies the device type and carries type-specific
 * 		information.
 * @mutex:	Mutex to synchronize calls to its driver.
 * @lockdep_mutex: An optional debug lock that a subsystem can use as a
 * 		peer lock to gain localized lockdep coverage of the device_lock.
 * @bus:	Type of bus device is on.
 * @driver:	Which driver has allocated this
 * @platform_data: Platform data specific to the device.
 * 		Example: For devices on custom boards, as typical of embedded
 * 		and SOC based hardware, Linux often uses platform_data to point
 * 		to board-specific structures describing devices and how they
 * 		are wired.  That can include what ports are available, chip
 * 		variants, which GPIO pins act in what additional roles, and so
 * 		on.  This shrinks the "Board Support Packages" (BSPs) and
 * 		minimizes board-specific #ifdefs in drivers.
 * @driver_data: Private pointer for driver specific info.
 * @links:	Links to suppliers and consumers of this device.
 * @power:	For device power management.
 *		See Documentation/driver-api/pm/devices.rst for details.
 * @pm_domain:	Provide callbacks that are executed during system suspend,
 * 		hibernation, system resume and during runtime PM transitions
 * 		along with subsystem-level and driver-level callbacks.
 * @em_pd:	device's energy model performance domain
 * @pins:	For device pin management.
 *		See Documentation/driver-api/pin-control.rst for details.
 * @msi_lock:	Lock to protect MSI mask cache and mask register
 * @msi_list:	Hosts MSI descriptors
 * @msi_domain: The generic MSI domain this device is using.
 * @numa_node:	NUMA node this device is close to.
 * @dma_ops:    DMA mapping operations for this device.
 * @dma_mask:	Dma mask (if dma'ble device).
 * @coherent_dma_mask: Like dma_mask, but for alloc_coherent mapping as not all
 * 		hardware supports 64-bit addresses for consistent allocations
 * 		such descriptors.
 * @bus_dma_limit: Limit of an upstream bridge or bus which imposes a smaller
 *		DMA limit than the device itself supports.
<<<<<<< HEAD
 * @dma_pfn_offset: offset of DMA memory range relatively of RAM
=======
 * @dma_range_map: map for DMA memory ranges relative to that of RAM
>>>>>>> 7d2a07b7
 * @dma_parms:	A low level driver may set these to teach IOMMU code about
 * 		segment limitations.
 * @dma_pools:	Dma pools (if dma'ble device).
 * @dma_mem:	Internal for coherent mem override.
 * @cma_area:	Contiguous memory area for dma allocations
 * @archdata:	For arch-specific additions.
 * @of_node:	Associated device tree node.
 * @fwnode:	Associated device node supplied by platform firmware.
 * @devt:	For creating the sysfs "dev".
 * @id:		device instance
 * @devres_lock: Spinlock to protect the resource of the device.
 * @devres_head: The resources list of the device.
 * @knode_class: The node used to add the device to the class list.
 * @class:	The class of the device.
 * @groups:	Optional attribute groups.
 * @release:	Callback to free the device after all references have
 * 		gone away. This should be set by the allocator of the
 * 		device (i.e. the bus driver that discovered the device).
 * @iommu_group: IOMMU group the device belongs to.
 * @iommu:	Per device generic IOMMU runtime data
<<<<<<< HEAD
=======
 * @removable:  Whether the device can be removed from the system. This
 *              should be set by the subsystem / bus driver that discovered
 *              the device.
>>>>>>> 7d2a07b7
 *
 * @offline_disabled: If set, the device is permanently online.
 * @offline:	Set after successful invocation of bus type's .offline().
 * @of_node_reused: Set if the device-tree node is shared with an ancestor
 *              device.
 * @state_synced: The hardware state of this device has been synced to match
 *		  the software state of this device by calling the driver/bus
 *		  sync_state() callback.
 * @can_match:	The device has matched with a driver at least once or it is in
 *		a bus (like AMBA) which can't check for matching drivers until
 *		other devices probe successfully.
 * @dma_coherent: this particular device is dma coherent, even if the
 *		architecture supports non-coherent devices.
 * @dma_ops_bypass: If set to %true then the dma_ops are bypassed for the
 *		streaming DMA operations (->map_* / ->unmap_* / ->sync_*),
 *		and optionall (if the coherent mask is large enough) also
 *		for dma allocations.  This flag is managed by the dma ops
 *		instance from ->dma_supported.
 *
 * At the lowest level, every device in a Linux system is represented by an
 * instance of struct device. The device structure contains the information
 * that the device model core needs to model the system. Most subsystems,
 * however, track additional information about the devices they host. As a
 * result, it is rare for devices to be represented by bare device structures;
 * instead, that structure, like kobject structures, is usually embedded within
 * a higher-level representation of the device.
 */
struct device {
	struct kobject kobj;
	struct device		*parent;

	struct device_private	*p;

	const char		*init_name; /* initial name of the device */
	const struct device_type *type;

	struct bus_type	*bus;		/* type of bus device is on */
	struct device_driver *driver;	/* which driver has allocated this
					   device */
	void		*platform_data;	/* Platform specific data, device
					   core doesn't touch it */
	void		*driver_data;	/* Driver data, set and get with
					   dev_set_drvdata/dev_get_drvdata */
#ifdef CONFIG_PROVE_LOCKING
	struct mutex		lockdep_mutex;
#endif
	struct mutex		mutex;	/* mutex to synchronize calls to
					 * its driver.
					 */

	struct dev_links_info	links;
	struct dev_pm_info	power;
	struct dev_pm_domain	*pm_domain;

#ifdef CONFIG_ENERGY_MODEL
	struct em_perf_domain	*em_pd;
#endif

#ifdef CONFIG_GENERIC_MSI_IRQ_DOMAIN
	struct irq_domain	*msi_domain;
#endif
#ifdef CONFIG_PINCTRL
	struct dev_pin_info	*pins;
#endif
#ifdef CONFIG_GENERIC_MSI_IRQ
	raw_spinlock_t		msi_lock;
	struct list_head	msi_list;
#endif
#ifdef CONFIG_DMA_OPS
	const struct dma_map_ops *dma_ops;
#endif
	u64		*dma_mask;	/* dma mask (if dma'able device) */
	u64		coherent_dma_mask;/* Like dma_mask, but for
					     alloc_coherent mappings as
					     not all hardware supports
					     64 bit addresses for consistent
					     allocations such descriptors. */
	u64		bus_dma_limit;	/* upstream dma constraint */
<<<<<<< HEAD
	unsigned long	dma_pfn_offset;
=======
	const struct bus_dma_region *dma_range_map;
>>>>>>> 7d2a07b7

	struct device_dma_parameters *dma_parms;

	struct list_head	dma_pools;	/* dma pools (if dma'ble) */

#ifdef CONFIG_DMA_DECLARE_COHERENT
	struct dma_coherent_mem	*dma_mem; /* internal for coherent mem
					     override */
#endif
#ifdef CONFIG_DMA_CMA
	struct cma *cma_area;		/* contiguous memory area for dma
					   allocations */
#endif
	/* arch specific additions */
	struct dev_archdata	archdata;

	struct device_node	*of_node; /* associated device tree node */
	struct fwnode_handle	*fwnode; /* firmware device node */

#ifdef CONFIG_NUMA
	int		numa_node;	/* NUMA node this device is close to */
#endif
	dev_t			devt;	/* dev_t, creates the sysfs "dev" */
	u32			id;	/* device instance */

	spinlock_t		devres_lock;
	struct list_head	devres_head;

	struct class		*class;
	const struct attribute_group **groups;	/* optional groups */

	void	(*release)(struct device *dev);
	struct iommu_group	*iommu_group;
	struct dev_iommu	*iommu;
<<<<<<< HEAD
=======

	enum device_removable	removable;
>>>>>>> 7d2a07b7

	bool			offline_disabled:1;
	bool			offline:1;
	bool			of_node_reused:1;
	bool			state_synced:1;
	bool			can_match:1;
#if defined(CONFIG_ARCH_HAS_SYNC_DMA_FOR_DEVICE) || \
    defined(CONFIG_ARCH_HAS_SYNC_DMA_FOR_CPU) || \
    defined(CONFIG_ARCH_HAS_SYNC_DMA_FOR_CPU_ALL)
	bool			dma_coherent:1;
#endif
#ifdef CONFIG_DMA_OPS_BYPASS
	bool			dma_ops_bypass : 1;
#endif
<<<<<<< HEAD
	void			*suse_kabi_padding;
=======
};

/**
 * struct device_link - Device link representation.
 * @supplier: The device on the supplier end of the link.
 * @s_node: Hook to the supplier device's list of links to consumers.
 * @consumer: The device on the consumer end of the link.
 * @c_node: Hook to the consumer device's list of links to suppliers.
 * @link_dev: device used to expose link details in sysfs
 * @status: The state of the link (with respect to the presence of drivers).
 * @flags: Link flags.
 * @rpm_active: Whether or not the consumer device is runtime-PM-active.
 * @kref: Count repeated addition of the same link.
 * @rm_work: Work structure used for removing the link.
 * @supplier_preactivated: Supplier has been made active before consumer probe.
 */
struct device_link {
	struct device *supplier;
	struct list_head s_node;
	struct device *consumer;
	struct list_head c_node;
	struct device link_dev;
	enum device_link_state status;
	u32 flags;
	refcount_t rpm_active;
	struct kref kref;
	struct work_struct rm_work;
	bool supplier_preactivated; /* Owned by consumer probe. */
>>>>>>> 7d2a07b7
};

static inline struct device *kobj_to_dev(struct kobject *kobj)
{
	return container_of(kobj, struct device, kobj);
}

/**
 * device_iommu_mapped - Returns true when the device DMA is translated
 *			 by an IOMMU
 * @dev: Device to perform the check on
 */
static inline bool device_iommu_mapped(struct device *dev)
{
	return (dev->iommu_group != NULL);
}

/* Get the wakeup routines, which depend on struct device */
#include <linux/pm_wakeup.h>

static inline const char *dev_name(const struct device *dev)
{
	/* Use the init name until the kobject becomes available */
	if (dev->init_name)
		return dev->init_name;

	return kobject_name(&dev->kobj);
}

/**
 * dev_bus_name - Return a device's bus/class name, if at all possible
 * @dev: struct device to get the bus/class name of
 *
 * Will return the name of the bus/class the device is attached to.  If it is
 * not attached to a bus/class, an empty string will be returned.
 */
static inline const char *dev_bus_name(const struct device *dev)
{
	return dev->bus ? dev->bus->name : (dev->class ? dev->class->name : "");
}

__printf(2, 3) int dev_set_name(struct device *dev, const char *name, ...);

#ifdef CONFIG_NUMA
static inline int dev_to_node(struct device *dev)
{
	return dev->numa_node;
}
static inline void set_dev_node(struct device *dev, int node)
{
	dev->numa_node = node;
}
#else
static inline int dev_to_node(struct device *dev)
{
	return NUMA_NO_NODE;
}
static inline void set_dev_node(struct device *dev, int node)
{
}
#endif

static inline struct irq_domain *dev_get_msi_domain(const struct device *dev)
{
#ifdef CONFIG_GENERIC_MSI_IRQ_DOMAIN
	return dev->msi_domain;
#else
	return NULL;
#endif
}

static inline void dev_set_msi_domain(struct device *dev, struct irq_domain *d)
{
#ifdef CONFIG_GENERIC_MSI_IRQ_DOMAIN
	dev->msi_domain = d;
#endif
}

static inline void *dev_get_drvdata(const struct device *dev)
{
	return dev->driver_data;
}

static inline void dev_set_drvdata(struct device *dev, void *data)
{
	dev->driver_data = data;
}

static inline struct pm_subsys_data *dev_to_psd(struct device *dev)
{
	return dev ? dev->power.subsys_data : NULL;
}

static inline unsigned int dev_get_uevent_suppress(const struct device *dev)
{
	return dev->kobj.uevent_suppress;
}

static inline void dev_set_uevent_suppress(struct device *dev, int val)
{
	dev->kobj.uevent_suppress = val;
}

static inline int device_is_registered(struct device *dev)
{
	return dev->kobj.state_in_sysfs;
}

static inline void device_enable_async_suspend(struct device *dev)
{
	if (!dev->power.is_prepared)
		dev->power.async_suspend = true;
}

static inline void device_disable_async_suspend(struct device *dev)
{
	if (!dev->power.is_prepared)
		dev->power.async_suspend = false;
}

static inline bool device_async_suspend_enabled(struct device *dev)
{
	return !!dev->power.async_suspend;
}

static inline bool device_pm_not_required(struct device *dev)
{
	return dev->power.no_pm;
}

static inline void device_set_pm_not_required(struct device *dev)
{
	dev->power.no_pm = true;
}

static inline void dev_pm_syscore_device(struct device *dev, bool val)
{
#ifdef CONFIG_PM_SLEEP
	dev->power.syscore = val;
#endif
}

static inline void dev_pm_set_driver_flags(struct device *dev, u32 flags)
{
	dev->power.driver_flags = flags;
}

static inline bool dev_pm_test_driver_flags(struct device *dev, u32 flags)
{
	return !!(dev->power.driver_flags & flags);
}

static inline void device_lock(struct device *dev)
{
	mutex_lock(&dev->mutex);
}

static inline int device_lock_interruptible(struct device *dev)
{
	return mutex_lock_interruptible(&dev->mutex);
}

static inline int device_trylock(struct device *dev)
{
	return mutex_trylock(&dev->mutex);
}

static inline void device_unlock(struct device *dev)
{
	mutex_unlock(&dev->mutex);
}

static inline void device_lock_assert(struct device *dev)
{
	lockdep_assert_held(&dev->mutex);
}

static inline struct device_node *dev_of_node(struct device *dev)
{
	if (!IS_ENABLED(CONFIG_OF) || !dev)
		return NULL;
	return dev->of_node;
}

static inline bool dev_has_sync_state(struct device *dev)
{
	if (!dev)
		return false;
	if (dev->driver && dev->driver->sync_state)
		return true;
	if (dev->bus && dev->bus->sync_state)
		return true;
	return false;
}

static inline void dev_set_removable(struct device *dev,
				     enum device_removable removable)
{
	dev->removable = removable;
}

static inline bool dev_is_removable(struct device *dev)
{
	return dev->removable == DEVICE_REMOVABLE;
}

static inline bool dev_removable_is_valid(struct device *dev)
{
	return dev->removable != DEVICE_REMOVABLE_NOT_SUPPORTED;
}

/*
 * High level routines for use by the bus drivers
 */
<<<<<<< HEAD
extern int __must_check device_register(struct device *dev);
extern void device_unregister(struct device *dev);
extern void device_initialize(struct device *dev);
extern int __must_check device_add(struct device *dev);
extern void device_del(struct device *dev);
extern int device_for_each_child(struct device *dev, void *data,
		     int (*fn)(struct device *dev, void *data));
extern int device_for_each_child_reverse(struct device *dev, void *data,
		     int (*fn)(struct device *dev, void *data));
extern struct device *device_find_child(struct device *dev, void *data,
				int (*match)(struct device *dev, void *data));
extern struct device *device_find_child_by_name(struct device *parent,
						const char *name);
extern int device_rename(struct device *dev, const char *new_name);
extern int device_move(struct device *dev, struct device *new_parent,
		       enum dpm_order dpm_order);
extern const char *device_get_devnode(struct device *dev,
				      umode_t *mode, kuid_t *uid, kgid_t *gid,
				      const char **tmp);
extern void dev_enable_async_probe(struct device *dev, bool enabled);
=======
int __must_check device_register(struct device *dev);
void device_unregister(struct device *dev);
void device_initialize(struct device *dev);
int __must_check device_add(struct device *dev);
void device_del(struct device *dev);
int device_for_each_child(struct device *dev, void *data,
			  int (*fn)(struct device *dev, void *data));
int device_for_each_child_reverse(struct device *dev, void *data,
				  int (*fn)(struct device *dev, void *data));
struct device *device_find_child(struct device *dev, void *data,
				 int (*match)(struct device *dev, void *data));
struct device *device_find_child_by_name(struct device *parent,
					 const char *name);
int device_rename(struct device *dev, const char *new_name);
int device_move(struct device *dev, struct device *new_parent,
		enum dpm_order dpm_order);
int device_change_owner(struct device *dev, kuid_t kuid, kgid_t kgid);
const char *device_get_devnode(struct device *dev, umode_t *mode, kuid_t *uid,
			       kgid_t *gid, const char **tmp);
int device_is_dependent(struct device *dev, void *target);
>>>>>>> 7d2a07b7

static inline bool device_supports_offline(struct device *dev)
{
	return dev->bus && dev->bus->offline && dev->bus->online;
}

void lock_device_hotplug(void);
void unlock_device_hotplug(void);
int lock_device_hotplug_sysfs(void);
int device_offline(struct device *dev);
int device_online(struct device *dev);
void set_primary_fwnode(struct device *dev, struct fwnode_handle *fwnode);
void set_secondary_fwnode(struct device *dev, struct fwnode_handle *fwnode);
void device_set_of_node_from_dev(struct device *dev, const struct device *dev2);
void device_set_node(struct device *dev, struct fwnode_handle *fwnode);

static inline int dev_num_vf(struct device *dev)
{
	if (dev->bus && dev->bus->num_vf)
		return dev->bus->num_vf(dev);
	return 0;
}

/*
 * Root device objects for grouping under /sys/devices
 */
struct device *__root_device_register(const char *name, struct module *owner);

/* This is a macro to avoid include problems with THIS_MODULE */
#define root_device_register(name) \
	__root_device_register(name, THIS_MODULE)

void root_device_unregister(struct device *root);

static inline void *dev_get_platdata(const struct device *dev)
{
	return dev->platform_data;
}

/*
 * Manual binding of a device to driver. See drivers/base/bus.c
 * for information on use.
 */
int __must_check device_driver_attach(struct device_driver *drv,
				      struct device *dev);
int __must_check device_bind_driver(struct device *dev);
void device_release_driver(struct device *dev);
int  __must_check device_attach(struct device *dev);
int __must_check driver_attach(struct device_driver *drv);
void device_initial_probe(struct device *dev);
int __must_check device_reprobe(struct device *dev);

bool device_is_bound(struct device *dev);

/*
 * Easy functions for dynamically creating devices on the fly
 */
<<<<<<< HEAD
extern __printf(5, 6)
struct device *device_create(struct class *cls, struct device *parent,
			     dev_t devt, void *drvdata,
			     const char *fmt, ...);
extern __printf(6, 7)
struct device *device_create_with_groups(struct class *cls,
			     struct device *parent, dev_t devt, void *drvdata,
			     const struct attribute_group **groups,
			     const char *fmt, ...);
extern void device_destroy(struct class *cls, dev_t devt);

extern int __must_check device_add_groups(struct device *dev,
					const struct attribute_group **groups);
extern void device_remove_groups(struct device *dev,
				 const struct attribute_group **groups);
=======
__printf(5, 6) struct device *
device_create(struct class *cls, struct device *parent, dev_t devt,
	      void *drvdata, const char *fmt, ...);
__printf(6, 7) struct device *
device_create_with_groups(struct class *cls, struct device *parent, dev_t devt,
			  void *drvdata, const struct attribute_group **groups,
			  const char *fmt, ...);
void device_destroy(struct class *cls, dev_t devt);

int __must_check device_add_groups(struct device *dev,
				   const struct attribute_group **groups);
void device_remove_groups(struct device *dev,
			  const struct attribute_group **groups);
>>>>>>> 7d2a07b7

static inline int __must_check device_add_group(struct device *dev,
					const struct attribute_group *grp)
{
	const struct attribute_group *groups[] = { grp, NULL };

	return device_add_groups(dev, groups);
}

static inline void device_remove_group(struct device *dev,
				       const struct attribute_group *grp)
{
	const struct attribute_group *groups[] = { grp, NULL };

	return device_remove_groups(dev, groups);
}

int __must_check devm_device_add_groups(struct device *dev,
					const struct attribute_group **groups);
void devm_device_remove_groups(struct device *dev,
			       const struct attribute_group **groups);
int __must_check devm_device_add_group(struct device *dev,
				       const struct attribute_group *grp);
void devm_device_remove_group(struct device *dev,
			      const struct attribute_group *grp);

/*
 * Platform "fixup" functions - allow the platform to have their say
 * about devices and actions that the general device layer doesn't
 * know about.
 */
/* Notify platform of device discovery */
extern int (*platform_notify)(struct device *dev);

extern int (*platform_notify_remove)(struct device *dev);


/*
 * get_device - atomically increment the reference count for the device.
 *
 */
struct device *get_device(struct device *dev);
void put_device(struct device *dev);
bool kill_device(struct device *dev);

#ifdef CONFIG_DEVTMPFS
int devtmpfs_mount(void);
#else
static inline int devtmpfs_mount(void) { return 0; }
#endif

/* drivers/base/power/shutdown.c */
void device_shutdown(void);

/* debugging and troubleshooting/diagnostic helpers. */
const char *dev_driver_string(const struct device *dev);

/* Device links interface. */
struct device_link *device_link_add(struct device *consumer,
				    struct device *supplier, u32 flags);
void device_link_del(struct device_link *link);
void device_link_remove(void *consumer, struct device *supplier);
void device_links_supplier_sync_state_pause(void);
void device_links_supplier_sync_state_resume(void);

extern __printf(3, 4)
int dev_err_probe(const struct device *dev, int err, const char *fmt, ...);

extern __printf(3, 4)
int dev_err_probe(const struct device *dev, int err, const char *fmt, ...);

/* Create alias, so I can be autoloaded. */
#define MODULE_ALIAS_CHARDEV(major,minor) \
	MODULE_ALIAS("char-major-" __stringify(major) "-" __stringify(minor))
#define MODULE_ALIAS_CHARDEV_MAJOR(major) \
	MODULE_ALIAS("char-major-" __stringify(major) "-*")

#ifdef CONFIG_SYSFS_DEPRECATED
extern long sysfs_deprecated;
#else
#define sysfs_deprecated 0
#endif

#endif /* _DEVICE_H_ */<|MERGE_RESOLUTION|>--- conflicted
+++ resolved
@@ -45,437 +45,6 @@
 struct iommu_group;
 struct dev_pin_info;
 struct dev_iommu;
-<<<<<<< HEAD
-
-struct bus_attribute {
-	struct attribute	attr;
-	ssize_t (*show)(struct bus_type *bus, char *buf);
-	ssize_t (*store)(struct bus_type *bus, const char *buf, size_t count);
-};
-
-#define BUS_ATTR_RW(_name) \
-	struct bus_attribute bus_attr_##_name = __ATTR_RW(_name)
-#define BUS_ATTR_RO(_name) \
-	struct bus_attribute bus_attr_##_name = __ATTR_RO(_name)
-#define BUS_ATTR_WO(_name) \
-	struct bus_attribute bus_attr_##_name = __ATTR_WO(_name)
-
-extern int __must_check bus_create_file(struct bus_type *,
-					struct bus_attribute *);
-extern void bus_remove_file(struct bus_type *, struct bus_attribute *);
-
-/**
- * struct bus_type - The bus type of the device
- *
- * @name:	The name of the bus.
- * @dev_name:	Used for subsystems to enumerate devices like ("foo%u", dev->id).
- * @dev_root:	Default device to use as the parent.
- * @bus_groups:	Default attributes of the bus.
- * @dev_groups:	Default attributes of the devices on the bus.
- * @drv_groups: Default attributes of the device drivers on the bus.
- * @match:	Called, perhaps multiple times, whenever a new device or driver
- *		is added for this bus. It should return a positive value if the
- *		given device can be handled by the given driver and zero
- *		otherwise. It may also return error code if determining that
- *		the driver supports the device is not possible. In case of
- *		-EPROBE_DEFER it will queue the device for deferred probing.
- * @uevent:	Called when a device is added, removed, or a few other things
- *		that generate uevents to add the environment variables.
- * @probe:	Called when a new device or driver add to this bus, and callback
- *		the specific driver's probe to initial the matched device.
- * @remove:	Called when a device removed from this bus.
- * @shutdown:	Called at shut-down time to quiesce the device.
- *
- * @online:	Called to put the device back online (after offlining it).
- * @offline:	Called to put the device offline for hot-removal. May fail.
- *
- * @suspend:	Called when a device on this bus wants to go to sleep mode.
- * @resume:	Called to bring a device on this bus out of sleep mode.
- * @num_vf:	Called to find out how many virtual functions a device on this
- *		bus supports.
- * @dma_configure:	Called to setup DMA configuration on a device on
- *			this bus.
- * @pm:		Power management operations of this bus, callback the specific
- *		device driver's pm-ops.
- * @iommu_ops:  IOMMU specific operations for this bus, used to attach IOMMU
- *              driver implementations to a bus and allow the driver to do
- *              bus-specific setup
- * @p:		The private data of the driver core, only the driver core can
- *		touch this.
- * @lock_key:	Lock class key for use by the lock validator
- * @need_parent_lock:	When probing or removing a device on this bus, the
- *			device core should lock the device's parent.
- *
- * A bus is a channel between the processor and one or more devices. For the
- * purposes of the device model, all devices are connected via a bus, even if
- * it is an internal, virtual, "platform" bus. Buses can plug into each other.
- * A USB controller is usually a PCI device, for example. The device model
- * represents the actual connections between buses and the devices they control.
- * A bus is represented by the bus_type structure. It contains the name, the
- * default attributes, the bus' methods, PM operations, and the driver core's
- * private data.
- */
-struct bus_type {
-	const char		*name;
-	const char		*dev_name;
-	struct device		*dev_root;
-	const struct attribute_group **bus_groups;
-	const struct attribute_group **dev_groups;
-	const struct attribute_group **drv_groups;
-
-	int (*match)(struct device *dev, struct device_driver *drv);
-	int (*uevent)(struct device *dev, struct kobj_uevent_env *env);
-	int (*probe)(struct device *dev);
-	int (*remove)(struct device *dev);
-	void (*shutdown)(struct device *dev);
-
-	int (*online)(struct device *dev);
-	int (*offline)(struct device *dev);
-
-	int (*suspend)(struct device *dev, pm_message_t state);
-	int (*resume)(struct device *dev);
-
-	int (*num_vf)(struct device *dev);
-
-	int (*dma_configure)(struct device *dev);
-
-	const struct dev_pm_ops *pm;
-
-	const struct iommu_ops *iommu_ops;
-
-	struct subsys_private *p;
-	struct lock_class_key lock_key;
-
-	bool need_parent_lock;
-
-	void *suse_kabi_padding;
-};
-
-extern int __must_check bus_register(struct bus_type *bus);
-
-extern void bus_unregister(struct bus_type *bus);
-
-extern int __must_check bus_rescan_devices(struct bus_type *bus);
-
-/* iterator helpers for buses */
-struct subsys_dev_iter {
-	struct klist_iter		ki;
-	const struct device_type	*type;
-};
-void subsys_dev_iter_init(struct subsys_dev_iter *iter,
-			 struct bus_type *subsys,
-			 struct device *start,
-			 const struct device_type *type);
-struct device *subsys_dev_iter_next(struct subsys_dev_iter *iter);
-void subsys_dev_iter_exit(struct subsys_dev_iter *iter);
-
-int device_match_name(struct device *dev, const void *name);
-int device_match_of_node(struct device *dev, const void *np);
-int device_match_fwnode(struct device *dev, const void *fwnode);
-int device_match_acpi_dev(struct device *dev, const void *adev);
-
-int bus_for_each_dev(struct bus_type *bus, struct device *start, void *data,
-		     int (*fn)(struct device *dev, void *data));
-struct device *bus_find_device(struct bus_type *bus, struct device *start,
-			       const void *data,
-			       int (*match)(struct device *dev, const void *data));
-/**
- * bus_find_device_by_name - device iterator for locating a particular device
- * of a specific name.
- * @bus: bus type
- * @start: Device to begin with
- * @name: name of the device to match
- */
-static inline struct device *bus_find_device_by_name(struct bus_type *bus,
-						     struct device *start,
-						     const char *name)
-{
-	return bus_find_device(bus, start, name, device_match_name);
-}
-
-/**
- * bus_find_device_by_of_node : device iterator for locating a particular device
- * matching the of_node.
- * @bus: bus type
- * @np: of_node of the device to match.
- */
-static inline struct device *
-bus_find_device_by_of_node(struct bus_type *bus, const struct device_node *np)
-{
-	return bus_find_device(bus, NULL, np, device_match_of_node);
-}
-
-/**
- * bus_find_device_by_fwnode : device iterator for locating a particular device
- * matching the fwnode.
- * @bus: bus type
- * @fwnode: fwnode of the device to match.
- */
-static inline struct device *
-bus_find_device_by_fwnode(struct bus_type *bus, const struct fwnode_handle *fwnode)
-{
-	return bus_find_device(bus, NULL, fwnode, device_match_fwnode);
-}
-
-#ifdef CONFIG_ACPI
-struct acpi_device;
-
-/**
- * bus_find_device_by_acpi_dev : device iterator for locating a particular device
- * matching the ACPI COMPANION device.
- * @bus: bus type
- * @adev: ACPI COMPANION device to match.
- */
-static inline struct device *
-bus_find_device_by_acpi_dev(struct bus_type *bus, const struct acpi_device *adev)
-{
-	return bus_find_device(bus, NULL, adev, device_match_acpi_dev);
-}
-#else
-static inline struct device *
-bus_find_device_by_acpi_dev(struct bus_type *bus, const void *adev)
-{
-	return NULL;
-}
-#endif
-
-struct device *subsys_find_device_by_id(struct bus_type *bus, unsigned int id,
-					struct device *hint);
-int bus_for_each_drv(struct bus_type *bus, struct device_driver *start,
-		     void *data, int (*fn)(struct device_driver *, void *));
-void bus_sort_breadthfirst(struct bus_type *bus,
-			   int (*compare)(const struct device *a,
-					  const struct device *b));
-/*
- * Bus notifiers: Get notified of addition/removal of devices
- * and binding/unbinding of drivers to devices.
- * In the long run, it should be a replacement for the platform
- * notify hooks.
- */
-struct notifier_block;
-
-extern int bus_register_notifier(struct bus_type *bus,
-				 struct notifier_block *nb);
-extern int bus_unregister_notifier(struct bus_type *bus,
-				   struct notifier_block *nb);
-
-/* All 4 notifers below get called with the target struct device *
- * as an argument. Note that those functions are likely to be called
- * with the device lock held in the core, so be careful.
- */
-#define BUS_NOTIFY_ADD_DEVICE		0x00000001 /* device added */
-#define BUS_NOTIFY_DEL_DEVICE		0x00000002 /* device to be removed */
-#define BUS_NOTIFY_REMOVED_DEVICE	0x00000003 /* device removed */
-#define BUS_NOTIFY_BIND_DRIVER		0x00000004 /* driver about to be
-						      bound */
-#define BUS_NOTIFY_BOUND_DRIVER		0x00000005 /* driver bound to device */
-#define BUS_NOTIFY_UNBIND_DRIVER	0x00000006 /* driver about to be
-						      unbound */
-#define BUS_NOTIFY_UNBOUND_DRIVER	0x00000007 /* driver is unbound
-						      from the device */
-#define BUS_NOTIFY_DRIVER_NOT_BOUND	0x00000008 /* driver fails to be bound */
-
-extern struct kset *bus_get_kset(struct bus_type *bus);
-extern struct klist *bus_get_device_klist(struct bus_type *bus);
-
-/**
- * enum probe_type - device driver probe type to try
- *	Device drivers may opt in for special handling of their
- *	respective probe routines. This tells the core what to
- *	expect and prefer.
- *
- * @PROBE_DEFAULT_STRATEGY: Used by drivers that work equally well
- *	whether probed synchronously or asynchronously.
- * @PROBE_PREFER_ASYNCHRONOUS: Drivers for "slow" devices which
- *	probing order is not essential for booting the system may
- *	opt into executing their probes asynchronously.
- * @PROBE_FORCE_SYNCHRONOUS: Use this to annotate drivers that need
- *	their probe routines to run synchronously with driver and
- *	device registration (with the exception of -EPROBE_DEFER
- *	handling - re-probing always ends up being done asynchronously).
- *
- * Note that the end goal is to switch the kernel to use asynchronous
- * probing by default, so annotating drivers with
- * %PROBE_PREFER_ASYNCHRONOUS is a temporary measure that allows us
- * to speed up boot process while we are validating the rest of the
- * drivers.
- */
-enum probe_type {
-	PROBE_DEFAULT_STRATEGY,
-	PROBE_PREFER_ASYNCHRONOUS,
-	PROBE_FORCE_SYNCHRONOUS,
-};
-
-/**
- * struct device_driver - The basic device driver structure
- * @name:	Name of the device driver.
- * @bus:	The bus which the device of this driver belongs to.
- * @owner:	The module owner.
- * @mod_name:	Used for built-in modules.
- * @suppress_bind_attrs: Disables bind/unbind via sysfs.
- * @probe_type:	Type of the probe (synchronous or asynchronous) to use.
- * @of_match_table: The open firmware table.
- * @acpi_match_table: The ACPI match table.
- * @probe:	Called to query the existence of a specific device,
- *		whether this driver can work with it, and bind the driver
- *		to a specific device.
- * @remove:	Called when the device is removed from the system to
- *		unbind a device from this driver.
- * @shutdown:	Called at shut-down time to quiesce the device.
- * @suspend:	Called to put the device to sleep mode. Usually to a
- *		low power state.
- * @resume:	Called to bring a device from sleep mode.
- * @groups:	Default attributes that get created by the driver core
- *		automatically.
- * @dev_groups:	Additional attributes attached to device instance once the
- *		it is bound to the driver.
- * @pm:		Power management operations of the device which matched
- *		this driver.
- * @coredump:	Called when sysfs entry is written to. The device driver
- *		is expected to call the dev_coredump API resulting in a
- *		uevent.
- * @p:		Driver core's private data, no one other than the driver
- *		core can touch this.
- *
- * The device driver-model tracks all of the drivers known to the system.
- * The main reason for this tracking is to enable the driver core to match
- * up drivers with new devices. Once drivers are known objects within the
- * system, however, a number of other things become possible. Device drivers
- * can export information and configuration variables that are independent
- * of any specific device.
- */
-struct device_driver {
-	const char		*name;
-	struct bus_type		*bus;
-
-	struct module		*owner;
-	const char		*mod_name;	/* used for built-in modules */
-
-	bool suppress_bind_attrs;	/* disables bind/unbind via sysfs */
-	enum probe_type probe_type;
-
-	const struct of_device_id	*of_match_table;
-	const struct acpi_device_id	*acpi_match_table;
-
-	int (*probe) (struct device *dev);
-	int (*remove) (struct device *dev);
-	void (*shutdown) (struct device *dev);
-	int (*suspend) (struct device *dev, pm_message_t state);
-	int (*resume) (struct device *dev);
-	const struct attribute_group **groups;
-	const struct attribute_group **dev_groups;
-
-	const struct dev_pm_ops *pm;
-	void (*coredump) (struct device *dev);
-
-	struct driver_private *p;
-
-	void *suse_kabi_padding;
-};
-
-
-extern int __must_check driver_register(struct device_driver *drv);
-extern void driver_unregister(struct device_driver *drv);
-
-extern struct device_driver *driver_find(const char *name,
-					 struct bus_type *bus);
-extern int driver_probe_done(void);
-extern void wait_for_device_probe(void);
-
-/* sysfs interface for exporting driver attributes */
-
-struct driver_attribute {
-	struct attribute attr;
-	ssize_t (*show)(struct device_driver *driver, char *buf);
-	ssize_t (*store)(struct device_driver *driver, const char *buf,
-			 size_t count);
-};
-
-#define DRIVER_ATTR_RW(_name) \
-	struct driver_attribute driver_attr_##_name = __ATTR_RW(_name)
-#define DRIVER_ATTR_RO(_name) \
-	struct driver_attribute driver_attr_##_name = __ATTR_RO(_name)
-#define DRIVER_ATTR_WO(_name) \
-	struct driver_attribute driver_attr_##_name = __ATTR_WO(_name)
-
-extern int __must_check driver_create_file(struct device_driver *driver,
-					const struct driver_attribute *attr);
-extern void driver_remove_file(struct device_driver *driver,
-			       const struct driver_attribute *attr);
-
-extern int __must_check driver_for_each_device(struct device_driver *drv,
-					       struct device *start,
-					       void *data,
-					       int (*fn)(struct device *dev,
-							 void *));
-struct device *driver_find_device(struct device_driver *drv,
-				  struct device *start, const void *data,
-				  int (*match)(struct device *dev, const void *data));
-
-/**
- * driver_find_device_by_name - device iterator for locating a particular device
- * of a specific name.
- * @driver: the driver we're iterating
- * @name: name of the device to match
- */
-static inline struct device *driver_find_device_by_name(struct device_driver *drv,
-							const char *name)
-{
-	return driver_find_device(drv, NULL, name, device_match_name);
-}
-
-/**
- * driver_find_device_by_of_node- device iterator for locating a particular device
- * by of_node pointer.
- * @driver: the driver we're iterating
- * @np: of_node pointer to match.
- */
-static inline struct device *
-driver_find_device_by_of_node(struct device_driver *drv,
-			      const struct device_node *np)
-{
-	return driver_find_device(drv, NULL, np, device_match_of_node);
-}
-
-/**
- * driver_find_device_by_fwnode- device iterator for locating a particular device
- * by fwnode pointer.
- * @driver: the driver we're iterating
- * @fwnode: fwnode pointer to match.
- */
-static inline struct device *
-driver_find_device_by_fwnode(struct device_driver *drv,
-			     const struct fwnode_handle *fwnode)
-{
-	return driver_find_device(drv, NULL, fwnode, device_match_fwnode);
-}
-
-#ifdef CONFIG_ACPI
-/**
- * driver_find_device_by_acpi_dev : device iterator for locating a particular
- * device matching the ACPI_COMPANION device.
- * @driver: the driver we're iterating
- * @adev: ACPI_COMPANION device to match.
- */
-static inline struct device *
-driver_find_device_by_acpi_dev(struct device_driver *drv,
-			       const struct acpi_device *adev)
-{
-	return driver_find_device(drv, NULL, adev, device_match_acpi_dev);
-}
-#else
-static inline struct device *
-driver_find_device_by_acpi_dev(struct device_driver *drv, const void *adev)
-{
-	return NULL;
-}
-#endif
-
-void driver_deferred_probe_add(struct device *dev);
-int driver_deferred_probe_check_state(struct device *dev);
-int driver_deferred_probe_check_state_continue(struct device *dev);
-=======
->>>>>>> 7d2a07b7
 
 /**
  * struct subsys_interface - interfaces to device functions
@@ -506,239 +75,6 @@
 int subsys_virtual_register(struct bus_type *subsys,
 			    const struct attribute_group **groups);
 
-<<<<<<< HEAD
-/**
- * struct class - device classes
- * @name:	Name of the class.
- * @owner:	The module owner.
- * @class_groups: Default attributes of this class.
- * @dev_groups:	Default attributes of the devices that belong to the class.
- * @dev_kobj:	The kobject that represents this class and links it into the hierarchy.
- * @dev_uevent:	Called when a device is added, removed from this class, or a
- *		few other things that generate uevents to add the environment
- *		variables.
- * @devnode:	Callback to provide the devtmpfs.
- * @class_release: Called to release this class.
- * @dev_release: Called to release the device.
- * @shutdown_pre: Called at shut-down time before driver shutdown.
- * @ns_type:	Callbacks so sysfs can detemine namespaces.
- * @namespace:	Namespace of the device belongs to this class.
- * @get_ownership: Allows class to specify uid/gid of the sysfs directories
- *		for the devices belonging to the class. Usually tied to
- *		device's namespace.
- * @pm:		The default device power management operations of this class.
- * @p:		The private data of the driver core, no one other than the
- *		driver core can touch this.
- *
- * A class is a higher-level view of a device that abstracts out low-level
- * implementation details. Drivers may see a SCSI disk or an ATA disk, but,
- * at the class level, they are all simply disks. Classes allow user space
- * to work with devices based on what they do, rather than how they are
- * connected or how they work.
- */
-struct class {
-	const char		*name;
-	struct module		*owner;
-
-	const struct attribute_group	**class_groups;
-	const struct attribute_group	**dev_groups;
-	struct kobject			*dev_kobj;
-
-	int (*dev_uevent)(struct device *dev, struct kobj_uevent_env *env);
-	char *(*devnode)(struct device *dev, umode_t *mode);
-
-	void (*class_release)(struct class *class);
-	void (*dev_release)(struct device *dev);
-
-	int (*shutdown_pre)(struct device *dev);
-
-	const struct kobj_ns_type_operations *ns_type;
-	const void *(*namespace)(struct device *dev);
-
-	void (*get_ownership)(struct device *dev, kuid_t *uid, kgid_t *gid);
-
-	const struct dev_pm_ops *pm;
-
-	struct subsys_private *p;
-
-	void *suse_kabi_padding;
-};
-
-struct class_dev_iter {
-	struct klist_iter		ki;
-	const struct device_type	*type;
-};
-
-extern struct kobject *sysfs_dev_block_kobj;
-extern struct kobject *sysfs_dev_char_kobj;
-extern int __must_check __class_register(struct class *class,
-					 struct lock_class_key *key);
-extern void class_unregister(struct class *class);
-
-/* This is a #define to keep the compiler from merging different
- * instances of the __key variable */
-#define class_register(class)			\
-({						\
-	static struct lock_class_key __key;	\
-	__class_register(class, &__key);	\
-})
-
-struct class_compat;
-struct class_compat *class_compat_register(const char *name);
-void class_compat_unregister(struct class_compat *cls);
-int class_compat_create_link(struct class_compat *cls, struct device *dev,
-			     struct device *device_link);
-void class_compat_remove_link(struct class_compat *cls, struct device *dev,
-			      struct device *device_link);
-
-extern void class_dev_iter_init(struct class_dev_iter *iter,
-				struct class *class,
-				struct device *start,
-				const struct device_type *type);
-extern struct device *class_dev_iter_next(struct class_dev_iter *iter);
-extern void class_dev_iter_exit(struct class_dev_iter *iter);
-
-extern int class_for_each_device(struct class *class, struct device *start,
-				 void *data,
-				 int (*fn)(struct device *dev, void *data));
-extern struct device *class_find_device(struct class *class,
-					struct device *start, const void *data,
-					int (*match)(struct device *, const void *));
-
-/**
- * class_find_device_by_name - device iterator for locating a particular device
- * of a specific name.
- * @class: class type
- * @name: name of the device to match
- */
-static inline struct device *class_find_device_by_name(struct class *class,
-						       const char *name)
-{
-	return class_find_device(class, NULL, name, device_match_name);
-}
-
-/**
- * class_find_device_by_of_node : device iterator for locating a particular device
- * matching the of_node.
- * @class: class type
- * @np: of_node of the device to match.
- */
-static inline struct device *
-class_find_device_by_of_node(struct class *class, const struct device_node *np)
-{
-	return class_find_device(class, NULL, np, device_match_of_node);
-}
-
-/**
- * class_find_device_by_fwnode : device iterator for locating a particular device
- * matching the fwnode.
- * @class: class type
- * @fwnode: fwnode of the device to match.
- */
-static inline struct device *
-class_find_device_by_fwnode(struct class *class,
-			    const struct fwnode_handle *fwnode)
-{
-	return class_find_device(class, NULL, fwnode, device_match_fwnode);
-}
-
-#ifdef CONFIG_ACPI
-struct acpi_device;
-/**
- * class_find_device_by_acpi_dev : device iterator for locating a particular
- * device matching the ACPI_COMPANION device.
- * @class: class type
- * @adev: ACPI_COMPANION device to match.
- */
-static inline struct device *
-class_find_device_by_acpi_dev(struct class *class, const struct acpi_device *adev)
-{
-	return class_find_device(class, NULL, adev, device_match_acpi_dev);
-}
-#else
-static inline struct device *
-class_find_device_by_acpi_dev(struct class *class, const void *adev)
-{
-	return NULL;
-}
-#endif
-
-struct class_attribute {
-	struct attribute attr;
-	ssize_t (*show)(struct class *class, struct class_attribute *attr,
-			char *buf);
-	ssize_t (*store)(struct class *class, struct class_attribute *attr,
-			const char *buf, size_t count);
-};
-
-#define CLASS_ATTR_RW(_name) \
-	struct class_attribute class_attr_##_name = __ATTR_RW(_name)
-#define CLASS_ATTR_RO(_name) \
-	struct class_attribute class_attr_##_name = __ATTR_RO(_name)
-#define CLASS_ATTR_WO(_name) \
-	struct class_attribute class_attr_##_name = __ATTR_WO(_name)
-
-extern int __must_check class_create_file_ns(struct class *class,
-					     const struct class_attribute *attr,
-					     const void *ns);
-extern void class_remove_file_ns(struct class *class,
-				 const struct class_attribute *attr,
-				 const void *ns);
-
-static inline int __must_check class_create_file(struct class *class,
-					const struct class_attribute *attr)
-{
-	return class_create_file_ns(class, attr, NULL);
-}
-
-static inline void class_remove_file(struct class *class,
-				     const struct class_attribute *attr)
-{
-	return class_remove_file_ns(class, attr, NULL);
-}
-
-/* Simple class attribute that is just a static string */
-struct class_attribute_string {
-	struct class_attribute attr;
-	char *str;
-};
-
-/* Currently read-only only */
-#define _CLASS_ATTR_STRING(_name, _mode, _str) \
-	{ __ATTR(_name, _mode, show_class_attr_string, NULL), _str }
-#define CLASS_ATTR_STRING(_name, _mode, _str) \
-	struct class_attribute_string class_attr_##_name = \
-		_CLASS_ATTR_STRING(_name, _mode, _str)
-
-extern ssize_t show_class_attr_string(struct class *class, struct class_attribute *attr,
-                        char *buf);
-
-struct class_interface {
-	struct list_head	node;
-	struct class		*class;
-
-	int (*add_dev)		(struct device *, struct class_interface *);
-	void (*remove_dev)	(struct device *, struct class_interface *);
-};
-
-extern int __must_check class_interface_register(struct class_interface *);
-extern void class_interface_unregister(struct class_interface *);
-
-extern struct class * __must_check __class_create(struct module *owner,
-						  const char *name,
-						  struct lock_class_key *key);
-extern void class_destroy(struct class *cls);
-
-/* This is a #define to keep the compiler from merging different
- * instances of the __key variable */
-#define class_create(owner, name)		\
-({						\
-	static struct lock_class_key __key;	\
-	__class_create(owner, name, &__key);	\
-})
-
-=======
->>>>>>> 7d2a07b7
 /*
  * The type of device, "struct device" is embedded in. A class
  * or bus can contain devices of different types
@@ -951,65 +287,6 @@
 };
 
 /**
-<<<<<<< HEAD
- * struct device_connection - Device Connection Descriptor
- * @fwnode: The device node of the connected device
- * @endpoint: The names of the two devices connected together
- * @id: Unique identifier for the connection
- * @list: List head, private, for internal use only
- *
- * NOTE: @fwnode is not used together with @endpoint. @fwnode is used when
- * platform firmware defines the connection. When the connection is registered
- * with device_connection_add() @endpoint is used instead.
- */
-struct device_connection {
-	struct fwnode_handle	*fwnode;
-	const char		*endpoint[2];
-	const char		*id;
-	struct list_head	list;
-};
-
-typedef void *(*devcon_match_fn_t)(struct device_connection *con, int ep,
-				   void *data);
-
-void *fwnode_connection_find_match(struct fwnode_handle *fwnode,
-				   const char *con_id, void *data,
-				   devcon_match_fn_t match);
-void *device_connection_find_match(struct device *dev, const char *con_id,
-				   void *data, devcon_match_fn_t match);
-
-struct device *device_connection_find(struct device *dev, const char *con_id);
-
-void device_connection_add(struct device_connection *con);
-void device_connection_remove(struct device_connection *con);
-
-/**
- * device_connections_add - Add multiple device connections at once
- * @cons: Zero terminated array of device connection descriptors
- */
-static inline void device_connections_add(struct device_connection *cons)
-{
-	struct device_connection *c;
-
-	for (c = cons; c->endpoint[0]; c++)
-		device_connection_add(c);
-}
-
-/**
- * device_connections_remove - Remove multiple device connections at once
- * @cons: Zero terminated array of device connection descriptors
- */
-static inline void device_connections_remove(struct device_connection *cons)
-{
-	struct device_connection *c;
-
-	for (c = cons; c->endpoint[0]; c++)
-		device_connection_remove(c);
-}
-
-/**
-=======
->>>>>>> 7d2a07b7
  * enum device_link_state - Device link states.
  * @DL_STATE_NONE: The presence of the drivers is not being tracked.
  * @DL_STATE_DORMANT: None of the supplier/consumer drivers is present.
@@ -1084,21 +361,13 @@
  * struct dev_links_info - Device data related to device links.
  * @suppliers: List of links to supplier devices.
  * @consumers: List of links to consumer devices.
-<<<<<<< HEAD
- * @needs_suppliers: Hook to global list of devices waiting for suppliers.
-=======
  * @defer_sync: Hook to global list of devices that have deferred sync_state.
->>>>>>> 7d2a07b7
  * @status: Driver status information.
  */
 struct dev_links_info {
 	struct list_head suppliers;
 	struct list_head consumers;
-<<<<<<< HEAD
-	struct list_head needs_suppliers;
-=======
 	struct list_head defer_sync;
->>>>>>> 7d2a07b7
 	enum dl_dev_state status;
 };
 
@@ -1149,11 +418,7 @@
  * 		such descriptors.
  * @bus_dma_limit: Limit of an upstream bridge or bus which imposes a smaller
  *		DMA limit than the device itself supports.
-<<<<<<< HEAD
- * @dma_pfn_offset: offset of DMA memory range relatively of RAM
-=======
  * @dma_range_map: map for DMA memory ranges relative to that of RAM
->>>>>>> 7d2a07b7
  * @dma_parms:	A low level driver may set these to teach IOMMU code about
  * 		segment limitations.
  * @dma_pools:	Dma pools (if dma'ble device).
@@ -1174,12 +439,9 @@
  * 		device (i.e. the bus driver that discovered the device).
  * @iommu_group: IOMMU group the device belongs to.
  * @iommu:	Per device generic IOMMU runtime data
-<<<<<<< HEAD
-=======
  * @removable:  Whether the device can be removed from the system. This
  *              should be set by the subsystem / bus driver that discovered
  *              the device.
->>>>>>> 7d2a07b7
  *
  * @offline_disabled: If set, the device is permanently online.
  * @offline:	Set after successful invocation of bus type's .offline().
@@ -1258,11 +520,7 @@
 					     64 bit addresses for consistent
 					     allocations such descriptors. */
 	u64		bus_dma_limit;	/* upstream dma constraint */
-<<<<<<< HEAD
-	unsigned long	dma_pfn_offset;
-=======
 	const struct bus_dma_region *dma_range_map;
->>>>>>> 7d2a07b7
 
 	struct device_dma_parameters *dma_parms;
 
@@ -1297,11 +555,8 @@
 	void	(*release)(struct device *dev);
 	struct iommu_group	*iommu_group;
 	struct dev_iommu	*iommu;
-<<<<<<< HEAD
-=======
 
 	enum device_removable	removable;
->>>>>>> 7d2a07b7
 
 	bool			offline_disabled:1;
 	bool			offline:1;
@@ -1316,9 +571,6 @@
 #ifdef CONFIG_DMA_OPS_BYPASS
 	bool			dma_ops_bypass : 1;
 #endif
-<<<<<<< HEAD
-	void			*suse_kabi_padding;
-=======
 };
 
 /**
@@ -1347,7 +599,6 @@
 	struct kref kref;
 	struct work_struct rm_work;
 	bool supplier_preactivated; /* Owned by consumer probe. */
->>>>>>> 7d2a07b7
 };
 
 static inline struct device *kobj_to_dev(struct kobject *kobj)
@@ -1562,28 +813,6 @@
 /*
  * High level routines for use by the bus drivers
  */
-<<<<<<< HEAD
-extern int __must_check device_register(struct device *dev);
-extern void device_unregister(struct device *dev);
-extern void device_initialize(struct device *dev);
-extern int __must_check device_add(struct device *dev);
-extern void device_del(struct device *dev);
-extern int device_for_each_child(struct device *dev, void *data,
-		     int (*fn)(struct device *dev, void *data));
-extern int device_for_each_child_reverse(struct device *dev, void *data,
-		     int (*fn)(struct device *dev, void *data));
-extern struct device *device_find_child(struct device *dev, void *data,
-				int (*match)(struct device *dev, void *data));
-extern struct device *device_find_child_by_name(struct device *parent,
-						const char *name);
-extern int device_rename(struct device *dev, const char *new_name);
-extern int device_move(struct device *dev, struct device *new_parent,
-		       enum dpm_order dpm_order);
-extern const char *device_get_devnode(struct device *dev,
-				      umode_t *mode, kuid_t *uid, kgid_t *gid,
-				      const char **tmp);
-extern void dev_enable_async_probe(struct device *dev, bool enabled);
-=======
 int __must_check device_register(struct device *dev);
 void device_unregister(struct device *dev);
 void device_initialize(struct device *dev);
@@ -1604,7 +833,6 @@
 const char *device_get_devnode(struct device *dev, umode_t *mode, kuid_t *uid,
 			       kgid_t *gid, const char **tmp);
 int device_is_dependent(struct device *dev, void *target);
->>>>>>> 7d2a07b7
 
 static inline bool device_supports_offline(struct device *dev)
 {
@@ -1662,23 +890,6 @@
 /*
  * Easy functions for dynamically creating devices on the fly
  */
-<<<<<<< HEAD
-extern __printf(5, 6)
-struct device *device_create(struct class *cls, struct device *parent,
-			     dev_t devt, void *drvdata,
-			     const char *fmt, ...);
-extern __printf(6, 7)
-struct device *device_create_with_groups(struct class *cls,
-			     struct device *parent, dev_t devt, void *drvdata,
-			     const struct attribute_group **groups,
-			     const char *fmt, ...);
-extern void device_destroy(struct class *cls, dev_t devt);
-
-extern int __must_check device_add_groups(struct device *dev,
-					const struct attribute_group **groups);
-extern void device_remove_groups(struct device *dev,
-				 const struct attribute_group **groups);
-=======
 __printf(5, 6) struct device *
 device_create(struct class *cls, struct device *parent, dev_t devt,
 	      void *drvdata, const char *fmt, ...);
@@ -1692,7 +903,6 @@
 				   const struct attribute_group **groups);
 void device_remove_groups(struct device *dev,
 			  const struct attribute_group **groups);
->>>>>>> 7d2a07b7
 
 static inline int __must_check device_add_group(struct device *dev,
 					const struct attribute_group *grp)
@@ -1761,9 +971,6 @@
 extern __printf(3, 4)
 int dev_err_probe(const struct device *dev, int err, const char *fmt, ...);
 
-extern __printf(3, 4)
-int dev_err_probe(const struct device *dev, int err, const char *fmt, ...);
-
 /* Create alias, so I can be autoloaded. */
 #define MODULE_ALIAS_CHARDEV(major,minor) \
 	MODULE_ALIAS("char-major-" __stringify(major) "-" __stringify(minor))
