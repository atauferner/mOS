/* SPDX-License-Identifier: (GPL-2.0 OR BSD-3-Clause) */
/* Copyright(c) 2015-17 Intel Corporation. */

#ifndef __SDW_INTEL_H
#define __SDW_INTEL_H

#include <linux/irqreturn.h>
#include <linux/soundwire/sdw.h>

/**
 * struct sdw_intel_stream_params_data: configuration passed during
 * the @params_stream callback, e.g. for interaction with DSP
 * firmware.
 */
struct sdw_intel_stream_params_data {
	struct snd_pcm_substream *substream;
	struct snd_soc_dai *dai;
	struct snd_pcm_hw_params *hw_params;
	int link_id;
	int alh_stream_id;
};

/**
 * struct sdw_intel_stream_free_data: configuration passed during
 * the @free_stream callback, e.g. for interaction with DSP
 * firmware.
 */
struct sdw_intel_stream_free_data {
	struct snd_pcm_substream *substream;
	struct snd_soc_dai *dai;
	int link_id;
};

/**
 * struct sdw_intel_ops: Intel audio driver callback ops
 *
 */
struct sdw_intel_ops {
	int (*params_stream)(struct device *dev,
			     struct sdw_intel_stream_params_data *params_data);
	int (*free_stream)(struct device *dev,
			   struct sdw_intel_stream_free_data *free_data);
<<<<<<< HEAD
};

/**
 * struct sdw_intel_acpi_info - Soundwire Intel information found in ACPI tables
 * @handle: ACPI controller handle
 * @count: link count found with "sdw-master-count" property
 * @link_mask: bit-wise mask listing links enabled by BIOS menu
 *
 * this structure could be expanded to e.g. provide all the _ADR
 * information in case the link_mask is not sufficient to identify
 * platform capabilities.
 */
struct sdw_intel_acpi_info {
	acpi_handle handle;
	int count;
	u32 link_mask;
};

struct sdw_intel_link_res;

/* Intel clock-stop/pm_runtime quirk definitions */

/*
 * Force the clock to remain on during pm_runtime suspend. This might
 * be needed if Slave devices do not have an alternate clock source or
 * if the latency requirements are very strict.
 */
#define SDW_INTEL_CLK_STOP_NOT_ALLOWED		BIT(0)

/*
 * Stop the bus during pm_runtime suspend. If set, a complete bus
 * reset and re-enumeration will be performed when the bus
 * restarts. This mode shall not be used if Slave devices can generate
 * in-band wakes.
 */
#define SDW_INTEL_CLK_STOP_TEARDOWN		BIT(1)

/*
 * Stop the bus during pm_suspend if Slaves are not wake capable
 * (e.g. speaker amplifiers). The clock-stop mode is typically
 * slightly higher power than when the IP is completely powered-off.
 */
#define SDW_INTEL_CLK_STOP_WAKE_CAPABLE_ONLY	BIT(2)

/*
 * Require a bus reset (and complete re-enumeration) when exiting
 * clock stop modes. This may be needed if the controller power was
 * turned off and all context lost. This quirk shall not be used if a
 * Slave device needs to remain enumerated and keep its context,
 * e.g. to provide the reasons for the wake, report acoustic events or
 * pass a history buffer.
 */
#define SDW_INTEL_CLK_STOP_BUS_RESET		BIT(3)

struct sdw_intel_slave_id {
	int link_id;
	struct sdw_slave_id id;
};

/**
=======
};

/**
 * struct sdw_intel_acpi_info - Soundwire Intel information found in ACPI tables
 * @handle: ACPI controller handle
 * @count: link count found with "sdw-master-count" property
 * @link_mask: bit-wise mask listing links enabled by BIOS menu
 *
 * this structure could be expanded to e.g. provide all the _ADR
 * information in case the link_mask is not sufficient to identify
 * platform capabilities.
 */
struct sdw_intel_acpi_info {
	acpi_handle handle;
	int count;
	u32 link_mask;
};

struct sdw_intel_link_dev;

/* Intel clock-stop/pm_runtime quirk definitions */

/*
 * Force the clock to remain on during pm_runtime suspend. This might
 * be needed if Slave devices do not have an alternate clock source or
 * if the latency requirements are very strict.
 */
#define SDW_INTEL_CLK_STOP_NOT_ALLOWED		BIT(0)

/*
 * Stop the bus during pm_runtime suspend. If set, a complete bus
 * reset and re-enumeration will be performed when the bus
 * restarts. This mode shall not be used if Slave devices can generate
 * in-band wakes.
 */
#define SDW_INTEL_CLK_STOP_TEARDOWN		BIT(1)

/*
 * Stop the bus during pm_suspend if Slaves are not wake capable
 * (e.g. speaker amplifiers). The clock-stop mode is typically
 * slightly higher power than when the IP is completely powered-off.
 */
#define SDW_INTEL_CLK_STOP_WAKE_CAPABLE_ONLY	BIT(2)

/*
 * Require a bus reset (and complete re-enumeration) when exiting
 * clock stop modes. This may be needed if the controller power was
 * turned off and all context lost. This quirk shall not be used if a
 * Slave device needs to remain enumerated and keep its context,
 * e.g. to provide the reasons for the wake, report acoustic events or
 * pass a history buffer.
 */
#define SDW_INTEL_CLK_STOP_BUS_RESET		BIT(3)

struct sdw_intel_slave_id {
	int link_id;
	struct sdw_slave_id id;
};

/**
>>>>>>> 7d2a07b7
 * struct sdw_intel_ctx - context allocated by the controller
 * driver probe
 * @count: link count
 * @mmio_base: mmio base of SoundWire registers, only used to check
 * hardware capabilities after all power dependencies are settled.
 * @link_mask: bit-wise mask listing SoundWire links reported by the
 * Controller
 * @num_slaves: total number of devices exposed across all enabled links
 * @handle: ACPI parent handle
<<<<<<< HEAD
 * @links: information for each link (controller-specific and kept
=======
 * @ldev: information for each link (controller-specific and kept
>>>>>>> 7d2a07b7
 * opaque here)
 * @ids: array of slave_id, representing Slaves exposed across all enabled
 * links
 * @link_list: list to handle interrupts across all links
 * @shim_lock: mutex to handle concurrent rmw access to shared SHIM registers.
 * @shim_mask: flags to track initialization of SHIM shared registers
 */
struct sdw_intel_ctx {
	int count;
	void __iomem *mmio_base;
	u32 link_mask;
	int num_slaves;
	acpi_handle handle;
<<<<<<< HEAD
	struct sdw_intel_link_res *links;
=======
	struct sdw_intel_link_dev **ldev;
>>>>>>> 7d2a07b7
	struct sdw_intel_slave_id *ids;
	struct list_head link_list;
	struct mutex shim_lock; /* lock for access to shared SHIM registers */
	u32 shim_mask;
};

/**
 * struct sdw_intel_res - Soundwire Intel global resource structure,
 * typically populated by the DSP driver
 *
 * @count: link count
 * @mmio_base: mmio base of SoundWire registers
 * @irq: interrupt number
 * @handle: ACPI parent handle
 * @parent: parent device
 * @ops: callback ops
 * @dev: device implementing hwparams and free callbacks
 * @link_mask: bit-wise mask listing links selected by the DSP driver
 * This mask may be a subset of the one reported by the controller since
 * machine-specific quirks are handled in the DSP driver.
 * @clock_stop_quirks: mask array of possible behaviors requested by the
 * DSP driver. The quirks are common for all links for now.
 */
struct sdw_intel_res {
	int count;
	void __iomem *mmio_base;
	int irq;
	acpi_handle handle;
	struct device *parent;
	const struct sdw_intel_ops *ops;
	struct device *dev;
	u32 link_mask;
	u32 clock_stop_quirks;
};

/*
 * On Intel platforms, the SoundWire IP has dependencies on power
 * rails shared with the DSP, and the initialization steps are split
 * in three. First an ACPI scan to check what the firmware describes
 * in DSDT tables, then an allocation step (with no hardware
 * configuration but with all the relevant devices created) and last
 * the actual hardware configuration. The final stage is a global
 * interrupt enable which is controlled by the DSP driver. Splitting
 * these phases helps simplify the boot flow and make early decisions
 * on e.g. which machine driver to select (I2S mode, HDaudio or
 * SoundWire).
 */
int sdw_intel_acpi_scan(acpi_handle *parent_handle,
			struct sdw_intel_acpi_info *info);

void sdw_intel_process_wakeen_event(struct sdw_intel_ctx *ctx);

struct sdw_intel_ctx *
sdw_intel_probe(struct sdw_intel_res *res);

int sdw_intel_startup(struct sdw_intel_ctx *ctx);

void sdw_intel_exit(struct sdw_intel_ctx *ctx);

void sdw_intel_enable_irq(void __iomem *mmio_base, bool enable);

irqreturn_t sdw_intel_thread(int irq, void *dev_id);
<<<<<<< HEAD
=======

#define SDW_INTEL_QUIRK_MASK_BUS_DISABLE      BIT(1)
>>>>>>> 7d2a07b7

#endif<|MERGE_RESOLUTION|>--- conflicted
+++ resolved
@@ -40,68 +40,6 @@
 			     struct sdw_intel_stream_params_data *params_data);
 	int (*free_stream)(struct device *dev,
 			   struct sdw_intel_stream_free_data *free_data);
-<<<<<<< HEAD
-};
-
-/**
- * struct sdw_intel_acpi_info - Soundwire Intel information found in ACPI tables
- * @handle: ACPI controller handle
- * @count: link count found with "sdw-master-count" property
- * @link_mask: bit-wise mask listing links enabled by BIOS menu
- *
- * this structure could be expanded to e.g. provide all the _ADR
- * information in case the link_mask is not sufficient to identify
- * platform capabilities.
- */
-struct sdw_intel_acpi_info {
-	acpi_handle handle;
-	int count;
-	u32 link_mask;
-};
-
-struct sdw_intel_link_res;
-
-/* Intel clock-stop/pm_runtime quirk definitions */
-
-/*
- * Force the clock to remain on during pm_runtime suspend. This might
- * be needed if Slave devices do not have an alternate clock source or
- * if the latency requirements are very strict.
- */
-#define SDW_INTEL_CLK_STOP_NOT_ALLOWED		BIT(0)
-
-/*
- * Stop the bus during pm_runtime suspend. If set, a complete bus
- * reset and re-enumeration will be performed when the bus
- * restarts. This mode shall not be used if Slave devices can generate
- * in-band wakes.
- */
-#define SDW_INTEL_CLK_STOP_TEARDOWN		BIT(1)
-
-/*
- * Stop the bus during pm_suspend if Slaves are not wake capable
- * (e.g. speaker amplifiers). The clock-stop mode is typically
- * slightly higher power than when the IP is completely powered-off.
- */
-#define SDW_INTEL_CLK_STOP_WAKE_CAPABLE_ONLY	BIT(2)
-
-/*
- * Require a bus reset (and complete re-enumeration) when exiting
- * clock stop modes. This may be needed if the controller power was
- * turned off and all context lost. This quirk shall not be used if a
- * Slave device needs to remain enumerated and keep its context,
- * e.g. to provide the reasons for the wake, report acoustic events or
- * pass a history buffer.
- */
-#define SDW_INTEL_CLK_STOP_BUS_RESET		BIT(3)
-
-struct sdw_intel_slave_id {
-	int link_id;
-	struct sdw_slave_id id;
-};
-
-/**
-=======
 };
 
 /**
@@ -162,7 +100,6 @@
 };
 
 /**
->>>>>>> 7d2a07b7
  * struct sdw_intel_ctx - context allocated by the controller
  * driver probe
  * @count: link count
@@ -172,11 +109,7 @@
  * Controller
  * @num_slaves: total number of devices exposed across all enabled links
  * @handle: ACPI parent handle
-<<<<<<< HEAD
- * @links: information for each link (controller-specific and kept
-=======
  * @ldev: information for each link (controller-specific and kept
->>>>>>> 7d2a07b7
  * opaque here)
  * @ids: array of slave_id, representing Slaves exposed across all enabled
  * links
@@ -190,11 +123,7 @@
 	u32 link_mask;
 	int num_slaves;
 	acpi_handle handle;
-<<<<<<< HEAD
-	struct sdw_intel_link_res *links;
-=======
 	struct sdw_intel_link_dev **ldev;
->>>>>>> 7d2a07b7
 	struct sdw_intel_slave_id *ids;
 	struct list_head link_list;
 	struct mutex shim_lock; /* lock for access to shared SHIM registers */
@@ -257,10 +186,7 @@
 void sdw_intel_enable_irq(void __iomem *mmio_base, bool enable);
 
 irqreturn_t sdw_intel_thread(int irq, void *dev_id);
-<<<<<<< HEAD
-=======
 
 #define SDW_INTEL_QUIRK_MASK_BUS_DISABLE      BIT(1)
->>>>>>> 7d2a07b7
 
 #endif