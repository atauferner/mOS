/* SPDX-License-Identifier: GPL-2.0-or-later */
/*
 * Copyright 2015-2017 Google, Inc
 */

#ifndef __LINUX_USB_PD_H
#define __LINUX_USB_PD_H

#include <linux/kernel.h>
#include <linux/types.h>
#include <linux/usb/typec.h>

/* USB PD Messages */
enum pd_ctrl_msg_type {
	/* 0 Reserved */
	PD_CTRL_GOOD_CRC = 1,
	PD_CTRL_GOTO_MIN = 2,
	PD_CTRL_ACCEPT = 3,
	PD_CTRL_REJECT = 4,
	PD_CTRL_PING = 5,
	PD_CTRL_PS_RDY = 6,
	PD_CTRL_GET_SOURCE_CAP = 7,
	PD_CTRL_GET_SINK_CAP = 8,
	PD_CTRL_DR_SWAP = 9,
	PD_CTRL_PR_SWAP = 10,
	PD_CTRL_VCONN_SWAP = 11,
	PD_CTRL_WAIT = 12,
	PD_CTRL_SOFT_RESET = 13,
	/* 14-15 Reserved */
	PD_CTRL_NOT_SUPP = 16,
	PD_CTRL_GET_SOURCE_CAP_EXT = 17,
	PD_CTRL_GET_STATUS = 18,
	PD_CTRL_FR_SWAP = 19,
	PD_CTRL_GET_PPS_STATUS = 20,
	PD_CTRL_GET_COUNTRY_CODES = 21,
	/* 22-31 Reserved */
};

enum pd_data_msg_type {
	/* 0 Reserved */
	PD_DATA_SOURCE_CAP = 1,
	PD_DATA_REQUEST = 2,
	PD_DATA_BIST = 3,
	PD_DATA_SINK_CAP = 4,
	PD_DATA_BATT_STATUS = 5,
	PD_DATA_ALERT = 6,
	PD_DATA_GET_COUNTRY_INFO = 7,
	PD_DATA_ENTER_USB = 8,
	/* 9-14 Reserved */
	PD_DATA_VENDOR_DEF = 15,
	/* 16-31 Reserved */
};

enum pd_ext_msg_type {
	/* 0 Reserved */
	PD_EXT_SOURCE_CAP_EXT = 1,
	PD_EXT_STATUS = 2,
	PD_EXT_GET_BATT_CAP = 3,
	PD_EXT_GET_BATT_STATUS = 4,
	PD_EXT_BATT_CAP = 5,
	PD_EXT_GET_MANUFACTURER_INFO = 6,
	PD_EXT_MANUFACTURER_INFO = 7,
	PD_EXT_SECURITY_REQUEST = 8,
	PD_EXT_SECURITY_RESPONSE = 9,
	PD_EXT_FW_UPDATE_REQUEST = 10,
	PD_EXT_FW_UPDATE_RESPONSE = 11,
	PD_EXT_PPS_STATUS = 12,
	PD_EXT_COUNTRY_INFO = 13,
	PD_EXT_COUNTRY_CODES = 14,
	/* 15-31 Reserved */
};

#define PD_REV10	0x0
#define PD_REV20	0x1
#define PD_REV30	0x2
#define PD_MAX_REV	PD_REV30

#define PD_HEADER_EXT_HDR	BIT(15)
#define PD_HEADER_CNT_SHIFT	12
#define PD_HEADER_CNT_MASK	0x7
#define PD_HEADER_ID_SHIFT	9
#define PD_HEADER_ID_MASK	0x7
#define PD_HEADER_PWR_ROLE	BIT(8)
#define PD_HEADER_REV_SHIFT	6
#define PD_HEADER_REV_MASK	0x3
#define PD_HEADER_DATA_ROLE	BIT(5)
#define PD_HEADER_TYPE_SHIFT	0
#define PD_HEADER_TYPE_MASK	0x1f

#define PD_HEADER(type, pwr, data, rev, id, cnt, ext_hdr)		\
	((((type) & PD_HEADER_TYPE_MASK) << PD_HEADER_TYPE_SHIFT) |	\
	 ((pwr) == TYPEC_SOURCE ? PD_HEADER_PWR_ROLE : 0) |		\
	 ((data) == TYPEC_HOST ? PD_HEADER_DATA_ROLE : 0) |		\
	 (rev << PD_HEADER_REV_SHIFT) |					\
	 (((id) & PD_HEADER_ID_MASK) << PD_HEADER_ID_SHIFT) |		\
	 (((cnt) & PD_HEADER_CNT_MASK) << PD_HEADER_CNT_SHIFT) |	\
	 ((ext_hdr) ? PD_HEADER_EXT_HDR : 0))

#define PD_HEADER_LE(type, pwr, data, rev, id, cnt) \
	cpu_to_le16(PD_HEADER((type), (pwr), (data), (rev), (id), (cnt), (0)))

static inline unsigned int pd_header_cnt(u16 header)
{
	return (header >> PD_HEADER_CNT_SHIFT) & PD_HEADER_CNT_MASK;
}

static inline unsigned int pd_header_cnt_le(__le16 header)
{
	return pd_header_cnt(le16_to_cpu(header));
}

static inline unsigned int pd_header_type(u16 header)
{
	return (header >> PD_HEADER_TYPE_SHIFT) & PD_HEADER_TYPE_MASK;
}

static inline unsigned int pd_header_type_le(__le16 header)
{
	return pd_header_type(le16_to_cpu(header));
}

static inline unsigned int pd_header_msgid(u16 header)
{
	return (header >> PD_HEADER_ID_SHIFT) & PD_HEADER_ID_MASK;
}

static inline unsigned int pd_header_msgid_le(__le16 header)
{
	return pd_header_msgid(le16_to_cpu(header));
}

static inline unsigned int pd_header_rev(u16 header)
{
	return (header >> PD_HEADER_REV_SHIFT) & PD_HEADER_REV_MASK;
}

static inline unsigned int pd_header_rev_le(__le16 header)
{
	return pd_header_rev(le16_to_cpu(header));
}

#define PD_EXT_HDR_CHUNKED		BIT(15)
#define PD_EXT_HDR_CHUNK_NUM_SHIFT	11
#define PD_EXT_HDR_CHUNK_NUM_MASK	0xf
#define PD_EXT_HDR_REQ_CHUNK		BIT(10)
#define PD_EXT_HDR_DATA_SIZE_SHIFT	0
#define PD_EXT_HDR_DATA_SIZE_MASK	0x1ff

#define PD_EXT_HDR(data_size, req_chunk, chunk_num, chunked)				\
	((((data_size) & PD_EXT_HDR_DATA_SIZE_MASK) << PD_EXT_HDR_DATA_SIZE_SHIFT) |	\
	 ((req_chunk) ? PD_EXT_HDR_REQ_CHUNK : 0) |					\
	 (((chunk_num) & PD_EXT_HDR_CHUNK_NUM_MASK) << PD_EXT_HDR_CHUNK_NUM_SHIFT) |	\
	 ((chunked) ? PD_EXT_HDR_CHUNKED : 0))

#define PD_EXT_HDR_LE(data_size, req_chunk, chunk_num, chunked) \
	cpu_to_le16(PD_EXT_HDR((data_size), (req_chunk), (chunk_num), (chunked)))

static inline unsigned int pd_ext_header_chunk_num(u16 ext_header)
{
	return (ext_header >> PD_EXT_HDR_CHUNK_NUM_SHIFT) &
		PD_EXT_HDR_CHUNK_NUM_MASK;
}

static inline unsigned int pd_ext_header_data_size(u16 ext_header)
{
	return (ext_header >> PD_EXT_HDR_DATA_SIZE_SHIFT) &
		PD_EXT_HDR_DATA_SIZE_MASK;
}

static inline unsigned int pd_ext_header_data_size_le(__le16 ext_header)
{
	return pd_ext_header_data_size(le16_to_cpu(ext_header));
}

#define PD_MAX_PAYLOAD		7
#define PD_EXT_MAX_CHUNK_DATA	26

/**
  * struct pd_chunked_ext_message_data - PD chunked extended message data as
  *					 seen on wire
  * @header:    PD extended message header
  * @data:      PD extended message data
  */
struct pd_chunked_ext_message_data {
	__le16 header;
	u8 data[PD_EXT_MAX_CHUNK_DATA];
} __packed;

/**
  * struct pd_message - PD message as seen on wire
  * @header:    PD message header
  * @payload:   PD message payload
  * @ext_msg:   PD message chunked extended message data
  */
struct pd_message {
	__le16 header;
	union {
		__le32 payload[PD_MAX_PAYLOAD];
		struct pd_chunked_ext_message_data ext_msg;
	};
} __packed;

/* PDO: Power Data Object */
#define PDO_MAX_OBJECTS		7

enum pd_pdo_type {
	PDO_TYPE_FIXED = 0,
	PDO_TYPE_BATT = 1,
	PDO_TYPE_VAR = 2,
	PDO_TYPE_APDO = 3,
};

#define PDO_TYPE_SHIFT		30
#define PDO_TYPE_MASK		0x3

#define PDO_TYPE(t)	((t) << PDO_TYPE_SHIFT)

#define PDO_VOLT_MASK		0x3ff
#define PDO_CURR_MASK		0x3ff
#define PDO_PWR_MASK		0x3ff

#define PDO_FIXED_DUAL_ROLE		BIT(29)	/* Power role swap supported */
#define PDO_FIXED_SUSPEND		BIT(28) /* USB Suspend supported (Source) */
#define PDO_FIXED_HIGHER_CAP		BIT(28) /* Requires more than vSafe5V (Sink) */
#define PDO_FIXED_EXTPOWER		BIT(27) /* Externally powered */
#define PDO_FIXED_USB_COMM		BIT(26) /* USB communications capable */
#define PDO_FIXED_DATA_SWAP		BIT(25) /* Data role swap supported */
#define PDO_FIXED_UNCHUNK_EXT		BIT(24) /* Unchunked Extended Message supported (Source) */
#define PDO_FIXED_FRS_CURR_MASK		(BIT(24) | BIT(23)) /* FR_Swap Current (Sink) */
#define PDO_FIXED_FRS_CURR_SHIFT	23
#define PDO_FIXED_VOLT_SHIFT		10	/* 50mV units */
#define PDO_FIXED_CURR_SHIFT		0	/* 10mA units */

#define PDO_FIXED_VOLT(mv)	((((mv) / 50) & PDO_VOLT_MASK) << PDO_FIXED_VOLT_SHIFT)
#define PDO_FIXED_CURR(ma)	((((ma) / 10) & PDO_CURR_MASK) << PDO_FIXED_CURR_SHIFT)

#define PDO_FIXED(mv, ma, flags)			\
	(PDO_TYPE(PDO_TYPE_FIXED) | (flags) |		\
	 PDO_FIXED_VOLT(mv) | PDO_FIXED_CURR(ma))

#define VSAFE5V 5000 /* mv units */

#define PDO_BATT_MAX_VOLT_SHIFT	20	/* 50mV units */
#define PDO_BATT_MIN_VOLT_SHIFT	10	/* 50mV units */
#define PDO_BATT_MAX_PWR_SHIFT	0	/* 250mW units */

#define PDO_BATT_MIN_VOLT(mv) ((((mv) / 50) & PDO_VOLT_MASK) << PDO_BATT_MIN_VOLT_SHIFT)
#define PDO_BATT_MAX_VOLT(mv) ((((mv) / 50) & PDO_VOLT_MASK) << PDO_BATT_MAX_VOLT_SHIFT)
#define PDO_BATT_MAX_POWER(mw) ((((mw) / 250) & PDO_PWR_MASK) << PDO_BATT_MAX_PWR_SHIFT)

#define PDO_BATT(min_mv, max_mv, max_mw)			\
	(PDO_TYPE(PDO_TYPE_BATT) | PDO_BATT_MIN_VOLT(min_mv) |	\
	 PDO_BATT_MAX_VOLT(max_mv) | PDO_BATT_MAX_POWER(max_mw))

#define PDO_VAR_MAX_VOLT_SHIFT	20	/* 50mV units */
#define PDO_VAR_MIN_VOLT_SHIFT	10	/* 50mV units */
#define PDO_VAR_MAX_CURR_SHIFT	0	/* 10mA units */

#define PDO_VAR_MIN_VOLT(mv) ((((mv) / 50) & PDO_VOLT_MASK) << PDO_VAR_MIN_VOLT_SHIFT)
#define PDO_VAR_MAX_VOLT(mv) ((((mv) / 50) & PDO_VOLT_MASK) << PDO_VAR_MAX_VOLT_SHIFT)
#define PDO_VAR_MAX_CURR(ma) ((((ma) / 10) & PDO_CURR_MASK) << PDO_VAR_MAX_CURR_SHIFT)

#define PDO_VAR(min_mv, max_mv, max_ma)				\
	(PDO_TYPE(PDO_TYPE_VAR) | PDO_VAR_MIN_VOLT(min_mv) |	\
	 PDO_VAR_MAX_VOLT(max_mv) | PDO_VAR_MAX_CURR(max_ma))

enum pd_apdo_type {
	APDO_TYPE_PPS = 0,
};

#define PDO_APDO_TYPE_SHIFT	28	/* Only valid value currently is 0x0 - PPS */
#define PDO_APDO_TYPE_MASK	0x3

#define PDO_APDO_TYPE(t)	((t) << PDO_APDO_TYPE_SHIFT)

#define PDO_PPS_APDO_MAX_VOLT_SHIFT	17	/* 100mV units */
#define PDO_PPS_APDO_MIN_VOLT_SHIFT	8	/* 100mV units */
#define PDO_PPS_APDO_MAX_CURR_SHIFT	0	/* 50mA units */

#define PDO_PPS_APDO_VOLT_MASK	0xff
#define PDO_PPS_APDO_CURR_MASK	0x7f

#define PDO_PPS_APDO_MIN_VOLT(mv)	\
	((((mv) / 100) & PDO_PPS_APDO_VOLT_MASK) << PDO_PPS_APDO_MIN_VOLT_SHIFT)
#define PDO_PPS_APDO_MAX_VOLT(mv)	\
	((((mv) / 100) & PDO_PPS_APDO_VOLT_MASK) << PDO_PPS_APDO_MAX_VOLT_SHIFT)
#define PDO_PPS_APDO_MAX_CURR(ma)	\
	((((ma) / 50) & PDO_PPS_APDO_CURR_MASK) << PDO_PPS_APDO_MAX_CURR_SHIFT)

#define PDO_PPS_APDO(min_mv, max_mv, max_ma)				\
	(PDO_TYPE(PDO_TYPE_APDO) | PDO_APDO_TYPE(APDO_TYPE_PPS) |	\
	PDO_PPS_APDO_MIN_VOLT(min_mv) | PDO_PPS_APDO_MAX_VOLT(max_mv) |	\
	PDO_PPS_APDO_MAX_CURR(max_ma))

static inline enum pd_pdo_type pdo_type(u32 pdo)
{
	return (pdo >> PDO_TYPE_SHIFT) & PDO_TYPE_MASK;
}

static inline unsigned int pdo_fixed_voltage(u32 pdo)
{
	return ((pdo >> PDO_FIXED_VOLT_SHIFT) & PDO_VOLT_MASK) * 50;
}

static inline unsigned int pdo_min_voltage(u32 pdo)
{
	return ((pdo >> PDO_VAR_MIN_VOLT_SHIFT) & PDO_VOLT_MASK) * 50;
}

static inline unsigned int pdo_max_voltage(u32 pdo)
{
	return ((pdo >> PDO_VAR_MAX_VOLT_SHIFT) & PDO_VOLT_MASK) * 50;
}

static inline unsigned int pdo_max_current(u32 pdo)
{
	return ((pdo >> PDO_VAR_MAX_CURR_SHIFT) & PDO_CURR_MASK) * 10;
}

static inline unsigned int pdo_max_power(u32 pdo)
{
	return ((pdo >> PDO_BATT_MAX_PWR_SHIFT) & PDO_PWR_MASK) * 250;
}

static inline enum pd_apdo_type pdo_apdo_type(u32 pdo)
{
	return (pdo >> PDO_APDO_TYPE_SHIFT) & PDO_APDO_TYPE_MASK;
}

static inline unsigned int pdo_pps_apdo_min_voltage(u32 pdo)
{
	return ((pdo >> PDO_PPS_APDO_MIN_VOLT_SHIFT) &
		PDO_PPS_APDO_VOLT_MASK) * 100;
}

static inline unsigned int pdo_pps_apdo_max_voltage(u32 pdo)
{
	return ((pdo >> PDO_PPS_APDO_MAX_VOLT_SHIFT) &
		PDO_PPS_APDO_VOLT_MASK) * 100;
}

static inline unsigned int pdo_pps_apdo_max_current(u32 pdo)
{
	return ((pdo >> PDO_PPS_APDO_MAX_CURR_SHIFT) &
		PDO_PPS_APDO_CURR_MASK) * 50;
}

/* RDO: Request Data Object */
#define RDO_OBJ_POS_SHIFT	28
#define RDO_OBJ_POS_MASK	0x7
#define RDO_GIVE_BACK		BIT(27)	/* Supports reduced operating current */
#define RDO_CAP_MISMATCH	BIT(26) /* Not satisfied by source caps */
#define RDO_USB_COMM		BIT(25) /* USB communications capable */
#define RDO_NO_SUSPEND		BIT(24) /* USB Suspend not supported */

#define RDO_PWR_MASK			0x3ff
#define RDO_CURR_MASK			0x3ff

#define RDO_FIXED_OP_CURR_SHIFT		10
#define RDO_FIXED_MAX_CURR_SHIFT	0

#define RDO_OBJ(idx) (((idx) & RDO_OBJ_POS_MASK) << RDO_OBJ_POS_SHIFT)

#define PDO_FIXED_OP_CURR(ma) ((((ma) / 10) & RDO_CURR_MASK) << RDO_FIXED_OP_CURR_SHIFT)
#define PDO_FIXED_MAX_CURR(ma) ((((ma) / 10) & RDO_CURR_MASK) << RDO_FIXED_MAX_CURR_SHIFT)

#define RDO_FIXED(idx, op_ma, max_ma, flags)			\
	(RDO_OBJ(idx) | (flags) |				\
	 PDO_FIXED_OP_CURR(op_ma) | PDO_FIXED_MAX_CURR(max_ma))

#define RDO_BATT_OP_PWR_SHIFT		10	/* 250mW units */
#define RDO_BATT_MAX_PWR_SHIFT		0	/* 250mW units */

#define RDO_BATT_OP_PWR(mw) ((((mw) / 250) & RDO_PWR_MASK) << RDO_BATT_OP_PWR_SHIFT)
#define RDO_BATT_MAX_PWR(mw) ((((mw) / 250) & RDO_PWR_MASK) << RDO_BATT_MAX_PWR_SHIFT)

#define RDO_BATT(idx, op_mw, max_mw, flags)			\
	(RDO_OBJ(idx) | (flags) |				\
	 RDO_BATT_OP_PWR(op_mw) | RDO_BATT_MAX_PWR(max_mw))

#define RDO_PROG_VOLT_MASK	0x7ff
#define RDO_PROG_CURR_MASK	0x7f

#define RDO_PROG_VOLT_SHIFT	9
#define RDO_PROG_CURR_SHIFT	0

#define RDO_PROG_VOLT_MV_STEP	20
#define RDO_PROG_CURR_MA_STEP	50

#define PDO_PROG_OUT_VOLT(mv)	\
	((((mv) / RDO_PROG_VOLT_MV_STEP) & RDO_PROG_VOLT_MASK) << RDO_PROG_VOLT_SHIFT)
#define PDO_PROG_OP_CURR(ma)	\
	((((ma) / RDO_PROG_CURR_MA_STEP) & RDO_PROG_CURR_MASK) << RDO_PROG_CURR_SHIFT)

#define RDO_PROG(idx, out_mv, op_ma, flags)			\
	(RDO_OBJ(idx) | (flags) |				\
	 PDO_PROG_OUT_VOLT(out_mv) | PDO_PROG_OP_CURR(op_ma))

static inline unsigned int rdo_index(u32 rdo)
{
	return (rdo >> RDO_OBJ_POS_SHIFT) & RDO_OBJ_POS_MASK;
}

static inline unsigned int rdo_op_current(u32 rdo)
{
	return ((rdo >> RDO_FIXED_OP_CURR_SHIFT) & RDO_CURR_MASK) * 10;
}

static inline unsigned int rdo_max_current(u32 rdo)
{
	return ((rdo >> RDO_FIXED_MAX_CURR_SHIFT) &
		RDO_CURR_MASK) * 10;
}

static inline unsigned int rdo_op_power(u32 rdo)
{
	return ((rdo >> RDO_BATT_OP_PWR_SHIFT) & RDO_PWR_MASK) * 250;
}

static inline unsigned int rdo_max_power(u32 rdo)
{
	return ((rdo >> RDO_BATT_MAX_PWR_SHIFT) & RDO_PWR_MASK) * 250;
}

/* Enter_USB Data Object */
#define EUDO_USB_MODE_MASK		GENMASK(30, 28)
#define EUDO_USB_MODE_SHIFT		28
#define   EUDO_USB_MODE_USB2		0
#define   EUDO_USB_MODE_USB3		1
#define   EUDO_USB_MODE_USB4		2
#define EUDO_USB4_DRD			BIT(26)
#define EUDO_USB3_DRD			BIT(25)
#define EUDO_CABLE_SPEED_MASK		GENMASK(23, 21)
#define EUDO_CABLE_SPEED_SHIFT		21
#define   EUDO_CABLE_SPEED_USB2		0
#define   EUDO_CABLE_SPEED_USB3_GEN1	1
#define   EUDO_CABLE_SPEED_USB4_GEN2	2
#define   EUDO_CABLE_SPEED_USB4_GEN3	3
#define EUDO_CABLE_TYPE_MASK		GENMASK(20, 19)
#define EUDO_CABLE_TYPE_SHIFT		19
#define   EUDO_CABLE_TYPE_PASSIVE	0
#define   EUDO_CABLE_TYPE_RE_TIMER	1
#define   EUDO_CABLE_TYPE_RE_DRIVER	2
#define   EUDO_CABLE_TYPE_OPTICAL	3
#define EUDO_CABLE_CURRENT_MASK		GENMASK(18, 17)
#define EUDO_CABLE_CURRENT_SHIFT	17
#define   EUDO_CABLE_CURRENT_NOTSUPP	0
#define   EUDO_CABLE_CURRENT_3A		2
#define   EUDO_CABLE_CURRENT_5A		3
#define EUDO_PCIE_SUPPORT		BIT(16)
#define EUDO_DP_SUPPORT			BIT(15)
#define EUDO_TBT_SUPPORT		BIT(14)
#define EUDO_HOST_PRESENT		BIT(13)

/* USB PD timers and counters */
#define PD_T_NO_RESPONSE	5000	/* 4.5 - 5.5 seconds */
#define PD_T_DB_DETECT		10000	/* 10 - 15 seconds */
#define PD_T_SEND_SOURCE_CAP	150	/* 100 - 200 ms */
#define PD_T_SENDER_RESPONSE	60	/* 24 - 30 ms, relaxed */
#define PD_T_RECEIVER_RESPONSE	15	/* 15ms max */
#define PD_T_SOURCE_ACTIVITY	45
#define PD_T_SINK_ACTIVITY	135
#define PD_T_SINK_WAIT_CAP	310	/* 310 - 620 ms */
#define PD_T_PS_TRANSITION	500
#define PD_T_SRC_TRANSITION	35
#define PD_T_DRP_SNK		40
#define PD_T_DRP_SRC		30
#define PD_T_PS_SOURCE_OFF	920
#define PD_T_PS_SOURCE_ON	480
#define PD_T_PS_SOURCE_ON_PRS	450	/* 390 - 480ms */
#define PD_T_PS_HARD_RESET	30
#define PD_T_SRC_RECOVER	760
#define PD_T_SRC_RECOVER_MAX	1000
#define PD_T_SRC_TURN_ON	275
#define PD_T_SAFE_0V		650
#define PD_T_VCONN_SOURCE_ON	100
#define PD_T_SINK_REQUEST	100	/* 100 ms minimum */
#define PD_T_ERROR_RECOVERY	100	/* minimum 25 is insufficient */
<<<<<<< HEAD
#define PD_T_SRCSWAPSTDBY      625     /* Maximum of 650ms */
#define PD_T_NEWSRC            250     /* Maximum of 275ms */
#define PD_T_SWAP_SRC_START	20	/* Minimum of 20ms */
=======
#define PD_T_SRCSWAPSTDBY	625	/* Maximum of 650ms */
#define PD_T_NEWSRC		250	/* Maximum of 275ms */
#define PD_T_SWAP_SRC_START	20	/* Minimum of 20ms */
#define PD_T_BIST_CONT_MODE	50	/* 30 - 60 ms */
#define PD_T_SINK_TX		16	/* 16 - 20 ms */
#define PD_T_CHUNK_NOT_SUPP	42	/* 40 - 50 ms */
>>>>>>> 7d2a07b7

#define PD_T_DRP_TRY		100	/* 75 - 150 ms */
#define PD_T_DRP_TRYWAIT	600	/* 400 - 800 ms */

#define PD_T_CC_DEBOUNCE	200	/* 100 - 200 ms */
#define PD_T_PD_DEBOUNCE	20	/* 10 - 20 ms */
#define PD_T_TRY_CC_DEBOUNCE	15	/* 10 - 20 ms */

#define PD_N_CAPS_COUNT		(PD_T_NO_RESPONSE / PD_T_SEND_SOURCE_CAP)
#define PD_N_HARD_RESET_COUNT	2

<<<<<<< HEAD
#define PD_P_SNK_STDBY_MW	2500    /* 2500 mW */

#define PD_T_BIST_CONT_MODE	50 /* 30 - 60 ms */
=======
#define PD_P_SNK_STDBY_MW	2500	/* 2500 mW */

>>>>>>> 7d2a07b7
#endif /* __LINUX_USB_PD_H */<|MERGE_RESOLUTION|>--- conflicted
+++ resolved
@@ -476,18 +476,12 @@
 #define PD_T_VCONN_SOURCE_ON	100
 #define PD_T_SINK_REQUEST	100	/* 100 ms minimum */
 #define PD_T_ERROR_RECOVERY	100	/* minimum 25 is insufficient */
-<<<<<<< HEAD
-#define PD_T_SRCSWAPSTDBY      625     /* Maximum of 650ms */
-#define PD_T_NEWSRC            250     /* Maximum of 275ms */
-#define PD_T_SWAP_SRC_START	20	/* Minimum of 20ms */
-=======
 #define PD_T_SRCSWAPSTDBY	625	/* Maximum of 650ms */
 #define PD_T_NEWSRC		250	/* Maximum of 275ms */
 #define PD_T_SWAP_SRC_START	20	/* Minimum of 20ms */
 #define PD_T_BIST_CONT_MODE	50	/* 30 - 60 ms */
 #define PD_T_SINK_TX		16	/* 16 - 20 ms */
 #define PD_T_CHUNK_NOT_SUPP	42	/* 40 - 50 ms */
->>>>>>> 7d2a07b7
 
 #define PD_T_DRP_TRY		100	/* 75 - 150 ms */
 #define PD_T_DRP_TRYWAIT	600	/* 400 - 800 ms */
@@ -499,12 +493,6 @@
 #define PD_N_CAPS_COUNT		(PD_T_NO_RESPONSE / PD_T_SEND_SOURCE_CAP)
 #define PD_N_HARD_RESET_COUNT	2
 
-<<<<<<< HEAD
-#define PD_P_SNK_STDBY_MW	2500    /* 2500 mW */
-
-#define PD_T_BIST_CONT_MODE	50 /* 30 - 60 ms */
-=======
 #define PD_P_SNK_STDBY_MW	2500	/* 2500 mW */
 
->>>>>>> 7d2a07b7
 #endif /* __LINUX_USB_PD_H */