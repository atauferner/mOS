#ifdef __KERNEL__
#ifndef _ASM_POWERPC_IRQ_H
#define _ASM_POWERPC_IRQ_H

/*
 * This program is free software; you can redistribute it and/or
 * modify it under the terms of the GNU General Public License
 * as published by the Free Software Foundation; either version
 * 2 of the License, or (at your option) any later version.
 */

#include <linux/config.h>
#include <linux/threads.h>
#include <linux/list.h>
#include <linux/radix-tree.h>

#include <asm/types.h>
#include <asm/atomic.h>


#define get_irq_desc(irq) (&irq_desc[(irq)])

/* Define a way to iterate across irqs. */
#define for_each_irq(i) \
	for ((i) = 0; (i) < NR_IRQS; ++(i))

extern atomic_t ppc_n_lost_interrupts;

#ifdef CONFIG_PPC_MERGE

/* This number is used when no interrupt has been assigned */
#define NO_IRQ			(0)

/* This is a special irq number to return from get_irq() to tell that
 * no interrupt happened _and_ ignore it (don't count it as bad). Some
 * platforms like iSeries rely on that.
 */
#define NO_IRQ_IGNORE		((unsigned int)-1)

/* Total number of virq in the platform (make it a CONFIG_* option ? */
#define NR_IRQS		512

/* Number of irqs reserved for the legacy controller */
#define NUM_ISA_INTERRUPTS	16

/* This type is the placeholder for a hardware interrupt number. It has to
 * be big enough to enclose whatever representation is used by a given
 * platform.
 */
typedef unsigned long irq_hw_number_t;

/* Interrupt controller "host" data structure. This could be defined as a
 * irq domain controller. That is, it handles the mapping between hardware
 * and virtual interrupt numbers for a given interrupt domain. The host
 * structure is generally created by the PIC code for a given PIC instance
 * (though a host can cover more than one PIC if they have a flat number
 * model). It's the host callbacks that are responsible for setting the
 * irq_chip on a given irq_desc after it's been mapped.
 *
 * The host code and data structures are fairly agnostic to the fact that
 * we use an open firmware device-tree. We do have references to struct
 * device_node in two places: in irq_find_host() to find the host matching
 * a given interrupt controller node, and of course as an argument to its
 * counterpart host->ops->match() callback. However, those are treated as
 * generic pointers by the core and the fact that it's actually a device-node
 * pointer is purely a convention between callers and implementation. This
 * code could thus be used on other architectures by replacing those two
 * by some sort of arch-specific void * "token" used to identify interrupt
 * controllers.
 */
struct irq_host;
struct radix_tree_root;

/* Functions below are provided by the host and called whenever a new mapping
 * is created or an old mapping is disposed. The host can then proceed to
 * whatever internal data structures management is required. It also needs
 * to setup the irq_desc when returning from map().
 */
struct irq_host_ops {
	/* Match an interrupt controller device node to a host, returns
	 * 1 on a match
	 */
	int (*match)(struct irq_host *h, struct device_node *node);

	/* Create or update a mapping between a virtual irq number and a hw
	 * irq number. This can be called several times for the same mapping
	 * but with different flags, though unmap shall always be called
	 * before the virq->hw mapping is changed.
	 */
	int (*map)(struct irq_host *h, unsigned int virq,
		   irq_hw_number_t hw, unsigned int flags);

	/* Dispose of such a mapping */
	void (*unmap)(struct irq_host *h, unsigned int virq);

	/* Translate device-tree interrupt specifier from raw format coming
	 * from the firmware to a irq_hw_number_t (interrupt line number) and
	 * trigger flags that can be passed to irq_create_mapping().
	 * If no translation is provided, raw format is assumed to be one cell
	 * for interrupt line and default sense.
	 */
	int (*xlate)(struct irq_host *h, struct device_node *ctrler,
		     u32 *intspec, unsigned int intsize,
		     irq_hw_number_t *out_hwirq, unsigned int *out_flags);
};

struct irq_host {
	struct list_head	link;

	/* type of reverse mapping technique */
	unsigned int		revmap_type;
#define IRQ_HOST_MAP_LEGACY     0 /* legacy 8259, gets irqs 1..15 */
#define IRQ_HOST_MAP_NOMAP	1 /* no fast reverse mapping */
#define IRQ_HOST_MAP_LINEAR	2 /* linear map of interrupts */
#define IRQ_HOST_MAP_TREE	3 /* radix tree */
	union {
		struct {
			unsigned int size;
			unsigned int *revmap;
		} linear;
		struct radix_tree_root tree;
	} revmap_data;
	struct irq_host_ops	*ops;
	void			*host_data;
	irq_hw_number_t		inval_irq;
};

/* The main irq map itself is an array of NR_IRQ entries containing the
 * associate host and irq number. An entry with a host of NULL is free.
 * An entry can be allocated if it's free, the allocator always then sets
 * hwirq first to the host's invalid irq number and then fills ops.
 */
struct irq_map_entry {
	irq_hw_number_t	hwirq;
	struct irq_host	*host;
};

<<<<<<< HEAD
/* The maximum virtual IRQ number that we support.  This
 * can be set by the platform and will be reduced by the
 * value of __irq_offset_value.  It defaults to and is
 * capped by (NR_IRQS - 1).
 */
extern unsigned int virt_irq_max;

/* Create a mapping for a real_irq if it doesn't already exist.
 * Return the virtual irq as a convenience.
=======
extern struct irq_map_entry irq_map[NR_IRQS];


/***
 * irq_alloc_host - Allocate a new irq_host data structure
 * @node: device-tree node of the interrupt controller
 * @revmap_type: type of reverse mapping to use
 * @revmap_arg: for IRQ_HOST_MAP_LINEAR linear only: size of the map
 * @ops: map/unmap host callbacks
 * @inval_irq: provide a hw number in that host space that is always invalid
 *
 * Allocates and initialize and irq_host structure. Note that in the case of
 * IRQ_HOST_MAP_LEGACY, the map() callback will be called before this returns
 * for all legacy interrupts except 0 (which is always the invalid irq for
 * a legacy controller). For a IRQ_HOST_MAP_LINEAR, the map is allocated by
 * this call as well. For a IRQ_HOST_MAP_TREE, the radix tree will be allocated
 * later during boot automatically (the reverse mapping will use the slow path
 * until that happens).
 */
extern struct irq_host *irq_alloc_host(unsigned int revmap_type,
				       unsigned int revmap_arg,
				       struct irq_host_ops *ops,
				       irq_hw_number_t inval_irq);


/***
 * irq_find_host - Locates a host for a given device node
 * @node: device-tree node of the interrupt controller
 */
extern struct irq_host *irq_find_host(struct device_node *node);


/***
 * irq_set_default_host - Set a "default" host
 * @host: default host pointer
 *
 * For convenience, it's possible to set a "default" host that will be used
 * whenever NULL is passed to irq_create_mapping(). It makes life easier for
 * platforms that want to manipulate a few hard coded interrupt numbers that
 * aren't properly represented in the device-tree.
 */
extern void irq_set_default_host(struct irq_host *host);


/***
 * irq_set_virq_count - Set the maximum number of virt irqs
 * @count: number of linux virtual irqs, capped with NR_IRQS
 *
 * This is mainly for use by platforms like iSeries who want to program
 * the virtual irq number in the controller to avoid the reverse mapping
 */
extern void irq_set_virq_count(unsigned int count);


/***
 * irq_create_mapping - Map a hardware interrupt into linux virq space
 * @host: host owning this hardware interrupt or NULL for default host
 * @hwirq: hardware irq number in that host space
 * @flags: flags passed to the controller. contains the trigger type among
 *         others. Use IRQ_TYPE_* defined in include/linux/irq.h
 *
 * Only one mapping per hardware interrupt is permitted. Returns a linux
 * virq number. The flags can be used to provide sense information to the
 * controller (typically extracted from the device-tree). If no information
 * is passed, the controller defaults will apply (for example, xics can only
 * do edge so flags are irrelevant for some pseries specific irqs).
 *
 * The device-tree generally contains the trigger info in an encoding that is
 * specific to a given type of controller. In that case, you can directly use
 * host->ops->trigger_xlate() to translate that.
 *
 * It is recommended that new PICs that don't have existing OF bindings chose
 * to use a representation of triggers identical to linux.
 */
extern unsigned int irq_create_mapping(struct irq_host *host,
				       irq_hw_number_t hwirq,
				       unsigned int flags);


/***
 * irq_dispose_mapping - Unmap an interrupt
 * @virq: linux virq number of the interrupt to unmap
 */
extern void irq_dispose_mapping(unsigned int virq);

/***
 * irq_find_mapping - Find a linux virq from an hw irq number.
 * @host: host owning this hardware interrupt
 * @hwirq: hardware irq number in that host space
 *
 * This is a slow path, for use by generic code. It's expected that an
 * irq controller implementation directly calls the appropriate low level
 * mapping function.
 */
extern unsigned int irq_find_mapping(struct irq_host *host,
				     irq_hw_number_t hwirq);


/***
 * irq_radix_revmap - Find a linux virq from a hw irq number.
 * @host: host owning this hardware interrupt
 * @hwirq: hardware irq number in that host space
 *
 * This is a fast path, for use by irq controller code that uses radix tree
 * revmaps
 */
extern unsigned int irq_radix_revmap(struct irq_host *host,
				     irq_hw_number_t hwirq);

/***
 * irq_linear_revmap - Find a linux virq from a hw irq number.
 * @host: host owning this hardware interrupt
 * @hwirq: hardware irq number in that host space
 *
 * This is a fast path, for use by irq controller code that uses linear
 * revmaps. It does fallback to the slow path if the revmap doesn't exist
 * yet and will create the revmap entry with appropriate locking
>>>>>>> 120bda20
 */

extern unsigned int irq_linear_revmap(struct irq_host *host,
				      irq_hw_number_t hwirq);



/***
 * irq_alloc_virt - Allocate virtual irq numbers
 * @host: host owning these new virtual irqs
 * @count: number of consecutive numbers to allocate
 * @hint: pass a hint number, the allocator will try to use a 1:1 mapping
 *
 * This is a low level function that is used internally by irq_create_mapping()
 * and that can be used by some irq controllers implementations for things
 * like allocating ranges of numbers for MSIs. The revmaps are left untouched.
 */
extern unsigned int irq_alloc_virt(struct irq_host *host,
				   unsigned int count,
				   unsigned int hint);

/***
 * irq_free_virt - Free virtual irq numbers
 * @virq: virtual irq number of the first interrupt to free
 * @count: number of interrupts to free
 *
 * This function is the opposite of irq_alloc_virt. It will not clear reverse
 * maps, this should be done previously by unmap'ing the interrupt. In fact,
 * all interrupts covered by the range being freed should have been unmapped
 * prior to calling this.
 */
extern void irq_free_virt(unsigned int virq, unsigned int count);


/* -- OF helpers -- */

/* irq_create_of_mapping - Map a hardware interrupt into linux virq space
 * @controller: Device node of the interrupt controller
 * @inspec: Interrupt specifier from the device-tree
 * @intsize: Size of the interrupt specifier from the device-tree
 *
 * This function is identical to irq_create_mapping except that it takes
 * as input informations straight from the device-tree (typically the results
 * of the of_irq_map_*() functions
 */
extern unsigned int irq_create_of_mapping(struct device_node *controller,
					  u32 *intspec, unsigned int intsize);


/* irq_of_parse_and_map - Parse nad Map an interrupt into linux virq space
 * @device: Device node of the device whose interrupt is to be mapped
 * @index: Index of the interrupt to map
 *
 * This function is a wrapper that chains of_irq_map_one() and
 * irq_create_of_mapping() to make things easier to callers
 */
extern unsigned int irq_of_parse_and_map(struct device_node *dev, int index);

/* -- End OF helpers -- */

/***
 * irq_early_init - Init irq remapping subsystem
 */
extern void irq_early_init(void);

static __inline__ int irq_canonicalize(int irq)
{
	return irq;
}


#else /* CONFIG_PPC_MERGE */

/* This number is used when no interrupt has been assigned */
#define NO_IRQ			(-1)
#define NO_IRQ_IGNORE		(-2)


/*
 * These constants are used for passing information about interrupt
 * signal polarity and level/edge sensing to the low-level PIC chip
 * drivers.
 */
#define IRQ_SENSE_MASK		0x1
#define IRQ_SENSE_LEVEL		0x1	/* interrupt on active level */
#define IRQ_SENSE_EDGE		0x0	/* interrupt triggered by edge */

#define IRQ_POLARITY_MASK	0x2
#define IRQ_POLARITY_POSITIVE	0x2	/* high level or low->high edge */
#define IRQ_POLARITY_NEGATIVE	0x0	/* low level or high->low edge */


#if defined(CONFIG_40x)
#include <asm/ibm4xx.h>

#ifndef NR_BOARD_IRQS
#define NR_BOARD_IRQS 0
#endif

#ifndef UIC_WIDTH /* Number of interrupts per device */
#define UIC_WIDTH 32
#endif

#ifndef NR_UICS /* number  of UIC devices */
#define NR_UICS 1
#endif

#if defined (CONFIG_403)
/*
 * The PowerPC 403 cores' Asynchronous Interrupt Controller (AIC) has
 * 32 possible interrupts, a majority of which are not implemented on
 * all cores. There are six configurable, external interrupt pins and
 * there are eight internal interrupts for the on-chip serial port
 * (SPU), DMA controller, and JTAG controller.
 *
 */

#define	NR_AIC_IRQS 32
#define	NR_IRQS	 (NR_AIC_IRQS + NR_BOARD_IRQS)

#elif !defined (CONFIG_403)

/*
 *  The PowerPC 405 cores' Universal Interrupt Controller (UIC) has 32
 * possible interrupts as well. There are seven, configurable external
 * interrupt pins and there are 17 internal interrupts for the on-chip
 * serial port, DMA controller, on-chip Ethernet controller, PCI, etc.
 *
 */


#define NR_UIC_IRQS UIC_WIDTH
#define NR_IRQS		((NR_UIC_IRQS * NR_UICS) + NR_BOARD_IRQS)
#endif

#elif defined(CONFIG_44x)
#include <asm/ibm44x.h>

#define	NR_UIC_IRQS	32
#define	NR_IRQS		((NR_UIC_IRQS * NR_UICS) + NR_BOARD_IRQS)

#elif defined(CONFIG_8xx)

/* Now include the board configuration specific associations.
*/
#include <asm/mpc8xx.h>

/* The MPC8xx cores have 16 possible interrupts.  There are eight
 * possible level sensitive interrupts assigned and generated internally
 * from such devices as CPM, PCMCIA, RTC, PIT, TimeBase and Decrementer.
 * There are eight external interrupts (IRQs) that can be configured
 * as either level or edge sensitive.
 *
 * On some implementations, there is also the possibility of an 8259
 * through the PCI and PCI-ISA bridges.
 *
 * We are "flattening" the interrupt vectors of the cascaded CPM
 * and 8259 interrupt controllers so that we can uniquely identify
 * any interrupt source with a single integer.
 */
#define NR_SIU_INTS	16
#define NR_CPM_INTS	32
#ifndef NR_8259_INTS
#define NR_8259_INTS 0
#endif

#define SIU_IRQ_OFFSET		0
#define CPM_IRQ_OFFSET		(SIU_IRQ_OFFSET + NR_SIU_INTS)
#define I8259_IRQ_OFFSET	(CPM_IRQ_OFFSET + NR_CPM_INTS)

#define NR_IRQS	(NR_SIU_INTS + NR_CPM_INTS + NR_8259_INTS)

/* These values must be zero-based and map 1:1 with the SIU configuration.
 * They are used throughout the 8xx I/O subsystem to generate
 * interrupt masks, flags, and other control patterns.  This is why the
 * current kernel assumption of the 8259 as the base controller is such
 * a pain in the butt.
 */
#define	SIU_IRQ0	(0)	/* Highest priority */
#define	SIU_LEVEL0	(1)
#define	SIU_IRQ1	(2)
#define	SIU_LEVEL1	(3)
#define	SIU_IRQ2	(4)
#define	SIU_LEVEL2	(5)
#define	SIU_IRQ3	(6)
#define	SIU_LEVEL3	(7)
#define	SIU_IRQ4	(8)
#define	SIU_LEVEL4	(9)
#define	SIU_IRQ5	(10)
#define	SIU_LEVEL5	(11)
#define	SIU_IRQ6	(12)
#define	SIU_LEVEL6	(13)
#define	SIU_IRQ7	(14)
#define	SIU_LEVEL7	(15)

#define MPC8xx_INT_FEC1		SIU_LEVEL1
#define MPC8xx_INT_FEC2		SIU_LEVEL3

#define MPC8xx_INT_SCC1		(CPM_IRQ_OFFSET + CPMVEC_SCC1)
#define MPC8xx_INT_SCC2		(CPM_IRQ_OFFSET + CPMVEC_SCC2)
#define MPC8xx_INT_SCC3		(CPM_IRQ_OFFSET + CPMVEC_SCC3)
#define MPC8xx_INT_SCC4		(CPM_IRQ_OFFSET + CPMVEC_SCC4)
#define MPC8xx_INT_SMC1		(CPM_IRQ_OFFSET + CPMVEC_SMC1)
#define MPC8xx_INT_SMC2		(CPM_IRQ_OFFSET + CPMVEC_SMC2)

/* The internal interrupts we can configure as we see fit.
 * My personal preference is CPM at level 2, which puts it above the
 * MBX PCI/ISA/IDE interrupts.
 */
#ifndef PIT_INTERRUPT
#define PIT_INTERRUPT		SIU_LEVEL0
#endif
#ifndef	CPM_INTERRUPT
#define CPM_INTERRUPT		SIU_LEVEL2
#endif
#ifndef	PCMCIA_INTERRUPT
#define PCMCIA_INTERRUPT	SIU_LEVEL6
#endif
#ifndef	DEC_INTERRUPT
#define DEC_INTERRUPT		SIU_LEVEL7
#endif

/* Some internal interrupt registers use an 8-bit mask for the interrupt
 * level instead of a number.
 */
#define	mk_int_int_mask(IL) (1 << (7 - (IL/2)))

#elif defined(CONFIG_83xx)
#include <asm/mpc83xx.h>

#define	NR_IRQS	(NR_IPIC_INTS)

#elif defined(CONFIG_85xx)
/* Now include the board configuration specific associations.
*/
#include <asm/mpc85xx.h>

/* The MPC8548 openpic has 48 internal interrupts and 12 external
 * interrupts.
 *
 * We are "flattening" the interrupt vectors of the cascaded CPM
 * so that we can uniquely identify any interrupt source with a
 * single integer.
 */
#define NR_CPM_INTS	64
#define NR_EPIC_INTS	60
#ifndef NR_8259_INTS
#define NR_8259_INTS	0
#endif
#define NUM_8259_INTERRUPTS NR_8259_INTS

#ifndef CPM_IRQ_OFFSET
#define CPM_IRQ_OFFSET	0
#endif

#define NR_IRQS	(NR_EPIC_INTS + NR_CPM_INTS + NR_8259_INTS)

/* Internal IRQs on MPC85xx OpenPIC */

#ifndef MPC85xx_OPENPIC_IRQ_OFFSET
#ifdef CONFIG_CPM2
#define MPC85xx_OPENPIC_IRQ_OFFSET	(CPM_IRQ_OFFSET + NR_CPM_INTS)
#else
#define MPC85xx_OPENPIC_IRQ_OFFSET	0
#endif
#endif

/* Not all of these exist on all MPC85xx implementations */
#define MPC85xx_IRQ_L2CACHE	( 0 + MPC85xx_OPENPIC_IRQ_OFFSET)
#define MPC85xx_IRQ_ECM		( 1 + MPC85xx_OPENPIC_IRQ_OFFSET)
#define MPC85xx_IRQ_DDR		( 2 + MPC85xx_OPENPIC_IRQ_OFFSET)
#define MPC85xx_IRQ_LBIU	( 3 + MPC85xx_OPENPIC_IRQ_OFFSET)
#define MPC85xx_IRQ_DMA0	( 4 + MPC85xx_OPENPIC_IRQ_OFFSET)
#define MPC85xx_IRQ_DMA1	( 5 + MPC85xx_OPENPIC_IRQ_OFFSET)
#define MPC85xx_IRQ_DMA2	( 6 + MPC85xx_OPENPIC_IRQ_OFFSET)
#define MPC85xx_IRQ_DMA3	( 7 + MPC85xx_OPENPIC_IRQ_OFFSET)
#define MPC85xx_IRQ_PCI1	( 8 + MPC85xx_OPENPIC_IRQ_OFFSET)
#define MPC85xx_IRQ_PCI2	( 9 + MPC85xx_OPENPIC_IRQ_OFFSET)
#define MPC85xx_IRQ_RIO_ERROR	( 9 + MPC85xx_OPENPIC_IRQ_OFFSET)
#define MPC85xx_IRQ_RIO_BELL	(10 + MPC85xx_OPENPIC_IRQ_OFFSET)
#define MPC85xx_IRQ_RIO_TX	(11 + MPC85xx_OPENPIC_IRQ_OFFSET)
#define MPC85xx_IRQ_RIO_RX	(12 + MPC85xx_OPENPIC_IRQ_OFFSET)
#define MPC85xx_IRQ_TSEC1_TX	(13 + MPC85xx_OPENPIC_IRQ_OFFSET)
#define MPC85xx_IRQ_TSEC1_RX	(14 + MPC85xx_OPENPIC_IRQ_OFFSET)
#define MPC85xx_IRQ_TSEC3_TX	(15 + MPC85xx_OPENPIC_IRQ_OFFSET)
#define MPC85xx_IRQ_TSEC3_RX	(16 + MPC85xx_OPENPIC_IRQ_OFFSET)
#define MPC85xx_IRQ_TSEC3_ERROR	(17 + MPC85xx_OPENPIC_IRQ_OFFSET)
#define MPC85xx_IRQ_TSEC1_ERROR	(18 + MPC85xx_OPENPIC_IRQ_OFFSET)
#define MPC85xx_IRQ_TSEC2_TX	(19 + MPC85xx_OPENPIC_IRQ_OFFSET)
#define MPC85xx_IRQ_TSEC2_RX	(20 + MPC85xx_OPENPIC_IRQ_OFFSET)
#define MPC85xx_IRQ_TSEC4_TX	(21 + MPC85xx_OPENPIC_IRQ_OFFSET)
#define MPC85xx_IRQ_TSEC4_RX	(22 + MPC85xx_OPENPIC_IRQ_OFFSET)
#define MPC85xx_IRQ_TSEC4_ERROR	(23 + MPC85xx_OPENPIC_IRQ_OFFSET)
#define MPC85xx_IRQ_TSEC2_ERROR	(24 + MPC85xx_OPENPIC_IRQ_OFFSET)
#define MPC85xx_IRQ_FEC		(25 + MPC85xx_OPENPIC_IRQ_OFFSET)
#define MPC85xx_IRQ_DUART	(26 + MPC85xx_OPENPIC_IRQ_OFFSET)
#define MPC85xx_IRQ_IIC1	(27 + MPC85xx_OPENPIC_IRQ_OFFSET)
#define MPC85xx_IRQ_PERFMON	(28 + MPC85xx_OPENPIC_IRQ_OFFSET)
#define MPC85xx_IRQ_SEC2	(29 + MPC85xx_OPENPIC_IRQ_OFFSET)
#define MPC85xx_IRQ_CPM		(30 + MPC85xx_OPENPIC_IRQ_OFFSET)

/* The 12 external interrupt lines */
#define MPC85xx_IRQ_EXT0        (48 + MPC85xx_OPENPIC_IRQ_OFFSET)
#define MPC85xx_IRQ_EXT1        (49 + MPC85xx_OPENPIC_IRQ_OFFSET)
#define MPC85xx_IRQ_EXT2        (50 + MPC85xx_OPENPIC_IRQ_OFFSET)
#define MPC85xx_IRQ_EXT3        (51 + MPC85xx_OPENPIC_IRQ_OFFSET)
#define MPC85xx_IRQ_EXT4        (52 + MPC85xx_OPENPIC_IRQ_OFFSET)
#define MPC85xx_IRQ_EXT5        (53 + MPC85xx_OPENPIC_IRQ_OFFSET)
#define MPC85xx_IRQ_EXT6        (54 + MPC85xx_OPENPIC_IRQ_OFFSET)
#define MPC85xx_IRQ_EXT7        (55 + MPC85xx_OPENPIC_IRQ_OFFSET)
#define MPC85xx_IRQ_EXT8        (56 + MPC85xx_OPENPIC_IRQ_OFFSET)
#define MPC85xx_IRQ_EXT9        (57 + MPC85xx_OPENPIC_IRQ_OFFSET)
#define MPC85xx_IRQ_EXT10       (58 + MPC85xx_OPENPIC_IRQ_OFFSET)
#define MPC85xx_IRQ_EXT11       (59 + MPC85xx_OPENPIC_IRQ_OFFSET)

/* CPM related interrupts */
#define	SIU_INT_ERROR		((uint)0x00+CPM_IRQ_OFFSET)
#define	SIU_INT_I2C		((uint)0x01+CPM_IRQ_OFFSET)
#define	SIU_INT_SPI		((uint)0x02+CPM_IRQ_OFFSET)
#define	SIU_INT_RISC		((uint)0x03+CPM_IRQ_OFFSET)
#define	SIU_INT_SMC1		((uint)0x04+CPM_IRQ_OFFSET)
#define	SIU_INT_SMC2		((uint)0x05+CPM_IRQ_OFFSET)
#define	SIU_INT_USB		((uint)0x0b+CPM_IRQ_OFFSET)
#define	SIU_INT_TIMER1		((uint)0x0c+CPM_IRQ_OFFSET)
#define	SIU_INT_TIMER2		((uint)0x0d+CPM_IRQ_OFFSET)
#define	SIU_INT_TIMER3		((uint)0x0e+CPM_IRQ_OFFSET)
#define	SIU_INT_TIMER4		((uint)0x0f+CPM_IRQ_OFFSET)
#define	SIU_INT_FCC1		((uint)0x20+CPM_IRQ_OFFSET)
#define	SIU_INT_FCC2		((uint)0x21+CPM_IRQ_OFFSET)
#define	SIU_INT_FCC3		((uint)0x22+CPM_IRQ_OFFSET)
#define	SIU_INT_MCC1		((uint)0x24+CPM_IRQ_OFFSET)
#define	SIU_INT_MCC2		((uint)0x25+CPM_IRQ_OFFSET)
#define	SIU_INT_SCC1		((uint)0x28+CPM_IRQ_OFFSET)
#define	SIU_INT_SCC2		((uint)0x29+CPM_IRQ_OFFSET)
#define	SIU_INT_SCC3		((uint)0x2a+CPM_IRQ_OFFSET)
#define	SIU_INT_SCC4		((uint)0x2b+CPM_IRQ_OFFSET)
#define	SIU_INT_PC15		((uint)0x30+CPM_IRQ_OFFSET)
#define	SIU_INT_PC14		((uint)0x31+CPM_IRQ_OFFSET)
#define	SIU_INT_PC13		((uint)0x32+CPM_IRQ_OFFSET)
#define	SIU_INT_PC12		((uint)0x33+CPM_IRQ_OFFSET)
#define	SIU_INT_PC11		((uint)0x34+CPM_IRQ_OFFSET)
#define	SIU_INT_PC10		((uint)0x35+CPM_IRQ_OFFSET)
#define	SIU_INT_PC9		((uint)0x36+CPM_IRQ_OFFSET)
#define	SIU_INT_PC8		((uint)0x37+CPM_IRQ_OFFSET)
#define	SIU_INT_PC7		((uint)0x38+CPM_IRQ_OFFSET)
#define	SIU_INT_PC6		((uint)0x39+CPM_IRQ_OFFSET)
#define	SIU_INT_PC5		((uint)0x3a+CPM_IRQ_OFFSET)
#define	SIU_INT_PC4		((uint)0x3b+CPM_IRQ_OFFSET)
#define	SIU_INT_PC3		((uint)0x3c+CPM_IRQ_OFFSET)
#define	SIU_INT_PC2		((uint)0x3d+CPM_IRQ_OFFSET)
#define	SIU_INT_PC1		((uint)0x3e+CPM_IRQ_OFFSET)
#define	SIU_INT_PC0		((uint)0x3f+CPM_IRQ_OFFSET)

#elif defined(CONFIG_PPC_86xx)
#include <asm/mpc86xx.h>

#define NR_EPIC_INTS 48
#ifndef NR_8259_INTS
#define NR_8259_INTS 16 /*ULI 1575 can route 12 interrupts */
#endif
#define NUM_8259_INTERRUPTS NR_8259_INTS

#ifndef I8259_OFFSET
#define I8259_OFFSET 0
#endif

#define NR_IRQS 256

/* Internal IRQs on MPC86xx OpenPIC */

#ifndef MPC86xx_OPENPIC_IRQ_OFFSET
#define MPC86xx_OPENPIC_IRQ_OFFSET NR_8259_INTS
#endif

/* The 48 internal sources */
#define MPC86xx_IRQ_NULL        ( 0 + MPC86xx_OPENPIC_IRQ_OFFSET)
#define MPC86xx_IRQ_MCM         ( 1 + MPC86xx_OPENPIC_IRQ_OFFSET)
#define MPC86xx_IRQ_DDR         ( 2 + MPC86xx_OPENPIC_IRQ_OFFSET)
#define MPC86xx_IRQ_LBC         ( 3 + MPC86xx_OPENPIC_IRQ_OFFSET)
#define MPC86xx_IRQ_DMA0        ( 4 + MPC86xx_OPENPIC_IRQ_OFFSET)
#define MPC86xx_IRQ_DMA1        ( 5 + MPC86xx_OPENPIC_IRQ_OFFSET)
#define MPC86xx_IRQ_DMA2        ( 6 + MPC86xx_OPENPIC_IRQ_OFFSET)
#define MPC86xx_IRQ_DMA3        ( 7 + MPC86xx_OPENPIC_IRQ_OFFSET)

/* no 10,11 */
#define MPC86xx_IRQ_UART2       (12 + MPC86xx_OPENPIC_IRQ_OFFSET)
#define MPC86xx_IRQ_TSEC1_TX    (13 + MPC86xx_OPENPIC_IRQ_OFFSET)
#define MPC86xx_IRQ_TSEC1_RX    (14 + MPC86xx_OPENPIC_IRQ_OFFSET)
#define MPC86xx_IRQ_TSEC3_TX    (15 + MPC86xx_OPENPIC_IRQ_OFFSET)
#define MPC86xx_IRQ_TSEC3_RX    (16 + MPC86xx_OPENPIC_IRQ_OFFSET)
#define MPC86xx_IRQ_TSEC3_ERROR (17 + MPC86xx_OPENPIC_IRQ_OFFSET)
#define MPC86xx_IRQ_TSEC1_ERROR (18 + MPC86xx_OPENPIC_IRQ_OFFSET)
#define MPC86xx_IRQ_TSEC2_TX    (19 + MPC86xx_OPENPIC_IRQ_OFFSET)
#define MPC86xx_IRQ_TSEC2_RX    (20 + MPC86xx_OPENPIC_IRQ_OFFSET)
#define MPC86xx_IRQ_TSEC4_TX    (21 + MPC86xx_OPENPIC_IRQ_OFFSET)
#define MPC86xx_IRQ_TSEC4_RX    (22 + MPC86xx_OPENPIC_IRQ_OFFSET)
#define MPC86xx_IRQ_TSEC4_ERROR (23 + MPC86xx_OPENPIC_IRQ_OFFSET)
#define MPC86xx_IRQ_TSEC2_ERROR (24 + MPC86xx_OPENPIC_IRQ_OFFSET)
/* no 25 */
#define MPC86xx_IRQ_UART1       (26 + MPC86xx_OPENPIC_IRQ_OFFSET)
#define MPC86xx_IRQ_IIC         (27 + MPC86xx_OPENPIC_IRQ_OFFSET)
#define MPC86xx_IRQ_PERFMON       (28 + MPC86xx_OPENPIC_IRQ_OFFSET)
/* no 29,30,31 */
#define MPC86xx_IRQ_SRIO_ERROR    (32 + MPC86xx_OPENPIC_IRQ_OFFSET)
#define MPC86xx_IRQ_SRIO_OUT_BELL (33 + MPC86xx_OPENPIC_IRQ_OFFSET)
#define MPC86xx_IRQ_SRIO_IN_BELL  (34 + MPC86xx_OPENPIC_IRQ_OFFSET)
/* no 35,36 */
#define MPC86xx_IRQ_SRIO_OUT_MSG1 (37 + MPC86xx_OPENPIC_IRQ_OFFSET)
#define MPC86xx_IRQ_SRIO_IN_MSG1  (38 + MPC86xx_OPENPIC_IRQ_OFFSET)
#define MPC86xx_IRQ_SRIO_OUT_MSG2 (39 + MPC86xx_OPENPIC_IRQ_OFFSET)
#define MPC86xx_IRQ_SRIO_IN_MSG2  (40 + MPC86xx_OPENPIC_IRQ_OFFSET)

/* The 12 external interrupt lines */
#define MPC86xx_IRQ_EXT_BASE	48
#define MPC86xx_IRQ_EXT0	(0 + MPC86xx_IRQ_EXT_BASE \
		+ MPC86xx_OPENPIC_IRQ_OFFSET)
#define MPC86xx_IRQ_EXT1	(1 + MPC86xx_IRQ_EXT_BASE \
		+ MPC86xx_OPENPIC_IRQ_OFFSET)
#define MPC86xx_IRQ_EXT2	(2 + MPC86xx_IRQ_EXT_BASE \
		+ MPC86xx_OPENPIC_IRQ_OFFSET)
#define MPC86xx_IRQ_EXT3	(3 + MPC86xx_IRQ_EXT_BASE \
		+ MPC86xx_OPENPIC_IRQ_OFFSET)
#define MPC86xx_IRQ_EXT4	(4 + MPC86xx_IRQ_EXT_BASE \
		+ MPC86xx_OPENPIC_IRQ_OFFSET)
#define MPC86xx_IRQ_EXT5	(5 + MPC86xx_IRQ_EXT_BASE \
		+ MPC86xx_OPENPIC_IRQ_OFFSET)
#define MPC86xx_IRQ_EXT6	(6 + MPC86xx_IRQ_EXT_BASE \
		+ MPC86xx_OPENPIC_IRQ_OFFSET)
#define MPC86xx_IRQ_EXT7	(7 + MPC86xx_IRQ_EXT_BASE \
		+ MPC86xx_OPENPIC_IRQ_OFFSET)
#define MPC86xx_IRQ_EXT8	(8 + MPC86xx_IRQ_EXT_BASE \
		+ MPC86xx_OPENPIC_IRQ_OFFSET)
#define MPC86xx_IRQ_EXT9	(9 + MPC86xx_IRQ_EXT_BASE \
		+ MPC86xx_OPENPIC_IRQ_OFFSET)
#define MPC86xx_IRQ_EXT10	(10 + MPC86xx_IRQ_EXT_BASE \
		+ MPC86xx_OPENPIC_IRQ_OFFSET)
#define MPC86xx_IRQ_EXT11	(11 + MPC86xx_IRQ_EXT_BASE \
		+ MPC86xx_OPENPIC_IRQ_OFFSET)

#else /* CONFIG_40x + CONFIG_8xx */
/*
 * this is the # irq's for all ppc arch's (pmac/chrp/prep)
 * so it is the max of them all
 */
#define NR_IRQS			256
#define __DO_IRQ_CANON	1

#ifndef CONFIG_8260

#define NUM_8259_INTERRUPTS	16

#else /* CONFIG_8260 */

/* The 8260 has an internal interrupt controller with a maximum of
 * 64 IRQs.  We will use NR_IRQs from above since it is large enough.
 * Don't be confused by the 8260 documentation where they list an
 * "interrupt number" and "interrupt vector".  We are only interested
 * in the interrupt vector.  There are "reserved" holes where the
 * vector number increases, but the interrupt number in the table does not.
 * (Document errata updates have fixed this...make sure you have up to
 * date processor documentation -- Dan).
 */

#ifndef CPM_IRQ_OFFSET
#define CPM_IRQ_OFFSET	0
#endif

#define NR_CPM_INTS	64

#define	SIU_INT_ERROR		((uint)0x00 + CPM_IRQ_OFFSET)
#define	SIU_INT_I2C		((uint)0x01 + CPM_IRQ_OFFSET)
#define	SIU_INT_SPI		((uint)0x02 + CPM_IRQ_OFFSET)
#define	SIU_INT_RISC		((uint)0x03 + CPM_IRQ_OFFSET)
#define	SIU_INT_SMC1		((uint)0x04 + CPM_IRQ_OFFSET)
#define	SIU_INT_SMC2		((uint)0x05 + CPM_IRQ_OFFSET)
#define	SIU_INT_IDMA1		((uint)0x06 + CPM_IRQ_OFFSET)
#define	SIU_INT_IDMA2		((uint)0x07 + CPM_IRQ_OFFSET)
#define	SIU_INT_IDMA3		((uint)0x08 + CPM_IRQ_OFFSET)
#define	SIU_INT_IDMA4		((uint)0x09 + CPM_IRQ_OFFSET)
#define	SIU_INT_SDMA		((uint)0x0a + CPM_IRQ_OFFSET)
#define	SIU_INT_USB		((uint)0x0b + CPM_IRQ_OFFSET)
#define	SIU_INT_TIMER1		((uint)0x0c + CPM_IRQ_OFFSET)
#define	SIU_INT_TIMER2		((uint)0x0d + CPM_IRQ_OFFSET)
#define	SIU_INT_TIMER3		((uint)0x0e + CPM_IRQ_OFFSET)
#define	SIU_INT_TIMER4		((uint)0x0f + CPM_IRQ_OFFSET)
#define	SIU_INT_TMCNT		((uint)0x10 + CPM_IRQ_OFFSET)
#define	SIU_INT_PIT		((uint)0x11 + CPM_IRQ_OFFSET)
#define	SIU_INT_PCI		((uint)0x12 + CPM_IRQ_OFFSET)
#define	SIU_INT_IRQ1		((uint)0x13 + CPM_IRQ_OFFSET)
#define	SIU_INT_IRQ2		((uint)0x14 + CPM_IRQ_OFFSET)
#define	SIU_INT_IRQ3		((uint)0x15 + CPM_IRQ_OFFSET)
#define	SIU_INT_IRQ4		((uint)0x16 + CPM_IRQ_OFFSET)
#define	SIU_INT_IRQ5		((uint)0x17 + CPM_IRQ_OFFSET)
#define	SIU_INT_IRQ6		((uint)0x18 + CPM_IRQ_OFFSET)
#define	SIU_INT_IRQ7		((uint)0x19 + CPM_IRQ_OFFSET)
#define	SIU_INT_FCC1		((uint)0x20 + CPM_IRQ_OFFSET)
#define	SIU_INT_FCC2		((uint)0x21 + CPM_IRQ_OFFSET)
#define	SIU_INT_FCC3		((uint)0x22 + CPM_IRQ_OFFSET)
#define	SIU_INT_MCC1		((uint)0x24 + CPM_IRQ_OFFSET)
#define	SIU_INT_MCC2		((uint)0x25 + CPM_IRQ_OFFSET)
#define	SIU_INT_SCC1		((uint)0x28 + CPM_IRQ_OFFSET)
#define	SIU_INT_SCC2		((uint)0x29 + CPM_IRQ_OFFSET)
#define	SIU_INT_SCC3		((uint)0x2a + CPM_IRQ_OFFSET)
#define	SIU_INT_SCC4		((uint)0x2b + CPM_IRQ_OFFSET)
#define	SIU_INT_PC15		((uint)0x30 + CPM_IRQ_OFFSET)
#define	SIU_INT_PC14		((uint)0x31 + CPM_IRQ_OFFSET)
#define	SIU_INT_PC13		((uint)0x32 + CPM_IRQ_OFFSET)
#define	SIU_INT_PC12		((uint)0x33 + CPM_IRQ_OFFSET)
#define	SIU_INT_PC11		((uint)0x34 + CPM_IRQ_OFFSET)
#define	SIU_INT_PC10		((uint)0x35 + CPM_IRQ_OFFSET)
#define	SIU_INT_PC9		((uint)0x36 + CPM_IRQ_OFFSET)
#define	SIU_INT_PC8		((uint)0x37 + CPM_IRQ_OFFSET)
#define	SIU_INT_PC7		((uint)0x38 + CPM_IRQ_OFFSET)
#define	SIU_INT_PC6		((uint)0x39 + CPM_IRQ_OFFSET)
#define	SIU_INT_PC5		((uint)0x3a + CPM_IRQ_OFFSET)
#define	SIU_INT_PC4		((uint)0x3b + CPM_IRQ_OFFSET)
#define	SIU_INT_PC3		((uint)0x3c + CPM_IRQ_OFFSET)
#define	SIU_INT_PC2		((uint)0x3d + CPM_IRQ_OFFSET)
#define	SIU_INT_PC1		((uint)0x3e + CPM_IRQ_OFFSET)
#define	SIU_INT_PC0		((uint)0x3f + CPM_IRQ_OFFSET)

#endif /* CONFIG_8260 */

#endif /* Whatever way too big #ifdef */

#define NR_MASK_WORDS	((NR_IRQS + 31) / 32)
/* pedantic: these are long because they are used with set_bit --RR */
extern unsigned long ppc_cached_irq_mask[NR_MASK_WORDS];

/*
 * Because many systems have two overlapping names spaces for
 * interrupts (ISA and XICS for example), and the ISA interrupts
 * have historically not been easy to renumber, we allow ISA
 * interrupts to take values 0 - 15, and shift up the remaining
 * interrupts by 0x10.
 */
#define NUM_ISA_INTERRUPTS	0x10
extern int __irq_offset_value;

static inline int irq_offset_up(int irq)
{
	return(irq + __irq_offset_value);
}

static inline int irq_offset_down(int irq)
{
	return(irq - __irq_offset_value);
}

static inline int irq_offset_value(void)
{
	return __irq_offset_value;
}

#ifdef __DO_IRQ_CANON
extern int ppc_do_canonicalize_irqs;
#else
#define ppc_do_canonicalize_irqs	0
#endif

static __inline__ int irq_canonicalize(int irq)
{
	if (ppc_do_canonicalize_irqs && irq == 2)
		irq = 9;
	return irq;
}
#endif /* CONFIG_PPC_MERGE */

extern int distribute_irqs;

struct irqaction;
struct pt_regs;

#define __ARCH_HAS_DO_SOFTIRQ

extern void __do_softirq(void);

#ifdef CONFIG_IRQSTACKS
/*
 * Per-cpu stacks for handling hard and soft interrupts.
 */
extern struct thread_info *hardirq_ctx[NR_CPUS];
extern struct thread_info *softirq_ctx[NR_CPUS];

extern void irq_ctx_init(void);
extern void call_do_softirq(struct thread_info *tp);
<<<<<<< HEAD
extern int call___do_IRQ(int irq, struct pt_regs *regs,
		struct thread_info *tp);

=======
extern int call_handle_irq(int irq, void *p1, void *p2,
			   struct thread_info *tp, void *func);
>>>>>>> 120bda20
#else
#define irq_ctx_init()

#endif /* CONFIG_IRQSTACKS */

extern void do_IRQ(struct pt_regs *regs);

#endif /* _ASM_IRQ_H */
#endif /* __KERNEL__ */<|MERGE_RESOLUTION|>--- conflicted
+++ resolved
@@ -135,17 +135,6 @@
 	struct irq_host	*host;
 };
 
-<<<<<<< HEAD
-/* The maximum virtual IRQ number that we support.  This
- * can be set by the platform and will be reduced by the
- * value of __irq_offset_value.  It defaults to and is
- * capped by (NR_IRQS - 1).
- */
-extern unsigned int virt_irq_max;
-
-/* Create a mapping for a real_irq if it doesn't already exist.
- * Return the virtual irq as a convenience.
-=======
 extern struct irq_map_entry irq_map[NR_IRQS];
 
 
@@ -263,7 +252,6 @@
  * This is a fast path, for use by irq controller code that uses linear
  * revmaps. It does fallback to the slow path if the revmap doesn't exist
  * yet and will create the revmap entry with appropriate locking
->>>>>>> 120bda20
  */
 
 extern unsigned int irq_linear_revmap(struct irq_host *host,
@@ -850,14 +838,8 @@
 
 extern void irq_ctx_init(void);
 extern void call_do_softirq(struct thread_info *tp);
-<<<<<<< HEAD
-extern int call___do_IRQ(int irq, struct pt_regs *regs,
-		struct thread_info *tp);
-
-=======
 extern int call_handle_irq(int irq, void *p1, void *p2,
 			   struct thread_info *tp, void *func);
->>>>>>> 120bda20
 #else
 #define irq_ctx_init()
 
