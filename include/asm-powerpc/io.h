#ifndef _ASM_POWERPC_IO_H
#define _ASM_POWERPC_IO_H
#ifdef __KERNEL__

/* 
 * This program is free software; you can redistribute it and/or
 * modify it under the terms of the GNU General Public License
 * as published by the Free Software Foundation; either version
 * 2 of the License, or (at your option) any later version.
 */

/* Check of existence of legacy devices */
extern int check_legacy_ioport(unsigned long base_port);

#ifndef CONFIG_PPC64
#include <asm-ppc/io.h>
#else

#include <linux/compiler.h>
#include <asm/page.h>
#include <asm/byteorder.h>
#ifdef CONFIG_PPC_ISERIES 
#include <asm/iseries/iseries_io.h>
#endif  
#include <asm/synch.h>
#include <asm/delay.h>

#include <asm-generic/iomap.h>

#define __ide_mm_insw(p, a, c) _insw_ns((volatile u16 __iomem *)(p), (a), (c))
#define __ide_mm_insl(p, a, c) _insl_ns((volatile u32 __iomem *)(p), (a), (c))
#define __ide_mm_outsw(p, a, c) _outsw_ns((volatile u16 __iomem *)(p), (a), (c))
#define __ide_mm_outsl(p, a, c) _outsl_ns((volatile u32 __iomem *)(p), (a), (c))


#define SIO_CONFIG_RA	0x398
#define SIO_CONFIG_RD	0x399

#define SLOW_DOWN_IO

extern unsigned long isa_io_base;
extern unsigned long pci_io_base;

#ifdef CONFIG_PPC_ISERIES
/* __raw_* accessors aren't supported on iSeries */
#define __raw_readb(addr)	{ BUG(); 0; }
#define __raw_readw(addr)       { BUG(); 0; }
#define __raw_readl(addr)       { BUG(); 0; }
#define __raw_readq(addr)       { BUG(); 0; }
#define __raw_writeb(v, addr)   { BUG(); 0; }
#define __raw_writew(v, addr)   { BUG(); 0; }
#define __raw_writel(v, addr)   { BUG(); 0; }
#define __raw_writeq(v, addr)   { BUG(); 0; }
#define readb(addr)		iSeries_Read_Byte(addr)
#define readw(addr)		iSeries_Read_Word(addr)
#define readl(addr)		iSeries_Read_Long(addr)
#define writeb(data, addr)	iSeries_Write_Byte((data),(addr))
#define writew(data, addr)	iSeries_Write_Word((data),(addr))
#define writel(data, addr)	iSeries_Write_Long((data),(addr))
#define memset_io(a,b,c)	iSeries_memset_io((a),(b),(c))
#define memcpy_fromio(a,b,c)	iSeries_memcpy_fromio((a), (b), (c))
#define memcpy_toio(a,b,c)	iSeries_memcpy_toio((a), (b), (c))

#define inb(addr)		readb(((void __iomem *)(long)(addr)))
#define inw(addr)		readw(((void __iomem *)(long)(addr)))
#define inl(addr)		readl(((void __iomem *)(long)(addr)))
#define outb(data,addr)		writeb(data,((void __iomem *)(long)(addr)))
#define outw(data,addr)		writew(data,((void __iomem *)(long)(addr)))
#define outl(data,addr)		writel(data,((void __iomem *)(long)(addr)))
/*
 * The *_ns versions below don't do byte-swapping.
 * Neither do the standard versions now, these are just here
 * for older code.
 */
#define insw_ns(port, buf, ns)	_insw_ns((u16 __iomem *)((port)+pci_io_base), (buf), (ns))
#define insl_ns(port, buf, nl)	_insl_ns((u32 __iomem *)((port)+pci_io_base), (buf), (nl))
#else

static inline unsigned char __raw_readb(const volatile void __iomem *addr)
{
	return *(volatile unsigned char __force *)addr;
}
static inline unsigned short __raw_readw(const volatile void __iomem *addr)
{
	return *(volatile unsigned short __force *)addr;
}
static inline unsigned int __raw_readl(const volatile void __iomem *addr)
{
	return *(volatile unsigned int __force *)addr;
}
static inline unsigned long __raw_readq(const volatile void __iomem *addr)
{
	return *(volatile unsigned long __force *)addr;
}
static inline void __raw_writeb(unsigned char v, volatile void __iomem *addr)
{
	*(volatile unsigned char __force *)addr = v;
}
static inline void __raw_writew(unsigned short v, volatile void __iomem *addr)
{
	*(volatile unsigned short __force *)addr = v;
}
static inline void __raw_writel(unsigned int v, volatile void __iomem *addr)
{
	*(volatile unsigned int __force *)addr = v;
}
static inline void __raw_writeq(unsigned long v, volatile void __iomem *addr)
{
	*(volatile unsigned long __force *)addr = v;
}
#define readb(addr)		eeh_readb(addr)
#define readw(addr)		eeh_readw(addr)
#define readl(addr)		eeh_readl(addr)
#define readq(addr)		eeh_readq(addr)
#define writeb(data, addr)	eeh_writeb((data), (addr))
#define writew(data, addr)	eeh_writew((data), (addr))
#define writel(data, addr)	eeh_writel((data), (addr))
#define writeq(data, addr)	eeh_writeq((data), (addr))
#define memset_io(a,b,c)	eeh_memset_io((a),(b),(c))
#define memcpy_fromio(a,b,c)	eeh_memcpy_fromio((a),(b),(c))
#define memcpy_toio(a,b,c)	eeh_memcpy_toio((a),(b),(c))
#define inb(port)		eeh_inb((unsigned long)port)
#define outb(val, port)		eeh_outb(val, (unsigned long)port)
#define inw(port)		eeh_inw((unsigned long)port)
#define outw(val, port)		eeh_outw(val, (unsigned long)port)
#define inl(port)		eeh_inl((unsigned long)port)
#define outl(val, port)		eeh_outl(val, (unsigned long)port)

/*
 * The insw/outsw/insl/outsl macros don't do byte-swapping.
 * They are only used in practice for transferring buffers which
 * are arrays of bytes, and byte-swapping is not appropriate in
 * that case.  - paulus */
#define insb(port, buf, ns)	eeh_insb((port), (buf), (ns))
#define insw(port, buf, ns)	eeh_insw_ns((port), (buf), (ns))
#define insl(port, buf, nl)	eeh_insl_ns((port), (buf), (nl))
#define insw_ns(port, buf, ns)	eeh_insw_ns((port), (buf), (ns))
#define insl_ns(port, buf, nl)	eeh_insl_ns((port), (buf), (nl))

#define outsb(port, buf, ns)  _outsb((u8 __iomem *)((port)+pci_io_base), (buf), (ns))
#define outsw(port, buf, ns)  _outsw_ns((u16 __iomem *)((port)+pci_io_base), (buf), (ns))
#define outsl(port, buf, nl)  _outsl_ns((u32 __iomem *)((port)+pci_io_base), (buf), (nl))

#endif

#define readb_relaxed(addr) readb(addr)
#define readw_relaxed(addr) readw(addr)
#define readl_relaxed(addr) readl(addr)
#define readq_relaxed(addr) readq(addr)

extern void _insb(volatile u8 __iomem *port, void *buf, int ns);
extern void _outsb(volatile u8 __iomem *port, const void *buf, int ns);
extern void _insw(volatile u16 __iomem *port, void *buf, int ns);
extern void _outsw(volatile u16 __iomem *port, const void *buf, int ns);
extern void _insl(volatile u32 __iomem *port, void *buf, int nl);
extern void _outsl(volatile u32 __iomem *port, const void *buf, int nl);
extern void _insw_ns(volatile u16 __iomem *port, void *buf, int ns);
extern void _outsw_ns(volatile u16 __iomem *port, const void *buf, int ns);
extern void _insl_ns(volatile u32 __iomem *port, void *buf, int nl);
extern void _outsl_ns(volatile u32 __iomem *port, const void *buf, int nl);

#define mmiowb()

/*
 * output pause versions need a delay at least for the
 * w83c105 ide controller in a p610.
 */
#define inb_p(port)             inb(port)
#define outb_p(val, port)       (udelay(1), outb((val), (port)))
#define inw_p(port)             inw(port)
#define outw_p(val, port)       (udelay(1), outw((val), (port)))
#define inl_p(port)             inl(port)
#define outl_p(val, port)       (udelay(1), outl((val), (port)))

/*
 * The *_ns versions below don't do byte-swapping.
 * Neither do the standard versions now, these are just here
 * for older code.
 */
#define outsw_ns(port, buf, ns)	_outsw_ns((u16 __iomem *)((port)+pci_io_base), (buf), (ns))
#define outsl_ns(port, buf, nl)	_outsl_ns((u32 __iomem *)((port)+pci_io_base), (buf), (nl))


#define IO_SPACE_LIMIT ~(0UL)


extern int __ioremap_explicit(unsigned long p_addr, unsigned long v_addr,
		     	      unsigned long size, unsigned long flags);
extern void __iomem *__ioremap(unsigned long address, unsigned long size,
		       unsigned long flags);

/**
 * ioremap     -   map bus memory into CPU space
 * @address:   bus address of the memory
 * @size:      size of the resource to map
 *
 * ioremap performs a platform specific sequence of operations to
 * make bus memory CPU accessible via the readb/readw/readl/writeb/
 * writew/writel functions and the other mmio helpers. The returned
 * address is not guaranteed to be usable directly as a virtual
 * address.
 */
extern void __iomem *ioremap(unsigned long address, unsigned long size);

#define ioremap_nocache(addr, size)	ioremap((addr), (size))
extern int iounmap_explicit(volatile void __iomem *addr, unsigned long size);
extern void iounmap(volatile void __iomem *addr);
extern void __iomem * reserve_phb_iospace(unsigned long size);

/**
 *	virt_to_phys	-	map virtual addresses to physical
 *	@address: address to remap
 *
 *	The returned physical address is the physical (CPU) mapping for
 *	the memory address given. It is only valid to use this function on
 *	addresses directly mapped or allocated via kmalloc.
 *
 *	This function does not give bus mappings for DMA transfers. In
 *	almost all conceivable cases a device driver should not be using
 *	this function
 */
static inline unsigned long virt_to_phys(volatile void * address)
{
	return __pa((unsigned long)address);
}

/**
 *	phys_to_virt	-	map physical address to virtual
 *	@address: address to remap
 *
 *	The returned virtual address is a current CPU mapping for
 *	the memory address given. It is only valid to use this function on
 *	addresses that have a kernel mapping
 *
 *	This function does not handle bus mappings for DMA transfers. In
 *	almost all conceivable cases a device driver should not be using
 *	this function
 */
static inline void * phys_to_virt(unsigned long address)
{
	return (void *)__va(address);
}

/*
 * Change "struct page" to physical address.
 */
#define page_to_phys(page)	(page_to_pfn(page) << PAGE_SHIFT)

/* We do NOT want virtual merging, it would put too much pressure on
 * our iommu allocator. Instead, we want drivers to be smart enough
 * to coalesce sglists that happen to have been mapped in a contiguous
 * way by the iommu
 */
#define BIO_VMERGE_BOUNDARY	0

static inline void iosync(void)
{
        __asm__ __volatile__ ("sync" : : : "memory");
}

/* Enforce in-order execution of data I/O. 
 * No distinction between read/write on PPC; use eieio for all three.
 */
#define iobarrier_rw() eieio()
#define iobarrier_r()  eieio()
#define iobarrier_w()  eieio()

/*
 * 8, 16 and 32 bit, big and little endian I/O operations, with barrier.
 * These routines do not perform EEH-related I/O address translation,
 * and should not be used directly by device drivers.  Use inb/readb
 * instead.
 */
static inline int in_8(const volatile unsigned char __iomem *addr)
{
	int ret;

	__asm__ __volatile__("lbz%U1%X1 %0,%1; twi 0,%0,0; isync"
			     : "=r" (ret) : "m" (*addr));
	return ret;
}

static inline void out_8(volatile unsigned char __iomem *addr, int val)
{
	__asm__ __volatile__("stb%U0%X0 %1,%0; sync"
			     : "=m" (*addr) : "r" (val));
}

static inline int in_le16(const volatile unsigned short __iomem *addr)
{
	int ret;

	__asm__ __volatile__("lhbrx %0,0,%1; twi 0,%0,0; isync"
			     : "=r" (ret) : "r" (addr), "m" (*addr));
	return ret;
}

static inline int in_be16(const volatile unsigned short __iomem *addr)
{
	int ret;

	__asm__ __volatile__("lhz%U1%X1 %0,%1; twi 0,%0,0; isync"
			     : "=r" (ret) : "m" (*addr));
	return ret;
}

static inline void out_le16(volatile unsigned short __iomem *addr, int val)
{
	__asm__ __volatile__("sthbrx %1,0,%2; sync"
			     : "=m" (*addr) : "r" (val), "r" (addr));
}

static inline void out_be16(volatile unsigned short __iomem *addr, int val)
{
	__asm__ __volatile__("sth%U0%X0 %1,%0; sync"
			     : "=m" (*addr) : "r" (val));
}

static inline unsigned in_le32(const volatile unsigned __iomem *addr)
{
	unsigned ret;

	__asm__ __volatile__("lwbrx %0,0,%1; twi 0,%0,0; isync"
			     : "=r" (ret) : "r" (addr), "m" (*addr));
	return ret;
}

static inline unsigned in_be32(const volatile unsigned __iomem *addr)
{
	unsigned ret;

	__asm__ __volatile__("lwz%U1%X1 %0,%1; twi 0,%0,0; isync"
			     : "=r" (ret) : "m" (*addr));
	return ret;
}

static inline void out_le32(volatile unsigned __iomem *addr, int val)
{
	__asm__ __volatile__("stwbrx %1,0,%2; sync" : "=m" (*addr)
			     : "r" (val), "r" (addr));
}

static inline void out_be32(volatile unsigned __iomem *addr, int val)
{
	__asm__ __volatile__("stw%U0%X0 %1,%0; sync"
			     : "=m" (*addr) : "r" (val));
}

static inline unsigned long in_le64(const volatile unsigned long __iomem *addr)
{
	unsigned long tmp, ret;

	__asm__ __volatile__(
			     "ld %1,0(%2)\n"
			     "twi 0,%1,0\n"
			     "isync\n"
			     "rldimi %0,%1,5*8,1*8\n"
			     "rldimi %0,%1,3*8,2*8\n"
			     "rldimi %0,%1,1*8,3*8\n"
			     "rldimi %0,%1,7*8,4*8\n"
			     "rldicl %1,%1,32,0\n"
			     "rlwimi %0,%1,8,8,31\n"
			     "rlwimi %0,%1,24,16,23\n"
			     : "=r" (ret) , "=r" (tmp) : "b" (addr) , "m" (*addr));
	return ret;
}

static inline unsigned long in_be64(const volatile unsigned long __iomem *addr)
{
	unsigned long ret;

	__asm__ __volatile__("ld%U1%X1 %0,%1; twi 0,%0,0; isync"
			     : "=r" (ret) : "m" (*addr));
	return ret;
}

static inline void out_le64(volatile unsigned long __iomem *addr, unsigned long val)
{
	unsigned long tmp;

	__asm__ __volatile__(
			     "rldimi %0,%1,5*8,1*8\n"
			     "rldimi %0,%1,3*8,2*8\n"
			     "rldimi %0,%1,1*8,3*8\n"
			     "rldimi %0,%1,7*8,4*8\n"
			     "rldicl %1,%1,32,0\n"
			     "rlwimi %0,%1,8,8,31\n"
			     "rlwimi %0,%1,24,16,23\n"
			     "std %0,0(%3)\n"
			     "sync"
			     : "=&r" (tmp) , "=&r" (val) : "1" (val) , "b" (addr) , "m" (*addr));
}

static inline void out_be64(volatile unsigned long __iomem *addr, unsigned long val)
{
	__asm__ __volatile__("std%U0%X0 %1,%0; sync" : "=m" (*addr) : "r" (val));
}

#ifndef CONFIG_PPC_ISERIES 
#include <asm/eeh.h>
#endif

/**
 *	check_signature		-	find BIOS signatures
 *	@io_addr: mmio address to check
 *	@signature:  signature block
 *	@length: length of signature
 *
 *	Perform a signature comparison with the mmio address io_addr. This
 *	address should have been obtained by ioremap.
 *	Returns 1 on a match.
 */
static inline int check_signature(const volatile void __iomem * io_addr,
	const unsigned char *signature, int length)
{
	int retval = 0;
#ifndef CONFIG_PPC_ISERIES 
	do {
		if (readb(io_addr) != *signature)
			goto out;
		io_addr++;
		signature++;
		length--;
	} while (length);
	retval = 1;
out:
#endif
	return retval;
}

/* Nothing to do */

#define dma_cache_inv(_start,_size)		do { } while (0)
#define dma_cache_wback(_start,_size)		do { } while (0)
#define dma_cache_wback_inv(_start,_size)	do { } while (0)

<<<<<<< HEAD
#if defined(CONFIG_PPC_PMAC) && defined(CONFIG_SERIAL_8250)
#define NO_PC_LEGACY_SERIAL_8250 1
extern int do_not_try_pc_legacy_8250;
#endif
=======
>>>>>>> 120bda20

/*
 * Convert a physical pointer to a virtual kernel pointer for /dev/mem
 * access
 */
#define xlate_dev_mem_ptr(p)	__va(p)

/*
 * Convert a virtual cached pointer to an uncached pointer
 */
#define xlate_dev_kmem_ptr(p)	p

#endif /* __KERNEL__ */

#endif /* CONFIG_PPC64 */
#endif /* _ASM_POWERPC_IO_H */<|MERGE_RESOLUTION|>--- conflicted
+++ resolved
@@ -434,13 +434,10 @@
 #define dma_cache_wback(_start,_size)		do { } while (0)
 #define dma_cache_wback_inv(_start,_size)	do { } while (0)
 
-<<<<<<< HEAD
 #if defined(CONFIG_PPC_PMAC) && defined(CONFIG_SERIAL_8250)
 #define NO_PC_LEGACY_SERIAL_8250 1
 extern int do_not_try_pc_legacy_8250;
 #endif
-=======
->>>>>>> 120bda20
 
 /*
  * Convert a physical pointer to a virtual kernel pointer for /dev/mem
