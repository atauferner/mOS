--- conflicted
+++ resolved
@@ -563,6 +563,10 @@
 #define iobarrier_r()  eieio()
 #define iobarrier_w()  eieio()
 
+#if defined(CONFIG_PPC_PMAC) && defined(CONFIG_SERIAL_8250)
+#define NO_PC_LEGACY_SERIAL_8250 1
+extern int do_not_probe_pc_legacy_8250;
+#endif
 
 /*
  * output pause versions need a delay at least for the
@@ -732,61 +736,6 @@
 
 #endif /* CONFIG_PPC32 */
 
-<<<<<<< HEAD
-	__asm__ __volatile__("sync; ld%U1%X1 %0,%1; twi 0,%0,0; isync"
-			     : "=r" (ret) : "m" (*addr));
-	return ret;
-}
-
-static inline void __out_le64(volatile unsigned long __iomem *addr, unsigned long val)
-{
-	unsigned long tmp;
-
-	__asm__ __volatile__(
-			     "rldimi %0,%1,5*8,1*8\n"
-			     "rldimi %0,%1,3*8,2*8\n"
-			     "rldimi %0,%1,1*8,3*8\n"
-			     "rldimi %0,%1,7*8,4*8\n"
-			     "rldicl %1,%1,32,0\n"
-			     "rlwimi %0,%1,8,8,31\n"
-			     "rlwimi %0,%1,24,16,23\n"
-			     "sync\n"
-			     "std %0,0(%3)"
-			     : "=&r" (tmp) , "=&r" (val) : "1" (val) , "b" (addr) , "m" (*addr));
-	get_paca()->io_sync = 1;
-}
-
-static inline void __out_be64(volatile unsigned long __iomem *addr, unsigned long val)
-{
-	__asm__ __volatile__("sync; std%U0%X0 %1,%0" : "=m" (*addr) : "r" (val));
-	get_paca()->io_sync = 1;
-}
-
-#include <asm/eeh.h>
-
-/* Nothing to do */
-
-#define dma_cache_inv(_start,_size)		do { } while (0)
-#define dma_cache_wback(_start,_size)		do { } while (0)
-#define dma_cache_wback_inv(_start,_size)	do { } while (0)
-
-#if defined(CONFIG_PPC_PMAC) && defined(CONFIG_SERIAL_8250)
-#define NO_PC_LEGACY_SERIAL_8250 1
-extern int do_not_probe_pc_legacy_8250;
-#endif
-
-/*
- * Convert a physical pointer to a virtual kernel pointer for /dev/mem
- * access
- */
-#define xlate_dev_mem_ptr(p)	__va(p)
-
-/*
- * Convert a virtual cached pointer to an uncached pointer
- */
-#define xlate_dev_kmem_ptr(p)	p
-=======
->>>>>>> bf81b464
 
 #endif /* __KERNEL__ */
 
