/*
 * SPU core / file system interface and HW structures
 *
 * (C) Copyright IBM Deutschland Entwicklung GmbH 2005
 *
 * Author: Arnd Bergmann <arndb@de.ibm.com>
 *
 * This program is free software; you can redistribute it and/or modify
 * it under the terms of the GNU General Public License as published by
 * the Free Software Foundation; either version 2, or (at your option)
 * any later version.
 *
 * This program is distributed in the hope that it will be useful,
 * but WITHOUT ANY WARRANTY; without even the implied warranty of
 * MERCHANTABILITY or FITNESS FOR A PARTICULAR PURPOSE.	See the
 * GNU General Public License for more details.
 *
 * You should have received a copy of the GNU General Public License
 * along with this program; if not, write to the Free Software
 * Foundation, Inc., 675 Mass Ave, Cambridge, MA 02139, USA.
 */

#ifndef _SPU_H
#define _SPU_H
#ifdef __KERNEL__

#include <linux/workqueue.h>
#include <linux/sysdev.h>

#define LS_SIZE (256 * 1024)
#define LS_ADDR_MASK (LS_SIZE - 1)

#define MFC_PUT_CMD             0x20
#define MFC_PUTS_CMD            0x28
#define MFC_PUTR_CMD            0x30
#define MFC_PUTF_CMD            0x22
#define MFC_PUTB_CMD            0x21
#define MFC_PUTFS_CMD           0x2A
#define MFC_PUTBS_CMD           0x29
#define MFC_PUTRF_CMD           0x32
#define MFC_PUTRB_CMD           0x31
#define MFC_PUTL_CMD            0x24
#define MFC_PUTRL_CMD           0x34
#define MFC_PUTLF_CMD           0x26
#define MFC_PUTLB_CMD           0x25
#define MFC_PUTRLF_CMD          0x36
#define MFC_PUTRLB_CMD          0x35

#define MFC_GET_CMD             0x40
#define MFC_GETS_CMD            0x48
#define MFC_GETF_CMD            0x42
#define MFC_GETB_CMD            0x41
#define MFC_GETFS_CMD           0x4A
#define MFC_GETBS_CMD           0x49
#define MFC_GETL_CMD            0x44
#define MFC_GETLF_CMD           0x46
#define MFC_GETLB_CMD           0x45

#define MFC_SDCRT_CMD           0x80
#define MFC_SDCRTST_CMD         0x81
#define MFC_SDCRZ_CMD           0x89
#define MFC_SDCRS_CMD           0x8D
#define MFC_SDCRF_CMD           0x8F

#define MFC_GETLLAR_CMD         0xD0
#define MFC_PUTLLC_CMD          0xB4
#define MFC_PUTLLUC_CMD         0xB0
#define MFC_PUTQLLUC_CMD        0xB8
#define MFC_SNDSIG_CMD          0xA0
#define MFC_SNDSIGB_CMD         0xA1
#define MFC_SNDSIGF_CMD         0xA2
#define MFC_BARRIER_CMD         0xC0
#define MFC_EIEIO_CMD           0xC8
#define MFC_SYNC_CMD            0xCC

#define MFC_MIN_DMA_SIZE_SHIFT  4       /* 16 bytes */
#define MFC_MAX_DMA_SIZE_SHIFT  14      /* 16384 bytes */
#define MFC_MIN_DMA_SIZE        (1 << MFC_MIN_DMA_SIZE_SHIFT)
#define MFC_MAX_DMA_SIZE        (1 << MFC_MAX_DMA_SIZE_SHIFT)
#define MFC_MIN_DMA_SIZE_MASK   (MFC_MIN_DMA_SIZE - 1)
#define MFC_MAX_DMA_SIZE_MASK   (MFC_MAX_DMA_SIZE - 1)
#define MFC_MIN_DMA_LIST_SIZE   0x0008  /*   8 bytes */
#define MFC_MAX_DMA_LIST_SIZE   0x4000  /* 16K bytes */

#define MFC_TAGID_TO_TAGMASK(tag_id)  (1 << (tag_id & 0x1F))

/* Events for Channels 0-2 */
#define MFC_DMA_TAG_STATUS_UPDATE_EVENT     0x00000001
#define MFC_DMA_TAG_CMD_STALL_NOTIFY_EVENT  0x00000002
#define MFC_DMA_QUEUE_AVAILABLE_EVENT       0x00000008
#define MFC_SPU_MAILBOX_WRITTEN_EVENT       0x00000010
#define MFC_DECREMENTER_EVENT               0x00000020
#define MFC_PU_INT_MAILBOX_AVAILABLE_EVENT  0x00000040
#define MFC_PU_MAILBOX_AVAILABLE_EVENT      0x00000080
#define MFC_SIGNAL_2_EVENT                  0x00000100
#define MFC_SIGNAL_1_EVENT                  0x00000200
#define MFC_LLR_LOST_EVENT                  0x00000400
#define MFC_PRIV_ATTN_EVENT                 0x00000800
#define MFC_MULTI_SRC_EVENT                 0x00001000

/* Flags indicating progress during context switch. */
#define SPU_CONTEXT_SWITCH_PENDING	0UL
#define SPU_CONTEXT_SWITCH_ACTIVE	1UL

struct spu_context;
struct spu_runqueue;
struct device_node;

enum spu_utilization_state {
	SPU_UTIL_USER,
	SPU_UTIL_SYSTEM,
	SPU_UTIL_IOWAIT,
	SPU_UTIL_IDLE_LOADED,
	SPU_UTIL_MAX
};

struct spu {
	const char *name;
	unsigned long local_store_phys;
	u8 *local_store;
	unsigned long problem_phys;
	struct spu_problem __iomem *problem;
	struct spu_priv2 __iomem *priv2;
	struct list_head cbe_list;
	struct list_head full_list;
	enum { SPU_FREE, SPU_USED } alloc_state;
	int number;
	unsigned int irqs[3];
	u32 node;
	u64 flags;
	u64 dar;
	u64 dsisr;
	u64 class_0_pending;
	size_t ls_size;
	unsigned int slb_replace;
	struct mm_struct *mm;
	struct spu_context *ctx;
	struct spu_runqueue *rq;
	unsigned long long timestamp;
	pid_t pid;
<<<<<<< HEAD
=======
	pid_t tgid;
>>>>>>> 4367388f
	spinlock_t register_lock;

	void (* wbox_callback)(struct spu *spu);
	void (* ibox_callback)(struct spu *spu);
	void (* stop_callback)(struct spu *spu);
	void (* mfc_callback)(struct spu *spu);
	void (* dma_callback)(struct spu *spu, int type);

	char irq_c0[8];
	char irq_c1[8];
	char irq_c2[8];

	u64 spe_id;

	void* pdata; /* platform private data */

	/* of based platforms only */
	struct device_node *devnode;

	/* native only */
	struct spu_priv1 __iomem *priv1;

	/* beat only */
	u64 shadow_int_mask_RW[3];

	struct sys_device sysdev;

	int has_mem_affinity;
	struct list_head aff_list;

	struct {
		/* protected by interrupt reentrancy */
		enum spu_utilization_state util_state;
		unsigned long long tstamp;
		unsigned long long times[SPU_UTIL_MAX];
		unsigned long long vol_ctx_switch;
		unsigned long long invol_ctx_switch;
		unsigned long long min_flt;
		unsigned long long maj_flt;
		unsigned long long hash_flt;
		unsigned long long slb_flt;
		unsigned long long class2_intr;
		unsigned long long libassist;
	} stats;
};

struct cbe_spu_info {
	struct mutex list_mutex;
	struct list_head spus;
	int n_spus;
	int nr_active;
	atomic_t reserved_spus;
};

extern struct cbe_spu_info cbe_spu_info[];

void spu_init_channels(struct spu *spu);
int spu_irq_class_0_bottom(struct spu *spu);
int spu_irq_class_1_bottom(struct spu *spu);
void spu_irq_setaffinity(struct spu *spu, int cpu);

#ifdef CONFIG_KEXEC
void crash_register_spus(struct list_head *list);
#else
static inline void crash_register_spus(struct list_head *list)
{
}
#endif

extern void spu_invalidate_slbs(struct spu *spu);
extern void spu_associate_mm(struct spu *spu, struct mm_struct *mm);

/* Calls from the memory management to the SPU */
struct mm_struct;
extern void spu_flush_all_slbs(struct mm_struct *mm);

/* This interface allows a profiler (e.g., OProfile) to store a ref
 * to spu context information that it creates.	This caching technique
 * avoids the need to recreate this information after a save/restore operation.
 *
 * Assumes the caller has already incremented the ref count to
 * profile_info; then spu_context_destroy must call kref_put
 * on prof_info_kref.
 */
void spu_set_profile_private_kref(struct spu_context *ctx,
				  struct kref *prof_info_kref,
				  void ( * prof_info_release) (struct kref *kref));

void *spu_get_profile_private_kref(struct spu_context *ctx);

/* system callbacks from the SPU */
struct spu_syscall_block {
	u64 nr_ret;
	u64 parm[6];
};
extern long spu_sys_callback(struct spu_syscall_block *s);

/* syscalls implemented in spufs */
struct file;
extern struct spufs_calls {
	asmlinkage long (*create_thread)(const char __user *name,
					unsigned int flags, mode_t mode,
					struct file *neighbor);
	asmlinkage long (*spu_run)(struct file *filp, __u32 __user *unpc,
						__u32 __user *ustatus);
	struct module *owner;
} spufs_calls;

/* coredump calls implemented in spufs */
struct spu_coredump_calls {
	asmlinkage int (*arch_notes_size)(void);
	asmlinkage void (*arch_write_notes)(struct file *file);
	struct module *owner;
};

/* return status from spu_run, same as in libspe */
#define SPE_EVENT_DMA_ALIGNMENT		0x0008	/*A DMA alignment error */
#define SPE_EVENT_SPE_ERROR		0x0010	/*An illegal instruction error*/
#define SPE_EVENT_SPE_DATA_SEGMENT	0x0020	/*A DMA segmentation error    */
#define SPE_EVENT_SPE_DATA_STORAGE	0x0040	/*A DMA storage error */
#define SPE_EVENT_INVALID_DMA		0x0800	/* Invalid MFC DMA */

/*
 * Flags for sys_spu_create.
 */
#define SPU_CREATE_EVENTS_ENABLED	0x0001
#define SPU_CREATE_GANG			0x0002
#define SPU_CREATE_NOSCHED		0x0004
#define SPU_CREATE_ISOLATE		0x0008
#define SPU_CREATE_AFFINITY_SPU		0x0010
#define SPU_CREATE_AFFINITY_MEM		0x0020

#define SPU_CREATE_FLAG_ALL		0x003f /* mask of all valid flags */


#ifdef CONFIG_SPU_FS_MODULE
int register_spu_syscalls(struct spufs_calls *calls);
void unregister_spu_syscalls(struct spufs_calls *calls);
#else
static inline int register_spu_syscalls(struct spufs_calls *calls)
{
	return 0;
}
static inline void unregister_spu_syscalls(struct spufs_calls *calls)
{
}
#endif /* MODULE */

int register_arch_coredump_calls(struct spu_coredump_calls *calls);
void unregister_arch_coredump_calls(struct spu_coredump_calls *calls);

int spu_add_sysdev_attr(struct sysdev_attribute *attr);
void spu_remove_sysdev_attr(struct sysdev_attribute *attr);

int spu_add_sysdev_attr_group(struct attribute_group *attrs);
void spu_remove_sysdev_attr_group(struct attribute_group *attrs);


/*
 * Notifier blocks:
 *
 * oprofile can get notified when a context switch is performed
 * on an spe. The notifer function that gets called is passed
 * a pointer to the SPU structure as well as the object-id that
 * identifies the binary running on that SPU now.
 *
 * For a context save, the object-id that is passed is zero,
 * identifying that the kernel will run from that moment on.
 *
 * For a context restore, the object-id is the value written
 * to object-id spufs file from user space and the notifer
 * function can assume that spu->ctx is valid.
 */
struct notifier_block;
int spu_switch_event_register(struct notifier_block * n);
int spu_switch_event_unregister(struct notifier_block * n);

/*
 * This defines the Local Store, Problem Area and Privlege Area of an SPU.
 */

union mfc_tag_size_class_cmd {
	struct {
		u16 mfc_size;
		u16 mfc_tag;
		u8  pad;
		u8  mfc_rclassid;
		u16 mfc_cmd;
	} u;
	struct {
		u32 mfc_size_tag32;
		u32 mfc_class_cmd32;
	} by32;
	u64 all64;
};

struct mfc_cq_sr {
	u64 mfc_cq_data0_RW;
	u64 mfc_cq_data1_RW;
	u64 mfc_cq_data2_RW;
	u64 mfc_cq_data3_RW;
};

struct spu_problem {
#define MS_SYNC_PENDING         1L
	u64 spc_mssync_RW;					/* 0x0000 */
	u8  pad_0x0008_0x3000[0x3000 - 0x0008];

	/* DMA Area */
	u8  pad_0x3000_0x3004[0x4];				/* 0x3000 */
	u32 mfc_lsa_W;						/* 0x3004 */
	u64 mfc_ea_W;						/* 0x3008 */
	union mfc_tag_size_class_cmd mfc_union_W;			/* 0x3010 */
	u8  pad_0x3018_0x3104[0xec];				/* 0x3018 */
	u32 dma_qstatus_R;					/* 0x3104 */
	u8  pad_0x3108_0x3204[0xfc];				/* 0x3108 */
	u32 dma_querytype_RW;					/* 0x3204 */
	u8  pad_0x3208_0x321c[0x14];				/* 0x3208 */
	u32 dma_querymask_RW;					/* 0x321c */
	u8  pad_0x3220_0x322c[0xc];				/* 0x3220 */
	u32 dma_tagstatus_R;					/* 0x322c */
#define DMA_TAGSTATUS_INTR_ANY	1u
#define DMA_TAGSTATUS_INTR_ALL	2u
	u8  pad_0x3230_0x4000[0x4000 - 0x3230]; 		/* 0x3230 */

	/* SPU Control Area */
	u8  pad_0x4000_0x4004[0x4];				/* 0x4000 */
	u32 pu_mb_R;						/* 0x4004 */
	u8  pad_0x4008_0x400c[0x4];				/* 0x4008 */
	u32 spu_mb_W;						/* 0x400c */
	u8  pad_0x4010_0x4014[0x4];				/* 0x4010 */
	u32 mb_stat_R;						/* 0x4014 */
	u8  pad_0x4018_0x401c[0x4];				/* 0x4018 */
	u32 spu_runcntl_RW;					/* 0x401c */
#define SPU_RUNCNTL_STOP	0L
#define SPU_RUNCNTL_RUNNABLE	1L
#define SPU_RUNCNTL_ISOLATE	2L
	u8  pad_0x4020_0x4024[0x4];				/* 0x4020 */
	u32 spu_status_R;					/* 0x4024 */
#define SPU_STOP_STATUS_SHIFT           16
#define SPU_STATUS_STOPPED		0x0
#define SPU_STATUS_RUNNING		0x1
#define SPU_STATUS_STOPPED_BY_STOP	0x2
#define SPU_STATUS_STOPPED_BY_HALT	0x4
#define SPU_STATUS_WAITING_FOR_CHANNEL	0x8
#define SPU_STATUS_SINGLE_STEP		0x10
#define SPU_STATUS_INVALID_INSTR        0x20
#define SPU_STATUS_INVALID_CH           0x40
#define SPU_STATUS_ISOLATED_STATE       0x80
#define SPU_STATUS_ISOLATED_LOAD_STATUS 0x200
#define SPU_STATUS_ISOLATED_EXIT_STATUS 0x400
	u8  pad_0x4028_0x402c[0x4];				/* 0x4028 */
	u32 spu_spe_R;						/* 0x402c */
	u8  pad_0x4030_0x4034[0x4];				/* 0x4030 */
	u32 spu_npc_RW;						/* 0x4034 */
	u8  pad_0x4038_0x14000[0x14000 - 0x4038];		/* 0x4038 */

	/* Signal Notification Area */
	u8  pad_0x14000_0x1400c[0xc];				/* 0x14000 */
	u32 signal_notify1;					/* 0x1400c */
	u8  pad_0x14010_0x1c00c[0x7ffc];			/* 0x14010 */
	u32 signal_notify2;					/* 0x1c00c */
} __attribute__ ((aligned(0x20000)));

/* SPU Privilege 2 State Area */
struct spu_priv2 {
	/* MFC Registers */
	u8  pad_0x0000_0x1100[0x1100 - 0x0000]; 		/* 0x0000 */

	/* SLB Management Registers */
	u8  pad_0x1100_0x1108[0x8];				/* 0x1100 */
	u64 slb_index_W;					/* 0x1108 */
#define SLB_INDEX_MASK				0x7L
	u64 slb_esid_RW;					/* 0x1110 */
	u64 slb_vsid_RW;					/* 0x1118 */
#define SLB_VSID_SUPERVISOR_STATE	(0x1ull << 11)
#define SLB_VSID_SUPERVISOR_STATE_MASK	(0x1ull << 11)
#define SLB_VSID_PROBLEM_STATE		(0x1ull << 10)
#define SLB_VSID_PROBLEM_STATE_MASK	(0x1ull << 10)
#define SLB_VSID_EXECUTE_SEGMENT	(0x1ull << 9)
#define SLB_VSID_NO_EXECUTE_SEGMENT	(0x1ull << 9)
#define SLB_VSID_EXECUTE_SEGMENT_MASK	(0x1ull << 9)
#define SLB_VSID_4K_PAGE		(0x0 << 8)
#define SLB_VSID_LARGE_PAGE		(0x1ull << 8)
#define SLB_VSID_PAGE_SIZE_MASK		(0x1ull << 8)
#define SLB_VSID_CLASS_MASK		(0x1ull << 7)
#define SLB_VSID_VIRTUAL_PAGE_SIZE_MASK	(0x1ull << 6)
	u64 slb_invalidate_entry_W;				/* 0x1120 */
	u64 slb_invalidate_all_W;				/* 0x1128 */
	u8  pad_0x1130_0x2000[0x2000 - 0x1130]; 		/* 0x1130 */

	/* Context Save / Restore Area */
	struct mfc_cq_sr spuq[16];				/* 0x2000 */
	struct mfc_cq_sr puq[8];				/* 0x2200 */
	u8  pad_0x2300_0x3000[0x3000 - 0x2300]; 		/* 0x2300 */

	/* MFC Control */
	u64 mfc_control_RW;					/* 0x3000 */
#define MFC_CNTL_RESUME_DMA_QUEUE		(0ull << 0)
#define MFC_CNTL_SUSPEND_DMA_QUEUE		(1ull << 0)
#define MFC_CNTL_SUSPEND_DMA_QUEUE_MASK		(1ull << 0)
#define MFC_CNTL_SUSPEND_MASK			(1ull << 4)
#define MFC_CNTL_NORMAL_DMA_QUEUE_OPERATION	(0ull << 8)
#define MFC_CNTL_SUSPEND_IN_PROGRESS		(1ull << 8)
#define MFC_CNTL_SUSPEND_COMPLETE		(3ull << 8)
#define MFC_CNTL_SUSPEND_DMA_STATUS_MASK	(3ull << 8)
#define MFC_CNTL_DMA_QUEUES_EMPTY		(1ull << 14)
#define MFC_CNTL_DMA_QUEUES_EMPTY_MASK		(1ull << 14)
#define MFC_CNTL_PURGE_DMA_REQUEST		(1ull << 15)
#define MFC_CNTL_PURGE_DMA_IN_PROGRESS		(1ull << 24)
#define MFC_CNTL_PURGE_DMA_COMPLETE		(3ull << 24)
#define MFC_CNTL_PURGE_DMA_STATUS_MASK		(3ull << 24)
#define MFC_CNTL_RESTART_DMA_COMMAND		(1ull << 32)
#define MFC_CNTL_DMA_COMMAND_REISSUE_PENDING	(1ull << 32)
#define MFC_CNTL_DMA_COMMAND_REISSUE_STATUS_MASK (1ull << 32)
#define MFC_CNTL_MFC_PRIVILEGE_STATE		(2ull << 33)
#define MFC_CNTL_MFC_PROBLEM_STATE		(3ull << 33)
#define MFC_CNTL_MFC_KEY_PROTECTION_STATE_MASK	(3ull << 33)
#define MFC_CNTL_DECREMENTER_HALTED		(1ull << 35)
#define MFC_CNTL_DECREMENTER_RUNNING		(1ull << 40)
#define MFC_CNTL_DECREMENTER_STATUS_MASK	(1ull << 40)
	u8  pad_0x3008_0x4000[0x4000 - 0x3008]; 		/* 0x3008 */

	/* Interrupt Mailbox */
	u64 puint_mb_R;						/* 0x4000 */
	u8  pad_0x4008_0x4040[0x4040 - 0x4008]; 		/* 0x4008 */

	/* SPU Control */
	u64 spu_privcntl_RW;					/* 0x4040 */
#define SPU_PRIVCNTL_MODE_NORMAL		(0x0ull << 0)
#define SPU_PRIVCNTL_MODE_SINGLE_STEP		(0x1ull << 0)
#define SPU_PRIVCNTL_MODE_MASK			(0x1ull << 0)
#define SPU_PRIVCNTL_NO_ATTENTION_EVENT		(0x0ull << 1)
#define SPU_PRIVCNTL_ATTENTION_EVENT		(0x1ull << 1)
#define SPU_PRIVCNTL_ATTENTION_EVENT_MASK	(0x1ull << 1)
#define SPU_PRIVCNT_LOAD_REQUEST_NORMAL		(0x0ull << 2)
#define SPU_PRIVCNT_LOAD_REQUEST_ENABLE_MASK	(0x1ull << 2)
	u8  pad_0x4048_0x4058[0x10];				/* 0x4048 */
	u64 spu_lslr_RW;					/* 0x4058 */
	u64 spu_chnlcntptr_RW;					/* 0x4060 */
	u64 spu_chnlcnt_RW;					/* 0x4068 */
	u64 spu_chnldata_RW;					/* 0x4070 */
	u64 spu_cfg_RW;						/* 0x4078 */
	u8  pad_0x4080_0x5000[0x5000 - 0x4080]; 		/* 0x4080 */

	/* PV2_ImplRegs: Implementation-specific privileged-state 2 regs */
	u64 spu_pm_trace_tag_status_RW;				/* 0x5000 */
	u64 spu_tag_status_query_RW;				/* 0x5008 */
#define TAG_STATUS_QUERY_CONDITION_BITS (0x3ull << 32)
#define TAG_STATUS_QUERY_MASK_BITS (0xffffffffull)
	u64 spu_cmd_buf1_RW;					/* 0x5010 */
#define SPU_COMMAND_BUFFER_1_LSA_BITS (0x7ffffull << 32)
#define SPU_COMMAND_BUFFER_1_EAH_BITS (0xffffffffull)
	u64 spu_cmd_buf2_RW;					/* 0x5018 */
#define SPU_COMMAND_BUFFER_2_EAL_BITS ((0xffffffffull) << 32)
#define SPU_COMMAND_BUFFER_2_TS_BITS (0xffffull << 16)
#define SPU_COMMAND_BUFFER_2_TAG_BITS (0x3full)
	u64 spu_atomic_status_RW;				/* 0x5020 */
} __attribute__ ((aligned(0x20000)));

/* SPU Privilege 1 State Area */
struct spu_priv1 {
	/* Control and Configuration Area */
	u64 mfc_sr1_RW;						/* 0x000 */
#define MFC_STATE1_LOCAL_STORAGE_DECODE_MASK	0x01ull
#define MFC_STATE1_BUS_TLBIE_MASK		0x02ull
#define MFC_STATE1_REAL_MODE_OFFSET_ENABLE_MASK	0x04ull
#define MFC_STATE1_PROBLEM_STATE_MASK		0x08ull
#define MFC_STATE1_RELOCATE_MASK		0x10ull
#define MFC_STATE1_MASTER_RUN_CONTROL_MASK	0x20ull
#define MFC_STATE1_TABLE_SEARCH_MASK		0x40ull
	u64 mfc_lpid_RW;					/* 0x008 */
	u64 spu_idr_RW;						/* 0x010 */
	u64 mfc_vr_RO;						/* 0x018 */
#define MFC_VERSION_BITS		(0xffff << 16)
#define MFC_REVISION_BITS		(0xffff)
#define MFC_GET_VERSION_BITS(vr)	(((vr) & MFC_VERSION_BITS) >> 16)
#define MFC_GET_REVISION_BITS(vr)	((vr) & MFC_REVISION_BITS)
	u64 spu_vr_RO;						/* 0x020 */
#define SPU_VERSION_BITS		(0xffff << 16)
#define SPU_REVISION_BITS		(0xffff)
#define SPU_GET_VERSION_BITS(vr)	(vr & SPU_VERSION_BITS) >> 16
#define SPU_GET_REVISION_BITS(vr)	(vr & SPU_REVISION_BITS)
	u8  pad_0x28_0x100[0x100 - 0x28];			/* 0x28 */

	/* Interrupt Area */
	u64 int_mask_RW[3];					/* 0x100 */
#define CLASS0_ENABLE_DMA_ALIGNMENT_INTR		0x1L
#define CLASS0_ENABLE_INVALID_DMA_COMMAND_INTR		0x2L
#define CLASS0_ENABLE_SPU_ERROR_INTR			0x4L
#define CLASS0_ENABLE_MFC_FIR_INTR			0x8L
#define CLASS1_ENABLE_SEGMENT_FAULT_INTR		0x1L
#define CLASS1_ENABLE_STORAGE_FAULT_INTR		0x2L
#define CLASS1_ENABLE_LS_COMPARE_SUSPEND_ON_GET_INTR	0x4L
#define CLASS1_ENABLE_LS_COMPARE_SUSPEND_ON_PUT_INTR	0x8L
#define CLASS2_ENABLE_MAILBOX_INTR			0x1L
#define CLASS2_ENABLE_SPU_STOP_INTR			0x2L
#define CLASS2_ENABLE_SPU_HALT_INTR			0x4L
#define CLASS2_ENABLE_SPU_DMA_TAG_GROUP_COMPLETE_INTR	0x8L
	u8  pad_0x118_0x140[0x28];				/* 0x118 */
	u64 int_stat_RW[3];					/* 0x140 */
	u8  pad_0x158_0x180[0x28];				/* 0x158 */
	u64 int_route_RW;					/* 0x180 */

	/* Interrupt Routing */
	u8  pad_0x188_0x200[0x200 - 0x188];			/* 0x188 */

	/* Atomic Unit Control Area */
	u64 mfc_atomic_flush_RW;				/* 0x200 */
#define mfc_atomic_flush_enable			0x1L
	u8  pad_0x208_0x280[0x78];				/* 0x208 */
	u64 resource_allocation_groupID_RW;			/* 0x280 */
	u64 resource_allocation_enable_RW; 			/* 0x288 */
	u8  pad_0x290_0x3c8[0x3c8 - 0x290];			/* 0x290 */

	/* SPU_Cache_ImplRegs: Implementation-dependent cache registers */

	u64 smf_sbi_signal_sel;					/* 0x3c8 */
#define smf_sbi_mask_lsb	56
#define smf_sbi_shift		(63 - smf_sbi_mask_lsb)
#define smf_sbi_mask		(0x301LL << smf_sbi_shift)
#define smf_sbi_bus0_bits	(0x001LL << smf_sbi_shift)
#define smf_sbi_bus2_bits	(0x100LL << smf_sbi_shift)
#define smf_sbi2_bus0_bits	(0x201LL << smf_sbi_shift)
#define smf_sbi2_bus2_bits	(0x300LL << smf_sbi_shift)
	u64 smf_ato_signal_sel;					/* 0x3d0 */
#define smf_ato_mask_lsb	35
#define smf_ato_shift		(63 - smf_ato_mask_lsb)
#define smf_ato_mask		(0x3LL << smf_ato_shift)
#define smf_ato_bus0_bits	(0x2LL << smf_ato_shift)
#define smf_ato_bus2_bits	(0x1LL << smf_ato_shift)
	u8  pad_0x3d8_0x400[0x400 - 0x3d8];			/* 0x3d8 */

	/* TLB Management Registers */
	u64 mfc_sdr_RW;						/* 0x400 */
	u8  pad_0x408_0x500[0xf8];				/* 0x408 */
	u64 tlb_index_hint_RO;					/* 0x500 */
	u64 tlb_index_W;					/* 0x508 */
	u64 tlb_vpn_RW;						/* 0x510 */
	u64 tlb_rpn_RW;						/* 0x518 */
	u8  pad_0x520_0x540[0x20];				/* 0x520 */
	u64 tlb_invalidate_entry_W;				/* 0x540 */
	u64 tlb_invalidate_all_W;				/* 0x548 */
	u8  pad_0x550_0x580[0x580 - 0x550];			/* 0x550 */

	/* SPU_MMU_ImplRegs: Implementation-dependent MMU registers */
	u64 smm_hid;						/* 0x580 */
#define PAGE_SIZE_MASK		0xf000000000000000ull
#define PAGE_SIZE_16MB_64KB	0x2000000000000000ull
	u8  pad_0x588_0x600[0x600 - 0x588];			/* 0x588 */

	/* MFC Status/Control Area */
	u64 mfc_accr_RW;					/* 0x600 */
#define MFC_ACCR_EA_ACCESS_GET		(1 << 0)
#define MFC_ACCR_EA_ACCESS_PUT		(1 << 1)
#define MFC_ACCR_LS_ACCESS_GET		(1 << 3)
#define MFC_ACCR_LS_ACCESS_PUT		(1 << 4)
	u8  pad_0x608_0x610[0x8];				/* 0x608 */
	u64 mfc_dsisr_RW;					/* 0x610 */
#define MFC_DSISR_PTE_NOT_FOUND		(1 << 30)
#define MFC_DSISR_ACCESS_DENIED		(1 << 27)
#define MFC_DSISR_ATOMIC		(1 << 26)
#define MFC_DSISR_ACCESS_PUT		(1 << 25)
#define MFC_DSISR_ADDR_MATCH		(1 << 22)
#define MFC_DSISR_LS			(1 << 17)
#define MFC_DSISR_L			(1 << 16)
#define MFC_DSISR_ADDRESS_OVERFLOW	(1 << 0)
	u8  pad_0x618_0x620[0x8];				/* 0x618 */
	u64 mfc_dar_RW;						/* 0x620 */
	u8  pad_0x628_0x700[0x700 - 0x628];			/* 0x628 */

	/* Replacement Management Table (RMT) Area */
	u64 rmt_index_RW;					/* 0x700 */
	u8  pad_0x708_0x710[0x8];				/* 0x708 */
	u64 rmt_data1_RW;					/* 0x710 */
	u8  pad_0x718_0x800[0x800 - 0x718];			/* 0x718 */

	/* Control/Configuration Registers */
	u64 mfc_dsir_R;						/* 0x800 */
#define MFC_DSIR_Q			(1 << 31)
#define MFC_DSIR_SPU_QUEUE		MFC_DSIR_Q
	u64 mfc_lsacr_RW;					/* 0x808 */
#define MFC_LSACR_COMPARE_MASK		((~0ull) << 32)
#define MFC_LSACR_COMPARE_ADDR		((~0ull) >> 32)
	u64 mfc_lscrr_R;					/* 0x810 */
#define MFC_LSCRR_Q			(1 << 31)
#define MFC_LSCRR_SPU_QUEUE		MFC_LSCRR_Q
#define MFC_LSCRR_QI_SHIFT		32
#define MFC_LSCRR_QI_MASK		((~0ull) << MFC_LSCRR_QI_SHIFT)
	u8  pad_0x818_0x820[0x8];				/* 0x818 */
	u64 mfc_tclass_id_RW;					/* 0x820 */
#define MFC_TCLASS_ID_ENABLE		(1L << 0L)
#define MFC_TCLASS_SLOT2_ENABLE		(1L << 5L)
#define MFC_TCLASS_SLOT1_ENABLE		(1L << 6L)
#define MFC_TCLASS_SLOT0_ENABLE		(1L << 7L)
#define MFC_TCLASS_QUOTA_2_SHIFT	8L
#define MFC_TCLASS_QUOTA_1_SHIFT	16L
#define MFC_TCLASS_QUOTA_0_SHIFT	24L
#define MFC_TCLASS_QUOTA_2_MASK		(0x1FL << MFC_TCLASS_QUOTA_2_SHIFT)
#define MFC_TCLASS_QUOTA_1_MASK		(0x1FL << MFC_TCLASS_QUOTA_1_SHIFT)
#define MFC_TCLASS_QUOTA_0_MASK		(0x1FL << MFC_TCLASS_QUOTA_0_SHIFT)
	u8  pad_0x828_0x900[0x900 - 0x828];			/* 0x828 */

	/* Real Mode Support Registers */
	u64 mfc_rm_boundary;					/* 0x900 */
	u8  pad_0x908_0x938[0x30];				/* 0x908 */
	u64 smf_dma_signal_sel;					/* 0x938 */
#define mfc_dma1_mask_lsb	41
#define mfc_dma1_shift		(63 - mfc_dma1_mask_lsb)
#define mfc_dma1_mask		(0x3LL << mfc_dma1_shift)
#define mfc_dma1_bits		(0x1LL << mfc_dma1_shift)
#define mfc_dma2_mask_lsb	43
#define mfc_dma2_shift		(63 - mfc_dma2_mask_lsb)
#define mfc_dma2_mask		(0x3LL << mfc_dma2_shift)
#define mfc_dma2_bits		(0x1LL << mfc_dma2_shift)
	u8  pad_0x940_0xa38[0xf8];				/* 0x940 */
	u64 smm_signal_sel;					/* 0xa38 */
#define smm_sig_mask_lsb	12
#define smm_sig_shift		(63 - smm_sig_mask_lsb)
#define smm_sig_mask		(0x3LL << smm_sig_shift)
#define smm_sig_bus0_bits	(0x2LL << smm_sig_shift)
#define smm_sig_bus2_bits	(0x1LL << smm_sig_shift)
	u8  pad_0xa40_0xc00[0xc00 - 0xa40];			/* 0xa40 */

	/* DMA Command Error Area */
	u64 mfc_cer_R;						/* 0xc00 */
#define MFC_CER_Q		(1 << 31)
#define MFC_CER_SPU_QUEUE	MFC_CER_Q
	u8  pad_0xc08_0x1000[0x1000 - 0xc08];			/* 0xc08 */

	/* PV1_ImplRegs: Implementation-dependent privileged-state 1 regs */
	/* DMA Command Error Area */
	u64 spu_ecc_cntl_RW;					/* 0x1000 */
#define SPU_ECC_CNTL_E			(1ull << 0ull)
#define SPU_ECC_CNTL_ENABLE		SPU_ECC_CNTL_E
#define SPU_ECC_CNTL_DISABLE		(~SPU_ECC_CNTL_E & 1L)
#define SPU_ECC_CNTL_S			(1ull << 1ull)
#define SPU_ECC_STOP_AFTER_ERROR	SPU_ECC_CNTL_S
#define SPU_ECC_CONTINUE_AFTER_ERROR	(~SPU_ECC_CNTL_S & 2L)
#define SPU_ECC_CNTL_B			(1ull << 2ull)
#define SPU_ECC_BACKGROUND_ENABLE	SPU_ECC_CNTL_B
#define SPU_ECC_BACKGROUND_DISABLE	(~SPU_ECC_CNTL_B & 4L)
#define SPU_ECC_CNTL_I_SHIFT		3ull
#define SPU_ECC_CNTL_I_MASK		(3ull << SPU_ECC_CNTL_I_SHIFT)
#define SPU_ECC_WRITE_ALWAYS		(~SPU_ECC_CNTL_I & 12L)
#define SPU_ECC_WRITE_CORRECTABLE	(1ull << SPU_ECC_CNTL_I_SHIFT)
#define SPU_ECC_WRITE_UNCORRECTABLE	(3ull << SPU_ECC_CNTL_I_SHIFT)
#define SPU_ECC_CNTL_D			(1ull << 5ull)
#define SPU_ECC_DETECTION_ENABLE	SPU_ECC_CNTL_D
#define SPU_ECC_DETECTION_DISABLE	(~SPU_ECC_CNTL_D & 32L)
	u64 spu_ecc_stat_RW;					/* 0x1008 */
#define SPU_ECC_CORRECTED_ERROR		(1ull << 0ul)
#define SPU_ECC_UNCORRECTED_ERROR	(1ull << 1ul)
#define SPU_ECC_SCRUB_COMPLETE		(1ull << 2ul)
#define SPU_ECC_SCRUB_IN_PROGRESS	(1ull << 3ul)
#define SPU_ECC_INSTRUCTION_ERROR	(1ull << 4ul)
#define SPU_ECC_DATA_ERROR		(1ull << 5ul)
#define SPU_ECC_DMA_ERROR		(1ull << 6ul)
#define SPU_ECC_STATUS_CNT_MASK		(256ull << 8)
	u64 spu_ecc_addr_RW;					/* 0x1010 */
	u64 spu_err_mask_RW;					/* 0x1018 */
#define SPU_ERR_ILLEGAL_INSTR		(1ull << 0ul)
#define SPU_ERR_ILLEGAL_CHANNEL		(1ull << 1ul)
	u8  pad_0x1020_0x1028[0x1028 - 0x1020];			/* 0x1020 */

	/* SPU Debug-Trace Bus (DTB) Selection Registers */
	u64 spu_trig0_sel;					/* 0x1028 */
	u64 spu_trig1_sel;					/* 0x1030 */
	u64 spu_trig2_sel;					/* 0x1038 */
	u64 spu_trig3_sel;					/* 0x1040 */
	u64 spu_trace_sel;					/* 0x1048 */
#define spu_trace_sel_mask		0x1f1fLL
#define spu_trace_sel_bus0_bits		0x1000LL
#define spu_trace_sel_bus2_bits		0x0010LL
	u64 spu_event0_sel;					/* 0x1050 */
	u64 spu_event1_sel;					/* 0x1058 */
	u64 spu_event2_sel;					/* 0x1060 */
	u64 spu_event3_sel;					/* 0x1068 */
	u64 spu_trace_cntl;					/* 0x1070 */
} __attribute__ ((aligned(0x2000)));

#endif /* __KERNEL__ */
#endif<|MERGE_RESOLUTION|>--- conflicted
+++ resolved
@@ -138,10 +138,7 @@
 	struct spu_runqueue *rq;
 	unsigned long long timestamp;
 	pid_t pid;
-<<<<<<< HEAD
-=======
 	pid_t tgid;
->>>>>>> 4367388f
 	spinlock_t register_lock;
 
 	void (* wbox_callback)(struct spu *spu);
