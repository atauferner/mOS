--- conflicted
+++ resolved
@@ -344,8 +344,6 @@
 nf_ct_set(struct sk_buff *skb, struct nf_conn *ct, enum ip_conntrack_info info)
 {
 	skb_set_nfct(skb, (unsigned long)ct | info);
-<<<<<<< HEAD
-=======
 }
 
 extern unsigned int nf_conntrack_net_id;
@@ -353,7 +351,6 @@
 static inline struct nf_conntrack_net *nf_ct_pernet(const struct net *net)
 {
 	return net_generic(net, nf_conntrack_net_id);
->>>>>>> 7d2a07b7
 }
 
 #define NF_CT_STAT_INC(net, count)	  __this_cpu_inc((net)->ct.stat->count)
