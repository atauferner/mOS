--- conflicted
+++ resolved
@@ -753,14 +753,10 @@
 /* exported from bond_netlink.c */
 extern struct rtnl_link_ops bond_link_ops;
 
-<<<<<<< HEAD
-static inline netdev_tx_t bond_tx_drop(struct net_device *dev, struct sk_buff *skb)
-=======
 /* exported from bond_sysfs_slave.c */
 extern const struct sysfs_ops slave_sysfs_ops;
 
-static inline void bond_tx_drop(struct net_device *dev, struct sk_buff *skb)
->>>>>>> 76b7cd5d
+static inline netdev_tx_t bond_tx_drop(struct net_device *dev, struct sk_buff *skb)
 {
 	atomic_long_inc(&dev->tx_dropped);
 	dev_kfree_skb_any(skb);
