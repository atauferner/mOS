--- conflicted
+++ resolved
@@ -524,7 +524,6 @@
 							struct sk_buff *skb);
 #endif
 	void                    (*sk_destruct)(struct sock *sk);
-	void			*suse_kabi_padding;
 	struct sock_reuseport __rcu	*sk_reuseport_cb;
 #ifdef CONFIG_BPF_SYSCALL
 	struct bpf_local_storage __rcu	*sk_bpf_storage;
@@ -1560,10 +1559,6 @@
 DECLARE_STATIC_KEY_FALSE(tcp_tx_skb_cache_key);
 static inline void sk_wmem_free_skb(struct sock *sk, struct sk_buff *skb)
 {
-<<<<<<< HEAD
-	sock_set_flag(sk, SOCK_QUEUE_SHRUNK);
-=======
->>>>>>> 7d2a07b7
 	sk_wmem_queued_add(sk, -skb->truesize);
 	sk_mem_uncharge(sk, skb->truesize);
 	if (static_branch_unlikely(&tcp_tx_skb_cache_key) &&
@@ -2370,12 +2365,9 @@
  * gfpflags_allow_blocking() isn't enough here as direct reclaim may nest
  * inside other socket operations and end up recursing into sk_page_frag()
  * while it's already in use.
-<<<<<<< HEAD
-=======
  *
  * Return: a per task page_frag if context allows that,
  * otherwise a per socket one.
->>>>>>> 7d2a07b7
  */
 static inline struct page_frag *sk_page_frag(struct sock *sk)
 {
@@ -2605,7 +2597,6 @@
 
 static inline bool
 skb_sk_is_prefetched(struct sk_buff *skb)
-<<<<<<< HEAD
 {
 #ifdef CONFIG_INET
 	return skb->destructor == sock_pfree;
@@ -2630,9 +2621,9 @@
 }
 
 /**
- * skb_steal_sock
- * @skb to steal the socket from
- * @refcounted is set to true if the socket is reference-counted
+ * skb_steal_sock - steal a socket from an sk_buff
+ * @skb: sk_buff to steal the socket from
+ * @refcounted: is set to true if the socket is reference-counted
  */
 static inline struct sock *
 skb_steal_sock(struct sk_buff *skb, bool *refcounted)
@@ -2651,53 +2642,6 @@
 	return NULL;
 }
 
-=======
-{
-#ifdef CONFIG_INET
-	return skb->destructor == sock_pfree;
-#else
-	return false;
-#endif /* CONFIG_INET */
-}
-
-/* This helper checks if a socket is a full socket,
- * ie _not_ a timewait or request socket.
- */
-static inline bool sk_fullsock(const struct sock *sk)
-{
-	return (1 << sk->sk_state) & ~(TCPF_TIME_WAIT | TCPF_NEW_SYN_RECV);
-}
-
-static inline bool
-sk_is_refcounted(struct sock *sk)
-{
-	/* Only full sockets have sk->sk_flags. */
-	return !sk_fullsock(sk) || !sock_flag(sk, SOCK_RCU_FREE);
-}
-
-/**
- * skb_steal_sock - steal a socket from an sk_buff
- * @skb: sk_buff to steal the socket from
- * @refcounted: is set to true if the socket is reference-counted
- */
-static inline struct sock *
-skb_steal_sock(struct sk_buff *skb, bool *refcounted)
-{
-	if (skb->sk) {
-		struct sock *sk = skb->sk;
-
-		*refcounted = true;
-		if (skb_sk_is_prefetched(skb))
-			*refcounted = sk_is_refcounted(sk);
-		skb->destructor = NULL;
-		skb->sk = NULL;
-		return sk;
-	}
-	*refcounted = false;
-	return NULL;
-}
-
->>>>>>> 7d2a07b7
 /* Checks if this SKB belongs to an HW offloaded socket
  * and whether any SW fallbacks are required based on dev.
  * Check decrypted mark in case skb_orphan() cleared socket.
@@ -2813,12 +2757,6 @@
 void sock_def_readable(struct sock *sk);
 
 int sock_bindtoindex(struct sock *sk, int ifindex, bool lock_sk);
-<<<<<<< HEAD
-void sock_no_linger(struct sock *sk);
-void sock_set_keepalive(struct sock *sk);
-void sock_set_priority(struct sock *sk, u32 priority);
-void sock_set_reuseaddr(struct sock *sk);
-=======
 void sock_set_timestamp(struct sock *sk, int optname, bool valbool);
 int sock_set_timestamping(struct sock *sk, int optname,
 			  struct so_timestamping timestamping);
@@ -2834,6 +2772,5 @@
 void sock_set_sndtimeo(struct sock *sk, s64 secs);
 
 int sock_bind_add(struct sock *sk, struct sockaddr *addr, int addr_len);
->>>>>>> 7d2a07b7
 
 #endif	/* _SOCK_H */