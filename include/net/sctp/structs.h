/* SCTP kernel reference Implementation
 * Copyright (c) 1999-2000 Cisco, Inc.
 * Copyright (c) 1999-2001 Motorola, Inc.
 * Copyright (c) 2001 Intel Corp.
 * Copyright (c) 2001-2002 International Business Machines Corp.
 *
 * This file is part of the SCTP kernel reference Implementation
 *
 * The SCTP reference implementation is free software;
 * you can redistribute it and/or modify it under the terms of
 * the GNU General Public License as published by
 * the Free Software Foundation; either version 2, or (at your option)
 * any later version.
 *
 * The SCTP reference implementation is distributed in the hope that it
 * will be useful, but WITHOUT ANY WARRANTY; without even the implied
 *                 ************************
 * warranty of MERCHANTABILITY or FITNESS FOR A PARTICULAR PURPOSE.
 * See the GNU General Public License for more details.
 *
 * You should have received a copy of the GNU General Public License
 * along with GNU CC; see the file COPYING.  If not, write to
 * the Free Software Foundation, 59 Temple Place - Suite 330,
 * Boston, MA 02111-1307, USA.
 *
 * Please send any bug reports or fixes you make to the
 * email addresses:
 *    lksctp developers <lksctp-developers@lists.sourceforge.net>
 *
 * Or submit a bug report through the following website:
 *    http://www.sf.net/projects/lksctp
 *
 * Written or modified by:
 *    Randall Stewart       <randall@sctp.chicago.il.us>
 *    Ken Morneau           <kmorneau@cisco.com>
 *    Qiaobing Xie          <qxie1@email.mot.com>
 *    La Monte H.P. Yarroll <piggy@acm.org>
 *    Karl Knutson          <karl@athena.chicago.il.us>
 *    Jon Grimm             <jgrimm@us.ibm.com>
 *    Xingang Guo           <xingang.guo@intel.com>
 *    Hui Huang             <hui.huang@nokia.com>
 *    Sridhar Samudrala     <sri@us.ibm.com>
 *    Daisy Chang	    <daisyc@us.ibm.com>
 *    Dajiang Zhang         <dajiang.zhang@nokia.com>
 *    Ardelle Fan           <ardelle.fan@intel.com>
 *
 * Any bugs reported given to us we will try to fix... any fixes shared will
 * be incorporated into the next SCTP release.
 */

#ifndef __sctp_structs_h__
#define __sctp_structs_h__

#include <linux/time.h>		/* We get struct timespec.    */
#include <linux/socket.h>	/* linux/in.h needs this!!    */
#include <linux/in.h>		/* We get struct sockaddr_in. */
#include <linux/in6.h>          /* We get struct in6_addr     */
#include <asm/param.h>		/* We get MAXHOSTNAMELEN.     */
#include <asm/atomic.h>		/* This gets us atomic counters.  */
#include <linux/skbuff.h>	/* We need sk_buff_head. */
#include <linux/workqueue.h>	/* We need tq_struct.    */
#include <linux/sctp.h>         /* We need sctp* header structs.  */

/*
 * This is (almost) a direct quote from RFC 2553.
 */

/*
 * Desired design of maximum size and alignment
 */
#define _SS_MAXSIZE    128		/* Implementation specific max size */
#define _SS_ALIGNSIZE  (sizeof (__s64))
				/* Implementation specific desired alignment */
/*
 * Definitions used for sockaddr_storage structure paddings design.
 */
#define _SS_PAD1SIZE   (_SS_ALIGNSIZE - sizeof (sa_family_t))
#define _SS_PAD2SIZE   (_SS_MAXSIZE - (sizeof (sa_family_t)+ \
                              _SS_PAD1SIZE + _SS_ALIGNSIZE))

struct sockaddr_storage {
	sa_family_t  __ss_family;		/* address family */
	/* Following fields are implementation specific */
	char      __ss_pad1[_SS_PAD1SIZE];
				/* 6 byte pad, to make implementation */
				/* specific pad up to alignment field that */
				/* follows explicit in the data structure */
	__s64   __ss_align;	/* field to force desired structure */
				/* storage alignment */
	char      __ss_pad2[_SS_PAD2SIZE];
				/* 112 byte pad to achieve desired size, */
				/* _SS_MAXSIZE value minus size of ss_family */
				/* __ss_pad1, __ss_align fields is 112 */
};

/* A convenience structure for handling sockaddr structures.
 * We should wean ourselves off this.
 */
union sctp_addr {
	struct sockaddr_in v4;
	struct sockaddr_in6 v6;
	struct sockaddr sa;
};


/* Forward declarations for data structures. */
struct sctp_protocol;
struct SCTP_endpoint;
struct SCTP_association;
struct sctp_transport;
struct SCTP_packet;
struct SCTP_chunk;
struct SCTP_inqueue;
struct sctp_outq;
struct SCTP_bind_addr;
struct sctp_ulpq;
struct sctp_opt;
struct sctp_endpoint_common;
struct sctp_ssnmap;

typedef struct sctp_protocol sctp_protocol_t;
typedef struct SCTP_endpoint sctp_endpoint_t;
typedef struct SCTP_association sctp_association_t;
typedef struct SCTP_packet sctp_packet_t;
typedef struct SCTP_chunk sctp_chunk_t;
typedef struct SCTP_inqueue sctp_inqueue_t;
typedef struct SCTP_bind_addr sctp_bind_addr_t;
typedef struct sctp_opt sctp_opt_t;
typedef struct sctp_endpoint_common sctp_endpoint_common_t;

#include <net/sctp/tsnmap.h>
#include <net/sctp/ulpevent.h>
#include <net/sctp/ulpqueue.h>

/* Structures useful for managing bind/connect. */

typedef struct sctp_bind_bucket {
	unsigned short 	port;
	unsigned short	fastreuse;
	struct sctp_bind_bucket *next;
	struct sctp_bind_bucket **pprev;
	struct sock	        *sk;
} sctp_bind_bucket_t;

typedef struct sctp_bind_hashbucket {
	spinlock_t	lock;
	struct sctp_bind_bucket	*chain;
} sctp_bind_hashbucket_t;

/* Used for hashing all associations.  */
typedef struct sctp_hashbucket {
	rwlock_t	lock;
	sctp_endpoint_common_t  *chain;
} sctp_hashbucket_t __attribute__((__aligned__(8)));


/* The SCTP protocol structure. */
struct sctp_protocol {
	/* RFC2960 Section 14. Suggested SCTP Protocol Parameter Values
	 *
	 * The following protocol parameters are RECOMMENDED:
	 *
	 * RTO.Initial              - 3  seconds
	 * RTO.Min                  - 1  second
	 * RTO.Max                 -  60 seconds
	 * RTO.Alpha                - 1/8  (3 when converted to right shifts.)
	 * RTO.Beta                 - 1/4  (2 when converted to right shifts.)
	 */
	__u32 rto_initial;
	__u32 rto_min;
	__u32 rto_max;

	/* Note: rto_alpha and rto_beta are really defined as inverse
	 * powers of two to facilitate integer operations.
	 */
	int rto_alpha;
	int rto_beta;

	/* Max.Burst		    - 4 */
	int max_burst;

	/* Valid.Cookie.Life        - 60  seconds  */
	int valid_cookie_life;

	/* Whether Cookie Preservative is enabled(1) or not(0) */
	int cookie_preserve_enable;

	/* Association.Max.Retrans  - 10 attempts
	 * Path.Max.Retrans         - 5  attempts (per destination address)
	 * Max.Init.Retransmits     - 8  attempts
	 */
	int max_retrans_association;
	int max_retrans_path;
	int max_retrans_init;

	/* HB.interval              - 30 seconds  */
	int hb_interval;

	/* The following variables are implementation specific.  */

	/* Default initialization values to be applied to new associations. */
	__u16 max_instreams;
	__u16 max_outstreams;

	/* This is a list of groups of functions for each address
	 * family that we support.
	 */
	struct list_head address_families;

	/* This is the hash of all endpoints. */
	int ep_hashsize;
	sctp_hashbucket_t *ep_hashbucket;

	/* This is the hash of all associations. */
	int assoc_hashsize;
	sctp_hashbucket_t *assoc_hashbucket;

	/* This is the sctp port control hash.  */
	int port_hashsize;
	int port_rover;
	spinlock_t port_alloc_lock;  /* Protects port_rover. */
	sctp_bind_hashbucket_t *port_hashtable;

	/* This is the global local address list.
	 * We actively maintain this complete list of interfaces on
	 * the system by catching routing events.
	 *
	 * It is a list of struct sockaddr_storage_list.
	 */
	struct list_head local_addr_list;
	spinlock_t local_addr_lock;
};


/*
 * Pointers to address related SCTP functions.
 * (i.e. things that depend on the address family.)
 */
struct sctp_af {
	int		(*queue_xmit)	(struct sk_buff *skb,
					 int ipfragok);
	int 		(*setsockopt)	(struct sock *sk,
					 int level,
					 int optname,
					 char *optval,
					 int optlen);
	int 		(*getsockopt)	(struct sock *sk,
					 int level,
					 int optname,
					 char *optval,
					 int *optlen);
	struct dst_entry *(*get_dst)	(union sctp_addr *daddr,
					 union sctp_addr *saddr);
	void            (*copy_addrlist) (struct list_head *,
					  struct net_device *);
	void            (*dst_saddr)    (union sctp_addr *saddr,
					 struct dst_entry *dst);
	int             (*cmp_addr)     (const union sctp_addr *addr1,
					 const union sctp_addr *addr2);
	void            (*addr_copy)    (union sctp_addr *dst,
					 union sctp_addr *src);
	void            (*from_skb)     (union sctp_addr *,
					 struct sk_buff *skb,
					 int saddr);
	void            (*from_sk)      (union sctp_addr *,
					 struct sock *sk);
	void            (*to_sk)        (union sctp_addr *,
					 struct sock *sk);
	int             (*addr_valid)   (union sctp_addr *);
	sctp_scope_t    (*scope) (union sctp_addr *);
	void            (*inaddr_any)   (union sctp_addr *, unsigned short);
	int             (*is_any)       (const union sctp_addr *);
	int             (*available)    (const union sctp_addr *);
	__u16		net_header_len;
	int		sockaddr_len;
	sa_family_t	sa_family;
	struct list_head list;
};

struct sctp_af *sctp_get_af_specific(sa_family_t);
int sctp_register_af(struct sctp_af *);

/* Protocol family functions. */
struct sctp_pf {
	void (*event_msgname)(sctp_ulpevent_t *, char *, int *);
	void (*skb_msgname)  (struct sk_buff *, char *, int *);
	int  (*af_supported) (sa_family_t);
	int  (*cmp_addr) (const union sctp_addr *,
			  const union sctp_addr *,
			  struct sctp_opt *);
	int  (*bind_verify) (struct sctp_opt *, union sctp_addr *);
	struct sctp_af *af;
};

/* SCTP Socket type: UDP or TCP style. */
typedef enum {
	SCTP_SOCKET_UDP = 0,
	SCTP_SOCKET_UDP_HIGH_BANDWIDTH,
	SCTP_SOCKET_TCP
} sctp_socket_type_t;

/* Per socket SCTP information. */
struct sctp_opt {
	/* What kind of a socket is this? */
	sctp_socket_type_t type;

	/* What is our base endpointer? */
	sctp_endpoint_t *ep;

	/* Various Socket Options.  */
	__u16 default_stream;
	__u32 default_ppid;
	struct sctp_initmsg initmsg;
	struct sctp_rtoinfo rtoinfo;
	struct sctp_paddrparams paddrparam;
	struct sctp_event_subscribe subscribe;
	__u32 autoclose;
	__u8 nodelay;
	__u8 disable_fragments;
	struct sctp_pf *pf;
};



/* This is our APPLICATION-SPECIFIC state cookie.
 * THIS IS NOT DICTATED BY THE SPECIFICATION.
 */
/* These are the parts of an association which we send in the cookie.
 * Most of these are straight out of:
 * RFC2960 12.2 Parameters necessary per association (i.e. the TCB)
 *
 */

typedef struct sctp_cookie {

        /* My          : Tag expected in every inbound packet and sent
         * Verification: in the INIT or INIT ACK chunk.
         * Tag         :
         */
        __u32 my_vtag;

        /* Peer's      : Tag expected in every outbound packet except
         * Verification: in the INIT chunk.
         * Tag         :
         */
        __u32 peer_vtag;

        /* The rest of these are not from the spec, but really need to
         * be in the cookie.
         */

	/* My Tie Tag  : Assist in discovering a restarting association. */
	__u32 my_ttag;

	/* Peer's Tie Tag: Assist in discovering a restarting association. */
	__u32 peer_ttag;

        /* When does this cookie expire? */
        struct timeval expiration;

	/* Number of inbound/outbound streams which are set
	 * and negotiated during the INIT process.
	 */
	__u16 sinit_num_ostreams;
	__u16 sinit_max_instreams;

        /* This is the first sequence number I used.  */
	__u32 initial_tsn;

	/* This holds the originating address of the INIT packet.  */
	union sctp_addr peer_addr;

	/* This is a shim for my peer's INIT packet, followed by
	 * a copy of the raw address list of the association.
	 * The length of the raw address list is saved in the
	 * raw_addr_list_len field, which will be used at the time when
	 * the association TCB is re-constructed from the cookie.
	 */
	__u32 raw_addr_list_len;
	sctp_init_chunk_t peer_init[0];
} sctp_cookie_t;


/* The format of our cookie that we send to our peer. */
typedef struct sctp_signed_cookie {
	__u8 signature[SCTP_SECRET_SIZE];
	sctp_cookie_t c;
} sctp_signed_cookie_t;



/* This is another convenience type to allocate memory for address
 * params for the maximum size and pass such structures around
 * internally.
 */
typedef union {
	sctp_ipv4addr_param_t v4;
	sctp_ipv6addr_param_t v6;
} sctp_addr_param_t;

/* A convenience type to allow walking through the various
 * parameters and avoid casting all over the place.
 */
union sctp_params {
	void *v;
	sctp_paramhdr_t *p;
	sctp_cookie_preserve_param_t *life;
	sctp_hostname_param_t *dns;
	sctp_cookie_param_t *cookie;
	sctp_supported_addrs_param_t *sat;
	sctp_ipv4addr_param_t *v4;
	sctp_ipv6addr_param_t *v6;
	sctp_addr_param_t *addr;
};

/* RFC 2960.  Section 3.3.5 Heartbeat.
 *    Heartbeat Information: variable length
 *    The Sender-specific Heartbeat Info field should normally include
 *    information about the sender's current time when this HEARTBEAT
 *    chunk is sent and the destination transport address to which this
 *    HEARTBEAT is sent (see Section 8.3).
 */
typedef struct sctp_sender_hb_info {
	sctp_paramhdr_t param_hdr;
	union sctp_addr daddr;
	unsigned long sent_at;
} sctp_sender_hb_info_t __attribute__((packed));

/*
 *  RFC 2960 1.3.2 Sequenced Delivery within Streams
 *
 *  The term "stream" is used in SCTP to refer to a sequence of user
 *  messages that are to be delivered to the upper-layer protocol in
 *  order with respect to other messages within the same stream.  This is
 *  in contrast to its usage in TCP, where it refers to a sequence of
 *  bytes (in this document a byte is assumed to be eight bits).
 *  ...
 *
 *  This is the structure we use to track both our outbound and inbound
 *  SSN, or Stream Sequence Numbers.
 */

struct sctp_stream {
	__u16 *ssn;
	unsigned int len;
};

struct sctp_ssnmap {
	struct sctp_stream in;
	struct sctp_stream out;
	int malloced;
};

struct sctp_ssnmap *sctp_ssnmap_init(struct sctp_ssnmap *, __u16, __u16);
struct sctp_ssnmap *sctp_ssnmap_new(__u16 in, __u16 out, int priority);
void sctp_ssnmap_free(struct sctp_ssnmap *map);
void sctp_ssnmap_clear(struct sctp_ssnmap *map);

/* What is the current SSN number for this stream? */
static inline __u16 sctp_ssn_peek(struct sctp_stream *stream, __u16 id)
{
	return stream->ssn[id];
}

/* Return the next SSN number for this stream.  */
static inline __u16 sctp_ssn_next(struct sctp_stream *stream, __u16 id)
{
	return stream->ssn[id]++;
}


/* RFC2960 1.4 Key Terms
 *
 * o Chunk: A unit of information within an SCTP packet, consisting of
 * a chunk header and chunk-specific content.
 *
 * As a matter of convenience, we remember the SCTP common header for
 * each chunk as well as a few other header pointers...
 */
struct SCTP_chunk {
	/* These first three elements MUST PRECISELY match the first
	 * three elements of struct sk_buff.  This allows us to reuse
	 * all the skb_* queue management functions.
	 */
	sctp_chunk_t *next;
	sctp_chunk_t *prev;
	struct sk_buff_head *list;

	/* This is our link to the per-transport transmitted list.  */
	struct list_head transmitted_list;

	/* This field is used by chunks that hold fragmented data.
	 * For the first fragment this is the list that holds the rest of
	 * fragments. For the remaining fragments, this is the link to the
	 * frag_list maintained in the first fragment.
	 */
	struct list_head frag_list;

	/* This points to the sk_buff containing the actual data.  */
	struct sk_buff *skb;

	/* These are the SCTP headers by reverse order in a packet.
	 * Note that some of these may happen more than once.  In that
	 * case, we point at the "current" one, whatever that means
	 * for that level of header.
	 */

	/* We point this at the FIRST TLV parameter to chunk_hdr.  */
	union sctp_params param_hdr;
	union {
		__u8 *v;
		sctp_datahdr_t *data_hdr;
		sctp_inithdr_t *init_hdr;
		sctp_sackhdr_t *sack_hdr;
		sctp_heartbeathdr_t *hb_hdr;
		sctp_sender_hb_info_t *hbs_hdr;
		sctp_shutdownhdr_t *shutdown_hdr;
		sctp_signed_cookie_t *cookie_hdr;
		sctp_ecnehdr_t *ecne_hdr;
		sctp_cwrhdr_t *ecn_cwr_hdr;
		sctp_errhdr_t *err_hdr;
	} subh;

	__u8 *chunk_end;

	sctp_chunkhdr_t *chunk_hdr;

	sctp_sctphdr_t  *sctp_hdr;

	/* This needs to be recoverable for SCTP_SEND_FAILED events. */
	struct sctp_sndrcvinfo sinfo;

	/* Which association does this belong to?  */
	sctp_association_t *asoc;

	/* What endpoint received this chunk? */
	sctp_endpoint_common_t *rcvr;

	/* We fill this in if we are calculating RTT. */
	unsigned long sent_at;

	__u8 rtt_in_progress;  /* Is this chunk used for RTT calculation? */
	__u8 num_times_sent;   /* How man times did we send this? */
	__u8 has_tsn;          /* Does this chunk have a TSN yet? */
	__u8 has_ssn;          /* Does this chunk have a SSN yet? */
	__u8 singleton;        /* Was this the only chunk in the packet? */
	__u8 end_of_packet;    /* Was this the last chunk in the packet? */
	__u8 ecn_ce_done;      /* Have we processed the ECN CE bit? */
	__u8 pdiscard;	  /* Discard the whole packet now? */
	__u8 tsn_gap_acked;	  /* Is this chunk acked by a GAP ACK? */
	__u8 fast_retransmit;    /* Is this chunk fast retransmitted? */
	__u8 tsn_missing_report; /* Data chunk missing counter. */

	/* What is the origin IP address for this chunk?  */
	union sctp_addr source;
	/* Destination address for this chunk. */
	union sctp_addr dest;

	/* For an inbound chunk, this tells us where it came from.
	 * For an outbound chunk, it tells us where we'd like it to
	 * go.  It is NULL if we have no preference.
	 */
	struct sctp_transport *transport;
};

sctp_chunk_t *sctp_make_chunk(const sctp_association_t *, __u8 type,
			      __u8 flags, int size);
void sctp_free_chunk(sctp_chunk_t *);
sctp_chunk_t *sctp_copy_chunk(sctp_chunk_t *, int flags);
void  *sctp_addto_chunk(sctp_chunk_t *chunk, int len, const void *data);
int sctp_user_addto_chunk(sctp_chunk_t *chunk, int len, struct iovec *data);
sctp_chunk_t *sctp_chunkify(struct sk_buff *, const sctp_association_t *,
			    struct sock *);
void sctp_init_addrs(sctp_chunk_t *, union sctp_addr *, union sctp_addr *);
const union sctp_addr *sctp_source(const sctp_chunk_t *chunk);

/* This is a structure for holding either an IPv6 or an IPv4 address.  */
/* sin_family -- AF_INET or AF_INET6
 * sin_port -- ordinary port number
 * sin_addr -- cast to either (struct in_addr) or (struct in6_addr)
 */
struct sockaddr_storage_list {
	struct list_head list;
	union sctp_addr a;
};

typedef sctp_chunk_t *(sctp_packet_phandler_t)(sctp_association_t *);

/* This structure holds lists of chunks as we are assembling for
 * transmission.
 */
struct SCTP_packet {
	/* These are the SCTP header values (host order) for the packet. */
	__u16 source_port;
	__u16 destination_port;
	__u32 vtag;

	/* This contains the payload chunks.  */
	struct sk_buff_head chunks;
	/* This is the total size of all chunks INCLUDING padding.  */
	size_t size;

	/* The packet is destined for this transport address.
	 * The function we finally use to pass down to the next lower
	 * layer lives in the transport structure.
	 */
	struct sctp_transport *transport;

	/* Allow a callback for getting a high priority chunk
	 * bundled early into the packet (This is used for ECNE).
	 */
	sctp_packet_phandler_t *get_prepend_chunk;

	/* This packet should advertise ECN capability to the network
	 * via the ECT bit.
	 */
	int ecn_capable;

	/* This packet contains a COOKIE-ECHO chunk. */
	int has_cookie_echo;

	/* SCTP cannot fragment this packet. So let ip fragment it. */
	int ipfragok;

	int malloced;
};

typedef int (sctp_outq_thandler_t)(struct sctp_outq *, void *);
typedef int (sctp_outq_ehandler_t)(struct sctp_outq *);
typedef sctp_packet_t *(sctp_outq_ohandler_init_t)
	(sctp_packet_t *,
         struct sctp_transport *,
         __u16 sport,
         __u16 dport);
typedef sctp_packet_t *(sctp_outq_ohandler_config_t)
        (sctp_packet_t *,
	 __u32 vtag,
	 int ecn_capable,
	 sctp_packet_phandler_t *get_prepend_chunk);
typedef sctp_xmit_t (sctp_outq_ohandler_t)(sctp_packet_t *,
                                               sctp_chunk_t *);
typedef int (sctp_outq_ohandler_force_t)(sctp_packet_t *);

sctp_outq_ohandler_init_t    sctp_packet_init;
sctp_outq_ohandler_config_t  sctp_packet_config;
sctp_outq_ohandler_t         sctp_packet_append_chunk;
sctp_outq_ohandler_t         sctp_packet_transmit_chunk;
sctp_outq_ohandler_force_t   sctp_packet_transmit;
void sctp_packet_free(sctp_packet_t *);


/* This represents a remote transport address.
 * For local transport addresses, we just use union sctp_addr.
 *
 * RFC2960 Section 1.4 Key Terms
 *
 *   o  Transport address:  A Transport Address is traditionally defined
 *      by Network Layer address, Transport Layer protocol and Transport
 *      Layer port number.  In the case of SCTP running over IP, a
 *      transport address is defined by the combination of an IP address
 *      and an SCTP port number (where SCTP is the Transport protocol).
 *
 * RFC2960 Section 7.1 SCTP Differences from TCP Congestion control
 *
 *   o  The sender keeps a separate congestion control parameter set for
 *      each of the destination addresses it can send to (not each
 *      source-destination pair but for each destination).  The parameters
 *      should decay if the address is not used for a long enough time
 *      period.
 *
 */
struct sctp_transport {
	/* A list of transports. */
	struct list_head transports;

	/* Reference counting. */
	atomic_t refcnt;
	int      dead;

	/* This is the peer's IP address and port. */
	union sctp_addr ipaddr;

	/* These are the functions we call to handle LLP stuff.  */
	struct sctp_af *af_specific;

	/* Which association do we belong to?  */
	sctp_association_t *asoc;

	/* RFC2960
	 *
	 * 12.3 Per Transport Address Data
	 *
	 * For each destination transport address in the peer's
	 * address list derived from the INIT or INIT ACK chunk, a
	 * number of data elements needs to be maintained including:
	 */
	__u32 rtt;		/* This is the most recent RTT.  */

	/* RTO         : The current retransmission timeout value.  */
	__u32 rto;

	/* RTTVAR      : The current RTT variation.  */
	__u32 rttvar;

	/* SRTT        : The current smoothed round trip time.  */
	__u32 srtt;

	/* RTO-Pending : A flag used to track if one of the DATA
	 *              chunks sent to this address is currently being
	 *              used to compute a RTT. If this flag is 0,
	 *              the next DATA chunk sent to this destination
	 *              should be used to compute a RTT and this flag
	 *              should be set. Every time the RTT
	 *              calculation completes (i.e. the DATA chunk
	 *              is SACK'd) clear this flag.
         */
	int rto_pending;


	/*
	 * These are the congestion stats.
	 */
	/* cwnd        : The current congestion window.  */
	__u32 cwnd;               /* This is the actual cwnd.  */

	/* ssthresh    : The current slow start threshold value.  */
	__u32 ssthresh;

	/* partial     : The tracking method for increase of cwnd when in
	 * bytes acked : congestion avoidance mode (see Section 6.2.2)
	 */
	__u32 partial_bytes_acked;

	/* Data that has been sent, but not acknowledged. */
	__u32 flight_size;

	/* PMTU       : The current known path MTU.  */
	__u32 pmtu;

	/* Destination */
	struct dst_entry *dst;

	/* When was the last time(in jiffies) that a data packet was sent on
	 * this transport?  This is used to adjust the cwnd when the transport
	 * becomes inactive.
	 */
	unsigned long last_time_used;

	/* Heartbeat interval: The endpoint sends out a Heartbeat chunk to
	 * the destination address every heartbeat interval.
	 */
	int hb_interval;

	/* When was the last time (in jiffies) that we heard from this
	 * transport?  We use this to pick new active and retran paths.
	 */
	unsigned long last_time_heard;

	/* Last time(in jiffies) when cwnd is reduced due to the congestion
	 * indication based on ECNE chunk.
	 */
	unsigned long last_time_ecne_reduced;

	/* active      : The current active state of this destination,
	 *             :  i.e. DOWN, UP, etc.
	 */
	int active;

	/* hb_allowed  : The current heartbeat state of this destination,
	 *             :  i.e. ALLOW-HB, NO-HEARTBEAT, etc.
	 */
	int hb_allowed;

	/* These are the error stats for this destination.  */

	/* Error count : The current error count for this destination.  */
	unsigned short error_count;

	/* Error       : Current error threshold for this destination
	 * Threshold   : i.e. what value marks the destination down if
	 *             : errorCount reaches this value.
	 */
	unsigned short error_threshold;

	/* This is the max_retrans value for the transport and will
	 * be initialized to proto.max_retrans.path.  This can be changed
	 * using SCTP_SET_PEER_ADDR_PARAMS socket option.
	 */
	int max_retrans;

	/* We use this name for debugging output... */
	char *debug_name;

	/* Per         : A timer used by each destination.
	 * Destination :
	 * Timer       :
	 *
	 * [Everywhere else in the text this is called T3-rtx. -ed]
	 */
	struct timer_list T3_rtx_timer;

	/* Heartbeat timer is per destination. */
	struct timer_list hb_timer;

	/* Since we're using per-destination retransmission timers
	 * (see above), we're also using per-destination "transmitted"
	 * queues.  This probably ought to be a private struct
	 * accessible only within the outqueue, but it's not, yet.
	 */
	struct list_head transmitted;

	/* We build bundle-able packets for this transport here.  */
	sctp_packet_t packet;

	/* This is the list of transports that have chunks to send.  */
	struct list_head send_ready;

	int malloced; /* Is this structure kfree()able? */
};

struct sctp_transport *sctp_transport_new(const union sctp_addr *, int);
struct sctp_transport *sctp_transport_init(struct sctp_transport *,
					   const union sctp_addr *, int);
void sctp_transport_set_owner(struct sctp_transport *, sctp_association_t *);
void sctp_transport_route(struct sctp_transport *, union sctp_addr *,
			  struct sctp_opt *);
void sctp_transport_free(struct sctp_transport *);
void sctp_transport_destroy(struct sctp_transport *);
void sctp_transport_reset_timers(struct sctp_transport *);
void sctp_transport_hold(struct sctp_transport *);
void sctp_transport_put(struct sctp_transport *);
void sctp_transport_update_rto(struct sctp_transport *, __u32);
void sctp_transport_raise_cwnd(struct sctp_transport *, __u32, __u32);
void sctp_transport_lower_cwnd(struct sctp_transport *, sctp_lower_cwnd_t);
unsigned long sctp_transport_timeout(struct sctp_transport *);


/* This is the structure we use to queue packets as they come into
 * SCTP.  We write packets to it and read chunks from it.
 */
struct SCTP_inqueue {
	/* This is actually a queue of sctp_chunk_t each
	 * containing a partially decoded packet.
	 */
	struct sk_buff_head in;
	/* This is the packet which is currently off the in queue and is
	 * being worked on through the inbound chunk processing.
	 */
	sctp_chunk_t *in_progress;

	/* This is the delayed task to finish delivering inbound
	 * messages.
	 */
	struct work_struct immediate;

	int malloced;        /* Is this structure kfree()able?  */
};

sctp_inqueue_t *sctp_inqueue_new(void);
void sctp_inqueue_init(sctp_inqueue_t *);
void sctp_inqueue_free(sctp_inqueue_t *);
void sctp_push_inqueue(sctp_inqueue_t *, sctp_chunk_t *packet);
sctp_chunk_t *sctp_pop_inqueue(sctp_inqueue_t *);
void sctp_inqueue_set_th_handler(sctp_inqueue_t *,
                                 void (*)(void *), void *);

/* This is the structure we use to hold outbound chunks.  You push
 * chunks in and they automatically pop out the other end as bundled
 * packets (it calls (*output_handler)()).
 *
 * This structure covers sections 6.3, 6.4, 6.7, 6.8, 6.10, 7., 8.1,
 * and 8.2 of the v13 draft.
 *
 * It handles retransmissions.  The connection to the timeout portion
 * of the state machine is through sctp_..._timeout() and timeout_handler.
 *
 * If you feed it SACKs, it will eat them.
 *
 * If you give it big chunks, it will fragment them.
 *
 * It assigns TSN's to data chunks.  This happens at the last possible
 * instant before transmission.
 *
 * When free()'d, it empties itself out via output_handler().
 */
struct sctp_outq {
	sctp_association_t *asoc;

	/* BUG: This really should be an array of streams.
	 * This really holds a list of chunks (one stream).
	 * FIXME: If true, why so?
	 */
	struct sk_buff_head out;

	/* These are control chunks we want to send.  */
	struct sk_buff_head control;

	/* These are chunks that have been sacked but are above the
	 * CTSN, or cumulative tsn ack point.
	 */
	struct list_head sacked;

	/* Put chunks on this list to schedule them for
	 * retransmission.
	 */
	struct list_head retransmit;

	/* Call these functions to send chunks down to the next lower
	 * layer.  This is always SCTP_packet, but we separate the two
	 * structures to make testing simpler.
	 */
	sctp_outq_ohandler_init_t	*init_output;
	sctp_outq_ohandler_config_t	*config_output;
	sctp_outq_ohandler_t	*append_output;
	sctp_outq_ohandler_t	*build_output;
	sctp_outq_ohandler_force_t	*force_output;

	/* How many unackd bytes do we have in-flight?  */
	__u32 outstanding_bytes;

	/* Is this structure empty?  */
	int empty;

	/* Are we kfree()able? */
	int malloced;
};

struct sctp_outq *sctp_outq_new(sctp_association_t *);
void sctp_outq_init(sctp_association_t *, struct sctp_outq *);
void sctp_outq_teardown(struct sctp_outq *);
void sctp_outq_free(struct sctp_outq*);
int sctp_outq_tail(struct sctp_outq *, sctp_chunk_t *chunk);
int sctp_outq_flush(struct sctp_outq *, int);
int sctp_outq_sack(struct sctp_outq *, sctp_sackhdr_t *);
int sctp_outq_is_empty(const struct sctp_outq *);
int sctp_outq_set_output_handlers(struct sctp_outq *,
				  sctp_outq_ohandler_init_t init,
				  sctp_outq_ohandler_config_t config,
				  sctp_outq_ohandler_t append,
				  sctp_outq_ohandler_t build,
				  sctp_outq_ohandler_force_t force);
void sctp_outq_restart(struct sctp_outq *);
<<<<<<< HEAD
void sctp_retransmit(struct sctp_outq *, sctp_transport_t *,
		     sctp_retransmit_reason_t);
void sctp_retransmit_mark(struct sctp_outq *, sctp_transport_t *, __u8);
=======
void sctp_retransmit(struct sctp_outq *, struct sctp_transport *, __u8);
void sctp_retransmit_mark(struct sctp_outq *, struct sctp_transport *, __u8);
>>>>>>> b5c1e5fd


/* These bind address data fields common between endpoints and associations */
struct SCTP_bind_addr {

	/* RFC 2960 12.1 Parameters necessary for the SCTP instance
	 *
	 * SCTP Port:   The local SCTP port number the endpoint is
	 * 		bound to.
	 */
	__u16 port;

	/* RFC 2960 12.1 Parameters necessary for the SCTP instance
	 *
	 * Address List: The list of IP addresses that this instance
	 *	has bound.  This information is passed to one's
	 *	peer(s) in INIT and INIT ACK chunks.
	 */
	struct list_head address_list;

	int malloced;        /* Are we kfree()able?  */
};

sctp_bind_addr_t *sctp_bind_addr_new(int gfp_mask);
void sctp_bind_addr_init(sctp_bind_addr_t *, __u16 port);
void sctp_bind_addr_free(sctp_bind_addr_t *);
int sctp_bind_addr_copy(sctp_bind_addr_t *dest, const sctp_bind_addr_t *src,
			sctp_scope_t scope, int priority,int flags);
int sctp_add_bind_addr(sctp_bind_addr_t *, union sctp_addr *,
		       int priority);
int sctp_del_bind_addr(sctp_bind_addr_t *, union sctp_addr *);
int sctp_bind_addr_match(sctp_bind_addr_t *, const union sctp_addr *,
			 struct sctp_opt *);
union sctp_params sctp_bind_addrs_to_raw(const sctp_bind_addr_t *bp,
					 int *addrs_len,
					 int priority);
int sctp_raw_to_bind_addrs(sctp_bind_addr_t *bp,
			   __u8 *raw_addr_list,
			   int addrs_len,
			   unsigned short port,
			   int priority);

sctp_scope_t sctp_scope(const union sctp_addr *);
int sctp_in_scope(const union sctp_addr *addr, const sctp_scope_t scope);
int sctp_is_any(const union sctp_addr *addr);
int sctp_addr_is_valid(const union sctp_addr *addr);


/* What type of sctp_endpoint_common?  */
typedef enum {
	SCTP_EP_TYPE_SOCKET,
	SCTP_EP_TYPE_ASSOCIATION,
} sctp_endpoint_type_t;

/*
 * A common base class to bridge the implmentation view of a
 * socket (usually listening) endpoint versus an association's
 * local endpoint.
 * This common structure is useful for several purposes:
 *   1) Common interface for lookup routines.
 *      a) Subfunctions work for either endpoint or association
 *      b) Single interface to lookup allows hiding the lookup lock rather
 *         than acquiring it externally.
 *   2) Common interface for the inbound chunk handling/state machine.
 *   3) Common object handling routines for reference counting, etc.
 *   4) Disentangle association lookup from endpoint lookup, where we
 *      do not have to find our endpoint to find our association.
 *
 */

struct sctp_endpoint_common {
	/* Fields to help us manage our entries in the hash tables. */
	sctp_endpoint_common_t *next;
	sctp_endpoint_common_t **pprev;
	int hashent;

	/* Runtime type information.  What kind of endpoint is this? */
	sctp_endpoint_type_t type;

	/* Some fields to help us manage this object.
	 *   refcnt   - Reference count access to this object.
	 *   dead     - Do not attempt to use this object.
	 *   malloced - Do we need to kfree this object?
	 */
	atomic_t    refcnt;
	char        dead;
	char        malloced;

	/* What socket does this endpoint belong to?  */
	struct sock *sk;

	/* This is where we receive inbound chunks.  */
	sctp_inqueue_t   inqueue;

	/* This substructure includes the defining parameters of the
	 * endpoint:
	 * bind_addr.port is our shared port number.
	 * bind_addr.address_list is our set of local IP addresses.
	 */
	sctp_bind_addr_t bind_addr;

	/* Protection during address list comparisons. */
	rwlock_t   addr_lock;
};


/* RFC Section 1.4 Key Terms
 *
 * o SCTP endpoint: The logical sender/receiver of SCTP packets. On a
 *   multi-homed host, an SCTP endpoint is represented to its peers as a
 *   combination of a set of eligible destination transport addresses to
 *   which SCTP packets can be sent and a set of eligible source
 *   transport addresses from which SCTP packets can be received.
 *   All transport addresses used by an SCTP endpoint must use the
 *   same port number, but can use multiple IP addresses. A transport
 *   address used by an SCTP endpoint must not be used by another
 *   SCTP endpoint. In other words, a transport address is unique
 *   to an SCTP endpoint.
 *
 * From an implementation perspective, each socket has one of these.
 * A TCP-style socket will have exactly one association on one of
 * these.  An UDP-style socket will have multiple associations hanging
 * off one of these.
 */

struct SCTP_endpoint {
	/* Common substructure for endpoint and association. */
	sctp_endpoint_common_t base;

	/* These are the system-wide defaults and other stuff which is
	 * endpoint-independent.
	 */
	struct sctp_protocol *proto;

	/* Associations: A list of current associations and mappings
	 *            to the data consumers for each association. This
	 *            may be in the form of a hash table or other
	 *            implementation dependent structure. The data
	 *            consumers may be process identification
	 *            information such as file descriptors, named pipe
	 *            pointer, or table pointers dependent on how SCTP
	 *            is implemented.
	 */
	/* This is really a list of sctp_association_t entries. */
	struct list_head asocs;

	/* Secret Key: A secret key used by this endpoint to compute
	 *            the MAC.  This SHOULD be a cryptographic quality
	 *            random number with a sufficient length.
	 *	      Discussion in [RFC1750] can be helpful in
	 * 	      selection of the key.
	 */
	__u8 secret_key[SCTP_HOW_MANY_SECRETS][SCTP_SECRET_SIZE];
	int current_key;
	int last_key;
	int key_changed_at;

	/* Default timeouts.  */
	int timeouts[SCTP_NUM_TIMEOUT_TYPES];

	/* Various thresholds.  */

	/* Name for debugging output... */
	char *debug_name;
};

/* Recover the outter endpoint structure. */
static inline sctp_endpoint_t *sctp_ep(sctp_endpoint_common_t *base)
{
	sctp_endpoint_t *ep;

	/* We are not really a list, but the list_entry() macro is
	 * really quite generic to find the address of an outter struct.
	 */
	ep = list_entry(base, sctp_endpoint_t, base);
	return ep;
}

/* These are function signatures for manipulating endpoints.  */
sctp_endpoint_t *sctp_endpoint_new(sctp_protocol_t *, struct sock *, int);
sctp_endpoint_t *sctp_endpoint_init(sctp_endpoint_t *, sctp_protocol_t *,
				    struct sock *, int priority);
void sctp_endpoint_free(sctp_endpoint_t *);
void sctp_endpoint_put(sctp_endpoint_t *);
void sctp_endpoint_hold(sctp_endpoint_t *);
void sctp_endpoint_add_asoc(sctp_endpoint_t *, sctp_association_t *asoc);
sctp_association_t *sctp_endpoint_lookup_assoc(const sctp_endpoint_t *ep,
					       const union sctp_addr *paddr,
					       struct sctp_transport **);
int sctp_endpoint_is_peeled_off(sctp_endpoint_t *, const union sctp_addr *);
sctp_endpoint_t *sctp_endpoint_is_match(sctp_endpoint_t *,
					const union sctp_addr *);

int sctp_has_association(const union sctp_addr *laddr,
			 const union sctp_addr *paddr);

int sctp_verify_init(const sctp_association_t *asoc,
		     sctp_cid_t cid,
		     sctp_init_chunk_t *peer_init,
		     sctp_chunk_t *chunk,
		     sctp_chunk_t **err_chunk);
int sctp_process_init(sctp_association_t *asoc, sctp_cid_t cid,
		      const union sctp_addr *peer_addr,
		      sctp_init_chunk_t *peer_init, int priority);
int sctp_process_param(sctp_association_t *asoc, union sctp_params param,
		       const union sctp_addr *peer_addr, int priority);
__u32 sctp_generate_tag(const sctp_endpoint_t *ep);
__u32 sctp_generate_tsn(const sctp_endpoint_t *ep);


/* RFC2960
 *
 * 12. Recommended Transmission Control Block (TCB) Parameters
 *
 * This section details a recommended set of parameters that should
 * be contained within the TCB for an implementation. This section is
 * for illustrative purposes and should not be deemed as requirements
 * on an implementation or as an exhaustive list of all parameters
 * inside an SCTP TCB. Each implementation may need its own additional
 * parameters for optimization.
 */


/* Here we have information about each individual association. */
struct SCTP_association {

	/* A base structure common to endpoint and association.
	 * In this context, it represents the associations's view
	 * of the local endpoint of the association.
	 */
	sctp_endpoint_common_t base;

	/* Associations on the same socket. */
	struct list_head asocs;

	/* This is a signature that lets us know that this is a
	 * sctp_association_t data structure.  Used for mapping an
	 * association id to an association.
	 */
	__u32 eyecatcher;

	/* This is our parent endpoint.  */
	sctp_endpoint_t *ep;

	/* These are those association elements needed in the cookie.  */
	sctp_cookie_t c;

	/* This is all information about our peer.  */
	struct {
		/* rwnd
		 *
		 * Peer Rwnd   : Current calculated value of the peer's rwnd.
		 */
		__u32 rwnd;

		/* transport_addr_list
		 *
		 * Peer        : A list of SCTP transport addresses that the
		 * Transport   : peer is bound to. This information is derived
		 * Address     : from the INIT or INIT ACK and is used to
		 * List        : associate an inbound packet with a given
		 *             : association. Normally this information is
		 *	       : hashed or keyed for quick lookup and access
		 *	       : of the TCB.
		 *
		 * It is a list of SCTP_transport's.
		 */
		struct list_head transport_addr_list;

		/* port
		 *   The transport layer port number.
		 */
		__u16 port;

		/* primary_path
		 *
		 * Primary     : This is the current primary destination
		 * Path        : transport address of the peer endpoint.  It
		 *             : may also specify a source transport address
		 *	       : on this endpoint.
		 *
		 * All of these paths live on transport_addr_list.
		 *
		 * At the bakeoffs, we discovered that the intent of
		 * primaryPath is that it only changes when the ULP
		 * asks to have it changed.  We add the activePath to
		 * designate the connection we are currently using to
		 * transmit new data and most control chunks.
		 */
		struct sctp_transport *primary_path;

		/* Cache the primary path address here, when we
		 * need a an address for msg_name.
		 */
		union sctp_addr primary_addr;

		/* active_path
		 *   The path that we are currently using to
		 *   transmit new data and most control chunks.
		 */
		struct sctp_transport *active_path;

		/* retran_path
		 *
		 * RFC2960 6.4 Multi-homed SCTP Endpoints
		 * ...
		 * Furthermore, when its peer is multi-homed, an
		 * endpoint SHOULD try to retransmit a chunk to an
		 * active destination transport address that is
		 * different from the last destination address to
		 * which the DATA chunk was sent.
		 */
		struct sctp_transport *retran_path;

		/* Pointer to last transport I have sent on.  */
		struct sctp_transport *last_sent_to;

		/* This is the last transport I have recieved DATA on.  */
		struct sctp_transport *last_data_from;

		/*
		 * Mapping  An array of bits or bytes indicating which out of
		 * Array    order TSN's have been received (relative to the
		 *          Last Rcvd TSN). If no gaps exist, i.e. no out of
		 *          order packets have been received, this array
		 *          will be set to all zero. This structure may be
		 *          in the form of a circular buffer or bit array.
		 *
		 * Last Rcvd   : This is the last TSN received in
		 * TSN	       : sequence. This value is set initially by
		 *             : taking the peer's Initial TSN, received in
		 *             : the INIT or INIT ACK chunk, and subtracting
		 *             : one from it.
		 *
		 * Throughout most of the specification this is called the
		 * "Cumulative TSN ACK Point".  In this case, we
		 * ignore the advice in 12.2 in favour of the term
		 * used in the bulk of the text.  This value is hidden
		 * in tsn_map--we get it by calling sctp_tsnmap_get_ctsn().
		 */
		sctp_tsnmap_t tsn_map;
		__u8 _map[sctp_tsnmap_storage_size(SCTP_TSN_MAP_SIZE)];

		/* We record duplicate TSNs here.  We clear this after
		 * every SACK.
		 * FIXME: We should move this into the tsnmap? --jgrimm
		 */
		sctp_dup_tsn_t dup_tsns[SCTP_MAX_DUP_TSNS];
		int next_dup_tsn;

		/* Do we need to sack the peer? */
		uint8_t sack_needed;

		/* These are capabilities which our peer advertised.  */
		__u8	ecn_capable;     /* Can peer do ECN? */
		__u8	ipv4_address;    /* Peer understands IPv4 addresses? */
		__u8	ipv6_address;    /* Peer understands IPv6 addresses? */
		__u8	hostname_address;/* Peer understands DNS addresses? */
		sctp_inithdr_t i;
		int cookie_len;
		void *cookie;

		/* ADDIP Extention (ADDIP)		--xguo */
		/* <expected peer-serial-number> minus 1 (ADDIP sec. 4.2 C1) */
		__u32 addip_serial;
	} peer;

	/* State       : A state variable indicating what state the
	 *	       : association is in, i.e. COOKIE-WAIT,
	 *             : COOKIE-ECHOED, ESTABLISHED, SHUTDOWN-PENDING,
	 *             : SHUTDOWN-SENT, SHUTDOWN-RECEIVED, SHUTDOWN-ACK-SENT.
	 *
	 *              Note: No "CLOSED" state is illustrated since if a
	 *              association is "CLOSED" its TCB SHOULD be removed.
	 *
	 * 		In this implementation we DO have a CLOSED
	 *		state which is used during initiation and shutdown.
	 *
	 * 		State takes values from SCTP_STATE_*.
	 */
	sctp_state_t state;

	/* When did we enter this state?  */
	int state_timestamp;

	/* The cookie life I award for any cookie.  */
	struct timeval cookie_life;

	/* Overall     : The overall association error count.
	 * Error Count : [Clear this any time I get something.]
	 */
	int overall_error_count;

	/* Overall     : The threshold for this association that if
	 * Error       : the Overall Error Count reaches will cause
	 * Threshold   : this association to be torn down.
	 */
	int overall_error_threshold;

	/* These are the association's initial, max, and min RTO values.
	 * These values will be initialized by system defaults, but can
	 * be modified via the SCTP_RTOINFO socket option.
	 */
	__u32 rto_initial;
	__u32 rto_max;
	__u32 rto_min;

	/* Maximum number of new data packets that can be sent in a burst.  */
	int max_burst;

	/* This is the max_retrans value for the association.  This value will
	 * be initialized initialized from system defaults, but can be
	 * modified by the SCTP_ASSOCINFO socket option.
	 */
	int max_retrans;

	/* Maximum number of times the endpoint will retransmit INIT  */
	__u16 max_init_attempts;

	/* How many times have we resent an INIT? */
	__u16 init_retries;

	/* The largest timeout or RTO value to use in attempting an INIT */
	__u16 max_init_timeo;


	int timeouts[SCTP_NUM_TIMEOUT_TYPES];
	struct timer_list timers[SCTP_NUM_TIMEOUT_TYPES];

	/* Transport to which SHUTDOWN chunk was last sent.  */
	struct sctp_transport *shutdown_last_sent_to;

	/* Next TSN    : The next TSN number to be assigned to a new
	 *             : DATA chunk.  This is sent in the INIT or INIT
	 *             : ACK chunk to the peer and incremented each
	 *             : time a DATA chunk is assigned a TSN
	 *             : (normally just prior to transmit or during
	 *	       : fragmentation).
	 */
	__u32 next_tsn;

	/*
	 * Last Rcvd   : This is the last TSN received in sequence.  This value
	 * TSN         : is set initially by taking the peer's Initial TSN,
	 *             : received in the INIT or INIT ACK chunk, and
	 *             : subtracting one from it.
	 *
	 * Most of RFC 2960 refers to this as the Cumulative TSN Ack Point.
	 */

	__u32 ctsn_ack_point;

	/* Highest TSN that is acknowledged by incoming SACKs. */
	__u32 highest_sacked;

	/* The number of unacknowledged data chunks.  Reported through
	 * the SCTP_STATUS sockopt.
	 */
	__u16 unack_data;

	/* This is the association's receive buffer space.  This value is used
	 * to set a_rwnd field in an INIT or a SACK chunk.
	 */
	__u32 rwnd;

	/* This is the last advertised value of rwnd over a SACK chunk. */
	__u32 a_rwnd;

	/* Number of bytes by which the rwnd has slopped.  The rwnd is allowed
	 * to slop over a maximum of the association's frag_point.
	 */
	__u32 rwnd_over;

	/* This is the sndbuf size in use for the association.
	 * This corresponds to the sndbuf size for the association,
	 * as specified in the sk->sndbuf.
	 */
	int sndbuf_used;

	/* This is the wait queue head for send requests waiting on
	 * the association sndbuf space.
	 */
	wait_queue_head_t	wait;

	/* Association : The smallest PMTU discovered for all of the
	 * PMTU        : peer's transport addresses.
	 */
	__u32 pmtu;

	/* The message size at which SCTP fragmentation will occur. */
	__u32 frag_point;

	/* Ack State   : This flag indicates if the next received
	 *             : packet is to be responded to with a
	 *             : SACK. This is initializedto 0.  When a packet
	 *             : is received it is incremented. If this value
	 *             : reaches 2 or more, a SACK is sent and the
	 *             : value is reset to 0. Note: This is used only
	 *             : when no DATA chunks are received out of
	 *	       : order.  When DATA chunks are out of order,
	 *             : SACK's are not delayed (see Section 6).
	 */
	/* Do we need to send an ack?
	 * When counters[SctpCounterAckState] is above 1 we do!
	 */
	int counters[SCTP_NUMBER_COUNTERS];

	struct {
		__u16 stream;
		__u32 ppid;
	} defaults;

	/* This tracks outbound ssn for a given stream.  */
	struct sctp_ssnmap *ssnmap;

	/* All outbound chunks go through this structure.  */
	struct sctp_outq outqueue;

	/* A smart pipe that will handle reordering and fragmentation,
	 * as well as handle passing events up to the ULP.
	 */
	struct sctp_ulpq ulpq;

	/* Need to send an ECNE Chunk? */
	int need_ecne;

	/* Last TSN that caused an ECNE Chunk to be sent.  */
	__u32 last_ecne_tsn;

	/* Last TSN that caused a CWR Chunk to be sent.  */
	__u32 last_cwr_tsn;

	/* How many duplicated TSNs have we seen?  */
	int numduptsns;

	/* Number of seconds of idle time before an association is closed.  */
	__u32 autoclose;

	/* Name for debugging output... */
	char *debug_name;

	/* These are to support
	 * "SCTP Extensions for Dynamic Reconfiguration of IP Addresses
	 *  and Enforcement of Flow and Message Limits"
	 * <draft-ietf-tsvwg-addip-sctp-02.txt>
	 * or "ADDIP" for short.
	 */

	/* Is the ADDIP extension enabled for this association? */
	int addip_enable;

	/* ADDIP Section 4.1.1 Congestion Control of ASCONF Chunks
	 *
	 * R1) One and only one ASCONF Chunk MAY be in transit and
	 * unacknowledged at any one time.  If a sender, after sending
	 * an ASCONF chunk, decides it needs to transfer another
	 * ASCONF Chunk, it MUST wait until the ASCONF-ACK Chunk
	 * returns from the previous ASCONF Chunk before sending a
	 * subsequent ASCONF. Note this restriction binds each side,
	 * so at any time two ASCONF may be in-transit on any given
	 * association (one sent from each endpoint).
	 *
	 * [This is our one-and-only-one ASCONF in flight.  If we do
	 * not have an ASCONF in flight, this is NULL.]
	 */
	sctp_chunk_t *addip_last_asconf;

	/* ADDIP Section 4.2 Upon reception of an ASCONF Chunk.
	 *
	 * IMPLEMENTATION NOTE: As an optimization a receiver may wish
	 * to save the last ASCONF-ACK for some predetermined period
	 * of time and instead of re-processing the ASCONF (with the
	 * same serial number) it may just re-transmit the
	 * ASCONF-ACK. It may wish to use the arrival of a new serial
	 * number to discard the previously saved ASCONF-ACK or any
	 * other means it may choose to expire the saved ASCONF-ACK.
	 *
	 * [This is our saved ASCONF-ACK.  We invalidate it when a new
	 * ASCONF serial number arrives.]
	 */
	sctp_chunk_t *addip_last_asconf_ack;

	/* These ASCONF chunks are waiting to be sent.
	 *
	 * These chunaks can't be pushed to outqueue until receiving
	 * ASCONF_ACK for the previous ASCONF indicated by
	 * addip_last_asconf, so as to guarantee that only one ASCONF
	 * is in flight at any time.
	 *
	 * ADDIP Section 4.1.1 Congestion Control of ASCONF Chunks
	 *
	 * In defining the ASCONF Chunk transfer procedures, it is
	 * essential that these transfers MUST NOT cause congestion
	 * within the network.  To achieve this, we place these
	 * restrictions on the transfer of ASCONF Chunks:
	 *
	 * R1) One and only one ASCONF Chunk MAY be in transit and
	 * unacknowledged at any one time.  If a sender, after sending
	 * an ASCONF chunk, decides it needs to transfer another
	 * ASCONF Chunk, it MUST wait until the ASCONF-ACK Chunk
	 * returns from the previous ASCONF Chunk before sending a
	 * subsequent ASCONF. Note this restriction binds each side,
	 * so at any time two ASCONF may be in-transit on any given
	 * association (one sent from each endpoint).
	 *
	 *
	 * [I really think this is EXACTLY the sort of intelligence
	 *  which already resides in sctp_outq.  Please move this
	 *  queue and its supporting logic down there.  --piggy]
	 */
	struct sk_buff_head addip_chunks;

	/* ADDIP Section 4.1 ASCONF Chunk Procedures
	 *
	 * A2) A serial number should be assigned to the Chunk. The
	 * serial number should be a monotonically increasing
	 * number. All serial numbers are defined to be initialized at
	 * the start of the association to the same value as the
	 * Initial TSN.
	 *
	 * [and]
	 *
	 * ADDIP
	 * 3.1.1  Address/Stream Configuration Change Chunk (ASCONF)
	 *
	 * Serial Number : 32 bits (unsigned integer)
	 *
	 * This value represents a Serial Number for the ASCONF
	 * Chunk. The valid range of Serial Number is from 0 to
	 * 4294967295 (2**32 - 1).  Serial Numbers wrap back to 0
	 * after reaching 4294967295.
	 */
	__u32 addip_serial;
};


/* An eyecatcher for determining if we are really looking at an
 * association data structure.
 */
enum {
	SCTP_ASSOC_EYECATCHER = 0xa550c123,
};

/* Recover the outter association structure. */
static inline sctp_association_t *sctp_assoc(sctp_endpoint_common_t *base)
{
	sctp_association_t *asoc;

	/* We are not really a list, but the list_entry() macro is
	 * really quite generic find the address of an outter struct.
	 */
	asoc = list_entry(base, sctp_association_t, base);
	return asoc;
}

/* These are function signatures for manipulating associations.  */


sctp_association_t *
sctp_association_new(const sctp_endpoint_t *, const struct sock *,
		     sctp_scope_t scope, int priority);
sctp_association_t *
sctp_association_init(sctp_association_t *, const sctp_endpoint_t *,
		      const struct sock *, sctp_scope_t scope,
		      int priority);
void sctp_association_free(sctp_association_t *);
void sctp_association_put(sctp_association_t *);
void sctp_association_hold(sctp_association_t *);

struct sctp_transport *sctp_assoc_choose_shutdown_transport(sctp_association_t *);
struct sctp_transport *sctp_assoc_lookup_paddr(const sctp_association_t *,
					  const union sctp_addr *);
struct sctp_transport *sctp_assoc_add_peer(sctp_association_t *,
				     const union sctp_addr *address,
				     const int priority);
void sctp_assoc_control_transport(sctp_association_t *,
				  struct sctp_transport *,
				  sctp_transport_cmd_t, sctp_sn_error_t);
struct sctp_transport *sctp_assoc_lookup_tsn(sctp_association_t *, __u32);
struct sctp_transport *sctp_assoc_is_match(sctp_association_t *,
					   const union sctp_addr *,
					   const union sctp_addr *);
void sctp_assoc_migrate(sctp_association_t *, struct sock *);
void sctp_assoc_update(sctp_association_t *dst, sctp_association_t *src);

__u32 __sctp_association_get_next_tsn(sctp_association_t *);
__u32 __sctp_association_get_tsn_block(sctp_association_t *, int);
__u16 __sctp_association_get_next_ssn(sctp_association_t *, __u16 sid);

void sctp_assoc_sync_pmtu(sctp_association_t *);

int sctp_cmp_addr_exact(const union sctp_addr *ss1,
		        const union sctp_addr *ss2);
sctp_chunk_t *sctp_get_ecne_prepend(sctp_association_t *asoc);
sctp_chunk_t *sctp_get_no_prepend(sctp_association_t *asoc);

/* A convenience structure to parse out SCTP specific CMSGs. */
typedef struct sctp_cmsgs {
	struct sctp_initmsg *init;
	struct sctp_sndrcvinfo *info;
} sctp_cmsgs_t;

/* Structure for tracking memory objects */
typedef struct {
	char *label;
	atomic_t *counter;
} sctp_dbg_objcnt_entry_t;

#endif /* __sctp_structs_h__ */<|MERGE_RESOLUTION|>--- conflicted
+++ resolved
@@ -940,14 +940,8 @@
 				  sctp_outq_ohandler_t build,
 				  sctp_outq_ohandler_force_t force);
 void sctp_outq_restart(struct sctp_outq *);
-<<<<<<< HEAD
-void sctp_retransmit(struct sctp_outq *, sctp_transport_t *,
-		     sctp_retransmit_reason_t);
-void sctp_retransmit_mark(struct sctp_outq *, sctp_transport_t *, __u8);
-=======
 void sctp_retransmit(struct sctp_outq *, struct sctp_transport *, __u8);
 void sctp_retransmit_mark(struct sctp_outq *, struct sctp_transport *, __u8);
->>>>>>> b5c1e5fd
 
 
 /* These bind address data fields common between endpoints and associations */
