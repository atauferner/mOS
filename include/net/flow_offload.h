#ifndef _NET_FLOW_OFFLOAD_H
#define _NET_FLOW_OFFLOAD_H

#include <linux/kernel.h>
#include <linux/list.h>
#include <linux/netlink.h>
#include <net/flow_dissector.h>

struct flow_match {
	struct flow_dissector	*dissector;
	void			*mask;
	void			*key;
};

struct flow_match_meta {
	struct flow_dissector_key_meta *key, *mask;
};

struct flow_match_basic {
	struct flow_dissector_key_basic *key, *mask;
};

struct flow_match_control {
	struct flow_dissector_key_control *key, *mask;
};

struct flow_match_eth_addrs {
	struct flow_dissector_key_eth_addrs *key, *mask;
};

struct flow_match_vlan {
	struct flow_dissector_key_vlan *key, *mask;
};

struct flow_match_ipv4_addrs {
	struct flow_dissector_key_ipv4_addrs *key, *mask;
};

struct flow_match_ipv6_addrs {
	struct flow_dissector_key_ipv6_addrs *key, *mask;
};

struct flow_match_ip {
	struct flow_dissector_key_ip *key, *mask;
};

struct flow_match_ports {
	struct flow_dissector_key_ports *key, *mask;
};

struct flow_match_icmp {
	struct flow_dissector_key_icmp *key, *mask;
};

struct flow_match_tcp {
	struct flow_dissector_key_tcp *key, *mask;
};

struct flow_match_mpls {
	struct flow_dissector_key_mpls *key, *mask;
};

struct flow_match_enc_keyid {
	struct flow_dissector_key_keyid *key, *mask;
};

struct flow_match_enc_opts {
	struct flow_dissector_key_enc_opts *key, *mask;
};

struct flow_match_ct {
	struct flow_dissector_key_ct *key, *mask;
};

struct flow_rule;

void flow_rule_match_meta(const struct flow_rule *rule,
			  struct flow_match_meta *out);
void flow_rule_match_basic(const struct flow_rule *rule,
			   struct flow_match_basic *out);
void flow_rule_match_control(const struct flow_rule *rule,
			     struct flow_match_control *out);
void flow_rule_match_eth_addrs(const struct flow_rule *rule,
			       struct flow_match_eth_addrs *out);
void flow_rule_match_vlan(const struct flow_rule *rule,
			  struct flow_match_vlan *out);
void flow_rule_match_cvlan(const struct flow_rule *rule,
			   struct flow_match_vlan *out);
void flow_rule_match_ipv4_addrs(const struct flow_rule *rule,
				struct flow_match_ipv4_addrs *out);
void flow_rule_match_ipv6_addrs(const struct flow_rule *rule,
				struct flow_match_ipv6_addrs *out);
void flow_rule_match_ip(const struct flow_rule *rule,
			struct flow_match_ip *out);
void flow_rule_match_ports(const struct flow_rule *rule,
			   struct flow_match_ports *out);
void flow_rule_match_tcp(const struct flow_rule *rule,
			 struct flow_match_tcp *out);
void flow_rule_match_icmp(const struct flow_rule *rule,
			  struct flow_match_icmp *out);
void flow_rule_match_mpls(const struct flow_rule *rule,
			  struct flow_match_mpls *out);
void flow_rule_match_enc_control(const struct flow_rule *rule,
				 struct flow_match_control *out);
void flow_rule_match_enc_ipv4_addrs(const struct flow_rule *rule,
				    struct flow_match_ipv4_addrs *out);
void flow_rule_match_enc_ipv6_addrs(const struct flow_rule *rule,
				    struct flow_match_ipv6_addrs *out);
void flow_rule_match_enc_ip(const struct flow_rule *rule,
			    struct flow_match_ip *out);
void flow_rule_match_enc_ports(const struct flow_rule *rule,
			       struct flow_match_ports *out);
void flow_rule_match_enc_keyid(const struct flow_rule *rule,
			       struct flow_match_enc_keyid *out);
void flow_rule_match_enc_opts(const struct flow_rule *rule,
			      struct flow_match_enc_opts *out);
void flow_rule_match_ct(const struct flow_rule *rule,
			struct flow_match_ct *out);

enum flow_action_id {
	FLOW_ACTION_ACCEPT		= 0,
	FLOW_ACTION_DROP,
	FLOW_ACTION_TRAP,
	FLOW_ACTION_GOTO,
	FLOW_ACTION_REDIRECT,
	FLOW_ACTION_MIRRED,
	FLOW_ACTION_REDIRECT_INGRESS,
	FLOW_ACTION_MIRRED_INGRESS,
	FLOW_ACTION_VLAN_PUSH,
	FLOW_ACTION_VLAN_POP,
	FLOW_ACTION_VLAN_MANGLE,
	FLOW_ACTION_TUNNEL_ENCAP,
	FLOW_ACTION_TUNNEL_DECAP,
	FLOW_ACTION_MANGLE,
	FLOW_ACTION_ADD,
	FLOW_ACTION_CSUM,
	FLOW_ACTION_MARK,
	FLOW_ACTION_PTYPE,
	FLOW_ACTION_PRIORITY,
	FLOW_ACTION_WAKE,
	FLOW_ACTION_QUEUE,
	FLOW_ACTION_SAMPLE,
	FLOW_ACTION_POLICE,
	FLOW_ACTION_CT,
	FLOW_ACTION_CT_METADATA,
	FLOW_ACTION_MPLS_PUSH,
	FLOW_ACTION_MPLS_POP,
	FLOW_ACTION_MPLS_MANGLE,
	FLOW_ACTION_GATE,
<<<<<<< HEAD
=======
	FLOW_ACTION_PPPOE_PUSH,
>>>>>>> 7d2a07b7
	NUM_FLOW_ACTIONS,
};

/* This is mirroring enum pedit_header_type definition for easy mapping between
 * tc pedit action. Legacy TCA_PEDIT_KEY_EX_HDR_TYPE_NETWORK is mapped to
 * FLOW_ACT_MANGLE_UNSPEC, which is supported by no driver.
 */
enum flow_action_mangle_base {
	FLOW_ACT_MANGLE_UNSPEC		= 0,
	FLOW_ACT_MANGLE_HDR_TYPE_ETH,
	FLOW_ACT_MANGLE_HDR_TYPE_IP4,
	FLOW_ACT_MANGLE_HDR_TYPE_IP6,
	FLOW_ACT_MANGLE_HDR_TYPE_TCP,
	FLOW_ACT_MANGLE_HDR_TYPE_UDP,
};

enum flow_action_hw_stats_bit {
	FLOW_ACTION_HW_STATS_IMMEDIATE_BIT,
	FLOW_ACTION_HW_STATS_DELAYED_BIT,
	FLOW_ACTION_HW_STATS_DISABLED_BIT,

	FLOW_ACTION_HW_STATS_NUM_BITS
};

enum flow_action_hw_stats {
	FLOW_ACTION_HW_STATS_IMMEDIATE =
		BIT(FLOW_ACTION_HW_STATS_IMMEDIATE_BIT),
	FLOW_ACTION_HW_STATS_DELAYED = BIT(FLOW_ACTION_HW_STATS_DELAYED_BIT),
	FLOW_ACTION_HW_STATS_ANY = FLOW_ACTION_HW_STATS_IMMEDIATE |
				   FLOW_ACTION_HW_STATS_DELAYED,
	FLOW_ACTION_HW_STATS_DISABLED =
		BIT(FLOW_ACTION_HW_STATS_DISABLED_BIT),
	FLOW_ACTION_HW_STATS_DONT_CARE = BIT(FLOW_ACTION_HW_STATS_NUM_BITS) - 1,
};

typedef void (*action_destr)(void *priv);

struct flow_action_cookie {
	u32 cookie_len;
	u8 cookie[];
};

struct flow_action_cookie *flow_action_cookie_create(void *data,
						     unsigned int len,
						     gfp_t gfp);
void flow_action_cookie_destroy(struct flow_action_cookie *cookie);

struct flow_action_entry {
	enum flow_action_id		id;
	enum flow_action_hw_stats	hw_stats;
	action_destr			destructor;
	void				*destructor_priv;
	union {
		u32			chain_index;	/* FLOW_ACTION_GOTO */
		struct net_device	*dev;		/* FLOW_ACTION_REDIRECT */
		struct {				/* FLOW_ACTION_VLAN */
			u16		vid;
			__be16		proto;
			u8		prio;
		} vlan;
		struct {				/* FLOW_ACTION_MANGLE */
							/* FLOW_ACTION_ADD */
			enum flow_action_mangle_base htype;
			u32		offset;
			u32		mask;
			u32		val;
		} mangle;
		struct ip_tunnel_info	*tunnel;	/* FLOW_ACTION_TUNNEL_ENCAP */
		u32			csum_flags;	/* FLOW_ACTION_CSUM */
		u32			mark;		/* FLOW_ACTION_MARK */
		u16                     ptype;          /* FLOW_ACTION_PTYPE */
		u32			priority;	/* FLOW_ACTION_PRIORITY */
		struct {				/* FLOW_ACTION_QUEUE */
			u32		ctx;
			u32		index;
			u8		vf;
		} queue;
		struct {				/* FLOW_ACTION_SAMPLE */
			struct psample_group	*psample_group;
			u32			rate;
			u32			trunc_size;
			bool			truncate;
		} sample;
		struct {				/* FLOW_ACTION_POLICE */
			u32			index;
<<<<<<< HEAD
			s64			burst;
			u64			rate_bytes_ps;
=======
			u32			burst;
			u64			rate_bytes_ps;
			u64			burst_pkt;
			u64			rate_pkt_ps;
>>>>>>> 7d2a07b7
			u32			mtu;
		} police;
		struct {				/* FLOW_ACTION_CT */
			int action;
			u16 zone;
			struct nf_flowtable *flow_table;
		} ct;
		struct {
			unsigned long cookie;
			u32 mark;
			u32 labels[4];
<<<<<<< HEAD
=======
			bool orig_dir;
>>>>>>> 7d2a07b7
		} ct_metadata;
		struct {				/* FLOW_ACTION_MPLS_PUSH */
			u32		label;
			__be16		proto;
			u8		tc;
			u8		bos;
			u8		ttl;
		} mpls_push;
		struct {				/* FLOW_ACTION_MPLS_POP */
			__be16		proto;
		} mpls_pop;
		struct {				/* FLOW_ACTION_MPLS_MANGLE */
			u32		label;
			u8		tc;
			u8		bos;
			u8		ttl;
		} mpls_mangle;
		struct {
			u32		index;
			s32		prio;
			u64		basetime;
			u64		cycletime;
			u64		cycletimeext;
			u32		num_entries;
			struct action_gate_entry *entries;
		} gate;
<<<<<<< HEAD
=======
		struct {				/* FLOW_ACTION_PPPOE_PUSH */
			u16		sid;
		} pppoe;
>>>>>>> 7d2a07b7
	};
	struct flow_action_cookie *cookie; /* user defined action cookie */
};

struct flow_action {
	unsigned int			num_entries;
	struct flow_action_entry	entries[];
};

static inline bool flow_action_has_entries(const struct flow_action *action)
{
	return action->num_entries;
}

/**
 * flow_offload_has_one_action() - check if exactly one action is present
 * @action: tc filter flow offload action
 *
 * Returns true if exactly one action is present.
 */
static inline bool flow_offload_has_one_action(const struct flow_action *action)
{
	return action->num_entries == 1;
}

#define flow_action_for_each(__i, __act, __actions)			\
        for (__i = 0, __act = &(__actions)->entries[0];			\
	     __i < (__actions)->num_entries;				\
	     __act = &(__actions)->entries[++__i])

static inline bool
flow_action_mixed_hw_stats_check(const struct flow_action *action,
				 struct netlink_ext_ack *extack)
{
	const struct flow_action_entry *action_entry;
<<<<<<< HEAD
	u8 uninitialized_var(last_hw_stats);
=======
	u8 last_hw_stats;
>>>>>>> 7d2a07b7
	int i;

	if (flow_offload_has_one_action(action))
		return true;

	flow_action_for_each(i, action_entry, action) {
		if (i && action_entry->hw_stats != last_hw_stats) {
			NL_SET_ERR_MSG_MOD(extack, "Mixing HW stats types for actions is not supported");
			return false;
		}
		last_hw_stats = action_entry->hw_stats;
	}
	return true;
}

static inline const struct flow_action_entry *
flow_action_first_entry_get(const struct flow_action *action)
{
	WARN_ON(!flow_action_has_entries(action));
	return &action->entries[0];
}

static inline bool
__flow_action_hw_stats_check(const struct flow_action *action,
			     struct netlink_ext_ack *extack,
			     bool check_allow_bit,
			     enum flow_action_hw_stats_bit allow_bit)
{
	const struct flow_action_entry *action_entry;

	if (!flow_action_has_entries(action))
		return true;
	if (!flow_action_mixed_hw_stats_check(action, extack))
		return false;

	action_entry = flow_action_first_entry_get(action);

	/* Zero is not a legal value for hw_stats, catch anyone passing it */
	WARN_ON_ONCE(!action_entry->hw_stats);

	if (!check_allow_bit &&
	    ~action_entry->hw_stats & FLOW_ACTION_HW_STATS_ANY) {
		NL_SET_ERR_MSG_MOD(extack, "Driver supports only default HW stats type \"any\"");
		return false;
	} else if (check_allow_bit &&
		   !(action_entry->hw_stats & BIT(allow_bit))) {
		NL_SET_ERR_MSG_MOD(extack, "Driver does not support selected HW stats type");
		return false;
	}
	return true;
}

static inline bool
flow_action_hw_stats_check(const struct flow_action *action,
			   struct netlink_ext_ack *extack,
			   enum flow_action_hw_stats_bit allow_bit)
{
	return __flow_action_hw_stats_check(action, extack, true, allow_bit);
}

static inline bool
flow_action_basic_hw_stats_check(const struct flow_action *action,
				 struct netlink_ext_ack *extack)
{
	return __flow_action_hw_stats_check(action, extack, false, 0);
}

struct flow_rule {
	struct flow_match	match;
	struct flow_action	action;
};

struct flow_rule *flow_rule_alloc(unsigned int num_actions);

static inline bool flow_rule_match_key(const struct flow_rule *rule,
				       enum flow_dissector_key_id key)
{
	return dissector_uses_key(rule->match.dissector, key);
}

struct flow_stats {
	u64	pkts;
	u64	bytes;
	u64	drops;
	u64	lastused;
	enum flow_action_hw_stats used_hw_stats;
	bool used_hw_stats_valid;
};

static inline void flow_stats_update(struct flow_stats *flow_stats,
				     u64 bytes, u64 pkts,
				     u64 drops, u64 lastused,
				     enum flow_action_hw_stats used_hw_stats)
{
	flow_stats->pkts	+= pkts;
	flow_stats->bytes	+= bytes;
	flow_stats->drops	+= drops;
	flow_stats->lastused	= max_t(u64, flow_stats->lastused, lastused);

	/* The driver should pass value with a maximum of one bit set.
	 * Passing FLOW_ACTION_HW_STATS_ANY is invalid.
	 */
	WARN_ON(used_hw_stats == FLOW_ACTION_HW_STATS_ANY);
	flow_stats->used_hw_stats |= used_hw_stats;
	flow_stats->used_hw_stats_valid = true;
}

enum flow_block_command {
	FLOW_BLOCK_BIND,
	FLOW_BLOCK_UNBIND,
};

enum flow_block_binder_type {
	FLOW_BLOCK_BINDER_TYPE_UNSPEC,
	FLOW_BLOCK_BINDER_TYPE_CLSACT_INGRESS,
	FLOW_BLOCK_BINDER_TYPE_CLSACT_EGRESS,
	FLOW_BLOCK_BINDER_TYPE_RED_EARLY_DROP,
	FLOW_BLOCK_BINDER_TYPE_RED_MARK,
};

struct flow_block {
	struct list_head cb_list;
};

struct netlink_ext_ack;

struct flow_block_offload {
	enum flow_block_command command;
	enum flow_block_binder_type binder_type;
	bool block_shared;
	bool unlocked_driver_cb;
	struct net *net;
	struct flow_block *block;
	struct list_head cb_list;
	struct list_head *driver_block_list;
	struct netlink_ext_ack *extack;
	struct Qdisc *sch;
};

enum tc_setup_type;
typedef int flow_setup_cb_t(enum tc_setup_type type, void *type_data,
			    void *cb_priv);

struct flow_block_cb;

struct flow_block_indr {
	struct list_head		list;
	struct net_device		*dev;
	struct Qdisc			*sch;
	enum flow_block_binder_type	binder_type;
	void				*data;
	void				*cb_priv;
	void				(*cleanup)(struct flow_block_cb *block_cb);
};

struct flow_block_cb {
	struct list_head	driver_list;
	struct list_head	list;
	flow_setup_cb_t		*cb;
	void			*cb_ident;
	void			*cb_priv;
	void			(*release)(void *cb_priv);
	struct flow_block_indr	indr;
	unsigned int		refcnt;
};

struct flow_block_cb *flow_block_cb_alloc(flow_setup_cb_t *cb,
					  void *cb_ident, void *cb_priv,
					  void (*release)(void *cb_priv));
struct flow_block_cb *flow_indr_block_cb_alloc(flow_setup_cb_t *cb,
					       void *cb_ident, void *cb_priv,
					       void (*release)(void *cb_priv),
					       struct flow_block_offload *bo,
					       struct net_device *dev,
					       struct Qdisc *sch, void *data,
					       void *indr_cb_priv,
					       void (*cleanup)(struct flow_block_cb *block_cb));
void flow_block_cb_free(struct flow_block_cb *block_cb);

struct flow_block_cb *flow_block_cb_lookup(struct flow_block *block,
					   flow_setup_cb_t *cb, void *cb_ident);

void *flow_block_cb_priv(struct flow_block_cb *block_cb);
void flow_block_cb_incref(struct flow_block_cb *block_cb);
unsigned int flow_block_cb_decref(struct flow_block_cb *block_cb);

static inline void flow_block_cb_add(struct flow_block_cb *block_cb,
				     struct flow_block_offload *offload)
{
	list_add_tail(&block_cb->list, &offload->cb_list);
}

static inline void flow_block_cb_remove(struct flow_block_cb *block_cb,
					struct flow_block_offload *offload)
{
	list_move(&block_cb->list, &offload->cb_list);
}

static inline void flow_indr_block_cb_remove(struct flow_block_cb *block_cb,
					     struct flow_block_offload *offload)
{
	list_del(&block_cb->indr.list);
	list_move(&block_cb->list, &offload->cb_list);
}

bool flow_block_cb_is_busy(flow_setup_cb_t *cb, void *cb_ident,
			   struct list_head *driver_block_list);

int flow_block_cb_setup_simple(struct flow_block_offload *f,
			       struct list_head *driver_list,
			       flow_setup_cb_t *cb,
			       void *cb_ident, void *cb_priv, bool ingress_only);

enum flow_cls_command {
	FLOW_CLS_REPLACE,
	FLOW_CLS_DESTROY,
	FLOW_CLS_STATS,
	FLOW_CLS_TMPLT_CREATE,
	FLOW_CLS_TMPLT_DESTROY,
};

struct flow_cls_common_offload {
	u32 chain_index;
	__be16 protocol;
	u32 prio;
	struct netlink_ext_ack *extack;
};

struct flow_cls_offload {
	struct flow_cls_common_offload common;
	enum flow_cls_command command;
	unsigned long cookie;
	struct flow_rule *rule;
	struct flow_stats stats;
	u32 classid;
};

static inline struct flow_rule *
flow_cls_offload_flow_rule(struct flow_cls_offload *flow_cmd)
{
	return flow_cmd->rule;
}

static inline void flow_block_init(struct flow_block *flow_block)
{
	INIT_LIST_HEAD(&flow_block->cb_list);
}

typedef int flow_indr_block_bind_cb_t(struct net_device *dev, struct Qdisc *sch, void *cb_priv,
				      enum tc_setup_type type, void *type_data,
				      void *data,
				      void (*cleanup)(struct flow_block_cb *block_cb));

int flow_indr_dev_register(flow_indr_block_bind_cb_t *cb, void *cb_priv);
void flow_indr_dev_unregister(flow_indr_block_bind_cb_t *cb, void *cb_priv,
			      void (*release)(void *cb_priv));
int flow_indr_dev_setup_offload(struct net_device *dev, struct Qdisc *sch,
				enum tc_setup_type type, void *data,
				struct flow_block_offload *bo,
				void (*cleanup)(struct flow_block_cb *block_cb));

#endif /* _NET_FLOW_OFFLOAD_H */<|MERGE_RESOLUTION|>--- conflicted
+++ resolved
@@ -147,10 +147,7 @@
 	FLOW_ACTION_MPLS_POP,
 	FLOW_ACTION_MPLS_MANGLE,
 	FLOW_ACTION_GATE,
-<<<<<<< HEAD
-=======
 	FLOW_ACTION_PPPOE_PUSH,
->>>>>>> 7d2a07b7
 	NUM_FLOW_ACTIONS,
 };
 
@@ -236,15 +233,10 @@
 		} sample;
 		struct {				/* FLOW_ACTION_POLICE */
 			u32			index;
-<<<<<<< HEAD
-			s64			burst;
-			u64			rate_bytes_ps;
-=======
 			u32			burst;
 			u64			rate_bytes_ps;
 			u64			burst_pkt;
 			u64			rate_pkt_ps;
->>>>>>> 7d2a07b7
 			u32			mtu;
 		} police;
 		struct {				/* FLOW_ACTION_CT */
@@ -256,10 +248,7 @@
 			unsigned long cookie;
 			u32 mark;
 			u32 labels[4];
-<<<<<<< HEAD
-=======
 			bool orig_dir;
->>>>>>> 7d2a07b7
 		} ct_metadata;
 		struct {				/* FLOW_ACTION_MPLS_PUSH */
 			u32		label;
@@ -286,12 +275,9 @@
 			u32		num_entries;
 			struct action_gate_entry *entries;
 		} gate;
-<<<<<<< HEAD
-=======
 		struct {				/* FLOW_ACTION_PPPOE_PUSH */
 			u16		sid;
 		} pppoe;
->>>>>>> 7d2a07b7
 	};
 	struct flow_action_cookie *cookie; /* user defined action cookie */
 };
@@ -327,11 +313,7 @@
 				 struct netlink_ext_ack *extack)
 {
 	const struct flow_action_entry *action_entry;
-<<<<<<< HEAD
-	u8 uninitialized_var(last_hw_stats);
-=======
 	u8 last_hw_stats;
->>>>>>> 7d2a07b7
 	int i;
 
 	if (flow_offload_has_one_action(action))
