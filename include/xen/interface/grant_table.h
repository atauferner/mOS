--- conflicted
+++ resolved
@@ -30,38 +30,14 @@
 
 #include <xen/interface/xen.h>
 
-/*
- * `incontents 150 gnttab Grant Tables
- *
- * Xen's grant tables provide a generic mechanism to memory sharing
- * between domains. This shared memory interface underpins the split
- * device drivers for block and network IO.
- *
- * Each domain has its own grant table. This is a data structure that
- * is shared with Xen; it allows the domain to tell Xen what kind of
- * permissions other domains have on its pages. Entries in the grant
- * table are identified by grant references. A grant reference is an
- * integer, which indexes into the grant table. It acts as a
- * capability which the grantee can use to perform operations on the
- * granter’s memory.
- *
- * This capability-based system allows shared-memory communications
- * between unprivileged domains. A grant reference also encapsulates
- * the details of a shared page, removing the need for a domain to
- * know the real machine address of a page it is sharing. This makes
- * it possible to share memory correctly with domains running in
- * fully virtualised memory.
- */
-
 /***********************************
  * GRANT TABLE REPRESENTATION
  */
 
 /* Some rough guidelines on accessing and updating grant-table entries
  * in a concurrency-safe manner. For more information, Linux contains a
- *
- * reference implementation for guest OSes (drivers/xen/grant_table.c, see
- * http://git.kernel.org/?p=linux/kernel/git/torvalds/linux.git;a=blob;f=drivers/xen/grant-table.c;hb=HEAD
+ * reference implementation for guest OSes (arch/xen/kernel/grant_table.c).
+ *
  * NB. WMB is a no-op on current-generation x86 processors. However, a
  *     compiler barrier will still be required.
  *
@@ -124,12 +100,6 @@
  * Version 1 of the grant table entry structure is maintained purely
  * for backwards compatibility.  New guests should use version 2.
  */
-#if defined(CONFIG_PARAVIRT_XEN)
-#define grant_entry grant_entry_v1
-#elif __XEN_INTERFACE_VERSION__ < 0x0003020a
-#define grant_entry_v1 grant_entry
-#define grant_entry_v1_t grant_entry_t
-#endif
 struct grant_entry_v1 {
     /* GTF_xxx: various type and flag information.  [XEN,GST] */
     uint16_t flags;
@@ -141,14 +111,6 @@
      */
     uint32_t frame;
 };
-typedef struct grant_entry_v1 grant_entry_v1_t;
-
-/* The first few grant table entries will be preserved across grant table
- * version changes and may be pre-populated at domain creation by tools.
- */
-#define GNTTAB_NR_RESERVED_ENTRIES     8
-#define GNTTAB_RESERVED_CONSOLE        0
-#define GNTTAB_RESERVED_XENSTORE       1
 
 /*
  * Type of grant entry.
@@ -170,7 +132,6 @@
  *  GTF_readonly: Restrict @domid to read-only mappings and accesses. [GST]
  *  GTF_reading: Grant entry is currently mapped for reading by @domid. [XEN]
  *  GTF_writing: Grant entry is currently mapped for writing by @domid. [XEN]
- *  GTF_PAT, GTF_PWT, GTF_PCD: (x86) cache attribute flags for the grant [GST]
  *  GTF_sub_page: Grant access to only a subrange of the page.  @domid
  *                will only be allowed to copy from the grant, and not
  *                map it. [GST]
@@ -181,12 +142,6 @@
 #define GTF_reading         (1U<<_GTF_reading)
 #define _GTF_writing        (4)
 #define GTF_writing         (1U<<_GTF_writing)
-#define _GTF_PWT            (5)
-#define GTF_PWT             (1U<<_GTF_PWT)
-#define _GTF_PCD            (6)
-#define GTF_PCD             (1U<<_GTF_PCD)
-#define _GTF_PAT            (7)
-#define GTF_PAT             (1U<<_GTF_PAT)
 #define _GTF_sub_page       (8)
 #define GTF_sub_page        (1U<<_GTF_sub_page)
 
@@ -214,7 +169,7 @@
  * The interface by which domains use grant references does not depend
  * on the grant table version in use by the other domain.
  */
-#if defined(CONFIG_PARAVIRT_XEN) || __XEN_INTERFACE_VERSION__ >= 0x0003020a
+
 /*
  * Version 1 and version 2 grant entries share a common prefix.  The
  * fields of the prefix are documented as part of struct
@@ -224,11 +179,10 @@
     uint16_t flags;
     domid_t  domid;
 };
-typedef struct grant_entry_header grant_entry_header_t;
-
-/*
- * Version 2 of the grant entry structure, here is a union because three
- * different types are supported: full_page, sub_page and transitive.
+
+/*
+ * Version 2 of the grant entry structure, here is an union because three
+ * different types are suppotted: full_page, sub_page and transitive.
  */
 union grant_entry_v2 {
     struct grant_entry_header hdr;
@@ -265,9 +219,6 @@
      * grant @gref in domain @trans_domid, as if it was the local
      * domain.  Obviously, the transitive access must be compatible
      * with the original grant.
-     *
-     * The current version of Xen does not allow transitive grants
-     * to be mapped.
      */
     struct {
 	struct grant_entry_header hdr;
@@ -278,42 +229,12 @@
 
     uint32_t __spacer[4]; /* Pad to a power of two */
 };
-typedef union grant_entry_v2 grant_entry_v2_t;
 
 typedef uint16_t grant_status_t;
-
-#endif /* __XEN_INTERFACE_VERSION__ */
 
 /***********************************
  * GRANT TABLE QUERIES AND USES
  */
-
-/* ` enum neg_errnoval
- * ` HYPERVISOR_grant_table_op(enum grant_table_op cmd,
- * `                           void *args,
- * `                           unsigned int count)
- * `
- *
- * @args points to an array of a per-command data structure. The array
- * has @count members
- */
-
-/* ` enum grant_table_op { // GNTTABOP_* => struct gnttab_* */
-#define GNTTABOP_map_grant_ref        0
-#define GNTTABOP_unmap_grant_ref      1
-#define GNTTABOP_setup_table          2
-#define GNTTABOP_dump_table           3
-#define GNTTABOP_transfer             4
-#define GNTTABOP_copy                 5
-#define GNTTABOP_query_size           6
-#define GNTTABOP_unmap_and_replace    7
-#if defined(CONFIG_PARAVIRT_XEN) || __XEN_INTERFACE_VERSION__ >= 0x0003020a
-#define GNTTABOP_set_version          8
-#define GNTTABOP_get_status_frames    9
-#define GNTTABOP_get_version          10
-#define GNTTABOP_swap_grant_ref	      11
-#endif /* __XEN_INTERFACE_VERSION__ */
-/* ` } */
 
 /*
  * Handle to track a mapping created via a grant reference.
@@ -337,6 +258,7 @@
  *     host mapping is destroyed by other means then it is *NOT* guaranteed
  *     to be accounted to the correct grant reference!
  */
+#define GNTTABOP_map_grant_ref        0
 struct gnttab_map_grant_ref {
     /* IN parameters. */
     uint64_t host_addr;
@@ -344,13 +266,11 @@
     grant_ref_t ref;
     domid_t  dom;
     /* OUT parameters. */
-    int16_t  status;              /* => enum grant_status */
+    int16_t  status;              /* GNTST_* */
     grant_handle_t handle;
     uint64_t dev_bus_addr;
 };
 DEFINE_GUEST_HANDLE_STRUCT(gnttab_map_grant_ref);
-typedef struct gnttab_map_grant_ref gnttab_map_grant_ref_t;
-DEFINE_XEN_GUEST_HANDLE(gnttab_map_grant_ref_t);
 
 /*
  * GNTTABOP_unmap_grant_ref: Destroy one or more grant-reference mappings
@@ -363,17 +283,16 @@
  *  3. After executing a batch of unmaps, it is guaranteed that no stale
  *     mappings will remain in the device or host TLBs.
  */
+#define GNTTABOP_unmap_grant_ref      1
 struct gnttab_unmap_grant_ref {
     /* IN parameters. */
     uint64_t host_addr;
     uint64_t dev_bus_addr;
     grant_handle_t handle;
     /* OUT parameters. */
-    int16_t  status;              /* => enum grant_status */
+    int16_t  status;              /* GNTST_* */
 };
 DEFINE_GUEST_HANDLE_STRUCT(gnttab_unmap_grant_ref);
-typedef struct gnttab_unmap_grant_ref gnttab_unmap_grant_ref_t;
-DEFINE_XEN_GUEST_HANDLE(gnttab_unmap_grant_ref_t);
 
 /*
  * GNTTABOP_setup_table: Set up a grant table for <dom> comprising at least
@@ -384,31 +303,29 @@
  *  2. Only a sufficiently-privileged domain may specify <dom> != DOMID_SELF.
  *  3. Xen may not support more than a single grant-table page per domain.
  */
+#define GNTTABOP_setup_table          2
 struct gnttab_setup_table {
     /* IN parameters. */
     domid_t  dom;
     uint32_t nr_frames;
     /* OUT parameters. */
-    int16_t  status;              /* => enum grant_status */
-    XEN_GUEST_HANDLE(ulong) frame_list;
+    int16_t  status;              /* GNTST_* */
+    GUEST_HANDLE(ulong) frame_list;
 };
 DEFINE_GUEST_HANDLE_STRUCT(gnttab_setup_table);
-typedef struct gnttab_setup_table gnttab_setup_table_t;
-DEFINE_XEN_GUEST_HANDLE(gnttab_setup_table_t);
 
 /*
  * GNTTABOP_dump_table: Dump the contents of the grant table to the
  * xen console. Debugging use only.
  */
+#define GNTTABOP_dump_table           3
 struct gnttab_dump_table {
     /* IN parameters. */
     domid_t dom;
     /* OUT parameters. */
-    int16_t status;               /* => enum grant_status */
+    int16_t status;               /* GNTST_* */
 };
 DEFINE_GUEST_HANDLE_STRUCT(gnttab_dump_table);
-typedef struct gnttab_dump_table gnttab_dump_table_t;
-DEFINE_XEN_GUEST_HANDLE(gnttab_dump_table_t);
 
 /*
  * GNTTABOP_transfer_grant_ref: Transfer <frame> to a foreign domain. The
@@ -418,22 +335,16 @@
  * Note that, even if the transfer fails, the specified page no longer belongs
  * to the calling domain *unless* the error is GNTST_bad_page.
  */
+#define GNTTABOP_transfer                4
 struct gnttab_transfer {
     /* IN parameters. */
-<<<<<<< HEAD
-    xen_pfn_t     mfn;
-=======
     xen_pfn_t mfn;
->>>>>>> ddffeb8c
     domid_t       domid;
     grant_ref_t   ref;
     /* OUT parameters. */
     int16_t       status;
 };
 DEFINE_GUEST_HANDLE_STRUCT(gnttab_transfer);
-typedef struct gnttab_transfer gnttab_transfer_t;
-DEFINE_XEN_GUEST_HANDLE(gnttab_transfer_t);
-
 
 /*
  * GNTTABOP_copy: Hypervisor based copy
@@ -457,9 +368,8 @@
 #define GNTCOPY_source_gref       (1<<_GNTCOPY_source_gref)
 #define _GNTCOPY_dest_gref        (1)
 #define GNTCOPY_dest_gref         (1<<_GNTCOPY_dest_gref)
-#define _GNTCOPY_can_fail         (2)
-#define GNTCOPY_can_fail          (1<<_GNTCOPY_can_fail)
-
+
+#define GNTTABOP_copy                 5
 struct gnttab_copy {
 	/* IN parameters. */
 	struct {
@@ -475,9 +385,7 @@
 	/* OUT parameters. */
 	int16_t       status;
 };
-typedef struct gnttab_copy  gnttab_copy_t;
 DEFINE_GUEST_HANDLE_STRUCT(gnttab_copy);
-DEFINE_XEN_GUEST_HANDLE(gnttab_copy_t);
 
 /*
  * GNTTABOP_query_size: Query the current and maximum sizes of the shared
@@ -486,17 +394,16 @@
  *  1. <dom> may be specified as DOMID_SELF.
  *  2. Only a sufficiently-privileged domain may specify <dom> != DOMID_SELF.
  */
+#define GNTTABOP_query_size           6
 struct gnttab_query_size {
     /* IN parameters. */
     domid_t  dom;
     /* OUT parameters. */
     uint32_t nr_frames;
     uint32_t max_nr_frames;
-    int16_t  status;              /* => enum grant_status */
+    int16_t  status;              /* GNTST_* */
 };
 DEFINE_GUEST_HANDLE_STRUCT(gnttab_query_size);
-typedef struct gnttab_query_size gnttab_query_size_t;
-DEFINE_XEN_GUEST_HANDLE(gnttab_query_size_t);
 
 /*
  * GNTTABOP_unmap_and_replace: Destroy one or more grant-reference mappings
@@ -509,19 +416,17 @@
  *  2. After executing a batch of unmaps, it is guaranteed that no stale
  *     mappings will remain in the device or host TLBs.
  */
+#define GNTTABOP_unmap_and_replace    7
 struct gnttab_unmap_and_replace {
     /* IN parameters. */
     uint64_t host_addr;
     uint64_t new_addr;
     grant_handle_t handle;
     /* OUT parameters. */
-    int16_t  status;              /* => enum grant_status */
+    int16_t  status;              /* GNTST_* */
 };
 DEFINE_GUEST_HANDLE_STRUCT(gnttab_unmap_and_replace);
-typedef struct gnttab_unmap_and_replace gnttab_unmap_and_replace_t;
-DEFINE_XEN_GUEST_HANDLE(gnttab_unmap_and_replace_t);
-
-#if defined(CONFIG_PARAVIRT_XEN) || __XEN_INTERFACE_VERSION__ >= 0x0003020a
+
 /*
  * GNTTABOP_set_version: Request a particular version of the grant
  * table shared table structure.  This operation can only be performed
@@ -529,14 +434,12 @@
  * are activated; otherwise, the domain will be stuck with version 1.
  * The only defined versions are 1 and 2.
  */
+#define GNTTABOP_set_version          8
 struct gnttab_set_version {
-    /* IN/OUT parameters */
+    /* IN parameters */
     uint32_t version;
 };
 DEFINE_GUEST_HANDLE_STRUCT(gnttab_set_version);
-typedef struct gnttab_set_version gnttab_set_version_t;
-DEFINE_XEN_GUEST_HANDLE(gnttab_set_version_t);
-
 
 /*
  * GNTTABOP_get_status_frames: Get the list of frames used to store grant
@@ -550,22 +453,22 @@
  *  1. <dom> may be specified as DOMID_SELF.
  *  2. Only a sufficiently-privileged domain may specify <dom> != DOMID_SELF.
  */
+#define GNTTABOP_get_status_frames     9
 struct gnttab_get_status_frames {
     /* IN parameters. */
     uint32_t nr_frames;
     domid_t  dom;
     /* OUT parameters. */
-    int16_t  status;              /* => enum grant_status */
-    XEN_GUEST_HANDLE(uint64_t) frame_list;
+    int16_t  status;              /* GNTST_* */
+    GUEST_HANDLE(uint64_t) frame_list;
 };
 DEFINE_GUEST_HANDLE_STRUCT(gnttab_get_status_frames);
-typedef struct gnttab_get_status_frames gnttab_get_status_frames_t;
-DEFINE_XEN_GUEST_HANDLE(gnttab_get_status_frames_t);
 
 /*
  * GNTTABOP_get_version: Get the grant table version which is in
  * effect for domain <dom>.
  */
+#define GNTTABOP_get_version          10
 struct gnttab_get_version {
     /* IN parameters */
     domid_t dom;
@@ -574,26 +477,9 @@
     uint32_t version;
 };
 DEFINE_GUEST_HANDLE_STRUCT(gnttab_get_version);
-typedef struct gnttab_get_version gnttab_get_version_t;
-DEFINE_XEN_GUEST_HANDLE(gnttab_get_version_t);
-
-/*
- * GNTTABOP_swap_grant_ref: Swap the contents of two grant entries.
- */
-struct gnttab_swap_grant_ref {
-    /* IN parameters */
-    grant_ref_t ref_a;
-    grant_ref_t ref_b;
-    /* OUT parameters */
-    int16_t status;             /* => enum grant_status */
-};
-typedef struct gnttab_swap_grant_ref gnttab_swap_grant_ref_t;
-DEFINE_XEN_GUEST_HANDLE(gnttab_swap_grant_ref_t);
-
-#endif /* __XEN_INTERFACE_VERSION__ */
-
-/*
- * Bitfield values for gnttab_map_grant_ref.flags.
+
+/*
+ * Bitfield values for update_pin_status.flags.
  */
  /* Map the grant entry for access by I/O devices. */
 #define _GNTMAP_device_map      (0)
@@ -620,20 +506,9 @@
 #define _GNTMAP_contains_pte    (4)
 #define GNTMAP_contains_pte     (1<<_GNTMAP_contains_pte)
 
-#define _GNTMAP_can_fail        (5)
-#define GNTMAP_can_fail         (1<<_GNTMAP_can_fail)
-
-/*
- * Bits to be placed in guest kernel available PTE bits (architecture
- * dependent; only supported when XENFEAT_gnttab_map_avail_bits is set).
- */
-#define _GNTMAP_guest_avail0    (16)
-#define GNTMAP_guest_avail_mask ((uint32_t)~0 << _GNTMAP_guest_avail0)
-
 /*
  * Values for error status returns. All errors are -ve.
  */
-/* ` enum grant_status { */
 #define GNTST_okay             (0)  /* Normal return.                        */
 #define GNTST_general_error    (-1) /* General undefined error.              */
 #define GNTST_bad_domain       (-2) /* Unrecognsed domain id.                */
@@ -647,10 +522,6 @@
 #define GNTST_bad_copy_arg    (-10) /* copy arguments cross page boundary.   */
 #define GNTST_address_too_big (-11) /* transfer page address too large.      */
 #define GNTST_eagain          (-12) /* Operation not done; try again.        */
-<<<<<<< HEAD
-/* ` } */
-=======
->>>>>>> ddffeb8c
 
 #define GNTTABOP_error_msgs {                   \
     "okay",                                     \
