--- conflicted
+++ resolved
@@ -50,16 +50,6 @@
  * A ring contains as many entries as will fit, rounded down to the nearest
  * power of two (so we can mask with (size-1) to loop around).
  */
-<<<<<<< HEAD
-#define __CONST_RING_SIZE(_s, _sz) \
-    (__RD32(((_sz) - offsetof(struct _s##_sring, ring)) / \
-	    sizeof(((struct _s##_sring *)0)->ring[0])))
-/*
- * The same for passing in an actual pointer instead of a name tag.
- */
-#define __RING_SIZE(_s, _sz) \
-    (__RD32(((_sz) - (long)(_s)->ring + (long)(_s)) / sizeof((_s)->ring[0])))
-=======
 #define __CONST_RING_SIZE(_s, _sz)				\
 	(__RD32(((_sz) - offsetof(struct _s##_sring, ring)) /	\
 		sizeof(((struct _s##_sring *)0)->ring[0])))
@@ -69,7 +59,6 @@
  */
 #define __RING_SIZE(_s, _sz)						\
 	(__RD32(((_sz) - (long)&(_s)->ring + (long)(_s)) / sizeof((_s)->ring[0])))
->>>>>>> b0c3844d
 
 /*
  * Macros to make the correct C datatypes for a new kind of ring.
