/*
 * Details of the "wire" protocol between Xen Store Daemon and client
 * library or guest kernel.
 *
 * Permission is hereby granted, free of charge, to any person obtaining a copy
 * of this software and associated documentation files (the "Software"), to
 * deal in the Software without restriction, including without limitation the
 * rights to use, copy, modify, merge, publish, distribute, sublicense, and/or
 * sell copies of the Software, and to permit persons to whom the Software is
 * furnished to do so, subject to the following conditions:
 *
 * The above copyright notice and this permission notice shall be included in
 * all copies or substantial portions of the Software.
 *
 * THE SOFTWARE IS PROVIDED "AS IS", WITHOUT WARRANTY OF ANY KIND, EXPRESS OR
 * IMPLIED, INCLUDING BUT NOT LIMITED TO THE WARRANTIES OF MERCHANTABILITY,
 * FITNESS FOR A PARTICULAR PURPOSE AND NONINFRINGEMENT. IN NO EVENT SHALL THE
 * AUTHORS OR COPYRIGHT HOLDERS BE LIABLE FOR ANY CLAIM, DAMAGES OR OTHER
 * LIABILITY, WHETHER IN AN ACTION OF CONTRACT, TORT OR OTHERWISE, ARISING
 * FROM, OUT OF OR IN CONNECTION WITH THE SOFTWARE OR THE USE OR OTHER
 * DEALINGS IN THE SOFTWARE.
 *
 * Copyright (C) 2005 Rusty Russell IBM Corporation
 */

#ifndef _XS_WIRE_H
#define _XS_WIRE_H

enum xsd_sockmsg_type
{
    XS_DEBUG,
    XS_DIRECTORY,
    XS_READ,
    XS_GET_PERMS,
    XS_WATCH,
    XS_UNWATCH,
    XS_TRANSACTION_START,
    XS_TRANSACTION_END,
    XS_INTRODUCE,
    XS_RELEASE,
    XS_GET_DOMAIN_PATH,
    XS_WRITE,
    XS_MKDIR,
    XS_RM,
    XS_SET_PERMS,
    XS_WATCH_EVENT,
    XS_ERROR,
    XS_IS_DOMAIN_INTRODUCED,
    XS_RESUME,
    XS_SET_TARGET,
    XS_RESTRICT,
<<<<<<< HEAD
    XS_RESET_WATCHES
=======
    XS_RESET_WATCHES,
>>>>>>> 0d7614f0
};

#define XS_WRITE_NONE "NONE"
#define XS_WRITE_CREATE "CREATE"
#define XS_WRITE_CREATE_EXCL "CREATE|EXCL"

/* We hand errors as strings, for portability. */
struct xsd_errors
{
    int errnum;
    const char *errstring;
};
#ifdef EINVAL
#define XSD_ERROR(x) { x, #x }
/* LINTED: static unused */
static struct xsd_errors xsd_errors[]
#if defined(__GNUC__)
__attribute__((unused))
#endif
    = {
    XSD_ERROR(EINVAL),
    XSD_ERROR(EACCES),
    XSD_ERROR(EEXIST),
    XSD_ERROR(EISDIR),
    XSD_ERROR(ENOENT),
    XSD_ERROR(ENOMEM),
    XSD_ERROR(ENOSPC),
    XSD_ERROR(EIO),
    XSD_ERROR(ENOTEMPTY),
    XSD_ERROR(ENOSYS),
    XSD_ERROR(EROFS),
    XSD_ERROR(EBUSY),
    XSD_ERROR(EAGAIN),
    XSD_ERROR(EISCONN)
};
#endif

struct xsd_sockmsg
{
    uint32_t type;  /* XS_??? */
    uint32_t req_id;/* Request identifier, echoed in daemon's response.  */
    uint32_t tx_id; /* Transaction id (0 if not related to a transaction). */
    uint32_t len;   /* Length of data following this. */

    /* Generally followed by nul-terminated string(s). */
};

enum xs_watch_type
{
    XS_WATCH_PATH = 0,
    XS_WATCH_TOKEN
};

/* Inter-domain shared memory communications. */
#define XENSTORE_RING_SIZE 1024
typedef uint32_t XENSTORE_RING_IDX;
#define MASK_XENSTORE_IDX(idx) ((idx) & (XENSTORE_RING_SIZE-1))
struct xenstore_domain_interface {
    char req[XENSTORE_RING_SIZE]; /* Requests to xenstore daemon. */
    char rsp[XENSTORE_RING_SIZE]; /* Replies and async watch events. */
    XENSTORE_RING_IDX req_cons, req_prod;
    XENSTORE_RING_IDX rsp_cons, rsp_prod;
};

/* Violating this is very bad.  See docs/misc/xenstore.txt. */
#define XENSTORE_PAYLOAD_MAX 4096

/* Violating these just gets you an error back */
#define XENSTORE_ABS_PATH_MAX 3072
#define XENSTORE_REL_PATH_MAX 2048

#endif /* _XS_WIRE_H */<|MERGE_RESOLUTION|>--- conflicted
+++ resolved
@@ -1,25 +1,6 @@
 /*
  * Details of the "wire" protocol between Xen Store Daemon and client
  * library or guest kernel.
- *
- * Permission is hereby granted, free of charge, to any person obtaining a copy
- * of this software and associated documentation files (the "Software"), to
- * deal in the Software without restriction, including without limitation the
- * rights to use, copy, modify, merge, publish, distribute, sublicense, and/or
- * sell copies of the Software, and to permit persons to whom the Software is
- * furnished to do so, subject to the following conditions:
- *
- * The above copyright notice and this permission notice shall be included in
- * all copies or substantial portions of the Software.
- *
- * THE SOFTWARE IS PROVIDED "AS IS", WITHOUT WARRANTY OF ANY KIND, EXPRESS OR
- * IMPLIED, INCLUDING BUT NOT LIMITED TO THE WARRANTIES OF MERCHANTABILITY,
- * FITNESS FOR A PARTICULAR PURPOSE AND NONINFRINGEMENT. IN NO EVENT SHALL THE
- * AUTHORS OR COPYRIGHT HOLDERS BE LIABLE FOR ANY CLAIM, DAMAGES OR OTHER
- * LIABILITY, WHETHER IN AN ACTION OF CONTRACT, TORT OR OTHERWISE, ARISING
- * FROM, OUT OF OR IN CONNECTION WITH THE SOFTWARE OR THE USE OR OTHER
- * DEALINGS IN THE SOFTWARE.
- *
  * Copyright (C) 2005 Rusty Russell IBM Corporation
  */
 
@@ -49,11 +30,7 @@
     XS_RESUME,
     XS_SET_TARGET,
     XS_RESTRICT,
-<<<<<<< HEAD
-    XS_RESET_WATCHES
-=======
     XS_RESET_WATCHES,
->>>>>>> 0d7614f0
 };
 
 #define XS_WRITE_NONE "NONE"
@@ -66,14 +43,8 @@
     int errnum;
     const char *errstring;
 };
-#ifdef EINVAL
 #define XSD_ERROR(x) { x, #x }
-/* LINTED: static unused */
-static struct xsd_errors xsd_errors[]
-#if defined(__GNUC__)
-__attribute__((unused))
-#endif
-    = {
+static struct xsd_errors xsd_errors[] __attribute__((unused)) = {
     XSD_ERROR(EINVAL),
     XSD_ERROR(EACCES),
     XSD_ERROR(EEXIST),
@@ -89,7 +60,6 @@
     XSD_ERROR(EAGAIN),
     XSD_ERROR(EISCONN)
 };
-#endif
 
 struct xsd_sockmsg
 {
@@ -121,8 +91,4 @@
 /* Violating this is very bad.  See docs/misc/xenstore.txt. */
 #define XENSTORE_PAYLOAD_MAX 4096
 
-/* Violating these just gets you an error back */
-#define XENSTORE_ABS_PATH_MAX 3072
-#define XENSTORE_REL_PATH_MAX 2048
-
 #endif /* _XS_WIRE_H */