#ifndef __x86_PCI_H
#define __x86_PCI_H

#include <linux/mm.h> /* for struct page */
#include <linux/types.h>
#include <linux/slab.h>
#include <linux/string.h>
#include <asm/scatterlist.h>
#include <asm/io.h>

#ifdef __KERNEL__

struct pci_sysdata {
	int		domain;		/* PCI domain */
	int		node;		/* NUMA node */
#ifdef CONFIG_X86_64
	void		*iommu;		/* IOMMU private data */
#endif
};

<<<<<<< HEAD
extern int noioapicquirk;
extern int noioapicreroute;
=======
extern int pci_routeirq;
>>>>>>> 30a2f3c6

/* scan a bus after allocating a pci_sysdata for it */
extern struct pci_bus *pci_scan_bus_on_node(int busno, struct pci_ops *ops,
					    int node);
extern struct pci_bus *pci_scan_bus_with_sysdata(int busno);

static inline int pci_domain_nr(struct pci_bus *bus)
{
	struct pci_sysdata *sd = bus->sysdata;
	return sd->domain;
}

static inline int pci_proc_domain(struct pci_bus *bus)
{
	return pci_domain_nr(bus);
}


/* Can be used to override the logic in pci_scan_bus for skipping
   already-configured bus numbers - to be used for buggy BIOSes
   or architectures with incomplete PCI setup by the loader */

#ifdef CONFIG_PCI
extern unsigned int pcibios_assign_all_busses(void);
#else
#define pcibios_assign_all_busses()	0
#endif
#define pcibios_scan_all_fns(a, b)	0

extern unsigned long pci_mem_start;
#define PCIBIOS_MIN_IO		0x1000
#define PCIBIOS_MIN_MEM		(pci_mem_start)

#define PCIBIOS_MIN_CARDBUS_IO	0x4000

void pcibios_config_init(void);
struct pci_bus *pcibios_scan_root(int bus);

void pcibios_set_master(struct pci_dev *dev);
void pcibios_penalize_isa_irq(int irq, int active);
struct irq_routing_table *pcibios_get_irq_routing_table(void);
int pcibios_set_irq_routing(struct pci_dev *dev, int pin, int irq);


#define HAVE_PCI_MMAP
extern int pci_mmap_page_range(struct pci_dev *dev, struct vm_area_struct *vma,
			       enum pci_mmap_state mmap_state,
			       int write_combine);


#ifdef CONFIG_PCI
extern void early_quirks(void);
static inline void pci_dma_burst_advice(struct pci_dev *pdev,
					enum pci_dma_burst_strategy *strat,
					unsigned long *strategy_parameter)
{
	*strat = PCI_DMA_BURST_INFINITY;
	*strategy_parameter = ~0UL;
}
#else
static inline void early_quirks(void) { }
#endif

#endif  /* __KERNEL__ */

#ifdef CONFIG_X86_32
# include "pci_32.h"
#else
# include "pci_64.h"
#endif

/* implement the pci_ DMA API in terms of the generic device dma_ one */
#include <asm-generic/pci-dma-compat.h>

/* generic pci stuff */
#include <asm-generic/pci.h>

#ifdef CONFIG_NUMA
/* Returns the node based on pci bus */
static inline int __pcibus_to_node(struct pci_bus *bus)
{
	struct pci_sysdata *sd = bus->sysdata;

	return sd->node;
}

static inline cpumask_t __pcibus_to_cpumask(struct pci_bus *bus)
{
	return node_to_cpumask(__pcibus_to_node(bus));
}
#endif

#endif<|MERGE_RESOLUTION|>--- conflicted
+++ resolved
@@ -18,12 +18,9 @@
 #endif
 };
 
-<<<<<<< HEAD
+extern int pci_routeirq;
 extern int noioapicquirk;
 extern int noioapicreroute;
-=======
-extern int pci_routeirq;
->>>>>>> 30a2f3c6
 
 /* scan a bus after allocating a pci_sysdata for it */
 extern struct pci_bus *pci_scan_bus_on_node(int busno, struct pci_ops *ops,
