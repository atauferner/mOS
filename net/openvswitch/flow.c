--- conflicted
+++ resolved
@@ -858,10 +858,7 @@
 #if IS_ENABLED(CONFIG_NET_TC_SKB_EXT)
 	struct tc_skb_ext *tc_ext;
 #endif
-<<<<<<< HEAD
-=======
 	bool post_ct = false;
->>>>>>> 7d2a07b7
 	int res, err;
 
 	/* Extract metadata from packet. */
@@ -900,10 +897,7 @@
 		tc_ext = skb_ext_find(skb, TC_SKB_EXT);
 		key->recirc_id = tc_ext ? tc_ext->chain : 0;
 		OVS_CB(skb)->mru = tc_ext ? tc_ext->mru : 0;
-<<<<<<< HEAD
-=======
 		post_ct = tc_ext ? tc_ext->post_ct : false;
->>>>>>> 7d2a07b7
 	} else {
 		key->recirc_id = 0;
 	}
