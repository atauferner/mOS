// SPDX-License-Identifier: GPL-2.0
/*
 * NETLINK      Generic Netlink Family
 *
 * 		Authors:	Jamal Hadi Salim
 * 				Thomas Graf <tgraf@suug.ch>
 *				Johannes Berg <johannes@sipsolutions.net>
 */

#include <linux/module.h>
#include <linux/kernel.h>
#include <linux/slab.h>
#include <linux/errno.h>
#include <linux/types.h>
#include <linux/socket.h>
#include <linux/string.h>
#include <linux/skbuff.h>
#include <linux/mutex.h>
#include <linux/bitmap.h>
#include <linux/rwsem.h>
#include <linux/idr.h>
#include <net/sock.h>
#include <net/genetlink.h>

static DEFINE_MUTEX(genl_mutex); /* serialization of message processing */
static DECLARE_RWSEM(cb_lock);

atomic_t genl_sk_destructing_cnt = ATOMIC_INIT(0);
DECLARE_WAIT_QUEUE_HEAD(genl_sk_destructing_waitq);

void genl_lock(void)
{
	mutex_lock(&genl_mutex);
}
EXPORT_SYMBOL(genl_lock);

void genl_unlock(void)
{
	mutex_unlock(&genl_mutex);
}
EXPORT_SYMBOL(genl_unlock);

#ifdef CONFIG_LOCKDEP
bool lockdep_genl_is_held(void)
{
	return lockdep_is_held(&genl_mutex);
}
EXPORT_SYMBOL(lockdep_genl_is_held);
#endif

static void genl_lock_all(void)
{
	down_write(&cb_lock);
	genl_lock();
}

static void genl_unlock_all(void)
{
	genl_unlock();
	up_write(&cb_lock);
}

static DEFINE_IDR(genl_fam_idr);

/*
 * Bitmap of multicast groups that are currently in use.
 *
 * To avoid an allocation at boot of just one unsigned long,
 * declare it global instead.
 * Bit 0 is marked as already used since group 0 is invalid.
 * Bit 1 is marked as already used since the drop-monitor code
 * abuses the API and thinks it can statically use group 1.
 * That group will typically conflict with other groups that
 * any proper users use.
 * Bit 16 is marked as used since it's used for generic netlink
 * and the code no longer marks pre-reserved IDs as used.
 * Bit 17 is marked as already used since the VFS quota code
 * also abused this API and relied on family == group ID, we
 * cater to that by giving it a static family and group ID.
 * Bit 18 is marked as already used since the PMCRAID driver
 * did the same thing as the VFS quota code (maybe copied?)
 */
static unsigned long mc_group_start = 0x3 | BIT(GENL_ID_CTRL) |
				      BIT(GENL_ID_VFS_DQUOT) |
				      BIT(GENL_ID_PMCRAID);
static unsigned long *mc_groups = &mc_group_start;
static unsigned long mc_groups_longs = 1;

static int genl_ctrl_event(int event, const struct genl_family *family,
			   const struct genl_multicast_group *grp,
			   int grp_id);

static const struct genl_family *genl_family_find_byid(unsigned int id)
{
	return idr_find(&genl_fam_idr, id);
}

static const struct genl_family *genl_family_find_byname(char *name)
{
	const struct genl_family *family;
	unsigned int id;

	idr_for_each_entry(&genl_fam_idr, family, id)
		if (strcmp(family->name, name) == 0)
			return family;

	return NULL;
}

static int genl_get_cmd_cnt(const struct genl_family *family)
{
	return family->n_ops + family->n_small_ops;
}

static void genl_op_from_full(const struct genl_family *family,
			      unsigned int i, struct genl_ops *op)
{
	*op = family->ops[i];

	if (!op->maxattr)
		op->maxattr = family->maxattr;
	if (!op->policy)
		op->policy = family->policy;
}

static int genl_get_cmd_full(u32 cmd, const struct genl_family *family,
			     struct genl_ops *op)
{
	int i;

	for (i = 0; i < family->n_ops; i++)
		if (family->ops[i].cmd == cmd) {
			genl_op_from_full(family, i, op);
			return 0;
		}

	return -ENOENT;
}

static void genl_op_from_small(const struct genl_family *family,
			       unsigned int i, struct genl_ops *op)
{
	memset(op, 0, sizeof(*op));
	op->doit	= family->small_ops[i].doit;
	op->dumpit	= family->small_ops[i].dumpit;
	op->cmd		= family->small_ops[i].cmd;
	op->internal_flags = family->small_ops[i].internal_flags;
	op->flags	= family->small_ops[i].flags;
	op->validate	= family->small_ops[i].validate;

	op->maxattr = family->maxattr;
	op->policy = family->policy;
}

static int genl_get_cmd_small(u32 cmd, const struct genl_family *family,
			      struct genl_ops *op)
{
	int i;

	for (i = 0; i < family->n_small_ops; i++)
		if (family->small_ops[i].cmd == cmd) {
			genl_op_from_small(family, i, op);
			return 0;
		}

	return -ENOENT;
}

static int genl_get_cmd(u32 cmd, const struct genl_family *family,
			struct genl_ops *op)
{
	if (!genl_get_cmd_full(cmd, family, op))
		return 0;
	return genl_get_cmd_small(cmd, family, op);
}

static void genl_get_cmd_by_index(unsigned int i,
				  const struct genl_family *family,
				  struct genl_ops *op)
{
	if (i < family->n_ops)
		genl_op_from_full(family, i, op);
	else if (i < family->n_ops + family->n_small_ops)
		genl_op_from_small(family, i - family->n_ops, op);
	else
		WARN_ON_ONCE(1);
}

static int genl_allocate_reserve_groups(int n_groups, int *first_id)
{
	unsigned long *new_groups;
	int start = 0;
	int i;
	int id;
	bool fits;

	do {
		if (start == 0)
			id = find_first_zero_bit(mc_groups,
						 mc_groups_longs *
						 BITS_PER_LONG);
		else
			id = find_next_zero_bit(mc_groups,
						mc_groups_longs * BITS_PER_LONG,
						start);

		fits = true;
		for (i = id;
		     i < min_t(int, id + n_groups,
			       mc_groups_longs * BITS_PER_LONG);
		     i++) {
			if (test_bit(i, mc_groups)) {
				start = i;
				fits = false;
				break;
			}
		}

		if (id + n_groups > mc_groups_longs * BITS_PER_LONG) {
			unsigned long new_longs = mc_groups_longs +
						  BITS_TO_LONGS(n_groups);
			size_t nlen = new_longs * sizeof(unsigned long);

			if (mc_groups == &mc_group_start) {
				new_groups = kzalloc(nlen, GFP_KERNEL);
				if (!new_groups)
					return -ENOMEM;
				mc_groups = new_groups;
				*mc_groups = mc_group_start;
			} else {
				new_groups = krealloc(mc_groups, nlen,
						      GFP_KERNEL);
				if (!new_groups)
					return -ENOMEM;
				mc_groups = new_groups;
				for (i = 0; i < BITS_TO_LONGS(n_groups); i++)
					mc_groups[mc_groups_longs + i] = 0;
			}
			mc_groups_longs = new_longs;
		}
	} while (!fits);

	for (i = id; i < id + n_groups; i++)
		set_bit(i, mc_groups);
	*first_id = id;
	return 0;
}

static struct genl_family genl_ctrl;

static int genl_validate_assign_mc_groups(struct genl_family *family)
{
	int first_id;
	int n_groups = family->n_mcgrps;
	int err = 0, i;
	bool groups_allocated = false;

	if (!n_groups)
		return 0;

	for (i = 0; i < n_groups; i++) {
		const struct genl_multicast_group *grp = &family->mcgrps[i];

		if (WARN_ON(grp->name[0] == '\0'))
			return -EINVAL;
		if (WARN_ON(memchr(grp->name, '\0', GENL_NAMSIZ) == NULL))
			return -EINVAL;
	}

	/* special-case our own group and hacks */
	if (family == &genl_ctrl) {
		first_id = GENL_ID_CTRL;
		BUG_ON(n_groups != 1);
	} else if (strcmp(family->name, "NET_DM") == 0) {
		first_id = 1;
		BUG_ON(n_groups != 1);
	} else if (family->id == GENL_ID_VFS_DQUOT) {
		first_id = GENL_ID_VFS_DQUOT;
		BUG_ON(n_groups != 1);
	} else if (family->id == GENL_ID_PMCRAID) {
		first_id = GENL_ID_PMCRAID;
		BUG_ON(n_groups != 1);
	} else {
		groups_allocated = true;
		err = genl_allocate_reserve_groups(n_groups, &first_id);
		if (err)
			return err;
	}

	family->mcgrp_offset = first_id;

	/* if still initializing, can't and don't need to realloc bitmaps */
	if (!init_net.genl_sock)
		return 0;

	if (family->netnsok) {
		struct net *net;

		netlink_table_grab();
		rcu_read_lock();
		for_each_net_rcu(net) {
			err = __netlink_change_ngroups(net->genl_sock,
					mc_groups_longs * BITS_PER_LONG);
			if (err) {
				/*
				 * No need to roll back, can only fail if
				 * memory allocation fails and then the
				 * number of _possible_ groups has been
				 * increased on some sockets which is ok.
				 */
				break;
			}
		}
		rcu_read_unlock();
		netlink_table_ungrab();
	} else {
		err = netlink_change_ngroups(init_net.genl_sock,
					     mc_groups_longs * BITS_PER_LONG);
	}

	if (groups_allocated && err) {
		for (i = 0; i < family->n_mcgrps; i++)
			clear_bit(family->mcgrp_offset + i, mc_groups);
	}

	return err;
}

static void genl_unregister_mc_groups(const struct genl_family *family)
{
	struct net *net;
	int i;

	netlink_table_grab();
	rcu_read_lock();
	for_each_net_rcu(net) {
		for (i = 0; i < family->n_mcgrps; i++)
			__netlink_clear_multicast_users(
				net->genl_sock, family->mcgrp_offset + i);
	}
	rcu_read_unlock();
	netlink_table_ungrab();

	for (i = 0; i < family->n_mcgrps; i++) {
		int grp_id = family->mcgrp_offset + i;

		if (grp_id != 1)
			clear_bit(grp_id, mc_groups);
		genl_ctrl_event(CTRL_CMD_DELMCAST_GRP, family,
				&family->mcgrps[i], grp_id);
	}
}

static int genl_validate_ops(const struct genl_family *family)
{
	int i, j;

	if (WARN_ON(family->n_ops && !family->ops) ||
	    WARN_ON(family->n_small_ops && !family->small_ops))
		return -EINVAL;

	for (i = 0; i < genl_get_cmd_cnt(family); i++) {
		struct genl_ops op;

		genl_get_cmd_by_index(i, family, &op);
		if (op.dumpit == NULL && op.doit == NULL)
			return -EINVAL;
		for (j = i + 1; j < genl_get_cmd_cnt(family); j++) {
			struct genl_ops op2;

			genl_get_cmd_by_index(j, family, &op2);
			if (op.cmd == op2.cmd)
				return -EINVAL;
		}
	}

	return 0;
}

/**
 * genl_register_family - register a generic netlink family
 * @family: generic netlink family
 *
 * Registers the specified family after validating it first. Only one
 * family may be registered with the same family name or identifier.
 *
 * The family's ops, multicast groups and module pointer must already
 * be assigned.
 *
 * Return 0 on success or a negative error code.
 */
int genl_register_family(struct genl_family *family)
{
	int err, i;
	int start = GENL_START_ALLOC, end = GENL_MAX_ID;

	err = genl_validate_ops(family);
	if (err)
		return err;

	genl_lock_all();

	if (genl_family_find_byname(family->name)) {
		err = -EEXIST;
		goto errout_locked;
	}

	/*
	 * Sadly, a few cases need to be special-cased
	 * due to them having previously abused the API
	 * and having used their family ID also as their
	 * multicast group ID, so we use reserved IDs
	 * for both to be sure we can do that mapping.
	 */
	if (family == &genl_ctrl) {
		/* and this needs to be special for initial family lookups */
		start = end = GENL_ID_CTRL;
	} else if (strcmp(family->name, "pmcraid") == 0) {
		start = end = GENL_ID_PMCRAID;
	} else if (strcmp(family->name, "VFS_DQUOT") == 0) {
		start = end = GENL_ID_VFS_DQUOT;
	}

	family->id = idr_alloc_cyclic(&genl_fam_idr, family,
				      start, end + 1, GFP_KERNEL);
	if (family->id < 0) {
		err = family->id;
		goto errout_locked;
	}

	err = genl_validate_assign_mc_groups(family);
	if (err)
		goto errout_remove;

	genl_unlock_all();

	/* send all events */
	genl_ctrl_event(CTRL_CMD_NEWFAMILY, family, NULL, 0);
	for (i = 0; i < family->n_mcgrps; i++)
		genl_ctrl_event(CTRL_CMD_NEWMCAST_GRP, family,
				&family->mcgrps[i], family->mcgrp_offset + i);

	return 0;

errout_remove:
	idr_remove(&genl_fam_idr, family->id);
errout_locked:
	genl_unlock_all();
	return err;
}
EXPORT_SYMBOL(genl_register_family);

/**
 * genl_unregister_family - unregister generic netlink family
 * @family: generic netlink family
 *
 * Unregisters the specified family.
 *
 * Returns 0 on success or a negative error code.
 */
int genl_unregister_family(const struct genl_family *family)
{
	genl_lock_all();

	if (!genl_family_find_byid(family->id)) {
		genl_unlock_all();
		return -ENOENT;
	}

	genl_unregister_mc_groups(family);

	idr_remove(&genl_fam_idr, family->id);

	up_write(&cb_lock);
	wait_event(genl_sk_destructing_waitq,
		   atomic_read(&genl_sk_destructing_cnt) == 0);
	genl_unlock();

	genl_ctrl_event(CTRL_CMD_DELFAMILY, family, NULL, 0);

	return 0;
}
EXPORT_SYMBOL(genl_unregister_family);

/**
 * genlmsg_put - Add generic netlink header to netlink message
 * @skb: socket buffer holding the message
 * @portid: netlink portid the message is addressed to
 * @seq: sequence number (usually the one of the sender)
 * @family: generic netlink family
 * @flags: netlink message flags
 * @cmd: generic netlink command
 *
 * Returns pointer to user specific header
 */
void *genlmsg_put(struct sk_buff *skb, u32 portid, u32 seq,
		  const struct genl_family *family, int flags, u8 cmd)
{
	struct nlmsghdr *nlh;
	struct genlmsghdr *hdr;

	nlh = nlmsg_put(skb, portid, seq, family->id, GENL_HDRLEN +
			family->hdrsize, flags);
	if (nlh == NULL)
		return NULL;

	hdr = nlmsg_data(nlh);
	hdr->cmd = cmd;
	hdr->version = family->version;
	hdr->reserved = 0;

	return (char *) hdr + GENL_HDRLEN;
}
EXPORT_SYMBOL(genlmsg_put);

static struct genl_dumpit_info *genl_dumpit_info_alloc(void)
<<<<<<< HEAD
{
	return kmalloc(sizeof(struct genl_dumpit_info), GFP_KERNEL);
}

static void genl_dumpit_info_free(const struct genl_dumpit_info *info)
{
=======
{
	return kmalloc(sizeof(struct genl_dumpit_info), GFP_KERNEL);
}

static void genl_dumpit_info_free(const struct genl_dumpit_info *info)
{
>>>>>>> 7d2a07b7
	kfree(info);
}

static struct nlattr **
genl_family_rcv_msg_attrs_parse(const struct genl_family *family,
				struct nlmsghdr *nlh,
				struct netlink_ext_ack *extack,
				const struct genl_ops *ops,
				int hdrlen,
				enum genl_validate_flags no_strict_flag)
{
	enum netlink_validation validate = ops->validate & no_strict_flag ?
					   NL_VALIDATE_LIBERAL :
					   NL_VALIDATE_STRICT;
	struct nlattr **attrbuf;
	int err;

<<<<<<< HEAD
	if (!family->maxattr)
		return NULL;

	if (family->parallel_ops) {
		attrbuf = kmalloc_array(family->maxattr + 1,
					sizeof(struct nlattr *), GFP_KERNEL);
		if (!attrbuf)
			return ERR_PTR(-ENOMEM);
	} else {
		attrbuf = family->attrbuf;
	}

	err = __nlmsg_parse(nlh, hdrlen, attrbuf, family->maxattr,
			    family->policy, validate, extack);
	if (err) {
		if (family->parallel_ops)
			kfree(attrbuf);
=======
	if (!ops->maxattr)
		return NULL;

	attrbuf = kmalloc_array(ops->maxattr + 1,
				sizeof(struct nlattr *), GFP_KERNEL);
	if (!attrbuf)
		return ERR_PTR(-ENOMEM);

	err = __nlmsg_parse(nlh, hdrlen, attrbuf, ops->maxattr, ops->policy,
			    validate, extack);
	if (err) {
		kfree(attrbuf);
>>>>>>> 7d2a07b7
		return ERR_PTR(err);
	}
	return attrbuf;
}

<<<<<<< HEAD
static void genl_family_rcv_msg_attrs_free(const struct genl_family *family,
					   struct nlattr **attrbuf)
{
	if (family->parallel_ops)
		kfree(attrbuf);
=======
static void genl_family_rcv_msg_attrs_free(struct nlattr **attrbuf)
{
	kfree(attrbuf);
>>>>>>> 7d2a07b7
}

struct genl_start_context {
	const struct genl_family *family;
	struct nlmsghdr *nlh;
	struct netlink_ext_ack *extack;
	const struct genl_ops *ops;
	int hdrlen;
};

static int genl_start(struct netlink_callback *cb)
{
	struct genl_start_context *ctx = cb->data;
	const struct genl_ops *ops = ctx->ops;
	struct genl_dumpit_info *info;
	struct nlattr **attrs = NULL;
	int rc = 0;

	if (ops->validate & GENL_DONT_VALIDATE_DUMP)
		goto no_attrs;

	if (ctx->nlh->nlmsg_len < nlmsg_msg_size(ctx->hdrlen))
		return -EINVAL;

	attrs = genl_family_rcv_msg_attrs_parse(ctx->family, ctx->nlh, ctx->extack,
						ops, ctx->hdrlen,
						GENL_DONT_VALIDATE_DUMP_STRICT);
	if (IS_ERR(attrs))
		return PTR_ERR(attrs);

no_attrs:
	info = genl_dumpit_info_alloc();
	if (!info) {
<<<<<<< HEAD
		genl_family_rcv_msg_attrs_free(ctx->family, attrs);
		return -ENOMEM;
	}
	info->family = ctx->family;
	info->ops = ops;
=======
		genl_family_rcv_msg_attrs_free(attrs);
		return -ENOMEM;
	}
	info->family = ctx->family;
	info->op = *ops;
>>>>>>> 7d2a07b7
	info->attrs = attrs;

	cb->data = info;
	if (ops->start) {
		if (!ctx->family->parallel_ops)
			genl_lock();
		rc = ops->start(cb);
		if (!ctx->family->parallel_ops)
			genl_unlock();
	}

	if (rc) {
<<<<<<< HEAD
		genl_family_rcv_msg_attrs_free(info->family, info->attrs);
=======
		genl_family_rcv_msg_attrs_free(info->attrs);
>>>>>>> 7d2a07b7
		genl_dumpit_info_free(info);
		cb->data = NULL;
	}
	return rc;
}

static int genl_lock_dumpit(struct sk_buff *skb, struct netlink_callback *cb)
{
<<<<<<< HEAD
	const struct genl_ops *ops = genl_dumpit_info(cb)->ops;
=======
	const struct genl_ops *ops = &genl_dumpit_info(cb)->op;
>>>>>>> 7d2a07b7
	int rc;

	genl_lock();
	rc = ops->dumpit(skb, cb);
	genl_unlock();
	return rc;
}

static int genl_lock_done(struct netlink_callback *cb)
{
	const struct genl_dumpit_info *info = genl_dumpit_info(cb);
<<<<<<< HEAD
	const struct genl_ops *ops = info->ops;
=======
	const struct genl_ops *ops = &info->op;
>>>>>>> 7d2a07b7
	int rc = 0;

	if (ops->done) {
		genl_lock();
		rc = ops->done(cb);
		genl_unlock();
	}
<<<<<<< HEAD
	genl_family_rcv_msg_attrs_free(info->family, info->attrs);
=======
	genl_family_rcv_msg_attrs_free(info->attrs);
>>>>>>> 7d2a07b7
	genl_dumpit_info_free(info);
	return rc;
}

static int genl_parallel_done(struct netlink_callback *cb)
{
	const struct genl_dumpit_info *info = genl_dumpit_info(cb);
<<<<<<< HEAD
	const struct genl_ops *ops = info->ops;
=======
	const struct genl_ops *ops = &info->op;
>>>>>>> 7d2a07b7
	int rc = 0;

	if (ops->done)
		rc = ops->done(cb);
<<<<<<< HEAD
	genl_family_rcv_msg_attrs_free(info->family, info->attrs);
=======
	genl_family_rcv_msg_attrs_free(info->attrs);
>>>>>>> 7d2a07b7
	genl_dumpit_info_free(info);
	return rc;
}

static int genl_family_rcv_msg_dumpit(const struct genl_family *family,
				      struct sk_buff *skb,
				      struct nlmsghdr *nlh,
				      struct netlink_ext_ack *extack,
				      const struct genl_ops *ops,
				      int hdrlen, struct net *net)
{
	struct genl_start_context ctx;
	int err;

	if (!ops->dumpit)
		return -EOPNOTSUPP;

	ctx.family = family;
	ctx.nlh = nlh;
	ctx.extack = extack;
	ctx.ops = ops;
	ctx.hdrlen = hdrlen;

	if (!family->parallel_ops) {
		struct netlink_dump_control c = {
			.module = family->module,
			.data = &ctx,
			.start = genl_start,
			.dump = genl_lock_dumpit,
			.done = genl_lock_done,
		};

		genl_unlock();
		err = __netlink_dump_start(net->genl_sock, skb, nlh, &c);
		genl_lock();
	} else {
		struct netlink_dump_control c = {
			.module = family->module,
			.data = &ctx,
			.start = genl_start,
			.dump = ops->dumpit,
			.done = genl_parallel_done,
		};

		err = __netlink_dump_start(net->genl_sock, skb, nlh, &c);
	}

	return err;
}

static int genl_family_rcv_msg_doit(const struct genl_family *family,
				    struct sk_buff *skb,
				    struct nlmsghdr *nlh,
				    struct netlink_ext_ack *extack,
				    const struct genl_ops *ops,
				    int hdrlen, struct net *net)
{
	struct nlattr **attrbuf;
	struct genl_info info;
	int err;

	if (!ops->doit)
		return -EOPNOTSUPP;

	attrbuf = genl_family_rcv_msg_attrs_parse(family, nlh, extack,
						  ops, hdrlen,
						  GENL_DONT_VALIDATE_STRICT);
	if (IS_ERR(attrbuf))
		return PTR_ERR(attrbuf);

	info.snd_seq = nlh->nlmsg_seq;
	info.snd_portid = NETLINK_CB(skb).portid;
	info.nlhdr = nlh;
	info.genlhdr = nlmsg_data(nlh);
	info.userhdr = nlmsg_data(nlh) + GENL_HDRLEN;
	info.attrs = attrbuf;
	info.extack = extack;
	genl_info_net_set(&info, net);
	memset(&info.user_ptr, 0, sizeof(info.user_ptr));

	if (family->pre_doit) {
		err = family->pre_doit(ops, skb, &info);
		if (err)
			goto out;
	}

	err = ops->doit(skb, &info);

	if (family->post_doit)
		family->post_doit(ops, skb, &info);

out:
<<<<<<< HEAD
	genl_family_rcv_msg_attrs_free(family, attrbuf);
=======
	genl_family_rcv_msg_attrs_free(attrbuf);
>>>>>>> 7d2a07b7

	return err;
}

static int genl_family_rcv_msg(const struct genl_family *family,
			       struct sk_buff *skb,
			       struct nlmsghdr *nlh,
			       struct netlink_ext_ack *extack)
{
<<<<<<< HEAD
	const struct genl_ops *ops;
	struct net *net = sock_net(skb->sk);
	struct genlmsghdr *hdr = nlmsg_data(nlh);
=======
	struct net *net = sock_net(skb->sk);
	struct genlmsghdr *hdr = nlmsg_data(nlh);
	struct genl_ops op;
>>>>>>> 7d2a07b7
	int hdrlen;

	/* this family doesn't exist in this netns */
	if (!family->netnsok && !net_eq(net, &init_net))
		return -ENOENT;

	hdrlen = GENL_HDRLEN + family->hdrsize;
	if (nlh->nlmsg_len < nlmsg_msg_size(hdrlen))
		return -EINVAL;

<<<<<<< HEAD
	ops = genl_get_cmd(hdr->cmd, family);
	if (ops == NULL)
		return -EOPNOTSUPP;

	if ((ops->flags & GENL_ADMIN_PERM) &&
	    !netlink_capable(skb, CAP_NET_ADMIN))
		return -EPERM;

	if ((ops->flags & GENL_UNS_ADMIN_PERM) &&
=======
	if (genl_get_cmd(hdr->cmd, family, &op))
		return -EOPNOTSUPP;

	if ((op.flags & GENL_ADMIN_PERM) &&
	    !netlink_capable(skb, CAP_NET_ADMIN))
		return -EPERM;

	if ((op.flags & GENL_UNS_ADMIN_PERM) &&
>>>>>>> 7d2a07b7
	    !netlink_ns_capable(skb, net->user_ns, CAP_NET_ADMIN))
		return -EPERM;

	if ((nlh->nlmsg_flags & NLM_F_DUMP) == NLM_F_DUMP)
		return genl_family_rcv_msg_dumpit(family, skb, nlh, extack,
<<<<<<< HEAD
						  ops, hdrlen, net);
	else
		return genl_family_rcv_msg_doit(family, skb, nlh, extack,
						ops, hdrlen, net);
=======
						  &op, hdrlen, net);
	else
		return genl_family_rcv_msg_doit(family, skb, nlh, extack,
						&op, hdrlen, net);
>>>>>>> 7d2a07b7
}

static int genl_rcv_msg(struct sk_buff *skb, struct nlmsghdr *nlh,
			struct netlink_ext_ack *extack)
{
	const struct genl_family *family;
	int err;

	family = genl_family_find_byid(nlh->nlmsg_type);
	if (family == NULL)
		return -ENOENT;

	if (!family->parallel_ops)
		genl_lock();

	err = genl_family_rcv_msg(family, skb, nlh, extack);

	if (!family->parallel_ops)
		genl_unlock();

	return err;
}

static void genl_rcv(struct sk_buff *skb)
{
	down_read(&cb_lock);
	netlink_rcv_skb(skb, &genl_rcv_msg);
	up_read(&cb_lock);
}

/**************************************************************************
 * Controller
 **************************************************************************/

static struct genl_family genl_ctrl;

static int ctrl_fill_info(const struct genl_family *family, u32 portid, u32 seq,
			  u32 flags, struct sk_buff *skb, u8 cmd)
{
	void *hdr;

	hdr = genlmsg_put(skb, portid, seq, &genl_ctrl, flags, cmd);
	if (hdr == NULL)
		return -1;

	if (nla_put_string(skb, CTRL_ATTR_FAMILY_NAME, family->name) ||
	    nla_put_u16(skb, CTRL_ATTR_FAMILY_ID, family->id) ||
	    nla_put_u32(skb, CTRL_ATTR_VERSION, family->version) ||
	    nla_put_u32(skb, CTRL_ATTR_HDRSIZE, family->hdrsize) ||
	    nla_put_u32(skb, CTRL_ATTR_MAXATTR, family->maxattr))
		goto nla_put_failure;

	if (genl_get_cmd_cnt(family)) {
		struct nlattr *nla_ops;
		int i;

		nla_ops = nla_nest_start_noflag(skb, CTRL_ATTR_OPS);
		if (nla_ops == NULL)
			goto nla_put_failure;

		for (i = 0; i < genl_get_cmd_cnt(family); i++) {
			struct nlattr *nest;
			struct genl_ops op;
			u32 op_flags;

			genl_get_cmd_by_index(i, family, &op);
			op_flags = op.flags;
			if (op.dumpit)
				op_flags |= GENL_CMD_CAP_DUMP;
			if (op.doit)
				op_flags |= GENL_CMD_CAP_DO;
			if (op.policy)
				op_flags |= GENL_CMD_CAP_HASPOL;

			nest = nla_nest_start_noflag(skb, i + 1);
			if (nest == NULL)
				goto nla_put_failure;

			if (nla_put_u32(skb, CTRL_ATTR_OP_ID, op.cmd) ||
			    nla_put_u32(skb, CTRL_ATTR_OP_FLAGS, op_flags))
				goto nla_put_failure;

			nla_nest_end(skb, nest);
		}

		nla_nest_end(skb, nla_ops);
	}

	if (family->n_mcgrps) {
		struct nlattr *nla_grps;
		int i;

		nla_grps = nla_nest_start_noflag(skb, CTRL_ATTR_MCAST_GROUPS);
		if (nla_grps == NULL)
			goto nla_put_failure;

		for (i = 0; i < family->n_mcgrps; i++) {
			struct nlattr *nest;
			const struct genl_multicast_group *grp;

			grp = &family->mcgrps[i];

			nest = nla_nest_start_noflag(skb, i + 1);
			if (nest == NULL)
				goto nla_put_failure;

			if (nla_put_u32(skb, CTRL_ATTR_MCAST_GRP_ID,
					family->mcgrp_offset + i) ||
			    nla_put_string(skb, CTRL_ATTR_MCAST_GRP_NAME,
					   grp->name))
				goto nla_put_failure;

			nla_nest_end(skb, nest);
		}
		nla_nest_end(skb, nla_grps);
	}

	genlmsg_end(skb, hdr);
	return 0;

nla_put_failure:
	genlmsg_cancel(skb, hdr);
	return -EMSGSIZE;
}

static int ctrl_fill_mcgrp_info(const struct genl_family *family,
				const struct genl_multicast_group *grp,
				int grp_id, u32 portid, u32 seq, u32 flags,
				struct sk_buff *skb, u8 cmd)
{
	void *hdr;
	struct nlattr *nla_grps;
	struct nlattr *nest;

	hdr = genlmsg_put(skb, portid, seq, &genl_ctrl, flags, cmd);
	if (hdr == NULL)
		return -1;

	if (nla_put_string(skb, CTRL_ATTR_FAMILY_NAME, family->name) ||
	    nla_put_u16(skb, CTRL_ATTR_FAMILY_ID, family->id))
		goto nla_put_failure;

	nla_grps = nla_nest_start_noflag(skb, CTRL_ATTR_MCAST_GROUPS);
	if (nla_grps == NULL)
		goto nla_put_failure;

	nest = nla_nest_start_noflag(skb, 1);
	if (nest == NULL)
		goto nla_put_failure;

	if (nla_put_u32(skb, CTRL_ATTR_MCAST_GRP_ID, grp_id) ||
	    nla_put_string(skb, CTRL_ATTR_MCAST_GRP_NAME,
			   grp->name))
		goto nla_put_failure;

	nla_nest_end(skb, nest);
	nla_nest_end(skb, nla_grps);

	genlmsg_end(skb, hdr);
	return 0;

nla_put_failure:
	genlmsg_cancel(skb, hdr);
	return -EMSGSIZE;
}

static int ctrl_dumpfamily(struct sk_buff *skb, struct netlink_callback *cb)
{
	int n = 0;
	struct genl_family *rt;
	struct net *net = sock_net(skb->sk);
	int fams_to_skip = cb->args[0];
	unsigned int id;

	idr_for_each_entry(&genl_fam_idr, rt, id) {
		if (!rt->netnsok && !net_eq(net, &init_net))
			continue;

		if (n++ < fams_to_skip)
			continue;

		if (ctrl_fill_info(rt, NETLINK_CB(cb->skb).portid,
				   cb->nlh->nlmsg_seq, NLM_F_MULTI,
				   skb, CTRL_CMD_NEWFAMILY) < 0) {
			n--;
			break;
		}
	}

	cb->args[0] = n;
	return skb->len;
}

static struct sk_buff *ctrl_build_family_msg(const struct genl_family *family,
					     u32 portid, int seq, u8 cmd)
{
	struct sk_buff *skb;
	int err;

	skb = nlmsg_new(NLMSG_DEFAULT_SIZE, GFP_KERNEL);
	if (skb == NULL)
		return ERR_PTR(-ENOBUFS);

	err = ctrl_fill_info(family, portid, seq, 0, skb, cmd);
	if (err < 0) {
		nlmsg_free(skb);
		return ERR_PTR(err);
	}

	return skb;
}

static struct sk_buff *
ctrl_build_mcgrp_msg(const struct genl_family *family,
		     const struct genl_multicast_group *grp,
		     int grp_id, u32 portid, int seq, u8 cmd)
{
	struct sk_buff *skb;
	int err;

	skb = nlmsg_new(NLMSG_DEFAULT_SIZE, GFP_KERNEL);
	if (skb == NULL)
		return ERR_PTR(-ENOBUFS);

	err = ctrl_fill_mcgrp_info(family, grp, grp_id, portid,
				   seq, 0, skb, cmd);
	if (err < 0) {
		nlmsg_free(skb);
		return ERR_PTR(err);
	}

	return skb;
}

static const struct nla_policy ctrl_policy_family[] = {
	[CTRL_ATTR_FAMILY_ID]	= { .type = NLA_U16 },
	[CTRL_ATTR_FAMILY_NAME]	= { .type = NLA_NUL_STRING,
				    .len = GENL_NAMSIZ - 1 },
};

static int ctrl_getfamily(struct sk_buff *skb, struct genl_info *info)
{
	struct sk_buff *msg;
	const struct genl_family *res = NULL;
	int err = -EINVAL;

	if (info->attrs[CTRL_ATTR_FAMILY_ID]) {
		u16 id = nla_get_u16(info->attrs[CTRL_ATTR_FAMILY_ID]);
		res = genl_family_find_byid(id);
		err = -ENOENT;
	}

	if (info->attrs[CTRL_ATTR_FAMILY_NAME]) {
		char *name;

		name = nla_data(info->attrs[CTRL_ATTR_FAMILY_NAME]);
		res = genl_family_find_byname(name);
#ifdef CONFIG_MODULES
		if (res == NULL) {
			genl_unlock();
			up_read(&cb_lock);
			request_module("net-pf-%d-proto-%d-family-%s",
				       PF_NETLINK, NETLINK_GENERIC, name);
			down_read(&cb_lock);
			genl_lock();
			res = genl_family_find_byname(name);
		}
#endif
		err = -ENOENT;
	}

	if (res == NULL)
		return err;

	if (!res->netnsok && !net_eq(genl_info_net(info), &init_net)) {
		/* family doesn't exist here */
		return -ENOENT;
	}

	msg = ctrl_build_family_msg(res, info->snd_portid, info->snd_seq,
				    CTRL_CMD_NEWFAMILY);
	if (IS_ERR(msg))
		return PTR_ERR(msg);

	return genlmsg_reply(msg, info);
}

static int genl_ctrl_event(int event, const struct genl_family *family,
			   const struct genl_multicast_group *grp,
			   int grp_id)
{
	struct sk_buff *msg;

	/* genl is still initialising */
	if (!init_net.genl_sock)
		return 0;

	switch (event) {
	case CTRL_CMD_NEWFAMILY:
	case CTRL_CMD_DELFAMILY:
		WARN_ON(grp);
		msg = ctrl_build_family_msg(family, 0, 0, event);
		break;
	case CTRL_CMD_NEWMCAST_GRP:
	case CTRL_CMD_DELMCAST_GRP:
		BUG_ON(!grp);
		msg = ctrl_build_mcgrp_msg(family, grp, grp_id, 0, 0, event);
		break;
	default:
		return -EINVAL;
	}

	if (IS_ERR(msg))
		return PTR_ERR(msg);

	if (!family->netnsok) {
		genlmsg_multicast_netns(&genl_ctrl, &init_net, msg, 0,
					0, GFP_KERNEL);
	} else {
		rcu_read_lock();
		genlmsg_multicast_allns(&genl_ctrl, msg, 0,
					0, GFP_ATOMIC);
		rcu_read_unlock();
	}

	return 0;
}

struct ctrl_dump_policy_ctx {
	struct netlink_policy_dump_state *state;
	const struct genl_family *rt;
	unsigned int opidx;
	u32 op;
	u16 fam_id;
	u8 policies:1,
	   single_op:1;
};

static const struct nla_policy ctrl_policy_policy[] = {
	[CTRL_ATTR_FAMILY_ID]	= { .type = NLA_U16 },
	[CTRL_ATTR_FAMILY_NAME]	= { .type = NLA_NUL_STRING,
				    .len = GENL_NAMSIZ - 1 },
	[CTRL_ATTR_OP]		= { .type = NLA_U32 },
};

static int ctrl_dumppolicy_start(struct netlink_callback *cb)
{
	const struct genl_dumpit_info *info = genl_dumpit_info(cb);
	struct ctrl_dump_policy_ctx *ctx = (void *)cb->ctx;
	struct nlattr **tb = info->attrs;
	const struct genl_family *rt;
	struct genl_ops op;
	int err, i;

	BUILD_BUG_ON(sizeof(*ctx) > sizeof(cb->ctx));

	if (!tb[CTRL_ATTR_FAMILY_ID] && !tb[CTRL_ATTR_FAMILY_NAME])
		return -EINVAL;

	if (tb[CTRL_ATTR_FAMILY_ID]) {
		ctx->fam_id = nla_get_u16(tb[CTRL_ATTR_FAMILY_ID]);
	} else {
		rt = genl_family_find_byname(
			nla_data(tb[CTRL_ATTR_FAMILY_NAME]));
		if (!rt)
			return -ENOENT;
		ctx->fam_id = rt->id;
	}

	rt = genl_family_find_byid(ctx->fam_id);
	if (!rt)
		return -ENOENT;

	ctx->rt = rt;

	if (tb[CTRL_ATTR_OP]) {
		ctx->single_op = true;
		ctx->op = nla_get_u32(tb[CTRL_ATTR_OP]);

		err = genl_get_cmd(ctx->op, rt, &op);
		if (err) {
			NL_SET_BAD_ATTR(cb->extack, tb[CTRL_ATTR_OP]);
			return err;
		}

		if (!op.policy)
			return -ENODATA;

		return netlink_policy_dump_add_policy(&ctx->state, op.policy,
						      op.maxattr);
	}

	for (i = 0; i < genl_get_cmd_cnt(rt); i++) {
		genl_get_cmd_by_index(i, rt, &op);

		if (op.policy) {
			err = netlink_policy_dump_add_policy(&ctx->state,
							     op.policy,
							     op.maxattr);
			if (err)
				return err;
		}
	}

	if (!ctx->state)
		return -ENODATA;
	return 0;
}

static void *ctrl_dumppolicy_prep(struct sk_buff *skb,
				  struct netlink_callback *cb)
{
	struct ctrl_dump_policy_ctx *ctx = (void *)cb->ctx;
	void *hdr;

	hdr = genlmsg_put(skb, NETLINK_CB(cb->skb).portid,
			  cb->nlh->nlmsg_seq, &genl_ctrl,
			  NLM_F_MULTI, CTRL_CMD_GETPOLICY);
	if (!hdr)
		return NULL;

	if (nla_put_u16(skb, CTRL_ATTR_FAMILY_ID, ctx->fam_id))
		return NULL;

	return hdr;
}

static int ctrl_dumppolicy_put_op(struct sk_buff *skb,
				  struct netlink_callback *cb,
			          struct genl_ops *op)
{
	struct ctrl_dump_policy_ctx *ctx = (void *)cb->ctx;
	struct nlattr *nest_pol, *nest_op;
	void *hdr;
	int idx;

	/* skip if we have nothing to show */
	if (!op->policy)
		return 0;
	if (!op->doit &&
	    (!op->dumpit || op->validate & GENL_DONT_VALIDATE_DUMP))
		return 0;

	hdr = ctrl_dumppolicy_prep(skb, cb);
	if (!hdr)
		return -ENOBUFS;

	nest_pol = nla_nest_start(skb, CTRL_ATTR_OP_POLICY);
	if (!nest_pol)
		goto err;

	nest_op = nla_nest_start(skb, op->cmd);
	if (!nest_op)
		goto err;

	/* for now both do/dump are always the same */
	idx = netlink_policy_dump_get_policy_idx(ctx->state,
						 op->policy,
						 op->maxattr);

	if (op->doit && nla_put_u32(skb, CTRL_ATTR_POLICY_DO, idx))
		goto err;

	if (op->dumpit && !(op->validate & GENL_DONT_VALIDATE_DUMP) &&
	    nla_put_u32(skb, CTRL_ATTR_POLICY_DUMP, idx))
		goto err;

	nla_nest_end(skb, nest_op);
	nla_nest_end(skb, nest_pol);
	genlmsg_end(skb, hdr);

	return 0;
err:
	genlmsg_cancel(skb, hdr);
	return -ENOBUFS;
}

static int ctrl_dumppolicy(struct sk_buff *skb, struct netlink_callback *cb)
{
	struct ctrl_dump_policy_ctx *ctx = (void *)cb->ctx;
	void *hdr;

	if (!ctx->policies) {
		while (ctx->opidx < genl_get_cmd_cnt(ctx->rt)) {
			struct genl_ops op;

			if (ctx->single_op) {
				int err;

				err = genl_get_cmd(ctx->op, ctx->rt, &op);
				if (WARN_ON(err))
					return skb->len;

				/* break out of the loop after this one */
				ctx->opidx = genl_get_cmd_cnt(ctx->rt);
			} else {
				genl_get_cmd_by_index(ctx->opidx, ctx->rt, &op);
			}

			if (ctrl_dumppolicy_put_op(skb, cb, &op))
				return skb->len;

			ctx->opidx++;
		}

		/* completed with the per-op policy index list */
		ctx->policies = true;
	}

	while (netlink_policy_dump_loop(ctx->state)) {
		struct nlattr *nest;

		hdr = ctrl_dumppolicy_prep(skb, cb);
		if (!hdr)
			goto nla_put_failure;

		nest = nla_nest_start(skb, CTRL_ATTR_POLICY);
		if (!nest)
			goto nla_put_failure;

		if (netlink_policy_dump_write(skb, ctx->state))
			goto nla_put_failure;

		nla_nest_end(skb, nest);

		genlmsg_end(skb, hdr);
	}

	return skb->len;

nla_put_failure:
	genlmsg_cancel(skb, hdr);
	return skb->len;
}

static int ctrl_dumppolicy_done(struct netlink_callback *cb)
{
	struct ctrl_dump_policy_ctx *ctx = (void *)cb->ctx;

	netlink_policy_dump_free(ctx->state);
	return 0;
}

static const struct genl_ops genl_ctrl_ops[] = {
	{
		.cmd		= CTRL_CMD_GETFAMILY,
		.validate = GENL_DONT_VALIDATE_STRICT | GENL_DONT_VALIDATE_DUMP,
		.policy		= ctrl_policy_family,
		.maxattr	= ARRAY_SIZE(ctrl_policy_family) - 1,
		.doit		= ctrl_getfamily,
		.dumpit		= ctrl_dumpfamily,
	},
	{
		.cmd		= CTRL_CMD_GETPOLICY,
		.policy		= ctrl_policy_policy,
		.maxattr	= ARRAY_SIZE(ctrl_policy_policy) - 1,
		.start		= ctrl_dumppolicy_start,
		.dumpit		= ctrl_dumppolicy,
		.done		= ctrl_dumppolicy_done,
	},
};

static const struct genl_multicast_group genl_ctrl_groups[] = {
	{ .name = "notify", },
};

static struct genl_family genl_ctrl __ro_after_init = {
	.module = THIS_MODULE,
	.ops = genl_ctrl_ops,
	.n_ops = ARRAY_SIZE(genl_ctrl_ops),
	.mcgrps = genl_ctrl_groups,
	.n_mcgrps = ARRAY_SIZE(genl_ctrl_groups),
	.id = GENL_ID_CTRL,
	.name = "nlctrl",
	.version = 0x2,
	.netnsok = true,
};

<<<<<<< HEAD
=======
static int genl_bind(struct net *net, int group)
{
	const struct genl_family *family;
	unsigned int id;
	int ret = 0;

	genl_lock_all();

	idr_for_each_entry(&genl_fam_idr, family, id) {
		const struct genl_multicast_group *grp;
		int i;

		if (family->n_mcgrps == 0)
			continue;

		i = group - family->mcgrp_offset;
		if (i < 0 || i >= family->n_mcgrps)
			continue;

		grp = &family->mcgrps[i];
		if ((grp->flags & GENL_UNS_ADMIN_PERM) &&
		    !ns_capable(net->user_ns, CAP_NET_ADMIN))
			ret = -EPERM;

		break;
	}

	genl_unlock_all();
	return ret;
}

>>>>>>> 7d2a07b7
static int __net_init genl_pernet_init(struct net *net)
{
	struct netlink_kernel_cfg cfg = {
		.input		= genl_rcv,
		.flags		= NL_CFG_F_NONROOT_RECV,
<<<<<<< HEAD
=======
		.bind		= genl_bind,
>>>>>>> 7d2a07b7
	};

	/* we'll bump the group number right afterwards */
	net->genl_sock = netlink_kernel_create(net, NETLINK_GENERIC, &cfg);

	if (!net->genl_sock && net_eq(net, &init_net))
		panic("GENL: Cannot initialize generic netlink\n");

	if (!net->genl_sock)
		return -ENOMEM;

	return 0;
}

static void __net_exit genl_pernet_exit(struct net *net)
{
	netlink_kernel_release(net->genl_sock);
	net->genl_sock = NULL;
}

static struct pernet_operations genl_pernet_ops = {
	.init = genl_pernet_init,
	.exit = genl_pernet_exit,
};

static int __init genl_init(void)
{
	int err;

	err = genl_register_family(&genl_ctrl);
	if (err < 0)
		goto problem;

	err = register_pernet_subsys(&genl_pernet_ops);
	if (err)
		goto problem;

	return 0;

problem:
	panic("GENL: Cannot register controller: %d\n", err);
}

core_initcall(genl_init);

static int genlmsg_mcast(struct sk_buff *skb, u32 portid, unsigned long group,
			 gfp_t flags)
{
	struct sk_buff *tmp;
	struct net *net, *prev = NULL;
	bool delivered = false;
	int err;

	for_each_net_rcu(net) {
		if (prev) {
			tmp = skb_clone(skb, flags);
			if (!tmp) {
				err = -ENOMEM;
				goto error;
			}
			err = nlmsg_multicast(prev->genl_sock, tmp,
					      portid, group, flags);
			if (!err)
				delivered = true;
			else if (err != -ESRCH)
				goto error;
		}

		prev = net;
	}

	err = nlmsg_multicast(prev->genl_sock, skb, portid, group, flags);
	if (!err)
		delivered = true;
	else if (err != -ESRCH)
		return err;
	return delivered ? 0 : -ESRCH;
 error:
	kfree_skb(skb);
	return err;
}

int genlmsg_multicast_allns(const struct genl_family *family,
			    struct sk_buff *skb, u32 portid,
			    unsigned int group, gfp_t flags)
{
	if (WARN_ON_ONCE(group >= family->n_mcgrps))
		return -EINVAL;
	group = family->mcgrp_offset + group;
	return genlmsg_mcast(skb, portid, group, flags);
}
EXPORT_SYMBOL(genlmsg_multicast_allns);

void genl_notify(const struct genl_family *family, struct sk_buff *skb,
		 struct genl_info *info, u32 group, gfp_t flags)
{
	struct net *net = genl_info_net(info);
	struct sock *sk = net->genl_sock;
	int report = 0;

	if (info->nlhdr)
		report = nlmsg_report(info->nlhdr);

	if (WARN_ON_ONCE(group >= family->n_mcgrps))
		return;
	group = family->mcgrp_offset + group;
	nlmsg_notify(sk, skb, info->snd_portid, group, report, flags);
}
EXPORT_SYMBOL(genl_notify);<|MERGE_RESOLUTION|>--- conflicted
+++ resolved
@@ -514,21 +514,12 @@
 EXPORT_SYMBOL(genlmsg_put);
 
 static struct genl_dumpit_info *genl_dumpit_info_alloc(void)
-<<<<<<< HEAD
 {
 	return kmalloc(sizeof(struct genl_dumpit_info), GFP_KERNEL);
 }
 
 static void genl_dumpit_info_free(const struct genl_dumpit_info *info)
 {
-=======
-{
-	return kmalloc(sizeof(struct genl_dumpit_info), GFP_KERNEL);
-}
-
-static void genl_dumpit_info_free(const struct genl_dumpit_info *info)
-{
->>>>>>> 7d2a07b7
 	kfree(info);
 }
 
@@ -546,25 +537,6 @@
 	struct nlattr **attrbuf;
 	int err;
 
-<<<<<<< HEAD
-	if (!family->maxattr)
-		return NULL;
-
-	if (family->parallel_ops) {
-		attrbuf = kmalloc_array(family->maxattr + 1,
-					sizeof(struct nlattr *), GFP_KERNEL);
-		if (!attrbuf)
-			return ERR_PTR(-ENOMEM);
-	} else {
-		attrbuf = family->attrbuf;
-	}
-
-	err = __nlmsg_parse(nlh, hdrlen, attrbuf, family->maxattr,
-			    family->policy, validate, extack);
-	if (err) {
-		if (family->parallel_ops)
-			kfree(attrbuf);
-=======
 	if (!ops->maxattr)
 		return NULL;
 
@@ -577,23 +549,14 @@
 			    validate, extack);
 	if (err) {
 		kfree(attrbuf);
->>>>>>> 7d2a07b7
 		return ERR_PTR(err);
 	}
 	return attrbuf;
 }
 
-<<<<<<< HEAD
-static void genl_family_rcv_msg_attrs_free(const struct genl_family *family,
-					   struct nlattr **attrbuf)
-{
-	if (family->parallel_ops)
-		kfree(attrbuf);
-=======
 static void genl_family_rcv_msg_attrs_free(struct nlattr **attrbuf)
 {
 	kfree(attrbuf);
->>>>>>> 7d2a07b7
 }
 
 struct genl_start_context {
@@ -627,19 +590,11 @@
 no_attrs:
 	info = genl_dumpit_info_alloc();
 	if (!info) {
-<<<<<<< HEAD
-		genl_family_rcv_msg_attrs_free(ctx->family, attrs);
-		return -ENOMEM;
-	}
-	info->family = ctx->family;
-	info->ops = ops;
-=======
 		genl_family_rcv_msg_attrs_free(attrs);
 		return -ENOMEM;
 	}
 	info->family = ctx->family;
 	info->op = *ops;
->>>>>>> 7d2a07b7
 	info->attrs = attrs;
 
 	cb->data = info;
@@ -652,11 +607,7 @@
 	}
 
 	if (rc) {
-<<<<<<< HEAD
-		genl_family_rcv_msg_attrs_free(info->family, info->attrs);
-=======
 		genl_family_rcv_msg_attrs_free(info->attrs);
->>>>>>> 7d2a07b7
 		genl_dumpit_info_free(info);
 		cb->data = NULL;
 	}
@@ -665,11 +616,7 @@
 
 static int genl_lock_dumpit(struct sk_buff *skb, struct netlink_callback *cb)
 {
-<<<<<<< HEAD
-	const struct genl_ops *ops = genl_dumpit_info(cb)->ops;
-=======
 	const struct genl_ops *ops = &genl_dumpit_info(cb)->op;
->>>>>>> 7d2a07b7
 	int rc;
 
 	genl_lock();
@@ -681,11 +628,7 @@
 static int genl_lock_done(struct netlink_callback *cb)
 {
 	const struct genl_dumpit_info *info = genl_dumpit_info(cb);
-<<<<<<< HEAD
-	const struct genl_ops *ops = info->ops;
-=======
 	const struct genl_ops *ops = &info->op;
->>>>>>> 7d2a07b7
 	int rc = 0;
 
 	if (ops->done) {
@@ -693,11 +636,7 @@
 		rc = ops->done(cb);
 		genl_unlock();
 	}
-<<<<<<< HEAD
-	genl_family_rcv_msg_attrs_free(info->family, info->attrs);
-=======
 	genl_family_rcv_msg_attrs_free(info->attrs);
->>>>>>> 7d2a07b7
 	genl_dumpit_info_free(info);
 	return rc;
 }
@@ -705,20 +644,12 @@
 static int genl_parallel_done(struct netlink_callback *cb)
 {
 	const struct genl_dumpit_info *info = genl_dumpit_info(cb);
-<<<<<<< HEAD
-	const struct genl_ops *ops = info->ops;
-=======
 	const struct genl_ops *ops = &info->op;
->>>>>>> 7d2a07b7
 	int rc = 0;
 
 	if (ops->done)
 		rc = ops->done(cb);
-<<<<<<< HEAD
-	genl_family_rcv_msg_attrs_free(info->family, info->attrs);
-=======
 	genl_family_rcv_msg_attrs_free(info->attrs);
->>>>>>> 7d2a07b7
 	genl_dumpit_info_free(info);
 	return rc;
 }
@@ -811,11 +742,7 @@
 		family->post_doit(ops, skb, &info);
 
 out:
-<<<<<<< HEAD
-	genl_family_rcv_msg_attrs_free(family, attrbuf);
-=======
 	genl_family_rcv_msg_attrs_free(attrbuf);
->>>>>>> 7d2a07b7
 
 	return err;
 }
@@ -825,15 +752,9 @@
 			       struct nlmsghdr *nlh,
 			       struct netlink_ext_ack *extack)
 {
-<<<<<<< HEAD
-	const struct genl_ops *ops;
-	struct net *net = sock_net(skb->sk);
-	struct genlmsghdr *hdr = nlmsg_data(nlh);
-=======
 	struct net *net = sock_net(skb->sk);
 	struct genlmsghdr *hdr = nlmsg_data(nlh);
 	struct genl_ops op;
->>>>>>> 7d2a07b7
 	int hdrlen;
 
 	/* this family doesn't exist in this netns */
@@ -844,17 +765,6 @@
 	if (nlh->nlmsg_len < nlmsg_msg_size(hdrlen))
 		return -EINVAL;
 
-<<<<<<< HEAD
-	ops = genl_get_cmd(hdr->cmd, family);
-	if (ops == NULL)
-		return -EOPNOTSUPP;
-
-	if ((ops->flags & GENL_ADMIN_PERM) &&
-	    !netlink_capable(skb, CAP_NET_ADMIN))
-		return -EPERM;
-
-	if ((ops->flags & GENL_UNS_ADMIN_PERM) &&
-=======
 	if (genl_get_cmd(hdr->cmd, family, &op))
 		return -EOPNOTSUPP;
 
@@ -863,23 +773,15 @@
 		return -EPERM;
 
 	if ((op.flags & GENL_UNS_ADMIN_PERM) &&
->>>>>>> 7d2a07b7
 	    !netlink_ns_capable(skb, net->user_ns, CAP_NET_ADMIN))
 		return -EPERM;
 
 	if ((nlh->nlmsg_flags & NLM_F_DUMP) == NLM_F_DUMP)
 		return genl_family_rcv_msg_dumpit(family, skb, nlh, extack,
-<<<<<<< HEAD
-						  ops, hdrlen, net);
-	else
-		return genl_family_rcv_msg_doit(family, skb, nlh, extack,
-						ops, hdrlen, net);
-=======
 						  &op, hdrlen, net);
 	else
 		return genl_family_rcv_msg_doit(family, skb, nlh, extack,
 						&op, hdrlen, net);
->>>>>>> 7d2a07b7
 }
 
 static int genl_rcv_msg(struct sk_buff *skb, struct nlmsghdr *nlh,
@@ -1458,8 +1360,6 @@
 	.netnsok = true,
 };
 
-<<<<<<< HEAD
-=======
 static int genl_bind(struct net *net, int group)
 {
 	const struct genl_family *family;
@@ -1491,16 +1391,12 @@
 	return ret;
 }
 
->>>>>>> 7d2a07b7
 static int __net_init genl_pernet_init(struct net *net)
 {
 	struct netlink_kernel_cfg cfg = {
 		.input		= genl_rcv,
 		.flags		= NL_CFG_F_NONROOT_RECV,
-<<<<<<< HEAD
-=======
 		.bind		= genl_bind,
->>>>>>> 7d2a07b7
 	};
 
 	/* we'll bump the group number right afterwards */
