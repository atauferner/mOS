--- conflicted
+++ resolved
@@ -326,16 +326,11 @@
 			outp = pack_sg_list_p(chan->sg, out, VIRTQUEUE_NUM,
 					pdata_off, rpinfo->rp_data, pdata_len);
 		} else {
-<<<<<<< HEAD
-			char *pbuf = req->tc->pubuf ? req->tc->pubuf :
-								req->tc->pkbuf;
-=======
 			char *pbuf;
 			if (req->tc->pubuf)
 				pbuf = (__force char *) req->tc->pubuf;
 			else
 				pbuf = req->tc->pkbuf;
->>>>>>> d762f438
 			outp = pack_sg_list(chan->sg, out, VIRTQUEUE_NUM, pbuf,
 					req->tc->pbuf_size);
 		}
@@ -360,17 +355,12 @@
 			in = pack_sg_list_p(chan->sg, out+inp, VIRTQUEUE_NUM,
 					pdata_off, rpinfo->rp_data, pdata_len);
 		} else {
-<<<<<<< HEAD
-			char *pbuf = req->tc->pubuf ? req->tc->pubuf :
-								req->tc->pkbuf;
-=======
 			char *pbuf;
 			if (req->tc->pubuf)
 				pbuf = (__force char *) req->tc->pubuf;
 			else
 				pbuf = req->tc->pkbuf;
 
->>>>>>> d762f438
 			in = pack_sg_list(chan->sg, out+inp, VIRTQUEUE_NUM,
 					pbuf, req->tc->pbuf_size);
 		}
