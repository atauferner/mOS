// SPDX-License-Identifier: GPL-2.0-or-later
/*
 * Handling of a master device, switching frames via its switch fabric CPU port
 *
 * Copyright (c) 2017 Savoir-faire Linux Inc.
 *	Vivien Didelot <vivien.didelot@savoirfairelinux.com>
 */

#include "dsa_priv.h"

static int dsa_master_get_regs_len(struct net_device *dev)
{
	struct dsa_port *cpu_dp = dev->dsa_ptr;
	const struct ethtool_ops *ops = cpu_dp->orig_ethtool_ops;
	struct dsa_switch *ds = cpu_dp->ds;
	int port = cpu_dp->index;
	int ret = 0;
	int len;

	if (ops->get_regs_len) {
		len = ops->get_regs_len(dev);
		if (len < 0)
			return len;
		ret += len;
	}

	ret += sizeof(struct ethtool_drvinfo);
	ret += sizeof(struct ethtool_regs);

	if (ds->ops->get_regs_len) {
		len = ds->ops->get_regs_len(ds, port);
		if (len < 0)
			return len;
		ret += len;
	}

	return ret;
}

static void dsa_master_get_regs(struct net_device *dev,
				struct ethtool_regs *regs, void *data)
{
	struct dsa_port *cpu_dp = dev->dsa_ptr;
	const struct ethtool_ops *ops = cpu_dp->orig_ethtool_ops;
	struct dsa_switch *ds = cpu_dp->ds;
	struct ethtool_drvinfo *cpu_info;
	struct ethtool_regs *cpu_regs;
	int port = cpu_dp->index;
	int len;

	if (ops->get_regs_len && ops->get_regs) {
		len = ops->get_regs_len(dev);
		if (len < 0)
			return;
		regs->len = len;
		ops->get_regs(dev, regs, data);
		data += regs->len;
	}

	cpu_info = (struct ethtool_drvinfo *)data;
	strlcpy(cpu_info->driver, "dsa", sizeof(cpu_info->driver));
	data += sizeof(*cpu_info);
	cpu_regs = (struct ethtool_regs *)data;
	data += sizeof(*cpu_regs);

	if (ds->ops->get_regs_len && ds->ops->get_regs) {
		len = ds->ops->get_regs_len(ds, port);
		if (len < 0)
			return;
		cpu_regs->len = len;
		ds->ops->get_regs(ds, port, cpu_regs, data);
	}
}

static void dsa_master_get_ethtool_stats(struct net_device *dev,
					 struct ethtool_stats *stats,
					 uint64_t *data)
{
	struct dsa_port *cpu_dp = dev->dsa_ptr;
	const struct ethtool_ops *ops = cpu_dp->orig_ethtool_ops;
	struct dsa_switch *ds = cpu_dp->ds;
	int port = cpu_dp->index;
	int count = 0;

	if (ops->get_sset_count && ops->get_ethtool_stats) {
		count = ops->get_sset_count(dev, ETH_SS_STATS);
		ops->get_ethtool_stats(dev, stats, data);
	}

	if (ds->ops->get_ethtool_stats)
		ds->ops->get_ethtool_stats(ds, port, data + count);
}

static void dsa_master_get_ethtool_phy_stats(struct net_device *dev,
					     struct ethtool_stats *stats,
					     uint64_t *data)
{
	struct dsa_port *cpu_dp = dev->dsa_ptr;
	const struct ethtool_ops *ops = cpu_dp->orig_ethtool_ops;
	struct dsa_switch *ds = cpu_dp->ds;
	int port = cpu_dp->index;
	int count = 0;

	if (dev->phydev && !ops->get_ethtool_phy_stats) {
		count = phy_ethtool_get_sset_count(dev->phydev);
		if (count >= 0)
			phy_ethtool_get_stats(dev->phydev, stats, data);
	} else if (ops->get_sset_count && ops->get_ethtool_phy_stats) {
		count = ops->get_sset_count(dev, ETH_SS_PHY_STATS);
		ops->get_ethtool_phy_stats(dev, stats, data);
	}

	if (count < 0)
		count = 0;

	if (ds->ops->get_ethtool_phy_stats)
		ds->ops->get_ethtool_phy_stats(ds, port, data + count);
}

static int dsa_master_get_sset_count(struct net_device *dev, int sset)
{
	struct dsa_port *cpu_dp = dev->dsa_ptr;
	const struct ethtool_ops *ops = cpu_dp->orig_ethtool_ops;
	struct dsa_switch *ds = cpu_dp->ds;
	int count = 0;

	if (sset == ETH_SS_PHY_STATS && dev->phydev &&
	    !ops->get_ethtool_phy_stats)
		count = phy_ethtool_get_sset_count(dev->phydev);
	else if (ops->get_sset_count)
		count = ops->get_sset_count(dev, sset);

	if (count < 0)
		count = 0;

	if (ds->ops->get_sset_count)
		count += ds->ops->get_sset_count(ds, cpu_dp->index, sset);

	return count;
}

static void dsa_master_get_strings(struct net_device *dev, uint32_t stringset,
				   uint8_t *data)
{
	struct dsa_port *cpu_dp = dev->dsa_ptr;
	const struct ethtool_ops *ops = cpu_dp->orig_ethtool_ops;
	struct dsa_switch *ds = cpu_dp->ds;
	int port = cpu_dp->index;
	int len = ETH_GSTRING_LEN;
	int mcount = 0, count, i;
	uint8_t pfx[4];
	uint8_t *ndata;

	snprintf(pfx, sizeof(pfx), "p%.2d", port);
	/* We do not want to be NULL-terminated, since this is a prefix */
	pfx[sizeof(pfx) - 1] = '_';

	if (stringset == ETH_SS_PHY_STATS && dev->phydev &&
	    !ops->get_ethtool_phy_stats) {
		mcount = phy_ethtool_get_sset_count(dev->phydev);
		if (mcount < 0)
			mcount = 0;
		else
			phy_ethtool_get_strings(dev->phydev, data);
	} else if (ops->get_sset_count && ops->get_strings) {
		mcount = ops->get_sset_count(dev, stringset);
		if (mcount < 0)
			mcount = 0;
		ops->get_strings(dev, stringset, data);
	}

	if (ds->ops->get_strings) {
		ndata = data + mcount * len;
		/* This function copies ETH_GSTRINGS_LEN bytes, we will mangle
		 * the output after to prepend our CPU port prefix we
		 * constructed earlier
		 */
		ds->ops->get_strings(ds, port, stringset, ndata);
		count = ds->ops->get_sset_count(ds, port, stringset);
		if (count < 0)
			return;
		for (i = 0; i < count; i++) {
			memmove(ndata + (i * len + sizeof(pfx)),
				ndata + i * len, len - sizeof(pfx));
			memcpy(ndata + i * len, pfx, sizeof(pfx));
		}
	}
}

static int dsa_master_ioctl(struct net_device *dev, struct ifreq *ifr, int cmd)
{
	struct dsa_port *cpu_dp = dev->dsa_ptr;
	struct dsa_switch *ds = cpu_dp->ds;
	struct dsa_switch_tree *dst;
	int err = -EOPNOTSUPP;
	struct dsa_port *dp;

	dst = ds->dst;

	switch (cmd) {
	case SIOCGHWTSTAMP:
	case SIOCSHWTSTAMP:
		/* Deny PTP operations on master if there is at least one
		 * switch in the tree that is PTP capable.
		 */
		list_for_each_entry(dp, &dst->ports, list)
			if (dp->ds->ops->port_hwtstamp_get ||
			    dp->ds->ops->port_hwtstamp_set)
				return -EBUSY;
		break;
	}

	if (dev->netdev_ops->ndo_do_ioctl)
		err = dev->netdev_ops->ndo_do_ioctl(dev, ifr, cmd);

	return err;
}

static const struct dsa_netdevice_ops dsa_netdev_ops = {
	.ndo_do_ioctl = dsa_master_ioctl,
};

static int dsa_master_ethtool_setup(struct net_device *dev)
{
	struct dsa_port *cpu_dp = dev->dsa_ptr;
	struct dsa_switch *ds = cpu_dp->ds;
	struct ethtool_ops *ops;

	ops = devm_kzalloc(ds->dev, sizeof(*ops), GFP_KERNEL);
	if (!ops)
		return -ENOMEM;

	cpu_dp->orig_ethtool_ops = dev->ethtool_ops;
	if (cpu_dp->orig_ethtool_ops)
		memcpy(ops, cpu_dp->orig_ethtool_ops, sizeof(*ops));

	ops->get_regs_len = dsa_master_get_regs_len;
	ops->get_regs = dsa_master_get_regs;
	ops->get_sset_count = dsa_master_get_sset_count;
	ops->get_ethtool_stats = dsa_master_get_ethtool_stats;
	ops->get_strings = dsa_master_get_strings;
	ops->get_ethtool_phy_stats = dsa_master_get_ethtool_phy_stats;

	dev->ethtool_ops = ops;

	return 0;
}

static void dsa_master_ethtool_teardown(struct net_device *dev)
{
	struct dsa_port *cpu_dp = dev->dsa_ptr;

	dev->ethtool_ops = cpu_dp->orig_ethtool_ops;
	cpu_dp->orig_ethtool_ops = NULL;
}

static void dsa_netdev_ops_set(struct net_device *dev,
			       const struct dsa_netdevice_ops *ops)
{
	dev->dsa_ptr->netdev_ops = ops;
}

static void dsa_master_set_promiscuity(struct net_device *dev, int inc)
{
	const struct dsa_device_ops *ops = dev->dsa_ptr->tag_ops;

<<<<<<< HEAD
	if (cpu_dp->orig_ndo_ops)
		dev->netdev_ops = cpu_dp->orig_ndo_ops;
	cpu_dp->orig_ndo_ops = NULL;
=======
	if (!ops->promisc_on_master)
		return;

	rtnl_lock();
	dev_set_promiscuity(dev, inc);
	rtnl_unlock();
>>>>>>> 7d2a07b7
}

static ssize_t tagging_show(struct device *d, struct device_attribute *attr,
			    char *buf)
{
	struct net_device *dev = to_net_dev(d);
	struct dsa_port *cpu_dp = dev->dsa_ptr;

	return sprintf(buf, "%s\n",
		       dsa_tag_protocol_to_str(cpu_dp->tag_ops));
}

static ssize_t tagging_store(struct device *d, struct device_attribute *attr,
			     const char *buf, size_t count)
{
	const struct dsa_device_ops *new_tag_ops, *old_tag_ops;
	struct net_device *dev = to_net_dev(d);
	struct dsa_port *cpu_dp = dev->dsa_ptr;
	int err;

	old_tag_ops = cpu_dp->tag_ops;
	new_tag_ops = dsa_find_tagger_by_name(buf);
	/* Bad tagger name, or module is not loaded? */
	if (IS_ERR(new_tag_ops))
		return PTR_ERR(new_tag_ops);

	if (new_tag_ops == old_tag_ops)
		/* Drop the temporarily held duplicate reference, since
		 * the DSA switch tree uses this tagger.
		 */
		goto out;

	err = dsa_tree_change_tag_proto(cpu_dp->ds->dst, dev, new_tag_ops,
					old_tag_ops);
	if (err) {
		/* On failure the old tagger is restored, so we don't need the
		 * driver for the new one.
		 */
		dsa_tag_driver_put(new_tag_ops);
		return err;
	}

	/* On success we no longer need the module for the old tagging protocol
	 */
out:
	dsa_tag_driver_put(old_tag_ops);
	return count;
}
static DEVICE_ATTR_RW(tagging);

static struct attribute *dsa_slave_attrs[] = {
	&dev_attr_tagging.attr,
	NULL
};

static const struct attribute_group dsa_group = {
	.name	= "dsa",
	.attrs	= dsa_slave_attrs,
};

static void dsa_master_reset_mtu(struct net_device *dev)
{
	int err;

	rtnl_lock();
	err = dev_set_mtu(dev, ETH_DATA_LEN);
	if (err)
		netdev_dbg(dev,
			   "Unable to reset MTU to exclude DSA overheads\n");
	rtnl_unlock();
}

static struct lock_class_key dsa_master_addr_list_lock_key;

int dsa_master_setup(struct net_device *dev, struct dsa_port *cpu_dp)
{
	const struct dsa_device_ops *tag_ops = cpu_dp->tag_ops;
	struct dsa_switch *ds = cpu_dp->ds;
	struct device_link *consumer_link;
	int mtu, ret;

	mtu = ETH_DATA_LEN + dsa_tag_protocol_overhead(tag_ops);

	/* The DSA master must use SET_NETDEV_DEV for this to work. */
	consumer_link = device_link_add(ds->dev, dev->dev.parent,
					DL_FLAG_AUTOREMOVE_CONSUMER);
	if (!consumer_link)
		netdev_err(dev,
			   "Failed to create a device link to DSA switch %s\n",
			   dev_name(ds->dev));

	rtnl_lock();
	ret = dev_set_mtu(dev, mtu);
	rtnl_unlock();
	if (ret)
		netdev_warn(dev, "error %d setting MTU to %d to include DSA overhead\n",
			    ret, mtu);

	/* If we use a tagging format that doesn't have an ethertype
	 * field, make sure that all packets from this point on get
	 * sent to the tag format's receive function.
	 */
	wmb();

	dev->dsa_ptr = cpu_dp;
	lockdep_set_class(&dev->addr_list_lock,
			  &dsa_master_addr_list_lock_key);
<<<<<<< HEAD
=======

	dsa_master_set_promiscuity(dev, 1);

>>>>>>> 7d2a07b7
	ret = dsa_master_ethtool_setup(dev);
	if (ret)
		goto out_err_reset_promisc;

	dsa_netdev_ops_set(dev, &dsa_netdev_ops);

	ret = sysfs_create_group(&dev->dev.kobj, &dsa_group);
	if (ret)
		goto out_err_ndo_teardown;

	return ret;

out_err_ndo_teardown:
	dsa_netdev_ops_set(dev, NULL);
	dsa_master_ethtool_teardown(dev);
out_err_reset_promisc:
	dsa_master_set_promiscuity(dev, -1);
	return ret;
}

void dsa_master_teardown(struct net_device *dev)
{
	sysfs_remove_group(&dev->dev.kobj, &dsa_group);
	dsa_netdev_ops_set(dev, NULL);
	dsa_master_ethtool_teardown(dev);
	dsa_master_reset_mtu(dev);
	dsa_master_set_promiscuity(dev, -1);

	dev->dsa_ptr = NULL;

	/* If we used a tagging format that doesn't have an ethertype
	 * field, make sure that all packets from this point get sent
	 * without the tag and go through the regular receive path.
	 */
	wmb();
}<|MERGE_RESOLUTION|>--- conflicted
+++ resolved
@@ -264,18 +264,12 @@
 {
 	const struct dsa_device_ops *ops = dev->dsa_ptr->tag_ops;
 
-<<<<<<< HEAD
-	if (cpu_dp->orig_ndo_ops)
-		dev->netdev_ops = cpu_dp->orig_ndo_ops;
-	cpu_dp->orig_ndo_ops = NULL;
-=======
 	if (!ops->promisc_on_master)
 		return;
 
 	rtnl_lock();
 	dev_set_promiscuity(dev, inc);
 	rtnl_unlock();
->>>>>>> 7d2a07b7
 }
 
 static ssize_t tagging_show(struct device *d, struct device_attribute *attr,
@@ -383,12 +377,9 @@
 	dev->dsa_ptr = cpu_dp;
 	lockdep_set_class(&dev->addr_list_lock,
 			  &dsa_master_addr_list_lock_key);
-<<<<<<< HEAD
-=======
 
 	dsa_master_set_promiscuity(dev, 1);
 
->>>>>>> 7d2a07b7
 	ret = dsa_master_ethtool_setup(dev);
 	if (ret)
 		goto out_err_reset_promisc;
