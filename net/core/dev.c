/*
 * 	NET3	Protocol independent device support routines.
 *
 *		This program is free software; you can redistribute it and/or
 *		modify it under the terms of the GNU General Public License
 *		as published by the Free Software Foundation; either version
 *		2 of the License, or (at your option) any later version.
 *
 *	Derived from the non IP parts of dev.c 1.0.19
 * 		Authors:	Ross Biro
 *				Fred N. van Kempen, <waltje@uWalt.NL.Mugnet.ORG>
 *				Mark Evans, <evansmp@uhura.aston.ac.uk>
 *
 *	Additional Authors:
 *		Florian la Roche <rzsfl@rz.uni-sb.de>
 *		Alan Cox <gw4pts@gw4pts.ampr.org>
 *		David Hinds <dahinds@users.sourceforge.net>
 *		Alexey Kuznetsov <kuznet@ms2.inr.ac.ru>
 *		Adam Sulmicki <adam@cfar.umd.edu>
 *              Pekka Riikonen <priikone@poesidon.pspt.fi>
 *
 *	Changes:
 *              D.J. Barrow     :       Fixed bug where dev->refcnt gets set
 *              			to 2 if register_netdev gets called
 *              			before net_dev_init & also removed a
 *              			few lines of code in the process.
 *		Alan Cox	:	device private ioctl copies fields back.
 *		Alan Cox	:	Transmit queue code does relevant
 *					stunts to keep the queue safe.
 *		Alan Cox	:	Fixed double lock.
 *		Alan Cox	:	Fixed promisc NULL pointer trap
 *		????????	:	Support the full private ioctl range
 *		Alan Cox	:	Moved ioctl permission check into
 *					drivers
 *		Tim Kordas	:	SIOCADDMULTI/SIOCDELMULTI
 *		Alan Cox	:	100 backlog just doesn't cut it when
 *					you start doing multicast video 8)
 *		Alan Cox	:	Rewrote net_bh and list manager.
 *		Alan Cox	: 	Fix ETH_P_ALL echoback lengths.
 *		Alan Cox	:	Took out transmit every packet pass
 *					Saved a few bytes in the ioctl handler
 *		Alan Cox	:	Network driver sets packet type before
 *					calling netif_rx. Saves a function
 *					call a packet.
 *		Alan Cox	:	Hashed net_bh()
 *		Richard Kooijman:	Timestamp fixes.
 *		Alan Cox	:	Wrong field in SIOCGIFDSTADDR
 *		Alan Cox	:	Device lock protection.
 *		Alan Cox	: 	Fixed nasty side effect of device close
 *					changes.
 *		Rudi Cilibrasi	:	Pass the right thing to
 *					set_mac_address()
 *		Dave Miller	:	32bit quantity for the device lock to
 *					make it work out on a Sparc.
 *		Bjorn Ekwall	:	Added KERNELD hack.
 *		Alan Cox	:	Cleaned up the backlog initialise.
 *		Craig Metz	:	SIOCGIFCONF fix if space for under
 *					1 device.
 *	    Thomas Bogendoerfer :	Return ENODEV for dev_open, if there
 *					is no device open function.
 *		Andi Kleen	:	Fix error reporting for SIOCGIFCONF
 *	    Michael Chastain	:	Fix signed/unsigned for SIOCGIFCONF
 *		Cyrus Durgin	:	Cleaned for KMOD
 *		Adam Sulmicki   :	Bug Fix : Network Device Unload
 *					A network device unload needs to purge
 *					the backlog queue.
 *	Paul Rusty Russell	:	SIOCSIFNAME
 *              Pekka Riikonen  :	Netdev boot-time settings code
 *              Andrew Morton   :       Make unregister_netdevice wait
 *              			indefinitely on dev->refcnt
 * 		J Hadi Salim	:	- Backlog queue sampling
 *				        - netif_rx() feedback
 */

#include <asm/uaccess.h>
#include <asm/system.h>
#include <linux/bitops.h>
#include <linux/capability.h>
#include <linux/cpu.h>
#include <linux/types.h>
#include <linux/kernel.h>
#include <linux/hash.h>
#include <linux/slab.h>
#include <linux/sched.h>
#include <linux/mutex.h>
#include <linux/string.h>
#include <linux/mm.h>
#include <linux/socket.h>
#include <linux/sockios.h>
#include <linux/errno.h>
#include <linux/interrupt.h>
#include <linux/if_ether.h>
#include <linux/netdevice.h>
#include <linux/etherdevice.h>
#include <linux/ethtool.h>
#include <linux/notifier.h>
#include <linux/skbuff.h>
#include <net/net_namespace.h>
#include <net/sock.h>
#include <linux/rtnetlink.h>
#include <linux/proc_fs.h>
#include <linux/seq_file.h>
#include <linux/stat.h>
#include <net/dst.h>
#include <net/pkt_sched.h>
#include <net/checksum.h>
#include <net/xfrm.h>
#include <linux/highmem.h>
#include <linux/init.h>
#include <linux/kmod.h>
#include <linux/module.h>
#include <linux/netpoll.h>
#include <linux/rcupdate.h>
#include <linux/delay.h>
#include <net/wext.h>
#include <net/iw_handler.h>
#include <asm/current.h>
#include <linux/audit.h>
#include <linux/dmaengine.h>
#include <linux/err.h>
#include <linux/ctype.h>
#include <linux/if_arp.h>
#include <linux/if_vlan.h>
#include <linux/ip.h>
#include <net/ip.h>
#include <linux/ipv6.h>
#include <linux/in.h>
#include <linux/jhash.h>
#include <linux/random.h>
#include <trace/events/napi.h>
#include <trace/events/net.h>
#include <trace/events/skb.h>
#include <linux/pci.h>
#include <linux/inetdevice.h>
#include <linux/cpu_rmap.h>

#include "net-sysfs.h"

/* Instead of increasing this, you should create a hash table. */
#define MAX_GRO_SKBS 8

/* This should be increased if a protocol with a bigger head is added. */
#define GRO_MAX_HEAD (MAX_HEADER + 128)

/*
 *	The list of packet types we will receive (as opposed to discard)
 *	and the routines to invoke.
 *
 *	Why 16. Because with 16 the only overlap we get on a hash of the
 *	low nibble of the protocol value is RARP/SNAP/X.25.
 *
 *      NOTE:  That is no longer true with the addition of VLAN tags.  Not
 *             sure which should go first, but I bet it won't make much
 *             difference if we are running VLANs.  The good news is that
 *             this protocol won't be in the list unless compiled in, so
 *             the average user (w/out VLANs) will not be adversely affected.
 *             --BLG
 *
 *		0800	IP
 *		8100    802.1Q VLAN
 *		0001	802.3
 *		0002	AX.25
 *		0004	802.2
 *		8035	RARP
 *		0005	SNAP
 *		0805	X.25
 *		0806	ARP
 *		8137	IPX
 *		0009	Localtalk
 *		86DD	IPv6
 */

#define PTYPE_HASH_SIZE	(16)
#define PTYPE_HASH_MASK	(PTYPE_HASH_SIZE - 1)

static DEFINE_SPINLOCK(ptype_lock);
static struct list_head ptype_base[PTYPE_HASH_SIZE] __read_mostly;
static struct list_head ptype_all __read_mostly;	/* Taps */

/*
 * The @dev_base_head list is protected by @dev_base_lock and the rtnl
 * semaphore.
 *
 * Pure readers hold dev_base_lock for reading, or rcu_read_lock()
 *
 * Writers must hold the rtnl semaphore while they loop through the
 * dev_base_head list, and hold dev_base_lock for writing when they do the
 * actual updates.  This allows pure readers to access the list even
 * while a writer is preparing to update it.
 *
 * To put it another way, dev_base_lock is held for writing only to
 * protect against pure readers; the rtnl semaphore provides the
 * protection against other writers.
 *
 * See, for example usages, register_netdevice() and
 * unregister_netdevice(), which must be called with the rtnl
 * semaphore held.
 */
DEFINE_RWLOCK(dev_base_lock);
EXPORT_SYMBOL(dev_base_lock);

static inline struct hlist_head *dev_name_hash(struct net *net, const char *name)
{
	unsigned hash = full_name_hash(name, strnlen(name, IFNAMSIZ));
	return &net->dev_name_head[hash_32(hash, NETDEV_HASHBITS)];
}

static inline struct hlist_head *dev_index_hash(struct net *net, int ifindex)
{
	return &net->dev_index_head[ifindex & (NETDEV_HASHENTRIES - 1)];
}

static inline void rps_lock(struct softnet_data *sd)
{
#ifdef CONFIG_RPS
	spin_lock(&sd->input_pkt_queue.lock);
#endif
}

static inline void rps_unlock(struct softnet_data *sd)
{
#ifdef CONFIG_RPS
	spin_unlock(&sd->input_pkt_queue.lock);
#endif
}

/* Device list insertion */
static int list_netdevice(struct net_device *dev)
{
	struct net *net = dev_net(dev);

	ASSERT_RTNL();

	write_lock_bh(&dev_base_lock);
	list_add_tail_rcu(&dev->dev_list, &net->dev_base_head);
	hlist_add_head_rcu(&dev->name_hlist, dev_name_hash(net, dev->name));
	hlist_add_head_rcu(&dev->index_hlist,
			   dev_index_hash(net, dev->ifindex));
	write_unlock_bh(&dev_base_lock);
	return 0;
}

/* Device list removal
 * caller must respect a RCU grace period before freeing/reusing dev
 */
static void unlist_netdevice(struct net_device *dev)
{
	ASSERT_RTNL();

	/* Unlink dev from the device chain */
	write_lock_bh(&dev_base_lock);
	list_del_rcu(&dev->dev_list);
	hlist_del_rcu(&dev->name_hlist);
	hlist_del_rcu(&dev->index_hlist);
	write_unlock_bh(&dev_base_lock);
}

/*
 *	Our notifier list
 */

static RAW_NOTIFIER_HEAD(netdev_chain);

/*
 *	Device drivers call our routines to queue packets here. We empty the
 *	queue in the local softnet handler.
 */

DEFINE_PER_CPU_ALIGNED(struct softnet_data, softnet_data);
EXPORT_PER_CPU_SYMBOL(softnet_data);

#ifdef CONFIG_LOCKDEP
/*
 * register_netdevice() inits txq->_xmit_lock and sets lockdep class
 * according to dev->type
 */
static const unsigned short netdev_lock_type[] =
	{ARPHRD_NETROM, ARPHRD_ETHER, ARPHRD_EETHER, ARPHRD_AX25,
	 ARPHRD_PRONET, ARPHRD_CHAOS, ARPHRD_IEEE802, ARPHRD_ARCNET,
	 ARPHRD_APPLETLK, ARPHRD_DLCI, ARPHRD_ATM, ARPHRD_METRICOM,
	 ARPHRD_IEEE1394, ARPHRD_EUI64, ARPHRD_INFINIBAND, ARPHRD_SLIP,
	 ARPHRD_CSLIP, ARPHRD_SLIP6, ARPHRD_CSLIP6, ARPHRD_RSRVD,
	 ARPHRD_ADAPT, ARPHRD_ROSE, ARPHRD_X25, ARPHRD_HWX25,
	 ARPHRD_PPP, ARPHRD_CISCO, ARPHRD_LAPB, ARPHRD_DDCMP,
	 ARPHRD_RAWHDLC, ARPHRD_TUNNEL, ARPHRD_TUNNEL6, ARPHRD_FRAD,
	 ARPHRD_SKIP, ARPHRD_LOOPBACK, ARPHRD_LOCALTLK, ARPHRD_FDDI,
	 ARPHRD_BIF, ARPHRD_SIT, ARPHRD_IPDDP, ARPHRD_IPGRE,
	 ARPHRD_PIMREG, ARPHRD_HIPPI, ARPHRD_ASH, ARPHRD_ECONET,
	 ARPHRD_IRDA, ARPHRD_FCPP, ARPHRD_FCAL, ARPHRD_FCPL,
	 ARPHRD_FCFABRIC, ARPHRD_IEEE802_TR, ARPHRD_IEEE80211,
	 ARPHRD_IEEE80211_PRISM, ARPHRD_IEEE80211_RADIOTAP, ARPHRD_PHONET,
	 ARPHRD_PHONET_PIPE, ARPHRD_IEEE802154,
	 ARPHRD_VOID, ARPHRD_NONE};

static const char *const netdev_lock_name[] =
	{"_xmit_NETROM", "_xmit_ETHER", "_xmit_EETHER", "_xmit_AX25",
	 "_xmit_PRONET", "_xmit_CHAOS", "_xmit_IEEE802", "_xmit_ARCNET",
	 "_xmit_APPLETLK", "_xmit_DLCI", "_xmit_ATM", "_xmit_METRICOM",
	 "_xmit_IEEE1394", "_xmit_EUI64", "_xmit_INFINIBAND", "_xmit_SLIP",
	 "_xmit_CSLIP", "_xmit_SLIP6", "_xmit_CSLIP6", "_xmit_RSRVD",
	 "_xmit_ADAPT", "_xmit_ROSE", "_xmit_X25", "_xmit_HWX25",
	 "_xmit_PPP", "_xmit_CISCO", "_xmit_LAPB", "_xmit_DDCMP",
	 "_xmit_RAWHDLC", "_xmit_TUNNEL", "_xmit_TUNNEL6", "_xmit_FRAD",
	 "_xmit_SKIP", "_xmit_LOOPBACK", "_xmit_LOCALTLK", "_xmit_FDDI",
	 "_xmit_BIF", "_xmit_SIT", "_xmit_IPDDP", "_xmit_IPGRE",
	 "_xmit_PIMREG", "_xmit_HIPPI", "_xmit_ASH", "_xmit_ECONET",
	 "_xmit_IRDA", "_xmit_FCPP", "_xmit_FCAL", "_xmit_FCPL",
	 "_xmit_FCFABRIC", "_xmit_IEEE802_TR", "_xmit_IEEE80211",
	 "_xmit_IEEE80211_PRISM", "_xmit_IEEE80211_RADIOTAP", "_xmit_PHONET",
	 "_xmit_PHONET_PIPE", "_xmit_IEEE802154",
	 "_xmit_VOID", "_xmit_NONE"};

static struct lock_class_key netdev_xmit_lock_key[ARRAY_SIZE(netdev_lock_type)];
static struct lock_class_key netdev_addr_lock_key[ARRAY_SIZE(netdev_lock_type)];

static inline unsigned short netdev_lock_pos(unsigned short dev_type)
{
	int i;

	for (i = 0; i < ARRAY_SIZE(netdev_lock_type); i++)
		if (netdev_lock_type[i] == dev_type)
			return i;
	/* the last key is used by default */
	return ARRAY_SIZE(netdev_lock_type) - 1;
}

static inline void netdev_set_xmit_lockdep_class(spinlock_t *lock,
						 unsigned short dev_type)
{
	int i;

	i = netdev_lock_pos(dev_type);
	lockdep_set_class_and_name(lock, &netdev_xmit_lock_key[i],
				   netdev_lock_name[i]);
}

static inline void netdev_set_addr_lockdep_class(struct net_device *dev)
{
	int i;

	i = netdev_lock_pos(dev->type);
	lockdep_set_class_and_name(&dev->addr_list_lock,
				   &netdev_addr_lock_key[i],
				   netdev_lock_name[i]);
}
#else
static inline void netdev_set_xmit_lockdep_class(spinlock_t *lock,
						 unsigned short dev_type)
{
}
static inline void netdev_set_addr_lockdep_class(struct net_device *dev)
{
}
#endif

/*******************************************************************************

		Protocol management and registration routines

*******************************************************************************/

/*
 *	Add a protocol ID to the list. Now that the input handler is
 *	smarter we can dispense with all the messy stuff that used to be
 *	here.
 *
 *	BEWARE!!! Protocol handlers, mangling input packets,
 *	MUST BE last in hash buckets and checking protocol handlers
 *	MUST start from promiscuous ptype_all chain in net_bh.
 *	It is true now, do not change it.
 *	Explanation follows: if protocol handler, mangling packet, will
 *	be the first on list, it is not able to sense, that packet
 *	is cloned and should be copied-on-write, so that it will
 *	change it and subsequent readers will get broken packet.
 *							--ANK (980803)
 */

static inline struct list_head *ptype_head(const struct packet_type *pt)
{
	if (pt->type == htons(ETH_P_ALL))
		return &ptype_all;
	else
		return &ptype_base[ntohs(pt->type) & PTYPE_HASH_MASK];
}

/**
 *	dev_add_pack - add packet handler
 *	@pt: packet type declaration
 *
 *	Add a protocol handler to the networking stack. The passed &packet_type
 *	is linked into kernel lists and may not be freed until it has been
 *	removed from the kernel lists.
 *
 *	This call does not sleep therefore it can not
 *	guarantee all CPU's that are in middle of receiving packets
 *	will see the new packet type (until the next received packet).
 */

void dev_add_pack(struct packet_type *pt)
{
	struct list_head *head = ptype_head(pt);

	spin_lock(&ptype_lock);
	list_add_rcu(&pt->list, head);
	spin_unlock(&ptype_lock);
}
EXPORT_SYMBOL(dev_add_pack);

/**
 *	__dev_remove_pack	 - remove packet handler
 *	@pt: packet type declaration
 *
 *	Remove a protocol handler that was previously added to the kernel
 *	protocol handlers by dev_add_pack(). The passed &packet_type is removed
 *	from the kernel lists and can be freed or reused once this function
 *	returns.
 *
 *      The packet type might still be in use by receivers
 *	and must not be freed until after all the CPU's have gone
 *	through a quiescent state.
 */
void __dev_remove_pack(struct packet_type *pt)
{
	struct list_head *head = ptype_head(pt);
	struct packet_type *pt1;

	spin_lock(&ptype_lock);

	list_for_each_entry(pt1, head, list) {
		if (pt == pt1) {
			list_del_rcu(&pt->list);
			goto out;
		}
	}

	printk(KERN_WARNING "dev_remove_pack: %p not found.\n", pt);
out:
	spin_unlock(&ptype_lock);
}
EXPORT_SYMBOL(__dev_remove_pack);

/**
 *	dev_remove_pack	 - remove packet handler
 *	@pt: packet type declaration
 *
 *	Remove a protocol handler that was previously added to the kernel
 *	protocol handlers by dev_add_pack(). The passed &packet_type is removed
 *	from the kernel lists and can be freed or reused once this function
 *	returns.
 *
 *	This call sleeps to guarantee that no CPU is looking at the packet
 *	type after return.
 */
void dev_remove_pack(struct packet_type *pt)
{
	__dev_remove_pack(pt);

	synchronize_net();
}
EXPORT_SYMBOL(dev_remove_pack);

/******************************************************************************

		      Device Boot-time Settings Routines

*******************************************************************************/

/* Boot time configuration table */
static struct netdev_boot_setup dev_boot_setup[NETDEV_BOOT_SETUP_MAX];

/**
 *	netdev_boot_setup_add	- add new setup entry
 *	@name: name of the device
 *	@map: configured settings for the device
 *
 *	Adds new setup entry to the dev_boot_setup list.  The function
 *	returns 0 on error and 1 on success.  This is a generic routine to
 *	all netdevices.
 */
static int netdev_boot_setup_add(char *name, struct ifmap *map)
{
	struct netdev_boot_setup *s;
	int i;

	s = dev_boot_setup;
	for (i = 0; i < NETDEV_BOOT_SETUP_MAX; i++) {
		if (s[i].name[0] == '\0' || s[i].name[0] == ' ') {
			memset(s[i].name, 0, sizeof(s[i].name));
			strlcpy(s[i].name, name, IFNAMSIZ);
			memcpy(&s[i].map, map, sizeof(s[i].map));
			break;
		}
	}

	return i >= NETDEV_BOOT_SETUP_MAX ? 0 : 1;
}

/**
 *	netdev_boot_setup_check	- check boot time settings
 *	@dev: the netdevice
 *
 * 	Check boot time settings for the device.
 *	The found settings are set for the device to be used
 *	later in the device probing.
 *	Returns 0 if no settings found, 1 if they are.
 */
int netdev_boot_setup_check(struct net_device *dev)
{
	struct netdev_boot_setup *s = dev_boot_setup;
	int i;

	for (i = 0; i < NETDEV_BOOT_SETUP_MAX; i++) {
		if (s[i].name[0] != '\0' && s[i].name[0] != ' ' &&
		    !strcmp(dev->name, s[i].name)) {
			dev->irq 	= s[i].map.irq;
			dev->base_addr 	= s[i].map.base_addr;
			dev->mem_start 	= s[i].map.mem_start;
			dev->mem_end 	= s[i].map.mem_end;
			return 1;
		}
	}
	return 0;
}
EXPORT_SYMBOL(netdev_boot_setup_check);


/**
 *	netdev_boot_base	- get address from boot time settings
 *	@prefix: prefix for network device
 *	@unit: id for network device
 *
 * 	Check boot time settings for the base address of device.
 *	The found settings are set for the device to be used
 *	later in the device probing.
 *	Returns 0 if no settings found.
 */
unsigned long netdev_boot_base(const char *prefix, int unit)
{
	const struct netdev_boot_setup *s = dev_boot_setup;
	char name[IFNAMSIZ];
	int i;

	sprintf(name, "%s%d", prefix, unit);

	/*
	 * If device already registered then return base of 1
	 * to indicate not to probe for this interface
	 */
	if (__dev_get_by_name(&init_net, name))
		return 1;

	for (i = 0; i < NETDEV_BOOT_SETUP_MAX; i++)
		if (!strcmp(name, s[i].name))
			return s[i].map.base_addr;
	return 0;
}

/*
 * Saves at boot time configured settings for any netdevice.
 */
int __init netdev_boot_setup(char *str)
{
	int ints[5];
	struct ifmap map;

	str = get_options(str, ARRAY_SIZE(ints), ints);
	if (!str || !*str)
		return 0;

	/* Save settings */
	memset(&map, 0, sizeof(map));
	if (ints[0] > 0)
		map.irq = ints[1];
	if (ints[0] > 1)
		map.base_addr = ints[2];
	if (ints[0] > 2)
		map.mem_start = ints[3];
	if (ints[0] > 3)
		map.mem_end = ints[4];

	/* Add new entry to the list */
	return netdev_boot_setup_add(str, &map);
}

__setup("netdev=", netdev_boot_setup);

/*******************************************************************************

			    Device Interface Subroutines

*******************************************************************************/

/**
 *	__dev_get_by_name	- find a device by its name
 *	@net: the applicable net namespace
 *	@name: name to find
 *
 *	Find an interface by name. Must be called under RTNL semaphore
 *	or @dev_base_lock. If the name is found a pointer to the device
 *	is returned. If the name is not found then %NULL is returned. The
 *	reference counters are not incremented so the caller must be
 *	careful with locks.
 */

struct net_device *__dev_get_by_name(struct net *net, const char *name)
{
	struct hlist_node *p;
	struct net_device *dev;
	struct hlist_head *head = dev_name_hash(net, name);

	hlist_for_each_entry(dev, p, head, name_hlist)
		if (!strncmp(dev->name, name, IFNAMSIZ))
			return dev;

	return NULL;
}
EXPORT_SYMBOL(__dev_get_by_name);

/**
 *	dev_get_by_name_rcu	- find a device by its name
 *	@net: the applicable net namespace
 *	@name: name to find
 *
 *	Find an interface by name.
 *	If the name is found a pointer to the device is returned.
 * 	If the name is not found then %NULL is returned.
 *	The reference counters are not incremented so the caller must be
 *	careful with locks. The caller must hold RCU lock.
 */

struct net_device *dev_get_by_name_rcu(struct net *net, const char *name)
{
	struct hlist_node *p;
	struct net_device *dev;
	struct hlist_head *head = dev_name_hash(net, name);

	hlist_for_each_entry_rcu(dev, p, head, name_hlist)
		if (!strncmp(dev->name, name, IFNAMSIZ))
			return dev;

	return NULL;
}
EXPORT_SYMBOL(dev_get_by_name_rcu);

/**
 *	dev_get_by_name		- find a device by its name
 *	@net: the applicable net namespace
 *	@name: name to find
 *
 *	Find an interface by name. This can be called from any
 *	context and does its own locking. The returned handle has
 *	the usage count incremented and the caller must use dev_put() to
 *	release it when it is no longer needed. %NULL is returned if no
 *	matching device is found.
 */

struct net_device *dev_get_by_name(struct net *net, const char *name)
{
	struct net_device *dev;

	rcu_read_lock();
	dev = dev_get_by_name_rcu(net, name);
	if (dev)
		dev_hold(dev);
	rcu_read_unlock();
	return dev;
}
EXPORT_SYMBOL(dev_get_by_name);

/**
 *	__dev_get_by_index - find a device by its ifindex
 *	@net: the applicable net namespace
 *	@ifindex: index of device
 *
 *	Search for an interface by index. Returns %NULL if the device
 *	is not found or a pointer to the device. The device has not
 *	had its reference counter increased so the caller must be careful
 *	about locking. The caller must hold either the RTNL semaphore
 *	or @dev_base_lock.
 */

struct net_device *__dev_get_by_index(struct net *net, int ifindex)
{
	struct hlist_node *p;
	struct net_device *dev;
	struct hlist_head *head = dev_index_hash(net, ifindex);

	hlist_for_each_entry(dev, p, head, index_hlist)
		if (dev->ifindex == ifindex)
			return dev;

	return NULL;
}
EXPORT_SYMBOL(__dev_get_by_index);

/**
 *	dev_get_by_index_rcu - find a device by its ifindex
 *	@net: the applicable net namespace
 *	@ifindex: index of device
 *
 *	Search for an interface by index. Returns %NULL if the device
 *	is not found or a pointer to the device. The device has not
 *	had its reference counter increased so the caller must be careful
 *	about locking. The caller must hold RCU lock.
 */

struct net_device *dev_get_by_index_rcu(struct net *net, int ifindex)
{
	struct hlist_node *p;
	struct net_device *dev;
	struct hlist_head *head = dev_index_hash(net, ifindex);

	hlist_for_each_entry_rcu(dev, p, head, index_hlist)
		if (dev->ifindex == ifindex)
			return dev;

	return NULL;
}
EXPORT_SYMBOL(dev_get_by_index_rcu);


/**
 *	dev_get_by_index - find a device by its ifindex
 *	@net: the applicable net namespace
 *	@ifindex: index of device
 *
 *	Search for an interface by index. Returns NULL if the device
 *	is not found or a pointer to the device. The device returned has
 *	had a reference added and the pointer is safe until the user calls
 *	dev_put to indicate they have finished with it.
 */

struct net_device *dev_get_by_index(struct net *net, int ifindex)
{
	struct net_device *dev;

	rcu_read_lock();
	dev = dev_get_by_index_rcu(net, ifindex);
	if (dev)
		dev_hold(dev);
	rcu_read_unlock();
	return dev;
}
EXPORT_SYMBOL(dev_get_by_index);

/**
 *	dev_getbyhwaddr_rcu - find a device by its hardware address
 *	@net: the applicable net namespace
 *	@type: media type of device
 *	@ha: hardware address
 *
 *	Search for an interface by MAC address. Returns NULL if the device
 *	is not found or a pointer to the device.
 *	The caller must hold RCU or RTNL.
 *	The returned device has not had its ref count increased
 *	and the caller must therefore be careful about locking
 *
 */

struct net_device *dev_getbyhwaddr_rcu(struct net *net, unsigned short type,
				       const char *ha)
{
	struct net_device *dev;

	for_each_netdev_rcu(net, dev)
		if (dev->type == type &&
		    !memcmp(dev->dev_addr, ha, dev->addr_len))
			return dev;

	return NULL;
}
EXPORT_SYMBOL(dev_getbyhwaddr_rcu);

struct net_device *__dev_getfirstbyhwtype(struct net *net, unsigned short type)
{
	struct net_device *dev;

	ASSERT_RTNL();
	for_each_netdev(net, dev)
		if (dev->type == type)
			return dev;

	return NULL;
}
EXPORT_SYMBOL(__dev_getfirstbyhwtype);

struct net_device *dev_getfirstbyhwtype(struct net *net, unsigned short type)
{
	struct net_device *dev, *ret = NULL;

	rcu_read_lock();
	for_each_netdev_rcu(net, dev)
		if (dev->type == type) {
			dev_hold(dev);
			ret = dev;
			break;
		}
	rcu_read_unlock();
	return ret;
}
EXPORT_SYMBOL(dev_getfirstbyhwtype);

/**
 *	dev_get_by_flags_rcu - find any device with given flags
 *	@net: the applicable net namespace
 *	@if_flags: IFF_* values
 *	@mask: bitmask of bits in if_flags to check
 *
 *	Search for any interface with the given flags. Returns NULL if a device
 *	is not found or a pointer to the device. Must be called inside
 *	rcu_read_lock(), and result refcount is unchanged.
 */

struct net_device *dev_get_by_flags_rcu(struct net *net, unsigned short if_flags,
				    unsigned short mask)
{
	struct net_device *dev, *ret;

	ret = NULL;
	for_each_netdev_rcu(net, dev) {
		if (((dev->flags ^ if_flags) & mask) == 0) {
			ret = dev;
			break;
		}
	}
	return ret;
}
EXPORT_SYMBOL(dev_get_by_flags_rcu);

/**
 *	dev_valid_name - check if name is okay for network device
 *	@name: name string
 *
 *	Network device names need to be valid file names to
 *	to allow sysfs to work.  We also disallow any kind of
 *	whitespace.
 */
int dev_valid_name(const char *name)
{
	if (*name == '\0')
		return 0;
	if (strlen(name) >= IFNAMSIZ)
		return 0;
	if (!strcmp(name, ".") || !strcmp(name, ".."))
		return 0;

	while (*name) {
		if (*name == '/' || isspace(*name))
			return 0;
		name++;
	}
	return 1;
}
EXPORT_SYMBOL(dev_valid_name);

/**
 *	__dev_alloc_name - allocate a name for a device
 *	@net: network namespace to allocate the device name in
 *	@name: name format string
 *	@buf:  scratch buffer and result name string
 *
 *	Passed a format string - eg "lt%d" it will try and find a suitable
 *	id. It scans list of devices to build up a free map, then chooses
 *	the first empty slot. The caller must hold the dev_base or rtnl lock
 *	while allocating the name and adding the device in order to avoid
 *	duplicates.
 *	Limited to bits_per_byte * page size devices (ie 32K on most platforms).
 *	Returns the number of the unit assigned or a negative errno code.
 */

static int __dev_alloc_name(struct net *net, const char *name, char *buf)
{
	int i = 0;
	const char *p;
	const int max_netdevices = 8*PAGE_SIZE;
	unsigned long *inuse;
	struct net_device *d;

	p = strnchr(name, IFNAMSIZ-1, '%');
	if (p) {
		/*
		 * Verify the string as this thing may have come from
		 * the user.  There must be either one "%d" and no other "%"
		 * characters.
		 */
		if (p[1] != 'd' || strchr(p + 2, '%'))
			return -EINVAL;

		/* Use one page as a bit array of possible slots */
		inuse = (unsigned long *) get_zeroed_page(GFP_ATOMIC);
		if (!inuse)
			return -ENOMEM;

		for_each_netdev(net, d) {
			if (!sscanf(d->name, name, &i))
				continue;
			if (i < 0 || i >= max_netdevices)
				continue;

			/*  avoid cases where sscanf is not exact inverse of printf */
			snprintf(buf, IFNAMSIZ, name, i);
			if (!strncmp(buf, d->name, IFNAMSIZ))
				set_bit(i, inuse);
		}

		i = find_first_zero_bit(inuse, max_netdevices);
		free_page((unsigned long) inuse);
	}

	if (buf != name)
		snprintf(buf, IFNAMSIZ, name, i);
	if (!__dev_get_by_name(net, buf))
		return i;

	/* It is possible to run out of possible slots
	 * when the name is long and there isn't enough space left
	 * for the digits, or if all bits are used.
	 */
	return -ENFILE;
}

/**
 *	dev_alloc_name - allocate a name for a device
 *	@dev: device
 *	@name: name format string
 *
 *	Passed a format string - eg "lt%d" it will try and find a suitable
 *	id. It scans list of devices to build up a free map, then chooses
 *	the first empty slot. The caller must hold the dev_base or rtnl lock
 *	while allocating the name and adding the device in order to avoid
 *	duplicates.
 *	Limited to bits_per_byte * page size devices (ie 32K on most platforms).
 *	Returns the number of the unit assigned or a negative errno code.
 */

int dev_alloc_name(struct net_device *dev, const char *name)
{
	char buf[IFNAMSIZ];
	struct net *net;
	int ret;

	BUG_ON(!dev_net(dev));
	net = dev_net(dev);
	ret = __dev_alloc_name(net, name, buf);
	if (ret >= 0)
		strlcpy(dev->name, buf, IFNAMSIZ);
	return ret;
}
EXPORT_SYMBOL(dev_alloc_name);

static int dev_get_valid_name(struct net_device *dev, const char *name, bool fmt)
{
	struct net *net;

	BUG_ON(!dev_net(dev));
	net = dev_net(dev);

	if (!dev_valid_name(name))
		return -EINVAL;

	if (fmt && strchr(name, '%'))
		return dev_alloc_name(dev, name);
	else if (__dev_get_by_name(net, name))
		return -EEXIST;
	else if (dev->name != name) {
		if (strncmp(name, dev->name, IFNAMSIZ))
			printk(KERN_INFO "%s renamed to %s by %s [%u]\n",
			       dev->name, name, current->comm, current->pid);
		strlcpy(dev->name, name, IFNAMSIZ);
	}

	return 0;
}

/**
 *	dev_change_name - change name of a device
 *	@dev: device
 *	@newname: name (or format string) must be at least IFNAMSIZ
 *
 *	Change name of a device, can pass format strings "eth%d".
 *	for wildcarding.
 */
int dev_change_name(struct net_device *dev, const char *newname)
{
	char oldname[IFNAMSIZ];
	int err = 0;
	int ret;
	struct net *net;

	ASSERT_RTNL();
	BUG_ON(!dev_net(dev));

	net = dev_net(dev);
	if (dev->flags & IFF_UP)
		return -EBUSY;

	if (strncmp(newname, dev->name, IFNAMSIZ) == 0)
		return 0;

	memcpy(oldname, dev->name, IFNAMSIZ);

	err = dev_get_valid_name(dev, newname, 1);
	if (err < 0)
		return err;

rollback:
	ret = device_rename(&dev->dev, dev->name);
	if (ret) {
		memcpy(dev->name, oldname, IFNAMSIZ);
		return ret;
	}

	write_lock_bh(&dev_base_lock);
	hlist_del(&dev->name_hlist);
	write_unlock_bh(&dev_base_lock);

	synchronize_rcu();

	write_lock_bh(&dev_base_lock);
	hlist_add_head_rcu(&dev->name_hlist, dev_name_hash(net, dev->name));
	write_unlock_bh(&dev_base_lock);

	ret = call_netdevice_notifiers(NETDEV_CHANGENAME, dev);
	ret = notifier_to_errno(ret);

	if (ret) {
		/* err >= 0 after dev_alloc_name() or stores the first errno */
		if (err >= 0) {
			err = ret;
			memcpy(dev->name, oldname, IFNAMSIZ);
			goto rollback;
		} else {
			printk(KERN_ERR
			       "%s: name change rollback failed: %d.\n",
			       dev->name, ret);
		}
	}

	return err;
}

/**
 *	dev_set_alias - change ifalias of a device
 *	@dev: device
 *	@alias: name up to IFALIASZ
 *	@len: limit of bytes to copy from info
 *
 *	Set ifalias for a device,
 */
int dev_set_alias(struct net_device *dev, const char *alias, size_t len)
{
	ASSERT_RTNL();

	if (len >= IFALIASZ)
		return -EINVAL;

	if (!len) {
		if (dev->ifalias) {
			kfree(dev->ifalias);
			dev->ifalias = NULL;
		}
		return 0;
	}

	dev->ifalias = krealloc(dev->ifalias, len + 1, GFP_KERNEL);
	if (!dev->ifalias)
		return -ENOMEM;

	strlcpy(dev->ifalias, alias, len+1);
	return len;
}


/**
 *	netdev_features_change - device changes features
 *	@dev: device to cause notification
 *
 *	Called to indicate a device has changed features.
 */
void netdev_features_change(struct net_device *dev)
{
	call_netdevice_notifiers(NETDEV_FEAT_CHANGE, dev);
}
EXPORT_SYMBOL(netdev_features_change);

/**
 *	netdev_state_change - device changes state
 *	@dev: device to cause notification
 *
 *	Called to indicate a device has changed state. This function calls
 *	the notifier chains for netdev_chain and sends a NEWLINK message
 *	to the routing socket.
 */
void netdev_state_change(struct net_device *dev)
{
	if (dev->flags & IFF_UP) {
		call_netdevice_notifiers(NETDEV_CHANGE, dev);
		rtmsg_ifinfo(RTM_NEWLINK, dev, 0);
	}
}
EXPORT_SYMBOL(netdev_state_change);

int netdev_bonding_change(struct net_device *dev, unsigned long event)
{
	return call_netdevice_notifiers(event, dev);
}
EXPORT_SYMBOL(netdev_bonding_change);

/**
 *	dev_load 	- load a network module
 *	@net: the applicable net namespace
 *	@name: name of interface
 *
 *	If a network interface is not present and the process has suitable
 *	privileges this function loads the module. If module loading is not
 *	available in this kernel then it becomes a nop.
 */

void dev_load(struct net *net, const char *name)
{
	struct net_device *dev;
	int no_module;

	rcu_read_lock();
	dev = dev_get_by_name_rcu(net, name);
	rcu_read_unlock();

	no_module = !dev;
	if (no_module && capable(CAP_NET_ADMIN))
		no_module = request_module("netdev-%s", name);
	if (no_module && capable(CAP_SYS_MODULE)) {
		if (!request_module("%s", name))
			pr_err("Loading kernel module for a network device "
"with CAP_SYS_MODULE (deprecated).  Use CAP_NET_ADMIN and alias netdev-%s "
"instead\n", name);
	}
}
EXPORT_SYMBOL(dev_load);

static int __dev_open(struct net_device *dev)
{
	const struct net_device_ops *ops = dev->netdev_ops;
	int ret;

	ASSERT_RTNL();

	if (!netif_device_present(dev))
		return -ENODEV;

	ret = call_netdevice_notifiers(NETDEV_PRE_UP, dev);
	ret = notifier_to_errno(ret);
	if (ret)
		return ret;

	set_bit(__LINK_STATE_START, &dev->state);

	if (ops->ndo_validate_addr)
		ret = ops->ndo_validate_addr(dev);

	if (!ret && ops->ndo_open)
		ret = ops->ndo_open(dev);

	if (ret)
		clear_bit(__LINK_STATE_START, &dev->state);
	else {
		dev->flags |= IFF_UP;
		net_dmaengine_get();
		dev_set_rx_mode(dev);
		dev_activate(dev);
	}

	return ret;
}

/**
 *	dev_open	- prepare an interface for use.
 *	@dev:	device to open
 *
 *	Takes a device from down to up state. The device's private open
 *	function is invoked and then the multicast lists are loaded. Finally
 *	the device is moved into the up state and a %NETDEV_UP message is
 *	sent to the netdev notifier chain.
 *
 *	Calling this function on an active interface is a nop. On a failure
 *	a negative errno code is returned.
 */
int dev_open(struct net_device *dev)
{
	int ret;

	if (dev->flags & IFF_UP)
		return 0;

	ret = __dev_open(dev);
	if (ret < 0)
		return ret;

	rtmsg_ifinfo(RTM_NEWLINK, dev, IFF_UP|IFF_RUNNING);
	call_netdevice_notifiers(NETDEV_UP, dev);

	return ret;
}
EXPORT_SYMBOL(dev_open);

static int __dev_close_many(struct list_head *head)
{
	struct net_device *dev;

	ASSERT_RTNL();
	might_sleep();

	list_for_each_entry(dev, head, unreg_list) {
		call_netdevice_notifiers(NETDEV_GOING_DOWN, dev);

		clear_bit(__LINK_STATE_START, &dev->state);

		/* Synchronize to scheduled poll. We cannot touch poll list, it
		 * can be even on different cpu. So just clear netif_running().
		 *
		 * dev->stop() will invoke napi_disable() on all of it's
		 * napi_struct instances on this device.
		 */
		smp_mb__after_clear_bit(); /* Commit netif_running(). */
	}

	dev_deactivate_many(head);

	list_for_each_entry(dev, head, unreg_list) {
		const struct net_device_ops *ops = dev->netdev_ops;

		/*
		 *	Call the device specific close. This cannot fail.
		 *	Only if device is UP
		 *
		 *	We allow it to be called even after a DETACH hot-plug
		 *	event.
		 */
		if (ops->ndo_stop)
			ops->ndo_stop(dev);

		dev->flags &= ~IFF_UP;
		net_dmaengine_put();
	}

	return 0;
}

static int __dev_close(struct net_device *dev)
{
	int retval;
	LIST_HEAD(single);

	list_add(&dev->unreg_list, &single);
	retval = __dev_close_many(&single);
	list_del(&single);
	return retval;
}

static int dev_close_many(struct list_head *head)
{
	struct net_device *dev, *tmp;
	LIST_HEAD(tmp_list);

	list_for_each_entry_safe(dev, tmp, head, unreg_list)
		if (!(dev->flags & IFF_UP))
			list_move(&dev->unreg_list, &tmp_list);

	__dev_close_many(head);

	list_for_each_entry(dev, head, unreg_list) {
		rtmsg_ifinfo(RTM_NEWLINK, dev, IFF_UP|IFF_RUNNING);
		call_netdevice_notifiers(NETDEV_DOWN, dev);
	}

	/* rollback_registered_many needs the complete original list */
	list_splice(&tmp_list, head);
	return 0;
}

/**
 *	dev_close - shutdown an interface.
 *	@dev: device to shutdown
 *
 *	This function moves an active device into down state. A
 *	%NETDEV_GOING_DOWN is sent to the netdev notifier chain. The device
 *	is then deactivated and finally a %NETDEV_DOWN is sent to the notifier
 *	chain.
 */
int dev_close(struct net_device *dev)
{
	LIST_HEAD(single);

	list_add(&dev->unreg_list, &single);
	dev_close_many(&single);
	list_del(&single);
	return 0;
}
EXPORT_SYMBOL(dev_close);


/**
 *	dev_disable_lro - disable Large Receive Offload on a device
 *	@dev: device
 *
 *	Disable Large Receive Offload (LRO) on a net device.  Must be
 *	called under RTNL.  This is needed if received packets may be
 *	forwarded to another interface.
 */
void dev_disable_lro(struct net_device *dev)
{
	u32 flags;

	if (dev->ethtool_ops && dev->ethtool_ops->get_flags)
		flags = dev->ethtool_ops->get_flags(dev);
	else
		flags = ethtool_op_get_flags(dev);

	if (!(flags & ETH_FLAG_LRO))
		return;

	__ethtool_set_flags(dev, flags & ~ETH_FLAG_LRO);
	WARN_ON(dev->features & NETIF_F_LRO);
}
EXPORT_SYMBOL(dev_disable_lro);


static int dev_boot_phase = 1;

/**
 *	register_netdevice_notifier - register a network notifier block
 *	@nb: notifier
 *
 *	Register a notifier to be called when network device events occur.
 *	The notifier passed is linked into the kernel structures and must
 *	not be reused until it has been unregistered. A negative errno code
 *	is returned on a failure.
 *
 * 	When registered all registration and up events are replayed
 *	to the new notifier to allow device to have a race free
 *	view of the network device list.
 */

int register_netdevice_notifier(struct notifier_block *nb)
{
	struct net_device *dev;
	struct net_device *last;
	struct net *net;
	int err;

	rtnl_lock();
	err = raw_notifier_chain_register(&netdev_chain, nb);
	if (err)
		goto unlock;
	if (dev_boot_phase)
		goto unlock;
	for_each_net(net) {
		for_each_netdev(net, dev) {
			err = nb->notifier_call(nb, NETDEV_REGISTER, dev);
			err = notifier_to_errno(err);
			if (err)
				goto rollback;

			if (!(dev->flags & IFF_UP))
				continue;

			nb->notifier_call(nb, NETDEV_UP, dev);
		}
	}

unlock:
	rtnl_unlock();
	return err;

rollback:
	last = dev;
	for_each_net(net) {
		for_each_netdev(net, dev) {
			if (dev == last)
				break;

			if (dev->flags & IFF_UP) {
				nb->notifier_call(nb, NETDEV_GOING_DOWN, dev);
				nb->notifier_call(nb, NETDEV_DOWN, dev);
			}
			nb->notifier_call(nb, NETDEV_UNREGISTER, dev);
			nb->notifier_call(nb, NETDEV_UNREGISTER_BATCH, dev);
		}
	}

	raw_notifier_chain_unregister(&netdev_chain, nb);
	goto unlock;
}
EXPORT_SYMBOL(register_netdevice_notifier);

/**
 *	unregister_netdevice_notifier - unregister a network notifier block
 *	@nb: notifier
 *
 *	Unregister a notifier previously registered by
 *	register_netdevice_notifier(). The notifier is unlinked into the
 *	kernel structures and may then be reused. A negative errno code
 *	is returned on a failure.
 */

int unregister_netdevice_notifier(struct notifier_block *nb)
{
	int err;

	rtnl_lock();
	err = raw_notifier_chain_unregister(&netdev_chain, nb);
	rtnl_unlock();
	return err;
}
EXPORT_SYMBOL(unregister_netdevice_notifier);

/**
 *	call_netdevice_notifiers - call all network notifier blocks
 *      @val: value passed unmodified to notifier function
 *      @dev: net_device pointer passed unmodified to notifier function
 *
 *	Call all network notifier blocks.  Parameters and return value
 *	are as for raw_notifier_call_chain().
 */

int call_netdevice_notifiers(unsigned long val, struct net_device *dev)
{
	ASSERT_RTNL();
	return raw_notifier_call_chain(&netdev_chain, val, dev);
}
EXPORT_SYMBOL(call_netdevice_notifiers);

/* When > 0 there are consumers of rx skb time stamps */
static atomic_t netstamp_needed = ATOMIC_INIT(0);

void net_enable_timestamp(void)
{
	atomic_inc(&netstamp_needed);
}
EXPORT_SYMBOL(net_enable_timestamp);

void net_disable_timestamp(void)
{
	atomic_dec(&netstamp_needed);
}
EXPORT_SYMBOL(net_disable_timestamp);

static inline void net_timestamp_set(struct sk_buff *skb)
{
	if (atomic_read(&netstamp_needed))
		__net_timestamp(skb);
	else
		skb->tstamp.tv64 = 0;
}

static inline void net_timestamp_check(struct sk_buff *skb)
{
	if (!skb->tstamp.tv64 && atomic_read(&netstamp_needed))
		__net_timestamp(skb);
}

static inline bool is_skb_forwardable(struct net_device *dev,
				      struct sk_buff *skb)
{
	unsigned int len;

	if (!(dev->flags & IFF_UP))
		return false;

	len = dev->mtu + dev->hard_header_len + VLAN_HLEN;
	if (skb->len <= len)
		return true;

	/* if TSO is enabled, we don't care about the length as the packet
	 * could be forwarded without being segmented before
	 */
	if (skb_is_gso(skb))
		return true;

	return false;
}

/**
 * dev_forward_skb - loopback an skb to another netif
 *
 * @dev: destination network device
 * @skb: buffer to forward
 *
 * return values:
 *	NET_RX_SUCCESS	(no congestion)
 *	NET_RX_DROP     (packet was dropped, but freed)
 *
 * dev_forward_skb can be used for injecting an skb from the
 * start_xmit function of one device into the receive queue
 * of another device.
 *
 * The receiving device may be in another namespace, so
 * we have to clear all information in the skb that could
 * impact namespace isolation.
 */
int dev_forward_skb(struct net_device *dev, struct sk_buff *skb)
{
	skb_orphan(skb);
	nf_reset(skb);

	if (unlikely(!is_skb_forwardable(dev, skb))) {
		atomic_long_inc(&dev->rx_dropped);
		kfree_skb(skb);
		return NET_RX_DROP;
	}
	skb_set_dev(skb, dev);
	skb->tstamp.tv64 = 0;
	skb->pkt_type = PACKET_HOST;
	skb->protocol = eth_type_trans(skb, dev);
	return netif_rx(skb);
}
EXPORT_SYMBOL_GPL(dev_forward_skb);

static inline int deliver_skb(struct sk_buff *skb,
			      struct packet_type *pt_prev,
			      struct net_device *orig_dev)
{
	atomic_inc(&skb->users);
	return pt_prev->func(skb, skb->dev, pt_prev, orig_dev);
}

/*
 *	Support routine. Sends outgoing frames to any network
 *	taps currently in use.
 */

static void dev_queue_xmit_nit(struct sk_buff *skb, struct net_device *dev)
{
	struct packet_type *ptype;
	struct sk_buff *skb2 = NULL;
	struct packet_type *pt_prev = NULL;

	rcu_read_lock();
	list_for_each_entry_rcu(ptype, &ptype_all, list) {
		/* Never send packets back to the socket
		 * they originated from - MvS (miquels@drinkel.ow.org)
		 */
		if ((ptype->dev == dev || !ptype->dev) &&
		    (ptype->af_packet_priv == NULL ||
		     (struct sock *)ptype->af_packet_priv != skb->sk)) {
			if (pt_prev) {
				deliver_skb(skb2, pt_prev, skb->dev);
				pt_prev = ptype;
				continue;
			}

			skb2 = skb_clone(skb, GFP_ATOMIC);
			if (!skb2)
				break;

			net_timestamp_set(skb2);

			/* skb->nh should be correctly
			   set by sender, so that the second statement is
			   just protection against buggy protocols.
			 */
			skb_reset_mac_header(skb2);

			if (skb_network_header(skb2) < skb2->data ||
			    skb2->network_header > skb2->tail) {
				if (net_ratelimit())
					printk(KERN_CRIT "protocol %04x is "
					       "buggy, dev %s\n",
					       ntohs(skb2->protocol),
					       dev->name);
				skb_reset_network_header(skb2);
			}

			skb2->transport_header = skb2->network_header;
			skb2->pkt_type = PACKET_OUTGOING;
			pt_prev = ptype;
		}
	}
	if (pt_prev)
		pt_prev->func(skb2, skb->dev, pt_prev, skb->dev);
	rcu_read_unlock();
}

/* netif_setup_tc - Handle tc mappings on real_num_tx_queues change
 * @dev: Network device
 * @txq: number of queues available
 *
 * If real_num_tx_queues is changed the tc mappings may no longer be
 * valid. To resolve this verify the tc mapping remains valid and if
 * not NULL the mapping. With no priorities mapping to this
 * offset/count pair it will no longer be used. In the worst case TC0
 * is invalid nothing can be done so disable priority mappings. If is
 * expected that drivers will fix this mapping if they can before
 * calling netif_set_real_num_tx_queues.
 */
static void netif_setup_tc(struct net_device *dev, unsigned int txq)
{
	int i;
	struct netdev_tc_txq *tc = &dev->tc_to_txq[0];

	/* If TC0 is invalidated disable TC mapping */
	if (tc->offset + tc->count > txq) {
		pr_warning("Number of in use tx queues changed "
			   "invalidating tc mappings. Priority "
			   "traffic classification disabled!\n");
		dev->num_tc = 0;
		return;
	}

	/* Invalidated prio to tc mappings set to TC0 */
	for (i = 1; i < TC_BITMASK + 1; i++) {
		int q = netdev_get_prio_tc_map(dev, i);

		tc = &dev->tc_to_txq[q];
		if (tc->offset + tc->count > txq) {
			pr_warning("Number of in use tx queues "
				   "changed. Priority %i to tc "
				   "mapping %i is no longer valid "
				   "setting map to 0\n",
				   i, q);
			netdev_set_prio_tc_map(dev, i, 0);
		}
	}
}

/*
 * Routine to help set real_num_tx_queues. To avoid skbs mapped to queues
 * greater then real_num_tx_queues stale skbs on the qdisc must be flushed.
 */
int netif_set_real_num_tx_queues(struct net_device *dev, unsigned int txq)
{
	int rc;

	if (txq < 1 || txq > dev->num_tx_queues)
		return -EINVAL;

	if (dev->reg_state == NETREG_REGISTERED ||
	    dev->reg_state == NETREG_UNREGISTERING) {
		ASSERT_RTNL();

		rc = netdev_queue_update_kobjects(dev, dev->real_num_tx_queues,
						  txq);
		if (rc)
			return rc;

		if (dev->num_tc)
			netif_setup_tc(dev, txq);

		if (txq < dev->real_num_tx_queues)
			qdisc_reset_all_tx_gt(dev, txq);
	}

	dev->real_num_tx_queues = txq;
	return 0;
}
EXPORT_SYMBOL(netif_set_real_num_tx_queues);

#ifdef CONFIG_RPS
/**
 *	netif_set_real_num_rx_queues - set actual number of RX queues used
 *	@dev: Network device
 *	@rxq: Actual number of RX queues
 *
 *	This must be called either with the rtnl_lock held or before
 *	registration of the net device.  Returns 0 on success, or a
 *	negative error code.  If called before registration, it always
 *	succeeds.
 */
int netif_set_real_num_rx_queues(struct net_device *dev, unsigned int rxq)
{
	int rc;

	if (rxq < 1 || rxq > dev->num_rx_queues)
		return -EINVAL;

	if (dev->reg_state == NETREG_REGISTERED) {
		ASSERT_RTNL();

		rc = net_rx_queue_update_kobjects(dev, dev->real_num_rx_queues,
						  rxq);
		if (rc)
			return rc;
	}

	dev->real_num_rx_queues = rxq;
	return 0;
}
EXPORT_SYMBOL(netif_set_real_num_rx_queues);
#endif

static inline void __netif_reschedule(struct Qdisc *q)
{
	struct softnet_data *sd;
	unsigned long flags;

	local_irq_save(flags);
	sd = &__get_cpu_var(softnet_data);
	q->next_sched = NULL;
	*sd->output_queue_tailp = q;
	sd->output_queue_tailp = &q->next_sched;
	raise_softirq_irqoff(NET_TX_SOFTIRQ);
	local_irq_restore(flags);
}

void __netif_schedule(struct Qdisc *q)
{
	if (!test_and_set_bit(__QDISC_STATE_SCHED, &q->state))
		__netif_reschedule(q);
}
EXPORT_SYMBOL(__netif_schedule);

void dev_kfree_skb_irq(struct sk_buff *skb)
{
	if (atomic_dec_and_test(&skb->users)) {
		struct softnet_data *sd;
		unsigned long flags;

		local_irq_save(flags);
		sd = &__get_cpu_var(softnet_data);
		skb->next = sd->completion_queue;
		sd->completion_queue = skb;
		raise_softirq_irqoff(NET_TX_SOFTIRQ);
		local_irq_restore(flags);
	}
}
EXPORT_SYMBOL(dev_kfree_skb_irq);

void dev_kfree_skb_any(struct sk_buff *skb)
{
	if (in_irq() || irqs_disabled())
		dev_kfree_skb_irq(skb);
	else
		dev_kfree_skb(skb);
}
EXPORT_SYMBOL(dev_kfree_skb_any);


/**
 * netif_device_detach - mark device as removed
 * @dev: network device
 *
 * Mark device as removed from system and therefore no longer available.
 */
void netif_device_detach(struct net_device *dev)
{
	if (test_and_clear_bit(__LINK_STATE_PRESENT, &dev->state) &&
	    netif_running(dev)) {
		netif_tx_stop_all_queues(dev);
	}
}
EXPORT_SYMBOL(netif_device_detach);

/**
 * netif_device_attach - mark device as attached
 * @dev: network device
 *
 * Mark device as attached from system and restart if needed.
 */
void netif_device_attach(struct net_device *dev)
{
	if (!test_and_set_bit(__LINK_STATE_PRESENT, &dev->state) &&
	    netif_running(dev)) {
		netif_tx_wake_all_queues(dev);
		__netdev_watchdog_up(dev);
	}
}
EXPORT_SYMBOL(netif_device_attach);

/**
 * skb_dev_set -- assign a new device to a buffer
 * @skb: buffer for the new device
 * @dev: network device
 *
 * If an skb is owned by a device already, we have to reset
 * all data private to the namespace a device belongs to
 * before assigning it a new device.
 */
#ifdef CONFIG_NET_NS
void skb_set_dev(struct sk_buff *skb, struct net_device *dev)
{
	skb_dst_drop(skb);
	if (skb->dev && !net_eq(dev_net(skb->dev), dev_net(dev))) {
		secpath_reset(skb);
		nf_reset(skb);
		skb_init_secmark(skb);
		skb->mark = 0;
		skb->priority = 0;
		skb->nf_trace = 0;
		skb->ipvs_property = 0;
#ifdef CONFIG_NET_SCHED
		skb->tc_index = 0;
#endif
	}
	skb->dev = dev;
}
EXPORT_SYMBOL(skb_set_dev);
#endif /* CONFIG_NET_NS */

/*
 * Invalidate hardware checksum when packet is to be mangled, and
 * complete checksum manually on outgoing path.
 */
int skb_checksum_help(struct sk_buff *skb)
{
	__wsum csum;
	int ret = 0, offset;

	if (skb->ip_summed == CHECKSUM_COMPLETE)
		goto out_set_summed;

	if (unlikely(skb_shinfo(skb)->gso_size)) {
		/* Let GSO fix up the checksum. */
		goto out_set_summed;
	}

	offset = skb_checksum_start_offset(skb);
	BUG_ON(offset >= skb_headlen(skb));
	csum = skb_checksum(skb, offset, skb->len - offset, 0);

	offset += skb->csum_offset;
	BUG_ON(offset + sizeof(__sum16) > skb_headlen(skb));

	if (skb_cloned(skb) &&
	    !skb_clone_writable(skb, offset + sizeof(__sum16))) {
		ret = pskb_expand_head(skb, 0, 0, GFP_ATOMIC);
		if (ret)
			goto out;
	}

	*(__sum16 *)(skb->data + offset) = csum_fold(csum);
out_set_summed:
	skb->ip_summed = CHECKSUM_NONE;
out:
	return ret;
}
EXPORT_SYMBOL(skb_checksum_help);

/**
 *	skb_gso_segment - Perform segmentation on skb.
 *	@skb: buffer to segment
 *	@features: features for the output path (see dev->features)
 *
 *	This function segments the given skb and returns a list of segments.
 *
 *	It may return NULL if the skb requires no segmentation.  This is
 *	only possible when GSO is used for verifying header integrity.
 */
struct sk_buff *skb_gso_segment(struct sk_buff *skb, u32 features)
{
	struct sk_buff *segs = ERR_PTR(-EPROTONOSUPPORT);
	struct packet_type *ptype;
	__be16 type = skb->protocol;
	int vlan_depth = ETH_HLEN;
	int err;

	while (type == htons(ETH_P_8021Q)) {
		struct vlan_hdr *vh;

		if (unlikely(!pskb_may_pull(skb, vlan_depth + VLAN_HLEN)))
			return ERR_PTR(-EINVAL);

		vh = (struct vlan_hdr *)(skb->data + vlan_depth);
		type = vh->h_vlan_encapsulated_proto;
		vlan_depth += VLAN_HLEN;
	}

	skb_reset_mac_header(skb);
	skb->mac_len = skb->network_header - skb->mac_header;
	__skb_pull(skb, skb->mac_len);

	if (unlikely(skb->ip_summed != CHECKSUM_PARTIAL)) {
		struct net_device *dev = skb->dev;
		struct ethtool_drvinfo info = {};

		if (dev && dev->ethtool_ops && dev->ethtool_ops->get_drvinfo)
			dev->ethtool_ops->get_drvinfo(dev, &info);

		WARN(1, "%s: caps=(0x%lx, 0x%lx) len=%d data_len=%d ip_summed=%d\n",
		     info.driver, dev ? dev->features : 0L,
		     skb->sk ? skb->sk->sk_route_caps : 0L,
		     skb->len, skb->data_len, skb->ip_summed);

		if (skb_header_cloned(skb) &&
		    (err = pskb_expand_head(skb, 0, 0, GFP_ATOMIC)))
			return ERR_PTR(err);
	}

	rcu_read_lock();
	list_for_each_entry_rcu(ptype,
			&ptype_base[ntohs(type) & PTYPE_HASH_MASK], list) {
		if (ptype->type == type && !ptype->dev && ptype->gso_segment) {
			if (unlikely(skb->ip_summed != CHECKSUM_PARTIAL)) {
				err = ptype->gso_send_check(skb);
				segs = ERR_PTR(err);
				if (err || skb_gso_ok(skb, features))
					break;
				__skb_push(skb, (skb->data -
						 skb_network_header(skb)));
			}
			segs = ptype->gso_segment(skb, features);
			break;
		}
	}
	rcu_read_unlock();

	__skb_push(skb, skb->data - skb_mac_header(skb));

	return segs;
}
EXPORT_SYMBOL(skb_gso_segment);

/* Take action when hardware reception checksum errors are detected. */
#ifdef CONFIG_BUG
void netdev_rx_csum_fault(struct net_device *dev)
{
	if (net_ratelimit()) {
		printk(KERN_ERR "%s: hw csum failure.\n",
			dev ? dev->name : "<unknown>");
		dump_stack();
	}
}
EXPORT_SYMBOL(netdev_rx_csum_fault);
#endif

/* Actually, we should eliminate this check as soon as we know, that:
 * 1. IOMMU is present and allows to map all the memory.
 * 2. No high memory really exists on this machine.
 */

static int illegal_highdma(struct net_device *dev, struct sk_buff *skb)
{
#ifdef CONFIG_HIGHMEM
	int i;
	if (!(dev->features & NETIF_F_HIGHDMA)) {
		for (i = 0; i < skb_shinfo(skb)->nr_frags; i++)
			if (PageHighMem(skb_shinfo(skb)->frags[i].page))
				return 1;
	}

	if (PCI_DMA_BUS_IS_PHYS) {
		struct device *pdev = dev->dev.parent;

		if (!pdev)
			return 0;
		for (i = 0; i < skb_shinfo(skb)->nr_frags; i++) {
			dma_addr_t addr = page_to_phys(skb_shinfo(skb)->frags[i].page);
			if (!pdev->dma_mask || addr + PAGE_SIZE - 1 > *pdev->dma_mask)
				return 1;
		}
	}
#endif
	return 0;
}

struct dev_gso_cb {
	void (*destructor)(struct sk_buff *skb);
};

#define DEV_GSO_CB(skb) ((struct dev_gso_cb *)(skb)->cb)

static void dev_gso_skb_destructor(struct sk_buff *skb)
{
	struct dev_gso_cb *cb;

	do {
		struct sk_buff *nskb = skb->next;

		skb->next = nskb->next;
		nskb->next = NULL;
		kfree_skb(nskb);
	} while (skb->next);

	cb = DEV_GSO_CB(skb);
	if (cb->destructor)
		cb->destructor(skb);
}

/**
 *	dev_gso_segment - Perform emulated hardware segmentation on skb.
 *	@skb: buffer to segment
 *	@features: device features as applicable to this skb
 *
 *	This function segments the given skb and stores the list of segments
 *	in skb->next.
 */
static int dev_gso_segment(struct sk_buff *skb, int features)
{
	struct sk_buff *segs;

	segs = skb_gso_segment(skb, features);

	/* Verifying header integrity only. */
	if (!segs)
		return 0;

	if (IS_ERR(segs))
		return PTR_ERR(segs);

	skb->next = segs;
	DEV_GSO_CB(skb)->destructor = skb->destructor;
	skb->destructor = dev_gso_skb_destructor;

	return 0;
}

/*
 * Try to orphan skb early, right before transmission by the device.
 * We cannot orphan skb if tx timestamp is requested or the sk-reference
 * is needed on driver level for other reasons, e.g. see net/can/raw.c
 */
static inline void skb_orphan_try(struct sk_buff *skb)
{
	struct sock *sk = skb->sk;

	if (sk && !skb_shinfo(skb)->tx_flags) {
		/* skb_tx_hash() wont be able to get sk.
		 * We copy sk_hash into skb->rxhash
		 */
		if (!skb->rxhash)
			skb->rxhash = sk->sk_hash;
		skb_orphan(skb);
	}
}

static bool can_checksum_protocol(unsigned long features, __be16 protocol)
{
	return ((features & NETIF_F_GEN_CSUM) ||
		((features & NETIF_F_V4_CSUM) &&
		 protocol == htons(ETH_P_IP)) ||
		((features & NETIF_F_V6_CSUM) &&
		 protocol == htons(ETH_P_IPV6)) ||
		((features & NETIF_F_FCOE_CRC) &&
		 protocol == htons(ETH_P_FCOE)));
}

static u32 harmonize_features(struct sk_buff *skb, __be16 protocol, u32 features)
{
	if (!can_checksum_protocol(features, protocol)) {
		features &= ~NETIF_F_ALL_CSUM;
		features &= ~NETIF_F_SG;
	} else if (illegal_highdma(skb->dev, skb)) {
		features &= ~NETIF_F_SG;
	}

	return features;
}

u32 netif_skb_features(struct sk_buff *skb)
{
	__be16 protocol = skb->protocol;
	u32 features = skb->dev->features;

	if (protocol == htons(ETH_P_8021Q)) {
		struct vlan_ethhdr *veh = (struct vlan_ethhdr *)skb->data;
		protocol = veh->h_vlan_encapsulated_proto;
	} else if (!vlan_tx_tag_present(skb)) {
		return harmonize_features(skb, protocol, features);
	}

	features &= (skb->dev->vlan_features | NETIF_F_HW_VLAN_TX);

	if (protocol != htons(ETH_P_8021Q)) {
		return harmonize_features(skb, protocol, features);
	} else {
		features &= NETIF_F_SG | NETIF_F_HIGHDMA | NETIF_F_FRAGLIST |
				NETIF_F_GEN_CSUM | NETIF_F_HW_VLAN_TX;
		return harmonize_features(skb, protocol, features);
	}
}
EXPORT_SYMBOL(netif_skb_features);

/*
 * Returns true if either:
 *	1. skb has frag_list and the device doesn't support FRAGLIST, or
 *	2. skb is fragmented and the device does not support SG, or if
 *	   at least one of fragments is in highmem and device does not
 *	   support DMA from it.
 */
static inline int skb_needs_linearize(struct sk_buff *skb,
				      int features)
{
	return skb_is_nonlinear(skb) &&
			((skb_has_frag_list(skb) &&
				!(features & NETIF_F_FRAGLIST)) ||
			(skb_shinfo(skb)->nr_frags &&
				!(features & NETIF_F_SG)));
}

int dev_hard_start_xmit(struct sk_buff *skb, struct net_device *dev,
			struct netdev_queue *txq)
{
	const struct net_device_ops *ops = dev->netdev_ops;
	int rc = NETDEV_TX_OK;

	if (likely(!skb->next)) {
		u32 features;

		/*
		 * If device doesnt need skb->dst, release it right now while
		 * its hot in this cpu cache
		 */
		if (dev->priv_flags & IFF_XMIT_DST_RELEASE)
			skb_dst_drop(skb);

		if (!list_empty(&ptype_all))
			dev_queue_xmit_nit(skb, dev);

		skb_orphan_try(skb);

		features = netif_skb_features(skb);

		if (vlan_tx_tag_present(skb) &&
		    !(features & NETIF_F_HW_VLAN_TX)) {
			skb = __vlan_put_tag(skb, vlan_tx_tag_get(skb));
			if (unlikely(!skb))
				goto out;

			skb->vlan_tci = 0;
		}

		if (netif_needs_gso(skb, features)) {
			if (unlikely(dev_gso_segment(skb, features)))
				goto out_kfree_skb;
			if (skb->next)
				goto gso;
		} else {
			if (skb_needs_linearize(skb, features) &&
			    __skb_linearize(skb))
				goto out_kfree_skb;

			/* If packet is not checksummed and device does not
			 * support checksumming for this protocol, complete
			 * checksumming here.
			 */
			if (skb->ip_summed == CHECKSUM_PARTIAL) {
				skb_set_transport_header(skb,
					skb_checksum_start_offset(skb));
				if (!(features & NETIF_F_ALL_CSUM) &&
				     skb_checksum_help(skb))
					goto out_kfree_skb;
			}
		}

		rc = ops->ndo_start_xmit(skb, dev);
		trace_net_dev_xmit(skb, rc);
		if (rc == NETDEV_TX_OK)
			txq_trans_update(txq);
		return rc;
	}

gso:
	do {
		struct sk_buff *nskb = skb->next;

		skb->next = nskb->next;
		nskb->next = NULL;

		/*
		 * If device doesnt need nskb->dst, release it right now while
		 * its hot in this cpu cache
		 */
		if (dev->priv_flags & IFF_XMIT_DST_RELEASE)
			skb_dst_drop(nskb);

		rc = ops->ndo_start_xmit(nskb, dev);
		trace_net_dev_xmit(nskb, rc);
		if (unlikely(rc != NETDEV_TX_OK)) {
			if (rc & ~NETDEV_TX_MASK)
				goto out_kfree_gso_skb;
			nskb->next = skb->next;
			skb->next = nskb;
			return rc;
		}
		txq_trans_update(txq);
		if (unlikely(netif_tx_queue_stopped(txq) && skb->next))
			return NETDEV_TX_BUSY;
	} while (skb->next);

out_kfree_gso_skb:
	if (likely(skb->next == NULL))
		skb->destructor = DEV_GSO_CB(skb)->destructor;
out_kfree_skb:
	kfree_skb(skb);
out:
	return rc;
}

static u32 hashrnd __read_mostly;

/*
 * Returns a Tx hash based on the given packet descriptor a Tx queues' number
 * to be used as a distribution range.
 */
u16 __skb_tx_hash(const struct net_device *dev, const struct sk_buff *skb,
		  unsigned int num_tx_queues)
{
	u32 hash;
	u16 qoffset = 0;
	u16 qcount = num_tx_queues;

	if (skb_rx_queue_recorded(skb)) {
		hash = skb_get_rx_queue(skb);
		while (unlikely(hash >= num_tx_queues))
			hash -= num_tx_queues;
		return hash;
	}

	if (dev->num_tc) {
		u8 tc = netdev_get_prio_tc_map(dev, skb->priority);
		qoffset = dev->tc_to_txq[tc].offset;
		qcount = dev->tc_to_txq[tc].count;
	}

	if (skb->sk && skb->sk->sk_hash)
		hash = skb->sk->sk_hash;
	else
		hash = (__force u16) skb->protocol ^ skb->rxhash;
	hash = jhash_1word(hash, hashrnd);

	return (u16) (((u64) hash * qcount) >> 32) + qoffset;
}
EXPORT_SYMBOL(__skb_tx_hash);

static inline u16 dev_cap_txqueue(struct net_device *dev, u16 queue_index)
{
	if (unlikely(queue_index >= dev->real_num_tx_queues)) {
		if (net_ratelimit()) {
			pr_warning("%s selects TX queue %d, but "
				"real number of TX queues is %d\n",
				dev->name, queue_index, dev->real_num_tx_queues);
		}
		return 0;
	}
	return queue_index;
}

static inline int get_xps_queue(struct net_device *dev, struct sk_buff *skb)
{
#ifdef CONFIG_XPS
	struct xps_dev_maps *dev_maps;
	struct xps_map *map;
	int queue_index = -1;

	rcu_read_lock();
	dev_maps = rcu_dereference(dev->xps_maps);
	if (dev_maps) {
		map = rcu_dereference(
		    dev_maps->cpu_map[raw_smp_processor_id()]);
		if (map) {
			if (map->len == 1)
				queue_index = map->queues[0];
			else {
				u32 hash;
				if (skb->sk && skb->sk->sk_hash)
					hash = skb->sk->sk_hash;
				else
					hash = (__force u16) skb->protocol ^
					    skb->rxhash;
				hash = jhash_1word(hash, hashrnd);
				queue_index = map->queues[
				    ((u64)hash * map->len) >> 32];
			}
			if (unlikely(queue_index >= dev->real_num_tx_queues))
				queue_index = -1;
		}
	}
	rcu_read_unlock();

	return queue_index;
#else
	return -1;
#endif
}

static struct netdev_queue *dev_pick_tx(struct net_device *dev,
					struct sk_buff *skb)
{
	int queue_index;
	const struct net_device_ops *ops = dev->netdev_ops;

	if (dev->real_num_tx_queues == 1)
		queue_index = 0;
	else if (ops->ndo_select_queue) {
		queue_index = ops->ndo_select_queue(dev, skb);
		queue_index = dev_cap_txqueue(dev, queue_index);
	} else {
		struct sock *sk = skb->sk;
		queue_index = sk_tx_queue_get(sk);

		if (queue_index < 0 || skb->ooo_okay ||
		    queue_index >= dev->real_num_tx_queues) {
			int old_index = queue_index;

			queue_index = get_xps_queue(dev, skb);
			if (queue_index < 0)
				queue_index = skb_tx_hash(dev, skb);

			if (queue_index != old_index && sk) {
				struct dst_entry *dst =
				    rcu_dereference_check(sk->sk_dst_cache, 1);

				if (dst && skb_dst(skb) == dst)
					sk_tx_queue_set(sk, queue_index);
			}
		}
	}

	skb_set_queue_mapping(skb, queue_index);
	return netdev_get_tx_queue(dev, queue_index);
}

static inline int __dev_xmit_skb(struct sk_buff *skb, struct Qdisc *q,
				 struct net_device *dev,
				 struct netdev_queue *txq)
{
	spinlock_t *root_lock = qdisc_lock(q);
	bool contended;
	int rc;

	qdisc_skb_cb(skb)->pkt_len = skb->len;
	qdisc_calculate_pkt_len(skb, q);
	/*
	 * Heuristic to force contended enqueues to serialize on a
	 * separate lock before trying to get qdisc main lock.
	 * This permits __QDISC_STATE_RUNNING owner to get the lock more often
	 * and dequeue packets faster.
	 */
	contended = qdisc_is_running(q);
	if (unlikely(contended))
		spin_lock(&q->busylock);

	spin_lock(root_lock);
	if (unlikely(test_bit(__QDISC_STATE_DEACTIVATED, &q->state))) {
		kfree_skb(skb);
		rc = NET_XMIT_DROP;
	} else if ((q->flags & TCQ_F_CAN_BYPASS) && !qdisc_qlen(q) &&
		   qdisc_run_begin(q)) {
		/*
		 * This is a work-conserving queue; there are no old skbs
		 * waiting to be sent out; and the qdisc is not running -
		 * xmit the skb directly.
		 */
		if (!(dev->priv_flags & IFF_XMIT_DST_RELEASE))
			skb_dst_force(skb);

		qdisc_bstats_update(q, skb);

		if (sch_direct_xmit(skb, q, dev, txq, root_lock)) {
			if (unlikely(contended)) {
				spin_unlock(&q->busylock);
				contended = false;
			}
			__qdisc_run(q);
		} else
			qdisc_run_end(q);

		rc = NET_XMIT_SUCCESS;
	} else {
		skb_dst_force(skb);
		rc = q->enqueue(skb, q) & NET_XMIT_MASK;
		if (qdisc_run_begin(q)) {
			if (unlikely(contended)) {
				spin_unlock(&q->busylock);
				contended = false;
			}
			__qdisc_run(q);
		}
	}
	spin_unlock(root_lock);
	if (unlikely(contended))
		spin_unlock(&q->busylock);
	return rc;
}

static DEFINE_PER_CPU(int, xmit_recursion);
#define RECURSION_LIMIT 10

/**
 *	dev_queue_xmit - transmit a buffer
 *	@skb: buffer to transmit
 *
 *	Queue a buffer for transmission to a network device. The caller must
 *	have set the device and priority and built the buffer before calling
 *	this function. The function can be called from an interrupt.
 *
 *	A negative errno code is returned on a failure. A success does not
 *	guarantee the frame will be transmitted as it may be dropped due
 *	to congestion or traffic shaping.
 *
 * -----------------------------------------------------------------------------------
 *      I notice this method can also return errors from the queue disciplines,
 *      including NET_XMIT_DROP, which is a positive value.  So, errors can also
 *      be positive.
 *
 *      Regardless of the return value, the skb is consumed, so it is currently
 *      difficult to retry a send to this method.  (You can bump the ref count
 *      before sending to hold a reference for retry if you are careful.)
 *
 *      When calling this method, interrupts MUST be enabled.  This is because
 *      the BH enable code must have IRQs enabled so that it will not deadlock.
 *          --BLG
 */
int dev_queue_xmit(struct sk_buff *skb)
{
	struct net_device *dev = skb->dev;
	struct netdev_queue *txq;
	struct Qdisc *q;
	int rc = -ENOMEM;

	/* Disable soft irqs for various locks below. Also
	 * stops preemption for RCU.
	 */
	rcu_read_lock_bh();

	txq = dev_pick_tx(dev, skb);
	q = rcu_dereference_bh(txq->qdisc);

#ifdef CONFIG_NET_CLS_ACT
	skb->tc_verd = SET_TC_AT(skb->tc_verd, AT_EGRESS);
#endif
	trace_net_dev_queue(skb);
	if (q->enqueue) {
		rc = __dev_xmit_skb(skb, q, dev, txq);
		goto out;
	}

	/* The device has no queue. Common case for software devices:
	   loopback, all the sorts of tunnels...

	   Really, it is unlikely that netif_tx_lock protection is necessary
	   here.  (f.e. loopback and IP tunnels are clean ignoring statistics
	   counters.)
	   However, it is possible, that they rely on protection
	   made by us here.

	   Check this and shot the lock. It is not prone from deadlocks.
	   Either shot noqueue qdisc, it is even simpler 8)
	 */
	if (dev->flags & IFF_UP) {
		int cpu = smp_processor_id(); /* ok because BHs are off */

		if (txq->xmit_lock_owner != cpu) {

			if (__this_cpu_read(xmit_recursion) > RECURSION_LIMIT)
				goto recursion_alert;

			HARD_TX_LOCK(dev, txq, cpu);

			if (!netif_tx_queue_stopped(txq)) {
				__this_cpu_inc(xmit_recursion);
				rc = dev_hard_start_xmit(skb, dev, txq);
				__this_cpu_dec(xmit_recursion);
				if (dev_xmit_complete(rc)) {
					HARD_TX_UNLOCK(dev, txq);
					goto out;
				}
			}
			HARD_TX_UNLOCK(dev, txq);
			if (net_ratelimit())
				printk(KERN_CRIT "Virtual device %s asks to "
				       "queue packet!\n", dev->name);
		} else {
			/* Recursion is detected! It is possible,
			 * unfortunately
			 */
recursion_alert:
			if (net_ratelimit())
				printk(KERN_CRIT "Dead loop on virtual device "
				       "%s, fix it urgently!\n", dev->name);
		}
	}

	rc = -ENETDOWN;
	rcu_read_unlock_bh();

	kfree_skb(skb);
	return rc;
out:
	rcu_read_unlock_bh();
	return rc;
}
EXPORT_SYMBOL(dev_queue_xmit);


/*=======================================================================
			Receiver routines
  =======================================================================*/

int netdev_max_backlog __read_mostly = 1000;
int netdev_tstamp_prequeue __read_mostly = 1;
int netdev_budget __read_mostly = 300;
int weight_p __read_mostly = 64;            /* old backlog weight */

/* Called with irq disabled */
static inline void ____napi_schedule(struct softnet_data *sd,
				     struct napi_struct *napi)
{
	list_add_tail(&napi->poll_list, &sd->poll_list);
	__raise_softirq_irqoff(NET_RX_SOFTIRQ);
}

/*
 * __skb_get_rxhash: calculate a flow hash based on src/dst addresses
 * and src/dst port numbers. Returns a non-zero hash number on success
 * and 0 on failure.
 */
__u32 __skb_get_rxhash(struct sk_buff *skb)
{
	int nhoff, hash = 0, poff;
	struct ipv6hdr *ip6;
	struct iphdr *ip;
	u8 ip_proto;
	u32 addr1, addr2, ihl;
	union {
		u32 v32;
		u16 v16[2];
	} ports;

	nhoff = skb_network_offset(skb);

	switch (skb->protocol) {
	case __constant_htons(ETH_P_IP):
		if (!pskb_may_pull(skb, sizeof(*ip) + nhoff))
			goto done;

		ip = (struct iphdr *) (skb->data + nhoff);
		if (ip->frag_off & htons(IP_MF | IP_OFFSET))
			ip_proto = 0;
		else
			ip_proto = ip->protocol;
		addr1 = (__force u32) ip->saddr;
		addr2 = (__force u32) ip->daddr;
		ihl = ip->ihl;
		break;
	case __constant_htons(ETH_P_IPV6):
		if (!pskb_may_pull(skb, sizeof(*ip6) + nhoff))
			goto done;

		ip6 = (struct ipv6hdr *) (skb->data + nhoff);
		ip_proto = ip6->nexthdr;
		addr1 = (__force u32) ip6->saddr.s6_addr32[3];
		addr2 = (__force u32) ip6->daddr.s6_addr32[3];
		ihl = (40 >> 2);
		break;
	default:
		goto done;
	}

	ports.v32 = 0;
	poff = proto_ports_offset(ip_proto);
	if (poff >= 0) {
		nhoff += ihl * 4 + poff;
		if (pskb_may_pull(skb, nhoff + 4)) {
			ports.v32 = * (__force u32 *) (skb->data + nhoff);
			if (ports.v16[1] < ports.v16[0])
				swap(ports.v16[0], ports.v16[1]);
		}
	}

	/* get a consistent hash (same value on both flow directions) */
	if (addr2 < addr1)
		swap(addr1, addr2);

	hash = jhash_3words(addr1, addr2, ports.v32, hashrnd);
	if (!hash)
		hash = 1;

done:
	return hash;
}
EXPORT_SYMBOL(__skb_get_rxhash);

#ifdef CONFIG_RPS

/* One global table that all flow-based protocols share. */
struct rps_sock_flow_table __rcu *rps_sock_flow_table __read_mostly;
EXPORT_SYMBOL(rps_sock_flow_table);

static struct rps_dev_flow *
set_rps_cpu(struct net_device *dev, struct sk_buff *skb,
	    struct rps_dev_flow *rflow, u16 next_cpu)
{
	u16 tcpu;

	tcpu = rflow->cpu = next_cpu;
	if (tcpu != RPS_NO_CPU) {
#ifdef CONFIG_RFS_ACCEL
		struct netdev_rx_queue *rxqueue;
		struct rps_dev_flow_table *flow_table;
		struct rps_dev_flow *old_rflow;
		u32 flow_id;
		u16 rxq_index;
		int rc;

		/* Should we steer this flow to a different hardware queue? */
		if (!skb_rx_queue_recorded(skb) || !dev->rx_cpu_rmap ||
		    !(dev->features & NETIF_F_NTUPLE))
			goto out;
		rxq_index = cpu_rmap_lookup_index(dev->rx_cpu_rmap, next_cpu);
		if (rxq_index == skb_get_rx_queue(skb))
			goto out;

		rxqueue = dev->_rx + rxq_index;
		flow_table = rcu_dereference(rxqueue->rps_flow_table);
		if (!flow_table)
			goto out;
		flow_id = skb->rxhash & flow_table->mask;
		rc = dev->netdev_ops->ndo_rx_flow_steer(dev, skb,
							rxq_index, flow_id);
		if (rc < 0)
			goto out;
		old_rflow = rflow;
		rflow = &flow_table->flows[flow_id];
		rflow->cpu = next_cpu;
		rflow->filter = rc;
		if (old_rflow->filter == rflow->filter)
			old_rflow->filter = RPS_NO_FILTER;
	out:
#endif
		rflow->last_qtail =
			per_cpu(softnet_data, tcpu).input_queue_head;
	}

	return rflow;
}

/*
 * get_rps_cpu is called from netif_receive_skb and returns the target
 * CPU from the RPS map of the receiving queue for a given skb.
 * rcu_read_lock must be held on entry.
 */
static int get_rps_cpu(struct net_device *dev, struct sk_buff *skb,
		       struct rps_dev_flow **rflowp)
{
	struct netdev_rx_queue *rxqueue;
	struct rps_map *map;
	struct rps_dev_flow_table *flow_table;
	struct rps_sock_flow_table *sock_flow_table;
	int cpu = -1;
	u16 tcpu;

	if (skb_rx_queue_recorded(skb)) {
		u16 index = skb_get_rx_queue(skb);
		if (unlikely(index >= dev->real_num_rx_queues)) {
			WARN_ONCE(dev->real_num_rx_queues > 1,
				  "%s received packet on queue %u, but number "
				  "of RX queues is %u\n",
				  dev->name, index, dev->real_num_rx_queues);
			goto done;
		}
		rxqueue = dev->_rx + index;
	} else
		rxqueue = dev->_rx;

	map = rcu_dereference(rxqueue->rps_map);
	if (map) {
		if (map->len == 1 &&
		    !rcu_dereference_raw(rxqueue->rps_flow_table)) {
			tcpu = map->cpus[0];
			if (cpu_online(tcpu))
				cpu = tcpu;
			goto done;
		}
	} else if (!rcu_dereference_raw(rxqueue->rps_flow_table)) {
		goto done;
	}

	skb_reset_network_header(skb);
	if (!skb_get_rxhash(skb))
		goto done;

	flow_table = rcu_dereference(rxqueue->rps_flow_table);
	sock_flow_table = rcu_dereference(rps_sock_flow_table);
	if (flow_table && sock_flow_table) {
		u16 next_cpu;
		struct rps_dev_flow *rflow;

		rflow = &flow_table->flows[skb->rxhash & flow_table->mask];
		tcpu = rflow->cpu;

		next_cpu = sock_flow_table->ents[skb->rxhash &
		    sock_flow_table->mask];

		/*
		 * If the desired CPU (where last recvmsg was done) is
		 * different from current CPU (one in the rx-queue flow
		 * table entry), switch if one of the following holds:
		 *   - Current CPU is unset (equal to RPS_NO_CPU).
		 *   - Current CPU is offline.
		 *   - The current CPU's queue tail has advanced beyond the
		 *     last packet that was enqueued using this table entry.
		 *     This guarantees that all previous packets for the flow
		 *     have been dequeued, thus preserving in order delivery.
		 */
		if (unlikely(tcpu != next_cpu) &&
		    (tcpu == RPS_NO_CPU || !cpu_online(tcpu) ||
		     ((int)(per_cpu(softnet_data, tcpu).input_queue_head -
		      rflow->last_qtail)) >= 0))
			rflow = set_rps_cpu(dev, skb, rflow, next_cpu);

		if (tcpu != RPS_NO_CPU && cpu_online(tcpu)) {
			*rflowp = rflow;
			cpu = tcpu;
			goto done;
		}
	}

	if (map) {
		tcpu = map->cpus[((u64) skb->rxhash * map->len) >> 32];

		if (cpu_online(tcpu)) {
			cpu = tcpu;
			goto done;
		}
	}

done:
	return cpu;
}

#ifdef CONFIG_RFS_ACCEL

/**
 * rps_may_expire_flow - check whether an RFS hardware filter may be removed
 * @dev: Device on which the filter was set
 * @rxq_index: RX queue index
 * @flow_id: Flow ID passed to ndo_rx_flow_steer()
 * @filter_id: Filter ID returned by ndo_rx_flow_steer()
 *
 * Drivers that implement ndo_rx_flow_steer() should periodically call
 * this function for each installed filter and remove the filters for
 * which it returns %true.
 */
bool rps_may_expire_flow(struct net_device *dev, u16 rxq_index,
			 u32 flow_id, u16 filter_id)
{
	struct netdev_rx_queue *rxqueue = dev->_rx + rxq_index;
	struct rps_dev_flow_table *flow_table;
	struct rps_dev_flow *rflow;
	bool expire = true;
	int cpu;

	rcu_read_lock();
	flow_table = rcu_dereference(rxqueue->rps_flow_table);
	if (flow_table && flow_id <= flow_table->mask) {
		rflow = &flow_table->flows[flow_id];
		cpu = ACCESS_ONCE(rflow->cpu);
		if (rflow->filter == filter_id && cpu != RPS_NO_CPU &&
		    ((int)(per_cpu(softnet_data, cpu).input_queue_head -
			   rflow->last_qtail) <
		     (int)(10 * flow_table->mask)))
			expire = false;
	}
	rcu_read_unlock();
	return expire;
}
EXPORT_SYMBOL(rps_may_expire_flow);

#endif /* CONFIG_RFS_ACCEL */

/* Called from hardirq (IPI) context */
static void rps_trigger_softirq(void *data)
{
	struct softnet_data *sd = data;

	____napi_schedule(sd, &sd->backlog);
	sd->received_rps++;
}

#endif /* CONFIG_RPS */

/*
 * Check if this softnet_data structure is another cpu one
 * If yes, queue it to our IPI list and return 1
 * If no, return 0
 */
static int rps_ipi_queued(struct softnet_data *sd)
{
#ifdef CONFIG_RPS
	struct softnet_data *mysd = &__get_cpu_var(softnet_data);

	if (sd != mysd) {
		sd->rps_ipi_next = mysd->rps_ipi_list;
		mysd->rps_ipi_list = sd;

		__raise_softirq_irqoff(NET_RX_SOFTIRQ);
		return 1;
	}
#endif /* CONFIG_RPS */
	return 0;
}

/*
 * enqueue_to_backlog is called to queue an skb to a per CPU backlog
 * queue (may be a remote CPU queue).
 */
static int enqueue_to_backlog(struct sk_buff *skb, int cpu,
			      unsigned int *qtail)
{
	struct softnet_data *sd;
	unsigned long flags;

	sd = &per_cpu(softnet_data, cpu);

	local_irq_save(flags);

	rps_lock(sd);
	if (skb_queue_len(&sd->input_pkt_queue) <= netdev_max_backlog) {
		if (skb_queue_len(&sd->input_pkt_queue)) {
enqueue:
			__skb_queue_tail(&sd->input_pkt_queue, skb);
			input_queue_tail_incr_save(sd, qtail);
			rps_unlock(sd);
			local_irq_restore(flags);
			return NET_RX_SUCCESS;
		}

		/* Schedule NAPI for backlog device
		 * We can use non atomic operation since we own the queue lock
		 */
		if (!__test_and_set_bit(NAPI_STATE_SCHED, &sd->backlog.state)) {
			if (!rps_ipi_queued(sd))
				____napi_schedule(sd, &sd->backlog);
		}
		goto enqueue;
	}

	sd->dropped++;
	rps_unlock(sd);

	local_irq_restore(flags);

	atomic_long_inc(&skb->dev->rx_dropped);
	kfree_skb(skb);
	return NET_RX_DROP;
}

/**
 *	netif_rx	-	post buffer to the network code
 *	@skb: buffer to post
 *
 *	This function receives a packet from a device driver and queues it for
 *	the upper (protocol) levels to process.  It always succeeds. The buffer
 *	may be dropped during processing for congestion control or by the
 *	protocol layers.
 *
 *	return values:
 *	NET_RX_SUCCESS	(no congestion)
 *	NET_RX_DROP     (packet was dropped)
 *
 */

int netif_rx(struct sk_buff *skb)
{
	int ret;

	/* if netpoll wants it, pretend we never saw it */
	if (netpoll_rx(skb))
		return NET_RX_DROP;

	if (netdev_tstamp_prequeue)
		net_timestamp_check(skb);

	trace_netif_rx(skb);
#ifdef CONFIG_RPS
	{
		struct rps_dev_flow voidflow, *rflow = &voidflow;
		int cpu;

		preempt_disable();
		rcu_read_lock();

		cpu = get_rps_cpu(skb->dev, skb, &rflow);
		if (cpu < 0)
			cpu = smp_processor_id();

		ret = enqueue_to_backlog(skb, cpu, &rflow->last_qtail);

		rcu_read_unlock();
		preempt_enable();
	}
#else
	{
		unsigned int qtail;
		ret = enqueue_to_backlog(skb, get_cpu(), &qtail);
		put_cpu();
	}
#endif
	return ret;
}
EXPORT_SYMBOL(netif_rx);

int netif_rx_ni(struct sk_buff *skb)
{
	int err;

	preempt_disable();
	err = netif_rx(skb);
	if (local_softirq_pending())
		do_softirq();
	preempt_enable();

	return err;
}
EXPORT_SYMBOL(netif_rx_ni);

static void net_tx_action(struct softirq_action *h)
{
	struct softnet_data *sd = &__get_cpu_var(softnet_data);

	if (sd->completion_queue) {
		struct sk_buff *clist;

		local_irq_disable();
		clist = sd->completion_queue;
		sd->completion_queue = NULL;
		local_irq_enable();

		while (clist) {
			struct sk_buff *skb = clist;
			clist = clist->next;

			WARN_ON(atomic_read(&skb->users));
			trace_kfree_skb(skb, net_tx_action);
			__kfree_skb(skb);
		}
	}

	if (sd->output_queue) {
		struct Qdisc *head;

		local_irq_disable();
		head = sd->output_queue;
		sd->output_queue = NULL;
		sd->output_queue_tailp = &sd->output_queue;
		local_irq_enable();

		while (head) {
			struct Qdisc *q = head;
			spinlock_t *root_lock;

			head = head->next_sched;

			root_lock = qdisc_lock(q);
			if (spin_trylock(root_lock)) {
				smp_mb__before_clear_bit();
				clear_bit(__QDISC_STATE_SCHED,
					  &q->state);
				qdisc_run(q);
				spin_unlock(root_lock);
			} else {
				if (!test_bit(__QDISC_STATE_DEACTIVATED,
					      &q->state)) {
					__netif_reschedule(q);
				} else {
					smp_mb__before_clear_bit();
					clear_bit(__QDISC_STATE_SCHED,
						  &q->state);
				}
			}
		}
	}
}

#if (defined(CONFIG_BRIDGE) || defined(CONFIG_BRIDGE_MODULE)) && \
    (defined(CONFIG_ATM_LANE) || defined(CONFIG_ATM_LANE_MODULE))
/* This hook is defined here for ATM LANE */
int (*br_fdb_test_addr_hook)(struct net_device *dev,
			     unsigned char *addr) __read_mostly;
EXPORT_SYMBOL_GPL(br_fdb_test_addr_hook);
#endif

#ifdef CONFIG_NET_CLS_ACT
/* TODO: Maybe we should just force sch_ingress to be compiled in
 * when CONFIG_NET_CLS_ACT is? otherwise some useless instructions
 * a compare and 2 stores extra right now if we dont have it on
 * but have CONFIG_NET_CLS_ACT
 * NOTE: This doesnt stop any functionality; if you dont have
 * the ingress scheduler, you just cant add policies on ingress.
 *
 */
static int ing_filter(struct sk_buff *skb, struct netdev_queue *rxq)
{
	struct net_device *dev = skb->dev;
	u32 ttl = G_TC_RTTL(skb->tc_verd);
	int result = TC_ACT_OK;
	struct Qdisc *q;

	if (unlikely(MAX_RED_LOOP < ttl++)) {
		if (net_ratelimit())
			pr_warning( "Redir loop detected Dropping packet (%d->%d)\n",
			       skb->skb_iif, dev->ifindex);
		return TC_ACT_SHOT;
	}

	skb->tc_verd = SET_TC_RTTL(skb->tc_verd, ttl);
	skb->tc_verd = SET_TC_AT(skb->tc_verd, AT_INGRESS);

	q = rxq->qdisc;
	if (q != &noop_qdisc) {
		spin_lock(qdisc_lock(q));
		if (likely(!test_bit(__QDISC_STATE_DEACTIVATED, &q->state)))
			result = qdisc_enqueue_root(skb, q);
		spin_unlock(qdisc_lock(q));
	}

	return result;
}

static inline struct sk_buff *handle_ing(struct sk_buff *skb,
					 struct packet_type **pt_prev,
					 int *ret, struct net_device *orig_dev)
{
	struct netdev_queue *rxq = rcu_dereference(skb->dev->ingress_queue);

	if (!rxq || rxq->qdisc == &noop_qdisc)
		goto out;

	if (*pt_prev) {
		*ret = deliver_skb(skb, *pt_prev, orig_dev);
		*pt_prev = NULL;
	}

	switch (ing_filter(skb, rxq)) {
	case TC_ACT_SHOT:
	case TC_ACT_STOLEN:
		kfree_skb(skb);
		return NULL;
	}

out:
	skb->tc_verd = 0;
	return skb;
}
#endif

/**
 *	netdev_rx_handler_register - register receive handler
 *	@dev: device to register a handler for
 *	@rx_handler: receive handler to register
 *	@rx_handler_data: data pointer that is used by rx handler
 *
 *	Register a receive hander for a device. This handler will then be
 *	called from __netif_receive_skb. A negative errno code is returned
 *	on a failure.
 *
 *	The caller must hold the rtnl_mutex.
 *
 *	For a general description of rx_handler, see enum rx_handler_result.
 */
int netdev_rx_handler_register(struct net_device *dev,
			       rx_handler_func_t *rx_handler,
			       void *rx_handler_data)
{
	ASSERT_RTNL();

	if (dev->rx_handler)
		return -EBUSY;

	rcu_assign_pointer(dev->rx_handler_data, rx_handler_data);
	rcu_assign_pointer(dev->rx_handler, rx_handler);

	return 0;
}
EXPORT_SYMBOL_GPL(netdev_rx_handler_register);

/**
 *	netdev_rx_handler_unregister - unregister receive handler
 *	@dev: device to unregister a handler from
 *
 *	Unregister a receive hander from a device.
 *
 *	The caller must hold the rtnl_mutex.
 */
void netdev_rx_handler_unregister(struct net_device *dev)
{

	ASSERT_RTNL();
	rcu_assign_pointer(dev->rx_handler, NULL);
	rcu_assign_pointer(dev->rx_handler_data, NULL);
}
EXPORT_SYMBOL_GPL(netdev_rx_handler_unregister);

static void vlan_on_bond_hook(struct sk_buff *skb)
{
	/*
	 * Make sure ARP frames received on VLAN interfaces stacked on
	 * bonding interfaces still make their way to any base bonding
	 * device that may have registered for a specific ptype.
	 */
	if (skb->dev->priv_flags & IFF_802_1Q_VLAN &&
	    vlan_dev_real_dev(skb->dev)->priv_flags & IFF_BONDING &&
	    skb->protocol == htons(ETH_P_ARP)) {
		struct sk_buff *skb2 = skb_clone(skb, GFP_ATOMIC);

		if (!skb2)
			return;
		skb2->dev = vlan_dev_real_dev(skb->dev);
		netif_rx(skb2);
	}
}

/*
 * Filter the protocols for which the reserves are adequate.
 *
 * Before adding a protocol make sure that it is either covered by the existing
 * reserves, or add reserves covering the memory need of the new protocol's
 * packet processing.
 */
static int skb_emergency_protocol(struct sk_buff *skb)
{
	if (skb_emergency(skb))
		switch (skb->protocol) {
		case __constant_htons(ETH_P_ARP):
		case __constant_htons(ETH_P_IP):
		case __constant_htons(ETH_P_IPV6):
		case __constant_htons(ETH_P_8021Q):
			break;

		default:
			return 0;
		}

	return 1;
}

static int __netif_receive_skb(struct sk_buff *skb)
{
	struct packet_type *ptype, *pt_prev;
	rx_handler_func_t *rx_handler;
	struct net_device *orig_dev;
	struct net_device *null_or_dev;
	bool deliver_exact = false;
	int ret = NET_RX_DROP;
	__be16 type;
	unsigned long pflags = current->flags;

	if (!netdev_tstamp_prequeue)
		net_timestamp_check(skb);

	trace_netif_receive_skb(skb);

	/* Emergency skb are special, they should
	 * - be delivered to SOCK_MEMALLOC sockets only
	 * - stay away from userspace
	 * - have bounded memory usage
	 *
	 * Use PF_MEMALLOC as a poor mans memory pool - the grouping kind.
	 * This saves us from propagating the allocation context down to all
	 * allocation sites.
	 */
	if (skb_emergency(skb))
		current->flags |= PF_MEMALLOC;

	/* if we've gotten here through NAPI, check netpoll */
	if (netpoll_receive_skb(skb))
		goto out;

	if (!skb->skb_iif)
		skb->skb_iif = skb->dev->ifindex;
	orig_dev = skb->dev;

	skb_reset_network_header(skb);
	skb_reset_transport_header(skb);
	skb->mac_len = skb->network_header - skb->mac_header;

	pt_prev = NULL;

	rcu_read_lock();

another_round:

	__this_cpu_inc(softnet_data.processed);

#ifdef CONFIG_NET_CLS_ACT
	if (skb->tc_verd & TC_NCLS) {
		skb->tc_verd = CLR_TC_NCLS(skb->tc_verd);
		goto ncls;
	}
#endif

	if (skb_emergency(skb))
		goto skip_taps;

	list_for_each_entry_rcu(ptype, &ptype_all, list) {
		if (!ptype->dev || ptype->dev == skb->dev) {
			if (pt_prev)
				ret = deliver_skb(skb, pt_prev, orig_dev);
			pt_prev = ptype;
		}
	}

skip_taps:
#ifdef CONFIG_NET_CLS_ACT
	skb = handle_ing(skb, &pt_prev, &ret, orig_dev);
	if (!skb)
		goto unlock;
ncls:
#endif

<<<<<<< HEAD
	if (!skb_emergency_protocol(skb))
		goto drop;

	/* Handle special case of bridge or macvlan */
=======
>>>>>>> 6221f222
	rx_handler = rcu_dereference(skb->dev->rx_handler);
	if (rx_handler) {
		if (pt_prev) {
			ret = deliver_skb(skb, pt_prev, orig_dev);
			pt_prev = NULL;
		}
<<<<<<< HEAD
		skb = rx_handler(skb);
		if (!skb)
			goto unlock;
=======
		switch (rx_handler(&skb)) {
		case RX_HANDLER_CONSUMED:
			goto out;
		case RX_HANDLER_ANOTHER:
			goto another_round;
		case RX_HANDLER_EXACT:
			deliver_exact = true;
		case RX_HANDLER_PASS:
			break;
		default:
			BUG();
		}
>>>>>>> 6221f222
	}

	if (vlan_tx_tag_present(skb)) {
		if (pt_prev) {
			ret = deliver_skb(skb, pt_prev, orig_dev);
			pt_prev = NULL;
		}
		if (vlan_hwaccel_do_receive(&skb)) {
			ret = __netif_receive_skb(skb);
			goto out;
		} else if (unlikely(!skb))
			goto out;
	}

	vlan_on_bond_hook(skb);

	/* deliver only exact match when indicated */
	null_or_dev = deliver_exact ? skb->dev : NULL;

	type = skb->protocol;
	list_for_each_entry_rcu(ptype,
			&ptype_base[ntohs(type) & PTYPE_HASH_MASK], list) {
		if (ptype->type == type &&
		    (ptype->dev == null_or_dev || ptype->dev == skb->dev ||
		     ptype->dev == orig_dev)) {
			if (pt_prev)
				ret = deliver_skb(skb, pt_prev, orig_dev);
			pt_prev = ptype;
		}
	}

	if (pt_prev) {
		ret = pt_prev->func(skb, skb->dev, pt_prev, orig_dev);
	} else {
drop:
		atomic_long_inc(&skb->dev->rx_dropped);
		kfree_skb(skb);
		/* Jamal, now you will not able to escape explaining
		 * me how you were going to use this. :-)
		 */
		ret = NET_RX_DROP;
	}

unlock:
	rcu_read_unlock();
out:
	tsk_restore_flags(current, pflags, PF_MEMALLOC);
	return ret;
}

/**
 *	netif_receive_skb - process receive buffer from network
 *	@skb: buffer to process
 *
 *	netif_receive_skb() is the main receive data processing function.
 *	It always succeeds. The buffer may be dropped during processing
 *	for congestion control or by the protocol layers.
 *
 *	This function may only be called from softirq context and interrupts
 *	should be enabled.
 *
 *	Return values (usually ignored):
 *	NET_RX_SUCCESS: no congestion
 *	NET_RX_DROP: packet was dropped
 */
int netif_receive_skb(struct sk_buff *skb)
{
	if (netdev_tstamp_prequeue)
		net_timestamp_check(skb);

	if (skb_defer_rx_timestamp(skb))
		return NET_RX_SUCCESS;

#ifdef CONFIG_RPS
	{
		struct rps_dev_flow voidflow, *rflow = &voidflow;
		int cpu, ret;

		rcu_read_lock();

		cpu = get_rps_cpu(skb->dev, skb, &rflow);

		if (cpu >= 0) {
			ret = enqueue_to_backlog(skb, cpu, &rflow->last_qtail);
			rcu_read_unlock();
		} else {
			rcu_read_unlock();
			ret = __netif_receive_skb(skb);
		}

		return ret;
	}
#else
	return __netif_receive_skb(skb);
#endif
}
EXPORT_SYMBOL(netif_receive_skb);

/* Network device is going away, flush any packets still pending
 * Called with irqs disabled.
 */
static void flush_backlog(void *arg)
{
	struct net_device *dev = arg;
	struct softnet_data *sd = &__get_cpu_var(softnet_data);
	struct sk_buff *skb, *tmp;

	rps_lock(sd);
	skb_queue_walk_safe(&sd->input_pkt_queue, skb, tmp) {
		if (skb->dev == dev) {
			__skb_unlink(skb, &sd->input_pkt_queue);
			kfree_skb(skb);
			input_queue_head_incr(sd);
		}
	}
	rps_unlock(sd);

	skb_queue_walk_safe(&sd->process_queue, skb, tmp) {
		if (skb->dev == dev) {
			__skb_unlink(skb, &sd->process_queue);
			kfree_skb(skb);
			input_queue_head_incr(sd);
		}
	}
}

static int napi_gro_complete(struct sk_buff *skb)
{
	struct packet_type *ptype;
	__be16 type = skb->protocol;
	struct list_head *head = &ptype_base[ntohs(type) & PTYPE_HASH_MASK];
	int err = -ENOENT;

	if (NAPI_GRO_CB(skb)->count == 1) {
		skb_shinfo(skb)->gso_size = 0;
		goto out;
	}

	rcu_read_lock();
	list_for_each_entry_rcu(ptype, head, list) {
		if (ptype->type != type || ptype->dev || !ptype->gro_complete)
			continue;

		err = ptype->gro_complete(skb);
		break;
	}
	rcu_read_unlock();

	if (err) {
		WARN_ON(&ptype->list == head);
		kfree_skb(skb);
		return NET_RX_SUCCESS;
	}

out:
	return netif_receive_skb(skb);
}

inline void napi_gro_flush(struct napi_struct *napi)
{
	struct sk_buff *skb, *next;

	for (skb = napi->gro_list; skb; skb = next) {
		next = skb->next;
		skb->next = NULL;
		napi_gro_complete(skb);
	}

	napi->gro_count = 0;
	napi->gro_list = NULL;
}
EXPORT_SYMBOL(napi_gro_flush);

enum gro_result dev_gro_receive(struct napi_struct *napi, struct sk_buff *skb)
{
	struct sk_buff **pp = NULL;
	struct packet_type *ptype;
	__be16 type = skb->protocol;
	struct list_head *head = &ptype_base[ntohs(type) & PTYPE_HASH_MASK];
	int same_flow;
	int mac_len;
	enum gro_result ret;

	if (!(skb->dev->features & NETIF_F_GRO) || netpoll_rx_on(skb))
		goto normal;

	if (skb_is_gso(skb) || skb_has_frag_list(skb))
		goto normal;

	rcu_read_lock();
	list_for_each_entry_rcu(ptype, head, list) {
		if (ptype->type != type || ptype->dev || !ptype->gro_receive)
			continue;

		skb_set_network_header(skb, skb_gro_offset(skb));
		mac_len = skb->network_header - skb->mac_header;
		skb->mac_len = mac_len;
		NAPI_GRO_CB(skb)->same_flow = 0;
		NAPI_GRO_CB(skb)->flush = 0;
		NAPI_GRO_CB(skb)->free = 0;

		pp = ptype->gro_receive(&napi->gro_list, skb);
		break;
	}
	rcu_read_unlock();

	if (&ptype->list == head)
		goto normal;

	same_flow = NAPI_GRO_CB(skb)->same_flow;
	ret = NAPI_GRO_CB(skb)->free ? GRO_MERGED_FREE : GRO_MERGED;

	if (pp) {
		struct sk_buff *nskb = *pp;

		*pp = nskb->next;
		nskb->next = NULL;
		napi_gro_complete(nskb);
		napi->gro_count--;
	}

	if (same_flow)
		goto ok;

	if (NAPI_GRO_CB(skb)->flush || napi->gro_count >= MAX_GRO_SKBS)
		goto normal;

	napi->gro_count++;
	NAPI_GRO_CB(skb)->count = 1;
	skb_shinfo(skb)->gso_size = skb_gro_len(skb);
	skb->next = napi->gro_list;
	napi->gro_list = skb;
	ret = GRO_HELD;

pull:
	if (skb_headlen(skb) < skb_gro_offset(skb)) {
		int grow = skb_gro_offset(skb) - skb_headlen(skb);

		BUG_ON(skb->end - skb->tail < grow);

		memcpy(skb_tail_pointer(skb), NAPI_GRO_CB(skb)->frag0, grow);

		skb->tail += grow;
		skb->data_len -= grow;

		skb_shinfo(skb)->frags[0].page_offset += grow;
		skb_shinfo(skb)->frags[0].size -= grow;

		if (unlikely(!skb_shinfo(skb)->frags[0].size)) {
			put_page(skb_shinfo(skb)->frags[0].page);
			memmove(skb_shinfo(skb)->frags,
				skb_shinfo(skb)->frags + 1,
				--skb_shinfo(skb)->nr_frags * sizeof(skb_frag_t));
		}
	}

ok:
	return ret;

normal:
	ret = GRO_NORMAL;
	goto pull;
}
EXPORT_SYMBOL(dev_gro_receive);

static inline gro_result_t
__napi_gro_receive(struct napi_struct *napi, struct sk_buff *skb)
{
	struct sk_buff *p;

	for (p = napi->gro_list; p; p = p->next) {
		unsigned long diffs;

		diffs = (unsigned long)p->dev ^ (unsigned long)skb->dev;
		diffs |= p->vlan_tci ^ skb->vlan_tci;
		diffs |= compare_ether_header(skb_mac_header(p),
					      skb_gro_mac_header(skb));
		NAPI_GRO_CB(p)->same_flow = !diffs;
		NAPI_GRO_CB(p)->flush = 0;
	}

	return dev_gro_receive(napi, skb);
}

gro_result_t napi_skb_finish(gro_result_t ret, struct sk_buff *skb)
{
	switch (ret) {
	case GRO_NORMAL:
		if (netif_receive_skb(skb))
			ret = GRO_DROP;
		break;

	case GRO_DROP:
	case GRO_MERGED_FREE:
		kfree_skb(skb);
		break;

	case GRO_HELD:
	case GRO_MERGED:
		break;
	}

	return ret;
}
EXPORT_SYMBOL(napi_skb_finish);

void skb_gro_reset_offset(struct sk_buff *skb)
{
	NAPI_GRO_CB(skb)->data_offset = 0;
	NAPI_GRO_CB(skb)->frag0 = NULL;
	NAPI_GRO_CB(skb)->frag0_len = 0;

	if (skb->mac_header == skb->tail &&
	    !PageHighMem(skb_shinfo(skb)->frags[0].page)) {
		NAPI_GRO_CB(skb)->frag0 =
			page_address(skb_shinfo(skb)->frags[0].page) +
			skb_shinfo(skb)->frags[0].page_offset;
		NAPI_GRO_CB(skb)->frag0_len = skb_shinfo(skb)->frags[0].size;
	}
}
EXPORT_SYMBOL(skb_gro_reset_offset);

gro_result_t napi_gro_receive(struct napi_struct *napi, struct sk_buff *skb)
{
	skb_gro_reset_offset(skb);

	return napi_skb_finish(__napi_gro_receive(napi, skb), skb);
}
EXPORT_SYMBOL(napi_gro_receive);

static void napi_reuse_skb(struct napi_struct *napi, struct sk_buff *skb)
{
	__skb_pull(skb, skb_headlen(skb));
	skb_reserve(skb, NET_IP_ALIGN - skb_headroom(skb));
	skb->vlan_tci = 0;
	skb->dev = napi->dev;
	skb->skb_iif = 0;

	napi->skb = skb;
}

struct sk_buff *napi_get_frags(struct napi_struct *napi)
{
	struct sk_buff *skb = napi->skb;

	if (!skb) {
		skb = netdev_alloc_skb_ip_align(napi->dev, GRO_MAX_HEAD);
		if (skb)
			napi->skb = skb;
	}
	return skb;
}
EXPORT_SYMBOL(napi_get_frags);

gro_result_t napi_frags_finish(struct napi_struct *napi, struct sk_buff *skb,
			       gro_result_t ret)
{
	switch (ret) {
	case GRO_NORMAL:
	case GRO_HELD:
		skb->protocol = eth_type_trans(skb, skb->dev);

		if (ret == GRO_HELD)
			skb_gro_pull(skb, -ETH_HLEN);
		else if (netif_receive_skb(skb))
			ret = GRO_DROP;
		break;

	case GRO_DROP:
	case GRO_MERGED_FREE:
		napi_reuse_skb(napi, skb);
		break;

	case GRO_MERGED:
		break;
	}

	return ret;
}
EXPORT_SYMBOL(napi_frags_finish);

struct sk_buff *napi_frags_skb(struct napi_struct *napi)
{
	struct sk_buff *skb = napi->skb;
	struct ethhdr *eth;
	unsigned int hlen;
	unsigned int off;

	napi->skb = NULL;

	skb_reset_mac_header(skb);
	skb_gro_reset_offset(skb);

	off = skb_gro_offset(skb);
	hlen = off + sizeof(*eth);
	eth = skb_gro_header_fast(skb, off);
	if (skb_gro_header_hard(skb, hlen)) {
		eth = skb_gro_header_slow(skb, hlen, off);
		if (unlikely(!eth)) {
			napi_reuse_skb(napi, skb);
			skb = NULL;
			goto out;
		}
	}

	skb_gro_pull(skb, sizeof(*eth));

	/*
	 * This works because the only protocols we care about don't require
	 * special handling.  We'll fix it up properly at the end.
	 */
	skb->protocol = eth->h_proto;

out:
	return skb;
}
EXPORT_SYMBOL(napi_frags_skb);

gro_result_t napi_gro_frags(struct napi_struct *napi)
{
	struct sk_buff *skb = napi_frags_skb(napi);

	if (!skb)
		return GRO_DROP;

	return napi_frags_finish(napi, skb, __napi_gro_receive(napi, skb));
}
EXPORT_SYMBOL(napi_gro_frags);

/*
 * net_rps_action sends any pending IPI's for rps.
 * Note: called with local irq disabled, but exits with local irq enabled.
 */
static void net_rps_action_and_irq_enable(struct softnet_data *sd)
{
#ifdef CONFIG_RPS
	struct softnet_data *remsd = sd->rps_ipi_list;

	if (remsd) {
		sd->rps_ipi_list = NULL;

		local_irq_enable();

		/* Send pending IPI's to kick RPS processing on remote cpus. */
		while (remsd) {
			struct softnet_data *next = remsd->rps_ipi_next;

			if (cpu_online(remsd->cpu))
				__smp_call_function_single(remsd->cpu,
							   &remsd->csd, 0);
			remsd = next;
		}
	} else
#endif
		local_irq_enable();
}

static int process_backlog(struct napi_struct *napi, int quota)
{
	int work = 0;
	struct softnet_data *sd = container_of(napi, struct softnet_data, backlog);

#ifdef CONFIG_RPS
	/* Check if we have pending ipi, its better to send them now,
	 * not waiting net_rx_action() end.
	 */
	if (sd->rps_ipi_list) {
		local_irq_disable();
		net_rps_action_and_irq_enable(sd);
	}
#endif
	napi->weight = weight_p;
	local_irq_disable();
	while (work < quota) {
		struct sk_buff *skb;
		unsigned int qlen;

		while ((skb = __skb_dequeue(&sd->process_queue))) {
			local_irq_enable();
			__netif_receive_skb(skb);
			local_irq_disable();
			input_queue_head_incr(sd);
			if (++work >= quota) {
				local_irq_enable();
				return work;
			}
		}

		rps_lock(sd);
		qlen = skb_queue_len(&sd->input_pkt_queue);
		if (qlen)
			skb_queue_splice_tail_init(&sd->input_pkt_queue,
						   &sd->process_queue);

		if (qlen < quota - work) {
			/*
			 * Inline a custom version of __napi_complete().
			 * only current cpu owns and manipulates this napi,
			 * and NAPI_STATE_SCHED is the only possible flag set on backlog.
			 * we can use a plain write instead of clear_bit(),
			 * and we dont need an smp_mb() memory barrier.
			 */
			list_del(&napi->poll_list);
			napi->state = 0;

			quota = work + qlen;
		}
		rps_unlock(sd);
	}
	local_irq_enable();

	return work;
}

/**
 * __napi_schedule - schedule for receive
 * @n: entry to schedule
 *
 * The entry's receive function will be scheduled to run
 */
void __napi_schedule(struct napi_struct *n)
{
	unsigned long flags;

	local_irq_save(flags);
	____napi_schedule(&__get_cpu_var(softnet_data), n);
	local_irq_restore(flags);
}
EXPORT_SYMBOL(__napi_schedule);

void __napi_complete(struct napi_struct *n)
{
	BUG_ON(!test_bit(NAPI_STATE_SCHED, &n->state));
	BUG_ON(n->gro_list);

	list_del(&n->poll_list);
	smp_mb__before_clear_bit();
	clear_bit(NAPI_STATE_SCHED, &n->state);
}
EXPORT_SYMBOL(__napi_complete);

void napi_complete(struct napi_struct *n)
{
	unsigned long flags;

	/*
	 * don't let napi dequeue from the cpu poll list
	 * just in case its running on a different cpu
	 */
	if (unlikely(test_bit(NAPI_STATE_NPSVC, &n->state)))
		return;

	napi_gro_flush(n);
	local_irq_save(flags);
	__napi_complete(n);
	local_irq_restore(flags);
}
EXPORT_SYMBOL(napi_complete);

void netif_napi_add(struct net_device *dev, struct napi_struct *napi,
		    int (*poll)(struct napi_struct *, int), int weight)
{
	INIT_LIST_HEAD(&napi->poll_list);
	napi->gro_count = 0;
	napi->gro_list = NULL;
	napi->skb = NULL;
	napi->poll = poll;
	napi->weight = weight;
	list_add(&napi->dev_list, &dev->napi_list);
	napi->dev = dev;
#ifdef CONFIG_NETPOLL
	spin_lock_init(&napi->poll_lock);
	napi->poll_owner = -1;
#endif
	set_bit(NAPI_STATE_SCHED, &napi->state);
}
EXPORT_SYMBOL(netif_napi_add);

void netif_napi_del(struct napi_struct *napi)
{
	struct sk_buff *skb, *next;

	list_del_init(&napi->dev_list);
	napi_free_frags(napi);

	for (skb = napi->gro_list; skb; skb = next) {
		next = skb->next;
		skb->next = NULL;
		kfree_skb(skb);
	}

	napi->gro_list = NULL;
	napi->gro_count = 0;
}
EXPORT_SYMBOL(netif_napi_del);

static void net_rx_action(struct softirq_action *h)
{
	struct softnet_data *sd = &__get_cpu_var(softnet_data);
	unsigned long time_limit = jiffies + 2;
	int budget = netdev_budget;
	void *have;

	local_irq_disable();

	while (!list_empty(&sd->poll_list)) {
		struct napi_struct *n;
		int work, weight;

		/* If softirq window is exhuasted then punt.
		 * Allow this to run for 2 jiffies since which will allow
		 * an average latency of 1.5/HZ.
		 */
		if (unlikely(budget <= 0 || time_after(jiffies, time_limit)))
			goto softnet_break;

		local_irq_enable();

		/* Even though interrupts have been re-enabled, this
		 * access is safe because interrupts can only add new
		 * entries to the tail of this list, and only ->poll()
		 * calls can remove this head entry from the list.
		 */
		n = list_first_entry(&sd->poll_list, struct napi_struct, poll_list);

		have = netpoll_poll_lock(n);

		weight = n->weight;

		/* This NAPI_STATE_SCHED test is for avoiding a race
		 * with netpoll's poll_napi().  Only the entity which
		 * obtains the lock and sees NAPI_STATE_SCHED set will
		 * actually make the ->poll() call.  Therefore we avoid
		 * accidently calling ->poll() when NAPI is not scheduled.
		 */
		work = 0;
		if (test_bit(NAPI_STATE_SCHED, &n->state)) {
			work = n->poll(n, weight);
			trace_napi_poll(n);
		}

		WARN_ON_ONCE(work > weight);

		budget -= work;

		local_irq_disable();

		/* Drivers must not modify the NAPI state if they
		 * consume the entire weight.  In such cases this code
		 * still "owns" the NAPI instance and therefore can
		 * move the instance around on the list at-will.
		 */
		if (unlikely(work == weight)) {
			if (unlikely(napi_disable_pending(n))) {
				local_irq_enable();
				napi_complete(n);
				local_irq_disable();
			} else
				list_move_tail(&n->poll_list, &sd->poll_list);
		}

		netpoll_poll_unlock(have);
	}
out:
	net_rps_action_and_irq_enable(sd);

#ifdef CONFIG_NET_DMA
	/*
	 * There may not be any more sk_buffs coming right now, so push
	 * any pending DMA copies to hardware
	 */
	dma_issue_pending_all();
#endif

	return;

softnet_break:
	sd->time_squeeze++;
	__raise_softirq_irqoff(NET_RX_SOFTIRQ);
	goto out;
}

static gifconf_func_t *gifconf_list[NPROTO];

/**
 *	register_gifconf	-	register a SIOCGIF handler
 *	@family: Address family
 *	@gifconf: Function handler
 *
 *	Register protocol dependent address dumping routines. The handler
 *	that is passed must not be freed or reused until it has been replaced
 *	by another handler.
 */
int register_gifconf(unsigned int family, gifconf_func_t *gifconf)
{
	if (family >= NPROTO)
		return -EINVAL;
	gifconf_list[family] = gifconf;
	return 0;
}
EXPORT_SYMBOL(register_gifconf);


/*
 *	Map an interface index to its name (SIOCGIFNAME)
 */

/*
 *	We need this ioctl for efficient implementation of the
 *	if_indextoname() function required by the IPv6 API.  Without
 *	it, we would have to search all the interfaces to find a
 *	match.  --pb
 */

static int dev_ifname(struct net *net, struct ifreq __user *arg)
{
	struct net_device *dev;
	struct ifreq ifr;

	/*
	 *	Fetch the caller's info block.
	 */

	if (copy_from_user(&ifr, arg, sizeof(struct ifreq)))
		return -EFAULT;

	rcu_read_lock();
	dev = dev_get_by_index_rcu(net, ifr.ifr_ifindex);
	if (!dev) {
		rcu_read_unlock();
		return -ENODEV;
	}

	strcpy(ifr.ifr_name, dev->name);
	rcu_read_unlock();

	if (copy_to_user(arg, &ifr, sizeof(struct ifreq)))
		return -EFAULT;
	return 0;
}

/*
 *	Perform a SIOCGIFCONF call. This structure will change
 *	size eventually, and there is nothing I can do about it.
 *	Thus we will need a 'compatibility mode'.
 */

static int dev_ifconf(struct net *net, char __user *arg)
{
	struct ifconf ifc;
	struct net_device *dev;
	char __user *pos;
	int len;
	int total;
	int i;

	/*
	 *	Fetch the caller's info block.
	 */

	if (copy_from_user(&ifc, arg, sizeof(struct ifconf)))
		return -EFAULT;

	pos = ifc.ifc_buf;
	len = ifc.ifc_len;

	/*
	 *	Loop over the interfaces, and write an info block for each.
	 */

	total = 0;
	for_each_netdev(net, dev) {
		for (i = 0; i < NPROTO; i++) {
			if (gifconf_list[i]) {
				int done;
				if (!pos)
					done = gifconf_list[i](dev, NULL, 0);
				else
					done = gifconf_list[i](dev, pos + total,
							       len - total);
				if (done < 0)
					return -EFAULT;
				total += done;
			}
		}
	}

	/*
	 *	All done.  Write the updated control block back to the caller.
	 */
	ifc.ifc_len = total;

	/*
	 * 	Both BSD and Solaris return 0 here, so we do too.
	 */
	return copy_to_user(arg, &ifc, sizeof(struct ifconf)) ? -EFAULT : 0;
}

#ifdef CONFIG_PROC_FS
/*
 *	This is invoked by the /proc filesystem handler to display a device
 *	in detail.
 */
void *dev_seq_start(struct seq_file *seq, loff_t *pos)
	__acquires(RCU)
{
	struct net *net = seq_file_net(seq);
	loff_t off;
	struct net_device *dev;

	rcu_read_lock();
	if (!*pos)
		return SEQ_START_TOKEN;

	off = 1;
	for_each_netdev_rcu(net, dev)
		if (off++ == *pos)
			return dev;

	return NULL;
}

void *dev_seq_next(struct seq_file *seq, void *v, loff_t *pos)
{
	struct net_device *dev = v;

	if (v == SEQ_START_TOKEN)
		dev = first_net_device_rcu(seq_file_net(seq));
	else
		dev = next_net_device_rcu(dev);

	++*pos;
	return dev;
}

void dev_seq_stop(struct seq_file *seq, void *v)
	__releases(RCU)
{
	rcu_read_unlock();
}

static void dev_seq_printf_stats(struct seq_file *seq, struct net_device *dev)
{
	struct rtnl_link_stats64 temp;
	const struct rtnl_link_stats64 *stats = dev_get_stats(dev, &temp);

	seq_printf(seq, "%6s: %7llu %7llu %4llu %4llu %4llu %5llu %10llu %9llu "
		   "%8llu %7llu %4llu %4llu %4llu %5llu %7llu %10llu\n",
		   dev->name, stats->rx_bytes, stats->rx_packets,
		   stats->rx_errors,
		   stats->rx_dropped + stats->rx_missed_errors,
		   stats->rx_fifo_errors,
		   stats->rx_length_errors + stats->rx_over_errors +
		    stats->rx_crc_errors + stats->rx_frame_errors,
		   stats->rx_compressed, stats->multicast,
		   stats->tx_bytes, stats->tx_packets,
		   stats->tx_errors, stats->tx_dropped,
		   stats->tx_fifo_errors, stats->collisions,
		   stats->tx_carrier_errors +
		    stats->tx_aborted_errors +
		    stats->tx_window_errors +
		    stats->tx_heartbeat_errors,
		   stats->tx_compressed);
}

/*
 *	Called from the PROCfs module. This now uses the new arbitrary sized
 *	/proc/net interface to create /proc/net/dev
 */
static int dev_seq_show(struct seq_file *seq, void *v)
{
	if (v == SEQ_START_TOKEN)
		seq_puts(seq, "Inter-|   Receive                            "
			      "                    |  Transmit\n"
			      " face |bytes    packets errs drop fifo frame "
			      "compressed multicast|bytes    packets errs "
			      "drop fifo colls carrier compressed\n");
	else
		dev_seq_printf_stats(seq, v);
	return 0;
}

static struct softnet_data *softnet_get_online(loff_t *pos)
{
	struct softnet_data *sd = NULL;

	while (*pos < nr_cpu_ids)
		if (cpu_online(*pos)) {
			sd = &per_cpu(softnet_data, *pos);
			break;
		} else
			++*pos;
	return sd;
}

static void *softnet_seq_start(struct seq_file *seq, loff_t *pos)
{
	return softnet_get_online(pos);
}

static void *softnet_seq_next(struct seq_file *seq, void *v, loff_t *pos)
{
	++*pos;
	return softnet_get_online(pos);
}

static void softnet_seq_stop(struct seq_file *seq, void *v)
{
}

static int softnet_seq_show(struct seq_file *seq, void *v)
{
	struct softnet_data *sd = v;

	seq_printf(seq, "%08x %08x %08x %08x %08x %08x %08x %08x %08x %08x\n",
		   sd->processed, sd->dropped, sd->time_squeeze, 0,
		   0, 0, 0, 0, /* was fastroute */
		   sd->cpu_collision, sd->received_rps);
	return 0;
}

static const struct seq_operations dev_seq_ops = {
	.start = dev_seq_start,
	.next  = dev_seq_next,
	.stop  = dev_seq_stop,
	.show  = dev_seq_show,
};

static int dev_seq_open(struct inode *inode, struct file *file)
{
	return seq_open_net(inode, file, &dev_seq_ops,
			    sizeof(struct seq_net_private));
}

static const struct file_operations dev_seq_fops = {
	.owner	 = THIS_MODULE,
	.open    = dev_seq_open,
	.read    = seq_read,
	.llseek  = seq_lseek,
	.release = seq_release_net,
};

static const struct seq_operations softnet_seq_ops = {
	.start = softnet_seq_start,
	.next  = softnet_seq_next,
	.stop  = softnet_seq_stop,
	.show  = softnet_seq_show,
};

static int softnet_seq_open(struct inode *inode, struct file *file)
{
	return seq_open(file, &softnet_seq_ops);
}

static const struct file_operations softnet_seq_fops = {
	.owner	 = THIS_MODULE,
	.open    = softnet_seq_open,
	.read    = seq_read,
	.llseek  = seq_lseek,
	.release = seq_release,
};

static void *ptype_get_idx(loff_t pos)
{
	struct packet_type *pt = NULL;
	loff_t i = 0;
	int t;

	list_for_each_entry_rcu(pt, &ptype_all, list) {
		if (i == pos)
			return pt;
		++i;
	}

	for (t = 0; t < PTYPE_HASH_SIZE; t++) {
		list_for_each_entry_rcu(pt, &ptype_base[t], list) {
			if (i == pos)
				return pt;
			++i;
		}
	}
	return NULL;
}

static void *ptype_seq_start(struct seq_file *seq, loff_t *pos)
	__acquires(RCU)
{
	rcu_read_lock();
	return *pos ? ptype_get_idx(*pos - 1) : SEQ_START_TOKEN;
}

static void *ptype_seq_next(struct seq_file *seq, void *v, loff_t *pos)
{
	struct packet_type *pt;
	struct list_head *nxt;
	int hash;

	++*pos;
	if (v == SEQ_START_TOKEN)
		return ptype_get_idx(0);

	pt = v;
	nxt = pt->list.next;
	if (pt->type == htons(ETH_P_ALL)) {
		if (nxt != &ptype_all)
			goto found;
		hash = 0;
		nxt = ptype_base[0].next;
	} else
		hash = ntohs(pt->type) & PTYPE_HASH_MASK;

	while (nxt == &ptype_base[hash]) {
		if (++hash >= PTYPE_HASH_SIZE)
			return NULL;
		nxt = ptype_base[hash].next;
	}
found:
	return list_entry(nxt, struct packet_type, list);
}

static void ptype_seq_stop(struct seq_file *seq, void *v)
	__releases(RCU)
{
	rcu_read_unlock();
}

static int ptype_seq_show(struct seq_file *seq, void *v)
{
	struct packet_type *pt = v;

	if (v == SEQ_START_TOKEN)
		seq_puts(seq, "Type Device      Function\n");
	else if (pt->dev == NULL || dev_net(pt->dev) == seq_file_net(seq)) {
		if (pt->type == htons(ETH_P_ALL))
			seq_puts(seq, "ALL ");
		else
			seq_printf(seq, "%04x", ntohs(pt->type));

		seq_printf(seq, " %-8s %pF\n",
			   pt->dev ? pt->dev->name : "", pt->func);
	}

	return 0;
}

static const struct seq_operations ptype_seq_ops = {
	.start = ptype_seq_start,
	.next  = ptype_seq_next,
	.stop  = ptype_seq_stop,
	.show  = ptype_seq_show,
};

static int ptype_seq_open(struct inode *inode, struct file *file)
{
	return seq_open_net(inode, file, &ptype_seq_ops,
			sizeof(struct seq_net_private));
}

static const struct file_operations ptype_seq_fops = {
	.owner	 = THIS_MODULE,
	.open    = ptype_seq_open,
	.read    = seq_read,
	.llseek  = seq_lseek,
	.release = seq_release_net,
};


static int __net_init dev_proc_net_init(struct net *net)
{
	int rc = -ENOMEM;

	if (!proc_net_fops_create(net, "dev", S_IRUGO, &dev_seq_fops))
		goto out;
	if (!proc_net_fops_create(net, "softnet_stat", S_IRUGO, &softnet_seq_fops))
		goto out_dev;
	if (!proc_net_fops_create(net, "ptype", S_IRUGO, &ptype_seq_fops))
		goto out_softnet;

	if (wext_proc_init(net))
		goto out_ptype;
	rc = 0;
out:
	return rc;
out_ptype:
	proc_net_remove(net, "ptype");
out_softnet:
	proc_net_remove(net, "softnet_stat");
out_dev:
	proc_net_remove(net, "dev");
	goto out;
}

static void __net_exit dev_proc_net_exit(struct net *net)
{
	wext_proc_exit(net);

	proc_net_remove(net, "ptype");
	proc_net_remove(net, "softnet_stat");
	proc_net_remove(net, "dev");
}

static struct pernet_operations __net_initdata dev_proc_ops = {
	.init = dev_proc_net_init,
	.exit = dev_proc_net_exit,
};

static int __init dev_proc_init(void)
{
	return register_pernet_subsys(&dev_proc_ops);
}
#else
#define dev_proc_init() 0
#endif	/* CONFIG_PROC_FS */


/**
 *	netdev_set_master	-	set up master pointer
 *	@slave: slave device
 *	@master: new master device
 *
 *	Changes the master device of the slave. Pass %NULL to break the
 *	bonding. The caller must hold the RTNL semaphore. On a failure
 *	a negative errno code is returned. On success the reference counts
 *	are adjusted and the function returns zero.
 */
int netdev_set_master(struct net_device *slave, struct net_device *master)
{
	struct net_device *old = slave->master;

	ASSERT_RTNL();

	if (master) {
		if (old)
			return -EBUSY;
		dev_hold(master);
	}

	slave->master = master;

	if (old) {
		synchronize_net();
		dev_put(old);
	}
	return 0;
}
EXPORT_SYMBOL(netdev_set_master);

/**
 *	netdev_set_bond_master	-	set up bonding master/slave pair
 *	@slave: slave device
 *	@master: new master device
 *
 *	Changes the master device of the slave. Pass %NULL to break the
 *	bonding. The caller must hold the RTNL semaphore. On a failure
 *	a negative errno code is returned. On success %RTM_NEWLINK is sent
 *	to the routing socket and the function returns zero.
 */
int netdev_set_bond_master(struct net_device *slave, struct net_device *master)
{
	int err;

	ASSERT_RTNL();

	err = netdev_set_master(slave, master);
	if (err)
		return err;
	if (master)
		slave->flags |= IFF_SLAVE;
	else
		slave->flags &= ~IFF_SLAVE;

	rtmsg_ifinfo(RTM_NEWLINK, slave, IFF_SLAVE);
	return 0;
}
EXPORT_SYMBOL(netdev_set_bond_master);

static void dev_change_rx_flags(struct net_device *dev, int flags)
{
	const struct net_device_ops *ops = dev->netdev_ops;

	if ((dev->flags & IFF_UP) && ops->ndo_change_rx_flags)
		ops->ndo_change_rx_flags(dev, flags);
}

static int __dev_set_promiscuity(struct net_device *dev, int inc)
{
	unsigned short old_flags = dev->flags;
	uid_t uid;
	gid_t gid;

	ASSERT_RTNL();

	dev->flags |= IFF_PROMISC;
	dev->promiscuity += inc;
	if (dev->promiscuity == 0) {
		/*
		 * Avoid overflow.
		 * If inc causes overflow, untouch promisc and return error.
		 */
		if (inc < 0)
			dev->flags &= ~IFF_PROMISC;
		else {
			dev->promiscuity -= inc;
			printk(KERN_WARNING "%s: promiscuity touches roof, "
				"set promiscuity failed, promiscuity feature "
				"of device might be broken.\n", dev->name);
			return -EOVERFLOW;
		}
	}
	if (dev->flags != old_flags) {
		printk(KERN_INFO "device %s %s promiscuous mode\n",
		       dev->name, (dev->flags & IFF_PROMISC) ? "entered" :
							       "left");
		if (audit_enabled) {
			current_uid_gid(&uid, &gid);
			audit_log(current->audit_context, GFP_ATOMIC,
				AUDIT_ANOM_PROMISCUOUS,
				"dev=%s prom=%d old_prom=%d auid=%u uid=%u gid=%u ses=%u",
				dev->name, (dev->flags & IFF_PROMISC),
				(old_flags & IFF_PROMISC),
				audit_get_loginuid(current),
				uid, gid,
				audit_get_sessionid(current));
		}

		dev_change_rx_flags(dev, IFF_PROMISC);
	}
	return 0;
}

/**
 *	dev_set_promiscuity	- update promiscuity count on a device
 *	@dev: device
 *	@inc: modifier
 *
 *	Add or remove promiscuity from a device. While the count in the device
 *	remains above zero the interface remains promiscuous. Once it hits zero
 *	the device reverts back to normal filtering operation. A negative inc
 *	value is used to drop promiscuity on the device.
 *	Return 0 if successful or a negative errno code on error.
 */
int dev_set_promiscuity(struct net_device *dev, int inc)
{
	unsigned short old_flags = dev->flags;
	int err;

	err = __dev_set_promiscuity(dev, inc);
	if (err < 0)
		return err;
	if (dev->flags != old_flags)
		dev_set_rx_mode(dev);
	return err;
}
EXPORT_SYMBOL(dev_set_promiscuity);

/**
 *	dev_set_allmulti	- update allmulti count on a device
 *	@dev: device
 *	@inc: modifier
 *
 *	Add or remove reception of all multicast frames to a device. While the
 *	count in the device remains above zero the interface remains listening
 *	to all interfaces. Once it hits zero the device reverts back to normal
 *	filtering operation. A negative @inc value is used to drop the counter
 *	when releasing a resource needing all multicasts.
 *	Return 0 if successful or a negative errno code on error.
 */

int dev_set_allmulti(struct net_device *dev, int inc)
{
	unsigned short old_flags = dev->flags;

	ASSERT_RTNL();

	dev->flags |= IFF_ALLMULTI;
	dev->allmulti += inc;
	if (dev->allmulti == 0) {
		/*
		 * Avoid overflow.
		 * If inc causes overflow, untouch allmulti and return error.
		 */
		if (inc < 0)
			dev->flags &= ~IFF_ALLMULTI;
		else {
			dev->allmulti -= inc;
			printk(KERN_WARNING "%s: allmulti touches roof, "
				"set allmulti failed, allmulti feature of "
				"device might be broken.\n", dev->name);
			return -EOVERFLOW;
		}
	}
	if (dev->flags ^ old_flags) {
		dev_change_rx_flags(dev, IFF_ALLMULTI);
		dev_set_rx_mode(dev);
	}
	return 0;
}
EXPORT_SYMBOL(dev_set_allmulti);

/*
 *	Upload unicast and multicast address lists to device and
 *	configure RX filtering. When the device doesn't support unicast
 *	filtering it is put in promiscuous mode while unicast addresses
 *	are present.
 */
void __dev_set_rx_mode(struct net_device *dev)
{
	const struct net_device_ops *ops = dev->netdev_ops;

	/* dev_open will call this function so the list will stay sane. */
	if (!(dev->flags&IFF_UP))
		return;

	if (!netif_device_present(dev))
		return;

	if (ops->ndo_set_rx_mode)
		ops->ndo_set_rx_mode(dev);
	else {
		/* Unicast addresses changes may only happen under the rtnl,
		 * therefore calling __dev_set_promiscuity here is safe.
		 */
		if (!netdev_uc_empty(dev) && !dev->uc_promisc) {
			__dev_set_promiscuity(dev, 1);
			dev->uc_promisc = 1;
		} else if (netdev_uc_empty(dev) && dev->uc_promisc) {
			__dev_set_promiscuity(dev, -1);
			dev->uc_promisc = 0;
		}

		if (ops->ndo_set_multicast_list)
			ops->ndo_set_multicast_list(dev);
	}
}

void dev_set_rx_mode(struct net_device *dev)
{
	netif_addr_lock_bh(dev);
	__dev_set_rx_mode(dev);
	netif_addr_unlock_bh(dev);
}

/**
 *	dev_get_flags - get flags reported to userspace
 *	@dev: device
 *
 *	Get the combination of flag bits exported through APIs to userspace.
 */
unsigned dev_get_flags(const struct net_device *dev)
{
	unsigned flags;

	flags = (dev->flags & ~(IFF_PROMISC |
				IFF_ALLMULTI |
				IFF_RUNNING |
				IFF_LOWER_UP |
				IFF_DORMANT)) |
		(dev->gflags & (IFF_PROMISC |
				IFF_ALLMULTI));

	if (netif_running(dev)) {
		if (netif_oper_up(dev))
			flags |= IFF_RUNNING;
		if (netif_carrier_ok(dev))
			flags |= IFF_LOWER_UP;
		if (netif_dormant(dev))
			flags |= IFF_DORMANT;
	}

	return flags;
}
EXPORT_SYMBOL(dev_get_flags);

int __dev_change_flags(struct net_device *dev, unsigned int flags)
{
	int old_flags = dev->flags;
	int ret;

	ASSERT_RTNL();

	/*
	 *	Set the flags on our device.
	 */

	dev->flags = (flags & (IFF_DEBUG | IFF_NOTRAILERS | IFF_NOARP |
			       IFF_DYNAMIC | IFF_MULTICAST | IFF_PORTSEL |
			       IFF_AUTOMEDIA)) |
		     (dev->flags & (IFF_UP | IFF_VOLATILE | IFF_PROMISC |
				    IFF_ALLMULTI));

	/*
	 *	Load in the correct multicast list now the flags have changed.
	 */

	if ((old_flags ^ flags) & IFF_MULTICAST)
		dev_change_rx_flags(dev, IFF_MULTICAST);

	dev_set_rx_mode(dev);

	/*
	 *	Have we downed the interface. We handle IFF_UP ourselves
	 *	according to user attempts to set it, rather than blindly
	 *	setting it.
	 */

	ret = 0;
	if ((old_flags ^ flags) & IFF_UP) {	/* Bit is different  ? */
		ret = ((old_flags & IFF_UP) ? __dev_close : __dev_open)(dev);

		if (!ret)
			dev_set_rx_mode(dev);
	}

	if ((flags ^ dev->gflags) & IFF_PROMISC) {
		int inc = (flags & IFF_PROMISC) ? 1 : -1;

		dev->gflags ^= IFF_PROMISC;
		dev_set_promiscuity(dev, inc);
	}

	/* NOTE: order of synchronization of IFF_PROMISC and IFF_ALLMULTI
	   is important. Some (broken) drivers set IFF_PROMISC, when
	   IFF_ALLMULTI is requested not asking us and not reporting.
	 */
	if ((flags ^ dev->gflags) & IFF_ALLMULTI) {
		int inc = (flags & IFF_ALLMULTI) ? 1 : -1;

		dev->gflags ^= IFF_ALLMULTI;
		dev_set_allmulti(dev, inc);
	}

	return ret;
}

void __dev_notify_flags(struct net_device *dev, unsigned int old_flags)
{
	unsigned int changes = dev->flags ^ old_flags;

	if (changes & IFF_UP) {
		if (dev->flags & IFF_UP)
			call_netdevice_notifiers(NETDEV_UP, dev);
		else
			call_netdevice_notifiers(NETDEV_DOWN, dev);
	}

	if (dev->flags & IFF_UP &&
	    (changes & ~(IFF_UP | IFF_PROMISC | IFF_ALLMULTI | IFF_VOLATILE)))
		call_netdevice_notifiers(NETDEV_CHANGE, dev);
}

/**
 *	dev_change_flags - change device settings
 *	@dev: device
 *	@flags: device state flags
 *
 *	Change settings on device based state flags. The flags are
 *	in the userspace exported format.
 */
int dev_change_flags(struct net_device *dev, unsigned flags)
{
	int ret, changes;
	int old_flags = dev->flags;

	ret = __dev_change_flags(dev, flags);
	if (ret < 0)
		return ret;

	changes = old_flags ^ dev->flags;
	if (changes)
		rtmsg_ifinfo(RTM_NEWLINK, dev, changes);

	__dev_notify_flags(dev, old_flags);
	return ret;
}
EXPORT_SYMBOL(dev_change_flags);

/**
 *	dev_set_mtu - Change maximum transfer unit
 *	@dev: device
 *	@new_mtu: new transfer unit
 *
 *	Change the maximum transfer size of the network device.
 */
int dev_set_mtu(struct net_device *dev, int new_mtu)
{
	const struct net_device_ops *ops = dev->netdev_ops;
	int err;

	if (new_mtu == dev->mtu)
		return 0;

	/*	MTU must be positive.	 */
	if (new_mtu < 0)
		return -EINVAL;

	if (!netif_device_present(dev))
		return -ENODEV;

	err = 0;
	if (ops->ndo_change_mtu)
		err = ops->ndo_change_mtu(dev, new_mtu);
	else
		dev->mtu = new_mtu;

	if (!err && dev->flags & IFF_UP)
		call_netdevice_notifiers(NETDEV_CHANGEMTU, dev);
	return err;
}
EXPORT_SYMBOL(dev_set_mtu);

/**
 *	dev_set_group - Change group this device belongs to
 *	@dev: device
 *	@new_group: group this device should belong to
 */
void dev_set_group(struct net_device *dev, int new_group)
{
	dev->group = new_group;
}
EXPORT_SYMBOL(dev_set_group);

/**
 *	dev_set_mac_address - Change Media Access Control Address
 *	@dev: device
 *	@sa: new address
 *
 *	Change the hardware (MAC) address of the device
 */
int dev_set_mac_address(struct net_device *dev, struct sockaddr *sa)
{
	const struct net_device_ops *ops = dev->netdev_ops;
	int err;

	if (!ops->ndo_set_mac_address)
		return -EOPNOTSUPP;
	if (sa->sa_family != dev->type)
		return -EINVAL;
	if (!netif_device_present(dev))
		return -ENODEV;
	err = ops->ndo_set_mac_address(dev, sa);
	if (!err)
		call_netdevice_notifiers(NETDEV_CHANGEADDR, dev);
	return err;
}
EXPORT_SYMBOL(dev_set_mac_address);

/*
 *	Perform the SIOCxIFxxx calls, inside rcu_read_lock()
 */
static int dev_ifsioc_locked(struct net *net, struct ifreq *ifr, unsigned int cmd)
{
	int err;
	struct net_device *dev = dev_get_by_name_rcu(net, ifr->ifr_name);

	if (!dev)
		return -ENODEV;

	switch (cmd) {
	case SIOCGIFFLAGS:	/* Get interface flags */
		ifr->ifr_flags = (short) dev_get_flags(dev);
		return 0;

	case SIOCGIFMETRIC:	/* Get the metric on the interface
				   (currently unused) */
		ifr->ifr_metric = 0;
		return 0;

	case SIOCGIFMTU:	/* Get the MTU of a device */
		ifr->ifr_mtu = dev->mtu;
		return 0;

	case SIOCGIFHWADDR:
		if (!dev->addr_len)
			memset(ifr->ifr_hwaddr.sa_data, 0, sizeof ifr->ifr_hwaddr.sa_data);
		else
			memcpy(ifr->ifr_hwaddr.sa_data, dev->dev_addr,
			       min(sizeof ifr->ifr_hwaddr.sa_data, (size_t) dev->addr_len));
		ifr->ifr_hwaddr.sa_family = dev->type;
		return 0;

	case SIOCGIFSLAVE:
		err = -EINVAL;
		break;

	case SIOCGIFMAP:
		ifr->ifr_map.mem_start = dev->mem_start;
		ifr->ifr_map.mem_end   = dev->mem_end;
		ifr->ifr_map.base_addr = dev->base_addr;
		ifr->ifr_map.irq       = dev->irq;
		ifr->ifr_map.dma       = dev->dma;
		ifr->ifr_map.port      = dev->if_port;
		return 0;

	case SIOCGIFINDEX:
		ifr->ifr_ifindex = dev->ifindex;
		return 0;

	case SIOCGIFTXQLEN:
		ifr->ifr_qlen = dev->tx_queue_len;
		return 0;

	default:
		/* dev_ioctl() should ensure this case
		 * is never reached
		 */
		WARN_ON(1);
		err = -EINVAL;
		break;

	}
	return err;
}

/*
 *	Perform the SIOCxIFxxx calls, inside rtnl_lock()
 */
static int dev_ifsioc(struct net *net, struct ifreq *ifr, unsigned int cmd)
{
	int err;
	struct net_device *dev = __dev_get_by_name(net, ifr->ifr_name);
	const struct net_device_ops *ops;

	if (!dev)
		return -ENODEV;

	ops = dev->netdev_ops;

	switch (cmd) {
	case SIOCSIFFLAGS:	/* Set interface flags */
		return dev_change_flags(dev, ifr->ifr_flags);

	case SIOCSIFMETRIC:	/* Set the metric on the interface
				   (currently unused) */
		return -EOPNOTSUPP;

	case SIOCSIFMTU:	/* Set the MTU of a device */
		return dev_set_mtu(dev, ifr->ifr_mtu);

	case SIOCSIFHWADDR:
		return dev_set_mac_address(dev, &ifr->ifr_hwaddr);

	case SIOCSIFHWBROADCAST:
		if (ifr->ifr_hwaddr.sa_family != dev->type)
			return -EINVAL;
		memcpy(dev->broadcast, ifr->ifr_hwaddr.sa_data,
		       min(sizeof ifr->ifr_hwaddr.sa_data, (size_t) dev->addr_len));
		call_netdevice_notifiers(NETDEV_CHANGEADDR, dev);
		return 0;

	case SIOCSIFMAP:
		if (ops->ndo_set_config) {
			if (!netif_device_present(dev))
				return -ENODEV;
			return ops->ndo_set_config(dev, &ifr->ifr_map);
		}
		return -EOPNOTSUPP;

	case SIOCADDMULTI:
		if ((!ops->ndo_set_multicast_list && !ops->ndo_set_rx_mode) ||
		    ifr->ifr_hwaddr.sa_family != AF_UNSPEC)
			return -EINVAL;
		if (!netif_device_present(dev))
			return -ENODEV;
		return dev_mc_add_global(dev, ifr->ifr_hwaddr.sa_data);

	case SIOCDELMULTI:
		if ((!ops->ndo_set_multicast_list && !ops->ndo_set_rx_mode) ||
		    ifr->ifr_hwaddr.sa_family != AF_UNSPEC)
			return -EINVAL;
		if (!netif_device_present(dev))
			return -ENODEV;
		return dev_mc_del_global(dev, ifr->ifr_hwaddr.sa_data);

	case SIOCSIFTXQLEN:
		if (ifr->ifr_qlen < 0)
			return -EINVAL;
		dev->tx_queue_len = ifr->ifr_qlen;
		return 0;

	case SIOCSIFNAME:
		ifr->ifr_newname[IFNAMSIZ-1] = '\0';
		return dev_change_name(dev, ifr->ifr_newname);

	/*
	 *	Unknown or private ioctl
	 */
	default:
		if ((cmd >= SIOCDEVPRIVATE &&
		    cmd <= SIOCDEVPRIVATE + 15) ||
		    cmd == SIOCBONDENSLAVE ||
		    cmd == SIOCBONDRELEASE ||
		    cmd == SIOCBONDSETHWADDR ||
		    cmd == SIOCBONDSLAVEINFOQUERY ||
		    cmd == SIOCBONDINFOQUERY ||
		    cmd == SIOCBONDCHANGEACTIVE ||
		    cmd == SIOCGMIIPHY ||
		    cmd == SIOCGMIIREG ||
		    cmd == SIOCSMIIREG ||
		    cmd == SIOCBRADDIF ||
		    cmd == SIOCBRDELIF ||
		    cmd == SIOCSHWTSTAMP ||
		    cmd == SIOCWANDEV) {
			err = -EOPNOTSUPP;
			if (ops->ndo_do_ioctl) {
				if (netif_device_present(dev))
					err = ops->ndo_do_ioctl(dev, ifr, cmd);
				else
					err = -ENODEV;
			}
		} else
			err = -EINVAL;

	}
	return err;
}

/*
 *	This function handles all "interface"-type I/O control requests. The actual
 *	'doing' part of this is dev_ifsioc above.
 */

/**
 *	dev_ioctl	-	network device ioctl
 *	@net: the applicable net namespace
 *	@cmd: command to issue
 *	@arg: pointer to a struct ifreq in user space
 *
 *	Issue ioctl functions to devices. This is normally called by the
 *	user space syscall interfaces but can sometimes be useful for
 *	other purposes. The return value is the return from the syscall if
 *	positive or a negative errno code on error.
 */

int dev_ioctl(struct net *net, unsigned int cmd, void __user *arg)
{
	struct ifreq ifr;
	int ret;
	char *colon;

	/* One special case: SIOCGIFCONF takes ifconf argument
	   and requires shared lock, because it sleeps writing
	   to user space.
	 */

	if (cmd == SIOCGIFCONF) {
		rtnl_lock();
		ret = dev_ifconf(net, (char __user *) arg);
		rtnl_unlock();
		return ret;
	}
	if (cmd == SIOCGIFNAME)
		return dev_ifname(net, (struct ifreq __user *)arg);

	if (copy_from_user(&ifr, arg, sizeof(struct ifreq)))
		return -EFAULT;

	ifr.ifr_name[IFNAMSIZ-1] = 0;

	colon = strchr(ifr.ifr_name, ':');
	if (colon)
		*colon = 0;

	/*
	 *	See which interface the caller is talking about.
	 */

	switch (cmd) {
	/*
	 *	These ioctl calls:
	 *	- can be done by all.
	 *	- atomic and do not require locking.
	 *	- return a value
	 */
	case SIOCGIFFLAGS:
	case SIOCGIFMETRIC:
	case SIOCGIFMTU:
	case SIOCGIFHWADDR:
	case SIOCGIFSLAVE:
	case SIOCGIFMAP:
	case SIOCGIFINDEX:
	case SIOCGIFTXQLEN:
		dev_load(net, ifr.ifr_name);
		rcu_read_lock();
		ret = dev_ifsioc_locked(net, &ifr, cmd);
		rcu_read_unlock();
		if (!ret) {
			if (colon)
				*colon = ':';
			if (copy_to_user(arg, &ifr,
					 sizeof(struct ifreq)))
				ret = -EFAULT;
		}
		return ret;

	case SIOCETHTOOL:
		dev_load(net, ifr.ifr_name);
		rtnl_lock();
		ret = dev_ethtool(net, &ifr);
		rtnl_unlock();
		if (!ret) {
			if (colon)
				*colon = ':';
			if (copy_to_user(arg, &ifr,
					 sizeof(struct ifreq)))
				ret = -EFAULT;
		}
		return ret;

	/*
	 *	These ioctl calls:
	 *	- require superuser power.
	 *	- require strict serialization.
	 *	- return a value
	 */
	case SIOCGMIIPHY:
	case SIOCGMIIREG:
	case SIOCSIFNAME:
		if (!capable(CAP_NET_ADMIN))
			return -EPERM;
		dev_load(net, ifr.ifr_name);
		rtnl_lock();
		ret = dev_ifsioc(net, &ifr, cmd);
		rtnl_unlock();
		if (!ret) {
			if (colon)
				*colon = ':';
			if (copy_to_user(arg, &ifr,
					 sizeof(struct ifreq)))
				ret = -EFAULT;
		}
		return ret;

	/*
	 *	These ioctl calls:
	 *	- require superuser power.
	 *	- require strict serialization.
	 *	- do not return a value
	 */
	case SIOCSIFFLAGS:
	case SIOCSIFMETRIC:
	case SIOCSIFMTU:
	case SIOCSIFMAP:
	case SIOCSIFHWADDR:
	case SIOCSIFSLAVE:
	case SIOCADDMULTI:
	case SIOCDELMULTI:
	case SIOCSIFHWBROADCAST:
	case SIOCSIFTXQLEN:
	case SIOCSMIIREG:
	case SIOCBONDENSLAVE:
	case SIOCBONDRELEASE:
	case SIOCBONDSETHWADDR:
	case SIOCBONDCHANGEACTIVE:
	case SIOCBRADDIF:
	case SIOCBRDELIF:
	case SIOCSHWTSTAMP:
		if (!capable(CAP_NET_ADMIN))
			return -EPERM;
		/* fall through */
	case SIOCBONDSLAVEINFOQUERY:
	case SIOCBONDINFOQUERY:
		dev_load(net, ifr.ifr_name);
		rtnl_lock();
		ret = dev_ifsioc(net, &ifr, cmd);
		rtnl_unlock();
		return ret;

	case SIOCGIFMEM:
		/* Get the per device memory space. We can add this but
		 * currently do not support it */
	case SIOCSIFMEM:
		/* Set the per device memory buffer space.
		 * Not applicable in our case */
	case SIOCSIFLINK:
		return -EINVAL;

	/*
	 *	Unknown or private ioctl.
	 */
	default:
		if (cmd == SIOCWANDEV ||
		    (cmd >= SIOCDEVPRIVATE &&
		     cmd <= SIOCDEVPRIVATE + 15)) {
			dev_load(net, ifr.ifr_name);
			rtnl_lock();
			ret = dev_ifsioc(net, &ifr, cmd);
			rtnl_unlock();
			if (!ret && copy_to_user(arg, &ifr,
						 sizeof(struct ifreq)))
				ret = -EFAULT;
			return ret;
		}
		/* Take care of Wireless Extensions */
		if (cmd >= SIOCIWFIRST && cmd <= SIOCIWLAST)
			return wext_handle_ioctl(net, &ifr, cmd, arg);
		return -EINVAL;
	}
}


/**
 *	dev_new_index	-	allocate an ifindex
 *	@net: the applicable net namespace
 *
 *	Returns a suitable unique value for a new device interface
 *	number.  The caller must hold the rtnl semaphore or the
 *	dev_base_lock to be sure it remains unique.
 */
static int dev_new_index(struct net *net)
{
	static int ifindex;
	for (;;) {
		if (++ifindex <= 0)
			ifindex = 1;
		if (!__dev_get_by_index(net, ifindex))
			return ifindex;
	}
}

/* Delayed registration/unregisteration */
static LIST_HEAD(net_todo_list);

static void net_set_todo(struct net_device *dev)
{
	list_add_tail(&dev->todo_list, &net_todo_list);
}

static void rollback_registered_many(struct list_head *head)
{
	struct net_device *dev, *tmp;

	BUG_ON(dev_boot_phase);
	ASSERT_RTNL();

	list_for_each_entry_safe(dev, tmp, head, unreg_list) {
		/* Some devices call without registering
		 * for initialization unwind. Remove those
		 * devices and proceed with the remaining.
		 */
		if (dev->reg_state == NETREG_UNINITIALIZED) {
			pr_debug("unregister_netdevice: device %s/%p never "
				 "was registered\n", dev->name, dev);

			WARN_ON(1);
			list_del(&dev->unreg_list);
			continue;
		}

		BUG_ON(dev->reg_state != NETREG_REGISTERED);
	}

	/* If device is running, close it first. */
	dev_close_many(head);

	list_for_each_entry(dev, head, unreg_list) {
		/* And unlink it from device chain. */
		unlist_netdevice(dev);

		dev->reg_state = NETREG_UNREGISTERING;
	}

	synchronize_net();

	list_for_each_entry(dev, head, unreg_list) {
		/* Shutdown queueing discipline. */
		dev_shutdown(dev);


		/* Notify protocols, that we are about to destroy
		   this device. They should clean all the things.
		*/
		call_netdevice_notifiers(NETDEV_UNREGISTER, dev);

		if (!dev->rtnl_link_ops ||
		    dev->rtnl_link_state == RTNL_LINK_INITIALIZED)
			rtmsg_ifinfo(RTM_DELLINK, dev, ~0U);

		/*
		 *	Flush the unicast and multicast chains
		 */
		dev_uc_flush(dev);
		dev_mc_flush(dev);

		if (dev->netdev_ops->ndo_uninit)
			dev->netdev_ops->ndo_uninit(dev);

		/* Notifier chain MUST detach us from master device. */
		WARN_ON(dev->master);

		/* Remove entries from kobject tree */
		netdev_unregister_kobject(dev);
	}

	/* Process any work delayed until the end of the batch */
	dev = list_first_entry(head, struct net_device, unreg_list);
	call_netdevice_notifiers(NETDEV_UNREGISTER_BATCH, dev);

	rcu_barrier();

	list_for_each_entry(dev, head, unreg_list)
		dev_put(dev);
}

static void rollback_registered(struct net_device *dev)
{
	LIST_HEAD(single);

	list_add(&dev->unreg_list, &single);
	rollback_registered_many(&single);
	list_del(&single);
}

u32 netdev_fix_features(struct net_device *dev, u32 features)
{
	/* Fix illegal checksum combinations */
	if ((features & NETIF_F_HW_CSUM) &&
	    (features & (NETIF_F_IP_CSUM|NETIF_F_IPV6_CSUM))) {
		netdev_info(dev, "mixed HW and IP checksum settings.\n");
		features &= ~(NETIF_F_IP_CSUM|NETIF_F_IPV6_CSUM);
	}

	if ((features & NETIF_F_NO_CSUM) &&
	    (features & (NETIF_F_HW_CSUM|NETIF_F_IP_CSUM|NETIF_F_IPV6_CSUM))) {
		netdev_info(dev, "mixed no checksumming and other settings.\n");
		features &= ~(NETIF_F_IP_CSUM|NETIF_F_IPV6_CSUM|NETIF_F_HW_CSUM);
	}

	/* Fix illegal SG+CSUM combinations. */
	if ((features & NETIF_F_SG) &&
	    !(features & NETIF_F_ALL_CSUM)) {
		netdev_info(dev,
			    "Dropping NETIF_F_SG since no checksum feature.\n");
		features &= ~NETIF_F_SG;
	}

	/* TSO requires that SG is present as well. */
	if ((features & NETIF_F_TSO) && !(features & NETIF_F_SG)) {
		netdev_info(dev, "Dropping NETIF_F_TSO since no SG feature.\n");
		features &= ~NETIF_F_TSO;
	}

	/* Software GSO depends on SG. */
	if ((features & NETIF_F_GSO) && !(features & NETIF_F_SG)) {
		netdev_info(dev, "Dropping NETIF_F_GSO since no SG feature.\n");
		features &= ~NETIF_F_GSO;
	}

	/* UFO needs SG and checksumming */
	if (features & NETIF_F_UFO) {
		/* maybe split UFO into V4 and V6? */
		if (!((features & NETIF_F_GEN_CSUM) ||
		    (features & (NETIF_F_IP_CSUM|NETIF_F_IPV6_CSUM))
			    == (NETIF_F_IP_CSUM|NETIF_F_IPV6_CSUM))) {
			netdev_info(dev,
				"Dropping NETIF_F_UFO since no checksum offload features.\n");
			features &= ~NETIF_F_UFO;
		}

		if (!(features & NETIF_F_SG)) {
			netdev_info(dev,
				"Dropping NETIF_F_UFO since no NETIF_F_SG feature.\n");
			features &= ~NETIF_F_UFO;
		}
	}

	return features;
}
EXPORT_SYMBOL(netdev_fix_features);

void netdev_update_features(struct net_device *dev)
{
	u32 features;
	int err = 0;

	features = netdev_get_wanted_features(dev);

	if (dev->netdev_ops->ndo_fix_features)
		features = dev->netdev_ops->ndo_fix_features(dev, features);

	/* driver might be less strict about feature dependencies */
	features = netdev_fix_features(dev, features);

	if (dev->features == features)
		return;

	netdev_info(dev, "Features changed: 0x%08x -> 0x%08x\n",
		dev->features, features);

	if (dev->netdev_ops->ndo_set_features)
		err = dev->netdev_ops->ndo_set_features(dev, features);

	if (!err)
		dev->features = features;
	else if (err < 0)
		netdev_err(dev,
			"set_features() failed (%d); wanted 0x%08x, left 0x%08x\n",
			err, features, dev->features);
}
EXPORT_SYMBOL(netdev_update_features);

/**
 *	netif_stacked_transfer_operstate -	transfer operstate
 *	@rootdev: the root or lower level device to transfer state from
 *	@dev: the device to transfer operstate to
 *
 *	Transfer operational state from root to device. This is normally
 *	called when a stacking relationship exists between the root
 *	device and the device(a leaf device).
 */
void netif_stacked_transfer_operstate(const struct net_device *rootdev,
					struct net_device *dev)
{
	if (rootdev->operstate == IF_OPER_DORMANT)
		netif_dormant_on(dev);
	else
		netif_dormant_off(dev);

	if (netif_carrier_ok(rootdev)) {
		if (!netif_carrier_ok(dev))
			netif_carrier_on(dev);
	} else {
		if (netif_carrier_ok(dev))
			netif_carrier_off(dev);
	}
}
EXPORT_SYMBOL(netif_stacked_transfer_operstate);

#ifdef CONFIG_RPS
static int netif_alloc_rx_queues(struct net_device *dev)
{
	unsigned int i, count = dev->num_rx_queues;
	struct netdev_rx_queue *rx;

	BUG_ON(count < 1);

	rx = kcalloc(count, sizeof(struct netdev_rx_queue), GFP_KERNEL);
	if (!rx) {
		pr_err("netdev: Unable to allocate %u rx queues.\n", count);
		return -ENOMEM;
	}
	dev->_rx = rx;

	for (i = 0; i < count; i++)
		rx[i].dev = dev;
	return 0;
}
#endif

static void netdev_init_one_queue(struct net_device *dev,
				  struct netdev_queue *queue, void *_unused)
{
	/* Initialize queue lock */
	spin_lock_init(&queue->_xmit_lock);
	netdev_set_xmit_lockdep_class(&queue->_xmit_lock, dev->type);
	queue->xmit_lock_owner = -1;
	netdev_queue_numa_node_write(queue, NUMA_NO_NODE);
	queue->dev = dev;
}

static int netif_alloc_netdev_queues(struct net_device *dev)
{
	unsigned int count = dev->num_tx_queues;
	struct netdev_queue *tx;

	BUG_ON(count < 1);

	tx = kcalloc(count, sizeof(struct netdev_queue), GFP_KERNEL);
	if (!tx) {
		pr_err("netdev: Unable to allocate %u tx queues.\n",
		       count);
		return -ENOMEM;
	}
	dev->_tx = tx;

	netdev_for_each_tx_queue(dev, netdev_init_one_queue, NULL);
	spin_lock_init(&dev->tx_global_lock);

	return 0;
}

/**
 *	register_netdevice	- register a network device
 *	@dev: device to register
 *
 *	Take a completed network device structure and add it to the kernel
 *	interfaces. A %NETDEV_REGISTER message is sent to the netdev notifier
 *	chain. 0 is returned on success. A negative errno code is returned
 *	on a failure to set up the device, or if the name is a duplicate.
 *
 *	Callers must hold the rtnl semaphore. You may want
 *	register_netdev() instead of this.
 *
 *	BUGS:
 *	The locking appears insufficient to guarantee two parallel registers
 *	will not get the same name.
 */

int register_netdevice(struct net_device *dev)
{
	int ret;
	struct net *net = dev_net(dev);

	BUG_ON(dev_boot_phase);
	ASSERT_RTNL();

	might_sleep();

	/* When net_device's are persistent, this will be fatal. */
	BUG_ON(dev->reg_state != NETREG_UNINITIALIZED);
	BUG_ON(!net);

	spin_lock_init(&dev->addr_list_lock);
	netdev_set_addr_lockdep_class(dev);

	dev->iflink = -1;

	/* Init, if this function is available */
	if (dev->netdev_ops->ndo_init) {
		ret = dev->netdev_ops->ndo_init(dev);
		if (ret) {
			if (ret > 0)
				ret = -EIO;
			goto out;
		}
	}

	ret = dev_get_valid_name(dev, dev->name, 0);
	if (ret)
		goto err_uninit;

	dev->ifindex = dev_new_index(net);
	if (dev->iflink == -1)
		dev->iflink = dev->ifindex;

	/* Transfer changeable features to wanted_features and enable
	 * software offloads (GSO and GRO).
	 */
	dev->hw_features |= NETIF_F_SOFT_FEATURES;
	dev->features |= NETIF_F_SOFT_FEATURES;
	dev->wanted_features = dev->features & dev->hw_features;

	/* Avoid warning from netdev_fix_features() for GSO without SG */
	if (!(dev->wanted_features & NETIF_F_SG)) {
		dev->wanted_features &= ~NETIF_F_GSO;
		dev->features &= ~NETIF_F_GSO;
	}

	/* Enable GRO and NETIF_F_HIGHDMA for vlans by default,
	 * vlan_dev_init() will do the dev->features check, so these features
	 * are enabled only if supported by underlying device.
	 */
	dev->vlan_features |= (NETIF_F_GRO | NETIF_F_HIGHDMA);

	ret = call_netdevice_notifiers(NETDEV_POST_INIT, dev);
	ret = notifier_to_errno(ret);
	if (ret)
		goto err_uninit;

	ret = netdev_register_kobject(dev);
	if (ret)
		goto err_uninit;
	dev->reg_state = NETREG_REGISTERED;

	netdev_update_features(dev);

	/*
	 *	Default initial state at registry is that the
	 *	device is present.
	 */

	set_bit(__LINK_STATE_PRESENT, &dev->state);

	dev_init_scheduler(dev);
	dev_hold(dev);
	list_netdevice(dev);

	/* Notify protocols, that a new device appeared. */
	ret = call_netdevice_notifiers(NETDEV_REGISTER, dev);
	ret = notifier_to_errno(ret);
	if (ret) {
		rollback_registered(dev);
		dev->reg_state = NETREG_UNREGISTERED;
	}
	/*
	 *	Prevent userspace races by waiting until the network
	 *	device is fully setup before sending notifications.
	 */
	if (!dev->rtnl_link_ops ||
	    dev->rtnl_link_state == RTNL_LINK_INITIALIZED)
		rtmsg_ifinfo(RTM_NEWLINK, dev, ~0U);

out:
	return ret;

err_uninit:
	if (dev->netdev_ops->ndo_uninit)
		dev->netdev_ops->ndo_uninit(dev);
	goto out;
}
EXPORT_SYMBOL(register_netdevice);

/**
 *	init_dummy_netdev	- init a dummy network device for NAPI
 *	@dev: device to init
 *
 *	This takes a network device structure and initialize the minimum
 *	amount of fields so it can be used to schedule NAPI polls without
 *	registering a full blown interface. This is to be used by drivers
 *	that need to tie several hardware interfaces to a single NAPI
 *	poll scheduler due to HW limitations.
 */
int init_dummy_netdev(struct net_device *dev)
{
	/* Clear everything. Note we don't initialize spinlocks
	 * are they aren't supposed to be taken by any of the
	 * NAPI code and this dummy netdev is supposed to be
	 * only ever used for NAPI polls
	 */
	memset(dev, 0, sizeof(struct net_device));

	/* make sure we BUG if trying to hit standard
	 * register/unregister code path
	 */
	dev->reg_state = NETREG_DUMMY;

	/* NAPI wants this */
	INIT_LIST_HEAD(&dev->napi_list);

	/* a dummy interface is started by default */
	set_bit(__LINK_STATE_PRESENT, &dev->state);
	set_bit(__LINK_STATE_START, &dev->state);

	/* Note : We dont allocate pcpu_refcnt for dummy devices,
	 * because users of this 'device' dont need to change
	 * its refcount.
	 */

	return 0;
}
EXPORT_SYMBOL_GPL(init_dummy_netdev);


/**
 *	register_netdev	- register a network device
 *	@dev: device to register
 *
 *	Take a completed network device structure and add it to the kernel
 *	interfaces. A %NETDEV_REGISTER message is sent to the netdev notifier
 *	chain. 0 is returned on success. A negative errno code is returned
 *	on a failure to set up the device, or if the name is a duplicate.
 *
 *	This is a wrapper around register_netdevice that takes the rtnl semaphore
 *	and expands the device name if you passed a format string to
 *	alloc_netdev.
 */
int register_netdev(struct net_device *dev)
{
	int err;

	rtnl_lock();

	/*
	 * If the name is a format string the caller wants us to do a
	 * name allocation.
	 */
	if (strchr(dev->name, '%')) {
		err = dev_alloc_name(dev, dev->name);
		if (err < 0)
			goto out;
	}

	err = register_netdevice(dev);
out:
	rtnl_unlock();
	return err;
}
EXPORT_SYMBOL(register_netdev);

int netdev_refcnt_read(const struct net_device *dev)
{
	int i, refcnt = 0;

	for_each_possible_cpu(i)
		refcnt += *per_cpu_ptr(dev->pcpu_refcnt, i);
	return refcnt;
}
EXPORT_SYMBOL(netdev_refcnt_read);

/*
 * netdev_wait_allrefs - wait until all references are gone.
 *
 * This is called when unregistering network devices.
 *
 * Any protocol or device that holds a reference should register
 * for netdevice notification, and cleanup and put back the
 * reference if they receive an UNREGISTER event.
 * We can get stuck here if buggy protocols don't correctly
 * call dev_put.
 */
static void netdev_wait_allrefs(struct net_device *dev)
{
	unsigned long rebroadcast_time, warning_time;
	int refcnt;

	linkwatch_forget_dev(dev);

	rebroadcast_time = warning_time = jiffies;
	refcnt = netdev_refcnt_read(dev);

	while (refcnt != 0) {
		if (time_after(jiffies, rebroadcast_time + 1 * HZ)) {
			rtnl_lock();

			/* Rebroadcast unregister notification */
			call_netdevice_notifiers(NETDEV_UNREGISTER, dev);
			/* don't resend NETDEV_UNREGISTER_BATCH, _BATCH users
			 * should have already handle it the first time */

			if (test_bit(__LINK_STATE_LINKWATCH_PENDING,
				     &dev->state)) {
				/* We must not have linkwatch events
				 * pending on unregister. If this
				 * happens, we simply run the queue
				 * unscheduled, resulting in a noop
				 * for this device.
				 */
				linkwatch_run_queue();
			}

			__rtnl_unlock();

			rebroadcast_time = jiffies;
		}

		msleep(250);

		refcnt = netdev_refcnt_read(dev);

		if (time_after(jiffies, warning_time + 10 * HZ)) {
			printk(KERN_EMERG "unregister_netdevice: "
			       "waiting for %s to become free. Usage "
			       "count = %d\n",
			       dev->name, refcnt);
			warning_time = jiffies;
		}
	}
}

/* The sequence is:
 *
 *	rtnl_lock();
 *	...
 *	register_netdevice(x1);
 *	register_netdevice(x2);
 *	...
 *	unregister_netdevice(y1);
 *	unregister_netdevice(y2);
 *      ...
 *	rtnl_unlock();
 *	free_netdev(y1);
 *	free_netdev(y2);
 *
 * We are invoked by rtnl_unlock().
 * This allows us to deal with problems:
 * 1) We can delete sysfs objects which invoke hotplug
 *    without deadlocking with linkwatch via keventd.
 * 2) Since we run with the RTNL semaphore not held, we can sleep
 *    safely in order to wait for the netdev refcnt to drop to zero.
 *
 * We must not return until all unregister events added during
 * the interval the lock was held have been completed.
 */
void netdev_run_todo(void)
{
	struct list_head list;

	/* Snapshot list, allow later requests */
	list_replace_init(&net_todo_list, &list);

	__rtnl_unlock();

	while (!list_empty(&list)) {
		struct net_device *dev
			= list_first_entry(&list, struct net_device, todo_list);
		list_del(&dev->todo_list);

		if (unlikely(dev->reg_state != NETREG_UNREGISTERING)) {
			printk(KERN_ERR "network todo '%s' but state %d\n",
			       dev->name, dev->reg_state);
			dump_stack();
			continue;
		}

		dev->reg_state = NETREG_UNREGISTERED;

		on_each_cpu(flush_backlog, dev, 1);

		netdev_wait_allrefs(dev);

		/* paranoia */
		BUG_ON(netdev_refcnt_read(dev));
		WARN_ON(rcu_dereference_raw(dev->ip_ptr));
		WARN_ON(rcu_dereference_raw(dev->ip6_ptr));
		WARN_ON(dev->dn_ptr);

		if (dev->destructor)
			dev->destructor(dev);

		/* Free network device */
		kobject_put(&dev->dev.kobj);
	}
}

/* Convert net_device_stats to rtnl_link_stats64.  They have the same
 * fields in the same order, with only the type differing.
 */
static void netdev_stats_to_stats64(struct rtnl_link_stats64 *stats64,
				    const struct net_device_stats *netdev_stats)
{
#if BITS_PER_LONG == 64
        BUILD_BUG_ON(sizeof(*stats64) != sizeof(*netdev_stats));
        memcpy(stats64, netdev_stats, sizeof(*stats64));
#else
	size_t i, n = sizeof(*stats64) / sizeof(u64);
	const unsigned long *src = (const unsigned long *)netdev_stats;
	u64 *dst = (u64 *)stats64;

	BUILD_BUG_ON(sizeof(*netdev_stats) / sizeof(unsigned long) !=
		     sizeof(*stats64) / sizeof(u64));
	for (i = 0; i < n; i++)
		dst[i] = src[i];
#endif
}

/**
 *	dev_get_stats	- get network device statistics
 *	@dev: device to get statistics from
 *	@storage: place to store stats
 *
 *	Get network statistics from device. Return @storage.
 *	The device driver may provide its own method by setting
 *	dev->netdev_ops->get_stats64 or dev->netdev_ops->get_stats;
 *	otherwise the internal statistics structure is used.
 */
struct rtnl_link_stats64 *dev_get_stats(struct net_device *dev,
					struct rtnl_link_stats64 *storage)
{
	const struct net_device_ops *ops = dev->netdev_ops;

	if (ops->ndo_get_stats64) {
		memset(storage, 0, sizeof(*storage));
		ops->ndo_get_stats64(dev, storage);
	} else if (ops->ndo_get_stats) {
		netdev_stats_to_stats64(storage, ops->ndo_get_stats(dev));
	} else {
		netdev_stats_to_stats64(storage, &dev->stats);
	}
	storage->rx_dropped += atomic_long_read(&dev->rx_dropped);
	return storage;
}
EXPORT_SYMBOL(dev_get_stats);

struct netdev_queue *dev_ingress_queue_create(struct net_device *dev)
{
	struct netdev_queue *queue = dev_ingress_queue(dev);

#ifdef CONFIG_NET_CLS_ACT
	if (queue)
		return queue;
	queue = kzalloc(sizeof(*queue), GFP_KERNEL);
	if (!queue)
		return NULL;
	netdev_init_one_queue(dev, queue, NULL);
	queue->qdisc = &noop_qdisc;
	queue->qdisc_sleeping = &noop_qdisc;
	rcu_assign_pointer(dev->ingress_queue, queue);
#endif
	return queue;
}

/**
 *	alloc_netdev_mqs - allocate network device
 *	@sizeof_priv:	size of private data to allocate space for
 *	@name:		device name format string
 *	@setup:		callback to initialize device
 *	@txqs:		the number of TX subqueues to allocate
 *	@rxqs:		the number of RX subqueues to allocate
 *
 *	Allocates a struct net_device with private data area for driver use
 *	and performs basic initialization.  Also allocates subquue structs
 *	for each queue on the device.
 */
struct net_device *alloc_netdev_mqs(int sizeof_priv, const char *name,
		void (*setup)(struct net_device *),
		unsigned int txqs, unsigned int rxqs)
{
	struct net_device *dev;
	size_t alloc_size;
	struct net_device *p;

	BUG_ON(strlen(name) >= sizeof(dev->name));

	if (txqs < 1) {
		pr_err("alloc_netdev: Unable to allocate device "
		       "with zero queues.\n");
		return NULL;
	}

#ifdef CONFIG_RPS
	if (rxqs < 1) {
		pr_err("alloc_netdev: Unable to allocate device "
		       "with zero RX queues.\n");
		return NULL;
	}
#endif

	alloc_size = sizeof(struct net_device);
	if (sizeof_priv) {
		/* ensure 32-byte alignment of private area */
		alloc_size = ALIGN(alloc_size, NETDEV_ALIGN);
		alloc_size += sizeof_priv;
	}
	/* ensure 32-byte alignment of whole construct */
	alloc_size += NETDEV_ALIGN - 1;

	p = kzalloc(alloc_size, GFP_KERNEL);
	if (!p) {
		printk(KERN_ERR "alloc_netdev: Unable to allocate device.\n");
		return NULL;
	}

	dev = PTR_ALIGN(p, NETDEV_ALIGN);
	dev->padded = (char *)dev - (char *)p;

	dev->pcpu_refcnt = alloc_percpu(int);
	if (!dev->pcpu_refcnt)
		goto free_p;

	if (dev_addr_init(dev))
		goto free_pcpu;

	dev_mc_init(dev);
	dev_uc_init(dev);

	dev_net_set(dev, &init_net);

	dev->gso_max_size = GSO_MAX_SIZE;

	INIT_LIST_HEAD(&dev->ethtool_ntuple_list.list);
	dev->ethtool_ntuple_list.count = 0;
	INIT_LIST_HEAD(&dev->napi_list);
	INIT_LIST_HEAD(&dev->unreg_list);
	INIT_LIST_HEAD(&dev->link_watch_list);
	dev->priv_flags = IFF_XMIT_DST_RELEASE;
	setup(dev);

	dev->num_tx_queues = txqs;
	dev->real_num_tx_queues = txqs;
	if (netif_alloc_netdev_queues(dev))
		goto free_all;

#ifdef CONFIG_RPS
	dev->num_rx_queues = rxqs;
	dev->real_num_rx_queues = rxqs;
	if (netif_alloc_rx_queues(dev))
		goto free_all;
#endif

	strcpy(dev->name, name);
	dev->group = INIT_NETDEV_GROUP;
	return dev;

free_all:
	free_netdev(dev);
	return NULL;

free_pcpu:
	free_percpu(dev->pcpu_refcnt);
	kfree(dev->_tx);
#ifdef CONFIG_RPS
	kfree(dev->_rx);
#endif

free_p:
	kfree(p);
	return NULL;
}
EXPORT_SYMBOL(alloc_netdev_mqs);

/**
 *	free_netdev - free network device
 *	@dev: device
 *
 *	This function does the last stage of destroying an allocated device
 * 	interface. The reference to the device object is released.
 *	If this is the last reference then it will be freed.
 */
void free_netdev(struct net_device *dev)
{
	struct napi_struct *p, *n;

	release_net(dev_net(dev));

	kfree(dev->_tx);
#ifdef CONFIG_RPS
	kfree(dev->_rx);
#endif

	kfree(rcu_dereference_raw(dev->ingress_queue));

	/* Flush device addresses */
	dev_addr_flush(dev);

	/* Clear ethtool n-tuple list */
	ethtool_ntuple_flush(dev);

	list_for_each_entry_safe(p, n, &dev->napi_list, dev_list)
		netif_napi_del(p);

	free_percpu(dev->pcpu_refcnt);
	dev->pcpu_refcnt = NULL;

	/*  Compatibility with error handling in drivers */
	if (dev->reg_state == NETREG_UNINITIALIZED) {
		kfree((char *)dev - dev->padded);
		return;
	}

	BUG_ON(dev->reg_state != NETREG_UNREGISTERED);
	dev->reg_state = NETREG_RELEASED;

	/* will free via device release */
	put_device(&dev->dev);
}
EXPORT_SYMBOL(free_netdev);

/**
 *	synchronize_net -  Synchronize with packet receive processing
 *
 *	Wait for packets currently being received to be done.
 *	Does not block later packets from starting.
 */
void synchronize_net(void)
{
	might_sleep();
	synchronize_rcu();
}
EXPORT_SYMBOL(synchronize_net);

/**
 *	unregister_netdevice_queue - remove device from the kernel
 *	@dev: device
 *	@head: list
 *
 *	This function shuts down a device interface and removes it
 *	from the kernel tables.
 *	If head not NULL, device is queued to be unregistered later.
 *
 *	Callers must hold the rtnl semaphore.  You may want
 *	unregister_netdev() instead of this.
 */

void unregister_netdevice_queue(struct net_device *dev, struct list_head *head)
{
	ASSERT_RTNL();

	if (head) {
		list_move_tail(&dev->unreg_list, head);
	} else {
		rollback_registered(dev);
		/* Finish processing unregister after unlock */
		net_set_todo(dev);
	}
}
EXPORT_SYMBOL(unregister_netdevice_queue);

/**
 *	unregister_netdevice_many - unregister many devices
 *	@head: list of devices
 */
void unregister_netdevice_many(struct list_head *head)
{
	struct net_device *dev;

	if (!list_empty(head)) {
		rollback_registered_many(head);
		list_for_each_entry(dev, head, unreg_list)
			net_set_todo(dev);
	}
}
EXPORT_SYMBOL(unregister_netdevice_many);

/**
 *	unregister_netdev - remove device from the kernel
 *	@dev: device
 *
 *	This function shuts down a device interface and removes it
 *	from the kernel tables.
 *
 *	This is just a wrapper for unregister_netdevice that takes
 *	the rtnl semaphore.  In general you want to use this and not
 *	unregister_netdevice.
 */
void unregister_netdev(struct net_device *dev)
{
	rtnl_lock();
	unregister_netdevice(dev);
	rtnl_unlock();
}
EXPORT_SYMBOL(unregister_netdev);

/**
 *	dev_change_net_namespace - move device to different nethost namespace
 *	@dev: device
 *	@net: network namespace
 *	@pat: If not NULL name pattern to try if the current device name
 *	      is already taken in the destination network namespace.
 *
 *	This function shuts down a device interface and moves it
 *	to a new network namespace. On success 0 is returned, on
 *	a failure a netagive errno code is returned.
 *
 *	Callers must hold the rtnl semaphore.
 */

int dev_change_net_namespace(struct net_device *dev, struct net *net, const char *pat)
{
	int err;

	ASSERT_RTNL();

	/* Don't allow namespace local devices to be moved. */
	err = -EINVAL;
	if (dev->features & NETIF_F_NETNS_LOCAL)
		goto out;

	/* Ensure the device has been registrered */
	err = -EINVAL;
	if (dev->reg_state != NETREG_REGISTERED)
		goto out;

	/* Get out if there is nothing todo */
	err = 0;
	if (net_eq(dev_net(dev), net))
		goto out;

	/* Pick the destination device name, and ensure
	 * we can use it in the destination network namespace.
	 */
	err = -EEXIST;
	if (__dev_get_by_name(net, dev->name)) {
		/* We get here if we can't use the current device name */
		if (!pat)
			goto out;
		if (dev_get_valid_name(dev, pat, 1))
			goto out;
	}

	/*
	 * And now a mini version of register_netdevice unregister_netdevice.
	 */

	/* If device is running close it first. */
	dev_close(dev);

	/* And unlink it from device chain */
	err = -ENODEV;
	unlist_netdevice(dev);

	synchronize_net();

	/* Shutdown queueing discipline. */
	dev_shutdown(dev);

	/* Notify protocols, that we are about to destroy
	   this device. They should clean all the things.

	   Note that dev->reg_state stays at NETREG_REGISTERED.
	   This is wanted because this way 8021q and macvlan know
	   the device is just moving and can keep their slaves up.
	*/
	call_netdevice_notifiers(NETDEV_UNREGISTER, dev);
	call_netdevice_notifiers(NETDEV_UNREGISTER_BATCH, dev);

	/*
	 *	Flush the unicast and multicast chains
	 */
	dev_uc_flush(dev);
	dev_mc_flush(dev);

	/* Actually switch the network namespace */
	dev_net_set(dev, net);

	/* If there is an ifindex conflict assign a new one */
	if (__dev_get_by_index(net, dev->ifindex)) {
		int iflink = (dev->iflink == dev->ifindex);
		dev->ifindex = dev_new_index(net);
		if (iflink)
			dev->iflink = dev->ifindex;
	}

	/* Fixup kobjects */
	err = device_rename(&dev->dev, dev->name);
	WARN_ON(err);

	/* Add the device back in the hashes */
	list_netdevice(dev);

	/* Notify protocols, that a new device appeared. */
	call_netdevice_notifiers(NETDEV_REGISTER, dev);

	/*
	 *	Prevent userspace races by waiting until the network
	 *	device is fully setup before sending notifications.
	 */
	rtmsg_ifinfo(RTM_NEWLINK, dev, ~0U);

	synchronize_net();
	err = 0;
out:
	return err;
}
EXPORT_SYMBOL_GPL(dev_change_net_namespace);

static int dev_cpu_callback(struct notifier_block *nfb,
			    unsigned long action,
			    void *ocpu)
{
	struct sk_buff **list_skb;
	struct sk_buff *skb;
	unsigned int cpu, oldcpu = (unsigned long)ocpu;
	struct softnet_data *sd, *oldsd;

	if (action != CPU_DEAD && action != CPU_DEAD_FROZEN)
		return NOTIFY_OK;

	local_irq_disable();
	cpu = smp_processor_id();
	sd = &per_cpu(softnet_data, cpu);
	oldsd = &per_cpu(softnet_data, oldcpu);

	/* Find end of our completion_queue. */
	list_skb = &sd->completion_queue;
	while (*list_skb)
		list_skb = &(*list_skb)->next;
	/* Append completion queue from offline CPU. */
	*list_skb = oldsd->completion_queue;
	oldsd->completion_queue = NULL;

	/* Append output queue from offline CPU. */
	if (oldsd->output_queue) {
		*sd->output_queue_tailp = oldsd->output_queue;
		sd->output_queue_tailp = oldsd->output_queue_tailp;
		oldsd->output_queue = NULL;
		oldsd->output_queue_tailp = &oldsd->output_queue;
	}

	raise_softirq_irqoff(NET_TX_SOFTIRQ);
	local_irq_enable();

	/* Process offline CPU's input_pkt_queue */
	while ((skb = __skb_dequeue(&oldsd->process_queue))) {
		netif_rx(skb);
		input_queue_head_incr(oldsd);
	}
	while ((skb = __skb_dequeue(&oldsd->input_pkt_queue))) {
		netif_rx(skb);
		input_queue_head_incr(oldsd);
	}

	return NOTIFY_OK;
}


/**
 *	netdev_increment_features - increment feature set by one
 *	@all: current feature set
 *	@one: new feature set
 *	@mask: mask feature set
 *
 *	Computes a new feature set after adding a device with feature set
 *	@one to the master device with current feature set @all.  Will not
 *	enable anything that is off in @mask. Returns the new feature set.
 */
u32 netdev_increment_features(u32 all, u32 one, u32 mask)
{
	/* If device needs checksumming, downgrade to it. */
	if (all & NETIF_F_NO_CSUM && !(one & NETIF_F_NO_CSUM))
		all ^= NETIF_F_NO_CSUM | (one & NETIF_F_ALL_CSUM);
	else if (mask & NETIF_F_ALL_CSUM) {
		/* If one device supports v4/v6 checksumming, set for all. */
		if (one & (NETIF_F_IP_CSUM | NETIF_F_IPV6_CSUM) &&
		    !(all & NETIF_F_GEN_CSUM)) {
			all &= ~NETIF_F_ALL_CSUM;
			all |= one & (NETIF_F_IP_CSUM | NETIF_F_IPV6_CSUM);
		}

		/* If one device supports hw checksumming, set for all. */
		if (one & NETIF_F_GEN_CSUM && !(all & NETIF_F_GEN_CSUM)) {
			all &= ~NETIF_F_ALL_CSUM;
			all |= NETIF_F_HW_CSUM;
		}
	}

	one |= NETIF_F_ALL_CSUM;

	one |= all & NETIF_F_ONE_FOR_ALL;
	all &= one | NETIF_F_LLTX | NETIF_F_GSO | NETIF_F_UFO;
	all |= one & mask & NETIF_F_ONE_FOR_ALL;

	return all;
}
EXPORT_SYMBOL(netdev_increment_features);

static struct hlist_head *netdev_create_hash(void)
{
	int i;
	struct hlist_head *hash;

	hash = kmalloc(sizeof(*hash) * NETDEV_HASHENTRIES, GFP_KERNEL);
	if (hash != NULL)
		for (i = 0; i < NETDEV_HASHENTRIES; i++)
			INIT_HLIST_HEAD(&hash[i]);

	return hash;
}

/* Initialize per network namespace state */
static int __net_init netdev_init(struct net *net)
{
	INIT_LIST_HEAD(&net->dev_base_head);

	net->dev_name_head = netdev_create_hash();
	if (net->dev_name_head == NULL)
		goto err_name;

	net->dev_index_head = netdev_create_hash();
	if (net->dev_index_head == NULL)
		goto err_idx;

	return 0;

err_idx:
	kfree(net->dev_name_head);
err_name:
	return -ENOMEM;
}

/**
 *	netdev_drivername - network driver for the device
 *	@dev: network device
 *	@buffer: buffer for resulting name
 *	@len: size of buffer
 *
 *	Determine network driver for device.
 */
char *netdev_drivername(const struct net_device *dev, char *buffer, int len)
{
	const struct device_driver *driver;
	const struct device *parent;

	if (len <= 0 || !buffer)
		return buffer;
	buffer[0] = 0;

	parent = dev->dev.parent;

	if (!parent)
		return buffer;

	driver = parent->driver;
	if (driver && driver->name)
		strlcpy(buffer, driver->name, len);
	return buffer;
}

static int __netdev_printk(const char *level, const struct net_device *dev,
			   struct va_format *vaf)
{
	int r;

	if (dev && dev->dev.parent)
		r = dev_printk(level, dev->dev.parent, "%s: %pV",
			       netdev_name(dev), vaf);
	else if (dev)
		r = printk("%s%s: %pV", level, netdev_name(dev), vaf);
	else
		r = printk("%s(NULL net_device): %pV", level, vaf);

	return r;
}

int netdev_printk(const char *level, const struct net_device *dev,
		  const char *format, ...)
{
	struct va_format vaf;
	va_list args;
	int r;

	va_start(args, format);

	vaf.fmt = format;
	vaf.va = &args;

	r = __netdev_printk(level, dev, &vaf);
	va_end(args);

	return r;
}
EXPORT_SYMBOL(netdev_printk);

#define define_netdev_printk_level(func, level)			\
int func(const struct net_device *dev, const char *fmt, ...)	\
{								\
	int r;							\
	struct va_format vaf;					\
	va_list args;						\
								\
	va_start(args, fmt);					\
								\
	vaf.fmt = fmt;						\
	vaf.va = &args;						\
								\
	r = __netdev_printk(level, dev, &vaf);			\
	va_end(args);						\
								\
	return r;						\
}								\
EXPORT_SYMBOL(func);

define_netdev_printk_level(netdev_emerg, KERN_EMERG);
define_netdev_printk_level(netdev_alert, KERN_ALERT);
define_netdev_printk_level(netdev_crit, KERN_CRIT);
define_netdev_printk_level(netdev_err, KERN_ERR);
define_netdev_printk_level(netdev_warn, KERN_WARNING);
define_netdev_printk_level(netdev_notice, KERN_NOTICE);
define_netdev_printk_level(netdev_info, KERN_INFO);

static void __net_exit netdev_exit(struct net *net)
{
	kfree(net->dev_name_head);
	kfree(net->dev_index_head);
}

static struct pernet_operations __net_initdata netdev_net_ops = {
	.init = netdev_init,
	.exit = netdev_exit,
};

static void __net_exit default_device_exit(struct net *net)
{
	struct net_device *dev, *aux;
	/*
	 * Push all migratable network devices back to the
	 * initial network namespace
	 */
	rtnl_lock();
	for_each_netdev_safe(net, dev, aux) {
		int err;
		char fb_name[IFNAMSIZ];

		/* Ignore unmoveable devices (i.e. loopback) */
		if (dev->features & NETIF_F_NETNS_LOCAL)
			continue;

		/* Leave virtual devices for the generic cleanup */
		if (dev->rtnl_link_ops)
			continue;

		/* Push remaing network devices to init_net */
		snprintf(fb_name, IFNAMSIZ, "dev%d", dev->ifindex);
		err = dev_change_net_namespace(dev, &init_net, fb_name);
		if (err) {
			printk(KERN_EMERG "%s: failed to move %s to init_net: %d\n",
				__func__, dev->name, err);
			BUG();
		}
	}
	rtnl_unlock();
}

static void __net_exit default_device_exit_batch(struct list_head *net_list)
{
	/* At exit all network devices most be removed from a network
	 * namespace.  Do this in the reverse order of registration.
	 * Do this across as many network namespaces as possible to
	 * improve batching efficiency.
	 */
	struct net_device *dev;
	struct net *net;
	LIST_HEAD(dev_kill_list);

	rtnl_lock();
	list_for_each_entry(net, net_list, exit_list) {
		for_each_netdev_reverse(net, dev) {
			if (dev->rtnl_link_ops)
				dev->rtnl_link_ops->dellink(dev, &dev_kill_list);
			else
				unregister_netdevice_queue(dev, &dev_kill_list);
		}
	}
	unregister_netdevice_many(&dev_kill_list);
	list_del(&dev_kill_list);
	rtnl_unlock();
}

static struct pernet_operations __net_initdata default_device_ops = {
	.exit = default_device_exit,
	.exit_batch = default_device_exit_batch,
};

/*
 *	Initialize the DEV module. At boot time this walks the device list and
 *	unhooks any devices that fail to initialise (normally hardware not
 *	present) and leaves us with a valid list of present and active devices.
 *
 */

/*
 *       This is called single threaded during boot, so no need
 *       to take the rtnl semaphore.
 */
static int __init net_dev_init(void)
{
	int i, rc = -ENOMEM;

	BUG_ON(!dev_boot_phase);

	if (dev_proc_init())
		goto out;

	if (netdev_kobject_init())
		goto out;

	INIT_LIST_HEAD(&ptype_all);
	for (i = 0; i < PTYPE_HASH_SIZE; i++)
		INIT_LIST_HEAD(&ptype_base[i]);

	if (register_pernet_subsys(&netdev_net_ops))
		goto out;

	/*
	 *	Initialise the packet receive queues.
	 */

	for_each_possible_cpu(i) {
		struct softnet_data *sd = &per_cpu(softnet_data, i);

		memset(sd, 0, sizeof(*sd));
		skb_queue_head_init(&sd->input_pkt_queue);
		skb_queue_head_init(&sd->process_queue);
		sd->completion_queue = NULL;
		INIT_LIST_HEAD(&sd->poll_list);
		sd->output_queue = NULL;
		sd->output_queue_tailp = &sd->output_queue;
#ifdef CONFIG_RPS
		sd->csd.func = rps_trigger_softirq;
		sd->csd.info = sd;
		sd->csd.flags = 0;
		sd->cpu = i;
#endif

		sd->backlog.poll = process_backlog;
		sd->backlog.weight = weight_p;
		sd->backlog.gro_list = NULL;
		sd->backlog.gro_count = 0;
	}

	dev_boot_phase = 0;

	/* The loopback device is special if any other network devices
	 * is present in a network namespace the loopback device must
	 * be present. Since we now dynamically allocate and free the
	 * loopback device ensure this invariant is maintained by
	 * keeping the loopback device as the first device on the
	 * list of network devices.  Ensuring the loopback devices
	 * is the first device that appears and the last network device
	 * that disappears.
	 */
	if (register_pernet_device(&loopback_net_ops))
		goto out;

	if (register_pernet_device(&default_device_ops))
		goto out;

	open_softirq(NET_TX_SOFTIRQ, net_tx_action);
	open_softirq(NET_RX_SOFTIRQ, net_rx_action);

	hotcpu_notifier(dev_cpu_callback, 0);
	dst_init();
	dev_mcast_init();
	rc = 0;
out:
	return rc;
}

subsys_initcall(net_dev_init);

static int __init initialize_hashrnd(void)
{
	get_random_bytes(&hashrnd, sizeof(hashrnd));
	return 0;
}

late_initcall_sync(initialize_hashrnd);
<|MERGE_RESOLUTION|>--- conflicted
+++ resolved
@@ -3099,30 +3099,6 @@
 	}
 }
 
-/*
- * Filter the protocols for which the reserves are adequate.
- *
- * Before adding a protocol make sure that it is either covered by the existing
- * reserves, or add reserves covering the memory need of the new protocol's
- * packet processing.
- */
-static int skb_emergency_protocol(struct sk_buff *skb)
-{
-	if (skb_emergency(skb))
-		switch (skb->protocol) {
-		case __constant_htons(ETH_P_ARP):
-		case __constant_htons(ETH_P_IP):
-		case __constant_htons(ETH_P_IPV6):
-		case __constant_htons(ETH_P_8021Q):
-			break;
-
-		default:
-			return 0;
-		}
-
-	return 1;
-}
-
 static int __netif_receive_skb(struct sk_buff *skb)
 {
 	struct packet_type *ptype, *pt_prev;
@@ -3132,28 +3108,15 @@
 	bool deliver_exact = false;
 	int ret = NET_RX_DROP;
 	__be16 type;
-	unsigned long pflags = current->flags;
 
 	if (!netdev_tstamp_prequeue)
 		net_timestamp_check(skb);
 
 	trace_netif_receive_skb(skb);
 
-	/* Emergency skb are special, they should
-	 * - be delivered to SOCK_MEMALLOC sockets only
-	 * - stay away from userspace
-	 * - have bounded memory usage
-	 *
-	 * Use PF_MEMALLOC as a poor mans memory pool - the grouping kind.
-	 * This saves us from propagating the allocation context down to all
-	 * allocation sites.
-	 */
-	if (skb_emergency(skb))
-		current->flags |= PF_MEMALLOC;
-
 	/* if we've gotten here through NAPI, check netpoll */
 	if (netpoll_receive_skb(skb))
-		goto out;
+		return NET_RX_DROP;
 
 	if (!skb->skb_iif)
 		skb->skb_iif = skb->dev->ifindex;
@@ -3177,9 +3140,6 @@
 		goto ncls;
 	}
 #endif
-
-	if (skb_emergency(skb))
-		goto skip_taps;
 
 	list_for_each_entry_rcu(ptype, &ptype_all, list) {
 		if (!ptype->dev || ptype->dev == skb->dev) {
@@ -3189,32 +3149,19 @@
 		}
 	}
 
-skip_taps:
 #ifdef CONFIG_NET_CLS_ACT
 	skb = handle_ing(skb, &pt_prev, &ret, orig_dev);
 	if (!skb)
-		goto unlock;
+		goto out;
 ncls:
 #endif
 
-<<<<<<< HEAD
-	if (!skb_emergency_protocol(skb))
-		goto drop;
-
-	/* Handle special case of bridge or macvlan */
-=======
->>>>>>> 6221f222
 	rx_handler = rcu_dereference(skb->dev->rx_handler);
 	if (rx_handler) {
 		if (pt_prev) {
 			ret = deliver_skb(skb, pt_prev, orig_dev);
 			pt_prev = NULL;
 		}
-<<<<<<< HEAD
-		skb = rx_handler(skb);
-		if (!skb)
-			goto unlock;
-=======
 		switch (rx_handler(&skb)) {
 		case RX_HANDLER_CONSUMED:
 			goto out;
@@ -3227,7 +3174,6 @@
 		default:
 			BUG();
 		}
->>>>>>> 6221f222
 	}
 
 	if (vlan_tx_tag_present(skb)) {
@@ -3262,7 +3208,6 @@
 	if (pt_prev) {
 		ret = pt_prev->func(skb, skb->dev, pt_prev, orig_dev);
 	} else {
-drop:
 		atomic_long_inc(&skb->dev->rx_dropped);
 		kfree_skb(skb);
 		/* Jamal, now you will not able to escape explaining
@@ -3271,10 +3216,8 @@
 		ret = NET_RX_DROP;
 	}
 
-unlock:
+out:
 	rcu_read_unlock();
-out:
-	tsk_restore_flags(current, pflags, PF_MEMALLOC);
 	return ret;
 }
 
