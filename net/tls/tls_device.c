--- conflicted
+++ resolved
@@ -128,11 +128,7 @@
 	int i;
 
 	for (i = 0; i < record->num_frags; i++)
-<<<<<<< HEAD
-		__skb_frag_unref(&record->frags[i]);
-=======
 		__skb_frag_unref(&record->frags[i], false);
->>>>>>> 7d2a07b7
 	kfree(record);
 }
 
@@ -332,11 +328,7 @@
 	/* fill prepend */
 	tls_fill_prepend(ctx, skb_frag_address(&record->frags[0]),
 			 record->len - prot->overhead_size,
-<<<<<<< HEAD
-			 record_type, prot->version);
-=======
 			 record_type);
->>>>>>> 7d2a07b7
 	return ret;
 }
 
@@ -623,20 +615,6 @@
 		 *  And if it's not start marker, look if this seq number
 		 * belongs to the list.
 		 */
-<<<<<<< HEAD
-		info = list_first_entry_or_null(&context->records_list,
-						struct tls_record_info, list);
-		if (!info)
-			return NULL;
-		/* send the start_marker record if seq number is before the
-		 * tls offload start marker sequence number. This record is
-		 * required to handle TCP packets which are before TLS offload
-		 * started.
-		 *  And if it's not start marker, look if this seq number
-		 * belongs to the list.
-		 */
-=======
->>>>>>> 7d2a07b7
 		if (likely(!tls_record_is_start_marker(info))) {
 			/* we have the first record, get the last record to see
 			 * if this seq number belongs to the list.
@@ -703,24 +681,13 @@
 	struct tls_offload_context_rx *rx_ctx = tls_offload_ctx_rx(tls_ctx);
 	struct net_device *netdev;
 
-<<<<<<< HEAD
-	if (WARN_ON(test_and_set_bit(TLS_RX_SYNC_RUNNING, &tls_ctx->flags)))
-		return;
-
-	trace_tls_device_rx_resync_send(sk, seq, rcd_sn, rx_ctx->resync_type);
-=======
 	trace_tls_device_rx_resync_send(sk, seq, rcd_sn, rx_ctx->resync_type);
 	rcu_read_lock();
->>>>>>> 7d2a07b7
 	netdev = READ_ONCE(tls_ctx->netdev);
 	if (netdev)
 		netdev->tlsdev_ops->tls_dev_resync(netdev, sk, seq, rcd_sn,
 						   TLS_OFFLOAD_CTX_DIR_RX);
-<<<<<<< HEAD
-	clear_bit_unlock(TLS_RX_SYNC_RUNNING, &tls_ctx->flags);
-=======
 	rcu_read_unlock();
->>>>>>> 7d2a07b7
 	TLS_INC_STATS(sock_net(sk), LINUX_MIB_TLSRXDEVICERESYNC);
 }
 
