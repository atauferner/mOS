// SPDX-License-Identifier: GPL-2.0-only
/*
 * This is the linux wireless configuration interface.
 *
 * Copyright 2006-2010		Johannes Berg <johannes@sipsolutions.net>
 * Copyright 2013-2014  Intel Mobile Communications GmbH
 * Copyright 2015-2017	Intel Deutschland GmbH
<<<<<<< HEAD
 * Copyright (C) 2018-2020 Intel Corporation
=======
 * Copyright (C) 2018-2021 Intel Corporation
>>>>>>> 7d2a07b7
 */

#define pr_fmt(fmt) KBUILD_MODNAME ": " fmt

#include <linux/if.h>
#include <linux/module.h>
#include <linux/err.h>
#include <linux/list.h>
#include <linux/slab.h>
#include <linux/nl80211.h>
#include <linux/debugfs.h>
#include <linux/notifier.h>
#include <linux/device.h>
#include <linux/etherdevice.h>
#include <linux/rtnetlink.h>
#include <linux/sched.h>
#include <net/genetlink.h>
#include <net/cfg80211.h>
#include "nl80211.h"
#include "core.h"
#include "sysfs.h"
#include "debugfs.h"
#include "wext-compat.h"
#include "rdev-ops.h"

/* name for sysfs, %d is appended */
#define PHY_NAME "phy"

MODULE_AUTHOR("Johannes Berg");
MODULE_LICENSE("GPL");
MODULE_DESCRIPTION("wireless configuration support");
MODULE_ALIAS_GENL_FAMILY(NL80211_GENL_NAME);

/* RCU-protected (and RTNL for writers) */
LIST_HEAD(cfg80211_rdev_list);
int cfg80211_rdev_list_generation;

/* for debugfs */
static struct dentry *ieee80211_debugfs_dir;

/* for the cleanup, scan and event works */
struct workqueue_struct *cfg80211_wq;

static bool cfg80211_disable_40mhz_24ghz;
module_param(cfg80211_disable_40mhz_24ghz, bool, 0644);
MODULE_PARM_DESC(cfg80211_disable_40mhz_24ghz,
		 "Disable 40MHz support in the 2.4GHz band");

struct cfg80211_registered_device *cfg80211_rdev_by_wiphy_idx(int wiphy_idx)
{
	struct cfg80211_registered_device *result = NULL, *rdev;

	ASSERT_RTNL();

	list_for_each_entry(rdev, &cfg80211_rdev_list, list) {
		if (rdev->wiphy_idx == wiphy_idx) {
			result = rdev;
			break;
		}
	}

	return result;
}

int get_wiphy_idx(struct wiphy *wiphy)
{
	struct cfg80211_registered_device *rdev = wiphy_to_rdev(wiphy);

	return rdev->wiphy_idx;
}

struct wiphy *wiphy_idx_to_wiphy(int wiphy_idx)
{
	struct cfg80211_registered_device *rdev;

	ASSERT_RTNL();

	rdev = cfg80211_rdev_by_wiphy_idx(wiphy_idx);
	if (!rdev)
		return NULL;
	return &rdev->wiphy;
}

static int cfg80211_dev_check_name(struct cfg80211_registered_device *rdev,
				   const char *newname)
{
	struct cfg80211_registered_device *rdev2;
	int wiphy_idx, taken = -1, digits;

	ASSERT_RTNL();

	if (strlen(newname) > NL80211_WIPHY_NAME_MAXLEN)
		return -EINVAL;

	/* prohibit calling the thing phy%d when %d is not its number */
	sscanf(newname, PHY_NAME "%d%n", &wiphy_idx, &taken);
	if (taken == strlen(newname) && wiphy_idx != rdev->wiphy_idx) {
		/* count number of places needed to print wiphy_idx */
		digits = 1;
		while (wiphy_idx /= 10)
			digits++;
		/*
		 * deny the name if it is phy<idx> where <idx> is printed
		 * without leading zeroes. taken == strlen(newname) here
		 */
		if (taken == strlen(PHY_NAME) + digits)
			return -EINVAL;
	}

	/* Ensure another device does not already have this name. */
	list_for_each_entry(rdev2, &cfg80211_rdev_list, list)
		if (strcmp(newname, wiphy_name(&rdev2->wiphy)) == 0)
			return -EINVAL;

	return 0;
}

int cfg80211_dev_rename(struct cfg80211_registered_device *rdev,
			char *newname)
{
	int result;

	ASSERT_RTNL();

	/* Ignore nop renames */
	if (strcmp(newname, wiphy_name(&rdev->wiphy)) == 0)
		return 0;

	result = cfg80211_dev_check_name(rdev, newname);
	if (result < 0)
		return result;

	result = device_rename(&rdev->wiphy.dev, newname);
	if (result)
		return result;

	if (!IS_ERR_OR_NULL(rdev->wiphy.debugfsdir))
		debugfs_rename(rdev->wiphy.debugfsdir->d_parent,
			       rdev->wiphy.debugfsdir,
			       rdev->wiphy.debugfsdir->d_parent, newname);

	nl80211_notify_wiphy(rdev, NL80211_CMD_NEW_WIPHY);

	return 0;
}

int cfg80211_switch_netns(struct cfg80211_registered_device *rdev,
			  struct net *net)
{
	struct wireless_dev *wdev;
	int err = 0;

	if (!(rdev->wiphy.flags & WIPHY_FLAG_NETNS_OK))
		return -EOPNOTSUPP;

	list_for_each_entry(wdev, &rdev->wiphy.wdev_list, list) {
		if (!wdev->netdev)
			continue;
		wdev->netdev->features &= ~NETIF_F_NETNS_LOCAL;
		err = dev_change_net_namespace(wdev->netdev, net, "wlan%d");
		if (err)
			break;
		wdev->netdev->features |= NETIF_F_NETNS_LOCAL;
	}

	if (err) {
		/* failed -- clean up to old netns */
		net = wiphy_net(&rdev->wiphy);

		list_for_each_entry_continue_reverse(wdev,
						     &rdev->wiphy.wdev_list,
						     list) {
			if (!wdev->netdev)
				continue;
			wdev->netdev->features &= ~NETIF_F_NETNS_LOCAL;
			err = dev_change_net_namespace(wdev->netdev, net,
							"wlan%d");
			WARN_ON(err);
			wdev->netdev->features |= NETIF_F_NETNS_LOCAL;
		}

		return err;
	}

	list_for_each_entry(wdev, &rdev->wiphy.wdev_list, list) {
		if (!wdev->netdev)
			continue;
		nl80211_notify_iface(rdev, wdev, NL80211_CMD_DEL_INTERFACE);
	}
	nl80211_notify_wiphy(rdev, NL80211_CMD_DEL_WIPHY);

	wiphy_net_set(&rdev->wiphy, net);

	err = device_rename(&rdev->wiphy.dev, dev_name(&rdev->wiphy.dev));
	WARN_ON(err);

	nl80211_notify_wiphy(rdev, NL80211_CMD_NEW_WIPHY);
	list_for_each_entry(wdev, &rdev->wiphy.wdev_list, list) {
		if (!wdev->netdev)
			continue;
		nl80211_notify_iface(rdev, wdev, NL80211_CMD_NEW_INTERFACE);
	}

	return 0;
}

static void cfg80211_rfkill_poll(struct rfkill *rfkill, void *data)
{
	struct cfg80211_registered_device *rdev = data;

	rdev_rfkill_poll(rdev);
}

void cfg80211_stop_p2p_device(struct cfg80211_registered_device *rdev,
			      struct wireless_dev *wdev)
{
	lockdep_assert_held(&rdev->wiphy.mtx);

	if (WARN_ON(wdev->iftype != NL80211_IFTYPE_P2P_DEVICE))
		return;

	if (!wdev_running(wdev))
		return;

	rdev_stop_p2p_device(rdev, wdev);
	wdev->is_running = false;

	rdev->opencount--;

	if (rdev->scan_req && rdev->scan_req->wdev == wdev) {
		if (WARN_ON(!rdev->scan_req->notified &&
			    (!rdev->int_scan_req ||
			     !rdev->int_scan_req->notified)))
			rdev->scan_req->info.aborted = true;
		___cfg80211_scan_done(rdev, false);
	}
}

void cfg80211_stop_nan(struct cfg80211_registered_device *rdev,
		       struct wireless_dev *wdev)
{
	lockdep_assert_held(&rdev->wiphy.mtx);

	if (WARN_ON(wdev->iftype != NL80211_IFTYPE_NAN))
		return;

	if (!wdev_running(wdev))
		return;

	rdev_stop_nan(rdev, wdev);
	wdev->is_running = false;

	rdev->opencount--;
}

void cfg80211_shutdown_all_interfaces(struct wiphy *wiphy)
{
	struct cfg80211_registered_device *rdev = wiphy_to_rdev(wiphy);
	struct wireless_dev *wdev;

	ASSERT_RTNL();

	list_for_each_entry(wdev, &rdev->wiphy.wdev_list, list) {
		if (wdev->netdev) {
			dev_close(wdev->netdev);
			continue;
		}

		/* otherwise, check iftype */

		wiphy_lock(wiphy);

		switch (wdev->iftype) {
		case NL80211_IFTYPE_P2P_DEVICE:
			cfg80211_stop_p2p_device(rdev, wdev);
			break;
		case NL80211_IFTYPE_NAN:
			cfg80211_stop_nan(rdev, wdev);
			break;
		default:
			break;
		}

		wiphy_unlock(wiphy);
	}
}
EXPORT_SYMBOL_GPL(cfg80211_shutdown_all_interfaces);

static int cfg80211_rfkill_set_block(void *data, bool blocked)
{
	struct cfg80211_registered_device *rdev = data;

	if (!blocked)
		return 0;

	rtnl_lock();
	cfg80211_shutdown_all_interfaces(&rdev->wiphy);
	rtnl_unlock();

	return 0;
}

static void cfg80211_rfkill_block_work(struct work_struct *work)
{
	struct cfg80211_registered_device *rdev;

	rdev = container_of(work, struct cfg80211_registered_device,
			    rfkill_block);
	cfg80211_rfkill_set_block(rdev, true);
}

static void cfg80211_event_work(struct work_struct *work)
{
	struct cfg80211_registered_device *rdev;

	rdev = container_of(work, struct cfg80211_registered_device,
			    event_work);

	wiphy_lock(&rdev->wiphy);
	cfg80211_process_rdev_events(rdev);
	wiphy_unlock(&rdev->wiphy);
}

void cfg80211_destroy_ifaces(struct cfg80211_registered_device *rdev)
{
	struct wireless_dev *wdev, *tmp;
	bool found = false;

	ASSERT_RTNL();

	list_for_each_entry(wdev, &rdev->wiphy.wdev_list, list) {
		if (wdev->nl_owner_dead) {
			if (wdev->netdev)
				dev_close(wdev->netdev);
			found = true;
		}
	}

	if (!found)
		return;

	wiphy_lock(&rdev->wiphy);
	list_for_each_entry_safe(wdev, tmp, &rdev->wiphy.wdev_list, list) {
		if (wdev->nl_owner_dead) {
			cfg80211_leave(rdev, wdev);
			rdev_del_virtual_intf(rdev, wdev);
		}
	}
	wiphy_unlock(&rdev->wiphy);
}

static void cfg80211_destroy_iface_wk(struct work_struct *work)
{
	struct cfg80211_registered_device *rdev;

	rdev = container_of(work, struct cfg80211_registered_device,
			    destroy_work);

	rtnl_lock();
	cfg80211_destroy_ifaces(rdev);
	rtnl_unlock();
}

static void cfg80211_sched_scan_stop_wk(struct work_struct *work)
{
	struct cfg80211_registered_device *rdev;
	struct cfg80211_sched_scan_request *req, *tmp;

	rdev = container_of(work, struct cfg80211_registered_device,
			   sched_scan_stop_wk);

	rtnl_lock();
	list_for_each_entry_safe(req, tmp, &rdev->sched_scan_req_list, list) {
		if (req->nl_owner_dead)
			cfg80211_stop_sched_scan_req(rdev, req, false);
	}
	rtnl_unlock();
}

static void cfg80211_propagate_radar_detect_wk(struct work_struct *work)
{
	struct cfg80211_registered_device *rdev;

	rdev = container_of(work, struct cfg80211_registered_device,
			    propagate_radar_detect_wk);

	rtnl_lock();

	regulatory_propagate_dfs_state(&rdev->wiphy, &rdev->radar_chandef,
				       NL80211_DFS_UNAVAILABLE,
				       NL80211_RADAR_DETECTED);

	rtnl_unlock();
}

static void cfg80211_propagate_cac_done_wk(struct work_struct *work)
{
	struct cfg80211_registered_device *rdev;

	rdev = container_of(work, struct cfg80211_registered_device,
			    propagate_cac_done_wk);

	rtnl_lock();

	regulatory_propagate_dfs_state(&rdev->wiphy, &rdev->cac_done_chandef,
				       NL80211_DFS_AVAILABLE,
				       NL80211_RADAR_CAC_FINISHED);

	rtnl_unlock();
}

/* exported functions */

struct wiphy *wiphy_new_nm(const struct cfg80211_ops *ops, int sizeof_priv,
			   const char *requested_name)
{
	static atomic_t wiphy_counter = ATOMIC_INIT(0);

	struct cfg80211_registered_device *rdev;
	int alloc_size;

	WARN_ON(ops->add_key && (!ops->del_key || !ops->set_default_key));
	WARN_ON(ops->auth && (!ops->assoc || !ops->deauth || !ops->disassoc));
	WARN_ON(ops->connect && !ops->disconnect);
	WARN_ON(ops->join_ibss && !ops->leave_ibss);
	WARN_ON(ops->add_virtual_intf && !ops->del_virtual_intf);
	WARN_ON(ops->add_station && !ops->del_station);
	WARN_ON(ops->add_mpath && !ops->del_mpath);
	WARN_ON(ops->join_mesh && !ops->leave_mesh);
	WARN_ON(ops->start_p2p_device && !ops->stop_p2p_device);
	WARN_ON(ops->start_ap && !ops->stop_ap);
	WARN_ON(ops->join_ocb && !ops->leave_ocb);
	WARN_ON(ops->suspend && !ops->resume);
	WARN_ON(ops->sched_scan_start && !ops->sched_scan_stop);
	WARN_ON(ops->remain_on_channel && !ops->cancel_remain_on_channel);
	WARN_ON(ops->tdls_channel_switch && !ops->tdls_cancel_channel_switch);
	WARN_ON(ops->add_tx_ts && !ops->del_tx_ts);

	alloc_size = sizeof(*rdev) + sizeof_priv;

	rdev = kzalloc(alloc_size, GFP_KERNEL);
	if (!rdev)
		return NULL;

	rdev->ops = ops;

	rdev->wiphy_idx = atomic_inc_return(&wiphy_counter);

	if (unlikely(rdev->wiphy_idx < 0)) {
		/* ugh, wrapped! */
		atomic_dec(&wiphy_counter);
		kfree(rdev);
		return NULL;
	}

	/* atomic_inc_return makes it start at 1, make it start at 0 */
	rdev->wiphy_idx--;

	/* give it a proper name */
	if (requested_name && requested_name[0]) {
		int rv;

		rtnl_lock();
		rv = cfg80211_dev_check_name(rdev, requested_name);

		if (rv < 0) {
			rtnl_unlock();
			goto use_default_name;
		}

		rv = dev_set_name(&rdev->wiphy.dev, "%s", requested_name);
		rtnl_unlock();
		if (rv)
			goto use_default_name;
	} else {
		int rv;

use_default_name:
		/* NOTE:  This is *probably* safe w/out holding rtnl because of
		 * the restrictions on phy names.  Probably this call could
		 * fail if some other part of the kernel (re)named a device
		 * phyX.  But, might should add some locking and check return
		 * value, and use a different name if this one exists?
		 */
		rv = dev_set_name(&rdev->wiphy.dev, PHY_NAME "%d", rdev->wiphy_idx);
		if (rv < 0) {
			kfree(rdev);
			return NULL;
		}
	}

	mutex_init(&rdev->wiphy.mtx);
	INIT_LIST_HEAD(&rdev->wiphy.wdev_list);
	INIT_LIST_HEAD(&rdev->beacon_registrations);
	spin_lock_init(&rdev->beacon_registrations_lock);
	spin_lock_init(&rdev->bss_lock);
	INIT_LIST_HEAD(&rdev->bss_list);
	INIT_LIST_HEAD(&rdev->sched_scan_req_list);
	INIT_WORK(&rdev->scan_done_wk, __cfg80211_scan_done);
	INIT_DELAYED_WORK(&rdev->dfs_update_channels_wk,
			  cfg80211_dfs_channels_update_work);
#ifdef CONFIG_CFG80211_WEXT
	rdev->wiphy.wext = &cfg80211_wext_handler;
#endif

	device_initialize(&rdev->wiphy.dev);
	rdev->wiphy.dev.class = &ieee80211_class;
	rdev->wiphy.dev.platform_data = rdev;
	device_enable_async_suspend(&rdev->wiphy.dev);

	INIT_WORK(&rdev->destroy_work, cfg80211_destroy_iface_wk);
	INIT_WORK(&rdev->sched_scan_stop_wk, cfg80211_sched_scan_stop_wk);
	INIT_WORK(&rdev->sched_scan_res_wk, cfg80211_sched_scan_results_wk);
	INIT_WORK(&rdev->propagate_radar_detect_wk,
		  cfg80211_propagate_radar_detect_wk);
	INIT_WORK(&rdev->propagate_cac_done_wk, cfg80211_propagate_cac_done_wk);
	INIT_WORK(&rdev->mgmt_registrations_update_wk,
		  cfg80211_mgmt_registrations_update_wk);

#ifdef CONFIG_CFG80211_DEFAULT_PS
	rdev->wiphy.flags |= WIPHY_FLAG_PS_ON_BY_DEFAULT;
#endif

	wiphy_net_set(&rdev->wiphy, &init_net);

	rdev->rfkill_ops.set_block = cfg80211_rfkill_set_block;
	rdev->wiphy.rfkill = rfkill_alloc(dev_name(&rdev->wiphy.dev),
					  &rdev->wiphy.dev, RFKILL_TYPE_WLAN,
					  &rdev->rfkill_ops, rdev);

	if (!rdev->wiphy.rfkill) {
		wiphy_free(&rdev->wiphy);
		return NULL;
	}

	INIT_WORK(&rdev->rfkill_block, cfg80211_rfkill_block_work);
	INIT_WORK(&rdev->conn_work, cfg80211_conn_work);
	INIT_WORK(&rdev->event_work, cfg80211_event_work);

	init_waitqueue_head(&rdev->dev_wait);

	/*
	 * Initialize wiphy parameters to IEEE 802.11 MIB default values.
	 * Fragmentation and RTS threshold are disabled by default with the
	 * special -1 value.
	 */
	rdev->wiphy.retry_short = 7;
	rdev->wiphy.retry_long = 4;
	rdev->wiphy.frag_threshold = (u32) -1;
	rdev->wiphy.rts_threshold = (u32) -1;
	rdev->wiphy.coverage_class = 0;

	rdev->wiphy.max_num_csa_counters = 1;

	rdev->wiphy.max_sched_scan_plans = 1;
	rdev->wiphy.max_sched_scan_plan_interval = U32_MAX;

	return &rdev->wiphy;
}
EXPORT_SYMBOL(wiphy_new_nm);

static int wiphy_verify_combinations(struct wiphy *wiphy)
{
	const struct ieee80211_iface_combination *c;
	int i, j;

	for (i = 0; i < wiphy->n_iface_combinations; i++) {
		u32 cnt = 0;
		u16 all_iftypes = 0;

		c = &wiphy->iface_combinations[i];

		/*
		 * Combinations with just one interface aren't real,
		 * however we make an exception for DFS.
		 */
		if (WARN_ON((c->max_interfaces < 2) && !c->radar_detect_widths))
			return -EINVAL;

		/* Need at least one channel */
		if (WARN_ON(!c->num_different_channels))
			return -EINVAL;

		/* DFS only works on one channel. */
		if (WARN_ON(c->radar_detect_widths &&
			    (c->num_different_channels > 1)))
			return -EINVAL;

		if (WARN_ON(!c->n_limits))
			return -EINVAL;

		for (j = 0; j < c->n_limits; j++) {
			u16 types = c->limits[j].types;

			/* interface types shouldn't overlap */
			if (WARN_ON(types & all_iftypes))
				return -EINVAL;
			all_iftypes |= types;

			if (WARN_ON(!c->limits[j].max))
				return -EINVAL;

			/* Shouldn't list software iftypes in combinations! */
			if (WARN_ON(wiphy->software_iftypes & types))
				return -EINVAL;

			/* Only a single P2P_DEVICE can be allowed */
			if (WARN_ON(types & BIT(NL80211_IFTYPE_P2P_DEVICE) &&
				    c->limits[j].max > 1))
				return -EINVAL;

			/* Only a single NAN can be allowed */
			if (WARN_ON(types & BIT(NL80211_IFTYPE_NAN) &&
				    c->limits[j].max > 1))
				return -EINVAL;

			/*
			 * This isn't well-defined right now. If you have an
			 * IBSS interface, then its beacon interval may change
			 * by joining other networks, and nothing prevents it
			 * from doing that.
			 * So technically we probably shouldn't even allow AP
			 * and IBSS in the same interface, but it seems that
			 * some drivers support that, possibly only with fixed
			 * beacon intervals for IBSS.
			 */
			if (WARN_ON(types & BIT(NL80211_IFTYPE_ADHOC) &&
				    c->beacon_int_min_gcd)) {
				return -EINVAL;
			}

			cnt += c->limits[j].max;
			/*
			 * Don't advertise an unsupported type
			 * in a combination.
			 */
			if (WARN_ON((wiphy->interface_modes & types) != types))
				return -EINVAL;
		}

		if (WARN_ON(all_iftypes & BIT(NL80211_IFTYPE_WDS)))
			return -EINVAL;

		/* You can't even choose that many! */
		if (WARN_ON(cnt < c->max_interfaces))
			return -EINVAL;
	}

	return 0;
}

int wiphy_register(struct wiphy *wiphy)
{
	struct cfg80211_registered_device *rdev = wiphy_to_rdev(wiphy);
	int res;
	enum nl80211_band band;
	struct ieee80211_supported_band *sband;
	bool have_band = false;
	int i;
	u16 ifmodes = wiphy->interface_modes;

#ifdef CONFIG_PM
	if (WARN_ON(wiphy->wowlan &&
		    (wiphy->wowlan->flags & WIPHY_WOWLAN_GTK_REKEY_FAILURE) &&
		    !(wiphy->wowlan->flags & WIPHY_WOWLAN_SUPPORTS_GTK_REKEY)))
		return -EINVAL;
	if (WARN_ON(wiphy->wowlan &&
		    !wiphy->wowlan->flags && !wiphy->wowlan->n_patterns &&
		    !wiphy->wowlan->tcp))
		return -EINVAL;
#endif
	if (WARN_ON((wiphy->features & NL80211_FEATURE_TDLS_CHANNEL_SWITCH) &&
		    (!rdev->ops->tdls_channel_switch ||
		     !rdev->ops->tdls_cancel_channel_switch)))
		return -EINVAL;

	if (WARN_ON((wiphy->interface_modes & BIT(NL80211_IFTYPE_NAN)) &&
		    (!rdev->ops->start_nan || !rdev->ops->stop_nan ||
		     !rdev->ops->add_nan_func || !rdev->ops->del_nan_func ||
		     !(wiphy->nan_supported_bands & BIT(NL80211_BAND_2GHZ)))))
		return -EINVAL;

	if (WARN_ON(wiphy->interface_modes & BIT(NL80211_IFTYPE_WDS)))
		return -EINVAL;

	if (WARN_ON(wiphy->pmsr_capa && !wiphy->pmsr_capa->ftm.supported))
		return -EINVAL;

	if (wiphy->pmsr_capa && wiphy->pmsr_capa->ftm.supported) {
		if (WARN_ON(!wiphy->pmsr_capa->ftm.asap &&
			    !wiphy->pmsr_capa->ftm.non_asap))
			return -EINVAL;
		if (WARN_ON(!wiphy->pmsr_capa->ftm.preambles ||
			    !wiphy->pmsr_capa->ftm.bandwidths))
			return -EINVAL;
		if (WARN_ON(wiphy->pmsr_capa->ftm.preambles &
				~(BIT(NL80211_PREAMBLE_LEGACY) |
				  BIT(NL80211_PREAMBLE_HT) |
				  BIT(NL80211_PREAMBLE_VHT) |
				  BIT(NL80211_PREAMBLE_HE) |
				  BIT(NL80211_PREAMBLE_DMG))))
			return -EINVAL;
		if (WARN_ON((wiphy->pmsr_capa->ftm.trigger_based ||
			     wiphy->pmsr_capa->ftm.non_trigger_based) &&
			    !(wiphy->pmsr_capa->ftm.preambles &
			      BIT(NL80211_PREAMBLE_HE))))
			return -EINVAL;
		if (WARN_ON(wiphy->pmsr_capa->ftm.bandwidths &
				~(BIT(NL80211_CHAN_WIDTH_20_NOHT) |
				  BIT(NL80211_CHAN_WIDTH_20) |
				  BIT(NL80211_CHAN_WIDTH_40) |
				  BIT(NL80211_CHAN_WIDTH_80) |
				  BIT(NL80211_CHAN_WIDTH_80P80) |
				  BIT(NL80211_CHAN_WIDTH_160) |
				  BIT(NL80211_CHAN_WIDTH_5) |
				  BIT(NL80211_CHAN_WIDTH_10))))
			return -EINVAL;
	}

	/*
	 * if a wiphy has unsupported modes for regulatory channel enforcement,
	 * opt-out of enforcement checking
	 */
	if (wiphy->interface_modes & ~(BIT(NL80211_IFTYPE_STATION) |
				       BIT(NL80211_IFTYPE_P2P_CLIENT) |
				       BIT(NL80211_IFTYPE_AP) |
				       BIT(NL80211_IFTYPE_P2P_GO) |
				       BIT(NL80211_IFTYPE_ADHOC) |
				       BIT(NL80211_IFTYPE_P2P_DEVICE) |
				       BIT(NL80211_IFTYPE_NAN) |
				       BIT(NL80211_IFTYPE_AP_VLAN) |
				       BIT(NL80211_IFTYPE_MONITOR)))
		wiphy->regulatory_flags |= REGULATORY_IGNORE_STALE_KICKOFF;

	if (WARN_ON((wiphy->regulatory_flags & REGULATORY_WIPHY_SELF_MANAGED) &&
		    (wiphy->regulatory_flags &
					(REGULATORY_CUSTOM_REG |
					 REGULATORY_STRICT_REG |
					 REGULATORY_COUNTRY_IE_FOLLOW_POWER |
					 REGULATORY_COUNTRY_IE_IGNORE))))
		return -EINVAL;

	if (WARN_ON(wiphy->coalesce &&
		    (!wiphy->coalesce->n_rules ||
		     !wiphy->coalesce->n_patterns) &&
		    (!wiphy->coalesce->pattern_min_len ||
		     wiphy->coalesce->pattern_min_len >
			wiphy->coalesce->pattern_max_len)))
		return -EINVAL;

	if (WARN_ON(wiphy->ap_sme_capa &&
		    !(wiphy->flags & WIPHY_FLAG_HAVE_AP_SME)))
		return -EINVAL;

	if (WARN_ON(wiphy->addresses && !wiphy->n_addresses))
		return -EINVAL;

	if (WARN_ON(wiphy->addresses &&
		    !is_zero_ether_addr(wiphy->perm_addr) &&
		    memcmp(wiphy->perm_addr, wiphy->addresses[0].addr,
			   ETH_ALEN)))
		return -EINVAL;

	if (WARN_ON(wiphy->max_acl_mac_addrs &&
		    (!(wiphy->flags & WIPHY_FLAG_HAVE_AP_SME) ||
		     !rdev->ops->set_mac_acl)))
		return -EINVAL;

	/* assure only valid behaviours are flagged by driver
	 * hence subtract 2 as bit 0 is invalid.
	 */
	if (WARN_ON(wiphy->bss_select_support &&
		    (wiphy->bss_select_support & ~(BIT(__NL80211_BSS_SELECT_ATTR_AFTER_LAST) - 2))))
		return -EINVAL;

	if (WARN_ON(wiphy_ext_feature_isset(&rdev->wiphy,
					    NL80211_EXT_FEATURE_4WAY_HANDSHAKE_STA_1X) &&
		    (!rdev->ops->set_pmk || !rdev->ops->del_pmk)))
		return -EINVAL;

	if (WARN_ON(!(rdev->wiphy.flags & WIPHY_FLAG_SUPPORTS_FW_ROAM) &&
		    rdev->ops->update_connect_params))
		return -EINVAL;

	if (wiphy->addresses)
		memcpy(wiphy->perm_addr, wiphy->addresses[0].addr, ETH_ALEN);

	/* sanity check ifmodes */
	WARN_ON(!ifmodes);
	ifmodes &= ((1 << NUM_NL80211_IFTYPES) - 1) & ~1;
	if (WARN_ON(ifmodes != wiphy->interface_modes))
		wiphy->interface_modes = ifmodes;

	res = wiphy_verify_combinations(wiphy);
	if (res)
		return res;

	/* sanity check supported bands/channels */
	for (band = 0; band < NUM_NL80211_BANDS; band++) {
		u16 types = 0;
		bool have_he = false;

		sband = wiphy->bands[band];
		if (!sband)
			continue;

		sband->band = band;
		if (WARN_ON(!sband->n_channels))
			return -EINVAL;
		/*
		 * on 60GHz or sub-1Ghz band, there are no legacy rates, so
		 * n_bitrates is 0
		 */
		if (WARN_ON((band != NL80211_BAND_60GHZ &&
			     band != NL80211_BAND_S1GHZ) &&
			    !sband->n_bitrates))
			return -EINVAL;

		if (WARN_ON(band == NL80211_BAND_6GHZ &&
			    (sband->ht_cap.ht_supported ||
			     sband->vht_cap.vht_supported)))
			return -EINVAL;

		/*
		 * Since cfg80211_disable_40mhz_24ghz is global, we can
		 * modify the sband's ht data even if the driver uses a
		 * global structure for that.
		 */
		if (cfg80211_disable_40mhz_24ghz &&
		    band == NL80211_BAND_2GHZ &&
		    sband->ht_cap.ht_supported) {
			sband->ht_cap.cap &= ~IEEE80211_HT_CAP_SUP_WIDTH_20_40;
			sband->ht_cap.cap &= ~IEEE80211_HT_CAP_SGI_40;
		}

		/*
		 * Since we use a u32 for rate bitmaps in
		 * ieee80211_get_response_rate, we cannot
		 * have more than 32 legacy rates.
		 */
		if (WARN_ON(sband->n_bitrates > 32))
			return -EINVAL;

		for (i = 0; i < sband->n_channels; i++) {
			sband->channels[i].orig_flags =
				sband->channels[i].flags;
			sband->channels[i].orig_mag = INT_MAX;
			sband->channels[i].orig_mpwr =
				sband->channels[i].max_power;
			sband->channels[i].band = band;

			if (WARN_ON(sband->channels[i].freq_offset >= 1000))
				return -EINVAL;
		}

		for (i = 0; i < sband->n_iftype_data; i++) {
			const struct ieee80211_sband_iftype_data *iftd;

			iftd = &sband->iftype_data[i];

			if (WARN_ON(!iftd->types_mask))
				return -EINVAL;
			if (WARN_ON(types & iftd->types_mask))
				return -EINVAL;

			/* at least one piece of information must be present */
			if (WARN_ON(!iftd->he_cap.has_he))
				return -EINVAL;

			types |= iftd->types_mask;

			if (i == 0)
				have_he = iftd->he_cap.has_he;
			else
				have_he = have_he &&
					  iftd->he_cap.has_he;
		}

		if (WARN_ON(!have_he && band == NL80211_BAND_6GHZ))
			return -EINVAL;

		have_band = true;
	}

	if (!have_band) {
		WARN_ON(1);
		return -EINVAL;
	}

	for (i = 0; i < rdev->wiphy.n_vendor_commands; i++) {
		/*
		 * Validate we have a policy (can be explicitly set to
		 * VENDOR_CMD_RAW_DATA which is non-NULL) and also that
		 * we have at least one of doit/dumpit.
		 */
		if (WARN_ON(!rdev->wiphy.vendor_commands[i].policy))
			return -EINVAL;
		if (WARN_ON(!rdev->wiphy.vendor_commands[i].doit &&
			    !rdev->wiphy.vendor_commands[i].dumpit))
			return -EINVAL;
	}

#ifdef CONFIG_PM
	if (WARN_ON(rdev->wiphy.wowlan && rdev->wiphy.wowlan->n_patterns &&
		    (!rdev->wiphy.wowlan->pattern_min_len ||
		     rdev->wiphy.wowlan->pattern_min_len >
				rdev->wiphy.wowlan->pattern_max_len)))
		return -EINVAL;
#endif

	/* check and set up bitrates */
	ieee80211_set_bitrate_flags(wiphy);

	rdev->wiphy.features |= NL80211_FEATURE_SCAN_FLUSH;

	rtnl_lock();
	res = device_add(&rdev->wiphy.dev);
	if (res) {
		rtnl_unlock();
		return res;
	}

	list_add_rcu(&rdev->list, &cfg80211_rdev_list);
	cfg80211_rdev_list_generation++;

	/* add to debugfs */
	rdev->wiphy.debugfsdir = debugfs_create_dir(wiphy_name(&rdev->wiphy),
						    ieee80211_debugfs_dir);

	cfg80211_debugfs_rdev_add(rdev);
	nl80211_notify_wiphy(rdev, NL80211_CMD_NEW_WIPHY);

	/* set up regulatory info */
	wiphy_regulatory_register(wiphy);

	if (wiphy->regulatory_flags & REGULATORY_CUSTOM_REG) {
		struct regulatory_request request;

		request.wiphy_idx = get_wiphy_idx(wiphy);
		request.initiator = NL80211_REGDOM_SET_BY_DRIVER;
		request.alpha2[0] = '9';
		request.alpha2[1] = '9';

		nl80211_send_reg_change_event(&request);
	}

	/* Check that nobody globally advertises any capabilities they do not
	 * advertise on all possible interface types.
	 */
	if (wiphy->extended_capabilities_len &&
	    wiphy->num_iftype_ext_capab &&
	    wiphy->iftype_ext_capab) {
		u8 supported_on_all, j;
		const struct wiphy_iftype_ext_capab *capab;

		capab = wiphy->iftype_ext_capab;
		for (j = 0; j < wiphy->extended_capabilities_len; j++) {
			if (capab[0].extended_capabilities_len > j)
				supported_on_all =
					capab[0].extended_capabilities[j];
			else
				supported_on_all = 0x00;
			for (i = 1; i < wiphy->num_iftype_ext_capab; i++) {
				if (j >= capab[i].extended_capabilities_len) {
					supported_on_all = 0x00;
					break;
				}
				supported_on_all &=
					capab[i].extended_capabilities[j];
			}
			if (WARN_ON(wiphy->extended_capabilities[j] &
				    ~supported_on_all))
				break;
		}
	}

	rdev->wiphy.registered = true;
	rtnl_unlock();

	res = rfkill_register(rdev->wiphy.rfkill);
	if (res) {
		rfkill_destroy(rdev->wiphy.rfkill);
		rdev->wiphy.rfkill = NULL;
		wiphy_unregister(&rdev->wiphy);
		return res;
	}

	return 0;
}
EXPORT_SYMBOL(wiphy_register);

void wiphy_rfkill_start_polling(struct wiphy *wiphy)
{
	struct cfg80211_registered_device *rdev = wiphy_to_rdev(wiphy);

	if (!rdev->ops->rfkill_poll)
		return;
	rdev->rfkill_ops.poll = cfg80211_rfkill_poll;
	rfkill_resume_polling(wiphy->rfkill);
}
EXPORT_SYMBOL(wiphy_rfkill_start_polling);

void wiphy_unregister(struct wiphy *wiphy)
{
	struct cfg80211_registered_device *rdev = wiphy_to_rdev(wiphy);

	wait_event(rdev->dev_wait, ({
		int __count;
		wiphy_lock(&rdev->wiphy);
		__count = rdev->opencount;
		wiphy_unlock(&rdev->wiphy);
		__count == 0; }));

	if (rdev->wiphy.rfkill)
		rfkill_unregister(rdev->wiphy.rfkill);

	rtnl_lock();
	wiphy_lock(&rdev->wiphy);
	nl80211_notify_wiphy(rdev, NL80211_CMD_DEL_WIPHY);
	rdev->wiphy.registered = false;

	WARN_ON(!list_empty(&rdev->wiphy.wdev_list));

	/*
	 * First remove the hardware from everywhere, this makes
	 * it impossible to find from userspace.
	 */
	debugfs_remove_recursive(rdev->wiphy.debugfsdir);
	list_del_rcu(&rdev->list);
	synchronize_rcu();

	/*
	 * If this device got a regulatory hint tell core its
	 * free to listen now to a new shiny device regulatory hint
	 */
	wiphy_regulatory_deregister(wiphy);

	cfg80211_rdev_list_generation++;
	device_del(&rdev->wiphy.dev);

	wiphy_unlock(&rdev->wiphy);
	rtnl_unlock();

	flush_work(&rdev->scan_done_wk);
	cancel_work_sync(&rdev->conn_work);
	flush_work(&rdev->event_work);
	cancel_delayed_work_sync(&rdev->dfs_update_channels_wk);
	flush_work(&rdev->destroy_work);
	flush_work(&rdev->sched_scan_stop_wk);
	flush_work(&rdev->propagate_radar_detect_wk);
	flush_work(&rdev->propagate_cac_done_wk);
	flush_work(&rdev->mgmt_registrations_update_wk);

#ifdef CONFIG_PM
	if (rdev->wiphy.wowlan_config && rdev->ops->set_wakeup)
		rdev_set_wakeup(rdev, false);
#endif
	cfg80211_rdev_free_wowlan(rdev);
	cfg80211_rdev_free_coalesce(rdev);
}
EXPORT_SYMBOL(wiphy_unregister);

void cfg80211_dev_free(struct cfg80211_registered_device *rdev)
{
	struct cfg80211_internal_bss *scan, *tmp;
	struct cfg80211_beacon_registration *reg, *treg;
	rfkill_destroy(rdev->wiphy.rfkill);
	list_for_each_entry_safe(reg, treg, &rdev->beacon_registrations, list) {
		list_del(&reg->list);
		kfree(reg);
	}
	list_for_each_entry_safe(scan, tmp, &rdev->bss_list, list)
		cfg80211_put_bss(&rdev->wiphy, &scan->pub);
	mutex_destroy(&rdev->wiphy.mtx);
	kfree(rdev);
}

void wiphy_free(struct wiphy *wiphy)
{
	put_device(&wiphy->dev);
}
EXPORT_SYMBOL(wiphy_free);

void wiphy_rfkill_set_hw_state_reason(struct wiphy *wiphy, bool blocked,
				      enum rfkill_hard_block_reasons reason)
{
	struct cfg80211_registered_device *rdev = wiphy_to_rdev(wiphy);

<<<<<<< HEAD
	if (rfkill_set_hw_state(rdev->rfkill, blocked))
=======
	if (rfkill_set_hw_state_reason(wiphy->rfkill, blocked, reason))
>>>>>>> 7d2a07b7
		schedule_work(&rdev->rfkill_block);
}
EXPORT_SYMBOL(wiphy_rfkill_set_hw_state_reason);

void cfg80211_cqm_config_free(struct wireless_dev *wdev)
{
	kfree(wdev->cqm_config);
	wdev->cqm_config = NULL;
}

static void _cfg80211_unregister_wdev(struct wireless_dev *wdev,
				      bool unregister_netdev)
{
	struct cfg80211_registered_device *rdev = wiphy_to_rdev(wdev->wiphy);

	ASSERT_RTNL();
	lockdep_assert_held(&rdev->wiphy.mtx);

	flush_work(&wdev->pmsr_free_wk);

	nl80211_notify_iface(rdev, wdev, NL80211_CMD_DEL_INTERFACE);

	wdev->registered = false;

	if (wdev->netdev) {
		sysfs_remove_link(&wdev->netdev->dev.kobj, "phy80211");
		if (unregister_netdev)
			unregister_netdevice(wdev->netdev);
	}

	list_del_rcu(&wdev->list);
	synchronize_net();
	rdev->devlist_generation++;

	cfg80211_mlme_purge_registrations(wdev);

	switch (wdev->iftype) {
	case NL80211_IFTYPE_P2P_DEVICE:
		cfg80211_stop_p2p_device(rdev, wdev);
		break;
	case NL80211_IFTYPE_NAN:
		cfg80211_stop_nan(rdev, wdev);
		break;
	default:
		break;
	}

#ifdef CONFIG_CFG80211_WEXT
<<<<<<< HEAD
	kzfree(wdev->wext.keys);
=======
	kfree_sensitive(wdev->wext.keys);
>>>>>>> 7d2a07b7
	wdev->wext.keys = NULL;
#endif
	/* only initialized if we have a netdev */
	if (wdev->netdev)
		flush_work(&wdev->disconnect_wk);

	cfg80211_cqm_config_free(wdev);

	/*
	 * Ensure that all events have been processed and
	 * freed.
	 */
	cfg80211_process_wdev_events(wdev);

	if (WARN_ON(wdev->current_bss)) {
		cfg80211_unhold_bss(wdev->current_bss);
		cfg80211_put_bss(wdev->wiphy, &wdev->current_bss->pub);
		wdev->current_bss = NULL;
	}
}

void cfg80211_unregister_wdev(struct wireless_dev *wdev)
{
	_cfg80211_unregister_wdev(wdev, true);
}
EXPORT_SYMBOL(cfg80211_unregister_wdev);

static const struct device_type wiphy_type = {
	.name	= "wlan",
};

void cfg80211_update_iface_num(struct cfg80211_registered_device *rdev,
			       enum nl80211_iftype iftype, int num)
{
	lockdep_assert_held(&rdev->wiphy.mtx);

	rdev->num_running_ifaces += num;
	if (iftype == NL80211_IFTYPE_MONITOR)
		rdev->num_running_monitor_ifaces += num;
}

void __cfg80211_leave(struct cfg80211_registered_device *rdev,
		      struct wireless_dev *wdev)
{
	struct net_device *dev = wdev->netdev;
	struct cfg80211_sched_scan_request *pos, *tmp;

	lockdep_assert_held(&rdev->wiphy.mtx);
	ASSERT_WDEV_LOCK(wdev);

	cfg80211_pmsr_wdev_down(wdev);

	switch (wdev->iftype) {
	case NL80211_IFTYPE_ADHOC:
		__cfg80211_leave_ibss(rdev, dev, true);
		break;
	case NL80211_IFTYPE_P2P_CLIENT:
	case NL80211_IFTYPE_STATION:
		list_for_each_entry_safe(pos, tmp, &rdev->sched_scan_req_list,
					 list) {
			if (dev == pos->dev)
				cfg80211_stop_sched_scan_req(rdev, pos, false);
		}

#ifdef CONFIG_CFG80211_WEXT
		kfree(wdev->wext.ie);
		wdev->wext.ie = NULL;
		wdev->wext.ie_len = 0;
		wdev->wext.connect.auth_type = NL80211_AUTHTYPE_AUTOMATIC;
#endif
		cfg80211_disconnect(rdev, dev,
				    WLAN_REASON_DEAUTH_LEAVING, true);
		break;
	case NL80211_IFTYPE_MESH_POINT:
		__cfg80211_leave_mesh(rdev, dev);
		break;
	case NL80211_IFTYPE_AP:
	case NL80211_IFTYPE_P2P_GO:
		__cfg80211_stop_ap(rdev, dev, true);
		break;
	case NL80211_IFTYPE_OCB:
		__cfg80211_leave_ocb(rdev, dev);
		break;
	case NL80211_IFTYPE_P2P_DEVICE:
	case NL80211_IFTYPE_NAN:
		/* cannot happen, has no netdev */
		break;
	case NL80211_IFTYPE_AP_VLAN:
	case NL80211_IFTYPE_MONITOR:
		/* nothing to do */
		break;
	case NL80211_IFTYPE_UNSPECIFIED:
	case NL80211_IFTYPE_WDS:
	case NUM_NL80211_IFTYPES:
		/* invalid */
		break;
	}
}

void cfg80211_leave(struct cfg80211_registered_device *rdev,
		    struct wireless_dev *wdev)
{
	wdev_lock(wdev);
	__cfg80211_leave(rdev, wdev);
	wdev_unlock(wdev);
}

void cfg80211_stop_iface(struct wiphy *wiphy, struct wireless_dev *wdev,
			 gfp_t gfp)
{
	struct cfg80211_registered_device *rdev = wiphy_to_rdev(wiphy);
	struct cfg80211_event *ev;
	unsigned long flags;

	trace_cfg80211_stop_iface(wiphy, wdev);

	ev = kzalloc(sizeof(*ev), gfp);
	if (!ev)
		return;

	ev->type = EVENT_STOPPED;

	spin_lock_irqsave(&wdev->event_lock, flags);
	list_add_tail(&ev->list, &wdev->event_list);
	spin_unlock_irqrestore(&wdev->event_lock, flags);
	queue_work(cfg80211_wq, &rdev->event_work);
}
EXPORT_SYMBOL(cfg80211_stop_iface);

void cfg80211_init_wdev(struct wireless_dev *wdev)
{
	mutex_init(&wdev->mtx);
	INIT_LIST_HEAD(&wdev->event_list);
	spin_lock_init(&wdev->event_lock);
	INIT_LIST_HEAD(&wdev->mgmt_registrations);
	spin_lock_init(&wdev->mgmt_registrations_lock);
	INIT_LIST_HEAD(&wdev->pmsr_list);
	spin_lock_init(&wdev->pmsr_lock);
	INIT_WORK(&wdev->pmsr_free_wk, cfg80211_pmsr_free_wk);

#ifdef CONFIG_CFG80211_WEXT
	wdev->wext.default_key = -1;
	wdev->wext.default_mgmt_key = -1;
	wdev->wext.connect.auth_type = NL80211_AUTHTYPE_AUTOMATIC;
#endif

	if (wdev->wiphy->flags & WIPHY_FLAG_PS_ON_BY_DEFAULT)
		wdev->ps = true;
	else
		wdev->ps = false;
	/* allow mac80211 to determine the timeout */
	wdev->ps_timeout = -1;

	if ((wdev->iftype == NL80211_IFTYPE_STATION ||
	     wdev->iftype == NL80211_IFTYPE_P2P_CLIENT ||
	     wdev->iftype == NL80211_IFTYPE_ADHOC) && !wdev->use_4addr)
		wdev->netdev->priv_flags |= IFF_DONT_BRIDGE;

	INIT_WORK(&wdev->disconnect_wk, cfg80211_autodisconnect_wk);
}

void cfg80211_register_wdev(struct cfg80211_registered_device *rdev,
			    struct wireless_dev *wdev)
{
<<<<<<< HEAD
=======
	ASSERT_RTNL();
	lockdep_assert_held(&rdev->wiphy.mtx);

>>>>>>> 7d2a07b7
	/*
	 * We get here also when the interface changes network namespaces,
	 * as it's registered into the new one, but we don't want it to
	 * change ID in that case. Checking if the ID is already assigned
	 * works, because 0 isn't considered a valid ID and the memory is
	 * 0-initialized.
	 */
	if (!wdev->identifier)
		wdev->identifier = ++rdev->wdev_id;
	list_add_rcu(&wdev->list, &rdev->wiphy.wdev_list);
	rdev->devlist_generation++;
	wdev->registered = true;

	if (wdev->netdev &&
	    sysfs_create_link(&wdev->netdev->dev.kobj, &rdev->wiphy.dev.kobj,
			      "phy80211"))
		pr_err("failed to add phy80211 symlink to netdev!\n");

	nl80211_notify_iface(rdev, wdev, NL80211_CMD_NEW_INTERFACE);
}

int cfg80211_register_netdevice(struct net_device *dev)
{
	struct wireless_dev *wdev = dev->ieee80211_ptr;
	struct cfg80211_registered_device *rdev;
	int ret;

	ASSERT_RTNL();

	if (WARN_ON(!wdev))
		return -EINVAL;

	rdev = wiphy_to_rdev(wdev->wiphy);

	lockdep_assert_held(&rdev->wiphy.mtx);

	/* we'll take care of this */
	wdev->registered = true;
	wdev->registering = true;
	ret = register_netdevice(dev);
	if (ret)
		goto out;

	cfg80211_register_wdev(rdev, wdev);
	ret = 0;
out:
	wdev->registering = false;
	if (ret)
		wdev->registered = false;
	return ret;
}
EXPORT_SYMBOL(cfg80211_register_netdevice);

static int cfg80211_netdev_notifier_call(struct notifier_block *nb,
					 unsigned long state, void *ptr)
{
	struct net_device *dev = netdev_notifier_info_to_dev(ptr);
	struct wireless_dev *wdev = dev->ieee80211_ptr;
	struct cfg80211_registered_device *rdev;
	struct cfg80211_sched_scan_request *pos, *tmp;

	if (!wdev)
		return NOTIFY_DONE;

	rdev = wiphy_to_rdev(wdev->wiphy);

	WARN_ON(wdev->iftype == NL80211_IFTYPE_UNSPECIFIED);

	switch (state) {
	case NETDEV_POST_INIT:
		SET_NETDEV_DEVTYPE(dev, &wiphy_type);
		wdev->netdev = dev;
		/* can only change netns with wiphy */
		dev->features |= NETIF_F_NETNS_LOCAL;

		cfg80211_init_wdev(wdev);
		break;
	case NETDEV_REGISTER:
		if (!wdev->registered) {
			wiphy_lock(&rdev->wiphy);
			cfg80211_register_wdev(rdev, wdev);
			wiphy_unlock(&rdev->wiphy);
		}
		break;
	case NETDEV_UNREGISTER:
		/*
		 * It is possible to get NETDEV_UNREGISTER multiple times,
		 * so check wdev->registered.
		 */
<<<<<<< HEAD
		if (sysfs_create_link(&dev->dev.kobj, &rdev->wiphy.dev.kobj,
				      "phy80211")) {
			pr_err("failed to add phy80211 symlink to netdev!\n");
		}

		cfg80211_register_wdev(rdev, wdev);
=======
		if (wdev->registered && !wdev->registering) {
			wiphy_lock(&rdev->wiphy);
			_cfg80211_unregister_wdev(wdev, false);
			wiphy_unlock(&rdev->wiphy);
		}
>>>>>>> 7d2a07b7
		break;
	case NETDEV_GOING_DOWN:
		wiphy_lock(&rdev->wiphy);
		cfg80211_leave(rdev, wdev);
		wiphy_unlock(&rdev->wiphy);
		break;
	case NETDEV_DOWN:
		wiphy_lock(&rdev->wiphy);
		cfg80211_update_iface_num(rdev, wdev->iftype, -1);
		if (rdev->scan_req && rdev->scan_req->wdev == wdev) {
			if (WARN_ON(!rdev->scan_req->notified &&
				    (!rdev->int_scan_req ||
				     !rdev->int_scan_req->notified)))
				rdev->scan_req->info.aborted = true;
			___cfg80211_scan_done(rdev, false);
		}

		list_for_each_entry_safe(pos, tmp,
					 &rdev->sched_scan_req_list, list) {
			if (WARN_ON(pos->dev == wdev->netdev))
				cfg80211_stop_sched_scan_req(rdev, pos, false);
		}

		rdev->opencount--;
		wiphy_unlock(&rdev->wiphy);
		wake_up(&rdev->dev_wait);
		break;
	case NETDEV_UP:
		wiphy_lock(&rdev->wiphy);
		cfg80211_update_iface_num(rdev, wdev->iftype, 1);
		wdev_lock(wdev);
		switch (wdev->iftype) {
#ifdef CONFIG_CFG80211_WEXT
		case NL80211_IFTYPE_ADHOC:
			cfg80211_ibss_wext_join(rdev, wdev);
			break;
		case NL80211_IFTYPE_STATION:
			cfg80211_mgd_wext_connect(rdev, wdev);
			break;
#endif
#ifdef CONFIG_MAC80211_MESH
		case NL80211_IFTYPE_MESH_POINT:
			{
				/* backward compat code... */
				struct mesh_setup setup;
				memcpy(&setup, &default_mesh_setup,
						sizeof(setup));
				 /* back compat only needed for mesh_id */
				setup.mesh_id = wdev->ssid;
				setup.mesh_id_len = wdev->mesh_id_up_len;
				if (wdev->mesh_id_up_len)
					__cfg80211_join_mesh(rdev, dev,
							&setup,
							&default_mesh_config);
				break;
			}
#endif
		default:
			break;
		}
		wdev_unlock(wdev);
		rdev->opencount++;

		/*
		 * Configure power management to the driver here so that its
		 * correctly set also after interface type changes etc.
		 */
		if ((wdev->iftype == NL80211_IFTYPE_STATION ||
		     wdev->iftype == NL80211_IFTYPE_P2P_CLIENT) &&
		    rdev->ops->set_power_mgmt &&
		    rdev_set_power_mgmt(rdev, dev, wdev->ps,
					wdev->ps_timeout)) {
			/* assume this means it's off */
			wdev->ps = false;
		}
		wiphy_unlock(&rdev->wiphy);
		break;
	case NETDEV_PRE_UP:
		if (!cfg80211_iftype_allowed(wdev->wiphy, wdev->iftype,
					     wdev->use_4addr, 0))
			return notifier_from_errno(-EOPNOTSUPP);

		if (rfkill_blocked(rdev->wiphy.rfkill))
			return notifier_from_errno(-ERFKILL);
		break;
	default:
		return NOTIFY_DONE;
	}

	wireless_nlevent_flush();

	return NOTIFY_OK;
}

static struct notifier_block cfg80211_netdev_notifier = {
	.notifier_call = cfg80211_netdev_notifier_call,
};

static void __net_exit cfg80211_pernet_exit(struct net *net)
{
	struct cfg80211_registered_device *rdev;

	rtnl_lock();
	list_for_each_entry(rdev, &cfg80211_rdev_list, list) {
		if (net_eq(wiphy_net(&rdev->wiphy), net))
			WARN_ON(cfg80211_switch_netns(rdev, &init_net));
	}
	rtnl_unlock();
}

static struct pernet_operations cfg80211_pernet_ops = {
	.exit = cfg80211_pernet_exit,
};

static int __init cfg80211_init(void)
{
	int err;

	err = register_pernet_device(&cfg80211_pernet_ops);
	if (err)
		goto out_fail_pernet;

	err = wiphy_sysfs_init();
	if (err)
		goto out_fail_sysfs;

	err = register_netdevice_notifier(&cfg80211_netdev_notifier);
	if (err)
		goto out_fail_notifier;

	err = nl80211_init();
	if (err)
		goto out_fail_nl80211;

	ieee80211_debugfs_dir = debugfs_create_dir("ieee80211", NULL);

	err = regulatory_init();
	if (err)
		goto out_fail_reg;

	cfg80211_wq = alloc_ordered_workqueue("cfg80211", WQ_MEM_RECLAIM);
	if (!cfg80211_wq) {
		err = -ENOMEM;
		goto out_fail_wq;
	}

	return 0;

out_fail_wq:
	regulatory_exit();
out_fail_reg:
	debugfs_remove(ieee80211_debugfs_dir);
	nl80211_exit();
out_fail_nl80211:
	unregister_netdevice_notifier(&cfg80211_netdev_notifier);
out_fail_notifier:
	wiphy_sysfs_exit();
out_fail_sysfs:
	unregister_pernet_device(&cfg80211_pernet_ops);
out_fail_pernet:
	return err;
}
fs_initcall(cfg80211_init);

static void __exit cfg80211_exit(void)
{
	debugfs_remove(ieee80211_debugfs_dir);
	nl80211_exit();
	unregister_netdevice_notifier(&cfg80211_netdev_notifier);
	wiphy_sysfs_exit();
	regulatory_exit();
	unregister_pernet_device(&cfg80211_pernet_ops);
	destroy_workqueue(cfg80211_wq);
}
module_exit(cfg80211_exit);<|MERGE_RESOLUTION|>--- conflicted
+++ resolved
@@ -5,11 +5,7 @@
  * Copyright 2006-2010		Johannes Berg <johannes@sipsolutions.net>
  * Copyright 2013-2014  Intel Mobile Communications GmbH
  * Copyright 2015-2017	Intel Deutschland GmbH
-<<<<<<< HEAD
- * Copyright (C) 2018-2020 Intel Corporation
-=======
  * Copyright (C) 2018-2021 Intel Corporation
->>>>>>> 7d2a07b7
  */
 
 #define pr_fmt(fmt) KBUILD_MODNAME ": " fmt
@@ -1098,11 +1094,7 @@
 {
 	struct cfg80211_registered_device *rdev = wiphy_to_rdev(wiphy);
 
-<<<<<<< HEAD
-	if (rfkill_set_hw_state(rdev->rfkill, blocked))
-=======
 	if (rfkill_set_hw_state_reason(wiphy->rfkill, blocked, reason))
->>>>>>> 7d2a07b7
 		schedule_work(&rdev->rfkill_block);
 }
 EXPORT_SYMBOL(wiphy_rfkill_set_hw_state_reason);
@@ -1151,11 +1143,7 @@
 	}
 
 #ifdef CONFIG_CFG80211_WEXT
-<<<<<<< HEAD
-	kzfree(wdev->wext.keys);
-=======
 	kfree_sensitive(wdev->wext.keys);
->>>>>>> 7d2a07b7
 	wdev->wext.keys = NULL;
 #endif
 	/* only initialized if we have a netdev */
@@ -1320,12 +1308,9 @@
 void cfg80211_register_wdev(struct cfg80211_registered_device *rdev,
 			    struct wireless_dev *wdev)
 {
-<<<<<<< HEAD
-=======
 	ASSERT_RTNL();
 	lockdep_assert_held(&rdev->wiphy.mtx);
 
->>>>>>> 7d2a07b7
 	/*
 	 * We get here also when the interface changes network namespaces,
 	 * as it's registered into the new one, but we don't want it to
@@ -1415,20 +1400,11 @@
 		 * It is possible to get NETDEV_UNREGISTER multiple times,
 		 * so check wdev->registered.
 		 */
-<<<<<<< HEAD
-		if (sysfs_create_link(&dev->dev.kobj, &rdev->wiphy.dev.kobj,
-				      "phy80211")) {
-			pr_err("failed to add phy80211 symlink to netdev!\n");
-		}
-
-		cfg80211_register_wdev(rdev, wdev);
-=======
 		if (wdev->registered && !wdev->registering) {
 			wiphy_lock(&rdev->wiphy);
 			_cfg80211_unregister_wdev(wdev, false);
 			wiphy_unlock(&rdev->wiphy);
 		}
->>>>>>> 7d2a07b7
 		break;
 	case NETDEV_GOING_DOWN:
 		wiphy_lock(&rdev->wiphy);
