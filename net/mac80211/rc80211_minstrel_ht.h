--- conflicted
+++ resolved
@@ -146,17 +146,10 @@
 	struct minstrel_rate_stats rates[MCS_GROUP_RATES];
 };
 
-<<<<<<< HEAD
-enum minstrel_sample_mode {
-	MINSTREL_SAMPLE_IDLE,
-	MINSTREL_SAMPLE_ACTIVE,
-	MINSTREL_SAMPLE_PENDING,
-=======
 struct minstrel_sample_category {
 	u8 sample_group;
 	u16 sample_rates[MINSTREL_SAMPLE_RATES];
 	u16 cur_sample_rates[MINSTREL_SAMPLE_RATES];
->>>>>>> 7d2a07b7
 };
 
 struct minstrel_ht_sta {
@@ -182,8 +175,6 @@
 	unsigned int overhead_legacy;
 	unsigned int overhead_legacy_rtscts;
 
-	unsigned int total_packets_last;
-	unsigned int total_packets_cur;
 	unsigned int total_packets;
 	unsigned int sample_packets;
 
@@ -192,16 +183,8 @@
 
 	u8 band;
 
-<<<<<<< HEAD
-	enum minstrel_sample_mode sample_mode;
-	u16 sample_rate;
-
-	/* current MCS group to be sampled */
-	u8 sample_group;
-=======
 	u8 sample_seq;
 	u16 sample_rate;
->>>>>>> 7d2a07b7
 
 	unsigned long sample_time;
 	struct minstrel_sample_category sample[__MINSTREL_SAMPLE_TYPE_MAX];
