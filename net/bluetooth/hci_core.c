/*
   BlueZ - Bluetooth protocol stack for Linux
   Copyright (C) 2000-2001 Qualcomm Incorporated
   Copyright (C) 2011 ProFUSION Embedded Systems

   Written 2000,2001 by Maxim Krasnyansky <maxk@qualcomm.com>

   This program is free software; you can redistribute it and/or modify
   it under the terms of the GNU General Public License version 2 as
   published by the Free Software Foundation;

   THE SOFTWARE IS PROVIDED "AS IS", WITHOUT WARRANTY OF ANY KIND, EXPRESS
   OR IMPLIED, INCLUDING BUT NOT LIMITED TO THE WARRANTIES OF MERCHANTABILITY,
   FITNESS FOR A PARTICULAR PURPOSE AND NONINFRINGEMENT OF THIRD PARTY RIGHTS.
   IN NO EVENT SHALL THE COPYRIGHT HOLDER(S) AND AUTHOR(S) BE LIABLE FOR ANY
   CLAIM, OR ANY SPECIAL INDIRECT OR CONSEQUENTIAL DAMAGES, OR ANY DAMAGES
   WHATSOEVER RESULTING FROM LOSS OF USE, DATA OR PROFITS, WHETHER IN AN
   ACTION OF CONTRACT, NEGLIGENCE OR OTHER TORTIOUS ACTION, ARISING OUT OF
   OR IN CONNECTION WITH THE USE OR PERFORMANCE OF THIS SOFTWARE.

   ALL LIABILITY, INCLUDING LIABILITY FOR INFRINGEMENT OF ANY PATENTS,
   COPYRIGHTS, TRADEMARKS OR OTHER RIGHTS, RELATING TO USE OF THIS
   SOFTWARE IS DISCLAIMED.
*/

/* Bluetooth HCI core. */

#include <linux/export.h>
#include <linux/rfkill.h>
#include <linux/debugfs.h>
#include <linux/crypto.h>
#include <linux/property.h>
#include <linux/suspend.h>
#include <linux/wait.h>
#include <asm/unaligned.h>

#include <net/bluetooth/bluetooth.h>
#include <net/bluetooth/hci_core.h>
#include <net/bluetooth/l2cap.h>
#include <net/bluetooth/mgmt.h>

#include "hci_request.h"
#include "hci_debugfs.h"
#include "smp.h"
#include "leds.h"
#include "msft.h"
<<<<<<< HEAD
=======
#include "aosp.h"
>>>>>>> 7d2a07b7

static void hci_rx_work(struct work_struct *work);
static void hci_cmd_work(struct work_struct *work);
static void hci_tx_work(struct work_struct *work);

/* HCI device list */
LIST_HEAD(hci_dev_list);
DEFINE_RWLOCK(hci_dev_list_lock);

/* HCI callback list */
LIST_HEAD(hci_cb_list);
DEFINE_MUTEX(hci_cb_list_lock);

/* HCI ID Numbering */
static DEFINE_IDA(hci_index_ida);

/* ---- HCI debugfs entries ---- */

static ssize_t dut_mode_read(struct file *file, char __user *user_buf,
			     size_t count, loff_t *ppos)
{
	struct hci_dev *hdev = file->private_data;
	char buf[3];

	buf[0] = hci_dev_test_flag(hdev, HCI_DUT_MODE) ? 'Y' : 'N';
	buf[1] = '\n';
	buf[2] = '\0';
	return simple_read_from_buffer(user_buf, count, ppos, buf, 2);
}

static ssize_t dut_mode_write(struct file *file, const char __user *user_buf,
			      size_t count, loff_t *ppos)
{
	struct hci_dev *hdev = file->private_data;
	struct sk_buff *skb;
	bool enable;
	int err;

	if (!test_bit(HCI_UP, &hdev->flags))
		return -ENETDOWN;

	err = kstrtobool_from_user(user_buf, count, &enable);
	if (err)
		return err;

	if (enable == hci_dev_test_flag(hdev, HCI_DUT_MODE))
		return -EALREADY;

	hci_req_sync_lock(hdev);
	if (enable)
		skb = __hci_cmd_sync(hdev, HCI_OP_ENABLE_DUT_MODE, 0, NULL,
				     HCI_CMD_TIMEOUT);
	else
		skb = __hci_cmd_sync(hdev, HCI_OP_RESET, 0, NULL,
				     HCI_CMD_TIMEOUT);
	hci_req_sync_unlock(hdev);

	if (IS_ERR(skb))
		return PTR_ERR(skb);

	kfree_skb(skb);

	hci_dev_change_flag(hdev, HCI_DUT_MODE);

	return count;
}

static const struct file_operations dut_mode_fops = {
	.open		= simple_open,
	.read		= dut_mode_read,
	.write		= dut_mode_write,
	.llseek		= default_llseek,
};

static ssize_t vendor_diag_read(struct file *file, char __user *user_buf,
				size_t count, loff_t *ppos)
{
	struct hci_dev *hdev = file->private_data;
	char buf[3];

	buf[0] = hci_dev_test_flag(hdev, HCI_VENDOR_DIAG) ? 'Y' : 'N';
	buf[1] = '\n';
	buf[2] = '\0';
	return simple_read_from_buffer(user_buf, count, ppos, buf, 2);
}

static ssize_t vendor_diag_write(struct file *file, const char __user *user_buf,
				 size_t count, loff_t *ppos)
{
	struct hci_dev *hdev = file->private_data;
	bool enable;
	int err;

	err = kstrtobool_from_user(user_buf, count, &enable);
	if (err)
		return err;

	/* When the diagnostic flags are not persistent and the transport
	 * is not active or in user channel operation, then there is no need
	 * for the vendor callback. Instead just store the desired value and
	 * the setting will be programmed when the controller gets powered on.
	 */
	if (test_bit(HCI_QUIRK_NON_PERSISTENT_DIAG, &hdev->quirks) &&
	    (!test_bit(HCI_RUNNING, &hdev->flags) ||
	     hci_dev_test_flag(hdev, HCI_USER_CHANNEL)))
		goto done;

	hci_req_sync_lock(hdev);
	err = hdev->set_diag(hdev, enable);
	hci_req_sync_unlock(hdev);

	if (err < 0)
		return err;

done:
	if (enable)
		hci_dev_set_flag(hdev, HCI_VENDOR_DIAG);
	else
		hci_dev_clear_flag(hdev, HCI_VENDOR_DIAG);

	return count;
}

static const struct file_operations vendor_diag_fops = {
	.open		= simple_open,
	.read		= vendor_diag_read,
	.write		= vendor_diag_write,
	.llseek		= default_llseek,
};

static void hci_debugfs_create_basic(struct hci_dev *hdev)
{
	debugfs_create_file("dut_mode", 0644, hdev->debugfs, hdev,
			    &dut_mode_fops);

	if (hdev->set_diag)
		debugfs_create_file("vendor_diag", 0644, hdev->debugfs, hdev,
				    &vendor_diag_fops);
}

static int hci_reset_req(struct hci_request *req, unsigned long opt)
{
	BT_DBG("%s %ld", req->hdev->name, opt);

	/* Reset device */
	set_bit(HCI_RESET, &req->hdev->flags);
	hci_req_add(req, HCI_OP_RESET, 0, NULL);
	return 0;
}

static void bredr_init(struct hci_request *req)
{
	req->hdev->flow_ctl_mode = HCI_FLOW_CTL_MODE_PACKET_BASED;

	/* Read Local Supported Features */
	hci_req_add(req, HCI_OP_READ_LOCAL_FEATURES, 0, NULL);

	/* Read Local Version */
	hci_req_add(req, HCI_OP_READ_LOCAL_VERSION, 0, NULL);

	/* Read BD Address */
	hci_req_add(req, HCI_OP_READ_BD_ADDR, 0, NULL);
}

static void amp_init1(struct hci_request *req)
{
	req->hdev->flow_ctl_mode = HCI_FLOW_CTL_MODE_BLOCK_BASED;

	/* Read Local Version */
	hci_req_add(req, HCI_OP_READ_LOCAL_VERSION, 0, NULL);

	/* Read Local Supported Commands */
	hci_req_add(req, HCI_OP_READ_LOCAL_COMMANDS, 0, NULL);

	/* Read Local AMP Info */
	hci_req_add(req, HCI_OP_READ_LOCAL_AMP_INFO, 0, NULL);

	/* Read Data Blk size */
	hci_req_add(req, HCI_OP_READ_DATA_BLOCK_SIZE, 0, NULL);

	/* Read Flow Control Mode */
	hci_req_add(req, HCI_OP_READ_FLOW_CONTROL_MODE, 0, NULL);

	/* Read Location Data */
	hci_req_add(req, HCI_OP_READ_LOCATION_DATA, 0, NULL);
}

static int amp_init2(struct hci_request *req)
{
	/* Read Local Supported Features. Not all AMP controllers
	 * support this so it's placed conditionally in the second
	 * stage init.
	 */
	if (req->hdev->commands[14] & 0x20)
		hci_req_add(req, HCI_OP_READ_LOCAL_FEATURES, 0, NULL);

	return 0;
}

static int hci_init1_req(struct hci_request *req, unsigned long opt)
{
	struct hci_dev *hdev = req->hdev;

	BT_DBG("%s %ld", hdev->name, opt);

	/* Reset */
	if (!test_bit(HCI_QUIRK_RESET_ON_CLOSE, &hdev->quirks))
		hci_reset_req(req, 0);

	switch (hdev->dev_type) {
	case HCI_PRIMARY:
		bredr_init(req);
		break;
	case HCI_AMP:
		amp_init1(req);
		break;
	default:
		bt_dev_err(hdev, "Unknown device type %d", hdev->dev_type);
		break;
	}

	return 0;
}

static void bredr_setup(struct hci_request *req)
{
	__le16 param;
	__u8 flt_type;

	/* Read Buffer Size (ACL mtu, max pkt, etc.) */
	hci_req_add(req, HCI_OP_READ_BUFFER_SIZE, 0, NULL);

	/* Read Class of Device */
	hci_req_add(req, HCI_OP_READ_CLASS_OF_DEV, 0, NULL);

	/* Read Local Name */
	hci_req_add(req, HCI_OP_READ_LOCAL_NAME, 0, NULL);

	/* Read Voice Setting */
	hci_req_add(req, HCI_OP_READ_VOICE_SETTING, 0, NULL);

	/* Read Number of Supported IAC */
	hci_req_add(req, HCI_OP_READ_NUM_SUPPORTED_IAC, 0, NULL);

	/* Read Current IAC LAP */
	hci_req_add(req, HCI_OP_READ_CURRENT_IAC_LAP, 0, NULL);

	/* Clear Event Filters */
	flt_type = HCI_FLT_CLEAR_ALL;
	hci_req_add(req, HCI_OP_SET_EVENT_FLT, 1, &flt_type);

	/* Connection accept timeout ~20 secs */
	param = cpu_to_le16(0x7d00);
	hci_req_add(req, HCI_OP_WRITE_CA_TIMEOUT, 2, &param);
}

static void le_setup(struct hci_request *req)
{
	struct hci_dev *hdev = req->hdev;

	/* Read LE Buffer Size */
	hci_req_add(req, HCI_OP_LE_READ_BUFFER_SIZE, 0, NULL);

	/* Read LE Local Supported Features */
	hci_req_add(req, HCI_OP_LE_READ_LOCAL_FEATURES, 0, NULL);

	/* Read LE Supported States */
	hci_req_add(req, HCI_OP_LE_READ_SUPPORTED_STATES, 0, NULL);

	/* LE-only controllers have LE implicitly enabled */
	if (!lmp_bredr_capable(hdev))
		hci_dev_set_flag(hdev, HCI_LE_ENABLED);
}

static void hci_setup_event_mask(struct hci_request *req)
{
	struct hci_dev *hdev = req->hdev;

	/* The second byte is 0xff instead of 0x9f (two reserved bits
	 * disabled) since a Broadcom 1.2 dongle doesn't respond to the
	 * command otherwise.
	 */
	u8 events[8] = { 0xff, 0xff, 0xfb, 0xff, 0x00, 0x00, 0x00, 0x00 };

	/* CSR 1.1 dongles does not accept any bitfield so don't try to set
	 * any event mask for pre 1.2 devices.
	 */
	if (hdev->hci_ver < BLUETOOTH_VER_1_2)
		return;

	if (lmp_bredr_capable(hdev)) {
		events[4] |= 0x01; /* Flow Specification Complete */
	} else {
		/* Use a different default for LE-only devices */
		memset(events, 0, sizeof(events));
		events[1] |= 0x20; /* Command Complete */
		events[1] |= 0x40; /* Command Status */
		events[1] |= 0x80; /* Hardware Error */

		/* If the controller supports the Disconnect command, enable
		 * the corresponding event. In addition enable packet flow
		 * control related events.
		 */
		if (hdev->commands[0] & 0x20) {
			events[0] |= 0x10; /* Disconnection Complete */
			events[2] |= 0x04; /* Number of Completed Packets */
			events[3] |= 0x02; /* Data Buffer Overflow */
		}

		/* If the controller supports the Read Remote Version
		 * Information command, enable the corresponding event.
		 */
		if (hdev->commands[2] & 0x80)
			events[1] |= 0x08; /* Read Remote Version Information
					    * Complete
					    */

		if (hdev->le_features[0] & HCI_LE_ENCRYPTION) {
			events[0] |= 0x80; /* Encryption Change */
			events[5] |= 0x80; /* Encryption Key Refresh Complete */
		}
	}

	if (lmp_inq_rssi_capable(hdev) ||
	    test_bit(HCI_QUIRK_FIXUP_INQUIRY_MODE, &hdev->quirks))
		events[4] |= 0x02; /* Inquiry Result with RSSI */

	if (lmp_ext_feat_capable(hdev))
		events[4] |= 0x04; /* Read Remote Extended Features Complete */

	if (lmp_esco_capable(hdev)) {
		events[5] |= 0x08; /* Synchronous Connection Complete */
		events[5] |= 0x10; /* Synchronous Connection Changed */
	}

	if (lmp_sniffsubr_capable(hdev))
		events[5] |= 0x20; /* Sniff Subrating */

	if (lmp_pause_enc_capable(hdev))
		events[5] |= 0x80; /* Encryption Key Refresh Complete */

	if (lmp_ext_inq_capable(hdev))
		events[5] |= 0x40; /* Extended Inquiry Result */

	if (lmp_no_flush_capable(hdev))
		events[7] |= 0x01; /* Enhanced Flush Complete */

	if (lmp_lsto_capable(hdev))
		events[6] |= 0x80; /* Link Supervision Timeout Changed */

	if (lmp_ssp_capable(hdev)) {
		events[6] |= 0x01;	/* IO Capability Request */
		events[6] |= 0x02;	/* IO Capability Response */
		events[6] |= 0x04;	/* User Confirmation Request */
		events[6] |= 0x08;	/* User Passkey Request */
		events[6] |= 0x10;	/* Remote OOB Data Request */
		events[6] |= 0x20;	/* Simple Pairing Complete */
		events[7] |= 0x04;	/* User Passkey Notification */
		events[7] |= 0x08;	/* Keypress Notification */
		events[7] |= 0x10;	/* Remote Host Supported
					 * Features Notification
					 */
	}

	if (lmp_le_capable(hdev))
		events[7] |= 0x20;	/* LE Meta-Event */

	hci_req_add(req, HCI_OP_SET_EVENT_MASK, sizeof(events), events);
}

static int hci_init2_req(struct hci_request *req, unsigned long opt)
{
	struct hci_dev *hdev = req->hdev;

	if (hdev->dev_type == HCI_AMP)
		return amp_init2(req);

	if (lmp_bredr_capable(hdev))
		bredr_setup(req);
	else
		hci_dev_clear_flag(hdev, HCI_BREDR_ENABLED);

	if (lmp_le_capable(hdev))
		le_setup(req);

	/* All Bluetooth 1.2 and later controllers should support the
	 * HCI command for reading the local supported commands.
	 *
	 * Unfortunately some controllers indicate Bluetooth 1.2 support,
	 * but do not have support for this command. If that is the case,
	 * the driver can quirk the behavior and skip reading the local
	 * supported commands.
	 */
	if (hdev->hci_ver > BLUETOOTH_VER_1_1 &&
	    !test_bit(HCI_QUIRK_BROKEN_LOCAL_COMMANDS, &hdev->quirks))
		hci_req_add(req, HCI_OP_READ_LOCAL_COMMANDS, 0, NULL);

	if (lmp_ssp_capable(hdev)) {
		/* When SSP is available, then the host features page
		 * should also be available as well. However some
		 * controllers list the max_page as 0 as long as SSP
		 * has not been enabled. To achieve proper debugging
		 * output, force the minimum max_page to 1 at least.
		 */
		hdev->max_page = 0x01;

		if (hci_dev_test_flag(hdev, HCI_SSP_ENABLED)) {
			u8 mode = 0x01;

			hci_req_add(req, HCI_OP_WRITE_SSP_MODE,
				    sizeof(mode), &mode);
		} else {
			struct hci_cp_write_eir cp;

			memset(hdev->eir, 0, sizeof(hdev->eir));
			memset(&cp, 0, sizeof(cp));

			hci_req_add(req, HCI_OP_WRITE_EIR, sizeof(cp), &cp);
		}
	}

	if (lmp_inq_rssi_capable(hdev) ||
	    test_bit(HCI_QUIRK_FIXUP_INQUIRY_MODE, &hdev->quirks)) {
		u8 mode;

		/* If Extended Inquiry Result events are supported, then
		 * they are clearly preferred over Inquiry Result with RSSI
		 * events.
		 */
		mode = lmp_ext_inq_capable(hdev) ? 0x02 : 0x01;

		hci_req_add(req, HCI_OP_WRITE_INQUIRY_MODE, 1, &mode);
	}

	if (lmp_inq_tx_pwr_capable(hdev))
		hci_req_add(req, HCI_OP_READ_INQ_RSP_TX_POWER, 0, NULL);

	if (lmp_ext_feat_capable(hdev)) {
		struct hci_cp_read_local_ext_features cp;

		cp.page = 0x01;
		hci_req_add(req, HCI_OP_READ_LOCAL_EXT_FEATURES,
			    sizeof(cp), &cp);
	}

	if (hci_dev_test_flag(hdev, HCI_LINK_SECURITY)) {
		u8 enable = 1;
		hci_req_add(req, HCI_OP_WRITE_AUTH_ENABLE, sizeof(enable),
			    &enable);
	}

	return 0;
}

static void hci_setup_link_policy(struct hci_request *req)
{
	struct hci_dev *hdev = req->hdev;
	struct hci_cp_write_def_link_policy cp;
	u16 link_policy = 0;

	if (lmp_rswitch_capable(hdev))
		link_policy |= HCI_LP_RSWITCH;
	if (lmp_hold_capable(hdev))
		link_policy |= HCI_LP_HOLD;
	if (lmp_sniff_capable(hdev))
		link_policy |= HCI_LP_SNIFF;
	if (lmp_park_capable(hdev))
		link_policy |= HCI_LP_PARK;

	cp.policy = cpu_to_le16(link_policy);
	hci_req_add(req, HCI_OP_WRITE_DEF_LINK_POLICY, sizeof(cp), &cp);
}

static void hci_set_le_support(struct hci_request *req)
{
	struct hci_dev *hdev = req->hdev;
	struct hci_cp_write_le_host_supported cp;

	/* LE-only devices do not support explicit enablement */
	if (!lmp_bredr_capable(hdev))
		return;

	memset(&cp, 0, sizeof(cp));

	if (hci_dev_test_flag(hdev, HCI_LE_ENABLED)) {
		cp.le = 0x01;
		cp.simul = 0x00;
	}

	if (cp.le != lmp_host_le_capable(hdev))
		hci_req_add(req, HCI_OP_WRITE_LE_HOST_SUPPORTED, sizeof(cp),
			    &cp);
}

static void hci_set_event_mask_page_2(struct hci_request *req)
{
	struct hci_dev *hdev = req->hdev;
	u8 events[8] = { 0x00, 0x00, 0x00, 0x00, 0x00, 0x00, 0x00, 0x00 };
	bool changed = false;

	/* If Connectionless Peripheral Broadcast central role is supported
	 * enable all necessary events for it.
	 */
	if (lmp_cpb_central_capable(hdev)) {
		events[1] |= 0x40;	/* Triggered Clock Capture */
		events[1] |= 0x80;	/* Synchronization Train Complete */
		events[2] |= 0x10;	/* Peripheral Page Response Timeout */
		events[2] |= 0x20;	/* CPB Channel Map Change */
		changed = true;
	}

	/* If Connectionless Peripheral Broadcast peripheral role is supported
	 * enable all necessary events for it.
	 */
	if (lmp_cpb_peripheral_capable(hdev)) {
		events[2] |= 0x01;	/* Synchronization Train Received */
		events[2] |= 0x02;	/* CPB Receive */
		events[2] |= 0x04;	/* CPB Timeout */
		events[2] |= 0x08;	/* Truncated Page Complete */
		changed = true;
	}

	/* Enable Authenticated Payload Timeout Expired event if supported */
	if (lmp_ping_capable(hdev) || hdev->le_features[0] & HCI_LE_PING) {
		events[2] |= 0x80;
		changed = true;
	}

	/* Some Broadcom based controllers indicate support for Set Event
	 * Mask Page 2 command, but then actually do not support it. Since
	 * the default value is all bits set to zero, the command is only
	 * required if the event mask has to be changed. In case no change
	 * to the event mask is needed, skip this command.
	 */
	if (changed)
		hci_req_add(req, HCI_OP_SET_EVENT_MASK_PAGE_2,
			    sizeof(events), events);
}

static int hci_init3_req(struct hci_request *req, unsigned long opt)
{
	struct hci_dev *hdev = req->hdev;
	u8 p;

	hci_setup_event_mask(req);

	if (hdev->commands[6] & 0x20 &&
	    !test_bit(HCI_QUIRK_BROKEN_STORED_LINK_KEY, &hdev->quirks)) {
		struct hci_cp_read_stored_link_key cp;

		bacpy(&cp.bdaddr, BDADDR_ANY);
		cp.read_all = 0x01;
		hci_req_add(req, HCI_OP_READ_STORED_LINK_KEY, sizeof(cp), &cp);
	}

	if (hdev->commands[5] & 0x10)
		hci_setup_link_policy(req);

	if (hdev->commands[8] & 0x01)
		hci_req_add(req, HCI_OP_READ_PAGE_SCAN_ACTIVITY, 0, NULL);

	if (hdev->commands[18] & 0x04 &&
	    !test_bit(HCI_QUIRK_BROKEN_ERR_DATA_REPORTING, &hdev->quirks))
		hci_req_add(req, HCI_OP_READ_DEF_ERR_DATA_REPORTING, 0, NULL);

	/* Some older Broadcom based Bluetooth 1.2 controllers do not
	 * support the Read Page Scan Type command. Check support for
	 * this command in the bit mask of supported commands.
	 */
	if (hdev->commands[13] & 0x01)
		hci_req_add(req, HCI_OP_READ_PAGE_SCAN_TYPE, 0, NULL);

	if (lmp_le_capable(hdev)) {
		u8 events[8];

		memset(events, 0, sizeof(events));

		if (hdev->le_features[0] & HCI_LE_ENCRYPTION)
			events[0] |= 0x10;	/* LE Long Term Key Request */

		/* If controller supports the Connection Parameters Request
		 * Link Layer Procedure, enable the corresponding event.
		 */
		if (hdev->le_features[0] & HCI_LE_CONN_PARAM_REQ_PROC)
			events[0] |= 0x20;	/* LE Remote Connection
						 * Parameter Request
						 */

		/* If the controller supports the Data Length Extension
		 * feature, enable the corresponding event.
		 */
		if (hdev->le_features[0] & HCI_LE_DATA_LEN_EXT)
			events[0] |= 0x40;	/* LE Data Length Change */

		/* If the controller supports LL Privacy feature, enable
		 * the corresponding event.
		 */
		if (hdev->le_features[0] & HCI_LE_LL_PRIVACY)
			events[1] |= 0x02;	/* LE Enhanced Connection
						 * Complete
						 */

		/* If the controller supports Extended Scanner Filter
		 * Policies, enable the corresponding event.
		 */
		if (hdev->le_features[0] & HCI_LE_EXT_SCAN_POLICY)
			events[1] |= 0x04;	/* LE Direct Advertising
						 * Report
						 */

		/* If the controller supports Channel Selection Algorithm #2
		 * feature, enable the corresponding event.
		 */
		if (hdev->le_features[1] & HCI_LE_CHAN_SEL_ALG2)
			events[2] |= 0x08;	/* LE Channel Selection
						 * Algorithm
						 */

		/* If the controller supports the LE Set Scan Enable command,
		 * enable the corresponding advertising report event.
		 */
		if (hdev->commands[26] & 0x08)
			events[0] |= 0x02;	/* LE Advertising Report */

		/* If the controller supports the LE Create Connection
		 * command, enable the corresponding event.
		 */
		if (hdev->commands[26] & 0x10)
			events[0] |= 0x01;	/* LE Connection Complete */

		/* If the controller supports the LE Connection Update
		 * command, enable the corresponding event.
		 */
		if (hdev->commands[27] & 0x04)
			events[0] |= 0x04;	/* LE Connection Update
						 * Complete
						 */

		/* If the controller supports the LE Read Remote Used Features
		 * command, enable the corresponding event.
		 */
		if (hdev->commands[27] & 0x20)
			events[0] |= 0x08;	/* LE Read Remote Used
						 * Features Complete
						 */

		/* If the controller supports the LE Read Local P-256
		 * Public Key command, enable the corresponding event.
		 */
		if (hdev->commands[34] & 0x02)
			events[0] |= 0x80;	/* LE Read Local P-256
						 * Public Key Complete
						 */

		/* If the controller supports the LE Generate DHKey
		 * command, enable the corresponding event.
		 */
		if (hdev->commands[34] & 0x04)
			events[1] |= 0x01;	/* LE Generate DHKey Complete */

		/* If the controller supports the LE Set Default PHY or
		 * LE Set PHY commands, enable the corresponding event.
		 */
		if (hdev->commands[35] & (0x20 | 0x40))
			events[1] |= 0x08;        /* LE PHY Update Complete */

		/* If the controller supports LE Set Extended Scan Parameters
		 * and LE Set Extended Scan Enable commands, enable the
		 * corresponding event.
		 */
		if (use_ext_scan(hdev))
			events[1] |= 0x10;	/* LE Extended Advertising
						 * Report
						 */

		/* If the controller supports the LE Extended Advertising
		 * command, enable the corresponding event.
		 */
		if (ext_adv_capable(hdev))
			events[2] |= 0x02;	/* LE Advertising Set
						 * Terminated
						 */

		hci_req_add(req, HCI_OP_LE_SET_EVENT_MASK, sizeof(events),
			    events);

		/* Read LE Advertising Channel TX Power */
		if ((hdev->commands[25] & 0x40) && !ext_adv_capable(hdev)) {
			/* HCI TS spec forbids mixing of legacy and extended
			 * advertising commands wherein READ_ADV_TX_POWER is
			 * also included. So do not call it if extended adv
			 * is supported otherwise controller will return
			 * COMMAND_DISALLOWED for extended commands.
			 */
			hci_req_add(req, HCI_OP_LE_READ_ADV_TX_POWER, 0, NULL);
		}

		if (hdev->commands[38] & 0x80) {
			/* Read LE Min/Max Tx Power*/
			hci_req_add(req, HCI_OP_LE_READ_TRANSMIT_POWER,
				    0, NULL);
		}

		if (hdev->commands[26] & 0x40) {
			/* Read LE Accept List Size */
			hci_req_add(req, HCI_OP_LE_READ_ACCEPT_LIST_SIZE,
				    0, NULL);
		}

		if (hdev->commands[26] & 0x80) {
			/* Clear LE Accept List */
			hci_req_add(req, HCI_OP_LE_CLEAR_ACCEPT_LIST, 0, NULL);
		}

		if (hdev->commands[34] & 0x40) {
			/* Read LE Resolving List Size */
			hci_req_add(req, HCI_OP_LE_READ_RESOLV_LIST_SIZE,
				    0, NULL);
		}

		if (hdev->commands[34] & 0x20) {
			/* Clear LE Resolving List */
			hci_req_add(req, HCI_OP_LE_CLEAR_RESOLV_LIST, 0, NULL);
		}

		if (hdev->commands[35] & 0x04) {
			__le16 rpa_timeout = cpu_to_le16(hdev->rpa_timeout);

			/* Set RPA timeout */
			hci_req_add(req, HCI_OP_LE_SET_RPA_TIMEOUT, 2,
				    &rpa_timeout);
		}

		if (hdev->le_features[0] & HCI_LE_DATA_LEN_EXT) {
			/* Read LE Maximum Data Length */
			hci_req_add(req, HCI_OP_LE_READ_MAX_DATA_LEN, 0, NULL);

			/* Read LE Suggested Default Data Length */
			hci_req_add(req, HCI_OP_LE_READ_DEF_DATA_LEN, 0, NULL);
		}

		if (ext_adv_capable(hdev)) {
			/* Read LE Number of Supported Advertising Sets */
			hci_req_add(req, HCI_OP_LE_READ_NUM_SUPPORTED_ADV_SETS,
				    0, NULL);
		}

		hci_set_le_support(req);
	}

	/* Read features beyond page 1 if available */
	for (p = 2; p < HCI_MAX_PAGES && p <= hdev->max_page; p++) {
		struct hci_cp_read_local_ext_features cp;

		cp.page = p;
		hci_req_add(req, HCI_OP_READ_LOCAL_EXT_FEATURES,
			    sizeof(cp), &cp);
	}

	return 0;
}

static int hci_init4_req(struct hci_request *req, unsigned long opt)
{
	struct hci_dev *hdev = req->hdev;

	/* Some Broadcom based Bluetooth controllers do not support the
	 * Delete Stored Link Key command. They are clearly indicating its
	 * absence in the bit mask of supported commands.
	 *
	 * Check the supported commands and only if the command is marked
	 * as supported send it. If not supported assume that the controller
	 * does not have actual support for stored link keys which makes this
	 * command redundant anyway.
	 *
	 * Some controllers indicate that they support handling deleting
	 * stored link keys, but they don't. The quirk lets a driver
	 * just disable this command.
	 */
	if (hdev->commands[6] & 0x80 &&
	    !test_bit(HCI_QUIRK_BROKEN_STORED_LINK_KEY, &hdev->quirks)) {
		struct hci_cp_delete_stored_link_key cp;

		bacpy(&cp.bdaddr, BDADDR_ANY);
		cp.delete_all = 0x01;
		hci_req_add(req, HCI_OP_DELETE_STORED_LINK_KEY,
			    sizeof(cp), &cp);
	}

	/* Set event mask page 2 if the HCI command for it is supported */
	if (hdev->commands[22] & 0x04)
		hci_set_event_mask_page_2(req);

	/* Read local codec list if the HCI command is supported */
	if (hdev->commands[29] & 0x20)
		hci_req_add(req, HCI_OP_READ_LOCAL_CODECS, 0, NULL);

	/* Read local pairing options if the HCI command is supported */
	if (hdev->commands[41] & 0x08)
		hci_req_add(req, HCI_OP_READ_LOCAL_PAIRING_OPTS, 0, NULL);

	/* Get MWS transport configuration if the HCI command is supported */
	if (hdev->commands[30] & 0x08)
		hci_req_add(req, HCI_OP_GET_MWS_TRANSPORT_CONFIG, 0, NULL);

	/* Check for Synchronization Train support */
	if (lmp_sync_train_capable(hdev))
		hci_req_add(req, HCI_OP_READ_SYNC_TRAIN_PARAMS, 0, NULL);

	/* Enable Secure Connections if supported and configured */
	if (hci_dev_test_flag(hdev, HCI_SSP_ENABLED) &&
	    bredr_sc_enabled(hdev)) {
		u8 support = 0x01;

		hci_req_add(req, HCI_OP_WRITE_SC_SUPPORT,
			    sizeof(support), &support);
	}

	/* Set erroneous data reporting if supported to the wideband speech
	 * setting value
	 */
	if (hdev->commands[18] & 0x08 &&
	    !test_bit(HCI_QUIRK_BROKEN_ERR_DATA_REPORTING, &hdev->quirks)) {
		bool enabled = hci_dev_test_flag(hdev,
						 HCI_WIDEBAND_SPEECH_ENABLED);

		if (enabled !=
		    (hdev->err_data_reporting == ERR_DATA_REPORTING_ENABLED)) {
			struct hci_cp_write_def_err_data_reporting cp;

			cp.err_data_reporting = enabled ?
						ERR_DATA_REPORTING_ENABLED :
						ERR_DATA_REPORTING_DISABLED;

			hci_req_add(req, HCI_OP_WRITE_DEF_ERR_DATA_REPORTING,
				    sizeof(cp), &cp);
		}
	}

	/* Set Suggested Default Data Length to maximum if supported */
	if (hdev->le_features[0] & HCI_LE_DATA_LEN_EXT) {
		struct hci_cp_le_write_def_data_len cp;

		cp.tx_len = cpu_to_le16(hdev->le_max_tx_len);
		cp.tx_time = cpu_to_le16(hdev->le_max_tx_time);
		hci_req_add(req, HCI_OP_LE_WRITE_DEF_DATA_LEN, sizeof(cp), &cp);
	}

	/* Set Default PHY parameters if command is supported */
	if (hdev->commands[35] & 0x20) {
		struct hci_cp_le_set_default_phy cp;

		cp.all_phys = 0x00;
		cp.tx_phys = hdev->le_tx_def_phys;
		cp.rx_phys = hdev->le_rx_def_phys;

		hci_req_add(req, HCI_OP_LE_SET_DEFAULT_PHY, sizeof(cp), &cp);
	}

	return 0;
}

static int __hci_init(struct hci_dev *hdev)
{
	int err;

	err = __hci_req_sync(hdev, hci_init1_req, 0, HCI_INIT_TIMEOUT, NULL);
	if (err < 0)
		return err;

	if (hci_dev_test_flag(hdev, HCI_SETUP))
		hci_debugfs_create_basic(hdev);

	err = __hci_req_sync(hdev, hci_init2_req, 0, HCI_INIT_TIMEOUT, NULL);
	if (err < 0)
		return err;

	/* HCI_PRIMARY covers both single-mode LE, BR/EDR and dual-mode
	 * BR/EDR/LE type controllers. AMP controllers only need the
	 * first two stages of init.
	 */
	if (hdev->dev_type != HCI_PRIMARY)
		return 0;

	err = __hci_req_sync(hdev, hci_init3_req, 0, HCI_INIT_TIMEOUT, NULL);
	if (err < 0)
		return err;

	err = __hci_req_sync(hdev, hci_init4_req, 0, HCI_INIT_TIMEOUT, NULL);
	if (err < 0)
		return err;

	/* This function is only called when the controller is actually in
	 * configured state. When the controller is marked as unconfigured,
	 * this initialization procedure is not run.
	 *
	 * It means that it is possible that a controller runs through its
	 * setup phase and then discovers missing settings. If that is the
	 * case, then this function will not be called. It then will only
	 * be called during the config phase.
	 *
	 * So only when in setup phase or config phase, create the debugfs
	 * entries and register the SMP channels.
	 */
	if (!hci_dev_test_flag(hdev, HCI_SETUP) &&
	    !hci_dev_test_flag(hdev, HCI_CONFIG))
		return 0;

	hci_debugfs_create_common(hdev);

	if (lmp_bredr_capable(hdev))
		hci_debugfs_create_bredr(hdev);

	if (lmp_le_capable(hdev))
		hci_debugfs_create_le(hdev);

	return 0;
}

static int hci_init0_req(struct hci_request *req, unsigned long opt)
{
	struct hci_dev *hdev = req->hdev;

	BT_DBG("%s %ld", hdev->name, opt);

	/* Reset */
	if (!test_bit(HCI_QUIRK_RESET_ON_CLOSE, &hdev->quirks))
		hci_reset_req(req, 0);

	/* Read Local Version */
	hci_req_add(req, HCI_OP_READ_LOCAL_VERSION, 0, NULL);

	/* Read BD Address */
	if (hdev->set_bdaddr)
		hci_req_add(req, HCI_OP_READ_BD_ADDR, 0, NULL);

	return 0;
}

static int __hci_unconf_init(struct hci_dev *hdev)
{
	int err;

	if (test_bit(HCI_QUIRK_RAW_DEVICE, &hdev->quirks))
		return 0;

	err = __hci_req_sync(hdev, hci_init0_req, 0, HCI_INIT_TIMEOUT, NULL);
	if (err < 0)
		return err;

	if (hci_dev_test_flag(hdev, HCI_SETUP))
		hci_debugfs_create_basic(hdev);

	return 0;
}

static int hci_scan_req(struct hci_request *req, unsigned long opt)
{
	__u8 scan = opt;

	BT_DBG("%s %x", req->hdev->name, scan);

	/* Inquiry and Page scans */
	hci_req_add(req, HCI_OP_WRITE_SCAN_ENABLE, 1, &scan);
	return 0;
}

static int hci_auth_req(struct hci_request *req, unsigned long opt)
{
	__u8 auth = opt;

	BT_DBG("%s %x", req->hdev->name, auth);

	/* Authentication */
	hci_req_add(req, HCI_OP_WRITE_AUTH_ENABLE, 1, &auth);
	return 0;
}

static int hci_encrypt_req(struct hci_request *req, unsigned long opt)
{
	__u8 encrypt = opt;

	BT_DBG("%s %x", req->hdev->name, encrypt);

	/* Encryption */
	hci_req_add(req, HCI_OP_WRITE_ENCRYPT_MODE, 1, &encrypt);
	return 0;
}

static int hci_linkpol_req(struct hci_request *req, unsigned long opt)
{
	__le16 policy = cpu_to_le16(opt);

	BT_DBG("%s %x", req->hdev->name, policy);

	/* Default link policy */
	hci_req_add(req, HCI_OP_WRITE_DEF_LINK_POLICY, 2, &policy);
	return 0;
}

/* Get HCI device by index.
 * Device is held on return. */
struct hci_dev *hci_dev_get(int index)
{
	struct hci_dev *hdev = NULL, *d;

	BT_DBG("%d", index);

	if (index < 0)
		return NULL;

	read_lock(&hci_dev_list_lock);
	list_for_each_entry(d, &hci_dev_list, list) {
		if (d->id == index) {
			hdev = hci_dev_hold(d);
			break;
		}
	}
	read_unlock(&hci_dev_list_lock);
	return hdev;
}

/* ---- Inquiry support ---- */

bool hci_discovery_active(struct hci_dev *hdev)
{
	struct discovery_state *discov = &hdev->discovery;

	switch (discov->state) {
	case DISCOVERY_FINDING:
	case DISCOVERY_RESOLVING:
		return true;

	default:
		return false;
	}
}

void hci_discovery_set_state(struct hci_dev *hdev, int state)
{
	int old_state = hdev->discovery.state;

	BT_DBG("%s state %u -> %u", hdev->name, hdev->discovery.state, state);

	if (old_state == state)
		return;

	hdev->discovery.state = state;

	switch (state) {
	case DISCOVERY_STOPPED:
		hci_update_background_scan(hdev);

		if (old_state != DISCOVERY_STARTING)
			mgmt_discovering(hdev, 0);
		break;
	case DISCOVERY_STARTING:
		break;
	case DISCOVERY_FINDING:
		mgmt_discovering(hdev, 1);
		break;
	case DISCOVERY_RESOLVING:
		break;
	case DISCOVERY_STOPPING:
		break;
	}
}

void hci_inquiry_cache_flush(struct hci_dev *hdev)
{
	struct discovery_state *cache = &hdev->discovery;
	struct inquiry_entry *p, *n;

	list_for_each_entry_safe(p, n, &cache->all, all) {
		list_del(&p->all);
		kfree(p);
	}

	INIT_LIST_HEAD(&cache->unknown);
	INIT_LIST_HEAD(&cache->resolve);
}

struct inquiry_entry *hci_inquiry_cache_lookup(struct hci_dev *hdev,
					       bdaddr_t *bdaddr)
{
	struct discovery_state *cache = &hdev->discovery;
	struct inquiry_entry *e;

	BT_DBG("cache %p, %pMR", cache, bdaddr);

	list_for_each_entry(e, &cache->all, all) {
		if (!bacmp(&e->data.bdaddr, bdaddr))
			return e;
	}

	return NULL;
}

struct inquiry_entry *hci_inquiry_cache_lookup_unknown(struct hci_dev *hdev,
						       bdaddr_t *bdaddr)
{
	struct discovery_state *cache = &hdev->discovery;
	struct inquiry_entry *e;

	BT_DBG("cache %p, %pMR", cache, bdaddr);

	list_for_each_entry(e, &cache->unknown, list) {
		if (!bacmp(&e->data.bdaddr, bdaddr))
			return e;
	}

	return NULL;
}

struct inquiry_entry *hci_inquiry_cache_lookup_resolve(struct hci_dev *hdev,
						       bdaddr_t *bdaddr,
						       int state)
{
	struct discovery_state *cache = &hdev->discovery;
	struct inquiry_entry *e;

	BT_DBG("cache %p bdaddr %pMR state %d", cache, bdaddr, state);

	list_for_each_entry(e, &cache->resolve, list) {
		if (!bacmp(bdaddr, BDADDR_ANY) && e->name_state == state)
			return e;
		if (!bacmp(&e->data.bdaddr, bdaddr))
			return e;
	}

	return NULL;
}

void hci_inquiry_cache_update_resolve(struct hci_dev *hdev,
				      struct inquiry_entry *ie)
{
	struct discovery_state *cache = &hdev->discovery;
	struct list_head *pos = &cache->resolve;
	struct inquiry_entry *p;

	list_del(&ie->list);

	list_for_each_entry(p, &cache->resolve, list) {
		if (p->name_state != NAME_PENDING &&
		    abs(p->data.rssi) >= abs(ie->data.rssi))
			break;
		pos = &p->list;
	}

	list_add(&ie->list, pos);
}

u32 hci_inquiry_cache_update(struct hci_dev *hdev, struct inquiry_data *data,
			     bool name_known)
{
	struct discovery_state *cache = &hdev->discovery;
	struct inquiry_entry *ie;
	u32 flags = 0;

	BT_DBG("cache %p, %pMR", cache, &data->bdaddr);

	hci_remove_remote_oob_data(hdev, &data->bdaddr, BDADDR_BREDR);

	if (!data->ssp_mode)
		flags |= MGMT_DEV_FOUND_LEGACY_PAIRING;

	ie = hci_inquiry_cache_lookup(hdev, &data->bdaddr);
	if (ie) {
		if (!ie->data.ssp_mode)
			flags |= MGMT_DEV_FOUND_LEGACY_PAIRING;

		if (ie->name_state == NAME_NEEDED &&
		    data->rssi != ie->data.rssi) {
			ie->data.rssi = data->rssi;
			hci_inquiry_cache_update_resolve(hdev, ie);
		}

		goto update;
	}

	/* Entry not in the cache. Add new one. */
	ie = kzalloc(sizeof(*ie), GFP_KERNEL);
	if (!ie) {
		flags |= MGMT_DEV_FOUND_CONFIRM_NAME;
		goto done;
	}

	list_add(&ie->all, &cache->all);

	if (name_known) {
		ie->name_state = NAME_KNOWN;
	} else {
		ie->name_state = NAME_NOT_KNOWN;
		list_add(&ie->list, &cache->unknown);
	}

update:
	if (name_known && ie->name_state != NAME_KNOWN &&
	    ie->name_state != NAME_PENDING) {
		ie->name_state = NAME_KNOWN;
		list_del(&ie->list);
	}

	memcpy(&ie->data, data, sizeof(*data));
	ie->timestamp = jiffies;
	cache->timestamp = jiffies;

	if (ie->name_state == NAME_NOT_KNOWN)
		flags |= MGMT_DEV_FOUND_CONFIRM_NAME;

done:
	return flags;
}

static int inquiry_cache_dump(struct hci_dev *hdev, int num, __u8 *buf)
{
	struct discovery_state *cache = &hdev->discovery;
	struct inquiry_info *info = (struct inquiry_info *) buf;
	struct inquiry_entry *e;
	int copied = 0;

	list_for_each_entry(e, &cache->all, all) {
		struct inquiry_data *data = &e->data;

		if (copied >= num)
			break;

		bacpy(&info->bdaddr, &data->bdaddr);
		info->pscan_rep_mode	= data->pscan_rep_mode;
		info->pscan_period_mode	= data->pscan_period_mode;
		info->pscan_mode	= data->pscan_mode;
		memcpy(info->dev_class, data->dev_class, 3);
		info->clock_offset	= data->clock_offset;

		info++;
		copied++;
	}

	BT_DBG("cache %p, copied %d", cache, copied);
	return copied;
}

static int hci_inq_req(struct hci_request *req, unsigned long opt)
{
	struct hci_inquiry_req *ir = (struct hci_inquiry_req *) opt;
	struct hci_dev *hdev = req->hdev;
	struct hci_cp_inquiry cp;

	BT_DBG("%s", hdev->name);

	if (test_bit(HCI_INQUIRY, &hdev->flags))
		return 0;

	/* Start Inquiry */
	memcpy(&cp.lap, &ir->lap, 3);
	cp.length  = ir->length;
	cp.num_rsp = ir->num_rsp;
	hci_req_add(req, HCI_OP_INQUIRY, sizeof(cp), &cp);

	return 0;
}

int hci_inquiry(void __user *arg)
{
	__u8 __user *ptr = arg;
	struct hci_inquiry_req ir;
	struct hci_dev *hdev;
	int err = 0, do_inquiry = 0, max_rsp;
	long timeo;
	__u8 *buf;

	if (copy_from_user(&ir, ptr, sizeof(ir)))
		return -EFAULT;

	hdev = hci_dev_get(ir.dev_id);
	if (!hdev)
		return -ENODEV;

	if (hci_dev_test_flag(hdev, HCI_USER_CHANNEL)) {
		err = -EBUSY;
		goto done;
	}

	if (hci_dev_test_flag(hdev, HCI_UNCONFIGURED)) {
		err = -EOPNOTSUPP;
		goto done;
	}

	if (hdev->dev_type != HCI_PRIMARY) {
		err = -EOPNOTSUPP;
		goto done;
	}

	if (!hci_dev_test_flag(hdev, HCI_BREDR_ENABLED)) {
		err = -EOPNOTSUPP;
		goto done;
	}

	hci_dev_lock(hdev);
	if (inquiry_cache_age(hdev) > INQUIRY_CACHE_AGE_MAX ||
	    inquiry_cache_empty(hdev) || ir.flags & IREQ_CACHE_FLUSH) {
		hci_inquiry_cache_flush(hdev);
		do_inquiry = 1;
	}
	hci_dev_unlock(hdev);

	timeo = ir.length * msecs_to_jiffies(2000);

	if (do_inquiry) {
		err = hci_req_sync(hdev, hci_inq_req, (unsigned long) &ir,
				   timeo, NULL);
		if (err < 0)
			goto done;

		/* Wait until Inquiry procedure finishes (HCI_INQUIRY flag is
		 * cleared). If it is interrupted by a signal, return -EINTR.
		 */
		if (wait_on_bit(&hdev->flags, HCI_INQUIRY,
				TASK_INTERRUPTIBLE)) {
			err = -EINTR;
			goto done;
		}
	}

	/* for unlimited number of responses we will use buffer with
	 * 255 entries
	 */
	max_rsp = (ir.num_rsp == 0) ? 255 : ir.num_rsp;

	/* cache_dump can't sleep. Therefore we allocate temp buffer and then
	 * copy it to the user space.
	 */
	buf = kmalloc_array(max_rsp, sizeof(struct inquiry_info), GFP_KERNEL);
	if (!buf) {
		err = -ENOMEM;
		goto done;
	}

	hci_dev_lock(hdev);
	ir.num_rsp = inquiry_cache_dump(hdev, max_rsp, buf);
	hci_dev_unlock(hdev);

	BT_DBG("num_rsp %d", ir.num_rsp);

	if (!copy_to_user(ptr, &ir, sizeof(ir))) {
		ptr += sizeof(ir);
		if (copy_to_user(ptr, buf, sizeof(struct inquiry_info) *
				 ir.num_rsp))
			err = -EFAULT;
	} else
		err = -EFAULT;

	kfree(buf);

done:
	hci_dev_put(hdev);
	return err;
}

/**
 * hci_dev_get_bd_addr_from_property - Get the Bluetooth Device Address
 *				       (BD_ADDR) for a HCI device from
 *				       a firmware node property.
 * @hdev:	The HCI device
 *
 * Search the firmware node for 'local-bd-address'.
 *
 * All-zero BD addresses are rejected, because those could be properties
 * that exist in the firmware tables, but were not updated by the firmware. For
 * example, the DTS could define 'local-bd-address', with zero BD addresses.
 */
static void hci_dev_get_bd_addr_from_property(struct hci_dev *hdev)
{
	struct fwnode_handle *fwnode = dev_fwnode(hdev->dev.parent);
	bdaddr_t ba;
	int ret;

	ret = fwnode_property_read_u8_array(fwnode, "local-bd-address",
					    (u8 *)&ba, sizeof(ba));
	if (ret < 0 || !bacmp(&ba, BDADDR_ANY))
		return;

	bacpy(&hdev->public_addr, &ba);
}

static int hci_dev_do_open(struct hci_dev *hdev)
{
	int ret = 0;

	BT_DBG("%s %p", hdev->name, hdev);

	hci_req_sync_lock(hdev);

	if (hci_dev_test_flag(hdev, HCI_UNREGISTER)) {
		ret = -ENODEV;
		goto done;
	}

	if (!hci_dev_test_flag(hdev, HCI_SETUP) &&
	    !hci_dev_test_flag(hdev, HCI_CONFIG)) {
		/* Check for rfkill but allow the HCI setup stage to
		 * proceed (which in itself doesn't cause any RF activity).
		 */
		if (hci_dev_test_flag(hdev, HCI_RFKILLED)) {
			ret = -ERFKILL;
			goto done;
		}

		/* Check for valid public address or a configured static
		 * random address, but let the HCI setup proceed to
		 * be able to determine if there is a public address
		 * or not.
		 *
		 * In case of user channel usage, it is not important
		 * if a public address or static random address is
		 * available.
		 *
		 * This check is only valid for BR/EDR controllers
		 * since AMP controllers do not have an address.
		 */
		if (!hci_dev_test_flag(hdev, HCI_USER_CHANNEL) &&
		    hdev->dev_type == HCI_PRIMARY &&
		    !bacmp(&hdev->bdaddr, BDADDR_ANY) &&
		    !bacmp(&hdev->static_addr, BDADDR_ANY)) {
			ret = -EADDRNOTAVAIL;
			goto done;
		}
	}

	if (test_bit(HCI_UP, &hdev->flags)) {
		ret = -EALREADY;
		goto done;
	}

	if (hdev->open(hdev)) {
		ret = -EIO;
		goto done;
	}

	set_bit(HCI_RUNNING, &hdev->flags);
	hci_sock_dev_event(hdev, HCI_DEV_OPEN);

	atomic_set(&hdev->cmd_cnt, 1);
	set_bit(HCI_INIT, &hdev->flags);

	if (hci_dev_test_flag(hdev, HCI_SETUP) ||
	    test_bit(HCI_QUIRK_NON_PERSISTENT_SETUP, &hdev->quirks)) {
		bool invalid_bdaddr;

		hci_sock_dev_event(hdev, HCI_DEV_SETUP);

		if (hdev->setup)
			ret = hdev->setup(hdev);

		/* The transport driver can set the quirk to mark the
		 * BD_ADDR invalid before creating the HCI device or in
		 * its setup callback.
		 */
		invalid_bdaddr = test_bit(HCI_QUIRK_INVALID_BDADDR,
					  &hdev->quirks);

		if (ret)
			goto setup_failed;

		if (test_bit(HCI_QUIRK_USE_BDADDR_PROPERTY, &hdev->quirks)) {
			if (!bacmp(&hdev->public_addr, BDADDR_ANY))
				hci_dev_get_bd_addr_from_property(hdev);

			if (bacmp(&hdev->public_addr, BDADDR_ANY) &&
			    hdev->set_bdaddr) {
				ret = hdev->set_bdaddr(hdev,
						       &hdev->public_addr);

				/* If setting of the BD_ADDR from the device
				 * property succeeds, then treat the address
				 * as valid even if the invalid BD_ADDR
				 * quirk indicates otherwise.
				 */
				if (!ret)
					invalid_bdaddr = false;
			}
		}

setup_failed:
		/* The transport driver can set these quirks before
		 * creating the HCI device or in its setup callback.
		 *
		 * For the invalid BD_ADDR quirk it is possible that
		 * it becomes a valid address if the bootloader does
		 * provide it (see above).
		 *
		 * In case any of them is set, the controller has to
		 * start up as unconfigured.
		 */
		if (test_bit(HCI_QUIRK_EXTERNAL_CONFIG, &hdev->quirks) ||
		    invalid_bdaddr)
			hci_dev_set_flag(hdev, HCI_UNCONFIGURED);

		/* For an unconfigured controller it is required to
		 * read at least the version information provided by
		 * the Read Local Version Information command.
		 *
		 * If the set_bdaddr driver callback is provided, then
		 * also the original Bluetooth public device address
		 * will be read using the Read BD Address command.
		 */
		if (hci_dev_test_flag(hdev, HCI_UNCONFIGURED))
			ret = __hci_unconf_init(hdev);
	}

	if (hci_dev_test_flag(hdev, HCI_CONFIG)) {
		/* If public address change is configured, ensure that
		 * the address gets programmed. If the driver does not
		 * support changing the public address, fail the power
		 * on procedure.
		 */
		if (bacmp(&hdev->public_addr, BDADDR_ANY) &&
		    hdev->set_bdaddr)
			ret = hdev->set_bdaddr(hdev, &hdev->public_addr);
		else
			ret = -EADDRNOTAVAIL;
	}

	if (!ret) {
		if (!hci_dev_test_flag(hdev, HCI_UNCONFIGURED) &&
		    !hci_dev_test_flag(hdev, HCI_USER_CHANNEL)) {
			ret = __hci_init(hdev);
			if (!ret && hdev->post_init)
				ret = hdev->post_init(hdev);
		}
	}

	/* If the HCI Reset command is clearing all diagnostic settings,
	 * then they need to be reprogrammed after the init procedure
	 * completed.
	 */
	if (test_bit(HCI_QUIRK_NON_PERSISTENT_DIAG, &hdev->quirks) &&
	    !hci_dev_test_flag(hdev, HCI_USER_CHANNEL) &&
	    hci_dev_test_flag(hdev, HCI_VENDOR_DIAG) && hdev->set_diag)
		ret = hdev->set_diag(hdev, true);

	msft_do_open(hdev);
<<<<<<< HEAD
=======
	aosp_do_open(hdev);
>>>>>>> 7d2a07b7

	clear_bit(HCI_INIT, &hdev->flags);

	if (!ret) {
		hci_dev_hold(hdev);
		hci_dev_set_flag(hdev, HCI_RPA_EXPIRED);
		hci_adv_instances_set_rpa_expired(hdev, true);
		set_bit(HCI_UP, &hdev->flags);
		hci_sock_dev_event(hdev, HCI_DEV_UP);
		hci_leds_update_powered(hdev, true);
		if (!hci_dev_test_flag(hdev, HCI_SETUP) &&
		    !hci_dev_test_flag(hdev, HCI_CONFIG) &&
		    !hci_dev_test_flag(hdev, HCI_UNCONFIGURED) &&
		    !hci_dev_test_flag(hdev, HCI_USER_CHANNEL) &&
		    hci_dev_test_flag(hdev, HCI_MGMT) &&
		    hdev->dev_type == HCI_PRIMARY) {
			ret = __hci_req_hci_power_on(hdev);
			mgmt_power_on(hdev, ret);
		}
	} else {
		/* Init failed, cleanup */
		flush_work(&hdev->tx_work);

		/* Since hci_rx_work() is possible to awake new cmd_work
		 * it should be flushed first to avoid unexpected call of
		 * hci_cmd_work()
		 */
		flush_work(&hdev->rx_work);
		flush_work(&hdev->cmd_work);

		skb_queue_purge(&hdev->cmd_q);
		skb_queue_purge(&hdev->rx_q);

		if (hdev->flush)
			hdev->flush(hdev);

		if (hdev->sent_cmd) {
			kfree_skb(hdev->sent_cmd);
			hdev->sent_cmd = NULL;
		}

		clear_bit(HCI_RUNNING, &hdev->flags);
		hci_sock_dev_event(hdev, HCI_DEV_CLOSE);

		hdev->close(hdev);
		hdev->flags &= BIT(HCI_RAW);
	}

done:
	hci_req_sync_unlock(hdev);
	return ret;
}

/* ---- HCI ioctl helpers ---- */

int hci_dev_open(__u16 dev)
{
	struct hci_dev *hdev;
	int err;

	hdev = hci_dev_get(dev);
	if (!hdev)
		return -ENODEV;

	/* Devices that are marked as unconfigured can only be powered
	 * up as user channel. Trying to bring them up as normal devices
	 * will result into a failure. Only user channel operation is
	 * possible.
	 *
	 * When this function is called for a user channel, the flag
	 * HCI_USER_CHANNEL will be set first before attempting to
	 * open the device.
	 */
	if (hci_dev_test_flag(hdev, HCI_UNCONFIGURED) &&
	    !hci_dev_test_flag(hdev, HCI_USER_CHANNEL)) {
		err = -EOPNOTSUPP;
		goto done;
	}

	/* We need to ensure that no other power on/off work is pending
	 * before proceeding to call hci_dev_do_open. This is
	 * particularly important if the setup procedure has not yet
	 * completed.
	 */
	if (hci_dev_test_and_clear_flag(hdev, HCI_AUTO_OFF))
		cancel_delayed_work(&hdev->power_off);

	/* After this call it is guaranteed that the setup procedure
	 * has finished. This means that error conditions like RFKILL
	 * or no valid public or static random address apply.
	 */
	flush_workqueue(hdev->req_workqueue);

	/* For controllers not using the management interface and that
	 * are brought up using legacy ioctl, set the HCI_BONDABLE bit
	 * so that pairing works for them. Once the management interface
	 * is in use this bit will be cleared again and userspace has
	 * to explicitly enable it.
	 */
	if (!hci_dev_test_flag(hdev, HCI_USER_CHANNEL) &&
	    !hci_dev_test_flag(hdev, HCI_MGMT))
		hci_dev_set_flag(hdev, HCI_BONDABLE);

	err = hci_dev_do_open(hdev);

done:
	hci_dev_put(hdev);
	return err;
}

/* This function requires the caller holds hdev->lock */
static void hci_pend_le_actions_clear(struct hci_dev *hdev)
{
	struct hci_conn_params *p;

	list_for_each_entry(p, &hdev->le_conn_params, list) {
		if (p->conn) {
			hci_conn_drop(p->conn);
			hci_conn_put(p->conn);
			p->conn = NULL;
		}
		list_del_init(&p->action);
	}

	BT_DBG("All LE pending actions cleared");
}

int hci_dev_do_close(struct hci_dev *hdev)
{
	bool auto_off;

	BT_DBG("%s %p", hdev->name, hdev);

	cancel_delayed_work(&hdev->power_off);
	cancel_delayed_work(&hdev->ncmd_timer);

	hci_request_cancel_all(hdev);
	hci_req_sync_lock(hdev);

	if (!test_and_clear_bit(HCI_UP, &hdev->flags)) {
		cancel_delayed_work_sync(&hdev->cmd_timer);
		hci_req_sync_unlock(hdev);
		return 0;
	}

	hci_leds_update_powered(hdev, false);

	/* Flush RX and TX works */
	flush_work(&hdev->tx_work);
	flush_work(&hdev->rx_work);

	if (hdev->discov_timeout > 0) {
		hdev->discov_timeout = 0;
		hci_dev_clear_flag(hdev, HCI_DISCOVERABLE);
		hci_dev_clear_flag(hdev, HCI_LIMITED_DISCOVERABLE);
	}

	if (hci_dev_test_and_clear_flag(hdev, HCI_SERVICE_CACHE))
		cancel_delayed_work(&hdev->service_cache);

	if (hci_dev_test_flag(hdev, HCI_MGMT)) {
		struct adv_info *adv_instance;

		cancel_delayed_work_sync(&hdev->rpa_expired);

		list_for_each_entry(adv_instance, &hdev->adv_instances, list)
			cancel_delayed_work_sync(&adv_instance->rpa_expired_cb);
	}

	/* Avoid potential lockdep warnings from the *_flush() calls by
	 * ensuring the workqueue is empty up front.
	 */
	drain_workqueue(hdev->workqueue);

	hci_dev_lock(hdev);

	hci_discovery_set_state(hdev, DISCOVERY_STOPPED);

	auto_off = hci_dev_test_and_clear_flag(hdev, HCI_AUTO_OFF);

	if (!auto_off && hdev->dev_type == HCI_PRIMARY &&
	    !hci_dev_test_flag(hdev, HCI_USER_CHANNEL) &&
	    hci_dev_test_flag(hdev, HCI_MGMT))
		__mgmt_power_off(hdev);

	hci_inquiry_cache_flush(hdev);
	hci_pend_le_actions_clear(hdev);
	hci_conn_hash_flush(hdev);
	hci_dev_unlock(hdev);

	smp_unregister(hdev);

	hci_sock_dev_event(hdev, HCI_DEV_DOWN);

<<<<<<< HEAD
=======
	aosp_do_close(hdev);
>>>>>>> 7d2a07b7
	msft_do_close(hdev);

	if (hdev->flush)
		hdev->flush(hdev);

	/* Reset device */
	skb_queue_purge(&hdev->cmd_q);
	atomic_set(&hdev->cmd_cnt, 1);
	if (test_bit(HCI_QUIRK_RESET_ON_CLOSE, &hdev->quirks) &&
	    !auto_off && !hci_dev_test_flag(hdev, HCI_UNCONFIGURED)) {
		set_bit(HCI_INIT, &hdev->flags);
		__hci_req_sync(hdev, hci_reset_req, 0, HCI_CMD_TIMEOUT, NULL);
		clear_bit(HCI_INIT, &hdev->flags);
	}

	if (!hci_dev_test_flag(hdev, HCI_UNREGISTER) &&
	    !hci_dev_test_flag(hdev, HCI_USER_CHANNEL) &&
	    test_bit(HCI_UP, &hdev->flags)) {
		/* Execute vendor specific shutdown routine */
		if (hdev->shutdown)
			hdev->shutdown(hdev);
	}

	/* flush cmd  work */
	flush_work(&hdev->cmd_work);

	/* Drop queues */
	skb_queue_purge(&hdev->rx_q);
	skb_queue_purge(&hdev->cmd_q);
	skb_queue_purge(&hdev->raw_q);

	/* Drop last sent command */
	if (hdev->sent_cmd) {
		cancel_delayed_work_sync(&hdev->cmd_timer);
		kfree_skb(hdev->sent_cmd);
		hdev->sent_cmd = NULL;
	}

	clear_bit(HCI_RUNNING, &hdev->flags);
	hci_sock_dev_event(hdev, HCI_DEV_CLOSE);

	if (test_and_clear_bit(SUSPEND_POWERING_DOWN, hdev->suspend_tasks))
		wake_up(&hdev->suspend_wait_q);

	/* After this point our queues are empty
	 * and no tasks are scheduled. */
	hdev->close(hdev);

	/* Clear flags */
	hdev->flags &= BIT(HCI_RAW);
	hci_dev_clear_volatile_flags(hdev);

	/* Controller radio is available but is currently powered down */
	hdev->amp_status = AMP_STATUS_POWERED_DOWN;

	memset(hdev->eir, 0, sizeof(hdev->eir));
	memset(hdev->dev_class, 0, sizeof(hdev->dev_class));
	bacpy(&hdev->random_addr, BDADDR_ANY);

	hci_req_sync_unlock(hdev);

	hci_dev_put(hdev);
	return 0;
}

int hci_dev_close(__u16 dev)
{
	struct hci_dev *hdev;
	int err;

	hdev = hci_dev_get(dev);
	if (!hdev)
		return -ENODEV;

	if (hci_dev_test_flag(hdev, HCI_USER_CHANNEL)) {
		err = -EBUSY;
		goto done;
	}

	if (hci_dev_test_and_clear_flag(hdev, HCI_AUTO_OFF))
		cancel_delayed_work(&hdev->power_off);

	err = hci_dev_do_close(hdev);

done:
	hci_dev_put(hdev);
	return err;
}

static int hci_dev_do_reset(struct hci_dev *hdev)
{
	int ret;

	BT_DBG("%s %p", hdev->name, hdev);

	hci_req_sync_lock(hdev);

	/* Drop queues */
	skb_queue_purge(&hdev->rx_q);
	skb_queue_purge(&hdev->cmd_q);

	/* Avoid potential lockdep warnings from the *_flush() calls by
	 * ensuring the workqueue is empty up front.
	 */
	drain_workqueue(hdev->workqueue);

	hci_dev_lock(hdev);
	hci_inquiry_cache_flush(hdev);
	hci_conn_hash_flush(hdev);
	hci_dev_unlock(hdev);

	if (hdev->flush)
		hdev->flush(hdev);

	atomic_set(&hdev->cmd_cnt, 1);
	hdev->acl_cnt = 0; hdev->sco_cnt = 0; hdev->le_cnt = 0;

	ret = __hci_req_sync(hdev, hci_reset_req, 0, HCI_INIT_TIMEOUT, NULL);

	hci_req_sync_unlock(hdev);
	return ret;
}

int hci_dev_reset(__u16 dev)
{
	struct hci_dev *hdev;
	int err;

	hdev = hci_dev_get(dev);
	if (!hdev)
		return -ENODEV;

	if (!test_bit(HCI_UP, &hdev->flags)) {
		err = -ENETDOWN;
		goto done;
	}

	if (hci_dev_test_flag(hdev, HCI_USER_CHANNEL)) {
		err = -EBUSY;
		goto done;
	}

	if (hci_dev_test_flag(hdev, HCI_UNCONFIGURED)) {
		err = -EOPNOTSUPP;
		goto done;
	}

	err = hci_dev_do_reset(hdev);

done:
	hci_dev_put(hdev);
	return err;
}

int hci_dev_reset_stat(__u16 dev)
{
	struct hci_dev *hdev;
	int ret = 0;

	hdev = hci_dev_get(dev);
	if (!hdev)
		return -ENODEV;

	if (hci_dev_test_flag(hdev, HCI_USER_CHANNEL)) {
		ret = -EBUSY;
		goto done;
	}

	if (hci_dev_test_flag(hdev, HCI_UNCONFIGURED)) {
		ret = -EOPNOTSUPP;
		goto done;
	}

	memset(&hdev->stat, 0, sizeof(struct hci_dev_stats));

done:
	hci_dev_put(hdev);
	return ret;
}

static void hci_update_scan_state(struct hci_dev *hdev, u8 scan)
{
	bool conn_changed, discov_changed;

	BT_DBG("%s scan 0x%02x", hdev->name, scan);

	if ((scan & SCAN_PAGE))
		conn_changed = !hci_dev_test_and_set_flag(hdev,
							  HCI_CONNECTABLE);
	else
		conn_changed = hci_dev_test_and_clear_flag(hdev,
							   HCI_CONNECTABLE);

	if ((scan & SCAN_INQUIRY)) {
		discov_changed = !hci_dev_test_and_set_flag(hdev,
							    HCI_DISCOVERABLE);
	} else {
		hci_dev_clear_flag(hdev, HCI_LIMITED_DISCOVERABLE);
		discov_changed = hci_dev_test_and_clear_flag(hdev,
							     HCI_DISCOVERABLE);
	}

	if (!hci_dev_test_flag(hdev, HCI_MGMT))
		return;

	if (conn_changed || discov_changed) {
		/* In case this was disabled through mgmt */
		hci_dev_set_flag(hdev, HCI_BREDR_ENABLED);

		if (hci_dev_test_flag(hdev, HCI_LE_ENABLED))
			hci_req_update_adv_data(hdev, hdev->cur_adv_instance);

		mgmt_new_settings(hdev);
	}
}

int hci_dev_cmd(unsigned int cmd, void __user *arg)
{
	struct hci_dev *hdev;
	struct hci_dev_req dr;
	int err = 0;

	if (copy_from_user(&dr, arg, sizeof(dr)))
		return -EFAULT;

	hdev = hci_dev_get(dr.dev_id);
	if (!hdev)
		return -ENODEV;

	if (hci_dev_test_flag(hdev, HCI_USER_CHANNEL)) {
		err = -EBUSY;
		goto done;
	}

	if (hci_dev_test_flag(hdev, HCI_UNCONFIGURED)) {
		err = -EOPNOTSUPP;
		goto done;
	}

	if (hdev->dev_type != HCI_PRIMARY) {
		err = -EOPNOTSUPP;
		goto done;
	}

	if (!hci_dev_test_flag(hdev, HCI_BREDR_ENABLED)) {
		err = -EOPNOTSUPP;
		goto done;
	}

	switch (cmd) {
	case HCISETAUTH:
		err = hci_req_sync(hdev, hci_auth_req, dr.dev_opt,
				   HCI_INIT_TIMEOUT, NULL);
		break;

	case HCISETENCRYPT:
		if (!lmp_encrypt_capable(hdev)) {
			err = -EOPNOTSUPP;
			break;
		}

		if (!test_bit(HCI_AUTH, &hdev->flags)) {
			/* Auth must be enabled first */
			err = hci_req_sync(hdev, hci_auth_req, dr.dev_opt,
					   HCI_INIT_TIMEOUT, NULL);
			if (err)
				break;
		}

		err = hci_req_sync(hdev, hci_encrypt_req, dr.dev_opt,
				   HCI_INIT_TIMEOUT, NULL);
		break;

	case HCISETSCAN:
		err = hci_req_sync(hdev, hci_scan_req, dr.dev_opt,
				   HCI_INIT_TIMEOUT, NULL);

		/* Ensure that the connectable and discoverable states
		 * get correctly modified as this was a non-mgmt change.
		 */
		if (!err)
			hci_update_scan_state(hdev, dr.dev_opt);
		break;

	case HCISETLINKPOL:
		err = hci_req_sync(hdev, hci_linkpol_req, dr.dev_opt,
				   HCI_INIT_TIMEOUT, NULL);
		break;

	case HCISETLINKMODE:
		hdev->link_mode = ((__u16) dr.dev_opt) &
					(HCI_LM_MASTER | HCI_LM_ACCEPT);
		break;

	case HCISETPTYPE:
		if (hdev->pkt_type == (__u16) dr.dev_opt)
			break;

		hdev->pkt_type = (__u16) dr.dev_opt;
		mgmt_phy_configuration_changed(hdev, NULL);
		break;

	case HCISETACLMTU:
		hdev->acl_mtu  = *((__u16 *) &dr.dev_opt + 1);
		hdev->acl_pkts = *((__u16 *) &dr.dev_opt + 0);
		break;

	case HCISETSCOMTU:
		hdev->sco_mtu  = *((__u16 *) &dr.dev_opt + 1);
		hdev->sco_pkts = *((__u16 *) &dr.dev_opt + 0);
		break;

	default:
		err = -EINVAL;
		break;
	}

done:
	hci_dev_put(hdev);
	return err;
}

int hci_get_dev_list(void __user *arg)
{
	struct hci_dev *hdev;
	struct hci_dev_list_req *dl;
	struct hci_dev_req *dr;
	int n = 0, size, err;
	__u16 dev_num;

	if (get_user(dev_num, (__u16 __user *) arg))
		return -EFAULT;

	if (!dev_num || dev_num > (PAGE_SIZE * 2) / sizeof(*dr))
		return -EINVAL;

	size = sizeof(*dl) + dev_num * sizeof(*dr);

	dl = kzalloc(size, GFP_KERNEL);
	if (!dl)
		return -ENOMEM;

	dr = dl->dev_req;

	read_lock(&hci_dev_list_lock);
	list_for_each_entry(hdev, &hci_dev_list, list) {
		unsigned long flags = hdev->flags;

		/* When the auto-off is configured it means the transport
		 * is running, but in that case still indicate that the
		 * device is actually down.
		 */
		if (hci_dev_test_flag(hdev, HCI_AUTO_OFF))
			flags &= ~BIT(HCI_UP);

		(dr + n)->dev_id  = hdev->id;
		(dr + n)->dev_opt = flags;

		if (++n >= dev_num)
			break;
	}
	read_unlock(&hci_dev_list_lock);

	dl->dev_num = n;
	size = sizeof(*dl) + n * sizeof(*dr);

	err = copy_to_user(arg, dl, size);
	kfree(dl);

	return err ? -EFAULT : 0;
}

int hci_get_dev_info(void __user *arg)
{
	struct hci_dev *hdev;
	struct hci_dev_info di;
	unsigned long flags;
	int err = 0;

	if (copy_from_user(&di, arg, sizeof(di)))
		return -EFAULT;

	hdev = hci_dev_get(di.dev_id);
	if (!hdev)
		return -ENODEV;

	/* When the auto-off is configured it means the transport
	 * is running, but in that case still indicate that the
	 * device is actually down.
	 */
	if (hci_dev_test_flag(hdev, HCI_AUTO_OFF))
		flags = hdev->flags & ~BIT(HCI_UP);
	else
		flags = hdev->flags;

	strcpy(di.name, hdev->name);
	di.bdaddr   = hdev->bdaddr;
	di.type     = (hdev->bus & 0x0f) | ((hdev->dev_type & 0x03) << 4);
	di.flags    = flags;
	di.pkt_type = hdev->pkt_type;
	if (lmp_bredr_capable(hdev)) {
		di.acl_mtu  = hdev->acl_mtu;
		di.acl_pkts = hdev->acl_pkts;
		di.sco_mtu  = hdev->sco_mtu;
		di.sco_pkts = hdev->sco_pkts;
	} else {
		di.acl_mtu  = hdev->le_mtu;
		di.acl_pkts = hdev->le_pkts;
		di.sco_mtu  = 0;
		di.sco_pkts = 0;
	}
	di.link_policy = hdev->link_policy;
	di.link_mode   = hdev->link_mode;

	memcpy(&di.stat, &hdev->stat, sizeof(di.stat));
	memcpy(&di.features, &hdev->features, sizeof(di.features));

	if (copy_to_user(arg, &di, sizeof(di)))
		err = -EFAULT;

	hci_dev_put(hdev);

	return err;
}

/* ---- Interface to HCI drivers ---- */

static int hci_rfkill_set_block(void *data, bool blocked)
{
	struct hci_dev *hdev = data;

	BT_DBG("%p name %s blocked %d", hdev, hdev->name, blocked);

	if (hci_dev_test_flag(hdev, HCI_USER_CHANNEL))
		return -EBUSY;

	if (blocked) {
		hci_dev_set_flag(hdev, HCI_RFKILLED);
		if (!hci_dev_test_flag(hdev, HCI_SETUP) &&
		    !hci_dev_test_flag(hdev, HCI_CONFIG))
			hci_dev_do_close(hdev);
	} else {
		hci_dev_clear_flag(hdev, HCI_RFKILLED);
	}

	return 0;
}

static const struct rfkill_ops hci_rfkill_ops = {
	.set_block = hci_rfkill_set_block,
};

static void hci_power_on(struct work_struct *work)
{
	struct hci_dev *hdev = container_of(work, struct hci_dev, power_on);
	int err;

	BT_DBG("%s", hdev->name);

	if (test_bit(HCI_UP, &hdev->flags) &&
	    hci_dev_test_flag(hdev, HCI_MGMT) &&
	    hci_dev_test_and_clear_flag(hdev, HCI_AUTO_OFF)) {
		cancel_delayed_work(&hdev->power_off);
		hci_req_sync_lock(hdev);
		err = __hci_req_hci_power_on(hdev);
		hci_req_sync_unlock(hdev);
		mgmt_power_on(hdev, err);
		return;
	}

	err = hci_dev_do_open(hdev);
	if (err < 0) {
		hci_dev_lock(hdev);
		mgmt_set_powered_failed(hdev, err);
		hci_dev_unlock(hdev);
		return;
	}

	/* During the HCI setup phase, a few error conditions are
	 * ignored and they need to be checked now. If they are still
	 * valid, it is important to turn the device back off.
	 */
	if (hci_dev_test_flag(hdev, HCI_RFKILLED) ||
	    hci_dev_test_flag(hdev, HCI_UNCONFIGURED) ||
	    (hdev->dev_type == HCI_PRIMARY &&
	     !bacmp(&hdev->bdaddr, BDADDR_ANY) &&
	     !bacmp(&hdev->static_addr, BDADDR_ANY))) {
		hci_dev_clear_flag(hdev, HCI_AUTO_OFF);
		hci_dev_do_close(hdev);
	} else if (hci_dev_test_flag(hdev, HCI_AUTO_OFF)) {
		queue_delayed_work(hdev->req_workqueue, &hdev->power_off,
				   HCI_AUTO_OFF_TIMEOUT);
	}

	if (hci_dev_test_and_clear_flag(hdev, HCI_SETUP)) {
		/* For unconfigured devices, set the HCI_RAW flag
		 * so that userspace can easily identify them.
		 */
		if (hci_dev_test_flag(hdev, HCI_UNCONFIGURED))
			set_bit(HCI_RAW, &hdev->flags);

		/* For fully configured devices, this will send
		 * the Index Added event. For unconfigured devices,
		 * it will send Unconfigued Index Added event.
		 *
		 * Devices with HCI_QUIRK_RAW_DEVICE are ignored
		 * and no event will be send.
		 */
		mgmt_index_added(hdev);
	} else if (hci_dev_test_and_clear_flag(hdev, HCI_CONFIG)) {
		/* When the controller is now configured, then it
		 * is important to clear the HCI_RAW flag.
		 */
		if (!hci_dev_test_flag(hdev, HCI_UNCONFIGURED))
			clear_bit(HCI_RAW, &hdev->flags);

		/* Powering on the controller with HCI_CONFIG set only
		 * happens with the transition from unconfigured to
		 * configured. This will send the Index Added event.
		 */
		mgmt_index_added(hdev);
	}
}

static void hci_power_off(struct work_struct *work)
{
	struct hci_dev *hdev = container_of(work, struct hci_dev,
					    power_off.work);

	BT_DBG("%s", hdev->name);

	hci_dev_do_close(hdev);
}

static void hci_error_reset(struct work_struct *work)
{
	struct hci_dev *hdev = container_of(work, struct hci_dev, error_reset);

	BT_DBG("%s", hdev->name);

	if (hdev->hw_error)
		hdev->hw_error(hdev, hdev->hw_error_code);
	else
		bt_dev_err(hdev, "hardware error 0x%2.2x", hdev->hw_error_code);

	if (hci_dev_do_close(hdev))
		return;

	hci_dev_do_open(hdev);
}

void hci_uuids_clear(struct hci_dev *hdev)
{
	struct bt_uuid *uuid, *tmp;

	list_for_each_entry_safe(uuid, tmp, &hdev->uuids, list) {
		list_del(&uuid->list);
		kfree(uuid);
	}
}

void hci_link_keys_clear(struct hci_dev *hdev)
{
	struct link_key *key;

	list_for_each_entry(key, &hdev->link_keys, list) {
		list_del_rcu(&key->list);
		kfree_rcu(key, rcu);
	}
}

void hci_smp_ltks_clear(struct hci_dev *hdev)
{
	struct smp_ltk *k;

	list_for_each_entry(k, &hdev->long_term_keys, list) {
		list_del_rcu(&k->list);
		kfree_rcu(k, rcu);
	}
}

void hci_smp_irks_clear(struct hci_dev *hdev)
{
	struct smp_irk *k;

	list_for_each_entry(k, &hdev->identity_resolving_keys, list) {
		list_del_rcu(&k->list);
		kfree_rcu(k, rcu);
	}
}

void hci_blocked_keys_clear(struct hci_dev *hdev)
{
	struct blocked_key *b;

	list_for_each_entry(b, &hdev->blocked_keys, list) {
		list_del_rcu(&b->list);
		kfree_rcu(b, rcu);
	}
}

bool hci_is_blocked_key(struct hci_dev *hdev, u8 type, u8 val[16])
{
	bool blocked = false;
	struct blocked_key *b;

	rcu_read_lock();
	list_for_each_entry_rcu(b, &hdev->blocked_keys, list) {
		if (b->type == type && !memcmp(b->val, val, sizeof(b->val))) {
			blocked = true;
			break;
		}
	}

	rcu_read_unlock();
	return blocked;
}

struct link_key *hci_find_link_key(struct hci_dev *hdev, bdaddr_t *bdaddr)
{
	struct link_key *k;

	rcu_read_lock();
	list_for_each_entry_rcu(k, &hdev->link_keys, list) {
		if (bacmp(bdaddr, &k->bdaddr) == 0) {
			rcu_read_unlock();

			if (hci_is_blocked_key(hdev,
					       HCI_BLOCKED_KEY_TYPE_LINKKEY,
					       k->val)) {
				bt_dev_warn_ratelimited(hdev,
							"Link key blocked for %pMR",
							&k->bdaddr);
				return NULL;
			}

			return k;
		}
	}
	rcu_read_unlock();

	return NULL;
}

static bool hci_persistent_key(struct hci_dev *hdev, struct hci_conn *conn,
			       u8 key_type, u8 old_key_type)
{
	/* Legacy key */
	if (key_type < 0x03)
		return true;

	/* Debug keys are insecure so don't store them persistently */
	if (key_type == HCI_LK_DEBUG_COMBINATION)
		return false;

	/* Changed combination key and there's no previous one */
	if (key_type == HCI_LK_CHANGED_COMBINATION && old_key_type == 0xff)
		return false;

	/* Security mode 3 case */
	if (!conn)
		return true;

	/* BR/EDR key derived using SC from an LE link */
	if (conn->type == LE_LINK)
		return true;

	/* Neither local nor remote side had no-bonding as requirement */
	if (conn->auth_type > 0x01 && conn->remote_auth > 0x01)
		return true;

	/* Local side had dedicated bonding as requirement */
	if (conn->auth_type == 0x02 || conn->auth_type == 0x03)
		return true;

	/* Remote side had dedicated bonding as requirement */
	if (conn->remote_auth == 0x02 || conn->remote_auth == 0x03)
		return true;

	/* If none of the above criteria match, then don't store the key
	 * persistently */
	return false;
}

static u8 ltk_role(u8 type)
{
	if (type == SMP_LTK)
		return HCI_ROLE_MASTER;

	return HCI_ROLE_SLAVE;
}

struct smp_ltk *hci_find_ltk(struct hci_dev *hdev, bdaddr_t *bdaddr,
			     u8 addr_type, u8 role)
{
	struct smp_ltk *k;

	rcu_read_lock();
	list_for_each_entry_rcu(k, &hdev->long_term_keys, list) {
		if (addr_type != k->bdaddr_type || bacmp(bdaddr, &k->bdaddr))
			continue;

		if (smp_ltk_is_sc(k) || ltk_role(k->type) == role) {
			rcu_read_unlock();

			if (hci_is_blocked_key(hdev, HCI_BLOCKED_KEY_TYPE_LTK,
					       k->val)) {
				bt_dev_warn_ratelimited(hdev,
							"LTK blocked for %pMR",
							&k->bdaddr);
				return NULL;
			}

			return k;
		}
	}
	rcu_read_unlock();

	return NULL;
}

struct smp_irk *hci_find_irk_by_rpa(struct hci_dev *hdev, bdaddr_t *rpa)
{
	struct smp_irk *irk_to_return = NULL;
	struct smp_irk *irk;

	rcu_read_lock();
	list_for_each_entry_rcu(irk, &hdev->identity_resolving_keys, list) {
		if (!bacmp(&irk->rpa, rpa)) {
			irk_to_return = irk;
			goto done;
		}
	}

	list_for_each_entry_rcu(irk, &hdev->identity_resolving_keys, list) {
		if (smp_irk_matches(hdev, irk->val, rpa)) {
			bacpy(&irk->rpa, rpa);
			irk_to_return = irk;
			goto done;
		}
	}

done:
	if (irk_to_return && hci_is_blocked_key(hdev, HCI_BLOCKED_KEY_TYPE_IRK,
						irk_to_return->val)) {
		bt_dev_warn_ratelimited(hdev, "Identity key blocked for %pMR",
					&irk_to_return->bdaddr);
		irk_to_return = NULL;
	}

	rcu_read_unlock();

	return irk_to_return;
}

struct smp_irk *hci_find_irk_by_addr(struct hci_dev *hdev, bdaddr_t *bdaddr,
				     u8 addr_type)
{
	struct smp_irk *irk_to_return = NULL;
	struct smp_irk *irk;

	/* Identity Address must be public or static random */
	if (addr_type == ADDR_LE_DEV_RANDOM && (bdaddr->b[5] & 0xc0) != 0xc0)
		return NULL;

	rcu_read_lock();
	list_for_each_entry_rcu(irk, &hdev->identity_resolving_keys, list) {
		if (addr_type == irk->addr_type &&
		    bacmp(bdaddr, &irk->bdaddr) == 0) {
			irk_to_return = irk;
			goto done;
		}
	}

done:

	if (irk_to_return && hci_is_blocked_key(hdev, HCI_BLOCKED_KEY_TYPE_IRK,
						irk_to_return->val)) {
		bt_dev_warn_ratelimited(hdev, "Identity key blocked for %pMR",
					&irk_to_return->bdaddr);
		irk_to_return = NULL;
	}

	rcu_read_unlock();

	return irk_to_return;
}

struct link_key *hci_add_link_key(struct hci_dev *hdev, struct hci_conn *conn,
				  bdaddr_t *bdaddr, u8 *val, u8 type,
				  u8 pin_len, bool *persistent)
{
	struct link_key *key, *old_key;
	u8 old_key_type;

	old_key = hci_find_link_key(hdev, bdaddr);
	if (old_key) {
		old_key_type = old_key->type;
		key = old_key;
	} else {
		old_key_type = conn ? conn->key_type : 0xff;
		key = kzalloc(sizeof(*key), GFP_KERNEL);
		if (!key)
			return NULL;
		list_add_rcu(&key->list, &hdev->link_keys);
	}

	BT_DBG("%s key for %pMR type %u", hdev->name, bdaddr, type);

	/* Some buggy controller combinations generate a changed
	 * combination key for legacy pairing even when there's no
	 * previous key */
	if (type == HCI_LK_CHANGED_COMBINATION &&
	    (!conn || conn->remote_auth == 0xff) && old_key_type == 0xff) {
		type = HCI_LK_COMBINATION;
		if (conn)
			conn->key_type = type;
	}

	bacpy(&key->bdaddr, bdaddr);
	memcpy(key->val, val, HCI_LINK_KEY_SIZE);
	key->pin_len = pin_len;

	if (type == HCI_LK_CHANGED_COMBINATION)
		key->type = old_key_type;
	else
		key->type = type;

	if (persistent)
		*persistent = hci_persistent_key(hdev, conn, type,
						 old_key_type);

	return key;
}

struct smp_ltk *hci_add_ltk(struct hci_dev *hdev, bdaddr_t *bdaddr,
			    u8 addr_type, u8 type, u8 authenticated,
			    u8 tk[16], u8 enc_size, __le16 ediv, __le64 rand)
{
	struct smp_ltk *key, *old_key;
	u8 role = ltk_role(type);

	old_key = hci_find_ltk(hdev, bdaddr, addr_type, role);
	if (old_key)
		key = old_key;
	else {
		key = kzalloc(sizeof(*key), GFP_KERNEL);
		if (!key)
			return NULL;
		list_add_rcu(&key->list, &hdev->long_term_keys);
	}

	bacpy(&key->bdaddr, bdaddr);
	key->bdaddr_type = addr_type;
	memcpy(key->val, tk, sizeof(key->val));
	key->authenticated = authenticated;
	key->ediv = ediv;
	key->rand = rand;
	key->enc_size = enc_size;
	key->type = type;

	return key;
}

struct smp_irk *hci_add_irk(struct hci_dev *hdev, bdaddr_t *bdaddr,
			    u8 addr_type, u8 val[16], bdaddr_t *rpa)
{
	struct smp_irk *irk;

	irk = hci_find_irk_by_addr(hdev, bdaddr, addr_type);
	if (!irk) {
		irk = kzalloc(sizeof(*irk), GFP_KERNEL);
		if (!irk)
			return NULL;

		bacpy(&irk->bdaddr, bdaddr);
		irk->addr_type = addr_type;

		list_add_rcu(&irk->list, &hdev->identity_resolving_keys);
	}

	memcpy(irk->val, val, 16);
	bacpy(&irk->rpa, rpa);

	return irk;
}

int hci_remove_link_key(struct hci_dev *hdev, bdaddr_t *bdaddr)
{
	struct link_key *key;

	key = hci_find_link_key(hdev, bdaddr);
	if (!key)
		return -ENOENT;

	BT_DBG("%s removing %pMR", hdev->name, bdaddr);

	list_del_rcu(&key->list);
	kfree_rcu(key, rcu);

	return 0;
}

int hci_remove_ltk(struct hci_dev *hdev, bdaddr_t *bdaddr, u8 bdaddr_type)
{
	struct smp_ltk *k;
	int removed = 0;

	list_for_each_entry_rcu(k, &hdev->long_term_keys, list) {
		if (bacmp(bdaddr, &k->bdaddr) || k->bdaddr_type != bdaddr_type)
			continue;

		BT_DBG("%s removing %pMR", hdev->name, bdaddr);

		list_del_rcu(&k->list);
		kfree_rcu(k, rcu);
		removed++;
	}

	return removed ? 0 : -ENOENT;
}

void hci_remove_irk(struct hci_dev *hdev, bdaddr_t *bdaddr, u8 addr_type)
{
	struct smp_irk *k;

	list_for_each_entry_rcu(k, &hdev->identity_resolving_keys, list) {
		if (bacmp(bdaddr, &k->bdaddr) || k->addr_type != addr_type)
			continue;

		BT_DBG("%s removing %pMR", hdev->name, bdaddr);

		list_del_rcu(&k->list);
		kfree_rcu(k, rcu);
	}
}

bool hci_bdaddr_is_paired(struct hci_dev *hdev, bdaddr_t *bdaddr, u8 type)
{
	struct smp_ltk *k;
	struct smp_irk *irk;
	u8 addr_type;

	if (type == BDADDR_BREDR) {
		if (hci_find_link_key(hdev, bdaddr))
			return true;
		return false;
	}

	/* Convert to HCI addr type which struct smp_ltk uses */
	if (type == BDADDR_LE_PUBLIC)
		addr_type = ADDR_LE_DEV_PUBLIC;
	else
		addr_type = ADDR_LE_DEV_RANDOM;

	irk = hci_get_irk(hdev, bdaddr, addr_type);
	if (irk) {
		bdaddr = &irk->bdaddr;
		addr_type = irk->addr_type;
	}

	rcu_read_lock();
	list_for_each_entry_rcu(k, &hdev->long_term_keys, list) {
		if (k->bdaddr_type == addr_type && !bacmp(bdaddr, &k->bdaddr)) {
			rcu_read_unlock();
			return true;
		}
	}
	rcu_read_unlock();

	return false;
}

/* HCI command timer function */
static void hci_cmd_timeout(struct work_struct *work)
{
	struct hci_dev *hdev = container_of(work, struct hci_dev,
					    cmd_timer.work);

	if (hdev->sent_cmd) {
		struct hci_command_hdr *sent = (void *) hdev->sent_cmd->data;
		u16 opcode = __le16_to_cpu(sent->opcode);

		bt_dev_err(hdev, "command 0x%4.4x tx timeout", opcode);
	} else {
		bt_dev_err(hdev, "command tx timeout");
	}

	if (hdev->cmd_timeout)
		hdev->cmd_timeout(hdev);

	atomic_set(&hdev->cmd_cnt, 1);
	queue_work(hdev->workqueue, &hdev->cmd_work);
}

/* HCI ncmd timer function */
static void hci_ncmd_timeout(struct work_struct *work)
{
	struct hci_dev *hdev = container_of(work, struct hci_dev,
					    ncmd_timer.work);

	bt_dev_err(hdev, "Controller not accepting commands anymore: ncmd = 0");

	/* During HCI_INIT phase no events can be injected if the ncmd timer
	 * triggers since the procedure has its own timeout handling.
	 */
	if (test_bit(HCI_INIT, &hdev->flags))
		return;

	/* This is an irrecoverable state, inject hardware error event */
	hci_reset_dev(hdev);
}

struct oob_data *hci_find_remote_oob_data(struct hci_dev *hdev,
					  bdaddr_t *bdaddr, u8 bdaddr_type)
{
	struct oob_data *data;

	list_for_each_entry(data, &hdev->remote_oob_data, list) {
		if (bacmp(bdaddr, &data->bdaddr) != 0)
			continue;
		if (data->bdaddr_type != bdaddr_type)
			continue;
		return data;
	}

	return NULL;
}

int hci_remove_remote_oob_data(struct hci_dev *hdev, bdaddr_t *bdaddr,
			       u8 bdaddr_type)
{
	struct oob_data *data;

	data = hci_find_remote_oob_data(hdev, bdaddr, bdaddr_type);
	if (!data)
		return -ENOENT;

	BT_DBG("%s removing %pMR (%u)", hdev->name, bdaddr, bdaddr_type);

	list_del(&data->list);
	kfree(data);

	return 0;
}

void hci_remote_oob_data_clear(struct hci_dev *hdev)
{
	struct oob_data *data, *n;

	list_for_each_entry_safe(data, n, &hdev->remote_oob_data, list) {
		list_del(&data->list);
		kfree(data);
	}
}

int hci_add_remote_oob_data(struct hci_dev *hdev, bdaddr_t *bdaddr,
			    u8 bdaddr_type, u8 *hash192, u8 *rand192,
			    u8 *hash256, u8 *rand256)
{
	struct oob_data *data;

	data = hci_find_remote_oob_data(hdev, bdaddr, bdaddr_type);
	if (!data) {
		data = kmalloc(sizeof(*data), GFP_KERNEL);
		if (!data)
			return -ENOMEM;

		bacpy(&data->bdaddr, bdaddr);
		data->bdaddr_type = bdaddr_type;
		list_add(&data->list, &hdev->remote_oob_data);
	}

	if (hash192 && rand192) {
		memcpy(data->hash192, hash192, sizeof(data->hash192));
		memcpy(data->rand192, rand192, sizeof(data->rand192));
		if (hash256 && rand256)
			data->present = 0x03;
	} else {
		memset(data->hash192, 0, sizeof(data->hash192));
		memset(data->rand192, 0, sizeof(data->rand192));
		if (hash256 && rand256)
			data->present = 0x02;
		else
			data->present = 0x00;
	}

	if (hash256 && rand256) {
		memcpy(data->hash256, hash256, sizeof(data->hash256));
		memcpy(data->rand256, rand256, sizeof(data->rand256));
	} else {
		memset(data->hash256, 0, sizeof(data->hash256));
		memset(data->rand256, 0, sizeof(data->rand256));
		if (hash192 && rand192)
			data->present = 0x01;
	}

	BT_DBG("%s for %pMR", hdev->name, bdaddr);

	return 0;
}

/* This function requires the caller holds hdev->lock */
struct adv_info *hci_find_adv_instance(struct hci_dev *hdev, u8 instance)
{
	struct adv_info *adv_instance;

	list_for_each_entry(adv_instance, &hdev->adv_instances, list) {
		if (adv_instance->instance == instance)
			return adv_instance;
	}

	return NULL;
}

/* This function requires the caller holds hdev->lock */
struct adv_info *hci_get_next_instance(struct hci_dev *hdev, u8 instance)
{
	struct adv_info *cur_instance;

	cur_instance = hci_find_adv_instance(hdev, instance);
	if (!cur_instance)
		return NULL;

	if (cur_instance == list_last_entry(&hdev->adv_instances,
					    struct adv_info, list))
		return list_first_entry(&hdev->adv_instances,
						 struct adv_info, list);
	else
		return list_next_entry(cur_instance, list);
}

/* This function requires the caller holds hdev->lock */
int hci_remove_adv_instance(struct hci_dev *hdev, u8 instance)
{
	struct adv_info *adv_instance;

	adv_instance = hci_find_adv_instance(hdev, instance);
	if (!adv_instance)
		return -ENOENT;

	BT_DBG("%s removing %dMR", hdev->name, instance);

	if (hdev->cur_adv_instance == instance) {
		if (hdev->adv_instance_timeout) {
			cancel_delayed_work(&hdev->adv_instance_expire);
			hdev->adv_instance_timeout = 0;
		}
		hdev->cur_adv_instance = 0x00;
	}

	cancel_delayed_work_sync(&adv_instance->rpa_expired_cb);

	list_del(&adv_instance->list);
	kfree(adv_instance);

	hdev->adv_instance_cnt--;

	return 0;
}

void hci_adv_instances_set_rpa_expired(struct hci_dev *hdev, bool rpa_expired)
{
	struct adv_info *adv_instance, *n;

	list_for_each_entry_safe(adv_instance, n, &hdev->adv_instances, list)
		adv_instance->rpa_expired = rpa_expired;
}

/* This function requires the caller holds hdev->lock */
void hci_adv_instances_clear(struct hci_dev *hdev)
{
	struct adv_info *adv_instance, *n;

	if (hdev->adv_instance_timeout) {
		cancel_delayed_work(&hdev->adv_instance_expire);
		hdev->adv_instance_timeout = 0;
	}

	list_for_each_entry_safe(adv_instance, n, &hdev->adv_instances, list) {
		cancel_delayed_work_sync(&adv_instance->rpa_expired_cb);
		list_del(&adv_instance->list);
		kfree(adv_instance);
	}

	hdev->adv_instance_cnt = 0;
	hdev->cur_adv_instance = 0x00;
}

static void adv_instance_rpa_expired(struct work_struct *work)
{
	struct adv_info *adv_instance = container_of(work, struct adv_info,
						     rpa_expired_cb.work);

	BT_DBG("");

	adv_instance->rpa_expired = true;
}

/* This function requires the caller holds hdev->lock */
int hci_add_adv_instance(struct hci_dev *hdev, u8 instance, u32 flags,
			 u16 adv_data_len, u8 *adv_data,
			 u16 scan_rsp_len, u8 *scan_rsp_data,
			 u16 timeout, u16 duration, s8 tx_power,
			 u32 min_interval, u32 max_interval)
{
	struct adv_info *adv_instance;

	adv_instance = hci_find_adv_instance(hdev, instance);
	if (adv_instance) {
		memset(adv_instance->adv_data, 0,
		       sizeof(adv_instance->adv_data));
		memset(adv_instance->scan_rsp_data, 0,
		       sizeof(adv_instance->scan_rsp_data));
	} else {
		if (hdev->adv_instance_cnt >= hdev->le_num_of_adv_sets ||
		    instance < 1 || instance > hdev->le_num_of_adv_sets)
			return -EOVERFLOW;

		adv_instance = kzalloc(sizeof(*adv_instance), GFP_KERNEL);
		if (!adv_instance)
			return -ENOMEM;

		adv_instance->pending = true;
		adv_instance->instance = instance;
		list_add(&adv_instance->list, &hdev->adv_instances);
		hdev->adv_instance_cnt++;
	}

	adv_instance->flags = flags;
	adv_instance->adv_data_len = adv_data_len;
	adv_instance->scan_rsp_len = scan_rsp_len;
	adv_instance->min_interval = min_interval;
	adv_instance->max_interval = max_interval;
	adv_instance->tx_power = tx_power;

	if (adv_data_len)
		memcpy(adv_instance->adv_data, adv_data, adv_data_len);

	if (scan_rsp_len)
		memcpy(adv_instance->scan_rsp_data,
		       scan_rsp_data, scan_rsp_len);

	adv_instance->timeout = timeout;
	adv_instance->remaining_time = timeout;

	if (duration == 0)
		adv_instance->duration = hdev->def_multi_adv_rotation_duration;
	else
		adv_instance->duration = duration;

	INIT_DELAYED_WORK(&adv_instance->rpa_expired_cb,
			  adv_instance_rpa_expired);

	BT_DBG("%s for %dMR", hdev->name, instance);

	return 0;
}

/* This function requires the caller holds hdev->lock */
<<<<<<< HEAD
=======
int hci_set_adv_instance_data(struct hci_dev *hdev, u8 instance,
			      u16 adv_data_len, u8 *adv_data,
			      u16 scan_rsp_len, u8 *scan_rsp_data)
{
	struct adv_info *adv_instance;

	adv_instance = hci_find_adv_instance(hdev, instance);

	/* If advertisement doesn't exist, we can't modify its data */
	if (!adv_instance)
		return -ENOENT;

	if (adv_data_len) {
		memset(adv_instance->adv_data, 0,
		       sizeof(adv_instance->adv_data));
		memcpy(adv_instance->adv_data, adv_data, adv_data_len);
		adv_instance->adv_data_len = adv_data_len;
	}

	if (scan_rsp_len) {
		memset(adv_instance->scan_rsp_data, 0,
		       sizeof(adv_instance->scan_rsp_data));
		memcpy(adv_instance->scan_rsp_data,
		       scan_rsp_data, scan_rsp_len);
		adv_instance->scan_rsp_len = scan_rsp_len;
	}

	return 0;
}

/* This function requires the caller holds hdev->lock */
>>>>>>> 7d2a07b7
void hci_adv_monitors_clear(struct hci_dev *hdev)
{
	struct adv_monitor *monitor;
	int handle;

	idr_for_each_entry(&hdev->adv_monitors_idr, monitor, handle)
<<<<<<< HEAD
		hci_free_adv_monitor(monitor);
=======
		hci_free_adv_monitor(hdev, monitor);
>>>>>>> 7d2a07b7

	idr_destroy(&hdev->adv_monitors_idr);
}

<<<<<<< HEAD
void hci_free_adv_monitor(struct adv_monitor *monitor)
=======
/* Frees the monitor structure and do some bookkeepings.
 * This function requires the caller holds hdev->lock.
 */
void hci_free_adv_monitor(struct hci_dev *hdev, struct adv_monitor *monitor)
>>>>>>> 7d2a07b7
{
	struct adv_pattern *pattern;
	struct adv_pattern *tmp;

	if (!monitor)
		return;

<<<<<<< HEAD
	list_for_each_entry_safe(pattern, tmp, &monitor->patterns, list)
		kfree(pattern);
=======
	list_for_each_entry_safe(pattern, tmp, &monitor->patterns, list) {
		list_del(&pattern->list);
		kfree(pattern);
	}

	if (monitor->handle)
		idr_remove(&hdev->adv_monitors_idr, monitor->handle);

	if (monitor->state != ADV_MONITOR_STATE_NOT_REGISTERED) {
		hdev->adv_monitors_cnt--;
		mgmt_adv_monitor_removed(hdev, monitor->handle);
	}
>>>>>>> 7d2a07b7

	kfree(monitor);
}

<<<<<<< HEAD
/* This function requires the caller holds hdev->lock */
int hci_add_adv_monitor(struct hci_dev *hdev, struct adv_monitor *monitor)
{
	int min, max, handle;

	if (!monitor)
		return -EINVAL;
=======
int hci_add_adv_patterns_monitor_complete(struct hci_dev *hdev, u8 status)
{
	return mgmt_add_adv_patterns_monitor_complete(hdev, status);
}

int hci_remove_adv_monitor_complete(struct hci_dev *hdev, u8 status)
{
	return mgmt_remove_adv_monitor_complete(hdev, status);
}

/* Assigns handle to a monitor, and if offloading is supported and power is on,
 * also attempts to forward the request to the controller.
 * Returns true if request is forwarded (result is pending), false otherwise.
 * This function requires the caller holds hdev->lock.
 */
bool hci_add_adv_monitor(struct hci_dev *hdev, struct adv_monitor *monitor,
			 int *err)
{
	int min, max, handle;

	*err = 0;

	if (!monitor) {
		*err = -EINVAL;
		return false;
	}
>>>>>>> 7d2a07b7

	min = HCI_MIN_ADV_MONITOR_HANDLE;
	max = HCI_MIN_ADV_MONITOR_HANDLE + HCI_MAX_ADV_MONITOR_NUM_HANDLES;
	handle = idr_alloc(&hdev->adv_monitors_idr, monitor, min, max,
			   GFP_KERNEL);
<<<<<<< HEAD
	if (handle < 0)
		return handle;

	hdev->adv_monitors_cnt++;
	monitor->handle = handle;

	hci_update_background_scan(hdev);

	return 0;
}

static int free_adv_monitor(int id, void *ptr, void *data)
{
	struct hci_dev *hdev = data;
	struct adv_monitor *monitor = ptr;

	idr_remove(&hdev->adv_monitors_idr, monitor->handle);
	hci_free_adv_monitor(monitor);

	return 0;
}

/* This function requires the caller holds hdev->lock */
int hci_remove_adv_monitor(struct hci_dev *hdev, u16 handle)
{
	struct adv_monitor *monitor;

	if (handle) {
		monitor = idr_find(&hdev->adv_monitors_idr, handle);
		if (!monitor)
			return -ENOENT;

		idr_remove(&hdev->adv_monitors_idr, monitor->handle);
		hci_free_adv_monitor(monitor);
	} else {
		/* Remove all monitors if handle is 0. */
		idr_for_each(&hdev->adv_monitors_idr, &free_adv_monitor, hdev);
	}

	hci_update_background_scan(hdev);

	return 0;
=======
	if (handle < 0) {
		*err = handle;
		return false;
	}

	monitor->handle = handle;

	if (!hdev_is_powered(hdev))
		return false;

	switch (hci_get_adv_monitor_offload_ext(hdev)) {
	case HCI_ADV_MONITOR_EXT_NONE:
		hci_update_background_scan(hdev);
		bt_dev_dbg(hdev, "%s add monitor status %d", hdev->name, *err);
		/* Message was not forwarded to controller - not an error */
		return false;
	case HCI_ADV_MONITOR_EXT_MSFT:
		*err = msft_add_monitor_pattern(hdev, monitor);
		bt_dev_dbg(hdev, "%s add monitor msft status %d", hdev->name,
			   *err);
		break;
	}

	return (*err == 0);
}

/* Attempts to tell the controller and free the monitor. If somehow the
 * controller doesn't have a corresponding handle, remove anyway.
 * Returns true if request is forwarded (result is pending), false otherwise.
 * This function requires the caller holds hdev->lock.
 */
static bool hci_remove_adv_monitor(struct hci_dev *hdev,
				   struct adv_monitor *monitor,
				   u16 handle, int *err)
{
	*err = 0;

	switch (hci_get_adv_monitor_offload_ext(hdev)) {
	case HCI_ADV_MONITOR_EXT_NONE: /* also goes here when powered off */
		goto free_monitor;
	case HCI_ADV_MONITOR_EXT_MSFT:
		*err = msft_remove_monitor(hdev, monitor, handle);
		break;
	}

	/* In case no matching handle registered, just free the monitor */
	if (*err == -ENOENT)
		goto free_monitor;

	return (*err == 0);

free_monitor:
	if (*err == -ENOENT)
		bt_dev_warn(hdev, "Removing monitor with no matching handle %d",
			    monitor->handle);
	hci_free_adv_monitor(hdev, monitor);

	*err = 0;
	return false;
}

/* Returns true if request is forwarded (result is pending), false otherwise.
 * This function requires the caller holds hdev->lock.
 */
bool hci_remove_single_adv_monitor(struct hci_dev *hdev, u16 handle, int *err)
{
	struct adv_monitor *monitor = idr_find(&hdev->adv_monitors_idr, handle);
	bool pending;

	if (!monitor) {
		*err = -EINVAL;
		return false;
	}

	pending = hci_remove_adv_monitor(hdev, monitor, handle, err);
	if (!*err && !pending)
		hci_update_background_scan(hdev);

	bt_dev_dbg(hdev, "%s remove monitor handle %d, status %d, %spending",
		   hdev->name, handle, *err, pending ? "" : "not ");

	return pending;
}

/* Returns true if request is forwarded (result is pending), false otherwise.
 * This function requires the caller holds hdev->lock.
 */
bool hci_remove_all_adv_monitor(struct hci_dev *hdev, int *err)
{
	struct adv_monitor *monitor;
	int idr_next_id = 0;
	bool pending = false;
	bool update = false;

	*err = 0;

	while (!*err && !pending) {
		monitor = idr_get_next(&hdev->adv_monitors_idr, &idr_next_id);
		if (!monitor)
			break;

		pending = hci_remove_adv_monitor(hdev, monitor, 0, err);

		if (!*err && !pending)
			update = true;
	}

	if (update)
		hci_update_background_scan(hdev);

	bt_dev_dbg(hdev, "%s remove all monitors status %d, %spending",
		   hdev->name, *err, pending ? "" : "not ");

	return pending;
>>>>>>> 7d2a07b7
}

/* This function requires the caller holds hdev->lock */
bool hci_is_adv_monitoring(struct hci_dev *hdev)
{
	return !idr_is_empty(&hdev->adv_monitors_idr);
}

<<<<<<< HEAD
=======
int hci_get_adv_monitor_offload_ext(struct hci_dev *hdev)
{
	if (msft_monitor_supported(hdev))
		return HCI_ADV_MONITOR_EXT_MSFT;

	return HCI_ADV_MONITOR_EXT_NONE;
}

>>>>>>> 7d2a07b7
struct bdaddr_list *hci_bdaddr_list_lookup(struct list_head *bdaddr_list,
					 bdaddr_t *bdaddr, u8 type)
{
	struct bdaddr_list *b;

	list_for_each_entry(b, bdaddr_list, list) {
		if (!bacmp(&b->bdaddr, bdaddr) && b->bdaddr_type == type)
			return b;
	}

	return NULL;
}

struct bdaddr_list_with_irk *hci_bdaddr_list_lookup_with_irk(
				struct list_head *bdaddr_list, bdaddr_t *bdaddr,
				u8 type)
{
	struct bdaddr_list_with_irk *b;

	list_for_each_entry(b, bdaddr_list, list) {
		if (!bacmp(&b->bdaddr, bdaddr) && b->bdaddr_type == type)
			return b;
	}

	return NULL;
}

struct bdaddr_list_with_flags *
hci_bdaddr_list_lookup_with_flags(struct list_head *bdaddr_list,
				  bdaddr_t *bdaddr, u8 type)
{
	struct bdaddr_list_with_flags *b;

	list_for_each_entry(b, bdaddr_list, list) {
		if (!bacmp(&b->bdaddr, bdaddr) && b->bdaddr_type == type)
			return b;
	}

	return NULL;
}

void hci_bdaddr_list_clear(struct list_head *bdaddr_list)
{
	struct bdaddr_list *b, *n;

	list_for_each_entry_safe(b, n, bdaddr_list, list) {
		list_del(&b->list);
		kfree(b);
	}
}

int hci_bdaddr_list_add(struct list_head *list, bdaddr_t *bdaddr, u8 type)
{
	struct bdaddr_list *entry;

	if (!bacmp(bdaddr, BDADDR_ANY))
		return -EBADF;

	if (hci_bdaddr_list_lookup(list, bdaddr, type))
		return -EEXIST;

	entry = kzalloc(sizeof(*entry), GFP_KERNEL);
	if (!entry)
		return -ENOMEM;

	bacpy(&entry->bdaddr, bdaddr);
	entry->bdaddr_type = type;

	list_add(&entry->list, list);

	return 0;
}

int hci_bdaddr_list_add_with_irk(struct list_head *list, bdaddr_t *bdaddr,
					u8 type, u8 *peer_irk, u8 *local_irk)
{
	struct bdaddr_list_with_irk *entry;

	if (!bacmp(bdaddr, BDADDR_ANY))
		return -EBADF;

	if (hci_bdaddr_list_lookup(list, bdaddr, type))
		return -EEXIST;

	entry = kzalloc(sizeof(*entry), GFP_KERNEL);
	if (!entry)
		return -ENOMEM;

	bacpy(&entry->bdaddr, bdaddr);
	entry->bdaddr_type = type;

	if (peer_irk)
		memcpy(entry->peer_irk, peer_irk, 16);

	if (local_irk)
		memcpy(entry->local_irk, local_irk, 16);

	list_add(&entry->list, list);

	return 0;
}

int hci_bdaddr_list_add_with_flags(struct list_head *list, bdaddr_t *bdaddr,
				   u8 type, u32 flags)
{
	struct bdaddr_list_with_flags *entry;

	if (!bacmp(bdaddr, BDADDR_ANY))
		return -EBADF;

	if (hci_bdaddr_list_lookup(list, bdaddr, type))
		return -EEXIST;

	entry = kzalloc(sizeof(*entry), GFP_KERNEL);
	if (!entry)
		return -ENOMEM;

	bacpy(&entry->bdaddr, bdaddr);
	entry->bdaddr_type = type;
	entry->current_flags = flags;

	list_add(&entry->list, list);

	return 0;
}

int hci_bdaddr_list_del(struct list_head *list, bdaddr_t *bdaddr, u8 type)
{
	struct bdaddr_list *entry;

	if (!bacmp(bdaddr, BDADDR_ANY)) {
		hci_bdaddr_list_clear(list);
		return 0;
	}

	entry = hci_bdaddr_list_lookup(list, bdaddr, type);
	if (!entry)
		return -ENOENT;

	list_del(&entry->list);
	kfree(entry);

	return 0;
}

int hci_bdaddr_list_del_with_irk(struct list_head *list, bdaddr_t *bdaddr,
							u8 type)
{
	struct bdaddr_list_with_irk *entry;

	if (!bacmp(bdaddr, BDADDR_ANY)) {
		hci_bdaddr_list_clear(list);
		return 0;
	}

	entry = hci_bdaddr_list_lookup_with_irk(list, bdaddr, type);
	if (!entry)
		return -ENOENT;

	list_del(&entry->list);
	kfree(entry);

	return 0;
}

int hci_bdaddr_list_del_with_flags(struct list_head *list, bdaddr_t *bdaddr,
				   u8 type)
{
	struct bdaddr_list_with_flags *entry;

	if (!bacmp(bdaddr, BDADDR_ANY)) {
		hci_bdaddr_list_clear(list);
		return 0;
	}

	entry = hci_bdaddr_list_lookup_with_flags(list, bdaddr, type);
	if (!entry)
		return -ENOENT;

	list_del(&entry->list);
	kfree(entry);

	return 0;
}

/* This function requires the caller holds hdev->lock */
struct hci_conn_params *hci_conn_params_lookup(struct hci_dev *hdev,
					       bdaddr_t *addr, u8 addr_type)
{
	struct hci_conn_params *params;

	list_for_each_entry(params, &hdev->le_conn_params, list) {
		if (bacmp(&params->addr, addr) == 0 &&
		    params->addr_type == addr_type) {
			return params;
		}
	}

	return NULL;
}

/* This function requires the caller holds hdev->lock */
struct hci_conn_params *hci_pend_le_action_lookup(struct list_head *list,
						  bdaddr_t *addr, u8 addr_type)
{
	struct hci_conn_params *param;

	switch (addr_type) {
	case ADDR_LE_DEV_PUBLIC_RESOLVED:
		addr_type = ADDR_LE_DEV_PUBLIC;
		break;
	case ADDR_LE_DEV_RANDOM_RESOLVED:
		addr_type = ADDR_LE_DEV_RANDOM;
		break;
	}

	list_for_each_entry(param, list, action) {
		if (bacmp(&param->addr, addr) == 0 &&
		    param->addr_type == addr_type)
			return param;
	}

	return NULL;
}

/* This function requires the caller holds hdev->lock */
struct hci_conn_params *hci_conn_params_add(struct hci_dev *hdev,
					    bdaddr_t *addr, u8 addr_type)
{
	struct hci_conn_params *params;

	params = hci_conn_params_lookup(hdev, addr, addr_type);
	if (params)
		return params;

	params = kzalloc(sizeof(*params), GFP_KERNEL);
	if (!params) {
		bt_dev_err(hdev, "out of memory");
		return NULL;
	}

	bacpy(&params->addr, addr);
	params->addr_type = addr_type;

	list_add(&params->list, &hdev->le_conn_params);
	INIT_LIST_HEAD(&params->action);

	params->conn_min_interval = hdev->le_conn_min_interval;
	params->conn_max_interval = hdev->le_conn_max_interval;
	params->conn_latency = hdev->le_conn_latency;
	params->supervision_timeout = hdev->le_supv_timeout;
	params->auto_connect = HCI_AUTO_CONN_DISABLED;

	BT_DBG("addr %pMR (type %u)", addr, addr_type);

	return params;
}

static void hci_conn_params_free(struct hci_conn_params *params)
{
	if (params->conn) {
		hci_conn_drop(params->conn);
		hci_conn_put(params->conn);
	}

	list_del(&params->action);
	list_del(&params->list);
	kfree(params);
}

/* This function requires the caller holds hdev->lock */
void hci_conn_params_del(struct hci_dev *hdev, bdaddr_t *addr, u8 addr_type)
{
	struct hci_conn_params *params;

	params = hci_conn_params_lookup(hdev, addr, addr_type);
	if (!params)
		return;

	hci_conn_params_free(params);

	hci_update_background_scan(hdev);

	BT_DBG("addr %pMR (type %u)", addr, addr_type);
}

/* This function requires the caller holds hdev->lock */
void hci_conn_params_clear_disabled(struct hci_dev *hdev)
{
	struct hci_conn_params *params, *tmp;

	list_for_each_entry_safe(params, tmp, &hdev->le_conn_params, list) {
		if (params->auto_connect != HCI_AUTO_CONN_DISABLED)
			continue;

		/* If trying to establish one time connection to disabled
		 * device, leave the params, but mark them as just once.
		 */
		if (params->explicit_connect) {
			params->auto_connect = HCI_AUTO_CONN_EXPLICIT;
			continue;
		}

		list_del(&params->list);
		kfree(params);
	}

	BT_DBG("All LE disabled connection parameters were removed");
}

/* This function requires the caller holds hdev->lock */
static void hci_conn_params_clear_all(struct hci_dev *hdev)
{
	struct hci_conn_params *params, *tmp;

	list_for_each_entry_safe(params, tmp, &hdev->le_conn_params, list)
		hci_conn_params_free(params);

	BT_DBG("All LE connection parameters were removed");
}

/* Copy the Identity Address of the controller.
 *
 * If the controller has a public BD_ADDR, then by default use that one.
 * If this is a LE only controller without a public address, default to
 * the static random address.
 *
 * For debugging purposes it is possible to force controllers with a
 * public address to use the static random address instead.
 *
 * In case BR/EDR has been disabled on a dual-mode controller and
 * userspace has configured a static address, then that address
 * becomes the identity address instead of the public BR/EDR address.
 */
void hci_copy_identity_address(struct hci_dev *hdev, bdaddr_t *bdaddr,
			       u8 *bdaddr_type)
{
	if (hci_dev_test_flag(hdev, HCI_FORCE_STATIC_ADDR) ||
	    !bacmp(&hdev->bdaddr, BDADDR_ANY) ||
	    (!hci_dev_test_flag(hdev, HCI_BREDR_ENABLED) &&
	     bacmp(&hdev->static_addr, BDADDR_ANY))) {
		bacpy(bdaddr, &hdev->static_addr);
		*bdaddr_type = ADDR_LE_DEV_RANDOM;
	} else {
		bacpy(bdaddr, &hdev->bdaddr);
		*bdaddr_type = ADDR_LE_DEV_PUBLIC;
	}
}

static void hci_suspend_clear_tasks(struct hci_dev *hdev)
{
	int i;

	for (i = 0; i < __SUSPEND_NUM_TASKS; i++)
		clear_bit(i, hdev->suspend_tasks);

	wake_up(&hdev->suspend_wait_q);
}

static int hci_suspend_wait_event(struct hci_dev *hdev)
{
#define WAKE_COND                                                              \
	(find_first_bit(hdev->suspend_tasks, __SUSPEND_NUM_TASKS) ==           \
	 __SUSPEND_NUM_TASKS)

	int i;
	int ret = wait_event_timeout(hdev->suspend_wait_q,
				     WAKE_COND, SUSPEND_NOTIFIER_TIMEOUT);

	if (ret == 0) {
		bt_dev_err(hdev, "Timed out waiting for suspend events");
		for (i = 0; i < __SUSPEND_NUM_TASKS; ++i) {
			if (test_bit(i, hdev->suspend_tasks))
				bt_dev_err(hdev, "Suspend timeout bit: %d", i);
			clear_bit(i, hdev->suspend_tasks);
		}

		ret = -ETIMEDOUT;
	} else {
		ret = 0;
	}

	return ret;
}

static void hci_prepare_suspend(struct work_struct *work)
{
	struct hci_dev *hdev =
		container_of(work, struct hci_dev, suspend_prepare);

	hci_dev_lock(hdev);
	hci_req_prepare_suspend(hdev, hdev->suspend_state_next);
	hci_dev_unlock(hdev);
}

static int hci_change_suspend_state(struct hci_dev *hdev,
				    enum suspended_state next)
{
	hdev->suspend_state_next = next;
	set_bit(SUSPEND_PREPARE_NOTIFIER, hdev->suspend_tasks);
	queue_work(hdev->req_workqueue, &hdev->suspend_prepare);
	return hci_suspend_wait_event(hdev);
}

<<<<<<< HEAD
=======
static void hci_clear_wake_reason(struct hci_dev *hdev)
{
	hci_dev_lock(hdev);

	hdev->wake_reason = 0;
	bacpy(&hdev->wake_addr, BDADDR_ANY);
	hdev->wake_addr_type = 0;

	hci_dev_unlock(hdev);
}

>>>>>>> 7d2a07b7
static int hci_suspend_notifier(struct notifier_block *nb, unsigned long action,
				void *data)
{
	struct hci_dev *hdev =
		container_of(nb, struct hci_dev, suspend_notifier);
	int ret = 0;
<<<<<<< HEAD
=======
	u8 state = BT_RUNNING;
>>>>>>> 7d2a07b7

	/* If powering down, wait for completion. */
	if (mgmt_powering_down(hdev)) {
		set_bit(SUSPEND_POWERING_DOWN, hdev->suspend_tasks);
		ret = hci_suspend_wait_event(hdev);
		if (ret)
			goto done;
	}

	/* Suspend notifier should only act on events when powered. */
	if (!hdev_is_powered(hdev) ||
	    hci_dev_test_flag(hdev, HCI_UNREGISTER))
		goto done;

	if (action == PM_SUSPEND_PREPARE) {
		/* Suspend consists of two actions:
		 *  - First, disconnect everything and make the controller not
		 *    connectable (disabling scanning)
<<<<<<< HEAD
		 *  - Second, program event filter/whitelist and enable scan
		 */
		ret = hci_change_suspend_state(hdev, BT_SUSPEND_DISCONNECT);

		/* Only configure whitelist if disconnect succeeded and wake
		 * isn't being prevented.
		 */
		if (!ret && !(hdev->prevent_wake && hdev->prevent_wake(hdev)))
			ret = hci_change_suspend_state(hdev,
						BT_SUSPEND_CONFIGURE_WAKE);
	} else if (action == PM_POST_SUSPEND) {
		ret = hci_change_suspend_state(hdev, BT_RUNNING);
=======
		 *  - Second, program event filter/accept list and enable scan
		 */
		ret = hci_change_suspend_state(hdev, BT_SUSPEND_DISCONNECT);
		if (!ret)
			state = BT_SUSPEND_DISCONNECT;

		/* Only configure accept list if disconnect succeeded and wake
		 * isn't being prevented.
		 */
		if (!ret && !(hdev->prevent_wake && hdev->prevent_wake(hdev))) {
			ret = hci_change_suspend_state(hdev,
						BT_SUSPEND_CONFIGURE_WAKE);
			if (!ret)
				state = BT_SUSPEND_CONFIGURE_WAKE;
		}

		hci_clear_wake_reason(hdev);
		mgmt_suspending(hdev, state);

	} else if (action == PM_POST_SUSPEND) {
		ret = hci_change_suspend_state(hdev, BT_RUNNING);

		mgmt_resuming(hdev, hdev->wake_reason, &hdev->wake_addr,
			      hdev->wake_addr_type);
>>>>>>> 7d2a07b7
	}

done:
	/* We always allow suspend even if suspend preparation failed and
	 * attempt to recover in resume.
	 */
	if (ret)
		bt_dev_err(hdev, "Suspend notifier action (%lu) failed: %d",
			   action, ret);

	return NOTIFY_DONE;
}

/* Alloc HCI device */
struct hci_dev *hci_alloc_dev(void)
{
	struct hci_dev *hdev;

	hdev = kzalloc(sizeof(*hdev), GFP_KERNEL);
	if (!hdev)
		return NULL;

	hdev->pkt_type  = (HCI_DM1 | HCI_DH1 | HCI_HV1);
	hdev->esco_type = (ESCO_HV1);
	hdev->link_mode = (HCI_LM_ACCEPT);
	hdev->num_iac = 0x01;		/* One IAC support is mandatory */
	hdev->io_capability = 0x03;	/* No Input No Output */
	hdev->manufacturer = 0xffff;	/* Default to internal use */
	hdev->inq_tx_power = HCI_TX_POWER_INVALID;
	hdev->adv_tx_power = HCI_TX_POWER_INVALID;
	hdev->adv_instance_cnt = 0;
	hdev->cur_adv_instance = 0x00;
	hdev->adv_instance_timeout = 0;

	hdev->advmon_allowlist_duration = 300;
	hdev->advmon_no_filter_duration = 500;
	hdev->enable_advmon_interleave_scan = 0x00;	/* Default to disable */

	hdev->sniff_max_interval = 800;
	hdev->sniff_min_interval = 80;

	hdev->le_adv_channel_map = 0x07;
	hdev->le_adv_min_interval = 0x0800;
	hdev->le_adv_max_interval = 0x0800;
	hdev->le_scan_interval = 0x0060;
	hdev->le_scan_window = 0x0030;
	hdev->le_scan_int_suspend = 0x0400;
	hdev->le_scan_window_suspend = 0x0012;
	hdev->le_scan_int_discovery = DISCOV_LE_SCAN_INT;
	hdev->le_scan_window_discovery = DISCOV_LE_SCAN_WIN;
<<<<<<< HEAD
=======
	hdev->le_scan_int_adv_monitor = 0x0060;
	hdev->le_scan_window_adv_monitor = 0x0030;
>>>>>>> 7d2a07b7
	hdev->le_scan_int_connect = 0x0060;
	hdev->le_scan_window_connect = 0x0060;
	hdev->le_conn_min_interval = 0x0018;
	hdev->le_conn_max_interval = 0x0028;
	hdev->le_conn_latency = 0x0000;
	hdev->le_supv_timeout = 0x002a;
	hdev->le_def_tx_len = 0x001b;
	hdev->le_def_tx_time = 0x0148;
	hdev->le_max_tx_len = 0x001b;
	hdev->le_max_tx_time = 0x0148;
	hdev->le_max_rx_len = 0x001b;
	hdev->le_max_rx_time = 0x0148;
	hdev->le_max_key_size = SMP_MAX_ENC_KEY_SIZE;
	hdev->le_min_key_size = SMP_MIN_ENC_KEY_SIZE;
	hdev->le_tx_def_phys = HCI_LE_SET_PHY_1M;
	hdev->le_rx_def_phys = HCI_LE_SET_PHY_1M;
	hdev->le_num_of_adv_sets = HCI_MAX_ADV_INSTANCES;
	hdev->def_multi_adv_rotation_duration = HCI_DEFAULT_ADV_DURATION;
	hdev->def_le_autoconnect_timeout = HCI_LE_AUTOCONN_TIMEOUT;
<<<<<<< HEAD
=======
	hdev->min_le_tx_power = HCI_TX_POWER_INVALID;
	hdev->max_le_tx_power = HCI_TX_POWER_INVALID;
>>>>>>> 7d2a07b7

	hdev->rpa_timeout = HCI_DEFAULT_RPA_TIMEOUT;
	hdev->discov_interleaved_timeout = DISCOV_INTERLEAVED_TIMEOUT;
	hdev->conn_info_min_age = DEFAULT_CONN_INFO_MIN_AGE;
	hdev->conn_info_max_age = DEFAULT_CONN_INFO_MAX_AGE;
	hdev->auth_payload_timeout = DEFAULT_AUTH_PAYLOAD_TIMEOUT;
	hdev->min_enc_key_size = HCI_MIN_ENC_KEY_SIZE;

	/* default 1.28 sec page scan */
	hdev->def_page_scan_type = PAGE_SCAN_TYPE_STANDARD;
	hdev->def_page_scan_int = 0x0800;
	hdev->def_page_scan_window = 0x0012;

	mutex_init(&hdev->lock);
	mutex_init(&hdev->req_lock);

	INIT_LIST_HEAD(&hdev->mgmt_pending);
	INIT_LIST_HEAD(&hdev->reject_list);
	INIT_LIST_HEAD(&hdev->accept_list);
	INIT_LIST_HEAD(&hdev->uuids);
	INIT_LIST_HEAD(&hdev->link_keys);
	INIT_LIST_HEAD(&hdev->long_term_keys);
	INIT_LIST_HEAD(&hdev->identity_resolving_keys);
	INIT_LIST_HEAD(&hdev->remote_oob_data);
	INIT_LIST_HEAD(&hdev->le_accept_list);
	INIT_LIST_HEAD(&hdev->le_resolv_list);
	INIT_LIST_HEAD(&hdev->le_conn_params);
	INIT_LIST_HEAD(&hdev->pend_le_conns);
	INIT_LIST_HEAD(&hdev->pend_le_reports);
	INIT_LIST_HEAD(&hdev->conn_hash.list);
	INIT_LIST_HEAD(&hdev->adv_instances);
	INIT_LIST_HEAD(&hdev->blocked_keys);

	INIT_WORK(&hdev->rx_work, hci_rx_work);
	INIT_WORK(&hdev->cmd_work, hci_cmd_work);
	INIT_WORK(&hdev->tx_work, hci_tx_work);
	INIT_WORK(&hdev->power_on, hci_power_on);
	INIT_WORK(&hdev->error_reset, hci_error_reset);
	INIT_WORK(&hdev->suspend_prepare, hci_prepare_suspend);

	INIT_DELAYED_WORK(&hdev->power_off, hci_power_off);

	skb_queue_head_init(&hdev->rx_q);
	skb_queue_head_init(&hdev->cmd_q);
	skb_queue_head_init(&hdev->raw_q);

	init_waitqueue_head(&hdev->req_wait_q);
	init_waitqueue_head(&hdev->suspend_wait_q);

	INIT_DELAYED_WORK(&hdev->cmd_timer, hci_cmd_timeout);
	INIT_DELAYED_WORK(&hdev->ncmd_timer, hci_ncmd_timeout);

	hci_request_setup(hdev);

	hci_init_sysfs(hdev);
	discovery_init(hdev);

	return hdev;
}
EXPORT_SYMBOL(hci_alloc_dev);

/* Free HCI device */
void hci_free_dev(struct hci_dev *hdev)
{
	/* will free via device release */
	put_device(&hdev->dev);
}
EXPORT_SYMBOL(hci_free_dev);

/* Register HCI device */
int hci_register_dev(struct hci_dev *hdev)
{
	int id, error;

	if (!hdev->open || !hdev->close || !hdev->send)
		return -EINVAL;

	/* Do not allow HCI_AMP devices to register at index 0,
	 * so the index can be used as the AMP controller ID.
	 */
	switch (hdev->dev_type) {
	case HCI_PRIMARY:
		id = ida_simple_get(&hci_index_ida, 0, 0, GFP_KERNEL);
		break;
	case HCI_AMP:
		id = ida_simple_get(&hci_index_ida, 1, 0, GFP_KERNEL);
		break;
	default:
		return -EINVAL;
	}

	if (id < 0)
		return id;

	sprintf(hdev->name, "hci%d", id);
	hdev->id = id;

	BT_DBG("%p name %s bus %d", hdev, hdev->name, hdev->bus);

	hdev->workqueue = alloc_ordered_workqueue("%s", WQ_HIGHPRI, hdev->name);
	if (!hdev->workqueue) {
		error = -ENOMEM;
		goto err;
	}

	hdev->req_workqueue = alloc_ordered_workqueue("%s", WQ_HIGHPRI,
						      hdev->name);
	if (!hdev->req_workqueue) {
		destroy_workqueue(hdev->workqueue);
		error = -ENOMEM;
		goto err;
	}

	if (!IS_ERR_OR_NULL(bt_debugfs))
		hdev->debugfs = debugfs_create_dir(hdev->name, bt_debugfs);

	dev_set_name(&hdev->dev, "%s", hdev->name);

	error = device_add(&hdev->dev);
	if (error < 0)
		goto err_wqueue;

	hci_leds_init(hdev);

	hdev->rfkill = rfkill_alloc(hdev->name, &hdev->dev,
				    RFKILL_TYPE_BLUETOOTH, &hci_rfkill_ops,
				    hdev);
	if (hdev->rfkill) {
		if (rfkill_register(hdev->rfkill) < 0) {
			rfkill_destroy(hdev->rfkill);
			hdev->rfkill = NULL;
		}
	}

	if (hdev->rfkill && rfkill_blocked(hdev->rfkill))
		hci_dev_set_flag(hdev, HCI_RFKILLED);

	hci_dev_set_flag(hdev, HCI_SETUP);
	hci_dev_set_flag(hdev, HCI_AUTO_OFF);

	if (hdev->dev_type == HCI_PRIMARY) {
		/* Assume BR/EDR support until proven otherwise (such as
		 * through reading supported features during init.
		 */
		hci_dev_set_flag(hdev, HCI_BREDR_ENABLED);
	}

	write_lock(&hci_dev_list_lock);
	list_add(&hdev->list, &hci_dev_list);
	write_unlock(&hci_dev_list_lock);

	/* Devices that are marked for raw-only usage are unconfigured
	 * and should not be included in normal operation.
	 */
	if (test_bit(HCI_QUIRK_RAW_DEVICE, &hdev->quirks))
		hci_dev_set_flag(hdev, HCI_UNCONFIGURED);

	hci_sock_dev_event(hdev, HCI_DEV_REG);
	hci_dev_hold(hdev);

	if (!test_bit(HCI_QUIRK_NO_SUSPEND_NOTIFIER, &hdev->quirks)) {
		hdev->suspend_notifier.notifier_call = hci_suspend_notifier;
		error = register_pm_notifier(&hdev->suspend_notifier);
		if (error)
			goto err_wqueue;
	}

	queue_work(hdev->req_workqueue, &hdev->power_on);

	idr_init(&hdev->adv_monitors_idr);

	return id;

err_wqueue:
	destroy_workqueue(hdev->workqueue);
	destroy_workqueue(hdev->req_workqueue);
err:
	ida_simple_remove(&hci_index_ida, hdev->id);

	return error;
}
EXPORT_SYMBOL(hci_register_dev);

/* Unregister HCI device */
void hci_unregister_dev(struct hci_dev *hdev)
{
	BT_DBG("%p name %s bus %d", hdev, hdev->name, hdev->bus);

	hci_dev_set_flag(hdev, HCI_UNREGISTER);

	write_lock(&hci_dev_list_lock);
	list_del(&hdev->list);
	write_unlock(&hci_dev_list_lock);

	cancel_work_sync(&hdev->power_on);

	if (!test_bit(HCI_QUIRK_NO_SUSPEND_NOTIFIER, &hdev->quirks)) {
		hci_suspend_clear_tasks(hdev);
		unregister_pm_notifier(&hdev->suspend_notifier);
		cancel_work_sync(&hdev->suspend_prepare);
	}

	hci_dev_do_close(hdev);

	if (!test_bit(HCI_INIT, &hdev->flags) &&
	    !hci_dev_test_flag(hdev, HCI_SETUP) &&
	    !hci_dev_test_flag(hdev, HCI_CONFIG)) {
		hci_dev_lock(hdev);
		mgmt_index_removed(hdev);
		hci_dev_unlock(hdev);
	}

	/* mgmt_index_removed should take care of emptying the
	 * pending list */
	BUG_ON(!list_empty(&hdev->mgmt_pending));

	hci_sock_dev_event(hdev, HCI_DEV_UNREG);

	if (hdev->rfkill) {
		rfkill_unregister(hdev->rfkill);
		rfkill_destroy(hdev->rfkill);
	}

	device_del(&hdev->dev);
	/* Actual cleanup is deferred until hci_cleanup_dev(). */
	hci_dev_put(hdev);
}
EXPORT_SYMBOL(hci_unregister_dev);

/* Cleanup HCI device */
void hci_cleanup_dev(struct hci_dev *hdev)
{
	debugfs_remove_recursive(hdev->debugfs);
	kfree_const(hdev->hw_info);
	kfree_const(hdev->fw_info);

	destroy_workqueue(hdev->workqueue);
	destroy_workqueue(hdev->req_workqueue);

	hci_dev_lock(hdev);
	hci_bdaddr_list_clear(&hdev->reject_list);
	hci_bdaddr_list_clear(&hdev->accept_list);
	hci_uuids_clear(hdev);
	hci_link_keys_clear(hdev);
	hci_smp_ltks_clear(hdev);
	hci_smp_irks_clear(hdev);
	hci_remote_oob_data_clear(hdev);
	hci_adv_instances_clear(hdev);
	hci_adv_monitors_clear(hdev);
<<<<<<< HEAD
	hci_bdaddr_list_clear(&hdev->le_white_list);
=======
	hci_bdaddr_list_clear(&hdev->le_accept_list);
>>>>>>> 7d2a07b7
	hci_bdaddr_list_clear(&hdev->le_resolv_list);
	hci_conn_params_clear_all(hdev);
	hci_discovery_filter_clear(hdev);
	hci_blocked_keys_clear(hdev);
	hci_dev_unlock(hdev);

	ida_simple_remove(&hci_index_ida, hdev->id);
}

/* Suspend HCI device */
int hci_suspend_dev(struct hci_dev *hdev)
{
	hci_sock_dev_event(hdev, HCI_DEV_SUSPEND);
	return 0;
}
EXPORT_SYMBOL(hci_suspend_dev);

/* Resume HCI device */
int hci_resume_dev(struct hci_dev *hdev)
{
	hci_sock_dev_event(hdev, HCI_DEV_RESUME);
	return 0;
}
EXPORT_SYMBOL(hci_resume_dev);

/* Reset HCI device */
int hci_reset_dev(struct hci_dev *hdev)
{
	static const u8 hw_err[] = { HCI_EV_HARDWARE_ERROR, 0x01, 0x00 };
	struct sk_buff *skb;

	skb = bt_skb_alloc(3, GFP_ATOMIC);
	if (!skb)
		return -ENOMEM;

	hci_skb_pkt_type(skb) = HCI_EVENT_PKT;
	skb_put_data(skb, hw_err, 3);

	bt_dev_err(hdev, "Injecting HCI hardware error event");

	/* Send Hardware Error to upper stack */
	return hci_recv_frame(hdev, skb);
}
EXPORT_SYMBOL(hci_reset_dev);

/* Receive frame from HCI drivers */
int hci_recv_frame(struct hci_dev *hdev, struct sk_buff *skb)
{
	if (!hdev || (!test_bit(HCI_UP, &hdev->flags)
		      && !test_bit(HCI_INIT, &hdev->flags))) {
		kfree_skb(skb);
		return -ENXIO;
	}

	if (hci_skb_pkt_type(skb) != HCI_EVENT_PKT &&
	    hci_skb_pkt_type(skb) != HCI_ACLDATA_PKT &&
	    hci_skb_pkt_type(skb) != HCI_SCODATA_PKT &&
	    hci_skb_pkt_type(skb) != HCI_ISODATA_PKT) {
		kfree_skb(skb);
		return -EINVAL;
	}

	/* Incoming skb */
	bt_cb(skb)->incoming = 1;

	/* Time stamp */
	__net_timestamp(skb);

	skb_queue_tail(&hdev->rx_q, skb);
	queue_work(hdev->workqueue, &hdev->rx_work);

	return 0;
}
EXPORT_SYMBOL(hci_recv_frame);

/* Receive diagnostic message from HCI drivers */
int hci_recv_diag(struct hci_dev *hdev, struct sk_buff *skb)
{
	/* Mark as diagnostic packet */
	hci_skb_pkt_type(skb) = HCI_DIAG_PKT;

	/* Time stamp */
	__net_timestamp(skb);

	skb_queue_tail(&hdev->rx_q, skb);
	queue_work(hdev->workqueue, &hdev->rx_work);

	return 0;
}
EXPORT_SYMBOL(hci_recv_diag);

void hci_set_hw_info(struct hci_dev *hdev, const char *fmt, ...)
{
	va_list vargs;

	va_start(vargs, fmt);
	kfree_const(hdev->hw_info);
	hdev->hw_info = kvasprintf_const(GFP_KERNEL, fmt, vargs);
	va_end(vargs);
}
EXPORT_SYMBOL(hci_set_hw_info);

void hci_set_fw_info(struct hci_dev *hdev, const char *fmt, ...)
{
	va_list vargs;

	va_start(vargs, fmt);
	kfree_const(hdev->fw_info);
	hdev->fw_info = kvasprintf_const(GFP_KERNEL, fmt, vargs);
	va_end(vargs);
}
EXPORT_SYMBOL(hci_set_fw_info);

/* ---- Interface to upper protocols ---- */

int hci_register_cb(struct hci_cb *cb)
{
	BT_DBG("%p name %s", cb, cb->name);

	mutex_lock(&hci_cb_list_lock);
	list_add_tail(&cb->list, &hci_cb_list);
	mutex_unlock(&hci_cb_list_lock);

	return 0;
}
EXPORT_SYMBOL(hci_register_cb);

int hci_unregister_cb(struct hci_cb *cb)
{
	BT_DBG("%p name %s", cb, cb->name);

	mutex_lock(&hci_cb_list_lock);
	list_del(&cb->list);
	mutex_unlock(&hci_cb_list_lock);

	return 0;
}
EXPORT_SYMBOL(hci_unregister_cb);

static void hci_send_frame(struct hci_dev *hdev, struct sk_buff *skb)
{
	int err;

	BT_DBG("%s type %d len %d", hdev->name, hci_skb_pkt_type(skb),
	       skb->len);

	/* Time stamp */
	__net_timestamp(skb);

	/* Send copy to monitor */
	hci_send_to_monitor(hdev, skb);

	if (atomic_read(&hdev->promisc)) {
		/* Send copy to the sockets */
		hci_send_to_sock(hdev, skb);
	}

	/* Get rid of skb owner, prior to sending to the driver. */
	skb_orphan(skb);

	if (!test_bit(HCI_RUNNING, &hdev->flags)) {
		kfree_skb(skb);
		return;
	}

	err = hdev->send(hdev, skb);
	if (err < 0) {
		bt_dev_err(hdev, "sending frame failed (%d)", err);
		kfree_skb(skb);
	}
}

/* Send HCI command */
int hci_send_cmd(struct hci_dev *hdev, __u16 opcode, __u32 plen,
		 const void *param)
{
	struct sk_buff *skb;

	BT_DBG("%s opcode 0x%4.4x plen %d", hdev->name, opcode, plen);

	skb = hci_prepare_cmd(hdev, opcode, plen, param);
	if (!skb) {
		bt_dev_err(hdev, "no memory for command");
		return -ENOMEM;
	}

	/* Stand-alone HCI commands must be flagged as
	 * single-command requests.
	 */
	bt_cb(skb)->hci.req_flags |= HCI_REQ_START;

	skb_queue_tail(&hdev->cmd_q, skb);
	queue_work(hdev->workqueue, &hdev->cmd_work);

	return 0;
}

int __hci_cmd_send(struct hci_dev *hdev, u16 opcode, u32 plen,
		   const void *param)
{
	struct sk_buff *skb;

	if (hci_opcode_ogf(opcode) != 0x3f) {
		/* A controller receiving a command shall respond with either
		 * a Command Status Event or a Command Complete Event.
		 * Therefore, all standard HCI commands must be sent via the
		 * standard API, using hci_send_cmd or hci_cmd_sync helpers.
		 * Some vendors do not comply with this rule for vendor-specific
		 * commands and do not return any event. We want to support
		 * unresponded commands for such cases only.
		 */
		bt_dev_err(hdev, "unresponded command not supported");
		return -EINVAL;
	}

	skb = hci_prepare_cmd(hdev, opcode, plen, param);
	if (!skb) {
		bt_dev_err(hdev, "no memory for command (opcode 0x%4.4x)",
			   opcode);
		return -ENOMEM;
	}

	hci_send_frame(hdev, skb);

	return 0;
}
EXPORT_SYMBOL(__hci_cmd_send);

/* Get data from the previously sent command */
void *hci_sent_cmd_data(struct hci_dev *hdev, __u16 opcode)
{
	struct hci_command_hdr *hdr;

	if (!hdev->sent_cmd)
		return NULL;

	hdr = (void *) hdev->sent_cmd->data;

	if (hdr->opcode != cpu_to_le16(opcode))
		return NULL;

	BT_DBG("%s opcode 0x%4.4x", hdev->name, opcode);

	return hdev->sent_cmd->data + HCI_COMMAND_HDR_SIZE;
}

/* Send HCI command and wait for command complete event */
struct sk_buff *hci_cmd_sync(struct hci_dev *hdev, u16 opcode, u32 plen,
			     const void *param, u32 timeout)
{
	struct sk_buff *skb;

	if (!test_bit(HCI_UP, &hdev->flags))
		return ERR_PTR(-ENETDOWN);

	bt_dev_dbg(hdev, "opcode 0x%4.4x plen %d", opcode, plen);

	hci_req_sync_lock(hdev);
	skb = __hci_cmd_sync(hdev, opcode, plen, param, timeout);
	hci_req_sync_unlock(hdev);

	return skb;
}
EXPORT_SYMBOL(hci_cmd_sync);

/* Send ACL data */
static void hci_add_acl_hdr(struct sk_buff *skb, __u16 handle, __u16 flags)
{
	struct hci_acl_hdr *hdr;
	int len = skb->len;

	skb_push(skb, HCI_ACL_HDR_SIZE);
	skb_reset_transport_header(skb);
	hdr = (struct hci_acl_hdr *)skb_transport_header(skb);
	hdr->handle = cpu_to_le16(hci_handle_pack(handle, flags));
	hdr->dlen   = cpu_to_le16(len);
}

static void hci_queue_acl(struct hci_chan *chan, struct sk_buff_head *queue,
			  struct sk_buff *skb, __u16 flags)
{
	struct hci_conn *conn = chan->conn;
	struct hci_dev *hdev = conn->hdev;
	struct sk_buff *list;

	skb->len = skb_headlen(skb);
	skb->data_len = 0;

	hci_skb_pkt_type(skb) = HCI_ACLDATA_PKT;

	switch (hdev->dev_type) {
	case HCI_PRIMARY:
		hci_add_acl_hdr(skb, conn->handle, flags);
		break;
	case HCI_AMP:
		hci_add_acl_hdr(skb, chan->handle, flags);
		break;
	default:
		bt_dev_err(hdev, "unknown dev_type %d", hdev->dev_type);
		return;
	}

	list = skb_shinfo(skb)->frag_list;
	if (!list) {
		/* Non fragmented */
		BT_DBG("%s nonfrag skb %p len %d", hdev->name, skb, skb->len);

		skb_queue_tail(queue, skb);
	} else {
		/* Fragmented */
		BT_DBG("%s frag %p len %d", hdev->name, skb, skb->len);

		skb_shinfo(skb)->frag_list = NULL;

		/* Queue all fragments atomically. We need to use spin_lock_bh
		 * here because of 6LoWPAN links, as there this function is
		 * called from softirq and using normal spin lock could cause
		 * deadlocks.
		 */
		spin_lock_bh(&queue->lock);

		__skb_queue_tail(queue, skb);

		flags &= ~ACL_START;
		flags |= ACL_CONT;
		do {
			skb = list; list = list->next;

			hci_skb_pkt_type(skb) = HCI_ACLDATA_PKT;
			hci_add_acl_hdr(skb, conn->handle, flags);

			BT_DBG("%s frag %p len %d", hdev->name, skb, skb->len);

			__skb_queue_tail(queue, skb);
		} while (list);

		spin_unlock_bh(&queue->lock);
	}
}

void hci_send_acl(struct hci_chan *chan, struct sk_buff *skb, __u16 flags)
{
	struct hci_dev *hdev = chan->conn->hdev;

	BT_DBG("%s chan %p flags 0x%4.4x", hdev->name, chan, flags);

	hci_queue_acl(chan, &chan->data_q, skb, flags);

	queue_work(hdev->workqueue, &hdev->tx_work);
}

/* Send SCO data */
void hci_send_sco(struct hci_conn *conn, struct sk_buff *skb)
{
	struct hci_dev *hdev = conn->hdev;
	struct hci_sco_hdr hdr;

	BT_DBG("%s len %d", hdev->name, skb->len);

	hdr.handle = cpu_to_le16(conn->handle);
	hdr.dlen   = skb->len;

	skb_push(skb, HCI_SCO_HDR_SIZE);
	skb_reset_transport_header(skb);
	memcpy(skb_transport_header(skb), &hdr, HCI_SCO_HDR_SIZE);

	hci_skb_pkt_type(skb) = HCI_SCODATA_PKT;

	skb_queue_tail(&conn->data_q, skb);
	queue_work(hdev->workqueue, &hdev->tx_work);
}

/* ---- HCI TX task (outgoing data) ---- */

/* HCI Connection scheduler */
static struct hci_conn *hci_low_sent(struct hci_dev *hdev, __u8 type,
				     int *quote)
{
	struct hci_conn_hash *h = &hdev->conn_hash;
	struct hci_conn *conn = NULL, *c;
	unsigned int num = 0, min = ~0;

	/* We don't have to lock device here. Connections are always
	 * added and removed with TX task disabled. */

	rcu_read_lock();

	list_for_each_entry_rcu(c, &h->list, list) {
		if (c->type != type || skb_queue_empty(&c->data_q))
			continue;

		if (c->state != BT_CONNECTED && c->state != BT_CONFIG)
			continue;

		num++;

		if (c->sent < min) {
			min  = c->sent;
			conn = c;
		}

		if (hci_conn_num(hdev, type) == num)
			break;
	}

	rcu_read_unlock();

	if (conn) {
		int cnt, q;

		switch (conn->type) {
		case ACL_LINK:
			cnt = hdev->acl_cnt;
			break;
		case SCO_LINK:
		case ESCO_LINK:
			cnt = hdev->sco_cnt;
			break;
		case LE_LINK:
			cnt = hdev->le_mtu ? hdev->le_cnt : hdev->acl_cnt;
			break;
		default:
			cnt = 0;
			bt_dev_err(hdev, "unknown link type %d", conn->type);
		}

		q = cnt / num;
		*quote = q ? q : 1;
	} else
		*quote = 0;

	BT_DBG("conn %p quote %d", conn, *quote);
	return conn;
}

static void hci_link_tx_to(struct hci_dev *hdev, __u8 type)
{
	struct hci_conn_hash *h = &hdev->conn_hash;
	struct hci_conn *c;

	bt_dev_err(hdev, "link tx timeout");

	rcu_read_lock();

	/* Kill stalled connections */
	list_for_each_entry_rcu(c, &h->list, list) {
		if (c->type == type && c->sent) {
			bt_dev_err(hdev, "killing stalled connection %pMR",
				   &c->dst);
			hci_disconnect(c, HCI_ERROR_REMOTE_USER_TERM);
		}
	}

	rcu_read_unlock();
}

static struct hci_chan *hci_chan_sent(struct hci_dev *hdev, __u8 type,
				      int *quote)
{
	struct hci_conn_hash *h = &hdev->conn_hash;
	struct hci_chan *chan = NULL;
	unsigned int num = 0, min = ~0, cur_prio = 0;
	struct hci_conn *conn;
	int cnt, q, conn_num = 0;

	BT_DBG("%s", hdev->name);

	rcu_read_lock();

	list_for_each_entry_rcu(conn, &h->list, list) {
		struct hci_chan *tmp;

		if (conn->type != type)
			continue;

		if (conn->state != BT_CONNECTED && conn->state != BT_CONFIG)
			continue;

		conn_num++;

		list_for_each_entry_rcu(tmp, &conn->chan_list, list) {
			struct sk_buff *skb;

			if (skb_queue_empty(&tmp->data_q))
				continue;

			skb = skb_peek(&tmp->data_q);
			if (skb->priority < cur_prio)
				continue;

			if (skb->priority > cur_prio) {
				num = 0;
				min = ~0;
				cur_prio = skb->priority;
			}

			num++;

			if (conn->sent < min) {
				min  = conn->sent;
				chan = tmp;
			}
		}

		if (hci_conn_num(hdev, type) == conn_num)
			break;
	}

	rcu_read_unlock();

	if (!chan)
		return NULL;

	switch (chan->conn->type) {
	case ACL_LINK:
		cnt = hdev->acl_cnt;
		break;
	case AMP_LINK:
		cnt = hdev->block_cnt;
		break;
	case SCO_LINK:
	case ESCO_LINK:
		cnt = hdev->sco_cnt;
		break;
	case LE_LINK:
		cnt = hdev->le_mtu ? hdev->le_cnt : hdev->acl_cnt;
		break;
	default:
		cnt = 0;
		bt_dev_err(hdev, "unknown link type %d", chan->conn->type);
	}

	q = cnt / num;
	*quote = q ? q : 1;
	BT_DBG("chan %p quote %d", chan, *quote);
	return chan;
}

static void hci_prio_recalculate(struct hci_dev *hdev, __u8 type)
{
	struct hci_conn_hash *h = &hdev->conn_hash;
	struct hci_conn *conn;
	int num = 0;

	BT_DBG("%s", hdev->name);

	rcu_read_lock();

	list_for_each_entry_rcu(conn, &h->list, list) {
		struct hci_chan *chan;

		if (conn->type != type)
			continue;

		if (conn->state != BT_CONNECTED && conn->state != BT_CONFIG)
			continue;

		num++;

		list_for_each_entry_rcu(chan, &conn->chan_list, list) {
			struct sk_buff *skb;

			if (chan->sent) {
				chan->sent = 0;
				continue;
			}

			if (skb_queue_empty(&chan->data_q))
				continue;

			skb = skb_peek(&chan->data_q);
			if (skb->priority >= HCI_PRIO_MAX - 1)
				continue;

			skb->priority = HCI_PRIO_MAX - 1;

			BT_DBG("chan %p skb %p promoted to %d", chan, skb,
			       skb->priority);
		}

		if (hci_conn_num(hdev, type) == num)
			break;
	}

	rcu_read_unlock();

}

static inline int __get_blocks(struct hci_dev *hdev, struct sk_buff *skb)
{
	/* Calculate count of blocks used by this packet */
	return DIV_ROUND_UP(skb->len - HCI_ACL_HDR_SIZE, hdev->block_len);
}

static void __check_timeout(struct hci_dev *hdev, unsigned int cnt)
{
	if (!hci_dev_test_flag(hdev, HCI_UNCONFIGURED)) {
		/* ACL tx timeout must be longer than maximum
		 * link supervision timeout (40.9 seconds) */
		if (!cnt && time_after(jiffies, hdev->acl_last_tx +
				       HCI_ACL_TX_TIMEOUT))
			hci_link_tx_to(hdev, ACL_LINK);
	}
}

/* Schedule SCO */
static void hci_sched_sco(struct hci_dev *hdev)
{
	struct hci_conn *conn;
	struct sk_buff *skb;
	int quote;

	BT_DBG("%s", hdev->name);

	if (!hci_conn_num(hdev, SCO_LINK))
		return;

	while (hdev->sco_cnt && (conn = hci_low_sent(hdev, SCO_LINK, &quote))) {
		while (quote-- && (skb = skb_dequeue(&conn->data_q))) {
			BT_DBG("skb %p len %d", skb, skb->len);
			hci_send_frame(hdev, skb);

			conn->sent++;
			if (conn->sent == ~0)
				conn->sent = 0;
		}
	}
}

static void hci_sched_esco(struct hci_dev *hdev)
{
	struct hci_conn *conn;
	struct sk_buff *skb;
	int quote;

	BT_DBG("%s", hdev->name);

	if (!hci_conn_num(hdev, ESCO_LINK))
		return;

	while (hdev->sco_cnt && (conn = hci_low_sent(hdev, ESCO_LINK,
						     &quote))) {
		while (quote-- && (skb = skb_dequeue(&conn->data_q))) {
			BT_DBG("skb %p len %d", skb, skb->len);
			hci_send_frame(hdev, skb);

			conn->sent++;
			if (conn->sent == ~0)
				conn->sent = 0;
		}
	}
}

static void hci_sched_acl_pkt(struct hci_dev *hdev)
{
	unsigned int cnt = hdev->acl_cnt;
	struct hci_chan *chan;
	struct sk_buff *skb;
	int quote;

	__check_timeout(hdev, cnt);

	while (hdev->acl_cnt &&
	       (chan = hci_chan_sent(hdev, ACL_LINK, &quote))) {
		u32 priority = (skb_peek(&chan->data_q))->priority;
		while (quote-- && (skb = skb_peek(&chan->data_q))) {
			BT_DBG("chan %p skb %p len %d priority %u", chan, skb,
			       skb->len, skb->priority);

			/* Stop if priority has changed */
			if (skb->priority < priority)
				break;

			skb = skb_dequeue(&chan->data_q);

			hci_conn_enter_active_mode(chan->conn,
						   bt_cb(skb)->force_active);

			hci_send_frame(hdev, skb);
			hdev->acl_last_tx = jiffies;

			hdev->acl_cnt--;
			chan->sent++;
			chan->conn->sent++;

			/* Send pending SCO packets right away */
			hci_sched_sco(hdev);
			hci_sched_esco(hdev);
		}
	}

	if (cnt != hdev->acl_cnt)
		hci_prio_recalculate(hdev, ACL_LINK);
}

static void hci_sched_acl_blk(struct hci_dev *hdev)
{
	unsigned int cnt = hdev->block_cnt;
	struct hci_chan *chan;
	struct sk_buff *skb;
	int quote;
	u8 type;

	__check_timeout(hdev, cnt);

	BT_DBG("%s", hdev->name);

	if (hdev->dev_type == HCI_AMP)
		type = AMP_LINK;
	else
		type = ACL_LINK;

	while (hdev->block_cnt > 0 &&
	       (chan = hci_chan_sent(hdev, type, &quote))) {
		u32 priority = (skb_peek(&chan->data_q))->priority;
		while (quote > 0 && (skb = skb_peek(&chan->data_q))) {
			int blocks;

			BT_DBG("chan %p skb %p len %d priority %u", chan, skb,
			       skb->len, skb->priority);

			/* Stop if priority has changed */
			if (skb->priority < priority)
				break;

			skb = skb_dequeue(&chan->data_q);

			blocks = __get_blocks(hdev, skb);
			if (blocks > hdev->block_cnt)
				return;

			hci_conn_enter_active_mode(chan->conn,
						   bt_cb(skb)->force_active);

			hci_send_frame(hdev, skb);
			hdev->acl_last_tx = jiffies;

			hdev->block_cnt -= blocks;
			quote -= blocks;

			chan->sent += blocks;
			chan->conn->sent += blocks;
		}
	}

	if (cnt != hdev->block_cnt)
		hci_prio_recalculate(hdev, type);
}

static void hci_sched_acl(struct hci_dev *hdev)
{
	BT_DBG("%s", hdev->name);

	/* No ACL link over BR/EDR controller */
	if (!hci_conn_num(hdev, ACL_LINK) && hdev->dev_type == HCI_PRIMARY)
		return;

	/* No AMP link over AMP controller */
	if (!hci_conn_num(hdev, AMP_LINK) && hdev->dev_type == HCI_AMP)
		return;

	switch (hdev->flow_ctl_mode) {
	case HCI_FLOW_CTL_MODE_PACKET_BASED:
		hci_sched_acl_pkt(hdev);
		break;

	case HCI_FLOW_CTL_MODE_BLOCK_BASED:
		hci_sched_acl_blk(hdev);
		break;
	}
}

static void hci_sched_le(struct hci_dev *hdev)
{
	struct hci_chan *chan;
	struct sk_buff *skb;
	int quote, cnt, tmp;

	BT_DBG("%s", hdev->name);

	if (!hci_conn_num(hdev, LE_LINK))
		return;

	cnt = hdev->le_pkts ? hdev->le_cnt : hdev->acl_cnt;

	__check_timeout(hdev, cnt);

	tmp = cnt;
	while (cnt && (chan = hci_chan_sent(hdev, LE_LINK, &quote))) {
		u32 priority = (skb_peek(&chan->data_q))->priority;
		while (quote-- && (skb = skb_peek(&chan->data_q))) {
			BT_DBG("chan %p skb %p len %d priority %u", chan, skb,
			       skb->len, skb->priority);

			/* Stop if priority has changed */
			if (skb->priority < priority)
				break;

			skb = skb_dequeue(&chan->data_q);

			hci_send_frame(hdev, skb);
			hdev->le_last_tx = jiffies;

			cnt--;
			chan->sent++;
			chan->conn->sent++;

			/* Send pending SCO packets right away */
			hci_sched_sco(hdev);
			hci_sched_esco(hdev);
		}
	}

	if (hdev->le_pkts)
		hdev->le_cnt = cnt;
	else
		hdev->acl_cnt = cnt;

	if (cnt != tmp)
		hci_prio_recalculate(hdev, LE_LINK);
}

static void hci_tx_work(struct work_struct *work)
{
	struct hci_dev *hdev = container_of(work, struct hci_dev, tx_work);
	struct sk_buff *skb;

	BT_DBG("%s acl %d sco %d le %d", hdev->name, hdev->acl_cnt,
	       hdev->sco_cnt, hdev->le_cnt);

	if (!hci_dev_test_flag(hdev, HCI_USER_CHANNEL)) {
		/* Schedule queues and send stuff to HCI driver */
		hci_sched_sco(hdev);
		hci_sched_esco(hdev);
		hci_sched_acl(hdev);
		hci_sched_le(hdev);
	}

	/* Send next queued raw (unknown type) packet */
	while ((skb = skb_dequeue(&hdev->raw_q)))
		hci_send_frame(hdev, skb);
}

/* ----- HCI RX task (incoming data processing) ----- */

/* ACL data packet */
static void hci_acldata_packet(struct hci_dev *hdev, struct sk_buff *skb)
{
	struct hci_acl_hdr *hdr = (void *) skb->data;
	struct hci_conn *conn;
	__u16 handle, flags;

	skb_pull(skb, HCI_ACL_HDR_SIZE);

	handle = __le16_to_cpu(hdr->handle);
	flags  = hci_flags(handle);
	handle = hci_handle(handle);

	BT_DBG("%s len %d handle 0x%4.4x flags 0x%4.4x", hdev->name, skb->len,
	       handle, flags);

	hdev->stat.acl_rx++;

	hci_dev_lock(hdev);
	conn = hci_conn_hash_lookup_handle(hdev, handle);
	hci_dev_unlock(hdev);

	if (conn) {
		hci_conn_enter_active_mode(conn, BT_POWER_FORCE_ACTIVE_OFF);

		/* Send to upper protocol */
		l2cap_recv_acldata(conn, skb, flags);
		return;
	} else {
		bt_dev_err(hdev, "ACL packet for unknown connection handle %d",
			   handle);
	}

	kfree_skb(skb);
}

/* SCO data packet */
static void hci_scodata_packet(struct hci_dev *hdev, struct sk_buff *skb)
{
	struct hci_sco_hdr *hdr = (void *) skb->data;
	struct hci_conn *conn;
	__u16 handle, flags;

	skb_pull(skb, HCI_SCO_HDR_SIZE);

	handle = __le16_to_cpu(hdr->handle);
	flags  = hci_flags(handle);
	handle = hci_handle(handle);

	BT_DBG("%s len %d handle 0x%4.4x flags 0x%4.4x", hdev->name, skb->len,
	       handle, flags);

	hdev->stat.sco_rx++;

	hci_dev_lock(hdev);
	conn = hci_conn_hash_lookup_handle(hdev, handle);
	hci_dev_unlock(hdev);

	if (conn) {
		/* Send to upper protocol */
		bt_cb(skb)->sco.pkt_status = flags & 0x03;
		sco_recv_scodata(conn, skb);
		return;
	} else {
		bt_dev_err(hdev, "SCO packet for unknown connection handle %d",
			   handle);
	}

	kfree_skb(skb);
}

static bool hci_req_is_complete(struct hci_dev *hdev)
{
	struct sk_buff *skb;

	skb = skb_peek(&hdev->cmd_q);
	if (!skb)
		return true;

	return (bt_cb(skb)->hci.req_flags & HCI_REQ_START);
}

static void hci_resend_last(struct hci_dev *hdev)
{
	struct hci_command_hdr *sent;
	struct sk_buff *skb;
	u16 opcode;

	if (!hdev->sent_cmd)
		return;

	sent = (void *) hdev->sent_cmd->data;
	opcode = __le16_to_cpu(sent->opcode);
	if (opcode == HCI_OP_RESET)
		return;

	skb = skb_clone(hdev->sent_cmd, GFP_KERNEL);
	if (!skb)
		return;

	skb_queue_head(&hdev->cmd_q, skb);
	queue_work(hdev->workqueue, &hdev->cmd_work);
}

void hci_req_cmd_complete(struct hci_dev *hdev, u16 opcode, u8 status,
			  hci_req_complete_t *req_complete,
			  hci_req_complete_skb_t *req_complete_skb)
{
	struct sk_buff *skb;
	unsigned long flags;

	BT_DBG("opcode 0x%04x status 0x%02x", opcode, status);

	/* If the completed command doesn't match the last one that was
	 * sent we need to do special handling of it.
	 */
	if (!hci_sent_cmd_data(hdev, opcode)) {
		/* Some CSR based controllers generate a spontaneous
		 * reset complete event during init and any pending
		 * command will never be completed. In such a case we
		 * need to resend whatever was the last sent
		 * command.
		 */
		if (test_bit(HCI_INIT, &hdev->flags) && opcode == HCI_OP_RESET)
			hci_resend_last(hdev);

		return;
	}

	/* If we reach this point this event matches the last command sent */
	hci_dev_clear_flag(hdev, HCI_CMD_PENDING);

	/* If the command succeeded and there's still more commands in
	 * this request the request is not yet complete.
	 */
	if (!status && !hci_req_is_complete(hdev))
		return;

	/* If this was the last command in a request the complete
	 * callback would be found in hdev->sent_cmd instead of the
	 * command queue (hdev->cmd_q).
	 */
	if (bt_cb(hdev->sent_cmd)->hci.req_flags & HCI_REQ_SKB) {
		*req_complete_skb = bt_cb(hdev->sent_cmd)->hci.req_complete_skb;
		return;
	}

	if (bt_cb(hdev->sent_cmd)->hci.req_complete) {
		*req_complete = bt_cb(hdev->sent_cmd)->hci.req_complete;
		return;
	}

	/* Remove all pending commands belonging to this request */
	spin_lock_irqsave(&hdev->cmd_q.lock, flags);
	while ((skb = __skb_dequeue(&hdev->cmd_q))) {
		if (bt_cb(skb)->hci.req_flags & HCI_REQ_START) {
			__skb_queue_head(&hdev->cmd_q, skb);
			break;
		}

		if (bt_cb(skb)->hci.req_flags & HCI_REQ_SKB)
			*req_complete_skb = bt_cb(skb)->hci.req_complete_skb;
		else
			*req_complete = bt_cb(skb)->hci.req_complete;
		kfree_skb(skb);
	}
	spin_unlock_irqrestore(&hdev->cmd_q.lock, flags);
}

static void hci_rx_work(struct work_struct *work)
{
	struct hci_dev *hdev = container_of(work, struct hci_dev, rx_work);
	struct sk_buff *skb;

	BT_DBG("%s", hdev->name);

	while ((skb = skb_dequeue(&hdev->rx_q))) {
		/* Send copy to monitor */
		hci_send_to_monitor(hdev, skb);

		if (atomic_read(&hdev->promisc)) {
			/* Send copy to the sockets */
			hci_send_to_sock(hdev, skb);
		}

		/* If the device has been opened in HCI_USER_CHANNEL,
		 * the userspace has exclusive access to device.
		 * When device is HCI_INIT, we still need to process
		 * the data packets to the driver in order
		 * to complete its setup().
		 */
		if (hci_dev_test_flag(hdev, HCI_USER_CHANNEL) &&
		    !test_bit(HCI_INIT, &hdev->flags)) {
			kfree_skb(skb);
			continue;
		}

		if (test_bit(HCI_INIT, &hdev->flags)) {
			/* Don't process data packets in this states. */
			switch (hci_skb_pkt_type(skb)) {
			case HCI_ACLDATA_PKT:
			case HCI_SCODATA_PKT:
			case HCI_ISODATA_PKT:
				kfree_skb(skb);
				continue;
			}
		}

		/* Process frame */
		switch (hci_skb_pkt_type(skb)) {
		case HCI_EVENT_PKT:
			BT_DBG("%s Event packet", hdev->name);
			hci_event_packet(hdev, skb);
			break;

		case HCI_ACLDATA_PKT:
			BT_DBG("%s ACL data packet", hdev->name);
			hci_acldata_packet(hdev, skb);
			break;

		case HCI_SCODATA_PKT:
			BT_DBG("%s SCO data packet", hdev->name);
			hci_scodata_packet(hdev, skb);
			break;

		default:
			kfree_skb(skb);
			break;
		}
	}
}

static void hci_cmd_work(struct work_struct *work)
{
	struct hci_dev *hdev = container_of(work, struct hci_dev, cmd_work);
	struct sk_buff *skb;

	BT_DBG("%s cmd_cnt %d cmd queued %d", hdev->name,
	       atomic_read(&hdev->cmd_cnt), skb_queue_len(&hdev->cmd_q));

	/* Send queued commands */
	if (atomic_read(&hdev->cmd_cnt)) {
		skb = skb_dequeue(&hdev->cmd_q);
		if (!skb)
			return;

		kfree_skb(hdev->sent_cmd);

		hdev->sent_cmd = skb_clone(skb, GFP_KERNEL);
		if (hdev->sent_cmd) {
			if (hci_req_status_pend(hdev))
				hci_dev_set_flag(hdev, HCI_CMD_PENDING);
			atomic_dec(&hdev->cmd_cnt);
			hci_send_frame(hdev, skb);
			if (test_bit(HCI_RESET, &hdev->flags))
				cancel_delayed_work(&hdev->cmd_timer);
			else
				schedule_delayed_work(&hdev->cmd_timer,
						      HCI_CMD_TIMEOUT);
		} else {
			skb_queue_head(&hdev->cmd_q, skb);
			queue_work(hdev->workqueue, &hdev->cmd_work);
		}
	}
}<|MERGE_RESOLUTION|>--- conflicted
+++ resolved
@@ -44,10 +44,7 @@
 #include "smp.h"
 #include "leds.h"
 #include "msft.h"
-<<<<<<< HEAD
-=======
 #include "aosp.h"
->>>>>>> 7d2a07b7
 
 static void hci_rx_work(struct work_struct *work);
 static void hci_cmd_work(struct work_struct *work);
@@ -1590,10 +1587,7 @@
 		ret = hdev->set_diag(hdev, true);
 
 	msft_do_open(hdev);
-<<<<<<< HEAD
-=======
 	aosp_do_open(hdev);
->>>>>>> 7d2a07b7
 
 	clear_bit(HCI_INIT, &hdev->flags);
 
@@ -1788,10 +1782,7 @@
 
 	hci_sock_dev_event(hdev, HCI_DEV_DOWN);
 
-<<<<<<< HEAD
-=======
 	aosp_do_close(hdev);
->>>>>>> 7d2a07b7
 	msft_do_close(hdev);
 
 	if (hdev->flush)
@@ -3052,8 +3043,6 @@
 }
 
 /* This function requires the caller holds hdev->lock */
-<<<<<<< HEAD
-=======
 int hci_set_adv_instance_data(struct hci_dev *hdev, u8 instance,
 			      u16 adv_data_len, u8 *adv_data,
 			      u16 scan_rsp_len, u8 *scan_rsp_data)
@@ -3085,30 +3074,21 @@
 }
 
 /* This function requires the caller holds hdev->lock */
->>>>>>> 7d2a07b7
 void hci_adv_monitors_clear(struct hci_dev *hdev)
 {
 	struct adv_monitor *monitor;
 	int handle;
 
 	idr_for_each_entry(&hdev->adv_monitors_idr, monitor, handle)
-<<<<<<< HEAD
-		hci_free_adv_monitor(monitor);
-=======
 		hci_free_adv_monitor(hdev, monitor);
->>>>>>> 7d2a07b7
 
 	idr_destroy(&hdev->adv_monitors_idr);
 }
 
-<<<<<<< HEAD
-void hci_free_adv_monitor(struct adv_monitor *monitor)
-=======
 /* Frees the monitor structure and do some bookkeepings.
  * This function requires the caller holds hdev->lock.
  */
 void hci_free_adv_monitor(struct hci_dev *hdev, struct adv_monitor *monitor)
->>>>>>> 7d2a07b7
 {
 	struct adv_pattern *pattern;
 	struct adv_pattern *tmp;
@@ -3116,10 +3096,6 @@
 	if (!monitor)
 		return;
 
-<<<<<<< HEAD
-	list_for_each_entry_safe(pattern, tmp, &monitor->patterns, list)
-		kfree(pattern);
-=======
 	list_for_each_entry_safe(pattern, tmp, &monitor->patterns, list) {
 		list_del(&pattern->list);
 		kfree(pattern);
@@ -3132,20 +3108,10 @@
 		hdev->adv_monitors_cnt--;
 		mgmt_adv_monitor_removed(hdev, monitor->handle);
 	}
->>>>>>> 7d2a07b7
 
 	kfree(monitor);
 }
 
-<<<<<<< HEAD
-/* This function requires the caller holds hdev->lock */
-int hci_add_adv_monitor(struct hci_dev *hdev, struct adv_monitor *monitor)
-{
-	int min, max, handle;
-
-	if (!monitor)
-		return -EINVAL;
-=======
 int hci_add_adv_patterns_monitor_complete(struct hci_dev *hdev, u8 status)
 {
 	return mgmt_add_adv_patterns_monitor_complete(hdev, status);
@@ -3172,56 +3138,11 @@
 		*err = -EINVAL;
 		return false;
 	}
->>>>>>> 7d2a07b7
 
 	min = HCI_MIN_ADV_MONITOR_HANDLE;
 	max = HCI_MIN_ADV_MONITOR_HANDLE + HCI_MAX_ADV_MONITOR_NUM_HANDLES;
 	handle = idr_alloc(&hdev->adv_monitors_idr, monitor, min, max,
 			   GFP_KERNEL);
-<<<<<<< HEAD
-	if (handle < 0)
-		return handle;
-
-	hdev->adv_monitors_cnt++;
-	monitor->handle = handle;
-
-	hci_update_background_scan(hdev);
-
-	return 0;
-}
-
-static int free_adv_monitor(int id, void *ptr, void *data)
-{
-	struct hci_dev *hdev = data;
-	struct adv_monitor *monitor = ptr;
-
-	idr_remove(&hdev->adv_monitors_idr, monitor->handle);
-	hci_free_adv_monitor(monitor);
-
-	return 0;
-}
-
-/* This function requires the caller holds hdev->lock */
-int hci_remove_adv_monitor(struct hci_dev *hdev, u16 handle)
-{
-	struct adv_monitor *monitor;
-
-	if (handle) {
-		monitor = idr_find(&hdev->adv_monitors_idr, handle);
-		if (!monitor)
-			return -ENOENT;
-
-		idr_remove(&hdev->adv_monitors_idr, monitor->handle);
-		hci_free_adv_monitor(monitor);
-	} else {
-		/* Remove all monitors if handle is 0. */
-		idr_for_each(&hdev->adv_monitors_idr, &free_adv_monitor, hdev);
-	}
-
-	hci_update_background_scan(hdev);
-
-	return 0;
-=======
 	if (handle < 0) {
 		*err = handle;
 		return false;
@@ -3336,7 +3257,6 @@
 		   hdev->name, *err, pending ? "" : "not ");
 
 	return pending;
->>>>>>> 7d2a07b7
 }
 
 /* This function requires the caller holds hdev->lock */
@@ -3345,8 +3265,6 @@
 	return !idr_is_empty(&hdev->adv_monitors_idr);
 }
 
-<<<<<<< HEAD
-=======
 int hci_get_adv_monitor_offload_ext(struct hci_dev *hdev)
 {
 	if (msft_monitor_supported(hdev))
@@ -3355,7 +3273,6 @@
 	return HCI_ADV_MONITOR_EXT_NONE;
 }
 
->>>>>>> 7d2a07b7
 struct bdaddr_list *hci_bdaddr_list_lookup(struct list_head *bdaddr_list,
 					 bdaddr_t *bdaddr, u8 type)
 {
@@ -3760,8 +3677,6 @@
 	return hci_suspend_wait_event(hdev);
 }
 
-<<<<<<< HEAD
-=======
 static void hci_clear_wake_reason(struct hci_dev *hdev)
 {
 	hci_dev_lock(hdev);
@@ -3773,17 +3688,13 @@
 	hci_dev_unlock(hdev);
 }
 
->>>>>>> 7d2a07b7
 static int hci_suspend_notifier(struct notifier_block *nb, unsigned long action,
 				void *data)
 {
 	struct hci_dev *hdev =
 		container_of(nb, struct hci_dev, suspend_notifier);
 	int ret = 0;
-<<<<<<< HEAD
-=======
 	u8 state = BT_RUNNING;
->>>>>>> 7d2a07b7
 
 	/* If powering down, wait for completion. */
 	if (mgmt_powering_down(hdev)) {
@@ -3802,20 +3713,6 @@
 		/* Suspend consists of two actions:
 		 *  - First, disconnect everything and make the controller not
 		 *    connectable (disabling scanning)
-<<<<<<< HEAD
-		 *  - Second, program event filter/whitelist and enable scan
-		 */
-		ret = hci_change_suspend_state(hdev, BT_SUSPEND_DISCONNECT);
-
-		/* Only configure whitelist if disconnect succeeded and wake
-		 * isn't being prevented.
-		 */
-		if (!ret && !(hdev->prevent_wake && hdev->prevent_wake(hdev)))
-			ret = hci_change_suspend_state(hdev,
-						BT_SUSPEND_CONFIGURE_WAKE);
-	} else if (action == PM_POST_SUSPEND) {
-		ret = hci_change_suspend_state(hdev, BT_RUNNING);
-=======
 		 *  - Second, program event filter/accept list and enable scan
 		 */
 		ret = hci_change_suspend_state(hdev, BT_SUSPEND_DISCONNECT);
@@ -3840,7 +3737,6 @@
 
 		mgmt_resuming(hdev, hdev->wake_reason, &hdev->wake_addr,
 			      hdev->wake_addr_type);
->>>>>>> 7d2a07b7
 	}
 
 done:
@@ -3891,11 +3787,8 @@
 	hdev->le_scan_window_suspend = 0x0012;
 	hdev->le_scan_int_discovery = DISCOV_LE_SCAN_INT;
 	hdev->le_scan_window_discovery = DISCOV_LE_SCAN_WIN;
-<<<<<<< HEAD
-=======
 	hdev->le_scan_int_adv_monitor = 0x0060;
 	hdev->le_scan_window_adv_monitor = 0x0030;
->>>>>>> 7d2a07b7
 	hdev->le_scan_int_connect = 0x0060;
 	hdev->le_scan_window_connect = 0x0060;
 	hdev->le_conn_min_interval = 0x0018;
@@ -3915,11 +3808,8 @@
 	hdev->le_num_of_adv_sets = HCI_MAX_ADV_INSTANCES;
 	hdev->def_multi_adv_rotation_duration = HCI_DEFAULT_ADV_DURATION;
 	hdev->def_le_autoconnect_timeout = HCI_LE_AUTOCONN_TIMEOUT;
-<<<<<<< HEAD
-=======
 	hdev->min_le_tx_power = HCI_TX_POWER_INVALID;
 	hdev->max_le_tx_power = HCI_TX_POWER_INVALID;
->>>>>>> 7d2a07b7
 
 	hdev->rpa_timeout = HCI_DEFAULT_RPA_TIMEOUT;
 	hdev->discov_interleaved_timeout = DISCOV_INTERLEAVED_TIMEOUT;
@@ -4169,11 +4059,7 @@
 	hci_remote_oob_data_clear(hdev);
 	hci_adv_instances_clear(hdev);
 	hci_adv_monitors_clear(hdev);
-<<<<<<< HEAD
-	hci_bdaddr_list_clear(&hdev->le_white_list);
-=======
 	hci_bdaddr_list_clear(&hdev->le_accept_list);
->>>>>>> 7d2a07b7
 	hci_bdaddr_list_clear(&hdev->le_resolv_list);
 	hci_conn_params_clear_all(hdev);
 	hci_discovery_filter_clear(hdev);
