/* SCTP kernel reference Implementation
 * Copyright (c) 1999 Cisco, Inc.
 * Copyright (c) 1999-2001 Motorola, Inc.
 * Copyright (c) 2001-2002 International Business Machines Corp.
 *
 * This file is part of the SCTP kernel reference Implementation
 *
 * These functions work with the state functions in sctp_sm_statefuns.c
 * to implement that state operations.  These functions implement the
 * steps which require modifying existing data structures.
 *
 * The SCTP reference implementation is free software;
 * you can redistribute it and/or modify it under the terms of
 * the GNU General Public License as published by
 * the Free Software Foundation; either version 2, or (at your option)
 * any later version.
 *
 * The SCTP reference implementation is distributed in the hope that it
 * will be useful, but WITHOUT ANY WARRANTY; without even the implied
 *                 ************************
 * warranty of MERCHANTABILITY or FITNESS FOR A PARTICULAR PURPOSE.
 * See the GNU General Public License for more details.
 *
 * You should have received a copy of the GNU General Public License
 * along with GNU CC; see the file COPYING.  If not, write to
 * the Free Software Foundation, 59 Temple Place - Suite 330,
 * Boston, MA 02111-1307, USA.
 *
 * Please send any bug reports or fixes you make to the
 * email address(es):
 *    lksctp developers <lksctp-developers@lists.sourceforge.net>
 *
 * Or submit a bug report through the following website:
 *    http://www.sf.net/projects/lksctp
 *
 * Written or modified by:
 *    La Monte H.P. Yarroll <piggy@acm.org>
 *    Karl Knutson          <karl@athena.chicago.il.us>
 *    Jon Grimm             <jgrimm@austin.ibm.com>
 *    Hui Huang		    <hui.huang@nokia.com>
 *    Dajiang Zhang	    <dajiang.zhang@nokia.com>
 *    Daisy Chang	    <daisyc@us.ibm.com>
 *    Sridhar Samudrala	    <sri@us.ibm.com>
 *    Ardelle Fan	    <ardelle.fan@intel.com>
 *
 * Any bugs reported given to us we will try to fix... any fixes shared will
 * be incorporated into the next SCTP release.
 */

#include <linux/skbuff.h>
#include <linux/types.h>
#include <linux/socket.h>
#include <linux/ip.h>
#include <net/sock.h>
#include <net/sctp/sctp.h>
#include <net/sctp/sm.h>

/********************************************************************
 * Helper functions
 ********************************************************************/

/* A helper function for delayed processing of INET ECN CE bit. */
static void sctp_do_ecn_ce_work(struct sctp_association *asoc, 
				__u32 lowest_tsn)
{
	/* Save the TSN away for comparison when we receive CWR */

	asoc->last_ecne_tsn = lowest_tsn;
	asoc->need_ecne = 1;
}

/* Helper function for delayed processing of SCTP ECNE chunk.  */
/* RFC 2960 Appendix A
 *
 * RFC 2481 details a specific bit for a sender to send in
 * the header of its next outbound TCP segment to indicate to
 * its peer that it has reduced its congestion window.  This
 * is termed the CWR bit.  For SCTP the same indication is made
 * by including the CWR chunk.  This chunk contains one data
 * element, i.e. the TSN number that was sent in the ECNE chunk.
 * This element represents the lowest TSN number in the datagram
 * that was originally marked with the CE bit.
 */
static struct sctp_chunk *sctp_do_ecn_ecne_work(struct sctp_association *asoc,
					   __u32 lowest_tsn,
					   struct sctp_chunk *chunk)
{
	struct sctp_chunk *repl;

	/* Our previously transmitted packet ran into some congestion
	 * so we should take action by reducing cwnd and ssthresh
	 * and then ACK our peer that we we've done so by
	 * sending a CWR.
	 */

	/* First, try to determine if we want to actually lower
	 * our cwnd variables.  Only lower them if the ECNE looks more
	 * recent than the last response.
	 */
	if (TSN_lt(asoc->last_cwr_tsn, lowest_tsn)) {
		struct sctp_transport *transport;

		/* Find which transport's congestion variables
		 * need to be adjusted.
		 */
		transport = sctp_assoc_lookup_tsn(asoc, lowest_tsn);

		/* Update the congestion variables. */
		if (transport)
			sctp_transport_lower_cwnd(transport,
						  SCTP_LOWER_CWND_ECNE);
		asoc->last_cwr_tsn = lowest_tsn;
	}

	/* Always try to quiet the other end.  In case of lost CWR,
	 * resend last_cwr_tsn.
	 */
	repl = sctp_make_cwr(asoc, asoc->last_cwr_tsn, chunk);

	/* If we run out of memory, it will look like a lost CWR.  We'll
	 * get back in sync eventually.
	 */
	return repl;
}

/* Helper function to do delayed processing of ECN CWR chunk.  */
static void sctp_do_ecn_cwr_work(struct sctp_association *asoc,
				 __u32 lowest_tsn)
{
	/* Turn off ECNE getting auto-prepended to every outgoing
	 * packet
	 */
	asoc->need_ecne = 0;
}

/* Generate SACK if necessary.  We call this at the end of a packet.  */
int sctp_gen_sack(struct sctp_association *asoc, int force,
		  sctp_cmd_seq_t *commands)
{
	__u32 ctsn, max_tsn_seen;
	struct sctp_chunk *sack;
	int error = 0;

	if (force)
		asoc->peer.sack_needed = 1;

	ctsn = sctp_tsnmap_get_ctsn(&asoc->peer.tsn_map);
	max_tsn_seen = sctp_tsnmap_get_max_tsn_seen(&asoc->peer.tsn_map);

	/* From 12.2 Parameters necessary per association (i.e. the TCB):
	 *
	 * Ack State : This flag indicates if the next received packet
	 * 	     : is to be responded to with a SACK. ...
	 *	     : When DATA chunks are out of order, SACK's
	 *           : are not delayed (see Section 6).
	 *
	 * [This is actually not mentioned in Section 6, but we
	 * implement it here anyway. --piggy]
	 */
        if (max_tsn_seen != ctsn)
		asoc->peer.sack_needed = 1;

	/* From 6.2  Acknowledgement on Reception of DATA Chunks:
	 *
	 * Section 4.2 of [RFC2581] SHOULD be followed. Specifically,
	 * an acknowledgement SHOULD be generated for at least every
	 * second packet (not every second DATA chunk) received, and
	 * SHOULD be generated within 200 ms of the arrival of any
	 * unacknowledged DATA chunk. ...
	 */
	if (!asoc->peer.sack_needed) {
		/* We will need a SACK for the next packet.  */
		asoc->peer.sack_needed = 1;
		goto out;
	} else {
		if (asoc->a_rwnd > asoc->rwnd)
			asoc->a_rwnd = asoc->rwnd;
		sack = sctp_make_sack(asoc);
		if (!sack)
			goto nomem;

		asoc->peer.sack_needed = 0;

		error = sctp_outq_tail(&asoc->outqueue, sack);

		/* Stop the SACK timer.  */
		sctp_add_cmd_sf(commands, SCTP_CMD_TIMER_STOP,
				SCTP_TO(SCTP_EVENT_TIMEOUT_SACK));
	}
out:
	return error;
nomem:
	error = -ENOMEM;
	return error;
}

/* When the T3-RTX timer expires, it calls this function to create the
 * relevant state machine event.
 */
void sctp_generate_t3_rtx_event(unsigned long peer)
{
	int error;
	struct sctp_transport *transport = (struct sctp_transport *) peer;
	struct sctp_association *asoc = transport->asoc;

	/* Check whether a task is in the sock.  */

	sctp_bh_lock_sock(asoc->base.sk);
	if (sock_owned_by_user(asoc->base.sk)) {
		SCTP_DEBUG_PRINTK("%s:Sock is busy.\n", __FUNCTION__);

		/* Try again later.  */
		if (!mod_timer(&transport->T3_rtx_timer, jiffies + (HZ/20)))
			sctp_transport_hold(transport);
		goto out_unlock;
	}

	/* Is this transport really dead and just waiting around for
	 * the timer to let go of the reference?
	 */
	if (transport->dead)
		goto out_unlock;

	/* Run through the state machine.  */
	error = sctp_do_sm(SCTP_EVENT_T_TIMEOUT,
			   SCTP_ST_TIMEOUT(SCTP_EVENT_TIMEOUT_T3_RTX),
			   asoc->state,
			   asoc->ep, asoc,
			   transport, GFP_ATOMIC);

	if (error)
		asoc->base.sk->err = -error;

out_unlock:
	sctp_bh_unlock_sock(asoc->base.sk);
	sctp_transport_put(transport);
}

/* This is a sa interface for producing timeout events.  It works
 * for timeouts which use the association as their parameter.
 */
static void sctp_generate_timeout_event(struct sctp_association *asoc,
					sctp_event_timeout_t timeout_type)
{
	int error = 0;

	sctp_bh_lock_sock(asoc->base.sk);
	if (sock_owned_by_user(asoc->base.sk)) {
		SCTP_DEBUG_PRINTK("%s:Sock is busy: timer %d\n",
				  __FUNCTION__,
				  timeout_type);

		/* Try again later.  */
		if (!mod_timer(&asoc->timers[timeout_type], jiffies + (HZ/20)))
			sctp_association_hold(asoc);
		goto out_unlock;
	}

	/* Is this association really dead and just waiting around for
	 * the timer to let go of the reference?
	 */
	if (asoc->base.dead)
		goto out_unlock;

	/* Run through the state machine.  */
	error = sctp_do_sm(SCTP_EVENT_T_TIMEOUT,
			   SCTP_ST_TIMEOUT(timeout_type),
			   asoc->state, asoc->ep, asoc,
			   (void *)timeout_type, GFP_ATOMIC);

	if (error)
		asoc->base.sk->err = -error;

out_unlock:
	sctp_bh_unlock_sock(asoc->base.sk);
	sctp_association_put(asoc);
}

void sctp_generate_t1_cookie_event(unsigned long data)
{
	struct sctp_association *asoc = (struct sctp_association *) data;
	sctp_generate_timeout_event(asoc, SCTP_EVENT_TIMEOUT_T1_COOKIE);
}

void sctp_generate_t1_init_event(unsigned long data)
{
	struct sctp_association *asoc = (struct sctp_association *) data;
	sctp_generate_timeout_event(asoc, SCTP_EVENT_TIMEOUT_T1_INIT);
}

void sctp_generate_t2_shutdown_event(unsigned long data)
{
	struct sctp_association *asoc = (struct sctp_association *) data;
	sctp_generate_timeout_event(asoc, SCTP_EVENT_TIMEOUT_T2_SHUTDOWN);
}

void sctp_generate_t5_shutdown_guard_event(unsigned long data)
{
        struct sctp_association *asoc = (struct sctp_association *)data;
        sctp_generate_timeout_event(asoc,
				    SCTP_EVENT_TIMEOUT_T5_SHUTDOWN_GUARD);

} /* sctp_generate_t5_shutdown_guard_event() */

void sctp_generate_autoclose_event(unsigned long data)
{
	struct sctp_association *asoc = (struct sctp_association *) data;
	sctp_generate_timeout_event(asoc, SCTP_EVENT_TIMEOUT_AUTOCLOSE);
}

/* Generate a heart beat event.  If the sock is busy, reschedule.   Make
 * sure that the transport is still valid.
 */
void sctp_generate_heartbeat_event(unsigned long data)
{
	int error = 0;
	struct sctp_transport *transport = (struct sctp_transport *) data;
	struct sctp_association *asoc = transport->asoc;

	sctp_bh_lock_sock(asoc->base.sk);
	if (sock_owned_by_user(asoc->base.sk)) {
		SCTP_DEBUG_PRINTK("%s:Sock is busy.\n", __FUNCTION__);

		/* Try again later.  */
		if (!mod_timer(&transport->hb_timer, jiffies + (HZ/20)))
			sctp_transport_hold(transport);
		goto out_unlock;
	}

	/* Is this structure just waiting around for us to actually
	 * get destroyed?
	 */
	if (transport->dead)
		goto out_unlock;

	error = sctp_do_sm(SCTP_EVENT_T_TIMEOUT,
			   SCTP_ST_TIMEOUT(SCTP_EVENT_TIMEOUT_HEARTBEAT),
			   asoc->state, asoc->ep, asoc,
			   transport, GFP_ATOMIC);

         if (error)
		 asoc->base.sk->err = -error;

out_unlock:
	sctp_bh_unlock_sock(asoc->base.sk);
	sctp_transport_put(transport);
}

/* Inject a SACK Timeout event into the state machine.  */
void sctp_generate_sack_event(unsigned long data)
{
	struct sctp_association *asoc = (struct sctp_association *) data;
	sctp_generate_timeout_event(asoc, SCTP_EVENT_TIMEOUT_SACK);
}

sctp_timer_event_t *sctp_timer_events[SCTP_NUM_TIMEOUT_TYPES] = {
	NULL,
	sctp_generate_t1_cookie_event,
	sctp_generate_t1_init_event,
	sctp_generate_t2_shutdown_event,
	NULL,
	sctp_generate_t5_shutdown_guard_event,
	sctp_generate_heartbeat_event,
	sctp_generate_sack_event,
	sctp_generate_autoclose_event,
};


/* RFC 2960 8.2 Path Failure Detection
 *
 * When its peer endpoint is multi-homed, an endpoint should keep a
 * error counter for each of the destination transport addresses of the
 * peer endpoint.
 *
 * Each time the T3-rtx timer expires on any address, or when a
 * HEARTBEAT sent to an idle address is not acknowledged within a RTO,
 * the error counter of that destination address will be incremented.
 * When the value in the error counter exceeds the protocol parameter
 * 'Path.Max.Retrans' of that destination address, the endpoint should
 * mark the destination transport address as inactive, and a
 * notification SHOULD be sent to the upper layer.
 *
 */
static void sctp_do_8_2_transport_strike(struct sctp_association *asoc,
					 struct sctp_transport *transport)
{
	/* The check for association's overall error counter exceeding the
	 * threshold is done in the state function.
	 */
	asoc->overall_error_count++;

	if (transport->active &&
	    (transport->error_count++ >= transport->error_threshold)) {
		SCTP_DEBUG_PRINTK("transport_strike: transport "
				  "IP:%d.%d.%d.%d failed.\n",
				  NIPQUAD(transport->ipaddr.v4.sin_addr));
		sctp_assoc_control_transport(asoc, transport,
					     SCTP_TRANSPORT_DOWN,
					     SCTP_FAILED_THRESHOLD);
	}

	/* E2) For the destination address for which the timer
	 * expires, set RTO <- RTO * 2 ("back off the timer").  The
	 * maximum value discussed in rule C7 above (RTO.max) may be
	 * used to provide an upper bound to this doubling operation.
	 */
	transport->rto = min((transport->rto * 2), transport->asoc->rto_max);
}

/* Worker routine to handle INIT command failure.  */
static void sctp_cmd_init_failed(sctp_cmd_seq_t *commands,
				 struct sctp_association *asoc,
				 unsigned error)
{
	struct sctp_ulpevent *event;

	event = sctp_ulpevent_make_assoc_change(asoc,0, SCTP_CANT_STR_ASSOC,
						0, 0, 0, GFP_ATOMIC);

	if (event)
		sctp_add_cmd_sf(commands, SCTP_CMD_EVENT_ULP,
				SCTP_ULPEVENT(event));

	/* SEND_FAILED sent later when cleaning up the association. */
	asoc->outqueue.error = error;
	sctp_add_cmd_sf(commands, SCTP_CMD_DELETE_TCB, SCTP_NULL());
}

/* Worker routine to handle SCTP_CMD_ASSOC_FAILED.  */
static void sctp_cmd_assoc_failed(sctp_cmd_seq_t *commands,
				  struct sctp_association *asoc,
				  sctp_event_t event_type,
				  sctp_subtype_t subtype,
				  struct sctp_chunk *chunk,
				  unsigned error)
{
	struct sctp_ulpevent *event;

	/* Cancel any partial delivery in progress. */
	sctp_ulpq_abort_pd(&asoc->ulpq, GFP_ATOMIC);

	event = sctp_ulpevent_make_assoc_change(asoc, 0, SCTP_COMM_LOST,
						(__u16)error, 0, 0,
						GFP_ATOMIC);
	if (event)
		sctp_add_cmd_sf(commands, SCTP_CMD_EVENT_ULP,
				SCTP_ULPEVENT(event));

	sctp_add_cmd_sf(commands, SCTP_CMD_NEW_STATE,
			SCTP_STATE(SCTP_STATE_CLOSED));

	/* SEND_FAILED sent later when cleaning up the association. */
	asoc->outqueue.error = error;
	sctp_add_cmd_sf(commands, SCTP_CMD_DELETE_TCB, SCTP_NULL());
}

/* Process an init chunk (may be real INIT/INIT-ACK or an embedded INIT
 * inside the cookie.  In reality, this is only used for INIT-ACK processing
 * since all other cases use "temporary" associations and can do all
 * their work in statefuns directly.
 */
static int sctp_cmd_process_init(sctp_cmd_seq_t *commands,
				 struct sctp_association *asoc,
				 struct sctp_chunk *chunk,
				 sctp_init_chunk_t *peer_init, int gfp)
{
	int error;

	/* We only process the init as a sideeffect in a single
	 * case.   This is when we process the INIT-ACK.   If we
	 * fail during INIT processing (due to malloc problems),
	 * just return the error and stop processing the stack.
	 */
	if (!sctp_process_init(asoc, chunk->chunk_hdr->type,
			       sctp_source(chunk), peer_init, gfp))
		error = -ENOMEM;
	else
		error = 0;

	return error;
}

/* Helper function to break out starting up of heartbeat timers.  */
static void sctp_cmd_hb_timers_start(sctp_cmd_seq_t *cmds,
				     struct sctp_association *asoc)
{
	struct sctp_transport *t;
	struct list_head *pos;

	/* Start a heartbeat timer for each transport on the association.
	 * hold a reference on the transport to make sure none of
	 * the needed data structures go away.
	 */
	list_for_each(pos, &asoc->peer.transport_addr_list) {
		t = list_entry(pos, struct sctp_transport, transports);

		if (!mod_timer(&t->hb_timer, sctp_transport_timeout(t)))
			sctp_transport_hold(t);
	}
}

static void sctp_cmd_hb_timers_stop(sctp_cmd_seq_t *cmds,
				    struct sctp_association *asoc)
{
	struct sctp_transport *t;
	struct list_head *pos;

	/* Stop all heartbeat timers. */

	list_for_each(pos, &asoc->peer.transport_addr_list) {
		t = list_entry(pos, struct sctp_transport, transports);
		if (del_timer(&t->hb_timer))
			sctp_transport_put(t);
	}
}

/* Helper function to update the heartbeat timer. */
static void sctp_cmd_hb_timer_update(sctp_cmd_seq_t *cmds,
				     struct sctp_association *asoc,
				     struct sctp_transport *t)
{
	/* Update the heartbeat timer.  */
	if (!mod_timer(&t->hb_timer, sctp_transport_timeout(t)))
		sctp_transport_hold(t);
}

/* Helper function to handle the reception of an HEARTBEAT ACK.  */
static void sctp_cmd_transport_on(sctp_cmd_seq_t *cmds,
				  struct sctp_association *asoc,
				  struct sctp_transport *t,
				  struct sctp_chunk *chunk)
{
	sctp_sender_hb_info_t *hbinfo;

	/* 8.3 Upon the receipt of the HEARTBEAT ACK, the sender of the
	 * HEARTBEAT should clear the error counter of the destination
	 * transport address to which the HEARTBEAT was sent.
	 * The association's overall error count is also cleared.
	 */
	t->error_count = 0;
	t->asoc->overall_error_count = 0;

	/* Mark the destination transport address as active if it is not so
	 * marked.
	 */
	if (!t->active)
		sctp_assoc_control_transport(asoc, t, SCTP_TRANSPORT_UP,
					     SCTP_HEARTBEAT_SUCCESS);

	/* The receiver of the HEARTBEAT ACK should also perform an
	 * RTT measurement for that destination transport address
	 * using the time value carried in the HEARTBEAT ACK chunk.
	 */
	hbinfo = (sctp_sender_hb_info_t *) chunk->skb->data;
	sctp_transport_update_rto(t, (jiffies - hbinfo->sent_at));
}

/* Helper function to do a transport reset at the expiry of the hearbeat
 * timer.
 */
static void sctp_cmd_transport_reset(sctp_cmd_seq_t *cmds,
				     struct sctp_association *asoc,
				     struct sctp_transport *t)
{
	sctp_transport_lower_cwnd(t, SCTP_LOWER_CWND_INACTIVE);

	/* Mark one strike against a transport.  */
	sctp_do_8_2_transport_strike(asoc, t);
}

/* Helper function to process the process SACK command.  */
static int sctp_cmd_process_sack(sctp_cmd_seq_t *cmds,
				 struct sctp_association *asoc,
				 sctp_sackhdr_t *sackh)
{
	int err;

	if (sctp_outq_sack(&asoc->outqueue, sackh)) {
		/* There are no more TSNs awaiting SACK.  */
		err = sctp_do_sm(SCTP_EVENT_T_OTHER,
				 SCTP_ST_OTHER(SCTP_EVENT_NO_PENDING_TSN),
				 asoc->state, asoc->ep, asoc, NULL,
				 GFP_ATOMIC);
	} else {
		/* Windows may have opened, so we need
		 * to check if we have DATA to transmit
		 */
		err = sctp_outq_flush(&asoc->outqueue, 0);
	}

	return err;
}

/* Helper function to set the timeout value for T2-SHUTDOWN timer and to set
 * the transport for a shutdown chunk.
 */
static void sctp_cmd_setup_t2(sctp_cmd_seq_t *cmds, 
			      struct sctp_association *asoc,
			      struct sctp_chunk *chunk)
{
	struct sctp_transport *t;

	t = sctp_assoc_choose_shutdown_transport(asoc);
	asoc->shutdown_last_sent_to = t;
	asoc->timeouts[SCTP_EVENT_TIMEOUT_T2_SHUTDOWN] = t->rto;
	chunk->transport = t;
}

/* Helper function to change the state of an association. */
static void sctp_cmd_new_state(sctp_cmd_seq_t *cmds, struct sctp_association *asoc,
			       sctp_state_t state)
{
	struct sock *sk = asoc->base.sk;

	asoc->state = state;
	asoc->state_timestamp = jiffies;

	if (sctp_style(sk, TCP)) {
		/* Change the sk->state of a TCP-style socket that has 
		 * sucessfully completed a connect() call.
		 */
		if (sctp_state(asoc, ESTABLISHED) && sctp_sstate(sk, CLOSED))
			sk->state = SCTP_SS_ESTABLISHED;

		/* Set the RCV_SHUTDOWN flag when a SHUTDOWN is received. */
		if (sctp_state(asoc, SHUTDOWN_RECEIVED) &&
		    sctp_sstate(sk, ESTABLISHED))
			sk->shutdown |= RCV_SHUTDOWN;
	}

	if (sctp_state(asoc, ESTABLISHED) ||
	    sctp_state(asoc, CLOSED) ||
	    sctp_state(asoc, SHUTDOWN_RECEIVED)) {
		/* Wake up any processes waiting in the asoc's wait queue in
		 * sctp_wait_for_connect() or sctp_wait_for_sndbuf().
	 	 */
		if (waitqueue_active(&asoc->wait))
			wake_up_interruptible(&asoc->wait);

		/* Wake up any processes waiting in the sk's sleep queue of
		 * a TCP-style or UDP-style peeled-off socket in
		 * sctp_wait_for_accept() or sctp_wait_for_packet().
		 * For a UDP-style socket, the waiters are woken up by the
		 * notifications.
		 */
		if (!sctp_style(sk, UDP))
			sk->state_change(sk);
	}
}

<<<<<<< HEAD
	/* Change the sk->state of a TCP-style socket that has successfully
	 * completed a connect() call.
	 */
	if ((SCTP_STATE_ESTABLISHED == asoc->state) &&
	    (SCTP_SOCKET_TCP == sp->type) && (SCTP_SS_CLOSED == sk->state))
	    sk->state = SCTP_SS_ESTABLISHED;
=======
/* Helper function to delete an association. */
static void sctp_cmd_delete_tcb(sctp_cmd_seq_t *cmds,
				struct sctp_association *asoc)
{
	struct sock *sk = asoc->base.sk;

	/* If it is a non-temporary association belonging to a TCP-style
	 * listening socket, do not free it so that accept() can pick it
	 * up later.
	 */ 
	if (sctp_style(sk, TCP) && sctp_sstate(sk, LISTENING) && (!asoc->temp))
		return;

	sctp_unhash_established(asoc);
	sctp_association_free(asoc);
>>>>>>> 09593bb6
}

/* These three macros allow us to pull the debugging code out of the
 * main flow of sctp_do_sm() to keep attention focused on the real
 * functionality there.
 */
#define DEBUG_PRE \
	SCTP_DEBUG_PRINTK("sctp_do_sm prefn: " \
			  "ep %p, %s, %s, asoc %p[%s], %s\n", \
			  ep, sctp_evttype_tbl[event_type], \
			  (*debug_fn)(subtype), asoc, \
			  sctp_state_tbl[state], state_fn->name)

#define DEBUG_POST \
	SCTP_DEBUG_PRINTK("sctp_do_sm postfn: " \
			  "asoc %p, status: %s\n", \
			  asoc, sctp_status_tbl[status])

#define DEBUG_POST_SFX \
	SCTP_DEBUG_PRINTK("sctp_do_sm post sfx: error %d, asoc %p[%s]\n", \
			  error, asoc, \
			  sctp_state_tbl[(asoc && sctp_id2assoc(ep->base.sk, \
			  sctp_assoc2id(asoc)))?asoc->state:SCTP_STATE_CLOSED])

/*
 * This is the master state machine processing function.
 *
 * If you want to understand all of lksctp, this is a
 * good place to start.
 */
int sctp_do_sm(sctp_event_t event_type, sctp_subtype_t subtype,
	       sctp_state_t state,
	       struct sctp_endpoint *ep,
	       struct sctp_association *asoc,
	       void *event_arg,
	       int gfp)
{
	sctp_cmd_seq_t commands;
	sctp_sm_table_entry_t *state_fn;
	sctp_disposition_t status;
	int error = 0;
	typedef const char *(printfn_t)(sctp_subtype_t);

	static printfn_t *table[] = {
		NULL, sctp_cname, sctp_tname, sctp_oname, sctp_pname,
	};
	printfn_t *debug_fn  __attribute__ ((unused)) = table[event_type];

	/* Look up the state function, run it, and then process the
	 * side effects.  These three steps are the heart of lksctp.
	 */
	state_fn = sctp_sm_lookup_event(event_type, state, subtype);

	sctp_init_cmd_seq(&commands);

	DEBUG_PRE;
	status = (*state_fn->fn)(ep, asoc, subtype, event_arg, &commands);
	DEBUG_POST;

	error = sctp_side_effects(event_type, subtype, state,
				  ep, asoc, event_arg, status, 
				  &commands, gfp);
	DEBUG_POST_SFX;

	return error;
}

#undef DEBUG_PRE
#undef DEBUG_POST

/*****************************************************************
 * This the master state function side effect processing function.
 *****************************************************************/
int sctp_side_effects(sctp_event_t event_type, sctp_subtype_t subtype,
		      sctp_state_t state,
		      struct sctp_endpoint *ep,
		      struct sctp_association *asoc,
		      void *event_arg,
		      sctp_disposition_t status,
		      sctp_cmd_seq_t *commands,
		      int gfp)
{
	int error;

	/* FIXME - Most of the dispositions left today would be categorized
	 * as "exceptional" dispositions.  For those dispositions, it
	 * may not be proper to run through any of the commands at all.
	 * For example, the command interpreter might be run only with
	 * disposition SCTP_DISPOSITION_CONSUME.
	 */
	if (0 != (error = sctp_cmd_interpreter(event_type, subtype, state,
					       ep, asoc,
					       event_arg, status,
					       commands, gfp)))
		goto bail;

	switch (status) {
	case SCTP_DISPOSITION_DISCARD:
		SCTP_DEBUG_PRINTK("Ignored sctp protocol event - state %d, "
				  "event_type %d, event_id %d\n",
				  state, event_type, subtype.chunk);
		break;

	case SCTP_DISPOSITION_NOMEM:
		/* We ran out of memory, so we need to discard this
		 * packet.
		 */
		/* BUG--we should now recover some memory, probably by
		 * reneging...
		 */
		error = -ENOMEM;
		break;

        case SCTP_DISPOSITION_DELETE_TCB:
		/* This should now be a command. */
		break;

	case SCTP_DISPOSITION_CONSUME:
	case SCTP_DISPOSITION_ABORT:
		/*
		 * We should no longer have much work to do here as the
		 * real work has been done as explicit commands above.
		 */
		break;

	case SCTP_DISPOSITION_VIOLATION:
		printk(KERN_ERR "sctp protocol violation state %d "
		       "chunkid %d\n", state, subtype.chunk);
		break;

	case SCTP_DISPOSITION_NOT_IMPL:
		printk(KERN_WARNING "sctp unimplemented feature in state %d, "
		       "event_type %d, event_id %d\n",
		       state, event_type, subtype.chunk);
		break;

	case SCTP_DISPOSITION_BUG:
		printk(KERN_ERR "sctp bug in state %d, "
		       "event_type %d, event_id %d\n",
		       state, event_type, subtype.chunk);
		BUG();
		break;

	default:
		printk(KERN_ERR "sctp impossible disposition %d "
		       "in state %d, event_type %d, event_id %d\n",
		       status, state, event_type, subtype.chunk);
		BUG();
		break;
	};

bail:
	return error;
}

/********************************************************************
 * 2nd Level Abstractions
 ********************************************************************/

/* This is the side-effect interpreter.  */
int sctp_cmd_interpreter(sctp_event_t event_type, sctp_subtype_t subtype,
			 sctp_state_t state, struct sctp_endpoint *ep,
			 struct sctp_association *asoc, void *event_arg,
			 sctp_disposition_t status, sctp_cmd_seq_t *commands,
			 int gfp)
{
	int error = 0;
	int force;
	sctp_cmd_t *cmd;
	struct sctp_chunk *new_obj;
	struct sctp_chunk *chunk = NULL;
	struct sctp_packet *packet;
	struct list_head *pos;
	struct timer_list *timer;
	unsigned long timeout;
	struct sctp_transport *t;
	sctp_sackhdr_t sackh;
	int local_cork = 0;

	if (SCTP_EVENT_T_TIMEOUT != event_type)
		chunk = (struct sctp_chunk *) event_arg;

	/* Note:  This whole file is a huge candidate for rework.
	 * For example, each command could either have its own handler, so
	 * the loop would look like:
	 *     while (cmds)
	 *         cmd->handle(x, y, z)
	 * --jgrimm
	 */
	while (NULL != (cmd = sctp_next_cmd(commands))) {
		switch (cmd->verb) {
		case SCTP_CMD_NOP:
			/* Do nothing. */
			break;

		case SCTP_CMD_NEW_ASOC:
			/* Register a new association.  */
			if (local_cork) {
				sctp_outq_uncork(&asoc->outqueue); 
				local_cork = 0;
			}
			asoc = cmd->obj.ptr;
			/* Register with the endpoint.  */
			sctp_endpoint_add_asoc(ep, asoc);
			sctp_hash_established(asoc);
			break;

		case SCTP_CMD_UPDATE_ASSOC:
		       sctp_assoc_update(asoc, cmd->obj.ptr);
		       break;

		case SCTP_CMD_PURGE_OUTQUEUE:
		       sctp_outq_teardown(&asoc->outqueue);
		       break;

		case SCTP_CMD_DELETE_TCB:			
			if (local_cork) {
				sctp_outq_uncork(&asoc->outqueue);
				local_cork = 0;
			}
			/* Delete the current association.  */
			sctp_cmd_delete_tcb(commands, asoc);
			asoc = NULL;
			break;

		case SCTP_CMD_NEW_STATE:
			/* Enter a new state.  */
			sctp_cmd_new_state(commands, asoc, cmd->obj.state);
			break;

		case SCTP_CMD_REPORT_TSN:
			/* Record the arrival of a TSN.  */
			sctp_tsnmap_mark(&asoc->peer.tsn_map, cmd->obj.u32);
			break;

		case SCTP_CMD_GEN_SACK:
			/* Generate a Selective ACK.
			 * The argument tells us whether to just count
			 * the packet and MAYBE generate a SACK, or
			 * force a SACK out.
			 */
			force = cmd->obj.i32;
			error = sctp_gen_sack(asoc, force, commands);
			break;

		case SCTP_CMD_PROCESS_SACK:
			/* Process an inbound SACK.  */
			error = sctp_cmd_process_sack(commands, asoc,
						      cmd->obj.ptr);
			break;

		case SCTP_CMD_GEN_INIT_ACK:
			/* Generate an INIT ACK chunk.  */
			new_obj = sctp_make_init_ack(asoc, chunk, GFP_ATOMIC,
						     0);
			if (!new_obj)
				goto nomem;

			sctp_add_cmd_sf(commands, SCTP_CMD_REPLY,
					SCTP_CHUNK(new_obj));
			break;

		case SCTP_CMD_PEER_INIT:
			/* Process a unified INIT from the peer.
			 * Note: Only used during INIT-ACK processing.  If
			 * there is an error just return to the outter
			 * layer which will bail.
			 */
			error = sctp_cmd_process_init(commands, asoc, chunk,
						      cmd->obj.ptr, gfp);
			break;

		case SCTP_CMD_GEN_COOKIE_ECHO:
			/* Generate a COOKIE ECHO chunk.  */
			new_obj = sctp_make_cookie_echo(asoc, chunk);
			if (!new_obj) {
				if (cmd->obj.ptr)
					sctp_chunk_free(cmd->obj.ptr);
				goto nomem;
			}
			sctp_add_cmd_sf(commands, SCTP_CMD_REPLY,
					SCTP_CHUNK(new_obj));

			/* If there is an ERROR chunk to be sent along with
			 * the COOKIE_ECHO, send it, too.
			 */
			if (cmd->obj.ptr)
				sctp_add_cmd_sf(commands, SCTP_CMD_REPLY,
						SCTP_CHUNK(cmd->obj.ptr));
			break;

		case SCTP_CMD_GEN_SHUTDOWN:
			/* Generate SHUTDOWN when in SHUTDOWN_SENT state.
			 * Reset error counts.
			 */
			asoc->overall_error_count = 0;

			/* Generate a SHUTDOWN chunk.  */
			new_obj = sctp_make_shutdown(asoc);
			if (!new_obj)
				goto nomem;
			sctp_add_cmd_sf(commands, SCTP_CMD_REPLY,
					SCTP_CHUNK(new_obj));
			break;

		case SCTP_CMD_CHUNK_ULP:
			/* Send a chunk to the sockets layer.  */
			SCTP_DEBUG_PRINTK("sm_sideff: %s %p, %s %p.\n",
					  "chunk_up:", cmd->obj.ptr,
					  "ulpq:", &asoc->ulpq);
			sctp_ulpq_tail_data(&asoc->ulpq, cmd->obj.ptr,
					    GFP_ATOMIC);
			break;

		case SCTP_CMD_EVENT_ULP:
			/* Send a notification to the sockets layer.  */
			SCTP_DEBUG_PRINTK("sm_sideff: %s %p, %s %p.\n",
					  "event_up:",cmd->obj.ptr,
					  "ulpq:",&asoc->ulpq);
			sctp_ulpq_tail_event(&asoc->ulpq, cmd->obj.ptr);
			break;

		case SCTP_CMD_REPLY:
			/* If an caller has not already corked, do cork. */
			if (!asoc->outqueue.cork) {
				sctp_outq_cork(&asoc->outqueue);
				local_cork = 1;
			}
			/* Send a chunk to our peer.  */
			error = sctp_outq_tail(&asoc->outqueue, cmd->obj.ptr);
			break;

		case SCTP_CMD_SEND_PKT:
			/* Send a full packet to our peer.  */
			packet = cmd->obj.ptr;
			sctp_packet_transmit(packet);
			sctp_ootb_pkt_free(packet);
			break;

		case SCTP_CMD_RETRAN:
			/* Mark a transport for retransmission.  */
			sctp_retransmit(&asoc->outqueue, cmd->obj.transport,
					SCTP_RTXR_T3_RTX);
			break;

		case SCTP_CMD_TRANSMIT:
			/* Kick start transmission. */
			error = sctp_outq_uncork(&asoc->outqueue);
			local_cork = 0;
			break;

		case SCTP_CMD_ECN_CE:
			/* Do delayed CE processing.   */
			sctp_do_ecn_ce_work(asoc, cmd->obj.u32);
			break;

		case SCTP_CMD_ECN_ECNE:
			/* Do delayed ECNE processing. */
			new_obj = sctp_do_ecn_ecne_work(asoc, cmd->obj.u32,
							chunk);
			if (new_obj)
				sctp_add_cmd_sf(commands, SCTP_CMD_REPLY,
						SCTP_CHUNK(new_obj));
			break;

		case SCTP_CMD_ECN_CWR:
			/* Do delayed CWR processing.  */
			sctp_do_ecn_cwr_work(asoc, cmd->obj.u32);
			break;

		case SCTP_CMD_SETUP_T2:
			sctp_cmd_setup_t2(commands, asoc, cmd->obj.ptr);
			break;

		case SCTP_CMD_TIMER_START:
			timer = &asoc->timers[cmd->obj.to];
			timeout = asoc->timeouts[cmd->obj.to];
			if (!timeout)
				BUG();

			timer->expires = jiffies + timeout;
			sctp_association_hold(asoc);
			add_timer(timer);
			break;

		case SCTP_CMD_TIMER_RESTART:
			timer = &asoc->timers[cmd->obj.to];
			timeout = asoc->timeouts[cmd->obj.to];
			if (!mod_timer(timer, jiffies + timeout))
				sctp_association_hold(asoc);
			break;

		case SCTP_CMD_TIMER_STOP:
			timer = &asoc->timers[cmd->obj.to];
			if (timer_pending(timer) && del_timer(timer))
				sctp_association_put(asoc);
			break;

		case SCTP_CMD_INIT_RESTART:
			/* Do the needed accounting and updates
			 * associated with restarting an initialization
			 * timer.
			 */
			asoc->counters[SCTP_COUNTER_INIT_ERROR]++;
			asoc->timeouts[cmd->obj.to] *= 2;
			if (asoc->timeouts[cmd->obj.to] >
			    asoc->max_init_timeo) {
				asoc->timeouts[cmd->obj.to] =
					asoc->max_init_timeo;
			}

			/* If we've sent any data bundled with
			 * COOKIE-ECHO we need to resend.
			 */
			list_for_each(pos, &asoc->peer.transport_addr_list) {
				t = list_entry(pos, struct sctp_transport,
					       transports);
				sctp_retransmit_mark(&asoc->outqueue, t, 0);
			}

			sctp_add_cmd_sf(commands,
					SCTP_CMD_TIMER_RESTART,
					SCTP_TO(cmd->obj.to));
			break;

		case SCTP_CMD_INIT_FAILED:
			sctp_cmd_init_failed(commands, asoc, cmd->obj.u32);
			break;

		case SCTP_CMD_ASSOC_FAILED:
			sctp_cmd_assoc_failed(commands, asoc, event_type,
					      subtype, chunk, cmd->obj.u32);
			break;

		case SCTP_CMD_COUNTER_INC:
			asoc->counters[cmd->obj.counter]++;
			break;

		case SCTP_CMD_COUNTER_RESET:
			asoc->counters[cmd->obj.counter] = 0;
			break;

		case SCTP_CMD_REPORT_DUP:
			sctp_tsnmap_mark_dup(&asoc->peer.tsn_map,
					     cmd->obj.u32);
			break;

		case SCTP_CMD_REPORT_BAD_TAG:
			SCTP_DEBUG_PRINTK("vtag mismatch!\n");
			break;

		case SCTP_CMD_STRIKE:
			/* Mark one strike against a transport.  */
			sctp_do_8_2_transport_strike(asoc, cmd->obj.transport);
			break;

		case SCTP_CMD_TRANSPORT_RESET:
			t = cmd->obj.transport;
			sctp_cmd_transport_reset(commands, asoc, t);
			break;

		case SCTP_CMD_TRANSPORT_ON:
			t = cmd->obj.transport;
			sctp_cmd_transport_on(commands, asoc, t, chunk);
			break;

		case SCTP_CMD_HB_TIMERS_START:
			sctp_cmd_hb_timers_start(commands, asoc);
			break;

		case SCTP_CMD_HB_TIMER_UPDATE:
			t = cmd->obj.transport;
			sctp_cmd_hb_timer_update(commands, asoc, t);
			break;

		case SCTP_CMD_HB_TIMERS_STOP:
			sctp_cmd_hb_timers_stop(commands, asoc);
			break;

		case SCTP_CMD_REPORT_ERROR:
			error = cmd->obj.error;
			break;

		case SCTP_CMD_PROCESS_CTSN:
			/* Dummy up a SACK for processing. */
			sackh.cum_tsn_ack = cmd->obj.u32;
			sackh.a_rwnd = 0;
			sackh.num_gap_ack_blocks = 0;
			sackh.num_dup_tsns = 0;
			sctp_add_cmd_sf(commands, SCTP_CMD_PROCESS_SACK,
					SCTP_SACKH(&sackh));
			break;

		case SCTP_CMD_DISCARD_PACKET:
			/* We need to discard the whole packet.  */
			chunk->pdiscard = 1;
			break;

		case SCTP_CMD_RTO_PENDING:
			t = cmd->obj.transport;
			t->rto_pending = 1;
			break;

		case SCTP_CMD_PART_DELIVER:
			sctp_ulpq_partial_delivery(&asoc->ulpq, cmd->obj.ptr,
						   GFP_ATOMIC);
			break;

		case SCTP_CMD_RENEGE:
			sctp_ulpq_renege(&asoc->ulpq, cmd->obj.ptr,
					 GFP_ATOMIC);
			break;

		default:
			printk(KERN_WARNING "Impossible command: %u, %p\n",
			       cmd->verb, cmd->obj.ptr);
			break;
		};
		if (error)
			break;
	}

out:
	if (local_cork)
		sctp_outq_uncork(&asoc->outqueue);
	return error;
nomem:
	error = -ENOMEM;
	goto out;
}
<|MERGE_RESOLUTION|>--- conflicted
+++ resolved
@@ -648,14 +648,6 @@
 	}
 }
 
-<<<<<<< HEAD
-	/* Change the sk->state of a TCP-style socket that has successfully
-	 * completed a connect() call.
-	 */
-	if ((SCTP_STATE_ESTABLISHED == asoc->state) &&
-	    (SCTP_SOCKET_TCP == sp->type) && (SCTP_SS_CLOSED == sk->state))
-	    sk->state = SCTP_SS_ESTABLISHED;
-=======
 /* Helper function to delete an association. */
 static void sctp_cmd_delete_tcb(sctp_cmd_seq_t *cmds,
 				struct sctp_association *asoc)
@@ -671,7 +663,6 @@
 
 	sctp_unhash_established(asoc);
 	sctp_association_free(asoc);
->>>>>>> 09593bb6
 }
 
 /* These three macros allow us to pull the debugging code out of the
