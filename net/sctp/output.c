--- conflicted
+++ resolved
@@ -429,11 +429,8 @@
 	}
 
 	nskb->dst = dst_clone(transport->dst);
-<<<<<<< HEAD
-=======
 	if (!nskb->dst)
 		goto no_route;
->>>>>>> 7851956a
 
 	SCTP_DEBUG_PRINTK("***sctp_transmit_packet*** skb length %d\n",
 			  nskb->len);
