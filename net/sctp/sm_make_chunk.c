--- conflicted
+++ resolved
@@ -2195,11 +2195,6 @@
 		break;
 
 	case SCTP_PARAM_SET_PRIMARY:
-<<<<<<< HEAD
-		if (net->sctp.addip_enable)
-			break;
-		goto unhandled;
-=======
 		if (!ep->asconf_enable)
 			goto unhandled;
 
@@ -2210,7 +2205,6 @@
 			retval = SCTP_IERROR_ABORT;
 		}
 		break;
->>>>>>> 7d2a07b7
 
 	case SCTP_PARAM_HOST_NAME_ADDRESS:
 		/* Tell the peer, we won't support this param.  */
