/* Copyright (c) 1999-2000 Cisco, Inc.
 * Copyright (c) 1999-2001 Motorola, Inc.
 * Copyright (c) 2001-2003 International Business Machines, Corp.
 * Copyright (c) 2001-2003 Intel Corp.
 * Copyright (c) 2001-2002 Nokia, Inc.
 * Copyright (c) 2001 La Monte H.P. Yarroll
 *
 * This file is part of the SCTP kernel reference Implementation
 *
 * These functions interface with the sockets layer to implement the
 * SCTP Extensions for the Sockets API.
 *
 * Note that the descriptions from the specification are USER level
 * functions--this file is the functions which populate the struct proto
 * for SCTP which is the BOTTOM of the sockets interface.
 *
 * The SCTP reference implementation is free software;
 * you can redistribute it and/or modify it under the terms of
 * the GNU General Public License as published by
 * the Free Software Foundation; either version 2, or (at your option)
 * any later version.
 *
 * The SCTP reference implementation is distributed in the hope that it
 * will be useful, but WITHOUT ANY WARRANTY; without even the implied
 *                 ************************
 * warranty of MERCHANTABILITY or FITNESS FOR A PARTICULAR PURPOSE.
 * See the GNU General Public License for more details.
 *
 * You should have received a copy of the GNU General Public License
 * along with GNU CC; see the file COPYING.  If not, write to
 * the Free Software Foundation, 59 Temple Place - Suite 330,
 * Boston, MA 02111-1307, USA.
 *
 * Please send any bug reports or fixes you make to the
 * email address(es):
 *    lksctp developers <lksctp-developers@lists.sourceforge.net>
 *
 * Or submit a bug report through the following website:
 *    http://www.sf.net/projects/lksctp
 *
 * Written or modified by:
 *    La Monte H.P. Yarroll <piggy@acm.org>
 *    Narasimha Budihal     <narsi@refcode.org>
 *    Karl Knutson          <karl@athena.chicago.il.us>
 *    Jon Grimm             <jgrimm@us.ibm.com>
 *    Xingang Guo           <xingang.guo@intel.com>
 *    Daisy Chang           <daisyc@us.ibm.com>
 *    Sridhar Samudrala     <samudrala@us.ibm.com>
 *    Inaky Perez-Gonzalez  <inaky.gonzalez@intel.com>
 *    Ardelle Fan	    <ardelle.fan@intel.com>
 *
 * Any bugs reported given to us we will try to fix... any fixes shared will
 * be incorporated into the next SCTP release.
 */

#include <linux/config.h>
#include <linux/types.h>
#include <linux/kernel.h>
#include <linux/wait.h>
#include <linux/time.h>
#include <linux/ip.h>
#include <linux/fcntl.h>
#include <linux/poll.h>
#include <linux/init.h>
#include <linux/crypto.h>

#include <net/ip.h>
#include <net/icmp.h>
#include <net/route.h>
#include <net/ipv6.h>
#include <net/inet_common.h>

#include <linux/socket.h> /* for sa_family_t */
#include <net/sock.h>
#include <net/sctp/sctp.h>

/* WARNING:  Please do not remove the SCTP_STATIC attribute to
 * any of the functions below as they are used to export functions
 * used by a project regression testsuite.
 */

/* Forward declarations for internal helper functions. */
static int sctp_writeable(struct sock *sk);
static inline int sctp_wspace(struct sctp_association *asoc);
static inline void sctp_set_owner_w(struct sctp_chunk *chunk);
static void sctp_wfree(struct sk_buff *skb);
static int sctp_wait_for_sndbuf(struct sctp_association *, long *timeo_p,
				int msg_len);
static int sctp_wait_for_packet(struct sock * sk, int *err, long *timeo_p);
static int sctp_wait_for_connect(struct sctp_association *, long *timeo_p);
static int sctp_wait_for_accept(struct sock *sk, long timeo);
static inline int sctp_verify_addr(struct sock *, union sctp_addr *, int);
static int sctp_bindx_add(struct sock *, struct sockaddr_storage *, int);
static int sctp_bindx_rem(struct sock *, struct sockaddr_storage *, int);
static int sctp_do_bind(struct sock *, union sctp_addr *, int);
static int sctp_autobind(struct sock *sk);
static void sctp_sock_migrate(struct sock *, struct sock *,
			      struct sctp_association *, sctp_socket_type_t);
static char *sctp_hmac_alg = SCTP_COOKIE_HMAC_ALG;

/* Look up the association by its id.  If this is not a UDP-style
 * socket, the ID field is always ignored.
 */
struct sctp_association *sctp_id2assoc(struct sock *sk, sctp_assoc_t id)
{
	struct sctp_association *asoc = NULL;

	/* If this is not a UDP-style socket, assoc id should be
	 * ignored.
	 */
	if (SCTP_SOCKET_UDP != sctp_sk(sk)->type) {
		if (!list_empty(&sctp_sk(sk)->ep->asocs))
			asoc = list_entry(sctp_sk(sk)->ep->asocs.next,
					  struct sctp_association, asocs);
		return asoc;
	}

	/* First, verify that this is a kernel address. */
	if (sctp_is_valid_kaddr((unsigned long) id)) {
		struct sctp_association *temp;

		/* Verify that this _is_ an sctp_association
		 * data structure and if so, that the socket matches.
		 */
		temp = (struct sctp_association *)id;
		if ((SCTP_ASSOC_EYECATCHER == temp->eyecatcher) &&
		    (temp->base.sk == sk))
			asoc = temp;
	}

	return asoc;
}

/* API 3.1.2 bind() - UDP Style Syntax
 * The syntax of bind() is,
 *
 *   ret = bind(int sd, struct sockaddr *addr, int addrlen);
 *
 *   sd      - the socket descriptor returned by socket().
 *   addr    - the address structure (struct sockaddr_in or struct
 *             sockaddr_in6 [RFC 2553]),
 *   addrlen - the size of the address structure.
 *
 * The caller should use struct sockaddr_storage described in RFC 2553
 * to represent addr for portability reason.
 */
int sctp_bind(struct sock *sk, struct sockaddr *uaddr, int addr_len)
{
	int retval = 0;

	sctp_lock_sock(sk);

	SCTP_DEBUG_PRINTK("sctp_bind(sk: %p, uaddr: %p, addr_len: %d)\n",
			  sk, uaddr, addr_len);

	/* Disallow binding twice. */
	if (!sctp_sk(sk)->ep->base.bind_addr.port)
		retval = sctp_do_bind(sk, (union sctp_addr *)uaddr,
				      addr_len);
	else
		retval = -EINVAL;

	sctp_release_sock(sk);

	return retval;
}

static long sctp_get_port_local(struct sock *, union sctp_addr *);

/* Verify this is a valid sockaddr. */
static struct sctp_af *sctp_sockaddr_af(struct sctp_opt *opt,
					union sctp_addr *addr, int len)
{
	struct sctp_af *af;

	/* Check minimum size.  */
	if (len < sizeof (struct sockaddr))
		return NULL;

	/* Does this PF support this AF? */
	if (!opt->pf->af_supported(addr->sa.sa_family))
		return NULL;

	/* If we get this far, af is valid. */
	af = sctp_get_af_specific(addr->sa.sa_family);

	if (len < af->sockaddr_len)
		return NULL;

	return af;
}

/* Bind a local address either to an endpoint or to an association.  */
SCTP_STATIC int sctp_do_bind(struct sock *sk, union sctp_addr *addr, int len)
{
	struct sctp_opt *sp = sctp_sk(sk);
	struct sctp_endpoint *ep = sp->ep;
	struct sctp_bind_addr *bp = &ep->base.bind_addr;
	struct sctp_af *af;
	unsigned short snum;
	int ret = 0;

	SCTP_DEBUG_PRINTK("sctp_do_bind(sk: %p, newaddr: %p, len: %d)\n",
			  sk, addr, len);

	/* Common sockaddr verification. */
	af = sctp_sockaddr_af(sp, addr, len);
	if (!af)
		return -EINVAL;

	/* PF specific bind() address verification. */
	if (!sp->pf->bind_verify(sp, addr))
		return -EADDRNOTAVAIL;

	snum= ntohs(addr->v4.sin_port);

	SCTP_DEBUG_PRINTK("sctp_do_bind: port: %d, new port: %d\n",
			  bp->port, snum);

	/* We must either be unbound, or bind to the same port.  */
	if (bp->port && (snum != bp->port)) {
		SCTP_DEBUG_PRINTK("sctp_do_bind:"
				  " New port %d does not match existing port "
				  "%d.\n", snum, bp->port);
		return -EINVAL;
	}

	if (snum && snum < PROT_SOCK && !capable(CAP_NET_BIND_SERVICE))
		return -EACCES;

	/* Make sure we are allowed to bind here.
	 * The function sctp_get_port_local() does duplicate address
	 * detection.
	 */
	if ((ret = sctp_get_port_local(sk, addr))) {
		if (ret == (long) sk) {
			/* This endpoint has a conflicting address. */
			return -EINVAL;
		} else {
			return -EADDRINUSE;
		}
	}

	/* Refresh ephemeral port.  */
	if (!snum)
		snum = inet_sk(sk)->num;

	/* Add the address to the bind address list.  */
	sctp_local_bh_disable();
	sctp_write_lock(&ep->base.addr_lock);

	/* Use GFP_ATOMIC since BHs are disabled.  */
	addr->v4.sin_port = ntohs(addr->v4.sin_port);
	ret = sctp_add_bind_addr(bp, addr, GFP_ATOMIC);
	addr->v4.sin_port = htons(addr->v4.sin_port);
	if (!ret && !bp->port)
		bp->port = snum;
	sctp_write_unlock(&ep->base.addr_lock);
	sctp_local_bh_enable();

	/* Copy back into socket for getsockname() use. */
	if (!ret) {
		inet_sk(sk)->sport = htons(inet_sk(sk)->num);
		af->to_sk_saddr(addr, sk);
	}

	return ret;
}

/* API 8.1 sctp_bindx()
 *
 * The syntax of sctp_bindx() is,
 *
 *   ret = sctp_bindx(int sd,
 *                    struct sockaddr_storage *addrs,
 * 		      int addrcnt,
 * 		      int flags);
 *
 * If sd is an IPv4 socket, the addresses passed must be IPv4 addresses.
 * If the sd is an IPv6 socket, the addresses passed can either be IPv4
 * or IPv6 addresses.
 *
 * A single address may be specified as INADDR_ANY or IPV6_ADDR_ANY, see
 * section 3.1.2 for this usage.
 *
 * addrs is a pointer to an array of one or more socket addresses.  Each
 * address is contained in a struct sockaddr_storage, so each address is
 * fixed length. The caller specifies the number of addresses in the
 * array with addrcnt.
 *
 * On success, sctp_bindx() returns 0. On failure, sctp_bindx() returns -1,
 * and sets errno to the appropriate error code. [ Editor's note: need
 * to fill in all error code? ]
 *
 * For SCTP, the port given in each socket address must be the same, or
 * sctp_bindx() will fail, setting errno to EINVAL .
 *
 * The flags parameter is formed from the bitwise OR of zero or
 * more of the following currently defined flags:
 *
 *     SCTP_BINDX_ADD_ADDR
 *     SCTP_BINDX_REM_ADDR
 *
 * SCTP_BIND_ADD_ADDR directs SCTP to add the given addresses to the
 * association, and SCTP_BIND_REM_ADDR directs SCTP to remove the given
 * addresses from the association. The two flags are mutually exclusive;
 * if both are given, sctp_bindx() will fail with EINVAL.  A caller may not
 * remove all addresses from an association; sctp_bindx() will reject such
 * an attempt with EINVAL.
 *
 * An application can use sctp_bindx(SCTP_BINDX_ADD_ADDR) to associate
 * additional addresses with an endpoint after calling bind().  Or use
 * sctp_bindx(SCTP_BINDX_REM_ADDR) to remove some addresses a listening
 * socket is associated with so that no new association accepted will be
 * associated with those addresses.
 *
 * SCTP_BIND_ADD_ADDR is defined as 0, so that it becomes the default
 * behavior for sctp_bindx() when no flags are given.
 *
 * Adding and removing addresses from a connected association is optional
 * functionality. Implementations that do not support this functionality
 * should return EOPNOTSUPP.
 *
 * NOTE: This could be integrated into sctp_setsockopt_bindx(),
 * but keeping it this way makes it easier if sometime sys_bindx is
 * added.
 */

/* Unprotected by locks. Call only with socket lock sk->lock held! See
 * sctp_bindx() for a lock-protected call.
 */

static int __sctp_bindx(struct sock *sk, struct sockaddr_storage *addrs,
			int addrcnt, int flags)
{
	int retval = 0;

	SCTP_DEBUG_PRINTK("__sctp_bindx(sk: %p, addrs: %p, addrcnt: %d, "
			  "flags: %s)\n", sk, addrs, addrcnt,
			  (BINDX_ADD_ADDR == flags) ? "ADD" :
			  ((BINDX_REM_ADDR == flags) ? "REM" : "BOGUS"));

	switch (flags) {
	case BINDX_ADD_ADDR:
		retval = sctp_bindx_add(sk, addrs, addrcnt);
		break;

	case BINDX_REM_ADDR:
		retval = sctp_bindx_rem(sk, addrs, addrcnt);
		break;

	default:
		retval = -EINVAL;
		break;
        };

	return retval;
}

/* BINDX with locks.
 *
 * NOTE: Currently unused at all ...
 */
int sctp_bindx(struct sock *sk, struct sockaddr_storage *addrs, int addrcnt,
	       int flags)
{
	int retval;

	sctp_lock_sock(sk);
	retval = __sctp_bindx(sk, addrs, addrcnt, flags);
	sctp_release_sock(sk);

	return retval;
}

/* Add a list of addresses as bind addresses to local endpoint or
 * association.
 *
 * Basically run through each address specified in the addrs/addrcnt
 * array/length pair, determine if it is IPv6 or IPv4 and call
 * sctp_do_bind() on it.
 *
 * If any of them fails, then the operation will be reversed and the
 * ones that were added will be removed.
 *
 * Only __sctp_bindx() is supposed to call this function.
 */
int sctp_bindx_add(struct sock *sk, struct sockaddr_storage *addrs, int addrcnt)
{
	int cnt;
	int retval = 0;
	int addr_len;

	SCTP_DEBUG_PRINTK("sctp_bindx_add (sk: %p, addrs: %p, addrcnt: %d)\n",
			  sk, addrs, addrcnt);

	for (cnt = 0; cnt < addrcnt; cnt++) {
		/* The list may contain either IPv4 or IPv6 address;
		 * determine the address length for walking thru the list.
		 */
		switch (((struct sockaddr *)&addrs[cnt])->sa_family) {
		case AF_INET:
			addr_len = sizeof(struct sockaddr_in);
			break;

		case AF_INET6:
			addr_len = sizeof(struct sockaddr_in6);
			break;

		default:
			retval = -EINVAL;
			goto err_bindx_add;
		};

		retval = sctp_do_bind(sk, (union sctp_addr *)&addrs[cnt],
				      addr_len);

err_bindx_add:
		if (retval < 0) {
			/* Failed. Cleanup the ones that has been added */
			if (cnt > 0)
				sctp_bindx_rem(sk, addrs, cnt);
			return retval;
		}
	}

	/* Notify the peer(s), assuming we have (an) association(s).
	 * FIXME: for UDP, we have a 1-1-many mapping amongst sk, ep and asoc,
	 *        so we don't have to do much work on locating associations.
	 *
	 * However, when the separation of ep and asoc kicks in, especially
	 * for TCP style connection, it becomes n-1-n mapping.  We will need
	 * to do more fine work.  Until then, hold my peace.
	 *							--xguo
	 *
	 * Really, I don't think that will be a problem.  The bind()
	 * call on a socket will either know the endpoint
	 * (e.g. TCP-style listen()ing socket, or UDP-style socket),
	 * or exactly one association.  The former case is EXACTLY
	 * what we have now.  In the former case we know the
	 * association already.					--piggy
	 *
	 * This code will be working on either a UDP style or a TCP style
	 * socket, or say either an endpoint or an association. The socket
	 * type verification code need to be added later before calling the
	 * ADDIP code.
	 * 							--daisy
	 */

#if CONFIG_IP_SCTP_ADDIP
	/* Add these addresses to all associations on this endpoint.  */
	if (retval >= 0) {
		struct list_head *pos;
		struct sctp_endpoint *ep;
		struct sctp_association *asoc;
		ep = sctp_sk(sk)->ep;

		list_for_each(pos, &ep->asocs) {
			asoc = list_entry(pos, struct sctp_association, asocs);

			sctp_addip_addr_config(asoc,
					       SCTP_PARAM_ADD_IP,
					       addrs, addrcnt);
		}
	}
#endif

	return retval;
}

/* Remove a list of addresses from bind addresses list.  Do not remove the
 * last address.
 *
 * Basically run through each address specified in the addrs/addrcnt
 * array/length pair, determine if it is IPv6 or IPv4 and call
 * sctp_del_bind() on it.
 *
 * If any of them fails, then the operation will be reversed and the
 * ones that were removed will be added back.
 *
 * At least one address has to be left; if only one address is
 * available, the operation will return -EBUSY.
 *
 * Only __sctp_bindx() is supposed to call this function.
 */
int sctp_bindx_rem(struct sock *sk, struct sockaddr_storage *addrs, int addrcnt)
{
	struct sctp_opt *sp = sctp_sk(sk);
	struct sctp_endpoint *ep = sp->ep;
	int cnt;
	struct sctp_bind_addr *bp = &ep->base.bind_addr;
	int retval = 0;
	union sctp_addr saveaddr;

	SCTP_DEBUG_PRINTK("sctp_bindx_rem (sk: %p, addrs: %p, addrcnt: %d)\n",
			  sk, addrs, addrcnt);

	for (cnt = 0; cnt < addrcnt; cnt++) {
		/* If there is only one bind address, there is nothing more
		 * to be removed (we need at least one address here).
		 */
		if (list_empty(&bp->address_list)) {
			retval = -EBUSY;
			goto err_bindx_rem;
		}

		/* The list may contain either IPv4 or IPv6 address;
		 * determine the address length for walking thru the list.
		 */
		switch (((struct sockaddr *)&addrs[cnt])->sa_family) {
		case AF_INET:
			saveaddr = *((union sctp_addr *)
				     &addrs[cnt]);
			saveaddr.v4.sin_port = ntohs(saveaddr.v4.sin_port);
			/* Verify the port.  */
			if (saveaddr.v4.sin_port != bp->port) {
				retval = -EINVAL;
				goto err_bindx_rem;
			}
			break;

		case AF_INET6:
			saveaddr = *((union sctp_addr *)
				     &addrs[cnt]);
			saveaddr.v6.sin6_port =
				ntohs(saveaddr.v6.sin6_port);
			/* verify the port */
			if (saveaddr.v6.sin6_port != bp->port) {
				retval = -EINVAL;
				goto err_bindx_rem;
			}
			break;

		default:
			retval = -EINVAL;
			goto err_bindx_rem;
		};

		/* FIXME - There is probably a need to check if sk->saddr and
		 * sk->rcv_addr are currently set to one of the addresses to
		 * be removed. This is something which needs to be looked into
		 * when we are fixing the outstanding issues with multi-homing
		 * socket routing and failover schemes. Refer to comments in
		 * sctp_do_bind(). -daisy
		 */
		sctp_local_bh_disable();
		sctp_write_lock(&ep->base.addr_lock);

		retval = sctp_del_bind_addr(bp, &saveaddr);

		sctp_write_unlock(&ep->base.addr_lock);
		sctp_local_bh_enable();

err_bindx_rem:
		if (retval < 0) {
			/* Failed. Add the ones that has been removed back */
			if (cnt > 0)
				sctp_bindx_add(sk, addrs, cnt);
			return retval;
		}
	}

	/*
	 * This code will be working on either a UDP style or a TCP style
	 * socket, * or say either an endpoint or an association. The socket
	 * type verification code need to be added later before calling the
	 * ADDIP code.
	 * 							--daisy
	 */
#if CONFIG_IP_SCTP_ADDIP
	/* Remove these addresses from all associations on this endpoint.  */
	if (retval >= 0) {
		struct list_head *pos;
		struct sctp_endpoint *ep;
		struct sctp_association *asoc;

		ep = sctp_sk(sk)->ep;
		list_for_each(pos, &ep->asocs) {
			asoc = list_entry(pos, struct sctp_association, asocs);
			sctp_addip_addr_config(asoc, SCTP_PARAM_DEL_IP,
					       addrs, addrcnt);
		}
	}
#endif
	return retval;
}

/* Helper for tunneling sys_bindx() requests through sctp_setsockopt()
 *
 * Basically do nothing but copying the addresses from user to kernel
 * land and invoking sctp_bindx on the sk. This is used for tunneling
 * the sctp_bindx() [sys_bindx()] request through sctp_setsockopt()
 * from userspace.
 *
 * Note I don't use move_addr_to_kernel(): the reason is we would be
 * iterating over an array of struct sockaddr_storage passing always
 * what we know is a good size (sizeof (struct sock...)), so it is
 * pointless. Instead check the whole area for read access and copy
 * it.
 *
 * We don't use copy_from_user() for optimization: we first do the
 * sanity checks (buffer size -fast- and access check-healthy
 * pointer); if all of those succeed, then we can alloc the memory
 * (expensive operation) needed to copy the data to kernel. Then we do
 * the copying without checking the user space area
 * (__copy_from_user()).
 *
 * On exit there is no need to do sockfd_put(), sys_setsockopt() does
 * it.
 *
 * sk        The sk of the socket
 * addrs     The pointer to the addresses in user land
 * addrssize Size of the addrs buffer
 * op        Operation to perform (add or remove, see the flags of
 *           sctp_bindx)
 *
 * Returns 0 if ok, <0 errno code on error.
 */
SCTP_STATIC int sctp_setsockopt_bindx(struct sock* sk,
				      struct sockaddr_storage *addrs,
				      int addrssize, int op)
{
	struct sockaddr_storage *kaddrs;
	int err;
	size_t addrcnt;

	SCTP_DEBUG_PRINTK("sctp_do_setsocktopt_bindx: sk %p addrs %p"
			  " addrssize %d opt %d\n", sk, addrs, addrssize, op);

	/* Do we have an integer number of structs sockaddr_storage?  */
	if (unlikely(addrssize <= 0 ||
		     addrssize % sizeof(struct sockaddr_storage) != 0))
		return -EINVAL;

	/* Check the user passed a healthy pointer.  */
	if (unlikely(!access_ok(VERIFY_READ, addrs, addrssize)))
		return -EFAULT;

	/* Alloc space for the address array in kernel memory.  */
	kaddrs = (struct sockaddr_storage *) kmalloc(addrssize, GFP_KERNEL);
	if (unlikely(!kaddrs))
		return -ENOMEM;

	if (copy_from_user(kaddrs, addrs, addrssize)) {
		kfree(kaddrs);
		return -EFAULT;
	}

	addrcnt = addrssize / sizeof(struct sockaddr_storage);
	err = __sctp_bindx(sk, kaddrs, addrcnt, op);   /* Do the work. */
	kfree(kaddrs);

	return err;
}

/* API 3.1.4 close() - UDP Style Syntax
 * Applications use close() to perform graceful shutdown (as described in
 * Section 10.1 of [SCTP]) on ALL the associations currently represented
 * by a UDP-style socket.
 *
 * The syntax is
 *
 *   ret = close(int sd);
 *
 *   sd      - the socket descriptor of the associations to be closed.
 *
 * To gracefully shutdown a specific association represented by the
 * UDP-style socket, an application should use the sendmsg() call,
 * passing no user data, but including the appropriate flag in the
 * ancillary data (see Section xxxx).
 *
 * If sd in the close() call is a branched-off socket representing only
 * one association, the shutdown is performed on that association only.
 */
SCTP_STATIC void sctp_close(struct sock *sk, long timeout)
{
	struct sctp_endpoint *ep;
	struct sctp_association *asoc;
	struct list_head *pos, *temp;

	SCTP_DEBUG_PRINTK("sctp_close(sk: 0x%p...)\n", sk);

	sctp_lock_sock(sk);
	sk->shutdown = SHUTDOWN_MASK;

	ep = sctp_sk(sk)->ep;

	/* Walk all associations on a socket, not on an endpoint.  */
	list_for_each_safe(pos, temp, &ep->asocs) {
		asoc = list_entry(pos, struct sctp_association, asocs);

		/* A closed association can still be in the list if it
		 * belongs to a TCP-style listening socket that is not
		 * yet accepted.
		 */
		if ((SCTP_SOCKET_TCP == sctp_sk(sk)->type) &&
		    (SCTP_STATE_CLOSED == asoc->state)) {
			sctp_unhash_established(asoc);
			sctp_association_free(asoc);
		} else
			sctp_primitive_SHUTDOWN(asoc, NULL);
	}

	/* Clean up any skbs sitting on the receive queue.  */
	skb_queue_purge(&sk->receive_queue);
	skb_queue_purge(&sctp_sk(sk)->pd_lobby);

	/* This will run the backlog queue.  */
	sctp_release_sock(sk);

	/* Supposedly, no process has access to the socket, but
	 * the net layers still may.
	 */
	sctp_local_bh_disable();
	sctp_bh_lock_sock(sk);

	/* Hold the sock, since inet_sock_release() will put sock_put()
	 * and we have just a little more cleanup.
	 */
	sock_hold(sk);
	inet_sock_release(sk);

	sctp_bh_unlock_sock(sk);
	sctp_local_bh_enable();

	sock_put(sk);

	SCTP_DBG_OBJCNT_DEC(sock);
}

/* Handle EPIPE error. */
static int sctp_error(struct sock *sk, int flags, int err)
{
	if (err == -EPIPE)
		err = sock_error(sk) ? : -EPIPE;
	if (err == -EPIPE && !(flags & MSG_NOSIGNAL))
		send_sig(SIGPIPE, current, 0);
	return err;
}

/* API 3.1.3 sendmsg() - UDP Style Syntax
 *
 * An application uses sendmsg() and recvmsg() calls to transmit data to
 * and receive data from its peer.
 *
 *  ssize_t sendmsg(int socket, const struct msghdr *message,
 *                  int flags);
 *
 *  socket  - the socket descriptor of the endpoint.
 *  message - pointer to the msghdr structure which contains a single
 *            user message and possibly some ancillary data.
 *
 *            See Section 5 for complete description of the data
 *            structures.
 *
 *  flags   - flags sent or received with the user message, see Section
 *            5 for complete description of the flags.
 *
 * Note:  This function could use a rewrite especially when explicit
 * connect support comes in.
 */
/* BUG:  We do not implement the equivalent of wait_for_tcp_memory(). */

SCTP_STATIC int sctp_msghdr_parse(const struct msghdr *, sctp_cmsgs_t *);

SCTP_STATIC int sctp_sendmsg(struct kiocb *iocb, struct sock *sk,
			     struct msghdr *msg, int msg_len)
{
	struct sctp_opt *sp;
	struct sctp_endpoint *ep;
	struct sctp_association *new_asoc=NULL, *asoc=NULL;
	struct sctp_transport *transport, *chunk_tp;
	struct sctp_chunk *chunk = NULL;
	union sctp_addr to;
	struct sockaddr *msg_name = NULL;
	struct sctp_sndrcvinfo default_sinfo = { 0 };
	struct sctp_sndrcvinfo *sinfo;
	struct sctp_initmsg *sinit;
	sctp_assoc_t associd = NULL;
	sctp_cmsgs_t cmsgs = { 0 };
	int err;
	sctp_scope_t scope;
	long timeo;
	__u16 sinfo_flags = 0;
<<<<<<< HEAD
	struct sk_buff_head chunks;
	int msg_flags = msg->msg_flags;
=======
	struct sctp_datamsg *datamsg;
	struct list_head *pos, *temp;
>>>>>>> deabf854

	SCTP_DEBUG_PRINTK("sctp_sendmsg(sk: %p, msg: %p, msg_len: %d)\n",
			  sk, msg, msg_len);

	err = 0;
	sp = sctp_sk(sk);
	ep = sp->ep;

	SCTP_DEBUG_PRINTK("Using endpoint: %s.\n", ep->debug_name);

	if ((SCTP_SOCKET_TCP == sp->type) &&
	    (SCTP_SS_ESTABLISHED != sk->state)) {
		err = -EPIPE;
		goto out_nounlock;
	}

	/* Parse out the SCTP CMSGs.  */
	err = sctp_msghdr_parse(msg, &cmsgs);

	if (err) {
		SCTP_DEBUG_PRINTK("msghdr parse err = %x\n", err);
		goto out_nounlock;
	}

	/* Fetch the destination address for this packet.  This
	 * address only selects the association--it is not necessarily
	 * the address we will send to.
	 * For a peeled-off socket, msg_name is ignored.
	 */
	if ((SCTP_SOCKET_UDP_HIGH_BANDWIDTH != sp->type) && msg->msg_name) {
		int msg_namelen = msg->msg_namelen;

		err = sctp_verify_addr(sk, (union sctp_addr *)msg->msg_name,
				       msg_namelen);
		if (err)
			return err;

		if (msg_namelen > sizeof(to))
			msg_namelen = sizeof(to);
		memcpy(&to, msg->msg_name, msg_namelen);
		SCTP_DEBUG_PRINTK("Just memcpy'd. msg_name is "
				  "0x%x:%u.\n",
				  to.v4.sin_addr.s_addr, to.v4.sin_port);

		to.v4.sin_port = ntohs(to.v4.sin_port);
		msg_name = msg->msg_name;
	}

	sinfo = cmsgs.info;
	sinit = cmsgs.init;

	/* Did the user specify SNDRCVINFO?  */
	if (sinfo) {
		sinfo_flags = sinfo->sinfo_flags;
		associd = sinfo->sinfo_assoc_id;
	}

	SCTP_DEBUG_PRINTK("msg_len: %Zd, sinfo_flags: 0x%x\n",
			  msg_len, sinfo_flags);

	/* If MSG_EOF is set, no data can be sent. Disallow sending zero
	 * length messages when MSG_EOF|MSG_ABORT is not set.
	 * If MSG_ABORT is set, the message length could be non zero with
	 * the msg_iov set to the user abort reason.
 	 */
	if (((sinfo_flags & MSG_EOF) && (msg_len > 0)) ||
	    (!(sinfo_flags & (MSG_EOF|MSG_ABORT)) && (msg_len == 0))) {
		err = -EINVAL;
		goto out_nounlock;
	}

	/* If MSG_ADDR_OVER is set, there must be an address
	 * specified in msg_name.
	 */
	if ((sinfo_flags & MSG_ADDR_OVER) && (!msg->msg_name)) {
		err = -EINVAL;
		goto out_nounlock;
	}

	transport = NULL;

	SCTP_DEBUG_PRINTK("About to look up association.\n");

	sctp_lock_sock(sk);

	/* If a msg_name has been specified, assume this is to be used.  */
	if (msg_name) {
		/* Look for a matching association on the endpoint. */
		asoc = sctp_endpoint_lookup_assoc(ep, &to, &transport);
		if (!asoc) {
			/* If we could not find a matching association on the
			 * endpoint, make sure that there is no peeled-off
			 * association on another socket.
			 */
			if (sctp_endpoint_is_peeled_off(ep, &to)) {
				err = -EADDRNOTAVAIL;
				goto out_unlock;
			}
		}
	} else {
		asoc = sctp_id2assoc(sk, associd);
		if (!asoc) {
			err = -EINVAL;
			goto out_unlock;
		}
	}

	if (asoc) {
		SCTP_DEBUG_PRINTK("Just looked up association: "
				  "%s. \n", asoc->debug_name);

		/* We cannot send a message on a TCP-style SCTP_SS_ESTABLISHED 
		 * socket that has an association in CLOSED state. This can
		 * happen when an accepted socket has an association that is
		 * already CLOSED. 
		 */
		if ((SCTP_STATE_CLOSED == asoc->state) &&
		    (SCTP_SOCKET_TCP == sp->type)) {
			err = -EPIPE;
			goto out_unlock;
		}

		if (sinfo_flags & MSG_EOF) {
			SCTP_DEBUG_PRINTK("Shutting down association: %p\n",
					  asoc);
			sctp_primitive_SHUTDOWN(asoc, NULL);
			err = 0;
			goto out_unlock;
		}
		if (sinfo_flags & MSG_ABORT) {
			SCTP_DEBUG_PRINTK("Aborting association: %p\n", asoc);
			sctp_primitive_ABORT(asoc, msg);
			err = 0;
			goto out_unlock;
		}
	}

	/* Do we need to create the association?  */
	if (!asoc) {
		SCTP_DEBUG_PRINTK("There is no association yet.\n");

		/* Check for invalid stream against the stream counts,
		 * either the default or the user specified stream counts.
		 */
		if (sinfo) {
			if (!sinit || (sinit && !sinit->sinit_num_ostreams)) {
				/* Check against the defaults. */
				if (sinfo->sinfo_stream >=
				    sp->initmsg.sinit_num_ostreams) {
					err = -EINVAL;
					goto out_unlock;
				}
			} else {
				/* Check against the requested.  */
				if (sinfo->sinfo_stream >=
				    sinit->sinit_num_ostreams) {
					err = -EINVAL;
					goto out_unlock;
				}
			}
		}

		/*
		 * API 3.1.2 bind() - UDP Style Syntax
		 * If a bind() or sctp_bindx() is not called prior to a
		 * sendmsg() call that initiates a new association, the
		 * system picks an ephemeral port and will choose an address
		 * set equivalent to binding with a wildcard address.
		 */
		if (!ep->base.bind_addr.port) {
			if (sctp_autobind(sk)) {
				err = -EAGAIN;
				goto out_unlock;
			}
		}

		scope = sctp_scope(&to);
		new_asoc = sctp_association_new(ep, sk, scope, GFP_KERNEL);
		if (!new_asoc) {
			err = -ENOMEM;
			goto out_unlock;
		}
		asoc = new_asoc;

		/* If the SCTP_INIT ancillary data is specified, set all
		 * the association init values accordingly.
		 */
		if (sinit) {
			if (sinit->sinit_num_ostreams) {
				asoc->c.sinit_num_ostreams =
					sinit->sinit_num_ostreams;
			}
			if (sinit->sinit_max_instreams) {
				asoc->c.sinit_max_instreams =
					sinit->sinit_max_instreams;
			}
			if (sinit->sinit_max_attempts) {
				asoc->max_init_attempts
					= sinit->sinit_max_attempts;
			}
			if (sinit->sinit_max_init_timeo) {
				asoc->max_init_timeo
					= sinit->sinit_max_init_timeo * HZ;
			}
		}

		/* Prime the peer's transport structures.  */
		transport = sctp_assoc_add_peer(asoc, &to, GFP_KERNEL);
		if (!transport) {
			err = -ENOMEM;
			goto out_free;
		}
		err = sctp_assoc_set_bind_addr_from_ep(asoc, GFP_KERNEL);
		if (err < 0) {
			err = -ENOMEM;
			goto out_free;
		}
	}

	/* ASSERT: we have a valid association at this point.  */
	SCTP_DEBUG_PRINTK("We have a valid association.\n");

	if (!sinfo) {
		/* If the user didn't specify SNDRCVINFO, make up one with
		 * some defaults.
		 */
		default_sinfo.sinfo_stream = asoc->defaults.stream;
		default_sinfo.sinfo_flags = asoc->defaults.flags;
		default_sinfo.sinfo_ppid = asoc->defaults.ppid;
		default_sinfo.sinfo_context = asoc->defaults.context;
		default_sinfo.sinfo_timetolive = asoc->defaults.timetolive;
		default_sinfo.sinfo_assoc_id = sctp_assoc2id(asoc);
		sinfo = &default_sinfo;
	}

	/* API 7.1.7, the sndbuf size per association bounds the
	 * maximum size of data that can be sent in a single send call.
	 */
	if (msg_len > sk->sndbuf) {
		err = -EMSGSIZE;
		goto out_free;
	}

	/* If fragmentation is disabled and the message length exceeds the
	 * association fragmentation point, return EMSGSIZE.  The I-D
	 * does not specify what this error is, but this looks like
	 * a great fit.
	 */
	if (sctp_sk(sk)->disable_fragments && (msg_len > asoc->frag_point)) {
		err = -EMSGSIZE;
		goto out_free;
	}

	if (sinfo) {
		/* Check for invalid stream. */
		if (sinfo->sinfo_stream >= asoc->c.sinit_num_ostreams) {
			err = -EINVAL;
			goto out_free;
		}
	}

	timeo = sock_sndtimeo(sk, msg->msg_flags & MSG_DONTWAIT);
	if (!sctp_wspace(asoc)) {
		err = sctp_wait_for_sndbuf(asoc, &timeo, msg_len);
		if (err)
			goto out_free;
	}

	/* This flag, in the UDP model, requests the SCTP stack to
	 * override the primary destination address with the
	 * address found with the sendto/sendmsg call.
	 */
	if (sinfo_flags & MSG_ADDR_OVER) {
		chunk_tp = sctp_assoc_lookup_paddr(asoc, &to);
		if (!chunk_tp) {
			err = -EINVAL;
			goto out_free;
		}
	} else
		chunk_tp = NULL;

	/* Break the message into multiple chunks of maximum size. */
	datamsg = sctp_datamsg_from_user(asoc, sinfo, msg, msg_len);
	if (!datamsg) {
		err = -ENOMEM;
		goto out_free;
	}

	/* Auto-connect, if we aren't connected already. */
	if (SCTP_STATE_CLOSED == asoc->state) {
		err = sctp_primitive_ASSOCIATE(asoc, NULL);
		if (err < 0)
			goto out_free;
		SCTP_DEBUG_PRINTK("We associated primitively.\n");
	}

	/* Now send the (possibly) fragmented message. */
	list_for_each_safe(pos, temp, &datamsg->chunks) {
		chunk = list_entry(pos, struct sctp_chunk, frag_list);
		list_del_init(pos);
		
		/* Do accounting for the write space.  */
		sctp_set_owner_w(chunk);
		
		chunk->transport = chunk_tp;

		/* Send it to the lower layers.  */
		sctp_primitive_SEND(asoc, chunk);
		SCTP_DEBUG_PRINTK("We sent primitively.\n");
	}
	sctp_datamsg_free(datamsg);

	if (!err) {
		err = msg_len;
		goto out_unlock;
	}
	/* If we are already past ASSOCIATE, the lower
	 * layers are responsible for association cleanup.
	 */
	goto out_free_chunk;

out_free:
	if (new_asoc)
		sctp_association_free(asoc);

out_free_chunk:
	/* The datamsg struct will auto-destruct via ref counting. */
	if (chunk)
		sctp_chunk_free(chunk);

out_unlock:
	sctp_release_sock(sk);

out_nounlock:
	return sctp_error(sk, msg_flags, err);

#if 0
do_sock_err:
	if (msg_len)
		err = msg_len;
	else
		err = sock_error(sk);
	goto out;

do_interrupted:
	if (msg_len)
		err = msg_len;
	goto out;
#endif /* 0 */
}

/* This is an extended version of skb_pull() that removes the data from the
 * start of a skb even when data is spread across the list of skb's in the
 * frag_list. len specifies the total amount of data that needs to be removed.
 * when 'len' bytes could be removed from the skb, it returns 0.
 * If 'len' exceeds the total skb length,  it returns the no. of bytes that
 * could not be removed.
 */
static int sctp_skb_pull(struct sk_buff *skb, int len)
{
	struct sk_buff *list;
	int skb_len = skb_headlen(skb);
	int rlen;

	if (len <= skb_len) {
		__skb_pull(skb, len);
		return 0;
	}
	len -= skb_len;
	__skb_pull(skb, skb_len);

	for (list = skb_shinfo(skb)->frag_list; list; list = list->next) {
		rlen = sctp_skb_pull(list, len);
		skb->len -= (len-rlen);
		skb->data_len -= (len-rlen);

		if (!rlen)
			return 0;

		len = rlen;
	}

	return len;
}

/* API 3.1.3  recvmsg() - UDP Style Syntax
 *
 *  ssize_t recvmsg(int socket, struct msghdr *message,
 *                    int flags);
 *
 *  socket  - the socket descriptor of the endpoint.
 *  message - pointer to the msghdr structure which contains a single
 *            user message and possibly some ancillary data.
 *
 *            See Section 5 for complete description of the data
 *            structures.
 *
 *  flags   - flags sent or received with the user message, see Section
 *            5 for complete description of the flags.
 */
static struct sk_buff *sctp_skb_recv_datagram(struct sock *, int, int, int *);

SCTP_STATIC int sctp_recvmsg(struct kiocb *iocb, struct sock *sk,
			     struct msghdr *msg, int len, int noblock,
			     int flags, int *addr_len)
{
	struct sctp_ulpevent *event = NULL;
	struct sctp_opt *sp = sctp_sk(sk);
	struct sk_buff *skb;
	int copied;
	int err = 0;
	int skb_len;

	SCTP_DEBUG_PRINTK("sctp_recvmsg(%s: %p, %s: %p, %s: %d, %s: %d, %s: "
			  "0x%x, %s: %p)\n", "sk", sk, "msghdr", msg,
			  "len", len, "knoblauch", noblock,
			  "flags", flags, "addr_len", addr_len);

	sctp_lock_sock(sk);

	if ((SCTP_SOCKET_TCP == sp->type) &&
	    (SCTP_SS_ESTABLISHED != sk->state)) {
		err = -ENOTCONN;
		goto out;
	}

	skb = sctp_skb_recv_datagram(sk, flags, noblock, &err);
	if (!skb)
		goto out;

	/* Get the total length of the skb including any skb's in the
	 * frag_list.
	 */
	skb_len = skb->len;

	copied = skb_len;
	if (copied > len)
		copied = len;

	err = skb_copy_datagram_iovec(skb, 0, msg->msg_iov, copied);

	event = sctp_skb2event(skb);

	if (err)
		goto out_free;

	sock_recv_timestamp(msg, sk, skb);
	if (sctp_ulpevent_is_notification(event)) {
		msg->msg_flags |= MSG_NOTIFICATION;
		sp->pf->event_msgname(event, msg->msg_name, addr_len);
	} else {
		sp->pf->skb_msgname(skb, msg->msg_name, addr_len);
	}

	/* Check if we allow SCTP_SNDRCVINFO. */
	if (sp->subscribe.sctp_data_io_event)
		sctp_ulpevent_read_sndrcvinfo(event, msg);
#if 0
	/* FIXME: we should be calling IP/IPv6 layers.  */
	if (sk->protinfo.af_inet.cmsg_flags)
		ip_cmsg_recv(msg, skb);
#endif

	err = copied;

	/* If skb's length exceeds the user's buffer, update the skb and
	 * push it back to the receive_queue so that the next call to
	 * recvmsg() will return the remaining data. Don't set MSG_EOR.
	 */
	if (skb_len > copied) {
		msg->msg_flags &= ~MSG_EOR;
		if (flags & MSG_PEEK)
			goto out_free;
		sctp_skb_pull(skb, copied);
		skb_queue_head(&sk->receive_queue, skb);

		/* When only partial message is copied to the user, increase
		 * rwnd by that amount. If all the data in the skb is read,
		 * rwnd is updated when the skb's destructor is called via
		 * sctp_ulpevent_free().
		 */
		sctp_assoc_rwnd_increase(event->asoc, copied);
		goto out;
	} else if ((event->msg_flags & MSG_NOTIFICATION) ||
		   (event->msg_flags & MSG_EOR))
		msg->msg_flags |= MSG_EOR;
	else
		msg->msg_flags &= ~MSG_EOR;

out_free:
	sctp_ulpevent_free(event); /* Free the skb. */
out:
	sctp_release_sock(sk);
	return err;
}

static int sctp_setsockopt_disable_fragments(struct sock *sk,
						    char *optval, int optlen)
{
	int val;

	if (optlen < sizeof(int))
		return -EINVAL;

	if (get_user(val, (int *)optval))
		return -EFAULT;

	sctp_sk(sk)->disable_fragments = (val == 0) ? 0 : 1;

	return 0;
}

static int sctp_setsockopt_events(struct sock *sk, char *optval,
					int optlen)
{
	if (optlen != sizeof(struct sctp_event_subscribe))
		return -EINVAL;
	if (copy_from_user(&sctp_sk(sk)->subscribe, optval, optlen))
		return -EFAULT;
	return 0;
}

static int sctp_setsockopt_autoclose(struct sock *sk, char *optval,
					    int optlen)
{
	struct sctp_opt *sp = sctp_sk(sk);

	/* Applicable to UDP-style socket only */
	if (SCTP_SOCKET_TCP == sp->type)
		return -EOPNOTSUPP;
	if (optlen != sizeof(int))
		return -EINVAL;
	if (copy_from_user(&sp->autoclose, optval, optlen))
		return -EFAULT;

	sp->ep->timeouts[SCTP_EVENT_TIMEOUT_AUTOCLOSE] = sp->autoclose * HZ;
	return 0;
}

static int sctp_setsockopt_peer_addr_params(struct sock *sk,
					    char *optval, int optlen)
{
	struct sctp_paddrparams params;
	struct sctp_association *asoc;
	union sctp_addr *addr;
	struct sctp_transport *trans;
	int error;

	if (optlen != sizeof(struct sctp_paddrparams))
		return -EINVAL;
	if (copy_from_user(&params, optval, optlen))
		return -EFAULT;

	asoc = sctp_id2assoc(sk, params.spp_assoc_id);
	if (!asoc)
		return -EINVAL;

	addr = (union sctp_addr *) &(params.spp_address);

	trans = sctp_assoc_lookup_paddr(asoc, addr);
	if (!trans)
		return -ENOENT;

	/* Applications can enable or disable heartbeats for any peer address
	 * of an association, modify an address's heartbeat interval, force a
	 * heartbeat to be sent immediately, and adjust the address's maximum
	 * number of retransmissions sent before an address is considered
	 * unreachable.
	 *
	 * The value of the heartbeat interval, in milliseconds. A value of
	 * UINT32_MAX (4294967295), when modifying the parameter, specifies
	 * that a heartbeat should be sent immediately to the peer address,
	 * and the current interval should remain unchanged.
	 */
	if (0xffffffff == params.spp_hbinterval) {
		error = sctp_primitive_REQUESTHEARTBEAT (asoc, trans);
		if (error)
			return error;
	} else {
	/* The value of the heartbeat interval, in milliseconds. A value of 0,
	 * when modifying the parameter, specifies that the heartbeat on this
	 * address should be disabled.
	 */
		if (params.spp_hbinterval) {
			trans->hb_allowed = 1;
			trans->hb_interval = params.spp_hbinterval * HZ / 1000;
		} else
			trans->hb_allowed = 0;
	}

	/* spp_pathmaxrxt contains the maximum number of retransmissions
	 * before this address shall be considered unreachable.
	 */
	trans->error_threshold = params.spp_pathmaxrxt;

	return 0;
}

static int sctp_setsockopt_initmsg(struct sock *sk, char *optval, int optlen)
{
	if (optlen != sizeof(struct sctp_initmsg))
		return -EINVAL;
	if (copy_from_user(&sctp_sk(sk)->initmsg, optval, optlen))
		return -EFAULT;
	return 0;
}

/*
 * 7.1.15 Set default send parameters (SET_DEFAULT_SEND_PARAM)
 *
 *   Applications that wish to use the sendto() system call may wish to
 *   specify a default set of parameters that would normally be supplied
 *   through the inclusion of ancillary data.  This socket option allows
 *   such an application to set the default sctp_sndrcvinfo structure.
 *   The application that wishes to use this socket option simply passes
 *   in to this call the sctp_sndrcvinfo structure defined in Section
 *   5.2.2) The input parameters accepted by this call include
 *   sinfo_stream, sinfo_flags, sinfo_ppid, sinfo_context,
 *   sinfo_timetolive.  The user must provide the sinfo_assoc_id field in
 *   to this call if the caller is using the UDP model.
 */
static int sctp_setsockopt_default_send_param(struct sock *sk,
						char *optval, int optlen)
{
	struct sctp_sndrcvinfo info;
	struct sctp_association *asoc;

	if (optlen != sizeof(struct sctp_sndrcvinfo))
		return -EINVAL;
	if (copy_from_user(&info, optval, optlen))
		return -EFAULT;

	asoc = sctp_id2assoc(sk, info.sinfo_assoc_id);
	if (!asoc)
		return -EINVAL;

	asoc->defaults.stream = info.sinfo_stream;
	asoc->defaults.flags = info.sinfo_flags;
	asoc->defaults.ppid = info.sinfo_ppid;
	asoc->defaults.context = info.sinfo_context;
	asoc->defaults.timetolive = info.sinfo_timetolive;
	return 0;
}

/* 7.1.10 Set Peer Primary Address (SCTP_SET_PEER_PRIMARY_ADDR)
 *
 * Requests that the local SCTP stack use the enclosed peer address as
 * the association primary.  The enclosed address must be one of the
 * association peer's addresses.
 */
static int sctp_setsockopt_peer_prim(struct sock *sk, char *optval, int optlen)
{
	struct sctp_setpeerprim prim;
	struct sctp_association *asoc;
	union sctp_addr *addr;
	struct sctp_transport *trans;

	if (optlen != sizeof(struct sctp_setpeerprim))
		return -EINVAL;

	if (copy_from_user(&prim, optval, sizeof(struct sctp_setpeerprim)))
		return -EFAULT;

	asoc = sctp_id2assoc(sk, prim.sspp_assoc_id);
	if (!asoc)
		return -EINVAL;

	/* Find the requested address. */
	addr = (union sctp_addr *) &(prim.sspp_addr);

	trans = sctp_assoc_lookup_paddr(asoc, addr);
	if (!trans)
		return -ENOENT;

	sctp_assoc_set_primary(asoc, trans);

	return 0;
}

/*
 *
 * 7.1.5 SCTP_NODELAY
 *
 * Turn on/off any Nagle-like algorithm.  This means that packets are
 * generally sent as soon as possible and no unnecessary delays are
 * introduced, at the cost of more packets in the network.  Expects an
 *  integer boolean flag.
 */
static int sctp_setsockopt_nodelay(struct sock *sk, char *optval,
					int optlen)
{
	__u8 val;

	if (optlen < sizeof(__u8))
		return -EINVAL;
	if (get_user(val, (__u8 *)optval))
		return -EFAULT;

	sctp_sk(sk)->nodelay = (val == 0) ? 0 : 1;
	return 0;
}

/* API 6.2 setsockopt(), getsockopt()
 *
 * Applications use setsockopt() and getsockopt() to set or retrieve
 * socket options.  Socket options are used to change the default
 * behavior of sockets calls.  They are described in Section 7.
 *
 * The syntax is:
 *
 *   ret = getsockopt(int sd, int level, int optname, void *optval,
 *                    int *optlen);
 *   ret = setsockopt(int sd, int level, int optname, const void *optval,
 *                    int optlen);
 *
 *   sd      - the socket descript.
 *   level   - set to IPPROTO_SCTP for all SCTP options.
 *   optname - the option name.
 *   optval  - the buffer to store the value of the option.
 *   optlen  - the size of the buffer.
 */
SCTP_STATIC int sctp_setsockopt(struct sock *sk, int level, int optname,
				char *optval, int optlen)
{
	int retval = 0;
	char *tmp;

	SCTP_DEBUG_PRINTK("sctp_setsockopt(sk: %p... optname: %d)\n",
			  sk, optname);

	/* I can hardly begin to describe how wrong this is.  This is
	 * so broken as to be worse than useless.  The API draft
	 * REALLY is NOT helpful here...  I am not convinced that the
	 * semantics of setsockopt() with a level OTHER THAN SOL_SCTP
	 * are at all well-founded.
	 */
	if (level != SOL_SCTP) {
		struct sctp_af *af = sctp_sk(sk)->pf->af;
		retval = af->setsockopt(sk, level, optname, optval, optlen);
		goto out_nounlock;
	}

	sctp_lock_sock(sk);

	switch (optname) {
	case SCTP_SOCKOPT_DEBUG_NAME:
		/* BUG! we don't ever seem to free this memory. --jgrimm */
		if (NULL == (tmp = kmalloc(optlen + 1, GFP_KERNEL))) {
			retval = -ENOMEM;
			goto out_unlock;
		}

		if (copy_from_user(tmp, optval, optlen)) {
			retval = -EFAULT;
			goto out_unlock;
		}
		tmp[optlen] = '\000';
		sctp_sk(sk)->ep->debug_name = tmp;
		break;

	case SCTP_SOCKOPT_BINDX_ADD:
		/* 'optlen' is the size of the addresses buffer. */
		retval = sctp_setsockopt_bindx(sk, (struct sockaddr_storage *)
					       optval, optlen, BINDX_ADD_ADDR);
		break;

	case SCTP_SOCKOPT_BINDX_REM:
		/* 'optlen' is the size of the addresses buffer. */
		retval = sctp_setsockopt_bindx(sk, (struct sockaddr_storage *)
					       optval, optlen, BINDX_REM_ADDR);
		break;

	case SCTP_DISABLE_FRAGMENTS:
		retval = sctp_setsockopt_disable_fragments(sk, optval, optlen);
		break;

	case SCTP_SET_EVENTS:
		retval = sctp_setsockopt_events(sk, optval, optlen);
		break;

	case SCTP_AUTOCLOSE:
		retval = sctp_setsockopt_autoclose(sk, optval, optlen);
		break;

	case SCTP_SET_PEER_ADDR_PARAMS:
		retval = sctp_setsockopt_peer_addr_params(sk, optval, optlen);
		break;

	case SCTP_INITMSG:
		retval = sctp_setsockopt_initmsg(sk, optval, optlen);
		break;

	case SCTP_SET_DEFAULT_SEND_PARAM:
		retval = sctp_setsockopt_default_send_param(sk, optval,
							    optlen);
		break;

	case SCTP_SET_PEER_PRIMARY_ADDR:
		retval = sctp_setsockopt_peer_prim(sk, optval, optlen);
		break;

	case SCTP_NODELAY:
		retval = sctp_setsockopt_nodelay(sk, optval, optlen);
		break;

	default:
		retval = -ENOPROTOOPT;
		break;
	};

out_unlock:
	sctp_release_sock(sk);

out_nounlock:
	return retval;
}

/* API 3.1.6 connect() - UDP Style Syntax
 *
 * An application may use the connect() call in the UDP model to initiate an
 * association without sending data.
 *
 * The syntax is:
 *
 * ret = connect(int sd, const struct sockaddr *nam, socklen_t len);
 *
 * sd: the socket descriptor to have a new association added to.
 *
 * nam: the address structure (either struct sockaddr_in or struct
 *    sockaddr_in6 defined in RFC2553 [7]).
 *
 * len: the size of the address.
 */
SCTP_STATIC int sctp_connect(struct sock *sk, struct sockaddr *uaddr,
			     int addr_len)
{
	struct sctp_opt *sp;
	struct sctp_endpoint *ep;
	struct sctp_association *asoc;
	struct sctp_transport *transport;
	union sctp_addr to;
	struct sctp_af *af;
	sctp_scope_t scope;
	long timeo;
	int err = 0;

	sctp_lock_sock(sk);

	SCTP_DEBUG_PRINTK("%s - sk: %p, sockaddr: %p, addr_len: %d)\n",
			  __FUNCTION__, sk, uaddr, addr_len);

	sp = sctp_sk(sk);
	ep = sp->ep;

	/* connect() cannot be done on a socket that is already in ESTABLISHED
	 * state - UDP-style peeled off socket or a TCP-style socket that
	 * is already connected.
	 * It cannot be done even on a TCP-style listening socket.
	 */
	if ((SCTP_SS_ESTABLISHED == sk->state) ||
	    ((SCTP_SOCKET_TCP == sp->type) &&
	     (SCTP_SS_LISTENING == sk->state))) {
		err = -EISCONN;
		goto out_unlock;
	}

	err = sctp_verify_addr(sk, (union sctp_addr *)uaddr, addr_len);
	if (err)
		goto out_unlock;

	if (addr_len > sizeof(to))
		addr_len = sizeof(to);
	memcpy(&to, uaddr, addr_len);
	to.v4.sin_port = ntohs(to.v4.sin_port);

	asoc = sctp_endpoint_lookup_assoc(ep, &to, &transport);
	if (asoc) {
		if (asoc->state >= SCTP_STATE_ESTABLISHED)
			err = -EISCONN;
		else
			err = -EALREADY;
		goto out_unlock;
	}

	/* If we could not find a matching association on the endpoint,
	 * make sure that there is no peeled-off association matching the
	 * peer address even on another socket.
	 */
	if (sctp_endpoint_is_peeled_off(ep, &to)) {
		err = -EADDRNOTAVAIL;
		goto out_unlock;
	}

	/* If a bind() or sctp_bindx() is not called prior to a connect()
	 * call, the system picks an ephemeral port and will choose an address
	 * set equivalent to binding with a wildcard address.
	 */
	if (!ep->base.bind_addr.port) {
		if (sctp_autobind(sk)) {
			err = -EAGAIN;
			goto out_unlock;
		}
	}

	scope = sctp_scope(&to);
	asoc = sctp_association_new(ep, sk, scope, GFP_KERNEL);
	if (!asoc) {
		err = -ENOMEM;
		goto out_unlock;
  	}

	/* Prime the peer's transport structures.  */
	transport = sctp_assoc_add_peer(asoc, &to, GFP_KERNEL);
	if (!transport) {
		sctp_association_free(asoc);
		goto out_unlock;
	}
	err = sctp_assoc_set_bind_addr_from_ep(asoc, GFP_KERNEL);
	if (err < 0) {
		sctp_association_free(asoc);
		goto out_unlock;
	}

	err = sctp_primitive_ASSOCIATE(asoc, NULL);
	if (err < 0) {
		sctp_association_free(asoc);
		goto out_unlock;
	}

	/* Initialize sk's dport and daddr for getpeername() */
	inet_sk(sk)->dport = htons(asoc->peer.port);
	af = sctp_get_af_specific(to.sa.sa_family);
	af->to_sk_daddr(&to, sk); 

	timeo = sock_sndtimeo(sk, sk->socket->file->f_flags & O_NONBLOCK);
	err = sctp_wait_for_connect(asoc, &timeo);

out_unlock:
	sctp_release_sock(sk);

	return err;
}

/* FIXME: Write comments. */
SCTP_STATIC int sctp_disconnect(struct sock *sk, int flags)
{
	return -EOPNOTSUPP; /* STUB */
}

/* 4.1.4 accept() - TCP Style Syntax
 *
 * Applications use accept() call to remove an established SCTP
 * association from the accept queue of the endpoint.  A new socket
 * descriptor will be returned from accept() to represent the newly
 * formed association.
 */
SCTP_STATIC struct sock *sctp_accept(struct sock *sk, int flags, int *err)
{
	struct sctp_opt *sp;
	struct sctp_endpoint *ep;
	struct sock *newsk = NULL;
	struct sctp_association *asoc;
	long timeo;
	int error = 0;

	sctp_lock_sock(sk);

	sp = sctp_sk(sk);
	ep = sp->ep;

	if (SCTP_SOCKET_TCP != sp->type) {
		error = -EOPNOTSUPP;
		goto out;
	}

	if (SCTP_SS_LISTENING != sk->state) {
		error = -EINVAL;
		goto out;
	}

	timeo = sock_rcvtimeo(sk, sk->socket->file->f_flags & O_NONBLOCK);

	error = sctp_wait_for_accept(sk, timeo);
	if (error)
		goto out;

	/* We treat the list of associations on the endpoint as the accept
	 * queue and pick the first association on the list.
	 */
	asoc = list_entry(ep->asocs.next, struct sctp_association, asocs);

	newsk = sp->pf->create_accept_sk(sk, asoc);
	if (!newsk) {
		error = -ENOMEM;
		goto out;
	}

	/* Populate the fields of the newsk from the oldsk and migrate the
	 * asoc to the newsk.
	 */
	sctp_sock_migrate(sk, newsk, asoc, SCTP_SOCKET_TCP);

out:
	sctp_release_sock(sk);
 	*err = error;
	return newsk;
}

/* The SCTP ioctl handler. */
SCTP_STATIC int sctp_ioctl(struct sock *sk, int cmd, unsigned long arg)
{
	return -ENOIOCTLCMD;
}

/* This is the function which gets called during socket creation to
 * initialized the SCTP-specific portion of the sock.
 * The sock structure should already be zero-filled memory.
 */
SCTP_STATIC int sctp_init_sock(struct sock *sk)
{
	struct sctp_endpoint *ep;
	struct sctp_protocol *proto;
	struct sctp_opt *sp;

	SCTP_DEBUG_PRINTK("sctp_init_sock(sk: %p)\n", sk);

	proto = sctp_get_protocol();

	sp = sctp_sk(sk);

	/* Initialize the SCTP per socket area.  */
	switch (sk->type) {
	case SOCK_SEQPACKET:
		sp->type = SCTP_SOCKET_UDP;
		break;
	case SOCK_STREAM:
		sp->type = SCTP_SOCKET_TCP;
		break;
	default:
		return -ESOCKTNOSUPPORT;
	}

	/* FIXME:  The next draft (04) of the SCTP Sockets Extensions
	 * should include a socket option for manipulating these
	 * message parameters (and a few others).
	 */
	sp->default_stream = 0;
	sp->default_ppid = 0;

	/* Initialize default setup parameters. These parameters
	 * can be modified with the SCTP_INITMSG socket option or
	 * overridden by the SCTP_INIT CMSG.
	 */
	sp->initmsg.sinit_num_ostreams   = proto->max_outstreams;
	sp->initmsg.sinit_max_instreams  = proto->max_instreams;
	sp->initmsg.sinit_max_attempts   = proto->max_retrans_init;
	sp->initmsg.sinit_max_init_timeo = proto->rto_max / HZ;

	/* Initialize default RTO related parameters.  These parameters can
	 * be modified for with the SCTP_RTOINFO socket option.
	 * FIXME: These are not used yet.
	 */
	sp->rtoinfo.srto_initial = proto->rto_initial;
	sp->rtoinfo.srto_max     = proto->rto_max;
	sp->rtoinfo.srto_min     = proto->rto_min;

	/* Initialize default event subscriptions.
	 * the struct sock is initialized to zero, so only
	 * enable the events needed.  By default, UDP-style
	 * sockets enable io and association change notifications.
	 */
	if (SCTP_SOCKET_UDP == sp->type) {
		sp->subscribe.sctp_data_io_event     = 1;
		sp->subscribe.sctp_association_event = 1;
	}

	/* Default Peer Address Parameters.  These defaults can
	 * be modified via SCTP_SET_PEER_ADDR_PARAMS
	 */
	sp->paddrparam.spp_hbinterval = proto->hb_interval / HZ;
	sp->paddrparam.spp_pathmaxrxt = proto->max_retrans_path;

	/* If enabled no SCTP message fragmentation will be performed.
	 * Configure through SCTP_DISABLE_FRAGMENTS socket option.
	 */
	sp->disable_fragments = 0;

	/* Turn on/off any Nagle-like algorithm.  */
	sp->nodelay           = 1;

	/* Auto-close idle associations after the configured
	 * number of seconds.  A value of 0 disables this
	 * feature.  Configure through the SCTP_AUTOCLOSE socket option,
	 * for UDP-style sockets only.
	 */
	sp->autoclose         = 0;
	sp->pf = sctp_get_pf_specific(sk->family);

	/* Control variables for partial data delivery. */
	sp->pd_mode           = 0;
	skb_queue_head_init(&sp->pd_lobby);

	/* Create a per socket endpoint structure.  Even if we
	 * change the data structure relationships, this may still
	 * be useful for storing pre-connect address information.
	 */
	ep = sctp_endpoint_new(sk, GFP_KERNEL);
	if (!ep)
		return -ENOMEM;

	sp->ep = ep;
	sp->hmac = NULL;

	SCTP_DBG_OBJCNT_INC(sock);
	return 0;
}

/* Cleanup any SCTP per socket resources.  */
SCTP_STATIC int sctp_destroy_sock(struct sock *sk)
{
	struct sctp_endpoint *ep;

	SCTP_DEBUG_PRINTK("sctp_destroy_sock(sk: %p)\n", sk);

	/* Release our hold on the endpoint. */
	ep = sctp_sk(sk)->ep;
	sctp_endpoint_free(ep);

	return 0;
}

/* API 4.1.7 shutdown() - TCP Style Syntax
 *     int shutdown(int socket, int how);
 *
 *     sd      - the socket descriptor of the association to be closed.
 *     how     - Specifies the type of shutdown.  The  values  are
 *               as follows:
 *               SHUT_RD
 *                     Disables further receive operations. No SCTP
 *                     protocol action is taken.
 *               SHUT_WR
 *                     Disables further send operations, and initiates
 *                     the SCTP shutdown sequence.
 *               SHUT_RDWR
 *                     Disables further send  and  receive  operations
 *                     and initiates the SCTP shutdown sequence.
 */
SCTP_STATIC void sctp_shutdown(struct sock *sk, int how)
{
	struct sctp_endpoint *ep;
	struct sctp_association *asoc;

	if (SCTP_SOCKET_TCP != sctp_sk(sk)->type)
		return;

	if (how & SEND_SHUTDOWN) {
		ep = sctp_sk(sk)->ep;
		if (!list_empty(&ep->asocs)) {
			asoc = list_entry(ep->asocs.next,
					  struct sctp_association, asocs);
			sctp_primitive_SHUTDOWN(asoc, NULL);
		}
	}
}

/* 7.2.1 Association Status (SCTP_STATUS)

 * Applications can retrieve current status information about an
 * association, including association state, peer receiver window size,
 * number of unacked data chunks, and number of data chunks pending
 * receipt.  This information is read-only.
 */
static int sctp_getsockopt_sctp_status(struct sock *sk, int len, char *optval,
				       int *optlen)
{
	struct sctp_status status;
	struct sctp_association *asoc = NULL;
	struct sctp_transport *transport;
	sctp_assoc_t associd;
	int retval = 0;

	if (len != sizeof(status)) {
		retval = -EINVAL;
		goto out;
	}

	if (copy_from_user(&status, optval, sizeof(status))) {
		retval = -EFAULT;
		goto out;
	}

	associd = status.sstat_assoc_id;
	asoc = sctp_id2assoc(sk, associd);
	if (!asoc) {
		retval = -EINVAL;
		goto out;
	}

	transport = asoc->peer.primary_path;

	status.sstat_assoc_id = sctp_assoc2id(asoc);
	status.sstat_state = asoc->state;
	status.sstat_rwnd =  asoc->peer.rwnd;
	status.sstat_unackdata = asoc->unack_data;
	status.sstat_penddata = asoc->peer.tsn_map.pending_data;
	status.sstat_instrms = asoc->c.sinit_max_instreams;
	status.sstat_outstrms = asoc->c.sinit_num_ostreams;
	status.sstat_fragmentation_point = asoc->frag_point;
	status.sstat_primary.spinfo_assoc_id = sctp_assoc2id(transport->asoc);
	memcpy(&status.sstat_primary.spinfo_address,
	       &(transport->ipaddr), sizeof(union sctp_addr));
	status.sstat_primary.spinfo_state = transport->active;
	status.sstat_primary.spinfo_cwnd = transport->cwnd;
	status.sstat_primary.spinfo_srtt = transport->srtt;
	status.sstat_primary.spinfo_rto = transport->rto;
	status.sstat_primary.spinfo_mtu = transport->pmtu;

	if (put_user(len, optlen)) {
		retval = -EFAULT;
		goto out;
	}

	SCTP_DEBUG_PRINTK("sctp_getsockopt_sctp_status(%d): %d %d %p\n",
			  len, status.sstat_state, status.sstat_rwnd,
			  status.sstat_assoc_id);

	if (copy_to_user(optval, &status, len)) {
		retval = -EFAULT;
		goto out;
	}

out:
	return (retval);
}

static int sctp_getsockopt_disable_fragments(struct sock *sk, int len,
						    char *optval, int *optlen)
{
	int val;

	if (len < sizeof(int))
		return -EINVAL;

	len = sizeof(int);
	val = (sctp_sk(sk)->disable_fragments == 1);
	if (put_user(len, optlen))
		return -EFAULT;
	if (copy_to_user(optval, &val, len))
		return -EFAULT;
	return 0;
}

static int sctp_getsockopt_set_events(struct sock *sk, int len, char *optval, int *optlen)
{
	if (len != sizeof(struct sctp_event_subscribe))
		return -EINVAL;
	if (copy_to_user(optval, &sctp_sk(sk)->subscribe, len))
		return -EFAULT;
	return 0;
}

static int sctp_getsockopt_autoclose(struct sock *sk, int len, char *optval, int *optlen)
{
	/* Applicable to UDP-style socket only */
	if (SCTP_SOCKET_TCP == sctp_sk(sk)->type)
		return -EOPNOTSUPP;
	if (len != sizeof(int))
		return -EINVAL;
	if (copy_to_user(optval, &sctp_sk(sk)->autoclose, len))
		return -EFAULT;
	return 0;
}

/* Helper routine to branch off an association to a new socket.  */
SCTP_STATIC int sctp_do_peeloff(struct sctp_association *asoc,
				struct socket **sockp)
{
	struct sock *sk = asoc->base.sk;
	struct socket *sock;
	int err = 0;

	/* An association cannot be branched off from an already peeled-off
	 * socket, nor is this supported for tcp style sockets.
	 */
	if (SCTP_SOCKET_UDP != sctp_sk(sk)->type)
		return -EINVAL;

	/* Create a new socket.  */
	err = sock_create(sk->family, SOCK_SEQPACKET, IPPROTO_SCTP, &sock);
	if (err < 0)
		return err;

	/* Populate the fields of the newsk from the oldsk and migrate the
	 * asoc to the newsk.
	 */
	sctp_sock_migrate(sk, sock->sk, asoc, SCTP_SOCKET_UDP_HIGH_BANDWIDTH);
	*sockp = sock;

	return err;
}

static int sctp_getsockopt_peeloff(struct sock *sk, int len, char *optval, int *optlen)
{
	sctp_peeloff_arg_t peeloff;
	struct socket *newsock;
	int retval = 0;
	struct sctp_association *asoc;

	if (len != sizeof(sctp_peeloff_arg_t))
		return -EINVAL;
	if (copy_from_user(&peeloff, optval, len))
		return -EFAULT;

	asoc = sctp_id2assoc(sk, peeloff.associd);
	if (!asoc) {
		retval = -EINVAL;
		goto out;
	}

	SCTP_DEBUG_PRINTK("%s: sk: %p asoc: %p\n", __FUNCTION__, sk, asoc);

	retval = sctp_do_peeloff(asoc, &newsock);
	if (retval < 0)
		goto out;

	/* Map the socket to an unused fd that can be returned to the user.  */
	retval = sock_map_fd(newsock);
	if (retval < 0) {
		sock_release(newsock);
		goto out;
	}

	SCTP_DEBUG_PRINTK("%s: sk: %p asoc: %p newsk: %p sd: %d\n",
			  __FUNCTION__, sk, asoc, newsock->sk, retval);

	/* Return the fd mapped to the new socket.  */
	peeloff.sd = retval;
	if (copy_to_user(optval, &peeloff, len))
		retval = -EFAULT;

out:
	return retval;
}

static int sctp_getsockopt_peer_addr_params(struct sock *sk, int len,
						char *optval, int *optlen)
{
	struct sctp_paddrparams params;
	struct sctp_association *asoc;
	union sctp_addr *addr;
	struct sctp_transport *trans;

	if (len != sizeof(struct sctp_paddrparams))
		return -EINVAL;
	if (copy_from_user(&params, optval, *optlen))
		return -EFAULT;

	asoc = sctp_id2assoc(sk, params.spp_assoc_id);
	if (!asoc)
		return -EINVAL;

	addr = (union sctp_addr *) &(params.spp_address);

	trans = sctp_assoc_lookup_paddr(asoc, addr);
	if (!trans)
		return -ENOENT;

	/* The value of the heartbeat interval, in milliseconds. A value of 0,
	 * when modifying the parameter, specifies that the heartbeat on this
	 * address should be disabled.
	 */
	if (!trans->hb_allowed)
		params.spp_hbinterval = 0;
	else
		params.spp_hbinterval = trans->hb_interval * 1000 / HZ;

	/* spp_pathmaxrxt contains the maximum number of retransmissions
	 * before this address shall be considered unreachable.
	 */
	params.spp_pathmaxrxt = trans->error_threshold;

	if (copy_to_user(optval, &params, len))
		return -EFAULT;
	*optlen = len;

	return 0;
}

static int sctp_getsockopt_initmsg(struct sock *sk, int len, char *optval, int *optlen)
{
	if (len != sizeof(struct sctp_initmsg))
		return -EINVAL;
	if (copy_to_user(optval, &sctp_sk(sk)->initmsg, len))
		return -EFAULT;
	return 0;
}

static int sctp_getsockopt_peer_addrs_num(struct sock *sk, int len,
					char *optval, int *optlen)
{
	sctp_assoc_t id;
	struct sctp_association *asoc;
	struct list_head *pos;
	int cnt = 0;

	if (len != sizeof(sctp_assoc_t))
		return -EINVAL;

	if (copy_from_user(&id, optval, sizeof(sctp_assoc_t)))
		return -EFAULT;

	/*
	 *  For UDP-style sockets, id specifies the association to query.
	 */
	asoc = sctp_id2assoc(sk, id);
	if (!asoc)
		return -EINVAL;

	list_for_each(pos, &asoc->peer.transport_addr_list) {
		cnt ++;
	}
	if (copy_to_user(optval, &cnt, sizeof(int)))
		return -EFAULT;

	return 0;
}

static int sctp_getsockopt_peer_addrs(struct sock *sk, int len,
				char *optval, int *optlen)
{
	struct sctp_association *asoc;
	struct list_head *pos;
	int cnt = 0;
	struct sctp_getaddrs getaddrs;
	struct sctp_transport *from;
	struct sockaddr_storage *to;

	if (len != sizeof(struct sctp_getaddrs))
		return -EINVAL;

	if (copy_from_user(&getaddrs, optval, sizeof(struct sctp_getaddrs)))
		return -EFAULT;

	if (getaddrs.addr_num <= 0) return -EINVAL;
	/*
	 *  For UDP-style sockets, id specifies the association to query.
	 */
	asoc = sctp_id2assoc(sk, getaddrs.assoc_id);
	if (!asoc)
		return -EINVAL;

	to = getaddrs.addrs;
	list_for_each(pos, &asoc->peer.transport_addr_list) {
		from = list_entry(pos, struct sctp_transport, transports);
		if (copy_to_user(to, &from->ipaddr, sizeof(from->ipaddr)))
			return -EFAULT;
		to ++;
		cnt ++;
		if (cnt >= getaddrs.addr_num) break;
	}
	getaddrs.addr_num = cnt;
	if (copy_to_user(optval, &getaddrs, sizeof(struct sctp_getaddrs)))
		return -EFAULT;

	return 0;
}

static int sctp_getsockopt_local_addrs_num(struct sock *sk, int len,
						char *optval, int *optlen)
{
	sctp_assoc_t id;
	struct sctp_bind_addr *bp;
	struct sctp_association *asoc;
	struct list_head *pos;
	int cnt = 0;

	if (len != sizeof(sctp_assoc_t))
		return -EINVAL;

	if (copy_from_user(&id, optval, sizeof(sctp_assoc_t)))
		return -EFAULT;

	/*
	 *  For UDP-style sockets, id specifies the association to query.
	 *  If the id field is set to the value '0' then the locally bound
	 *  addresses are returned without regard to any particular
	 *  association.
	 */
	if (0 == id) {
		bp = &sctp_sk(sk)->ep->base.bind_addr;
	} else {
		asoc = sctp_id2assoc(sk, id);
		if (!asoc)
			return -EINVAL;
		bp = &asoc->base.bind_addr;
	}

	list_for_each(pos, &bp->address_list) {
		cnt ++;
	}
	if (copy_to_user(optval, &cnt, sizeof(int)))
		return -EFAULT;

	return 0;
}

static int sctp_getsockopt_local_addrs(struct sock *sk, int len,
					char *optval, int *optlen)
{
	struct sctp_bind_addr *bp;
	struct sctp_association *asoc;
	struct list_head *pos;
	int cnt = 0;
	struct sctp_getaddrs getaddrs;
	struct sockaddr_storage_list *from;
	struct sockaddr_storage *to;

	if (len != sizeof(struct sctp_getaddrs))
		return -EINVAL;

	if (copy_from_user(&getaddrs, optval, sizeof(struct sctp_getaddrs)))
		return -EFAULT;

	if (getaddrs.addr_num <= 0) return -EINVAL;
	/*
	 *  For UDP-style sockets, id specifies the association to query.
	 *  If the id field is set to the value '0' then the locally bound
	 *  addresses are returned without regard to any particular
	 *  association.
	 */
	if (0 == getaddrs.assoc_id) {
		bp = &sctp_sk(sk)->ep->base.bind_addr;
	} else {
		asoc = sctp_id2assoc(sk, getaddrs.assoc_id);
		if (!asoc)
			return -EINVAL;
		bp = &asoc->base.bind_addr;
	}

	to = getaddrs.addrs;
	list_for_each(pos, &bp->address_list) {
		from = list_entry(pos,
				struct sockaddr_storage_list,
				list);
		if (copy_to_user(to, &from->a, sizeof(from->a)))
			return -EFAULT;
		to ++;
		cnt ++;
		if (cnt >= getaddrs.addr_num) break;
	}
	getaddrs.addr_num = cnt;
	if (copy_to_user(optval, &getaddrs, sizeof(struct sctp_getaddrs)))
		return -EFAULT;

	return 0;
}

/* 7.1.10 Set Peer Primary Address (SCTP_SET_PEER_PRIMARY_ADDR)
 *
 * Requests that the local SCTP stack use the enclosed peer address as
 * the association primary.  The enclosed address must be one of the
 * association peer's addresses.
 */
static int sctp_getsockopt_peer_prim(struct sock *sk, int len,
				char *optval, int *optlen)
{
	struct sctp_setpeerprim prim;
	struct sctp_association *asoc;

	if (len != sizeof(struct sctp_setpeerprim))
		return -EINVAL;

	if (copy_from_user(&prim, optval, sizeof(struct sctp_setpeerprim)))
		return -EFAULT;

	asoc = sctp_id2assoc(sk, prim.sspp_assoc_id);
	if (!asoc)
		return -EINVAL;

	if (!asoc->peer.primary_path)
		return -ENOTCONN;

	memcpy(&prim.sspp_addr, &asoc->peer.primary_path->ipaddr,
	       sizeof(union sctp_addr));

	if (copy_to_user(optval, &prim, sizeof(struct sctp_setpeerprim)))
		return -EFAULT;

	return 0;
}

/*
 *
 * 7.1.15 Set default send parameters (SET_DEFAULT_SEND_PARAM)
 *
 *   Applications that wish to use the sendto() system call may wish to
 *   specify a default set of parameters that would normally be supplied
 *   through the inclusion of ancillary data.  This socket option allows
 *   such an application to set the default sctp_sndrcvinfo structure.
 *   The application that wishes to use this socket option simply passes
 *   in to this call the sctp_sndrcvinfo structure defined in Section
 *   5.2.2) The input parameters accepted by this call include
 *   sinfo_stream, sinfo_flags, sinfo_ppid, sinfo_context,
 *   sinfo_timetolive.  The user must provide the sinfo_assoc_id field in
 *   to this call if the caller is using the UDP model.
 *
 *   For getsockopt, it get the default sctp_sndrcvinfo structure.
 */
static int sctp_getsockopt_default_send_param(struct sock *sk,
					int len, char *optval, int *optlen)
{
	struct sctp_sndrcvinfo info;
	struct sctp_association *asoc;

	if (len != sizeof(struct sctp_sndrcvinfo))
		return -EINVAL;
	if (copy_from_user(&info, optval, sizeof(struct sctp_sndrcvinfo)))
		return -EFAULT;

	asoc = sctp_id2assoc(sk, info.sinfo_assoc_id);
	if (!asoc)
		return -EINVAL;

	info.sinfo_stream = asoc->defaults.stream;
	info.sinfo_flags = asoc->defaults.flags;
	info.sinfo_ppid = asoc->defaults.ppid;
	info.sinfo_context = asoc->defaults.context;
	info.sinfo_timetolive = asoc->defaults.timetolive;

	if (copy_to_user(optval, &info, sizeof(struct sctp_sndrcvinfo)))
		return -EFAULT;

	return 0;
}

/*
 *
 * 7.1.5 SCTP_NODELAY
 *
 * Turn on/off any Nagle-like algorithm.  This means that packets are
 * generally sent as soon as possible and no unnecessary delays are
 * introduced, at the cost of more packets in the network.  Expects an
 * integer boolean flag.
 */

static int sctp_getsockopt_nodelay(struct sock *sk, int len,
					char *optval, int *optlen)
{
	__u8 val;

	if (len < sizeof(__u8))
		return -EINVAL;

	len = sizeof(__u8);
	val = (sctp_sk(sk)->nodelay == 1);
	if (put_user(len, optlen))
		return -EFAULT;
	if (copy_to_user(optval, &val, len))
		return -EFAULT;
	return 0;
}

SCTP_STATIC int sctp_getsockopt(struct sock *sk, int level, int optname,
				char *optval, int *optlen)
{
	int retval = 0;
	int len;

	SCTP_DEBUG_PRINTK("sctp_getsockopt(sk: %p, ...)\n", sk);

	/* I can hardly begin to describe how wrong this is.  This is
	 * so broken as to be worse than useless.  The API draft
	 * REALLY is NOT helpful here...  I am not convinced that the
	 * semantics of getsockopt() with a level OTHER THAN SOL_SCTP
	 * are at all well-founded.
	 */
	if (level != SOL_SCTP) {
		struct sctp_af *af = sctp_sk(sk)->pf->af;

		retval = af->getsockopt(sk, level, optname, optval, optlen);
		return retval;
	}

	if (get_user(len, optlen))
		return -EFAULT;

	sctp_lock_sock(sk);

	switch (optname) {
	case SCTP_STATUS:
		retval = sctp_getsockopt_sctp_status(sk, len, optval, optlen);
		break;
	case SCTP_DISABLE_FRAGMENTS:
		retval = sctp_getsockopt_disable_fragments(sk, len, optval,
							   optlen);
		break;
	case SCTP_SET_EVENTS:
		retval = sctp_getsockopt_set_events(sk, len, optval, optlen);
		break;
	case SCTP_AUTOCLOSE:
		retval = sctp_getsockopt_autoclose(sk, len, optval, optlen);
		break;
	case SCTP_SOCKOPT_PEELOFF:
		retval = sctp_getsockopt_peeloff(sk, len, optval, optlen);
		break;
	case SCTP_GET_PEER_ADDR_PARAMS:
		retval = sctp_getsockopt_peer_addr_params(sk, len, optval,
							  optlen);
		break;
	case SCTP_INITMSG:
		retval = sctp_getsockopt_initmsg(sk, len, optval, optlen);
		break;
	case SCTP_GET_PEER_ADDRS_NUM:
		retval = sctp_getsockopt_peer_addrs_num(sk, len, optval,
							optlen);
		break;
	case SCTP_GET_LOCAL_ADDRS_NUM:
		retval = sctp_getsockopt_local_addrs_num(sk, len, optval,
							 optlen);
		break;
	case SCTP_GET_PEER_ADDRS:
		retval = sctp_getsockopt_peer_addrs(sk, len, optval,
						    optlen);
		break;
	case SCTP_GET_LOCAL_ADDRS:
		retval = sctp_getsockopt_local_addrs(sk, len, optval,
						     optlen);
		break;
	case SCTP_SET_DEFAULT_SEND_PARAM:
		retval = sctp_getsockopt_default_send_param(sk, len,
							    optval, optlen);
		break;
	case SCTP_SET_PEER_PRIMARY_ADDR:
		retval = sctp_getsockopt_peer_prim(sk, len, optval, optlen);
		break;
	case SCTP_NODELAY:
		retval = sctp_getsockopt_nodelay(sk, len, optval, optlen);
		break;
	default:
		retval = -ENOPROTOOPT;
		break;
	};

	sctp_release_sock(sk);
	return retval;
}

static void sctp_hash(struct sock *sk)
{
	/* STUB */
}

static void sctp_unhash(struct sock *sk)
{
	/* STUB */
}

/* Check if port is acceptable.  Possibly find first available port.
 *
 * The port hash table (contained in the 'global' SCTP protocol storage
 * returned by struct sctp_protocol *sctp_get_protocol()). The hash
 * table is an array of 4096 lists (sctp_bind_hashbucket_t). Each
 * list (the list number is the port number hashed out, so as you
 * would expect from a hash function, all the ports in a given list have
 * such a number that hashes out to the same list number; you were
 * expecting that, right?); so each list has a set of ports, with a
 * link to the socket (struct sock) that uses it, the port number and
 * a fastreuse flag (FIXME: NPI ipg).
 */
static sctp_bind_bucket_t *sctp_bucket_create(sctp_bind_hashbucket_t *head,
					      unsigned short snum);
static long sctp_get_port_local(struct sock *sk, union sctp_addr *addr)
{
	sctp_bind_hashbucket_t *head; /* hash list */
	sctp_bind_bucket_t *pp; /* hash list port iterator */
	struct sctp_protocol *sctp = sctp_get_protocol();
	unsigned short snum;
	int ret;

	/* NOTE:  Remember to put this back to net order. */
	addr->v4.sin_port = ntohs(addr->v4.sin_port);
	snum = addr->v4.sin_port;

	SCTP_DEBUG_PRINTK("sctp_get_port() begins, snum=%d\n", snum);

	sctp_local_bh_disable();

	if (snum == 0) {
		/* Search for an available port.
		 *
		 * 'sctp->port_rover' was the last port assigned, so
		 * we start to search from 'sctp->port_rover +
		 * 1'. What we do is first check if port 'rover' is
		 * already in the hash table; if not, we use that; if
		 * it is, we try next.
		 */
		int low = sysctl_local_port_range[0];
		int high = sysctl_local_port_range[1];
		int remaining = (high - low) + 1;
		int rover;
		int index;

		sctp_spin_lock(&sctp->port_alloc_lock);
		rover = sctp->port_rover;
		do {
			rover++;
			if ((rover < low) || (rover > high))
				rover = low;
			index = sctp_phashfn(rover);
			head = &sctp->port_hashtable[index];
			sctp_spin_lock(&head->lock);
			for (pp = head->chain; pp; pp = pp->next)
				if (pp->port == rover)
					goto next;
			break;
		next:
			sctp_spin_unlock(&head->lock);
		} while (--remaining > 0);
		sctp->port_rover = rover;
		sctp_spin_unlock(&sctp->port_alloc_lock);

		/* Exhausted local port range during search? */
		ret = 1;
		if (remaining <= 0)
			goto fail;

		/* OK, here is the one we will use.  HEAD (the port
		 * hash table list entry) is non-NULL and we hold it's
		 * mutex.
		 */
		snum = rover;
		pp = NULL;
	} else {
		/* We are given an specific port number; we verify
		 * that it is not being used. If it is used, we will
		 * exahust the search in the hash list corresponding
		 * to the port number (snum) - we detect that with the
		 * port iterator, pp being NULL.
		 */
		head = &sctp->port_hashtable[sctp_phashfn(snum)];
		sctp_spin_lock(&head->lock);
		for (pp = head->chain; pp; pp = pp->next) {
			if (pp->port == snum)
				break;
		}
	}


	if (pp && pp->sk) {
		/* We had a port hash table hit - there is an
		 * available port (pp != NULL) and it is being
		 * used by other socket (pp->sk != NULL); that other
		 * socket is going to be sk2.
		 */
		int sk_reuse = sk->reuse;
		struct sock *sk2 = pp->sk;

		SCTP_DEBUG_PRINTK("sctp_get_port() found a "
				  "possible match\n");
		if (pp->fastreuse != 0 && sk->reuse != 0)
			goto success;

		/* Run through the list of sockets bound to the port
		 * (pp->port) [via the pointers bind_next and
		 * bind_pprev in the struct sock *sk2 (pp->sk)]. On each one,
		 * we get the endpoint they describe and run through
		 * the endpoint's list of IP (v4 or v6) addresses,
		 * comparing each of the addresses with the address of
		 * the socket sk. If we find a match, then that means
		 * that this port/socket (sk) combination are already
		 * in an endpoint.
		 */
		for ( ; sk2 != NULL; sk2 = sk2->bind_next) {
			struct sctp_endpoint *ep2;
			ep2 = sctp_sk(sk2)->ep;

			if (sk_reuse && sk2->reuse)
				continue;

			if (sctp_bind_addr_match(&ep2->base.bind_addr, addr,
						 sctp_sk(sk)))
				goto found;
		}

	found:
		/* If we found a conflict, fail.  */
		if (sk2 != NULL) {
			ret = (long) sk2;
			goto fail_unlock;
		}
		SCTP_DEBUG_PRINTK("sctp_get_port(): Found a match\n");
	}

	/* If there was a hash table miss, create a new port.  */
	ret = 1;

	if (!pp && !(pp = sctp_bucket_create(head, snum)))
		goto fail_unlock;

	/* In either case (hit or miss), make sure fastreuse is 1 only
	 * if sk->reuse is too (that is, if the caller requested
	 * SO_REUSEADDR on this socket -sk-).
	 */
	if (!pp->sk)
		pp->fastreuse = sk->reuse ? 1 : 0;
	else if (pp->fastreuse && sk->reuse == 0)
		pp->fastreuse = 0;

	/* We are set, so fill up all the data in the hash table
	 * entry, tie the socket list information with the rest of the
	 * sockets FIXME: Blurry, NPI (ipg).
	 */
success:
	inet_sk(sk)->num = snum;
	if (sk->prev == NULL) {
		if ((sk->bind_next = pp->sk) != NULL)
			pp->sk->bind_pprev = &sk->bind_next;
		pp->sk = sk;
		sk->bind_pprev = &pp->sk;
		sk->prev = (struct sock *) pp;
	}
	ret = 0;

fail_unlock:
	sctp_spin_unlock(&head->lock);

fail:
	sctp_local_bh_enable();

	SCTP_DEBUG_PRINTK("sctp_get_port() ends, ret=%d\n", ret);
	addr->v4.sin_port = htons(addr->v4.sin_port);
	return ret;
}

/* Assign a 'snum' port to the socket.  If snum == 0, an ephemeral
 * port is requested.
 */
static int sctp_get_port(struct sock *sk, unsigned short snum)
{
	long ret;
	union sctp_addr addr;
	struct sctp_af *af = sctp_sk(sk)->pf->af;

	/* Set up a dummy address struct from the sk. */
	af->from_sk(&addr, sk);
	addr.v4.sin_port = htons(snum);

	/* Note: sk->num gets filled in if ephemeral port request. */
	ret = sctp_get_port_local(sk, &addr);

	return (ret ? 1 : 0);
}

/*
 * 3.1.3 listen() - UDP Style Syntax
 *
 *   By default, new associations are not accepted for UDP style sockets.
 *   An application uses listen() to mark a socket as being able to
 *   accept new associations.
 */
SCTP_STATIC int sctp_seqpacket_listen(struct sock *sk, int backlog)
{
	struct sctp_opt *sp = sctp_sk(sk);
	struct sctp_endpoint *ep = sp->ep;

	/* Only UDP style sockets that are not peeled off are allowed to
	 * listen().
	 */
	if (SCTP_SOCKET_UDP != sp->type)
		return -EINVAL;

	if (sk->state == SCTP_SS_LISTENING)
		return 0;

	/*
	 * If a bind() or sctp_bindx() is not called prior to a listen()
	 * call that allows new associations to be accepted, the system
	 * picks an ephemeral port and will choose an address set equivalent
	 * to binding with a wildcard address.
	 *
	 * This is not currently spelled out in the SCTP sockets
	 * extensions draft, but follows the practice as seen in TCP
	 * sockets.
	 */
	if (!ep->base.bind_addr.port) {
		if (sctp_autobind(sk))
			return -EAGAIN;
	}
	sk->state = SCTP_SS_LISTENING;
	sctp_hash_endpoint(ep);
	return 0;
}

/*
 * 4.1.3 listen() - TCP Style Syntax
 *
 *   Applications uses listen() to ready the SCTP endpoint for accepting
 *   inbound associations.
 */
SCTP_STATIC int sctp_stream_listen(struct sock *sk, int backlog)
{
	struct sctp_opt *sp = sctp_sk(sk);
	struct sctp_endpoint *ep = sp->ep;

	if (sk->state == SCTP_SS_LISTENING)
		return 0;

	/*
	 * If a bind() or sctp_bindx() is not called prior to a listen()
	 * call that allows new associations to be accepted, the system
	 * picks an ephemeral port and will choose an address set equivalent
	 * to binding with a wildcard address.
	 *
	 * This is not currently spelled out in the SCTP sockets
	 * extensions draft, but follows the practice as seen in TCP
	 * sockets.
	 */
	if (!ep->base.bind_addr.port) {
		if (sctp_autobind(sk))
			return -EAGAIN;
	}
	sk->state = SCTP_SS_LISTENING;
	sk->max_ack_backlog = backlog;
	sctp_hash_endpoint(ep);
	return 0;
}

/*
 *  Move a socket to LISTENING state.
 */
int sctp_inet_listen(struct socket *sock, int backlog)
{
	struct sock *sk = sock->sk;
	struct crypto_tfm *tfm=NULL;
	int err = -EINVAL;

	if (unlikely(backlog < 0))
		goto out;

	sctp_lock_sock(sk);

	if (sock->state != SS_UNCONNECTED)
		goto out;

	/* Allocate HMAC for generating cookie. */
	if (sctp_hmac_alg) {
		tfm = sctp_crypto_alloc_tfm(sctp_hmac_alg, 0);
		if (!tfm) {
			err = -ENOSYS;
			goto out;
		}
	}

	switch (sock->type) {
	case SOCK_SEQPACKET:
		err = sctp_seqpacket_listen(sk, backlog);
		break;
	case SOCK_STREAM:
		err = sctp_stream_listen(sk, backlog);
		break;
	default:
		break;
	};
	if (err)
		goto cleanup;

	/* Store away the transform reference. */
	sctp_sk(sk)->hmac = tfm;
out:
	sctp_release_sock(sk);
	return err;
cleanup:
	if (tfm)
		sctp_crypto_free_tfm(tfm);
	goto out;
}

/*
 * This function is done by modeling the current datagram_poll() and the
 * tcp_poll().  Note that, based on these implementations, we don't
 * lock the socket in this function, even though it seems that,
 * ideally, locking or some other mechanisms can be used to ensure
 * the integrity of the counters (sndbuf and wmem_queued) used
 * in this place.  We assume that we don't need locks either until proven
 * otherwise.
 *
 * Another thing to note is that we include the Async I/O support
 * here, again, by modeling the current TCP/UDP code.  We don't have
 * a good way to test with it yet.
 */
unsigned int sctp_poll(struct file *file, struct socket *sock, poll_table *wait)
{
	struct sock *sk = sock->sk;
	unsigned int mask;

	poll_wait(file, sk->sleep, wait);
	mask = 0;

	/* Is there any exceptional events?  */
	if (sk->err || !skb_queue_empty(&sk->error_queue))
		mask |= POLLERR;
	if (sk->shutdown == SHUTDOWN_MASK)
		mask |= POLLHUP;

	/* Is it readable?  Reconsider this code with TCP-style support.  */
	if (!skb_queue_empty(&sk->receive_queue) ||
	    (sk->shutdown & RCV_SHUTDOWN))
		mask |= POLLIN | POLLRDNORM;

	/*
	 * FIXME: We need to set SCTP_SS_DISCONNECTING for TCP-style and
	 * peeled off sockets.  Additionally, TCP-style needs to consider
	 * other establishment conditions.
	 */
	if (SCTP_SOCKET_UDP != sctp_sk(sk)->type) {
		/* The association is going away.  */
		if (SCTP_SS_DISCONNECTING == sk->state)
			mask |= POLLHUP;
		/* The association is either gone or not ready.  */
		if (SCTP_SS_CLOSED == sk->state)
			return mask;
	}

	/* Is it writable?  */
	if (sctp_writeable(sk)) {
		mask |= POLLOUT | POLLWRNORM;
	} else {
		set_bit(SOCK_ASYNC_NOSPACE, &sk->socket->flags);
		/*
		 * Since the socket is not locked, the buffer
		 * might be made available after the writeable check and
		 * before the bit is set.  This could cause a lost I/O
		 * signal.  tcp_poll() has a race breaker for this race
		 * condition.  Based on their implementation, we put
		 * in the following code to cover it as well.
		 */
		if (sctp_writeable(sk))
			mask |= POLLOUT | POLLWRNORM;
	}
	return mask;
}

/********************************************************************
 * 2nd Level Abstractions
 ********************************************************************/

static sctp_bind_bucket_t *sctp_bucket_create(sctp_bind_hashbucket_t *head, unsigned short snum)
{
	sctp_bind_bucket_t *pp;

	SCTP_DEBUG_PRINTK( "sctp_bucket_create() begins, snum=%d\n", snum);
	pp = kmalloc(sizeof(sctp_bind_bucket_t), GFP_ATOMIC);
	if (pp) {
		pp->port = snum;
		pp->fastreuse = 0;
		pp->sk = NULL;
		if ((pp->next = head->chain) != NULL)
			pp->next->pprev = &pp->next;
		head->chain = pp;
		pp->pprev = &head->chain;
	}
	SCTP_DEBUG_PRINTK("sctp_bucket_create() ends, pp=%p\n", pp);
	return pp;
}

/* FIXME: Commments! */
static __inline__ void __sctp_put_port(struct sock *sk)
{
	struct sctp_protocol *sctp_proto = sctp_get_protocol();
	sctp_bind_hashbucket_t *head =
		&sctp_proto->port_hashtable[sctp_phashfn(inet_sk(sk)->num)];
	sctp_bind_bucket_t *pp;

	sctp_spin_lock(&head->lock);
	pp = (sctp_bind_bucket_t *) sk->prev;
	if (sk->bind_next)
		sk->bind_next->bind_pprev = sk->bind_pprev;
	*(sk->bind_pprev) = sk->bind_next;
	sk->prev = NULL;
	inet_sk(sk)->num = 0;
	if (pp->sk) {
		if (pp->next)
			pp->next->pprev = pp->pprev;
		*(pp->pprev) = pp->next;
		kfree(pp);
	}
	sctp_spin_unlock(&head->lock);
}

void sctp_put_port(struct sock *sk)
{
	sctp_local_bh_disable();
	__sctp_put_port(sk);
	sctp_local_bh_enable();
}

/*
 * The system picks an ephemeral port and choose an address set equivalent
 * to binding with a wildcard address.
 * One of those addresses will be the primary address for the association.
 * This automatically enables the multihoming capability of SCTP.
 */
static int sctp_autobind(struct sock *sk)
{
	union sctp_addr autoaddr;
	struct sctp_af *af;
	unsigned short port;

	/* Initialize a local sockaddr structure to INADDR_ANY. */
	af = sctp_sk(sk)->pf->af;

	port = htons(inet_sk(sk)->num);
	af->inaddr_any(&autoaddr, port);

	return sctp_do_bind(sk, &autoaddr, af->sockaddr_len);
}

/* Parse out IPPROTO_SCTP CMSG headers.  Perform only minimal validation.
 *
 * From RFC 2292
 * 4.2 The cmsghdr Structure *
 *
 * When ancillary data is sent or received, any number of ancillary data
 * objects can be specified by the msg_control and msg_controllen members of
 * the msghdr structure, because each object is preceded by
 * a cmsghdr structure defining the object's length (the cmsg_len member).
 * Historically Berkeley-derived implementations have passed only one object
 * at a time, but this API allows multiple objects to be
 * passed in a single call to sendmsg() or recvmsg(). The following example
 * shows two ancillary data objects in a control buffer.
 *
 *   |<--------------------------- msg_controllen -------------------------->|
 *   |                                                                       |
 *
 *   |<----- ancillary data object ----->|<----- ancillary data object ----->|
 *
 *   |<---------- CMSG_SPACE() --------->|<---------- CMSG_SPACE() --------->|
 *   |                                   |                                   |
 *
 *   |<---------- cmsg_len ---------->|  |<--------- cmsg_len ----------->|  |
 *
 *   |<--------- CMSG_LEN() --------->|  |<-------- CMSG_LEN() ---------->|  |
 *   |                                |  |                                |  |
 *
 *   +-----+-----+-----+--+-----------+--+-----+-----+-----+--+-----------+--+
 *   |cmsg_|cmsg_|cmsg_|XX|           |XX|cmsg_|cmsg_|cmsg_|XX|           |XX|
 *
 *   |len  |level|type |XX|cmsg_data[]|XX|len  |level|type |XX|cmsg_data[]|XX|
 *
 *   +-----+-----+-----+--+-----------+--+-----+-----+-----+--+-----------+--+
 *    ^
 *    |
 *
 * msg_control
 * points here
 */
SCTP_STATIC int sctp_msghdr_parse(const struct msghdr *msg,
				  sctp_cmsgs_t *cmsgs)
{
	struct cmsghdr *cmsg;

	for (cmsg = CMSG_FIRSTHDR(msg);
	     cmsg != NULL;
	     cmsg = CMSG_NXTHDR((struct msghdr*)msg, cmsg)) {
		/* Check for minimum length.  The SCM code has this check.  */
		if (cmsg->cmsg_len < sizeof(struct cmsghdr) ||
		    (unsigned long)(((char*)cmsg - (char*)msg->msg_control)
				    + cmsg->cmsg_len) > msg->msg_controllen) {
			return -EINVAL;
		}

		/* Should we parse this header or ignore?  */
		if (cmsg->cmsg_level != IPPROTO_SCTP)
			continue;

		/* Strictly check lengths following example in SCM code.  */
		switch (cmsg->cmsg_type) {
		case SCTP_INIT:
			/* SCTP Socket API Extension
			 * 5.2.1 SCTP Initiation Structure (SCTP_INIT)
			 *
			 * This cmsghdr structure provides information for
			 * initializing new SCTP associations with sendmsg().
			 * The SCTP_INITMSG socket option uses this same data
			 * structure.  This structure is not used for
			 * recvmsg().
			 *
			 * cmsg_level    cmsg_type      cmsg_data[]
			 * ------------  ------------   ----------------------
			 * IPPROTO_SCTP  SCTP_INIT      struct sctp_initmsg
			 */
			if (cmsg->cmsg_len !=
			    CMSG_LEN(sizeof(struct sctp_initmsg)))
				return -EINVAL;
			cmsgs->init = (struct sctp_initmsg *)CMSG_DATA(cmsg);
			break;

		case SCTP_SNDRCV:
			/* SCTP Socket API Extension
			 * 5.2.2 SCTP Header Information Structure(SCTP_SNDRCV)
			 *
			 * This cmsghdr structure specifies SCTP options for
			 * sendmsg() and describes SCTP header information
			 * about a received message through recvmsg().
			 *
			 * cmsg_level    cmsg_type      cmsg_data[]
			 * ------------  ------------   ----------------------
			 * IPPROTO_SCTP  SCTP_SNDRCV    struct sctp_sndrcvinfo
			 */
			if (cmsg->cmsg_len !=
			    CMSG_LEN(sizeof(struct sctp_sndrcvinfo)))
				return -EINVAL;

			cmsgs->info =
				(struct sctp_sndrcvinfo *)CMSG_DATA(cmsg);

			/* Minimally, validate the sinfo_flags. */
			if (cmsgs->info->sinfo_flags &
			    ~(MSG_UNORDERED | MSG_ADDR_OVER |
			      MSG_ABORT | MSG_EOF))
				return -EINVAL;
			break;

		default:
			return -EINVAL;
		};
	}
	return 0;
}

/*
 * Wait for a packet..
 * Note: This function is the same function as in core/datagram.c
 * with a few modifications to make lksctp work.
 */
static int sctp_wait_for_packet(struct sock * sk, int *err, long *timeo_p)
{
	int error;
	DECLARE_WAITQUEUE(wait, current);

	__set_current_state(TASK_INTERRUPTIBLE);
	add_wait_queue_exclusive(sk->sleep, &wait);

	/* Socket errors? */
	error = sock_error(sk);
	if (error)
		goto out;

	if (!skb_queue_empty(&sk->receive_queue))
		goto ready;

	/* Socket shut down?  */
	if (sk->shutdown & RCV_SHUTDOWN)
		goto out;

	/* Sequenced packets can come disconnected.  If so we report the
	 * problem.
	 */
	error = -ENOTCONN;

	/* Is there a good reason to think that we may receive some data?  */
	if ((list_empty(&sctp_sk(sk)->ep->asocs)) &&
	    (sk->state != SCTP_SS_LISTENING))
		goto out;

	/* Handle signals.  */
	if (signal_pending(current))
		goto interrupted;

	/* Let another process have a go.  Since we are going to sleep
	 * anyway.  Note: This may cause odd behaviors if the message
	 * does not fit in the user's buffer, but this seems to be the
	 * only way to honor MSG_DONTWAIT realistically.
	 */
	sctp_release_sock(sk);
	*timeo_p = schedule_timeout(*timeo_p);
	sctp_lock_sock(sk);

ready:
	remove_wait_queue(sk->sleep, &wait);
	__set_current_state(TASK_RUNNING);
	return 0;

interrupted:
	error = sock_intr_errno(*timeo_p);

out:
	remove_wait_queue(sk->sleep, &wait);
	__set_current_state(TASK_RUNNING);
	*err = error;
	return error;
}

/* Receive a datagram.
 * Note: This is pretty much the same routine as in core/datagram.c
 * with a few changes to make lksctp work.
 */
static struct sk_buff *sctp_skb_recv_datagram(struct sock *sk, int flags,
					      int noblock, int *err)
{
	int error;
	struct sk_buff *skb;
	long timeo;

	/* Caller is allowed not to check sk->err before calling.  */
	error = sock_error(sk);
	if (error)
		goto no_packet;

	timeo = sock_rcvtimeo(sk, noblock);

	SCTP_DEBUG_PRINTK("Timeout: timeo: %ld, MAX: %ld.\n",
			  timeo, MAX_SCHEDULE_TIMEOUT);

	do {
		/* Again only user level code calls this function,
		 * so nothing interrupt level
		 * will suddenly eat the receive_queue.
		 *
		 *  Look at current nfs client by the way...
		 *  However, this function was corrent in any case. 8)
		 */
		if (flags & MSG_PEEK) {
			unsigned long cpu_flags;

			sctp_spin_lock_irqsave(&sk->receive_queue.lock,
					       cpu_flags);
			skb = skb_peek(&sk->receive_queue);
			if (skb)
				atomic_inc(&skb->users);
			sctp_spin_unlock_irqrestore(&sk->receive_queue.lock,
						    cpu_flags);
		} else {
			skb = skb_dequeue(&sk->receive_queue);
		}

		if (skb)
			return skb;

		if (sk->shutdown & RCV_SHUTDOWN)
			break;

		/* User doesn't want to wait.  */
		error = -EAGAIN;
		if (!timeo)
			goto no_packet;
	} while (sctp_wait_for_packet(sk, err, &timeo) == 0);

	return NULL;

no_packet:
	*err = error;
	return NULL;
}

/* Verify that this is a valid address. */
static inline int sctp_verify_addr(struct sock *sk, union sctp_addr *addr,
				   int len)
{
	struct sctp_af *af;

	/* Verify basic sockaddr. */
	af = sctp_sockaddr_af(sctp_sk(sk), addr, len);
	if (!af)
		return -EINVAL;

	/* Is this a valid SCTP address?  */
	if (!af->addr_valid(addr))
		return -EINVAL;

	if (!sctp_sk(sk)->pf->send_verify(sctp_sk(sk), (addr)))
		return -EINVAL;

	return 0;
}

/* Get the sndbuf space available at the time on the association.  */
static inline int sctp_wspace(struct sctp_association *asoc)
{
	struct sock *sk = asoc->base.sk;
	int amt = 0;

	amt = sk->sndbuf - asoc->sndbuf_used;
	if (amt < 0)
		amt = 0;
	return amt;
}

/* Increment the used sndbuf space count of the corresponding association by
 * the size of the outgoing data chunk.
 * Also, set the skb destructor for sndbuf accounting later.
 *
 * Since it is always 1-1 between chunk and skb, and also a new skb is always
 * allocated for chunk bundling in sctp_packet_transmit(), we can use the
 * destructor in the data chunk skb for the purpose of the sndbuf space
 * tracking.
 */
static inline void sctp_set_owner_w(struct sctp_chunk *chunk)
{
	struct sctp_association *asoc = chunk->asoc;
	struct sock *sk = asoc->base.sk;

	/* The sndbuf space is tracked per association.  */
	sctp_association_hold(asoc);

	chunk->skb->destructor = sctp_wfree;
	/* Save the chunk pointer in skb for sctp_wfree to use later.  */
	*((struct sctp_chunk **)(chunk->skb->cb)) = chunk;

	asoc->sndbuf_used += SCTP_DATA_SNDSIZE(chunk);
	sk->wmem_queued += SCTP_DATA_SNDSIZE(chunk);
}

/* If sndbuf has changed, wake up per association sndbuf waiters.  */
static void __sctp_write_space(struct sctp_association *asoc)
{
	struct sock *sk = asoc->base.sk;
	struct socket *sock = sk->socket;

	if ((sctp_wspace(asoc) > 0) && sock) {
		if (waitqueue_active(&asoc->wait))
			wake_up_interruptible(&asoc->wait);

		if (sctp_writeable(sk)) {
			if (sk->sleep && waitqueue_active(sk->sleep))
				wake_up_interruptible(sk->sleep);

			/* Note that we try to include the Async I/O support
			 * here by modeling from the current TCP/UDP code.
			 * We have not tested with it yet.
			 */
			if (sock->fasync_list &&
			    !(sk->shutdown & SEND_SHUTDOWN))
				sock_wake_async(sock, 2, POLL_OUT);
		}
	}
}

/* Do accounting for the sndbuf space.
 * Decrement the used sndbuf space of the corresponding association by the
 * data size which was just transmitted(freed).
 */
static void sctp_wfree(struct sk_buff *skb)
{
	struct sctp_association *asoc;
	struct sctp_chunk *chunk;
	struct sock *sk;

	/* Get the saved chunk pointer.  */
	chunk = *((struct sctp_chunk **)(skb->cb));
	asoc = chunk->asoc;
	sk = asoc->base.sk;
	asoc->sndbuf_used -= SCTP_DATA_SNDSIZE(chunk);
	sk->wmem_queued -= SCTP_DATA_SNDSIZE(chunk);
	__sctp_write_space(asoc);

	sctp_association_put(asoc);
}

/* Helper function to wait for space in the sndbuf.  */
static int sctp_wait_for_sndbuf(struct sctp_association *asoc, long *timeo_p,
				int msg_len)
{
	struct sock *sk = asoc->base.sk;
	int err = 0;
	long current_timeo = *timeo_p;
	DECLARE_WAITQUEUE(wait, current);

	SCTP_DEBUG_PRINTK("wait_for_sndbuf: asoc=%p, timeo=%ld, msg_len=%d\n",
	                  asoc, (long)(*timeo_p), msg_len);

	/* Wait on the association specific sndbuf space. */
	add_wait_queue_exclusive(&asoc->wait, &wait);

	/* Increment the association's refcnt.  */
	sctp_association_hold(asoc);
	for (;;) {
		set_current_state(TASK_INTERRUPTIBLE);
		if (!*timeo_p)
			goto do_nonblock;
		if (sk->err || asoc->state >= SCTP_STATE_SHUTDOWN_PENDING ||
		    asoc->base.dead)
			goto do_error;
		if (signal_pending(current))
			goto do_interrupted;
		if (msg_len <= sctp_wspace(asoc))
			break;

		/* Let another process have a go.  Since we are going
		 * to sleep anyway.
		 */
		sctp_release_sock(sk);
		current_timeo = schedule_timeout(current_timeo);
		sctp_lock_sock(sk);

		*timeo_p = current_timeo;
	}

out:
	remove_wait_queue(&asoc->wait, &wait);

	/* Release the association's refcnt.  */
	sctp_association_put(asoc);

	__set_current_state(TASK_RUNNING);
	return err;

do_error:
	err = -EPIPE;
	goto out;

do_interrupted:
	err = sock_intr_errno(*timeo_p);
	goto out;

do_nonblock:
	err = -EAGAIN;
	goto out;
}

/* If socket sndbuf has changed, wake up all per association waiters.  */
void sctp_write_space(struct sock *sk)
{
	struct sctp_association *asoc;
	struct list_head *pos;

	/* Wake up the tasks in each wait queue.  */
	list_for_each(pos, &((sctp_sk(sk))->ep->asocs)) {
		asoc = list_entry(pos, struct sctp_association, asocs);
		__sctp_write_space(asoc);
	}
}

/* Is there any sndbuf space available on the socket?
 *
 * Note that wmem_queued is the sum of the send buffers on all of the
 * associations on the same socket.  For a UDP-style socket with
 * multiple associations, it is possible for it to be "unwriteable"
 * prematurely.  I assume that this is acceptable because
 * a premature "unwriteable" is better than an accidental "writeable" which
 * would cause an unwanted block under certain circumstances.  For the 1-1
 * UDP-style sockets or TCP-style sockets, this code should work.
 *  - Daisy
 */
static int sctp_writeable(struct sock *sk)
{
	int amt = 0;

	amt = sk->sndbuf - sk->wmem_queued;
	if (amt < 0)
		amt = 0;
	return amt;
}

/* Wait for an association to go into ESTABLISHED state. If timeout is 0,
 * returns immediately with EINPROGRESS.
 */
static int sctp_wait_for_connect(struct sctp_association *asoc, long *timeo_p)
{
	struct sock *sk = asoc->base.sk;
	int err = 0;
	long current_timeo = *timeo_p;
	DECLARE_WAITQUEUE(wait, current);

	SCTP_DEBUG_PRINTK("%s: asoc=%p, timeo=%ld\n", __FUNCTION__, asoc,
			  (long)(*timeo_p));

	add_wait_queue_exclusive(&asoc->wait, &wait);

	/* Increment the association's refcnt.  */
	sctp_association_hold(asoc);

	for (;;) {
		__set_current_state(TASK_INTERRUPTIBLE);
		if (!*timeo_p)
			goto do_nonblock;
		if (sk->shutdown & RCV_SHUTDOWN)
			break;
		if (sk->err || asoc->state >= SCTP_STATE_SHUTDOWN_PENDING ||
		    asoc->base.dead)
			goto do_error;
		if (signal_pending(current))
			goto do_interrupted;

		if (asoc->state == SCTP_STATE_ESTABLISHED)
			break;

		/* Let another process have a go.  Since we are going
		 * to sleep anyway.
		 */
		sctp_release_sock(sk);
		current_timeo = schedule_timeout(current_timeo);
		sctp_lock_sock(sk);

		*timeo_p = current_timeo;
	}

out:
	remove_wait_queue(&asoc->wait, &wait);

	/* Release the association's refcnt.  */
	sctp_association_put(asoc);

	__set_current_state(TASK_RUNNING);

	return err;

do_error:
	err = -ECONNREFUSED;
	goto out;

do_interrupted:
	err = sock_intr_errno(*timeo_p);
	goto out;

do_nonblock:
	err = -EINPROGRESS;
	goto out;
}

static int sctp_wait_for_accept(struct sock *sk, long timeo)
{
	struct sctp_endpoint *ep;
	int err = 0;
	DECLARE_WAITQUEUE(wait, current);

	ep = sctp_sk(sk)->ep;

	add_wait_queue_exclusive(sk->sleep, &wait);

	for (;;) {
		__set_current_state(TASK_INTERRUPTIBLE);
		if (list_empty(&ep->asocs)) {
			sctp_release_sock(sk);
			timeo = schedule_timeout(timeo);
			sctp_lock_sock(sk);
		}

		err = -EINVAL;
		if (sk->state != SCTP_SS_LISTENING)
			break;

		err = 0;
		if (!list_empty(&ep->asocs))
			break;

		err = sock_intr_errno(timeo);
		if (signal_pending(current))
			break;

		err = -EAGAIN;
		if (!timeo)
			break;
	}

	remove_wait_queue(sk->sleep, &wait);
	__set_current_state(TASK_RUNNING);

	return err;
}

/* Populate the fields of the newsk from the oldsk and migrate the assoc
 * and its messages to the newsk.
 */
static void sctp_sock_migrate(struct sock *oldsk, struct sock *newsk,
			      struct sctp_association *assoc,
			      sctp_socket_type_t type)
{
	struct sctp_opt *oldsp = sctp_sk(oldsk);
	struct sctp_opt *newsp = sctp_sk(newsk);
	struct sctp_endpoint *newep = newsp->ep;
	struct sk_buff *skb, *tmp;
	struct sctp_ulpevent *event;

	/* Migrate socket buffer sizes and all the socket level options to the
	 * new socket.
	 */
	newsk->sndbuf = oldsk->sndbuf;
	newsk->rcvbuf = oldsk->rcvbuf;
	*newsp = *oldsp;

	/* Restore the ep value that was overwritten with the above structure
	 * copy.
	 */
	newsp->ep = newep;
	newsp->hmac = NULL;

	/* Move any messages in the old socket's receive queue that are for the
	 * peeled off association to the new socket's receive queue.
	 */
	sctp_skb_for_each(skb, &oldsk->receive_queue, tmp) {
		event = sctp_skb2event(skb);
		if (event->asoc == assoc) {
			__skb_unlink(skb, skb->list);
			__skb_queue_tail(&newsk->receive_queue, skb);
		}
	}

	/* Clean up any messages pending delivery due to partial
	 * delivery.   Three cases:
	 * 1) No partial deliver;  no work.
	 * 2) Peeling off partial delivery; keep pd_lobby in new pd_lobby.
	 * 3) Peeling off non-partial delivery; move pd_lobby to recieve_queue.
	 */
	skb_queue_head_init(&newsp->pd_lobby);
	sctp_sk(newsk)->pd_mode = assoc->ulpq.pd_mode;;

	if (sctp_sk(oldsk)->pd_mode) {
		struct sk_buff_head *queue;

		/* Decide which queue to move pd_lobby skbs to. */
		if (assoc->ulpq.pd_mode) {
			queue = &newsp->pd_lobby;
		} else
			queue = &newsk->receive_queue;

		/* Walk through the pd_lobby, looking for skbs that
		 * need moved to the new socket.
		 */
		sctp_skb_for_each(skb, &oldsp->pd_lobby, tmp) {
			event = sctp_skb2event(skb);
			if (event->asoc == assoc) {
				__skb_unlink(skb, skb->list);
				__skb_queue_tail(queue, skb);
			}
		}

		/* Clear up any skbs waiting for the partial
		 * delivery to finish.
		 */
		if (assoc->ulpq.pd_mode)
			sctp_clear_pd(oldsk);

	}

	/* Set the type of socket to indicate that it is peeled off from the
	 * original UDP-style socket or created with the accept() call on a
	 * TCP-style socket..
	 */
	newsp->type = type;

	/* Migrate the association to the new socket. */
	sctp_assoc_migrate(assoc, newsk);

	newsk->state = SCTP_SS_ESTABLISHED;
}

/* This proto struct describes the ULP interface for SCTP.  */
struct proto sctp_prot = {
	.name        =	"SCTP",
	.close       =	sctp_close,
	.connect     =	sctp_connect,
	.disconnect  =	sctp_disconnect,
	.accept      =	sctp_accept,
	.ioctl       =	sctp_ioctl,
	.init        =	sctp_init_sock,
	.destroy     =	sctp_destroy_sock,
	.shutdown    =	sctp_shutdown,
	.setsockopt  =	sctp_setsockopt,
	.getsockopt  =	sctp_getsockopt,
	.sendmsg     =	sctp_sendmsg,
	.recvmsg     =	sctp_recvmsg,
	.bind        =	sctp_bind,
	.backlog_rcv =	sctp_backlog_rcv,
	.hash        =	sctp_hash,
	.unhash      =	sctp_unhash,
	.get_port    =	sctp_get_port,
};<|MERGE_RESOLUTION|>--- conflicted
+++ resolved
@@ -782,13 +782,9 @@
 	sctp_scope_t scope;
 	long timeo;
 	__u16 sinfo_flags = 0;
-<<<<<<< HEAD
-	struct sk_buff_head chunks;
-	int msg_flags = msg->msg_flags;
-=======
 	struct sctp_datamsg *datamsg;
 	struct list_head *pos, *temp;
->>>>>>> deabf854
+	int msg_flags = msg->msg_flags;
 
 	SCTP_DEBUG_PRINTK("sctp_sendmsg(sk: %p, msg: %p, msg_len: %d)\n",
 			  sk, msg, msg_len);
