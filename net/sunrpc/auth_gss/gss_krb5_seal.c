/*
 *  linux/net/sunrpc/gss_krb5_seal.c
 *
 *  Adapted from MIT Kerberos 5-1.2.1 lib/gssapi/krb5/k5seal.c
 *
 *  Copyright (c) 2000 The Regents of the University of Michigan.
 *  All rights reserved.
 *
 *  Andy Adamson	<andros@umich.edu>
 *  J. Bruce Fields	<bfields@umich.edu>
 */

/*
 * Copyright 1993 by OpenVision Technologies, Inc.
 *
 * Permission to use, copy, modify, distribute, and sell this software
 * and its documentation for any purpose is hereby granted without fee,
 * provided that the above copyright notice appears in all copies and
 * that both that copyright notice and this permission notice appear in
 * supporting documentation, and that the name of OpenVision not be used
 * in advertising or publicity pertaining to distribution of the software
 * without specific, written prior permission. OpenVision makes no
 * representations about the suitability of this software for any
 * purpose.  It is provided "as is" without express or implied warranty.
 *
 * OPENVISION DISCLAIMS ALL WARRANTIES WITH REGARD TO THIS SOFTWARE,
 * INCLUDING ALL IMPLIED WARRANTIES OF MERCHANTABILITY AND FITNESS, IN NO
 * EVENT SHALL OPENVISION BE LIABLE FOR ANY SPECIAL, INDIRECT OR
 * CONSEQUENTIAL DAMAGES OR ANY DAMAGES WHATSOEVER RESULTING FROM LOSS OF
 * USE, DATA OR PROFITS, WHETHER IN AN ACTION OF CONTRACT, NEGLIGENCE OR
 * OTHER TORTIOUS ACTION, ARISING OUT OF OR IN CONNECTION WITH THE USE OR
 * PERFORMANCE OF THIS SOFTWARE.
 */

/*
 * Copyright (C) 1998 by the FundsXpress, INC.
 *
 * All rights reserved.
 *
 * Export of this software from the United States of America may require
 * a specific license from the United States Government.  It is the
 * responsibility of any person or organization contemplating export to
 * obtain such a license before exporting.
 *
 * WITHIN THAT CONSTRAINT, permission to use, copy, modify, and
 * distribute this software and its documentation for any purpose and
 * without fee is hereby granted, provided that the above copyright
 * notice appear in all copies and that both that copyright notice and
 * this permission notice appear in supporting documentation, and that
 * the name of FundsXpress. not be used in advertising or publicity pertaining
 * to distribution of the software without specific, written prior
 * permission.  FundsXpress makes no representations about the suitability of
 * this software for any purpose.  It is provided "as is" without express
 * or implied warranty.
 *
 * THIS SOFTWARE IS PROVIDED ``AS IS'' AND WITHOUT ANY EXPRESS OR
 * IMPLIED WARRANTIES, INCLUDING, WITHOUT LIMITATION, THE IMPLIED
 * WARRANTIES OF MERCHANTIBILITY AND FITNESS FOR A PARTICULAR PURPOSE.
 */

#include <linux/types.h>
#include <linux/slab.h>
#include <linux/jiffies.h>
#include <linux/sunrpc/gss_krb5.h>
#include <linux/random.h>
#include <asm/scatterlist.h>
#include <linux/crypto.h>

#ifdef RPC_DEBUG
# define RPCDBG_FACILITY        RPCDBG_AUTH
#endif

<<<<<<< HEAD
spinlock_t krb5_seq_lock = SPIN_LOCK_UNLOCKED;
=======
DEFINE_SPINLOCK(krb5_seq_lock);
>>>>>>> 120bda20

u32
gss_get_mic_kerberos(struct gss_ctx *gss_ctx, struct xdr_buf *text,
		struct xdr_netobj *token)
{
	struct krb5_ctx		*ctx = gss_ctx->internal_ctx_id;
	s32			checksum_type;
	char			cksumdata[16];
	struct xdr_netobj	md5cksum = {.len = 0, .data = cksumdata};
	unsigned char		*ptr, *krb5_hdr, *msg_start;
	s32			now;
	u32			seq_send;

	dprintk("RPC:     gss_krb5_seal\n");

	now = get_seconds();

	switch (ctx->signalg) {
		case SGN_ALG_DES_MAC_MD5:
			checksum_type = CKSUMTYPE_RSA_MD5;
			break;
		default:
			dprintk("RPC:      gss_krb5_seal: ctx->signalg %d not"
				" supported\n", ctx->signalg);
			goto out_err;
	}
	if (ctx->sealalg != SEAL_ALG_NONE && ctx->sealalg != SEAL_ALG_DES) {
		dprintk("RPC:      gss_krb5_seal: ctx->sealalg %d not supported\n",
			ctx->sealalg);
		goto out_err;
	}

	token->len = g_token_size(&ctx->mech_used, 22);

	ptr = token->data;
	g_make_token_header(&ctx->mech_used, 22, &ptr);

	*ptr++ = (unsigned char) ((KG_TOK_MIC_MSG>>8)&0xff);
	*ptr++ = (unsigned char) (KG_TOK_MIC_MSG&0xff);

	/* ptr now at byte 2 of header described in rfc 1964, section 1.2.1: */
	krb5_hdr = ptr - 2;
	msg_start = krb5_hdr + 24;

	*(u16 *)(krb5_hdr + 2) = htons(ctx->signalg);
	memset(krb5_hdr + 4, 0xff, 4);

	if (make_checksum(checksum_type, krb5_hdr, 8, text, 0, &md5cksum))
			goto out_err;

	switch (ctx->signalg) {
	case SGN_ALG_DES_MAC_MD5:
		if (krb5_encrypt(ctx->seq, NULL, md5cksum.data,
				  md5cksum.data, md5cksum.len))
			goto out_err;
		memcpy(krb5_hdr + 16,
		       md5cksum.data + md5cksum.len - KRB5_CKSUM_LENGTH,
		       KRB5_CKSUM_LENGTH);

		dprintk("RPC:      make_seal_token: cksum data: \n");
		print_hexl((u32 *) (krb5_hdr + 16), KRB5_CKSUM_LENGTH, 0);
		break;
	default:
		BUG();
	}

	spin_lock(&krb5_seq_lock);
	seq_send = ctx->seq_send++;
	spin_unlock(&krb5_seq_lock);

	if ((krb5_make_seq_num(ctx->seq, ctx->initiate ? 0 : 0xff,
			       seq_send, krb5_hdr + 16, krb5_hdr + 8)))
		goto out_err;

	return ((ctx->endtime < now) ? GSS_S_CONTEXT_EXPIRED : GSS_S_COMPLETE);
out_err:
	return GSS_S_FAILURE;
}<|MERGE_RESOLUTION|>--- conflicted
+++ resolved
@@ -70,11 +70,7 @@
 # define RPCDBG_FACILITY        RPCDBG_AUTH
 #endif
 
-<<<<<<< HEAD
-spinlock_t krb5_seq_lock = SPIN_LOCK_UNLOCKED;
-=======
 DEFINE_SPINLOCK(krb5_seq_lock);
->>>>>>> 120bda20
 
 u32
 gss_get_mic_kerberos(struct gss_ctx *gss_ctx, struct xdr_buf *text,
