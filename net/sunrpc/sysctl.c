--- conflicted
+++ resolved
@@ -35,21 +35,8 @@
 void
 rpc_register_sysctl(void)
 {
-<<<<<<< HEAD
-	if (!sunrpc_table_header) {
-		struct ctl_path ctl_path[] = { { CTL_SUNRPC, "sunrpc", 0555 }, { 0 } };
-
-		sunrpc_table_header = register_sysctl_table_path(sunrpc_table, ctl_path);
-#ifdef CONFIG_PROC_FS
-		if (sunrpc_table[0].de)
-			sunrpc_table[0].de->owner = THIS_MODULE;
-#endif
-	}
-			
-=======
 	if (!sunrpc_table_header)
 		sunrpc_table_header = register_sysctl_table(sunrpc_table);
->>>>>>> aeb3f6d1
 }
 
 void
@@ -125,7 +112,7 @@
 }
 
 
-static ctl_table sunrpc_table[] = {
+static ctl_table debug_table[] = {
 	{
 		.ctl_name	= CTL_RPCDEBUG,
 		.procname	= "rpc_debug",
@@ -161,4 +148,14 @@
 	{ .ctl_name = 0 }
 };
 
+static ctl_table sunrpc_table[] = {
+	{
+		.ctl_name	= CTL_SUNRPC,
+		.procname	= "sunrpc",
+		.mode		= 0555,
+		.child		= debug_table
+	},
+	{ .ctl_name = 0 }
+};
+
 #endif