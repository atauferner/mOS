--- conflicted
+++ resolved
@@ -1630,11 +1630,7 @@
 EXPORT_SYMBOL_GPL(svc_max_payload);
 
 /**
-<<<<<<< HEAD
- * svc_encode_read_payload - mark a range of bytes as a READ payload
-=======
  * svc_encode_result_payload - mark a range of bytes as a result payload
->>>>>>> 7d2a07b7
  * @rqstp: svc_rqst to operate on
  * @offset: payload's byte offset in rqstp->rq_res
  * @length: size of payload, in bytes
@@ -1642,14 +1638,6 @@
  * Returns zero on success, or a negative errno if a permanent
  * error occurred.
  */
-<<<<<<< HEAD
-int svc_encode_read_payload(struct svc_rqst *rqstp, unsigned int offset,
-			    unsigned int length)
-{
-	return rqstp->rq_xprt->xpt_ops->xpo_read_payload(rqstp, offset, length);
-}
-EXPORT_SYMBOL_GPL(svc_encode_read_payload);
-=======
 int svc_encode_result_payload(struct svc_rqst *rqstp, unsigned int offset,
 			      unsigned int length)
 {
@@ -1657,7 +1645,6 @@
 							   length);
 }
 EXPORT_SYMBOL_GPL(svc_encode_result_payload);
->>>>>>> 7d2a07b7
 
 /**
  * svc_fill_write_vector - Construct data argument for VFS write call
