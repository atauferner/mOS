--- conflicted
+++ resolved
@@ -4,12 +4,8 @@
 
 O_TARGET := ircomm_and_tty.o
 
-<<<<<<< HEAD
-=======
 export-objs := ircomm_core.o
 
-list-multi := ircomm.o ircomm-tty.o
->>>>>>> 4b6c4e76
 ircomm-objs := ircomm_core.o ircomm_event.o ircomm_lmp.o ircomm_ttp.o
 ircomm-tty-objs := ircomm_tty.o ircomm_tty_attach.o ircomm_tty_ioctl.o ircomm_param.o
 
