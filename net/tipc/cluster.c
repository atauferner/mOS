/*
 * net/tipc/cluster.c: TIPC cluster management routines
 * 
 * Copyright (c) 2000-2006, Ericsson AB
 * Copyright (c) 2005, Wind River Systems
 * All rights reserved.
 *
 * Redistribution and use in source and binary forms, with or without
 * modification, are permitted provided that the following conditions are met:
 *
 * 1. Redistributions of source code must retain the above copyright
 *    notice, this list of conditions and the following disclaimer.
 * 2. Redistributions in binary form must reproduce the above copyright
 *    notice, this list of conditions and the following disclaimer in the
 *    documentation and/or other materials provided with the distribution.
 * 3. Neither the names of the copyright holders nor the names of its
 *    contributors may be used to endorse or promote products derived from
 *    this software without specific prior written permission.
 *
 * Alternatively, this software may be distributed under the terms of the
 * GNU General Public License ("GPL") version 2 as published by the Free
 * Software Foundation.
 *
 * THIS SOFTWARE IS PROVIDED BY THE COPYRIGHT HOLDERS AND CONTRIBUTORS "AS IS"
 * AND ANY EXPRESS OR IMPLIED WARRANTIES, INCLUDING, BUT NOT LIMITED TO, THE
 * IMPLIED WARRANTIES OF MERCHANTABILITY AND FITNESS FOR A PARTICULAR PURPOSE
 * ARE DISCLAIMED. IN NO EVENT SHALL THE COPYRIGHT OWNER OR CONTRIBUTORS BE
 * LIABLE FOR ANY DIRECT, INDIRECT, INCIDENTAL, SPECIAL, EXEMPLARY, OR
 * CONSEQUENTIAL DAMAGES (INCLUDING, BUT NOT LIMITED TO, PROCUREMENT OF
 * SUBSTITUTE GOODS OR SERVICES; LOSS OF USE, DATA, OR PROFITS; OR BUSINESS
 * INTERRUPTION) HOWEVER CAUSED AND ON ANY THEORY OF LIABILITY, WHETHER IN
 * CONTRACT, STRICT LIABILITY, OR TORT (INCLUDING NEGLIGENCE OR OTHERWISE)
 * ARISING IN ANY WAY OUT OF THE USE OF THIS SOFTWARE, EVEN IF ADVISED OF THE
 * POSSIBILITY OF SUCH DAMAGE.
 */

#include "core.h"
#include "cluster.h"
#include "addr.h"
#include "node_subscr.h"
#include "link.h"
#include "node.h"
#include "net.h"
#include "msg.h"
#include "bearer.h"

static void tipc_cltr_multicast(struct cluster *c_ptr, struct sk_buff *buf,
				u32 lower, u32 upper);
static struct sk_buff *tipc_cltr_prepare_routing_msg(u32 data_size, u32 dest);

struct node **tipc_local_nodes = NULL;
struct node_map tipc_cltr_bcast_nodes = {0,{0,}};
u32 tipc_highest_allowed_slave = 0;

struct cluster *tipc_cltr_create(u32 addr)
{
	struct _zone *z_ptr;
	struct cluster *c_ptr;
	int max_nodes; 
	int alloc;

	c_ptr = (struct cluster *)kmalloc(sizeof(*c_ptr), GFP_ATOMIC);
<<<<<<< HEAD
	if (c_ptr == NULL)
		return NULL;
=======
	if (c_ptr == NULL) {
		warn("Cluster creation failure, no memory\n");
		return NULL;
	}
>>>>>>> 120bda20
	memset(c_ptr, 0, sizeof(*c_ptr));

	c_ptr->addr = tipc_addr(tipc_zone(addr), tipc_cluster(addr), 0);
	if (in_own_cluster(addr))
		max_nodes = LOWEST_SLAVE + tipc_max_slaves;
	else
		max_nodes = tipc_max_nodes + 1;
	alloc = sizeof(void *) * (max_nodes + 1);

	c_ptr->nodes = (struct node **)kmalloc(alloc, GFP_ATOMIC);
	if (c_ptr->nodes == NULL) {
		warn("Cluster creation failure, no memory for node area\n");
		kfree(c_ptr);
		return NULL;
	}
	memset(c_ptr->nodes, 0, alloc);

	if (in_own_cluster(addr))
		tipc_local_nodes = c_ptr->nodes;
	c_ptr->highest_slave = LOWEST_SLAVE - 1;
	c_ptr->highest_node = 0;
	
	z_ptr = tipc_zone_find(tipc_zone(addr));
	if (!z_ptr) {
		z_ptr = tipc_zone_create(addr);
	}
	if (!z_ptr) {
		kfree(c_ptr->nodes);
		kfree(c_ptr);
<<<<<<< HEAD
		c_ptr = NULL;
=======
		return NULL;
>>>>>>> 120bda20
	}

	tipc_zone_attach_cluster(z_ptr, c_ptr);
	c_ptr->owner = z_ptr;
	return c_ptr;
}

void tipc_cltr_delete(struct cluster *c_ptr)
{
	u32 n_num;

	if (!c_ptr)
		return;
	for (n_num = 1; n_num <= c_ptr->highest_node; n_num++) {
		tipc_node_delete(c_ptr->nodes[n_num]);
	}
	for (n_num = LOWEST_SLAVE; n_num <= c_ptr->highest_slave; n_num++) {
		tipc_node_delete(c_ptr->nodes[n_num]);
	}
	kfree(c_ptr->nodes);
	kfree(c_ptr);
}

u32 tipc_cltr_next_node(struct cluster *c_ptr, u32 addr)
{
	struct node *n_ptr;
	u32 n_num = tipc_node(addr) + 1;

	if (!c_ptr)
		return addr;
	for (; n_num <= c_ptr->highest_node; n_num++) {
		n_ptr = c_ptr->nodes[n_num];
		if (n_ptr && tipc_node_has_active_links(n_ptr))
			return n_ptr->addr;
	}
	for (n_num = 1; n_num < tipc_node(addr); n_num++) {
		n_ptr = c_ptr->nodes[n_num];
		if (n_ptr && tipc_node_has_active_links(n_ptr))
			return n_ptr->addr;
	}
	return 0;
}

void tipc_cltr_attach_node(struct cluster *c_ptr, struct node *n_ptr)
{
	u32 n_num = tipc_node(n_ptr->addr);
	u32 max_n_num = tipc_max_nodes;

	if (in_own_cluster(n_ptr->addr))
		max_n_num = tipc_highest_allowed_slave;
	assert(n_num > 0);
	assert(n_num <= max_n_num);
	assert(c_ptr->nodes[n_num] == 0);
	c_ptr->nodes[n_num] = n_ptr;
	if (n_num > c_ptr->highest_node)
		c_ptr->highest_node = n_num;
}

/**
 * tipc_cltr_select_router - select router to a cluster
 * 
 * Uses deterministic and fair algorithm.
 */

u32 tipc_cltr_select_router(struct cluster *c_ptr, u32 ref)
{
	u32 n_num;
	u32 ulim = c_ptr->highest_node;
	u32 mask;
	u32 tstart;

	assert(!in_own_cluster(c_ptr->addr));
	if (!ulim)
		return 0;

	/* Start entry must be random */
	mask = tipc_max_nodes;
	while (mask > ulim)
		mask >>= 1;
	tstart = ref & mask;
	n_num = tstart;

	/* Lookup upwards with wrap-around */
	do {
		if (tipc_node_is_up(c_ptr->nodes[n_num]))
			break;
	} while (++n_num <= ulim);
	if (n_num > ulim) {
		n_num = 1;
		do {
			if (tipc_node_is_up(c_ptr->nodes[n_num]))
				break;
		} while (++n_num < tstart);
		if (n_num == tstart)
			return 0;
	}
	assert(n_num <= ulim);
	return tipc_node_select_router(c_ptr->nodes[n_num], ref);
}

/**
 * tipc_cltr_select_node - select destination node within a remote cluster
 * 
 * Uses deterministic and fair algorithm.
 */

struct node *tipc_cltr_select_node(struct cluster *c_ptr, u32 selector)
{
	u32 n_num;
	u32 mask = tipc_max_nodes;
	u32 start_entry;

	assert(!in_own_cluster(c_ptr->addr));
	if (!c_ptr->highest_node)
		return NULL;

	/* Start entry must be random */
	while (mask > c_ptr->highest_node) {
		mask >>= 1;
	}
	start_entry = (selector & mask) ? selector & mask : 1u;
	assert(start_entry <= c_ptr->highest_node);

	/* Lookup upwards with wrap-around */
	for (n_num = start_entry; n_num <= c_ptr->highest_node; n_num++) {
		if (tipc_node_has_active_links(c_ptr->nodes[n_num]))
			return c_ptr->nodes[n_num];
	}
	for (n_num = 1; n_num < start_entry; n_num++) {
		if (tipc_node_has_active_links(c_ptr->nodes[n_num]))
			return c_ptr->nodes[n_num];
	}
	return NULL;
}

/*
 *    Routing table management: See description in node.c
 */

static struct sk_buff *tipc_cltr_prepare_routing_msg(u32 data_size, u32 dest)
{
	u32 size = INT_H_SIZE + data_size;
	struct sk_buff *buf = buf_acquire(size);
	struct tipc_msg *msg;

	if (buf) {
		msg = buf_msg(buf);
		memset((char *)msg, 0, size);
		msg_init(msg, ROUTE_DISTRIBUTOR, 0, TIPC_OK, INT_H_SIZE, dest);
	}
	return buf;
}

void tipc_cltr_bcast_new_route(struct cluster *c_ptr, u32 dest,
			     u32 lower, u32 upper)
{
	struct sk_buff *buf = tipc_cltr_prepare_routing_msg(0, c_ptr->addr);
	struct tipc_msg *msg;

	if (buf) {
		msg = buf_msg(buf);
		msg_set_remote_node(msg, dest);
		msg_set_type(msg, ROUTE_ADDITION);
		tipc_cltr_multicast(c_ptr, buf, lower, upper);
	} else {
		warn("Memory squeeze: broadcast of new route failed\n");
	}
}

void tipc_cltr_bcast_lost_route(struct cluster *c_ptr, u32 dest,
				u32 lower, u32 upper)
{
	struct sk_buff *buf = tipc_cltr_prepare_routing_msg(0, c_ptr->addr);
	struct tipc_msg *msg;

	if (buf) {
		msg = buf_msg(buf);
		msg_set_remote_node(msg, dest);
		msg_set_type(msg, ROUTE_REMOVAL);
		tipc_cltr_multicast(c_ptr, buf, lower, upper);
	} else {
		warn("Memory squeeze: broadcast of lost route failed\n");
	}
}

void tipc_cltr_send_slave_routes(struct cluster *c_ptr, u32 dest)
{
	struct sk_buff *buf;
	struct tipc_msg *msg;
	u32 highest = c_ptr->highest_slave;
	u32 n_num;
	int send = 0;

	assert(!is_slave(dest));
	assert(in_own_cluster(dest));
	assert(in_own_cluster(c_ptr->addr));
	if (highest <= LOWEST_SLAVE)
		return;
	buf = tipc_cltr_prepare_routing_msg(highest - LOWEST_SLAVE + 1,
					    c_ptr->addr);
	if (buf) {
		msg = buf_msg(buf);
		msg_set_remote_node(msg, c_ptr->addr);
		msg_set_type(msg, SLAVE_ROUTING_TABLE);
		for (n_num = LOWEST_SLAVE; n_num <= highest; n_num++) {
			if (c_ptr->nodes[n_num] && 
			    tipc_node_has_active_links(c_ptr->nodes[n_num])) {
				send = 1;
				msg_set_dataoctet(msg, n_num);
			}
		}
		if (send)
			tipc_link_send(buf, dest, dest);
		else
			buf_discard(buf);
	} else {
		warn("Memory squeeze: broadcast of lost route failed\n");
	}
}

void tipc_cltr_send_ext_routes(struct cluster *c_ptr, u32 dest)
{
	struct sk_buff *buf;
	struct tipc_msg *msg;
	u32 highest = c_ptr->highest_node;
	u32 n_num;
	int send = 0;

	if (in_own_cluster(c_ptr->addr))
		return;
	assert(!is_slave(dest));
	assert(in_own_cluster(dest));
	highest = c_ptr->highest_node;
	buf = tipc_cltr_prepare_routing_msg(highest + 1, c_ptr->addr);
	if (buf) {
		msg = buf_msg(buf);
		msg_set_remote_node(msg, c_ptr->addr);
		msg_set_type(msg, EXT_ROUTING_TABLE);
		for (n_num = 1; n_num <= highest; n_num++) {
			if (c_ptr->nodes[n_num] && 
			    tipc_node_has_active_links(c_ptr->nodes[n_num])) {
				send = 1;
				msg_set_dataoctet(msg, n_num);
			}
		}
		if (send)
			tipc_link_send(buf, dest, dest);
		else
			buf_discard(buf);
	} else {
		warn("Memory squeeze: broadcast of external route failed\n");
	}
}

void tipc_cltr_send_local_routes(struct cluster *c_ptr, u32 dest)
{
	struct sk_buff *buf;
	struct tipc_msg *msg;
	u32 highest = c_ptr->highest_node;
	u32 n_num;
	int send = 0;

	assert(is_slave(dest));
	assert(in_own_cluster(c_ptr->addr));
	buf = tipc_cltr_prepare_routing_msg(highest, c_ptr->addr);
	if (buf) {
		msg = buf_msg(buf);
		msg_set_remote_node(msg, c_ptr->addr);
		msg_set_type(msg, LOCAL_ROUTING_TABLE);
		for (n_num = 1; n_num <= highest; n_num++) {
			if (c_ptr->nodes[n_num] && 
			    tipc_node_has_active_links(c_ptr->nodes[n_num])) {
				send = 1;
				msg_set_dataoctet(msg, n_num);
			}
		}
		if (send)
			tipc_link_send(buf, dest, dest);
		else
			buf_discard(buf);
	} else {
		warn("Memory squeeze: broadcast of local route failed\n");
	}
}

void tipc_cltr_recv_routing_table(struct sk_buff *buf)
{
	struct tipc_msg *msg = buf_msg(buf);
	struct cluster *c_ptr;
	struct node *n_ptr;
	unchar *node_table;
	u32 table_size;
	u32 router;
	u32 rem_node = msg_remote_node(msg);
	u32 z_num;
	u32 c_num;
	u32 n_num;

	c_ptr = tipc_cltr_find(rem_node);
	if (!c_ptr) {
		c_ptr = tipc_cltr_create(rem_node);
		if (!c_ptr) {
			buf_discard(buf);
			return;
		}
	}

	node_table = buf->data + msg_hdr_sz(msg);
	table_size = msg_size(msg) - msg_hdr_sz(msg);
	router = msg_prevnode(msg);
	z_num = tipc_zone(rem_node);
	c_num = tipc_cluster(rem_node);

	switch (msg_type(msg)) {
	case LOCAL_ROUTING_TABLE:
		assert(is_slave(tipc_own_addr));
	case EXT_ROUTING_TABLE:
		for (n_num = 1; n_num < table_size; n_num++) {
			if (node_table[n_num]) {
				u32 addr = tipc_addr(z_num, c_num, n_num);
				n_ptr = c_ptr->nodes[n_num];
				if (!n_ptr) {
					n_ptr = tipc_node_create(addr);
				}
				if (n_ptr)
					tipc_node_add_router(n_ptr, router);
			}
		}
		break;
	case SLAVE_ROUTING_TABLE:
		assert(!is_slave(tipc_own_addr));
		assert(in_own_cluster(c_ptr->addr));
		for (n_num = 1; n_num < table_size; n_num++) {
			if (node_table[n_num]) {
				u32 slave_num = n_num + LOWEST_SLAVE;
				u32 addr = tipc_addr(z_num, c_num, slave_num);
				n_ptr = c_ptr->nodes[slave_num];
				if (!n_ptr) {
					n_ptr = tipc_node_create(addr);
				}
				if (n_ptr)
					tipc_node_add_router(n_ptr, router);
			}
		}
		break;
	case ROUTE_ADDITION:
		if (!is_slave(tipc_own_addr)) {
			assert(!in_own_cluster(c_ptr->addr)
			       || is_slave(rem_node));
		} else {
			assert(in_own_cluster(c_ptr->addr)
			       && !is_slave(rem_node));
		}
		n_ptr = c_ptr->nodes[tipc_node(rem_node)];
		if (!n_ptr)
			n_ptr = tipc_node_create(rem_node);
		if (n_ptr)
			tipc_node_add_router(n_ptr, router);
		break;
	case ROUTE_REMOVAL:
		if (!is_slave(tipc_own_addr)) {
			assert(!in_own_cluster(c_ptr->addr)
			       || is_slave(rem_node));
		} else {
			assert(in_own_cluster(c_ptr->addr)
			       && !is_slave(rem_node));
		}
		n_ptr = c_ptr->nodes[tipc_node(rem_node)];
		if (n_ptr)
			tipc_node_remove_router(n_ptr, router);
		break;
	default:
		assert(!"Illegal routing manager message received\n");
	}
	buf_discard(buf);
}

void tipc_cltr_remove_as_router(struct cluster *c_ptr, u32 router)
{
	u32 start_entry;
	u32 tstop;
	u32 n_num;

	if (is_slave(router))
		return;	/* Slave nodes can not be routers */

	if (in_own_cluster(c_ptr->addr)) {
		start_entry = LOWEST_SLAVE;
		tstop = c_ptr->highest_slave;
	} else {
		start_entry = 1;
		tstop = c_ptr->highest_node;
	}

	for (n_num = start_entry; n_num <= tstop; n_num++) {
		if (c_ptr->nodes[n_num]) {
			tipc_node_remove_router(c_ptr->nodes[n_num], router);
		}
	}
}

/**
 * tipc_cltr_multicast - multicast message to local nodes 
 */

static void tipc_cltr_multicast(struct cluster *c_ptr, struct sk_buff *buf,
			 u32 lower, u32 upper)
{
	struct sk_buff *buf_copy;
	struct node *n_ptr;
	u32 n_num;
	u32 tstop;

	assert(lower <= upper);
	assert(((lower >= 1) && (lower <= tipc_max_nodes)) ||
	       ((lower >= LOWEST_SLAVE) && (lower <= tipc_highest_allowed_slave)));
	assert(((upper >= 1) && (upper <= tipc_max_nodes)) ||
	       ((upper >= LOWEST_SLAVE) && (upper <= tipc_highest_allowed_slave)));
	assert(in_own_cluster(c_ptr->addr));

	tstop = is_slave(upper) ? c_ptr->highest_slave : c_ptr->highest_node;
	if (tstop > upper)
		tstop = upper;
	for (n_num = lower; n_num <= tstop; n_num++) {
		n_ptr = c_ptr->nodes[n_num];
		if (n_ptr && tipc_node_has_active_links(n_ptr)) {
			buf_copy = skb_copy(buf, GFP_ATOMIC);
			if (buf_copy == NULL)
				break;
			msg_set_destnode(buf_msg(buf_copy), n_ptr->addr);
			tipc_link_send(buf_copy, n_ptr->addr, n_ptr->addr);
		}
	}
	buf_discard(buf);
}

/**
 * tipc_cltr_broadcast - broadcast message to all nodes within cluster
 */

void tipc_cltr_broadcast(struct sk_buff *buf)
{
	struct sk_buff *buf_copy;
	struct cluster *c_ptr;
	struct node *n_ptr;
	u32 n_num;
	u32 tstart;
	u32 tstop;
	u32 node_type;

	if (tipc_mode == TIPC_NET_MODE) {
		c_ptr = tipc_cltr_find(tipc_own_addr);
		assert(in_own_cluster(c_ptr->addr));	/* For now */

		/* Send to standard nodes, then repeat loop sending to slaves */
		tstart = 1;
		tstop = c_ptr->highest_node;
		for (node_type = 1; node_type <= 2; node_type++) {
			for (n_num = tstart; n_num <= tstop; n_num++) {
				n_ptr = c_ptr->nodes[n_num];
				if (n_ptr && tipc_node_has_active_links(n_ptr)) {
					buf_copy = skb_copy(buf, GFP_ATOMIC);
					if (buf_copy == NULL)
						goto exit;
					msg_set_destnode(buf_msg(buf_copy), 
							 n_ptr->addr);
					tipc_link_send(buf_copy, n_ptr->addr, 
						       n_ptr->addr);
				}
			}
			tstart = LOWEST_SLAVE;
			tstop = c_ptr->highest_slave;
		}
	}
exit:
	buf_discard(buf);
}

int tipc_cltr_init(void)
{
	tipc_highest_allowed_slave = LOWEST_SLAVE + tipc_max_slaves;
	return tipc_cltr_create(tipc_own_addr) ? TIPC_OK : -ENOMEM;
}
<|MERGE_RESOLUTION|>--- conflicted
+++ resolved
@@ -60,15 +60,10 @@
 	int alloc;
 
 	c_ptr = (struct cluster *)kmalloc(sizeof(*c_ptr), GFP_ATOMIC);
-<<<<<<< HEAD
-	if (c_ptr == NULL)
-		return NULL;
-=======
 	if (c_ptr == NULL) {
 		warn("Cluster creation failure, no memory\n");
 		return NULL;
 	}
->>>>>>> 120bda20
 	memset(c_ptr, 0, sizeof(*c_ptr));
 
 	c_ptr->addr = tipc_addr(tipc_zone(addr), tipc_cluster(addr), 0);
@@ -98,11 +93,7 @@
 	if (!z_ptr) {
 		kfree(c_ptr->nodes);
 		kfree(c_ptr);
-<<<<<<< HEAD
-		c_ptr = NULL;
-=======
 		return NULL;
->>>>>>> 120bda20
 	}
 
 	tipc_zone_attach_cluster(z_ptr, c_ptr);
