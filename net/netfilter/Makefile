# SPDX-License-Identifier: GPL-2.0
netfilter-objs := core.o nf_log.o nf_queue.o nf_sockopt.o utils.o

nf_conntrack-y	:= nf_conntrack_core.o nf_conntrack_standalone.o nf_conntrack_expect.o nf_conntrack_helper.o \
		   nf_conntrack_proto.o nf_conntrack_proto_generic.o nf_conntrack_proto_tcp.o nf_conntrack_proto_udp.o \
		   nf_conntrack_proto_icmp.o \
		   nf_conntrack_extend.o nf_conntrack_acct.o nf_conntrack_seqadj.o

nf_conntrack-$(subst m,y,$(CONFIG_IPV6)) += nf_conntrack_proto_icmpv6.o
nf_conntrack-$(CONFIG_NF_CONNTRACK_TIMEOUT) += nf_conntrack_timeout.o
nf_conntrack-$(CONFIG_NF_CONNTRACK_TIMESTAMP) += nf_conntrack_timestamp.o
nf_conntrack-$(CONFIG_NF_CONNTRACK_EVENTS) += nf_conntrack_ecache.o
nf_conntrack-$(CONFIG_NF_CONNTRACK_LABELS) += nf_conntrack_labels.o
nf_conntrack-$(CONFIG_NF_CT_PROTO_DCCP) += nf_conntrack_proto_dccp.o
nf_conntrack-$(CONFIG_NF_CT_PROTO_SCTP) += nf_conntrack_proto_sctp.o
nf_conntrack-$(CONFIG_NF_CT_PROTO_GRE) += nf_conntrack_proto_gre.o

obj-$(CONFIG_NETFILTER) = netfilter.o

obj-$(CONFIG_NETFILTER_NETLINK) += nfnetlink.o
obj-$(CONFIG_NETFILTER_NETLINK_ACCT) += nfnetlink_acct.o
obj-$(CONFIG_NETFILTER_NETLINK_QUEUE) += nfnetlink_queue.o
obj-$(CONFIG_NETFILTER_NETLINK_LOG) += nfnetlink_log.o
obj-$(CONFIG_NETFILTER_NETLINK_OSF) += nfnetlink_osf.o
obj-$(CONFIG_NETFILTER_NETLINK_HOOK) += nfnetlink_hook.o

# connection tracking
obj-$(CONFIG_NF_CONNTRACK) += nf_conntrack.o

# netlink interface for nf_conntrack
obj-$(CONFIG_NF_CT_NETLINK) += nf_conntrack_netlink.o
obj-$(CONFIG_NF_CT_NETLINK_TIMEOUT) += nfnetlink_cttimeout.o
obj-$(CONFIG_NF_CT_NETLINK_HELPER) += nfnetlink_cthelper.o

# connection tracking helpers
nf_conntrack_h323-objs := nf_conntrack_h323_main.o nf_conntrack_h323_asn1.o

obj-$(CONFIG_NF_CONNTRACK_AMANDA) += nf_conntrack_amanda.o
obj-$(CONFIG_NF_CONNTRACK_FTP) += nf_conntrack_ftp.o
obj-$(CONFIG_NF_CONNTRACK_H323) += nf_conntrack_h323.o
obj-$(CONFIG_NF_CONNTRACK_IRC) += nf_conntrack_irc.o
obj-$(CONFIG_NF_CONNTRACK_BROADCAST) += nf_conntrack_broadcast.o
obj-$(CONFIG_NF_CONNTRACK_NETBIOS_NS) += nf_conntrack_netbios_ns.o
obj-$(CONFIG_NF_CONNTRACK_SNMP) += nf_conntrack_snmp.o
obj-$(CONFIG_NF_CONNTRACK_PPTP) += nf_conntrack_pptp.o
obj-$(CONFIG_NF_CONNTRACK_SANE) += nf_conntrack_sane.o
obj-$(CONFIG_NF_CONNTRACK_SIP) += nf_conntrack_sip.o
obj-$(CONFIG_NF_CONNTRACK_TFTP) += nf_conntrack_tftp.o

nf_nat-y	:= nf_nat_core.o nf_nat_proto.o nf_nat_helper.o

obj-$(CONFIG_NF_LOG_SYSLOG) += nf_log_syslog.o

obj-$(CONFIG_NF_NAT) += nf_nat.o
nf_nat-$(CONFIG_NF_NAT_REDIRECT) += nf_nat_redirect.o
nf_nat-$(CONFIG_NF_NAT_MASQUERADE) += nf_nat_masquerade.o

# NAT helpers
obj-$(CONFIG_NF_NAT_AMANDA) += nf_nat_amanda.o
obj-$(CONFIG_NF_NAT_FTP) += nf_nat_ftp.o
obj-$(CONFIG_NF_NAT_IRC) += nf_nat_irc.o
obj-$(CONFIG_NF_NAT_SIP) += nf_nat_sip.o
obj-$(CONFIG_NF_NAT_TFTP) += nf_nat_tftp.o

# SYNPROXY
obj-$(CONFIG_NETFILTER_SYNPROXY) += nf_synproxy_core.o

obj-$(CONFIG_NETFILTER_CONNCOUNT) += nf_conncount.o

# generic packet duplication from netdev family
obj-$(CONFIG_NF_DUP_NETDEV)	+= nf_dup_netdev.o

# nf_tables
nf_tables-objs := nf_tables_core.o nf_tables_api.o nft_chain_filter.o \
		  nf_tables_trace.o nft_immediate.o nft_cmp.o nft_range.o \
		  nft_bitwise.o nft_byteorder.o nft_payload.o nft_lookup.o \
<<<<<<< HEAD
		  nft_dynset.o nft_meta.o nft_rt.o nft_exthdr.o \
=======
		  nft_dynset.o nft_meta.o nft_rt.o nft_exthdr.o nft_last.o \
>>>>>>> 7d2a07b7
		  nft_chain_route.o nf_tables_offload.o \
		  nft_set_hash.o nft_set_bitmap.o nft_set_rbtree.o \
		  nft_set_pipapo.o

ifdef CONFIG_X86_64
<<<<<<< HEAD
ifneq (,$(findstring -DCONFIG_AS_AVX2=1,$(KBUILD_CFLAGS)))
=======
ifndef CONFIG_UML
>>>>>>> 7d2a07b7
nf_tables-objs += nft_set_pipapo_avx2.o
endif
endif

obj-$(CONFIG_NF_TABLES)		+= nf_tables.o
obj-$(CONFIG_NFT_COMPAT)	+= nft_compat.o
obj-$(CONFIG_NFT_CONNLIMIT)	+= nft_connlimit.o
obj-$(CONFIG_NFT_NUMGEN)	+= nft_numgen.o
obj-$(CONFIG_NFT_CT)		+= nft_ct.o
obj-$(CONFIG_NFT_FLOW_OFFLOAD)	+= nft_flow_offload.o
obj-$(CONFIG_NFT_LIMIT)		+= nft_limit.o
obj-$(CONFIG_NFT_NAT)		+= nft_nat.o
obj-$(CONFIG_NFT_OBJREF)	+= nft_objref.o
obj-$(CONFIG_NFT_QUEUE)		+= nft_queue.o
obj-$(CONFIG_NFT_QUOTA)		+= nft_quota.o
obj-$(CONFIG_NFT_REJECT) 	+= nft_reject.o
obj-$(CONFIG_NFT_REJECT_INET)	+= nft_reject_inet.o
obj-$(CONFIG_NFT_REJECT_NETDEV)	+= nft_reject_netdev.o
obj-$(CONFIG_NFT_TUNNEL)	+= nft_tunnel.o
obj-$(CONFIG_NFT_COUNTER)	+= nft_counter.o
obj-$(CONFIG_NFT_LOG)		+= nft_log.o
obj-$(CONFIG_NFT_MASQ)		+= nft_masq.o
obj-$(CONFIG_NFT_REDIR)		+= nft_redir.o
obj-$(CONFIG_NFT_HASH)		+= nft_hash.o
obj-$(CONFIG_NFT_FIB)		+= nft_fib.o
obj-$(CONFIG_NFT_FIB_INET)	+= nft_fib_inet.o
obj-$(CONFIG_NFT_FIB_NETDEV)	+= nft_fib_netdev.o
obj-$(CONFIG_NFT_SOCKET)	+= nft_socket.o
obj-$(CONFIG_NFT_OSF)		+= nft_osf.o
obj-$(CONFIG_NFT_TPROXY)	+= nft_tproxy.o
obj-$(CONFIG_NFT_XFRM)		+= nft_xfrm.o
obj-$(CONFIG_NFT_SYNPROXY)	+= nft_synproxy.o

obj-$(CONFIG_NFT_NAT)		+= nft_chain_nat.o

# nf_tables netdev
obj-$(CONFIG_NFT_DUP_NETDEV)	+= nft_dup_netdev.o
obj-$(CONFIG_NFT_FWD_NETDEV)	+= nft_fwd_netdev.o

# flow table infrastructure
obj-$(CONFIG_NF_FLOW_TABLE)	+= nf_flow_table.o
nf_flow_table-objs		:= nf_flow_table_core.o nf_flow_table_ip.o \
				   nf_flow_table_offload.o

obj-$(CONFIG_NF_FLOW_TABLE_INET) += nf_flow_table_inet.o

# generic X tables
obj-$(CONFIG_NETFILTER_XTABLES) += x_tables.o xt_tcpudp.o

# combos
obj-$(CONFIG_NETFILTER_XT_MARK) += xt_mark.o
obj-$(CONFIG_NETFILTER_XT_CONNMARK) += xt_connmark.o
obj-$(CONFIG_NETFILTER_XT_SET) += xt_set.o
obj-$(CONFIG_NETFILTER_XT_NAT) += xt_nat.o

# targets
obj-$(CONFIG_NETFILTER_XT_TARGET_AUDIT) += xt_AUDIT.o
obj-$(CONFIG_NETFILTER_XT_TARGET_CHECKSUM) += xt_CHECKSUM.o
obj-$(CONFIG_NETFILTER_XT_TARGET_CLASSIFY) += xt_CLASSIFY.o
obj-$(CONFIG_NETFILTER_XT_TARGET_CONNSECMARK) += xt_CONNSECMARK.o
obj-$(CONFIG_NETFILTER_XT_TARGET_CT) += xt_CT.o
obj-$(CONFIG_NETFILTER_XT_TARGET_DSCP) += xt_DSCP.o
obj-$(CONFIG_NETFILTER_XT_TARGET_HL) += xt_HL.o
obj-$(CONFIG_NETFILTER_XT_TARGET_HMARK) += xt_HMARK.o
obj-$(CONFIG_NETFILTER_XT_TARGET_LED) += xt_LED.o
obj-$(CONFIG_NETFILTER_XT_TARGET_LOG) += xt_LOG.o
obj-$(CONFIG_NETFILTER_XT_TARGET_NETMAP) += xt_NETMAP.o
obj-$(CONFIG_NETFILTER_XT_TARGET_NFLOG) += xt_NFLOG.o
obj-$(CONFIG_NETFILTER_XT_TARGET_NFQUEUE) += xt_NFQUEUE.o
obj-$(CONFIG_NETFILTER_XT_TARGET_RATEEST) += xt_RATEEST.o
obj-$(CONFIG_NETFILTER_XT_TARGET_REDIRECT) += xt_REDIRECT.o
obj-$(CONFIG_NETFILTER_XT_TARGET_MASQUERADE) += xt_MASQUERADE.o
obj-$(CONFIG_NETFILTER_XT_TARGET_SECMARK) += xt_SECMARK.o
obj-$(CONFIG_NETFILTER_XT_TARGET_TPROXY) += xt_TPROXY.o
obj-$(CONFIG_NETFILTER_XT_TARGET_TCPMSS) += xt_TCPMSS.o
obj-$(CONFIG_NETFILTER_XT_TARGET_TCPOPTSTRIP) += xt_TCPOPTSTRIP.o
obj-$(CONFIG_NETFILTER_XT_TARGET_TEE) += xt_TEE.o
obj-$(CONFIG_NETFILTER_XT_TARGET_TRACE) += xt_TRACE.o
obj-$(CONFIG_NETFILTER_XT_TARGET_IDLETIMER) += xt_IDLETIMER.o

# matches
obj-$(CONFIG_NETFILTER_XT_MATCH_ADDRTYPE) += xt_addrtype.o
obj-$(CONFIG_NETFILTER_XT_MATCH_BPF) += xt_bpf.o
obj-$(CONFIG_NETFILTER_XT_MATCH_CLUSTER) += xt_cluster.o
obj-$(CONFIG_NETFILTER_XT_MATCH_COMMENT) += xt_comment.o
obj-$(CONFIG_NETFILTER_XT_MATCH_CONNBYTES) += xt_connbytes.o
obj-$(CONFIG_NETFILTER_XT_MATCH_CONNLABEL) += xt_connlabel.o
obj-$(CONFIG_NETFILTER_XT_MATCH_CONNLIMIT) += xt_connlimit.o
obj-$(CONFIG_NETFILTER_XT_MATCH_CONNTRACK) += xt_conntrack.o
obj-$(CONFIG_NETFILTER_XT_MATCH_CPU) += xt_cpu.o
obj-$(CONFIG_NETFILTER_XT_MATCH_DCCP) += xt_dccp.o
obj-$(CONFIG_NETFILTER_XT_MATCH_DEVGROUP) += xt_devgroup.o
obj-$(CONFIG_NETFILTER_XT_MATCH_DSCP) += xt_dscp.o
obj-$(CONFIG_NETFILTER_XT_MATCH_ECN) += xt_ecn.o
obj-$(CONFIG_NETFILTER_XT_MATCH_ESP) += xt_esp.o
obj-$(CONFIG_NETFILTER_XT_MATCH_HASHLIMIT) += xt_hashlimit.o
obj-$(CONFIG_NETFILTER_XT_MATCH_HELPER) += xt_helper.o
obj-$(CONFIG_NETFILTER_XT_MATCH_HL) += xt_hl.o
obj-$(CONFIG_NETFILTER_XT_MATCH_IPCOMP) += xt_ipcomp.o
obj-$(CONFIG_NETFILTER_XT_MATCH_IPRANGE) += xt_iprange.o
obj-$(CONFIG_NETFILTER_XT_MATCH_IPVS) += xt_ipvs.o
obj-$(CONFIG_NETFILTER_XT_MATCH_L2TP) += xt_l2tp.o
obj-$(CONFIG_NETFILTER_XT_MATCH_LENGTH) += xt_length.o
obj-$(CONFIG_NETFILTER_XT_MATCH_LIMIT) += xt_limit.o
obj-$(CONFIG_NETFILTER_XT_MATCH_MAC) += xt_mac.o
obj-$(CONFIG_NETFILTER_XT_MATCH_MULTIPORT) += xt_multiport.o
obj-$(CONFIG_NETFILTER_XT_MATCH_NFACCT) += xt_nfacct.o
obj-$(CONFIG_NETFILTER_XT_MATCH_OSF) += xt_osf.o
obj-$(CONFIG_NETFILTER_XT_MATCH_OWNER) += xt_owner.o
obj-$(CONFIG_NETFILTER_XT_MATCH_CGROUP) += xt_cgroup.o
obj-$(CONFIG_NETFILTER_XT_MATCH_PHYSDEV) += xt_physdev.o
obj-$(CONFIG_NETFILTER_XT_MATCH_PKTTYPE) += xt_pkttype.o
obj-$(CONFIG_NETFILTER_XT_MATCH_POLICY) += xt_policy.o
obj-$(CONFIG_NETFILTER_XT_MATCH_QUOTA) += xt_quota.o
obj-$(CONFIG_NETFILTER_XT_MATCH_RATEEST) += xt_rateest.o
obj-$(CONFIG_NETFILTER_XT_MATCH_REALM) += xt_realm.o
obj-$(CONFIG_NETFILTER_XT_MATCH_RECENT) += xt_recent.o
obj-$(CONFIG_NETFILTER_XT_MATCH_SCTP) += xt_sctp.o
obj-$(CONFIG_NETFILTER_XT_MATCH_SOCKET) += xt_socket.o
obj-$(CONFIG_NETFILTER_XT_MATCH_STATE) += xt_state.o
obj-$(CONFIG_NETFILTER_XT_MATCH_STATISTIC) += xt_statistic.o
obj-$(CONFIG_NETFILTER_XT_MATCH_STRING) += xt_string.o
obj-$(CONFIG_NETFILTER_XT_MATCH_TCPMSS) += xt_tcpmss.o
obj-$(CONFIG_NETFILTER_XT_MATCH_TIME) += xt_time.o
obj-$(CONFIG_NETFILTER_XT_MATCH_U32) += xt_u32.o

# ipset
obj-$(CONFIG_IP_SET) += ipset/

# IPVS
obj-$(CONFIG_IP_VS) += ipvs/<|MERGE_RESOLUTION|>--- conflicted
+++ resolved
@@ -74,21 +74,13 @@
 nf_tables-objs := nf_tables_core.o nf_tables_api.o nft_chain_filter.o \
 		  nf_tables_trace.o nft_immediate.o nft_cmp.o nft_range.o \
 		  nft_bitwise.o nft_byteorder.o nft_payload.o nft_lookup.o \
-<<<<<<< HEAD
-		  nft_dynset.o nft_meta.o nft_rt.o nft_exthdr.o \
-=======
 		  nft_dynset.o nft_meta.o nft_rt.o nft_exthdr.o nft_last.o \
->>>>>>> 7d2a07b7
 		  nft_chain_route.o nf_tables_offload.o \
 		  nft_set_hash.o nft_set_bitmap.o nft_set_rbtree.o \
 		  nft_set_pipapo.o
 
 ifdef CONFIG_X86_64
-<<<<<<< HEAD
-ifneq (,$(findstring -DCONFIG_AS_AVX2=1,$(KBUILD_CFLAGS)))
-=======
 ifndef CONFIG_UML
->>>>>>> 7d2a07b7
 nf_tables-objs += nft_set_pipapo_avx2.o
 endif
 endif
