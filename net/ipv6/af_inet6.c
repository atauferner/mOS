--- conflicted
+++ resolved
@@ -60,10 +60,7 @@
 #include <net/calipso.h>
 #include <net/seg6.h>
 #include <net/rpl.h>
-<<<<<<< HEAD
-=======
 #include <net/compat.h>
->>>>>>> 7d2a07b7
 #include <net/xfrm.h>
 
 #include <linux/uaccess.h>
@@ -461,11 +458,7 @@
 	if (err)
 		return err;
 
-<<<<<<< HEAD
-	return __inet6_bind(sk, uaddr, addr_len, BIND_WITH_LOCK);
-=======
 	return __inet6_bind(sk, uaddr, addr_len, flags);
->>>>>>> 7d2a07b7
 }
 EXPORT_SYMBOL(inet6_bind);
 
@@ -550,11 +543,6 @@
 					    BPF_CGROUP_INET6_GETSOCKNAME,
 					    NULL);
 	}
-	if (cgroup_bpf_enabled)
-		BPF_CGROUP_RUN_SA_PROG_LOCK(sk, (struct sockaddr *)sin,
-					    peer ? BPF_CGROUP_INET6_GETPEERNAME :
-						   BPF_CGROUP_INET6_GETSOCKNAME,
-					    NULL);
 	sin->sin6_scope_id = ipv6_iface_scope_id(&sin->sin6_addr,
 						 sk->sk_bound_dev_if);
 	return sizeof(*sin);
