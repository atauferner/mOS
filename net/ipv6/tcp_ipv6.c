/*
 *	TCP over IPv6
 *	Linux INET6 implementation
 *
 *	Authors:
 *	Pedro Roque		<roque@di.fc.ul.pt>
 *
 *	Based on:
 *	linux/net/ipv4/tcp.c
 *	linux/net/ipv4/tcp_input.c
 *	linux/net/ipv4/tcp_output.c
 *
 *	Fixes:
 *	Hideaki YOSHIFUJI	:	sin6_scope_id support
 *	YOSHIFUJI Hideaki @USAGI and:	Support IPV6_V6ONLY socket option, which
 *	Alexey Kuznetsov		allow both IPv4 and IPv6 sockets to bind
 *					a single port at the same time.
 *	YOSHIFUJI Hideaki @USAGI:	convert /proc/net/tcp6 to seq_file.
 *
 *	This program is free software; you can redistribute it and/or
 *      modify it under the terms of the GNU General Public License
 *      as published by the Free Software Foundation; either version
 *      2 of the License, or (at your option) any later version.
 */

#include <linux/bottom_half.h>
#include <linux/module.h>
#include <linux/errno.h>
#include <linux/types.h>
#include <linux/socket.h>
#include <linux/sockios.h>
#include <linux/net.h>
#include <linux/jiffies.h>
#include <linux/in.h>
#include <linux/in6.h>
#include <linux/netdevice.h>
#include <linux/init.h>
#include <linux/jhash.h>
#include <linux/ipsec.h>
#include <linux/times.h>

#include <linux/ipv6.h>
#include <linux/icmpv6.h>
#include <linux/random.h>

#include <net/tcp.h>
#include <net/ndisc.h>
#include <net/inet6_hashtables.h>
#include <net/inet6_connection_sock.h>
#include <net/ipv6.h>
#include <net/transp_v6.h>
#include <net/addrconf.h>
#include <net/ip6_route.h>
#include <net/ip6_checksum.h>
#include <net/inet_ecn.h>
#include <net/protocol.h>
#include <net/xfrm.h>
#include <net/snmp.h>
#include <net/dsfield.h>
#include <net/timewait_sock.h>
#include <net/netdma.h>
#include <net/inet_common.h>

#include <asm/uaccess.h>

#include <linux/proc_fs.h>
#include <linux/seq_file.h>

#include <linux/crypto.h>
#include <linux/scatterlist.h>

static void	tcp_v6_send_reset(struct sock *sk, struct sk_buff *skb);
static void	tcp_v6_reqsk_send_ack(struct sock *sk, struct sk_buff *skb,
				      struct request_sock *req);

static int	tcp_v6_do_rcv(struct sock *sk, struct sk_buff *skb);

static struct inet_connection_sock_af_ops ipv6_mapped;
static struct inet_connection_sock_af_ops ipv6_specific;
#ifdef CONFIG_TCP_MD5SIG
static struct tcp_sock_af_ops tcp_sock_ipv6_specific;
static struct tcp_sock_af_ops tcp_sock_ipv6_mapped_specific;
#else
static struct tcp_md5sig_key *tcp_v6_md5_do_lookup(struct sock *sk,
						   struct in6_addr *addr)
{
	return NULL;
}
#endif

static void tcp_v6_hash(struct sock *sk)
{
	if (sk->sk_state != TCP_CLOSE) {
		if (inet_csk(sk)->icsk_af_ops == &ipv6_mapped) {
			tcp_prot.hash(sk);
			return;
		}
		local_bh_disable();
		__inet6_hash(sk);
		local_bh_enable();
	}
}

static __inline__ __sum16 tcp_v6_check(int len,
				   struct in6_addr *saddr,
				   struct in6_addr *daddr,
				   __wsum base)
{
	return csum_ipv6_magic(saddr, daddr, len, IPPROTO_TCP, base);
}

static __u32 tcp_v6_init_sequence(struct sk_buff *skb)
{
	return secure_tcpv6_sequence_number(ipv6_hdr(skb)->daddr.s6_addr32,
					    ipv6_hdr(skb)->saddr.s6_addr32,
					    tcp_hdr(skb)->dest,
					    tcp_hdr(skb)->source);
}

static int tcp_v6_connect(struct sock *sk, struct sockaddr *uaddr,
			  int addr_len)
{
	struct sockaddr_in6 *usin = (struct sockaddr_in6 *) uaddr;
	struct inet_sock *inet = inet_sk(sk);
	struct inet_connection_sock *icsk = inet_csk(sk);
	struct ipv6_pinfo *np = inet6_sk(sk);
	struct tcp_sock *tp = tcp_sk(sk);
	struct in6_addr *saddr = NULL, *final_p = NULL, final;
	struct flowi fl;
	struct dst_entry *dst;
	int addr_type;
	int err;

	if (addr_len < SIN6_LEN_RFC2133)
		return -EINVAL;

	if (usin->sin6_family != AF_INET6)
		return(-EAFNOSUPPORT);

	memset(&fl, 0, sizeof(fl));

	if (np->sndflow) {
		fl.fl6_flowlabel = usin->sin6_flowinfo&IPV6_FLOWINFO_MASK;
		IP6_ECN_flow_init(fl.fl6_flowlabel);
		if (fl.fl6_flowlabel&IPV6_FLOWLABEL_MASK) {
			struct ip6_flowlabel *flowlabel;
			flowlabel = fl6_sock_lookup(sk, fl.fl6_flowlabel);
			if (flowlabel == NULL)
				return -EINVAL;
			ipv6_addr_copy(&usin->sin6_addr, &flowlabel->dst);
			fl6_sock_release(flowlabel);
		}
	}

	/*
	 *	connect() to INADDR_ANY means loopback (BSD'ism).
	 */

	if(ipv6_addr_any(&usin->sin6_addr))
		usin->sin6_addr.s6_addr[15] = 0x1;

	addr_type = ipv6_addr_type(&usin->sin6_addr);

	if(addr_type & IPV6_ADDR_MULTICAST)
		return -ENETUNREACH;

	if (addr_type&IPV6_ADDR_LINKLOCAL) {
		if (addr_len >= sizeof(struct sockaddr_in6) &&
		    usin->sin6_scope_id) {
			/* If interface is set while binding, indices
			 * must coincide.
			 */
			if (sk->sk_bound_dev_if &&
			    sk->sk_bound_dev_if != usin->sin6_scope_id)
				return -EINVAL;

			sk->sk_bound_dev_if = usin->sin6_scope_id;
		}

		/* Connect to link-local address requires an interface */
		if (!sk->sk_bound_dev_if)
			return -EINVAL;
	}

	if (tp->rx_opt.ts_recent_stamp &&
	    !ipv6_addr_equal(&np->daddr, &usin->sin6_addr)) {
		tp->rx_opt.ts_recent = 0;
		tp->rx_opt.ts_recent_stamp = 0;
		tp->write_seq = 0;
	}

	ipv6_addr_copy(&np->daddr, &usin->sin6_addr);
	np->flow_label = fl.fl6_flowlabel;

	/*
	 *	TCP over IPv4
	 */

	if (addr_type == IPV6_ADDR_MAPPED) {
		u32 exthdrlen = icsk->icsk_ext_hdr_len;
		struct sockaddr_in sin;

		SOCK_DEBUG(sk, "connect: ipv4 mapped\n");

		if (__ipv6_only_sock(sk))
			return -ENETUNREACH;

		sin.sin_family = AF_INET;
		sin.sin_port = usin->sin6_port;
		sin.sin_addr.s_addr = usin->sin6_addr.s6_addr32[3];

		icsk->icsk_af_ops = &ipv6_mapped;
		sk->sk_backlog_rcv = tcp_v4_do_rcv;
#ifdef CONFIG_TCP_MD5SIG
		tp->af_specific = &tcp_sock_ipv6_mapped_specific;
#endif

		err = tcp_v4_connect(sk, (struct sockaddr *)&sin, sizeof(sin));

		if (err) {
			icsk->icsk_ext_hdr_len = exthdrlen;
			icsk->icsk_af_ops = &ipv6_specific;
			sk->sk_backlog_rcv = tcp_v6_do_rcv;
#ifdef CONFIG_TCP_MD5SIG
			tp->af_specific = &tcp_sock_ipv6_specific;
#endif
			goto failure;
		} else {
			ipv6_addr_set(&np->saddr, 0, 0, htonl(0x0000FFFF),
				      inet->saddr);
			ipv6_addr_set(&np->rcv_saddr, 0, 0, htonl(0x0000FFFF),
				      inet->rcv_saddr);
		}

		return err;
	}

	if (!ipv6_addr_any(&np->rcv_saddr))
		saddr = &np->rcv_saddr;

	fl.proto = IPPROTO_TCP;
	ipv6_addr_copy(&fl.fl6_dst, &np->daddr);
	ipv6_addr_copy(&fl.fl6_src,
		       (saddr ? saddr : &np->saddr));
	fl.oif = sk->sk_bound_dev_if;
	fl.fl_ip_dport = usin->sin6_port;
	fl.fl_ip_sport = inet->sport;

	if (np->opt && np->opt->srcrt) {
		struct rt0_hdr *rt0 = (struct rt0_hdr *)np->opt->srcrt;
		ipv6_addr_copy(&final, &fl.fl6_dst);
		ipv6_addr_copy(&fl.fl6_dst, rt0->addr);
		final_p = &final;
	}

	security_sk_classify_flow(sk, &fl);

	err = ip6_dst_lookup(sk, &dst, &fl);
	if (err)
		goto failure;
	if (final_p)
		ipv6_addr_copy(&fl.fl6_dst, final_p);

	err = __xfrm_lookup(sock_net(sk), &dst, &fl, sk, XFRM_LOOKUP_WAIT);
	if (err < 0) {
		if (err == -EREMOTE)
			err = ip6_dst_blackhole(sk, &dst, &fl);
		if (err < 0)
			goto failure;
	}

	if (saddr == NULL) {
		saddr = &fl.fl6_src;
		ipv6_addr_copy(&np->rcv_saddr, saddr);
	}

	/* set the source address */
	ipv6_addr_copy(&np->saddr, saddr);
	inet->rcv_saddr = LOOPBACK4_IPV6;

	sk->sk_gso_type = SKB_GSO_TCPV6;
	__ip6_dst_store(sk, dst, NULL, NULL);

	icsk->icsk_ext_hdr_len = 0;
	if (np->opt)
		icsk->icsk_ext_hdr_len = (np->opt->opt_flen +
					  np->opt->opt_nflen);

	tp->rx_opt.mss_clamp = IPV6_MIN_MTU - sizeof(struct tcphdr) - sizeof(struct ipv6hdr);

	inet->dport = usin->sin6_port;

	tcp_set_state(sk, TCP_SYN_SENT);
	err = inet6_hash_connect(&tcp_death_row, sk);
	if (err)
		goto late_failure;

	if (!tp->write_seq)
		tp->write_seq = secure_tcpv6_sequence_number(np->saddr.s6_addr32,
							     np->daddr.s6_addr32,
							     inet->sport,
							     inet->dport);

	err = tcp_connect(sk);
	if (err)
		goto late_failure;

	return 0;

late_failure:
	tcp_set_state(sk, TCP_CLOSE);
	__sk_dst_reset(sk);
failure:
	inet->dport = 0;
	sk->sk_route_caps = 0;
	return err;
}

static void tcp_v6_err(struct sk_buff *skb, struct inet6_skb_parm *opt,
		int type, int code, int offset, __be32 info)
{
	struct ipv6hdr *hdr = (struct ipv6hdr*)skb->data;
	const struct tcphdr *th = (struct tcphdr *)(skb->data+offset);
	struct ipv6_pinfo *np;
	struct sock *sk;
	int err;
	struct tcp_sock *tp;
	__u32 seq;
	struct net *net = dev_net(skb->dev);

	sk = inet6_lookup(net, &tcp_hashinfo, &hdr->daddr,
			th->dest, &hdr->saddr, th->source, skb->dev->ifindex);

	if (sk == NULL) {
		ICMP6_INC_STATS_BH(net, __in6_dev_get(skb->dev),
				   ICMP6_MIB_INERRORS);
		return;
	}

	if (sk->sk_state == TCP_TIME_WAIT) {
		inet_twsk_put(inet_twsk(sk));
		return;
	}

	bh_lock_sock(sk);
	if (sock_owned_by_user(sk))
		NET_INC_STATS_BH(net, LINUX_MIB_LOCKDROPPEDICMPS);

	if (sk->sk_state == TCP_CLOSE)
		goto out;

	tp = tcp_sk(sk);
	seq = ntohl(th->seq);
	if (sk->sk_state != TCP_LISTEN &&
	    !between(seq, tp->snd_una, tp->snd_nxt)) {
		NET_INC_STATS_BH(net, LINUX_MIB_OUTOFWINDOWICMPS);
		goto out;
	}

	np = inet6_sk(sk);

	if (type == ICMPV6_PKT_TOOBIG) {
		struct dst_entry *dst = NULL;

		if (sock_owned_by_user(sk))
			goto out;
		if ((1 << sk->sk_state) & (TCPF_LISTEN | TCPF_CLOSE))
			goto out;

		/* icmp should have updated the destination cache entry */
		dst = __sk_dst_check(sk, np->dst_cookie);

		if (dst == NULL) {
			struct inet_sock *inet = inet_sk(sk);
			struct flowi fl;

			/* BUGGG_FUTURE: Again, it is not clear how
			   to handle rthdr case. Ignore this complexity
			   for now.
			 */
			memset(&fl, 0, sizeof(fl));
			fl.proto = IPPROTO_TCP;
			ipv6_addr_copy(&fl.fl6_dst, &np->daddr);
			ipv6_addr_copy(&fl.fl6_src, &np->saddr);
			fl.oif = sk->sk_bound_dev_if;
			fl.fl_ip_dport = inet->dport;
			fl.fl_ip_sport = inet->sport;
			security_skb_classify_flow(skb, &fl);

			if ((err = ip6_dst_lookup(sk, &dst, &fl))) {
				sk->sk_err_soft = -err;
				goto out;
			}

			if ((err = xfrm_lookup(net, &dst, &fl, sk, 0)) < 0) {
				sk->sk_err_soft = -err;
				goto out;
			}

		} else
			dst_hold(dst);

		if (inet_csk(sk)->icsk_pmtu_cookie > dst_mtu(dst)) {
			tcp_sync_mss(sk, dst_mtu(dst));
			tcp_simple_retransmit(sk);
		} /* else let the usual retransmit timer handle it */
		dst_release(dst);
		goto out;
	}

	icmpv6_err_convert(type, code, &err);

	/* Might be for an request_sock */
	switch (sk->sk_state) {
		struct request_sock *req, **prev;
	case TCP_LISTEN:
		if (sock_owned_by_user(sk))
			goto out;

		req = inet6_csk_search_req(sk, &prev, th->dest, &hdr->daddr,
					   &hdr->saddr, inet6_iif(skb));
		if (!req)
			goto out;

		/* ICMPs are not backlogged, hence we cannot get
		 * an established socket here.
		 */
		WARN_ON(req->sk != NULL);

		if (seq != tcp_rsk(req)->snt_isn) {
			NET_INC_STATS_BH(net, LINUX_MIB_OUTOFWINDOWICMPS);
			goto out;
		}

		inet_csk_reqsk_queue_drop(sk, req, prev);
		goto out;

	case TCP_SYN_SENT:
	case TCP_SYN_RECV:  /* Cannot happen.
			       It can, it SYNs are crossed. --ANK */
		if (!sock_owned_by_user(sk)) {
			sk->sk_err = err;
			sk->sk_error_report(sk);		/* Wake people up to see the error (see connect in sock.c) */

			tcp_done(sk);
		} else
			sk->sk_err_soft = err;
		goto out;
	}

	if (!sock_owned_by_user(sk) && np->recverr) {
		sk->sk_err = err;
		sk->sk_error_report(sk);
	} else
		sk->sk_err_soft = err;

out:
	bh_unlock_sock(sk);
	sock_put(sk);
}


static int tcp_v6_send_synack(struct sock *sk, struct request_sock *req)
{
	struct inet6_request_sock *treq = inet6_rsk(req);
	struct ipv6_pinfo *np = inet6_sk(sk);
	struct sk_buff * skb;
	struct ipv6_txoptions *opt = NULL;
	struct in6_addr * final_p = NULL, final;
	struct flowi fl;
	struct dst_entry *dst;
	int err = -1;

	memset(&fl, 0, sizeof(fl));
	fl.proto = IPPROTO_TCP;
	ipv6_addr_copy(&fl.fl6_dst, &treq->rmt_addr);
	ipv6_addr_copy(&fl.fl6_src, &treq->loc_addr);
	fl.fl6_flowlabel = 0;
	fl.oif = treq->iif;
	fl.fl_ip_dport = inet_rsk(req)->rmt_port;
	fl.fl_ip_sport = inet_rsk(req)->loc_port;
	security_req_classify_flow(req, &fl);

	opt = np->opt;
	if (opt && opt->srcrt) {
		struct rt0_hdr *rt0 = (struct rt0_hdr *) opt->srcrt;
		ipv6_addr_copy(&final, &fl.fl6_dst);
		ipv6_addr_copy(&fl.fl6_dst, rt0->addr);
		final_p = &final;
	}

	err = ip6_dst_lookup(sk, &dst, &fl);
	if (err)
		goto done;
	if (final_p)
		ipv6_addr_copy(&fl.fl6_dst, final_p);
	if ((err = xfrm_lookup(sock_net(sk), &dst, &fl, sk, 0)) < 0)
		goto done;

	skb = tcp_make_synack(sk, dst, req);
	if (skb) {
		struct tcphdr *th = tcp_hdr(skb);

		th->check = tcp_v6_check(skb->len,
					 &treq->loc_addr, &treq->rmt_addr,
					 csum_partial(th, skb->len, skb->csum));

		ipv6_addr_copy(&fl.fl6_dst, &treq->rmt_addr);
		err = ip6_xmit(sk, skb, &fl, opt, 0);
		err = net_xmit_eval(err);
	}

done:
	if (opt && opt != np->opt)
		sock_kfree_s(sk, opt, opt->tot_len);
	dst_release(dst);
	return err;
}

static inline void syn_flood_warning(struct sk_buff *skb)
{
#ifdef CONFIG_SYN_COOKIES
	if (sysctl_tcp_syncookies)
		printk(KERN_INFO
		       "TCPv6: Possible SYN flooding on port %d. "
		       "Sending cookies.\n", ntohs(tcp_hdr(skb)->dest));
	else
#endif
		printk(KERN_INFO
		       "TCPv6: Possible SYN flooding on port %d. "
		       "Dropping request.\n", ntohs(tcp_hdr(skb)->dest));
}

static void tcp_v6_reqsk_destructor(struct request_sock *req)
{
	if (inet6_rsk(req)->pktopts)
		kfree_skb(inet6_rsk(req)->pktopts);
}

#ifdef CONFIG_TCP_MD5SIG
static struct tcp_md5sig_key *tcp_v6_md5_do_lookup(struct sock *sk,
						   struct in6_addr *addr)
{
	struct tcp_sock *tp = tcp_sk(sk);
	int i;

	BUG_ON(tp == NULL);

	if (!tp->md5sig_info || !tp->md5sig_info->entries6)
		return NULL;

	for (i = 0; i < tp->md5sig_info->entries6; i++) {
		if (ipv6_addr_equal(&tp->md5sig_info->keys6[i].addr, addr))
			return &tp->md5sig_info->keys6[i].base;
	}
	return NULL;
}

static struct tcp_md5sig_key *tcp_v6_md5_lookup(struct sock *sk,
						struct sock *addr_sk)
{
	return tcp_v6_md5_do_lookup(sk, &inet6_sk(addr_sk)->daddr);
}

static struct tcp_md5sig_key *tcp_v6_reqsk_md5_lookup(struct sock *sk,
						      struct request_sock *req)
{
	return tcp_v6_md5_do_lookup(sk, &inet6_rsk(req)->rmt_addr);
}

static int tcp_v6_md5_do_add(struct sock *sk, struct in6_addr *peer,
			     char *newkey, u8 newkeylen)
{
	/* Add key to the list */
	struct tcp_md5sig_key *key;
	struct tcp_sock *tp = tcp_sk(sk);
	struct tcp6_md5sig_key *keys;

	key = tcp_v6_md5_do_lookup(sk, peer);
	if (key) {
		/* modify existing entry - just update that one */
		kfree(key->key);
		key->key = newkey;
		key->keylen = newkeylen;
	} else {
		/* reallocate new list if current one is full. */
		if (!tp->md5sig_info) {
			tp->md5sig_info = kzalloc(sizeof(*tp->md5sig_info),
					sk_allocation(sk, GFP_ATOMIC));
			if (!tp->md5sig_info) {
				kfree(newkey);
				return -ENOMEM;
			}
			sk->sk_route_caps &= ~NETIF_F_GSO_MASK;
		}
		if (tcp_alloc_md5sig_pool() == NULL) {
			kfree(newkey);
			return -ENOMEM;
		}
		if (tp->md5sig_info->alloced6 == tp->md5sig_info->entries6) {
			keys = kmalloc((sizeof (tp->md5sig_info->keys6[0]) *
				       (tp->md5sig_info->entries6 + 1)),
				       sk_allocation(sk, GFP_ATOMIC));

			if (!keys) {
				tcp_free_md5sig_pool();
				kfree(newkey);
				return -ENOMEM;
			}

			if (tp->md5sig_info->entries6)
				memmove(keys, tp->md5sig_info->keys6,
					(sizeof (tp->md5sig_info->keys6[0]) *
					 tp->md5sig_info->entries6));

			kfree(tp->md5sig_info->keys6);
			tp->md5sig_info->keys6 = keys;
			tp->md5sig_info->alloced6++;
		}

		ipv6_addr_copy(&tp->md5sig_info->keys6[tp->md5sig_info->entries6].addr,
			       peer);
		tp->md5sig_info->keys6[tp->md5sig_info->entries6].base.key = newkey;
		tp->md5sig_info->keys6[tp->md5sig_info->entries6].base.keylen = newkeylen;

		tp->md5sig_info->entries6++;
	}
	return 0;
}

static int tcp_v6_md5_add_func(struct sock *sk, struct sock *addr_sk,
			       u8 *newkey, __u8 newkeylen)
{
	return tcp_v6_md5_do_add(sk, &inet6_sk(addr_sk)->daddr,
				 newkey, newkeylen);
}

static int tcp_v6_md5_do_del(struct sock *sk, struct in6_addr *peer)
{
	struct tcp_sock *tp = tcp_sk(sk);
	int i;

	for (i = 0; i < tp->md5sig_info->entries6; i++) {
		if (ipv6_addr_equal(&tp->md5sig_info->keys6[i].addr, peer)) {
			/* Free the key */
			kfree(tp->md5sig_info->keys6[i].base.key);
			tp->md5sig_info->entries6--;

			if (tp->md5sig_info->entries6 == 0) {
				kfree(tp->md5sig_info->keys6);
				tp->md5sig_info->keys6 = NULL;
				tp->md5sig_info->alloced6 = 0;
			} else {
				/* shrink the database */
				if (tp->md5sig_info->entries6 != i)
					memmove(&tp->md5sig_info->keys6[i],
						&tp->md5sig_info->keys6[i+1],
						(tp->md5sig_info->entries6 - i)
						* sizeof (tp->md5sig_info->keys6[0]));
			}
			tcp_free_md5sig_pool();
			return 0;
		}
	}
	return -ENOENT;
}

static void tcp_v6_clear_md5_list (struct sock *sk)
{
	struct tcp_sock *tp = tcp_sk(sk);
	int i;

	if (tp->md5sig_info->entries6) {
		for (i = 0; i < tp->md5sig_info->entries6; i++)
			kfree(tp->md5sig_info->keys6[i].base.key);
		tp->md5sig_info->entries6 = 0;
		tcp_free_md5sig_pool();
	}

	kfree(tp->md5sig_info->keys6);
	tp->md5sig_info->keys6 = NULL;
	tp->md5sig_info->alloced6 = 0;

	if (tp->md5sig_info->entries4) {
		for (i = 0; i < tp->md5sig_info->entries4; i++)
			kfree(tp->md5sig_info->keys4[i].base.key);
		tp->md5sig_info->entries4 = 0;
		tcp_free_md5sig_pool();
	}

	kfree(tp->md5sig_info->keys4);
	tp->md5sig_info->keys4 = NULL;
	tp->md5sig_info->alloced4 = 0;
}

static int tcp_v6_parse_md5_keys (struct sock *sk, char __user *optval,
				  int optlen)
{
	struct tcp_md5sig cmd;
	struct sockaddr_in6 *sin6 = (struct sockaddr_in6 *)&cmd.tcpm_addr;
	u8 *newkey;

	if (optlen < sizeof(cmd))
		return -EINVAL;

	if (copy_from_user(&cmd, optval, sizeof(cmd)))
		return -EFAULT;

	if (sin6->sin6_family != AF_INET6)
		return -EINVAL;

	if (!cmd.tcpm_keylen) {
		if (!tcp_sk(sk)->md5sig_info)
			return -ENOENT;
		if (ipv6_addr_v4mapped(&sin6->sin6_addr))
			return tcp_v4_md5_do_del(sk, sin6->sin6_addr.s6_addr32[3]);
		return tcp_v6_md5_do_del(sk, &sin6->sin6_addr);
	}

	if (cmd.tcpm_keylen > TCP_MD5SIG_MAXKEYLEN)
		return -EINVAL;

	if (!tcp_sk(sk)->md5sig_info) {
		struct tcp_sock *tp = tcp_sk(sk);
		struct tcp_md5sig_info *p;

		p = kzalloc(sizeof(struct tcp_md5sig_info),
				   sk_allocation(sk, GFP_KERNEL));
		if (!p)
			return -ENOMEM;

		tp->md5sig_info = p;
		sk->sk_route_caps &= ~NETIF_F_GSO_MASK;
	}

	newkey = kmemdup(cmd.tcpm_key, cmd.tcpm_keylen, GFP_KERNEL);
	if (!newkey)
		return -ENOMEM;
	if (ipv6_addr_v4mapped(&sin6->sin6_addr)) {
		return tcp_v4_md5_do_add(sk, sin6->sin6_addr.s6_addr32[3],
					 newkey, cmd.tcpm_keylen);
	}
	return tcp_v6_md5_do_add(sk, &sin6->sin6_addr, newkey, cmd.tcpm_keylen);
}

static int tcp_v6_md5_hash_pseudoheader(struct tcp_md5sig_pool *hp,
					struct in6_addr *daddr,
					struct in6_addr *saddr, int nbytes)
{
	struct tcp6_pseudohdr *bp;
	struct scatterlist sg;

	bp = &hp->md5_blk.ip6;
	/* 1. TCP pseudo-header (RFC2460) */
	ipv6_addr_copy(&bp->saddr, saddr);
	ipv6_addr_copy(&bp->daddr, daddr);
	bp->protocol = cpu_to_be32(IPPROTO_TCP);
	bp->len = cpu_to_be32(nbytes);

	sg_init_one(&sg, bp, sizeof(*bp));
	return crypto_hash_update(&hp->md5_desc, &sg, sizeof(*bp));
}

static int tcp_v6_md5_hash_hdr(char *md5_hash, struct tcp_md5sig_key *key,
			       struct in6_addr *daddr, struct in6_addr *saddr,
			       struct tcphdr *th)
{
	struct tcp_md5sig_pool *hp;
	struct hash_desc *desc;

	hp = tcp_get_md5sig_pool();
	if (!hp)
		goto clear_hash_noput;
	desc = &hp->md5_desc;

	if (crypto_hash_init(desc))
		goto clear_hash;
	if (tcp_v6_md5_hash_pseudoheader(hp, daddr, saddr, th->doff << 2))
		goto clear_hash;
	if (tcp_md5_hash_header(hp, th))
		goto clear_hash;
	if (tcp_md5_hash_key(hp, key))
		goto clear_hash;
	if (crypto_hash_final(desc, md5_hash))
		goto clear_hash;

	tcp_put_md5sig_pool();
	return 0;

clear_hash:
	tcp_put_md5sig_pool();
clear_hash_noput:
	memset(md5_hash, 0, 16);
	return 1;
}

static int tcp_v6_md5_hash_skb(char *md5_hash, struct tcp_md5sig_key *key,
			       struct sock *sk, struct request_sock *req,
			       struct sk_buff *skb)
{
	struct in6_addr *saddr, *daddr;
	struct tcp_md5sig_pool *hp;
	struct hash_desc *desc;
	struct tcphdr *th = tcp_hdr(skb);

	if (sk) {
		saddr = &inet6_sk(sk)->saddr;
		daddr = &inet6_sk(sk)->daddr;
	} else if (req) {
		saddr = &inet6_rsk(req)->loc_addr;
		daddr = &inet6_rsk(req)->rmt_addr;
	} else {
		struct ipv6hdr *ip6h = ipv6_hdr(skb);
		saddr = &ip6h->saddr;
		daddr = &ip6h->daddr;
	}

	hp = tcp_get_md5sig_pool();
	if (!hp)
		goto clear_hash_noput;
	desc = &hp->md5_desc;

	if (crypto_hash_init(desc))
		goto clear_hash;

	if (tcp_v6_md5_hash_pseudoheader(hp, daddr, saddr, skb->len))
		goto clear_hash;
	if (tcp_md5_hash_header(hp, th))
		goto clear_hash;
	if (tcp_md5_hash_skb_data(hp, skb, th->doff << 2))
		goto clear_hash;
	if (tcp_md5_hash_key(hp, key))
		goto clear_hash;
	if (crypto_hash_final(desc, md5_hash))
		goto clear_hash;

	tcp_put_md5sig_pool();
	return 0;

clear_hash:
	tcp_put_md5sig_pool();
clear_hash_noput:
	memset(md5_hash, 0, 16);
	return 1;
}

static int tcp_v6_inbound_md5_hash (struct sock *sk, struct sk_buff *skb)
{
	__u8 *hash_location = NULL;
	struct tcp_md5sig_key *hash_expected;
	struct ipv6hdr *ip6h = ipv6_hdr(skb);
	struct tcphdr *th = tcp_hdr(skb);
	int genhash;
	u8 newhash[16];

	hash_expected = tcp_v6_md5_do_lookup(sk, &ip6h->saddr);
	hash_location = tcp_parse_md5sig_option(th);

	/* We've parsed the options - do we have a hash? */
	if (!hash_expected && !hash_location)
		return 0;

	if (hash_expected && !hash_location) {
		NET_INC_STATS_BH(sock_net(sk), LINUX_MIB_TCPMD5NOTFOUND);
		return 1;
	}

	if (!hash_expected && hash_location) {
		NET_INC_STATS_BH(sock_net(sk), LINUX_MIB_TCPMD5UNEXPECTED);
		return 1;
	}

	/* check the signature */
	genhash = tcp_v6_md5_hash_skb(newhash,
				      hash_expected,
				      NULL, NULL, skb);

	if (genhash || memcmp(hash_location, newhash, 16) != 0) {
		if (net_ratelimit()) {
			printk(KERN_INFO "MD5 Hash %s for (%pI6, %u)->(%pI6, %u)\n",
			       genhash ? "failed" : "mismatch",
			       &ip6h->saddr, ntohs(th->source),
			       &ip6h->daddr, ntohs(th->dest));
		}
		return 1;
	}
	return 0;
}
#endif

struct request_sock_ops tcp6_request_sock_ops __read_mostly = {
	.family		=	AF_INET6,
	.obj_size	=	sizeof(struct tcp6_request_sock),
	.rtx_syn_ack	=	tcp_v6_send_synack,
	.send_ack	=	tcp_v6_reqsk_send_ack,
	.destructor	=	tcp_v6_reqsk_destructor,
	.send_reset	=	tcp_v6_send_reset
};

#ifdef CONFIG_TCP_MD5SIG
static struct tcp_request_sock_ops tcp_request_sock_ipv6_ops = {
	.md5_lookup	=	tcp_v6_reqsk_md5_lookup,
};
#endif

static struct timewait_sock_ops tcp6_timewait_sock_ops = {
	.twsk_obj_size	= sizeof(struct tcp6_timewait_sock),
	.twsk_unique	= tcp_twsk_unique,
	.twsk_destructor= tcp_twsk_destructor,
};

static void tcp_v6_send_check(struct sock *sk, int len, struct sk_buff *skb)
{
	struct ipv6_pinfo *np = inet6_sk(sk);
	struct tcphdr *th = tcp_hdr(skb);

	if (skb->ip_summed == CHECKSUM_PARTIAL) {
		th->check = ~csum_ipv6_magic(&np->saddr, &np->daddr, len, IPPROTO_TCP,  0);
		skb->csum_start = skb_transport_header(skb) - skb->head;
		skb->csum_offset = offsetof(struct tcphdr, check);
	} else {
		th->check = csum_ipv6_magic(&np->saddr, &np->daddr, len, IPPROTO_TCP,
					    csum_partial(th, th->doff<<2,
							 skb->csum));
	}
}

static int tcp_v6_gso_send_check(struct sk_buff *skb)
{
	struct ipv6hdr *ipv6h;
	struct tcphdr *th;

	if (!pskb_may_pull(skb, sizeof(*th)))
		return -EINVAL;

	ipv6h = ipv6_hdr(skb);
	th = tcp_hdr(skb);

	th->check = 0;
	th->check = ~csum_ipv6_magic(&ipv6h->saddr, &ipv6h->daddr, skb->len,
				     IPPROTO_TCP, 0);
	skb->csum_start = skb_transport_header(skb) - skb->head;
	skb->csum_offset = offsetof(struct tcphdr, check);
	skb->ip_summed = CHECKSUM_PARTIAL;
	return 0;
}

struct sk_buff **tcp6_gro_receive(struct sk_buff **head, struct sk_buff *skb)
{
<<<<<<< HEAD
	struct tcphdr *th = tcp_hdr(skb), *t1;
	struct sk_buff *buff;
	struct flowi fl;
	struct net *net = dev_net(skb->dst->dev);
	struct sock *ctl_sk = net->ipv6.tcp_sk;
	unsigned int tot_len = sizeof(*th);
#ifdef CONFIG_TCP_MD5SIG
	struct tcp_md5sig_key *key;
#endif
	gfp_t gfp_mask = GFP_ATOMIC;

	if (th->rst)
		return;

	if (!ipv6_unicast_destination(skb))
		return;

#ifdef CONFIG_TCP_MD5SIG
	if (sk)
		key = tcp_v6_md5_do_lookup(sk, &ipv6_hdr(skb)->daddr);
	else
		key = NULL;

	if (key)
		tot_len += TCPOLEN_MD5SIG_ALIGNED;
#endif

	if (sk)
		gfp_mask = sk_allocation(sk, gfp_mask);

	/*
	 * We need to grab some memory, and put together an RST,
	 * and then put it into the queue to be sent.
	 */

	buff = alloc_skb(MAX_HEADER + sizeof(struct ipv6hdr) + tot_len,
			 gfp_mask);
	if (buff == NULL)
		return;

	skb_reserve(buff, MAX_HEADER + sizeof(struct ipv6hdr) + tot_len);

	t1 = (struct tcphdr *) skb_push(buff, tot_len);

	/* Swap the send and the receive. */
	memset(t1, 0, sizeof(*t1));
	t1->dest = th->source;
	t1->source = th->dest;
	t1->doff = tot_len / 4;
	t1->rst = 1;

	if(th->ack) {
		t1->seq = th->ack_seq;
	} else {
		t1->ack = 1;
		t1->ack_seq = htonl(ntohl(th->seq) + th->syn + th->fin
				    + skb->len - (th->doff<<2));
	}
=======
	struct ipv6hdr *iph = ipv6_hdr(skb);

	switch (skb->ip_summed) {
	case CHECKSUM_COMPLETE:
		if (!tcp_v6_check(skb->len, &iph->saddr, &iph->daddr,
				  skb->csum)) {
			skb->ip_summed = CHECKSUM_UNNECESSARY;
			break;
		}
>>>>>>> 18e352e4

		/* fall through */
	case CHECKSUM_NONE:
		NAPI_GRO_CB(skb)->flush = 1;
		return NULL;
	}

	return tcp_gro_receive(head, skb);
}
EXPORT_SYMBOL(tcp6_gro_receive);

int tcp6_gro_complete(struct sk_buff *skb)
{
	struct ipv6hdr *iph = ipv6_hdr(skb);
	struct tcphdr *th = tcp_hdr(skb);

	th->check = ~tcp_v6_check(skb->len - skb_transport_offset(skb),
				  &iph->saddr, &iph->daddr, 0);
	skb_shinfo(skb)->gso_type = SKB_GSO_TCPV6;

	return tcp_gro_complete(skb);
}
EXPORT_SYMBOL(tcp6_gro_complete);

static void tcp_v6_send_response(struct sk_buff *skb, u32 seq, u32 ack, u32 win,
				 u32 ts, struct tcp_md5sig_key *key, int rst)
{
	struct tcphdr *th = tcp_hdr(skb), *t1;
	struct sk_buff *buff;
	struct flowi fl;
	struct net *net = dev_net(skb->dst->dev);
	struct sock *ctl_sk = net->ipv6.tcp_sk;
	unsigned int tot_len = sizeof(struct tcphdr);
	__be32 *topt;

	if (ts)
		tot_len += TCPOLEN_TSTAMP_ALIGNED;
#ifdef CONFIG_TCP_MD5SIG
	if (key)
		tot_len += TCPOLEN_MD5SIG_ALIGNED;
#endif

	buff = alloc_skb(MAX_HEADER + sizeof(struct ipv6hdr) + tot_len,
			 sk_allocation(ctl_sk, GFP_ATOMIC));
	if (buff == NULL)
		return;

	skb_reserve(buff, MAX_HEADER + sizeof(struct ipv6hdr) + tot_len);

	t1 = (struct tcphdr *) skb_push(buff, tot_len);

	/* Swap the send and the receive. */
	memset(t1, 0, sizeof(*t1));
	t1->dest = th->source;
	t1->source = th->dest;
	t1->doff = tot_len / 4;
	t1->seq = htonl(seq);
	t1->ack_seq = htonl(ack);
	t1->ack = !rst || !th->ack;
	t1->rst = rst;
	t1->window = htons(win);

	topt = (__be32 *)(t1 + 1);

	if (ts) {
		*topt++ = htonl((TCPOPT_NOP << 24) | (TCPOPT_NOP << 16) |
				(TCPOPT_TIMESTAMP << 8) | TCPOLEN_TIMESTAMP);
		*topt++ = htonl(tcp_time_stamp);
		*topt++ = htonl(ts);
	}

#ifdef CONFIG_TCP_MD5SIG
	if (key) {
		*topt++ = htonl((TCPOPT_NOP << 24) | (TCPOPT_NOP << 16) |
				(TCPOPT_MD5SIG << 8) | TCPOLEN_MD5SIG);
		tcp_v6_md5_hash_hdr((__u8 *)topt, key,
				    &ipv6_hdr(skb)->saddr,
				    &ipv6_hdr(skb)->daddr, t1);
	}
#endif

	buff->csum = csum_partial(t1, tot_len, 0);

	memset(&fl, 0, sizeof(fl));
	ipv6_addr_copy(&fl.fl6_dst, &ipv6_hdr(skb)->saddr);
	ipv6_addr_copy(&fl.fl6_src, &ipv6_hdr(skb)->daddr);

	t1->check = csum_ipv6_magic(&fl.fl6_src, &fl.fl6_dst,
				    tot_len, IPPROTO_TCP,
				    buff->csum);

	fl.proto = IPPROTO_TCP;
	fl.oif = inet6_iif(skb);
	fl.fl_ip_dport = t1->dest;
	fl.fl_ip_sport = t1->source;
	security_skb_classify_flow(skb, &fl);

	/* Pass a socket to ip6_dst_lookup either it is for RST
	 * Underlying function will use this to retrieve the network
	 * namespace
	 */
	if (!ip6_dst_lookup(ctl_sk, &buff->dst, &fl)) {
		if (xfrm_lookup(net, &buff->dst, &fl, NULL, 0) >= 0) {
			ip6_xmit(ctl_sk, buff, &fl, NULL, 0);
			TCP_INC_STATS_BH(net, TCP_MIB_OUTSEGS);
			if (rst)
				TCP_INC_STATS_BH(net, TCP_MIB_OUTRSTS);
			return;
		}
	}

	kfree_skb(buff);
}

static void tcp_v6_send_reset(struct sock *sk, struct sk_buff *skb)
{
	struct tcphdr *th = tcp_hdr(skb);
	u32 seq = 0, ack_seq = 0;
	struct tcp_md5sig_key *key = NULL;

	if (th->rst)
		return;

	if (!ipv6_unicast_destination(skb))
		return;

#ifdef CONFIG_TCP_MD5SIG
	if (sk)
		key = tcp_v6_md5_do_lookup(sk, &ipv6_hdr(skb)->daddr);
#endif

	if (th->ack)
		seq = ntohl(th->ack_seq);
	else
		ack_seq = ntohl(th->seq) + th->syn + th->fin + skb->len -
			  (th->doff << 2);

	tcp_v6_send_response(skb, seq, ack_seq, 0, 0, key, 1);
}

static void tcp_v6_send_ack(struct sk_buff *skb, u32 seq, u32 ack, u32 win, u32 ts,
			    struct tcp_md5sig_key *key)
{
	tcp_v6_send_response(skb, seq, ack, win, ts, key, 0);
}

static void tcp_v6_timewait_ack(struct sock *sk, struct sk_buff *skb)
{
	struct inet_timewait_sock *tw = inet_twsk(sk);
	struct tcp_timewait_sock *tcptw = tcp_twsk(sk);

	tcp_v6_send_ack(skb, tcptw->tw_snd_nxt, tcptw->tw_rcv_nxt,
			tcptw->tw_rcv_wnd >> tw->tw_rcv_wscale,
			tcptw->tw_ts_recent, tcp_twsk_md5_key(tcptw));

	inet_twsk_put(tw);
}

static void tcp_v6_reqsk_send_ack(struct sock *sk, struct sk_buff *skb,
				  struct request_sock *req)
{
	tcp_v6_send_ack(skb, tcp_rsk(req)->snt_isn + 1, tcp_rsk(req)->rcv_isn + 1, req->rcv_wnd, req->ts_recent,
			tcp_v6_md5_do_lookup(sk, &ipv6_hdr(skb)->daddr));
}


static struct sock *tcp_v6_hnd_req(struct sock *sk,struct sk_buff *skb)
{
	struct request_sock *req, **prev;
	const struct tcphdr *th = tcp_hdr(skb);
	struct sock *nsk;

	/* Find possible connection requests. */
	req = inet6_csk_search_req(sk, &prev, th->source,
				   &ipv6_hdr(skb)->saddr,
				   &ipv6_hdr(skb)->daddr, inet6_iif(skb));
	if (req)
		return tcp_check_req(sk, skb, req, prev);

	nsk = __inet6_lookup_established(sock_net(sk), &tcp_hashinfo,
			&ipv6_hdr(skb)->saddr, th->source,
			&ipv6_hdr(skb)->daddr, ntohs(th->dest), inet6_iif(skb));

	if (nsk) {
		if (nsk->sk_state != TCP_TIME_WAIT) {
			bh_lock_sock(nsk);
			return nsk;
		}
		inet_twsk_put(inet_twsk(nsk));
		return NULL;
	}

#ifdef CONFIG_SYN_COOKIES
	if (!th->rst && !th->syn && th->ack)
		sk = cookie_v6_check(sk, skb);
#endif
	return sk;
}

/* FIXME: this is substantially similar to the ipv4 code.
 * Can some kind of merge be done? -- erics
 */
static int tcp_v6_conn_request(struct sock *sk, struct sk_buff *skb)
{
	struct inet6_request_sock *treq;
	struct ipv6_pinfo *np = inet6_sk(sk);
	struct tcp_options_received tmp_opt;
	struct tcp_sock *tp = tcp_sk(sk);
	struct request_sock *req = NULL;
	__u32 isn = TCP_SKB_CB(skb)->when;
#ifdef CONFIG_SYN_COOKIES
	int want_cookie = 0;
#else
#define want_cookie 0
#endif

	if (skb->protocol == htons(ETH_P_IP))
		return tcp_v4_conn_request(sk, skb);

	if (!ipv6_unicast_destination(skb))
		goto drop;

	if (inet_csk_reqsk_queue_is_full(sk) && !isn) {
		if (net_ratelimit())
			syn_flood_warning(skb);
#ifdef CONFIG_SYN_COOKIES
		if (sysctl_tcp_syncookies)
			want_cookie = 1;
		else
#endif
		goto drop;
	}

	if (sk_acceptq_is_full(sk) && inet_csk_reqsk_queue_young(sk) > 1)
		goto drop;

	req = inet6_reqsk_alloc(&tcp6_request_sock_ops);
	if (req == NULL)
		goto drop;

#ifdef CONFIG_TCP_MD5SIG
	tcp_rsk(req)->af_specific = &tcp_request_sock_ipv6_ops;
#endif

	tcp_clear_options(&tmp_opt);
	tmp_opt.mss_clamp = IPV6_MIN_MTU - sizeof(struct tcphdr) - sizeof(struct ipv6hdr);
	tmp_opt.user_mss = tp->rx_opt.user_mss;

	tcp_parse_options(skb, &tmp_opt, 0);

	if (want_cookie && !tmp_opt.saw_tstamp)
		tcp_clear_options(&tmp_opt);

	tmp_opt.tstamp_ok = tmp_opt.saw_tstamp;
	tcp_openreq_init(req, &tmp_opt, skb);

	treq = inet6_rsk(req);
	ipv6_addr_copy(&treq->rmt_addr, &ipv6_hdr(skb)->saddr);
	ipv6_addr_copy(&treq->loc_addr, &ipv6_hdr(skb)->daddr);
	if (!want_cookie)
		TCP_ECN_create_request(req, tcp_hdr(skb));

	if (want_cookie) {
		isn = cookie_v6_init_sequence(sk, skb, &req->mss);
		req->cookie_ts = tmp_opt.tstamp_ok;
	} else if (!isn) {
		if (ipv6_opt_accepted(sk, skb) ||
		    np->rxopt.bits.rxinfo || np->rxopt.bits.rxoinfo ||
		    np->rxopt.bits.rxhlim || np->rxopt.bits.rxohlim) {
			atomic_inc(&skb->users);
			treq->pktopts = skb;
		}
		treq->iif = sk->sk_bound_dev_if;

		/* So that link locals have meaning */
		if (!sk->sk_bound_dev_if &&
		    ipv6_addr_type(&treq->rmt_addr) & IPV6_ADDR_LINKLOCAL)
			treq->iif = inet6_iif(skb);

		isn = tcp_v6_init_sequence(skb);
	}

	tcp_rsk(req)->snt_isn = isn;

	security_inet_conn_request(sk, skb, req);

	if (tcp_v6_send_synack(sk, req))
		goto drop;

	if (!want_cookie) {
		inet6_csk_reqsk_queue_hash_add(sk, req, TCP_TIMEOUT_INIT);
		return 0;
	}

drop:
	if (req)
		reqsk_free(req);

	return 0; /* don't send reset */
}

static struct sock * tcp_v6_syn_recv_sock(struct sock *sk, struct sk_buff *skb,
					  struct request_sock *req,
					  struct dst_entry *dst)
{
	struct inet6_request_sock *treq;
	struct ipv6_pinfo *newnp, *np = inet6_sk(sk);
	struct tcp6_sock *newtcp6sk;
	struct inet_sock *newinet;
	struct tcp_sock *newtp;
	struct sock *newsk;
	struct ipv6_txoptions *opt;
#ifdef CONFIG_TCP_MD5SIG
	struct tcp_md5sig_key *key;
#endif

	if (skb->protocol == htons(ETH_P_IP)) {
		/*
		 *	v6 mapped
		 */

		newsk = tcp_v4_syn_recv_sock(sk, skb, req, dst);

		if (newsk == NULL)
			return NULL;

		newtcp6sk = (struct tcp6_sock *)newsk;
		inet_sk(newsk)->pinet6 = &newtcp6sk->inet6;

		newinet = inet_sk(newsk);
		newnp = inet6_sk(newsk);
		newtp = tcp_sk(newsk);

		memcpy(newnp, np, sizeof(struct ipv6_pinfo));

		ipv6_addr_set(&newnp->daddr, 0, 0, htonl(0x0000FFFF),
			      newinet->daddr);

		ipv6_addr_set(&newnp->saddr, 0, 0, htonl(0x0000FFFF),
			      newinet->saddr);

		ipv6_addr_copy(&newnp->rcv_saddr, &newnp->saddr);

		inet_csk(newsk)->icsk_af_ops = &ipv6_mapped;
		newsk->sk_backlog_rcv = tcp_v4_do_rcv;
#ifdef CONFIG_TCP_MD5SIG
		newtp->af_specific = &tcp_sock_ipv6_mapped_specific;
#endif

		newnp->pktoptions  = NULL;
		newnp->opt	   = NULL;
		newnp->mcast_oif   = inet6_iif(skb);
		newnp->mcast_hops  = ipv6_hdr(skb)->hop_limit;

		/*
		 * No need to charge this sock to the relevant IPv6 refcnt debug socks count
		 * here, tcp_create_openreq_child now does this for us, see the comment in
		 * that function for the gory details. -acme
		 */

		/* It is tricky place. Until this moment IPv4 tcp
		   worked with IPv6 icsk.icsk_af_ops.
		   Sync it now.
		 */
		tcp_sync_mss(newsk, inet_csk(newsk)->icsk_pmtu_cookie);

		return newsk;
	}

	treq = inet6_rsk(req);
	opt = np->opt;

	if (sk_acceptq_is_full(sk))
		goto out_overflow;

	if (dst == NULL) {
		struct in6_addr *final_p = NULL, final;
		struct flowi fl;

		memset(&fl, 0, sizeof(fl));
		fl.proto = IPPROTO_TCP;
		ipv6_addr_copy(&fl.fl6_dst, &treq->rmt_addr);
		if (opt && opt->srcrt) {
			struct rt0_hdr *rt0 = (struct rt0_hdr *) opt->srcrt;
			ipv6_addr_copy(&final, &fl.fl6_dst);
			ipv6_addr_copy(&fl.fl6_dst, rt0->addr);
			final_p = &final;
		}
		ipv6_addr_copy(&fl.fl6_src, &treq->loc_addr);
		fl.oif = sk->sk_bound_dev_if;
		fl.fl_ip_dport = inet_rsk(req)->rmt_port;
		fl.fl_ip_sport = inet_rsk(req)->loc_port;
		security_req_classify_flow(req, &fl);

		if (ip6_dst_lookup(sk, &dst, &fl))
			goto out;

		if (final_p)
			ipv6_addr_copy(&fl.fl6_dst, final_p);

		if ((xfrm_lookup(sock_net(sk), &dst, &fl, sk, 0)) < 0)
			goto out;
	}

	newsk = tcp_create_openreq_child(sk, req, skb);
	if (newsk == NULL)
		goto out;

	/*
	 * No need to charge this sock to the relevant IPv6 refcnt debug socks
	 * count here, tcp_create_openreq_child now does this for us, see the
	 * comment in that function for the gory details. -acme
	 */

	newsk->sk_gso_type = SKB_GSO_TCPV6;
	__ip6_dst_store(newsk, dst, NULL, NULL);

	newtcp6sk = (struct tcp6_sock *)newsk;
	inet_sk(newsk)->pinet6 = &newtcp6sk->inet6;

	newtp = tcp_sk(newsk);
	newinet = inet_sk(newsk);
	newnp = inet6_sk(newsk);

	memcpy(newnp, np, sizeof(struct ipv6_pinfo));

	ipv6_addr_copy(&newnp->daddr, &treq->rmt_addr);
	ipv6_addr_copy(&newnp->saddr, &treq->loc_addr);
	ipv6_addr_copy(&newnp->rcv_saddr, &treq->loc_addr);
	newsk->sk_bound_dev_if = treq->iif;

	/* Now IPv6 options...

	   First: no IPv4 options.
	 */
	newinet->opt = NULL;
	newnp->ipv6_fl_list = NULL;

	/* Clone RX bits */
	newnp->rxopt.all = np->rxopt.all;

	/* Clone pktoptions received with SYN */
	newnp->pktoptions = NULL;
	if (treq->pktopts != NULL) {
		newnp->pktoptions = skb_clone(treq->pktopts, GFP_ATOMIC);
		kfree_skb(treq->pktopts);
		treq->pktopts = NULL;
		if (newnp->pktoptions)
			skb_set_owner_r(newnp->pktoptions, newsk);
	}
	newnp->opt	  = NULL;
	newnp->mcast_oif  = inet6_iif(skb);
	newnp->mcast_hops = ipv6_hdr(skb)->hop_limit;

	/* Clone native IPv6 options from listening socket (if any)

	   Yes, keeping reference count would be much more clever,
	   but we make one more one thing there: reattach optmem
	   to newsk.
	 */
	if (opt) {
		newnp->opt = ipv6_dup_options(newsk, opt);
		if (opt != np->opt)
			sock_kfree_s(sk, opt, opt->tot_len);
	}

	inet_csk(newsk)->icsk_ext_hdr_len = 0;
	if (newnp->opt)
		inet_csk(newsk)->icsk_ext_hdr_len = (newnp->opt->opt_nflen +
						     newnp->opt->opt_flen);

	tcp_mtup_init(newsk);
	tcp_sync_mss(newsk, dst_mtu(dst));
	newtp->advmss = dst_metric(dst, RTAX_ADVMSS);
	tcp_initialize_rcv_mss(newsk);

	newinet->daddr = newinet->saddr = newinet->rcv_saddr = LOOPBACK4_IPV6;

#ifdef CONFIG_TCP_MD5SIG
	/* Copy over the MD5 key from the original socket */
	if ((key = tcp_v6_md5_do_lookup(sk, &newnp->daddr)) != NULL) {
		/* We're using one, so create a matching key
		 * on the newsk structure. If we fail to get
		 * memory, then we end up not copying the key
		 * across. Shucks.
		 */
		char *newkey = kmemdup(key->key, key->keylen, GFP_ATOMIC);
		if (newkey != NULL)
			tcp_v6_md5_do_add(newsk, &inet6_sk(sk)->daddr,
					  newkey, key->keylen);
	}
#endif

	__inet6_hash(newsk);
	__inet_inherit_port(sk, newsk);

	return newsk;

out_overflow:
	NET_INC_STATS_BH(sock_net(sk), LINUX_MIB_LISTENOVERFLOWS);
out:
	NET_INC_STATS_BH(sock_net(sk), LINUX_MIB_LISTENDROPS);
	if (opt && opt != np->opt)
		sock_kfree_s(sk, opt, opt->tot_len);
	dst_release(dst);
	return NULL;
}

static __sum16 tcp_v6_checksum_init(struct sk_buff *skb)
{
	if (skb->ip_summed == CHECKSUM_COMPLETE) {
		if (!tcp_v6_check(skb->len, &ipv6_hdr(skb)->saddr,
				  &ipv6_hdr(skb)->daddr, skb->csum)) {
			skb->ip_summed = CHECKSUM_UNNECESSARY;
			return 0;
		}
	}

	skb->csum = ~csum_unfold(tcp_v6_check(skb->len,
					      &ipv6_hdr(skb)->saddr,
					      &ipv6_hdr(skb)->daddr, 0));

	if (skb->len <= 76) {
		return __skb_checksum_complete(skb);
	}
	return 0;
}

/* The socket must have it's spinlock held when we get
 * here.
 *
 * We have a potential double-lock case here, so even when
 * doing backlog processing we use the BH locking scheme.
 * This is because we cannot sleep with the original spinlock
 * held.
 */
static int tcp_v6_do_rcv(struct sock *sk, struct sk_buff *skb)
{
	struct ipv6_pinfo *np = inet6_sk(sk);
	struct tcp_sock *tp;
	struct sk_buff *opt_skb = NULL;

	/* Imagine: socket is IPv6. IPv4 packet arrives,
	   goes to IPv4 receive handler and backlogged.
	   From backlog it always goes here. Kerboom...
	   Fortunately, tcp_rcv_established and rcv_established
	   handle them correctly, but it is not case with
	   tcp_v6_hnd_req and tcp_v6_send_reset().   --ANK
	 */

	if (skb->protocol == htons(ETH_P_IP))
		return tcp_v4_do_rcv(sk, skb);

#ifdef CONFIG_TCP_MD5SIG
	if (tcp_v6_inbound_md5_hash (sk, skb))
		goto discard;
#endif

	if (sk_filter(sk, skb))
		goto discard;

	/*
	 *	socket locking is here for SMP purposes as backlog rcv
	 *	is currently called with bh processing disabled.
	 */

	/* Do Stevens' IPV6_PKTOPTIONS.

	   Yes, guys, it is the only place in our code, where we
	   may make it not affecting IPv4.
	   The rest of code is protocol independent,
	   and I do not like idea to uglify IPv4.

	   Actually, all the idea behind IPV6_PKTOPTIONS
	   looks not very well thought. For now we latch
	   options, received in the last packet, enqueued
	   by tcp. Feel free to propose better solution.
					       --ANK (980728)
	 */
	if (np->rxopt.all)
		opt_skb = skb_clone(skb, GFP_ATOMIC);

	if (sk->sk_state == TCP_ESTABLISHED) { /* Fast path */
		TCP_CHECK_TIMER(sk);
		if (tcp_rcv_established(sk, skb, tcp_hdr(skb), skb->len))
			goto reset;
		TCP_CHECK_TIMER(sk);
		if (opt_skb)
			goto ipv6_pktoptions;
		return 0;
	}

	if (skb->len < tcp_hdrlen(skb) || tcp_checksum_complete(skb))
		goto csum_err;

	if (sk->sk_state == TCP_LISTEN) {
		struct sock *nsk = tcp_v6_hnd_req(sk, skb);
		if (!nsk)
			goto discard;

		/*
		 * Queue it on the new socket if the new socket is active,
		 * otherwise we just shortcircuit this and continue with
		 * the new socket..
		 */
		if(nsk != sk) {
			if (tcp_child_process(sk, nsk, skb))
				goto reset;
			if (opt_skb)
				__kfree_skb(opt_skb);
			return 0;
		}
	}

	TCP_CHECK_TIMER(sk);
	if (tcp_rcv_state_process(sk, skb, tcp_hdr(skb), skb->len))
		goto reset;
	TCP_CHECK_TIMER(sk);
	if (opt_skb)
		goto ipv6_pktoptions;
	return 0;

reset:
	tcp_v6_send_reset(sk, skb);
discard:
	if (opt_skb)
		__kfree_skb(opt_skb);
	kfree_skb(skb);
	return 0;
csum_err:
	TCP_INC_STATS_BH(sock_net(sk), TCP_MIB_INERRS);
	goto discard;


ipv6_pktoptions:
	/* Do you ask, what is it?

	   1. skb was enqueued by tcp.
	   2. skb is added to tail of read queue, rather than out of order.
	   3. socket is not in passive state.
	   4. Finally, it really contains options, which user wants to receive.
	 */
	tp = tcp_sk(sk);
	if (TCP_SKB_CB(opt_skb)->end_seq == tp->rcv_nxt &&
	    !((1 << sk->sk_state) & (TCPF_CLOSE | TCPF_LISTEN))) {
		if (np->rxopt.bits.rxinfo || np->rxopt.bits.rxoinfo)
			np->mcast_oif = inet6_iif(opt_skb);
		if (np->rxopt.bits.rxhlim || np->rxopt.bits.rxohlim)
			np->mcast_hops = ipv6_hdr(opt_skb)->hop_limit;
		if (ipv6_opt_accepted(sk, opt_skb)) {
			skb_set_owner_r(opt_skb, sk);
			opt_skb = xchg(&np->pktoptions, opt_skb);
		} else {
			__kfree_skb(opt_skb);
			opt_skb = xchg(&np->pktoptions, NULL);
		}
	}

	if (opt_skb)
		kfree_skb(opt_skb);
	return 0;
}

static int tcp_v6_rcv(struct sk_buff *skb)
{
	struct tcphdr *th;
	struct sock *sk;
	int ret;
	struct net *net = dev_net(skb->dev);

	if (skb->pkt_type != PACKET_HOST)
		goto discard_it;

	/*
	 *	Count it even if it's bad.
	 */
	TCP_INC_STATS_BH(net, TCP_MIB_INSEGS);

	if (!pskb_may_pull(skb, sizeof(struct tcphdr)))
		goto discard_it;

	th = tcp_hdr(skb);

	if (th->doff < sizeof(struct tcphdr)/4)
		goto bad_packet;
	if (!pskb_may_pull(skb, th->doff*4))
		goto discard_it;

	if (!skb_csum_unnecessary(skb) && tcp_v6_checksum_init(skb))
		goto bad_packet;

	th = tcp_hdr(skb);
	TCP_SKB_CB(skb)->seq = ntohl(th->seq);
	TCP_SKB_CB(skb)->end_seq = (TCP_SKB_CB(skb)->seq + th->syn + th->fin +
				    skb->len - th->doff*4);
	TCP_SKB_CB(skb)->ack_seq = ntohl(th->ack_seq);
	TCP_SKB_CB(skb)->when = 0;
	TCP_SKB_CB(skb)->flags = ipv6_get_dsfield(ipv6_hdr(skb));
	TCP_SKB_CB(skb)->sacked = 0;

	sk = __inet6_lookup_skb(&tcp_hashinfo, skb, th->source, th->dest);
	if (!sk)
		goto no_tcp_socket;

process:
	if (sk->sk_state == TCP_TIME_WAIT)
		goto do_time_wait;

	if (!xfrm6_policy_check(sk, XFRM_POLICY_IN, skb))
		goto discard_and_relse;

	if (sk_filter(sk, skb))
		goto discard_and_relse;

	skb->dev = NULL;

	bh_lock_sock_nested(sk);
	ret = 0;
	if (!sock_owned_by_user(sk)) {
#ifdef CONFIG_NET_DMA
		struct tcp_sock *tp = tcp_sk(sk);
		if (!tp->ucopy.dma_chan && tp->ucopy.pinned_list)
			tp->ucopy.dma_chan = dma_find_channel(DMA_MEMCPY);
		if (tp->ucopy.dma_chan)
			ret = tcp_v6_do_rcv(sk, skb);
		else
#endif
		{
			if (!tcp_prequeue(sk, skb))
				ret = tcp_v6_do_rcv(sk, skb);
		}
	} else
		sk_add_backlog(sk, skb);
	bh_unlock_sock(sk);

	sock_put(sk);
	return ret ? -1 : 0;

no_tcp_socket:
	if (!xfrm6_policy_check(NULL, XFRM_POLICY_IN, skb))
		goto discard_it;

	if (skb->len < (th->doff<<2) || tcp_checksum_complete(skb)) {
bad_packet:
		TCP_INC_STATS_BH(net, TCP_MIB_INERRS);
	} else {
		tcp_v6_send_reset(NULL, skb);
	}

discard_it:

	/*
	 *	Discard frame
	 */

	kfree_skb(skb);
	return 0;

discard_and_relse:
	sock_put(sk);
	goto discard_it;

do_time_wait:
	if (!xfrm6_policy_check(NULL, XFRM_POLICY_IN, skb)) {
		inet_twsk_put(inet_twsk(sk));
		goto discard_it;
	}

	if (skb->len < (th->doff<<2) || tcp_checksum_complete(skb)) {
		TCP_INC_STATS_BH(net, TCP_MIB_INERRS);
		inet_twsk_put(inet_twsk(sk));
		goto discard_it;
	}

	switch (tcp_timewait_state_process(inet_twsk(sk), skb, th)) {
	case TCP_TW_SYN:
	{
		struct sock *sk2;

		sk2 = inet6_lookup_listener(dev_net(skb->dev), &tcp_hashinfo,
					    &ipv6_hdr(skb)->daddr,
					    ntohs(th->dest), inet6_iif(skb));
		if (sk2 != NULL) {
			struct inet_timewait_sock *tw = inet_twsk(sk);
			inet_twsk_deschedule(tw, &tcp_death_row);
			inet_twsk_put(tw);
			sk = sk2;
			goto process;
		}
		/* Fall through to ACK */
	}
	case TCP_TW_ACK:
		tcp_v6_timewait_ack(sk, skb);
		break;
	case TCP_TW_RST:
		goto no_tcp_socket;
	case TCP_TW_SUCCESS:;
	}
	goto discard_it;
}

static int tcp_v6_remember_stamp(struct sock *sk)
{
	/* Alas, not yet... */
	return 0;
}

static struct inet_connection_sock_af_ops ipv6_specific = {
	.queue_xmit	   = inet6_csk_xmit,
	.send_check	   = tcp_v6_send_check,
	.rebuild_header	   = inet6_sk_rebuild_header,
	.conn_request	   = tcp_v6_conn_request,
	.syn_recv_sock	   = tcp_v6_syn_recv_sock,
	.remember_stamp	   = tcp_v6_remember_stamp,
	.net_header_len	   = sizeof(struct ipv6hdr),
	.setsockopt	   = ipv6_setsockopt,
	.getsockopt	   = ipv6_getsockopt,
	.addr2sockaddr	   = inet6_csk_addr2sockaddr,
	.sockaddr_len	   = sizeof(struct sockaddr_in6),
	.bind_conflict	   = inet6_csk_bind_conflict,
#ifdef CONFIG_COMPAT
	.compat_setsockopt = compat_ipv6_setsockopt,
	.compat_getsockopt = compat_ipv6_getsockopt,
#endif
};

#ifdef CONFIG_TCP_MD5SIG
static struct tcp_sock_af_ops tcp_sock_ipv6_specific = {
	.md5_lookup	=	tcp_v6_md5_lookup,
	.calc_md5_hash	=	tcp_v6_md5_hash_skb,
	.md5_add	=	tcp_v6_md5_add_func,
	.md5_parse	=	tcp_v6_parse_md5_keys,
};
#endif

/*
 *	TCP over IPv4 via INET6 API
 */

static struct inet_connection_sock_af_ops ipv6_mapped = {
	.queue_xmit	   = ip_queue_xmit,
	.send_check	   = tcp_v4_send_check,
	.rebuild_header	   = inet_sk_rebuild_header,
	.conn_request	   = tcp_v6_conn_request,
	.syn_recv_sock	   = tcp_v6_syn_recv_sock,
	.remember_stamp	   = tcp_v4_remember_stamp,
	.net_header_len	   = sizeof(struct iphdr),
	.setsockopt	   = ipv6_setsockopt,
	.getsockopt	   = ipv6_getsockopt,
	.addr2sockaddr	   = inet6_csk_addr2sockaddr,
	.sockaddr_len	   = sizeof(struct sockaddr_in6),
	.bind_conflict	   = inet6_csk_bind_conflict,
#ifdef CONFIG_COMPAT
	.compat_setsockopt = compat_ipv6_setsockopt,
	.compat_getsockopt = compat_ipv6_getsockopt,
#endif
};

#ifdef CONFIG_TCP_MD5SIG
static struct tcp_sock_af_ops tcp_sock_ipv6_mapped_specific = {
	.md5_lookup	=	tcp_v4_md5_lookup,
	.calc_md5_hash	=	tcp_v4_md5_hash_skb,
	.md5_add	=	tcp_v6_md5_add_func,
	.md5_parse	=	tcp_v6_parse_md5_keys,
};
#endif

/* NOTE: A lot of things set to zero explicitly by call to
 *       sk_alloc() so need not be done here.
 */
static int tcp_v6_init_sock(struct sock *sk)
{
	struct inet_connection_sock *icsk = inet_csk(sk);
	struct tcp_sock *tp = tcp_sk(sk);

	skb_queue_head_init(&tp->out_of_order_queue);
	tcp_init_xmit_timers(sk);
	tcp_prequeue_init(tp);

	icsk->icsk_rto = TCP_TIMEOUT_INIT;
	tp->mdev = TCP_TIMEOUT_INIT;

	/* So many TCP implementations out there (incorrectly) count the
	 * initial SYN frame in their delayed-ACK and congestion control
	 * algorithms that we must have the following bandaid to talk
	 * efficiently to them.  -DaveM
	 */
	tp->snd_cwnd = 2;

	/* See draft-stevens-tcpca-spec-01 for discussion of the
	 * initialization of these values.
	 */
	tp->snd_ssthresh = 0x7fffffff;
	tp->snd_cwnd_clamp = ~0;
	tp->mss_cache = 536;

	tp->reordering = sysctl_tcp_reordering;

	sk->sk_state = TCP_CLOSE;

	icsk->icsk_af_ops = &ipv6_specific;
	icsk->icsk_ca_ops = &tcp_init_congestion_ops;
	icsk->icsk_sync_mss = tcp_sync_mss;
	sk->sk_write_space = sk_stream_write_space;
	sock_set_flag(sk, SOCK_USE_WRITE_QUEUE);

#ifdef CONFIG_TCP_MD5SIG
	tp->af_specific = &tcp_sock_ipv6_specific;
#endif

	sk->sk_sndbuf = sysctl_tcp_wmem[1];
	sk->sk_rcvbuf = sysctl_tcp_rmem[1];

	local_bh_disable();
	percpu_counter_inc(&tcp_sockets_allocated);
	local_bh_enable();

	return 0;
}

static void tcp_v6_destroy_sock(struct sock *sk)
{
#ifdef CONFIG_TCP_MD5SIG
	/* Clean up the MD5 key list */
	if (tcp_sk(sk)->md5sig_info)
		tcp_v6_clear_md5_list(sk);
#endif
	tcp_v4_destroy_sock(sk);
	inet6_destroy_sock(sk);
}

#ifdef CONFIG_PROC_FS
/* Proc filesystem TCPv6 sock list dumping. */
static void get_openreq6(struct seq_file *seq,
			 struct sock *sk, struct request_sock *req, int i, int uid)
{
	int ttd = req->expires - jiffies;
	struct in6_addr *src = &inet6_rsk(req)->loc_addr;
	struct in6_addr *dest = &inet6_rsk(req)->rmt_addr;

	if (ttd < 0)
		ttd = 0;

	seq_printf(seq,
		   "%4d: %08X%08X%08X%08X:%04X %08X%08X%08X%08X:%04X "
		   "%02X %08X:%08X %02X:%08lX %08X %5d %8d %d %d %p\n",
		   i,
		   src->s6_addr32[0], src->s6_addr32[1],
		   src->s6_addr32[2], src->s6_addr32[3],
		   ntohs(inet_rsk(req)->loc_port),
		   dest->s6_addr32[0], dest->s6_addr32[1],
		   dest->s6_addr32[2], dest->s6_addr32[3],
		   ntohs(inet_rsk(req)->rmt_port),
		   TCP_SYN_RECV,
		   0,0, /* could print option size, but that is af dependent. */
		   1,   /* timers active (only the expire timer) */
		   jiffies_to_clock_t(ttd),
		   req->retrans,
		   uid,
		   0,  /* non standard timer */
		   0, /* open_requests have no inode */
		   0, req);
}

static void get_tcp6_sock(struct seq_file *seq, struct sock *sp, int i)
{
	struct in6_addr *dest, *src;
	__u16 destp, srcp;
	int timer_active;
	unsigned long timer_expires;
	struct inet_sock *inet = inet_sk(sp);
	struct tcp_sock *tp = tcp_sk(sp);
	const struct inet_connection_sock *icsk = inet_csk(sp);
	struct ipv6_pinfo *np = inet6_sk(sp);

	dest  = &np->daddr;
	src   = &np->rcv_saddr;
	destp = ntohs(inet->dport);
	srcp  = ntohs(inet->sport);

	if (icsk->icsk_pending == ICSK_TIME_RETRANS) {
		timer_active	= 1;
		timer_expires	= icsk->icsk_timeout;
	} else if (icsk->icsk_pending == ICSK_TIME_PROBE0) {
		timer_active	= 4;
		timer_expires	= icsk->icsk_timeout;
	} else if (timer_pending(&sp->sk_timer)) {
		timer_active	= 2;
		timer_expires	= sp->sk_timer.expires;
	} else {
		timer_active	= 0;
		timer_expires = jiffies;
	}

	seq_printf(seq,
		   "%4d: %08X%08X%08X%08X:%04X %08X%08X%08X%08X:%04X "
		   "%02X %08X:%08X %02X:%08lX %08X %5d %8d %lu %d %p %lu %lu %u %u %d\n",
		   i,
		   src->s6_addr32[0], src->s6_addr32[1],
		   src->s6_addr32[2], src->s6_addr32[3], srcp,
		   dest->s6_addr32[0], dest->s6_addr32[1],
		   dest->s6_addr32[2], dest->s6_addr32[3], destp,
		   sp->sk_state,
		   tp->write_seq-tp->snd_una,
		   (sp->sk_state == TCP_LISTEN) ? sp->sk_ack_backlog : (tp->rcv_nxt - tp->copied_seq),
		   timer_active,
		   jiffies_to_clock_t(timer_expires - jiffies),
		   icsk->icsk_retransmits,
		   sock_i_uid(sp),
		   icsk->icsk_probes_out,
		   sock_i_ino(sp),
		   atomic_read(&sp->sk_refcnt), sp,
		   jiffies_to_clock_t(icsk->icsk_rto),
		   jiffies_to_clock_t(icsk->icsk_ack.ato),
		   (icsk->icsk_ack.quick << 1 ) | icsk->icsk_ack.pingpong,
		   tp->snd_cwnd, tp->snd_ssthresh>=0xFFFF?-1:tp->snd_ssthresh
		   );
}

static void get_timewait6_sock(struct seq_file *seq,
			       struct inet_timewait_sock *tw, int i)
{
	struct in6_addr *dest, *src;
	__u16 destp, srcp;
	struct inet6_timewait_sock *tw6 = inet6_twsk((struct sock *)tw);
	int ttd = tw->tw_ttd - jiffies;

	if (ttd < 0)
		ttd = 0;

	dest = &tw6->tw_v6_daddr;
	src  = &tw6->tw_v6_rcv_saddr;
	destp = ntohs(tw->tw_dport);
	srcp  = ntohs(tw->tw_sport);

	seq_printf(seq,
		   "%4d: %08X%08X%08X%08X:%04X %08X%08X%08X%08X:%04X "
		   "%02X %08X:%08X %02X:%08lX %08X %5d %8d %d %d %p\n",
		   i,
		   src->s6_addr32[0], src->s6_addr32[1],
		   src->s6_addr32[2], src->s6_addr32[3], srcp,
		   dest->s6_addr32[0], dest->s6_addr32[1],
		   dest->s6_addr32[2], dest->s6_addr32[3], destp,
		   tw->tw_substate, 0, 0,
		   3, jiffies_to_clock_t(ttd), 0, 0, 0, 0,
		   atomic_read(&tw->tw_refcnt), tw);
}

static int tcp6_seq_show(struct seq_file *seq, void *v)
{
	struct tcp_iter_state *st;

	if (v == SEQ_START_TOKEN) {
		seq_puts(seq,
			 "  sl  "
			 "local_address                         "
			 "remote_address                        "
			 "st tx_queue rx_queue tr tm->when retrnsmt"
			 "   uid  timeout inode\n");
		goto out;
	}
	st = seq->private;

	switch (st->state) {
	case TCP_SEQ_STATE_LISTENING:
	case TCP_SEQ_STATE_ESTABLISHED:
		get_tcp6_sock(seq, v, st->num);
		break;
	case TCP_SEQ_STATE_OPENREQ:
		get_openreq6(seq, st->syn_wait_sk, v, st->num, st->uid);
		break;
	case TCP_SEQ_STATE_TIME_WAIT:
		get_timewait6_sock(seq, v, st->num);
		break;
	}
out:
	return 0;
}

static struct tcp_seq_afinfo tcp6_seq_afinfo = {
	.name		= "tcp6",
	.family		= AF_INET6,
	.seq_fops	= {
		.owner		= THIS_MODULE,
	},
	.seq_ops	= {
		.show		= tcp6_seq_show,
	},
};

int tcp6_proc_init(struct net *net)
{
	return tcp_proc_register(net, &tcp6_seq_afinfo);
}

void tcp6_proc_exit(struct net *net)
{
	tcp_proc_unregister(net, &tcp6_seq_afinfo);
}
#endif

struct proto tcpv6_prot = {
	.name			= "TCPv6",
	.owner			= THIS_MODULE,
	.close			= tcp_close,
	.connect		= tcp_v6_connect,
	.disconnect		= tcp_disconnect,
	.accept			= inet_csk_accept,
	.ioctl			= tcp_ioctl,
	.init			= tcp_v6_init_sock,
	.destroy		= tcp_v6_destroy_sock,
	.shutdown		= tcp_shutdown,
	.setsockopt		= tcp_setsockopt,
	.getsockopt		= tcp_getsockopt,
	.recvmsg		= tcp_recvmsg,
	.backlog_rcv		= tcp_v6_do_rcv,
	.hash			= tcp_v6_hash,
	.unhash			= inet_unhash,
	.get_port		= inet_csk_get_port,
	.enter_memory_pressure	= tcp_enter_memory_pressure,
	.sockets_allocated	= &tcp_sockets_allocated,
	.memory_allocated	= &tcp_memory_allocated,
	.memory_pressure	= &tcp_memory_pressure,
	.orphan_count		= &tcp_orphan_count,
	.sysctl_mem		= sysctl_tcp_mem,
	.sysctl_wmem		= sysctl_tcp_wmem,
	.sysctl_rmem		= sysctl_tcp_rmem,
	.max_header		= MAX_TCP_HEADER,
	.obj_size		= sizeof(struct tcp6_sock),
	.slab_flags		= SLAB_DESTROY_BY_RCU,
	.twsk_prot		= &tcp6_timewait_sock_ops,
	.rsk_prot		= &tcp6_request_sock_ops,
	.h.hashinfo		= &tcp_hashinfo,
#ifdef CONFIG_COMPAT
	.compat_setsockopt	= compat_tcp_setsockopt,
	.compat_getsockopt	= compat_tcp_getsockopt,
#endif
};

static struct inet6_protocol tcpv6_protocol = {
	.handler	=	tcp_v6_rcv,
	.err_handler	=	tcp_v6_err,
	.gso_send_check	=	tcp_v6_gso_send_check,
	.gso_segment	=	tcp_tso_segment,
	.gro_receive	=	tcp6_gro_receive,
	.gro_complete	=	tcp6_gro_complete,
	.flags		=	INET6_PROTO_NOPOLICY|INET6_PROTO_FINAL,
};

static struct inet_protosw tcpv6_protosw = {
	.type		=	SOCK_STREAM,
	.protocol	=	IPPROTO_TCP,
	.prot		=	&tcpv6_prot,
	.ops		=	&inet6_stream_ops,
	.capability	=	-1,
	.no_check	=	0,
	.flags		=	INET_PROTOSW_PERMANENT |
				INET_PROTOSW_ICSK,
};

static int tcpv6_net_init(struct net *net)
{
	return inet_ctl_sock_create(&net->ipv6.tcp_sk, PF_INET6,
				    SOCK_RAW, IPPROTO_TCP, net);
}

static void tcpv6_net_exit(struct net *net)
{
	inet_ctl_sock_destroy(net->ipv6.tcp_sk);
	inet_twsk_purge(net, &tcp_hashinfo, &tcp_death_row, AF_INET6);
}

static struct pernet_operations tcpv6_net_ops = {
	.init = tcpv6_net_init,
	.exit = tcpv6_net_exit,
};

int __init tcpv6_init(void)
{
	int ret;

	ret = inet6_add_protocol(&tcpv6_protocol, IPPROTO_TCP);
	if (ret)
		goto out;

	/* register inet6 protocol */
	ret = inet6_register_protosw(&tcpv6_protosw);
	if (ret)
		goto out_tcpv6_protocol;

	ret = register_pernet_subsys(&tcpv6_net_ops);
	if (ret)
		goto out_tcpv6_protosw;
out:
	return ret;

out_tcpv6_protocol:
	inet6_del_protocol(&tcpv6_protocol, IPPROTO_TCP);
out_tcpv6_protosw:
	inet6_unregister_protosw(&tcpv6_protosw);
	goto out;
}

void tcpv6_exit(void)
{
	unregister_pernet_subsys(&tcpv6_net_ops);
	inet6_unregister_protosw(&tcpv6_protosw);
	inet6_del_protocol(&tcpv6_protocol, IPPROTO_TCP);
}<|MERGE_RESOLUTION|>--- conflicted
+++ resolved
@@ -947,66 +947,6 @@
 
 struct sk_buff **tcp6_gro_receive(struct sk_buff **head, struct sk_buff *skb)
 {
-<<<<<<< HEAD
-	struct tcphdr *th = tcp_hdr(skb), *t1;
-	struct sk_buff *buff;
-	struct flowi fl;
-	struct net *net = dev_net(skb->dst->dev);
-	struct sock *ctl_sk = net->ipv6.tcp_sk;
-	unsigned int tot_len = sizeof(*th);
-#ifdef CONFIG_TCP_MD5SIG
-	struct tcp_md5sig_key *key;
-#endif
-	gfp_t gfp_mask = GFP_ATOMIC;
-
-	if (th->rst)
-		return;
-
-	if (!ipv6_unicast_destination(skb))
-		return;
-
-#ifdef CONFIG_TCP_MD5SIG
-	if (sk)
-		key = tcp_v6_md5_do_lookup(sk, &ipv6_hdr(skb)->daddr);
-	else
-		key = NULL;
-
-	if (key)
-		tot_len += TCPOLEN_MD5SIG_ALIGNED;
-#endif
-
-	if (sk)
-		gfp_mask = sk_allocation(sk, gfp_mask);
-
-	/*
-	 * We need to grab some memory, and put together an RST,
-	 * and then put it into the queue to be sent.
-	 */
-
-	buff = alloc_skb(MAX_HEADER + sizeof(struct ipv6hdr) + tot_len,
-			 gfp_mask);
-	if (buff == NULL)
-		return;
-
-	skb_reserve(buff, MAX_HEADER + sizeof(struct ipv6hdr) + tot_len);
-
-	t1 = (struct tcphdr *) skb_push(buff, tot_len);
-
-	/* Swap the send and the receive. */
-	memset(t1, 0, sizeof(*t1));
-	t1->dest = th->source;
-	t1->source = th->dest;
-	t1->doff = tot_len / 4;
-	t1->rst = 1;
-
-	if(th->ack) {
-		t1->seq = th->ack_seq;
-	} else {
-		t1->ack = 1;
-		t1->ack_seq = htonl(ntohl(th->seq) + th->syn + th->fin
-				    + skb->len - (th->doff<<2));
-	}
-=======
 	struct ipv6hdr *iph = ipv6_hdr(skb);
 
 	switch (skb->ip_summed) {
@@ -1016,7 +956,6 @@
 			skb->ip_summed = CHECKSUM_UNNECESSARY;
 			break;
 		}
->>>>>>> 18e352e4
 
 		/* fall through */
 	case CHECKSUM_NONE:
@@ -1051,6 +990,7 @@
 	struct sock *ctl_sk = net->ipv6.tcp_sk;
 	unsigned int tot_len = sizeof(struct tcphdr);
 	__be32 *topt;
+	gfp_t gfp_mask = GFP_ATOMIC;
 
 	if (ts)
 		tot_len += TCPOLEN_TSTAMP_ALIGNED;
@@ -1059,8 +999,11 @@
 		tot_len += TCPOLEN_MD5SIG_ALIGNED;
 #endif
 
+	if (skb->sk)
+		gfp_mask = sk_allocation(skb->sk, gfp_mask);
+
 	buff = alloc_skb(MAX_HEADER + sizeof(struct ipv6hdr) + tot_len,
-			 sk_allocation(ctl_sk, GFP_ATOMIC));
+			 gfp_mask);
 	if (buff == NULL)
 		return;
 
