// SPDX-License-Identifier: GPL-2.0-only
/*
 * IPv6 library code, needed by static components when full IPv6 support is
 * not configured or static.
 */

#include <linux/export.h>
#include <net/ipv6.h>
#include <net/ipv6_stubs.h>
#include <net/addrconf.h>
#include <net/ip.h>

/* if ipv6 module registers this function is used by xfrm to force all
 * sockets to relookup their nodes - this is fairly expensive, be
 * careful
 */
void (*__fib6_flush_trees)(struct net *);
EXPORT_SYMBOL(__fib6_flush_trees);

#define IPV6_ADDR_SCOPE_TYPE(scope)	((scope) << 16)

static inline unsigned int ipv6_addr_scope2type(unsigned int scope)
{
	switch (scope) {
	case IPV6_ADDR_SCOPE_NODELOCAL:
		return (IPV6_ADDR_SCOPE_TYPE(IPV6_ADDR_SCOPE_NODELOCAL) |
			IPV6_ADDR_LOOPBACK);
	case IPV6_ADDR_SCOPE_LINKLOCAL:
		return (IPV6_ADDR_SCOPE_TYPE(IPV6_ADDR_SCOPE_LINKLOCAL) |
			IPV6_ADDR_LINKLOCAL);
	case IPV6_ADDR_SCOPE_SITELOCAL:
		return (IPV6_ADDR_SCOPE_TYPE(IPV6_ADDR_SCOPE_SITELOCAL) |
			IPV6_ADDR_SITELOCAL);
	}
	return IPV6_ADDR_SCOPE_TYPE(scope);
}

int __ipv6_addr_type(const struct in6_addr *addr)
{
	__be32 st;

	st = addr->s6_addr32[0];

	/* Consider all addresses with the first three bits different of
	   000 and 111 as unicasts.
	 */
	if ((st & htonl(0xE0000000)) != htonl(0x00000000) &&
	    (st & htonl(0xE0000000)) != htonl(0xE0000000))
		return (IPV6_ADDR_UNICAST |
			IPV6_ADDR_SCOPE_TYPE(IPV6_ADDR_SCOPE_GLOBAL));

	if ((st & htonl(0xFF000000)) == htonl(0xFF000000)) {
		/* multicast */
		/* addr-select 3.1 */
		return (IPV6_ADDR_MULTICAST |
			ipv6_addr_scope2type(IPV6_ADDR_MC_SCOPE(addr)));
	}

	if ((st & htonl(0xFFC00000)) == htonl(0xFE800000))
		return (IPV6_ADDR_LINKLOCAL | IPV6_ADDR_UNICAST |
			IPV6_ADDR_SCOPE_TYPE(IPV6_ADDR_SCOPE_LINKLOCAL));		/* addr-select 3.1 */
	if ((st & htonl(0xFFC00000)) == htonl(0xFEC00000))
		return (IPV6_ADDR_SITELOCAL | IPV6_ADDR_UNICAST |
			IPV6_ADDR_SCOPE_TYPE(IPV6_ADDR_SCOPE_SITELOCAL));		/* addr-select 3.1 */
	if ((st & htonl(0xFE000000)) == htonl(0xFC000000))
		return (IPV6_ADDR_UNICAST |
			IPV6_ADDR_SCOPE_TYPE(IPV6_ADDR_SCOPE_GLOBAL));			/* RFC 4193 */

	if ((addr->s6_addr32[0] | addr->s6_addr32[1]) == 0) {
		if (addr->s6_addr32[2] == 0) {
			if (addr->s6_addr32[3] == 0)
				return IPV6_ADDR_ANY;

			if (addr->s6_addr32[3] == htonl(0x00000001))
				return (IPV6_ADDR_LOOPBACK | IPV6_ADDR_UNICAST |
					IPV6_ADDR_SCOPE_TYPE(IPV6_ADDR_SCOPE_LINKLOCAL));	/* addr-select 3.4 */

			return (IPV6_ADDR_COMPATv4 | IPV6_ADDR_UNICAST |
				IPV6_ADDR_SCOPE_TYPE(IPV6_ADDR_SCOPE_GLOBAL));	/* addr-select 3.3 */
		}

		if (addr->s6_addr32[2] == htonl(0x0000ffff))
			return (IPV6_ADDR_MAPPED |
				IPV6_ADDR_SCOPE_TYPE(IPV6_ADDR_SCOPE_GLOBAL));	/* addr-select 3.3 */
	}

	return (IPV6_ADDR_UNICAST |
		IPV6_ADDR_SCOPE_TYPE(IPV6_ADDR_SCOPE_GLOBAL));	/* addr-select 3.4 */
}
EXPORT_SYMBOL(__ipv6_addr_type);

static ATOMIC_NOTIFIER_HEAD(inet6addr_chain);
static BLOCKING_NOTIFIER_HEAD(inet6addr_validator_chain);

int register_inet6addr_notifier(struct notifier_block *nb)
{
	return atomic_notifier_chain_register(&inet6addr_chain, nb);
}
EXPORT_SYMBOL(register_inet6addr_notifier);

int unregister_inet6addr_notifier(struct notifier_block *nb)
{
	return atomic_notifier_chain_unregister(&inet6addr_chain, nb);
}
EXPORT_SYMBOL(unregister_inet6addr_notifier);

int inet6addr_notifier_call_chain(unsigned long val, void *v)
{
	return atomic_notifier_call_chain(&inet6addr_chain, val, v);
}
EXPORT_SYMBOL(inet6addr_notifier_call_chain);

int register_inet6addr_validator_notifier(struct notifier_block *nb)
{
	return blocking_notifier_chain_register(&inet6addr_validator_chain, nb);
}
EXPORT_SYMBOL(register_inet6addr_validator_notifier);

int unregister_inet6addr_validator_notifier(struct notifier_block *nb)
{
	return blocking_notifier_chain_unregister(&inet6addr_validator_chain,
						  nb);
}
EXPORT_SYMBOL(unregister_inet6addr_validator_notifier);

int inet6addr_validator_notifier_call_chain(unsigned long val, void *v)
{
	return blocking_notifier_call_chain(&inet6addr_validator_chain, val, v);
}
EXPORT_SYMBOL(inet6addr_validator_notifier_call_chain);

static struct dst_entry *eafnosupport_ipv6_dst_lookup_flow(struct net *net,
							   const struct sock *sk,
							   struct flowi6 *fl6,
							   const struct in6_addr *final_dst)
{
	return ERR_PTR(-EAFNOSUPPORT);
}

static int eafnosupport_ipv6_route_input(struct sk_buff *skb)
{
	return -EAFNOSUPPORT;
}

static struct fib6_table *eafnosupport_fib6_get_table(struct net *net, u32 id)
{
	return NULL;
}

static int
eafnosupport_fib6_table_lookup(struct net *net, struct fib6_table *table,
			       int oif, struct flowi6 *fl6,
			       struct fib6_result *res, int flags)
{
	return -EAFNOSUPPORT;
}

static int
eafnosupport_fib6_lookup(struct net *net, int oif, struct flowi6 *fl6,
			 struct fib6_result *res, int flags)
{
	return -EAFNOSUPPORT;
}

static void
eafnosupport_fib6_select_path(const struct net *net, struct fib6_result *res,
			      struct flowi6 *fl6, int oif, bool have_oif_match,
			      const struct sk_buff *skb, int strict)
{
}

static u32
eafnosupport_ip6_mtu_from_fib6(const struct fib6_result *res,
			       const struct in6_addr *daddr,
			       const struct in6_addr *saddr)
{
	return 0;
}

static int eafnosupport_fib6_nh_init(struct net *net, struct fib6_nh *fib6_nh,
				     struct fib6_config *cfg, gfp_t gfp_flags,
				     struct netlink_ext_ack *extack)
{
	NL_SET_ERR_MSG(extack, "IPv6 support not enabled in kernel");
	return -EAFNOSUPPORT;
}

static int eafnosupport_ip6_del_rt(struct net *net, struct fib6_info *rt,
				   bool skip_notify)
<<<<<<< HEAD
=======
{
	return -EAFNOSUPPORT;
}

static int eafnosupport_ipv6_fragment(struct net *net, struct sock *sk, struct sk_buff *skb,
				      int (*output)(struct net *, struct sock *, struct sk_buff *))
>>>>>>> 7d2a07b7
{
	kfree_skb(skb);
	return -EAFNOSUPPORT;
}

static struct net_device *eafnosupport_ipv6_dev_find(struct net *net, const struct in6_addr *addr,
						     struct net_device *dev)
{
	return ERR_PTR(-EAFNOSUPPORT);
}

const struct ipv6_stub *ipv6_stub __read_mostly = &(struct ipv6_stub) {
	.ipv6_dst_lookup_flow = eafnosupport_ipv6_dst_lookup_flow,
	.ipv6_route_input  = eafnosupport_ipv6_route_input,
	.fib6_get_table    = eafnosupport_fib6_get_table,
	.fib6_table_lookup = eafnosupport_fib6_table_lookup,
	.fib6_lookup       = eafnosupport_fib6_lookup,
	.fib6_select_path  = eafnosupport_fib6_select_path,
	.ip6_mtu_from_fib6 = eafnosupport_ip6_mtu_from_fib6,
	.fib6_nh_init	   = eafnosupport_fib6_nh_init,
	.ip6_del_rt	   = eafnosupport_ip6_del_rt,
	.ipv6_fragment	   = eafnosupport_ipv6_fragment,
	.ipv6_dev_find     = eafnosupport_ipv6_dev_find,
};
EXPORT_SYMBOL_GPL(ipv6_stub);

/* IPv6 Wildcard Address and Loopback Address defined by RFC2553 */
const struct in6_addr in6addr_loopback = IN6ADDR_LOOPBACK_INIT;
EXPORT_SYMBOL(in6addr_loopback);
const struct in6_addr in6addr_any = IN6ADDR_ANY_INIT;
EXPORT_SYMBOL(in6addr_any);
const struct in6_addr in6addr_linklocal_allnodes = IN6ADDR_LINKLOCAL_ALLNODES_INIT;
EXPORT_SYMBOL(in6addr_linklocal_allnodes);
const struct in6_addr in6addr_linklocal_allrouters = IN6ADDR_LINKLOCAL_ALLROUTERS_INIT;
EXPORT_SYMBOL(in6addr_linklocal_allrouters);
const struct in6_addr in6addr_interfacelocal_allnodes = IN6ADDR_INTERFACELOCAL_ALLNODES_INIT;
EXPORT_SYMBOL(in6addr_interfacelocal_allnodes);
const struct in6_addr in6addr_interfacelocal_allrouters = IN6ADDR_INTERFACELOCAL_ALLROUTERS_INIT;
EXPORT_SYMBOL(in6addr_interfacelocal_allrouters);
const struct in6_addr in6addr_sitelocal_allrouters = IN6ADDR_SITELOCAL_ALLROUTERS_INIT;
EXPORT_SYMBOL(in6addr_sitelocal_allrouters);

static void snmp6_free_dev(struct inet6_dev *idev)
{
	kfree(idev->stats.icmpv6msgdev);
	kfree(idev->stats.icmpv6dev);
	free_percpu(idev->stats.ipv6);
}

static void in6_dev_finish_destroy_rcu(struct rcu_head *head)
{
	struct inet6_dev *idev = container_of(head, struct inet6_dev, rcu);

	snmp6_free_dev(idev);
	kfree(idev);
}

/* Nobody refers to this device, we may destroy it. */

void in6_dev_finish_destroy(struct inet6_dev *idev)
{
	struct net_device *dev = idev->dev;

	WARN_ON(!list_empty(&idev->addr_list));
	WARN_ON(rcu_access_pointer(idev->mc_list));
	WARN_ON(timer_pending(&idev->rs_timer));

#ifdef NET_REFCNT_DEBUG
	pr_debug("%s: %s\n", __func__, dev ? dev->name : "NIL");
#endif
	dev_put(dev);
	if (!idev->dead) {
		pr_warn("Freeing alive inet6 device %p\n", idev);
		return;
	}
	call_rcu(&idev->rcu, in6_dev_finish_destroy_rcu);
}
EXPORT_SYMBOL(in6_dev_finish_destroy);<|MERGE_RESOLUTION|>--- conflicted
+++ resolved
@@ -187,15 +187,12 @@
 
 static int eafnosupport_ip6_del_rt(struct net *net, struct fib6_info *rt,
 				   bool skip_notify)
-<<<<<<< HEAD
-=======
 {
 	return -EAFNOSUPPORT;
 }
 
 static int eafnosupport_ipv6_fragment(struct net *net, struct sock *sk, struct sk_buff *skb,
 				      int (*output)(struct net *, struct sock *, struct sk_buff *))
->>>>>>> 7d2a07b7
 {
 	kfree_skb(skb);
 	return -EAFNOSUPPORT;
