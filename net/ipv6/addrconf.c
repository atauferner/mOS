--- conflicted
+++ resolved
@@ -2669,14 +2669,7 @@
 
 	ASSERT_RTNL();
 
-<<<<<<< HEAD
 	rt6_ifdown(net, dev);
-	neigh_ifdown(&nd_tbl, dev);
-=======
-	/* Flush routes if device is being removed or it is not loopback */
-	if (how || !(dev->flags & IFF_LOOPBACK))
-		rt6_ifdown(net, dev);
->>>>>>> c56eb8fb
 
 	idev = __in6_dev_get(dev);
 	if (idev == NULL)
@@ -2870,7 +2863,6 @@
 		goto out;
 
 	if (dev->flags&(IFF_NOARP|IFF_LOOPBACK) ||
-	    !(dev->flags&IFF_MULTICAST) ||
 	    idev->cnf.accept_dad < 1 ||
 	    !(ifp->flags&IFA_F_TENTATIVE) ||
 	    ifp->flags & IFA_F_NODAD) {
@@ -2974,7 +2966,6 @@
 	     ifp->idev->cnf.forwarding == 2) &&
 	    ifp->idev->cnf.rtr_solicits > 0 &&
 	    (dev->flags&IFF_LOOPBACK) == 0 &&
-	    (dev->flags&IFF_MULTICAST) &&
 	    (ipv6_addr_type(&ifp->addr) & IPV6_ADDR_LINKLOCAL)) {
 		/*
 		 *	If a host as already performed a random delay
