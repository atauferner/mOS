--- conflicted
+++ resolved
@@ -218,11 +218,7 @@
 	}
 
 	if (dst->flags & DST_XFRM_QUEUE)
-<<<<<<< HEAD
-		goto queued;
-=======
 		goto xmit;
->>>>>>> 7d2a07b7
 
 	if (!vti_state_check(dst->xfrm, parms->iph.daddr, parms->iph.saddr)) {
 		dev->stats.tx_carrier_errors++;
@@ -257,11 +253,7 @@
 		goto tx_error;
 	}
 
-<<<<<<< HEAD
-queued:
-=======
 xmit:
->>>>>>> 7d2a07b7
 	skb_scrub_packet(skb, !net_eq(tunnel->net, dev_net(dev)));
 	skb_dst_set(skb, dst);
 	skb->dev = skb_dst(skb)->dev;
