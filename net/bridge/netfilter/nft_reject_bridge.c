--- conflicted
+++ resolved
@@ -31,34 +31,6 @@
 	ether_addr_copy(eth->h_dest, eth_hdr(oldskb)->h_source);
 	eth->h_proto = eth_hdr(oldskb)->h_proto;
 	skb_pull(nskb, ETH_HLEN);
-<<<<<<< HEAD
-
-	if (skb_vlan_tag_present(oldskb)) {
-		u16 vid = skb_vlan_tag_get(oldskb);
-
-		__vlan_hwaccel_put_tag(nskb, oldskb->vlan_proto, vid);
-	}
-}
-
-static int nft_bridge_iphdr_validate(struct sk_buff *skb)
-{
-	struct iphdr *iph;
-	u32 len;
-
-	if (!pskb_may_pull(skb, sizeof(struct iphdr)))
-		return 0;
-
-	iph = ip_hdr(skb);
-	if (iph->ihl < 5 || iph->version != 4)
-		return 0;
-
-	len = ntohs(iph->tot_len);
-	if (skb->len < len)
-		return 0;
-	else if (len < (iph->ihl*4))
-		return 0;
-=======
->>>>>>> 7d2a07b7
 
 	if (skb_vlan_tag_present(oldskb)) {
 		u16 vid = skb_vlan_tag_get(oldskb);
