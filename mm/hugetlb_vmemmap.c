// SPDX-License-Identifier: GPL-2.0
/*
 * Optimize vmemmap pages associated with HugeTLB
 *
 * Copyright (c) 2020, Bytedance. All rights reserved.
 *
 *     Author: Muchun Song <songmuchun@bytedance.com>
 *
<<<<<<< HEAD
 * The struct page structures (page structs) are used to describe a physical
 * page frame. By default, there is a one-to-one mapping from a page frame to
 * it's corresponding page struct.
 *
 * HugeTLB pages consist of multiple base page size pages and is supported by
 * many architectures. See hugetlbpage.rst in the Documentation directory for
 * more details. On the x86-64 architecture, HugeTLB pages of size 2MB and 1GB
 * are currently supported. Since the base page size on x86 is 4KB, a 2MB
 * HugeTLB page consists of 512 base pages and a 1GB HugeTLB page consists of
 * 4096 base pages. For each base page, there is a corresponding page struct.
 *
 * Within the HugeTLB subsystem, only the first 4 page structs are used to
 * contain unique information about a HugeTLB page. __NR_USED_SUBPAGE provides
 * this upper limit. The only 'useful' information in the remaining page structs
 * is the compound_head field, and this field is the same for all tail pages.
 *
 * By removing redundant page structs for HugeTLB pages, memory can be returned
 * to the buddy allocator for other uses.
 *
 * Different architectures support different HugeTLB pages. For example, the
 * following table is the HugeTLB page size supported by x86 and arm64
 * architectures. Because arm64 supports 4k, 16k, and 64k base pages and
 * supports contiguous entries, so it supports many kinds of sizes of HugeTLB
 * page.
 *
 * +--------------+-----------+-----------------------------------------------+
 * | Architecture | Page Size |                HugeTLB Page Size              |
 * +--------------+-----------+-----------+-----------+-----------+-----------+
 * |    x86-64    |    4KB    |    2MB    |    1GB    |           |           |
 * +--------------+-----------+-----------+-----------+-----------+-----------+
 * |              |    4KB    |   64KB    |    2MB    |    32MB   |    1GB    |
 * |              +-----------+-----------+-----------+-----------+-----------+
 * |    arm64     |   16KB    |    2MB    |   32MB    |     1GB   |           |
 * |              +-----------+-----------+-----------+-----------+-----------+
 * |              |   64KB    |    2MB    |  512MB    |    16GB   |           |
 * +--------------+-----------+-----------+-----------+-----------+-----------+
 *
 * When the system boot up, every HugeTLB page has more than one struct page
 * structs which size is (unit: pages):
 *
 *    struct_size = HugeTLB_Size / PAGE_SIZE * sizeof(struct page) / PAGE_SIZE
 *
 * Where HugeTLB_Size is the size of the HugeTLB page. We know that the size
 * of the HugeTLB page is always n times PAGE_SIZE. So we can get the following
 * relationship.
 *
 *    HugeTLB_Size = n * PAGE_SIZE
 *
 * Then,
 *
 *    struct_size = n * PAGE_SIZE / PAGE_SIZE * sizeof(struct page) / PAGE_SIZE
 *                = n * sizeof(struct page) / PAGE_SIZE
 *
 * We can use huge mapping at the pud/pmd level for the HugeTLB page.
 *
 * For the HugeTLB page of the pmd level mapping, then
 *
 *    struct_size = n * sizeof(struct page) / PAGE_SIZE
 *                = PAGE_SIZE / sizeof(pte_t) * sizeof(struct page) / PAGE_SIZE
 *                = sizeof(struct page) / sizeof(pte_t)
 *                = 64 / 8
 *                = 8 (pages)
 *
 * Where n is how many pte entries which one page can contains. So the value of
 * n is (PAGE_SIZE / sizeof(pte_t)).
 *
 * This optimization only supports 64-bit system, so the value of sizeof(pte_t)
 * is 8. And this optimization also applicable only when the size of struct page
 * is a power of two. In most cases, the size of struct page is 64 bytes (e.g.
 * x86-64 and arm64). So if we use pmd level mapping for a HugeTLB page, the
 * size of struct page structs of it is 8 page frames which size depends on the
 * size of the base page.
 *
 * For the HugeTLB page of the pud level mapping, then
 *
 *    struct_size = PAGE_SIZE / sizeof(pmd_t) * struct_size(pmd)
 *                = PAGE_SIZE / 8 * 8 (pages)
 *                = PAGE_SIZE (pages)
 *
 * Where the struct_size(pmd) is the size of the struct page structs of a
 * HugeTLB page of the pmd level mapping.
 *
 * E.g.: A 2MB HugeTLB page on x86_64 consists in 8 page frames while 1GB
 * HugeTLB page consists in 4096.
 *
 * Next, we take the pmd level mapping of the HugeTLB page as an example to
 * show the internal implementation of this optimization. There are 8 pages
 * struct page structs associated with a HugeTLB page which is pmd mapped.
 *
 * Here is how things look before optimization.
 *
 *    HugeTLB                  struct pages(8 pages)         page frame(8 pages)
 * +-----------+ ---virt_to_page---> +-----------+   mapping to   +-----------+
 * |           |                     |     0     | -------------> |     0     |
 * |           |                     +-----------+                +-----------+
 * |           |                     |     1     | -------------> |     1     |
 * |           |                     +-----------+                +-----------+
 * |           |                     |     2     | -------------> |     2     |
 * |           |                     +-----------+                +-----------+
 * |           |                     |     3     | -------------> |     3     |
 * |           |                     +-----------+                +-----------+
 * |           |                     |     4     | -------------> |     4     |
 * |    PMD    |                     +-----------+                +-----------+
 * |   level   |                     |     5     | -------------> |     5     |
 * |  mapping  |                     +-----------+                +-----------+
 * |           |                     |     6     | -------------> |     6     |
 * |           |                     +-----------+                +-----------+
 * |           |                     |     7     | -------------> |     7     |
 * |           |                     +-----------+                +-----------+
 * |           |
 * |           |
 * |           |
 * +-----------+
 *
 * The value of page->compound_head is the same for all tail pages. The first
 * page of page structs (page 0) associated with the HugeTLB page contains the 4
 * page structs necessary to describe the HugeTLB. The only use of the remaining
 * pages of page structs (page 1 to page 7) is to point to page->compound_head.
 * Therefore, we can remap pages 1 to 7 to page 0. Only 1 page of page structs
 * will be used for each HugeTLB page. This will allow us to free the remaining
 * 7 pages to the buddy allocator.
 *
 * Here is how things look after remapping.
 *
 *    HugeTLB                  struct pages(8 pages)         page frame(8 pages)
 * +-----------+ ---virt_to_page---> +-----------+   mapping to   +-----------+
 * |           |                     |     0     | -------------> |     0     |
 * |           |                     +-----------+                +-----------+
 * |           |                     |     1     | ---------------^ ^ ^ ^ ^ ^ ^
 * |           |                     +-----------+                  | | | | | |
 * |           |                     |     2     | -----------------+ | | | | |
 * |           |                     +-----------+                    | | | | |
 * |           |                     |     3     | -------------------+ | | | |
 * |           |                     +-----------+                      | | | |
 * |           |                     |     4     | ---------------------+ | | |
 * |    PMD    |                     +-----------+                        | | |
 * |   level   |                     |     5     | -----------------------+ | |
 * |  mapping  |                     +-----------+                          | |
 * |           |                     |     6     | -------------------------+ |
 * |           |                     +-----------+                            |
 * |           |                     |     7     | ---------------------------+
 * |           |                     +-----------+
 * |           |
 * |           |
 * |           |
 * +-----------+
 *
 * When a HugeTLB is freed to the buddy system, we should allocate 7 pages for
 * vmemmap pages and restore the previous mapping relationship.
 *
 * For the HugeTLB page of the pud level mapping. It is similar to the former.
 * We also can use this approach to free (PAGE_SIZE - 1) vmemmap pages.
 *
 * Apart from the HugeTLB page of the pmd/pud level mapping, some architectures
 * (e.g. aarch64) provides a contiguous bit in the translation table entries
 * that hints to the MMU to indicate that it is one of a contiguous set of
 * entries that can be cached in a single TLB entry.
 *
 * The contiguous bit is used to increase the mapping size at the pmd and pte
 * (last) level. So this type of HugeTLB page can be optimized only when its
 * size of the struct page structs is greater than 1 page.
 *
 * Notice: The head vmemmap page is not freed to the buddy allocator and all
 * tail vmemmap pages are mapped to the head vmemmap page frame. So we can see
 * more than one struct page struct with PG_head (e.g. 8 per 2 MB HugeTLB page)
 * associated with each HugeTLB page. The compound_head() can handle this
 * correctly (more details refer to the comment above compound_head()).
=======
 * See Documentation/vm/vmemmap_dedup.rst
>>>>>>> 88084a3d
 */
#define pr_fmt(fmt)	"HugeTLB: " fmt

#include <linux/memory_hotplug.h>
#include "hugetlb_vmemmap.h"

/*
 * There are a lot of struct page structures associated with each HugeTLB page.
 * For tail pages, the value of compound_head is the same. So we can reuse first
 * page of head page structures. We map the virtual addresses of all the pages
 * of tail page structures to the head page struct, and then free these page
 * frames. Therefore, we need to reserve one pages as vmemmap areas.
 */
#define RESERVE_VMEMMAP_NR		1U
#define RESERVE_VMEMMAP_SIZE		(RESERVE_VMEMMAP_NR << PAGE_SHIFT)

<<<<<<< HEAD
DEFINE_STATIC_KEY_MAYBE(CONFIG_HUGETLB_PAGE_FREE_VMEMMAP_DEFAULT_ON,
			hugetlb_free_vmemmap_enabled_key);
EXPORT_SYMBOL(hugetlb_free_vmemmap_enabled_key);

static int __init early_hugetlb_free_vmemmap_param(char *buf)
{
	/* We cannot optimize if a "struct page" crosses page boundaries. */
	if (!is_power_of_2(sizeof(struct page))) {
		pr_warn("cannot free vmemmap pages because \"struct page\" crosses page boundaries\n");
		return 0;
	}
=======
enum vmemmap_optimize_mode {
	VMEMMAP_OPTIMIZE_OFF,
	VMEMMAP_OPTIMIZE_ON,
};

DEFINE_STATIC_KEY_MAYBE(CONFIG_HUGETLB_PAGE_OPTIMIZE_VMEMMAP_DEFAULT_ON,
			hugetlb_optimize_vmemmap_key);
EXPORT_SYMBOL(hugetlb_optimize_vmemmap_key);
>>>>>>> 88084a3d

static enum vmemmap_optimize_mode vmemmap_optimize_mode =
	IS_ENABLED(CONFIG_HUGETLB_PAGE_OPTIMIZE_VMEMMAP_DEFAULT_ON);

<<<<<<< HEAD
	if (!strcmp(buf, "on"))
		static_branch_enable(&hugetlb_free_vmemmap_enabled_key);
	else if (!strcmp(buf, "off"))
		static_branch_disable(&hugetlb_free_vmemmap_enabled_key);
	else
		return -EINVAL;
=======
static void vmemmap_optimize_mode_switch(enum vmemmap_optimize_mode to)
{
	if (vmemmap_optimize_mode == to)
		return;
>>>>>>> 88084a3d

	if (to == VMEMMAP_OPTIMIZE_OFF)
		static_branch_dec(&hugetlb_optimize_vmemmap_key);
	else
		static_branch_inc(&hugetlb_optimize_vmemmap_key);
	WRITE_ONCE(vmemmap_optimize_mode, to);
}

static int __init hugetlb_vmemmap_early_param(char *buf)
{
	bool enable;
	enum vmemmap_optimize_mode mode;

	if (kstrtobool(buf, &enable))
		return -EINVAL;

	mode = enable ? VMEMMAP_OPTIMIZE_ON : VMEMMAP_OPTIMIZE_OFF;
	vmemmap_optimize_mode_switch(mode);

	return 0;
}
early_param("hugetlb_free_vmemmap", hugetlb_vmemmap_early_param);

/*
 * Previously discarded vmemmap pages will be allocated and remapping
 * after this function returns zero.
 */
int hugetlb_vmemmap_alloc(struct hstate *h, struct page *head)
{
	int ret;
	unsigned long vmemmap_addr = (unsigned long)head;
	unsigned long vmemmap_end, vmemmap_reuse, vmemmap_pages;

	if (!HPageVmemmapOptimized(head))
		return 0;

	vmemmap_addr	+= RESERVE_VMEMMAP_SIZE;
	vmemmap_pages	= hugetlb_optimize_vmemmap_pages(h);
	vmemmap_end	= vmemmap_addr + (vmemmap_pages << PAGE_SHIFT);
	vmemmap_reuse	= vmemmap_addr - PAGE_SIZE;

	/*
	 * The pages which the vmemmap virtual address range [@vmemmap_addr,
	 * @vmemmap_end) are mapped to are freed to the buddy allocator, and
	 * the range is mapped to the page which @vmemmap_reuse is mapped to.
	 * When a HugeTLB page is freed to the buddy allocator, previously
	 * discarded vmemmap pages must be allocated and remapping.
	 */
	ret = vmemmap_remap_alloc(vmemmap_addr, vmemmap_end, vmemmap_reuse,
				  GFP_KERNEL | __GFP_NORETRY | __GFP_THISNODE);
<<<<<<< HEAD
	if (!ret)
=======
	if (!ret) {
>>>>>>> 88084a3d
		ClearHPageVmemmapOptimized(head);
		static_branch_dec(&hugetlb_optimize_vmemmap_key);
	}

	return ret;
}

void hugetlb_vmemmap_free(struct hstate *h, struct page *head)
{
	unsigned long vmemmap_addr = (unsigned long)head;
	unsigned long vmemmap_end, vmemmap_reuse, vmemmap_pages;

	vmemmap_pages = hugetlb_optimize_vmemmap_pages(h);
	if (!vmemmap_pages)
		return;

	if (READ_ONCE(vmemmap_optimize_mode) == VMEMMAP_OPTIMIZE_OFF)
		return;

	static_branch_inc(&hugetlb_optimize_vmemmap_key);

	vmemmap_addr	+= RESERVE_VMEMMAP_SIZE;
	vmemmap_end	= vmemmap_addr + (vmemmap_pages << PAGE_SHIFT);
	vmemmap_reuse	= vmemmap_addr - PAGE_SIZE;

	/*
	 * Remap the vmemmap virtual address range [@vmemmap_addr, @vmemmap_end)
	 * to the page which @vmemmap_reuse is mapped to, then free the pages
	 * which the range [@vmemmap_addr, @vmemmap_end] is mapped to.
	 */
	if (vmemmap_remap_free(vmemmap_addr, vmemmap_end, vmemmap_reuse))
		static_branch_dec(&hugetlb_optimize_vmemmap_key);
	else
		SetHPageVmemmapOptimized(head);
}

void __init hugetlb_vmemmap_init(struct hstate *h)
{
	unsigned int nr_pages = pages_per_huge_page(h);
	unsigned int vmemmap_pages;

	/*
	 * There are only (RESERVE_VMEMMAP_SIZE / sizeof(struct page)) struct
	 * page structs that can be used when CONFIG_HUGETLB_PAGE_OPTIMIZE_VMEMMAP,
	 * so add a BUILD_BUG_ON to catch invalid usage of the tail struct page.
	 */
	BUILD_BUG_ON(__NR_USED_SUBPAGE >=
		     RESERVE_VMEMMAP_SIZE / sizeof(struct page));

<<<<<<< HEAD
	if (!hugetlb_free_vmemmap_enabled())
=======
	if (!is_power_of_2(sizeof(struct page))) {
		pr_warn_once("cannot optimize vmemmap pages because \"struct page\" crosses page boundaries\n");
		static_branch_disable(&hugetlb_optimize_vmemmap_key);
>>>>>>> 88084a3d
		return;
	}

	vmemmap_pages = (nr_pages * sizeof(struct page)) >> PAGE_SHIFT;
	/*
	 * The head page is not to be freed to buddy allocator, the other tail
	 * pages will map to the head page, so they can be freed.
	 *
	 * Could RESERVE_VMEMMAP_NR be greater than @vmemmap_pages? It is true
	 * on some architectures (e.g. aarch64). See Documentation/arm64/
	 * hugetlbpage.rst for more details.
	 */
	if (likely(vmemmap_pages > RESERVE_VMEMMAP_NR))
		h->optimize_vmemmap_pages = vmemmap_pages - RESERVE_VMEMMAP_NR;

	pr_info("can optimize %d vmemmap pages for %s\n",
		h->optimize_vmemmap_pages, h->name);
}

#ifdef CONFIG_PROC_SYSCTL
static int hugetlb_optimize_vmemmap_handler(struct ctl_table *table, int write,
					    void *buffer, size_t *length,
					    loff_t *ppos)
{
	int ret;
	enum vmemmap_optimize_mode mode;
	static DEFINE_MUTEX(sysctl_mutex);

	if (write && !capable(CAP_SYS_ADMIN))
		return -EPERM;

	mutex_lock(&sysctl_mutex);
	mode = vmemmap_optimize_mode;
	table->data = &mode;
	ret = proc_dointvec_minmax(table, write, buffer, length, ppos);
	if (write && !ret)
		vmemmap_optimize_mode_switch(mode);
	mutex_unlock(&sysctl_mutex);

	return ret;
}

static struct ctl_table hugetlb_vmemmap_sysctls[] = {
	{
		.procname	= "hugetlb_optimize_vmemmap",
		.maxlen		= sizeof(enum vmemmap_optimize_mode),
		.mode		= 0644,
		.proc_handler	= hugetlb_optimize_vmemmap_handler,
		.extra1		= SYSCTL_ZERO,
		.extra2		= SYSCTL_ONE,
	},
	{ }
};

static __init int hugetlb_vmemmap_sysctls_init(void)
{
	/*
	 * If "memory_hotplug.memmap_on_memory" is enabled or "struct page"
	 * crosses page boundaries, the vmemmap pages cannot be optimized.
	 */
	if (!mhp_memmap_on_memory() && is_power_of_2(sizeof(struct page)))
		register_sysctl_init("vm", hugetlb_vmemmap_sysctls);

	return 0;
}
late_initcall(hugetlb_vmemmap_sysctls_init);
#endif /* CONFIG_PROC_SYSCTL */<|MERGE_RESOLUTION|>--- conflicted
+++ resolved
@@ -6,177 +6,7 @@
  *
  *     Author: Muchun Song <songmuchun@bytedance.com>
  *
-<<<<<<< HEAD
- * The struct page structures (page structs) are used to describe a physical
- * page frame. By default, there is a one-to-one mapping from a page frame to
- * it's corresponding page struct.
- *
- * HugeTLB pages consist of multiple base page size pages and is supported by
- * many architectures. See hugetlbpage.rst in the Documentation directory for
- * more details. On the x86-64 architecture, HugeTLB pages of size 2MB and 1GB
- * are currently supported. Since the base page size on x86 is 4KB, a 2MB
- * HugeTLB page consists of 512 base pages and a 1GB HugeTLB page consists of
- * 4096 base pages. For each base page, there is a corresponding page struct.
- *
- * Within the HugeTLB subsystem, only the first 4 page structs are used to
- * contain unique information about a HugeTLB page. __NR_USED_SUBPAGE provides
- * this upper limit. The only 'useful' information in the remaining page structs
- * is the compound_head field, and this field is the same for all tail pages.
- *
- * By removing redundant page structs for HugeTLB pages, memory can be returned
- * to the buddy allocator for other uses.
- *
- * Different architectures support different HugeTLB pages. For example, the
- * following table is the HugeTLB page size supported by x86 and arm64
- * architectures. Because arm64 supports 4k, 16k, and 64k base pages and
- * supports contiguous entries, so it supports many kinds of sizes of HugeTLB
- * page.
- *
- * +--------------+-----------+-----------------------------------------------+
- * | Architecture | Page Size |                HugeTLB Page Size              |
- * +--------------+-----------+-----------+-----------+-----------+-----------+
- * |    x86-64    |    4KB    |    2MB    |    1GB    |           |           |
- * +--------------+-----------+-----------+-----------+-----------+-----------+
- * |              |    4KB    |   64KB    |    2MB    |    32MB   |    1GB    |
- * |              +-----------+-----------+-----------+-----------+-----------+
- * |    arm64     |   16KB    |    2MB    |   32MB    |     1GB   |           |
- * |              +-----------+-----------+-----------+-----------+-----------+
- * |              |   64KB    |    2MB    |  512MB    |    16GB   |           |
- * +--------------+-----------+-----------+-----------+-----------+-----------+
- *
- * When the system boot up, every HugeTLB page has more than one struct page
- * structs which size is (unit: pages):
- *
- *    struct_size = HugeTLB_Size / PAGE_SIZE * sizeof(struct page) / PAGE_SIZE
- *
- * Where HugeTLB_Size is the size of the HugeTLB page. We know that the size
- * of the HugeTLB page is always n times PAGE_SIZE. So we can get the following
- * relationship.
- *
- *    HugeTLB_Size = n * PAGE_SIZE
- *
- * Then,
- *
- *    struct_size = n * PAGE_SIZE / PAGE_SIZE * sizeof(struct page) / PAGE_SIZE
- *                = n * sizeof(struct page) / PAGE_SIZE
- *
- * We can use huge mapping at the pud/pmd level for the HugeTLB page.
- *
- * For the HugeTLB page of the pmd level mapping, then
- *
- *    struct_size = n * sizeof(struct page) / PAGE_SIZE
- *                = PAGE_SIZE / sizeof(pte_t) * sizeof(struct page) / PAGE_SIZE
- *                = sizeof(struct page) / sizeof(pte_t)
- *                = 64 / 8
- *                = 8 (pages)
- *
- * Where n is how many pte entries which one page can contains. So the value of
- * n is (PAGE_SIZE / sizeof(pte_t)).
- *
- * This optimization only supports 64-bit system, so the value of sizeof(pte_t)
- * is 8. And this optimization also applicable only when the size of struct page
- * is a power of two. In most cases, the size of struct page is 64 bytes (e.g.
- * x86-64 and arm64). So if we use pmd level mapping for a HugeTLB page, the
- * size of struct page structs of it is 8 page frames which size depends on the
- * size of the base page.
- *
- * For the HugeTLB page of the pud level mapping, then
- *
- *    struct_size = PAGE_SIZE / sizeof(pmd_t) * struct_size(pmd)
- *                = PAGE_SIZE / 8 * 8 (pages)
- *                = PAGE_SIZE (pages)
- *
- * Where the struct_size(pmd) is the size of the struct page structs of a
- * HugeTLB page of the pmd level mapping.
- *
- * E.g.: A 2MB HugeTLB page on x86_64 consists in 8 page frames while 1GB
- * HugeTLB page consists in 4096.
- *
- * Next, we take the pmd level mapping of the HugeTLB page as an example to
- * show the internal implementation of this optimization. There are 8 pages
- * struct page structs associated with a HugeTLB page which is pmd mapped.
- *
- * Here is how things look before optimization.
- *
- *    HugeTLB                  struct pages(8 pages)         page frame(8 pages)
- * +-----------+ ---virt_to_page---> +-----------+   mapping to   +-----------+
- * |           |                     |     0     | -------------> |     0     |
- * |           |                     +-----------+                +-----------+
- * |           |                     |     1     | -------------> |     1     |
- * |           |                     +-----------+                +-----------+
- * |           |                     |     2     | -------------> |     2     |
- * |           |                     +-----------+                +-----------+
- * |           |                     |     3     | -------------> |     3     |
- * |           |                     +-----------+                +-----------+
- * |           |                     |     4     | -------------> |     4     |
- * |    PMD    |                     +-----------+                +-----------+
- * |   level   |                     |     5     | -------------> |     5     |
- * |  mapping  |                     +-----------+                +-----------+
- * |           |                     |     6     | -------------> |     6     |
- * |           |                     +-----------+                +-----------+
- * |           |                     |     7     | -------------> |     7     |
- * |           |                     +-----------+                +-----------+
- * |           |
- * |           |
- * |           |
- * +-----------+
- *
- * The value of page->compound_head is the same for all tail pages. The first
- * page of page structs (page 0) associated with the HugeTLB page contains the 4
- * page structs necessary to describe the HugeTLB. The only use of the remaining
- * pages of page structs (page 1 to page 7) is to point to page->compound_head.
- * Therefore, we can remap pages 1 to 7 to page 0. Only 1 page of page structs
- * will be used for each HugeTLB page. This will allow us to free the remaining
- * 7 pages to the buddy allocator.
- *
- * Here is how things look after remapping.
- *
- *    HugeTLB                  struct pages(8 pages)         page frame(8 pages)
- * +-----------+ ---virt_to_page---> +-----------+   mapping to   +-----------+
- * |           |                     |     0     | -------------> |     0     |
- * |           |                     +-----------+                +-----------+
- * |           |                     |     1     | ---------------^ ^ ^ ^ ^ ^ ^
- * |           |                     +-----------+                  | | | | | |
- * |           |                     |     2     | -----------------+ | | | | |
- * |           |                     +-----------+                    | | | | |
- * |           |                     |     3     | -------------------+ | | | |
- * |           |                     +-----------+                      | | | |
- * |           |                     |     4     | ---------------------+ | | |
- * |    PMD    |                     +-----------+                        | | |
- * |   level   |                     |     5     | -----------------------+ | |
- * |  mapping  |                     +-----------+                          | |
- * |           |                     |     6     | -------------------------+ |
- * |           |                     +-----------+                            |
- * |           |                     |     7     | ---------------------------+
- * |           |                     +-----------+
- * |           |
- * |           |
- * |           |
- * +-----------+
- *
- * When a HugeTLB is freed to the buddy system, we should allocate 7 pages for
- * vmemmap pages and restore the previous mapping relationship.
- *
- * For the HugeTLB page of the pud level mapping. It is similar to the former.
- * We also can use this approach to free (PAGE_SIZE - 1) vmemmap pages.
- *
- * Apart from the HugeTLB page of the pmd/pud level mapping, some architectures
- * (e.g. aarch64) provides a contiguous bit in the translation table entries
- * that hints to the MMU to indicate that it is one of a contiguous set of
- * entries that can be cached in a single TLB entry.
- *
- * The contiguous bit is used to increase the mapping size at the pmd and pte
- * (last) level. So this type of HugeTLB page can be optimized only when its
- * size of the struct page structs is greater than 1 page.
- *
- * Notice: The head vmemmap page is not freed to the buddy allocator and all
- * tail vmemmap pages are mapped to the head vmemmap page frame. So we can see
- * more than one struct page struct with PG_head (e.g. 8 per 2 MB HugeTLB page)
- * associated with each HugeTLB page. The compound_head() can handle this
- * correctly (more details refer to the comment above compound_head()).
-=======
  * See Documentation/vm/vmemmap_dedup.rst
->>>>>>> 88084a3d
  */
 #define pr_fmt(fmt)	"HugeTLB: " fmt
 
@@ -193,19 +23,6 @@
 #define RESERVE_VMEMMAP_NR		1U
 #define RESERVE_VMEMMAP_SIZE		(RESERVE_VMEMMAP_NR << PAGE_SHIFT)
 
-<<<<<<< HEAD
-DEFINE_STATIC_KEY_MAYBE(CONFIG_HUGETLB_PAGE_FREE_VMEMMAP_DEFAULT_ON,
-			hugetlb_free_vmemmap_enabled_key);
-EXPORT_SYMBOL(hugetlb_free_vmemmap_enabled_key);
-
-static int __init early_hugetlb_free_vmemmap_param(char *buf)
-{
-	/* We cannot optimize if a "struct page" crosses page boundaries. */
-	if (!is_power_of_2(sizeof(struct page))) {
-		pr_warn("cannot free vmemmap pages because \"struct page\" crosses page boundaries\n");
-		return 0;
-	}
-=======
 enum vmemmap_optimize_mode {
 	VMEMMAP_OPTIMIZE_OFF,
 	VMEMMAP_OPTIMIZE_ON,
@@ -214,24 +31,14 @@
 DEFINE_STATIC_KEY_MAYBE(CONFIG_HUGETLB_PAGE_OPTIMIZE_VMEMMAP_DEFAULT_ON,
 			hugetlb_optimize_vmemmap_key);
 EXPORT_SYMBOL(hugetlb_optimize_vmemmap_key);
->>>>>>> 88084a3d
 
 static enum vmemmap_optimize_mode vmemmap_optimize_mode =
 	IS_ENABLED(CONFIG_HUGETLB_PAGE_OPTIMIZE_VMEMMAP_DEFAULT_ON);
 
-<<<<<<< HEAD
-	if (!strcmp(buf, "on"))
-		static_branch_enable(&hugetlb_free_vmemmap_enabled_key);
-	else if (!strcmp(buf, "off"))
-		static_branch_disable(&hugetlb_free_vmemmap_enabled_key);
-	else
-		return -EINVAL;
-=======
 static void vmemmap_optimize_mode_switch(enum vmemmap_optimize_mode to)
 {
 	if (vmemmap_optimize_mode == to)
 		return;
->>>>>>> 88084a3d
 
 	if (to == VMEMMAP_OPTIMIZE_OFF)
 		static_branch_dec(&hugetlb_optimize_vmemmap_key);
@@ -282,11 +89,7 @@
 	 */
 	ret = vmemmap_remap_alloc(vmemmap_addr, vmemmap_end, vmemmap_reuse,
 				  GFP_KERNEL | __GFP_NORETRY | __GFP_THISNODE);
-<<<<<<< HEAD
-	if (!ret)
-=======
 	if (!ret) {
->>>>>>> 88084a3d
 		ClearHPageVmemmapOptimized(head);
 		static_branch_dec(&hugetlb_optimize_vmemmap_key);
 	}
@@ -336,13 +139,9 @@
 	BUILD_BUG_ON(__NR_USED_SUBPAGE >=
 		     RESERVE_VMEMMAP_SIZE / sizeof(struct page));
 
-<<<<<<< HEAD
-	if (!hugetlb_free_vmemmap_enabled())
-=======
 	if (!is_power_of_2(sizeof(struct page))) {
 		pr_warn_once("cannot optimize vmemmap pages because \"struct page\" crosses page boundaries\n");
 		static_branch_disable(&hugetlb_optimize_vmemmap_key);
->>>>>>> 88084a3d
 		return;
 	}
 
