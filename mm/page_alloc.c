--- conflicted
+++ resolved
@@ -77,20 +77,12 @@
 
 static void bad_page(const char *function, struct page *page)
 {
-<<<<<<< HEAD
 	printk(KERN_EMERG "Bad page state at %s (in process '%s', page %p)\n",
 		function, current->comm, page);
 	printk(KERN_EMERG "flags:0x%08lx mapping:%p mapped:%d count:%d private:0x%08lx\n",
 		(unsigned long)page->flags, page->mapping,
 		page_mapped(page), page_count(page), page->private);
 	printk(KERN_EMERG "Backtrace:\n");
-=======
-	printk("Bad page state at %s (in process '%s', page %p)\n", function, current->comm, page);
-	printk("flags:0x%08lx mapping:%p mapped:%d count:%d\n",
-		(unsigned long)page->flags, page->mapping,
-		page_mapped(page), page_count(page));
-	printk("Backtrace:\n");
->>>>>>> 196c4ebd
 	dump_stack();
 	printk(KERN_EMERG "Trying to fix it up, but a reboot is needed\n");
 	page->flags &= ~(1 << PG_private	|
