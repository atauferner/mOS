--- conflicted
+++ resolved
@@ -54,9 +54,6 @@
 		err = walk_pte_range_inner(pte, addr, end, walk);
 		pte_unmap_unlock(pte, ptl);
 	}
-<<<<<<< HEAD
-
-=======
 
 	return err;
 }
@@ -90,7 +87,6 @@
 			break;
 		addr += page_size;
 	}
->>>>>>> 7d2a07b7
 	return err;
 }
 #else
@@ -151,14 +147,10 @@
 				goto again;
 		}
 
-<<<<<<< HEAD
-		err = walk_pte_range(pmd, addr, next, walk);
-=======
 		if (is_hugepd(__hugepd(pmd_val(*pmd))))
 			err = walk_hugepd_range((hugepd_t *)pmd, addr, next, walk, PMD_SHIFT);
 		else
 			err = walk_pte_range(pmd, addr, next, walk);
->>>>>>> 7d2a07b7
 		if (err)
 			break;
 	} while (pmd++, addr = next, addr != end);
@@ -196,34 +188,21 @@
 
 		if (walk->action == ACTION_AGAIN)
 			goto again;
-<<<<<<< HEAD
 
 		if ((!walk->vma && (pud_leaf(*pud) || !pud_present(*pud))) ||
 		    walk->action == ACTION_CONTINUE ||
 		    !(ops->pmd_entry || ops->pte_entry))
 			continue;
 
-=======
-
-		if ((!walk->vma && (pud_leaf(*pud) || !pud_present(*pud))) ||
-		    walk->action == ACTION_CONTINUE ||
-		    !(ops->pmd_entry || ops->pte_entry))
-			continue;
-
->>>>>>> 7d2a07b7
 		if (walk->vma)
 			split_huge_pud(walk->vma, pud, addr);
 		if (pud_none(*pud))
 			goto again;
 
-<<<<<<< HEAD
-		err = walk_pmd_range(pud, addr, next, walk);
-=======
 		if (is_hugepd(__hugepd(pud_val(*pud))))
 			err = walk_hugepd_range((hugepd_t *)pud, addr, next, walk, PUD_SHIFT);
 		else
 			err = walk_pmd_range(pud, addr, next, walk);
->>>>>>> 7d2a07b7
 		if (err)
 			break;
 	} while (pud++, addr = next, addr != end);
@@ -255,13 +234,9 @@
 			if (err)
 				break;
 		}
-<<<<<<< HEAD
-		if (ops->pud_entry || ops->pmd_entry || ops->pte_entry)
-=======
 		if (is_hugepd(__hugepd(p4d_val(*p4d))))
 			err = walk_hugepd_range((hugepd_t *)p4d, addr, next, walk, P4D_SHIFT);
 		else if (ops->pud_entry || ops->pmd_entry || ops->pte_entry)
->>>>>>> 7d2a07b7
 			err = walk_pud_range(p4d, addr, next, walk);
 		if (err)
 			break;
@@ -296,14 +271,9 @@
 			if (err)
 				break;
 		}
-<<<<<<< HEAD
-		if (ops->p4d_entry || ops->pud_entry || ops->pmd_entry ||
-		    ops->pte_entry)
-=======
 		if (is_hugepd(__hugepd(pgd_val(*pgd))))
 			err = walk_hugepd_range((hugepd_t *)pgd, addr, next, walk, PGDIR_SHIFT);
 		else if (ops->p4d_entry || ops->pud_entry || ops->pmd_entry || ops->pte_entry)
->>>>>>> 7d2a07b7
 			err = walk_p4d_range(pgd, addr, next, walk);
 		if (err)
 			break;
@@ -451,11 +421,7 @@
  * caller-specific data to callbacks, @private should be helpful.
  *
  * Locking:
-<<<<<<< HEAD
- *   Callers of walk_page_range() and walk_page_vma() should hold @mm->mmap_sem,
-=======
  *   Callers of walk_page_range() and walk_page_vma() should hold @mm->mmap_lock,
->>>>>>> 7d2a07b7
  *   because these function traverse vma list and/or access to vma's data.
  */
 int walk_page_range(struct mm_struct *mm, unsigned long start,
@@ -477,11 +443,7 @@
 	if (!walk.mm)
 		return -EINVAL;
 
-<<<<<<< HEAD
-	lockdep_assert_held(&walk.mm->mmap_sem);
-=======
 	mmap_assert_locked(walk.mm);
->>>>>>> 7d2a07b7
 
 	vma = find_vma(walk.mm, start);
 	do {
@@ -525,19 +487,13 @@
  */
 int walk_page_range_novma(struct mm_struct *mm, unsigned long start,
 			  unsigned long end, const struct mm_walk_ops *ops,
-<<<<<<< HEAD
-=======
 			  pgd_t *pgd,
->>>>>>> 7d2a07b7
 			  void *private)
 {
 	struct mm_walk walk = {
 		.ops		= ops,
 		.mm		= mm,
-<<<<<<< HEAD
-=======
 		.pgd		= pgd,
->>>>>>> 7d2a07b7
 		.private	= private,
 		.no_vma		= true
 	};
@@ -545,11 +501,7 @@
 	if (start >= end || !walk.mm)
 		return -EINVAL;
 
-<<<<<<< HEAD
-	lockdep_assert_held(&walk.mm->mmap_sem);
-=======
 	mmap_assert_locked(walk.mm);
->>>>>>> 7d2a07b7
 
 	return __walk_page_range(start, end, &walk);
 }
@@ -568,11 +520,7 @@
 	if (!walk.mm)
 		return -EINVAL;
 
-<<<<<<< HEAD
-	lockdep_assert_held(&walk.mm->mmap_sem);
-=======
 	mmap_assert_locked(walk.mm);
->>>>>>> 7d2a07b7
 
 	err = walk_page_test(vma->vm_start, vma->vm_end, &walk);
 	if (err > 0)
@@ -598,19 +546,11 @@
  * Also see walk_page_range() for additional information.
  *
  * Locking:
-<<<<<<< HEAD
- *   This function can't require that the struct mm_struct::mmap_sem is held,
- *   since @mapping may be mapped by multiple processes. Instead
- *   @mapping->i_mmap_rwsem must be held. This might have implications in the
- *   callbacks, and it's up tho the caller to ensure that the
- *   struct mm_struct::mmap_sem is not needed.
-=======
  *   This function can't require that the struct mm_struct::mmap_lock is held,
  *   since @mapping may be mapped by multiple processes. Instead
  *   @mapping->i_mmap_rwsem must be held. This might have implications in the
  *   callbacks, and it's up tho the caller to ensure that the
  *   struct mm_struct::mmap_lock is not needed.
->>>>>>> 7d2a07b7
  *
  *   Also this means that a caller can't rely on the struct
  *   vm_area_struct::vm_flags to be constant across a call,
