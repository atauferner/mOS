--- conflicted
+++ resolved
@@ -158,24 +158,17 @@
 	return __vmalloc(size, gfp_mask);
 }
 
-<<<<<<< HEAD
-=======
 void *__vmalloc_node(unsigned long size, unsigned long align, gfp_t gfp_mask,
 		int node, const void *caller)
 {
 	return __vmalloc(size, gfp_mask);
 }
 
->>>>>>> 7d2a07b7
 static void *__vmalloc_user_flags(unsigned long size, gfp_t flags)
 {
 	void *ret;
 
-<<<<<<< HEAD
-	ret = __vmalloc(size, flags, PAGE_KERNEL);
-=======
 	ret = __vmalloc(size, flags);
->>>>>>> 7d2a07b7
 	if (ret) {
 		struct vm_area_struct *vma;
 
@@ -195,12 +188,6 @@
 }
 EXPORT_SYMBOL(vmalloc_user);
 
-void *vmalloc_user_node_flags(unsigned long size, int node, gfp_t flags)
-{
-	return __vmalloc_user_flags(size, flags | __GFP_ZERO);
-}
-EXPORT_SYMBOL(vmalloc_user_node_flags);
-
 struct page *vmalloc_to_page(const void *addr)
 {
 	return virt_to_page(addr);
@@ -357,28 +344,6 @@
 }
 EXPORT_SYMBOL_GPL(vm_unmap_aliases);
 
-<<<<<<< HEAD
-/*
- * Implement a stub for vmalloc_sync_[un]mapping() if the architecture
- * chose not to have one.
- */
-void __weak vmalloc_sync_mappings(void)
-{
-}
-
-void __weak vmalloc_sync_unmappings(void)
-{
-}
-
-struct vm_struct *alloc_vm_area(size_t size, pte_t **ptes)
-{
-	BUG();
-	return NULL;
-}
-EXPORT_SYMBOL_GPL(alloc_vm_area);
-
-=======
->>>>>>> 7d2a07b7
 void free_vm_area(struct vm_struct *area)
 {
 	BUG();
