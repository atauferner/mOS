--- conflicted
+++ resolved
@@ -396,13 +396,6 @@
 	clear_bit(PAGE_CLAIMED, &page->private);
 	if (headless)
 		return zhdr;
-<<<<<<< HEAD
-
-	slots = alloc_slots(pool, gfp);
-	if (!slots)
-		return NULL;
-=======
->>>>>>> 7d2a07b7
 
 	slots = alloc_slots(pool, gfp);
 	if (!slots)
@@ -461,25 +454,13 @@
 	if (bud == LAST)
 		h |= (zhdr->last_chunks << BUDDY_SHIFT);
 
-<<<<<<< HEAD
-=======
 	write_lock(&slots->lock);
->>>>>>> 7d2a07b7
 	slots->slot[idx] = h;
 	write_unlock(&slots->lock);
 	return (unsigned long)&slots->slot[idx];
 }
 
 static unsigned long encode_handle(struct z3fold_header *zhdr, enum buddy bud)
-<<<<<<< HEAD
-{
-	return __encode_handle(zhdr, zhdr->slots, bud);
-}
-
-/* Returns the z3fold page where a given handle is stored */
-static inline struct z3fold_header *handle_to_z3fold_header(unsigned long h)
-=======
->>>>>>> 7d2a07b7
 {
 	return __encode_handle(zhdr, zhdr->slots, bud);
 }
@@ -841,14 +822,8 @@
 		return;
 	}
 
-<<<<<<< HEAD
-	if (unlikely(PageIsolated(page) ||
-		     test_bit(PAGE_CLAIMED, &page->private) ||
-		     test_bit(PAGE_STALE, &page->private))) {
-=======
 	if (test_bit(PAGE_STALE, &page->private) ||
 	    test_and_set_bit(PAGE_CLAIMED, &page->private)) {
->>>>>>> 7d2a07b7
 		z3fold_page_unlock(zhdr);
 		return;
 	}
@@ -1011,12 +986,8 @@
 		goto out_c;
 	spin_lock_init(&pool->lock);
 	spin_lock_init(&pool->stale_lock);
-<<<<<<< HEAD
-	pool->unbuddied = __alloc_percpu(sizeof(struct list_head)*NCHUNKS, 2);
-=======
 	pool->unbuddied = __alloc_percpu(sizeof(struct list_head) * NCHUNKS,
 					 __alignof__(struct list_head));
->>>>>>> 7d2a07b7
 	if (!pool->unbuddied)
 		goto out_pool;
 	for_each_possible_cpu(cpu) {
@@ -1282,14 +1253,8 @@
 		z3fold_page_unlock(zhdr);
 		return;
 	}
-<<<<<<< HEAD
-	if (unlikely(PageIsolated(page)) ||
-	    test_and_set_bit(NEEDS_COMPACTING, &page->private)) {
-		z3fold_page_unlock(zhdr);
-=======
 	if (test_and_set_bit(NEEDS_COMPACTING, &page->private)) {
 		put_z3fold_header(zhdr);
->>>>>>> 7d2a07b7
 		clear_bit(PAGE_CLAIMED, &page->private);
 		return;
 	}
@@ -1301,18 +1266,12 @@
 		kref_get(&zhdr->refcount);
 		clear_bit(PAGE_CLAIMED, &page->private);
 		do_compact_page(zhdr, true);
-		clear_bit(PAGE_CLAIMED, &page->private);
 		return;
 	}
 	kref_get(&zhdr->refcount);
 	clear_bit(PAGE_CLAIMED, &page->private);
 	queue_work_on(zhdr->cpu, pool->compact_wq, &zhdr->work);
-<<<<<<< HEAD
-	clear_bit(PAGE_CLAIMED, &page->private);
-	z3fold_page_unlock(zhdr);
-=======
 	put_z3fold_header(zhdr);
->>>>>>> 7d2a07b7
 }
 
 /**
@@ -1357,7 +1316,6 @@
 	struct z3fold_header *zhdr = NULL;
 	struct page *page = NULL;
 	struct list_head *pos;
-	struct z3fold_buddy_slots slots;
 	unsigned long first_handle = 0, middle_handle = 0, last_handle = 0;
 	struct z3fold_buddy_slots slots __attribute__((aligned(SLOTS_ALIGN)));
 
@@ -1377,23 +1335,6 @@
 		list_for_each_prev(pos, &pool->lru) {
 			page = list_entry(pos, struct page, lru);
 
-<<<<<<< HEAD
-			/* this bit could have been set by free, in which case
-			 * we pass over to the next page in the pool.
-			 */
-			if (test_and_set_bit(PAGE_CLAIMED, &page->private)) {
-				page = NULL;
-				continue;
-			}
-
-			if (unlikely(PageIsolated(page))) {
-				clear_bit(PAGE_CLAIMED, &page->private);
-				page = NULL;
-				continue;
-			}
-			zhdr = page_address(page);
-			if (test_bit(PAGE_HEADLESS, &page->private))
-=======
 			zhdr = page_address(page);
 			if (test_bit(PAGE_HEADLESS, &page->private)) {
 				/*
@@ -1409,14 +1350,9 @@
 				if (test_and_set_bit(PAGE_CLAIMED, &page->private))
 					continue;
 
->>>>>>> 7d2a07b7
 				break;
 			}
 
-<<<<<<< HEAD
-			if (!z3fold_page_trylock(zhdr)) {
-				clear_bit(PAGE_CLAIMED, &page->private);
-=======
 			if (kref_get_unless_zero(&zhdr->refcount) == 0) {
 				zhdr = NULL;
 				break;
@@ -1425,7 +1361,6 @@
 				if (kref_put(&zhdr->refcount,
 						release_z3fold_page))
 					atomic64_dec(&pool->pages_nr);
->>>>>>> 7d2a07b7
 				zhdr = NULL;
 				continue; /* can't evict at this point */
 			}
@@ -1481,7 +1416,7 @@
 			 */
 			z3fold_page_unlock(zhdr);
 		} else {
-			first_handle = __encode_handle(zhdr, &slots, HEADLESS);
+			first_handle = encode_handle(zhdr, HEADLESS);
 			last_handle = middle_handle = 0;
 		}
 		/* Issue the eviction callback(s) */
@@ -1632,8 +1567,7 @@
 	VM_BUG_ON_PAGE(!PageMovable(page), page);
 	VM_BUG_ON_PAGE(PageIsolated(page), page);
 
-	if (test_bit(PAGE_HEADLESS, &page->private) ||
-	    test_bit(PAGE_CLAIMED, &page->private))
+	if (test_bit(PAGE_HEADLESS, &page->private))
 		return false;
 
 	zhdr = page_address(page);
@@ -1645,19 +1579,6 @@
 	if (zhdr->mapped_count != 0 || zhdr->foreign_handles != 0)
 		goto out;
 
-<<<<<<< HEAD
-	if (zhdr->mapped_count == 0) {
-		kref_get(&zhdr->refcount);
-		if (!list_empty(&zhdr->buddy))
-			list_del_init(&zhdr->buddy);
-		spin_lock(&pool->lock);
-		if (!list_empty(&page->lru))
-			list_del(&page->lru);
-		spin_unlock(&pool->lock);
-		z3fold_page_unlock(zhdr);
-		return true;
-	}
-=======
 	if (test_and_set_bit(PAGE_CLAIMED, &page->private))
 		goto out;
 	pool = zhdr_to_pool(zhdr);
@@ -1672,7 +1593,6 @@
 	z3fold_page_unlock(zhdr);
 	return true;
 
->>>>>>> 7d2a07b7
 out:
 	z3fold_page_unlock(zhdr);
 	return false;
