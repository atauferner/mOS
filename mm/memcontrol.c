--- conflicted
+++ resolved
@@ -97,10 +97,6 @@
 static DECLARE_WAIT_QUEUE_HEAD(memcg_cgwb_frn_waitq);
 #endif
 
-#ifdef CONFIG_CGROUP_WRITEBACK
-static DECLARE_WAIT_QUEUE_HEAD(memcg_cgwb_frn_waitq);
-#endif
-
 /* Whether legacy memory+swap accounting is active */
 static bool do_memsw_account(void)
 {
@@ -401,139 +397,8 @@
  */
 DEFINE_STATIC_KEY_FALSE(memcg_kmem_enabled_key);
 EXPORT_SYMBOL(memcg_kmem_enabled_key);
-<<<<<<< HEAD
-
-struct workqueue_struct *memcg_kmem_cache_wq;
 #endif
 
-static int memcg_shrinker_map_size;
-static DEFINE_MUTEX(memcg_shrinker_map_mutex);
-
-static void memcg_free_shrinker_map_rcu(struct rcu_head *head)
-{
-	kvfree(container_of(head, struct memcg_shrinker_map, rcu));
-}
-
-static int memcg_expand_one_shrinker_map(struct mem_cgroup *memcg,
-					 int size, int old_size)
-{
-	struct memcg_shrinker_map *new, *old;
-	int nid;
-
-	lockdep_assert_held(&memcg_shrinker_map_mutex);
-
-	for_each_node(nid) {
-		old = rcu_dereference_protected(
-			mem_cgroup_nodeinfo(memcg, nid)->shrinker_map, true);
-		/* Not yet online memcg */
-		if (!old)
-			return 0;
-
-		new = kvmalloc(sizeof(*new) + size, GFP_KERNEL);
-		if (!new)
-			return -ENOMEM;
-
-		/* Set all old bits, clear all new bits */
-		memset(new->map, (int)0xff, old_size);
-		memset((void *)new->map + old_size, 0, size - old_size);
-
-		rcu_assign_pointer(memcg->nodeinfo[nid]->shrinker_map, new);
-		call_rcu(&old->rcu, memcg_free_shrinker_map_rcu);
-	}
-
-	return 0;
-}
-
-static void memcg_free_shrinker_maps(struct mem_cgroup *memcg)
-{
-	struct mem_cgroup_per_node *pn;
-	struct memcg_shrinker_map *map;
-	int nid;
-
-	if (mem_cgroup_is_root(memcg))
-		return;
-
-	for_each_node(nid) {
-		pn = mem_cgroup_nodeinfo(memcg, nid);
-		map = rcu_dereference_protected(pn->shrinker_map, true);
-		if (map)
-			kvfree(map);
-		rcu_assign_pointer(pn->shrinker_map, NULL);
-	}
-}
-
-static int memcg_alloc_shrinker_maps(struct mem_cgroup *memcg)
-{
-	struct memcg_shrinker_map *map;
-	int nid, size, ret = 0;
-
-	if (mem_cgroup_is_root(memcg))
-		return 0;
-
-	mutex_lock(&memcg_shrinker_map_mutex);
-	size = memcg_shrinker_map_size;
-	for_each_node(nid) {
-		map = kvzalloc(sizeof(*map) + size, GFP_KERNEL);
-		if (!map) {
-			memcg_free_shrinker_maps(memcg);
-			ret = -ENOMEM;
-			break;
-		}
-		rcu_assign_pointer(memcg->nodeinfo[nid]->shrinker_map, map);
-	}
-	mutex_unlock(&memcg_shrinker_map_mutex);
-
-	return ret;
-}
-
-int memcg_expand_shrinker_maps(int new_id)
-{
-	int size, old_size, ret = 0;
-	struct mem_cgroup *memcg;
-
-	size = DIV_ROUND_UP(new_id + 1, BITS_PER_LONG) * sizeof(unsigned long);
-	old_size = memcg_shrinker_map_size;
-	if (size <= old_size)
-		return 0;
-
-	mutex_lock(&memcg_shrinker_map_mutex);
-	if (!root_mem_cgroup)
-		goto unlock;
-
-	for_each_mem_cgroup(memcg) {
-		if (mem_cgroup_is_root(memcg))
-			continue;
-		ret = memcg_expand_one_shrinker_map(memcg, size, old_size);
-		if (ret) {
-			mem_cgroup_iter_break(NULL, memcg);
-			goto unlock;
-		}
-	}
-unlock:
-	if (!ret)
-		memcg_shrinker_map_size = size;
-	mutex_unlock(&memcg_shrinker_map_mutex);
-	return ret;
-}
-
-void memcg_set_shrinker_bit(struct mem_cgroup *memcg, int nid, int shrinker_id)
-{
-	if (shrinker_id >= 0 && memcg && !mem_cgroup_is_root(memcg)) {
-		struct memcg_shrinker_map *map;
-
-		rcu_read_lock();
-		map = rcu_dereference(memcg->nodeinfo[nid]->shrinker_map);
-		/* Pairs with smp mb in shrink_slab() */
-		smp_mb__before_atomic();
-		set_bit(shrinker_id, map->map);
-		rcu_read_unlock();
-	}
-}
-
-=======
-#endif
-
->>>>>>> 7d2a07b7
 /**
  * mem_cgroup_css_from_page - css of the memcg associated with a page
  * @page: page of interest
@@ -576,15 +441,8 @@
 	unsigned long ino = 0;
 
 	rcu_read_lock();
-<<<<<<< HEAD
-	if (PageSlab(page) && !PageTail(page))
-		memcg = memcg_from_slab_page(page);
-	else
-		memcg = READ_ONCE(page->mem_cgroup);
-=======
 	memcg = page_memcg_check(page);
 
->>>>>>> 7d2a07b7
 	while (memcg && !(memcg->css.flags & CSS_ONLINE))
 		memcg = parent_mem_cgroup(memcg);
 	if (memcg)
@@ -923,16 +781,6 @@
 	rcu_read_unlock();
 }
 
-<<<<<<< HEAD
-void mod_memcg_obj_state(void *p, int idx, int val)
-{
-	struct mem_cgroup *memcg;
-
-	rcu_read_lock();
-	memcg = mem_cgroup_from_obj(p);
-	if (memcg)
-		mod_memcg_state(memcg, idx, val);
-=======
 /*
  * mod_objcg_mlstate() may be called with irq enabled, so
  * mod_memcg_lruvec_state() should be used.
@@ -948,7 +796,6 @@
 	memcg = obj_cgroup_memcg(objcg);
 	lruvec = mem_cgroup_lruvec(memcg, pgdat);
 	mod_memcg_lruvec_state(lruvec, idx, nr);
->>>>>>> 7d2a07b7
 	rcu_read_unlock();
 }
 
@@ -1108,14 +955,6 @@
 		memcg = mem_cgroup_from_task(rcu_dereference(mm->owner));
 		if (unlikely(!memcg))
 			memcg = root_mem_cgroup;
-<<<<<<< HEAD
-		else {
-			memcg = mem_cgroup_from_task(rcu_dereference(mm->owner));
-			if (unlikely(!memcg))
-				memcg = root_mem_cgroup;
-		}
-=======
->>>>>>> 7d2a07b7
 	} while (!css_tryget(&memcg->css));
 	rcu_read_unlock();
 	return memcg;
@@ -1175,11 +1014,7 @@
 	if (reclaim) {
 		struct mem_cgroup_per_node *mz;
 
-<<<<<<< HEAD
-		mz = mem_cgroup_nodeinfo(root, reclaim->pgdat->node_id);
-=======
 		mz = root->nodeinfo[reclaim->pgdat->node_id];
->>>>>>> 7d2a07b7
 		iter = &mz->iter;
 
 		if (prev && reclaim->generation != iter->generation)
@@ -1281,11 +1116,7 @@
 	int nid;
 
 	for_each_node(nid) {
-<<<<<<< HEAD
-		mz = mem_cgroup_nodeinfo(from, nid);
-=======
 		mz = from->nodeinfo[nid];
->>>>>>> 7d2a07b7
 		iter = &mz->iter;
 		cmpxchg(&iter->position, dead_memcg, NULL);
 	}
@@ -1380,15 +1211,8 @@
 {
 	struct lruvec *lruvec;
 
-<<<<<<< HEAD
-	if (mem_cgroup_disabled()) {
-		lruvec = &pgdat->__lruvec;
-		goto out;
-	}
-=======
 	lruvec = mem_cgroup_page_lruvec(page);
 	spin_lock(&lruvec->lru_lock);
->>>>>>> 7d2a07b7
 
 	lruvec_memcg_debug(lruvec, page);
 
@@ -2467,57 +2291,6 @@
 
 static void memcg_flush_lruvec_page_state(struct mem_cgroup *memcg, int cpu)
 {
-<<<<<<< HEAD
-	struct memcg_stock_pcp *stock;
-	struct mem_cgroup *memcg;
-
-	stock = &per_cpu(memcg_stock, cpu);
-	drain_stock(stock);
-
-	for_each_mem_cgroup(memcg) {
-		struct memcg_vmstats_percpu *statc;
-		int i;
-
-		statc = per_cpu_ptr(memcg->vmstats_percpu, cpu);
-
-		for (i = 0; i < MEMCG_NR_STAT; i++) {
-			int nid;
-
-			if (statc->stat[i]) {
-				mod_memcg_state(memcg, i, statc->stat[i]);
-				statc->stat[i] = 0;
-			}
-
-			if (i >= NR_VM_NODE_STAT_ITEMS)
-				continue;
-
-			for_each_node(nid) {
-				struct lruvec_stat *lstatc;
-				struct mem_cgroup_per_node *pn;
-				long x;
-
-				pn = mem_cgroup_nodeinfo(memcg, nid);
-				lstatc = per_cpu_ptr(pn->lruvec_stat_cpu, cpu);
-
-				x = lstatc->count[i];
-				lstatc->count[i] = 0;
-
-				if (x) {
-					do {
-						atomic_long_add(x, &pn->lruvec_stat[i]);
-					} while ((pn = parent_nodeinfo(pn, nid)));
-				}
-			}
-		}
-
-		for (i = 0; i < NR_VM_EVENT_ITEMS; i++) {
-			if (statc->events[i]) {
-				count_memcg_events(memcg, i, statc->events[i]);
-				statc->events[i] = 0;
-			}
-		}
-	}
-=======
 	int nid;
 
 	for_each_node(nid) {
@@ -2549,7 +2322,6 @@
 
 	for_each_mem_cgroup(memcg)
 		memcg_flush_lruvec_page_state(memcg, cpu);
->>>>>>> 7d2a07b7
 
 	return 0;
 }
@@ -3164,37 +2936,6 @@
 	return objcg;
 }
 
-<<<<<<< HEAD
-#ifdef CONFIG_MEMCG_KMEM
-/*
- * Returns a pointer to the memory cgroup to which the kernel object is charged.
- *
- * The caller must ensure the memcg lifetime, e.g. by taking rcu_read_lock(),
- * cgroup_mutex, etc.
- */
-struct mem_cgroup *mem_cgroup_from_obj(void *p)
-{
-	struct page *page;
-
-	if (mem_cgroup_disabled())
-		return NULL;
-
-	page = virt_to_head_page(p);
-
-	/*
-	 * Slab pages don't have page->mem_cgroup set because corresponding
-	 * kmem caches can be reparented during the lifetime. That's why
-	 * memcg_from_slab_page() should be used instead.
-	 */
-	if (PageSlab(page))
-		return memcg_from_slab_page(page);
-
-	/* All other pages use page->mem_cgroup */
-	return page->mem_cgroup;
-}
-
-=======
->>>>>>> 7d2a07b7
 static int memcg_alloc_cache_id(void)
 {
 	int id, size;
@@ -3274,17 +3015,9 @@
 
 	memcg = get_mem_cgroup_from_objcg(objcg);
 
-<<<<<<< HEAD
-	cw = kmalloc(sizeof(*cw), GFP_NOWAIT | __GFP_NOWARN);
-	if (!cw) {
-		css_put(&memcg->css);
-		return;
-	}
-=======
 	ret = try_charge_memcg(memcg, gfp, nr_pages);
 	if (ret)
 		goto out;
->>>>>>> 7d2a07b7
 
 	if (!cgroup_subsys_on_dfl(memory_cgrp_subsys) &&
 	    !page_counter_try_charge(&memcg->kmem, nr_pages, &counter)) {
@@ -3435,22 +3168,6 @@
 	if (!old)
 		return;
 
-<<<<<<< HEAD
-	if (!cgroup_subsys_on_dfl(memory_cgrp_subsys) &&
-	    !page_counter_try_charge(&memcg->kmem, nr_pages, &counter)) {
-
-		/*
-		 * Enforce __GFP_NOFAIL allocation because callers are not
-		 * prepared to see failures and likely do not have any failure
-		 * handling code.
-		 */
-		if (gfp & __GFP_NOFAIL) {
-			page_counter_charge(&memcg->kmem, nr_pages);
-			return 0;
-		}
-		cancel_charge(memcg, nr_pages);
-		return -ENOMEM;
-=======
 	if (stock->nr_bytes) {
 		unsigned int nr_pages = stock->nr_bytes >> PAGE_SHIFT;
 		unsigned int nr_bytes = stock->nr_bytes & (PAGE_SIZE - 1);
@@ -3470,7 +3187,6 @@
 		 */
 		atomic_add(nr_bytes, &old->nr_charged_bytes);
 		stock->nr_bytes = 0;
->>>>>>> 7d2a07b7
 	}
 
 	/*
@@ -3833,10 +3549,6 @@
 
 	if (mem_cgroup_is_root(memcg))
 		return -EINVAL;
-	pr_info_once("%s (%d): memory.force_empty is deprecated and will be "
-		     "removed.  Let us know if it is needed in your usecase at "
-		     "linux-mm@kvack.org\n",
-		     current->comm, task_pid_nr(current));
 	return mem_cgroup_force_empty(memcg) ?: nbytes;
 }
 
@@ -3909,7 +3621,6 @@
 	default:
 		BUG();
 	}
-<<<<<<< HEAD
 
 	switch (MEMFILE_ATTR(cft->private)) {
 	case RES_USAGE:
@@ -3931,74 +3642,6 @@
 	}
 }
 
-static void memcg_flush_percpu_vmstats(struct mem_cgroup *memcg)
-{
-	unsigned long stat[MEMCG_NR_STAT] = {0};
-	struct mem_cgroup *mi;
-	int node, cpu, i;
-
-	for_each_online_cpu(cpu)
-		for (i = 0; i < MEMCG_NR_STAT; i++)
-			stat[i] += per_cpu(memcg->vmstats_percpu->stat[i], cpu);
-
-	for (mi = memcg; mi; mi = parent_mem_cgroup(mi))
-		for (i = 0; i < MEMCG_NR_STAT; i++)
-			atomic_long_add(stat[i], &mi->vmstats[i]);
-
-	for_each_node(node) {
-		struct mem_cgroup_per_node *pn = memcg->nodeinfo[node];
-		struct mem_cgroup_per_node *pi;
-
-		for (i = 0; i < NR_VM_NODE_STAT_ITEMS; i++)
-			stat[i] = 0;
-
-		for_each_online_cpu(cpu)
-			for (i = 0; i < NR_VM_NODE_STAT_ITEMS; i++)
-				stat[i] += per_cpu(
-					pn->lruvec_stat_cpu->count[i], cpu);
-
-		for (pi = pn; pi; pi = parent_nodeinfo(pi, node))
-			for (i = 0; i < NR_VM_NODE_STAT_ITEMS; i++)
-				atomic_long_add(stat[i], &pi->lruvec_stat[i]);
-	}
-}
-
-static void memcg_flush_percpu_vmevents(struct mem_cgroup *memcg)
-{
-	unsigned long events[NR_VM_EVENT_ITEMS];
-	struct mem_cgroup *mi;
-	int cpu, i;
-
-	for (i = 0; i < NR_VM_EVENT_ITEMS; i++)
-		events[i] = 0;
-
-	for_each_online_cpu(cpu)
-		for (i = 0; i < NR_VM_EVENT_ITEMS; i++)
-			events[i] += per_cpu(memcg->vmstats_percpu->events[i],
-					     cpu);
-=======
->>>>>>> 7d2a07b7
-
-	switch (MEMFILE_ATTR(cft->private)) {
-	case RES_USAGE:
-		if (counter == &memcg->memory)
-			return (u64)mem_cgroup_usage(memcg, false) * PAGE_SIZE;
-		if (counter == &memcg->memsw)
-			return (u64)mem_cgroup_usage(memcg, true) * PAGE_SIZE;
-		return (u64)page_counter_read(counter) * PAGE_SIZE;
-	case RES_LIMIT:
-		return (u64)counter->max * PAGE_SIZE;
-	case RES_MAX_USAGE:
-		return (u64)counter->watermark * PAGE_SIZE;
-	case RES_FAILCNT:
-		return counter->failcnt;
-	case RES_SOFT_LIMIT:
-		return (u64)memcg->soft_limit * PAGE_SIZE;
-	default:
-		BUG();
-	}
-}
-
 #ifdef CONFIG_MEMCG_KMEM
 static int memcg_online_kmem(struct mem_cgroup *memcg)
 {
@@ -4046,14 +3689,7 @@
 	if (!parent)
 		parent = root_mem_cgroup;
 
-<<<<<<< HEAD
-	/*
-	 * Deactivate and reparent kmem_caches.
-	 */
-	memcg_deactivate_kmem_caches(memcg, parent);
-=======
 	memcg_reparent_objcgs(memcg, parent);
->>>>>>> 7d2a07b7
 
 	kmemcg_id = memcg->kmemcg_id;
 	BUG_ON(kmemcg_id < 0);
@@ -4899,17 +4535,10 @@
 
 	cgroup_rstat_flush_irqsafe(memcg->css.cgroup);
 
-<<<<<<< HEAD
-	*pwriteback = memcg_exact_page_state(memcg, NR_WRITEBACK);
-	*pfilepages = memcg_exact_page_state(memcg, NR_INACTIVE_FILE) +
-			memcg_exact_page_state(memcg, NR_ACTIVE_FILE);
-	*pheadroom = PAGE_COUNTER_MAX;
-=======
 	*pdirty = memcg_page_state(memcg, NR_FILE_DIRTY);
 	*pwriteback = memcg_page_state(memcg, NR_WRITEBACK);
 	*pfilepages = memcg_page_state(memcg, NR_INACTIVE_FILE) +
 			memcg_page_state(memcg, NR_ACTIVE_FILE);
->>>>>>> 7d2a07b7
 
 	*pheadroom = PAGE_COUNTER_MAX;
 	while ((parent = parent_mem_cgroup(memcg))) {
@@ -4926,11 +4555,7 @@
  * Foreign dirty flushing
  *
  * There's an inherent mismatch between memcg and writeback.  The former
-<<<<<<< HEAD
- * trackes ownership per-page while the latter per-inode.  This was a
-=======
  * tracks ownership per-page while the latter per-inode.  This was a
->>>>>>> 7d2a07b7
  * deliberate design decision because honoring per-page ownership in the
  * writeback path is complicated, may lead to higher CPU and IO overheads
  * and deemed unnecessary given that write-sharing an inode across
@@ -4945,15 +4570,9 @@
  * triggering background writeback.  A will be slowed down without a way to
  * make writeback of the dirty pages happen.
  *
-<<<<<<< HEAD
- * Conditions like the above can lead to a cgroup getting repatedly and
- * severely throttled after making some progress after each
- * dirty_expire_interval while the underyling IO device is almost
-=======
  * Conditions like the above can lead to a cgroup getting repeatedly and
  * severely throttled after making some progress after each
  * dirty_expire_interval while the underlying IO device is almost
->>>>>>> 7d2a07b7
  * completely idle.
  *
  * Solving this problem completely requires matching the ownership tracking
@@ -4979,11 +4598,7 @@
 void mem_cgroup_track_foreign_dirty_slowpath(struct page *page,
 					     struct bdi_writeback *wb)
 {
-<<<<<<< HEAD
-	struct mem_cgroup *memcg = page->mem_cgroup;
-=======
 	struct mem_cgroup *memcg = page_memcg(page);
->>>>>>> 7d2a07b7
 	struct memcg_cgwb_frn *frn;
 	u64 now = get_jiffies_64();
 	u64 oldest_at = now;
@@ -5566,19 +5181,11 @@
 
 	memcg_wb_domain_exit(memcg);
 	/*
-<<<<<<< HEAD
-	 * Flush percpu vmstats and vmevents to guarantee the value correctness
-	 * on parent's and all ancestor levels.
-	 */
-	memcg_flush_percpu_vmstats(memcg);
-	memcg_flush_percpu_vmevents(memcg);
-=======
 	 * Flush percpu lruvec stats to guarantee the value
 	 * correctness on parent's and all ancestor levels.
 	 */
 	for_each_online_cpu(cpu)
 		memcg_flush_lruvec_page_state(memcg, cpu);
->>>>>>> 7d2a07b7
 	__mem_cgroup_free(memcg);
 }
 
@@ -5602,14 +5209,6 @@
 				 GFP_KERNEL);
 	if (memcg->id.id < 0) {
 		error = memcg->id.id;
-<<<<<<< HEAD
-		goto fail;
-	}
-
-	memcg->vmstats_local = alloc_percpu(struct memcg_vmstats_percpu);
-	if (!memcg->vmstats_local)
-=======
->>>>>>> 7d2a07b7
 		goto fail;
 	}
 
@@ -5665,10 +5264,7 @@
 
 	old_memcg = set_active_memcg(parent);
 	memcg = mem_cgroup_alloc();
-<<<<<<< HEAD
-=======
 	set_active_memcg(old_memcg);
->>>>>>> 7d2a07b7
 	if (IS_ERR(memcg))
 		return ERR_CAST(memcg);
 
@@ -6007,12 +5603,7 @@
 {
 	struct lruvec *from_vec, *to_vec;
 	struct pglist_data *pgdat;
-<<<<<<< HEAD
-	unsigned long flags;
-	unsigned int nr_pages = compound ? hpage_nr_pages(page) : 1;
-=======
 	unsigned int nr_pages = compound ? thp_nr_pages(page) : 1;
->>>>>>> 7d2a07b7
 	int ret;
 
 	VM_BUG_ON(from == to);
@@ -6035,18 +5626,6 @@
 	from_vec = mem_cgroup_lruvec(from, pgdat);
 	to_vec = mem_cgroup_lruvec(to, pgdat);
 
-<<<<<<< HEAD
-	pgdat = page_pgdat(page);
-	from_vec = mem_cgroup_lruvec(from, pgdat);
-	to_vec = mem_cgroup_lruvec(to, pgdat);
-
-	spin_lock_irqsave(&from->move_lock, flags);
-
-	if (!anon && page_mapped(page)) {
-		__mod_lruvec_state(from_vec, NR_FILE_MAPPED, -nr_pages);
-		__mod_lruvec_state(to_vec, NR_FILE_MAPPED, nr_pages);
-	}
-=======
 	lock_page_memcg(page);
 
 	if (PageAnon(page)) {
@@ -6063,7 +5642,6 @@
 	} else {
 		__mod_lruvec_state(from_vec, NR_FILE_PAGES, -nr_pages);
 		__mod_lruvec_state(to_vec, NR_FILE_PAGES, nr_pages);
->>>>>>> 7d2a07b7
 
 		if (PageSwapBacked(page)) {
 			__mod_lruvec_state(from_vec, NR_SHMEM, -nr_pages);
@@ -6078,18 +5656,12 @@
 		if (PageDirty(page)) {
 			struct address_space *mapping = page_mapping(page);
 
-<<<<<<< HEAD
-		if (mapping_cap_account_dirty(mapping)) {
-			__mod_lruvec_state(from_vec, NR_FILE_DIRTY, -nr_pages);
-			__mod_lruvec_state(to_vec, NR_FILE_DIRTY, nr_pages);
-=======
 			if (mapping_can_writeback(mapping)) {
 				__mod_lruvec_state(from_vec, NR_FILE_DIRTY,
 						   -nr_pages);
 				__mod_lruvec_state(to_vec, NR_FILE_DIRTY,
 						   nr_pages);
 			}
->>>>>>> 7d2a07b7
 		}
 	}
 
@@ -6116,16 +5688,9 @@
 	css_get(&to->css);
 	css_put(&from->css);
 
-<<<<<<< HEAD
-	/* caller should have done css_get */
-	page->mem_cgroup = to;
-
-	spin_unlock_irqrestore(&from->move_lock, flags);
-=======
 	page->memcg_data = (unsigned long)to;
 
 	__unlock_page_memcg(from);
->>>>>>> 7d2a07b7
 
 	ret = 0;
 
@@ -6291,15 +5856,9 @@
 {
 	unsigned long precharge;
 
-<<<<<<< HEAD
-	down_read(&mm->mmap_sem);
-	walk_page_range(mm, 0, mm->highest_vm_end, &precharge_walk_ops, NULL);
-	up_read(&mm->mmap_sem);
-=======
 	mmap_read_lock(mm);
 	walk_page_range(mm, 0, mm->highest_vm_end, &precharge_walk_ops, NULL);
 	mmap_read_unlock(mm);
->>>>>>> 7d2a07b7
 
 	precharge = mc.precharge;
 	mc.precharge = 0;
@@ -6350,11 +5909,6 @@
 		if (!mem_cgroup_is_root(mc.to))
 			page_counter_uncharge(&mc.to->memory, mc.moved_swap);
 
-<<<<<<< HEAD
-		css_put_many(&mc.to->css, mc.moved_swap);
-
-=======
->>>>>>> 7d2a07b7
 		mc.moved_swap = 0;
 	}
 	memcg_oom_recover(from);
@@ -6982,11 +6536,7 @@
  * parent's and siblings' settings, as well as the actual memory
  * distribution in the tree.
  *
-<<<<<<< HEAD
- * low_usage = min(memory.low, memory.current)
-=======
  * The following rules apply to the effective protection values:
->>>>>>> 7d2a07b7
  *
  * 1. At the first level of reclaim, effective protection is equal to
  *    the declared protection in memory.min and memory.low.
@@ -7344,29 +6894,8 @@
 		ug->memcg = memcg;
 		ug->dummy_page = page;
 
-<<<<<<< HEAD
-	if (!PageKmemcg(page)) {
-		unsigned int nr_pages = 1;
-
-		if (PageTransHuge(page)) {
-			nr_pages = compound_nr(page);
-			ug->nr_huge += nr_pages;
-		}
-		if (PageAnon(page))
-			ug->nr_anon += nr_pages;
-		else {
-			ug->nr_file += nr_pages;
-			if (PageSwapBacked(page))
-				ug->nr_shmem += nr_pages;
-		}
-		ug->pgpgout++;
-	} else {
-		ug->nr_kmem += compound_nr(page);
-		__ClearPageKmemcg(page);
-=======
 		/* pairs with css_put in uncharge_batch */
 		css_get(&memcg->css);
->>>>>>> 7d2a07b7
 	}
 
 	nr_pages = compound_nr(page);
