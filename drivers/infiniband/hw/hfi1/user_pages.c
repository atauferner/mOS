--- conflicted
+++ resolved
@@ -118,11 +118,7 @@
 void hfi1_release_user_pages(struct mm_struct *mm, struct page **p,
 			     size_t npages, bool dirty)
 {
-<<<<<<< HEAD
-	put_user_pages_dirty_lock(p, npages, dirty);
-=======
 	unpin_user_pages_dirty_lock(p, npages, dirty);
->>>>>>> 7d2a07b7
 
 	if (mm) { /* during close after signal, mm can be NULL */
 		atomic64_sub(npages, &mm->pinned_vm);
