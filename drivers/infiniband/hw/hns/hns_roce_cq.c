/*
 * Copyright (c) 2016 Hisilicon Limited.
 *
 * This software is available to you under a choice of one of two
 * licenses.  You may choose to be licensed under the terms of the GNU
 * General Public License (GPL) Version 2, available from the file
 * COPYING in the main directory of this source tree, or the
 * OpenIB.org BSD license below:
 *
 *     Redistribution and use in source and binary forms, with or
 *     without modification, are permitted provided that the following
 *     conditions are met:
 *
 *      - Redistributions of source code must retain the above
 *        copyright notice, this list of conditions and the following
 *        disclaimer.
 *
 *      - Redistributions in binary form must reproduce the above
 *        copyright notice, this list of conditions and the following
 *        disclaimer in the documentation and/or other materials
 *        provided with the distribution.
 *
 * THE SOFTWARE IS PROVIDED "AS IS", WITHOUT WARRANTY OF ANY KIND,
 * EXPRESS OR IMPLIED, INCLUDING BUT NOT LIMITED TO THE WARRANTIES OF
 * MERCHANTABILITY, FITNESS FOR A PARTICULAR PURPOSE AND
 * NONINFRINGEMENT. IN NO EVENT SHALL THE AUTHORS OR COPYRIGHT HOLDERS
 * BE LIABLE FOR ANY CLAIM, DAMAGES OR OTHER LIABILITY, WHETHER IN AN
 * ACTION OF CONTRACT, TORT OR OTHERWISE, ARISING FROM, OUT OF OR IN
 * CONNECTION WITH THE SOFTWARE OR THE USE OR OTHER DEALINGS IN THE
 * SOFTWARE.
 */

#include <linux/platform_device.h>
#include <rdma/ib_umem.h>
#include <rdma/uverbs_ioctl.h>
#include "hns_roce_device.h"
#include "hns_roce_cmd.h"
#include "hns_roce_hem.h"
#include "hns_roce_common.h"

<<<<<<< HEAD
=======
static u8 get_least_load_bankid_for_cq(struct hns_roce_bank *bank)
{
	u32 least_load = bank[0].inuse;
	u8 bankid = 0;
	u32 bankcnt;
	u8 i;

	for (i = 1; i < HNS_ROCE_CQ_BANK_NUM; i++) {
		bankcnt = bank[i].inuse;
		if (bankcnt < least_load) {
			least_load = bankcnt;
			bankid = i;
		}
	}

	return bankid;
}

static int alloc_cqn(struct hns_roce_dev *hr_dev, struct hns_roce_cq *hr_cq)
{
	struct hns_roce_cq_table *cq_table = &hr_dev->cq_table;
	struct hns_roce_bank *bank;
	u8 bankid;
	int id;

	mutex_lock(&cq_table->bank_mutex);
	bankid = get_least_load_bankid_for_cq(cq_table->bank);
	bank = &cq_table->bank[bankid];

	id = ida_alloc_range(&bank->ida, bank->min, bank->max, GFP_KERNEL);
	if (id < 0) {
		mutex_unlock(&cq_table->bank_mutex);
		return id;
	}

	/* the lower 2 bits is bankid */
	hr_cq->cqn = (id << CQ_BANKID_SHIFT) | bankid;
	bank->inuse++;
	mutex_unlock(&cq_table->bank_mutex);

	return 0;
}

static inline u8 get_cq_bankid(unsigned long cqn)
{
	/* The lower 2 bits of CQN are used to hash to different banks */
	return (u8)(cqn & GENMASK(1, 0));
}

static void free_cqn(struct hns_roce_dev *hr_dev, unsigned long cqn)
{
	struct hns_roce_cq_table *cq_table = &hr_dev->cq_table;
	struct hns_roce_bank *bank;

	bank = &cq_table->bank[get_cq_bankid(cqn)];

	ida_free(&bank->ida, cqn >> CQ_BANKID_SHIFT);

	mutex_lock(&cq_table->bank_mutex);
	bank->inuse--;
	mutex_unlock(&cq_table->bank_mutex);
}

>>>>>>> 7d2a07b7
static int alloc_cqc(struct hns_roce_dev *hr_dev, struct hns_roce_cq *hr_cq)
{
	struct hns_roce_cq_table *cq_table = &hr_dev->cq_table;
	struct ib_device *ibdev = &hr_dev->ib_dev;
	struct hns_roce_cmd_mailbox *mailbox;
<<<<<<< HEAD
	struct hns_roce_cq_table *cq_table;
	struct ib_device *ibdev = &hr_dev->ib_dev;
=======
>>>>>>> 7d2a07b7
	u64 mtts[MTT_MIN_COUNT] = { 0 };
	dma_addr_t dma_handle;
	int ret;

	ret = hns_roce_mtr_find(hr_dev, &hr_cq->mtr, 0, mtts, ARRAY_SIZE(mtts),
				&dma_handle);
<<<<<<< HEAD
	if (ret < 1) {
		ibdev_err(ibdev, "Failed to find CQ mtr\n");
		return -EINVAL;
	}

	cq_table = &hr_dev->cq_table;
	ret = hns_roce_bitmap_alloc(&cq_table->bitmap, &hr_cq->cqn);
	if (ret) {
		ibdev_err(ibdev, "Failed to alloc CQ bitmap, err %d\n", ret);
		return ret;
	}

	/* Get CQC memory HEM(Hardware Entry Memory) table */
	ret = hns_roce_table_get(hr_dev, &cq_table->table, hr_cq->cqn);
	if (ret) {
		ibdev_err(ibdev, "Failed to get CQ(0x%lx) context, err %d\n",
=======
	if (!ret) {
		ibdev_err(ibdev, "failed to find CQ mtr, ret = %d.\n", ret);
		return -EINVAL;
	}

	/* Get CQC memory HEM(Hardware Entry Memory) table */
	ret = hns_roce_table_get(hr_dev, &cq_table->table, hr_cq->cqn);
	if (ret) {
		ibdev_err(ibdev, "failed to get CQ(0x%lx) context, ret = %d.\n",
>>>>>>> 7d2a07b7
			  hr_cq->cqn, ret);
		goto err_out;
	}

	ret = xa_err(xa_store(&cq_table->array, hr_cq->cqn, hr_cq, GFP_KERNEL));
	if (ret) {
<<<<<<< HEAD
		ibdev_err(ibdev, "Failed to xa_store CQ\n");
=======
		ibdev_err(ibdev, "failed to xa_store CQ, ret = %d.\n", ret);
>>>>>>> 7d2a07b7
		goto err_put;
	}

	/* Allocate mailbox memory */
	mailbox = hns_roce_alloc_cmd_mailbox(hr_dev);
	if (IS_ERR(mailbox)) {
		ret = PTR_ERR(mailbox);
		goto err_xa;
	}

	hr_dev->hw->write_cqc(hr_dev, hr_cq, mailbox->buf, mtts, dma_handle);

	/* Send mailbox to hw */
	ret = hns_roce_cmd_mbox(hr_dev, mailbox->dma, 0, hr_cq->cqn, 0,
			HNS_ROCE_CMD_CREATE_CQC, HNS_ROCE_CMD_TIMEOUT_MSECS);
	hns_roce_free_cmd_mailbox(hr_dev, mailbox);
	if (ret) {
		ibdev_err(ibdev,
<<<<<<< HEAD
			  "Failed to send create cmd for CQ(0x%lx), err %d\n",
=======
			  "failed to send create cmd for CQ(0x%lx), ret = %d.\n",
>>>>>>> 7d2a07b7
			  hr_cq->cqn, ret);
		goto err_xa;
	}

	hr_cq->cons_index = 0;
	hr_cq->arm_sn = 1;

	refcount_set(&hr_cq->refcount, 1);
	init_completion(&hr_cq->free);

	return 0;

err_xa:
	xa_erase(&cq_table->array, hr_cq->cqn);

err_put:
	hns_roce_table_put(hr_dev, &cq_table->table, hr_cq->cqn);

err_out:
	return ret;
}

static void free_cqc(struct hns_roce_dev *hr_dev, struct hns_roce_cq *hr_cq)
{
	struct hns_roce_cq_table *cq_table = &hr_dev->cq_table;
	struct device *dev = hr_dev->dev;
	int ret;

	ret = hns_roce_cmd_mbox(hr_dev, 0, 0, hr_cq->cqn, 1,
				HNS_ROCE_CMD_DESTROY_CQC,
				HNS_ROCE_CMD_TIMEOUT_MSECS);
	if (ret)
		dev_err(dev, "DESTROY_CQ failed (%d) for CQN %06lx\n", ret,
			hr_cq->cqn);

	xa_erase(&cq_table->array, hr_cq->cqn);

	/* Waiting interrupt process procedure carried out */
	synchronize_irq(hr_dev->eq_table.eq[hr_cq->vector].irq);

	/* wait for all interrupt processed */
	if (refcount_dec_and_test(&hr_cq->refcount))
		complete(&hr_cq->free);
	wait_for_completion(&hr_cq->free);

	hns_roce_table_put(hr_dev, &cq_table->table, hr_cq->cqn);
}

static int alloc_cq_buf(struct hns_roce_dev *hr_dev, struct hns_roce_cq *hr_cq,
			struct ib_udata *udata, unsigned long addr)
{
	struct ib_device *ibdev = &hr_dev->ib_dev;
	struct hns_roce_buf_attr buf_attr = {};
<<<<<<< HEAD
	int err;

	buf_attr.page_shift = hr_dev->caps.cqe_buf_pg_sz + HNS_HW_PAGE_SHIFT;
	buf_attr.region[0].size = hr_cq->cq_depth * hr_dev->caps.cq_entry_sz;
	buf_attr.region[0].hopnum = hr_dev->caps.cqe_hop_num;
	buf_attr.region_count = 1;
	buf_attr.fixed_page = true;

	err = hns_roce_mtr_create(hr_dev, &hr_cq->mtr, &buf_attr,
				  hr_dev->caps.cqe_ba_pg_sz + HNS_HW_PAGE_SHIFT,
				  udata, addr);
	if (err)
		ibdev_err(ibdev, "Failed to alloc CQ mtr, err %d\n", err);

	return err;
}

static void free_cq_buf(struct hns_roce_dev *hr_dev, struct hns_roce_cq *hr_cq)
{
	hns_roce_mtr_destroy(hr_dev, &hr_cq->mtr);
}

static int alloc_cq_db(struct hns_roce_dev *hr_dev, struct hns_roce_cq *hr_cq,
		       struct ib_udata *udata, unsigned long addr,
		       struct hns_roce_ib_create_cq_resp *resp)
{
	bool has_db = hr_dev->caps.flags & HNS_ROCE_CAP_FLAG_RECORD_DB;
	struct hns_roce_ucontext *uctx;
	int err;

	if (udata) {
		if (has_db &&
		    udata->outlen >= offsetofend(typeof(*resp), cap_flags)) {
			uctx = rdma_udata_to_drv_context(udata,
					struct hns_roce_ucontext, ibucontext);
			err = hns_roce_db_map_user(uctx, addr, &hr_cq->db);
			if (err)
				return err;
			hr_cq->flags |= HNS_ROCE_CQ_FLAG_RECORD_DB;
			resp->cap_flags |= HNS_ROCE_CQ_FLAG_RECORD_DB;
		}
	} else {
		if (has_db) {
			err = hns_roce_alloc_db(hr_dev, &hr_cq->db, 1);
			if (err)
				return err;
			hr_cq->set_ci_db = hr_cq->db.db_record;
			*hr_cq->set_ci_db = 0;
			hr_cq->flags |= HNS_ROCE_CQ_FLAG_RECORD_DB;
		}
		hr_cq->cq_db_l = hr_dev->reg_base + hr_dev->odb_offset +
				 DB_REG_OFFSET * hr_dev->priv_uar.index;
	}

	return 0;
}

static void free_cq_db(struct hns_roce_dev *hr_dev, struct hns_roce_cq *hr_cq,
		       struct ib_udata *udata)
{
	struct hns_roce_ucontext *uctx;

	if (!(hr_cq->flags & HNS_ROCE_CQ_FLAG_RECORD_DB))
		return;

	hr_cq->flags &= ~HNS_ROCE_CQ_FLAG_RECORD_DB;
	if (udata) {
		uctx = rdma_udata_to_drv_context(udata,
						 struct hns_roce_ucontext,
						 ibucontext);
		hns_roce_db_unmap_user(uctx, &hr_cq->db);
	} else {
		hns_roce_free_db(hr_dev, &hr_cq->db);
=======
	int ret;

	buf_attr.page_shift = hr_dev->caps.cqe_buf_pg_sz + PAGE_SHIFT;
	buf_attr.region[0].size = hr_cq->cq_depth * hr_cq->cqe_size;
	buf_attr.region[0].hopnum = hr_dev->caps.cqe_hop_num;
	buf_attr.region_count = 1;

	ret = hns_roce_mtr_create(hr_dev, &hr_cq->mtr, &buf_attr,
				  hr_dev->caps.cqe_ba_pg_sz + PAGE_SHIFT,
				  udata, addr);
	if (ret)
		ibdev_err(ibdev, "failed to alloc CQ mtr, ret = %d.\n", ret);

	return ret;
}

static void free_cq_buf(struct hns_roce_dev *hr_dev, struct hns_roce_cq *hr_cq)
{
	hns_roce_mtr_destroy(hr_dev, &hr_cq->mtr);
}

static int alloc_cq_db(struct hns_roce_dev *hr_dev, struct hns_roce_cq *hr_cq,
		       struct ib_udata *udata, unsigned long addr,
		       struct hns_roce_ib_create_cq_resp *resp)
{
	bool has_db = hr_dev->caps.flags & HNS_ROCE_CAP_FLAG_CQ_RECORD_DB;
	struct hns_roce_ucontext *uctx;
	int err;

	if (udata) {
		if (has_db &&
		    udata->outlen >= offsetofend(typeof(*resp), cap_flags)) {
			uctx = rdma_udata_to_drv_context(udata,
					struct hns_roce_ucontext, ibucontext);
			err = hns_roce_db_map_user(uctx, addr, &hr_cq->db);
			if (err)
				return err;
			hr_cq->flags |= HNS_ROCE_CQ_FLAG_RECORD_DB;
			resp->cap_flags |= HNS_ROCE_CQ_FLAG_RECORD_DB;
		}
	} else {
		if (has_db) {
			err = hns_roce_alloc_db(hr_dev, &hr_cq->db, 1);
			if (err)
				return err;
			hr_cq->set_ci_db = hr_cq->db.db_record;
			*hr_cq->set_ci_db = 0;
			hr_cq->flags |= HNS_ROCE_CQ_FLAG_RECORD_DB;
		}
		hr_cq->db_reg = hr_dev->reg_base + hr_dev->odb_offset +
				DB_REG_OFFSET * hr_dev->priv_uar.index;
	}

	return 0;
}

static void free_cq_db(struct hns_roce_dev *hr_dev, struct hns_roce_cq *hr_cq,
		       struct ib_udata *udata)
{
	struct hns_roce_ucontext *uctx;

	if (!(hr_cq->flags & HNS_ROCE_CQ_FLAG_RECORD_DB))
		return;

	hr_cq->flags &= ~HNS_ROCE_CQ_FLAG_RECORD_DB;
	if (udata) {
		uctx = rdma_udata_to_drv_context(udata,
						 struct hns_roce_ucontext,
						 ibucontext);
		hns_roce_db_unmap_user(uctx, &hr_cq->db);
	} else {
		hns_roce_free_db(hr_dev, &hr_cq->db);
	}
}

static int verify_cq_create_attr(struct hns_roce_dev *hr_dev,
				 const struct ib_cq_init_attr *attr)
{
	struct ib_device *ibdev = &hr_dev->ib_dev;

	if (!attr->cqe || attr->cqe > hr_dev->caps.max_cqes) {
		ibdev_err(ibdev, "failed to check CQ count %u, max = %u.\n",
			  attr->cqe, hr_dev->caps.max_cqes);
		return -EINVAL;
	}

	if (attr->comp_vector >= hr_dev->caps.num_comp_vectors) {
		ibdev_err(ibdev, "failed to check CQ vector = %u, max = %d.\n",
			  attr->comp_vector, hr_dev->caps.num_comp_vectors);
		return -EINVAL;
	}

	return 0;
}

static int get_cq_ucmd(struct hns_roce_cq *hr_cq, struct ib_udata *udata,
		       struct hns_roce_ib_create_cq *ucmd)
{
	struct ib_device *ibdev = hr_cq->ib_cq.device;
	int ret;

	ret = ib_copy_from_udata(ucmd, udata, min(udata->inlen, sizeof(*ucmd)));
	if (ret) {
		ibdev_err(ibdev, "failed to copy CQ udata, ret = %d.\n", ret);
		return ret;
	}

	return 0;
}

static void set_cq_param(struct hns_roce_cq *hr_cq, u32 cq_entries, int vector,
			 struct hns_roce_ib_create_cq *ucmd)
{
	struct hns_roce_dev *hr_dev = to_hr_dev(hr_cq->ib_cq.device);

	cq_entries = max(cq_entries, hr_dev->caps.min_cqes);
	cq_entries = roundup_pow_of_two(cq_entries);
	hr_cq->ib_cq.cqe = cq_entries - 1; /* used as cqe index */
	hr_cq->cq_depth = cq_entries;
	hr_cq->vector = vector;

	spin_lock_init(&hr_cq->lock);
	INIT_LIST_HEAD(&hr_cq->sq_list);
	INIT_LIST_HEAD(&hr_cq->rq_list);
}

static void set_cqe_size(struct hns_roce_cq *hr_cq, struct ib_udata *udata,
			 struct hns_roce_ib_create_cq *ucmd)
{
	struct hns_roce_dev *hr_dev = to_hr_dev(hr_cq->ib_cq.device);

	if (udata) {
		if (udata->inlen >= offsetofend(typeof(*ucmd), cqe_size))
			hr_cq->cqe_size = ucmd->cqe_size;
		else
			hr_cq->cqe_size = HNS_ROCE_V2_CQE_SIZE;
	} else {
		hr_cq->cqe_size = hr_dev->caps.cqe_sz;
>>>>>>> 7d2a07b7
	}
}

int hns_roce_create_cq(struct ib_cq *ib_cq, const struct ib_cq_init_attr *attr,
		       struct ib_udata *udata)
{
	struct hns_roce_dev *hr_dev = to_hr_dev(ib_cq->device);
	struct hns_roce_ib_create_cq_resp resp = {};
	struct hns_roce_cq *hr_cq = to_hr_cq(ib_cq);
	struct ib_device *ibdev = &hr_dev->ib_dev;
	struct hns_roce_ib_create_cq ucmd = {};
<<<<<<< HEAD
	int vector = attr->comp_vector;
	u32 cq_entries = attr->cqe;
	int ret;

	if (cq_entries < 1 || cq_entries > hr_dev->caps.max_cqes) {
		ibdev_err(ibdev, "Failed to check CQ count %d max=%d\n",
			  cq_entries, hr_dev->caps.max_cqes);
		return -EINVAL;
	}

	if (vector >= hr_dev->caps.num_comp_vectors) {
		ibdev_err(ibdev, "Failed to check CQ vector=%d max=%d\n",
			  vector, hr_dev->caps.num_comp_vectors);
		return -EINVAL;
	}

	cq_entries = max(cq_entries, hr_dev->caps.min_cqes);
	cq_entries = roundup_pow_of_two(cq_entries);
	hr_cq->ib_cq.cqe = cq_entries - 1; /* used as cqe index */
	hr_cq->cq_depth = cq_entries;
	hr_cq->vector = vector;
	spin_lock_init(&hr_cq->lock);
	INIT_LIST_HEAD(&hr_cq->sq_list);
	INIT_LIST_HEAD(&hr_cq->rq_list);

	if (udata) {
		ret = ib_copy_from_udata(&ucmd, udata, sizeof(ucmd));
		if (ret) {
			ibdev_err(ibdev, "Failed to copy CQ udata, err %d\n",
				  ret);
			return ret;
		}
	}

	ret = alloc_cq_buf(hr_dev, hr_cq, udata, ucmd.buf_addr);
	if (ret) {
		ibdev_err(ibdev, "Failed to alloc CQ buf, err %d\n", ret);
		return ret;
	}

	ret = alloc_cq_db(hr_dev, hr_cq, udata, ucmd.db_addr, &resp);
	if (ret) {
		ibdev_err(ibdev, "Failed to alloc CQ db, err %d\n", ret);
		goto err_cq_buf;
=======
	int ret;

	if (attr->flags)
		return -EOPNOTSUPP;

	ret = verify_cq_create_attr(hr_dev, attr);
	if (ret)
		return ret;

	if (udata) {
		ret = get_cq_ucmd(hr_cq, udata, &ucmd);
		if (ret)
			return ret;
	}

	set_cq_param(hr_cq, attr->cqe, attr->comp_vector, &ucmd);

	set_cqe_size(hr_cq, udata, &ucmd);

	ret = alloc_cq_buf(hr_dev, hr_cq, udata, ucmd.buf_addr);
	if (ret) {
		ibdev_err(ibdev, "failed to alloc CQ buf, ret = %d.\n", ret);
		return ret;
	}

	ret = alloc_cq_db(hr_dev, hr_cq, udata, ucmd.db_addr, &resp);
	if (ret) {
		ibdev_err(ibdev, "failed to alloc CQ db, ret = %d.\n", ret);
		goto err_cq_buf;
	}

	ret = alloc_cqn(hr_dev, hr_cq);
	if (ret) {
		ibdev_err(ibdev, "failed to alloc CQN, ret = %d.\n", ret);
		goto err_cq_db;
>>>>>>> 7d2a07b7
	}

	ret = alloc_cqc(hr_dev, hr_cq);
	if (ret) {
<<<<<<< HEAD
		ibdev_err(ibdev, "Failed to alloc CQ context, err %d\n", ret);
		goto err_cq_db;
=======
		ibdev_err(ibdev,
			  "failed to alloc CQ context, ret = %d.\n", ret);
		goto err_cqn;
>>>>>>> 7d2a07b7
	}

	/*
	 * For the QP created by kernel space, tptr value should be initialized
	 * to zero; For the QP created by user space, it will cause synchronous
	 * problems if tptr is set to zero here, so we initialize it in user
	 * space.
	 */
	if (!udata && hr_cq->tptr_addr)
		*hr_cq->tptr_addr = 0;

	if (udata) {
		resp.cqn = hr_cq->cqn;
		ret = ib_copy_to_udata(udata, &resp,
				       min(udata->outlen, sizeof(resp)));
		if (ret)
			goto err_cqc;
	}

	return 0;

err_cqc:
	free_cqc(hr_dev, hr_cq);
<<<<<<< HEAD
=======
err_cqn:
	free_cqn(hr_dev, hr_cq->cqn);
>>>>>>> 7d2a07b7
err_cq_db:
	free_cq_db(hr_dev, hr_cq, udata);
err_cq_buf:
	free_cq_buf(hr_dev, hr_cq);
	return ret;
}

<<<<<<< HEAD
void hns_roce_destroy_cq(struct ib_cq *ib_cq, struct ib_udata *udata)
=======
int hns_roce_destroy_cq(struct ib_cq *ib_cq, struct ib_udata *udata)
>>>>>>> 7d2a07b7
{
	struct hns_roce_dev *hr_dev = to_hr_dev(ib_cq->device);
	struct hns_roce_cq *hr_cq = to_hr_cq(ib_cq);

	if (hr_dev->hw->destroy_cq)
		hr_dev->hw->destroy_cq(ib_cq, udata);
<<<<<<< HEAD

	free_cq_buf(hr_dev, hr_cq);
	free_cq_db(hr_dev, hr_cq, udata);
	free_cqc(hr_dev, hr_cq);
=======

	free_cqc(hr_dev, hr_cq);
	free_cqn(hr_dev, hr_cq->cqn);
	free_cq_db(hr_dev, hr_cq, udata);
	free_cq_buf(hr_dev, hr_cq);

	return 0;
>>>>>>> 7d2a07b7
}

void hns_roce_cq_completion(struct hns_roce_dev *hr_dev, u32 cqn)
{
	struct hns_roce_cq *hr_cq;
	struct ib_cq *ibcq;

	hr_cq = xa_load(&hr_dev->cq_table.array,
			cqn & (hr_dev->caps.num_cqs - 1));
	if (!hr_cq) {
		dev_warn(hr_dev->dev, "Completion event for bogus CQ 0x%06x\n",
			 cqn);
		return;
	}

	++hr_cq->arm_sn;
	ibcq = &hr_cq->ib_cq;
	if (ibcq->comp_handler)
		ibcq->comp_handler(ibcq, ibcq->cq_context);
}

void hns_roce_cq_event(struct hns_roce_dev *hr_dev, u32 cqn, int event_type)
{
	struct device *dev = hr_dev->dev;
	struct hns_roce_cq *hr_cq;
	struct ib_event event;
	struct ib_cq *ibcq;

	hr_cq = xa_load(&hr_dev->cq_table.array,
			cqn & (hr_dev->caps.num_cqs - 1));
	if (!hr_cq) {
		dev_warn(dev, "Async event for bogus CQ 0x%06x\n", cqn);
		return;
	}

	if (event_type != HNS_ROCE_EVENT_TYPE_CQ_ID_INVALID &&
	    event_type != HNS_ROCE_EVENT_TYPE_CQ_ACCESS_ERROR &&
	    event_type != HNS_ROCE_EVENT_TYPE_CQ_OVERFLOW) {
		dev_err(dev, "Unexpected event type 0x%x on CQ 0x%06x\n",
			event_type, cqn);
		return;
	}

<<<<<<< HEAD
	atomic_inc(&hr_cq->refcount);
=======
	refcount_inc(&hr_cq->refcount);
>>>>>>> 7d2a07b7

	ibcq = &hr_cq->ib_cq;
	if (ibcq->event_handler) {
		event.device = ibcq->device;
		event.element.cq = ibcq;
		event.event = IB_EVENT_CQ_ERR;
		ibcq->event_handler(&event, ibcq->cq_context);
	}

<<<<<<< HEAD
	if (atomic_dec_and_test(&hr_cq->refcount))
=======
	if (refcount_dec_and_test(&hr_cq->refcount))
>>>>>>> 7d2a07b7
		complete(&hr_cq->free);
}

void hns_roce_init_cq_table(struct hns_roce_dev *hr_dev)
{
	struct hns_roce_cq_table *cq_table = &hr_dev->cq_table;
	unsigned int reserved_from_bot;
	unsigned int i;

	mutex_init(&cq_table->bank_mutex);
	xa_init(&cq_table->array);

	reserved_from_bot = hr_dev->caps.reserved_cqs;

	for (i = 0; i < reserved_from_bot; i++) {
		cq_table->bank[get_cq_bankid(i)].inuse++;
		cq_table->bank[get_cq_bankid(i)].min++;
	}

	for (i = 0; i < HNS_ROCE_CQ_BANK_NUM; i++) {
		ida_init(&cq_table->bank[i].ida);
		cq_table->bank[i].max = hr_dev->caps.num_cqs /
					HNS_ROCE_CQ_BANK_NUM - 1;
	}
}

void hns_roce_cleanup_cq_table(struct hns_roce_dev *hr_dev)
{
	int i;

	for (i = 0; i < HNS_ROCE_CQ_BANK_NUM; i++)
		ida_destroy(&hr_dev->cq_table.bank[i].ida);
}<|MERGE_RESOLUTION|>--- conflicted
+++ resolved
@@ -38,8 +38,6 @@
 #include "hns_roce_hem.h"
 #include "hns_roce_common.h"
 
-<<<<<<< HEAD
-=======
 static u8 get_least_load_bankid_for_cq(struct hns_roce_bank *bank)
 {
 	u32 least_load = bank[0].inuse;
@@ -103,41 +101,17 @@
 	mutex_unlock(&cq_table->bank_mutex);
 }
 
->>>>>>> 7d2a07b7
 static int alloc_cqc(struct hns_roce_dev *hr_dev, struct hns_roce_cq *hr_cq)
 {
 	struct hns_roce_cq_table *cq_table = &hr_dev->cq_table;
 	struct ib_device *ibdev = &hr_dev->ib_dev;
 	struct hns_roce_cmd_mailbox *mailbox;
-<<<<<<< HEAD
-	struct hns_roce_cq_table *cq_table;
-	struct ib_device *ibdev = &hr_dev->ib_dev;
-=======
->>>>>>> 7d2a07b7
 	u64 mtts[MTT_MIN_COUNT] = { 0 };
 	dma_addr_t dma_handle;
 	int ret;
 
 	ret = hns_roce_mtr_find(hr_dev, &hr_cq->mtr, 0, mtts, ARRAY_SIZE(mtts),
 				&dma_handle);
-<<<<<<< HEAD
-	if (ret < 1) {
-		ibdev_err(ibdev, "Failed to find CQ mtr\n");
-		return -EINVAL;
-	}
-
-	cq_table = &hr_dev->cq_table;
-	ret = hns_roce_bitmap_alloc(&cq_table->bitmap, &hr_cq->cqn);
-	if (ret) {
-		ibdev_err(ibdev, "Failed to alloc CQ bitmap, err %d\n", ret);
-		return ret;
-	}
-
-	/* Get CQC memory HEM(Hardware Entry Memory) table */
-	ret = hns_roce_table_get(hr_dev, &cq_table->table, hr_cq->cqn);
-	if (ret) {
-		ibdev_err(ibdev, "Failed to get CQ(0x%lx) context, err %d\n",
-=======
 	if (!ret) {
 		ibdev_err(ibdev, "failed to find CQ mtr, ret = %d.\n", ret);
 		return -EINVAL;
@@ -147,18 +121,13 @@
 	ret = hns_roce_table_get(hr_dev, &cq_table->table, hr_cq->cqn);
 	if (ret) {
 		ibdev_err(ibdev, "failed to get CQ(0x%lx) context, ret = %d.\n",
->>>>>>> 7d2a07b7
 			  hr_cq->cqn, ret);
 		goto err_out;
 	}
 
 	ret = xa_err(xa_store(&cq_table->array, hr_cq->cqn, hr_cq, GFP_KERNEL));
 	if (ret) {
-<<<<<<< HEAD
-		ibdev_err(ibdev, "Failed to xa_store CQ\n");
-=======
 		ibdev_err(ibdev, "failed to xa_store CQ, ret = %d.\n", ret);
->>>>>>> 7d2a07b7
 		goto err_put;
 	}
 
@@ -177,11 +146,7 @@
 	hns_roce_free_cmd_mailbox(hr_dev, mailbox);
 	if (ret) {
 		ibdev_err(ibdev,
-<<<<<<< HEAD
-			  "Failed to send create cmd for CQ(0x%lx), err %d\n",
-=======
 			  "failed to send create cmd for CQ(0x%lx), ret = %d.\n",
->>>>>>> 7d2a07b7
 			  hr_cq->cqn, ret);
 		goto err_xa;
 	}
@@ -235,81 +200,6 @@
 {
 	struct ib_device *ibdev = &hr_dev->ib_dev;
 	struct hns_roce_buf_attr buf_attr = {};
-<<<<<<< HEAD
-	int err;
-
-	buf_attr.page_shift = hr_dev->caps.cqe_buf_pg_sz + HNS_HW_PAGE_SHIFT;
-	buf_attr.region[0].size = hr_cq->cq_depth * hr_dev->caps.cq_entry_sz;
-	buf_attr.region[0].hopnum = hr_dev->caps.cqe_hop_num;
-	buf_attr.region_count = 1;
-	buf_attr.fixed_page = true;
-
-	err = hns_roce_mtr_create(hr_dev, &hr_cq->mtr, &buf_attr,
-				  hr_dev->caps.cqe_ba_pg_sz + HNS_HW_PAGE_SHIFT,
-				  udata, addr);
-	if (err)
-		ibdev_err(ibdev, "Failed to alloc CQ mtr, err %d\n", err);
-
-	return err;
-}
-
-static void free_cq_buf(struct hns_roce_dev *hr_dev, struct hns_roce_cq *hr_cq)
-{
-	hns_roce_mtr_destroy(hr_dev, &hr_cq->mtr);
-}
-
-static int alloc_cq_db(struct hns_roce_dev *hr_dev, struct hns_roce_cq *hr_cq,
-		       struct ib_udata *udata, unsigned long addr,
-		       struct hns_roce_ib_create_cq_resp *resp)
-{
-	bool has_db = hr_dev->caps.flags & HNS_ROCE_CAP_FLAG_RECORD_DB;
-	struct hns_roce_ucontext *uctx;
-	int err;
-
-	if (udata) {
-		if (has_db &&
-		    udata->outlen >= offsetofend(typeof(*resp), cap_flags)) {
-			uctx = rdma_udata_to_drv_context(udata,
-					struct hns_roce_ucontext, ibucontext);
-			err = hns_roce_db_map_user(uctx, addr, &hr_cq->db);
-			if (err)
-				return err;
-			hr_cq->flags |= HNS_ROCE_CQ_FLAG_RECORD_DB;
-			resp->cap_flags |= HNS_ROCE_CQ_FLAG_RECORD_DB;
-		}
-	} else {
-		if (has_db) {
-			err = hns_roce_alloc_db(hr_dev, &hr_cq->db, 1);
-			if (err)
-				return err;
-			hr_cq->set_ci_db = hr_cq->db.db_record;
-			*hr_cq->set_ci_db = 0;
-			hr_cq->flags |= HNS_ROCE_CQ_FLAG_RECORD_DB;
-		}
-		hr_cq->cq_db_l = hr_dev->reg_base + hr_dev->odb_offset +
-				 DB_REG_OFFSET * hr_dev->priv_uar.index;
-	}
-
-	return 0;
-}
-
-static void free_cq_db(struct hns_roce_dev *hr_dev, struct hns_roce_cq *hr_cq,
-		       struct ib_udata *udata)
-{
-	struct hns_roce_ucontext *uctx;
-
-	if (!(hr_cq->flags & HNS_ROCE_CQ_FLAG_RECORD_DB))
-		return;
-
-	hr_cq->flags &= ~HNS_ROCE_CQ_FLAG_RECORD_DB;
-	if (udata) {
-		uctx = rdma_udata_to_drv_context(udata,
-						 struct hns_roce_ucontext,
-						 ibucontext);
-		hns_roce_db_unmap_user(uctx, &hr_cq->db);
-	} else {
-		hns_roce_free_db(hr_dev, &hr_cq->db);
-=======
 	int ret;
 
 	buf_attr.page_shift = hr_dev->caps.cqe_buf_pg_sz + PAGE_SHIFT;
@@ -448,7 +338,6 @@
 			hr_cq->cqe_size = HNS_ROCE_V2_CQE_SIZE;
 	} else {
 		hr_cq->cqe_size = hr_dev->caps.cqe_sz;
->>>>>>> 7d2a07b7
 	}
 }
 
@@ -460,52 +349,6 @@
 	struct hns_roce_cq *hr_cq = to_hr_cq(ib_cq);
 	struct ib_device *ibdev = &hr_dev->ib_dev;
 	struct hns_roce_ib_create_cq ucmd = {};
-<<<<<<< HEAD
-	int vector = attr->comp_vector;
-	u32 cq_entries = attr->cqe;
-	int ret;
-
-	if (cq_entries < 1 || cq_entries > hr_dev->caps.max_cqes) {
-		ibdev_err(ibdev, "Failed to check CQ count %d max=%d\n",
-			  cq_entries, hr_dev->caps.max_cqes);
-		return -EINVAL;
-	}
-
-	if (vector >= hr_dev->caps.num_comp_vectors) {
-		ibdev_err(ibdev, "Failed to check CQ vector=%d max=%d\n",
-			  vector, hr_dev->caps.num_comp_vectors);
-		return -EINVAL;
-	}
-
-	cq_entries = max(cq_entries, hr_dev->caps.min_cqes);
-	cq_entries = roundup_pow_of_two(cq_entries);
-	hr_cq->ib_cq.cqe = cq_entries - 1; /* used as cqe index */
-	hr_cq->cq_depth = cq_entries;
-	hr_cq->vector = vector;
-	spin_lock_init(&hr_cq->lock);
-	INIT_LIST_HEAD(&hr_cq->sq_list);
-	INIT_LIST_HEAD(&hr_cq->rq_list);
-
-	if (udata) {
-		ret = ib_copy_from_udata(&ucmd, udata, sizeof(ucmd));
-		if (ret) {
-			ibdev_err(ibdev, "Failed to copy CQ udata, err %d\n",
-				  ret);
-			return ret;
-		}
-	}
-
-	ret = alloc_cq_buf(hr_dev, hr_cq, udata, ucmd.buf_addr);
-	if (ret) {
-		ibdev_err(ibdev, "Failed to alloc CQ buf, err %d\n", ret);
-		return ret;
-	}
-
-	ret = alloc_cq_db(hr_dev, hr_cq, udata, ucmd.db_addr, &resp);
-	if (ret) {
-		ibdev_err(ibdev, "Failed to alloc CQ db, err %d\n", ret);
-		goto err_cq_buf;
-=======
 	int ret;
 
 	if (attr->flags)
@@ -541,19 +384,13 @@
 	if (ret) {
 		ibdev_err(ibdev, "failed to alloc CQN, ret = %d.\n", ret);
 		goto err_cq_db;
->>>>>>> 7d2a07b7
 	}
 
 	ret = alloc_cqc(hr_dev, hr_cq);
 	if (ret) {
-<<<<<<< HEAD
-		ibdev_err(ibdev, "Failed to alloc CQ context, err %d\n", ret);
-		goto err_cq_db;
-=======
 		ibdev_err(ibdev,
 			  "failed to alloc CQ context, ret = %d.\n", ret);
 		goto err_cqn;
->>>>>>> 7d2a07b7
 	}
 
 	/*
@@ -577,11 +414,8 @@
 
 err_cqc:
 	free_cqc(hr_dev, hr_cq);
-<<<<<<< HEAD
-=======
 err_cqn:
 	free_cqn(hr_dev, hr_cq->cqn);
->>>>>>> 7d2a07b7
 err_cq_db:
 	free_cq_db(hr_dev, hr_cq, udata);
 err_cq_buf:
@@ -589,23 +423,13 @@
 	return ret;
 }
 
-<<<<<<< HEAD
-void hns_roce_destroy_cq(struct ib_cq *ib_cq, struct ib_udata *udata)
-=======
 int hns_roce_destroy_cq(struct ib_cq *ib_cq, struct ib_udata *udata)
->>>>>>> 7d2a07b7
 {
 	struct hns_roce_dev *hr_dev = to_hr_dev(ib_cq->device);
 	struct hns_roce_cq *hr_cq = to_hr_cq(ib_cq);
 
 	if (hr_dev->hw->destroy_cq)
 		hr_dev->hw->destroy_cq(ib_cq, udata);
-<<<<<<< HEAD
-
-	free_cq_buf(hr_dev, hr_cq);
-	free_cq_db(hr_dev, hr_cq, udata);
-	free_cqc(hr_dev, hr_cq);
-=======
 
 	free_cqc(hr_dev, hr_cq);
 	free_cqn(hr_dev, hr_cq->cqn);
@@ -613,7 +437,6 @@
 	free_cq_buf(hr_dev, hr_cq);
 
 	return 0;
->>>>>>> 7d2a07b7
 }
 
 void hns_roce_cq_completion(struct hns_roce_dev *hr_dev, u32 cqn)
@@ -657,11 +480,7 @@
 		return;
 	}
 
-<<<<<<< HEAD
-	atomic_inc(&hr_cq->refcount);
-=======
 	refcount_inc(&hr_cq->refcount);
->>>>>>> 7d2a07b7
 
 	ibcq = &hr_cq->ib_cq;
 	if (ibcq->event_handler) {
@@ -671,11 +490,7 @@
 		ibcq->event_handler(&event, ibcq->cq_context);
 	}
 
-<<<<<<< HEAD
-	if (atomic_dec_and_test(&hr_cq->refcount))
-=======
 	if (refcount_dec_and_test(&hr_cq->refcount))
->>>>>>> 7d2a07b7
 		complete(&hr_cq->free);
 }
 
