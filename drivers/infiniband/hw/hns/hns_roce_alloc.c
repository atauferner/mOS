--- conflicted
+++ resolved
@@ -65,57 +65,6 @@
 
 void hns_roce_bitmap_free(struct hns_roce_bitmap *bitmap, unsigned long obj)
 {
-<<<<<<< HEAD
-	hns_roce_bitmap_free_range(bitmap, obj, 1, rr);
-}
-
-int hns_roce_bitmap_alloc_range(struct hns_roce_bitmap *bitmap, int cnt,
-				int align, unsigned long *obj)
-{
-	int ret = 0;
-	int i;
-
-	if (likely(cnt == 1 && align == 1))
-		return hns_roce_bitmap_alloc(bitmap, obj);
-
-	spin_lock(&bitmap->lock);
-
-	*obj = bitmap_find_next_zero_area(bitmap->table, bitmap->max,
-					  bitmap->last, cnt, align - 1);
-	if (*obj >= bitmap->max) {
-		bitmap->top = (bitmap->top + bitmap->max + bitmap->reserved_top)
-			       & bitmap->mask;
-		*obj = bitmap_find_next_zero_area(bitmap->table, bitmap->max, 0,
-						  cnt, align - 1);
-	}
-
-	if (*obj < bitmap->max) {
-		for (i = 0; i < cnt; i++)
-			set_bit(*obj + i, bitmap->table);
-
-		if (*obj == bitmap->last) {
-			bitmap->last = (*obj + cnt);
-			if (bitmap->last >= bitmap->max)
-				bitmap->last = 0;
-		}
-		*obj |= bitmap->top;
-	} else {
-		ret = -EINVAL;
-	}
-
-	spin_unlock(&bitmap->lock);
-
-	return ret;
-}
-
-void hns_roce_bitmap_free_range(struct hns_roce_bitmap *bitmap,
-				unsigned long obj, int cnt,
-				int rr)
-{
-	int i;
-
-=======
->>>>>>> 7d2a07b7
 	obj &= bitmap->max + bitmap->reserved_top - 1;
 
 	spin_lock(&bitmap->lock);
@@ -159,27 +108,6 @@
 
 void hns_roce_buf_free(struct hns_roce_dev *hr_dev, struct hns_roce_buf *buf)
 {
-<<<<<<< HEAD
-	struct device *dev = hr_dev->dev;
-	u32 size = buf->size;
-	int i;
-
-	if (size == 0)
-		return;
-
-	buf->size = 0;
-
-	if (hns_roce_buf_is_direct(buf)) {
-		dma_free_coherent(dev, size, buf->direct.buf, buf->direct.map);
-	} else {
-		for (i = 0; i < buf->npages; ++i)
-			if (buf->page_list[i].buf)
-				dma_free_coherent(dev, 1 << buf->page_shift,
-						  buf->page_list[i].buf,
-						  buf->page_list[i].map);
-		kfree(buf->page_list);
-		buf->page_list = NULL;
-=======
 	struct hns_roce_buf_list *trunks;
 	u32 i;
 
@@ -194,7 +122,6 @@
 					  trunks[i].buf, trunks[i].map);
 
 		kfree(trunks);
->>>>>>> 7d2a07b7
 	}
 
 	kfree(buf);
@@ -210,49 +137,6 @@
 struct hns_roce_buf *hns_roce_buf_alloc(struct hns_roce_dev *hr_dev, u32 size,
 					u32 page_shift, u32 flags)
 {
-<<<<<<< HEAD
-	struct hns_roce_buf_list *buf_list;
-	struct device *dev = hr_dev->dev;
-	u32 page_size;
-	int i;
-
-	/* The minimum shift of the page accessed by hw is HNS_HW_PAGE_SHIFT */
-	buf->page_shift = max_t(int, HNS_HW_PAGE_SHIFT, page_shift);
-
-	page_size = 1 << buf->page_shift;
-	buf->npages = DIV_ROUND_UP(size, page_size);
-
-	/* required size is not bigger than one trunk size */
-	if (size <= max_direct) {
-		buf->page_list = NULL;
-		buf->direct.buf = dma_alloc_coherent(dev, size,
-						     &buf->direct.map,
-						     GFP_KERNEL);
-		if (!buf->direct.buf)
-			return -ENOMEM;
-	} else {
-		buf_list = kcalloc(buf->npages, sizeof(*buf_list), GFP_KERNEL);
-		if (!buf_list)
-			return -ENOMEM;
-
-		for (i = 0; i < buf->npages; i++) {
-			buf_list[i].buf = dma_alloc_coherent(dev, page_size,
-							     &buf_list[i].map,
-							     GFP_KERNEL);
-			if (!buf_list[i].buf)
-				break;
-		}
-
-		if (i != buf->npages && i > 0) {
-			while (i-- > 0)
-				dma_free_coherent(dev, page_size,
-						  buf_list[i].buf,
-						  buf_list[i].map);
-			kfree(buf_list);
-			return -ENOMEM;
-		}
-		buf->page_list = buf_list;
-=======
 	u32 trunk_size, page_size, alloced_size;
 	struct hns_roce_buf_list *trunks;
 	struct hns_roce_buf *buf;
@@ -278,32 +162,8 @@
 	} else {
 		buf->trunk_shift = order_base_2(ALIGN(page_size, PAGE_SIZE));
 		ntrunk = DIV_ROUND_UP(size, 1 << buf->trunk_shift);
->>>>>>> 7d2a07b7
-	}
-	buf->size = size;
-
-<<<<<<< HEAD
-	return 0;
-}
-
-int hns_roce_get_kmem_bufs(struct hns_roce_dev *hr_dev, dma_addr_t *bufs,
-			   int buf_cnt, int start, struct hns_roce_buf *buf)
-{
-	int i, end;
-	int total;
-
-	end = start + buf_cnt;
-	if (end > buf->npages) {
-		dev_err(hr_dev->dev,
-			"Failed to check kmem bufs, end %d + %d total %d!\n",
-			start, buf_cnt, buf->npages);
-		return -EINVAL;
-	}
-
-	total = 0;
-	for (i = start; i < end; i++)
-		bufs[total++] = hns_roce_buf_page(buf, i);
-=======
+	}
+
 	trunks = kcalloc(ntrunk, sizeof(*trunks), gfp_flags);
 	if (!trunks) {
 		kfree(buf);
@@ -322,7 +182,6 @@
 	}
 
 	buf->ntrunks = i;
->>>>>>> 7d2a07b7
 
 	/* In nofail mode, it's only failed when the alloced size is 0 */
 	if ((flags & HNS_ROCE_BUF_NOFAIL) ? i == 0 : i != ntrunk) {
@@ -341,36 +200,14 @@
 	return buf;
 }
 
-<<<<<<< HEAD
-int hns_roce_get_umem_bufs(struct hns_roce_dev *hr_dev, dma_addr_t *bufs,
-			   int buf_cnt, int start, struct ib_umem *umem,
-=======
 int hns_roce_get_kmem_bufs(struct hns_roce_dev *hr_dev, dma_addr_t *bufs,
 			   int buf_cnt, struct hns_roce_buf *buf,
->>>>>>> 7d2a07b7
 			   unsigned int page_shift)
 {
 	unsigned int offset, max_size;
 	int total = 0;
 	int i;
 
-<<<<<<< HEAD
-	if (page_shift < HNS_HW_PAGE_SHIFT) {
-		dev_err(hr_dev->dev, "Failed to check umem page shift %d!\n",
-			page_shift);
-		return -EINVAL;
-	}
-
-	/* convert system page cnt to hw page cnt */
-	rdma_umem_for_each_dma_block(umem, &biter, 1 << page_shift) {
-		addr = rdma_block_iter_dma_address(&biter);
-		if (idx >= start) {
-			bufs[total++] = addr;
-			if (total >= buf_cnt)
-				goto done;
-		}
-		idx++;
-=======
 	if (page_shift > buf->trunk_shift) {
 		dev_err(hr_dev->dev, "failed to check kmem buf shift %u > %u\n",
 			page_shift, buf->trunk_shift);
@@ -382,14 +219,11 @@
 	for (i = 0; i < buf_cnt && offset < max_size; i++) {
 		bufs[total++] = hns_roce_buf_dma_addr(buf, offset);
 		offset += (1 << page_shift);
->>>>>>> 7d2a07b7
 	}
 
 	return total;
 }
 
-<<<<<<< HEAD
-=======
 int hns_roce_get_umem_bufs(struct hns_roce_dev *hr_dev, dma_addr_t *bufs,
 			   int buf_cnt, struct ib_umem *umem,
 			   unsigned int page_shift)
@@ -408,7 +242,6 @@
 	return total;
 }
 
->>>>>>> 7d2a07b7
 void hns_roce_cleanup_bitmap(struct hns_roce_dev *hr_dev)
 {
 	if (hr_dev->caps.flags & HNS_ROCE_CAP_FLAG_XRC)
