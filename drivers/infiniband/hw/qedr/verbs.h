--- conflicted
+++ resolved
@@ -34,12 +34,8 @@
 
 int qedr_query_device(struct ib_device *ibdev,
 		      struct ib_device_attr *attr, struct ib_udata *udata);
-<<<<<<< HEAD
-int qedr_query_port(struct ib_device *, u8 port, struct ib_port_attr *props);
-=======
 int qedr_query_port(struct ib_device *ibdev, u32 port,
 		    struct ib_port_attr *props);
->>>>>>> 7d2a07b7
 
 int qedr_iw_query_gid(struct ib_device *ibdev, u32 port,
 		      int index, union ib_gid *gid);
@@ -97,11 +93,7 @@
 int qedr_post_recv(struct ib_qp *, const struct ib_recv_wr *,
 		   const struct ib_recv_wr **bad_wr);
 int qedr_process_mad(struct ib_device *ibdev, int process_mad_flags,
-<<<<<<< HEAD
-		     u8 port_num, const struct ib_wc *in_wc,
-=======
 		     u32 port_num, const struct ib_wc *in_wc,
->>>>>>> 7d2a07b7
 		     const struct ib_grh *in_grh, const struct ib_mad *in_mad,
 		     struct ib_mad *out_mad, size_t *out_mad_size,
 		     u16 *out_mad_pkey_index);
