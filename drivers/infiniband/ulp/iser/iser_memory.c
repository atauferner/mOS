/*
 * Copyright (c) 2004, 2005, 2006 Voltaire, Inc. All rights reserved.
 * Copyright (c) 2013-2014 Mellanox Technologies. All rights reserved.
 *
 * This software is available to you under a choice of one of two
 * licenses.  You may choose to be licensed under the terms of the GNU
 * General Public License (GPL) Version 2, available from the file
 * COPYING in the main directory of this source tree, or the
 * OpenIB.org BSD license below:
 *
 *     Redistribution and use in source and binary forms, with or
 *     without modification, are permitted provided that the following
 *     conditions are met:
 *
 *	- Redistributions of source code must retain the above
 *	  copyright notice, this list of conditions and the following
 *	  disclaimer.
 *
 *	- Redistributions in binary form must reproduce the above
 *	  copyright notice, this list of conditions and the following
 *	  disclaimer in the documentation and/or other materials
 *	  provided with the distribution.
 *
 * THE SOFTWARE IS PROVIDED "AS IS", WITHOUT WARRANTY OF ANY KIND,
 * EXPRESS OR IMPLIED, INCLUDING BUT NOT LIMITED TO THE WARRANTIES OF
 * MERCHANTABILITY, FITNESS FOR A PARTICULAR PURPOSE AND
 * NONINFRINGEMENT. IN NO EVENT SHALL THE AUTHORS OR COPYRIGHT HOLDERS
 * BE LIABLE FOR ANY CLAIM, DAMAGES OR OTHER LIABILITY, WHETHER IN AN
 * ACTION OF CONTRACT, TORT OR OTHERWISE, ARISING FROM, OUT OF OR IN
 * CONNECTION WITH THE SOFTWARE OR THE USE OR OTHER DEALINGS IN THE
 * SOFTWARE.
 */
#include <linux/module.h>
#include <linux/kernel.h>
#include <linux/slab.h>
#include <linux/mm.h>
#include <linux/highmem.h>
#include <linux/scatterlist.h>

#include "iscsi_iser.h"

void iser_reg_comp(struct ib_cq *cq, struct ib_wc *wc)
{
	iser_err_comp(wc, "memreg");
}

static struct iser_fr_desc *
iser_reg_desc_get_fr(struct ib_conn *ib_conn)
{
	struct iser_fr_pool *fr_pool = &ib_conn->fr_pool;
	struct iser_fr_desc *desc;
	unsigned long flags;

	spin_lock_irqsave(&fr_pool->lock, flags);
	desc = list_first_entry(&fr_pool->list,
				struct iser_fr_desc, list);
	list_del(&desc->list);
	spin_unlock_irqrestore(&fr_pool->lock, flags);

	return desc;
}

static void
iser_reg_desc_put_fr(struct ib_conn *ib_conn,
		     struct iser_fr_desc *desc)
{
	struct iser_fr_pool *fr_pool = &ib_conn->fr_pool;
	unsigned long flags;

	spin_lock_irqsave(&fr_pool->lock, flags);
	list_add(&desc->list, &fr_pool->list);
	spin_unlock_irqrestore(&fr_pool->lock, flags);
}

int iser_dma_map_task_data(struct iscsi_iser_task *iser_task,
			    struct iser_data_buf *data,
			    enum iser_data_dir iser_dir,
			    enum dma_data_direction dma_dir)
{
	struct ib_device *dev;

	iser_task->dir[iser_dir] = 1;
	dev = iser_task->iser_conn->ib_conn.device->ib_device;

	data->dma_nents = ib_dma_map_sg(dev, data->sg, data->size, dma_dir);
	if (unlikely(data->dma_nents == 0)) {
		iser_err("dma_map_sg failed!!!\n");
		return -EINVAL;
	}
	return 0;
}

void iser_dma_unmap_task_data(struct iscsi_iser_task *iser_task,
			      struct iser_data_buf *data,
			      enum dma_data_direction dir)
{
	struct ib_device *dev;

	dev = iser_task->iser_conn->ib_conn.device->ib_device;
	ib_dma_unmap_sg(dev, data->sg, data->size, dir);
}

static int
iser_reg_dma(struct iser_device *device, struct iser_data_buf *mem,
	     struct iser_mem_reg *reg)
{
	struct scatterlist *sg = mem->sg;

	reg->sge.lkey = device->pd->local_dma_lkey;
	/*
	 * FIXME: rework the registration code path to differentiate
	 * rkey/lkey use cases
	 */

	if (device->pd->flags & IB_PD_UNSAFE_GLOBAL_RKEY)
		reg->rkey = device->pd->unsafe_global_rkey;
	else
		reg->rkey = 0;
	reg->sge.addr = sg_dma_address(&sg[0]);
	reg->sge.length = sg_dma_len(&sg[0]);

	iser_dbg("Single DMA entry: lkey=0x%x, rkey=0x%x, addr=0x%llx,"
		 " length=0x%x\n", reg->sge.lkey, reg->rkey,
		 reg->sge.addr, reg->sge.length);

	return 0;
}

void iser_unreg_mem_fastreg(struct iscsi_iser_task *iser_task,
			    enum iser_data_dir cmd_dir)
{
	struct iser_mem_reg *reg = &iser_task->rdma_reg[cmd_dir];
	struct iser_fr_desc *desc;
	struct ib_mr_status mr_status;

	desc = reg->mem_h;
	if (!desc)
		return;

	/*
	 * The signature MR cannot be invalidated and reused without checking.
	 * libiscsi calls the check_protection transport handler only if
	 * SCSI-Response is received. And the signature MR is not checked if
	 * the task is completed for some other reason like a timeout or error
	 * handling. That's why we must check the signature MR here before
	 * putting it to the free pool.
	 */
	if (unlikely(desc->sig_protected)) {
		desc->sig_protected = false;
		ib_check_mr_status(desc->rsc.sig_mr, IB_MR_CHECK_SIG_STATUS,
				   &mr_status);
	}
	iser_reg_desc_put_fr(&iser_task->iser_conn->ib_conn, reg->mem_h);
	reg->mem_h = NULL;
}

static void
iser_set_dif_domain(struct scsi_cmnd *sc, struct ib_sig_domain *domain)
{
	domain->sig_type = IB_SIG_TYPE_T10_DIF;
	domain->sig.dif.pi_interval = scsi_prot_interval(sc);
	domain->sig.dif.ref_tag = t10_pi_ref_tag(sc->request);
	/*
	 * At the moment we hard code those, but in the future
	 * we will take them from sc.
	 */
	domain->sig.dif.apptag_check_mask = 0xffff;
	domain->sig.dif.app_escape = true;
	domain->sig.dif.ref_escape = true;
	if (sc->prot_flags & SCSI_PROT_REF_INCREMENT)
		domain->sig.dif.ref_remap = true;
}

static int
iser_set_sig_attrs(struct scsi_cmnd *sc, struct ib_sig_attrs *sig_attrs)
{
	switch (scsi_get_prot_op(sc)) {
	case SCSI_PROT_WRITE_INSERT:
	case SCSI_PROT_READ_STRIP:
		sig_attrs->mem.sig_type = IB_SIG_TYPE_NONE;
		iser_set_dif_domain(sc, &sig_attrs->wire);
		sig_attrs->wire.sig.dif.bg_type = IB_T10DIF_CRC;
		break;
	case SCSI_PROT_READ_INSERT:
	case SCSI_PROT_WRITE_STRIP:
		sig_attrs->wire.sig_type = IB_SIG_TYPE_NONE;
		iser_set_dif_domain(sc, &sig_attrs->mem);
		sig_attrs->mem.sig.dif.bg_type = sc->prot_flags & SCSI_PROT_IP_CHECKSUM ?
						IB_T10DIF_CSUM : IB_T10DIF_CRC;
		break;
	case SCSI_PROT_READ_PASS:
	case SCSI_PROT_WRITE_PASS:
		iser_set_dif_domain(sc, &sig_attrs->wire);
		sig_attrs->wire.sig.dif.bg_type = IB_T10DIF_CRC;
		iser_set_dif_domain(sc, &sig_attrs->mem);
		sig_attrs->mem.sig.dif.bg_type = sc->prot_flags & SCSI_PROT_IP_CHECKSUM ?
						IB_T10DIF_CSUM : IB_T10DIF_CRC;
		break;
	default:
		iser_err("Unsupported PI operation %d\n",
			 scsi_get_prot_op(sc));
		return -EINVAL;
	}

	return 0;
}

static inline void
iser_set_prot_checks(struct scsi_cmnd *sc, u8 *mask)
{
	*mask = 0;
	if (sc->prot_flags & SCSI_PROT_REF_CHECK)
		*mask |= IB_SIG_CHECK_REFTAG;
	if (sc->prot_flags & SCSI_PROT_GUARD_CHECK)
		*mask |= IB_SIG_CHECK_GUARD;
}

static inline void
iser_inv_rkey(struct ib_send_wr *inv_wr,
	      struct ib_mr *mr,
	      struct ib_cqe *cqe,
	      struct ib_send_wr *next_wr)
{
	inv_wr->opcode = IB_WR_LOCAL_INV;
	inv_wr->wr_cqe = cqe;
	inv_wr->ex.invalidate_rkey = mr->rkey;
	inv_wr->send_flags = 0;
	inv_wr->num_sge = 0;
	inv_wr->next = next_wr;
}

static int
iser_reg_sig_mr(struct iscsi_iser_task *iser_task,
		struct iser_data_buf *mem,
		struct iser_data_buf *sig_mem,
		struct iser_reg_resources *rsc,
		struct iser_mem_reg *sig_reg)
{
	struct iser_tx_desc *tx_desc = &iser_task->desc;
	struct ib_cqe *cqe = &iser_task->iser_conn->ib_conn.reg_cqe;
	struct ib_mr *mr = rsc->sig_mr;
	struct ib_sig_attrs *sig_attrs = mr->sig_attrs;
	struct ib_reg_wr *wr = &tx_desc->reg_wr;
	int ret;

	memset(sig_attrs, 0, sizeof(*sig_attrs));
	ret = iser_set_sig_attrs(iser_task->sc, sig_attrs);
	if (ret)
		goto err;

	iser_set_prot_checks(iser_task->sc, &sig_attrs->check_mask);

	if (rsc->mr_valid)
		iser_inv_rkey(&tx_desc->inv_wr, mr, cqe, &wr->wr);

	ib_update_fast_reg_key(mr, ib_inc_rkey(mr->rkey));

	ret = ib_map_mr_sg_pi(mr, mem->sg, mem->dma_nents, NULL,
			      sig_mem->sg, sig_mem->dma_nents, NULL, SZ_4K);
	if (unlikely(ret)) {
		iser_err("failed to map PI sg (%d)\n",
			 mem->dma_nents + sig_mem->dma_nents);
		goto err;
	}

	memset(wr, 0, sizeof(*wr));
	wr->wr.next = &tx_desc->send_wr;
	wr->wr.opcode = IB_WR_REG_MR_INTEGRITY;
	wr->wr.wr_cqe = cqe;
	wr->wr.num_sge = 0;
	wr->wr.send_flags = 0;
	wr->mr = mr;
	wr->key = mr->rkey;
	wr->access = IB_ACCESS_LOCAL_WRITE |
		     IB_ACCESS_REMOTE_READ |
		     IB_ACCESS_REMOTE_WRITE;
	rsc->mr_valid = 1;

	sig_reg->sge.lkey = mr->lkey;
	sig_reg->rkey = mr->rkey;
	sig_reg->sge.addr = mr->iova;
	sig_reg->sge.length = mr->length;

	iser_dbg("lkey=0x%x rkey=0x%x addr=0x%llx length=%u\n",
		 sig_reg->sge.lkey, sig_reg->rkey, sig_reg->sge.addr,
		 sig_reg->sge.length);
err:
	return ret;
}

static int iser_fast_reg_mr(struct iscsi_iser_task *iser_task,
			    struct iser_data_buf *mem,
			    struct iser_reg_resources *rsc,
			    struct iser_mem_reg *reg)
{
	struct iser_tx_desc *tx_desc = &iser_task->desc;
	struct ib_cqe *cqe = &iser_task->iser_conn->ib_conn.reg_cqe;
	struct ib_mr *mr = rsc->mr;
	struct ib_reg_wr *wr = &tx_desc->reg_wr;
	int n;

	if (rsc->mr_valid)
		iser_inv_rkey(&tx_desc->inv_wr, mr, cqe, &wr->wr);

	ib_update_fast_reg_key(mr, ib_inc_rkey(mr->rkey));

	n = ib_map_mr_sg(mr, mem->sg, mem->dma_nents, NULL, SZ_4K);
	if (unlikely(n != mem->dma_nents)) {
		iser_err("failed to map sg (%d/%d)\n",
			 n, mem->dma_nents);
		return n < 0 ? n : -EINVAL;
	}

	wr->wr.next = &tx_desc->send_wr;
	wr->wr.opcode = IB_WR_REG_MR;
	wr->wr.wr_cqe = cqe;
	wr->wr.send_flags = 0;
	wr->wr.num_sge = 0;
	wr->mr = mr;
	wr->key = mr->rkey;
	wr->access = IB_ACCESS_LOCAL_WRITE  |
		     IB_ACCESS_REMOTE_WRITE |
		     IB_ACCESS_REMOTE_READ;

	rsc->mr_valid = 1;

	reg->sge.lkey = mr->lkey;
	reg->rkey = mr->rkey;
	reg->sge.addr = mr->iova;
	reg->sge.length = mr->length;

	iser_dbg("lkey=0x%x rkey=0x%x addr=0x%llx length=0x%x\n",
		 reg->sge.lkey, reg->rkey, reg->sge.addr, reg->sge.length);

	return 0;
}

static int
iser_reg_data_sg(struct iscsi_iser_task *task,
		 struct iser_data_buf *mem,
		 struct iser_fr_desc *desc,
		 bool use_dma_key,
		 struct iser_mem_reg *reg)
{
	struct iser_device *device = task->iser_conn->ib_conn.device;

	if (use_dma_key)
		return iser_reg_dma(device, mem, reg);

	return iser_fast_reg_mr(task, mem, &desc->rsc, reg);
}

int iser_reg_mem_fastreg(struct iscsi_iser_task *task,
			 enum iser_data_dir dir,
			 bool all_imm)
{
	struct ib_conn *ib_conn = &task->iser_conn->ib_conn;
	struct iser_data_buf *mem = &task->data[dir];
	struct iser_mem_reg *reg = &task->rdma_reg[dir];
	struct iser_fr_desc *desc = NULL;
	bool use_dma_key;
	int err;

	use_dma_key = mem->dma_nents == 1 && (all_imm || !iser_always_reg) &&
		      scsi_get_prot_op(task->sc) == SCSI_PROT_NORMAL;

	if (!use_dma_key) {
		desc = iser_reg_desc_get_fr(ib_conn);
		reg->mem_h = desc;
	}

	if (scsi_get_prot_op(task->sc) == SCSI_PROT_NORMAL) {
		err = iser_reg_data_sg(task, mem, desc, use_dma_key, reg);
		if (unlikely(err))
			goto err_reg;
	} else {
		err = iser_reg_sig_mr(task, mem, &task->prot[dir],
				      &desc->rsc, reg);
		if (unlikely(err))
			goto err_reg;

		desc->sig_protected = true;
	}

	return 0;

err_reg:
	if (desc)
		iser_reg_desc_put_fr(ib_conn, desc);

	return err;
<<<<<<< HEAD
}
=======
}
>>>>>>> 7d2a07b7
<|MERGE_RESOLUTION|>--- conflicted
+++ resolved
@@ -389,8 +389,4 @@
 		iser_reg_desc_put_fr(ib_conn, desc);
 
 	return err;
-<<<<<<< HEAD
-}
-=======
-}
->>>>>>> 7d2a07b7
+}