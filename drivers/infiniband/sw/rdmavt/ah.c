/*
 * Copyright(c) 2016 - 2019 Intel Corporation.
 *
 * This file is provided under a dual BSD/GPLv2 license.  When using or
 * redistributing this file, you may do so under either license.
 *
 * GPL LICENSE SUMMARY
 *
 * This program is free software; you can redistribute it and/or modify
 * it under the terms of version 2 of the GNU General Public License as
 * published by the Free Software Foundation.
 *
 * This program is distributed in the hope that it will be useful, but
 * WITHOUT ANY WARRANTY; without even the implied warranty of
 * MERCHANTABILITY or FITNESS FOR A PARTICULAR PURPOSE.  See the GNU
 * General Public License for more details.
 *
 * BSD LICENSE
 *
 * Redistribution and use in source and binary forms, with or without
 * modification, are permitted provided that the following conditions
 * are met:
 *
 *  - Redistributions of source code must retain the above copyright
 *    notice, this list of conditions and the following disclaimer.
 *  - Redistributions in binary form must reproduce the above copyright
 *    notice, this list of conditions and the following disclaimer in
 *    the documentation and/or other materials provided with the
 *    distribution.
 *  - Neither the name of Intel Corporation nor the names of its
 *    contributors may be used to endorse or promote products derived
 *    from this software without specific prior written permission.
 *
 * THIS SOFTWARE IS PROVIDED BY THE COPYRIGHT HOLDERS AND CONTRIBUTORS
 * "AS IS" AND ANY EXPRESS OR IMPLIED WARRANTIES, INCLUDING, BUT NOT
 * LIMITED TO, THE IMPLIED WARRANTIES OF MERCHANTABILITY AND FITNESS FOR
 * A PARTICULAR PURPOSE ARE DISCLAIMED. IN NO EVENT SHALL THE COPYRIGHT
 * OWNER OR CONTRIBUTORS BE LIABLE FOR ANY DIRECT, INDIRECT, INCIDENTAL,
 * SPECIAL, EXEMPLARY, OR CONSEQUENTIAL DAMAGES (INCLUDING, BUT NOT
 * LIMITED TO, PROCUREMENT OF SUBSTITUTE GOODS OR SERVICES; LOSS OF USE,
 * DATA, OR PROFITS; OR BUSINESS INTERRUPTION) HOWEVER CAUSED AND ON ANY
 * THEORY OF LIABILITY, WHETHER IN CONTRACT, STRICT LIABILITY, OR TORT
 * (INCLUDING NEGLIGENCE OR OTHERWISE) ARISING IN ANY WAY OUT OF THE USE
 * OF THIS SOFTWARE, EVEN IF ADVISED OF THE POSSIBILITY OF SUCH DAMAGE.
 *
 */

#include <linux/slab.h>
#include "ah.h"
#include "vt.h" /* for prints */

/**
 * rvt_check_ah - validate the attributes of AH
 * @ibdev: the ib device
 * @ah_attr: the attributes of the AH
 *
 * If driver supports a more detailed check_ah function call back to it
 * otherwise just check the basics.
 *
 * Return: 0 on success
 */
int rvt_check_ah(struct ib_device *ibdev,
		 struct rdma_ah_attr *ah_attr)
{
	int err;
	int port_num = rdma_ah_get_port_num(ah_attr);
	struct ib_port_attr port_attr;
	struct rvt_dev_info *rdi = ib_to_rvt(ibdev);
	u8 ah_flags = rdma_ah_get_ah_flags(ah_attr);
	u8 static_rate = rdma_ah_get_static_rate(ah_attr);

	err = ib_query_port(ibdev, port_num, &port_attr);
	if (err)
		return -EINVAL;
	if (port_num < 1 ||
	    port_num > ibdev->phys_port_cnt)
		return -EINVAL;
	if (static_rate != IB_RATE_PORT_CURRENT &&
	    ib_rate_to_mbps(static_rate) < 0)
		return -EINVAL;
	if ((ah_flags & IB_AH_GRH) &&
	    rdma_ah_read_grh(ah_attr)->sgid_index >= port_attr.gid_tbl_len)
		return -EINVAL;
	if (rdi->driver_f.check_ah)
		return rdi->driver_f.check_ah(ibdev, ah_attr);
	return 0;
}
EXPORT_SYMBOL(rvt_check_ah);

/**
 * rvt_create_ah - create an address handle
 * @ibah: the IB address handle
 * @init_attr: the attributes of the AH
 * @udata: pointer to user's input output buffer information.
 *
 * This may be called from interrupt context.
 *
 * Return: 0 on success
 */
int rvt_create_ah(struct ib_ah *ibah, struct rdma_ah_init_attr *init_attr,
		  struct ib_udata *udata)
{
	struct rvt_ah *ah = ibah_to_rvtah(ibah);
	struct rvt_dev_info *dev = ib_to_rvt(ibah->device);
	unsigned long flags;

	if (rvt_check_ah(ibah->device, init_attr->ah_attr))
		return -EINVAL;

	spin_lock_irqsave(&dev->n_ahs_lock, flags);
	if (dev->n_ahs_allocated == dev->dparms.props.max_ah) {
		spin_unlock_irqrestore(&dev->n_ahs_lock, flags);
		return -ENOMEM;
	}

	dev->n_ahs_allocated++;
	spin_unlock_irqrestore(&dev->n_ahs_lock, flags);

	rdma_copy_ah_attr(&ah->attr, init_attr->ah_attr);

	if (dev->driver_f.notify_new_ah)
		dev->driver_f.notify_new_ah(ibah->device,
					    init_attr->ah_attr, ah);

	return 0;
}

/**
 * rvt_destroy_ah - Destroy an address handle
 * @ibah: address handle
 * @destroy_flags: destroy address handle flags (see enum rdma_destroy_ah_flags)
<<<<<<< HEAD
 *
=======
>>>>>>> 7d2a07b7
 * Return: 0 on success
 */
int rvt_destroy_ah(struct ib_ah *ibah, u32 destroy_flags)
{
	struct rvt_dev_info *dev = ib_to_rvt(ibah->device);
	struct rvt_ah *ah = ibah_to_rvtah(ibah);
	unsigned long flags;

	spin_lock_irqsave(&dev->n_ahs_lock, flags);
	dev->n_ahs_allocated--;
	spin_unlock_irqrestore(&dev->n_ahs_lock, flags);

	rdma_destroy_ah_attr(&ah->attr);
	return 0;
}

/**
 * rvt_modify_ah - modify an ah with given attrs
 * @ibah: address handle to modify
 * @ah_attr: attrs to apply
 *
 * Return: 0 on success
 */
int rvt_modify_ah(struct ib_ah *ibah, struct rdma_ah_attr *ah_attr)
{
	struct rvt_ah *ah = ibah_to_rvtah(ibah);

	if (rvt_check_ah(ibah->device, ah_attr))
		return -EINVAL;

	ah->attr = *ah_attr;

	return 0;
}

/**
 * rvt_query_ah - return attrs for ah
 * @ibah: address handle to query
 * @ah_attr: return info in this
 *
 * Return: always 0
 */
int rvt_query_ah(struct ib_ah *ibah, struct rdma_ah_attr *ah_attr)
{
	struct rvt_ah *ah = ibah_to_rvtah(ibah);

	*ah_attr = ah->attr;

	return 0;
}<|MERGE_RESOLUTION|>--- conflicted
+++ resolved
@@ -129,10 +129,6 @@
  * rvt_destroy_ah - Destroy an address handle
  * @ibah: address handle
  * @destroy_flags: destroy address handle flags (see enum rdma_destroy_ah_flags)
-<<<<<<< HEAD
- *
-=======
->>>>>>> 7d2a07b7
  * Return: 0 on success
  */
 int rvt_destroy_ah(struct ib_ah *ibah, u32 destroy_flags)
