#ifndef DEF_RVTAH_H
#define DEF_RVTAH_H

/*
 * Copyright(c) 2016 Intel Corporation.
 *
 * This file is provided under a dual BSD/GPLv2 license.  When using or
 * redistributing this file, you may do so under either license.
 *
 * GPL LICENSE SUMMARY
 *
 * This program is free software; you can redistribute it and/or modify
 * it under the terms of version 2 of the GNU General Public License as
 * published by the Free Software Foundation.
 *
 * This program is distributed in the hope that it will be useful, but
 * WITHOUT ANY WARRANTY; without even the implied warranty of
 * MERCHANTABILITY or FITNESS FOR A PARTICULAR PURPOSE.  See the GNU
 * General Public License for more details.
 *
 * BSD LICENSE
 *
 * Redistribution and use in source and binary forms, with or without
 * modification, are permitted provided that the following conditions
 * are met:
 *
 *  - Redistributions of source code must retain the above copyright
 *    notice, this list of conditions and the following disclaimer.
 *  - Redistributions in binary form must reproduce the above copyright
 *    notice, this list of conditions and the following disclaimer in
 *    the documentation and/or other materials provided with the
 *    distribution.
 *  - Neither the name of Intel Corporation nor the names of its
 *    contributors may be used to endorse or promote products derived
 *    from this software without specific prior written permission.
 *
 * THIS SOFTWARE IS PROVIDED BY THE COPYRIGHT HOLDERS AND CONTRIBUTORS
 * "AS IS" AND ANY EXPRESS OR IMPLIED WARRANTIES, INCLUDING, BUT NOT
 * LIMITED TO, THE IMPLIED WARRANTIES OF MERCHANTABILITY AND FITNESS FOR
 * A PARTICULAR PURPOSE ARE DISCLAIMED. IN NO EVENT SHALL THE COPYRIGHT
 * OWNER OR CONTRIBUTORS BE LIABLE FOR ANY DIRECT, INDIRECT, INCIDENTAL,
 * SPECIAL, EXEMPLARY, OR CONSEQUENTIAL DAMAGES (INCLUDING, BUT NOT
 * LIMITED TO, PROCUREMENT OF SUBSTITUTE GOODS OR SERVICES; LOSS OF USE,
 * DATA, OR PROFITS; OR BUSINESS INTERRUPTION) HOWEVER CAUSED AND ON ANY
 * THEORY OF LIABILITY, WHETHER IN CONTRACT, STRICT LIABILITY, OR TORT
 * (INCLUDING NEGLIGENCE OR OTHERWISE) ARISING IN ANY WAY OUT OF THE USE
 * OF THIS SOFTWARE, EVEN IF ADVISED OF THE POSSIBILITY OF SUCH DAMAGE.
 *
 */

#include <rdma/rdma_vt.h>

int rvt_create_ah(struct ib_ah *ah, struct rdma_ah_init_attr *init_attr,
		  struct ib_udata *udata);
<<<<<<< HEAD
void rvt_destroy_ah(struct ib_ah *ibah, u32 destroy_flags);
=======
int rvt_destroy_ah(struct ib_ah *ibah, u32 destroy_flags);
>>>>>>> 7d2a07b7
int rvt_modify_ah(struct ib_ah *ibah, struct rdma_ah_attr *ah_attr);
int rvt_query_ah(struct ib_ah *ibah, struct rdma_ah_attr *ah_attr);

#endif          /* DEF_RVTAH_H */<|MERGE_RESOLUTION|>--- conflicted
+++ resolved
@@ -52,11 +52,7 @@
 
 int rvt_create_ah(struct ib_ah *ah, struct rdma_ah_init_attr *init_attr,
 		  struct ib_udata *udata);
-<<<<<<< HEAD
-void rvt_destroy_ah(struct ib_ah *ibah, u32 destroy_flags);
-=======
 int rvt_destroy_ah(struct ib_ah *ibah, u32 destroy_flags);
->>>>>>> 7d2a07b7
 int rvt_modify_ah(struct ib_ah *ibah, struct rdma_ah_attr *ah_attr);
 int rvt_query_ah(struct ib_ah *ibah, struct rdma_ah_attr *ah_attr);
 
