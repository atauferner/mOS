--- conflicted
+++ resolved
@@ -224,14 +224,9 @@
 	case MAX77686_BUCK8:
 	case MAX77686_BUCK9:
 	case MAX77686_LDO20 ... MAX77686_LDO22:
-<<<<<<< HEAD
-		config->ena_gpiod = gpiod_get_from_of_node(np,
-				"maxim,ena-gpios",
-=======
 		config->ena_gpiod = fwnode_gpiod_get_index(
 				of_fwnode_handle(np),
 				"maxim,ena",
->>>>>>> 7d2a07b7
 				0,
 				GPIOD_OUT_HIGH | GPIOD_FLAGS_BIT_NONEXCLUSIVE,
 				"max77686-regulator");
