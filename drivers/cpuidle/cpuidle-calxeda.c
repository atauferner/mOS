/*
 * Copyright 2012 Calxeda, Inc.
 *
 * Based on arch/arm/plat-mxc/cpuidle.c: #v3.7
 * Copyright 2012 Freescale Semiconductor, Inc.
 * Copyright 2012 Linaro Ltd.
 *
 * This program is free software; you can redistribute it and/or modify it
 * under the terms and conditions of the GNU General Public License,
 * version 2, as published by the Free Software Foundation.
 *
 * This program is distributed in the hope it will be useful, but WITHOUT
 * ANY WARRANTY; without even the implied warranty of MERCHANTABILITY or
 * FITNESS FOR A PARTICULAR PURPOSE.  See the GNU General Public License for
 * more details.
 *
 * You should have received a copy of the GNU General Public License along with
 * this program.  If not, see <http://www.gnu.org/licenses/>.
 *
 * Maintainer: Rob Herring <rob.herring@calxeda.com>
 */

#include <linux/cpuidle.h>
#include <linux/init.h>
#include <linux/io.h>
#include <linux/of.h>
#include <linux/time.h>
#include <linux/delay.h>
#include <linux/suspend.h>
#include <asm/cpuidle.h>
#include <asm/proc-fns.h>
#include <asm/smp_scu.h>
#include <asm/suspend.h>
#include <asm/cacheflush.h>
#include <asm/cp15.h>

extern void highbank_set_cpu_jump(int cpu, void *jump_addr);
extern void *scu_base_addr;

static inline unsigned int get_auxcr(void)
{
	unsigned int val;
	asm("mrc p15, 0, %0, c1, c0, 1	@ get AUXCR" : "=r" (val) : : "cc");
	return val;
}

static inline void set_auxcr(unsigned int val)
{
	asm volatile("mcr p15, 0, %0, c1, c0, 1	@ set AUXCR"
	  : : "r" (val) : "cc");
	isb();
}

static noinline void calxeda_idle_restore(void)
{
	set_cr(get_cr() | CR_C);
	set_auxcr(get_auxcr() | 0x40);
	scu_power_mode(scu_base_addr, SCU_PM_NORMAL);
}

static int calxeda_idle_finish(unsigned long val)
{
	/* Already flushed cache, but do it again as the outer cache functions
	 * dirty the cache with spinlocks */
	flush_cache_all();

	set_auxcr(get_auxcr() & ~0x40);
	set_cr(get_cr() & ~CR_C);

	scu_power_mode(scu_base_addr, SCU_PM_DORMANT);

	cpu_do_idle();

	/* Restore things if we didn't enter power-gating */
	calxeda_idle_restore();
	return 1;
}

static int calxeda_pwrdown_idle(struct cpuidle_device *dev,
				struct cpuidle_driver *drv,
				int index)
{
	highbank_set_cpu_jump(smp_processor_id(), cpu_resume);
	cpu_suspend(0, calxeda_idle_finish);
	return index;
}

static struct cpuidle_driver calxeda_idle_driver = {
	.name = "calxeda_idle",
	.states = {
		ARM_CPUIDLE_WFI_STATE,
		{
			.name = "PG",
			.desc = "Power Gate",
			.flags = CPUIDLE_FLAG_TIME_VALID,
			.exit_latency = 30,
			.power_usage = 50,
			.target_residency = 200,
			.enter = calxeda_pwrdown_idle,
		},
	},
	.state_count = 2,
};

static int __init calxeda_cpuidle_init(void)
{
	if (!of_machine_is_compatible("calxeda,highbank"))
		return -ENODEV;

<<<<<<< HEAD
	ret = cpuidle_register_driver(drv);
	if (ret)
		return ret;

	calxeda_idle_cpuidle_devices = alloc_percpu(struct cpuidle_device);
	if (calxeda_idle_cpuidle_devices == NULL) {
		ret = -ENOMEM;
		goto unregister_drv;
	}

	/* initialize state data for each cpuidle_device */
	for_each_possible_cpu(cpu_id) {
		dev = per_cpu_ptr(calxeda_idle_cpuidle_devices, cpu_id);
		dev->cpu = cpu_id;
		dev->state_count = drv->state_count;
		dev->states_usage[1].disable = 1;

		ret = cpuidle_register_device(dev);
		if (ret) {
			pr_err("Failed to register cpu %u, error: %d\n",
			       cpu_id, ret);
			goto uninit;
		}
	}

	return 0;

uninit:
	calxeda_idle_cpuidle_devices_uninit();
unregister_drv:
	cpuidle_unregister_driver(drv);
	return ret;
=======
	return cpuidle_register(&calxeda_idle_driver, NULL);
>>>>>>> f722406f
}
module_init(calxeda_cpuidle_init);<|MERGE_RESOLUTION|>--- conflicted
+++ resolved
@@ -107,41 +107,6 @@
 	if (!of_machine_is_compatible("calxeda,highbank"))
 		return -ENODEV;
 
-<<<<<<< HEAD
-	ret = cpuidle_register_driver(drv);
-	if (ret)
-		return ret;
-
-	calxeda_idle_cpuidle_devices = alloc_percpu(struct cpuidle_device);
-	if (calxeda_idle_cpuidle_devices == NULL) {
-		ret = -ENOMEM;
-		goto unregister_drv;
-	}
-
-	/* initialize state data for each cpuidle_device */
-	for_each_possible_cpu(cpu_id) {
-		dev = per_cpu_ptr(calxeda_idle_cpuidle_devices, cpu_id);
-		dev->cpu = cpu_id;
-		dev->state_count = drv->state_count;
-		dev->states_usage[1].disable = 1;
-
-		ret = cpuidle_register_device(dev);
-		if (ret) {
-			pr_err("Failed to register cpu %u, error: %d\n",
-			       cpu_id, ret);
-			goto uninit;
-		}
-	}
-
-	return 0;
-
-uninit:
-	calxeda_idle_cpuidle_devices_uninit();
-unregister_drv:
-	cpuidle_unregister_driver(drv);
-	return ret;
-=======
 	return cpuidle_register(&calxeda_idle_driver, NULL);
->>>>>>> f722406f
 }
 module_init(calxeda_cpuidle_init);