# SPDX-License-Identifier: GPL-2.0-only
menuconfig USB4
	tristate "Unified support for USB4 and Thunderbolt"
	depends on PCI
	select APPLE_PROPERTIES if EFI_STUB && X86
	select CRC32
	select CRYPTO
	select CRYPTO_HASH
	select NVMEM
	help
	  USB4 and Thunderbolt driver. USB4 is the public specification
	  based on the Thunderbolt 3 protocol. This driver is required if
	  you want to hotplug Thunderbolt and USB4 compliant devices on
	  Apple hardware or on PCs with Intel Falcon Ridge or newer.

	  To compile this driver a module, choose M here. The module will be
	  called thunderbolt.

<<<<<<< HEAD
config USB4_KUNIT_TEST
	bool "KUnit tests"
	depends on KUNIT=y
	depends on USB4=y
=======
if USB4

config USB4_DEBUGFS_WRITE
	bool "Enable write by debugfs to configuration spaces (DANGEROUS)"
	help
	  Enables writing to device configuration registers through
	  debugfs interface.

	  Only enable this if you know what you are doing! Never enable
	  this for production systems or distro kernels.

config USB4_KUNIT_TEST
	bool "KUnit tests"
	depends on KUNIT=y

config USB4_DMA_TEST
	tristate "DMA traffic test driver"
	depends on DEBUG_FS
	help
	  This allows sending and receiving DMA traffic through loopback
	  connection. Loopback connection can be done by either special
	  dongle that has TX/RX lines crossed, or by simply connecting a
	  cable back to the host. Only enable this if you know what you
	  are doing. Normal users and distro kernels should say N here.

	  To compile this driver a module, choose M here. The module will be
	  called thunderbolt_dma_test.

endif # USB4
>>>>>>> 7d2a07b7
<|MERGE_RESOLUTION|>--- conflicted
+++ resolved
@@ -16,12 +16,6 @@
 	  To compile this driver a module, choose M here. The module will be
 	  called thunderbolt.
 
-<<<<<<< HEAD
-config USB4_KUNIT_TEST
-	bool "KUnit tests"
-	depends on KUNIT=y
-	depends on USB4=y
-=======
 if USB4
 
 config USB4_DEBUGFS_WRITE
@@ -50,5 +44,4 @@
 	  To compile this driver a module, choose M here. The module will be
 	  called thunderbolt_dma_test.
 
-endif # USB4
->>>>>>> 7d2a07b7
+endif # USB4