--- conflicted
+++ resolved
@@ -55,15 +55,6 @@
  *   - MIN_STAT_SAMPLING_RATE
  * To avoid that userspace shoots itself.
 */
-<<<<<<< HEAD
-#define MINIMUM_SAMPLING_RATE			\
-			((def_sampling_rate / 10) < MIN_STAT_SAMPLING_RATE \
-			 ? MIN_STAT_SAMPLING_RATE : (def_sampling_rate / 10))
-/* This will also vanish soon with removing sampling_rate_max */
-#define MAX_SAMPLING_RATE			(500 * def_sampling_rate)
-
-#define DEF_SAMPLING_RATE_LATENCY_MULTIPLIER	(1000)
-=======
 static unsigned int minimum_sampling_rate(void)
 {
 	return max(def_sampling_rate / 10, MIN_STAT_SAMPLING_RATE);
@@ -72,7 +63,6 @@
 /* This will also vanish soon with removing sampling_rate_max */
 #define MAX_SAMPLING_RATE			(500 * def_sampling_rate)
 #define LATENCY_MULTIPLIER			(1000)
->>>>>>> 0882e8dd
 #define DEF_SAMPLING_DOWN_FACTOR		(1)
 #define MAX_SAMPLING_DOWN_FACTOR		(10)
 #define TRANSITION_LATENCY_LIMIT		(10 * 1000 * 1000)
@@ -257,23 +247,11 @@
 	int ret;
 	ret = sscanf(buf, "%u", &input);
 
-<<<<<<< HEAD
-	mutex_lock(&dbs_mutex);
-	if (ret != 1) {
-		mutex_unlock(&dbs_mutex);
-		return -EINVAL;
-	}
-	if  (input < MINIMUM_SAMPLING_RATE)
-		dbs_tuners_ins.sampling_rate = MINIMUM_SAMPLING_RATE;
-	else
-		dbs_tuners_ins.sampling_rate = input;
-=======
 	if (ret != 1)
 		return -EINVAL;
 
 	mutex_lock(&dbs_mutex);
 	dbs_tuners_ins.sampling_rate = max(input, minimum_sampling_rate());
->>>>>>> 0882e8dd
 	mutex_unlock(&dbs_mutex);
 
 	return count;
