// SPDX-License-Identifier: GPL-2.0
/*
 * IOMMU API for Renesas VMSA-compatible IPMMU
 * Author: Laurent Pinchart <laurent.pinchart@ideasonboard.com>
 *
 * Copyright (C) 2014-2020 Renesas Electronics Corporation
 */

#include <linux/bitmap.h>
#include <linux/delay.h>
#include <linux/dma-iommu.h>
#include <linux/dma-mapping.h>
#include <linux/err.h>
#include <linux/export.h>
#include <linux/init.h>
#include <linux/interrupt.h>
#include <linux/io.h>
#include <linux/io-pgtable.h>
#include <linux/iommu.h>
#include <linux/of.h>
#include <linux/of_device.h>
#include <linux/of_platform.h>
#include <linux/platform_device.h>
#include <linux/sizes.h>
#include <linux/slab.h>
#include <linux/sys_soc.h>

#if defined(CONFIG_ARM) && !defined(CONFIG_IOMMU_DMA)
#include <asm/dma-iommu.h>
#else
#define arm_iommu_create_mapping(...)	NULL
#define arm_iommu_attach_device(...)	-ENODEV
#define arm_iommu_release_mapping(...)	do {} while (0)
#define arm_iommu_detach_device(...)	do {} while (0)
#endif

#define IPMMU_CTX_MAX		8U
#define IPMMU_CTX_INVALID	-1

#define IPMMU_UTLB_MAX		48U

struct ipmmu_features {
	bool use_ns_alias_offset;
	bool has_cache_leaf_nodes;
	unsigned int number_of_contexts;
	unsigned int num_utlbs;
	bool setup_imbuscr;
	bool twobit_imttbcr_sl0;
	bool reserved_context;
	bool cache_snoop;
	unsigned int ctx_offset_base;
	unsigned int ctx_offset_stride;
	unsigned int utlb_offset_base;
};

struct ipmmu_vmsa_device {
	struct device *dev;
	void __iomem *base;
	struct iommu_device iommu;
	struct ipmmu_vmsa_device *root;
	const struct ipmmu_features *features;
	unsigned int num_ctx;
	spinlock_t lock;			/* Protects ctx and domains[] */
	DECLARE_BITMAP(ctx, IPMMU_CTX_MAX);
	struct ipmmu_vmsa_domain *domains[IPMMU_CTX_MAX];
	s8 utlb_ctx[IPMMU_UTLB_MAX];

	struct iommu_group *group;
	struct dma_iommu_mapping *mapping;
};

struct ipmmu_vmsa_domain {
	struct ipmmu_vmsa_device *mmu;
	struct iommu_domain io_domain;

	struct io_pgtable_cfg cfg;
	struct io_pgtable_ops *iop;

	unsigned int context_id;
	struct mutex mutex;			/* Protects mappings */
};

static struct ipmmu_vmsa_domain *to_vmsa_domain(struct iommu_domain *dom)
{
	return container_of(dom, struct ipmmu_vmsa_domain, io_domain);
}

static struct ipmmu_vmsa_device *to_ipmmu(struct device *dev)
{
	return dev_iommu_priv_get(dev);
}

#define TLB_LOOP_TIMEOUT		100	/* 100us */

/* -----------------------------------------------------------------------------
 * Registers Definition
 */

#define IM_NS_ALIAS_OFFSET		0x800

/* MMU "context" registers */
#define IMCTR				0x0000		/* R-Car Gen2/3 */
#define IMCTR_INTEN			(1 << 2)	/* R-Car Gen2/3 */
#define IMCTR_FLUSH			(1 << 1)	/* R-Car Gen2/3 */
#define IMCTR_MMUEN			(1 << 0)	/* R-Car Gen2/3 */

#define IMTTBCR				0x0008		/* R-Car Gen2/3 */
#define IMTTBCR_EAE			(1 << 31)	/* R-Car Gen2/3 */
#define IMTTBCR_SH0_INNER_SHAREABLE	(3 << 12)	/* R-Car Gen2 only */
#define IMTTBCR_ORGN0_WB_WA		(1 << 10)	/* R-Car Gen2 only */
#define IMTTBCR_IRGN0_WB_WA		(1 << 8)	/* R-Car Gen2 only */
#define IMTTBCR_SL0_TWOBIT_LVL_1	(2 << 6)	/* R-Car Gen3 only */
#define IMTTBCR_SL0_LVL_1		(1 << 4)	/* R-Car Gen2 only */

#define IMBUSCR				0x000c		/* R-Car Gen2 only */
#define IMBUSCR_DVM			(1 << 2)	/* R-Car Gen2 only */
#define IMBUSCR_BUSSEL_MASK		(3 << 0)	/* R-Car Gen2 only */

#define IMTTLBR0			0x0010		/* R-Car Gen2/3 */
#define IMTTUBR0			0x0014		/* R-Car Gen2/3 */
<<<<<<< HEAD

#define IMSTR				0x0020		/* R-Car Gen2/3 */
#define IMSTR_MHIT			(1 << 4)	/* R-Car Gen2/3 */
#define IMSTR_ABORT			(1 << 2)	/* R-Car Gen2/3 */
#define IMSTR_PF			(1 << 1)	/* R-Car Gen2/3 */
#define IMSTR_TF			(1 << 0)	/* R-Car Gen2/3 */

#define IMMAIR0				0x0028		/* R-Car Gen2/3 */

#define IMELAR				0x0030		/* R-Car Gen2/3, IMEAR on R-Car Gen2 */
#define IMEUAR				0x0034		/* R-Car Gen3 only */

=======

#define IMSTR				0x0020		/* R-Car Gen2/3 */
#define IMSTR_MHIT			(1 << 4)	/* R-Car Gen2/3 */
#define IMSTR_ABORT			(1 << 2)	/* R-Car Gen2/3 */
#define IMSTR_PF			(1 << 1)	/* R-Car Gen2/3 */
#define IMSTR_TF			(1 << 0)	/* R-Car Gen2/3 */

#define IMMAIR0				0x0028		/* R-Car Gen2/3 */

#define IMELAR				0x0030		/* R-Car Gen2/3, IMEAR on R-Car Gen2 */
#define IMEUAR				0x0034		/* R-Car Gen3 only */

>>>>>>> 7d2a07b7
/* uTLB registers */
#define IMUCTR(n)			((n) < 32 ? IMUCTR0(n) : IMUCTR32(n))
#define IMUCTR0(n)			(0x0300 + ((n) * 16))		/* R-Car Gen2/3 */
#define IMUCTR32(n)			(0x0600 + (((n) - 32) * 16))	/* R-Car Gen3 only */
#define IMUCTR_TTSEL_MMU(n)		((n) << 4)	/* R-Car Gen2/3 */
#define IMUCTR_FLUSH			(1 << 1)	/* R-Car Gen2/3 */
#define IMUCTR_MMUEN			(1 << 0)	/* R-Car Gen2/3 */

#define IMUASID(n)			((n) < 32 ? IMUASID0(n) : IMUASID32(n))
#define IMUASID0(n)			(0x0308 + ((n) * 16))		/* R-Car Gen2/3 */
#define IMUASID32(n)			(0x0608 + (((n) - 32) * 16))	/* R-Car Gen3 only */

/* -----------------------------------------------------------------------------
 * Root device handling
 */

static struct platform_driver ipmmu_driver;

static bool ipmmu_is_root(struct ipmmu_vmsa_device *mmu)
{
	return mmu->root == mmu;
}

static int __ipmmu_check_device(struct device *dev, void *data)
{
	struct ipmmu_vmsa_device *mmu = dev_get_drvdata(dev);
	struct ipmmu_vmsa_device **rootp = data;

	if (ipmmu_is_root(mmu))
		*rootp = mmu;

	return 0;
}

static struct ipmmu_vmsa_device *ipmmu_find_root(void)
{
	struct ipmmu_vmsa_device *root = NULL;

	return driver_for_each_device(&ipmmu_driver.driver, NULL, &root,
				      __ipmmu_check_device) == 0 ? root : NULL;
}

/* -----------------------------------------------------------------------------
 * Read/Write Access
 */

static u32 ipmmu_read(struct ipmmu_vmsa_device *mmu, unsigned int offset)
{
	return ioread32(mmu->base + offset);
}

static void ipmmu_write(struct ipmmu_vmsa_device *mmu, unsigned int offset,
			u32 data)
{
	iowrite32(data, mmu->base + offset);
}

static unsigned int ipmmu_ctx_reg(struct ipmmu_vmsa_device *mmu,
				  unsigned int context_id, unsigned int reg)
{
	return mmu->features->ctx_offset_base +
	       context_id * mmu->features->ctx_offset_stride + reg;
}

static u32 ipmmu_ctx_read(struct ipmmu_vmsa_device *mmu,
			  unsigned int context_id, unsigned int reg)
{
	return ipmmu_read(mmu, ipmmu_ctx_reg(mmu, context_id, reg));
}

static void ipmmu_ctx_write(struct ipmmu_vmsa_device *mmu,
			    unsigned int context_id, unsigned int reg, u32 data)
{
	ipmmu_write(mmu, ipmmu_ctx_reg(mmu, context_id, reg), data);
}

static u32 ipmmu_ctx_read_root(struct ipmmu_vmsa_domain *domain,
			       unsigned int reg)
{
	return ipmmu_ctx_read(domain->mmu->root, domain->context_id, reg);
}

static void ipmmu_ctx_write_root(struct ipmmu_vmsa_domain *domain,
				 unsigned int reg, u32 data)
{
	ipmmu_ctx_write(domain->mmu->root, domain->context_id, reg, data);
}

static void ipmmu_ctx_write_all(struct ipmmu_vmsa_domain *domain,
				unsigned int reg, u32 data)
{
	if (domain->mmu != domain->mmu->root)
		ipmmu_ctx_write(domain->mmu, domain->context_id, reg, data);
<<<<<<< HEAD

	ipmmu_ctx_write(domain->mmu->root, domain->context_id, reg, data);
}

=======

	ipmmu_ctx_write(domain->mmu->root, domain->context_id, reg, data);
}

>>>>>>> 7d2a07b7
static u32 ipmmu_utlb_reg(struct ipmmu_vmsa_device *mmu, unsigned int reg)
{
	return mmu->features->utlb_offset_base + reg;
}

static void ipmmu_imuasid_write(struct ipmmu_vmsa_device *mmu,
				unsigned int utlb, u32 data)
{
	ipmmu_write(mmu, ipmmu_utlb_reg(mmu, IMUASID(utlb)), data);
}

static void ipmmu_imuctr_write(struct ipmmu_vmsa_device *mmu,
			       unsigned int utlb, u32 data)
{
	ipmmu_write(mmu, ipmmu_utlb_reg(mmu, IMUCTR(utlb)), data);
}

/* -----------------------------------------------------------------------------
 * TLB and microTLB Management
 */

/* Wait for any pending TLB invalidations to complete */
static void ipmmu_tlb_sync(struct ipmmu_vmsa_domain *domain)
{
	unsigned int count = 0;

	while (ipmmu_ctx_read_root(domain, IMCTR) & IMCTR_FLUSH) {
		cpu_relax();
		if (++count == TLB_LOOP_TIMEOUT) {
			dev_err_ratelimited(domain->mmu->dev,
			"TLB sync timed out -- MMU may be deadlocked\n");
			return;
		}
		udelay(1);
	}
}

static void ipmmu_tlb_invalidate(struct ipmmu_vmsa_domain *domain)
{
	u32 reg;

	reg = ipmmu_ctx_read_root(domain, IMCTR);
	reg |= IMCTR_FLUSH;
	ipmmu_ctx_write_all(domain, IMCTR, reg);

	ipmmu_tlb_sync(domain);
}

/*
 * Enable MMU translation for the microTLB.
 */
static void ipmmu_utlb_enable(struct ipmmu_vmsa_domain *domain,
			      unsigned int utlb)
{
	struct ipmmu_vmsa_device *mmu = domain->mmu;

	/*
	 * TODO: Reference-count the microTLB as several bus masters can be
	 * connected to the same microTLB.
	 */

	/* TODO: What should we set the ASID to ? */
	ipmmu_imuasid_write(mmu, utlb, 0);
	/* TODO: Do we need to flush the microTLB ? */
	ipmmu_imuctr_write(mmu, utlb, IMUCTR_TTSEL_MMU(domain->context_id) |
				      IMUCTR_FLUSH | IMUCTR_MMUEN);
	mmu->utlb_ctx[utlb] = domain->context_id;
}

/*
 * Disable MMU translation for the microTLB.
 */
static void ipmmu_utlb_disable(struct ipmmu_vmsa_domain *domain,
			       unsigned int utlb)
{
	struct ipmmu_vmsa_device *mmu = domain->mmu;

	ipmmu_imuctr_write(mmu, utlb, 0);
	mmu->utlb_ctx[utlb] = IPMMU_CTX_INVALID;
}

static void ipmmu_tlb_flush_all(void *cookie)
{
	struct ipmmu_vmsa_domain *domain = cookie;

	ipmmu_tlb_invalidate(domain);
}

static void ipmmu_tlb_flush(unsigned long iova, size_t size,
				size_t granule, void *cookie)
{
	ipmmu_tlb_flush_all(cookie);
}

static const struct iommu_flush_ops ipmmu_flush_ops = {
	.tlb_flush_all = ipmmu_tlb_flush_all,
	.tlb_flush_walk = ipmmu_tlb_flush,
<<<<<<< HEAD
	.tlb_flush_leaf = ipmmu_tlb_flush,
=======
>>>>>>> 7d2a07b7
};

/* -----------------------------------------------------------------------------
 * Domain/Context Management
 */

static int ipmmu_domain_allocate_context(struct ipmmu_vmsa_device *mmu,
					 struct ipmmu_vmsa_domain *domain)
{
	unsigned long flags;
	int ret;

	spin_lock_irqsave(&mmu->lock, flags);

	ret = find_first_zero_bit(mmu->ctx, mmu->num_ctx);
	if (ret != mmu->num_ctx) {
		mmu->domains[ret] = domain;
		set_bit(ret, mmu->ctx);
	} else
		ret = -EBUSY;

	spin_unlock_irqrestore(&mmu->lock, flags);

	return ret;
}

static void ipmmu_domain_free_context(struct ipmmu_vmsa_device *mmu,
				      unsigned int context_id)
{
	unsigned long flags;

	spin_lock_irqsave(&mmu->lock, flags);

	clear_bit(context_id, mmu->ctx);
	mmu->domains[context_id] = NULL;

	spin_unlock_irqrestore(&mmu->lock, flags);
}

static void ipmmu_domain_setup_context(struct ipmmu_vmsa_domain *domain)
{
	u64 ttbr;
	u32 tmp;

	/* TTBR0 */
	ttbr = domain->cfg.arm_lpae_s1_cfg.ttbr;
	ipmmu_ctx_write_root(domain, IMTTLBR0, ttbr);
	ipmmu_ctx_write_root(domain, IMTTUBR0, ttbr >> 32);

	/*
	 * TTBCR
	 * We use long descriptors and allocate the whole 32-bit VA space to
	 * TTBR0.
	 */
	if (domain->mmu->features->twobit_imttbcr_sl0)
		tmp = IMTTBCR_SL0_TWOBIT_LVL_1;
	else
		tmp = IMTTBCR_SL0_LVL_1;

	if (domain->mmu->features->cache_snoop)
		tmp |= IMTTBCR_SH0_INNER_SHAREABLE | IMTTBCR_ORGN0_WB_WA |
		       IMTTBCR_IRGN0_WB_WA;

	ipmmu_ctx_write_root(domain, IMTTBCR, IMTTBCR_EAE | tmp);

	/* MAIR0 */
	ipmmu_ctx_write_root(domain, IMMAIR0,
			     domain->cfg.arm_lpae_s1_cfg.mair);

	/* IMBUSCR */
	if (domain->mmu->features->setup_imbuscr)
		ipmmu_ctx_write_root(domain, IMBUSCR,
				     ipmmu_ctx_read_root(domain, IMBUSCR) &
				     ~(IMBUSCR_DVM | IMBUSCR_BUSSEL_MASK));

	/*
	 * IMSTR
	 * Clear all interrupt flags.
	 */
	ipmmu_ctx_write_root(domain, IMSTR, ipmmu_ctx_read_root(domain, IMSTR));

	/*
	 * IMCTR
	 * Enable the MMU and interrupt generation. The long-descriptor
	 * translation table format doesn't use TEX remapping. Don't enable AF
	 * software management as we have no use for it. Flush the TLB as
	 * required when modifying the context registers.
	 */
	ipmmu_ctx_write_all(domain, IMCTR,
			    IMCTR_INTEN | IMCTR_FLUSH | IMCTR_MMUEN);
}

static int ipmmu_domain_init_context(struct ipmmu_vmsa_domain *domain)
{
	int ret;

	/*
	 * Allocate the page table operations.
	 *
	 * VMSA states in section B3.6.3 "Control of Secure or Non-secure memory
	 * access, Long-descriptor format" that the NStable bit being set in a
	 * table descriptor will result in the NStable and NS bits of all child
	 * entries being ignored and considered as being set. The IPMMU seems
	 * not to comply with this, as it generates a secure access page fault
	 * if any of the NStable and NS bits isn't set when running in
	 * non-secure mode.
	 */
	domain->cfg.quirks = IO_PGTABLE_QUIRK_ARM_NS;
	domain->cfg.pgsize_bitmap = SZ_1G | SZ_2M | SZ_4K;
	domain->cfg.ias = 32;
	domain->cfg.oas = 40;
	domain->cfg.tlb = &ipmmu_flush_ops;
	domain->io_domain.geometry.aperture_end = DMA_BIT_MASK(32);
	domain->io_domain.geometry.force_aperture = true;
	/*
	 * TODO: Add support for coherent walk through CCI with DVM and remove
	 * cache handling. For now, delegate it to the io-pgtable code.
	 */
	domain->cfg.coherent_walk = false;
	domain->cfg.iommu_dev = domain->mmu->root->dev;

	/*
	 * Find an unused context.
	 */
	ret = ipmmu_domain_allocate_context(domain->mmu->root, domain);
	if (ret < 0)
		return ret;

	domain->context_id = ret;

	domain->iop = alloc_io_pgtable_ops(ARM_32_LPAE_S1, &domain->cfg,
					   domain);
	if (!domain->iop) {
		ipmmu_domain_free_context(domain->mmu->root,
					  domain->context_id);
		return -EINVAL;
	}

	ipmmu_domain_setup_context(domain);
	return 0;
}

static void ipmmu_domain_destroy_context(struct ipmmu_vmsa_domain *domain)
{
	if (!domain->mmu)
		return;

	/*
	 * Disable the context. Flush the TLB as required when modifying the
	 * context registers.
	 *
	 * TODO: Is TLB flush really needed ?
	 */
	ipmmu_ctx_write_all(domain, IMCTR, IMCTR_FLUSH);
	ipmmu_tlb_sync(domain);
	ipmmu_domain_free_context(domain->mmu->root, domain->context_id);
}

/* -----------------------------------------------------------------------------
 * Fault Handling
 */

static irqreturn_t ipmmu_domain_irq(struct ipmmu_vmsa_domain *domain)
{
	const u32 err_mask = IMSTR_MHIT | IMSTR_ABORT | IMSTR_PF | IMSTR_TF;
	struct ipmmu_vmsa_device *mmu = domain->mmu;
	unsigned long iova;
	u32 status;

	status = ipmmu_ctx_read_root(domain, IMSTR);
	if (!(status & err_mask))
		return IRQ_NONE;

	iova = ipmmu_ctx_read_root(domain, IMELAR);
	if (IS_ENABLED(CONFIG_64BIT))
		iova |= (u64)ipmmu_ctx_read_root(domain, IMEUAR) << 32;

	/*
	 * Clear the error status flags. Unlike traditional interrupt flag
	 * registers that must be cleared by writing 1, this status register
	 * seems to require 0. The error address register must be read before,
	 * otherwise its value will be 0.
	 */
	ipmmu_ctx_write_root(domain, IMSTR, 0);

	/* Log fatal errors. */
	if (status & IMSTR_MHIT)
		dev_err_ratelimited(mmu->dev, "Multiple TLB hits @0x%lx\n",
				    iova);
	if (status & IMSTR_ABORT)
		dev_err_ratelimited(mmu->dev, "Page Table Walk Abort @0x%lx\n",
				    iova);

	if (!(status & (IMSTR_PF | IMSTR_TF)))
		return IRQ_NONE;

	/*
	 * Try to handle page faults and translation faults.
	 *
	 * TODO: We need to look up the faulty device based on the I/O VA. Use
	 * the IOMMU device for now.
	 */
	if (!report_iommu_fault(&domain->io_domain, mmu->dev, iova, 0))
		return IRQ_HANDLED;

	dev_err_ratelimited(mmu->dev,
			    "Unhandled fault: status 0x%08x iova 0x%lx\n",
			    status, iova);

	return IRQ_HANDLED;
}

static irqreturn_t ipmmu_irq(int irq, void *dev)
{
	struct ipmmu_vmsa_device *mmu = dev;
	irqreturn_t status = IRQ_NONE;
	unsigned int i;
	unsigned long flags;

	spin_lock_irqsave(&mmu->lock, flags);

	/*
	 * Check interrupts for all active contexts.
	 */
	for (i = 0; i < mmu->num_ctx; i++) {
		if (!mmu->domains[i])
			continue;
		if (ipmmu_domain_irq(mmu->domains[i]) == IRQ_HANDLED)
			status = IRQ_HANDLED;
	}

	spin_unlock_irqrestore(&mmu->lock, flags);

	return status;
}

/* -----------------------------------------------------------------------------
 * IOMMU Operations
 */

static struct iommu_domain *__ipmmu_domain_alloc(unsigned type)
{
	struct ipmmu_vmsa_domain *domain;

	domain = kzalloc(sizeof(*domain), GFP_KERNEL);
	if (!domain)
		return NULL;

	mutex_init(&domain->mutex);

	return &domain->io_domain;
}

static struct iommu_domain *ipmmu_domain_alloc(unsigned type)
{
	struct iommu_domain *io_domain = NULL;

	switch (type) {
	case IOMMU_DOMAIN_UNMANAGED:
		io_domain = __ipmmu_domain_alloc(type);
		break;

	case IOMMU_DOMAIN_DMA:
		io_domain = __ipmmu_domain_alloc(type);
		if (io_domain && iommu_get_dma_cookie(io_domain)) {
			kfree(io_domain);
			io_domain = NULL;
		}
		break;
	}

	return io_domain;
}

static void ipmmu_domain_free(struct iommu_domain *io_domain)
{
	struct ipmmu_vmsa_domain *domain = to_vmsa_domain(io_domain);

	/*
	 * Free the domain resources. We assume that all devices have already
	 * been detached.
	 */
	iommu_put_dma_cookie(io_domain);
	ipmmu_domain_destroy_context(domain);
	free_io_pgtable_ops(domain->iop);
	kfree(domain);
}

static int ipmmu_attach_device(struct iommu_domain *io_domain,
			       struct device *dev)
{
	struct iommu_fwspec *fwspec = dev_iommu_fwspec_get(dev);
	struct ipmmu_vmsa_device *mmu = to_ipmmu(dev);
	struct ipmmu_vmsa_domain *domain = to_vmsa_domain(io_domain);
	unsigned int i;
	int ret = 0;

	if (!mmu) {
		dev_err(dev, "Cannot attach to IPMMU\n");
		return -ENXIO;
	}

	mutex_lock(&domain->mutex);

	if (!domain->mmu) {
		/* The domain hasn't been used yet, initialize it. */
		domain->mmu = mmu;
		ret = ipmmu_domain_init_context(domain);
		if (ret < 0) {
			dev_err(dev, "Unable to initialize IPMMU context\n");
			domain->mmu = NULL;
		} else {
			dev_info(dev, "Using IPMMU context %u\n",
				 domain->context_id);
		}
	} else if (domain->mmu != mmu) {
		/*
		 * Something is wrong, we can't attach two devices using
		 * different IOMMUs to the same domain.
		 */
		dev_err(dev, "Can't attach IPMMU %s to domain on IPMMU %s\n",
			dev_name(mmu->dev), dev_name(domain->mmu->dev));
		ret = -EINVAL;
	} else
		dev_info(dev, "Reusing IPMMU context %u\n", domain->context_id);

	mutex_unlock(&domain->mutex);

	if (ret < 0)
		return ret;

	for (i = 0; i < fwspec->num_ids; ++i)
		ipmmu_utlb_enable(domain, fwspec->ids[i]);

	return 0;
}

static void ipmmu_detach_device(struct iommu_domain *io_domain,
				struct device *dev)
{
	struct iommu_fwspec *fwspec = dev_iommu_fwspec_get(dev);
	struct ipmmu_vmsa_domain *domain = to_vmsa_domain(io_domain);
	unsigned int i;

	for (i = 0; i < fwspec->num_ids; ++i)
		ipmmu_utlb_disable(domain, fwspec->ids[i]);

	/*
	 * TODO: Optimize by disabling the context when no device is attached.
	 */
}

static int ipmmu_map(struct iommu_domain *io_domain, unsigned long iova,
		     phys_addr_t paddr, size_t size, int prot, gfp_t gfp)
{
	struct ipmmu_vmsa_domain *domain = to_vmsa_domain(io_domain);

	if (!domain)
		return -ENODEV;

	return domain->iop->map(domain->iop, iova, paddr, size, prot, gfp);
}

static size_t ipmmu_unmap(struct iommu_domain *io_domain, unsigned long iova,
			  size_t size, struct iommu_iotlb_gather *gather)
{
	struct ipmmu_vmsa_domain *domain = to_vmsa_domain(io_domain);

	return domain->iop->unmap(domain->iop, iova, size, gather);
}

static void ipmmu_flush_iotlb_all(struct iommu_domain *io_domain)
{
	struct ipmmu_vmsa_domain *domain = to_vmsa_domain(io_domain);

	if (domain->mmu)
		ipmmu_tlb_flush_all(domain);
}

static void ipmmu_iotlb_sync(struct iommu_domain *io_domain,
			     struct iommu_iotlb_gather *gather)
{
	ipmmu_flush_iotlb_all(io_domain);
}

static phys_addr_t ipmmu_iova_to_phys(struct iommu_domain *io_domain,
				      dma_addr_t iova)
{
	struct ipmmu_vmsa_domain *domain = to_vmsa_domain(io_domain);

	/* TODO: Is locking needed ? */

	return domain->iop->iova_to_phys(domain->iop, iova);
}

static int ipmmu_init_platform_device(struct device *dev,
				      struct of_phandle_args *args)
{
	struct platform_device *ipmmu_pdev;

	ipmmu_pdev = of_find_device_by_node(args->np);
	if (!ipmmu_pdev)
		return -ENODEV;

	dev_iommu_priv_set(dev, platform_get_drvdata(ipmmu_pdev));

	return 0;
}

<<<<<<< HEAD
static const struct soc_device_attribute soc_rcar_gen3[] = {
	{ .soc_id = "r8a774a1", },
	{ .soc_id = "r8a774b1", },
	{ .soc_id = "r8a774c0", },
	{ .soc_id = "r8a7795", },
	{ .soc_id = "r8a7796", },
	{ .soc_id = "r8a77965", },
	{ .soc_id = "r8a77970", },
	{ .soc_id = "r8a77990", },
	{ .soc_id = "r8a77995", },
	{ /* sentinel */ }
};

static const struct soc_device_attribute soc_rcar_gen3_whitelist[] = {
	{ .soc_id = "r8a774b1", },
	{ .soc_id = "r8a774c0", },
	{ .soc_id = "r8a7795", .revision = "ES3.*" },
	{ .soc_id = "r8a77965", },
	{ .soc_id = "r8a77990", },
	{ .soc_id = "r8a77995", },
=======
static const struct soc_device_attribute soc_needs_opt_in[] = {
	{ .family = "R-Car Gen3", },
	{ .family = "RZ/G2", },
	{ /* sentinel */ }
};

static const struct soc_device_attribute soc_denylist[] = {
	{ .soc_id = "r8a774a1", },
	{ .soc_id = "r8a7795", .revision = "ES1.*" },
	{ .soc_id = "r8a7795", .revision = "ES2.*" },
	{ .soc_id = "r8a7796", },
>>>>>>> 7d2a07b7
	{ /* sentinel */ }
};

static const char * const devices_allowlist[] = {
	"ee100000.mmc",
	"ee120000.mmc",
	"ee140000.mmc",
	"ee160000.mmc"
};

static bool ipmmu_device_is_allowed(struct device *dev)
{
	unsigned int i;

	/*
	 * R-Car Gen3 and RZ/G2 use the allow list to opt-in devices.
	 * For Other SoCs, this returns true anyway.
	 */
	if (!soc_device_match(soc_needs_opt_in))
		return true;

	/* Check whether this SoC can use the IPMMU correctly or not */
	if (soc_device_match(soc_denylist))
		return false;

	/* Check whether this device can work with the IPMMU */
	for (i = 0; i < ARRAY_SIZE(devices_allowlist); i++) {
		if (!strcmp(dev_name(dev), devices_allowlist[i]))
			return true;
	}

	/* Otherwise, do not allow use of IPMMU */
	return false;
}

static int ipmmu_of_xlate(struct device *dev,
			  struct of_phandle_args *spec)
{
	if (!ipmmu_device_is_allowed(dev))
		return -ENODEV;

	iommu_fwspec_add_ids(dev, spec->args, 1);

	/* Initialize once - xlate() will call multiple times */
	if (to_ipmmu(dev))
		return 0;

	return ipmmu_init_platform_device(dev, spec);
}

static int ipmmu_init_arm_mapping(struct device *dev)
{
	struct ipmmu_vmsa_device *mmu = to_ipmmu(dev);
	int ret;

	/*
	 * Create the ARM mapping, used by the ARM DMA mapping core to allocate
	 * VAs. This will allocate a corresponding IOMMU domain.
	 *
	 * TODO:
	 * - Create one mapping per context (TLB).
	 * - Make the mapping size configurable ? We currently use a 2GB mapping
	 *   at a 1GB offset to ensure that NULL VAs will fault.
	 */
	if (!mmu->mapping) {
		struct dma_iommu_mapping *mapping;

		mapping = arm_iommu_create_mapping(&platform_bus_type,
						   SZ_1G, SZ_2G);
		if (IS_ERR(mapping)) {
			dev_err(mmu->dev, "failed to create ARM IOMMU mapping\n");
			ret = PTR_ERR(mapping);
			goto error;
		}

		mmu->mapping = mapping;
	}

	/* Attach the ARM VA mapping to the device. */
	ret = arm_iommu_attach_device(dev, mmu->mapping);
	if (ret < 0) {
		dev_err(dev, "Failed to attach device to VA mapping\n");
		goto error;
	}

	return 0;

error:
	if (mmu->mapping)
		arm_iommu_release_mapping(mmu->mapping);

	return ret;
}

static struct iommu_device *ipmmu_probe_device(struct device *dev)
{
	struct ipmmu_vmsa_device *mmu = to_ipmmu(dev);

	/*
	 * Only let through devices that have been verified in xlate()
	 */
	if (!mmu)
		return ERR_PTR(-ENODEV);

	return &mmu->iommu;
}

static void ipmmu_probe_finalize(struct device *dev)
{
	int ret = 0;

	if (IS_ENABLED(CONFIG_ARM) && !IS_ENABLED(CONFIG_IOMMU_DMA))
		ret = ipmmu_init_arm_mapping(dev);

	if (ret)
		dev_err(dev, "Can't create IOMMU mapping - DMA-OPS will not work\n");
}

static void ipmmu_release_device(struct device *dev)
{
	arm_iommu_detach_device(dev);
}

static struct iommu_group *ipmmu_find_group(struct device *dev)
{
	struct ipmmu_vmsa_device *mmu = to_ipmmu(dev);
	struct iommu_group *group;

	if (mmu->group)
		return iommu_group_ref_get(mmu->group);

	group = iommu_group_alloc();
	if (!IS_ERR(group))
		mmu->group = group;

	return group;
}

static const struct iommu_ops ipmmu_ops = {
	.domain_alloc = ipmmu_domain_alloc,
	.domain_free = ipmmu_domain_free,
	.attach_dev = ipmmu_attach_device,
	.detach_dev = ipmmu_detach_device,
	.map = ipmmu_map,
	.unmap = ipmmu_unmap,
	.flush_iotlb_all = ipmmu_flush_iotlb_all,
	.iotlb_sync = ipmmu_iotlb_sync,
	.iova_to_phys = ipmmu_iova_to_phys,
	.probe_device = ipmmu_probe_device,
	.release_device = ipmmu_release_device,
	.probe_finalize = ipmmu_probe_finalize,
	.device_group = IS_ENABLED(CONFIG_ARM) && !IS_ENABLED(CONFIG_IOMMU_DMA)
			? generic_device_group : ipmmu_find_group,
	.pgsize_bitmap = SZ_1G | SZ_2M | SZ_4K,
	.of_xlate = ipmmu_of_xlate,
};

/* -----------------------------------------------------------------------------
 * Probe/remove and init
 */

static void ipmmu_device_reset(struct ipmmu_vmsa_device *mmu)
{
	unsigned int i;

	/* Disable all contexts. */
	for (i = 0; i < mmu->num_ctx; ++i)
		ipmmu_ctx_write(mmu, i, IMCTR, 0);
}

static const struct ipmmu_features ipmmu_features_default = {
	.use_ns_alias_offset = true,
	.has_cache_leaf_nodes = false,
	.number_of_contexts = 1, /* software only tested with one context */
	.num_utlbs = 32,
	.setup_imbuscr = true,
	.twobit_imttbcr_sl0 = false,
	.reserved_context = false,
	.cache_snoop = true,
	.ctx_offset_base = 0,
	.ctx_offset_stride = 0x40,
	.utlb_offset_base = 0,
};

static const struct ipmmu_features ipmmu_features_rcar_gen3 = {
	.use_ns_alias_offset = false,
	.has_cache_leaf_nodes = true,
	.number_of_contexts = 8,
	.num_utlbs = 48,
	.setup_imbuscr = false,
	.twobit_imttbcr_sl0 = true,
	.reserved_context = true,
	.cache_snoop = false,
	.ctx_offset_base = 0,
	.ctx_offset_stride = 0x40,
	.utlb_offset_base = 0,
};

static const struct of_device_id ipmmu_of_ids[] = {
	{
		.compatible = "renesas,ipmmu-vmsa",
		.data = &ipmmu_features_default,
	}, {
		.compatible = "renesas,ipmmu-r8a774a1",
		.data = &ipmmu_features_rcar_gen3,
	}, {
		.compatible = "renesas,ipmmu-r8a774b1",
		.data = &ipmmu_features_rcar_gen3,
	}, {
		.compatible = "renesas,ipmmu-r8a774c0",
		.data = &ipmmu_features_rcar_gen3,
	}, {
		.compatible = "renesas,ipmmu-r8a774e1",
		.data = &ipmmu_features_rcar_gen3,
	}, {
		.compatible = "renesas,ipmmu-r8a7795",
		.data = &ipmmu_features_rcar_gen3,
	}, {
		.compatible = "renesas,ipmmu-r8a7796",
		.data = &ipmmu_features_rcar_gen3,
	}, {
		.compatible = "renesas,ipmmu-r8a77961",
		.data = &ipmmu_features_rcar_gen3,
	}, {
		.compatible = "renesas,ipmmu-r8a77965",
		.data = &ipmmu_features_rcar_gen3,
	}, {
		.compatible = "renesas,ipmmu-r8a77970",
		.data = &ipmmu_features_rcar_gen3,
	}, {
		.compatible = "renesas,ipmmu-r8a77990",
		.data = &ipmmu_features_rcar_gen3,
	}, {
		.compatible = "renesas,ipmmu-r8a77995",
		.data = &ipmmu_features_rcar_gen3,
	}, {
		/* Terminator */
	},
};

static int ipmmu_probe(struct platform_device *pdev)
{
	struct ipmmu_vmsa_device *mmu;
	struct resource *res;
	int irq;
	int ret;

	mmu = devm_kzalloc(&pdev->dev, sizeof(*mmu), GFP_KERNEL);
	if (!mmu) {
		dev_err(&pdev->dev, "cannot allocate device data\n");
		return -ENOMEM;
	}

	mmu->dev = &pdev->dev;
	spin_lock_init(&mmu->lock);
	bitmap_zero(mmu->ctx, IPMMU_CTX_MAX);
	mmu->features = of_device_get_match_data(&pdev->dev);
	memset(mmu->utlb_ctx, IPMMU_CTX_INVALID, mmu->features->num_utlbs);
	dma_set_mask_and_coherent(&pdev->dev, DMA_BIT_MASK(40));

	/* Map I/O memory and request IRQ. */
	res = platform_get_resource(pdev, IORESOURCE_MEM, 0);
	mmu->base = devm_ioremap_resource(&pdev->dev, res);
	if (IS_ERR(mmu->base))
		return PTR_ERR(mmu->base);

	/*
	 * The IPMMU has two register banks, for secure and non-secure modes.
	 * The bank mapped at the beginning of the IPMMU address space
	 * corresponds to the running mode of the CPU. When running in secure
	 * mode the non-secure register bank is also available at an offset.
	 *
	 * Secure mode operation isn't clearly documented and is thus currently
	 * not implemented in the driver. Furthermore, preliminary tests of
	 * non-secure operation with the main register bank were not successful.
	 * Offset the registers base unconditionally to point to the non-secure
	 * alias space for now.
	 */
	if (mmu->features->use_ns_alias_offset)
		mmu->base += IM_NS_ALIAS_OFFSET;

	mmu->num_ctx = min(IPMMU_CTX_MAX, mmu->features->number_of_contexts);

	/*
	 * Determine if this IPMMU instance is a root device by checking for
	 * the lack of has_cache_leaf_nodes flag or renesas,ipmmu-main property.
	 */
	if (!mmu->features->has_cache_leaf_nodes ||
	    !of_find_property(pdev->dev.of_node, "renesas,ipmmu-main", NULL))
		mmu->root = mmu;
	else
		mmu->root = ipmmu_find_root();

	/*
	 * Wait until the root device has been registered for sure.
	 */
	if (!mmu->root)
		return -EPROBE_DEFER;

	/* Root devices have mandatory IRQs */
	if (ipmmu_is_root(mmu)) {
		irq = platform_get_irq(pdev, 0);
		if (irq < 0)
			return irq;

		ret = devm_request_irq(&pdev->dev, irq, ipmmu_irq, 0,
				       dev_name(&pdev->dev), mmu);
		if (ret < 0) {
			dev_err(&pdev->dev, "failed to request IRQ %d\n", irq);
			return ret;
		}

		ipmmu_device_reset(mmu);

		if (mmu->features->reserved_context) {
			dev_info(&pdev->dev, "IPMMU context 0 is reserved\n");
			set_bit(0, mmu->ctx);
		}
	}

	/*
	 * Register the IPMMU to the IOMMU subsystem in the following cases:
	 * - R-Car Gen2 IPMMU (all devices registered)
	 * - R-Car Gen3 IPMMU (leaf devices only - skip root IPMMU-MM device)
	 */
	if (!mmu->features->has_cache_leaf_nodes || !ipmmu_is_root(mmu)) {
		ret = iommu_device_sysfs_add(&mmu->iommu, &pdev->dev, NULL,
					     dev_name(&pdev->dev));
		if (ret)
			return ret;

		ret = iommu_device_register(&mmu->iommu, &ipmmu_ops, &pdev->dev);
		if (ret)
			return ret;

#if defined(CONFIG_IOMMU_DMA)
		if (!iommu_present(&platform_bus_type))
			bus_set_iommu(&platform_bus_type, &ipmmu_ops);
#endif
	}

	/*
	 * We can't create the ARM mapping here as it requires the bus to have
	 * an IOMMU, which only happens when bus_set_iommu() is called in
	 * ipmmu_init() after the probe function returns.
	 */

	platform_set_drvdata(pdev, mmu);

	return 0;
}

static int ipmmu_remove(struct platform_device *pdev)
{
	struct ipmmu_vmsa_device *mmu = platform_get_drvdata(pdev);

	iommu_device_sysfs_remove(&mmu->iommu);
	iommu_device_unregister(&mmu->iommu);

	arm_iommu_release_mapping(mmu->mapping);

	ipmmu_device_reset(mmu);

	return 0;
}

#ifdef CONFIG_PM_SLEEP
static int ipmmu_resume_noirq(struct device *dev)
{
	struct ipmmu_vmsa_device *mmu = dev_get_drvdata(dev);
	unsigned int i;

	/* Reset root MMU and restore contexts */
	if (ipmmu_is_root(mmu)) {
		ipmmu_device_reset(mmu);

		for (i = 0; i < mmu->num_ctx; i++) {
			if (!mmu->domains[i])
				continue;

			ipmmu_domain_setup_context(mmu->domains[i]);
		}
	}

	/* Re-enable active micro-TLBs */
	for (i = 0; i < mmu->features->num_utlbs; i++) {
		if (mmu->utlb_ctx[i] == IPMMU_CTX_INVALID)
			continue;

		ipmmu_utlb_enable(mmu->root->domains[mmu->utlb_ctx[i]], i);
	}

	return 0;
}

static const struct dev_pm_ops ipmmu_pm  = {
	SET_NOIRQ_SYSTEM_SLEEP_PM_OPS(NULL, ipmmu_resume_noirq)
};
#define DEV_PM_OPS	&ipmmu_pm
#else
#define DEV_PM_OPS	NULL
#endif /* CONFIG_PM_SLEEP */

static struct platform_driver ipmmu_driver = {
	.driver = {
		.name = "ipmmu-vmsa",
		.of_match_table = of_match_ptr(ipmmu_of_ids),
		.pm = DEV_PM_OPS,
	},
	.probe = ipmmu_probe,
	.remove	= ipmmu_remove,
};

static int __init ipmmu_init(void)
{
	struct device_node *np;
	static bool setup_done;
	int ret;

	if (setup_done)
		return 0;

	np = of_find_matching_node(NULL, ipmmu_of_ids);
	if (!np)
		return 0;

	of_node_put(np);

	ret = platform_driver_register(&ipmmu_driver);
	if (ret < 0)
		return ret;

#if defined(CONFIG_ARM) && !defined(CONFIG_IOMMU_DMA)
	if (!iommu_present(&platform_bus_type))
		bus_set_iommu(&platform_bus_type, &ipmmu_ops);
#endif

	setup_done = true;
	return 0;
}
subsys_initcall(ipmmu_init);<|MERGE_RESOLUTION|>--- conflicted
+++ resolved
@@ -118,7 +118,6 @@
 
 #define IMTTLBR0			0x0010		/* R-Car Gen2/3 */
 #define IMTTUBR0			0x0014		/* R-Car Gen2/3 */
-<<<<<<< HEAD
 
 #define IMSTR				0x0020		/* R-Car Gen2/3 */
 #define IMSTR_MHIT			(1 << 4)	/* R-Car Gen2/3 */
@@ -131,20 +130,6 @@
 #define IMELAR				0x0030		/* R-Car Gen2/3, IMEAR on R-Car Gen2 */
 #define IMEUAR				0x0034		/* R-Car Gen3 only */
 
-=======
-
-#define IMSTR				0x0020		/* R-Car Gen2/3 */
-#define IMSTR_MHIT			(1 << 4)	/* R-Car Gen2/3 */
-#define IMSTR_ABORT			(1 << 2)	/* R-Car Gen2/3 */
-#define IMSTR_PF			(1 << 1)	/* R-Car Gen2/3 */
-#define IMSTR_TF			(1 << 0)	/* R-Car Gen2/3 */
-
-#define IMMAIR0				0x0028		/* R-Car Gen2/3 */
-
-#define IMELAR				0x0030		/* R-Car Gen2/3, IMEAR on R-Car Gen2 */
-#define IMEUAR				0x0034		/* R-Car Gen3 only */
-
->>>>>>> 7d2a07b7
 /* uTLB registers */
 #define IMUCTR(n)			((n) < 32 ? IMUCTR0(n) : IMUCTR32(n))
 #define IMUCTR0(n)			(0x0300 + ((n) * 16))		/* R-Car Gen2/3 */
@@ -238,17 +223,10 @@
 {
 	if (domain->mmu != domain->mmu->root)
 		ipmmu_ctx_write(domain->mmu, domain->context_id, reg, data);
-<<<<<<< HEAD
 
 	ipmmu_ctx_write(domain->mmu->root, domain->context_id, reg, data);
 }
 
-=======
-
-	ipmmu_ctx_write(domain->mmu->root, domain->context_id, reg, data);
-}
-
->>>>>>> 7d2a07b7
 static u32 ipmmu_utlb_reg(struct ipmmu_vmsa_device *mmu, unsigned int reg)
 {
 	return mmu->features->utlb_offset_base + reg;
@@ -346,10 +324,6 @@
 static const struct iommu_flush_ops ipmmu_flush_ops = {
 	.tlb_flush_all = ipmmu_tlb_flush_all,
 	.tlb_flush_walk = ipmmu_tlb_flush,
-<<<<<<< HEAD
-	.tlb_flush_leaf = ipmmu_tlb_flush,
-=======
->>>>>>> 7d2a07b7
 };
 
 /* -----------------------------------------------------------------------------
@@ -759,28 +733,6 @@
 	return 0;
 }
 
-<<<<<<< HEAD
-static const struct soc_device_attribute soc_rcar_gen3[] = {
-	{ .soc_id = "r8a774a1", },
-	{ .soc_id = "r8a774b1", },
-	{ .soc_id = "r8a774c0", },
-	{ .soc_id = "r8a7795", },
-	{ .soc_id = "r8a7796", },
-	{ .soc_id = "r8a77965", },
-	{ .soc_id = "r8a77970", },
-	{ .soc_id = "r8a77990", },
-	{ .soc_id = "r8a77995", },
-	{ /* sentinel */ }
-};
-
-static const struct soc_device_attribute soc_rcar_gen3_whitelist[] = {
-	{ .soc_id = "r8a774b1", },
-	{ .soc_id = "r8a774c0", },
-	{ .soc_id = "r8a7795", .revision = "ES3.*" },
-	{ .soc_id = "r8a77965", },
-	{ .soc_id = "r8a77990", },
-	{ .soc_id = "r8a77995", },
-=======
 static const struct soc_device_attribute soc_needs_opt_in[] = {
 	{ .family = "R-Car Gen3", },
 	{ .family = "RZ/G2", },
@@ -792,7 +744,6 @@
 	{ .soc_id = "r8a7795", .revision = "ES1.*" },
 	{ .soc_id = "r8a7795", .revision = "ES2.*" },
 	{ .soc_id = "r8a7796", },
->>>>>>> 7d2a07b7
 	{ /* sentinel */ }
 };
 
