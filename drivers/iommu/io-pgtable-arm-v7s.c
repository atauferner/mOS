// SPDX-License-Identifier: GPL-2.0-only
/*
 * CPU-agnostic ARM page table allocator.
 *
 * ARMv7 Short-descriptor format, supporting
 * - Basic memory attributes
 * - Simplified access permissions (AP[2:1] model)
 * - Backwards-compatible TEX remap
 * - Large pages/supersections (if indicated by the caller)
 *
 * Not supporting:
 * - Legacy access permissions (AP[2:0] model)
 *
 * Almost certainly never supporting:
 * - PXN
 * - Domains
 *
 * Copyright (C) 2014-2015 ARM Limited
 * Copyright (c) 2014-2015 MediaTek Inc.
 */

#define pr_fmt(fmt)	"arm-v7s io-pgtable: " fmt

#include <linux/atomic.h>
#include <linux/dma-mapping.h>
#include <linux/gfp.h>
#include <linux/io-pgtable.h>
#include <linux/iommu.h>
#include <linux/kernel.h>
#include <linux/kmemleak.h>
#include <linux/sizes.h>
#include <linux/slab.h>
#include <linux/spinlock.h>
#include <linux/types.h>

#include <asm/barrier.h>

/* Struct accessors */
#define io_pgtable_to_data(x)						\
	container_of((x), struct arm_v7s_io_pgtable, iop)

#define io_pgtable_ops_to_data(x)					\
	io_pgtable_to_data(io_pgtable_ops_to_pgtable(x))

/*
 * We have 32 bits total; 12 bits resolved at level 1, 8 bits at level 2,
 * and 12 bits in a page.
 * MediaTek extend 2 bits to reach 34bits, 14 bits at lvl1 and 8 bits at lvl2.
 */
#define ARM_V7S_ADDR_BITS		32
#define _ARM_V7S_LVL_BITS(lvl, cfg)	((lvl) == 1 ? ((cfg)->ias - 20) : 8)
#define ARM_V7S_LVL_SHIFT(lvl)		((lvl) == 1 ? 20 : 12)
#define ARM_V7S_TABLE_SHIFT		10

#define ARM_V7S_PTES_PER_LVL(lvl, cfg)	(1 << _ARM_V7S_LVL_BITS(lvl, cfg))
#define ARM_V7S_TABLE_SIZE(lvl, cfg)						\
	(ARM_V7S_PTES_PER_LVL(lvl, cfg) * sizeof(arm_v7s_iopte))

#define ARM_V7S_BLOCK_SIZE(lvl)		(1UL << ARM_V7S_LVL_SHIFT(lvl))
#define ARM_V7S_LVL_MASK(lvl)		((u32)(~0U << ARM_V7S_LVL_SHIFT(lvl)))
#define ARM_V7S_TABLE_MASK		((u32)(~0U << ARM_V7S_TABLE_SHIFT))
#define _ARM_V7S_IDX_MASK(lvl, cfg)	(ARM_V7S_PTES_PER_LVL(lvl, cfg) - 1)
#define ARM_V7S_LVL_IDX(addr, lvl, cfg)	({				\
	int _l = lvl;							\
	((addr) >> ARM_V7S_LVL_SHIFT(_l)) & _ARM_V7S_IDX_MASK(_l, cfg); \
})

/*
 * Large page/supersection entries are effectively a block of 16 page/section
 * entries, along the lines of the LPAE contiguous hint, but all with the
 * same output address. For want of a better common name we'll call them
 * "contiguous" versions of their respective page/section entries here, but
 * noting the distinction (WRT to TLB maintenance) that they represent *one*
 * entry repeated 16 times, not 16 separate entries (as in the LPAE case).
 */
#define ARM_V7S_CONT_PAGES		16

/* PTE type bits: these are all mixed up with XN/PXN bits in most cases */
#define ARM_V7S_PTE_TYPE_TABLE		0x1
#define ARM_V7S_PTE_TYPE_PAGE		0x2
#define ARM_V7S_PTE_TYPE_CONT_PAGE	0x1

#define ARM_V7S_PTE_IS_VALID(pte)	(((pte) & 0x3) != 0)
#define ARM_V7S_PTE_IS_TABLE(pte, lvl) \
	((lvl) == 1 && (((pte) & 0x3) == ARM_V7S_PTE_TYPE_TABLE))

/* Page table bits */
#define ARM_V7S_ATTR_XN(lvl)		BIT(4 * (2 - (lvl)))
#define ARM_V7S_ATTR_B			BIT(2)
#define ARM_V7S_ATTR_C			BIT(3)
#define ARM_V7S_ATTR_NS_TABLE		BIT(3)
#define ARM_V7S_ATTR_NS_SECTION		BIT(19)

#define ARM_V7S_CONT_SECTION		BIT(18)
#define ARM_V7S_CONT_PAGE_XN_SHIFT	15

/*
 * The attribute bits are consistently ordered*, but occupy bits [17:10] of
 * a level 1 PTE vs. bits [11:4] at level 2. Thus we define the individual
 * fields relative to that 8-bit block, plus a total shift relative to the PTE.
 */
#define ARM_V7S_ATTR_SHIFT(lvl)		(16 - (lvl) * 6)

#define ARM_V7S_ATTR_MASK		0xff
#define ARM_V7S_ATTR_AP0		BIT(0)
#define ARM_V7S_ATTR_AP1		BIT(1)
#define ARM_V7S_ATTR_AP2		BIT(5)
#define ARM_V7S_ATTR_S			BIT(6)
#define ARM_V7S_ATTR_NG			BIT(7)
#define ARM_V7S_TEX_SHIFT		2
#define ARM_V7S_TEX_MASK		0x7
#define ARM_V7S_ATTR_TEX(val)		(((val) & ARM_V7S_TEX_MASK) << ARM_V7S_TEX_SHIFT)

<<<<<<< HEAD
/* MediaTek extend the two bits for PA 32bit/33bit */
#define ARM_V7S_ATTR_MTK_PA_BIT32	BIT(9)
#define ARM_V7S_ATTR_MTK_PA_BIT33	BIT(4)
=======
/* MediaTek extend the bits below for PA 32bit/33bit/34bit */
#define ARM_V7S_ATTR_MTK_PA_BIT32	BIT(9)
#define ARM_V7S_ATTR_MTK_PA_BIT33	BIT(4)
#define ARM_V7S_ATTR_MTK_PA_BIT34	BIT(5)
>>>>>>> 7d2a07b7

/* *well, except for TEX on level 2 large pages, of course :( */
#define ARM_V7S_CONT_PAGE_TEX_SHIFT	6
#define ARM_V7S_CONT_PAGE_TEX_MASK	(ARM_V7S_TEX_MASK << ARM_V7S_CONT_PAGE_TEX_SHIFT)

/* Simplified access permissions */
#define ARM_V7S_PTE_AF			ARM_V7S_ATTR_AP0
#define ARM_V7S_PTE_AP_UNPRIV		ARM_V7S_ATTR_AP1
#define ARM_V7S_PTE_AP_RDONLY		ARM_V7S_ATTR_AP2

/* Register bits */
#define ARM_V7S_RGN_NC			0
#define ARM_V7S_RGN_WBWA		1
#define ARM_V7S_RGN_WT			2
#define ARM_V7S_RGN_WB			3

#define ARM_V7S_PRRR_TYPE_DEVICE	1
#define ARM_V7S_PRRR_TYPE_NORMAL	2
#define ARM_V7S_PRRR_TR(n, type)	(((type) & 0x3) << ((n) * 2))
#define ARM_V7S_PRRR_DS0		BIT(16)
#define ARM_V7S_PRRR_DS1		BIT(17)
#define ARM_V7S_PRRR_NS0		BIT(18)
#define ARM_V7S_PRRR_NS1		BIT(19)
#define ARM_V7S_PRRR_NOS(n)		BIT((n) + 24)

#define ARM_V7S_NMRR_IR(n, attr)	(((attr) & 0x3) << ((n) * 2))
#define ARM_V7S_NMRR_OR(n, attr)	(((attr) & 0x3) << ((n) * 2 + 16))

#define ARM_V7S_TTBR_S			BIT(1)
#define ARM_V7S_TTBR_NOS		BIT(5)
#define ARM_V7S_TTBR_ORGN_ATTR(attr)	(((attr) & 0x3) << 3)
#define ARM_V7S_TTBR_IRGN_ATTR(attr)					\
	((((attr) & 0x1) << 6) | (((attr) & 0x2) >> 1))

#ifdef CONFIG_ZONE_DMA32
#define ARM_V7S_TABLE_GFP_DMA GFP_DMA32
#define ARM_V7S_TABLE_SLAB_FLAGS SLAB_CACHE_DMA32
#else
#define ARM_V7S_TABLE_GFP_DMA GFP_DMA
#define ARM_V7S_TABLE_SLAB_FLAGS SLAB_CACHE_DMA
#endif

typedef u32 arm_v7s_iopte;

static bool selftest_running;

struct arm_v7s_io_pgtable {
	struct io_pgtable	iop;

	arm_v7s_iopte		*pgd;
	struct kmem_cache	*l2_tables;
	spinlock_t		split_lock;
};

static bool arm_v7s_pte_is_cont(arm_v7s_iopte pte, int lvl);

static dma_addr_t __arm_v7s_dma_addr(void *pages)
{
	return (dma_addr_t)virt_to_phys(pages);
}

static bool arm_v7s_is_mtk_enabled(struct io_pgtable_cfg *cfg)
{
	return IS_ENABLED(CONFIG_PHYS_ADDR_T_64BIT) &&
		(cfg->quirks & IO_PGTABLE_QUIRK_ARM_MTK_EXT);
}

static arm_v7s_iopte paddr_to_iopte(phys_addr_t paddr, int lvl,
				    struct io_pgtable_cfg *cfg)
{
	arm_v7s_iopte pte = paddr & ARM_V7S_LVL_MASK(lvl);

	if (!arm_v7s_is_mtk_enabled(cfg))
		return pte;

	if (paddr & BIT_ULL(32))
		pte |= ARM_V7S_ATTR_MTK_PA_BIT32;
	if (paddr & BIT_ULL(33))
		pte |= ARM_V7S_ATTR_MTK_PA_BIT33;
<<<<<<< HEAD
=======
	if (paddr & BIT_ULL(34))
		pte |= ARM_V7S_ATTR_MTK_PA_BIT34;
>>>>>>> 7d2a07b7
	return pte;
}

static phys_addr_t iopte_to_paddr(arm_v7s_iopte pte, int lvl,
				  struct io_pgtable_cfg *cfg)
{
	arm_v7s_iopte mask;
	phys_addr_t paddr;

	if (ARM_V7S_PTE_IS_TABLE(pte, lvl))
		mask = ARM_V7S_TABLE_MASK;
	else if (arm_v7s_pte_is_cont(pte, lvl))
		mask = ARM_V7S_LVL_MASK(lvl) * ARM_V7S_CONT_PAGES;
	else
		mask = ARM_V7S_LVL_MASK(lvl);

	paddr = pte & mask;
	if (!arm_v7s_is_mtk_enabled(cfg))
		return paddr;

	if (pte & ARM_V7S_ATTR_MTK_PA_BIT32)
		paddr |= BIT_ULL(32);
	if (pte & ARM_V7S_ATTR_MTK_PA_BIT33)
		paddr |= BIT_ULL(33);
<<<<<<< HEAD
=======
	if (pte & ARM_V7S_ATTR_MTK_PA_BIT34)
		paddr |= BIT_ULL(34);
>>>>>>> 7d2a07b7
	return paddr;
}

static arm_v7s_iopte *iopte_deref(arm_v7s_iopte pte, int lvl,
				  struct arm_v7s_io_pgtable *data)
{
	return phys_to_virt(iopte_to_paddr(pte, lvl, &data->iop.cfg));
}

static void *__arm_v7s_alloc_table(int lvl, gfp_t gfp,
				   struct arm_v7s_io_pgtable *data)
{
	struct io_pgtable_cfg *cfg = &data->iop.cfg;
	struct device *dev = cfg->iommu_dev;
	phys_addr_t phys;
	dma_addr_t dma;
	size_t size = ARM_V7S_TABLE_SIZE(lvl, cfg);
	void *table = NULL;

	if (lvl == 1)
		table = (void *)__get_free_pages(
			__GFP_ZERO | ARM_V7S_TABLE_GFP_DMA, get_order(size));
	else if (lvl == 2)
		table = kmem_cache_zalloc(data->l2_tables, gfp);
	phys = virt_to_phys(table);
	if (phys != (arm_v7s_iopte)phys) {
		/* Doesn't fit in PTE */
		dev_err(dev, "Page table does not fit in PTE: %pa", &phys);
		goto out_free;
	}
	if (table && !cfg->coherent_walk) {
		dma = dma_map_single(dev, table, size, DMA_TO_DEVICE);
		if (dma_mapping_error(dev, dma))
			goto out_free;
		/*
		 * We depend on the IOMMU being able to work with any physical
		 * address directly, so if the DMA layer suggests otherwise by
		 * translating or truncating them, that bodes very badly...
		 */
		if (dma != phys)
			goto out_unmap;
	}
	if (lvl == 2)
		kmemleak_ignore(table);
	return table;

out_unmap:
	dev_err(dev, "Cannot accommodate DMA translation for IOMMU page tables\n");
	dma_unmap_single(dev, dma, size, DMA_TO_DEVICE);
out_free:
	if (lvl == 1)
		free_pages((unsigned long)table, get_order(size));
	else
		kmem_cache_free(data->l2_tables, table);
	return NULL;
}

static void __arm_v7s_free_table(void *table, int lvl,
				 struct arm_v7s_io_pgtable *data)
{
	struct io_pgtable_cfg *cfg = &data->iop.cfg;
	struct device *dev = cfg->iommu_dev;
	size_t size = ARM_V7S_TABLE_SIZE(lvl, cfg);

	if (!cfg->coherent_walk)
		dma_unmap_single(dev, __arm_v7s_dma_addr(table), size,
				 DMA_TO_DEVICE);
	if (lvl == 1)
		free_pages((unsigned long)table, get_order(size));
	else
		kmem_cache_free(data->l2_tables, table);
}

static void __arm_v7s_pte_sync(arm_v7s_iopte *ptep, int num_entries,
			       struct io_pgtable_cfg *cfg)
{
	if (cfg->coherent_walk)
		return;

	dma_sync_single_for_device(cfg->iommu_dev, __arm_v7s_dma_addr(ptep),
				   num_entries * sizeof(*ptep), DMA_TO_DEVICE);
}
static void __arm_v7s_set_pte(arm_v7s_iopte *ptep, arm_v7s_iopte pte,
			      int num_entries, struct io_pgtable_cfg *cfg)
{
	int i;

	for (i = 0; i < num_entries; i++)
		ptep[i] = pte;

	__arm_v7s_pte_sync(ptep, num_entries, cfg);
}

static arm_v7s_iopte arm_v7s_prot_to_pte(int prot, int lvl,
					 struct io_pgtable_cfg *cfg)
{
	bool ap = !(cfg->quirks & IO_PGTABLE_QUIRK_NO_PERMS);
	arm_v7s_iopte pte = ARM_V7S_ATTR_NG | ARM_V7S_ATTR_S;

	if (!(prot & IOMMU_MMIO))
		pte |= ARM_V7S_ATTR_TEX(1);
	if (ap) {
		pte |= ARM_V7S_PTE_AF;
		if (!(prot & IOMMU_PRIV))
			pte |= ARM_V7S_PTE_AP_UNPRIV;
		if (!(prot & IOMMU_WRITE))
			pte |= ARM_V7S_PTE_AP_RDONLY;
	}
	pte <<= ARM_V7S_ATTR_SHIFT(lvl);

	if ((prot & IOMMU_NOEXEC) && ap)
		pte |= ARM_V7S_ATTR_XN(lvl);
	if (prot & IOMMU_MMIO)
		pte |= ARM_V7S_ATTR_B;
	else if (prot & IOMMU_CACHE)
		pte |= ARM_V7S_ATTR_B | ARM_V7S_ATTR_C;

	pte |= ARM_V7S_PTE_TYPE_PAGE;
	if (lvl == 1 && (cfg->quirks & IO_PGTABLE_QUIRK_ARM_NS))
		pte |= ARM_V7S_ATTR_NS_SECTION;

	return pte;
}

static int arm_v7s_pte_to_prot(arm_v7s_iopte pte, int lvl)
{
	int prot = IOMMU_READ;
	arm_v7s_iopte attr = pte >> ARM_V7S_ATTR_SHIFT(lvl);

	if (!(attr & ARM_V7S_PTE_AP_RDONLY))
		prot |= IOMMU_WRITE;
	if (!(attr & ARM_V7S_PTE_AP_UNPRIV))
		prot |= IOMMU_PRIV;
	if ((attr & (ARM_V7S_TEX_MASK << ARM_V7S_TEX_SHIFT)) == 0)
		prot |= IOMMU_MMIO;
	else if (pte & ARM_V7S_ATTR_C)
		prot |= IOMMU_CACHE;
	if (pte & ARM_V7S_ATTR_XN(lvl))
		prot |= IOMMU_NOEXEC;

	return prot;
}

static arm_v7s_iopte arm_v7s_pte_to_cont(arm_v7s_iopte pte, int lvl)
{
	if (lvl == 1) {
		pte |= ARM_V7S_CONT_SECTION;
	} else if (lvl == 2) {
		arm_v7s_iopte xn = pte & ARM_V7S_ATTR_XN(lvl);
		arm_v7s_iopte tex = pte & ARM_V7S_CONT_PAGE_TEX_MASK;

		pte ^= xn | tex | ARM_V7S_PTE_TYPE_PAGE;
		pte |= (xn << ARM_V7S_CONT_PAGE_XN_SHIFT) |
		       (tex << ARM_V7S_CONT_PAGE_TEX_SHIFT) |
		       ARM_V7S_PTE_TYPE_CONT_PAGE;
	}
	return pte;
}

static arm_v7s_iopte arm_v7s_cont_to_pte(arm_v7s_iopte pte, int lvl)
{
	if (lvl == 1) {
		pte &= ~ARM_V7S_CONT_SECTION;
	} else if (lvl == 2) {
		arm_v7s_iopte xn = pte & BIT(ARM_V7S_CONT_PAGE_XN_SHIFT);
		arm_v7s_iopte tex = pte & (ARM_V7S_CONT_PAGE_TEX_MASK <<
					   ARM_V7S_CONT_PAGE_TEX_SHIFT);

		pte ^= xn | tex | ARM_V7S_PTE_TYPE_CONT_PAGE;
		pte |= (xn >> ARM_V7S_CONT_PAGE_XN_SHIFT) |
		       (tex >> ARM_V7S_CONT_PAGE_TEX_SHIFT) |
		       ARM_V7S_PTE_TYPE_PAGE;
	}
	return pte;
}

static bool arm_v7s_pte_is_cont(arm_v7s_iopte pte, int lvl)
{
	if (lvl == 1 && !ARM_V7S_PTE_IS_TABLE(pte, lvl))
		return pte & ARM_V7S_CONT_SECTION;
	else if (lvl == 2)
		return !(pte & ARM_V7S_PTE_TYPE_PAGE);
	return false;
}

static size_t __arm_v7s_unmap(struct arm_v7s_io_pgtable *,
			      struct iommu_iotlb_gather *, unsigned long,
			      size_t, int, arm_v7s_iopte *);

static int arm_v7s_init_pte(struct arm_v7s_io_pgtable *data,
			    unsigned long iova, phys_addr_t paddr, int prot,
			    int lvl, int num_entries, arm_v7s_iopte *ptep)
{
	struct io_pgtable_cfg *cfg = &data->iop.cfg;
	arm_v7s_iopte pte;
	int i;

	for (i = 0; i < num_entries; i++)
		if (ARM_V7S_PTE_IS_TABLE(ptep[i], lvl)) {
			/*
			 * We need to unmap and free the old table before
			 * overwriting it with a block entry.
			 */
			arm_v7s_iopte *tblp;
			size_t sz = ARM_V7S_BLOCK_SIZE(lvl);

<<<<<<< HEAD
			tblp = ptep - ARM_V7S_LVL_IDX(iova, lvl);
=======
			tblp = ptep - ARM_V7S_LVL_IDX(iova, lvl, cfg);
>>>>>>> 7d2a07b7
			if (WARN_ON(__arm_v7s_unmap(data, NULL, iova + i * sz,
						    sz, lvl, tblp) != sz))
				return -EINVAL;
		} else if (ptep[i]) {
			/* We require an unmap first */
			WARN_ON(!selftest_running);
			return -EEXIST;
		}

	pte = arm_v7s_prot_to_pte(prot, lvl, cfg);
	if (num_entries > 1)
		pte = arm_v7s_pte_to_cont(pte, lvl);

	pte |= paddr_to_iopte(paddr, lvl, cfg);

	__arm_v7s_set_pte(ptep, pte, num_entries, cfg);
	return 0;
}

static arm_v7s_iopte arm_v7s_install_table(arm_v7s_iopte *table,
					   arm_v7s_iopte *ptep,
					   arm_v7s_iopte curr,
					   struct io_pgtable_cfg *cfg)
{
	arm_v7s_iopte old, new;

	new = virt_to_phys(table) | ARM_V7S_PTE_TYPE_TABLE;
	if (cfg->quirks & IO_PGTABLE_QUIRK_ARM_NS)
		new |= ARM_V7S_ATTR_NS_TABLE;

	/*
	 * Ensure the table itself is visible before its PTE can be.
	 * Whilst we could get away with cmpxchg64_release below, this
	 * doesn't have any ordering semantics when !CONFIG_SMP.
	 */
	dma_wmb();

	old = cmpxchg_relaxed(ptep, curr, new);
	__arm_v7s_pte_sync(ptep, 1, cfg);

	return old;
}

static int __arm_v7s_map(struct arm_v7s_io_pgtable *data, unsigned long iova,
			 phys_addr_t paddr, size_t size, int prot,
			 int lvl, arm_v7s_iopte *ptep, gfp_t gfp)
{
	struct io_pgtable_cfg *cfg = &data->iop.cfg;
	arm_v7s_iopte pte, *cptep;
	int num_entries = size >> ARM_V7S_LVL_SHIFT(lvl);

	/* Find our entry at the current level */
	ptep += ARM_V7S_LVL_IDX(iova, lvl, cfg);

	/* If we can install a leaf entry at this level, then do so */
	if (num_entries)
		return arm_v7s_init_pte(data, iova, paddr, prot,
					lvl, num_entries, ptep);

	/* We can't allocate tables at the final level */
	if (WARN_ON(lvl == 2))
		return -EINVAL;

	/* Grab a pointer to the next level */
	pte = READ_ONCE(*ptep);
	if (!pte) {
		cptep = __arm_v7s_alloc_table(lvl + 1, gfp, data);
		if (!cptep)
			return -ENOMEM;

		pte = arm_v7s_install_table(cptep, ptep, 0, cfg);
		if (pte)
			__arm_v7s_free_table(cptep, lvl + 1, data);
	} else {
		/* We've no easy way of knowing if it's synced yet, so... */
		__arm_v7s_pte_sync(ptep, 1, cfg);
	}

	if (ARM_V7S_PTE_IS_TABLE(pte, lvl)) {
		cptep = iopte_deref(pte, lvl, data);
	} else if (pte) {
		/* We require an unmap first */
		WARN_ON(!selftest_running);
		return -EEXIST;
	}

	/* Rinse, repeat */
	return __arm_v7s_map(data, iova, paddr, size, prot, lvl + 1, cptep, gfp);
}

static int arm_v7s_map(struct io_pgtable_ops *ops, unsigned long iova,
			phys_addr_t paddr, size_t size, int prot, gfp_t gfp)
{
	struct arm_v7s_io_pgtable *data = io_pgtable_ops_to_data(ops);
	int ret;

	if (WARN_ON(iova >= (1ULL << data->iop.cfg.ias) ||
		    paddr >= (1ULL << data->iop.cfg.oas)))
		return -ERANGE;

	/* If no access, then nothing to do */
	if (!(prot & (IOMMU_READ | IOMMU_WRITE)))
		return 0;

<<<<<<< HEAD
	if (WARN_ON(iova >= (1ULL << data->iop.cfg.ias) ||
		    paddr >= (1ULL << data->iop.cfg.oas)))
		return -ERANGE;

	ret = __arm_v7s_map(data, iova, paddr, size, prot, 1, data->pgd);
=======
	ret = __arm_v7s_map(data, iova, paddr, size, prot, 1, data->pgd, gfp);
>>>>>>> 7d2a07b7
	/*
	 * Synchronise all PTE updates for the new mapping before there's
	 * a chance for anything to kick off a table walk for the new iova.
	 */
<<<<<<< HEAD
	if (iop->cfg.quirks & IO_PGTABLE_QUIRK_TLBI_ON_MAP) {
		io_pgtable_tlb_flush_walk(iop, iova, size,
					  ARM_V7S_BLOCK_SIZE(2));
	} else {
		wmb();
	}
=======
	wmb();
>>>>>>> 7d2a07b7

	return ret;
}

static void arm_v7s_free_pgtable(struct io_pgtable *iop)
{
	struct arm_v7s_io_pgtable *data = io_pgtable_to_data(iop);
	int i;

	for (i = 0; i < ARM_V7S_PTES_PER_LVL(1, &data->iop.cfg); i++) {
		arm_v7s_iopte pte = data->pgd[i];

		if (ARM_V7S_PTE_IS_TABLE(pte, 1))
			__arm_v7s_free_table(iopte_deref(pte, 1, data),
					     2, data);
	}
	__arm_v7s_free_table(data->pgd, 1, data);
	kmem_cache_destroy(data->l2_tables);
	kfree(data);
}

static arm_v7s_iopte arm_v7s_split_cont(struct arm_v7s_io_pgtable *data,
					unsigned long iova, int idx, int lvl,
					arm_v7s_iopte *ptep)
{
	struct io_pgtable *iop = &data->iop;
	arm_v7s_iopte pte;
	size_t size = ARM_V7S_BLOCK_SIZE(lvl);
	int i;

	/* Check that we didn't lose a race to get the lock */
	pte = *ptep;
	if (!arm_v7s_pte_is_cont(pte, lvl))
		return pte;

	ptep -= idx & (ARM_V7S_CONT_PAGES - 1);
	pte = arm_v7s_cont_to_pte(pte, lvl);
	for (i = 0; i < ARM_V7S_CONT_PAGES; i++)
		ptep[i] = pte + i * size;

	__arm_v7s_pte_sync(ptep, ARM_V7S_CONT_PAGES, &iop->cfg);

	size *= ARM_V7S_CONT_PAGES;
<<<<<<< HEAD
	io_pgtable_tlb_flush_leaf(iop, iova, size, size);
=======
	io_pgtable_tlb_flush_walk(iop, iova, size, size);
>>>>>>> 7d2a07b7
	return pte;
}

static size_t arm_v7s_split_blk_unmap(struct arm_v7s_io_pgtable *data,
				      struct iommu_iotlb_gather *gather,
				      unsigned long iova, size_t size,
				      arm_v7s_iopte blk_pte,
				      arm_v7s_iopte *ptep)
{
	struct io_pgtable_cfg *cfg = &data->iop.cfg;
	arm_v7s_iopte pte, *tablep;
	int i, unmap_idx, num_entries, num_ptes;

	tablep = __arm_v7s_alloc_table(2, GFP_ATOMIC, data);
	if (!tablep)
		return 0; /* Bytes unmapped */

	num_ptes = ARM_V7S_PTES_PER_LVL(2, cfg);
	num_entries = size >> ARM_V7S_LVL_SHIFT(2);
	unmap_idx = ARM_V7S_LVL_IDX(iova, 2, cfg);

	pte = arm_v7s_prot_to_pte(arm_v7s_pte_to_prot(blk_pte, 1), 2, cfg);
	if (num_entries > 1)
		pte = arm_v7s_pte_to_cont(pte, 2);

	for (i = 0; i < num_ptes; i += num_entries, pte += size) {
		/* Unmap! */
		if (i == unmap_idx)
			continue;

		__arm_v7s_set_pte(&tablep[i], pte, num_entries, cfg);
	}

	pte = arm_v7s_install_table(tablep, ptep, blk_pte, cfg);
	if (pte != blk_pte) {
		__arm_v7s_free_table(tablep, 2, data);

		if (!ARM_V7S_PTE_IS_TABLE(pte, 1))
			return 0;

		tablep = iopte_deref(pte, 1, data);
		return __arm_v7s_unmap(data, gather, iova, size, 2, tablep);
	}

	io_pgtable_tlb_add_page(&data->iop, gather, iova, size);
	return size;
}

static size_t __arm_v7s_unmap(struct arm_v7s_io_pgtable *data,
			      struct iommu_iotlb_gather *gather,
			      unsigned long iova, size_t size, int lvl,
			      arm_v7s_iopte *ptep)
{
	arm_v7s_iopte pte[ARM_V7S_CONT_PAGES];
	struct io_pgtable *iop = &data->iop;
	int idx, i = 0, num_entries = size >> ARM_V7S_LVL_SHIFT(lvl);

	/* Something went horribly wrong and we ran out of page table */
	if (WARN_ON(lvl > 2))
		return 0;

	idx = ARM_V7S_LVL_IDX(iova, lvl, &iop->cfg);
	ptep += idx;
	do {
		pte[i] = READ_ONCE(ptep[i]);
		if (WARN_ON(!ARM_V7S_PTE_IS_VALID(pte[i])))
			return 0;
	} while (++i < num_entries);

	/*
	 * If we've hit a contiguous 'large page' entry at this level, it
	 * needs splitting first, unless we're unmapping the whole lot.
	 *
	 * For splitting, we can't rewrite 16 PTEs atomically, and since we
	 * can't necessarily assume TEX remap we don't have a software bit to
	 * mark live entries being split. In practice (i.e. DMA API code), we
	 * will never be splitting large pages anyway, so just wrap this edge
	 * case in a lock for the sake of correctness and be done with it.
	 */
	if (num_entries <= 1 && arm_v7s_pte_is_cont(pte[0], lvl)) {
		unsigned long flags;

		spin_lock_irqsave(&data->split_lock, flags);
		pte[0] = arm_v7s_split_cont(data, iova, idx, lvl, ptep);
		spin_unlock_irqrestore(&data->split_lock, flags);
	}

	/* If the size matches this level, we're in the right place */
	if (num_entries) {
		size_t blk_size = ARM_V7S_BLOCK_SIZE(lvl);

		__arm_v7s_set_pte(ptep, 0, num_entries, &iop->cfg);

		for (i = 0; i < num_entries; i++) {
			if (ARM_V7S_PTE_IS_TABLE(pte[i], lvl)) {
				/* Also flush any partial walks */
				io_pgtable_tlb_flush_walk(iop, iova, blk_size,
						ARM_V7S_BLOCK_SIZE(lvl + 1));
				ptep = iopte_deref(pte[i], lvl, data);
				__arm_v7s_free_table(ptep, lvl + 1, data);
			} else if (iop->cfg.quirks & IO_PGTABLE_QUIRK_NON_STRICT) {
				/*
				 * Order the PTE update against queueing the IOVA, to
				 * guarantee that a flush callback from a different CPU
				 * has observed it before the TLBIALL can be issued.
				 */
				smp_wmb();
			} else {
				io_pgtable_tlb_add_page(iop, gather, iova, blk_size);
			}
			iova += blk_size;
		}
		return size;
	} else if (lvl == 1 && !ARM_V7S_PTE_IS_TABLE(pte[0], lvl)) {
		/*
		 * Insert a table at the next level to map the old region,
		 * minus the part we want to unmap
		 */
		return arm_v7s_split_blk_unmap(data, gather, iova, size, pte[0],
					       ptep);
	}

	/* Keep on walkin' */
	ptep = iopte_deref(pte[0], lvl, data);
	return __arm_v7s_unmap(data, gather, iova, size, lvl + 1, ptep);
}

static size_t arm_v7s_unmap(struct io_pgtable_ops *ops, unsigned long iova,
			    size_t size, struct iommu_iotlb_gather *gather)
{
	struct arm_v7s_io_pgtable *data = io_pgtable_ops_to_data(ops);

	if (WARN_ON(iova >= (1ULL << data->iop.cfg.ias)))
		return 0;

	return __arm_v7s_unmap(data, gather, iova, size, 1, data->pgd);
}

static phys_addr_t arm_v7s_iova_to_phys(struct io_pgtable_ops *ops,
					unsigned long iova)
{
	struct arm_v7s_io_pgtable *data = io_pgtable_ops_to_data(ops);
	arm_v7s_iopte *ptep = data->pgd, pte;
	int lvl = 0;
	u32 mask;

	do {
		ptep += ARM_V7S_LVL_IDX(iova, ++lvl, &data->iop.cfg);
		pte = READ_ONCE(*ptep);
		ptep = iopte_deref(pte, lvl, data);
	} while (ARM_V7S_PTE_IS_TABLE(pte, lvl));

	if (!ARM_V7S_PTE_IS_VALID(pte))
		return 0;

	mask = ARM_V7S_LVL_MASK(lvl);
	if (arm_v7s_pte_is_cont(pte, lvl))
		mask *= ARM_V7S_CONT_PAGES;
	return iopte_to_paddr(pte, lvl, &data->iop.cfg) | (iova & ~mask);
}

static struct io_pgtable *arm_v7s_alloc_pgtable(struct io_pgtable_cfg *cfg,
						void *cookie)
{
	struct arm_v7s_io_pgtable *data;

<<<<<<< HEAD
	if (cfg->ias > ARM_V7S_ADDR_BITS)
		return NULL;

	if (cfg->oas > (arm_v7s_is_mtk_enabled(cfg) ? 34 : ARM_V7S_ADDR_BITS))
=======
	if (cfg->ias > (arm_v7s_is_mtk_enabled(cfg) ? 34 : ARM_V7S_ADDR_BITS))
		return NULL;

	if (cfg->oas > (arm_v7s_is_mtk_enabled(cfg) ? 35 : ARM_V7S_ADDR_BITS))
>>>>>>> 7d2a07b7
		return NULL;

	if (cfg->quirks & ~(IO_PGTABLE_QUIRK_ARM_NS |
			    IO_PGTABLE_QUIRK_NO_PERMS |
<<<<<<< HEAD
			    IO_PGTABLE_QUIRK_TLBI_ON_MAP |
=======
>>>>>>> 7d2a07b7
			    IO_PGTABLE_QUIRK_ARM_MTK_EXT |
			    IO_PGTABLE_QUIRK_NON_STRICT))
		return NULL;

	/* If ARM_MTK_4GB is enabled, the NO_PERMS is also expected. */
	if (cfg->quirks & IO_PGTABLE_QUIRK_ARM_MTK_EXT &&
	    !(cfg->quirks & IO_PGTABLE_QUIRK_NO_PERMS))
			return NULL;

	data = kmalloc(sizeof(*data), GFP_KERNEL);
	if (!data)
		return NULL;

	spin_lock_init(&data->split_lock);
	data->l2_tables = kmem_cache_create("io-pgtable_armv7s_l2",
					    ARM_V7S_TABLE_SIZE(2, cfg),
					    ARM_V7S_TABLE_SIZE(2, cfg),
					    ARM_V7S_TABLE_SLAB_FLAGS, NULL);
	if (!data->l2_tables)
		goto out_free_data;

	data->iop.ops = (struct io_pgtable_ops) {
		.map		= arm_v7s_map,
		.unmap		= arm_v7s_unmap,
		.iova_to_phys	= arm_v7s_iova_to_phys,
	};

	/* We have to do this early for __arm_v7s_alloc_table to work... */
	data->iop.cfg = *cfg;

	/*
	 * Unless the IOMMU driver indicates supersection support by
	 * having SZ_16M set in the initial bitmap, they won't be used.
	 */
	cfg->pgsize_bitmap &= SZ_4K | SZ_64K | SZ_1M | SZ_16M;

	/* TCR: T0SZ=0, EAE=0 (if applicable) */
	cfg->arm_v7s_cfg.tcr = 0;

	/*
	 * TEX remap: the indices used map to the closest equivalent types
	 * under the non-TEX-remap interpretation of those attribute bits,
	 * excepting various implementation-defined aspects of shareability.
	 */
	cfg->arm_v7s_cfg.prrr = ARM_V7S_PRRR_TR(1, ARM_V7S_PRRR_TYPE_DEVICE) |
				ARM_V7S_PRRR_TR(4, ARM_V7S_PRRR_TYPE_NORMAL) |
				ARM_V7S_PRRR_TR(7, ARM_V7S_PRRR_TYPE_NORMAL) |
				ARM_V7S_PRRR_DS0 | ARM_V7S_PRRR_DS1 |
				ARM_V7S_PRRR_NS1 | ARM_V7S_PRRR_NOS(7);
	cfg->arm_v7s_cfg.nmrr = ARM_V7S_NMRR_IR(7, ARM_V7S_RGN_WBWA) |
				ARM_V7S_NMRR_OR(7, ARM_V7S_RGN_WBWA);

	/* Looking good; allocate a pgd */
	data->pgd = __arm_v7s_alloc_table(1, GFP_KERNEL, data);
	if (!data->pgd)
		goto out_free_data;

	/* Ensure the empty pgd is visible before any actual TTBR write */
	wmb();

	/* TTBR */
	cfg->arm_v7s_cfg.ttbr = virt_to_phys(data->pgd) | ARM_V7S_TTBR_S |
				(cfg->coherent_walk ? (ARM_V7S_TTBR_NOS |
				 ARM_V7S_TTBR_IRGN_ATTR(ARM_V7S_RGN_WBWA) |
				 ARM_V7S_TTBR_ORGN_ATTR(ARM_V7S_RGN_WBWA)) :
				(ARM_V7S_TTBR_IRGN_ATTR(ARM_V7S_RGN_NC) |
				 ARM_V7S_TTBR_ORGN_ATTR(ARM_V7S_RGN_NC)));
	return &data->iop;

out_free_data:
	kmem_cache_destroy(data->l2_tables);
	kfree(data);
	return NULL;
}

struct io_pgtable_init_fns io_pgtable_arm_v7s_init_fns = {
	.alloc	= arm_v7s_alloc_pgtable,
	.free	= arm_v7s_free_pgtable,
};

#ifdef CONFIG_IOMMU_IO_PGTABLE_ARMV7S_SELFTEST

static struct io_pgtable_cfg *cfg_cookie __initdata;

static void __init dummy_tlb_flush_all(void *cookie)
{
	WARN_ON(cookie != cfg_cookie);
}

static void __init dummy_tlb_flush(unsigned long iova, size_t size,
				   size_t granule, void *cookie)
{
	WARN_ON(cookie != cfg_cookie);
	WARN_ON(!(size & cfg_cookie->pgsize_bitmap));
}

static void __init dummy_tlb_add_page(struct iommu_iotlb_gather *gather,
				      unsigned long iova, size_t granule,
				      void *cookie)
{
	dummy_tlb_flush(iova, granule, granule, cookie);
}

static const struct iommu_flush_ops dummy_tlb_ops __initconst = {
	.tlb_flush_all	= dummy_tlb_flush_all,
	.tlb_flush_walk	= dummy_tlb_flush,
<<<<<<< HEAD
	.tlb_flush_leaf	= dummy_tlb_flush,
=======
>>>>>>> 7d2a07b7
	.tlb_add_page	= dummy_tlb_add_page,
};

#define __FAIL(ops)	({				\
		WARN(1, "selftest: test failed\n");	\
		selftest_running = false;		\
		-EFAULT;				\
})

static int __init arm_v7s_do_selftests(void)
{
	struct io_pgtable_ops *ops;
	struct io_pgtable_cfg cfg = {
		.tlb = &dummy_tlb_ops,
		.oas = 32,
		.ias = 32,
		.coherent_walk = true,
		.quirks = IO_PGTABLE_QUIRK_ARM_NS,
		.pgsize_bitmap = SZ_4K | SZ_64K | SZ_1M | SZ_16M,
	};
	unsigned int iova, size, iova_start;
	unsigned int i, loopnr = 0;

	selftest_running = true;

	cfg_cookie = &cfg;

	ops = alloc_io_pgtable_ops(ARM_V7S, &cfg, &cfg);
	if (!ops) {
		pr_err("selftest: failed to allocate io pgtable ops\n");
		return -EINVAL;
	}

	/*
	 * Initial sanity checks.
	 * Empty page tables shouldn't provide any translations.
	 */
	if (ops->iova_to_phys(ops, 42))
		return __FAIL(ops);

	if (ops->iova_to_phys(ops, SZ_1G + 42))
		return __FAIL(ops);

	if (ops->iova_to_phys(ops, SZ_2G + 42))
		return __FAIL(ops);

	/*
	 * Distinct mappings of different granule sizes.
	 */
	iova = 0;
	for_each_set_bit(i, &cfg.pgsize_bitmap, BITS_PER_LONG) {
		size = 1UL << i;
		if (ops->map(ops, iova, iova, size, IOMMU_READ |
						    IOMMU_WRITE |
						    IOMMU_NOEXEC |
						    IOMMU_CACHE, GFP_KERNEL))
			return __FAIL(ops);

		/* Overlapping mappings */
		if (!ops->map(ops, iova, iova + size, size,
			      IOMMU_READ | IOMMU_NOEXEC, GFP_KERNEL))
			return __FAIL(ops);

		if (ops->iova_to_phys(ops, iova + 42) != (iova + 42))
			return __FAIL(ops);

		iova += SZ_16M;
		loopnr++;
	}

	/* Partial unmap */
	i = 1;
	size = 1UL << __ffs(cfg.pgsize_bitmap);
	while (i < loopnr) {
		iova_start = i * SZ_16M;
		if (ops->unmap(ops, iova_start + size, size, NULL) != size)
			return __FAIL(ops);

		/* Remap of partial unmap */
		if (ops->map(ops, iova_start + size, size, size, IOMMU_READ, GFP_KERNEL))
			return __FAIL(ops);

		if (ops->iova_to_phys(ops, iova_start + size + 42)
		    != (size + 42))
			return __FAIL(ops);
		i++;
	}

	/* Full unmap */
	iova = 0;
	for_each_set_bit(i, &cfg.pgsize_bitmap, BITS_PER_LONG) {
		size = 1UL << i;

		if (ops->unmap(ops, iova, size, NULL) != size)
			return __FAIL(ops);

		if (ops->iova_to_phys(ops, iova + 42))
			return __FAIL(ops);

		/* Remap full block */
		if (ops->map(ops, iova, iova, size, IOMMU_WRITE, GFP_KERNEL))
			return __FAIL(ops);

		if (ops->iova_to_phys(ops, iova + 42) != (iova + 42))
			return __FAIL(ops);

		iova += SZ_16M;
	}

	free_io_pgtable_ops(ops);

	selftest_running = false;

	pr_info("self test ok\n");
	return 0;
}
subsys_initcall(arm_v7s_do_selftests);
#endif<|MERGE_RESOLUTION|>--- conflicted
+++ resolved
@@ -111,16 +111,10 @@
 #define ARM_V7S_TEX_MASK		0x7
 #define ARM_V7S_ATTR_TEX(val)		(((val) & ARM_V7S_TEX_MASK) << ARM_V7S_TEX_SHIFT)
 
-<<<<<<< HEAD
-/* MediaTek extend the two bits for PA 32bit/33bit */
-#define ARM_V7S_ATTR_MTK_PA_BIT32	BIT(9)
-#define ARM_V7S_ATTR_MTK_PA_BIT33	BIT(4)
-=======
 /* MediaTek extend the bits below for PA 32bit/33bit/34bit */
 #define ARM_V7S_ATTR_MTK_PA_BIT32	BIT(9)
 #define ARM_V7S_ATTR_MTK_PA_BIT33	BIT(4)
 #define ARM_V7S_ATTR_MTK_PA_BIT34	BIT(5)
->>>>>>> 7d2a07b7
 
 /* *well, except for TEX on level 2 large pages, of course :( */
 #define ARM_V7S_CONT_PAGE_TEX_SHIFT	6
@@ -200,11 +194,8 @@
 		pte |= ARM_V7S_ATTR_MTK_PA_BIT32;
 	if (paddr & BIT_ULL(33))
 		pte |= ARM_V7S_ATTR_MTK_PA_BIT33;
-<<<<<<< HEAD
-=======
 	if (paddr & BIT_ULL(34))
 		pte |= ARM_V7S_ATTR_MTK_PA_BIT34;
->>>>>>> 7d2a07b7
 	return pte;
 }
 
@@ -229,11 +220,8 @@
 		paddr |= BIT_ULL(32);
 	if (pte & ARM_V7S_ATTR_MTK_PA_BIT33)
 		paddr |= BIT_ULL(33);
-<<<<<<< HEAD
-=======
 	if (pte & ARM_V7S_ATTR_MTK_PA_BIT34)
 		paddr |= BIT_ULL(34);
->>>>>>> 7d2a07b7
 	return paddr;
 }
 
@@ -440,11 +428,7 @@
 			arm_v7s_iopte *tblp;
 			size_t sz = ARM_V7S_BLOCK_SIZE(lvl);
 
-<<<<<<< HEAD
-			tblp = ptep - ARM_V7S_LVL_IDX(iova, lvl);
-=======
 			tblp = ptep - ARM_V7S_LVL_IDX(iova, lvl, cfg);
->>>>>>> 7d2a07b7
 			if (WARN_ON(__arm_v7s_unmap(data, NULL, iova + i * sz,
 						    sz, lvl, tblp) != sz))
 				return -EINVAL;
@@ -549,29 +533,12 @@
 	if (!(prot & (IOMMU_READ | IOMMU_WRITE)))
 		return 0;
 
-<<<<<<< HEAD
-	if (WARN_ON(iova >= (1ULL << data->iop.cfg.ias) ||
-		    paddr >= (1ULL << data->iop.cfg.oas)))
-		return -ERANGE;
-
-	ret = __arm_v7s_map(data, iova, paddr, size, prot, 1, data->pgd);
-=======
 	ret = __arm_v7s_map(data, iova, paddr, size, prot, 1, data->pgd, gfp);
->>>>>>> 7d2a07b7
 	/*
 	 * Synchronise all PTE updates for the new mapping before there's
 	 * a chance for anything to kick off a table walk for the new iova.
 	 */
-<<<<<<< HEAD
-	if (iop->cfg.quirks & IO_PGTABLE_QUIRK_TLBI_ON_MAP) {
-		io_pgtable_tlb_flush_walk(iop, iova, size,
-					  ARM_V7S_BLOCK_SIZE(2));
-	} else {
-		wmb();
-	}
-=======
 	wmb();
->>>>>>> 7d2a07b7
 
 	return ret;
 }
@@ -615,11 +582,7 @@
 	__arm_v7s_pte_sync(ptep, ARM_V7S_CONT_PAGES, &iop->cfg);
 
 	size *= ARM_V7S_CONT_PAGES;
-<<<<<<< HEAD
-	io_pgtable_tlb_flush_leaf(iop, iova, size, size);
-=======
 	io_pgtable_tlb_flush_walk(iop, iova, size, size);
->>>>>>> 7d2a07b7
 	return pte;
 }
 
@@ -786,25 +749,14 @@
 {
 	struct arm_v7s_io_pgtable *data;
 
-<<<<<<< HEAD
-	if (cfg->ias > ARM_V7S_ADDR_BITS)
-		return NULL;
-
-	if (cfg->oas > (arm_v7s_is_mtk_enabled(cfg) ? 34 : ARM_V7S_ADDR_BITS))
-=======
 	if (cfg->ias > (arm_v7s_is_mtk_enabled(cfg) ? 34 : ARM_V7S_ADDR_BITS))
 		return NULL;
 
 	if (cfg->oas > (arm_v7s_is_mtk_enabled(cfg) ? 35 : ARM_V7S_ADDR_BITS))
->>>>>>> 7d2a07b7
 		return NULL;
 
 	if (cfg->quirks & ~(IO_PGTABLE_QUIRK_ARM_NS |
 			    IO_PGTABLE_QUIRK_NO_PERMS |
-<<<<<<< HEAD
-			    IO_PGTABLE_QUIRK_TLBI_ON_MAP |
-=======
->>>>>>> 7d2a07b7
 			    IO_PGTABLE_QUIRK_ARM_MTK_EXT |
 			    IO_PGTABLE_QUIRK_NON_STRICT))
 		return NULL;
@@ -911,10 +863,6 @@
 static const struct iommu_flush_ops dummy_tlb_ops __initconst = {
 	.tlb_flush_all	= dummy_tlb_flush_all,
 	.tlb_flush_walk	= dummy_tlb_flush,
-<<<<<<< HEAD
-	.tlb_flush_leaf	= dummy_tlb_flush,
-=======
->>>>>>> 7d2a07b7
 	.tlb_add_page	= dummy_tlb_add_page,
 };
 
