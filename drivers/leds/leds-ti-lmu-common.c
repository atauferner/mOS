--- conflicted
+++ resolved
@@ -11,11 +11,7 @@
 
 #include <linux/leds-ti-lmu-common.h>
 
-<<<<<<< HEAD
-const static unsigned int ramp_table[16] = {2048, 262000, 524000, 1049000,
-=======
 static const unsigned int ramp_table[16] = {2048, 262000, 524000, 1049000,
->>>>>>> 7d2a07b7
 				2090000, 4194000, 8389000, 16780000, 33550000,
 				41940000, 50330000, 58720000, 67110000,
 				83880000, 100660000, 117440000};
