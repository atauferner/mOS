// SPDX-License-Identifier: GPL-2.0
/*
 *    Copyright IBM Corp. 2007, 2009
 *    Author(s): Utz Bacher <utz.bacher@de.ibm.com>,
 *		 Frank Pavlic <fpavlic@de.ibm.com>,
 *		 Thomas Spatzier <tspat@de.ibm.com>,
 *		 Frank Blaschka <frank.blaschka@de.ibm.com>
 */

#define KMSG_COMPONENT "qeth"
#define pr_fmt(fmt) KMSG_COMPONENT ": " fmt

#include <linux/module.h>
#include <linux/moduleparam.h>
#include <linux/bitops.h>
#include <linux/string.h>
#include <linux/errno.h>
#include <linux/kernel.h>
#include <linux/etherdevice.h>
#include <linux/ip.h>
#include <linux/in.h>
#include <linux/ipv6.h>
#include <linux/inetdevice.h>
#include <linux/igmp.h>
#include <linux/slab.h>
#include <linux/if_ether.h>
#include <linux/if_vlan.h>
#include <linux/skbuff.h>

#include <net/ip.h>
#include <net/arp.h>
#include <net/route.h>
#include <net/ipv6.h>
#include <net/ip6_route.h>
#include <net/iucv/af_iucv.h>
#include <linux/hashtable.h>

#include "qeth_l3.h"

static int qeth_l3_register_addr_entry(struct qeth_card *,
		struct qeth_ipaddr *);
static int qeth_l3_deregister_addr_entry(struct qeth_card *,
		struct qeth_ipaddr *);

int qeth_l3_ipaddr_to_string(enum qeth_prot_versions proto, const u8 *addr,
			     char *buf)
{
	if (proto == QETH_PROT_IPV4)
		return sprintf(buf, "%pI4", addr);
	else
		return sprintf(buf, "%pI6", addr);
}

static struct qeth_ipaddr *qeth_l3_find_addr_by_ip(struct qeth_card *card,
						   struct qeth_ipaddr *query)
{
	u32 key = qeth_l3_ipaddr_hash(query);
	struct qeth_ipaddr *addr;

	if (query->is_multicast) {
		hash_for_each_possible(card->rx_mode_addrs, addr, hnode, key)
			if (qeth_l3_addr_match_ip(addr, query))
				return addr;
	} else {
		hash_for_each_possible(card->ip_htable,  addr, hnode, key)
			if (qeth_l3_addr_match_ip(addr, query))
				return addr;
	}
	return NULL;
}

static void qeth_l3_convert_addr_to_bits(u8 *addr, u8 *bits, int len)
{
	int i, j;
	u8 octet;

	for (i = 0; i < len; ++i) {
		octet = addr[i];
		for (j = 7; j >= 0; --j) {
			bits[i*8 + j] = octet & 1;
			octet >>= 1;
		}
	}
}

static bool qeth_l3_is_addr_covered_by_ipato(struct qeth_card *card,
					     struct qeth_ipaddr *addr)
{
	struct qeth_ipato_entry *ipatoe;
	u8 addr_bits[128] = {0, };
	u8 ipatoe_bits[128] = {0, };
	int rc = 0;

	if (!card->ipato.enabled)
		return false;
	if (addr->type != QETH_IP_TYPE_NORMAL)
		return false;

	qeth_l3_convert_addr_to_bits((u8 *) &addr->u, addr_bits,
				     (addr->proto == QETH_PROT_IPV4) ? 4 : 16);
	list_for_each_entry(ipatoe, &card->ipato.entries, entry) {
		if (addr->proto != ipatoe->proto)
			continue;
		qeth_l3_convert_addr_to_bits(ipatoe->addr, ipatoe_bits,
					  (ipatoe->proto == QETH_PROT_IPV4) ?
					  4 : 16);
<<<<<<< HEAD
		if (addr->proto == QETH_PROT_IPV4)
			rc = !memcmp(addr_bits, ipatoe_bits, ipatoe->mask_bits);
		else
			rc = !memcmp(addr_bits, ipatoe_bits, ipatoe->mask_bits);
=======
		rc = !memcmp(addr_bits, ipatoe_bits, ipatoe->mask_bits);
>>>>>>> 7d2a07b7
		if (rc)
			break;
	}
	/* invert? */
	if ((addr->proto == QETH_PROT_IPV4) && card->ipato.invert4)
		rc = !rc;
	else if ((addr->proto == QETH_PROT_IPV6) && card->ipato.invert6)
		rc = !rc;

	return rc;
}

static int qeth_l3_delete_ip(struct qeth_card *card,
			     struct qeth_ipaddr *tmp_addr)
{
	int rc = 0;
	struct qeth_ipaddr *addr;

	if (tmp_addr->type == QETH_IP_TYPE_RXIP)
		QETH_CARD_TEXT(card, 2, "delrxip");
	else if (tmp_addr->type == QETH_IP_TYPE_VIPA)
		QETH_CARD_TEXT(card, 2, "delvipa");
	else
		QETH_CARD_TEXT(card, 2, "delip");

	if (tmp_addr->proto == QETH_PROT_IPV4)
		QETH_CARD_HEX(card, 4, &tmp_addr->u.a4.addr, 4);
	else {
		QETH_CARD_HEX(card, 4, &tmp_addr->u.a6.addr, 8);
		QETH_CARD_HEX(card, 4, ((char *)&tmp_addr->u.a6.addr) + 8, 8);
	}

	addr = qeth_l3_find_addr_by_ip(card, tmp_addr);
	if (!addr || !qeth_l3_addr_match_all(addr, tmp_addr))
		return -ENOENT;

	addr->ref_counter--;
	if (addr->type == QETH_IP_TYPE_NORMAL && addr->ref_counter > 0)
		return rc;

	if (qeth_card_hw_is_reachable(card))
		rc = qeth_l3_deregister_addr_entry(card, addr);

	hash_del(&addr->hnode);
	kfree(addr);

	return rc;
}

static int qeth_l3_add_ip(struct qeth_card *card, struct qeth_ipaddr *tmp_addr)
{
	int rc = 0;
	struct qeth_ipaddr *addr;
	char buf[40];

	if (tmp_addr->type == QETH_IP_TYPE_RXIP)
		QETH_CARD_TEXT(card, 2, "addrxip");
	else if (tmp_addr->type == QETH_IP_TYPE_VIPA)
		QETH_CARD_TEXT(card, 2, "addvipa");
	else
		QETH_CARD_TEXT(card, 2, "addip");

	if (tmp_addr->proto == QETH_PROT_IPV4)
		QETH_CARD_HEX(card, 4, &tmp_addr->u.a4.addr, 4);
	else {
		QETH_CARD_HEX(card, 4, &tmp_addr->u.a6.addr, 8);
		QETH_CARD_HEX(card, 4, ((char *)&tmp_addr->u.a6.addr) + 8, 8);
	}

	addr = qeth_l3_find_addr_by_ip(card, tmp_addr);
	if (addr) {
		if (tmp_addr->type != QETH_IP_TYPE_NORMAL)
			return -EADDRINUSE;
		if (qeth_l3_addr_match_all(addr, tmp_addr)) {
			addr->ref_counter++;
			return 0;
		}
		qeth_l3_ipaddr_to_string(tmp_addr->proto, (u8 *)&tmp_addr->u,
					 buf);
		dev_warn(&card->gdev->dev,
			 "Registering IP address %s failed\n", buf);
		return -EADDRINUSE;
	} else {
		addr = kmemdup(tmp_addr, sizeof(*tmp_addr), GFP_KERNEL);
		if (!addr)
			return -ENOMEM;

		if (qeth_l3_is_addr_covered_by_ipato(card, addr)) {
			QETH_CARD_TEXT(card, 2, "tkovaddr");
			addr->ipato = 1;
		}
		hash_add(card->ip_htable, &addr->hnode,
				qeth_l3_ipaddr_hash(addr));

		if (!qeth_card_hw_is_reachable(card)) {
			addr->disp_flag = QETH_DISP_ADDR_ADD;
			return 0;
		}

		rc = qeth_l3_register_addr_entry(card, addr);

		if (!rc || rc == -EADDRINUSE || rc == -ENETDOWN) {
			addr->disp_flag = QETH_DISP_ADDR_DO_NOTHING;
		} else {
			hash_del(&addr->hnode);
			kfree(addr);
		}
	}
	return rc;
}

static int qeth_l3_modify_ip(struct qeth_card *card, struct qeth_ipaddr *addr,
			     bool add)
{
	int rc;

	mutex_lock(&card->ip_lock);
	rc = add ? qeth_l3_add_ip(card, addr) : qeth_l3_delete_ip(card, addr);
	mutex_unlock(&card->ip_lock);

	return rc;
}

static void qeth_l3_drain_rx_mode_cache(struct qeth_card *card)
{
	struct qeth_ipaddr *addr;
	struct hlist_node *tmp;
	int i;

	hash_for_each_safe(card->rx_mode_addrs, i, tmp, addr, hnode) {
		hash_del(&addr->hnode);
		kfree(addr);
	}
}

static void qeth_l3_clear_ip_htable(struct qeth_card *card, int recover)
{
	struct qeth_ipaddr *addr;
	struct hlist_node *tmp;
	int i;

	QETH_CARD_TEXT(card, 4, "clearip");

	mutex_lock(&card->ip_lock);

	hash_for_each_safe(card->ip_htable, i, tmp, addr, hnode) {
		if (!recover) {
			hash_del(&addr->hnode);
			kfree(addr);
			continue;
		}
		addr->disp_flag = QETH_DISP_ADDR_ADD;
	}

	mutex_unlock(&card->ip_lock);
}

static void qeth_l3_recover_ip(struct qeth_card *card)
{
	struct qeth_ipaddr *addr;
	struct hlist_node *tmp;
	int i;
	int rc;

	QETH_CARD_TEXT(card, 4, "recovrip");

	mutex_lock(&card->ip_lock);

	hash_for_each_safe(card->ip_htable, i, tmp, addr, hnode) {
		if (addr->disp_flag == QETH_DISP_ADDR_ADD) {
			rc = qeth_l3_register_addr_entry(card, addr);

			if (!rc) {
				addr->disp_flag = QETH_DISP_ADDR_DO_NOTHING;
			} else {
				hash_del(&addr->hnode);
				kfree(addr);
			}
		}
	}

	mutex_unlock(&card->ip_lock);
}

static int qeth_l3_setdelip_cb(struct qeth_card *card, struct qeth_reply *reply,
			       unsigned long data)
{
	struct qeth_ipa_cmd *cmd = (struct qeth_ipa_cmd *) data;

	switch (cmd->hdr.return_code) {
	case IPA_RC_SUCCESS:
		return 0;
	case IPA_RC_DUPLICATE_IP_ADDRESS:
		return -EADDRINUSE;
	case IPA_RC_MC_ADDR_NOT_FOUND:
		return -ENOENT;
	case IPA_RC_LAN_OFFLINE:
		return -ENETDOWN;
	default:
		return -EIO;
	}
}

static int qeth_l3_send_setdelmc(struct qeth_card *card,
				 struct qeth_ipaddr *addr,
				 enum qeth_ipa_cmds ipacmd)
{
	struct qeth_cmd_buffer *iob;
	struct qeth_ipa_cmd *cmd;

	QETH_CARD_TEXT(card, 4, "setdelmc");

	iob = qeth_ipa_alloc_cmd(card, ipacmd, addr->proto,
				 IPA_DATA_SIZEOF(setdelipm));
	if (!iob)
		return -ENOMEM;
	cmd = __ipa_cmd(iob);
	if (addr->proto == QETH_PROT_IPV6) {
		cmd->data.setdelipm.ip = addr->u.a6.addr;
		ipv6_eth_mc_map(&addr->u.a6.addr, cmd->data.setdelipm.mac);
	} else {
		cmd->data.setdelipm.ip.s6_addr32[3] = addr->u.a4.addr;
		ip_eth_mc_map(addr->u.a4.addr, cmd->data.setdelipm.mac);
	}

	return qeth_send_ipa_cmd(card, iob, qeth_l3_setdelip_cb, NULL);
}

static void qeth_l3_set_ipv6_prefix(struct in6_addr *prefix, unsigned int len)
{
	unsigned int i = 0;

	while (len && i < 4) {
		int mask_len = min_t(int, len, 32);

		prefix->s6_addr32[i] = inet_make_mask(mask_len);
		len -= mask_len;
		i++;
	}
}

static u32 qeth_l3_get_setdelip_flags(struct qeth_ipaddr *addr, bool set)
{
	switch (addr->type) {
	case QETH_IP_TYPE_RXIP:
		return (set) ? QETH_IPA_SETIP_TAKEOVER_FLAG : 0;
	case QETH_IP_TYPE_VIPA:
		return (set) ? QETH_IPA_SETIP_VIPA_FLAG :
			       QETH_IPA_DELIP_VIPA_FLAG;
	default:
		return (set && addr->ipato) ? QETH_IPA_SETIP_TAKEOVER_FLAG : 0;
	}
}

static int qeth_l3_send_setdelip(struct qeth_card *card,
				 struct qeth_ipaddr *addr,
				 enum qeth_ipa_cmds ipacmd)
{
	struct qeth_cmd_buffer *iob;
	struct qeth_ipa_cmd *cmd;
	u32 flags;

	QETH_CARD_TEXT(card, 4, "setdelip");

	iob = qeth_ipa_alloc_cmd(card, ipacmd, addr->proto,
				 IPA_DATA_SIZEOF(setdelip6));
	if (!iob)
		return -ENOMEM;
	cmd = __ipa_cmd(iob);

	flags = qeth_l3_get_setdelip_flags(addr, ipacmd == IPA_CMD_SETIP);
	QETH_CARD_TEXT_(card, 4, "flags%02X", flags);

	if (addr->proto == QETH_PROT_IPV6) {
		cmd->data.setdelip6.addr = addr->u.a6.addr;
		qeth_l3_set_ipv6_prefix(&cmd->data.setdelip6.prefix,
					addr->u.a6.pfxlen);
		cmd->data.setdelip6.flags = flags;
	} else {
		cmd->data.setdelip4.addr = addr->u.a4.addr;
		cmd->data.setdelip4.mask = addr->u.a4.mask;
		cmd->data.setdelip4.flags = flags;
	}

	return qeth_send_ipa_cmd(card, iob, qeth_l3_setdelip_cb, NULL);
}

static int qeth_l3_send_setrouting(struct qeth_card *card,
	enum qeth_routing_types type, enum qeth_prot_versions prot)
{
	int rc;
	struct qeth_ipa_cmd *cmd;
	struct qeth_cmd_buffer *iob;

	QETH_CARD_TEXT(card, 4, "setroutg");
	iob = qeth_ipa_alloc_cmd(card, IPA_CMD_SETRTG, prot,
				 IPA_DATA_SIZEOF(setrtg));
	if (!iob)
		return -ENOMEM;
	cmd = __ipa_cmd(iob);
	cmd->data.setrtg.type = (type);
	rc = qeth_send_ipa_cmd(card, iob, NULL, NULL);

	return rc;
}

static int qeth_l3_correct_routing_type(struct qeth_card *card,
		enum qeth_routing_types *type, enum qeth_prot_versions prot)
{
	if (IS_IQD(card)) {
		switch (*type) {
		case NO_ROUTER:
		case PRIMARY_CONNECTOR:
		case SECONDARY_CONNECTOR:
		case MULTICAST_ROUTER:
			return 0;
		default:
			goto out_inval;
		}
	} else {
		switch (*type) {
		case NO_ROUTER:
		case PRIMARY_ROUTER:
		case SECONDARY_ROUTER:
			return 0;
		case MULTICAST_ROUTER:
			if (qeth_is_ipafunc_supported(card, prot,
						      IPA_OSA_MC_ROUTER))
				return 0;
			goto out_inval;
		default:
			goto out_inval;
		}
	}
out_inval:
	*type = NO_ROUTER;
	return -EINVAL;
}

int qeth_l3_setrouting_v4(struct qeth_card *card)
{
	int rc;

	QETH_CARD_TEXT(card, 3, "setrtg4");

	rc = qeth_l3_correct_routing_type(card, &card->options.route4.type,
				  QETH_PROT_IPV4);
	if (rc)
		return rc;

	rc = qeth_l3_send_setrouting(card, card->options.route4.type,
				  QETH_PROT_IPV4);
	if (rc) {
		card->options.route4.type = NO_ROUTER;
		QETH_DBF_MESSAGE(2, "Error (%#06x) while setting routing type on device %x. Type set to 'no router'.\n",
				 rc, CARD_DEVID(card));
	}
	return rc;
}

int qeth_l3_setrouting_v6(struct qeth_card *card)
{
	int rc = 0;

	QETH_CARD_TEXT(card, 3, "setrtg6");

	if (!qeth_is_supported(card, IPA_IPV6))
		return 0;
	rc = qeth_l3_correct_routing_type(card, &card->options.route6.type,
				  QETH_PROT_IPV6);
	if (rc)
		return rc;

	rc = qeth_l3_send_setrouting(card, card->options.route6.type,
				  QETH_PROT_IPV6);
	if (rc) {
		card->options.route6.type = NO_ROUTER;
		QETH_DBF_MESSAGE(2, "Error (%#06x) while setting routing type on device %x. Type set to 'no router'.\n",
				 rc, CARD_DEVID(card));
	}
	return rc;
}

/*
 * IP address takeover related functions
 */

/**
 * qeth_l3_update_ipato() - Update 'takeover' property, for all NORMAL IPs.
 *
 * Caller must hold ip_lock.
 */
void qeth_l3_update_ipato(struct qeth_card *card)
{
	struct qeth_ipaddr *addr;
	unsigned int i;

	hash_for_each(card->ip_htable, i, addr, hnode) {
		if (addr->type != QETH_IP_TYPE_NORMAL)
			continue;
		addr->ipato = qeth_l3_is_addr_covered_by_ipato(card, addr);
	}
}

static void qeth_l3_clear_ipato_list(struct qeth_card *card)
{
	struct qeth_ipato_entry *ipatoe, *tmp;

	mutex_lock(&card->ip_lock);

	list_for_each_entry_safe(ipatoe, tmp, &card->ipato.entries, entry) {
		list_del(&ipatoe->entry);
		kfree(ipatoe);
	}

	qeth_l3_update_ipato(card);
	mutex_unlock(&card->ip_lock);
}

int qeth_l3_add_ipato_entry(struct qeth_card *card,
				struct qeth_ipato_entry *new)
{
	struct qeth_ipato_entry *ipatoe;
	int rc = 0;

	QETH_CARD_TEXT(card, 2, "addipato");

	mutex_lock(&card->ip_lock);

	list_for_each_entry(ipatoe, &card->ipato.entries, entry) {
		if (ipatoe->proto != new->proto)
			continue;
		if (!memcmp(ipatoe->addr, new->addr,
			    (ipatoe->proto == QETH_PROT_IPV4) ? 4 : 16) &&
		    (ipatoe->mask_bits == new->mask_bits)) {
			rc = -EEXIST;
			break;
		}
	}

	if (!rc) {
		list_add_tail(&new->entry, &card->ipato.entries);
		qeth_l3_update_ipato(card);
	}

	mutex_unlock(&card->ip_lock);

	return rc;
}

int qeth_l3_del_ipato_entry(struct qeth_card *card,
			    enum qeth_prot_versions proto, u8 *addr,
			    unsigned int mask_bits)
{
	struct qeth_ipato_entry *ipatoe, *tmp;
	int rc = -ENOENT;

	QETH_CARD_TEXT(card, 2, "delipato");

	mutex_lock(&card->ip_lock);

	list_for_each_entry_safe(ipatoe, tmp, &card->ipato.entries, entry) {
		if (ipatoe->proto != proto)
			continue;
		if (!memcmp(ipatoe->addr, addr,
			    (proto == QETH_PROT_IPV4) ? 4 : 16) &&
		    (ipatoe->mask_bits == mask_bits)) {
			list_del(&ipatoe->entry);
			qeth_l3_update_ipato(card);
			kfree(ipatoe);
			rc = 0;
		}
	}

	mutex_unlock(&card->ip_lock);

	return rc;
}

int qeth_l3_modify_rxip_vipa(struct qeth_card *card, bool add, const u8 *ip,
			     enum qeth_ip_types type,
			     enum qeth_prot_versions proto)
{
	struct qeth_ipaddr addr;

	qeth_l3_init_ipaddr(&addr, type, proto);
	if (proto == QETH_PROT_IPV4)
		memcpy(&addr.u.a4.addr, ip, 4);
	else
		memcpy(&addr.u.a6.addr, ip, 16);

	return qeth_l3_modify_ip(card, &addr, add);
}

int qeth_l3_modify_hsuid(struct qeth_card *card, bool add)
{
	struct qeth_ipaddr addr;
	unsigned int i;

	qeth_l3_init_ipaddr(&addr, QETH_IP_TYPE_NORMAL, QETH_PROT_IPV6);
	addr.u.a6.addr.s6_addr[0] = 0xfe;
	addr.u.a6.addr.s6_addr[1] = 0x80;
	for (i = 0; i < 8; i++)
		addr.u.a6.addr.s6_addr[8+i] = card->options.hsuid[i];

	return qeth_l3_modify_ip(card, &addr, add);
}

static int qeth_l3_register_addr_entry(struct qeth_card *card,
				struct qeth_ipaddr *addr)
{
	char buf[50];
	int rc = 0;
	int cnt = 3;

	if (card->options.sniffer)
		return 0;

	if (addr->proto == QETH_PROT_IPV4) {
		QETH_CARD_TEXT(card, 2, "setaddr4");
		QETH_CARD_HEX(card, 3, &addr->u.a4.addr, sizeof(int));
	} else if (addr->proto == QETH_PROT_IPV6) {
		QETH_CARD_TEXT(card, 2, "setaddr6");
		QETH_CARD_HEX(card, 3, &addr->u.a6.addr, 8);
		QETH_CARD_HEX(card, 3, ((char *)&addr->u.a6.addr) + 8, 8);
	} else {
		QETH_CARD_TEXT(card, 2, "setaddr?");
		QETH_CARD_HEX(card, 3, addr, sizeof(struct qeth_ipaddr));
	}
	do {
		if (addr->is_multicast)
			rc =  qeth_l3_send_setdelmc(card, addr, IPA_CMD_SETIPM);
		else
			rc = qeth_l3_send_setdelip(card, addr, IPA_CMD_SETIP);
		if (rc)
			QETH_CARD_TEXT(card, 2, "failed");
	} while ((--cnt > 0) && rc);
	if (rc) {
		QETH_CARD_TEXT(card, 2, "FAILED");
		qeth_l3_ipaddr_to_string(addr->proto, (u8 *)&addr->u, buf);
		dev_warn(&card->gdev->dev,
			"Registering IP address %s failed\n", buf);
	}
	return rc;
}

static int qeth_l3_deregister_addr_entry(struct qeth_card *card,
						struct qeth_ipaddr *addr)
{
	int rc = 0;

	if (card->options.sniffer)
		return 0;

	if (addr->proto == QETH_PROT_IPV4) {
		QETH_CARD_TEXT(card, 2, "deladdr4");
		QETH_CARD_HEX(card, 3, &addr->u.a4.addr, sizeof(int));
	} else if (addr->proto == QETH_PROT_IPV6) {
		QETH_CARD_TEXT(card, 2, "deladdr6");
		QETH_CARD_HEX(card, 3, &addr->u.a6.addr, 8);
		QETH_CARD_HEX(card, 3, ((char *)&addr->u.a6.addr) + 8, 8);
	} else {
		QETH_CARD_TEXT(card, 2, "deladdr?");
		QETH_CARD_HEX(card, 3, addr, sizeof(struct qeth_ipaddr));
	}
	if (addr->is_multicast)
		rc = qeth_l3_send_setdelmc(card, addr, IPA_CMD_DELIPM);
	else
		rc = qeth_l3_send_setdelip(card, addr, IPA_CMD_DELIP);
	if (rc)
		QETH_CARD_TEXT(card, 2, "failed");

	return rc;
}

static int qeth_l3_setadapter_parms(struct qeth_card *card)
{
	int rc = 0;

	QETH_CARD_TEXT(card, 2, "setadprm");

	if (qeth_adp_supported(card, IPA_SETADP_ALTER_MAC_ADDRESS)) {
		rc = qeth_setadpparms_change_macaddr(card);
		if (rc)
			dev_warn(&card->gdev->dev, "Reading the adapter MAC"
				" address failed\n");
	}

	return rc;
}

static int qeth_l3_start_ipa_arp_processing(struct qeth_card *card)
{
	int rc;

	QETH_CARD_TEXT(card, 3, "ipaarp");

	if (!qeth_is_supported(card, IPA_ARP_PROCESSING)) {
		dev_info(&card->gdev->dev,
			 "ARP processing not supported on %s!\n",
			 netdev_name(card->dev));
		return 0;
	}
	rc = qeth_send_simple_setassparms(card, IPA_ARP_PROCESSING,
					  IPA_CMD_ASS_START, NULL);
	if (rc) {
		dev_warn(&card->gdev->dev,
			 "Starting ARP processing support for %s failed\n",
			 netdev_name(card->dev));
	}
	return rc;
}

static int qeth_l3_start_ipa_source_mac(struct qeth_card *card)
{
	int rc;

	QETH_CARD_TEXT(card, 3, "stsrcmac");

	if (!qeth_is_supported(card, IPA_SOURCE_MAC)) {
		dev_info(&card->gdev->dev,
			 "Inbound source MAC-address not supported on %s\n",
			 netdev_name(card->dev));
		return -EOPNOTSUPP;
	}

	rc = qeth_send_simple_setassparms(card, IPA_SOURCE_MAC,
					  IPA_CMD_ASS_START, NULL);
	if (rc)
		dev_warn(&card->gdev->dev,
			 "Starting source MAC-address support for %s failed\n",
			 netdev_name(card->dev));
	return rc;
}

static int qeth_l3_start_ipa_vlan(struct qeth_card *card)
{
	int rc = 0;

	QETH_CARD_TEXT(card, 3, "strtvlan");

	if (!qeth_is_supported(card, IPA_FULL_VLAN)) {
		dev_info(&card->gdev->dev,
			 "VLAN not supported on %s\n", netdev_name(card->dev));
		return -EOPNOTSUPP;
	}

	rc = qeth_send_simple_setassparms(card, IPA_VLAN_PRIO,
					  IPA_CMD_ASS_START, NULL);
	if (rc) {
		dev_warn(&card->gdev->dev,
			 "Starting VLAN support for %s failed\n",
			 netdev_name(card->dev));
	} else {
		dev_info(&card->gdev->dev, "VLAN enabled\n");
	}
	return rc;
}

static int qeth_l3_start_ipa_multicast(struct qeth_card *card)
{
	int rc;

	QETH_CARD_TEXT(card, 3, "stmcast");

	if (!qeth_is_supported(card, IPA_MULTICASTING)) {
		dev_info(&card->gdev->dev,
			 "Multicast not supported on %s\n",
			 netdev_name(card->dev));
		return -EOPNOTSUPP;
	}

	rc = qeth_send_simple_setassparms(card, IPA_MULTICASTING,
					  IPA_CMD_ASS_START, NULL);
	if (rc) {
		dev_warn(&card->gdev->dev,
			 "Starting multicast support for %s failed\n",
			 netdev_name(card->dev));
	} else {
		dev_info(&card->gdev->dev, "Multicast enabled\n");
		card->dev->flags |= IFF_MULTICAST;
	}
	return rc;
}

static int qeth_l3_softsetup_ipv6(struct qeth_card *card)
{
	u32 ipv6_data = 3;
	int rc;

	QETH_CARD_TEXT(card, 3, "softipv6");

	if (IS_IQD(card))
		goto out;

	rc = qeth_send_simple_setassparms(card, IPA_IPV6, IPA_CMD_ASS_START,
					  &ipv6_data);
	if (rc) {
		dev_err(&card->gdev->dev,
			"Activating IPv6 support for %s failed\n",
			netdev_name(card->dev));
		return rc;
	}
	rc = qeth_send_simple_setassparms_v6(card, IPA_IPV6, IPA_CMD_ASS_START,
					     NULL);
	if (rc) {
		dev_err(&card->gdev->dev,
			"Activating IPv6 support for %s failed\n",
			 netdev_name(card->dev));
		return rc;
	}
	rc = qeth_send_simple_setassparms_v6(card, IPA_PASSTHRU,
					     IPA_CMD_ASS_START, NULL);
	if (rc) {
		dev_warn(&card->gdev->dev,
			 "Enabling the passthrough mode for %s failed\n",
			 netdev_name(card->dev));
		return rc;
	}
out:
	dev_info(&card->gdev->dev, "IPV6 enabled\n");
	return 0;
}

static int qeth_l3_start_ipa_ipv6(struct qeth_card *card)
{
	QETH_CARD_TEXT(card, 3, "strtipv6");

	if (!qeth_is_supported(card, IPA_IPV6)) {
		dev_info(&card->gdev->dev,
			 "IPv6 not supported on %s\n", netdev_name(card->dev));
		return 0;
	}
	return qeth_l3_softsetup_ipv6(card);
}

static int qeth_l3_start_ipa_broadcast(struct qeth_card *card)
{
	u32 filter_data = 1;
	int rc;

	QETH_CARD_TEXT(card, 3, "stbrdcst");
	card->info.broadcast_capable = 0;
	if (!qeth_is_supported(card, IPA_FILTERING)) {
		dev_info(&card->gdev->dev,
			 "Broadcast not supported on %s\n",
			 netdev_name(card->dev));
		rc = -EOPNOTSUPP;
		goto out;
	}
	rc = qeth_send_simple_setassparms(card, IPA_FILTERING,
					  IPA_CMD_ASS_START, NULL);
	if (rc) {
		dev_warn(&card->gdev->dev,
			 "Enabling broadcast filtering for %s failed\n",
			 netdev_name(card->dev));
		goto out;
	}

	rc = qeth_send_simple_setassparms(card, IPA_FILTERING,
					  IPA_CMD_ASS_CONFIGURE, &filter_data);
	if (rc) {
		dev_warn(&card->gdev->dev,
			 "Setting up broadcast filtering for %s failed\n",
			 netdev_name(card->dev));
		goto out;
	}
	card->info.broadcast_capable = QETH_BROADCAST_WITH_ECHO;
	dev_info(&card->gdev->dev, "Broadcast enabled\n");
	rc = qeth_send_simple_setassparms(card, IPA_FILTERING,
					  IPA_CMD_ASS_ENABLE, &filter_data);
	if (rc) {
		dev_warn(&card->gdev->dev,
			 "Setting up broadcast echo filtering for %s failed\n",
			 netdev_name(card->dev));
		goto out;
	}
	card->info.broadcast_capable = QETH_BROADCAST_WITHOUT_ECHO;
out:
	if (card->info.broadcast_capable)
		card->dev->flags |= IFF_BROADCAST;
	else
		card->dev->flags &= ~IFF_BROADCAST;
	return rc;
}

static void qeth_l3_start_ipassists(struct qeth_card *card)
{
	QETH_CARD_TEXT(card, 3, "strtipas");

	qeth_l3_start_ipa_arp_processing(card);	/* go on*/
	qeth_l3_start_ipa_source_mac(card);	/* go on*/
	qeth_l3_start_ipa_vlan(card);		/* go on*/
	qeth_l3_start_ipa_multicast(card);		/* go on*/
	qeth_l3_start_ipa_ipv6(card);		/* go on*/
	qeth_l3_start_ipa_broadcast(card);		/* go on*/
}

static int qeth_l3_iqd_read_initial_mac_cb(struct qeth_card *card,
		struct qeth_reply *reply, unsigned long data)
{
	struct qeth_ipa_cmd *cmd = (struct qeth_ipa_cmd *) data;

	if (cmd->hdr.return_code)
		return -EIO;
	if (!is_valid_ether_addr(cmd->data.create_destroy_addr.mac_addr))
		return -EADDRNOTAVAIL;

	ether_addr_copy(card->dev->dev_addr,
			cmd->data.create_destroy_addr.mac_addr);
	return 0;
}

static int qeth_l3_iqd_read_initial_mac(struct qeth_card *card)
{
	int rc = 0;
	struct qeth_cmd_buffer *iob;

	QETH_CARD_TEXT(card, 2, "hsrmac");

	iob = qeth_ipa_alloc_cmd(card, IPA_CMD_CREATE_ADDR, QETH_PROT_IPV6,
				 IPA_DATA_SIZEOF(create_destroy_addr));
	if (!iob)
		return -ENOMEM;

	rc = qeth_send_ipa_cmd(card, iob, qeth_l3_iqd_read_initial_mac_cb,
				NULL);
	return rc;
}

static int qeth_l3_get_unique_id_cb(struct qeth_card *card,
		struct qeth_reply *reply, unsigned long data)
{
	struct qeth_ipa_cmd *cmd = (struct qeth_ipa_cmd *) data;
	u16 *uid = reply->param;

	if (cmd->hdr.return_code == 0) {
		*uid = cmd->data.create_destroy_addr.uid;
		return 0;
	}

	dev_warn(&card->gdev->dev, "The network adapter failed to generate a unique ID\n");
	return -EIO;
}

static u16 qeth_l3_get_unique_id(struct qeth_card *card, u16 uid)
{
	struct qeth_cmd_buffer *iob;

	QETH_CARD_TEXT(card, 2, "guniqeid");

	if (!qeth_is_supported(card, IPA_IPV6))
		goto out;

	iob = qeth_ipa_alloc_cmd(card, IPA_CMD_CREATE_ADDR, QETH_PROT_IPV6,
				 IPA_DATA_SIZEOF(create_destroy_addr));
	if (!iob)
		goto out;

	__ipa_cmd(iob)->data.create_destroy_addr.uid = uid;
	qeth_send_ipa_cmd(card, iob, qeth_l3_get_unique_id_cb, &uid);

out:
	return uid;
}

static int
qeth_diags_trace_cb(struct qeth_card *card, struct qeth_reply *reply,
			    unsigned long data)
{
	struct qeth_ipa_cmd	   *cmd;
	__u16 rc;

	QETH_CARD_TEXT(card, 2, "diastrcb");

	cmd = (struct qeth_ipa_cmd *)data;
	rc = cmd->hdr.return_code;
	if (rc)
		QETH_CARD_TEXT_(card, 2, "dxter%x", rc);
	switch (cmd->data.diagass.action) {
	case QETH_DIAGS_CMD_TRACE_QUERY:
		break;
	case QETH_DIAGS_CMD_TRACE_DISABLE:
		switch (rc) {
		case 0:
		case IPA_RC_INVALID_SUBCMD:
			card->info.promisc_mode = SET_PROMISC_MODE_OFF;
			dev_info(&card->gdev->dev, "The HiperSockets network "
				"traffic analyzer is deactivated\n");
			break;
		default:
			break;
		}
		break;
	case QETH_DIAGS_CMD_TRACE_ENABLE:
		switch (rc) {
		case 0:
			card->info.promisc_mode = SET_PROMISC_MODE_ON;
			dev_info(&card->gdev->dev, "The HiperSockets network "
				"traffic analyzer is activated\n");
			break;
		case IPA_RC_HARDWARE_AUTH_ERROR:
			dev_warn(&card->gdev->dev, "The device is not "
				"authorized to run as a HiperSockets network "
				"traffic analyzer\n");
			break;
		case IPA_RC_TRACE_ALREADY_ACTIVE:
			dev_warn(&card->gdev->dev, "A HiperSockets "
				"network traffic analyzer is already "
				"active in the HiperSockets LAN\n");
			break;
		default:
			break;
		}
		break;
	default:
		QETH_DBF_MESSAGE(2, "Unknown sniffer action (%#06x) on device %x\n",
				 cmd->data.diagass.action, CARD_DEVID(card));
	}

	return rc ? -EIO : 0;
}

static int
qeth_diags_trace(struct qeth_card *card, enum qeth_diags_trace_cmds diags_cmd)
{
	struct qeth_cmd_buffer *iob;
	struct qeth_ipa_cmd    *cmd;

	QETH_CARD_TEXT(card, 2, "diagtrac");

	iob = qeth_get_diag_cmd(card, QETH_DIAGS_CMD_TRACE, 0);
	if (!iob)
		return -ENOMEM;
	cmd = __ipa_cmd(iob);
	cmd->data.diagass.type = QETH_DIAGS_TYPE_HIPERSOCKET;
	cmd->data.diagass.action = diags_cmd;
	return qeth_send_ipa_cmd(card, iob, qeth_diags_trace_cb, NULL);
}

static int qeth_l3_add_mcast_rtnl(struct net_device *dev, int vid, void *arg)
{
	struct qeth_card *card = arg;
	struct inet6_dev *in6_dev;
	struct in_device *in4_dev;
	struct qeth_ipaddr *ipm;
	struct qeth_ipaddr tmp;
	struct ip_mc_list *im4;
	struct ifmcaddr6 *im6;

	QETH_CARD_TEXT(card, 4, "addmc");

	if (!dev || !(dev->flags & IFF_UP))
		goto out;
<<<<<<< HEAD

	in4_dev = __in_dev_get_rtnl(dev);
	if (!in4_dev)
		goto walk_ipv6;

	qeth_l3_init_ipaddr(&tmp, QETH_IP_TYPE_NORMAL, QETH_PROT_IPV4);
	tmp.disp_flag = QETH_DISP_ADDR_ADD;
	tmp.is_multicast = 1;

	for (im4 = rtnl_dereference(in4_dev->mc_list); im4 != NULL;
	     im4 = rtnl_dereference(im4->next_rcu)) {
		tmp.u.a4.addr = im4->multiaddr;

		ipm = qeth_l3_find_addr_by_ip(card, &tmp);
		if (ipm) {
			/* for mcast, by-IP match means full match */
			ipm->disp_flag = QETH_DISP_ADDR_DO_NOTHING;
			continue;
		}

		ipm = kmemdup(&tmp, sizeof(tmp), GFP_KERNEL);
		if (!ipm)
			continue;

		hash_add(card->rx_mode_addrs, &ipm->hnode,
			 qeth_l3_ipaddr_hash(ipm));
	}

walk_ipv6:
	if (!qeth_is_supported(card, IPA_IPV6))
		goto out;

	in6_dev = __in6_dev_get(dev);
	if (!in6_dev)
		goto out;

	qeth_l3_init_ipaddr(&tmp, QETH_IP_TYPE_NORMAL, QETH_PROT_IPV6);
	tmp.disp_flag = QETH_DISP_ADDR_ADD;
	tmp.is_multicast = 1;

	read_lock_bh(&in6_dev->lock);
	for (im6 = in6_dev->mc_list; im6 != NULL; im6 = im6->next) {
		tmp.u.a6.addr = im6->mca_addr;
=======

	in4_dev = __in_dev_get_rtnl(dev);
	if (!in4_dev)
		goto walk_ipv6;

	qeth_l3_init_ipaddr(&tmp, QETH_IP_TYPE_NORMAL, QETH_PROT_IPV4);
	tmp.disp_flag = QETH_DISP_ADDR_ADD;
	tmp.is_multicast = 1;

	for (im4 = rtnl_dereference(in4_dev->mc_list); im4 != NULL;
	     im4 = rtnl_dereference(im4->next_rcu)) {
		tmp.u.a4.addr = im4->multiaddr;
>>>>>>> 7d2a07b7

		ipm = qeth_l3_find_addr_by_ip(card, &tmp);
		if (ipm) {
			/* for mcast, by-IP match means full match */
			ipm->disp_flag = QETH_DISP_ADDR_DO_NOTHING;
			continue;
		}

<<<<<<< HEAD
		ipm = kmemdup(&tmp, sizeof(tmp), GFP_ATOMIC);
=======
		ipm = kmemdup(&tmp, sizeof(tmp), GFP_KERNEL);
>>>>>>> 7d2a07b7
		if (!ipm)
			continue;

		hash_add(card->rx_mode_addrs, &ipm->hnode,
			 qeth_l3_ipaddr_hash(ipm));
<<<<<<< HEAD

	}
	read_unlock_bh(&in6_dev->lock);

out:
	return 0;
}

static int qeth_l3_vlan_rx_add_vid(struct net_device *dev,
				   __be16 proto, u16 vid)
{
	struct qeth_card *card = dev->ml_priv;

	QETH_CARD_TEXT_(card, 4, "aid:%d", vid);
	return 0;
}

static int qeth_l3_vlan_rx_kill_vid(struct net_device *dev,
				    __be16 proto, u16 vid)
{
	struct qeth_card *card = dev->ml_priv;

	QETH_CARD_TEXT_(card, 4, "kid:%d", vid);
=======
	}

walk_ipv6:
	if (!qeth_is_supported(card, IPA_IPV6))
		goto out;

	in6_dev = __in6_dev_get(dev);
	if (!in6_dev)
		goto out;

	qeth_l3_init_ipaddr(&tmp, QETH_IP_TYPE_NORMAL, QETH_PROT_IPV6);
	tmp.disp_flag = QETH_DISP_ADDR_ADD;
	tmp.is_multicast = 1;

	for (im6 = rtnl_dereference(in6_dev->mc_list);
	     im6;
	     im6 = rtnl_dereference(im6->next)) {
		tmp.u.a6.addr = im6->mca_addr;

		ipm = qeth_l3_find_addr_by_ip(card, &tmp);
		if (ipm) {
			/* for mcast, by-IP match means full match */
			ipm->disp_flag = QETH_DISP_ADDR_DO_NOTHING;
			continue;
		}

		ipm = kmemdup(&tmp, sizeof(tmp), GFP_ATOMIC);
		if (!ipm)
			continue;

		hash_add(card->rx_mode_addrs, &ipm->hnode,
			 qeth_l3_ipaddr_hash(ipm));

	}

out:
>>>>>>> 7d2a07b7
	return 0;
}

static void qeth_l3_set_promisc_mode(struct qeth_card *card)
{
	bool enable = card->dev->flags & IFF_PROMISC;

	if (card->info.promisc_mode == enable)
		return;

	if (IS_VM_NIC(card)) {		/* Guestlan trace */
		if (qeth_adp_supported(card, IPA_SETADP_SET_PROMISC_MODE))
			qeth_setadp_promisc_mode(card, enable);
	} else if (card->options.sniffer &&	/* HiperSockets trace */
		   qeth_adp_supported(card, IPA_SETADP_SET_DIAG_ASSIST)) {
		if (enable) {
			QETH_CARD_TEXT(card, 3, "+promisc");
			qeth_diags_trace(card, QETH_DIAGS_CMD_TRACE_ENABLE);
		} else {
			QETH_CARD_TEXT(card, 3, "-promisc");
			qeth_diags_trace(card, QETH_DIAGS_CMD_TRACE_DISABLE);
		}
	}
}

static void qeth_l3_rx_mode_work(struct work_struct *work)
{
	struct qeth_card *card = container_of(work, struct qeth_card,
					      rx_mode_work);
	struct qeth_ipaddr *addr;
	struct hlist_node *tmp;
	int i, rc;

	QETH_CARD_TEXT(card, 3, "setmulti");

	if (!card->options.sniffer) {
		rtnl_lock();
		qeth_l3_add_mcast_rtnl(card->dev, 0, card);
		if (qeth_is_supported(card, IPA_FULL_VLAN))
			vlan_for_each(card->dev, qeth_l3_add_mcast_rtnl, card);
		rtnl_unlock();

		hash_for_each_safe(card->rx_mode_addrs, i, tmp, addr, hnode) {
			switch (addr->disp_flag) {
			case QETH_DISP_ADDR_DELETE:
				rc = qeth_l3_deregister_addr_entry(card, addr);
				if (!rc || rc == -ENOENT) {
					hash_del(&addr->hnode);
					kfree(addr);
				}
				break;
			case QETH_DISP_ADDR_ADD:
				rc = qeth_l3_register_addr_entry(card, addr);
				if (rc && rc != -ENETDOWN) {
					hash_del(&addr->hnode);
					kfree(addr);
					break;
				}
<<<<<<< HEAD
				/* fall through */
=======
				fallthrough;
>>>>>>> 7d2a07b7
			default:
				/* for next call to set_rx_mode(): */
				addr->disp_flag = QETH_DISP_ADDR_DELETE;
			}
		}
	}

	qeth_l3_set_promisc_mode(card);
}

static int qeth_l3_arp_makerc(u16 rc)
{
	switch (rc) {
	case IPA_RC_SUCCESS:
		return 0;
	case QETH_IPA_ARP_RC_NOTSUPP:
	case QETH_IPA_ARP_RC_Q_NOTSUPP:
		return -EOPNOTSUPP;
	case QETH_IPA_ARP_RC_OUT_OF_RANGE:
		return -EINVAL;
	case QETH_IPA_ARP_RC_Q_NO_DATA:
		return -ENOENT;
	default:
		return -EIO;
	}
}

static int qeth_l3_arp_cmd_cb(struct qeth_card *card, struct qeth_reply *reply,
			      unsigned long data)
{
	struct qeth_ipa_cmd *cmd = (struct qeth_ipa_cmd *) data;

	qeth_setassparms_cb(card, reply, data);
	return qeth_l3_arp_makerc(cmd->hdr.return_code);
}

static int qeth_l3_arp_set_no_entries(struct qeth_card *card, int no_entries)
{
	struct qeth_cmd_buffer *iob;
	int rc;

	QETH_CARD_TEXT(card, 3, "arpstnoe");

	/*
	 * currently GuestLAN only supports the ARP assist function
	 * IPA_CMD_ASS_ARP_QUERY_INFO, but not IPA_CMD_ASS_ARP_SET_NO_ENTRIES;
	 * thus we say EOPNOTSUPP for this ARP function
	 */
	if (IS_VM_NIC(card))
		return -EOPNOTSUPP;
	if (!qeth_is_supported(card, IPA_ARP_PROCESSING)) {
		return -EOPNOTSUPP;
	}

	iob = qeth_get_setassparms_cmd(card, IPA_ARP_PROCESSING,
				       IPA_CMD_ASS_ARP_SET_NO_ENTRIES,
				       SETASS_DATA_SIZEOF(flags_32bit),
				       QETH_PROT_IPV4);
	if (!iob)
		return -ENOMEM;

	__ipa_cmd(iob)->data.setassparms.data.flags_32bit = (u32) no_entries;
	rc = qeth_send_ipa_cmd(card, iob, qeth_l3_arp_cmd_cb, NULL);
	if (rc)
		QETH_DBF_MESSAGE(2, "Could not set number of ARP entries on device %x: %#x\n",
				 CARD_DEVID(card), rc);
	return rc;
}

static __u32 get_arp_entry_size(struct qeth_card *card,
			struct qeth_arp_query_data *qdata,
			struct qeth_arp_entrytype *type, __u8 strip_entries)
{
	__u32 rc;
	__u8 is_hsi;

	is_hsi = qdata->reply_bits == 5;
	if (type->ip == QETHARP_IP_ADDR_V4) {
		QETH_CARD_TEXT(card, 4, "arpev4");
		if (strip_entries) {
			rc = is_hsi ? sizeof(struct qeth_arp_qi_entry5_short) :
				sizeof(struct qeth_arp_qi_entry7_short);
		} else {
			rc = is_hsi ? sizeof(struct qeth_arp_qi_entry5) :
				sizeof(struct qeth_arp_qi_entry7);
		}
	} else if (type->ip == QETHARP_IP_ADDR_V6) {
		QETH_CARD_TEXT(card, 4, "arpev6");
		if (strip_entries) {
			rc = is_hsi ?
				sizeof(struct qeth_arp_qi_entry5_short_ipv6) :
				sizeof(struct qeth_arp_qi_entry7_short_ipv6);
		} else {
			rc = is_hsi ?
				sizeof(struct qeth_arp_qi_entry5_ipv6) :
				sizeof(struct qeth_arp_qi_entry7_ipv6);
		}
	} else {
		QETH_CARD_TEXT(card, 4, "arpinv");
		rc = 0;
	}

	return rc;
}

static int arpentry_matches_prot(struct qeth_arp_entrytype *type, __u16 prot)
{
	return (type->ip == QETHARP_IP_ADDR_V4 && prot == QETH_PROT_IPV4) ||
		(type->ip == QETHARP_IP_ADDR_V6 && prot == QETH_PROT_IPV6);
}

static int qeth_l3_arp_query_cb(struct qeth_card *card,
		struct qeth_reply *reply, unsigned long data)
{
	struct qeth_ipa_cmd *cmd;
	struct qeth_arp_query_data *qdata;
	struct qeth_arp_query_info *qinfo;
	int e;
	int entrybytes_done;
	int stripped_bytes;
	__u8 do_strip_entries;

	QETH_CARD_TEXT(card, 3, "arpquecb");

	qinfo = (struct qeth_arp_query_info *) reply->param;
	cmd = (struct qeth_ipa_cmd *) data;
	QETH_CARD_TEXT_(card, 4, "%i", cmd->hdr.prot_version);
	if (cmd->hdr.return_code) {
		QETH_CARD_TEXT(card, 4, "arpcberr");
		QETH_CARD_TEXT_(card, 4, "%i", cmd->hdr.return_code);
		return qeth_l3_arp_makerc(cmd->hdr.return_code);
	}
	if (cmd->data.setassparms.hdr.return_code) {
		cmd->hdr.return_code = cmd->data.setassparms.hdr.return_code;
		QETH_CARD_TEXT(card, 4, "setaperr");
		QETH_CARD_TEXT_(card, 4, "%i", cmd->hdr.return_code);
		return qeth_l3_arp_makerc(cmd->hdr.return_code);
	}
	qdata = &cmd->data.setassparms.data.query_arp;
	QETH_CARD_TEXT_(card, 4, "anoen%i", qdata->no_entries);

	do_strip_entries = (qinfo->mask_bits & QETH_QARP_STRIP_ENTRIES) > 0;
	stripped_bytes = do_strip_entries ? QETH_QARP_MEDIASPECIFIC_BYTES : 0;
	entrybytes_done = 0;
	for (e = 0; e < qdata->no_entries; ++e) {
		char *cur_entry;
		__u32 esize;
		struct qeth_arp_entrytype *etype;

		cur_entry = &qdata->data + entrybytes_done;
		etype = &((struct qeth_arp_qi_entry5 *) cur_entry)->type;
		if (!arpentry_matches_prot(etype, cmd->hdr.prot_version)) {
			QETH_CARD_TEXT(card, 4, "pmis");
			QETH_CARD_TEXT_(card, 4, "%i", etype->ip);
			break;
		}
		esize = get_arp_entry_size(card, qdata, etype,
			do_strip_entries);
		QETH_CARD_TEXT_(card, 5, "esz%i", esize);
		if (!esize)
			break;

		if ((qinfo->udata_len - qinfo->udata_offset) < esize) {
			QETH_CARD_TEXT_(card, 4, "qaer3%i", -ENOSPC);
			memset(qinfo->udata, 0, 4);
			return -ENOSPC;
		}

		memcpy(qinfo->udata + qinfo->udata_offset,
			&qdata->data + entrybytes_done + stripped_bytes,
			esize);
		entrybytes_done += esize + stripped_bytes;
		qinfo->udata_offset += esize;
		++qinfo->no_entries;
	}
	/* check if all replies received ... */
	if (cmd->data.setassparms.hdr.seq_no <
	    cmd->data.setassparms.hdr.number_of_replies)
		return 1;
	QETH_CARD_TEXT_(card, 4, "nove%i", qinfo->no_entries);
	memcpy(qinfo->udata, &qinfo->no_entries, 4);
	/* keep STRIP_ENTRIES flag so the user program can distinguish
	 * stripped entries from normal ones */
	if (qinfo->mask_bits & QETH_QARP_STRIP_ENTRIES)
		qdata->reply_bits |= QETH_QARP_STRIP_ENTRIES;
	memcpy(qinfo->udata + QETH_QARP_MASK_OFFSET, &qdata->reply_bits, 2);
	QETH_CARD_TEXT_(card, 4, "rc%i", 0);
	return 0;
}

static int qeth_l3_query_arp_cache_info(struct qeth_card *card,
	enum qeth_prot_versions prot,
	struct qeth_arp_query_info *qinfo)
{
	struct qeth_cmd_buffer *iob;
	struct qeth_ipa_cmd *cmd;
	int rc;

	QETH_CARD_TEXT_(card, 3, "qarpipv%i", prot);

	iob = qeth_get_setassparms_cmd(card, IPA_ARP_PROCESSING,
				       IPA_CMD_ASS_ARP_QUERY_INFO,
				       SETASS_DATA_SIZEOF(query_arp), prot);
	if (!iob)
		return -ENOMEM;
	cmd = __ipa_cmd(iob);
	cmd->data.setassparms.data.query_arp.request_bits = 0x000F;
	rc = qeth_send_ipa_cmd(card, iob, qeth_l3_arp_query_cb, qinfo);
	if (rc)
		QETH_DBF_MESSAGE(2, "Error while querying ARP cache on device %x: %#x\n",
				 CARD_DEVID(card), rc);
	return rc;
}

static int qeth_l3_arp_query(struct qeth_card *card, char __user *udata)
{
	struct qeth_arp_query_info qinfo = {0, };
	int rc;

	QETH_CARD_TEXT(card, 3, "arpquery");

	if (!qeth_is_supported(card,/*IPA_QUERY_ARP_ADDR_INFO*/
			       IPA_ARP_PROCESSING)) {
		QETH_CARD_TEXT(card, 3, "arpqnsup");
		rc = -EOPNOTSUPP;
		goto out;
	}
	/* get size of userspace buffer and mask_bits -> 6 bytes */
	if (copy_from_user(&qinfo, udata, 6)) {
		rc = -EFAULT;
		goto out;
	}
	qinfo.udata = kzalloc(qinfo.udata_len, GFP_KERNEL);
	if (!qinfo.udata) {
		rc = -ENOMEM;
		goto out;
	}
	qinfo.udata_offset = QETH_QARP_ENTRIES_OFFSET;
	rc = qeth_l3_query_arp_cache_info(card, QETH_PROT_IPV4, &qinfo);
	if (rc) {
		if (copy_to_user(udata, qinfo.udata, 4))
			rc = -EFAULT;
		goto free_and_out;
	}
	if (qinfo.mask_bits & QETH_QARP_WITH_IPV6) {
		/* fails in case of GuestLAN QDIO mode */
		qeth_l3_query_arp_cache_info(card, QETH_PROT_IPV6, &qinfo);
	}
	if (copy_to_user(udata, qinfo.udata, qinfo.udata_len)) {
		QETH_CARD_TEXT(card, 4, "qactf");
		rc = -EFAULT;
		goto free_and_out;
	}
	QETH_CARD_TEXT(card, 4, "qacts");

free_and_out:
	kfree(qinfo.udata);
out:
	return rc;
}

static int qeth_l3_arp_modify_entry(struct qeth_card *card,
				    struct qeth_arp_cache_entry *entry,
				    enum qeth_arp_process_subcmds arp_cmd)
{
	struct qeth_arp_cache_entry *cmd_entry;
	struct qeth_cmd_buffer *iob;
	int rc;

	if (arp_cmd == IPA_CMD_ASS_ARP_ADD_ENTRY)
		QETH_CARD_TEXT(card, 3, "arpadd");
	else
		QETH_CARD_TEXT(card, 3, "arpdel");

	/*
	 * currently GuestLAN only supports the ARP assist function
	 * IPA_CMD_ASS_ARP_QUERY_INFO, but not IPA_CMD_ASS_ARP_ADD_ENTRY;
	 * thus we say EOPNOTSUPP for this ARP function
	 */
	if (IS_VM_NIC(card))
		return -EOPNOTSUPP;
	if (!qeth_is_supported(card, IPA_ARP_PROCESSING)) {
		return -EOPNOTSUPP;
	}

	iob = qeth_get_setassparms_cmd(card, IPA_ARP_PROCESSING, arp_cmd,
				       SETASS_DATA_SIZEOF(arp_entry),
				       QETH_PROT_IPV4);
	if (!iob)
		return -ENOMEM;

	cmd_entry = &__ipa_cmd(iob)->data.setassparms.data.arp_entry;
	ether_addr_copy(cmd_entry->macaddr, entry->macaddr);
	memcpy(cmd_entry->ipaddr, entry->ipaddr, 4);
	rc = qeth_send_ipa_cmd(card, iob, qeth_l3_arp_cmd_cb, NULL);
	if (rc)
		QETH_DBF_MESSAGE(2, "Could not modify (cmd: %#x) ARP entry on device %x: %#x\n",
				 arp_cmd, CARD_DEVID(card), rc);
	return rc;
}

static int qeth_l3_arp_flush_cache(struct qeth_card *card)
{
	struct qeth_cmd_buffer *iob;
	int rc;

	QETH_CARD_TEXT(card, 3, "arpflush");

	/*
	 * currently GuestLAN only supports the ARP assist function
	 * IPA_CMD_ASS_ARP_QUERY_INFO, but not IPA_CMD_ASS_ARP_FLUSH_CACHE;
	 * thus we say EOPNOTSUPP for this ARP function
	*/
	if (IS_VM_NIC(card) || IS_IQD(card))
		return -EOPNOTSUPP;
	if (!qeth_is_supported(card, IPA_ARP_PROCESSING)) {
		return -EOPNOTSUPP;
	}

	iob = qeth_get_setassparms_cmd(card, IPA_ARP_PROCESSING,
				       IPA_CMD_ASS_ARP_FLUSH_CACHE, 0,
				       QETH_PROT_IPV4);
	if (!iob)
		return -ENOMEM;

	rc = qeth_send_ipa_cmd(card, iob, qeth_l3_arp_cmd_cb, NULL);
	if (rc)
		QETH_DBF_MESSAGE(2, "Could not flush ARP cache on device %x: %#x\n",
				 CARD_DEVID(card), rc);
	return rc;
}

static int qeth_l3_do_ioctl(struct net_device *dev, struct ifreq *rq, int cmd)
{
	struct qeth_card *card = dev->ml_priv;
	struct qeth_arp_cache_entry arp_entry;
	enum qeth_arp_process_subcmds arp_cmd;
	int rc = 0;

	switch (cmd) {
	case SIOC_QETH_ARP_SET_NO_ENTRIES:
		if (!capable(CAP_NET_ADMIN)) {
			rc = -EPERM;
			break;
		}
		rc = qeth_l3_arp_set_no_entries(card, rq->ifr_ifru.ifru_ivalue);
		break;
	case SIOC_QETH_ARP_QUERY_INFO:
		if (!capable(CAP_NET_ADMIN)) {
			rc = -EPERM;
			break;
		}
		rc = qeth_l3_arp_query(card, rq->ifr_ifru.ifru_data);
		break;
	case SIOC_QETH_ARP_ADD_ENTRY:
	case SIOC_QETH_ARP_REMOVE_ENTRY:
		if (!capable(CAP_NET_ADMIN))
			return -EPERM;
		if (copy_from_user(&arp_entry, rq->ifr_data, sizeof(arp_entry)))
			return -EFAULT;

		arp_cmd = (cmd == SIOC_QETH_ARP_ADD_ENTRY) ?
				IPA_CMD_ASS_ARP_ADD_ENTRY :
				IPA_CMD_ASS_ARP_REMOVE_ENTRY;
		return qeth_l3_arp_modify_entry(card, &arp_entry, arp_cmd);
	case SIOC_QETH_ARP_FLUSH_CACHE:
		if (!capable(CAP_NET_ADMIN)) {
			rc = -EPERM;
			break;
		}
		rc = qeth_l3_arp_flush_cache(card);
		break;
	default:
		rc = -EOPNOTSUPP;
	}
	return rc;
}

static int qeth_l3_get_cast_type_rcu(struct sk_buff *skb, struct dst_entry *dst,
				     __be16 proto)
{
	struct neighbour *n = NULL;

	if (dst)
		n = dst_neigh_lookup_skb(dst, skb);

	if (n) {
		int cast_type = n->type;

		neigh_release(n);
		if ((cast_type == RTN_BROADCAST) ||
		    (cast_type == RTN_MULTICAST) ||
		    (cast_type == RTN_ANYCAST))
			return cast_type;
		return RTN_UNICAST;
	}

	/* no neighbour (eg AF_PACKET), fall back to target's IP address ... */
	switch (proto) {
	case htons(ETH_P_IP):
		if (ipv4_is_lbcast(ip_hdr(skb)->daddr))
			return RTN_BROADCAST;
		return ipv4_is_multicast(ip_hdr(skb)->daddr) ?
				RTN_MULTICAST : RTN_UNICAST;
	case htons(ETH_P_IPV6):
		return ipv6_addr_is_multicast(&ipv6_hdr(skb)->daddr) ?
				RTN_MULTICAST : RTN_UNICAST;
	case htons(ETH_P_AF_IUCV):
		return RTN_UNICAST;
	default:
		/* OSA only: ... and MAC address */
		return qeth_get_ether_cast_type(skb);
	}
}

static int qeth_l3_get_cast_type(struct sk_buff *skb, __be16 proto)
{
	struct dst_entry *dst;
	int cast_type;

	rcu_read_lock();
	dst = qeth_dst_check_rcu(skb, proto);
	cast_type = qeth_l3_get_cast_type_rcu(skb, dst, proto);
	rcu_read_unlock();

	return cast_type;
}

static u8 qeth_l3_cast_type_to_flag(int cast_type)
{
	if (cast_type == RTN_MULTICAST)
		return QETH_CAST_MULTICAST;
	if (cast_type == RTN_ANYCAST)
		return QETH_CAST_ANYCAST;
	if (cast_type == RTN_BROADCAST)
		return QETH_CAST_BROADCAST;
	return QETH_CAST_UNICAST;
}

static void qeth_l3_fill_header(struct qeth_qdio_out_q *queue,
				struct qeth_hdr *hdr, struct sk_buff *skb,
				__be16 proto, unsigned int data_len)
{
	struct qeth_hdr_layer3 *l3_hdr = &hdr->hdr.l3;
	struct vlan_ethhdr *veth = vlan_eth_hdr(skb);
	struct qeth_card *card = queue->card;
	struct dst_entry *dst;
	int cast_type;

	hdr->hdr.l3.length = data_len;

	if (skb_is_gso(skb)) {
		hdr->hdr.l3.id = QETH_HEADER_TYPE_L3_TSO;
	} else {
		hdr->hdr.l3.id = QETH_HEADER_TYPE_LAYER3;

<<<<<<< HEAD
		if (skb->protocol == htons(ETH_P_AF_IUCV)) {
			l3_hdr->flags = QETH_HDR_IPV6 | QETH_CAST_UNICAST;
			l3_hdr->next_hop.addr.s6_addr16[0] = htons(0xfe80);
			memcpy(&l3_hdr->next_hop.addr.s6_addr32[2],
			       iucv_trans_hdr(skb)->destUserID, 8);
			return;
		}

=======
>>>>>>> 7d2a07b7
		if (skb->ip_summed == CHECKSUM_PARTIAL) {
			qeth_tx_csum(skb, &hdr->hdr.l3.ext_flags, proto);
			/* some HW requires combined L3+L4 csum offload: */
			if (proto == htons(ETH_P_IP))
				hdr->hdr.l3.ext_flags |= QETH_HDR_EXT_CSUM_HDR_REQ;
		}
	}

	if (proto == htons(ETH_P_IP) || IS_IQD(card)) {
		/* NETIF_F_HW_VLAN_CTAG_TX */
		if (skb_vlan_tag_present(skb)) {
			hdr->hdr.l3.ext_flags |= QETH_HDR_EXT_VLAN_FRAME;
			hdr->hdr.l3.vlan_id = skb_vlan_tag_get(skb);
		}
	} else if (veth->h_vlan_proto == htons(ETH_P_8021Q)) {
		hdr->hdr.l3.ext_flags |= QETH_HDR_EXT_INCLUDE_VLAN_TAG;
		hdr->hdr.l3.vlan_id = ntohs(veth->h_vlan_TCI);
	}

	rcu_read_lock();
	dst = qeth_dst_check_rcu(skb, proto);

	if (IS_IQD(card) && skb_get_queue_mapping(skb) != QETH_IQD_MCAST_TXQ)
		cast_type = RTN_UNICAST;
	else
		cast_type = qeth_l3_get_cast_type_rcu(skb, dst, proto);
	l3_hdr->flags |= qeth_l3_cast_type_to_flag(cast_type);

<<<<<<< HEAD
	if (ipv == 4) {
		l3_hdr->next_hop.addr.s6_addr32[3] =
					qeth_next_hop_v4_rcu(skb, dst);
	} else if (ipv == 6) {
=======
	switch (proto) {
	case htons(ETH_P_IP):
		l3_hdr->next_hop.addr.s6_addr32[3] =
					qeth_next_hop_v4_rcu(skb, dst);
		break;
	case htons(ETH_P_IPV6):
>>>>>>> 7d2a07b7
		l3_hdr->next_hop.addr = *qeth_next_hop_v6_rcu(skb, dst);

		hdr->hdr.l3.flags |= QETH_HDR_IPV6;
		if (!IS_IQD(card))
			hdr->hdr.l3.flags |= QETH_HDR_PASSTHRU;
		break;
	case htons(ETH_P_AF_IUCV):
		l3_hdr->next_hop.addr.s6_addr16[0] = htons(0xfe80);
		memcpy(&l3_hdr->next_hop.addr.s6_addr32[2],
		       iucv_trans_hdr(skb)->destUserID, 8);
		l3_hdr->flags |= QETH_HDR_IPV6;
		break;
	default:
		/* OSA only: */
		l3_hdr->flags |= QETH_HDR_PASSTHRU;
	}
	rcu_read_unlock();
}

static void qeth_l3_fixup_headers(struct sk_buff *skb)
{
	struct iphdr *iph = ip_hdr(skb);

	/* this is safe, IPv6 traffic takes a different path */
	if (skb->ip_summed == CHECKSUM_PARTIAL)
		iph->check = 0;
	if (skb_is_gso(skb)) {
		iph->tot_len = 0;
		tcp_hdr(skb)->check = ~tcp_v4_check(0, iph->saddr,
						    iph->daddr, 0);
	}
}

static int qeth_l3_xmit(struct qeth_card *card, struct sk_buff *skb,
			struct qeth_qdio_out_q *queue, __be16 proto)
{
	unsigned int hw_hdr_len;
	int rc;

	/* re-use the L2 header area for the HW header: */
	hw_hdr_len = skb_is_gso(skb) ? sizeof(struct qeth_hdr_tso) :
				       sizeof(struct qeth_hdr);
	rc = skb_cow_head(skb, hw_hdr_len - ETH_HLEN);
	if (rc)
		return rc;
	skb_pull(skb, ETH_HLEN);

	qeth_l3_fixup_headers(skb);
	return qeth_xmit(card, skb, queue, proto, qeth_l3_fill_header);
}

static netdev_tx_t qeth_l3_hard_start_xmit(struct sk_buff *skb,
					   struct net_device *dev)
{
	struct qeth_card *card = dev->ml_priv;
	__be16 proto = vlan_get_protocol(skb);
	u16 txq = skb_get_queue_mapping(skb);
	struct qeth_qdio_out_q *queue;
	int rc;

	if (!skb_is_gso(skb))
		qdisc_skb_cb(skb)->pkt_len = skb->len;
	if (IS_IQD(card)) {
		queue = card->qdio.out_qs[qeth_iqd_translate_txq(dev, txq)];

		if (card->options.sniffer)
			goto tx_drop;

		switch (proto) {
		case htons(ETH_P_AF_IUCV):
			if (card->options.cq != QETH_CQ_ENABLED)
				goto tx_drop;
			break;
		case htons(ETH_P_IP):
		case htons(ETH_P_IPV6):
			if (card->options.cq == QETH_CQ_ENABLED)
				goto tx_drop;
			break;
		default:
			goto tx_drop;
		}
	} else {
		queue = card->qdio.out_qs[txq];
	}

	if (!(dev->flags & IFF_BROADCAST) &&
	    qeth_l3_get_cast_type(skb, proto) == RTN_BROADCAST)
		goto tx_drop;

	if (proto == htons(ETH_P_IP) || IS_IQD(card))
		rc = qeth_l3_xmit(card, skb, queue, proto);
	else
		rc = qeth_xmit(card, skb, queue, proto, qeth_l3_fill_header);

	if (!rc)
		return NETDEV_TX_OK;

tx_drop:
	QETH_TXQ_STAT_INC(queue, tx_dropped);
	kfree_skb(skb);
	return NETDEV_TX_OK;
}

static void qeth_l3_set_rx_mode(struct net_device *dev)
{
	struct qeth_card *card = dev->ml_priv;

	schedule_work(&card->rx_mode_work);
}

/*
 * we need NOARP for IPv4 but we want neighbor solicitation for IPv6. Setting
 * NOARP on the netdevice is no option because it also turns off neighbor
 * solicitation. For IPv4 we install a neighbor_setup function. We don't want
 * arp resolution but we want the hard header (packet socket will work
 * e.g. tcpdump)
 */
static int qeth_l3_neigh_setup_noarp(struct neighbour *n)
{
	n->nud_state = NUD_NOARP;
	memcpy(n->ha, "FAKELL", 6);
	n->output = n->ops->connected_output;
	return 0;
}

static int
qeth_l3_neigh_setup(struct net_device *dev, struct neigh_parms *np)
{
	if (np->tbl->family == AF_INET)
		np->neigh_setup = qeth_l3_neigh_setup_noarp;

	return 0;
}

static netdev_features_t qeth_l3_osa_features_check(struct sk_buff *skb,
						    struct net_device *dev,
						    netdev_features_t features)
{
	if (vlan_get_protocol(skb) != htons(ETH_P_IP))
		features &= ~NETIF_F_HW_VLAN_CTAG_TX;
	return qeth_features_check(skb, dev, features);
}

static u16 qeth_l3_iqd_select_queue(struct net_device *dev, struct sk_buff *skb,
				    struct net_device *sb_dev)
{
	__be16 proto = vlan_get_protocol(skb);

	return qeth_iqd_select_queue(dev, skb,
				     qeth_l3_get_cast_type(skb, proto), sb_dev);
}

static u16 qeth_l3_osa_select_queue(struct net_device *dev, struct sk_buff *skb,
				    struct net_device *sb_dev)
{
	struct qeth_card *card = dev->ml_priv;

	if (qeth_uses_tx_prio_queueing(card))
		return qeth_get_priority_queue(card, skb);

	return netdev_pick_tx(dev, skb, sb_dev);
}

static const struct net_device_ops qeth_l3_netdev_ops = {
	.ndo_open		= qeth_open,
	.ndo_stop		= qeth_stop,
	.ndo_get_stats64	= qeth_get_stats64,
	.ndo_start_xmit		= qeth_l3_hard_start_xmit,
	.ndo_select_queue	= qeth_l3_iqd_select_queue,
	.ndo_validate_addr	= eth_validate_addr,
	.ndo_set_rx_mode	= qeth_l3_set_rx_mode,
	.ndo_do_ioctl		= qeth_do_ioctl,
	.ndo_fix_features	= qeth_fix_features,
	.ndo_set_features	= qeth_set_features,
	.ndo_tx_timeout		= qeth_tx_timeout,
};

static const struct net_device_ops qeth_l3_osa_netdev_ops = {
	.ndo_open		= qeth_open,
	.ndo_stop		= qeth_stop,
	.ndo_get_stats64	= qeth_get_stats64,
	.ndo_start_xmit		= qeth_l3_hard_start_xmit,
	.ndo_features_check	= qeth_l3_osa_features_check,
	.ndo_select_queue	= qeth_l3_osa_select_queue,
	.ndo_validate_addr	= eth_validate_addr,
	.ndo_set_rx_mode	= qeth_l3_set_rx_mode,
	.ndo_do_ioctl		= qeth_do_ioctl,
	.ndo_fix_features	= qeth_fix_features,
	.ndo_set_features	= qeth_set_features,
	.ndo_tx_timeout		= qeth_tx_timeout,
	.ndo_neigh_setup	= qeth_l3_neigh_setup,
};

static int qeth_l3_setup_netdev(struct qeth_card *card)
{
	struct net_device *dev = card->dev;
	unsigned int headroom;
	int rc;

	if (IS_OSD(card) || IS_OSX(card)) {
		card->dev->netdev_ops = &qeth_l3_osa_netdev_ops;

		/*IPv6 address autoconfiguration stuff*/
		dev->dev_id = qeth_l3_get_unique_id(card, dev->dev_id);

		if (!IS_VM_NIC(card)) {
			card->dev->features |= NETIF_F_SG;
			card->dev->hw_features |= NETIF_F_TSO |
				NETIF_F_RXCSUM | NETIF_F_IP_CSUM;
			card->dev->vlan_features |= NETIF_F_TSO |
				NETIF_F_RXCSUM | NETIF_F_IP_CSUM;
		}

		if (qeth_is_supported6(card, IPA_OUTBOUND_CHECKSUM_V6)) {
			card->dev->hw_features |= NETIF_F_IPV6_CSUM;
			card->dev->vlan_features |= NETIF_F_IPV6_CSUM;
		}
		if (qeth_is_supported6(card, IPA_OUTBOUND_TSO)) {
			card->dev->hw_features |= NETIF_F_TSO6;
			card->dev->vlan_features |= NETIF_F_TSO6;
		}

		/* allow for de-acceleration of NETIF_F_HW_VLAN_CTAG_TX: */
		if (card->dev->hw_features & NETIF_F_TSO6)
			headroom = sizeof(struct qeth_hdr_tso) + VLAN_HLEN;
		else if (card->dev->hw_features & NETIF_F_TSO)
			headroom = sizeof(struct qeth_hdr_tso);
		else
			headroom = sizeof(struct qeth_hdr) + VLAN_HLEN;
	} else if (IS_IQD(card)) {
		card->dev->flags |= IFF_NOARP;
		card->dev->netdev_ops = &qeth_l3_netdev_ops;
		headroom = sizeof(struct qeth_hdr) - ETH_HLEN;

		rc = qeth_l3_iqd_read_initial_mac(card);
		if (rc)
			return rc;
	} else
		return -ENODEV;

	card->dev->needed_headroom = headroom;
	card->dev->features |=	NETIF_F_HW_VLAN_CTAG_TX |
				NETIF_F_HW_VLAN_CTAG_RX;

	netif_keep_dst(card->dev);
	if (card->dev->hw_features & (NETIF_F_TSO | NETIF_F_TSO6))
		netif_set_gso_max_size(card->dev,
				       PAGE_SIZE * (QETH_MAX_BUFFER_ELEMENTS(card) - 1));

	netif_napi_add(card->dev, &card->napi, qeth_poll, QETH_NAPI_WEIGHT);
	return register_netdev(card->dev);
}

static const struct device_type qeth_l3_devtype = {
	.name = "qeth_layer3",
	.groups = qeth_l3_attr_groups,
};

static int qeth_l3_probe_device(struct ccwgroup_device *gdev)
{
	struct qeth_card *card = dev_get_drvdata(&gdev->dev);
	int rc;

	hash_init(card->ip_htable);
	mutex_init(&card->ip_lock);
	card->cmd_wq = alloc_ordered_workqueue("%s_cmd", 0,
					       dev_name(&gdev->dev));
	if (!card->cmd_wq)
		return -ENOMEM;

	if (gdev->dev.type == &qeth_generic_devtype) {
		rc = device_add_groups(&gdev->dev, qeth_l3_attr_groups);
		if (rc) {
			destroy_workqueue(card->cmd_wq);
			return rc;
		}
	}

	INIT_WORK(&card->rx_mode_work, qeth_l3_rx_mode_work);
	return 0;
}

static void qeth_l3_remove_device(struct ccwgroup_device *cgdev)
{
	struct qeth_card *card = dev_get_drvdata(&cgdev->dev);

	if (cgdev->dev.type == &qeth_generic_devtype)
		device_remove_groups(&cgdev->dev, qeth_l3_attr_groups);

	qeth_set_allowed_threads(card, 0, 1);
	wait_event(card->wait_q, qeth_threads_running(card, 0xffffffff) == 0);

	if (cgdev->state == CCWGROUP_ONLINE)
		qeth_set_offline(card, card->discipline, false);

	cancel_work_sync(&card->close_dev_work);
	if (card->dev->reg_state == NETREG_REGISTERED)
		unregister_netdev(card->dev);

	flush_workqueue(card->cmd_wq);
	destroy_workqueue(card->cmd_wq);
	qeth_l3_clear_ip_htable(card, 0);
	qeth_l3_clear_ipato_list(card);
}

static int qeth_l3_set_online(struct qeth_card *card, bool carrier_ok)
{
	struct net_device *dev = card->dev;
	int rc = 0;

	/* softsetup */
	QETH_CARD_TEXT(card, 2, "softsetp");

	rc = qeth_l3_setadapter_parms(card);
	if (rc)
		QETH_CARD_TEXT_(card, 2, "2err%04x", rc);
	if (!card->options.sniffer) {
		qeth_l3_start_ipassists(card);

		rc = qeth_l3_setrouting_v4(card);
		if (rc)
			QETH_CARD_TEXT_(card, 2, "4err%04x", rc);
		rc = qeth_l3_setrouting_v6(card);
		if (rc)
			QETH_CARD_TEXT_(card, 2, "5err%04x", rc);
	}

	card->state = CARD_STATE_SOFTSETUP;

	qeth_set_allowed_threads(card, 0xffffffff, 0);
	qeth_l3_recover_ip(card);

	if (dev->reg_state != NETREG_REGISTERED) {
		rc = qeth_l3_setup_netdev(card);
		if (rc)
			goto err_setup;

		if (carrier_ok)
			netif_carrier_on(dev);
	} else {
		rtnl_lock();
		rc = qeth_set_real_num_tx_queues(card,
						 qeth_tx_actual_queues(card));
		if (rc) {
			rtnl_unlock();
			goto err_set_queues;
		}

		if (carrier_ok)
			netif_carrier_on(dev);
		else
			netif_carrier_off(dev);

		netif_device_attach(dev);
		qeth_enable_hw_features(dev);

		if (card->info.open_when_online) {
			card->info.open_when_online = 0;
			dev_open(dev, NULL);
		}
		rtnl_unlock();
	}
	return 0;

err_set_queues:
err_setup:
	qeth_set_allowed_threads(card, 0, 1);
	card->state = CARD_STATE_DOWN;
	qeth_l3_clear_ip_htable(card, 1);
	return rc;
}

static void qeth_l3_set_offline(struct qeth_card *card)
{
	qeth_set_allowed_threads(card, 0, 1);
	qeth_l3_drain_rx_mode_cache(card);

	if (card->options.sniffer &&
	    (card->info.promisc_mode == SET_PROMISC_MODE_ON))
		qeth_diags_trace(card, QETH_DIAGS_CMD_TRACE_DISABLE);

	if (card->state == CARD_STATE_SOFTSETUP) {
		card->state = CARD_STATE_DOWN;
		qeth_l3_clear_ip_htable(card, 1);
	}
}

/* Returns zero if the command is successfully "consumed" */
static int qeth_l3_control_event(struct qeth_card *card,
					struct qeth_ipa_cmd *cmd)
{
	return 1;
}

const struct qeth_discipline qeth_l3_discipline = {
	.devtype = &qeth_l3_devtype,
	.setup = qeth_l3_probe_device,
	.remove = qeth_l3_remove_device,
	.set_online = qeth_l3_set_online,
	.set_offline = qeth_l3_set_offline,
	.do_ioctl = qeth_l3_do_ioctl,
	.control_event_handler = qeth_l3_control_event,
};
EXPORT_SYMBOL_GPL(qeth_l3_discipline);

static int qeth_l3_handle_ip_event(struct qeth_card *card,
				   struct qeth_ipaddr *addr,
				   unsigned long event)
{
	switch (event) {
	case NETDEV_UP:
		qeth_l3_modify_ip(card, addr, true);
		return NOTIFY_OK;
	case NETDEV_DOWN:
		qeth_l3_modify_ip(card, addr, false);
		return NOTIFY_OK;
	default:
		return NOTIFY_DONE;
	}
}

struct qeth_l3_ip_event_work {
	struct work_struct work;
	struct qeth_card *card;
	struct qeth_ipaddr addr;
};

#define to_ip_work(w) container_of((w), struct qeth_l3_ip_event_work, work)

static void qeth_l3_add_ip_worker(struct work_struct *work)
{
	struct qeth_l3_ip_event_work *ip_work = to_ip_work(work);

	qeth_l3_modify_ip(ip_work->card, &ip_work->addr, true);
	kfree(work);
}

static void qeth_l3_delete_ip_worker(struct work_struct *work)
{
	struct qeth_l3_ip_event_work *ip_work = to_ip_work(work);

	qeth_l3_modify_ip(ip_work->card, &ip_work->addr, false);
	kfree(work);
}

static struct qeth_card *qeth_l3_get_card_from_dev(struct net_device *dev)
{
	if (is_vlan_dev(dev))
		dev = vlan_dev_real_dev(dev);
	if (dev->netdev_ops == &qeth_l3_osa_netdev_ops ||
	    dev->netdev_ops == &qeth_l3_netdev_ops)
		return (struct qeth_card *) dev->ml_priv;
	return NULL;
}

static int qeth_l3_ip_event(struct notifier_block *this,
			    unsigned long event, void *ptr)
{
	struct in_ifaddr *ifa = (struct in_ifaddr *)ptr;
	struct net_device *dev = ifa->ifa_dev->dev;
	struct qeth_ipaddr addr;
	struct qeth_card *card;

	card = qeth_l3_get_card_from_dev(dev);
	if (!card)
		return NOTIFY_DONE;
	QETH_CARD_TEXT(card, 3, "ipevent");

	qeth_l3_init_ipaddr(&addr, QETH_IP_TYPE_NORMAL, QETH_PROT_IPV4);
	addr.u.a4.addr = ifa->ifa_address;
	addr.u.a4.mask = ifa->ifa_mask;

	return qeth_l3_handle_ip_event(card, &addr, event);
}

static struct notifier_block qeth_l3_ip_notifier = {
	qeth_l3_ip_event,
	NULL,
};

static int qeth_l3_ip6_event(struct notifier_block *this,
			     unsigned long event, void *ptr)
{
	struct inet6_ifaddr *ifa = (struct inet6_ifaddr *)ptr;
	struct net_device *dev = ifa->idev->dev;
	struct qeth_l3_ip_event_work *ip_work;
	struct qeth_card *card;

	if (event != NETDEV_UP && event != NETDEV_DOWN)
		return NOTIFY_DONE;

	card = qeth_l3_get_card_from_dev(dev);
	if (!card)
		return NOTIFY_DONE;
	QETH_CARD_TEXT(card, 3, "ip6event");
	if (!qeth_is_supported(card, IPA_IPV6))
		return NOTIFY_DONE;

	ip_work = kmalloc(sizeof(*ip_work), GFP_ATOMIC);
	if (!ip_work)
		return NOTIFY_DONE;

	if (event == NETDEV_UP)
		INIT_WORK(&ip_work->work, qeth_l3_add_ip_worker);
	else
		INIT_WORK(&ip_work->work, qeth_l3_delete_ip_worker);

	ip_work->card = card;
	qeth_l3_init_ipaddr(&ip_work->addr, QETH_IP_TYPE_NORMAL,
			    QETH_PROT_IPV6);
	ip_work->addr.u.a6.addr = ifa->addr;
	ip_work->addr.u.a6.pfxlen = ifa->prefix_len;

	queue_work(card->cmd_wq, &ip_work->work);
	return NOTIFY_OK;
}

static struct notifier_block qeth_l3_ip6_notifier = {
	qeth_l3_ip6_event,
	NULL,
};

static int qeth_l3_register_notifiers(void)
{
	int rc;

	QETH_DBF_TEXT(SETUP, 5, "regnotif");
	rc = register_inetaddr_notifier(&qeth_l3_ip_notifier);
	if (rc)
		return rc;
	rc = register_inet6addr_notifier(&qeth_l3_ip6_notifier);
	if (rc) {
		unregister_inetaddr_notifier(&qeth_l3_ip_notifier);
		return rc;
	}
	return 0;
}

static void qeth_l3_unregister_notifiers(void)
{
	QETH_DBF_TEXT(SETUP, 5, "unregnot");
	WARN_ON(unregister_inetaddr_notifier(&qeth_l3_ip_notifier));
	WARN_ON(unregister_inet6addr_notifier(&qeth_l3_ip6_notifier));
}

static int __init qeth_l3_init(void)
{
	pr_info("register layer 3 discipline\n");
	return qeth_l3_register_notifiers();
}

static void __exit qeth_l3_exit(void)
{
	qeth_l3_unregister_notifiers();
	pr_info("unregister layer 3 discipline\n");
}

module_init(qeth_l3_init);
module_exit(qeth_l3_exit);
MODULE_AUTHOR("Frank Blaschka <frank.blaschka@de.ibm.com>");
MODULE_DESCRIPTION("qeth layer 3 discipline");
MODULE_LICENSE("GPL");<|MERGE_RESOLUTION|>--- conflicted
+++ resolved
@@ -104,14 +104,7 @@
 		qeth_l3_convert_addr_to_bits(ipatoe->addr, ipatoe_bits,
 					  (ipatoe->proto == QETH_PROT_IPV4) ?
 					  4 : 16);
-<<<<<<< HEAD
-		if (addr->proto == QETH_PROT_IPV4)
-			rc = !memcmp(addr_bits, ipatoe_bits, ipatoe->mask_bits);
-		else
-			rc = !memcmp(addr_bits, ipatoe_bits, ipatoe->mask_bits);
-=======
 		rc = !memcmp(addr_bits, ipatoe_bits, ipatoe->mask_bits);
->>>>>>> 7d2a07b7
 		if (rc)
 			break;
 	}
@@ -1066,7 +1059,6 @@
 
 	if (!dev || !(dev->flags & IFF_UP))
 		goto out;
-<<<<<<< HEAD
 
 	in4_dev = __in_dev_get_rtnl(dev);
 	if (!in4_dev)
@@ -1107,23 +1099,10 @@
 	tmp.disp_flag = QETH_DISP_ADDR_ADD;
 	tmp.is_multicast = 1;
 
-	read_lock_bh(&in6_dev->lock);
-	for (im6 = in6_dev->mc_list; im6 != NULL; im6 = im6->next) {
+	for (im6 = rtnl_dereference(in6_dev->mc_list);
+	     im6;
+	     im6 = rtnl_dereference(im6->next)) {
 		tmp.u.a6.addr = im6->mca_addr;
-=======
-
-	in4_dev = __in_dev_get_rtnl(dev);
-	if (!in4_dev)
-		goto walk_ipv6;
-
-	qeth_l3_init_ipaddr(&tmp, QETH_IP_TYPE_NORMAL, QETH_PROT_IPV4);
-	tmp.disp_flag = QETH_DISP_ADDR_ADD;
-	tmp.is_multicast = 1;
-
-	for (im4 = rtnl_dereference(in4_dev->mc_list); im4 != NULL;
-	     im4 = rtnl_dereference(im4->next_rcu)) {
-		tmp.u.a4.addr = im4->multiaddr;
->>>>>>> 7d2a07b7
 
 		ipm = qeth_l3_find_addr_by_ip(card, &tmp);
 		if (ipm) {
@@ -1132,67 +1111,6 @@
 			continue;
 		}
 
-<<<<<<< HEAD
-		ipm = kmemdup(&tmp, sizeof(tmp), GFP_ATOMIC);
-=======
-		ipm = kmemdup(&tmp, sizeof(tmp), GFP_KERNEL);
->>>>>>> 7d2a07b7
-		if (!ipm)
-			continue;
-
-		hash_add(card->rx_mode_addrs, &ipm->hnode,
-			 qeth_l3_ipaddr_hash(ipm));
-<<<<<<< HEAD
-
-	}
-	read_unlock_bh(&in6_dev->lock);
-
-out:
-	return 0;
-}
-
-static int qeth_l3_vlan_rx_add_vid(struct net_device *dev,
-				   __be16 proto, u16 vid)
-{
-	struct qeth_card *card = dev->ml_priv;
-
-	QETH_CARD_TEXT_(card, 4, "aid:%d", vid);
-	return 0;
-}
-
-static int qeth_l3_vlan_rx_kill_vid(struct net_device *dev,
-				    __be16 proto, u16 vid)
-{
-	struct qeth_card *card = dev->ml_priv;
-
-	QETH_CARD_TEXT_(card, 4, "kid:%d", vid);
-=======
-	}
-
-walk_ipv6:
-	if (!qeth_is_supported(card, IPA_IPV6))
-		goto out;
-
-	in6_dev = __in6_dev_get(dev);
-	if (!in6_dev)
-		goto out;
-
-	qeth_l3_init_ipaddr(&tmp, QETH_IP_TYPE_NORMAL, QETH_PROT_IPV6);
-	tmp.disp_flag = QETH_DISP_ADDR_ADD;
-	tmp.is_multicast = 1;
-
-	for (im6 = rtnl_dereference(in6_dev->mc_list);
-	     im6;
-	     im6 = rtnl_dereference(im6->next)) {
-		tmp.u.a6.addr = im6->mca_addr;
-
-		ipm = qeth_l3_find_addr_by_ip(card, &tmp);
-		if (ipm) {
-			/* for mcast, by-IP match means full match */
-			ipm->disp_flag = QETH_DISP_ADDR_DO_NOTHING;
-			continue;
-		}
-
 		ipm = kmemdup(&tmp, sizeof(tmp), GFP_ATOMIC);
 		if (!ipm)
 			continue;
@@ -1203,7 +1121,6 @@
 	}
 
 out:
->>>>>>> 7d2a07b7
 	return 0;
 }
 
@@ -1262,11 +1179,7 @@
 					kfree(addr);
 					break;
 				}
-<<<<<<< HEAD
-				/* fall through */
-=======
 				fallthrough;
->>>>>>> 7d2a07b7
 			default:
 				/* for next call to set_rx_mode(): */
 				addr->disp_flag = QETH_DISP_ADDR_DELETE;
@@ -1723,17 +1636,6 @@
 	} else {
 		hdr->hdr.l3.id = QETH_HEADER_TYPE_LAYER3;
 
-<<<<<<< HEAD
-		if (skb->protocol == htons(ETH_P_AF_IUCV)) {
-			l3_hdr->flags = QETH_HDR_IPV6 | QETH_CAST_UNICAST;
-			l3_hdr->next_hop.addr.s6_addr16[0] = htons(0xfe80);
-			memcpy(&l3_hdr->next_hop.addr.s6_addr32[2],
-			       iucv_trans_hdr(skb)->destUserID, 8);
-			return;
-		}
-
-=======
->>>>>>> 7d2a07b7
 		if (skb->ip_summed == CHECKSUM_PARTIAL) {
 			qeth_tx_csum(skb, &hdr->hdr.l3.ext_flags, proto);
 			/* some HW requires combined L3+L4 csum offload: */
@@ -1762,19 +1664,12 @@
 		cast_type = qeth_l3_get_cast_type_rcu(skb, dst, proto);
 	l3_hdr->flags |= qeth_l3_cast_type_to_flag(cast_type);
 
-<<<<<<< HEAD
-	if (ipv == 4) {
-		l3_hdr->next_hop.addr.s6_addr32[3] =
-					qeth_next_hop_v4_rcu(skb, dst);
-	} else if (ipv == 6) {
-=======
 	switch (proto) {
 	case htons(ETH_P_IP):
 		l3_hdr->next_hop.addr.s6_addr32[3] =
 					qeth_next_hop_v4_rcu(skb, dst);
 		break;
 	case htons(ETH_P_IPV6):
->>>>>>> 7d2a07b7
 		l3_hdr->next_hop.addr = *qeth_next_hop_v6_rcu(skb, dst);
 
 		hdr->hdr.l3.flags |= QETH_HDR_IPV6;
