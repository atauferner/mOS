--- conflicted
+++ resolved
@@ -253,10 +253,7 @@
 	IPA_SETADP_SET_SNMP_CONTROL		= 0x00000200L,
 	IPA_SETADP_QUERY_CARD_INFO		= 0x00000400L,
 	IPA_SETADP_SET_PROMISC_MODE		= 0x00000800L,
-<<<<<<< HEAD
 	IPA_SETADP_SET_DIAG_ASSIST		= 0x00002000L,
-=======
->>>>>>> 92dcffb9
 	IPA_SETADP_SET_ACCESS_CONTROL		= 0x00010000L,
 };
 enum qeth_ipa_mac_ops {
