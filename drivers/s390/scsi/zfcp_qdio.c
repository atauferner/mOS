/*
 * zfcp device driver
 *
 * Setup and helper functions to access QDIO.
 *
 * Copyright IBM Corporation 2002, 2008
 */

#define KMSG_COMPONENT "zfcp"
<<<<<<< HEAD
=======
#define pr_fmt(fmt) KMSG_COMPONENT ": " fmt
>>>>>>> 18e352e4

#include "zfcp_ext.h"

/* FIXME(tune): free space should be one max. SBAL chain plus what? */
#define ZFCP_QDIO_PCI_INTERVAL	(QDIO_MAX_BUFFERS_PER_Q \
				- (FSF_MAX_SBALS_PER_REQ + 4))
#define QBUFF_PER_PAGE		(PAGE_SIZE / sizeof(struct qdio_buffer))

static int zfcp_qdio_buffers_enqueue(struct qdio_buffer **sbal)
{
	int pos;

	for (pos = 0; pos < QDIO_MAX_BUFFERS_PER_Q; pos += QBUFF_PER_PAGE) {
		sbal[pos] = (struct qdio_buffer *) get_zeroed_page(GFP_KERNEL);
		if (!sbal[pos])
			return -ENOMEM;
	}
	for (pos = 0; pos < QDIO_MAX_BUFFERS_PER_Q; pos++)
		if (pos % QBUFF_PER_PAGE)
			sbal[pos] = sbal[pos - 1] + 1;
	return 0;
}

static struct qdio_buffer_element *
zfcp_qdio_sbale(struct zfcp_qdio_queue *q, int sbal_idx, int sbale_idx)
{
	return &q->sbal[sbal_idx]->element[sbale_idx];
}

/**
 * zfcp_qdio_free - free memory used by request- and resposne queue
 * @adapter: pointer to the zfcp_adapter structure
 */
void zfcp_qdio_free(struct zfcp_adapter *adapter)
{
	struct qdio_buffer **sbal_req, **sbal_resp;
	int p;

	if (adapter->ccw_device)
		qdio_free(adapter->ccw_device);

	sbal_req = adapter->req_q.sbal;
	sbal_resp = adapter->resp_q.sbal;

	for (p = 0; p < QDIO_MAX_BUFFERS_PER_Q; p += QBUFF_PER_PAGE) {
		free_page((unsigned long) sbal_req[p]);
		free_page((unsigned long) sbal_resp[p]);
	}
}

static void zfcp_qdio_handler_error(struct zfcp_adapter *adapter, u8 id)
{
	dev_warn(&adapter->ccw_device->dev, "A QDIO problem occurred\n");

	zfcp_erp_adapter_reopen(adapter,
				ZFCP_STATUS_ADAPTER_LINK_UNPLUGGED |
				ZFCP_STATUS_COMMON_ERP_FAILED, id, NULL);
}

static void zfcp_qdio_zero_sbals(struct qdio_buffer *sbal[], int first, int cnt)
{
	int i, sbal_idx;

	for (i = first; i < first + cnt; i++) {
		sbal_idx = i % QDIO_MAX_BUFFERS_PER_Q;
		memset(sbal[sbal_idx], 0, sizeof(struct qdio_buffer));
	}
}

/* this needs to be called prior to updating the queue fill level */
static void zfcp_qdio_account(struct zfcp_adapter *adapter)
{
	ktime_t now;
	s64 span;
	int free, used;

	spin_lock(&adapter->qdio_stat_lock);
	now = ktime_get();
	span = ktime_us_delta(now, adapter->req_q_time);
	free = max(0, atomic_read(&adapter->req_q.count));
	used = QDIO_MAX_BUFFERS_PER_Q - free;
	adapter->req_q_util += used * span;
	adapter->req_q_time = now;
	spin_unlock(&adapter->qdio_stat_lock);
}

static void zfcp_qdio_int_req(struct ccw_device *cdev, unsigned int qdio_err,
			      int queue_no, int first, int count,
			      unsigned long parm)
{
	struct zfcp_adapter *adapter = (struct zfcp_adapter *) parm;
	struct zfcp_qdio_queue *queue = &adapter->req_q;

	if (unlikely(qdio_err)) {
		zfcp_hba_dbf_event_qdio(adapter, qdio_err, first, count);
		zfcp_qdio_handler_error(adapter, 140);
		return;
	}

	/* cleanup all SBALs being program-owned now */
	zfcp_qdio_zero_sbals(queue->sbal, first, count);

	zfcp_qdio_account(adapter);
	atomic_add(count, &queue->count);
	wake_up(&adapter->request_wq);
}

static void zfcp_qdio_reqid_check(struct zfcp_adapter *adapter,
				  unsigned long req_id, int sbal_idx)
{
	struct zfcp_fsf_req *fsf_req;
	unsigned long flags;

	spin_lock_irqsave(&adapter->req_list_lock, flags);
	fsf_req = zfcp_reqlist_find(adapter, req_id);

	if (!fsf_req)
		/*
		 * Unknown request means that we have potentially memory
		 * corruption and must stop the machine immediatly.
		 */
		panic("error: unknown request id (%lx) on adapter %s.\n",
		      req_id, dev_name(&adapter->ccw_device->dev));

	zfcp_reqlist_remove(adapter, fsf_req);
	spin_unlock_irqrestore(&adapter->req_list_lock, flags);

	fsf_req->sbal_response = sbal_idx;
	fsf_req->qdio_inb_usage = atomic_read(&adapter->resp_q.count);
	zfcp_fsf_req_complete(fsf_req);
}

static void zfcp_qdio_resp_put_back(struct zfcp_adapter *adapter, int processed)
{
	struct zfcp_qdio_queue *queue = &adapter->resp_q;
	struct ccw_device *cdev = adapter->ccw_device;
	u8 count, start = queue->first;
	unsigned int retval;

	count = atomic_read(&queue->count) + processed;

	retval = do_QDIO(cdev, QDIO_FLAG_SYNC_INPUT, 0, start, count);

	if (unlikely(retval)) {
		atomic_set(&queue->count, count);
		/* FIXME: Recover this with an adapter reopen? */
	} else {
		queue->first += count;
		queue->first %= QDIO_MAX_BUFFERS_PER_Q;
		atomic_set(&queue->count, 0);
	}
}

static void zfcp_qdio_int_resp(struct ccw_device *cdev, unsigned int qdio_err,
			       int queue_no, int first, int count,
			       unsigned long parm)
{
	struct zfcp_adapter *adapter = (struct zfcp_adapter *) parm;
	struct zfcp_qdio_queue *queue = &adapter->resp_q;
	struct qdio_buffer_element *sbale;
	int sbal_idx, sbale_idx, sbal_no;

	if (unlikely(qdio_err)) {
		zfcp_hba_dbf_event_qdio(adapter, qdio_err, first, count);
		zfcp_qdio_handler_error(adapter, 147);
		return;
	}

	/*
	 * go through all SBALs from input queue currently
	 * returned by QDIO layer
	 */
	for (sbal_no = 0; sbal_no < count; sbal_no++) {
		sbal_idx = (first + sbal_no) % QDIO_MAX_BUFFERS_PER_Q;

		/* go through all SBALEs of SBAL */
		for (sbale_idx = 0; sbale_idx < QDIO_MAX_ELEMENTS_PER_BUFFER;
		     sbale_idx++) {
			sbale = zfcp_qdio_sbale(queue, sbal_idx, sbale_idx);
			zfcp_qdio_reqid_check(adapter,
					      (unsigned long) sbale->addr,
					      sbal_idx);
			if (likely(sbale->flags & SBAL_FLAGS_LAST_ENTRY))
				break;
		};

		if (unlikely(!(sbale->flags & SBAL_FLAGS_LAST_ENTRY)))
			dev_warn(&adapter->ccw_device->dev,
				 "A QDIO protocol error occurred, "
				 "operations continue\n");
	}

	/*
	 * put range of SBALs back to response queue
	 * (including SBALs which have already been free before)
	 */
	zfcp_qdio_resp_put_back(adapter, count);
}

/**
 * zfcp_qdio_sbale_req - return ptr to SBALE of req_q for a struct zfcp_fsf_req
 * @fsf_req: pointer to struct fsf_req
 * Returns: pointer to qdio_buffer_element (SBALE) structure
 */
struct qdio_buffer_element *zfcp_qdio_sbale_req(struct zfcp_fsf_req *req)
{
	return zfcp_qdio_sbale(&req->adapter->req_q, req->sbal_last, 0);
}

/**
 * zfcp_qdio_sbale_curr - return curr SBALE on req_q for a struct zfcp_fsf_req
 * @fsf_req: pointer to struct fsf_req
 * Returns: pointer to qdio_buffer_element (SBALE) structure
 */
struct qdio_buffer_element *zfcp_qdio_sbale_curr(struct zfcp_fsf_req *req)
{
	return zfcp_qdio_sbale(&req->adapter->req_q, req->sbal_last,
			       req->sbale_curr);
}

static void zfcp_qdio_sbal_limit(struct zfcp_fsf_req *fsf_req, int max_sbals)
{
	int count = atomic_read(&fsf_req->adapter->req_q.count);
	count = min(count, max_sbals);
	fsf_req->sbal_limit = (fsf_req->sbal_first + count - 1)
					% QDIO_MAX_BUFFERS_PER_Q;
}

static struct qdio_buffer_element *
zfcp_qdio_sbal_chain(struct zfcp_fsf_req *fsf_req, unsigned long sbtype)
{
	struct qdio_buffer_element *sbale;

	/* set last entry flag in current SBALE of current SBAL */
	sbale = zfcp_qdio_sbale_curr(fsf_req);
	sbale->flags |= SBAL_FLAGS_LAST_ENTRY;

	/* don't exceed last allowed SBAL */
	if (fsf_req->sbal_last == fsf_req->sbal_limit)
		return NULL;

	/* set chaining flag in first SBALE of current SBAL */
	sbale = zfcp_qdio_sbale_req(fsf_req);
	sbale->flags |= SBAL_FLAGS0_MORE_SBALS;

	/* calculate index of next SBAL */
	fsf_req->sbal_last++;
	fsf_req->sbal_last %= QDIO_MAX_BUFFERS_PER_Q;

	/* keep this requests number of SBALs up-to-date */
	fsf_req->sbal_number++;

	/* start at first SBALE of new SBAL */
	fsf_req->sbale_curr = 0;

	/* set storage-block type for new SBAL */
	sbale = zfcp_qdio_sbale_curr(fsf_req);
	sbale->flags |= sbtype;

	return sbale;
}

static struct qdio_buffer_element *
zfcp_qdio_sbale_next(struct zfcp_fsf_req *fsf_req, unsigned long sbtype)
{
	if (fsf_req->sbale_curr == ZFCP_LAST_SBALE_PER_SBAL)
		return zfcp_qdio_sbal_chain(fsf_req, sbtype);
	fsf_req->sbale_curr++;
	return zfcp_qdio_sbale_curr(fsf_req);
}

static void zfcp_qdio_undo_sbals(struct zfcp_fsf_req *fsf_req)
{
	struct qdio_buffer **sbal = fsf_req->adapter->req_q.sbal;
	int first = fsf_req->sbal_first;
	int last = fsf_req->sbal_last;
	int count = (last - first + QDIO_MAX_BUFFERS_PER_Q) %
		QDIO_MAX_BUFFERS_PER_Q + 1;
	zfcp_qdio_zero_sbals(sbal, first, count);
}

static int zfcp_qdio_fill_sbals(struct zfcp_fsf_req *fsf_req,
				unsigned int sbtype, void *start_addr,
				unsigned int total_length)
{
	struct qdio_buffer_element *sbale;
	unsigned long remaining, length;
	void *addr;

	/* split segment up */
	for (addr = start_addr, remaining = total_length; remaining > 0;
	     addr += length, remaining -= length) {
		sbale = zfcp_qdio_sbale_next(fsf_req, sbtype);
		if (!sbale) {
			atomic_inc(&fsf_req->adapter->qdio_outb_full);
			zfcp_qdio_undo_sbals(fsf_req);
			return -EINVAL;
		}

		/* new piece must not exceed next page boundary */
		length = min(remaining,
			     (PAGE_SIZE - ((unsigned long)addr &
					   (PAGE_SIZE - 1))));
		sbale->addr = addr;
		sbale->length = length;
	}
	return 0;
}

/**
 * zfcp_qdio_sbals_from_sg - fill SBALs from scatter-gather list
 * @fsf_req: request to be processed
 * @sbtype: SBALE flags
 * @sg: scatter-gather list
 * @max_sbals: upper bound for number of SBALs to be used
 * Returns: number of bytes, or error (negativ)
 */
int zfcp_qdio_sbals_from_sg(struct zfcp_fsf_req *fsf_req, unsigned long sbtype,
			    struct scatterlist *sg, int max_sbals)
{
	struct qdio_buffer_element *sbale;
	int retval, bytes = 0;

	/* figure out last allowed SBAL */
	zfcp_qdio_sbal_limit(fsf_req, max_sbals);

	/* set storage-block type for this request */
	sbale = zfcp_qdio_sbale_req(fsf_req);
	sbale->flags |= sbtype;

	for (; sg; sg = sg_next(sg)) {
		retval = zfcp_qdio_fill_sbals(fsf_req, sbtype, sg_virt(sg),
					      sg->length);
		if (retval < 0)
			return retval;
		bytes += sg->length;
	}

	/* assume that no other SBALEs are to follow in the same SBAL */
	sbale = zfcp_qdio_sbale_curr(fsf_req);
	sbale->flags |= SBAL_FLAGS_LAST_ENTRY;

	return bytes;
}

/**
 * zfcp_qdio_send - set PCI flag in first SBALE and send req to QDIO
 * @fsf_req: pointer to struct zfcp_fsf_req
 * Returns: 0 on success, error otherwise
 */
int zfcp_qdio_send(struct zfcp_fsf_req *fsf_req)
{
	struct zfcp_adapter *adapter = fsf_req->adapter;
	struct zfcp_qdio_queue *req_q = &adapter->req_q;
	int first = fsf_req->sbal_first;
	int count = fsf_req->sbal_number;
	int retval, pci, pci_batch;
	struct qdio_buffer_element *sbale;

	/* acknowledgements for transferred buffers */
	pci_batch = adapter->req_q_pci_batch + count;
	if (unlikely(pci_batch >= ZFCP_QDIO_PCI_INTERVAL)) {
		pci_batch %= ZFCP_QDIO_PCI_INTERVAL;
		pci = first + count - (pci_batch + 1);
		pci %= QDIO_MAX_BUFFERS_PER_Q;
		sbale = zfcp_qdio_sbale(req_q, pci, 0);
		sbale->flags |= SBAL_FLAGS0_PCI;
	}

	zfcp_qdio_account(adapter);

	retval = do_QDIO(adapter->ccw_device, QDIO_FLAG_SYNC_OUTPUT, 0, first,
			 count);
	if (unlikely(retval)) {
		zfcp_qdio_zero_sbals(req_q->sbal, first, count);
		return retval;
	}

	/* account for transferred buffers */
	atomic_sub(count, &req_q->count);
	req_q->first += count;
	req_q->first %= QDIO_MAX_BUFFERS_PER_Q;
	adapter->req_q_pci_batch = pci_batch;
	return 0;
}

/**
 * zfcp_qdio_allocate - allocate queue memory and initialize QDIO data
 * @adapter: pointer to struct zfcp_adapter
 * Returns: -ENOMEM on memory allocation error or return value from
 *          qdio_allocate
 */
int zfcp_qdio_allocate(struct zfcp_adapter *adapter)
{
	struct qdio_initialize *init_data;

	if (zfcp_qdio_buffers_enqueue(adapter->req_q.sbal) ||
		   zfcp_qdio_buffers_enqueue(adapter->resp_q.sbal))
		return -ENOMEM;

	init_data = &adapter->qdio_init_data;

	init_data->cdev = adapter->ccw_device;
	init_data->q_format = QDIO_ZFCP_QFMT;
	memcpy(init_data->adapter_name, dev_name(&adapter->ccw_device->dev), 8);
	ASCEBC(init_data->adapter_name, 8);
	init_data->qib_param_field_format = 0;
	init_data->qib_param_field = NULL;
	init_data->input_slib_elements = NULL;
	init_data->output_slib_elements = NULL;
	init_data->no_input_qs = 1;
	init_data->no_output_qs = 1;
	init_data->input_handler = zfcp_qdio_int_resp;
	init_data->output_handler = zfcp_qdio_int_req;
	init_data->int_parm = (unsigned long) adapter;
	init_data->flags = QDIO_INBOUND_0COPY_SBALS |
			QDIO_OUTBOUND_0COPY_SBALS | QDIO_USE_OUTBOUND_PCIS;
	init_data->input_sbal_addr_array =
			(void **) (adapter->resp_q.sbal);
	init_data->output_sbal_addr_array =
			(void **) (adapter->req_q.sbal);

	return qdio_allocate(init_data);
}

/**
 * zfcp_close_qdio - close qdio queues for an adapter
 */
void zfcp_qdio_close(struct zfcp_adapter *adapter)
{
	struct zfcp_qdio_queue *req_q;
	int first, count;

	if (!(atomic_read(&adapter->status) & ZFCP_STATUS_ADAPTER_QDIOUP))
		return;

	/* clear QDIOUP flag, thus do_QDIO is not called during qdio_shutdown */
	req_q = &adapter->req_q;
	spin_lock_bh(&adapter->req_q_lock);
	atomic_clear_mask(ZFCP_STATUS_ADAPTER_QDIOUP, &adapter->status);
	spin_unlock_bh(&adapter->req_q_lock);

	qdio_shutdown(adapter->ccw_device, QDIO_FLAG_CLEANUP_USING_CLEAR);

	/* cleanup used outbound sbals */
	count = atomic_read(&req_q->count);
	if (count < QDIO_MAX_BUFFERS_PER_Q) {
		first = (req_q->first + count) % QDIO_MAX_BUFFERS_PER_Q;
		count = QDIO_MAX_BUFFERS_PER_Q - count;
		zfcp_qdio_zero_sbals(req_q->sbal, first, count);
	}
	req_q->first = 0;
	atomic_set(&req_q->count, 0);
	adapter->req_q_pci_batch = 0;
	adapter->resp_q.first = 0;
	atomic_set(&adapter->resp_q.count, 0);
}

/**
 * zfcp_qdio_open - prepare and initialize response queue
 * @adapter: pointer to struct zfcp_adapter
 * Returns: 0 on success, otherwise -EIO
 */
int zfcp_qdio_open(struct zfcp_adapter *adapter)
{
	struct qdio_buffer_element *sbale;
	int cc;

	if (atomic_read(&adapter->status) & ZFCP_STATUS_ADAPTER_QDIOUP)
		return -EIO;

	if (qdio_establish(&adapter->qdio_init_data))
		goto failed_establish;

	if (qdio_activate(adapter->ccw_device))
		goto failed_qdio;

	for (cc = 0; cc < QDIO_MAX_BUFFERS_PER_Q; cc++) {
		sbale = &(adapter->resp_q.sbal[cc]->element[0]);
		sbale->length = 0;
		sbale->flags = SBAL_FLAGS_LAST_ENTRY;
		sbale->addr = NULL;
	}

	if (do_QDIO(adapter->ccw_device, QDIO_FLAG_SYNC_INPUT, 0, 0,
		     QDIO_MAX_BUFFERS_PER_Q))
		goto failed_qdio;

	/* set index of first avalable SBALS / number of available SBALS */
	adapter->req_q.first = 0;
	atomic_set(&adapter->req_q.count, QDIO_MAX_BUFFERS_PER_Q);
	adapter->req_q_pci_batch = 0;

	return 0;

failed_qdio:
	qdio_shutdown(adapter->ccw_device, QDIO_FLAG_CLEANUP_USING_CLEAR);
failed_establish:
	dev_err(&adapter->ccw_device->dev,
		"Setting up the QDIO connection to the FCP adapter failed\n");
	return -EIO;
}<|MERGE_RESOLUTION|>--- conflicted
+++ resolved
@@ -7,10 +7,7 @@
  */
 
 #define KMSG_COMPONENT "zfcp"
-<<<<<<< HEAD
-=======
 #define pr_fmt(fmt) KMSG_COMPONENT ": " fmt
->>>>>>> 18e352e4
 
 #include "zfcp_ext.h"
 
@@ -80,23 +77,6 @@
 	}
 }
 
-/* this needs to be called prior to updating the queue fill level */
-static void zfcp_qdio_account(struct zfcp_adapter *adapter)
-{
-	ktime_t now;
-	s64 span;
-	int free, used;
-
-	spin_lock(&adapter->qdio_stat_lock);
-	now = ktime_get();
-	span = ktime_us_delta(now, adapter->req_q_time);
-	free = max(0, atomic_read(&adapter->req_q.count));
-	used = QDIO_MAX_BUFFERS_PER_Q - free;
-	adapter->req_q_util += used * span;
-	adapter->req_q_time = now;
-	spin_unlock(&adapter->qdio_stat_lock);
-}
-
 static void zfcp_qdio_int_req(struct ccw_device *cdev, unsigned int qdio_err,
 			      int queue_no, int first, int count,
 			      unsigned long parm)
@@ -113,7 +93,6 @@
 	/* cleanup all SBALs being program-owned now */
 	zfcp_qdio_zero_sbals(queue->sbal, first, count);
 
-	zfcp_qdio_account(adapter);
 	atomic_add(count, &queue->count);
 	wake_up(&adapter->request_wq);
 }
@@ -379,8 +358,6 @@
 		sbale = zfcp_qdio_sbale(req_q, pci, 0);
 		sbale->flags |= SBAL_FLAGS0_PCI;
 	}
-
-	zfcp_qdio_account(adapter);
 
 	retval = do_QDIO(adapter->ccw_device, QDIO_FLAG_SYNC_OUTPUT, 0, first,
 			 count);
