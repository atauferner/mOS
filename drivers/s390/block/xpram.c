// SPDX-License-Identifier: GPL-2.0
/*
 * Xpram.c -- the S/390 expanded memory RAM-disk
 *           
 * significant parts of this code are based on
 * the sbull device driver presented in
 * A. Rubini: Linux Device Drivers
 *
 * Author of XPRAM specific coding: Reinhard Buendgen
 *                                  buendgen@de.ibm.com
 * Rewrite for 2.5: Martin Schwidefsky <schwidefsky@de.ibm.com>
 *
 * External interfaces:
 *   Interfaces to linux kernel
 *        xpram_setup: read kernel parameters
 *   Device specific file operations
 *        xpram_iotcl
 *        xpram_open
 *
 * "ad-hoc" partitioning:
 *    the expanded memory can be partitioned among several devices 
 *    (with different minors). The partitioning set up can be
 *    set by kernel or module parameters (int devs & int sizes[])
 *
 * Potential future improvements:
 *   generic hard disk support to replace ad-hoc partitioning
 */

#define KMSG_COMPONENT "xpram"
#define pr_fmt(fmt) KMSG_COMPONENT ": " fmt

#include <linux/module.h>
#include <linux/moduleparam.h>
#include <linux/ctype.h>  /* isdigit, isxdigit */
#include <linux/errno.h>
#include <linux/init.h>
#include <linux/blkdev.h>
#include <linux/blkpg.h>
#include <linux/hdreg.h>  /* HDIO_GETGEO */
#include <linux/device.h>
#include <linux/bio.h>
#include <linux/gfp.h>
#include <linux/uaccess.h>

#define XPRAM_NAME	"xpram"
#define XPRAM_DEVS	1	/* one partition */
#define XPRAM_MAX_DEVS	32	/* maximal number of devices (partitions) */

typedef struct {
	unsigned int	size;		/* size of xpram segment in pages */
	unsigned int	offset;		/* start page of xpram segment */
} xpram_device_t;

static xpram_device_t xpram_devices[XPRAM_MAX_DEVS];
static unsigned int xpram_sizes[XPRAM_MAX_DEVS];
static struct gendisk *xpram_disks[XPRAM_MAX_DEVS];
static unsigned int xpram_pages;
static int xpram_devs;

/*
 * Parameter parsing functions.
 */
static int devs = XPRAM_DEVS;
static char *sizes[XPRAM_MAX_DEVS];

module_param(devs, int, 0);
module_param_array(sizes, charp, NULL, 0);

MODULE_PARM_DESC(devs, "number of devices (\"partitions\"), " \
		 "the default is " __MODULE_STRING(XPRAM_DEVS) "\n");
MODULE_PARM_DESC(sizes, "list of device (partition) sizes " \
		 "the defaults are 0s \n" \
		 "All devices with size 0 equally partition the "
		 "remaining space on the expanded strorage not "
		 "claimed by explicit sizes\n");
MODULE_LICENSE("GPL");

/*
 * Copy expanded memory page (4kB) into main memory                  
 * Arguments                                                         
 *           page_addr:    address of target page                    
 *           xpage_index:  index of expandeded memory page           
 * Return value                                                      
 *           0:            if operation succeeds
 *           -EIO:         if pgin failed
 *           -ENXIO:       if xpram has vanished
 */
static int xpram_page_in (unsigned long page_addr, unsigned int xpage_index)
{
	int cc = 2;	/* return unused cc 2 if pgin traps */

	asm volatile(
		"	.insn	rre,0xb22e0000,%1,%2\n"  /* pgin %1,%2 */
		"0:	ipm	%0\n"
		"	srl	%0,28\n"
		"1:\n"
		EX_TABLE(0b,1b)
		: "+d" (cc) : "a" (__pa(page_addr)), "d" (xpage_index) : "cc");
	if (cc == 3)
		return -ENXIO;
	if (cc == 2)
		return -ENXIO;
	if (cc == 1)
		return -EIO;
	return 0;
}

/*
 * Copy a 4kB page of main memory to an expanded memory page          
 * Arguments                                                          
 *           page_addr:    address of source page                     
 *           xpage_index:  index of expandeded memory page            
 * Return value                                                       
 *           0:            if operation succeeds
 *           -EIO:         if pgout failed
 *           -ENXIO:       if xpram has vanished
 */
static long xpram_page_out (unsigned long page_addr, unsigned int xpage_index)
{
	int cc = 2;	/* return unused cc 2 if pgin traps */

	asm volatile(
		"	.insn	rre,0xb22f0000,%1,%2\n"  /* pgout %1,%2 */
		"0:	ipm	%0\n"
		"	srl	%0,28\n"
		"1:\n"
		EX_TABLE(0b,1b)
		: "+d" (cc) : "a" (__pa(page_addr)), "d" (xpage_index) : "cc");
	if (cc == 3)
		return -ENXIO;
	if (cc == 2)
		return -ENXIO;
	if (cc == 1)
		return -EIO;
	return 0;
}

/*
 * Check if xpram is available.
 */
static int __init xpram_present(void)
{
	unsigned long mem_page;
	int rc;

	mem_page = (unsigned long) __get_free_page(GFP_KERNEL);
	if (!mem_page)
		return -ENOMEM;
	rc = xpram_page_in(mem_page, 0);
	free_page(mem_page);
	return rc ? -ENXIO : 0;
}

/*
 * Return index of the last available xpram page.
 */
static unsigned long __init xpram_highest_page_index(void)
{
	unsigned int page_index, add_bit;
	unsigned long mem_page;

	mem_page = (unsigned long) __get_free_page(GFP_KERNEL);
	if (!mem_page)
		return 0;

	page_index = 0;
	add_bit = 1ULL << (sizeof(unsigned int)*8 - 1);
	while (add_bit > 0) {
		if (xpram_page_in(mem_page, page_index | add_bit) == 0)
			page_index |= add_bit;
		add_bit >>= 1;
	}

	free_page (mem_page);

	return page_index;
}

/*
 * Block device make request function.
 */
static blk_qc_t xpram_submit_bio(struct bio *bio)
{
	xpram_device_t *xdev = bio->bi_bdev->bd_disk->private_data;
	struct bio_vec bvec;
	struct bvec_iter iter;
	unsigned int index;
	unsigned long page_addr;
	unsigned long bytes;

	blk_queue_split(&bio);

	if ((bio->bi_iter.bi_sector & 7) != 0 ||
	    (bio->bi_iter.bi_size & 4095) != 0)
		/* Request is not page-aligned. */
		goto fail;
	if ((bio->bi_iter.bi_size >> 12) > xdev->size)
		/* Request size is no page-aligned. */
		goto fail;
	if ((bio->bi_iter.bi_sector >> 3) > 0xffffffffU - xdev->offset)
		goto fail;
	index = (bio->bi_iter.bi_sector >> 3) + xdev->offset;
	bio_for_each_segment(bvec, bio, iter) {
		page_addr = (unsigned long)
			kmap(bvec.bv_page) + bvec.bv_offset;
		bytes = bvec.bv_len;
		if ((page_addr & 4095) != 0 || (bytes & 4095) != 0)
			/* More paranoia. */
			goto fail;
		while (bytes > 0) {
			if (bio_data_dir(bio) == READ) {
				if (xpram_page_in(page_addr, index) != 0)
					goto fail;
			} else {
				if (xpram_page_out(page_addr, index) != 0)
					goto fail;
			}
			page_addr += 4096;
			bytes -= 4096;
			index++;
		}
	}
	bio_endio(bio);
	return BLK_QC_T_NONE;
fail:
	bio_io_error(bio);
	return BLK_QC_T_NONE;
}

static int xpram_getgeo(struct block_device *bdev, struct hd_geometry *geo)
{
	unsigned long size;

	/*
	 * get geometry: we have to fake one...  trim the size to a
	 * multiple of 64 (32k): tell we have 16 sectors, 4 heads,
	 * whatever cylinders. Tell also that data starts at sector. 4.
	 */
	size = (xpram_pages * 8) & ~0x3f;
	geo->cylinders = size >> 6;
	geo->heads = 4;
	geo->sectors = 16;
	geo->start = 4;
	return 0;
}

static const struct block_device_operations xpram_devops =
{
	.owner	= THIS_MODULE,
	.submit_bio = xpram_submit_bio,
	.getgeo	= xpram_getgeo,
};

/*
 * Setup xpram_sizes array.
 */
static int __init xpram_setup_sizes(unsigned long pages)
{
	unsigned long mem_needed;
	unsigned long mem_auto;
	unsigned long long size;
	char *sizes_end;
	int mem_auto_no;
	int i;

	/* Check number of devices. */
	if (devs <= 0 || devs > XPRAM_MAX_DEVS) {
		pr_err("%d is not a valid number of XPRAM devices\n",devs);
		return -EINVAL;
	}
	xpram_devs = devs;

	/*
	 * Copy sizes array to xpram_sizes and align partition
	 * sizes to page boundary.
	 */
	mem_needed = 0;
	mem_auto_no = 0;
	for (i = 0; i < xpram_devs; i++) {
		if (sizes[i]) {
			size = simple_strtoull(sizes[i], &sizes_end, 0);
			switch (*sizes_end) {
			case 'g':
			case 'G':
				size <<= 20;
				break;
			case 'm':
			case 'M':
				size <<= 10;
			}
			xpram_sizes[i] = (size + 3) & -4UL;
		}
		if (xpram_sizes[i])
			mem_needed += xpram_sizes[i];
		else
			mem_auto_no++;
	}
	
	pr_info("  number of devices (partitions): %d \n", xpram_devs);
	for (i = 0; i < xpram_devs; i++) {
		if (xpram_sizes[i])
			pr_info("  size of partition %d: %u kB\n",
				i, xpram_sizes[i]);
		else
			pr_info("  size of partition %d to be set "
				"automatically\n",i);
	}
	pr_info("  memory needed (for sized partitions): %lu kB\n",
		mem_needed);
	pr_info("  partitions to be sized automatically: %d\n",
		mem_auto_no);

	if (mem_needed > pages * 4) {
		pr_err("Not enough expanded memory available\n");
		return -EINVAL;
	}

	/*
	 * partitioning:
	 * xpram_sizes[i] != 0; partition i has size xpram_sizes[i] kB
	 * else:             ; all partitions with zero xpram_sizes[i]
	 *                     partition equally the remaining space
	 */
	if (mem_auto_no) {
		mem_auto = ((pages - mem_needed / 4) / mem_auto_no) * 4;
		pr_info("  automatically determined "
			"partition size: %lu kB\n", mem_auto);
		for (i = 0; i < xpram_devs; i++)
			if (xpram_sizes[i] == 0)
				xpram_sizes[i] = mem_auto;
	}
	return 0;
}

static int __init xpram_setup_blkdev(void)
{
	unsigned long offset;
	int i, rc = -ENOMEM;

	for (i = 0; i < xpram_devs; i++) {
		xpram_disks[i] = blk_alloc_disk(NUMA_NO_NODE);
		if (!xpram_disks[i])
			goto out;
<<<<<<< HEAD
		xpram_queues[i] = blk_alloc_queue(NUMA_NO_NODE);
		if (!xpram_queues[i]) {
			put_disk(xpram_disks[i]);
			goto out;
		}
		blk_queue_flag_set(QUEUE_FLAG_NONROT, xpram_queues[i]);
		blk_queue_flag_clear(QUEUE_FLAG_ADD_RANDOM, xpram_queues[i]);
		blk_queue_logical_block_size(xpram_queues[i], 4096);
=======
		blk_queue_flag_set(QUEUE_FLAG_NONROT, xpram_disks[i]->queue);
		blk_queue_flag_clear(QUEUE_FLAG_ADD_RANDOM,
				xpram_disks[i]->queue);
		blk_queue_logical_block_size(xpram_disks[i]->queue, 4096);
>>>>>>> 7d2a07b7
	}

	/*
	 * Register xpram major.
	 */
	rc = register_blkdev(XPRAM_MAJOR, XPRAM_NAME);
	if (rc < 0)
		goto out;

	/*
	 * Setup device structures.
	 */
	offset = 0;
	for (i = 0; i < xpram_devs; i++) {
		struct gendisk *disk = xpram_disks[i];

		xpram_devices[i].size = xpram_sizes[i] / 4;
		xpram_devices[i].offset = offset;
		offset += xpram_devices[i].size;
		disk->major = XPRAM_MAJOR;
		disk->first_minor = i;
		disk->minors = 1;
		disk->fops = &xpram_devops;
		disk->private_data = &xpram_devices[i];
		sprintf(disk->disk_name, "slram%d", i);
		set_capacity(disk, xpram_sizes[i] << 1);
		add_disk(disk);
	}

	return 0;
out:
	while (i--)
		blk_cleanup_disk(xpram_disks[i]);
	return rc;
}

/*
 * Finally, the init/exit functions.
 */
static void __exit xpram_exit(void)
{
	int i;
	for (i = 0; i < xpram_devs; i++) {
		del_gendisk(xpram_disks[i]);
		blk_cleanup_disk(xpram_disks[i]);
	}
	unregister_blkdev(XPRAM_MAJOR, XPRAM_NAME);
}

static int __init xpram_init(void)
{
	int rc;

	/* Find out size of expanded memory. */
	if (xpram_present() != 0) {
		pr_err("No expanded memory available\n");
		return -ENODEV;
	}
	xpram_pages = xpram_highest_page_index() + 1;
	pr_info("  %u pages expanded memory found (%lu KB).\n",
		xpram_pages, (unsigned long) xpram_pages*4);
	rc = xpram_setup_sizes(xpram_pages);
	if (rc)
		return rc;
	return xpram_setup_blkdev();
}

module_init(xpram_init);
module_exit(xpram_exit);<|MERGE_RESOLUTION|>--- conflicted
+++ resolved
@@ -341,21 +341,10 @@
 		xpram_disks[i] = blk_alloc_disk(NUMA_NO_NODE);
 		if (!xpram_disks[i])
 			goto out;
-<<<<<<< HEAD
-		xpram_queues[i] = blk_alloc_queue(NUMA_NO_NODE);
-		if (!xpram_queues[i]) {
-			put_disk(xpram_disks[i]);
-			goto out;
-		}
-		blk_queue_flag_set(QUEUE_FLAG_NONROT, xpram_queues[i]);
-		blk_queue_flag_clear(QUEUE_FLAG_ADD_RANDOM, xpram_queues[i]);
-		blk_queue_logical_block_size(xpram_queues[i], 4096);
-=======
 		blk_queue_flag_set(QUEUE_FLAG_NONROT, xpram_disks[i]->queue);
 		blk_queue_flag_clear(QUEUE_FLAG_ADD_RANDOM,
 				xpram_disks[i]->queue);
 		blk_queue_logical_block_size(xpram_disks[i]->queue, 4096);
->>>>>>> 7d2a07b7
 	}
 
 	/*
