// SPDX-License-Identifier: GPL-2.0-only
/*
 * Pin controller and GPIO driver for Amlogic Meson GXBB.
 *
 * Copyright (C) 2016 Endless Mobile, Inc.
 * Author: Carlo Caione <carlo@endlessm.com>
 */

#include <dt-bindings/gpio/meson-gxbb-gpio.h>
#include "pinctrl-meson.h"
#include "pinctrl-meson8-pmx.h"

static const struct pinctrl_pin_desc meson_gxbb_periphs_pins[] = {
	MESON_PIN(GPIOZ_0),
	MESON_PIN(GPIOZ_1),
	MESON_PIN(GPIOZ_2),
	MESON_PIN(GPIOZ_3),
	MESON_PIN(GPIOZ_4),
	MESON_PIN(GPIOZ_5),
	MESON_PIN(GPIOZ_6),
	MESON_PIN(GPIOZ_7),
	MESON_PIN(GPIOZ_8),
	MESON_PIN(GPIOZ_9),
	MESON_PIN(GPIOZ_10),
	MESON_PIN(GPIOZ_11),
	MESON_PIN(GPIOZ_12),
	MESON_PIN(GPIOZ_13),
	MESON_PIN(GPIOZ_14),
	MESON_PIN(GPIOZ_15),

	MESON_PIN(GPIOH_0),
	MESON_PIN(GPIOH_1),
	MESON_PIN(GPIOH_2),
	MESON_PIN(GPIOH_3),

	MESON_PIN(BOOT_0),
	MESON_PIN(BOOT_1),
	MESON_PIN(BOOT_2),
	MESON_PIN(BOOT_3),
	MESON_PIN(BOOT_4),
	MESON_PIN(BOOT_5),
	MESON_PIN(BOOT_6),
	MESON_PIN(BOOT_7),
	MESON_PIN(BOOT_8),
	MESON_PIN(BOOT_9),
	MESON_PIN(BOOT_10),
	MESON_PIN(BOOT_11),
	MESON_PIN(BOOT_12),
	MESON_PIN(BOOT_13),
	MESON_PIN(BOOT_14),
	MESON_PIN(BOOT_15),
	MESON_PIN(BOOT_16),
	MESON_PIN(BOOT_17),

	MESON_PIN(CARD_0),
	MESON_PIN(CARD_1),
	MESON_PIN(CARD_2),
	MESON_PIN(CARD_3),
	MESON_PIN(CARD_4),
	MESON_PIN(CARD_5),
	MESON_PIN(CARD_6),

	MESON_PIN(GPIODV_0),
	MESON_PIN(GPIODV_1),
	MESON_PIN(GPIODV_2),
	MESON_PIN(GPIODV_3),
	MESON_PIN(GPIODV_4),
	MESON_PIN(GPIODV_5),
	MESON_PIN(GPIODV_6),
	MESON_PIN(GPIODV_7),
	MESON_PIN(GPIODV_8),
	MESON_PIN(GPIODV_9),
	MESON_PIN(GPIODV_10),
	MESON_PIN(GPIODV_11),
	MESON_PIN(GPIODV_12),
	MESON_PIN(GPIODV_13),
	MESON_PIN(GPIODV_14),
	MESON_PIN(GPIODV_15),
	MESON_PIN(GPIODV_16),
	MESON_PIN(GPIODV_17),
	MESON_PIN(GPIODV_18),
	MESON_PIN(GPIODV_19),
	MESON_PIN(GPIODV_20),
	MESON_PIN(GPIODV_21),
	MESON_PIN(GPIODV_22),
	MESON_PIN(GPIODV_23),
	MESON_PIN(GPIODV_24),
	MESON_PIN(GPIODV_25),
	MESON_PIN(GPIODV_26),
	MESON_PIN(GPIODV_27),
	MESON_PIN(GPIODV_28),
	MESON_PIN(GPIODV_29),

	MESON_PIN(GPIOY_0),
	MESON_PIN(GPIOY_1),
	MESON_PIN(GPIOY_2),
	MESON_PIN(GPIOY_3),
	MESON_PIN(GPIOY_4),
	MESON_PIN(GPIOY_5),
	MESON_PIN(GPIOY_6),
	MESON_PIN(GPIOY_7),
	MESON_PIN(GPIOY_8),
	MESON_PIN(GPIOY_9),
	MESON_PIN(GPIOY_10),
	MESON_PIN(GPIOY_11),
	MESON_PIN(GPIOY_12),
	MESON_PIN(GPIOY_13),
	MESON_PIN(GPIOY_14),
	MESON_PIN(GPIOY_15),
	MESON_PIN(GPIOY_16),

	MESON_PIN(GPIOX_0),
	MESON_PIN(GPIOX_1),
	MESON_PIN(GPIOX_2),
	MESON_PIN(GPIOX_3),
	MESON_PIN(GPIOX_4),
	MESON_PIN(GPIOX_5),
	MESON_PIN(GPIOX_6),
	MESON_PIN(GPIOX_7),
	MESON_PIN(GPIOX_8),
	MESON_PIN(GPIOX_9),
	MESON_PIN(GPIOX_10),
	MESON_PIN(GPIOX_11),
	MESON_PIN(GPIOX_12),
	MESON_PIN(GPIOX_13),
	MESON_PIN(GPIOX_14),
	MESON_PIN(GPIOX_15),
	MESON_PIN(GPIOX_16),
	MESON_PIN(GPIOX_17),
	MESON_PIN(GPIOX_18),
	MESON_PIN(GPIOX_19),
	MESON_PIN(GPIOX_20),
	MESON_PIN(GPIOX_21),
	MESON_PIN(GPIOX_22),

	MESON_PIN(GPIOCLK_0),
	MESON_PIN(GPIOCLK_1),
	MESON_PIN(GPIOCLK_2),
	MESON_PIN(GPIOCLK_3),
};

static const unsigned int emmc_nand_d07_pins[] = {
	BOOT_0, BOOT_1, BOOT_2, BOOT_3, BOOT_4, BOOT_5, BOOT_6, BOOT_7,
};
static const unsigned int emmc_clk_pins[]	= { BOOT_8 };
static const unsigned int emmc_cmd_pins[]	= { BOOT_10 };
static const unsigned int emmc_ds_pins[]	= { BOOT_15 };

static const unsigned int nor_d_pins[]		= { BOOT_11 };
static const unsigned int nor_q_pins[]		= { BOOT_12 };
static const unsigned int nor_c_pins[]		= { BOOT_13 };
static const unsigned int nor_cs_pins[]		= { BOOT_15 };

static const unsigned int spi_sclk_pins[]	= { GPIOZ_6 };
static const unsigned int spi_ss0_pins[]	= { GPIOZ_7 };
static const unsigned int spi_miso_pins[]	= { GPIOZ_12 };
static const unsigned int spi_mosi_pins[]	= { GPIOZ_13 };

static const unsigned int sdcard_d0_pins[]	= { CARD_1 };
static const unsigned int sdcard_d1_pins[]	= { CARD_0 };
static const unsigned int sdcard_d2_pins[]	= { CARD_5 };
static const unsigned int sdcard_d3_pins[]	= { CARD_4 };
static const unsigned int sdcard_cmd_pins[]	= { CARD_3 };
static const unsigned int sdcard_clk_pins[]	= { CARD_2 };

static const unsigned int sdio_d0_pins[]	= { GPIOX_0 };
static const unsigned int sdio_d1_pins[]	= { GPIOX_1 };
static const unsigned int sdio_d2_pins[]	= { GPIOX_2 };
static const unsigned int sdio_d3_pins[]	= { GPIOX_3 };
static const unsigned int sdio_cmd_pins[]	= { GPIOX_4 };
static const unsigned int sdio_clk_pins[]	= { GPIOX_5 };
static const unsigned int sdio_irq_pins[]	= { GPIOX_7 };

static const unsigned int nand_ce0_pins[]	= { BOOT_8 };
static const unsigned int nand_ce1_pins[]	= { BOOT_9 };
static const unsigned int nand_rb0_pins[]	= { BOOT_10 };
static const unsigned int nand_ale_pins[]	= { BOOT_11 };
static const unsigned int nand_cle_pins[]	= { BOOT_12 };
static const unsigned int nand_wen_clk_pins[]	= { BOOT_13 };
static const unsigned int nand_ren_wr_pins[]	= { BOOT_14 };
static const unsigned int nand_dqs_pins[]	= { BOOT_15 };

static const unsigned int uart_tx_a_pins[]	= { GPIOX_12 };
static const unsigned int uart_rx_a_pins[]	= { GPIOX_13 };
static const unsigned int uart_cts_a_pins[]	= { GPIOX_14 };
static const unsigned int uart_rts_a_pins[]	= { GPIOX_15 };

static const unsigned int uart_tx_b_pins[]	= { GPIODV_24 };
static const unsigned int uart_rx_b_pins[]	= { GPIODV_25 };
static const unsigned int uart_cts_b_pins[]	= { GPIODV_26 };
static const unsigned int uart_rts_b_pins[]	= { GPIODV_27 };

static const unsigned int uart_tx_c_pins[]	= { GPIOY_13 };
static const unsigned int uart_rx_c_pins[]	= { GPIOY_14 };
static const unsigned int uart_cts_c_pins[]	= { GPIOY_11 };
static const unsigned int uart_rts_c_pins[]	= { GPIOY_12 };

static const unsigned int i2c_sck_a_pins[]	= { GPIODV_25 };
static const unsigned int i2c_sda_a_pins[]	= { GPIODV_24 };

static const unsigned int i2c_sck_b_pins[]	= { GPIODV_27 };
static const unsigned int i2c_sda_b_pins[]	= { GPIODV_26 };

static const unsigned int i2c_sck_c_pins[]	= { GPIODV_29 };
static const unsigned int i2c_sda_c_pins[]	= { GPIODV_28 };

static const unsigned int eth_mdio_pins[]	= { GPIOZ_0 };
static const unsigned int eth_mdc_pins[]	= { GPIOZ_1 };
static const unsigned int eth_clk_rx_clk_pins[]	= { GPIOZ_2 };
static const unsigned int eth_rx_dv_pins[]	= { GPIOZ_3 };
static const unsigned int eth_rxd0_pins[]	= { GPIOZ_4 };
static const unsigned int eth_rxd1_pins[]	= { GPIOZ_5 };
static const unsigned int eth_rxd2_pins[]	= { GPIOZ_6 };
static const unsigned int eth_rxd3_pins[]	= { GPIOZ_7 };
static const unsigned int eth_rgmii_tx_clk_pins[] = { GPIOZ_8 };
static const unsigned int eth_tx_en_pins[]	= { GPIOZ_9 };
static const unsigned int eth_txd0_pins[]	= { GPIOZ_10 };
static const unsigned int eth_txd1_pins[]	= { GPIOZ_11 };
static const unsigned int eth_txd2_pins[]	= { GPIOZ_12 };
static const unsigned int eth_txd3_pins[]	= { GPIOZ_13 };

static const unsigned int pwm_a_x_pins[]	= { GPIOX_6 };
static const unsigned int pwm_a_y_pins[]	= { GPIOY_16 };
static const unsigned int pwm_b_pins[]		= { GPIODV_29 };
static const unsigned int pwm_d_pins[]		= { GPIODV_28 };
static const unsigned int pwm_e_pins[]		= { GPIOX_19 };
static const unsigned int pwm_f_x_pins[]	= { GPIOX_7 };
static const unsigned int pwm_f_y_pins[]	= { GPIOY_15 };

static const unsigned int hdmi_hpd_pins[]	= { GPIOH_0 };
static const unsigned int hdmi_sda_pins[]	= { GPIOH_1 };
static const unsigned int hdmi_scl_pins[]	= { GPIOH_2 };

static const unsigned int tsin_a_d_valid_pins[] = { GPIOY_0 };
static const unsigned int tsin_a_sop_pins[]	= { GPIOY_1 };
static const unsigned int tsin_a_clk_pins[]	= { GPIOY_2 };
static const unsigned int tsin_a_d0_pins[]	= { GPIOY_3 };
static const unsigned int tsin_a_dp_pins[]	= {
	GPIOY_4, GPIOY_5, GPIOY_6, GPIOY_7, GPIOY_8, GPIOY_9, GPIOY_10
};

static const unsigned int tsin_a_fail_pins[]	= { GPIOY_11 };
static const unsigned int i2s_out_ch23_y_pins[]	= { GPIOY_8 };
static const unsigned int i2s_out_ch45_y_pins[]	= { GPIOY_9 };
static const unsigned int i2s_out_ch67_y_pins[]	= { GPIOY_10 };

static const unsigned int tsin_b_d_valid_pins[] = { GPIOX_6 };
static const unsigned int tsin_b_sop_pins[]	= { GPIOX_7 };
static const unsigned int tsin_b_clk_pins[]	= { GPIOX_8 };
static const unsigned int tsin_b_d0_pins[]	= { GPIOX_9 };

static const unsigned int spdif_out_y_pins[]	= { GPIOY_12 };

static const unsigned int gen_clk_out_pins[]	= { GPIOY_15 };

static const struct pinctrl_pin_desc meson_gxbb_aobus_pins[] = {
	MESON_PIN(GPIOAO_0),
	MESON_PIN(GPIOAO_1),
	MESON_PIN(GPIOAO_2),
	MESON_PIN(GPIOAO_3),
	MESON_PIN(GPIOAO_4),
	MESON_PIN(GPIOAO_5),
	MESON_PIN(GPIOAO_6),
	MESON_PIN(GPIOAO_7),
	MESON_PIN(GPIOAO_8),
	MESON_PIN(GPIOAO_9),
	MESON_PIN(GPIOAO_10),
	MESON_PIN(GPIOAO_11),
	MESON_PIN(GPIOAO_12),
	MESON_PIN(GPIOAO_13),

	MESON_PIN(GPIO_TEST_N),
};

static const unsigned int uart_tx_ao_a_pins[]	= { GPIOAO_0 };
static const unsigned int uart_rx_ao_a_pins[]	= { GPIOAO_1 };
static const unsigned int uart_cts_ao_a_pins[]	= { GPIOAO_2 };
static const unsigned int uart_rts_ao_a_pins[]	= { GPIOAO_3 };
static const unsigned int uart_tx_ao_b_pins[]	= { GPIOAO_4 };
static const unsigned int uart_rx_ao_b_pins[]	= { GPIOAO_5 };
static const unsigned int uart_cts_ao_b_pins[]	= { GPIOAO_2 };
static const unsigned int uart_rts_ao_b_pins[]	= { GPIOAO_3 };

static const unsigned int i2c_sck_ao_pins[]	= { GPIOAO_4 };
static const unsigned int i2c_sda_ao_pins[]	= { GPIOAO_5 };
static const unsigned int i2c_slave_sck_ao_pins[] = {GPIOAO_4 };
static const unsigned int i2c_slave_sda_ao_pins[] = {GPIOAO_5 };

static const unsigned int remote_input_ao_pins[] = { GPIOAO_7 };

static const unsigned int pwm_ao_a_3_pins[]	= { GPIOAO_3 };
static const unsigned int pwm_ao_a_6_pins[]	= { GPIOAO_6 };
static const unsigned int pwm_ao_a_12_pins[]	= { GPIOAO_12 };
static const unsigned int pwm_ao_b_pins[]	= { GPIOAO_13 };

static const unsigned int i2s_am_clk_pins[]	= { GPIOAO_8 };
static const unsigned int i2s_out_ao_clk_pins[]	= { GPIOAO_9 };
static const unsigned int i2s_out_lr_clk_pins[]	= { GPIOAO_10 };
static const unsigned int i2s_out_ch01_ao_pins[] = { GPIOAO_11 };
static const unsigned int i2s_out_ch23_ao_pins[] = { GPIOAO_12 };
static const unsigned int i2s_out_ch45_ao_pins[] = { GPIOAO_13 };
static const unsigned int i2s_out_ch67_ao_pins[] = { GPIO_TEST_N };

static const unsigned int spdif_out_ao_6_pins[]	= { GPIOAO_6 };
static const unsigned int spdif_out_ao_13_pins[] = { GPIOAO_13 };

static const unsigned int ao_cec_pins[]		= { GPIOAO_12 };
static const unsigned int ee_cec_pins[]		= { GPIOAO_12 };

static struct meson_pmx_group meson_gxbb_periphs_groups[] = {
	GPIO_GROUP(GPIOZ_0),
	GPIO_GROUP(GPIOZ_1),
	GPIO_GROUP(GPIOZ_2),
	GPIO_GROUP(GPIOZ_3),
	GPIO_GROUP(GPIOZ_4),
	GPIO_GROUP(GPIOZ_5),
	GPIO_GROUP(GPIOZ_6),
	GPIO_GROUP(GPIOZ_7),
	GPIO_GROUP(GPIOZ_8),
	GPIO_GROUP(GPIOZ_9),
	GPIO_GROUP(GPIOZ_10),
	GPIO_GROUP(GPIOZ_11),
	GPIO_GROUP(GPIOZ_12),
	GPIO_GROUP(GPIOZ_13),
	GPIO_GROUP(GPIOZ_14),
	GPIO_GROUP(GPIOZ_15),

	GPIO_GROUP(GPIOH_0),
	GPIO_GROUP(GPIOH_1),
	GPIO_GROUP(GPIOH_2),
	GPIO_GROUP(GPIOH_3),

	GPIO_GROUP(BOOT_0),
	GPIO_GROUP(BOOT_1),
	GPIO_GROUP(BOOT_2),
	GPIO_GROUP(BOOT_3),
	GPIO_GROUP(BOOT_4),
	GPIO_GROUP(BOOT_5),
	GPIO_GROUP(BOOT_6),
	GPIO_GROUP(BOOT_7),
	GPIO_GROUP(BOOT_8),
	GPIO_GROUP(BOOT_9),
	GPIO_GROUP(BOOT_10),
	GPIO_GROUP(BOOT_11),
	GPIO_GROUP(BOOT_12),
	GPIO_GROUP(BOOT_13),
	GPIO_GROUP(BOOT_14),
	GPIO_GROUP(BOOT_15),
	GPIO_GROUP(BOOT_16),
	GPIO_GROUP(BOOT_17),

	GPIO_GROUP(CARD_0),
	GPIO_GROUP(CARD_1),
	GPIO_GROUP(CARD_2),
	GPIO_GROUP(CARD_3),
	GPIO_GROUP(CARD_4),
	GPIO_GROUP(CARD_5),
	GPIO_GROUP(CARD_6),

	GPIO_GROUP(GPIODV_0),
	GPIO_GROUP(GPIODV_1),
	GPIO_GROUP(GPIODV_2),
	GPIO_GROUP(GPIODV_3),
	GPIO_GROUP(GPIODV_4),
	GPIO_GROUP(GPIODV_5),
	GPIO_GROUP(GPIODV_6),
	GPIO_GROUP(GPIODV_7),
	GPIO_GROUP(GPIODV_8),
	GPIO_GROUP(GPIODV_9),
	GPIO_GROUP(GPIODV_10),
	GPIO_GROUP(GPIODV_11),
	GPIO_GROUP(GPIODV_12),
	GPIO_GROUP(GPIODV_13),
	GPIO_GROUP(GPIODV_14),
	GPIO_GROUP(GPIODV_15),
	GPIO_GROUP(GPIODV_16),
	GPIO_GROUP(GPIODV_17),
	GPIO_GROUP(GPIODV_19),
	GPIO_GROUP(GPIODV_20),
	GPIO_GROUP(GPIODV_21),
	GPIO_GROUP(GPIODV_22),
	GPIO_GROUP(GPIODV_23),
	GPIO_GROUP(GPIODV_24),
	GPIO_GROUP(GPIODV_25),
	GPIO_GROUP(GPIODV_26),
	GPIO_GROUP(GPIODV_27),
	GPIO_GROUP(GPIODV_28),
	GPIO_GROUP(GPIODV_29),

	GPIO_GROUP(GPIOY_0),
	GPIO_GROUP(GPIOY_1),
	GPIO_GROUP(GPIOY_2),
	GPIO_GROUP(GPIOY_3),
	GPIO_GROUP(GPIOY_4),
	GPIO_GROUP(GPIOY_5),
	GPIO_GROUP(GPIOY_6),
	GPIO_GROUP(GPIOY_7),
	GPIO_GROUP(GPIOY_8),
	GPIO_GROUP(GPIOY_9),
	GPIO_GROUP(GPIOY_10),
	GPIO_GROUP(GPIOY_11),
	GPIO_GROUP(GPIOY_12),
	GPIO_GROUP(GPIOY_13),
	GPIO_GROUP(GPIOY_14),
	GPIO_GROUP(GPIOY_15),
	GPIO_GROUP(GPIOY_16),

	GPIO_GROUP(GPIOX_0),
	GPIO_GROUP(GPIOX_1),
	GPIO_GROUP(GPIOX_2),
	GPIO_GROUP(GPIOX_3),
	GPIO_GROUP(GPIOX_4),
	GPIO_GROUP(GPIOX_5),
	GPIO_GROUP(GPIOX_6),
	GPIO_GROUP(GPIOX_7),
	GPIO_GROUP(GPIOX_8),
	GPIO_GROUP(GPIOX_9),
	GPIO_GROUP(GPIOX_10),
	GPIO_GROUP(GPIOX_11),
	GPIO_GROUP(GPIOX_12),
	GPIO_GROUP(GPIOX_13),
	GPIO_GROUP(GPIOX_14),
	GPIO_GROUP(GPIOX_15),
	GPIO_GROUP(GPIOX_16),
	GPIO_GROUP(GPIOX_17),
	GPIO_GROUP(GPIOX_18),
	GPIO_GROUP(GPIOX_19),
	GPIO_GROUP(GPIOX_20),
	GPIO_GROUP(GPIOX_21),
	GPIO_GROUP(GPIOX_22),

	GPIO_GROUP(GPIOCLK_0),
	GPIO_GROUP(GPIOCLK_1),
	GPIO_GROUP(GPIOCLK_2),
	GPIO_GROUP(GPIOCLK_3),

	GPIO_GROUP(GPIO_TEST_N),

	/* Bank X */
	GROUP(sdio_d0,		8,	5),
	GROUP(sdio_d1,		8,	4),
	GROUP(sdio_d2,		8,	3),
	GROUP(sdio_d3,		8,	2),
	GROUP(sdio_cmd,		8,	1),
	GROUP(sdio_clk,		8,	0),
	GROUP(sdio_irq,		8,	11),
	GROUP(uart_tx_a,	4,	13),
	GROUP(uart_rx_a,	4,	12),
	GROUP(uart_cts_a,	4,	11),
	GROUP(uart_rts_a,	4,	10),
	GROUP(pwm_a_x,		3,	17),
	GROUP(pwm_e,		2,	30),
	GROUP(pwm_f_x,		3,	18),
	GROUP(tsin_b_d_valid,	3,	9),
	GROUP(tsin_b_sop,	3,	8),
	GROUP(tsin_b_clk,	3,	10),
	GROUP(tsin_b_d0,	3,	7),

	/* Bank Y */
	GROUP(uart_cts_c,	1,	17),
	GROUP(uart_rts_c,	1,	16),
	GROUP(uart_tx_c,	1,	19),
	GROUP(uart_rx_c,	1,	18),
<<<<<<< HEAD
=======
	GROUP(tsin_a_fail,	3,	3),
	GROUP(tsin_a_d_valid,	3,	2),
	GROUP(tsin_a_sop,	3,	1),
	GROUP(tsin_a_clk,	3,	0),
	GROUP(tsin_a_d0,	3,	4),
	GROUP(tsin_a_dp,	3,	5),
>>>>>>> 7d2a07b7
	GROUP(pwm_a_y,		1,	21),
	GROUP(pwm_f_y,		1,	20),
	GROUP(i2s_out_ch23_y,	1,	5),
	GROUP(i2s_out_ch45_y,	1,	6),
	GROUP(i2s_out_ch67_y,	1,	7),
	GROUP(spdif_out_y,	1,	9),
	GROUP(gen_clk_out,	6,	15),

	/* Bank Z */
	GROUP(eth_mdio,		6,	1),
	GROUP(eth_mdc,		6,	0),
	GROUP(eth_clk_rx_clk,	6,	13),
	GROUP(eth_rx_dv,	6,	12),
	GROUP(eth_rxd0,		6,	11),
	GROUP(eth_rxd1,		6,	10),
	GROUP(eth_rxd2,		6,	9),
	GROUP(eth_rxd3,		6,	8),
	GROUP(eth_rgmii_tx_clk,	6,	7),
	GROUP(eth_tx_en,	6,	6),
	GROUP(eth_txd0,		6,	5),
	GROUP(eth_txd1,		6,	4),
	GROUP(eth_txd2,		6,	3),
	GROUP(eth_txd3,		6,	2),
	GROUP(spi_ss0,		5,	26),
	GROUP(spi_sclk,		5,	27),
	GROUP(spi_miso,		5,	28),
	GROUP(spi_mosi,		5,	29),

	/* Bank H */
	GROUP(hdmi_hpd,		1,	26),
	GROUP(hdmi_sda,		1,	25),
	GROUP(hdmi_scl,		1,	24),

	/* Bank DV */
	GROUP(uart_tx_b,	2,	29),
	GROUP(uart_rx_b,	2,	28),
	GROUP(uart_cts_b,	2,	27),
	GROUP(uart_rts_b,	2,	26),
	GROUP(pwm_b,		3,	21),
	GROUP(pwm_d,		3,	20),
	GROUP(i2c_sck_a,	7,	27),
	GROUP(i2c_sda_a,	7,	26),
	GROUP(i2c_sck_b,	7,	25),
	GROUP(i2c_sda_b,	7,	24),
	GROUP(i2c_sck_c,	7,	23),
	GROUP(i2c_sda_c,	7,	22),

	/* Bank BOOT */
	GROUP(emmc_nand_d07,	4,	30),
	GROUP(emmc_clk,		4,	18),
	GROUP(emmc_cmd,		4,	19),
	GROUP(emmc_ds,		4,	31),
	GROUP(nor_d,		5,	1),
	GROUP(nor_q,		5,	3),
	GROUP(nor_c,		5,	2),
	GROUP(nor_cs,		5,	0),
	GROUP(nand_ce0,		4,	26),
	GROUP(nand_ce1,		4,	27),
	GROUP(nand_rb0,		4,	25),
	GROUP(nand_ale,		4,	24),
	GROUP(nand_cle,		4,	23),
	GROUP(nand_wen_clk,	4,	22),
	GROUP(nand_ren_wr,	4,	21),
	GROUP(nand_dqs,		4,	20),

	/* Bank CARD */
	GROUP(sdcard_d1,	2,	14),
	GROUP(sdcard_d0,	2,	15),
	GROUP(sdcard_d3,	2,	12),
	GROUP(sdcard_d2,	2,	13),
	GROUP(sdcard_cmd,	2,	10),
	GROUP(sdcard_clk,	2,	11),
};

static struct meson_pmx_group meson_gxbb_aobus_groups[] = {
	GPIO_GROUP(GPIOAO_0),
	GPIO_GROUP(GPIOAO_1),
	GPIO_GROUP(GPIOAO_2),
	GPIO_GROUP(GPIOAO_3),
	GPIO_GROUP(GPIOAO_4),
	GPIO_GROUP(GPIOAO_5),
	GPIO_GROUP(GPIOAO_6),
	GPIO_GROUP(GPIOAO_7),
	GPIO_GROUP(GPIOAO_8),
	GPIO_GROUP(GPIOAO_9),
	GPIO_GROUP(GPIOAO_10),
	GPIO_GROUP(GPIOAO_11),
	GPIO_GROUP(GPIOAO_12),
	GPIO_GROUP(GPIOAO_13),

	/* bank AO */
	GROUP(uart_tx_ao_b,	0,	24),
	GROUP(uart_rx_ao_b,	0,	25),
	GROUP(uart_tx_ao_a,	0,	12),
	GROUP(uart_rx_ao_a,	0,	11),
	GROUP(uart_cts_ao_a,	0,	10),
	GROUP(uart_rts_ao_a,	0,	9),
	GROUP(uart_cts_ao_b,	0,	8),
	GROUP(uart_rts_ao_b,	0,	7),
	GROUP(i2c_sck_ao,	0,	6),
	GROUP(i2c_sda_ao,	0,	5),
	GROUP(i2c_slave_sck_ao, 0,	2),
	GROUP(i2c_slave_sda_ao, 0,	1),
	GROUP(remote_input_ao,	0,	0),
	GROUP(pwm_ao_a_3,	0,	22),
	GROUP(pwm_ao_a_6,	0,	18),
	GROUP(pwm_ao_a_12,	0,	17),
	GROUP(pwm_ao_b,		0,	3),
	GROUP(i2s_am_clk,	0,	30),
	GROUP(i2s_out_ao_clk,	0,	29),
	GROUP(i2s_out_lr_clk,	0,	28),
	GROUP(i2s_out_ch01_ao,	0,	27),
	GROUP(i2s_out_ch23_ao,	1,	0),
	GROUP(i2s_out_ch45_ao,	1,	1),
	GROUP(spdif_out_ao_6,	0,	16),
	GROUP(spdif_out_ao_13,	0,	4),
	GROUP(ao_cec,           0,      15),
	GROUP(ee_cec,           0,      14),

	/* test n pin */
	GROUP(i2s_out_ch67_ao,	1,	2),
};

static const char * const gpio_periphs_groups[] = {
	"GPIOZ_0", "GPIOZ_1", "GPIOZ_2", "GPIOZ_3", "GPIOZ_4",
	"GPIOZ_5", "GPIOZ_6", "GPIOZ_7", "GPIOZ_8", "GPIOZ_9",
	"GPIOZ_10", "GPIOZ_11", "GPIOZ_12", "GPIOZ_13", "GPIOZ_14",
	"GPIOZ_15",

	"GPIOH_0", "GPIOH_1", "GPIOH_2", "GPIOH_3",

	"BOOT_0", "BOOT_1", "BOOT_2", "BOOT_3", "BOOT_4",
	"BOOT_5", "BOOT_6", "BOOT_7", "BOOT_8", "BOOT_9",
	"BOOT_10", "BOOT_11", "BOOT_12", "BOOT_13", "BOOT_14",
	"BOOT_15", "BOOT_16", "BOOT_17",

	"CARD_0", "CARD_1", "CARD_2", "CARD_3", "CARD_4",
	"CARD_5", "CARD_6",

	"GPIODV_0", "GPIODV_1", "GPIODV_2", "GPIODV_3", "GPIODV_4",
	"GPIODV_5", "GPIODV_6", "GPIODV_7", "GPIODV_8", "GPIODV_9",
	"GPIODV_10", "GPIODV_11", "GPIODV_12", "GPIODV_13", "GPIODV_14",
	"GPIODV_15", "GPIODV_16", "GPIODV_17", "GPIODV_18", "GPIODV_19",
	"GPIODV_20", "GPIODV_21", "GPIODV_22", "GPIODV_23", "GPIODV_24",
	"GPIODV_25", "GPIODV_26", "GPIODV_27", "GPIODV_28", "GPIODV_29",

	"GPIOY_0", "GPIOY_1", "GPIOY_2", "GPIOY_3", "GPIOY_4",
	"GPIOY_5", "GPIOY_6", "GPIOY_7", "GPIOY_8", "GPIOY_9",
	"GPIOY_10", "GPIOY_11", "GPIOY_12", "GPIOY_13", "GPIOY_14",
	"GPIOY_15", "GPIOY_16",

	"GPIOX_0", "GPIOX_1", "GPIOX_2", "GPIOX_3", "GPIOX_4",
	"GPIOX_5", "GPIOX_6", "GPIOX_7", "GPIOX_8", "GPIOX_9",
	"GPIOX_10", "GPIOX_11", "GPIOX_12", "GPIOX_13", "GPIOX_14",
	"GPIOX_15", "GPIOX_16", "GPIOX_17", "GPIOX_18", "GPIOX_19",
	"GPIOX_20", "GPIOX_21", "GPIOX_22",
};

static const char * const tsin_a_groups[] = {
	"tsin_a_clk", "tsin_a_sop", "tsin_a_d_valid", "tsin_a_d0",
	"tsin_a_dp", "tsin_a_fail",
};

static const char * const tsin_b_groups[] = {
	"tsin_b_clk", "tsin_b_sop", "tsin_b_d_valid", "tsin_b_d0",
};

static const char * const emmc_groups[] = {
	"emmc_nand_d07", "emmc_clk", "emmc_cmd", "emmc_ds",
};

static const char * const nor_groups[] = {
	"nor_d", "nor_q", "nor_c", "nor_cs",
};

static const char * const spi_groups[] = {
	"spi_mosi", "spi_miso", "spi_ss0", "spi_sclk",
};

static const char * const sdcard_groups[] = {
	"sdcard_d0", "sdcard_d1", "sdcard_d2", "sdcard_d3",
	"sdcard_cmd", "sdcard_clk",
};

static const char * const sdio_groups[] = {
	"sdio_d0", "sdio_d1", "sdio_d2", "sdio_d3",
	"sdio_cmd", "sdio_clk", "sdio_irq",
};

static const char * const nand_groups[] = {
	"emmc_nand_d07", "nand_ce0", "nand_ce1", "nand_rb0", "nand_ale",
	"nand_cle", "nand_wen_clk", "nand_ren_wr", "nand_dqs",
};

static const char * const uart_a_groups[] = {
	"uart_tx_a", "uart_rx_a", "uart_cts_a", "uart_rts_a",
};

static const char * const uart_b_groups[] = {
	"uart_tx_b", "uart_rx_b", "uart_cts_b", "uart_rts_b",
};

static const char * const uart_c_groups[] = {
	"uart_tx_c", "uart_rx_c", "uart_cts_c", "uart_rts_c",
};

static const char * const i2c_a_groups[] = {
	"i2c_sck_a", "i2c_sda_a",
};

static const char * const i2c_b_groups[] = {
	"i2c_sck_b", "i2c_sda_b",
};

static const char * const i2c_c_groups[] = {
	"i2c_sck_c", "i2c_sda_c",
};

static const char * const eth_groups[] = {
	"eth_mdio", "eth_mdc", "eth_clk_rx_clk", "eth_rx_dv",
	"eth_rxd0", "eth_rxd1", "eth_rxd2", "eth_rxd3",
	"eth_rgmii_tx_clk", "eth_tx_en",
	"eth_txd0", "eth_txd1", "eth_txd2", "eth_txd3",
};

static const char * const pwm_a_x_groups[] = {
	"pwm_a_x",
};

static const char * const pwm_a_y_groups[] = {
	"pwm_a_y",
};

static const char * const pwm_b_groups[] = {
	"pwm_b",
};

static const char * const pwm_d_groups[] = {
	"pwm_d",
};

static const char * const pwm_e_groups[] = {
	"pwm_e",
};

static const char * const pwm_f_x_groups[] = {
	"pwm_f_x",
};

static const char * const pwm_f_y_groups[] = {
	"pwm_f_y",
};

static const char * const hdmi_hpd_groups[] = {
	"hdmi_hpd",
};

static const char * const hdmi_i2c_groups[] = {
	"hdmi_sda", "hdmi_scl",
};

static const char * const i2s_out_groups[] = {
	"i2s_out_ch23_y", "i2s_out_ch45_y", "i2s_out_ch67_y",
};

static const char * const spdif_out_groups[] = {
	"spdif_out_y",
};

static const char * const gen_clk_out_groups[] = {
	"gen_clk_out",
};

static const char * const gpio_aobus_groups[] = {
	"GPIOAO_0", "GPIOAO_1", "GPIOAO_2", "GPIOAO_3", "GPIOAO_4",
	"GPIOAO_5", "GPIOAO_6", "GPIOAO_7", "GPIOAO_8", "GPIOAO_9",
	"GPIOAO_10", "GPIOAO_11", "GPIOAO_12", "GPIOAO_13",

	"GPIO_TEST_N",
};

static const char * const uart_ao_groups[] = {
	"uart_tx_ao_a", "uart_rx_ao_a", "uart_cts_ao_a", "uart_rts_ao_a",
};

static const char * const uart_ao_b_groups[] = {
	"uart_tx_ao_b", "uart_rx_ao_b", "uart_cts_ao_b", "uart_rts_ao_b",
};

static const char * const i2c_ao_groups[] = {
	"i2c_sck_ao", "i2c_sda_ao",
};

static const char * const i2c_slave_ao_groups[] = {
	"i2c_slave_sck_ao", "i2c_slave_sda_ao",
};

static const char * const remote_input_ao_groups[] = {
	"remote_input_ao",
};

static const char * const pwm_ao_a_3_groups[] = {
	"pwm_ao_a_3",
};

static const char * const pwm_ao_a_6_groups[] = {
	"pwm_ao_a_6",
};

static const char * const pwm_ao_a_12_groups[] = {
	"pwm_ao_a_12",
};

static const char * const pwm_ao_b_groups[] = {
	"pwm_ao_b",
};

static const char * const i2s_out_ao_groups[] = {
	"i2s_am_clk", "i2s_out_ao_clk", "i2s_out_lr_clk",
	"i2s_out_ch01_ao", "i2s_out_ch23_ao", "i2s_out_ch45_ao",
	"i2s_out_ch67_ao",
};

static const char * const spdif_out_ao_groups[] = {
	"spdif_out_ao_6", "spdif_out_ao_13",
};

static const char * const cec_ao_groups[] = {
	"ao_cec", "ee_cec",
};

static struct meson_pmx_func meson_gxbb_periphs_functions[] = {
	FUNCTION(gpio_periphs),
	FUNCTION(emmc),
	FUNCTION(nor),
	FUNCTION(spi),
	FUNCTION(sdcard),
	FUNCTION(sdio),
	FUNCTION(nand),
	FUNCTION(uart_a),
	FUNCTION(uart_b),
	FUNCTION(uart_c),
	FUNCTION(i2c_a),
	FUNCTION(i2c_b),
	FUNCTION(i2c_c),
	FUNCTION(eth),
	FUNCTION(pwm_a_x),
	FUNCTION(pwm_a_y),
	FUNCTION(pwm_b),
	FUNCTION(pwm_d),
	FUNCTION(pwm_e),
	FUNCTION(pwm_f_x),
	FUNCTION(pwm_f_y),
	FUNCTION(hdmi_hpd),
	FUNCTION(hdmi_i2c),
	FUNCTION(i2s_out),
	FUNCTION(spdif_out),
	FUNCTION(gen_clk_out),
	FUNCTION(tsin_a),
	FUNCTION(tsin_b),
};

static struct meson_pmx_func meson_gxbb_aobus_functions[] = {
	FUNCTION(gpio_aobus),
	FUNCTION(uart_ao),
	FUNCTION(uart_ao_b),
	FUNCTION(i2c_ao),
	FUNCTION(i2c_slave_ao),
	FUNCTION(remote_input_ao),
	FUNCTION(pwm_ao_a_3),
	FUNCTION(pwm_ao_a_6),
	FUNCTION(pwm_ao_a_12),
	FUNCTION(pwm_ao_b),
	FUNCTION(i2s_out_ao),
	FUNCTION(spdif_out_ao),
	FUNCTION(cec_ao),
};

static struct meson_bank meson_gxbb_periphs_banks[] = {
	/*   name    first      last       irq       pullen  pull    dir     out     in  */
	BANK("X",    GPIOX_0,	GPIOX_22,  106, 128, 4,  0,  4,  0,  12, 0,  13, 0,  14, 0),
	BANK("Y",    GPIOY_0,	GPIOY_16,   89, 105, 1,  0,  1,  0,  3,  0,  4,  0,  5,  0),
	BANK("DV",   GPIODV_0,	GPIODV_29,  59,  88, 0,  0,  0,  0,  0,  0,  1,  0,  2,  0),
	BANK("H",    GPIOH_0,	GPIOH_3,    30,  33, 1, 20,  1, 20,  3, 20,  4, 20,  5, 20),
	BANK("Z",    GPIOZ_0,	GPIOZ_15,   14,  29, 3,  0,  3,  0,  9,  0,  10, 0, 11,  0),
	BANK("CARD", CARD_0,	CARD_6,     52,  58, 2, 20,  2, 20,  6, 20,  7, 20,  8, 20),
	BANK("BOOT", BOOT_0,	BOOT_17,    34,  51, 2,  0,  2,  0,  6,  0,  7,  0,  8,  0),
	BANK("CLK",  GPIOCLK_0,	GPIOCLK_3, 129, 132, 3, 28,  3, 28,  9, 28, 10, 28, 11, 28),
};

static struct meson_bank meson_gxbb_aobus_banks[] = {
	/*   name    first      last       irq    pullen  pull    dir     out     in  */
	BANK("AO",   GPIOAO_0,  GPIOAO_13, 0, 13, 0,  16, 0, 0,   0,  0,  0, 16,  1,  0),
};

static struct meson_pinctrl_data meson_gxbb_periphs_pinctrl_data = {
	.name		= "periphs-banks",
	.pins		= meson_gxbb_periphs_pins,
	.groups		= meson_gxbb_periphs_groups,
	.funcs		= meson_gxbb_periphs_functions,
	.banks		= meson_gxbb_periphs_banks,
	.num_pins	= ARRAY_SIZE(meson_gxbb_periphs_pins),
	.num_groups	= ARRAY_SIZE(meson_gxbb_periphs_groups),
	.num_funcs	= ARRAY_SIZE(meson_gxbb_periphs_functions),
	.num_banks	= ARRAY_SIZE(meson_gxbb_periphs_banks),
	.pmx_ops	= &meson8_pmx_ops,
};

static struct meson_pinctrl_data meson_gxbb_aobus_pinctrl_data = {
	.name		= "aobus-banks",
	.pins		= meson_gxbb_aobus_pins,
	.groups		= meson_gxbb_aobus_groups,
	.funcs		= meson_gxbb_aobus_functions,
	.banks		= meson_gxbb_aobus_banks,
	.num_pins	= ARRAY_SIZE(meson_gxbb_aobus_pins),
	.num_groups	= ARRAY_SIZE(meson_gxbb_aobus_groups),
	.num_funcs	= ARRAY_SIZE(meson_gxbb_aobus_functions),
	.num_banks	= ARRAY_SIZE(meson_gxbb_aobus_banks),
	.pmx_ops	= &meson8_pmx_ops,
	.parse_dt	= meson8_aobus_parse_dt_extra,
};

static const struct of_device_id meson_gxbb_pinctrl_dt_match[] = {
	{
		.compatible = "amlogic,meson-gxbb-periphs-pinctrl",
		.data = &meson_gxbb_periphs_pinctrl_data,
	},
	{
		.compatible = "amlogic,meson-gxbb-aobus-pinctrl",
		.data = &meson_gxbb_aobus_pinctrl_data,
	},
	{ },
};
MODULE_DEVICE_TABLE(of, meson_gxbb_pinctrl_dt_match);

static struct platform_driver meson_gxbb_pinctrl_driver = {
	.probe		= meson_pinctrl_probe,
	.driver = {
		.name	= "meson-gxbb-pinctrl",
		.of_match_table = meson_gxbb_pinctrl_dt_match,
	},
};
module_platform_driver(meson_gxbb_pinctrl_driver);
MODULE_LICENSE("GPL v2");<|MERGE_RESOLUTION|>--- conflicted
+++ resolved
@@ -461,15 +461,12 @@
 	GROUP(uart_rts_c,	1,	16),
 	GROUP(uart_tx_c,	1,	19),
 	GROUP(uart_rx_c,	1,	18),
-<<<<<<< HEAD
-=======
 	GROUP(tsin_a_fail,	3,	3),
 	GROUP(tsin_a_d_valid,	3,	2),
 	GROUP(tsin_a_sop,	3,	1),
 	GROUP(tsin_a_clk,	3,	0),
 	GROUP(tsin_a_d0,	3,	4),
 	GROUP(tsin_a_dp,	3,	5),
->>>>>>> 7d2a07b7
 	GROUP(pwm_a_y,		1,	21),
 	GROUP(pwm_f_y,		1,	20),
 	GROUP(i2s_out_ch23_y,	1,	5),
