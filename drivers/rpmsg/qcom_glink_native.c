--- conflicted
+++ resolved
@@ -1591,8 +1591,6 @@
 		kfree(dcmd);
 }
 
-<<<<<<< HEAD
-=======
 static ssize_t rpmsg_name_show(struct device *dev,
 			       struct device_attribute *attr, char *buf)
 {
@@ -1647,7 +1645,6 @@
 	return rpmsg_chrdev_register_device(rpdev);
 }
 
->>>>>>> 7d2a07b7
 struct qcom_glink *qcom_glink_native_probe(struct device *dev,
 					   unsigned long features,
 					   struct qcom_glink_pipe *rx,
