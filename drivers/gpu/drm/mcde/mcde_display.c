--- conflicted
+++ resolved
@@ -529,13 +529,6 @@
 	}
 
 	/* Set up channel 0 sync (based on chnl_update_registers()) */
-<<<<<<< HEAD
-	if (mcde->video_mode || mcde->te_sync)
-		val = MCDE_CHNLXSYNCHMOD_SRC_SYNCH_HARDWARE
-			<< MCDE_CHNLXSYNCHMOD_SRC_SYNCH_SHIFT;
-	else
-		val = MCDE_CHNLXSYNCHMOD_SRC_SYNCH_SOFTWARE
-=======
 	switch (mcde->flow_mode) {
 	case MCDE_COMMAND_ONESHOT_FLOW:
 		/* Oneshot is achieved with software sync */
@@ -569,24 +562,15 @@
 	case MCDE_VIDEO_FORMATTER_FLOW:
 	case MCDE_DPI_FORMATTER_FLOW:
 		val = MCDE_CHNLXSYNCHMOD_SRC_SYNCH_HARDWARE
->>>>>>> 7d2a07b7
 			<< MCDE_CHNLXSYNCHMOD_SRC_SYNCH_SHIFT;
-
-	if (mcde->te_sync)
-		val |= MCDE_CHNLXSYNCHMOD_OUT_SYNCH_SRC_TE0
-			<< MCDE_CHNLXSYNCHMOD_OUT_SYNCH_SRC_SHIFT;
-	else
 		val |= MCDE_CHNLXSYNCHMOD_OUT_SYNCH_SRC_FORMATTER
 			<< MCDE_CHNLXSYNCHMOD_OUT_SYNCH_SRC_SHIFT;
-<<<<<<< HEAD
-=======
 		break;
 	default:
 		dev_err(mcde->dev, "unknown flow mode %d\n",
 			mcde->flow_mode);
 		return;
 	}
->>>>>>> 7d2a07b7
 
 	writel(val, mcde->regs + sync);
 
@@ -1086,16 +1070,6 @@
 			   int cpp, int *fifo_wtrmrk_lvl, int *dsi_formatter_frame,
 			   int *dsi_pkt_size)
 {
-<<<<<<< HEAD
-	struct drm_crtc *crtc = &pipe->crtc;
-	struct drm_plane *plane = &pipe->plane;
-	struct drm_device *drm = crtc->dev;
-	struct mcde *mcde = to_mcde(drm);
-	const struct drm_display_mode *mode = &cstate->mode;
-	struct drm_framebuffer *fb = plane->state->fb;
-	u32 format = fb->format->format;
-=======
->>>>>>> 7d2a07b7
 	u32 formatter_ppl = mode->hdisplay; /* pixels per line */
 	u32 formatter_lpf = mode->vdisplay; /* lines per frame */
 	int formatter_frame;
@@ -1293,18 +1267,6 @@
 		val = readl(mcde->regs + MCDE_CRC);
 		val |= MCDE_CRC_SYCEN0;
 		writel(val, mcde->regs + MCDE_CRC);
-<<<<<<< HEAD
-	}
-
-	drm_crtc_vblank_on(crtc);
-
-	if (mcde->video_mode)
-		/*
-		 * Keep FIFO permanently enabled in video mode,
-		 * otherwise MCDE will stop feeding data to the panel.
-		 */
-		mcde_enable_fifo(mcde, MCDE_FIFO_A);
-=======
 		break;
 	default:
 		/* No TE capture */
@@ -1330,7 +1292,6 @@
 	val = readl(mcde->regs + MCDE_CR);
 	val |= MCDE_CR_MCDEEN | MCDE_CR_AUTOCLKG_EN;
 	writel(val, mcde->regs + MCDE_CR);
->>>>>>> 7d2a07b7
 
 	dev_info(drm->dev, "MCDE display is enabled\n");
 }
@@ -1341,18 +1302,13 @@
 	struct drm_device *drm = crtc->dev;
 	struct mcde *mcde = to_mcde(drm);
 	struct drm_pending_vblank_event *event;
-<<<<<<< HEAD
-=======
 	int ret;
->>>>>>> 7d2a07b7
 
 	drm_crtc_vblank_off(crtc);
 
 	/* Disable FIFO A flow */
 	mcde_disable_fifo(mcde, MCDE_FIFO_A, true);
 
-<<<<<<< HEAD
-=======
 	if (mcde->dpi_output) {
 		clk_disable_unprepare(mcde->fifoa_clk);
 	} else {
@@ -1360,7 +1316,6 @@
 		mcde_dsi_disable(mcde->bridge);
 	}
 
->>>>>>> 7d2a07b7
 	event = crtc->state->event;
 	if (event) {
 		crtc->state->event = NULL;
@@ -1370,15 +1325,12 @@
 		spin_unlock_irq(&crtc->dev->event_lock);
 	}
 
-<<<<<<< HEAD
-=======
 	ret = regulator_disable(mcde->epod);
 	if (ret)
 		dev_err(drm->dev, "can't disable EPOD regulator\n");
 	/* Make sure we are powered down (before we may power up again) */
 	usleep_range(50000, 70000);
 
->>>>>>> 7d2a07b7
 	dev_info(drm->dev, "MCDE display is disabled\n");
 }
 
@@ -1472,17 +1424,6 @@
 	 */
 	if (fb) {
 		mcde_set_extsrc(mcde, drm_fb_cma_get_gem_addr(fb, pstate, 0));
-<<<<<<< HEAD
-		if (!mcde->video_mode) {
-			/*
-			 * Send a single frame using software sync if the flow
-			 * is not active yet.
-			 */
-			if (mcde->flow_active == 0)
-				mcde_display_send_one_frame(mcde);
-		}
-		dev_info_once(mcde->dev, "sent first display update\n");
-=======
 		dev_info_once(mcde->dev, "first update of display contents\n");
 		/*
 		 * Usually the flow is already active, unless we are in
@@ -1490,7 +1431,6 @@
 		 */
 		if (mcde->flow_active == 0)
 			mcde_start_flow(mcde);
->>>>>>> 7d2a07b7
 	} else {
 		/*
 		 * If an update is receieved before the MCDE is enabled
@@ -1539,11 +1479,7 @@
 	.update = mcde_display_update,
 	.enable_vblank = mcde_display_enable_vblank,
 	.disable_vblank = mcde_display_disable_vblank,
-<<<<<<< HEAD
-	.prepare_fb = drm_gem_fb_simple_display_pipe_prepare_fb,
-=======
 	.prepare_fb = drm_gem_simple_display_pipe_prepare_fb,
->>>>>>> 7d2a07b7
 };
 
 int mcde_display_init(struct drm_device *drm)
@@ -1569,13 +1505,10 @@
 		DRM_FORMAT_YUV422,
 	};
 
-<<<<<<< HEAD
-=======
 	ret = mcde_init_clock_divider(mcde);
 	if (ret)
 		return ret;
 
->>>>>>> 7d2a07b7
 	ret = drm_simple_display_pipe_init(drm, &mcde->pipe,
 					   &mcde_display_funcs,
 					   formats, ARRAY_SIZE(formats),
