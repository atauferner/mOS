// SPDX-License-Identifier: GPL-2.0-only
/*
 * Copyright (C) 2013 Red Hat
 * Author: Rob Clark <robdclark@gmail.com>
 */

#include <linux/adreno-smmu-priv.h>
#include <linux/io-pgtable.h>
#include "msm_drv.h"
#include "msm_mmu.h"

struct msm_iommu {
	struct msm_mmu base;
	struct iommu_domain *domain;
	atomic_t pagetables;
};

#define to_msm_iommu(x) container_of(x, struct msm_iommu, base)

struct msm_iommu_pagetable {
	struct msm_mmu base;
	struct msm_mmu *parent;
	struct io_pgtable_ops *pgtbl_ops;
	phys_addr_t ttbr;
	u32 asid;
};
static struct msm_iommu_pagetable *to_pagetable(struct msm_mmu *mmu)
{
	return container_of(mmu, struct msm_iommu_pagetable, base);
}

static int msm_iommu_pagetable_unmap(struct msm_mmu *mmu, u64 iova,
		size_t size)
{
	struct msm_iommu_pagetable *pagetable = to_pagetable(mmu);
	struct io_pgtable_ops *ops = pagetable->pgtbl_ops;
	size_t unmapped = 0;

	/* Unmap the block one page at a time */
	while (size) {
		unmapped += ops->unmap(ops, iova, 4096, NULL);
		iova += 4096;
		size -= 4096;
	}

	iommu_flush_iotlb_all(to_msm_iommu(pagetable->parent)->domain);

	return (unmapped == size) ? 0 : -EINVAL;
}

static int msm_iommu_pagetable_map(struct msm_mmu *mmu, u64 iova,
		struct sg_table *sgt, size_t len, int prot)
{
	struct msm_iommu_pagetable *pagetable = to_pagetable(mmu);
	struct io_pgtable_ops *ops = pagetable->pgtbl_ops;
	struct scatterlist *sg;
	size_t mapped = 0;
	u64 addr = iova;
	unsigned int i;

	for_each_sg(sgt->sgl, sg, sgt->nents, i) {
		size_t size = sg->length;
		phys_addr_t phys = sg_phys(sg);

		/* Map the block one page at a time */
		while (size) {
			if (ops->map(ops, addr, phys, 4096, prot, GFP_KERNEL)) {
				msm_iommu_pagetable_unmap(mmu, iova, mapped);
				return -EINVAL;
			}

			phys += 4096;
			addr += 4096;
			size -= 4096;
			mapped += 4096;
		}
	}

	return 0;
}

static void msm_iommu_pagetable_destroy(struct msm_mmu *mmu)
{
	struct msm_iommu_pagetable *pagetable = to_pagetable(mmu);
	struct msm_iommu *iommu = to_msm_iommu(pagetable->parent);
	struct adreno_smmu_priv *adreno_smmu =
		dev_get_drvdata(pagetable->parent->dev);

	/*
	 * If this is the last attached pagetable for the parent,
	 * disable TTBR0 in the arm-smmu driver
	 */
	if (atomic_dec_return(&iommu->pagetables) == 0)
		adreno_smmu->set_ttbr0_cfg(adreno_smmu->cookie, NULL);

	free_io_pgtable_ops(pagetable->pgtbl_ops);
	kfree(pagetable);
}

int msm_iommu_pagetable_params(struct msm_mmu *mmu,
		phys_addr_t *ttbr, int *asid)
{
	struct msm_iommu_pagetable *pagetable;

	if (mmu->type != MSM_MMU_IOMMU_PAGETABLE)
		return -EINVAL;

	pagetable = to_pagetable(mmu);

	if (ttbr)
		*ttbr = pagetable->ttbr;

	if (asid)
		*asid = pagetable->asid;

	return 0;
}

static const struct msm_mmu_funcs pagetable_funcs = {
		.map = msm_iommu_pagetable_map,
		.unmap = msm_iommu_pagetable_unmap,
		.destroy = msm_iommu_pagetable_destroy,
};

static void msm_iommu_tlb_flush_all(void *cookie)
{
}

static void msm_iommu_tlb_flush_walk(unsigned long iova, size_t size,
		size_t granule, void *cookie)
{
}

static void msm_iommu_tlb_add_page(struct iommu_iotlb_gather *gather,
		unsigned long iova, size_t granule, void *cookie)
{
}

static const struct iommu_flush_ops null_tlb_ops = {
	.tlb_flush_all = msm_iommu_tlb_flush_all,
	.tlb_flush_walk = msm_iommu_tlb_flush_walk,
	.tlb_add_page = msm_iommu_tlb_add_page,
};

static int msm_fault_handler(struct iommu_domain *domain, struct device *dev,
		unsigned long iova, int flags, void *arg);

struct msm_mmu *msm_iommu_pagetable_create(struct msm_mmu *parent)
{
	struct adreno_smmu_priv *adreno_smmu = dev_get_drvdata(parent->dev);
	struct msm_iommu *iommu = to_msm_iommu(parent);
	struct msm_iommu_pagetable *pagetable;
	const struct io_pgtable_cfg *ttbr1_cfg = NULL;
	struct io_pgtable_cfg ttbr0_cfg;
	int ret;

	/* Get the pagetable configuration from the domain */
	if (adreno_smmu->cookie)
		ttbr1_cfg = adreno_smmu->get_ttbr1_cfg(adreno_smmu->cookie);
	if (!ttbr1_cfg)
		return ERR_PTR(-ENODEV);

	/*
	 * Defer setting the fault handler until we have a valid adreno_smmu
	 * to avoid accidentially installing a GPU specific fault handler for
	 * the display's iommu
	 */
	iommu_set_fault_handler(iommu->domain, msm_fault_handler, iommu);

	pagetable = kzalloc(sizeof(*pagetable), GFP_KERNEL);
	if (!pagetable)
		return ERR_PTR(-ENOMEM);

	msm_mmu_init(&pagetable->base, parent->dev, &pagetable_funcs,
		MSM_MMU_IOMMU_PAGETABLE);

	/* Clone the TTBR1 cfg as starting point for TTBR0 cfg: */
	ttbr0_cfg = *ttbr1_cfg;

	/* The incoming cfg will have the TTBR1 quirk enabled */
	ttbr0_cfg.quirks &= ~IO_PGTABLE_QUIRK_ARM_TTBR1;
	ttbr0_cfg.tlb = &null_tlb_ops;

	pagetable->pgtbl_ops = alloc_io_pgtable_ops(ARM_64_LPAE_S1,
		&ttbr0_cfg, iommu->domain);

	if (!pagetable->pgtbl_ops) {
		kfree(pagetable);
		return ERR_PTR(-ENOMEM);
	}

	/*
	 * If this is the first pagetable that we've allocated, send it back to
	 * the arm-smmu driver as a trigger to set up TTBR0
	 */
	if (atomic_inc_return(&iommu->pagetables) == 1) {
		/* Enable stall on iommu fault: */
		adreno_smmu->set_stall(adreno_smmu->cookie, true);

		ret = adreno_smmu->set_ttbr0_cfg(adreno_smmu->cookie, &ttbr0_cfg);
		if (ret) {
			free_io_pgtable_ops(pagetable->pgtbl_ops);
			kfree(pagetable);
			return ERR_PTR(ret);
		}
	}

	/* Needed later for TLB flush */
	pagetable->parent = parent;
	pagetable->ttbr = ttbr0_cfg.arm_lpae_s1_cfg.ttbr;

	/*
	 * TODO we would like each set of page tables to have a unique ASID
	 * to optimize TLB invalidation.  But iommu_flush_iotlb_all() will
	 * end up flushing the ASID used for TTBR1 pagetables, which is not
	 * what we want.  So for now just use the same ASID as TTBR1.
	 */
	pagetable->asid = 0;

	return &pagetable->base;
}

static int msm_fault_handler(struct iommu_domain *domain, struct device *dev,
		unsigned long iova, int flags, void *arg)
{
	struct msm_iommu *iommu = arg;
	struct adreno_smmu_priv *adreno_smmu = dev_get_drvdata(iommu->base.dev);
	struct adreno_smmu_fault_info info, *ptr = NULL;

	if (adreno_smmu->get_fault_info) {
		adreno_smmu->get_fault_info(adreno_smmu->cookie, &info);
		ptr = &info;
	}

	if (iommu->base.handler)
		return iommu->base.handler(iommu->base.arg, iova, flags, ptr);

	pr_warn_ratelimited("*** fault: iova=%16lx, flags=%d\n", iova, flags);
	return 0;
}

<<<<<<< HEAD
=======
static void msm_iommu_resume_translation(struct msm_mmu *mmu)
{
	struct adreno_smmu_priv *adreno_smmu = dev_get_drvdata(mmu->dev);

	adreno_smmu->resume_translation(adreno_smmu->cookie, true);
}

>>>>>>> 7d2a07b7
static void msm_iommu_detach(struct msm_mmu *mmu)
{
	struct msm_iommu *iommu = to_msm_iommu(mmu);

	iommu_detach_device(iommu->domain, mmu->dev);
}

static int msm_iommu_map(struct msm_mmu *mmu, uint64_t iova,
		struct sg_table *sgt, size_t len, int prot)
{
	struct msm_iommu *iommu = to_msm_iommu(mmu);
	size_t ret;

	/* The arm-smmu driver expects the addresses to be sign extended */
	if (iova & BIT_ULL(48))
		iova |= GENMASK_ULL(63, 49);

	ret = iommu_map_sgtable(iommu->domain, iova, sgt, prot);
	WARN_ON(!ret);

	return (ret == len) ? 0 : -EINVAL;
}

static int msm_iommu_unmap(struct msm_mmu *mmu, uint64_t iova, size_t len)
{
	struct msm_iommu *iommu = to_msm_iommu(mmu);

	if (iova & BIT_ULL(48))
		iova |= GENMASK_ULL(63, 49);

	iommu_unmap(iommu->domain, iova, len);

	return 0;
}

static void msm_iommu_destroy(struct msm_mmu *mmu)
{
	struct msm_iommu *iommu = to_msm_iommu(mmu);
	iommu_domain_free(iommu->domain);
	kfree(iommu);
}

static const struct msm_mmu_funcs funcs = {
		.detach = msm_iommu_detach,
		.map = msm_iommu_map,
		.unmap = msm_iommu_unmap,
		.destroy = msm_iommu_destroy,
		.resume_translation = msm_iommu_resume_translation,
};

struct msm_mmu *msm_iommu_new(struct device *dev, struct iommu_domain *domain)
{
	struct msm_iommu *iommu;
	int ret;

	if (!domain)
		return ERR_PTR(-ENODEV);

	iommu = kzalloc(sizeof(*iommu), GFP_KERNEL);
	if (!iommu)
		return ERR_PTR(-ENOMEM);

	iommu->domain = domain;
	msm_mmu_init(&iommu->base, dev, &funcs, MSM_MMU_IOMMU);

	atomic_set(&iommu->pagetables, 0);

	ret = iommu_attach_device(iommu->domain, dev);
	if (ret) {
		kfree(iommu);
		return ERR_PTR(ret);
	}

	ret = iommu_attach_device(iommu->domain, dev);
	if (ret) {
		kfree(iommu);
		return ERR_PTR(ret);
	}

	return &iommu->base;
}<|MERGE_RESOLUTION|>--- conflicted
+++ resolved
@@ -239,8 +239,6 @@
 	return 0;
 }
 
-<<<<<<< HEAD
-=======
 static void msm_iommu_resume_translation(struct msm_mmu *mmu)
 {
 	struct adreno_smmu_priv *adreno_smmu = dev_get_drvdata(mmu->dev);
@@ -248,7 +246,6 @@
 	adreno_smmu->resume_translation(adreno_smmu->cookie, true);
 }
 
->>>>>>> 7d2a07b7
 static void msm_iommu_detach(struct msm_mmu *mmu)
 {
 	struct msm_iommu *iommu = to_msm_iommu(mmu);
@@ -322,11 +319,5 @@
 		return ERR_PTR(ret);
 	}
 
-	ret = iommu_attach_device(iommu->domain, dev);
-	if (ret) {
-		kfree(iommu);
-		return ERR_PTR(ret);
-	}
-
 	return &iommu->base;
 }