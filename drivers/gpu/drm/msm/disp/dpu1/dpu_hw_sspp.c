--- conflicted
+++ resolved
@@ -673,10 +673,7 @@
 		c->ops.setup_multirect = dpu_hw_sspp_setup_multirect;
 
 	if (test_bit(DPU_SSPP_SCALER_QSEED3, &features) ||
-<<<<<<< HEAD
-=======
 			test_bit(DPU_SSPP_SCALER_QSEED3LITE, &features) ||
->>>>>>> 7d2a07b7
 			test_bit(DPU_SSPP_SCALER_QSEED4, &features)) {
 		c->ops.setup_scaler = _dpu_hw_sspp_setup_scaler3;
 		c->ops.get_scaler_ver = _dpu_hw_sspp_get_scaler3_ver;
