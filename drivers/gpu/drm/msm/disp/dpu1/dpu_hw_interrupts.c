// SPDX-License-Identifier: GPL-2.0-only
/* Copyright (c) 2016-2018, The Linux Foundation. All rights reserved.
 */

#include <linux/bitops.h>
#include <linux/slab.h>

#include "dpu_kms.h"
#include "dpu_hw_interrupts.h"
#include "dpu_hw_util.h"
#include "dpu_hw_mdss.h"

/**
 * Register offsets in MDSS register file for the interrupt registers
 * w.r.t. to the MDP base
 */
#define MDP_SSPP_TOP0_OFF		0x0
#define MDP_INTF_0_OFF			0x6A000
#define MDP_INTF_1_OFF			0x6A800
#define MDP_INTF_2_OFF			0x6B000
#define MDP_INTF_3_OFF			0x6B800
#define MDP_INTF_4_OFF			0x6C000
#define MDP_AD4_0_OFF			0x7C000
#define MDP_AD4_1_OFF			0x7D000
#define MDP_AD4_INTR_EN_OFF		0x41c
#define MDP_AD4_INTR_CLEAR_OFF		0x424
#define MDP_AD4_INTR_STATUS_OFF		0x420
#define MDP_INTF_0_OFF_REV_7xxx             0x34000
#define MDP_INTF_1_OFF_REV_7xxx             0x35000
#define MDP_INTF_5_OFF_REV_7xxx             0x39000

/**
 * struct dpu_intr_reg - array of DPU register sets
 * @clr_off:	offset to CLEAR reg
 * @en_off:	offset to ENABLE reg
 * @status_off:	offset to STATUS reg
 */
struct dpu_intr_reg {
	u32 clr_off;
	u32 en_off;
	u32 status_off;
};

/*
 * struct dpu_intr_reg -  List of DPU interrupt registers
 *
 * When making changes be sure to sync with dpu_hw_intr_reg
 */
static const struct dpu_intr_reg dpu_intr_set[] = {
	{
		MDP_SSPP_TOP0_OFF+INTR_CLEAR,
		MDP_SSPP_TOP0_OFF+INTR_EN,
		MDP_SSPP_TOP0_OFF+INTR_STATUS
	},
	{
		MDP_SSPP_TOP0_OFF+INTR2_CLEAR,
		MDP_SSPP_TOP0_OFF+INTR2_EN,
		MDP_SSPP_TOP0_OFF+INTR2_STATUS
	},
	{
		MDP_SSPP_TOP0_OFF+HIST_INTR_CLEAR,
		MDP_SSPP_TOP0_OFF+HIST_INTR_EN,
		MDP_SSPP_TOP0_OFF+HIST_INTR_STATUS
	},
	{
		MDP_INTF_0_OFF+INTF_INTR_CLEAR,
		MDP_INTF_0_OFF+INTF_INTR_EN,
		MDP_INTF_0_OFF+INTF_INTR_STATUS
	},
	{
		MDP_INTF_1_OFF+INTF_INTR_CLEAR,
		MDP_INTF_1_OFF+INTF_INTR_EN,
		MDP_INTF_1_OFF+INTF_INTR_STATUS
	},
	{
		MDP_INTF_2_OFF+INTF_INTR_CLEAR,
		MDP_INTF_2_OFF+INTF_INTR_EN,
		MDP_INTF_2_OFF+INTF_INTR_STATUS
	},
	{
		MDP_INTF_3_OFF+INTF_INTR_CLEAR,
		MDP_INTF_3_OFF+INTF_INTR_EN,
		MDP_INTF_3_OFF+INTF_INTR_STATUS
	},
	{
		MDP_INTF_4_OFF+INTF_INTR_CLEAR,
		MDP_INTF_4_OFF+INTF_INTR_EN,
		MDP_INTF_4_OFF+INTF_INTR_STATUS
	},
	{
		MDP_AD4_0_OFF + MDP_AD4_INTR_CLEAR_OFF,
		MDP_AD4_0_OFF + MDP_AD4_INTR_EN_OFF,
		MDP_AD4_0_OFF + MDP_AD4_INTR_STATUS_OFF,
	},
	{
		MDP_AD4_1_OFF + MDP_AD4_INTR_CLEAR_OFF,
		MDP_AD4_1_OFF + MDP_AD4_INTR_EN_OFF,
		MDP_AD4_1_OFF + MDP_AD4_INTR_STATUS_OFF,
	},
	{
		MDP_INTF_0_OFF_REV_7xxx+INTF_INTR_CLEAR,
		MDP_INTF_0_OFF_REV_7xxx+INTF_INTR_EN,
		MDP_INTF_0_OFF_REV_7xxx+INTF_INTR_STATUS
	},
	{
		MDP_INTF_1_OFF_REV_7xxx+INTF_INTR_CLEAR,
		MDP_INTF_1_OFF_REV_7xxx+INTF_INTR_EN,
		MDP_INTF_1_OFF_REV_7xxx+INTF_INTR_STATUS
	},
	{
		MDP_INTF_5_OFF_REV_7xxx+INTF_INTR_CLEAR,
		MDP_INTF_5_OFF_REV_7xxx+INTF_INTR_EN,
		MDP_INTF_5_OFF_REV_7xxx+INTF_INTR_STATUS
	},
};

#define DPU_IRQ_REG(irq_idx)	(irq_idx / 32)
#define DPU_IRQ_MASK(irq_idx)	(BIT(irq_idx % 32))

static void dpu_hw_intr_clear_intr_status_nolock(struct dpu_hw_intr *intr,
		int irq_idx)
{
	int reg_idx;

	if (!intr)
		return;

	reg_idx = DPU_IRQ_REG(irq_idx);
	DPU_REG_WRITE(&intr->hw, dpu_intr_set[reg_idx].clr_off, DPU_IRQ_MASK(irq_idx));

	/* ensure register writes go through */
	wmb();
}

static void dpu_hw_intr_dispatch_irq(struct dpu_hw_intr *intr,
		void (*cbfunc)(void *, int),
		void *arg)
{
	int reg_idx;
	int irq_idx;
	u32 irq_status;
	u32 enable_mask;
	int bit;
	unsigned long irq_flags;

	if (!intr)
		return;

	/*
	 * The dispatcher will save the IRQ status before calling here.
	 * Now need to go through each IRQ status and find matching
	 * irq lookup index.
	 */
	spin_lock_irqsave(&intr->irq_lock, irq_flags);
	for (reg_idx = 0; reg_idx < ARRAY_SIZE(dpu_intr_set); reg_idx++) {
		if (!test_bit(reg_idx, &intr->irq_mask))
			continue;

		/* Read interrupt status */
		irq_status = DPU_REG_READ(&intr->hw, dpu_intr_set[reg_idx].status_off);

		/* Read enable mask */
		enable_mask = DPU_REG_READ(&intr->hw, dpu_intr_set[reg_idx].en_off);

		/* and clear the interrupt */
		if (irq_status)
			DPU_REG_WRITE(&intr->hw, dpu_intr_set[reg_idx].clr_off,
				     irq_status);

		/* Finally update IRQ status based on enable mask */
		irq_status &= enable_mask;

<<<<<<< HEAD
		if (!test_bit(reg_idx, &intr->irq_mask) ||
			start_idx >= ARRAY_SIZE(dpu_irq_map))
=======
		if (!irq_status)
>>>>>>> 7d2a07b7
			continue;

		/*
		 * Search through matching intr status.
		 */
		while ((bit = ffs(irq_status)) != 0) {
			irq_idx = DPU_IRQ_IDX(reg_idx, bit - 1);
			/*
			 * Once a match on irq mask, perform a callback
			 * to the given cbfunc. cbfunc will take care
			 * the interrupt status clearing. If cbfunc is
			 * not provided, then the interrupt clearing
			 * is here.
			 */
			if (cbfunc)
				cbfunc(arg, irq_idx);

			dpu_hw_intr_clear_intr_status_nolock(intr, irq_idx);

			/*
			 * When callback finish, clear the irq_status
			 * with the matching mask. Once irq_status
			 * is all cleared, the search can be stopped.
			 */
			irq_status &= ~BIT(bit - 1);
		}
	}

	/* ensure register writes go through */
	wmb();

	spin_unlock_irqrestore(&intr->irq_lock, irq_flags);
}

static int dpu_hw_intr_enable_irq_locked(struct dpu_hw_intr *intr, int irq_idx)
{
	int reg_idx;
	const struct dpu_intr_reg *reg;
	const char *dbgstr = NULL;
	uint32_t cache_irq_mask;

	if (!intr)
		return -EINVAL;

	if (irq_idx < 0 || irq_idx >= intr->total_irqs) {
		pr_err("invalid IRQ index: [%d]\n", irq_idx);
		return -EINVAL;
	}

	/*
	 * The cache_irq_mask and hardware RMW operations needs to be done
	 * under irq_lock and it's the caller's responsibility to ensure that's
	 * held.
	 */
	assert_spin_locked(&intr->irq_lock);

	reg_idx = DPU_IRQ_REG(irq_idx);
	reg = &dpu_intr_set[reg_idx];

	cache_irq_mask = intr->cache_irq_mask[reg_idx];
	if (cache_irq_mask & DPU_IRQ_MASK(irq_idx)) {
		dbgstr = "DPU IRQ already set:";
	} else {
		dbgstr = "DPU IRQ enabled:";

		cache_irq_mask |= DPU_IRQ_MASK(irq_idx);
		/* Cleaning any pending interrupt */
		DPU_REG_WRITE(&intr->hw, reg->clr_off, DPU_IRQ_MASK(irq_idx));
		/* Enabling interrupts with the new mask */
		DPU_REG_WRITE(&intr->hw, reg->en_off, cache_irq_mask);

		/* ensure register write goes through */
		wmb();

		intr->cache_irq_mask[reg_idx] = cache_irq_mask;
	}

	pr_debug("%s MASK:0x%.8lx, CACHE-MASK:0x%.8x\n", dbgstr,
			DPU_IRQ_MASK(irq_idx), cache_irq_mask);

	return 0;
}

static int dpu_hw_intr_disable_irq_locked(struct dpu_hw_intr *intr, int irq_idx)
{
	int reg_idx;
	const struct dpu_intr_reg *reg;
	const char *dbgstr = NULL;
	uint32_t cache_irq_mask;

	if (!intr)
		return -EINVAL;

	if (irq_idx < 0 || irq_idx >= intr->total_irqs) {
		pr_err("invalid IRQ index: [%d]\n", irq_idx);
		return -EINVAL;
	}

	/*
	 * The cache_irq_mask and hardware RMW operations needs to be done
	 * under irq_lock and it's the caller's responsibility to ensure that's
	 * held.
	 */
	assert_spin_locked(&intr->irq_lock);

	reg_idx = DPU_IRQ_REG(irq_idx);
	reg = &dpu_intr_set[reg_idx];

	cache_irq_mask = intr->cache_irq_mask[reg_idx];
	if ((cache_irq_mask & DPU_IRQ_MASK(irq_idx)) == 0) {
		dbgstr = "DPU IRQ is already cleared:";
	} else {
		dbgstr = "DPU IRQ mask disable:";

		cache_irq_mask &= ~DPU_IRQ_MASK(irq_idx);
		/* Disable interrupts based on the new mask */
		DPU_REG_WRITE(&intr->hw, reg->en_off, cache_irq_mask);
		/* Cleaning any pending interrupt */
		DPU_REG_WRITE(&intr->hw, reg->clr_off, DPU_IRQ_MASK(irq_idx));

		/* ensure register write goes through */
		wmb();

		intr->cache_irq_mask[reg_idx] = cache_irq_mask;
	}

	pr_debug("%s MASK:0x%.8lx, CACHE-MASK:0x%.8x\n", dbgstr,
			DPU_IRQ_MASK(irq_idx), cache_irq_mask);

	return 0;
}

static int dpu_hw_intr_clear_irqs(struct dpu_hw_intr *intr)
{
	int i;

	if (!intr)
		return -EINVAL;

	for (i = 0; i < ARRAY_SIZE(dpu_intr_set); i++) {
		if (test_bit(i, &intr->irq_mask))
			DPU_REG_WRITE(&intr->hw,
					dpu_intr_set[i].clr_off, 0xffffffff);
	}

	/* ensure register writes go through */
	wmb();

	return 0;
}

static int dpu_hw_intr_disable_irqs(struct dpu_hw_intr *intr)
{
	int i;

	if (!intr)
		return -EINVAL;

<<<<<<< HEAD
	for (i = 0; i < ARRAY_SIZE(dpu_intr_set); i++) {
		if (test_bit(i, &intr->irq_mask))
			DPU_REG_WRITE(&intr->hw,
					dpu_intr_set[i].en_off, 0x00000000);
	}

	/* ensure register writes go through */
	wmb();

	return 0;
}

static void dpu_hw_intr_get_interrupt_statuses(struct dpu_hw_intr *intr)
{
	int i;
	u32 enable_mask;
	unsigned long irq_flags;

	if (!intr)
		return;

	spin_lock_irqsave(&intr->irq_lock, irq_flags);
	for (i = 0; i < ARRAY_SIZE(dpu_intr_set); i++) {
		if (!test_bit(i, &intr->irq_mask))
			continue;

		/* Read interrupt status */
		intr->save_irq_status[i] = DPU_REG_READ(&intr->hw,
				dpu_intr_set[i].status_off);

		/* Read enable mask */
		enable_mask = DPU_REG_READ(&intr->hw, dpu_intr_set[i].en_off);

		/* and clear the interrupt */
		if (intr->save_irq_status[i])
			DPU_REG_WRITE(&intr->hw, dpu_intr_set[i].clr_off,
					intr->save_irq_status[i]);

		/* Finally update IRQ status based on enable mask */
		intr->save_irq_status[i] &= enable_mask;
=======
	for (i = 0; i < ARRAY_SIZE(dpu_intr_set); i++) {
		if (test_bit(i, &intr->irq_mask))
			DPU_REG_WRITE(&intr->hw,
					dpu_intr_set[i].en_off, 0x00000000);
>>>>>>> 7d2a07b7
	}

	/* ensure register writes go through */
	wmb();

	return 0;
}

static u32 dpu_hw_intr_get_interrupt_status(struct dpu_hw_intr *intr,
		int irq_idx, bool clear)
{
	int reg_idx;
	unsigned long irq_flags;
	u32 intr_status;

	if (!intr)
		return 0;

	if (irq_idx < 0 || irq_idx >= intr->total_irqs) {
		pr_err("invalid IRQ index: [%d]\n", irq_idx);
		return 0;
	}

	spin_lock_irqsave(&intr->irq_lock, irq_flags);

	reg_idx = DPU_IRQ_REG(irq_idx);
	intr_status = DPU_REG_READ(&intr->hw,
			dpu_intr_set[reg_idx].status_off) &
		DPU_IRQ_MASK(irq_idx);
	if (intr_status && clear)
		DPU_REG_WRITE(&intr->hw, dpu_intr_set[reg_idx].clr_off,
				intr_status);

	/* ensure register writes go through */
	wmb();

	spin_unlock_irqrestore(&intr->irq_lock, irq_flags);

	return intr_status;
}

static unsigned long dpu_hw_intr_lock(struct dpu_hw_intr *intr)
{
	unsigned long irq_flags;

	spin_lock_irqsave(&intr->irq_lock, irq_flags);

	return irq_flags;
}

static void dpu_hw_intr_unlock(struct dpu_hw_intr *intr, unsigned long irq_flags)
{
	spin_unlock_irqrestore(&intr->irq_lock, irq_flags);
}

static void __setup_intr_ops(struct dpu_hw_intr_ops *ops)
{
	ops->enable_irq_locked = dpu_hw_intr_enable_irq_locked;
	ops->disable_irq_locked = dpu_hw_intr_disable_irq_locked;
	ops->dispatch_irqs = dpu_hw_intr_dispatch_irq;
	ops->clear_all_irqs = dpu_hw_intr_clear_irqs;
	ops->disable_all_irqs = dpu_hw_intr_disable_irqs;
	ops->get_interrupt_status = dpu_hw_intr_get_interrupt_status;
	ops->lock = dpu_hw_intr_lock;
	ops->unlock = dpu_hw_intr_unlock;
}

static void __intr_offset(struct dpu_mdss_cfg *m,
		void __iomem *addr, struct dpu_hw_blk_reg_map *hw)
{
	hw->base_off = addr;
	hw->blk_off = m->mdp[0].base;
	hw->hwversion = m->hwversion;
}

struct dpu_hw_intr *dpu_hw_intr_init(void __iomem *addr,
		struct dpu_mdss_cfg *m)
{
	struct dpu_hw_intr *intr;

	if (!addr || !m)
		return ERR_PTR(-EINVAL);

	intr = kzalloc(sizeof(*intr), GFP_KERNEL);
	if (!intr)
		return ERR_PTR(-ENOMEM);

	__intr_offset(m, addr, &intr->hw);
	__setup_intr_ops(&intr->ops);

	intr->total_irqs = ARRAY_SIZE(dpu_intr_set) * 32;

	intr->cache_irq_mask = kcalloc(ARRAY_SIZE(dpu_intr_set), sizeof(u32),
			GFP_KERNEL);
	if (intr->cache_irq_mask == NULL) {
		kfree(intr);
		return ERR_PTR(-ENOMEM);
	}

	intr->irq_mask = m->mdss_irqs;

	intr->irq_mask = m->mdss_irqs;
	spin_lock_init(&intr->irq_lock);

	return intr;
}

void dpu_hw_intr_destroy(struct dpu_hw_intr *intr)
{
	if (intr) {
		kfree(intr->cache_irq_mask);
		kfree(intr);
	}
}
<|MERGE_RESOLUTION|>--- conflicted
+++ resolved
@@ -170,12 +170,7 @@
 		/* Finally update IRQ status based on enable mask */
 		irq_status &= enable_mask;
 
-<<<<<<< HEAD
-		if (!test_bit(reg_idx, &intr->irq_mask) ||
-			start_idx >= ARRAY_SIZE(dpu_irq_map))
-=======
 		if (!irq_status)
->>>>>>> 7d2a07b7
 			continue;
 
 		/*
@@ -334,53 +329,10 @@
 	if (!intr)
 		return -EINVAL;
 
-<<<<<<< HEAD
 	for (i = 0; i < ARRAY_SIZE(dpu_intr_set); i++) {
 		if (test_bit(i, &intr->irq_mask))
 			DPU_REG_WRITE(&intr->hw,
 					dpu_intr_set[i].en_off, 0x00000000);
-	}
-
-	/* ensure register writes go through */
-	wmb();
-
-	return 0;
-}
-
-static void dpu_hw_intr_get_interrupt_statuses(struct dpu_hw_intr *intr)
-{
-	int i;
-	u32 enable_mask;
-	unsigned long irq_flags;
-
-	if (!intr)
-		return;
-
-	spin_lock_irqsave(&intr->irq_lock, irq_flags);
-	for (i = 0; i < ARRAY_SIZE(dpu_intr_set); i++) {
-		if (!test_bit(i, &intr->irq_mask))
-			continue;
-
-		/* Read interrupt status */
-		intr->save_irq_status[i] = DPU_REG_READ(&intr->hw,
-				dpu_intr_set[i].status_off);
-
-		/* Read enable mask */
-		enable_mask = DPU_REG_READ(&intr->hw, dpu_intr_set[i].en_off);
-
-		/* and clear the interrupt */
-		if (intr->save_irq_status[i])
-			DPU_REG_WRITE(&intr->hw, dpu_intr_set[i].clr_off,
-					intr->save_irq_status[i]);
-
-		/* Finally update IRQ status based on enable mask */
-		intr->save_irq_status[i] &= enable_mask;
-=======
-	for (i = 0; i < ARRAY_SIZE(dpu_intr_set); i++) {
-		if (test_bit(i, &intr->irq_mask))
-			DPU_REG_WRITE(&intr->hw,
-					dpu_intr_set[i].en_off, 0x00000000);
->>>>>>> 7d2a07b7
 	}
 
 	/* ensure register writes go through */
@@ -482,7 +434,6 @@
 
 	intr->irq_mask = m->mdss_irqs;
 
-	intr->irq_mask = m->mdss_irqs;
 	spin_lock_init(&intr->irq_lock);
 
 	return intr;
