// SPDX-License-Identifier: GPL-2.0-only
/* Copyright (c) 2016-2017 The Linux Foundation. All rights reserved.
 */

#include <linux/kernel.h>
#include <linux/types.h>
#include <linux/cpumask.h>
#include <linux/qcom_scm.h>
#include <linux/pm_opp.h>
#include <linux/nvmem-consumer.h>
#include <linux/slab.h>
#include "msm_gem.h"
#include "msm_mmu.h"
#include "a5xx_gpu.h"

extern bool hang_debug;
static void a5xx_dump(struct msm_gpu *gpu);

#define GPU_PAS_ID 13

void a5xx_flush(struct msm_gpu *gpu, struct msm_ringbuffer *ring,
		bool sync)
{
	struct adreno_gpu *adreno_gpu = to_adreno_gpu(gpu);
	struct a5xx_gpu *a5xx_gpu = to_a5xx_gpu(adreno_gpu);
	uint32_t wptr;
	unsigned long flags;

	/*
	 * Most flush operations need to issue a WHERE_AM_I opcode to sync up
	 * the rptr shadow
	 */
	if (a5xx_gpu->has_whereami && sync) {
		OUT_PKT7(ring, CP_WHERE_AM_I, 2);
		OUT_RING(ring, lower_32_bits(shadowptr(a5xx_gpu, ring)));
		OUT_RING(ring, upper_32_bits(shadowptr(a5xx_gpu, ring)));
	}

	spin_lock_irqsave(&ring->preempt_lock, flags);

	/* Copy the shadow to the actual register */
	ring->cur = ring->next;

	/* Make sure to wrap wptr if we need to */
	wptr = get_wptr(ring);

	spin_unlock_irqrestore(&ring->preempt_lock, flags);

	/* Make sure everything is posted before making a decision */
	mb();

	/* Update HW if this is the current ring and we are not in preempt */
	if (a5xx_gpu->cur_ring == ring && !a5xx_in_preempt(a5xx_gpu))
		gpu_write(gpu, REG_A5XX_CP_RB_WPTR, wptr);
}

static void a5xx_submit_in_rb(struct msm_gpu *gpu, struct msm_gem_submit *submit)
{
	struct msm_drm_private *priv = gpu->dev->dev_private;
	struct msm_ringbuffer *ring = submit->ring;
	struct msm_gem_object *obj;
	uint32_t *ptr, dwords;
	unsigned int i;

	for (i = 0; i < submit->nr_cmds; i++) {
		switch (submit->cmd[i].type) {
		case MSM_SUBMIT_CMD_IB_TARGET_BUF:
			break;
		case MSM_SUBMIT_CMD_CTX_RESTORE_BUF:
			if (priv->lastctx == submit->queue->ctx)
				break;
			fallthrough;
		case MSM_SUBMIT_CMD_BUF:
			/* copy commands into RB: */
			obj = submit->bos[submit->cmd[i].idx].obj;
			dwords = submit->cmd[i].size;

			ptr = msm_gem_get_vaddr(&obj->base);

			/* _get_vaddr() shouldn't fail at this point,
			 * since we've already mapped it once in
			 * submit_reloc()
			 */
			if (WARN_ON(!ptr))
				return;

			for (i = 0; i < dwords; i++) {
				/* normally the OUT_PKTn() would wait
				 * for space for the packet.  But since
				 * we just OUT_RING() the whole thing,
				 * need to call adreno_wait_ring()
				 * ourself:
				 */
				adreno_wait_ring(ring, 1);
				OUT_RING(ring, ptr[i]);
			}

			msm_gem_put_vaddr(&obj->base);

			break;
		}
	}

	a5xx_flush(gpu, ring, true);
	a5xx_preempt_trigger(gpu);

	/* we might not necessarily have a cmd from userspace to
	 * trigger an event to know that submit has completed, so
	 * do this manually:
	 */
	a5xx_idle(gpu, ring);
	ring->memptrs->fence = submit->seqno;
	msm_gpu_retire(gpu);
}

static void a5xx_submit(struct msm_gpu *gpu, struct msm_gem_submit *submit)
{
	struct adreno_gpu *adreno_gpu = to_adreno_gpu(gpu);
	struct a5xx_gpu *a5xx_gpu = to_a5xx_gpu(adreno_gpu);
	struct msm_drm_private *priv = gpu->dev->dev_private;
	struct msm_ringbuffer *ring = submit->ring;
	unsigned int i, ibs = 0;

	if (IS_ENABLED(CONFIG_DRM_MSM_GPU_SUDO) && submit->in_rb) {
		priv->lastctx = NULL;
		a5xx_submit_in_rb(gpu, submit);
		return;
	}

	OUT_PKT7(ring, CP_PREEMPT_ENABLE_GLOBAL, 1);
	OUT_RING(ring, 0x02);

	/* Turn off protected mode to write to special registers */
	OUT_PKT7(ring, CP_SET_PROTECTED_MODE, 1);
	OUT_RING(ring, 0);

	/* Set the save preemption record for the ring/command */
	OUT_PKT4(ring, REG_A5XX_CP_CONTEXT_SWITCH_SAVE_ADDR_LO, 2);
	OUT_RING(ring, lower_32_bits(a5xx_gpu->preempt_iova[submit->ring->id]));
	OUT_RING(ring, upper_32_bits(a5xx_gpu->preempt_iova[submit->ring->id]));

	/* Turn back on protected mode */
	OUT_PKT7(ring, CP_SET_PROTECTED_MODE, 1);
	OUT_RING(ring, 1);

	/* Enable local preemption for finegrain preemption */
	OUT_PKT7(ring, CP_PREEMPT_ENABLE_GLOBAL, 1);
	OUT_RING(ring, 0x02);

	/* Allow CP_CONTEXT_SWITCH_YIELD packets in the IB2 */
	OUT_PKT7(ring, CP_YIELD_ENABLE, 1);
	OUT_RING(ring, 0x02);

	/* Submit the commands */
	for (i = 0; i < submit->nr_cmds; i++) {
		switch (submit->cmd[i].type) {
		case MSM_SUBMIT_CMD_IB_TARGET_BUF:
			break;
		case MSM_SUBMIT_CMD_CTX_RESTORE_BUF:
			if (priv->lastctx == submit->queue->ctx)
				break;
			fallthrough;
		case MSM_SUBMIT_CMD_BUF:
			OUT_PKT7(ring, CP_INDIRECT_BUFFER_PFE, 3);
			OUT_RING(ring, lower_32_bits(submit->cmd[i].iova));
			OUT_RING(ring, upper_32_bits(submit->cmd[i].iova));
			OUT_RING(ring, submit->cmd[i].size);
			ibs++;
			break;
		}
	}

	/*
	 * Write the render mode to NULL (0) to indicate to the CP that the IBs
	 * are done rendering - otherwise a lucky preemption would start
	 * replaying from the last checkpoint
	 */
	OUT_PKT7(ring, CP_SET_RENDER_MODE, 5);
	OUT_RING(ring, 0);
	OUT_RING(ring, 0);
	OUT_RING(ring, 0);
	OUT_RING(ring, 0);
	OUT_RING(ring, 0);

	/* Turn off IB level preemptions */
	OUT_PKT7(ring, CP_YIELD_ENABLE, 1);
	OUT_RING(ring, 0x01);

	/* Write the fence to the scratch register */
	OUT_PKT4(ring, REG_A5XX_CP_SCRATCH_REG(2), 1);
	OUT_RING(ring, submit->seqno);

	/*
	 * Execute a CACHE_FLUSH_TS event. This will ensure that the
	 * timestamp is written to the memory and then triggers the interrupt
	 */
	OUT_PKT7(ring, CP_EVENT_WRITE, 4);
	OUT_RING(ring, CP_EVENT_WRITE_0_EVENT(CACHE_FLUSH_TS) |
		CP_EVENT_WRITE_0_IRQ);
	OUT_RING(ring, lower_32_bits(rbmemptr(ring, fence)));
	OUT_RING(ring, upper_32_bits(rbmemptr(ring, fence)));
	OUT_RING(ring, submit->seqno);

	/* Yield the floor on command completion */
	OUT_PKT7(ring, CP_CONTEXT_SWITCH_YIELD, 4);
	/*
	 * If dword[2:1] are non zero, they specify an address for the CP to
	 * write the value of dword[3] to on preemption complete. Write 0 to
	 * skip the write
	 */
	OUT_RING(ring, 0x00);
	OUT_RING(ring, 0x00);
	/* Data value - not used if the address above is 0 */
	OUT_RING(ring, 0x01);
	/* Set bit 0 to trigger an interrupt on preempt complete */
	OUT_RING(ring, 0x01);

	/* A WHERE_AM_I packet is not needed after a YIELD */
	a5xx_flush(gpu, ring, false);

	/* Check to see if we need to start preemption */
	a5xx_preempt_trigger(gpu);
}

static const struct adreno_five_hwcg_regs {
	u32 offset;
	u32 value;
} a5xx_hwcg[] = {
	{REG_A5XX_RBBM_CLOCK_CNTL_SP0, 0x02222222},
	{REG_A5XX_RBBM_CLOCK_CNTL_SP1, 0x02222222},
	{REG_A5XX_RBBM_CLOCK_CNTL_SP2, 0x02222222},
	{REG_A5XX_RBBM_CLOCK_CNTL_SP3, 0x02222222},
	{REG_A5XX_RBBM_CLOCK_CNTL2_SP0, 0x02222220},
	{REG_A5XX_RBBM_CLOCK_CNTL2_SP1, 0x02222220},
	{REG_A5XX_RBBM_CLOCK_CNTL2_SP2, 0x02222220},
	{REG_A5XX_RBBM_CLOCK_CNTL2_SP3, 0x02222220},
	{REG_A5XX_RBBM_CLOCK_HYST_SP0, 0x0000F3CF},
	{REG_A5XX_RBBM_CLOCK_HYST_SP1, 0x0000F3CF},
	{REG_A5XX_RBBM_CLOCK_HYST_SP2, 0x0000F3CF},
	{REG_A5XX_RBBM_CLOCK_HYST_SP3, 0x0000F3CF},
	{REG_A5XX_RBBM_CLOCK_DELAY_SP0, 0x00000080},
	{REG_A5XX_RBBM_CLOCK_DELAY_SP1, 0x00000080},
	{REG_A5XX_RBBM_CLOCK_DELAY_SP2, 0x00000080},
	{REG_A5XX_RBBM_CLOCK_DELAY_SP3, 0x00000080},
	{REG_A5XX_RBBM_CLOCK_CNTL_TP0, 0x22222222},
	{REG_A5XX_RBBM_CLOCK_CNTL_TP1, 0x22222222},
	{REG_A5XX_RBBM_CLOCK_CNTL_TP2, 0x22222222},
	{REG_A5XX_RBBM_CLOCK_CNTL_TP3, 0x22222222},
	{REG_A5XX_RBBM_CLOCK_CNTL2_TP0, 0x22222222},
	{REG_A5XX_RBBM_CLOCK_CNTL2_TP1, 0x22222222},
	{REG_A5XX_RBBM_CLOCK_CNTL2_TP2, 0x22222222},
	{REG_A5XX_RBBM_CLOCK_CNTL2_TP3, 0x22222222},
	{REG_A5XX_RBBM_CLOCK_CNTL3_TP0, 0x00002222},
	{REG_A5XX_RBBM_CLOCK_CNTL3_TP1, 0x00002222},
	{REG_A5XX_RBBM_CLOCK_CNTL3_TP2, 0x00002222},
	{REG_A5XX_RBBM_CLOCK_CNTL3_TP3, 0x00002222},
	{REG_A5XX_RBBM_CLOCK_HYST_TP0, 0x77777777},
	{REG_A5XX_RBBM_CLOCK_HYST_TP1, 0x77777777},
	{REG_A5XX_RBBM_CLOCK_HYST_TP2, 0x77777777},
	{REG_A5XX_RBBM_CLOCK_HYST_TP3, 0x77777777},
	{REG_A5XX_RBBM_CLOCK_HYST2_TP0, 0x77777777},
	{REG_A5XX_RBBM_CLOCK_HYST2_TP1, 0x77777777},
	{REG_A5XX_RBBM_CLOCK_HYST2_TP2, 0x77777777},
	{REG_A5XX_RBBM_CLOCK_HYST2_TP3, 0x77777777},
	{REG_A5XX_RBBM_CLOCK_HYST3_TP0, 0x00007777},
	{REG_A5XX_RBBM_CLOCK_HYST3_TP1, 0x00007777},
	{REG_A5XX_RBBM_CLOCK_HYST3_TP2, 0x00007777},
	{REG_A5XX_RBBM_CLOCK_HYST3_TP3, 0x00007777},
	{REG_A5XX_RBBM_CLOCK_DELAY_TP0, 0x11111111},
	{REG_A5XX_RBBM_CLOCK_DELAY_TP1, 0x11111111},
	{REG_A5XX_RBBM_CLOCK_DELAY_TP2, 0x11111111},
	{REG_A5XX_RBBM_CLOCK_DELAY_TP3, 0x11111111},
	{REG_A5XX_RBBM_CLOCK_DELAY2_TP0, 0x11111111},
	{REG_A5XX_RBBM_CLOCK_DELAY2_TP1, 0x11111111},
	{REG_A5XX_RBBM_CLOCK_DELAY2_TP2, 0x11111111},
	{REG_A5XX_RBBM_CLOCK_DELAY2_TP3, 0x11111111},
	{REG_A5XX_RBBM_CLOCK_DELAY3_TP0, 0x00001111},
	{REG_A5XX_RBBM_CLOCK_DELAY3_TP1, 0x00001111},
	{REG_A5XX_RBBM_CLOCK_DELAY3_TP2, 0x00001111},
	{REG_A5XX_RBBM_CLOCK_DELAY3_TP3, 0x00001111},
	{REG_A5XX_RBBM_CLOCK_CNTL_UCHE, 0x22222222},
	{REG_A5XX_RBBM_CLOCK_CNTL2_UCHE, 0x22222222},
	{REG_A5XX_RBBM_CLOCK_CNTL3_UCHE, 0x22222222},
	{REG_A5XX_RBBM_CLOCK_CNTL4_UCHE, 0x00222222},
	{REG_A5XX_RBBM_CLOCK_HYST_UCHE, 0x00444444},
	{REG_A5XX_RBBM_CLOCK_DELAY_UCHE, 0x00000002},
	{REG_A5XX_RBBM_CLOCK_CNTL_RB0, 0x22222222},
	{REG_A5XX_RBBM_CLOCK_CNTL_RB1, 0x22222222},
	{REG_A5XX_RBBM_CLOCK_CNTL_RB2, 0x22222222},
	{REG_A5XX_RBBM_CLOCK_CNTL_RB3, 0x22222222},
	{REG_A5XX_RBBM_CLOCK_CNTL2_RB0, 0x00222222},
	{REG_A5XX_RBBM_CLOCK_CNTL2_RB1, 0x00222222},
	{REG_A5XX_RBBM_CLOCK_CNTL2_RB2, 0x00222222},
	{REG_A5XX_RBBM_CLOCK_CNTL2_RB3, 0x00222222},
	{REG_A5XX_RBBM_CLOCK_CNTL_CCU0, 0x00022220},
	{REG_A5XX_RBBM_CLOCK_CNTL_CCU1, 0x00022220},
	{REG_A5XX_RBBM_CLOCK_CNTL_CCU2, 0x00022220},
	{REG_A5XX_RBBM_CLOCK_CNTL_CCU3, 0x00022220},
	{REG_A5XX_RBBM_CLOCK_CNTL_RAC, 0x05522222},
	{REG_A5XX_RBBM_CLOCK_CNTL2_RAC, 0x00505555},
	{REG_A5XX_RBBM_CLOCK_HYST_RB_CCU0, 0x04040404},
	{REG_A5XX_RBBM_CLOCK_HYST_RB_CCU1, 0x04040404},
	{REG_A5XX_RBBM_CLOCK_HYST_RB_CCU2, 0x04040404},
	{REG_A5XX_RBBM_CLOCK_HYST_RB_CCU3, 0x04040404},
	{REG_A5XX_RBBM_CLOCK_HYST_RAC, 0x07444044},
	{REG_A5XX_RBBM_CLOCK_DELAY_RB_CCU_L1_0, 0x00000002},
	{REG_A5XX_RBBM_CLOCK_DELAY_RB_CCU_L1_1, 0x00000002},
	{REG_A5XX_RBBM_CLOCK_DELAY_RB_CCU_L1_2, 0x00000002},
	{REG_A5XX_RBBM_CLOCK_DELAY_RB_CCU_L1_3, 0x00000002},
	{REG_A5XX_RBBM_CLOCK_DELAY_RAC, 0x00010011},
	{REG_A5XX_RBBM_CLOCK_CNTL_TSE_RAS_RBBM, 0x04222222},
	{REG_A5XX_RBBM_CLOCK_MODE_GPC, 0x02222222},
	{REG_A5XX_RBBM_CLOCK_MODE_VFD, 0x00002222},
	{REG_A5XX_RBBM_CLOCK_HYST_TSE_RAS_RBBM, 0x00000000},
	{REG_A5XX_RBBM_CLOCK_HYST_GPC, 0x04104004},
	{REG_A5XX_RBBM_CLOCK_HYST_VFD, 0x00000000},
	{REG_A5XX_RBBM_CLOCK_DELAY_HLSQ, 0x00000000},
	{REG_A5XX_RBBM_CLOCK_DELAY_TSE_RAS_RBBM, 0x00004000},
	{REG_A5XX_RBBM_CLOCK_DELAY_GPC, 0x00000200},
	{REG_A5XX_RBBM_CLOCK_DELAY_VFD, 0x00002222}
}, a50x_hwcg[] = {
	{REG_A5XX_RBBM_CLOCK_CNTL_SP0, 0x02222222},
	{REG_A5XX_RBBM_CLOCK_CNTL2_SP0, 0x02222220},
	{REG_A5XX_RBBM_CLOCK_HYST_SP0, 0x0000F3CF},
	{REG_A5XX_RBBM_CLOCK_DELAY_SP0, 0x00000080},
	{REG_A5XX_RBBM_CLOCK_CNTL_TP0, 0x22222222},
	{REG_A5XX_RBBM_CLOCK_CNTL2_TP0, 0x22222222},
	{REG_A5XX_RBBM_CLOCK_CNTL3_TP0, 0x00002222},
	{REG_A5XX_RBBM_CLOCK_HYST_TP0, 0x77777777},
	{REG_A5XX_RBBM_CLOCK_HYST2_TP0, 0x77777777},
	{REG_A5XX_RBBM_CLOCK_HYST3_TP0, 0x00007777},
	{REG_A5XX_RBBM_CLOCK_DELAY_TP0, 0x11111111},
	{REG_A5XX_RBBM_CLOCK_DELAY2_TP0, 0x11111111},
	{REG_A5XX_RBBM_CLOCK_DELAY3_TP0, 0x00001111},
	{REG_A5XX_RBBM_CLOCK_CNTL2_UCHE, 0x22222222},
	{REG_A5XX_RBBM_CLOCK_CNTL3_UCHE, 0x22222222},
	{REG_A5XX_RBBM_CLOCK_CNTL4_UCHE, 0x00222222},
	{REG_A5XX_RBBM_CLOCK_CNTL_UCHE, 0x22222222},
	{REG_A5XX_RBBM_CLOCK_HYST_UCHE, 0x00FFFFF4},
	{REG_A5XX_RBBM_CLOCK_DELAY_UCHE, 0x00000002},
	{REG_A5XX_RBBM_CLOCK_CNTL_RB0, 0x22222222},
	{REG_A5XX_RBBM_CLOCK_CNTL2_RB0, 0x00222222},
	{REG_A5XX_RBBM_CLOCK_CNTL_CCU0, 0x00022220},
	{REG_A5XX_RBBM_CLOCK_CNTL_RAC, 0x05522222},
	{REG_A5XX_RBBM_CLOCK_CNTL2_RAC, 0x00505555},
	{REG_A5XX_RBBM_CLOCK_HYST_RB_CCU0, 0x04040404},
	{REG_A5XX_RBBM_CLOCK_HYST_RAC, 0x07444044},
	{REG_A5XX_RBBM_CLOCK_DELAY_RB_CCU_L1_0, 0x00000002},
	{REG_A5XX_RBBM_CLOCK_DELAY_RAC, 0x00010011},
	{REG_A5XX_RBBM_CLOCK_CNTL_TSE_RAS_RBBM, 0x04222222},
	{REG_A5XX_RBBM_CLOCK_MODE_GPC, 0x02222222},
	{REG_A5XX_RBBM_CLOCK_MODE_VFD, 0x00002222},
	{REG_A5XX_RBBM_CLOCK_HYST_TSE_RAS_RBBM, 0x00000000},
	{REG_A5XX_RBBM_CLOCK_HYST_GPC, 0x04104004},
	{REG_A5XX_RBBM_CLOCK_HYST_VFD, 0x00000000},
	{REG_A5XX_RBBM_CLOCK_DELAY_HLSQ, 0x00000000},
	{REG_A5XX_RBBM_CLOCK_DELAY_TSE_RAS_RBBM, 0x00004000},
	{REG_A5XX_RBBM_CLOCK_DELAY_GPC, 0x00000200},
	{REG_A5XX_RBBM_CLOCK_DELAY_VFD, 0x00002222},
}, a512_hwcg[] = {
	{REG_A5XX_RBBM_CLOCK_CNTL_SP0, 0x02222222},
	{REG_A5XX_RBBM_CLOCK_CNTL_SP1, 0x02222222},
	{REG_A5XX_RBBM_CLOCK_CNTL2_SP0, 0x02222220},
	{REG_A5XX_RBBM_CLOCK_CNTL2_SP1, 0x02222220},
	{REG_A5XX_RBBM_CLOCK_HYST_SP0, 0x0000F3CF},
	{REG_A5XX_RBBM_CLOCK_HYST_SP1, 0x0000F3CF},
	{REG_A5XX_RBBM_CLOCK_DELAY_SP0, 0x00000080},
	{REG_A5XX_RBBM_CLOCK_DELAY_SP1, 0x00000080},
	{REG_A5XX_RBBM_CLOCK_CNTL_TP0, 0x22222222},
	{REG_A5XX_RBBM_CLOCK_CNTL_TP1, 0x22222222},
	{REG_A5XX_RBBM_CLOCK_CNTL2_TP0, 0x22222222},
	{REG_A5XX_RBBM_CLOCK_CNTL2_TP1, 0x22222222},
	{REG_A5XX_RBBM_CLOCK_CNTL3_TP0, 0x00002222},
	{REG_A5XX_RBBM_CLOCK_CNTL3_TP1, 0x00002222},
	{REG_A5XX_RBBM_CLOCK_HYST_TP0, 0x77777777},
	{REG_A5XX_RBBM_CLOCK_HYST_TP1, 0x77777777},
	{REG_A5XX_RBBM_CLOCK_HYST2_TP0, 0x77777777},
	{REG_A5XX_RBBM_CLOCK_HYST2_TP1, 0x77777777},
	{REG_A5XX_RBBM_CLOCK_HYST3_TP0, 0x00007777},
	{REG_A5XX_RBBM_CLOCK_HYST3_TP1, 0x00007777},
	{REG_A5XX_RBBM_CLOCK_DELAY_TP0, 0x11111111},
	{REG_A5XX_RBBM_CLOCK_DELAY_TP1, 0x11111111},
	{REG_A5XX_RBBM_CLOCK_DELAY2_TP0, 0x11111111},
	{REG_A5XX_RBBM_CLOCK_DELAY2_TP1, 0x11111111},
	{REG_A5XX_RBBM_CLOCK_DELAY3_TP0, 0x00001111},
	{REG_A5XX_RBBM_CLOCK_DELAY3_TP1, 0x00001111},
	{REG_A5XX_RBBM_CLOCK_CNTL_UCHE, 0x22222222},
	{REG_A5XX_RBBM_CLOCK_CNTL2_UCHE, 0x22222222},
	{REG_A5XX_RBBM_CLOCK_CNTL3_UCHE, 0x22222222},
	{REG_A5XX_RBBM_CLOCK_CNTL4_UCHE, 0x00222222},
	{REG_A5XX_RBBM_CLOCK_HYST_UCHE, 0x00444444},
	{REG_A5XX_RBBM_CLOCK_DELAY_UCHE, 0x00000002},
	{REG_A5XX_RBBM_CLOCK_CNTL_RB0, 0x22222222},
	{REG_A5XX_RBBM_CLOCK_CNTL_RB1, 0x22222222},
	{REG_A5XX_RBBM_CLOCK_CNTL2_RB0, 0x00222222},
	{REG_A5XX_RBBM_CLOCK_CNTL2_RB1, 0x00222222},
	{REG_A5XX_RBBM_CLOCK_CNTL_CCU0, 0x00022220},
	{REG_A5XX_RBBM_CLOCK_CNTL_CCU1, 0x00022220},
	{REG_A5XX_RBBM_CLOCK_CNTL_RAC, 0x05522222},
	{REG_A5XX_RBBM_CLOCK_CNTL2_RAC, 0x00505555},
	{REG_A5XX_RBBM_CLOCK_HYST_RB_CCU0, 0x04040404},
	{REG_A5XX_RBBM_CLOCK_HYST_RB_CCU1, 0x04040404},
	{REG_A5XX_RBBM_CLOCK_HYST_RAC, 0x07444044},
	{REG_A5XX_RBBM_CLOCK_DELAY_RB_CCU_L1_0, 0x00000002},
	{REG_A5XX_RBBM_CLOCK_DELAY_RB_CCU_L1_1, 0x00000002},
	{REG_A5XX_RBBM_CLOCK_DELAY_RAC, 0x00010011},
	{REG_A5XX_RBBM_CLOCK_CNTL_TSE_RAS_RBBM, 0x04222222},
	{REG_A5XX_RBBM_CLOCK_MODE_GPC, 0x02222222},
	{REG_A5XX_RBBM_CLOCK_MODE_VFD, 0x00002222},
	{REG_A5XX_RBBM_CLOCK_HYST_TSE_RAS_RBBM, 0x00000000},
	{REG_A5XX_RBBM_CLOCK_HYST_GPC, 0x04104004},
	{REG_A5XX_RBBM_CLOCK_HYST_VFD, 0x00000000},
	{REG_A5XX_RBBM_CLOCK_DELAY_HLSQ, 0x00000000},
	{REG_A5XX_RBBM_CLOCK_DELAY_TSE_RAS_RBBM, 0x00004000},
	{REG_A5XX_RBBM_CLOCK_DELAY_GPC, 0x00000200},
	{REG_A5XX_RBBM_CLOCK_DELAY_VFD, 0x00002222},
};

void a5xx_set_hwcg(struct msm_gpu *gpu, bool state)
{
	struct adreno_gpu *adreno_gpu = to_adreno_gpu(gpu);
	const struct adreno_five_hwcg_regs *regs;
	unsigned int i, sz;

	if (adreno_is_a508(adreno_gpu)) {
		regs = a50x_hwcg;
		sz = ARRAY_SIZE(a50x_hwcg);
	} else if (adreno_is_a509(adreno_gpu) || adreno_is_a512(adreno_gpu)) {
		regs = a512_hwcg;
		sz = ARRAY_SIZE(a512_hwcg);
	} else {
		regs = a5xx_hwcg;
		sz = ARRAY_SIZE(a5xx_hwcg);
	}

	for (i = 0; i < sz; i++)
		gpu_write(gpu, regs[i].offset,
			  state ? regs[i].value : 0);

	if (adreno_is_a540(adreno_gpu)) {
		gpu_write(gpu, REG_A5XX_RBBM_CLOCK_DELAY_GPMU, state ? 0x00000770 : 0);
		gpu_write(gpu, REG_A5XX_RBBM_CLOCK_HYST_GPMU, state ? 0x00000004 : 0);
	}

	gpu_write(gpu, REG_A5XX_RBBM_CLOCK_CNTL, state ? 0xAAA8AA00 : 0);
	gpu_write(gpu, REG_A5XX_RBBM_ISDB_CNT, state ? 0x182 : 0x180);
}

static int a5xx_me_init(struct msm_gpu *gpu)
{
	struct adreno_gpu *adreno_gpu = to_adreno_gpu(gpu);
	struct msm_ringbuffer *ring = gpu->rb[0];

	OUT_PKT7(ring, CP_ME_INIT, 8);

	OUT_RING(ring, 0x0000002F);

	/* Enable multiple hardware contexts */
	OUT_RING(ring, 0x00000003);

	/* Enable error detection */
	OUT_RING(ring, 0x20000000);

	/* Don't enable header dump */
	OUT_RING(ring, 0x00000000);
	OUT_RING(ring, 0x00000000);

	/* Specify workarounds for various microcode issues */
	if (adreno_is_a530(adreno_gpu)) {
		/* Workaround for token end syncs
		 * Force a WFI after every direct-render 3D mode draw and every
		 * 2D mode 3 draw
		 */
		OUT_RING(ring, 0x0000000B);
	} else if (adreno_is_a510(adreno_gpu)) {
		/* Workaround for token and syncs */
		OUT_RING(ring, 0x00000001);
	} else {
		/* No workarounds enabled */
		OUT_RING(ring, 0x00000000);
	}

	OUT_RING(ring, 0x00000000);
	OUT_RING(ring, 0x00000000);

	a5xx_flush(gpu, ring, true);
	return a5xx_idle(gpu, ring) ? 0 : -EINVAL;
}

static int a5xx_preempt_start(struct msm_gpu *gpu)
{
	struct adreno_gpu *adreno_gpu = to_adreno_gpu(gpu);
	struct a5xx_gpu *a5xx_gpu = to_a5xx_gpu(adreno_gpu);
	struct msm_ringbuffer *ring = gpu->rb[0];

	if (gpu->nr_rings == 1)
		return 0;

	/* Turn off protected mode to write to special registers */
	OUT_PKT7(ring, CP_SET_PROTECTED_MODE, 1);
	OUT_RING(ring, 0);

	/* Set the save preemption record for the ring/command */
	OUT_PKT4(ring, REG_A5XX_CP_CONTEXT_SWITCH_SAVE_ADDR_LO, 2);
	OUT_RING(ring, lower_32_bits(a5xx_gpu->preempt_iova[ring->id]));
	OUT_RING(ring, upper_32_bits(a5xx_gpu->preempt_iova[ring->id]));

	/* Turn back on protected mode */
	OUT_PKT7(ring, CP_SET_PROTECTED_MODE, 1);
	OUT_RING(ring, 1);

	OUT_PKT7(ring, CP_PREEMPT_ENABLE_GLOBAL, 1);
	OUT_RING(ring, 0x00);

	OUT_PKT7(ring, CP_PREEMPT_ENABLE_LOCAL, 1);
	OUT_RING(ring, 0x01);

	OUT_PKT7(ring, CP_YIELD_ENABLE, 1);
	OUT_RING(ring, 0x01);

	/* Yield the floor on command completion */
	OUT_PKT7(ring, CP_CONTEXT_SWITCH_YIELD, 4);
	OUT_RING(ring, 0x00);
	OUT_RING(ring, 0x00);
	OUT_RING(ring, 0x01);
	OUT_RING(ring, 0x01);

	/* The WHERE_AMI_I packet is not needed after a YIELD is issued */
	a5xx_flush(gpu, ring, false);

	return a5xx_idle(gpu, ring) ? 0 : -EINVAL;
}

static void a5xx_ucode_check_version(struct a5xx_gpu *a5xx_gpu,
		struct drm_gem_object *obj)
{
	u32 *buf = msm_gem_get_vaddr(obj);

	if (IS_ERR(buf))
		return;

	/*
	 * If the lowest nibble is 0xa that is an indication that this microcode
	 * has been patched. The actual version is in dword [3] but we only care
	 * about the patchlevel which is the lowest nibble of dword [3]
	 */
	if (((buf[0] & 0xf) == 0xa) && (buf[2] & 0xf) >= 1)
		a5xx_gpu->has_whereami = true;

	msm_gem_put_vaddr(obj);
}

static int a5xx_ucode_init(struct msm_gpu *gpu)
{
	struct adreno_gpu *adreno_gpu = to_adreno_gpu(gpu);
	struct a5xx_gpu *a5xx_gpu = to_a5xx_gpu(adreno_gpu);
	int ret;

	if (!a5xx_gpu->pm4_bo) {
		a5xx_gpu->pm4_bo = adreno_fw_create_bo(gpu,
			adreno_gpu->fw[ADRENO_FW_PM4], &a5xx_gpu->pm4_iova);


		if (IS_ERR(a5xx_gpu->pm4_bo)) {
			ret = PTR_ERR(a5xx_gpu->pm4_bo);
			a5xx_gpu->pm4_bo = NULL;
			DRM_DEV_ERROR(gpu->dev->dev, "could not allocate PM4: %d\n",
				ret);
			return ret;
		}

		msm_gem_object_set_name(a5xx_gpu->pm4_bo, "pm4fw");
	}

	if (!a5xx_gpu->pfp_bo) {
		a5xx_gpu->pfp_bo = adreno_fw_create_bo(gpu,
			adreno_gpu->fw[ADRENO_FW_PFP], &a5xx_gpu->pfp_iova);

		if (IS_ERR(a5xx_gpu->pfp_bo)) {
			ret = PTR_ERR(a5xx_gpu->pfp_bo);
			a5xx_gpu->pfp_bo = NULL;
			DRM_DEV_ERROR(gpu->dev->dev, "could not allocate PFP: %d\n",
				ret);
			return ret;
		}

		msm_gem_object_set_name(a5xx_gpu->pfp_bo, "pfpfw");
		a5xx_ucode_check_version(a5xx_gpu, a5xx_gpu->pfp_bo);
	}

	gpu_write64(gpu, REG_A5XX_CP_ME_INSTR_BASE_LO,
		REG_A5XX_CP_ME_INSTR_BASE_HI, a5xx_gpu->pm4_iova);

	gpu_write64(gpu, REG_A5XX_CP_PFP_INSTR_BASE_LO,
		REG_A5XX_CP_PFP_INSTR_BASE_HI, a5xx_gpu->pfp_iova);

	return 0;
}

#define SCM_GPU_ZAP_SHADER_RESUME 0

static int a5xx_zap_shader_resume(struct msm_gpu *gpu)
{
	int ret;

	ret = qcom_scm_set_remote_state(SCM_GPU_ZAP_SHADER_RESUME, GPU_PAS_ID);
	if (ret)
		DRM_ERROR("%s: zap-shader resume failed: %d\n",
			gpu->name, ret);

	return ret;
}

static int a5xx_zap_shader_init(struct msm_gpu *gpu)
{
	static bool loaded;
	int ret;

	/*
	 * If the zap shader is already loaded into memory we just need to kick
	 * the remote processor to reinitialize it
	 */
	if (loaded)
		return a5xx_zap_shader_resume(gpu);

	ret = adreno_zap_shader_load(gpu, GPU_PAS_ID);

	loaded = !ret;
	return ret;
}

#define A5XX_INT_MASK (A5XX_RBBM_INT_0_MASK_RBBM_AHB_ERROR | \
	  A5XX_RBBM_INT_0_MASK_RBBM_TRANSFER_TIMEOUT | \
	  A5XX_RBBM_INT_0_MASK_RBBM_ME_MS_TIMEOUT | \
	  A5XX_RBBM_INT_0_MASK_RBBM_PFP_MS_TIMEOUT | \
	  A5XX_RBBM_INT_0_MASK_RBBM_ETS_MS_TIMEOUT | \
	  A5XX_RBBM_INT_0_MASK_RBBM_ATB_ASYNC_OVERFLOW | \
	  A5XX_RBBM_INT_0_MASK_CP_HW_ERROR | \
	  A5XX_RBBM_INT_0_MASK_MISC_HANG_DETECT | \
	  A5XX_RBBM_INT_0_MASK_CP_SW | \
	  A5XX_RBBM_INT_0_MASK_CP_CACHE_FLUSH_TS | \
	  A5XX_RBBM_INT_0_MASK_UCHE_OOB_ACCESS | \
	  A5XX_RBBM_INT_0_MASK_GPMU_VOLTAGE_DROOP)

static int a5xx_hw_init(struct msm_gpu *gpu)
{
	struct adreno_gpu *adreno_gpu = to_adreno_gpu(gpu);
	struct a5xx_gpu *a5xx_gpu = to_a5xx_gpu(adreno_gpu);
	u32 regbit;
	int ret;

	gpu_write(gpu, REG_A5XX_VBIF_ROUND_ROBIN_QOS_ARB, 0x00000003);

	if (adreno_is_a509(adreno_gpu) || adreno_is_a512(adreno_gpu) ||
	    adreno_is_a540(adreno_gpu))
		gpu_write(gpu, REG_A5XX_VBIF_GATE_OFF_WRREQ_EN, 0x00000009);

	/* Make all blocks contribute to the GPU BUSY perf counter */
	gpu_write(gpu, REG_A5XX_RBBM_PERFCTR_GPU_BUSY_MASKED, 0xFFFFFFFF);

	/* Enable RBBM error reporting bits */
	gpu_write(gpu, REG_A5XX_RBBM_AHB_CNTL0, 0x00000001);

	if (adreno_gpu->info->quirks & ADRENO_QUIRK_FAULT_DETECT_MASK) {
		/*
		 * Mask out the activity signals from RB1-3 to avoid false
		 * positives
		 */

		gpu_write(gpu, REG_A5XX_RBBM_INTERFACE_HANG_MASK_CNTL11,
			0xF0000000);
		gpu_write(gpu, REG_A5XX_RBBM_INTERFACE_HANG_MASK_CNTL12,
			0xFFFFFFFF);
		gpu_write(gpu, REG_A5XX_RBBM_INTERFACE_HANG_MASK_CNTL13,
			0xFFFFFFFF);
		gpu_write(gpu, REG_A5XX_RBBM_INTERFACE_HANG_MASK_CNTL14,
			0xFFFFFFFF);
		gpu_write(gpu, REG_A5XX_RBBM_INTERFACE_HANG_MASK_CNTL15,
			0xFFFFFFFF);
		gpu_write(gpu, REG_A5XX_RBBM_INTERFACE_HANG_MASK_CNTL16,
			0xFFFFFFFF);
		gpu_write(gpu, REG_A5XX_RBBM_INTERFACE_HANG_MASK_CNTL17,
			0xFFFFFFFF);
		gpu_write(gpu, REG_A5XX_RBBM_INTERFACE_HANG_MASK_CNTL18,
			0xFFFFFFFF);
	}

	/* Enable fault detection */
	gpu_write(gpu, REG_A5XX_RBBM_INTERFACE_HANG_INT_CNTL,
		(1 << 30) | 0xFFFF);

	/* Turn on performance counters */
	gpu_write(gpu, REG_A5XX_RBBM_PERFCTR_CNTL, 0x01);

	/* Select CP0 to always count cycles */
	gpu_write(gpu, REG_A5XX_CP_PERFCTR_CP_SEL_0, PERF_CP_ALWAYS_COUNT);

	/* Select RBBM0 to countable 6 to get the busy status for devfreq */
	gpu_write(gpu, REG_A5XX_RBBM_PERFCTR_RBBM_SEL_0, 6);

	/* Increase VFD cache access so LRZ and other data gets evicted less */
	gpu_write(gpu, REG_A5XX_UCHE_CACHE_WAYS, 0x02);

	/* Disable L2 bypass in the UCHE */
	gpu_write(gpu, REG_A5XX_UCHE_TRAP_BASE_LO, 0xFFFF0000);
	gpu_write(gpu, REG_A5XX_UCHE_TRAP_BASE_HI, 0x0001FFFF);
	gpu_write(gpu, REG_A5XX_UCHE_WRITE_THRU_BASE_LO, 0xFFFF0000);
	gpu_write(gpu, REG_A5XX_UCHE_WRITE_THRU_BASE_HI, 0x0001FFFF);

	/* Set the GMEM VA range (0 to gpu->gmem) */
	gpu_write(gpu, REG_A5XX_UCHE_GMEM_RANGE_MIN_LO, 0x00100000);
	gpu_write(gpu, REG_A5XX_UCHE_GMEM_RANGE_MIN_HI, 0x00000000);
	gpu_write(gpu, REG_A5XX_UCHE_GMEM_RANGE_MAX_LO,
		0x00100000 + adreno_gpu->gmem - 1);
	gpu_write(gpu, REG_A5XX_UCHE_GMEM_RANGE_MAX_HI, 0x00000000);

<<<<<<< HEAD
	if (adreno_is_a510(adreno_gpu)) {
		gpu_write(gpu, REG_A5XX_CP_MEQ_THRESHOLDS, 0x20);
		gpu_write(gpu, REG_A5XX_CP_MERCIU_SIZE, 0x20);
		gpu_write(gpu, REG_A5XX_CP_ROQ_THRESHOLDS_2, 0x40000030);
		gpu_write(gpu, REG_A5XX_CP_ROQ_THRESHOLDS_1, 0x20100D0A);
		gpu_write(gpu, REG_A5XX_PC_DBG_ECO_CNTL,
			  (0x200 << 11 | 0x200 << 22));
=======
	if (adreno_is_a508(adreno_gpu) || adreno_is_a510(adreno_gpu)) {
		gpu_write(gpu, REG_A5XX_CP_MEQ_THRESHOLDS, 0x20);
		if (adreno_is_a508(adreno_gpu))
			gpu_write(gpu, REG_A5XX_CP_MERCIU_SIZE, 0x400);
		else
			gpu_write(gpu, REG_A5XX_CP_MERCIU_SIZE, 0x20);
		gpu_write(gpu, REG_A5XX_CP_ROQ_THRESHOLDS_2, 0x40000030);
		gpu_write(gpu, REG_A5XX_CP_ROQ_THRESHOLDS_1, 0x20100D0A);
>>>>>>> 7d2a07b7
	} else {
		gpu_write(gpu, REG_A5XX_CP_MEQ_THRESHOLDS, 0x40);
		if (adreno_is_a530(adreno_gpu))
			gpu_write(gpu, REG_A5XX_CP_MERCIU_SIZE, 0x40);
<<<<<<< HEAD
		if (adreno_is_a540(adreno_gpu))
			gpu_write(gpu, REG_A5XX_CP_MERCIU_SIZE, 0x400);
		gpu_write(gpu, REG_A5XX_CP_ROQ_THRESHOLDS_2, 0x80000060);
		gpu_write(gpu, REG_A5XX_CP_ROQ_THRESHOLDS_1, 0x40201B16);
		gpu_write(gpu, REG_A5XX_PC_DBG_ECO_CNTL,
			  (0x400 << 11 | 0x300 << 22));
	}
=======
		else
			gpu_write(gpu, REG_A5XX_CP_MERCIU_SIZE, 0x400);
		gpu_write(gpu, REG_A5XX_CP_ROQ_THRESHOLDS_2, 0x80000060);
		gpu_write(gpu, REG_A5XX_CP_ROQ_THRESHOLDS_1, 0x40201B16);
	}

	if (adreno_is_a508(adreno_gpu))
		gpu_write(gpu, REG_A5XX_PC_DBG_ECO_CNTL,
			  (0x100 << 11 | 0x100 << 22));
	else if (adreno_is_a509(adreno_gpu) || adreno_is_a510(adreno_gpu) ||
		 adreno_is_a512(adreno_gpu))
		gpu_write(gpu, REG_A5XX_PC_DBG_ECO_CNTL,
			  (0x200 << 11 | 0x200 << 22));
	else
		gpu_write(gpu, REG_A5XX_PC_DBG_ECO_CNTL,
			  (0x400 << 11 | 0x300 << 22));
>>>>>>> 7d2a07b7

	if (adreno_gpu->info->quirks & ADRENO_QUIRK_TWO_PASS_USE_WFI)
		gpu_rmw(gpu, REG_A5XX_PC_DBG_ECO_CNTL, 0, (1 << 8));

<<<<<<< HEAD
=======
	/*
	 * Disable the RB sampler datapath DP2 clock gating optimization
	 * for 1-SP GPUs, as it is enabled by default.
	 */
	if (adreno_is_a508(adreno_gpu) || adreno_is_a509(adreno_gpu) ||
	    adreno_is_a512(adreno_gpu))
		gpu_rmw(gpu, REG_A5XX_RB_DBG_ECO_CNTL, 0, (1 << 9));

	/* Disable UCHE global filter as SP can invalidate/flush independently */
	gpu_write(gpu, REG_A5XX_UCHE_MODE_CNTL, BIT(29));

>>>>>>> 7d2a07b7
	/* Enable USE_RETENTION_FLOPS */
	gpu_write(gpu, REG_A5XX_CP_CHICKEN_DBG, 0x02000000);

	/* Enable ME/PFP split notification */
	gpu_write(gpu, REG_A5XX_RBBM_AHB_CNTL1, 0xA6FFFFFF);

	/*
	 *  In A5x, CCU can send context_done event of a particular context to
	 *  UCHE which ultimately reaches CP even when there is valid
	 *  transaction of that context inside CCU. This can let CP to program
	 *  config registers, which will make the "valid transaction" inside
	 *  CCU to be interpreted differently. This can cause gpu fault. This
	 *  bug is fixed in latest A510 revision. To enable this bug fix -
	 *  bit[11] of RB_DBG_ECO_CNTL need to be set to 0, default is 1
	 *  (disable). For older A510 version this bit is unused.
	 */
	if (adreno_is_a510(adreno_gpu))
		gpu_rmw(gpu, REG_A5XX_RB_DBG_ECO_CNTL, (1 << 11), 0);

	/* Enable HWCG */
	a5xx_set_hwcg(gpu, true);

	gpu_write(gpu, REG_A5XX_RBBM_AHB_CNTL2, 0x0000003F);

	/* Set the highest bank bit */
	if (adreno_is_a540(adreno_gpu))
		regbit = 2;
	else
		regbit = 1;

	gpu_write(gpu, REG_A5XX_TPL1_MODE_CNTL, regbit << 7);
	gpu_write(gpu, REG_A5XX_RB_MODE_CNTL, regbit << 1);

	if (adreno_is_a509(adreno_gpu) || adreno_is_a512(adreno_gpu) ||
	    adreno_is_a540(adreno_gpu))
		gpu_write(gpu, REG_A5XX_UCHE_DBG_ECO_CNTL_2, regbit);

	/* Disable All flat shading optimization (ALLFLATOPTDIS) */
	gpu_rmw(gpu, REG_A5XX_VPC_DBG_ECO_CNTL, 0, (1 << 10));

	/* Protect registers from the CP */
	gpu_write(gpu, REG_A5XX_CP_PROTECT_CNTL, 0x00000007);

	/* RBBM */
	gpu_write(gpu, REG_A5XX_CP_PROTECT(0), ADRENO_PROTECT_RW(0x04, 4));
	gpu_write(gpu, REG_A5XX_CP_PROTECT(1), ADRENO_PROTECT_RW(0x08, 8));
	gpu_write(gpu, REG_A5XX_CP_PROTECT(2), ADRENO_PROTECT_RW(0x10, 16));
	gpu_write(gpu, REG_A5XX_CP_PROTECT(3), ADRENO_PROTECT_RW(0x20, 32));
	gpu_write(gpu, REG_A5XX_CP_PROTECT(4), ADRENO_PROTECT_RW(0x40, 64));
	gpu_write(gpu, REG_A5XX_CP_PROTECT(5), ADRENO_PROTECT_RW(0x80, 64));

	/* Content protect */
	gpu_write(gpu, REG_A5XX_CP_PROTECT(6),
		ADRENO_PROTECT_RW(REG_A5XX_RBBM_SECVID_TSB_TRUSTED_BASE_LO,
			16));
	gpu_write(gpu, REG_A5XX_CP_PROTECT(7),
		ADRENO_PROTECT_RW(REG_A5XX_RBBM_SECVID_TRUST_CNTL, 2));

	/* CP */
	gpu_write(gpu, REG_A5XX_CP_PROTECT(8), ADRENO_PROTECT_RW(0x800, 64));
	gpu_write(gpu, REG_A5XX_CP_PROTECT(9), ADRENO_PROTECT_RW(0x840, 8));
	gpu_write(gpu, REG_A5XX_CP_PROTECT(10), ADRENO_PROTECT_RW(0x880, 32));
	gpu_write(gpu, REG_A5XX_CP_PROTECT(11), ADRENO_PROTECT_RW(0xAA0, 1));

	/* RB */
	gpu_write(gpu, REG_A5XX_CP_PROTECT(12), ADRENO_PROTECT_RW(0xCC0, 1));
	gpu_write(gpu, REG_A5XX_CP_PROTECT(13), ADRENO_PROTECT_RW(0xCF0, 2));

	/* VPC */
	gpu_write(gpu, REG_A5XX_CP_PROTECT(14), ADRENO_PROTECT_RW(0xE68, 8));
	gpu_write(gpu, REG_A5XX_CP_PROTECT(15), ADRENO_PROTECT_RW(0xE70, 16));

	/* UCHE */
	gpu_write(gpu, REG_A5XX_CP_PROTECT(16), ADRENO_PROTECT_RW(0xE80, 16));

<<<<<<< HEAD
	if (adreno_is_a530(adreno_gpu) || adreno_is_a510(adreno_gpu))
=======
	if (adreno_is_a508(adreno_gpu) || adreno_is_a509(adreno_gpu) ||
	    adreno_is_a510(adreno_gpu) || adreno_is_a512(adreno_gpu) ||
	    adreno_is_a530(adreno_gpu))
>>>>>>> 7d2a07b7
		gpu_write(gpu, REG_A5XX_CP_PROTECT(17),
			ADRENO_PROTECT_RW(0x10000, 0x8000));

	gpu_write(gpu, REG_A5XX_RBBM_SECVID_TSB_CNTL, 0);
	/*
	 * Disable the trusted memory range - we don't actually supported secure
	 * memory rendering at this point in time and we don't want to block off
	 * part of the virtual memory space.
	 */
	gpu_write64(gpu, REG_A5XX_RBBM_SECVID_TSB_TRUSTED_BASE_LO,
		REG_A5XX_RBBM_SECVID_TSB_TRUSTED_BASE_HI, 0x00000000);
	gpu_write(gpu, REG_A5XX_RBBM_SECVID_TSB_TRUSTED_SIZE, 0x00000000);

	/* Put the GPU into 64 bit by default */
	gpu_write(gpu, REG_A5XX_CP_ADDR_MODE_CNTL, 0x1);
	gpu_write(gpu, REG_A5XX_VSC_ADDR_MODE_CNTL, 0x1);
	gpu_write(gpu, REG_A5XX_GRAS_ADDR_MODE_CNTL, 0x1);
	gpu_write(gpu, REG_A5XX_RB_ADDR_MODE_CNTL, 0x1);
	gpu_write(gpu, REG_A5XX_PC_ADDR_MODE_CNTL, 0x1);
	gpu_write(gpu, REG_A5XX_HLSQ_ADDR_MODE_CNTL, 0x1);
	gpu_write(gpu, REG_A5XX_VFD_ADDR_MODE_CNTL, 0x1);
	gpu_write(gpu, REG_A5XX_VPC_ADDR_MODE_CNTL, 0x1);
	gpu_write(gpu, REG_A5XX_UCHE_ADDR_MODE_CNTL, 0x1);
	gpu_write(gpu, REG_A5XX_SP_ADDR_MODE_CNTL, 0x1);
	gpu_write(gpu, REG_A5XX_TPL1_ADDR_MODE_CNTL, 0x1);
	gpu_write(gpu, REG_A5XX_RBBM_SECVID_TSB_ADDR_MODE_CNTL, 0x1);

	/*
	 * VPC corner case with local memory load kill leads to corrupt
	 * internal state. Normal Disable does not work for all a5x chips.
	 * So do the following setting to disable it.
	 */
	if (adreno_gpu->info->quirks & ADRENO_QUIRK_LMLOADKILL_DISABLE) {
		gpu_rmw(gpu, REG_A5XX_VPC_DBG_ECO_CNTL, 0, BIT(23));
		gpu_rmw(gpu, REG_A5XX_HLSQ_DBG_ECO_CNTL, BIT(18), 0);
	}

	ret = adreno_hw_init(gpu);
	if (ret)
		return ret;

<<<<<<< HEAD
	if (!adreno_is_a510(adreno_gpu))
=======
	if (!(adreno_is_a508(adreno_gpu) || adreno_is_a509(adreno_gpu) ||
	      adreno_is_a510(adreno_gpu) || adreno_is_a512(adreno_gpu)))
>>>>>>> 7d2a07b7
		a5xx_gpmu_ucode_init(gpu);

	ret = a5xx_ucode_init(gpu);
	if (ret)
		return ret;

	/* Set the ringbuffer address */
	gpu_write64(gpu, REG_A5XX_CP_RB_BASE, REG_A5XX_CP_RB_BASE_HI,
		gpu->rb[0]->iova);

<<<<<<< HEAD
	gpu_write(gpu, REG_A5XX_CP_RB_CNTL,
		MSM_GPU_RB_CNTL_DEFAULT | AXXX_CP_RB_CNTL_NO_UPDATE);

=======
	/*
	 * If the microcode supports the WHERE_AM_I opcode then we can use that
	 * in lieu of the RPTR shadow and enable preemption. Otherwise, we
	 * can't safely use the RPTR shadow or preemption. In either case, the
	 * RPTR shadow should be disabled in hardware.
	 */
	gpu_write(gpu, REG_A5XX_CP_RB_CNTL,
		MSM_GPU_RB_CNTL_DEFAULT | AXXX_CP_RB_CNTL_NO_UPDATE);

	/* Create a privileged buffer for the RPTR shadow */
	if (a5xx_gpu->has_whereami) {
		if (!a5xx_gpu->shadow_bo) {
			a5xx_gpu->shadow = msm_gem_kernel_new(gpu->dev,
				sizeof(u32) * gpu->nr_rings,
				MSM_BO_WC | MSM_BO_MAP_PRIV,
				gpu->aspace, &a5xx_gpu->shadow_bo,
				&a5xx_gpu->shadow_iova);

			if (IS_ERR(a5xx_gpu->shadow))
				return PTR_ERR(a5xx_gpu->shadow);
		}

		gpu_write64(gpu, REG_A5XX_CP_RB_RPTR_ADDR,
			REG_A5XX_CP_RB_RPTR_ADDR_HI, shadowptr(a5xx_gpu, gpu->rb[0]));
	} else if (gpu->nr_rings > 1) {
		/* Disable preemption if WHERE_AM_I isn't available */
		a5xx_preempt_fini(gpu);
		gpu->nr_rings = 1;
	}

>>>>>>> 7d2a07b7
	a5xx_preempt_hw_init(gpu);

	/* Disable the interrupts through the initial bringup stage */
	gpu_write(gpu, REG_A5XX_RBBM_INT_0_MASK, A5XX_INT_MASK);

	/* Clear ME_HALT to start the micro engine */
	gpu_write(gpu, REG_A5XX_CP_PFP_ME_CNTL, 0);
	ret = a5xx_me_init(gpu);
	if (ret)
		return ret;

	ret = a5xx_power_init(gpu);
	if (ret)
		return ret;

	/*
	 * Send a pipeline event stat to get misbehaving counters to start
	 * ticking correctly
	 */
	if (adreno_is_a530(adreno_gpu)) {
		OUT_PKT7(gpu->rb[0], CP_EVENT_WRITE, 1);
		OUT_RING(gpu->rb[0], CP_EVENT_WRITE_0_EVENT(STAT_EVENT));

		a5xx_flush(gpu, gpu->rb[0], true);
		if (!a5xx_idle(gpu, gpu->rb[0]))
			return -EINVAL;
	}

	/*
	 * If the chip that we are using does support loading one, then
	 * try to load a zap shader into the secure world. If successful
	 * we can use the CP to switch out of secure mode. If not then we
	 * have no resource but to try to switch ourselves out manually. If we
	 * guessed wrong then access to the RBBM_SECVID_TRUST_CNTL register will
	 * be blocked and a permissions violation will soon follow.
	 */
	ret = a5xx_zap_shader_init(gpu);
	if (!ret) {
		OUT_PKT7(gpu->rb[0], CP_SET_SECURE_MODE, 1);
		OUT_RING(gpu->rb[0], 0x00000000);

		a5xx_flush(gpu, gpu->rb[0], true);
		if (!a5xx_idle(gpu, gpu->rb[0]))
			return -EINVAL;
	} else if (ret == -ENODEV) {
		/*
		 * This device does not use zap shader (but print a warning
		 * just in case someone got their dt wrong.. hopefully they
		 * have a debug UART to realize the error of their ways...
		 * if you mess this up you are about to crash horribly)
		 */
		dev_warn_once(gpu->dev->dev,
			"Zap shader not enabled - using SECVID_TRUST_CNTL instead\n");
		gpu_write(gpu, REG_A5XX_RBBM_SECVID_TRUST_CNTL, 0x0);
	} else {
		return ret;
	}

	/* Last step - yield the ringbuffer */
	a5xx_preempt_start(gpu);

	return 0;
}

static void a5xx_recover(struct msm_gpu *gpu)
{
	int i;

	adreno_dump_info(gpu);

	for (i = 0; i < 8; i++) {
		printk("CP_SCRATCH_REG%d: %u\n", i,
			gpu_read(gpu, REG_A5XX_CP_SCRATCH_REG(i)));
	}

	if (hang_debug)
		a5xx_dump(gpu);

	gpu_write(gpu, REG_A5XX_RBBM_SW_RESET_CMD, 1);
	gpu_read(gpu, REG_A5XX_RBBM_SW_RESET_CMD);
	gpu_write(gpu, REG_A5XX_RBBM_SW_RESET_CMD, 0);
	adreno_recover(gpu);
}

static void a5xx_destroy(struct msm_gpu *gpu)
{
	struct adreno_gpu *adreno_gpu = to_adreno_gpu(gpu);
	struct a5xx_gpu *a5xx_gpu = to_a5xx_gpu(adreno_gpu);

	DBG("%s", gpu->name);

	a5xx_preempt_fini(gpu);

	if (a5xx_gpu->pm4_bo) {
		msm_gem_unpin_iova(a5xx_gpu->pm4_bo, gpu->aspace);
		drm_gem_object_put(a5xx_gpu->pm4_bo);
	}

	if (a5xx_gpu->pfp_bo) {
		msm_gem_unpin_iova(a5xx_gpu->pfp_bo, gpu->aspace);
		drm_gem_object_put(a5xx_gpu->pfp_bo);
	}

	if (a5xx_gpu->gpmu_bo) {
		msm_gem_unpin_iova(a5xx_gpu->gpmu_bo, gpu->aspace);
		drm_gem_object_put(a5xx_gpu->gpmu_bo);
<<<<<<< HEAD
=======
	}

	if (a5xx_gpu->shadow_bo) {
		msm_gem_unpin_iova(a5xx_gpu->shadow_bo, gpu->aspace);
		drm_gem_object_put(a5xx_gpu->shadow_bo);
>>>>>>> 7d2a07b7
	}

	adreno_gpu_cleanup(adreno_gpu);
	kfree(a5xx_gpu);
}

static inline bool _a5xx_check_idle(struct msm_gpu *gpu)
{
	if (gpu_read(gpu, REG_A5XX_RBBM_STATUS) & ~A5XX_RBBM_STATUS_HI_BUSY)
		return false;

	/*
	 * Nearly every abnormality ends up pausing the GPU and triggering a
	 * fault so we can safely just watch for this one interrupt to fire
	 */
	return !(gpu_read(gpu, REG_A5XX_RBBM_INT_0_STATUS) &
		A5XX_RBBM_INT_0_MASK_MISC_HANG_DETECT);
}

bool a5xx_idle(struct msm_gpu *gpu, struct msm_ringbuffer *ring)
{
	struct adreno_gpu *adreno_gpu = to_adreno_gpu(gpu);
	struct a5xx_gpu *a5xx_gpu = to_a5xx_gpu(adreno_gpu);

	if (ring != a5xx_gpu->cur_ring) {
		WARN(1, "Tried to idle a non-current ringbuffer\n");
		return false;
	}

	/* wait for CP to drain ringbuffer: */
	if (!adreno_idle(gpu, ring))
		return false;

	if (spin_until(_a5xx_check_idle(gpu))) {
		DRM_ERROR("%s: %ps: timeout waiting for GPU to idle: status %8.8X irq %8.8X rptr/wptr %d/%d\n",
			gpu->name, __builtin_return_address(0),
			gpu_read(gpu, REG_A5XX_RBBM_STATUS),
			gpu_read(gpu, REG_A5XX_RBBM_INT_0_STATUS),
			gpu_read(gpu, REG_A5XX_CP_RB_RPTR),
			gpu_read(gpu, REG_A5XX_CP_RB_WPTR));
		return false;
	}

	return true;
}

static int a5xx_fault_handler(void *arg, unsigned long iova, int flags, void *data)
{
	struct msm_gpu *gpu = arg;
	pr_warn_ratelimited("*** gpu fault: iova=%08lx, flags=%d (%u,%u,%u,%u)\n",
			iova, flags,
			gpu_read(gpu, REG_A5XX_CP_SCRATCH_REG(4)),
			gpu_read(gpu, REG_A5XX_CP_SCRATCH_REG(5)),
			gpu_read(gpu, REG_A5XX_CP_SCRATCH_REG(6)),
			gpu_read(gpu, REG_A5XX_CP_SCRATCH_REG(7)));

	return 0;
}

static void a5xx_cp_err_irq(struct msm_gpu *gpu)
{
	u32 status = gpu_read(gpu, REG_A5XX_CP_INTERRUPT_STATUS);

	if (status & A5XX_CP_INT_CP_OPCODE_ERROR) {
		u32 val;

		gpu_write(gpu, REG_A5XX_CP_PFP_STAT_ADDR, 0);

		/*
		 * REG_A5XX_CP_PFP_STAT_DATA is indexed, and we want index 1 so
		 * read it twice
		 */

		gpu_read(gpu, REG_A5XX_CP_PFP_STAT_DATA);
		val = gpu_read(gpu, REG_A5XX_CP_PFP_STAT_DATA);

		dev_err_ratelimited(gpu->dev->dev, "CP | opcode error | possible opcode=0x%8.8X\n",
			val);
	}

	if (status & A5XX_CP_INT_CP_HW_FAULT_ERROR)
		dev_err_ratelimited(gpu->dev->dev, "CP | HW fault | status=0x%8.8X\n",
			gpu_read(gpu, REG_A5XX_CP_HW_FAULT));

	if (status & A5XX_CP_INT_CP_DMA_ERROR)
		dev_err_ratelimited(gpu->dev->dev, "CP | DMA error\n");

	if (status & A5XX_CP_INT_CP_REGISTER_PROTECTION_ERROR) {
		u32 val = gpu_read(gpu, REG_A5XX_CP_PROTECT_STATUS);

		dev_err_ratelimited(gpu->dev->dev,
			"CP | protected mode error | %s | addr=0x%8.8X | status=0x%8.8X\n",
			val & (1 << 24) ? "WRITE" : "READ",
			(val & 0xFFFFF) >> 2, val);
	}

	if (status & A5XX_CP_INT_CP_AHB_ERROR) {
		u32 status = gpu_read(gpu, REG_A5XX_CP_AHB_FAULT);
		const char *access[16] = { "reserved", "reserved",
			"timestamp lo", "timestamp hi", "pfp read", "pfp write",
			"", "", "me read", "me write", "", "", "crashdump read",
			"crashdump write" };

		dev_err_ratelimited(gpu->dev->dev,
			"CP | AHB error | addr=%X access=%s error=%d | status=0x%8.8X\n",
			status & 0xFFFFF, access[(status >> 24) & 0xF],
			(status & (1 << 31)), status);
	}
}

static void a5xx_rbbm_err_irq(struct msm_gpu *gpu, u32 status)
{
	if (status & A5XX_RBBM_INT_0_MASK_RBBM_AHB_ERROR) {
		u32 val = gpu_read(gpu, REG_A5XX_RBBM_AHB_ERROR_STATUS);

		dev_err_ratelimited(gpu->dev->dev,
			"RBBM | AHB bus error | %s | addr=0x%X | ports=0x%X:0x%X\n",
			val & (1 << 28) ? "WRITE" : "READ",
			(val & 0xFFFFF) >> 2, (val >> 20) & 0x3,
			(val >> 24) & 0xF);

		/* Clear the error */
		gpu_write(gpu, REG_A5XX_RBBM_AHB_CMD, (1 << 4));

		/* Clear the interrupt */
		gpu_write(gpu, REG_A5XX_RBBM_INT_CLEAR_CMD,
			A5XX_RBBM_INT_0_MASK_RBBM_AHB_ERROR);
	}

	if (status & A5XX_RBBM_INT_0_MASK_RBBM_TRANSFER_TIMEOUT)
		dev_err_ratelimited(gpu->dev->dev, "RBBM | AHB transfer timeout\n");

	if (status & A5XX_RBBM_INT_0_MASK_RBBM_ME_MS_TIMEOUT)
		dev_err_ratelimited(gpu->dev->dev, "RBBM | ME master split | status=0x%X\n",
			gpu_read(gpu, REG_A5XX_RBBM_AHB_ME_SPLIT_STATUS));

	if (status & A5XX_RBBM_INT_0_MASK_RBBM_PFP_MS_TIMEOUT)
		dev_err_ratelimited(gpu->dev->dev, "RBBM | PFP master split | status=0x%X\n",
			gpu_read(gpu, REG_A5XX_RBBM_AHB_PFP_SPLIT_STATUS));

	if (status & A5XX_RBBM_INT_0_MASK_RBBM_ETS_MS_TIMEOUT)
		dev_err_ratelimited(gpu->dev->dev, "RBBM | ETS master split | status=0x%X\n",
			gpu_read(gpu, REG_A5XX_RBBM_AHB_ETS_SPLIT_STATUS));

	if (status & A5XX_RBBM_INT_0_MASK_RBBM_ATB_ASYNC_OVERFLOW)
		dev_err_ratelimited(gpu->dev->dev, "RBBM | ATB ASYNC overflow\n");

	if (status & A5XX_RBBM_INT_0_MASK_RBBM_ATB_BUS_OVERFLOW)
		dev_err_ratelimited(gpu->dev->dev, "RBBM | ATB bus overflow\n");
}

static void a5xx_uche_err_irq(struct msm_gpu *gpu)
{
	uint64_t addr = (uint64_t) gpu_read(gpu, REG_A5XX_UCHE_TRAP_LOG_HI);

	addr |= gpu_read(gpu, REG_A5XX_UCHE_TRAP_LOG_LO);

	dev_err_ratelimited(gpu->dev->dev, "UCHE | Out of bounds access | addr=0x%llX\n",
		addr);
}

static void a5xx_gpmu_err_irq(struct msm_gpu *gpu)
{
	dev_err_ratelimited(gpu->dev->dev, "GPMU | voltage droop\n");
}

static void a5xx_fault_detect_irq(struct msm_gpu *gpu)
{
	struct drm_device *dev = gpu->dev;
	struct msm_ringbuffer *ring = gpu->funcs->active_ring(gpu);

	/*
	 * If stalled on SMMU fault, we could trip the GPU's hang detection,
	 * but the fault handler will trigger the devcore dump, and we want
	 * to otherwise resume normally rather than killing the submit, so
	 * just bail.
	 */
	if (gpu_read(gpu, REG_A5XX_RBBM_STATUS3) & BIT(24))
		return;

	DRM_DEV_ERROR(dev->dev, "gpu fault ring %d fence %x status %8.8X rb %4.4x/%4.4x ib1 %16.16llX/%4.4x ib2 %16.16llX/%4.4x\n",
		ring ? ring->id : -1, ring ? ring->seqno : 0,
		gpu_read(gpu, REG_A5XX_RBBM_STATUS),
		gpu_read(gpu, REG_A5XX_CP_RB_RPTR),
		gpu_read(gpu, REG_A5XX_CP_RB_WPTR),
		gpu_read64(gpu, REG_A5XX_CP_IB1_BASE, REG_A5XX_CP_IB1_BASE_HI),
		gpu_read(gpu, REG_A5XX_CP_IB1_BUFSZ),
		gpu_read64(gpu, REG_A5XX_CP_IB2_BASE, REG_A5XX_CP_IB2_BASE_HI),
		gpu_read(gpu, REG_A5XX_CP_IB2_BUFSZ));

	/* Turn off the hangcheck timer to keep it from bothering us */
	del_timer(&gpu->hangcheck_timer);

	kthread_queue_work(gpu->worker, &gpu->recover_work);
}

#define RBBM_ERROR_MASK \
	(A5XX_RBBM_INT_0_MASK_RBBM_AHB_ERROR | \
	A5XX_RBBM_INT_0_MASK_RBBM_TRANSFER_TIMEOUT | \
	A5XX_RBBM_INT_0_MASK_RBBM_ME_MS_TIMEOUT | \
	A5XX_RBBM_INT_0_MASK_RBBM_PFP_MS_TIMEOUT | \
	A5XX_RBBM_INT_0_MASK_RBBM_ETS_MS_TIMEOUT | \
	A5XX_RBBM_INT_0_MASK_RBBM_ATB_ASYNC_OVERFLOW)

static irqreturn_t a5xx_irq(struct msm_gpu *gpu)
{
	u32 status = gpu_read(gpu, REG_A5XX_RBBM_INT_0_STATUS);

	/*
	 * Clear all the interrupts except RBBM_AHB_ERROR - if we clear it
	 * before the source is cleared the interrupt will storm.
	 */
	gpu_write(gpu, REG_A5XX_RBBM_INT_CLEAR_CMD,
		status & ~A5XX_RBBM_INT_0_MASK_RBBM_AHB_ERROR);

	/* Pass status to a5xx_rbbm_err_irq because we've already cleared it */
	if (status & RBBM_ERROR_MASK)
		a5xx_rbbm_err_irq(gpu, status);

	if (status & A5XX_RBBM_INT_0_MASK_CP_HW_ERROR)
		a5xx_cp_err_irq(gpu);

	if (status & A5XX_RBBM_INT_0_MASK_MISC_HANG_DETECT)
		a5xx_fault_detect_irq(gpu);

	if (status & A5XX_RBBM_INT_0_MASK_UCHE_OOB_ACCESS)
		a5xx_uche_err_irq(gpu);

	if (status & A5XX_RBBM_INT_0_MASK_GPMU_VOLTAGE_DROOP)
		a5xx_gpmu_err_irq(gpu);

	if (status & A5XX_RBBM_INT_0_MASK_CP_CACHE_FLUSH_TS) {
		a5xx_preempt_trigger(gpu);
		msm_gpu_retire(gpu);
	}

	if (status & A5XX_RBBM_INT_0_MASK_CP_SW)
		a5xx_preempt_irq(gpu);

	return IRQ_HANDLED;
}

static const u32 a5xx_registers[] = {
	0x0000, 0x0002, 0x0004, 0x0020, 0x0022, 0x0026, 0x0029, 0x002B,
	0x002E, 0x0035, 0x0038, 0x0042, 0x0044, 0x0044, 0x0047, 0x0095,
	0x0097, 0x00BB, 0x03A0, 0x0464, 0x0469, 0x046F, 0x04D2, 0x04D3,
	0x04E0, 0x0533, 0x0540, 0x0555, 0x0800, 0x081A, 0x081F, 0x0841,
	0x0860, 0x0860, 0x0880, 0x08A0, 0x0B00, 0x0B12, 0x0B15, 0x0B28,
	0x0B78, 0x0B7F, 0x0BB0, 0x0BBD, 0x0BC0, 0x0BC6, 0x0BD0, 0x0C53,
	0x0C60, 0x0C61, 0x0C80, 0x0C82, 0x0C84, 0x0C85, 0x0C90, 0x0C98,
	0x0CA0, 0x0CA0, 0x0CB0, 0x0CB2, 0x2180, 0x2185, 0x2580, 0x2585,
	0x0CC1, 0x0CC1, 0x0CC4, 0x0CC7, 0x0CCC, 0x0CCC, 0x0CD0, 0x0CD8,
	0x0CE0, 0x0CE5, 0x0CE8, 0x0CE8, 0x0CEC, 0x0CF1, 0x0CFB, 0x0D0E,
	0x2100, 0x211E, 0x2140, 0x2145, 0x2500, 0x251E, 0x2540, 0x2545,
	0x0D10, 0x0D17, 0x0D20, 0x0D23, 0x0D30, 0x0D30, 0x20C0, 0x20C0,
	0x24C0, 0x24C0, 0x0E40, 0x0E43, 0x0E4A, 0x0E4A, 0x0E50, 0x0E57,
	0x0E60, 0x0E7C, 0x0E80, 0x0E8E, 0x0E90, 0x0E96, 0x0EA0, 0x0EA8,
	0x0EB0, 0x0EB2, 0xE140, 0xE147, 0xE150, 0xE187, 0xE1A0, 0xE1A9,
	0xE1B0, 0xE1B6, 0xE1C0, 0xE1C7, 0xE1D0, 0xE1D1, 0xE200, 0xE201,
	0xE210, 0xE21C, 0xE240, 0xE268, 0xE000, 0xE006, 0xE010, 0xE09A,
	0xE0A0, 0xE0A4, 0xE0AA, 0xE0EB, 0xE100, 0xE105, 0xE380, 0xE38F,
	0xE3B0, 0xE3B0, 0xE400, 0xE405, 0xE408, 0xE4E9, 0xE4F0, 0xE4F0,
	0xE280, 0xE280, 0xE282, 0xE2A3, 0xE2A5, 0xE2C2, 0xE940, 0xE947,
	0xE950, 0xE987, 0xE9A0, 0xE9A9, 0xE9B0, 0xE9B6, 0xE9C0, 0xE9C7,
	0xE9D0, 0xE9D1, 0xEA00, 0xEA01, 0xEA10, 0xEA1C, 0xEA40, 0xEA68,
	0xE800, 0xE806, 0xE810, 0xE89A, 0xE8A0, 0xE8A4, 0xE8AA, 0xE8EB,
	0xE900, 0xE905, 0xEB80, 0xEB8F, 0xEBB0, 0xEBB0, 0xEC00, 0xEC05,
	0xEC08, 0xECE9, 0xECF0, 0xECF0, 0xEA80, 0xEA80, 0xEA82, 0xEAA3,
	0xEAA5, 0xEAC2, 0xA800, 0xA800, 0xA820, 0xA828, 0xA840, 0xA87D,
	0XA880, 0xA88D, 0xA890, 0xA8A3, 0xA8D0, 0xA8D8, 0xA8E0, 0xA8F5,
	0xAC60, 0xAC60, ~0,
};

static void a5xx_dump(struct msm_gpu *gpu)
{
	DRM_DEV_INFO(gpu->dev->dev, "status:   %08x\n",
		gpu_read(gpu, REG_A5XX_RBBM_STATUS));
	adreno_dump(gpu);
}

static int a5xx_pm_resume(struct msm_gpu *gpu)
{
	struct adreno_gpu *adreno_gpu = to_adreno_gpu(gpu);
	int ret;

	/* Turn on the core power */
	ret = msm_gpu_pm_resume(gpu);
	if (ret)
		return ret;

<<<<<<< HEAD
	if (adreno_is_a510(adreno_gpu)) {
=======
	/* Adreno 508, 509, 510, 512 needs manual RBBM sus/res control */
	if (!(adreno_is_a530(adreno_gpu) || adreno_is_a540(adreno_gpu))) {
>>>>>>> 7d2a07b7
		/* Halt the sp_input_clk at HM level */
		gpu_write(gpu, REG_A5XX_RBBM_CLOCK_CNTL, 0x00000055);
		a5xx_set_hwcg(gpu, true);
		/* Turn on sp_input_clk at HM level */
		gpu_rmw(gpu, REG_A5XX_RBBM_CLOCK_CNTL, 0xff, 0);
		return 0;
	}

	/* Turn the RBCCU domain first to limit the chances of voltage droop */
	gpu_write(gpu, REG_A5XX_GPMU_RBCCU_POWER_CNTL, 0x778000);

	/* Wait 3 usecs before polling */
	udelay(3);

	ret = spin_usecs(gpu, 20, REG_A5XX_GPMU_RBCCU_PWR_CLK_STATUS,
		(1 << 20), (1 << 20));
	if (ret) {
		DRM_ERROR("%s: timeout waiting for RBCCU GDSC enable: %X\n",
			gpu->name,
			gpu_read(gpu, REG_A5XX_GPMU_RBCCU_PWR_CLK_STATUS));
		return ret;
	}

	/* Turn on the SP domain */
	gpu_write(gpu, REG_A5XX_GPMU_SP_POWER_CNTL, 0x778000);
	ret = spin_usecs(gpu, 20, REG_A5XX_GPMU_SP_PWR_CLK_STATUS,
		(1 << 20), (1 << 20));
	if (ret)
		DRM_ERROR("%s: timeout waiting for SP GDSC enable\n",
			gpu->name);

	return ret;
}

static int a5xx_pm_suspend(struct msm_gpu *gpu)
{
	struct adreno_gpu *adreno_gpu = to_adreno_gpu(gpu);
<<<<<<< HEAD
	u32 mask = 0xf;

	/* A510 has 3 XIN ports in VBIF */
	if (adreno_is_a510(adreno_gpu))
=======
	struct a5xx_gpu *a5xx_gpu = to_a5xx_gpu(adreno_gpu);
	u32 mask = 0xf;
	int i, ret;

	/* A508, A510 have 3 XIN ports in VBIF */
	if (adreno_is_a508(adreno_gpu) || adreno_is_a510(adreno_gpu))
>>>>>>> 7d2a07b7
		mask = 0x7;

	/* Clear the VBIF pipe before shutting down */
	gpu_write(gpu, REG_A5XX_VBIF_XIN_HALT_CTRL0, mask);
	spin_until((gpu_read(gpu, REG_A5XX_VBIF_XIN_HALT_CTRL1) &
				mask) == mask);

	gpu_write(gpu, REG_A5XX_VBIF_XIN_HALT_CTRL0, 0);

	/*
	 * Reset the VBIF before power collapse to avoid issue with FIFO
	 * entries on Adreno A510 and A530 (the others will tend to lock up)
	 */
	if (adreno_is_a510(adreno_gpu) || adreno_is_a530(adreno_gpu)) {
		gpu_write(gpu, REG_A5XX_RBBM_BLOCK_SW_RESET_CMD, 0x003C0000);
		gpu_write(gpu, REG_A5XX_RBBM_BLOCK_SW_RESET_CMD, 0x00000000);
	}

	ret = msm_gpu_pm_suspend(gpu);
	if (ret)
		return ret;

	if (a5xx_gpu->has_whereami)
		for (i = 0; i < gpu->nr_rings; i++)
			a5xx_gpu->shadow[i] = 0;

	return 0;
}

static int a5xx_get_timestamp(struct msm_gpu *gpu, uint64_t *value)
{
	*value = gpu_read64(gpu, REG_A5XX_RBBM_ALWAYSON_COUNTER_LO,
		REG_A5XX_RBBM_ALWAYSON_COUNTER_HI);

	return 0;
}

struct a5xx_crashdumper {
	void *ptr;
	struct drm_gem_object *bo;
	u64 iova;
};

struct a5xx_gpu_state {
	struct msm_gpu_state base;
	u32 *hlsqregs;
};

static int a5xx_crashdumper_init(struct msm_gpu *gpu,
		struct a5xx_crashdumper *dumper)
{
	dumper->ptr = msm_gem_kernel_new_locked(gpu->dev,
		SZ_1M, MSM_BO_WC, gpu->aspace,
		&dumper->bo, &dumper->iova);

	if (!IS_ERR(dumper->ptr))
		msm_gem_object_set_name(dumper->bo, "crashdump");

	return PTR_ERR_OR_ZERO(dumper->ptr);
}

static int a5xx_crashdumper_run(struct msm_gpu *gpu,
		struct a5xx_crashdumper *dumper)
{
	u32 val;

	if (IS_ERR_OR_NULL(dumper->ptr))
		return -EINVAL;

	gpu_write64(gpu, REG_A5XX_CP_CRASH_SCRIPT_BASE_LO,
		REG_A5XX_CP_CRASH_SCRIPT_BASE_HI, dumper->iova);

	gpu_write(gpu, REG_A5XX_CP_CRASH_DUMP_CNTL, 1);

	return gpu_poll_timeout(gpu, REG_A5XX_CP_CRASH_DUMP_CNTL, val,
		val & 0x04, 100, 10000);
}

/*
 * These are a list of the registers that need to be read through the HLSQ
 * aperture through the crashdumper.  These are not nominally accessible from
 * the CPU on a secure platform.
 */
static const struct {
	u32 type;
	u32 regoffset;
	u32 count;
} a5xx_hlsq_aperture_regs[] = {
	{ 0x35, 0xe00, 0x32 },   /* HSLQ non-context */
	{ 0x31, 0x2080, 0x1 },   /* HLSQ 2D context 0 */
	{ 0x33, 0x2480, 0x1 },   /* HLSQ 2D context 1 */
	{ 0x32, 0xe780, 0x62 },  /* HLSQ 3D context 0 */
	{ 0x34, 0xef80, 0x62 },  /* HLSQ 3D context 1 */
	{ 0x3f, 0x0ec0, 0x40 },  /* SP non-context */
	{ 0x3d, 0x2040, 0x1 },   /* SP 2D context 0 */
	{ 0x3b, 0x2440, 0x1 },   /* SP 2D context 1 */
	{ 0x3e, 0xe580, 0x170 }, /* SP 3D context 0 */
	{ 0x3c, 0xed80, 0x170 }, /* SP 3D context 1 */
	{ 0x3a, 0x0f00, 0x1c },  /* TP non-context */
	{ 0x38, 0x2000, 0xa },   /* TP 2D context 0 */
	{ 0x36, 0x2400, 0xa },   /* TP 2D context 1 */
	{ 0x39, 0xe700, 0x80 },  /* TP 3D context 0 */
	{ 0x37, 0xef00, 0x80 },  /* TP 3D context 1 */
};

static void a5xx_gpu_state_get_hlsq_regs(struct msm_gpu *gpu,
		struct a5xx_gpu_state *a5xx_state)
{
	struct a5xx_crashdumper dumper = { 0 };
	u32 offset, count = 0;
	u64 *ptr;
	int i;

	if (a5xx_crashdumper_init(gpu, &dumper))
		return;

	/* The script will be written at offset 0 */
	ptr = dumper.ptr;

	/* Start writing the data at offset 256k */
	offset = dumper.iova + (256 * SZ_1K);

	/* Count how many additional registers to get from the HLSQ aperture */
	for (i = 0; i < ARRAY_SIZE(a5xx_hlsq_aperture_regs); i++)
		count += a5xx_hlsq_aperture_regs[i].count;

	a5xx_state->hlsqregs = kcalloc(count, sizeof(u32), GFP_KERNEL);
	if (!a5xx_state->hlsqregs)
		return;

	/* Build the crashdump script */
	for (i = 0; i < ARRAY_SIZE(a5xx_hlsq_aperture_regs); i++) {
		u32 type = a5xx_hlsq_aperture_regs[i].type;
		u32 c = a5xx_hlsq_aperture_regs[i].count;

		/* Write the register to select the desired bank */
		*ptr++ = ((u64) type << 8);
		*ptr++ = (((u64) REG_A5XX_HLSQ_DBG_READ_SEL) << 44) |
			(1 << 21) | 1;

		*ptr++ = offset;
		*ptr++ = (((u64) REG_A5XX_HLSQ_DBG_AHB_READ_APERTURE) << 44)
			| c;

		offset += c * sizeof(u32);
	}

	/* Write two zeros to close off the script */
	*ptr++ = 0;
	*ptr++ = 0;

	if (a5xx_crashdumper_run(gpu, &dumper)) {
		kfree(a5xx_state->hlsqregs);
		msm_gem_kernel_put(dumper.bo, gpu->aspace, true);
		return;
	}

	/* Copy the data from the crashdumper to the state */
	memcpy(a5xx_state->hlsqregs, dumper.ptr + (256 * SZ_1K),
		count * sizeof(u32));

	msm_gem_kernel_put(dumper.bo, gpu->aspace, true);
}

static struct msm_gpu_state *a5xx_gpu_state_get(struct msm_gpu *gpu)
{
	struct a5xx_gpu_state *a5xx_state = kzalloc(sizeof(*a5xx_state),
			GFP_KERNEL);
	bool stalled = !!(gpu_read(gpu, REG_A5XX_RBBM_STATUS3) & BIT(24));

	if (!a5xx_state)
		return ERR_PTR(-ENOMEM);

	/* Temporarily disable hardware clock gating before reading the hw */
	a5xx_set_hwcg(gpu, false);

	/* First get the generic state from the adreno core */
	adreno_gpu_state_get(gpu, &(a5xx_state->base));

	a5xx_state->base.rbbm_status = gpu_read(gpu, REG_A5XX_RBBM_STATUS);

	/*
	 * Get the HLSQ regs with the help of the crashdumper, but only if
	 * we are not stalled in an iommu fault (in which case the crashdumper
	 * would not have access to memory)
	 */
	if (!stalled)
		a5xx_gpu_state_get_hlsq_regs(gpu, a5xx_state);

	a5xx_set_hwcg(gpu, true);

	return &a5xx_state->base;
}

static void a5xx_gpu_state_destroy(struct kref *kref)
{
	struct msm_gpu_state *state = container_of(kref,
		struct msm_gpu_state, ref);
	struct a5xx_gpu_state *a5xx_state = container_of(state,
		struct a5xx_gpu_state, base);

	kfree(a5xx_state->hlsqregs);

	adreno_gpu_state_destroy(state);
	kfree(a5xx_state);
}

static int a5xx_gpu_state_put(struct msm_gpu_state *state)
{
	if (IS_ERR_OR_NULL(state))
		return 1;

	return kref_put(&state->ref, a5xx_gpu_state_destroy);
}


#if defined(CONFIG_DEBUG_FS) || defined(CONFIG_DEV_COREDUMP)
static void a5xx_show(struct msm_gpu *gpu, struct msm_gpu_state *state,
		      struct drm_printer *p)
{
	int i, j;
	u32 pos = 0;
	struct a5xx_gpu_state *a5xx_state = container_of(state,
		struct a5xx_gpu_state, base);

	if (IS_ERR_OR_NULL(state))
		return;

	adreno_show(gpu, state, p);

	/* Dump the additional a5xx HLSQ registers */
	if (!a5xx_state->hlsqregs)
		return;

	drm_printf(p, "registers-hlsq:\n");

	for (i = 0; i < ARRAY_SIZE(a5xx_hlsq_aperture_regs); i++) {
		u32 o = a5xx_hlsq_aperture_regs[i].regoffset;
		u32 c = a5xx_hlsq_aperture_regs[i].count;

		for (j = 0; j < c; j++, pos++, o++) {
			/*
			 * To keep the crashdump simple we pull the entire range
			 * for each register type but not all of the registers
			 * in the range are valid. Fortunately invalid registers
			 * stick out like a sore thumb with a value of
			 * 0xdeadbeef
			 */
			if (a5xx_state->hlsqregs[pos] == 0xdeadbeef)
				continue;

			drm_printf(p, "  - { offset: 0x%04x, value: 0x%08x }\n",
				o << 2, a5xx_state->hlsqregs[pos]);
		}
	}
}
#endif

static struct msm_ringbuffer *a5xx_active_ring(struct msm_gpu *gpu)
{
	struct adreno_gpu *adreno_gpu = to_adreno_gpu(gpu);
	struct a5xx_gpu *a5xx_gpu = to_a5xx_gpu(adreno_gpu);

	return a5xx_gpu->cur_ring;
}

static unsigned long a5xx_gpu_busy(struct msm_gpu *gpu)
{
	u64 busy_cycles, busy_time;

	/* Only read the gpu busy if the hardware is already active */
	if (pm_runtime_get_if_in_use(&gpu->pdev->dev) == 0)
		return 0;

	busy_cycles = gpu_read64(gpu, REG_A5XX_RBBM_PERFCTR_RBBM_0_LO,
			REG_A5XX_RBBM_PERFCTR_RBBM_0_HI);

	busy_time = busy_cycles - gpu->devfreq.busy_cycles;
	do_div(busy_time, clk_get_rate(gpu->core_clk) / 1000000);

	gpu->devfreq.busy_cycles = busy_cycles;

	pm_runtime_put(&gpu->pdev->dev);

	if (WARN_ON(busy_time > ~0LU))
		return ~0LU;

	return (unsigned long)busy_time;
}

static uint32_t a5xx_get_rptr(struct msm_gpu *gpu, struct msm_ringbuffer *ring)
{
	struct adreno_gpu *adreno_gpu = to_adreno_gpu(gpu);
	struct a5xx_gpu *a5xx_gpu = to_a5xx_gpu(adreno_gpu);

	if (a5xx_gpu->has_whereami)
		return a5xx_gpu->shadow[ring->id];

	return ring->memptrs->rptr = gpu_read(gpu, REG_A5XX_CP_RB_RPTR);
}

static const struct adreno_gpu_funcs funcs = {
	.base = {
		.get_param = adreno_get_param,
		.hw_init = a5xx_hw_init,
		.pm_suspend = a5xx_pm_suspend,
		.pm_resume = a5xx_pm_resume,
		.recover = a5xx_recover,
		.submit = a5xx_submit,
		.active_ring = a5xx_active_ring,
		.irq = a5xx_irq,
		.destroy = a5xx_destroy,
#if defined(CONFIG_DEBUG_FS) || defined(CONFIG_DEV_COREDUMP)
		.show = a5xx_show,
#endif
#if defined(CONFIG_DEBUG_FS)
		.debugfs_init = a5xx_debugfs_init,
#endif
		.gpu_busy = a5xx_gpu_busy,
		.gpu_state_get = a5xx_gpu_state_get,
		.gpu_state_put = a5xx_gpu_state_put,
		.create_address_space = adreno_iommu_create_address_space,
<<<<<<< HEAD
=======
		.get_rptr = a5xx_get_rptr,
>>>>>>> 7d2a07b7
	},
	.get_timestamp = a5xx_get_timestamp,
};

static void check_speed_bin(struct device *dev)
{
	struct nvmem_cell *cell;
	u32 val;

	/*
	 * If the OPP table specifies a opp-supported-hw property then we have
	 * to set something with dev_pm_opp_set_supported_hw() or the table
	 * doesn't get populated so pick an arbitrary value that should
	 * ensure the default frequencies are selected but not conflict with any
	 * actual bins
	 */
	val = 0x80;

	cell = nvmem_cell_get(dev, "speed_bin");

	if (!IS_ERR(cell)) {
		void *buf = nvmem_cell_read(cell, NULL);
<<<<<<< HEAD

		if (!IS_ERR(buf)) {
			u8 bin = *((u8 *) buf);

			val = (1 << bin);
			kfree(buf);
		}

=======

		if (!IS_ERR(buf)) {
			u8 bin = *((u8 *) buf);

			val = (1 << bin);
			kfree(buf);
		}

>>>>>>> 7d2a07b7
		nvmem_cell_put(cell);
	}

	devm_pm_opp_set_supported_hw(dev, &val, 1);
}

struct msm_gpu *a5xx_gpu_init(struct drm_device *dev)
{
	struct msm_drm_private *priv = dev->dev_private;
	struct platform_device *pdev = priv->gpu_pdev;
	struct a5xx_gpu *a5xx_gpu = NULL;
	struct adreno_gpu *adreno_gpu;
	struct msm_gpu *gpu;
	int ret;

	if (!pdev) {
		DRM_DEV_ERROR(dev->dev, "No A5XX device is defined\n");
		return ERR_PTR(-ENXIO);
	}

	a5xx_gpu = kzalloc(sizeof(*a5xx_gpu), GFP_KERNEL);
	if (!a5xx_gpu)
		return ERR_PTR(-ENOMEM);

	adreno_gpu = &a5xx_gpu->base;
	gpu = &adreno_gpu->base;

	adreno_gpu->registers = a5xx_registers;

	a5xx_gpu->lm_leakage = 0x4E001A;

	check_speed_bin(&pdev->dev);

	/* Restricting nr_rings to 1 to temporarily disable preemption */
	ret = adreno_gpu_init(dev, pdev, adreno_gpu, &funcs, 1);
	if (ret) {
		a5xx_destroy(&(a5xx_gpu->base.base));
		return ERR_PTR(ret);
	}

	if (gpu->aspace)
		msm_mmu_set_fault_handler(gpu->aspace->mmu, gpu, a5xx_fault_handler);

	/* Set up the preemption specific bits and pieces for each ringbuffer */
	a5xx_preempt_init(gpu);

	return gpu;
}<|MERGE_RESOLUTION|>--- conflicted
+++ resolved
@@ -714,15 +714,6 @@
 		0x00100000 + adreno_gpu->gmem - 1);
 	gpu_write(gpu, REG_A5XX_UCHE_GMEM_RANGE_MAX_HI, 0x00000000);
 
-<<<<<<< HEAD
-	if (adreno_is_a510(adreno_gpu)) {
-		gpu_write(gpu, REG_A5XX_CP_MEQ_THRESHOLDS, 0x20);
-		gpu_write(gpu, REG_A5XX_CP_MERCIU_SIZE, 0x20);
-		gpu_write(gpu, REG_A5XX_CP_ROQ_THRESHOLDS_2, 0x40000030);
-		gpu_write(gpu, REG_A5XX_CP_ROQ_THRESHOLDS_1, 0x20100D0A);
-		gpu_write(gpu, REG_A5XX_PC_DBG_ECO_CNTL,
-			  (0x200 << 11 | 0x200 << 22));
-=======
 	if (adreno_is_a508(adreno_gpu) || adreno_is_a510(adreno_gpu)) {
 		gpu_write(gpu, REG_A5XX_CP_MEQ_THRESHOLDS, 0x20);
 		if (adreno_is_a508(adreno_gpu))
@@ -731,20 +722,10 @@
 			gpu_write(gpu, REG_A5XX_CP_MERCIU_SIZE, 0x20);
 		gpu_write(gpu, REG_A5XX_CP_ROQ_THRESHOLDS_2, 0x40000030);
 		gpu_write(gpu, REG_A5XX_CP_ROQ_THRESHOLDS_1, 0x20100D0A);
->>>>>>> 7d2a07b7
 	} else {
 		gpu_write(gpu, REG_A5XX_CP_MEQ_THRESHOLDS, 0x40);
 		if (adreno_is_a530(adreno_gpu))
 			gpu_write(gpu, REG_A5XX_CP_MERCIU_SIZE, 0x40);
-<<<<<<< HEAD
-		if (adreno_is_a540(adreno_gpu))
-			gpu_write(gpu, REG_A5XX_CP_MERCIU_SIZE, 0x400);
-		gpu_write(gpu, REG_A5XX_CP_ROQ_THRESHOLDS_2, 0x80000060);
-		gpu_write(gpu, REG_A5XX_CP_ROQ_THRESHOLDS_1, 0x40201B16);
-		gpu_write(gpu, REG_A5XX_PC_DBG_ECO_CNTL,
-			  (0x400 << 11 | 0x300 << 22));
-	}
-=======
 		else
 			gpu_write(gpu, REG_A5XX_CP_MERCIU_SIZE, 0x400);
 		gpu_write(gpu, REG_A5XX_CP_ROQ_THRESHOLDS_2, 0x80000060);
@@ -761,13 +742,10 @@
 	else
 		gpu_write(gpu, REG_A5XX_PC_DBG_ECO_CNTL,
 			  (0x400 << 11 | 0x300 << 22));
->>>>>>> 7d2a07b7
 
 	if (adreno_gpu->info->quirks & ADRENO_QUIRK_TWO_PASS_USE_WFI)
 		gpu_rmw(gpu, REG_A5XX_PC_DBG_ECO_CNTL, 0, (1 << 8));
 
-<<<<<<< HEAD
-=======
 	/*
 	 * Disable the RB sampler datapath DP2 clock gating optimization
 	 * for 1-SP GPUs, as it is enabled by default.
@@ -779,7 +757,6 @@
 	/* Disable UCHE global filter as SP can invalidate/flush independently */
 	gpu_write(gpu, REG_A5XX_UCHE_MODE_CNTL, BIT(29));
 
->>>>>>> 7d2a07b7
 	/* Enable USE_RETENTION_FLOPS */
 	gpu_write(gpu, REG_A5XX_CP_CHICKEN_DBG, 0x02000000);
 
@@ -855,13 +832,9 @@
 	/* UCHE */
 	gpu_write(gpu, REG_A5XX_CP_PROTECT(16), ADRENO_PROTECT_RW(0xE80, 16));
 
-<<<<<<< HEAD
-	if (adreno_is_a530(adreno_gpu) || adreno_is_a510(adreno_gpu))
-=======
 	if (adreno_is_a508(adreno_gpu) || adreno_is_a509(adreno_gpu) ||
 	    adreno_is_a510(adreno_gpu) || adreno_is_a512(adreno_gpu) ||
 	    adreno_is_a530(adreno_gpu))
->>>>>>> 7d2a07b7
 		gpu_write(gpu, REG_A5XX_CP_PROTECT(17),
 			ADRENO_PROTECT_RW(0x10000, 0x8000));
 
@@ -903,12 +876,8 @@
 	if (ret)
 		return ret;
 
-<<<<<<< HEAD
-	if (!adreno_is_a510(adreno_gpu))
-=======
 	if (!(adreno_is_a508(adreno_gpu) || adreno_is_a509(adreno_gpu) ||
 	      adreno_is_a510(adreno_gpu) || adreno_is_a512(adreno_gpu)))
->>>>>>> 7d2a07b7
 		a5xx_gpmu_ucode_init(gpu);
 
 	ret = a5xx_ucode_init(gpu);
@@ -919,11 +888,6 @@
 	gpu_write64(gpu, REG_A5XX_CP_RB_BASE, REG_A5XX_CP_RB_BASE_HI,
 		gpu->rb[0]->iova);
 
-<<<<<<< HEAD
-	gpu_write(gpu, REG_A5XX_CP_RB_CNTL,
-		MSM_GPU_RB_CNTL_DEFAULT | AXXX_CP_RB_CNTL_NO_UPDATE);
-
-=======
 	/*
 	 * If the microcode supports the WHERE_AM_I opcode then we can use that
 	 * in lieu of the RPTR shadow and enable preemption. Otherwise, we
@@ -954,7 +918,6 @@
 		gpu->nr_rings = 1;
 	}
 
->>>>>>> 7d2a07b7
 	a5xx_preempt_hw_init(gpu);
 
 	/* Disable the interrupts through the initial bringup stage */
@@ -1061,14 +1024,11 @@
 	if (a5xx_gpu->gpmu_bo) {
 		msm_gem_unpin_iova(a5xx_gpu->gpmu_bo, gpu->aspace);
 		drm_gem_object_put(a5xx_gpu->gpmu_bo);
-<<<<<<< HEAD
-=======
 	}
 
 	if (a5xx_gpu->shadow_bo) {
 		msm_gem_unpin_iova(a5xx_gpu->shadow_bo, gpu->aspace);
 		drm_gem_object_put(a5xx_gpu->shadow_bo);
->>>>>>> 7d2a07b7
 	}
 
 	adreno_gpu_cleanup(adreno_gpu);
@@ -1359,12 +1319,8 @@
 	if (ret)
 		return ret;
 
-<<<<<<< HEAD
-	if (adreno_is_a510(adreno_gpu)) {
-=======
 	/* Adreno 508, 509, 510, 512 needs manual RBBM sus/res control */
 	if (!(adreno_is_a530(adreno_gpu) || adreno_is_a540(adreno_gpu))) {
->>>>>>> 7d2a07b7
 		/* Halt the sp_input_clk at HM level */
 		gpu_write(gpu, REG_A5XX_RBBM_CLOCK_CNTL, 0x00000055);
 		a5xx_set_hwcg(gpu, true);
@@ -1402,19 +1358,12 @@
 static int a5xx_pm_suspend(struct msm_gpu *gpu)
 {
 	struct adreno_gpu *adreno_gpu = to_adreno_gpu(gpu);
-<<<<<<< HEAD
-	u32 mask = 0xf;
-
-	/* A510 has 3 XIN ports in VBIF */
-	if (adreno_is_a510(adreno_gpu))
-=======
 	struct a5xx_gpu *a5xx_gpu = to_a5xx_gpu(adreno_gpu);
 	u32 mask = 0xf;
 	int i, ret;
 
 	/* A508, A510 have 3 XIN ports in VBIF */
 	if (adreno_is_a508(adreno_gpu) || adreno_is_a510(adreno_gpu))
->>>>>>> 7d2a07b7
 		mask = 0x7;
 
 	/* Clear the VBIF pipe before shutting down */
@@ -1737,10 +1686,7 @@
 		.gpu_state_get = a5xx_gpu_state_get,
 		.gpu_state_put = a5xx_gpu_state_put,
 		.create_address_space = adreno_iommu_create_address_space,
-<<<<<<< HEAD
-=======
 		.get_rptr = a5xx_get_rptr,
->>>>>>> 7d2a07b7
 	},
 	.get_timestamp = a5xx_get_timestamp,
 };
@@ -1763,7 +1709,6 @@
 
 	if (!IS_ERR(cell)) {
 		void *buf = nvmem_cell_read(cell, NULL);
-<<<<<<< HEAD
 
 		if (!IS_ERR(buf)) {
 			u8 bin = *((u8 *) buf);
@@ -1772,16 +1717,6 @@
 			kfree(buf);
 		}
 
-=======
-
-		if (!IS_ERR(buf)) {
-			u8 bin = *((u8 *) buf);
-
-			val = (1 << bin);
-			kfree(buf);
-		}
-
->>>>>>> 7d2a07b7
 		nvmem_cell_put(cell);
 	}
 
@@ -1815,8 +1750,7 @@
 
 	check_speed_bin(&pdev->dev);
 
-	/* Restricting nr_rings to 1 to temporarily disable preemption */
-	ret = adreno_gpu_init(dev, pdev, adreno_gpu, &funcs, 1);
+	ret = adreno_gpu_init(dev, pdev, adreno_gpu, &funcs, 4);
 	if (ret) {
 		a5xx_destroy(&(a5xx_gpu->base.base));
 		return ERR_PTR(ret);
