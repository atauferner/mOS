// SPDX-License-Identifier: GPL-2.0
/* Copyright (c) 2017-2019 The Linux Foundation. All rights reserved. */

#include <linux/clk.h>
#include <linux/interconnect.h>
#include <linux/pm_domain.h>
#include <linux/pm_opp.h>
#include <soc/qcom/cmd-db.h>
#include <drm/drm_gem.h>

#include "a6xx_gpu.h"
#include "a6xx_gmu.xml.h"
#include "msm_gem.h"
<<<<<<< HEAD
=======
#include "msm_gpu_trace.h"
>>>>>>> 7d2a07b7
#include "msm_mmu.h"

static void a6xx_gmu_fault(struct a6xx_gmu *gmu)
{
	struct a6xx_gpu *a6xx_gpu = container_of(gmu, struct a6xx_gpu, gmu);
	struct adreno_gpu *adreno_gpu = &a6xx_gpu->base;
	struct msm_gpu *gpu = &adreno_gpu->base;

	/* FIXME: add a banner here */
	gmu->hung = true;

	/* Turn off the hangcheck timer while we are resetting */
	del_timer(&gpu->hangcheck_timer);

	/* Queue the GPU handler because we need to treat this as a recovery */
	kthread_queue_work(gpu->worker, &gpu->recover_work);
}

static irqreturn_t a6xx_gmu_irq(int irq, void *data)
{
	struct a6xx_gmu *gmu = data;
	u32 status;

	status = gmu_read(gmu, REG_A6XX_GMU_AO_HOST_INTERRUPT_STATUS);
	gmu_write(gmu, REG_A6XX_GMU_AO_HOST_INTERRUPT_CLR, status);

	if (status & A6XX_GMU_AO_HOST_INTERRUPT_STATUS_WDOG_BITE) {
		dev_err_ratelimited(gmu->dev, "GMU watchdog expired\n");

		a6xx_gmu_fault(gmu);
	}

	if (status &  A6XX_GMU_AO_HOST_INTERRUPT_STATUS_HOST_AHB_BUS_ERROR)
		dev_err_ratelimited(gmu->dev, "GMU AHB bus error\n");

	if (status & A6XX_GMU_AO_HOST_INTERRUPT_STATUS_FENCE_ERR)
		dev_err_ratelimited(gmu->dev, "GMU fence error: 0x%x\n",
			gmu_read(gmu, REG_A6XX_GMU_AHB_FENCE_STATUS));

	return IRQ_HANDLED;
}

static irqreturn_t a6xx_hfi_irq(int irq, void *data)
{
	struct a6xx_gmu *gmu = data;
	u32 status;

	status = gmu_read(gmu, REG_A6XX_GMU_GMU2HOST_INTR_INFO);
	gmu_write(gmu, REG_A6XX_GMU_GMU2HOST_INTR_CLR, status);

	if (status & A6XX_GMU_GMU2HOST_INTR_INFO_CM3_FAULT) {
		dev_err_ratelimited(gmu->dev, "GMU firmware fault\n");

		a6xx_gmu_fault(gmu);
	}

	return IRQ_HANDLED;
}

bool a6xx_gmu_sptprac_is_on(struct a6xx_gmu *gmu)
{
	u32 val;

	/* This can be called from gpu state code so make sure GMU is valid */
	if (!gmu->initialized)
		return false;

	val = gmu_read(gmu, REG_A6XX_GMU_SPTPRAC_PWR_CLK_STATUS);

	return !(val &
		(A6XX_GMU_SPTPRAC_PWR_CLK_STATUS_SPTPRAC_GDSC_POWER_OFF |
		A6XX_GMU_SPTPRAC_PWR_CLK_STATUS_SP_CLOCK_OFF));
}

/* Check to see if the GX rail is still powered */
bool a6xx_gmu_gx_is_on(struct a6xx_gmu *gmu)
{
	u32 val;

	/* This can be called from gpu state code so make sure GMU is valid */
	if (!gmu->initialized)
		return false;

	val = gmu_read(gmu, REG_A6XX_GMU_SPTPRAC_PWR_CLK_STATUS);

	return !(val &
		(A6XX_GMU_SPTPRAC_PWR_CLK_STATUS_GX_HM_GDSC_POWER_OFF |
		A6XX_GMU_SPTPRAC_PWR_CLK_STATUS_GX_HM_CLK_OFF));
}

void a6xx_gmu_set_freq(struct msm_gpu *gpu, struct dev_pm_opp *opp)
{
	struct adreno_gpu *adreno_gpu = to_adreno_gpu(gpu);
	struct a6xx_gpu *a6xx_gpu = to_a6xx_gpu(adreno_gpu);
	struct a6xx_gmu *gmu = &a6xx_gpu->gmu;
	u32 perf_index;
	unsigned long gpu_freq;
	int ret = 0;

	gpu_freq = dev_pm_opp_get_freq(opp);

	if (gpu_freq == gmu->freq)
		return;

	for (perf_index = 0; perf_index < gmu->nr_gpu_freqs - 1; perf_index++)
		if (gpu_freq == gmu->gpu_freqs[perf_index])
			break;

	gmu->current_perf_index = perf_index;
	gmu->freq = gmu->gpu_freqs[perf_index];

<<<<<<< HEAD
=======
	trace_msm_gmu_freq_change(gmu->freq, perf_index);

>>>>>>> 7d2a07b7
	/*
	 * This can get called from devfreq while the hardware is idle. Don't
	 * bring up the power if it isn't already active
	 */
	if (pm_runtime_get_if_in_use(gmu->dev) == 0)
		return;

	if (!gmu->legacy) {
		a6xx_hfi_set_freq(gmu, perf_index);
<<<<<<< HEAD
		dev_pm_opp_set_bw(&gpu->pdev->dev, opp);
=======
		dev_pm_opp_set_opp(&gpu->pdev->dev, opp);
>>>>>>> 7d2a07b7
		pm_runtime_put(gmu->dev);
		return;
	}

	gmu_write(gmu, REG_A6XX_GMU_DCVS_ACK_OPTION, 0);

	gmu_write(gmu, REG_A6XX_GMU_DCVS_PERF_SETTING,
			((3 & 0xf) << 28) | perf_index);

	/*
	 * Send an invalid index as a vote for the bus bandwidth and let the
	 * firmware decide on the right vote
	 */
	gmu_write(gmu, REG_A6XX_GMU_DCVS_BW_SETTING, 0xff);

	/* Set and clear the OOB for DCVS to trigger the GMU */
	a6xx_gmu_set_oob(gmu, GMU_OOB_DCVS_SET);
	a6xx_gmu_clear_oob(gmu, GMU_OOB_DCVS_SET);

	ret = gmu_read(gmu, REG_A6XX_GMU_DCVS_RETURN);
	if (ret)
		dev_err(gmu->dev, "GMU set GPU frequency error: %d\n", ret);

<<<<<<< HEAD
	dev_pm_opp_set_bw(&gpu->pdev->dev, opp);
=======
	dev_pm_opp_set_opp(&gpu->pdev->dev, opp);
>>>>>>> 7d2a07b7
	pm_runtime_put(gmu->dev);
}

unsigned long a6xx_gmu_get_freq(struct msm_gpu *gpu)
{
	struct adreno_gpu *adreno_gpu = to_adreno_gpu(gpu);
	struct a6xx_gpu *a6xx_gpu = to_a6xx_gpu(adreno_gpu);
	struct a6xx_gmu *gmu = &a6xx_gpu->gmu;

	return  gmu->freq;
}

static bool a6xx_gmu_check_idle_level(struct a6xx_gmu *gmu)
{
	u32 val;
	int local = gmu->idle_level;

	/* SPTP and IFPC both report as IFPC */
	if (gmu->idle_level == GMU_IDLE_STATE_SPTP)
		local = GMU_IDLE_STATE_IFPC;

	val = gmu_read(gmu, REG_A6XX_GPU_GMU_CX_GMU_RPMH_POWER_STATE);

	if (val == local) {
		if (gmu->idle_level != GMU_IDLE_STATE_IFPC ||
			!a6xx_gmu_gx_is_on(gmu))
			return true;
	}

	return false;
}

/* Wait for the GMU to get to its most idle state */
int a6xx_gmu_wait_for_idle(struct a6xx_gmu *gmu)
{
	return spin_until(a6xx_gmu_check_idle_level(gmu));
}

static int a6xx_gmu_start(struct a6xx_gmu *gmu)
{
	int ret;
	u32 val;
	u32 mask, reset_val;

	val = gmu_read(gmu, REG_A6XX_GMU_CM3_DTCM_START + 0xff8);
	if (val <= 0x20010004) {
		mask = 0xffffffff;
		reset_val = 0xbabeface;
	} else {
		mask = 0x1ff;
		reset_val = 0x100;
	}

	gmu_write(gmu, REG_A6XX_GMU_CM3_SYSRESET, 1);

	/* Set the log wptr index
	 * note: downstream saves the value in poweroff and restores it here
	 */
	gmu_write(gmu, REG_A6XX_GPU_GMU_CX_GMU_PWR_COL_CP_RESP, 0);

	gmu_write(gmu, REG_A6XX_GMU_CM3_SYSRESET, 0);

	ret = gmu_poll_timeout(gmu, REG_A6XX_GMU_CM3_FW_INIT_RESULT, val,
		(val & mask) == reset_val, 100, 10000);

	if (ret)
		DRM_DEV_ERROR(gmu->dev, "GMU firmware initialization timed out\n");

	return ret;
}

static int a6xx_gmu_hfi_start(struct a6xx_gmu *gmu)
{
	u32 val;
	int ret;

	gmu_write(gmu, REG_A6XX_GMU_HFI_CTRL_INIT, 1);

	ret = gmu_poll_timeout(gmu, REG_A6XX_GMU_HFI_CTRL_STATUS, val,
		val & 1, 100, 10000);
	if (ret)
		DRM_DEV_ERROR(gmu->dev, "Unable to start the HFI queues\n");

	return ret;
}

struct a6xx_gmu_oob_bits {
	int set, ack, set_new, ack_new, clear, clear_new;
	const char *name;
};

/* These are the interrupt / ack bits for each OOB request that are set
 * in a6xx_gmu_set_oob and a6xx_clear_oob
 */
static const struct a6xx_gmu_oob_bits a6xx_gmu_oob_bits[] = {
	[GMU_OOB_GPU_SET] = {
		.name = "GPU_SET",
		.set = 16,
		.ack = 24,
		.set_new = 30,
		.ack_new = 31,
		.clear = 24,
		.clear_new = 31,
	},

	[GMU_OOB_PERFCOUNTER_SET] = {
		.name = "PERFCOUNTER",
		.set = 17,
		.ack = 25,
		.set_new = 28,
		.ack_new = 30,
		.clear = 25,
		.clear_new = 29,
	},

	[GMU_OOB_BOOT_SLUMBER] = {
		.name = "BOOT_SLUMBER",
		.set = 22,
		.ack = 30,
		.clear = 30,
	},

	[GMU_OOB_DCVS_SET] = {
		.name = "GPU_DCVS",
		.set = 23,
		.ack = 31,
		.clear = 31,
	},
};

/* Trigger a OOB (out of band) request to the GMU */
int a6xx_gmu_set_oob(struct a6xx_gmu *gmu, enum a6xx_gmu_oob_state state)
{
	int ret;
	u32 val;
	int request, ack;

<<<<<<< HEAD
	switch (state) {
	case GMU_OOB_GPU_SET:
		if (gmu->legacy) {
			request = GMU_OOB_GPU_SET_REQUEST;
			ack = GMU_OOB_GPU_SET_ACK;
		} else {
			request = GMU_OOB_GPU_SET_REQUEST_NEW;
			ack = GMU_OOB_GPU_SET_ACK_NEW;
		}
		name = "GPU_SET";
		break;
	case GMU_OOB_PERFCOUNTER_SET:
		if (gmu->legacy) {
			request = GMU_OOB_PERFCOUNTER_REQUEST;
			ack = GMU_OOB_PERFCOUNTER_ACK;
		} else {
			request = GMU_OOB_PERFCOUNTER_REQUEST_NEW;
			ack = GMU_OOB_PERFCOUNTER_ACK_NEW;
		}
		name = "PERFCOUNTER";
		break;
	case GMU_OOB_BOOT_SLUMBER:
		request = GMU_OOB_BOOT_SLUMBER_REQUEST;
		ack = GMU_OOB_BOOT_SLUMBER_ACK;
		name = "BOOT_SLUMBER";
		break;
	case GMU_OOB_DCVS_SET:
		request = GMU_OOB_DCVS_REQUEST;
		ack = GMU_OOB_DCVS_ACK;
		name = "GPU_DCVS";
		break;
	default:
=======
	if (state >= ARRAY_SIZE(a6xx_gmu_oob_bits))
>>>>>>> 7d2a07b7
		return -EINVAL;

	if (gmu->legacy) {
		request = a6xx_gmu_oob_bits[state].set;
		ack = a6xx_gmu_oob_bits[state].ack;
	} else {
		request = a6xx_gmu_oob_bits[state].set_new;
		ack = a6xx_gmu_oob_bits[state].ack_new;
		if (!request || !ack) {
			DRM_DEV_ERROR(gmu->dev,
				      "Invalid non-legacy GMU request %s\n",
				      a6xx_gmu_oob_bits[state].name);
			return -EINVAL;
		}
	}

	/* Trigger the equested OOB operation */
	gmu_write(gmu, REG_A6XX_GMU_HOST2GMU_INTR_SET, 1 << request);

	/* Wait for the acknowledge interrupt */
	ret = gmu_poll_timeout(gmu, REG_A6XX_GMU_GMU2HOST_INTR_INFO, val,
		val & (1 << ack), 100, 10000);

	if (ret)
		DRM_DEV_ERROR(gmu->dev,
			"Timeout waiting for GMU OOB set %s: 0x%x\n",
				a6xx_gmu_oob_bits[state].name,
				gmu_read(gmu, REG_A6XX_GMU_GMU2HOST_INTR_INFO));

	/* Clear the acknowledge interrupt */
	gmu_write(gmu, REG_A6XX_GMU_GMU2HOST_INTR_CLR, 1 << ack);

	return ret;
}

/* Clear a pending OOB state in the GMU */
void a6xx_gmu_clear_oob(struct a6xx_gmu *gmu, enum a6xx_gmu_oob_state state)
{
<<<<<<< HEAD
	if (!gmu->legacy) {
		if (state == GMU_OOB_GPU_SET) {
			gmu_write(gmu, REG_A6XX_GMU_HOST2GMU_INTR_SET,
				1 << GMU_OOB_GPU_SET_CLEAR_NEW);
		} else {
			WARN_ON(state != GMU_OOB_PERFCOUNTER_SET);
			gmu_write(gmu, REG_A6XX_GMU_HOST2GMU_INTR_SET,
				1 << GMU_OOB_PERFCOUNTER_CLEAR_NEW);
		}
		return;
	}

	switch (state) {
	case GMU_OOB_GPU_SET:
		gmu_write(gmu, REG_A6XX_GMU_HOST2GMU_INTR_SET,
			1 << GMU_OOB_GPU_SET_CLEAR);
		break;
	case GMU_OOB_PERFCOUNTER_SET:
		gmu_write(gmu, REG_A6XX_GMU_HOST2GMU_INTR_SET,
			1 << GMU_OOB_PERFCOUNTER_CLEAR);
		break;
	case GMU_OOB_BOOT_SLUMBER:
		gmu_write(gmu, REG_A6XX_GMU_HOST2GMU_INTR_SET,
			1 << GMU_OOB_BOOT_SLUMBER_CLEAR);
		break;
	case GMU_OOB_DCVS_SET:
		gmu_write(gmu, REG_A6XX_GMU_HOST2GMU_INTR_SET,
			1 << GMU_OOB_DCVS_CLEAR);
		break;
	}
=======
	int bit;

	if (state >= ARRAY_SIZE(a6xx_gmu_oob_bits))
		return;

	if (gmu->legacy)
		bit = a6xx_gmu_oob_bits[state].clear;
	else
		bit = a6xx_gmu_oob_bits[state].clear_new;

	gmu_write(gmu, REG_A6XX_GMU_HOST2GMU_INTR_SET, 1 << bit);
>>>>>>> 7d2a07b7
}

/* Enable CPU control of SPTP power power collapse */
static int a6xx_sptprac_enable(struct a6xx_gmu *gmu)
{
	int ret;
	u32 val;

	if (!gmu->legacy)
		return 0;

	gmu_write(gmu, REG_A6XX_GMU_GX_SPTPRAC_POWER_CONTROL, 0x778000);

	ret = gmu_poll_timeout(gmu, REG_A6XX_GMU_SPTPRAC_PWR_CLK_STATUS, val,
		(val & 0x38) == 0x28, 1, 100);

	if (ret) {
		DRM_DEV_ERROR(gmu->dev, "Unable to power on SPTPRAC: 0x%x\n",
			gmu_read(gmu, REG_A6XX_GMU_SPTPRAC_PWR_CLK_STATUS));
	}

	return 0;
}

/* Disable CPU control of SPTP power power collapse */
static void a6xx_sptprac_disable(struct a6xx_gmu *gmu)
{
	u32 val;
	int ret;

	if (!gmu->legacy)
		return;

	/* Make sure retention is on */
	gmu_rmw(gmu, REG_A6XX_GPU_CC_GX_GDSCR, 0, (1 << 11));

	gmu_write(gmu, REG_A6XX_GMU_GX_SPTPRAC_POWER_CONTROL, 0x778001);

	ret = gmu_poll_timeout(gmu, REG_A6XX_GMU_SPTPRAC_PWR_CLK_STATUS, val,
		(val & 0x04), 100, 10000);

	if (ret)
		DRM_DEV_ERROR(gmu->dev, "failed to power off SPTPRAC: 0x%x\n",
			gmu_read(gmu, REG_A6XX_GMU_SPTPRAC_PWR_CLK_STATUS));
}

/* Let the GMU know we are starting a boot sequence */
static int a6xx_gmu_gfx_rail_on(struct a6xx_gmu *gmu)
{
	u32 vote;

	/* Let the GMU know we are getting ready for boot */
	gmu_write(gmu, REG_A6XX_GMU_BOOT_SLUMBER_OPTION, 0);

	/* Choose the "default" power level as the highest available */
	vote = gmu->gx_arc_votes[gmu->nr_gpu_freqs - 1];

	gmu_write(gmu, REG_A6XX_GMU_GX_VOTE_IDX, vote & 0xff);
	gmu_write(gmu, REG_A6XX_GMU_MX_VOTE_IDX, (vote >> 8) & 0xff);

	/* Let the GMU know the boot sequence has started */
	return a6xx_gmu_set_oob(gmu, GMU_OOB_BOOT_SLUMBER);
}

/* Let the GMU know that we are about to go into slumber */
static int a6xx_gmu_notify_slumber(struct a6xx_gmu *gmu)
{
	int ret;

	/* Disable the power counter so the GMU isn't busy */
	gmu_write(gmu, REG_A6XX_GMU_CX_GMU_POWER_COUNTER_ENABLE, 0);

	/* Disable SPTP_PC if the CPU is responsible for it */
	if (gmu->idle_level < GMU_IDLE_STATE_SPTP)
		a6xx_sptprac_disable(gmu);

	if (!gmu->legacy) {
		ret = a6xx_hfi_send_prep_slumber(gmu);
		goto out;
	}

	/* Tell the GMU to get ready to slumber */
	gmu_write(gmu, REG_A6XX_GMU_BOOT_SLUMBER_OPTION, 1);

	ret = a6xx_gmu_set_oob(gmu, GMU_OOB_BOOT_SLUMBER);
	a6xx_gmu_clear_oob(gmu, GMU_OOB_BOOT_SLUMBER);

	if (!ret) {
		/* Check to see if the GMU really did slumber */
		if (gmu_read(gmu, REG_A6XX_GPU_GMU_CX_GMU_RPMH_POWER_STATE)
			!= 0x0f) {
			DRM_DEV_ERROR(gmu->dev, "The GMU did not go into slumber\n");
			ret = -ETIMEDOUT;
		}
	}

out:
	/* Put fence into allow mode */
	gmu_write(gmu, REG_A6XX_GMU_AO_AHB_FENCE_CTRL, 0);
	return ret;
}

static int a6xx_rpmh_start(struct a6xx_gmu *gmu)
{
	int ret;
	u32 val;

	gmu_write(gmu, REG_A6XX_GMU_RSCC_CONTROL_REQ, 1 << 1);
	/* Wait for the register to finish posting */
	wmb();

	ret = gmu_poll_timeout(gmu, REG_A6XX_GMU_RSCC_CONTROL_ACK, val,
		val & (1 << 1), 100, 10000);
	if (ret) {
		DRM_DEV_ERROR(gmu->dev, "Unable to power on the GPU RSC\n");
		return ret;
	}

	ret = gmu_poll_timeout_rscc(gmu, REG_A6XX_RSCC_SEQ_BUSY_DRV0, val,
		!val, 100, 10000);

	if (ret) {
		DRM_DEV_ERROR(gmu->dev, "GPU RSC sequence stuck while waking up the GPU\n");
		return ret;
	}

	gmu_write(gmu, REG_A6XX_GMU_RSCC_CONTROL_REQ, 0);

	/* Set up CX GMU counter 0 to count busy ticks */
	gmu_write(gmu, REG_A6XX_GPU_GMU_AO_GPU_CX_BUSY_MASK, 0xff000000);
	gmu_rmw(gmu, REG_A6XX_GMU_CX_GMU_POWER_COUNTER_SELECT_0, 0xff, 0x20);

	/* Enable the power counter */
	gmu_write(gmu, REG_A6XX_GMU_CX_GMU_POWER_COUNTER_ENABLE, 1);
	return 0;
}

static void a6xx_rpmh_stop(struct a6xx_gmu *gmu)
{
	int ret;
	u32 val;

	gmu_write(gmu, REG_A6XX_GMU_RSCC_CONTROL_REQ, 1);

	ret = gmu_poll_timeout_rscc(gmu, REG_A6XX_GPU_RSCC_RSC_STATUS0_DRV0,
		val, val & (1 << 16), 100, 10000);
	if (ret)
		DRM_DEV_ERROR(gmu->dev, "Unable to power off the GPU RSC\n");

	gmu_write(gmu, REG_A6XX_GMU_RSCC_CONTROL_REQ, 0);
}

static inline void pdc_write(void __iomem *ptr, u32 offset, u32 value)
{
	return msm_writel(value, ptr + (offset << 2));
}

static void __iomem *a6xx_gmu_get_mmio(struct platform_device *pdev,
		const char *name);

static void a6xx_gmu_rpmh_init(struct a6xx_gmu *gmu)
{
	struct a6xx_gpu *a6xx_gpu = container_of(gmu, struct a6xx_gpu, gmu);
	struct adreno_gpu *adreno_gpu = &a6xx_gpu->base;
	struct platform_device *pdev = to_platform_device(gmu->dev);
	void __iomem *pdcptr = a6xx_gmu_get_mmio(pdev, "gmu_pdc");
<<<<<<< HEAD
	void __iomem *seqptr = a6xx_gmu_get_mmio(pdev, "gmu_pdc_seq");
	uint32_t pdc_address_offset;
=======
	void __iomem *seqptr;
	uint32_t pdc_address_offset;
	bool pdc_in_aop = false;
>>>>>>> 7d2a07b7

	if (!pdcptr)
		goto err;

<<<<<<< HEAD
	if (adreno_is_a618(adreno_gpu) || adreno_is_a640(adreno_gpu))
		pdc_address_offset = 0x30090;
	else if (adreno_is_a650(adreno_gpu))
		pdc_address_offset = 0x300a0;
	else
		pdc_address_offset = 0x30080;

=======
	if (adreno_is_a650(adreno_gpu) || adreno_is_a660(adreno_gpu))
		pdc_in_aop = true;
	else if (adreno_is_a618(adreno_gpu) || adreno_is_a640(adreno_gpu))
		pdc_address_offset = 0x30090;
	else
		pdc_address_offset = 0x30080;

	if (!pdc_in_aop) {
		seqptr = a6xx_gmu_get_mmio(pdev, "gmu_pdc_seq");
		if (!seqptr)
			goto err;
	}

>>>>>>> 7d2a07b7
	/* Disable SDE clock gating */
	gmu_write_rscc(gmu, REG_A6XX_GPU_RSCC_RSC_STATUS0_DRV0, BIT(24));

	/* Setup RSC PDC handshake for sleep and wakeup */
	gmu_write_rscc(gmu, REG_A6XX_RSCC_PDC_SLAVE_ID_DRV0, 1);
	gmu_write_rscc(gmu, REG_A6XX_RSCC_HIDDEN_TCS_CMD0_DATA, 0);
	gmu_write_rscc(gmu, REG_A6XX_RSCC_HIDDEN_TCS_CMD0_ADDR, 0);
	gmu_write_rscc(gmu, REG_A6XX_RSCC_HIDDEN_TCS_CMD0_DATA + 2, 0);
	gmu_write_rscc(gmu, REG_A6XX_RSCC_HIDDEN_TCS_CMD0_ADDR + 2, 0);
	gmu_write_rscc(gmu, REG_A6XX_RSCC_HIDDEN_TCS_CMD0_DATA + 4, 0x80000000);
	gmu_write_rscc(gmu, REG_A6XX_RSCC_HIDDEN_TCS_CMD0_ADDR + 4, 0);
	gmu_write_rscc(gmu, REG_A6XX_RSCC_OVERRIDE_START_ADDR, 0);
	gmu_write_rscc(gmu, REG_A6XX_RSCC_PDC_SEQ_START_ADDR, 0x4520);
	gmu_write_rscc(gmu, REG_A6XX_RSCC_PDC_MATCH_VALUE_LO, 0x4510);
	gmu_write_rscc(gmu, REG_A6XX_RSCC_PDC_MATCH_VALUE_HI, 0x4514);

	/* Load RSC sequencer uCode for sleep and wakeup */
<<<<<<< HEAD
	if (adreno_is_a650(adreno_gpu)) {
=======
	if (adreno_is_a650_family(adreno_gpu)) {
>>>>>>> 7d2a07b7
		gmu_write_rscc(gmu, REG_A6XX_RSCC_SEQ_MEM_0_DRV0, 0xeaaae5a0);
		gmu_write_rscc(gmu, REG_A6XX_RSCC_SEQ_MEM_0_DRV0 + 1, 0xe1a1ebab);
		gmu_write_rscc(gmu, REG_A6XX_RSCC_SEQ_MEM_0_DRV0 + 2, 0xa2e0a581);
		gmu_write_rscc(gmu, REG_A6XX_RSCC_SEQ_MEM_0_DRV0 + 3, 0xecac82e2);
		gmu_write_rscc(gmu, REG_A6XX_RSCC_SEQ_MEM_0_DRV0 + 4, 0x0020edad);
	} else {
		gmu_write_rscc(gmu, REG_A6XX_RSCC_SEQ_MEM_0_DRV0, 0xa7a506a0);
		gmu_write_rscc(gmu, REG_A6XX_RSCC_SEQ_MEM_0_DRV0 + 1, 0xa1e6a6e7);
		gmu_write_rscc(gmu, REG_A6XX_RSCC_SEQ_MEM_0_DRV0 + 2, 0xa2e081e1);
		gmu_write_rscc(gmu, REG_A6XX_RSCC_SEQ_MEM_0_DRV0 + 3, 0xe9a982e2);
		gmu_write_rscc(gmu, REG_A6XX_RSCC_SEQ_MEM_0_DRV0 + 4, 0x0020e8a8);
	}
<<<<<<< HEAD
=======

	if (pdc_in_aop)
		goto setup_pdc;
>>>>>>> 7d2a07b7

	/* Load PDC sequencer uCode for power up and power down sequence */
	pdc_write(seqptr, REG_A6XX_PDC_GPU_SEQ_MEM_0, 0xfebea1e1);
	pdc_write(seqptr, REG_A6XX_PDC_GPU_SEQ_MEM_0 + 1, 0xa5a4a3a2);
	pdc_write(seqptr, REG_A6XX_PDC_GPU_SEQ_MEM_0 + 2, 0x8382a6e0);
	pdc_write(seqptr, REG_A6XX_PDC_GPU_SEQ_MEM_0 + 3, 0xbce3e284);
	pdc_write(seqptr, REG_A6XX_PDC_GPU_SEQ_MEM_0 + 4, 0x002081fc);

	/* Set TCS commands used by PDC sequence for low power modes */
	pdc_write(pdcptr, REG_A6XX_PDC_GPU_TCS1_CMD_ENABLE_BANK, 7);
	pdc_write(pdcptr, REG_A6XX_PDC_GPU_TCS1_CMD_WAIT_FOR_CMPL_BANK, 0);
	pdc_write(pdcptr, REG_A6XX_PDC_GPU_TCS1_CONTROL, 0);
	pdc_write(pdcptr, REG_A6XX_PDC_GPU_TCS1_CMD0_MSGID, 0x10108);
	pdc_write(pdcptr, REG_A6XX_PDC_GPU_TCS1_CMD0_ADDR, 0x30010);
	pdc_write(pdcptr, REG_A6XX_PDC_GPU_TCS1_CMD0_DATA, 1);
	pdc_write(pdcptr, REG_A6XX_PDC_GPU_TCS1_CMD0_MSGID + 4, 0x10108);
	pdc_write(pdcptr, REG_A6XX_PDC_GPU_TCS1_CMD0_ADDR + 4, 0x30000);
	pdc_write(pdcptr, REG_A6XX_PDC_GPU_TCS1_CMD0_DATA + 4, 0x0);

	pdc_write(pdcptr, REG_A6XX_PDC_GPU_TCS1_CMD0_MSGID + 8, 0x10108);
	pdc_write(pdcptr, REG_A6XX_PDC_GPU_TCS1_CMD0_ADDR + 8, pdc_address_offset);
	pdc_write(pdcptr, REG_A6XX_PDC_GPU_TCS1_CMD0_DATA + 8, 0x0);

	pdc_write(pdcptr, REG_A6XX_PDC_GPU_TCS3_CMD_ENABLE_BANK, 7);
	pdc_write(pdcptr, REG_A6XX_PDC_GPU_TCS3_CMD_WAIT_FOR_CMPL_BANK, 0);
	pdc_write(pdcptr, REG_A6XX_PDC_GPU_TCS3_CONTROL, 0);
	pdc_write(pdcptr, REG_A6XX_PDC_GPU_TCS3_CMD0_MSGID, 0x10108);
	pdc_write(pdcptr, REG_A6XX_PDC_GPU_TCS3_CMD0_ADDR, 0x30010);
	pdc_write(pdcptr, REG_A6XX_PDC_GPU_TCS3_CMD0_DATA, 2);

	pdc_write(pdcptr, REG_A6XX_PDC_GPU_TCS3_CMD0_MSGID + 4, 0x10108);
	pdc_write(pdcptr, REG_A6XX_PDC_GPU_TCS3_CMD0_ADDR + 4, 0x30000);
<<<<<<< HEAD
	if (adreno_is_a618(adreno_gpu) || adreno_is_a650(adreno_gpu))
=======
	if (adreno_is_a618(adreno_gpu) || adreno_is_a650_family(adreno_gpu))
>>>>>>> 7d2a07b7
		pdc_write(pdcptr, REG_A6XX_PDC_GPU_TCS3_CMD0_DATA + 4, 0x2);
	else
		pdc_write(pdcptr, REG_A6XX_PDC_GPU_TCS3_CMD0_DATA + 4, 0x3);
	pdc_write(pdcptr, REG_A6XX_PDC_GPU_TCS3_CMD0_MSGID + 8, 0x10108);
	pdc_write(pdcptr, REG_A6XX_PDC_GPU_TCS3_CMD0_ADDR + 8, pdc_address_offset);
	pdc_write(pdcptr, REG_A6XX_PDC_GPU_TCS3_CMD0_DATA + 8, 0x3);

	/* Setup GPU PDC */
setup_pdc:
	pdc_write(pdcptr, REG_A6XX_PDC_GPU_SEQ_START_ADDR, 0);
	pdc_write(pdcptr, REG_A6XX_PDC_GPU_ENABLE_PDC, 0x80000001);

	/* ensure no writes happen before the uCode is fully written */
	wmb();

err:
	if (!IS_ERR_OR_NULL(pdcptr))
		iounmap(pdcptr);
	if (!IS_ERR_OR_NULL(seqptr))
		iounmap(seqptr);
}

/*
 * The lowest 16 bits of this value are the number of XO clock cycles for main
 * hysteresis which is set at 0x1680 cycles (300 us).  The higher 16 bits are
 * for the shorter hysteresis that happens after main - this is 0xa (.5 us)
 */

#define GMU_PWR_COL_HYST 0x000a1680

/* Set up the idle state for the GMU */
static void a6xx_gmu_power_config(struct a6xx_gmu *gmu)
{
	/* Disable GMU WB/RB buffer */
	gmu_write(gmu, REG_A6XX_GMU_SYS_BUS_CONFIG, 0x1);
	gmu_write(gmu, REG_A6XX_GMU_ICACHE_CONFIG, 0x1);
	gmu_write(gmu, REG_A6XX_GMU_DCACHE_CONFIG, 0x1);

	gmu_write(gmu, REG_A6XX_GMU_PWR_COL_INTER_FRAME_CTRL, 0x9c40400);

	switch (gmu->idle_level) {
	case GMU_IDLE_STATE_IFPC:
		gmu_write(gmu, REG_A6XX_GMU_PWR_COL_INTER_FRAME_HYST,
			GMU_PWR_COL_HYST);
		gmu_rmw(gmu, REG_A6XX_GMU_PWR_COL_INTER_FRAME_CTRL, 0,
			A6XX_GMU_PWR_COL_INTER_FRAME_CTRL_IFPC_ENABLE |
			A6XX_GMU_PWR_COL_INTER_FRAME_CTRL_HM_POWER_COLLAPSE_ENABLE);
		fallthrough;
	case GMU_IDLE_STATE_SPTP:
		gmu_write(gmu, REG_A6XX_GMU_PWR_COL_SPTPRAC_HYST,
			GMU_PWR_COL_HYST);
		gmu_rmw(gmu, REG_A6XX_GMU_PWR_COL_INTER_FRAME_CTRL, 0,
			A6XX_GMU_PWR_COL_INTER_FRAME_CTRL_IFPC_ENABLE |
			A6XX_GMU_PWR_COL_INTER_FRAME_CTRL_SPTPRAC_POWER_CONTROL_ENABLE);
	}

	/* Enable RPMh GPU client */
	gmu_rmw(gmu, REG_A6XX_GMU_RPMH_CTRL, 0,
		A6XX_GMU_RPMH_CTRL_RPMH_INTERFACE_ENABLE |
		A6XX_GMU_RPMH_CTRL_LLC_VOTE_ENABLE |
		A6XX_GMU_RPMH_CTRL_DDR_VOTE_ENABLE |
		A6XX_GMU_RPMH_CTRL_MX_VOTE_ENABLE |
		A6XX_GMU_RPMH_CTRL_CX_VOTE_ENABLE |
		A6XX_GMU_RPMH_CTRL_GFX_VOTE_ENABLE);
}

struct block_header {
	u32 addr;
	u32 size;
	u32 type;
	u32 value;
	u32 data[];
};

/* this should be a general kernel helper */
static int in_range(u32 addr, u32 start, u32 size)
{
	return addr >= start && addr < start + size;
}

static bool fw_block_mem(struct a6xx_gmu_bo *bo, const struct block_header *blk)
{
	if (!in_range(blk->addr, bo->iova, bo->size))
		return false;

	memcpy(bo->virt + blk->addr - bo->iova, blk->data, blk->size);
	return true;
}

static int a6xx_gmu_fw_load(struct a6xx_gmu *gmu)
{
	struct a6xx_gpu *a6xx_gpu = container_of(gmu, struct a6xx_gpu, gmu);
	struct adreno_gpu *adreno_gpu = &a6xx_gpu->base;
	const struct firmware *fw_image = adreno_gpu->fw[ADRENO_FW_GMU];
	const struct block_header *blk;
	u32 reg_offset;

	u32 itcm_base = 0x00000000;
	u32 dtcm_base = 0x00040000;

<<<<<<< HEAD
	if (adreno_is_a650(adreno_gpu))
=======
	if (adreno_is_a650_family(adreno_gpu))
>>>>>>> 7d2a07b7
		dtcm_base = 0x10004000;

	if (gmu->legacy) {
		/* Sanity check the size of the firmware that was loaded */
		if (fw_image->size > 0x8000) {
			DRM_DEV_ERROR(gmu->dev,
				"GMU firmware is bigger than the available region\n");
			return -EINVAL;
		}

		gmu_write_bulk(gmu, REG_A6XX_GMU_CM3_ITCM_START,
			       (u32*) fw_image->data, fw_image->size);
		return 0;
	}


	for (blk = (const struct block_header *) fw_image->data;
	     (const u8*) blk < fw_image->data + fw_image->size;
	     blk = (const struct block_header *) &blk->data[blk->size >> 2]) {
		if (blk->size == 0)
			continue;

		if (in_range(blk->addr, itcm_base, SZ_16K)) {
			reg_offset = (blk->addr - itcm_base) >> 2;
			gmu_write_bulk(gmu,
				REG_A6XX_GMU_CM3_ITCM_START + reg_offset,
				blk->data, blk->size);
		} else if (in_range(blk->addr, dtcm_base, SZ_16K)) {
			reg_offset = (blk->addr - dtcm_base) >> 2;
			gmu_write_bulk(gmu,
				REG_A6XX_GMU_CM3_DTCM_START + reg_offset,
				blk->data, blk->size);
		} else if (!fw_block_mem(&gmu->icache, blk) &&
			   !fw_block_mem(&gmu->dcache, blk) &&
			   !fw_block_mem(&gmu->dummy, blk)) {
			DRM_DEV_ERROR(gmu->dev,
				"failed to match fw block (addr=%.8x size=%d data[0]=%.8x)\n",
				blk->addr, blk->size, blk->data[0]);
		}
	}

	return 0;
}

static int a6xx_gmu_fw_start(struct a6xx_gmu *gmu, unsigned int state)
{
	static bool rpmh_init;
	struct a6xx_gpu *a6xx_gpu = container_of(gmu, struct a6xx_gpu, gmu);
	struct adreno_gpu *adreno_gpu = &a6xx_gpu->base;
	int ret;
	u32 chipid;

<<<<<<< HEAD
	if (adreno_is_a650(adreno_gpu))
		gmu_write(gmu, REG_A6XX_GPU_GMU_CX_GMU_CX_FAL_INTF, 1);
=======
	if (adreno_is_a650_family(adreno_gpu)) {
		gmu_write(gmu, REG_A6XX_GPU_GMU_CX_GMU_CX_FALNEXT_INTF, 1);
		gmu_write(gmu, REG_A6XX_GPU_GMU_CX_GMU_CX_FAL_INTF, 1);
	}
>>>>>>> 7d2a07b7

	if (state == GMU_WARM_BOOT) {
		ret = a6xx_rpmh_start(gmu);
		if (ret)
			return ret;
	} else {
		if (WARN(!adreno_gpu->fw[ADRENO_FW_GMU],
			"GMU firmware is not loaded\n"))
			return -ENOENT;

		/* Turn on register retention */
		gmu_write(gmu, REG_A6XX_GMU_GENERAL_7, 1);

		/* We only need to load the RPMh microcode once */
		if (!rpmh_init) {
			a6xx_gmu_rpmh_init(gmu);
			rpmh_init = true;
		} else {
			ret = a6xx_rpmh_start(gmu);
			if (ret)
				return ret;
		}

		ret = a6xx_gmu_fw_load(gmu);
		if (ret)
			return ret;
	}

	gmu_write(gmu, REG_A6XX_GMU_CM3_FW_INIT_RESULT, 0);
	gmu_write(gmu, REG_A6XX_GMU_CM3_BOOT_CONFIG, 0x02);

	/* Write the iova of the HFI table */
	gmu_write(gmu, REG_A6XX_GMU_HFI_QTBL_ADDR, gmu->hfi.iova);
	gmu_write(gmu, REG_A6XX_GMU_HFI_QTBL_INFO, 1);

	gmu_write(gmu, REG_A6XX_GMU_AHB_FENCE_RANGE_0,
		(1 << 31) | (0xa << 18) | (0xa0));

	chipid = adreno_gpu->rev.core << 24;
	chipid |= adreno_gpu->rev.major << 16;
	chipid |= adreno_gpu->rev.minor << 12;
	chipid |= adreno_gpu->rev.patchid << 8;

	gmu_write(gmu, REG_A6XX_GMU_HFI_SFR_ADDR, chipid);

	gmu_write(gmu, REG_A6XX_GPU_GMU_CX_GMU_PWR_COL_CP_MSG,
		  gmu->log.iova | (gmu->log.size / SZ_4K - 1));

	/* Set up the lowest idle level on the GMU */
	a6xx_gmu_power_config(gmu);

	ret = a6xx_gmu_start(gmu);
	if (ret)
		return ret;

	if (gmu->legacy) {
		ret = a6xx_gmu_gfx_rail_on(gmu);
		if (ret)
			return ret;
	}

	/* Enable SPTP_PC if the CPU is responsible for it */
	if (gmu->idle_level < GMU_IDLE_STATE_SPTP) {
		ret = a6xx_sptprac_enable(gmu);
		if (ret)
			return ret;
	}

	ret = a6xx_gmu_hfi_start(gmu);
	if (ret)
		return ret;

	/* FIXME: Do we need this wmb() here? */
	wmb();

	return 0;
}

#define A6XX_HFI_IRQ_MASK \
	(A6XX_GMU_GMU2HOST_INTR_INFO_CM3_FAULT)

#define A6XX_GMU_IRQ_MASK \
	(A6XX_GMU_AO_HOST_INTERRUPT_STATUS_WDOG_BITE | \
	 A6XX_GMU_AO_HOST_INTERRUPT_STATUS_HOST_AHB_BUS_ERROR | \
	 A6XX_GMU_AO_HOST_INTERRUPT_STATUS_FENCE_ERR)

static void a6xx_gmu_irq_disable(struct a6xx_gmu *gmu)
{
	disable_irq(gmu->gmu_irq);
	disable_irq(gmu->hfi_irq);

	gmu_write(gmu, REG_A6XX_GMU_AO_HOST_INTERRUPT_MASK, ~0);
	gmu_write(gmu, REG_A6XX_GMU_GMU2HOST_INTR_MASK, ~0);
}

static void a6xx_gmu_rpmh_off(struct a6xx_gmu *gmu)
{
	u32 val;

	/* Make sure there are no outstanding RPMh votes */
	gmu_poll_timeout_rscc(gmu, REG_A6XX_RSCC_TCS0_DRV0_STATUS, val,
		(val & 1), 100, 10000);
	gmu_poll_timeout_rscc(gmu, REG_A6XX_RSCC_TCS1_DRV0_STATUS, val,
		(val & 1), 100, 10000);
	gmu_poll_timeout_rscc(gmu, REG_A6XX_RSCC_TCS2_DRV0_STATUS, val,
		(val & 1), 100, 10000);
	gmu_poll_timeout_rscc(gmu, REG_A6XX_RSCC_TCS3_DRV0_STATUS, val,
		(val & 1), 100, 1000);
}

/* Force the GMU off in case it isn't responsive */
static void a6xx_gmu_force_off(struct a6xx_gmu *gmu)
{
	/* Flush all the queues */
	a6xx_hfi_stop(gmu);

	/* Stop the interrupts */
	a6xx_gmu_irq_disable(gmu);

	/* Force off SPTP in case the GMU is managing it */
	a6xx_sptprac_disable(gmu);

	/* Make sure there are no outstanding RPMh votes */
	a6xx_gmu_rpmh_off(gmu);
}

static void a6xx_gmu_set_initial_freq(struct msm_gpu *gpu, struct a6xx_gmu *gmu)
{
	struct dev_pm_opp *gpu_opp;
	unsigned long gpu_freq = gmu->gpu_freqs[gmu->current_perf_index];

	gpu_opp = dev_pm_opp_find_freq_exact(&gpu->pdev->dev, gpu_freq, true);
	if (IS_ERR_OR_NULL(gpu_opp))
		return;

	gmu->freq = 0; /* so a6xx_gmu_set_freq() doesn't exit early */
	a6xx_gmu_set_freq(gpu, gpu_opp);
	dev_pm_opp_put(gpu_opp);
}

static void a6xx_gmu_set_initial_bw(struct msm_gpu *gpu, struct a6xx_gmu *gmu)
{
	struct dev_pm_opp *gpu_opp;
	unsigned long gpu_freq = gmu->gpu_freqs[gmu->current_perf_index];

	gpu_opp = dev_pm_opp_find_freq_exact(&gpu->pdev->dev, gpu_freq, true);
	if (IS_ERR_OR_NULL(gpu_opp))
		return;

<<<<<<< HEAD
	dev_pm_opp_set_bw(&gpu->pdev->dev, gpu_opp);
=======
	dev_pm_opp_set_opp(&gpu->pdev->dev, gpu_opp);
>>>>>>> 7d2a07b7
	dev_pm_opp_put(gpu_opp);
}

int a6xx_gmu_resume(struct a6xx_gpu *a6xx_gpu)
{
	struct adreno_gpu *adreno_gpu = &a6xx_gpu->base;
	struct msm_gpu *gpu = &adreno_gpu->base;
	struct a6xx_gmu *gmu = &a6xx_gpu->gmu;
	int status, ret;

	if (WARN(!gmu->initialized, "The GMU is not set up yet\n"))
		return 0;

	gmu->hung = false;

	/* Turn on the resources */
	pm_runtime_get_sync(gmu->dev);

	/*
	 * "enable" the GX power domain which won't actually do anything but it
	 * will make sure that the refcounting is correct in case we need to
	 * bring down the GX after a GMU failure
	 */
	if (!IS_ERR_OR_NULL(gmu->gxpd))
		pm_runtime_get_sync(gmu->gxpd);

	/* Use a known rate to bring up the GMU */
	clk_set_rate(gmu->core_clk, 200000000);
	ret = clk_bulk_prepare_enable(gmu->nr_clocks, gmu->clocks);
	if (ret) {
		pm_runtime_put(gmu->gxpd);
		pm_runtime_put(gmu->dev);
		return ret;
	}

	/* Set the bus quota to a reasonable value for boot */
	a6xx_gmu_set_initial_bw(gpu, gmu);

	/* Enable the GMU interrupt */
	gmu_write(gmu, REG_A6XX_GMU_AO_HOST_INTERRUPT_CLR, ~0);
	gmu_write(gmu, REG_A6XX_GMU_AO_HOST_INTERRUPT_MASK, ~A6XX_GMU_IRQ_MASK);
	enable_irq(gmu->gmu_irq);

	/* Check to see if we are doing a cold or warm boot */
	status = gmu_read(gmu, REG_A6XX_GMU_GENERAL_7) == 1 ?
		GMU_WARM_BOOT : GMU_COLD_BOOT;

	/*
	 * Warm boot path does not work on newer GPUs
	 * Presumably this is because icache/dcache regions must be restored
	 */
	if (!gmu->legacy)
		status = GMU_COLD_BOOT;

	ret = a6xx_gmu_fw_start(gmu, status);
	if (ret)
		goto out;

	ret = a6xx_hfi_start(gmu, status);
	if (ret)
		goto out;

	/*
	 * Turn on the GMU firmware fault interrupt after we know the boot
	 * sequence is successful
	 */
	gmu_write(gmu, REG_A6XX_GMU_GMU2HOST_INTR_CLR, ~0);
	gmu_write(gmu, REG_A6XX_GMU_GMU2HOST_INTR_MASK, ~A6XX_HFI_IRQ_MASK);
	enable_irq(gmu->hfi_irq);

	/* Set the GPU to the current freq */
	a6xx_gmu_set_initial_freq(gpu, gmu);

out:
	/* On failure, shut down the GMU to leave it in a good state */
	if (ret) {
		disable_irq(gmu->gmu_irq);
		a6xx_rpmh_stop(gmu);
		pm_runtime_put(gmu->gxpd);
		pm_runtime_put(gmu->dev);
	}

	return ret;
}

bool a6xx_gmu_isidle(struct a6xx_gmu *gmu)
{
	u32 reg;

	if (!gmu->initialized)
		return true;

	reg = gmu_read(gmu, REG_A6XX_GPU_GMU_AO_GPU_CX_BUSY_STATUS);

	if (reg &  A6XX_GPU_GMU_AO_GPU_CX_BUSY_STATUS_GPUBUSYIGNAHB)
		return false;

	return true;
}

#define GBIF_CLIENT_HALT_MASK             BIT(0)
#define GBIF_ARB_HALT_MASK                BIT(1)

static void a6xx_bus_clear_pending_transactions(struct adreno_gpu *adreno_gpu)
{
	struct msm_gpu *gpu = &adreno_gpu->base;

	if (!a6xx_has_gbif(adreno_gpu)) {
		gpu_write(gpu, REG_A6XX_VBIF_XIN_HALT_CTRL0, 0xf);
		spin_until((gpu_read(gpu, REG_A6XX_VBIF_XIN_HALT_CTRL1) &
								0xf) == 0xf);
		gpu_write(gpu, REG_A6XX_VBIF_XIN_HALT_CTRL0, 0);

		return;
	}

	/* Halt new client requests on GBIF */
	gpu_write(gpu, REG_A6XX_GBIF_HALT, GBIF_CLIENT_HALT_MASK);
	spin_until((gpu_read(gpu, REG_A6XX_GBIF_HALT_ACK) &
			(GBIF_CLIENT_HALT_MASK)) == GBIF_CLIENT_HALT_MASK);

	/* Halt all AXI requests on GBIF */
	gpu_write(gpu, REG_A6XX_GBIF_HALT, GBIF_ARB_HALT_MASK);
	spin_until((gpu_read(gpu,  REG_A6XX_GBIF_HALT_ACK) &
			(GBIF_ARB_HALT_MASK)) == GBIF_ARB_HALT_MASK);

	/* The GBIF halt needs to be explicitly cleared */
	gpu_write(gpu, REG_A6XX_GBIF_HALT, 0x0);
}

/* Gracefully try to shut down the GMU and by extension the GPU */
static void a6xx_gmu_shutdown(struct a6xx_gmu *gmu)
{
	struct a6xx_gpu *a6xx_gpu = container_of(gmu, struct a6xx_gpu, gmu);
	struct adreno_gpu *adreno_gpu = &a6xx_gpu->base;
	u32 val;

	/*
	 * The GMU may still be in slumber unless the GPU started so check and
	 * skip putting it back into slumber if so
	 */
	val = gmu_read(gmu, REG_A6XX_GPU_GMU_CX_GMU_RPMH_POWER_STATE);

	if (val != 0xf) {
		int ret = a6xx_gmu_wait_for_idle(gmu);

		/* If the GMU isn't responding assume it is hung */
		if (ret) {
			a6xx_gmu_force_off(gmu);
			return;
		}

		a6xx_bus_clear_pending_transactions(adreno_gpu);

		/* tell the GMU we want to slumber */
		a6xx_gmu_notify_slumber(gmu);

		ret = gmu_poll_timeout(gmu,
			REG_A6XX_GPU_GMU_AO_GPU_CX_BUSY_STATUS, val,
			!(val & A6XX_GPU_GMU_AO_GPU_CX_BUSY_STATUS_GPUBUSYIGNAHB),
			100, 10000);

		/*
		 * Let the user know we failed to slumber but don't worry too
		 * much because we are powering down anyway
		 */

		if (ret)
			DRM_DEV_ERROR(gmu->dev,
				"Unable to slumber GMU: status = 0%x/0%x\n",
				gmu_read(gmu,
					REG_A6XX_GPU_GMU_AO_GPU_CX_BUSY_STATUS),
				gmu_read(gmu,
					REG_A6XX_GPU_GMU_AO_GPU_CX_BUSY_STATUS2));
	}

	/* Turn off HFI */
	a6xx_hfi_stop(gmu);

	/* Stop the interrupts and mask the hardware */
	a6xx_gmu_irq_disable(gmu);

	/* Tell RPMh to power off the GPU */
	a6xx_rpmh_stop(gmu);
}


int a6xx_gmu_stop(struct a6xx_gpu *a6xx_gpu)
{
	struct a6xx_gmu *gmu = &a6xx_gpu->gmu;
	struct msm_gpu *gpu = &a6xx_gpu->base.base;

	if (!pm_runtime_active(gmu->dev))
		return 0;

	/*
	 * Force the GMU off if we detected a hang, otherwise try to shut it
	 * down gracefully
	 */
	if (gmu->hung)
		a6xx_gmu_force_off(gmu);
	else
		a6xx_gmu_shutdown(gmu);

	/* Remove the bus vote */
<<<<<<< HEAD
	dev_pm_opp_set_bw(&gpu->pdev->dev, NULL);
=======
	dev_pm_opp_set_opp(&gpu->pdev->dev, NULL);
>>>>>>> 7d2a07b7

	/*
	 * Make sure the GX domain is off before turning off the GMU (CX)
	 * domain. Usually the GMU does this but only if the shutdown sequence
	 * was successful
	 */
	if (!IS_ERR_OR_NULL(gmu->gxpd))
		pm_runtime_put_sync(gmu->gxpd);

	clk_bulk_disable_unprepare(gmu->nr_clocks, gmu->clocks);

	pm_runtime_put_sync(gmu->dev);

	return 0;
}

static void a6xx_gmu_memory_free(struct a6xx_gmu *gmu)
{
	msm_gem_kernel_put(gmu->hfi.obj, gmu->aspace, false);
	msm_gem_kernel_put(gmu->debug.obj, gmu->aspace, false);
	msm_gem_kernel_put(gmu->icache.obj, gmu->aspace, false);
	msm_gem_kernel_put(gmu->dcache.obj, gmu->aspace, false);
	msm_gem_kernel_put(gmu->dummy.obj, gmu->aspace, false);
	msm_gem_kernel_put(gmu->log.obj, gmu->aspace, false);

	gmu->aspace->mmu->funcs->detach(gmu->aspace->mmu);
	msm_gem_address_space_put(gmu->aspace);
}

static int a6xx_gmu_memory_alloc(struct a6xx_gmu *gmu, struct a6xx_gmu_bo *bo,
		size_t size, u64 iova)
{
	struct a6xx_gpu *a6xx_gpu = container_of(gmu, struct a6xx_gpu, gmu);
	struct drm_device *dev = a6xx_gpu->base.base.dev;
	uint32_t flags = MSM_BO_WC;
	u64 range_start, range_end;
	int ret;

	size = PAGE_ALIGN(size);
	if (!iova) {
		/* no fixed address - use GMU's uncached range */
		range_start = 0x60000000 + PAGE_SIZE; /* skip dummy page */
		range_end = 0x80000000;
	} else {
		/* range for fixed address */
		range_start = iova;
		range_end = iova + size;
		/* use IOMMU_PRIV for icache/dcache */
		flags |= MSM_BO_MAP_PRIV;
	}

	bo->obj = msm_gem_new(dev, size, flags);
	if (IS_ERR(bo->obj))
		return PTR_ERR(bo->obj);

	ret = msm_gem_get_and_pin_iova_range(bo->obj, gmu->aspace, &bo->iova,
		range_start >> PAGE_SHIFT, range_end >> PAGE_SHIFT);
	if (ret) {
		drm_gem_object_put(bo->obj);
		return ret;
	}

	bo->virt = msm_gem_get_vaddr(bo->obj);
	bo->size = size;

	return 0;
}

static int a6xx_gmu_memory_probe(struct a6xx_gmu *gmu)
{
	struct iommu_domain *domain;
	struct msm_mmu *mmu;

	domain = iommu_domain_alloc(&platform_bus_type);
	if (!domain)
		return -ENODEV;

	mmu = msm_iommu_new(gmu->dev, domain);
	gmu->aspace = msm_gem_address_space_create(mmu, "gmu", 0x0, 0x80000000);
	if (IS_ERR(gmu->aspace)) {
		iommu_domain_free(domain);
		return PTR_ERR(gmu->aspace);
	}

	return 0;
}

/* Return the 'arc-level' for the given frequency */
static unsigned int a6xx_gmu_get_arc_level(struct device *dev,
					   unsigned long freq)
{
	struct dev_pm_opp *opp;
	unsigned int val;

	if (!freq)
		return 0;

	opp = dev_pm_opp_find_freq_exact(dev, freq, true);
	if (IS_ERR(opp))
		return 0;

	val = dev_pm_opp_get_level(opp);

	dev_pm_opp_put(opp);

	return val;
}

static int a6xx_gmu_rpmh_arc_votes_init(struct device *dev, u32 *votes,
		unsigned long *freqs, int freqs_count, const char *id)
{
	int i, j;
	const u16 *pri, *sec;
	size_t pri_count, sec_count;

	pri = cmd_db_read_aux_data(id, &pri_count);
	if (IS_ERR(pri))
		return PTR_ERR(pri);
	/*
	 * The data comes back as an array of unsigned shorts so adjust the
	 * count accordingly
	 */
	pri_count >>= 1;
	if (!pri_count)
		return -EINVAL;

	sec = cmd_db_read_aux_data("mx.lvl", &sec_count);
	if (IS_ERR(sec))
		return PTR_ERR(sec);

	sec_count >>= 1;
	if (!sec_count)
		return -EINVAL;

	/* Construct a vote for each frequency */
	for (i = 0; i < freqs_count; i++) {
		u8 pindex = 0, sindex = 0;
		unsigned int level = a6xx_gmu_get_arc_level(dev, freqs[i]);

		/* Get the primary index that matches the arc level */
		for (j = 0; j < pri_count; j++) {
			if (pri[j] >= level) {
				pindex = j;
				break;
			}
		}

		if (j == pri_count) {
			DRM_DEV_ERROR(dev,
				      "Level %u not found in the RPMh list\n",
				      level);
			DRM_DEV_ERROR(dev, "Available levels:\n");
			for (j = 0; j < pri_count; j++)
				DRM_DEV_ERROR(dev, "  %u\n", pri[j]);

			return -EINVAL;
		}

		/*
		 * Look for a level in in the secondary list that matches. If
		 * nothing fits, use the maximum non zero vote
		 */

		for (j = 0; j < sec_count; j++) {
			if (sec[j] >= level) {
				sindex = j;
				break;
			} else if (sec[j]) {
				sindex = j;
			}
		}

		/* Construct the vote */
		votes[i] = ((pri[pindex] & 0xffff) << 16) |
			(sindex << 8) | pindex;
	}

	return 0;
}

/*
 * The GMU votes with the RPMh for itself and on behalf of the GPU but we need
 * to construct the list of votes on the CPU and send it over. Query the RPMh
 * voltage levels and build the votes
 */

static int a6xx_gmu_rpmh_votes_init(struct a6xx_gmu *gmu)
{
	struct a6xx_gpu *a6xx_gpu = container_of(gmu, struct a6xx_gpu, gmu);
	struct adreno_gpu *adreno_gpu = &a6xx_gpu->base;
	struct msm_gpu *gpu = &adreno_gpu->base;
	int ret;

	/* Build the GX votes */
	ret = a6xx_gmu_rpmh_arc_votes_init(&gpu->pdev->dev, gmu->gx_arc_votes,
		gmu->gpu_freqs, gmu->nr_gpu_freqs, "gfx.lvl");

	/* Build the CX votes */
	ret |= a6xx_gmu_rpmh_arc_votes_init(gmu->dev, gmu->cx_arc_votes,
		gmu->gmu_freqs, gmu->nr_gmu_freqs, "cx.lvl");

	return ret;
}

static int a6xx_gmu_build_freq_table(struct device *dev, unsigned long *freqs,
		u32 size)
{
	int count = dev_pm_opp_get_opp_count(dev);
	struct dev_pm_opp *opp;
	int i, index = 0;
	unsigned long freq = 1;

	/*
	 * The OPP table doesn't contain the "off" frequency level so we need to
	 * add 1 to the table size to account for it
	 */

	if (WARN(count + 1 > size,
		"The GMU frequency table is being truncated\n"))
		count = size - 1;

	/* Set the "off" frequency */
	freqs[index++] = 0;

	for (i = 0; i < count; i++) {
		opp = dev_pm_opp_find_freq_ceil(dev, &freq);
		if (IS_ERR(opp))
			break;

		dev_pm_opp_put(opp);
		freqs[index++] = freq++;
	}

	return index;
}

static int a6xx_gmu_pwrlevels_probe(struct a6xx_gmu *gmu)
{
	struct a6xx_gpu *a6xx_gpu = container_of(gmu, struct a6xx_gpu, gmu);
	struct adreno_gpu *adreno_gpu = &a6xx_gpu->base;
	struct msm_gpu *gpu = &adreno_gpu->base;

	int ret = 0;

	/*
	 * The GMU handles its own frequency switching so build a list of
	 * available frequencies to send during initialization
	 */
	ret = devm_pm_opp_of_add_table(gmu->dev);
	if (ret) {
		DRM_DEV_ERROR(gmu->dev, "Unable to set the OPP table for the GMU\n");
		return ret;
	}

	gmu->nr_gmu_freqs = a6xx_gmu_build_freq_table(gmu->dev,
		gmu->gmu_freqs, ARRAY_SIZE(gmu->gmu_freqs));

	/*
	 * The GMU also handles GPU frequency switching so build a list
	 * from the GPU OPP table
	 */
	gmu->nr_gpu_freqs = a6xx_gmu_build_freq_table(&gpu->pdev->dev,
		gmu->gpu_freqs, ARRAY_SIZE(gmu->gpu_freqs));

	gmu->current_perf_index = gmu->nr_gpu_freqs - 1;

	/* Build the list of RPMh votes that we'll send to the GMU */
	return a6xx_gmu_rpmh_votes_init(gmu);
}

static int a6xx_gmu_clocks_probe(struct a6xx_gmu *gmu)
{
	int ret = devm_clk_bulk_get_all(gmu->dev, &gmu->clocks);

	if (ret < 1)
		return ret;

	gmu->nr_clocks = ret;

	gmu->core_clk = msm_clk_bulk_get_clock(gmu->clocks,
		gmu->nr_clocks, "gmu");

	return 0;
}

static void __iomem *a6xx_gmu_get_mmio(struct platform_device *pdev,
		const char *name)
{
	void __iomem *ret;
	struct resource *res = platform_get_resource_byname(pdev,
			IORESOURCE_MEM, name);

	if (!res) {
		DRM_DEV_ERROR(&pdev->dev, "Unable to find the %s registers\n", name);
		return ERR_PTR(-EINVAL);
	}

	ret = ioremap(res->start, resource_size(res));
	if (!ret) {
		DRM_DEV_ERROR(&pdev->dev, "Unable to map the %s registers\n", name);
		return ERR_PTR(-EINVAL);
	}

	return ret;
}

static int a6xx_gmu_get_irq(struct a6xx_gmu *gmu, struct platform_device *pdev,
		const char *name, irq_handler_t handler)
{
	int irq, ret;

	irq = platform_get_irq_byname(pdev, name);

	ret = request_irq(irq, handler, IRQF_TRIGGER_HIGH, name, gmu);
	if (ret) {
		DRM_DEV_ERROR(&pdev->dev, "Unable to get interrupt %s %d\n",
			      name, ret);
		return ret;
	}

	disable_irq(irq);

	return irq;
}

void a6xx_gmu_remove(struct a6xx_gpu *a6xx_gpu)
{
	struct a6xx_gmu *gmu = &a6xx_gpu->gmu;
	struct platform_device *pdev = to_platform_device(gmu->dev);

	if (!gmu->initialized)
		return;

	pm_runtime_force_suspend(gmu->dev);

	if (!IS_ERR_OR_NULL(gmu->gxpd)) {
		pm_runtime_disable(gmu->gxpd);
		dev_pm_domain_detach(gmu->gxpd, false);
	}

	iounmap(gmu->mmio);
	if (platform_get_resource_byname(pdev, IORESOURCE_MEM, "rscc"))
		iounmap(gmu->rscc);
	gmu->mmio = NULL;
	gmu->rscc = NULL;

	a6xx_gmu_memory_free(gmu);

	free_irq(gmu->gmu_irq, gmu);
	free_irq(gmu->hfi_irq, gmu);

	/* Drop reference taken in of_find_device_by_node */
	put_device(gmu->dev);

	gmu->initialized = false;
}

int a6xx_gmu_init(struct a6xx_gpu *a6xx_gpu, struct device_node *node)
{
	struct adreno_gpu *adreno_gpu = &a6xx_gpu->base;
	struct a6xx_gmu *gmu = &a6xx_gpu->gmu;
	struct platform_device *pdev = of_find_device_by_node(node);
	int ret;

	if (!pdev)
		return -ENODEV;

	gmu->dev = &pdev->dev;

	of_dma_configure(gmu->dev, node, true);

	/* Fow now, don't do anything fancy until we get our feet under us */
	gmu->idle_level = GMU_IDLE_STATE_ACTIVE;

	pm_runtime_enable(gmu->dev);

	/* Get the list of clocks */
	ret = a6xx_gmu_clocks_probe(gmu);
	if (ret)
		goto err_put_device;

	ret = a6xx_gmu_memory_probe(gmu);
	if (ret)
		goto err_put_device;

<<<<<<< HEAD
	/* Allocate memory for the GMU dummy page */
	ret = a6xx_gmu_memory_alloc(gmu, &gmu->dummy, SZ_4K, 0x60000000);
	if (ret)
		goto err_memory;

	if (adreno_is_a650(adreno_gpu)) {
=======

	/* A660 now requires handling "prealloc requests" in GMU firmware
	 * For now just hardcode allocations based on the known firmware.
	 * note: there is no indication that these correspond to "dummy" or
	 * "debug" regions, but this "guess" allows reusing these BOs which
	 * are otherwise unused by a660.
	 */
	gmu->dummy.size = SZ_4K;
	if (adreno_is_a660(adreno_gpu)) {
		ret = a6xx_gmu_memory_alloc(gmu, &gmu->debug, SZ_4K * 7, 0x60400000);
		if (ret)
			goto err_memory;

		gmu->dummy.size = SZ_8K;
	}

	/* Allocate memory for the GMU dummy page */
	ret = a6xx_gmu_memory_alloc(gmu, &gmu->dummy, gmu->dummy.size, 0x60000000);
	if (ret)
		goto err_memory;

	if (adreno_is_a650_family(adreno_gpu)) {
>>>>>>> 7d2a07b7
		ret = a6xx_gmu_memory_alloc(gmu, &gmu->icache,
			SZ_16M - SZ_16K, 0x04000);
		if (ret)
			goto err_memory;
	} else if (adreno_is_a640(adreno_gpu)) {
		ret = a6xx_gmu_memory_alloc(gmu, &gmu->icache,
			SZ_256K - SZ_16K, 0x04000);
		if (ret)
			goto err_memory;

		ret = a6xx_gmu_memory_alloc(gmu, &gmu->dcache,
			SZ_256K - SZ_16K, 0x44000);
		if (ret)
			goto err_memory;
	} else {
		/* HFI v1, has sptprac */
		gmu->legacy = true;

		/* Allocate memory for the GMU debug region */
		ret = a6xx_gmu_memory_alloc(gmu, &gmu->debug, SZ_16K, 0);
		if (ret)
			goto err_memory;
	}

	/* Allocate memory for for the HFI queues */
	ret = a6xx_gmu_memory_alloc(gmu, &gmu->hfi, SZ_16K, 0);
	if (ret)
		goto err_memory;

	/* Allocate memory for the GMU log region */
	ret = a6xx_gmu_memory_alloc(gmu, &gmu->log, SZ_4K, 0);
	if (ret)
		goto err_memory;

	/* Map the GMU registers */
	gmu->mmio = a6xx_gmu_get_mmio(pdev, "gmu");
	if (IS_ERR(gmu->mmio)) {
		ret = PTR_ERR(gmu->mmio);
		goto err_memory;
	}

<<<<<<< HEAD
	if (adreno_is_a650(adreno_gpu)) {
=======
	if (adreno_is_a650_family(adreno_gpu)) {
>>>>>>> 7d2a07b7
		gmu->rscc = a6xx_gmu_get_mmio(pdev, "rscc");
		if (IS_ERR(gmu->rscc))
			goto err_mmio;
	} else {
		gmu->rscc = gmu->mmio + 0x23000;
	}

	/* Get the HFI and GMU interrupts */
	gmu->hfi_irq = a6xx_gmu_get_irq(gmu, pdev, "hfi", a6xx_hfi_irq);
	gmu->gmu_irq = a6xx_gmu_get_irq(gmu, pdev, "gmu", a6xx_gmu_irq);

	if (gmu->hfi_irq < 0 || gmu->gmu_irq < 0)
		goto err_mmio;

	/*
	 * Get a link to the GX power domain to reset the GPU in case of GMU
	 * crash
	 */
	gmu->gxpd = dev_pm_domain_attach_by_name(gmu->dev, "gx");

	/* Get the power levels for the GMU and GPU */
	a6xx_gmu_pwrlevels_probe(gmu);

	/* Set up the HFI queues */
	a6xx_hfi_init(gmu);

	gmu->initialized = true;

	return 0;

err_mmio:
	iounmap(gmu->mmio);
	if (platform_get_resource_byname(pdev, IORESOURCE_MEM, "rscc"))
		iounmap(gmu->rscc);
	free_irq(gmu->gmu_irq, gmu);
	free_irq(gmu->hfi_irq, gmu);

	ret = -ENODEV;

err_memory:
	a6xx_gmu_memory_free(gmu);
err_put_device:
	/* Drop reference taken in of_find_device_by_node */
	put_device(gmu->dev);

	return ret;
}<|MERGE_RESOLUTION|>--- conflicted
+++ resolved
@@ -11,10 +11,7 @@
 #include "a6xx_gpu.h"
 #include "a6xx_gmu.xml.h"
 #include "msm_gem.h"
-<<<<<<< HEAD
-=======
 #include "msm_gpu_trace.h"
->>>>>>> 7d2a07b7
 #include "msm_mmu.h"
 
 static void a6xx_gmu_fault(struct a6xx_gmu *gmu)
@@ -126,11 +123,8 @@
 	gmu->current_perf_index = perf_index;
 	gmu->freq = gmu->gpu_freqs[perf_index];
 
-<<<<<<< HEAD
-=======
 	trace_msm_gmu_freq_change(gmu->freq, perf_index);
 
->>>>>>> 7d2a07b7
 	/*
 	 * This can get called from devfreq while the hardware is idle. Don't
 	 * bring up the power if it isn't already active
@@ -140,11 +134,7 @@
 
 	if (!gmu->legacy) {
 		a6xx_hfi_set_freq(gmu, perf_index);
-<<<<<<< HEAD
-		dev_pm_opp_set_bw(&gpu->pdev->dev, opp);
-=======
 		dev_pm_opp_set_opp(&gpu->pdev->dev, opp);
->>>>>>> 7d2a07b7
 		pm_runtime_put(gmu->dev);
 		return;
 	}
@@ -168,11 +158,7 @@
 	if (ret)
 		dev_err(gmu->dev, "GMU set GPU frequency error: %d\n", ret);
 
-<<<<<<< HEAD
-	dev_pm_opp_set_bw(&gpu->pdev->dev, opp);
-=======
 	dev_pm_opp_set_opp(&gpu->pdev->dev, opp);
->>>>>>> 7d2a07b7
 	pm_runtime_put(gmu->dev);
 }
 
@@ -310,42 +296,7 @@
 	u32 val;
 	int request, ack;
 
-<<<<<<< HEAD
-	switch (state) {
-	case GMU_OOB_GPU_SET:
-		if (gmu->legacy) {
-			request = GMU_OOB_GPU_SET_REQUEST;
-			ack = GMU_OOB_GPU_SET_ACK;
-		} else {
-			request = GMU_OOB_GPU_SET_REQUEST_NEW;
-			ack = GMU_OOB_GPU_SET_ACK_NEW;
-		}
-		name = "GPU_SET";
-		break;
-	case GMU_OOB_PERFCOUNTER_SET:
-		if (gmu->legacy) {
-			request = GMU_OOB_PERFCOUNTER_REQUEST;
-			ack = GMU_OOB_PERFCOUNTER_ACK;
-		} else {
-			request = GMU_OOB_PERFCOUNTER_REQUEST_NEW;
-			ack = GMU_OOB_PERFCOUNTER_ACK_NEW;
-		}
-		name = "PERFCOUNTER";
-		break;
-	case GMU_OOB_BOOT_SLUMBER:
-		request = GMU_OOB_BOOT_SLUMBER_REQUEST;
-		ack = GMU_OOB_BOOT_SLUMBER_ACK;
-		name = "BOOT_SLUMBER";
-		break;
-	case GMU_OOB_DCVS_SET:
-		request = GMU_OOB_DCVS_REQUEST;
-		ack = GMU_OOB_DCVS_ACK;
-		name = "GPU_DCVS";
-		break;
-	default:
-=======
 	if (state >= ARRAY_SIZE(a6xx_gmu_oob_bits))
->>>>>>> 7d2a07b7
 		return -EINVAL;
 
 	if (gmu->legacy) {
@@ -384,38 +335,6 @@
 /* Clear a pending OOB state in the GMU */
 void a6xx_gmu_clear_oob(struct a6xx_gmu *gmu, enum a6xx_gmu_oob_state state)
 {
-<<<<<<< HEAD
-	if (!gmu->legacy) {
-		if (state == GMU_OOB_GPU_SET) {
-			gmu_write(gmu, REG_A6XX_GMU_HOST2GMU_INTR_SET,
-				1 << GMU_OOB_GPU_SET_CLEAR_NEW);
-		} else {
-			WARN_ON(state != GMU_OOB_PERFCOUNTER_SET);
-			gmu_write(gmu, REG_A6XX_GMU_HOST2GMU_INTR_SET,
-				1 << GMU_OOB_PERFCOUNTER_CLEAR_NEW);
-		}
-		return;
-	}
-
-	switch (state) {
-	case GMU_OOB_GPU_SET:
-		gmu_write(gmu, REG_A6XX_GMU_HOST2GMU_INTR_SET,
-			1 << GMU_OOB_GPU_SET_CLEAR);
-		break;
-	case GMU_OOB_PERFCOUNTER_SET:
-		gmu_write(gmu, REG_A6XX_GMU_HOST2GMU_INTR_SET,
-			1 << GMU_OOB_PERFCOUNTER_CLEAR);
-		break;
-	case GMU_OOB_BOOT_SLUMBER:
-		gmu_write(gmu, REG_A6XX_GMU_HOST2GMU_INTR_SET,
-			1 << GMU_OOB_BOOT_SLUMBER_CLEAR);
-		break;
-	case GMU_OOB_DCVS_SET:
-		gmu_write(gmu, REG_A6XX_GMU_HOST2GMU_INTR_SET,
-			1 << GMU_OOB_DCVS_CLEAR);
-		break;
-	}
-=======
 	int bit;
 
 	if (state >= ARRAY_SIZE(a6xx_gmu_oob_bits))
@@ -427,7 +346,6 @@
 		bit = a6xx_gmu_oob_bits[state].clear_new;
 
 	gmu_write(gmu, REG_A6XX_GMU_HOST2GMU_INTR_SET, 1 << bit);
->>>>>>> 7d2a07b7
 }
 
 /* Enable CPU control of SPTP power power collapse */
@@ -594,27 +512,13 @@
 	struct adreno_gpu *adreno_gpu = &a6xx_gpu->base;
 	struct platform_device *pdev = to_platform_device(gmu->dev);
 	void __iomem *pdcptr = a6xx_gmu_get_mmio(pdev, "gmu_pdc");
-<<<<<<< HEAD
-	void __iomem *seqptr = a6xx_gmu_get_mmio(pdev, "gmu_pdc_seq");
-	uint32_t pdc_address_offset;
-=======
 	void __iomem *seqptr;
 	uint32_t pdc_address_offset;
 	bool pdc_in_aop = false;
->>>>>>> 7d2a07b7
 
 	if (!pdcptr)
 		goto err;
 
-<<<<<<< HEAD
-	if (adreno_is_a618(adreno_gpu) || adreno_is_a640(adreno_gpu))
-		pdc_address_offset = 0x30090;
-	else if (adreno_is_a650(adreno_gpu))
-		pdc_address_offset = 0x300a0;
-	else
-		pdc_address_offset = 0x30080;
-
-=======
 	if (adreno_is_a650(adreno_gpu) || adreno_is_a660(adreno_gpu))
 		pdc_in_aop = true;
 	else if (adreno_is_a618(adreno_gpu) || adreno_is_a640(adreno_gpu))
@@ -628,7 +532,6 @@
 			goto err;
 	}
 
->>>>>>> 7d2a07b7
 	/* Disable SDE clock gating */
 	gmu_write_rscc(gmu, REG_A6XX_GPU_RSCC_RSC_STATUS0_DRV0, BIT(24));
 
@@ -646,11 +549,7 @@
 	gmu_write_rscc(gmu, REG_A6XX_RSCC_PDC_MATCH_VALUE_HI, 0x4514);
 
 	/* Load RSC sequencer uCode for sleep and wakeup */
-<<<<<<< HEAD
-	if (adreno_is_a650(adreno_gpu)) {
-=======
 	if (adreno_is_a650_family(adreno_gpu)) {
->>>>>>> 7d2a07b7
 		gmu_write_rscc(gmu, REG_A6XX_RSCC_SEQ_MEM_0_DRV0, 0xeaaae5a0);
 		gmu_write_rscc(gmu, REG_A6XX_RSCC_SEQ_MEM_0_DRV0 + 1, 0xe1a1ebab);
 		gmu_write_rscc(gmu, REG_A6XX_RSCC_SEQ_MEM_0_DRV0 + 2, 0xa2e0a581);
@@ -663,12 +562,9 @@
 		gmu_write_rscc(gmu, REG_A6XX_RSCC_SEQ_MEM_0_DRV0 + 3, 0xe9a982e2);
 		gmu_write_rscc(gmu, REG_A6XX_RSCC_SEQ_MEM_0_DRV0 + 4, 0x0020e8a8);
 	}
-<<<<<<< HEAD
-=======
 
 	if (pdc_in_aop)
 		goto setup_pdc;
->>>>>>> 7d2a07b7
 
 	/* Load PDC sequencer uCode for power up and power down sequence */
 	pdc_write(seqptr, REG_A6XX_PDC_GPU_SEQ_MEM_0, 0xfebea1e1);
@@ -701,11 +597,7 @@
 
 	pdc_write(pdcptr, REG_A6XX_PDC_GPU_TCS3_CMD0_MSGID + 4, 0x10108);
 	pdc_write(pdcptr, REG_A6XX_PDC_GPU_TCS3_CMD0_ADDR + 4, 0x30000);
-<<<<<<< HEAD
-	if (adreno_is_a618(adreno_gpu) || adreno_is_a650(adreno_gpu))
-=======
 	if (adreno_is_a618(adreno_gpu) || adreno_is_a650_family(adreno_gpu))
->>>>>>> 7d2a07b7
 		pdc_write(pdcptr, REG_A6XX_PDC_GPU_TCS3_CMD0_DATA + 4, 0x2);
 	else
 		pdc_write(pdcptr, REG_A6XX_PDC_GPU_TCS3_CMD0_DATA + 4, 0x3);
@@ -806,11 +698,7 @@
 	u32 itcm_base = 0x00000000;
 	u32 dtcm_base = 0x00040000;
 
-<<<<<<< HEAD
-	if (adreno_is_a650(adreno_gpu))
-=======
 	if (adreno_is_a650_family(adreno_gpu))
->>>>>>> 7d2a07b7
 		dtcm_base = 0x10004000;
 
 	if (gmu->legacy) {
@@ -863,15 +751,10 @@
 	int ret;
 	u32 chipid;
 
-<<<<<<< HEAD
-	if (adreno_is_a650(adreno_gpu))
-		gmu_write(gmu, REG_A6XX_GPU_GMU_CX_GMU_CX_FAL_INTF, 1);
-=======
 	if (adreno_is_a650_family(adreno_gpu)) {
 		gmu_write(gmu, REG_A6XX_GPU_GMU_CX_GMU_CX_FALNEXT_INTF, 1);
 		gmu_write(gmu, REG_A6XX_GPU_GMU_CX_GMU_CX_FAL_INTF, 1);
 	}
->>>>>>> 7d2a07b7
 
 	if (state == GMU_WARM_BOOT) {
 		ret = a6xx_rpmh_start(gmu);
@@ -1021,11 +904,7 @@
 	if (IS_ERR_OR_NULL(gpu_opp))
 		return;
 
-<<<<<<< HEAD
-	dev_pm_opp_set_bw(&gpu->pdev->dev, gpu_opp);
-=======
 	dev_pm_opp_set_opp(&gpu->pdev->dev, gpu_opp);
->>>>>>> 7d2a07b7
 	dev_pm_opp_put(gpu_opp);
 }
 
@@ -1231,11 +1110,7 @@
 		a6xx_gmu_shutdown(gmu);
 
 	/* Remove the bus vote */
-<<<<<<< HEAD
-	dev_pm_opp_set_bw(&gpu->pdev->dev, NULL);
-=======
 	dev_pm_opp_set_opp(&gpu->pdev->dev, NULL);
->>>>>>> 7d2a07b7
 
 	/*
 	 * Make sure the GX domain is off before turning off the GMU (CX)
@@ -1621,14 +1496,6 @@
 	if (ret)
 		goto err_put_device;
 
-<<<<<<< HEAD
-	/* Allocate memory for the GMU dummy page */
-	ret = a6xx_gmu_memory_alloc(gmu, &gmu->dummy, SZ_4K, 0x60000000);
-	if (ret)
-		goto err_memory;
-
-	if (adreno_is_a650(adreno_gpu)) {
-=======
 
 	/* A660 now requires handling "prealloc requests" in GMU firmware
 	 * For now just hardcode allocations based on the known firmware.
@@ -1651,7 +1518,6 @@
 		goto err_memory;
 
 	if (adreno_is_a650_family(adreno_gpu)) {
->>>>>>> 7d2a07b7
 		ret = a6xx_gmu_memory_alloc(gmu, &gmu->icache,
 			SZ_16M - SZ_16K, 0x04000);
 		if (ret)
@@ -1693,11 +1559,7 @@
 		goto err_memory;
 	}
 
-<<<<<<< HEAD
-	if (adreno_is_a650(adreno_gpu)) {
-=======
 	if (adreno_is_a650_family(adreno_gpu)) {
->>>>>>> 7d2a07b7
 		gmu->rscc = a6xx_gmu_get_mmio(pdev, "rscc");
 		if (IS_ERR(gmu->rscc))
 			goto err_mmio;
