// SPDX-License-Identifier: MIT
#include <linux/pagemap.h>
#include <linux/slab.h>

#include "nouveau_drv.h"
#include "nouveau_mem.h"
#include "nouveau_ttm.h"
#include "nouveau_bo.h"

struct nouveau_sgdma_be {
	/* this has to be the first field so populate/unpopulated in
	 * nouve_bo.c works properly, otherwise have to move them here
	 */
	struct ttm_tt ttm;
	struct nouveau_mem *mem;
};

void
nouveau_sgdma_destroy(struct ttm_device *bdev, struct ttm_tt *ttm)
{
	struct nouveau_sgdma_be *nvbe = (struct nouveau_sgdma_be *)ttm;

	if (ttm) {
		nouveau_sgdma_unbind(bdev, ttm);
		ttm_tt_destroy_common(bdev, ttm);
		ttm_tt_fini(&nvbe->ttm);
		kfree(nvbe);
	}
}

int
nouveau_sgdma_bind(struct ttm_device *bdev, struct ttm_tt *ttm, struct ttm_resource *reg)
{
	struct nouveau_sgdma_be *nvbe = (struct nouveau_sgdma_be *)ttm;
	struct nouveau_drm *drm = nouveau_bdev(bdev);
	struct nouveau_mem *mem = nouveau_mem(reg);
	int ret;

	if (nvbe->mem)
		return 0;

	ret = nouveau_mem_host(reg, &nvbe->ttm);
	if (ret)
		return ret;

	if (drm->client.device.info.family < NV_DEVICE_INFO_V0_TESLA) {
		ret = nouveau_mem_map(mem, &mem->cli->vmm.vmm, &mem->vma[0]);
		if (ret) {
			nouveau_mem_fini(mem);
			return ret;
		}
	}

	nvbe->mem = mem;
	return 0;
}

<<<<<<< HEAD
static void
nv04_sgdma_unbind(struct ttm_tt *ttm)
{
	struct nouveau_sgdma_be *nvbe = (struct nouveau_sgdma_be *)ttm;
	nouveau_mem_fini(nvbe->mem);
}

static struct ttm_backend_func nv04_sgdma_backend = {
	.bind			= nv04_sgdma_bind,
	.unbind			= nv04_sgdma_unbind,
	.destroy		= nouveau_sgdma_destroy
};

static int
nv50_sgdma_bind(struct ttm_tt *ttm, struct ttm_mem_reg *reg)
=======
void
nouveau_sgdma_unbind(struct ttm_device *bdev, struct ttm_tt *ttm)
>>>>>>> 7d2a07b7
{
	struct nouveau_sgdma_be *nvbe = (struct nouveau_sgdma_be *)ttm;
	if (nvbe->mem) {
		nouveau_mem_fini(nvbe->mem);
		nvbe->mem = NULL;
	}
}

struct ttm_tt *
nouveau_sgdma_create_ttm(struct ttm_buffer_object *bo, uint32_t page_flags)
{
	struct nouveau_drm *drm = nouveau_bdev(bo->bdev);
	struct nouveau_bo *nvbo = nouveau_bo(bo);
	struct nouveau_sgdma_be *nvbe;
	enum ttm_caching caching;

	if (nvbo->force_coherent)
		caching = ttm_uncached;
	else if (drm->agp.bridge)
		caching = ttm_write_combined;
	else
		caching = ttm_cached;

	nvbe = kzalloc(sizeof(*nvbe), GFP_KERNEL);
	if (!nvbe)
		return NULL;

<<<<<<< HEAD
	if (drm->client.device.info.family < NV_DEVICE_INFO_V0_TESLA)
		nvbe->ttm.ttm.func = &nv04_sgdma_backend;
	else
		nvbe->ttm.ttm.func = &nv50_sgdma_backend;

	if (ttm_dma_tt_init(&nvbe->ttm, bo, page_flags)) {
		kfree(nvbe);
		return NULL;
	}
	return &nvbe->ttm.ttm;
=======
	if (ttm_sg_tt_init(&nvbe->ttm, bo, page_flags, caching)) {
		kfree(nvbe);
		return NULL;
	}
	return &nvbe->ttm;
>>>>>>> 7d2a07b7
}<|MERGE_RESOLUTION|>--- conflicted
+++ resolved
@@ -55,26 +55,8 @@
 	return 0;
 }
 
-<<<<<<< HEAD
-static void
-nv04_sgdma_unbind(struct ttm_tt *ttm)
-{
-	struct nouveau_sgdma_be *nvbe = (struct nouveau_sgdma_be *)ttm;
-	nouveau_mem_fini(nvbe->mem);
-}
-
-static struct ttm_backend_func nv04_sgdma_backend = {
-	.bind			= nv04_sgdma_bind,
-	.unbind			= nv04_sgdma_unbind,
-	.destroy		= nouveau_sgdma_destroy
-};
-
-static int
-nv50_sgdma_bind(struct ttm_tt *ttm, struct ttm_mem_reg *reg)
-=======
 void
 nouveau_sgdma_unbind(struct ttm_device *bdev, struct ttm_tt *ttm)
->>>>>>> 7d2a07b7
 {
 	struct nouveau_sgdma_be *nvbe = (struct nouveau_sgdma_be *)ttm;
 	if (nvbe->mem) {
@@ -102,22 +84,9 @@
 	if (!nvbe)
 		return NULL;
 
-<<<<<<< HEAD
-	if (drm->client.device.info.family < NV_DEVICE_INFO_V0_TESLA)
-		nvbe->ttm.ttm.func = &nv04_sgdma_backend;
-	else
-		nvbe->ttm.ttm.func = &nv50_sgdma_backend;
-
-	if (ttm_dma_tt_init(&nvbe->ttm, bo, page_flags)) {
-		kfree(nvbe);
-		return NULL;
-	}
-	return &nvbe->ttm.ttm;
-=======
 	if (ttm_sg_tt_init(&nvbe->ttm, bo, page_flags, caching)) {
 		kfree(nvbe);
 		return NULL;
 	}
 	return &nvbe->ttm;
->>>>>>> 7d2a07b7
 }