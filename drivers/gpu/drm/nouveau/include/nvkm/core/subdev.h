--- conflicted
+++ resolved
@@ -35,15 +35,9 @@
 	void (*intr)(struct nvkm_subdev *);
 };
 
-<<<<<<< HEAD
-extern const char *nvkm_subdev_name[NVKM_SUBDEV_NR];
-int nvkm_subdev_new_(const struct nvkm_subdev_func *, struct nvkm_device *,
-		     int index, struct nvkm_subdev **);
-=======
 extern const char *nvkm_subdev_type[NVKM_SUBDEV_NR];
 int nvkm_subdev_new_(const struct nvkm_subdev_func *, struct nvkm_device *, enum nvkm_subdev_type,
 		     int inst, struct nvkm_subdev **);
->>>>>>> 7d2a07b7
 void nvkm_subdev_ctor(const struct nvkm_subdev_func *, struct nvkm_device *,
 		      enum nvkm_subdev_type, int inst, struct nvkm_subdev *);
 void nvkm_subdev_disable(struct nvkm_device *, enum nvkm_subdev_type, int inst);
