/* SPDX-License-Identifier: MIT */
#ifndef __NOUVEAU_BO_H__
#define __NOUVEAU_BO_H__
#include <drm/ttm/ttm_bo_driver.h>
#include <drm/drm_gem.h>

struct nouveau_channel;
struct nouveau_cli;
struct nouveau_drm;
struct nouveau_fence;

struct nouveau_bo {
	struct ttm_buffer_object bo;
	struct ttm_placement placement;
	u32 valid_domains;
	struct ttm_place placements[3];
	struct ttm_place busy_placements[3];
	bool force_coherent;
	struct ttm_bo_kmap_obj kmap;
	struct list_head head;
	struct list_head io_reserve_lru;

	/* protected by ttm_bo_reserve() */
	struct drm_file *reserved_by;
	struct list_head entry;
	int pbbo_index;
	bool validate_mapped;

	/* GPU address space is independent of CPU word size */
	uint64_t offset;

	struct list_head vma_list;

	unsigned contig:1;
	unsigned page:5;
	unsigned kind:8;
	unsigned comp:3;
	unsigned zeta:3;
	unsigned mode;

	struct nouveau_drm_tile *tile;
<<<<<<< HEAD

	/* protect by the ttm reservation lock */
	int pin_refcnt;

	struct ttm_bo_kmap_obj dma_buf_vmap;
=======
>>>>>>> 7d2a07b7
};

static inline struct nouveau_bo *
nouveau_bo(struct ttm_buffer_object *bo)
{
	return container_of(bo, struct nouveau_bo, bo);
}

static inline int
nouveau_bo_ref(struct nouveau_bo *ref, struct nouveau_bo **pnvbo)
{
	struct nouveau_bo *prev;

	if (!pnvbo)
		return -EINVAL;
	prev = *pnvbo;

	if (ref) {
		ttm_bo_get(&ref->bo);
		*pnvbo = nouveau_bo(&ref->bo);
	} else {
		*pnvbo = NULL;
	}
	if (prev)
		ttm_bo_put(&prev->bo);

	return 0;
}

extern struct ttm_device_funcs nouveau_bo_driver;

void nouveau_bo_move_init(struct nouveau_drm *);
struct nouveau_bo *nouveau_bo_alloc(struct nouveau_cli *, u64 *size, int *align,
<<<<<<< HEAD
				    u32 flags, u32 tile_mode, u32 tile_flags);
int  nouveau_bo_init(struct nouveau_bo *, u64 size, int align, u32 flags,
		     struct sg_table *sg, struct dma_resv *robj);
int  nouveau_bo_new(struct nouveau_cli *, u64 size, int align, u32 flags,
=======
				    u32 domain, u32 tile_mode, u32 tile_flags);
int  nouveau_bo_init(struct nouveau_bo *, u64 size, int align, u32 domain,
		     struct sg_table *sg, struct dma_resv *robj);
int  nouveau_bo_new(struct nouveau_cli *, u64 size, int align, u32 domain,
>>>>>>> 7d2a07b7
		    u32 tile_mode, u32 tile_flags, struct sg_table *sg,
		    struct dma_resv *robj,
		    struct nouveau_bo **);
int  nouveau_bo_pin(struct nouveau_bo *, u32 flags, bool contig);
int  nouveau_bo_unpin(struct nouveau_bo *);
int  nouveau_bo_map(struct nouveau_bo *);
void nouveau_bo_unmap(struct nouveau_bo *);
void nouveau_bo_placement_set(struct nouveau_bo *, u32 type, u32 busy);
void nouveau_bo_wr16(struct nouveau_bo *, unsigned index, u16 val);
u32  nouveau_bo_rd32(struct nouveau_bo *, unsigned index);
void nouveau_bo_wr32(struct nouveau_bo *, unsigned index, u32 val);
vm_fault_t nouveau_ttm_fault_reserve_notify(struct ttm_buffer_object *bo);
void nouveau_bo_fence(struct nouveau_bo *, struct nouveau_fence *, bool exclusive);
int  nouveau_bo_validate(struct nouveau_bo *, bool interruptible,
			 bool no_wait_gpu);
void nouveau_bo_sync_for_device(struct nouveau_bo *nvbo);
void nouveau_bo_sync_for_cpu(struct nouveau_bo *nvbo);
void nouveau_bo_add_io_reserve_lru(struct ttm_buffer_object *bo);
void nouveau_bo_del_io_reserve_lru(struct ttm_buffer_object *bo);

/* TODO: submit equivalent to TTM generic API upstream? */
static inline void __iomem *
nvbo_kmap_obj_iovirtual(struct nouveau_bo *nvbo)
{
	bool is_iomem;
	void __iomem *ioptr = (void __force __iomem *)ttm_kmap_obj_virtual(
						&nvbo->kmap, &is_iomem);
	WARN_ON_ONCE(ioptr && !is_iomem);
	return ioptr;
}

static inline void
nouveau_bo_unmap_unpin_unref(struct nouveau_bo **pnvbo)
{
	if (*pnvbo) {
		nouveau_bo_unmap(*pnvbo);
		nouveau_bo_unpin(*pnvbo);
		nouveau_bo_ref(NULL, pnvbo);
	}
}

static inline int
nouveau_bo_new_pin_map(struct nouveau_cli *cli, u64 size, int align, u32 domain,
		       struct nouveau_bo **pnvbo)
{
	int ret = nouveau_bo_new(cli, size, align, domain,
				 0, 0, NULL, NULL, pnvbo);
	if (ret == 0) {
		ret = nouveau_bo_pin(*pnvbo, domain, true);
		if (ret == 0) {
			ret = nouveau_bo_map(*pnvbo);
			if (ret == 0)
				return ret;
			nouveau_bo_unpin(*pnvbo);
		}
		nouveau_bo_ref(NULL, pnvbo);
	}
	return ret;
}

int nv04_bo_move_init(struct nouveau_channel *, u32);
int nv04_bo_move_m2mf(struct nouveau_channel *, struct ttm_buffer_object *,
<<<<<<< HEAD
		      struct ttm_mem_reg *, struct ttm_mem_reg *);

int nv50_bo_move_init(struct nouveau_channel *, u32);
int nv50_bo_move_m2mf(struct nouveau_channel *, struct ttm_buffer_object *,
		      struct ttm_mem_reg *, struct ttm_mem_reg *);

int nv84_bo_move_exec(struct nouveau_channel *, struct ttm_buffer_object *,
		      struct ttm_mem_reg *, struct ttm_mem_reg *);

int nva3_bo_move_copy(struct nouveau_channel *, struct ttm_buffer_object *,
		      struct ttm_mem_reg *, struct ttm_mem_reg *);

int nvc0_bo_move_init(struct nouveau_channel *, u32);
int nvc0_bo_move_m2mf(struct nouveau_channel *, struct ttm_buffer_object *,
		      struct ttm_mem_reg *, struct ttm_mem_reg *);

int nvc0_bo_move_copy(struct nouveau_channel *, struct ttm_buffer_object *,
		      struct ttm_mem_reg *, struct ttm_mem_reg *);

int nve0_bo_move_init(struct nouveau_channel *, u32);
int nve0_bo_move_copy(struct nouveau_channel *, struct ttm_buffer_object *,
		      struct ttm_mem_reg *, struct ttm_mem_reg *);
=======
		      struct ttm_resource *, struct ttm_resource *);

int nv50_bo_move_init(struct nouveau_channel *, u32);
int nv50_bo_move_m2mf(struct nouveau_channel *, struct ttm_buffer_object *,
		      struct ttm_resource *, struct ttm_resource *);

int nv84_bo_move_exec(struct nouveau_channel *, struct ttm_buffer_object *,
		      struct ttm_resource *, struct ttm_resource *);

int nva3_bo_move_copy(struct nouveau_channel *, struct ttm_buffer_object *,
		      struct ttm_resource *, struct ttm_resource *);

int nvc0_bo_move_init(struct nouveau_channel *, u32);
int nvc0_bo_move_m2mf(struct nouveau_channel *, struct ttm_buffer_object *,
		      struct ttm_resource *, struct ttm_resource *);

int nvc0_bo_move_copy(struct nouveau_channel *, struct ttm_buffer_object *,
		      struct ttm_resource *, struct ttm_resource *);

int nve0_bo_move_init(struct nouveau_channel *, u32);
int nve0_bo_move_copy(struct nouveau_channel *, struct ttm_buffer_object *,
		      struct ttm_resource *, struct ttm_resource *);
>>>>>>> 7d2a07b7

#define NVBO_WR32_(b,o,dr,f) nouveau_bo_wr32((b), (o)/4 + (dr), (f))
#define NVBO_RD32_(b,o,dr)   nouveau_bo_rd32((b), (o)/4 + (dr))
#define NVBO_RD32(A...) DRF_RD(NVBO_RD32_,                  ##A)
#define NVBO_RV32(A...) DRF_RV(NVBO_RD32_,                  ##A)
#define NVBO_TV32(A...) DRF_TV(NVBO_RD32_,                  ##A)
#define NVBO_TD32(A...) DRF_TD(NVBO_RD32_,                  ##A)
#define NVBO_WR32(A...) DRF_WR(            NVBO_WR32_,      ##A)
#define NVBO_WV32(A...) DRF_WV(            NVBO_WR32_,      ##A)
#define NVBO_WD32(A...) DRF_WD(            NVBO_WR32_,      ##A)
#define NVBO_MR32(A...) DRF_MR(NVBO_RD32_, NVBO_WR32_, u32, ##A)
#define NVBO_MV32(A...) DRF_MV(NVBO_RD32_, NVBO_WR32_, u32, ##A)
#define NVBO_MD32(A...) DRF_MD(NVBO_RD32_, NVBO_WR32_, u32, ##A)
#endif<|MERGE_RESOLUTION|>--- conflicted
+++ resolved
@@ -39,14 +39,6 @@
 	unsigned mode;
 
 	struct nouveau_drm_tile *tile;
-<<<<<<< HEAD
-
-	/* protect by the ttm reservation lock */
-	int pin_refcnt;
-
-	struct ttm_bo_kmap_obj dma_buf_vmap;
-=======
->>>>>>> 7d2a07b7
 };
 
 static inline struct nouveau_bo *
@@ -80,17 +72,10 @@
 
 void nouveau_bo_move_init(struct nouveau_drm *);
 struct nouveau_bo *nouveau_bo_alloc(struct nouveau_cli *, u64 *size, int *align,
-<<<<<<< HEAD
-				    u32 flags, u32 tile_mode, u32 tile_flags);
-int  nouveau_bo_init(struct nouveau_bo *, u64 size, int align, u32 flags,
-		     struct sg_table *sg, struct dma_resv *robj);
-int  nouveau_bo_new(struct nouveau_cli *, u64 size, int align, u32 flags,
-=======
 				    u32 domain, u32 tile_mode, u32 tile_flags);
 int  nouveau_bo_init(struct nouveau_bo *, u64 size, int align, u32 domain,
 		     struct sg_table *sg, struct dma_resv *robj);
 int  nouveau_bo_new(struct nouveau_cli *, u64 size, int align, u32 domain,
->>>>>>> 7d2a07b7
 		    u32 tile_mode, u32 tile_flags, struct sg_table *sg,
 		    struct dma_resv *robj,
 		    struct nouveau_bo **);
@@ -153,30 +138,6 @@
 
 int nv04_bo_move_init(struct nouveau_channel *, u32);
 int nv04_bo_move_m2mf(struct nouveau_channel *, struct ttm_buffer_object *,
-<<<<<<< HEAD
-		      struct ttm_mem_reg *, struct ttm_mem_reg *);
-
-int nv50_bo_move_init(struct nouveau_channel *, u32);
-int nv50_bo_move_m2mf(struct nouveau_channel *, struct ttm_buffer_object *,
-		      struct ttm_mem_reg *, struct ttm_mem_reg *);
-
-int nv84_bo_move_exec(struct nouveau_channel *, struct ttm_buffer_object *,
-		      struct ttm_mem_reg *, struct ttm_mem_reg *);
-
-int nva3_bo_move_copy(struct nouveau_channel *, struct ttm_buffer_object *,
-		      struct ttm_mem_reg *, struct ttm_mem_reg *);
-
-int nvc0_bo_move_init(struct nouveau_channel *, u32);
-int nvc0_bo_move_m2mf(struct nouveau_channel *, struct ttm_buffer_object *,
-		      struct ttm_mem_reg *, struct ttm_mem_reg *);
-
-int nvc0_bo_move_copy(struct nouveau_channel *, struct ttm_buffer_object *,
-		      struct ttm_mem_reg *, struct ttm_mem_reg *);
-
-int nve0_bo_move_init(struct nouveau_channel *, u32);
-int nve0_bo_move_copy(struct nouveau_channel *, struct ttm_buffer_object *,
-		      struct ttm_mem_reg *, struct ttm_mem_reg *);
-=======
 		      struct ttm_resource *, struct ttm_resource *);
 
 int nv50_bo_move_init(struct nouveau_channel *, u32);
@@ -199,7 +160,6 @@
 int nve0_bo_move_init(struct nouveau_channel *, u32);
 int nve0_bo_move_copy(struct nouveau_channel *, struct ttm_buffer_object *,
 		      struct ttm_resource *, struct ttm_resource *);
->>>>>>> 7d2a07b7
 
 #define NVBO_WR32_(b,o,dr,f) nouveau_bo_wr32((b), (o)/4 + (dr), (f))
 #define NVBO_RD32_(b,o,dr)   nouveau_bo_rd32((b), (o)/4 + (dr))
