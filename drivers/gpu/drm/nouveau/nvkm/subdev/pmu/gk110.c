/*
 * Copyright 2015 Red Hat Inc.
 *
 * Permission is hereby granted, free of charge, to any person obtaining a
 * copy of this software and associated documentation files (the "Software"),
 * to deal in the Software without restriction, including without limitation
 * the rights to use, copy, modify, merge, publish, distribute, sublicense,
 * and/or sell copies of the Software, and to permit persons to whom the
 * Software is furnished to do so, subject to the following conditions:
 *
 * The above copyright notice and this permission notice shall be included in
 * all copies or substantial portions of the Software.
 *
 * THE SOFTWARE IS PROVIDED "AS IS", WITHOUT WARRANTY OF ANY KIND, EXPRESS OR
 * IMPLIED, INCLUDING BUT NOT LIMITED TO THE WARRANTIES OF MERCHANTABILITY,
 * FITNESS FOR A PARTICULAR PURPOSE AND NONINFRINGEMENT.  IN NO EVENT SHALL
 * THE COPYRIGHT HOLDER(S) OR AUTHOR(S) BE LIABLE FOR ANY CLAIM, DAMAGES OR
 * OTHER LIABILITY, WHETHER IN AN ACTION OF CONTRACT, TORT OR OTHERWISE,
 * ARISING FROM, OUT OF OR IN CONNECTION WITH THE SOFTWARE OR THE USE OR
 * OTHER DEALINGS IN THE SOFTWARE.
 *
 * Authors: Ben Skeggs
 */
#define gf119_pmu_code gk110_pmu_code
#define gf119_pmu_data gk110_pmu_data
#include "priv.h"
#include "fuc/gf119.fuc4.h"

#include <subdev/timer.h>

void
gk110_pmu_pgob(struct nvkm_pmu *pmu, bool enable)
{
	struct nvkm_device *device = pmu->subdev.device;
	static const struct {
		u32 addr;
		u32 data;
	} magic[] = {
		{ 0x020520, 0xfffffffc },
		{ 0x020524, 0xfffffffe },
		{ 0x020524, 0xfffffffc },
		{ 0x020524, 0xfffffff8 },
		{ 0x020524, 0xffffffe0 },
		{ 0x020530, 0xfffffffe },
		{ 0x02052c, 0xfffffffa },
		{ 0x02052c, 0xfffffff0 },
		{ 0x02052c, 0xffffffc0 },
		{ 0x02052c, 0xffffff00 },
		{ 0x02052c, 0xfffffc00 },
		{ 0x02052c, 0xfffcfc00 },
		{ 0x02052c, 0xfff0fc00 },
		{ 0x02052c, 0xff80fc00 },
		{ 0x020528, 0xfffffffe },
		{ 0x020528, 0xfffffffc },
	};
	int i;

	nvkm_mask(device, 0x000200, 0x00001000, 0x00000000);
	nvkm_rd32(device, 0x000200);
	nvkm_mask(device, 0x000200, 0x08000000, 0x08000000);
	msleep(50);

	nvkm_mask(device, 0x10a78c, 0x00000002, 0x00000002);
	nvkm_mask(device, 0x10a78c, 0x00000001, 0x00000001);
	nvkm_mask(device, 0x10a78c, 0x00000001, 0x00000000);

	nvkm_mask(device, 0x0206b4, 0x00000000, 0x00000000);
	for (i = 0; i < ARRAY_SIZE(magic); i++) {
		nvkm_wr32(device, magic[i].addr, magic[i].data);
		nvkm_msec(device, 2000,
			if (!(nvkm_rd32(device, magic[i].addr) & 0x80000000))
				break;
		);
	}

	nvkm_mask(device, 0x10a78c, 0x00000002, 0x00000000);
	nvkm_mask(device, 0x10a78c, 0x00000001, 0x00000001);
	nvkm_mask(device, 0x10a78c, 0x00000001, 0x00000000);

	nvkm_mask(device, 0x000200, 0x08000000, 0x00000000);
	nvkm_mask(device, 0x000200, 0x00001000, 0x00001000);
	nvkm_rd32(device, 0x000200);
}

static const struct nvkm_pmu_func
gk110_pmu = {
	.flcn = &gt215_pmu_flcn,
	.code.data = gk110_pmu_code,
	.code.size = sizeof(gk110_pmu_code),
	.data.data = gk110_pmu_data,
	.data.size = sizeof(gk110_pmu_data),
	.enabled = gf100_pmu_enabled,
	.reset = gf100_pmu_reset,
	.init = gt215_pmu_init,
	.fini = gt215_pmu_fini,
	.intr = gt215_pmu_intr,
	.send = gt215_pmu_send,
	.recv = gt215_pmu_recv,
	.pgob = gk110_pmu_pgob,
};

static const struct nvkm_pmu_fwif
gk110_pmu_fwif[] = {
	{ -1, gf100_pmu_nofw, &gk110_pmu },
	{}
};

int
gk110_pmu_new(struct nvkm_device *device, enum nvkm_subdev_type type, int inst,
	      struct nvkm_pmu **ppmu)
{
<<<<<<< HEAD
	return nvkm_pmu_new_(gk110_pmu_fwif, device, index, ppmu);
=======
	return nvkm_pmu_new_(gk110_pmu_fwif, device, type, inst, ppmu);
>>>>>>> 7d2a07b7
}<|MERGE_RESOLUTION|>--- conflicted
+++ resolved
@@ -109,9 +109,5 @@
 gk110_pmu_new(struct nvkm_device *device, enum nvkm_subdev_type type, int inst,
 	      struct nvkm_pmu **ppmu)
 {
-<<<<<<< HEAD
-	return nvkm_pmu_new_(gk110_pmu_fwif, device, index, ppmu);
-=======
 	return nvkm_pmu_new_(gk110_pmu_fwif, device, type, inst, ppmu);
->>>>>>> 7d2a07b7
 }