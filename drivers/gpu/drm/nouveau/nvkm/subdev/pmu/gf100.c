--- conflicted
+++ resolved
@@ -58,22 +58,6 @@
 
 int
 gf100_pmu_nofw(struct nvkm_pmu *pmu, int ver, const struct nvkm_pmu_fwif *fwif)
-<<<<<<< HEAD
-{
-	return 0;
-}
-
-static const struct nvkm_pmu_fwif
-gf100_pmu_fwif[] = {
-	{ -1, gf100_pmu_nofw, &gf100_pmu },
-	{}
-};
-
-int
-gf100_pmu_new(struct nvkm_device *device, int index, struct nvkm_pmu **ppmu)
-{
-	return nvkm_pmu_new_(gf100_pmu_fwif, device, index, ppmu);
-=======
 {
 	return 0;
 }
@@ -89,5 +73,4 @@
 	      struct nvkm_pmu **ppmu)
 {
 	return nvkm_pmu_new_(gf100_pmu_fwif, device, type, inst, ppmu);
->>>>>>> 7d2a07b7
 }