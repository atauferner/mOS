--- conflicted
+++ resolved
@@ -288,13 +288,7 @@
 };
 
 int
-<<<<<<< HEAD
-gm200_gr_new(struct nvkm_device *device, int index, struct nvkm_gr **pgr)
-{
-	return gf100_gr_new_(gm200_gr_fwif, device, index, pgr);
-=======
 gm200_gr_new(struct nvkm_device *device, enum nvkm_subdev_type type, int inst, struct nvkm_gr **pgr)
 {
 	return gf100_gr_new_(gm200_gr_fwif, device, type, inst, pgr);
->>>>>>> 7d2a07b7
 }