// SPDX-License-Identifier: GPL-2.0-only
/**************************************************************************
 * Copyright (c) 2007-2011, Intel Corporation.
 * All Rights Reserved.
 *
 **************************************************************************/

#include <linux/console.h>
#include <linux/delay.h>
#include <linux/errno.h>
#include <linux/init.h>
#include <linux/kernel.h>
#include <linux/mm.h>
#include <linux/module.h>
#include <linux/pfn_t.h>
#include <linux/slab.h>
#include <linux/string.h>
#include <linux/tty.h>

#include <drm/drm.h>
#include <drm/drm_crtc.h>
#include <drm/drm_fb_helper.h>
#include <drm/drm_fourcc.h>
#include <drm/drm_gem_framebuffer_helper.h>

#include "framebuffer.h"
#include "gem.h"
#include "gtt.h"
#include "psb_drv.h"
#include "psb_intel_drv.h"
#include "psb_intel_reg.h"

static const struct drm_framebuffer_funcs psb_fb_funcs = {
	.destroy = drm_gem_fb_destroy,
	.create_handle = drm_gem_fb_create_handle,
};

#define CMAP_TOHW(_val, _width) ((((_val) << (_width)) + 0x7FFF - (_val)) >> 16)

static int psbfb_setcolreg(unsigned regno, unsigned red, unsigned green,
			   unsigned blue, unsigned transp,
			   struct fb_info *info)
{
	struct drm_fb_helper *fb_helper = info->par;
	struct drm_framebuffer *fb = fb_helper->fb;
	uint32_t v;

	if (!fb)
		return -ENOMEM;

	if (regno > 255)
		return 1;

	red = CMAP_TOHW(red, info->var.red.length);
	blue = CMAP_TOHW(blue, info->var.blue.length);
	green = CMAP_TOHW(green, info->var.green.length);
	transp = CMAP_TOHW(transp, info->var.transp.length);

	v = (red << info->var.red.offset) |
	    (green << info->var.green.offset) |
	    (blue << info->var.blue.offset) |
	    (transp << info->var.transp.offset);

	if (regno < 16) {
		switch (fb->format->cpp[0] * 8) {
		case 16:
			((uint32_t *) info->pseudo_palette)[regno] = v;
			break;
		case 24:
		case 32:
			((uint32_t *) info->pseudo_palette)[regno] = v;
			break;
		}
	}

	return 0;
}

<<<<<<< HEAD
static int psbfb_pan(struct fb_var_screeninfo *var, struct fb_info *info)
{
	struct drm_fb_helper *fb_helper = info->par;
	struct drm_framebuffer *fb = fb_helper->fb;
	struct drm_device *dev = fb->dev;
	struct gtt_range *gtt = to_gtt_range(fb->obj[0]);

	/*
	 *	We have to poke our nose in here. The core fb code assumes
	 *	panning is part of the hardware that can be invoked before
	 *	the actual fb is mapped. In our case that isn't quite true.
	 */
	if (gtt->npage) {
		/* GTT roll shifts in 4K pages, we need to shift the right
		   number of pages */
		int pages = info->fix.line_length >> 12;
		psb_gtt_roll(dev, gtt, var->yoffset * pages);
	}
        return 0;
}

=======
>>>>>>> 7d2a07b7
static vm_fault_t psbfb_vm_fault(struct vm_fault *vmf)
{
	struct vm_area_struct *vma = vmf->vma;
	struct drm_framebuffer *fb = vma->vm_private_data;
	struct drm_device *dev = fb->dev;
	struct drm_psb_private *dev_priv = dev->dev_private;
	struct gtt_range *gtt = to_gtt_range(fb->obj[0]);
	int page_num;
	int i;
	unsigned long address;
	vm_fault_t ret = VM_FAULT_SIGBUS;
	unsigned long pfn;
	unsigned long phys_addr = (unsigned long)dev_priv->stolen_base +
				  gtt->offset;

	page_num = vma_pages(vma);
	address = vmf->address - (vmf->pgoff << PAGE_SHIFT);

	vma->vm_page_prot = pgprot_noncached(vma->vm_page_prot);

	for (i = 0; i < page_num; i++) {
		pfn = (phys_addr >> PAGE_SHIFT);

		ret = vmf_insert_mixed(vma, address,
				__pfn_to_pfn_t(pfn, PFN_DEV));
		if (unlikely(ret & VM_FAULT_ERROR))
			break;
		address += PAGE_SIZE;
		phys_addr += PAGE_SIZE;
	}
	return ret;
}

static void psbfb_vm_open(struct vm_area_struct *vma)
{
}

static void psbfb_vm_close(struct vm_area_struct *vma)
{
}

static const struct vm_operations_struct psbfb_vm_ops = {
	.fault	= psbfb_vm_fault,
	.open	= psbfb_vm_open,
	.close	= psbfb_vm_close
};

static int psbfb_mmap(struct fb_info *info, struct vm_area_struct *vma)
{
	struct drm_fb_helper *fb_helper = info->par;
	struct drm_framebuffer *fb = fb_helper->fb;

	if (vma->vm_pgoff != 0)
		return -EINVAL;
	if (vma->vm_pgoff > (~0UL >> PAGE_SHIFT))
		return -EINVAL;

	/*
	 * If this is a GEM object then info->screen_base is the virtual
	 * kernel remapping of the object. FIXME: Review if this is
	 * suitable for our mmap work
	 */
	vma->vm_ops = &psbfb_vm_ops;
	vma->vm_private_data = (void *)fb;
	vma->vm_flags |= VM_IO | VM_MIXEDMAP | VM_DONTEXPAND | VM_DONTDUMP;
	return 0;
}

static const struct fb_ops psbfb_unaccel_ops = {
	.owner = THIS_MODULE,
	DRM_FB_HELPER_DEFAULT_OPS,
	.fb_setcolreg = psbfb_setcolreg,
	.fb_fillrect = drm_fb_helper_cfb_fillrect,
	.fb_copyarea = drm_fb_helper_cfb_copyarea,
	.fb_imageblit = drm_fb_helper_cfb_imageblit,
	.fb_mmap = psbfb_mmap,
};

/**
 *	psb_framebuffer_init	-	initialize a framebuffer
 *	@dev: our DRM device
 *	@fb: framebuffer to set up
 *	@mode_cmd: mode description
 *	@obj: backing object
 *
 *	Configure and fill in the boilerplate for our frame buffer. Return
 *	0 on success or an error code if we fail.
 */
static int psb_framebuffer_init(struct drm_device *dev,
					struct drm_framebuffer *fb,
					const struct drm_mode_fb_cmd2 *mode_cmd,
					struct drm_gem_object *obj)
{
	const struct drm_format_info *info;
	int ret;

	/*
	 * Reject unknown formats, YUV formats, and formats with more than
	 * 4 bytes per pixel.
	 */
	info = drm_get_format_info(dev, mode_cmd);
	if (!info || !info->depth || info->cpp[0] > 4)
		return -EINVAL;

	if (mode_cmd->pitches[0] & 63)
		return -EINVAL;

	drm_helper_mode_fill_fb_struct(dev, fb, mode_cmd);
	fb->obj[0] = obj;
	ret = drm_framebuffer_init(dev, fb, &psb_fb_funcs);
	if (ret) {
		dev_err(dev->dev, "framebuffer init failed: %d\n", ret);
		return ret;
	}
	return 0;
}

/**
 *	psb_framebuffer_create	-	create a framebuffer backed by gt
 *	@dev: our DRM device
 *	@mode_cmd: the description of the requested mode
 *	@obj: the backing object
 *
 *	Create a framebuffer object backed by the gt, and fill in the
 *	boilerplate required
 *
 *	TODO: review object references
 */

static struct drm_framebuffer *psb_framebuffer_create
			(struct drm_device *dev,
			 const struct drm_mode_fb_cmd2 *mode_cmd,
			 struct drm_gem_object *obj)
{
	struct drm_framebuffer *fb;
	int ret;

	fb = kzalloc(sizeof(*fb), GFP_KERNEL);
	if (!fb)
		return ERR_PTR(-ENOMEM);

	ret = psb_framebuffer_init(dev, fb, mode_cmd, obj);
	if (ret) {
		kfree(fb);
		return ERR_PTR(ret);
	}
	return fb;
}

/**
 *	psbfb_alloc		-	allocate frame buffer memory
 *	@dev: the DRM device
 *	@aligned_size: space needed
 *
 *	Allocate the frame buffer. In the usual case we get a GTT range that
 *	is stolen memory backed and life is simple. If there isn't sufficient
 *	we fail as we don't have the virtual mapping space to really vmap it
 *	and the kernel console code can't handle non linear framebuffers.
 *
 *	Re-address this as and if the framebuffer layer grows this ability.
 */
static struct gtt_range *psbfb_alloc(struct drm_device *dev, int aligned_size)
{
	struct gtt_range *backing;
	/* Begin by trying to use stolen memory backing */
	backing = psb_gtt_alloc_range(dev, aligned_size, "fb", 1, PAGE_SIZE);
	if (backing) {
		backing->gem.funcs = &psb_gem_object_funcs;
		drm_gem_private_object_init(dev, &backing->gem, aligned_size);
		return backing;
	}
	return NULL;
}

/**
 *	psbfb_create		-	create a framebuffer
 *	@fb_helper: the framebuffer helper
 *	@sizes: specification of the layout
 *
 *	Create a framebuffer to the specifications provided
 */
static int psbfb_create(struct drm_fb_helper *fb_helper,
				struct drm_fb_helper_surface_size *sizes)
{
	struct drm_device *dev = fb_helper->dev;
	struct drm_psb_private *dev_priv = dev->dev_private;
	struct pci_dev *pdev = to_pci_dev(dev->dev);
	struct fb_info *info;
	struct drm_framebuffer *fb;
	struct drm_mode_fb_cmd2 mode_cmd;
	int size;
	int ret;
	struct gtt_range *backing;
	u32 bpp, depth;

	mode_cmd.width = sizes->surface_width;
	mode_cmd.height = sizes->surface_height;
	bpp = sizes->surface_bpp;
	depth = sizes->surface_depth;

	/* No 24bit packed */
	if (bpp == 24)
		bpp = 32;

	mode_cmd.pitches[0] = ALIGN(mode_cmd.width * DIV_ROUND_UP(bpp, 8), 64);

	size = mode_cmd.pitches[0] * mode_cmd.height;
	size = ALIGN(size, PAGE_SIZE);

	/* Allocate the framebuffer in the GTT with stolen page backing */
	backing = psbfb_alloc(dev, size);
	if (backing == NULL)
		return -ENOMEM;

	memset(dev_priv->vram_addr + backing->offset, 0, size);

	info = drm_fb_helper_alloc_fbi(fb_helper);
	if (IS_ERR(info)) {
		ret = PTR_ERR(info);
		goto out;
	}

	mode_cmd.pixel_format = drm_mode_legacy_fb_format(bpp, depth);

	fb = psb_framebuffer_create(dev, &mode_cmd, &backing->gem);
	if (IS_ERR(fb)) {
		ret = PTR_ERR(fb);
		goto out;
	}

	fb_helper->fb = fb;

	info->fbops = &psbfb_unaccel_ops;

	info->fix.smem_start = dev->mode_config.fb_base;
	info->fix.smem_len = size;
	info->fix.ywrapstep = 0;
	info->fix.ypanstep = 0;

	/* Accessed stolen memory directly */
	info->screen_base = dev_priv->vram_addr + backing->offset;
	info->screen_size = size;

	if (dev_priv->gtt.stolen_size) {
		info->apertures->ranges[0].base = dev->mode_config.fb_base;
		info->apertures->ranges[0].size = dev_priv->gtt.stolen_size;
	}

	drm_fb_helper_fill_info(info, fb_helper, sizes);

	info->fix.mmio_start = pci_resource_start(pdev, 0);
	info->fix.mmio_len = pci_resource_len(pdev, 0);

	/* Use default scratch pixmap (info->pixmap.flags = FB_PIXMAP_SYSTEM) */

	dev_dbg(dev->dev, "allocated %dx%d fb\n", fb->width, fb->height);

	return 0;
out:
	psb_gtt_free_range(dev, backing);
	return ret;
}

/**
 *	psb_user_framebuffer_create	-	create framebuffer
 *	@dev: our DRM device
 *	@filp: client file
 *	@cmd: mode request
 *
 *	Create a new framebuffer backed by a userspace GEM object
 */
static struct drm_framebuffer *psb_user_framebuffer_create
			(struct drm_device *dev, struct drm_file *filp,
			 const struct drm_mode_fb_cmd2 *cmd)
{
	struct drm_gem_object *obj;
	struct drm_framebuffer *fb;

	/*
	 *	Find the GEM object and thus the gtt range object that is
	 *	to back this space
	 */
	obj = drm_gem_object_lookup(filp, cmd->handles[0]);
	if (obj == NULL)
		return ERR_PTR(-ENOENT);

	/* Let the core code do all the work */
	fb = psb_framebuffer_create(dev, cmd, obj);
	if (IS_ERR(fb))
		drm_gem_object_put(obj);

	return fb;
}

static int psbfb_probe(struct drm_fb_helper *fb_helper,
				struct drm_fb_helper_surface_size *sizes)
{
	struct drm_device *dev = fb_helper->dev;
	struct drm_psb_private *dev_priv = dev->dev_private;
	unsigned int fb_size;
	int bytespp;

	bytespp = sizes->surface_bpp / 8;
	if (bytespp == 3)	/* no 24bit packed */
		bytespp = 4;

	/* If the mode will not fit in 32bit then switch to 16bit to get
	   a console on full resolution. The X mode setting server will
	   allocate its own 32bit GEM framebuffer */
	fb_size = ALIGN(sizes->surface_width * bytespp, 64) *
		  sizes->surface_height;
	fb_size = ALIGN(fb_size, PAGE_SIZE);

	if (fb_size > dev_priv->vram_stolen_size) {
                sizes->surface_bpp = 16;
                sizes->surface_depth = 16;
        }

	return psbfb_create(fb_helper, sizes);
}

static const struct drm_fb_helper_funcs psb_fb_helper_funcs = {
	.fb_probe = psbfb_probe,
};

static int psb_fbdev_destroy(struct drm_device *dev,
			     struct drm_fb_helper *fb_helper)
{
	struct drm_framebuffer *fb = fb_helper->fb;
<<<<<<< HEAD

	drm_fb_helper_unregister_fbi(fb_helper);

	drm_fb_helper_fini(fb_helper);
	drm_framebuffer_unregister_private(fb);
	drm_framebuffer_cleanup(fb);

=======

	drm_fb_helper_unregister_fbi(fb_helper);

	drm_fb_helper_fini(fb_helper);
	drm_framebuffer_unregister_private(fb);
	drm_framebuffer_cleanup(fb);

>>>>>>> 7d2a07b7
	if (fb->obj[0])
		drm_gem_object_put(fb->obj[0]);
	kfree(fb);

	return 0;
}

int psb_fbdev_init(struct drm_device *dev)
{
	struct drm_fb_helper *fb_helper;
	struct drm_psb_private *dev_priv = dev->dev_private;
	int ret;

	fb_helper = kzalloc(sizeof(*fb_helper), GFP_KERNEL);
	if (!fb_helper) {
		dev_err(dev->dev, "no memory\n");
		return -ENOMEM;
	}

	dev_priv->fb_helper = fb_helper;

	drm_fb_helper_prepare(dev, fb_helper, &psb_fb_helper_funcs);

	ret = drm_fb_helper_init(dev, fb_helper);
	if (ret)
		goto free;

	/* disable all the possible outputs/crtcs before entering KMS mode */
	drm_helper_disable_unused_functions(dev);

	ret = drm_fb_helper_initial_config(fb_helper, 32);
	if (ret)
		goto fini;

	return 0;

fini:
	drm_fb_helper_fini(fb_helper);
free:
	kfree(fb_helper);
	return ret;
}

static void psb_fbdev_fini(struct drm_device *dev)
{
	struct drm_psb_private *dev_priv = dev->dev_private;

	if (!dev_priv->fb_helper)
		return;

	psb_fbdev_destroy(dev, dev_priv->fb_helper);
	kfree(dev_priv->fb_helper);
	dev_priv->fb_helper = NULL;
}

static const struct drm_mode_config_funcs psb_mode_funcs = {
	.fb_create = psb_user_framebuffer_create,
	.output_poll_changed = drm_fb_helper_output_poll_changed,
};

static void psb_setup_outputs(struct drm_device *dev)
{
	struct drm_psb_private *dev_priv = dev->dev_private;
	struct drm_connector *connector;

	drm_mode_create_scaling_mode_property(dev);

	/* It is ok for this to fail - we just don't get backlight control */
	if (!dev_priv->backlight_property)
		dev_priv->backlight_property = drm_property_create_range(dev, 0,
							"backlight", 0, 100);
	dev_priv->ops->output_init(dev);

	list_for_each_entry(connector, &dev->mode_config.connector_list,
			    head) {
		struct gma_encoder *gma_encoder = gma_attached_encoder(connector);
		struct drm_encoder *encoder = &gma_encoder->base;
		int crtc_mask = 0, clone_mask = 0;

		/* valid crtcs */
		switch (gma_encoder->type) {
		case INTEL_OUTPUT_ANALOG:
			crtc_mask = (1 << 0);
			clone_mask = (1 << INTEL_OUTPUT_ANALOG);
			break;
		case INTEL_OUTPUT_SDVO:
			crtc_mask = dev_priv->ops->sdvo_mask;
			clone_mask = 0;
			break;
		case INTEL_OUTPUT_LVDS:
			crtc_mask = dev_priv->ops->lvds_mask;
			clone_mask = 0;
			break;
		case INTEL_OUTPUT_MIPI:
			crtc_mask = (1 << 0);
			clone_mask = 0;
			break;
		case INTEL_OUTPUT_MIPI2:
			crtc_mask = (1 << 2);
			clone_mask = 0;
			break;
		case INTEL_OUTPUT_HDMI:
			crtc_mask = dev_priv->ops->hdmi_mask;
			clone_mask = (1 << INTEL_OUTPUT_HDMI);
			break;
		case INTEL_OUTPUT_DISPLAYPORT:
			crtc_mask = (1 << 0) | (1 << 1);
			clone_mask = 0;
			break;
		case INTEL_OUTPUT_EDP:
			crtc_mask = (1 << 1);
			clone_mask = 0;
		}
		encoder->possible_crtcs = crtc_mask;
		encoder->possible_clones =
		    gma_connector_clones(dev, clone_mask);
	}
}

void psb_modeset_init(struct drm_device *dev)
{
	struct drm_psb_private *dev_priv = dev->dev_private;
	struct psb_intel_mode_device *mode_dev = &dev_priv->mode_dev;
	struct pci_dev *pdev = to_pci_dev(dev->dev);
	int i;

	drm_mode_config_init(dev);

	dev->mode_config.min_width = 0;
	dev->mode_config.min_height = 0;

	dev->mode_config.funcs = &psb_mode_funcs;

	/* set memory base */
	/* Oaktrail and Poulsbo should use BAR 2*/
	pci_read_config_dword(pdev, PSB_BSM, (u32 *)&(dev->mode_config.fb_base));

	/* num pipes is 2 for PSB but 1 for Mrst */
	for (i = 0; i < dev_priv->num_pipe; i++)
		psb_intel_crtc_init(dev, i, mode_dev);

	dev->mode_config.max_width = 4096;
	dev->mode_config.max_height = 4096;

	psb_setup_outputs(dev);

	if (dev_priv->ops->errata)
	        dev_priv->ops->errata(dev);

        dev_priv->modeset = true;
}

void psb_modeset_cleanup(struct drm_device *dev)
{
	struct drm_psb_private *dev_priv = dev->dev_private;
	if (dev_priv->modeset) {
		drm_kms_helper_poll_fini(dev);
		psb_fbdev_fini(dev);
		drm_mode_config_cleanup(dev);
	}
}<|MERGE_RESOLUTION|>--- conflicted
+++ resolved
@@ -76,30 +76,6 @@
 	return 0;
 }
 
-<<<<<<< HEAD
-static int psbfb_pan(struct fb_var_screeninfo *var, struct fb_info *info)
-{
-	struct drm_fb_helper *fb_helper = info->par;
-	struct drm_framebuffer *fb = fb_helper->fb;
-	struct drm_device *dev = fb->dev;
-	struct gtt_range *gtt = to_gtt_range(fb->obj[0]);
-
-	/*
-	 *	We have to poke our nose in here. The core fb code assumes
-	 *	panning is part of the hardware that can be invoked before
-	 *	the actual fb is mapped. In our case that isn't quite true.
-	 */
-	if (gtt->npage) {
-		/* GTT roll shifts in 4K pages, we need to shift the right
-		   number of pages */
-		int pages = info->fix.line_length >> 12;
-		psb_gtt_roll(dev, gtt, var->yoffset * pages);
-	}
-        return 0;
-}
-
-=======
->>>>>>> 7d2a07b7
 static vm_fault_t psbfb_vm_fault(struct vm_fault *vmf)
 {
 	struct vm_area_struct *vma = vmf->vma;
@@ -429,7 +405,6 @@
 			     struct drm_fb_helper *fb_helper)
 {
 	struct drm_framebuffer *fb = fb_helper->fb;
-<<<<<<< HEAD
 
 	drm_fb_helper_unregister_fbi(fb_helper);
 
@@ -437,15 +412,6 @@
 	drm_framebuffer_unregister_private(fb);
 	drm_framebuffer_cleanup(fb);
 
-=======
-
-	drm_fb_helper_unregister_fbi(fb_helper);
-
-	drm_fb_helper_fini(fb_helper);
-	drm_framebuffer_unregister_private(fb);
-	drm_framebuffer_cleanup(fb);
-
->>>>>>> 7d2a07b7
 	if (fb->obj[0])
 		drm_gem_object_put(fb->obj[0]);
 	kfree(fb);
