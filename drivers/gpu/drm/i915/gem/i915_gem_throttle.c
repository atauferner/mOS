/*
 * SPDX-License-Identifier: MIT
 *
 * Copyright © 2014-2016 Intel Corporation
 */

#include <linux/jiffies.h>

#include <drm/drm_file.h>

#include "i915_drv.h"
#include "i915_gem_context.h"
#include "i915_gem_ioctls.h"
#include "i915_gem_object.h"

/*
 * 20ms is a fairly arbitrary limit (greater than the average frame time)
 * chosen to prevent the CPU getting more than a frame ahead of the GPU
 * (when using lax throttling for the frontbuffer). We also use it to
 * offer free GPU waitboosts for severely congested workloads.
 */
#define DRM_I915_THROTTLE_JIFFIES msecs_to_jiffies(20)

/*
 * Throttle our rendering by waiting until the ring has completed our requests
 * emitted over 20 msec ago.
 *
 * Note that if we were to use the current jiffies each time around the loop,
 * we wouldn't escape the function with any frames outstanding if the time to
 * render a frame was over 20ms.
 *
 * This should get us reasonable parallelism between CPU and GPU but also
 * relatively low latency when blocking on a particular request to finish.
 */
int
i915_gem_throttle_ioctl(struct drm_device *dev, void *data,
			struct drm_file *file)
{
	const unsigned long recent_enough = jiffies - DRM_I915_THROTTLE_JIFFIES;
	struct drm_i915_file_private *file_priv = file->driver_priv;
	struct i915_gem_context *ctx;
	unsigned long idx;
	long ret;

	/* ABI: return -EIO if already wedged */
	ret = intel_gt_terminally_wedged(&to_i915(dev)->gt);
	if (ret)
		return ret;

	rcu_read_lock();
	xa_for_each(&file_priv->context_xa, idx, ctx) {
		struct i915_gem_engines_iter it;
		struct intel_context *ce;

<<<<<<< HEAD
		if (target && xchg(&target->file_priv, NULL))
			list_del(&target->client_link);
=======
		if (!kref_get_unless_zero(&ctx->ref))
			continue;
		rcu_read_unlock();
>>>>>>> 7d2a07b7

		for_each_gem_engine(ce,
				    i915_gem_context_lock_engines(ctx),
				    it) {
			struct i915_request *rq, *target = NULL;

			if (!ce->timeline)
				continue;

			mutex_lock(&ce->timeline->mutex);
			list_for_each_entry_reverse(rq,
						    &ce->timeline->requests,
						    link) {
				if (i915_request_completed(rq))
					break;

				if (time_after(rq->emitted_jiffies,
					       recent_enough))
					continue;

				target = i915_request_get(rq);
				break;
			}
			mutex_unlock(&ce->timeline->mutex);
			if (!target)
				continue;

			ret = i915_request_wait(target,
						I915_WAIT_INTERRUPTIBLE,
						MAX_SCHEDULE_TIMEOUT);
			i915_request_put(target);
			if (ret < 0)
				break;
		}
		i915_gem_context_unlock_engines(ctx);
		i915_gem_context_put(ctx);

		rcu_read_lock();
	}
	rcu_read_unlock();

	return ret < 0 ? ret : 0;
}<|MERGE_RESOLUTION|>--- conflicted
+++ resolved
@@ -52,14 +52,9 @@
 		struct i915_gem_engines_iter it;
 		struct intel_context *ce;
 
-<<<<<<< HEAD
-		if (target && xchg(&target->file_priv, NULL))
-			list_del(&target->client_link);
-=======
 		if (!kref_get_unless_zero(&ctx->ref))
 			continue;
 		rcu_read_unlock();
->>>>>>> 7d2a07b7
 
 		for_each_gem_engine(ce,
 				    i915_gem_context_lock_engines(ctx),
