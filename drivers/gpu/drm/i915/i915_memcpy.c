/*
 * Copyright © 2016 Intel Corporation
 *
 * Permission is hereby granted, free of charge, to any person obtaining a
 * copy of this software and associated documentation files (the "Software"),
 * to deal in the Software without restriction, including without limitation
 * the rights to use, copy, modify, merge, publish, distribute, sublicense,
 * and/or sell copies of the Software, and to permit persons to whom the
 * Software is furnished to do so, subject to the following conditions:
 *
 * The above copyright notice and this permission notice (including the next
 * paragraph) shall be included in all copies or substantial portions of the
 * Software.
 *
 * THE SOFTWARE IS PROVIDED "AS IS", WITHOUT WARRANTY OF ANY KIND, EXPRESS OR
 * IMPLIED, INCLUDING BUT NOT LIMITED TO THE WARRANTIES OF MERCHANTABILITY,
 * FITNESS FOR A PARTICULAR PURPOSE AND NONINFRINGEMENT.  IN NO EVENT SHALL
 * THE AUTHORS OR COPYRIGHT HOLDERS BE LIABLE FOR ANY CLAIM, DAMAGES OR OTHER
 * LIABILITY, WHETHER IN AN ACTION OF CONTRACT, TORT OR OTHERWISE, ARISING
 * FROM, OUT OF OR IN CONNECTION WITH THE SOFTWARE OR THE USE OR OTHER DEALINGS
 * IN THE SOFTWARE.
 *
 */

#include <linux/kernel.h>
#include <asm/fpu/api.h>

#include "i915_memcpy.h"

#if IS_ENABLED(CONFIG_DRM_I915_DEBUG)
#define CI_BUG_ON(expr) BUG_ON(expr)
#else
#define CI_BUG_ON(expr) BUILD_BUG_ON_INVALID(expr)
#endif

static DEFINE_STATIC_KEY_FALSE(has_movntdqa);

static void __memcpy_ntdqa(void *dst, const void *src, unsigned long len)
{
	kernel_fpu_begin();

	while (len >= 4) {
		asm("movntdqa   (%0), %%xmm0\n"
		    "movntdqa 16(%0), %%xmm1\n"
		    "movntdqa 32(%0), %%xmm2\n"
		    "movntdqa 48(%0), %%xmm3\n"
		    "movaps %%xmm0,   (%1)\n"
		    "movaps %%xmm1, 16(%1)\n"
		    "movaps %%xmm2, 32(%1)\n"
		    "movaps %%xmm3, 48(%1)\n"
		    :: "r" (src), "r" (dst) : "memory");
		src += 64;
		dst += 64;
		len -= 4;
	}
	while (len--) {
		asm("movntdqa (%0), %%xmm0\n"
		    "movaps %%xmm0, (%1)\n"
		    :: "r" (src), "r" (dst) : "memory");
		src += 16;
		dst += 16;
	}

	kernel_fpu_end();
}

static void __memcpy_ntdqu(void *dst, const void *src, unsigned long len)
{
	kernel_fpu_begin();

	while (len >= 4) {
		asm("movntdqa   (%0), %%xmm0\n"
		    "movntdqa 16(%0), %%xmm1\n"
		    "movntdqa 32(%0), %%xmm2\n"
		    "movntdqa 48(%0), %%xmm3\n"
		    "movups %%xmm0,   (%1)\n"
		    "movups %%xmm1, 16(%1)\n"
		    "movups %%xmm2, 32(%1)\n"
		    "movups %%xmm3, 48(%1)\n"
		    :: "r" (src), "r" (dst) : "memory");
		src += 64;
		dst += 64;
		len -= 4;
	}
	while (len--) {
		asm("movntdqa (%0), %%xmm0\n"
		    "movups %%xmm0, (%1)\n"
		    :: "r" (src), "r" (dst) : "memory");
		src += 16;
		dst += 16;
	}

	kernel_fpu_end();
}

/**
 * i915_memcpy_from_wc: perform an accelerated *aligned* read from WC
 * @dst: destination pointer
 * @src: source pointer
 * @len: how many bytes to copy
 *
 * i915_memcpy_from_wc copies @len bytes from @src to @dst using
 * non-temporal instructions where available. Note that all arguments
 * (@src, @dst) must be aligned to 16 bytes and @len must be a multiple
 * of 16.
 *
 * To test whether accelerated reads from WC are supported, use
 * i915_memcpy_from_wc(NULL, NULL, 0);
 *
 * Returns true if the copy was successful, false if the preconditions
 * are not met.
 */
bool i915_memcpy_from_wc(void *dst, const void *src, unsigned long len)
{
	if (unlikely(((unsigned long)dst | (unsigned long)src | len) & 15))
		return false;

	if (static_branch_likely(&has_movntdqa)) {
		if (likely(len))
			__memcpy_ntdqa(dst, src, len >> 4);
		return true;
	}

	return false;
}

/**
 * i915_unaligned_memcpy_from_wc: perform a mostly accelerated read from WC
 * @dst: destination pointer
 * @src: source pointer
 * @len: how many bytes to copy
 *
 * Like i915_memcpy_from_wc(), the unaligned variant copies @len bytes from
 * @src to @dst using * non-temporal instructions where available, but
 * accepts that its arguments may not be aligned, but are valid for the
 * potential 16-byte read past the end.
 */
<<<<<<< HEAD
void i915_unaligned_memcpy_from_wc(void *dst, void *src, unsigned long len)
=======
void i915_unaligned_memcpy_from_wc(void *dst, const void *src, unsigned long len)
>>>>>>> 7d2a07b7
{
	unsigned long addr;

	CI_BUG_ON(!i915_has_memcpy_from_wc());

	addr = (unsigned long)src;
	if (!IS_ALIGNED(addr, 16)) {
		unsigned long x = min(ALIGN(addr, 16) - addr, len);

		memcpy(dst, src, x);

		len -= x;
		dst += x;
		src += x;
	}

	if (likely(len))
		__memcpy_ntdqu(dst, src, DIV_ROUND_UP(len, 16));
}

void i915_memcpy_init_early(struct drm_i915_private *dev_priv)
{
	/*
	 * Some hypervisors (e.g. KVM) don't support VEX-prefix instructions
	 * emulation. So don't enable movntdqa in hypervisor guest.
	 */
	if (static_cpu_has(X86_FEATURE_XMM4_1) &&
	    !boot_cpu_has(X86_FEATURE_HYPERVISOR))
		static_branch_enable(&has_movntdqa);
}<|MERGE_RESOLUTION|>--- conflicted
+++ resolved
@@ -135,11 +135,7 @@
  * accepts that its arguments may not be aligned, but are valid for the
  * potential 16-byte read past the end.
  */
-<<<<<<< HEAD
-void i915_unaligned_memcpy_from_wc(void *dst, void *src, unsigned long len)
-=======
 void i915_unaligned_memcpy_from_wc(void *dst, const void *src, unsigned long len)
->>>>>>> 7d2a07b7
 {
 	unsigned long addr;
 
