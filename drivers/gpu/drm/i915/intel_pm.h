/* SPDX-License-Identifier: MIT */
/*
 * Copyright © 2019 Intel Corporation
 */

#ifndef __INTEL_PM_H__
#define __INTEL_PM_H__

#include <linux/types.h>

#include "display/intel_bw.h"
<<<<<<< HEAD
#include "display/intel_global_state.h"

=======
#include "display/intel_display.h"
#include "display/intel_global_state.h"

#include "i915_drv.h"
>>>>>>> 7d2a07b7
#include "i915_reg.h"

struct drm_device;
struct drm_i915_private;
struct i915_request;
struct intel_atomic_state;
struct intel_crtc;
struct intel_crtc_state;
struct intel_plane;
struct skl_ddb_entry;
struct skl_pipe_wm;
struct skl_wm_level;

void intel_init_clock_gating(struct drm_i915_private *dev_priv);
void intel_suspend_hw(struct drm_i915_private *dev_priv);
int ilk_wm_max_level(const struct drm_i915_private *dev_priv);
void intel_update_watermarks(struct intel_crtc *crtc);
void intel_init_pm(struct drm_i915_private *dev_priv);
void intel_init_clock_gating_hooks(struct drm_i915_private *dev_priv);
void intel_pm_setup(struct drm_i915_private *dev_priv);
<<<<<<< HEAD
bool i915_rc6_ctx_wa_check(struct drm_i915_private *i915);
void i915_rc6_ctx_wa_suspend(struct drm_i915_private *i915);
void i915_rc6_ctx_wa_resume(struct drm_i915_private *i915);
=======
>>>>>>> 7d2a07b7
void g4x_wm_get_hw_state(struct drm_i915_private *dev_priv);
void vlv_wm_get_hw_state(struct drm_i915_private *dev_priv);
void ilk_wm_get_hw_state(struct drm_i915_private *dev_priv);
void skl_wm_get_hw_state(struct drm_i915_private *dev_priv);
u8 intel_enabled_dbuf_slices_mask(struct drm_i915_private *dev_priv);
void skl_pipe_ddb_get_hw_state(struct intel_crtc *crtc,
			       struct skl_ddb_entry *ddb_y,
			       struct skl_ddb_entry *ddb_uv);
void skl_ddb_get_hw_state(struct drm_i915_private *dev_priv);
<<<<<<< HEAD
u16 intel_get_ddb_size(struct drm_i915_private *dev_priv);
=======
>>>>>>> 7d2a07b7
u32 skl_ddb_dbuf_slice_mask(struct drm_i915_private *dev_priv,
			    const struct skl_ddb_entry *entry);
void skl_pipe_wm_get_hw_state(struct intel_crtc *crtc,
			      struct skl_pipe_wm *out);
void g4x_wm_sanitize(struct drm_i915_private *dev_priv);
void vlv_wm_sanitize(struct drm_i915_private *dev_priv);
bool intel_can_enable_sagv(struct drm_i915_private *dev_priv,
			   const struct intel_bw_state *bw_state);
<<<<<<< HEAD
int intel_enable_sagv(struct drm_i915_private *dev_priv);
int intel_disable_sagv(struct drm_i915_private *dev_priv);
void intel_sagv_pre_plane_update(struct intel_atomic_state *state);
void intel_sagv_post_plane_update(struct intel_atomic_state *state);
=======
void intel_sagv_pre_plane_update(struct intel_atomic_state *state);
void intel_sagv_post_plane_update(struct intel_atomic_state *state);
const struct skl_wm_level *skl_plane_wm_level(const struct skl_pipe_wm *pipe_wm,
					      enum plane_id plane_id,
					      int level);
const struct skl_wm_level *skl_plane_trans_wm(const struct skl_pipe_wm *pipe_wm,
					      enum plane_id plane_id);
>>>>>>> 7d2a07b7
bool skl_wm_level_equals(const struct skl_wm_level *l1,
			 const struct skl_wm_level *l2);
bool skl_ddb_allocation_overlaps(const struct skl_ddb_entry *ddb,
				 const struct skl_ddb_entry *entries,
				 int num_entries, int ignore_idx);
void skl_write_plane_wm(struct intel_plane *plane,
			const struct intel_crtc_state *crtc_state);
void skl_write_cursor_wm(struct intel_plane *plane,
			 const struct intel_crtc_state *crtc_state);
bool ilk_disable_lp_wm(struct drm_i915_private *dev_priv);
void intel_init_ipc(struct drm_i915_private *dev_priv);
void intel_enable_ipc(struct drm_i915_private *dev_priv);

bool intel_set_memory_cxsr(struct drm_i915_private *dev_priv, bool enable);

struct intel_dbuf_state {
	struct intel_global_state base;

<<<<<<< HEAD
	u8 enabled_slices;
	u8 active_pipes;
};

int intel_dbuf_init(struct drm_i915_private *dev_priv);

=======
	struct skl_ddb_entry ddb[I915_MAX_PIPES];
	unsigned int weight[I915_MAX_PIPES];
	u8 slices[I915_MAX_PIPES];
	u8 enabled_slices;
	u8 active_pipes;
	bool joined_mbus;
};

>>>>>>> 7d2a07b7
struct intel_dbuf_state *
intel_atomic_get_dbuf_state(struct intel_atomic_state *state);

#define to_intel_dbuf_state(x) container_of((x), struct intel_dbuf_state, base)
#define intel_atomic_get_old_dbuf_state(state) \
	to_intel_dbuf_state(intel_atomic_get_old_global_obj_state(state, &to_i915(state->base.dev)->dbuf.obj))
#define intel_atomic_get_new_dbuf_state(state) \
	to_intel_dbuf_state(intel_atomic_get_new_global_obj_state(state, &to_i915(state->base.dev)->dbuf.obj))

int intel_dbuf_init(struct drm_i915_private *dev_priv);
void intel_dbuf_pre_plane_update(struct intel_atomic_state *state);
void intel_dbuf_post_plane_update(struct intel_atomic_state *state);

#endif /* __INTEL_PM_H__ */<|MERGE_RESOLUTION|>--- conflicted
+++ resolved
@@ -9,15 +9,10 @@
 #include <linux/types.h>
 
 #include "display/intel_bw.h"
-<<<<<<< HEAD
-#include "display/intel_global_state.h"
-
-=======
 #include "display/intel_display.h"
 #include "display/intel_global_state.h"
 
 #include "i915_drv.h"
->>>>>>> 7d2a07b7
 #include "i915_reg.h"
 
 struct drm_device;
@@ -38,12 +33,6 @@
 void intel_init_pm(struct drm_i915_private *dev_priv);
 void intel_init_clock_gating_hooks(struct drm_i915_private *dev_priv);
 void intel_pm_setup(struct drm_i915_private *dev_priv);
-<<<<<<< HEAD
-bool i915_rc6_ctx_wa_check(struct drm_i915_private *i915);
-void i915_rc6_ctx_wa_suspend(struct drm_i915_private *i915);
-void i915_rc6_ctx_wa_resume(struct drm_i915_private *i915);
-=======
->>>>>>> 7d2a07b7
 void g4x_wm_get_hw_state(struct drm_i915_private *dev_priv);
 void vlv_wm_get_hw_state(struct drm_i915_private *dev_priv);
 void ilk_wm_get_hw_state(struct drm_i915_private *dev_priv);
@@ -53,10 +42,6 @@
 			       struct skl_ddb_entry *ddb_y,
 			       struct skl_ddb_entry *ddb_uv);
 void skl_ddb_get_hw_state(struct drm_i915_private *dev_priv);
-<<<<<<< HEAD
-u16 intel_get_ddb_size(struct drm_i915_private *dev_priv);
-=======
->>>>>>> 7d2a07b7
 u32 skl_ddb_dbuf_slice_mask(struct drm_i915_private *dev_priv,
 			    const struct skl_ddb_entry *entry);
 void skl_pipe_wm_get_hw_state(struct intel_crtc *crtc,
@@ -65,12 +50,6 @@
 void vlv_wm_sanitize(struct drm_i915_private *dev_priv);
 bool intel_can_enable_sagv(struct drm_i915_private *dev_priv,
 			   const struct intel_bw_state *bw_state);
-<<<<<<< HEAD
-int intel_enable_sagv(struct drm_i915_private *dev_priv);
-int intel_disable_sagv(struct drm_i915_private *dev_priv);
-void intel_sagv_pre_plane_update(struct intel_atomic_state *state);
-void intel_sagv_post_plane_update(struct intel_atomic_state *state);
-=======
 void intel_sagv_pre_plane_update(struct intel_atomic_state *state);
 void intel_sagv_post_plane_update(struct intel_atomic_state *state);
 const struct skl_wm_level *skl_plane_wm_level(const struct skl_pipe_wm *pipe_wm,
@@ -78,7 +57,6 @@
 					      int level);
 const struct skl_wm_level *skl_plane_trans_wm(const struct skl_pipe_wm *pipe_wm,
 					      enum plane_id plane_id);
->>>>>>> 7d2a07b7
 bool skl_wm_level_equals(const struct skl_wm_level *l1,
 			 const struct skl_wm_level *l2);
 bool skl_ddb_allocation_overlaps(const struct skl_ddb_entry *ddb,
@@ -97,14 +75,6 @@
 struct intel_dbuf_state {
 	struct intel_global_state base;
 
-<<<<<<< HEAD
-	u8 enabled_slices;
-	u8 active_pipes;
-};
-
-int intel_dbuf_init(struct drm_i915_private *dev_priv);
-
-=======
 	struct skl_ddb_entry ddb[I915_MAX_PIPES];
 	unsigned int weight[I915_MAX_PIPES];
 	u8 slices[I915_MAX_PIPES];
@@ -113,7 +83,6 @@
 	bool joined_mbus;
 };
 
->>>>>>> 7d2a07b7
 struct intel_dbuf_state *
 intel_atomic_get_dbuf_state(struct intel_atomic_state *state);
 
