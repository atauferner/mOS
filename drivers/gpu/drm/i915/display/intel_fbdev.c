--- conflicted
+++ resolved
@@ -40,11 +40,8 @@
 #include <drm/drm_crtc.h>
 #include <drm/drm_fb_helper.h>
 #include <drm/drm_fourcc.h>
-<<<<<<< HEAD
-=======
 
 #include "gem/i915_gem_lmem.h"
->>>>>>> 7d2a07b7
 
 #include "i915_drv.h"
 #include "intel_display_types.h"
@@ -142,16 +139,6 @@
 	size = mode_cmd.pitches[0] * mode_cmd.height;
 	size = PAGE_ALIGN(size);
 
-<<<<<<< HEAD
-	/* If the FB is too big, just don't use it since fbdev is not very
-	 * important and we should probably use that space with FBC or other
-	 * features. */
-	obj = ERR_PTR(-ENODEV);
-	if (size * 2 < dev_priv->stolen_usable_size)
-		obj = i915_gem_object_create_stolen(dev_priv, size);
-	if (IS_ERR(obj))
-		obj = i915_gem_object_create_shmem(dev_priv, size);
-=======
 	obj = ERR_PTR(-ENODEV);
 	if (HAS_LMEM(dev_priv)) {
 		obj = i915_gem_object_create_lmem(dev_priv, size,
@@ -168,7 +155,6 @@
 			obj = i915_gem_object_create_shmem(dev_priv, size);
 	}
 
->>>>>>> 7d2a07b7
 	if (IS_ERR(obj)) {
 		drm_err(&dev_priv->drm, "failed to allocate framebuffer\n");
 		return PTR_ERR(obj);
@@ -257,15 +243,6 @@
 	info->fbops = &intelfb_ops;
 
 	/* setup aperture base/size for vesafb takeover */
-<<<<<<< HEAD
-	info->apertures->ranges[0].base = ggtt->gmadr.start;
-	info->apertures->ranges[0].size = ggtt->mappable_end;
-
-	/* Our framebuffer is the entirety of fbdev's system memory */
-	info->fix.smem_start =
-		(unsigned long)(ggtt->gmadr.start + vma->node.start);
-	info->fix.smem_len = vma->node.size;
-=======
 	obj = intel_fb_obj(&intel_fb->base);
 	if (i915_gem_object_is_lmem(obj)) {
 		struct intel_memory_region *mem = obj->mm.region;
@@ -287,7 +264,6 @@
 			(unsigned long)(ggtt->gmadr.start + vma->node.start);
 		info->fix.smem_len = vma->node.size;
 	}
->>>>>>> 7d2a07b7
 
 	vaddr = i915_vma_pin_iomap(vma);
 	if (IS_ERR(vaddr)) {
@@ -305,11 +281,7 @@
 	 * If the object is stolen however, it will be full of whatever
 	 * garbage was left in there.
 	 */
-<<<<<<< HEAD
-	if (vma->obj->stolen && !prealloc)
-=======
 	if (!i915_gem_object_is_shmem(vma->obj) && !prealloc)
->>>>>>> 7d2a07b7
 		memset_io(info->screen_base, 0, info->screen_size);
 
 	/* Use default scratch pixmap (info->pixmap.flags = FB_PIXMAP_SYSTEM) */
@@ -504,12 +476,7 @@
 	struct intel_fbdev *ifbdev;
 	int ret;
 
-<<<<<<< HEAD
-	if (drm_WARN_ON(dev, !HAS_DISPLAY(dev_priv) ||
-			!INTEL_DISPLAY_ENABLED(dev_priv)))
-=======
 	if (drm_WARN_ON(dev, !HAS_DISPLAY(dev_priv)))
->>>>>>> 7d2a07b7
 		return -ENODEV;
 
 	ifbdev = kzalloc(sizeof(struct intel_fbdev), GFP_KERNEL);
