--- conflicted
+++ resolved
@@ -172,11 +172,7 @@
 
 	/* We have to pick carefully to get the exact behaviour we need */
 	for (r = registers; r->name; r++)
-<<<<<<< HEAD
-		if (r->platforms & INTEL_INFO(gt->i915)->gen_mask)
-=======
 		if (IS_GRAPHICS_VER(gt->i915, r->min_graphics_ver, r->max_graphics_ver))
->>>>>>> 7d2a07b7
 			break;
 	if (!r->name) {
 		pr_debug("Forcewaked register not known for %s; skipping\n",
@@ -325,11 +321,7 @@
 	/* Confirm the table we load is still valid */
 	return intel_fw_table_check(gt->uncore->fw_domains_table,
 				    gt->uncore->fw_domains_table_entries,
-<<<<<<< HEAD
-				    INTEL_GEN(gt->i915) >= 9);
-=======
 				    GRAPHICS_VER(gt->i915) >= 9);
->>>>>>> 7d2a07b7
 }
 
 int intel_uncore_live_selftests(struct drm_i915_private *i915)
