--- conflicted
+++ resolved
@@ -54,7 +54,7 @@
 	if (enable_ppgtt == 2 && HAS_PPGTT(dev))
 		return 2;
 
-#ifdef CONFIG_INTEL_IOMMU
+#if defined(CONFIG_INTEL_IOMMU) || defined(CONFIG_XEN)
 	/* Disable ppgtt on SNB if VT-d is on. */
 	if (INTEL_INFO(dev)->gen == 6 && intel_iommu_gfx_mapped) {
 		DRM_INFO("Disabling PPGTT because VT-d is on\n");
@@ -1743,26 +1743,7 @@
 	}
 
 	/* And finally clear the reserved guard page */
-<<<<<<< HEAD
-	ggtt_vm->clear_range(ggtt_vm, end / PAGE_SIZE - 1, 1, true);
-}
-
-static bool
-intel_enable_ppgtt(struct drm_device *dev)
-{
-	if (i915_enable_ppgtt >= 0)
-		return i915_enable_ppgtt;
-
-#if defined(CONFIG_INTEL_IOMMU) || defined(CONFIG_XEN)
-	/* Disable ppgtt on SNB if VT-d is on. */
-	if (INTEL_INFO(dev)->gen == 6 && intel_iommu_gfx_mapped)
-		return false;
-#endif
-
-	return true;
-=======
 	ggtt_vm->clear_range(ggtt_vm, end - PAGE_SIZE, PAGE_SIZE, true);
->>>>>>> d6d211db
 }
 
 void i915_gem_init_global_gtt(struct drm_device *dev)
