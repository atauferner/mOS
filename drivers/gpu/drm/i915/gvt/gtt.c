/*
 * GTT virtualization
 *
 * Copyright(c) 2011-2016 Intel Corporation. All rights reserved.
 *
 * Permission is hereby granted, free of charge, to any person obtaining a
 * copy of this software and associated documentation files (the "Software"),
 * to deal in the Software without restriction, including without limitation
 * the rights to use, copy, modify, merge, publish, distribute, sublicense,
 * and/or sell copies of the Software, and to permit persons to whom the
 * Software is furnished to do so, subject to the following conditions:
 *
 * The above copyright notice and this permission notice (including the next
 * paragraph) shall be included in all copies or substantial portions of the
 * Software.
 *
 * THE SOFTWARE IS PROVIDED "AS IS", WITHOUT WARRANTY OF ANY KIND, EXPRESS OR
 * IMPLIED, INCLUDING BUT NOT LIMITED TO THE WARRANTIES OF MERCHANTABILITY,
 * FITNESS FOR A PARTICULAR PURPOSE AND NONINFRINGEMENT.  IN NO EVENT SHALL
 * THE AUTHORS OR COPYRIGHT HOLDERS BE LIABLE FOR ANY CLAIM, DAMAGES OR OTHER
 * LIABILITY, WHETHER IN AN ACTION OF CONTRACT, TORT OR OTHERWISE, ARISING FROM,
 * OUT OF OR IN CONNECTION WITH THE SOFTWARE OR THE USE OR OTHER DEALINGS IN THE
 * SOFTWARE.
 *
 * Authors:
 *    Zhi Wang <zhi.a.wang@intel.com>
 *    Zhenyu Wang <zhenyuw@linux.intel.com>
 *    Xiao Zheng <xiao.zheng@intel.com>
 *
 * Contributors:
 *    Min He <min.he@intel.com>
 *    Bing Niu <bing.niu@intel.com>
 *
 */

#include "i915_drv.h"
#include "gvt.h"
#include "i915_pvinfo.h"
#include "trace.h"

#if defined(VERBOSE_DEBUG)
#define gvt_vdbg_mm(fmt, args...) gvt_dbg_mm(fmt, ##args)
#else
#define gvt_vdbg_mm(fmt, args...)
#endif

static bool enable_out_of_sync = false;
static int preallocated_oos_pages = 8192;

/*
 * validate a gm address and related range size,
 * translate it to host gm address
 */
bool intel_gvt_ggtt_validate_range(struct intel_vgpu *vgpu, u64 addr, u32 size)
{
	if (size == 0)
		return vgpu_gmadr_is_valid(vgpu, addr);

	if (vgpu_gmadr_is_aperture(vgpu, addr) &&
	    vgpu_gmadr_is_aperture(vgpu, addr + size - 1))
		return true;
	else if (vgpu_gmadr_is_hidden(vgpu, addr) &&
		 vgpu_gmadr_is_hidden(vgpu, addr + size - 1))
		return true;

	gvt_dbg_mm("Invalid ggtt range at 0x%llx, size: 0x%x\n",
		     addr, size);
	return false;
}

/* translate a guest gmadr to host gmadr */
int intel_gvt_ggtt_gmadr_g2h(struct intel_vgpu *vgpu, u64 g_addr, u64 *h_addr)
{
	struct drm_i915_private *i915 = vgpu->gvt->gt->i915;

	if (drm_WARN(&i915->drm, !vgpu_gmadr_is_valid(vgpu, g_addr),
		     "invalid guest gmadr %llx\n", g_addr))
		return -EACCES;

	if (vgpu_gmadr_is_aperture(vgpu, g_addr))
		*h_addr = vgpu_aperture_gmadr_base(vgpu)
			  + (g_addr - vgpu_aperture_offset(vgpu));
	else
		*h_addr = vgpu_hidden_gmadr_base(vgpu)
			  + (g_addr - vgpu_hidden_offset(vgpu));
	return 0;
}

/* translate a host gmadr to guest gmadr */
int intel_gvt_ggtt_gmadr_h2g(struct intel_vgpu *vgpu, u64 h_addr, u64 *g_addr)
{
	struct drm_i915_private *i915 = vgpu->gvt->gt->i915;

	if (drm_WARN(&i915->drm, !gvt_gmadr_is_valid(vgpu->gvt, h_addr),
		     "invalid host gmadr %llx\n", h_addr))
		return -EACCES;

	if (gvt_gmadr_is_aperture(vgpu->gvt, h_addr))
		*g_addr = vgpu_aperture_gmadr_base(vgpu)
			+ (h_addr - gvt_aperture_gmadr_base(vgpu->gvt));
	else
		*g_addr = vgpu_hidden_gmadr_base(vgpu)
			+ (h_addr - gvt_hidden_gmadr_base(vgpu->gvt));
	return 0;
}

int intel_gvt_ggtt_index_g2h(struct intel_vgpu *vgpu, unsigned long g_index,
			     unsigned long *h_index)
{
	u64 h_addr;
	int ret;

	ret = intel_gvt_ggtt_gmadr_g2h(vgpu, g_index << I915_GTT_PAGE_SHIFT,
				       &h_addr);
	if (ret)
		return ret;

	*h_index = h_addr >> I915_GTT_PAGE_SHIFT;
	return 0;
}

int intel_gvt_ggtt_h2g_index(struct intel_vgpu *vgpu, unsigned long h_index,
			     unsigned long *g_index)
{
	u64 g_addr;
	int ret;

	ret = intel_gvt_ggtt_gmadr_h2g(vgpu, h_index << I915_GTT_PAGE_SHIFT,
				       &g_addr);
	if (ret)
		return ret;

	*g_index = g_addr >> I915_GTT_PAGE_SHIFT;
	return 0;
}

#define gtt_type_is_entry(type) \
	(type > GTT_TYPE_INVALID && type < GTT_TYPE_PPGTT_ENTRY \
	 && type != GTT_TYPE_PPGTT_PTE_ENTRY \
	 && type != GTT_TYPE_PPGTT_ROOT_ENTRY)

#define gtt_type_is_pt(type) \
	(type >= GTT_TYPE_PPGTT_PTE_PT && type < GTT_TYPE_MAX)

#define gtt_type_is_pte_pt(type) \
	(type == GTT_TYPE_PPGTT_PTE_PT)

#define gtt_type_is_root_pointer(type) \
	(gtt_type_is_entry(type) && type > GTT_TYPE_PPGTT_ROOT_ENTRY)

#define gtt_init_entry(e, t, p, v) do { \
	(e)->type = t; \
	(e)->pdev = p; \
	memcpy(&(e)->val64, &v, sizeof(v)); \
} while (0)

/*
 * Mappings between GTT_TYPE* enumerations.
 * Following information can be found according to the given type:
 * - type of next level page table
 * - type of entry inside this level page table
 * - type of entry with PSE set
 *
 * If the given type doesn't have such a kind of information,
 * e.g. give a l4 root entry type, then request to get its PSE type,
 * give a PTE page table type, then request to get its next level page
 * table type, as we know l4 root entry doesn't have a PSE bit,
 * and a PTE page table doesn't have a next level page table type,
 * GTT_TYPE_INVALID will be returned. This is useful when traversing a
 * page table.
 */

struct gtt_type_table_entry {
	int entry_type;
	int pt_type;
	int next_pt_type;
	int pse_entry_type;
};

#define GTT_TYPE_TABLE_ENTRY(type, e_type, cpt_type, npt_type, pse_type) \
	[type] = { \
		.entry_type = e_type, \
		.pt_type = cpt_type, \
		.next_pt_type = npt_type, \
		.pse_entry_type = pse_type, \
	}

static struct gtt_type_table_entry gtt_type_table[] = {
	GTT_TYPE_TABLE_ENTRY(GTT_TYPE_PPGTT_ROOT_L4_ENTRY,
			GTT_TYPE_PPGTT_ROOT_L4_ENTRY,
			GTT_TYPE_INVALID,
			GTT_TYPE_PPGTT_PML4_PT,
			GTT_TYPE_INVALID),
	GTT_TYPE_TABLE_ENTRY(GTT_TYPE_PPGTT_PML4_PT,
			GTT_TYPE_PPGTT_PML4_ENTRY,
			GTT_TYPE_PPGTT_PML4_PT,
			GTT_TYPE_PPGTT_PDP_PT,
			GTT_TYPE_INVALID),
	GTT_TYPE_TABLE_ENTRY(GTT_TYPE_PPGTT_PML4_ENTRY,
			GTT_TYPE_PPGTT_PML4_ENTRY,
			GTT_TYPE_PPGTT_PML4_PT,
			GTT_TYPE_PPGTT_PDP_PT,
			GTT_TYPE_INVALID),
	GTT_TYPE_TABLE_ENTRY(GTT_TYPE_PPGTT_PDP_PT,
			GTT_TYPE_PPGTT_PDP_ENTRY,
			GTT_TYPE_PPGTT_PDP_PT,
			GTT_TYPE_PPGTT_PDE_PT,
			GTT_TYPE_PPGTT_PTE_1G_ENTRY),
	GTT_TYPE_TABLE_ENTRY(GTT_TYPE_PPGTT_ROOT_L3_ENTRY,
			GTT_TYPE_PPGTT_ROOT_L3_ENTRY,
			GTT_TYPE_INVALID,
			GTT_TYPE_PPGTT_PDE_PT,
			GTT_TYPE_PPGTT_PTE_1G_ENTRY),
	GTT_TYPE_TABLE_ENTRY(GTT_TYPE_PPGTT_PDP_ENTRY,
			GTT_TYPE_PPGTT_PDP_ENTRY,
			GTT_TYPE_PPGTT_PDP_PT,
			GTT_TYPE_PPGTT_PDE_PT,
			GTT_TYPE_PPGTT_PTE_1G_ENTRY),
	GTT_TYPE_TABLE_ENTRY(GTT_TYPE_PPGTT_PDE_PT,
			GTT_TYPE_PPGTT_PDE_ENTRY,
			GTT_TYPE_PPGTT_PDE_PT,
			GTT_TYPE_PPGTT_PTE_PT,
			GTT_TYPE_PPGTT_PTE_2M_ENTRY),
	GTT_TYPE_TABLE_ENTRY(GTT_TYPE_PPGTT_PDE_ENTRY,
			GTT_TYPE_PPGTT_PDE_ENTRY,
			GTT_TYPE_PPGTT_PDE_PT,
			GTT_TYPE_PPGTT_PTE_PT,
			GTT_TYPE_PPGTT_PTE_2M_ENTRY),
	/* We take IPS bit as 'PSE' for PTE level. */
	GTT_TYPE_TABLE_ENTRY(GTT_TYPE_PPGTT_PTE_PT,
			GTT_TYPE_PPGTT_PTE_4K_ENTRY,
			GTT_TYPE_PPGTT_PTE_PT,
			GTT_TYPE_INVALID,
			GTT_TYPE_PPGTT_PTE_64K_ENTRY),
	GTT_TYPE_TABLE_ENTRY(GTT_TYPE_PPGTT_PTE_4K_ENTRY,
			GTT_TYPE_PPGTT_PTE_4K_ENTRY,
			GTT_TYPE_PPGTT_PTE_PT,
			GTT_TYPE_INVALID,
			GTT_TYPE_PPGTT_PTE_64K_ENTRY),
	GTT_TYPE_TABLE_ENTRY(GTT_TYPE_PPGTT_PTE_64K_ENTRY,
			GTT_TYPE_PPGTT_PTE_4K_ENTRY,
			GTT_TYPE_PPGTT_PTE_PT,
			GTT_TYPE_INVALID,
			GTT_TYPE_PPGTT_PTE_64K_ENTRY),
	GTT_TYPE_TABLE_ENTRY(GTT_TYPE_PPGTT_PTE_2M_ENTRY,
			GTT_TYPE_PPGTT_PDE_ENTRY,
			GTT_TYPE_PPGTT_PDE_PT,
			GTT_TYPE_INVALID,
			GTT_TYPE_PPGTT_PTE_2M_ENTRY),
	GTT_TYPE_TABLE_ENTRY(GTT_TYPE_PPGTT_PTE_1G_ENTRY,
			GTT_TYPE_PPGTT_PDP_ENTRY,
			GTT_TYPE_PPGTT_PDP_PT,
			GTT_TYPE_INVALID,
			GTT_TYPE_PPGTT_PTE_1G_ENTRY),
	GTT_TYPE_TABLE_ENTRY(GTT_TYPE_GGTT_PTE,
			GTT_TYPE_GGTT_PTE,
			GTT_TYPE_INVALID,
			GTT_TYPE_INVALID,
			GTT_TYPE_INVALID),
};

static inline int get_next_pt_type(int type)
{
	return gtt_type_table[type].next_pt_type;
}

static inline int get_pt_type(int type)
{
	return gtt_type_table[type].pt_type;
}

static inline int get_entry_type(int type)
{
	return gtt_type_table[type].entry_type;
}

static inline int get_pse_type(int type)
{
	return gtt_type_table[type].pse_entry_type;
}

static u64 read_pte64(struct i915_ggtt *ggtt, unsigned long index)
{
	void __iomem *addr = (gen8_pte_t __iomem *)ggtt->gsm + index;

	return readq(addr);
}

static void ggtt_invalidate(struct intel_gt *gt)
{
	mmio_hw_access_pre(gt);
	intel_uncore_write(gt->uncore, GFX_FLSH_CNTL_GEN6, GFX_FLSH_CNTL_EN);
	mmio_hw_access_post(gt);
}

static void write_pte64(struct i915_ggtt *ggtt, unsigned long index, u64 pte)
{
	void __iomem *addr = (gen8_pte_t __iomem *)ggtt->gsm + index;

	writeq(pte, addr);
}

static inline int gtt_get_entry64(void *pt,
		struct intel_gvt_gtt_entry *e,
		unsigned long index, bool hypervisor_access, unsigned long gpa,
		struct intel_vgpu *vgpu)
{
	const struct intel_gvt_device_info *info = &vgpu->gvt->device_info;
	int ret;

	if (WARN_ON(info->gtt_entry_size != 8))
		return -EINVAL;

	if (hypervisor_access) {
		ret = intel_gvt_hypervisor_read_gpa(vgpu, gpa +
				(index << info->gtt_entry_size_shift),
				&e->val64, 8);
		if (WARN_ON(ret))
			return ret;
	} else if (!pt) {
		e->val64 = read_pte64(vgpu->gvt->gt->ggtt, index);
	} else {
		e->val64 = *((u64 *)pt + index);
	}
	return 0;
}

static inline int gtt_set_entry64(void *pt,
		struct intel_gvt_gtt_entry *e,
		unsigned long index, bool hypervisor_access, unsigned long gpa,
		struct intel_vgpu *vgpu)
{
	const struct intel_gvt_device_info *info = &vgpu->gvt->device_info;
	int ret;

	if (WARN_ON(info->gtt_entry_size != 8))
		return -EINVAL;

	if (hypervisor_access) {
		ret = intel_gvt_hypervisor_write_gpa(vgpu, gpa +
				(index << info->gtt_entry_size_shift),
				&e->val64, 8);
		if (WARN_ON(ret))
			return ret;
	} else if (!pt) {
		write_pte64(vgpu->gvt->gt->ggtt, index, e->val64);
	} else {
		*((u64 *)pt + index) = e->val64;
	}
	return 0;
}

#define GTT_HAW 46

#define ADDR_1G_MASK	GENMASK_ULL(GTT_HAW - 1, 30)
#define ADDR_2M_MASK	GENMASK_ULL(GTT_HAW - 1, 21)
#define ADDR_64K_MASK	GENMASK_ULL(GTT_HAW - 1, 16)
#define ADDR_4K_MASK	GENMASK_ULL(GTT_HAW - 1, 12)

#define GTT_SPTE_FLAG_MASK GENMASK_ULL(62, 52)
#define GTT_SPTE_FLAG_64K_SPLITED BIT(52) /* splited 64K gtt entry */

#define GTT_64K_PTE_STRIDE 16

static unsigned long gen8_gtt_get_pfn(struct intel_gvt_gtt_entry *e)
{
	unsigned long pfn;

	if (e->type == GTT_TYPE_PPGTT_PTE_1G_ENTRY)
		pfn = (e->val64 & ADDR_1G_MASK) >> PAGE_SHIFT;
	else if (e->type == GTT_TYPE_PPGTT_PTE_2M_ENTRY)
		pfn = (e->val64 & ADDR_2M_MASK) >> PAGE_SHIFT;
	else if (e->type == GTT_TYPE_PPGTT_PTE_64K_ENTRY)
		pfn = (e->val64 & ADDR_64K_MASK) >> PAGE_SHIFT;
	else
		pfn = (e->val64 & ADDR_4K_MASK) >> PAGE_SHIFT;
	return pfn;
}

static void gen8_gtt_set_pfn(struct intel_gvt_gtt_entry *e, unsigned long pfn)
{
	if (e->type == GTT_TYPE_PPGTT_PTE_1G_ENTRY) {
		e->val64 &= ~ADDR_1G_MASK;
		pfn &= (ADDR_1G_MASK >> PAGE_SHIFT);
	} else if (e->type == GTT_TYPE_PPGTT_PTE_2M_ENTRY) {
		e->val64 &= ~ADDR_2M_MASK;
		pfn &= (ADDR_2M_MASK >> PAGE_SHIFT);
	} else if (e->type == GTT_TYPE_PPGTT_PTE_64K_ENTRY) {
		e->val64 &= ~ADDR_64K_MASK;
		pfn &= (ADDR_64K_MASK >> PAGE_SHIFT);
	} else {
		e->val64 &= ~ADDR_4K_MASK;
		pfn &= (ADDR_4K_MASK >> PAGE_SHIFT);
	}

	e->val64 |= (pfn << PAGE_SHIFT);
}

static bool gen8_gtt_test_pse(struct intel_gvt_gtt_entry *e)
{
	return !!(e->val64 & _PAGE_PSE);
}

static void gen8_gtt_clear_pse(struct intel_gvt_gtt_entry *e)
{
	if (gen8_gtt_test_pse(e)) {
		switch (e->type) {
		case GTT_TYPE_PPGTT_PTE_2M_ENTRY:
			e->val64 &= ~_PAGE_PSE;
			e->type = GTT_TYPE_PPGTT_PDE_ENTRY;
			break;
		case GTT_TYPE_PPGTT_PTE_1G_ENTRY:
			e->type = GTT_TYPE_PPGTT_PDP_ENTRY;
			e->val64 &= ~_PAGE_PSE;
			break;
		default:
			WARN_ON(1);
		}
	}
}

static bool gen8_gtt_test_ips(struct intel_gvt_gtt_entry *e)
{
	if (GEM_WARN_ON(e->type != GTT_TYPE_PPGTT_PDE_ENTRY))
		return false;

	return !!(e->val64 & GEN8_PDE_IPS_64K);
}

static void gen8_gtt_clear_ips(struct intel_gvt_gtt_entry *e)
{
	if (GEM_WARN_ON(e->type != GTT_TYPE_PPGTT_PDE_ENTRY))
		return;

	e->val64 &= ~GEN8_PDE_IPS_64K;
}

static bool gen8_gtt_test_present(struct intel_gvt_gtt_entry *e)
{
	/*
	 * i915 writes PDP root pointer registers without present bit,
	 * it also works, so we need to treat root pointer entry
	 * specifically.
	 */
	if (e->type == GTT_TYPE_PPGTT_ROOT_L3_ENTRY
			|| e->type == GTT_TYPE_PPGTT_ROOT_L4_ENTRY)
		return (e->val64 != 0);
	else
		return (e->val64 & _PAGE_PRESENT);
}

static void gtt_entry_clear_present(struct intel_gvt_gtt_entry *e)
{
	e->val64 &= ~_PAGE_PRESENT;
}

static void gtt_entry_set_present(struct intel_gvt_gtt_entry *e)
{
	e->val64 |= _PAGE_PRESENT;
}

static bool gen8_gtt_test_64k_splited(struct intel_gvt_gtt_entry *e)
{
	return !!(e->val64 & GTT_SPTE_FLAG_64K_SPLITED);
}

static void gen8_gtt_set_64k_splited(struct intel_gvt_gtt_entry *e)
{
	e->val64 |= GTT_SPTE_FLAG_64K_SPLITED;
}

static void gen8_gtt_clear_64k_splited(struct intel_gvt_gtt_entry *e)
{
	e->val64 &= ~GTT_SPTE_FLAG_64K_SPLITED;
}

/*
 * Per-platform GMA routines.
 */
static unsigned long gma_to_ggtt_pte_index(unsigned long gma)
{
	unsigned long x = (gma >> I915_GTT_PAGE_SHIFT);

	trace_gma_index(__func__, gma, x);
	return x;
}

#define DEFINE_PPGTT_GMA_TO_INDEX(prefix, ename, exp) \
static unsigned long prefix##_gma_to_##ename##_index(unsigned long gma) \
{ \
	unsigned long x = (exp); \
	trace_gma_index(__func__, gma, x); \
	return x; \
}

DEFINE_PPGTT_GMA_TO_INDEX(gen8, pte, (gma >> 12 & 0x1ff));
DEFINE_PPGTT_GMA_TO_INDEX(gen8, pde, (gma >> 21 & 0x1ff));
DEFINE_PPGTT_GMA_TO_INDEX(gen8, l3_pdp, (gma >> 30 & 0x3));
DEFINE_PPGTT_GMA_TO_INDEX(gen8, l4_pdp, (gma >> 30 & 0x1ff));
DEFINE_PPGTT_GMA_TO_INDEX(gen8, pml4, (gma >> 39 & 0x1ff));

static struct intel_gvt_gtt_pte_ops gen8_gtt_pte_ops = {
	.get_entry = gtt_get_entry64,
	.set_entry = gtt_set_entry64,
	.clear_present = gtt_entry_clear_present,
	.set_present = gtt_entry_set_present,
	.test_present = gen8_gtt_test_present,
	.test_pse = gen8_gtt_test_pse,
	.clear_pse = gen8_gtt_clear_pse,
	.clear_ips = gen8_gtt_clear_ips,
	.test_ips = gen8_gtt_test_ips,
	.clear_64k_splited = gen8_gtt_clear_64k_splited,
	.set_64k_splited = gen8_gtt_set_64k_splited,
	.test_64k_splited = gen8_gtt_test_64k_splited,
	.get_pfn = gen8_gtt_get_pfn,
	.set_pfn = gen8_gtt_set_pfn,
};

static struct intel_gvt_gtt_gma_ops gen8_gtt_gma_ops = {
	.gma_to_ggtt_pte_index = gma_to_ggtt_pte_index,
	.gma_to_pte_index = gen8_gma_to_pte_index,
	.gma_to_pde_index = gen8_gma_to_pde_index,
	.gma_to_l3_pdp_index = gen8_gma_to_l3_pdp_index,
	.gma_to_l4_pdp_index = gen8_gma_to_l4_pdp_index,
	.gma_to_pml4_index = gen8_gma_to_pml4_index,
};

/* Update entry type per pse and ips bit. */
static void update_entry_type_for_real(struct intel_gvt_gtt_pte_ops *pte_ops,
	struct intel_gvt_gtt_entry *entry, bool ips)
{
	switch (entry->type) {
	case GTT_TYPE_PPGTT_PDE_ENTRY:
	case GTT_TYPE_PPGTT_PDP_ENTRY:
		if (pte_ops->test_pse(entry))
			entry->type = get_pse_type(entry->type);
		break;
	case GTT_TYPE_PPGTT_PTE_4K_ENTRY:
		if (ips)
			entry->type = get_pse_type(entry->type);
		break;
	default:
		GEM_BUG_ON(!gtt_type_is_entry(entry->type));
	}

	GEM_BUG_ON(entry->type == GTT_TYPE_INVALID);
}

/*
 * MM helpers.
 */
static void _ppgtt_get_root_entry(struct intel_vgpu_mm *mm,
		struct intel_gvt_gtt_entry *entry, unsigned long index,
		bool guest)
{
	struct intel_gvt_gtt_pte_ops *pte_ops = mm->vgpu->gvt->gtt.pte_ops;

	GEM_BUG_ON(mm->type != INTEL_GVT_MM_PPGTT);

	entry->type = mm->ppgtt_mm.root_entry_type;
	pte_ops->get_entry(guest ? mm->ppgtt_mm.guest_pdps :
			   mm->ppgtt_mm.shadow_pdps,
			   entry, index, false, 0, mm->vgpu);
	update_entry_type_for_real(pte_ops, entry, false);
}

static inline void ppgtt_get_guest_root_entry(struct intel_vgpu_mm *mm,
		struct intel_gvt_gtt_entry *entry, unsigned long index)
{
	_ppgtt_get_root_entry(mm, entry, index, true);
}

static inline void ppgtt_get_shadow_root_entry(struct intel_vgpu_mm *mm,
		struct intel_gvt_gtt_entry *entry, unsigned long index)
{
	_ppgtt_get_root_entry(mm, entry, index, false);
}

static void _ppgtt_set_root_entry(struct intel_vgpu_mm *mm,
		struct intel_gvt_gtt_entry *entry, unsigned long index,
		bool guest)
{
	struct intel_gvt_gtt_pte_ops *pte_ops = mm->vgpu->gvt->gtt.pte_ops;

	pte_ops->set_entry(guest ? mm->ppgtt_mm.guest_pdps :
			   mm->ppgtt_mm.shadow_pdps,
			   entry, index, false, 0, mm->vgpu);
}

static inline void ppgtt_set_shadow_root_entry(struct intel_vgpu_mm *mm,
		struct intel_gvt_gtt_entry *entry, unsigned long index)
{
	_ppgtt_set_root_entry(mm, entry, index, false);
}

static void ggtt_get_guest_entry(struct intel_vgpu_mm *mm,
		struct intel_gvt_gtt_entry *entry, unsigned long index)
{
	struct intel_gvt_gtt_pte_ops *pte_ops = mm->vgpu->gvt->gtt.pte_ops;

	GEM_BUG_ON(mm->type != INTEL_GVT_MM_GGTT);

	entry->type = GTT_TYPE_GGTT_PTE;
	pte_ops->get_entry(mm->ggtt_mm.virtual_ggtt, entry, index,
			   false, 0, mm->vgpu);
}

static void ggtt_set_guest_entry(struct intel_vgpu_mm *mm,
		struct intel_gvt_gtt_entry *entry, unsigned long index)
{
	struct intel_gvt_gtt_pte_ops *pte_ops = mm->vgpu->gvt->gtt.pte_ops;

	GEM_BUG_ON(mm->type != INTEL_GVT_MM_GGTT);

	pte_ops->set_entry(mm->ggtt_mm.virtual_ggtt, entry, index,
			   false, 0, mm->vgpu);
}

static void ggtt_get_host_entry(struct intel_vgpu_mm *mm,
		struct intel_gvt_gtt_entry *entry, unsigned long index)
{
	struct intel_gvt_gtt_pte_ops *pte_ops = mm->vgpu->gvt->gtt.pte_ops;

	GEM_BUG_ON(mm->type != INTEL_GVT_MM_GGTT);

	pte_ops->get_entry(NULL, entry, index, false, 0, mm->vgpu);
}

static void ggtt_set_host_entry(struct intel_vgpu_mm *mm,
		struct intel_gvt_gtt_entry *entry, unsigned long index)
{
	struct intel_gvt_gtt_pte_ops *pte_ops = mm->vgpu->gvt->gtt.pte_ops;
	unsigned long offset = index;

	GEM_BUG_ON(mm->type != INTEL_GVT_MM_GGTT);

	if (vgpu_gmadr_is_aperture(mm->vgpu, index << I915_GTT_PAGE_SHIFT)) {
		offset -= (vgpu_aperture_gmadr_base(mm->vgpu) >> PAGE_SHIFT);
		mm->ggtt_mm.host_ggtt_aperture[offset] = entry->val64;
	} else if (vgpu_gmadr_is_hidden(mm->vgpu, index << I915_GTT_PAGE_SHIFT)) {
		offset -= (vgpu_hidden_gmadr_base(mm->vgpu) >> PAGE_SHIFT);
		mm->ggtt_mm.host_ggtt_hidden[offset] = entry->val64;
	}

	pte_ops->set_entry(NULL, entry, index, false, 0, mm->vgpu);
}

/*
 * PPGTT shadow page table helpers.
 */
static inline int ppgtt_spt_get_entry(
		struct intel_vgpu_ppgtt_spt *spt,
		void *page_table, int type,
		struct intel_gvt_gtt_entry *e, unsigned long index,
		bool guest)
{
	struct intel_gvt *gvt = spt->vgpu->gvt;
	struct intel_gvt_gtt_pte_ops *ops = gvt->gtt.pte_ops;
	int ret;

	e->type = get_entry_type(type);

	if (WARN(!gtt_type_is_entry(e->type), "invalid entry type\n"))
		return -EINVAL;

	ret = ops->get_entry(page_table, e, index, guest,
			spt->guest_page.gfn << I915_GTT_PAGE_SHIFT,
			spt->vgpu);
	if (ret)
		return ret;

	update_entry_type_for_real(ops, e, guest ?
				   spt->guest_page.pde_ips : false);

	gvt_vdbg_mm("read ppgtt entry, spt type %d, entry type %d, index %lu, value %llx\n",
		    type, e->type, index, e->val64);
	return 0;
}

static inline int ppgtt_spt_set_entry(
		struct intel_vgpu_ppgtt_spt *spt,
		void *page_table, int type,
		struct intel_gvt_gtt_entry *e, unsigned long index,
		bool guest)
{
	struct intel_gvt *gvt = spt->vgpu->gvt;
	struct intel_gvt_gtt_pte_ops *ops = gvt->gtt.pte_ops;

	if (WARN(!gtt_type_is_entry(e->type), "invalid entry type\n"))
		return -EINVAL;

	gvt_vdbg_mm("set ppgtt entry, spt type %d, entry type %d, index %lu, value %llx\n",
		    type, e->type, index, e->val64);

	return ops->set_entry(page_table, e, index, guest,
			spt->guest_page.gfn << I915_GTT_PAGE_SHIFT,
			spt->vgpu);
}

#define ppgtt_get_guest_entry(spt, e, index) \
	ppgtt_spt_get_entry(spt, NULL, \
		spt->guest_page.type, e, index, true)

#define ppgtt_set_guest_entry(spt, e, index) \
	ppgtt_spt_set_entry(spt, NULL, \
		spt->guest_page.type, e, index, true)

#define ppgtt_get_shadow_entry(spt, e, index) \
	ppgtt_spt_get_entry(spt, spt->shadow_page.vaddr, \
		spt->shadow_page.type, e, index, false)

#define ppgtt_set_shadow_entry(spt, e, index) \
	ppgtt_spt_set_entry(spt, spt->shadow_page.vaddr, \
		spt->shadow_page.type, e, index, false)

static void *alloc_spt(gfp_t gfp_mask)
{
	struct intel_vgpu_ppgtt_spt *spt;

	spt = kzalloc(sizeof(*spt), gfp_mask);
	if (!spt)
		return NULL;

	spt->shadow_page.page = alloc_page(gfp_mask);
	if (!spt->shadow_page.page) {
		kfree(spt);
		return NULL;
	}
	return spt;
}

static void free_spt(struct intel_vgpu_ppgtt_spt *spt)
{
	__free_page(spt->shadow_page.page);
	kfree(spt);
}

static int detach_oos_page(struct intel_vgpu *vgpu,
		struct intel_vgpu_oos_page *oos_page);

static void ppgtt_free_spt(struct intel_vgpu_ppgtt_spt *spt)
{
<<<<<<< HEAD
	struct device *kdev = &spt->vgpu->gvt->gt->i915->drm.pdev->dev;
=======
	struct device *kdev = spt->vgpu->gvt->gt->i915->drm.dev;
>>>>>>> 7d2a07b7

	trace_spt_free(spt->vgpu->id, spt, spt->guest_page.type);

	dma_unmap_page(kdev, spt->shadow_page.mfn << I915_GTT_PAGE_SHIFT, 4096,
		       PCI_DMA_BIDIRECTIONAL);

	radix_tree_delete(&spt->vgpu->gtt.spt_tree, spt->shadow_page.mfn);

	if (spt->guest_page.gfn) {
		if (spt->guest_page.oos_page)
			detach_oos_page(spt->vgpu, spt->guest_page.oos_page);

		intel_vgpu_unregister_page_track(spt->vgpu, spt->guest_page.gfn);
	}

	list_del_init(&spt->post_shadow_list);
	free_spt(spt);
}

static void ppgtt_free_all_spt(struct intel_vgpu *vgpu)
{
	struct intel_vgpu_ppgtt_spt *spt, *spn;
	struct radix_tree_iter iter;
	LIST_HEAD(all_spt);
	void __rcu **slot;

	rcu_read_lock();
	radix_tree_for_each_slot(slot, &vgpu->gtt.spt_tree, &iter, 0) {
		spt = radix_tree_deref_slot(slot);
		list_move(&spt->post_shadow_list, &all_spt);
	}
	rcu_read_unlock();

	list_for_each_entry_safe(spt, spn, &all_spt, post_shadow_list)
		ppgtt_free_spt(spt);
}

static int ppgtt_handle_guest_write_page_table_bytes(
		struct intel_vgpu_ppgtt_spt *spt,
		u64 pa, void *p_data, int bytes);

static int ppgtt_write_protection_handler(
		struct intel_vgpu_page_track *page_track,
		u64 gpa, void *data, int bytes)
{
	struct intel_vgpu_ppgtt_spt *spt = page_track->priv_data;

	int ret;

	if (bytes != 4 && bytes != 8)
		return -EINVAL;

	ret = ppgtt_handle_guest_write_page_table_bytes(spt, gpa, data, bytes);
	if (ret)
		return ret;
	return ret;
}

/* Find a spt by guest gfn. */
static struct intel_vgpu_ppgtt_spt *intel_vgpu_find_spt_by_gfn(
		struct intel_vgpu *vgpu, unsigned long gfn)
{
	struct intel_vgpu_page_track *track;

	track = intel_vgpu_find_page_track(vgpu, gfn);
	if (track && track->handler == ppgtt_write_protection_handler)
		return track->priv_data;

	return NULL;
}

/* Find the spt by shadow page mfn. */
static inline struct intel_vgpu_ppgtt_spt *intel_vgpu_find_spt_by_mfn(
		struct intel_vgpu *vgpu, unsigned long mfn)
{
	return radix_tree_lookup(&vgpu->gtt.spt_tree, mfn);
}

static int reclaim_one_ppgtt_mm(struct intel_gvt *gvt);

/* Allocate shadow page table without guest page. */
static struct intel_vgpu_ppgtt_spt *ppgtt_alloc_spt(
		struct intel_vgpu *vgpu, enum intel_gvt_gtt_type type)
{
<<<<<<< HEAD
	struct device *kdev = &vgpu->gvt->gt->i915->drm.pdev->dev;
=======
	struct device *kdev = vgpu->gvt->gt->i915->drm.dev;
>>>>>>> 7d2a07b7
	struct intel_vgpu_ppgtt_spt *spt = NULL;
	dma_addr_t daddr;
	int ret;

retry:
	spt = alloc_spt(GFP_KERNEL | __GFP_ZERO);
	if (!spt) {
		if (reclaim_one_ppgtt_mm(vgpu->gvt))
			goto retry;

		gvt_vgpu_err("fail to allocate ppgtt shadow page\n");
		return ERR_PTR(-ENOMEM);
	}

	spt->vgpu = vgpu;
	atomic_set(&spt->refcount, 1);
	INIT_LIST_HEAD(&spt->post_shadow_list);

	/*
	 * Init shadow_page.
	 */
	spt->shadow_page.type = type;
	daddr = dma_map_page(kdev, spt->shadow_page.page,
			     0, 4096, PCI_DMA_BIDIRECTIONAL);
	if (dma_mapping_error(kdev, daddr)) {
		gvt_vgpu_err("fail to map dma addr\n");
		ret = -EINVAL;
		goto err_free_spt;
	}
	spt->shadow_page.vaddr = page_address(spt->shadow_page.page);
	spt->shadow_page.mfn = daddr >> I915_GTT_PAGE_SHIFT;

	ret = radix_tree_insert(&vgpu->gtt.spt_tree, spt->shadow_page.mfn, spt);
	if (ret)
		goto err_unmap_dma;

	return spt;

err_unmap_dma:
	dma_unmap_page(kdev, daddr, PAGE_SIZE, PCI_DMA_BIDIRECTIONAL);
err_free_spt:
	free_spt(spt);
	return ERR_PTR(ret);
}

/* Allocate shadow page table associated with specific gfn. */
static struct intel_vgpu_ppgtt_spt *ppgtt_alloc_spt_gfn(
		struct intel_vgpu *vgpu, enum intel_gvt_gtt_type type,
		unsigned long gfn, bool guest_pde_ips)
{
	struct intel_vgpu_ppgtt_spt *spt;
	int ret;

	spt = ppgtt_alloc_spt(vgpu, type);
	if (IS_ERR(spt))
		return spt;

	/*
	 * Init guest_page.
	 */
	ret = intel_vgpu_register_page_track(vgpu, gfn,
			ppgtt_write_protection_handler, spt);
	if (ret) {
		ppgtt_free_spt(spt);
		return ERR_PTR(ret);
	}

	spt->guest_page.type = type;
	spt->guest_page.gfn = gfn;
	spt->guest_page.pde_ips = guest_pde_ips;

	trace_spt_alloc(vgpu->id, spt, type, spt->shadow_page.mfn, gfn);

	return spt;
}

#define pt_entry_size_shift(spt) \
	((spt)->vgpu->gvt->device_info.gtt_entry_size_shift)

#define pt_entries(spt) \
	(I915_GTT_PAGE_SIZE >> pt_entry_size_shift(spt))

#define for_each_present_guest_entry(spt, e, i) \
	for (i = 0; i < pt_entries(spt); \
	     i += spt->guest_page.pde_ips ? GTT_64K_PTE_STRIDE : 1) \
		if (!ppgtt_get_guest_entry(spt, e, i) && \
		    spt->vgpu->gvt->gtt.pte_ops->test_present(e))

#define for_each_present_shadow_entry(spt, e, i) \
	for (i = 0; i < pt_entries(spt); \
	     i += spt->shadow_page.pde_ips ? GTT_64K_PTE_STRIDE : 1) \
		if (!ppgtt_get_shadow_entry(spt, e, i) && \
		    spt->vgpu->gvt->gtt.pte_ops->test_present(e))

#define for_each_shadow_entry(spt, e, i) \
	for (i = 0; i < pt_entries(spt); \
	     i += (spt->shadow_page.pde_ips ? GTT_64K_PTE_STRIDE : 1)) \
		if (!ppgtt_get_shadow_entry(spt, e, i))

static inline void ppgtt_get_spt(struct intel_vgpu_ppgtt_spt *spt)
{
	int v = atomic_read(&spt->refcount);

	trace_spt_refcount(spt->vgpu->id, "inc", spt, v, (v + 1));
	atomic_inc(&spt->refcount);
}

static inline int ppgtt_put_spt(struct intel_vgpu_ppgtt_spt *spt)
{
	int v = atomic_read(&spt->refcount);

	trace_spt_refcount(spt->vgpu->id, "dec", spt, v, (v - 1));
	return atomic_dec_return(&spt->refcount);
}

static int ppgtt_invalidate_spt(struct intel_vgpu_ppgtt_spt *spt);

static int ppgtt_invalidate_spt_by_shadow_entry(struct intel_vgpu *vgpu,
		struct intel_gvt_gtt_entry *e)
{
	struct drm_i915_private *i915 = vgpu->gvt->gt->i915;
	struct intel_gvt_gtt_pte_ops *ops = vgpu->gvt->gtt.pte_ops;
	struct intel_vgpu_ppgtt_spt *s;
	enum intel_gvt_gtt_type cur_pt_type;

	GEM_BUG_ON(!gtt_type_is_pt(get_next_pt_type(e->type)));

	if (e->type != GTT_TYPE_PPGTT_ROOT_L3_ENTRY
		&& e->type != GTT_TYPE_PPGTT_ROOT_L4_ENTRY) {
		cur_pt_type = get_next_pt_type(e->type);

		if (!gtt_type_is_pt(cur_pt_type) ||
				!gtt_type_is_pt(cur_pt_type + 1)) {
			drm_WARN(&i915->drm, 1,
				 "Invalid page table type, cur_pt_type is: %d\n",
				 cur_pt_type);
			return -EINVAL;
		}

		cur_pt_type += 1;

		if (ops->get_pfn(e) ==
			vgpu->gtt.scratch_pt[cur_pt_type].page_mfn)
			return 0;
	}
	s = intel_vgpu_find_spt_by_mfn(vgpu, ops->get_pfn(e));
	if (!s) {
		gvt_vgpu_err("fail to find shadow page: mfn: 0x%lx\n",
				ops->get_pfn(e));
		return -ENXIO;
	}
	return ppgtt_invalidate_spt(s);
}

static inline void ppgtt_invalidate_pte(struct intel_vgpu_ppgtt_spt *spt,
		struct intel_gvt_gtt_entry *entry)
{
	struct intel_vgpu *vgpu = spt->vgpu;
	struct intel_gvt_gtt_pte_ops *ops = vgpu->gvt->gtt.pte_ops;
	unsigned long pfn;
	int type;

	pfn = ops->get_pfn(entry);
	type = spt->shadow_page.type;

	/* Uninitialized spte or unshadowed spte. */
	if (!pfn || pfn == vgpu->gtt.scratch_pt[type].page_mfn)
		return;

	intel_gvt_hypervisor_dma_unmap_guest_page(vgpu, pfn << PAGE_SHIFT);
}

static int ppgtt_invalidate_spt(struct intel_vgpu_ppgtt_spt *spt)
{
	struct intel_vgpu *vgpu = spt->vgpu;
	struct intel_gvt_gtt_entry e;
	unsigned long index;
	int ret;

	trace_spt_change(spt->vgpu->id, "die", spt,
			spt->guest_page.gfn, spt->shadow_page.type);

	if (ppgtt_put_spt(spt) > 0)
		return 0;

	for_each_present_shadow_entry(spt, &e, index) {
		switch (e.type) {
		case GTT_TYPE_PPGTT_PTE_4K_ENTRY:
			gvt_vdbg_mm("invalidate 4K entry\n");
			ppgtt_invalidate_pte(spt, &e);
			break;
		case GTT_TYPE_PPGTT_PTE_64K_ENTRY:
			/* We don't setup 64K shadow entry so far. */
			WARN(1, "suspicious 64K gtt entry\n");
			continue;
		case GTT_TYPE_PPGTT_PTE_2M_ENTRY:
			gvt_vdbg_mm("invalidate 2M entry\n");
			continue;
		case GTT_TYPE_PPGTT_PTE_1G_ENTRY:
			WARN(1, "GVT doesn't support 1GB page\n");
			continue;
		case GTT_TYPE_PPGTT_PML4_ENTRY:
		case GTT_TYPE_PPGTT_PDP_ENTRY:
		case GTT_TYPE_PPGTT_PDE_ENTRY:
			gvt_vdbg_mm("invalidate PMUL4/PDP/PDE entry\n");
			ret = ppgtt_invalidate_spt_by_shadow_entry(
					spt->vgpu, &e);
			if (ret)
				goto fail;
			break;
		default:
			GEM_BUG_ON(1);
		}
	}

	trace_spt_change(spt->vgpu->id, "release", spt,
			 spt->guest_page.gfn, spt->shadow_page.type);
	ppgtt_free_spt(spt);
	return 0;
fail:
	gvt_vgpu_err("fail: shadow page %p shadow entry 0x%llx type %d\n",
			spt, e.val64, e.type);
	return ret;
}

static bool vgpu_ips_enabled(struct intel_vgpu *vgpu)
{
	struct drm_i915_private *dev_priv = vgpu->gvt->gt->i915;

	if (GRAPHICS_VER(dev_priv) == 9 || GRAPHICS_VER(dev_priv) == 10) {
		u32 ips = vgpu_vreg_t(vgpu, GEN8_GAMW_ECO_DEV_RW_IA) &
			GAMW_ECO_ENABLE_64K_IPS_FIELD;

		return ips == GAMW_ECO_ENABLE_64K_IPS_FIELD;
	} else if (GRAPHICS_VER(dev_priv) >= 11) {
		/* 64K paging only controlled by IPS bit in PTE now. */
		return true;
	} else
		return false;
}

static int ppgtt_populate_spt(struct intel_vgpu_ppgtt_spt *spt);

static struct intel_vgpu_ppgtt_spt *ppgtt_populate_spt_by_guest_entry(
		struct intel_vgpu *vgpu, struct intel_gvt_gtt_entry *we)
{
	struct intel_gvt_gtt_pte_ops *ops = vgpu->gvt->gtt.pte_ops;
	struct intel_vgpu_ppgtt_spt *spt = NULL;
	bool ips = false;
	int ret;

	GEM_BUG_ON(!gtt_type_is_pt(get_next_pt_type(we->type)));

	if (we->type == GTT_TYPE_PPGTT_PDE_ENTRY)
		ips = vgpu_ips_enabled(vgpu) && ops->test_ips(we);

	spt = intel_vgpu_find_spt_by_gfn(vgpu, ops->get_pfn(we));
	if (spt) {
		ppgtt_get_spt(spt);

		if (ips != spt->guest_page.pde_ips) {
			spt->guest_page.pde_ips = ips;

			gvt_dbg_mm("reshadow PDE since ips changed\n");
			clear_page(spt->shadow_page.vaddr);
			ret = ppgtt_populate_spt(spt);
			if (ret) {
				ppgtt_put_spt(spt);
				goto err;
			}
		}
	} else {
		int type = get_next_pt_type(we->type);

		if (!gtt_type_is_pt(type)) {
			ret = -EINVAL;
			goto err;
		}

		spt = ppgtt_alloc_spt_gfn(vgpu, type, ops->get_pfn(we), ips);
		if (IS_ERR(spt)) {
			ret = PTR_ERR(spt);
			goto err;
		}

		ret = intel_vgpu_enable_page_track(vgpu, spt->guest_page.gfn);
		if (ret)
			goto err_free_spt;

		ret = ppgtt_populate_spt(spt);
		if (ret)
			goto err_free_spt;

		trace_spt_change(vgpu->id, "new", spt, spt->guest_page.gfn,
				 spt->shadow_page.type);
	}
	return spt;

err_free_spt:
	ppgtt_free_spt(spt);
	spt = NULL;
err:
	gvt_vgpu_err("fail: shadow page %p guest entry 0x%llx type %d\n",
		     spt, we->val64, we->type);
	return ERR_PTR(ret);
}

static inline void ppgtt_generate_shadow_entry(struct intel_gvt_gtt_entry *se,
		struct intel_vgpu_ppgtt_spt *s, struct intel_gvt_gtt_entry *ge)
{
	struct intel_gvt_gtt_pte_ops *ops = s->vgpu->gvt->gtt.pte_ops;

	se->type = ge->type;
	se->val64 = ge->val64;

	/* Because we always split 64KB pages, so clear IPS in shadow PDE. */
	if (se->type == GTT_TYPE_PPGTT_PDE_ENTRY)
		ops->clear_ips(se);

	ops->set_pfn(se, s->shadow_page.mfn);
}

/**
 * Check if can do 2M page
 * @vgpu: target vgpu
 * @entry: target pfn's gtt entry
 *
 * Return 1 if 2MB huge gtt shadowing is possible, 0 if miscondition,
 * negative if found err.
 */
static int is_2MB_gtt_possible(struct intel_vgpu *vgpu,
	struct intel_gvt_gtt_entry *entry)
{
	struct intel_gvt_gtt_pte_ops *ops = vgpu->gvt->gtt.pte_ops;
	unsigned long pfn;

	if (!HAS_PAGE_SIZES(vgpu->gvt->gt->i915, I915_GTT_PAGE_SIZE_2M))
		return 0;

	pfn = intel_gvt_hypervisor_gfn_to_mfn(vgpu, ops->get_pfn(entry));
	if (pfn == INTEL_GVT_INVALID_ADDR)
		return -EINVAL;

	return PageTransHuge(pfn_to_page(pfn));
}

static int split_2MB_gtt_entry(struct intel_vgpu *vgpu,
	struct intel_vgpu_ppgtt_spt *spt, unsigned long index,
	struct intel_gvt_gtt_entry *se)
{
	struct intel_gvt_gtt_pte_ops *ops = vgpu->gvt->gtt.pte_ops;
	struct intel_vgpu_ppgtt_spt *sub_spt;
	struct intel_gvt_gtt_entry sub_se;
	unsigned long start_gfn;
	dma_addr_t dma_addr;
	unsigned long sub_index;
	int ret;

	gvt_dbg_mm("Split 2M gtt entry, index %lu\n", index);

	start_gfn = ops->get_pfn(se);

	sub_spt = ppgtt_alloc_spt(vgpu, GTT_TYPE_PPGTT_PTE_PT);
	if (IS_ERR(sub_spt))
		return PTR_ERR(sub_spt);

	for_each_shadow_entry(sub_spt, &sub_se, sub_index) {
		ret = intel_gvt_hypervisor_dma_map_guest_page(vgpu,
				start_gfn + sub_index, PAGE_SIZE, &dma_addr);
		if (ret) {
			ppgtt_invalidate_spt(spt);
			return ret;
		}
		sub_se.val64 = se->val64;

		/* Copy the PAT field from PDE. */
		sub_se.val64 &= ~_PAGE_PAT;
		sub_se.val64 |= (se->val64 & _PAGE_PAT_LARGE) >> 5;

		ops->set_pfn(&sub_se, dma_addr >> PAGE_SHIFT);
		ppgtt_set_shadow_entry(sub_spt, &sub_se, sub_index);
	}

	/* Clear dirty field. */
	se->val64 &= ~_PAGE_DIRTY;

	ops->clear_pse(se);
	ops->clear_ips(se);
	ops->set_pfn(se, sub_spt->shadow_page.mfn);
	ppgtt_set_shadow_entry(spt, se, index);
	return 0;
}

static int split_64KB_gtt_entry(struct intel_vgpu *vgpu,
	struct intel_vgpu_ppgtt_spt *spt, unsigned long index,
	struct intel_gvt_gtt_entry *se)
{
	struct intel_gvt_gtt_pte_ops *ops = vgpu->gvt->gtt.pte_ops;
	struct intel_gvt_gtt_entry entry = *se;
	unsigned long start_gfn;
	dma_addr_t dma_addr;
	int i, ret;

	gvt_vdbg_mm("Split 64K gtt entry, index %lu\n", index);

	GEM_BUG_ON(index % GTT_64K_PTE_STRIDE);

	start_gfn = ops->get_pfn(se);

	entry.type = GTT_TYPE_PPGTT_PTE_4K_ENTRY;
	ops->set_64k_splited(&entry);

	for (i = 0; i < GTT_64K_PTE_STRIDE; i++) {
		ret = intel_gvt_hypervisor_dma_map_guest_page(vgpu,
					start_gfn + i, PAGE_SIZE, &dma_addr);
		if (ret)
			return ret;

		ops->set_pfn(&entry, dma_addr >> PAGE_SHIFT);
		ppgtt_set_shadow_entry(spt, &entry, index + i);
	}
	return 0;
}

static int ppgtt_populate_shadow_entry(struct intel_vgpu *vgpu,
	struct intel_vgpu_ppgtt_spt *spt, unsigned long index,
	struct intel_gvt_gtt_entry *ge)
{
	struct intel_gvt_gtt_pte_ops *pte_ops = vgpu->gvt->gtt.pte_ops;
	struct intel_gvt_gtt_entry se = *ge;
	unsigned long gfn, page_size = PAGE_SIZE;
	dma_addr_t dma_addr;
	int ret;

	if (!pte_ops->test_present(ge))
		return 0;

	gfn = pte_ops->get_pfn(ge);

	switch (ge->type) {
	case GTT_TYPE_PPGTT_PTE_4K_ENTRY:
		gvt_vdbg_mm("shadow 4K gtt entry\n");
		break;
	case GTT_TYPE_PPGTT_PTE_64K_ENTRY:
		gvt_vdbg_mm("shadow 64K gtt entry\n");
		/*
		 * The layout of 64K page is special, the page size is
		 * controlled by uper PDE. To be simple, we always split
		 * 64K page to smaller 4K pages in shadow PT.
		 */
		return split_64KB_gtt_entry(vgpu, spt, index, &se);
	case GTT_TYPE_PPGTT_PTE_2M_ENTRY:
		gvt_vdbg_mm("shadow 2M gtt entry\n");
		ret = is_2MB_gtt_possible(vgpu, ge);
		if (ret == 0)
			return split_2MB_gtt_entry(vgpu, spt, index, &se);
		else if (ret < 0)
			return ret;
		page_size = I915_GTT_PAGE_SIZE_2M;
		break;
	case GTT_TYPE_PPGTT_PTE_1G_ENTRY:
		gvt_vgpu_err("GVT doesn't support 1GB entry\n");
		return -EINVAL;
	default:
		GEM_BUG_ON(1);
	}

	/* direct shadow */
	ret = intel_gvt_hypervisor_dma_map_guest_page(vgpu, gfn, page_size,
						      &dma_addr);
	if (ret)
		return -ENXIO;

	pte_ops->set_pfn(&se, dma_addr >> PAGE_SHIFT);
	ppgtt_set_shadow_entry(spt, &se, index);
	return 0;
}

static int ppgtt_populate_spt(struct intel_vgpu_ppgtt_spt *spt)
{
	struct intel_vgpu *vgpu = spt->vgpu;
	struct intel_gvt *gvt = vgpu->gvt;
	struct intel_gvt_gtt_pte_ops *ops = gvt->gtt.pte_ops;
	struct intel_vgpu_ppgtt_spt *s;
	struct intel_gvt_gtt_entry se, ge;
	unsigned long gfn, i;
	int ret;

	trace_spt_change(spt->vgpu->id, "born", spt,
			 spt->guest_page.gfn, spt->shadow_page.type);

	for_each_present_guest_entry(spt, &ge, i) {
		if (gtt_type_is_pt(get_next_pt_type(ge.type))) {
			s = ppgtt_populate_spt_by_guest_entry(vgpu, &ge);
			if (IS_ERR(s)) {
				ret = PTR_ERR(s);
				goto fail;
			}
			ppgtt_get_shadow_entry(spt, &se, i);
			ppgtt_generate_shadow_entry(&se, s, &ge);
			ppgtt_set_shadow_entry(spt, &se, i);
		} else {
			gfn = ops->get_pfn(&ge);
			if (!intel_gvt_hypervisor_is_valid_gfn(vgpu, gfn)) {
				ops->set_pfn(&se, gvt->gtt.scratch_mfn);
				ppgtt_set_shadow_entry(spt, &se, i);
				continue;
			}

			ret = ppgtt_populate_shadow_entry(vgpu, spt, i, &ge);
			if (ret)
				goto fail;
		}
	}
	return 0;
fail:
	gvt_vgpu_err("fail: shadow page %p guest entry 0x%llx type %d\n",
			spt, ge.val64, ge.type);
	return ret;
}

static int ppgtt_handle_guest_entry_removal(struct intel_vgpu_ppgtt_spt *spt,
		struct intel_gvt_gtt_entry *se, unsigned long index)
{
	struct intel_vgpu *vgpu = spt->vgpu;
	struct intel_gvt_gtt_pte_ops *ops = vgpu->gvt->gtt.pte_ops;
	int ret;

	trace_spt_guest_change(spt->vgpu->id, "remove", spt,
			       spt->shadow_page.type, se->val64, index);

	gvt_vdbg_mm("destroy old shadow entry, type %d, index %lu, value %llx\n",
		    se->type, index, se->val64);

	if (!ops->test_present(se))
		return 0;

	if (ops->get_pfn(se) ==
	    vgpu->gtt.scratch_pt[spt->shadow_page.type].page_mfn)
		return 0;

	if (gtt_type_is_pt(get_next_pt_type(se->type))) {
		struct intel_vgpu_ppgtt_spt *s =
			intel_vgpu_find_spt_by_mfn(vgpu, ops->get_pfn(se));
		if (!s) {
			gvt_vgpu_err("fail to find guest page\n");
			ret = -ENXIO;
			goto fail;
		}
		ret = ppgtt_invalidate_spt(s);
		if (ret)
			goto fail;
	} else {
		/* We don't setup 64K shadow entry so far. */
		WARN(se->type == GTT_TYPE_PPGTT_PTE_64K_ENTRY,
		     "suspicious 64K entry\n");
		ppgtt_invalidate_pte(spt, se);
	}

	return 0;
fail:
	gvt_vgpu_err("fail: shadow page %p guest entry 0x%llx type %d\n",
			spt, se->val64, se->type);
	return ret;
}

static int ppgtt_handle_guest_entry_add(struct intel_vgpu_ppgtt_spt *spt,
		struct intel_gvt_gtt_entry *we, unsigned long index)
{
	struct intel_vgpu *vgpu = spt->vgpu;
	struct intel_gvt_gtt_entry m;
	struct intel_vgpu_ppgtt_spt *s;
	int ret;

	trace_spt_guest_change(spt->vgpu->id, "add", spt, spt->shadow_page.type,
			       we->val64, index);

	gvt_vdbg_mm("add shadow entry: type %d, index %lu, value %llx\n",
		    we->type, index, we->val64);

	if (gtt_type_is_pt(get_next_pt_type(we->type))) {
		s = ppgtt_populate_spt_by_guest_entry(vgpu, we);
		if (IS_ERR(s)) {
			ret = PTR_ERR(s);
			goto fail;
		}
		ppgtt_get_shadow_entry(spt, &m, index);
		ppgtt_generate_shadow_entry(&m, s, we);
		ppgtt_set_shadow_entry(spt, &m, index);
	} else {
		ret = ppgtt_populate_shadow_entry(vgpu, spt, index, we);
		if (ret)
			goto fail;
	}
	return 0;
fail:
	gvt_vgpu_err("fail: spt %p guest entry 0x%llx type %d\n",
		spt, we->val64, we->type);
	return ret;
}

static int sync_oos_page(struct intel_vgpu *vgpu,
		struct intel_vgpu_oos_page *oos_page)
{
	const struct intel_gvt_device_info *info = &vgpu->gvt->device_info;
	struct intel_gvt *gvt = vgpu->gvt;
	struct intel_gvt_gtt_pte_ops *ops = gvt->gtt.pte_ops;
	struct intel_vgpu_ppgtt_spt *spt = oos_page->spt;
	struct intel_gvt_gtt_entry old, new;
	int index;
	int ret;

	trace_oos_change(vgpu->id, "sync", oos_page->id,
			 spt, spt->guest_page.type);

	old.type = new.type = get_entry_type(spt->guest_page.type);
	old.val64 = new.val64 = 0;

	for (index = 0; index < (I915_GTT_PAGE_SIZE >>
				info->gtt_entry_size_shift); index++) {
		ops->get_entry(oos_page->mem, &old, index, false, 0, vgpu);
		ops->get_entry(NULL, &new, index, true,
			       spt->guest_page.gfn << PAGE_SHIFT, vgpu);

		if (old.val64 == new.val64
			&& !test_and_clear_bit(index, spt->post_shadow_bitmap))
			continue;

		trace_oos_sync(vgpu->id, oos_page->id,
				spt, spt->guest_page.type,
				new.val64, index);

		ret = ppgtt_populate_shadow_entry(vgpu, spt, index, &new);
		if (ret)
			return ret;

		ops->set_entry(oos_page->mem, &new, index, false, 0, vgpu);
	}

	spt->guest_page.write_cnt = 0;
	list_del_init(&spt->post_shadow_list);
	return 0;
}

static int detach_oos_page(struct intel_vgpu *vgpu,
		struct intel_vgpu_oos_page *oos_page)
{
	struct intel_gvt *gvt = vgpu->gvt;
	struct intel_vgpu_ppgtt_spt *spt = oos_page->spt;

	trace_oos_change(vgpu->id, "detach", oos_page->id,
			 spt, spt->guest_page.type);

	spt->guest_page.write_cnt = 0;
	spt->guest_page.oos_page = NULL;
	oos_page->spt = NULL;

	list_del_init(&oos_page->vm_list);
	list_move_tail(&oos_page->list, &gvt->gtt.oos_page_free_list_head);

	return 0;
}

static int attach_oos_page(struct intel_vgpu_oos_page *oos_page,
		struct intel_vgpu_ppgtt_spt *spt)
{
	struct intel_gvt *gvt = spt->vgpu->gvt;
	int ret;

	ret = intel_gvt_hypervisor_read_gpa(spt->vgpu,
			spt->guest_page.gfn << I915_GTT_PAGE_SHIFT,
			oos_page->mem, I915_GTT_PAGE_SIZE);
	if (ret)
		return ret;

	oos_page->spt = spt;
	spt->guest_page.oos_page = oos_page;

	list_move_tail(&oos_page->list, &gvt->gtt.oos_page_use_list_head);

	trace_oos_change(spt->vgpu->id, "attach", oos_page->id,
			 spt, spt->guest_page.type);
	return 0;
}

static int ppgtt_set_guest_page_sync(struct intel_vgpu_ppgtt_spt *spt)
{
	struct intel_vgpu_oos_page *oos_page = spt->guest_page.oos_page;
	int ret;

	ret = intel_vgpu_enable_page_track(spt->vgpu, spt->guest_page.gfn);
	if (ret)
		return ret;

	trace_oos_change(spt->vgpu->id, "set page sync", oos_page->id,
			 spt, spt->guest_page.type);

	list_del_init(&oos_page->vm_list);
	return sync_oos_page(spt->vgpu, oos_page);
}

static int ppgtt_allocate_oos_page(struct intel_vgpu_ppgtt_spt *spt)
{
	struct intel_gvt *gvt = spt->vgpu->gvt;
	struct intel_gvt_gtt *gtt = &gvt->gtt;
	struct intel_vgpu_oos_page *oos_page = spt->guest_page.oos_page;
	int ret;

	WARN(oos_page, "shadow PPGTT page has already has a oos page\n");

	if (list_empty(&gtt->oos_page_free_list_head)) {
		oos_page = container_of(gtt->oos_page_use_list_head.next,
			struct intel_vgpu_oos_page, list);
		ret = ppgtt_set_guest_page_sync(oos_page->spt);
		if (ret)
			return ret;
		ret = detach_oos_page(spt->vgpu, oos_page);
		if (ret)
			return ret;
	} else
		oos_page = container_of(gtt->oos_page_free_list_head.next,
			struct intel_vgpu_oos_page, list);
	return attach_oos_page(oos_page, spt);
}

static int ppgtt_set_guest_page_oos(struct intel_vgpu_ppgtt_spt *spt)
{
	struct intel_vgpu_oos_page *oos_page = spt->guest_page.oos_page;

	if (WARN(!oos_page, "shadow PPGTT page should have a oos page\n"))
		return -EINVAL;

	trace_oos_change(spt->vgpu->id, "set page out of sync", oos_page->id,
			 spt, spt->guest_page.type);

	list_add_tail(&oos_page->vm_list, &spt->vgpu->gtt.oos_page_list_head);
	return intel_vgpu_disable_page_track(spt->vgpu, spt->guest_page.gfn);
}

/**
 * intel_vgpu_sync_oos_pages - sync all the out-of-synced shadow for vGPU
 * @vgpu: a vGPU
 *
 * This function is called before submitting a guest workload to host,
 * to sync all the out-of-synced shadow for vGPU
 *
 * Returns:
 * Zero on success, negative error code if failed.
 */
int intel_vgpu_sync_oos_pages(struct intel_vgpu *vgpu)
{
	struct list_head *pos, *n;
	struct intel_vgpu_oos_page *oos_page;
	int ret;

	if (!enable_out_of_sync)
		return 0;

	list_for_each_safe(pos, n, &vgpu->gtt.oos_page_list_head) {
		oos_page = container_of(pos,
				struct intel_vgpu_oos_page, vm_list);
		ret = ppgtt_set_guest_page_sync(oos_page->spt);
		if (ret)
			return ret;
	}
	return 0;
}

/*
 * The heart of PPGTT shadow page table.
 */
static int ppgtt_handle_guest_write_page_table(
		struct intel_vgpu_ppgtt_spt *spt,
		struct intel_gvt_gtt_entry *we, unsigned long index)
{
	struct intel_vgpu *vgpu = spt->vgpu;
	int type = spt->shadow_page.type;
	struct intel_gvt_gtt_pte_ops *ops = vgpu->gvt->gtt.pte_ops;
	struct intel_gvt_gtt_entry old_se;
	int new_present;
	int i, ret;

	new_present = ops->test_present(we);

	/*
	 * Adding the new entry first and then removing the old one, that can
	 * guarantee the ppgtt table is validated during the window between
	 * adding and removal.
	 */
	ppgtt_get_shadow_entry(spt, &old_se, index);

	if (new_present) {
		ret = ppgtt_handle_guest_entry_add(spt, we, index);
		if (ret)
			goto fail;
	}

	ret = ppgtt_handle_guest_entry_removal(spt, &old_se, index);
	if (ret)
		goto fail;

	if (!new_present) {
		/* For 64KB splited entries, we need clear them all. */
		if (ops->test_64k_splited(&old_se) &&
		    !(index % GTT_64K_PTE_STRIDE)) {
			gvt_vdbg_mm("remove splited 64K shadow entries\n");
			for (i = 0; i < GTT_64K_PTE_STRIDE; i++) {
				ops->clear_64k_splited(&old_se);
				ops->set_pfn(&old_se,
					vgpu->gtt.scratch_pt[type].page_mfn);
				ppgtt_set_shadow_entry(spt, &old_se, index + i);
			}
		} else if (old_se.type == GTT_TYPE_PPGTT_PTE_2M_ENTRY ||
			   old_se.type == GTT_TYPE_PPGTT_PTE_1G_ENTRY) {
			ops->clear_pse(&old_se);
			ops->set_pfn(&old_se,
				     vgpu->gtt.scratch_pt[type].page_mfn);
			ppgtt_set_shadow_entry(spt, &old_se, index);
		} else {
			ops->set_pfn(&old_se,
				     vgpu->gtt.scratch_pt[type].page_mfn);
			ppgtt_set_shadow_entry(spt, &old_se, index);
		}
	}

	return 0;
fail:
	gvt_vgpu_err("fail: shadow page %p guest entry 0x%llx type %d.\n",
			spt, we->val64, we->type);
	return ret;
}



static inline bool can_do_out_of_sync(struct intel_vgpu_ppgtt_spt *spt)
{
	return enable_out_of_sync
		&& gtt_type_is_pte_pt(spt->guest_page.type)
		&& spt->guest_page.write_cnt >= 2;
}

static void ppgtt_set_post_shadow(struct intel_vgpu_ppgtt_spt *spt,
		unsigned long index)
{
	set_bit(index, spt->post_shadow_bitmap);
	if (!list_empty(&spt->post_shadow_list))
		return;

	list_add_tail(&spt->post_shadow_list,
			&spt->vgpu->gtt.post_shadow_list_head);
}

/**
 * intel_vgpu_flush_post_shadow - flush the post shadow transactions
 * @vgpu: a vGPU
 *
 * This function is called before submitting a guest workload to host,
 * to flush all the post shadows for a vGPU.
 *
 * Returns:
 * Zero on success, negative error code if failed.
 */
int intel_vgpu_flush_post_shadow(struct intel_vgpu *vgpu)
{
	struct list_head *pos, *n;
	struct intel_vgpu_ppgtt_spt *spt;
	struct intel_gvt_gtt_entry ge;
	unsigned long index;
	int ret;

	list_for_each_safe(pos, n, &vgpu->gtt.post_shadow_list_head) {
		spt = container_of(pos, struct intel_vgpu_ppgtt_spt,
				post_shadow_list);

		for_each_set_bit(index, spt->post_shadow_bitmap,
				GTT_ENTRY_NUM_IN_ONE_PAGE) {
			ppgtt_get_guest_entry(spt, &ge, index);

			ret = ppgtt_handle_guest_write_page_table(spt,
							&ge, index);
			if (ret)
				return ret;
			clear_bit(index, spt->post_shadow_bitmap);
		}
		list_del_init(&spt->post_shadow_list);
	}
	return 0;
}

static int ppgtt_handle_guest_write_page_table_bytes(
		struct intel_vgpu_ppgtt_spt *spt,
		u64 pa, void *p_data, int bytes)
{
	struct intel_vgpu *vgpu = spt->vgpu;
	struct intel_gvt_gtt_pte_ops *ops = vgpu->gvt->gtt.pte_ops;
	const struct intel_gvt_device_info *info = &vgpu->gvt->device_info;
	struct intel_gvt_gtt_entry we, se;
	unsigned long index;
	int ret;

	index = (pa & (PAGE_SIZE - 1)) >> info->gtt_entry_size_shift;

	ppgtt_get_guest_entry(spt, &we, index);

	/*
	 * For page table which has 64K gtt entry, only PTE#0, PTE#16,
	 * PTE#32, ... PTE#496 are used. Unused PTEs update should be
	 * ignored.
	 */
	if (we.type == GTT_TYPE_PPGTT_PTE_64K_ENTRY &&
	    (index % GTT_64K_PTE_STRIDE)) {
		gvt_vdbg_mm("Ignore write to unused PTE entry, index %lu\n",
			    index);
		return 0;
	}

	if (bytes == info->gtt_entry_size) {
		ret = ppgtt_handle_guest_write_page_table(spt, &we, index);
		if (ret)
			return ret;
	} else {
		if (!test_bit(index, spt->post_shadow_bitmap)) {
			int type = spt->shadow_page.type;

			ppgtt_get_shadow_entry(spt, &se, index);
			ret = ppgtt_handle_guest_entry_removal(spt, &se, index);
			if (ret)
				return ret;
			ops->set_pfn(&se, vgpu->gtt.scratch_pt[type].page_mfn);
			ppgtt_set_shadow_entry(spt, &se, index);
		}
		ppgtt_set_post_shadow(spt, index);
	}

	if (!enable_out_of_sync)
		return 0;

	spt->guest_page.write_cnt++;

	if (spt->guest_page.oos_page)
		ops->set_entry(spt->guest_page.oos_page->mem, &we, index,
				false, 0, vgpu);

	if (can_do_out_of_sync(spt)) {
		if (!spt->guest_page.oos_page)
			ppgtt_allocate_oos_page(spt);

		ret = ppgtt_set_guest_page_oos(spt);
		if (ret < 0)
			return ret;
	}
	return 0;
}

static void invalidate_ppgtt_mm(struct intel_vgpu_mm *mm)
{
	struct intel_vgpu *vgpu = mm->vgpu;
	struct intel_gvt *gvt = vgpu->gvt;
	struct intel_gvt_gtt *gtt = &gvt->gtt;
	struct intel_gvt_gtt_pte_ops *ops = gtt->pte_ops;
	struct intel_gvt_gtt_entry se;
	int index;

	if (!mm->ppgtt_mm.shadowed)
		return;

	for (index = 0; index < ARRAY_SIZE(mm->ppgtt_mm.shadow_pdps); index++) {
		ppgtt_get_shadow_root_entry(mm, &se, index);

		if (!ops->test_present(&se))
			continue;

		ppgtt_invalidate_spt_by_shadow_entry(vgpu, &se);
		se.val64 = 0;
		ppgtt_set_shadow_root_entry(mm, &se, index);

		trace_spt_guest_change(vgpu->id, "destroy root pointer",
				       NULL, se.type, se.val64, index);
	}

	mm->ppgtt_mm.shadowed = false;
}


static int shadow_ppgtt_mm(struct intel_vgpu_mm *mm)
{
	struct intel_vgpu *vgpu = mm->vgpu;
	struct intel_gvt *gvt = vgpu->gvt;
	struct intel_gvt_gtt *gtt = &gvt->gtt;
	struct intel_gvt_gtt_pte_ops *ops = gtt->pte_ops;
	struct intel_vgpu_ppgtt_spt *spt;
	struct intel_gvt_gtt_entry ge, se;
	int index, ret;

	if (mm->ppgtt_mm.shadowed)
		return 0;

	mm->ppgtt_mm.shadowed = true;

	for (index = 0; index < ARRAY_SIZE(mm->ppgtt_mm.guest_pdps); index++) {
		ppgtt_get_guest_root_entry(mm, &ge, index);

		if (!ops->test_present(&ge))
			continue;

		trace_spt_guest_change(vgpu->id, __func__, NULL,
				       ge.type, ge.val64, index);

		spt = ppgtt_populate_spt_by_guest_entry(vgpu, &ge);
		if (IS_ERR(spt)) {
			gvt_vgpu_err("fail to populate guest root pointer\n");
			ret = PTR_ERR(spt);
			goto fail;
		}
		ppgtt_generate_shadow_entry(&se, spt, &ge);
		ppgtt_set_shadow_root_entry(mm, &se, index);

		trace_spt_guest_change(vgpu->id, "populate root pointer",
				       NULL, se.type, se.val64, index);
	}

	return 0;
fail:
	invalidate_ppgtt_mm(mm);
	return ret;
}

static struct intel_vgpu_mm *vgpu_alloc_mm(struct intel_vgpu *vgpu)
{
	struct intel_vgpu_mm *mm;

	mm = kzalloc(sizeof(*mm), GFP_KERNEL);
	if (!mm)
		return NULL;

	mm->vgpu = vgpu;
	kref_init(&mm->ref);
	atomic_set(&mm->pincount, 0);

	return mm;
}

static void vgpu_free_mm(struct intel_vgpu_mm *mm)
{
	kfree(mm);
}

/**
 * intel_vgpu_create_ppgtt_mm - create a ppgtt mm object for a vGPU
 * @vgpu: a vGPU
 * @root_entry_type: ppgtt root entry type
 * @pdps: guest pdps.
 *
 * This function is used to create a ppgtt mm object for a vGPU.
 *
 * Returns:
 * Zero on success, negative error code in pointer if failed.
 */
struct intel_vgpu_mm *intel_vgpu_create_ppgtt_mm(struct intel_vgpu *vgpu,
		enum intel_gvt_gtt_type root_entry_type, u64 pdps[])
{
	struct intel_gvt *gvt = vgpu->gvt;
	struct intel_vgpu_mm *mm;
	int ret;

	mm = vgpu_alloc_mm(vgpu);
	if (!mm)
		return ERR_PTR(-ENOMEM);

	mm->type = INTEL_GVT_MM_PPGTT;

	GEM_BUG_ON(root_entry_type != GTT_TYPE_PPGTT_ROOT_L3_ENTRY &&
		   root_entry_type != GTT_TYPE_PPGTT_ROOT_L4_ENTRY);
	mm->ppgtt_mm.root_entry_type = root_entry_type;

	INIT_LIST_HEAD(&mm->ppgtt_mm.list);
	INIT_LIST_HEAD(&mm->ppgtt_mm.lru_list);
	INIT_LIST_HEAD(&mm->ppgtt_mm.link);

	if (root_entry_type == GTT_TYPE_PPGTT_ROOT_L4_ENTRY)
		mm->ppgtt_mm.guest_pdps[0] = pdps[0];
	else
		memcpy(mm->ppgtt_mm.guest_pdps, pdps,
		       sizeof(mm->ppgtt_mm.guest_pdps));

	ret = shadow_ppgtt_mm(mm);
	if (ret) {
		gvt_vgpu_err("failed to shadow ppgtt mm\n");
		vgpu_free_mm(mm);
		return ERR_PTR(ret);
	}

	list_add_tail(&mm->ppgtt_mm.list, &vgpu->gtt.ppgtt_mm_list_head);

	mutex_lock(&gvt->gtt.ppgtt_mm_lock);
	list_add_tail(&mm->ppgtt_mm.lru_list, &gvt->gtt.ppgtt_mm_lru_list_head);
	mutex_unlock(&gvt->gtt.ppgtt_mm_lock);

	return mm;
}

static struct intel_vgpu_mm *intel_vgpu_create_ggtt_mm(struct intel_vgpu *vgpu)
{
	struct intel_vgpu_mm *mm;
	unsigned long nr_entries;

	mm = vgpu_alloc_mm(vgpu);
	if (!mm)
		return ERR_PTR(-ENOMEM);

	mm->type = INTEL_GVT_MM_GGTT;

	nr_entries = gvt_ggtt_gm_sz(vgpu->gvt) >> I915_GTT_PAGE_SHIFT;
	mm->ggtt_mm.virtual_ggtt =
		vzalloc(array_size(nr_entries,
				   vgpu->gvt->device_info.gtt_entry_size));
	if (!mm->ggtt_mm.virtual_ggtt) {
		vgpu_free_mm(mm);
		return ERR_PTR(-ENOMEM);
	}

	mm->ggtt_mm.host_ggtt_aperture = vzalloc((vgpu_aperture_sz(vgpu) >> PAGE_SHIFT) * sizeof(u64));
	if (!mm->ggtt_mm.host_ggtt_aperture) {
		vfree(mm->ggtt_mm.virtual_ggtt);
		vgpu_free_mm(mm);
		return ERR_PTR(-ENOMEM);
	}

	mm->ggtt_mm.host_ggtt_hidden = vzalloc((vgpu_hidden_sz(vgpu) >> PAGE_SHIFT) * sizeof(u64));
	if (!mm->ggtt_mm.host_ggtt_hidden) {
		vfree(mm->ggtt_mm.host_ggtt_aperture);
		vfree(mm->ggtt_mm.virtual_ggtt);
		vgpu_free_mm(mm);
		return ERR_PTR(-ENOMEM);
	}

	return mm;
}

/**
 * _intel_vgpu_mm_release - destroy a mm object
 * @mm_ref: a kref object
 *
 * This function is used to destroy a mm object for vGPU
 *
 */
void _intel_vgpu_mm_release(struct kref *mm_ref)
{
	struct intel_vgpu_mm *mm = container_of(mm_ref, typeof(*mm), ref);

	if (GEM_WARN_ON(atomic_read(&mm->pincount)))
		gvt_err("vgpu mm pin count bug detected\n");

	if (mm->type == INTEL_GVT_MM_PPGTT) {
		list_del(&mm->ppgtt_mm.list);

		mutex_lock(&mm->vgpu->gvt->gtt.ppgtt_mm_lock);
		list_del(&mm->ppgtt_mm.lru_list);
		mutex_unlock(&mm->vgpu->gvt->gtt.ppgtt_mm_lock);

		invalidate_ppgtt_mm(mm);
	} else {
		vfree(mm->ggtt_mm.virtual_ggtt);
		vfree(mm->ggtt_mm.host_ggtt_aperture);
		vfree(mm->ggtt_mm.host_ggtt_hidden);
	}

	vgpu_free_mm(mm);
}

/**
 * intel_vgpu_unpin_mm - decrease the pin count of a vGPU mm object
 * @mm: a vGPU mm object
 *
 * This function is called when user doesn't want to use a vGPU mm object
 */
void intel_vgpu_unpin_mm(struct intel_vgpu_mm *mm)
{
	atomic_dec_if_positive(&mm->pincount);
}

/**
 * intel_vgpu_pin_mm - increase the pin count of a vGPU mm object
 * @mm: target vgpu mm
 *
 * This function is called when user wants to use a vGPU mm object. If this
 * mm object hasn't been shadowed yet, the shadow will be populated at this
 * time.
 *
 * Returns:
 * Zero on success, negative error code if failed.
 */
int intel_vgpu_pin_mm(struct intel_vgpu_mm *mm)
{
	int ret;

	atomic_inc(&mm->pincount);

	if (mm->type == INTEL_GVT_MM_PPGTT) {
		ret = shadow_ppgtt_mm(mm);
		if (ret)
			return ret;

		mutex_lock(&mm->vgpu->gvt->gtt.ppgtt_mm_lock);
		list_move_tail(&mm->ppgtt_mm.lru_list,
			       &mm->vgpu->gvt->gtt.ppgtt_mm_lru_list_head);
		mutex_unlock(&mm->vgpu->gvt->gtt.ppgtt_mm_lock);
	}

	return 0;
}

static int reclaim_one_ppgtt_mm(struct intel_gvt *gvt)
{
	struct intel_vgpu_mm *mm;
	struct list_head *pos, *n;

	mutex_lock(&gvt->gtt.ppgtt_mm_lock);

	list_for_each_safe(pos, n, &gvt->gtt.ppgtt_mm_lru_list_head) {
		mm = container_of(pos, struct intel_vgpu_mm, ppgtt_mm.lru_list);

		if (atomic_read(&mm->pincount))
			continue;

		list_del_init(&mm->ppgtt_mm.lru_list);
		mutex_unlock(&gvt->gtt.ppgtt_mm_lock);
		invalidate_ppgtt_mm(mm);
		return 1;
	}
	mutex_unlock(&gvt->gtt.ppgtt_mm_lock);
	return 0;
}

/*
 * GMA translation APIs.
 */
static inline int ppgtt_get_next_level_entry(struct intel_vgpu_mm *mm,
		struct intel_gvt_gtt_entry *e, unsigned long index, bool guest)
{
	struct intel_vgpu *vgpu = mm->vgpu;
	struct intel_gvt_gtt_pte_ops *ops = vgpu->gvt->gtt.pte_ops;
	struct intel_vgpu_ppgtt_spt *s;

	s = intel_vgpu_find_spt_by_mfn(vgpu, ops->get_pfn(e));
	if (!s)
		return -ENXIO;

	if (!guest)
		ppgtt_get_shadow_entry(s, e, index);
	else
		ppgtt_get_guest_entry(s, e, index);
	return 0;
}

/**
 * intel_vgpu_gma_to_gpa - translate a gma to GPA
 * @mm: mm object. could be a PPGTT or GGTT mm object
 * @gma: graphics memory address in this mm object
 *
 * This function is used to translate a graphics memory address in specific
 * graphics memory space to guest physical address.
 *
 * Returns:
 * Guest physical address on success, INTEL_GVT_INVALID_ADDR if failed.
 */
unsigned long intel_vgpu_gma_to_gpa(struct intel_vgpu_mm *mm, unsigned long gma)
{
	struct intel_vgpu *vgpu = mm->vgpu;
	struct intel_gvt *gvt = vgpu->gvt;
	struct intel_gvt_gtt_pte_ops *pte_ops = gvt->gtt.pte_ops;
	struct intel_gvt_gtt_gma_ops *gma_ops = gvt->gtt.gma_ops;
	unsigned long gpa = INTEL_GVT_INVALID_ADDR;
	unsigned long gma_index[4];
	struct intel_gvt_gtt_entry e;
	int i, levels = 0;
	int ret;

	GEM_BUG_ON(mm->type != INTEL_GVT_MM_GGTT &&
		   mm->type != INTEL_GVT_MM_PPGTT);

	if (mm->type == INTEL_GVT_MM_GGTT) {
		if (!vgpu_gmadr_is_valid(vgpu, gma))
			goto err;

		ggtt_get_guest_entry(mm, &e,
			gma_ops->gma_to_ggtt_pte_index(gma));

		gpa = (pte_ops->get_pfn(&e) << I915_GTT_PAGE_SHIFT)
			+ (gma & ~I915_GTT_PAGE_MASK);

		trace_gma_translate(vgpu->id, "ggtt", 0, 0, gma, gpa);
	} else {
		switch (mm->ppgtt_mm.root_entry_type) {
		case GTT_TYPE_PPGTT_ROOT_L4_ENTRY:
			ppgtt_get_shadow_root_entry(mm, &e, 0);

			gma_index[0] = gma_ops->gma_to_pml4_index(gma);
			gma_index[1] = gma_ops->gma_to_l4_pdp_index(gma);
			gma_index[2] = gma_ops->gma_to_pde_index(gma);
			gma_index[3] = gma_ops->gma_to_pte_index(gma);
			levels = 4;
			break;
		case GTT_TYPE_PPGTT_ROOT_L3_ENTRY:
			ppgtt_get_shadow_root_entry(mm, &e,
					gma_ops->gma_to_l3_pdp_index(gma));

			gma_index[0] = gma_ops->gma_to_pde_index(gma);
			gma_index[1] = gma_ops->gma_to_pte_index(gma);
			levels = 2;
			break;
		default:
			GEM_BUG_ON(1);
		}

		/* walk the shadow page table and get gpa from guest entry */
		for (i = 0; i < levels; i++) {
			ret = ppgtt_get_next_level_entry(mm, &e, gma_index[i],
				(i == levels - 1));
			if (ret)
				goto err;

			if (!pte_ops->test_present(&e)) {
				gvt_dbg_core("GMA 0x%lx is not present\n", gma);
				goto err;
			}
		}

		gpa = (pte_ops->get_pfn(&e) << I915_GTT_PAGE_SHIFT) +
					(gma & ~I915_GTT_PAGE_MASK);
		trace_gma_translate(vgpu->id, "ppgtt", 0,
				    mm->ppgtt_mm.root_entry_type, gma, gpa);
	}

	return gpa;
err:
	gvt_vgpu_err("invalid mm type: %d gma %lx\n", mm->type, gma);
	return INTEL_GVT_INVALID_ADDR;
}

static int emulate_ggtt_mmio_read(struct intel_vgpu *vgpu,
	unsigned int off, void *p_data, unsigned int bytes)
{
	struct intel_vgpu_mm *ggtt_mm = vgpu->gtt.ggtt_mm;
	const struct intel_gvt_device_info *info = &vgpu->gvt->device_info;
	unsigned long index = off >> info->gtt_entry_size_shift;
	unsigned long gma;
	struct intel_gvt_gtt_entry e;

	if (bytes != 4 && bytes != 8)
		return -EINVAL;

	gma = index << I915_GTT_PAGE_SHIFT;
	if (!intel_gvt_ggtt_validate_range(vgpu,
					   gma, 1 << I915_GTT_PAGE_SHIFT)) {
		gvt_dbg_mm("read invalid ggtt at 0x%lx\n", gma);
		memset(p_data, 0, bytes);
		return 0;
	}

	ggtt_get_guest_entry(ggtt_mm, &e, index);
	memcpy(p_data, (void *)&e.val64 + (off & (info->gtt_entry_size - 1)),
			bytes);
	return 0;
}

/**
 * intel_vgpu_emulate_gtt_mmio_read - emulate GTT MMIO register read
 * @vgpu: a vGPU
 * @off: register offset
 * @p_data: data will be returned to guest
 * @bytes: data length
 *
 * This function is used to emulate the GTT MMIO register read
 *
 * Returns:
 * Zero on success, error code if failed.
 */
int intel_vgpu_emulate_ggtt_mmio_read(struct intel_vgpu *vgpu, unsigned int off,
	void *p_data, unsigned int bytes)
{
	const struct intel_gvt_device_info *info = &vgpu->gvt->device_info;
	int ret;

	if (bytes != 4 && bytes != 8)
		return -EINVAL;

	off -= info->gtt_start_offset;
	ret = emulate_ggtt_mmio_read(vgpu, off, p_data, bytes);
	return ret;
}

static void ggtt_invalidate_pte(struct intel_vgpu *vgpu,
		struct intel_gvt_gtt_entry *entry)
{
	struct intel_gvt_gtt_pte_ops *pte_ops = vgpu->gvt->gtt.pte_ops;
	unsigned long pfn;

	pfn = pte_ops->get_pfn(entry);
	if (pfn != vgpu->gvt->gtt.scratch_mfn)
		intel_gvt_hypervisor_dma_unmap_guest_page(vgpu,
						pfn << PAGE_SHIFT);
}

static int emulate_ggtt_mmio_write(struct intel_vgpu *vgpu, unsigned int off,
	void *p_data, unsigned int bytes)
{
	struct intel_gvt *gvt = vgpu->gvt;
	const struct intel_gvt_device_info *info = &gvt->device_info;
	struct intel_vgpu_mm *ggtt_mm = vgpu->gtt.ggtt_mm;
	struct intel_gvt_gtt_pte_ops *ops = gvt->gtt.pte_ops;
	unsigned long g_gtt_index = off >> info->gtt_entry_size_shift;
	unsigned long gma, gfn;
	struct intel_gvt_gtt_entry e = {.val64 = 0, .type = GTT_TYPE_GGTT_PTE};
	struct intel_gvt_gtt_entry m = {.val64 = 0, .type = GTT_TYPE_GGTT_PTE};
	dma_addr_t dma_addr;
	int ret;
	struct intel_gvt_partial_pte *partial_pte, *pos, *n;
	bool partial_update = false;

	if (bytes != 4 && bytes != 8)
		return -EINVAL;

	gma = g_gtt_index << I915_GTT_PAGE_SHIFT;

	/* the VM may configure the whole GM space when ballooning is used */
	if (!vgpu_gmadr_is_valid(vgpu, gma))
		return 0;

	e.type = GTT_TYPE_GGTT_PTE;
	memcpy((void *)&e.val64 + (off & (info->gtt_entry_size - 1)), p_data,
			bytes);

	/* If ggtt entry size is 8 bytes, and it's split into two 4 bytes
	 * write, save the first 4 bytes in a list and update virtual
	 * PTE. Only update shadow PTE when the second 4 bytes comes.
	 */
	if (bytes < info->gtt_entry_size) {
		bool found = false;

		list_for_each_entry_safe(pos, n,
				&ggtt_mm->ggtt_mm.partial_pte_list, list) {
			if (g_gtt_index == pos->offset >>
					info->gtt_entry_size_shift) {
				if (off != pos->offset) {
					/* the second partial part*/
					int last_off = pos->offset &
						(info->gtt_entry_size - 1);

					memcpy((void *)&e.val64 + last_off,
						(void *)&pos->data + last_off,
						bytes);

					list_del(&pos->list);
					kfree(pos);
					found = true;
					break;
				}

				/* update of the first partial part */
				pos->data = e.val64;
				ggtt_set_guest_entry(ggtt_mm, &e, g_gtt_index);
				return 0;
			}
		}

		if (!found) {
			/* the first partial part */
			partial_pte = kzalloc(sizeof(*partial_pte), GFP_KERNEL);
			if (!partial_pte)
				return -ENOMEM;
			partial_pte->offset = off;
			partial_pte->data = e.val64;
			list_add_tail(&partial_pte->list,
				&ggtt_mm->ggtt_mm.partial_pte_list);
			partial_update = true;
		}
	}

	if (!partial_update && (ops->test_present(&e))) {
		gfn = ops->get_pfn(&e);
		m.val64 = e.val64;
		m.type = e.type;

		/* one PTE update may be issued in multiple writes and the
		 * first write may not construct a valid gfn
		 */
		if (!intel_gvt_hypervisor_is_valid_gfn(vgpu, gfn)) {
			ops->set_pfn(&m, gvt->gtt.scratch_mfn);
			goto out;
		}

		ret = intel_gvt_hypervisor_dma_map_guest_page(vgpu, gfn,
							PAGE_SIZE, &dma_addr);
		if (ret) {
			gvt_vgpu_err("fail to populate guest ggtt entry\n");
			/* guest driver may read/write the entry when partial
			 * update the entry in this situation p2m will fail
			 * settting the shadow entry to point to a scratch page
			 */
			ops->set_pfn(&m, gvt->gtt.scratch_mfn);
		} else
			ops->set_pfn(&m, dma_addr >> PAGE_SHIFT);
	} else {
		ops->set_pfn(&m, gvt->gtt.scratch_mfn);
		ops->clear_present(&m);
	}

out:
	ggtt_set_guest_entry(ggtt_mm, &e, g_gtt_index);

	ggtt_get_host_entry(ggtt_mm, &e, g_gtt_index);
	ggtt_invalidate_pte(vgpu, &e);

	ggtt_set_host_entry(ggtt_mm, &m, g_gtt_index);
	ggtt_invalidate(gvt->gt);
	return 0;
}

/*
 * intel_vgpu_emulate_ggtt_mmio_write - emulate GTT MMIO register write
 * @vgpu: a vGPU
 * @off: register offset
 * @p_data: data from guest write
 * @bytes: data length
 *
 * This function is used to emulate the GTT MMIO register write
 *
 * Returns:
 * Zero on success, error code if failed.
 */
int intel_vgpu_emulate_ggtt_mmio_write(struct intel_vgpu *vgpu,
		unsigned int off, void *p_data, unsigned int bytes)
{
	const struct intel_gvt_device_info *info = &vgpu->gvt->device_info;
	int ret;
	struct intel_vgpu_submission *s = &vgpu->submission;
	struct intel_engine_cs *engine;
	int i;

	if (bytes != 4 && bytes != 8)
		return -EINVAL;

	off -= info->gtt_start_offset;
	ret = emulate_ggtt_mmio_write(vgpu, off, p_data, bytes);

	/* if ggtt of last submitted context is written,
	 * that context is probably got unpinned.
	 * Set last shadowed ctx to invalid.
	 */
	for_each_engine(engine, vgpu->gvt->gt, i) {
		if (!s->last_ctx[i].valid)
			continue;

		if (s->last_ctx[i].lrca == (off >> info->gtt_entry_size_shift))
			s->last_ctx[i].valid = false;
	}
	return ret;
}

static int alloc_scratch_pages(struct intel_vgpu *vgpu,
		enum intel_gvt_gtt_type type)
{
	struct drm_i915_private *i915 = vgpu->gvt->gt->i915;
	struct intel_vgpu_gtt *gtt = &vgpu->gtt;
	struct intel_gvt_gtt_pte_ops *ops = vgpu->gvt->gtt.pte_ops;
	int page_entry_num = I915_GTT_PAGE_SIZE >>
				vgpu->gvt->device_info.gtt_entry_size_shift;
	void *scratch_pt;
	int i;
<<<<<<< HEAD
	struct device *dev = &vgpu->gvt->gt->i915->drm.pdev->dev;
=======
	struct device *dev = vgpu->gvt->gt->i915->drm.dev;
>>>>>>> 7d2a07b7
	dma_addr_t daddr;

	if (drm_WARN_ON(&i915->drm,
			type < GTT_TYPE_PPGTT_PTE_PT || type >= GTT_TYPE_MAX))
		return -EINVAL;

	scratch_pt = (void *)get_zeroed_page(GFP_KERNEL);
	if (!scratch_pt) {
		gvt_vgpu_err("fail to allocate scratch page\n");
		return -ENOMEM;
	}

	daddr = dma_map_page(dev, virt_to_page(scratch_pt), 0,
			4096, PCI_DMA_BIDIRECTIONAL);
	if (dma_mapping_error(dev, daddr)) {
		gvt_vgpu_err("fail to dmamap scratch_pt\n");
		__free_page(virt_to_page(scratch_pt));
		return -ENOMEM;
	}
	gtt->scratch_pt[type].page_mfn =
		(unsigned long)(daddr >> I915_GTT_PAGE_SHIFT);
	gtt->scratch_pt[type].page = virt_to_page(scratch_pt);
	gvt_dbg_mm("vgpu%d create scratch_pt: type %d mfn=0x%lx\n",
			vgpu->id, type, gtt->scratch_pt[type].page_mfn);

	/* Build the tree by full filled the scratch pt with the entries which
	 * point to the next level scratch pt or scratch page. The
	 * scratch_pt[type] indicate the scratch pt/scratch page used by the
	 * 'type' pt.
	 * e.g. scratch_pt[GTT_TYPE_PPGTT_PDE_PT] is used by
	 * GTT_TYPE_PPGTT_PDE_PT level pt, that means this scratch_pt it self
	 * is GTT_TYPE_PPGTT_PTE_PT, and full filled by scratch page mfn.
	 */
	if (type > GTT_TYPE_PPGTT_PTE_PT) {
		struct intel_gvt_gtt_entry se;

		memset(&se, 0, sizeof(struct intel_gvt_gtt_entry));
		se.type = get_entry_type(type - 1);
		ops->set_pfn(&se, gtt->scratch_pt[type - 1].page_mfn);

		/* The entry parameters like present/writeable/cache type
		 * set to the same as i915's scratch page tree.
		 */
		se.val64 |= _PAGE_PRESENT | _PAGE_RW;
		if (type == GTT_TYPE_PPGTT_PDE_PT)
			se.val64 |= PPAT_CACHED;

		for (i = 0; i < page_entry_num; i++)
			ops->set_entry(scratch_pt, &se, i, false, 0, vgpu);
	}

	return 0;
}

static int release_scratch_page_tree(struct intel_vgpu *vgpu)
{
	int i;
<<<<<<< HEAD
	struct device *dev = &vgpu->gvt->gt->i915->drm.pdev->dev;
=======
	struct device *dev = vgpu->gvt->gt->i915->drm.dev;
>>>>>>> 7d2a07b7
	dma_addr_t daddr;

	for (i = GTT_TYPE_PPGTT_PTE_PT; i < GTT_TYPE_MAX; i++) {
		if (vgpu->gtt.scratch_pt[i].page != NULL) {
			daddr = (dma_addr_t)(vgpu->gtt.scratch_pt[i].page_mfn <<
					I915_GTT_PAGE_SHIFT);
			dma_unmap_page(dev, daddr, 4096, PCI_DMA_BIDIRECTIONAL);
			__free_page(vgpu->gtt.scratch_pt[i].page);
			vgpu->gtt.scratch_pt[i].page = NULL;
			vgpu->gtt.scratch_pt[i].page_mfn = 0;
		}
	}

	return 0;
}

static int create_scratch_page_tree(struct intel_vgpu *vgpu)
{
	int i, ret;

	for (i = GTT_TYPE_PPGTT_PTE_PT; i < GTT_TYPE_MAX; i++) {
		ret = alloc_scratch_pages(vgpu, i);
		if (ret)
			goto err;
	}

	return 0;

err:
	release_scratch_page_tree(vgpu);
	return ret;
}

/**
 * intel_vgpu_init_gtt - initialize per-vGPU graphics memory virulization
 * @vgpu: a vGPU
 *
 * This function is used to initialize per-vGPU graphics memory virtualization
 * components.
 *
 * Returns:
 * Zero on success, error code if failed.
 */
int intel_vgpu_init_gtt(struct intel_vgpu *vgpu)
{
	struct intel_vgpu_gtt *gtt = &vgpu->gtt;

	INIT_RADIX_TREE(&gtt->spt_tree, GFP_KERNEL);

	INIT_LIST_HEAD(&gtt->ppgtt_mm_list_head);
	INIT_LIST_HEAD(&gtt->oos_page_list_head);
	INIT_LIST_HEAD(&gtt->post_shadow_list_head);

	gtt->ggtt_mm = intel_vgpu_create_ggtt_mm(vgpu);
	if (IS_ERR(gtt->ggtt_mm)) {
		gvt_vgpu_err("fail to create mm for ggtt.\n");
		return PTR_ERR(gtt->ggtt_mm);
	}

	intel_vgpu_reset_ggtt(vgpu, false);

	INIT_LIST_HEAD(&gtt->ggtt_mm->ggtt_mm.partial_pte_list);

	return create_scratch_page_tree(vgpu);
}

void intel_vgpu_destroy_all_ppgtt_mm(struct intel_vgpu *vgpu)
{
	struct list_head *pos, *n;
	struct intel_vgpu_mm *mm;

	list_for_each_safe(pos, n, &vgpu->gtt.ppgtt_mm_list_head) {
		mm = container_of(pos, struct intel_vgpu_mm, ppgtt_mm.list);
		intel_vgpu_destroy_mm(mm);
	}

	if (GEM_WARN_ON(!list_empty(&vgpu->gtt.ppgtt_mm_list_head)))
		gvt_err("vgpu ppgtt mm is not fully destroyed\n");

	if (GEM_WARN_ON(!radix_tree_empty(&vgpu->gtt.spt_tree))) {
		gvt_err("Why we still has spt not freed?\n");
		ppgtt_free_all_spt(vgpu);
	}
}

static void intel_vgpu_destroy_ggtt_mm(struct intel_vgpu *vgpu)
{
	struct intel_gvt_partial_pte *pos, *next;

	list_for_each_entry_safe(pos, next,
				 &vgpu->gtt.ggtt_mm->ggtt_mm.partial_pte_list,
				 list) {
		gvt_dbg_mm("partial PTE update on hold 0x%lx : 0x%llx\n",
			pos->offset, pos->data);
		kfree(pos);
	}
	intel_vgpu_destroy_mm(vgpu->gtt.ggtt_mm);
	vgpu->gtt.ggtt_mm = NULL;
}

/**
 * intel_vgpu_clean_gtt - clean up per-vGPU graphics memory virulization
 * @vgpu: a vGPU
 *
 * This function is used to clean up per-vGPU graphics memory virtualization
 * components.
 *
 * Returns:
 * Zero on success, error code if failed.
 */
void intel_vgpu_clean_gtt(struct intel_vgpu *vgpu)
{
	intel_vgpu_destroy_all_ppgtt_mm(vgpu);
	intel_vgpu_destroy_ggtt_mm(vgpu);
	release_scratch_page_tree(vgpu);
}

static void clean_spt_oos(struct intel_gvt *gvt)
{
	struct intel_gvt_gtt *gtt = &gvt->gtt;
	struct list_head *pos, *n;
	struct intel_vgpu_oos_page *oos_page;

	WARN(!list_empty(&gtt->oos_page_use_list_head),
		"someone is still using oos page\n");

	list_for_each_safe(pos, n, &gtt->oos_page_free_list_head) {
		oos_page = container_of(pos, struct intel_vgpu_oos_page, list);
		list_del(&oos_page->list);
		free_page((unsigned long)oos_page->mem);
		kfree(oos_page);
	}
}

static int setup_spt_oos(struct intel_gvt *gvt)
{
	struct intel_gvt_gtt *gtt = &gvt->gtt;
	struct intel_vgpu_oos_page *oos_page;
	int i;
	int ret;

	INIT_LIST_HEAD(&gtt->oos_page_free_list_head);
	INIT_LIST_HEAD(&gtt->oos_page_use_list_head);

	for (i = 0; i < preallocated_oos_pages; i++) {
		oos_page = kzalloc(sizeof(*oos_page), GFP_KERNEL);
		if (!oos_page) {
			ret = -ENOMEM;
			goto fail;
		}
		oos_page->mem = (void *)__get_free_pages(GFP_KERNEL, 0);
		if (!oos_page->mem) {
			ret = -ENOMEM;
			kfree(oos_page);
			goto fail;
		}

		INIT_LIST_HEAD(&oos_page->list);
		INIT_LIST_HEAD(&oos_page->vm_list);
		oos_page->id = i;
		list_add_tail(&oos_page->list, &gtt->oos_page_free_list_head);
	}

	gvt_dbg_mm("%d oos pages preallocated\n", i);

	return 0;
fail:
	clean_spt_oos(gvt);
	return ret;
}

/**
 * intel_vgpu_find_ppgtt_mm - find a PPGTT mm object
 * @vgpu: a vGPU
 * @pdps: pdp root array
 *
 * This function is used to find a PPGTT mm object from mm object pool
 *
 * Returns:
 * pointer to mm object on success, NULL if failed.
 */
struct intel_vgpu_mm *intel_vgpu_find_ppgtt_mm(struct intel_vgpu *vgpu,
		u64 pdps[])
{
	struct intel_vgpu_mm *mm;
	struct list_head *pos;

	list_for_each(pos, &vgpu->gtt.ppgtt_mm_list_head) {
		mm = container_of(pos, struct intel_vgpu_mm, ppgtt_mm.list);

		switch (mm->ppgtt_mm.root_entry_type) {
		case GTT_TYPE_PPGTT_ROOT_L4_ENTRY:
			if (pdps[0] == mm->ppgtt_mm.guest_pdps[0])
				return mm;
			break;
		case GTT_TYPE_PPGTT_ROOT_L3_ENTRY:
			if (!memcmp(pdps, mm->ppgtt_mm.guest_pdps,
				    sizeof(mm->ppgtt_mm.guest_pdps)))
				return mm;
			break;
		default:
			GEM_BUG_ON(1);
		}
	}
	return NULL;
}

/**
 * intel_vgpu_get_ppgtt_mm - get or create a PPGTT mm object.
 * @vgpu: a vGPU
 * @root_entry_type: ppgtt root entry type
 * @pdps: guest pdps
 *
 * This function is used to find or create a PPGTT mm object from a guest.
 *
 * Returns:
 * Zero on success, negative error code if failed.
 */
struct intel_vgpu_mm *intel_vgpu_get_ppgtt_mm(struct intel_vgpu *vgpu,
		enum intel_gvt_gtt_type root_entry_type, u64 pdps[])
{
	struct intel_vgpu_mm *mm;

	mm = intel_vgpu_find_ppgtt_mm(vgpu, pdps);
	if (mm) {
		intel_vgpu_mm_get(mm);
	} else {
		mm = intel_vgpu_create_ppgtt_mm(vgpu, root_entry_type, pdps);
		if (IS_ERR(mm))
			gvt_vgpu_err("fail to create mm\n");
	}
	return mm;
}

/**
 * intel_vgpu_put_ppgtt_mm - find and put a PPGTT mm object.
 * @vgpu: a vGPU
 * @pdps: guest pdps
 *
 * This function is used to find a PPGTT mm object from a guest and destroy it.
 *
 * Returns:
 * Zero on success, negative error code if failed.
 */
int intel_vgpu_put_ppgtt_mm(struct intel_vgpu *vgpu, u64 pdps[])
{
	struct intel_vgpu_mm *mm;

	mm = intel_vgpu_find_ppgtt_mm(vgpu, pdps);
	if (!mm) {
		gvt_vgpu_err("fail to find ppgtt instance.\n");
		return -EINVAL;
	}
	intel_vgpu_mm_put(mm);
	return 0;
}

/**
 * intel_gvt_init_gtt - initialize mm components of a GVT device
 * @gvt: GVT device
 *
 * This function is called at the initialization stage, to initialize
 * the mm components of a GVT device.
 *
 * Returns:
 * zero on success, negative error code if failed.
 */
int intel_gvt_init_gtt(struct intel_gvt *gvt)
{
	int ret;
	void *page;
<<<<<<< HEAD
	struct device *dev = &gvt->gt->i915->drm.pdev->dev;
=======
	struct device *dev = gvt->gt->i915->drm.dev;
>>>>>>> 7d2a07b7
	dma_addr_t daddr;

	gvt_dbg_core("init gtt\n");

	gvt->gtt.pte_ops = &gen8_gtt_pte_ops;
	gvt->gtt.gma_ops = &gen8_gtt_gma_ops;

	page = (void *)get_zeroed_page(GFP_KERNEL);
	if (!page) {
		gvt_err("fail to allocate scratch ggtt page\n");
		return -ENOMEM;
	}

	daddr = dma_map_page(dev, virt_to_page(page), 0,
			4096, PCI_DMA_BIDIRECTIONAL);
	if (dma_mapping_error(dev, daddr)) {
		gvt_err("fail to dmamap scratch ggtt page\n");
		__free_page(virt_to_page(page));
		return -ENOMEM;
	}

	gvt->gtt.scratch_page = virt_to_page(page);
	gvt->gtt.scratch_mfn = (unsigned long)(daddr >> I915_GTT_PAGE_SHIFT);

	if (enable_out_of_sync) {
		ret = setup_spt_oos(gvt);
		if (ret) {
			gvt_err("fail to initialize SPT oos\n");
			dma_unmap_page(dev, daddr, 4096, PCI_DMA_BIDIRECTIONAL);
			__free_page(gvt->gtt.scratch_page);
			return ret;
		}
	}
	INIT_LIST_HEAD(&gvt->gtt.ppgtt_mm_lru_list_head);
	mutex_init(&gvt->gtt.ppgtt_mm_lock);
	return 0;
}

/**
 * intel_gvt_clean_gtt - clean up mm components of a GVT device
 * @gvt: GVT device
 *
 * This function is called at the driver unloading stage, to clean up the
 * the mm components of a GVT device.
 *
 */
void intel_gvt_clean_gtt(struct intel_gvt *gvt)
{
<<<<<<< HEAD
	struct device *dev = &gvt->gt->i915->drm.pdev->dev;
=======
	struct device *dev = gvt->gt->i915->drm.dev;
>>>>>>> 7d2a07b7
	dma_addr_t daddr = (dma_addr_t)(gvt->gtt.scratch_mfn <<
					I915_GTT_PAGE_SHIFT);

	dma_unmap_page(dev, daddr, 4096, PCI_DMA_BIDIRECTIONAL);

	__free_page(gvt->gtt.scratch_page);

	if (enable_out_of_sync)
		clean_spt_oos(gvt);
}

/**
 * intel_vgpu_invalidate_ppgtt - invalidate PPGTT instances
 * @vgpu: a vGPU
 *
 * This function is called when invalidate all PPGTT instances of a vGPU.
 *
 */
void intel_vgpu_invalidate_ppgtt(struct intel_vgpu *vgpu)
{
	struct list_head *pos, *n;
	struct intel_vgpu_mm *mm;

	list_for_each_safe(pos, n, &vgpu->gtt.ppgtt_mm_list_head) {
		mm = container_of(pos, struct intel_vgpu_mm, ppgtt_mm.list);
		if (mm->type == INTEL_GVT_MM_PPGTT) {
			mutex_lock(&vgpu->gvt->gtt.ppgtt_mm_lock);
			list_del_init(&mm->ppgtt_mm.lru_list);
			mutex_unlock(&vgpu->gvt->gtt.ppgtt_mm_lock);
			if (mm->ppgtt_mm.shadowed)
				invalidate_ppgtt_mm(mm);
		}
	}
}

/**
 * intel_vgpu_reset_ggtt - reset the GGTT entry
 * @vgpu: a vGPU
 * @invalidate_old: invalidate old entries
 *
 * This function is called at the vGPU create stage
 * to reset all the GGTT entries.
 *
 */
void intel_vgpu_reset_ggtt(struct intel_vgpu *vgpu, bool invalidate_old)
{
	struct intel_gvt *gvt = vgpu->gvt;
	struct intel_gvt_gtt_pte_ops *pte_ops = vgpu->gvt->gtt.pte_ops;
	struct intel_gvt_gtt_entry entry = {.type = GTT_TYPE_GGTT_PTE};
	struct intel_gvt_gtt_entry old_entry;
	u32 index;
	u32 num_entries;

	pte_ops->set_pfn(&entry, gvt->gtt.scratch_mfn);
	pte_ops->set_present(&entry);

	index = vgpu_aperture_gmadr_base(vgpu) >> PAGE_SHIFT;
	num_entries = vgpu_aperture_sz(vgpu) >> PAGE_SHIFT;
	while (num_entries--) {
		if (invalidate_old) {
			ggtt_get_host_entry(vgpu->gtt.ggtt_mm, &old_entry, index);
			ggtt_invalidate_pte(vgpu, &old_entry);
		}
		ggtt_set_host_entry(vgpu->gtt.ggtt_mm, &entry, index++);
	}

	index = vgpu_hidden_gmadr_base(vgpu) >> PAGE_SHIFT;
	num_entries = vgpu_hidden_sz(vgpu) >> PAGE_SHIFT;
	while (num_entries--) {
		if (invalidate_old) {
			ggtt_get_host_entry(vgpu->gtt.ggtt_mm, &old_entry, index);
			ggtt_invalidate_pte(vgpu, &old_entry);
		}
		ggtt_set_host_entry(vgpu->gtt.ggtt_mm, &entry, index++);
	}

	ggtt_invalidate(gvt->gt);
}

/**
 * intel_vgpu_reset_gtt - reset the all GTT related status
 * @vgpu: a vGPU
 *
 * This function is called from vfio core to reset reset all
 * GTT related status, including GGTT, PPGTT, scratch page.
 *
 */
void intel_vgpu_reset_gtt(struct intel_vgpu *vgpu)
{
	/* Shadow pages are only created when there is no page
	 * table tracking data, so remove page tracking data after
	 * removing the shadow pages.
	 */
	intel_vgpu_destroy_all_ppgtt_mm(vgpu);
	intel_vgpu_reset_ggtt(vgpu, true);
}

/**
 * intel_gvt_restore_ggtt - restore all vGPU's ggtt entries
 * @gvt: intel gvt device
 *
 * This function is called at driver resume stage to restore
 * GGTT entries of every vGPU.
 *
 */
void intel_gvt_restore_ggtt(struct intel_gvt *gvt)
{
	struct intel_vgpu *vgpu;
	struct intel_vgpu_mm *mm;
	int id;
	gen8_pte_t pte;
	u32 idx, num_low, num_hi, offset;

	/* Restore dirty host ggtt for all vGPUs */
	idr_for_each_entry(&(gvt)->vgpu_idr, vgpu, id) {
		mm = vgpu->gtt.ggtt_mm;

		num_low = vgpu_aperture_sz(vgpu) >> PAGE_SHIFT;
		offset = vgpu_aperture_gmadr_base(vgpu) >> PAGE_SHIFT;
		for (idx = 0; idx < num_low; idx++) {
			pte = mm->ggtt_mm.host_ggtt_aperture[idx];
			if (pte & _PAGE_PRESENT)
				write_pte64(vgpu->gvt->gt->ggtt, offset + idx, pte);
		}

		num_hi = vgpu_hidden_sz(vgpu) >> PAGE_SHIFT;
		offset = vgpu_hidden_gmadr_base(vgpu) >> PAGE_SHIFT;
		for (idx = 0; idx < num_hi; idx++) {
			pte = mm->ggtt_mm.host_ggtt_hidden[idx];
			if (pte & _PAGE_PRESENT)
				write_pte64(vgpu->gvt->gt->ggtt, offset + idx, pte);
		}
	}
}<|MERGE_RESOLUTION|>--- conflicted
+++ resolved
@@ -740,11 +740,7 @@
 
 static void ppgtt_free_spt(struct intel_vgpu_ppgtt_spt *spt)
 {
-<<<<<<< HEAD
-	struct device *kdev = &spt->vgpu->gvt->gt->i915->drm.pdev->dev;
-=======
 	struct device *kdev = spt->vgpu->gvt->gt->i915->drm.dev;
->>>>>>> 7d2a07b7
 
 	trace_spt_free(spt->vgpu->id, spt, spt->guest_page.type);
 
@@ -829,11 +825,7 @@
 static struct intel_vgpu_ppgtt_spt *ppgtt_alloc_spt(
 		struct intel_vgpu *vgpu, enum intel_gvt_gtt_type type)
 {
-<<<<<<< HEAD
-	struct device *kdev = &vgpu->gvt->gt->i915->drm.pdev->dev;
-=======
 	struct device *kdev = vgpu->gvt->gt->i915->drm.dev;
->>>>>>> 7d2a07b7
 	struct intel_vgpu_ppgtt_spt *spt = NULL;
 	dma_addr_t daddr;
 	int ret;
@@ -2404,11 +2396,7 @@
 				vgpu->gvt->device_info.gtt_entry_size_shift;
 	void *scratch_pt;
 	int i;
-<<<<<<< HEAD
-	struct device *dev = &vgpu->gvt->gt->i915->drm.pdev->dev;
-=======
 	struct device *dev = vgpu->gvt->gt->i915->drm.dev;
->>>>>>> 7d2a07b7
 	dma_addr_t daddr;
 
 	if (drm_WARN_ON(&i915->drm,
@@ -2466,11 +2454,7 @@
 static int release_scratch_page_tree(struct intel_vgpu *vgpu)
 {
 	int i;
-<<<<<<< HEAD
-	struct device *dev = &vgpu->gvt->gt->i915->drm.pdev->dev;
-=======
 	struct device *dev = vgpu->gvt->gt->i915->drm.dev;
->>>>>>> 7d2a07b7
 	dma_addr_t daddr;
 
 	for (i = GTT_TYPE_PPGTT_PTE_PT; i < GTT_TYPE_MAX; i++) {
@@ -2742,11 +2726,7 @@
 {
 	int ret;
 	void *page;
-<<<<<<< HEAD
-	struct device *dev = &gvt->gt->i915->drm.pdev->dev;
-=======
 	struct device *dev = gvt->gt->i915->drm.dev;
->>>>>>> 7d2a07b7
 	dma_addr_t daddr;
 
 	gvt_dbg_core("init gtt\n");
@@ -2795,11 +2775,7 @@
  */
 void intel_gvt_clean_gtt(struct intel_gvt *gvt)
 {
-<<<<<<< HEAD
-	struct device *dev = &gvt->gt->i915->drm.pdev->dev;
-=======
 	struct device *dev = gvt->gt->i915->drm.dev;
->>>>>>> 7d2a07b7
 	dma_addr_t daddr = (dma_addr_t)(gvt->gtt.scratch_mfn <<
 					I915_GTT_PAGE_SHIFT);
 
