--- conflicted
+++ resolved
@@ -181,11 +181,5 @@
 
 int intel_vgpu_submit_execlist(struct intel_vgpu *vgpu,
 			       const struct intel_engine_cs *engine);
-<<<<<<< HEAD
-
-void intel_vgpu_reset_execlist(struct intel_vgpu *vgpu,
-			       intel_engine_mask_t engine_mask);
-=======
->>>>>>> 7d2a07b7
 
 #endif /*_GVT_EXECLIST_H_*/