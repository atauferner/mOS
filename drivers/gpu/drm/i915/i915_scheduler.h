/*
 * SPDX-License-Identifier: MIT
 *
 * Copyright © 2018 Intel Corporation
 */

#ifndef _I915_SCHEDULER_H_
#define _I915_SCHEDULER_H_

#include <linux/bitops.h>
#include <linux/list.h>
#include <linux/kernel.h>

#include "i915_scheduler_types.h"

struct drm_printer;

#define priolist_for_each_request(it, plist) \
	list_for_each_entry(it, &(plist)->requests, sched.link)

#define priolist_for_each_request_consume(it, n, plist) \
	list_for_each_entry_safe(it, n, &(plist)->requests, sched.link)

void i915_sched_node_init(struct i915_sched_node *node);
void i915_sched_node_reinit(struct i915_sched_node *node);

bool __i915_sched_node_add_dependency(struct i915_sched_node *node,
				      struct i915_sched_node *signal,
				      struct i915_dependency *dep,
				      unsigned long flags);

int i915_sched_node_add_dependency(struct i915_sched_node *node,
				   struct i915_sched_node *signal,
				   unsigned long flags);

void i915_sched_node_fini(struct i915_sched_node *node);

void i915_schedule(struct i915_request *request,
		   const struct i915_sched_attr *attr);

struct list_head *
i915_sched_lookup_priolist(struct intel_engine_cs *engine, int prio);

void __i915_priolist_free(struct i915_priolist *p);
static inline void i915_priolist_free(struct i915_priolist *p)
{
	if (p->priority != I915_PRIORITY_NORMAL)
		__i915_priolist_free(p);
}

<<<<<<< HEAD
=======
void i915_request_show_with_schedule(struct drm_printer *m,
				     const struct i915_request *rq,
				     const char *prefix,
				     int indent);

>>>>>>> 7d2a07b7
#endif /* _I915_SCHEDULER_H_ */<|MERGE_RESOLUTION|>--- conflicted
+++ resolved
@@ -48,12 +48,9 @@
 		__i915_priolist_free(p);
 }
 
-<<<<<<< HEAD
-=======
 void i915_request_show_with_schedule(struct drm_printer *m,
 				     const struct i915_request *rq,
 				     const char *prefix,
 				     int indent);
 
->>>>>>> 7d2a07b7
 #endif /* _I915_SCHEDULER_H_ */