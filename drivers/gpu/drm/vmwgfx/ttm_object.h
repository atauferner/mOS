--- conflicted
+++ resolved
@@ -43,12 +43,8 @@
 #include <linux/rcupdate.h>
 
 #include <drm/drm_hashtab.h>
-<<<<<<< HEAD
-#include <drm/ttm/ttm_memory.h>
-=======
 
 #include "ttm_memory.h"
->>>>>>> 7d2a07b7
 
 /**
  * enum ttm_ref_type
