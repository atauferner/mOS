/* SPDX-License-Identifier: GPL-2.0 OR MIT */
/**************************************************************************
 *
 * Copyright (c) 2006-2009 VMware, Inc., Palo Alto, CA., USA
 * All Rights Reserved.
 *
 * Permission is hereby granted, free of charge, to any person obtaining a
 * copy of this software and associated documentation files (the
 * "Software"), to deal in the Software without restriction, including
 * without limitation the rights to use, copy, modify, merge, publish,
 * distribute, sub license, and/or sell copies of the Software, and to
 * permit persons to whom the Software is furnished to do so, subject to
 * the following conditions:
 *
 * The above copyright notice and this permission notice (including the
 * next paragraph) shall be included in all copies or substantial portions
 * of the Software.
 *
 * THE SOFTWARE IS PROVIDED "AS IS", WITHOUT WARRANTY OF ANY KIND, EXPRESS OR
 * IMPLIED, INCLUDING BUT NOT LIMITED TO THE WARRANTIES OF MERCHANTABILITY,
 * FITNESS FOR A PARTICULAR PURPOSE AND NON-INFRINGEMENT. IN NO EVENT SHALL
 * THE COPYRIGHT HOLDERS, AUTHORS AND/OR ITS SUPPLIERS BE LIABLE FOR ANY CLAIM,
 * DAMAGES OR OTHER LIABILITY, WHETHER IN AN ACTION OF CONTRACT, TORT OR
 * OTHERWISE, ARISING FROM, OUT OF OR IN CONNECTION WITH THE SOFTWARE OR THE
 * USE OR OTHER DEALINGS IN THE SOFTWARE.
 *
 **************************************************************************/
/*
 * Authors: Thomas Hellstrom <thellstrom-at-vmware-dot-com>
 */

#define pr_fmt(fmt) "[TTM] " fmt

#include <drm/ttm/ttm_bo_driver.h>
#include <drm/ttm/ttm_placement.h>
#include <drm/drm_vma_manager.h>
#include <drm/drm_drv.h>
#include <drm/drm_managed.h>
#include <linux/mm.h>
#include <linux/pfn_t.h>
#include <linux/rbtree.h>
#include <linux/module.h>
#include <linux/uaccess.h>
#include <linux/mem_encrypt.h>

static vm_fault_t ttm_bo_vm_fault_idle(struct ttm_buffer_object *bo,
				struct vm_fault *vmf)
{
	vm_fault_t ret = 0;
	int err = 0;

	if (likely(!bo->moving))
		goto out_unlock;

	/*
	 * Quick non-stalling check for idle.
	 */
	if (dma_fence_is_signaled(bo->moving))
		goto out_clear;

	/*
	 * If possible, avoid waiting for GPU with mmap_lock
	 * held.  We only do this if the fault allows retry and this
	 * is the first attempt.
	 */
	if (fault_flag_allow_retry_first(vmf->flags)) {
		ret = VM_FAULT_RETRY;
		if (vmf->flags & FAULT_FLAG_RETRY_NOWAIT)
			goto out_unlock;

		ttm_bo_get(bo);
		mmap_read_unlock(vmf->vma->vm_mm);
		(void) dma_fence_wait(bo->moving, true);
		dma_resv_unlock(bo->base.resv);
		ttm_bo_put(bo);
		goto out_unlock;
	}

	/*
	 * Ordinary wait.
	 */
	err = dma_fence_wait(bo->moving, true);
	if (unlikely(err != 0)) {
		ret = (err != -ERESTARTSYS) ? VM_FAULT_SIGBUS :
			VM_FAULT_NOPAGE;
		goto out_unlock;
	}

out_clear:
	dma_fence_put(bo->moving);
	bo->moving = NULL;

out_unlock:
	return ret;
}

static unsigned long ttm_bo_io_mem_pfn(struct ttm_buffer_object *bo,
				       unsigned long page_offset)
{
	struct ttm_device *bdev = bo->bdev;

	if (bdev->funcs->io_mem_pfn)
		return bdev->funcs->io_mem_pfn(bo, page_offset);

	return (bo->resource->bus.offset >> PAGE_SHIFT) + page_offset;
}

/**
 * ttm_bo_vm_reserve - Reserve a buffer object in a retryable vm callback
 * @bo: The buffer object
 * @vmf: The fault structure handed to the callback
 *
 * vm callbacks like fault() and *_mkwrite() allow for the mm_sem to be dropped
 * during long waits, and after the wait the callback will be restarted. This
 * is to allow other threads using the same virtual memory space concurrent
 * access to map(), unmap() completely unrelated buffer objects. TTM buffer
 * object reservations sometimes wait for GPU and should therefore be
 * considered long waits. This function reserves the buffer object interruptibly
 * taking this into account. Starvation is avoided by the vm system not
 * allowing too many repeated restarts.
 * This function is intended to be used in customized fault() and _mkwrite()
 * handlers.
 *
 * Return:
 *    0 on success and the bo was reserved.
 *    VM_FAULT_RETRY if blocking wait.
 *    VM_FAULT_NOPAGE if blocking wait and retrying was not allowed.
 */
vm_fault_t ttm_bo_vm_reserve(struct ttm_buffer_object *bo,
			     struct vm_fault *vmf)
{
	/*
	 * Work around locking order reversal in fault / nopfn
	 * between mmap_lock and bo_reserve: Perform a trylock operation
	 * for reserve, and if it fails, retry the fault after waiting
	 * for the buffer to become unreserved.
	 */
	if (unlikely(!dma_resv_trylock(bo->base.resv))) {
<<<<<<< HEAD
		if (vmf->flags & FAULT_FLAG_ALLOW_RETRY) {
=======
		/*
		 * If the fault allows retry and this is the first
		 * fault attempt, we try to release the mmap_lock
		 * before waiting
		 */
		if (fault_flag_allow_retry_first(vmf->flags)) {
>>>>>>> 7d2a07b7
			if (!(vmf->flags & FAULT_FLAG_RETRY_NOWAIT)) {
				ttm_bo_get(bo);
				mmap_read_unlock(vmf->vma->vm_mm);
				if (!dma_resv_lock_interruptible(bo->base.resv,
								 NULL))
					dma_resv_unlock(bo->base.resv);
				ttm_bo_put(bo);
			}

			return VM_FAULT_RETRY;
		}

		if (dma_resv_lock_interruptible(bo->base.resv, NULL))
			return VM_FAULT_NOPAGE;
<<<<<<< HEAD
	}

	return 0;
}
EXPORT_SYMBOL(ttm_bo_vm_reserve);

#ifdef CONFIG_TRANSPARENT_HUGEPAGE
/**
 * ttm_bo_vm_insert_huge - Insert a pfn for PUD or PMD faults
 * @vmf: Fault data
 * @bo: The buffer object
 * @page_offset: Page offset from bo start
 * @fault_page_size: The size of the fault in pages.
 * @pgprot: The page protections.
 * Does additional checking whether it's possible to insert a PUD or PMD
 * pfn and performs the insertion.
 *
 * Return: VM_FAULT_NOPAGE on successful insertion, VM_FAULT_FALLBACK if
 * a huge fault was not possible, or on insertion error.
 */
static vm_fault_t ttm_bo_vm_insert_huge(struct vm_fault *vmf,
					struct ttm_buffer_object *bo,
					pgoff_t page_offset,
					pgoff_t fault_page_size,
					pgprot_t pgprot)
{
	pgoff_t i;
	vm_fault_t ret;
	unsigned long pfn;
	pfn_t pfnt;
	struct ttm_tt *ttm = bo->ttm;
	bool write = vmf->flags & FAULT_FLAG_WRITE;

	/* Fault should not cross bo boundary. */
	page_offset &= ~(fault_page_size - 1);
	if (page_offset + fault_page_size > bo->num_pages)
		goto out_fallback;

	if (bo->mem.bus.is_iomem)
		pfn = ttm_bo_io_mem_pfn(bo, page_offset);
	else
		pfn = page_to_pfn(ttm->pages[page_offset]);

	/* pfn must be fault_page_size aligned. */
	if ((pfn & (fault_page_size - 1)) != 0)
		goto out_fallback;

	/* Check that memory is contiguous. */
	if (!bo->mem.bus.is_iomem) {
		for (i = 1; i < fault_page_size; ++i) {
			if (page_to_pfn(ttm->pages[page_offset + i]) != pfn + i)
				goto out_fallback;
		}
	} else if (bo->bdev->driver->io_mem_pfn) {
		for (i = 1; i < fault_page_size; ++i) {
			if (ttm_bo_io_mem_pfn(bo, page_offset + i) != pfn + i)
				goto out_fallback;
		}
=======
>>>>>>> 7d2a07b7
	}

	pfnt = __pfn_to_pfn_t(pfn, PFN_DEV);
	if (fault_page_size == (HPAGE_PMD_SIZE >> PAGE_SHIFT))
		ret = vmf_insert_pfn_pmd_prot(vmf, pfnt, pgprot, write);
#ifdef CONFIG_HAVE_ARCH_TRANSPARENT_HUGEPAGE_PUD
	else if (fault_page_size == (HPAGE_PUD_SIZE >> PAGE_SHIFT))
		ret = vmf_insert_pfn_pud_prot(vmf, pfnt, pgprot, write);
#endif
	else
		WARN_ON_ONCE(ret = VM_FAULT_FALLBACK);

	if (ret != VM_FAULT_NOPAGE)
		goto out_fallback;

	return VM_FAULT_NOPAGE;
out_fallback:
	count_vm_event(THP_FAULT_FALLBACK);
	return VM_FAULT_FALLBACK;
}
#else
static vm_fault_t ttm_bo_vm_insert_huge(struct vm_fault *vmf,
					struct ttm_buffer_object *bo,
					pgoff_t page_offset,
					pgoff_t fault_page_size,
					pgprot_t pgprot)
{
	return VM_FAULT_FALLBACK;
}
#endif

/**
 * ttm_bo_vm_fault_reserved - TTM fault helper
 * @vmf: The struct vm_fault given as argument to the fault callback
 * @prot: The page protection to be used for this memory area.
 * @num_prefault: Maximum number of prefault pages. The caller may want to
 * specify this based on madvice settings and the size of the GPU object
 * backed by the memory.
 * @fault_page_size: The size of the fault in pages.
 *
 * This function inserts one or more page table entries pointing to the
 * memory backing the buffer object, and then returns a return code
 * instructing the caller to retry the page access.
 *
 * Return:
 *   VM_FAULT_NOPAGE on success or pending signal
 *   VM_FAULT_SIGBUS on unspecified error
 *   VM_FAULT_OOM on out-of-memory
 *   VM_FAULT_RETRY if retryable wait
 */
vm_fault_t ttm_bo_vm_fault_reserved(struct vm_fault *vmf,
				    pgprot_t prot,
				    pgoff_t num_prefault,
				    pgoff_t fault_page_size)
{
	struct vm_area_struct *vma = vmf->vma;
	struct ttm_buffer_object *bo = vma->vm_private_data;
	struct ttm_bo_device *bdev = bo->bdev;
	unsigned long page_offset;
	unsigned long page_last;
	unsigned long pfn;
	struct ttm_tt *ttm = NULL;
	struct page *page;
	int err;
	pgoff_t i;
	vm_fault_t ret = VM_FAULT_NOPAGE;
	unsigned long address = vmf->address;
	struct ttm_mem_type_manager *man =
		&bdev->man[bo->mem.mem_type];

	/*
	 * Refuse to fault imported pages. This should be handled
	 * (if at all) by redirecting mmap to the exporter.
	 */
<<<<<<< HEAD
	if (bo->ttm && (bo->ttm->page_flags & TTM_PAGE_FLAG_SG))
		return VM_FAULT_SIGBUS;

	if (bdev->driver->fault_reserve_notify) {
		struct dma_fence *moving = dma_fence_get(bo->moving);

		err = bdev->driver->fault_reserve_notify(bo);
		switch (err) {
		case 0:
			break;
		case -EBUSY:
		case -ERESTARTSYS:
			dma_fence_put(moving);
			return VM_FAULT_NOPAGE;
		default:
			dma_fence_put(moving);
			return VM_FAULT_SIGBUS;
		}

		if (bo->moving != moving) {
			spin_lock(&ttm_bo_glob.lru_lock);
			ttm_bo_move_to_lru_tail(bo, NULL);
			spin_unlock(&ttm_bo_glob.lru_lock);
=======
	if (bo->ttm && (bo->ttm->page_flags & TTM_PAGE_FLAG_SG)) {
		dma_resv_unlock(bo->base.resv);
		return VM_FAULT_SIGBUS;
	}

	return 0;
}
EXPORT_SYMBOL(ttm_bo_vm_reserve);

#ifdef CONFIG_TRANSPARENT_HUGEPAGE
/**
 * ttm_bo_vm_insert_huge - Insert a pfn for PUD or PMD faults
 * @vmf: Fault data
 * @bo: The buffer object
 * @page_offset: Page offset from bo start
 * @fault_page_size: The size of the fault in pages.
 * @pgprot: The page protections.
 * Does additional checking whether it's possible to insert a PUD or PMD
 * pfn and performs the insertion.
 *
 * Return: VM_FAULT_NOPAGE on successful insertion, VM_FAULT_FALLBACK if
 * a huge fault was not possible, or on insertion error.
 */
static vm_fault_t ttm_bo_vm_insert_huge(struct vm_fault *vmf,
					struct ttm_buffer_object *bo,
					pgoff_t page_offset,
					pgoff_t fault_page_size,
					pgprot_t pgprot)
{
	pgoff_t i;
	vm_fault_t ret;
	unsigned long pfn;
	pfn_t pfnt;
	struct ttm_tt *ttm = bo->ttm;
	bool write = vmf->flags & FAULT_FLAG_WRITE;

	/* Fault should not cross bo boundary. */
	page_offset &= ~(fault_page_size - 1);
	if (page_offset + fault_page_size > bo->resource->num_pages)
		goto out_fallback;

	if (bo->resource->bus.is_iomem)
		pfn = ttm_bo_io_mem_pfn(bo, page_offset);
	else
		pfn = page_to_pfn(ttm->pages[page_offset]);

	/* pfn must be fault_page_size aligned. */
	if ((pfn & (fault_page_size - 1)) != 0)
		goto out_fallback;

	/* Check that memory is contiguous. */
	if (!bo->resource->bus.is_iomem) {
		for (i = 1; i < fault_page_size; ++i) {
			if (page_to_pfn(ttm->pages[page_offset + i]) != pfn + i)
				goto out_fallback;
		}
	} else if (bo->bdev->funcs->io_mem_pfn) {
		for (i = 1; i < fault_page_size; ++i) {
			if (ttm_bo_io_mem_pfn(bo, page_offset + i) != pfn + i)
				goto out_fallback;
>>>>>>> 7d2a07b7
		}
	}

	pfnt = __pfn_to_pfn_t(pfn, PFN_DEV);
	if (fault_page_size == (HPAGE_PMD_SIZE >> PAGE_SHIFT))
		ret = vmf_insert_pfn_pmd_prot(vmf, pfnt, pgprot, write);
#ifdef CONFIG_HAVE_ARCH_TRANSPARENT_HUGEPAGE_PUD
	else if (fault_page_size == (HPAGE_PUD_SIZE >> PAGE_SHIFT))
		ret = vmf_insert_pfn_pud_prot(vmf, pfnt, pgprot, write);
#endif
	else
		WARN_ON_ONCE(ret = VM_FAULT_FALLBACK);

	if (ret != VM_FAULT_NOPAGE)
		goto out_fallback;

	return VM_FAULT_NOPAGE;
out_fallback:
	count_vm_event(THP_FAULT_FALLBACK);
	return VM_FAULT_FALLBACK;
}
#else
static vm_fault_t ttm_bo_vm_insert_huge(struct vm_fault *vmf,
					struct ttm_buffer_object *bo,
					pgoff_t page_offset,
					pgoff_t fault_page_size,
					pgprot_t pgprot)
{
	return VM_FAULT_FALLBACK;
}
#endif

/**
 * ttm_bo_vm_fault_reserved - TTM fault helper
 * @vmf: The struct vm_fault given as argument to the fault callback
 * @prot: The page protection to be used for this memory area.
 * @num_prefault: Maximum number of prefault pages. The caller may want to
 * specify this based on madvice settings and the size of the GPU object
 * backed by the memory.
 * @fault_page_size: The size of the fault in pages.
 *
 * This function inserts one or more page table entries pointing to the
 * memory backing the buffer object, and then returns a return code
 * instructing the caller to retry the page access.
 *
 * Return:
 *   VM_FAULT_NOPAGE on success or pending signal
 *   VM_FAULT_SIGBUS on unspecified error
 *   VM_FAULT_OOM on out-of-memory
 *   VM_FAULT_RETRY if retryable wait
 */
vm_fault_t ttm_bo_vm_fault_reserved(struct vm_fault *vmf,
				    pgprot_t prot,
				    pgoff_t num_prefault,
				    pgoff_t fault_page_size)
{
	struct vm_area_struct *vma = vmf->vma;
	struct ttm_buffer_object *bo = vma->vm_private_data;
	struct ttm_device *bdev = bo->bdev;
	unsigned long page_offset;
	unsigned long page_last;
	unsigned long pfn;
	struct ttm_tt *ttm = NULL;
	struct page *page;
	int err;
	pgoff_t i;
	vm_fault_t ret = VM_FAULT_NOPAGE;
	unsigned long address = vmf->address;

	/*
	 * Wait for buffer data in transit, due to a pipelined
	 * move.
	 */
	ret = ttm_bo_vm_fault_idle(bo, vmf);
	if (unlikely(ret != 0))
		return ret;

<<<<<<< HEAD
	err = ttm_mem_io_lock(man, true);
	if (unlikely(err != 0))
		return VM_FAULT_NOPAGE;
	err = ttm_mem_io_reserve_vm(bo);
	if (unlikely(err != 0)) {
		ret = VM_FAULT_SIGBUS;
		goto out_io_unlock;
	}
=======
	err = ttm_mem_io_reserve(bdev, bo->resource);
	if (unlikely(err != 0))
		return VM_FAULT_SIGBUS;
>>>>>>> 7d2a07b7

	page_offset = ((address - vma->vm_start) >> PAGE_SHIFT) +
		vma->vm_pgoff - drm_vma_node_start(&bo->base.vma_node);
	page_last = vma_pages(vma) + vma->vm_pgoff -
		drm_vma_node_start(&bo->base.vma_node);

	if (unlikely(page_offset >= bo->resource->num_pages))
		return VM_FAULT_SIGBUS;

<<<<<<< HEAD
	prot = ttm_io_prot(bo->mem.placement, prot);
	if (!bo->mem.bus.is_iomem) {
=======
	prot = ttm_io_prot(bo, bo->resource, prot);
	if (!bo->resource->bus.is_iomem) {
>>>>>>> 7d2a07b7
		struct ttm_operation_ctx ctx = {
			.interruptible = false,
			.no_wait_gpu = false,
			.force_alloc = true
		};

		ttm = bo->ttm;
<<<<<<< HEAD
		if (ttm_tt_populate(bo->ttm, &ctx)) {
			ret = VM_FAULT_OOM;
			goto out_io_unlock;
		}
	} else {
		/* Iomem should not be marked encrypted */
		prot = pgprot_decrypted(prot);
	}

	/* We don't prefault on huge faults. Yet. */
	if (IS_ENABLED(CONFIG_TRANSPARENT_HUGEPAGE) && fault_page_size != 1) {
		ret = ttm_bo_vm_insert_huge(vmf, bo, page_offset,
					    fault_page_size, prot);
		goto out_io_unlock;
=======
		if (ttm_tt_populate(bdev, bo->ttm, &ctx))
			return VM_FAULT_OOM;
	} else {
		/* Iomem should not be marked encrypted */
		prot = pgprot_decrypted(prot);
>>>>>>> 7d2a07b7
	}

	/* We don't prefault on huge faults. Yet. */
	if (IS_ENABLED(CONFIG_TRANSPARENT_HUGEPAGE) && fault_page_size != 1)
		return ttm_bo_vm_insert_huge(vmf, bo, page_offset,
					     fault_page_size, prot);

	/*
	 * Speculatively prefault a number of pages. Only error on
	 * first page.
	 */
	for (i = 0; i < num_prefault; ++i) {
<<<<<<< HEAD
		if (bo->mem.bus.is_iomem) {
=======
		if (bo->resource->bus.is_iomem) {
>>>>>>> 7d2a07b7
			pfn = ttm_bo_io_mem_pfn(bo, page_offset);
		} else {
			page = ttm->pages[page_offset];
			if (unlikely(!page && i == 0)) {
				return VM_FAULT_OOM;
			} else if (unlikely(!page)) {
				break;
			}
			page->index = drm_vma_node_start(&bo->base.vma_node) +
				page_offset;
			pfn = page_to_pfn(page);
		}

		/*
		 * Note that the value of @prot at this point may differ from
		 * the value of @vma->vm_page_prot in the caching- and
		 * encryption bits. This is because the exact location of the
		 * data may not be known at mmap() time and may also change
		 * at arbitrary times while the data is mmap'ed.
		 * See vmf_insert_mixed_prot() for a discussion.
		 */
<<<<<<< HEAD
		if (vma->vm_flags & VM_MIXEDMAP)
			ret = vmf_insert_mixed_prot(vma, address,
						    __pfn_to_pfn_t(pfn, PFN_DEV),
						    prot);
		else
			ret = vmf_insert_pfn_prot(vma, address, pfn, prot);
=======
		ret = vmf_insert_pfn_prot(vma, address, pfn, prot);
>>>>>>> 7d2a07b7

		/* Never error on prefaulted PTEs */
		if (unlikely((ret & VM_FAULT_ERROR))) {
			if (i == 0)
<<<<<<< HEAD
				goto out_io_unlock;
=======
				return VM_FAULT_NOPAGE;
>>>>>>> 7d2a07b7
			else
				break;
		}

		address += PAGE_SIZE;
		if (unlikely(++page_offset >= page_last))
			break;
	}
<<<<<<< HEAD
	ret = VM_FAULT_NOPAGE;
out_io_unlock:
	ttm_mem_io_unlock(man);
	return ret;
}
EXPORT_SYMBOL(ttm_bo_vm_fault_reserved);

vm_fault_t ttm_bo_vm_fault(struct vm_fault *vmf)
{
	struct vm_area_struct *vma = vmf->vma;
	pgprot_t prot;
	struct ttm_buffer_object *bo = vma->vm_private_data;
	vm_fault_t ret;

	ret = ttm_bo_vm_reserve(bo, vmf);
	if (ret)
		return ret;

	prot = vma->vm_page_prot;
	ret = ttm_bo_vm_fault_reserved(vmf, prot, TTM_BO_VM_NUM_PREFAULT, 1);
	if (ret == VM_FAULT_RETRY && !(vmf->flags & FAULT_FLAG_RETRY_NOWAIT))
		return ret;

	dma_resv_unlock(bo->base.resv);

	return ret;
}
EXPORT_SYMBOL(ttm_bo_vm_fault);

void ttm_bo_vm_open(struct vm_area_struct *vma)
{
=======
	return ret;
}
EXPORT_SYMBOL(ttm_bo_vm_fault_reserved);

static void ttm_bo_release_dummy_page(struct drm_device *dev, void *res)
{
	struct page *dummy_page = (struct page *)res;

	__free_page(dummy_page);
}

vm_fault_t ttm_bo_vm_dummy_page(struct vm_fault *vmf, pgprot_t prot)
{
	struct vm_area_struct *vma = vmf->vma;
	struct ttm_buffer_object *bo = vma->vm_private_data;
	struct drm_device *ddev = bo->base.dev;
	vm_fault_t ret = VM_FAULT_NOPAGE;
	unsigned long address;
	unsigned long pfn;
	struct page *page;

	/* Allocate new dummy page to map all the VA range in this VMA to it*/
	page = alloc_page(GFP_KERNEL | __GFP_ZERO);
	if (!page)
		return VM_FAULT_OOM;

	/* Set the page to be freed using drmm release action */
	if (drmm_add_action_or_reset(ddev, ttm_bo_release_dummy_page, page))
		return VM_FAULT_OOM;

	pfn = page_to_pfn(page);

	/* Prefault the entire VMA range right away to avoid further faults */
	for (address = vma->vm_start; address < vma->vm_end;
	     address += PAGE_SIZE)
		ret = vmf_insert_pfn_prot(vma, address, pfn, prot);

	return ret;
}
EXPORT_SYMBOL(ttm_bo_vm_dummy_page);

vm_fault_t ttm_bo_vm_fault(struct vm_fault *vmf)
{
	struct vm_area_struct *vma = vmf->vma;
	pgprot_t prot;
	struct ttm_buffer_object *bo = vma->vm_private_data;
	struct drm_device *ddev = bo->base.dev;
	vm_fault_t ret;
	int idx;

	ret = ttm_bo_vm_reserve(bo, vmf);
	if (ret)
		return ret;

	prot = vma->vm_page_prot;
	if (drm_dev_enter(ddev, &idx)) {
		ret = ttm_bo_vm_fault_reserved(vmf, prot, TTM_BO_VM_NUM_PREFAULT, 1);
		drm_dev_exit(idx);
	} else {
		ret = ttm_bo_vm_dummy_page(vmf, prot);
	}
	if (ret == VM_FAULT_RETRY && !(vmf->flags & FAULT_FLAG_RETRY_NOWAIT))
		return ret;

	dma_resv_unlock(bo->base.resv);

	return ret;
}
EXPORT_SYMBOL(ttm_bo_vm_fault);

void ttm_bo_vm_open(struct vm_area_struct *vma)
{
>>>>>>> 7d2a07b7
	struct ttm_buffer_object *bo = vma->vm_private_data;

	WARN_ON(bo->bdev->dev_mapping != vma->vm_file->f_mapping);

	ttm_bo_get(bo);
}
EXPORT_SYMBOL(ttm_bo_vm_open);

void ttm_bo_vm_close(struct vm_area_struct *vma)
{
	struct ttm_buffer_object *bo = vma->vm_private_data;

	ttm_bo_put(bo);
	vma->vm_private_data = NULL;
}
EXPORT_SYMBOL(ttm_bo_vm_close);

static int ttm_bo_vm_access_kmap(struct ttm_buffer_object *bo,
				 unsigned long offset,
				 uint8_t *buf, int len, int write)
{
	unsigned long page = offset >> PAGE_SHIFT;
	unsigned long bytes_left = len;
	int ret;

	/* Copy a page at a time, that way no extra virtual address
	 * mapping is needed
	 */
	offset -= page << PAGE_SHIFT;
	do {
		unsigned long bytes = min(bytes_left, PAGE_SIZE - offset);
		struct ttm_bo_kmap_obj map;
		void *ptr;
		bool is_iomem;

		ret = ttm_bo_kmap(bo, page, 1, &map);
		if (ret)
			return ret;

		ptr = (uint8_t *)ttm_kmap_obj_virtual(&map, &is_iomem) + offset;
		WARN_ON_ONCE(is_iomem);
		if (write)
			memcpy(ptr, buf, bytes);
		else
			memcpy(buf, ptr, bytes);
		ttm_bo_kunmap(&map);

		page++;
		buf += bytes;
		bytes_left -= bytes;
		offset = 0;
	} while (bytes_left);

	return len;
}

int ttm_bo_vm_access(struct vm_area_struct *vma, unsigned long addr,
		     void *buf, int len, int write)
{
	struct ttm_buffer_object *bo = vma->vm_private_data;
	unsigned long offset = (addr) - vma->vm_start +
		((vma->vm_pgoff - drm_vma_node_start(&bo->base.vma_node))
		 << PAGE_SHIFT);
	int ret;

	if (len < 1 || (offset + len) >> PAGE_SHIFT > bo->resource->num_pages)
		return -EIO;

	ret = ttm_bo_reserve(bo, true, false, NULL);
	if (ret)
		return ret;

	switch (bo->resource->mem_type) {
	case TTM_PL_SYSTEM:
		if (unlikely(bo->ttm->page_flags & TTM_PAGE_FLAG_SWAPPED)) {
			ret = ttm_tt_swapin(bo->ttm);
			if (unlikely(ret != 0))
				return ret;
		}
		fallthrough;
	case TTM_PL_TT:
		ret = ttm_bo_vm_access_kmap(bo, offset, buf, len, write);
		break;
	default:
		if (bo->bdev->funcs->access_memory)
			ret = bo->bdev->funcs->access_memory(
				bo, offset, buf, len, write);
		else
			ret = -EIO;
	}

	ttm_bo_unreserve(bo);

	return ret;
}
EXPORT_SYMBOL(ttm_bo_vm_access);

static const struct vm_operations_struct ttm_bo_vm_ops = {
	.fault = ttm_bo_vm_fault,
	.open = ttm_bo_vm_open,
	.close = ttm_bo_vm_close,
	.access = ttm_bo_vm_access,
};

<<<<<<< HEAD
static struct ttm_buffer_object *ttm_bo_vm_lookup(struct ttm_bo_device *bdev,
						  unsigned long offset,
						  unsigned long pages)
{
	struct drm_vma_offset_node *node;
	struct ttm_buffer_object *bo = NULL;

	drm_vma_offset_lock_lookup(bdev->vma_manager);

	node = drm_vma_offset_lookup_locked(bdev->vma_manager, offset, pages);
	if (likely(node)) {
		bo = container_of(node, struct ttm_buffer_object,
				  base.vma_node);
		bo = ttm_bo_get_unless_zero(bo);
	}

	drm_vma_offset_unlock_lookup(bdev->vma_manager);

	if (!bo)
		pr_err("Could not find buffer object to map\n");

	return bo;
}

static void ttm_bo_mmap_vma_setup(struct ttm_buffer_object *bo, struct vm_area_struct *vma)
{
	vma->vm_ops = &ttm_bo_vm_ops;

	/*
	 * Note: We're transferring the bo reference to
	 * vma->vm_private_data here.
	 */

	vma->vm_private_data = bo;

	/*
	 * We'd like to use VM_PFNMAP on shared mappings, where
	 * (vma->vm_flags & VM_SHARED) != 0, for performance reasons,
	 * but for some reason VM_PFNMAP + x86 PAT + write-combine is very
	 * bad for performance. Until that has been sorted out, use
	 * VM_MIXEDMAP on all mappings. See freedesktop.org bug #75719
	 */
	vma->vm_flags |= VM_MIXEDMAP;
	vma->vm_flags |= VM_IO | VM_DONTEXPAND | VM_DONTDUMP;
}

int ttm_bo_mmap(struct file *filp, struct vm_area_struct *vma,
		struct ttm_bo_device *bdev)
=======
int ttm_bo_mmap_obj(struct vm_area_struct *vma, struct ttm_buffer_object *bo)
>>>>>>> 7d2a07b7
{
	/* Enforce no COW since would have really strange behavior with it. */
	if (is_cow_mapping(vma->vm_flags))
		return -EINVAL;

	ttm_bo_get(bo);

<<<<<<< HEAD
	ttm_bo_mmap_vma_setup(bo, vma);
	return 0;
out_unref:
	ttm_bo_put(bo);
	return ret;
}
EXPORT_SYMBOL(ttm_bo_mmap);

int ttm_bo_mmap_obj(struct vm_area_struct *vma, struct ttm_buffer_object *bo)
{
	ttm_bo_get(bo);
	ttm_bo_mmap_vma_setup(bo, vma);
	return 0;
=======
	/*
	 * Drivers may want to override the vm_ops field. Otherwise we
	 * use TTM's default callbacks.
	 */
	if (!vma->vm_ops)
		vma->vm_ops = &ttm_bo_vm_ops;

	/*
	 * Note: We're transferring the bo reference to
	 * vma->vm_private_data here.
	 */

	vma->vm_private_data = bo;

	vma->vm_flags |= VM_PFNMAP;
	vma->vm_flags |= VM_IO | VM_DONTEXPAND | VM_DONTDUMP;
	return 0;
>>>>>>> 7d2a07b7
}
EXPORT_SYMBOL(ttm_bo_mmap_obj);<|MERGE_RESOLUTION|>--- conflicted
+++ resolved
@@ -136,16 +136,12 @@
 	 * for the buffer to become unreserved.
 	 */
 	if (unlikely(!dma_resv_trylock(bo->base.resv))) {
-<<<<<<< HEAD
-		if (vmf->flags & FAULT_FLAG_ALLOW_RETRY) {
-=======
 		/*
 		 * If the fault allows retry and this is the first
 		 * fault attempt, we try to release the mmap_lock
 		 * before waiting
 		 */
 		if (fault_flag_allow_retry_first(vmf->flags)) {
->>>>>>> 7d2a07b7
 			if (!(vmf->flags & FAULT_FLAG_RETRY_NOWAIT)) {
 				ttm_bo_get(bo);
 				mmap_read_unlock(vmf->vma->vm_mm);
@@ -160,7 +156,15 @@
 
 		if (dma_resv_lock_interruptible(bo->base.resv, NULL))
 			return VM_FAULT_NOPAGE;
-<<<<<<< HEAD
+	}
+
+	/*
+	 * Refuse to fault imported pages. This should be handled
+	 * (if at all) by redirecting mmap to the exporter.
+	 */
+	if (bo->ttm && (bo->ttm->page_flags & TTM_PAGE_FLAG_SG)) {
+		dma_resv_unlock(bo->base.resv);
+		return VM_FAULT_SIGBUS;
 	}
 
 	return 0;
@@ -196,168 +200,6 @@
 
 	/* Fault should not cross bo boundary. */
 	page_offset &= ~(fault_page_size - 1);
-	if (page_offset + fault_page_size > bo->num_pages)
-		goto out_fallback;
-
-	if (bo->mem.bus.is_iomem)
-		pfn = ttm_bo_io_mem_pfn(bo, page_offset);
-	else
-		pfn = page_to_pfn(ttm->pages[page_offset]);
-
-	/* pfn must be fault_page_size aligned. */
-	if ((pfn & (fault_page_size - 1)) != 0)
-		goto out_fallback;
-
-	/* Check that memory is contiguous. */
-	if (!bo->mem.bus.is_iomem) {
-		for (i = 1; i < fault_page_size; ++i) {
-			if (page_to_pfn(ttm->pages[page_offset + i]) != pfn + i)
-				goto out_fallback;
-		}
-	} else if (bo->bdev->driver->io_mem_pfn) {
-		for (i = 1; i < fault_page_size; ++i) {
-			if (ttm_bo_io_mem_pfn(bo, page_offset + i) != pfn + i)
-				goto out_fallback;
-		}
-=======
->>>>>>> 7d2a07b7
-	}
-
-	pfnt = __pfn_to_pfn_t(pfn, PFN_DEV);
-	if (fault_page_size == (HPAGE_PMD_SIZE >> PAGE_SHIFT))
-		ret = vmf_insert_pfn_pmd_prot(vmf, pfnt, pgprot, write);
-#ifdef CONFIG_HAVE_ARCH_TRANSPARENT_HUGEPAGE_PUD
-	else if (fault_page_size == (HPAGE_PUD_SIZE >> PAGE_SHIFT))
-		ret = vmf_insert_pfn_pud_prot(vmf, pfnt, pgprot, write);
-#endif
-	else
-		WARN_ON_ONCE(ret = VM_FAULT_FALLBACK);
-
-	if (ret != VM_FAULT_NOPAGE)
-		goto out_fallback;
-
-	return VM_FAULT_NOPAGE;
-out_fallback:
-	count_vm_event(THP_FAULT_FALLBACK);
-	return VM_FAULT_FALLBACK;
-}
-#else
-static vm_fault_t ttm_bo_vm_insert_huge(struct vm_fault *vmf,
-					struct ttm_buffer_object *bo,
-					pgoff_t page_offset,
-					pgoff_t fault_page_size,
-					pgprot_t pgprot)
-{
-	return VM_FAULT_FALLBACK;
-}
-#endif
-
-/**
- * ttm_bo_vm_fault_reserved - TTM fault helper
- * @vmf: The struct vm_fault given as argument to the fault callback
- * @prot: The page protection to be used for this memory area.
- * @num_prefault: Maximum number of prefault pages. The caller may want to
- * specify this based on madvice settings and the size of the GPU object
- * backed by the memory.
- * @fault_page_size: The size of the fault in pages.
- *
- * This function inserts one or more page table entries pointing to the
- * memory backing the buffer object, and then returns a return code
- * instructing the caller to retry the page access.
- *
- * Return:
- *   VM_FAULT_NOPAGE on success or pending signal
- *   VM_FAULT_SIGBUS on unspecified error
- *   VM_FAULT_OOM on out-of-memory
- *   VM_FAULT_RETRY if retryable wait
- */
-vm_fault_t ttm_bo_vm_fault_reserved(struct vm_fault *vmf,
-				    pgprot_t prot,
-				    pgoff_t num_prefault,
-				    pgoff_t fault_page_size)
-{
-	struct vm_area_struct *vma = vmf->vma;
-	struct ttm_buffer_object *bo = vma->vm_private_data;
-	struct ttm_bo_device *bdev = bo->bdev;
-	unsigned long page_offset;
-	unsigned long page_last;
-	unsigned long pfn;
-	struct ttm_tt *ttm = NULL;
-	struct page *page;
-	int err;
-	pgoff_t i;
-	vm_fault_t ret = VM_FAULT_NOPAGE;
-	unsigned long address = vmf->address;
-	struct ttm_mem_type_manager *man =
-		&bdev->man[bo->mem.mem_type];
-
-	/*
-	 * Refuse to fault imported pages. This should be handled
-	 * (if at all) by redirecting mmap to the exporter.
-	 */
-<<<<<<< HEAD
-	if (bo->ttm && (bo->ttm->page_flags & TTM_PAGE_FLAG_SG))
-		return VM_FAULT_SIGBUS;
-
-	if (bdev->driver->fault_reserve_notify) {
-		struct dma_fence *moving = dma_fence_get(bo->moving);
-
-		err = bdev->driver->fault_reserve_notify(bo);
-		switch (err) {
-		case 0:
-			break;
-		case -EBUSY:
-		case -ERESTARTSYS:
-			dma_fence_put(moving);
-			return VM_FAULT_NOPAGE;
-		default:
-			dma_fence_put(moving);
-			return VM_FAULT_SIGBUS;
-		}
-
-		if (bo->moving != moving) {
-			spin_lock(&ttm_bo_glob.lru_lock);
-			ttm_bo_move_to_lru_tail(bo, NULL);
-			spin_unlock(&ttm_bo_glob.lru_lock);
-=======
-	if (bo->ttm && (bo->ttm->page_flags & TTM_PAGE_FLAG_SG)) {
-		dma_resv_unlock(bo->base.resv);
-		return VM_FAULT_SIGBUS;
-	}
-
-	return 0;
-}
-EXPORT_SYMBOL(ttm_bo_vm_reserve);
-
-#ifdef CONFIG_TRANSPARENT_HUGEPAGE
-/**
- * ttm_bo_vm_insert_huge - Insert a pfn for PUD or PMD faults
- * @vmf: Fault data
- * @bo: The buffer object
- * @page_offset: Page offset from bo start
- * @fault_page_size: The size of the fault in pages.
- * @pgprot: The page protections.
- * Does additional checking whether it's possible to insert a PUD or PMD
- * pfn and performs the insertion.
- *
- * Return: VM_FAULT_NOPAGE on successful insertion, VM_FAULT_FALLBACK if
- * a huge fault was not possible, or on insertion error.
- */
-static vm_fault_t ttm_bo_vm_insert_huge(struct vm_fault *vmf,
-					struct ttm_buffer_object *bo,
-					pgoff_t page_offset,
-					pgoff_t fault_page_size,
-					pgprot_t pgprot)
-{
-	pgoff_t i;
-	vm_fault_t ret;
-	unsigned long pfn;
-	pfn_t pfnt;
-	struct ttm_tt *ttm = bo->ttm;
-	bool write = vmf->flags & FAULT_FLAG_WRITE;
-
-	/* Fault should not cross bo boundary. */
-	page_offset &= ~(fault_page_size - 1);
 	if (page_offset + fault_page_size > bo->resource->num_pages)
 		goto out_fallback;
 
@@ -380,7 +222,6 @@
 		for (i = 1; i < fault_page_size; ++i) {
 			if (ttm_bo_io_mem_pfn(bo, page_offset + i) != pfn + i)
 				goto out_fallback;
->>>>>>> 7d2a07b7
 		}
 	}
 
@@ -458,20 +299,9 @@
 	if (unlikely(ret != 0))
 		return ret;
 
-<<<<<<< HEAD
-	err = ttm_mem_io_lock(man, true);
-	if (unlikely(err != 0))
-		return VM_FAULT_NOPAGE;
-	err = ttm_mem_io_reserve_vm(bo);
-	if (unlikely(err != 0)) {
-		ret = VM_FAULT_SIGBUS;
-		goto out_io_unlock;
-	}
-=======
 	err = ttm_mem_io_reserve(bdev, bo->resource);
 	if (unlikely(err != 0))
 		return VM_FAULT_SIGBUS;
->>>>>>> 7d2a07b7
 
 	page_offset = ((address - vma->vm_start) >> PAGE_SHIFT) +
 		vma->vm_pgoff - drm_vma_node_start(&bo->base.vma_node);
@@ -481,13 +311,8 @@
 	if (unlikely(page_offset >= bo->resource->num_pages))
 		return VM_FAULT_SIGBUS;
 
-<<<<<<< HEAD
-	prot = ttm_io_prot(bo->mem.placement, prot);
-	if (!bo->mem.bus.is_iomem) {
-=======
 	prot = ttm_io_prot(bo, bo->resource, prot);
 	if (!bo->resource->bus.is_iomem) {
->>>>>>> 7d2a07b7
 		struct ttm_operation_ctx ctx = {
 			.interruptible = false,
 			.no_wait_gpu = false,
@@ -495,28 +320,11 @@
 		};
 
 		ttm = bo->ttm;
-<<<<<<< HEAD
-		if (ttm_tt_populate(bo->ttm, &ctx)) {
-			ret = VM_FAULT_OOM;
-			goto out_io_unlock;
-		}
-	} else {
-		/* Iomem should not be marked encrypted */
-		prot = pgprot_decrypted(prot);
-	}
-
-	/* We don't prefault on huge faults. Yet. */
-	if (IS_ENABLED(CONFIG_TRANSPARENT_HUGEPAGE) && fault_page_size != 1) {
-		ret = ttm_bo_vm_insert_huge(vmf, bo, page_offset,
-					    fault_page_size, prot);
-		goto out_io_unlock;
-=======
 		if (ttm_tt_populate(bdev, bo->ttm, &ctx))
 			return VM_FAULT_OOM;
 	} else {
 		/* Iomem should not be marked encrypted */
 		prot = pgprot_decrypted(prot);
->>>>>>> 7d2a07b7
 	}
 
 	/* We don't prefault on huge faults. Yet. */
@@ -529,11 +337,7 @@
 	 * first page.
 	 */
 	for (i = 0; i < num_prefault; ++i) {
-<<<<<<< HEAD
-		if (bo->mem.bus.is_iomem) {
-=======
 		if (bo->resource->bus.is_iomem) {
->>>>>>> 7d2a07b7
 			pfn = ttm_bo_io_mem_pfn(bo, page_offset);
 		} else {
 			page = ttm->pages[page_offset];
@@ -555,25 +359,12 @@
 		 * at arbitrary times while the data is mmap'ed.
 		 * See vmf_insert_mixed_prot() for a discussion.
 		 */
-<<<<<<< HEAD
-		if (vma->vm_flags & VM_MIXEDMAP)
-			ret = vmf_insert_mixed_prot(vma, address,
-						    __pfn_to_pfn_t(pfn, PFN_DEV),
-						    prot);
-		else
-			ret = vmf_insert_pfn_prot(vma, address, pfn, prot);
-=======
 		ret = vmf_insert_pfn_prot(vma, address, pfn, prot);
->>>>>>> 7d2a07b7
 
 		/* Never error on prefaulted PTEs */
 		if (unlikely((ret & VM_FAULT_ERROR))) {
 			if (i == 0)
-<<<<<<< HEAD
-				goto out_io_unlock;
-=======
 				return VM_FAULT_NOPAGE;
->>>>>>> 7d2a07b7
 			else
 				break;
 		}
@@ -582,39 +373,6 @@
 		if (unlikely(++page_offset >= page_last))
 			break;
 	}
-<<<<<<< HEAD
-	ret = VM_FAULT_NOPAGE;
-out_io_unlock:
-	ttm_mem_io_unlock(man);
-	return ret;
-}
-EXPORT_SYMBOL(ttm_bo_vm_fault_reserved);
-
-vm_fault_t ttm_bo_vm_fault(struct vm_fault *vmf)
-{
-	struct vm_area_struct *vma = vmf->vma;
-	pgprot_t prot;
-	struct ttm_buffer_object *bo = vma->vm_private_data;
-	vm_fault_t ret;
-
-	ret = ttm_bo_vm_reserve(bo, vmf);
-	if (ret)
-		return ret;
-
-	prot = vma->vm_page_prot;
-	ret = ttm_bo_vm_fault_reserved(vmf, prot, TTM_BO_VM_NUM_PREFAULT, 1);
-	if (ret == VM_FAULT_RETRY && !(vmf->flags & FAULT_FLAG_RETRY_NOWAIT))
-		return ret;
-
-	dma_resv_unlock(bo->base.resv);
-
-	return ret;
-}
-EXPORT_SYMBOL(ttm_bo_vm_fault);
-
-void ttm_bo_vm_open(struct vm_area_struct *vma)
-{
-=======
 	return ret;
 }
 EXPORT_SYMBOL(ttm_bo_vm_fault_reserved);
@@ -687,7 +445,6 @@
 
 void ttm_bo_vm_open(struct vm_area_struct *vma)
 {
->>>>>>> 7d2a07b7
 	struct ttm_buffer_object *bo = vma->vm_private_data;
 
 	WARN_ON(bo->bdev->dev_mapping != vma->vm_file->f_mapping);
@@ -792,58 +549,7 @@
 	.access = ttm_bo_vm_access,
 };
 
-<<<<<<< HEAD
-static struct ttm_buffer_object *ttm_bo_vm_lookup(struct ttm_bo_device *bdev,
-						  unsigned long offset,
-						  unsigned long pages)
-{
-	struct drm_vma_offset_node *node;
-	struct ttm_buffer_object *bo = NULL;
-
-	drm_vma_offset_lock_lookup(bdev->vma_manager);
-
-	node = drm_vma_offset_lookup_locked(bdev->vma_manager, offset, pages);
-	if (likely(node)) {
-		bo = container_of(node, struct ttm_buffer_object,
-				  base.vma_node);
-		bo = ttm_bo_get_unless_zero(bo);
-	}
-
-	drm_vma_offset_unlock_lookup(bdev->vma_manager);
-
-	if (!bo)
-		pr_err("Could not find buffer object to map\n");
-
-	return bo;
-}
-
-static void ttm_bo_mmap_vma_setup(struct ttm_buffer_object *bo, struct vm_area_struct *vma)
-{
-	vma->vm_ops = &ttm_bo_vm_ops;
-
-	/*
-	 * Note: We're transferring the bo reference to
-	 * vma->vm_private_data here.
-	 */
-
-	vma->vm_private_data = bo;
-
-	/*
-	 * We'd like to use VM_PFNMAP on shared mappings, where
-	 * (vma->vm_flags & VM_SHARED) != 0, for performance reasons,
-	 * but for some reason VM_PFNMAP + x86 PAT + write-combine is very
-	 * bad for performance. Until that has been sorted out, use
-	 * VM_MIXEDMAP on all mappings. See freedesktop.org bug #75719
-	 */
-	vma->vm_flags |= VM_MIXEDMAP;
-	vma->vm_flags |= VM_IO | VM_DONTEXPAND | VM_DONTDUMP;
-}
-
-int ttm_bo_mmap(struct file *filp, struct vm_area_struct *vma,
-		struct ttm_bo_device *bdev)
-=======
 int ttm_bo_mmap_obj(struct vm_area_struct *vma, struct ttm_buffer_object *bo)
->>>>>>> 7d2a07b7
 {
 	/* Enforce no COW since would have really strange behavior with it. */
 	if (is_cow_mapping(vma->vm_flags))
@@ -851,21 +557,6 @@
 
 	ttm_bo_get(bo);
 
-<<<<<<< HEAD
-	ttm_bo_mmap_vma_setup(bo, vma);
-	return 0;
-out_unref:
-	ttm_bo_put(bo);
-	return ret;
-}
-EXPORT_SYMBOL(ttm_bo_mmap);
-
-int ttm_bo_mmap_obj(struct vm_area_struct *vma, struct ttm_buffer_object *bo)
-{
-	ttm_bo_get(bo);
-	ttm_bo_mmap_vma_setup(bo, vma);
-	return 0;
-=======
 	/*
 	 * Drivers may want to override the vm_ops field. Otherwise we
 	 * use TTM's default callbacks.
@@ -883,6 +574,5 @@
 	vma->vm_flags |= VM_PFNMAP;
 	vma->vm_flags |= VM_IO | VM_DONTEXPAND | VM_DONTDUMP;
 	return 0;
->>>>>>> 7d2a07b7
 }
 EXPORT_SYMBOL(ttm_bo_mmap_obj);