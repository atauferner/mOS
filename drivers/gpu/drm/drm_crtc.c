--- conflicted
+++ resolved
@@ -207,43 +207,6 @@
 
 /**
  * DOC: standard CRTC properties
-<<<<<<< HEAD
- *
- * DRM CRTCs have a few standardized properties:
- *
- * ACTIVE:
- * 	Atomic property for setting the power state of the CRTC. When set to 1
- * 	the CRTC will actively display content. When set to 0 the CRTC will be
- * 	powered off. There is no expectation that user-space will reset CRTC
- * 	resources like the mode and planes when setting ACTIVE to 0.
- *
- * 	User-space can rely on an ACTIVE change to 1 to never fail an atomic
- * 	test as long as no other property has changed. If a change to ACTIVE
- * 	fails an atomic test, this is a driver bug. For this reason setting
- * 	ACTIVE to 0 must not release internal resources (like reserved memory
- * 	bandwidth or clock generators).
- *
- * 	Note that the legacy DPMS property on connectors is internally routed
- * 	to control this property for atomic drivers.
- * MODE_ID:
- * 	Atomic property for setting the CRTC display timings. The value is the
- * 	ID of a blob containing the DRM mode info. To disable the CRTC,
- * 	user-space must set this property to 0.
- *
- * 	Setting MODE_ID to 0 will release reserved resources for the CRTC.
- */
-
-/**
- * drm_crtc_init_with_planes - Initialise a new CRTC object with
- *    specified primary and cursor planes.
- * @dev: DRM device
- * @crtc: CRTC object to init
- * @primary: Primary plane for CRTC
- * @cursor: Cursor plane for CRTC
- * @funcs: callbacks for the new CRTC
- * @name: printf style format string for the CRTC name, or NULL for default name
-=======
->>>>>>> 7d2a07b7
  *
  * DRM CRTCs have a few standardized properties:
  *
@@ -772,16 +735,8 @@
 							   fb->format->format,
 							   fb->modifier);
 			if (ret) {
-<<<<<<< HEAD
-				struct drm_format_name_buf format_name;
-
-				DRM_DEBUG_KMS("Invalid pixel format %s, modifier 0x%llx\n",
-					      drm_get_format_name(fb->format->format,
-								  &format_name),
-=======
 				DRM_DEBUG_KMS("Invalid pixel format %p4cc, modifier 0x%llx\n",
 					      &fb->format->format,
->>>>>>> 7d2a07b7
 					      fb->modifier);
 				goto out;
 			}
