// SPDX-License-Identifier: GPL-2.0+
/*
 * shmob_drm_drv.c  --  SH Mobile DRM driver
 *
 * Copyright (C) 2012 Renesas Electronics Corporation
 *
 * Laurent Pinchart (laurent.pinchart@ideasonboard.com)
 */

#include <linux/clk.h>
#include <linux/io.h>
#include <linux/mm.h>
#include <linux/module.h>
#include <linux/platform_device.h>
#include <linux/pm.h>
#include <linux/slab.h>

#include <drm/drm_crtc_helper.h>
#include <drm/drm_drv.h>
#include <drm/drm_gem_cma_helper.h>
#include <drm/drm_irq.h>
#include <drm/drm_probe_helper.h>
#include <drm/drm_vblank.h>

#include "shmob_drm_drv.h"
#include "shmob_drm_kms.h"
#include "shmob_drm_plane.h"
#include "shmob_drm_regs.h"

/* -----------------------------------------------------------------------------
 * Hardware initialization
 */

static int shmob_drm_init_interface(struct shmob_drm_device *sdev)
{
	static const u32 ldmt1r[] = {
		[SHMOB_DRM_IFACE_RGB8] = LDMT1R_MIFTYP_RGB8,
		[SHMOB_DRM_IFACE_RGB9] = LDMT1R_MIFTYP_RGB9,
		[SHMOB_DRM_IFACE_RGB12A] = LDMT1R_MIFTYP_RGB12A,
		[SHMOB_DRM_IFACE_RGB12B] = LDMT1R_MIFTYP_RGB12B,
		[SHMOB_DRM_IFACE_RGB16] = LDMT1R_MIFTYP_RGB16,
		[SHMOB_DRM_IFACE_RGB18] = LDMT1R_MIFTYP_RGB18,
		[SHMOB_DRM_IFACE_RGB24] = LDMT1R_MIFTYP_RGB24,
		[SHMOB_DRM_IFACE_YUV422] = LDMT1R_MIFTYP_YCBCR,
		[SHMOB_DRM_IFACE_SYS8A] = LDMT1R_IFM | LDMT1R_MIFTYP_SYS8A,
		[SHMOB_DRM_IFACE_SYS8B] = LDMT1R_IFM | LDMT1R_MIFTYP_SYS8B,
		[SHMOB_DRM_IFACE_SYS8C] = LDMT1R_IFM | LDMT1R_MIFTYP_SYS8C,
		[SHMOB_DRM_IFACE_SYS8D] = LDMT1R_IFM | LDMT1R_MIFTYP_SYS8D,
		[SHMOB_DRM_IFACE_SYS9] = LDMT1R_IFM | LDMT1R_MIFTYP_SYS9,
		[SHMOB_DRM_IFACE_SYS12] = LDMT1R_IFM | LDMT1R_MIFTYP_SYS12,
		[SHMOB_DRM_IFACE_SYS16A] = LDMT1R_IFM | LDMT1R_MIFTYP_SYS16A,
		[SHMOB_DRM_IFACE_SYS16B] = LDMT1R_IFM | LDMT1R_MIFTYP_SYS16B,
		[SHMOB_DRM_IFACE_SYS16C] = LDMT1R_IFM | LDMT1R_MIFTYP_SYS16C,
		[SHMOB_DRM_IFACE_SYS18] = LDMT1R_IFM | LDMT1R_MIFTYP_SYS18,
		[SHMOB_DRM_IFACE_SYS24] = LDMT1R_IFM | LDMT1R_MIFTYP_SYS24,
	};

	if (sdev->pdata->iface.interface >= ARRAY_SIZE(ldmt1r)) {
		dev_err(sdev->dev, "invalid interface type %u\n",
			sdev->pdata->iface.interface);
		return -EINVAL;
	}

	sdev->ldmt1r = ldmt1r[sdev->pdata->iface.interface];
	return 0;
}

static int shmob_drm_setup_clocks(struct shmob_drm_device *sdev,
					    enum shmob_drm_clk_source clksrc)
{
	struct clk *clk;
	char *clkname;

	switch (clksrc) {
	case SHMOB_DRM_CLK_BUS:
		clkname = "bus_clk";
		sdev->lddckr = LDDCKR_ICKSEL_BUS;
		break;
	case SHMOB_DRM_CLK_PERIPHERAL:
		clkname = "peripheral_clk";
		sdev->lddckr = LDDCKR_ICKSEL_MIPI;
		break;
	case SHMOB_DRM_CLK_EXTERNAL:
		clkname = NULL;
		sdev->lddckr = LDDCKR_ICKSEL_HDMI;
		break;
	default:
		return -EINVAL;
	}

	clk = devm_clk_get(sdev->dev, clkname);
	if (IS_ERR(clk)) {
		dev_err(sdev->dev, "cannot get dot clock %s\n", clkname);
		return PTR_ERR(clk);
	}

	sdev->clock = clk;
	return 0;
}

/* -----------------------------------------------------------------------------
 * DRM operations
 */

static irqreturn_t shmob_drm_irq(int irq, void *arg)
{
	struct drm_device *dev = arg;
	struct shmob_drm_device *sdev = dev->dev_private;
	unsigned long flags;
	u32 status;

	/* Acknowledge interrupts. Putting interrupt enable and interrupt flag
	 * bits in the same register is really brain-dead design and requires
	 * taking a spinlock.
	 */
	spin_lock_irqsave(&sdev->irq_lock, flags);
	status = lcdc_read(sdev, LDINTR);
	lcdc_write(sdev, LDINTR, status ^ LDINTR_STATUS_MASK);
	spin_unlock_irqrestore(&sdev->irq_lock, flags);

	if (status & LDINTR_VES) {
		drm_handle_vblank(dev, 0);
		shmob_drm_crtc_finish_page_flip(&sdev->crtc);
	}

	return IRQ_HANDLED;
}

DEFINE_DRM_GEM_CMA_FOPS(shmob_drm_fops);

<<<<<<< HEAD
static struct drm_driver shmob_drm_driver = {
=======
static const struct drm_driver shmob_drm_driver = {
>>>>>>> 7d2a07b7
	.driver_features	= DRIVER_GEM | DRIVER_MODESET,
	.irq_handler		= shmob_drm_irq,
	DRM_GEM_CMA_DRIVER_OPS,
	.fops			= &shmob_drm_fops,
	.name			= "shmob-drm",
	.desc			= "Renesas SH Mobile DRM",
	.date			= "20120424",
	.major			= 1,
	.minor			= 0,
};

/* -----------------------------------------------------------------------------
 * Power management
 */

#ifdef CONFIG_PM_SLEEP
static int shmob_drm_pm_suspend(struct device *dev)
{
	struct shmob_drm_device *sdev = dev_get_drvdata(dev);

	drm_kms_helper_poll_disable(sdev->ddev);
	shmob_drm_crtc_suspend(&sdev->crtc);

	return 0;
}

static int shmob_drm_pm_resume(struct device *dev)
{
	struct shmob_drm_device *sdev = dev_get_drvdata(dev);

	drm_modeset_lock_all(sdev->ddev);
	shmob_drm_crtc_resume(&sdev->crtc);
	drm_modeset_unlock_all(sdev->ddev);

	drm_kms_helper_poll_enable(sdev->ddev);
	return 0;
}
#endif

static const struct dev_pm_ops shmob_drm_pm_ops = {
	SET_SYSTEM_SLEEP_PM_OPS(shmob_drm_pm_suspend, shmob_drm_pm_resume)
};

/* -----------------------------------------------------------------------------
 * Platform driver
 */

static int shmob_drm_remove(struct platform_device *pdev)
{
	struct shmob_drm_device *sdev = platform_get_drvdata(pdev);
	struct drm_device *ddev = sdev->ddev;

	drm_dev_unregister(ddev);
	drm_kms_helper_poll_fini(ddev);
	drm_irq_uninstall(ddev);
	drm_dev_put(ddev);

	return 0;
}

static int shmob_drm_probe(struct platform_device *pdev)
{
	struct shmob_drm_platform_data *pdata = pdev->dev.platform_data;
	struct shmob_drm_device *sdev;
	struct drm_device *ddev;
	struct resource *res;
	unsigned int i;
	int ret;

	if (pdata == NULL) {
		dev_err(&pdev->dev, "no platform data\n");
		return -EINVAL;
	}

	/*
	 * Allocate and initialize the driver private data, I/O resources and
	 * clocks.
	 */
	sdev = devm_kzalloc(&pdev->dev, sizeof(*sdev), GFP_KERNEL);
	if (sdev == NULL)
		return -ENOMEM;

	sdev->dev = &pdev->dev;
	sdev->pdata = pdata;
	spin_lock_init(&sdev->irq_lock);

	platform_set_drvdata(pdev, sdev);

	res = platform_get_resource(pdev, IORESOURCE_MEM, 0);
	sdev->mmio = devm_ioremap_resource(&pdev->dev, res);
	if (IS_ERR(sdev->mmio))
		return PTR_ERR(sdev->mmio);

	ret = shmob_drm_setup_clocks(sdev, pdata->clk_source);
	if (ret < 0)
		return ret;

	ret = shmob_drm_init_interface(sdev);
	if (ret < 0)
		return ret;

	/* Allocate and initialize the DRM device. */
	ddev = drm_dev_alloc(&shmob_drm_driver, &pdev->dev);
	if (IS_ERR(ddev))
		return PTR_ERR(ddev);

	sdev->ddev = ddev;
	ddev->dev_private = sdev;

	ret = shmob_drm_modeset_init(sdev);
	if (ret < 0) {
		dev_err(&pdev->dev, "failed to initialize mode setting\n");
		goto err_free_drm_dev;
	}

	for (i = 0; i < 4; ++i) {
		ret = shmob_drm_plane_create(sdev, i);
		if (ret < 0) {
			dev_err(&pdev->dev, "failed to create plane %u\n", i);
			goto err_modeset_cleanup;
		}
	}

	ret = drm_vblank_init(ddev, 1);
	if (ret < 0) {
		dev_err(&pdev->dev, "failed to initialize vblank\n");
		goto err_modeset_cleanup;
	}

	ret = drm_irq_install(ddev, platform_get_irq(pdev, 0));
	if (ret < 0) {
		dev_err(&pdev->dev, "failed to install IRQ handler\n");
		goto err_modeset_cleanup;
	}

	/*
	 * Register the DRM device with the core and the connectors with
	 * sysfs.
	 */
	ret = drm_dev_register(ddev, 0);
	if (ret < 0)
		goto err_irq_uninstall;

	return 0;

err_irq_uninstall:
	drm_irq_uninstall(ddev);
err_modeset_cleanup:
	drm_kms_helper_poll_fini(ddev);
err_free_drm_dev:
	drm_dev_put(ddev);

	return ret;
}

static struct platform_driver shmob_drm_platform_driver = {
	.probe		= shmob_drm_probe,
	.remove		= shmob_drm_remove,
	.driver		= {
		.name	= "shmob-drm",
		.pm	= &shmob_drm_pm_ops,
	},
};

module_platform_driver(shmob_drm_platform_driver);

MODULE_AUTHOR("Laurent Pinchart <laurent.pinchart@ideasonboard.com>");
MODULE_DESCRIPTION("Renesas SH Mobile DRM Driver");
MODULE_LICENSE("GPL");<|MERGE_RESOLUTION|>--- conflicted
+++ resolved
@@ -128,11 +128,7 @@
 
 DEFINE_DRM_GEM_CMA_FOPS(shmob_drm_fops);
 
-<<<<<<< HEAD
-static struct drm_driver shmob_drm_driver = {
-=======
 static const struct drm_driver shmob_drm_driver = {
->>>>>>> 7d2a07b7
 	.driver_features	= DRIVER_GEM | DRIVER_MODESET,
 	.irq_handler		= shmob_drm_irq,
 	DRM_GEM_CMA_DRIVER_OPS,
