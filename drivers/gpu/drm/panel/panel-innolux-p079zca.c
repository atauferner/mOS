--- conflicted
+++ resolved
@@ -391,13 +391,8 @@
 
 	mode = drm_mode_duplicate(connector->dev, m);
 	if (!mode) {
-<<<<<<< HEAD
-		DRM_DEV_ERROR(panel->dev, "failed to add mode %ux%ux@%u\n",
-			      m->hdisplay, m->vdisplay, drm_mode_vrefresh(m));
-=======
 		dev_err(panel->dev, "failed to add mode %ux%u@%u\n",
 			m->hdisplay, m->vdisplay, drm_mode_vrefresh(m));
->>>>>>> 7d2a07b7
 		return -ENOMEM;
 	}
 
@@ -471,13 +466,6 @@
 
 	err = drm_panel_of_backlight(&innolux->base);
 	if (err)
-<<<<<<< HEAD
-		return err;
-
-	err = drm_panel_add(&innolux->base);
-	if (err < 0)
-=======
->>>>>>> 7d2a07b7
 		return err;
 
 	drm_panel_add(&innolux->base);
