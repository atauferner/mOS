--- conflicted
+++ resolved
@@ -58,19 +58,6 @@
 
 #else
 
-<<<<<<< HEAD
-static inline int drm_irq_by_busid(struct drm_device *dev, void *data,
-				   struct drm_file *file_priv)
-{
-	return -EINVAL;
-}
-
-static inline void drm_pci_agp_destroy(struct drm_device *dev)
-{
-}
-
-=======
->>>>>>> 7d2a07b7
 static inline int drm_pci_set_busid(struct drm_device *dev,
 				    struct drm_master *master)
 {
@@ -96,10 +83,7 @@
 
 /* drm_managed.c */
 void drm_managed_release(struct drm_device *dev);
-<<<<<<< HEAD
-=======
 void drmm_add_final_kfree(struct drm_device *dev, void *container);
->>>>>>> 7d2a07b7
 
 /* drm_vblank.c */
 static inline bool drm_vblank_passed(u64 seq, u64 ref)
