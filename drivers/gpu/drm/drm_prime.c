--- conflicted
+++ resolved
@@ -386,11 +386,6 @@
 
 	if (obj->funcs && obj->funcs->export)
 		dmabuf = obj->funcs->export(obj, flags);
-<<<<<<< HEAD
-	else if (dev->driver->gem_prime_export)
-		dmabuf = dev->driver->gem_prime_export(obj, flags);
-=======
->>>>>>> 7d2a07b7
 	else
 		dmabuf = drm_gem_prime_export(obj, flags);
 	if (IS_ERR(dmabuf)) {
@@ -422,11 +417,7 @@
  * This is the PRIME export function which must be used mandatorily by GEM
  * drivers to ensure correct lifetime management of the underlying GEM object.
  * The actual exporting from GEM object to a dma-buf is done through the
-<<<<<<< HEAD
- * &drm_driver.gem_prime_export driver callback.
-=======
  * &drm_gem_object_funcs.export callback.
->>>>>>> 7d2a07b7
  */
 int drm_gem_prime_handle_to_fd(struct drm_device *dev,
 			       struct drm_file *file_priv, uint32_t handle,
@@ -517,214 +508,9 @@
 
 int drm_prime_handle_to_fd_ioctl(struct drm_device *dev, void *data,
 				 struct drm_file *file_priv)
-<<<<<<< HEAD
 {
 	struct drm_prime_handle *args = data;
 
-	if (!dev->driver->prime_handle_to_fd)
-		return -ENOSYS;
-
-	/* check flags are valid */
-	if (args->flags & ~(DRM_CLOEXEC | DRM_RDWR))
-		return -EINVAL;
-
-	return dev->driver->prime_handle_to_fd(dev, file_priv,
-			args->handle, args->flags, &args->fd);
-}
-
-/**
- * DOC: PRIME Helpers
- *
- * Drivers can implement &drm_gem_object_funcs.export and
- * &drm_driver.gem_prime_import in terms of simpler APIs by using the helper
- * functions drm_gem_prime_export() and drm_gem_prime_import(). These functions
- * implement dma-buf support in terms of some lower-level helpers, which are
- * again exported for drivers to use individually:
- *
- * Exporting buffers
- * ~~~~~~~~~~~~~~~~~
- *
- * Optional pinning of buffers is handled at dma-buf attach and detach time in
- * drm_gem_map_attach() and drm_gem_map_detach(). Backing storage itself is
- * handled by drm_gem_map_dma_buf() and drm_gem_unmap_dma_buf(), which relies on
- * &drm_gem_object_funcs.get_sg_table.
- *
- * For kernel-internal access there's drm_gem_dmabuf_vmap() and
- * drm_gem_dmabuf_vunmap(). Userspace mmap support is provided by
- * drm_gem_dmabuf_mmap().
- *
- * Note that these export helpers can only be used if the underlying backing
- * storage is fully coherent and either permanently pinned, or it is safe to pin
- * it indefinitely.
- *
- * FIXME: The underlying helper functions are named rather inconsistently.
- *
- * Exporting buffers
- * ~~~~~~~~~~~~~~~~~
- *
- * Importing dma-bufs using drm_gem_prime_import() relies on
- * &drm_driver.gem_prime_import_sg_table.
- *
- * Note that similarly to the export helpers this permanently pins the
- * underlying backing storage. Which is ok for scanout, but is not the best
- * option for sharing lots of buffers for rendering.
- */
-
-/**
- * drm_gem_map_attach - dma_buf attach implementation for GEM
- * @dma_buf: buffer to attach device to
- * @attach: buffer attachment data
- *
- * Calls &drm_gem_object_funcs.pin for device specific handling. This can be
- * used as the &dma_buf_ops.attach callback. Must be used together with
- * drm_gem_map_detach().
- *
- * Returns 0 on success, negative error code on failure.
- */
-int drm_gem_map_attach(struct dma_buf *dma_buf,
-		       struct dma_buf_attachment *attach)
-{
-	struct drm_gem_object *obj = dma_buf->priv;
-
-	return drm_gem_pin(obj);
-}
-EXPORT_SYMBOL(drm_gem_map_attach);
-
-/**
- * drm_gem_map_detach - dma_buf detach implementation for GEM
- * @dma_buf: buffer to detach from
- * @attach: attachment to be detached
- *
- * Calls &drm_gem_object_funcs.pin for device specific handling.  Cleans up
- * &dma_buf_attachment from drm_gem_map_attach(). This can be used as the
- * &dma_buf_ops.detach callback.
- */
-void drm_gem_map_detach(struct dma_buf *dma_buf,
-			struct dma_buf_attachment *attach)
-{
-	struct drm_gem_object *obj = dma_buf->priv;
-
-	drm_gem_unpin(obj);
-}
-EXPORT_SYMBOL(drm_gem_map_detach);
-
-/**
- * drm_gem_map_dma_buf - map_dma_buf implementation for GEM
- * @attach: attachment whose scatterlist is to be returned
- * @dir: direction of DMA transfer
- *
- * Calls &drm_gem_object_funcs.get_sg_table and then maps the scatterlist. This
- * can be used as the &dma_buf_ops.map_dma_buf callback. Should be used together
- * with drm_gem_unmap_dma_buf().
- *
- * Returns:sg_table containing the scatterlist to be returned; returns ERR_PTR
- * on error. May return -EINTR if it is interrupted by a signal.
- */
-struct sg_table *drm_gem_map_dma_buf(struct dma_buf_attachment *attach,
-				     enum dma_data_direction dir)
-{
-	struct drm_gem_object *obj = attach->dmabuf->priv;
-	struct sg_table *sgt;
-
-	if (WARN_ON(dir == DMA_NONE))
-		return ERR_PTR(-EINVAL);
-
-	if (obj->funcs)
-		sgt = obj->funcs->get_sg_table(obj);
-	else
-		sgt = obj->dev->driver->gem_prime_get_sg_table(obj);
-
-	if (!dma_map_sg_attrs(attach->dev, sgt->sgl, sgt->nents, dir,
-			      DMA_ATTR_SKIP_CPU_SYNC)) {
-		sg_free_table(sgt);
-		kfree(sgt);
-		sgt = ERR_PTR(-ENOMEM);
-	}
-
-	return sgt;
-}
-EXPORT_SYMBOL(drm_gem_map_dma_buf);
-
-/**
- * drm_gem_unmap_dma_buf - unmap_dma_buf implementation for GEM
- * @attach: attachment to unmap buffer from
- * @sgt: scatterlist info of the buffer to unmap
- * @dir: direction of DMA transfer
- *
- * This can be used as the &dma_buf_ops.unmap_dma_buf callback.
- */
-void drm_gem_unmap_dma_buf(struct dma_buf_attachment *attach,
-			   struct sg_table *sgt,
-			   enum dma_data_direction dir)
-{
-	if (!sgt)
-		return;
-
-	dma_unmap_sg_attrs(attach->dev, sgt->sgl, sgt->nents, dir,
-			   DMA_ATTR_SKIP_CPU_SYNC);
-	sg_free_table(sgt);
-	kfree(sgt);
-}
-EXPORT_SYMBOL(drm_gem_unmap_dma_buf);
-
-/**
- * drm_gem_dmabuf_vmap - dma_buf vmap implementation for GEM
- * @dma_buf: buffer to be mapped
- *
- * Sets up a kernel virtual mapping. This can be used as the &dma_buf_ops.vmap
- * callback. Calls into &drm_gem_object_funcs.vmap for device specific handling.
- *
- * Returns the kernel virtual address or NULL on failure.
- */
-void *drm_gem_dmabuf_vmap(struct dma_buf *dma_buf)
-{
-	struct drm_gem_object *obj = dma_buf->priv;
-	void *vaddr;
-
-	vaddr = drm_gem_vmap(obj);
-	if (IS_ERR(vaddr))
-		vaddr = NULL;
-
-	return vaddr;
-}
-EXPORT_SYMBOL(drm_gem_dmabuf_vmap);
-
-/**
- * drm_gem_dmabuf_vunmap - dma_buf vunmap implementation for GEM
- * @dma_buf: buffer to be unmapped
- * @vaddr: the virtual address of the buffer
- *
- * Releases a kernel virtual mapping. This can be used as the
- * &dma_buf_ops.vunmap callback. Calls into &drm_gem_object_funcs.vunmap for device specific handling.
- */
-void drm_gem_dmabuf_vunmap(struct dma_buf *dma_buf, void *vaddr)
-{
-	struct drm_gem_object *obj = dma_buf->priv;
-
-	drm_gem_vunmap(obj, vaddr);
-}
-EXPORT_SYMBOL(drm_gem_dmabuf_vunmap);
-
-/**
- * drm_gem_prime_mmap - PRIME mmap function for GEM drivers
- * @obj: GEM object
- * @vma: Virtual address range
- *
- * This function sets up a userspace mapping for PRIME exported buffers using
- * the same codepath that is used for regular GEM buffer mapping on the DRM fd.
- * The fake GEM offset is added to vma->vm_pgoff and &drm_driver->fops->mmap is
- * called to set up the mapping.
- *
- * Drivers can use this as their &drm_driver.gem_prime_mmap callback.
- */
-int drm_gem_prime_mmap(struct drm_gem_object *obj, struct vm_area_struct *vma)
-=======
->>>>>>> 7d2a07b7
-{
-	struct drm_prime_handle *args = data;
-
-<<<<<<< HEAD
-=======
 	if (!dev->driver->prime_handle_to_fd)
 		return -ENOSYS;
 
@@ -927,16 +713,12 @@
 	struct file *fil;
 	int ret;
 
->>>>>>> 7d2a07b7
 	/* Add the fake offset */
 	vma->vm_pgoff += drm_vma_node_start(&obj->vma_node);
 
 	if (obj->funcs && obj->funcs->mmap) {
-<<<<<<< HEAD
-=======
 		vma->vm_ops = obj->funcs->vm_ops;
 
->>>>>>> 7d2a07b7
 		ret = obj->funcs->mmap(obj, vma);
 		if (ret)
 			return ret;
@@ -1011,10 +793,7 @@
 
 /**
  * drm_prime_pages_to_sg - converts a page array into an sg list
-<<<<<<< HEAD
-=======
  * @dev: DRM device
->>>>>>> 7d2a07b7
  * @pages: pointer to the array of page pointers to convert
  * @nr_pages: length of the page vector
  *
@@ -1024,28 +803,6 @@
  *
  * This is useful for implementing &drm_gem_object_funcs.get_sg_table.
  */
-<<<<<<< HEAD
-struct sg_table *drm_prime_pages_to_sg(struct page **pages, unsigned int nr_pages)
-{
-	struct sg_table *sg = NULL;
-	int ret;
-
-	sg = kmalloc(sizeof(struct sg_table), GFP_KERNEL);
-	if (!sg) {
-		ret = -ENOMEM;
-		goto out;
-	}
-
-	ret = sg_alloc_table_from_pages(sg, pages, nr_pages, 0,
-				nr_pages << PAGE_SHIFT, GFP_KERNEL);
-	if (ret)
-		goto out;
-
-	return sg;
-out:
-	kfree(sg);
-	return ERR_PTR(ret);
-=======
 struct sg_table *drm_prime_pages_to_sg(struct drm_device *dev,
 				       struct page **pages, unsigned int nr_pages)
 {
@@ -1070,13 +827,10 @@
 		sg = ERR_CAST(sge);
 	}
 	return sg;
->>>>>>> 7d2a07b7
 }
 EXPORT_SYMBOL(drm_prime_pages_to_sg);
 
 /**
-<<<<<<< HEAD
-=======
  * drm_prime_get_contiguous_size - returns the contiguous size of the buffer
  * @sgt: sg_table describing the buffer to check
  *
@@ -1108,7 +862,6 @@
 EXPORT_SYMBOL(drm_prime_get_contiguous_size);
 
 /**
->>>>>>> 7d2a07b7
  * drm_gem_prime_export - helper library implementation of the export callback
  * @obj: GEM object to export
  * @flags: flags like DRM_CLOEXEC and DRM_RDWR
@@ -1227,9 +980,6 @@
 EXPORT_SYMBOL(drm_gem_prime_import);
 
 /**
-<<<<<<< HEAD
- * drm_prime_sg_to_page_addr_arrays - convert an sg table into a page array
-=======
  * drm_prime_sg_to_page_array - convert an sg table into a page array
  * @sgt: scatter-gather table to convert
  * @pages: array of page pointers to store the pages in
@@ -1259,66 +1009,18 @@
 
 /**
  * drm_prime_sg_to_dma_addr_array - convert an sg table into a dma addr array
->>>>>>> 7d2a07b7
  * @sgt: scatter-gather table to convert
  * @addrs: array to store the dma bus address of each page
  * @max_entries: size of both the passed-in arrays
  *
-<<<<<<< HEAD
- * Exports an sg table into an array of pages and addresses. This is currently
- * required by the TTM driver in order to do correct fault handling.
- *
- * Drivers can use this in their &drm_driver.gem_prime_import_sg_table
-=======
  * Exports an sg table into an array of addresses.
  *
  * Drivers should use this in their &drm_driver.gem_prime_import_sg_table
->>>>>>> 7d2a07b7
  * implementation.
  */
 int drm_prime_sg_to_dma_addr_array(struct sg_table *sgt, dma_addr_t *addrs,
 				   int max_entries)
 {
-<<<<<<< HEAD
-	unsigned count;
-	struct scatterlist *sg;
-	struct page *page;
-	u32 page_len, page_index;
-	dma_addr_t addr;
-	u32 dma_len, dma_index;
-
-	/*
-	 * Scatterlist elements contains both pages and DMA addresses, but
-	 * one shoud not assume 1:1 relation between them. The sg->length is
-	 * the size of the physical memory chunk described by the sg->page,
-	 * while sg_dma_len(sg) is the size of the DMA (IO virtual) chunk
-	 * described by the sg_dma_address(sg).
-	 */
-	page_index = 0;
-	dma_index = 0;
-	for_each_sg(sgt->sgl, sg, sgt->nents, count) {
-		page_len = sg->length;
-		page = sg_page(sg);
-		dma_len = sg_dma_len(sg);
-		addr = sg_dma_address(sg);
-
-		while (pages && page_len > 0) {
-			if (WARN_ON(page_index >= max_entries))
-				return -1;
-			pages[page_index] = page;
-			page++;
-			page_len -= PAGE_SIZE;
-			page_index++;
-		}
-		while (addrs && dma_len > 0) {
-			if (WARN_ON(dma_index >= max_entries))
-				return -1;
-			addrs[dma_index] = addr;
-			addr += PAGE_SIZE;
-			dma_len -= PAGE_SIZE;
-			dma_index++;
-		}
-=======
 	struct sg_dma_page_iter dma_iter;
 	dma_addr_t *a = addrs;
 
@@ -1326,7 +1028,6 @@
 		if (WARN_ON(a - addrs >= max_entries))
 			return -1;
 		*a++ = sg_page_iter_dma_address(&dma_iter);
->>>>>>> 7d2a07b7
 	}
 	return 0;
 }
