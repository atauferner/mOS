--- conflicted
+++ resolved
@@ -40,11 +40,7 @@
 	u32 num_planes;
 	u32 prim_plane;
 
-<<<<<<< HEAD
-	struct drm_driver *driver;
-=======
 	const struct drm_driver *driver;
->>>>>>> 7d2a07b7
 	const struct drm_crtc_helper_funcs *crtc_helper_funcs;
 	const struct drm_crtc_funcs *crtc_funcs;
 	const struct drm_plane_helper_funcs *plane_helper_funcs;
