--- conflicted
+++ resolved
@@ -18,7 +18,6 @@
  * First tree values in each line are multiplication factor and last
  * value is constant, which is added at the end.
  */
-<<<<<<< HEAD
 
 static const u32 yuv2rgb[2][2][12] = {
 	[DRM_COLOR_YCBCR_LIMITED_RANGE] = {
@@ -43,58 +42,6 @@
 			0x00000400, 0x00000000, 0x0000064C, 0xFFFCD9B4,
 			0x00000400, 0xFFFFFF41, 0xFFFFFE21, 0x00014F96,
 			0x00000400, 0x0000076C, 0x00000000, 0xFFFC49EF,
-		}
-	},
-};
-
-static const u32 yvu2rgb[2][2][12] = {
-	[DRM_COLOR_YCBCR_LIMITED_RANGE] = {
-		[DRM_COLOR_YCBCR_BT601] = {
-			0x000004A8, 0x00000662, 0x00000000, 0xFFFC8451,
-			0x000004A8, 0xFFFFFCC0, 0xFFFFFE6F, 0x00021E4D,
-			0x000004A8, 0x00000000, 0x00000811, 0xFFFBACA9,
-		},
-		[DRM_COLOR_YCBCR_BT709] = {
-			0x000004A8, 0x0000072B, 0x00000000, 0xFFFC1F99,
-			0x000004A8, 0xFFFFFDDF, 0xFFFFFF26, 0x00013383,
-			0x000004A8, 0x00000000, 0x00000873, 0xFFFB7BEF,
-=======
-
-static const u32 yuv2rgb[2][2][12] = {
-	[DRM_COLOR_YCBCR_LIMITED_RANGE] = {
-		[DRM_COLOR_YCBCR_BT601] = {
-			0x000004A8, 0x00000000, 0x00000662, 0xFFFC8451,
-			0x000004A8, 0xFFFFFE6F, 0xFFFFFCC0, 0x00021E4D,
-			0x000004A8, 0x00000811, 0x00000000, 0xFFFBACA9,
-		},
-		[DRM_COLOR_YCBCR_BT709] = {
-			0x000004A8, 0x00000000, 0x0000072B, 0xFFFC1F99,
-			0x000004A8, 0xFFFFFF26, 0xFFFFFDDF, 0x00013383,
-			0x000004A8, 0x00000873, 0x00000000, 0xFFFB7BEF,
->>>>>>> 7d2a07b7
-		}
-	},
-	[DRM_COLOR_YCBCR_FULL_RANGE] = {
-		[DRM_COLOR_YCBCR_BT601] = {
-<<<<<<< HEAD
-			0x00000400, 0x0000059B, 0x00000000, 0xFFFD322E,
-			0x00000400, 0xFFFFFD25, 0xFFFFFEA0, 0x00021DD5,
-			0x00000400, 0x00000000, 0x00000716, 0xFFFC74BD,
-		},
-		[DRM_COLOR_YCBCR_BT709] = {
-			0x00000400, 0x0000064C, 0x00000000, 0xFFFCD9B4,
-			0x00000400, 0xFFFFFE21, 0xFFFFFF41, 0x00014F96,
-			0x00000400, 0x00000000, 0x0000076C, 0xFFFC49EF,
-=======
-			0x00000400, 0x00000000, 0x0000059B, 0xFFFD322E,
-			0x00000400, 0xFFFFFEA0, 0xFFFFFD25, 0x00021DD5,
-			0x00000400, 0x00000716, 0x00000000, 0xFFFC74BD,
-		},
-		[DRM_COLOR_YCBCR_BT709] = {
-			0x00000400, 0x00000000, 0x0000064C, 0xFFFCD9B4,
-			0x00000400, 0xFFFFFF41, 0xFFFFFE21, 0x00014F96,
-			0x00000400, 0x0000076C, 0x00000000, 0xFFFC49EF,
->>>>>>> 7d2a07b7
 		}
 	},
 };
@@ -122,11 +69,7 @@
  * c20 c21 c22 [d2 const2]
  */
 
-<<<<<<< HEAD
-static const u32 yuv2rgb_de3[2][2][12] = {
-=======
 static const u32 yuv2rgb_de3[2][3][12] = {
->>>>>>> 7d2a07b7
 	[DRM_COLOR_YCBCR_LIMITED_RANGE] = {
 		[DRM_COLOR_YCBCR_BT601] = {
 			0x0002542A, 0x00000000, 0x0003312A, 0xFFC00000,
@@ -137,14 +80,11 @@
 			0x0002542A, 0x00000000, 0x000395E2, 0xFFC00000,
 			0x0002542A, 0xFFFF92D2, 0xFFFEEF27, 0xFE000000,
 			0x0002542A, 0x0004398C, 0x00000000, 0xFE000000,
-<<<<<<< HEAD
-=======
 		},
 		[DRM_COLOR_YCBCR_BT2020] = {
 			0x0002542A, 0x00000000, 0x00035B7B, 0xFFC00000,
 			0x0002542A, 0xFFFFA017, 0xFFFEB2FC, 0xFE000000,
 			0x0002542A, 0x00044896, 0x00000000, 0xFE000000,
->>>>>>> 7d2a07b7
 		}
 	},
 	[DRM_COLOR_YCBCR_FULL_RANGE] = {
@@ -157,41 +97,11 @@
 			0x00020000, 0x00000000, 0x0003264C, 0x00000000,
 			0x00020000, 0xFFFFA018, 0xFFFF1053, 0xFE000000,
 			0x00020000, 0x0003B611, 0x00000000, 0xFE000000,
-<<<<<<< HEAD
-		}
-	},
-};
-
-static const u32 yvu2rgb_de3[2][2][12] = {
-	[DRM_COLOR_YCBCR_LIMITED_RANGE] = {
-		[DRM_COLOR_YCBCR_BT601] = {
-			0x0002542A, 0x0003312A, 0x00000000, 0xFFC00000,
-			0x0002542A, 0xFFFE5FC3, 0xFFFF376B, 0xFE000000,
-			0x0002542A, 0x00000000, 0x000408D2, 0xFE000000,
-		},
-		[DRM_COLOR_YCBCR_BT709] = {
-			0x0002542A, 0x000395E2, 0x00000000, 0xFFC00000,
-			0x0002542A, 0xFFFEEF27, 0xFFFF92D2, 0xFE000000,
-			0x0002542A, 0x00000000, 0x0004398C, 0xFE000000,
-		}
-	},
-	[DRM_COLOR_YCBCR_FULL_RANGE] = {
-		[DRM_COLOR_YCBCR_BT601] = {
-			0x00020000, 0x0002CDD2, 0x00000000, 0x00000000,
-			0x00020000, 0xFFFE925D, 0xFFFF4FCE, 0xFE000000,
-			0x00020000, 0x00000000, 0x00038B43, 0xFE000000,
-		},
-		[DRM_COLOR_YCBCR_BT709] = {
-			0x00020000, 0x0003264C, 0x00000000, 0x00000000,
-			0x00020000, 0xFFFF1053, 0xFFFFA018, 0xFE000000,
-			0x00020000, 0x00000000, 0x0003B611, 0xFE000000,
-=======
 		},
 		[DRM_COLOR_YCBCR_BT2020] = {
 			0x00020000, 0x00000000, 0x0002F2FE, 0x00000000,
 			0x00020000, 0xFFFFABC0, 0xFFFEDB78, 0xFE000000,
 			0x00020000, 0x0003C346, 0x00000000, 0xFE000000,
->>>>>>> 7d2a07b7
 		}
 	},
 };
@@ -203,15 +113,6 @@
 {
 	const u32 *table;
 	u32 base_reg;
-<<<<<<< HEAD
-
-	switch (mode) {
-	case SUN8I_CSC_MODE_YUV2RGB:
-		table = yuv2rgb[range][encoding];
-		break;
-	case SUN8I_CSC_MODE_YVU2RGB:
-		table = yvu2rgb[range][encoding];
-=======
 	int i;
 
 	table = yuv2rgb[range][encoding];
@@ -231,18 +132,11 @@
 				base_reg = SUN8I_CSC_COEFF(base, i);
 			regmap_write(map, base_reg, table[i]);
 		}
->>>>>>> 7d2a07b7
 		break;
 	default:
 		DRM_WARN("Wrong CSC mode specified.\n");
 		return;
 	}
-<<<<<<< HEAD
-
-	base_reg = SUN8I_CSC_COEFF(base, 0);
-	regmap_bulk_write(map, base_reg, table, 12);
-=======
->>>>>>> 7d2a07b7
 }
 
 static void sun8i_de3_ccsc_set_coefficients(struct regmap *map, int layer,
@@ -258,12 +152,6 @@
 
 	switch (mode) {
 	case SUN8I_CSC_MODE_YUV2RGB:
-<<<<<<< HEAD
-		table = yuv2rgb_de3[range][encoding];
-		break;
-	case SUN8I_CSC_MODE_YVU2RGB:
-		table = yvu2rgb_de3[range][encoding];
-=======
 		addr = SUN50I_MIXER_BLEND_CSC_COEFF(DE3_BLD_BASE, layer, 0);
 		regmap_bulk_write(map, addr, table, 12);
 		break;
@@ -282,7 +170,6 @@
 								    layer, i);
 			regmap_write(map, addr, table[i]);
 		}
->>>>>>> 7d2a07b7
 		break;
 	default:
 		DRM_WARN("Wrong CSC mode specified.\n");
