// SPDX-License-Identifier: GPL-2.0-or-later
/*
 */

#include <linux/module.h>
#include <linux/pci.h>

#include <drm/drm_drv.h>
<<<<<<< HEAD
=======
#include <drm/drm_aperture.h>
>>>>>>> 7d2a07b7
#include <drm/drm_atomic_helper.h>
#include <drm/drm_managed.h>

#include "bochs.h"

static int bochs_modeset = -1;
module_param_named(modeset, bochs_modeset, int, 0444);
MODULE_PARM_DESC(modeset, "enable/disable kernel modesetting");

/* ---------------------------------------------------------------------- */
/* drm interface                                                          */

static void bochs_unload(struct drm_device *dev)
{
	struct bochs_device *bochs = dev->dev_private;

	bochs_mm_fini(bochs);
}

static int bochs_load(struct drm_device *dev)
{
	struct bochs_device *bochs;
	int ret;

	bochs = drmm_kzalloc(dev, sizeof(*bochs), GFP_KERNEL);
	if (bochs == NULL)
		return -ENOMEM;
	dev->dev_private = bochs;
	bochs->dev = dev;

	ret = bochs_hw_init(dev);
	if (ret)
		goto err;

	ret = bochs_mm_init(bochs);
	if (ret)
		goto err;

	ret = bochs_kms_init(bochs);
	if (ret)
		goto err;

	return 0;

err:
	bochs_unload(dev);
	return ret;
}

DEFINE_DRM_GEM_FOPS(bochs_fops);

<<<<<<< HEAD
static struct drm_driver bochs_driver = {
=======
static const struct drm_driver bochs_driver = {
>>>>>>> 7d2a07b7
	.driver_features	= DRIVER_GEM | DRIVER_MODESET | DRIVER_ATOMIC,
	.fops			= &bochs_fops,
	.name			= "bochs-drm",
	.desc			= "bochs dispi vga interface (qemu stdvga)",
	.date			= "20130925",
	.major			= 1,
	.minor			= 0,
	DRM_GEM_VRAM_DRIVER,
	.release                = bochs_unload,
};

/* ---------------------------------------------------------------------- */
/* pm interface                                                           */

#ifdef CONFIG_PM_SLEEP
static int bochs_pm_suspend(struct device *dev)
{
	struct drm_device *drm_dev = dev_get_drvdata(dev);

	return drm_mode_config_helper_suspend(drm_dev);
}

static int bochs_pm_resume(struct device *dev)
{
	struct drm_device *drm_dev = dev_get_drvdata(dev);

	return drm_mode_config_helper_resume(drm_dev);
}
#endif

static const struct dev_pm_ops bochs_pm_ops = {
	SET_SYSTEM_SLEEP_PM_OPS(bochs_pm_suspend,
				bochs_pm_resume)
};

/* ---------------------------------------------------------------------- */
/* pci interface                                                          */

static int bochs_pci_probe(struct pci_dev *pdev,
			   const struct pci_device_id *ent)
{
	struct drm_device *dev;
	unsigned long fbsize;
	int ret;

	fbsize = pci_resource_len(pdev, 0);
	if (fbsize < 4 * 1024 * 1024) {
		DRM_ERROR("less than 4 MB video memory, ignoring device\n");
		return -ENOMEM;
	}

<<<<<<< HEAD
	ret = drm_fb_helper_remove_conflicting_pci_framebuffers(pdev, "bochsdrmfb");
=======
	ret = drm_aperture_remove_conflicting_pci_framebuffers(pdev, "bochsdrmfb");
>>>>>>> 7d2a07b7
	if (ret)
		return ret;

	dev = drm_dev_alloc(&bochs_driver, &pdev->dev);
	if (IS_ERR(dev))
		return PTR_ERR(dev);

	ret = pci_enable_device(pdev);
	if (ret)
		goto err_free_dev;

	pci_set_drvdata(pdev, dev);

	ret = bochs_load(dev);
	if (ret)
		goto err_free_dev;

	ret = drm_dev_register(dev, 0);
	if (ret)
		goto err_unload;

	drm_fbdev_generic_setup(dev, 32);
	return ret;

err_unload:
	bochs_unload(dev);
err_free_dev:
	drm_dev_put(dev);
	return ret;
}

static void bochs_pci_remove(struct pci_dev *pdev)
{
	struct drm_device *dev = pci_get_drvdata(pdev);

	drm_dev_unplug(dev);
	drm_atomic_helper_shutdown(dev);
	bochs_hw_fini(dev);
	drm_dev_put(dev);
}

static const struct pci_device_id bochs_pci_tbl[] = {
	{
		.vendor      = 0x1234,
		.device      = 0x1111,
		.subvendor   = PCI_SUBVENDOR_ID_REDHAT_QUMRANET,
		.subdevice   = PCI_SUBDEVICE_ID_QEMU,
		.driver_data = BOCHS_QEMU_STDVGA,
	},
	{
		.vendor      = 0x1234,
		.device      = 0x1111,
		.subvendor   = PCI_ANY_ID,
		.subdevice   = PCI_ANY_ID,
		.driver_data = BOCHS_UNKNOWN,
	},
	{ /* end of list */ }
};

static struct pci_driver bochs_pci_driver = {
	.name =		"bochs-drm",
	.id_table =	bochs_pci_tbl,
	.probe =	bochs_pci_probe,
	.remove =	bochs_pci_remove,
	.driver.pm =    &bochs_pm_ops,
};

/* ---------------------------------------------------------------------- */
/* module init/exit                                                       */

static int __init bochs_init(void)
{
	if (vgacon_text_force() && bochs_modeset == -1)
		return -EINVAL;

	if (bochs_modeset == 0)
		return -EINVAL;

	return pci_register_driver(&bochs_pci_driver);
}

static void __exit bochs_exit(void)
{
	pci_unregister_driver(&bochs_pci_driver);
}

module_init(bochs_init);
module_exit(bochs_exit);

MODULE_DEVICE_TABLE(pci, bochs_pci_tbl);
MODULE_AUTHOR("Gerd Hoffmann <kraxel@redhat.com>");
MODULE_LICENSE("GPL");<|MERGE_RESOLUTION|>--- conflicted
+++ resolved
@@ -6,10 +6,7 @@
 #include <linux/pci.h>
 
 #include <drm/drm_drv.h>
-<<<<<<< HEAD
-=======
 #include <drm/drm_aperture.h>
->>>>>>> 7d2a07b7
 #include <drm/drm_atomic_helper.h>
 #include <drm/drm_managed.h>
 
@@ -61,11 +58,7 @@
 
 DEFINE_DRM_GEM_FOPS(bochs_fops);
 
-<<<<<<< HEAD
-static struct drm_driver bochs_driver = {
-=======
 static const struct drm_driver bochs_driver = {
->>>>>>> 7d2a07b7
 	.driver_features	= DRIVER_GEM | DRIVER_MODESET | DRIVER_ATOMIC,
 	.fops			= &bochs_fops,
 	.name			= "bochs-drm",
@@ -117,11 +110,7 @@
 		return -ENOMEM;
 	}
 
-<<<<<<< HEAD
-	ret = drm_fb_helper_remove_conflicting_pci_framebuffers(pdev, "bochsdrmfb");
-=======
 	ret = drm_aperture_remove_conflicting_pci_framebuffers(pdev, "bochsdrmfb");
->>>>>>> 7d2a07b7
 	if (ret)
 		return ret;
 
