--- conflicted
+++ resolved
@@ -172,10 +172,6 @@
 /**
  * amdgpu_sync_vm_fence - remember to sync to this VM fence
  *
-<<<<<<< HEAD
- * @adev: amdgpu device
-=======
->>>>>>> 7d2a07b7
  * @sync: sync object to add fence to
  * @fence: the VM fence to add
  *
@@ -214,17 +210,10 @@
 		return -EINVAL;
 
 	/* always sync to the exclusive fence */
-<<<<<<< HEAD
-	f = dma_resv_get_excl(resv);
-	r = amdgpu_sync_fence(sync, f);
-
-	flist = dma_resv_get_list(resv);
-=======
 	f = dma_resv_excl_fence(resv);
 	r = amdgpu_sync_fence(sync, f);
 
 	flist = dma_resv_shared_list(resv);
->>>>>>> 7d2a07b7
 	if (!flist || r)
 		return r;
 
