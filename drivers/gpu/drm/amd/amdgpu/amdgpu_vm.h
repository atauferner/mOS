/*
 * Copyright 2016 Advanced Micro Devices, Inc.
 *
 * Permission is hereby granted, free of charge, to any person obtaining a
 * copy of this software and associated documentation files (the "Software"),
 * to deal in the Software without restriction, including without limitation
 * the rights to use, copy, modify, merge, publish, distribute, sublicense,
 * and/or sell copies of the Software, and to permit persons to whom the
 * Software is furnished to do so, subject to the following conditions:
 *
 * The above copyright notice and this permission notice shall be included in
 * all copies or substantial portions of the Software.
 *
 * THE SOFTWARE IS PROVIDED "AS IS", WITHOUT WARRANTY OF ANY KIND, EXPRESS OR
 * IMPLIED, INCLUDING BUT NOT LIMITED TO THE WARRANTIES OF MERCHANTABILITY,
 * FITNESS FOR A PARTICULAR PURPOSE AND NONINFRINGEMENT.  IN NO EVENT SHALL
 * THE COPYRIGHT HOLDER(S) OR AUTHOR(S) BE LIABLE FOR ANY CLAIM, DAMAGES OR
 * OTHER LIABILITY, WHETHER IN AN ACTION OF CONTRACT, TORT OR OTHERWISE,
 * ARISING FROM, OUT OF OR IN CONNECTION WITH THE SOFTWARE OR THE USE OR
 * OTHER DEALINGS IN THE SOFTWARE.
 *
 * Authors: Christian König
 */
#ifndef __AMDGPU_VM_H__
#define __AMDGPU_VM_H__

#include <linux/idr.h>
#include <linux/kfifo.h>
#include <linux/rbtree.h>
#include <drm/gpu_scheduler.h>
#include <drm/drm_file.h>
#include <drm/ttm/ttm_bo_driver.h>
#include <linux/sched/mm.h>

#include "amdgpu_sync.h"
#include "amdgpu_ring.h"
#include "amdgpu_ids.h"

struct amdgpu_bo_va;
struct amdgpu_job;
struct amdgpu_bo_list_entry;
struct amdgpu_bo_vm;

/*
 * GPUVM handling
 */

/* Maximum number of PTEs the hardware can write with one command */
#define AMDGPU_VM_MAX_UPDATE_SIZE	0x3FFFF

/* number of entries in page table */
#define AMDGPU_VM_PTE_COUNT(adev) (1 << (adev)->vm_manager.block_size)

#define AMDGPU_PTE_VALID	(1ULL << 0)
#define AMDGPU_PTE_SYSTEM	(1ULL << 1)
#define AMDGPU_PTE_SNOOPED	(1ULL << 2)

/* RV+ */
#define AMDGPU_PTE_TMZ		(1ULL << 3)

/* VI only */
#define AMDGPU_PTE_EXECUTABLE	(1ULL << 4)

#define AMDGPU_PTE_READABLE	(1ULL << 5)
#define AMDGPU_PTE_WRITEABLE	(1ULL << 6)

#define AMDGPU_PTE_FRAG(x)	((x & 0x1fULL) << 7)

/* TILED for VEGA10, reserved for older ASICs  */
#define AMDGPU_PTE_PRT		(1ULL << 51)

/* PDE is handled as PTE for VEGA10 */
#define AMDGPU_PDE_PTE		(1ULL << 54)

#define AMDGPU_PTE_LOG          (1ULL << 55)

/* PTE is handled as PDE for VEGA10 (Translate Further) */
#define AMDGPU_PTE_TF		(1ULL << 56)

/* MALL noalloc for sienna_cichlid, reserved for older ASICs  */
#define AMDGPU_PTE_NOALLOC	(1ULL << 58)

/* PDE Block Fragment Size for VEGA10 */
#define AMDGPU_PDE_BFS(a)	((uint64_t)a << 59)


/* For GFX9 */
#define AMDGPU_PTE_MTYPE_VG10(a)	((uint64_t)(a) << 57)
#define AMDGPU_PTE_MTYPE_VG10_MASK	AMDGPU_PTE_MTYPE_VG10(3ULL)

#define AMDGPU_MTYPE_NC 0
#define AMDGPU_MTYPE_CC 2

#define AMDGPU_PTE_DEFAULT_ATC  (AMDGPU_PTE_SYSTEM      \
                                | AMDGPU_PTE_SNOOPED    \
                                | AMDGPU_PTE_EXECUTABLE \
                                | AMDGPU_PTE_READABLE   \
                                | AMDGPU_PTE_WRITEABLE  \
                                | AMDGPU_PTE_MTYPE_VG10(AMDGPU_MTYPE_CC))

/* gfx10 */
#define AMDGPU_PTE_MTYPE_NV10(a)       ((uint64_t)(a) << 48)
#define AMDGPU_PTE_MTYPE_NV10_MASK     AMDGPU_PTE_MTYPE_NV10(7ULL)

/* How to program VM fault handling */
#define AMDGPU_VM_FAULT_STOP_NEVER	0
#define AMDGPU_VM_FAULT_STOP_FIRST	1
#define AMDGPU_VM_FAULT_STOP_ALWAYS	2

/* Reserve 4MB VRAM for page tables */
<<<<<<< HEAD
#define AMDGPU_VM_RESERVED_VRAM		(4ULL << 20)
=======
#define AMDGPU_VM_RESERVED_VRAM		(8ULL << 20)
>>>>>>> 7d2a07b7

/* max number of VMHUB */
#define AMDGPU_MAX_VMHUBS			3
#define AMDGPU_GFXHUB_0				0
#define AMDGPU_MMHUB_0				1
#define AMDGPU_MMHUB_1				2

/* Reserve 2MB at top/bottom of address space for kernel use */
#define AMDGPU_VA_RESERVED_SIZE			(2ULL << 20)

/* max vmids dedicated for process */
#define AMDGPU_VM_MAX_RESERVED_VMID	1

/* See vm_update_mode */
#define AMDGPU_VM_USE_CPU_FOR_GFX (1 << 0)
#define AMDGPU_VM_USE_CPU_FOR_COMPUTE (1 << 1)

/* VMPT level enumerate, and the hiberachy is:
 * PDB2->PDB1->PDB0->PTB
 */
enum amdgpu_vm_level {
	AMDGPU_VM_PDB2,
	AMDGPU_VM_PDB1,
	AMDGPU_VM_PDB0,
	AMDGPU_VM_PTB
};

/* base structure for tracking BO usage in a VM */
struct amdgpu_vm_bo_base {
	/* constant after initialization */
	struct amdgpu_vm		*vm;
	struct amdgpu_bo		*bo;

	/* protected by bo being reserved */
	struct amdgpu_vm_bo_base	*next;

	/* protected by spinlock */
	struct list_head		vm_status;

	/* protected by the BO being reserved */
	bool				moved;
};

/* provided by hw blocks that can write ptes, e.g., sdma */
struct amdgpu_vm_pte_funcs {
	/* number of dw to reserve per operation */
	unsigned	copy_pte_num_dw;

	/* copy pte entries from GART */
	void (*copy_pte)(struct amdgpu_ib *ib,
			 uint64_t pe, uint64_t src,
			 unsigned count);

	/* write pte one entry at a time with addr mapping */
	void (*write_pte)(struct amdgpu_ib *ib, uint64_t pe,
			  uint64_t value, unsigned count,
			  uint32_t incr);
	/* for linear pte/pde updates without addr mapping */
	void (*set_pte_pde)(struct amdgpu_ib *ib,
			    uint64_t pe,
			    uint64_t addr, unsigned count,
			    uint32_t incr, uint64_t flags);
};

struct amdgpu_task_info {
	char	process_name[TASK_COMM_LEN];
	char	task_name[TASK_COMM_LEN];
	pid_t	pid;
	pid_t	tgid;
};

/**
 * struct amdgpu_vm_update_params
 *
 * Encapsulate some VM table update parameters to reduce
 * the number of function parameters
 *
 */
struct amdgpu_vm_update_params {

	/**
	 * @adev: amdgpu device we do this update for
	 */
	struct amdgpu_device *adev;

	/**
	 * @vm: optional amdgpu_vm we do this update for
	 */
	struct amdgpu_vm *vm;

	/**
	 * @immediate: if changes should be made immediately
	 */
	bool immediate;

	/**
	 * @unlocked: true if the root BO is not locked
	 */
	bool unlocked;

	/**
	 * @pages_addr:
	 *
	 * DMA addresses to use for mapping
	 */
	dma_addr_t *pages_addr;

	/**
	 * @job: job to used for hw submission
	 */
	struct amdgpu_job *job;

	/**
	 * @num_dw_left: number of dw left for the IB
	 */
	unsigned int num_dw_left;

	/**
	 * @table_freed: return true if page table is freed when updating
	 */
	bool table_freed;
};

struct amdgpu_vm_update_funcs {
<<<<<<< HEAD
	int (*map_table)(struct amdgpu_bo *bo);
=======
	int (*map_table)(struct amdgpu_bo_vm *bo);
>>>>>>> 7d2a07b7
	int (*prepare)(struct amdgpu_vm_update_params *p, struct dma_resv *resv,
		       enum amdgpu_sync_mode sync_mode);
	int (*update)(struct amdgpu_vm_update_params *p,
		      struct amdgpu_bo_vm *bo, uint64_t pe, uint64_t addr,
		      unsigned count, uint32_t incr, uint64_t flags);
	int (*commit)(struct amdgpu_vm_update_params *p,
		      struct dma_fence **fence);
};

struct amdgpu_vm {
	/* tree of virtual addresses mapped */
	struct rb_root_cached	va;

	/* Lock to prevent eviction while we are updating page tables
	 * use vm_eviction_lock/unlock(vm)
	 */
	struct mutex		eviction_lock;
	bool			evicting;
	unsigned int		saved_flags;

	/* BOs who needs a validation */
	struct list_head	evicted;

	/* PT BOs which relocated and their parent need an update */
	struct list_head	relocated;

	/* per VM BOs moved, but not yet updated in the PT */
	struct list_head	moved;

	/* All BOs of this VM not currently in the state machine */
	struct list_head	idle;

	/* regular invalidated BOs, but not yet updated in the PT */
	struct list_head	invalidated;
	spinlock_t		invalidated_lock;

	/* BO mappings freed, but not yet updated in the PT */
	struct list_head	freed;

	/* BOs which are invalidated, has been updated in the PTs */
	struct list_head        done;

	/* contains the page directory */
	struct amdgpu_vm_bo_base     root;
	struct dma_fence	*last_update;

	/* Scheduler entities for page table updates */
	struct drm_sched_entity	immediate;
	struct drm_sched_entity	delayed;

	/* Last unlocked submission to the scheduler entities */
	struct dma_fence	*last_unlocked;

	unsigned int		pasid;
	/* dedicated to vm */
	struct amdgpu_vmid	*reserved_vmid[AMDGPU_MAX_VMHUBS];

	/* Flag to indicate if VM tables are updated by CPU or GPU (SDMA) */
	bool					use_cpu_for_update;

	/* Functions to use for VM table updates */
	const struct amdgpu_vm_update_funcs	*update_funcs;

	/* Flag to indicate ATS support from PTE for GFX9 */
	bool			pte_support_ats;

	/* Up to 128 pending retry page faults */
	DECLARE_KFIFO(faults, u64, 128);

	/* Points to the KFD process VM info */
	struct amdkfd_process_info *process_info;

	/* List node in amdkfd_process_info.vm_list_head */
	struct list_head	vm_list_node;

	/* Valid while the PD is reserved or fenced */
	uint64_t		pd_phys_addr;

	/* Some basic info about the task */
	struct amdgpu_task_info task_info;

	/* Store positions of group of BOs */
	struct ttm_lru_bulk_move lru_bulk_move;
	/* mark whether can do the bulk move */
	bool			bulk_moveable;
	/* Flag to indicate if VM is used for compute */
	bool			is_compute_context;
};

struct amdgpu_vm_manager {
	/* Handling of VMIDs */
	struct amdgpu_vmid_mgr			id_mgr[AMDGPU_MAX_VMHUBS];
	unsigned int				first_kfd_vmid;
	bool					concurrent_flush;

	/* Handling of VM fences */
	u64					fence_context;
	unsigned				seqno[AMDGPU_MAX_RINGS];

	uint64_t				max_pfn;
	uint32_t				num_level;
	uint32_t				block_size;
	uint32_t				fragment_size;
	enum amdgpu_vm_level			root_level;
	/* vram base address for page table entry  */
	u64					vram_base_offset;
	/* vm pte handling */
	const struct amdgpu_vm_pte_funcs	*vm_pte_funcs;
	struct drm_gpu_scheduler		*vm_pte_scheds[AMDGPU_MAX_RINGS];
	unsigned				vm_pte_num_scheds;
	struct amdgpu_ring			*page_fault;

	/* partial resident texture handling */
	spinlock_t				prt_lock;
	atomic_t				num_prt_users;

	/* controls how VM page tables are updated for Graphics and Compute.
	 * BIT0[= 0] Graphics updated by SDMA [= 1] by CPU
	 * BIT1[= 0] Compute updated by SDMA [= 1] by CPU
	 */
	int					vm_update_mode;

	/* PASID to VM mapping, will be used in interrupt context to
	 * look up VM of a page fault
	 */
	struct idr				pasid_idr;
	spinlock_t				pasid_lock;
};

struct amdgpu_bo_va_mapping;

#define amdgpu_vm_copy_pte(adev, ib, pe, src, count) ((adev)->vm_manager.vm_pte_funcs->copy_pte((ib), (pe), (src), (count)))
#define amdgpu_vm_write_pte(adev, ib, pe, value, count, incr) ((adev)->vm_manager.vm_pte_funcs->write_pte((ib), (pe), (value), (count), (incr)))
#define amdgpu_vm_set_pte_pde(adev, ib, pe, addr, count, incr, flags) ((adev)->vm_manager.vm_pte_funcs->set_pte_pde((ib), (pe), (addr), (count), (incr), (flags)))

extern const struct amdgpu_vm_update_funcs amdgpu_vm_cpu_funcs;
extern const struct amdgpu_vm_update_funcs amdgpu_vm_sdma_funcs;

void amdgpu_vm_manager_init(struct amdgpu_device *adev);
void amdgpu_vm_manager_fini(struct amdgpu_device *adev);

long amdgpu_vm_wait_idle(struct amdgpu_vm *vm, long timeout);
<<<<<<< HEAD
int amdgpu_vm_init(struct amdgpu_device *adev, struct amdgpu_vm *vm,
		   int vm_context, u32 pasid);
=======
int amdgpu_vm_init(struct amdgpu_device *adev, struct amdgpu_vm *vm, u32 pasid);
>>>>>>> 7d2a07b7
int amdgpu_vm_make_compute(struct amdgpu_device *adev, struct amdgpu_vm *vm, u32 pasid);
void amdgpu_vm_release_compute(struct amdgpu_device *adev, struct amdgpu_vm *vm);
void amdgpu_vm_fini(struct amdgpu_device *adev, struct amdgpu_vm *vm);
void amdgpu_vm_get_pd_bo(struct amdgpu_vm *vm,
			 struct list_head *validated,
			 struct amdgpu_bo_list_entry *entry);
bool amdgpu_vm_ready(struct amdgpu_vm *vm);
int amdgpu_vm_validate_pt_bos(struct amdgpu_device *adev, struct amdgpu_vm *vm,
			      int (*callback)(void *p, struct amdgpu_bo *bo),
			      void *param);
int amdgpu_vm_flush(struct amdgpu_ring *ring, struct amdgpu_job *job, bool need_pipe_sync);
int amdgpu_vm_update_pdes(struct amdgpu_device *adev,
			  struct amdgpu_vm *vm, bool immediate);
int amdgpu_vm_clear_freed(struct amdgpu_device *adev,
			  struct amdgpu_vm *vm,
			  struct dma_fence **fence);
int amdgpu_vm_handle_moved(struct amdgpu_device *adev,
			   struct amdgpu_vm *vm);
int amdgpu_vm_bo_update_mapping(struct amdgpu_device *adev,
				struct amdgpu_device *bo_adev,
				struct amdgpu_vm *vm, bool immediate,
				bool unlocked, struct dma_resv *resv,
				uint64_t start, uint64_t last,
				uint64_t flags, uint64_t offset,
				struct ttm_resource *res,
				dma_addr_t *pages_addr,
				struct dma_fence **fence, bool *free_table);
int amdgpu_vm_bo_update(struct amdgpu_device *adev,
			struct amdgpu_bo_va *bo_va,
			bool clear);
bool amdgpu_vm_evictable(struct amdgpu_bo *bo);
void amdgpu_vm_bo_invalidate(struct amdgpu_device *adev,
			     struct amdgpu_bo *bo, bool evicted);
uint64_t amdgpu_vm_map_gart(const dma_addr_t *pages_addr, uint64_t addr);
struct amdgpu_bo_va *amdgpu_vm_bo_find(struct amdgpu_vm *vm,
				       struct amdgpu_bo *bo);
struct amdgpu_bo_va *amdgpu_vm_bo_add(struct amdgpu_device *adev,
				      struct amdgpu_vm *vm,
				      struct amdgpu_bo *bo);
int amdgpu_vm_bo_map(struct amdgpu_device *adev,
		     struct amdgpu_bo_va *bo_va,
		     uint64_t addr, uint64_t offset,
		     uint64_t size, uint64_t flags);
int amdgpu_vm_bo_replace_map(struct amdgpu_device *adev,
			     struct amdgpu_bo_va *bo_va,
			     uint64_t addr, uint64_t offset,
			     uint64_t size, uint64_t flags);
int amdgpu_vm_bo_unmap(struct amdgpu_device *adev,
		       struct amdgpu_bo_va *bo_va,
		       uint64_t addr);
int amdgpu_vm_bo_clear_mappings(struct amdgpu_device *adev,
				struct amdgpu_vm *vm,
				uint64_t saddr, uint64_t size);
struct amdgpu_bo_va_mapping *amdgpu_vm_bo_lookup_mapping(struct amdgpu_vm *vm,
							 uint64_t addr);
void amdgpu_vm_bo_trace_cs(struct amdgpu_vm *vm, struct ww_acquire_ctx *ticket);
void amdgpu_vm_bo_rmv(struct amdgpu_device *adev,
		      struct amdgpu_bo_va *bo_va);
void amdgpu_vm_adjust_size(struct amdgpu_device *adev, uint32_t min_vm_size,
			   uint32_t fragment_size_default, unsigned max_level,
			   unsigned max_bits);
int amdgpu_vm_ioctl(struct drm_device *dev, void *data, struct drm_file *filp);
bool amdgpu_vm_need_pipeline_sync(struct amdgpu_ring *ring,
				  struct amdgpu_job *job);
void amdgpu_vm_check_compute_bug(struct amdgpu_device *adev);

void amdgpu_vm_get_task_info(struct amdgpu_device *adev, u32 pasid,
			     struct amdgpu_task_info *task_info);
<<<<<<< HEAD
bool amdgpu_vm_handle_fault(struct amdgpu_device *adev, unsigned int pasid,
=======
bool amdgpu_vm_handle_fault(struct amdgpu_device *adev, u32 pasid,
>>>>>>> 7d2a07b7
			    uint64_t addr);

void amdgpu_vm_set_task_info(struct amdgpu_vm *vm);

void amdgpu_vm_move_to_lru_tail(struct amdgpu_device *adev,
				struct amdgpu_vm *vm);
void amdgpu_vm_del_from_lru_notify(struct ttm_buffer_object *bo);
void amdgpu_vm_get_memory(struct amdgpu_vm *vm, uint64_t *vram_mem,
				uint64_t *gtt_mem, uint64_t *cpu_mem);

#if defined(CONFIG_DEBUG_FS)
void amdgpu_debugfs_vm_bo_info(struct amdgpu_vm *vm, struct seq_file *m);
#endif

#endif<|MERGE_RESOLUTION|>--- conflicted
+++ resolved
@@ -108,11 +108,7 @@
 #define AMDGPU_VM_FAULT_STOP_ALWAYS	2
 
 /* Reserve 4MB VRAM for page tables */
-<<<<<<< HEAD
-#define AMDGPU_VM_RESERVED_VRAM		(4ULL << 20)
-=======
 #define AMDGPU_VM_RESERVED_VRAM		(8ULL << 20)
->>>>>>> 7d2a07b7
 
 /* max number of VMHUB */
 #define AMDGPU_MAX_VMHUBS			3
@@ -237,11 +233,7 @@
 };
 
 struct amdgpu_vm_update_funcs {
-<<<<<<< HEAD
-	int (*map_table)(struct amdgpu_bo *bo);
-=======
 	int (*map_table)(struct amdgpu_bo_vm *bo);
->>>>>>> 7d2a07b7
 	int (*prepare)(struct amdgpu_vm_update_params *p, struct dma_resv *resv,
 		       enum amdgpu_sync_mode sync_mode);
 	int (*update)(struct amdgpu_vm_update_params *p,
@@ -384,12 +376,7 @@
 void amdgpu_vm_manager_fini(struct amdgpu_device *adev);
 
 long amdgpu_vm_wait_idle(struct amdgpu_vm *vm, long timeout);
-<<<<<<< HEAD
-int amdgpu_vm_init(struct amdgpu_device *adev, struct amdgpu_vm *vm,
-		   int vm_context, u32 pasid);
-=======
 int amdgpu_vm_init(struct amdgpu_device *adev, struct amdgpu_vm *vm, u32 pasid);
->>>>>>> 7d2a07b7
 int amdgpu_vm_make_compute(struct amdgpu_device *adev, struct amdgpu_vm *vm, u32 pasid);
 void amdgpu_vm_release_compute(struct amdgpu_device *adev, struct amdgpu_vm *vm);
 void amdgpu_vm_fini(struct amdgpu_device *adev, struct amdgpu_vm *vm);
@@ -458,11 +445,7 @@
 
 void amdgpu_vm_get_task_info(struct amdgpu_device *adev, u32 pasid,
 			     struct amdgpu_task_info *task_info);
-<<<<<<< HEAD
-bool amdgpu_vm_handle_fault(struct amdgpu_device *adev, unsigned int pasid,
-=======
 bool amdgpu_vm_handle_fault(struct amdgpu_device *adev, u32 pasid,
->>>>>>> 7d2a07b7
 			    uint64_t addr);
 
 void amdgpu_vm_set_task_info(struct amdgpu_vm *vm);
