/*
 * Copyright 2016 Advanced Micro Devices, Inc.
 *
 * Permission is hereby granted, free of charge, to any person obtaining a
 * copy of this software and associated documentation files (the "Software"),
 * to deal in the Software without restriction, including without limitation
 * the rights to use, copy, modify, merge, publish, distribute, sublicense,
 * and/or sell copies of the Software, and to permit persons to whom the
 * Software is furnished to do so, subject to the following conditions:
 *
 * The above copyright notice and this permission notice shall be included in
 * all copies or substantial portions of the Software.
 *
 * THE SOFTWARE IS PROVIDED "AS IS", WITHOUT WARRANTY OF ANY KIND, EXPRESS OR
 * IMPLIED, INCLUDING BUT NOT LIMITED TO THE WARRANTIES OF MERCHANTABILITY,
 * FITNESS FOR A PARTICULAR PURPOSE AND NONINFRINGEMENT.  IN NO EVENT SHALL
 * THE COPYRIGHT HOLDER(S) OR AUTHOR(S) BE LIABLE FOR ANY CLAIM, DAMAGES OR
 * OTHER LIABILITY, WHETHER IN AN ACTION OF CONTRACT, TORT OR OTHERWISE,
 * ARISING FROM, OUT OF OR IN CONNECTION WITH THE SOFTWARE OR THE USE OR
 * OTHER DEALINGS IN THE SOFTWARE.
 *
 * Author: Huang Rui
 *
 */

#include <linux/firmware.h>
#include <linux/module.h>
#include <linux/pci.h>

#include "amdgpu.h"
#include "amdgpu_psp.h"
#include "amdgpu_ucode.h"
#include "soc15_common.h"
#include "psp_v3_1.h"

#include "mp/mp_9_0_offset.h"
#include "mp/mp_9_0_sh_mask.h"
#include "gc/gc_9_0_offset.h"
#include "sdma0/sdma0_4_0_offset.h"
#include "nbio/nbio_6_1_offset.h"

#include "oss/osssys_4_0_offset.h"
#include "oss/osssys_4_0_sh_mask.h"

MODULE_FIRMWARE("amdgpu/vega10_sos.bin");
MODULE_FIRMWARE("amdgpu/vega10_asd.bin");
MODULE_FIRMWARE("amdgpu/vega12_sos.bin");
MODULE_FIRMWARE("amdgpu/vega12_asd.bin");


#define smnMP1_FIRMWARE_FLAGS 0x3010028

static int psp_v3_1_ring_stop(struct psp_context *psp,
			      enum psp_ring_type ring_type);

static int psp_v3_1_init_microcode(struct psp_context *psp)
{
	struct amdgpu_device *adev = psp->adev;
	const char *chip_name;
	int err = 0;

	DRM_DEBUG("\n");

	switch (adev->asic_type) {
	case CHIP_VEGA10:
		chip_name = "vega10";
		break;
	case CHIP_VEGA12:
		chip_name = "vega12";
		break;
	default: BUG();
	}

	err = psp_init_sos_microcode(psp, chip_name);
	if (err)
		return err;

	err = psp_init_asd_microcode(psp, chip_name);
	if (err)
		return err;

	return 0;
}

static int psp_v3_1_bootloader_load_sysdrv(struct psp_context *psp)
{
	int ret;
	uint32_t psp_gfxdrv_command_reg = 0;
	struct amdgpu_device *adev = psp->adev;
	uint32_t sol_reg;

	/* Check sOS sign of life register to confirm sys driver and sOS
	 * are already been loaded.
	 */
	sol_reg = RREG32_SOC15(MP0, 0, mmMP0_SMN_C2PMSG_81);
	if (sol_reg)
		return 0;

	/* Wait for bootloader to signify that is ready having bit 31 of C2PMSG_35 set to 1 */
	ret = psp_wait_for(psp, SOC15_REG_OFFSET(MP0, 0, mmMP0_SMN_C2PMSG_35),
			   0x80000000, 0x80000000, false);
	if (ret)
		return ret;

	/* Copy PSP System Driver binary to memory */
	psp_copy_fw(psp, psp->sys_start_addr, psp->sys_bin_size);

	/* Provide the sys driver to bootloader */
	WREG32_SOC15(MP0, 0, mmMP0_SMN_C2PMSG_36,
	       (uint32_t)(psp->fw_pri_mc_addr >> 20));
	psp_gfxdrv_command_reg = PSP_BL__LOAD_SYSDRV;
	WREG32_SOC15(MP0, 0, mmMP0_SMN_C2PMSG_35,
	       psp_gfxdrv_command_reg);

	/* there might be handshake issue with hardware which needs delay */
	mdelay(20);

	ret = psp_wait_for(psp, SOC15_REG_OFFSET(MP0, 0, mmMP0_SMN_C2PMSG_35),
			   0x80000000, 0x80000000, false);

	return ret;
}

static int psp_v3_1_bootloader_load_sos(struct psp_context *psp)
{
	int ret;
	unsigned int psp_gfxdrv_command_reg = 0;
	struct amdgpu_device *adev = psp->adev;
	uint32_t sol_reg;

	/* Check sOS sign of life register to confirm sys driver and sOS
	 * are already been loaded.
	 */
	sol_reg = RREG32_SOC15(MP0, 0, mmMP0_SMN_C2PMSG_81);
	if (sol_reg)
		return 0;

	/* Wait for bootloader to signify that is ready having bit 31 of C2PMSG_35 set to 1 */
	ret = psp_wait_for(psp, SOC15_REG_OFFSET(MP0, 0, mmMP0_SMN_C2PMSG_35),
			   0x80000000, 0x80000000, false);
	if (ret)
		return ret;

	/* Copy Secure OS binary to PSP memory */
	psp_copy_fw(psp, psp->sos_start_addr, psp->sos_bin_size);

	/* Provide the PSP secure OS to bootloader */
	WREG32_SOC15(MP0, 0, mmMP0_SMN_C2PMSG_36,
	       (uint32_t)(psp->fw_pri_mc_addr >> 20));
	psp_gfxdrv_command_reg = PSP_BL__LOAD_SOSDRV;
	WREG32_SOC15(MP0, 0, mmMP0_SMN_C2PMSG_35,
	       psp_gfxdrv_command_reg);

	/* there might be handshake issue with hardware which needs delay */
	mdelay(20);
	ret = psp_wait_for(psp, SOC15_REG_OFFSET(MP0, 0, mmMP0_SMN_C2PMSG_81),
			   RREG32_SOC15(MP0, 0, mmMP0_SMN_C2PMSG_81),
			   0, true);
	return ret;
}

static int psp_v3_1_ring_init(struct psp_context *psp,
			      enum psp_ring_type ring_type)
{
	int ret = 0;
	struct psp_ring *ring;
	struct amdgpu_device *adev = psp->adev;

	ring = &psp->km_ring;

	ring->ring_type = ring_type;

	/* allocate 4k Page of Local Frame Buffer memory for ring */
	ring->ring_size = 0x1000;
	ret = amdgpu_bo_create_kernel(adev, ring->ring_size, PAGE_SIZE,
				      AMDGPU_GEM_DOMAIN_VRAM,
				      &adev->firmware.rbuf,
				      &ring->ring_mem_mc_addr,
				      (void **)&ring->ring_mem);
	if (ret) {
		ring->ring_size = 0;
		return ret;
	}

	return 0;
}

static void psp_v3_1_reroute_ih(struct psp_context *psp)
{
	struct amdgpu_device *adev = psp->adev;
	uint32_t tmp;

	/* Change IH ring for VMC */
	tmp = REG_SET_FIELD(0, IH_CLIENT_CFG_DATA, CREDIT_RETURN_ADDR, 0x1244b);
	tmp = REG_SET_FIELD(tmp, IH_CLIENT_CFG_DATA, CLIENT_TYPE, 1);
	tmp = REG_SET_FIELD(tmp, IH_CLIENT_CFG_DATA, RING_ID, 1);

	WREG32_SOC15(MP0, 0, mmMP0_SMN_C2PMSG_69, 3);
	WREG32_SOC15(MP0, 0, mmMP0_SMN_C2PMSG_70, tmp);
	WREG32_SOC15(MP0, 0, mmMP0_SMN_C2PMSG_64, GFX_CTRL_CMD_ID_GBR_IH_SET);

	mdelay(20);
	psp_wait_for(psp, SOC15_REG_OFFSET(MP0, 0, mmMP0_SMN_C2PMSG_64),
		     0x80000000, 0x8000FFFF, false);

	/* Change IH ring for UMC */
	tmp = REG_SET_FIELD(0, IH_CLIENT_CFG_DATA, CREDIT_RETURN_ADDR, 0x1216b);
	tmp = REG_SET_FIELD(tmp, IH_CLIENT_CFG_DATA, RING_ID, 1);

	WREG32_SOC15(MP0, 0, mmMP0_SMN_C2PMSG_69, 4);
	WREG32_SOC15(MP0, 0, mmMP0_SMN_C2PMSG_70, tmp);
	WREG32_SOC15(MP0, 0, mmMP0_SMN_C2PMSG_64, GFX_CTRL_CMD_ID_GBR_IH_SET);

	mdelay(20);
	psp_wait_for(psp, SOC15_REG_OFFSET(MP0, 0, mmMP0_SMN_C2PMSG_64),
		     0x80000000, 0x8000FFFF, false);
}

static int psp_v3_1_ring_create(struct psp_context *psp,
				enum psp_ring_type ring_type)
{
	int ret = 0;
	unsigned int psp_ring_reg = 0;
	struct psp_ring *ring = &psp->km_ring;
	struct amdgpu_device *adev = psp->adev;

	psp_v3_1_reroute_ih(psp);

	if (amdgpu_sriov_vf(adev)) {
<<<<<<< HEAD
=======
		ring->ring_wptr = 0;
>>>>>>> 7d2a07b7
		ret = psp_v3_1_ring_stop(psp, ring_type);
		if (ret) {
			DRM_ERROR("psp_v3_1_ring_stop_sriov failed!\n");
			return ret;
		}

		/* Write low address of the ring to C2PMSG_102 */
		psp_ring_reg = lower_32_bits(ring->ring_mem_mc_addr);
		WREG32_SOC15(MP0, 0, mmMP0_SMN_C2PMSG_102, psp_ring_reg);
		/* Write high address of the ring to C2PMSG_103 */
		psp_ring_reg = upper_32_bits(ring->ring_mem_mc_addr);
		WREG32_SOC15(MP0, 0, mmMP0_SMN_C2PMSG_103, psp_ring_reg);
		/* No size initialization for sriov  */
		/* Write the ring initialization command to C2PMSG_101 */
		psp_ring_reg = ring_type;
		psp_ring_reg = psp_ring_reg << 16;
		WREG32_SOC15(MP0, 0, mmMP0_SMN_C2PMSG_101, psp_ring_reg);

		/* there might be hardware handshake issue which needs delay */
		mdelay(20);

		/* Wait for response flag (bit 31) in C2PMSG_101 */
		ret = psp_wait_for(psp, SOC15_REG_OFFSET(MP0, 0,
					mmMP0_SMN_C2PMSG_101), 0x80000000,
					0x8000FFFF, false);
	} else {

		/* Write low address of the ring to C2PMSG_69 */
		psp_ring_reg = lower_32_bits(ring->ring_mem_mc_addr);
		WREG32_SOC15(MP0, 0, mmMP0_SMN_C2PMSG_69, psp_ring_reg);
		/* Write high address of the ring to C2PMSG_70 */
		psp_ring_reg = upper_32_bits(ring->ring_mem_mc_addr);
		WREG32_SOC15(MP0, 0, mmMP0_SMN_C2PMSG_70, psp_ring_reg);
		/* Write size of ring to C2PMSG_71 */
		psp_ring_reg = ring->ring_size;
		WREG32_SOC15(MP0, 0, mmMP0_SMN_C2PMSG_71, psp_ring_reg);
		/* Write the ring initialization command to C2PMSG_64 */
		psp_ring_reg = ring_type;
		psp_ring_reg = psp_ring_reg << 16;
		WREG32_SOC15(MP0, 0, mmMP0_SMN_C2PMSG_64, psp_ring_reg);

		/* there might be hardware handshake issue which needs delay */
		mdelay(20);

		/* Wait for response flag (bit 31) in C2PMSG_64 */
		ret = psp_wait_for(psp, SOC15_REG_OFFSET(MP0, 0,
					mmMP0_SMN_C2PMSG_64), 0x80000000,
					0x8000FFFF, false);

	}
	return ret;
}

static int psp_v3_1_ring_stop(struct psp_context *psp,
			      enum psp_ring_type ring_type)
{
	int ret = 0;
	struct amdgpu_device *adev = psp->adev;

	/* Write the ring destroy command*/
	if (amdgpu_sriov_vf(adev))
		WREG32_SOC15(MP0, 0, mmMP0_SMN_C2PMSG_101,
				     GFX_CTRL_CMD_ID_DESTROY_GPCOM_RING);
	else
		WREG32_SOC15(MP0, 0, mmMP0_SMN_C2PMSG_64,
				     GFX_CTRL_CMD_ID_DESTROY_RINGS);

	/* there might be handshake issue with hardware which needs delay */
	mdelay(20);

	/* Wait for response flag (bit 31) */
	if (amdgpu_sriov_vf(adev))
		ret = psp_wait_for(psp, SOC15_REG_OFFSET(MP0, 0, mmMP0_SMN_C2PMSG_101),
				   0x80000000, 0x80000000, false);
	else
		ret = psp_wait_for(psp, SOC15_REG_OFFSET(MP0, 0, mmMP0_SMN_C2PMSG_64),
				   0x80000000, 0x80000000, false);

	return ret;
}

static int psp_v3_1_ring_destroy(struct psp_context *psp,
				 enum psp_ring_type ring_type)
{
	int ret = 0;
	struct psp_ring *ring = &psp->km_ring;
	struct amdgpu_device *adev = psp->adev;

	ret = psp_v3_1_ring_stop(psp, ring_type);
	if (ret)
		DRM_ERROR("Fail to stop psp ring\n");

	amdgpu_bo_free_kernel(&adev->firmware.rbuf,
			      &ring->ring_mem_mc_addr,
			      (void **)&ring->ring_mem);

	return ret;
}

static bool psp_v3_1_smu_reload_quirk(struct psp_context *psp)
{
	struct amdgpu_device *adev = psp->adev;
	uint32_t reg;

	reg = RREG32_PCIE(smnMP1_FIRMWARE_FLAGS | 0x03b00000);
	return (reg & MP1_FIRMWARE_FLAGS__INTERRUPTS_ENABLED_MASK) ? true : false;
}

static int psp_v3_1_mode1_reset(struct psp_context *psp)
{
	int ret;
	uint32_t offset;
	struct amdgpu_device *adev = psp->adev;

	offset = SOC15_REG_OFFSET(MP0, 0, mmMP0_SMN_C2PMSG_64);

	ret = psp_wait_for(psp, offset, 0x80000000, 0x8000FFFF, false);

	if (ret) {
		DRM_INFO("psp is not working correctly before mode1 reset!\n");
		return -EINVAL;
	}

	/*send the mode 1 reset command*/
	WREG32(offset, GFX_CTRL_CMD_ID_MODE1_RST);

	msleep(500);

	offset = SOC15_REG_OFFSET(MP0, 0, mmMP0_SMN_C2PMSG_33);

	ret = psp_wait_for(psp, offset, 0x80000000, 0x80000000, false);

	if (ret) {
		DRM_INFO("psp mode 1 reset failed!\n");
		return -EINVAL;
	}

	DRM_INFO("psp mode1 reset succeed \n");

	return 0;
}

static uint32_t psp_v3_1_ring_get_wptr(struct psp_context *psp)
{
	uint32_t data;
	struct amdgpu_device *adev = psp->adev;

	if (amdgpu_sriov_vf(adev))
		data = psp->km_ring.ring_wptr;
	else
		data = RREG32_SOC15(MP0, 0, mmMP0_SMN_C2PMSG_67);
	return data;
}

static void psp_v3_1_ring_set_wptr(struct psp_context *psp, uint32_t value)
{
	struct amdgpu_device *adev = psp->adev;

	if (amdgpu_sriov_vf(adev)) {
		WREG32_SOC15(MP0, 0, mmMP0_SMN_C2PMSG_102, value);
		/* send interrupt to PSP for SRIOV ring write pointer update */
		WREG32_SOC15(MP0, 0, mmMP0_SMN_C2PMSG_101,
			GFX_CTRL_CMD_ID_CONSUME_CMD);
		psp->km_ring.ring_wptr = value;
	} else
		WREG32_SOC15(MP0, 0, mmMP0_SMN_C2PMSG_67, value);
}

static const struct psp_funcs psp_v3_1_funcs = {
	.init_microcode = psp_v3_1_init_microcode,
	.bootloader_load_sysdrv = psp_v3_1_bootloader_load_sysdrv,
	.bootloader_load_sos = psp_v3_1_bootloader_load_sos,
	.ring_init = psp_v3_1_ring_init,
	.ring_create = psp_v3_1_ring_create,
	.ring_stop = psp_v3_1_ring_stop,
	.ring_destroy = psp_v3_1_ring_destroy,
	.smu_reload_quirk = psp_v3_1_smu_reload_quirk,
	.mode1_reset = psp_v3_1_mode1_reset,
	.ring_get_wptr = psp_v3_1_ring_get_wptr,
	.ring_set_wptr = psp_v3_1_ring_set_wptr,
};

void psp_v3_1_set_psp_funcs(struct psp_context *psp)
{
	psp->funcs = &psp_v3_1_funcs;
}<|MERGE_RESOLUTION|>--- conflicted
+++ resolved
@@ -227,10 +227,7 @@
 	psp_v3_1_reroute_ih(psp);
 
 	if (amdgpu_sriov_vf(adev)) {
-<<<<<<< HEAD
-=======
 		ring->ring_wptr = 0;
->>>>>>> 7d2a07b7
 		ret = psp_v3_1_ring_stop(psp, ring_type);
 		if (ret) {
 			DRM_ERROR("psp_v3_1_ring_stop_sriov failed!\n");
