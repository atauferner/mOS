--- conflicted
+++ resolved
@@ -126,11 +126,7 @@
 		goto free;
 	}
 
-<<<<<<< HEAD
-        return 0;
-=======
 	return 0;
->>>>>>> 7d2a07b7
 
 late_fini:
 	amdgpu_ras_late_fini(adev, adev->sdma.ras_if, ih_info);
