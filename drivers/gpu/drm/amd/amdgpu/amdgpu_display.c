--- conflicted
+++ resolved
@@ -203,14 +203,8 @@
 		goto unpin;
 	}
 
-<<<<<<< HEAD
-	r = dma_resv_get_fences_rcu(new_abo->tbo.base.resv, &work->excl,
-					      &work->shared_count,
-					      &work->shared);
-=======
 	r = dma_resv_get_fences(new_abo->tbo.base.resv, &work->excl,
 				&work->shared_count, &work->shared);
->>>>>>> 7d2a07b7
 	if (unlikely(r != 0)) {
 		DRM_ERROR("failed to get fences for buffer\n");
 		goto unpin;
@@ -510,11 +504,7 @@
 	 * to avoid hang caused by placement of scanout BO in GTT on certain
 	 * APUs. So force the BO placement to VRAM in case this architecture
 	 * will not allow USWC mappings.
-<<<<<<< HEAD
-	 * Also, don't allow GTT domain if the BO doens't have USWC falg set.
-=======
 	 * Also, don't allow GTT domain if the BO doesn't have USWC flag set.
->>>>>>> 7d2a07b7
 	 */
 	if ((bo_flags & AMDGPU_GEM_CREATE_CPU_GTT_USWC) &&
 	    amdgpu_bo_support_uswc(bo_flags) &&
@@ -530,14 +520,11 @@
 			    (adev->apu_flags & AMD_APU_IS_PICASSO))
 				domain |= AMDGPU_GEM_DOMAIN_GTT;
 			break;
-<<<<<<< HEAD
-=======
 		case CHIP_RENOIR:
 		case CHIP_VANGOGH:
 			domain |= AMDGPU_GEM_DOMAIN_GTT;
 			break;
 
->>>>>>> 7d2a07b7
 		default:
 			break;
 		}
@@ -1175,15 +1162,10 @@
 	}
 
 	/* Handle is imported dma-buf, so cannot be migrated to VRAM for scanout */
-<<<<<<< HEAD
-	if (obj->import_attach) {
-		DRM_DEBUG_KMS("Cannot create framebuffer from imported dma_buf\n");
-=======
 	bo = gem_to_amdgpu_bo(obj);
 	domains = amdgpu_display_supported_domains(drm_to_adev(dev), bo->flags);
 	if (obj->import_attach && !(domains & AMDGPU_GEM_DOMAIN_GTT)) {
 		drm_dbg_kms(dev, "Cannot create framebuffer from imported dma_buf\n");
->>>>>>> 7d2a07b7
 		drm_gem_object_put(obj);
 		return ERR_PTR(-EINVAL);
 	}
@@ -1552,9 +1534,6 @@
 
 	return amdgpu_display_get_crtc_scanoutpos(dev, pipe, 0, vpos, hpos,
 						  stime, etime, mode);
-<<<<<<< HEAD
-}
-=======
 }
 
 int amdgpu_display_suspend_helper(struct amdgpu_device *adev)
@@ -1644,4 +1623,3 @@
 
 	return 0;
 }
->>>>>>> 7d2a07b7
