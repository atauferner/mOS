--- conflicted
+++ resolved
@@ -24,10 +24,6 @@
 #include <linux/list.h>
 #include "amdgpu.h"
 #include "amdgpu_xgmi.h"
-<<<<<<< HEAD
-#include "amdgpu_smu.h"
-=======
->>>>>>> 7d2a07b7
 #include "amdgpu_ras.h"
 #include "soc15.h"
 #include "df/df_3_6_offset.h"
@@ -40,12 +36,7 @@
 
 #define AMDGPU_MAX_XGMI_DEVICE_PER_HIVE		4
 
-<<<<<<< HEAD
-static struct amdgpu_hive_info xgmi_hives[AMDGPU_MAX_XGMI_HIVE];
-static unsigned hive_count = 0;
-=======
 static LIST_HEAD(xgmi_hive_list);
->>>>>>> 7d2a07b7
 
 static const int xgmi_pcs_err_status_reg_vg20[] = {
 	smnXGMI0_PCS_GOPX16_PCS_ERROR_STATUS,
@@ -257,38 +248,7 @@
 	return sysfs_emit(buf, "%u\n", error_count);
 }
 
-#define AMDGPU_XGMI_SET_FICAA(o)	((o) | 0x456801)
-static ssize_t amdgpu_xgmi_show_error(struct device *dev,
-				      struct device_attribute *attr,
-				      char *buf)
-{
-	struct drm_device *ddev = dev_get_drvdata(dev);
-	struct amdgpu_device *adev = ddev->dev_private;
-	uint32_t ficaa_pie_ctl_in, ficaa_pie_status_in;
-	uint64_t fica_out;
-	unsigned int error_count = 0;
-
-	ficaa_pie_ctl_in = AMDGPU_XGMI_SET_FICAA(0x200);
-	ficaa_pie_status_in = AMDGPU_XGMI_SET_FICAA(0x208);
-
-	fica_out = adev->df.funcs->get_fica(adev, ficaa_pie_ctl_in);
-	if (fica_out != 0x1f)
-		pr_err("xGMI error counters not enabled!\n");
-
-	fica_out = adev->df.funcs->get_fica(adev, ficaa_pie_status_in);
-
-	if ((fica_out & 0xffff) == 2)
-		error_count = ((fica_out >> 62) & 0x1) + (fica_out >> 63);
-
-	adev->df.funcs->set_fica(adev, ficaa_pie_status_in, 0, 0);
-
-	return snprintf(buf, PAGE_SIZE, "%d\n", error_count);
-}
-
-<<<<<<< HEAD
-
-=======
->>>>>>> 7d2a07b7
+
 static DEVICE_ATTR(xgmi_device_id, S_IRUGO, amdgpu_xgmi_show_device_id, NULL);
 static DEVICE_ATTR(xgmi_error, S_IRUGO, amdgpu_xgmi_show_error, NULL);
 
@@ -351,19 +311,11 @@
 	device_remove_file(adev->dev, &dev_attr_xgmi_device_id);
 	device_remove_file(adev->dev, &dev_attr_xgmi_error);
 
-<<<<<<< HEAD
-	if (adev != hive->adev)
-		sysfs_remove_link(&adev->dev->kobj,"xgmi_hive_info");
-
-	sprintf(node, "node%d", hive->number_devices);
-	sysfs_remove_link(hive->kobj, node);
-=======
 	if (hive->kobj.parent != (&adev->dev->kobj))
 		sysfs_remove_link(&adev->dev->kobj,"xgmi_hive_info");
 
 	sprintf(node, "node%d", atomic_read(&hive->number_devices));
 	sysfs_remove_link(&hive->kobj, node);
->>>>>>> 7d2a07b7
 
 }
 
@@ -408,19 +360,6 @@
 		goto pro_end;
 	}
 
-<<<<<<< HEAD
-	tmp->adev = adev;
-	tmp->hive_id = adev->gmc.xgmi.hive_id;
-	INIT_LIST_HEAD(&tmp->device_list);
-	mutex_init(&tmp->hive_lock);
-	mutex_init(&tmp->reset_lock);
-	task_barrier_init(&tmp->tb);
-
-	if (lock)
-		mutex_lock(&tmp->hive_lock);
-	tmp->pstate = AMDGPU_XGMI_PSTATE_UNKNOWN;
-	tmp->hi_req_gpu = NULL;
-=======
 	hive->hive_id = adev->gmc.xgmi.hive_id;
 	INIT_LIST_HEAD(&hive->device_list);
 	INIT_LIST_HEAD(&hive->node);
@@ -430,21 +369,16 @@
 	task_barrier_init(&hive->tb);
 	hive->pstate = AMDGPU_XGMI_PSTATE_UNKNOWN;
 	hive->hi_req_gpu = NULL;
->>>>>>> 7d2a07b7
 	/*
 	 * hive pstate on boot is high in vega20 so we have to go to low
 	 * pstate on after boot.
 	 */
-<<<<<<< HEAD
-	tmp->hi_req_count = AMDGPU_MAX_XGMI_DEVICE_PER_HIVE;
-=======
 	hive->hi_req_count = AMDGPU_MAX_XGMI_DEVICE_PER_HIVE;
 	list_add_tail(&hive->node, &xgmi_hive_list);
 
 pro_end:
 	if (hive)
 		kobject_get(&hive->kobj);
->>>>>>> 7d2a07b7
 	mutex_unlock(&xgmi_mutex);
 	return hive;
 }
@@ -458,17 +392,6 @@
 int amdgpu_xgmi_set_pstate(struct amdgpu_device *adev, int pstate)
 {
 	int ret = 0;
-<<<<<<< HEAD
-	struct amdgpu_hive_info *hive = amdgpu_get_xgmi_hive(adev, 0);
-	struct amdgpu_device *request_adev = hive->hi_req_gpu ?
-						hive->hi_req_gpu : adev;
-	bool is_hi_req = pstate == AMDGPU_XGMI_PSTATE_MAX_VEGA20;
-	bool init_low = hive->pstate == AMDGPU_XGMI_PSTATE_UNKNOWN;
-
-	/* fw bug so temporarily disable pstate switching */
-	return 0;
-
-=======
 	struct amdgpu_hive_info *hive;
 	struct amdgpu_device *request_adev;
 	bool is_hi_req = pstate == AMDGPU_XGMI_PSTATE_MAX_VEGA20;
@@ -484,7 +407,6 @@
 	/* fw bug so temporarily disable pstate switching */
 	return 0;
 
->>>>>>> 7d2a07b7
 	if (!hive || adev->asic_type != CHIP_VEGA20)
 		return 0;
 
@@ -576,12 +498,8 @@
 	if (!adev->gmc.xgmi.supported)
 		return 0;
 
-<<<<<<< HEAD
-	if (amdgpu_device_ip_get_ip_block(adev, AMD_IP_BLOCK_TYPE_PSP)) {
-=======
 	if (!adev->gmc.xgmi.pending_reset &&
 	    amdgpu_device_ip_get_ip_block(adev, AMD_IP_BLOCK_TYPE_PSP)) {
->>>>>>> 7d2a07b7
 		ret = psp_xgmi_initialize(&adev->psp);
 		if (ret) {
 			dev_err(adev->dev,
@@ -623,20 +541,12 @@
 	list_for_each_entry(entry, &hive->device_list, head)
 		top_info->nodes[count++].node_id = entry->node_id;
 	top_info->num_nodes = count;
-<<<<<<< HEAD
-	hive->number_devices = count;
-
-	task_barrier_add_task(&hive->tb);
-
-	if (amdgpu_device_ip_get_ip_block(adev, AMD_IP_BLOCK_TYPE_PSP)) {
-=======
 	atomic_set(&hive->number_devices, count);
 
 	task_barrier_add_task(&hive->tb);
 
 	if (!adev->gmc.xgmi.pending_reset &&
 	    amdgpu_device_ip_get_ip_block(adev, AMD_IP_BLOCK_TYPE_PSP)) {
->>>>>>> 7d2a07b7
 		list_for_each_entry(tmp_adev, &hive->device_list, gmc.xgmi.head) {
 			/* update node list for other device in the hive */
 			if (tmp_adev != adev) {
@@ -647,11 +557,7 @@
 			}
 			ret = amdgpu_xgmi_update_topology(hive, tmp_adev);
 			if (ret)
-<<<<<<< HEAD
-				goto exit;
-=======
 				goto exit_unlock;
->>>>>>> 7d2a07b7
 		}
 
 		/* get latest topology info for each device from psp */
@@ -664,11 +570,7 @@
 					tmp_adev->gmc.xgmi.node_id,
 					tmp_adev->gmc.xgmi.hive_id, ret);
 				/* To do : continue with some node failed or disable the whole hive */
-<<<<<<< HEAD
-				goto exit;
-=======
 				goto exit_unlock;
->>>>>>> 7d2a07b7
 			}
 		}
 	}
@@ -702,23 +604,6 @@
 
 	if (!hive)
 		return -EINVAL;
-<<<<<<< HEAD
-
-	task_barrier_rem_task(&hive->tb);
-	amdgpu_xgmi_sysfs_rem_dev_info(adev, hive);
-	mutex_unlock(&hive->hive_lock);
-
-	if(!(--hive->number_devices)){
-		amdgpu_xgmi_sysfs_destroy(adev, hive);
-		mutex_destroy(&hive->hive_lock);
-		mutex_destroy(&hive->reset_lock);
-	}
-
-	return psp_xgmi_terminate(&adev->psp);
-}
-
-int amdgpu_xgmi_ras_late_init(struct amdgpu_device *adev)
-=======
 
 	mutex_lock(&hive->hive_lock);
 	task_barrier_rem_task(&hive->tb);
@@ -744,7 +629,6 @@
 }
 
 static int amdgpu_xgmi_ras_late_init(struct amdgpu_device *adev)
->>>>>>> 7d2a07b7
 {
 	int r;
 	struct ras_ih_if ih_info = {
@@ -758,11 +642,7 @@
 	    adev->gmc.xgmi.num_physical_nodes == 0)
 		return 0;
 
-<<<<<<< HEAD
-	amdgpu_xgmi_reset_ras_error_count(adev);
-=======
 	adev->gmc.xgmi.ras_funcs->reset_ras_error_count(adev);
->>>>>>> 7d2a07b7
 
 	if (!adev->gmc.xgmi.ras_if) {
 		adev->gmc.xgmi.ras_if = kmalloc(sizeof(struct ras_common_if), GFP_KERNEL);
@@ -784,11 +664,7 @@
 	return r;
 }
 
-<<<<<<< HEAD
-void amdgpu_xgmi_ras_fini(struct amdgpu_device *adev)
-=======
 static void amdgpu_xgmi_ras_fini(struct amdgpu_device *adev)
->>>>>>> 7d2a07b7
 {
 	if (amdgpu_ras_is_supported(adev, AMDGPU_RAS_BLOCK__XGMI_WAFL) &&
 			adev->gmc.xgmi.ras_if) {
@@ -815,11 +691,7 @@
 	WREG32_PCIE(pcs_status_reg, 0);
 }
 
-<<<<<<< HEAD
-void amdgpu_xgmi_reset_ras_error_count(struct amdgpu_device *adev)
-=======
 static void amdgpu_xgmi_reset_ras_error_count(struct amdgpu_device *adev)
->>>>>>> 7d2a07b7
 {
 	uint32_t i;
 
@@ -879,13 +751,8 @@
 	return 0;
 }
 
-<<<<<<< HEAD
-int amdgpu_xgmi_query_ras_error_count(struct amdgpu_device *adev,
-				      void *ras_error_status)
-=======
 static int amdgpu_xgmi_query_ras_error_count(struct amdgpu_device *adev,
 					     void *ras_error_status)
->>>>>>> 7d2a07b7
 {
 	struct ras_err_data *err_data = (struct ras_err_data *)ras_error_status;
 	int i;
@@ -934,19 +801,12 @@
 		break;
 	}
 
-<<<<<<< HEAD
-	amdgpu_xgmi_reset_ras_error_count(adev);
-=======
 	adev->gmc.xgmi.ras_funcs->reset_ras_error_count(adev);
->>>>>>> 7d2a07b7
 
 	err_data->ue_count += ue_cnt;
 	err_data->ce_count += ce_cnt;
 
 	return 0;
-<<<<<<< HEAD
-}
-=======
 }
 
 const struct amdgpu_xgmi_ras_funcs xgmi_ras_funcs = {
@@ -954,5 +814,4 @@
 	.ras_fini = amdgpu_xgmi_ras_fini,
 	.query_ras_error_count = amdgpu_xgmi_query_ras_error_count,
 	.reset_ras_error_count = amdgpu_xgmi_reset_ras_error_count,
-};
->>>>>>> 7d2a07b7
+};