--- conflicted
+++ resolved
@@ -200,8 +200,5 @@
 
 void mpc1_cursor_lock(struct mpc *mpc, int opp_id, bool lock);
 
-<<<<<<< HEAD
-=======
 unsigned int mpc1_get_mpc_out_mux(struct mpc *mpc, int opp_id);
->>>>>>> 7d2a07b7
 #endif