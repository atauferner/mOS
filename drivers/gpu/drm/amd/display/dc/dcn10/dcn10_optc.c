/*
 * Copyright 2012-15 Advanced Micro Devices, Inc.
 *
 * Permission is hereby granted, free of charge, to any person obtaining a
 * copy of this software and associated documentation files (the "Software"),
 * to deal in the Software without restriction, including without limitation
 * the rights to use, copy, modify, merge, publish, distribute, sublicense,
 * and/or sell copies of the Software, and to permit persons to whom the
 * Software is furnished to do so, subject to the following conditions:
 *
 * The above copyright notice and this permission notice shall be included in
 * all copies or substantial portions of the Software.
 *
 * THE SOFTWARE IS PROVIDED "AS IS", WITHOUT WARRANTY OF ANY KIND, EXPRESS OR
 * IMPLIED, INCLUDING BUT NOT LIMITED TO THE WARRANTIES OF MERCHANTABILITY,
 * FITNESS FOR A PARTICULAR PURPOSE AND NONINFRINGEMENT.  IN NO EVENT SHALL
 * THE COPYRIGHT HOLDER(S) OR AUTHOR(S) BE LIABLE FOR ANY CLAIM, DAMAGES OR
 * OTHER LIABILITY, WHETHER IN AN ACTION OF CONTRACT, TORT OR OTHERWISE,
 * ARISING FROM, OUT OF OR IN CONNECTION WITH THE SOFTWARE OR THE USE OR
 * OTHER DEALINGS IN THE SOFTWARE.
 *
 * Authors: AMD
 *
 */


#include "reg_helper.h"
#include "dcn10_optc.h"
#include "dc.h"

#define REG(reg)\
	optc1->tg_regs->reg

#define CTX \
	optc1->base.ctx

#undef FN
#define FN(reg_name, field_name) \
	optc1->tg_shift->field_name, optc1->tg_mask->field_name

#define STATIC_SCREEN_EVENT_MASK_RANGETIMING_DOUBLE_BUFFER_UPDATE_EN 0x100

/**
* apply_front_porch_workaround  TODO FPGA still need?
*
* This is a workaround for a bug that has existed since R5xx and has not been
* fixed keep Front porch at minimum 2 for Interlaced mode or 1 for progressive.
*/
static void apply_front_porch_workaround(struct dc_crtc_timing *timing)
{
	if (timing->flags.INTERLACE == 1) {
		if (timing->v_front_porch < 2)
			timing->v_front_porch = 2;
	} else {
		if (timing->v_front_porch < 1)
			timing->v_front_porch = 1;
	}
}

void optc1_program_global_sync(
		struct timing_generator *optc,
		int vready_offset,
		int vstartup_start,
		int vupdate_offset,
		int vupdate_width)
{
	struct optc *optc1 = DCN10TG_FROM_TG(optc);

	optc1->vready_offset = vready_offset;
	optc1->vstartup_start = vstartup_start;
	optc1->vupdate_offset = vupdate_offset;
	optc1->vupdate_width = vupdate_width;

	if (optc1->vstartup_start == 0) {
		BREAK_TO_DEBUGGER();
		return;
	}

	REG_SET(OTG_VSTARTUP_PARAM, 0,
		VSTARTUP_START, optc1->vstartup_start);

	REG_SET_2(OTG_VUPDATE_PARAM, 0,
			VUPDATE_OFFSET, optc1->vupdate_offset,
			VUPDATE_WIDTH, optc1->vupdate_width);

	REG_SET(OTG_VREADY_PARAM, 0,
			VREADY_OFFSET, optc1->vready_offset);
}

static void optc1_disable_stereo(struct timing_generator *optc)
{
	struct optc *optc1 = DCN10TG_FROM_TG(optc);

	REG_SET(OTG_STEREO_CONTROL, 0,
		OTG_STEREO_EN, 0);

	REG_SET_2(OTG_3D_STRUCTURE_CONTROL, 0,
		OTG_3D_STRUCTURE_EN, 0,
		OTG_3D_STRUCTURE_STEREO_SEL_OVR, 0);
}

void optc1_setup_vertical_interrupt0(
		struct timing_generator *optc,
		uint32_t start_line,
		uint32_t end_line)
{
	struct optc *optc1 = DCN10TG_FROM_TG(optc);

	REG_SET_2(OTG_VERTICAL_INTERRUPT0_POSITION, 0,
			OTG_VERTICAL_INTERRUPT0_LINE_START, start_line,
			OTG_VERTICAL_INTERRUPT0_LINE_END, end_line);
}

void optc1_setup_vertical_interrupt1(
		struct timing_generator *optc,
		uint32_t start_line)
{
	struct optc *optc1 = DCN10TG_FROM_TG(optc);

	REG_SET(OTG_VERTICAL_INTERRUPT1_POSITION, 0,
				OTG_VERTICAL_INTERRUPT1_LINE_START, start_line);
}

void optc1_setup_vertical_interrupt2(
		struct timing_generator *optc,
		uint32_t start_line)
{
	struct optc *optc1 = DCN10TG_FROM_TG(optc);

	REG_SET(OTG_VERTICAL_INTERRUPT2_POSITION, 0,
			OTG_VERTICAL_INTERRUPT2_LINE_START, start_line);
}

/**
 * Vupdate keepout can be set to a window to block the update lock for that pipe from changing.
 * Start offset begins with vstartup and goes for x number of clocks,
 * end offset starts from end of vupdate to x number of clocks.
 */
void optc1_set_vupdate_keepout(struct timing_generator *optc,
			       struct vupdate_keepout_params *params)
{
	struct optc *optc1 = DCN10TG_FROM_TG(optc);

	REG_SET_3(OTG_VUPDATE_KEEPOUT, 0,
		  MASTER_UPDATE_LOCK_VUPDATE_KEEPOUT_START_OFFSET, params->start_offset,
		  MASTER_UPDATE_LOCK_VUPDATE_KEEPOUT_END_OFFSET, params->end_offset,
		  OTG_MASTER_UPDATE_LOCK_VUPDATE_KEEPOUT_EN, params->enable);
}

/**
 * program_timing_generator   used by mode timing set
 * Program CRTC Timing Registers - OTG_H_*, OTG_V_*, Pixel repetition.
 * Including SYNC. Call BIOS command table to program Timings.
 */
void optc1_program_timing(
	struct timing_generator *optc,
	const struct dc_crtc_timing *dc_crtc_timing,
	int vready_offset,
	int vstartup_start,
	int vupdate_offset,
	int vupdate_width,
	const enum signal_type signal,
	bool use_vbios)
{
	struct dc_crtc_timing patched_crtc_timing;
	uint32_t asic_blank_end;
	uint32_t asic_blank_start;
	uint32_t v_total;
	uint32_t v_sync_end;
	uint32_t h_sync_polarity, v_sync_polarity;
	uint32_t start_point = 0;
	uint32_t field_num = 0;
	enum h_timing_div_mode h_div = H_TIMING_NO_DIV;

	struct optc *optc1 = DCN10TG_FROM_TG(optc);

	optc1->signal = signal;
	optc1->vready_offset = vready_offset;
	optc1->vstartup_start = vstartup_start;
	optc1->vupdate_offset = vupdate_offset;
	optc1->vupdate_width = vupdate_width;
	patched_crtc_timing = *dc_crtc_timing;
	apply_front_porch_workaround(&patched_crtc_timing);

	/* Load horizontal timing */

	/* CRTC_H_TOTAL = vesa.h_total - 1 */
	REG_SET(OTG_H_TOTAL, 0,
			OTG_H_TOTAL,  patched_crtc_timing.h_total - 1);

	/* h_sync_start = 0, h_sync_end = vesa.h_sync_width */
	REG_UPDATE_2(OTG_H_SYNC_A,
			OTG_H_SYNC_A_START, 0,
			OTG_H_SYNC_A_END, patched_crtc_timing.h_sync_width);

	/* blank_start = line end - front porch */
	asic_blank_start = patched_crtc_timing.h_total -
			patched_crtc_timing.h_front_porch;

	/* blank_end = blank_start - active */
	asic_blank_end = asic_blank_start -
			patched_crtc_timing.h_border_right -
			patched_crtc_timing.h_addressable -
			patched_crtc_timing.h_border_left;

	REG_UPDATE_2(OTG_H_BLANK_START_END,
			OTG_H_BLANK_START, asic_blank_start,
			OTG_H_BLANK_END, asic_blank_end);

	/* h_sync polarity */
	h_sync_polarity = patched_crtc_timing.flags.HSYNC_POSITIVE_POLARITY ?
			0 : 1;

	REG_UPDATE(OTG_H_SYNC_A_CNTL,
			OTG_H_SYNC_A_POL, h_sync_polarity);

	v_total = patched_crtc_timing.v_total - 1;

	REG_SET(OTG_V_TOTAL, 0,
			OTG_V_TOTAL, v_total);

	/* In case of V_TOTAL_CONTROL is on, make sure OTG_V_TOTAL_MAX and
	 * OTG_V_TOTAL_MIN are equal to V_TOTAL.
	 */
	REG_SET(OTG_V_TOTAL_MAX, 0,
		OTG_V_TOTAL_MAX, v_total);
	REG_SET(OTG_V_TOTAL_MIN, 0,
		OTG_V_TOTAL_MIN, v_total);

	/* v_sync_start = 0, v_sync_end = v_sync_width */
	v_sync_end = patched_crtc_timing.v_sync_width;

	REG_UPDATE_2(OTG_V_SYNC_A,
			OTG_V_SYNC_A_START, 0,
			OTG_V_SYNC_A_END, v_sync_end);

	/* blank_start = frame end - front porch */
	asic_blank_start = patched_crtc_timing.v_total -
			patched_crtc_timing.v_front_porch;

	/* blank_end = blank_start - active */
	asic_blank_end = asic_blank_start -
			patched_crtc_timing.v_border_bottom -
			patched_crtc_timing.v_addressable -
			patched_crtc_timing.v_border_top;

	REG_UPDATE_2(OTG_V_BLANK_START_END,
			OTG_V_BLANK_START, asic_blank_start,
			OTG_V_BLANK_END, asic_blank_end);

	/* v_sync polarity */
	v_sync_polarity = patched_crtc_timing.flags.VSYNC_POSITIVE_POLARITY ?
			0 : 1;

	REG_UPDATE(OTG_V_SYNC_A_CNTL,
		OTG_V_SYNC_A_POL, v_sync_polarity);

	if (optc1->signal == SIGNAL_TYPE_DISPLAY_PORT ||
			optc1->signal == SIGNAL_TYPE_DISPLAY_PORT_MST ||
			optc1->signal == SIGNAL_TYPE_EDP) {
		start_point = 1;
		if (patched_crtc_timing.flags.INTERLACE == 1)
			field_num = 1;
	}

	/* Interlace */
	if (REG(OTG_INTERLACE_CONTROL)) {
		if (patched_crtc_timing.flags.INTERLACE == 1)
			REG_UPDATE(OTG_INTERLACE_CONTROL,
					OTG_INTERLACE_ENABLE, 1);
		else
			REG_UPDATE(OTG_INTERLACE_CONTROL,
					OTG_INTERLACE_ENABLE, 0);
	}

	/* VTG enable set to 0 first VInit */
	REG_UPDATE(CONTROL,
			VTG0_ENABLE, 0);

	/* original code is using VTG offset to address OTG reg, seems wrong */
	REG_UPDATE_2(OTG_CONTROL,
			OTG_START_POINT_CNTL, start_point,
			OTG_FIELD_NUMBER_CNTL, field_num);

	optc->funcs->program_global_sync(optc,
			vready_offset,
			vstartup_start,
			vupdate_offset,
			vupdate_width);

	optc->funcs->set_vtg_params(optc, dc_crtc_timing, true);

	/* TODO
	 * patched_crtc_timing.flags.HORZ_COUNT_BY_TWO == 1
	 * program_horz_count_by_2
	 * for DVI 30bpp mode, 0 otherwise
	 * program_horz_count_by_2(optc, &patched_crtc_timing);
	 */

	/* Enable stereo - only when we need to pack 3D frame. Other types
	 * of stereo handled in explicit call
	 */

	if (optc1_is_two_pixels_per_containter(&patched_crtc_timing) || optc1->opp_count == 2)
		h_div = H_TIMING_DIV_BY2;
<<<<<<< HEAD

#if defined(CONFIG_DRM_AMD_DC_DCN3_0)
=======

	if (REG(OPTC_DATA_FORMAT_CONTROL)) {
		uint32_t data_fmt = 0;

		if (patched_crtc_timing.pixel_encoding == PIXEL_ENCODING_YCBCR422)
			data_fmt = 1;
		else if (patched_crtc_timing.pixel_encoding == PIXEL_ENCODING_YCBCR420)
			data_fmt = 2;

		REG_UPDATE(OPTC_DATA_FORMAT_CONTROL, OPTC_DATA_FORMAT, data_fmt);
	}

>>>>>>> 7d2a07b7
	if (optc1->tg_mask->OTG_H_TIMING_DIV_MODE != 0) {
		if (optc1->opp_count == 4)
			h_div = H_TIMING_DIV_BY4;

		REG_UPDATE(OTG_H_TIMING_CNTL,
		OTG_H_TIMING_DIV_MODE, h_div);
<<<<<<< HEAD
	} else
#endif
	{
=======
	} else {
>>>>>>> 7d2a07b7
		REG_UPDATE(OTG_H_TIMING_CNTL,
		OTG_H_TIMING_DIV_BY2, h_div);
	}
}

void optc1_set_vtg_params(struct timing_generator *optc,
		const struct dc_crtc_timing *dc_crtc_timing, bool program_fp2)
{
	struct dc_crtc_timing patched_crtc_timing;
	uint32_t asic_blank_end;
	uint32_t v_init;
	uint32_t v_fp2 = 0;
	int32_t vertical_line_start;

	struct optc *optc1 = DCN10TG_FROM_TG(optc);

	patched_crtc_timing = *dc_crtc_timing;
	apply_front_porch_workaround(&patched_crtc_timing);

	/* VCOUNT_INIT is the start of blank */
	v_init = patched_crtc_timing.v_total - patched_crtc_timing.v_front_porch;

	/* end of blank = v_init - active */
	asic_blank_end = v_init -
			patched_crtc_timing.v_border_bottom -
			patched_crtc_timing.v_addressable -
			patched_crtc_timing.v_border_top;

	/* if VSTARTUP is before VSYNC, FP2 is the offset, otherwise 0 */
	vertical_line_start = asic_blank_end - optc1->vstartup_start + 1;
	if (vertical_line_start < 0)
		v_fp2 = -vertical_line_start;

	/* Interlace */
	if (REG(OTG_INTERLACE_CONTROL)) {
		if (patched_crtc_timing.flags.INTERLACE == 1) {
			v_init = v_init / 2;
			if ((optc1->vstartup_start/2)*2 > asic_blank_end)
				v_fp2 = v_fp2 / 2;
		}
	}

	if (program_fp2)
		REG_UPDATE_2(CONTROL,
				VTG0_FP2, v_fp2,
				VTG0_VCOUNT_INIT, v_init);
	else
		REG_UPDATE(CONTROL, VTG0_VCOUNT_INIT, v_init);
}

void optc1_set_blank_data_double_buffer(struct timing_generator *optc, bool enable)
{
	struct optc *optc1 = DCN10TG_FROM_TG(optc);

	uint32_t blank_data_double_buffer_enable = enable ? 1 : 0;

	REG_UPDATE(OTG_DOUBLE_BUFFER_CONTROL,
			OTG_BLANK_DATA_DOUBLE_BUFFER_EN, blank_data_double_buffer_enable);
}

/**
 * optc1_set_timing_double_buffer() - DRR double buffering control
 *
 * Sets double buffer point for V_TOTAL, H_TOTAL, VTOTAL_MIN,
 * VTOTAL_MAX, VTOTAL_MIN_SEL and VTOTAL_MAX_SEL registers.
 *
 * Options: any time,  start of frame, dp start of frame (range timing)
 */
void optc1_set_timing_double_buffer(struct timing_generator *optc, bool enable)
{
	struct optc *optc1 = DCN10TG_FROM_TG(optc);
	uint32_t mode = enable ? 2 : 0;

	REG_UPDATE(OTG_DOUBLE_BUFFER_CONTROL,
		   OTG_RANGE_TIMING_DBUF_UPDATE_MODE, mode);
}

/**
 * unblank_crtc
 * Call ASIC Control Object to UnBlank CRTC.
 */
static void optc1_unblank_crtc(struct timing_generator *optc)
{
	struct optc *optc1 = DCN10TG_FROM_TG(optc);

	REG_UPDATE_2(OTG_BLANK_CONTROL,
			OTG_BLANK_DATA_EN, 0,
			OTG_BLANK_DE_MODE, 0);

	/* W/A for automated testing
	 * Automated testing will fail underflow test as there
	 * sporadic underflows which occur during the optc blank
	 * sequence.  As a w/a, clear underflow on unblank.
	 * This prevents the failure, but will not mask actual
	 * underflow that affect real use cases.
	 */
	optc1_clear_optc_underflow(optc);
}

/**
 * blank_crtc
 * Call ASIC Control Object to Blank CRTC.
 */

static void optc1_blank_crtc(struct timing_generator *optc)
{
	struct optc *optc1 = DCN10TG_FROM_TG(optc);

	REG_UPDATE_2(OTG_BLANK_CONTROL,
			OTG_BLANK_DATA_EN, 1,
			OTG_BLANK_DE_MODE, 0);

	optc1_set_blank_data_double_buffer(optc, false);
}

void optc1_set_blank(struct timing_generator *optc,
		bool enable_blanking)
{
	if (enable_blanking)
		optc1_blank_crtc(optc);
	else
		optc1_unblank_crtc(optc);
}

bool optc1_is_blanked(struct timing_generator *optc)
{
	struct optc *optc1 = DCN10TG_FROM_TG(optc);
	uint32_t blank_en;
	uint32_t blank_state;

	REG_GET_2(OTG_BLANK_CONTROL,
			OTG_BLANK_DATA_EN, &blank_en,
			OTG_CURRENT_BLANK_STATE, &blank_state);

	return blank_en && blank_state;
}

void optc1_enable_optc_clock(struct timing_generator *optc, bool enable)
{
	struct optc *optc1 = DCN10TG_FROM_TG(optc);

	if (enable) {
		REG_UPDATE_2(OPTC_INPUT_CLOCK_CONTROL,
				OPTC_INPUT_CLK_EN, 1,
				OPTC_INPUT_CLK_GATE_DIS, 1);

		REG_WAIT(OPTC_INPUT_CLOCK_CONTROL,
				OPTC_INPUT_CLK_ON, 1,
				1, 1000);

		/* Enable clock */
		REG_UPDATE_2(OTG_CLOCK_CONTROL,
				OTG_CLOCK_EN, 1,
				OTG_CLOCK_GATE_DIS, 1);
		REG_WAIT(OTG_CLOCK_CONTROL,
				OTG_CLOCK_ON, 1,
				1, 1000);
	} else  {
		REG_UPDATE_2(OTG_CLOCK_CONTROL,
				OTG_CLOCK_GATE_DIS, 0,
				OTG_CLOCK_EN, 0);

		REG_UPDATE_2(OPTC_INPUT_CLOCK_CONTROL,
				OPTC_INPUT_CLK_GATE_DIS, 0,
				OPTC_INPUT_CLK_EN, 0);
	}
}

/**
 * Enable CRTC
 * Enable CRTC - call ASIC Control Object to enable Timing generator.
 */
static bool optc1_enable_crtc(struct timing_generator *optc)
{
	/* TODO FPGA wait for answer
	 * OTG_MASTER_UPDATE_MODE != CRTC_MASTER_UPDATE_MODE
	 * OTG_MASTER_UPDATE_LOCK != CRTC_MASTER_UPDATE_LOCK
	 */
	struct optc *optc1 = DCN10TG_FROM_TG(optc);

	/* opp instance for OTG. For DCN1.0, ODM is remoed.
	 * OPP and OPTC should 1:1 mapping
	 */
	REG_UPDATE(OPTC_DATA_SOURCE_SELECT,
			OPTC_SRC_SEL, optc->inst);

	/* VTG enable first is for HW workaround */
	REG_UPDATE(CONTROL,
			VTG0_ENABLE, 1);

	REG_SEQ_START();

	/* Enable CRTC */
	REG_UPDATE_2(OTG_CONTROL,
			OTG_DISABLE_POINT_CNTL, 3,
			OTG_MASTER_EN, 1);

	REG_SEQ_SUBMIT();
	REG_SEQ_WAIT_DONE();

	return true;
}

/* disable_crtc - call ASIC Control Object to disable Timing generator. */
bool optc1_disable_crtc(struct timing_generator *optc)
{
	struct optc *optc1 = DCN10TG_FROM_TG(optc);

	/* disable otg request until end of the first line
	 * in the vertical blank region
	 */
	REG_UPDATE_2(OTG_CONTROL,
			OTG_DISABLE_POINT_CNTL, 3,
			OTG_MASTER_EN, 0);

	REG_UPDATE(CONTROL,
			VTG0_ENABLE, 0);

	/* CRTC disabled, so disable  clock. */
	REG_WAIT(OTG_CLOCK_CONTROL,
			OTG_BUSY, 0,
			1, 100000);

	return true;
}


void optc1_program_blank_color(
		struct timing_generator *optc,
		const struct tg_color *black_color)
{
	struct optc *optc1 = DCN10TG_FROM_TG(optc);

	REG_SET_3(OTG_BLACK_COLOR, 0,
			OTG_BLACK_COLOR_B_CB, black_color->color_b_cb,
			OTG_BLACK_COLOR_G_Y, black_color->color_g_y,
			OTG_BLACK_COLOR_R_CR, black_color->color_r_cr);
}

bool optc1_validate_timing(
	struct timing_generator *optc,
	const struct dc_crtc_timing *timing)
{
	uint32_t v_blank;
	uint32_t h_blank;
	uint32_t min_v_blank;
	struct optc *optc1 = DCN10TG_FROM_TG(optc);

	ASSERT(timing != NULL);

	v_blank = (timing->v_total - timing->v_addressable -
					timing->v_border_top - timing->v_border_bottom);

	h_blank = (timing->h_total - timing->h_addressable -
		timing->h_border_right -
		timing->h_border_left);

	if (timing->timing_3d_format != TIMING_3D_FORMAT_NONE &&
		timing->timing_3d_format != TIMING_3D_FORMAT_HW_FRAME_PACKING &&
		timing->timing_3d_format != TIMING_3D_FORMAT_TOP_AND_BOTTOM &&
		timing->timing_3d_format != TIMING_3D_FORMAT_SIDE_BY_SIDE &&
		timing->timing_3d_format != TIMING_3D_FORMAT_FRAME_ALTERNATE &&
		timing->timing_3d_format != TIMING_3D_FORMAT_INBAND_FA)
		return false;

	/* Temporarily blocking interlacing mode until it's supported */
	if (timing->flags.INTERLACE == 1)
		return false;

	/* Check maximum number of pixels supported by Timing Generator
	 * (Currently will never fail, in order to fail needs display which
	 * needs more than 8192 horizontal and
	 * more than 8192 vertical total pixels)
	 */
	if (timing->h_total > optc1->max_h_total ||
		timing->v_total > optc1->max_v_total)
		return false;


	if (h_blank < optc1->min_h_blank)
		return false;

	if (timing->h_sync_width  < optc1->min_h_sync_width ||
		 timing->v_sync_width  < optc1->min_v_sync_width)
		return false;

	min_v_blank = timing->flags.INTERLACE?optc1->min_v_blank_interlace:optc1->min_v_blank;

	if (v_blank < min_v_blank)
		return false;

	return true;

}

/*
 * get_vblank_counter
 *
 * @brief
 * Get counter for vertical blanks. use register CRTC_STATUS_FRAME_COUNT which
 * holds the counter of frames.
 *
 * @param
 * struct timing_generator *optc - [in] timing generator which controls the
 * desired CRTC
 *
 * @return
 * Counter of frames, which should equal to number of vblanks.
 */
uint32_t optc1_get_vblank_counter(struct timing_generator *optc)
{
	struct optc *optc1 = DCN10TG_FROM_TG(optc);
	uint32_t frame_count;

	REG_GET(OTG_STATUS_FRAME_COUNT,
		OTG_FRAME_COUNT, &frame_count);

	return frame_count;
}

void optc1_lock(struct timing_generator *optc)
{
	struct optc *optc1 = DCN10TG_FROM_TG(optc);
	uint32_t regval = 0;

	regval = REG_READ(OTG_CONTROL);

	/* otg is not running, do not need to be locked */
	if ((regval & 0x1) == 0x0)
		return;

	REG_SET(OTG_GLOBAL_CONTROL0, 0,
			OTG_MASTER_UPDATE_LOCK_SEL, optc->inst);
	REG_SET(OTG_MASTER_UPDATE_LOCK, 0,
			OTG_MASTER_UPDATE_LOCK, 1);

	/* Should be fast, status does not update on maximus */
	if (optc->ctx->dce_environment != DCE_ENV_FPGA_MAXIMUS) {

		REG_WAIT(OTG_MASTER_UPDATE_LOCK,
				UPDATE_LOCK_STATUS, 1,
				1, 10);
	}
}

void optc1_unlock(struct timing_generator *optc)
{
	struct optc *optc1 = DCN10TG_FROM_TG(optc);

	REG_SET(OTG_MASTER_UPDATE_LOCK, 0,
			OTG_MASTER_UPDATE_LOCK, 0);
}

bool optc1_is_locked(struct timing_generator *optc)
{
	struct optc *optc1 = DCN10TG_FROM_TG(optc);
	uint32_t locked;

	REG_GET(OTG_MASTER_UPDATE_LOCK, UPDATE_LOCK_STATUS, &locked);

	return (locked == 1);
}

void optc1_get_position(struct timing_generator *optc,
		struct crtc_position *position)
{
	struct optc *optc1 = DCN10TG_FROM_TG(optc);

	REG_GET_2(OTG_STATUS_POSITION,
			OTG_HORZ_COUNT, &position->horizontal_count,
			OTG_VERT_COUNT, &position->vertical_count);

	REG_GET(OTG_NOM_VERT_POSITION,
			OTG_VERT_COUNT_NOM, &position->nominal_vcount);
}

bool optc1_is_counter_moving(struct timing_generator *optc)
{
	struct crtc_position position1, position2;

	optc->funcs->get_position(optc, &position1);
	optc->funcs->get_position(optc, &position2);

	if (position1.horizontal_count == position2.horizontal_count &&
		position1.vertical_count == position2.vertical_count)
		return false;
	else
		return true;
}

bool optc1_did_triggered_reset_occur(
	struct timing_generator *optc)
{
	struct optc *optc1 = DCN10TG_FROM_TG(optc);
	uint32_t occurred_force, occurred_vsync;

	REG_GET(OTG_FORCE_COUNT_NOW_CNTL,
		OTG_FORCE_COUNT_NOW_OCCURRED, &occurred_force);

	REG_GET(OTG_VERT_SYNC_CONTROL,
		OTG_FORCE_VSYNC_NEXT_LINE_OCCURRED, &occurred_vsync);

	return occurred_vsync != 0 || occurred_force != 0;
}

void optc1_disable_reset_trigger(struct timing_generator *optc)
{
	struct optc *optc1 = DCN10TG_FROM_TG(optc);

	REG_WRITE(OTG_TRIGA_CNTL, 0);

	REG_SET(OTG_FORCE_COUNT_NOW_CNTL, 0,
		OTG_FORCE_COUNT_NOW_CLEAR, 1);

	REG_SET(OTG_VERT_SYNC_CONTROL, 0,
		OTG_FORCE_VSYNC_NEXT_LINE_CLEAR, 1);
}

void optc1_enable_reset_trigger(struct timing_generator *optc, int source_tg_inst)
{
	struct optc *optc1 = DCN10TG_FROM_TG(optc);
	uint32_t falling_edge;

	REG_GET(OTG_V_SYNC_A_CNTL,
			OTG_V_SYNC_A_POL, &falling_edge);

	if (falling_edge)
		REG_SET_3(OTG_TRIGA_CNTL, 0,
				/* vsync signal from selected OTG pipe based
				 * on OTG_TRIG_SOURCE_PIPE_SELECT setting
				 */
				OTG_TRIGA_SOURCE_SELECT, 20,
				OTG_TRIGA_SOURCE_PIPE_SELECT, source_tg_inst,
				/* always detect falling edge */
				OTG_TRIGA_FALLING_EDGE_DETECT_CNTL, 1);
	else
		REG_SET_3(OTG_TRIGA_CNTL, 0,
				/* vsync signal from selected OTG pipe based
				 * on OTG_TRIG_SOURCE_PIPE_SELECT setting
				 */
				OTG_TRIGA_SOURCE_SELECT, 20,
				OTG_TRIGA_SOURCE_PIPE_SELECT, source_tg_inst,
				/* always detect rising edge */
				OTG_TRIGA_RISING_EDGE_DETECT_CNTL, 1);

	REG_SET(OTG_FORCE_COUNT_NOW_CNTL, 0,
			/* force H count to H_TOTAL and V count to V_TOTAL in
			 * progressive mode and V_TOTAL-1 in interlaced mode
			 */
			OTG_FORCE_COUNT_NOW_MODE, 2);
}

void optc1_enable_crtc_reset(
		struct timing_generator *optc,
		int source_tg_inst,
		struct crtc_trigger_info *crtc_tp)
{
	struct optc *optc1 = DCN10TG_FROM_TG(optc);
	uint32_t falling_edge = 0;
	uint32_t rising_edge = 0;

	switch (crtc_tp->event) {

	case CRTC_EVENT_VSYNC_RISING:
		rising_edge = 1;
		break;

	case CRTC_EVENT_VSYNC_FALLING:
		falling_edge = 1;
		break;
	}

	REG_SET_4(OTG_TRIGA_CNTL, 0,
		 /* vsync signal from selected OTG pipe based
		  * on OTG_TRIG_SOURCE_PIPE_SELECT setting
		  */
		  OTG_TRIGA_SOURCE_SELECT, 20,
		  OTG_TRIGA_SOURCE_PIPE_SELECT, source_tg_inst,
		  /* always detect falling edge */
		  OTG_TRIGA_RISING_EDGE_DETECT_CNTL, rising_edge,
		  OTG_TRIGA_FALLING_EDGE_DETECT_CNTL, falling_edge);

	switch (crtc_tp->delay) {
	case TRIGGER_DELAY_NEXT_LINE:
		REG_SET(OTG_VERT_SYNC_CONTROL, 0,
				OTG_AUTO_FORCE_VSYNC_MODE, 1);
		break;
	case TRIGGER_DELAY_NEXT_PIXEL:
		REG_SET(OTG_FORCE_COUNT_NOW_CNTL, 0,
			/* force H count to H_TOTAL and V count to V_TOTAL in
			 * progressive mode and V_TOTAL-1 in interlaced mode
			 */
			OTG_FORCE_COUNT_NOW_MODE, 2);
		break;
	}
}

void optc1_wait_for_state(struct timing_generator *optc,
		enum crtc_state state)
{
	struct optc *optc1 = DCN10TG_FROM_TG(optc);

	switch (state) {
	case CRTC_STATE_VBLANK:
		REG_WAIT(OTG_STATUS,
				OTG_V_BLANK, 1,
				1, 100000); /* 1 vupdate at 10hz */
		break;

	case CRTC_STATE_VACTIVE:
		REG_WAIT(OTG_STATUS,
				OTG_V_ACTIVE_DISP, 1,
				1, 100000); /* 1 vupdate at 10hz */
		break;

	default:
		break;
	}
}

void optc1_set_early_control(
	struct timing_generator *optc,
	uint32_t early_cntl)
{
	/* asic design change, do not need this control
	 * empty for share caller logic
	 */
}


void optc1_set_static_screen_control(
	struct timing_generator *optc,
	uint32_t event_triggers,
	uint32_t num_frames)
{
	struct optc *optc1 = DCN10TG_FROM_TG(optc);

	// By register spec, it only takes 8 bit value
	if (num_frames > 0xFF)
		num_frames = 0xFF;

	/* Bit 8 is no longer applicable in RV for PSR case,
	 * set bit 8 to 0 if given
	 */
	if ((event_triggers & STATIC_SCREEN_EVENT_MASK_RANGETIMING_DOUBLE_BUFFER_UPDATE_EN)
			!= 0)
		event_triggers = event_triggers &
		~STATIC_SCREEN_EVENT_MASK_RANGETIMING_DOUBLE_BUFFER_UPDATE_EN;

	REG_SET_2(OTG_STATIC_SCREEN_CONTROL, 0,
			OTG_STATIC_SCREEN_EVENT_MASK, event_triggers,
			OTG_STATIC_SCREEN_FRAME_COUNT, num_frames);
}

void optc1_setup_manual_trigger(struct timing_generator *optc)
{
	struct optc *optc1 = DCN10TG_FROM_TG(optc);

	REG_SET(OTG_GLOBAL_CONTROL2, 0,
			MANUAL_FLOW_CONTROL_SEL, optc->inst);

	REG_SET_8(OTG_TRIGA_CNTL, 0,
			OTG_TRIGA_SOURCE_SELECT, 22,
			OTG_TRIGA_SOURCE_PIPE_SELECT, optc->inst,
			OTG_TRIGA_RISING_EDGE_DETECT_CNTL, 1,
			OTG_TRIGA_FALLING_EDGE_DETECT_CNTL, 0,
			OTG_TRIGA_POLARITY_SELECT, 0,
			OTG_TRIGA_FREQUENCY_SELECT, 0,
			OTG_TRIGA_DELAY, 0,
			OTG_TRIGA_CLEAR, 1);
}

void optc1_program_manual_trigger(struct timing_generator *optc)
{
	struct optc *optc1 = DCN10TG_FROM_TG(optc);

	REG_SET(OTG_MANUAL_FLOW_CONTROL, 0,
			MANUAL_FLOW_CONTROL, 1);

	REG_SET(OTG_MANUAL_FLOW_CONTROL, 0,
			MANUAL_FLOW_CONTROL, 0);
}


/**
 *****************************************************************************
 *  Function: set_drr
 *
 *  @brief
 *     Program dynamic refresh rate registers m_OTGx_OTG_V_TOTAL_*.
 *
 *****************************************************************************
 */
void optc1_set_drr(
	struct timing_generator *optc,
	const struct drr_params *params)
{
	struct optc *optc1 = DCN10TG_FROM_TG(optc);

	if (params != NULL &&
		params->vertical_total_max > 0 &&
		params->vertical_total_min > 0) {

		if (params->vertical_total_mid != 0) {

			REG_SET(OTG_V_TOTAL_MID, 0,
				OTG_V_TOTAL_MID, params->vertical_total_mid - 1);

			REG_UPDATE_2(OTG_V_TOTAL_CONTROL,
					OTG_VTOTAL_MID_REPLACING_MAX_EN, 1,
					OTG_VTOTAL_MID_FRAME_NUM,
					(uint8_t)params->vertical_total_mid_frame_num);

		}

		REG_SET(OTG_V_TOTAL_MAX, 0,
			OTG_V_TOTAL_MAX, params->vertical_total_max - 1);

		REG_SET(OTG_V_TOTAL_MIN, 0,
			OTG_V_TOTAL_MIN, params->vertical_total_min - 1);

		REG_UPDATE_5(OTG_V_TOTAL_CONTROL,
				OTG_V_TOTAL_MIN_SEL, 1,
				OTG_V_TOTAL_MAX_SEL, 1,
				OTG_FORCE_LOCK_ON_EVENT, 0,
				OTG_SET_V_TOTAL_MIN_MASK_EN, 0,
				OTG_SET_V_TOTAL_MIN_MASK, 0);

		// Setup manual flow control for EOF via TRIG_A
		optc->funcs->setup_manual_trigger(optc);

	} else {
		REG_UPDATE_4(OTG_V_TOTAL_CONTROL,
				OTG_SET_V_TOTAL_MIN_MASK, 0,
				OTG_V_TOTAL_MIN_SEL, 0,
				OTG_V_TOTAL_MAX_SEL, 0,
				OTG_FORCE_LOCK_ON_EVENT, 0);

		REG_SET(OTG_V_TOTAL_MIN, 0,
			OTG_V_TOTAL_MIN, 0);

		REG_SET(OTG_V_TOTAL_MAX, 0,
			OTG_V_TOTAL_MAX, 0);
	}
}

void optc1_set_vtotal_min_max(struct timing_generator *optc, int vtotal_min, int vtotal_max)
{
	struct optc *optc1 = DCN10TG_FROM_TG(optc);

	REG_SET(OTG_V_TOTAL_MAX, 0,
		OTG_V_TOTAL_MAX, vtotal_max);

	REG_SET(OTG_V_TOTAL_MIN, 0,
		OTG_V_TOTAL_MIN, vtotal_min);
}

static void optc1_set_test_pattern(
	struct timing_generator *optc,
	/* TODO: replace 'controller_dp_test_pattern' by 'test_pattern_mode'
	 * because this is not DP-specific (which is probably somewhere in DP
	 * encoder) */
	enum controller_dp_test_pattern test_pattern,
	enum dc_color_depth color_depth)
{
	struct optc *optc1 = DCN10TG_FROM_TG(optc);
	enum test_pattern_color_format bit_depth;
	enum test_pattern_dyn_range dyn_range;
	enum test_pattern_mode mode;
	uint32_t pattern_mask;
	uint32_t pattern_data;
	/* color ramp generator mixes 16-bits color */
	uint32_t src_bpc = 16;
	/* requested bpc */
	uint32_t dst_bpc;
	uint32_t index;
	/* RGB values of the color bars.
	 * Produce two RGB colors: RGB0 - white (all Fs)
	 * and RGB1 - black (all 0s)
	 * (three RGB components for two colors)
	 */
	uint16_t src_color[6] = {0xFFFF, 0xFFFF, 0xFFFF, 0x0000,
						0x0000, 0x0000};
	/* dest color (converted to the specified color format) */
	uint16_t dst_color[6];
	uint32_t inc_base;

	/* translate to bit depth */
	switch (color_depth) {
	case COLOR_DEPTH_666:
		bit_depth = TEST_PATTERN_COLOR_FORMAT_BPC_6;
	break;
	case COLOR_DEPTH_888:
		bit_depth = TEST_PATTERN_COLOR_FORMAT_BPC_8;
	break;
	case COLOR_DEPTH_101010:
		bit_depth = TEST_PATTERN_COLOR_FORMAT_BPC_10;
	break;
	case COLOR_DEPTH_121212:
		bit_depth = TEST_PATTERN_COLOR_FORMAT_BPC_12;
	break;
	default:
		bit_depth = TEST_PATTERN_COLOR_FORMAT_BPC_8;
	break;
	}

	switch (test_pattern) {
	case CONTROLLER_DP_TEST_PATTERN_COLORSQUARES:
	case CONTROLLER_DP_TEST_PATTERN_COLORSQUARES_CEA:
	{
		dyn_range = (test_pattern ==
				CONTROLLER_DP_TEST_PATTERN_COLORSQUARES_CEA ?
				TEST_PATTERN_DYN_RANGE_CEA :
				TEST_PATTERN_DYN_RANGE_VESA);
		mode = TEST_PATTERN_MODE_COLORSQUARES_RGB;

		REG_UPDATE_2(OTG_TEST_PATTERN_PARAMETERS,
				OTG_TEST_PATTERN_VRES, 6,
				OTG_TEST_PATTERN_HRES, 6);

		REG_UPDATE_4(OTG_TEST_PATTERN_CONTROL,
				OTG_TEST_PATTERN_EN, 1,
				OTG_TEST_PATTERN_MODE, mode,
				OTG_TEST_PATTERN_DYNAMIC_RANGE, dyn_range,
				OTG_TEST_PATTERN_COLOR_FORMAT, bit_depth);
	}
	break;

	case CONTROLLER_DP_TEST_PATTERN_VERTICALBARS:
	case CONTROLLER_DP_TEST_PATTERN_HORIZONTALBARS:
	{
		mode = (test_pattern ==
			CONTROLLER_DP_TEST_PATTERN_VERTICALBARS ?
			TEST_PATTERN_MODE_VERTICALBARS :
			TEST_PATTERN_MODE_HORIZONTALBARS);

		switch (bit_depth) {
		case TEST_PATTERN_COLOR_FORMAT_BPC_6:
			dst_bpc = 6;
		break;
		case TEST_PATTERN_COLOR_FORMAT_BPC_8:
			dst_bpc = 8;
		break;
		case TEST_PATTERN_COLOR_FORMAT_BPC_10:
			dst_bpc = 10;
		break;
		default:
			dst_bpc = 8;
		break;
		}

		/* adjust color to the required colorFormat */
		for (index = 0; index < 6; index++) {
			/* dst = 2^dstBpc * src / 2^srcBpc = src >>
			 * (srcBpc - dstBpc);
			 */
			dst_color[index] =
				src_color[index] >> (src_bpc - dst_bpc);
		/* CRTC_TEST_PATTERN_DATA has 16 bits,
		 * lowest 6 are hardwired to ZERO
		 * color bits should be left aligned aligned to MSB
		 * XXXXXXXXXX000000 for 10 bit,
		 * XXXXXXXX00000000 for 8 bit and XXXXXX0000000000 for 6
		 */
			dst_color[index] <<= (16 - dst_bpc);
		}

		REG_WRITE(OTG_TEST_PATTERN_PARAMETERS, 0);

		/* We have to write the mask before data, similar to pipeline.
		 * For example, for 8 bpc, if we want RGB0 to be magenta,
		 * and RGB1 to be cyan,
		 * we need to make 7 writes:
		 * MASK   DATA
		 * 000001 00000000 00000000                     set mask to R0
		 * 000010 11111111 00000000     R0 255, 0xFF00, set mask to G0
		 * 000100 00000000 00000000     G0 0,   0x0000, set mask to B0
		 * 001000 11111111 00000000     B0 255, 0xFF00, set mask to R1
		 * 010000 00000000 00000000     R1 0,   0x0000, set mask to G1
		 * 100000 11111111 00000000     G1 255, 0xFF00, set mask to B1
		 * 100000 11111111 00000000     B1 255, 0xFF00
		 *
		 * we will make a loop of 6 in which we prepare the mask,
		 * then write, then prepare the color for next write.
		 * first iteration will write mask only,
		 * but each next iteration color prepared in
		 * previous iteration will be written within new mask,
		 * the last component will written separately,
		 * mask is not changing between 6th and 7th write
		 * and color will be prepared by last iteration
		 */

		/* write color, color values mask in CRTC_TEST_PATTERN_MASK
		 * is B1, G1, R1, B0, G0, R0
		 */
		pattern_data = 0;
		for (index = 0; index < 6; index++) {
			/* prepare color mask, first write PATTERN_DATA
			 * will have all zeros
			 */
			pattern_mask = (1 << index);

			/* write color component */
			REG_SET_2(OTG_TEST_PATTERN_COLOR, 0,
					OTG_TEST_PATTERN_MASK, pattern_mask,
					OTG_TEST_PATTERN_DATA, pattern_data);

			/* prepare next color component,
			 * will be written in the next iteration
			 */
			pattern_data = dst_color[index];
		}
		/* write last color component,
		 * it's been already prepared in the loop
		 */
		REG_SET_2(OTG_TEST_PATTERN_COLOR, 0,
				OTG_TEST_PATTERN_MASK, pattern_mask,
				OTG_TEST_PATTERN_DATA, pattern_data);

		/* enable test pattern */
		REG_UPDATE_4(OTG_TEST_PATTERN_CONTROL,
				OTG_TEST_PATTERN_EN, 1,
				OTG_TEST_PATTERN_MODE, mode,
				OTG_TEST_PATTERN_DYNAMIC_RANGE, 0,
				OTG_TEST_PATTERN_COLOR_FORMAT, bit_depth);
	}
	break;

	case CONTROLLER_DP_TEST_PATTERN_COLORRAMP:
	{
		mode = (bit_depth ==
			TEST_PATTERN_COLOR_FORMAT_BPC_10 ?
			TEST_PATTERN_MODE_DUALRAMP_RGB :
			TEST_PATTERN_MODE_SINGLERAMP_RGB);

		switch (bit_depth) {
		case TEST_PATTERN_COLOR_FORMAT_BPC_6:
			dst_bpc = 6;
		break;
		case TEST_PATTERN_COLOR_FORMAT_BPC_8:
			dst_bpc = 8;
		break;
		case TEST_PATTERN_COLOR_FORMAT_BPC_10:
			dst_bpc = 10;
		break;
		default:
			dst_bpc = 8;
		break;
		}

		/* increment for the first ramp for one color gradation
		 * 1 gradation for 6-bit color is 2^10
		 * gradations in 16-bit color
		 */
		inc_base = (src_bpc - dst_bpc);

		switch (bit_depth) {
		case TEST_PATTERN_COLOR_FORMAT_BPC_6:
		{
			REG_UPDATE_5(OTG_TEST_PATTERN_PARAMETERS,
					OTG_TEST_PATTERN_INC0, inc_base,
					OTG_TEST_PATTERN_INC1, 0,
					OTG_TEST_PATTERN_HRES, 6,
					OTG_TEST_PATTERN_VRES, 6,
					OTG_TEST_PATTERN_RAMP0_OFFSET, 0);
		}
		break;
		case TEST_PATTERN_COLOR_FORMAT_BPC_8:
		{
			REG_UPDATE_5(OTG_TEST_PATTERN_PARAMETERS,
					OTG_TEST_PATTERN_INC0, inc_base,
					OTG_TEST_PATTERN_INC1, 0,
					OTG_TEST_PATTERN_HRES, 8,
					OTG_TEST_PATTERN_VRES, 6,
					OTG_TEST_PATTERN_RAMP0_OFFSET, 0);
		}
		break;
		case TEST_PATTERN_COLOR_FORMAT_BPC_10:
		{
			REG_UPDATE_5(OTG_TEST_PATTERN_PARAMETERS,
					OTG_TEST_PATTERN_INC0, inc_base,
					OTG_TEST_PATTERN_INC1, inc_base + 2,
					OTG_TEST_PATTERN_HRES, 8,
					OTG_TEST_PATTERN_VRES, 5,
					OTG_TEST_PATTERN_RAMP0_OFFSET, 384 << 6);
		}
		break;
		default:
		break;
		}

		REG_WRITE(OTG_TEST_PATTERN_COLOR, 0);

		/* enable test pattern */
		REG_WRITE(OTG_TEST_PATTERN_CONTROL, 0);

		REG_SET_4(OTG_TEST_PATTERN_CONTROL, 0,
				OTG_TEST_PATTERN_EN, 1,
				OTG_TEST_PATTERN_MODE, mode,
				OTG_TEST_PATTERN_DYNAMIC_RANGE, 0,
				OTG_TEST_PATTERN_COLOR_FORMAT, bit_depth);
	}
	break;
	case CONTROLLER_DP_TEST_PATTERN_VIDEOMODE:
	{
		REG_WRITE(OTG_TEST_PATTERN_CONTROL, 0);
		REG_WRITE(OTG_TEST_PATTERN_COLOR, 0);
		REG_WRITE(OTG_TEST_PATTERN_PARAMETERS, 0);
	}
	break;
	default:
		break;

	}
}

void optc1_get_crtc_scanoutpos(
	struct timing_generator *optc,
	uint32_t *v_blank_start,
	uint32_t *v_blank_end,
	uint32_t *h_position,
	uint32_t *v_position)
{
	struct optc *optc1 = DCN10TG_FROM_TG(optc);
	struct crtc_position position;

	REG_GET_2(OTG_V_BLANK_START_END,
			OTG_V_BLANK_START, v_blank_start,
			OTG_V_BLANK_END, v_blank_end);

	optc1_get_position(optc, &position);

	*h_position = position.horizontal_count;
	*v_position = position.vertical_count;
}

static void optc1_enable_stereo(struct timing_generator *optc,
	const struct dc_crtc_timing *timing, struct crtc_stereo_flags *flags)
{
	struct optc *optc1 = DCN10TG_FROM_TG(optc);

	if (flags) {
		uint32_t stereo_en;
		stereo_en = flags->FRAME_PACKED == 0 ? 1 : 0;

		if (flags->PROGRAM_STEREO)
			REG_UPDATE_3(OTG_STEREO_CONTROL,
				OTG_STEREO_EN, stereo_en,
				OTG_STEREO_SYNC_OUTPUT_LINE_NUM, 0,
				OTG_STEREO_SYNC_OUTPUT_POLARITY, flags->RIGHT_EYE_POLARITY == 0 ? 0 : 1);

		if (flags->PROGRAM_POLARITY)
			REG_UPDATE(OTG_STEREO_CONTROL,
				OTG_STEREO_EYE_FLAG_POLARITY,
				flags->RIGHT_EYE_POLARITY == 0 ? 0 : 1);

		if (flags->DISABLE_STEREO_DP_SYNC)
			REG_UPDATE(OTG_STEREO_CONTROL,
				OTG_DISABLE_STEREOSYNC_OUTPUT_FOR_DP, 1);

		if (flags->PROGRAM_STEREO)
			REG_UPDATE_2(OTG_3D_STRUCTURE_CONTROL,
				OTG_3D_STRUCTURE_EN, flags->FRAME_PACKED,
				OTG_3D_STRUCTURE_STEREO_SEL_OVR, flags->FRAME_PACKED);

	}
}

void optc1_program_stereo(struct timing_generator *optc,
	const struct dc_crtc_timing *timing, struct crtc_stereo_flags *flags)
{
	if (flags->PROGRAM_STEREO)
		optc1_enable_stereo(optc, timing, flags);
	else
		optc1_disable_stereo(optc);
}


bool optc1_is_stereo_left_eye(struct timing_generator *optc)
{
	bool ret = false;
	uint32_t left_eye = 0;
	struct optc *optc1 = DCN10TG_FROM_TG(optc);

	REG_GET(OTG_STEREO_STATUS,
		OTG_STEREO_CURRENT_EYE, &left_eye);
	if (left_eye == 1)
		ret = true;
	else
		ret = false;

	return ret;
}

bool optc1_get_hw_timing(struct timing_generator *tg,
		struct dc_crtc_timing *hw_crtc_timing)
{
	struct dcn_otg_state s = {0};

	if (tg == NULL || hw_crtc_timing == NULL)
		return false;

	optc1_read_otg_state(DCN10TG_FROM_TG(tg), &s);

	hw_crtc_timing->h_total = s.h_total + 1;
	hw_crtc_timing->h_addressable = s.h_total - ((s.h_total - s.h_blank_start) + s.h_blank_end);
	hw_crtc_timing->h_front_porch = s.h_total + 1 - s.h_blank_start;
	hw_crtc_timing->h_sync_width = s.h_sync_a_end - s.h_sync_a_start;

	hw_crtc_timing->v_total = s.v_total + 1;
	hw_crtc_timing->v_addressable = s.v_total - ((s.v_total - s.v_blank_start) + s.v_blank_end);
	hw_crtc_timing->v_front_porch = s.v_total + 1 - s.v_blank_start;
	hw_crtc_timing->v_sync_width = s.v_sync_a_end - s.v_sync_a_start;

	return true;
}


void optc1_read_otg_state(struct optc *optc1,
		struct dcn_otg_state *s)
{
	REG_GET(OTG_CONTROL,
			OTG_MASTER_EN, &s->otg_enabled);

	REG_GET_2(OTG_V_BLANK_START_END,
			OTG_V_BLANK_START, &s->v_blank_start,
			OTG_V_BLANK_END, &s->v_blank_end);

	REG_GET(OTG_V_SYNC_A_CNTL,
			OTG_V_SYNC_A_POL, &s->v_sync_a_pol);

	REG_GET(OTG_V_TOTAL,
			OTG_V_TOTAL, &s->v_total);

	REG_GET(OTG_V_TOTAL_MAX,
			OTG_V_TOTAL_MAX, &s->v_total_max);

	REG_GET(OTG_V_TOTAL_MIN,
			OTG_V_TOTAL_MIN, &s->v_total_min);

	REG_GET(OTG_V_TOTAL_CONTROL,
			OTG_V_TOTAL_MAX_SEL, &s->v_total_max_sel);

	REG_GET(OTG_V_TOTAL_CONTROL,
			OTG_V_TOTAL_MIN_SEL, &s->v_total_min_sel);

	REG_GET_2(OTG_V_SYNC_A,
			OTG_V_SYNC_A_START, &s->v_sync_a_start,
			OTG_V_SYNC_A_END, &s->v_sync_a_end);

	REG_GET_2(OTG_H_BLANK_START_END,
			OTG_H_BLANK_START, &s->h_blank_start,
			OTG_H_BLANK_END, &s->h_blank_end);

	REG_GET_2(OTG_H_SYNC_A,
			OTG_H_SYNC_A_START, &s->h_sync_a_start,
			OTG_H_SYNC_A_END, &s->h_sync_a_end);

	REG_GET(OTG_H_SYNC_A_CNTL,
			OTG_H_SYNC_A_POL, &s->h_sync_a_pol);

	REG_GET(OTG_H_TOTAL,
			OTG_H_TOTAL, &s->h_total);

	REG_GET(OPTC_INPUT_GLOBAL_CONTROL,
			OPTC_UNDERFLOW_OCCURRED_STATUS, &s->underflow_occurred_status);
}

bool optc1_get_otg_active_size(struct timing_generator *optc,
		uint32_t *otg_active_width,
		uint32_t *otg_active_height)
{
	uint32_t otg_enabled;
	uint32_t v_blank_start;
	uint32_t v_blank_end;
	uint32_t h_blank_start;
	uint32_t h_blank_end;
	struct optc *optc1 = DCN10TG_FROM_TG(optc);


	REG_GET(OTG_CONTROL,
			OTG_MASTER_EN, &otg_enabled);

	if (otg_enabled == 0)
		return false;

	REG_GET_2(OTG_V_BLANK_START_END,
			OTG_V_BLANK_START, &v_blank_start,
			OTG_V_BLANK_END, &v_blank_end);

	REG_GET_2(OTG_H_BLANK_START_END,
			OTG_H_BLANK_START, &h_blank_start,
			OTG_H_BLANK_END, &h_blank_end);

	*otg_active_width = v_blank_start - v_blank_end;
	*otg_active_height = h_blank_start - h_blank_end;
	return true;
}

void optc1_clear_optc_underflow(struct timing_generator *optc)
{
	struct optc *optc1 = DCN10TG_FROM_TG(optc);

	REG_UPDATE(OPTC_INPUT_GLOBAL_CONTROL, OPTC_UNDERFLOW_CLEAR, 1);
}

void optc1_tg_init(struct timing_generator *optc)
{
	optc1_set_blank_data_double_buffer(optc, true);
	optc1_set_timing_double_buffer(optc, true);
	optc1_clear_optc_underflow(optc);
}

bool optc1_is_tg_enabled(struct timing_generator *optc)
{
	struct optc *optc1 = DCN10TG_FROM_TG(optc);
	uint32_t otg_enabled = 0;

	REG_GET(OTG_CONTROL, OTG_MASTER_EN, &otg_enabled);

	return (otg_enabled != 0);

}

bool optc1_is_optc_underflow_occurred(struct timing_generator *optc)
{
	struct optc *optc1 = DCN10TG_FROM_TG(optc);
	uint32_t underflow_occurred = 0;

	REG_GET(OPTC_INPUT_GLOBAL_CONTROL,
			OPTC_UNDERFLOW_OCCURRED_STATUS,
			&underflow_occurred);

	return (underflow_occurred == 1);
}

bool optc1_configure_crc(struct timing_generator *optc,
			  const struct crc_params *params)
{
	struct optc *optc1 = DCN10TG_FROM_TG(optc);

	/* Cannot configure crc on a CRTC that is disabled */
	if (!optc1_is_tg_enabled(optc))
		return false;

	REG_WRITE(OTG_CRC_CNTL, 0);

	if (!params->enable)
		return true;

	/* Program frame boundaries */
	/* Window A x axis start and end. */
	REG_UPDATE_2(OTG_CRC0_WINDOWA_X_CONTROL,
			OTG_CRC0_WINDOWA_X_START, params->windowa_x_start,
			OTG_CRC0_WINDOWA_X_END, params->windowa_x_end);

	/* Window A y axis start and end. */
	REG_UPDATE_2(OTG_CRC0_WINDOWA_Y_CONTROL,
			OTG_CRC0_WINDOWA_Y_START, params->windowa_y_start,
			OTG_CRC0_WINDOWA_Y_END, params->windowa_y_end);

	/* Window B x axis start and end. */
	REG_UPDATE_2(OTG_CRC0_WINDOWB_X_CONTROL,
			OTG_CRC0_WINDOWB_X_START, params->windowb_x_start,
			OTG_CRC0_WINDOWB_X_END, params->windowb_x_end);

	/* Window B y axis start and end. */
	REG_UPDATE_2(OTG_CRC0_WINDOWB_Y_CONTROL,
			OTG_CRC0_WINDOWB_Y_START, params->windowb_y_start,
			OTG_CRC0_WINDOWB_Y_END, params->windowb_y_end);

	/* Set crc mode and selection, and enable. Only using CRC0*/
	REG_UPDATE_3(OTG_CRC_CNTL,
			OTG_CRC_CONT_EN, params->continuous_mode ? 1 : 0,
			OTG_CRC0_SELECT, params->selection,
			OTG_CRC_EN, 1);

	return true;
}

bool optc1_get_crc(struct timing_generator *optc,
		    uint32_t *r_cr, uint32_t *g_y, uint32_t *b_cb)
{
	uint32_t field = 0;
	struct optc *optc1 = DCN10TG_FROM_TG(optc);

	REG_GET(OTG_CRC_CNTL, OTG_CRC_EN, &field);

	/* Early return if CRC is not enabled for this CRTC */
	if (!field)
		return false;

	REG_GET_2(OTG_CRC0_DATA_RG,
			CRC0_R_CR, r_cr,
			CRC0_G_Y, g_y);

	REG_GET(OTG_CRC0_DATA_B,
			CRC0_B_CB, b_cb);

	return true;
}

static const struct timing_generator_funcs dcn10_tg_funcs = {
		.validate_timing = optc1_validate_timing,
		.program_timing = optc1_program_timing,
		.setup_vertical_interrupt0 = optc1_setup_vertical_interrupt0,
		.setup_vertical_interrupt1 = optc1_setup_vertical_interrupt1,
		.setup_vertical_interrupt2 = optc1_setup_vertical_interrupt2,
		.program_global_sync = optc1_program_global_sync,
		.enable_crtc = optc1_enable_crtc,
		.disable_crtc = optc1_disable_crtc,
		/* used by enable_timing_synchronization. Not need for FPGA */
		.is_counter_moving = optc1_is_counter_moving,
		.get_position = optc1_get_position,
		.get_frame_count = optc1_get_vblank_counter,
		.get_scanoutpos = optc1_get_crtc_scanoutpos,
		.get_otg_active_size = optc1_get_otg_active_size,
		.set_early_control = optc1_set_early_control,
		/* used by enable_timing_synchronization. Not need for FPGA */
		.wait_for_state = optc1_wait_for_state,
		.set_blank = optc1_set_blank,
		.is_blanked = optc1_is_blanked,
		.set_blank_color = optc1_program_blank_color,
		.did_triggered_reset_occur = optc1_did_triggered_reset_occur,
		.enable_reset_trigger = optc1_enable_reset_trigger,
		.enable_crtc_reset = optc1_enable_crtc_reset,
		.disable_reset_trigger = optc1_disable_reset_trigger,
		.lock = optc1_lock,
		.is_locked = optc1_is_locked,
		.unlock = optc1_unlock,
		.enable_optc_clock = optc1_enable_optc_clock,
		.set_drr = optc1_set_drr,
		.get_last_used_drr_vtotal = NULL,
		.set_static_screen_control = optc1_set_static_screen_control,
		.set_test_pattern = optc1_set_test_pattern,
		.program_stereo = optc1_program_stereo,
		.is_stereo_left_eye = optc1_is_stereo_left_eye,
		.set_blank_data_double_buffer = optc1_set_blank_data_double_buffer,
		.tg_init = optc1_tg_init,
		.is_tg_enabled = optc1_is_tg_enabled,
		.is_optc_underflow_occurred = optc1_is_optc_underflow_occurred,
		.clear_optc_underflow = optc1_clear_optc_underflow,
		.get_crc = optc1_get_crc,
		.configure_crc = optc1_configure_crc,
		.set_vtg_params = optc1_set_vtg_params,
		.program_manual_trigger = optc1_program_manual_trigger,
		.setup_manual_trigger = optc1_setup_manual_trigger,
		.get_hw_timing = optc1_get_hw_timing,
};

void dcn10_timing_generator_init(struct optc *optc1)
{
	optc1->base.funcs = &dcn10_tg_funcs;

	optc1->max_h_total = optc1->tg_mask->OTG_H_TOTAL + 1;
	optc1->max_v_total = optc1->tg_mask->OTG_V_TOTAL + 1;

	optc1->min_h_blank = 32;
	optc1->min_v_blank = 3;
	optc1->min_v_blank_interlace = 5;
	optc1->min_h_sync_width = 4;
	optc1->min_v_sync_width = 1;
}

/* "Containter" vs. "pixel" is a concept within HW blocks, mostly those closer to the back-end. It works like this:
 *
 * - In most of the formats (RGB or YCbCr 4:4:4, 4:2:2 uncompressed and DSC 4:2:2 Simple) pixel rate is the same as
 *   containter rate.
 *
 * - In 4:2:0 (DSC or uncompressed) there are two pixels per container, hence the target container rate has to be
 *   halved to maintain the correct pixel rate.
 *
 * - Unlike 4:2:2 uncompressed, DSC 4:2:2 Native also has two pixels per container (this happens when DSC is applied
 *   to it) and has to be treated the same as 4:2:0, i.e. target containter rate has to be halved in this case as well.
 *
 */
bool optc1_is_two_pixels_per_containter(const struct dc_crtc_timing *timing)
{
	bool two_pix = timing->pixel_encoding == PIXEL_ENCODING_YCBCR420;

	two_pix = two_pix || (timing->flags.DSC && timing->pixel_encoding == PIXEL_ENCODING_YCBCR422
			&& !timing->dsc_cfg.ycbcr422_simple);
	return two_pix;
}
<|MERGE_RESOLUTION|>--- conflicted
+++ resolved
@@ -303,10 +303,6 @@
 
 	if (optc1_is_two_pixels_per_containter(&patched_crtc_timing) || optc1->opp_count == 2)
 		h_div = H_TIMING_DIV_BY2;
-<<<<<<< HEAD
-
-#if defined(CONFIG_DRM_AMD_DC_DCN3_0)
-=======
 
 	if (REG(OPTC_DATA_FORMAT_CONTROL)) {
 		uint32_t data_fmt = 0;
@@ -319,20 +315,13 @@
 		REG_UPDATE(OPTC_DATA_FORMAT_CONTROL, OPTC_DATA_FORMAT, data_fmt);
 	}
 
->>>>>>> 7d2a07b7
 	if (optc1->tg_mask->OTG_H_TIMING_DIV_MODE != 0) {
 		if (optc1->opp_count == 4)
 			h_div = H_TIMING_DIV_BY4;
 
 		REG_UPDATE(OTG_H_TIMING_CNTL,
 		OTG_H_TIMING_DIV_MODE, h_div);
-<<<<<<< HEAD
-	} else
-#endif
-	{
-=======
 	} else {
->>>>>>> 7d2a07b7
 		REG_UPDATE(OTG_H_TIMING_CNTL,
 		OTG_H_TIMING_DIV_BY2, h_div);
 	}
