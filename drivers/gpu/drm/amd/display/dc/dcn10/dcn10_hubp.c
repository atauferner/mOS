/*
 * Copyright 2012-15 Advanced Micro Devices, Inc.
 *
 * Permission is hereby granted, free of charge, to any person obtaining a
 * copy of this software and associated documentation files (the "Software"),
 * to deal in the Software without restriction, including without limitation
 * the rights to use, copy, modify, merge, publish, distribute, sublicense,
 * and/or sell copies of the Software, and to permit persons to whom the
 * Software is furnished to do so, subject to the following conditions:
 *
 * The above copyright notice and this permission notice shall be included in
 * all copies or substantial portions of the Software.
 *
 * THE SOFTWARE IS PROVIDED "AS IS", WITHOUT WARRANTY OF ANY KIND, EXPRESS OR
 * IMPLIED, INCLUDING BUT NOT LIMITED TO THE WARRANTIES OF MERCHANTABILITY,
 * FITNESS FOR A PARTICULAR PURPOSE AND NONINFRINGEMENT.  IN NO EVENT SHALL
 * THE COPYRIGHT HOLDER(S) OR AUTHOR(S) BE LIABLE FOR ANY CLAIM, DAMAGES OR
 * OTHER LIABILITY, WHETHER IN AN ACTION OF CONTRACT, TORT OR OTHERWISE,
 * ARISING FROM, OUT OF OR IN CONNECTION WITH THE SOFTWARE OR THE USE OR
 * OTHER DEALINGS IN THE SOFTWARE.
 *
 * Authors: AMD
 *
 */
#include "dm_services.h"
#include "dce_calcs.h"
#include "reg_helper.h"
#include "basics/conversion.h"
#include "dcn10_hubp.h"

#define REG(reg)\
	hubp1->hubp_regs->reg

#define CTX \
	hubp1->base.ctx

#undef FN
#define FN(reg_name, field_name) \
	hubp1->hubp_shift->field_name, hubp1->hubp_mask->field_name

void hubp1_set_blank(struct hubp *hubp, bool blank)
{
	struct dcn10_hubp *hubp1 = TO_DCN10_HUBP(hubp);
	uint32_t blank_en = blank ? 1 : 0;

	REG_UPDATE_2(DCHUBP_CNTL,
			HUBP_BLANK_EN, blank_en,
			HUBP_TTU_DISABLE, blank_en);

	if (blank) {
		uint32_t reg_val = REG_READ(DCHUBP_CNTL);

		if (reg_val) {
			/* init sequence workaround: in case HUBP is
			 * power gated, this wait would timeout.
			 *
			 * we just wrote reg_val to non-0, if it stay 0
			 * it means HUBP is gated
			 */
			REG_WAIT(DCHUBP_CNTL,
					HUBP_NO_OUTSTANDING_REQ, 1,
					1, 200);
		}

		hubp->mpcc_id = 0xf;
		hubp->opp_id = OPP_ID_INVALID;
	}
}

static void hubp1_disconnect(struct hubp *hubp)
{
	struct dcn10_hubp *hubp1 = TO_DCN10_HUBP(hubp);

	REG_UPDATE(DCHUBP_CNTL,
			HUBP_TTU_DISABLE, 1);

	REG_UPDATE(CURSOR_CONTROL,
			CURSOR_ENABLE, 0);
}

static void hubp1_disable_control(struct hubp *hubp, bool disable_hubp)
{
	struct dcn10_hubp *hubp1 = TO_DCN10_HUBP(hubp);
	uint32_t disable = disable_hubp ? 1 : 0;

	REG_UPDATE(DCHUBP_CNTL,
			HUBP_DISABLE, disable);
}

static unsigned int hubp1_get_underflow_status(struct hubp *hubp)
{
	uint32_t hubp_underflow = 0;
	struct dcn10_hubp *hubp1 = TO_DCN10_HUBP(hubp);

	REG_GET(DCHUBP_CNTL,
		HUBP_UNDERFLOW_STATUS,
		&hubp_underflow);

	return hubp_underflow;
}


void hubp1_clear_underflow(struct hubp *hubp)
{
	struct dcn10_hubp *hubp1 = TO_DCN10_HUBP(hubp);

	REG_UPDATE(DCHUBP_CNTL, HUBP_UNDERFLOW_CLEAR, 1);
}

static void hubp1_set_hubp_blank_en(struct hubp *hubp, bool blank)
{
	struct dcn10_hubp *hubp1 = TO_DCN10_HUBP(hubp);
	uint32_t blank_en = blank ? 1 : 0;

	REG_UPDATE(DCHUBP_CNTL, HUBP_BLANK_EN, blank_en);
}

void hubp1_vready_workaround(struct hubp *hubp,
		struct _vcs_dpi_display_pipe_dest_params_st *pipe_dest)
{
	uint32_t value = 0;
	struct dcn10_hubp *hubp1 = TO_DCN10_HUBP(hubp);

	/* set HBUBREQ_DEBUG_DB[12] = 1 */
	value = REG_READ(HUBPREQ_DEBUG_DB);

	/* hack mode disable */
	value |= 0x100;
	value &= ~0x1000;

	if ((pipe_dest->vstartup_start - 2*(pipe_dest->vready_offset+pipe_dest->vupdate_width
		+ pipe_dest->vupdate_offset) / pipe_dest->htotal) <= pipe_dest->vblank_end) {
		/* if (eco_fix_needed(otg_global_sync_timing)
		 * set HBUBREQ_DEBUG_DB[12] = 1 */
		value |= 0x1000;
	}

	REG_WRITE(HUBPREQ_DEBUG_DB, value);
}

void hubp1_program_tiling(
	struct hubp *hubp,
	const union dc_tiling_info *info,
	const enum surface_pixel_format pixel_format)
{
	struct dcn10_hubp *hubp1 = TO_DCN10_HUBP(hubp);

	REG_UPDATE_6(DCSURF_ADDR_CONFIG,
			NUM_PIPES, log_2(info->gfx9.num_pipes),
			NUM_BANKS, log_2(info->gfx9.num_banks),
			PIPE_INTERLEAVE, info->gfx9.pipe_interleave,
			NUM_SE, log_2(info->gfx9.num_shader_engines),
			NUM_RB_PER_SE, log_2(info->gfx9.num_rb_per_se),
			MAX_COMPRESSED_FRAGS, log_2(info->gfx9.max_compressed_frags));

	REG_UPDATE_4(DCSURF_TILING_CONFIG,
			SW_MODE, info->gfx9.swizzle,
			META_LINEAR, info->gfx9.meta_linear,
			RB_ALIGNED, info->gfx9.rb_aligned,
			PIPE_ALIGNED, info->gfx9.pipe_aligned);
}

void hubp1_program_size(
	struct hubp *hubp,
	enum surface_pixel_format format,
	const struct plane_size *plane_size,
	struct dc_plane_dcc_param *dcc)
{
	struct dcn10_hubp *hubp1 = TO_DCN10_HUBP(hubp);
	uint32_t pitch, meta_pitch, pitch_c, meta_pitch_c;

	/* Program data and meta surface pitch (calculation from addrlib)
	 * 444 or 420 luma
	 */
	if (format >= SURFACE_PIXEL_FORMAT_VIDEO_BEGIN && format < SURFACE_PIXEL_FORMAT_SUBSAMPLE_END) {
		ASSERT(plane_size->chroma_pitch != 0);
		/* Chroma pitch zero can cause system hang! */

		pitch = plane_size->surface_pitch - 1;
		meta_pitch = dcc->meta_pitch - 1;
		pitch_c = plane_size->chroma_pitch - 1;
		meta_pitch_c = dcc->meta_pitch_c - 1;
	} else {
		pitch = plane_size->surface_pitch - 1;
		meta_pitch = dcc->meta_pitch - 1;
		pitch_c = 0;
		meta_pitch_c = 0;
	}

	if (!dcc->enable) {
		meta_pitch = 0;
		meta_pitch_c = 0;
	}

	REG_UPDATE_2(DCSURF_SURFACE_PITCH,
			PITCH, pitch, META_PITCH, meta_pitch);

	if (format >= SURFACE_PIXEL_FORMAT_VIDEO_BEGIN)
		REG_UPDATE_2(DCSURF_SURFACE_PITCH_C,
			PITCH_C, pitch_c, META_PITCH_C, meta_pitch_c);
}

void hubp1_program_rotation(
	struct hubp *hubp,
	enum dc_rotation_angle rotation,
	bool horizontal_mirror)
{
	struct dcn10_hubp *hubp1 = TO_DCN10_HUBP(hubp);
	uint32_t mirror;


	if (horizontal_mirror)
		mirror = 1;
	else
		mirror = 0;

	/* Program rotation angle and horz mirror - no mirror */
	if (rotation == ROTATION_ANGLE_0)
		REG_UPDATE_2(DCSURF_SURFACE_CONFIG,
				ROTATION_ANGLE, 0,
				H_MIRROR_EN, mirror);
	else if (rotation == ROTATION_ANGLE_90)
		REG_UPDATE_2(DCSURF_SURFACE_CONFIG,
				ROTATION_ANGLE, 1,
				H_MIRROR_EN, mirror);
	else if (rotation == ROTATION_ANGLE_180)
		REG_UPDATE_2(DCSURF_SURFACE_CONFIG,
				ROTATION_ANGLE, 2,
				H_MIRROR_EN, mirror);
	else if (rotation == ROTATION_ANGLE_270)
		REG_UPDATE_2(DCSURF_SURFACE_CONFIG,
				ROTATION_ANGLE, 3,
				H_MIRROR_EN, mirror);
}

void hubp1_program_pixel_format(
	struct hubp *hubp,
	enum surface_pixel_format format)
{
	struct dcn10_hubp *hubp1 = TO_DCN10_HUBP(hubp);
	uint32_t red_bar = 3;
	uint32_t blue_bar = 2;

	/* swap for ABGR format */
	if (format == SURFACE_PIXEL_FORMAT_GRPH_ABGR8888
			|| format == SURFACE_PIXEL_FORMAT_GRPH_ABGR2101010
			|| format == SURFACE_PIXEL_FORMAT_GRPH_ABGR2101010_XR_BIAS
			|| format == SURFACE_PIXEL_FORMAT_GRPH_ABGR16161616
			|| format == SURFACE_PIXEL_FORMAT_GRPH_ABGR16161616F) {
		red_bar = 2;
		blue_bar = 3;
	}

	REG_UPDATE_2(HUBPRET_CONTROL,
			CROSSBAR_SRC_CB_B, blue_bar,
			CROSSBAR_SRC_CR_R, red_bar);

	/* Mapping is same as ipp programming (cnvc) */

	switch (format)	{
	case SURFACE_PIXEL_FORMAT_GRPH_ARGB1555:
		REG_UPDATE(DCSURF_SURFACE_CONFIG,
				SURFACE_PIXEL_FORMAT, 1);
		break;
	case SURFACE_PIXEL_FORMAT_GRPH_RGB565:
		REG_UPDATE(DCSURF_SURFACE_CONFIG,
				SURFACE_PIXEL_FORMAT, 3);
		break;
	case SURFACE_PIXEL_FORMAT_GRPH_ARGB8888:
	case SURFACE_PIXEL_FORMAT_GRPH_ABGR8888:
		REG_UPDATE(DCSURF_SURFACE_CONFIG,
				SURFACE_PIXEL_FORMAT, 8);
		break;
	case SURFACE_PIXEL_FORMAT_GRPH_ARGB2101010:
	case SURFACE_PIXEL_FORMAT_GRPH_ABGR2101010:
	case SURFACE_PIXEL_FORMAT_GRPH_ABGR2101010_XR_BIAS:
		REG_UPDATE(DCSURF_SURFACE_CONFIG,
				SURFACE_PIXEL_FORMAT, 10);
		break;
	case SURFACE_PIXEL_FORMAT_GRPH_ARGB16161616:
	case SURFACE_PIXEL_FORMAT_GRPH_ABGR16161616: /*we use crossbar already*/
		REG_UPDATE(DCSURF_SURFACE_CONFIG,
				SURFACE_PIXEL_FORMAT, 26); /* ARGB16161616_UNORM */
		break;
	case SURFACE_PIXEL_FORMAT_GRPH_ARGB16161616F:
	case SURFACE_PIXEL_FORMAT_GRPH_ABGR16161616F:/*we use crossbar already*/
		REG_UPDATE(DCSURF_SURFACE_CONFIG,
				SURFACE_PIXEL_FORMAT, 24);
		break;

	case SURFACE_PIXEL_FORMAT_VIDEO_420_YCbCr:
		REG_UPDATE(DCSURF_SURFACE_CONFIG,
				SURFACE_PIXEL_FORMAT, 65);
		break;
	case SURFACE_PIXEL_FORMAT_VIDEO_420_YCrCb:
		REG_UPDATE(DCSURF_SURFACE_CONFIG,
				SURFACE_PIXEL_FORMAT, 64);
		break;
	case SURFACE_PIXEL_FORMAT_VIDEO_420_10bpc_YCbCr:
		REG_UPDATE(DCSURF_SURFACE_CONFIG,
				SURFACE_PIXEL_FORMAT, 67);
		break;
	case SURFACE_PIXEL_FORMAT_VIDEO_420_10bpc_YCrCb:
		REG_UPDATE(DCSURF_SURFACE_CONFIG,
				SURFACE_PIXEL_FORMAT, 66);
		break;
	case SURFACE_PIXEL_FORMAT_VIDEO_AYCrCb8888:
		REG_UPDATE(DCSURF_SURFACE_CONFIG,
				SURFACE_PIXEL_FORMAT, 12);
		break;
	case SURFACE_PIXEL_FORMAT_GRPH_RGB111110_FIX:
		REG_UPDATE(DCSURF_SURFACE_CONFIG,
				SURFACE_PIXEL_FORMAT, 112);
		break;
	case SURFACE_PIXEL_FORMAT_GRPH_BGR101111_FIX:
		REG_UPDATE(DCSURF_SURFACE_CONFIG,
				SURFACE_PIXEL_FORMAT, 113);
		break;
	case SURFACE_PIXEL_FORMAT_VIDEO_ACrYCb2101010:
		REG_UPDATE(DCSURF_SURFACE_CONFIG,
				SURFACE_PIXEL_FORMAT, 114);
		break;
	case SURFACE_PIXEL_FORMAT_GRPH_RGB111110_FLOAT:
		REG_UPDATE(DCSURF_SURFACE_CONFIG,
				SURFACE_PIXEL_FORMAT, 118);
		break;
	case SURFACE_PIXEL_FORMAT_GRPH_BGR101111_FLOAT:
		REG_UPDATE(DCSURF_SURFACE_CONFIG,
				SURFACE_PIXEL_FORMAT, 119);
		break;
<<<<<<< HEAD
#if defined(CONFIG_DRM_AMD_DC_DCN3_0)
=======
>>>>>>> 7d2a07b7
	case SURFACE_PIXEL_FORMAT_GRPH_RGBE:
		REG_UPDATE_2(DCSURF_SURFACE_CONFIG,
				SURFACE_PIXEL_FORMAT, 116,
				ALPHA_PLANE_EN, 0);
		break;
	case SURFACE_PIXEL_FORMAT_GRPH_RGBE_ALPHA:
		REG_UPDATE_2(DCSURF_SURFACE_CONFIG,
				SURFACE_PIXEL_FORMAT, 116,
				ALPHA_PLANE_EN, 1);
		break;
<<<<<<< HEAD
#endif
=======
>>>>>>> 7d2a07b7
	default:
		BREAK_TO_DEBUGGER();
		break;
	}

	/* don't see the need of program the xbar in DCN 1.0 */
}

bool hubp1_program_surface_flip_and_addr(
	struct hubp *hubp,
	const struct dc_plane_address *address,
	bool flip_immediate)
{
	struct dcn10_hubp *hubp1 = TO_DCN10_HUBP(hubp);


	//program flip type
	REG_UPDATE(DCSURF_FLIP_CONTROL,
			SURFACE_FLIP_TYPE, flip_immediate);


	if (address->type == PLN_ADDR_TYPE_GRPH_STEREO) {
		REG_UPDATE(DCSURF_FLIP_CONTROL, SURFACE_FLIP_MODE_FOR_STEREOSYNC, 0x1);
		REG_UPDATE(DCSURF_FLIP_CONTROL, SURFACE_FLIP_IN_STEREOSYNC, 0x1);

	} else {
		// turn off stereo if not in stereo
		REG_UPDATE(DCSURF_FLIP_CONTROL, SURFACE_FLIP_MODE_FOR_STEREOSYNC, 0x0);
		REG_UPDATE(DCSURF_FLIP_CONTROL, SURFACE_FLIP_IN_STEREOSYNC, 0x0);
	}



	/* HW automatically latch rest of address register on write to
	 * DCSURF_PRIMARY_SURFACE_ADDRESS if SURFACE_UPDATE_LOCK is not used
	 *
	 * program high first and then the low addr, order matters!
	 */
	switch (address->type) {
	case PLN_ADDR_TYPE_GRAPHICS:
		/* DCN1.0 does not support const color
		 * TODO: program DCHUBBUB_RET_PATH_DCC_CFGx_0/1
		 * base on address->grph.dcc_const_color
		 * x = 0, 2, 4, 6 for pipe 0, 1, 2, 3 for rgb and luma
		 * x = 1, 3, 5, 7 for pipe 0, 1, 2, 3 for chroma
		 */

		if (address->grph.addr.quad_part == 0)
			break;

		REG_UPDATE_2(DCSURF_SURFACE_CONTROL,
				PRIMARY_SURFACE_TMZ, address->tmz_surface,
				PRIMARY_META_SURFACE_TMZ, address->tmz_surface);

		if (address->grph.meta_addr.quad_part != 0) {
			REG_SET(DCSURF_PRIMARY_META_SURFACE_ADDRESS_HIGH, 0,
					PRIMARY_META_SURFACE_ADDRESS_HIGH,
					address->grph.meta_addr.high_part);

			REG_SET(DCSURF_PRIMARY_META_SURFACE_ADDRESS, 0,
					PRIMARY_META_SURFACE_ADDRESS,
					address->grph.meta_addr.low_part);
		}

		REG_SET(DCSURF_PRIMARY_SURFACE_ADDRESS_HIGH, 0,
				PRIMARY_SURFACE_ADDRESS_HIGH,
				address->grph.addr.high_part);

		REG_SET(DCSURF_PRIMARY_SURFACE_ADDRESS, 0,
				PRIMARY_SURFACE_ADDRESS,
				address->grph.addr.low_part);
		break;
	case PLN_ADDR_TYPE_VIDEO_PROGRESSIVE:
		if (address->video_progressive.luma_addr.quad_part == 0
			|| address->video_progressive.chroma_addr.quad_part == 0)
			break;

		REG_UPDATE_4(DCSURF_SURFACE_CONTROL,
				PRIMARY_SURFACE_TMZ, address->tmz_surface,
				PRIMARY_SURFACE_TMZ_C, address->tmz_surface,
				PRIMARY_META_SURFACE_TMZ, address->tmz_surface,
				PRIMARY_META_SURFACE_TMZ_C, address->tmz_surface);

		if (address->video_progressive.luma_meta_addr.quad_part != 0) {
			REG_SET(DCSURF_PRIMARY_META_SURFACE_ADDRESS_HIGH_C, 0,
				PRIMARY_META_SURFACE_ADDRESS_HIGH_C,
				address->video_progressive.chroma_meta_addr.high_part);

			REG_SET(DCSURF_PRIMARY_META_SURFACE_ADDRESS_C, 0,
				PRIMARY_META_SURFACE_ADDRESS_C,
				address->video_progressive.chroma_meta_addr.low_part);

			REG_SET(DCSURF_PRIMARY_META_SURFACE_ADDRESS_HIGH, 0,
				PRIMARY_META_SURFACE_ADDRESS_HIGH,
				address->video_progressive.luma_meta_addr.high_part);

			REG_SET(DCSURF_PRIMARY_META_SURFACE_ADDRESS, 0,
				PRIMARY_META_SURFACE_ADDRESS,
				address->video_progressive.luma_meta_addr.low_part);
		}

		REG_SET(DCSURF_PRIMARY_SURFACE_ADDRESS_HIGH_C, 0,
			PRIMARY_SURFACE_ADDRESS_HIGH_C,
			address->video_progressive.chroma_addr.high_part);

		REG_SET(DCSURF_PRIMARY_SURFACE_ADDRESS_C, 0,
			PRIMARY_SURFACE_ADDRESS_C,
			address->video_progressive.chroma_addr.low_part);

		REG_SET(DCSURF_PRIMARY_SURFACE_ADDRESS_HIGH, 0,
			PRIMARY_SURFACE_ADDRESS_HIGH,
			address->video_progressive.luma_addr.high_part);

		REG_SET(DCSURF_PRIMARY_SURFACE_ADDRESS, 0,
			PRIMARY_SURFACE_ADDRESS,
			address->video_progressive.luma_addr.low_part);
		break;
	case PLN_ADDR_TYPE_GRPH_STEREO:
		if (address->grph_stereo.left_addr.quad_part == 0)
			break;
		if (address->grph_stereo.right_addr.quad_part == 0)
			break;

		REG_UPDATE_8(DCSURF_SURFACE_CONTROL,
				PRIMARY_SURFACE_TMZ, address->tmz_surface,
				PRIMARY_SURFACE_TMZ_C, address->tmz_surface,
				PRIMARY_META_SURFACE_TMZ, address->tmz_surface,
				PRIMARY_META_SURFACE_TMZ_C, address->tmz_surface,
				SECONDARY_SURFACE_TMZ, address->tmz_surface,
				SECONDARY_SURFACE_TMZ_C, address->tmz_surface,
				SECONDARY_META_SURFACE_TMZ, address->tmz_surface,
				SECONDARY_META_SURFACE_TMZ_C, address->tmz_surface);

		if (address->grph_stereo.right_meta_addr.quad_part != 0) {

			REG_SET(DCSURF_SECONDARY_META_SURFACE_ADDRESS_HIGH, 0,
					SECONDARY_META_SURFACE_ADDRESS_HIGH,
					address->grph_stereo.right_meta_addr.high_part);

			REG_SET(DCSURF_SECONDARY_META_SURFACE_ADDRESS, 0,
					SECONDARY_META_SURFACE_ADDRESS,
					address->grph_stereo.right_meta_addr.low_part);
		}
		if (address->grph_stereo.left_meta_addr.quad_part != 0) {

			REG_SET(DCSURF_PRIMARY_META_SURFACE_ADDRESS_HIGH, 0,
					PRIMARY_META_SURFACE_ADDRESS_HIGH,
					address->grph_stereo.left_meta_addr.high_part);

			REG_SET(DCSURF_PRIMARY_META_SURFACE_ADDRESS, 0,
					PRIMARY_META_SURFACE_ADDRESS,
					address->grph_stereo.left_meta_addr.low_part);
		}

		REG_SET(DCSURF_SECONDARY_SURFACE_ADDRESS_HIGH, 0,
				SECONDARY_SURFACE_ADDRESS_HIGH,
				address->grph_stereo.right_addr.high_part);

		REG_SET(DCSURF_SECONDARY_SURFACE_ADDRESS, 0,
				SECONDARY_SURFACE_ADDRESS,
				address->grph_stereo.right_addr.low_part);

		REG_SET(DCSURF_PRIMARY_SURFACE_ADDRESS_HIGH, 0,
				PRIMARY_SURFACE_ADDRESS_HIGH,
				address->grph_stereo.left_addr.high_part);

		REG_SET(DCSURF_PRIMARY_SURFACE_ADDRESS, 0,
				PRIMARY_SURFACE_ADDRESS,
				address->grph_stereo.left_addr.low_part);
		break;
	default:
		BREAK_TO_DEBUGGER();
		break;
	}

	hubp->request_address = *address;

	return true;
}

void hubp1_dcc_control(struct hubp *hubp, bool enable,
		enum hubp_ind_block_size independent_64b_blks)
{
	uint32_t dcc_en = enable ? 1 : 0;
	uint32_t dcc_ind_64b_blk = independent_64b_blks ? 1 : 0;
	struct dcn10_hubp *hubp1 = TO_DCN10_HUBP(hubp);

	REG_UPDATE_4(DCSURF_SURFACE_CONTROL,
			PRIMARY_SURFACE_DCC_EN, dcc_en,
			PRIMARY_SURFACE_DCC_IND_64B_BLK, dcc_ind_64b_blk,
			SECONDARY_SURFACE_DCC_EN, dcc_en,
			SECONDARY_SURFACE_DCC_IND_64B_BLK, dcc_ind_64b_blk);
}

void hubp1_program_surface_config(
	struct hubp *hubp,
	enum surface_pixel_format format,
	union dc_tiling_info *tiling_info,
	struct plane_size *plane_size,
	enum dc_rotation_angle rotation,
	struct dc_plane_dcc_param *dcc,
	bool horizontal_mirror,
	unsigned int compat_level)
{
	hubp1_dcc_control(hubp, dcc->enable, dcc->independent_64b_blks);
	hubp1_program_tiling(hubp, tiling_info, format);
	hubp1_program_size(hubp, format, plane_size, dcc);
	hubp1_program_rotation(hubp, rotation, horizontal_mirror);
	hubp1_program_pixel_format(hubp, format);
}

void hubp1_program_requestor(
		struct hubp *hubp,
		struct _vcs_dpi_display_rq_regs_st *rq_regs)
{
	struct dcn10_hubp *hubp1 = TO_DCN10_HUBP(hubp);

	REG_UPDATE(HUBPRET_CONTROL,
			DET_BUF_PLANE1_BASE_ADDRESS, rq_regs->plane1_base_address);
	REG_SET_4(DCN_EXPANSION_MODE, 0,
			DRQ_EXPANSION_MODE, rq_regs->drq_expansion_mode,
			PRQ_EXPANSION_MODE, rq_regs->prq_expansion_mode,
			MRQ_EXPANSION_MODE, rq_regs->mrq_expansion_mode,
			CRQ_EXPANSION_MODE, rq_regs->crq_expansion_mode);
	REG_SET_8(DCHUBP_REQ_SIZE_CONFIG, 0,
		CHUNK_SIZE, rq_regs->rq_regs_l.chunk_size,
		MIN_CHUNK_SIZE, rq_regs->rq_regs_l.min_chunk_size,
		META_CHUNK_SIZE, rq_regs->rq_regs_l.meta_chunk_size,
		MIN_META_CHUNK_SIZE, rq_regs->rq_regs_l.min_meta_chunk_size,
		DPTE_GROUP_SIZE, rq_regs->rq_regs_l.dpte_group_size,
		MPTE_GROUP_SIZE, rq_regs->rq_regs_l.mpte_group_size,
		SWATH_HEIGHT, rq_regs->rq_regs_l.swath_height,
		PTE_ROW_HEIGHT_LINEAR, rq_regs->rq_regs_l.pte_row_height_linear);
	REG_SET_8(DCHUBP_REQ_SIZE_CONFIG_C, 0,
		CHUNK_SIZE_C, rq_regs->rq_regs_c.chunk_size,
		MIN_CHUNK_SIZE_C, rq_regs->rq_regs_c.min_chunk_size,
		META_CHUNK_SIZE_C, rq_regs->rq_regs_c.meta_chunk_size,
		MIN_META_CHUNK_SIZE_C, rq_regs->rq_regs_c.min_meta_chunk_size,
		DPTE_GROUP_SIZE_C, rq_regs->rq_regs_c.dpte_group_size,
		MPTE_GROUP_SIZE_C, rq_regs->rq_regs_c.mpte_group_size,
		SWATH_HEIGHT_C, rq_regs->rq_regs_c.swath_height,
		PTE_ROW_HEIGHT_LINEAR_C, rq_regs->rq_regs_c.pte_row_height_linear);
}


void hubp1_program_deadline(
		struct hubp *hubp,
		struct _vcs_dpi_display_dlg_regs_st *dlg_attr,
		struct _vcs_dpi_display_ttu_regs_st *ttu_attr)
{
	struct dcn10_hubp *hubp1 = TO_DCN10_HUBP(hubp);

	/* DLG - Per hubp */
	REG_SET_2(BLANK_OFFSET_0, 0,
		REFCYC_H_BLANK_END, dlg_attr->refcyc_h_blank_end,
		DLG_V_BLANK_END, dlg_attr->dlg_vblank_end);

	REG_SET(BLANK_OFFSET_1, 0,
		MIN_DST_Y_NEXT_START, dlg_attr->min_dst_y_next_start);

	REG_SET(DST_DIMENSIONS, 0,
		REFCYC_PER_HTOTAL, dlg_attr->refcyc_per_htotal);

	REG_SET_2(DST_AFTER_SCALER, 0,
		REFCYC_X_AFTER_SCALER, dlg_attr->refcyc_x_after_scaler,
		DST_Y_AFTER_SCALER, dlg_attr->dst_y_after_scaler);

	REG_SET(REF_FREQ_TO_PIX_FREQ, 0,
		REF_FREQ_TO_PIX_FREQ, dlg_attr->ref_freq_to_pix_freq);

	/* DLG - Per luma/chroma */
	REG_SET(VBLANK_PARAMETERS_1, 0,
		REFCYC_PER_PTE_GROUP_VBLANK_L, dlg_attr->refcyc_per_pte_group_vblank_l);

	if (REG(NOM_PARAMETERS_0))
		REG_SET(NOM_PARAMETERS_0, 0,
			DST_Y_PER_PTE_ROW_NOM_L, dlg_attr->dst_y_per_pte_row_nom_l);

	if (REG(NOM_PARAMETERS_1))
		REG_SET(NOM_PARAMETERS_1, 0,
			REFCYC_PER_PTE_GROUP_NOM_L, dlg_attr->refcyc_per_pte_group_nom_l);

	REG_SET(NOM_PARAMETERS_4, 0,
		DST_Y_PER_META_ROW_NOM_L, dlg_attr->dst_y_per_meta_row_nom_l);

	REG_SET(NOM_PARAMETERS_5, 0,
		REFCYC_PER_META_CHUNK_NOM_L, dlg_attr->refcyc_per_meta_chunk_nom_l);

	REG_SET_2(PER_LINE_DELIVERY, 0,
		REFCYC_PER_LINE_DELIVERY_L, dlg_attr->refcyc_per_line_delivery_l,
		REFCYC_PER_LINE_DELIVERY_C, dlg_attr->refcyc_per_line_delivery_c);

	REG_SET(VBLANK_PARAMETERS_2, 0,
		REFCYC_PER_PTE_GROUP_VBLANK_C, dlg_attr->refcyc_per_pte_group_vblank_c);

	if (REG(NOM_PARAMETERS_2))
		REG_SET(NOM_PARAMETERS_2, 0,
			DST_Y_PER_PTE_ROW_NOM_C, dlg_attr->dst_y_per_pte_row_nom_c);

	if (REG(NOM_PARAMETERS_3))
		REG_SET(NOM_PARAMETERS_3, 0,
			REFCYC_PER_PTE_GROUP_NOM_C, dlg_attr->refcyc_per_pte_group_nom_c);

	REG_SET(NOM_PARAMETERS_6, 0,
		DST_Y_PER_META_ROW_NOM_C, dlg_attr->dst_y_per_meta_row_nom_c);

	REG_SET(NOM_PARAMETERS_7, 0,
		REFCYC_PER_META_CHUNK_NOM_C, dlg_attr->refcyc_per_meta_chunk_nom_c);

	/* TTU - per hubp */
	REG_SET_2(DCN_TTU_QOS_WM, 0,
		QoS_LEVEL_LOW_WM, ttu_attr->qos_level_low_wm,
		QoS_LEVEL_HIGH_WM, ttu_attr->qos_level_high_wm);

	/* TTU - per luma/chroma */
	/* Assumed surf0 is luma and 1 is chroma */

	REG_SET_3(DCN_SURF0_TTU_CNTL0, 0,
		REFCYC_PER_REQ_DELIVERY, ttu_attr->refcyc_per_req_delivery_l,
		QoS_LEVEL_FIXED, ttu_attr->qos_level_fixed_l,
		QoS_RAMP_DISABLE, ttu_attr->qos_ramp_disable_l);

	REG_SET_3(DCN_SURF1_TTU_CNTL0, 0,
		REFCYC_PER_REQ_DELIVERY, ttu_attr->refcyc_per_req_delivery_c,
		QoS_LEVEL_FIXED, ttu_attr->qos_level_fixed_c,
		QoS_RAMP_DISABLE, ttu_attr->qos_ramp_disable_c);

	REG_SET_3(DCN_CUR0_TTU_CNTL0, 0,
		REFCYC_PER_REQ_DELIVERY, ttu_attr->refcyc_per_req_delivery_cur0,
		QoS_LEVEL_FIXED, ttu_attr->qos_level_fixed_cur0,
		QoS_RAMP_DISABLE, ttu_attr->qos_ramp_disable_cur0);
}

static void hubp1_setup(
		struct hubp *hubp,
		struct _vcs_dpi_display_dlg_regs_st *dlg_attr,
		struct _vcs_dpi_display_ttu_regs_st *ttu_attr,
		struct _vcs_dpi_display_rq_regs_st *rq_regs,
		struct _vcs_dpi_display_pipe_dest_params_st *pipe_dest)
{
	/* otg is locked when this func is called. Register are double buffered.
	 * disable the requestors is not needed
	 */
	hubp1_program_requestor(hubp, rq_regs);
	hubp1_program_deadline(hubp, dlg_attr, ttu_attr);
	hubp1_vready_workaround(hubp, pipe_dest);
}

static void hubp1_setup_interdependent(
		struct hubp *hubp,
		struct _vcs_dpi_display_dlg_regs_st *dlg_attr,
		struct _vcs_dpi_display_ttu_regs_st *ttu_attr)
{
	struct dcn10_hubp *hubp1 = TO_DCN10_HUBP(hubp);

	REG_SET_2(PREFETCH_SETTINS, 0,
		DST_Y_PREFETCH, dlg_attr->dst_y_prefetch,
		VRATIO_PREFETCH, dlg_attr->vratio_prefetch);

	REG_SET(PREFETCH_SETTINS_C, 0,
		VRATIO_PREFETCH_C, dlg_attr->vratio_prefetch_c);

	REG_SET_2(VBLANK_PARAMETERS_0, 0,
		DST_Y_PER_VM_VBLANK, dlg_attr->dst_y_per_vm_vblank,
		DST_Y_PER_ROW_VBLANK, dlg_attr->dst_y_per_row_vblank);

	REG_SET(VBLANK_PARAMETERS_3, 0,
		REFCYC_PER_META_CHUNK_VBLANK_L, dlg_attr->refcyc_per_meta_chunk_vblank_l);

	REG_SET(VBLANK_PARAMETERS_4, 0,
		REFCYC_PER_META_CHUNK_VBLANK_C, dlg_attr->refcyc_per_meta_chunk_vblank_c);

	REG_SET_2(PER_LINE_DELIVERY_PRE, 0,
		REFCYC_PER_LINE_DELIVERY_PRE_L, dlg_attr->refcyc_per_line_delivery_pre_l,
		REFCYC_PER_LINE_DELIVERY_PRE_C, dlg_attr->refcyc_per_line_delivery_pre_c);

	REG_SET(DCN_SURF0_TTU_CNTL1, 0,
		REFCYC_PER_REQ_DELIVERY_PRE,
		ttu_attr->refcyc_per_req_delivery_pre_l);
	REG_SET(DCN_SURF1_TTU_CNTL1, 0,
		REFCYC_PER_REQ_DELIVERY_PRE,
		ttu_attr->refcyc_per_req_delivery_pre_c);
	REG_SET(DCN_CUR0_TTU_CNTL1, 0,
		REFCYC_PER_REQ_DELIVERY_PRE, ttu_attr->refcyc_per_req_delivery_pre_cur0);

	REG_SET_2(DCN_GLOBAL_TTU_CNTL, 0,
		MIN_TTU_VBLANK, ttu_attr->min_ttu_vblank,
		QoS_LEVEL_FLIP, ttu_attr->qos_level_flip);
}

bool hubp1_is_flip_pending(struct hubp *hubp)
{
	uint32_t flip_pending = 0;
	struct dcn10_hubp *hubp1 = TO_DCN10_HUBP(hubp);
	struct dc_plane_address earliest_inuse_address;

	if (hubp && hubp->power_gated)
		return false;

	REG_GET(DCSURF_FLIP_CONTROL,
			SURFACE_FLIP_PENDING, &flip_pending);

	REG_GET(DCSURF_SURFACE_EARLIEST_INUSE,
			SURFACE_EARLIEST_INUSE_ADDRESS, &earliest_inuse_address.grph.addr.low_part);

	REG_GET(DCSURF_SURFACE_EARLIEST_INUSE_HIGH,
			SURFACE_EARLIEST_INUSE_ADDRESS_HIGH, &earliest_inuse_address.grph.addr.high_part);

	if (flip_pending)
		return true;

	if (earliest_inuse_address.grph.addr.quad_part != hubp->request_address.grph.addr.quad_part)
		return true;

	return false;
}

uint32_t aperture_default_system = 1;
uint32_t context0_default_system; /* = 0;*/

static void hubp1_set_vm_system_aperture_settings(struct hubp *hubp,
		struct vm_system_aperture_param *apt)
{
	struct dcn10_hubp *hubp1 = TO_DCN10_HUBP(hubp);
	PHYSICAL_ADDRESS_LOC mc_vm_apt_default;
	PHYSICAL_ADDRESS_LOC mc_vm_apt_low;
	PHYSICAL_ADDRESS_LOC mc_vm_apt_high;

	mc_vm_apt_default.quad_part = apt->sys_default.quad_part >> 12;
	mc_vm_apt_low.quad_part = apt->sys_low.quad_part >> 12;
	mc_vm_apt_high.quad_part = apt->sys_high.quad_part >> 12;

	REG_SET_2(DCN_VM_SYSTEM_APERTURE_DEFAULT_ADDR_MSB, 0,
		MC_VM_SYSTEM_APERTURE_DEFAULT_SYSTEM, aperture_default_system, /* 1 = system physical memory */
		MC_VM_SYSTEM_APERTURE_DEFAULT_ADDR_MSB, mc_vm_apt_default.high_part);
	REG_SET(DCN_VM_SYSTEM_APERTURE_DEFAULT_ADDR_LSB, 0,
		MC_VM_SYSTEM_APERTURE_DEFAULT_ADDR_LSB, mc_vm_apt_default.low_part);

	REG_SET(DCN_VM_SYSTEM_APERTURE_LOW_ADDR_MSB, 0,
			MC_VM_SYSTEM_APERTURE_LOW_ADDR_MSB, mc_vm_apt_low.high_part);
	REG_SET(DCN_VM_SYSTEM_APERTURE_LOW_ADDR_LSB, 0,
			MC_VM_SYSTEM_APERTURE_LOW_ADDR_LSB, mc_vm_apt_low.low_part);

	REG_SET(DCN_VM_SYSTEM_APERTURE_HIGH_ADDR_MSB, 0,
			MC_VM_SYSTEM_APERTURE_HIGH_ADDR_MSB, mc_vm_apt_high.high_part);
	REG_SET(DCN_VM_SYSTEM_APERTURE_HIGH_ADDR_LSB, 0,
			MC_VM_SYSTEM_APERTURE_HIGH_ADDR_LSB, mc_vm_apt_high.low_part);
}

static void hubp1_set_vm_context0_settings(struct hubp *hubp,
		const struct vm_context0_param *vm0)
{
	struct dcn10_hubp *hubp1 = TO_DCN10_HUBP(hubp);
	/* pte base */
	REG_SET(DCN_VM_CONTEXT0_PAGE_TABLE_BASE_ADDR_MSB, 0,
			VM_CONTEXT0_PAGE_TABLE_BASE_ADDR_MSB, vm0->pte_base.high_part);
	REG_SET(DCN_VM_CONTEXT0_PAGE_TABLE_BASE_ADDR_LSB, 0,
			VM_CONTEXT0_PAGE_TABLE_BASE_ADDR_LSB, vm0->pte_base.low_part);

	/* pte start */
	REG_SET(DCN_VM_CONTEXT0_PAGE_TABLE_START_ADDR_MSB, 0,
			VM_CONTEXT0_PAGE_TABLE_START_ADDR_MSB, vm0->pte_start.high_part);
	REG_SET(DCN_VM_CONTEXT0_PAGE_TABLE_START_ADDR_LSB, 0,
			VM_CONTEXT0_PAGE_TABLE_START_ADDR_LSB, vm0->pte_start.low_part);

	/* pte end */
	REG_SET(DCN_VM_CONTEXT0_PAGE_TABLE_END_ADDR_MSB, 0,
			VM_CONTEXT0_PAGE_TABLE_END_ADDR_MSB, vm0->pte_end.high_part);
	REG_SET(DCN_VM_CONTEXT0_PAGE_TABLE_END_ADDR_LSB, 0,
			VM_CONTEXT0_PAGE_TABLE_END_ADDR_LSB, vm0->pte_end.low_part);

	/* fault handling */
	REG_SET_2(DCN_VM_CONTEXT0_PROTECTION_FAULT_DEFAULT_ADDR_MSB, 0,
			VM_CONTEXT0_PROTECTION_FAULT_DEFAULT_ADDR_MSB, vm0->fault_default.high_part,
			VM_CONTEXT0_PROTECTION_FAULT_DEFAULT_SYSTEM, context0_default_system);
	REG_SET(DCN_VM_CONTEXT0_PROTECTION_FAULT_DEFAULT_ADDR_LSB, 0,
			VM_CONTEXT0_PROTECTION_FAULT_DEFAULT_ADDR_LSB, vm0->fault_default.low_part);

	/* control: enable VM PTE*/
	REG_SET_2(DCN_VM_MX_L1_TLB_CNTL, 0,
			ENABLE_L1_TLB, 1,
			SYSTEM_ACCESS_MODE, 3);
}

void min_set_viewport(
	struct hubp *hubp,
	const struct rect *viewport,
	const struct rect *viewport_c)
{
	struct dcn10_hubp *hubp1 = TO_DCN10_HUBP(hubp);

	REG_SET_2(DCSURF_PRI_VIEWPORT_DIMENSION, 0,
		  PRI_VIEWPORT_WIDTH, viewport->width,
		  PRI_VIEWPORT_HEIGHT, viewport->height);

	REG_SET_2(DCSURF_PRI_VIEWPORT_START, 0,
		  PRI_VIEWPORT_X_START, viewport->x,
		  PRI_VIEWPORT_Y_START, viewport->y);

	/*for stereo*/
	REG_SET_2(DCSURF_SEC_VIEWPORT_DIMENSION, 0,
		  SEC_VIEWPORT_WIDTH, viewport->width,
		  SEC_VIEWPORT_HEIGHT, viewport->height);

	REG_SET_2(DCSURF_SEC_VIEWPORT_START, 0,
		  SEC_VIEWPORT_X_START, viewport->x,
		  SEC_VIEWPORT_Y_START, viewport->y);

	/* DC supports NV12 only at the moment */
	REG_SET_2(DCSURF_PRI_VIEWPORT_DIMENSION_C, 0,
		  PRI_VIEWPORT_WIDTH_C, viewport_c->width,
		  PRI_VIEWPORT_HEIGHT_C, viewport_c->height);

	REG_SET_2(DCSURF_PRI_VIEWPORT_START_C, 0,
		  PRI_VIEWPORT_X_START_C, viewport_c->x,
		  PRI_VIEWPORT_Y_START_C, viewport_c->y);

	REG_SET_2(DCSURF_SEC_VIEWPORT_DIMENSION_C, 0,
		  SEC_VIEWPORT_WIDTH_C, viewport_c->width,
		  SEC_VIEWPORT_HEIGHT_C, viewport_c->height);

	REG_SET_2(DCSURF_SEC_VIEWPORT_START_C, 0,
		  SEC_VIEWPORT_X_START_C, viewport_c->x,
		  SEC_VIEWPORT_Y_START_C, viewport_c->y);
}

void hubp1_read_state_common(struct hubp *hubp)
{
	struct dcn10_hubp *hubp1 = TO_DCN10_HUBP(hubp);
	struct dcn_hubp_state *s = &hubp1->state;
	struct _vcs_dpi_display_dlg_regs_st *dlg_attr = &s->dlg_attr;
	struct _vcs_dpi_display_ttu_regs_st *ttu_attr = &s->ttu_attr;
	struct _vcs_dpi_display_rq_regs_st *rq_regs = &s->rq_regs;

	/* Requester */
	REG_GET(HUBPRET_CONTROL,
			DET_BUF_PLANE1_BASE_ADDRESS, &rq_regs->plane1_base_address);
	REG_GET_4(DCN_EXPANSION_MODE,
			DRQ_EXPANSION_MODE, &rq_regs->drq_expansion_mode,
			PRQ_EXPANSION_MODE, &rq_regs->prq_expansion_mode,
			MRQ_EXPANSION_MODE, &rq_regs->mrq_expansion_mode,
			CRQ_EXPANSION_MODE, &rq_regs->crq_expansion_mode);

	/* DLG - Per hubp */
	REG_GET_2(BLANK_OFFSET_0,
		REFCYC_H_BLANK_END, &dlg_attr->refcyc_h_blank_end,
		DLG_V_BLANK_END, &dlg_attr->dlg_vblank_end);

	REG_GET(BLANK_OFFSET_1,
		MIN_DST_Y_NEXT_START, &dlg_attr->min_dst_y_next_start);

	REG_GET(DST_DIMENSIONS,
		REFCYC_PER_HTOTAL, &dlg_attr->refcyc_per_htotal);

	REG_GET_2(DST_AFTER_SCALER,
		REFCYC_X_AFTER_SCALER, &dlg_attr->refcyc_x_after_scaler,
		DST_Y_AFTER_SCALER, &dlg_attr->dst_y_after_scaler);

	if (REG(PREFETCH_SETTINS))
		REG_GET_2(PREFETCH_SETTINS,
			DST_Y_PREFETCH, &dlg_attr->dst_y_prefetch,
			VRATIO_PREFETCH, &dlg_attr->vratio_prefetch);
	else
		REG_GET_2(PREFETCH_SETTINGS,
			DST_Y_PREFETCH, &dlg_attr->dst_y_prefetch,
			VRATIO_PREFETCH, &dlg_attr->vratio_prefetch);

	REG_GET_2(VBLANK_PARAMETERS_0,
		DST_Y_PER_VM_VBLANK, &dlg_attr->dst_y_per_vm_vblank,
		DST_Y_PER_ROW_VBLANK, &dlg_attr->dst_y_per_row_vblank);

	REG_GET(REF_FREQ_TO_PIX_FREQ,
		REF_FREQ_TO_PIX_FREQ, &dlg_attr->ref_freq_to_pix_freq);

	/* DLG - Per luma/chroma */
	REG_GET(VBLANK_PARAMETERS_1,
		REFCYC_PER_PTE_GROUP_VBLANK_L, &dlg_attr->refcyc_per_pte_group_vblank_l);

	REG_GET(VBLANK_PARAMETERS_3,
		REFCYC_PER_META_CHUNK_VBLANK_L, &dlg_attr->refcyc_per_meta_chunk_vblank_l);

	if (REG(NOM_PARAMETERS_0))
		REG_GET(NOM_PARAMETERS_0,
			DST_Y_PER_PTE_ROW_NOM_L, &dlg_attr->dst_y_per_pte_row_nom_l);

	if (REG(NOM_PARAMETERS_1))
		REG_GET(NOM_PARAMETERS_1,
			REFCYC_PER_PTE_GROUP_NOM_L, &dlg_attr->refcyc_per_pte_group_nom_l);

	REG_GET(NOM_PARAMETERS_4,
		DST_Y_PER_META_ROW_NOM_L, &dlg_attr->dst_y_per_meta_row_nom_l);

	REG_GET(NOM_PARAMETERS_5,
		REFCYC_PER_META_CHUNK_NOM_L, &dlg_attr->refcyc_per_meta_chunk_nom_l);

	REG_GET_2(PER_LINE_DELIVERY_PRE,
		REFCYC_PER_LINE_DELIVERY_PRE_L, &dlg_attr->refcyc_per_line_delivery_pre_l,
		REFCYC_PER_LINE_DELIVERY_PRE_C, &dlg_attr->refcyc_per_line_delivery_pre_c);

	REG_GET_2(PER_LINE_DELIVERY,
		REFCYC_PER_LINE_DELIVERY_L, &dlg_attr->refcyc_per_line_delivery_l,
		REFCYC_PER_LINE_DELIVERY_C, &dlg_attr->refcyc_per_line_delivery_c);

	if (REG(PREFETCH_SETTINS_C))
		REG_GET(PREFETCH_SETTINS_C,
			VRATIO_PREFETCH_C, &dlg_attr->vratio_prefetch_c);
	else
		REG_GET(PREFETCH_SETTINGS_C,
			VRATIO_PREFETCH_C, &dlg_attr->vratio_prefetch_c);

	REG_GET(VBLANK_PARAMETERS_2,
		REFCYC_PER_PTE_GROUP_VBLANK_C, &dlg_attr->refcyc_per_pte_group_vblank_c);

	REG_GET(VBLANK_PARAMETERS_4,
		REFCYC_PER_META_CHUNK_VBLANK_C, &dlg_attr->refcyc_per_meta_chunk_vblank_c);

	if (REG(NOM_PARAMETERS_2))
		REG_GET(NOM_PARAMETERS_2,
			DST_Y_PER_PTE_ROW_NOM_C, &dlg_attr->dst_y_per_pte_row_nom_c);

	if (REG(NOM_PARAMETERS_3))
		REG_GET(NOM_PARAMETERS_3,
			REFCYC_PER_PTE_GROUP_NOM_C, &dlg_attr->refcyc_per_pte_group_nom_c);

	REG_GET(NOM_PARAMETERS_6,
		DST_Y_PER_META_ROW_NOM_C, &dlg_attr->dst_y_per_meta_row_nom_c);

	REG_GET(NOM_PARAMETERS_7,
		REFCYC_PER_META_CHUNK_NOM_C, &dlg_attr->refcyc_per_meta_chunk_nom_c);

	/* TTU - per hubp */
	REG_GET_2(DCN_TTU_QOS_WM,
		QoS_LEVEL_LOW_WM, &ttu_attr->qos_level_low_wm,
		QoS_LEVEL_HIGH_WM, &ttu_attr->qos_level_high_wm);

	REG_GET_2(DCN_GLOBAL_TTU_CNTL,
		MIN_TTU_VBLANK, &ttu_attr->min_ttu_vblank,
		QoS_LEVEL_FLIP, &ttu_attr->qos_level_flip);

	/* TTU - per luma/chroma */
	/* Assumed surf0 is luma and 1 is chroma */

	REG_GET_3(DCN_SURF0_TTU_CNTL0,
		REFCYC_PER_REQ_DELIVERY, &ttu_attr->refcyc_per_req_delivery_l,
		QoS_LEVEL_FIXED, &ttu_attr->qos_level_fixed_l,
		QoS_RAMP_DISABLE, &ttu_attr->qos_ramp_disable_l);

	REG_GET(DCN_SURF0_TTU_CNTL1,
		REFCYC_PER_REQ_DELIVERY_PRE,
		&ttu_attr->refcyc_per_req_delivery_pre_l);

	REG_GET_3(DCN_SURF1_TTU_CNTL0,
		REFCYC_PER_REQ_DELIVERY, &ttu_attr->refcyc_per_req_delivery_c,
		QoS_LEVEL_FIXED, &ttu_attr->qos_level_fixed_c,
		QoS_RAMP_DISABLE, &ttu_attr->qos_ramp_disable_c);

	REG_GET(DCN_SURF1_TTU_CNTL1,
		REFCYC_PER_REQ_DELIVERY_PRE,
		&ttu_attr->refcyc_per_req_delivery_pre_c);

	/* Rest of hubp */
	REG_GET(DCSURF_SURFACE_CONFIG,
			SURFACE_PIXEL_FORMAT, &s->pixel_format);

	REG_GET(DCSURF_SURFACE_EARLIEST_INUSE_HIGH,
			SURFACE_EARLIEST_INUSE_ADDRESS_HIGH, &s->inuse_addr_hi);

	REG_GET(DCSURF_SURFACE_EARLIEST_INUSE,
			SURFACE_EARLIEST_INUSE_ADDRESS, &s->inuse_addr_lo);

	REG_GET_2(DCSURF_PRI_VIEWPORT_DIMENSION,
			PRI_VIEWPORT_WIDTH, &s->viewport_width,
			PRI_VIEWPORT_HEIGHT, &s->viewport_height);

	REG_GET_2(DCSURF_SURFACE_CONFIG,
			ROTATION_ANGLE, &s->rotation_angle,
			H_MIRROR_EN, &s->h_mirror_en);

	REG_GET(DCSURF_TILING_CONFIG,
			SW_MODE, &s->sw_mode);

	REG_GET(DCSURF_SURFACE_CONTROL,
			PRIMARY_SURFACE_DCC_EN, &s->dcc_en);

	REG_GET_3(DCHUBP_CNTL,
			HUBP_BLANK_EN, &s->blank_en,
			HUBP_TTU_DISABLE, &s->ttu_disable,
			HUBP_UNDERFLOW_STATUS, &s->underflow_status);

	REG_GET(HUBP_CLK_CNTL,
			HUBP_CLOCK_ENABLE, &s->clock_en);

	REG_GET(DCN_GLOBAL_TTU_CNTL,
			MIN_TTU_VBLANK, &s->min_ttu_vblank);

	REG_GET_2(DCN_TTU_QOS_WM,
			QoS_LEVEL_LOW_WM, &s->qos_level_low_wm,
			QoS_LEVEL_HIGH_WM, &s->qos_level_high_wm);

}

void hubp1_read_state(struct hubp *hubp)
{
	struct dcn10_hubp *hubp1 = TO_DCN10_HUBP(hubp);
	struct dcn_hubp_state *s = &hubp1->state;
	struct _vcs_dpi_display_rq_regs_st *rq_regs = &s->rq_regs;

	hubp1_read_state_common(hubp);

	REG_GET_8(DCHUBP_REQ_SIZE_CONFIG,
		CHUNK_SIZE, &rq_regs->rq_regs_l.chunk_size,
		MIN_CHUNK_SIZE, &rq_regs->rq_regs_l.min_chunk_size,
		META_CHUNK_SIZE, &rq_regs->rq_regs_l.meta_chunk_size,
		MIN_META_CHUNK_SIZE, &rq_regs->rq_regs_l.min_meta_chunk_size,
		DPTE_GROUP_SIZE, &rq_regs->rq_regs_l.dpte_group_size,
		MPTE_GROUP_SIZE, &rq_regs->rq_regs_l.mpte_group_size,
		SWATH_HEIGHT, &rq_regs->rq_regs_l.swath_height,
		PTE_ROW_HEIGHT_LINEAR, &rq_regs->rq_regs_l.pte_row_height_linear);

	REG_GET_8(DCHUBP_REQ_SIZE_CONFIG_C,
		CHUNK_SIZE_C, &rq_regs->rq_regs_c.chunk_size,
		MIN_CHUNK_SIZE_C, &rq_regs->rq_regs_c.min_chunk_size,
		META_CHUNK_SIZE_C, &rq_regs->rq_regs_c.meta_chunk_size,
		MIN_META_CHUNK_SIZE_C, &rq_regs->rq_regs_c.min_meta_chunk_size,
		DPTE_GROUP_SIZE_C, &rq_regs->rq_regs_c.dpte_group_size,
		MPTE_GROUP_SIZE_C, &rq_regs->rq_regs_c.mpte_group_size,
		SWATH_HEIGHT_C, &rq_regs->rq_regs_c.swath_height,
		PTE_ROW_HEIGHT_LINEAR_C, &rq_regs->rq_regs_c.pte_row_height_linear);

}
enum cursor_pitch hubp1_get_cursor_pitch(unsigned int pitch)
{
	enum cursor_pitch hw_pitch;

	switch (pitch) {
	case 64:
		hw_pitch = CURSOR_PITCH_64_PIXELS;
		break;
	case 128:
		hw_pitch = CURSOR_PITCH_128_PIXELS;
		break;
	case 256:
		hw_pitch = CURSOR_PITCH_256_PIXELS;
		break;
	default:
		DC_ERR("Invalid cursor pitch of %d. "
				"Only 64/128/256 is supported on DCN.\n", pitch);
		hw_pitch = CURSOR_PITCH_64_PIXELS;
		break;
	}
	return hw_pitch;
}

static enum cursor_lines_per_chunk hubp1_get_lines_per_chunk(
		unsigned int cur_width,
		enum dc_cursor_color_format format)
{
	enum cursor_lines_per_chunk line_per_chunk;

	if (format == CURSOR_MODE_MONO)
		/* impl B. expansion in CUR Buffer reader */
		line_per_chunk = CURSOR_LINE_PER_CHUNK_16;
	else if (cur_width <= 32)
		line_per_chunk = CURSOR_LINE_PER_CHUNK_16;
	else if (cur_width <= 64)
		line_per_chunk = CURSOR_LINE_PER_CHUNK_8;
	else if (cur_width <= 128)
		line_per_chunk = CURSOR_LINE_PER_CHUNK_4;
	else
		line_per_chunk = CURSOR_LINE_PER_CHUNK_2;

	return line_per_chunk;
}

void hubp1_cursor_set_attributes(
		struct hubp *hubp,
		const struct dc_cursor_attributes *attr)
{
	struct dcn10_hubp *hubp1 = TO_DCN10_HUBP(hubp);
	enum cursor_pitch hw_pitch = hubp1_get_cursor_pitch(attr->pitch);
	enum cursor_lines_per_chunk lpc = hubp1_get_lines_per_chunk(
			attr->width, attr->color_format);

	hubp->curs_attr = *attr;

	REG_UPDATE(CURSOR_SURFACE_ADDRESS_HIGH,
			CURSOR_SURFACE_ADDRESS_HIGH, attr->address.high_part);
	REG_UPDATE(CURSOR_SURFACE_ADDRESS,
			CURSOR_SURFACE_ADDRESS, attr->address.low_part);

	REG_UPDATE_2(CURSOR_SIZE,
			CURSOR_WIDTH, attr->width,
			CURSOR_HEIGHT, attr->height);

	REG_UPDATE_3(CURSOR_CONTROL,
			CURSOR_MODE, attr->color_format,
			CURSOR_PITCH, hw_pitch,
			CURSOR_LINES_PER_CHUNK, lpc);

	REG_SET_2(CURSOR_SETTINS, 0,
			/* no shift of the cursor HDL schedule */
			CURSOR0_DST_Y_OFFSET, 0,
			 /* used to shift the cursor chunk request deadline */
			CURSOR0_CHUNK_HDL_ADJUST, 3);
}

void hubp1_cursor_set_position(
		struct hubp *hubp,
		const struct dc_cursor_position *pos,
		const struct dc_cursor_mi_param *param)
{
	struct dcn10_hubp *hubp1 = TO_DCN10_HUBP(hubp);
	int src_x_offset = pos->x - pos->x_hotspot - param->viewport.x;
	int src_y_offset = pos->y - pos->y_hotspot - param->viewport.y;
	int x_hotspot = pos->x_hotspot;
	int y_hotspot = pos->y_hotspot;
	int cursor_height = (int)hubp->curs_attr.height;
	int cursor_width = (int)hubp->curs_attr.width;
	uint32_t dst_x_offset;
	uint32_t cur_en = pos->enable ? 1 : 0;

	/*
	 * Guard aganst cursor_set_position() from being called with invalid
	 * attributes
	 *
	 * TODO: Look at combining cursor_set_position() and
	 * cursor_set_attributes() into cursor_update()
	 */
	if (hubp->curs_attr.address.quad_part == 0)
		return;

	// Rotated cursor width/height and hotspots tweaks for offset calculation
	if (param->rotation == ROTATION_ANGLE_90 || param->rotation == ROTATION_ANGLE_270) {
		swap(cursor_height, cursor_width);
		if (param->rotation == ROTATION_ANGLE_90) {
			src_x_offset = pos->x - pos->y_hotspot - param->viewport.x;
			src_y_offset = pos->y - pos->x_hotspot - param->viewport.y;
		}
	} else if (param->rotation == ROTATION_ANGLE_180) {
		src_x_offset = pos->x - param->viewport.x;
		src_y_offset = pos->y - param->viewport.y;
	}

	if (param->mirror) {
		x_hotspot = param->viewport.width - x_hotspot;
		src_x_offset = param->viewport.x + param->viewport.width - src_x_offset;
	}

	dst_x_offset = (src_x_offset >= 0) ? src_x_offset : 0;
	dst_x_offset *= param->ref_clk_khz;
	dst_x_offset /= param->pixel_clk_khz;

	ASSERT(param->h_scale_ratio.value);

	if (param->h_scale_ratio.value)
		dst_x_offset = dc_fixpt_floor(dc_fixpt_div(
				dc_fixpt_from_int(dst_x_offset),
				param->h_scale_ratio));

	if (src_x_offset >= (int)param->viewport.width)
		cur_en = 0;  /* not visible beyond right edge*/

	if (src_x_offset + cursor_width <= 0)
		cur_en = 0;  /* not visible beyond left edge*/

	if (src_y_offset >= (int)param->viewport.height)
		cur_en = 0;  /* not visible beyond bottom edge*/

	if (src_y_offset + cursor_height <= 0)
		cur_en = 0;  /* not visible beyond top edge*/

	if (cur_en && REG_READ(CURSOR_SURFACE_ADDRESS) == 0)
		hubp->funcs->set_cursor_attributes(hubp, &hubp->curs_attr);

	REG_UPDATE(CURSOR_CONTROL,
			CURSOR_ENABLE, cur_en);

	REG_SET_2(CURSOR_POSITION, 0,
			CURSOR_X_POSITION, pos->x,
			CURSOR_Y_POSITION, pos->y);

	REG_SET_2(CURSOR_HOT_SPOT, 0,
			CURSOR_HOT_SPOT_X, x_hotspot,
			CURSOR_HOT_SPOT_Y, y_hotspot);

	REG_SET(CURSOR_DST_OFFSET, 0,
			CURSOR_DST_X_OFFSET, dst_x_offset);
	/* TODO Handle surface pixel formats other than 4:4:4 */
}

/**
 * hubp1_clk_cntl - Disable or enable clocks for DCHUBP
 *
 * @hubp: hubp struct reference.
 * @enable: Set true for enabling gate clock.
 *
 * When enabling/disabling DCHUBP clock, we affect dcfclk/dppclk.
 */
void hubp1_clk_cntl(struct hubp *hubp, bool enable)
{
	struct dcn10_hubp *hubp1 = TO_DCN10_HUBP(hubp);
	uint32_t clk_enable = enable ? 1 : 0;

	REG_UPDATE(HUBP_CLK_CNTL, HUBP_CLOCK_ENABLE, clk_enable);
}

void hubp1_vtg_sel(struct hubp *hubp, uint32_t otg_inst)
{
	struct dcn10_hubp *hubp1 = TO_DCN10_HUBP(hubp);

	REG_UPDATE(DCHUBP_CNTL, HUBP_VTG_SEL, otg_inst);
}

bool hubp1_in_blank(struct hubp *hubp)
{
	uint32_t in_blank;
	struct dcn10_hubp *hubp1 = TO_DCN10_HUBP(hubp);

	REG_GET(DCHUBP_CNTL, HUBP_IN_BLANK, &in_blank);
	return in_blank ? true : false;
}

void hubp1_soft_reset(struct hubp *hubp, bool reset)
{
	struct dcn10_hubp *hubp1 = TO_DCN10_HUBP(hubp);

	REG_UPDATE(DCHUBP_CNTL, HUBP_DISABLE, reset ? 1 : 0);
}

/**
 * hubp1_set_flip_int - Enable surface flip interrupt
 *
 * @hubp: hubp struct reference.
 */
void hubp1_set_flip_int(struct hubp *hubp)
{
	struct dcn10_hubp *hubp1 = TO_DCN10_HUBP(hubp);

	REG_UPDATE(DCSURF_SURFACE_FLIP_INTERRUPT,
		SURFACE_FLIP_INT_MASK, 1);

	return;
}

void hubp1_init(struct hubp *hubp)
{
	//do nothing
}
static const struct hubp_funcs dcn10_hubp_funcs = {
	.hubp_program_surface_flip_and_addr =
			hubp1_program_surface_flip_and_addr,
	.hubp_program_surface_config =
			hubp1_program_surface_config,
	.hubp_is_flip_pending = hubp1_is_flip_pending,
	.hubp_setup = hubp1_setup,
	.hubp_setup_interdependent = hubp1_setup_interdependent,
	.hubp_set_vm_system_aperture_settings = hubp1_set_vm_system_aperture_settings,
	.hubp_set_vm_context0_settings = hubp1_set_vm_context0_settings,
	.set_blank = hubp1_set_blank,
	.dcc_control = hubp1_dcc_control,
	.mem_program_viewport = min_set_viewport,
	.set_hubp_blank_en = hubp1_set_hubp_blank_en,
	.set_cursor_attributes	= hubp1_cursor_set_attributes,
	.set_cursor_position	= hubp1_cursor_set_position,
	.hubp_disconnect = hubp1_disconnect,
	.hubp_clk_cntl = hubp1_clk_cntl,
	.hubp_vtg_sel = hubp1_vtg_sel,
	.hubp_read_state = hubp1_read_state,
	.hubp_clear_underflow = hubp1_clear_underflow,
	.hubp_disable_control =  hubp1_disable_control,
	.hubp_get_underflow_status = hubp1_get_underflow_status,
	.hubp_init = hubp1_init,

	.dmdata_set_attributes = NULL,
	.dmdata_load = NULL,
<<<<<<< HEAD
=======
	.hubp_soft_reset = hubp1_soft_reset,
	.hubp_in_blank = hubp1_in_blank,
	.hubp_set_flip_int = hubp1_set_flip_int,
>>>>>>> 7d2a07b7
};

/*****************************************/
/* Constructor, Destructor               */
/*****************************************/

void dcn10_hubp_construct(
	struct dcn10_hubp *hubp1,
	struct dc_context *ctx,
	uint32_t inst,
	const struct dcn_mi_registers *hubp_regs,
	const struct dcn_mi_shift *hubp_shift,
	const struct dcn_mi_mask *hubp_mask)
{
	hubp1->base.funcs = &dcn10_hubp_funcs;
	hubp1->base.ctx = ctx;
	hubp1->hubp_regs = hubp_regs;
	hubp1->hubp_shift = hubp_shift;
	hubp1->hubp_mask = hubp_mask;
	hubp1->base.inst = inst;
	hubp1->base.opp_id = OPP_ID_INVALID;
	hubp1->base.mpcc_id = 0xf;
}

<|MERGE_RESOLUTION|>--- conflicted
+++ resolved
@@ -328,10 +328,6 @@
 		REG_UPDATE(DCSURF_SURFACE_CONFIG,
 				SURFACE_PIXEL_FORMAT, 119);
 		break;
-<<<<<<< HEAD
-#if defined(CONFIG_DRM_AMD_DC_DCN3_0)
-=======
->>>>>>> 7d2a07b7
 	case SURFACE_PIXEL_FORMAT_GRPH_RGBE:
 		REG_UPDATE_2(DCSURF_SURFACE_CONFIG,
 				SURFACE_PIXEL_FORMAT, 116,
@@ -342,10 +338,6 @@
 				SURFACE_PIXEL_FORMAT, 116,
 				ALPHA_PLANE_EN, 1);
 		break;
-<<<<<<< HEAD
-#endif
-=======
->>>>>>> 7d2a07b7
 	default:
 		BREAK_TO_DEBUGGER();
 		break;
@@ -1321,12 +1313,9 @@
 
 	.dmdata_set_attributes = NULL,
 	.dmdata_load = NULL,
-<<<<<<< HEAD
-=======
 	.hubp_soft_reset = hubp1_soft_reset,
 	.hubp_in_blank = hubp1_in_blank,
 	.hubp_set_flip_int = hubp1_set_flip_int,
->>>>>>> 7d2a07b7
 };
 
 /*****************************************/
