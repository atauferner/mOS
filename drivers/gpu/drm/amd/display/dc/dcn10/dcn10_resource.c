/*
* Copyright 2016 Advanced Micro Devices, Inc.
 *
 * Permission is hereby granted, free of charge, to any person obtaining a
 * copy of this software and associated documentation files (the "Software"),
 * to deal in the Software without restriction, including without limitation
 * the rights to use, copy, modify, merge, publish, distribute, sublicense,
 * and/or sell copies of the Software, and to permit persons to whom the
 * Software is furnished to do so, subject to the following conditions:
 *
 * The above copyright notice and this permission notice shall be included in
 * all copies or substantial portions of the Software.
 *
 * THE SOFTWARE IS PROVIDED "AS IS", WITHOUT WARRANTY OF ANY KIND, EXPRESS OR
 * IMPLIED, INCLUDING BUT NOT LIMITED TO THE WARRANTIES OF MERCHANTABILITY,
 * FITNESS FOR A PARTICULAR PURPOSE AND NONINFRINGEMENT.  IN NO EVENT SHALL
 * THE COPYRIGHT HOLDER(S) OR AUTHOR(S) BE LIABLE FOR ANY CLAIM, DAMAGES OR
 * OTHER LIABILITY, WHETHER IN AN ACTION OF CONTRACT, TORT OR OTHERWISE,
 * ARISING FROM, OUT OF OR IN CONNECTION WITH THE SOFTWARE OR THE USE OR
 * OTHER DEALINGS IN THE SOFTWARE.
 *
 * Authors: AMD
 *
 */

#include <linux/slab.h>

#include "dm_services.h"
#include "dc.h"

#include "dcn10_init.h"

#include "resource.h"
#include "include/irq_service_interface.h"
#include "dcn10_resource.h"
#include "dcn10_ipp.h"
#include "dcn10_mpc.h"
#include "irq/dcn10/irq_service_dcn10.h"
#include "dcn10_dpp.h"
#include "dcn10_optc.h"
#include "dcn10_hw_sequencer.h"
#include "dce110/dce110_hw_sequencer.h"
#include "dcn10_opp.h"
#include "dcn10_link_encoder.h"
#include "dcn10_stream_encoder.h"
#include "dce/dce_clock_source.h"
#include "dce/dce_audio.h"
#include "dce/dce_hwseq.h"
#include "virtual/virtual_stream_encoder.h"
#include "dce110/dce110_resource.h"
#include "dce112/dce112_resource.h"
#include "dcn10_hubp.h"
#include "dcn10_hubbub.h"
#include "dce/dce_panel_cntl.h"

#include "soc15_hw_ip.h"
#include "vega10_ip_offset.h"

#include "dcn/dcn_1_0_offset.h"
#include "dcn/dcn_1_0_sh_mask.h"

#include "nbio/nbio_7_0_offset.h"

#include "mmhub/mmhub_9_1_offset.h"
#include "mmhub/mmhub_9_1_sh_mask.h"

#include "reg_helper.h"
#include "dce/dce_abm.h"
#include "dce/dce_dmcu.h"
#include "dce/dce_aux.h"
#include "dce/dce_i2c.h"

const struct _vcs_dpi_ip_params_st dcn1_0_ip = {
	.rob_buffer_size_kbytes = 64,
	.det_buffer_size_kbytes = 164,
	.dpte_buffer_size_in_pte_reqs_luma = 42,
	.dpp_output_buffer_pixels = 2560,
	.opp_output_buffer_lines = 1,
	.pixel_chunk_size_kbytes = 8,
	.pte_enable = 1,
	.pte_chunk_size_kbytes = 2,
	.meta_chunk_size_kbytes = 2,
	.writeback_chunk_size_kbytes = 2,
	.line_buffer_size_bits = 589824,
	.max_line_buffer_lines = 12,
	.IsLineBufferBppFixed = 0,
	.LineBufferFixedBpp = -1,
	.writeback_luma_buffer_size_kbytes = 12,
	.writeback_chroma_buffer_size_kbytes = 8,
	.max_num_dpp = 4,
	.max_num_wb = 2,
	.max_dchub_pscl_bw_pix_per_clk = 4,
	.max_pscl_lb_bw_pix_per_clk = 2,
	.max_lb_vscl_bw_pix_per_clk = 4,
	.max_vscl_hscl_bw_pix_per_clk = 4,
	.max_hscl_ratio = 4,
	.max_vscl_ratio = 4,
	.hscl_mults = 4,
	.vscl_mults = 4,
	.max_hscl_taps = 8,
	.max_vscl_taps = 8,
	.dispclk_ramp_margin_percent = 1,
	.underscan_factor = 1.10,
	.min_vblank_lines = 14,
	.dppclk_delay_subtotal = 90,
	.dispclk_delay_subtotal = 42,
	.dcfclk_cstate_latency = 10,
	.max_inter_dcn_tile_repeaters = 8,
	.can_vstartup_lines_exceed_vsync_plus_back_porch_lines_minus_one = 0,
	.bug_forcing_LC_req_same_size_fixed = 0,
};

const struct _vcs_dpi_soc_bounding_box_st dcn1_0_soc = {
	.sr_exit_time_us = 9.0,
	.sr_enter_plus_exit_time_us = 11.0,
	.urgent_latency_us = 4.0,
	.writeback_latency_us = 12.0,
	.ideal_dram_bw_after_urgent_percent = 80.0,
	.max_request_size_bytes = 256,
	.downspread_percent = 0.5,
	.dram_page_open_time_ns = 50.0,
	.dram_rw_turnaround_time_ns = 17.5,
	.dram_return_buffer_per_channel_bytes = 8192,
	.round_trip_ping_latency_dcfclk_cycles = 128,
	.urgent_out_of_order_return_per_channel_bytes = 256,
	.channel_interleave_bytes = 256,
	.num_banks = 8,
	.num_chans = 2,
	.vmm_page_size_bytes = 4096,
	.dram_clock_change_latency_us = 17.0,
	.writeback_dram_clock_change_latency_us = 23.0,
	.return_bus_width_bytes = 64,
};

#ifndef mmDP0_DP_DPHY_INTERNAL_CTRL
	#define mmDP0_DP_DPHY_INTERNAL_CTRL		0x210f
	#define mmDP0_DP_DPHY_INTERNAL_CTRL_BASE_IDX	2
	#define mmDP1_DP_DPHY_INTERNAL_CTRL		0x220f
	#define mmDP1_DP_DPHY_INTERNAL_CTRL_BASE_IDX	2
	#define mmDP2_DP_DPHY_INTERNAL_CTRL		0x230f
	#define mmDP2_DP_DPHY_INTERNAL_CTRL_BASE_IDX	2
	#define mmDP3_DP_DPHY_INTERNAL_CTRL		0x240f
	#define mmDP3_DP_DPHY_INTERNAL_CTRL_BASE_IDX	2
	#define mmDP4_DP_DPHY_INTERNAL_CTRL		0x250f
	#define mmDP4_DP_DPHY_INTERNAL_CTRL_BASE_IDX	2
	#define mmDP5_DP_DPHY_INTERNAL_CTRL		0x260f
	#define mmDP5_DP_DPHY_INTERNAL_CTRL_BASE_IDX	2
	#define mmDP6_DP_DPHY_INTERNAL_CTRL		0x270f
	#define mmDP6_DP_DPHY_INTERNAL_CTRL_BASE_IDX	2
#endif


enum dcn10_clk_src_array_id {
	DCN10_CLK_SRC_PLL0,
	DCN10_CLK_SRC_PLL1,
	DCN10_CLK_SRC_PLL2,
	DCN10_CLK_SRC_PLL3,
	DCN10_CLK_SRC_TOTAL,
	DCN101_CLK_SRC_TOTAL = DCN10_CLK_SRC_PLL3
};

/* begin *********************
 * macros to expend register list macro defined in HW object header file */

/* DCN */
#define BASE_INNER(seg) \
	DCE_BASE__INST0_SEG ## seg

#define BASE(seg) \
	BASE_INNER(seg)

#define SR(reg_name)\
		.reg_name = BASE(mm ## reg_name ## _BASE_IDX) +  \
					mm ## reg_name

#define SRI(reg_name, block, id)\
	.reg_name = BASE(mm ## block ## id ## _ ## reg_name ## _BASE_IDX) + \
					mm ## block ## id ## _ ## reg_name


#define SRII(reg_name, block, id)\
	.reg_name[id] = BASE(mm ## block ## id ## _ ## reg_name ## _BASE_IDX) + \
					mm ## block ## id ## _ ## reg_name

#define VUPDATE_SRII(reg_name, block, id)\
	.reg_name[id] = BASE(mm ## reg_name ## 0 ## _ ## block ## id ## _BASE_IDX) + \
					mm ## reg_name ## 0 ## _ ## block ## id

/* set field/register/bitfield name */
#define SFRB(field_name, reg_name, bitfield, post_fix)\
	.field_name = reg_name ## __ ## bitfield ## post_fix

/* NBIO */
#define NBIO_BASE_INNER(seg) \
	NBIF_BASE__INST0_SEG ## seg

#define NBIO_BASE(seg) \
	NBIO_BASE_INNER(seg)

#define NBIO_SR(reg_name)\
		.reg_name = NBIO_BASE(mm ## reg_name ## _BASE_IDX) +  \
					mm ## reg_name

/* MMHUB */
#define MMHUB_BASE_INNER(seg) \
	MMHUB_BASE__INST0_SEG ## seg

#define MMHUB_BASE(seg) \
	MMHUB_BASE_INNER(seg)

#define MMHUB_SR(reg_name)\
		.reg_name = MMHUB_BASE(mm ## reg_name ## _BASE_IDX) +  \
					mm ## reg_name

/* macros to expend register list macro defined in HW object header file
 * end *********************/


static const struct dce_dmcu_registers dmcu_regs = {
		DMCU_DCN10_REG_LIST()
};

static const struct dce_dmcu_shift dmcu_shift = {
		DMCU_MASK_SH_LIST_DCN10(__SHIFT)
};

static const struct dce_dmcu_mask dmcu_mask = {
		DMCU_MASK_SH_LIST_DCN10(_MASK)
};

static const struct dce_abm_registers abm_regs = {
		ABM_DCN10_REG_LIST(0)
};

static const struct dce_abm_shift abm_shift = {
		ABM_MASK_SH_LIST_DCN10(__SHIFT)
};

static const struct dce_abm_mask abm_mask = {
		ABM_MASK_SH_LIST_DCN10(_MASK)
};

#define stream_enc_regs(id)\
[id] = {\
	SE_DCN_REG_LIST(id)\
}

static const struct dcn10_stream_enc_registers stream_enc_regs[] = {
	stream_enc_regs(0),
	stream_enc_regs(1),
	stream_enc_regs(2),
	stream_enc_regs(3),
};

static const struct dcn10_stream_encoder_shift se_shift = {
		SE_COMMON_MASK_SH_LIST_DCN10(__SHIFT)
};

static const struct dcn10_stream_encoder_mask se_mask = {
		SE_COMMON_MASK_SH_LIST_DCN10(_MASK)
};

#define audio_regs(id)\
[id] = {\
		AUD_COMMON_REG_LIST(id)\
}

static const struct dce_audio_registers audio_regs[] = {
	audio_regs(0),
	audio_regs(1),
	audio_regs(2),
	audio_regs(3),
};

#define DCE120_AUD_COMMON_MASK_SH_LIST(mask_sh)\
		SF(AZF0ENDPOINT0_AZALIA_F0_CODEC_ENDPOINT_INDEX, AZALIA_ENDPOINT_REG_INDEX, mask_sh),\
		SF(AZF0ENDPOINT0_AZALIA_F0_CODEC_ENDPOINT_DATA, AZALIA_ENDPOINT_REG_DATA, mask_sh),\
		AUD_COMMON_MASK_SH_LIST_BASE(mask_sh)

static const struct dce_audio_shift audio_shift = {
		DCE120_AUD_COMMON_MASK_SH_LIST(__SHIFT)
};

static const struct dce_audio_mask audio_mask = {
		DCE120_AUD_COMMON_MASK_SH_LIST(_MASK)
};

#define aux_regs(id)\
[id] = {\
	AUX_REG_LIST(id)\
}

static const struct dcn10_link_enc_aux_registers link_enc_aux_regs[] = {
		aux_regs(0),
		aux_regs(1),
		aux_regs(2),
		aux_regs(3)
};

#define hpd_regs(id)\
[id] = {\
	HPD_REG_LIST(id)\
}

static const struct dcn10_link_enc_hpd_registers link_enc_hpd_regs[] = {
		hpd_regs(0),
		hpd_regs(1),
		hpd_regs(2),
		hpd_regs(3)
};

#define link_regs(id)\
[id] = {\
	LE_DCN10_REG_LIST(id), \
	SRI(DP_DPHY_INTERNAL_CTRL, DP, id) \
}

static const struct dcn10_link_enc_registers link_enc_regs[] = {
	link_regs(0),
	link_regs(1),
	link_regs(2),
	link_regs(3)
};

static const struct dcn10_link_enc_shift le_shift = {
		LINK_ENCODER_MASK_SH_LIST_DCN10(__SHIFT)
};

static const struct dcn10_link_enc_mask le_mask = {
		LINK_ENCODER_MASK_SH_LIST_DCN10(_MASK)
};

static const struct dce_panel_cntl_registers panel_cntl_regs[] = {
	{ DCN_PANEL_CNTL_REG_LIST() }
};

static const struct dce_panel_cntl_shift panel_cntl_shift = {
	DCE_PANEL_CNTL_MASK_SH_LIST(__SHIFT)
};

static const struct dce_panel_cntl_mask panel_cntl_mask = {
	DCE_PANEL_CNTL_MASK_SH_LIST(_MASK)
};

static const struct dce110_aux_registers_shift aux_shift = {
	DCN10_AUX_MASK_SH_LIST(__SHIFT)
};

static const struct dce110_aux_registers_mask aux_mask = {
	DCN10_AUX_MASK_SH_LIST(_MASK)
};

#define ipp_regs(id)\
[id] = {\
	IPP_REG_LIST_DCN10(id),\
}

static const struct dcn10_ipp_registers ipp_regs[] = {
	ipp_regs(0),
	ipp_regs(1),
	ipp_regs(2),
	ipp_regs(3),
};

static const struct dcn10_ipp_shift ipp_shift = {
		IPP_MASK_SH_LIST_DCN10(__SHIFT)
};

static const struct dcn10_ipp_mask ipp_mask = {
		IPP_MASK_SH_LIST_DCN10(_MASK),
};

#define opp_regs(id)\
[id] = {\
	OPP_REG_LIST_DCN10(id),\
}

static const struct dcn10_opp_registers opp_regs[] = {
	opp_regs(0),
	opp_regs(1),
	opp_regs(2),
	opp_regs(3),
};

static const struct dcn10_opp_shift opp_shift = {
		OPP_MASK_SH_LIST_DCN10(__SHIFT)
};

static const struct dcn10_opp_mask opp_mask = {
		OPP_MASK_SH_LIST_DCN10(_MASK),
};

#define aux_engine_regs(id)\
[id] = {\
	AUX_COMMON_REG_LIST(id), \
	.AUX_RESET_MASK = 0 \
}

static const struct dce110_aux_registers aux_engine_regs[] = {
		aux_engine_regs(0),
		aux_engine_regs(1),
		aux_engine_regs(2),
		aux_engine_regs(3),
		aux_engine_regs(4),
		aux_engine_regs(5)
};

#define tf_regs(id)\
[id] = {\
	TF_REG_LIST_DCN10(id),\
}

static const struct dcn_dpp_registers tf_regs[] = {
	tf_regs(0),
	tf_regs(1),
	tf_regs(2),
	tf_regs(3),
};

static const struct dcn_dpp_shift tf_shift = {
	TF_REG_LIST_SH_MASK_DCN10(__SHIFT),
	TF_DEBUG_REG_LIST_SH_DCN10

};

static const struct dcn_dpp_mask tf_mask = {
	TF_REG_LIST_SH_MASK_DCN10(_MASK),
	TF_DEBUG_REG_LIST_MASK_DCN10
};

static const struct dcn_mpc_registers mpc_regs = {
		MPC_COMMON_REG_LIST_DCN1_0(0),
		MPC_COMMON_REG_LIST_DCN1_0(1),
		MPC_COMMON_REG_LIST_DCN1_0(2),
		MPC_COMMON_REG_LIST_DCN1_0(3),
		MPC_OUT_MUX_COMMON_REG_LIST_DCN1_0(0),
		MPC_OUT_MUX_COMMON_REG_LIST_DCN1_0(1),
		MPC_OUT_MUX_COMMON_REG_LIST_DCN1_0(2),
		MPC_OUT_MUX_COMMON_REG_LIST_DCN1_0(3)
};

static const struct dcn_mpc_shift mpc_shift = {
	MPC_COMMON_MASK_SH_LIST_DCN1_0(__SHIFT),\
	SFRB(CUR_VUPDATE_LOCK_SET, CUR0_VUPDATE_LOCK_SET0, CUR0_VUPDATE_LOCK_SET, __SHIFT)
};

static const struct dcn_mpc_mask mpc_mask = {
	MPC_COMMON_MASK_SH_LIST_DCN1_0(_MASK),\
	SFRB(CUR_VUPDATE_LOCK_SET, CUR0_VUPDATE_LOCK_SET0, CUR0_VUPDATE_LOCK_SET, _MASK)
};

#define tg_regs(id)\
[id] = {TG_COMMON_REG_LIST_DCN1_0(id)}

static const struct dcn_optc_registers tg_regs[] = {
	tg_regs(0),
	tg_regs(1),
	tg_regs(2),
	tg_regs(3),
};

static const struct dcn_optc_shift tg_shift = {
	TG_COMMON_MASK_SH_LIST_DCN1_0(__SHIFT)
};

static const struct dcn_optc_mask tg_mask = {
	TG_COMMON_MASK_SH_LIST_DCN1_0(_MASK)
};

static const struct bios_registers bios_regs = {
		NBIO_SR(BIOS_SCRATCH_3),
		NBIO_SR(BIOS_SCRATCH_6)
};

#define hubp_regs(id)\
[id] = {\
	HUBP_REG_LIST_DCN10(id)\
}

static const struct dcn_mi_registers hubp_regs[] = {
	hubp_regs(0),
	hubp_regs(1),
	hubp_regs(2),
	hubp_regs(3),
};

static const struct dcn_mi_shift hubp_shift = {
		HUBP_MASK_SH_LIST_DCN10(__SHIFT)
};

static const struct dcn_mi_mask hubp_mask = {
		HUBP_MASK_SH_LIST_DCN10(_MASK)
};

static const struct dcn_hubbub_registers hubbub_reg = {
		HUBBUB_REG_LIST_DCN10(0)
};

static const struct dcn_hubbub_shift hubbub_shift = {
		HUBBUB_MASK_SH_LIST_DCN10(__SHIFT)
};

static const struct dcn_hubbub_mask hubbub_mask = {
		HUBBUB_MASK_SH_LIST_DCN10(_MASK)
};

static int map_transmitter_id_to_phy_instance(
	enum transmitter transmitter)
{
	switch (transmitter) {
	case TRANSMITTER_UNIPHY_A:
		return 0;
	break;
	case TRANSMITTER_UNIPHY_B:
		return 1;
	break;
	case TRANSMITTER_UNIPHY_C:
		return 2;
	break;
	case TRANSMITTER_UNIPHY_D:
		return 3;
	break;
	default:
		ASSERT(0);
		return 0;
	}
}

#define clk_src_regs(index, pllid)\
[index] = {\
	CS_COMMON_REG_LIST_DCN1_0(index, pllid),\
}

static const struct dce110_clk_src_regs clk_src_regs[] = {
	clk_src_regs(0, A),
	clk_src_regs(1, B),
	clk_src_regs(2, C),
	clk_src_regs(3, D)
};

static const struct dce110_clk_src_shift cs_shift = {
		CS_COMMON_MASK_SH_LIST_DCN1_0(__SHIFT)
};

static const struct dce110_clk_src_mask cs_mask = {
		CS_COMMON_MASK_SH_LIST_DCN1_0(_MASK)
};

static const struct resource_caps res_cap = {
		.num_timing_generator = 4,
		.num_opp = 4,
		.num_video_plane = 4,
		.num_audio = 4,
		.num_stream_encoder = 4,
		.num_pll = 4,
		.num_ddc = 4,
};

static const struct resource_caps rv2_res_cap = {
		.num_timing_generator = 3,
		.num_opp = 3,
		.num_video_plane = 3,
		.num_audio = 3,
		.num_stream_encoder = 3,
		.num_pll = 3,
		.num_ddc = 4,
};

static const struct dc_plane_cap plane_cap = {
	.type = DC_PLANE_TYPE_DCN_UNIVERSAL,
	.blends_with_above = true,
	.blends_with_below = true,
	.per_pixel_alpha = true,

	.pixel_format_support = {
			.argb8888 = true,
			.nv12 = true,
			.fp16 = true,
			.p010 = true
	},

	.max_upscale_factor = {
			.argb8888 = 16000,
			.nv12 = 16000,
			.fp16 = 1
	},

	.max_downscale_factor = {
			.argb8888 = 250,
			.nv12 = 250,
			.fp16 = 1
	}
};

static const struct dc_debug_options debug_defaults_drv = {
		.sanity_checks = true,
		.disable_dmcu = false,
		.force_abm_enable = false,
		.timing_trace = false,
		.clock_trace = true,

		/* raven smu dones't allow 0 disp clk,
		 * smu min disp clk limit is 50Mhz
		 * keep min disp clk 100Mhz avoid smu hang
		 */
		.min_disp_clk_khz = 100000,

		.disable_pplib_clock_request = false,
		.disable_pplib_wm_range = false,
		.pplib_wm_report_mode = WM_REPORT_DEFAULT,
		.pipe_split_policy = MPC_SPLIT_AVOID,
		.force_single_disp_pipe_split = false,
		.disable_dcc = DCC_ENABLE,
		.voltage_align_fclk = true,
		.disable_stereo_support = true,
		.vsr_support = true,
		.performance_trace = false,
		.az_endpoint_mute_only = true,
		.recovery_enabled = false, /*enable this by default after testing.*/
		.max_downscale_src_width = 3840,
		.underflow_assert_delay_us = 0xFFFFFFFF,
};

static const struct dc_debug_options debug_defaults_diags = {
		.disable_dmcu = false,
		.force_abm_enable = false,
		.timing_trace = true,
		.clock_trace = true,
		.disable_stutter = true,
		.disable_pplib_clock_request = true,
		.disable_pplib_wm_range = true,
		.underflow_assert_delay_us = 0xFFFFFFFF,
};

static void dcn10_dpp_destroy(struct dpp **dpp)
{
	kfree(TO_DCN10_DPP(*dpp));
	*dpp = NULL;
}

static struct dpp *dcn10_dpp_create(
	struct dc_context *ctx,
	uint32_t inst)
{
	struct dcn10_dpp *dpp =
		kzalloc(sizeof(struct dcn10_dpp), GFP_KERNEL);

	if (!dpp)
		return NULL;

	dpp1_construct(dpp, ctx, inst,
		       &tf_regs[inst], &tf_shift, &tf_mask);
	return &dpp->base;
}

static struct input_pixel_processor *dcn10_ipp_create(
	struct dc_context *ctx, uint32_t inst)
{
	struct dcn10_ipp *ipp =
		kzalloc(sizeof(struct dcn10_ipp), GFP_KERNEL);

	if (!ipp) {
		BREAK_TO_DEBUGGER();
		return NULL;
	}

	dcn10_ipp_construct(ipp, ctx, inst,
			&ipp_regs[inst], &ipp_shift, &ipp_mask);
	return &ipp->base;
}


static struct output_pixel_processor *dcn10_opp_create(
	struct dc_context *ctx, uint32_t inst)
{
	struct dcn10_opp *opp =
		kzalloc(sizeof(struct dcn10_opp), GFP_KERNEL);

	if (!opp) {
		BREAK_TO_DEBUGGER();
		return NULL;
	}

	dcn10_opp_construct(opp, ctx, inst,
			&opp_regs[inst], &opp_shift, &opp_mask);
	return &opp->base;
}

struct dce_aux *dcn10_aux_engine_create(
	struct dc_context *ctx,
	uint32_t inst)
{
	struct aux_engine_dce110 *aux_engine =
		kzalloc(sizeof(struct aux_engine_dce110), GFP_KERNEL);

	if (!aux_engine)
		return NULL;

	dce110_aux_engine_construct(aux_engine, ctx, inst,
				    SW_AUX_TIMEOUT_PERIOD_MULTIPLIER * AUX_TIMEOUT_PERIOD,
				    &aux_engine_regs[inst],
					&aux_mask,
					&aux_shift,
					ctx->dc->caps.extended_aux_timeout_support);

	return &aux_engine->base;
}
#define i2c_inst_regs(id) { I2C_HW_ENGINE_COMMON_REG_LIST(id) }

static const struct dce_i2c_registers i2c_hw_regs[] = {
		i2c_inst_regs(1),
		i2c_inst_regs(2),
		i2c_inst_regs(3),
		i2c_inst_regs(4),
		i2c_inst_regs(5),
		i2c_inst_regs(6),
};

static const struct dce_i2c_shift i2c_shifts = {
		I2C_COMMON_MASK_SH_LIST_DCE110(__SHIFT)
};

static const struct dce_i2c_mask i2c_masks = {
		I2C_COMMON_MASK_SH_LIST_DCE110(_MASK)
};

struct dce_i2c_hw *dcn10_i2c_hw_create(
	struct dc_context *ctx,
	uint32_t inst)
{
	struct dce_i2c_hw *dce_i2c_hw =
		kzalloc(sizeof(struct dce_i2c_hw), GFP_KERNEL);

	if (!dce_i2c_hw)
		return NULL;

	dcn1_i2c_hw_construct(dce_i2c_hw, ctx, inst,
				    &i2c_hw_regs[inst], &i2c_shifts, &i2c_masks);

	return dce_i2c_hw;
}
static struct mpc *dcn10_mpc_create(struct dc_context *ctx)
{
	struct dcn10_mpc *mpc10 = kzalloc(sizeof(struct dcn10_mpc),
					  GFP_KERNEL);

	if (!mpc10)
		return NULL;

	dcn10_mpc_construct(mpc10, ctx,
			&mpc_regs,
			&mpc_shift,
			&mpc_mask,
			4);

	return &mpc10->base;
}

static struct hubbub *dcn10_hubbub_create(struct dc_context *ctx)
{
	struct dcn10_hubbub *dcn10_hubbub = kzalloc(sizeof(struct dcn10_hubbub),
					  GFP_KERNEL);

	if (!dcn10_hubbub)
		return NULL;

	hubbub1_construct(&dcn10_hubbub->base, ctx,
			&hubbub_reg,
			&hubbub_shift,
			&hubbub_mask);

	return &dcn10_hubbub->base;
}

static struct timing_generator *dcn10_timing_generator_create(
		struct dc_context *ctx,
		uint32_t instance)
{
	struct optc *tgn10 =
		kzalloc(sizeof(struct optc), GFP_KERNEL);

	if (!tgn10)
		return NULL;

	tgn10->base.inst = instance;
	tgn10->base.ctx = ctx;

	tgn10->tg_regs = &tg_regs[instance];
	tgn10->tg_shift = &tg_shift;
	tgn10->tg_mask = &tg_mask;

	dcn10_timing_generator_init(tgn10);

	return &tgn10->base;
}

static const struct encoder_feature_support link_enc_feature = {
		.max_hdmi_deep_color = COLOR_DEPTH_121212,
		.max_hdmi_pixel_clock = 600000,
		.hdmi_ycbcr420_supported = true,
		.dp_ycbcr420_supported = true,
		.flags.bits.IS_HBR2_CAPABLE = true,
		.flags.bits.IS_HBR3_CAPABLE = true,
		.flags.bits.IS_TPS3_CAPABLE = true,
		.flags.bits.IS_TPS4_CAPABLE = true
};

struct link_encoder *dcn10_link_encoder_create(
	const struct encoder_init_data *enc_init_data)
{
	struct dcn10_link_encoder *enc10 =
		kzalloc(sizeof(struct dcn10_link_encoder), GFP_KERNEL);
	int link_regs_id;

	if (!enc10)
		return NULL;

	link_regs_id =
		map_transmitter_id_to_phy_instance(enc_init_data->transmitter);

	dcn10_link_encoder_construct(enc10,
				      enc_init_data,
				      &link_enc_feature,
				      &link_enc_regs[link_regs_id],
				      &link_enc_aux_regs[enc_init_data->channel - 1],
				      &link_enc_hpd_regs[enc_init_data->hpd_source],
				      &le_shift,
				      &le_mask);

	return &enc10->base;
}

static struct panel_cntl *dcn10_panel_cntl_create(const struct panel_cntl_init_data *init_data)
{
	struct dce_panel_cntl *panel_cntl =
		kzalloc(sizeof(struct dce_panel_cntl), GFP_KERNEL);

	if (!panel_cntl)
		return NULL;

	dce_panel_cntl_construct(panel_cntl,
			init_data,
			&panel_cntl_regs[init_data->inst],
			&panel_cntl_shift,
			&panel_cntl_mask);

	return &panel_cntl->base;
}

struct clock_source *dcn10_clock_source_create(
	struct dc_context *ctx,
	struct dc_bios *bios,
	enum clock_source_id id,
	const struct dce110_clk_src_regs *regs,
	bool dp_clk_src)
{
	struct dce110_clk_src *clk_src =
		kzalloc(sizeof(struct dce110_clk_src), GFP_KERNEL);

	if (!clk_src)
		return NULL;

	if (dce112_clk_src_construct(clk_src, ctx, bios, id,
			regs, &cs_shift, &cs_mask)) {
		clk_src->base.dp_clk_src = dp_clk_src;
		return &clk_src->base;
	}

	kfree(clk_src);
	BREAK_TO_DEBUGGER();
	return NULL;
}

static void read_dce_straps(
	struct dc_context *ctx,
	struct resource_straps *straps)
{
	generic_reg_get(ctx, mmDC_PINSTRAPS + BASE(mmDC_PINSTRAPS_BASE_IDX),
		FN(DC_PINSTRAPS, DC_PINSTRAPS_AUDIO), &straps->dc_pinstraps_audio);
}

static struct audio *create_audio(
		struct dc_context *ctx, unsigned int inst)
{
	return dce_audio_create(ctx, inst,
			&audio_regs[inst], &audio_shift, &audio_mask);
}

static struct stream_encoder *dcn10_stream_encoder_create(
	enum engine_id eng_id,
	struct dc_context *ctx)
{
	struct dcn10_stream_encoder *enc1 =
		kzalloc(sizeof(struct dcn10_stream_encoder), GFP_KERNEL);

	if (!enc1)
		return NULL;

	dcn10_stream_encoder_construct(enc1, ctx, ctx->dc_bios, eng_id,
					&stream_enc_regs[eng_id],
					&se_shift, &se_mask);
	return &enc1->base;
}

static const struct dce_hwseq_registers hwseq_reg = {
		HWSEQ_DCN1_REG_LIST()
};

static const struct dce_hwseq_shift hwseq_shift = {
		HWSEQ_DCN1_MASK_SH_LIST(__SHIFT)
};

static const struct dce_hwseq_mask hwseq_mask = {
		HWSEQ_DCN1_MASK_SH_LIST(_MASK)
};

static struct dce_hwseq *dcn10_hwseq_create(
	struct dc_context *ctx)
{
	struct dce_hwseq *hws = kzalloc(sizeof(struct dce_hwseq), GFP_KERNEL);

	if (hws) {
		hws->ctx = ctx;
		hws->regs = &hwseq_reg;
		hws->shifts = &hwseq_shift;
		hws->masks = &hwseq_mask;
		hws->wa.DEGVIDCN10_253 = true;
		hws->wa.false_optc_underflow = true;
		hws->wa.DEGVIDCN10_254 = true;
	}
	return hws;
}

static const struct resource_create_funcs res_create_funcs = {
	.read_dce_straps = read_dce_straps,
	.create_audio = create_audio,
	.create_stream_encoder = dcn10_stream_encoder_create,
	.create_hwseq = dcn10_hwseq_create,
};

static const struct resource_create_funcs res_create_maximus_funcs = {
	.read_dce_straps = NULL,
	.create_audio = NULL,
	.create_stream_encoder = NULL,
	.create_hwseq = dcn10_hwseq_create,
};

void dcn10_clock_source_destroy(struct clock_source **clk_src)
{
	kfree(TO_DCE110_CLK_SRC(*clk_src));
	*clk_src = NULL;
}

static struct pp_smu_funcs *dcn10_pp_smu_create(struct dc_context *ctx)
{
	struct pp_smu_funcs *pp_smu = kzalloc(sizeof(*pp_smu), GFP_KERNEL);

	if (!pp_smu)
		return pp_smu;

	dm_pp_get_funcs(ctx, pp_smu);
	return pp_smu;
}

static void dcn10_resource_destruct(struct dcn10_resource_pool *pool)
{
	unsigned int i;

	for (i = 0; i < pool->base.stream_enc_count; i++) {
		if (pool->base.stream_enc[i] != NULL) {
			kfree(DCN10STRENC_FROM_STRENC(pool->base.stream_enc[i]));
			pool->base.stream_enc[i] = NULL;
		}
	}

	if (pool->base.mpc != NULL) {
		kfree(TO_DCN10_MPC(pool->base.mpc));
		pool->base.mpc = NULL;
	}

	if (pool->base.hubbub != NULL) {
		kfree(pool->base.hubbub);
		pool->base.hubbub = NULL;
	}

	for (i = 0; i < pool->base.pipe_count; i++) {
		if (pool->base.opps[i] != NULL)
			pool->base.opps[i]->funcs->opp_destroy(&pool->base.opps[i]);

		if (pool->base.dpps[i] != NULL)
			dcn10_dpp_destroy(&pool->base.dpps[i]);

		if (pool->base.ipps[i] != NULL)
			pool->base.ipps[i]->funcs->ipp_destroy(&pool->base.ipps[i]);

		if (pool->base.hubps[i] != NULL) {
			kfree(TO_DCN10_HUBP(pool->base.hubps[i]));
			pool->base.hubps[i] = NULL;
		}

		if (pool->base.irqs != NULL) {
			dal_irq_service_destroy(&pool->base.irqs);
		}

		if (pool->base.timing_generators[i] != NULL)	{
			kfree(DCN10TG_FROM_TG(pool->base.timing_generators[i]));
			pool->base.timing_generators[i] = NULL;
		}
	}

	for (i = 0; i < pool->base.res_cap->num_ddc; i++) {
		if (pool->base.engines[i] != NULL)
			dce110_engine_destroy(&pool->base.engines[i]);
		if (pool->base.hw_i2cs[i] != NULL) {
			kfree(pool->base.hw_i2cs[i]);
			pool->base.hw_i2cs[i] = NULL;
		}
		if (pool->base.sw_i2cs[i] != NULL) {
			kfree(pool->base.sw_i2cs[i]);
			pool->base.sw_i2cs[i] = NULL;
		}
	}

	for (i = 0; i < pool->base.audio_count; i++) {
		if (pool->base.audios[i])
			dce_aud_destroy(&pool->base.audios[i]);
	}

	for (i = 0; i < pool->base.clk_src_count; i++) {
		if (pool->base.clock_sources[i] != NULL) {
			dcn10_clock_source_destroy(&pool->base.clock_sources[i]);
			pool->base.clock_sources[i] = NULL;
		}
	}

	if (pool->base.dp_clock_source != NULL) {
		dcn10_clock_source_destroy(&pool->base.dp_clock_source);
		pool->base.dp_clock_source = NULL;
	}

	if (pool->base.abm != NULL)
		dce_abm_destroy(&pool->base.abm);

	if (pool->base.dmcu != NULL)
		dce_dmcu_destroy(&pool->base.dmcu);

	kfree(pool->base.pp_smu);
}

static struct hubp *dcn10_hubp_create(
	struct dc_context *ctx,
	uint32_t inst)
{
	struct dcn10_hubp *hubp1 =
		kzalloc(sizeof(struct dcn10_hubp), GFP_KERNEL);

	if (!hubp1)
		return NULL;

	dcn10_hubp_construct(hubp1, ctx, inst,
			     &hubp_regs[inst], &hubp_shift, &hubp_mask);
	return &hubp1->base;
}

static void get_pixel_clock_parameters(
	const struct pipe_ctx *pipe_ctx,
	struct pixel_clk_params *pixel_clk_params)
{
	const struct dc_stream_state *stream = pipe_ctx->stream;
	pixel_clk_params->requested_pix_clk_100hz = stream->timing.pix_clk_100hz;
	pixel_clk_params->encoder_object_id = stream->link->link_enc->id;
	pixel_clk_params->signal_type = pipe_ctx->stream->signal;
	pixel_clk_params->controller_id = pipe_ctx->stream_res.tg->inst + 1;
	/* TODO: un-hardcode*/
	pixel_clk_params->requested_sym_clk = LINK_RATE_LOW *
		LINK_RATE_REF_FREQ_IN_KHZ;
	pixel_clk_params->flags.ENABLE_SS = 0;
	pixel_clk_params->color_depth =
		stream->timing.display_color_depth;
	pixel_clk_params->flags.DISPLAY_BLANKED = 1;
	pixel_clk_params->pixel_encoding = stream->timing.pixel_encoding;

	if (stream->timing.pixel_encoding == PIXEL_ENCODING_YCBCR422)
		pixel_clk_params->color_depth = COLOR_DEPTH_888;

	if (stream->timing.pixel_encoding == PIXEL_ENCODING_YCBCR420)
		pixel_clk_params->requested_pix_clk_100hz  /= 2;
	if (stream->timing.timing_3d_format == TIMING_3D_FORMAT_HW_FRAME_PACKING)
		pixel_clk_params->requested_pix_clk_100hz *= 2;

}

static void build_clamping_params(struct dc_stream_state *stream)
{
	stream->clamping.clamping_level = CLAMPING_FULL_RANGE;
	stream->clamping.c_depth = stream->timing.display_color_depth;
	stream->clamping.pixel_encoding = stream->timing.pixel_encoding;
}

static void build_pipe_hw_param(struct pipe_ctx *pipe_ctx)
{

	get_pixel_clock_parameters(pipe_ctx, &pipe_ctx->stream_res.pix_clk_params);

	pipe_ctx->clock_source->funcs->get_pix_clk_dividers(
		pipe_ctx->clock_source,
		&pipe_ctx->stream_res.pix_clk_params,
		&pipe_ctx->pll_settings);

	pipe_ctx->stream->clamping.pixel_encoding = pipe_ctx->stream->timing.pixel_encoding;

	resource_build_bit_depth_reduction_params(pipe_ctx->stream,
					&pipe_ctx->stream->bit_depth_params);
	build_clamping_params(pipe_ctx->stream);
}

static enum dc_status build_mapped_resource(
		const struct dc *dc,
		struct dc_state *context,
		struct dc_stream_state *stream)
{
	struct pipe_ctx *pipe_ctx = resource_get_head_pipe_for_stream(&context->res_ctx, stream);

	if (!pipe_ctx)
		return DC_ERROR_UNEXPECTED;

	build_pipe_hw_param(pipe_ctx);
	return DC_OK;
}

enum dc_status dcn10_add_stream_to_ctx(
		struct dc *dc,
		struct dc_state *new_ctx,
		struct dc_stream_state *dc_stream)
{
	enum dc_status result = DC_ERROR_UNEXPECTED;

	result = resource_map_pool_resources(dc, new_ctx, dc_stream);

	if (result == DC_OK)
		result = resource_map_phy_clock_resources(dc, new_ctx, dc_stream);


	if (result == DC_OK)
		result = build_mapped_resource(dc, new_ctx, dc_stream);

	return result;
}

static struct pipe_ctx *dcn10_acquire_idle_pipe_for_layer(
		struct dc_state *context,
		const struct resource_pool *pool,
		struct dc_stream_state *stream)
{
	struct resource_context *res_ctx = &context->res_ctx;
	struct pipe_ctx *head_pipe = resource_get_head_pipe_for_stream(res_ctx, stream);
	struct pipe_ctx *idle_pipe = find_idle_secondary_pipe(res_ctx, pool, head_pipe);

	if (!head_pipe) {
		ASSERT(0);
		return NULL;
	}

	if (!idle_pipe)
		return NULL;

	idle_pipe->stream = head_pipe->stream;
	idle_pipe->stream_res.tg = head_pipe->stream_res.tg;
	idle_pipe->stream_res.abm = head_pipe->stream_res.abm;
	idle_pipe->stream_res.opp = head_pipe->stream_res.opp;

	idle_pipe->plane_res.hubp = pool->hubps[idle_pipe->pipe_idx];
	idle_pipe->plane_res.ipp = pool->ipps[idle_pipe->pipe_idx];
	idle_pipe->plane_res.dpp = pool->dpps[idle_pipe->pipe_idx];
	idle_pipe->plane_res.mpcc_inst = pool->dpps[idle_pipe->pipe_idx]->inst;

	return idle_pipe;
}

static bool dcn10_get_dcc_compression_cap(const struct dc *dc,
		const struct dc_dcc_surface_param *input,
		struct dc_surface_dcc_cap *output)
{
	return dc->res_pool->hubbub->funcs->get_dcc_compression_cap(
			dc->res_pool->hubbub,
			input,
			output);
}

static void dcn10_destroy_resource_pool(struct resource_pool **pool)
{
	struct dcn10_resource_pool *dcn10_pool = TO_DCN10_RES_POOL(*pool);

	dcn10_resource_destruct(dcn10_pool);
	kfree(dcn10_pool);
	*pool = NULL;
}

static enum dc_status dcn10_validate_plane(const struct dc_plane_state *plane_state, struct dc_caps *caps)
{
	if (plane_state->format >= SURFACE_PIXEL_FORMAT_VIDEO_BEGIN
			&& caps->max_video_width != 0
			&& plane_state->src_rect.width > caps->max_video_width)
		return DC_FAIL_SURFACE_VALIDATE;

	return DC_OK;
}

static enum dc_status dcn10_validate_global(struct dc *dc, struct dc_state *context)
{
	int i, j;
	bool video_down_scaled = false;
	bool video_large = false;
	bool desktop_large = false;
	bool dcc_disabled = false;
	bool mpo_enabled = false;

	for (i = 0; i < context->stream_count; i++) {
		if (context->stream_status[i].plane_count == 0)
			continue;

		if (context->stream_status[i].plane_count > 2)
			return DC_FAIL_UNSUPPORTED_1;

		if (context->stream_status[i].plane_count > 1)
			mpo_enabled = true;

		for (j = 0; j < context->stream_status[i].plane_count; j++) {
			struct dc_plane_state *plane =
				context->stream_status[i].plane_states[j];


			if (plane->format >= SURFACE_PIXEL_FORMAT_VIDEO_BEGIN) {

				if (plane->src_rect.width > plane->dst_rect.width ||
						plane->src_rect.height > plane->dst_rect.height)
					video_down_scaled = true;

				if (plane->src_rect.width >= 3840)
					video_large = true;

			} else {
				if (plane->src_rect.width >= 3840)
					desktop_large = true;
				if (!plane->dcc.enable)
					dcc_disabled = true;
			}
		}
	}

	/* Disable MPO in multi-display configurations. */
	if (context->stream_count > 1 && mpo_enabled)
		return DC_FAIL_UNSUPPORTED_1;

	/*
	 * Workaround: On DCN10 there is UMC issue that causes underflow when
	 * playing 4k video on 4k desktop with video downscaled and single channel
	 * memory
	 */
	if (video_large && desktop_large && video_down_scaled && dcc_disabled &&
			dc->dcn_soc->number_of_channels == 1)
		return DC_FAIL_SURFACE_VALIDATE;

	return DC_OK;
}

static enum dc_status dcn10_patch_unknown_plane_state(struct dc_plane_state *plane_state)
{
	enum surface_pixel_format surf_pix_format = plane_state->format;
	unsigned int bpp = resource_pixel_format_to_bpp(surf_pix_format);

	enum swizzle_mode_values swizzle = DC_SW_LINEAR;

	if (bpp == 64)
		swizzle = DC_SW_64KB_D;
	else
		swizzle = DC_SW_64KB_S;

	plane_state->tiling_info.gfx9.swizzle = swizzle;
	return DC_OK;
}

struct stream_encoder *dcn10_find_first_free_match_stream_enc_for_link(
		struct resource_context *res_ctx,
		const struct resource_pool *pool,
		struct dc_stream_state *stream)
{
	int i;
	int j = -1;
	struct dc_link *link = stream->link;

	for (i = 0; i < pool->stream_enc_count; i++) {
		if (!res_ctx->is_stream_enc_acquired[i] &&
				pool->stream_enc[i]) {
			/* Store first available for MST second display
			 * in daisy chain use case
			 */
			j = i;
			if (pool->stream_enc[i]->id ==
					link->link_enc->preferred_engine)
				return pool->stream_enc[i];
		}
	}

	/*
	 * For CZ and later, we can allow DIG FE and BE to differ for all display types
	 */

	if (j >= 0)
		return pool->stream_enc[j];

	return NULL;
}

static const struct dc_cap_funcs cap_funcs = {
	.get_dcc_compression_cap = dcn10_get_dcc_compression_cap
};

static const struct resource_funcs dcn10_res_pool_funcs = {
	.destroy = dcn10_destroy_resource_pool,
	.link_enc_create = dcn10_link_encoder_create,
	.panel_cntl_create = dcn10_panel_cntl_create,
	.validate_bandwidth = dcn_validate_bandwidth,
	.acquire_idle_pipe_for_layer = dcn10_acquire_idle_pipe_for_layer,
	.validate_plane = dcn10_validate_plane,
	.validate_global = dcn10_validate_global,
	.add_stream_to_ctx = dcn10_add_stream_to_ctx,
	.patch_unknown_plane_state = dcn10_patch_unknown_plane_state,
	.find_first_free_match_stream_enc_for_link = dcn10_find_first_free_match_stream_enc_for_link
};

static uint32_t read_pipe_fuses(struct dc_context *ctx)
{
	uint32_t value = dm_read_reg_soc15(ctx, mmCC_DC_PIPE_DIS, 0);
	/* RV1 support max 4 pipes */
	value = value & 0xf;
	return value;
}

<<<<<<< HEAD
=======
/*
 * Some architectures don't support soft-float (e.g. aarch64), on those
 * this function has to be called with hardfloat enabled, make sure not
 * to inline it so whatever fp stuff is done stays inside
 */
static noinline void dcn10_resource_construct_fp(
	struct dc *dc)
{
	if (dc->ctx->dce_version == DCN_VERSION_1_01) {
		struct dcn_soc_bounding_box *dcn_soc = dc->dcn_soc;
		struct dcn_ip_params *dcn_ip = dc->dcn_ip;
		struct display_mode_lib *dml = &dc->dml;

		dml->ip.max_num_dpp = 3;
		/* TODO how to handle 23.84? */
		dcn_soc->dram_clock_change_latency = 23;
		dcn_ip->max_num_dpp = 3;
	}
	if (ASICREV_IS_RV1_F0(dc->ctx->asic_id.hw_internal_rev)) {
		dc->dcn_soc->urgent_latency = 3;
		dc->debug.disable_dmcu = true;
		dc->dcn_soc->fabric_and_dram_bandwidth_vmax0p9 = 41.60f;
	}


	dc->dcn_soc->number_of_channels = dc->ctx->asic_id.vram_width / ddr4_dram_width;
	ASSERT(dc->dcn_soc->number_of_channels < 3);
	if (dc->dcn_soc->number_of_channels == 0)/*old sbios bug*/
		dc->dcn_soc->number_of_channels = 2;

	if (dc->dcn_soc->number_of_channels == 1) {
		dc->dcn_soc->fabric_and_dram_bandwidth_vmax0p9 = 19.2f;
		dc->dcn_soc->fabric_and_dram_bandwidth_vnom0p8 = 17.066f;
		dc->dcn_soc->fabric_and_dram_bandwidth_vmid0p72 = 14.933f;
		dc->dcn_soc->fabric_and_dram_bandwidth_vmin0p65 = 12.8f;
		if (ASICREV_IS_RV1_F0(dc->ctx->asic_id.hw_internal_rev)) {
			dc->dcn_soc->fabric_and_dram_bandwidth_vmax0p9 = 20.80f;
		}
	}
}

>>>>>>> 7d2a07b7
static bool dcn10_resource_construct(
	uint8_t num_virtual_links,
	struct dc *dc,
	struct dcn10_resource_pool *pool)
{
	int i;
	int j;
	struct dc_context *ctx = dc->ctx;
	uint32_t pipe_fuses = read_pipe_fuses(ctx);

	ctx->dc_bios->regs = &bios_regs;

	if (ctx->dce_version == DCN_VERSION_1_01)
		pool->base.res_cap = &rv2_res_cap;
	else
		pool->base.res_cap = &res_cap;
	pool->base.funcs = &dcn10_res_pool_funcs;

	/*
	 * TODO fill in from actual raven resource when we create
	 * more than virtual encoder
	 */

	/*************************************************
	 *  Resource + asic cap harcoding                *
	 *************************************************/
	pool->base.underlay_pipe_index = NO_UNDERLAY_PIPE;

	/* max pipe num for ASIC before check pipe fuses */
	pool->base.pipe_count = pool->base.res_cap->num_timing_generator;

	if (dc->ctx->dce_version == DCN_VERSION_1_01)
		pool->base.pipe_count = 3;
	dc->caps.max_video_width = 3840;
	dc->caps.max_downscale_ratio = 200;
	dc->caps.i2c_speed_in_khz = 100;
	dc->caps.i2c_speed_in_khz_hdcp = 100; /*1.4 w/a not applied by default*/
	dc->caps.max_cursor_size = 256;
	dc->caps.min_horizontal_blanking_period = 80;
	dc->caps.max_slave_planes = 1;
	dc->caps.max_slave_yuv_planes = 1;
	dc->caps.max_slave_rgb_planes = 0;
	dc->caps.is_apu = true;
	dc->caps.post_blend_color_processing = false;
	dc->caps.extended_aux_timeout_support = false;

	/* Raven DP PHY HBR2 eye diagram pattern is not stable. Use TP4 */
	dc->caps.force_dp_tps4_for_cp2520 = true;

	/* Color pipeline capabilities */
	dc->caps.color.dpp.dcn_arch = 1;
	dc->caps.color.dpp.input_lut_shared = 1;
	dc->caps.color.dpp.icsc = 1;
	dc->caps.color.dpp.dgam_ram = 1;
	dc->caps.color.dpp.dgam_rom_caps.srgb = 1;
	dc->caps.color.dpp.dgam_rom_caps.bt2020 = 1;
	dc->caps.color.dpp.dgam_rom_caps.gamma2_2 = 0;
	dc->caps.color.dpp.dgam_rom_caps.pq = 0;
	dc->caps.color.dpp.dgam_rom_caps.hlg = 0;
	dc->caps.color.dpp.post_csc = 0;
	dc->caps.color.dpp.gamma_corr = 0;
<<<<<<< HEAD
=======
	dc->caps.color.dpp.dgam_rom_for_yuv = 1;
>>>>>>> 7d2a07b7

	dc->caps.color.dpp.hw_3d_lut = 0;
	dc->caps.color.dpp.ogam_ram = 1; // RGAM on DCN1
	dc->caps.color.dpp.ogam_rom_caps.srgb = 1;
	dc->caps.color.dpp.ogam_rom_caps.bt2020 = 1;
	dc->caps.color.dpp.ogam_rom_caps.gamma2_2 = 0;
	dc->caps.color.dpp.ogam_rom_caps.pq = 0;
	dc->caps.color.dpp.ogam_rom_caps.hlg = 0;
	dc->caps.color.dpp.ocsc = 1;

	/* no post-blend color operations */
	dc->caps.color.mpc.gamut_remap = 0;
	dc->caps.color.mpc.num_3dluts = 0;
	dc->caps.color.mpc.shared_3d_lut = 0;
	dc->caps.color.mpc.ogam_ram = 0;
	dc->caps.color.mpc.ogam_rom_caps.srgb = 0;
	dc->caps.color.mpc.ogam_rom_caps.bt2020 = 0;
	dc->caps.color.mpc.ogam_rom_caps.gamma2_2 = 0;
	dc->caps.color.mpc.ogam_rom_caps.pq = 0;
	dc->caps.color.mpc.ogam_rom_caps.hlg = 0;
	dc->caps.color.mpc.ocsc = 0;

	if (dc->ctx->dce_environment == DCE_ENV_PRODUCTION_DRV)
		dc->debug = debug_defaults_drv;
	else
		dc->debug = debug_defaults_diags;

	/*************************************************
	 *  Create resources                             *
	 *************************************************/

	pool->base.clock_sources[DCN10_CLK_SRC_PLL0] =
			dcn10_clock_source_create(ctx, ctx->dc_bios,
				CLOCK_SOURCE_COMBO_PHY_PLL0,
				&clk_src_regs[0], false);
	pool->base.clock_sources[DCN10_CLK_SRC_PLL1] =
			dcn10_clock_source_create(ctx, ctx->dc_bios,
				CLOCK_SOURCE_COMBO_PHY_PLL1,
				&clk_src_regs[1], false);
	pool->base.clock_sources[DCN10_CLK_SRC_PLL2] =
			dcn10_clock_source_create(ctx, ctx->dc_bios,
				CLOCK_SOURCE_COMBO_PHY_PLL2,
				&clk_src_regs[2], false);

	if (dc->ctx->dce_version == DCN_VERSION_1_0) {
		pool->base.clock_sources[DCN10_CLK_SRC_PLL3] =
				dcn10_clock_source_create(ctx, ctx->dc_bios,
					CLOCK_SOURCE_COMBO_PHY_PLL3,
					&clk_src_regs[3], false);
	}

	pool->base.clk_src_count = DCN10_CLK_SRC_TOTAL;

	if (dc->ctx->dce_version == DCN_VERSION_1_01)
		pool->base.clk_src_count = DCN101_CLK_SRC_TOTAL;

	pool->base.dp_clock_source =
			dcn10_clock_source_create(ctx, ctx->dc_bios,
				CLOCK_SOURCE_ID_DP_DTO,
				/* todo: not reuse phy_pll registers */
				&clk_src_regs[0], true);

	for (i = 0; i < pool->base.clk_src_count; i++) {
		if (pool->base.clock_sources[i] == NULL) {
			dm_error("DC: failed to create clock sources!\n");
			BREAK_TO_DEBUGGER();
			goto fail;
		}
	}

	pool->base.dmcu = dcn10_dmcu_create(ctx,
			&dmcu_regs,
			&dmcu_shift,
			&dmcu_mask);
	if (pool->base.dmcu == NULL) {
		dm_error("DC: failed to create dmcu!\n");
		BREAK_TO_DEBUGGER();
		goto fail;
	}

	pool->base.abm = dce_abm_create(ctx,
			&abm_regs,
			&abm_shift,
			&abm_mask);
	if (pool->base.abm == NULL) {
		dm_error("DC: failed to create abm!\n");
		BREAK_TO_DEBUGGER();
		goto fail;
	}

	dml_init_instance(&dc->dml, &dcn1_0_soc, &dcn1_0_ip, DML_PROJECT_RAVEN1);
	memcpy(dc->dcn_ip, &dcn10_ip_defaults, sizeof(dcn10_ip_defaults));
	memcpy(dc->dcn_soc, &dcn10_soc_defaults, sizeof(dcn10_soc_defaults));

	/* Other architectures we build for build this with soft-float */
	dcn10_resource_construct_fp(dc);

	pool->base.pp_smu = dcn10_pp_smu_create(ctx);

	/*
	 * Right now SMU/PPLIB and DAL all have the AZ D3 force PME notification *
	 * implemented. So AZ D3 should work.For issue 197007.                   *
	 */
	if (pool->base.pp_smu != NULL
			&& pool->base.pp_smu->rv_funcs.set_pme_wa_enable != NULL)
		dc->debug.az_endpoint_mute_only = false;

	if (!dc->debug.disable_pplib_clock_request)
		dcn_bw_update_from_pplib(dc);
	dcn_bw_sync_calcs_and_dml(dc);
	if (!dc->debug.disable_pplib_wm_range) {
		dc->res_pool = &pool->base;
		dcn_bw_notify_pplib_of_wm_ranges(dc);
	}

	{
		struct irq_service_init_data init_data;
		init_data.ctx = dc->ctx;
		pool->base.irqs = dal_irq_service_dcn10_create(&init_data);
		if (!pool->base.irqs)
			goto fail;
	}

	/* index to valid pipe resource  */
	j = 0;
	/* mem input -> ipp -> dpp -> opp -> TG */
	for (i = 0; i < pool->base.pipe_count; i++) {
		/* if pipe is disabled, skip instance of HW pipe,
		 * i.e, skip ASIC register instance
		 */
		if ((pipe_fuses & (1 << i)) != 0)
			continue;

		pool->base.hubps[j] = dcn10_hubp_create(ctx, i);
		if (pool->base.hubps[j] == NULL) {
			BREAK_TO_DEBUGGER();
			dm_error(
				"DC: failed to create memory input!\n");
			goto fail;
		}

		pool->base.ipps[j] = dcn10_ipp_create(ctx, i);
		if (pool->base.ipps[j] == NULL) {
			BREAK_TO_DEBUGGER();
			dm_error(
				"DC: failed to create input pixel processor!\n");
			goto fail;
		}

		pool->base.dpps[j] = dcn10_dpp_create(ctx, i);
		if (pool->base.dpps[j] == NULL) {
			BREAK_TO_DEBUGGER();
			dm_error(
				"DC: failed to create dpp!\n");
			goto fail;
		}

		pool->base.opps[j] = dcn10_opp_create(ctx, i);
		if (pool->base.opps[j] == NULL) {
			BREAK_TO_DEBUGGER();
			dm_error(
				"DC: failed to create output pixel processor!\n");
			goto fail;
		}

		pool->base.timing_generators[j] = dcn10_timing_generator_create(
				ctx, i);
		if (pool->base.timing_generators[j] == NULL) {
			BREAK_TO_DEBUGGER();
			dm_error("DC: failed to create tg!\n");
			goto fail;
		}
		/* check next valid pipe */
		j++;
	}

	for (i = 0; i < pool->base.res_cap->num_ddc; i++) {
		pool->base.engines[i] = dcn10_aux_engine_create(ctx, i);
		if (pool->base.engines[i] == NULL) {
			BREAK_TO_DEBUGGER();
			dm_error(
				"DC:failed to create aux engine!!\n");
			goto fail;
		}
		pool->base.hw_i2cs[i] = dcn10_i2c_hw_create(ctx, i);
		if (pool->base.hw_i2cs[i] == NULL) {
			BREAK_TO_DEBUGGER();
			dm_error(
				"DC:failed to create hw i2c!!\n");
			goto fail;
		}
		pool->base.sw_i2cs[i] = NULL;
	}

	/* valid pipe num */
	pool->base.pipe_count = j;
	pool->base.timing_generator_count = j;

	/* within dml lib, it is hard code to 4. If ASIC pipe is fused,
	 * the value may be changed
	 */
	dc->dml.ip.max_num_dpp = pool->base.pipe_count;
	dc->dcn_ip->max_num_dpp = pool->base.pipe_count;

	pool->base.mpc = dcn10_mpc_create(ctx);
	if (pool->base.mpc == NULL) {
		BREAK_TO_DEBUGGER();
		dm_error("DC: failed to create mpc!\n");
		goto fail;
	}

	pool->base.hubbub = dcn10_hubbub_create(ctx);
	if (pool->base.hubbub == NULL) {
		BREAK_TO_DEBUGGER();
		dm_error("DC: failed to create hubbub!\n");
		goto fail;
	}

	if (!resource_construct(num_virtual_links, dc, &pool->base,
			(!IS_FPGA_MAXIMUS_DC(dc->ctx->dce_environment) ?
			&res_create_funcs : &res_create_maximus_funcs)))
			goto fail;

	dcn10_hw_sequencer_construct(dc);
	dc->caps.max_planes =  pool->base.pipe_count;

	for (i = 0; i < dc->caps.max_planes; ++i)
		dc->caps.planes[i] = plane_cap;

	dc->cap_funcs = cap_funcs;

	return true;

fail:

	dcn10_resource_destruct(pool);

	return false;
}

struct resource_pool *dcn10_create_resource_pool(
		const struct dc_init_data *init_data,
		struct dc *dc)
{
	struct dcn10_resource_pool *pool =
		kzalloc(sizeof(struct dcn10_resource_pool), GFP_KERNEL);

	if (!pool)
		return NULL;

	if (dcn10_resource_construct(init_data->num_virtual_links, dc, pool))
		return &pool->base;

	kfree(pool);
	BREAK_TO_DEBUGGER();
	return NULL;
}<|MERGE_RESOLUTION|>--- conflicted
+++ resolved
@@ -1337,8 +1337,6 @@
 	return value;
 }
 
-<<<<<<< HEAD
-=======
 /*
  * Some architectures don't support soft-float (e.g. aarch64), on those
  * this function has to be called with hardfloat enabled, make sure not
@@ -1380,7 +1378,6 @@
 	}
 }
 
->>>>>>> 7d2a07b7
 static bool dcn10_resource_construct(
 	uint8_t num_virtual_links,
 	struct dc *dc,
@@ -1442,10 +1439,7 @@
 	dc->caps.color.dpp.dgam_rom_caps.hlg = 0;
 	dc->caps.color.dpp.post_csc = 0;
 	dc->caps.color.dpp.gamma_corr = 0;
-<<<<<<< HEAD
-=======
 	dc->caps.color.dpp.dgam_rom_for_yuv = 1;
->>>>>>> 7d2a07b7
 
 	dc->caps.color.dpp.hw_3d_lut = 0;
 	dc->caps.color.dpp.ogam_ram = 1; // RGAM on DCN1
