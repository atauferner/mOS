/*
 * Copyright 2017 Advanced Micro Devices, Inc.
 *
 * Permission is hereby granted, free of charge, to any person obtaining a
 * copy of this software and associated documentation files (the "Software"),
 * to deal in the Software without restriction, including without limitation
 * the rights to use, copy, modify, merge, publish, distribute, sublicense,
 * and/or sell copies of the Software, and to permit persons to whom the
 * Software is furnished to do so, subject to the following conditions:
 *
 * The above copyright notice and this permission notice shall be included in
 * all copies or substantial portions of the Software.
 *
 * THE SOFTWARE IS PROVIDED "AS IS", WITHOUT WARRANTY OF ANY KIND, EXPRESS OR
 * IMPLIED, INCLUDING BUT NOT LIMITED TO THE WARRANTIES OF MERCHANTABILITY,
 * FITNESS FOR A PARTICULAR PURPOSE AND NONINFRINGEMENT.  IN NO EVENT SHALL
 * THE COPYRIGHT HOLDER(S) OR AUTHOR(S) BE LIABLE FOR ANY CLAIM, DAMAGES OR
 * OTHER LIABILITY, WHETHER IN AN ACTION OF CONTRACT, TORT OR OTHERWISE,
 * ARISING FROM, OUT OF OR IN CONNECTION WITH THE SOFTWARE OR THE USE OR
 * OTHER DEALINGS IN THE SOFTWARE.
 *
 */
/*
 * dc_helper.c
 *
 *  Created on: Aug 30, 2016
 *      Author: agrodzov
 */

#include <linux/delay.h>

#include "dm_services.h"
#include <stdarg.h>

#include "dc.h"
#include "dc_dmub_srv.h"
<<<<<<< HEAD
=======
#include "reg_helper.h"
>>>>>>> 7d2a07b7

static inline void submit_dmub_read_modify_write(
	struct dc_reg_helper_state *offload,
	const struct dc_context *ctx)
{
	struct dmub_rb_cmd_read_modify_write *cmd_buf = &offload->cmd_data.read_modify_write;
	bool gather = false;

	offload->should_burst_write =
			(offload->same_addr_count == (DMUB_READ_MODIFY_WRITE_SEQ__MAX - 1));
	cmd_buf->header.payload_bytes =
			sizeof(struct dmub_cmd_read_modify_write_sequence) * offload->reg_seq_count;

	gather = ctx->dmub_srv->reg_helper_offload.gather_in_progress;
	ctx->dmub_srv->reg_helper_offload.gather_in_progress = false;

	dc_dmub_srv_cmd_queue(ctx->dmub_srv, &offload->cmd_data);

	ctx->dmub_srv->reg_helper_offload.gather_in_progress = gather;

	memset(cmd_buf, 0, sizeof(*cmd_buf));

	offload->reg_seq_count = 0;
	offload->same_addr_count = 0;
}

static inline void submit_dmub_burst_write(
	struct dc_reg_helper_state *offload,
	const struct dc_context *ctx)
{
	struct dmub_rb_cmd_burst_write *cmd_buf = &offload->cmd_data.burst_write;
	bool gather = false;

	cmd_buf->header.payload_bytes =
			sizeof(uint32_t) * offload->reg_seq_count;

	gather = ctx->dmub_srv->reg_helper_offload.gather_in_progress;
	ctx->dmub_srv->reg_helper_offload.gather_in_progress = false;

	dc_dmub_srv_cmd_queue(ctx->dmub_srv, &offload->cmd_data);

	ctx->dmub_srv->reg_helper_offload.gather_in_progress = gather;

	memset(cmd_buf, 0, sizeof(*cmd_buf));

	offload->reg_seq_count = 0;
}

static inline void submit_dmub_reg_wait(
		struct dc_reg_helper_state *offload,
		const struct dc_context *ctx)
{
	struct dmub_rb_cmd_reg_wait *cmd_buf = &offload->cmd_data.reg_wait;
	bool gather = false;

	gather = ctx->dmub_srv->reg_helper_offload.gather_in_progress;
	ctx->dmub_srv->reg_helper_offload.gather_in_progress = false;

	dc_dmub_srv_cmd_queue(ctx->dmub_srv, &offload->cmd_data);

	memset(cmd_buf, 0, sizeof(*cmd_buf));
	offload->reg_seq_count = 0;

	ctx->dmub_srv->reg_helper_offload.gather_in_progress = gather;
}

struct dc_reg_value_masks {
	uint32_t value;
	uint32_t mask;
};

struct dc_reg_sequence {
	uint32_t addr;
	struct dc_reg_value_masks value_masks;
};

static inline void set_reg_field_value_masks(
	struct dc_reg_value_masks *field_value_mask,
	uint32_t value,
	uint32_t mask,
	uint8_t shift)
{
	ASSERT(mask != 0);

	field_value_mask->value = (field_value_mask->value & ~mask) | (mask & (value << shift));
	field_value_mask->mask = field_value_mask->mask | mask;
}

static void set_reg_field_values(struct dc_reg_value_masks *field_value_mask,
		uint32_t addr, int n,
		uint8_t shift1, uint32_t mask1, uint32_t field_value1,
		va_list ap)
{
	uint32_t shift, mask, field_value;
	int i = 1;

	/* gather all bits value/mask getting updated in this register */
	set_reg_field_value_masks(field_value_mask,
			field_value1, mask1, shift1);

	while (i < n) {
		shift = va_arg(ap, uint32_t);
		mask = va_arg(ap, uint32_t);
		field_value = va_arg(ap, uint32_t);

		set_reg_field_value_masks(field_value_mask,
				field_value, mask, shift);
		i++;
	}
}

static void dmub_flush_buffer_execute(
		struct dc_reg_helper_state *offload,
		const struct dc_context *ctx)
{
	submit_dmub_read_modify_write(offload, ctx);
	dc_dmub_srv_cmd_execute(ctx->dmub_srv);
}

static void dmub_flush_burst_write_buffer_execute(
		struct dc_reg_helper_state *offload,
		const struct dc_context *ctx)
{
	submit_dmub_burst_write(offload, ctx);
	dc_dmub_srv_cmd_execute(ctx->dmub_srv);
}

static bool dmub_reg_value_burst_set_pack(const struct dc_context *ctx, uint32_t addr,
		uint32_t reg_val)
{
	struct dc_reg_helper_state *offload = &ctx->dmub_srv->reg_helper_offload;
	struct dmub_rb_cmd_burst_write *cmd_buf = &offload->cmd_data.burst_write;

	/* flush command if buffer is full */
	if (offload->reg_seq_count == DMUB_BURST_WRITE_VALUES__MAX)
		dmub_flush_burst_write_buffer_execute(offload, ctx);

	if (offload->cmd_data.cmd_common.header.type == DMUB_CMD__REG_SEQ_BURST_WRITE &&
			addr != cmd_buf->addr) {
		dmub_flush_burst_write_buffer_execute(offload, ctx);
		return false;
	}

	cmd_buf->header.type = DMUB_CMD__REG_SEQ_BURST_WRITE;
	cmd_buf->header.sub_type = 0;
	cmd_buf->addr = addr;
	cmd_buf->write_values[offload->reg_seq_count] = reg_val;
	offload->reg_seq_count++;

	return true;
}

static uint32_t dmub_reg_value_pack(const struct dc_context *ctx, uint32_t addr,
		struct dc_reg_value_masks *field_value_mask)
{
	struct dc_reg_helper_state *offload = &ctx->dmub_srv->reg_helper_offload;
	struct dmub_rb_cmd_read_modify_write *cmd_buf = &offload->cmd_data.read_modify_write;
	struct dmub_cmd_read_modify_write_sequence *seq;

	/* flush command if buffer is full */
	if (offload->cmd_data.cmd_common.header.type != DMUB_CMD__REG_SEQ_BURST_WRITE &&
			offload->reg_seq_count == DMUB_READ_MODIFY_WRITE_SEQ__MAX)
		dmub_flush_buffer_execute(offload, ctx);

	if (offload->should_burst_write) {
		if (dmub_reg_value_burst_set_pack(ctx, addr, field_value_mask->value))
			return field_value_mask->value;
		else
			offload->should_burst_write = false;
	}

	/* pack commands */
	cmd_buf->header.type = DMUB_CMD__REG_SEQ_READ_MODIFY_WRITE;
	cmd_buf->header.sub_type = 0;
	seq = &cmd_buf->seq[offload->reg_seq_count];

	if (offload->reg_seq_count) {
		if (cmd_buf->seq[offload->reg_seq_count - 1].addr == addr)
			offload->same_addr_count++;
		else
			offload->same_addr_count = 0;
	}

	seq->addr = addr;
	seq->modify_mask = field_value_mask->mask;
	seq->modify_value = field_value_mask->value;
	offload->reg_seq_count++;

	return field_value_mask->value;
}

static void dmub_reg_wait_done_pack(const struct dc_context *ctx, uint32_t addr,
		uint32_t mask, uint32_t shift, uint32_t condition_value, uint32_t time_out_us)
{
	struct dc_reg_helper_state *offload = &ctx->dmub_srv->reg_helper_offload;
	struct dmub_rb_cmd_reg_wait *cmd_buf = &offload->cmd_data.reg_wait;

	cmd_buf->header.type = DMUB_CMD__REG_REG_WAIT;
	cmd_buf->header.sub_type = 0;
	cmd_buf->reg_wait.addr = addr;
	cmd_buf->reg_wait.condition_field_value = mask & (condition_value << shift);
	cmd_buf->reg_wait.mask = mask;
	cmd_buf->reg_wait.time_out_us = time_out_us;
}

uint32_t generic_reg_update_ex(const struct dc_context *ctx,
		uint32_t addr, int n,
		uint8_t shift1, uint32_t mask1, uint32_t field_value1,
		...)
{
	struct dc_reg_value_masks field_value_mask = {0};
	uint32_t reg_val;
	va_list ap;

	va_start(ap, field_value1);

	set_reg_field_values(&field_value_mask, addr, n, shift1, mask1,
			field_value1, ap);

	va_end(ap);

	if (ctx->dmub_srv &&
	    ctx->dmub_srv->reg_helper_offload.gather_in_progress)
		return dmub_reg_value_pack(ctx, addr, &field_value_mask);
		/* todo: return void so we can decouple code running in driver from register states */

	/* mmio write directly */
	reg_val = dm_read_reg(ctx, addr);
	reg_val = (reg_val & ~field_value_mask.mask) | field_value_mask.value;
	dm_write_reg(ctx, addr, reg_val);
	return reg_val;
}

uint32_t generic_reg_set_ex(const struct dc_context *ctx,
		uint32_t addr, uint32_t reg_val, int n,
		uint8_t shift1, uint32_t mask1, uint32_t field_value1,
		...)
{
	struct dc_reg_value_masks field_value_mask = {0};
	va_list ap;

	va_start(ap, field_value1);

	set_reg_field_values(&field_value_mask, addr, n, shift1, mask1,
			field_value1, ap);

	va_end(ap);


	/* mmio write directly */
	reg_val = (reg_val & ~field_value_mask.mask) | field_value_mask.value;
<<<<<<< HEAD

	if (ctx->dmub_srv &&
	    ctx->dmub_srv->reg_helper_offload.gather_in_progress) {
		return dmub_reg_value_burst_set_pack(ctx, addr, reg_val);
		/* todo: return void so we can decouple code running in driver from register states */
	}

	dm_write_reg(ctx, addr, reg_val);
	return reg_val;
}
=======
>>>>>>> 7d2a07b7

	if (ctx->dmub_srv &&
	    ctx->dmub_srv->reg_helper_offload.gather_in_progress) {
		return dmub_reg_value_burst_set_pack(ctx, addr, reg_val);
		/* todo: return void so we can decouple code running in driver from register states */
	}
<<<<<<< HEAD
#endif

	if (ctx->dmub_srv &&
	    ctx->dmub_srv->reg_helper_offload.gather_in_progress &&
	    !ctx->dmub_srv->reg_helper_offload.should_burst_write) {
		ASSERT(false);
		return 0;
	}

	value = cgs_read_register(ctx->cgs_device, address);
	trace_amdgpu_dc_rreg(&ctx->perf_trace->read_count, address, value);
=======
>>>>>>> 7d2a07b7

	dm_write_reg(ctx, addr, reg_val);
	return reg_val;
}

uint32_t generic_reg_get(const struct dc_context *ctx, uint32_t addr,
		uint8_t shift, uint32_t mask, uint32_t *field_value)
{
	uint32_t reg_val = dm_read_reg(ctx, addr);
	*field_value = get_reg_field_value_ex(reg_val, mask, shift);
	return reg_val;
}

uint32_t generic_reg_get2(const struct dc_context *ctx, uint32_t addr,
		uint8_t shift1, uint32_t mask1, uint32_t *field_value1,
		uint8_t shift2, uint32_t mask2, uint32_t *field_value2)
{
	uint32_t reg_val = dm_read_reg(ctx, addr);
	*field_value1 = get_reg_field_value_ex(reg_val, mask1, shift1);
	*field_value2 = get_reg_field_value_ex(reg_val, mask2, shift2);
	return reg_val;
}

uint32_t generic_reg_get3(const struct dc_context *ctx, uint32_t addr,
		uint8_t shift1, uint32_t mask1, uint32_t *field_value1,
		uint8_t shift2, uint32_t mask2, uint32_t *field_value2,
		uint8_t shift3, uint32_t mask3, uint32_t *field_value3)
{
	uint32_t reg_val = dm_read_reg(ctx, addr);
	*field_value1 = get_reg_field_value_ex(reg_val, mask1, shift1);
	*field_value2 = get_reg_field_value_ex(reg_val, mask2, shift2);
	*field_value3 = get_reg_field_value_ex(reg_val, mask3, shift3);
	return reg_val;
}

uint32_t generic_reg_get4(const struct dc_context *ctx, uint32_t addr,
		uint8_t shift1, uint32_t mask1, uint32_t *field_value1,
		uint8_t shift2, uint32_t mask2, uint32_t *field_value2,
		uint8_t shift3, uint32_t mask3, uint32_t *field_value3,
		uint8_t shift4, uint32_t mask4, uint32_t *field_value4)
{
	uint32_t reg_val = dm_read_reg(ctx, addr);
	*field_value1 = get_reg_field_value_ex(reg_val, mask1, shift1);
	*field_value2 = get_reg_field_value_ex(reg_val, mask2, shift2);
	*field_value3 = get_reg_field_value_ex(reg_val, mask3, shift3);
	*field_value4 = get_reg_field_value_ex(reg_val, mask4, shift4);
	return reg_val;
}

uint32_t generic_reg_get5(const struct dc_context *ctx, uint32_t addr,
		uint8_t shift1, uint32_t mask1, uint32_t *field_value1,
		uint8_t shift2, uint32_t mask2, uint32_t *field_value2,
		uint8_t shift3, uint32_t mask3, uint32_t *field_value3,
		uint8_t shift4, uint32_t mask4, uint32_t *field_value4,
		uint8_t shift5, uint32_t mask5, uint32_t *field_value5)
{
	uint32_t reg_val = dm_read_reg(ctx, addr);
	*field_value1 = get_reg_field_value_ex(reg_val, mask1, shift1);
	*field_value2 = get_reg_field_value_ex(reg_val, mask2, shift2);
	*field_value3 = get_reg_field_value_ex(reg_val, mask3, shift3);
	*field_value4 = get_reg_field_value_ex(reg_val, mask4, shift4);
	*field_value5 = get_reg_field_value_ex(reg_val, mask5, shift5);
	return reg_val;
}

uint32_t generic_reg_get6(const struct dc_context *ctx, uint32_t addr,
		uint8_t shift1, uint32_t mask1, uint32_t *field_value1,
		uint8_t shift2, uint32_t mask2, uint32_t *field_value2,
		uint8_t shift3, uint32_t mask3, uint32_t *field_value3,
		uint8_t shift4, uint32_t mask4, uint32_t *field_value4,
		uint8_t shift5, uint32_t mask5, uint32_t *field_value5,
		uint8_t shift6, uint32_t mask6, uint32_t *field_value6)
{
	uint32_t reg_val = dm_read_reg(ctx, addr);
	*field_value1 = get_reg_field_value_ex(reg_val, mask1, shift1);
	*field_value2 = get_reg_field_value_ex(reg_val, mask2, shift2);
	*field_value3 = get_reg_field_value_ex(reg_val, mask3, shift3);
	*field_value4 = get_reg_field_value_ex(reg_val, mask4, shift4);
	*field_value5 = get_reg_field_value_ex(reg_val, mask5, shift5);
	*field_value6 = get_reg_field_value_ex(reg_val, mask6, shift6);
	return reg_val;
}

uint32_t generic_reg_get7(const struct dc_context *ctx, uint32_t addr,
		uint8_t shift1, uint32_t mask1, uint32_t *field_value1,
		uint8_t shift2, uint32_t mask2, uint32_t *field_value2,
		uint8_t shift3, uint32_t mask3, uint32_t *field_value3,
		uint8_t shift4, uint32_t mask4, uint32_t *field_value4,
		uint8_t shift5, uint32_t mask5, uint32_t *field_value5,
		uint8_t shift6, uint32_t mask6, uint32_t *field_value6,
		uint8_t shift7, uint32_t mask7, uint32_t *field_value7)
{
	uint32_t reg_val = dm_read_reg(ctx, addr);
	*field_value1 = get_reg_field_value_ex(reg_val, mask1, shift1);
	*field_value2 = get_reg_field_value_ex(reg_val, mask2, shift2);
	*field_value3 = get_reg_field_value_ex(reg_val, mask3, shift3);
	*field_value4 = get_reg_field_value_ex(reg_val, mask4, shift4);
	*field_value5 = get_reg_field_value_ex(reg_val, mask5, shift5);
	*field_value6 = get_reg_field_value_ex(reg_val, mask6, shift6);
	*field_value7 = get_reg_field_value_ex(reg_val, mask7, shift7);
	return reg_val;
}

uint32_t generic_reg_get8(const struct dc_context *ctx, uint32_t addr,
		uint8_t shift1, uint32_t mask1, uint32_t *field_value1,
		uint8_t shift2, uint32_t mask2, uint32_t *field_value2,
		uint8_t shift3, uint32_t mask3, uint32_t *field_value3,
		uint8_t shift4, uint32_t mask4, uint32_t *field_value4,
		uint8_t shift5, uint32_t mask5, uint32_t *field_value5,
		uint8_t shift6, uint32_t mask6, uint32_t *field_value6,
		uint8_t shift7, uint32_t mask7, uint32_t *field_value7,
		uint8_t shift8, uint32_t mask8, uint32_t *field_value8)
{
	uint32_t reg_val = dm_read_reg(ctx, addr);
	*field_value1 = get_reg_field_value_ex(reg_val, mask1, shift1);
	*field_value2 = get_reg_field_value_ex(reg_val, mask2, shift2);
	*field_value3 = get_reg_field_value_ex(reg_val, mask3, shift3);
	*field_value4 = get_reg_field_value_ex(reg_val, mask4, shift4);
	*field_value5 = get_reg_field_value_ex(reg_val, mask5, shift5);
	*field_value6 = get_reg_field_value_ex(reg_val, mask6, shift6);
	*field_value7 = get_reg_field_value_ex(reg_val, mask7, shift7);
	*field_value8 = get_reg_field_value_ex(reg_val, mask8, shift8);
	return reg_val;
}
/* note:  va version of this is pretty bad idea, since there is a output parameter pass by pointer
 * compiler won't be able to check for size match and is prone to stack corruption type of bugs

uint32_t generic_reg_get(const struct dc_context *ctx,
		uint32_t addr, int n, ...)
{
	uint32_t shift, mask;
	uint32_t *field_value;
	uint32_t reg_val;
	int i = 0;

	reg_val = dm_read_reg(ctx, addr);

	va_list ap;
	va_start(ap, n);

	while (i < n) {
		shift = va_arg(ap, uint32_t);
		mask = va_arg(ap, uint32_t);
		field_value = va_arg(ap, uint32_t *);

		*field_value = get_reg_field_value_ex(reg_val, mask, shift);
		i++;
	}

	va_end(ap);

	return reg_val;
}
*/

void generic_reg_wait(const struct dc_context *ctx,
	uint32_t addr, uint32_t shift, uint32_t mask, uint32_t condition_value,
	unsigned int delay_between_poll_us, unsigned int time_out_num_tries,
	const char *func_name, int line)
{
	uint32_t field_value;
	uint32_t reg_val;
	int i;

	if (ctx->dmub_srv &&
	    ctx->dmub_srv->reg_helper_offload.gather_in_progress) {
		dmub_reg_wait_done_pack(ctx, addr, mask, shift, condition_value,
				delay_between_poll_us * time_out_num_tries);
		return;
	}

	/*
	 * Something is terribly wrong if time out is > 3000ms.
	 * 3000ms is the maximum time needed for SMU to pass values back.
	 * This value comes from experiments.
	 *
	 */
	ASSERT(delay_between_poll_us * time_out_num_tries <= 3000000);

	for (i = 0; i <= time_out_num_tries; i++) {
		if (i) {
			if (delay_between_poll_us >= 1000)
				msleep(delay_between_poll_us/1000);
			else if (delay_between_poll_us > 0)
				udelay(delay_between_poll_us);
		}

		reg_val = dm_read_reg(ctx, addr);

		field_value = get_reg_field_value_ex(reg_val, mask, shift);

		if (field_value == condition_value) {
			if (i * delay_between_poll_us > 1000 &&
					!IS_FPGA_MAXIMUS_DC(ctx->dce_environment))
				DC_LOG_DC("REG_WAIT taking a while: %dms in %s line:%d\n",
						delay_between_poll_us * i / 1000,
						func_name, line);
			return;
		}
	}

	DC_LOG_WARNING("REG_WAIT timeout %dus * %d tries - %s line:%d\n",
			delay_between_poll_us, time_out_num_tries,
			func_name, line);

	if (!IS_FPGA_MAXIMUS_DC(ctx->dce_environment))
		BREAK_TO_DEBUGGER();
}

void generic_write_indirect_reg(const struct dc_context *ctx,
		uint32_t addr_index, uint32_t addr_data,
		uint32_t index, uint32_t data)
{
	dm_write_reg(ctx, addr_index, index);
	dm_write_reg(ctx, addr_data, data);
}

uint32_t generic_read_indirect_reg(const struct dc_context *ctx,
		uint32_t addr_index, uint32_t addr_data,
		uint32_t index)
{
	uint32_t value = 0;

	// when reg read, there should not be any offload.
	if (ctx->dmub_srv &&
	    ctx->dmub_srv->reg_helper_offload.gather_in_progress) {
		ASSERT(false);
	}

	dm_write_reg(ctx, addr_index, index);
	value = dm_read_reg(ctx, addr_data);

	return value;
}

uint32_t generic_indirect_reg_get(const struct dc_context *ctx,
		uint32_t addr_index, uint32_t addr_data,
		uint32_t index, int n,
		uint8_t shift1, uint32_t mask1, uint32_t *field_value1,
		...)
{
	uint32_t shift, mask, *field_value;
	uint32_t value = 0;
	int i = 1;

	va_list ap;

	va_start(ap, field_value1);

	value = generic_read_indirect_reg(ctx, addr_index, addr_data, index);
	*field_value1 = get_reg_field_value_ex(value, mask1, shift1);

	while (i < n) {
		shift = va_arg(ap, uint32_t);
		mask = va_arg(ap, uint32_t);
		field_value = va_arg(ap, uint32_t *);

		*field_value = get_reg_field_value_ex(value, mask, shift);
		i++;
	}

	va_end(ap);

	return value;
}

uint32_t generic_indirect_reg_update_ex(const struct dc_context *ctx,
		uint32_t addr_index, uint32_t addr_data,
		uint32_t index, uint32_t reg_val, int n,
		uint8_t shift1, uint32_t mask1, uint32_t field_value1,
		...)
{
	uint32_t shift, mask, field_value;
	int i = 1;

	va_list ap;

	va_start(ap, field_value1);

	reg_val = set_reg_field_value_ex(reg_val, field_value1, mask1, shift1);

	while (i < n) {
		shift = va_arg(ap, uint32_t);
		mask = va_arg(ap, uint32_t);
		field_value = va_arg(ap, uint32_t);

		reg_val = set_reg_field_value_ex(reg_val, field_value, mask, shift);
		i++;
	}

	generic_write_indirect_reg(ctx, addr_index, addr_data, index, reg_val);
	va_end(ap);

	return reg_val;
}

void reg_sequence_start_gather(const struct dc_context *ctx)
{
	/* if reg sequence is supported and enabled, set flag to
	 * indicate we want to have REG_SET, REG_UPDATE macro build
	 * reg sequence command buffer rather than MMIO directly.
	 */

	if (ctx->dmub_srv && ctx->dc->debug.dmub_offload_enabled) {
		struct dc_reg_helper_state *offload =
			&ctx->dmub_srv->reg_helper_offload;

		/* caller sequence mismatch.  need to debug caller.  offload will not work!!! */
		ASSERT(!offload->gather_in_progress);

		offload->gather_in_progress = true;
	}
}

void reg_sequence_start_execute(const struct dc_context *ctx)
{
	struct dc_reg_helper_state *offload;

	if (!ctx->dmub_srv)
		return;

	offload = &ctx->dmub_srv->reg_helper_offload;

	if (offload && offload->gather_in_progress) {
		offload->gather_in_progress = false;
		offload->should_burst_write = false;
		switch (offload->cmd_data.cmd_common.header.type) {
		case DMUB_CMD__REG_SEQ_READ_MODIFY_WRITE:
			submit_dmub_read_modify_write(offload, ctx);
			break;
		case DMUB_CMD__REG_REG_WAIT:
			submit_dmub_reg_wait(offload, ctx);
			break;
		case DMUB_CMD__REG_SEQ_BURST_WRITE:
			submit_dmub_burst_write(offload, ctx);
			break;
		default:
			return;
		}

		dc_dmub_srv_cmd_execute(ctx->dmub_srv);
	}
}

void reg_sequence_wait_done(const struct dc_context *ctx)
{
	/* callback to DM to poll for last submission done*/
	struct dc_reg_helper_state *offload;

	if (!ctx->dmub_srv)
		return;

	offload = &ctx->dmub_srv->reg_helper_offload;

	if (offload &&
	    ctx->dc->debug.dmub_offload_enabled &&
	    !ctx->dc->debug.dmcub_emulation) {
		dc_dmub_srv_wait_idle(ctx->dmub_srv);
	}
}<|MERGE_RESOLUTION|>--- conflicted
+++ resolved
@@ -34,10 +34,7 @@
 
 #include "dc.h"
 #include "dc_dmub_srv.h"
-<<<<<<< HEAD
-=======
 #include "reg_helper.h"
->>>>>>> 7d2a07b7
 
 static inline void submit_dmub_read_modify_write(
 	struct dc_reg_helper_state *offload,
@@ -289,39 +286,12 @@
 
 	/* mmio write directly */
 	reg_val = (reg_val & ~field_value_mask.mask) | field_value_mask.value;
-<<<<<<< HEAD
 
 	if (ctx->dmub_srv &&
 	    ctx->dmub_srv->reg_helper_offload.gather_in_progress) {
 		return dmub_reg_value_burst_set_pack(ctx, addr, reg_val);
 		/* todo: return void so we can decouple code running in driver from register states */
 	}
-
-	dm_write_reg(ctx, addr, reg_val);
-	return reg_val;
-}
-=======
->>>>>>> 7d2a07b7
-
-	if (ctx->dmub_srv &&
-	    ctx->dmub_srv->reg_helper_offload.gather_in_progress) {
-		return dmub_reg_value_burst_set_pack(ctx, addr, reg_val);
-		/* todo: return void so we can decouple code running in driver from register states */
-	}
-<<<<<<< HEAD
-#endif
-
-	if (ctx->dmub_srv &&
-	    ctx->dmub_srv->reg_helper_offload.gather_in_progress &&
-	    !ctx->dmub_srv->reg_helper_offload.should_burst_write) {
-		ASSERT(false);
-		return 0;
-	}
-
-	value = cgs_read_register(ctx->cgs_device, address);
-	trace_amdgpu_dc_rreg(&ctx->perf_trace->read_count, address, value);
-=======
->>>>>>> 7d2a07b7
 
 	dm_write_reg(ctx, addr, reg_val);
 	return reg_val;
