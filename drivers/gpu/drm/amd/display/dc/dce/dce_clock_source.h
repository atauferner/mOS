/* Copyright 2012-15 Advanced Micro Devices, Inc.
 *
 * Permission is hereby granted, free of charge, to any person obtaining a
 * copy of this software and associated documentation files (the "Software"),
 * to deal in the Software without restriction, including without limitation
 * the rights to use, copy, modify, merge, publish, distribute, sublicense,
 * and/or sell copies of the Software, and to permit persons to whom the
 * Software is furnished to do so, subject to the following conditions:
 *
 * The above copyright notice and this permission notice shall be included in
 * all copies or substantial portions of the Software.
 *
 * THE SOFTWARE IS PROVIDED "AS IS", WITHOUT WARRANTY OF ANY KIND, EXPRESS OR
 * IMPLIED, INCLUDING BUT NOT LIMITED TO THE WARRANTIES OF MERCHANTABILITY,
 * FITNESS FOR A PARTICULAR PURPOSE AND NONINFRINGEMENT.  IN NO EVENT SHALL
 * THE COPYRIGHT HOLDER(S) OR AUTHOR(S) BE LIABLE FOR ANY CLAIM, DAMAGES OR
 * OTHER LIABILITY, WHETHER IN AN ACTION OF CONTRACT, TORT OR OTHERWISE,
 * ARISING FROM, OUT OF OR IN CONNECTION WITH THE SOFTWARE OR THE USE OR
 * OTHER DEALINGS IN THE SOFTWARE.
 *
 * Authors: AMD
 *
 */

#ifndef __DC_CLOCK_SOURCE_DCE_H__
#define __DC_CLOCK_SOURCE_DCE_H__

#include "../inc/clock_source.h"

#define TO_DCE110_CLK_SRC(clk_src)\
	container_of(clk_src, struct dce110_clk_src, base)

#define CS_COMMON_REG_LIST_DCE_100_110(id) \
		SRI(RESYNC_CNTL, PIXCLK, id), \
		SRI(PLL_CNTL, BPHYC_PLL, id)

#define CS_COMMON_REG_LIST_DCE_80(id) \
		SRI(RESYNC_CNTL, PIXCLK, id), \
		SRI(PLL_CNTL, DCCG_PLL, id)

#define CS_COMMON_REG_LIST_DCE_112(id) \
		SRI(PIXCLK_RESYNC_CNTL, PHYPLL, id)


#define CS_SF(reg_name, field_name, post_fix)\
	.field_name = reg_name ## __ ## field_name ## post_fix

#define CS_COMMON_MASK_SH_LIST_DCE_COMMON_BASE(mask_sh)\
	CS_SF(PLL_CNTL, PLL_REF_DIV_SRC, mask_sh),\
	CS_SF(PIXCLK1_RESYNC_CNTL, DCCG_DEEP_COLOR_CNTL1, mask_sh),\
	CS_SF(PLL_POST_DIV, PLL_POST_DIV_PIXCLK, mask_sh),\
	CS_SF(PLL_REF_DIV, PLL_REF_DIV, mask_sh)

#define CS_COMMON_MASK_SH_LIST_DCE_112(mask_sh)\
	CS_SF(PHYPLLA_PIXCLK_RESYNC_CNTL, PHYPLLA_DCCG_DEEP_COLOR_CNTL, mask_sh),\
	CS_SF(PHYPLLA_PIXCLK_RESYNC_CNTL, PHYPLLA_PIXCLK_DOUBLE_RATE_ENABLE, mask_sh)

#define CS_COMMON_REG_LIST_DCN2_0(index, pllid) \
		SRI(PIXCLK_RESYNC_CNTL, PHYPLL, pllid),\
		SRII(PHASE, DP_DTO, 0),\
		SRII(PHASE, DP_DTO, 1),\
		SRII(PHASE, DP_DTO, 2),\
		SRII(PHASE, DP_DTO, 3),\
		SRII(PHASE, DP_DTO, 4),\
		SRII(PHASE, DP_DTO, 5),\
		SRII(MODULO, DP_DTO, 0),\
		SRII(MODULO, DP_DTO, 1),\
		SRII(MODULO, DP_DTO, 2),\
		SRII(MODULO, DP_DTO, 3),\
		SRII(MODULO, DP_DTO, 4),\
		SRII(MODULO, DP_DTO, 5),\
		SRII(PIXEL_RATE_CNTL, OTG, 0),\
		SRII(PIXEL_RATE_CNTL, OTG, 1),\
		SRII(PIXEL_RATE_CNTL, OTG, 2),\
		SRII(PIXEL_RATE_CNTL, OTG, 3),\
		SRII(PIXEL_RATE_CNTL, OTG, 4),\
		SRII(PIXEL_RATE_CNTL, OTG, 5)

#define CS_COMMON_REG_LIST_DCN2_1(index, pllid) \
		SRI(PIXCLK_RESYNC_CNTL, PHYPLL, pllid),\
		SRII(PHASE, DP_DTO, 0),\
		SRII(PHASE, DP_DTO, 1),\
		SRII(PHASE, DP_DTO, 2),\
		SRII(PHASE, DP_DTO, 3),\
		SRII(MODULO, DP_DTO, 0),\
		SRII(MODULO, DP_DTO, 1),\
		SRII(MODULO, DP_DTO, 2),\
		SRII(MODULO, DP_DTO, 3),\
		SRII(PIXEL_RATE_CNTL, OTG, 0),\
		SRII(PIXEL_RATE_CNTL, OTG, 1),\
		SRII(PIXEL_RATE_CNTL, OTG, 2),\
		SRII(PIXEL_RATE_CNTL, OTG, 3)

<<<<<<< HEAD
#if defined(CONFIG_DRM_AMD_DC_DCN3_0)
=======
#if defined(CONFIG_DRM_AMD_DC_DCN)
>>>>>>> 7d2a07b7
#define CS_COMMON_REG_LIST_DCN3_0(index, pllid) \
		SRI(PIXCLK_RESYNC_CNTL, PHYPLL, pllid),\
		SRII(PHASE, DP_DTO, 0),\
		SRII(PHASE, DP_DTO, 1),\
		SRII(PHASE, DP_DTO, 2),\
		SRII(PHASE, DP_DTO, 3),\
		SRII(MODULO, DP_DTO, 0),\
		SRII(MODULO, DP_DTO, 1),\
		SRII(MODULO, DP_DTO, 2),\
		SRII(MODULO, DP_DTO, 3),\
		SRII(PIXEL_RATE_CNTL, OTG, 0),\
		SRII(PIXEL_RATE_CNTL, OTG, 1),\
		SRII(PIXEL_RATE_CNTL, OTG, 2),\
		SRII(PIXEL_RATE_CNTL, OTG, 3)
<<<<<<< HEAD
#endif

=======

#define CS_COMMON_REG_LIST_DCN3_01(index, pllid) \
		SRI(PIXCLK_RESYNC_CNTL, PHYPLL, pllid),\
		SRII(PHASE, DP_DTO, 0),\
		SRII(PHASE, DP_DTO, 1),\
		SRII(PHASE, DP_DTO, 2),\
		SRII(PHASE, DP_DTO, 3),\
		SRII(MODULO, DP_DTO, 0),\
		SRII(MODULO, DP_DTO, 1),\
		SRII(MODULO, DP_DTO, 2),\
		SRII(MODULO, DP_DTO, 3),\
		SRII(PIXEL_RATE_CNTL, OTG, 0),\
		SRII(PIXEL_RATE_CNTL, OTG, 1),\
		SRII(PIXEL_RATE_CNTL, OTG, 2),\
		SRII(PIXEL_RATE_CNTL, OTG, 3)
#endif

#if defined(CONFIG_DRM_AMD_DC_DCN)
#define CS_COMMON_REG_LIST_DCN3_02(index, pllid) \
		SRI(PIXCLK_RESYNC_CNTL, PHYPLL, pllid),\
		SRII(PHASE, DP_DTO, 0),\
		SRII(PHASE, DP_DTO, 1),\
		SRII(PHASE, DP_DTO, 2),\
		SRII(PHASE, DP_DTO, 3),\
		SRII(PHASE, DP_DTO, 4),\
		SRII(MODULO, DP_DTO, 0),\
		SRII(MODULO, DP_DTO, 1),\
		SRII(MODULO, DP_DTO, 2),\
		SRII(MODULO, DP_DTO, 3),\
		SRII(MODULO, DP_DTO, 4),\
		SRII(PIXEL_RATE_CNTL, OTG, 0),\
		SRII(PIXEL_RATE_CNTL, OTG, 1),\
		SRII(PIXEL_RATE_CNTL, OTG, 2),\
		SRII(PIXEL_RATE_CNTL, OTG, 3),\
		SRII(PIXEL_RATE_CNTL, OTG, 4)

#define CS_COMMON_REG_LIST_DCN3_03(index, pllid) \
		SRI(PIXCLK_RESYNC_CNTL, PHYPLL, pllid),\
		SRII(PHASE, DP_DTO, 0),\
		SRII(PHASE, DP_DTO, 1),\
		SRII(MODULO, DP_DTO, 0),\
		SRII(MODULO, DP_DTO, 1),\
		SRII(PIXEL_RATE_CNTL, OTG, 0),\
		SRII(PIXEL_RATE_CNTL, OTG, 1)

#endif
>>>>>>> 7d2a07b7
#define CS_COMMON_MASK_SH_LIST_DCN2_0(mask_sh)\
	CS_SF(DP_DTO0_PHASE, DP_DTO0_PHASE, mask_sh),\
	CS_SF(DP_DTO0_MODULO, DP_DTO0_MODULO, mask_sh),\
	CS_SF(PHYPLLA_PIXCLK_RESYNC_CNTL, PHYPLLA_DCCG_DEEP_COLOR_CNTL, mask_sh),\
	CS_SF(OTG0_PIXEL_RATE_CNTL, DP_DTO0_ENABLE, mask_sh)

#if defined(CONFIG_DRM_AMD_DC_DCN)

#define CS_COMMON_REG_LIST_DCN1_0(index, pllid) \
		SRI(PIXCLK_RESYNC_CNTL, PHYPLL, pllid),\
		SRII(PHASE, DP_DTO, 0),\
		SRII(PHASE, DP_DTO, 1),\
		SRII(PHASE, DP_DTO, 2),\
		SRII(PHASE, DP_DTO, 3),\
		SRII(MODULO, DP_DTO, 0),\
		SRII(MODULO, DP_DTO, 1),\
		SRII(MODULO, DP_DTO, 2),\
		SRII(MODULO, DP_DTO, 3),\
		SRII(PIXEL_RATE_CNTL, OTG, 0), \
		SRII(PIXEL_RATE_CNTL, OTG, 1), \
		SRII(PIXEL_RATE_CNTL, OTG, 2), \
		SRII(PIXEL_RATE_CNTL, OTG, 3)

#define CS_COMMON_MASK_SH_LIST_DCN1_0(mask_sh)\
	CS_SF(DP_DTO0_PHASE, DP_DTO0_PHASE, mask_sh),\
	CS_SF(DP_DTO0_MODULO, DP_DTO0_MODULO, mask_sh),\
	CS_SF(PHYPLLA_PIXCLK_RESYNC_CNTL, PHYPLLA_DCCG_DEEP_COLOR_CNTL, mask_sh),\
	CS_SF(OTG0_PIXEL_RATE_CNTL, DP_DTO0_ENABLE, mask_sh)

#endif

#define CS_REG_FIELD_LIST(type) \
	type PLL_REF_DIV_SRC; \
	type DCCG_DEEP_COLOR_CNTL1; \
	type PHYPLLA_DCCG_DEEP_COLOR_CNTL; \
	type PHYPLLA_PIXCLK_DOUBLE_RATE_ENABLE; \
	type PLL_POST_DIV_PIXCLK; \
	type PLL_REF_DIV; \
	type DP_DTO0_PHASE; \
	type DP_DTO0_MODULO; \
	type DP_DTO0_ENABLE;

struct dce110_clk_src_shift {
	CS_REG_FIELD_LIST(uint8_t)
};

struct dce110_clk_src_mask{
	CS_REG_FIELD_LIST(uint32_t)
};

struct dce110_clk_src_regs {
	uint32_t RESYNC_CNTL;
	uint32_t PIXCLK_RESYNC_CNTL;
	uint32_t PLL_CNTL;

	/* below are for DTO.
	 * todo: should probably use different struct to not waste space
	 */
	uint32_t PHASE[MAX_PIPES];
	uint32_t MODULO[MAX_PIPES];
	uint32_t PIXEL_RATE_CNTL[MAX_PIPES];
};

struct dce110_clk_src {
	struct clock_source base;
	const struct dce110_clk_src_regs *regs;
	const struct dce110_clk_src_mask *cs_mask;
	const struct dce110_clk_src_shift *cs_shift;
	struct dc_bios *bios;

	struct spread_spectrum_data *dp_ss_params;
	uint32_t dp_ss_params_cnt;
	struct spread_spectrum_data *hdmi_ss_params;
	uint32_t hdmi_ss_params_cnt;
	struct spread_spectrum_data *dvi_ss_params;
	uint32_t dvi_ss_params_cnt;
	struct spread_spectrum_data *lvds_ss_params;
	uint32_t lvds_ss_params_cnt;

	uint32_t ext_clk_khz;
	uint32_t ref_freq_khz;

	struct calc_pll_clock_source calc_pll;
	struct calc_pll_clock_source calc_pll_hdmi;
};

bool dce110_clk_src_construct(
	struct dce110_clk_src *clk_src,
	struct dc_context *ctx,
	struct dc_bios *bios,
	enum clock_source_id,
	const struct dce110_clk_src_regs *regs,
	const struct dce110_clk_src_shift *cs_shift,
	const struct dce110_clk_src_mask *cs_mask);

bool dce112_clk_src_construct(
	struct dce110_clk_src *clk_src,
	struct dc_context *ctx,
	struct dc_bios *bios,
	enum clock_source_id id,
	const struct dce110_clk_src_regs *regs,
	const struct dce110_clk_src_shift *cs_shift,
	const struct dce110_clk_src_mask *cs_mask);

bool dcn20_clk_src_construct(
	struct dce110_clk_src *clk_src,
	struct dc_context *ctx,
	struct dc_bios *bios,
	enum clock_source_id id,
	const struct dce110_clk_src_regs *regs,
	const struct dce110_clk_src_shift *cs_shift,
	const struct dce110_clk_src_mask *cs_mask);

<<<<<<< HEAD
#if defined(CONFIG_DRM_AMD_DC_DCN3_0)
=======
#if defined(CONFIG_DRM_AMD_DC_DCN)
>>>>>>> 7d2a07b7
bool dcn3_clk_src_construct(
	struct dce110_clk_src *clk_src,
	struct dc_context *ctx,
	struct dc_bios *bios,
	enum clock_source_id id,
	const struct dce110_clk_src_regs *regs,
	const struct dce110_clk_src_shift *cs_shift,
	const struct dce110_clk_src_mask *cs_mask);
<<<<<<< HEAD
=======

bool dcn301_clk_src_construct(
	struct dce110_clk_src *clk_src,
	struct dc_context *ctx,
	struct dc_bios *bios,
	enum clock_source_id id,
	const struct dce110_clk_src_regs *regs,
	const struct dce110_clk_src_shift *cs_shift,
	const struct dce110_clk_src_mask *cs_mask);
#endif

/* this table is use to find *1.001 and /1.001 pixel rates from non-precise pixel rate */
struct pixel_rate_range_table_entry {
	unsigned int range_min_khz;
	unsigned int range_max_khz;
	unsigned int target_pixel_rate_khz;
	unsigned short mult_factor;
	unsigned short div_factor;
};

#if defined(CONFIG_DRM_AMD_DC_DCN)
extern const struct pixel_rate_range_table_entry video_optimized_pixel_rates[];
const struct pixel_rate_range_table_entry *look_up_in_video_optimized_rate_tlb(
		unsigned int pixel_rate_khz);
>>>>>>> 7d2a07b7
#endif

/* this table is use to find *1.001 and /1.001 pixel rates from non-precise pixel rate */
struct pixel_rate_range_table_entry {
	unsigned int range_min_khz;
	unsigned int range_max_khz;
	unsigned int target_pixel_rate_khz;
	unsigned short mult_factor;
	unsigned short div_factor;
};

#if defined(CONFIG_DRM_AMD_DC_DCN3_0)
extern const struct pixel_rate_range_table_entry video_optimized_pixel_rates[];
const struct pixel_rate_range_table_entry *look_up_in_video_optimized_rate_tlb(
		unsigned int pixel_rate_khz);
#endif
#endif<|MERGE_RESOLUTION|>--- conflicted
+++ resolved
@@ -91,11 +91,7 @@
 		SRII(PIXEL_RATE_CNTL, OTG, 2),\
 		SRII(PIXEL_RATE_CNTL, OTG, 3)
 
-<<<<<<< HEAD
-#if defined(CONFIG_DRM_AMD_DC_DCN3_0)
-=======
-#if defined(CONFIG_DRM_AMD_DC_DCN)
->>>>>>> 7d2a07b7
+#if defined(CONFIG_DRM_AMD_DC_DCN)
 #define CS_COMMON_REG_LIST_DCN3_0(index, pllid) \
 		SRI(PIXCLK_RESYNC_CNTL, PHYPLL, pllid),\
 		SRII(PHASE, DP_DTO, 0),\
@@ -110,10 +106,6 @@
 		SRII(PIXEL_RATE_CNTL, OTG, 1),\
 		SRII(PIXEL_RATE_CNTL, OTG, 2),\
 		SRII(PIXEL_RATE_CNTL, OTG, 3)
-<<<<<<< HEAD
-#endif
-
-=======
 
 #define CS_COMMON_REG_LIST_DCN3_01(index, pllid) \
 		SRI(PIXCLK_RESYNC_CNTL, PHYPLL, pllid),\
@@ -160,7 +152,6 @@
 		SRII(PIXEL_RATE_CNTL, OTG, 1)
 
 #endif
->>>>>>> 7d2a07b7
 #define CS_COMMON_MASK_SH_LIST_DCN2_0(mask_sh)\
 	CS_SF(DP_DTO0_PHASE, DP_DTO0_PHASE, mask_sh),\
 	CS_SF(DP_DTO0_MODULO, DP_DTO0_MODULO, mask_sh),\
@@ -274,11 +265,7 @@
 	const struct dce110_clk_src_shift *cs_shift,
 	const struct dce110_clk_src_mask *cs_mask);
 
-<<<<<<< HEAD
-#if defined(CONFIG_DRM_AMD_DC_DCN3_0)
-=======
-#if defined(CONFIG_DRM_AMD_DC_DCN)
->>>>>>> 7d2a07b7
+#if defined(CONFIG_DRM_AMD_DC_DCN)
 bool dcn3_clk_src_construct(
 	struct dce110_clk_src *clk_src,
 	struct dc_context *ctx,
@@ -287,8 +274,6 @@
 	const struct dce110_clk_src_regs *regs,
 	const struct dce110_clk_src_shift *cs_shift,
 	const struct dce110_clk_src_mask *cs_mask);
-<<<<<<< HEAD
-=======
 
 bool dcn301_clk_src_construct(
 	struct dce110_clk_src *clk_src,
@@ -313,21 +298,6 @@
 extern const struct pixel_rate_range_table_entry video_optimized_pixel_rates[];
 const struct pixel_rate_range_table_entry *look_up_in_video_optimized_rate_tlb(
 		unsigned int pixel_rate_khz);
->>>>>>> 7d2a07b7
-#endif
-
-/* this table is use to find *1.001 and /1.001 pixel rates from non-precise pixel rate */
-struct pixel_rate_range_table_entry {
-	unsigned int range_min_khz;
-	unsigned int range_max_khz;
-	unsigned int target_pixel_rate_khz;
-	unsigned short mult_factor;
-	unsigned short div_factor;
-};
-
-#if defined(CONFIG_DRM_AMD_DC_DCN3_0)
-extern const struct pixel_rate_range_table_entry video_optimized_pixel_rates[];
-const struct pixel_rate_range_table_entry *look_up_in_video_optimized_rate_tlb(
-		unsigned int pixel_rate_khz);
-#endif
+#endif
+
 #endif