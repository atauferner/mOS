/*
 * Copyright 2016 Advanced Micro Devices, Inc.
 *
 * Permission is hereby granted, free of charge, to any person obtaining a
 * copy of this software and associated documentation files (the "Software"),
 * to deal in the Software without restriction, including without limitation
 * the rights to use, copy, modify, merge, publish, distribute, sublicense,
 * and/or sell copies of the Software, and to permit persons to whom the
 * Software is furnished to do so, subject to the following conditions:
 *
 * The above copyright notice and this permission notice shall be included in
 * all copies or substantial portions of the Software.
 *
 * THE SOFTWARE IS PROVIDED "AS IS", WITHOUT WARRANTY OF ANY KIND, EXPRESS OR
 * IMPLIED, INCLUDING BUT NOT LIMITED TO THE WARRANTIES OF MERCHANTABILITY,
 * FITNESS FOR A PARTICULAR PURPOSE AND NONINFRINGEMENT.  IN NO EVENT SHALL
 * THE COPYRIGHT HOLDER(S) OR AUTHOR(S) BE LIABLE FOR ANY CLAIM, DAMAGES OR
 * OTHER LIABILITY, WHETHER IN AN ACTION OF CONTRACT, TORT OR OTHERWISE,
 * ARISING FROM, OUT OF OR IN CONNECTION WITH THE SOFTWARE OR THE USE OR
 * OTHER DEALINGS IN THE SOFTWARE.
 *
 * Authors: AMD
 *
 */

#include <linux/mm.h>
#include <linux/slab.h>

#include "dc.h"
#include "opp.h"
#include "color_gamma.h"

<<<<<<< HEAD
=======
/* When calculating LUT values the first region and at least one subsequent
 * region are calculated with full precision. These defines are a demarcation
 * of where the second region starts and ends.
 * These are hardcoded values to avoid recalculating them in loops.
 */
#define PRECISE_LUT_REGION_START 224
#define PRECISE_LUT_REGION_END 239

>>>>>>> 7d2a07b7
static struct hw_x_point coordinates_x[MAX_HW_POINTS + 2];

// these are helpers for calculations to reduce stack usage
// do not depend on these being preserved across calls

/* Helper to optimize gamma calculation, only use in translate_from_linear, in
 * particular the dc_fixpt_pow function which is very expensive
 * The idea is that our regions for X points are exponential and currently they all use
 * the same number of points (NUM_PTS_IN_REGION) and in each region every point
 * is exactly 2x the one at the same index in the previous region. In other words
 * X[i] = 2 * X[i-NUM_PTS_IN_REGION] for i>=16
 * The other fact is that (2x)^gamma = 2^gamma * x^gamma
 * So we compute and save x^gamma for the first 16 regions, and for every next region
 * just multiply with 2^gamma which can be computed once, and save the result so we
 * recursively compute all the values.
 */
										/*sRGB	 709 2.2 2.4 P3*/
static const int32_t gamma_numerator01[] = { 31308,	180000,	0,	0,	0};
static const int32_t gamma_numerator02[] = { 12920,	4500,	0,	0,	0};
static const int32_t gamma_numerator03[] = { 55,	99,		0,	0,	0};
static const int32_t gamma_numerator04[] = { 55,	99,		0,	0,	0};
static const int32_t gamma_numerator05[] = { 2400,	2200,	2200, 2400, 2600};

/* one-time setup of X points */
void setup_x_points_distribution(void)
{
	struct fixed31_32 region_size = dc_fixpt_from_int(128);
	int32_t segment;
	uint32_t seg_offset;
	uint32_t index;
	struct fixed31_32 increment;

	coordinates_x[MAX_HW_POINTS].x = region_size;
	coordinates_x[MAX_HW_POINTS + 1].x = region_size;

	for (segment = 6; segment > (6 - NUM_REGIONS); segment--) {
		region_size = dc_fixpt_div_int(region_size, 2);
		increment = dc_fixpt_div_int(region_size,
						NUM_PTS_IN_REGION);
		seg_offset = (segment + (NUM_REGIONS - 7)) * NUM_PTS_IN_REGION;
		coordinates_x[seg_offset].x = region_size;

		for (index = seg_offset + 1;
				index < seg_offset + NUM_PTS_IN_REGION;
				index++) {
			coordinates_x[index].x = dc_fixpt_add
					(coordinates_x[index-1].x, increment);
		}
	}
}

void log_x_points_distribution(struct dal_logger *logger)
{
	int i = 0;

	if (logger != NULL) {
		LOG_GAMMA_WRITE("Log X Distribution\n");

		for (i = 0; i < MAX_HW_POINTS; i++)
			LOG_GAMMA_WRITE("%llu\n", coordinates_x[i].x.value);
	}
}

static void compute_pq(struct fixed31_32 in_x, struct fixed31_32 *out_y)
{
	/* consts for PQ gamma formula. */
	const struct fixed31_32 m1 =
		dc_fixpt_from_fraction(159301758, 1000000000);
	const struct fixed31_32 m2 =
		dc_fixpt_from_fraction(7884375, 100000);
	const struct fixed31_32 c1 =
		dc_fixpt_from_fraction(8359375, 10000000);
	const struct fixed31_32 c2 =
		dc_fixpt_from_fraction(188515625, 10000000);
	const struct fixed31_32 c3 =
		dc_fixpt_from_fraction(186875, 10000);

	struct fixed31_32 l_pow_m1;
	struct fixed31_32 base;

	if (dc_fixpt_lt(in_x, dc_fixpt_zero))
		in_x = dc_fixpt_zero;

	l_pow_m1 = dc_fixpt_pow(in_x, m1);
	base = dc_fixpt_div(
			dc_fixpt_add(c1,
					(dc_fixpt_mul(c2, l_pow_m1))),
			dc_fixpt_add(dc_fixpt_one,
					(dc_fixpt_mul(c3, l_pow_m1))));
	*out_y = dc_fixpt_pow(base, m2);
}

static void compute_de_pq(struct fixed31_32 in_x, struct fixed31_32 *out_y)
{
	/* consts for dePQ gamma formula. */
	const struct fixed31_32 m1 =
		dc_fixpt_from_fraction(159301758, 1000000000);
	const struct fixed31_32 m2 =
		dc_fixpt_from_fraction(7884375, 100000);
	const struct fixed31_32 c1 =
		dc_fixpt_from_fraction(8359375, 10000000);
	const struct fixed31_32 c2 =
		dc_fixpt_from_fraction(188515625, 10000000);
	const struct fixed31_32 c3 =
		dc_fixpt_from_fraction(186875, 10000);

	struct fixed31_32 l_pow_m1;
	struct fixed31_32 base, div;
	struct fixed31_32 base2;


	if (dc_fixpt_lt(in_x, dc_fixpt_zero))
		in_x = dc_fixpt_zero;

	l_pow_m1 = dc_fixpt_pow(in_x,
			dc_fixpt_div(dc_fixpt_one, m2));
	base = dc_fixpt_sub(l_pow_m1, c1);

	div = dc_fixpt_sub(c2, dc_fixpt_mul(c3, l_pow_m1));

	base2 = dc_fixpt_div(base, div);
<<<<<<< HEAD
	//avoid complex numbers
=======
	// avoid complex numbers
>>>>>>> 7d2a07b7
	if (dc_fixpt_lt(base2, dc_fixpt_zero))
		base2 = dc_fixpt_sub(dc_fixpt_zero, base2);


	*out_y = dc_fixpt_pow(base2, dc_fixpt_div(dc_fixpt_one, m1));

}


<<<<<<< HEAD
/*de gamma, none linear to linear*/
=======
/* de gamma, non-linear to linear */
>>>>>>> 7d2a07b7
static void compute_hlg_eotf(struct fixed31_32 in_x,
		struct fixed31_32 *out_y,
		uint32_t sdr_white_level, uint32_t max_luminance_nits)
{
	struct fixed31_32 a;
	struct fixed31_32 b;
	struct fixed31_32 c;
	struct fixed31_32 threshold;
	struct fixed31_32 x;

	struct fixed31_32 scaling_factor =
			dc_fixpt_from_fraction(max_luminance_nits, sdr_white_level);
	a = dc_fixpt_from_fraction(17883277, 100000000);
	b = dc_fixpt_from_fraction(28466892, 100000000);
	c = dc_fixpt_from_fraction(55991073, 100000000);
	threshold = dc_fixpt_from_fraction(1, 2);

	if (dc_fixpt_lt(in_x, threshold)) {
		x = dc_fixpt_mul(in_x, in_x);
		x = dc_fixpt_div_int(x, 3);
	} else {
		x = dc_fixpt_sub(in_x, c);
		x = dc_fixpt_div(x, a);
		x = dc_fixpt_exp(x);
		x = dc_fixpt_add(x, b);
		x = dc_fixpt_div_int(x, 12);
	}
	*out_y = dc_fixpt_mul(x, scaling_factor);

}

<<<<<<< HEAD
/*re gamma, linear to none linear*/
=======
/* re gamma, linear to non-linear */
>>>>>>> 7d2a07b7
static void compute_hlg_oetf(struct fixed31_32 in_x, struct fixed31_32 *out_y,
		uint32_t sdr_white_level, uint32_t max_luminance_nits)
{
	struct fixed31_32 a;
	struct fixed31_32 b;
	struct fixed31_32 c;
	struct fixed31_32 threshold;
	struct fixed31_32 x;

	struct fixed31_32 scaling_factor =
			dc_fixpt_from_fraction(sdr_white_level, max_luminance_nits);
	a = dc_fixpt_from_fraction(17883277, 100000000);
	b = dc_fixpt_from_fraction(28466892, 100000000);
	c = dc_fixpt_from_fraction(55991073, 100000000);
	threshold = dc_fixpt_from_fraction(1, 12);
	x = dc_fixpt_mul(in_x, scaling_factor);


	if (dc_fixpt_lt(x, threshold)) {
		x = dc_fixpt_mul(x, dc_fixpt_from_fraction(3, 1));
		*out_y = dc_fixpt_pow(x, dc_fixpt_half);
	} else {
		x = dc_fixpt_mul(x, dc_fixpt_from_fraction(12, 1));
		x = dc_fixpt_sub(x, b);
		x = dc_fixpt_log(x);
		x = dc_fixpt_mul(a, x);
		*out_y = dc_fixpt_add(x, c);
	}
}


/* one-time pre-compute PQ values - only for sdr_white_level 80 */
void precompute_pq(void)
{
	int i;
	struct fixed31_32 x;
	const struct hw_x_point *coord_x = coordinates_x + 32;
	struct fixed31_32 scaling_factor =
			dc_fixpt_from_fraction(80, 10000);

	struct fixed31_32 *pq_table = mod_color_get_table(type_pq_table);

	/* pow function has problems with arguments too small */
	for (i = 0; i < 32; i++)
		pq_table[i] = dc_fixpt_zero;

	for (i = 32; i <= MAX_HW_POINTS; i++) {
		x = dc_fixpt_mul(coord_x->x, scaling_factor);
		compute_pq(x, &pq_table[i]);
		++coord_x;
	}
}

/* one-time pre-compute dePQ values - only for max pixel value 125 FP16 */
void precompute_de_pq(void)
{
	int i;
	struct fixed31_32  y;
	uint32_t begin_index, end_index;

	struct fixed31_32 scaling_factor = dc_fixpt_from_int(125);
	struct fixed31_32 *de_pq_table = mod_color_get_table(type_de_pq_table);
	/* X points is 2^-25 to 2^7
	 * De-gamma X is 2^-12 to 2^0 – we are skipping first -12-(-25) = 13 regions
	 */
	begin_index = 13 * NUM_PTS_IN_REGION;
	end_index = begin_index + 12 * NUM_PTS_IN_REGION;

	for (i = 0; i <= begin_index; i++)
		de_pq_table[i] = dc_fixpt_zero;

	for (; i <= end_index; i++) {
		compute_de_pq(coordinates_x[i].x, &y);
		de_pq_table[i] = dc_fixpt_mul(y, scaling_factor);
	}

	for (; i <= MAX_HW_POINTS; i++)
		de_pq_table[i] = de_pq_table[i-1];
}
struct dividers {
	struct fixed31_32 divider1;
	struct fixed31_32 divider2;
	struct fixed31_32 divider3;
};


static bool build_coefficients(struct gamma_coefficients *coefficients, enum dc_transfer_func_predefined type)
{

	uint32_t i = 0;
	uint32_t index = 0;
	bool ret = true;

	if (type == TRANSFER_FUNCTION_SRGB)
		index = 0;
	else if (type == TRANSFER_FUNCTION_BT709)
		index = 1;
	else if (type == TRANSFER_FUNCTION_GAMMA22)
		index = 2;
	else if (type == TRANSFER_FUNCTION_GAMMA24)
		index = 3;
	else if (type == TRANSFER_FUNCTION_GAMMA26)
		index = 4;
	else {
		ret = false;
		goto release;
	}

	do {
		coefficients->a0[i] = dc_fixpt_from_fraction(
			gamma_numerator01[index], 10000000);
		coefficients->a1[i] = dc_fixpt_from_fraction(
			gamma_numerator02[index], 1000);
		coefficients->a2[i] = dc_fixpt_from_fraction(
			gamma_numerator03[index], 1000);
		coefficients->a3[i] = dc_fixpt_from_fraction(
			gamma_numerator04[index], 1000);
		coefficients->user_gamma[i] = dc_fixpt_from_fraction(
			gamma_numerator05[index], 1000);

		++i;
	} while (i != ARRAY_SIZE(coefficients->a0));
release:
	return ret;
}

static struct fixed31_32 translate_from_linear_space(
		struct translate_from_linear_space_args *args)
{
	const struct fixed31_32 one = dc_fixpt_from_int(1);

	struct fixed31_32 scratch_1, scratch_2;
	struct calculate_buffer *cal_buffer = args->cal_buffer;

	if (dc_fixpt_le(one, args->arg))
		return one;

	if (dc_fixpt_le(args->arg, dc_fixpt_neg(args->a0))) {
		scratch_1 = dc_fixpt_add(one, args->a3);
		scratch_2 = dc_fixpt_pow(
				dc_fixpt_neg(args->arg),
				dc_fixpt_recip(args->gamma));
		scratch_1 = dc_fixpt_mul(scratch_1, scratch_2);
		scratch_1 = dc_fixpt_sub(args->a2, scratch_1);

		return scratch_1;
	} else if (dc_fixpt_le(args->a0, args->arg)) {
		if (cal_buffer->buffer_index == 0) {
			cal_buffer->gamma_of_2 = dc_fixpt_pow(dc_fixpt_from_int(2),
					dc_fixpt_recip(args->gamma));
		}
		scratch_1 = dc_fixpt_add(one, args->a3);
<<<<<<< HEAD
		if (cal_buffer->buffer_index < 16)
=======
		/* In the first region (first 16 points) and in the
		 * region delimited by START/END we calculate with
		 * full precision to avoid error accumulation. 
		 */
		if ((cal_buffer->buffer_index >= PRECISE_LUT_REGION_START &&
			cal_buffer->buffer_index <= PRECISE_LUT_REGION_END) ||
			(cal_buffer->buffer_index < 16))
>>>>>>> 7d2a07b7
			scratch_2 = dc_fixpt_pow(args->arg,
					dc_fixpt_recip(args->gamma));
		else
			scratch_2 = dc_fixpt_mul(cal_buffer->gamma_of_2,
					cal_buffer->buffer[cal_buffer->buffer_index%16]);

		if (cal_buffer->buffer_index != -1) {
			cal_buffer->buffer[cal_buffer->buffer_index%16] = scratch_2;
			cal_buffer->buffer_index++;
		}

		scratch_1 = dc_fixpt_mul(scratch_1, scratch_2);
		scratch_1 = dc_fixpt_sub(scratch_1, args->a2);

		return scratch_1;
	}
	else
		return dc_fixpt_mul(args->arg, args->a1);
}


static struct fixed31_32 translate_from_linear_space_long(
		struct translate_from_linear_space_args *args)
{
	const struct fixed31_32 one = dc_fixpt_from_int(1);

	if (dc_fixpt_lt(one, args->arg))
		return one;

	if (dc_fixpt_le(args->arg, dc_fixpt_neg(args->a0)))
		return dc_fixpt_sub(
			args->a2,
			dc_fixpt_mul(
				dc_fixpt_add(
					one,
					args->a3),
				dc_fixpt_pow(
					dc_fixpt_neg(args->arg),
					dc_fixpt_recip(args->gamma))));
	else if (dc_fixpt_le(args->a0, args->arg))
		return dc_fixpt_sub(
			dc_fixpt_mul(
				dc_fixpt_add(
					one,
					args->a3),
				dc_fixpt_pow(
						args->arg,
					dc_fixpt_recip(args->gamma))),
					args->a2);
	else
<<<<<<< HEAD
		return dc_fixpt_mul(
			args->arg,
			args->a1);
=======
		return dc_fixpt_mul(args->arg, args->a1);
>>>>>>> 7d2a07b7
}

static struct fixed31_32 calculate_gamma22(struct fixed31_32 arg, bool use_eetf, struct calculate_buffer *cal_buffer)
{
	struct fixed31_32 gamma = dc_fixpt_from_fraction(22, 10);
	struct translate_from_linear_space_args scratch_gamma_args;

	scratch_gamma_args.arg = arg;
	scratch_gamma_args.a0 = dc_fixpt_zero;
	scratch_gamma_args.a1 = dc_fixpt_zero;
	scratch_gamma_args.a2 = dc_fixpt_zero;
	scratch_gamma_args.a3 = dc_fixpt_zero;
	scratch_gamma_args.cal_buffer = cal_buffer;
	scratch_gamma_args.gamma = gamma;

	if (use_eetf)
		return translate_from_linear_space_long(&scratch_gamma_args);

	return translate_from_linear_space(&scratch_gamma_args);
}


static struct fixed31_32 translate_to_linear_space(
	struct fixed31_32 arg,
	struct fixed31_32 a0,
	struct fixed31_32 a1,
	struct fixed31_32 a2,
	struct fixed31_32 a3,
	struct fixed31_32 gamma)
{
	struct fixed31_32 linear;

	a0 = dc_fixpt_mul(a0, a1);
	if (dc_fixpt_le(arg, dc_fixpt_neg(a0)))

		linear = dc_fixpt_neg(
				 dc_fixpt_pow(
				 dc_fixpt_div(
				 dc_fixpt_sub(a2, arg),
				 dc_fixpt_add(
				 dc_fixpt_one, a3)), gamma));

	else if (dc_fixpt_le(dc_fixpt_neg(a0), arg) &&
			 dc_fixpt_le(arg, a0))
		linear = dc_fixpt_div(arg, a1);
	else
		linear =  dc_fixpt_pow(
					dc_fixpt_div(
					dc_fixpt_add(a2, arg),
					dc_fixpt_add(
					dc_fixpt_one, a3)), gamma);

	return linear;
}

static struct fixed31_32 translate_from_linear_space_ex(
	struct fixed31_32 arg,
	struct gamma_coefficients *coeff,
	uint32_t color_index,
	struct calculate_buffer *cal_buffer)
{
	struct translate_from_linear_space_args scratch_gamma_args;

	scratch_gamma_args.arg = arg;
	scratch_gamma_args.a0 = coeff->a0[color_index];
	scratch_gamma_args.a1 = coeff->a1[color_index];
	scratch_gamma_args.a2 = coeff->a2[color_index];
	scratch_gamma_args.a3 = coeff->a3[color_index];
	scratch_gamma_args.gamma = coeff->user_gamma[color_index];
	scratch_gamma_args.cal_buffer = cal_buffer;

	return translate_from_linear_space(&scratch_gamma_args);
}


static inline struct fixed31_32 translate_to_linear_space_ex(
	struct fixed31_32 arg,
	struct gamma_coefficients *coeff,
	uint32_t color_index)
{
	return translate_to_linear_space(
		arg,
		coeff->a0[color_index],
		coeff->a1[color_index],
		coeff->a2[color_index],
		coeff->a3[color_index],
		coeff->user_gamma[color_index]);
}


static bool find_software_points(
	const struct dc_gamma *ramp,
	const struct gamma_pixel *axis_x,
	struct fixed31_32 hw_point,
	enum channel_name channel,
	uint32_t *index_to_start,
	uint32_t *index_left,
	uint32_t *index_right,
	enum hw_point_position *pos)
{
	const uint32_t max_number = ramp->num_entries + 3;

	struct fixed31_32 left, right;

	uint32_t i = *index_to_start;

	while (i < max_number) {
		if (channel == CHANNEL_NAME_RED) {
			left = axis_x[i].r;

			if (i < max_number - 1)
				right = axis_x[i + 1].r;
			else
				right = axis_x[max_number - 1].r;
		} else if (channel == CHANNEL_NAME_GREEN) {
			left = axis_x[i].g;

			if (i < max_number - 1)
				right = axis_x[i + 1].g;
			else
				right = axis_x[max_number - 1].g;
		} else {
			left = axis_x[i].b;

			if (i < max_number - 1)
				right = axis_x[i + 1].b;
			else
				right = axis_x[max_number - 1].b;
		}

		if (dc_fixpt_le(left, hw_point) &&
			dc_fixpt_le(hw_point, right)) {
			*index_to_start = i;
			*index_left = i;

			if (i < max_number - 1)
				*index_right = i + 1;
			else
				*index_right = max_number - 1;

			*pos = HW_POINT_POSITION_MIDDLE;

			return true;
		} else if ((i == *index_to_start) &&
			dc_fixpt_le(hw_point, left)) {
			*index_to_start = i;
			*index_left = i;
			*index_right = i;

			*pos = HW_POINT_POSITION_LEFT;

			return true;
		} else if ((i == max_number - 1) &&
			dc_fixpt_le(right, hw_point)) {
			*index_to_start = i;
			*index_left = i;
			*index_right = i;

			*pos = HW_POINT_POSITION_RIGHT;

			return true;
		}

		++i;
	}

	return false;
}

static bool build_custom_gamma_mapping_coefficients_worker(
	const struct dc_gamma *ramp,
	struct pixel_gamma_point *coeff,
	const struct hw_x_point *coordinates_x,
	const struct gamma_pixel *axis_x,
	enum channel_name channel,
	uint32_t number_of_points)
{
	uint32_t i = 0;

	while (i <= number_of_points) {
		struct fixed31_32 coord_x;

		uint32_t index_to_start = 0;
		uint32_t index_left = 0;
		uint32_t index_right = 0;

		enum hw_point_position hw_pos;

		struct gamma_point *point;

		struct fixed31_32 left_pos;
		struct fixed31_32 right_pos;

		if (channel == CHANNEL_NAME_RED)
			coord_x = coordinates_x[i].regamma_y_red;
		else if (channel == CHANNEL_NAME_GREEN)
			coord_x = coordinates_x[i].regamma_y_green;
		else
			coord_x = coordinates_x[i].regamma_y_blue;

		if (!find_software_points(
			ramp, axis_x, coord_x, channel,
			&index_to_start, &index_left, &index_right, &hw_pos)) {
			BREAK_TO_DEBUGGER();
			return false;
		}

		if (index_left >= ramp->num_entries + 3) {
			BREAK_TO_DEBUGGER();
			return false;
		}

		if (index_right >= ramp->num_entries + 3) {
			BREAK_TO_DEBUGGER();
			return false;
		}

		if (channel == CHANNEL_NAME_RED) {
			point = &coeff[i].r;

			left_pos = axis_x[index_left].r;
			right_pos = axis_x[index_right].r;
		} else if (channel == CHANNEL_NAME_GREEN) {
			point = &coeff[i].g;

			left_pos = axis_x[index_left].g;
			right_pos = axis_x[index_right].g;
		} else {
			point = &coeff[i].b;

			left_pos = axis_x[index_left].b;
			right_pos = axis_x[index_right].b;
		}

		if (hw_pos == HW_POINT_POSITION_MIDDLE)
			point->coeff = dc_fixpt_div(
				dc_fixpt_sub(
					coord_x,
					left_pos),
				dc_fixpt_sub(
					right_pos,
					left_pos));
		else if (hw_pos == HW_POINT_POSITION_LEFT)
			point->coeff = dc_fixpt_zero;
		else if (hw_pos == HW_POINT_POSITION_RIGHT)
			point->coeff = dc_fixpt_from_int(2);
		else {
			BREAK_TO_DEBUGGER();
			return false;
		}

		point->left_index = index_left;
		point->right_index = index_right;
		point->pos = hw_pos;

		++i;
	}

	return true;
}

static struct fixed31_32 calculate_mapped_value(
	struct pwl_float_data *rgb,
	const struct pixel_gamma_point *coeff,
	enum channel_name channel,
	uint32_t max_index)
{
	const struct gamma_point *point;

	struct fixed31_32 result;

	if (channel == CHANNEL_NAME_RED)
		point = &coeff->r;
	else if (channel == CHANNEL_NAME_GREEN)
		point = &coeff->g;
	else
		point = &coeff->b;

	if ((point->left_index < 0) || (point->left_index > max_index)) {
		BREAK_TO_DEBUGGER();
		return dc_fixpt_zero;
	}

	if ((point->right_index < 0) || (point->right_index > max_index)) {
		BREAK_TO_DEBUGGER();
		return dc_fixpt_zero;
	}

	if (point->pos == HW_POINT_POSITION_MIDDLE)
		if (channel == CHANNEL_NAME_RED)
			result = dc_fixpt_add(
				dc_fixpt_mul(
					point->coeff,
					dc_fixpt_sub(
						rgb[point->right_index].r,
						rgb[point->left_index].r)),
				rgb[point->left_index].r);
		else if (channel == CHANNEL_NAME_GREEN)
			result = dc_fixpt_add(
				dc_fixpt_mul(
					point->coeff,
					dc_fixpt_sub(
						rgb[point->right_index].g,
						rgb[point->left_index].g)),
				rgb[point->left_index].g);
		else
			result = dc_fixpt_add(
				dc_fixpt_mul(
					point->coeff,
					dc_fixpt_sub(
						rgb[point->right_index].b,
						rgb[point->left_index].b)),
				rgb[point->left_index].b);
	else if (point->pos == HW_POINT_POSITION_LEFT) {
		BREAK_TO_DEBUGGER();
		result = dc_fixpt_zero;
	} else {
		result = dc_fixpt_one;
	}

	return result;
}

static void build_pq(struct pwl_float_data_ex *rgb_regamma,
		uint32_t hw_points_num,
		const struct hw_x_point *coordinate_x,
		uint32_t sdr_white_level)
{
	uint32_t i, start_index;

	struct pwl_float_data_ex *rgb = rgb_regamma;
	const struct hw_x_point *coord_x = coordinate_x;
	struct fixed31_32 x;
	struct fixed31_32 output;
	struct fixed31_32 scaling_factor =
			dc_fixpt_from_fraction(sdr_white_level, 10000);
	struct fixed31_32 *pq_table = mod_color_get_table(type_pq_table);

	if (!mod_color_is_table_init(type_pq_table) && sdr_white_level == 80) {
		precompute_pq();
		mod_color_set_table_init_state(type_pq_table, true);
	}

	/* TODO: start index is from segment 2^-24, skipping first segment
	 * due to x values too small for power calculations
	 */
	start_index = 32;
	rgb += start_index;
	coord_x += start_index;

	for (i = start_index; i <= hw_points_num; i++) {
		/* Multiply 0.008 as regamma is 0-1 and FP16 input is 0-125.
		 * FP 1.0 = 80nits
		 */
		if (sdr_white_level == 80) {
			output = pq_table[i];
		} else {
			x = dc_fixpt_mul(coord_x->x, scaling_factor);
			compute_pq(x, &output);
		}

		/* should really not happen? */
		if (dc_fixpt_lt(output, dc_fixpt_zero))
			output = dc_fixpt_zero;
		else if (dc_fixpt_lt(dc_fixpt_one, output))
			output = dc_fixpt_one;

		rgb->r = output;
		rgb->g = output;
		rgb->b = output;

		++coord_x;
		++rgb;
	}
}

static void build_de_pq(struct pwl_float_data_ex *de_pq,
		uint32_t hw_points_num,
		const struct hw_x_point *coordinate_x)
{
	uint32_t i;
	struct fixed31_32 output;
	struct fixed31_32 *de_pq_table = mod_color_get_table(type_de_pq_table);
	struct fixed31_32 scaling_factor = dc_fixpt_from_int(125);

	if (!mod_color_is_table_init(type_de_pq_table)) {
		precompute_de_pq();
		mod_color_set_table_init_state(type_de_pq_table, true);
	}


	for (i = 0; i <= hw_points_num; i++) {
		output = de_pq_table[i];
		/* should really not happen? */
		if (dc_fixpt_lt(output, dc_fixpt_zero))
			output = dc_fixpt_zero;
		else if (dc_fixpt_lt(scaling_factor, output))
			output = scaling_factor;
		de_pq[i].r = output;
		de_pq[i].g = output;
		de_pq[i].b = output;
	}
}

static bool build_regamma(struct pwl_float_data_ex *rgb_regamma,
		uint32_t hw_points_num,
		const struct hw_x_point *coordinate_x,
		enum dc_transfer_func_predefined type,
		struct calculate_buffer *cal_buffer)
{
	uint32_t i;
	bool ret = false;

	struct gamma_coefficients *coeff;
	struct pwl_float_data_ex *rgb = rgb_regamma;
	const struct hw_x_point *coord_x = coordinate_x;

	coeff = kvzalloc(sizeof(*coeff), GFP_KERNEL);
	if (!coeff)
		goto release;

	if (!build_coefficients(coeff, type))
		goto release;

	memset(cal_buffer->buffer, 0, NUM_PTS_IN_REGION * sizeof(struct fixed31_32));
	cal_buffer->buffer_index = 0; // see variable definition for more info

	i = 0;
	while (i <= hw_points_num) {
<<<<<<< HEAD
		/*TODO use y vs r,g,b*/
=======
		/* TODO use y vs r,g,b */
>>>>>>> 7d2a07b7
		rgb->r = translate_from_linear_space_ex(
			coord_x->x, coeff, 0, cal_buffer);
		rgb->g = rgb->r;
		rgb->b = rgb->r;
		++coord_x;
		++rgb;
		++i;
	}
	cal_buffer->buffer_index = -1;
	ret = true;
release:
	kvfree(coeff);
	return ret;
}

static void hermite_spline_eetf(struct fixed31_32 input_x,
				struct fixed31_32 max_display,
				struct fixed31_32 min_display,
				struct fixed31_32 max_content,
				struct fixed31_32 *out_x)
{
	struct fixed31_32 min_lum_pq;
	struct fixed31_32 max_lum_pq;
	struct fixed31_32 max_content_pq;
	struct fixed31_32 ks;
	struct fixed31_32 E1;
	struct fixed31_32 E2;
	struct fixed31_32 E3;
	struct fixed31_32 t;
	struct fixed31_32 t2;
	struct fixed31_32 t3;
	struct fixed31_32 two;
	struct fixed31_32 three;
	struct fixed31_32 temp1;
	struct fixed31_32 temp2;
	struct fixed31_32 a = dc_fixpt_from_fraction(15, 10);
	struct fixed31_32 b = dc_fixpt_from_fraction(5, 10);
	struct fixed31_32 epsilon = dc_fixpt_from_fraction(1, 1000000); // dc_fixpt_epsilon is a bit too small

	if (dc_fixpt_eq(max_content, dc_fixpt_zero)) {
		*out_x = dc_fixpt_zero;
		return;
	}

	compute_pq(input_x, &E1);
	compute_pq(dc_fixpt_div(min_display, max_content), &min_lum_pq);
	compute_pq(dc_fixpt_div(max_display, max_content), &max_lum_pq);
	compute_pq(dc_fixpt_one, &max_content_pq); // always 1? DAL2 code is weird
	a = dc_fixpt_div(dc_fixpt_add(dc_fixpt_one, b), max_content_pq); // (1+b)/maxContent
	ks = dc_fixpt_sub(dc_fixpt_mul(a, max_lum_pq), b); // a * max_lum_pq - b

	if (dc_fixpt_lt(E1, ks))
		E2 = E1;
	else if (dc_fixpt_le(ks, E1) && dc_fixpt_le(E1, dc_fixpt_one)) {
		if (dc_fixpt_lt(epsilon, dc_fixpt_sub(dc_fixpt_one, ks)))
			// t = (E1 - ks) / (1 - ks)
			t = dc_fixpt_div(dc_fixpt_sub(E1, ks),
					dc_fixpt_sub(dc_fixpt_one, ks));
		else
			t = dc_fixpt_zero;

		two = dc_fixpt_from_int(2);
		three = dc_fixpt_from_int(3);

		t2 = dc_fixpt_mul(t, t);
		t3 = dc_fixpt_mul(t2, t);
		temp1 = dc_fixpt_mul(two, t3);
		temp2 = dc_fixpt_mul(three, t2);

		// (2t^3 - 3t^2 + 1) * ks
		E2 = dc_fixpt_mul(ks, dc_fixpt_add(dc_fixpt_one,
				dc_fixpt_sub(temp1, temp2)));

		// (-2t^3 + 3t^2) * max_lum_pq
		E2 = dc_fixpt_add(E2, dc_fixpt_mul(max_lum_pq,
				dc_fixpt_sub(temp2, temp1)));

		temp1 = dc_fixpt_mul(two, t2);
		temp2 = dc_fixpt_sub(dc_fixpt_one, ks);

		// (t^3 - 2t^2 + t) * (1-ks)
		E2 = dc_fixpt_add(E2, dc_fixpt_mul(temp2,
				dc_fixpt_add(t, dc_fixpt_sub(t3, temp1))));
	} else
		E2 = dc_fixpt_one;

	temp1 = dc_fixpt_sub(dc_fixpt_one, E2);
	temp2 = dc_fixpt_mul(temp1, temp1);
	temp2 = dc_fixpt_mul(temp2, temp2);
	// temp2 = (1-E2)^4

	E3 =  dc_fixpt_add(E2, dc_fixpt_mul(min_lum_pq, temp2));
	compute_de_pq(E3, out_x);

	*out_x = dc_fixpt_div(*out_x, dc_fixpt_div(max_display, max_content));
}

static bool build_freesync_hdr(struct pwl_float_data_ex *rgb_regamma,
		uint32_t hw_points_num,
		const struct hw_x_point *coordinate_x,
<<<<<<< HEAD
		const struct freesync_hdr_tf_params *fs_params,
=======
		const struct hdr_tm_params *fs_params,
>>>>>>> 7d2a07b7
		struct calculate_buffer *cal_buffer)
{
	uint32_t i;
	struct pwl_float_data_ex *rgb = rgb_regamma;
	const struct hw_x_point *coord_x = coordinate_x;
	const struct hw_x_point *prv_coord_x = coord_x;
	struct fixed31_32 scaledX = dc_fixpt_zero;
	struct fixed31_32 scaledX1 = dc_fixpt_zero;
	struct fixed31_32 max_display;
	struct fixed31_32 min_display;
	struct fixed31_32 max_content;
	struct fixed31_32 clip = dc_fixpt_one;
	struct fixed31_32 output;
	bool use_eetf = false;
	bool is_clipped = false;
	struct fixed31_32 sdr_white_level;
	struct fixed31_32 coordX_diff;
	struct fixed31_32 out_dist_max;
	struct fixed31_32 bright_norm;

	if (fs_params->max_content == 0 ||
			fs_params->max_display == 0)
		return false;

	max_display = dc_fixpt_from_int(fs_params->max_display);
	min_display = dc_fixpt_from_fraction(fs_params->min_display, 10000);
	max_content = dc_fixpt_from_int(fs_params->max_content);
	sdr_white_level = dc_fixpt_from_int(fs_params->sdr_white_level);

	if (fs_params->min_display > 1000) // cap at 0.1 at the bottom
		min_display = dc_fixpt_from_fraction(1, 10);
	if (fs_params->max_display < 100) // cap at 100 at the top
		max_display = dc_fixpt_from_int(100);

	// only max used, we don't adjust min luminance
	if (fs_params->max_content > fs_params->max_display)
		use_eetf = true;
	else
		max_content = max_display;

	if (!use_eetf)
		cal_buffer->buffer_index = 0; // see var definition for more info
	rgb += 32; // first 32 points have problems with fixed point, too small
	coord_x += 32;

	for (i = 32; i <= hw_points_num; i++) {
		if (!is_clipped) {
			if (use_eetf) {
				/* max content is equal 1 */
				scaledX1 = dc_fixpt_div(coord_x->x,
						dc_fixpt_div(max_content, sdr_white_level));
				hermite_spline_eetf(scaledX1, max_display, min_display,
						max_content, &scaledX);
			} else
				scaledX = dc_fixpt_div(coord_x->x,
						dc_fixpt_div(max_display, sdr_white_level));

			if (dc_fixpt_lt(scaledX, clip)) {
				if (dc_fixpt_lt(scaledX, dc_fixpt_zero))
					output = dc_fixpt_zero;
				else
					output = calculate_gamma22(scaledX, use_eetf, cal_buffer);
<<<<<<< HEAD
=======

				// Ensure output respects reasonable boundaries
				output = dc_fixpt_clamp(output, dc_fixpt_zero, dc_fixpt_one);
>>>>>>> 7d2a07b7

				rgb->r = output;
				rgb->g = output;
				rgb->b = output;
			} else {
				/* Here clipping happens for the first time */
				is_clipped = true;

				/* The next few lines implement the equation
				 * output = prev_out +
				 * (coord_x->x - prev_coord_x->x) *
				 * (1.0 - prev_out) /
				 * (maxDisp/sdr_white_level - prevCoordX)
				 *
				 * This equation interpolates the first point
				 * after max_display/80 so that the slope from
				 * hw_x_before_max and hw_x_after_max is such
				 * that we hit Y=1.0 at max_display/80.
				 */

				coordX_diff = dc_fixpt_sub(coord_x->x, prv_coord_x->x);
				out_dist_max = dc_fixpt_sub(dc_fixpt_one, output);
				bright_norm = dc_fixpt_div(max_display, sdr_white_level);

				output = dc_fixpt_add(
					output, dc_fixpt_mul(
						coordX_diff, dc_fixpt_div(
							out_dist_max,
							dc_fixpt_sub(bright_norm, prv_coord_x->x)
						)
					)
				);

				/* Relaxing the maximum boundary to 1.07 (instead of 1.0)
				 * because the last point in the curve must be such that
				 * the maximum display pixel brightness interpolates to
				 * exactly 1.0. The worst case scenario was calculated
				 * around 1.057, so the limit of 1.07 leaves some safety
				 * margin.
				 */
				output = dc_fixpt_clamp(output, dc_fixpt_zero,
					dc_fixpt_from_fraction(107, 100));

				rgb->r = output;
				rgb->g = output;
				rgb->b = output;
			}
		} else {
			/* Every other clipping after the first
			 * one is dealt with here
			 */
			rgb->r = clip;
			rgb->g = clip;
			rgb->b = clip;
		}

		prv_coord_x = coord_x;
		++coord_x;
		++rgb;
	}
	cal_buffer->buffer_index = -1;

	return true;
}

static bool build_degamma(struct pwl_float_data_ex *curve,
		uint32_t hw_points_num,
		const struct hw_x_point *coordinate_x, enum dc_transfer_func_predefined type)
{
	uint32_t i;
	struct gamma_coefficients coeff;
	uint32_t begin_index, end_index;
	bool ret = false;

	if (!build_coefficients(&coeff, type))
		goto release;

	i = 0;

	/* X points is 2^-25 to 2^7
	 * De-gamma X is 2^-12 to 2^0 – we are skipping first -12-(-25) = 13 regions
	 */
	begin_index = 13 * NUM_PTS_IN_REGION;
	end_index = begin_index + 12 * NUM_PTS_IN_REGION;

	while (i != begin_index) {
		curve[i].r = dc_fixpt_zero;
		curve[i].g = dc_fixpt_zero;
		curve[i].b = dc_fixpt_zero;
		i++;
	}

	while (i != end_index) {
		curve[i].r = translate_to_linear_space_ex(
				coordinate_x[i].x, &coeff, 0);
		curve[i].g = curve[i].r;
		curve[i].b = curve[i].r;
		i++;
	}
	while (i != hw_points_num + 1) {
		curve[i].r = dc_fixpt_one;
		curve[i].g = dc_fixpt_one;
		curve[i].b = dc_fixpt_one;
		i++;
	}
	ret = true;
release:
	return ret;
}





static void build_hlg_degamma(struct pwl_float_data_ex *degamma,
		uint32_t hw_points_num,
		const struct hw_x_point *coordinate_x,
		uint32_t sdr_white_level, uint32_t max_luminance_nits)
{
	uint32_t i;

	struct pwl_float_data_ex *rgb = degamma;
	const struct hw_x_point *coord_x = coordinate_x;

	i = 0;
<<<<<<< HEAD
	//check when i == 434
=======
	// check when i == 434
>>>>>>> 7d2a07b7
	while (i != hw_points_num + 1) {
		compute_hlg_eotf(coord_x->x, &rgb->r, sdr_white_level, max_luminance_nits);
		rgb->g = rgb->r;
		rgb->b = rgb->r;
		++coord_x;
		++rgb;
		++i;
	}
}


static void build_hlg_regamma(struct pwl_float_data_ex *regamma,
		uint32_t hw_points_num,
		const struct hw_x_point *coordinate_x,
		uint32_t sdr_white_level, uint32_t max_luminance_nits)
{
	uint32_t i;

	struct pwl_float_data_ex *rgb = regamma;
	const struct hw_x_point *coord_x = coordinate_x;

	i = 0;

<<<<<<< HEAD
	//when i == 471
=======
	// when i == 471
>>>>>>> 7d2a07b7
	while (i != hw_points_num + 1) {
		compute_hlg_oetf(coord_x->x, &rgb->r, sdr_white_level, max_luminance_nits);
		rgb->g = rgb->r;
		rgb->b = rgb->r;
		++coord_x;
		++rgb;
		++i;
	}
}

static void scale_gamma(struct pwl_float_data *pwl_rgb,
		const struct dc_gamma *ramp,
		struct dividers dividers)
{
	const struct fixed31_32 max_driver = dc_fixpt_from_int(0xFFFF);
	const struct fixed31_32 max_os = dc_fixpt_from_int(0xFF00);
	struct fixed31_32 scaler = max_os;
	uint32_t i;
	struct pwl_float_data *rgb = pwl_rgb;
	struct pwl_float_data *rgb_last = rgb + ramp->num_entries - 1;

	i = 0;

	do {
		if (dc_fixpt_lt(max_os, ramp->entries.red[i]) ||
			dc_fixpt_lt(max_os, ramp->entries.green[i]) ||
			dc_fixpt_lt(max_os, ramp->entries.blue[i])) {
			scaler = max_driver;
			break;
		}
		++i;
	} while (i != ramp->num_entries);

	i = 0;

	do {
		rgb->r = dc_fixpt_div(
			ramp->entries.red[i], scaler);
		rgb->g = dc_fixpt_div(
			ramp->entries.green[i], scaler);
		rgb->b = dc_fixpt_div(
			ramp->entries.blue[i], scaler);

		++rgb;
		++i;
	} while (i != ramp->num_entries);

	rgb->r = dc_fixpt_mul(rgb_last->r,
			dividers.divider1);
	rgb->g = dc_fixpt_mul(rgb_last->g,
			dividers.divider1);
	rgb->b = dc_fixpt_mul(rgb_last->b,
			dividers.divider1);

	++rgb;

	rgb->r = dc_fixpt_mul(rgb_last->r,
			dividers.divider2);
	rgb->g = dc_fixpt_mul(rgb_last->g,
			dividers.divider2);
	rgb->b = dc_fixpt_mul(rgb_last->b,
			dividers.divider2);

	++rgb;

	rgb->r = dc_fixpt_mul(rgb_last->r,
			dividers.divider3);
	rgb->g = dc_fixpt_mul(rgb_last->g,
			dividers.divider3);
	rgb->b = dc_fixpt_mul(rgb_last->b,
			dividers.divider3);
}

static void scale_gamma_dx(struct pwl_float_data *pwl_rgb,
		const struct dc_gamma *ramp,
		struct dividers dividers)
{
	uint32_t i;
	struct fixed31_32 min = dc_fixpt_zero;
	struct fixed31_32 max = dc_fixpt_one;

	struct fixed31_32 delta = dc_fixpt_zero;
	struct fixed31_32 offset = dc_fixpt_zero;

	for (i = 0 ; i < ramp->num_entries; i++) {
		if (dc_fixpt_lt(ramp->entries.red[i], min))
			min = ramp->entries.red[i];

		if (dc_fixpt_lt(ramp->entries.green[i], min))
			min = ramp->entries.green[i];

		if (dc_fixpt_lt(ramp->entries.blue[i], min))
			min = ramp->entries.blue[i];

		if (dc_fixpt_lt(max, ramp->entries.red[i]))
			max = ramp->entries.red[i];

		if (dc_fixpt_lt(max, ramp->entries.green[i]))
			max = ramp->entries.green[i];

		if (dc_fixpt_lt(max, ramp->entries.blue[i]))
			max = ramp->entries.blue[i];
	}

	if (dc_fixpt_lt(min, dc_fixpt_zero))
		delta = dc_fixpt_neg(min);

	offset = dc_fixpt_add(min, max);

	for (i = 0 ; i < ramp->num_entries; i++) {
		pwl_rgb[i].r = dc_fixpt_div(
			dc_fixpt_add(
				ramp->entries.red[i], delta), offset);
		pwl_rgb[i].g = dc_fixpt_div(
			dc_fixpt_add(
				ramp->entries.green[i], delta), offset);
		pwl_rgb[i].b = dc_fixpt_div(
			dc_fixpt_add(
				ramp->entries.blue[i], delta), offset);

	}

	pwl_rgb[i].r =  dc_fixpt_sub(dc_fixpt_mul_int(
				pwl_rgb[i-1].r, 2), pwl_rgb[i-2].r);
	pwl_rgb[i].g =  dc_fixpt_sub(dc_fixpt_mul_int(
				pwl_rgb[i-1].g, 2), pwl_rgb[i-2].g);
	pwl_rgb[i].b =  dc_fixpt_sub(dc_fixpt_mul_int(
				pwl_rgb[i-1].b, 2), pwl_rgb[i-2].b);
	++i;
	pwl_rgb[i].r =  dc_fixpt_sub(dc_fixpt_mul_int(
				pwl_rgb[i-1].r, 2), pwl_rgb[i-2].r);
	pwl_rgb[i].g =  dc_fixpt_sub(dc_fixpt_mul_int(
				pwl_rgb[i-1].g, 2), pwl_rgb[i-2].g);
	pwl_rgb[i].b =  dc_fixpt_sub(dc_fixpt_mul_int(
				pwl_rgb[i-1].b, 2), pwl_rgb[i-2].b);
}

/* todo: all these scale_gamma functions are inherently the same but
 *  take different structures as params or different format for ramp
 *  values. We could probably implement it in a more generic fashion
 */
static void scale_user_regamma_ramp(struct pwl_float_data *pwl_rgb,
		const struct regamma_ramp *ramp,
		struct dividers dividers)
{
	unsigned short max_driver = 0xFFFF;
	unsigned short max_os = 0xFF00;
	unsigned short scaler = max_os;
	uint32_t i;
	struct pwl_float_data *rgb = pwl_rgb;
	struct pwl_float_data *rgb_last = rgb + GAMMA_RGB_256_ENTRIES - 1;

	i = 0;
	do {
		if (ramp->gamma[i] > max_os ||
				ramp->gamma[i + 256] > max_os ||
				ramp->gamma[i + 512] > max_os) {
			scaler = max_driver;
			break;
		}
		i++;
	} while (i != GAMMA_RGB_256_ENTRIES);

	i = 0;
	do {
		rgb->r = dc_fixpt_from_fraction(
				ramp->gamma[i], scaler);
		rgb->g = dc_fixpt_from_fraction(
				ramp->gamma[i + 256], scaler);
		rgb->b = dc_fixpt_from_fraction(
				ramp->gamma[i + 512], scaler);

		++rgb;
		++i;
	} while (i != GAMMA_RGB_256_ENTRIES);

	rgb->r = dc_fixpt_mul(rgb_last->r,
			dividers.divider1);
	rgb->g = dc_fixpt_mul(rgb_last->g,
			dividers.divider1);
	rgb->b = dc_fixpt_mul(rgb_last->b,
			dividers.divider1);

	++rgb;

	rgb->r = dc_fixpt_mul(rgb_last->r,
			dividers.divider2);
	rgb->g = dc_fixpt_mul(rgb_last->g,
			dividers.divider2);
	rgb->b = dc_fixpt_mul(rgb_last->b,
			dividers.divider2);

	++rgb;

	rgb->r = dc_fixpt_mul(rgb_last->r,
			dividers.divider3);
	rgb->g = dc_fixpt_mul(rgb_last->g,
			dividers.divider3);
	rgb->b = dc_fixpt_mul(rgb_last->b,
			dividers.divider3);
}

/*
 * RS3+ color transform DDI - 1D LUT adjustment is composed with regamma here
 * Input is evenly distributed in the output color space as specified in
 * SetTimings
 *
 * Interpolation details:
 * 1D LUT has 4096 values which give curve correction in 0-1 float range
 * for evenly spaced points in 0-1 range. lut1D[index] gives correction
 * for index/4095.
 * First we find index for which:
 *	index/4095 < regamma_y < (index+1)/4095 =>
 *	index < 4095*regamma_y < index + 1
 * norm_y = 4095*regamma_y, and index is just truncating to nearest integer
 * lut1 = lut1D[index], lut2 = lut1D[index+1]
 *
 * adjustedY is then linearly interpolating regamma Y between lut1 and lut2
 *
 * Custom degamma on Linux uses the same interpolation math, so is handled here
 */
static void apply_lut_1d(
		const struct dc_gamma *ramp,
		uint32_t num_hw_points,
		struct dc_transfer_func_distributed_points *tf_pts)
{
	int i = 0;
	int color = 0;
	struct fixed31_32 *regamma_y;
	struct fixed31_32 norm_y;
	struct fixed31_32 lut1;
	struct fixed31_32 lut2;
	const int max_lut_index = 4095;
	const struct fixed31_32 penult_lut_index_f =
			dc_fixpt_from_int(max_lut_index-1);
	const struct fixed31_32 max_lut_index_f =
			dc_fixpt_from_int(max_lut_index);
	int32_t index = 0, index_next = 0;
	struct fixed31_32 index_f;
	struct fixed31_32 delta_lut;
	struct fixed31_32 delta_index;

	if (ramp->type != GAMMA_CS_TFM_1D && ramp->type != GAMMA_CUSTOM)
		return; // this is not expected

	for (i = 0; i < num_hw_points; i++) {
		for (color = 0; color < 3; color++) {
			if (color == 0)
				regamma_y = &tf_pts->red[i];
			else if (color == 1)
				regamma_y = &tf_pts->green[i];
			else
				regamma_y = &tf_pts->blue[i];

			norm_y = dc_fixpt_mul(max_lut_index_f,
						   *regamma_y);
			index = dc_fixpt_floor(norm_y);
			index_f = dc_fixpt_from_int(index);

			if (index < 0)
				continue;

			if (index <= max_lut_index)
				index_next = (index == max_lut_index) ? index : index+1;
			else {
				/* Here we are dealing with the last point in the curve,
				 * which in some cases might exceed the range given by
				 * max_lut_index. So we interpolate the value using
				 * max_lut_index and max_lut_index - 1.
				 */
				index = max_lut_index - 1;
				index_next = max_lut_index;
				index_f = penult_lut_index_f;
			}

			if (color == 0) {
				lut1 = ramp->entries.red[index];
				lut2 = ramp->entries.red[index_next];
			} else if (color == 1) {
				lut1 = ramp->entries.green[index];
				lut2 = ramp->entries.green[index_next];
			} else {
				lut1 = ramp->entries.blue[index];
				lut2 = ramp->entries.blue[index_next];
			}

			// we have everything now, so interpolate
			delta_lut = dc_fixpt_sub(lut2, lut1);
			delta_index = dc_fixpt_sub(norm_y, index_f);

			*regamma_y = dc_fixpt_add(lut1,
				dc_fixpt_mul(delta_index, delta_lut));
		}
	}
}

static void build_evenly_distributed_points(
	struct gamma_pixel *points,
	uint32_t numberof_points,
	struct dividers dividers)
{
	struct gamma_pixel *p = points;
	struct gamma_pixel *p_last;

	uint32_t i = 0;

	// This function should not gets called with 0 as a parameter
	ASSERT(numberof_points > 0);
	p_last = p + numberof_points - 1;

	do {
		struct fixed31_32 value = dc_fixpt_from_fraction(i,
			numberof_points - 1);

		p->r = value;
		p->g = value;
		p->b = value;

		++p;
		++i;
	} while (i < numberof_points);

	p->r = dc_fixpt_div(p_last->r, dividers.divider1);
	p->g = dc_fixpt_div(p_last->g, dividers.divider1);
	p->b = dc_fixpt_div(p_last->b, dividers.divider1);

	++p;

	p->r = dc_fixpt_div(p_last->r, dividers.divider2);
	p->g = dc_fixpt_div(p_last->g, dividers.divider2);
	p->b = dc_fixpt_div(p_last->b, dividers.divider2);

	++p;

	p->r = dc_fixpt_div(p_last->r, dividers.divider3);
	p->g = dc_fixpt_div(p_last->g, dividers.divider3);
	p->b = dc_fixpt_div(p_last->b, dividers.divider3);
}

static inline void copy_rgb_regamma_to_coordinates_x(
		struct hw_x_point *coordinates_x,
		uint32_t hw_points_num,
		const struct pwl_float_data_ex *rgb_ex)
{
	struct hw_x_point *coords = coordinates_x;
	uint32_t i = 0;
	const struct pwl_float_data_ex *rgb_regamma = rgb_ex;

	while (i <= hw_points_num + 1) {
		coords->regamma_y_red = rgb_regamma->r;
		coords->regamma_y_green = rgb_regamma->g;
		coords->regamma_y_blue = rgb_regamma->b;

		++coords;
		++rgb_regamma;
		++i;
	}
}

static bool calculate_interpolated_hardware_curve(
	const struct dc_gamma *ramp,
	struct pixel_gamma_point *coeff128,
	struct pwl_float_data *rgb_user,
	const struct hw_x_point *coordinates_x,
	const struct gamma_pixel *axis_x,
	uint32_t number_of_points,
	struct dc_transfer_func_distributed_points *tf_pts)
{

	const struct pixel_gamma_point *coeff = coeff128;
	uint32_t max_entries = 3 - 1;

	uint32_t i = 0;

	for (i = 0; i < 3; i++) {
		if (!build_custom_gamma_mapping_coefficients_worker(
				ramp, coeff128, coordinates_x, axis_x, i,
				number_of_points))
			return false;
	}

	i = 0;
	max_entries += ramp->num_entries;

	/* TODO: float point case */

	while (i <= number_of_points) {
		tf_pts->red[i] = calculate_mapped_value(
			rgb_user, coeff, CHANNEL_NAME_RED, max_entries);
		tf_pts->green[i] = calculate_mapped_value(
			rgb_user, coeff, CHANNEL_NAME_GREEN, max_entries);
		tf_pts->blue[i] = calculate_mapped_value(
			rgb_user, coeff, CHANNEL_NAME_BLUE, max_entries);

		++coeff;
		++i;
	}

	return true;
}

/* The "old" interpolation uses a complicated scheme to build an array of
 * coefficients while also using an array of 0-255 normalized to 0-1
 * Then there's another loop using both of the above + new scaled user ramp
 * and we concatenate them. It also searches for points of interpolation and
 * uses enums for positions.
 *
 * This function uses a different approach:
 * user ramp is always applied on X with 0/255, 1/255, 2/255, ..., 255/255
 * To find index for hwX , we notice the following:
 * i/255 <= hwX < (i+1)/255  <=> i <= 255*hwX < i+1
 * See apply_lut_1d which is the same principle, but on 4K entry 1D LUT
 *
 * Once the index is known, combined Y is simply:
 * user_ramp(index) + (hwX-index/255)*(user_ramp(index+1) - user_ramp(index)
 *
 * We should switch to this method in all cases, it's simpler and faster
 * ToDo one day - for now this only applies to ADL regamma to avoid regression
 * for regular use cases (sRGB and PQ)
 */
static void interpolate_user_regamma(uint32_t hw_points_num,
		struct pwl_float_data *rgb_user,
		bool apply_degamma,
		struct dc_transfer_func_distributed_points *tf_pts)
{
	uint32_t i;
	uint32_t color = 0;
	int32_t index;
	int32_t index_next;
	struct fixed31_32 *tf_point;
	struct fixed31_32 hw_x;
	struct fixed31_32 norm_factor =
			dc_fixpt_from_int(255);
	struct fixed31_32 norm_x;
	struct fixed31_32 index_f;
	struct fixed31_32 lut1;
	struct fixed31_32 lut2;
	struct fixed31_32 delta_lut;
	struct fixed31_32 delta_index;

	i = 0;
	/* fixed_pt library has problems handling too small values */
	while (i != 32) {
		tf_pts->red[i] = dc_fixpt_zero;
		tf_pts->green[i] = dc_fixpt_zero;
		tf_pts->blue[i] = dc_fixpt_zero;
		++i;
	}
	while (i <= hw_points_num + 1) {
		for (color = 0; color < 3; color++) {
			if (color == 0)
				tf_point = &tf_pts->red[i];
			else if (color == 1)
				tf_point = &tf_pts->green[i];
			else
				tf_point = &tf_pts->blue[i];

			if (apply_degamma) {
				if (color == 0)
					hw_x = coordinates_x[i].regamma_y_red;
				else if (color == 1)
					hw_x = coordinates_x[i].regamma_y_green;
				else
					hw_x = coordinates_x[i].regamma_y_blue;
			} else
				hw_x = coordinates_x[i].x;

			norm_x = dc_fixpt_mul(norm_factor, hw_x);
			index = dc_fixpt_floor(norm_x);
			if (index < 0 || index > 255)
				continue;

			index_f = dc_fixpt_from_int(index);
			index_next = (index == 255) ? index : index + 1;

			if (color == 0) {
				lut1 = rgb_user[index].r;
				lut2 = rgb_user[index_next].r;
			} else if (color == 1) {
				lut1 = rgb_user[index].g;
				lut2 = rgb_user[index_next].g;
			} else {
				lut1 = rgb_user[index].b;
				lut2 = rgb_user[index_next].b;
			}

			// we have everything now, so interpolate
			delta_lut = dc_fixpt_sub(lut2, lut1);
			delta_index = dc_fixpt_sub(norm_x, index_f);

			*tf_point = dc_fixpt_add(lut1,
				dc_fixpt_mul(delta_index, delta_lut));
		}
		++i;
	}
}

static void build_new_custom_resulted_curve(
	uint32_t hw_points_num,
	struct dc_transfer_func_distributed_points *tf_pts)
{
	uint32_t i = 0;

	while (i != hw_points_num + 1) {
		tf_pts->red[i] = dc_fixpt_clamp(
			tf_pts->red[i], dc_fixpt_zero,
			dc_fixpt_one);
		tf_pts->green[i] = dc_fixpt_clamp(
			tf_pts->green[i], dc_fixpt_zero,
			dc_fixpt_one);
		tf_pts->blue[i] = dc_fixpt_clamp(
			tf_pts->blue[i], dc_fixpt_zero,
			dc_fixpt_one);

		++i;
	}
}

static void apply_degamma_for_user_regamma(struct pwl_float_data_ex *rgb_regamma,
		uint32_t hw_points_num, struct calculate_buffer *cal_buffer)
{
	uint32_t i;

	struct gamma_coefficients coeff;
	struct pwl_float_data_ex *rgb = rgb_regamma;
	const struct hw_x_point *coord_x = coordinates_x;

	build_coefficients(&coeff, TRANSFER_FUNCTION_SRGB);

	i = 0;
	while (i != hw_points_num + 1) {
		rgb->r = translate_from_linear_space_ex(
				coord_x->x, &coeff, 0, cal_buffer);
		rgb->g = rgb->r;
		rgb->b = rgb->r;
		++coord_x;
		++rgb;
		++i;
	}
}

static bool map_regamma_hw_to_x_user(
	const struct dc_gamma *ramp,
	struct pixel_gamma_point *coeff128,
	struct pwl_float_data *rgb_user,
	struct hw_x_point *coords_x,
	const struct gamma_pixel *axis_x,
	const struct pwl_float_data_ex *rgb_regamma,
	uint32_t hw_points_num,
	struct dc_transfer_func_distributed_points *tf_pts,
	bool mapUserRamp,
	bool doClamping)
{
	/* setup to spare calculated ideal regamma values */

	int i = 0;
	struct hw_x_point *coords = coords_x;
	const struct pwl_float_data_ex *regamma = rgb_regamma;

	if (ramp && mapUserRamp) {
		copy_rgb_regamma_to_coordinates_x(coords,
				hw_points_num,
				rgb_regamma);

		calculate_interpolated_hardware_curve(
			ramp, coeff128, rgb_user, coords, axis_x,
			hw_points_num, tf_pts);
	} else {
		/* just copy current rgb_regamma into  tf_pts */
		while (i <= hw_points_num) {
			tf_pts->red[i] = regamma->r;
			tf_pts->green[i] = regamma->g;
			tf_pts->blue[i] = regamma->b;

			++regamma;
			++i;
		}
	}

	if (doClamping) {
		/* this should be named differently, all it does is clamp to 0-1 */
		build_new_custom_resulted_curve(hw_points_num, tf_pts);
	}

	return true;
}

#define _EXTRA_POINTS 3

bool calculate_user_regamma_coeff(struct dc_transfer_func *output_tf,
		const struct regamma_lut *regamma,
<<<<<<< HEAD
		struct calculate_buffer *cal_buffer)
=======
		struct calculate_buffer *cal_buffer,
		const struct dc_gamma *ramp)
>>>>>>> 7d2a07b7
{
	struct gamma_coefficients coeff;
	const struct hw_x_point *coord_x = coordinates_x;
	uint32_t i = 0;

	do {
		coeff.a0[i] = dc_fixpt_from_fraction(
				regamma->coeff.A0[i], 10000000);
		coeff.a1[i] = dc_fixpt_from_fraction(
				regamma->coeff.A1[i], 1000);
		coeff.a2[i] = dc_fixpt_from_fraction(
				regamma->coeff.A2[i], 1000);
		coeff.a3[i] = dc_fixpt_from_fraction(
				regamma->coeff.A3[i], 1000);
		coeff.user_gamma[i] = dc_fixpt_from_fraction(
				regamma->coeff.gamma[i], 1000);

		++i;
	} while (i != 3);

	i = 0;
	/* fixed_pt library has problems handling too small values */
	while (i != 32) {
		output_tf->tf_pts.red[i] = dc_fixpt_zero;
		output_tf->tf_pts.green[i] = dc_fixpt_zero;
		output_tf->tf_pts.blue[i] = dc_fixpt_zero;
		++coord_x;
		++i;
	}
	while (i != MAX_HW_POINTS + 1) {
		output_tf->tf_pts.red[i] = translate_from_linear_space_ex(
				coord_x->x, &coeff, 0, cal_buffer);
		output_tf->tf_pts.green[i] = translate_from_linear_space_ex(
				coord_x->x, &coeff, 1, cal_buffer);
		output_tf->tf_pts.blue[i] = translate_from_linear_space_ex(
				coord_x->x, &coeff, 2, cal_buffer);
		++coord_x;
		++i;
	}

	if (ramp && ramp->type == GAMMA_CS_TFM_1D)
		apply_lut_1d(ramp, MAX_HW_POINTS, &output_tf->tf_pts);

	// this function just clamps output to 0-1
	build_new_custom_resulted_curve(MAX_HW_POINTS, &output_tf->tf_pts);
	output_tf->type = TF_TYPE_DISTRIBUTED_POINTS;

	return true;
}

bool calculate_user_regamma_ramp(struct dc_transfer_func *output_tf,
		const struct regamma_lut *regamma,
<<<<<<< HEAD
		struct calculate_buffer *cal_buffer)
=======
		struct calculate_buffer *cal_buffer,
		const struct dc_gamma *ramp)
>>>>>>> 7d2a07b7
{
	struct dc_transfer_func_distributed_points *tf_pts = &output_tf->tf_pts;
	struct dividers dividers;

	struct pwl_float_data *rgb_user = NULL;
	struct pwl_float_data_ex *rgb_regamma = NULL;
	bool ret = false;

	if (regamma == NULL)
		return false;

	output_tf->type = TF_TYPE_DISTRIBUTED_POINTS;

	rgb_user = kcalloc(GAMMA_RGB_256_ENTRIES + _EXTRA_POINTS,
			   sizeof(*rgb_user),
			   GFP_KERNEL);
	if (!rgb_user)
		goto rgb_user_alloc_fail;

	rgb_regamma = kcalloc(MAX_HW_POINTS + _EXTRA_POINTS,
			      sizeof(*rgb_regamma),
			      GFP_KERNEL);
	if (!rgb_regamma)
		goto rgb_regamma_alloc_fail;

	dividers.divider1 = dc_fixpt_from_fraction(3, 2);
	dividers.divider2 = dc_fixpt_from_int(2);
	dividers.divider3 = dc_fixpt_from_fraction(5, 2);

	scale_user_regamma_ramp(rgb_user, &regamma->ramp, dividers);

	if (regamma->flags.bits.applyDegamma == 1) {
		apply_degamma_for_user_regamma(rgb_regamma, MAX_HW_POINTS, cal_buffer);
		copy_rgb_regamma_to_coordinates_x(coordinates_x,
				MAX_HW_POINTS, rgb_regamma);
	}

	interpolate_user_regamma(MAX_HW_POINTS, rgb_user,
			regamma->flags.bits.applyDegamma, tf_pts);

	// no custom HDR curves!
	tf_pts->end_exponent = 0;
	tf_pts->x_point_at_y1_red = 1;
	tf_pts->x_point_at_y1_green = 1;
	tf_pts->x_point_at_y1_blue = 1;

	if (ramp && ramp->type == GAMMA_CS_TFM_1D)
		apply_lut_1d(ramp, MAX_HW_POINTS, &output_tf->tf_pts);

	// this function just clamps output to 0-1
	build_new_custom_resulted_curve(MAX_HW_POINTS, tf_pts);

	ret = true;

	kfree(rgb_regamma);
rgb_regamma_alloc_fail:
	kfree(rgb_user);
rgb_user_alloc_fail:
	return ret;
}

bool mod_color_calculate_degamma_params(struct dc_color_caps *dc_caps,
		struct dc_transfer_func *input_tf,
		const struct dc_gamma *ramp, bool mapUserRamp)
{
	struct dc_transfer_func_distributed_points *tf_pts = &input_tf->tf_pts;
	struct dividers dividers;
	struct pwl_float_data *rgb_user = NULL;
	struct pwl_float_data_ex *curve = NULL;
	struct gamma_pixel *axis_x = NULL;
	struct pixel_gamma_point *coeff = NULL;
	enum dc_transfer_func_predefined tf = TRANSFER_FUNCTION_SRGB;
	uint32_t i;
	bool ret = false;

	if (input_tf->type == TF_TYPE_BYPASS)
		return false;

	/* we can use hardcoded curve for plain SRGB TF
	 * If linear, it's bypass if on user ramp
	 */
	if (input_tf->type == TF_TYPE_PREDEFINED) {
		if ((input_tf->tf == TRANSFER_FUNCTION_SRGB ||
				input_tf->tf == TRANSFER_FUNCTION_LINEAR) &&
				!mapUserRamp)
			return true;

		if (dc_caps != NULL &&
			dc_caps->dpp.dcn_arch == 1) {

			if (input_tf->tf == TRANSFER_FUNCTION_PQ &&
					dc_caps->dpp.dgam_rom_caps.pq == 1)
				return true;

			if (input_tf->tf == TRANSFER_FUNCTION_GAMMA22 &&
					dc_caps->dpp.dgam_rom_caps.gamma2_2 == 1)
				return true;

			// HLG OOTF not accounted for
			if (input_tf->tf == TRANSFER_FUNCTION_HLG &&
					dc_caps->dpp.dgam_rom_caps.hlg == 1)
				return true;
		}
	}

	input_tf->type = TF_TYPE_DISTRIBUTED_POINTS;

	if (mapUserRamp && ramp && ramp->type == GAMMA_RGB_256) {
		rgb_user = kvcalloc(ramp->num_entries + _EXTRA_POINTS,
				sizeof(*rgb_user),
				GFP_KERNEL);
		if (!rgb_user)
			goto rgb_user_alloc_fail;

		axis_x = kvcalloc(ramp->num_entries + _EXTRA_POINTS, sizeof(*axis_x),
				GFP_KERNEL);
		if (!axis_x)
			goto axis_x_alloc_fail;

		dividers.divider1 = dc_fixpt_from_fraction(3, 2);
		dividers.divider2 = dc_fixpt_from_int(2);
		dividers.divider3 = dc_fixpt_from_fraction(5, 2);

		build_evenly_distributed_points(
				axis_x,
				ramp->num_entries,
				dividers);

		scale_gamma(rgb_user, ramp, dividers);
	}

	curve = kvcalloc(MAX_HW_POINTS + _EXTRA_POINTS, sizeof(*curve),
			GFP_KERNEL);
	if (!curve)
		goto curve_alloc_fail;

	coeff = kvcalloc(MAX_HW_POINTS + _EXTRA_POINTS, sizeof(*coeff),
			GFP_KERNEL);
	if (!coeff)
		goto coeff_alloc_fail;

	tf = input_tf->tf;

	if (tf == TRANSFER_FUNCTION_PQ)
		build_de_pq(curve,
				MAX_HW_POINTS,
				coordinates_x);
	else if (tf == TRANSFER_FUNCTION_SRGB ||
		tf == TRANSFER_FUNCTION_BT709 ||
		tf == TRANSFER_FUNCTION_GAMMA22 ||
		tf == TRANSFER_FUNCTION_GAMMA24 ||
		tf == TRANSFER_FUNCTION_GAMMA26)
		build_degamma(curve,
				MAX_HW_POINTS,
				coordinates_x,
				tf);
	else if (tf == TRANSFER_FUNCTION_HLG)
		build_hlg_degamma(curve,
				MAX_HW_POINTS,
				coordinates_x,
				80, 1000);
	else if (tf == TRANSFER_FUNCTION_LINEAR) {
		// just copy coordinates_x into curve
		i = 0;
		while (i != MAX_HW_POINTS + 1) {
			curve[i].r = coordinates_x[i].x;
			curve[i].g = curve[i].r;
			curve[i].b = curve[i].r;
			i++;
		}
	} else
		goto invalid_tf_fail;

	tf_pts->end_exponent = 0;
	tf_pts->x_point_at_y1_red = 1;
	tf_pts->x_point_at_y1_green = 1;
	tf_pts->x_point_at_y1_blue = 1;

	if (input_tf->tf == TRANSFER_FUNCTION_PQ) {
		/* just copy current rgb_regamma into  tf_pts */
		struct pwl_float_data_ex *curvePt = curve;
		int i = 0;

		while (i <= MAX_HW_POINTS) {
			tf_pts->red[i]   = curvePt->r;
			tf_pts->green[i] = curvePt->g;
			tf_pts->blue[i]  = curvePt->b;
			++curvePt;
			++i;
		}
	} else {
<<<<<<< HEAD
		//clamps to 0-1
		map_regamma_hw_to_x_user(ramp, coeff, rgb_user,
				coordinates_x, axis_x, curve,
				MAX_HW_POINTS, tf_pts,
				mapUserRamp && ramp && ramp->type == GAMMA_RGB_256);
=======
		// clamps to 0-1
		map_regamma_hw_to_x_user(ramp, coeff, rgb_user,
				coordinates_x, axis_x, curve,
				MAX_HW_POINTS, tf_pts,
				mapUserRamp && ramp && ramp->type == GAMMA_RGB_256,
				true);
>>>>>>> 7d2a07b7
	}



	if (ramp && ramp->type == GAMMA_CUSTOM)
		apply_lut_1d(ramp, MAX_HW_POINTS, tf_pts);

	ret = true;

invalid_tf_fail:
	kvfree(coeff);
coeff_alloc_fail:
	kvfree(curve);
curve_alloc_fail:
	kvfree(axis_x);
axis_x_alloc_fail:
	kvfree(rgb_user);
rgb_user_alloc_fail:

	return ret;
}

static bool calculate_curve(enum dc_transfer_func_predefined trans,
				struct dc_transfer_func_distributed_points *points,
				struct pwl_float_data_ex *rgb_regamma,
<<<<<<< HEAD
				const struct freesync_hdr_tf_params *fs_params,
=======
				const struct hdr_tm_params *fs_params,
>>>>>>> 7d2a07b7
				uint32_t sdr_ref_white_level,
				struct calculate_buffer *cal_buffer)
{
	uint32_t i;
	bool ret = false;

	if (trans == TRANSFER_FUNCTION_UNITY ||
		trans == TRANSFER_FUNCTION_LINEAR) {
		points->end_exponent = 0;
		points->x_point_at_y1_red = 1;
		points->x_point_at_y1_green = 1;
		points->x_point_at_y1_blue = 1;

		for (i = 0; i <= MAX_HW_POINTS ; i++) {
			rgb_regamma[i].r = coordinates_x[i].x;
			rgb_regamma[i].g = coordinates_x[i].x;
			rgb_regamma[i].b = coordinates_x[i].x;
		}

		ret = true;
	} else if (trans == TRANSFER_FUNCTION_PQ) {
		points->end_exponent = 7;
		points->x_point_at_y1_red = 125;
		points->x_point_at_y1_green = 125;
		points->x_point_at_y1_blue = 125;

		build_pq(rgb_regamma,
				MAX_HW_POINTS,
				coordinates_x,
				sdr_ref_white_level);

<<<<<<< HEAD
		ret = true;
	} else if (trans == TRANSFER_FUNCTION_GAMMA22 &&
			fs_params != NULL && fs_params->skip_tm == 0) {
		build_freesync_hdr(rgb_regamma,
				MAX_HW_POINTS,
				coordinates_x,
				fs_params,
				cal_buffer);

		ret = true;
	} else if (trans == TRANSFER_FUNCTION_HLG) {
		points->end_exponent = 4;
		points->x_point_at_y1_red = 12;
		points->x_point_at_y1_green = 12;
		points->x_point_at_y1_blue = 12;

=======
		ret = true;
	} else if (trans == TRANSFER_FUNCTION_GAMMA22 &&
			fs_params != NULL && fs_params->skip_tm == 0) {
		build_freesync_hdr(rgb_regamma,
				MAX_HW_POINTS,
				coordinates_x,
				fs_params,
				cal_buffer);

		ret = true;
	} else if (trans == TRANSFER_FUNCTION_HLG) {
		points->end_exponent = 4;
		points->x_point_at_y1_red = 12;
		points->x_point_at_y1_green = 12;
		points->x_point_at_y1_blue = 12;

>>>>>>> 7d2a07b7
		build_hlg_regamma(rgb_regamma,
				MAX_HW_POINTS,
				coordinates_x,
				80, 1000);

		ret = true;
	} else {
		// trans == TRANSFER_FUNCTION_SRGB
		// trans == TRANSFER_FUNCTION_BT709
		// trans == TRANSFER_FUNCTION_GAMMA22
		// trans == TRANSFER_FUNCTION_GAMMA24
		// trans == TRANSFER_FUNCTION_GAMMA26
		points->end_exponent = 0;
		points->x_point_at_y1_red = 1;
		points->x_point_at_y1_green = 1;
		points->x_point_at_y1_blue = 1;

		build_regamma(rgb_regamma,
				MAX_HW_POINTS,
				coordinates_x,
				trans,
				cal_buffer);

		ret = true;
	}

	return ret;
}

bool mod_color_calculate_regamma_params(struct dc_transfer_func *output_tf,
		const struct dc_gamma *ramp, bool mapUserRamp, bool canRomBeUsed,
<<<<<<< HEAD
		const struct freesync_hdr_tf_params *fs_params,
=======
		const struct hdr_tm_params *fs_params,
>>>>>>> 7d2a07b7
		struct calculate_buffer *cal_buffer)
{
	struct dc_transfer_func_distributed_points *tf_pts = &output_tf->tf_pts;
	struct dividers dividers;

	struct pwl_float_data *rgb_user = NULL;
	struct pwl_float_data_ex *rgb_regamma = NULL;
	struct gamma_pixel *axis_x = NULL;
	struct pixel_gamma_point *coeff = NULL;
	enum dc_transfer_func_predefined tf = TRANSFER_FUNCTION_SRGB;
<<<<<<< HEAD
=======
	bool doClamping = true;
>>>>>>> 7d2a07b7
	bool ret = false;

	if (output_tf->type == TF_TYPE_BYPASS)
		return false;

	/* we can use hardcoded curve for plain SRGB TF */
	if (output_tf->type == TF_TYPE_PREDEFINED && canRomBeUsed == true &&
			output_tf->tf == TRANSFER_FUNCTION_SRGB) {
		if (ramp == NULL)
			return true;
		if ((ramp->is_identity && ramp->type != GAMMA_CS_TFM_1D) ||
				(!mapUserRamp && ramp->type == GAMMA_RGB_256))
			return true;
<<<<<<< HEAD
	}

	output_tf->type = TF_TYPE_DISTRIBUTED_POINTS;

	if (ramp && ramp->type != GAMMA_CS_TFM_1D &&
			(mapUserRamp || ramp->type != GAMMA_RGB_256)) {
		rgb_user = kvcalloc(ramp->num_entries + _EXTRA_POINTS,
			    sizeof(*rgb_user),
			    GFP_KERNEL);
		if (!rgb_user)
			goto rgb_user_alloc_fail;

		axis_x = kvcalloc(ramp->num_entries + 3, sizeof(*axis_x),
				GFP_KERNEL);
		if (!axis_x)
			goto axis_x_alloc_fail;

		dividers.divider1 = dc_fixpt_from_fraction(3, 2);
		dividers.divider2 = dc_fixpt_from_int(2);
		dividers.divider3 = dc_fixpt_from_fraction(5, 2);

		build_evenly_distributed_points(
				axis_x,
				ramp->num_entries,
				dividers);

		if (ramp->type == GAMMA_RGB_256 && mapUserRamp)
			scale_gamma(rgb_user, ramp, dividers);
		else if (ramp->type == GAMMA_RGB_FLOAT_1024)
			scale_gamma_dx(rgb_user, ramp, dividers);
	}

	rgb_regamma = kvcalloc(MAX_HW_POINTS + _EXTRA_POINTS,
			       sizeof(*rgb_regamma),
			       GFP_KERNEL);
	if (!rgb_regamma)
		goto rgb_regamma_alloc_fail;

	coeff = kvcalloc(MAX_HW_POINTS + _EXTRA_POINTS, sizeof(*coeff),
			 GFP_KERNEL);
	if (!coeff)
		goto coeff_alloc_fail;

	tf = output_tf->tf;

	ret = calculate_curve(tf,
			tf_pts,
			rgb_regamma,
			fs_params,
			output_tf->sdr_ref_white_level,
			cal_buffer);

	if (ret) {
		map_regamma_hw_to_x_user(ramp, coeff, rgb_user,
				coordinates_x, axis_x, rgb_regamma,
				MAX_HW_POINTS, tf_pts,
				(mapUserRamp || (ramp && ramp->type != GAMMA_RGB_256)) &&
				(ramp && ramp->type != GAMMA_CS_TFM_1D));

		if (ramp && ramp->type == GAMMA_CS_TFM_1D)
			apply_lut_1d(ramp, MAX_HW_POINTS, tf_pts);
	}

=======
	}

	output_tf->type = TF_TYPE_DISTRIBUTED_POINTS;

	if (ramp && ramp->type != GAMMA_CS_TFM_1D &&
			(mapUserRamp || ramp->type != GAMMA_RGB_256)) {
		rgb_user = kvcalloc(ramp->num_entries + _EXTRA_POINTS,
			    sizeof(*rgb_user),
			    GFP_KERNEL);
		if (!rgb_user)
			goto rgb_user_alloc_fail;

		axis_x = kvcalloc(ramp->num_entries + 3, sizeof(*axis_x),
				GFP_KERNEL);
		if (!axis_x)
			goto axis_x_alloc_fail;

		dividers.divider1 = dc_fixpt_from_fraction(3, 2);
		dividers.divider2 = dc_fixpt_from_int(2);
		dividers.divider3 = dc_fixpt_from_fraction(5, 2);

		build_evenly_distributed_points(
				axis_x,
				ramp->num_entries,
				dividers);

		if (ramp->type == GAMMA_RGB_256 && mapUserRamp)
			scale_gamma(rgb_user, ramp, dividers);
		else if (ramp->type == GAMMA_RGB_FLOAT_1024)
			scale_gamma_dx(rgb_user, ramp, dividers);
	}

	rgb_regamma = kvcalloc(MAX_HW_POINTS + _EXTRA_POINTS,
			       sizeof(*rgb_regamma),
			       GFP_KERNEL);
	if (!rgb_regamma)
		goto rgb_regamma_alloc_fail;

	coeff = kvcalloc(MAX_HW_POINTS + _EXTRA_POINTS, sizeof(*coeff),
			 GFP_KERNEL);
	if (!coeff)
		goto coeff_alloc_fail;

	tf = output_tf->tf;

	ret = calculate_curve(tf,
			tf_pts,
			rgb_regamma,
			fs_params,
			output_tf->sdr_ref_white_level,
			cal_buffer);

	if (ret) {
		doClamping = !(output_tf->tf == TRANSFER_FUNCTION_GAMMA22 &&
			fs_params != NULL && fs_params->skip_tm == 0);

		map_regamma_hw_to_x_user(ramp, coeff, rgb_user,
				coordinates_x, axis_x, rgb_regamma,
				MAX_HW_POINTS, tf_pts,
				(mapUserRamp || (ramp && ramp->type != GAMMA_RGB_256)) &&
				(ramp && ramp->type != GAMMA_CS_TFM_1D),
				doClamping);

		if (ramp && ramp->type == GAMMA_CS_TFM_1D)
			apply_lut_1d(ramp, MAX_HW_POINTS, tf_pts);
	}

>>>>>>> 7d2a07b7
	kvfree(coeff);
coeff_alloc_fail:
	kvfree(rgb_regamma);
rgb_regamma_alloc_fail:
	kvfree(axis_x);
axis_x_alloc_fail:
	kvfree(rgb_user);
rgb_user_alloc_fail:
	return ret;
}

bool  mod_color_calculate_degamma_curve(enum dc_transfer_func_predefined trans,
				struct dc_transfer_func_distributed_points *points)
{
	uint32_t i;
	bool ret = false;
	struct pwl_float_data_ex *rgb_degamma = NULL;

	if (trans == TRANSFER_FUNCTION_UNITY ||
		trans == TRANSFER_FUNCTION_LINEAR) {

		for (i = 0; i <= MAX_HW_POINTS ; i++) {
			points->red[i]    = coordinates_x[i].x;
			points->green[i]  = coordinates_x[i].x;
			points->blue[i]   = coordinates_x[i].x;
		}
		ret = true;
	} else if (trans == TRANSFER_FUNCTION_PQ) {
		rgb_degamma = kvcalloc(MAX_HW_POINTS + _EXTRA_POINTS,
				       sizeof(*rgb_degamma),
				       GFP_KERNEL);
		if (!rgb_degamma)
			goto rgb_degamma_alloc_fail;


		build_de_pq(rgb_degamma,
				MAX_HW_POINTS,
				coordinates_x);
		for (i = 0; i <= MAX_HW_POINTS ; i++) {
			points->red[i]    = rgb_degamma[i].r;
			points->green[i]  = rgb_degamma[i].g;
			points->blue[i]   = rgb_degamma[i].b;
		}
		ret = true;

		kvfree(rgb_degamma);
	} else if (trans == TRANSFER_FUNCTION_SRGB ||
		trans == TRANSFER_FUNCTION_BT709 ||
		trans == TRANSFER_FUNCTION_GAMMA22 ||
		trans == TRANSFER_FUNCTION_GAMMA24 ||
		trans == TRANSFER_FUNCTION_GAMMA26) {
		rgb_degamma = kvcalloc(MAX_HW_POINTS + _EXTRA_POINTS,
				       sizeof(*rgb_degamma),
				       GFP_KERNEL);
		if (!rgb_degamma)
			goto rgb_degamma_alloc_fail;

		build_degamma(rgb_degamma,
				MAX_HW_POINTS,
				coordinates_x,
				trans);
		for (i = 0; i <= MAX_HW_POINTS ; i++) {
			points->red[i]    = rgb_degamma[i].r;
			points->green[i]  = rgb_degamma[i].g;
			points->blue[i]   = rgb_degamma[i].b;
		}
		ret = true;

		kvfree(rgb_degamma);
	} else if (trans == TRANSFER_FUNCTION_HLG) {
		rgb_degamma = kvcalloc(MAX_HW_POINTS + _EXTRA_POINTS,
				       sizeof(*rgb_degamma),
				       GFP_KERNEL);
		if (!rgb_degamma)
			goto rgb_degamma_alloc_fail;

		build_hlg_degamma(rgb_degamma,
				MAX_HW_POINTS,
				coordinates_x,
				80, 1000);
		for (i = 0; i <= MAX_HW_POINTS ; i++) {
			points->red[i]    = rgb_degamma[i].r;
			points->green[i]  = rgb_degamma[i].g;
			points->blue[i]   = rgb_degamma[i].b;
		}
		ret = true;
		kvfree(rgb_degamma);
	}
	points->end_exponent = 0;
	points->x_point_at_y1_red = 1;
	points->x_point_at_y1_green = 1;
	points->x_point_at_y1_blue = 1;

rgb_degamma_alloc_fail:
	return ret;
}<|MERGE_RESOLUTION|>--- conflicted
+++ resolved
@@ -30,8 +30,6 @@
 #include "opp.h"
 #include "color_gamma.h"
 
-<<<<<<< HEAD
-=======
 /* When calculating LUT values the first region and at least one subsequent
  * region are calculated with full precision. These defines are a demarcation
  * of where the second region starts and ends.
@@ -40,7 +38,6 @@
 #define PRECISE_LUT_REGION_START 224
 #define PRECISE_LUT_REGION_END 239
 
->>>>>>> 7d2a07b7
 static struct hw_x_point coordinates_x[MAX_HW_POINTS + 2];
 
 // these are helpers for calculations to reduce stack usage
@@ -162,11 +159,7 @@
 	div = dc_fixpt_sub(c2, dc_fixpt_mul(c3, l_pow_m1));
 
 	base2 = dc_fixpt_div(base, div);
-<<<<<<< HEAD
-	//avoid complex numbers
-=======
 	// avoid complex numbers
->>>>>>> 7d2a07b7
 	if (dc_fixpt_lt(base2, dc_fixpt_zero))
 		base2 = dc_fixpt_sub(dc_fixpt_zero, base2);
 
@@ -176,11 +169,7 @@
 }
 
 
-<<<<<<< HEAD
-/*de gamma, none linear to linear*/
-=======
 /* de gamma, non-linear to linear */
->>>>>>> 7d2a07b7
 static void compute_hlg_eotf(struct fixed31_32 in_x,
 		struct fixed31_32 *out_y,
 		uint32_t sdr_white_level, uint32_t max_luminance_nits)
@@ -212,11 +201,7 @@
 
 }
 
-<<<<<<< HEAD
-/*re gamma, linear to none linear*/
-=======
 /* re gamma, linear to non-linear */
->>>>>>> 7d2a07b7
 static void compute_hlg_oetf(struct fixed31_32 in_x, struct fixed31_32 *out_y,
 		uint32_t sdr_white_level, uint32_t max_luminance_nits)
 {
@@ -369,9 +354,6 @@
 					dc_fixpt_recip(args->gamma));
 		}
 		scratch_1 = dc_fixpt_add(one, args->a3);
-<<<<<<< HEAD
-		if (cal_buffer->buffer_index < 16)
-=======
 		/* In the first region (first 16 points) and in the
 		 * region delimited by START/END we calculate with
 		 * full precision to avoid error accumulation. 
@@ -379,7 +361,6 @@
 		if ((cal_buffer->buffer_index >= PRECISE_LUT_REGION_START &&
 			cal_buffer->buffer_index <= PRECISE_LUT_REGION_END) ||
 			(cal_buffer->buffer_index < 16))
->>>>>>> 7d2a07b7
 			scratch_2 = dc_fixpt_pow(args->arg,
 					dc_fixpt_recip(args->gamma));
 		else
@@ -430,13 +411,7 @@
 					dc_fixpt_recip(args->gamma))),
 					args->a2);
 	else
-<<<<<<< HEAD
-		return dc_fixpt_mul(
-			args->arg,
-			args->a1);
-=======
 		return dc_fixpt_mul(args->arg, args->a1);
->>>>>>> 7d2a07b7
 }
 
 static struct fixed31_32 calculate_gamma22(struct fixed31_32 arg, bool use_eetf, struct calculate_buffer *cal_buffer)
@@ -866,11 +841,7 @@
 
 	i = 0;
 	while (i <= hw_points_num) {
-<<<<<<< HEAD
-		/*TODO use y vs r,g,b*/
-=======
 		/* TODO use y vs r,g,b */
->>>>>>> 7d2a07b7
 		rgb->r = translate_from_linear_space_ex(
 			coord_x->x, coeff, 0, cal_buffer);
 		rgb->g = rgb->r;
@@ -971,11 +942,7 @@
 static bool build_freesync_hdr(struct pwl_float_data_ex *rgb_regamma,
 		uint32_t hw_points_num,
 		const struct hw_x_point *coordinate_x,
-<<<<<<< HEAD
-		const struct freesync_hdr_tf_params *fs_params,
-=======
 		const struct hdr_tm_params *fs_params,
->>>>>>> 7d2a07b7
 		struct calculate_buffer *cal_buffer)
 {
 	uint32_t i;
@@ -1038,12 +1005,9 @@
 					output = dc_fixpt_zero;
 				else
 					output = calculate_gamma22(scaledX, use_eetf, cal_buffer);
-<<<<<<< HEAD
-=======
 
 				// Ensure output respects reasonable boundaries
 				output = dc_fixpt_clamp(output, dc_fixpt_zero, dc_fixpt_one);
->>>>>>> 7d2a07b7
 
 				rgb->r = output;
 				rgb->g = output;
@@ -1169,11 +1133,7 @@
 	const struct hw_x_point *coord_x = coordinate_x;
 
 	i = 0;
-<<<<<<< HEAD
-	//check when i == 434
-=======
 	// check when i == 434
->>>>>>> 7d2a07b7
 	while (i != hw_points_num + 1) {
 		compute_hlg_eotf(coord_x->x, &rgb->r, sdr_white_level, max_luminance_nits);
 		rgb->g = rgb->r;
@@ -1197,11 +1157,7 @@
 
 	i = 0;
 
-<<<<<<< HEAD
-	//when i == 471
-=======
 	// when i == 471
->>>>>>> 7d2a07b7
 	while (i != hw_points_num + 1) {
 		compute_hlg_oetf(coord_x->x, &rgb->r, sdr_white_level, max_luminance_nits);
 		rgb->g = rgb->r;
@@ -1793,12 +1749,8 @@
 
 bool calculate_user_regamma_coeff(struct dc_transfer_func *output_tf,
 		const struct regamma_lut *regamma,
-<<<<<<< HEAD
-		struct calculate_buffer *cal_buffer)
-=======
 		struct calculate_buffer *cal_buffer,
 		const struct dc_gamma *ramp)
->>>>>>> 7d2a07b7
 {
 	struct gamma_coefficients coeff;
 	const struct hw_x_point *coord_x = coordinates_x;
@@ -1851,12 +1803,8 @@
 
 bool calculate_user_regamma_ramp(struct dc_transfer_func *output_tf,
 		const struct regamma_lut *regamma,
-<<<<<<< HEAD
-		struct calculate_buffer *cal_buffer)
-=======
 		struct calculate_buffer *cal_buffer,
 		const struct dc_gamma *ramp)
->>>>>>> 7d2a07b7
 {
 	struct dc_transfer_func_distributed_points *tf_pts = &output_tf->tf_pts;
 	struct dividers dividers;
@@ -2048,20 +1996,12 @@
 			++i;
 		}
 	} else {
-<<<<<<< HEAD
-		//clamps to 0-1
-		map_regamma_hw_to_x_user(ramp, coeff, rgb_user,
-				coordinates_x, axis_x, curve,
-				MAX_HW_POINTS, tf_pts,
-				mapUserRamp && ramp && ramp->type == GAMMA_RGB_256);
-=======
 		// clamps to 0-1
 		map_regamma_hw_to_x_user(ramp, coeff, rgb_user,
 				coordinates_x, axis_x, curve,
 				MAX_HW_POINTS, tf_pts,
 				mapUserRamp && ramp && ramp->type == GAMMA_RGB_256,
 				true);
->>>>>>> 7d2a07b7
 	}
 
 
@@ -2087,11 +2027,7 @@
 static bool calculate_curve(enum dc_transfer_func_predefined trans,
 				struct dc_transfer_func_distributed_points *points,
 				struct pwl_float_data_ex *rgb_regamma,
-<<<<<<< HEAD
-				const struct freesync_hdr_tf_params *fs_params,
-=======
 				const struct hdr_tm_params *fs_params,
->>>>>>> 7d2a07b7
 				uint32_t sdr_ref_white_level,
 				struct calculate_buffer *cal_buffer)
 {
@@ -2123,7 +2059,6 @@
 				coordinates_x,
 				sdr_ref_white_level);
 
-<<<<<<< HEAD
 		ret = true;
 	} else if (trans == TRANSFER_FUNCTION_GAMMA22 &&
 			fs_params != NULL && fs_params->skip_tm == 0) {
@@ -2140,24 +2075,6 @@
 		points->x_point_at_y1_green = 12;
 		points->x_point_at_y1_blue = 12;
 
-=======
-		ret = true;
-	} else if (trans == TRANSFER_FUNCTION_GAMMA22 &&
-			fs_params != NULL && fs_params->skip_tm == 0) {
-		build_freesync_hdr(rgb_regamma,
-				MAX_HW_POINTS,
-				coordinates_x,
-				fs_params,
-				cal_buffer);
-
-		ret = true;
-	} else if (trans == TRANSFER_FUNCTION_HLG) {
-		points->end_exponent = 4;
-		points->x_point_at_y1_red = 12;
-		points->x_point_at_y1_green = 12;
-		points->x_point_at_y1_blue = 12;
-
->>>>>>> 7d2a07b7
 		build_hlg_regamma(rgb_regamma,
 				MAX_HW_POINTS,
 				coordinates_x,
@@ -2189,11 +2106,7 @@
 
 bool mod_color_calculate_regamma_params(struct dc_transfer_func *output_tf,
 		const struct dc_gamma *ramp, bool mapUserRamp, bool canRomBeUsed,
-<<<<<<< HEAD
-		const struct freesync_hdr_tf_params *fs_params,
-=======
 		const struct hdr_tm_params *fs_params,
->>>>>>> 7d2a07b7
 		struct calculate_buffer *cal_buffer)
 {
 	struct dc_transfer_func_distributed_points *tf_pts = &output_tf->tf_pts;
@@ -2204,10 +2117,7 @@
 	struct gamma_pixel *axis_x = NULL;
 	struct pixel_gamma_point *coeff = NULL;
 	enum dc_transfer_func_predefined tf = TRANSFER_FUNCTION_SRGB;
-<<<<<<< HEAD
-=======
 	bool doClamping = true;
->>>>>>> 7d2a07b7
 	bool ret = false;
 
 	if (output_tf->type == TF_TYPE_BYPASS)
@@ -2221,7 +2131,6 @@
 		if ((ramp->is_identity && ramp->type != GAMMA_CS_TFM_1D) ||
 				(!mapUserRamp && ramp->type == GAMMA_RGB_256))
 			return true;
-<<<<<<< HEAD
 	}
 
 	output_tf->type = TF_TYPE_DISTRIBUTED_POINTS;
@@ -2275,70 +2184,6 @@
 			cal_buffer);
 
 	if (ret) {
-		map_regamma_hw_to_x_user(ramp, coeff, rgb_user,
-				coordinates_x, axis_x, rgb_regamma,
-				MAX_HW_POINTS, tf_pts,
-				(mapUserRamp || (ramp && ramp->type != GAMMA_RGB_256)) &&
-				(ramp && ramp->type != GAMMA_CS_TFM_1D));
-
-		if (ramp && ramp->type == GAMMA_CS_TFM_1D)
-			apply_lut_1d(ramp, MAX_HW_POINTS, tf_pts);
-	}
-
-=======
-	}
-
-	output_tf->type = TF_TYPE_DISTRIBUTED_POINTS;
-
-	if (ramp && ramp->type != GAMMA_CS_TFM_1D &&
-			(mapUserRamp || ramp->type != GAMMA_RGB_256)) {
-		rgb_user = kvcalloc(ramp->num_entries + _EXTRA_POINTS,
-			    sizeof(*rgb_user),
-			    GFP_KERNEL);
-		if (!rgb_user)
-			goto rgb_user_alloc_fail;
-
-		axis_x = kvcalloc(ramp->num_entries + 3, sizeof(*axis_x),
-				GFP_KERNEL);
-		if (!axis_x)
-			goto axis_x_alloc_fail;
-
-		dividers.divider1 = dc_fixpt_from_fraction(3, 2);
-		dividers.divider2 = dc_fixpt_from_int(2);
-		dividers.divider3 = dc_fixpt_from_fraction(5, 2);
-
-		build_evenly_distributed_points(
-				axis_x,
-				ramp->num_entries,
-				dividers);
-
-		if (ramp->type == GAMMA_RGB_256 && mapUserRamp)
-			scale_gamma(rgb_user, ramp, dividers);
-		else if (ramp->type == GAMMA_RGB_FLOAT_1024)
-			scale_gamma_dx(rgb_user, ramp, dividers);
-	}
-
-	rgb_regamma = kvcalloc(MAX_HW_POINTS + _EXTRA_POINTS,
-			       sizeof(*rgb_regamma),
-			       GFP_KERNEL);
-	if (!rgb_regamma)
-		goto rgb_regamma_alloc_fail;
-
-	coeff = kvcalloc(MAX_HW_POINTS + _EXTRA_POINTS, sizeof(*coeff),
-			 GFP_KERNEL);
-	if (!coeff)
-		goto coeff_alloc_fail;
-
-	tf = output_tf->tf;
-
-	ret = calculate_curve(tf,
-			tf_pts,
-			rgb_regamma,
-			fs_params,
-			output_tf->sdr_ref_white_level,
-			cal_buffer);
-
-	if (ret) {
 		doClamping = !(output_tf->tf == TRANSFER_FUNCTION_GAMMA22 &&
 			fs_params != NULL && fs_params->skip_tm == 0);
 
@@ -2353,7 +2198,6 @@
 			apply_lut_1d(ramp, MAX_HW_POINTS, tf_pts);
 	}
 
->>>>>>> 7d2a07b7
 	kvfree(coeff);
 coeff_alloc_fail:
 	kvfree(rgb_regamma);
