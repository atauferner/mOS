--- conflicted
+++ resolved
@@ -23,10 +23,7 @@
 #include <drm/drm_ioctl.h>
 #include <drm/drm_managed.h>
 #include <drm/drm_probe_helper.h>
-<<<<<<< HEAD
-=======
 #include <drm/drm_gem_shmem_helper.h>
->>>>>>> 7d2a07b7
 #include <drm/drm_vblank.h>
 
 #include "vkms_drv.h"
@@ -39,11 +36,7 @@
 
 static struct vkms_config *default_config;
 
-<<<<<<< HEAD
-bool enable_cursor = true;
-=======
 static bool enable_cursor = true;
->>>>>>> 7d2a07b7
 module_param_named(enable_cursor, enable_cursor, bool, 0444);
 MODULE_PARM_DESC(enable_cursor, "Enable/Disable cursor support");
 
@@ -61,10 +54,6 @@
 {
 	struct vkms_device *vkms = container_of(dev, struct vkms_device, drm);
 
-<<<<<<< HEAD
-	platform_device_unregister(vkms->platform);
-	drm_atomic_helper_shutdown(&vkms->drm);
-	drm_mode_config_cleanup(&vkms->drm);
 	destroy_workqueue(vkms->output.composer_workq);
 }
 
@@ -95,53 +84,13 @@
 	}
 
 	drm_atomic_helper_cleanup_planes(dev, old_state);
-=======
-	destroy_workqueue(vkms->output.composer_workq);
->>>>>>> 7d2a07b7
-}
-
-static void vkms_atomic_commit_tail(struct drm_atomic_state *old_state)
-{
-	struct drm_device *dev = old_state->dev;
-	struct drm_crtc *crtc;
-	struct drm_crtc_state *old_crtc_state;
-	int i;
-
-	drm_atomic_helper_commit_modeset_disables(dev, old_state);
-
-	drm_atomic_helper_commit_planes(dev, old_state, 0);
-
-	drm_atomic_helper_commit_modeset_enables(dev, old_state);
-
-	drm_atomic_helper_fake_vblank(old_state);
-
-	drm_atomic_helper_commit_hw_done(old_state);
-
-	drm_atomic_helper_wait_for_flip_done(dev, old_state);
-
-	for_each_old_crtc_in_state(old_state, crtc, old_crtc_state, i) {
-		struct vkms_crtc_state *vkms_state =
-			to_vkms_crtc_state(old_crtc_state);
-
-		flush_work(&vkms_state->composer_work);
-	}
-
-	drm_atomic_helper_cleanup_planes(dev, old_state);
 }
 
 static const struct drm_driver vkms_driver = {
 	.driver_features	= DRIVER_MODESET | DRIVER_ATOMIC | DRIVER_GEM,
 	.release		= vkms_release,
 	.fops			= &vkms_driver_fops,
-<<<<<<< HEAD
-	.dumb_create		= vkms_dumb_create,
-	.gem_vm_ops		= &vkms_gem_vm_ops,
-	.gem_free_object_unlocked = vkms_gem_free_object,
-	.prime_fd_to_handle	= drm_gem_prime_fd_to_handle,
-	.gem_prime_import_sg_table = vkms_prime_import_sg_table,
-=======
 	DRM_GEM_SHMEM_DRIVER_OPS,
->>>>>>> 7d2a07b7
 
 	.name			= DRIVER_NAME,
 	.desc			= DRIVER_DESC,
@@ -172,14 +121,10 @@
 	dev->mode_config.max_height = YRES_MAX;
 	dev->mode_config.cursor_width = 512;
 	dev->mode_config.cursor_height = 512;
-<<<<<<< HEAD
-	dev->mode_config.preferred_depth = 24;
-=======
 	/* FIXME: There's a confusion between bpp and depth between this and
 	 * fbdev helpers. We have to go with 0, meaning "pick the default",
 	 * which ix XRGB8888 in all cases. */
 	dev->mode_config.preferred_depth = 0;
->>>>>>> 7d2a07b7
 	dev->mode_config.helper_private = &vkms_mode_config_helpers;
 
 	return vkms_output_init(vkmsdev, 0);
@@ -200,13 +145,6 @@
 		goto out_unregister;
 	}
 
-<<<<<<< HEAD
-	ret = drm_dev_init(&vkms_device->drm, &vkms_driver,
-			   &vkms_device->platform->dev);
-	if (ret)
-		goto out_unregister;
-	drmm_add_final_kfree(&vkms_device->drm, vkms_device);
-=======
 	vkms_device = devm_drm_dev_alloc(&pdev->dev, &vkms_driver,
 					 struct vkms_device, drm);
 	if (IS_ERR(vkms_device)) {
@@ -216,18 +154,13 @@
 	vkms_device->platform = pdev;
 	vkms_device->config = config;
 	config->dev = vkms_device;
->>>>>>> 7d2a07b7
 
 	ret = dma_coerce_mask_and_coherent(vkms_device->drm.dev,
 					   DMA_BIT_MASK(64));
 
 	if (ret) {
 		DRM_ERROR("Could not initialize DMA support\n");
-<<<<<<< HEAD
-		goto out_put;
-=======
-		goto out_devres;
->>>>>>> 7d2a07b7
+		goto out_devres;
 	}
 
 	vkms_device->drm.irq_enabled = true;
@@ -235,48 +168,25 @@
 	ret = drm_vblank_init(&vkms_device->drm, 1);
 	if (ret) {
 		DRM_ERROR("Failed to vblank\n");
-<<<<<<< HEAD
-		goto out_put;
-=======
-		goto out_devres;
->>>>>>> 7d2a07b7
+		goto out_devres;
 	}
 
 	ret = vkms_modeset_init(vkms_device);
 	if (ret)
-<<<<<<< HEAD
-		goto out_put;
+		goto out_devres;
 
 	ret = drm_dev_register(&vkms_device->drm, 0);
 	if (ret)
-		goto out_put;
-=======
-		goto out_devres;
-
-	ret = drm_dev_register(&vkms_device->drm, 0);
-	if (ret)
-		goto out_devres;
->>>>>>> 7d2a07b7
+		goto out_devres;
 
 	drm_fbdev_generic_setup(&vkms_device->drm, 0);
 
-<<<<<<< HEAD
-out_put:
-	drm_dev_put(&vkms_device->drm);
-	platform_device_unregister(vkms_device->platform);
-	return ret;
-out_unregister:
-	platform_device_unregister(vkms_device->platform);
-out_free:
-	kfree(vkms_device);
-=======
 	return 0;
 
 out_devres:
 	devres_release_group(&pdev->dev, NULL);
 out_unregister:
 	platform_device_unregister(pdev);
->>>>>>> 7d2a07b7
 	return ret;
 }
 
@@ -306,10 +216,6 @@
 		return;
 	}
 
-<<<<<<< HEAD
-	drm_dev_unregister(&vkms_device->drm);
-	drm_dev_put(&vkms_device->drm);
-=======
 	pdev = config->dev->platform;
 
 	drm_dev_unregister(&config->dev->drm);
@@ -326,7 +232,6 @@
 		vkms_destroy(default_config);
 
 	kfree(default_config);
->>>>>>> 7d2a07b7
 }
 
 module_init(vkms_init);
