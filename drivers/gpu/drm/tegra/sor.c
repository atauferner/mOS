// SPDX-License-Identifier: GPL-2.0-only
/*
 * Copyright (C) 2013 NVIDIA Corporation
 */

#include <linux/clk.h>
#include <linux/clk-provider.h>
#include <linux/debugfs.h>
#include <linux/io.h>
#include <linux/module.h>
#include <linux/of_device.h>
#include <linux/platform_device.h>
#include <linux/pm_runtime.h>
#include <linux/regulator/consumer.h>
#include <linux/reset.h>

#include <soc/tegra/pmc.h>

#include <drm/drm_atomic_helper.h>
#include <drm/drm_debugfs.h>
#include <drm/drm_dp_helper.h>
#include <drm/drm_file.h>
#include <drm/drm_panel.h>
#include <drm/drm_scdc_helper.h>
#include <drm/drm_simple_kms_helper.h>

#include "dc.h"
#include "dp.h"
#include "drm.h"
#include "hda.h"
#include "sor.h"
#include "trace.h"

#define SOR_REKEY 0x38

struct tegra_sor_hdmi_settings {
	unsigned long frequency;

	u8 vcocap;
	u8 filter;
	u8 ichpmp;
	u8 loadadj;
	u8 tmds_termadj;
	u8 tx_pu_value;
	u8 bg_temp_coef;
	u8 bg_vref_level;
	u8 avdd10_level;
	u8 avdd14_level;
	u8 sparepll;

	u8 drive_current[4];
	u8 preemphasis[4];
};

#if 1
static const struct tegra_sor_hdmi_settings tegra210_sor_hdmi_defaults[] = {
	{
		.frequency = 54000000,
		.vcocap = 0x0,
		.filter = 0x0,
		.ichpmp = 0x1,
		.loadadj = 0x3,
		.tmds_termadj = 0x9,
		.tx_pu_value = 0x10,
		.bg_temp_coef = 0x3,
		.bg_vref_level = 0x8,
		.avdd10_level = 0x4,
		.avdd14_level = 0x4,
		.sparepll = 0x0,
		.drive_current = { 0x33, 0x3a, 0x3a, 0x3a },
		.preemphasis = { 0x00, 0x00, 0x00, 0x00 },
	}, {
		.frequency = 75000000,
		.vcocap = 0x3,
		.filter = 0x0,
		.ichpmp = 0x1,
		.loadadj = 0x3,
		.tmds_termadj = 0x9,
		.tx_pu_value = 0x40,
		.bg_temp_coef = 0x3,
		.bg_vref_level = 0x8,
		.avdd10_level = 0x4,
		.avdd14_level = 0x4,
		.sparepll = 0x0,
		.drive_current = { 0x33, 0x3a, 0x3a, 0x3a },
		.preemphasis = { 0x00, 0x00, 0x00, 0x00 },
	}, {
		.frequency = 150000000,
		.vcocap = 0x3,
		.filter = 0x0,
		.ichpmp = 0x1,
		.loadadj = 0x3,
		.tmds_termadj = 0x9,
		.tx_pu_value = 0x66,
		.bg_temp_coef = 0x3,
		.bg_vref_level = 0x8,
		.avdd10_level = 0x4,
		.avdd14_level = 0x4,
		.sparepll = 0x0,
		.drive_current = { 0x33, 0x3a, 0x3a, 0x3a },
		.preemphasis = { 0x00, 0x00, 0x00, 0x00 },
	}, {
		.frequency = 300000000,
		.vcocap = 0x3,
		.filter = 0x0,
		.ichpmp = 0x1,
		.loadadj = 0x3,
		.tmds_termadj = 0x9,
		.tx_pu_value = 0x66,
		.bg_temp_coef = 0x3,
		.bg_vref_level = 0xa,
		.avdd10_level = 0x4,
		.avdd14_level = 0x4,
		.sparepll = 0x0,
		.drive_current = { 0x33, 0x3f, 0x3f, 0x3f },
		.preemphasis = { 0x00, 0x17, 0x17, 0x17 },
	}, {
		.frequency = 600000000,
		.vcocap = 0x3,
		.filter = 0x0,
		.ichpmp = 0x1,
		.loadadj = 0x3,
		.tmds_termadj = 0x9,
		.tx_pu_value = 0x66,
		.bg_temp_coef = 0x3,
		.bg_vref_level = 0x8,
		.avdd10_level = 0x4,
		.avdd14_level = 0x4,
		.sparepll = 0x0,
		.drive_current = { 0x33, 0x3f, 0x3f, 0x3f },
		.preemphasis = { 0x00, 0x00, 0x00, 0x00 },
	},
};
#else
static const struct tegra_sor_hdmi_settings tegra210_sor_hdmi_defaults[] = {
	{
		.frequency = 75000000,
		.vcocap = 0x3,
		.filter = 0x0,
		.ichpmp = 0x1,
		.loadadj = 0x3,
		.tmds_termadj = 0x9,
		.tx_pu_value = 0x40,
		.bg_temp_coef = 0x3,
		.bg_vref_level = 0x8,
		.avdd10_level = 0x4,
		.avdd14_level = 0x4,
		.sparepll = 0x0,
		.drive_current = { 0x29, 0x29, 0x29, 0x29 },
		.preemphasis = { 0x00, 0x00, 0x00, 0x00 },
	}, {
		.frequency = 150000000,
		.vcocap = 0x3,
		.filter = 0x0,
		.ichpmp = 0x1,
		.loadadj = 0x3,
		.tmds_termadj = 0x9,
		.tx_pu_value = 0x66,
		.bg_temp_coef = 0x3,
		.bg_vref_level = 0x8,
		.avdd10_level = 0x4,
		.avdd14_level = 0x4,
		.sparepll = 0x0,
		.drive_current = { 0x30, 0x37, 0x37, 0x37 },
		.preemphasis = { 0x01, 0x02, 0x02, 0x02 },
	}, {
		.frequency = 300000000,
		.vcocap = 0x3,
		.filter = 0x0,
		.ichpmp = 0x6,
		.loadadj = 0x3,
		.tmds_termadj = 0x9,
		.tx_pu_value = 0x66,
		.bg_temp_coef = 0x3,
		.bg_vref_level = 0xf,
		.avdd10_level = 0x4,
		.avdd14_level = 0x4,
		.sparepll = 0x0,
		.drive_current = { 0x30, 0x37, 0x37, 0x37 },
		.preemphasis = { 0x10, 0x3e, 0x3e, 0x3e },
	}, {
		.frequency = 600000000,
		.vcocap = 0x3,
		.filter = 0x0,
		.ichpmp = 0xa,
		.loadadj = 0x3,
		.tmds_termadj = 0xb,
		.tx_pu_value = 0x66,
		.bg_temp_coef = 0x3,
		.bg_vref_level = 0xe,
		.avdd10_level = 0x4,
		.avdd14_level = 0x4,
		.sparepll = 0x0,
		.drive_current = { 0x35, 0x3e, 0x3e, 0x3e },
		.preemphasis = { 0x02, 0x3f, 0x3f, 0x3f },
	},
};
#endif

static const struct tegra_sor_hdmi_settings tegra186_sor_hdmi_defaults[] = {
	{
		.frequency = 54000000,
		.vcocap = 0,
		.filter = 5,
		.ichpmp = 5,
		.loadadj = 3,
		.tmds_termadj = 0xf,
		.tx_pu_value = 0,
		.bg_temp_coef = 3,
		.bg_vref_level = 8,
		.avdd10_level = 4,
		.avdd14_level = 4,
		.sparepll = 0x54,
		.drive_current = { 0x3a, 0x3a, 0x3a, 0x33 },
		.preemphasis = { 0x00, 0x00, 0x00, 0x00 },
	}, {
		.frequency = 75000000,
		.vcocap = 1,
		.filter = 5,
		.ichpmp = 5,
		.loadadj = 3,
		.tmds_termadj = 0xf,
		.tx_pu_value = 0,
		.bg_temp_coef = 3,
		.bg_vref_level = 8,
		.avdd10_level = 4,
		.avdd14_level = 4,
		.sparepll = 0x44,
		.drive_current = { 0x3a, 0x3a, 0x3a, 0x33 },
		.preemphasis = { 0x00, 0x00, 0x00, 0x00 },
	}, {
		.frequency = 150000000,
		.vcocap = 3,
		.filter = 5,
		.ichpmp = 5,
		.loadadj = 3,
		.tmds_termadj = 15,
		.tx_pu_value = 0x66 /* 0 */,
		.bg_temp_coef = 3,
		.bg_vref_level = 8,
		.avdd10_level = 4,
		.avdd14_level = 4,
		.sparepll = 0x00, /* 0x34 */
		.drive_current = { 0x3a, 0x3a, 0x3a, 0x37 },
		.preemphasis = { 0x00, 0x00, 0x00, 0x00 },
	}, {
		.frequency = 300000000,
		.vcocap = 3,
		.filter = 5,
		.ichpmp = 5,
		.loadadj = 3,
		.tmds_termadj = 15,
		.tx_pu_value = 64,
		.bg_temp_coef = 3,
		.bg_vref_level = 8,
		.avdd10_level = 4,
		.avdd14_level = 4,
		.sparepll = 0x34,
		.drive_current = { 0x3d, 0x3d, 0x3d, 0x33 },
		.preemphasis = { 0x00, 0x00, 0x00, 0x00 },
	}, {
		.frequency = 600000000,
		.vcocap = 3,
		.filter = 5,
		.ichpmp = 5,
		.loadadj = 3,
		.tmds_termadj = 12,
		.tx_pu_value = 96,
		.bg_temp_coef = 3,
		.bg_vref_level = 8,
		.avdd10_level = 4,
		.avdd14_level = 4,
		.sparepll = 0x34,
		.drive_current = { 0x3d, 0x3d, 0x3d, 0x33 },
		.preemphasis = { 0x00, 0x00, 0x00, 0x00 },
	}
};

static const struct tegra_sor_hdmi_settings tegra194_sor_hdmi_defaults[] = {
	{
		.frequency = 54000000,
		.vcocap = 0,
		.filter = 5,
		.ichpmp = 5,
		.loadadj = 3,
		.tmds_termadj = 0xf,
		.tx_pu_value = 0,
		.bg_temp_coef = 3,
		.bg_vref_level = 8,
		.avdd10_level = 4,
		.avdd14_level = 4,
		.sparepll = 0x54,
		.drive_current = { 0x3a, 0x3a, 0x3a, 0x33 },
		.preemphasis = { 0x00, 0x00, 0x00, 0x00 },
	}, {
		.frequency = 75000000,
		.vcocap = 1,
		.filter = 5,
		.ichpmp = 5,
		.loadadj = 3,
		.tmds_termadj = 0xf,
		.tx_pu_value = 0,
		.bg_temp_coef = 3,
		.bg_vref_level = 8,
		.avdd10_level = 4,
		.avdd14_level = 4,
		.sparepll = 0x44,
		.drive_current = { 0x3a, 0x3a, 0x3a, 0x33 },
		.preemphasis = { 0x00, 0x00, 0x00, 0x00 },
	}, {
		.frequency = 150000000,
		.vcocap = 3,
		.filter = 5,
		.ichpmp = 5,
		.loadadj = 3,
		.tmds_termadj = 15,
		.tx_pu_value = 0x66 /* 0 */,
		.bg_temp_coef = 3,
		.bg_vref_level = 8,
		.avdd10_level = 4,
		.avdd14_level = 4,
		.sparepll = 0x00, /* 0x34 */
		.drive_current = { 0x3a, 0x3a, 0x3a, 0x37 },
		.preemphasis = { 0x00, 0x00, 0x00, 0x00 },
	}, {
		.frequency = 300000000,
		.vcocap = 3,
		.filter = 5,
		.ichpmp = 5,
		.loadadj = 3,
		.tmds_termadj = 15,
		.tx_pu_value = 64,
		.bg_temp_coef = 3,
		.bg_vref_level = 8,
		.avdd10_level = 4,
		.avdd14_level = 4,
		.sparepll = 0x34,
		.drive_current = { 0x3d, 0x3d, 0x3d, 0x33 },
		.preemphasis = { 0x00, 0x00, 0x00, 0x00 },
	}, {
		.frequency = 600000000,
		.vcocap = 3,
		.filter = 5,
		.ichpmp = 5,
		.loadadj = 3,
		.tmds_termadj = 12,
		.tx_pu_value = 96,
		.bg_temp_coef = 3,
		.bg_vref_level = 8,
		.avdd10_level = 4,
		.avdd14_level = 4,
		.sparepll = 0x34,
		.drive_current = { 0x3d, 0x3d, 0x3d, 0x33 },
		.preemphasis = { 0x00, 0x00, 0x00, 0x00 },
	}
};

struct tegra_sor_regs {
	unsigned int head_state0;
	unsigned int head_state1;
	unsigned int head_state2;
	unsigned int head_state3;
	unsigned int head_state4;
	unsigned int head_state5;
	unsigned int pll0;
	unsigned int pll1;
	unsigned int pll2;
	unsigned int pll3;
	unsigned int dp_padctl0;
	unsigned int dp_padctl2;
};

struct tegra_sor_soc {
	bool supports_lvds;
	bool supports_hdmi;
	bool supports_dp;
	bool supports_audio;
	bool supports_hdcp;

	const struct tegra_sor_regs *regs;
	bool has_nvdisplay;

	const struct tegra_sor_hdmi_settings *settings;
	unsigned int num_settings;

	const u8 *xbar_cfg;
	const u8 *lane_map;

	const u8 (*voltage_swing)[4][4];
	const u8 (*pre_emphasis)[4][4];
	const u8 (*post_cursor)[4][4];
	const u8 (*tx_pu)[4][4];
};

struct tegra_sor;

struct tegra_sor_ops {
	const char *name;
	int (*probe)(struct tegra_sor *sor);
<<<<<<< HEAD
	int (*remove)(struct tegra_sor *sor);
=======
>>>>>>> 7d2a07b7
	void (*audio_enable)(struct tegra_sor *sor);
	void (*audio_disable)(struct tegra_sor *sor);
};

struct tegra_sor {
	struct host1x_client client;
	struct tegra_output output;
	struct device *dev;

	const struct tegra_sor_soc *soc;
	void __iomem *regs;
	unsigned int index;
	unsigned int irq;

	struct reset_control *rst;
	struct clk *clk_parent;
	struct clk *clk_safe;
	struct clk *clk_out;
	struct clk *clk_pad;
	struct clk *clk_dp;
	struct clk *clk;

	u8 xbar_cfg[5];

	struct drm_dp_link link;
	struct drm_dp_aux *aux;

	struct drm_info_list *debugfs_files;

	const struct tegra_sor_ops *ops;
	enum tegra_io_pad pad;

	/* for HDMI 2.0 */
	struct tegra_sor_hdmi_settings *settings;
	unsigned int num_settings;

	struct regulator *avdd_io_supply;
	struct regulator *vdd_pll_supply;
	struct regulator *hdmi_supply;

	struct delayed_work scdc;
	bool scdc_enabled;

	struct tegra_hda_format format;
};

struct tegra_sor_state {
	struct drm_connector_state base;

	unsigned int link_speed;
	unsigned long pclk;
	unsigned int bpc;
};

static inline struct tegra_sor_state *
to_sor_state(struct drm_connector_state *state)
{
	return container_of(state, struct tegra_sor_state, base);
}

struct tegra_sor_config {
	u32 bits_per_pixel;

	u32 active_polarity;
	u32 active_count;
	u32 tu_size;
	u32 active_frac;
	u32 watermark;

	u32 hblank_symbols;
	u32 vblank_symbols;
};

static inline struct tegra_sor *
host1x_client_to_sor(struct host1x_client *client)
{
	return container_of(client, struct tegra_sor, client);
}

static inline struct tegra_sor *to_sor(struct tegra_output *output)
{
	return container_of(output, struct tegra_sor, output);
}

static inline u32 tegra_sor_readl(struct tegra_sor *sor, unsigned int offset)
{
	u32 value = readl(sor->regs + (offset << 2));

	trace_sor_readl(sor->dev, offset, value);

	return value;
}

static inline void tegra_sor_writel(struct tegra_sor *sor, u32 value,
				    unsigned int offset)
{
	trace_sor_writel(sor->dev, offset, value);
	writel(value, sor->regs + (offset << 2));
}

static int tegra_sor_set_parent_clock(struct tegra_sor *sor, struct clk *parent)
{
	int err;

	clk_disable_unprepare(sor->clk);

	err = clk_set_parent(sor->clk_out, parent);
	if (err < 0)
		return err;

	err = clk_prepare_enable(sor->clk);
	if (err < 0)
		return err;

	return 0;
}

struct tegra_clk_sor_pad {
	struct clk_hw hw;
	struct tegra_sor *sor;
};

static inline struct tegra_clk_sor_pad *to_pad(struct clk_hw *hw)
{
	return container_of(hw, struct tegra_clk_sor_pad, hw);
}

static const char * const tegra_clk_sor_pad_parents[2][2] = {
	{ "pll_d_out0", "pll_dp" },
	{ "pll_d2_out0", "pll_dp" },
};

/*
 * Implementing ->set_parent() here isn't really required because the parent
 * will be explicitly selected in the driver code via the DP_CLK_SEL mux in
 * the SOR_CLK_CNTRL register. This is primarily for compatibility with the
 * Tegra186 and later SoC generations where the BPMP implements this clock
 * and doesn't expose the mux via the common clock framework.
 */

static int tegra_clk_sor_pad_set_parent(struct clk_hw *hw, u8 index)
{
	struct tegra_clk_sor_pad *pad = to_pad(hw);
	struct tegra_sor *sor = pad->sor;
	u32 value;

	value = tegra_sor_readl(sor, SOR_CLK_CNTRL);
	value &= ~SOR_CLK_CNTRL_DP_CLK_SEL_MASK;

	switch (index) {
	case 0:
		value |= SOR_CLK_CNTRL_DP_CLK_SEL_SINGLE_PCLK;
		break;

	case 1:
		value |= SOR_CLK_CNTRL_DP_CLK_SEL_SINGLE_DPCLK;
		break;
	}

	tegra_sor_writel(sor, value, SOR_CLK_CNTRL);

	return 0;
}

static u8 tegra_clk_sor_pad_get_parent(struct clk_hw *hw)
{
	struct tegra_clk_sor_pad *pad = to_pad(hw);
	struct tegra_sor *sor = pad->sor;
	u8 parent = U8_MAX;
	u32 value;

	value = tegra_sor_readl(sor, SOR_CLK_CNTRL);

	switch (value & SOR_CLK_CNTRL_DP_CLK_SEL_MASK) {
	case SOR_CLK_CNTRL_DP_CLK_SEL_SINGLE_PCLK:
	case SOR_CLK_CNTRL_DP_CLK_SEL_DIFF_PCLK:
		parent = 0;
		break;

	case SOR_CLK_CNTRL_DP_CLK_SEL_SINGLE_DPCLK:
	case SOR_CLK_CNTRL_DP_CLK_SEL_DIFF_DPCLK:
		parent = 1;
		break;
	}

	return parent;
}

static const struct clk_ops tegra_clk_sor_pad_ops = {
	.set_parent = tegra_clk_sor_pad_set_parent,
	.get_parent = tegra_clk_sor_pad_get_parent,
};

static struct clk *tegra_clk_sor_pad_register(struct tegra_sor *sor,
					      const char *name)
{
	struct tegra_clk_sor_pad *pad;
	struct clk_init_data init;
	struct clk *clk;

	pad = devm_kzalloc(sor->dev, sizeof(*pad), GFP_KERNEL);
	if (!pad)
		return ERR_PTR(-ENOMEM);

	pad->sor = sor;

	init.name = name;
	init.flags = 0;
	init.parent_names = tegra_clk_sor_pad_parents[sor->index];
	init.num_parents = ARRAY_SIZE(tegra_clk_sor_pad_parents[sor->index]);
	init.ops = &tegra_clk_sor_pad_ops;

	pad->hw.init = &init;

	clk = devm_clk_register(sor->dev, &pad->hw);

	return clk;
}

static void tegra_sor_filter_rates(struct tegra_sor *sor)
{
	struct drm_dp_link *link = &sor->link;
	unsigned int i;

	/* Tegra only supports RBR, HBR and HBR2 */
	for (i = 0; i < link->num_rates; i++) {
		switch (link->rates[i]) {
		case 1620000:
		case 2700000:
		case 5400000:
			break;

		default:
			DRM_DEBUG_KMS("link rate %lu kHz not supported\n",
				      link->rates[i]);
			link->rates[i] = 0;
			break;
		}
	}

	drm_dp_link_update_rates(link);
}

static int tegra_sor_power_up_lanes(struct tegra_sor *sor, unsigned int lanes)
{
	unsigned long timeout;
	u32 value;

	/*
	 * Clear or set the PD_TXD bit corresponding to each lane, depending
	 * on whether it is used or not.
	 */
	value = tegra_sor_readl(sor, sor->soc->regs->dp_padctl0);

	if (lanes <= 2)
		value &= ~(SOR_DP_PADCTL_PD_TXD(sor->soc->lane_map[3]) |
			   SOR_DP_PADCTL_PD_TXD(sor->soc->lane_map[2]));
	else
		value |= SOR_DP_PADCTL_PD_TXD(sor->soc->lane_map[3]) |
			 SOR_DP_PADCTL_PD_TXD(sor->soc->lane_map[2]);

	if (lanes <= 1)
		value &= ~SOR_DP_PADCTL_PD_TXD(sor->soc->lane_map[1]);
	else
		value |= SOR_DP_PADCTL_PD_TXD(sor->soc->lane_map[1]);

	if (lanes == 0)
		value &= ~SOR_DP_PADCTL_PD_TXD(sor->soc->lane_map[0]);
	else
		value |= SOR_DP_PADCTL_PD_TXD(sor->soc->lane_map[0]);

	tegra_sor_writel(sor, value, sor->soc->regs->dp_padctl0);

	/* start lane sequencer */
	value = SOR_LANE_SEQ_CTL_TRIGGER | SOR_LANE_SEQ_CTL_SEQUENCE_DOWN |
		SOR_LANE_SEQ_CTL_POWER_STATE_UP;
	tegra_sor_writel(sor, value, SOR_LANE_SEQ_CTL);

	timeout = jiffies + msecs_to_jiffies(250);

	while (time_before(jiffies, timeout)) {
		value = tegra_sor_readl(sor, SOR_LANE_SEQ_CTL);
		if ((value & SOR_LANE_SEQ_CTL_TRIGGER) == 0)
			break;

		usleep_range(250, 1000);
	}

	if ((value & SOR_LANE_SEQ_CTL_TRIGGER) != 0)
		return -ETIMEDOUT;

	return 0;
}

static int tegra_sor_power_down_lanes(struct tegra_sor *sor)
{
	unsigned long timeout;
	u32 value;

	/* power down all lanes */
	value = tegra_sor_readl(sor, sor->soc->regs->dp_padctl0);
	value &= ~(SOR_DP_PADCTL_PD_TXD_3 | SOR_DP_PADCTL_PD_TXD_0 |
		   SOR_DP_PADCTL_PD_TXD_1 | SOR_DP_PADCTL_PD_TXD_2);
	tegra_sor_writel(sor, value, sor->soc->regs->dp_padctl0);

	/* start lane sequencer */
	value = SOR_LANE_SEQ_CTL_TRIGGER | SOR_LANE_SEQ_CTL_SEQUENCE_UP |
		SOR_LANE_SEQ_CTL_POWER_STATE_DOWN;
	tegra_sor_writel(sor, value, SOR_LANE_SEQ_CTL);

	timeout = jiffies + msecs_to_jiffies(250);

	while (time_before(jiffies, timeout)) {
		value = tegra_sor_readl(sor, SOR_LANE_SEQ_CTL);
		if ((value & SOR_LANE_SEQ_CTL_TRIGGER) == 0)
			break;

		usleep_range(25, 100);
	}

	if ((value & SOR_LANE_SEQ_CTL_TRIGGER) != 0)
		return -ETIMEDOUT;

	return 0;
}

static void tegra_sor_dp_precharge(struct tegra_sor *sor, unsigned int lanes)
{
	u32 value;

	/* pre-charge all used lanes */
	value = tegra_sor_readl(sor, sor->soc->regs->dp_padctl0);

	if (lanes <= 2)
		value &= ~(SOR_DP_PADCTL_CM_TXD(sor->soc->lane_map[3]) |
			   SOR_DP_PADCTL_CM_TXD(sor->soc->lane_map[2]));
	else
		value |= SOR_DP_PADCTL_CM_TXD(sor->soc->lane_map[3]) |
			 SOR_DP_PADCTL_CM_TXD(sor->soc->lane_map[2]);

	if (lanes <= 1)
		value &= ~SOR_DP_PADCTL_CM_TXD(sor->soc->lane_map[1]);
	else
		value |= SOR_DP_PADCTL_CM_TXD(sor->soc->lane_map[1]);

	if (lanes == 0)
		value &= ~SOR_DP_PADCTL_CM_TXD(sor->soc->lane_map[0]);
	else
		value |= SOR_DP_PADCTL_CM_TXD(sor->soc->lane_map[0]);

	tegra_sor_writel(sor, value, sor->soc->regs->dp_padctl0);

	usleep_range(15, 100);

	value = tegra_sor_readl(sor, sor->soc->regs->dp_padctl0);
	value &= ~(SOR_DP_PADCTL_CM_TXD_3 | SOR_DP_PADCTL_CM_TXD_2 |
		   SOR_DP_PADCTL_CM_TXD_1 | SOR_DP_PADCTL_CM_TXD_0);
	tegra_sor_writel(sor, value, sor->soc->regs->dp_padctl0);
}

static void tegra_sor_dp_term_calibrate(struct tegra_sor *sor)
{
	u32 mask = 0x08, adj = 0, value;

	/* enable pad calibration logic */
	value = tegra_sor_readl(sor, sor->soc->regs->dp_padctl0);
	value &= ~SOR_DP_PADCTL_PAD_CAL_PD;
	tegra_sor_writel(sor, value, sor->soc->regs->dp_padctl0);

	value = tegra_sor_readl(sor, sor->soc->regs->pll1);
	value |= SOR_PLL1_TMDS_TERM;
	tegra_sor_writel(sor, value, sor->soc->regs->pll1);

	while (mask) {
		adj |= mask;

		value = tegra_sor_readl(sor, sor->soc->regs->pll1);
		value &= ~SOR_PLL1_TMDS_TERMADJ_MASK;
		value |= SOR_PLL1_TMDS_TERMADJ(adj);
		tegra_sor_writel(sor, value, sor->soc->regs->pll1);

		usleep_range(100, 200);

		value = tegra_sor_readl(sor, sor->soc->regs->pll1);
		if (value & SOR_PLL1_TERM_COMPOUT)
			adj &= ~mask;

		mask >>= 1;
	}

	value = tegra_sor_readl(sor, sor->soc->regs->pll1);
	value &= ~SOR_PLL1_TMDS_TERMADJ_MASK;
	value |= SOR_PLL1_TMDS_TERMADJ(adj);
	tegra_sor_writel(sor, value, sor->soc->regs->pll1);

	/* disable pad calibration logic */
	value = tegra_sor_readl(sor, sor->soc->regs->dp_padctl0);
	value |= SOR_DP_PADCTL_PAD_CAL_PD;
	tegra_sor_writel(sor, value, sor->soc->regs->dp_padctl0);
}

static int tegra_sor_dp_link_apply_training(struct drm_dp_link *link)
{
	struct tegra_sor *sor = container_of(link, struct tegra_sor, link);
	u32 voltage_swing = 0, pre_emphasis = 0, post_cursor = 0;
	const struct tegra_sor_soc *soc = sor->soc;
	u32 pattern = 0, tx_pu = 0, value;
	unsigned int i;

	for (value = 0, i = 0; i < link->lanes; i++) {
		u8 vs = link->train.request.voltage_swing[i];
		u8 pe = link->train.request.pre_emphasis[i];
		u8 pc = link->train.request.post_cursor[i];
		u8 shift = sor->soc->lane_map[i] << 3;

		voltage_swing |= soc->voltage_swing[pc][vs][pe] << shift;
		pre_emphasis |= soc->pre_emphasis[pc][vs][pe] << shift;
		post_cursor |= soc->post_cursor[pc][vs][pe] << shift;

		if (sor->soc->tx_pu[pc][vs][pe] > tx_pu)
			tx_pu = sor->soc->tx_pu[pc][vs][pe];

		switch (link->train.pattern) {
		case DP_TRAINING_PATTERN_DISABLE:
			value = SOR_DP_TPG_SCRAMBLER_GALIOS |
				SOR_DP_TPG_PATTERN_NONE;
			break;

		case DP_TRAINING_PATTERN_1:
			value = SOR_DP_TPG_SCRAMBLER_NONE |
				SOR_DP_TPG_PATTERN_TRAIN1;
			break;

		case DP_TRAINING_PATTERN_2:
			value = SOR_DP_TPG_SCRAMBLER_NONE |
				SOR_DP_TPG_PATTERN_TRAIN2;
			break;

		case DP_TRAINING_PATTERN_3:
			value = SOR_DP_TPG_SCRAMBLER_NONE |
				SOR_DP_TPG_PATTERN_TRAIN3;
			break;

		default:
			return -EINVAL;
		}

		if (link->caps.channel_coding)
			value |= SOR_DP_TPG_CHANNEL_CODING;

		pattern = pattern << 8 | value;
	}

	tegra_sor_writel(sor, voltage_swing, SOR_LANE_DRIVE_CURRENT0);
	tegra_sor_writel(sor, pre_emphasis, SOR_LANE_PREEMPHASIS0);

	if (link->caps.tps3_supported)
		tegra_sor_writel(sor, post_cursor, SOR_LANE_POSTCURSOR0);

	tegra_sor_writel(sor, pattern, SOR_DP_TPG);

	value = tegra_sor_readl(sor, sor->soc->regs->dp_padctl0);
	value &= ~SOR_DP_PADCTL_TX_PU_MASK;
	value |= SOR_DP_PADCTL_TX_PU_ENABLE;
	value |= SOR_DP_PADCTL_TX_PU(tx_pu);
	tegra_sor_writel(sor, value, sor->soc->regs->dp_padctl0);

	usleep_range(20, 100);

	return 0;
}

static int tegra_sor_dp_link_configure(struct drm_dp_link *link)
{
	struct tegra_sor *sor = container_of(link, struct tegra_sor, link);
	unsigned int rate, lanes;
	u32 value;
	int err;

	rate = drm_dp_link_rate_to_bw_code(link->rate);
	lanes = link->lanes;

	/* configure link speed and lane count */
	value = tegra_sor_readl(sor, SOR_CLK_CNTRL);
	value &= ~SOR_CLK_CNTRL_DP_LINK_SPEED_MASK;
	value |= SOR_CLK_CNTRL_DP_LINK_SPEED(rate);
	tegra_sor_writel(sor, value, SOR_CLK_CNTRL);

	value = tegra_sor_readl(sor, SOR_DP_LINKCTL0);
	value &= ~SOR_DP_LINKCTL_LANE_COUNT_MASK;
	value |= SOR_DP_LINKCTL_LANE_COUNT(lanes);

	if (link->caps.enhanced_framing)
		value |= SOR_DP_LINKCTL_ENHANCED_FRAME;

	tegra_sor_writel(sor, value, SOR_DP_LINKCTL0);

	usleep_range(400, 1000);

	/* configure load pulse position adjustment */
	value = tegra_sor_readl(sor, sor->soc->regs->pll1);
	value &= ~SOR_PLL1_LOADADJ_MASK;

	switch (rate) {
	case DP_LINK_BW_1_62:
		value |= SOR_PLL1_LOADADJ(0x3);
		break;

	case DP_LINK_BW_2_7:
		value |= SOR_PLL1_LOADADJ(0x4);
		break;

	case DP_LINK_BW_5_4:
		value |= SOR_PLL1_LOADADJ(0x6);
		break;
	}

	tegra_sor_writel(sor, value, sor->soc->regs->pll1);

	/* use alternate scrambler reset for eDP */
	value = tegra_sor_readl(sor, SOR_DP_SPARE0);

	if (link->edp == 0)
		value &= ~SOR_DP_SPARE_PANEL_INTERNAL;
	else
		value |= SOR_DP_SPARE_PANEL_INTERNAL;

	tegra_sor_writel(sor, value, SOR_DP_SPARE0);

	err = tegra_sor_power_down_lanes(sor);
	if (err < 0) {
		dev_err(sor->dev, "failed to power down lanes: %d\n", err);
		return err;
	}

	/* power up and pre-charge lanes */
	err = tegra_sor_power_up_lanes(sor, lanes);
	if (err < 0) {
		dev_err(sor->dev, "failed to power up %u lane%s: %d\n",
			lanes, (lanes != 1) ? "s" : "", err);
		return err;
	}

	tegra_sor_dp_precharge(sor, lanes);

	return 0;
}

static const struct drm_dp_link_ops tegra_sor_dp_link_ops = {
	.apply_training = tegra_sor_dp_link_apply_training,
	.configure = tegra_sor_dp_link_configure,
};

static void tegra_sor_super_update(struct tegra_sor *sor)
{
	tegra_sor_writel(sor, 0, SOR_SUPER_STATE0);
	tegra_sor_writel(sor, 1, SOR_SUPER_STATE0);
	tegra_sor_writel(sor, 0, SOR_SUPER_STATE0);
}

static void tegra_sor_update(struct tegra_sor *sor)
{
	tegra_sor_writel(sor, 0, SOR_STATE0);
	tegra_sor_writel(sor, 1, SOR_STATE0);
	tegra_sor_writel(sor, 0, SOR_STATE0);
}

static int tegra_sor_setup_pwm(struct tegra_sor *sor, unsigned long timeout)
{
	u32 value;

	value = tegra_sor_readl(sor, SOR_PWM_DIV);
	value &= ~SOR_PWM_DIV_MASK;
	value |= 0x400; /* period */
	tegra_sor_writel(sor, value, SOR_PWM_DIV);

	value = tegra_sor_readl(sor, SOR_PWM_CTL);
	value &= ~SOR_PWM_CTL_DUTY_CYCLE_MASK;
	value |= 0x400; /* duty cycle */
	value &= ~SOR_PWM_CTL_CLK_SEL; /* clock source: PCLK */
	value |= SOR_PWM_CTL_TRIGGER;
	tegra_sor_writel(sor, value, SOR_PWM_CTL);

	timeout = jiffies + msecs_to_jiffies(timeout);

	while (time_before(jiffies, timeout)) {
		value = tegra_sor_readl(sor, SOR_PWM_CTL);
		if ((value & SOR_PWM_CTL_TRIGGER) == 0)
			return 0;

		usleep_range(25, 100);
	}

	return -ETIMEDOUT;
}

static int tegra_sor_attach(struct tegra_sor *sor)
{
	unsigned long value, timeout;

	/* wake up in normal mode */
	value = tegra_sor_readl(sor, SOR_SUPER_STATE1);
	value |= SOR_SUPER_STATE_HEAD_MODE_AWAKE;
	value |= SOR_SUPER_STATE_MODE_NORMAL;
	tegra_sor_writel(sor, value, SOR_SUPER_STATE1);
	tegra_sor_super_update(sor);

	/* attach */
	value = tegra_sor_readl(sor, SOR_SUPER_STATE1);
	value |= SOR_SUPER_STATE_ATTACHED;
	tegra_sor_writel(sor, value, SOR_SUPER_STATE1);
	tegra_sor_super_update(sor);

	timeout = jiffies + msecs_to_jiffies(250);

	while (time_before(jiffies, timeout)) {
		value = tegra_sor_readl(sor, SOR_TEST);
		if ((value & SOR_TEST_ATTACHED) != 0)
			return 0;

		usleep_range(25, 100);
	}

	return -ETIMEDOUT;
}

static int tegra_sor_wakeup(struct tegra_sor *sor)
{
	unsigned long value, timeout;

	timeout = jiffies + msecs_to_jiffies(250);

	/* wait for head to wake up */
	while (time_before(jiffies, timeout)) {
		value = tegra_sor_readl(sor, SOR_TEST);
		value &= SOR_TEST_HEAD_MODE_MASK;

		if (value == SOR_TEST_HEAD_MODE_AWAKE)
			return 0;

		usleep_range(25, 100);
	}

	return -ETIMEDOUT;
}

static int tegra_sor_power_up(struct tegra_sor *sor, unsigned long timeout)
{
	u32 value;

	value = tegra_sor_readl(sor, SOR_PWR);
	value |= SOR_PWR_TRIGGER | SOR_PWR_NORMAL_STATE_PU;
	tegra_sor_writel(sor, value, SOR_PWR);

	timeout = jiffies + msecs_to_jiffies(timeout);

	while (time_before(jiffies, timeout)) {
		value = tegra_sor_readl(sor, SOR_PWR);
		if ((value & SOR_PWR_TRIGGER) == 0)
			return 0;

		usleep_range(25, 100);
	}

	return -ETIMEDOUT;
}

struct tegra_sor_params {
	/* number of link clocks per line */
	unsigned int num_clocks;
	/* ratio between input and output */
	u64 ratio;
	/* precision factor */
	u64 precision;

	unsigned int active_polarity;
	unsigned int active_count;
	unsigned int active_frac;
	unsigned int tu_size;
	unsigned int error;
};

static int tegra_sor_compute_params(struct tegra_sor *sor,
				    struct tegra_sor_params *params,
				    unsigned int tu_size)
{
	u64 active_sym, active_count, frac, approx;
	u32 active_polarity, active_frac = 0;
	const u64 f = params->precision;
	s64 error;

	active_sym = params->ratio * tu_size;
	active_count = div_u64(active_sym, f) * f;
	frac = active_sym - active_count;

	/* fraction < 0.5 */
	if (frac >= (f / 2)) {
		active_polarity = 1;
		frac = f - frac;
	} else {
		active_polarity = 0;
	}

	if (frac != 0) {
		frac = div_u64(f * f,  frac); /* 1/fraction */
		if (frac <= (15 * f)) {
			active_frac = div_u64(frac, f);

			/* round up */
			if (active_polarity)
				active_frac++;
		} else {
			active_frac = active_polarity ? 1 : 15;
		}
	}

	if (active_frac == 1)
		active_polarity = 0;

	if (active_polarity == 1) {
		if (active_frac) {
			approx = active_count + (active_frac * (f - 1)) * f;
			approx = div_u64(approx, active_frac * f);
		} else {
			approx = active_count + f;
		}
	} else {
		if (active_frac)
			approx = active_count + div_u64(f, active_frac);
		else
			approx = active_count;
	}

	error = div_s64(active_sym - approx, tu_size);
	error *= params->num_clocks;

	if (error <= 0 && abs(error) < params->error) {
		params->active_count = div_u64(active_count, f);
		params->active_polarity = active_polarity;
		params->active_frac = active_frac;
		params->error = abs(error);
		params->tu_size = tu_size;

		if (error == 0)
			return true;
	}

	return false;
}

static int tegra_sor_compute_config(struct tegra_sor *sor,
				    const struct drm_display_mode *mode,
				    struct tegra_sor_config *config,
				    struct drm_dp_link *link)
{
	const u64 f = 100000, link_rate = link->rate * 1000;
	const u64 pclk = mode->clock * 1000;
	u64 input, output, watermark, num;
	struct tegra_sor_params params;
	u32 num_syms_per_line;
	unsigned int i;

	if (!link_rate || !link->lanes || !pclk || !config->bits_per_pixel)
		return -EINVAL;

	input = pclk * config->bits_per_pixel;
	output = link_rate * 8 * link->lanes;

	if (input >= output)
		return -ERANGE;

	memset(&params, 0, sizeof(params));
	params.ratio = div64_u64(input * f, output);
	params.num_clocks = div_u64(link_rate * mode->hdisplay, pclk);
	params.precision = f;
	params.error = 64 * f;
	params.tu_size = 64;

	for (i = params.tu_size; i >= 32; i--)
		if (tegra_sor_compute_params(sor, &params, i))
			break;

	if (params.active_frac == 0) {
		config->active_polarity = 0;
		config->active_count = params.active_count;

		if (!params.active_polarity)
			config->active_count--;

		config->tu_size = params.tu_size;
		config->active_frac = 1;
	} else {
		config->active_polarity = params.active_polarity;
		config->active_count = params.active_count;
		config->active_frac = params.active_frac;
		config->tu_size = params.tu_size;
	}

	dev_dbg(sor->dev,
		"polarity: %d active count: %d tu size: %d active frac: %d\n",
		config->active_polarity, config->active_count,
		config->tu_size, config->active_frac);

	watermark = params.ratio * config->tu_size * (f - params.ratio);
	watermark = div_u64(watermark, f);

	watermark = div_u64(watermark + params.error, f);
	config->watermark = watermark + (config->bits_per_pixel / 8) + 2;
	num_syms_per_line = (mode->hdisplay * config->bits_per_pixel) *
			    (link->lanes * 8);

	if (config->watermark > 30) {
		config->watermark = 30;
		dev_err(sor->dev,
			"unable to compute TU size, forcing watermark to %u\n",
			config->watermark);
	} else if (config->watermark > num_syms_per_line) {
		config->watermark = num_syms_per_line;
		dev_err(sor->dev, "watermark too high, forcing to %u\n",
			config->watermark);
	}

	/* compute the number of symbols per horizontal blanking interval */
	num = ((mode->htotal - mode->hdisplay) - 7) * link_rate;
	config->hblank_symbols = div_u64(num, pclk);

	if (link->caps.enhanced_framing)
		config->hblank_symbols -= 3;

	config->hblank_symbols -= 12 / link->lanes;

	/* compute the number of symbols per vertical blanking interval */
	num = (mode->hdisplay - 25) * link_rate;
	config->vblank_symbols = div_u64(num, pclk);
	config->vblank_symbols -= 36 / link->lanes + 4;

	dev_dbg(sor->dev, "blank symbols: H:%u V:%u\n", config->hblank_symbols,
		config->vblank_symbols);

	return 0;
}

static void tegra_sor_apply_config(struct tegra_sor *sor,
				   const struct tegra_sor_config *config)
{
	u32 value;

	value = tegra_sor_readl(sor, SOR_DP_LINKCTL0);
	value &= ~SOR_DP_LINKCTL_TU_SIZE_MASK;
	value |= SOR_DP_LINKCTL_TU_SIZE(config->tu_size);
	tegra_sor_writel(sor, value, SOR_DP_LINKCTL0);

	value = tegra_sor_readl(sor, SOR_DP_CONFIG0);
	value &= ~SOR_DP_CONFIG_WATERMARK_MASK;
	value |= SOR_DP_CONFIG_WATERMARK(config->watermark);

	value &= ~SOR_DP_CONFIG_ACTIVE_SYM_COUNT_MASK;
	value |= SOR_DP_CONFIG_ACTIVE_SYM_COUNT(config->active_count);

	value &= ~SOR_DP_CONFIG_ACTIVE_SYM_FRAC_MASK;
	value |= SOR_DP_CONFIG_ACTIVE_SYM_FRAC(config->active_frac);

	if (config->active_polarity)
		value |= SOR_DP_CONFIG_ACTIVE_SYM_POLARITY;
	else
		value &= ~SOR_DP_CONFIG_ACTIVE_SYM_POLARITY;

	value |= SOR_DP_CONFIG_ACTIVE_SYM_ENABLE;
	value |= SOR_DP_CONFIG_DISPARITY_NEGATIVE;
	tegra_sor_writel(sor, value, SOR_DP_CONFIG0);

	value = tegra_sor_readl(sor, SOR_DP_AUDIO_HBLANK_SYMBOLS);
	value &= ~SOR_DP_AUDIO_HBLANK_SYMBOLS_MASK;
	value |= config->hblank_symbols & 0xffff;
	tegra_sor_writel(sor, value, SOR_DP_AUDIO_HBLANK_SYMBOLS);

	value = tegra_sor_readl(sor, SOR_DP_AUDIO_VBLANK_SYMBOLS);
	value &= ~SOR_DP_AUDIO_VBLANK_SYMBOLS_MASK;
	value |= config->vblank_symbols & 0xffff;
	tegra_sor_writel(sor, value, SOR_DP_AUDIO_VBLANK_SYMBOLS);
}

static void tegra_sor_mode_set(struct tegra_sor *sor,
			       const struct drm_display_mode *mode,
			       struct tegra_sor_state *state)
{
	struct tegra_dc *dc = to_tegra_dc(sor->output.encoder.crtc);
	unsigned int vbe, vse, hbe, hse, vbs, hbs;
	u32 value;

	value = tegra_sor_readl(sor, SOR_STATE1);
	value &= ~SOR_STATE_ASY_PIXELDEPTH_MASK;
	value &= ~SOR_STATE_ASY_CRC_MODE_MASK;
	value &= ~SOR_STATE_ASY_OWNER_MASK;

	value |= SOR_STATE_ASY_CRC_MODE_COMPLETE |
		 SOR_STATE_ASY_OWNER(dc->pipe + 1);

	if (mode->flags & DRM_MODE_FLAG_PHSYNC)
		value &= ~SOR_STATE_ASY_HSYNCPOL;

	if (mode->flags & DRM_MODE_FLAG_NHSYNC)
		value |= SOR_STATE_ASY_HSYNCPOL;

	if (mode->flags & DRM_MODE_FLAG_PVSYNC)
		value &= ~SOR_STATE_ASY_VSYNCPOL;

	if (mode->flags & DRM_MODE_FLAG_NVSYNC)
		value |= SOR_STATE_ASY_VSYNCPOL;

	switch (state->bpc) {
	case 16:
		value |= SOR_STATE_ASY_PIXELDEPTH_BPP_48_444;
		break;

	case 12:
		value |= SOR_STATE_ASY_PIXELDEPTH_BPP_36_444;
		break;

	case 10:
		value |= SOR_STATE_ASY_PIXELDEPTH_BPP_30_444;
		break;

	case 8:
		value |= SOR_STATE_ASY_PIXELDEPTH_BPP_24_444;
		break;

	case 6:
		value |= SOR_STATE_ASY_PIXELDEPTH_BPP_18_444;
		break;

	default:
		value |= SOR_STATE_ASY_PIXELDEPTH_BPP_24_444;
		break;
	}

	tegra_sor_writel(sor, value, SOR_STATE1);

	/*
	 * TODO: The video timing programming below doesn't seem to match the
	 * register definitions.
	 */

	value = ((mode->vtotal & 0x7fff) << 16) | (mode->htotal & 0x7fff);
	tegra_sor_writel(sor, value, sor->soc->regs->head_state1 + dc->pipe);

	/* sync end = sync width - 1 */
	vse = mode->vsync_end - mode->vsync_start - 1;
	hse = mode->hsync_end - mode->hsync_start - 1;

	value = ((vse & 0x7fff) << 16) | (hse & 0x7fff);
	tegra_sor_writel(sor, value, sor->soc->regs->head_state2 + dc->pipe);

	/* blank end = sync end + back porch */
	vbe = vse + (mode->vtotal - mode->vsync_end);
	hbe = hse + (mode->htotal - mode->hsync_end);

	value = ((vbe & 0x7fff) << 16) | (hbe & 0x7fff);
	tegra_sor_writel(sor, value, sor->soc->regs->head_state3 + dc->pipe);

	/* blank start = blank end + active */
	vbs = vbe + mode->vdisplay;
	hbs = hbe + mode->hdisplay;

	value = ((vbs & 0x7fff) << 16) | (hbs & 0x7fff);
	tegra_sor_writel(sor, value, sor->soc->regs->head_state4 + dc->pipe);

	/* XXX interlacing support */
	tegra_sor_writel(sor, 0x001, sor->soc->regs->head_state5 + dc->pipe);
}

static int tegra_sor_detach(struct tegra_sor *sor)
{
	unsigned long value, timeout;

	/* switch to safe mode */
	value = tegra_sor_readl(sor, SOR_SUPER_STATE1);
	value &= ~SOR_SUPER_STATE_MODE_NORMAL;
	tegra_sor_writel(sor, value, SOR_SUPER_STATE1);
	tegra_sor_super_update(sor);

	timeout = jiffies + msecs_to_jiffies(250);

	while (time_before(jiffies, timeout)) {
		value = tegra_sor_readl(sor, SOR_PWR);
		if (value & SOR_PWR_MODE_SAFE)
			break;
	}

	if ((value & SOR_PWR_MODE_SAFE) == 0)
		return -ETIMEDOUT;

	/* go to sleep */
	value = tegra_sor_readl(sor, SOR_SUPER_STATE1);
	value &= ~SOR_SUPER_STATE_HEAD_MODE_MASK;
	tegra_sor_writel(sor, value, SOR_SUPER_STATE1);
	tegra_sor_super_update(sor);

	/* detach */
	value = tegra_sor_readl(sor, SOR_SUPER_STATE1);
	value &= ~SOR_SUPER_STATE_ATTACHED;
	tegra_sor_writel(sor, value, SOR_SUPER_STATE1);
	tegra_sor_super_update(sor);

	timeout = jiffies + msecs_to_jiffies(250);

	while (time_before(jiffies, timeout)) {
		value = tegra_sor_readl(sor, SOR_TEST);
		if ((value & SOR_TEST_ATTACHED) == 0)
			break;

		usleep_range(25, 100);
	}

	if ((value & SOR_TEST_ATTACHED) != 0)
		return -ETIMEDOUT;

	return 0;
}

static int tegra_sor_power_down(struct tegra_sor *sor)
{
	unsigned long value, timeout;
	int err;

	value = tegra_sor_readl(sor, SOR_PWR);
	value &= ~SOR_PWR_NORMAL_STATE_PU;
	value |= SOR_PWR_TRIGGER;
	tegra_sor_writel(sor, value, SOR_PWR);

	timeout = jiffies + msecs_to_jiffies(250);

	while (time_before(jiffies, timeout)) {
		value = tegra_sor_readl(sor, SOR_PWR);
		if ((value & SOR_PWR_TRIGGER) == 0)
			return 0;

		usleep_range(25, 100);
	}

	if ((value & SOR_PWR_TRIGGER) != 0)
		return -ETIMEDOUT;

	/* switch to safe parent clock */
	err = tegra_sor_set_parent_clock(sor, sor->clk_safe);
	if (err < 0) {
		dev_err(sor->dev, "failed to set safe parent clock: %d\n", err);
		return err;
	}

	value = tegra_sor_readl(sor, sor->soc->regs->pll2);
	value |= SOR_PLL2_PORT_POWERDOWN;
	tegra_sor_writel(sor, value, sor->soc->regs->pll2);

	usleep_range(20, 100);

	value = tegra_sor_readl(sor, sor->soc->regs->pll0);
	value |= SOR_PLL0_VCOPD | SOR_PLL0_PWR;
	tegra_sor_writel(sor, value, sor->soc->regs->pll0);

	value = tegra_sor_readl(sor, sor->soc->regs->pll2);
	value |= SOR_PLL2_SEQ_PLLCAPPD;
	value |= SOR_PLL2_SEQ_PLLCAPPD_ENFORCE;
	tegra_sor_writel(sor, value, sor->soc->regs->pll2);

	usleep_range(20, 100);

	return 0;
}

static int tegra_sor_crc_wait(struct tegra_sor *sor, unsigned long timeout)
{
	u32 value;

	timeout = jiffies + msecs_to_jiffies(timeout);

	while (time_before(jiffies, timeout)) {
		value = tegra_sor_readl(sor, SOR_CRCA);
		if (value & SOR_CRCA_VALID)
			return 0;

		usleep_range(100, 200);
	}

	return -ETIMEDOUT;
}

static int tegra_sor_show_crc(struct seq_file *s, void *data)
{
	struct drm_info_node *node = s->private;
	struct tegra_sor *sor = node->info_ent->data;
	struct drm_crtc *crtc = sor->output.encoder.crtc;
	struct drm_device *drm = node->minor->dev;
	int err = 0;
	u32 value;

	drm_modeset_lock_all(drm);

	if (!crtc || !crtc->state->active) {
		err = -EBUSY;
		goto unlock;
	}

	value = tegra_sor_readl(sor, SOR_STATE1);
	value &= ~SOR_STATE_ASY_CRC_MODE_MASK;
	tegra_sor_writel(sor, value, SOR_STATE1);

	value = tegra_sor_readl(sor, SOR_CRC_CNTRL);
	value |= SOR_CRC_CNTRL_ENABLE;
	tegra_sor_writel(sor, value, SOR_CRC_CNTRL);

	value = tegra_sor_readl(sor, SOR_TEST);
	value &= ~SOR_TEST_CRC_POST_SERIALIZE;
	tegra_sor_writel(sor, value, SOR_TEST);

	err = tegra_sor_crc_wait(sor, 100);
	if (err < 0)
		goto unlock;

	tegra_sor_writel(sor, SOR_CRCA_RESET, SOR_CRCA);
	value = tegra_sor_readl(sor, SOR_CRCB);

	seq_printf(s, "%08x\n", value);

unlock:
	drm_modeset_unlock_all(drm);
	return err;
}

#define DEBUGFS_REG32(_name) { .name = #_name, .offset = _name }

static const struct debugfs_reg32 tegra_sor_regs[] = {
	DEBUGFS_REG32(SOR_CTXSW),
	DEBUGFS_REG32(SOR_SUPER_STATE0),
	DEBUGFS_REG32(SOR_SUPER_STATE1),
	DEBUGFS_REG32(SOR_STATE0),
	DEBUGFS_REG32(SOR_STATE1),
	DEBUGFS_REG32(SOR_HEAD_STATE0(0)),
	DEBUGFS_REG32(SOR_HEAD_STATE0(1)),
	DEBUGFS_REG32(SOR_HEAD_STATE1(0)),
	DEBUGFS_REG32(SOR_HEAD_STATE1(1)),
	DEBUGFS_REG32(SOR_HEAD_STATE2(0)),
	DEBUGFS_REG32(SOR_HEAD_STATE2(1)),
	DEBUGFS_REG32(SOR_HEAD_STATE3(0)),
	DEBUGFS_REG32(SOR_HEAD_STATE3(1)),
	DEBUGFS_REG32(SOR_HEAD_STATE4(0)),
	DEBUGFS_REG32(SOR_HEAD_STATE4(1)),
	DEBUGFS_REG32(SOR_HEAD_STATE5(0)),
	DEBUGFS_REG32(SOR_HEAD_STATE5(1)),
	DEBUGFS_REG32(SOR_CRC_CNTRL),
	DEBUGFS_REG32(SOR_DP_DEBUG_MVID),
	DEBUGFS_REG32(SOR_CLK_CNTRL),
	DEBUGFS_REG32(SOR_CAP),
	DEBUGFS_REG32(SOR_PWR),
	DEBUGFS_REG32(SOR_TEST),
	DEBUGFS_REG32(SOR_PLL0),
	DEBUGFS_REG32(SOR_PLL1),
	DEBUGFS_REG32(SOR_PLL2),
	DEBUGFS_REG32(SOR_PLL3),
	DEBUGFS_REG32(SOR_CSTM),
	DEBUGFS_REG32(SOR_LVDS),
	DEBUGFS_REG32(SOR_CRCA),
	DEBUGFS_REG32(SOR_CRCB),
	DEBUGFS_REG32(SOR_BLANK),
	DEBUGFS_REG32(SOR_SEQ_CTL),
	DEBUGFS_REG32(SOR_LANE_SEQ_CTL),
	DEBUGFS_REG32(SOR_SEQ_INST(0)),
	DEBUGFS_REG32(SOR_SEQ_INST(1)),
	DEBUGFS_REG32(SOR_SEQ_INST(2)),
	DEBUGFS_REG32(SOR_SEQ_INST(3)),
	DEBUGFS_REG32(SOR_SEQ_INST(4)),
	DEBUGFS_REG32(SOR_SEQ_INST(5)),
	DEBUGFS_REG32(SOR_SEQ_INST(6)),
	DEBUGFS_REG32(SOR_SEQ_INST(7)),
	DEBUGFS_REG32(SOR_SEQ_INST(8)),
	DEBUGFS_REG32(SOR_SEQ_INST(9)),
	DEBUGFS_REG32(SOR_SEQ_INST(10)),
	DEBUGFS_REG32(SOR_SEQ_INST(11)),
	DEBUGFS_REG32(SOR_SEQ_INST(12)),
	DEBUGFS_REG32(SOR_SEQ_INST(13)),
	DEBUGFS_REG32(SOR_SEQ_INST(14)),
	DEBUGFS_REG32(SOR_SEQ_INST(15)),
	DEBUGFS_REG32(SOR_PWM_DIV),
	DEBUGFS_REG32(SOR_PWM_CTL),
	DEBUGFS_REG32(SOR_VCRC_A0),
	DEBUGFS_REG32(SOR_VCRC_A1),
	DEBUGFS_REG32(SOR_VCRC_B0),
	DEBUGFS_REG32(SOR_VCRC_B1),
	DEBUGFS_REG32(SOR_CCRC_A0),
	DEBUGFS_REG32(SOR_CCRC_A1),
	DEBUGFS_REG32(SOR_CCRC_B0),
	DEBUGFS_REG32(SOR_CCRC_B1),
	DEBUGFS_REG32(SOR_EDATA_A0),
	DEBUGFS_REG32(SOR_EDATA_A1),
	DEBUGFS_REG32(SOR_EDATA_B0),
	DEBUGFS_REG32(SOR_EDATA_B1),
	DEBUGFS_REG32(SOR_COUNT_A0),
	DEBUGFS_REG32(SOR_COUNT_A1),
	DEBUGFS_REG32(SOR_COUNT_B0),
	DEBUGFS_REG32(SOR_COUNT_B1),
	DEBUGFS_REG32(SOR_DEBUG_A0),
	DEBUGFS_REG32(SOR_DEBUG_A1),
	DEBUGFS_REG32(SOR_DEBUG_B0),
	DEBUGFS_REG32(SOR_DEBUG_B1),
	DEBUGFS_REG32(SOR_TRIG),
	DEBUGFS_REG32(SOR_MSCHECK),
	DEBUGFS_REG32(SOR_XBAR_CTRL),
	DEBUGFS_REG32(SOR_XBAR_POL),
	DEBUGFS_REG32(SOR_DP_LINKCTL0),
	DEBUGFS_REG32(SOR_DP_LINKCTL1),
	DEBUGFS_REG32(SOR_LANE_DRIVE_CURRENT0),
	DEBUGFS_REG32(SOR_LANE_DRIVE_CURRENT1),
	DEBUGFS_REG32(SOR_LANE4_DRIVE_CURRENT0),
	DEBUGFS_REG32(SOR_LANE4_DRIVE_CURRENT1),
	DEBUGFS_REG32(SOR_LANE_PREEMPHASIS0),
	DEBUGFS_REG32(SOR_LANE_PREEMPHASIS1),
	DEBUGFS_REG32(SOR_LANE4_PREEMPHASIS0),
	DEBUGFS_REG32(SOR_LANE4_PREEMPHASIS1),
	DEBUGFS_REG32(SOR_LANE_POSTCURSOR0),
	DEBUGFS_REG32(SOR_LANE_POSTCURSOR1),
	DEBUGFS_REG32(SOR_DP_CONFIG0),
	DEBUGFS_REG32(SOR_DP_CONFIG1),
	DEBUGFS_REG32(SOR_DP_MN0),
	DEBUGFS_REG32(SOR_DP_MN1),
	DEBUGFS_REG32(SOR_DP_PADCTL0),
	DEBUGFS_REG32(SOR_DP_PADCTL1),
	DEBUGFS_REG32(SOR_DP_PADCTL2),
	DEBUGFS_REG32(SOR_DP_DEBUG0),
	DEBUGFS_REG32(SOR_DP_DEBUG1),
	DEBUGFS_REG32(SOR_DP_SPARE0),
	DEBUGFS_REG32(SOR_DP_SPARE1),
	DEBUGFS_REG32(SOR_DP_AUDIO_CTRL),
	DEBUGFS_REG32(SOR_DP_AUDIO_HBLANK_SYMBOLS),
	DEBUGFS_REG32(SOR_DP_AUDIO_VBLANK_SYMBOLS),
	DEBUGFS_REG32(SOR_DP_GENERIC_INFOFRAME_HEADER),
	DEBUGFS_REG32(SOR_DP_GENERIC_INFOFRAME_SUBPACK0),
	DEBUGFS_REG32(SOR_DP_GENERIC_INFOFRAME_SUBPACK1),
	DEBUGFS_REG32(SOR_DP_GENERIC_INFOFRAME_SUBPACK2),
	DEBUGFS_REG32(SOR_DP_GENERIC_INFOFRAME_SUBPACK3),
	DEBUGFS_REG32(SOR_DP_GENERIC_INFOFRAME_SUBPACK4),
	DEBUGFS_REG32(SOR_DP_GENERIC_INFOFRAME_SUBPACK5),
	DEBUGFS_REG32(SOR_DP_GENERIC_INFOFRAME_SUBPACK6),
	DEBUGFS_REG32(SOR_DP_TPG),
	DEBUGFS_REG32(SOR_DP_TPG_CONFIG),
	DEBUGFS_REG32(SOR_DP_LQ_CSTM0),
	DEBUGFS_REG32(SOR_DP_LQ_CSTM1),
	DEBUGFS_REG32(SOR_DP_LQ_CSTM2),
};

static int tegra_sor_show_regs(struct seq_file *s, void *data)
{
	struct drm_info_node *node = s->private;
	struct tegra_sor *sor = node->info_ent->data;
	struct drm_crtc *crtc = sor->output.encoder.crtc;
	struct drm_device *drm = node->minor->dev;
	unsigned int i;
	int err = 0;

	drm_modeset_lock_all(drm);

	if (!crtc || !crtc->state->active) {
		err = -EBUSY;
		goto unlock;
	}

	for (i = 0; i < ARRAY_SIZE(tegra_sor_regs); i++) {
		unsigned int offset = tegra_sor_regs[i].offset;

		seq_printf(s, "%-38s %#05x %08x\n", tegra_sor_regs[i].name,
			   offset, tegra_sor_readl(sor, offset));
	}

unlock:
	drm_modeset_unlock_all(drm);
	return err;
}

static const struct drm_info_list debugfs_files[] = {
	{ "crc", tegra_sor_show_crc, 0, NULL },
	{ "regs", tegra_sor_show_regs, 0, NULL },
};

static int tegra_sor_late_register(struct drm_connector *connector)
{
	struct tegra_output *output = connector_to_output(connector);
	unsigned int i, count = ARRAY_SIZE(debugfs_files);
	struct drm_minor *minor = connector->dev->primary;
	struct dentry *root = connector->debugfs_entry;
	struct tegra_sor *sor = to_sor(output);

	sor->debugfs_files = kmemdup(debugfs_files, sizeof(debugfs_files),
				     GFP_KERNEL);
	if (!sor->debugfs_files)
		return -ENOMEM;

	for (i = 0; i < count; i++)
		sor->debugfs_files[i].data = sor;

	drm_debugfs_create_files(sor->debugfs_files, count, root, minor);

	return 0;
}

static void tegra_sor_early_unregister(struct drm_connector *connector)
{
	struct tegra_output *output = connector_to_output(connector);
	unsigned int count = ARRAY_SIZE(debugfs_files);
	struct tegra_sor *sor = to_sor(output);

	drm_debugfs_remove_files(sor->debugfs_files, count,
				 connector->dev->primary);
	kfree(sor->debugfs_files);
	sor->debugfs_files = NULL;
}

static void tegra_sor_connector_reset(struct drm_connector *connector)
{
	struct tegra_sor_state *state;

	state = kzalloc(sizeof(*state), GFP_KERNEL);
	if (!state)
		return;

	if (connector->state) {
		__drm_atomic_helper_connector_destroy_state(connector->state);
		kfree(connector->state);
	}

	__drm_atomic_helper_connector_reset(connector, &state->base);
}

static enum drm_connector_status
tegra_sor_connector_detect(struct drm_connector *connector, bool force)
{
	struct tegra_output *output = connector_to_output(connector);
	struct tegra_sor *sor = to_sor(output);

	if (sor->aux)
		return drm_dp_aux_detect(sor->aux);

	return tegra_output_connector_detect(connector, force);
}

static struct drm_connector_state *
tegra_sor_connector_duplicate_state(struct drm_connector *connector)
{
	struct tegra_sor_state *state = to_sor_state(connector->state);
	struct tegra_sor_state *copy;

	copy = kmemdup(state, sizeof(*state), GFP_KERNEL);
	if (!copy)
		return NULL;

	__drm_atomic_helper_connector_duplicate_state(connector, &copy->base);

	return &copy->base;
}

static const struct drm_connector_funcs tegra_sor_connector_funcs = {
	.reset = tegra_sor_connector_reset,
	.detect = tegra_sor_connector_detect,
	.fill_modes = drm_helper_probe_single_connector_modes,
	.destroy = tegra_output_connector_destroy,
	.atomic_duplicate_state = tegra_sor_connector_duplicate_state,
	.atomic_destroy_state = drm_atomic_helper_connector_destroy_state,
	.late_register = tegra_sor_late_register,
	.early_unregister = tegra_sor_early_unregister,
};

static int tegra_sor_connector_get_modes(struct drm_connector *connector)
{
	struct tegra_output *output = connector_to_output(connector);
	struct tegra_sor *sor = to_sor(output);
	int err;

	if (sor->aux)
		drm_dp_aux_enable(sor->aux);

	err = tegra_output_connector_get_modes(connector);

	if (sor->aux)
		drm_dp_aux_disable(sor->aux);

	return err;
}

static enum drm_mode_status
tegra_sor_connector_mode_valid(struct drm_connector *connector,
			       struct drm_display_mode *mode)
{
	return MODE_OK;
}

static const struct drm_connector_helper_funcs tegra_sor_connector_helper_funcs = {
	.get_modes = tegra_sor_connector_get_modes,
	.mode_valid = tegra_sor_connector_mode_valid,
};

static int
tegra_sor_encoder_atomic_check(struct drm_encoder *encoder,
			       struct drm_crtc_state *crtc_state,
			       struct drm_connector_state *conn_state)
{
	struct tegra_output *output = encoder_to_output(encoder);
	struct tegra_sor_state *state = to_sor_state(conn_state);
	struct tegra_dc *dc = to_tegra_dc(conn_state->crtc);
	unsigned long pclk = crtc_state->mode.clock * 1000;
	struct tegra_sor *sor = to_sor(output);
	struct drm_display_info *info;
	int err;

	info = &output->connector.display_info;

	/*
	 * For HBR2 modes, the SOR brick needs to use the x20 multiplier, so
	 * the pixel clock must be corrected accordingly.
	 */
	if (pclk >= 340000000) {
		state->link_speed = 20;
		state->pclk = pclk / 2;
	} else {
		state->link_speed = 10;
		state->pclk = pclk;
	}

	err = tegra_dc_state_setup_clock(dc, crtc_state, sor->clk_parent,
					 pclk, 0);
	if (err < 0) {
		dev_err(output->dev, "failed to setup CRTC state: %d\n", err);
		return err;
	}

	switch (info->bpc) {
	case 8:
	case 6:
		state->bpc = info->bpc;
		break;

	default:
		DRM_DEBUG_KMS("%u bits-per-color not supported\n", info->bpc);
		state->bpc = 8;
		break;
	}

	return 0;
}

static inline u32 tegra_sor_hdmi_subpack(const u8 *ptr, size_t size)
{
	u32 value = 0;
	size_t i;

	for (i = size; i > 0; i--)
		value = (value << 8) | ptr[i - 1];

	return value;
}

static void tegra_sor_hdmi_write_infopack(struct tegra_sor *sor,
					  const void *data, size_t size)
{
	const u8 *ptr = data;
	unsigned long offset;
	size_t i, j;
	u32 value;

	switch (ptr[0]) {
	case HDMI_INFOFRAME_TYPE_AVI:
		offset = SOR_HDMI_AVI_INFOFRAME_HEADER;
		break;

	case HDMI_INFOFRAME_TYPE_AUDIO:
		offset = SOR_HDMI_AUDIO_INFOFRAME_HEADER;
		break;

	case HDMI_INFOFRAME_TYPE_VENDOR:
		offset = SOR_HDMI_VSI_INFOFRAME_HEADER;
		break;

	default:
		dev_err(sor->dev, "unsupported infoframe type: %02x\n",
			ptr[0]);
		return;
	}

	value = INFOFRAME_HEADER_TYPE(ptr[0]) |
		INFOFRAME_HEADER_VERSION(ptr[1]) |
		INFOFRAME_HEADER_LEN(ptr[2]);
	tegra_sor_writel(sor, value, offset);
	offset++;

	/*
	 * Each subpack contains 7 bytes, divided into:
	 * - subpack_low: bytes 0 - 3
	 * - subpack_high: bytes 4 - 6 (with byte 7 padded to 0x00)
	 */
	for (i = 3, j = 0; i < size; i += 7, j += 8) {
		size_t rem = size - i, num = min_t(size_t, rem, 4);

		value = tegra_sor_hdmi_subpack(&ptr[i], num);
		tegra_sor_writel(sor, value, offset++);

		num = min_t(size_t, rem - num, 3);

		value = tegra_sor_hdmi_subpack(&ptr[i + 4], num);
		tegra_sor_writel(sor, value, offset++);
	}
}

static int
tegra_sor_hdmi_setup_avi_infoframe(struct tegra_sor *sor,
				   const struct drm_display_mode *mode)
{
	u8 buffer[HDMI_INFOFRAME_SIZE(AVI)];
	struct hdmi_avi_infoframe frame;
	u32 value;
	int err;

	/* disable AVI infoframe */
	value = tegra_sor_readl(sor, SOR_HDMI_AVI_INFOFRAME_CTRL);
	value &= ~INFOFRAME_CTRL_SINGLE;
	value &= ~INFOFRAME_CTRL_OTHER;
	value &= ~INFOFRAME_CTRL_ENABLE;
	tegra_sor_writel(sor, value, SOR_HDMI_AVI_INFOFRAME_CTRL);

	err = drm_hdmi_avi_infoframe_from_display_mode(&frame,
						       &sor->output.connector, mode);
	if (err < 0) {
		dev_err(sor->dev, "failed to setup AVI infoframe: %d\n", err);
		return err;
	}

	err = hdmi_avi_infoframe_pack(&frame, buffer, sizeof(buffer));
	if (err < 0) {
		dev_err(sor->dev, "failed to pack AVI infoframe: %d\n", err);
		return err;
	}

	tegra_sor_hdmi_write_infopack(sor, buffer, err);

	/* enable AVI infoframe */
	value = tegra_sor_readl(sor, SOR_HDMI_AVI_INFOFRAME_CTRL);
	value |= INFOFRAME_CTRL_CHECKSUM_ENABLE;
	value |= INFOFRAME_CTRL_ENABLE;
	tegra_sor_writel(sor, value, SOR_HDMI_AVI_INFOFRAME_CTRL);

	return 0;
}

static void tegra_sor_write_eld(struct tegra_sor *sor)
{
	size_t length = drm_eld_size(sor->output.connector.eld), i;

	for (i = 0; i < length; i++)
		tegra_sor_writel(sor, i << 8 | sor->output.connector.eld[i],
				 SOR_AUDIO_HDA_ELD_BUFWR);

	/*
	 * The HDA codec will always report an ELD buffer size of 96 bytes and
	 * the HDA codec driver will check that each byte read from the buffer
	 * is valid. Therefore every byte must be written, even if no 96 bytes
	 * were parsed from EDID.
	 */
	for (i = length; i < 96; i++)
		tegra_sor_writel(sor, i << 8 | 0, SOR_AUDIO_HDA_ELD_BUFWR);
}

static void tegra_sor_audio_prepare(struct tegra_sor *sor)
{
	u32 value;

	/*
	 * Enable and unmask the HDA codec SCRATCH0 register interrupt. This
	 * is used for interoperability between the HDA codec driver and the
	 * HDMI/DP driver.
	 */
	value = SOR_INT_CODEC_SCRATCH1 | SOR_INT_CODEC_SCRATCH0;
	tegra_sor_writel(sor, value, SOR_INT_ENABLE);
	tegra_sor_writel(sor, value, SOR_INT_MASK);

	tegra_sor_write_eld(sor);

	value = SOR_AUDIO_HDA_PRESENSE_ELDV | SOR_AUDIO_HDA_PRESENSE_PD;
	tegra_sor_writel(sor, value, SOR_AUDIO_HDA_PRESENSE);
}

static void tegra_sor_audio_unprepare(struct tegra_sor *sor)
{
	tegra_sor_writel(sor, 0, SOR_AUDIO_HDA_PRESENSE);
	tegra_sor_writel(sor, 0, SOR_INT_MASK);
	tegra_sor_writel(sor, 0, SOR_INT_ENABLE);
}

static void tegra_sor_audio_enable(struct tegra_sor *sor)
{
	u32 value;

	value = tegra_sor_readl(sor, SOR_AUDIO_CNTRL);

	/* select HDA audio input */
	value &= ~SOR_AUDIO_CNTRL_SOURCE_SELECT(SOURCE_SELECT_MASK);
	value |= SOR_AUDIO_CNTRL_SOURCE_SELECT(SOURCE_SELECT_HDA);

	/* inject null samples */
	if (sor->format.channels != 2)
		value &= ~SOR_AUDIO_CNTRL_INJECT_NULLSMPL;
	else
		value |= SOR_AUDIO_CNTRL_INJECT_NULLSMPL;

	value |= SOR_AUDIO_CNTRL_AFIFO_FLUSH;

	tegra_sor_writel(sor, value, SOR_AUDIO_CNTRL);

	/* enable advertising HBR capability */
	tegra_sor_writel(sor, SOR_AUDIO_SPARE_HBR_ENABLE, SOR_AUDIO_SPARE);
}

static int tegra_sor_hdmi_enable_audio_infoframe(struct tegra_sor *sor)
{
	u8 buffer[HDMI_INFOFRAME_SIZE(AUDIO)];
	struct hdmi_audio_infoframe frame;
	u32 value;
	int err;

	err = hdmi_audio_infoframe_init(&frame);
	if (err < 0) {
		dev_err(sor->dev, "failed to setup audio infoframe: %d\n", err);
		return err;
	}

	frame.channels = sor->format.channels;

	err = hdmi_audio_infoframe_pack(&frame, buffer, sizeof(buffer));
	if (err < 0) {
		dev_err(sor->dev, "failed to pack audio infoframe: %d\n", err);
		return err;
	}

	tegra_sor_hdmi_write_infopack(sor, buffer, err);

	value = tegra_sor_readl(sor, SOR_HDMI_AUDIO_INFOFRAME_CTRL);
	value |= INFOFRAME_CTRL_CHECKSUM_ENABLE;
	value |= INFOFRAME_CTRL_ENABLE;
	tegra_sor_writel(sor, value, SOR_HDMI_AUDIO_INFOFRAME_CTRL);

	return 0;
}

static void tegra_sor_hdmi_audio_enable(struct tegra_sor *sor)
{
	u32 value;

	tegra_sor_audio_enable(sor);

	tegra_sor_writel(sor, 0, SOR_HDMI_ACR_CTRL);

	value = SOR_HDMI_SPARE_ACR_PRIORITY_HIGH |
		SOR_HDMI_SPARE_CTS_RESET(1) |
		SOR_HDMI_SPARE_HW_CTS_ENABLE;
	tegra_sor_writel(sor, value, SOR_HDMI_SPARE);

	/* enable HW CTS */
	value = SOR_HDMI_ACR_SUBPACK_LOW_SB1(0);
	tegra_sor_writel(sor, value, SOR_HDMI_ACR_0441_SUBPACK_LOW);

	/* allow packet to be sent */
	value = SOR_HDMI_ACR_SUBPACK_HIGH_ENABLE;
	tegra_sor_writel(sor, value, SOR_HDMI_ACR_0441_SUBPACK_HIGH);

	/* reset N counter and enable lookup */
	value = SOR_HDMI_AUDIO_N_RESET | SOR_HDMI_AUDIO_N_LOOKUP;
	tegra_sor_writel(sor, value, SOR_HDMI_AUDIO_N);

	value = (24000 * 4096) / (128 * sor->format.sample_rate / 1000);
	tegra_sor_writel(sor, value, SOR_AUDIO_AVAL_0320);
	tegra_sor_writel(sor, 4096, SOR_AUDIO_NVAL_0320);

	tegra_sor_writel(sor, 20000, SOR_AUDIO_AVAL_0441);
	tegra_sor_writel(sor, 4704, SOR_AUDIO_NVAL_0441);

	tegra_sor_writel(sor, 20000, SOR_AUDIO_AVAL_0882);
	tegra_sor_writel(sor, 9408, SOR_AUDIO_NVAL_0882);

	tegra_sor_writel(sor, 20000, SOR_AUDIO_AVAL_1764);
	tegra_sor_writel(sor, 18816, SOR_AUDIO_NVAL_1764);

	value = (24000 * 6144) / (128 * sor->format.sample_rate / 1000);
	tegra_sor_writel(sor, value, SOR_AUDIO_AVAL_0480);
	tegra_sor_writel(sor, 6144, SOR_AUDIO_NVAL_0480);

	value = (24000 * 12288) / (128 * sor->format.sample_rate / 1000);
	tegra_sor_writel(sor, value, SOR_AUDIO_AVAL_0960);
	tegra_sor_writel(sor, 12288, SOR_AUDIO_NVAL_0960);

	value = (24000 * 24576) / (128 * sor->format.sample_rate / 1000);
	tegra_sor_writel(sor, value, SOR_AUDIO_AVAL_1920);
	tegra_sor_writel(sor, 24576, SOR_AUDIO_NVAL_1920);

	value = tegra_sor_readl(sor, SOR_HDMI_AUDIO_N);
	value &= ~SOR_HDMI_AUDIO_N_RESET;
	tegra_sor_writel(sor, value, SOR_HDMI_AUDIO_N);

	tegra_sor_hdmi_enable_audio_infoframe(sor);
}

static void tegra_sor_hdmi_disable_audio_infoframe(struct tegra_sor *sor)
{
	u32 value;

	value = tegra_sor_readl(sor, SOR_HDMI_AUDIO_INFOFRAME_CTRL);
	value &= ~INFOFRAME_CTRL_ENABLE;
	tegra_sor_writel(sor, value, SOR_HDMI_AUDIO_INFOFRAME_CTRL);
}

static void tegra_sor_hdmi_audio_disable(struct tegra_sor *sor)
{
	tegra_sor_hdmi_disable_audio_infoframe(sor);
}

static struct tegra_sor_hdmi_settings *
tegra_sor_hdmi_find_settings(struct tegra_sor *sor, unsigned long frequency)
{
	unsigned int i;

	for (i = 0; i < sor->num_settings; i++)
		if (frequency <= sor->settings[i].frequency)
			return &sor->settings[i];

	return NULL;
}

static void tegra_sor_hdmi_disable_scrambling(struct tegra_sor *sor)
{
	u32 value;

	value = tegra_sor_readl(sor, SOR_HDMI2_CTRL);
	value &= ~SOR_HDMI2_CTRL_CLOCK_MODE_DIV_BY_4;
	value &= ~SOR_HDMI2_CTRL_SCRAMBLE;
	tegra_sor_writel(sor, value, SOR_HDMI2_CTRL);
}

static void tegra_sor_hdmi_scdc_disable(struct tegra_sor *sor)
{
	struct i2c_adapter *ddc = sor->output.ddc;

	drm_scdc_set_high_tmds_clock_ratio(ddc, false);
	drm_scdc_set_scrambling(ddc, false);

	tegra_sor_hdmi_disable_scrambling(sor);
}

static void tegra_sor_hdmi_scdc_stop(struct tegra_sor *sor)
{
	if (sor->scdc_enabled) {
		cancel_delayed_work_sync(&sor->scdc);
		tegra_sor_hdmi_scdc_disable(sor);
	}
}

static void tegra_sor_hdmi_enable_scrambling(struct tegra_sor *sor)
{
	u32 value;

	value = tegra_sor_readl(sor, SOR_HDMI2_CTRL);
	value |= SOR_HDMI2_CTRL_CLOCK_MODE_DIV_BY_4;
	value |= SOR_HDMI2_CTRL_SCRAMBLE;
	tegra_sor_writel(sor, value, SOR_HDMI2_CTRL);
}

static void tegra_sor_hdmi_scdc_enable(struct tegra_sor *sor)
{
	struct i2c_adapter *ddc = sor->output.ddc;

	drm_scdc_set_high_tmds_clock_ratio(ddc, true);
	drm_scdc_set_scrambling(ddc, true);

	tegra_sor_hdmi_enable_scrambling(sor);
}

static void tegra_sor_hdmi_scdc_work(struct work_struct *work)
{
	struct tegra_sor *sor = container_of(work, struct tegra_sor, scdc.work);
	struct i2c_adapter *ddc = sor->output.ddc;

	if (!drm_scdc_get_scrambling_status(ddc)) {
		DRM_DEBUG_KMS("SCDC not scrambled\n");
		tegra_sor_hdmi_scdc_enable(sor);
	}

	schedule_delayed_work(&sor->scdc, msecs_to_jiffies(5000));
}

static void tegra_sor_hdmi_scdc_start(struct tegra_sor *sor)
{
	struct drm_scdc *scdc = &sor->output.connector.display_info.hdmi.scdc;
	struct drm_display_mode *mode;

	mode = &sor->output.encoder.crtc->state->adjusted_mode;

	if (mode->clock >= 340000 && scdc->supported) {
		schedule_delayed_work(&sor->scdc, msecs_to_jiffies(5000));
		tegra_sor_hdmi_scdc_enable(sor);
		sor->scdc_enabled = true;
	}
}

static void tegra_sor_hdmi_disable(struct drm_encoder *encoder)
{
	struct tegra_output *output = encoder_to_output(encoder);
	struct tegra_dc *dc = to_tegra_dc(encoder->crtc);
	struct tegra_sor *sor = to_sor(output);
	u32 value;
	int err;

	tegra_sor_audio_unprepare(sor);
	tegra_sor_hdmi_scdc_stop(sor);

	err = tegra_sor_detach(sor);
	if (err < 0)
		dev_err(sor->dev, "failed to detach SOR: %d\n", err);

	tegra_sor_writel(sor, 0, SOR_STATE1);
	tegra_sor_update(sor);

	/* disable display to SOR clock */
	value = tegra_dc_readl(dc, DC_DISP_DISP_WIN_OPTIONS);

	if (!sor->soc->has_nvdisplay)
		value &= ~SOR1_TIMING_CYA;

	value &= ~SOR_ENABLE(sor->index);

	tegra_dc_writel(dc, value, DC_DISP_DISP_WIN_OPTIONS);

	tegra_dc_commit(dc);

	err = tegra_sor_power_down(sor);
	if (err < 0)
		dev_err(sor->dev, "failed to power down SOR: %d\n", err);

	err = tegra_io_pad_power_disable(sor->pad);
	if (err < 0)
		dev_err(sor->dev, "failed to power off I/O pad: %d\n", err);

	host1x_client_suspend(&sor->client);
}

static void tegra_sor_hdmi_enable(struct drm_encoder *encoder)
{
	struct tegra_output *output = encoder_to_output(encoder);
	unsigned int h_ref_to_sync = 1, pulse_start, max_ac;
	struct tegra_dc *dc = to_tegra_dc(encoder->crtc);
	struct tegra_sor_hdmi_settings *settings;
	struct tegra_sor *sor = to_sor(output);
	struct tegra_sor_state *state;
	struct drm_display_mode *mode;
	unsigned long rate, pclk;
	unsigned int div, i;
	u32 value;
	int err;

	state = to_sor_state(output->connector.state);
	mode = &encoder->crtc->state->adjusted_mode;
	pclk = mode->clock * 1000;

	err = host1x_client_resume(&sor->client);
	if (err < 0) {
		dev_err(sor->dev, "failed to resume: %d\n", err);
		return;
	}

	/* switch to safe parent clock */
	err = tegra_sor_set_parent_clock(sor, sor->clk_safe);
	if (err < 0) {
		dev_err(sor->dev, "failed to set safe parent clock: %d\n", err);
		return;
	}

	div = clk_get_rate(sor->clk) / 1000000 * 4;

	err = tegra_io_pad_power_enable(sor->pad);
	if (err < 0)
		dev_err(sor->dev, "failed to power on I/O pad: %d\n", err);

	usleep_range(20, 100);

	value = tegra_sor_readl(sor, sor->soc->regs->pll2);
	value &= ~SOR_PLL2_BANDGAP_POWERDOWN;
	tegra_sor_writel(sor, value, sor->soc->regs->pll2);

	usleep_range(20, 100);

	value = tegra_sor_readl(sor, sor->soc->regs->pll3);
	value &= ~SOR_PLL3_PLL_VDD_MODE_3V3;
	tegra_sor_writel(sor, value, sor->soc->regs->pll3);

	value = tegra_sor_readl(sor, sor->soc->regs->pll0);
	value &= ~SOR_PLL0_VCOPD;
	value &= ~SOR_PLL0_PWR;
	tegra_sor_writel(sor, value, sor->soc->regs->pll0);

	value = tegra_sor_readl(sor, sor->soc->regs->pll2);
	value &= ~SOR_PLL2_SEQ_PLLCAPPD_ENFORCE;
	tegra_sor_writel(sor, value, sor->soc->regs->pll2);

	usleep_range(200, 400);

	value = tegra_sor_readl(sor, sor->soc->regs->pll2);
	value &= ~SOR_PLL2_POWERDOWN_OVERRIDE;
	value &= ~SOR_PLL2_PORT_POWERDOWN;
	tegra_sor_writel(sor, value, sor->soc->regs->pll2);

	usleep_range(20, 100);

	value = tegra_sor_readl(sor, sor->soc->regs->dp_padctl0);
	value |= SOR_DP_PADCTL_PD_TXD_3 | SOR_DP_PADCTL_PD_TXD_0 |
		 SOR_DP_PADCTL_PD_TXD_1 | SOR_DP_PADCTL_PD_TXD_2;
	tegra_sor_writel(sor, value, sor->soc->regs->dp_padctl0);

	while (true) {
		value = tegra_sor_readl(sor, SOR_LANE_SEQ_CTL);
		if ((value & SOR_LANE_SEQ_CTL_STATE_BUSY) == 0)
			break;

		usleep_range(250, 1000);
	}

	value = SOR_LANE_SEQ_CTL_TRIGGER | SOR_LANE_SEQ_CTL_SEQUENCE_DOWN |
		SOR_LANE_SEQ_CTL_POWER_STATE_UP | SOR_LANE_SEQ_CTL_DELAY(5);
	tegra_sor_writel(sor, value, SOR_LANE_SEQ_CTL);

	while (true) {
		value = tegra_sor_readl(sor, SOR_LANE_SEQ_CTL);
		if ((value & SOR_LANE_SEQ_CTL_TRIGGER) == 0)
			break;

		usleep_range(250, 1000);
	}

	value = tegra_sor_readl(sor, SOR_CLK_CNTRL);
	value &= ~SOR_CLK_CNTRL_DP_LINK_SPEED_MASK;
	value &= ~SOR_CLK_CNTRL_DP_CLK_SEL_MASK;

	if (mode->clock < 340000) {
		DRM_DEBUG_KMS("setting 2.7 GHz link speed\n");
		value |= SOR_CLK_CNTRL_DP_LINK_SPEED_G2_70;
	} else {
		DRM_DEBUG_KMS("setting 5.4 GHz link speed\n");
		value |= SOR_CLK_CNTRL_DP_LINK_SPEED_G5_40;
	}

	value |= SOR_CLK_CNTRL_DP_CLK_SEL_SINGLE_PCLK;
	tegra_sor_writel(sor, value, SOR_CLK_CNTRL);

	/* SOR pad PLL stabilization time */
	usleep_range(250, 1000);

	value = tegra_sor_readl(sor, SOR_DP_LINKCTL0);
	value &= ~SOR_DP_LINKCTL_LANE_COUNT_MASK;
	value |= SOR_DP_LINKCTL_LANE_COUNT(4);
	tegra_sor_writel(sor, value, SOR_DP_LINKCTL0);

	value = tegra_sor_readl(sor, SOR_DP_SPARE0);
	value &= ~SOR_DP_SPARE_DISP_VIDEO_PREAMBLE;
	value &= ~SOR_DP_SPARE_PANEL_INTERNAL;
	value &= ~SOR_DP_SPARE_SEQ_ENABLE;
	value &= ~SOR_DP_SPARE_MACRO_SOR_CLK;
	tegra_sor_writel(sor, value, SOR_DP_SPARE0);

	value = SOR_SEQ_CTL_PU_PC(0) | SOR_SEQ_CTL_PU_PC_ALT(0) |
		SOR_SEQ_CTL_PD_PC(8) | SOR_SEQ_CTL_PD_PC_ALT(8);
	tegra_sor_writel(sor, value, SOR_SEQ_CTL);

	value = SOR_SEQ_INST_DRIVE_PWM_OUT_LO | SOR_SEQ_INST_HALT |
		SOR_SEQ_INST_WAIT_VSYNC | SOR_SEQ_INST_WAIT(1);
	tegra_sor_writel(sor, value, SOR_SEQ_INST(0));
	tegra_sor_writel(sor, value, SOR_SEQ_INST(8));

	if (!sor->soc->has_nvdisplay) {
		/* program the reference clock */
		value = SOR_REFCLK_DIV_INT(div) | SOR_REFCLK_DIV_FRAC(div);
		tegra_sor_writel(sor, value, SOR_REFCLK);
	}

	/* XXX not in TRM */
	for (value = 0, i = 0; i < 5; i++)
		value |= SOR_XBAR_CTRL_LINK0_XSEL(i, sor->xbar_cfg[i]) |
			 SOR_XBAR_CTRL_LINK1_XSEL(i, i);

	tegra_sor_writel(sor, 0x00000000, SOR_XBAR_POL);
	tegra_sor_writel(sor, value, SOR_XBAR_CTRL);

	/*
	 * Switch the pad clock to the DP clock. Note that we cannot actually
	 * do this because Tegra186 and later don't support clk_set_parent()
	 * on the sorX_pad_clkout clocks. We already do the equivalent above
	 * using the DP_CLK_SEL mux of the SOR_CLK_CNTRL register.
	 */
#if 0
	err = clk_set_parent(sor->clk_pad, sor->clk_dp);
	if (err < 0) {
		dev_err(sor->dev, "failed to select pad parent clock: %d\n",
			err);
		return;
	}
#endif

	/* switch the SOR clock to the pad clock */
	err = tegra_sor_set_parent_clock(sor, sor->clk_pad);
	if (err < 0) {
		dev_err(sor->dev, "failed to select SOR parent clock: %d\n",
			err);
		return;
	}

	/* switch the output clock to the parent pixel clock */
	err = clk_set_parent(sor->clk, sor->clk_parent);
	if (err < 0) {
		dev_err(sor->dev, "failed to select output parent clock: %d\n",
			err);
		return;
	}

	/* adjust clock rate for HDMI 2.0 modes */
	rate = clk_get_rate(sor->clk_parent);

	if (mode->clock >= 340000)
		rate /= 2;

	DRM_DEBUG_KMS("setting clock to %lu Hz, mode: %lu Hz\n", rate, pclk);

	clk_set_rate(sor->clk, rate);

	if (!sor->soc->has_nvdisplay) {
		value = SOR_INPUT_CONTROL_HDMI_SRC_SELECT(dc->pipe);

		/* XXX is this the proper check? */
		if (mode->clock < 75000)
			value |= SOR_INPUT_CONTROL_ARM_VIDEO_RANGE_LIMITED;

		tegra_sor_writel(sor, value, SOR_INPUT_CONTROL);
	}

	max_ac = ((mode->htotal - mode->hdisplay) - SOR_REKEY - 18) / 32;

	value = SOR_HDMI_CTRL_ENABLE | SOR_HDMI_CTRL_MAX_AC_PACKET(max_ac) |
		SOR_HDMI_CTRL_AUDIO_LAYOUT | SOR_HDMI_CTRL_REKEY(SOR_REKEY);
	tegra_sor_writel(sor, value, SOR_HDMI_CTRL);

	if (!dc->soc->has_nvdisplay) {
		/* H_PULSE2 setup */
		pulse_start = h_ref_to_sync +
			      (mode->hsync_end - mode->hsync_start) +
			      (mode->htotal - mode->hsync_end) - 10;

		value = PULSE_LAST_END_A | PULSE_QUAL_VACTIVE |
			PULSE_POLARITY_HIGH | PULSE_MODE_NORMAL;
		tegra_dc_writel(dc, value, DC_DISP_H_PULSE2_CONTROL);

		value = PULSE_END(pulse_start + 8) | PULSE_START(pulse_start);
		tegra_dc_writel(dc, value, DC_DISP_H_PULSE2_POSITION_A);

		value = tegra_dc_readl(dc, DC_DISP_DISP_SIGNAL_OPTIONS0);
		value |= H_PULSE2_ENABLE;
		tegra_dc_writel(dc, value, DC_DISP_DISP_SIGNAL_OPTIONS0);
	}

	/* infoframe setup */
	err = tegra_sor_hdmi_setup_avi_infoframe(sor, mode);
	if (err < 0)
		dev_err(sor->dev, "failed to setup AVI infoframe: %d\n", err);

	/* XXX HDMI audio support not implemented yet */
	tegra_sor_hdmi_disable_audio_infoframe(sor);

	/* use single TMDS protocol */
	value = tegra_sor_readl(sor, SOR_STATE1);
	value &= ~SOR_STATE_ASY_PROTOCOL_MASK;
	value |= SOR_STATE_ASY_PROTOCOL_SINGLE_TMDS_A;
	tegra_sor_writel(sor, value, SOR_STATE1);

	/* power up pad calibration */
	value = tegra_sor_readl(sor, sor->soc->regs->dp_padctl0);
	value &= ~SOR_DP_PADCTL_PAD_CAL_PD;
	tegra_sor_writel(sor, value, sor->soc->regs->dp_padctl0);

	/* production settings */
	settings = tegra_sor_hdmi_find_settings(sor, mode->clock * 1000);
	if (!settings) {
		dev_err(sor->dev, "no settings for pixel clock %d Hz\n",
			mode->clock * 1000);
		return;
	}

	value = tegra_sor_readl(sor, sor->soc->regs->pll0);
	value &= ~SOR_PLL0_ICHPMP_MASK;
	value &= ~SOR_PLL0_FILTER_MASK;
	value &= ~SOR_PLL0_VCOCAP_MASK;
	value |= SOR_PLL0_ICHPMP(settings->ichpmp);
	value |= SOR_PLL0_FILTER(settings->filter);
	value |= SOR_PLL0_VCOCAP(settings->vcocap);
	tegra_sor_writel(sor, value, sor->soc->regs->pll0);

	/* XXX not in TRM */
	value = tegra_sor_readl(sor, sor->soc->regs->pll1);
	value &= ~SOR_PLL1_LOADADJ_MASK;
	value &= ~SOR_PLL1_TMDS_TERMADJ_MASK;
	value |= SOR_PLL1_LOADADJ(settings->loadadj);
	value |= SOR_PLL1_TMDS_TERMADJ(settings->tmds_termadj);
	value |= SOR_PLL1_TMDS_TERM;
	tegra_sor_writel(sor, value, sor->soc->regs->pll1);

	value = tegra_sor_readl(sor, sor->soc->regs->pll3);
	value &= ~SOR_PLL3_BG_TEMP_COEF_MASK;
	value &= ~SOR_PLL3_BG_VREF_LEVEL_MASK;
	value &= ~SOR_PLL3_AVDD10_LEVEL_MASK;
	value &= ~SOR_PLL3_AVDD14_LEVEL_MASK;
	value |= SOR_PLL3_BG_TEMP_COEF(settings->bg_temp_coef);
	value |= SOR_PLL3_BG_VREF_LEVEL(settings->bg_vref_level);
	value |= SOR_PLL3_AVDD10_LEVEL(settings->avdd10_level);
	value |= SOR_PLL3_AVDD14_LEVEL(settings->avdd14_level);
	tegra_sor_writel(sor, value, sor->soc->regs->pll3);

	value = settings->drive_current[3] << 24 |
		settings->drive_current[2] << 16 |
		settings->drive_current[1] <<  8 |
		settings->drive_current[0] <<  0;
	tegra_sor_writel(sor, value, SOR_LANE_DRIVE_CURRENT0);

	value = settings->preemphasis[3] << 24 |
		settings->preemphasis[2] << 16 |
		settings->preemphasis[1] <<  8 |
		settings->preemphasis[0] <<  0;
	tegra_sor_writel(sor, value, SOR_LANE_PREEMPHASIS0);

	value = tegra_sor_readl(sor, sor->soc->regs->dp_padctl0);
	value &= ~SOR_DP_PADCTL_TX_PU_MASK;
	value |= SOR_DP_PADCTL_TX_PU_ENABLE;
	value |= SOR_DP_PADCTL_TX_PU(settings->tx_pu_value);
	tegra_sor_writel(sor, value, sor->soc->regs->dp_padctl0);

	value = tegra_sor_readl(sor, sor->soc->regs->dp_padctl2);
	value &= ~SOR_DP_PADCTL_SPAREPLL_MASK;
	value |= SOR_DP_PADCTL_SPAREPLL(settings->sparepll);
	tegra_sor_writel(sor, value, sor->soc->regs->dp_padctl2);

	/* power down pad calibration */
	value = tegra_sor_readl(sor, sor->soc->regs->dp_padctl0);
	value |= SOR_DP_PADCTL_PAD_CAL_PD;
	tegra_sor_writel(sor, value, sor->soc->regs->dp_padctl0);

	if (!dc->soc->has_nvdisplay) {
		/* miscellaneous display controller settings */
		value = VSYNC_H_POSITION(1);
		tegra_dc_writel(dc, value, DC_DISP_DISP_TIMING_OPTIONS);
	}

	value = tegra_dc_readl(dc, DC_DISP_DISP_COLOR_CONTROL);
	value &= ~DITHER_CONTROL_MASK;
	value &= ~BASE_COLOR_SIZE_MASK;

	switch (state->bpc) {
	case 6:
		value |= BASE_COLOR_SIZE_666;
		break;

	case 8:
		value |= BASE_COLOR_SIZE_888;
		break;

	case 10:
		value |= BASE_COLOR_SIZE_101010;
		break;

	case 12:
		value |= BASE_COLOR_SIZE_121212;
		break;

	default:
		WARN(1, "%u bits-per-color not supported\n", state->bpc);
		value |= BASE_COLOR_SIZE_888;
		break;
	}

	tegra_dc_writel(dc, value, DC_DISP_DISP_COLOR_CONTROL);

	/* XXX set display head owner */
	value = tegra_sor_readl(sor, SOR_STATE1);
	value &= ~SOR_STATE_ASY_OWNER_MASK;
	value |= SOR_STATE_ASY_OWNER(1 + dc->pipe);
	tegra_sor_writel(sor, value, SOR_STATE1);

	err = tegra_sor_power_up(sor, 250);
	if (err < 0)
		dev_err(sor->dev, "failed to power up SOR: %d\n", err);

	/* configure dynamic range of output */
	value = tegra_sor_readl(sor, sor->soc->regs->head_state0 + dc->pipe);
	value &= ~SOR_HEAD_STATE_RANGECOMPRESS_MASK;
	value &= ~SOR_HEAD_STATE_DYNRANGE_MASK;
	tegra_sor_writel(sor, value, sor->soc->regs->head_state0 + dc->pipe);

	/* configure colorspace */
	value = tegra_sor_readl(sor, sor->soc->regs->head_state0 + dc->pipe);
	value &= ~SOR_HEAD_STATE_COLORSPACE_MASK;
	value |= SOR_HEAD_STATE_COLORSPACE_RGB;
	tegra_sor_writel(sor, value, sor->soc->regs->head_state0 + dc->pipe);

	tegra_sor_mode_set(sor, mode, state);

	tegra_sor_update(sor);

	/* program preamble timing in SOR (XXX) */
	value = tegra_sor_readl(sor, SOR_DP_SPARE0);
	value &= ~SOR_DP_SPARE_DISP_VIDEO_PREAMBLE;
	tegra_sor_writel(sor, value, SOR_DP_SPARE0);

	err = tegra_sor_attach(sor);
	if (err < 0)
		dev_err(sor->dev, "failed to attach SOR: %d\n", err);

	/* enable display to SOR clock and generate HDMI preamble */
	value = tegra_dc_readl(dc, DC_DISP_DISP_WIN_OPTIONS);

	if (!sor->soc->has_nvdisplay)
		value |= SOR1_TIMING_CYA;

	value |= SOR_ENABLE(sor->index);

	tegra_dc_writel(dc, value, DC_DISP_DISP_WIN_OPTIONS);

	if (dc->soc->has_nvdisplay) {
		value = tegra_dc_readl(dc, DC_DISP_CORE_SOR_SET_CONTROL(sor->index));
		value &= ~PROTOCOL_MASK;
		value |= PROTOCOL_SINGLE_TMDS_A;
		tegra_dc_writel(dc, value, DC_DISP_CORE_SOR_SET_CONTROL(sor->index));
	}

	tegra_dc_commit(dc);

	err = tegra_sor_wakeup(sor);
	if (err < 0)
		dev_err(sor->dev, "failed to wakeup SOR: %d\n", err);

	tegra_sor_hdmi_scdc_start(sor);
	tegra_sor_audio_prepare(sor);
}

static const struct drm_encoder_helper_funcs tegra_sor_hdmi_helpers = {
	.disable = tegra_sor_hdmi_disable,
	.enable = tegra_sor_hdmi_enable,
	.atomic_check = tegra_sor_encoder_atomic_check,
};

static void tegra_sor_dp_disable(struct drm_encoder *encoder)
{
	struct tegra_output *output = encoder_to_output(encoder);
	struct tegra_dc *dc = to_tegra_dc(encoder->crtc);
	struct tegra_sor *sor = to_sor(output);
	u32 value;
	int err;

	if (output->panel)
		drm_panel_disable(output->panel);

	/*
	 * Do not attempt to power down a DP link if we're not connected since
	 * the AUX transactions would just be timing out.
	 */
	if (output->connector.status != connector_status_disconnected) {
		err = drm_dp_link_power_down(sor->aux, &sor->link);
		if (err < 0)
			dev_err(sor->dev, "failed to power down link: %d\n",
				err);
	}

	err = tegra_sor_detach(sor);
	if (err < 0)
		dev_err(sor->dev, "failed to detach SOR: %d\n", err);

	tegra_sor_writel(sor, 0, SOR_STATE1);
	tegra_sor_update(sor);

	value = tegra_dc_readl(dc, DC_DISP_DISP_WIN_OPTIONS);
	value &= ~SOR_ENABLE(sor->index);
	tegra_dc_writel(dc, value, DC_DISP_DISP_WIN_OPTIONS);
	tegra_dc_commit(dc);

	value = tegra_sor_readl(sor, SOR_STATE1);
	value &= ~SOR_STATE_ASY_PROTOCOL_MASK;
	value &= ~SOR_STATE_ASY_SUBOWNER_MASK;
	value &= ~SOR_STATE_ASY_OWNER_MASK;
	tegra_sor_writel(sor, value, SOR_STATE1);
	tegra_sor_update(sor);

	/* switch to safe parent clock */
	err = tegra_sor_set_parent_clock(sor, sor->clk_safe);
	if (err < 0)
		dev_err(sor->dev, "failed to set safe clock: %d\n", err);

	err = tegra_sor_power_down(sor);
	if (err < 0)
		dev_err(sor->dev, "failed to power down SOR: %d\n", err);

	err = tegra_io_pad_power_disable(sor->pad);
	if (err < 0)
		dev_err(sor->dev, "failed to power off I/O pad: %d\n", err);

	err = drm_dp_aux_disable(sor->aux);
	if (err < 0)
		dev_err(sor->dev, "failed disable DPAUX: %d\n", err);

	if (output->panel)
		drm_panel_unprepare(output->panel);

	host1x_client_suspend(&sor->client);
}

static void tegra_sor_dp_enable(struct drm_encoder *encoder)
{
	struct tegra_output *output = encoder_to_output(encoder);
	struct tegra_dc *dc = to_tegra_dc(encoder->crtc);
	struct tegra_sor *sor = to_sor(output);
	struct tegra_sor_config config;
	struct tegra_sor_state *state;
	struct drm_display_mode *mode;
	struct drm_display_info *info;
	unsigned int i;
	u32 value;
	int err;

	state = to_sor_state(output->connector.state);
	mode = &encoder->crtc->state->adjusted_mode;
	info = &output->connector.display_info;

	err = host1x_client_resume(&sor->client);
	if (err < 0) {
		dev_err(sor->dev, "failed to resume: %d\n", err);
		return;
	}

	/* switch to safe parent clock */
	err = tegra_sor_set_parent_clock(sor, sor->clk_safe);
	if (err < 0)
		dev_err(sor->dev, "failed to set safe parent clock: %d\n", err);

	err = tegra_io_pad_power_enable(sor->pad);
	if (err < 0)
		dev_err(sor->dev, "failed to power on LVDS rail: %d\n", err);

	usleep_range(20, 100);

	err = drm_dp_aux_enable(sor->aux);
	if (err < 0)
		dev_err(sor->dev, "failed to enable DPAUX: %d\n", err);

	err = drm_dp_link_probe(sor->aux, &sor->link);
	if (err < 0)
		dev_err(sor->dev, "failed to probe DP link: %d\n", err);

	tegra_sor_filter_rates(sor);

	err = drm_dp_link_choose(&sor->link, mode, info);
	if (err < 0)
		dev_err(sor->dev, "failed to choose link: %d\n", err);

	if (output->panel)
		drm_panel_prepare(output->panel);

	value = tegra_sor_readl(sor, sor->soc->regs->pll2);
	value &= ~SOR_PLL2_BANDGAP_POWERDOWN;
	tegra_sor_writel(sor, value, sor->soc->regs->pll2);

	usleep_range(20, 40);

	value = tegra_sor_readl(sor, sor->soc->regs->pll3);
	value |= SOR_PLL3_PLL_VDD_MODE_3V3;
	tegra_sor_writel(sor, value, sor->soc->regs->pll3);

	value = tegra_sor_readl(sor, sor->soc->regs->pll0);
	value &= ~(SOR_PLL0_VCOPD | SOR_PLL0_PWR);
	tegra_sor_writel(sor, value, sor->soc->regs->pll0);

	value = tegra_sor_readl(sor, sor->soc->regs->pll2);
	value &= ~SOR_PLL2_SEQ_PLLCAPPD_ENFORCE;
	value |= SOR_PLL2_SEQ_PLLCAPPD;
	tegra_sor_writel(sor, value, sor->soc->regs->pll2);

<<<<<<< HEAD
	value = tegra_sor_readl(sor, sor->soc->regs->dp_padctl0);
	value &= ~SOR_DP_PADCTL_TX_PU_MASK;
	value |= SOR_DP_PADCTL_TX_PU_ENABLE;
	value |= SOR_DP_PADCTL_TX_PU(settings->tx_pu_value);
	tegra_sor_writel(sor, value, sor->soc->regs->dp_padctl0);

	value = tegra_sor_readl(sor, sor->soc->regs->dp_padctl2);
	value &= ~SOR_DP_PADCTL_SPAREPLL_MASK;
	value |= SOR_DP_PADCTL_SPAREPLL(settings->sparepll);
	tegra_sor_writel(sor, value, sor->soc->regs->dp_padctl2);

	/* power down pad calibration */
	value = tegra_sor_readl(sor, sor->soc->regs->dp_padctl0);
	value |= SOR_DP_PADCTL_PAD_CAL_PD;
	tegra_sor_writel(sor, value, sor->soc->regs->dp_padctl0);

	if (!dc->soc->has_nvdisplay) {
		/* miscellaneous display controller settings */
		value = VSYNC_H_POSITION(1);
		tegra_dc_writel(dc, value, DC_DISP_DISP_TIMING_OPTIONS);
	}

	value = tegra_dc_readl(dc, DC_DISP_DISP_COLOR_CONTROL);
	value &= ~DITHER_CONTROL_MASK;
	value &= ~BASE_COLOR_SIZE_MASK;

	switch (state->bpc) {
	case 6:
		value |= BASE_COLOR_SIZE_666;
		break;

	case 8:
		value |= BASE_COLOR_SIZE_888;
		break;

	case 10:
		value |= BASE_COLOR_SIZE_101010;
		break;

	case 12:
		value |= BASE_COLOR_SIZE_121212;
		break;

	default:
		WARN(1, "%u bits-per-color not supported\n", state->bpc);
		value |= BASE_COLOR_SIZE_888;
		break;
	}

	tegra_dc_writel(dc, value, DC_DISP_DISP_COLOR_CONTROL);

	/* XXX set display head owner */
	value = tegra_sor_readl(sor, SOR_STATE1);
	value &= ~SOR_STATE_ASY_OWNER_MASK;
	value |= SOR_STATE_ASY_OWNER(1 + dc->pipe);
	tegra_sor_writel(sor, value, SOR_STATE1);

	err = tegra_sor_power_up(sor, 250);
	if (err < 0)
		dev_err(sor->dev, "failed to power up SOR: %d\n", err);

	/* configure dynamic range of output */
	value = tegra_sor_readl(sor, sor->soc->regs->head_state0 + dc->pipe);
	value &= ~SOR_HEAD_STATE_RANGECOMPRESS_MASK;
	value &= ~SOR_HEAD_STATE_DYNRANGE_MASK;
	tegra_sor_writel(sor, value, sor->soc->regs->head_state0 + dc->pipe);

	/* configure colorspace */
	value = tegra_sor_readl(sor, sor->soc->regs->head_state0 + dc->pipe);
	value &= ~SOR_HEAD_STATE_COLORSPACE_MASK;
	value |= SOR_HEAD_STATE_COLORSPACE_RGB;
	tegra_sor_writel(sor, value, sor->soc->regs->head_state0 + dc->pipe);

	tegra_sor_mode_set(sor, mode, state);

	tegra_sor_update(sor);

	/* program preamble timing in SOR (XXX) */
	value = tegra_sor_readl(sor, SOR_DP_SPARE0);
	value &= ~SOR_DP_SPARE_DISP_VIDEO_PREAMBLE;
	tegra_sor_writel(sor, value, SOR_DP_SPARE0);

	err = tegra_sor_attach(sor);
	if (err < 0)
		dev_err(sor->dev, "failed to attach SOR: %d\n", err);

	/* enable display to SOR clock and generate HDMI preamble */
	value = tegra_dc_readl(dc, DC_DISP_DISP_WIN_OPTIONS);

	if (!sor->soc->has_nvdisplay)
		value |= SOR1_TIMING_CYA;

	value |= SOR_ENABLE(sor->index);

	tegra_dc_writel(dc, value, DC_DISP_DISP_WIN_OPTIONS);

	if (dc->soc->has_nvdisplay) {
		value = tegra_dc_readl(dc, DC_DISP_CORE_SOR_SET_CONTROL(sor->index));
		value &= ~PROTOCOL_MASK;
		value |= PROTOCOL_SINGLE_TMDS_A;
		tegra_dc_writel(dc, value, DC_DISP_CORE_SOR_SET_CONTROL(sor->index));
	}

	tegra_dc_commit(dc);

	err = tegra_sor_wakeup(sor);
	if (err < 0)
		dev_err(sor->dev, "failed to wakeup SOR: %d\n", err);

	tegra_sor_hdmi_scdc_start(sor);
	tegra_sor_audio_prepare(sor);
}

static const struct drm_encoder_helper_funcs tegra_sor_hdmi_helpers = {
	.disable = tegra_sor_hdmi_disable,
	.enable = tegra_sor_hdmi_enable,
	.atomic_check = tegra_sor_encoder_atomic_check,
};

static void tegra_sor_dp_disable(struct drm_encoder *encoder)
{
	struct tegra_output *output = encoder_to_output(encoder);
	struct tegra_dc *dc = to_tegra_dc(encoder->crtc);
	struct tegra_sor *sor = to_sor(output);
	u32 value;
	int err;

	if (output->panel)
		drm_panel_disable(output->panel);

	/*
	 * Do not attempt to power down a DP link if we're not connected since
	 * the AUX transactions would just be timing out.
	 */
	if (output->connector.status != connector_status_disconnected) {
		err = drm_dp_link_power_down(sor->aux, &sor->link);
		if (err < 0)
			dev_err(sor->dev, "failed to power down link: %d\n",
				err);
	}

	err = tegra_sor_detach(sor);
	if (err < 0)
		dev_err(sor->dev, "failed to detach SOR: %d\n", err);

	tegra_sor_writel(sor, 0, SOR_STATE1);
	tegra_sor_update(sor);

	value = tegra_dc_readl(dc, DC_DISP_DISP_WIN_OPTIONS);
	value &= ~SOR_ENABLE(sor->index);
	tegra_dc_writel(dc, value, DC_DISP_DISP_WIN_OPTIONS);
	tegra_dc_commit(dc);

	value = tegra_sor_readl(sor, SOR_STATE1);
	value &= ~SOR_STATE_ASY_PROTOCOL_MASK;
	value &= ~SOR_STATE_ASY_SUBOWNER_MASK;
	value &= ~SOR_STATE_ASY_OWNER_MASK;
	tegra_sor_writel(sor, value, SOR_STATE1);
	tegra_sor_update(sor);

	/* switch to safe parent clock */
	err = tegra_sor_set_parent_clock(sor, sor->clk_safe);
	if (err < 0)
		dev_err(sor->dev, "failed to set safe clock: %d\n", err);

	err = tegra_sor_power_down(sor);
	if (err < 0)
		dev_err(sor->dev, "failed to power down SOR: %d\n", err);

	err = tegra_io_pad_power_disable(sor->pad);
	if (err < 0)
		dev_err(sor->dev, "failed to power off I/O pad: %d\n", err);

	err = drm_dp_aux_disable(sor->aux);
	if (err < 0)
		dev_err(sor->dev, "failed disable DPAUX: %d\n", err);

	if (output->panel)
		drm_panel_unprepare(output->panel);

	host1x_client_suspend(&sor->client);
}

static void tegra_sor_dp_enable(struct drm_encoder *encoder)
{
	struct tegra_output *output = encoder_to_output(encoder);
	struct tegra_dc *dc = to_tegra_dc(encoder->crtc);
	struct tegra_sor *sor = to_sor(output);
	struct tegra_sor_config config;
	struct tegra_sor_state *state;
	struct drm_display_mode *mode;
	struct drm_display_info *info;
	unsigned int i;
	u32 value;
	int err;

	state = to_sor_state(output->connector.state);
	mode = &encoder->crtc->state->adjusted_mode;
	info = &output->connector.display_info;

	err = host1x_client_resume(&sor->client);
	if (err < 0) {
		dev_err(sor->dev, "failed to resume: %d\n", err);
		return;
	}

	/* switch to safe parent clock */
	err = tegra_sor_set_parent_clock(sor, sor->clk_safe);
	if (err < 0)
		dev_err(sor->dev, "failed to set safe parent clock: %d\n", err);

	err = tegra_io_pad_power_enable(sor->pad);
	if (err < 0)
		dev_err(sor->dev, "failed to power on LVDS rail: %d\n", err);

	usleep_range(20, 100);

	err = drm_dp_aux_enable(sor->aux);
	if (err < 0)
		dev_err(sor->dev, "failed to enable DPAUX: %d\n", err);

	err = drm_dp_link_probe(sor->aux, &sor->link);
	if (err < 0)
		dev_err(sor->dev, "failed to probe DP link: %d\n", err);

	tegra_sor_filter_rates(sor);

	err = drm_dp_link_choose(&sor->link, mode, info);
	if (err < 0)
		dev_err(sor->dev, "failed to choose link: %d\n", err);

	if (output->panel)
		drm_panel_prepare(output->panel);

	value = tegra_sor_readl(sor, sor->soc->regs->pll2);
	value &= ~SOR_PLL2_BANDGAP_POWERDOWN;
	tegra_sor_writel(sor, value, sor->soc->regs->pll2);

	usleep_range(20, 40);

	value = tegra_sor_readl(sor, sor->soc->regs->pll3);
	value |= SOR_PLL3_PLL_VDD_MODE_3V3;
	tegra_sor_writel(sor, value, sor->soc->regs->pll3);

	value = tegra_sor_readl(sor, sor->soc->regs->pll0);
	value &= ~(SOR_PLL0_VCOPD | SOR_PLL0_PWR);
	tegra_sor_writel(sor, value, sor->soc->regs->pll0);

	value = tegra_sor_readl(sor, sor->soc->regs->pll2);
	value &= ~SOR_PLL2_SEQ_PLLCAPPD_ENFORCE;
	value |= SOR_PLL2_SEQ_PLLCAPPD;
	tegra_sor_writel(sor, value, sor->soc->regs->pll2);

	usleep_range(200, 400);

	value = tegra_sor_readl(sor, sor->soc->regs->pll2);
	value &= ~SOR_PLL2_POWERDOWN_OVERRIDE;
	value &= ~SOR_PLL2_PORT_POWERDOWN;
	tegra_sor_writel(sor, value, sor->soc->regs->pll2);

	value = tegra_sor_readl(sor, SOR_CLK_CNTRL);
	value &= ~SOR_CLK_CNTRL_DP_CLK_SEL_MASK;

	if (output->panel)
		value |= SOR_CLK_CNTRL_DP_CLK_SEL_SINGLE_DPCLK;
	else
		value |= SOR_CLK_CNTRL_DP_CLK_SEL_DIFF_DPCLK;

	tegra_sor_writel(sor, value, SOR_CLK_CNTRL);

	usleep_range(200, 400);

	value = tegra_sor_readl(sor, SOR_DP_SPARE0);
	/* XXX not in TRM */
	if (output->panel)
		value |= SOR_DP_SPARE_PANEL_INTERNAL;
	else
		value &= ~SOR_DP_SPARE_PANEL_INTERNAL;

	value |= SOR_DP_SPARE_SEQ_ENABLE;
	tegra_sor_writel(sor, value, SOR_DP_SPARE0);

	/* XXX not in TRM */
	tegra_sor_writel(sor, 0, SOR_LVDS);

	value = tegra_sor_readl(sor, sor->soc->regs->pll0);
	value &= ~SOR_PLL0_ICHPMP_MASK;
	value &= ~SOR_PLL0_VCOCAP_MASK;
	value |= SOR_PLL0_ICHPMP(0x1);
	value |= SOR_PLL0_VCOCAP(0x3);
	value |= SOR_PLL0_RESISTOR_EXT;
	tegra_sor_writel(sor, value, sor->soc->regs->pll0);

	/* XXX not in TRM */
	for (value = 0, i = 0; i < 5; i++)
		value |= SOR_XBAR_CTRL_LINK0_XSEL(i, sor->soc->xbar_cfg[i]) |
			 SOR_XBAR_CTRL_LINK1_XSEL(i, i);

	tegra_sor_writel(sor, 0x00000000, SOR_XBAR_POL);
	tegra_sor_writel(sor, value, SOR_XBAR_CTRL);

	/*
	 * Switch the pad clock to the DP clock. Note that we cannot actually
	 * do this because Tegra186 and later don't support clk_set_parent()
	 * on the sorX_pad_clkout clocks. We already do the equivalent above
	 * using the DP_CLK_SEL mux of the SOR_CLK_CNTRL register.
	 */
#if 0
	err = clk_set_parent(sor->clk_pad, sor->clk_parent);
	if (err < 0) {
		dev_err(sor->dev, "failed to select pad parent clock: %d\n",
			err);
		return;
	}
#endif

	/* switch the SOR clock to the pad clock */
	err = tegra_sor_set_parent_clock(sor, sor->clk_pad);
	if (err < 0) {
		dev_err(sor->dev, "failed to select SOR parent clock: %d\n",
=======
	usleep_range(200, 400);

	value = tegra_sor_readl(sor, sor->soc->regs->pll2);
	value &= ~SOR_PLL2_POWERDOWN_OVERRIDE;
	value &= ~SOR_PLL2_PORT_POWERDOWN;
	tegra_sor_writel(sor, value, sor->soc->regs->pll2);

	value = tegra_sor_readl(sor, SOR_CLK_CNTRL);
	value &= ~SOR_CLK_CNTRL_DP_CLK_SEL_MASK;

	if (output->panel)
		value |= SOR_CLK_CNTRL_DP_CLK_SEL_SINGLE_DPCLK;
	else
		value |= SOR_CLK_CNTRL_DP_CLK_SEL_DIFF_DPCLK;

	tegra_sor_writel(sor, value, SOR_CLK_CNTRL);

	usleep_range(200, 400);

	value = tegra_sor_readl(sor, SOR_DP_SPARE0);
	/* XXX not in TRM */
	if (output->panel)
		value |= SOR_DP_SPARE_PANEL_INTERNAL;
	else
		value &= ~SOR_DP_SPARE_PANEL_INTERNAL;

	value |= SOR_DP_SPARE_SEQ_ENABLE;
	tegra_sor_writel(sor, value, SOR_DP_SPARE0);

	/* XXX not in TRM */
	tegra_sor_writel(sor, 0, SOR_LVDS);

	value = tegra_sor_readl(sor, sor->soc->regs->pll0);
	value &= ~SOR_PLL0_ICHPMP_MASK;
	value &= ~SOR_PLL0_VCOCAP_MASK;
	value |= SOR_PLL0_ICHPMP(0x1);
	value |= SOR_PLL0_VCOCAP(0x3);
	value |= SOR_PLL0_RESISTOR_EXT;
	tegra_sor_writel(sor, value, sor->soc->regs->pll0);

	/* XXX not in TRM */
	for (value = 0, i = 0; i < 5; i++)
		value |= SOR_XBAR_CTRL_LINK0_XSEL(i, sor->soc->xbar_cfg[i]) |
			 SOR_XBAR_CTRL_LINK1_XSEL(i, i);

	tegra_sor_writel(sor, 0x00000000, SOR_XBAR_POL);
	tegra_sor_writel(sor, value, SOR_XBAR_CTRL);

	/*
	 * Switch the pad clock to the DP clock. Note that we cannot actually
	 * do this because Tegra186 and later don't support clk_set_parent()
	 * on the sorX_pad_clkout clocks. We already do the equivalent above
	 * using the DP_CLK_SEL mux of the SOR_CLK_CNTRL register.
	 */
#if 0
	err = clk_set_parent(sor->clk_pad, sor->clk_parent);
	if (err < 0) {
		dev_err(sor->dev, "failed to select pad parent clock: %d\n",
>>>>>>> 7d2a07b7
			err);
		return;
	}
#endif

<<<<<<< HEAD
	/* switch the output clock to the parent pixel clock */
	err = clk_set_parent(sor->clk, sor->clk_parent);
	if (err < 0) {
		dev_err(sor->dev, "failed to select output parent clock: %d\n",
=======
	/* switch the SOR clock to the pad clock */
	err = tegra_sor_set_parent_clock(sor, sor->clk_pad);
	if (err < 0) {
		dev_err(sor->dev, "failed to select SOR parent clock: %d\n",
>>>>>>> 7d2a07b7
			err);
		return;
	}

<<<<<<< HEAD
=======
	/* switch the output clock to the parent pixel clock */
	err = clk_set_parent(sor->clk, sor->clk_parent);
	if (err < 0) {
		dev_err(sor->dev, "failed to select output parent clock: %d\n",
			err);
		return;
	}

>>>>>>> 7d2a07b7
	/* use DP-A protocol */
	value = tegra_sor_readl(sor, SOR_STATE1);
	value &= ~SOR_STATE_ASY_PROTOCOL_MASK;
	value |= SOR_STATE_ASY_PROTOCOL_DP_A;
	tegra_sor_writel(sor, value, SOR_STATE1);

	/* enable port */
	value = tegra_sor_readl(sor, SOR_DP_LINKCTL0);
	value |= SOR_DP_LINKCTL_ENABLE;
	tegra_sor_writel(sor, value, SOR_DP_LINKCTL0);

	tegra_sor_dp_term_calibrate(sor);

	err = drm_dp_link_train(&sor->link);
	if (err < 0)
		dev_err(sor->dev, "link training failed: %d\n", err);
	else
		dev_dbg(sor->dev, "link training succeeded\n");

	err = drm_dp_link_power_up(sor->aux, &sor->link);
	if (err < 0)
		dev_err(sor->dev, "failed to power up DP link: %d\n", err);

	/* compute configuration */
	memset(&config, 0, sizeof(config));
	config.bits_per_pixel = state->bpc * 3;
<<<<<<< HEAD

	err = tegra_sor_compute_config(sor, mode, &config, &sor->link);
	if (err < 0)
		dev_err(sor->dev, "failed to compute configuration: %d\n", err);

=======

	err = tegra_sor_compute_config(sor, mode, &config, &sor->link);
	if (err < 0)
		dev_err(sor->dev, "failed to compute configuration: %d\n", err);

>>>>>>> 7d2a07b7
	tegra_sor_apply_config(sor, &config);
	tegra_sor_mode_set(sor, mode, state);

	if (output->panel) {
		/* CSTM (LVDS, link A/B, upper) */
		value = SOR_CSTM_LVDS | SOR_CSTM_LINK_ACT_A | SOR_CSTM_LINK_ACT_B |
			SOR_CSTM_UPPER;
		tegra_sor_writel(sor, value, SOR_CSTM);

		/* PWM setup */
		err = tegra_sor_setup_pwm(sor, 250);
		if (err < 0)
			dev_err(sor->dev, "failed to setup PWM: %d\n", err);
	}

	tegra_sor_update(sor);

	err = tegra_sor_power_up(sor, 250);
	if (err < 0)
		dev_err(sor->dev, "failed to power up SOR: %d\n", err);

	/* attach and wake up */
	err = tegra_sor_attach(sor);
	if (err < 0)
		dev_err(sor->dev, "failed to attach SOR: %d\n", err);

	value = tegra_dc_readl(dc, DC_DISP_DISP_WIN_OPTIONS);
	value |= SOR_ENABLE(sor->index);
	tegra_dc_writel(dc, value, DC_DISP_DISP_WIN_OPTIONS);

	tegra_dc_commit(dc);

	err = tegra_sor_wakeup(sor);
	if (err < 0)
		dev_err(sor->dev, "failed to wakeup SOR: %d\n", err);

	if (output->panel)
		drm_panel_enable(output->panel);
}

static const struct drm_encoder_helper_funcs tegra_sor_dp_helpers = {
	.disable = tegra_sor_dp_disable,
	.enable = tegra_sor_dp_enable,
	.atomic_check = tegra_sor_encoder_atomic_check,
};

<<<<<<< HEAD
=======
static void tegra_sor_disable_regulator(void *data)
{
	struct regulator *reg = data;

	regulator_disable(reg);
}

static int tegra_sor_enable_regulator(struct tegra_sor *sor, struct regulator *reg)
{
	int err;

	err = regulator_enable(reg);
	if (err)
		return err;

	return devm_add_action_or_reset(sor->dev, tegra_sor_disable_regulator, reg);
}

>>>>>>> 7d2a07b7
static int tegra_sor_hdmi_probe(struct tegra_sor *sor)
{
	int err;

	sor->avdd_io_supply = devm_regulator_get(sor->dev, "avdd-io-hdmi-dp");
	if (IS_ERR(sor->avdd_io_supply)) {
		dev_err(sor->dev, "cannot get AVDD I/O supply: %ld\n",
			PTR_ERR(sor->avdd_io_supply));
		return PTR_ERR(sor->avdd_io_supply);
	}

<<<<<<< HEAD
	err = regulator_enable(sor->avdd_io_supply);
=======
	err = tegra_sor_enable_regulator(sor, sor->avdd_io_supply);
>>>>>>> 7d2a07b7
	if (err < 0) {
		dev_err(sor->dev, "failed to enable AVDD I/O supply: %d\n",
			err);
		return err;
	}

	sor->vdd_pll_supply = devm_regulator_get(sor->dev, "vdd-hdmi-dp-pll");
	if (IS_ERR(sor->vdd_pll_supply)) {
		dev_err(sor->dev, "cannot get VDD PLL supply: %ld\n",
			PTR_ERR(sor->vdd_pll_supply));
		return PTR_ERR(sor->vdd_pll_supply);
	}

<<<<<<< HEAD
	err = regulator_enable(sor->vdd_pll_supply);
=======
	err = tegra_sor_enable_regulator(sor, sor->vdd_pll_supply);
>>>>>>> 7d2a07b7
	if (err < 0) {
		dev_err(sor->dev, "failed to enable VDD PLL supply: %d\n",
			err);
		return err;
	}

	sor->hdmi_supply = devm_regulator_get(sor->dev, "hdmi");
	if (IS_ERR(sor->hdmi_supply)) {
		dev_err(sor->dev, "cannot get HDMI supply: %ld\n",
			PTR_ERR(sor->hdmi_supply));
		return PTR_ERR(sor->hdmi_supply);
	}

<<<<<<< HEAD
	err = regulator_enable(sor->hdmi_supply);
=======
	err = tegra_sor_enable_regulator(sor, sor->hdmi_supply);
>>>>>>> 7d2a07b7
	if (err < 0) {
		dev_err(sor->dev, "failed to enable HDMI supply: %d\n", err);
		return err;
	}

	INIT_DELAYED_WORK(&sor->scdc, tegra_sor_hdmi_scdc_work);

	return 0;
}

<<<<<<< HEAD
static int tegra_sor_hdmi_remove(struct tegra_sor *sor)
{
	regulator_disable(sor->hdmi_supply);
	regulator_disable(sor->vdd_pll_supply);
	regulator_disable(sor->avdd_io_supply);

	return 0;
}

static const struct tegra_sor_ops tegra_sor_hdmi_ops = {
	.name = "HDMI",
	.probe = tegra_sor_hdmi_probe,
	.remove = tegra_sor_hdmi_remove,
=======
static const struct tegra_sor_ops tegra_sor_hdmi_ops = {
	.name = "HDMI",
	.probe = tegra_sor_hdmi_probe,
>>>>>>> 7d2a07b7
	.audio_enable = tegra_sor_hdmi_audio_enable,
	.audio_disable = tegra_sor_hdmi_audio_disable,
};

static int tegra_sor_dp_probe(struct tegra_sor *sor)
{
	int err;

	sor->avdd_io_supply = devm_regulator_get(sor->dev, "avdd-io-hdmi-dp");
	if (IS_ERR(sor->avdd_io_supply))
		return PTR_ERR(sor->avdd_io_supply);

<<<<<<< HEAD
	err = regulator_enable(sor->avdd_io_supply);
=======
	err = tegra_sor_enable_regulator(sor, sor->avdd_io_supply);
>>>>>>> 7d2a07b7
	if (err < 0)
		return err;

	sor->vdd_pll_supply = devm_regulator_get(sor->dev, "vdd-hdmi-dp-pll");
	if (IS_ERR(sor->vdd_pll_supply))
		return PTR_ERR(sor->vdd_pll_supply);

<<<<<<< HEAD
	err = regulator_enable(sor->vdd_pll_supply);
=======
	err = tegra_sor_enable_regulator(sor, sor->vdd_pll_supply);
>>>>>>> 7d2a07b7
	if (err < 0)
		return err;

	return 0;
}

<<<<<<< HEAD
static int tegra_sor_dp_remove(struct tegra_sor *sor)
{
	regulator_disable(sor->vdd_pll_supply);
	regulator_disable(sor->avdd_io_supply);

	return 0;
}

static const struct tegra_sor_ops tegra_sor_dp_ops = {
	.name = "DP",
	.probe = tegra_sor_dp_probe,
	.remove = tegra_sor_dp_remove,
=======
static const struct tegra_sor_ops tegra_sor_dp_ops = {
	.name = "DP",
	.probe = tegra_sor_dp_probe,
>>>>>>> 7d2a07b7
};

static int tegra_sor_init(struct host1x_client *client)
{
	struct drm_device *drm = dev_get_drvdata(client->host);
	const struct drm_encoder_helper_funcs *helpers = NULL;
	struct tegra_sor *sor = host1x_client_to_sor(client);
	int connector = DRM_MODE_CONNECTOR_Unknown;
	int encoder = DRM_MODE_ENCODER_NONE;
	int err;

	if (!sor->aux) {
		if (sor->ops == &tegra_sor_hdmi_ops) {
			connector = DRM_MODE_CONNECTOR_HDMIA;
			encoder = DRM_MODE_ENCODER_TMDS;
			helpers = &tegra_sor_hdmi_helpers;
		} else if (sor->soc->supports_lvds) {
			connector = DRM_MODE_CONNECTOR_LVDS;
			encoder = DRM_MODE_ENCODER_LVDS;
		}
	} else {
		if (sor->output.panel) {
			connector = DRM_MODE_CONNECTOR_eDP;
			encoder = DRM_MODE_ENCODER_TMDS;
			helpers = &tegra_sor_dp_helpers;
		} else {
			connector = DRM_MODE_CONNECTOR_DisplayPort;
			encoder = DRM_MODE_ENCODER_TMDS;
			helpers = &tegra_sor_dp_helpers;
		}

		sor->link.ops = &tegra_sor_dp_link_ops;
		sor->link.aux = sor->aux;
	}

	sor->output.dev = sor->dev;

	drm_connector_init_with_ddc(drm, &sor->output.connector,
				    &tegra_sor_connector_funcs,
				    connector,
				    sor->output.ddc);
	drm_connector_helper_add(&sor->output.connector,
				 &tegra_sor_connector_helper_funcs);
	sor->output.connector.dpms = DRM_MODE_DPMS_OFF;

	drm_simple_encoder_init(drm, &sor->output.encoder, encoder);
	drm_encoder_helper_add(&sor->output.encoder, helpers);

	drm_connector_attach_encoder(&sor->output.connector,
					  &sor->output.encoder);
	drm_connector_register(&sor->output.connector);

	err = tegra_output_init(drm, &sor->output);
	if (err < 0) {
		dev_err(client->dev, "failed to initialize output: %d\n", err);
		return err;
	}

	tegra_output_find_possible_crtcs(&sor->output, drm);

	if (sor->aux) {
		err = drm_dp_aux_attach(sor->aux, &sor->output);
		if (err < 0) {
			dev_err(sor->dev, "failed to attach DP: %d\n", err);
			return err;
		}
	}

	/*
	 * XXX: Remove this reset once proper hand-over from firmware to
	 * kernel is possible.
	 */
	if (sor->rst) {
		err = pm_runtime_resume_and_get(sor->dev);
		if (err < 0) {
			dev_err(sor->dev, "failed to get runtime PM: %d\n", err);
			return err;
		}

		err = reset_control_acquire(sor->rst);
		if (err < 0) {
			dev_err(sor->dev, "failed to acquire SOR reset: %d\n",
				err);
			goto rpm_put;
		}

		err = reset_control_assert(sor->rst);
		if (err < 0) {
			dev_err(sor->dev, "failed to assert SOR reset: %d\n",
				err);
			goto rpm_put;
		}
	}

	err = clk_prepare_enable(sor->clk);
	if (err < 0) {
		dev_err(sor->dev, "failed to enable clock: %d\n", err);
		goto rpm_put;
	}

	usleep_range(1000, 3000);

	if (sor->rst) {
		err = reset_control_deassert(sor->rst);
		if (err < 0) {
			dev_err(sor->dev, "failed to deassert SOR reset: %d\n",
				err);
			clk_disable_unprepare(sor->clk);
			goto rpm_put;
		}

		reset_control_release(sor->rst);
		pm_runtime_put(sor->dev);
	}

	err = clk_prepare_enable(sor->clk_safe);
	if (err < 0) {
		clk_disable_unprepare(sor->clk);
		return err;
	}

	err = clk_prepare_enable(sor->clk_dp);
	if (err < 0) {
		clk_disable_unprepare(sor->clk_safe);
		clk_disable_unprepare(sor->clk);
		return err;
	}

	return 0;

rpm_put:
	if (sor->rst)
		pm_runtime_put(sor->dev);

	return err;
}

static int tegra_sor_exit(struct host1x_client *client)
{
	struct tegra_sor *sor = host1x_client_to_sor(client);
	int err;

	tegra_output_exit(&sor->output);

	if (sor->aux) {
		err = drm_dp_aux_detach(sor->aux);
		if (err < 0) {
			dev_err(sor->dev, "failed to detach DP: %d\n", err);
			return err;
		}
	}

	clk_disable_unprepare(sor->clk_safe);
	clk_disable_unprepare(sor->clk_dp);
	clk_disable_unprepare(sor->clk);

	return 0;
}

static int tegra_sor_runtime_suspend(struct host1x_client *client)
{
	struct tegra_sor *sor = host1x_client_to_sor(client);
	struct device *dev = client->dev;
	int err;

	if (sor->rst) {
		err = reset_control_assert(sor->rst);
		if (err < 0) {
			dev_err(dev, "failed to assert reset: %d\n", err);
			return err;
		}

		reset_control_release(sor->rst);
	}

	usleep_range(1000, 2000);
<<<<<<< HEAD

	clk_disable_unprepare(sor->clk);
	pm_runtime_put_sync(dev);

	return 0;
}

static int tegra_sor_runtime_resume(struct host1x_client *client)
{
	struct tegra_sor *sor = host1x_client_to_sor(client);
	struct device *dev = client->dev;
	int err;

=======

	clk_disable_unprepare(sor->clk);
	pm_runtime_put_sync(dev);

	return 0;
}

static int tegra_sor_runtime_resume(struct host1x_client *client)
{
	struct tegra_sor *sor = host1x_client_to_sor(client);
	struct device *dev = client->dev;
	int err;

>>>>>>> 7d2a07b7
	err = pm_runtime_resume_and_get(dev);
	if (err < 0) {
		dev_err(dev, "failed to get runtime PM: %d\n", err);
		return err;
	}

	err = clk_prepare_enable(sor->clk);
	if (err < 0) {
		dev_err(dev, "failed to enable clock: %d\n", err);
		goto put_rpm;
	}

	usleep_range(1000, 2000);

	if (sor->rst) {
		err = reset_control_acquire(sor->rst);
		if (err < 0) {
			dev_err(dev, "failed to acquire reset: %d\n", err);
			goto disable_clk;
		}

		err = reset_control_deassert(sor->rst);
		if (err < 0) {
			dev_err(dev, "failed to deassert reset: %d\n", err);
			goto release_reset;
		}
	}

	return 0;

release_reset:
	reset_control_release(sor->rst);
disable_clk:
	clk_disable_unprepare(sor->clk);
put_rpm:
	pm_runtime_put_sync(dev);
	return err;
}

static const struct host1x_client_ops sor_client_ops = {
	.init = tegra_sor_init,
	.exit = tegra_sor_exit,
	.suspend = tegra_sor_runtime_suspend,
	.resume = tegra_sor_runtime_resume,
};

static const u8 tegra124_sor_xbar_cfg[5] = {
	0, 1, 2, 3, 4
};

static const struct tegra_sor_regs tegra124_sor_regs = {
	.head_state0 = 0x05,
	.head_state1 = 0x07,
	.head_state2 = 0x09,
	.head_state3 = 0x0b,
	.head_state4 = 0x0d,
	.head_state5 = 0x0f,
	.pll0 = 0x17,
	.pll1 = 0x18,
	.pll2 = 0x19,
	.pll3 = 0x1a,
	.dp_padctl0 = 0x5c,
	.dp_padctl2 = 0x73,
};

/* Tegra124 and Tegra132 have lanes 0 and 2 swapped. */
static const u8 tegra124_sor_lane_map[4] = {
	2, 1, 0, 3,
};

static const u8 tegra124_sor_voltage_swing[4][4][4] = {
	{
		{ 0x13, 0x19, 0x1e, 0x28 },
		{ 0x1e, 0x25, 0x2d, },
		{ 0x28, 0x32, },
		{ 0x3c, },
	}, {
		{ 0x12, 0x17, 0x1b, 0x25 },
		{ 0x1c, 0x23, 0x2a, },
		{ 0x25, 0x2f, },
		{ 0x39, }
	}, {
		{ 0x12, 0x16, 0x1a, 0x22 },
		{ 0x1b, 0x20, 0x27, },
		{ 0x24, 0x2d, },
		{ 0x36, },
	}, {
		{ 0x11, 0x14, 0x17, 0x1f },
		{ 0x19, 0x1e, 0x24, },
		{ 0x22, 0x2a, },
		{ 0x32, },
	},
};

static const u8 tegra124_sor_pre_emphasis[4][4][4] = {
	{
		{ 0x00, 0x09, 0x13, 0x25 },
		{ 0x00, 0x0f, 0x1e, },
		{ 0x00, 0x14, },
		{ 0x00, },
	}, {
		{ 0x00, 0x0a, 0x14, 0x28 },
		{ 0x00, 0x0f, 0x1e, },
		{ 0x00, 0x14, },
		{ 0x00 },
	}, {
		{ 0x00, 0x0a, 0x14, 0x28 },
		{ 0x00, 0x0f, 0x1e, },
		{ 0x00, 0x14, },
		{ 0x00, },
	}, {
		{ 0x00, 0x0a, 0x14, 0x28 },
		{ 0x00, 0x0f, 0x1e, },
		{ 0x00, 0x14, },
		{ 0x00, },
	},
};

static const u8 tegra124_sor_post_cursor[4][4][4] = {
	{
		{ 0x00, 0x00, 0x00, 0x00 },
		{ 0x00, 0x00, 0x00, },
		{ 0x00, 0x00, },
		{ 0x00, },
	}, {
		{ 0x02, 0x02, 0x04, 0x05 },
		{ 0x02, 0x04, 0x05, },
		{ 0x04, 0x05, },
		{ 0x05, },
	}, {
		{ 0x04, 0x05, 0x08, 0x0b },
		{ 0x05, 0x09, 0x0b, },
		{ 0x08, 0x0a, },
		{ 0x0b, },
	}, {
		{ 0x05, 0x09, 0x0b, 0x12 },
		{ 0x09, 0x0d, 0x12, },
		{ 0x0b, 0x0f, },
		{ 0x12, },
	},
};

static const u8 tegra124_sor_tx_pu[4][4][4] = {
	{
		{ 0x20, 0x30, 0x40, 0x60 },
		{ 0x30, 0x40, 0x60, },
		{ 0x40, 0x60, },
		{ 0x60, },
	}, {
		{ 0x20, 0x20, 0x30, 0x50 },
		{ 0x30, 0x40, 0x50, },
		{ 0x40, 0x50, },
		{ 0x60, },
	}, {
		{ 0x20, 0x20, 0x30, 0x40, },
		{ 0x30, 0x30, 0x40, },
		{ 0x40, 0x50, },
		{ 0x60, },
	}, {
		{ 0x20, 0x20, 0x20, 0x40, },
		{ 0x30, 0x30, 0x40, },
		{ 0x40, 0x40, },
		{ 0x60, },
	},
};

static const struct tegra_sor_soc tegra124_sor = {
	.supports_lvds = true,
	.supports_hdmi = false,
	.supports_dp = true,
	.supports_audio = false,
	.supports_hdcp = false,
	.regs = &tegra124_sor_regs,
	.has_nvdisplay = false,
	.xbar_cfg = tegra124_sor_xbar_cfg,
	.lane_map = tegra124_sor_lane_map,
	.voltage_swing = tegra124_sor_voltage_swing,
	.pre_emphasis = tegra124_sor_pre_emphasis,
	.post_cursor = tegra124_sor_post_cursor,
	.tx_pu = tegra124_sor_tx_pu,
};

static const u8 tegra132_sor_pre_emphasis[4][4][4] = {
	{
		{ 0x00, 0x08, 0x12, 0x24 },
		{ 0x01, 0x0e, 0x1d, },
		{ 0x01, 0x13, },
		{ 0x00, },
	}, {
		{ 0x00, 0x08, 0x12, 0x24 },
		{ 0x00, 0x0e, 0x1d, },
		{ 0x00, 0x13, },
		{ 0x00 },
	}, {
		{ 0x00, 0x08, 0x12, 0x24 },
		{ 0x00, 0x0e, 0x1d, },
		{ 0x00, 0x13, },
		{ 0x00, },
	}, {
		{ 0x00, 0x08, 0x12, 0x24 },
		{ 0x00, 0x0e, 0x1d, },
		{ 0x00, 0x13, },
		{ 0x00, },
	},
};

static const struct tegra_sor_soc tegra132_sor = {
	.supports_lvds = true,
	.supports_hdmi = false,
	.supports_dp = true,
	.supports_audio = false,
	.supports_hdcp = false,
	.regs = &tegra124_sor_regs,
	.has_nvdisplay = false,
	.xbar_cfg = tegra124_sor_xbar_cfg,
	.lane_map = tegra124_sor_lane_map,
	.voltage_swing = tegra124_sor_voltage_swing,
	.pre_emphasis = tegra132_sor_pre_emphasis,
	.post_cursor = tegra124_sor_post_cursor,
	.tx_pu = tegra124_sor_tx_pu,
};

static const struct tegra_sor_regs tegra210_sor_regs = {
	.head_state0 = 0x05,
	.head_state1 = 0x07,
	.head_state2 = 0x09,
	.head_state3 = 0x0b,
	.head_state4 = 0x0d,
	.head_state5 = 0x0f,
	.pll0 = 0x17,
	.pll1 = 0x18,
	.pll2 = 0x19,
	.pll3 = 0x1a,
	.dp_padctl0 = 0x5c,
	.dp_padctl2 = 0x73,
};

static const u8 tegra210_sor_xbar_cfg[5] = {
	2, 1, 0, 3, 4
};

static const u8 tegra210_sor_lane_map[4] = {
	0, 1, 2, 3,
};

static const struct tegra_sor_soc tegra210_sor = {
	.supports_lvds = false,
	.supports_hdmi = false,
	.supports_dp = true,
	.supports_audio = false,
	.supports_hdcp = false,

	.regs = &tegra210_sor_regs,
	.has_nvdisplay = false,

	.xbar_cfg = tegra210_sor_xbar_cfg,
	.lane_map = tegra210_sor_lane_map,
	.voltage_swing = tegra124_sor_voltage_swing,
	.pre_emphasis = tegra124_sor_pre_emphasis,
	.post_cursor = tegra124_sor_post_cursor,
	.tx_pu = tegra124_sor_tx_pu,
};

static const struct tegra_sor_soc tegra210_sor1 = {
	.supports_lvds = false,
	.supports_hdmi = true,
	.supports_dp = true,
	.supports_audio = true,
	.supports_hdcp = true,

	.regs = &tegra210_sor_regs,
	.has_nvdisplay = false,

	.num_settings = ARRAY_SIZE(tegra210_sor_hdmi_defaults),
	.settings = tegra210_sor_hdmi_defaults,
	.xbar_cfg = tegra210_sor_xbar_cfg,
	.lane_map = tegra210_sor_lane_map,
	.voltage_swing = tegra124_sor_voltage_swing,
	.pre_emphasis = tegra124_sor_pre_emphasis,
	.post_cursor = tegra124_sor_post_cursor,
	.tx_pu = tegra124_sor_tx_pu,
};

static const struct tegra_sor_regs tegra186_sor_regs = {
	.head_state0 = 0x151,
	.head_state1 = 0x154,
	.head_state2 = 0x157,
	.head_state3 = 0x15a,
	.head_state4 = 0x15d,
	.head_state5 = 0x160,
	.pll0 = 0x163,
	.pll1 = 0x164,
	.pll2 = 0x165,
	.pll3 = 0x166,
	.dp_padctl0 = 0x168,
	.dp_padctl2 = 0x16a,
};

static const u8 tegra186_sor_voltage_swing[4][4][4] = {
	{
		{ 0x13, 0x19, 0x1e, 0x28 },
		{ 0x1e, 0x25, 0x2d, },
		{ 0x28, 0x32, },
		{ 0x39, },
	}, {
		{ 0x12, 0x16, 0x1b, 0x25 },
		{ 0x1c, 0x23, 0x2a, },
		{ 0x25, 0x2f, },
		{ 0x37, }
	}, {
		{ 0x12, 0x16, 0x1a, 0x22 },
		{ 0x1b, 0x20, 0x27, },
		{ 0x24, 0x2d, },
		{ 0x35, },
	}, {
		{ 0x11, 0x14, 0x17, 0x1f },
		{ 0x19, 0x1e, 0x24, },
		{ 0x22, 0x2a, },
		{ 0x32, },
	},
};

static const u8 tegra186_sor_pre_emphasis[4][4][4] = {
	{
		{ 0x00, 0x08, 0x12, 0x24 },
		{ 0x01, 0x0e, 0x1d, },
		{ 0x01, 0x13, },
		{ 0x00, },
	}, {
		{ 0x00, 0x08, 0x12, 0x24 },
		{ 0x00, 0x0e, 0x1d, },
		{ 0x00, 0x13, },
		{ 0x00 },
	}, {
		{ 0x00, 0x08, 0x14, 0x24 },
		{ 0x00, 0x0e, 0x1d, },
		{ 0x00, 0x13, },
		{ 0x00, },
	}, {
		{ 0x00, 0x08, 0x12, 0x24 },
		{ 0x00, 0x0e, 0x1d, },
		{ 0x00, 0x13, },
		{ 0x00, },
	},
};

static const struct tegra_sor_soc tegra186_sor = {
	.supports_lvds = false,
	.supports_hdmi = true,
	.supports_dp = true,
	.supports_audio = true,
	.supports_hdcp = true,

	.regs = &tegra186_sor_regs,
	.has_nvdisplay = true,

	.num_settings = ARRAY_SIZE(tegra186_sor_hdmi_defaults),
	.settings = tegra186_sor_hdmi_defaults,
	.xbar_cfg = tegra124_sor_xbar_cfg,
	.lane_map = tegra124_sor_lane_map,
	.voltage_swing = tegra186_sor_voltage_swing,
	.pre_emphasis = tegra186_sor_pre_emphasis,
	.post_cursor = tegra124_sor_post_cursor,
	.tx_pu = tegra124_sor_tx_pu,
};

static const struct tegra_sor_regs tegra194_sor_regs = {
	.head_state0 = 0x151,
	.head_state1 = 0x155,
	.head_state2 = 0x159,
	.head_state3 = 0x15d,
	.head_state4 = 0x161,
	.head_state5 = 0x165,
	.pll0 = 0x169,
	.pll1 = 0x16a,
	.pll2 = 0x16b,
	.pll3 = 0x16c,
	.dp_padctl0 = 0x16e,
	.dp_padctl2 = 0x16f,
};

static const struct tegra_sor_soc tegra194_sor = {
	.supports_lvds = false,
	.supports_hdmi = true,
	.supports_dp = true,
	.supports_audio = true,
	.supports_hdcp = true,

	.regs = &tegra194_sor_regs,
	.has_nvdisplay = true,

	.num_settings = ARRAY_SIZE(tegra194_sor_hdmi_defaults),
	.settings = tegra194_sor_hdmi_defaults,

	.xbar_cfg = tegra210_sor_xbar_cfg,
	.lane_map = tegra124_sor_lane_map,
	.voltage_swing = tegra186_sor_voltage_swing,
	.pre_emphasis = tegra186_sor_pre_emphasis,
	.post_cursor = tegra124_sor_post_cursor,
	.tx_pu = tegra124_sor_tx_pu,
};

static const struct of_device_id tegra_sor_of_match[] = {
	{ .compatible = "nvidia,tegra194-sor", .data = &tegra194_sor },
	{ .compatible = "nvidia,tegra186-sor", .data = &tegra186_sor },
	{ .compatible = "nvidia,tegra210-sor1", .data = &tegra210_sor1 },
	{ .compatible = "nvidia,tegra210-sor", .data = &tegra210_sor },
	{ .compatible = "nvidia,tegra132-sor", .data = &tegra132_sor },
	{ .compatible = "nvidia,tegra124-sor", .data = &tegra124_sor },
	{ },
};
MODULE_DEVICE_TABLE(of, tegra_sor_of_match);

static int tegra_sor_parse_dt(struct tegra_sor *sor)
{
	struct device_node *np = sor->dev->of_node;
	u32 xbar_cfg[5];
	unsigned int i;
	u32 value;
	int err;

	if (sor->soc->has_nvdisplay) {
		err = of_property_read_u32(np, "nvidia,interface", &value);
		if (err < 0)
			return err;

		sor->index = value;

		/*
		 * override the default that we already set for Tegra210 and
		 * earlier
		 */
		sor->pad = TEGRA_IO_PAD_HDMI_DP0 + sor->index;
	} else {
		if (!sor->soc->supports_audio)
			sor->index = 0;
		else
			sor->index = 1;
	}

	err = of_property_read_u32_array(np, "nvidia,xbar-cfg", xbar_cfg, 5);
	if (err < 0) {
		/* fall back to default per-SoC XBAR configuration */
		for (i = 0; i < 5; i++)
			sor->xbar_cfg[i] = sor->soc->xbar_cfg[i];
	} else {
		/* copy cells to SOR XBAR configuration */
		for (i = 0; i < 5; i++)
			sor->xbar_cfg[i] = xbar_cfg[i];
	}

	return 0;
}

static irqreturn_t tegra_sor_irq(int irq, void *data)
{
	struct tegra_sor *sor = data;
	u32 value;

	value = tegra_sor_readl(sor, SOR_INT_STATUS);
	tegra_sor_writel(sor, value, SOR_INT_STATUS);

	if (value & SOR_INT_CODEC_SCRATCH0) {
		value = tegra_sor_readl(sor, SOR_AUDIO_HDA_CODEC_SCRATCH0);

		if (value & SOR_AUDIO_HDA_CODEC_SCRATCH0_VALID) {
			unsigned int format;

			format = value & SOR_AUDIO_HDA_CODEC_SCRATCH0_FMT_MASK;

			tegra_hda_parse_format(format, &sor->format);

			if (sor->ops->audio_enable)
				sor->ops->audio_enable(sor);
		} else {
			if (sor->ops->audio_disable)
				sor->ops->audio_disable(sor);
		}
	}

	return IRQ_HANDLED;
}

static int tegra_sor_probe(struct platform_device *pdev)
{
	struct device_node *np;
	struct tegra_sor *sor;
	struct resource *regs;
	int err;

	sor = devm_kzalloc(&pdev->dev, sizeof(*sor), GFP_KERNEL);
	if (!sor)
		return -ENOMEM;

	sor->soc = of_device_get_match_data(&pdev->dev);
	sor->output.dev = sor->dev = &pdev->dev;

	sor->settings = devm_kmemdup(&pdev->dev, sor->soc->settings,
				     sor->soc->num_settings *
					sizeof(*sor->settings),
				     GFP_KERNEL);
	if (!sor->settings)
		return -ENOMEM;

	sor->num_settings = sor->soc->num_settings;

	np = of_parse_phandle(pdev->dev.of_node, "nvidia,dpaux", 0);
	if (np) {
		sor->aux = drm_dp_aux_find_by_of_node(np);
		of_node_put(np);

		if (!sor->aux)
			return -EPROBE_DEFER;

<<<<<<< HEAD
		if (get_device(&sor->aux->ddc.dev)) {
			if (try_module_get(sor->aux->ddc.owner))
				sor->output.ddc = &sor->aux->ddc;
			else
				put_device(&sor->aux->ddc.dev);
		}
=======
		if (get_device(sor->aux->dev))
			sor->output.ddc = &sor->aux->ddc;
>>>>>>> 7d2a07b7
	}

	if (!sor->aux) {
		if (sor->soc->supports_hdmi) {
			sor->ops = &tegra_sor_hdmi_ops;
			sor->pad = TEGRA_IO_PAD_HDMI;
		} else if (sor->soc->supports_lvds) {
			dev_err(&pdev->dev, "LVDS not supported yet\n");
			return -ENODEV;
		} else {
			dev_err(&pdev->dev, "unknown (non-DP) support\n");
			return -ENODEV;
		}
	} else {
		np = of_parse_phandle(pdev->dev.of_node, "nvidia,panel", 0);
		/*
		 * No need to keep this around since we only use it as a check
		 * to see if a panel is connected (eDP) or not (DP).
		 */
		of_node_put(np);

		sor->ops = &tegra_sor_dp_ops;
		sor->pad = TEGRA_IO_PAD_LVDS;
	}

	err = tegra_sor_parse_dt(sor);
	if (err < 0)
		goto put_aux;

	err = tegra_output_probe(&sor->output);
<<<<<<< HEAD
	if (err < 0)
		return dev_err_probe(&pdev->dev, err,
				     "failed to probe output\n");
=======
	if (err < 0) {
		dev_err_probe(&pdev->dev, err, "failed to probe output\n");
		goto put_aux;
	}
>>>>>>> 7d2a07b7

	if (sor->ops && sor->ops->probe) {
		err = sor->ops->probe(sor);
		if (err < 0) {
			dev_err(&pdev->dev, "failed to probe %s: %d\n",
				sor->ops->name, err);
			goto remove;
		}
	}

	regs = platform_get_resource(pdev, IORESOURCE_MEM, 0);
	sor->regs = devm_ioremap_resource(&pdev->dev, regs);
	if (IS_ERR(sor->regs)) {
		err = PTR_ERR(sor->regs);
		goto remove;
	}

	err = platform_get_irq(pdev, 0);
	if (err < 0) {
		dev_err(&pdev->dev, "failed to get IRQ: %d\n", err);
		goto remove;
	}

	sor->irq = err;

	err = devm_request_irq(sor->dev, sor->irq, tegra_sor_irq, 0,
			       dev_name(sor->dev), sor);
	if (err < 0) {
		dev_err(&pdev->dev, "failed to request IRQ: %d\n", err);
		goto remove;
	}

	sor->rst = devm_reset_control_get_exclusive_released(&pdev->dev, "sor");
	if (IS_ERR(sor->rst)) {
		err = PTR_ERR(sor->rst);

		if (err != -EBUSY || WARN_ON(!pdev->dev.pm_domain)) {
			dev_err(&pdev->dev, "failed to get reset control: %d\n",
				err);
			goto remove;
		}

		/*
		 * At this point, the reset control is most likely being used
		 * by the generic power domain implementation. With any luck
		 * the power domain will have taken care of resetting the SOR
		 * and we don't have to do anything.
		 */
		sor->rst = NULL;
	}

	sor->clk = devm_clk_get(&pdev->dev, NULL);
	if (IS_ERR(sor->clk)) {
		err = PTR_ERR(sor->clk);
		dev_err(&pdev->dev, "failed to get module clock: %d\n", err);
		goto remove;
	}

	if (sor->soc->supports_hdmi || sor->soc->supports_dp) {
		struct device_node *np = pdev->dev.of_node;
		const char *name;

		/*
		 * For backwards compatibility with Tegra210 device trees,
		 * fall back to the old clock name "source" if the new "out"
		 * clock is not available.
		 */
		if (of_property_match_string(np, "clock-names", "out") < 0)
			name = "source";
		else
			name = "out";

		sor->clk_out = devm_clk_get(&pdev->dev, name);
		if (IS_ERR(sor->clk_out)) {
			err = PTR_ERR(sor->clk_out);
			dev_err(sor->dev, "failed to get %s clock: %d\n",
				name, err);
			goto remove;
		}
	} else {
		/* fall back to the module clock on SOR0 (eDP/LVDS only) */
		sor->clk_out = sor->clk;
	}

	sor->clk_parent = devm_clk_get(&pdev->dev, "parent");
	if (IS_ERR(sor->clk_parent)) {
		err = PTR_ERR(sor->clk_parent);
		dev_err(&pdev->dev, "failed to get parent clock: %d\n", err);
		goto remove;
	}

	sor->clk_safe = devm_clk_get(&pdev->dev, "safe");
	if (IS_ERR(sor->clk_safe)) {
		err = PTR_ERR(sor->clk_safe);
		dev_err(&pdev->dev, "failed to get safe clock: %d\n", err);
		goto remove;
	}

	sor->clk_dp = devm_clk_get(&pdev->dev, "dp");
	if (IS_ERR(sor->clk_dp)) {
		err = PTR_ERR(sor->clk_dp);
		dev_err(&pdev->dev, "failed to get DP clock: %d\n", err);
		goto remove;
	}

	/*
	 * Starting with Tegra186, the BPMP provides an implementation for
	 * the pad output clock, so we have to look it up from device tree.
	 */
	sor->clk_pad = devm_clk_get(&pdev->dev, "pad");
	if (IS_ERR(sor->clk_pad)) {
		if (sor->clk_pad != ERR_PTR(-ENOENT)) {
			err = PTR_ERR(sor->clk_pad);
			goto remove;
		}

		/*
		 * If the pad output clock is not available, then we assume
		 * we're on Tegra210 or earlier and have to provide our own
		 * implementation.
		 */
		sor->clk_pad = NULL;
	}

	/*
	 * The bootloader may have set up the SOR such that it's module clock
	 * is sourced by one of the display PLLs. However, that doesn't work
	 * without properly having set up other bits of the SOR.
	 */
	err = clk_set_parent(sor->clk_out, sor->clk_safe);
	if (err < 0) {
		dev_err(&pdev->dev, "failed to use safe clock: %d\n", err);
		goto remove;
	}

	platform_set_drvdata(pdev, sor);
	pm_runtime_enable(&pdev->dev);

<<<<<<< HEAD
	INIT_LIST_HEAD(&sor->client.list);
	sor->client.ops = &sor_client_ops;
	sor->client.dev = &pdev->dev;

	err = host1x_client_register(&sor->client);
	if (err < 0) {
		dev_err(&pdev->dev, "failed to register host1x client: %d\n",
			err);
		goto rpm_disable;
	}

=======
	host1x_client_init(&sor->client);
	sor->client.ops = &sor_client_ops;
	sor->client.dev = &pdev->dev;

>>>>>>> 7d2a07b7
	/*
	 * On Tegra210 and earlier, provide our own implementation for the
	 * pad output clock.
	 */
	if (!sor->clk_pad) {
		char *name;

		name = devm_kasprintf(sor->dev, GFP_KERNEL, "sor%u_pad_clkout",
				      sor->index);
		if (!name) {
			err = -ENOMEM;
<<<<<<< HEAD
			goto unregister;
=======
			goto uninit;
>>>>>>> 7d2a07b7
		}

		err = host1x_client_resume(&sor->client);
		if (err < 0) {
			dev_err(sor->dev, "failed to resume: %d\n", err);
<<<<<<< HEAD
			goto unregister;
=======
			goto uninit;
>>>>>>> 7d2a07b7
		}

		sor->clk_pad = tegra_clk_sor_pad_register(sor, name);
		host1x_client_suspend(&sor->client);
	}

	if (IS_ERR(sor->clk_pad)) {
		err = PTR_ERR(sor->clk_pad);
		dev_err(sor->dev, "failed to register SOR pad clock: %d\n",
<<<<<<< HEAD
			err);
		goto unregister;
=======
			err);
		goto uninit;
	}

	err = __host1x_client_register(&sor->client);
	if (err < 0) {
		dev_err(&pdev->dev, "failed to register host1x client: %d\n",
			err);
		goto uninit;
>>>>>>> 7d2a07b7
	}

	return 0;

<<<<<<< HEAD
unregister:
	host1x_client_unregister(&sor->client);
rpm_disable:
=======
uninit:
	host1x_client_exit(&sor->client);
>>>>>>> 7d2a07b7
	pm_runtime_disable(&pdev->dev);
remove:
	if (sor->aux)
		sor->output.ddc = NULL;

	tegra_output_remove(&sor->output);
put_aux:
	if (sor->aux)
		put_device(sor->aux->dev);

	return err;
}

static int tegra_sor_remove(struct platform_device *pdev)
{
	struct tegra_sor *sor = platform_get_drvdata(pdev);
	int err;

	err = host1x_client_unregister(&sor->client);
	if (err < 0) {
		dev_err(&pdev->dev, "failed to unregister host1x client: %d\n",
			err);
		return err;
	}

	pm_runtime_disable(&pdev->dev);

<<<<<<< HEAD
	if (sor->ops && sor->ops->remove) {
		err = sor->ops->remove(sor);
		if (err < 0)
			dev_err(&pdev->dev, "failed to remove SOR: %d\n", err);
=======
	if (sor->aux) {
		put_device(sor->aux->dev);
		sor->output.ddc = NULL;
>>>>>>> 7d2a07b7
	}

	tegra_output_remove(&sor->output);

	return 0;
}

static int __maybe_unused tegra_sor_suspend(struct device *dev)
{
	struct tegra_sor *sor = dev_get_drvdata(dev);
	int err;

	err = tegra_output_suspend(&sor->output);
	if (err < 0) {
		dev_err(dev, "failed to suspend output: %d\n", err);
		return err;
	}

	if (sor->hdmi_supply) {
		err = regulator_disable(sor->hdmi_supply);
		if (err < 0) {
			tegra_output_resume(&sor->output);
			return err;
		}
	}

	return 0;
}

static int __maybe_unused tegra_sor_resume(struct device *dev)
{
	struct tegra_sor *sor = dev_get_drvdata(dev);
	int err;

	if (sor->hdmi_supply) {
		err = regulator_enable(sor->hdmi_supply);
		if (err < 0)
			return err;
	}

	err = tegra_output_resume(&sor->output);
	if (err < 0) {
		dev_err(dev, "failed to resume output: %d\n", err);

		if (sor->hdmi_supply)
			regulator_disable(sor->hdmi_supply);

		return err;
	}

	return 0;
}

static const struct dev_pm_ops tegra_sor_pm_ops = {
	SET_SYSTEM_SLEEP_PM_OPS(tegra_sor_suspend, tegra_sor_resume)
};

struct platform_driver tegra_sor_driver = {
	.driver = {
		.name = "tegra-sor",
		.of_match_table = tegra_sor_of_match,
		.pm = &tegra_sor_pm_ops,
	},
	.probe = tegra_sor_probe,
	.remove = tegra_sor_remove,
};<|MERGE_RESOLUTION|>--- conflicted
+++ resolved
@@ -397,10 +397,6 @@
 struct tegra_sor_ops {
 	const char *name;
 	int (*probe)(struct tegra_sor *sor);
-<<<<<<< HEAD
-	int (*remove)(struct tegra_sor *sor);
-=======
->>>>>>> 7d2a07b7
 	void (*audio_enable)(struct tegra_sor *sor);
 	void (*audio_disable)(struct tegra_sor *sor);
 };
@@ -2789,260 +2785,6 @@
 	value |= SOR_PLL2_SEQ_PLLCAPPD;
 	tegra_sor_writel(sor, value, sor->soc->regs->pll2);
 
-<<<<<<< HEAD
-	value = tegra_sor_readl(sor, sor->soc->regs->dp_padctl0);
-	value &= ~SOR_DP_PADCTL_TX_PU_MASK;
-	value |= SOR_DP_PADCTL_TX_PU_ENABLE;
-	value |= SOR_DP_PADCTL_TX_PU(settings->tx_pu_value);
-	tegra_sor_writel(sor, value, sor->soc->regs->dp_padctl0);
-
-	value = tegra_sor_readl(sor, sor->soc->regs->dp_padctl2);
-	value &= ~SOR_DP_PADCTL_SPAREPLL_MASK;
-	value |= SOR_DP_PADCTL_SPAREPLL(settings->sparepll);
-	tegra_sor_writel(sor, value, sor->soc->regs->dp_padctl2);
-
-	/* power down pad calibration */
-	value = tegra_sor_readl(sor, sor->soc->regs->dp_padctl0);
-	value |= SOR_DP_PADCTL_PAD_CAL_PD;
-	tegra_sor_writel(sor, value, sor->soc->regs->dp_padctl0);
-
-	if (!dc->soc->has_nvdisplay) {
-		/* miscellaneous display controller settings */
-		value = VSYNC_H_POSITION(1);
-		tegra_dc_writel(dc, value, DC_DISP_DISP_TIMING_OPTIONS);
-	}
-
-	value = tegra_dc_readl(dc, DC_DISP_DISP_COLOR_CONTROL);
-	value &= ~DITHER_CONTROL_MASK;
-	value &= ~BASE_COLOR_SIZE_MASK;
-
-	switch (state->bpc) {
-	case 6:
-		value |= BASE_COLOR_SIZE_666;
-		break;
-
-	case 8:
-		value |= BASE_COLOR_SIZE_888;
-		break;
-
-	case 10:
-		value |= BASE_COLOR_SIZE_101010;
-		break;
-
-	case 12:
-		value |= BASE_COLOR_SIZE_121212;
-		break;
-
-	default:
-		WARN(1, "%u bits-per-color not supported\n", state->bpc);
-		value |= BASE_COLOR_SIZE_888;
-		break;
-	}
-
-	tegra_dc_writel(dc, value, DC_DISP_DISP_COLOR_CONTROL);
-
-	/* XXX set display head owner */
-	value = tegra_sor_readl(sor, SOR_STATE1);
-	value &= ~SOR_STATE_ASY_OWNER_MASK;
-	value |= SOR_STATE_ASY_OWNER(1 + dc->pipe);
-	tegra_sor_writel(sor, value, SOR_STATE1);
-
-	err = tegra_sor_power_up(sor, 250);
-	if (err < 0)
-		dev_err(sor->dev, "failed to power up SOR: %d\n", err);
-
-	/* configure dynamic range of output */
-	value = tegra_sor_readl(sor, sor->soc->regs->head_state0 + dc->pipe);
-	value &= ~SOR_HEAD_STATE_RANGECOMPRESS_MASK;
-	value &= ~SOR_HEAD_STATE_DYNRANGE_MASK;
-	tegra_sor_writel(sor, value, sor->soc->regs->head_state0 + dc->pipe);
-
-	/* configure colorspace */
-	value = tegra_sor_readl(sor, sor->soc->regs->head_state0 + dc->pipe);
-	value &= ~SOR_HEAD_STATE_COLORSPACE_MASK;
-	value |= SOR_HEAD_STATE_COLORSPACE_RGB;
-	tegra_sor_writel(sor, value, sor->soc->regs->head_state0 + dc->pipe);
-
-	tegra_sor_mode_set(sor, mode, state);
-
-	tegra_sor_update(sor);
-
-	/* program preamble timing in SOR (XXX) */
-	value = tegra_sor_readl(sor, SOR_DP_SPARE0);
-	value &= ~SOR_DP_SPARE_DISP_VIDEO_PREAMBLE;
-	tegra_sor_writel(sor, value, SOR_DP_SPARE0);
-
-	err = tegra_sor_attach(sor);
-	if (err < 0)
-		dev_err(sor->dev, "failed to attach SOR: %d\n", err);
-
-	/* enable display to SOR clock and generate HDMI preamble */
-	value = tegra_dc_readl(dc, DC_DISP_DISP_WIN_OPTIONS);
-
-	if (!sor->soc->has_nvdisplay)
-		value |= SOR1_TIMING_CYA;
-
-	value |= SOR_ENABLE(sor->index);
-
-	tegra_dc_writel(dc, value, DC_DISP_DISP_WIN_OPTIONS);
-
-	if (dc->soc->has_nvdisplay) {
-		value = tegra_dc_readl(dc, DC_DISP_CORE_SOR_SET_CONTROL(sor->index));
-		value &= ~PROTOCOL_MASK;
-		value |= PROTOCOL_SINGLE_TMDS_A;
-		tegra_dc_writel(dc, value, DC_DISP_CORE_SOR_SET_CONTROL(sor->index));
-	}
-
-	tegra_dc_commit(dc);
-
-	err = tegra_sor_wakeup(sor);
-	if (err < 0)
-		dev_err(sor->dev, "failed to wakeup SOR: %d\n", err);
-
-	tegra_sor_hdmi_scdc_start(sor);
-	tegra_sor_audio_prepare(sor);
-}
-
-static const struct drm_encoder_helper_funcs tegra_sor_hdmi_helpers = {
-	.disable = tegra_sor_hdmi_disable,
-	.enable = tegra_sor_hdmi_enable,
-	.atomic_check = tegra_sor_encoder_atomic_check,
-};
-
-static void tegra_sor_dp_disable(struct drm_encoder *encoder)
-{
-	struct tegra_output *output = encoder_to_output(encoder);
-	struct tegra_dc *dc = to_tegra_dc(encoder->crtc);
-	struct tegra_sor *sor = to_sor(output);
-	u32 value;
-	int err;
-
-	if (output->panel)
-		drm_panel_disable(output->panel);
-
-	/*
-	 * Do not attempt to power down a DP link if we're not connected since
-	 * the AUX transactions would just be timing out.
-	 */
-	if (output->connector.status != connector_status_disconnected) {
-		err = drm_dp_link_power_down(sor->aux, &sor->link);
-		if (err < 0)
-			dev_err(sor->dev, "failed to power down link: %d\n",
-				err);
-	}
-
-	err = tegra_sor_detach(sor);
-	if (err < 0)
-		dev_err(sor->dev, "failed to detach SOR: %d\n", err);
-
-	tegra_sor_writel(sor, 0, SOR_STATE1);
-	tegra_sor_update(sor);
-
-	value = tegra_dc_readl(dc, DC_DISP_DISP_WIN_OPTIONS);
-	value &= ~SOR_ENABLE(sor->index);
-	tegra_dc_writel(dc, value, DC_DISP_DISP_WIN_OPTIONS);
-	tegra_dc_commit(dc);
-
-	value = tegra_sor_readl(sor, SOR_STATE1);
-	value &= ~SOR_STATE_ASY_PROTOCOL_MASK;
-	value &= ~SOR_STATE_ASY_SUBOWNER_MASK;
-	value &= ~SOR_STATE_ASY_OWNER_MASK;
-	tegra_sor_writel(sor, value, SOR_STATE1);
-	tegra_sor_update(sor);
-
-	/* switch to safe parent clock */
-	err = tegra_sor_set_parent_clock(sor, sor->clk_safe);
-	if (err < 0)
-		dev_err(sor->dev, "failed to set safe clock: %d\n", err);
-
-	err = tegra_sor_power_down(sor);
-	if (err < 0)
-		dev_err(sor->dev, "failed to power down SOR: %d\n", err);
-
-	err = tegra_io_pad_power_disable(sor->pad);
-	if (err < 0)
-		dev_err(sor->dev, "failed to power off I/O pad: %d\n", err);
-
-	err = drm_dp_aux_disable(sor->aux);
-	if (err < 0)
-		dev_err(sor->dev, "failed disable DPAUX: %d\n", err);
-
-	if (output->panel)
-		drm_panel_unprepare(output->panel);
-
-	host1x_client_suspend(&sor->client);
-}
-
-static void tegra_sor_dp_enable(struct drm_encoder *encoder)
-{
-	struct tegra_output *output = encoder_to_output(encoder);
-	struct tegra_dc *dc = to_tegra_dc(encoder->crtc);
-	struct tegra_sor *sor = to_sor(output);
-	struct tegra_sor_config config;
-	struct tegra_sor_state *state;
-	struct drm_display_mode *mode;
-	struct drm_display_info *info;
-	unsigned int i;
-	u32 value;
-	int err;
-
-	state = to_sor_state(output->connector.state);
-	mode = &encoder->crtc->state->adjusted_mode;
-	info = &output->connector.display_info;
-
-	err = host1x_client_resume(&sor->client);
-	if (err < 0) {
-		dev_err(sor->dev, "failed to resume: %d\n", err);
-		return;
-	}
-
-	/* switch to safe parent clock */
-	err = tegra_sor_set_parent_clock(sor, sor->clk_safe);
-	if (err < 0)
-		dev_err(sor->dev, "failed to set safe parent clock: %d\n", err);
-
-	err = tegra_io_pad_power_enable(sor->pad);
-	if (err < 0)
-		dev_err(sor->dev, "failed to power on LVDS rail: %d\n", err);
-
-	usleep_range(20, 100);
-
-	err = drm_dp_aux_enable(sor->aux);
-	if (err < 0)
-		dev_err(sor->dev, "failed to enable DPAUX: %d\n", err);
-
-	err = drm_dp_link_probe(sor->aux, &sor->link);
-	if (err < 0)
-		dev_err(sor->dev, "failed to probe DP link: %d\n", err);
-
-	tegra_sor_filter_rates(sor);
-
-	err = drm_dp_link_choose(&sor->link, mode, info);
-	if (err < 0)
-		dev_err(sor->dev, "failed to choose link: %d\n", err);
-
-	if (output->panel)
-		drm_panel_prepare(output->panel);
-
-	value = tegra_sor_readl(sor, sor->soc->regs->pll2);
-	value &= ~SOR_PLL2_BANDGAP_POWERDOWN;
-	tegra_sor_writel(sor, value, sor->soc->regs->pll2);
-
-	usleep_range(20, 40);
-
-	value = tegra_sor_readl(sor, sor->soc->regs->pll3);
-	value |= SOR_PLL3_PLL_VDD_MODE_3V3;
-	tegra_sor_writel(sor, value, sor->soc->regs->pll3);
-
-	value = tegra_sor_readl(sor, sor->soc->regs->pll0);
-	value &= ~(SOR_PLL0_VCOPD | SOR_PLL0_PWR);
-	tegra_sor_writel(sor, value, sor->soc->regs->pll0);
-
-	value = tegra_sor_readl(sor, sor->soc->regs->pll2);
-	value &= ~SOR_PLL2_SEQ_PLLCAPPD_ENFORCE;
-	value |= SOR_PLL2_SEQ_PLLCAPPD;
-	tegra_sor_writel(sor, value, sor->soc->regs->pll2);
-
 	usleep_range(200, 400);
 
 	value = tegra_sor_readl(sor, sor->soc->regs->pll2);
@@ -3110,88 +2852,10 @@
 	err = tegra_sor_set_parent_clock(sor, sor->clk_pad);
 	if (err < 0) {
 		dev_err(sor->dev, "failed to select SOR parent clock: %d\n",
-=======
-	usleep_range(200, 400);
-
-	value = tegra_sor_readl(sor, sor->soc->regs->pll2);
-	value &= ~SOR_PLL2_POWERDOWN_OVERRIDE;
-	value &= ~SOR_PLL2_PORT_POWERDOWN;
-	tegra_sor_writel(sor, value, sor->soc->regs->pll2);
-
-	value = tegra_sor_readl(sor, SOR_CLK_CNTRL);
-	value &= ~SOR_CLK_CNTRL_DP_CLK_SEL_MASK;
-
-	if (output->panel)
-		value |= SOR_CLK_CNTRL_DP_CLK_SEL_SINGLE_DPCLK;
-	else
-		value |= SOR_CLK_CNTRL_DP_CLK_SEL_DIFF_DPCLK;
-
-	tegra_sor_writel(sor, value, SOR_CLK_CNTRL);
-
-	usleep_range(200, 400);
-
-	value = tegra_sor_readl(sor, SOR_DP_SPARE0);
-	/* XXX not in TRM */
-	if (output->panel)
-		value |= SOR_DP_SPARE_PANEL_INTERNAL;
-	else
-		value &= ~SOR_DP_SPARE_PANEL_INTERNAL;
-
-	value |= SOR_DP_SPARE_SEQ_ENABLE;
-	tegra_sor_writel(sor, value, SOR_DP_SPARE0);
-
-	/* XXX not in TRM */
-	tegra_sor_writel(sor, 0, SOR_LVDS);
-
-	value = tegra_sor_readl(sor, sor->soc->regs->pll0);
-	value &= ~SOR_PLL0_ICHPMP_MASK;
-	value &= ~SOR_PLL0_VCOCAP_MASK;
-	value |= SOR_PLL0_ICHPMP(0x1);
-	value |= SOR_PLL0_VCOCAP(0x3);
-	value |= SOR_PLL0_RESISTOR_EXT;
-	tegra_sor_writel(sor, value, sor->soc->regs->pll0);
-
-	/* XXX not in TRM */
-	for (value = 0, i = 0; i < 5; i++)
-		value |= SOR_XBAR_CTRL_LINK0_XSEL(i, sor->soc->xbar_cfg[i]) |
-			 SOR_XBAR_CTRL_LINK1_XSEL(i, i);
-
-	tegra_sor_writel(sor, 0x00000000, SOR_XBAR_POL);
-	tegra_sor_writel(sor, value, SOR_XBAR_CTRL);
-
-	/*
-	 * Switch the pad clock to the DP clock. Note that we cannot actually
-	 * do this because Tegra186 and later don't support clk_set_parent()
-	 * on the sorX_pad_clkout clocks. We already do the equivalent above
-	 * using the DP_CLK_SEL mux of the SOR_CLK_CNTRL register.
-	 */
-#if 0
-	err = clk_set_parent(sor->clk_pad, sor->clk_parent);
-	if (err < 0) {
-		dev_err(sor->dev, "failed to select pad parent clock: %d\n",
->>>>>>> 7d2a07b7
 			err);
 		return;
 	}
-#endif
-
-<<<<<<< HEAD
-	/* switch the output clock to the parent pixel clock */
-	err = clk_set_parent(sor->clk, sor->clk_parent);
-	if (err < 0) {
-		dev_err(sor->dev, "failed to select output parent clock: %d\n",
-=======
-	/* switch the SOR clock to the pad clock */
-	err = tegra_sor_set_parent_clock(sor, sor->clk_pad);
-	if (err < 0) {
-		dev_err(sor->dev, "failed to select SOR parent clock: %d\n",
->>>>>>> 7d2a07b7
-			err);
-		return;
-	}
-
-<<<<<<< HEAD
-=======
+
 	/* switch the output clock to the parent pixel clock */
 	err = clk_set_parent(sor->clk, sor->clk_parent);
 	if (err < 0) {
@@ -3200,7 +2864,6 @@
 		return;
 	}
 
->>>>>>> 7d2a07b7
 	/* use DP-A protocol */
 	value = tegra_sor_readl(sor, SOR_STATE1);
 	value &= ~SOR_STATE_ASY_PROTOCOL_MASK;
@@ -3227,19 +2890,11 @@
 	/* compute configuration */
 	memset(&config, 0, sizeof(config));
 	config.bits_per_pixel = state->bpc * 3;
-<<<<<<< HEAD
 
 	err = tegra_sor_compute_config(sor, mode, &config, &sor->link);
 	if (err < 0)
 		dev_err(sor->dev, "failed to compute configuration: %d\n", err);
 
-=======
-
-	err = tegra_sor_compute_config(sor, mode, &config, &sor->link);
-	if (err < 0)
-		dev_err(sor->dev, "failed to compute configuration: %d\n", err);
-
->>>>>>> 7d2a07b7
 	tegra_sor_apply_config(sor, &config);
 	tegra_sor_mode_set(sor, mode, state);
 
@@ -3286,8 +2941,6 @@
 	.atomic_check = tegra_sor_encoder_atomic_check,
 };
 
-<<<<<<< HEAD
-=======
 static void tegra_sor_disable_regulator(void *data)
 {
 	struct regulator *reg = data;
@@ -3306,7 +2959,6 @@
 	return devm_add_action_or_reset(sor->dev, tegra_sor_disable_regulator, reg);
 }
 
->>>>>>> 7d2a07b7
 static int tegra_sor_hdmi_probe(struct tegra_sor *sor)
 {
 	int err;
@@ -3318,11 +2970,7 @@
 		return PTR_ERR(sor->avdd_io_supply);
 	}
 
-<<<<<<< HEAD
-	err = regulator_enable(sor->avdd_io_supply);
-=======
 	err = tegra_sor_enable_regulator(sor, sor->avdd_io_supply);
->>>>>>> 7d2a07b7
 	if (err < 0) {
 		dev_err(sor->dev, "failed to enable AVDD I/O supply: %d\n",
 			err);
@@ -3336,11 +2984,7 @@
 		return PTR_ERR(sor->vdd_pll_supply);
 	}
 
-<<<<<<< HEAD
-	err = regulator_enable(sor->vdd_pll_supply);
-=======
 	err = tegra_sor_enable_regulator(sor, sor->vdd_pll_supply);
->>>>>>> 7d2a07b7
 	if (err < 0) {
 		dev_err(sor->dev, "failed to enable VDD PLL supply: %d\n",
 			err);
@@ -3354,11 +2998,7 @@
 		return PTR_ERR(sor->hdmi_supply);
 	}
 
-<<<<<<< HEAD
-	err = regulator_enable(sor->hdmi_supply);
-=======
 	err = tegra_sor_enable_regulator(sor, sor->hdmi_supply);
->>>>>>> 7d2a07b7
 	if (err < 0) {
 		dev_err(sor->dev, "failed to enable HDMI supply: %d\n", err);
 		return err;
@@ -3369,25 +3009,9 @@
 	return 0;
 }
 
-<<<<<<< HEAD
-static int tegra_sor_hdmi_remove(struct tegra_sor *sor)
-{
-	regulator_disable(sor->hdmi_supply);
-	regulator_disable(sor->vdd_pll_supply);
-	regulator_disable(sor->avdd_io_supply);
-
-	return 0;
-}
-
 static const struct tegra_sor_ops tegra_sor_hdmi_ops = {
 	.name = "HDMI",
 	.probe = tegra_sor_hdmi_probe,
-	.remove = tegra_sor_hdmi_remove,
-=======
-static const struct tegra_sor_ops tegra_sor_hdmi_ops = {
-	.name = "HDMI",
-	.probe = tegra_sor_hdmi_probe,
->>>>>>> 7d2a07b7
 	.audio_enable = tegra_sor_hdmi_audio_enable,
 	.audio_disable = tegra_sor_hdmi_audio_disable,
 };
@@ -3400,11 +3024,7 @@
 	if (IS_ERR(sor->avdd_io_supply))
 		return PTR_ERR(sor->avdd_io_supply);
 
-<<<<<<< HEAD
-	err = regulator_enable(sor->avdd_io_supply);
-=======
 	err = tegra_sor_enable_regulator(sor, sor->avdd_io_supply);
->>>>>>> 7d2a07b7
 	if (err < 0)
 		return err;
 
@@ -3412,22 +3032,9 @@
 	if (IS_ERR(sor->vdd_pll_supply))
 		return PTR_ERR(sor->vdd_pll_supply);
 
-<<<<<<< HEAD
-	err = regulator_enable(sor->vdd_pll_supply);
-=======
 	err = tegra_sor_enable_regulator(sor, sor->vdd_pll_supply);
->>>>>>> 7d2a07b7
 	if (err < 0)
 		return err;
-
-	return 0;
-}
-
-<<<<<<< HEAD
-static int tegra_sor_dp_remove(struct tegra_sor *sor)
-{
-	regulator_disable(sor->vdd_pll_supply);
-	regulator_disable(sor->avdd_io_supply);
 
 	return 0;
 }
@@ -3435,12 +3042,6 @@
 static const struct tegra_sor_ops tegra_sor_dp_ops = {
 	.name = "DP",
 	.probe = tegra_sor_dp_probe,
-	.remove = tegra_sor_dp_remove,
-=======
-static const struct tegra_sor_ops tegra_sor_dp_ops = {
-	.name = "DP",
-	.probe = tegra_sor_dp_probe,
->>>>>>> 7d2a07b7
 };
 
 static int tegra_sor_init(struct host1x_client *client)
@@ -3617,7 +3218,6 @@
 	}
 
 	usleep_range(1000, 2000);
-<<<<<<< HEAD
 
 	clk_disable_unprepare(sor->clk);
 	pm_runtime_put_sync(dev);
@@ -3631,21 +3231,6 @@
 	struct device *dev = client->dev;
 	int err;
 
-=======
-
-	clk_disable_unprepare(sor->clk);
-	pm_runtime_put_sync(dev);
-
-	return 0;
-}
-
-static int tegra_sor_runtime_resume(struct host1x_client *client)
-{
-	struct tegra_sor *sor = host1x_client_to_sor(client);
-	struct device *dev = client->dev;
-	int err;
-
->>>>>>> 7d2a07b7
 	err = pm_runtime_resume_and_get(dev);
 	if (err < 0) {
 		dev_err(dev, "failed to get runtime PM: %d\n", err);
@@ -4160,17 +3745,8 @@
 		if (!sor->aux)
 			return -EPROBE_DEFER;
 
-<<<<<<< HEAD
-		if (get_device(&sor->aux->ddc.dev)) {
-			if (try_module_get(sor->aux->ddc.owner))
-				sor->output.ddc = &sor->aux->ddc;
-			else
-				put_device(&sor->aux->ddc.dev);
-		}
-=======
 		if (get_device(sor->aux->dev))
 			sor->output.ddc = &sor->aux->ddc;
->>>>>>> 7d2a07b7
 	}
 
 	if (!sor->aux) {
@@ -4201,16 +3777,10 @@
 		goto put_aux;
 
 	err = tegra_output_probe(&sor->output);
-<<<<<<< HEAD
-	if (err < 0)
-		return dev_err_probe(&pdev->dev, err,
-				     "failed to probe output\n");
-=======
 	if (err < 0) {
 		dev_err_probe(&pdev->dev, err, "failed to probe output\n");
 		goto put_aux;
 	}
->>>>>>> 7d2a07b7
 
 	if (sor->ops && sor->ops->probe) {
 		err = sor->ops->probe(sor);
@@ -4349,24 +3919,10 @@
 	platform_set_drvdata(pdev, sor);
 	pm_runtime_enable(&pdev->dev);
 
-<<<<<<< HEAD
-	INIT_LIST_HEAD(&sor->client.list);
-	sor->client.ops = &sor_client_ops;
-	sor->client.dev = &pdev->dev;
-
-	err = host1x_client_register(&sor->client);
-	if (err < 0) {
-		dev_err(&pdev->dev, "failed to register host1x client: %d\n",
-			err);
-		goto rpm_disable;
-	}
-
-=======
 	host1x_client_init(&sor->client);
 	sor->client.ops = &sor_client_ops;
 	sor->client.dev = &pdev->dev;
 
->>>>>>> 7d2a07b7
 	/*
 	 * On Tegra210 and earlier, provide our own implementation for the
 	 * pad output clock.
@@ -4378,21 +3934,13 @@
 				      sor->index);
 		if (!name) {
 			err = -ENOMEM;
-<<<<<<< HEAD
-			goto unregister;
-=======
 			goto uninit;
->>>>>>> 7d2a07b7
 		}
 
 		err = host1x_client_resume(&sor->client);
 		if (err < 0) {
 			dev_err(sor->dev, "failed to resume: %d\n", err);
-<<<<<<< HEAD
-			goto unregister;
-=======
 			goto uninit;
->>>>>>> 7d2a07b7
 		}
 
 		sor->clk_pad = tegra_clk_sor_pad_register(sor, name);
@@ -4402,10 +3950,6 @@
 	if (IS_ERR(sor->clk_pad)) {
 		err = PTR_ERR(sor->clk_pad);
 		dev_err(sor->dev, "failed to register SOR pad clock: %d\n",
-<<<<<<< HEAD
-			err);
-		goto unregister;
-=======
 			err);
 		goto uninit;
 	}
@@ -4415,19 +3959,12 @@
 		dev_err(&pdev->dev, "failed to register host1x client: %d\n",
 			err);
 		goto uninit;
->>>>>>> 7d2a07b7
 	}
 
 	return 0;
 
-<<<<<<< HEAD
-unregister:
-	host1x_client_unregister(&sor->client);
-rpm_disable:
-=======
 uninit:
 	host1x_client_exit(&sor->client);
->>>>>>> 7d2a07b7
 	pm_runtime_disable(&pdev->dev);
 remove:
 	if (sor->aux)
@@ -4455,16 +3992,9 @@
 
 	pm_runtime_disable(&pdev->dev);
 
-<<<<<<< HEAD
-	if (sor->ops && sor->ops->remove) {
-		err = sor->ops->remove(sor);
-		if (err < 0)
-			dev_err(&pdev->dev, "failed to remove SOR: %d\n", err);
-=======
 	if (sor->aux) {
 		put_device(sor->aux->dev);
 		sor->output.ddc = NULL;
->>>>>>> 7d2a07b7
 	}
 
 	tegra_output_remove(&sor->output);
