// SPDX-License-Identifier: GPL-2.0-only
/*
 * NVIDIA Tegra DRM GEM helper functions
 *
 * Copyright (C) 2012 Sascha Hauer, Pengutronix
 * Copyright (C) 2013-2015 NVIDIA CORPORATION, All rights reserved.
 *
 * Based on the GEM/CMA helpers
 *
 * Copyright (c) 2011 Samsung Electronics Co., Ltd.
 */

#include <linux/dma-buf.h>
#include <linux/iommu.h>

#include <drm/drm_drv.h>
#include <drm/drm_prime.h>
#include <drm/tegra_drm.h>

#include "drm.h"
#include "gem.h"

static void tegra_bo_put(struct host1x_bo *bo)
{
	struct tegra_bo *obj = host1x_to_tegra_bo(bo);

	drm_gem_object_put(&obj->gem);
<<<<<<< HEAD
}

/* XXX move this into lib/scatterlist.c? */
static int sg_alloc_table_from_sg(struct sg_table *sgt, struct scatterlist *sg,
				  unsigned int nents, gfp_t gfp_mask)
{
	struct scatterlist *dst;
	unsigned int i;
	int err;

	err = sg_alloc_table(sgt, nents, gfp_mask);
	if (err < 0)
		return err;

	dst = sgt->sgl;

	for (i = 0; i < nents; i++) {
		sg_set_page(dst, sg_page(sg), sg->length, 0);
		dst = sg_next(dst);
		sg = sg_next(sg);
	}

	return 0;
}

static struct sg_table *tegra_bo_pin(struct device *dev, struct host1x_bo *bo,
				     dma_addr_t *phys)
{
	struct tegra_bo *obj = host1x_to_tegra_bo(bo);
	struct sg_table *sgt;
	int err;

	/*
	 * If we've manually mapped the buffer object through the IOMMU, make
	 * sure to return the IOVA address of our mapping.
	 *
	 * Similarly, for buffers that have been allocated by the DMA API the
	 * physical address can be used for devices that are not attached to
	 * an IOMMU. For these devices, callers must pass a valid pointer via
	 * the @phys argument.
	 *
	 * Imported buffers were also already mapped at import time, so the
	 * existing mapping can be reused.
	 */
	if (phys) {
		*phys = obj->iova;
		return NULL;
	}

	/*
	 * If we don't have a mapping for this buffer yet, return an SG table
	 * so that host1x can do the mapping for us via the DMA API.
	 */
	sgt = kzalloc(sizeof(*sgt), GFP_KERNEL);
	if (!sgt)
		return ERR_PTR(-ENOMEM);

	if (obj->pages) {
		/*
		 * If the buffer object was allocated from the explicit IOMMU
		 * API code paths, construct an SG table from the pages.
		 */
		err = sg_alloc_table_from_pages(sgt, obj->pages, obj->num_pages,
						0, obj->gem.size, GFP_KERNEL);
		if (err < 0)
			goto free;
	} else if (obj->sgt) {
		/*
		 * If the buffer object already has an SG table but no pages
		 * were allocated for it, it means the buffer was imported and
		 * the SG table needs to be copied to avoid overwriting any
		 * other potential users of the original SG table.
		 */
		err = sg_alloc_table_from_sg(sgt, obj->sgt->sgl, obj->sgt->nents,
					     GFP_KERNEL);
		if (err < 0)
			goto free;
	} else {
		/*
		 * If the buffer object had no pages allocated and if it was
		 * not imported, it had to be allocated with the DMA API, so
		 * the DMA API helper can be used.
		 */
		err = dma_get_sgtable(dev, sgt, obj->vaddr, obj->iova,
				      obj->gem.size);
		if (err < 0)
			goto free;
	}

	return sgt;

free:
	kfree(sgt);
	return ERR_PTR(err);
}

static void tegra_bo_unpin(struct device *dev, struct sg_table *sgt)
{
	if (sgt) {
		sg_free_table(sgt);
		kfree(sgt);
	}
=======
}

/* XXX move this into lib/scatterlist.c? */
static int sg_alloc_table_from_sg(struct sg_table *sgt, struct scatterlist *sg,
				  unsigned int nents, gfp_t gfp_mask)
{
	struct scatterlist *dst;
	unsigned int i;
	int err;

	err = sg_alloc_table(sgt, nents, gfp_mask);
	if (err < 0)
		return err;

	dst = sgt->sgl;

	for (i = 0; i < nents; i++) {
		sg_set_page(dst, sg_page(sg), sg->length, 0);
		dst = sg_next(dst);
		sg = sg_next(sg);
	}

	return 0;
>>>>>>> 7d2a07b7
}

static struct sg_table *tegra_bo_pin(struct device *dev, struct host1x_bo *bo,
				     dma_addr_t *phys)
{
	struct tegra_bo *obj = host1x_to_tegra_bo(bo);
	struct sg_table *sgt;
	int err;

	/*
	 * If we've manually mapped the buffer object through the IOMMU, make
	 * sure to return the IOVA address of our mapping.
	 *
	 * Similarly, for buffers that have been allocated by the DMA API the
	 * physical address can be used for devices that are not attached to
	 * an IOMMU. For these devices, callers must pass a valid pointer via
	 * the @phys argument.
	 *
	 * Imported buffers were also already mapped at import time, so the
	 * existing mapping can be reused.
	 */
	if (phys) {
		*phys = obj->iova;
		return NULL;
	}

	/*
	 * If we don't have a mapping for this buffer yet, return an SG table
	 * so that host1x can do the mapping for us via the DMA API.
	 */
	sgt = kzalloc(sizeof(*sgt), GFP_KERNEL);
	if (!sgt)
		return ERR_PTR(-ENOMEM);

	if (obj->pages) {
		/*
		 * If the buffer object was allocated from the explicit IOMMU
		 * API code paths, construct an SG table from the pages.
		 */
		err = sg_alloc_table_from_pages(sgt, obj->pages, obj->num_pages,
						0, obj->gem.size, GFP_KERNEL);
		if (err < 0)
			goto free;
	} else if (obj->sgt) {
		/*
		 * If the buffer object already has an SG table but no pages
		 * were allocated for it, it means the buffer was imported and
		 * the SG table needs to be copied to avoid overwriting any
		 * other potential users of the original SG table.
		 */
		err = sg_alloc_table_from_sg(sgt, obj->sgt->sgl,
					     obj->sgt->orig_nents, GFP_KERNEL);
		if (err < 0)
			goto free;
	} else {
		/*
		 * If the buffer object had no pages allocated and if it was
		 * not imported, it had to be allocated with the DMA API, so
		 * the DMA API helper can be used.
		 */
		err = dma_get_sgtable(dev, sgt, obj->vaddr, obj->iova,
				      obj->gem.size);
		if (err < 0)
			goto free;
	}

	return sgt;

free:
	kfree(sgt);
	return ERR_PTR(err);
}

static void tegra_bo_unpin(struct device *dev, struct sg_table *sgt)
{
	if (sgt) {
		sg_free_table(sgt);
		kfree(sgt);
	}
}

<<<<<<< HEAD
=======
static void *tegra_bo_mmap(struct host1x_bo *bo)
{
	struct tegra_bo *obj = host1x_to_tegra_bo(bo);
	struct dma_buf_map map;
	int ret;

	if (obj->vaddr) {
		return obj->vaddr;
	} else if (obj->gem.import_attach) {
		ret = dma_buf_vmap(obj->gem.import_attach->dmabuf, &map);
		return ret ? NULL : map.vaddr;
	} else {
		return vmap(obj->pages, obj->num_pages, VM_MAP,
			    pgprot_writecombine(PAGE_KERNEL));
	}
}

static void tegra_bo_munmap(struct host1x_bo *bo, void *addr)
{
	struct tegra_bo *obj = host1x_to_tegra_bo(bo);
	struct dma_buf_map map = DMA_BUF_MAP_INIT_VADDR(addr);

	if (obj->vaddr)
		return;
	else if (obj->gem.import_attach)
		dma_buf_vunmap(obj->gem.import_attach->dmabuf, &map);
	else
		vunmap(addr);
}

>>>>>>> 7d2a07b7
static struct host1x_bo *tegra_bo_get(struct host1x_bo *bo)
{
	struct tegra_bo *obj = host1x_to_tegra_bo(bo);

	drm_gem_object_get(&obj->gem);

	return bo;
}

static const struct host1x_bo_ops tegra_bo_ops = {
	.get = tegra_bo_get,
	.put = tegra_bo_put,
	.pin = tegra_bo_pin,
	.unpin = tegra_bo_unpin,
	.mmap = tegra_bo_mmap,
	.munmap = tegra_bo_munmap,
};

static int tegra_bo_iommu_map(struct tegra_drm *tegra, struct tegra_bo *bo)
{
	int prot = IOMMU_READ | IOMMU_WRITE;
	int err;

	if (bo->mm)
		return -EBUSY;

	bo->mm = kzalloc(sizeof(*bo->mm), GFP_KERNEL);
	if (!bo->mm)
		return -ENOMEM;

	mutex_lock(&tegra->mm_lock);

	err = drm_mm_insert_node_generic(&tegra->mm,
					 bo->mm, bo->gem.size, PAGE_SIZE, 0, 0);
	if (err < 0) {
		dev_err(tegra->drm->dev, "out of I/O virtual memory: %d\n",
			err);
		goto unlock;
	}

	bo->iova = bo->mm->start;

<<<<<<< HEAD
	bo->size = iommu_map_sg(tegra->domain, bo->iova, bo->sgt->sgl,
				bo->sgt->nents, prot);
=======
	bo->size = iommu_map_sgtable(tegra->domain, bo->iova, bo->sgt, prot);
>>>>>>> 7d2a07b7
	if (!bo->size) {
		dev_err(tegra->drm->dev, "failed to map buffer\n");
		err = -ENOMEM;
		goto remove;
	}

	mutex_unlock(&tegra->mm_lock);

	return 0;

remove:
	drm_mm_remove_node(bo->mm);
unlock:
	mutex_unlock(&tegra->mm_lock);
	kfree(bo->mm);
	return err;
}

static int tegra_bo_iommu_unmap(struct tegra_drm *tegra, struct tegra_bo *bo)
{
	if (!bo->mm)
		return 0;

	mutex_lock(&tegra->mm_lock);
	iommu_unmap(tegra->domain, bo->iova, bo->size);
	drm_mm_remove_node(bo->mm);
	mutex_unlock(&tegra->mm_lock);

	kfree(bo->mm);

	return 0;
}

static const struct drm_gem_object_funcs tegra_gem_object_funcs = {
	.free = tegra_bo_free_object,
	.export = tegra_gem_prime_export,
	.vm_ops = &tegra_bo_vm_ops,
};

static struct tegra_bo *tegra_bo_alloc_object(struct drm_device *drm,
					      size_t size)
{
	struct tegra_bo *bo;
	int err;

	bo = kzalloc(sizeof(*bo), GFP_KERNEL);
	if (!bo)
		return ERR_PTR(-ENOMEM);

	bo->gem.funcs = &tegra_gem_object_funcs;

	host1x_bo_init(&bo->base, &tegra_bo_ops);
	size = round_up(size, PAGE_SIZE);

	err = drm_gem_object_init(drm, &bo->gem, size);
	if (err < 0)
		goto free;

	err = drm_gem_create_mmap_offset(&bo->gem);
	if (err < 0)
		goto release;

	return bo;

release:
	drm_gem_object_release(&bo->gem);
free:
	kfree(bo);
	return ERR_PTR(err);
}

static void tegra_bo_free(struct drm_device *drm, struct tegra_bo *bo)
{
	if (bo->pages) {
		dma_unmap_sgtable(drm->dev, bo->sgt, DMA_FROM_DEVICE, 0);
		drm_gem_put_pages(&bo->gem, bo->pages, true, true);
		sg_free_table(bo->sgt);
		kfree(bo->sgt);
	} else if (bo->vaddr) {
		dma_free_wc(drm->dev, bo->gem.size, bo->vaddr, bo->iova);
	}
}

static int tegra_bo_get_pages(struct drm_device *drm, struct tegra_bo *bo)
{
	int err;

	bo->pages = drm_gem_get_pages(&bo->gem);
	if (IS_ERR(bo->pages))
		return PTR_ERR(bo->pages);

	bo->num_pages = bo->gem.size >> PAGE_SHIFT;

	bo->sgt = drm_prime_pages_to_sg(bo->gem.dev, bo->pages, bo->num_pages);
	if (IS_ERR(bo->sgt)) {
		err = PTR_ERR(bo->sgt);
		goto put_pages;
	}

	err = dma_map_sgtable(drm->dev, bo->sgt, DMA_FROM_DEVICE, 0);
	if (err)
		goto free_sgt;

	return 0;

free_sgt:
	sg_free_table(bo->sgt);
	kfree(bo->sgt);
put_pages:
	drm_gem_put_pages(&bo->gem, bo->pages, false, false);
	return err;
}

static int tegra_bo_alloc(struct drm_device *drm, struct tegra_bo *bo)
{
	struct tegra_drm *tegra = drm->dev_private;
	int err;

	if (tegra->domain) {
		err = tegra_bo_get_pages(drm, bo);
		if (err < 0)
			return err;

		err = tegra_bo_iommu_map(tegra, bo);
		if (err < 0) {
			tegra_bo_free(drm, bo);
			return err;
		}
	} else {
		size_t size = bo->gem.size;

		bo->vaddr = dma_alloc_wc(drm->dev, size, &bo->iova,
					 GFP_KERNEL | __GFP_NOWARN);
		if (!bo->vaddr) {
			dev_err(drm->dev,
				"failed to allocate buffer of size %zu\n",
				size);
			return -ENOMEM;
		}
	}

	return 0;
}

struct tegra_bo *tegra_bo_create(struct drm_device *drm, size_t size,
				 unsigned long flags)
{
	struct tegra_bo *bo;
	int err;

	bo = tegra_bo_alloc_object(drm, size);
	if (IS_ERR(bo))
		return bo;

	err = tegra_bo_alloc(drm, bo);
	if (err < 0)
		goto release;

	if (flags & DRM_TEGRA_GEM_CREATE_TILED)
		bo->tiling.mode = TEGRA_BO_TILING_MODE_TILED;

	if (flags & DRM_TEGRA_GEM_CREATE_BOTTOM_UP)
		bo->flags |= TEGRA_BO_BOTTOM_UP;

	return bo;

release:
	drm_gem_object_release(&bo->gem);
	kfree(bo);
	return ERR_PTR(err);
}

struct tegra_bo *tegra_bo_create_with_handle(struct drm_file *file,
					     struct drm_device *drm,
					     size_t size,
					     unsigned long flags,
					     u32 *handle)
{
	struct tegra_bo *bo;
	int err;

	bo = tegra_bo_create(drm, size, flags);
	if (IS_ERR(bo))
		return bo;

	err = drm_gem_handle_create(file, &bo->gem, handle);
	if (err) {
		tegra_bo_free_object(&bo->gem);
		return ERR_PTR(err);
	}

	drm_gem_object_put(&bo->gem);

	return bo;
}

static struct tegra_bo *tegra_bo_import(struct drm_device *drm,
					struct dma_buf *buf)
{
	struct tegra_drm *tegra = drm->dev_private;
	struct dma_buf_attachment *attach;
	struct tegra_bo *bo;
	int err;

	bo = tegra_bo_alloc_object(drm, buf->size);
	if (IS_ERR(bo))
		return bo;

	attach = dma_buf_attach(buf, drm->dev);
	if (IS_ERR(attach)) {
		err = PTR_ERR(attach);
		goto free;
	}

	get_dma_buf(buf);

	bo->sgt = dma_buf_map_attachment(attach, DMA_TO_DEVICE);
	if (IS_ERR(bo->sgt)) {
		err = PTR_ERR(bo->sgt);
		goto detach;
	}

	if (tegra->domain) {
		err = tegra_bo_iommu_map(tegra, bo);
		if (err < 0)
			goto detach;
	}

	bo->gem.import_attach = attach;

	return bo;

detach:
	if (!IS_ERR_OR_NULL(bo->sgt))
		dma_buf_unmap_attachment(attach, bo->sgt, DMA_TO_DEVICE);

	dma_buf_detach(buf, attach);
	dma_buf_put(buf);
free:
	drm_gem_object_release(&bo->gem);
	kfree(bo);
	return ERR_PTR(err);
}

void tegra_bo_free_object(struct drm_gem_object *gem)
{
	struct tegra_drm *tegra = gem->dev->dev_private;
	struct tegra_bo *bo = to_tegra_bo(gem);

	if (tegra->domain)
		tegra_bo_iommu_unmap(tegra, bo);

	if (gem->import_attach) {
		dma_buf_unmap_attachment(gem->import_attach, bo->sgt,
					 DMA_TO_DEVICE);
		drm_prime_gem_destroy(gem, NULL);
	} else {
		tegra_bo_free(gem->dev, bo);
	}

	drm_gem_object_release(gem);
	kfree(bo);
}

int tegra_bo_dumb_create(struct drm_file *file, struct drm_device *drm,
			 struct drm_mode_create_dumb *args)
{
	unsigned int min_pitch = DIV_ROUND_UP(args->width * args->bpp, 8);
	struct tegra_drm *tegra = drm->dev_private;
	struct tegra_bo *bo;

	args->pitch = round_up(min_pitch, tegra->pitch_align);
	args->size = args->pitch * args->height;

	bo = tegra_bo_create_with_handle(file, drm, args->size, 0,
					 &args->handle);
	if (IS_ERR(bo))
		return PTR_ERR(bo);

	return 0;
}

static vm_fault_t tegra_bo_fault(struct vm_fault *vmf)
{
	struct vm_area_struct *vma = vmf->vma;
	struct drm_gem_object *gem = vma->vm_private_data;
	struct tegra_bo *bo = to_tegra_bo(gem);
	struct page *page;
	pgoff_t offset;

	if (!bo->pages)
		return VM_FAULT_SIGBUS;

	offset = (vmf->address - vma->vm_start) >> PAGE_SHIFT;
	page = bo->pages[offset];

	return vmf_insert_page(vma, vmf->address, page);
}

const struct vm_operations_struct tegra_bo_vm_ops = {
	.fault = tegra_bo_fault,
	.open = drm_gem_vm_open,
	.close = drm_gem_vm_close,
};

int __tegra_gem_mmap(struct drm_gem_object *gem, struct vm_area_struct *vma)
{
	struct tegra_bo *bo = to_tegra_bo(gem);

	if (!bo->pages) {
		unsigned long vm_pgoff = vma->vm_pgoff;
		int err;

		/*
		 * Clear the VM_PFNMAP flag that was set by drm_gem_mmap(),
		 * and set the vm_pgoff (used as a fake buffer offset by DRM)
		 * to 0 as we want to map the whole buffer.
		 */
		vma->vm_flags &= ~VM_PFNMAP;
		vma->vm_pgoff = 0;

		err = dma_mmap_wc(gem->dev->dev, vma, bo->vaddr, bo->iova,
				  gem->size);
		if (err < 0) {
			drm_gem_vm_close(vma);
			return err;
		}

		vma->vm_pgoff = vm_pgoff;
	} else {
		pgprot_t prot = vm_get_page_prot(vma->vm_flags);

		vma->vm_flags |= VM_MIXEDMAP;
		vma->vm_flags &= ~VM_PFNMAP;

		vma->vm_page_prot = pgprot_writecombine(prot);
	}

	return 0;
}

int tegra_drm_mmap(struct file *file, struct vm_area_struct *vma)
{
	struct drm_gem_object *gem;
	int err;

	err = drm_gem_mmap(file, vma);
	if (err < 0)
		return err;

	gem = vma->vm_private_data;

	return __tegra_gem_mmap(gem, vma);
}

static struct sg_table *
tegra_gem_prime_map_dma_buf(struct dma_buf_attachment *attach,
			    enum dma_data_direction dir)
{
	struct drm_gem_object *gem = attach->dmabuf->priv;
	struct tegra_bo *bo = to_tegra_bo(gem);
	struct sg_table *sgt;

	sgt = kmalloc(sizeof(*sgt), GFP_KERNEL);
	if (!sgt)
		return NULL;

	if (bo->pages) {
		if (sg_alloc_table_from_pages(sgt, bo->pages, bo->num_pages,
					      0, gem->size, GFP_KERNEL) < 0)
			goto free;
	} else {
		if (dma_get_sgtable(attach->dev, sgt, bo->vaddr, bo->iova,
				    gem->size) < 0)
			goto free;
	}

<<<<<<< HEAD
	if (dma_map_sg(attach->dev, sgt->sgl, sgt->nents, dir) == 0)
=======
	if (dma_map_sgtable(attach->dev, sgt, dir, 0))
>>>>>>> 7d2a07b7
		goto free;

	return sgt;

free:
	sg_free_table(sgt);
	kfree(sgt);
	return NULL;
}

static void tegra_gem_prime_unmap_dma_buf(struct dma_buf_attachment *attach,
					  struct sg_table *sgt,
					  enum dma_data_direction dir)
{
	struct drm_gem_object *gem = attach->dmabuf->priv;
	struct tegra_bo *bo = to_tegra_bo(gem);

	if (bo->pages)
		dma_unmap_sgtable(attach->dev, sgt, dir, 0);

	sg_free_table(sgt);
	kfree(sgt);
}

static void tegra_gem_prime_release(struct dma_buf *buf)
{
	drm_gem_dmabuf_release(buf);
}

static int tegra_gem_prime_begin_cpu_access(struct dma_buf *buf,
					    enum dma_data_direction direction)
{
	struct drm_gem_object *gem = buf->priv;
	struct tegra_bo *bo = to_tegra_bo(gem);
	struct drm_device *drm = gem->dev;

	if (bo->pages)
		dma_sync_sgtable_for_cpu(drm->dev, bo->sgt, DMA_FROM_DEVICE);

	return 0;
}

static int tegra_gem_prime_end_cpu_access(struct dma_buf *buf,
					  enum dma_data_direction direction)
{
	struct drm_gem_object *gem = buf->priv;
	struct tegra_bo *bo = to_tegra_bo(gem);
	struct drm_device *drm = gem->dev;

	if (bo->pages)
		dma_sync_sgtable_for_device(drm->dev, bo->sgt, DMA_TO_DEVICE);

	return 0;
}

static int tegra_gem_prime_mmap(struct dma_buf *buf, struct vm_area_struct *vma)
{
	struct drm_gem_object *gem = buf->priv;
	int err;

	err = drm_gem_mmap_obj(gem, gem->size, vma);
	if (err < 0)
		return err;

	return __tegra_gem_mmap(gem, vma);
}

static int tegra_gem_prime_vmap(struct dma_buf *buf, struct dma_buf_map *map)
{
	struct drm_gem_object *gem = buf->priv;
	struct tegra_bo *bo = to_tegra_bo(gem);

	dma_buf_map_set_vaddr(map, bo->vaddr);

	return 0;
}

static void tegra_gem_prime_vunmap(struct dma_buf *buf, struct dma_buf_map *map)
{
}

static const struct dma_buf_ops tegra_gem_prime_dmabuf_ops = {
	.map_dma_buf = tegra_gem_prime_map_dma_buf,
	.unmap_dma_buf = tegra_gem_prime_unmap_dma_buf,
	.release = tegra_gem_prime_release,
	.begin_cpu_access = tegra_gem_prime_begin_cpu_access,
	.end_cpu_access = tegra_gem_prime_end_cpu_access,
	.mmap = tegra_gem_prime_mmap,
	.vmap = tegra_gem_prime_vmap,
	.vunmap = tegra_gem_prime_vunmap,
};

struct dma_buf *tegra_gem_prime_export(struct drm_gem_object *gem,
				       int flags)
{
	DEFINE_DMA_BUF_EXPORT_INFO(exp_info);

	exp_info.exp_name = KBUILD_MODNAME;
	exp_info.owner = gem->dev->driver->fops->owner;
	exp_info.ops = &tegra_gem_prime_dmabuf_ops;
	exp_info.size = gem->size;
	exp_info.flags = flags;
	exp_info.priv = gem;

	return drm_gem_dmabuf_export(gem->dev, &exp_info);
}

struct drm_gem_object *tegra_gem_prime_import(struct drm_device *drm,
					      struct dma_buf *buf)
{
	struct tegra_bo *bo;

	if (buf->ops == &tegra_gem_prime_dmabuf_ops) {
		struct drm_gem_object *gem = buf->priv;

		if (gem->dev == drm) {
			drm_gem_object_get(gem);
			return gem;
		}
	}

	bo = tegra_bo_import(drm, buf);
	if (IS_ERR(bo))
		return ERR_CAST(bo);

	return &bo->gem;
}<|MERGE_RESOLUTION|>--- conflicted
+++ resolved
@@ -25,7 +25,6 @@
 	struct tegra_bo *obj = host1x_to_tegra_bo(bo);
 
 	drm_gem_object_put(&obj->gem);
-<<<<<<< HEAD
 }
 
 /* XXX move this into lib/scatterlist.c? */
@@ -49,110 +48,6 @@
 	}
 
 	return 0;
-}
-
-static struct sg_table *tegra_bo_pin(struct device *dev, struct host1x_bo *bo,
-				     dma_addr_t *phys)
-{
-	struct tegra_bo *obj = host1x_to_tegra_bo(bo);
-	struct sg_table *sgt;
-	int err;
-
-	/*
-	 * If we've manually mapped the buffer object through the IOMMU, make
-	 * sure to return the IOVA address of our mapping.
-	 *
-	 * Similarly, for buffers that have been allocated by the DMA API the
-	 * physical address can be used for devices that are not attached to
-	 * an IOMMU. For these devices, callers must pass a valid pointer via
-	 * the @phys argument.
-	 *
-	 * Imported buffers were also already mapped at import time, so the
-	 * existing mapping can be reused.
-	 */
-	if (phys) {
-		*phys = obj->iova;
-		return NULL;
-	}
-
-	/*
-	 * If we don't have a mapping for this buffer yet, return an SG table
-	 * so that host1x can do the mapping for us via the DMA API.
-	 */
-	sgt = kzalloc(sizeof(*sgt), GFP_KERNEL);
-	if (!sgt)
-		return ERR_PTR(-ENOMEM);
-
-	if (obj->pages) {
-		/*
-		 * If the buffer object was allocated from the explicit IOMMU
-		 * API code paths, construct an SG table from the pages.
-		 */
-		err = sg_alloc_table_from_pages(sgt, obj->pages, obj->num_pages,
-						0, obj->gem.size, GFP_KERNEL);
-		if (err < 0)
-			goto free;
-	} else if (obj->sgt) {
-		/*
-		 * If the buffer object already has an SG table but no pages
-		 * were allocated for it, it means the buffer was imported and
-		 * the SG table needs to be copied to avoid overwriting any
-		 * other potential users of the original SG table.
-		 */
-		err = sg_alloc_table_from_sg(sgt, obj->sgt->sgl, obj->sgt->nents,
-					     GFP_KERNEL);
-		if (err < 0)
-			goto free;
-	} else {
-		/*
-		 * If the buffer object had no pages allocated and if it was
-		 * not imported, it had to be allocated with the DMA API, so
-		 * the DMA API helper can be used.
-		 */
-		err = dma_get_sgtable(dev, sgt, obj->vaddr, obj->iova,
-				      obj->gem.size);
-		if (err < 0)
-			goto free;
-	}
-
-	return sgt;
-
-free:
-	kfree(sgt);
-	return ERR_PTR(err);
-}
-
-static void tegra_bo_unpin(struct device *dev, struct sg_table *sgt)
-{
-	if (sgt) {
-		sg_free_table(sgt);
-		kfree(sgt);
-	}
-=======
-}
-
-/* XXX move this into lib/scatterlist.c? */
-static int sg_alloc_table_from_sg(struct sg_table *sgt, struct scatterlist *sg,
-				  unsigned int nents, gfp_t gfp_mask)
-{
-	struct scatterlist *dst;
-	unsigned int i;
-	int err;
-
-	err = sg_alloc_table(sgt, nents, gfp_mask);
-	if (err < 0)
-		return err;
-
-	dst = sgt->sgl;
-
-	for (i = 0; i < nents; i++) {
-		sg_set_page(dst, sg_page(sg), sg->length, 0);
-		dst = sg_next(dst);
-		sg = sg_next(sg);
-	}
-
-	return 0;
->>>>>>> 7d2a07b7
 }
 
 static struct sg_table *tegra_bo_pin(struct device *dev, struct host1x_bo *bo,
@@ -234,8 +129,6 @@
 	}
 }
 
-<<<<<<< HEAD
-=======
 static void *tegra_bo_mmap(struct host1x_bo *bo)
 {
 	struct tegra_bo *obj = host1x_to_tegra_bo(bo);
@@ -266,7 +159,6 @@
 		vunmap(addr);
 }
 
->>>>>>> 7d2a07b7
 static struct host1x_bo *tegra_bo_get(struct host1x_bo *bo)
 {
 	struct tegra_bo *obj = host1x_to_tegra_bo(bo);
@@ -309,12 +201,7 @@
 
 	bo->iova = bo->mm->start;
 
-<<<<<<< HEAD
-	bo->size = iommu_map_sg(tegra->domain, bo->iova, bo->sgt->sgl,
-				bo->sgt->nents, prot);
-=======
 	bo->size = iommu_map_sgtable(tegra->domain, bo->iova, bo->sgt, prot);
->>>>>>> 7d2a07b7
 	if (!bo->size) {
 		dev_err(tegra->drm->dev, "failed to map buffer\n");
 		err = -ENOMEM;
@@ -692,11 +579,7 @@
 			goto free;
 	}
 
-<<<<<<< HEAD
-	if (dma_map_sg(attach->dev, sgt->sgl, sgt->nents, dir) == 0)
-=======
 	if (dma_map_sgtable(attach->dev, sgt, dir, 0))
->>>>>>> 7d2a07b7
 		goto free;
 
 	return sgt;
