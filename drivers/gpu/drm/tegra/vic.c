// SPDX-License-Identifier: GPL-2.0-only
/*
 * Copyright (c) 2015, NVIDIA Corporation.
 */

#include <linux/clk.h>
#include <linux/delay.h>
#include <linux/host1x.h>
#include <linux/iommu.h>
#include <linux/module.h>
#include <linux/of.h>
#include <linux/of_device.h>
#include <linux/of_platform.h>
#include <linux/platform_device.h>
#include <linux/pm_runtime.h>
#include <linux/reset.h>

#include <soc/tegra/pmc.h>

#include "drm.h"
#include "falcon.h"
#include "vic.h"

struct vic_config {
	const char *firmware;
	unsigned int version;
	bool supports_sid;
};

struct vic {
	struct falcon falcon;
	bool booted;

	void __iomem *regs;
	struct tegra_drm_client client;
	struct host1x_channel *channel;
	struct device *dev;
	struct clk *clk;
	struct reset_control *rst;

	/* Platform configuration */
	const struct vic_config *config;
};

static inline struct vic *to_vic(struct tegra_drm_client *client)
{
	return container_of(client, struct vic, client);
}

static void vic_writel(struct vic *vic, u32 value, unsigned int offset)
{
	writel(value, vic->regs + offset);
}

static int vic_runtime_resume(struct device *dev)
{
	struct vic *vic = dev_get_drvdata(dev);
	int err;

	err = clk_prepare_enable(vic->clk);
	if (err < 0)
		return err;

	usleep_range(10, 20);

	err = reset_control_deassert(vic->rst);
	if (err < 0)
		goto disable;

	usleep_range(10, 20);

	return 0;

disable:
	clk_disable_unprepare(vic->clk);
	return err;
}

static int vic_runtime_suspend(struct device *dev)
{
	struct vic *vic = dev_get_drvdata(dev);
	int err;

	err = reset_control_assert(vic->rst);
	if (err < 0)
		return err;

	usleep_range(2000, 4000);

	clk_disable_unprepare(vic->clk);

	vic->booted = false;

	return 0;
}

static int vic_boot(struct vic *vic)
{
#ifdef CONFIG_IOMMU_API
	struct iommu_fwspec *spec = dev_iommu_fwspec_get(vic->dev);
#endif
	u32 fce_ucode_size, fce_bin_data_offset;
	void *hdr;
	int err = 0;

	if (vic->booted)
		return 0;

#ifdef CONFIG_IOMMU_API
	if (vic->config->supports_sid && spec) {
		u32 value;

		value = TRANSCFG_ATT(1, TRANSCFG_SID_FALCON) |
			TRANSCFG_ATT(0, TRANSCFG_SID_HW);
		vic_writel(vic, value, VIC_TFBIF_TRANSCFG);

		if (spec->num_ids > 0) {
			value = spec->ids[0] & 0xffff;

			/*
			 * STREAMID0 is used for input/output buffers.
			 * Initialize it to SID_VIC in case context isolation
			 * is not enabled, and SID_VIC is used for both firmware
			 * and data buffers.
			 *
			 * If context isolation is enabled, it will be
			 * overridden by the SETSTREAMID opcode as part of
			 * each job.
			 */
			vic_writel(vic, value, VIC_THI_STREAMID0);

			/* STREAMID1 is used for firmware loading. */
			vic_writel(vic, value, VIC_THI_STREAMID1);
		}
	}
#endif

	/* setup clockgating registers */
	vic_writel(vic, CG_IDLE_CG_DLY_CNT(4) |
			CG_IDLE_CG_EN |
			CG_WAKEUP_DLY_CNT(4),
		   NV_PVIC_MISC_PRI_VIC_CG);

	err = falcon_boot(&vic->falcon);
	if (err < 0)
		return err;

	hdr = vic->falcon.firmware.virt;
	fce_bin_data_offset = *(u32 *)(hdr + VIC_UCODE_FCE_DATA_OFFSET);
<<<<<<< HEAD
	hdr = vic->falcon.firmware.virt +
		*(u32 *)(hdr + VIC_UCODE_FCE_HEADER_OFFSET);
	fce_ucode_size = *(u32 *)(hdr + FCE_UCODE_SIZE_OFFSET);

	falcon_execute_method(&vic->falcon, VIC_SET_APPLICATION_ID, 1);
	falcon_execute_method(&vic->falcon, VIC_SET_FCE_UCODE_SIZE,
			      fce_ucode_size);
	falcon_execute_method(&vic->falcon, VIC_SET_FCE_UCODE_OFFSET,
			      (vic->falcon.firmware.iova + fce_bin_data_offset)
				>> 8);
=======

	/* Old VIC firmware needs kernel help with setting up FCE microcode. */
	if (fce_bin_data_offset != 0x0 && fce_bin_data_offset != 0xa5a5a5a5) {
		hdr = vic->falcon.firmware.virt +
			*(u32 *)(hdr + VIC_UCODE_FCE_HEADER_OFFSET);
		fce_ucode_size = *(u32 *)(hdr + FCE_UCODE_SIZE_OFFSET);

		falcon_execute_method(&vic->falcon, VIC_SET_FCE_UCODE_SIZE,
				      fce_ucode_size);
		falcon_execute_method(
			&vic->falcon, VIC_SET_FCE_UCODE_OFFSET,
			(vic->falcon.firmware.iova + fce_bin_data_offset) >> 8);
	}
>>>>>>> 7d2a07b7

	err = falcon_wait_idle(&vic->falcon);
	if (err < 0) {
		dev_err(vic->dev,
			"failed to set application ID and FCE base\n");
		return err;
	}

	vic->booted = true;

	return 0;
}

static int vic_init(struct host1x_client *client)
{
	struct tegra_drm_client *drm = host1x_to_drm_client(client);
	struct drm_device *dev = dev_get_drvdata(client->host);
	struct tegra_drm *tegra = dev->dev_private;
	struct vic *vic = to_vic(drm);
	int err;

	err = host1x_client_iommu_attach(client);
	if (err < 0 && err != -ENODEV) {
		dev_err(vic->dev, "failed to attach to domain: %d\n", err);
		return err;
	}

	vic->channel = host1x_channel_request(client);
	if (!vic->channel) {
		err = -ENOMEM;
		goto detach;
	}

	client->syncpts[0] = host1x_syncpt_request(client, 0);
	if (!client->syncpts[0]) {
		err = -ENOMEM;
		goto free_channel;
	}

	err = tegra_drm_register_client(tegra, drm);
	if (err < 0)
		goto free_syncpt;

	/*
	 * Inherit the DMA parameters (such as maximum segment size) from the
	 * parent host1x device.
	 */
	client->dev->dma_parms = client->host->dma_parms;

	return 0;

free_syncpt:
	host1x_syncpt_put(client->syncpts[0]);
free_channel:
	host1x_channel_put(vic->channel);
detach:
	host1x_client_iommu_detach(client);

	return err;
}

static int vic_exit(struct host1x_client *client)
{
	struct tegra_drm_client *drm = host1x_to_drm_client(client);
	struct drm_device *dev = dev_get_drvdata(client->host);
	struct tegra_drm *tegra = dev->dev_private;
	struct vic *vic = to_vic(drm);
	int err;

	/* avoid a dangling pointer just in case this disappears */
	client->dev->dma_parms = NULL;

	err = tegra_drm_unregister_client(tegra, drm);
	if (err < 0)
		return err;

	host1x_syncpt_put(client->syncpts[0]);
	host1x_channel_put(vic->channel);
	host1x_client_iommu_detach(client);

	if (client->group) {
		dma_unmap_single(vic->dev, vic->falcon.firmware.phys,
				 vic->falcon.firmware.size, DMA_TO_DEVICE);
		tegra_drm_free(tegra, vic->falcon.firmware.size,
			       vic->falcon.firmware.virt,
			       vic->falcon.firmware.iova);
	} else {
		dma_free_coherent(vic->dev, vic->falcon.firmware.size,
				  vic->falcon.firmware.virt,
				  vic->falcon.firmware.iova);
	}

	return 0;
}

static const struct host1x_client_ops vic_client_ops = {
	.init = vic_init,
	.exit = vic_exit,
};

static int vic_load_firmware(struct vic *vic)
{
	struct host1x_client *client = &vic->client.base;
	struct tegra_drm *tegra = vic->client.drm;
	dma_addr_t iova;
	size_t size;
	void *virt;
	int err;

	if (vic->falcon.firmware.virt)
		return 0;

	err = falcon_read_firmware(&vic->falcon, vic->config->firmware);
	if (err < 0)
		return err;

	size = vic->falcon.firmware.size;

	if (!client->group) {
		virt = dma_alloc_coherent(vic->dev, size, &iova, GFP_KERNEL);

		err = dma_mapping_error(vic->dev, iova);
		if (err < 0)
			return err;
	} else {
		virt = tegra_drm_alloc(tegra, size, &iova);
	}

	vic->falcon.firmware.virt = virt;
	vic->falcon.firmware.iova = iova;

	err = falcon_load_firmware(&vic->falcon);
	if (err < 0)
		goto cleanup;

	/*
	 * In this case we have received an IOVA from the shared domain, so we
	 * need to make sure to get the physical address so that the DMA API
	 * knows what memory pages to flush the cache for.
	 */
	if (client->group) {
		dma_addr_t phys;

		phys = dma_map_single(vic->dev, virt, size, DMA_TO_DEVICE);

		err = dma_mapping_error(vic->dev, phys);
		if (err < 0)
			goto cleanup;

		vic->falcon.firmware.phys = phys;
	}

	return 0;

cleanup:
	if (!client->group)
		dma_free_coherent(vic->dev, size, virt, iova);
	else
		tegra_drm_free(tegra, size, virt, iova);

	return err;
}

static int vic_open_channel(struct tegra_drm_client *client,
			    struct tegra_drm_context *context)
{
	struct vic *vic = to_vic(client);
	int err;

	err = pm_runtime_resume_and_get(vic->dev);
	if (err < 0)
		return err;

	err = vic_load_firmware(vic);
	if (err < 0)
		goto rpm_put;

	err = vic_boot(vic);
	if (err < 0)
		goto rpm_put;

	context->channel = host1x_channel_get(vic->channel);
	if (!context->channel) {
		err = -ENOMEM;
		goto rpm_put;
	}

	return 0;

rpm_put:
	pm_runtime_put(vic->dev);
	return err;
}

static void vic_close_channel(struct tegra_drm_context *context)
{
	struct vic *vic = to_vic(context->client);

	host1x_channel_put(context->channel);

	pm_runtime_put(vic->dev);
}

static const struct tegra_drm_client_ops vic_ops = {
	.open_channel = vic_open_channel,
	.close_channel = vic_close_channel,
	.submit = tegra_drm_submit,
};

#define NVIDIA_TEGRA_124_VIC_FIRMWARE "nvidia/tegra124/vic03_ucode.bin"

static const struct vic_config vic_t124_config = {
	.firmware = NVIDIA_TEGRA_124_VIC_FIRMWARE,
	.version = 0x40,
	.supports_sid = false,
};

#define NVIDIA_TEGRA_210_VIC_FIRMWARE "nvidia/tegra210/vic04_ucode.bin"

static const struct vic_config vic_t210_config = {
	.firmware = NVIDIA_TEGRA_210_VIC_FIRMWARE,
	.version = 0x21,
	.supports_sid = false,
};

#define NVIDIA_TEGRA_186_VIC_FIRMWARE "nvidia/tegra186/vic04_ucode.bin"

static const struct vic_config vic_t186_config = {
	.firmware = NVIDIA_TEGRA_186_VIC_FIRMWARE,
	.version = 0x18,
	.supports_sid = true,
};

#define NVIDIA_TEGRA_194_VIC_FIRMWARE "nvidia/tegra194/vic.bin"

static const struct vic_config vic_t194_config = {
	.firmware = NVIDIA_TEGRA_194_VIC_FIRMWARE,
	.version = 0x19,
	.supports_sid = true,
};

static const struct of_device_id tegra_vic_of_match[] = {
	{ .compatible = "nvidia,tegra124-vic", .data = &vic_t124_config },
	{ .compatible = "nvidia,tegra210-vic", .data = &vic_t210_config },
	{ .compatible = "nvidia,tegra186-vic", .data = &vic_t186_config },
	{ .compatible = "nvidia,tegra194-vic", .data = &vic_t194_config },
	{ },
};
MODULE_DEVICE_TABLE(of, tegra_vic_of_match);

static int vic_probe(struct platform_device *pdev)
{
	struct device *dev = &pdev->dev;
	struct host1x_syncpt **syncpts;
	struct resource *regs;
	struct vic *vic;
	int err;

	/* inherit DMA mask from host1x parent */
	err = dma_coerce_mask_and_coherent(dev, *dev->parent->dma_mask);
	if (err < 0) {
		dev_err(&pdev->dev, "failed to set DMA mask: %d\n", err);
		return err;
	}

	vic = devm_kzalloc(dev, sizeof(*vic), GFP_KERNEL);
	if (!vic)
		return -ENOMEM;

	vic->config = of_device_get_match_data(dev);

	syncpts = devm_kzalloc(dev, sizeof(*syncpts), GFP_KERNEL);
	if (!syncpts)
		return -ENOMEM;

	regs = platform_get_resource(pdev, IORESOURCE_MEM, 0);
	if (!regs) {
		dev_err(&pdev->dev, "failed to get registers\n");
		return -ENXIO;
	}

	vic->regs = devm_ioremap_resource(dev, regs);
	if (IS_ERR(vic->regs))
		return PTR_ERR(vic->regs);

	vic->clk = devm_clk_get(dev, NULL);
	if (IS_ERR(vic->clk)) {
		dev_err(&pdev->dev, "failed to get clock\n");
		return PTR_ERR(vic->clk);
	}

	if (!dev->pm_domain) {
		vic->rst = devm_reset_control_get(dev, "vic");
		if (IS_ERR(vic->rst)) {
			dev_err(&pdev->dev, "failed to get reset\n");
			return PTR_ERR(vic->rst);
		}
	}

	vic->falcon.dev = dev;
	vic->falcon.regs = vic->regs;

	err = falcon_init(&vic->falcon);
	if (err < 0)
		return err;

	platform_set_drvdata(pdev, vic);

	INIT_LIST_HEAD(&vic->client.base.list);
	vic->client.base.ops = &vic_client_ops;
	vic->client.base.dev = dev;
	vic->client.base.class = HOST1X_CLASS_VIC;
	vic->client.base.syncpts = syncpts;
	vic->client.base.num_syncpts = 1;
	vic->dev = dev;

	INIT_LIST_HEAD(&vic->client.list);
	vic->client.version = vic->config->version;
	vic->client.ops = &vic_ops;

	err = host1x_client_register(&vic->client.base);
	if (err < 0) {
		dev_err(dev, "failed to register host1x client: %d\n", err);
		goto exit_falcon;
	}

	pm_runtime_enable(&pdev->dev);
	if (!pm_runtime_enabled(&pdev->dev)) {
		err = vic_runtime_resume(&pdev->dev);
		if (err < 0)
			goto unregister_client;
	}

	return 0;

unregister_client:
	host1x_client_unregister(&vic->client.base);
exit_falcon:
	falcon_exit(&vic->falcon);

	return err;
}

static int vic_remove(struct platform_device *pdev)
{
	struct vic *vic = platform_get_drvdata(pdev);
	int err;

	err = host1x_client_unregister(&vic->client.base);
	if (err < 0) {
		dev_err(&pdev->dev, "failed to unregister host1x client: %d\n",
			err);
		return err;
	}

	if (pm_runtime_enabled(&pdev->dev))
		pm_runtime_disable(&pdev->dev);
	else
		vic_runtime_suspend(&pdev->dev);

	falcon_exit(&vic->falcon);

	return 0;
}

static const struct dev_pm_ops vic_pm_ops = {
	SET_RUNTIME_PM_OPS(vic_runtime_suspend, vic_runtime_resume, NULL)
};

struct platform_driver tegra_vic_driver = {
	.driver = {
		.name = "tegra-vic",
		.of_match_table = tegra_vic_of_match,
		.pm = &vic_pm_ops
	},
	.probe = vic_probe,
	.remove = vic_remove,
};

#if IS_ENABLED(CONFIG_ARCH_TEGRA_124_SOC)
MODULE_FIRMWARE(NVIDIA_TEGRA_124_VIC_FIRMWARE);
#endif
#if IS_ENABLED(CONFIG_ARCH_TEGRA_210_SOC)
MODULE_FIRMWARE(NVIDIA_TEGRA_210_VIC_FIRMWARE);
#endif
#if IS_ENABLED(CONFIG_ARCH_TEGRA_186_SOC)
MODULE_FIRMWARE(NVIDIA_TEGRA_186_VIC_FIRMWARE);
#endif
#if IS_ENABLED(CONFIG_ARCH_TEGRA_194_SOC)
MODULE_FIRMWARE(NVIDIA_TEGRA_194_VIC_FIRMWARE);
#endif<|MERGE_RESOLUTION|>--- conflicted
+++ resolved
@@ -147,18 +147,6 @@
 
 	hdr = vic->falcon.firmware.virt;
 	fce_bin_data_offset = *(u32 *)(hdr + VIC_UCODE_FCE_DATA_OFFSET);
-<<<<<<< HEAD
-	hdr = vic->falcon.firmware.virt +
-		*(u32 *)(hdr + VIC_UCODE_FCE_HEADER_OFFSET);
-	fce_ucode_size = *(u32 *)(hdr + FCE_UCODE_SIZE_OFFSET);
-
-	falcon_execute_method(&vic->falcon, VIC_SET_APPLICATION_ID, 1);
-	falcon_execute_method(&vic->falcon, VIC_SET_FCE_UCODE_SIZE,
-			      fce_ucode_size);
-	falcon_execute_method(&vic->falcon, VIC_SET_FCE_UCODE_OFFSET,
-			      (vic->falcon.firmware.iova + fce_bin_data_offset)
-				>> 8);
-=======
 
 	/* Old VIC firmware needs kernel help with setting up FCE microcode. */
 	if (fce_bin_data_offset != 0x0 && fce_bin_data_offset != 0xa5a5a5a5) {
@@ -172,7 +160,6 @@
 			&vic->falcon, VIC_SET_FCE_UCODE_OFFSET,
 			(vic->falcon.firmware.iova + fce_bin_data_offset) >> 8);
 	}
->>>>>>> 7d2a07b7
 
 	err = falcon_wait_idle(&vic->falcon);
 	if (err < 0) {
