/*
 * Copyright 2012 Red Hat Inc.
 *
 * Permission is hereby granted, free of charge, to any person obtaining a
 * copy of this software and associated documentation files (the
 * "Software"), to deal in the Software without restriction, including
 * without limitation the rights to use, copy, modify, merge, publish,
 * distribute, sub license, and/or sell copies of the Software, and to
 * permit persons to whom the Software is furnished to do so, subject to
 * the following conditions:
 *
 * THE SOFTWARE IS PROVIDED "AS IS", WITHOUT WARRANTY OF ANY KIND, EXPRESS OR
 * IMPLIED, INCLUDING BUT NOT LIMITED TO THE WARRANTIES OF MERCHANTABILITY,
 * FITNESS FOR A PARTICULAR PURPOSE AND NON-INFRINGEMENT. IN NO EVENT SHALL
 * THE COPYRIGHT HOLDERS, AUTHORS AND/OR ITS SUPPLIERS BE LIABLE FOR ANY CLAIM,
 * DAMAGES OR OTHER LIABILITY, WHETHER IN AN ACTION OF CONTRACT, TORT OR
 * OTHERWISE, ARISING FROM, OUT OF OR IN CONNECTION WITH THE SOFTWARE OR THE
 * USE OR OTHER DEALINGS IN THE SOFTWARE.
 *
 * The above copyright notice and this permission notice (including the
 * next paragraph) shall be included in all copies or substantial portions
 * of the Software.
 *
 */
/*
 * Authors: Dave Airlie <airlied@redhat.com>
 */

#include <linux/console.h>
#include <linux/module.h>
#include <linux/pci.h>

<<<<<<< HEAD
#include <drm/drm_crtc_helper.h>
#include <drm/drm_drv.h>
#include <drm/drm_fb_helper.h>
=======
#include <drm/drm_aperture.h>
#include <drm/drm_atomic_helper.h>
#include <drm/drm_crtc_helper.h>
#include <drm/drm_drv.h>
>>>>>>> 7d2a07b7
#include <drm/drm_gem_vram_helper.h>
#include <drm/drm_probe_helper.h>

#include "ast_drv.h"

int ast_modeset = -1;

MODULE_PARM_DESC(modeset, "Disable/Enable modesetting");
module_param_named(modeset, ast_modeset, int, 0400);

/*
 * DRM driver
 */

DEFINE_DRM_GEM_FOPS(ast_fops);

static const struct drm_driver ast_driver = {
	.driver_features = DRIVER_ATOMIC |
			   DRIVER_GEM |
			   DRIVER_MODESET,

	.fops = &ast_fops,
	.name = DRIVER_NAME,
	.desc = DRIVER_DESC,
	.date = DRIVER_DATE,
	.major = DRIVER_MAJOR,
	.minor = DRIVER_MINOR,
	.patchlevel = DRIVER_PATCHLEVEL,

	DRM_GEM_VRAM_DRIVER
};

/*
 * PCI driver
 */

#define PCI_VENDOR_ASPEED 0x1a03

#define AST_VGA_DEVICE(id, info) {		\
	.class = PCI_BASE_CLASS_DISPLAY << 16,	\
	.class_mask = 0xff0000,			\
	.vendor = PCI_VENDOR_ASPEED,			\
	.device = id,				\
	.subvendor = PCI_ANY_ID,		\
	.subdevice = PCI_ANY_ID,		\
	.driver_data = (unsigned long) info }

static const struct pci_device_id ast_pciidlist[] = {
	AST_VGA_DEVICE(PCI_CHIP_AST2000, NULL),
	AST_VGA_DEVICE(PCI_CHIP_AST2100, NULL),
<<<<<<< HEAD
	AST_VGA_DEVICE(PCI_CHIP_AIP200, NULL),
=======
>>>>>>> 7d2a07b7
	{0, 0, 0},
};

MODULE_DEVICE_TABLE(pci, ast_pciidlist);

static int ast_remove_conflicting_framebuffers(struct pci_dev *pdev)
{
	bool primary = false;
	resource_size_t base, size;

	base = pci_resource_start(pdev, 0);
	size = pci_resource_len(pdev, 0);
#ifdef CONFIG_X86
	primary = pdev->resource[PCI_ROM_RESOURCE].flags & IORESOURCE_ROM_SHADOW;
#endif

	return drm_aperture_remove_conflicting_framebuffers(base, size, primary, "astdrmfb");
}

static int ast_pci_probe(struct pci_dev *pdev, const struct pci_device_id *ent)
{
<<<<<<< HEAD
	struct drm_device *dev;
	int ret;

	ast_kick_out_firmware_fb(pdev);

	ret = pcim_enable_device(pdev);
	if (ret)
		return ret;

	dev = drm_dev_alloc(&driver, &pdev->dev);
	if (IS_ERR(dev))
		return  PTR_ERR(dev);

	dev->pdev = pdev;
	pci_set_drvdata(pdev, dev);

	ret = ast_driver_load(dev, ent->driver_data);
	if (ret)
		goto err_drm_dev_put;

	ret = drm_dev_register(dev, ent->driver_data);
	if (ret)
		goto err_ast_driver_unload;
=======
	struct ast_private *ast;
	struct drm_device *dev;
	int ret;

	ret = ast_remove_conflicting_framebuffers(pdev);
	if (ret)
		return ret;

	ret = pcim_enable_device(pdev);
	if (ret)
		return ret;

	ast = ast_device_create(&ast_driver, pdev, ent->driver_data);
	if (IS_ERR(ast))
		return PTR_ERR(ast);
	dev = &ast->base;

	ret = drm_dev_register(dev, ent->driver_data);
	if (ret)
		return ret;
>>>>>>> 7d2a07b7

	drm_fbdev_generic_setup(dev, 32);

	return 0;
<<<<<<< HEAD

err_ast_driver_unload:
	ast_driver_unload(dev);
err_drm_dev_put:
	drm_dev_put(dev);
	return ret;

=======
>>>>>>> 7d2a07b7
}

static void ast_pci_remove(struct pci_dev *pdev)
{
	struct drm_device *dev = pci_get_drvdata(pdev);

	drm_dev_unregister(dev);
<<<<<<< HEAD
	ast_driver_unload(dev);
	drm_dev_put(dev);
=======
	drm_atomic_helper_shutdown(dev);
>>>>>>> 7d2a07b7
}

static int ast_drm_freeze(struct drm_device *dev)
{
	int error;

	error = drm_mode_config_helper_suspend(dev);
	if (error)
		return error;
<<<<<<< HEAD
	pci_save_state(dev->pdev);
=======
	pci_save_state(to_pci_dev(dev->dev));
>>>>>>> 7d2a07b7
	return 0;
}

static int ast_drm_thaw(struct drm_device *dev)
{
	ast_post_gpu(dev);

	return drm_mode_config_helper_resume(dev);
}

static int ast_drm_resume(struct drm_device *dev)
{
	int ret;

	if (pci_enable_device(to_pci_dev(dev->dev)))
		return -EIO;

	ret = ast_drm_thaw(dev);
	if (ret)
		return ret;
	return 0;
}

static int ast_pm_suspend(struct device *dev)
{
	struct pci_dev *pdev = to_pci_dev(dev);
	struct drm_device *ddev = pci_get_drvdata(pdev);
	int error;

	error = ast_drm_freeze(ddev);
	if (error)
		return error;

	pci_disable_device(pdev);
	pci_set_power_state(pdev, PCI_D3hot);
	return 0;
}

static int ast_pm_resume(struct device *dev)
{
	struct pci_dev *pdev = to_pci_dev(dev);
	struct drm_device *ddev = pci_get_drvdata(pdev);
	return ast_drm_resume(ddev);
}

static int ast_pm_freeze(struct device *dev)
{
	struct pci_dev *pdev = to_pci_dev(dev);
	struct drm_device *ddev = pci_get_drvdata(pdev);
	return ast_drm_freeze(ddev);
}

static int ast_pm_thaw(struct device *dev)
{
	struct pci_dev *pdev = to_pci_dev(dev);
	struct drm_device *ddev = pci_get_drvdata(pdev);
	return ast_drm_thaw(ddev);
}

static int ast_pm_poweroff(struct device *dev)
{
	struct pci_dev *pdev = to_pci_dev(dev);
	struct drm_device *ddev = pci_get_drvdata(pdev);

	return ast_drm_freeze(ddev);
}

static const struct dev_pm_ops ast_pm_ops = {
	.suspend = ast_pm_suspend,
	.resume = ast_pm_resume,
	.freeze = ast_pm_freeze,
	.thaw = ast_pm_thaw,
	.poweroff = ast_pm_poweroff,
	.restore = ast_pm_resume,
};

static struct pci_driver ast_pci_driver = {
	.name = DRIVER_NAME,
	.id_table = ast_pciidlist,
	.probe = ast_pci_probe,
	.remove = ast_pci_remove,
	.driver.pm = &ast_pm_ops,
};

<<<<<<< HEAD
DEFINE_DRM_GEM_FOPS(ast_fops);

static struct drm_driver driver = {
	.driver_features = DRIVER_ATOMIC |
			   DRIVER_GEM |
			   DRIVER_MODESET,

	.fops = &ast_fops,
	.name = DRIVER_NAME,
	.desc = DRIVER_DESC,
	.date = DRIVER_DATE,
	.major = DRIVER_MAJOR,
	.minor = DRIVER_MINOR,
	.patchlevel = DRIVER_PATCHLEVEL,

	DRM_GEM_VRAM_DRIVER
};

=======
>>>>>>> 7d2a07b7
static int __init ast_init(void)
{
	if (vgacon_text_force() && ast_modeset == -1)
		return -EINVAL;

	if (ast_modeset == 0)
		return -EINVAL;
	return pci_register_driver(&ast_pci_driver);
}
static void __exit ast_exit(void)
{
	pci_unregister_driver(&ast_pci_driver);
}

module_init(ast_init);
module_exit(ast_exit);

MODULE_AUTHOR(DRIVER_AUTHOR);
MODULE_DESCRIPTION(DRIVER_DESC);
MODULE_LICENSE("GPL and additional rights");<|MERGE_RESOLUTION|>--- conflicted
+++ resolved
@@ -30,16 +30,10 @@
 #include <linux/module.h>
 #include <linux/pci.h>
 
-<<<<<<< HEAD
-#include <drm/drm_crtc_helper.h>
-#include <drm/drm_drv.h>
-#include <drm/drm_fb_helper.h>
-=======
 #include <drm/drm_aperture.h>
 #include <drm/drm_atomic_helper.h>
 #include <drm/drm_crtc_helper.h>
 #include <drm/drm_drv.h>
->>>>>>> 7d2a07b7
 #include <drm/drm_gem_vram_helper.h>
 #include <drm/drm_probe_helper.h>
 
@@ -90,10 +84,6 @@
 static const struct pci_device_id ast_pciidlist[] = {
 	AST_VGA_DEVICE(PCI_CHIP_AST2000, NULL),
 	AST_VGA_DEVICE(PCI_CHIP_AST2100, NULL),
-<<<<<<< HEAD
-	AST_VGA_DEVICE(PCI_CHIP_AIP200, NULL),
-=======
->>>>>>> 7d2a07b7
 	{0, 0, 0},
 };
 
@@ -115,31 +105,6 @@
 
 static int ast_pci_probe(struct pci_dev *pdev, const struct pci_device_id *ent)
 {
-<<<<<<< HEAD
-	struct drm_device *dev;
-	int ret;
-
-	ast_kick_out_firmware_fb(pdev);
-
-	ret = pcim_enable_device(pdev);
-	if (ret)
-		return ret;
-
-	dev = drm_dev_alloc(&driver, &pdev->dev);
-	if (IS_ERR(dev))
-		return  PTR_ERR(dev);
-
-	dev->pdev = pdev;
-	pci_set_drvdata(pdev, dev);
-
-	ret = ast_driver_load(dev, ent->driver_data);
-	if (ret)
-		goto err_drm_dev_put;
-
-	ret = drm_dev_register(dev, ent->driver_data);
-	if (ret)
-		goto err_ast_driver_unload;
-=======
 	struct ast_private *ast;
 	struct drm_device *dev;
 	int ret;
@@ -160,21 +125,10 @@
 	ret = drm_dev_register(dev, ent->driver_data);
 	if (ret)
 		return ret;
->>>>>>> 7d2a07b7
 
 	drm_fbdev_generic_setup(dev, 32);
 
 	return 0;
-<<<<<<< HEAD
-
-err_ast_driver_unload:
-	ast_driver_unload(dev);
-err_drm_dev_put:
-	drm_dev_put(dev);
-	return ret;
-
-=======
->>>>>>> 7d2a07b7
 }
 
 static void ast_pci_remove(struct pci_dev *pdev)
@@ -182,12 +136,7 @@
 	struct drm_device *dev = pci_get_drvdata(pdev);
 
 	drm_dev_unregister(dev);
-<<<<<<< HEAD
-	ast_driver_unload(dev);
-	drm_dev_put(dev);
-=======
 	drm_atomic_helper_shutdown(dev);
->>>>>>> 7d2a07b7
 }
 
 static int ast_drm_freeze(struct drm_device *dev)
@@ -197,11 +146,7 @@
 	error = drm_mode_config_helper_suspend(dev);
 	if (error)
 		return error;
-<<<<<<< HEAD
-	pci_save_state(dev->pdev);
-=======
 	pci_save_state(to_pci_dev(dev->dev));
->>>>>>> 7d2a07b7
 	return 0;
 }
 
@@ -286,27 +231,6 @@
 	.driver.pm = &ast_pm_ops,
 };
 
-<<<<<<< HEAD
-DEFINE_DRM_GEM_FOPS(ast_fops);
-
-static struct drm_driver driver = {
-	.driver_features = DRIVER_ATOMIC |
-			   DRIVER_GEM |
-			   DRIVER_MODESET,
-
-	.fops = &ast_fops,
-	.name = DRIVER_NAME,
-	.desc = DRIVER_DESC,
-	.date = DRIVER_DATE,
-	.major = DRIVER_MAJOR,
-	.minor = DRIVER_MINOR,
-	.patchlevel = DRIVER_PATCHLEVEL,
-
-	DRM_GEM_VRAM_DRIVER
-};
-
-=======
->>>>>>> 7d2a07b7
 static int __init ast_init(void)
 {
 	if (vgacon_text_force() && ast_modeset == -1)
