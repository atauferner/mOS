// SPDX-License-Identifier: GPL-2.0-only
/*
 * Copyright (C) Fuzhou Rockchip Electronics Co.Ltd
 * Author:Mark Yao <mark.yao@rock-chips.com>
 */

#include <linux/component.h>
#include <linux/mod_devicetable.h>
#include <linux/module.h>
#include <linux/of.h>
#include <linux/platform_device.h>

#include <drm/drm_fourcc.h>
#include <drm/drm_plane.h>
#include <drm/drm_print.h>

#include "rockchip_drm_vop.h"
#include "rockchip_vop_reg.h"
#include "rockchip_drm_drv.h"

#define _VOP_REG(off, _mask, _shift, _write_mask, _relaxed) \
		{ \
		 .offset = off, \
		 .mask = _mask, \
		 .shift = _shift, \
		 .write_mask = _write_mask, \
		 .relaxed = _relaxed, \
		}

#define VOP_REG(off, _mask, _shift) \
		_VOP_REG(off, _mask, _shift, false, true)

#define VOP_REG_SYNC(off, _mask, _shift) \
		_VOP_REG(off, _mask, _shift, false, false)

#define VOP_REG_MASK_SYNC(off, _mask, _shift) \
		_VOP_REG(off, _mask, _shift, true, false)

static const uint32_t formats_win_full[] = {
	DRM_FORMAT_XRGB8888,
	DRM_FORMAT_ARGB8888,
	DRM_FORMAT_XBGR8888,
	DRM_FORMAT_ABGR8888,
	DRM_FORMAT_RGB888,
	DRM_FORMAT_BGR888,
	DRM_FORMAT_RGB565,
	DRM_FORMAT_BGR565,
	DRM_FORMAT_NV12,
	DRM_FORMAT_NV16,
	DRM_FORMAT_NV24,
};

static const uint64_t format_modifiers_win_full[] = {
	DRM_FORMAT_MOD_LINEAR,
	DRM_FORMAT_MOD_INVALID,
};

static const uint64_t format_modifiers_win_full_afbc[] = {
	ROCKCHIP_AFBC_MOD,
	DRM_FORMAT_MOD_LINEAR,
	DRM_FORMAT_MOD_INVALID,
};

static const uint32_t formats_win_lite[] = {
	DRM_FORMAT_XRGB8888,
	DRM_FORMAT_ARGB8888,
	DRM_FORMAT_XBGR8888,
	DRM_FORMAT_ABGR8888,
	DRM_FORMAT_RGB888,
	DRM_FORMAT_BGR888,
	DRM_FORMAT_RGB565,
	DRM_FORMAT_BGR565,
};

static const uint64_t format_modifiers_win_lite[] = {
	DRM_FORMAT_MOD_LINEAR,
	DRM_FORMAT_MOD_INVALID,
};

<<<<<<< HEAD
static const struct vop_scl_regs rk3036_win_scl = {
=======
static const struct vop_scl_regs rk3036_win0_scl = {
>>>>>>> 7d2a07b7
	.scale_yrgb_x = VOP_REG(RK3036_WIN0_SCL_FACTOR_YRGB, 0xffff, 0x0),
	.scale_yrgb_y = VOP_REG(RK3036_WIN0_SCL_FACTOR_YRGB, 0xffff, 16),
	.scale_cbcr_x = VOP_REG(RK3036_WIN0_SCL_FACTOR_CBR, 0xffff, 0x0),
	.scale_cbcr_y = VOP_REG(RK3036_WIN0_SCL_FACTOR_CBR, 0xffff, 16),
};

static const struct vop_scl_regs rk3036_win1_scl = {
	.scale_yrgb_x = VOP_REG(RK3036_WIN1_SCL_FACTOR_YRGB, 0xffff, 0x0),
	.scale_yrgb_y = VOP_REG(RK3036_WIN1_SCL_FACTOR_YRGB, 0xffff, 16),
};

static const struct vop_win_phy rk3036_win0_data = {
	.scl = &rk3036_win0_scl,
	.data_formats = formats_win_full,
	.nformats = ARRAY_SIZE(formats_win_full),
	.format_modifiers = format_modifiers_win_full,
	.enable = VOP_REG(RK3036_SYS_CTRL, 0x1, 0),
	.format = VOP_REG(RK3036_SYS_CTRL, 0x7, 3),
	.rb_swap = VOP_REG(RK3036_SYS_CTRL, 0x1, 15),
	.act_info = VOP_REG(RK3036_WIN0_ACT_INFO, 0x1fff1fff, 0),
	.dsp_info = VOP_REG(RK3036_WIN0_DSP_INFO, 0x0fff0fff, 0),
	.dsp_st = VOP_REG(RK3036_WIN0_DSP_ST, 0x1fff1fff, 0),
	.yrgb_mst = VOP_REG(RK3036_WIN0_YRGB_MST, 0xffffffff, 0),
	.uv_mst = VOP_REG(RK3036_WIN0_CBR_MST, 0xffffffff, 0),
	.yrgb_vir = VOP_REG(RK3036_WIN0_VIR, 0xffff, 0),
	.uv_vir = VOP_REG(RK3036_WIN0_VIR, 0x1fff, 16),
	.alpha_mode = VOP_REG(RK3036_DSP_CTRL0, 0x1, 18),
	.alpha_en = VOP_REG(RK3036_ALPHA_CTRL, 0x1, 0),
	.alpha_pre_mul = VOP_REG(RK3036_DSP_CTRL0, 0x1, 29),
};

static const struct vop_win_phy rk3036_win1_data = {
	.scl = &rk3036_win1_scl,
	.data_formats = formats_win_lite,
	.nformats = ARRAY_SIZE(formats_win_lite),
	.format_modifiers = format_modifiers_win_lite,
	.enable = VOP_REG(RK3036_SYS_CTRL, 0x1, 1),
	.format = VOP_REG(RK3036_SYS_CTRL, 0x7, 6),
	.rb_swap = VOP_REG(RK3036_SYS_CTRL, 0x1, 19),
	.act_info = VOP_REG(RK3036_WIN1_ACT_INFO, 0x1fff1fff, 0),
	.dsp_info = VOP_REG(RK3036_WIN1_DSP_INFO, 0x0fff0fff, 0),
	.dsp_st = VOP_REG(RK3036_WIN1_DSP_ST, 0x1fff1fff, 0),
	.yrgb_mst = VOP_REG(RK3036_WIN1_MST, 0xffffffff, 0),
	.yrgb_vir = VOP_REG(RK3036_WIN1_VIR, 0xffff, 0),
	.alpha_mode = VOP_REG(RK3036_DSP_CTRL0, 0x1, 19),
	.alpha_en = VOP_REG(RK3036_ALPHA_CTRL, 0x1, 1),
	.alpha_pre_mul = VOP_REG(RK3036_DSP_CTRL0, 0x1, 29),
};

static const struct vop_win_data rk3036_vop_win_data[] = {
	{ .base = 0x00, .phy = &rk3036_win0_data,
	  .type = DRM_PLANE_TYPE_PRIMARY },
	{ .base = 0x00, .phy = &rk3036_win1_data,
	  .type = DRM_PLANE_TYPE_CURSOR },
};

static const int rk3036_vop_intrs[] = {
	DSP_HOLD_VALID_INTR,
	FS_INTR,
	LINE_FLAG_INTR,
	BUS_ERROR_INTR,
};

static const struct vop_intr rk3036_intr = {
	.intrs = rk3036_vop_intrs,
	.nintrs = ARRAY_SIZE(rk3036_vop_intrs),
	.line_flag_num[0] = VOP_REG(RK3036_INT_STATUS, 0xfff, 12),
	.status = VOP_REG_SYNC(RK3036_INT_STATUS, 0xf, 0),
	.enable = VOP_REG_SYNC(RK3036_INT_STATUS, 0xf, 4),
	.clear = VOP_REG_SYNC(RK3036_INT_STATUS, 0xf, 8),
};

static const struct vop_modeset rk3036_modeset = {
	.htotal_pw = VOP_REG(RK3036_DSP_HTOTAL_HS_END, 0x1fff1fff, 0),
	.hact_st_end = VOP_REG(RK3036_DSP_HACT_ST_END, 0x1fff1fff, 0),
	.vtotal_pw = VOP_REG(RK3036_DSP_VTOTAL_VS_END, 0x1fff1fff, 0),
	.vact_st_end = VOP_REG(RK3036_DSP_VACT_ST_END, 0x1fff1fff, 0),
};

static const struct vop_output rk3036_output = {
	.pin_pol = VOP_REG(RK3036_DSP_CTRL0, 0xf, 4),
};

static const struct vop_common rk3036_common = {
	.standby = VOP_REG_SYNC(RK3036_SYS_CTRL, 0x1, 30),
	.out_mode = VOP_REG(RK3036_DSP_CTRL0, 0xf, 0),
	.dsp_blank = VOP_REG(RK3036_DSP_CTRL1, 0x1, 24),
	.dither_down_sel = VOP_REG(RK3036_DSP_CTRL0, 0x1, 27),
	.dither_down_en = VOP_REG(RK3036_DSP_CTRL0, 0x1, 11),
	.dither_down_mode = VOP_REG(RK3036_DSP_CTRL0, 0x1, 10),
	.cfg_done = VOP_REG_SYNC(RK3036_REG_CFG_DONE, 0x1, 0),
};

static const struct vop_data rk3036_vop = {
	.intr = &rk3036_intr,
	.common = &rk3036_common,
	.modeset = &rk3036_modeset,
	.output = &rk3036_output,
	.win = rk3036_vop_win_data,
	.win_size = ARRAY_SIZE(rk3036_vop_win_data),
};

static const struct vop_win_phy rk3126_win1_data = {
	.data_formats = formats_win_lite,
	.nformats = ARRAY_SIZE(formats_win_lite),
	.format_modifiers = format_modifiers_win_lite,
	.enable = VOP_REG(RK3036_SYS_CTRL, 0x1, 1),
	.format = VOP_REG(RK3036_SYS_CTRL, 0x7, 6),
	.rb_swap = VOP_REG(RK3036_SYS_CTRL, 0x1, 19),
	.dsp_info = VOP_REG(RK3126_WIN1_DSP_INFO, 0x0fff0fff, 0),
	.dsp_st = VOP_REG(RK3126_WIN1_DSP_ST, 0x1fff1fff, 0),
	.yrgb_mst = VOP_REG(RK3126_WIN1_MST, 0xffffffff, 0),
	.yrgb_vir = VOP_REG(RK3036_WIN1_VIR, 0xffff, 0),
	.alpha_mode = VOP_REG(RK3036_DSP_CTRL0, 0x1, 19),
	.alpha_en = VOP_REG(RK3036_ALPHA_CTRL, 0x1, 1),
	.alpha_pre_mul = VOP_REG(RK3036_DSP_CTRL0, 0x1, 29),
};

static const struct vop_win_data rk3126_vop_win_data[] = {
	{ .base = 0x00, .phy = &rk3036_win0_data,
	  .type = DRM_PLANE_TYPE_PRIMARY },
	{ .base = 0x00, .phy = &rk3126_win1_data,
	  .type = DRM_PLANE_TYPE_CURSOR },
};

static const struct vop_data rk3126_vop = {
	.intr = &rk3036_intr,
	.common = &rk3036_common,
	.modeset = &rk3036_modeset,
	.output = &rk3036_output,
	.win = rk3126_vop_win_data,
	.win_size = ARRAY_SIZE(rk3126_vop_win_data),
};

static const int px30_vop_intrs[] = {
	FS_INTR,
	0, 0,
	LINE_FLAG_INTR,
	0,
	BUS_ERROR_INTR,
	0, 0,
	DSP_HOLD_VALID_INTR,
};

static const struct vop_intr px30_intr = {
	.intrs = px30_vop_intrs,
	.nintrs = ARRAY_SIZE(px30_vop_intrs),
	.line_flag_num[0] = VOP_REG(PX30_LINE_FLAG, 0xfff, 0),
	.status = VOP_REG_MASK_SYNC(PX30_INTR_STATUS, 0xffff, 0),
	.enable = VOP_REG_MASK_SYNC(PX30_INTR_EN, 0xffff, 0),
	.clear = VOP_REG_MASK_SYNC(PX30_INTR_CLEAR, 0xffff, 0),
};

static const struct vop_common px30_common = {
	.standby = VOP_REG_SYNC(PX30_SYS_CTRL2, 0x1, 1),
	.out_mode = VOP_REG(PX30_DSP_CTRL2, 0xf, 16),
	.dsp_blank = VOP_REG(PX30_DSP_CTRL2, 0x1, 14),
	.dither_down_en = VOP_REG(PX30_DSP_CTRL2, 0x1, 8),
	.dither_down_sel = VOP_REG(PX30_DSP_CTRL2, 0x1, 7),
	.dither_down_mode = VOP_REG(PX30_DSP_CTRL2, 0x1, 6),
	.cfg_done = VOP_REG_SYNC(PX30_REG_CFG_DONE, 0x1, 0),
};

static const struct vop_modeset px30_modeset = {
	.htotal_pw = VOP_REG(PX30_DSP_HTOTAL_HS_END, 0x0fff0fff, 0),
	.hact_st_end = VOP_REG(PX30_DSP_HACT_ST_END, 0x0fff0fff, 0),
	.vtotal_pw = VOP_REG(PX30_DSP_VTOTAL_VS_END, 0x0fff0fff, 0),
	.vact_st_end = VOP_REG(PX30_DSP_VACT_ST_END, 0x0fff0fff, 0),
};

static const struct vop_output px30_output = {
	.rgb_dclk_pol = VOP_REG(PX30_DSP_CTRL0, 0x1, 1),
	.rgb_pin_pol = VOP_REG(PX30_DSP_CTRL0, 0x7, 2),
	.rgb_en = VOP_REG(PX30_DSP_CTRL0, 0x1, 0),
	.mipi_dclk_pol = VOP_REG(PX30_DSP_CTRL0, 0x1, 25),
	.mipi_pin_pol = VOP_REG(PX30_DSP_CTRL0, 0x7, 26),
	.mipi_en = VOP_REG(PX30_DSP_CTRL0, 0x1, 24),
};

static const struct vop_scl_regs px30_win_scl = {
	.scale_yrgb_x = VOP_REG(PX30_WIN0_SCL_FACTOR_YRGB, 0xffff, 0x0),
	.scale_yrgb_y = VOP_REG(PX30_WIN0_SCL_FACTOR_YRGB, 0xffff, 16),
	.scale_cbcr_x = VOP_REG(PX30_WIN0_SCL_FACTOR_CBR, 0xffff, 0x0),
	.scale_cbcr_y = VOP_REG(PX30_WIN0_SCL_FACTOR_CBR, 0xffff, 16),
};

static const struct vop_win_phy px30_win0_data = {
	.scl = &px30_win_scl,
	.data_formats = formats_win_full,
	.nformats = ARRAY_SIZE(formats_win_full),
	.format_modifiers = format_modifiers_win_full,
	.enable = VOP_REG(PX30_WIN0_CTRL0, 0x1, 0),
	.format = VOP_REG(PX30_WIN0_CTRL0, 0x7, 1),
	.rb_swap = VOP_REG(PX30_WIN0_CTRL0, 0x1, 12),
	.act_info = VOP_REG(PX30_WIN0_ACT_INFO, 0xffffffff, 0),
	.dsp_info = VOP_REG(PX30_WIN0_DSP_INFO, 0xffffffff, 0),
	.dsp_st = VOP_REG(PX30_WIN0_DSP_ST, 0xffffffff, 0),
	.yrgb_mst = VOP_REG(PX30_WIN0_YRGB_MST0, 0xffffffff, 0),
	.uv_mst = VOP_REG(PX30_WIN0_CBR_MST0, 0xffffffff, 0),
	.yrgb_vir = VOP_REG(PX30_WIN0_VIR, 0x1fff, 0),
	.uv_vir = VOP_REG(PX30_WIN0_VIR, 0x1fff, 16),
	.alpha_pre_mul = VOP_REG(PX30_WIN0_ALPHA_CTRL, 0x1, 2),
	.alpha_mode = VOP_REG(PX30_WIN0_ALPHA_CTRL, 0x1, 1),
	.alpha_en = VOP_REG(PX30_WIN0_ALPHA_CTRL, 0x1, 0),
};

static const struct vop_win_phy px30_win1_data = {
	.data_formats = formats_win_lite,
	.nformats = ARRAY_SIZE(formats_win_lite),
	.format_modifiers = format_modifiers_win_lite,
	.enable = VOP_REG(PX30_WIN1_CTRL0, 0x1, 0),
	.format = VOP_REG(PX30_WIN1_CTRL0, 0x7, 4),
	.rb_swap = VOP_REG(PX30_WIN1_CTRL0, 0x1, 12),
	.dsp_info = VOP_REG(PX30_WIN1_DSP_INFO, 0xffffffff, 0),
	.dsp_st = VOP_REG(PX30_WIN1_DSP_ST, 0xffffffff, 0),
	.yrgb_mst = VOP_REG(PX30_WIN1_MST, 0xffffffff, 0),
	.yrgb_vir = VOP_REG(PX30_WIN1_VIR, 0x1fff, 0),
	.alpha_pre_mul = VOP_REG(PX30_WIN1_ALPHA_CTRL, 0x1, 2),
	.alpha_mode = VOP_REG(PX30_WIN1_ALPHA_CTRL, 0x1, 1),
	.alpha_en = VOP_REG(PX30_WIN1_ALPHA_CTRL, 0x1, 0),
};

static const struct vop_win_phy px30_win2_data = {
	.data_formats = formats_win_lite,
	.nformats = ARRAY_SIZE(formats_win_lite),
	.format_modifiers = format_modifiers_win_lite,
	.gate = VOP_REG(PX30_WIN2_CTRL0, 0x1, 4),
	.enable = VOP_REG(PX30_WIN2_CTRL0, 0x1, 0),
	.format = VOP_REG(PX30_WIN2_CTRL0, 0x3, 5),
	.rb_swap = VOP_REG(PX30_WIN2_CTRL0, 0x1, 20),
	.dsp_info = VOP_REG(PX30_WIN2_DSP_INFO0, 0x0fff0fff, 0),
	.dsp_st = VOP_REG(PX30_WIN2_DSP_ST0, 0x1fff1fff, 0),
	.yrgb_mst = VOP_REG(PX30_WIN2_MST0, 0xffffffff, 0),
	.yrgb_vir = VOP_REG(PX30_WIN2_VIR0_1, 0x1fff, 0),
	.alpha_pre_mul = VOP_REG(PX30_WIN2_ALPHA_CTRL, 0x1, 2),
	.alpha_mode = VOP_REG(PX30_WIN2_ALPHA_CTRL, 0x1, 1),
	.alpha_en = VOP_REG(PX30_WIN2_ALPHA_CTRL, 0x1, 0),
};

static const struct vop_win_data px30_vop_big_win_data[] = {
	{ .base = 0x00, .phy = &px30_win0_data,
	  .type = DRM_PLANE_TYPE_PRIMARY },
	{ .base = 0x00, .phy = &px30_win1_data,
	  .type = DRM_PLANE_TYPE_OVERLAY },
	{ .base = 0x00, .phy = &px30_win2_data,
	  .type = DRM_PLANE_TYPE_CURSOR },
};

static const struct vop_data px30_vop_big = {
	.version = VOP_VERSION(2, 6),
	.intr = &px30_intr,
	.feature = VOP_FEATURE_INTERNAL_RGB,
	.common = &px30_common,
	.modeset = &px30_modeset,
	.output = &px30_output,
	.win = px30_vop_big_win_data,
	.win_size = ARRAY_SIZE(px30_vop_big_win_data),
};

static const struct vop_win_data px30_vop_lit_win_data[] = {
	{ .base = 0x00, .phy = &px30_win1_data,
	  .type = DRM_PLANE_TYPE_PRIMARY },
};

static const struct vop_data px30_vop_lit = {
	.version = VOP_VERSION(2, 5),
	.intr = &px30_intr,
	.feature = VOP_FEATURE_INTERNAL_RGB,
	.common = &px30_common,
	.modeset = &px30_modeset,
	.output = &px30_output,
	.win = px30_vop_lit_win_data,
	.win_size = ARRAY_SIZE(px30_vop_lit_win_data),
};

static const struct vop_scl_regs rk3066_win_scl = {
	.scale_yrgb_x = VOP_REG(RK3066_WIN0_SCL_FACTOR_YRGB, 0xffff, 0x0),
	.scale_yrgb_y = VOP_REG(RK3066_WIN0_SCL_FACTOR_YRGB, 0xffff, 16),
	.scale_cbcr_x = VOP_REG(RK3066_WIN0_SCL_FACTOR_CBR, 0xffff, 0x0),
	.scale_cbcr_y = VOP_REG(RK3066_WIN0_SCL_FACTOR_CBR, 0xffff, 16),
};

static const struct vop_win_phy rk3066_win0_data = {
	.scl = &rk3066_win_scl,
	.data_formats = formats_win_full,
	.nformats = ARRAY_SIZE(formats_win_full),
	.format_modifiers = format_modifiers_win_full,
	.enable = VOP_REG(RK3066_SYS_CTRL1, 0x1, 0),
	.format = VOP_REG(RK3066_SYS_CTRL1, 0x7, 4),
	.rb_swap = VOP_REG(RK3066_SYS_CTRL1, 0x1, 19),
	.act_info = VOP_REG(RK3066_WIN0_ACT_INFO, 0x1fff1fff, 0),
	.dsp_info = VOP_REG(RK3066_WIN0_DSP_INFO, 0x0fff0fff, 0),
	.dsp_st = VOP_REG(RK3066_WIN0_DSP_ST, 0x1fff1fff, 0),
	.yrgb_mst = VOP_REG(RK3066_WIN0_YRGB_MST0, 0xffffffff, 0),
	.uv_mst = VOP_REG(RK3066_WIN0_CBR_MST0, 0xffffffff, 0),
	.yrgb_vir = VOP_REG(RK3066_WIN0_VIR, 0xffff, 0),
	.uv_vir = VOP_REG(RK3066_WIN0_VIR, 0x1fff, 16),
	.alpha_mode = VOP_REG(RK3066_DSP_CTRL0, 0x1, 21),
	.alpha_en = VOP_REG(RK3066_BLEND_CTRL, 0x1, 0),
};

static const struct vop_win_phy rk3066_win1_data = {
	.data_formats = formats_win_full,
	.nformats = ARRAY_SIZE(formats_win_full),
	.format_modifiers = format_modifiers_win_full,
	.enable = VOP_REG(RK3066_SYS_CTRL1, 0x1, 1),
	.format = VOP_REG(RK3066_SYS_CTRL1, 0x7, 7),
	.rb_swap = VOP_REG(RK3066_SYS_CTRL1, 0x1, 23),
	.act_info = VOP_REG(RK3066_WIN1_ACT_INFO, 0x1fff1fff, 0),
	.dsp_info = VOP_REG(RK3066_WIN1_DSP_INFO, 0x0fff0fff, 0),
	.dsp_st = VOP_REG(RK3066_WIN1_DSP_ST, 0x1fff1fff, 0),
	.yrgb_mst = VOP_REG(RK3066_WIN1_YRGB_MST, 0xffffffff, 0),
	.uv_mst = VOP_REG(RK3066_WIN1_CBR_MST, 0xffffffff, 0),
	.yrgb_vir = VOP_REG(RK3066_WIN1_VIR, 0xffff, 0),
	.uv_vir = VOP_REG(RK3066_WIN1_VIR, 0x1fff, 16),
	.alpha_mode = VOP_REG(RK3066_DSP_CTRL0, 0x1, 22),
	.alpha_en = VOP_REG(RK3066_BLEND_CTRL, 0x1, 1),
};

static const struct vop_win_phy rk3066_win2_data = {
	.data_formats = formats_win_lite,
	.nformats = ARRAY_SIZE(formats_win_lite),
	.format_modifiers = format_modifiers_win_lite,
	.enable = VOP_REG(RK3066_SYS_CTRL1, 0x1, 2),
	.format = VOP_REG(RK3066_SYS_CTRL1, 0x7, 10),
	.rb_swap = VOP_REG(RK3066_SYS_CTRL1, 0x1, 27),
	.dsp_info = VOP_REG(RK3066_WIN2_DSP_INFO, 0x0fff0fff, 0),
	.dsp_st = VOP_REG(RK3066_WIN2_DSP_ST, 0x1fff1fff, 0),
	.yrgb_mst = VOP_REG(RK3066_WIN2_MST, 0xffffffff, 0),
	.yrgb_vir = VOP_REG(RK3066_WIN2_VIR, 0xffff, 0),
	.alpha_mode = VOP_REG(RK3066_DSP_CTRL0, 0x1, 23),
	.alpha_en = VOP_REG(RK3066_BLEND_CTRL, 0x1, 2),
};

static const struct vop_modeset rk3066_modeset = {
	.htotal_pw = VOP_REG(RK3066_DSP_HTOTAL_HS_END, 0x1fff1fff, 0),
	.hact_st_end = VOP_REG(RK3066_DSP_HACT_ST_END, 0x1fff1fff, 0),
	.vtotal_pw = VOP_REG(RK3066_DSP_VTOTAL_VS_END, 0x1fff1fff, 0),
	.vact_st_end = VOP_REG(RK3066_DSP_VACT_ST_END, 0x1fff1fff, 0),
};

static const struct vop_output rk3066_output = {
	.pin_pol = VOP_REG(RK3066_DSP_CTRL0, 0x7, 4),
};

static const struct vop_common rk3066_common = {
	.standby = VOP_REG(RK3066_SYS_CTRL0, 0x1, 1),
	.out_mode = VOP_REG(RK3066_DSP_CTRL0, 0xf, 0),
	.cfg_done = VOP_REG(RK3066_REG_CFG_DONE, 0x1, 0),
	.dither_down_en = VOP_REG(RK3066_DSP_CTRL0, 0x1, 11),
	.dither_down_mode = VOP_REG(RK3066_DSP_CTRL0, 0x1, 10),
	.dsp_blank = VOP_REG(RK3066_DSP_CTRL1, 0x1, 24),
	.dither_up = VOP_REG(RK3066_DSP_CTRL0, 0x1, 9),
	.dsp_lut_en = VOP_REG(RK3066_SYS_CTRL1, 0x1, 31),
	.data_blank = VOP_REG(RK3066_DSP_CTRL1, 0x1, 25),
};

static const struct vop_win_data rk3066_vop_win_data[] = {
	{ .base = 0x00, .phy = &rk3066_win0_data,
	  .type = DRM_PLANE_TYPE_PRIMARY },
	{ .base = 0x00, .phy = &rk3066_win1_data,
	  .type = DRM_PLANE_TYPE_OVERLAY },
	{ .base = 0x00, .phy = &rk3066_win2_data,
	  .type = DRM_PLANE_TYPE_CURSOR },
};

static const int rk3066_vop_intrs[] = {
	/*
	 * hs_start interrupt fires at frame-start, so serves
	 * the same purpose as dsp_hold in the driver.
	 */
	DSP_HOLD_VALID_INTR,
	FS_INTR,
	LINE_FLAG_INTR,
	BUS_ERROR_INTR,
};

static const struct vop_intr rk3066_intr = {
	.intrs = rk3066_vop_intrs,
	.nintrs = ARRAY_SIZE(rk3066_vop_intrs),
	.line_flag_num[0] = VOP_REG(RK3066_INT_STATUS, 0xfff, 12),
	.status = VOP_REG(RK3066_INT_STATUS, 0xf, 0),
	.enable = VOP_REG(RK3066_INT_STATUS, 0xf, 4),
	.clear = VOP_REG(RK3066_INT_STATUS, 0xf, 8),
};

static const struct vop_data rk3066_vop = {
	.version = VOP_VERSION(2, 1),
	.intr = &rk3066_intr,
	.common = &rk3066_common,
	.modeset = &rk3066_modeset,
	.output = &rk3066_output,
	.win = rk3066_vop_win_data,
	.win_size = ARRAY_SIZE(rk3066_vop_win_data),
};

static const struct vop_scl_regs rk3188_win_scl = {
	.scale_yrgb_x = VOP_REG(RK3188_WIN0_SCL_FACTOR_YRGB, 0xffff, 0x0),
	.scale_yrgb_y = VOP_REG(RK3188_WIN0_SCL_FACTOR_YRGB, 0xffff, 16),
	.scale_cbcr_x = VOP_REG(RK3188_WIN0_SCL_FACTOR_CBR, 0xffff, 0x0),
	.scale_cbcr_y = VOP_REG(RK3188_WIN0_SCL_FACTOR_CBR, 0xffff, 16),
};

static const struct vop_win_phy rk3188_win0_data = {
	.scl = &rk3188_win_scl,
	.data_formats = formats_win_full,
	.nformats = ARRAY_SIZE(formats_win_full),
	.format_modifiers = format_modifiers_win_full,
	.enable = VOP_REG(RK3188_SYS_CTRL, 0x1, 0),
	.format = VOP_REG(RK3188_SYS_CTRL, 0x7, 3),
	.rb_swap = VOP_REG(RK3188_SYS_CTRL, 0x1, 15),
	.act_info = VOP_REG(RK3188_WIN0_ACT_INFO, 0x1fff1fff, 0),
	.dsp_info = VOP_REG(RK3188_WIN0_DSP_INFO, 0x0fff0fff, 0),
	.dsp_st = VOP_REG(RK3188_WIN0_DSP_ST, 0x1fff1fff, 0),
	.yrgb_mst = VOP_REG(RK3188_WIN0_YRGB_MST0, 0xffffffff, 0),
	.uv_mst = VOP_REG(RK3188_WIN0_CBR_MST0, 0xffffffff, 0),
	.yrgb_vir = VOP_REG(RK3188_WIN_VIR, 0x1fff, 0),
	.alpha_mode = VOP_REG(RK3188_DSP_CTRL0, 0x1, 18),
	.alpha_en = VOP_REG(RK3188_ALPHA_CTRL, 0x1, 0),
	.alpha_pre_mul = VOP_REG(RK3188_DSP_CTRL0, 0x1, 29),
};

static const struct vop_win_phy rk3188_win1_data = {
	.data_formats = formats_win_lite,
	.nformats = ARRAY_SIZE(formats_win_lite),
	.format_modifiers = format_modifiers_win_lite,
	.enable = VOP_REG(RK3188_SYS_CTRL, 0x1, 1),
	.format = VOP_REG(RK3188_SYS_CTRL, 0x7, 6),
	.rb_swap = VOP_REG(RK3188_SYS_CTRL, 0x1, 19),
	/* no act_info on window1 */
	.dsp_info = VOP_REG(RK3188_WIN1_DSP_INFO, 0x07ff07ff, 0),
	.dsp_st = VOP_REG(RK3188_WIN1_DSP_ST, 0x0fff0fff, 0),
	.yrgb_mst = VOP_REG(RK3188_WIN1_MST, 0xffffffff, 0),
	.yrgb_vir = VOP_REG(RK3188_WIN_VIR, 0x1fff, 16),
	.alpha_mode = VOP_REG(RK3188_DSP_CTRL0, 0x1, 19),
	.alpha_en = VOP_REG(RK3188_ALPHA_CTRL, 0x1, 1),
	.alpha_pre_mul = VOP_REG(RK3188_DSP_CTRL0, 0x1, 29),
};

static const struct vop_modeset rk3188_modeset = {
	.htotal_pw = VOP_REG(RK3188_DSP_HTOTAL_HS_END, 0x0fff0fff, 0),
	.hact_st_end = VOP_REG(RK3188_DSP_HACT_ST_END, 0x0fff0fff, 0),
	.vtotal_pw = VOP_REG(RK3188_DSP_VTOTAL_VS_END, 0x0fff0fff, 0),
	.vact_st_end = VOP_REG(RK3188_DSP_VACT_ST_END, 0x0fff0fff, 0),
};

static const struct vop_output rk3188_output = {
	.pin_pol = VOP_REG(RK3188_DSP_CTRL0, 0xf, 4),
};

static const struct vop_common rk3188_common = {
	.gate_en = VOP_REG(RK3188_SYS_CTRL, 0x1, 31),
	.standby = VOP_REG(RK3188_SYS_CTRL, 0x1, 30),
	.out_mode = VOP_REG(RK3188_DSP_CTRL0, 0xf, 0),
	.cfg_done = VOP_REG(RK3188_REG_CFG_DONE, 0x1, 0),
	.dither_down_sel = VOP_REG(RK3188_DSP_CTRL0, 0x1, 27),
	.dither_down_en = VOP_REG(RK3188_DSP_CTRL0, 0x1, 11),
	.dither_down_mode = VOP_REG(RK3188_DSP_CTRL0, 0x1, 10),
	.dsp_blank = VOP_REG(RK3188_DSP_CTRL1, 0x1, 24),
	.dither_up = VOP_REG(RK3188_DSP_CTRL0, 0x1, 9),
	.dsp_lut_en = VOP_REG(RK3188_SYS_CTRL, 0x1, 28),
	.data_blank = VOP_REG(RK3188_DSP_CTRL1, 0x1, 25),
};

static const struct vop_win_data rk3188_vop_win_data[] = {
	{ .base = 0x00, .phy = &rk3188_win0_data,
	  .type = DRM_PLANE_TYPE_PRIMARY },
	{ .base = 0x00, .phy = &rk3188_win1_data,
	  .type = DRM_PLANE_TYPE_CURSOR },
};

static const int rk3188_vop_intrs[] = {
	/*
	 * hs_start interrupt fires at frame-start, so serves
	 * the same purpose as dsp_hold in the driver.
	 */
	DSP_HOLD_VALID_INTR,
	FS_INTR,
	LINE_FLAG_INTR,
	BUS_ERROR_INTR,
};

static const struct vop_intr rk3188_vop_intr = {
	.intrs = rk3188_vop_intrs,
	.nintrs = ARRAY_SIZE(rk3188_vop_intrs),
	.line_flag_num[0] = VOP_REG(RK3188_INT_STATUS, 0xfff, 12),
	.status = VOP_REG(RK3188_INT_STATUS, 0xf, 0),
	.enable = VOP_REG(RK3188_INT_STATUS, 0xf, 4),
	.clear = VOP_REG(RK3188_INT_STATUS, 0xf, 8),
};

static const struct vop_data rk3188_vop = {
	.intr = &rk3188_vop_intr,
	.common = &rk3188_common,
	.modeset = &rk3188_modeset,
	.output = &rk3188_output,
	.win = rk3188_vop_win_data,
	.win_size = ARRAY_SIZE(rk3188_vop_win_data),
	.feature = VOP_FEATURE_INTERNAL_RGB,
};

static const struct vop_scl_extension rk3288_win_full_scl_ext = {
	.cbcr_vsd_mode = VOP_REG(RK3288_WIN0_CTRL1, 0x1, 31),
	.cbcr_vsu_mode = VOP_REG(RK3288_WIN0_CTRL1, 0x1, 30),
	.cbcr_hsd_mode = VOP_REG(RK3288_WIN0_CTRL1, 0x3, 28),
	.cbcr_ver_scl_mode = VOP_REG(RK3288_WIN0_CTRL1, 0x3, 26),
	.cbcr_hor_scl_mode = VOP_REG(RK3288_WIN0_CTRL1, 0x3, 24),
	.yrgb_vsd_mode = VOP_REG(RK3288_WIN0_CTRL1, 0x1, 23),
	.yrgb_vsu_mode = VOP_REG(RK3288_WIN0_CTRL1, 0x1, 22),
	.yrgb_hsd_mode = VOP_REG(RK3288_WIN0_CTRL1, 0x3, 20),
	.yrgb_ver_scl_mode = VOP_REG(RK3288_WIN0_CTRL1, 0x3, 18),
	.yrgb_hor_scl_mode = VOP_REG(RK3288_WIN0_CTRL1, 0x3, 16),
	.line_load_mode = VOP_REG(RK3288_WIN0_CTRL1, 0x1, 15),
	.cbcr_axi_gather_num = VOP_REG(RK3288_WIN0_CTRL1, 0x7, 12),
	.yrgb_axi_gather_num = VOP_REG(RK3288_WIN0_CTRL1, 0xf, 8),
	.vsd_cbcr_gt2 = VOP_REG(RK3288_WIN0_CTRL1, 0x1, 7),
	.vsd_cbcr_gt4 = VOP_REG(RK3288_WIN0_CTRL1, 0x1, 6),
	.vsd_yrgb_gt2 = VOP_REG(RK3288_WIN0_CTRL1, 0x1, 5),
	.vsd_yrgb_gt4 = VOP_REG(RK3288_WIN0_CTRL1, 0x1, 4),
	.bic_coe_sel = VOP_REG(RK3288_WIN0_CTRL1, 0x3, 2),
	.cbcr_axi_gather_en = VOP_REG(RK3288_WIN0_CTRL1, 0x1, 1),
	.yrgb_axi_gather_en = VOP_REG(RK3288_WIN0_CTRL1, 0x1, 0),
	.lb_mode = VOP_REG(RK3288_WIN0_CTRL0, 0x7, 5),
};

static const struct vop_scl_regs rk3288_win_full_scl = {
	.ext = &rk3288_win_full_scl_ext,
	.scale_yrgb_x = VOP_REG(RK3288_WIN0_SCL_FACTOR_YRGB, 0xffff, 0x0),
	.scale_yrgb_y = VOP_REG(RK3288_WIN0_SCL_FACTOR_YRGB, 0xffff, 16),
	.scale_cbcr_x = VOP_REG(RK3288_WIN0_SCL_FACTOR_CBR, 0xffff, 0x0),
	.scale_cbcr_y = VOP_REG(RK3288_WIN0_SCL_FACTOR_CBR, 0xffff, 16),
};

static const struct vop_win_phy rk3288_win01_data = {
	.scl = &rk3288_win_full_scl,
	.data_formats = formats_win_full,
	.nformats = ARRAY_SIZE(formats_win_full),
	.format_modifiers = format_modifiers_win_full,
	.enable = VOP_REG(RK3288_WIN0_CTRL0, 0x1, 0),
	.format = VOP_REG(RK3288_WIN0_CTRL0, 0x7, 1),
	.rb_swap = VOP_REG(RK3288_WIN0_CTRL0, 0x1, 12),
	.act_info = VOP_REG(RK3288_WIN0_ACT_INFO, 0x1fff1fff, 0),
	.dsp_info = VOP_REG(RK3288_WIN0_DSP_INFO, 0x0fff0fff, 0),
	.dsp_st = VOP_REG(RK3288_WIN0_DSP_ST, 0x1fff1fff, 0),
	.yrgb_mst = VOP_REG(RK3288_WIN0_YRGB_MST, 0xffffffff, 0),
	.uv_mst = VOP_REG(RK3288_WIN0_CBR_MST, 0xffffffff, 0),
	.yrgb_vir = VOP_REG(RK3288_WIN0_VIR, 0x3fff, 0),
	.uv_vir = VOP_REG(RK3288_WIN0_VIR, 0x3fff, 16),
	.src_alpha_ctl = VOP_REG(RK3288_WIN0_SRC_ALPHA_CTRL, 0xff, 0),
	.dst_alpha_ctl = VOP_REG(RK3288_WIN0_DST_ALPHA_CTRL, 0xff, 0),
	.channel = VOP_REG(RK3288_WIN0_CTRL2, 0xff, 0),
};

static const struct vop_win_phy rk3288_win23_data = {
	.data_formats = formats_win_lite,
	.nformats = ARRAY_SIZE(formats_win_lite),
	.format_modifiers = format_modifiers_win_lite,
	.enable = VOP_REG(RK3288_WIN2_CTRL0, 0x1, 4),
	.gate = VOP_REG(RK3288_WIN2_CTRL0, 0x1, 0),
	.format = VOP_REG(RK3288_WIN2_CTRL0, 0x7, 1),
	.rb_swap = VOP_REG(RK3288_WIN2_CTRL0, 0x1, 12),
	.dsp_info = VOP_REG(RK3288_WIN2_DSP_INFO0, 0x0fff0fff, 0),
	.dsp_st = VOP_REG(RK3288_WIN2_DSP_ST0, 0x1fff1fff, 0),
	.yrgb_mst = VOP_REG(RK3288_WIN2_MST0, 0xffffffff, 0),
	.yrgb_vir = VOP_REG(RK3288_WIN2_VIR0_1, 0x1fff, 0),
	.src_alpha_ctl = VOP_REG(RK3288_WIN2_SRC_ALPHA_CTRL, 0xff, 0),
	.dst_alpha_ctl = VOP_REG(RK3288_WIN2_DST_ALPHA_CTRL, 0xff, 0),
};

static const struct vop_modeset rk3288_modeset = {
	.htotal_pw = VOP_REG(RK3288_DSP_HTOTAL_HS_END, 0x1fff1fff, 0),
	.hact_st_end = VOP_REG(RK3288_DSP_HACT_ST_END, 0x1fff1fff, 0),
	.vtotal_pw = VOP_REG(RK3288_DSP_VTOTAL_VS_END, 0x1fff1fff, 0),
	.vact_st_end = VOP_REG(RK3288_DSP_VACT_ST_END, 0x1fff1fff, 0),
	.hpost_st_end = VOP_REG(RK3288_POST_DSP_HACT_INFO, 0x1fff1fff, 0),
	.vpost_st_end = VOP_REG(RK3288_POST_DSP_VACT_INFO, 0x1fff1fff, 0),
};

static const struct vop_output rk3288_output = {
	.pin_pol = VOP_REG(RK3288_DSP_CTRL0, 0xf, 4),
	.rgb_en = VOP_REG(RK3288_SYS_CTRL, 0x1, 12),
	.hdmi_en = VOP_REG(RK3288_SYS_CTRL, 0x1, 13),
	.edp_en = VOP_REG(RK3288_SYS_CTRL, 0x1, 14),
	.mipi_en = VOP_REG(RK3288_SYS_CTRL, 0x1, 15),
};

static const struct vop_common rk3288_common = {
	.standby = VOP_REG_SYNC(RK3288_SYS_CTRL, 0x1, 22),
	.gate_en = VOP_REG(RK3288_SYS_CTRL, 0x1, 23),
	.mmu_en = VOP_REG(RK3288_SYS_CTRL, 0x1, 20),
	.dither_down_sel = VOP_REG(RK3288_DSP_CTRL1, 0x1, 4),
	.dither_down_mode = VOP_REG(RK3288_DSP_CTRL1, 0x1, 3),
	.dither_down_en = VOP_REG(RK3288_DSP_CTRL1, 0x1, 2),
	.pre_dither_down = VOP_REG(RK3288_DSP_CTRL1, 0x1, 1),
	.dither_up = VOP_REG(RK3288_DSP_CTRL1, 0x1, 6),
	.dsp_lut_en = VOP_REG(RK3288_DSP_CTRL1, 0x1, 0),
	.data_blank = VOP_REG(RK3288_DSP_CTRL0, 0x1, 19),
	.dsp_blank = VOP_REG(RK3288_DSP_CTRL0, 0x3, 18),
	.out_mode = VOP_REG(RK3288_DSP_CTRL0, 0xf, 0),
	.cfg_done = VOP_REG_SYNC(RK3288_REG_CFG_DONE, 0x1, 0),
};

/*
 * Note: rk3288 has a dedicated 'cursor' window, however, that window requires
 * special support to get alpha blending working.  For now, just use overlay
 * window 3 for the drm cursor.
 *
 */
static const struct vop_win_data rk3288_vop_win_data[] = {
	{ .base = 0x00, .phy = &rk3288_win01_data,
	  .type = DRM_PLANE_TYPE_PRIMARY },
	{ .base = 0x40, .phy = &rk3288_win01_data,
	  .type = DRM_PLANE_TYPE_OVERLAY },
	{ .base = 0x00, .phy = &rk3288_win23_data,
	  .type = DRM_PLANE_TYPE_OVERLAY },
	{ .base = 0x50, .phy = &rk3288_win23_data,
	  .type = DRM_PLANE_TYPE_CURSOR },
};

static const int rk3288_vop_intrs[] = {
	DSP_HOLD_VALID_INTR,
	FS_INTR,
	LINE_FLAG_INTR,
	BUS_ERROR_INTR,
};

static const struct vop_intr rk3288_vop_intr = {
	.intrs = rk3288_vop_intrs,
	.nintrs = ARRAY_SIZE(rk3288_vop_intrs),
	.line_flag_num[0] = VOP_REG(RK3288_INTR_CTRL0, 0x1fff, 12),
	.status = VOP_REG(RK3288_INTR_CTRL0, 0xf, 0),
	.enable = VOP_REG(RK3288_INTR_CTRL0, 0xf, 4),
	.clear = VOP_REG(RK3288_INTR_CTRL0, 0xf, 8),
};

static const struct vop_data rk3288_vop = {
	.version = VOP_VERSION(3, 1),
	.feature = VOP_FEATURE_OUTPUT_RGB10,
	.intr = &rk3288_vop_intr,
	.common = &rk3288_common,
	.modeset = &rk3288_modeset,
	.output = &rk3288_output,
	.win = rk3288_vop_win_data,
	.win_size = ARRAY_SIZE(rk3288_vop_win_data),
	.lut_size = 1024,
};

static const int rk3368_vop_intrs[] = {
	FS_INTR,
	0, 0,
	LINE_FLAG_INTR,
	0,
	BUS_ERROR_INTR,
	0, 0, 0, 0, 0, 0, 0,
	DSP_HOLD_VALID_INTR,
};

static const struct vop_intr rk3368_vop_intr = {
	.intrs = rk3368_vop_intrs,
	.nintrs = ARRAY_SIZE(rk3368_vop_intrs),
	.line_flag_num[0] = VOP_REG(RK3368_LINE_FLAG, 0xffff, 0),
	.line_flag_num[1] = VOP_REG(RK3368_LINE_FLAG, 0xffff, 16),
	.status = VOP_REG_MASK_SYNC(RK3368_INTR_STATUS, 0x3fff, 0),
	.enable = VOP_REG_MASK_SYNC(RK3368_INTR_EN, 0x3fff, 0),
	.clear = VOP_REG_MASK_SYNC(RK3368_INTR_CLEAR, 0x3fff, 0),
};

static const struct vop_win_phy rk3368_win01_data = {
	.scl = &rk3288_win_full_scl,
	.data_formats = formats_win_full,
	.nformats = ARRAY_SIZE(formats_win_full),
	.format_modifiers = format_modifiers_win_full,
	.enable = VOP_REG(RK3368_WIN0_CTRL0, 0x1, 0),
	.format = VOP_REG(RK3368_WIN0_CTRL0, 0x7, 1),
	.rb_swap = VOP_REG(RK3368_WIN0_CTRL0, 0x1, 12),
	.x_mir_en = VOP_REG(RK3368_WIN0_CTRL0, 0x1, 21),
	.y_mir_en = VOP_REG(RK3368_WIN0_CTRL0, 0x1, 22),
	.act_info = VOP_REG(RK3368_WIN0_ACT_INFO, 0x1fff1fff, 0),
	.dsp_info = VOP_REG(RK3368_WIN0_DSP_INFO, 0x0fff0fff, 0),
	.dsp_st = VOP_REG(RK3368_WIN0_DSP_ST, 0x1fff1fff, 0),
	.yrgb_mst = VOP_REG(RK3368_WIN0_YRGB_MST, 0xffffffff, 0),
	.uv_mst = VOP_REG(RK3368_WIN0_CBR_MST, 0xffffffff, 0),
	.yrgb_vir = VOP_REG(RK3368_WIN0_VIR, 0x3fff, 0),
	.uv_vir = VOP_REG(RK3368_WIN0_VIR, 0x3fff, 16),
	.src_alpha_ctl = VOP_REG(RK3368_WIN0_SRC_ALPHA_CTRL, 0xff, 0),
	.dst_alpha_ctl = VOP_REG(RK3368_WIN0_DST_ALPHA_CTRL, 0xff, 0),
	.channel = VOP_REG(RK3368_WIN0_CTRL2, 0xff, 0),
};

static const struct vop_win_phy rk3368_win23_data = {
	.data_formats = formats_win_lite,
	.nformats = ARRAY_SIZE(formats_win_lite),
	.format_modifiers = format_modifiers_win_lite,
	.gate = VOP_REG(RK3368_WIN2_CTRL0, 0x1, 0),
	.enable = VOP_REG(RK3368_WIN2_CTRL0, 0x1, 4),
	.format = VOP_REG(RK3368_WIN2_CTRL0, 0x3, 5),
	.rb_swap = VOP_REG(RK3368_WIN2_CTRL0, 0x1, 20),
	.y_mir_en = VOP_REG(RK3368_WIN2_CTRL1, 0x1, 15),
	.dsp_info = VOP_REG(RK3368_WIN2_DSP_INFO0, 0x0fff0fff, 0),
	.dsp_st = VOP_REG(RK3368_WIN2_DSP_ST0, 0x1fff1fff, 0),
	.yrgb_mst = VOP_REG(RK3368_WIN2_MST0, 0xffffffff, 0),
	.yrgb_vir = VOP_REG(RK3368_WIN2_VIR0_1, 0x1fff, 0),
	.src_alpha_ctl = VOP_REG(RK3368_WIN2_SRC_ALPHA_CTRL, 0xff, 0),
	.dst_alpha_ctl = VOP_REG(RK3368_WIN2_DST_ALPHA_CTRL, 0xff, 0),
};

static const struct vop_win_data rk3368_vop_win_data[] = {
	{ .base = 0x00, .phy = &rk3368_win01_data,
	  .type = DRM_PLANE_TYPE_PRIMARY },
	{ .base = 0x40, .phy = &rk3368_win01_data,
	  .type = DRM_PLANE_TYPE_OVERLAY },
	{ .base = 0x00, .phy = &rk3368_win23_data,
	  .type = DRM_PLANE_TYPE_OVERLAY },
	{ .base = 0x50, .phy = &rk3368_win23_data,
	  .type = DRM_PLANE_TYPE_CURSOR },
};

static const struct vop_output rk3368_output = {
	.rgb_dclk_pol = VOP_REG(RK3368_DSP_CTRL1, 0x1, 19),
	.hdmi_dclk_pol = VOP_REG(RK3368_DSP_CTRL1, 0x1, 23),
	.edp_dclk_pol = VOP_REG(RK3368_DSP_CTRL1, 0x1, 27),
	.mipi_dclk_pol = VOP_REG(RK3368_DSP_CTRL1, 0x1, 31),
	.rgb_pin_pol = VOP_REG(RK3368_DSP_CTRL1, 0x7, 16),
	.hdmi_pin_pol = VOP_REG(RK3368_DSP_CTRL1, 0x7, 20),
	.edp_pin_pol = VOP_REG(RK3368_DSP_CTRL1, 0x7, 24),
	.mipi_pin_pol = VOP_REG(RK3368_DSP_CTRL1, 0x7, 28),
	.rgb_en = VOP_REG(RK3288_SYS_CTRL, 0x1, 12),
	.hdmi_en = VOP_REG(RK3288_SYS_CTRL, 0x1, 13),
	.edp_en = VOP_REG(RK3288_SYS_CTRL, 0x1, 14),
	.mipi_en = VOP_REG(RK3288_SYS_CTRL, 0x1, 15),
};

static const struct vop_misc rk3368_misc = {
	.global_regdone_en = VOP_REG(RK3368_SYS_CTRL, 0x1, 11),
};

static const struct vop_data rk3368_vop = {
	.version = VOP_VERSION(3, 2),
	.intr = &rk3368_vop_intr,
	.common = &rk3288_common,
	.modeset = &rk3288_modeset,
	.output = &rk3368_output,
	.misc = &rk3368_misc,
	.win = rk3368_vop_win_data,
	.win_size = ARRAY_SIZE(rk3368_vop_win_data),
};

static const struct vop_intr rk3366_vop_intr = {
	.intrs = rk3368_vop_intrs,
	.nintrs = ARRAY_SIZE(rk3368_vop_intrs),
	.line_flag_num[0] = VOP_REG(RK3366_LINE_FLAG, 0xffff, 0),
	.line_flag_num[1] = VOP_REG(RK3366_LINE_FLAG, 0xffff, 16),
	.status = VOP_REG_MASK_SYNC(RK3366_INTR_STATUS0, 0xffff, 0),
	.enable = VOP_REG_MASK_SYNC(RK3366_INTR_EN0, 0xffff, 0),
	.clear = VOP_REG_MASK_SYNC(RK3366_INTR_CLEAR0, 0xffff, 0),
};

static const struct vop_data rk3366_vop = {
	.version = VOP_VERSION(3, 4),
	.intr = &rk3366_vop_intr,
	.common = &rk3288_common,
	.modeset = &rk3288_modeset,
	.output = &rk3368_output,
	.misc = &rk3368_misc,
	.win = rk3368_vop_win_data,
	.win_size = ARRAY_SIZE(rk3368_vop_win_data),
};

static const struct vop_output rk3399_output = {
	.dp_dclk_pol = VOP_REG(RK3399_DSP_CTRL1, 0x1, 19),
	.rgb_dclk_pol = VOP_REG(RK3368_DSP_CTRL1, 0x1, 19),
	.hdmi_dclk_pol = VOP_REG(RK3368_DSP_CTRL1, 0x1, 23),
	.edp_dclk_pol = VOP_REG(RK3368_DSP_CTRL1, 0x1, 27),
	.mipi_dclk_pol = VOP_REG(RK3368_DSP_CTRL1, 0x1, 31),
	.dp_pin_pol = VOP_REG(RK3399_DSP_CTRL1, 0x7, 16),
	.rgb_pin_pol = VOP_REG(RK3368_DSP_CTRL1, 0x7, 16),
	.hdmi_pin_pol = VOP_REG(RK3368_DSP_CTRL1, 0x7, 20),
	.edp_pin_pol = VOP_REG(RK3368_DSP_CTRL1, 0x7, 24),
	.mipi_pin_pol = VOP_REG(RK3368_DSP_CTRL1, 0x7, 28),
	.dp_en = VOP_REG(RK3399_SYS_CTRL, 0x1, 11),
	.rgb_en = VOP_REG(RK3288_SYS_CTRL, 0x1, 12),
	.hdmi_en = VOP_REG(RK3288_SYS_CTRL, 0x1, 13),
	.edp_en = VOP_REG(RK3288_SYS_CTRL, 0x1, 14),
	.mipi_en = VOP_REG(RK3288_SYS_CTRL, 0x1, 15),
	.mipi_dual_channel_en = VOP_REG(RK3288_SYS_CTRL, 0x1, 3),
};

static const struct vop_yuv2yuv_phy rk3399_yuv2yuv_win01_data = {
	.y2r_coefficients = {
		VOP_REG(RK3399_WIN0_YUV2YUV_Y2R + 0, 0xffff, 0),
		VOP_REG(RK3399_WIN0_YUV2YUV_Y2R + 0, 0xffff, 16),
		VOP_REG(RK3399_WIN0_YUV2YUV_Y2R + 4, 0xffff, 0),
		VOP_REG(RK3399_WIN0_YUV2YUV_Y2R + 4, 0xffff, 16),
		VOP_REG(RK3399_WIN0_YUV2YUV_Y2R + 8, 0xffff, 0),
		VOP_REG(RK3399_WIN0_YUV2YUV_Y2R + 8, 0xffff, 16),
		VOP_REG(RK3399_WIN0_YUV2YUV_Y2R + 12, 0xffff, 0),
		VOP_REG(RK3399_WIN0_YUV2YUV_Y2R + 12, 0xffff, 16),
		VOP_REG(RK3399_WIN0_YUV2YUV_Y2R + 16, 0xffff, 0),
		VOP_REG(RK3399_WIN0_YUV2YUV_Y2R + 20, 0xffffffff, 0),
		VOP_REG(RK3399_WIN0_YUV2YUV_Y2R + 24, 0xffffffff, 0),
		VOP_REG(RK3399_WIN0_YUV2YUV_Y2R + 28, 0xffffffff, 0),
	},
};

static const struct vop_yuv2yuv_phy rk3399_yuv2yuv_win23_data = { };

static const struct vop_win_yuv2yuv_data rk3399_vop_big_win_yuv2yuv_data[] = {
	{ .base = 0x00, .phy = &rk3399_yuv2yuv_win01_data,
	  .y2r_en = VOP_REG(RK3399_YUV2YUV_WIN, 0x1, 1) },
	{ .base = 0x60, .phy = &rk3399_yuv2yuv_win01_data,
	  .y2r_en = VOP_REG(RK3399_YUV2YUV_WIN, 0x1, 9) },
	{ .base = 0xC0, .phy = &rk3399_yuv2yuv_win23_data },
	{ .base = 0x120, .phy = &rk3399_yuv2yuv_win23_data },

};

static const struct vop_win_phy rk3399_win01_data = {
	.scl = &rk3288_win_full_scl,
	.data_formats = formats_win_full,
	.nformats = ARRAY_SIZE(formats_win_full),
	.format_modifiers = format_modifiers_win_full_afbc,
	.enable = VOP_REG(RK3288_WIN0_CTRL0, 0x1, 0),
	.format = VOP_REG(RK3288_WIN0_CTRL0, 0x7, 1),
	.rb_swap = VOP_REG(RK3288_WIN0_CTRL0, 0x1, 12),
	.y_mir_en = VOP_REG(RK3288_WIN0_CTRL0, 0x1, 22),
	.act_info = VOP_REG(RK3288_WIN0_ACT_INFO, 0x1fff1fff, 0),
	.dsp_info = VOP_REG(RK3288_WIN0_DSP_INFO, 0x0fff0fff, 0),
	.dsp_st = VOP_REG(RK3288_WIN0_DSP_ST, 0x1fff1fff, 0),
	.yrgb_mst = VOP_REG(RK3288_WIN0_YRGB_MST, 0xffffffff, 0),
	.uv_mst = VOP_REG(RK3288_WIN0_CBR_MST, 0xffffffff, 0),
	.yrgb_vir = VOP_REG(RK3288_WIN0_VIR, 0x3fff, 0),
	.uv_vir = VOP_REG(RK3288_WIN0_VIR, 0x3fff, 16),
	.src_alpha_ctl = VOP_REG(RK3288_WIN0_SRC_ALPHA_CTRL, 0xff, 0),
	.dst_alpha_ctl = VOP_REG(RK3288_WIN0_DST_ALPHA_CTRL, 0xff, 0),
};

/*
 * rk3399 vop big windows register layout is same as rk3288, but we
 * have a separate rk3399 win data array here so that we can advertise
 * AFBC on the primary plane.
 */
static const struct vop_win_data rk3399_vop_win_data[] = {
	{ .base = 0x00, .phy = &rk3399_win01_data,
	  .type = DRM_PLANE_TYPE_PRIMARY },
	{ .base = 0x40, .phy = &rk3288_win01_data,
	  .type = DRM_PLANE_TYPE_OVERLAY },
	{ .base = 0x00, .phy = &rk3288_win23_data,
	  .type = DRM_PLANE_TYPE_OVERLAY },
	{ .base = 0x50, .phy = &rk3288_win23_data,
	  .type = DRM_PLANE_TYPE_CURSOR },
};

static const struct vop_afbc rk3399_vop_afbc = {
	.rstn = VOP_REG(RK3399_AFBCD0_CTRL, 0x1, 3),
	.enable = VOP_REG(RK3399_AFBCD0_CTRL, 0x1, 0),
	.win_sel = VOP_REG(RK3399_AFBCD0_CTRL, 0x3, 1),
	.format = VOP_REG(RK3399_AFBCD0_CTRL, 0x1f, 16),
	.hreg_block_split = VOP_REG(RK3399_AFBCD0_CTRL, 0x1, 21),
	.hdr_ptr = VOP_REG(RK3399_AFBCD0_HDR_PTR, 0xffffffff, 0),
	.pic_size = VOP_REG(RK3399_AFBCD0_PIC_SIZE, 0xffffffff, 0),
};

static const struct vop_data rk3399_vop_big = {
	.version = VOP_VERSION(3, 5),
	.feature = VOP_FEATURE_OUTPUT_RGB10,
	.intr = &rk3366_vop_intr,
	.common = &rk3288_common,
	.modeset = &rk3288_modeset,
	.output = &rk3399_output,
	.afbc = &rk3399_vop_afbc,
	.misc = &rk3368_misc,
	.win = rk3399_vop_win_data,
	.win_size = ARRAY_SIZE(rk3399_vop_win_data),
	.win_yuv2yuv = rk3399_vop_big_win_yuv2yuv_data,
};

static const struct vop_win_data rk3399_vop_lit_win_data[] = {
	{ .base = 0x00, .phy = &rk3368_win01_data,
	  .type = DRM_PLANE_TYPE_PRIMARY },
	{ .base = 0x00, .phy = &rk3368_win23_data,
	  .type = DRM_PLANE_TYPE_CURSOR},
};

static const struct vop_win_yuv2yuv_data rk3399_vop_lit_win_yuv2yuv_data[] = {
	{ .base = 0x00, .phy = &rk3399_yuv2yuv_win01_data,
	  .y2r_en = VOP_REG(RK3399_YUV2YUV_WIN, 0x1, 1)},
	{ .base = 0x60, .phy = &rk3399_yuv2yuv_win23_data },
};

static const struct vop_data rk3399_vop_lit = {
	.version = VOP_VERSION(3, 6),
	.intr = &rk3366_vop_intr,
	.common = &rk3288_common,
	.modeset = &rk3288_modeset,
	.output = &rk3399_output,
	.misc = &rk3368_misc,
	.win = rk3399_vop_lit_win_data,
	.win_size = ARRAY_SIZE(rk3399_vop_lit_win_data),
	.win_yuv2yuv = rk3399_vop_lit_win_yuv2yuv_data,
};

static const struct vop_win_data rk3228_vop_win_data[] = {
	{ .base = 0x00, .phy = &rk3288_win01_data,
	  .type = DRM_PLANE_TYPE_PRIMARY },
	{ .base = 0x40, .phy = &rk3288_win01_data,
	  .type = DRM_PLANE_TYPE_CURSOR },
};

static const struct vop_data rk3228_vop = {
	.version = VOP_VERSION(3, 7),
	.feature = VOP_FEATURE_OUTPUT_RGB10,
	.intr = &rk3366_vop_intr,
	.common = &rk3288_common,
	.modeset = &rk3288_modeset,
	.output = &rk3399_output,
	.misc = &rk3368_misc,
	.win = rk3228_vop_win_data,
	.win_size = ARRAY_SIZE(rk3228_vop_win_data),
};

static const struct vop_modeset rk3328_modeset = {
	.htotal_pw = VOP_REG(RK3328_DSP_HTOTAL_HS_END, 0x1fff1fff, 0),
	.hact_st_end = VOP_REG(RK3328_DSP_HACT_ST_END, 0x1fff1fff, 0),
	.vtotal_pw = VOP_REG(RK3328_DSP_VTOTAL_VS_END, 0x1fff1fff, 0),
	.vact_st_end = VOP_REG(RK3328_DSP_VACT_ST_END, 0x1fff1fff, 0),
	.hpost_st_end = VOP_REG(RK3328_POST_DSP_HACT_INFO, 0x1fff1fff, 0),
	.vpost_st_end = VOP_REG(RK3328_POST_DSP_VACT_INFO, 0x1fff1fff, 0),
};

static const struct vop_output rk3328_output = {
	.rgb_dclk_pol = VOP_REG(RK3328_DSP_CTRL1, 0x1, 19),
	.hdmi_dclk_pol = VOP_REG(RK3328_DSP_CTRL1, 0x1, 23),
	.edp_dclk_pol = VOP_REG(RK3328_DSP_CTRL1, 0x1, 27),
	.mipi_dclk_pol = VOP_REG(RK3328_DSP_CTRL1, 0x1, 31),
	.rgb_en = VOP_REG(RK3328_SYS_CTRL, 0x1, 12),
	.hdmi_en = VOP_REG(RK3328_SYS_CTRL, 0x1, 13),
	.edp_en = VOP_REG(RK3328_SYS_CTRL, 0x1, 14),
	.mipi_en = VOP_REG(RK3328_SYS_CTRL, 0x1, 15),
	.rgb_pin_pol = VOP_REG(RK3328_DSP_CTRL1, 0x7, 16),
	.hdmi_pin_pol = VOP_REG(RK3328_DSP_CTRL1, 0x7, 20),
	.edp_pin_pol = VOP_REG(RK3328_DSP_CTRL1, 0x7, 24),
	.mipi_pin_pol = VOP_REG(RK3328_DSP_CTRL1, 0x7, 28),
};

static const struct vop_misc rk3328_misc = {
	.global_regdone_en = VOP_REG(RK3328_SYS_CTRL, 0x1, 11),
};

static const struct vop_common rk3328_common = {
	.standby = VOP_REG_SYNC(RK3328_SYS_CTRL, 0x1, 22),
	.dither_down_sel = VOP_REG(RK3328_DSP_CTRL1, 0x1, 4),
	.dither_down_mode = VOP_REG(RK3328_DSP_CTRL1, 0x1, 3),
	.dither_down_en = VOP_REG(RK3328_DSP_CTRL1, 0x1, 2),
	.pre_dither_down = VOP_REG(RK3328_DSP_CTRL1, 0x1, 1),
	.dither_up = VOP_REG(RK3328_DSP_CTRL1, 0x1, 6),
	.dsp_blank = VOP_REG(RK3328_DSP_CTRL0, 0x3, 18),
	.out_mode = VOP_REG(RK3328_DSP_CTRL0, 0xf, 0),
	.cfg_done = VOP_REG_SYNC(RK3328_REG_CFG_DONE, 0x1, 0),
};

static const struct vop_intr rk3328_vop_intr = {
	.intrs = rk3368_vop_intrs,
	.nintrs = ARRAY_SIZE(rk3368_vop_intrs),
	.line_flag_num[0] = VOP_REG(RK3328_LINE_FLAG, 0xffff, 0),
	.line_flag_num[1] = VOP_REG(RK3328_LINE_FLAG, 0xffff, 16),
	.status = VOP_REG_MASK_SYNC(RK3328_INTR_STATUS0, 0xffff, 0),
	.enable = VOP_REG_MASK_SYNC(RK3328_INTR_EN0, 0xffff, 0),
	.clear = VOP_REG_MASK_SYNC(RK3328_INTR_CLEAR0, 0xffff, 0),
};

static const struct vop_win_data rk3328_vop_win_data[] = {
	{ .base = 0xd0, .phy = &rk3368_win01_data,
	  .type = DRM_PLANE_TYPE_PRIMARY },
	{ .base = 0x1d0, .phy = &rk3368_win01_data,
	  .type = DRM_PLANE_TYPE_OVERLAY },
	{ .base = 0x2d0, .phy = &rk3368_win01_data,
	  .type = DRM_PLANE_TYPE_CURSOR },
};

static const struct vop_data rk3328_vop = {
	.version = VOP_VERSION(3, 8),
	.feature = VOP_FEATURE_OUTPUT_RGB10,
	.intr = &rk3328_vop_intr,
	.common = &rk3328_common,
	.modeset = &rk3328_modeset,
	.output = &rk3328_output,
	.misc = &rk3328_misc,
	.win = rk3328_vop_win_data,
	.win_size = ARRAY_SIZE(rk3328_vop_win_data),
};

static const struct of_device_id vop_driver_dt_match[] = {
	{ .compatible = "rockchip,rk3036-vop",
	  .data = &rk3036_vop },
	{ .compatible = "rockchip,rk3126-vop",
	  .data = &rk3126_vop },
	{ .compatible = "rockchip,px30-vop-big",
	  .data = &px30_vop_big },
	{ .compatible = "rockchip,px30-vop-lit",
	  .data = &px30_vop_lit },
	{ .compatible = "rockchip,rk3066-vop",
	  .data = &rk3066_vop },
	{ .compatible = "rockchip,rk3188-vop",
	  .data = &rk3188_vop },
	{ .compatible = "rockchip,rk3288-vop",
	  .data = &rk3288_vop },
	{ .compatible = "rockchip,rk3368-vop",
	  .data = &rk3368_vop },
	{ .compatible = "rockchip,rk3366-vop",
	  .data = &rk3366_vop },
	{ .compatible = "rockchip,rk3399-vop-big",
	  .data = &rk3399_vop_big },
	{ .compatible = "rockchip,rk3399-vop-lit",
	  .data = &rk3399_vop_lit },
	{ .compatible = "rockchip,rk3228-vop",
	  .data = &rk3228_vop },
	{ .compatible = "rockchip,rk3328-vop",
	  .data = &rk3328_vop },
	{},
};
MODULE_DEVICE_TABLE(of, vop_driver_dt_match);

static int vop_probe(struct platform_device *pdev)
{
	struct device *dev = &pdev->dev;

	if (!dev->of_node) {
		DRM_DEV_ERROR(dev, "can't find vop devices\n");
		return -ENODEV;
	}

	return component_add(dev, &vop_component_ops);
}

static int vop_remove(struct platform_device *pdev)
{
	component_del(&pdev->dev, &vop_component_ops);

	return 0;
}

struct platform_driver vop_platform_driver = {
	.probe = vop_probe,
	.remove = vop_remove,
	.driver = {
		.name = "rockchip-vop",
		.of_match_table = of_match_ptr(vop_driver_dt_match),
	},
};<|MERGE_RESOLUTION|>--- conflicted
+++ resolved
@@ -77,11 +77,7 @@
 	DRM_FORMAT_MOD_INVALID,
 };
 
-<<<<<<< HEAD
-static const struct vop_scl_regs rk3036_win_scl = {
-=======
 static const struct vop_scl_regs rk3036_win0_scl = {
->>>>>>> 7d2a07b7
 	.scale_yrgb_x = VOP_REG(RK3036_WIN0_SCL_FACTOR_YRGB, 0xffff, 0x0),
 	.scale_yrgb_y = VOP_REG(RK3036_WIN0_SCL_FACTOR_YRGB, 0xffff, 16),
 	.scale_cbcr_x = VOP_REG(RK3036_WIN0_SCL_FACTOR_CBR, 0xffff, 0x0),
