/* SPDX-License-Identifier: GPL-2.0+ */
/*
 * rcar_du_drv.h  --  R-Car Display Unit DRM driver
 *
 * Copyright (C) 2013-2015 Renesas Electronics Corporation
 *
 * Contact: Laurent Pinchart (laurent.pinchart@ideasonboard.com)
 */

#ifndef __RCAR_DU_DRV_H__
#define __RCAR_DU_DRV_H__

#include <linux/kernel.h>
#include <linux/wait.h>

<<<<<<< HEAD
=======
#include <drm/drm_device.h>

>>>>>>> 7d2a07b7
#include "rcar_cmm.h"
#include "rcar_du_crtc.h"
#include "rcar_du_group.h"
#include "rcar_du_vsp.h"

struct clk;
struct device;
struct drm_bridge;
<<<<<<< HEAD
struct drm_device;
=======
>>>>>>> 7d2a07b7
struct drm_property;
struct rcar_du_device;

#define RCAR_DU_FEATURE_CRTC_IRQ_CLOCK	BIT(0)	/* Per-CRTC IRQ and clock */
#define RCAR_DU_FEATURE_VSP1_SOURCE	BIT(1)	/* Has inputs from VSP1 */
#define RCAR_DU_FEATURE_INTERLACED	BIT(2)	/* HW supports interlaced */
#define RCAR_DU_FEATURE_TVM_SYNC	BIT(3)	/* Has TV switch/sync modes */

#define RCAR_DU_QUIRK_ALIGN_128B	BIT(0)	/* Align pitches to 128 bytes */

/*
 * struct rcar_du_output_routing - Output routing specification
 * @possible_crtcs: bitmask of possible CRTCs for the output
 * @port: device tree port number corresponding to this output route
 *
 * The DU has 5 possible outputs (DPAD0/1, LVDS0/1, TCON). Output routing data
 * specify the valid SoC outputs, which CRTCs can drive the output, and the type
 * of in-SoC encoder for the output.
 */
struct rcar_du_output_routing {
	unsigned int possible_crtcs;
	unsigned int port;
};

/*
 * struct rcar_du_device_info - DU model-specific information
 * @gen: device generation (2 or 3)
 * @features: device features (RCAR_DU_FEATURE_*)
 * @quirks: device quirks (RCAR_DU_QUIRK_*)
 * @channels_mask: bit mask of available DU channels
 * @routes: array of CRTC to output routes, indexed by output (RCAR_DU_OUTPUT_*)
 * @num_lvds: number of internal LVDS encoders
 * @dpll_mask: bit mask of DU channels equipped with a DPLL
 * @lvds_clk_mask: bitmask of channels that can use the LVDS clock as dot clock
 */
struct rcar_du_device_info {
	unsigned int gen;
	unsigned int features;
	unsigned int quirks;
	unsigned int channels_mask;
	struct rcar_du_output_routing routes[RCAR_DU_OUTPUT_MAX];
	unsigned int num_lvds;
	unsigned int dpll_mask;
	unsigned int lvds_clk_mask;
};

#define RCAR_DU_MAX_CRTCS		4
#define RCAR_DU_MAX_GROUPS		DIV_ROUND_UP(RCAR_DU_MAX_CRTCS, 2)
#define RCAR_DU_MAX_VSPS		4
#define RCAR_DU_MAX_LVDS		2

struct rcar_du_device {
	struct device *dev;
	const struct rcar_du_device_info *info;

	void __iomem *mmio;

	struct drm_device ddev;

	struct rcar_du_crtc crtcs[RCAR_DU_MAX_CRTCS];
	unsigned int num_crtcs;

	struct rcar_du_group groups[RCAR_DU_MAX_GROUPS];
	struct platform_device *cmms[RCAR_DU_MAX_CRTCS];
	struct rcar_du_vsp vsps[RCAR_DU_MAX_VSPS];
	struct drm_bridge *lvds[RCAR_DU_MAX_LVDS];

	struct {
		struct drm_property *colorkey;
	} props;

	unsigned int dpad0_source;
	unsigned int dpad1_source;
	unsigned int vspd1_sink;
};

static inline struct rcar_du_device *to_rcar_du_device(struct drm_device *dev)
{
	return container_of(dev, struct rcar_du_device, ddev);
}

static inline bool rcar_du_has(struct rcar_du_device *rcdu,
			       unsigned int feature)
{
	return rcdu->info->features & feature;
}

static inline bool rcar_du_needs(struct rcar_du_device *rcdu,
				 unsigned int quirk)
{
	return rcdu->info->quirks & quirk;
}

static inline u32 rcar_du_read(struct rcar_du_device *rcdu, u32 reg)
{
	return ioread32(rcdu->mmio + reg);
}

static inline void rcar_du_write(struct rcar_du_device *rcdu, u32 reg, u32 data)
{
	iowrite32(data, rcdu->mmio + reg);
}

#endif /* __RCAR_DU_DRV_H__ */<|MERGE_RESOLUTION|>--- conflicted
+++ resolved
@@ -13,11 +13,8 @@
 #include <linux/kernel.h>
 #include <linux/wait.h>
 
-<<<<<<< HEAD
-=======
 #include <drm/drm_device.h>
 
->>>>>>> 7d2a07b7
 #include "rcar_cmm.h"
 #include "rcar_du_crtc.h"
 #include "rcar_du_group.h"
@@ -26,10 +23,6 @@
 struct clk;
 struct device;
 struct drm_bridge;
-<<<<<<< HEAD
-struct drm_device;
-=======
->>>>>>> 7d2a07b7
 struct drm_property;
 struct rcar_du_device;
 
