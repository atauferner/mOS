--- conflicted
+++ resolved
@@ -21,10 +21,6 @@
 int mtk_drm_crtc_plane_check(struct drm_crtc *crtc, struct drm_plane *plane,
 			     struct mtk_plane_state *state);
 void mtk_drm_crtc_async_update(struct drm_crtc *crtc, struct drm_plane *plane,
-<<<<<<< HEAD
-			       struct drm_plane_state *plane_state);
-=======
 			       struct drm_atomic_state *plane_state);
->>>>>>> 7d2a07b7
 
 #endif /* MTK_DRM_CRTC_H */