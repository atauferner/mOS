--- conflicted
+++ resolved
@@ -254,16 +254,6 @@
 };
 
 DEFINE_DRM_GEM_FOPS(lima_drm_driver_fops);
-<<<<<<< HEAD
-
-/**
- * Changelog:
- *
- * - 1.1.0 - add heap buffer support
- */
-
-static struct drm_driver lima_drm_driver = {
-=======
 
 /*
  * Changelog:
@@ -272,7 +262,6 @@
  */
 
 static const struct drm_driver lima_drm_driver = {
->>>>>>> 7d2a07b7
 	.driver_features    = DRIVER_RENDER | DRIVER_GEM | DRIVER_SYNCOBJ,
 	.open               = lima_drm_driver_open,
 	.postclose          = lima_drm_driver_postclose,
