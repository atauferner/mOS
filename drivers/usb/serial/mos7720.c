// SPDX-License-Identifier: GPL-2.0
/*
 * mos7720.c
 *   Controls the Moschip 7720 usb to dual port serial converter
 *
 * Copyright 2006 Moschip Semiconductor Tech. Ltd.
 *
 * Developed by:
 * 	Vijaya Kumar <vijaykumar.gn@gmail.com>
 *	Ajay Kumar <naanuajay@yahoo.com>
 *	Gurudeva <ngurudeva@yahoo.com>
 *
 * Cleaned up from the original by:
 *	Greg Kroah-Hartman <gregkh@suse.de>
 *
 * Originally based on drivers/usb/serial/io_edgeport.c which is:
 *	Copyright (C) 2000 Inside Out Networks, All rights reserved.
 *	Copyright (C) 2001-2002 Greg Kroah-Hartman <greg@kroah.com>
 */
#include <linux/kernel.h>
#include <linux/errno.h>
#include <linux/slab.h>
#include <linux/tty.h>
#include <linux/tty_driver.h>
#include <linux/tty_flip.h>
#include <linux/module.h>
#include <linux/spinlock.h>
#include <linux/serial.h>
#include <linux/serial_reg.h>
#include <linux/usb.h>
#include <linux/usb/serial.h>
#include <linux/uaccess.h>
#include <linux/parport.h>

#define DRIVER_AUTHOR "Aspire Communications pvt Ltd."
#define DRIVER_DESC "Moschip USB Serial Driver"

/* default urb timeout */
#define MOS_WDR_TIMEOUT	5000

#define MOS_MAX_PORT	0x02
#define MOS_WRITE	0x0E
#define MOS_READ	0x0D

/* Interrupt Routines Defines	*/
#define SERIAL_IIR_RLS	0x06
#define SERIAL_IIR_RDA	0x04
#define SERIAL_IIR_CTI	0x0c
#define SERIAL_IIR_THR	0x02
#define SERIAL_IIR_MS	0x00

#define NUM_URBS			16	/* URB Count */
#define URB_TRANSFER_BUFFER_SIZE	32	/* URB Size */

/* This structure holds all of the local serial port information */
struct moschip_port {
	__u8	shadowLCR;		/* last LCR value received */
	__u8	shadowMCR;		/* last MCR value received */
	__u8	shadowMSR;		/* last MSR value received */
	char			open;
	struct usb_serial_port	*port;	/* loop back to the owner */
	struct urb		*write_urb_pool[NUM_URBS];
};

#define USB_VENDOR_ID_MOSCHIP		0x9710
#define MOSCHIP_DEVICE_ID_7720		0x7720
#define MOSCHIP_DEVICE_ID_7715		0x7715

static const struct usb_device_id id_table[] = {
	{ USB_DEVICE(USB_VENDOR_ID_MOSCHIP, MOSCHIP_DEVICE_ID_7720) },
	{ USB_DEVICE(USB_VENDOR_ID_MOSCHIP, MOSCHIP_DEVICE_ID_7715) },
	{ } /* terminating entry */
};
MODULE_DEVICE_TABLE(usb, id_table);

#ifdef CONFIG_USB_SERIAL_MOS7715_PARPORT

/* initial values for parport regs */
#define DCR_INIT_VAL       0x0c	/* SLCTIN, nINIT */
#define ECR_INIT_VAL       0x00	/* SPP mode */

enum mos7715_pp_modes {
	SPP = 0<<5,
	PS2 = 1<<5,      /* moschip calls this 'NIBBLE' mode */
	PPF = 2<<5,	 /* moschip calls this 'CB-FIFO mode */
};

struct mos7715_parport {
	struct parport          *pp;	       /* back to containing struct */
	struct kref             ref_count;     /* to instance of this struct */
	bool                    msg_pending;   /* usb sync call pending */
	struct completion       syncmsg_compl; /* usb sync call completed */
	struct work_struct      work;          /* restore deferred writes */
	struct usb_serial       *serial;       /* back to containing struct */
	__u8	                shadowECR;     /* parallel port regs... */
	__u8	                shadowDCR;
	atomic_t                shadowDSR;     /* updated in int-in callback */
};

/* lock guards against dereferencing NULL ptr in parport ops callbacks */
static DEFINE_SPINLOCK(release_lock);

#endif	/* CONFIG_USB_SERIAL_MOS7715_PARPORT */

static const unsigned int dummy; /* for clarity in register access fns */

enum mos_regs {
	MOS7720_THR,		  /* serial port regs */
	MOS7720_RHR,
	MOS7720_IER,
	MOS7720_FCR,
	MOS7720_ISR,
	MOS7720_LCR,
	MOS7720_MCR,
	MOS7720_LSR,
	MOS7720_MSR,
	MOS7720_SPR,
	MOS7720_DLL,
	MOS7720_DLM,
	MOS7720_DPR,		  /* parallel port regs */
	MOS7720_DSR,
	MOS7720_DCR,
	MOS7720_ECR,
	MOS7720_SP1_REG,	  /* device control regs */
	MOS7720_SP2_REG,	  /* serial port 2 (7720 only) */
	MOS7720_PP_REG,
	MOS7720_SP_CONTROL_REG,
};

/*
 * Return the correct value for the Windex field of the setup packet
 * for a control endpoint message.  See the 7715 datasheet.
 */
static inline __u16 get_reg_index(enum mos_regs reg)
{
	static const __u16 mos7715_index_lookup_table[] = {
		0x00,		/* MOS7720_THR */
		0x00,		/* MOS7720_RHR */
		0x01,		/* MOS7720_IER */
		0x02,		/* MOS7720_FCR */
		0x02,		/* MOS7720_ISR */
		0x03,		/* MOS7720_LCR */
		0x04,		/* MOS7720_MCR */
		0x05,		/* MOS7720_LSR */
		0x06,		/* MOS7720_MSR */
		0x07,		/* MOS7720_SPR */
		0x00,		/* MOS7720_DLL */
		0x01,		/* MOS7720_DLM */
		0x00,		/* MOS7720_DPR */
		0x01,		/* MOS7720_DSR */
		0x02,		/* MOS7720_DCR */
		0x0a,		/* MOS7720_ECR */
		0x01,		/* MOS7720_SP1_REG */
		0x02,		/* MOS7720_SP2_REG (7720 only) */
		0x04,		/* MOS7720_PP_REG (7715 only) */
		0x08,		/* MOS7720_SP_CONTROL_REG */
	};
	return mos7715_index_lookup_table[reg];
}

/*
 * Return the correct value for the upper byte of the Wvalue field of
 * the setup packet for a control endpoint message.
 */
static inline __u16 get_reg_value(enum mos_regs reg,
				  unsigned int serial_portnum)
{
	if (reg >= MOS7720_SP1_REG)	/* control reg */
		return 0x0000;

	else if (reg >= MOS7720_DPR)	/* parallel port reg (7715 only) */
		return 0x0100;

	else			      /* serial port reg */
		return (serial_portnum + 2) << 8;
}

/*
 * Write data byte to the specified device register.  The data is embedded in
 * the value field of the setup packet. serial_portnum is ignored for registers
 * not specific to a particular serial port.
 */
static int write_mos_reg(struct usb_serial *serial, unsigned int serial_portnum,
			 enum mos_regs reg, __u8 data)
{
	struct usb_device *usbdev = serial->dev;
	unsigned int pipe = usb_sndctrlpipe(usbdev, 0);
	__u8 request = (__u8)0x0e;
	__u8 requesttype = (__u8)0x40;
	__u16 index = get_reg_index(reg);
	__u16 value = get_reg_value(reg, serial_portnum) + data;
	int status = usb_control_msg(usbdev, pipe, request, requesttype, value,
				     index, NULL, 0, MOS_WDR_TIMEOUT);
	if (status < 0)
		dev_err(&usbdev->dev,
			"mos7720: usb_control_msg() failed: %d\n", status);
	return status;
}

/*
 * Read data byte from the specified device register.  The data returned by the
 * device is embedded in the value field of the setup packet.  serial_portnum is
 * ignored for registers that are not specific to a particular serial port.
 */
static int read_mos_reg(struct usb_serial *serial, unsigned int serial_portnum,
			enum mos_regs reg, __u8 *data)
{
	struct usb_device *usbdev = serial->dev;
	unsigned int pipe = usb_rcvctrlpipe(usbdev, 0);
	__u8 request = (__u8)0x0d;
	__u8 requesttype = (__u8)0xc0;
	__u16 index = get_reg_index(reg);
	__u16 value = get_reg_value(reg, serial_portnum);
	u8 *buf;
	int status;

	buf = kmalloc(1, GFP_KERNEL);
	if (!buf) {
		*data = 0;
		return -ENOMEM;
	}

	status = usb_control_msg(usbdev, pipe, request, requesttype, value,
				     index, buf, 1, MOS_WDR_TIMEOUT);
	if (status == 1) {
		*data = *buf;
	} else {
		dev_err(&usbdev->dev,
			"mos7720: usb_control_msg() failed: %d\n", status);
		if (status >= 0)
			status = -EIO;
		*data = 0;
	}

	kfree(buf);

	return status;
}

#ifdef CONFIG_USB_SERIAL_MOS7715_PARPORT

static inline int mos7715_change_mode(struct mos7715_parport *mos_parport,
				      enum mos7715_pp_modes mode)
{
	mos_parport->shadowECR = mode;
	write_mos_reg(mos_parport->serial, dummy, MOS7720_ECR,
		      mos_parport->shadowECR);
	return 0;
}

static void destroy_mos_parport(struct kref *kref)
{
	struct mos7715_parport *mos_parport =
		container_of(kref, struct mos7715_parport, ref_count);

	kfree(mos_parport);
}

/*
 * This is the common top part of all parallel port callback operations that
 * send synchronous messages to the device.  This implements convoluted locking
 * that avoids two scenarios: (1) a port operation is called after usbserial
 * has called our release function, at which point struct mos7715_parport has
 * been destroyed, and (2) the device has been disconnected, but usbserial has
 * not called the release function yet because someone has a serial port open.
 * The shared release_lock prevents the first, and the mutex and disconnected
 * flag maintained by usbserial covers the second.  We also use the msg_pending
 * flag to ensure that all synchronous usb message calls have completed before
 * our release function can return.
 */
static int parport_prologue(struct parport *pp)
{
	struct mos7715_parport *mos_parport;

	spin_lock(&release_lock);
	mos_parport = pp->private_data;
	if (unlikely(mos_parport == NULL)) {
		/* release fn called, port struct destroyed */
		spin_unlock(&release_lock);
		return -1;
	}
	mos_parport->msg_pending = true;   /* synch usb call pending */
	reinit_completion(&mos_parport->syncmsg_compl);
	spin_unlock(&release_lock);

	/* ensure writes from restore are submitted before new requests */
	if (work_pending(&mos_parport->work))
		flush_work(&mos_parport->work);

	mutex_lock(&mos_parport->serial->disc_mutex);
	if (mos_parport->serial->disconnected) {
		/* device disconnected */
		mutex_unlock(&mos_parport->serial->disc_mutex);
		mos_parport->msg_pending = false;
		complete(&mos_parport->syncmsg_compl);
		return -1;
	}

	return 0;
}

/*
 * This is the common bottom part of all parallel port functions that send
 * synchronous messages to the device.
 */
static inline void parport_epilogue(struct parport *pp)
{
	struct mos7715_parport *mos_parport = pp->private_data;
	mutex_unlock(&mos_parport->serial->disc_mutex);
	mos_parport->msg_pending = false;
	complete(&mos_parport->syncmsg_compl);
}

static void deferred_restore_writes(struct work_struct *work)
{
	struct mos7715_parport *mos_parport;

	mos_parport = container_of(work, struct mos7715_parport, work);

	mutex_lock(&mos_parport->serial->disc_mutex);

	/* if device disconnected, game over */
	if (mos_parport->serial->disconnected)
		goto done;

	write_mos_reg(mos_parport->serial, dummy, MOS7720_DCR,
		      mos_parport->shadowDCR);
	write_mos_reg(mos_parport->serial, dummy, MOS7720_ECR,
		      mos_parport->shadowECR);
done:
	mutex_unlock(&mos_parport->serial->disc_mutex);
}

static void parport_mos7715_write_data(struct parport *pp, unsigned char d)
{
	struct mos7715_parport *mos_parport = pp->private_data;

	if (parport_prologue(pp) < 0)
		return;
	mos7715_change_mode(mos_parport, SPP);
	write_mos_reg(mos_parport->serial, dummy, MOS7720_DPR, (__u8)d);
	parport_epilogue(pp);
}

static unsigned char parport_mos7715_read_data(struct parport *pp)
{
	struct mos7715_parport *mos_parport = pp->private_data;
	unsigned char d;

	if (parport_prologue(pp) < 0)
		return 0;
	read_mos_reg(mos_parport->serial, dummy, MOS7720_DPR, &d);
	parport_epilogue(pp);
	return d;
}

static void parport_mos7715_write_control(struct parport *pp, unsigned char d)
{
	struct mos7715_parport *mos_parport = pp->private_data;
	__u8 data;

	if (parport_prologue(pp) < 0)
		return;
	data = ((__u8)d & 0x0f) | (mos_parport->shadowDCR & 0xf0);
	write_mos_reg(mos_parport->serial, dummy, MOS7720_DCR, data);
	mos_parport->shadowDCR = data;
	parport_epilogue(pp);
}

static unsigned char parport_mos7715_read_control(struct parport *pp)
{
	struct mos7715_parport *mos_parport;
	__u8 dcr;

	spin_lock(&release_lock);
	mos_parport = pp->private_data;
	if (unlikely(mos_parport == NULL)) {
		spin_unlock(&release_lock);
		return 0;
	}
	dcr = mos_parport->shadowDCR & 0x0f;
	spin_unlock(&release_lock);
	return dcr;
}

static unsigned char parport_mos7715_frob_control(struct parport *pp,
						  unsigned char mask,
						  unsigned char val)
{
	struct mos7715_parport *mos_parport = pp->private_data;
	__u8 dcr;

	mask &= 0x0f;
	val &= 0x0f;
	if (parport_prologue(pp) < 0)
		return 0;
	mos_parport->shadowDCR = (mos_parport->shadowDCR & (~mask)) ^ val;
	write_mos_reg(mos_parport->serial, dummy, MOS7720_DCR,
		      mos_parport->shadowDCR);
	dcr = mos_parport->shadowDCR & 0x0f;
	parport_epilogue(pp);
	return dcr;
}

static unsigned char parport_mos7715_read_status(struct parport *pp)
{
	unsigned char status;
	struct mos7715_parport *mos_parport;

	spin_lock(&release_lock);
	mos_parport = pp->private_data;
	if (unlikely(mos_parport == NULL)) {	/* release called */
		spin_unlock(&release_lock);
		return 0;
	}
	status = atomic_read(&mos_parport->shadowDSR) & 0xf8;
	spin_unlock(&release_lock);
	return status;
}

static void parport_mos7715_enable_irq(struct parport *pp)
{
}

static void parport_mos7715_disable_irq(struct parport *pp)
{
}

static void parport_mos7715_data_forward(struct parport *pp)
{
	struct mos7715_parport *mos_parport = pp->private_data;

	if (parport_prologue(pp) < 0)
		return;
	mos7715_change_mode(mos_parport, PS2);
	mos_parport->shadowDCR &=  ~0x20;
	write_mos_reg(mos_parport->serial, dummy, MOS7720_DCR,
		      mos_parport->shadowDCR);
	parport_epilogue(pp);
}

static void parport_mos7715_data_reverse(struct parport *pp)
{
	struct mos7715_parport *mos_parport = pp->private_data;

	if (parport_prologue(pp) < 0)
		return;
	mos7715_change_mode(mos_parport, PS2);
	mos_parport->shadowDCR |= 0x20;
	write_mos_reg(mos_parport->serial, dummy, MOS7720_DCR,
		      mos_parport->shadowDCR);
	parport_epilogue(pp);
}

static void parport_mos7715_init_state(struct pardevice *dev,
				       struct parport_state *s)
{
	s->u.pc.ctr = DCR_INIT_VAL;
	s->u.pc.ecr = ECR_INIT_VAL;
}

/* N.B. Parport core code requires that this function not block */
static void parport_mos7715_save_state(struct parport *pp,
				       struct parport_state *s)
{
	struct mos7715_parport *mos_parport;

	spin_lock(&release_lock);
	mos_parport = pp->private_data;
	if (unlikely(mos_parport == NULL)) {	/* release called */
		spin_unlock(&release_lock);
		return;
	}
	s->u.pc.ctr = mos_parport->shadowDCR;
	s->u.pc.ecr = mos_parport->shadowECR;
	spin_unlock(&release_lock);
}

/* N.B. Parport core code requires that this function not block */
static void parport_mos7715_restore_state(struct parport *pp,
					  struct parport_state *s)
{
	struct mos7715_parport *mos_parport;

	spin_lock(&release_lock);
	mos_parport = pp->private_data;
	if (unlikely(mos_parport == NULL)) {	/* release called */
		spin_unlock(&release_lock);
		return;
	}
	mos_parport->shadowDCR = s->u.pc.ctr;
	mos_parport->shadowECR = s->u.pc.ecr;
<<<<<<< HEAD
	write_parport_reg_nonblock(mos_parport, MOS7720_DCR,
				   mos_parport->shadowDCR);
	write_parport_reg_nonblock(mos_parport, MOS7720_ECR,
				   mos_parport->shadowECR);
=======

	schedule_work(&mos_parport->work);
>>>>>>> 7d2a07b7
	spin_unlock(&release_lock);
}

static size_t parport_mos7715_write_compat(struct parport *pp,
					   const void *buffer,
					   size_t len, int flags)
{
	int retval;
	struct mos7715_parport *mos_parport = pp->private_data;
	int actual_len;

	if (parport_prologue(pp) < 0)
		return 0;
	mos7715_change_mode(mos_parport, PPF);
	retval = usb_bulk_msg(mos_parport->serial->dev,
			      usb_sndbulkpipe(mos_parport->serial->dev, 2),
			      (void *)buffer, len, &actual_len,
			      MOS_WDR_TIMEOUT);
	parport_epilogue(pp);
	if (retval) {
		dev_err(&mos_parport->serial->dev->dev,
			"mos7720: usb_bulk_msg() failed: %d\n", retval);
		return 0;
	}
	return actual_len;
}

static struct parport_operations parport_mos7715_ops = {
	.owner =		THIS_MODULE,
	.write_data =		parport_mos7715_write_data,
	.read_data =		parport_mos7715_read_data,

	.write_control =	parport_mos7715_write_control,
	.read_control =		parport_mos7715_read_control,
	.frob_control =		parport_mos7715_frob_control,

	.read_status =		parport_mos7715_read_status,

	.enable_irq =		parport_mos7715_enable_irq,
	.disable_irq =		parport_mos7715_disable_irq,

	.data_forward =		parport_mos7715_data_forward,
	.data_reverse =		parport_mos7715_data_reverse,

	.init_state =		parport_mos7715_init_state,
	.save_state =		parport_mos7715_save_state,
	.restore_state =	parport_mos7715_restore_state,

	.compat_write_data =	parport_mos7715_write_compat,

	.nibble_read_data =	parport_ieee1284_read_nibble,
	.byte_read_data =	parport_ieee1284_read_byte,
};

/*
 * Allocate and initialize parallel port control struct, initialize
 * the parallel port hardware device, and register with the parport subsystem.
 */
static int mos7715_parport_init(struct usb_serial *serial)
{
	struct mos7715_parport *mos_parport;

	/* allocate and initialize parallel port control struct */
	mos_parport = kzalloc(sizeof(struct mos7715_parport), GFP_KERNEL);
	if (!mos_parport)
		return -ENOMEM;

	mos_parport->msg_pending = false;
	kref_init(&mos_parport->ref_count);
	usb_set_serial_data(serial, mos_parport); /* hijack private pointer */
	mos_parport->serial = serial;
	INIT_WORK(&mos_parport->work, deferred_restore_writes);
	init_completion(&mos_parport->syncmsg_compl);

	/* cycle parallel port reset bit */
	write_mos_reg(mos_parport->serial, dummy, MOS7720_PP_REG, (__u8)0x80);
	write_mos_reg(mos_parport->serial, dummy, MOS7720_PP_REG, (__u8)0x00);

	/* initialize device registers */
	mos_parport->shadowDCR = DCR_INIT_VAL;
	write_mos_reg(mos_parport->serial, dummy, MOS7720_DCR,
		      mos_parport->shadowDCR);
	mos_parport->shadowECR = ECR_INIT_VAL;
	write_mos_reg(mos_parport->serial, dummy, MOS7720_ECR,
		      mos_parport->shadowECR);

	/* register with parport core */
	mos_parport->pp = parport_register_port(0, PARPORT_IRQ_NONE,
						PARPORT_DMA_NONE,
						&parport_mos7715_ops);
	if (mos_parport->pp == NULL) {
		dev_err(&serial->interface->dev,
			"Could not register parport\n");
		kref_put(&mos_parport->ref_count, destroy_mos_parport);
		return -EIO;
	}
	mos_parport->pp->private_data = mos_parport;
	mos_parport->pp->modes = PARPORT_MODE_COMPAT | PARPORT_MODE_PCSPP;
	mos_parport->pp->dev = &serial->interface->dev;
	parport_announce_port(mos_parport->pp);

	return 0;
}
#endif	/* CONFIG_USB_SERIAL_MOS7715_PARPORT */

/*
 * mos7720_interrupt_callback
 *	this is the callback function for when we have received data on the
 *	interrupt endpoint.
 */
static void mos7720_interrupt_callback(struct urb *urb)
{
	int result;
	int length;
	int status = urb->status;
	struct device *dev = &urb->dev->dev;
	__u8 *data;
	__u8 sp1;
	__u8 sp2;

	switch (status) {
	case 0:
		/* success */
		break;
	case -ECONNRESET:
	case -ENOENT:
	case -ESHUTDOWN:
		/* this urb is terminated, clean up */
		dev_dbg(dev, "%s - urb shutting down with status: %d\n", __func__, status);
		return;
	default:
		dev_dbg(dev, "%s - nonzero urb status received: %d\n", __func__, status);
		goto exit;
	}

	length = urb->actual_length;
	data = urb->transfer_buffer;

	/* Moschip get 4 bytes
	 * Byte 1 IIR Port 1 (port.number is 0)
	 * Byte 2 IIR Port 2 (port.number is 1)
	 * Byte 3 --------------
	 * Byte 4 FIFO status for both */

	/* the above description is inverted
	 * 	oneukum 2007-03-14 */

	if (unlikely(length != 4)) {
		dev_dbg(dev, "Wrong data !!!\n");
		return;
	}

	sp1 = data[3];
	sp2 = data[2];

	if ((sp1 | sp2) & 0x01) {
		/* No Interrupt Pending in both the ports */
		dev_dbg(dev, "No Interrupt !!!\n");
	} else {
		switch (sp1 & 0x0f) {
		case SERIAL_IIR_RLS:
			dev_dbg(dev, "Serial Port 1: Receiver status error or address bit detected in 9-bit mode\n");
			break;
		case SERIAL_IIR_CTI:
			dev_dbg(dev, "Serial Port 1: Receiver time out\n");
			break;
		case SERIAL_IIR_MS:
			/* dev_dbg(dev, "Serial Port 1: Modem status change\n"); */
			break;
		}

		switch (sp2 & 0x0f) {
		case SERIAL_IIR_RLS:
			dev_dbg(dev, "Serial Port 2: Receiver status error or address bit detected in 9-bit mode\n");
			break;
		case SERIAL_IIR_CTI:
			dev_dbg(dev, "Serial Port 2: Receiver time out\n");
			break;
		case SERIAL_IIR_MS:
			/* dev_dbg(dev, "Serial Port 2: Modem status change\n"); */
			break;
		}
	}

exit:
	result = usb_submit_urb(urb, GFP_ATOMIC);
	if (result)
		dev_err(dev, "%s - Error %d submitting control urb\n", __func__, result);
}

/*
 * mos7715_interrupt_callback
 *	this is the 7715's callback function for when we have received data on
 *	the interrupt endpoint.
 */
static void mos7715_interrupt_callback(struct urb *urb)
{
	int result;
	int length;
	int status = urb->status;
	struct device *dev = &urb->dev->dev;
	__u8 *data;
	__u8 iir;

	switch (status) {
	case 0:
		/* success */
		break;
	case -ECONNRESET:
	case -ENOENT:
	case -ESHUTDOWN:
	case -ENODEV:
		/* this urb is terminated, clean up */
		dev_dbg(dev, "%s - urb shutting down with status: %d\n", __func__, status);
		return;
	default:
		dev_dbg(dev, "%s - nonzero urb status received: %d\n", __func__, status);
		goto exit;
	}

	length = urb->actual_length;
	data = urb->transfer_buffer;

	/* Structure of data from 7715 device:
	 * Byte 1: IIR serial Port
	 * Byte 2: unused
	 * Byte 2: DSR parallel port
	 * Byte 4: FIFO status for both */

	if (unlikely(length != 4)) {
		dev_dbg(dev, "Wrong data !!!\n");
		return;
	}

	iir = data[0];
	if (!(iir & 0x01)) {	/* serial port interrupt pending */
		switch (iir & 0x0f) {
		case SERIAL_IIR_RLS:
			dev_dbg(dev, "Serial Port: Receiver status error or address bit detected in 9-bit mode\n");
			break;
		case SERIAL_IIR_CTI:
			dev_dbg(dev, "Serial Port: Receiver time out\n");
			break;
		case SERIAL_IIR_MS:
			/* dev_dbg(dev, "Serial Port: Modem status change\n"); */
			break;
		}
	}

#ifdef CONFIG_USB_SERIAL_MOS7715_PARPORT
	{       /* update local copy of DSR reg */
		struct usb_serial_port *port = urb->context;
		struct mos7715_parport *mos_parport = port->serial->private;
		if (unlikely(mos_parport == NULL))
			return;
		atomic_set(&mos_parport->shadowDSR, data[2]);
	}
#endif

exit:
	result = usb_submit_urb(urb, GFP_ATOMIC);
	if (result)
		dev_err(dev, "%s - Error %d submitting control urb\n", __func__, result);
}

/*
 * mos7720_bulk_in_callback
 *	this is the callback function for when we have received data on the
 *	bulk in endpoint.
 */
static void mos7720_bulk_in_callback(struct urb *urb)
{
	int retval;
	unsigned char *data ;
	struct usb_serial_port *port;
	int status = urb->status;

	if (status) {
		dev_dbg(&urb->dev->dev, "nonzero read bulk status received: %d\n", status);
		return;
	}

	port = urb->context;

	dev_dbg(&port->dev, "Entering...%s\n", __func__);

	data = urb->transfer_buffer;

	if (urb->actual_length) {
		tty_insert_flip_string(&port->port, data, urb->actual_length);
		tty_flip_buffer_push(&port->port);
	}

	if (port->read_urb->status != -EINPROGRESS) {
		retval = usb_submit_urb(port->read_urb, GFP_ATOMIC);
		if (retval)
			dev_dbg(&port->dev, "usb_submit_urb(read bulk) failed, retval = %d\n", retval);
	}
}

/*
 * mos7720_bulk_out_data_callback
 *	this is the callback function for when we have finished sending serial
 *	data on the bulk out endpoint.
 */
static void mos7720_bulk_out_data_callback(struct urb *urb)
{
	struct moschip_port *mos7720_port;
	int status = urb->status;

	if (status) {
		dev_dbg(&urb->dev->dev, "nonzero write bulk status received:%d\n", status);
		return;
	}

	mos7720_port = urb->context;
	if (!mos7720_port) {
		dev_dbg(&urb->dev->dev, "NULL mos7720_port pointer\n");
		return ;
	}

	if (mos7720_port->open)
		tty_port_tty_wakeup(&mos7720_port->port->port);
}

static int mos77xx_calc_num_ports(struct usb_serial *serial,
					struct usb_serial_endpoints *epds)
{
	u16 product = le16_to_cpu(serial->dev->descriptor.idProduct);

	if (product == MOSCHIP_DEVICE_ID_7715) {
		/*
		 * The 7715 uses the first bulk in/out endpoint pair for the
		 * parallel port, and the second for the serial port. We swap
		 * the endpoint descriptors here so that the the first and
		 * only registered port structure uses the serial-port
		 * endpoints.
		 */
		swap(epds->bulk_in[0], epds->bulk_in[1]);
		swap(epds->bulk_out[0], epds->bulk_out[1]);

		return 1;
	}

	return 2;
}

static int mos7720_open(struct tty_struct *tty, struct usb_serial_port *port)
{
	struct usb_serial *serial;
	struct urb *urb;
	struct moschip_port *mos7720_port;
	int response;
	int port_number;
	__u8 data;
	int allocated_urbs = 0;
	int j;

	serial = port->serial;

	mos7720_port = usb_get_serial_port_data(port);
	if (mos7720_port == NULL)
		return -ENODEV;

	usb_clear_halt(serial->dev, port->write_urb->pipe);
	usb_clear_halt(serial->dev, port->read_urb->pipe);

	/* Initialising the write urb pool */
	for (j = 0; j < NUM_URBS; ++j) {
		urb = usb_alloc_urb(0, GFP_KERNEL);
		mos7720_port->write_urb_pool[j] = urb;
		if (!urb)
			continue;

		urb->transfer_buffer = kmalloc(URB_TRANSFER_BUFFER_SIZE,
					       GFP_KERNEL);
		if (!urb->transfer_buffer) {
			usb_free_urb(mos7720_port->write_urb_pool[j]);
			mos7720_port->write_urb_pool[j] = NULL;
			continue;
		}
		allocated_urbs++;
	}

	if (!allocated_urbs)
		return -ENOMEM;

	 /* Initialize MCS7720 -- Write Init values to corresponding Registers
	  *
	  * Register Index
	  * 0 : MOS7720_THR/MOS7720_RHR
	  * 1 : MOS7720_IER
	  * 2 : MOS7720_FCR
	  * 3 : MOS7720_LCR
	  * 4 : MOS7720_MCR
	  * 5 : MOS7720_LSR
	  * 6 : MOS7720_MSR
	  * 7 : MOS7720_SPR
	  *
	  * 0x08 : SP1/2 Control Reg
	  */
	port_number = port->port_number;
	read_mos_reg(serial, port_number, MOS7720_LSR, &data);

	dev_dbg(&port->dev, "SS::%p LSR:%x\n", mos7720_port, data);

	write_mos_reg(serial, dummy, MOS7720_SP1_REG, 0x02);
	write_mos_reg(serial, dummy, MOS7720_SP2_REG, 0x02);

	write_mos_reg(serial, port_number, MOS7720_IER, 0x00);
	write_mos_reg(serial, port_number, MOS7720_FCR, 0x00);

	write_mos_reg(serial, port_number, MOS7720_FCR, 0xcf);
	mos7720_port->shadowLCR = 0x03;
	write_mos_reg(serial, port_number, MOS7720_LCR,
		      mos7720_port->shadowLCR);
	mos7720_port->shadowMCR = 0x0b;
	write_mos_reg(serial, port_number, MOS7720_MCR,
		      mos7720_port->shadowMCR);

	write_mos_reg(serial, port_number, MOS7720_SP_CONTROL_REG, 0x00);
	read_mos_reg(serial, dummy, MOS7720_SP_CONTROL_REG, &data);
	data = data | (port->port_number + 1);
	write_mos_reg(serial, dummy, MOS7720_SP_CONTROL_REG, data);
	mos7720_port->shadowLCR = 0x83;
	write_mos_reg(serial, port_number, MOS7720_LCR,
		      mos7720_port->shadowLCR);
	write_mos_reg(serial, port_number, MOS7720_THR, 0x0c);
	write_mos_reg(serial, port_number, MOS7720_IER, 0x00);
	mos7720_port->shadowLCR = 0x03;
	write_mos_reg(serial, port_number, MOS7720_LCR,
		      mos7720_port->shadowLCR);
	write_mos_reg(serial, port_number, MOS7720_IER, 0x0c);

	response = usb_submit_urb(port->read_urb, GFP_KERNEL);
	if (response)
		dev_err(&port->dev, "%s - Error %d submitting read urb\n",
							__func__, response);

	/* initialize our port settings */
	mos7720_port->shadowMCR = UART_MCR_OUT2; /* Must set to enable ints! */

	/* send a open port command */
	mos7720_port->open = 1;

	return 0;
}

/*
 * mos7720_chars_in_buffer
 *	this function is called by the tty driver when it wants to know how many
 *	bytes of data we currently have outstanding in the port (data that has
 *	been written, but hasn't made it out the port yet)
 */
static unsigned int mos7720_chars_in_buffer(struct tty_struct *tty)
{
	struct usb_serial_port *port = tty->driver_data;
	struct moschip_port *mos7720_port = usb_get_serial_port_data(port);
	int i;
	unsigned int chars = 0;

	for (i = 0; i < NUM_URBS; ++i) {
		if (mos7720_port->write_urb_pool[i] &&
		    mos7720_port->write_urb_pool[i]->status == -EINPROGRESS)
			chars += URB_TRANSFER_BUFFER_SIZE;
	}
	dev_dbg(&port->dev, "%s - returns %u\n", __func__, chars);
	return chars;
}

static void mos7720_close(struct usb_serial_port *port)
{
	struct usb_serial *serial;
	struct moschip_port *mos7720_port;
	int j;

	serial = port->serial;

	mos7720_port = usb_get_serial_port_data(port);
	if (mos7720_port == NULL)
		return;

	for (j = 0; j < NUM_URBS; ++j)
		usb_kill_urb(mos7720_port->write_urb_pool[j]);

	/* Freeing Write URBs */
	for (j = 0; j < NUM_URBS; ++j) {
		if (mos7720_port->write_urb_pool[j]) {
			kfree(mos7720_port->write_urb_pool[j]->transfer_buffer);
			usb_free_urb(mos7720_port->write_urb_pool[j]);
		}
	}

	/* While closing port, shutdown all bulk read, write  *
	 * and interrupt read if they exists, otherwise nop   */
	usb_kill_urb(port->write_urb);
	usb_kill_urb(port->read_urb);

	write_mos_reg(serial, port->port_number, MOS7720_MCR, 0x00);
	write_mos_reg(serial, port->port_number, MOS7720_IER, 0x00);

	mos7720_port->open = 0;
}

static void mos7720_break(struct tty_struct *tty, int break_state)
{
	struct usb_serial_port *port = tty->driver_data;
	unsigned char data;
	struct usb_serial *serial;
	struct moschip_port *mos7720_port;

	serial = port->serial;

	mos7720_port = usb_get_serial_port_data(port);
	if (mos7720_port == NULL)
		return;

	if (break_state == -1)
		data = mos7720_port->shadowLCR | UART_LCR_SBC;
	else
		data = mos7720_port->shadowLCR & ~UART_LCR_SBC;

	mos7720_port->shadowLCR  = data;
	write_mos_reg(serial, port->port_number, MOS7720_LCR,
		      mos7720_port->shadowLCR);
}

/*
 * mos7720_write_room
 *	this function is called by the tty driver when it wants to know how many
 *	bytes of data we can accept for a specific port.
 */
static unsigned int mos7720_write_room(struct tty_struct *tty)
{
	struct usb_serial_port *port = tty->driver_data;
	struct moschip_port *mos7720_port = usb_get_serial_port_data(port);
	unsigned int room = 0;
	int i;

	/* FIXME: Locking */
	for (i = 0; i < NUM_URBS; ++i) {
		if (mos7720_port->write_urb_pool[i] &&
		    mos7720_port->write_urb_pool[i]->status != -EINPROGRESS)
			room += URB_TRANSFER_BUFFER_SIZE;
	}

	dev_dbg(&port->dev, "%s - returns %u\n", __func__, room);
	return room;
}

static int mos7720_write(struct tty_struct *tty, struct usb_serial_port *port,
				 const unsigned char *data, int count)
{
	int status;
	int i;
	int bytes_sent = 0;
	int transfer_size;

	struct moschip_port *mos7720_port;
	struct usb_serial *serial;
	struct urb    *urb;
	const unsigned char *current_position = data;

	serial = port->serial;

	mos7720_port = usb_get_serial_port_data(port);
	if (mos7720_port == NULL)
		return -ENODEV;

	/* try to find a free urb in the list */
	urb = NULL;

	for (i = 0; i < NUM_URBS; ++i) {
		if (mos7720_port->write_urb_pool[i] &&
		    mos7720_port->write_urb_pool[i]->status != -EINPROGRESS) {
			urb = mos7720_port->write_urb_pool[i];
			dev_dbg(&port->dev, "URB:%d\n", i);
			break;
		}
	}

	if (urb == NULL) {
		dev_dbg(&port->dev, "%s - no more free urbs\n", __func__);
		goto exit;
	}

	if (urb->transfer_buffer == NULL) {
		urb->transfer_buffer = kmalloc(URB_TRANSFER_BUFFER_SIZE,
					       GFP_ATOMIC);
		if (!urb->transfer_buffer) {
			bytes_sent = -ENOMEM;
			goto exit;
		}
	}
	transfer_size = min(count, URB_TRANSFER_BUFFER_SIZE);

	memcpy(urb->transfer_buffer, current_position, transfer_size);
	usb_serial_debug_data(&port->dev, __func__, transfer_size,
			      urb->transfer_buffer);

	/* fill urb with data and submit  */
	usb_fill_bulk_urb(urb, serial->dev,
			  usb_sndbulkpipe(serial->dev,
					port->bulk_out_endpointAddress),
			  urb->transfer_buffer, transfer_size,
			  mos7720_bulk_out_data_callback, mos7720_port);

	/* send it down the pipe */
	status = usb_submit_urb(urb, GFP_ATOMIC);
	if (status) {
		dev_err_console(port, "%s - usb_submit_urb(write bulk) failed "
			"with status = %d\n", __func__, status);
		bytes_sent = status;
		goto exit;
	}
	bytes_sent = transfer_size;

exit:
	return bytes_sent;
}

static void mos7720_throttle(struct tty_struct *tty)
{
	struct usb_serial_port *port = tty->driver_data;
	struct moschip_port *mos7720_port;
	int status;

	mos7720_port = usb_get_serial_port_data(port);

	if (mos7720_port == NULL)
		return;

	if (!mos7720_port->open) {
		dev_dbg(&port->dev, "%s - port not opened\n", __func__);
		return;
	}

	/* if we are implementing XON/XOFF, send the stop character */
	if (I_IXOFF(tty)) {
		unsigned char stop_char = STOP_CHAR(tty);
		status = mos7720_write(tty, port, &stop_char, 1);
		if (status <= 0)
			return;
	}

	/* if we are implementing RTS/CTS, toggle that line */
	if (C_CRTSCTS(tty)) {
		mos7720_port->shadowMCR &= ~UART_MCR_RTS;
		write_mos_reg(port->serial, port->port_number, MOS7720_MCR,
			      mos7720_port->shadowMCR);
	}
}

static void mos7720_unthrottle(struct tty_struct *tty)
{
	struct usb_serial_port *port = tty->driver_data;
	struct moschip_port *mos7720_port = usb_get_serial_port_data(port);
	int status;

	if (mos7720_port == NULL)
		return;

	if (!mos7720_port->open) {
		dev_dbg(&port->dev, "%s - port not opened\n", __func__);
		return;
	}

	/* if we are implementing XON/XOFF, send the start character */
	if (I_IXOFF(tty)) {
		unsigned char start_char = START_CHAR(tty);
		status = mos7720_write(tty, port, &start_char, 1);
		if (status <= 0)
			return;
	}

	/* if we are implementing RTS/CTS, toggle that line */
	if (C_CRTSCTS(tty)) {
		mos7720_port->shadowMCR |= UART_MCR_RTS;
		write_mos_reg(port->serial, port->port_number, MOS7720_MCR,
			      mos7720_port->shadowMCR);
	}
}

/* FIXME: this function does not work */
static int set_higher_rates(struct moschip_port *mos7720_port,
			    unsigned int baud)
{
	struct usb_serial_port *port;
	struct usb_serial *serial;
	int port_number;
	enum mos_regs sp_reg;
	if (mos7720_port == NULL)
		return -EINVAL;

	port = mos7720_port->port;
	serial = port->serial;

	 /***********************************************
	 *      Init Sequence for higher rates
	 ***********************************************/
	dev_dbg(&port->dev, "Sending Setting Commands ..........\n");
	port_number = port->port_number;

	write_mos_reg(serial, port_number, MOS7720_IER, 0x00);
	write_mos_reg(serial, port_number, MOS7720_FCR, 0x00);
	write_mos_reg(serial, port_number, MOS7720_FCR, 0xcf);
	mos7720_port->shadowMCR = 0x0b;
	write_mos_reg(serial, port_number, MOS7720_MCR,
		      mos7720_port->shadowMCR);
	write_mos_reg(serial, dummy, MOS7720_SP_CONTROL_REG, 0x00);

	/***********************************************
	 *              Set for higher rates           *
	 ***********************************************/
	/* writing baud rate verbatum into uart clock field clearly not right */
	if (port_number == 0)
		sp_reg = MOS7720_SP1_REG;
	else
		sp_reg = MOS7720_SP2_REG;
	write_mos_reg(serial, dummy, sp_reg, baud * 0x10);
	write_mos_reg(serial, dummy, MOS7720_SP_CONTROL_REG, 0x03);
	mos7720_port->shadowMCR = 0x2b;
	write_mos_reg(serial, port_number, MOS7720_MCR,
		      mos7720_port->shadowMCR);

	/***********************************************
	 *              Set DLL/DLM
	 ***********************************************/
	mos7720_port->shadowLCR = mos7720_port->shadowLCR | UART_LCR_DLAB;
	write_mos_reg(serial, port_number, MOS7720_LCR,
		      mos7720_port->shadowLCR);
	write_mos_reg(serial, port_number, MOS7720_DLL, 0x01);
	write_mos_reg(serial, port_number, MOS7720_DLM, 0x00);
	mos7720_port->shadowLCR = mos7720_port->shadowLCR & ~UART_LCR_DLAB;
	write_mos_reg(serial, port_number, MOS7720_LCR,
		      mos7720_port->shadowLCR);

	return 0;
}

/* baud rate information */
struct divisor_table_entry {
	__u32  baudrate;
	__u16  divisor;
};

/* Define table of divisors for moschip 7720 hardware	   *
 * These assume a 3.6864MHz crystal, the standard /16, and *
 * MCR.7 = 0.						   */
static const struct divisor_table_entry divisor_table[] = {
	{   50,		2304},
	{   110,	1047},	/* 2094.545455 => 230450   => .0217 % over */
	{   134,	857},	/* 1713.011152 => 230398.5 => .00065% under */
	{   150,	768},
	{   300,	384},
	{   600,	192},
	{   1200,	96},
	{   1800,	64},
	{   2400,	48},
	{   4800,	24},
	{   7200,	16},
	{   9600,	12},
	{   19200,	6},
	{   38400,	3},
	{   57600,	2},
	{   115200,	1},
};

/*****************************************************************************
 * calc_baud_rate_divisor
 *	this function calculates the proper baud rate divisor for the specified
 *	baud rate.
 *****************************************************************************/
static int calc_baud_rate_divisor(struct usb_serial_port *port, int baudrate, int *divisor)
{
	int i;
	__u16 custom;
	__u16 round1;
	__u16 round;


	dev_dbg(&port->dev, "%s - %d\n", __func__, baudrate);

	for (i = 0; i < ARRAY_SIZE(divisor_table); i++) {
		if (divisor_table[i].baudrate == baudrate) {
			*divisor = divisor_table[i].divisor;
			return 0;
		}
	}

	/* After trying for all the standard baud rates    *
	 * Try calculating the divisor for this baud rate  */
	if (baudrate > 75 &&  baudrate < 230400) {
		/* get the divisor */
		custom = (__u16)(230400L  / baudrate);

		/* Check for round off */
		round1 = (__u16)(2304000L / baudrate);
		round = (__u16)(round1 - (custom * 10));
		if (round > 4)
			custom++;
		*divisor = custom;

		dev_dbg(&port->dev, "Baud %d = %d\n", baudrate, custom);
		return 0;
	}

	dev_dbg(&port->dev, "Baud calculation Failed...\n");
	return -EINVAL;
}

/*
 * send_cmd_write_baud_rate
 *	this function sends the proper command to change the baud rate of the
 *	specified port.
 */
static int send_cmd_write_baud_rate(struct moschip_port *mos7720_port,
				    int baudrate)
{
	struct usb_serial_port *port;
	struct usb_serial *serial;
	int divisor;
	int status;
	unsigned char number;

	if (mos7720_port == NULL)
		return -1;

	port = mos7720_port->port;
	serial = port->serial;

	number = port->port_number;
	dev_dbg(&port->dev, "%s - baud = %d\n", __func__, baudrate);

	/* Calculate the Divisor */
	status = calc_baud_rate_divisor(port, baudrate, &divisor);
	if (status) {
		dev_err(&port->dev, "%s - bad baud rate\n", __func__);
		return status;
	}

	/* Enable access to divisor latch */
	mos7720_port->shadowLCR = mos7720_port->shadowLCR | UART_LCR_DLAB;
	write_mos_reg(serial, number, MOS7720_LCR, mos7720_port->shadowLCR);

	/* Write the divisor */
	write_mos_reg(serial, number, MOS7720_DLL, (__u8)(divisor & 0xff));
	write_mos_reg(serial, number, MOS7720_DLM,
		      (__u8)((divisor & 0xff00) >> 8));

	/* Disable access to divisor latch */
	mos7720_port->shadowLCR = mos7720_port->shadowLCR & ~UART_LCR_DLAB;
	write_mos_reg(serial, number, MOS7720_LCR, mos7720_port->shadowLCR);

	return status;
}

/*
 * change_port_settings
 *	This routine is called to set the UART on the device to match
 *      the specified new settings.
 */
static void change_port_settings(struct tty_struct *tty,
				 struct moschip_port *mos7720_port,
				 struct ktermios *old_termios)
{
	struct usb_serial_port *port;
	struct usb_serial *serial;
	int baud;
	unsigned cflag;
	__u8 lData;
	__u8 lParity;
	__u8 lStop;
	int status;
	int port_number;

	if (mos7720_port == NULL)
		return ;

	port = mos7720_port->port;
	serial = port->serial;
	port_number = port->port_number;

	if (!mos7720_port->open) {
		dev_dbg(&port->dev, "%s - port not opened\n", __func__);
		return;
	}

	lData = UART_LCR_WLEN8;
	lStop = 0x00;	/* 1 stop bit */
	lParity = 0x00;	/* No parity */

	cflag = tty->termios.c_cflag;

	/* Change the number of bits */
	switch (cflag & CSIZE) {
	case CS5:
		lData = UART_LCR_WLEN5;
		break;

	case CS6:
		lData = UART_LCR_WLEN6;
		break;

	case CS7:
		lData = UART_LCR_WLEN7;
		break;
	default:
	case CS8:
		lData = UART_LCR_WLEN8;
		break;
	}

	/* Change the Parity bit */
	if (cflag & PARENB) {
		if (cflag & PARODD) {
			lParity = UART_LCR_PARITY;
			dev_dbg(&port->dev, "%s - parity = odd\n", __func__);
		} else {
			lParity = (UART_LCR_EPAR | UART_LCR_PARITY);
			dev_dbg(&port->dev, "%s - parity = even\n", __func__);
		}

	} else {
		dev_dbg(&port->dev, "%s - parity = none\n", __func__);
	}

	if (cflag & CMSPAR)
		lParity = lParity | 0x20;

	/* Change the Stop bit */
	if (cflag & CSTOPB) {
		lStop = UART_LCR_STOP;
		dev_dbg(&port->dev, "%s - stop bits = 2\n", __func__);
	} else {
		lStop = 0x00;
		dev_dbg(&port->dev, "%s - stop bits = 1\n", __func__);
	}

#define LCR_BITS_MASK		0x03	/* Mask for bits/char field */
#define LCR_STOP_MASK		0x04	/* Mask for stop bits field */
#define LCR_PAR_MASK		0x38	/* Mask for parity field */

	/* Update the LCR with the correct value */
	mos7720_port->shadowLCR &=
		~(LCR_BITS_MASK | LCR_STOP_MASK | LCR_PAR_MASK);
	mos7720_port->shadowLCR |= (lData | lParity | lStop);


	/* Disable Interrupts */
	write_mos_reg(serial, port_number, MOS7720_IER, 0x00);
	write_mos_reg(serial, port_number, MOS7720_FCR, 0x00);
	write_mos_reg(serial, port_number, MOS7720_FCR, 0xcf);

	/* Send the updated LCR value to the mos7720 */
	write_mos_reg(serial, port_number, MOS7720_LCR,
		      mos7720_port->shadowLCR);
	mos7720_port->shadowMCR = 0x0b;
	write_mos_reg(serial, port_number, MOS7720_MCR,
		      mos7720_port->shadowMCR);

	/* set up the MCR register and send it to the mos7720 */
	mos7720_port->shadowMCR = UART_MCR_OUT2;
	if (cflag & CBAUD)
		mos7720_port->shadowMCR |= (UART_MCR_DTR | UART_MCR_RTS);

	if (cflag & CRTSCTS) {
		mos7720_port->shadowMCR |= (UART_MCR_XONANY);
		/* To set hardware flow control to the specified *
		 * serial port, in SP1/2_CONTROL_REG             */
		if (port_number)
			write_mos_reg(serial, dummy, MOS7720_SP_CONTROL_REG,
				      0x01);
		else
			write_mos_reg(serial, dummy, MOS7720_SP_CONTROL_REG,
				      0x02);

	} else
		mos7720_port->shadowMCR &= ~(UART_MCR_XONANY);

	write_mos_reg(serial, port_number, MOS7720_MCR,
		      mos7720_port->shadowMCR);

	/* Determine divisor based on baud rate */
	baud = tty_get_baud_rate(tty);
	if (!baud) {
		/* pick a default, any default... */
		dev_dbg(&port->dev, "Picked default baud...\n");
		baud = 9600;
	}

	if (baud >= 230400) {
		set_higher_rates(mos7720_port, baud);
		/* Enable Interrupts */
		write_mos_reg(serial, port_number, MOS7720_IER, 0x0c);
		return;
	}

	dev_dbg(&port->dev, "%s - baud rate = %d\n", __func__, baud);
	status = send_cmd_write_baud_rate(mos7720_port, baud);
	/* FIXME: needs to write actual resulting baud back not just
	   blindly do so */
	if (cflag & CBAUD)
		tty_encode_baud_rate(tty, baud, baud);
	/* Enable Interrupts */
	write_mos_reg(serial, port_number, MOS7720_IER, 0x0c);

	if (port->read_urb->status != -EINPROGRESS) {
		status = usb_submit_urb(port->read_urb, GFP_KERNEL);
		if (status)
			dev_dbg(&port->dev, "usb_submit_urb(read bulk) failed, status = %d\n", status);
	}
}

/*
 * mos7720_set_termios
 *	this function is called by the tty driver when it wants to change the
 *	termios structure.
 */
static void mos7720_set_termios(struct tty_struct *tty,
		struct usb_serial_port *port, struct ktermios *old_termios)
{
	int status;
	struct moschip_port *mos7720_port;

	mos7720_port = usb_get_serial_port_data(port);

	if (mos7720_port == NULL)
		return;

	if (!mos7720_port->open) {
		dev_dbg(&port->dev, "%s - port not opened\n", __func__);
		return;
	}

	/* change the port settings to the new ones specified */
	change_port_settings(tty, mos7720_port, old_termios);

	if (port->read_urb->status != -EINPROGRESS) {
		status = usb_submit_urb(port->read_urb, GFP_KERNEL);
		if (status)
			dev_dbg(&port->dev, "usb_submit_urb(read bulk) failed, status = %d\n", status);
	}
}

/*
 * get_lsr_info - get line status register info
 *
 * Purpose: Let user call ioctl() to get info when the UART physically
 * 	    is emptied.  On bus types like RS485, the transmitter must
 * 	    release the bus after transmitting. This must be done when
 * 	    the transmit shift register is empty, not be done when the
 * 	    transmit holding register is empty.  This functionality
 * 	    allows an RS485 driver to be written in user space.
 */
static int get_lsr_info(struct tty_struct *tty,
		struct moschip_port *mos7720_port, unsigned int __user *value)
{
	struct usb_serial_port *port = tty->driver_data;
	unsigned int result = 0;
	unsigned char data = 0;
	int port_number = port->port_number;
	int count;

	count = mos7720_chars_in_buffer(tty);
	if (count == 0) {
		read_mos_reg(port->serial, port_number, MOS7720_LSR, &data);
		if ((data & (UART_LSR_TEMT | UART_LSR_THRE))
					== (UART_LSR_TEMT | UART_LSR_THRE)) {
			dev_dbg(&port->dev, "%s -- Empty\n", __func__);
			result = TIOCSER_TEMT;
		}
	}
	if (copy_to_user(value, &result, sizeof(int)))
		return -EFAULT;
	return 0;
}

static int mos7720_tiocmget(struct tty_struct *tty)
{
	struct usb_serial_port *port = tty->driver_data;
	struct moschip_port *mos7720_port = usb_get_serial_port_data(port);
	unsigned int result = 0;
	unsigned int mcr ;
	unsigned int msr ;

	mcr = mos7720_port->shadowMCR;
	msr = mos7720_port->shadowMSR;

	result = ((mcr & UART_MCR_DTR)  ? TIOCM_DTR : 0)   /* 0x002 */
	  | ((mcr & UART_MCR_RTS)   ? TIOCM_RTS : 0)   /* 0x004 */
	  | ((msr & UART_MSR_CTS)   ? TIOCM_CTS : 0)   /* 0x020 */
	  | ((msr & UART_MSR_DCD)   ? TIOCM_CAR : 0)   /* 0x040 */
	  | ((msr & UART_MSR_RI)    ? TIOCM_RI :  0)   /* 0x080 */
	  | ((msr & UART_MSR_DSR)   ? TIOCM_DSR : 0);  /* 0x100 */

	return result;
}

static int mos7720_tiocmset(struct tty_struct *tty,
			    unsigned int set, unsigned int clear)
{
	struct usb_serial_port *port = tty->driver_data;
	struct moschip_port *mos7720_port = usb_get_serial_port_data(port);
	unsigned int mcr ;

	mcr = mos7720_port->shadowMCR;

	if (set & TIOCM_RTS)
		mcr |= UART_MCR_RTS;
	if (set & TIOCM_DTR)
		mcr |= UART_MCR_DTR;
	if (set & TIOCM_LOOP)
		mcr |= UART_MCR_LOOP;

	if (clear & TIOCM_RTS)
		mcr &= ~UART_MCR_RTS;
	if (clear & TIOCM_DTR)
		mcr &= ~UART_MCR_DTR;
	if (clear & TIOCM_LOOP)
		mcr &= ~UART_MCR_LOOP;

	mos7720_port->shadowMCR = mcr;
	write_mos_reg(port->serial, port->port_number, MOS7720_MCR,
		      mos7720_port->shadowMCR);

	return 0;
}

<<<<<<< HEAD
static int get_serial_info(struct tty_struct *tty,
			   struct serial_struct *ss)
{
	struct usb_serial_port *port = tty->driver_data;

	ss->type		= PORT_16550A;
	ss->line		= port->minor;
	ss->close_delay		= 50;
	ss->closing_wait	= 3000;

	return 0;
}

=======
>>>>>>> 7d2a07b7
static int mos7720_ioctl(struct tty_struct *tty,
			 unsigned int cmd, unsigned long arg)
{
	struct usb_serial_port *port = tty->driver_data;
	struct moschip_port *mos7720_port;

	mos7720_port = usb_get_serial_port_data(port);
	if (mos7720_port == NULL)
		return -ENODEV;

	switch (cmd) {
	case TIOCSERGETLSR:
		dev_dbg(&port->dev, "%s TIOCSERGETLSR\n", __func__);
		return get_lsr_info(tty, mos7720_port,
					(unsigned int __user *)arg);
	}

	return -ENOIOCTLCMD;
}

static int mos7720_startup(struct usb_serial *serial)
{
	struct usb_device *dev;
	char data;
	u16 product;
	int ret_val;

	product = le16_to_cpu(serial->dev->descriptor.idProduct);
	dev = serial->dev;

	if (product == MOSCHIP_DEVICE_ID_7715) {
		struct urb *urb = serial->port[0]->interrupt_in_urb;

		urb->complete = mos7715_interrupt_callback;

#ifdef CONFIG_USB_SERIAL_MOS7715_PARPORT
		ret_val = mos7715_parport_init(serial);
		if (ret_val < 0)
			return ret_val;
#endif
	}
	/* start the interrupt urb */
	ret_val = usb_submit_urb(serial->port[0]->interrupt_in_urb, GFP_KERNEL);
	if (ret_val) {
		dev_err(&dev->dev, "failed to submit interrupt urb: %d\n",
			ret_val);
	}

	/* LSR For Port 1 */
	read_mos_reg(serial, 0, MOS7720_LSR, &data);
	dev_dbg(&dev->dev, "LSR:%x\n", data);

	return 0;
}

static void mos7720_release(struct usb_serial *serial)
{
	usb_kill_urb(serial->port[0]->interrupt_in_urb);

#ifdef CONFIG_USB_SERIAL_MOS7715_PARPORT
	/* close the parallel port */

	if (le16_to_cpu(serial->dev->descriptor.idProduct)
	    == MOSCHIP_DEVICE_ID_7715) {
		struct mos7715_parport *mos_parport =
			usb_get_serial_data(serial);

		/* prevent NULL ptr dereference in port callbacks */
		spin_lock(&release_lock);
		mos_parport->pp->private_data = NULL;
		spin_unlock(&release_lock);

		/* wait for synchronous usb calls to return */
		if (mos_parport->msg_pending)
			wait_for_completion_timeout(&mos_parport->syncmsg_compl,
					    msecs_to_jiffies(MOS_WDR_TIMEOUT));
		/*
		 * If delayed work is currently scheduled, wait for it to
		 * complete. This also implies barriers that ensure the
		 * below serial clearing is not hoisted above the ->work.
		 */
		cancel_work_sync(&mos_parport->work);

		parport_remove_port(mos_parport->pp);
		usb_set_serial_data(serial, NULL);
		mos_parport->serial = NULL;

		parport_del_port(mos_parport->pp);

		kref_put(&mos_parport->ref_count, destroy_mos_parport);
	}
#endif
}

static int mos7720_port_probe(struct usb_serial_port *port)
{
	struct moschip_port *mos7720_port;

	mos7720_port = kzalloc(sizeof(*mos7720_port), GFP_KERNEL);
	if (!mos7720_port)
		return -ENOMEM;

	mos7720_port->port = port;

	usb_set_serial_port_data(port, mos7720_port);

	return 0;
}

static void mos7720_port_remove(struct usb_serial_port *port)
{
	struct moschip_port *mos7720_port;

	mos7720_port = usb_get_serial_port_data(port);
	kfree(mos7720_port);
}

static struct usb_serial_driver moschip7720_2port_driver = {
	.driver = {
		.owner =	THIS_MODULE,
		.name =		"moschip7720",
	},
	.description		= "Moschip 2 port adapter",
	.id_table		= id_table,
	.num_bulk_in		= 2,
	.num_bulk_out		= 2,
	.num_interrupt_in	= 1,
	.calc_num_ports		= mos77xx_calc_num_ports,
	.open			= mos7720_open,
	.close			= mos7720_close,
	.throttle		= mos7720_throttle,
	.unthrottle		= mos7720_unthrottle,
	.attach			= mos7720_startup,
	.release		= mos7720_release,
	.port_probe		= mos7720_port_probe,
	.port_remove		= mos7720_port_remove,
	.ioctl			= mos7720_ioctl,
	.tiocmget		= mos7720_tiocmget,
	.tiocmset		= mos7720_tiocmset,
	.set_termios		= mos7720_set_termios,
	.write			= mos7720_write,
	.write_room		= mos7720_write_room,
	.chars_in_buffer	= mos7720_chars_in_buffer,
	.break_ctl		= mos7720_break,
	.read_bulk_callback	= mos7720_bulk_in_callback,
	.read_int_callback	= mos7720_interrupt_callback,
};

static struct usb_serial_driver * const serial_drivers[] = {
	&moschip7720_2port_driver, NULL
};

module_usb_serial_driver(serial_drivers, id_table);

MODULE_AUTHOR(DRIVER_AUTHOR);
MODULE_DESCRIPTION(DRIVER_DESC);
MODULE_LICENSE("GPL v2");<|MERGE_RESOLUTION|>--- conflicted
+++ resolved
@@ -490,15 +490,8 @@
 	}
 	mos_parport->shadowDCR = s->u.pc.ctr;
 	mos_parport->shadowECR = s->u.pc.ecr;
-<<<<<<< HEAD
-	write_parport_reg_nonblock(mos_parport, MOS7720_DCR,
-				   mos_parport->shadowDCR);
-	write_parport_reg_nonblock(mos_parport, MOS7720_ECR,
-				   mos_parport->shadowECR);
-=======
 
 	schedule_work(&mos_parport->work);
->>>>>>> 7d2a07b7
 	spin_unlock(&release_lock);
 }
 
@@ -1628,22 +1621,6 @@
 	return 0;
 }
 
-<<<<<<< HEAD
-static int get_serial_info(struct tty_struct *tty,
-			   struct serial_struct *ss)
-{
-	struct usb_serial_port *port = tty->driver_data;
-
-	ss->type		= PORT_16550A;
-	ss->line		= port->minor;
-	ss->close_delay		= 50;
-	ss->closing_wait	= 3000;
-
-	return 0;
-}
-
-=======
->>>>>>> 7d2a07b7
 static int mos7720_ioctl(struct tty_struct *tty,
 			 unsigned int cmd, unsigned long arg)
 {
