--- conflicted
+++ resolved
@@ -151,8 +151,6 @@
 	u8 line_status;
 
 	u8 line_settings[7];
-<<<<<<< HEAD
-=======
 };
 
 static const struct pl2303_type_data pl2303_type_data[TYPE_COUNT] = {
@@ -160,7 +158,6 @@
 		.max_baud_rate =	1228800,
 		.quirks =		PL2303_QUIRK_LEGACY,
 	},
->>>>>>> cfbf8d48
 };
 
 static int pl2303_vendor_read(struct usb_serial *serial, u16 value,
@@ -560,19 +557,8 @@
 	 *       only used in set_termios, which is serialised against itself.
 	 */
 	if (!old_termios || memcmp(buf, priv->line_settings, 7)) {
-<<<<<<< HEAD
-		i = usb_control_msg(serial->dev,
-				    usb_sndctrlpipe(serial->dev, 0),
-				    SET_LINE_REQUEST, SET_LINE_REQUEST_TYPE,
-				    0, 0, buf, 7, 100);
-
-		dev_dbg(&port->dev, "0x21:0x20:0:0  %d\n", i);
-
-		if (i == 7)
-=======
 		ret = pl2303_set_line_request(port, buf);
 		if (!ret)
->>>>>>> cfbf8d48
 			memcpy(priv->line_settings, buf, 7);
 	}
 
