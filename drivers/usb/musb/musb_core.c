--- conflicted
+++ resolved
@@ -1810,11 +1810,6 @@
 		free_irq(musb->nIrq, musb);
 	}
 	cancel_work_sync(&musb->irq_work);
-<<<<<<< HEAD
-	if (musb->dma_controller)
-		dma_controller_destroy(musb->dma_controller);
-=======
->>>>>>> 6ce4eac1
 
 	musb_host_free(musb);
 }
