--- conflicted
+++ resolved
@@ -272,10 +272,7 @@
 		dma_addr_t phys;
 	} fw;
 
-<<<<<<< HEAD
-=======
 	bool suspended;
->>>>>>> 7d2a07b7
 	struct tegra_xusb_context context;
 };
 
@@ -672,12 +669,9 @@
 
 	mutex_lock(&tegra->lock);
 
-<<<<<<< HEAD
-=======
 	if (pm_runtime_suspended(tegra->dev) || tegra->suspended)
 		goto out;
 
->>>>>>> 7d2a07b7
 	value = fpci_readl(tegra, tegra->soc->mbox.data_out);
 	tegra_xusb_mbox_unpack(&msg, value);
 
@@ -837,10 +831,6 @@
 {
 	const struct tegra_xusb_context_soc *soc = tegra->soc->context;
 
-<<<<<<< HEAD
-	regulator_bulk_disable(tegra->soc->num_supplies, tegra->supplies);
-	tegra_xusb_clk_disable(tegra);
-=======
 	tegra->context.ipfs = devm_kcalloc(tegra->dev, soc->ipfs.num_offsets,
 					   sizeof(u32), GFP_KERNEL);
 	if (!tegra->context.ipfs)
@@ -850,67 +840,16 @@
 					   sizeof(u32), GFP_KERNEL);
 	if (!tegra->context.fpci)
 		return -ENOMEM;
->>>>>>> 7d2a07b7
 
 	return 0;
 }
 #else
 static inline int tegra_xusb_init_context(struct tegra_xusb *tegra)
 {
-<<<<<<< HEAD
-	struct tegra_xusb *tegra = dev_get_drvdata(dev);
-	int err;
-
-	err = tegra_xusb_clk_enable(tegra);
-	if (err) {
-		dev_err(dev, "failed to enable clocks: %d\n", err);
-		return err;
-	}
-
-	err = regulator_bulk_enable(tegra->soc->num_supplies, tegra->supplies);
-	if (err) {
-		dev_err(dev, "failed to enable regulators: %d\n", err);
-		goto disable_clk;
-	}
-
 	return 0;
-
-disable_clk:
-	tegra_xusb_clk_disable(tegra);
-	return err;
-=======
-	return 0;
->>>>>>> 7d2a07b7
 }
 #endif
 
-<<<<<<< HEAD
-#ifdef CONFIG_PM_SLEEP
-static int tegra_xusb_init_context(struct tegra_xusb *tegra)
-{
-	const struct tegra_xusb_context_soc *soc = tegra->soc->context;
-
-	tegra->context.ipfs = devm_kcalloc(tegra->dev, soc->ipfs.num_offsets,
-					   sizeof(u32), GFP_KERNEL);
-	if (!tegra->context.ipfs)
-		return -ENOMEM;
-
-	tegra->context.fpci = devm_kcalloc(tegra->dev, soc->fpci.num_offsets,
-					   sizeof(u32), GFP_KERNEL);
-	if (!tegra->context.fpci)
-		return -ENOMEM;
-
-	return 0;
-}
-#else
-static inline int tegra_xusb_init_context(struct tegra_xusb *tegra)
-{
-	return 0;
-}
-#endif
-
-=======
->>>>>>> 7d2a07b7
 static int tegra_xusb_request_firmware(struct tegra_xusb *tegra)
 {
 	struct tegra_xusb_fw_header *header;
@@ -951,10 +890,6 @@
 	struct xhci_op_regs __iomem *op;
 	unsigned long timeout;
 	time64_t timestamp;
-<<<<<<< HEAD
-	struct tm time;
-=======
->>>>>>> 7d2a07b7
 	u64 address;
 	u32 value;
 	int err;
@@ -1172,8 +1107,6 @@
 }
 
 static int __tegra_xusb_enable_firmware_messages(struct tegra_xusb *tegra)
-<<<<<<< HEAD
-=======
 {
 	struct tegra_xusb_mbox_msg msg;
 	int err;
@@ -1271,97 +1204,11 @@
 }
 
 static void tegra_xhci_id_work(struct work_struct *work)
->>>>>>> 7d2a07b7
 {
 	struct tegra_xusb *tegra = container_of(work, struct tegra_xusb,
 						id_work);
 	struct xhci_hcd *xhci = hcd_to_xhci(tegra->hcd);
 	struct tegra_xusb_mbox_msg msg;
-<<<<<<< HEAD
-	int err;
-
-	/* Enable firmware messages from controller. */
-	msg.cmd = MBOX_CMD_MSG_ENABLED;
-	msg.data = 0;
-
-	err = tegra_xusb_mbox_send(tegra, &msg);
-	if (err < 0)
-		dev_err(tegra->dev, "failed to enable messages: %d\n", err);
-
-	return err;
-}
-
-static int tegra_xusb_enable_firmware_messages(struct tegra_xusb *tegra)
-{
-	int err;
-
-	mutex_lock(&tegra->lock);
-	err = __tegra_xusb_enable_firmware_messages(tegra);
-	mutex_unlock(&tegra->lock);
-
-	return err;
-}
-
-static void tegra_xhci_set_port_power(struct tegra_xusb *tegra, bool main,
-						 bool set)
-{
-	struct xhci_hcd *xhci = hcd_to_xhci(tegra->hcd);
-	struct usb_hcd *hcd = main ?  xhci->main_hcd : xhci->shared_hcd;
-	unsigned int wait = (!main && !set) ? 1000 : 10;
-	u16 typeReq = set ? SetPortFeature : ClearPortFeature;
-	u16 wIndex = main ? tegra->otg_usb2_port + 1 : tegra->otg_usb3_port + 1;
-	u32 status;
-	u32 stat_power = main ? USB_PORT_STAT_POWER : USB_SS_PORT_STAT_POWER;
-	u32 status_val = set ? stat_power : 0;
-
-	dev_dbg(tegra->dev, "%s():%s %s port power\n", __func__,
-		set ? "set" : "clear", main ? "HS" : "SS");
-
-	hcd->driver->hub_control(hcd, typeReq, USB_PORT_FEAT_POWER, wIndex,
-				 NULL, 0);
-
-	do {
-		tegra_xhci_hc_driver.hub_control(hcd, GetPortStatus, 0, wIndex,
-					(char *) &status, sizeof(status));
-		if (status_val == (status & stat_power))
-			break;
-
-		if (!main && !set)
-			usleep_range(600, 700);
-		else
-			usleep_range(10, 20);
-	} while (--wait > 0);
-
-	if (status_val != (status & stat_power))
-		dev_info(tegra->dev, "failed to %s %s PP %d\n",
-						set ? "set" : "clear",
-						main ? "HS" : "SS", status);
-}
-
-static struct phy *tegra_xusb_get_phy(struct tegra_xusb *tegra, char *name,
-								int port)
-{
-	unsigned int i, phy_count = 0;
-
-	for (i = 0; i < tegra->soc->num_types; i++) {
-		if (!strncmp(tegra->soc->phy_types[i].name, name,
-							    strlen(name)))
-			return tegra->phys[phy_count+port];
-
-		phy_count += tegra->soc->phy_types[i].num;
-	}
-
-	return NULL;
-}
-
-static void tegra_xhci_id_work(struct work_struct *work)
-{
-	struct tegra_xusb *tegra = container_of(work, struct tegra_xusb,
-						id_work);
-	struct xhci_hcd *xhci = hcd_to_xhci(tegra->hcd);
-	struct tegra_xusb_mbox_msg msg;
-=======
->>>>>>> 7d2a07b7
 	struct phy *phy = tegra_xusb_get_phy(tegra, "usb2",
 						    tegra->otg_usb2_port);
 	u32 status;
@@ -1416,8 +1263,6 @@
 	}
 }
 
-<<<<<<< HEAD
-=======
 #if IS_ENABLED(CONFIG_PM) || IS_ENABLED(CONFIG_PM_SLEEP)
 static bool is_usb2_otg_phy(struct tegra_xusb *tegra, unsigned int index)
 {
@@ -1464,7 +1309,6 @@
 }
 #endif
 
->>>>>>> 7d2a07b7
 static int tegra_xusb_get_usb2_port(struct tegra_xusb *tegra,
 					      struct usb_phy *usbphy)
 {
@@ -1557,10 +1401,7 @@
 static int tegra_xusb_probe(struct platform_device *pdev)
 {
 	struct tegra_xusb *tegra;
-<<<<<<< HEAD
-=======
 	struct device_node *np;
->>>>>>> 7d2a07b7
 	struct resource *regs;
 	struct xhci_hcd *xhci;
 	unsigned int i, j, k;
@@ -1581,12 +1422,7 @@
 	if (err < 0)
 		return err;
 
-<<<<<<< HEAD
-	regs = platform_get_resource(pdev, IORESOURCE_MEM, 0);
-	tegra->regs = devm_ioremap_resource(&pdev->dev, regs);
-=======
 	tegra->regs = devm_platform_get_and_ioremap_resource(pdev, 0, &regs);
->>>>>>> 7d2a07b7
 	if (IS_ERR(tegra->regs))
 		return PTR_ERR(tegra->regs);
 
@@ -1768,10 +1604,7 @@
 		goto put_powerdomains;
 	}
 
-<<<<<<< HEAD
-=======
 	tegra->hcd->skip_phy_initialization = 1;
->>>>>>> 7d2a07b7
 	tegra->hcd->regs = tegra->regs;
 	tegra->hcd->rsrc_start = regs->start;
 	tegra->hcd->rsrc_len = resource_size(regs);
@@ -1782,14 +1615,6 @@
 	 */
 	platform_set_drvdata(pdev, tegra);
 
-<<<<<<< HEAD
-	err = tegra_xusb_phy_enable(tegra);
-	if (err < 0) {
-		dev_err(&pdev->dev, "failed to enable PHYs: %d\n", err);
-		goto put_hcd;
-	}
-
-=======
 	err = tegra_xusb_clk_enable(tegra);
 	if (err) {
 		dev_err(tegra->dev, "failed to enable clocks: %d\n", err);
@@ -1808,7 +1633,6 @@
 		goto disable_regulator;
 	}
 
->>>>>>> 7d2a07b7
 	/*
 	 * The XUSB Falcon microcontroller can only address 40 bits, so set
 	 * the DMA mask accordingly.
@@ -1817,7 +1641,6 @@
 	if (err < 0) {
 		dev_err(&pdev->dev, "failed to set DMA mask: %d\n", err);
 		goto disable_phy;
-<<<<<<< HEAD
 	}
 
 	err = tegra_xusb_request_firmware(tegra);
@@ -1826,32 +1649,10 @@
 		goto disable_phy;
 	}
 
-	pm_runtime_enable(&pdev->dev);
-
-	if (!pm_runtime_enabled(&pdev->dev))
-		err = tegra_xusb_runtime_resume(&pdev->dev);
-	else
-		err = pm_runtime_get_sync(&pdev->dev);
-
-	if (err < 0) {
-		dev_err(&pdev->dev, "failed to enable device: %d\n", err);
-		goto free_firmware;
-	}
-
-=======
-	}
-
-	err = tegra_xusb_request_firmware(tegra);
-	if (err < 0) {
-		dev_err(&pdev->dev, "failed to request firmware: %d\n", err);
-		goto disable_phy;
-	}
-
 	err = tegra_xusb_unpowergate_partitions(tegra);
 	if (err)
 		goto free_firmware;
 
->>>>>>> 7d2a07b7
 	tegra_xusb_config(tegra);
 
 	err = tegra_xusb_load_firmware(tegra);
@@ -1886,8 +1687,6 @@
 		goto put_usb3;
 	}
 
-<<<<<<< HEAD
-=======
 	err = devm_request_threaded_irq(&pdev->dev, tegra->mbox_irq,
 					tegra_xusb_mbox_irq,
 					tegra_xusb_mbox_thread, 0,
@@ -1904,33 +1703,18 @@
 		goto remove_usb3;
 	}
 
->>>>>>> 7d2a07b7
 	err = tegra_xusb_enable_firmware_messages(tegra);
 	if (err < 0) {
 		dev_err(&pdev->dev, "failed to enable messages: %d\n", err);
 		goto remove_usb3;
 	}
 
-<<<<<<< HEAD
-	err = devm_request_threaded_irq(&pdev->dev, tegra->mbox_irq,
-					tegra_xusb_mbox_irq,
-					tegra_xusb_mbox_thread, 0,
-					dev_name(&pdev->dev), tegra);
-=======
-	err = tegra_xusb_init_usb_phy(tegra);
->>>>>>> 7d2a07b7
-	if (err < 0) {
-		dev_err(&pdev->dev, "failed to init USB PHY: %d\n", err);
-		goto remove_usb3;
-	}
-
-<<<<<<< HEAD
 	err = tegra_xusb_init_usb_phy(tegra);
 	if (err < 0) {
 		dev_err(&pdev->dev, "failed to init USB PHY: %d\n", err);
 		goto remove_usb3;
 	}
-=======
+
 	/* Enable wake for both USB 2.0 and USB 3.0 roothubs */
 	device_init_wakeup(&tegra->hcd->self.root_hub->dev, true);
 	device_init_wakeup(&xhci->shared_hcd->self.root_hub->dev, true);
@@ -1941,7 +1725,6 @@
 	pm_runtime_mark_last_busy(tegra->dev);
 	pm_runtime_set_active(tegra->dev);
 	pm_runtime_enable(tegra->dev);
->>>>>>> 7d2a07b7
 
 	return 0;
 
@@ -1951,11 +1734,6 @@
 	usb_put_hcd(xhci->shared_hcd);
 remove_usb2:
 	usb_remove_hcd(tegra->hcd);
-<<<<<<< HEAD
-put_rpm:
-	if (!pm_runtime_status_suspended(&pdev->dev))
-		tegra_xusb_runtime_suspend(&pdev->dev);
-=======
 powergate:
 	tegra_xusb_powergate_partitions(tegra);
 free_firmware:
@@ -1967,15 +1745,8 @@
 	regulator_bulk_disable(tegra->soc->num_supplies, tegra->supplies);
 disable_clk:
 	tegra_xusb_clk_disable(tegra);
->>>>>>> 7d2a07b7
 put_hcd:
 	usb_put_hcd(tegra->hcd);
-free_firmware:
-	dma_free_coherent(&pdev->dev, tegra->fw.size, tegra->fw.virt,
-			  tegra->fw.phys);
-disable_phy:
-	tegra_xusb_phy_disable(tegra);
-	pm_runtime_disable(&pdev->dev);
 put_powerdomains:
 	tegra_xusb_powerdomain_remove(&pdev->dev, tegra);
 put_padctl:
@@ -1991,10 +1762,7 @@
 
 	tegra_xusb_deinit_usb_phy(tegra);
 
-<<<<<<< HEAD
-=======
 	pm_runtime_get_sync(&pdev->dev);
->>>>>>> 7d2a07b7
 	usb_remove_hcd(xhci->shared_hcd);
 	usb_put_hcd(xhci->shared_hcd);
 	xhci->shared_hcd = NULL;
@@ -2009,26 +1777,17 @@
 
 	tegra_xusb_powergate_partitions(tegra);
 
-<<<<<<< HEAD
-	tegra_xusb_phy_disable(tegra);
-
-=======
 	tegra_xusb_powerdomain_remove(&pdev->dev, tegra);
 
 	tegra_xusb_phy_disable(tegra);
 	tegra_xusb_clk_disable(tegra);
 	regulator_bulk_disable(tegra->soc->num_supplies, tegra->supplies);
->>>>>>> 7d2a07b7
 	tegra_xusb_padctl_put(tegra->padctl);
 
 	return 0;
 }
 
-<<<<<<< HEAD
-#ifdef CONFIG_PM_SLEEP
-=======
 #if IS_ENABLED(CONFIG_PM) || IS_ENABLED(CONFIG_PM_SLEEP)
->>>>>>> 7d2a07b7
 static bool xhci_hub_ports_suspended(struct xhci_hub *hub)
 {
 	struct device *dev = hub->hcd->self.controller;
@@ -2054,11 +1813,6 @@
 static int tegra_xusb_check_ports(struct tegra_xusb *tegra)
 {
 	struct xhci_hcd *xhci = hcd_to_xhci(tegra->hcd);
-<<<<<<< HEAD
-	unsigned long flags;
-	int err = 0;
-
-=======
 	struct xhci_bus_state *bus_state = &xhci->usb2_rhub.bus_state;
 	unsigned long flags;
 	int err = 0;
@@ -2070,7 +1824,6 @@
 		usleep_range(3000, 4000);
 	}
 
->>>>>>> 7d2a07b7
 	spin_lock_irqsave(&xhci->lock, flags);
 
 	if (!xhci_hub_ports_suspended(&xhci->usb2_rhub) ||
@@ -2116,12 +1869,6 @@
 	}
 }
 
-<<<<<<< HEAD
-static int tegra_xusb_enter_elpg(struct tegra_xusb *tegra, bool wakeup)
-{
-	struct xhci_hcd *xhci = hcd_to_xhci(tegra->hcd);
-	int err;
-=======
 static enum usb_device_speed tegra_xhci_portsc_to_speed(struct tegra_xusb *tegra, u32 portsc)
 {
 	if (DEV_LOWSPEED(portsc))
@@ -2223,48 +1970,16 @@
 	usbcmd = readl(&xhci->op_regs->command);
 	usbcmd &= ~CMD_EIE;
 	writel(usbcmd, &xhci->op_regs->command);
->>>>>>> 7d2a07b7
 
 	err = tegra_xusb_check_ports(tegra);
 	if (err < 0) {
 		dev_err(tegra->dev, "not all ports suspended: %d\n", err);
-<<<<<<< HEAD
-		return err;
-=======
 		goto out;
->>>>>>> 7d2a07b7
 	}
 
 	err = xhci_suspend(xhci, wakeup);
 	if (err < 0) {
 		dev_err(tegra->dev, "failed to suspend XHCI: %d\n", err);
-<<<<<<< HEAD
-		return err;
-	}
-
-	tegra_xusb_save_context(tegra);
-	tegra_xusb_phy_disable(tegra);
-	tegra_xusb_clk_disable(tegra);
-
-	return 0;
-}
-
-static int tegra_xusb_exit_elpg(struct tegra_xusb *tegra, bool wakeup)
-{
-	struct xhci_hcd *xhci = hcd_to_xhci(tegra->hcd);
-	int err;
-
-	err = tegra_xusb_clk_enable(tegra);
-	if (err < 0) {
-		dev_err(tegra->dev, "failed to enable clocks: %d\n", err);
-		return err;
-	}
-
-	err = tegra_xusb_phy_enable(tegra);
-	if (err < 0) {
-		dev_err(tegra->dev, "failed to enable PHYs: %d\n", err);
-		goto disable_clk;
-=======
 		goto out;
 	}
 
@@ -2334,7 +2049,6 @@
 			phy_init(tegra->phys[i]);
 
 		phy_power_on(tegra->phys[i]);
->>>>>>> 7d2a07b7
 	}
 
 	tegra_xusb_config(tegra);
@@ -2352,27 +2066,15 @@
 		goto disable_phy;
 	}
 
-<<<<<<< HEAD
-	err = xhci_resume(xhci, true);
-=======
 	if (wakeup)
 		tegra_xhci_disable_phy_sleepwalk(tegra);
 
 	err = xhci_resume(xhci, 0);
->>>>>>> 7d2a07b7
 	if (err < 0) {
 		dev_err(tegra->dev, "failed to resume XHCI: %d\n", err);
 		goto disable_phy;
 	}
 
-<<<<<<< HEAD
-	return 0;
-
-disable_phy:
-	tegra_xusb_phy_disable(tegra);
-disable_clk:
-	tegra_xusb_clk_disable(tegra);
-=======
 	usbcmd = readl(&xhci->op_regs->command);
 	usbcmd |= CMD_EIE;
 	writel(usbcmd, &xhci->op_regs->command);
@@ -2397,24 +2099,12 @@
 	else
 		dev_dbg(dev, "exiting ELPG failed\n");
 
->>>>>>> 7d2a07b7
 	return err;
 }
 
 static int tegra_xusb_suspend(struct device *dev)
 {
 	struct tegra_xusb *tegra = dev_get_drvdata(dev);
-<<<<<<< HEAD
-	bool wakeup = device_may_wakeup(dev);
-	int err;
-
-	synchronize_irq(tegra->mbox_irq);
-
-	mutex_lock(&tegra->lock);
-	err = tegra_xusb_enter_elpg(tegra, wakeup);
-	mutex_unlock(&tegra->lock);
-
-=======
 	int err;
 
 	synchronize_irq(tegra->mbox_irq);
@@ -2451,22 +2141,12 @@
 
 	mutex_unlock(&tegra->lock);
 
->>>>>>> 7d2a07b7
 	return err;
 }
 
 static int tegra_xusb_resume(struct device *dev)
 {
 	struct tegra_xusb *tegra = dev_get_drvdata(dev);
-<<<<<<< HEAD
-	bool wakeup = device_may_wakeup(dev);
-	int err;
-
-	mutex_lock(&tegra->lock);
-	err = tegra_xusb_exit_elpg(tegra, wakeup);
-	mutex_unlock(&tegra->lock);
-
-=======
 	int err;
 
 	mutex_lock(&tegra->lock);
@@ -2519,7 +2199,6 @@
 	err = tegra_xusb_exit_elpg(tegra, true);
 	mutex_unlock(&tegra->lock);
 
->>>>>>> 7d2a07b7
 	return err;
 }
 #endif
@@ -2545,10 +2224,6 @@
 
 static const unsigned int tegra124_xusb_context_ipfs[] = {
 	IPFS_XUSB_HOST_MSI_BAR_SZ_0,
-<<<<<<< HEAD
-	IPFS_XUSB_HOST_MSI_BAR_SZ_0,
-=======
->>>>>>> 7d2a07b7
 	IPFS_XUSB_HOST_MSI_AXI_BAR_ST_0,
 	IPFS_XUSB_HOST_MSI_FPCI_BAR_ST_0,
 	IPFS_XUSB_HOST_MSI_VEC0_0,
@@ -2685,7 +2360,6 @@
 };
 
 static const char * const tegra194_supply_names[] = {
-<<<<<<< HEAD
 };
 
 static const struct tegra_xusb_phy_type tegra194_phy_types[] = {
@@ -2714,37 +2388,6 @@
 		.owner = 0x74,
 	},
 	.lpm_support = true,
-=======
->>>>>>> 7d2a07b7
-};
-MODULE_FIRMWARE("nvidia/tegra194/xusb.bin");
-
-static const struct tegra_xusb_phy_type tegra194_phy_types[] = {
-	{ .name = "usb3", .num = 4, },
-	{ .name = "usb2", .num = 4, },
-};
-
-static const struct tegra_xusb_soc tegra194_soc = {
-	.firmware = "nvidia/tegra194/xusb.bin",
-	.supply_names = tegra194_supply_names,
-	.num_supplies = ARRAY_SIZE(tegra194_supply_names),
-	.phy_types = tegra194_phy_types,
-	.num_types = ARRAY_SIZE(tegra194_phy_types),
-	.context = &tegra186_xusb_context,
-	.ports = {
-		.usb3 = { .offset = 0, .count = 4, },
-		.usb2 = { .offset = 4, .count = 4, },
-	},
-	.scale_ss_clock = false,
-	.has_ipfs = false,
-	.otg_reset_sspi = false,
-	.mbox = {
-		.cmd = 0x68,
-		.data_in = 0x6c,
-		.data_out = 0x70,
-		.owner = 0x74,
-	},
-	.lpm_support = true,
 };
 MODULE_FIRMWARE("nvidia/tegra194/xusb.bin");
 
