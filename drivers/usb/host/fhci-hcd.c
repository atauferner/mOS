--- conflicted
+++ resolved
@@ -813,17 +813,11 @@
 MODULE_DEVICE_TABLE(of, of_fhci_match);
 
 static struct of_platform_driver of_fhci_driver = {
-<<<<<<< HEAD
-	.owner		= THIS_MODULE,
-	.name		= "fsl,usb-fhci",
-	.match_table	= of_fhci_match,
-=======
 	.driver = {
 		.name = "fsl,usb-fhci",
 		.owner = THIS_MODULE,
 		.of_match_table = of_fhci_match,
 	},
->>>>>>> e44a21b7
 	.probe		= of_fhci_probe,
 	.remove		= __devexit_p(of_fhci_remove),
 };
