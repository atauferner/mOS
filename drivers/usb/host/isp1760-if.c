--- conflicted
+++ resolved
@@ -120,17 +120,11 @@
 MODULE_DEVICE_TABLE(of, of_isp1760_match);
 
 static struct of_platform_driver isp1760_of_driver = {
-<<<<<<< HEAD
-	.owner		= THIS_MODULE,
-	.name           = "nxp-isp1760",
-	.match_table    = of_isp1760_match,
-=======
 	.driver = {
 		.name = "nxp-isp1760",
 		.owner = THIS_MODULE,
 		.of_match_table = of_isp1760_match,
 	},
->>>>>>> e44a21b7
 	.probe          = of_isp1760_probe,
 	.remove         = of_isp1760_remove,
 };
