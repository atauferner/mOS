--- conflicted
+++ resolved
@@ -1636,21 +1636,8 @@
 	irq = ires->start;
 	irqflags = ires->flags & IRQF_TRIGGER_MASK;
 
-<<<<<<< HEAD
-	/* the chip may be wired for either kind of addressing */
-	addr = platform_get_resource(dev, IORESOURCE_MEM, 0);
-	data = platform_get_resource(dev, IORESOURCE_MEM, 1);
-	retval = -EBUSY;
-	if (!addr || !data) {
-		addr = platform_get_resource(dev, IORESOURCE_IO, 0);
-		data = platform_get_resource(dev, IORESOURCE_IO, 1);
-		if (!addr || !data)
-			return -ENODEV;
-		ioaddr = 1;
-=======
 	ioaddr = resource_type(addr) == IORESOURCE_IO;
 	if (ioaddr) {
->>>>>>> 7d2a07b7
 		/*
 		 * NOTE: 64-bit resource->start is getting truncated
 		 * to avoid compiler warning, assuming that ->start
