// SPDX-License-Identifier: GPL-2.0
/*
 * Copyright (C) 2010 Google, Inc.
 * Copyright (C) 2013 NVIDIA Corporation
 *
 * Author:
 *	Erik Gilling <konkers@google.com>
 *	Benoit Goby <benoit@android.com>
 *	Venu Byravarasu <vbyravarasu@nvidia.com>
 */

#include <linux/delay.h>
#include <linux/err.h>
#include <linux/export.h>
#include <linux/gpio/consumer.h>
#include <linux/iopoll.h>
#include <linux/module.h>
#include <linux/of.h>
#include <linux/of_device.h>
#include <linux/platform_device.h>
#include <linux/resource.h>
#include <linux/slab.h>
#include <linux/spinlock.h>

#include <linux/regulator/consumer.h>

#include <linux/usb/ehci_def.h>
#include <linux/usb/of.h>
#include <linux/usb/tegra_usb_phy.h>
#include <linux/usb/ulpi.h>

#define ULPI_VIEWPORT				0x170

/* PORTSC PTS/PHCD bits, Tegra20 only */
#define TEGRA_USB_PORTSC1			0x184
#define TEGRA_USB_PORTSC1_PTS(x)		(((x) & 0x3) << 30)
#define TEGRA_USB_PORTSC1_PHCD			BIT(23)

/* HOSTPC1 PTS/PHCD bits, Tegra30 and above */
#define TEGRA_USB_HOSTPC1_DEVLC			0x1b4
#define TEGRA_USB_HOSTPC1_DEVLC_PTS(x)		(((x) & 0x7) << 29)
#define TEGRA_USB_HOSTPC1_DEVLC_PHCD		BIT(22)

/* Bits of PORTSC1, which will get cleared by writing 1 into them */
#define TEGRA_PORTSC1_RWC_BITS	(PORT_CSC | PORT_PEC | PORT_OCC)

#define USB_SUSP_CTRL				0x400
<<<<<<< HEAD
=======
#define   USB_WAKE_ON_RESUME_EN			BIT(2)
>>>>>>> 7d2a07b7
#define   USB_WAKE_ON_CNNT_EN_DEV		BIT(3)
#define   USB_WAKE_ON_DISCON_EN_DEV		BIT(4)
#define   USB_SUSP_CLR				BIT(5)
#define   USB_PHY_CLK_VALID			BIT(7)
#define   UTMIP_RESET				BIT(11)
#define   UHSIC_RESET				BIT(11)
#define   UTMIP_PHY_ENABLE			BIT(12)
#define   ULPI_PHY_ENABLE			BIT(13)
#define   USB_SUSP_SET				BIT(14)
#define   USB_WAKEUP_DEBOUNCE_COUNT(x)		(((x) & 0x7) << 16)

<<<<<<< HEAD
=======
#define USB_PHY_VBUS_SENSORS			0x404
#define   B_SESS_VLD_WAKEUP_EN			BIT(14)
#define   A_SESS_VLD_WAKEUP_EN			BIT(22)
#define   A_VBUS_VLD_WAKEUP_EN			BIT(30)

#define USB_PHY_VBUS_WAKEUP_ID			0x408
#define   VBUS_WAKEUP_STS			BIT(10)
#define   VBUS_WAKEUP_WAKEUP_EN			BIT(30)

>>>>>>> 7d2a07b7
#define USB1_LEGACY_CTRL			0x410
#define   USB1_NO_LEGACY_MODE			BIT(0)
#define   USB1_VBUS_SENSE_CTL_MASK		(3 << 1)
#define   USB1_VBUS_SENSE_CTL_VBUS_WAKEUP	(0 << 1)
#define   USB1_VBUS_SENSE_CTL_AB_SESS_VLD_OR_VBUS_WAKEUP \
						(1 << 1)
#define   USB1_VBUS_SENSE_CTL_AB_SESS_VLD	(2 << 1)
#define   USB1_VBUS_SENSE_CTL_A_SESS_VLD	(3 << 1)

#define ULPI_TIMING_CTRL_0			0x424
#define   ULPI_OUTPUT_PINMUX_BYP		BIT(10)
#define   ULPI_CLKOUT_PINMUX_BYP		BIT(11)

#define ULPI_TIMING_CTRL_1			0x428
#define   ULPI_DATA_TRIMMER_LOAD		BIT(0)
#define   ULPI_DATA_TRIMMER_SEL(x)		(((x) & 0x7) << 1)
#define   ULPI_STPDIRNXT_TRIMMER_LOAD		BIT(16)
#define   ULPI_STPDIRNXT_TRIMMER_SEL(x)		(((x) & 0x7) << 17)
#define   ULPI_DIR_TRIMMER_LOAD			BIT(24)
#define   ULPI_DIR_TRIMMER_SEL(x)		(((x) & 0x7) << 25)

#define UTMIP_PLL_CFG1				0x804
#define   UTMIP_XTAL_FREQ_COUNT(x)		(((x) & 0xfff) << 0)
#define   UTMIP_PLLU_ENABLE_DLY_COUNT(x)	(((x) & 0x1f) << 27)

#define UTMIP_XCVR_CFG0				0x808
#define   UTMIP_XCVR_SETUP(x)			(((x) & 0xf) << 0)
#define   UTMIP_XCVR_SETUP_MSB(x)		((((x) & 0x70) >> 4) << 22)
#define   UTMIP_XCVR_LSRSLEW(x)			(((x) & 0x3) << 8)
#define   UTMIP_XCVR_LSFSLEW(x)			(((x) & 0x3) << 10)
#define   UTMIP_FORCE_PD_POWERDOWN		BIT(14)
#define   UTMIP_FORCE_PD2_POWERDOWN		BIT(16)
#define   UTMIP_FORCE_PDZI_POWERDOWN		BIT(18)
#define   UTMIP_XCVR_LSBIAS_SEL			BIT(21)
#define   UTMIP_XCVR_HSSLEW(x)			(((x) & 0x3) << 4)
#define   UTMIP_XCVR_HSSLEW_MSB(x)		((((x) & 0x1fc) >> 2) << 25)

#define UTMIP_BIAS_CFG0				0x80c
#define   UTMIP_OTGPD				BIT(11)
#define   UTMIP_BIASPD				BIT(10)
#define   UTMIP_HSSQUELCH_LEVEL(x)		(((x) & 0x3) << 0)
#define   UTMIP_HSDISCON_LEVEL(x)		(((x) & 0x3) << 2)
#define   UTMIP_HSDISCON_LEVEL_MSB(x)		((((x) & 0x4) >> 2) << 24)

#define UTMIP_HSRX_CFG0				0x810
#define   UTMIP_ELASTIC_LIMIT(x)		(((x) & 0x1f) << 10)
#define   UTMIP_IDLE_WAIT(x)			(((x) & 0x1f) << 15)

#define UTMIP_HSRX_CFG1				0x814
#define   UTMIP_HS_SYNC_START_DLY(x)		(((x) & 0x1f) << 1)

#define UTMIP_TX_CFG0				0x820
#define   UTMIP_FS_PREABMLE_J			BIT(19)
#define   UTMIP_HS_DISCON_DISABLE		BIT(8)

#define UTMIP_MISC_CFG0				0x824
#define   UTMIP_DPDM_OBSERVE			BIT(26)
#define   UTMIP_DPDM_OBSERVE_SEL(x)		(((x) & 0xf) << 27)
#define   UTMIP_DPDM_OBSERVE_SEL_FS_J		UTMIP_DPDM_OBSERVE_SEL(0xf)
#define   UTMIP_DPDM_OBSERVE_SEL_FS_K		UTMIP_DPDM_OBSERVE_SEL(0xe)
#define   UTMIP_DPDM_OBSERVE_SEL_FS_SE1		UTMIP_DPDM_OBSERVE_SEL(0xd)
#define   UTMIP_DPDM_OBSERVE_SEL_FS_SE0		UTMIP_DPDM_OBSERVE_SEL(0xc)
#define   UTMIP_SUSPEND_EXIT_ON_EDGE		BIT(22)

#define UTMIP_MISC_CFG1				0x828
#define   UTMIP_PLL_ACTIVE_DLY_COUNT(x)		(((x) & 0x1f) << 18)
#define   UTMIP_PLLU_STABLE_COUNT(x)		(((x) & 0xfff) << 6)

#define UTMIP_DEBOUNCE_CFG0			0x82c
#define   UTMIP_BIAS_DEBOUNCE_A(x)		(((x) & 0xffff) << 0)

#define UTMIP_BAT_CHRG_CFG0			0x830
#define   UTMIP_PD_CHRG				BIT(0)

#define UTMIP_SPARE_CFG0			0x834
#define   FUSE_SETUP_SEL			BIT(3)

#define UTMIP_XCVR_CFG1				0x838
#define   UTMIP_FORCE_PDDISC_POWERDOWN		BIT(0)
#define   UTMIP_FORCE_PDCHRP_POWERDOWN		BIT(2)
#define   UTMIP_FORCE_PDDR_POWERDOWN		BIT(4)
#define   UTMIP_XCVR_TERM_RANGE_ADJ(x)		(((x) & 0xf) << 18)

#define UTMIP_BIAS_CFG1				0x83c
#define   UTMIP_BIAS_PDTRK_COUNT(x)		(((x) & 0x1f) << 3)

/* For Tegra30 and above only, the address is different in Tegra20 */
#define USB_USBMODE				0x1f8
#define   USB_USBMODE_MASK			(3 << 0)
#define   USB_USBMODE_HOST			(3 << 0)
#define   USB_USBMODE_DEVICE			(2 << 0)

static DEFINE_SPINLOCK(utmip_pad_lock);
static unsigned int utmip_pad_count;

struct tegra_xtal_freq {
	unsigned int freq;
	u8 enable_delay;
	u8 stable_count;
	u8 active_delay;
	u8 xtal_freq_count;
	u16 debounce;
};

static const struct tegra_xtal_freq tegra_freq_table[] = {
	{
		.freq = 12000000,
		.enable_delay = 0x02,
		.stable_count = 0x2F,
		.active_delay = 0x04,
		.xtal_freq_count = 0x76,
		.debounce = 0x7530,
	},
	{
		.freq = 13000000,
		.enable_delay = 0x02,
		.stable_count = 0x33,
		.active_delay = 0x05,
		.xtal_freq_count = 0x7F,
		.debounce = 0x7EF4,
	},
	{
		.freq = 19200000,
		.enable_delay = 0x03,
		.stable_count = 0x4B,
		.active_delay = 0x06,
		.xtal_freq_count = 0xBB,
		.debounce = 0xBB80,
	},
	{
		.freq = 26000000,
		.enable_delay = 0x04,
		.stable_count = 0x66,
		.active_delay = 0x09,
		.xtal_freq_count = 0xFE,
		.debounce = 0xFDE8,
	},
};

static inline struct tegra_usb_phy *to_tegra_usb_phy(struct usb_phy *u_phy)
{
	return container_of(u_phy, struct tegra_usb_phy, u_phy);
}

static void set_pts(struct tegra_usb_phy *phy, u8 pts_val)
{
	void __iomem *base = phy->regs;
	u32 val;

	if (phy->soc_config->has_hostpc) {
		val = readl_relaxed(base + TEGRA_USB_HOSTPC1_DEVLC);
		val &= ~TEGRA_USB_HOSTPC1_DEVLC_PTS(~0);
		val |= TEGRA_USB_HOSTPC1_DEVLC_PTS(pts_val);
		writel_relaxed(val, base + TEGRA_USB_HOSTPC1_DEVLC);
	} else {
		val = readl_relaxed(base + TEGRA_USB_PORTSC1);
		val &= ~TEGRA_PORTSC1_RWC_BITS;
		val &= ~TEGRA_USB_PORTSC1_PTS(~0);
		val |= TEGRA_USB_PORTSC1_PTS(pts_val);
		writel_relaxed(val, base + TEGRA_USB_PORTSC1);
	}
}

static void set_phcd(struct tegra_usb_phy *phy, bool enable)
{
	void __iomem *base = phy->regs;
	u32 val;

	if (phy->soc_config->has_hostpc) {
		val = readl_relaxed(base + TEGRA_USB_HOSTPC1_DEVLC);
		if (enable)
			val |= TEGRA_USB_HOSTPC1_DEVLC_PHCD;
		else
			val &= ~TEGRA_USB_HOSTPC1_DEVLC_PHCD;
		writel_relaxed(val, base + TEGRA_USB_HOSTPC1_DEVLC);
	} else {
		val = readl_relaxed(base + TEGRA_USB_PORTSC1) & ~PORT_RWC_BITS;
		if (enable)
			val |= TEGRA_USB_PORTSC1_PHCD;
		else
			val &= ~TEGRA_USB_PORTSC1_PHCD;
		writel_relaxed(val, base + TEGRA_USB_PORTSC1);
	}
}

static int utmip_pad_open(struct tegra_usb_phy *phy)
{
	int ret;

	ret = clk_prepare_enable(phy->pad_clk);
	if (ret) {
		dev_err(phy->u_phy.dev,
			"Failed to enable UTMI-pads clock: %d\n", ret);
		return ret;
	}

	spin_lock(&utmip_pad_lock);

	ret = reset_control_deassert(phy->pad_rst);
	if (ret) {
		dev_err(phy->u_phy.dev,
			"Failed to initialize UTMI-pads reset: %d\n", ret);
		goto unlock;
	}

	ret = reset_control_assert(phy->pad_rst);
	if (ret) {
		dev_err(phy->u_phy.dev,
			"Failed to assert UTMI-pads reset: %d\n", ret);
		goto unlock;
	}

	udelay(1);

	ret = reset_control_deassert(phy->pad_rst);
	if (ret)
		dev_err(phy->u_phy.dev,
			"Failed to deassert UTMI-pads reset: %d\n", ret);
unlock:
	spin_unlock(&utmip_pad_lock);

	clk_disable_unprepare(phy->pad_clk);

	return ret;
}

static int utmip_pad_close(struct tegra_usb_phy *phy)
{
	int ret;

	ret = clk_prepare_enable(phy->pad_clk);
	if (ret) {
		dev_err(phy->u_phy.dev,
			"Failed to enable UTMI-pads clock: %d\n", ret);
		return ret;
	}

	ret = reset_control_assert(phy->pad_rst);
	if (ret)
		dev_err(phy->u_phy.dev,
			"Failed to assert UTMI-pads reset: %d\n", ret);

	udelay(1);

	clk_disable_unprepare(phy->pad_clk);

	return ret;
}

static int utmip_pad_power_on(struct tegra_usb_phy *phy)
{
	struct tegra_utmip_config *config = phy->config;
	void __iomem *base = phy->pad_regs;
	u32 val;
	int err;

	err = clk_prepare_enable(phy->pad_clk);
	if (err)
		return err;

	spin_lock(&utmip_pad_lock);

	if (utmip_pad_count++ == 0) {
		val = readl_relaxed(base + UTMIP_BIAS_CFG0);
		val &= ~(UTMIP_OTGPD | UTMIP_BIASPD);

		if (phy->soc_config->requires_extra_tuning_parameters) {
			val &= ~(UTMIP_HSSQUELCH_LEVEL(~0) |
				UTMIP_HSDISCON_LEVEL(~0) |
				UTMIP_HSDISCON_LEVEL_MSB(~0));

			val |= UTMIP_HSSQUELCH_LEVEL(config->hssquelch_level);
			val |= UTMIP_HSDISCON_LEVEL(config->hsdiscon_level);
			val |= UTMIP_HSDISCON_LEVEL_MSB(config->hsdiscon_level);
		}
		writel_relaxed(val, base + UTMIP_BIAS_CFG0);
<<<<<<< HEAD
=======
	}

	if (phy->pad_wakeup) {
		phy->pad_wakeup = false;
		utmip_pad_count--;
>>>>>>> 7d2a07b7
	}

	spin_unlock(&utmip_pad_lock);

	clk_disable_unprepare(phy->pad_clk);

	return 0;
}

static int utmip_pad_power_off(struct tegra_usb_phy *phy)
{
	void __iomem *base = phy->pad_regs;
	u32 val;
	int ret;

	ret = clk_prepare_enable(phy->pad_clk);
	if (ret)
		return ret;

	spin_lock(&utmip_pad_lock);

	if (!utmip_pad_count) {
		dev_err(phy->u_phy.dev, "UTMIP pad already powered off\n");
		ret = -EINVAL;
		goto ulock;
	}

<<<<<<< HEAD
=======
	/*
	 * In accordance to TRM, OTG and Bias pad circuits could be turned off
	 * to save power if wake is enabled, but the VBUS-change detection
	 * method is board-specific and these circuits may need to be enabled
	 * to generate wakeup event, hence we will just keep them both enabled.
	 */
	if (phy->wakeup_enabled) {
		phy->pad_wakeup = true;
		utmip_pad_count++;
	}

>>>>>>> 7d2a07b7
	if (--utmip_pad_count == 0) {
		val = readl_relaxed(base + UTMIP_BIAS_CFG0);
		val |= UTMIP_OTGPD | UTMIP_BIASPD;
		writel_relaxed(val, base + UTMIP_BIAS_CFG0);
	}
ulock:
	spin_unlock(&utmip_pad_lock);

	clk_disable_unprepare(phy->pad_clk);

	return ret;
}

static int utmi_wait_register(void __iomem *reg, u32 mask, u32 result)
{
	u32 tmp;

	return readl_relaxed_poll_timeout(reg, tmp, (tmp & mask) == result,
					  2000, 6000);
}

static void utmi_phy_clk_disable(struct tegra_usb_phy *phy)
{
	void __iomem *base = phy->regs;
	u32 val;

	/*
	 * The USB driver may have already initiated the phy clock
	 * disable so wait to see if the clock turns off and if not
	 * then proceed with gating the clock.
	 */
	if (utmi_wait_register(base + USB_SUSP_CTRL, USB_PHY_CLK_VALID, 0) == 0)
		return;

	if (phy->is_legacy_phy) {
		val = readl_relaxed(base + USB_SUSP_CTRL);
		val |= USB_SUSP_SET;
		writel_relaxed(val, base + USB_SUSP_CTRL);

		usleep_range(10, 100);

		val = readl_relaxed(base + USB_SUSP_CTRL);
		val &= ~USB_SUSP_SET;
		writel_relaxed(val, base + USB_SUSP_CTRL);
	} else {
		set_phcd(phy, true);
	}

	if (utmi_wait_register(base + USB_SUSP_CTRL, USB_PHY_CLK_VALID, 0))
		dev_err(phy->u_phy.dev,
			"Timeout waiting for PHY to stabilize on disable\n");
}

static void utmi_phy_clk_enable(struct tegra_usb_phy *phy)
{
	void __iomem *base = phy->regs;
	u32 val;

	/*
	 * The USB driver may have already initiated the phy clock
	 * enable so wait to see if the clock turns on and if not
	 * then proceed with ungating the clock.
	 */
	if (utmi_wait_register(base + USB_SUSP_CTRL, USB_PHY_CLK_VALID,
			       USB_PHY_CLK_VALID) == 0)
		return;

	if (phy->is_legacy_phy) {
		val = readl_relaxed(base + USB_SUSP_CTRL);
		val |= USB_SUSP_CLR;
		writel_relaxed(val, base + USB_SUSP_CTRL);

		usleep_range(10, 100);

		val = readl_relaxed(base + USB_SUSP_CTRL);
		val &= ~USB_SUSP_CLR;
		writel_relaxed(val, base + USB_SUSP_CTRL);
	} else {
		set_phcd(phy, false);
	}

	if (utmi_wait_register(base + USB_SUSP_CTRL, USB_PHY_CLK_VALID,
			       USB_PHY_CLK_VALID))
		dev_err(phy->u_phy.dev,
			"Timeout waiting for PHY to stabilize on enable\n");
}

static int utmi_phy_power_on(struct tegra_usb_phy *phy)
{
	struct tegra_utmip_config *config = phy->config;
	void __iomem *base = phy->regs;
	u32 val;
	int err;

	val = readl_relaxed(base + USB_SUSP_CTRL);
	val |= UTMIP_RESET;
	writel_relaxed(val, base + USB_SUSP_CTRL);

	if (phy->is_legacy_phy) {
		val = readl_relaxed(base + USB1_LEGACY_CTRL);
		val |= USB1_NO_LEGACY_MODE;
		writel_relaxed(val, base + USB1_LEGACY_CTRL);
	}

	val = readl_relaxed(base + UTMIP_TX_CFG0);
	val |= UTMIP_FS_PREABMLE_J;
	writel_relaxed(val, base + UTMIP_TX_CFG0);

	val = readl_relaxed(base + UTMIP_HSRX_CFG0);
	val &= ~(UTMIP_IDLE_WAIT(~0) | UTMIP_ELASTIC_LIMIT(~0));
	val |= UTMIP_IDLE_WAIT(config->idle_wait_delay);
	val |= UTMIP_ELASTIC_LIMIT(config->elastic_limit);
	writel_relaxed(val, base + UTMIP_HSRX_CFG0);

	val = readl_relaxed(base + UTMIP_HSRX_CFG1);
	val &= ~UTMIP_HS_SYNC_START_DLY(~0);
	val |= UTMIP_HS_SYNC_START_DLY(config->hssync_start_delay);
	writel_relaxed(val, base + UTMIP_HSRX_CFG1);

	val = readl_relaxed(base + UTMIP_DEBOUNCE_CFG0);
	val &= ~UTMIP_BIAS_DEBOUNCE_A(~0);
	val |= UTMIP_BIAS_DEBOUNCE_A(phy->freq->debounce);
	writel_relaxed(val, base + UTMIP_DEBOUNCE_CFG0);

	val = readl_relaxed(base + UTMIP_MISC_CFG0);
	val &= ~UTMIP_SUSPEND_EXIT_ON_EDGE;
	writel_relaxed(val, base + UTMIP_MISC_CFG0);

	if (!phy->soc_config->utmi_pll_config_in_car_module) {
		val = readl_relaxed(base + UTMIP_MISC_CFG1);
		val &= ~(UTMIP_PLL_ACTIVE_DLY_COUNT(~0) |
			UTMIP_PLLU_STABLE_COUNT(~0));
		val |= UTMIP_PLL_ACTIVE_DLY_COUNT(phy->freq->active_delay) |
			UTMIP_PLLU_STABLE_COUNT(phy->freq->stable_count);
		writel_relaxed(val, base + UTMIP_MISC_CFG1);

		val = readl_relaxed(base + UTMIP_PLL_CFG1);
		val &= ~(UTMIP_XTAL_FREQ_COUNT(~0) |
			UTMIP_PLLU_ENABLE_DLY_COUNT(~0));
		val |= UTMIP_XTAL_FREQ_COUNT(phy->freq->xtal_freq_count) |
			UTMIP_PLLU_ENABLE_DLY_COUNT(phy->freq->enable_delay);
		writel_relaxed(val, base + UTMIP_PLL_CFG1);
	}

	val = readl_relaxed(base + USB_SUSP_CTRL);
	val &= ~USB_WAKE_ON_RESUME_EN;
	writel_relaxed(val, base + USB_SUSP_CTRL);

	if (phy->mode == USB_DR_MODE_PERIPHERAL) {
		val = readl_relaxed(base + USB_SUSP_CTRL);
		val &= ~(USB_WAKE_ON_CNNT_EN_DEV | USB_WAKE_ON_DISCON_EN_DEV);
		writel_relaxed(val, base + USB_SUSP_CTRL);

<<<<<<< HEAD
=======
		val = readl_relaxed(base + USB_PHY_VBUS_WAKEUP_ID);
		val &= ~VBUS_WAKEUP_WAKEUP_EN;
		writel_relaxed(val, base + USB_PHY_VBUS_WAKEUP_ID);

		val = readl_relaxed(base + USB_PHY_VBUS_SENSORS);
		val &= ~(A_VBUS_VLD_WAKEUP_EN | A_SESS_VLD_WAKEUP_EN);
		val &= ~(B_SESS_VLD_WAKEUP_EN);
		writel_relaxed(val, base + USB_PHY_VBUS_SENSORS);

>>>>>>> 7d2a07b7
		val = readl_relaxed(base + UTMIP_BAT_CHRG_CFG0);
		val &= ~UTMIP_PD_CHRG;
		writel_relaxed(val, base + UTMIP_BAT_CHRG_CFG0);
	} else {
		val = readl_relaxed(base + UTMIP_BAT_CHRG_CFG0);
		val |= UTMIP_PD_CHRG;
		writel_relaxed(val, base + UTMIP_BAT_CHRG_CFG0);
	}

	err = utmip_pad_power_on(phy);
	if (err)
		return err;

	val = readl_relaxed(base + UTMIP_XCVR_CFG0);
	val &= ~(UTMIP_FORCE_PD_POWERDOWN | UTMIP_FORCE_PD2_POWERDOWN |
		 UTMIP_FORCE_PDZI_POWERDOWN | UTMIP_XCVR_LSBIAS_SEL |
		 UTMIP_XCVR_SETUP(~0) | UTMIP_XCVR_SETUP_MSB(~0) |
		 UTMIP_XCVR_LSFSLEW(~0) | UTMIP_XCVR_LSRSLEW(~0));

	if (!config->xcvr_setup_use_fuses) {
		val |= UTMIP_XCVR_SETUP(config->xcvr_setup);
		val |= UTMIP_XCVR_SETUP_MSB(config->xcvr_setup);
	}
	val |= UTMIP_XCVR_LSFSLEW(config->xcvr_lsfslew);
	val |= UTMIP_XCVR_LSRSLEW(config->xcvr_lsrslew);

	if (phy->soc_config->requires_extra_tuning_parameters) {
		val &= ~(UTMIP_XCVR_HSSLEW(~0) | UTMIP_XCVR_HSSLEW_MSB(~0));
		val |= UTMIP_XCVR_HSSLEW(config->xcvr_hsslew);
		val |= UTMIP_XCVR_HSSLEW_MSB(config->xcvr_hsslew);
	}
	writel_relaxed(val, base + UTMIP_XCVR_CFG0);

	val = readl_relaxed(base + UTMIP_XCVR_CFG1);
	val &= ~(UTMIP_FORCE_PDDISC_POWERDOWN | UTMIP_FORCE_PDCHRP_POWERDOWN |
		 UTMIP_FORCE_PDDR_POWERDOWN | UTMIP_XCVR_TERM_RANGE_ADJ(~0));
	val |= UTMIP_XCVR_TERM_RANGE_ADJ(config->term_range_adj);
	writel_relaxed(val, base + UTMIP_XCVR_CFG1);

	val = readl_relaxed(base + UTMIP_BIAS_CFG1);
	val &= ~UTMIP_BIAS_PDTRK_COUNT(~0);
	val |= UTMIP_BIAS_PDTRK_COUNT(0x5);
	writel_relaxed(val, base + UTMIP_BIAS_CFG1);

	val = readl_relaxed(base + UTMIP_SPARE_CFG0);
	if (config->xcvr_setup_use_fuses)
		val |= FUSE_SETUP_SEL;
	else
		val &= ~FUSE_SETUP_SEL;
	writel_relaxed(val, base + UTMIP_SPARE_CFG0);

	if (!phy->is_legacy_phy) {
		val = readl_relaxed(base + USB_SUSP_CTRL);
		val |= UTMIP_PHY_ENABLE;
		writel_relaxed(val, base + USB_SUSP_CTRL);
	}

	val = readl_relaxed(base + USB_SUSP_CTRL);
	val &= ~UTMIP_RESET;
	writel_relaxed(val, base + USB_SUSP_CTRL);

	if (phy->is_legacy_phy) {
		val = readl_relaxed(base + USB1_LEGACY_CTRL);
		val &= ~USB1_VBUS_SENSE_CTL_MASK;
		val |= USB1_VBUS_SENSE_CTL_A_SESS_VLD;
		writel_relaxed(val, base + USB1_LEGACY_CTRL);

		val = readl_relaxed(base + USB_SUSP_CTRL);
		val &= ~USB_SUSP_SET;
		writel_relaxed(val, base + USB_SUSP_CTRL);
	}

	utmi_phy_clk_enable(phy);

	if (phy->soc_config->requires_usbmode_setup) {
		val = readl_relaxed(base + USB_USBMODE);
		val &= ~USB_USBMODE_MASK;
		if (phy->mode == USB_DR_MODE_HOST)
			val |= USB_USBMODE_HOST;
		else
			val |= USB_USBMODE_DEVICE;
		writel_relaxed(val, base + USB_USBMODE);
	}

	if (!phy->is_legacy_phy)
		set_pts(phy, 0);

	return 0;
}

static int utmi_phy_power_off(struct tegra_usb_phy *phy)
{
	void __iomem *base = phy->regs;
	u32 val;
<<<<<<< HEAD

	utmi_phy_clk_disable(phy);

	if (phy->mode == USB_DR_MODE_PERIPHERAL) {
		val = readl_relaxed(base + USB_SUSP_CTRL);
		val &= ~USB_WAKEUP_DEBOUNCE_COUNT(~0);
		val |= USB_WAKE_ON_CNNT_EN_DEV | USB_WAKEUP_DEBOUNCE_COUNT(5);
		writel_relaxed(val, base + USB_SUSP_CTRL);
	}

	val = readl_relaxed(base + USB_SUSP_CTRL);
	val |= UTMIP_RESET;
	writel_relaxed(val, base + USB_SUSP_CTRL);

=======

	/*
	 * Give hardware time to settle down after VBUS disconnection,
	 * otherwise PHY will immediately wake up from suspend.
	 */
	if (phy->wakeup_enabled && phy->mode != USB_DR_MODE_HOST)
		readl_relaxed_poll_timeout(base + USB_PHY_VBUS_WAKEUP_ID,
					   val, !(val & VBUS_WAKEUP_STS),
					   5000, 100000);

	utmi_phy_clk_disable(phy);

	/* PHY won't resume if reset is asserted */
	if (!phy->wakeup_enabled) {
		val = readl_relaxed(base + USB_SUSP_CTRL);
		val |= UTMIP_RESET;
		writel_relaxed(val, base + USB_SUSP_CTRL);
	}

>>>>>>> 7d2a07b7
	val = readl_relaxed(base + UTMIP_BAT_CHRG_CFG0);
	val |= UTMIP_PD_CHRG;
	writel_relaxed(val, base + UTMIP_BAT_CHRG_CFG0);

<<<<<<< HEAD
	val = readl_relaxed(base + UTMIP_XCVR_CFG0);
	val |= UTMIP_FORCE_PD_POWERDOWN | UTMIP_FORCE_PD2_POWERDOWN |
	       UTMIP_FORCE_PDZI_POWERDOWN;
	writel_relaxed(val, base + UTMIP_XCVR_CFG0);
=======
	if (!phy->wakeup_enabled) {
		val = readl_relaxed(base + UTMIP_XCVR_CFG0);
		val |= UTMIP_FORCE_PD_POWERDOWN | UTMIP_FORCE_PD2_POWERDOWN |
		       UTMIP_FORCE_PDZI_POWERDOWN;
		writel_relaxed(val, base + UTMIP_XCVR_CFG0);
	}
>>>>>>> 7d2a07b7

	val = readl_relaxed(base + UTMIP_XCVR_CFG1);
	val |= UTMIP_FORCE_PDDISC_POWERDOWN | UTMIP_FORCE_PDCHRP_POWERDOWN |
	       UTMIP_FORCE_PDDR_POWERDOWN;
	writel_relaxed(val, base + UTMIP_XCVR_CFG1);
<<<<<<< HEAD
=======

	if (phy->wakeup_enabled) {
		val = readl_relaxed(base + USB_SUSP_CTRL);
		val &= ~USB_WAKEUP_DEBOUNCE_COUNT(~0);
		val |= USB_WAKEUP_DEBOUNCE_COUNT(5);
		val |= USB_WAKE_ON_RESUME_EN;
		writel_relaxed(val, base + USB_SUSP_CTRL);

		/*
		 * Ask VBUS sensor to generate wake event once cable is
		 * connected.
		 */
		if (phy->mode == USB_DR_MODE_PERIPHERAL) {
			val = readl_relaxed(base + USB_PHY_VBUS_WAKEUP_ID);
			val |= VBUS_WAKEUP_WAKEUP_EN;
			writel_relaxed(val, base + USB_PHY_VBUS_WAKEUP_ID);

			val = readl_relaxed(base + USB_PHY_VBUS_SENSORS);
			val |= A_VBUS_VLD_WAKEUP_EN;
			writel_relaxed(val, base + USB_PHY_VBUS_SENSORS);
		}
	}
>>>>>>> 7d2a07b7

	return utmip_pad_power_off(phy);
}

static void utmi_phy_preresume(struct tegra_usb_phy *phy)
{
	void __iomem *base = phy->regs;
	u32 val;

	val = readl_relaxed(base + UTMIP_TX_CFG0);
	val |= UTMIP_HS_DISCON_DISABLE;
	writel_relaxed(val, base + UTMIP_TX_CFG0);
}

static void utmi_phy_postresume(struct tegra_usb_phy *phy)
{
	void __iomem *base = phy->regs;
	u32 val;

	val = readl_relaxed(base + UTMIP_TX_CFG0);
	val &= ~UTMIP_HS_DISCON_DISABLE;
	writel_relaxed(val, base + UTMIP_TX_CFG0);
}

static void utmi_phy_restore_start(struct tegra_usb_phy *phy,
				   enum tegra_usb_phy_port_speed port_speed)
{
	void __iomem *base = phy->regs;
	u32 val;

	val = readl_relaxed(base + UTMIP_MISC_CFG0);
	val &= ~UTMIP_DPDM_OBSERVE_SEL(~0);
	if (port_speed == TEGRA_USB_PHY_PORT_SPEED_LOW)
		val |= UTMIP_DPDM_OBSERVE_SEL_FS_K;
	else
		val |= UTMIP_DPDM_OBSERVE_SEL_FS_J;
	writel_relaxed(val, base + UTMIP_MISC_CFG0);
	usleep_range(1, 10);

	val = readl_relaxed(base + UTMIP_MISC_CFG0);
	val |= UTMIP_DPDM_OBSERVE;
	writel_relaxed(val, base + UTMIP_MISC_CFG0);
	usleep_range(10, 100);
}

static void utmi_phy_restore_end(struct tegra_usb_phy *phy)
{
	void __iomem *base = phy->regs;
	u32 val;

	val = readl_relaxed(base + UTMIP_MISC_CFG0);
	val &= ~UTMIP_DPDM_OBSERVE;
	writel_relaxed(val, base + UTMIP_MISC_CFG0);
	usleep_range(10, 100);
}

static int ulpi_phy_power_on(struct tegra_usb_phy *phy)
{
	void __iomem *base = phy->regs;
	u32 val;
	int err;

	gpiod_set_value_cansleep(phy->reset_gpio, 1);
<<<<<<< HEAD

	err = clk_prepare_enable(phy->clk);
	if (err)
		return err;

	usleep_range(5000, 6000);

	gpiod_set_value_cansleep(phy->reset_gpio, 0);

	usleep_range(1000, 2000);

=======

	err = clk_prepare_enable(phy->clk);
	if (err)
		return err;

	usleep_range(5000, 6000);

	gpiod_set_value_cansleep(phy->reset_gpio, 0);

	usleep_range(1000, 2000);

>>>>>>> 7d2a07b7
	val = readl_relaxed(base + USB_SUSP_CTRL);
	val |= UHSIC_RESET;
	writel_relaxed(val, base + USB_SUSP_CTRL);

	val = readl_relaxed(base + ULPI_TIMING_CTRL_0);
	val |= ULPI_OUTPUT_PINMUX_BYP | ULPI_CLKOUT_PINMUX_BYP;
	writel_relaxed(val, base + ULPI_TIMING_CTRL_0);

	val = readl_relaxed(base + USB_SUSP_CTRL);
	val |= ULPI_PHY_ENABLE;
	writel_relaxed(val, base + USB_SUSP_CTRL);

	val = 0;
	writel_relaxed(val, base + ULPI_TIMING_CTRL_1);

	val |= ULPI_DATA_TRIMMER_SEL(4);
	val |= ULPI_STPDIRNXT_TRIMMER_SEL(4);
	val |= ULPI_DIR_TRIMMER_SEL(4);
	writel_relaxed(val, base + ULPI_TIMING_CTRL_1);
	usleep_range(10, 100);

	val |= ULPI_DATA_TRIMMER_LOAD;
	val |= ULPI_STPDIRNXT_TRIMMER_LOAD;
	val |= ULPI_DIR_TRIMMER_LOAD;
	writel_relaxed(val, base + ULPI_TIMING_CTRL_1);

	/* Fix VbusInvalid due to floating VBUS */
	err = usb_phy_io_write(phy->ulpi, 0x40, 0x08);
	if (err) {
		dev_err(phy->u_phy.dev, "ULPI write failed: %d\n", err);
		goto disable_clk;
	}

	err = usb_phy_io_write(phy->ulpi, 0x80, 0x0B);
	if (err) {
		dev_err(phy->u_phy.dev, "ULPI write failed: %d\n", err);
		goto disable_clk;
	}

	val = readl_relaxed(base + USB_SUSP_CTRL);
	val |= USB_SUSP_CLR;
	writel_relaxed(val, base + USB_SUSP_CTRL);
	usleep_range(100, 1000);

	val = readl_relaxed(base + USB_SUSP_CTRL);
	val &= ~USB_SUSP_CLR;
	writel_relaxed(val, base + USB_SUSP_CTRL);

	return 0;

disable_clk:
	clk_disable_unprepare(phy->clk);

	return err;
}

static int ulpi_phy_power_off(struct tegra_usb_phy *phy)
{
	gpiod_set_value_cansleep(phy->reset_gpio, 1);
	usleep_range(5000, 6000);
	clk_disable_unprepare(phy->clk);
<<<<<<< HEAD
=======

	/*
	 * Wakeup currently unimplemented for ULPI, thus PHY needs to be
	 * force-resumed.
	 */
	if (WARN_ON_ONCE(phy->wakeup_enabled)) {
		ulpi_phy_power_on(phy);
		return -EOPNOTSUPP;
	}
>>>>>>> 7d2a07b7

	return 0;
}

static int tegra_usb_phy_power_on(struct tegra_usb_phy *phy)
{
	int err;

	if (phy->powered_on)
		return 0;

	if (phy->is_ulpi_phy)
		err = ulpi_phy_power_on(phy);
	else
		err = utmi_phy_power_on(phy);
	if (err)
		return err;

	phy->powered_on = true;

<<<<<<< HEAD
=======
	/* Let PHY settle down */
	usleep_range(2000, 2500);

>>>>>>> 7d2a07b7
	return 0;
}

static int tegra_usb_phy_power_off(struct tegra_usb_phy *phy)
{
	int err;

	if (!phy->powered_on)
		return 0;

	if (phy->is_ulpi_phy)
		err = ulpi_phy_power_off(phy);
	else
		err = utmi_phy_power_off(phy);
	if (err)
		return err;
<<<<<<< HEAD

	phy->powered_on = false;

	return 0;
}

static void tegra_usb_phy_shutdown(struct usb_phy *u_phy)
{
	struct tegra_usb_phy *phy = to_tegra_usb_phy(u_phy);

	if (WARN_ON(!phy->freq))
		return;

	tegra_usb_phy_power_off(phy);

	if (!phy->is_ulpi_phy)
		utmip_pad_close(phy);

	regulator_disable(phy->vbus);
	clk_disable_unprepare(phy->pll_u);

	phy->freq = NULL;
}

static int tegra_usb_phy_set_suspend(struct usb_phy *u_phy, int suspend)
{
	struct tegra_usb_phy *phy = to_tegra_usb_phy(u_phy);

	if (WARN_ON(!phy->freq))
		return -EINVAL;

=======

	phy->powered_on = false;

	return 0;
}

static void tegra_usb_phy_shutdown(struct usb_phy *u_phy)
{
	struct tegra_usb_phy *phy = to_tegra_usb_phy(u_phy);

	if (WARN_ON(!phy->freq))
		return;

	tegra_usb_phy_power_off(phy);

	if (!phy->is_ulpi_phy)
		utmip_pad_close(phy);

	regulator_disable(phy->vbus);
	clk_disable_unprepare(phy->pll_u);

	phy->freq = NULL;
}

static int tegra_usb_phy_set_wakeup(struct usb_phy *u_phy, bool enable)
{
	struct tegra_usb_phy *phy = to_tegra_usb_phy(u_phy);

	phy->wakeup_enabled = enable;

	return 0;
}

static int tegra_usb_phy_set_suspend(struct usb_phy *u_phy, int suspend)
{
	struct tegra_usb_phy *phy = to_tegra_usb_phy(u_phy);

	if (WARN_ON(!phy->freq))
		return -EINVAL;

>>>>>>> 7d2a07b7
	if (suspend)
		return tegra_usb_phy_power_off(phy);
	else
		return tegra_usb_phy_power_on(phy);
}

static int tegra_usb_phy_init(struct usb_phy *u_phy)
{
	struct tegra_usb_phy *phy = to_tegra_usb_phy(u_phy);
	unsigned long parent_rate;
	unsigned int i;
	int err;

	if (WARN_ON(phy->freq))
		return 0;

	err = clk_prepare_enable(phy->pll_u);
	if (err)
		return err;

	parent_rate = clk_get_rate(clk_get_parent(phy->pll_u));
	for (i = 0; i < ARRAY_SIZE(tegra_freq_table); i++) {
		if (tegra_freq_table[i].freq == parent_rate) {
			phy->freq = &tegra_freq_table[i];
			break;
		}
	}
	if (!phy->freq) {
		dev_err(phy->u_phy.dev, "Invalid pll_u parent rate %ld\n",
			parent_rate);
		err = -EINVAL;
		goto disable_clk;
	}

	err = regulator_enable(phy->vbus);
	if (err) {
		dev_err(phy->u_phy.dev,
			"Failed to enable USB VBUS regulator: %d\n", err);
		goto disable_clk;
	}

	if (!phy->is_ulpi_phy) {
		err = utmip_pad_open(phy);
		if (err)
			goto disable_vbus;
	}

	err = tegra_usb_phy_power_on(phy);
	if (err)
		goto close_phy;

	return 0;

close_phy:
	if (!phy->is_ulpi_phy)
		utmip_pad_close(phy);

disable_vbus:
	regulator_disable(phy->vbus);

disable_clk:
	clk_disable_unprepare(phy->pll_u);

	phy->freq = NULL;

	return err;
}

void tegra_usb_phy_preresume(struct usb_phy *u_phy)
{
	struct tegra_usb_phy *phy = to_tegra_usb_phy(u_phy);

	if (!phy->is_ulpi_phy)
		utmi_phy_preresume(phy);
}
EXPORT_SYMBOL_GPL(tegra_usb_phy_preresume);

void tegra_usb_phy_postresume(struct usb_phy *u_phy)
{
	struct tegra_usb_phy *phy = to_tegra_usb_phy(u_phy);

	if (!phy->is_ulpi_phy)
		utmi_phy_postresume(phy);
}
EXPORT_SYMBOL_GPL(tegra_usb_phy_postresume);

void tegra_ehci_phy_restore_start(struct usb_phy *u_phy,
				  enum tegra_usb_phy_port_speed port_speed)
{
	struct tegra_usb_phy *phy = to_tegra_usb_phy(u_phy);

	if (!phy->is_ulpi_phy)
		utmi_phy_restore_start(phy, port_speed);
}
EXPORT_SYMBOL_GPL(tegra_ehci_phy_restore_start);

void tegra_ehci_phy_restore_end(struct usb_phy *u_phy)
{
	struct tegra_usb_phy *phy = to_tegra_usb_phy(u_phy);

	if (!phy->is_ulpi_phy)
		utmi_phy_restore_end(phy);
}
EXPORT_SYMBOL_GPL(tegra_ehci_phy_restore_end);

static int read_utmi_param(struct platform_device *pdev, const char *param,
			   u8 *dest)
{
	u32 value;
	int err;

	err = of_property_read_u32(pdev->dev.of_node, param, &value);
	if (err)
		dev_err(&pdev->dev,
			"Failed to read USB UTMI parameter %s: %d\n",
			param, err);
	else
		*dest = value;

	return err;
}

static int utmi_phy_probe(struct tegra_usb_phy *tegra_phy,
			  struct platform_device *pdev)
{
	struct tegra_utmip_config *config;
	struct resource *res;
	int err;

	tegra_phy->is_ulpi_phy = false;

	res = platform_get_resource(pdev, IORESOURCE_MEM, 1);
	if (!res) {
		dev_err(&pdev->dev, "Failed to get UTMI pad regs\n");
		return  -ENXIO;
	}

	/*
	 * Note that UTMI pad registers are shared by all PHYs, therefore
	 * devm_platform_ioremap_resource() can't be used here.
	 */
	tegra_phy->pad_regs = devm_ioremap(&pdev->dev, res->start,
					   resource_size(res));
	if (!tegra_phy->pad_regs) {
		dev_err(&pdev->dev, "Failed to remap UTMI pad regs\n");
		return -ENOMEM;
	}

	tegra_phy->config = devm_kzalloc(&pdev->dev, sizeof(*config),
					 GFP_KERNEL);
	if (!tegra_phy->config)
		return -ENOMEM;

	config = tegra_phy->config;

	err = read_utmi_param(pdev, "nvidia,hssync-start-delay",
			      &config->hssync_start_delay);
	if (err)
		return err;

	err = read_utmi_param(pdev, "nvidia,elastic-limit",
			      &config->elastic_limit);
	if (err)
		return err;

	err = read_utmi_param(pdev, "nvidia,idle-wait-delay",
			      &config->idle_wait_delay);
	if (err)
		return err;

	err = read_utmi_param(pdev, "nvidia,term-range-adj",
			      &config->term_range_adj);
	if (err)
		return err;

	err = read_utmi_param(pdev, "nvidia,xcvr-lsfslew",
			      &config->xcvr_lsfslew);
	if (err)
		return err;

	err = read_utmi_param(pdev, "nvidia,xcvr-lsrslew",
			      &config->xcvr_lsrslew);
	if (err)
		return err;

	if (tegra_phy->soc_config->requires_extra_tuning_parameters) {
		err = read_utmi_param(pdev, "nvidia,xcvr-hsslew",
				      &config->xcvr_hsslew);
		if (err)
			return err;

		err = read_utmi_param(pdev, "nvidia,hssquelch-level",
				      &config->hssquelch_level);
		if (err)
			return err;

		err = read_utmi_param(pdev, "nvidia,hsdiscon-level",
				      &config->hsdiscon_level);
		if (err)
			return err;
	}

	config->xcvr_setup_use_fuses = of_property_read_bool(
		pdev->dev.of_node, "nvidia,xcvr-setup-use-fuses");

	if (!config->xcvr_setup_use_fuses) {
		err = read_utmi_param(pdev, "nvidia,xcvr-setup",
				      &config->xcvr_setup);
		if (err)
			return err;
	}

	return 0;
}

static const struct tegra_phy_soc_config tegra20_soc_config = {
	.utmi_pll_config_in_car_module = false,
	.has_hostpc = false,
	.requires_usbmode_setup = false,
	.requires_extra_tuning_parameters = false,
};

static const struct tegra_phy_soc_config tegra30_soc_config = {
	.utmi_pll_config_in_car_module = true,
	.has_hostpc = true,
	.requires_usbmode_setup = true,
	.requires_extra_tuning_parameters = true,
};

static const struct of_device_id tegra_usb_phy_id_table[] = {
	{ .compatible = "nvidia,tegra30-usb-phy", .data = &tegra30_soc_config },
	{ .compatible = "nvidia,tegra20-usb-phy", .data = &tegra20_soc_config },
	{ },
};
MODULE_DEVICE_TABLE(of, tegra_usb_phy_id_table);

static int tegra_usb_phy_probe(struct platform_device *pdev)
{
	struct device_node *np = pdev->dev.of_node;
	struct tegra_usb_phy *tegra_phy;
	enum usb_phy_interface phy_type;
	struct reset_control *reset;
	struct gpio_desc *gpiod;
	struct resource *res;
	struct usb_phy *phy;
	int err;

	tegra_phy = devm_kzalloc(&pdev->dev, sizeof(*tegra_phy), GFP_KERNEL);
	if (!tegra_phy)
		return -ENOMEM;

	tegra_phy->soc_config = of_device_get_match_data(&pdev->dev);

	res = platform_get_resource(pdev, IORESOURCE_MEM, 0);
	if (!res) {
		dev_err(&pdev->dev, "Failed to get I/O memory\n");
		return  -ENXIO;
	}

	/*
	 * Note that PHY and USB controller are using shared registers,
	 * therefore devm_platform_ioremap_resource() can't be used here.
	 */
	tegra_phy->regs = devm_ioremap(&pdev->dev, res->start,
				       resource_size(res));
	if (!tegra_phy->regs) {
		dev_err(&pdev->dev, "Failed to remap I/O memory\n");
		return -ENOMEM;
	}

	tegra_phy->is_legacy_phy =
		of_property_read_bool(np, "nvidia,has-legacy-mode");

	if (of_find_property(np, "dr_mode", NULL))
		tegra_phy->mode = usb_get_dr_mode(&pdev->dev);
	else
		tegra_phy->mode = USB_DR_MODE_HOST;

	if (tegra_phy->mode == USB_DR_MODE_UNKNOWN) {
		dev_err(&pdev->dev, "dr_mode is invalid\n");
		return -EINVAL;
	}

	/* On some boards, the VBUS regulator doesn't need to be controlled */
	tegra_phy->vbus = devm_regulator_get(&pdev->dev, "vbus");
	if (IS_ERR(tegra_phy->vbus))
		return PTR_ERR(tegra_phy->vbus);

	tegra_phy->pll_u = devm_clk_get(&pdev->dev, "pll_u");
	err = PTR_ERR_OR_ZERO(tegra_phy->pll_u);
	if (err) {
		dev_err(&pdev->dev, "Failed to get pll_u clock: %d\n", err);
		return err;
	}

	phy_type = of_usb_get_phy_mode(np);
	switch (phy_type) {
	case USBPHY_INTERFACE_MODE_UTMI:
		err = utmi_phy_probe(tegra_phy, pdev);
		if (err)
<<<<<<< HEAD
			return err;

		tegra_phy->pad_clk = devm_clk_get(&pdev->dev, "utmi-pads");
		err = PTR_ERR_OR_ZERO(tegra_phy->pad_clk);
		if (err) {
			dev_err(&pdev->dev,
				"Failed to get UTMIP pad clock: %d\n", err);
			return err;
		}

		reset = devm_reset_control_get_optional_shared(&pdev->dev,
							       "utmi-pads");
		err = PTR_ERR_OR_ZERO(reset);
		if (err) {
			dev_err(&pdev->dev,
				"Failed to get UTMI-pads reset: %d\n", err);
			return err;
=======
			return err;

		tegra_phy->pad_clk = devm_clk_get(&pdev->dev, "utmi-pads");
		err = PTR_ERR_OR_ZERO(tegra_phy->pad_clk);
		if (err) {
			dev_err(&pdev->dev,
				"Failed to get UTMIP pad clock: %d\n", err);
			return err;
		}

		reset = devm_reset_control_get_optional_shared(&pdev->dev,
							       "utmi-pads");
		err = PTR_ERR_OR_ZERO(reset);
		if (err) {
			dev_err(&pdev->dev,
				"Failed to get UTMI-pads reset: %d\n", err);
			return err;
>>>>>>> 7d2a07b7
		}
		tegra_phy->pad_rst = reset;
		break;

	case USBPHY_INTERFACE_MODE_ULPI:
		tegra_phy->is_ulpi_phy = true;

		tegra_phy->clk = devm_clk_get(&pdev->dev, "ulpi-link");
		err = PTR_ERR_OR_ZERO(tegra_phy->clk);
		if (err) {
<<<<<<< HEAD
			dev_err(&pdev->dev,
				"Failed to get ULPI clock: %d\n", err);
			return err;
		}

		gpiod = devm_gpiod_get_from_of_node(&pdev->dev, np,
						    "nvidia,phy-reset-gpio",
						    0, GPIOD_OUT_HIGH,
						    "ulpi_phy_reset_b");
		err = PTR_ERR_OR_ZERO(gpiod);
		if (err) {
			dev_err(&pdev->dev,
				"Request failed for reset GPIO: %d\n", err);
			return err;
		}
=======
			dev_err(&pdev->dev,
				"Failed to get ULPI clock: %d\n", err);
			return err;
		}

		gpiod = devm_gpiod_get_from_of_node(&pdev->dev, np,
						    "nvidia,phy-reset-gpio",
						    0, GPIOD_OUT_HIGH,
						    "ulpi_phy_reset_b");
		err = PTR_ERR_OR_ZERO(gpiod);
		if (err) {
			dev_err(&pdev->dev,
				"Request failed for reset GPIO: %d\n", err);
			return err;
		}
>>>>>>> 7d2a07b7
		tegra_phy->reset_gpio = gpiod;

		phy = devm_otg_ulpi_create(&pdev->dev,
					   &ulpi_viewport_access_ops, 0);
		if (!phy) {
			dev_err(&pdev->dev, "Failed to create ULPI OTG\n");
			return -ENOMEM;
		}

		tegra_phy->ulpi = phy;
		tegra_phy->ulpi->io_priv = tegra_phy->regs + ULPI_VIEWPORT;
		break;

	default:
		dev_err(&pdev->dev, "phy_type %u is invalid or unsupported\n",
			phy_type);
		return -EINVAL;
	}

	tegra_phy->u_phy.dev = &pdev->dev;
	tegra_phy->u_phy.init = tegra_usb_phy_init;
	tegra_phy->u_phy.shutdown = tegra_usb_phy_shutdown;
<<<<<<< HEAD
=======
	tegra_phy->u_phy.set_wakeup = tegra_usb_phy_set_wakeup;
>>>>>>> 7d2a07b7
	tegra_phy->u_phy.set_suspend = tegra_usb_phy_set_suspend;

	platform_set_drvdata(pdev, tegra_phy);

	return usb_add_phy_dev(&tegra_phy->u_phy);
}

static int tegra_usb_phy_remove(struct platform_device *pdev)
{
	struct tegra_usb_phy *tegra_phy = platform_get_drvdata(pdev);

	usb_remove_phy(&tegra_phy->u_phy);

	return 0;
}

static struct platform_driver tegra_usb_phy_driver = {
	.probe		= tegra_usb_phy_probe,
	.remove		= tegra_usb_phy_remove,
	.driver		= {
		.name	= "tegra-phy",
		.of_match_table = tegra_usb_phy_id_table,
	},
};
module_platform_driver(tegra_usb_phy_driver);

MODULE_DESCRIPTION("Tegra USB PHY driver");
MODULE_LICENSE("GPL v2");<|MERGE_RESOLUTION|>--- conflicted
+++ resolved
@@ -45,10 +45,7 @@
 #define TEGRA_PORTSC1_RWC_BITS	(PORT_CSC | PORT_PEC | PORT_OCC)
 
 #define USB_SUSP_CTRL				0x400
-<<<<<<< HEAD
-=======
 #define   USB_WAKE_ON_RESUME_EN			BIT(2)
->>>>>>> 7d2a07b7
 #define   USB_WAKE_ON_CNNT_EN_DEV		BIT(3)
 #define   USB_WAKE_ON_DISCON_EN_DEV		BIT(4)
 #define   USB_SUSP_CLR				BIT(5)
@@ -60,8 +57,6 @@
 #define   USB_SUSP_SET				BIT(14)
 #define   USB_WAKEUP_DEBOUNCE_COUNT(x)		(((x) & 0x7) << 16)
 
-<<<<<<< HEAD
-=======
 #define USB_PHY_VBUS_SENSORS			0x404
 #define   B_SESS_VLD_WAKEUP_EN			BIT(14)
 #define   A_SESS_VLD_WAKEUP_EN			BIT(22)
@@ -71,7 +66,6 @@
 #define   VBUS_WAKEUP_STS			BIT(10)
 #define   VBUS_WAKEUP_WAKEUP_EN			BIT(30)
 
->>>>>>> 7d2a07b7
 #define USB1_LEGACY_CTRL			0x410
 #define   USB1_NO_LEGACY_MODE			BIT(0)
 #define   USB1_VBUS_SENSE_CTL_MASK		(3 << 1)
@@ -348,14 +342,11 @@
 			val |= UTMIP_HSDISCON_LEVEL_MSB(config->hsdiscon_level);
 		}
 		writel_relaxed(val, base + UTMIP_BIAS_CFG0);
-<<<<<<< HEAD
-=======
 	}
 
 	if (phy->pad_wakeup) {
 		phy->pad_wakeup = false;
 		utmip_pad_count--;
->>>>>>> 7d2a07b7
 	}
 
 	spin_unlock(&utmip_pad_lock);
@@ -383,8 +374,6 @@
 		goto ulock;
 	}
 
-<<<<<<< HEAD
-=======
 	/*
 	 * In accordance to TRM, OTG and Bias pad circuits could be turned off
 	 * to save power if wake is enabled, but the VBUS-change detection
@@ -396,7 +385,6 @@
 		utmip_pad_count++;
 	}
 
->>>>>>> 7d2a07b7
 	if (--utmip_pad_count == 0) {
 		val = readl_relaxed(base + UTMIP_BIAS_CFG0);
 		val |= UTMIP_OTGPD | UTMIP_BIASPD;
@@ -550,8 +538,6 @@
 		val &= ~(USB_WAKE_ON_CNNT_EN_DEV | USB_WAKE_ON_DISCON_EN_DEV);
 		writel_relaxed(val, base + USB_SUSP_CTRL);
 
-<<<<<<< HEAD
-=======
 		val = readl_relaxed(base + USB_PHY_VBUS_WAKEUP_ID);
 		val &= ~VBUS_WAKEUP_WAKEUP_EN;
 		writel_relaxed(val, base + USB_PHY_VBUS_WAKEUP_ID);
@@ -561,7 +547,6 @@
 		val &= ~(B_SESS_VLD_WAKEUP_EN);
 		writel_relaxed(val, base + USB_PHY_VBUS_SENSORS);
 
->>>>>>> 7d2a07b7
 		val = readl_relaxed(base + UTMIP_BAT_CHRG_CFG0);
 		val &= ~UTMIP_PD_CHRG;
 		writel_relaxed(val, base + UTMIP_BAT_CHRG_CFG0);
@@ -656,22 +641,6 @@
 {
 	void __iomem *base = phy->regs;
 	u32 val;
-<<<<<<< HEAD
-
-	utmi_phy_clk_disable(phy);
-
-	if (phy->mode == USB_DR_MODE_PERIPHERAL) {
-		val = readl_relaxed(base + USB_SUSP_CTRL);
-		val &= ~USB_WAKEUP_DEBOUNCE_COUNT(~0);
-		val |= USB_WAKE_ON_CNNT_EN_DEV | USB_WAKEUP_DEBOUNCE_COUNT(5);
-		writel_relaxed(val, base + USB_SUSP_CTRL);
-	}
-
-	val = readl_relaxed(base + USB_SUSP_CTRL);
-	val |= UTMIP_RESET;
-	writel_relaxed(val, base + USB_SUSP_CTRL);
-
-=======
 
 	/*
 	 * Give hardware time to settle down after VBUS disconnection,
@@ -691,31 +660,21 @@
 		writel_relaxed(val, base + USB_SUSP_CTRL);
 	}
 
->>>>>>> 7d2a07b7
 	val = readl_relaxed(base + UTMIP_BAT_CHRG_CFG0);
 	val |= UTMIP_PD_CHRG;
 	writel_relaxed(val, base + UTMIP_BAT_CHRG_CFG0);
 
-<<<<<<< HEAD
-	val = readl_relaxed(base + UTMIP_XCVR_CFG0);
-	val |= UTMIP_FORCE_PD_POWERDOWN | UTMIP_FORCE_PD2_POWERDOWN |
-	       UTMIP_FORCE_PDZI_POWERDOWN;
-	writel_relaxed(val, base + UTMIP_XCVR_CFG0);
-=======
 	if (!phy->wakeup_enabled) {
 		val = readl_relaxed(base + UTMIP_XCVR_CFG0);
 		val |= UTMIP_FORCE_PD_POWERDOWN | UTMIP_FORCE_PD2_POWERDOWN |
 		       UTMIP_FORCE_PDZI_POWERDOWN;
 		writel_relaxed(val, base + UTMIP_XCVR_CFG0);
 	}
->>>>>>> 7d2a07b7
 
 	val = readl_relaxed(base + UTMIP_XCVR_CFG1);
 	val |= UTMIP_FORCE_PDDISC_POWERDOWN | UTMIP_FORCE_PDCHRP_POWERDOWN |
 	       UTMIP_FORCE_PDDR_POWERDOWN;
 	writel_relaxed(val, base + UTMIP_XCVR_CFG1);
-<<<<<<< HEAD
-=======
 
 	if (phy->wakeup_enabled) {
 		val = readl_relaxed(base + USB_SUSP_CTRL);
@@ -738,7 +697,6 @@
 			writel_relaxed(val, base + USB_PHY_VBUS_SENSORS);
 		}
 	}
->>>>>>> 7d2a07b7
 
 	return utmip_pad_power_off(phy);
 }
@@ -802,7 +760,6 @@
 	int err;
 
 	gpiod_set_value_cansleep(phy->reset_gpio, 1);
-<<<<<<< HEAD
 
 	err = clk_prepare_enable(phy->clk);
 	if (err)
@@ -814,19 +771,6 @@
 
 	usleep_range(1000, 2000);
 
-=======
-
-	err = clk_prepare_enable(phy->clk);
-	if (err)
-		return err;
-
-	usleep_range(5000, 6000);
-
-	gpiod_set_value_cansleep(phy->reset_gpio, 0);
-
-	usleep_range(1000, 2000);
-
->>>>>>> 7d2a07b7
 	val = readl_relaxed(base + USB_SUSP_CTRL);
 	val |= UHSIC_RESET;
 	writel_relaxed(val, base + USB_SUSP_CTRL);
@@ -888,8 +832,6 @@
 	gpiod_set_value_cansleep(phy->reset_gpio, 1);
 	usleep_range(5000, 6000);
 	clk_disable_unprepare(phy->clk);
-<<<<<<< HEAD
-=======
 
 	/*
 	 * Wakeup currently unimplemented for ULPI, thus PHY needs to be
@@ -899,7 +841,6 @@
 		ulpi_phy_power_on(phy);
 		return -EOPNOTSUPP;
 	}
->>>>>>> 7d2a07b7
 
 	return 0;
 }
@@ -920,12 +861,9 @@
 
 	phy->powered_on = true;
 
-<<<<<<< HEAD
-=======
 	/* Let PHY settle down */
 	usleep_range(2000, 2500);
 
->>>>>>> 7d2a07b7
 	return 0;
 }
 
@@ -942,7 +880,6 @@
 		err = utmi_phy_power_off(phy);
 	if (err)
 		return err;
-<<<<<<< HEAD
 
 	phy->powered_on = false;
 
@@ -967,6 +904,15 @@
 	phy->freq = NULL;
 }
 
+static int tegra_usb_phy_set_wakeup(struct usb_phy *u_phy, bool enable)
+{
+	struct tegra_usb_phy *phy = to_tegra_usb_phy(u_phy);
+
+	phy->wakeup_enabled = enable;
+
+	return 0;
+}
+
 static int tegra_usb_phy_set_suspend(struct usb_phy *u_phy, int suspend)
 {
 	struct tegra_usb_phy *phy = to_tegra_usb_phy(u_phy);
@@ -974,48 +920,6 @@
 	if (WARN_ON(!phy->freq))
 		return -EINVAL;
 
-=======
-
-	phy->powered_on = false;
-
-	return 0;
-}
-
-static void tegra_usb_phy_shutdown(struct usb_phy *u_phy)
-{
-	struct tegra_usb_phy *phy = to_tegra_usb_phy(u_phy);
-
-	if (WARN_ON(!phy->freq))
-		return;
-
-	tegra_usb_phy_power_off(phy);
-
-	if (!phy->is_ulpi_phy)
-		utmip_pad_close(phy);
-
-	regulator_disable(phy->vbus);
-	clk_disable_unprepare(phy->pll_u);
-
-	phy->freq = NULL;
-}
-
-static int tegra_usb_phy_set_wakeup(struct usb_phy *u_phy, bool enable)
-{
-	struct tegra_usb_phy *phy = to_tegra_usb_phy(u_phy);
-
-	phy->wakeup_enabled = enable;
-
-	return 0;
-}
-
-static int tegra_usb_phy_set_suspend(struct usb_phy *u_phy, int suspend)
-{
-	struct tegra_usb_phy *phy = to_tegra_usb_phy(u_phy);
-
-	if (WARN_ON(!phy->freq))
-		return -EINVAL;
-
->>>>>>> 7d2a07b7
 	if (suspend)
 		return tegra_usb_phy_power_off(phy);
 	else
@@ -1316,7 +1220,6 @@
 	case USBPHY_INTERFACE_MODE_UTMI:
 		err = utmi_phy_probe(tegra_phy, pdev);
 		if (err)
-<<<<<<< HEAD
 			return err;
 
 		tegra_phy->pad_clk = devm_clk_get(&pdev->dev, "utmi-pads");
@@ -1334,25 +1237,6 @@
 			dev_err(&pdev->dev,
 				"Failed to get UTMI-pads reset: %d\n", err);
 			return err;
-=======
-			return err;
-
-		tegra_phy->pad_clk = devm_clk_get(&pdev->dev, "utmi-pads");
-		err = PTR_ERR_OR_ZERO(tegra_phy->pad_clk);
-		if (err) {
-			dev_err(&pdev->dev,
-				"Failed to get UTMIP pad clock: %d\n", err);
-			return err;
-		}
-
-		reset = devm_reset_control_get_optional_shared(&pdev->dev,
-							       "utmi-pads");
-		err = PTR_ERR_OR_ZERO(reset);
-		if (err) {
-			dev_err(&pdev->dev,
-				"Failed to get UTMI-pads reset: %d\n", err);
-			return err;
->>>>>>> 7d2a07b7
 		}
 		tegra_phy->pad_rst = reset;
 		break;
@@ -1363,7 +1247,6 @@
 		tegra_phy->clk = devm_clk_get(&pdev->dev, "ulpi-link");
 		err = PTR_ERR_OR_ZERO(tegra_phy->clk);
 		if (err) {
-<<<<<<< HEAD
 			dev_err(&pdev->dev,
 				"Failed to get ULPI clock: %d\n", err);
 			return err;
@@ -1379,23 +1262,6 @@
 				"Request failed for reset GPIO: %d\n", err);
 			return err;
 		}
-=======
-			dev_err(&pdev->dev,
-				"Failed to get ULPI clock: %d\n", err);
-			return err;
-		}
-
-		gpiod = devm_gpiod_get_from_of_node(&pdev->dev, np,
-						    "nvidia,phy-reset-gpio",
-						    0, GPIOD_OUT_HIGH,
-						    "ulpi_phy_reset_b");
-		err = PTR_ERR_OR_ZERO(gpiod);
-		if (err) {
-			dev_err(&pdev->dev,
-				"Request failed for reset GPIO: %d\n", err);
-			return err;
-		}
->>>>>>> 7d2a07b7
 		tegra_phy->reset_gpio = gpiod;
 
 		phy = devm_otg_ulpi_create(&pdev->dev,
@@ -1418,10 +1284,7 @@
 	tegra_phy->u_phy.dev = &pdev->dev;
 	tegra_phy->u_phy.init = tegra_usb_phy_init;
 	tegra_phy->u_phy.shutdown = tegra_usb_phy_shutdown;
-<<<<<<< HEAD
-=======
 	tegra_phy->u_phy.set_wakeup = tegra_usb_phy_set_wakeup;
->>>>>>> 7d2a07b7
 	tegra_phy->u_phy.set_suspend = tegra_usb_phy_set_suspend;
 
 	platform_set_drvdata(pdev, tegra_phy);
