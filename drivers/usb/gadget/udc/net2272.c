// SPDX-License-Identifier: GPL-2.0+
/*
 * Driver for PLX NET2272 USB device controller
 *
 * Copyright (C) 2005-2006 PLX Technology, Inc.
 * Copyright (C) 2006-2011 Analog Devices, Inc.
 */

#include <linux/delay.h>
#include <linux/device.h>
#include <linux/errno.h>
#include <linux/init.h>
#include <linux/interrupt.h>
#include <linux/io.h>
#include <linux/ioport.h>
#include <linux/kernel.h>
#include <linux/list.h>
#include <linux/module.h>
#include <linux/moduleparam.h>
#include <linux/pci.h>
#include <linux/platform_device.h>
#include <linux/prefetch.h>
#include <linux/sched.h>
#include <linux/slab.h>
#include <linux/timer.h>
#include <linux/usb.h>
#include <linux/usb/ch9.h>
#include <linux/usb/gadget.h>

#include <asm/byteorder.h>
#include <asm/unaligned.h>

#include "net2272.h"

#define DRIVER_DESC "PLX NET2272 USB Peripheral Controller"

static const char driver_name[] = "net2272";
static const char driver_vers[] = "2006 October 17/mainline";
static const char driver_desc[] = DRIVER_DESC;

static const char ep0name[] = "ep0";
static const char * const ep_name[] = {
	ep0name,
	"ep-a", "ep-b", "ep-c",
};

#ifdef CONFIG_USB_NET2272_DMA
/*
 * use_dma: the NET2272 can use an external DMA controller.
 * Note that since there is no generic DMA api, some functions,
 * notably request_dma, start_dma, and cancel_dma will need to be
 * modified for your platform's particular dma controller.
 *
 * If use_dma is disabled, pio will be used instead.
 */
static bool use_dma = false;
module_param(use_dma, bool, 0644);

/*
 * dma_ep: selects the endpoint for use with dma (1=ep-a, 2=ep-b)
 * The NET2272 can only use dma for a single endpoint at a time.
 * At some point this could be modified to allow either endpoint
 * to take control of dma as it becomes available.
 *
 * Note that DMA should not be used on OUT endpoints unless it can
 * be guaranteed that no short packets will arrive on an IN endpoint
 * while the DMA operation is pending.  Otherwise the OUT DMA will
 * terminate prematurely (See NET2272 Errata 630-0213-0101)
 */
static ushort dma_ep = 1;
module_param(dma_ep, ushort, 0644);

/*
 * dma_mode: net2272 dma mode setting (see LOCCTL1 definiton):
 *	mode 0 == Slow DREQ mode
 *	mode 1 == Fast DREQ mode
 *	mode 2 == Burst mode
 */
static ushort dma_mode = 2;
module_param(dma_mode, ushort, 0644);
#else
#define use_dma 0
#define dma_ep 1
#define dma_mode 2
#endif

/*
 * fifo_mode: net2272 buffer configuration:
 *      mode 0 == ep-{a,b,c} 512db each
 *      mode 1 == ep-a 1k, ep-{b,c} 512db
 *      mode 2 == ep-a 1k, ep-b 1k, ep-c 512db
 *      mode 3 == ep-a 1k, ep-b disabled, ep-c 512db
 */
static ushort fifo_mode = 0;
module_param(fifo_mode, ushort, 0644);

/*
 * enable_suspend: When enabled, the driver will respond to
 * USB suspend requests by powering down the NET2272.  Otherwise,
 * USB suspend requests will be ignored.  This is acceptible for
 * self-powered devices.  For bus powered devices set this to 1.
 */
static ushort enable_suspend = 0;
module_param(enable_suspend, ushort, 0644);

static void assert_out_naking(struct net2272_ep *ep, const char *where)
{
	u8 tmp;

#ifndef DEBUG
	return;
#endif

	tmp = net2272_ep_read(ep, EP_STAT0);
	if ((tmp & (1 << NAK_OUT_PACKETS)) == 0) {
		dev_dbg(ep->dev->dev, "%s %s %02x !NAK\n",
			ep->ep.name, where, tmp);
		net2272_ep_write(ep, EP_RSPSET, 1 << ALT_NAK_OUT_PACKETS);
	}
}
#define ASSERT_OUT_NAKING(ep) assert_out_naking(ep, __func__)

static void stop_out_naking(struct net2272_ep *ep)
{
	u8 tmp = net2272_ep_read(ep, EP_STAT0);

	if ((tmp & (1 << NAK_OUT_PACKETS)) != 0)
		net2272_ep_write(ep, EP_RSPCLR, 1 << ALT_NAK_OUT_PACKETS);
}

#define PIPEDIR(bAddress) (usb_pipein(bAddress) ? "in" : "out")

static char *type_string(u8 bmAttributes)
{
	switch ((bmAttributes) & USB_ENDPOINT_XFERTYPE_MASK) {
	case USB_ENDPOINT_XFER_BULK: return "bulk";
	case USB_ENDPOINT_XFER_ISOC: return "iso";
	case USB_ENDPOINT_XFER_INT:  return "intr";
	default:                     return "control";
	}
}

static char *buf_state_string(unsigned state)
{
	switch (state) {
	case BUFF_FREE:  return "free";
	case BUFF_VALID: return "valid";
	case BUFF_LCL:   return "local";
	case BUFF_USB:   return "usb";
	default:         return "unknown";
	}
}

static char *dma_mode_string(void)
{
	if (!use_dma)
		return "PIO";
	switch (dma_mode) {
	case 0:  return "SLOW DREQ";
	case 1:  return "FAST DREQ";
	case 2:  return "BURST";
	default: return "invalid";
	}
}

static void net2272_dequeue_all(struct net2272_ep *);
static int net2272_kick_dma(struct net2272_ep *, struct net2272_request *);
static int net2272_fifo_status(struct usb_ep *);

static const struct usb_ep_ops net2272_ep_ops;

/*---------------------------------------------------------------------------*/

static int
net2272_enable(struct usb_ep *_ep, const struct usb_endpoint_descriptor *desc)
{
	struct net2272 *dev;
	struct net2272_ep *ep;
	u32 max;
	u8 tmp;
	unsigned long flags;

	ep = container_of(_ep, struct net2272_ep, ep);
	if (!_ep || !desc || ep->desc || _ep->name == ep0name
			|| desc->bDescriptorType != USB_DT_ENDPOINT)
		return -EINVAL;
	dev = ep->dev;
	if (!dev->driver || dev->gadget.speed == USB_SPEED_UNKNOWN)
		return -ESHUTDOWN;

	max = usb_endpoint_maxp(desc);

	spin_lock_irqsave(&dev->lock, flags);
	_ep->maxpacket = max;
	ep->desc = desc;

	/* net2272_ep_reset() has already been called */
	ep->stopped = 0;
	ep->wedged = 0;

	/* set speed-dependent max packet */
	net2272_ep_write(ep, EP_MAXPKT0, max & 0xff);
	net2272_ep_write(ep, EP_MAXPKT1, (max & 0xff00) >> 8);

	/* set type, direction, address; reset fifo counters */
	net2272_ep_write(ep, EP_STAT1, 1 << BUFFER_FLUSH);
	tmp = usb_endpoint_type(desc);
	if (usb_endpoint_xfer_bulk(desc)) {
		/* catch some particularly blatant driver bugs */
		if ((dev->gadget.speed == USB_SPEED_HIGH && max != 512) ||
		    (dev->gadget.speed == USB_SPEED_FULL && max > 64)) {
			spin_unlock_irqrestore(&dev->lock, flags);
			return -ERANGE;
		}
	}
	ep->is_iso = usb_endpoint_xfer_isoc(desc) ? 1 : 0;
	tmp <<= ENDPOINT_TYPE;
	tmp |= ((desc->bEndpointAddress & 0x0f) << ENDPOINT_NUMBER);
	tmp |= usb_endpoint_dir_in(desc) << ENDPOINT_DIRECTION;
	tmp |= (1 << ENDPOINT_ENABLE);

	/* for OUT transfers, block the rx fifo until a read is posted */
	ep->is_in = usb_endpoint_dir_in(desc);
	if (!ep->is_in)
		net2272_ep_write(ep, EP_RSPSET, 1 << ALT_NAK_OUT_PACKETS);

	net2272_ep_write(ep, EP_CFG, tmp);

	/* enable irqs */
	tmp = (1 << ep->num) | net2272_read(dev, IRQENB0);
	net2272_write(dev, IRQENB0, tmp);

	tmp = (1 << DATA_PACKET_RECEIVED_INTERRUPT_ENABLE)
		| (1 << DATA_PACKET_TRANSMITTED_INTERRUPT_ENABLE)
		| net2272_ep_read(ep, EP_IRQENB);
	net2272_ep_write(ep, EP_IRQENB, tmp);

	tmp = desc->bEndpointAddress;
	dev_dbg(dev->dev, "enabled %s (ep%d%s-%s) max %04x cfg %02x\n",
		_ep->name, tmp & 0x0f, PIPEDIR(tmp),
		type_string(desc->bmAttributes), max,
		net2272_ep_read(ep, EP_CFG));

	spin_unlock_irqrestore(&dev->lock, flags);
	return 0;
}

static void net2272_ep_reset(struct net2272_ep *ep)
{
	u8 tmp;

	ep->desc = NULL;
	INIT_LIST_HEAD(&ep->queue);

	usb_ep_set_maxpacket_limit(&ep->ep, ~0);
	ep->ep.ops = &net2272_ep_ops;

	/* disable irqs, endpoint */
	net2272_ep_write(ep, EP_IRQENB, 0);

	/* init to our chosen defaults, notably so that we NAK OUT
	 * packets until the driver queues a read.
	 */
	tmp = (1 << NAK_OUT_PACKETS_MODE) | (1 << ALT_NAK_OUT_PACKETS);
	net2272_ep_write(ep, EP_RSPSET, tmp);

	tmp = (1 << INTERRUPT_MODE) | (1 << HIDE_STATUS_PHASE);
	if (ep->num != 0)
		tmp |= (1 << ENDPOINT_TOGGLE) | (1 << ENDPOINT_HALT);

	net2272_ep_write(ep, EP_RSPCLR, tmp);

	/* scrub most status bits, and flush any fifo state */
	net2272_ep_write(ep, EP_STAT0,
			  (1 << DATA_IN_TOKEN_INTERRUPT)
			| (1 << DATA_OUT_TOKEN_INTERRUPT)
			| (1 << DATA_PACKET_TRANSMITTED_INTERRUPT)
			| (1 << DATA_PACKET_RECEIVED_INTERRUPT)
			| (1 << SHORT_PACKET_TRANSFERRED_INTERRUPT));

	net2272_ep_write(ep, EP_STAT1,
			    (1 << TIMEOUT)
			  | (1 << USB_OUT_ACK_SENT)
			  | (1 << USB_OUT_NAK_SENT)
			  | (1 << USB_IN_ACK_RCVD)
			  | (1 << USB_IN_NAK_SENT)
			  | (1 << USB_STALL_SENT)
			  | (1 << LOCAL_OUT_ZLP)
			  | (1 << BUFFER_FLUSH));

	/* fifo size is handled seperately */
}

static int net2272_disable(struct usb_ep *_ep)
{
	struct net2272_ep *ep;
	unsigned long flags;

	ep = container_of(_ep, struct net2272_ep, ep);
	if (!_ep || !ep->desc || _ep->name == ep0name)
		return -EINVAL;

	spin_lock_irqsave(&ep->dev->lock, flags);
	net2272_dequeue_all(ep);
	net2272_ep_reset(ep);

	dev_vdbg(ep->dev->dev, "disabled %s\n", _ep->name);

	spin_unlock_irqrestore(&ep->dev->lock, flags);
	return 0;
}

/*---------------------------------------------------------------------------*/

static struct usb_request *
net2272_alloc_request(struct usb_ep *_ep, gfp_t gfp_flags)
{
	struct net2272_request *req;

	if (!_ep)
		return NULL;

	req = kzalloc(sizeof(*req), gfp_flags);
	if (!req)
		return NULL;

	INIT_LIST_HEAD(&req->queue);

	return &req->req;
}

static void
net2272_free_request(struct usb_ep *_ep, struct usb_request *_req)
{
	struct net2272_request *req;

	if (!_ep || !_req)
		return;

	req = container_of(_req, struct net2272_request, req);
	WARN_ON(!list_empty(&req->queue));
	kfree(req);
}

static void
net2272_done(struct net2272_ep *ep, struct net2272_request *req, int status)
{
	struct net2272 *dev;
	unsigned stopped = ep->stopped;

	if (ep->num == 0) {
		if (ep->dev->protocol_stall) {
			ep->stopped = 1;
			set_halt(ep);
		}
		allow_status(ep);
	}

	list_del_init(&req->queue);

	if (req->req.status == -EINPROGRESS)
		req->req.status = status;
	else
		status = req->req.status;

	dev = ep->dev;
	if (use_dma && ep->dma)
		usb_gadget_unmap_request(&dev->gadget, &req->req,
				ep->is_in);

	if (status && status != -ESHUTDOWN)
		dev_vdbg(dev->dev, "complete %s req %p stat %d len %u/%u buf %p\n",
			ep->ep.name, &req->req, status,
			req->req.actual, req->req.length, req->req.buf);

	/* don't modify queue heads during completion callback */
	ep->stopped = 1;
	spin_unlock(&dev->lock);
	usb_gadget_giveback_request(&ep->ep, &req->req);
	spin_lock(&dev->lock);
	ep->stopped = stopped;
}

static int
net2272_write_packet(struct net2272_ep *ep, u8 *buf,
	struct net2272_request *req, unsigned max)
{
	u16 __iomem *ep_data = net2272_reg_addr(ep->dev, EP_DATA);
	u16 *bufp;
	unsigned length, count;
	u8 tmp;

	length = min(req->req.length - req->req.actual, max);
	req->req.actual += length;

	dev_vdbg(ep->dev->dev, "write packet %s req %p max %u len %u avail %u\n",
		ep->ep.name, req, max, length,
		(net2272_ep_read(ep, EP_AVAIL1) << 8) | net2272_ep_read(ep, EP_AVAIL0));

	count = length;
	bufp = (u16 *)buf;

	while (likely(count >= 2)) {
		/* no byte-swap required; chip endian set during init */
		writew(*bufp++, ep_data);
		count -= 2;
	}
	buf = (u8 *)bufp;

	/* write final byte by placing the NET2272 into 8-bit mode */
	if (unlikely(count)) {
		tmp = net2272_read(ep->dev, LOCCTL);
		net2272_write(ep->dev, LOCCTL, tmp & ~(1 << DATA_WIDTH));
		writeb(*buf, ep_data);
		net2272_write(ep->dev, LOCCTL, tmp);
	}
	return length;
}

/* returns: 0: still running, 1: completed, negative: errno */
static int
net2272_write_fifo(struct net2272_ep *ep, struct net2272_request *req)
{
	u8 *buf;
	unsigned count, max;
	int status;

	dev_vdbg(ep->dev->dev, "write_fifo %s actual %d len %d\n",
		ep->ep.name, req->req.actual, req->req.length);

	/*
	 * Keep loading the endpoint until the final packet is loaded,
	 * or the endpoint buffer is full.
	 */
 top:
	/*
	 * Clear interrupt status
	 *  - Packet Transmitted interrupt will become set again when the
	 *    host successfully takes another packet
	 */
	net2272_ep_write(ep, EP_STAT0, (1 << DATA_PACKET_TRANSMITTED_INTERRUPT));
	while (!(net2272_ep_read(ep, EP_STAT0) & (1 << BUFFER_FULL))) {
		buf = req->req.buf + req->req.actual;
		prefetch(buf);

		/* force pagesel */
		net2272_ep_read(ep, EP_STAT0);

		max = (net2272_ep_read(ep, EP_AVAIL1) << 8) |
			(net2272_ep_read(ep, EP_AVAIL0));

		if (max < ep->ep.maxpacket)
			max = (net2272_ep_read(ep, EP_AVAIL1) << 8)
				| (net2272_ep_read(ep, EP_AVAIL0));

		count = net2272_write_packet(ep, buf, req, max);
		/* see if we are done */
		if (req->req.length == req->req.actual) {
			/* validate short or zlp packet */
			if (count < ep->ep.maxpacket)
				set_fifo_bytecount(ep, 0);
			net2272_done(ep, req, 0);

			if (!list_empty(&ep->queue)) {
				req = list_entry(ep->queue.next,
						struct net2272_request,
						queue);
				status = net2272_kick_dma(ep, req);

				if (status < 0)
					if ((net2272_ep_read(ep, EP_STAT0)
							& (1 << BUFFER_EMPTY)))
						goto top;
			}
			return 1;
		}
		net2272_ep_write(ep, EP_STAT0, (1 << DATA_PACKET_TRANSMITTED_INTERRUPT));
	}
	return 0;
}

static void
net2272_out_flush(struct net2272_ep *ep)
{
	ASSERT_OUT_NAKING(ep);

	net2272_ep_write(ep, EP_STAT0, (1 << DATA_OUT_TOKEN_INTERRUPT)
			| (1 << DATA_PACKET_RECEIVED_INTERRUPT));
	net2272_ep_write(ep, EP_STAT1, 1 << BUFFER_FLUSH);
}

static int
net2272_read_packet(struct net2272_ep *ep, u8 *buf,
	struct net2272_request *req, unsigned avail)
{
	u16 __iomem *ep_data = net2272_reg_addr(ep->dev, EP_DATA);
	unsigned is_short;
	u16 *bufp;

	req->req.actual += avail;

	dev_vdbg(ep->dev->dev, "read packet %s req %p len %u avail %u\n",
		ep->ep.name, req, avail,
		(net2272_ep_read(ep, EP_AVAIL1) << 8) | net2272_ep_read(ep, EP_AVAIL0));

	is_short = (avail < ep->ep.maxpacket);

	if (unlikely(avail == 0)) {
		/* remove any zlp from the buffer */
		(void)readw(ep_data);
		return is_short;
	}

	/* Ensure we get the final byte */
	if (unlikely(avail % 2))
		avail++;
	bufp = (u16 *)buf;

	do {
		*bufp++ = readw(ep_data);
		avail -= 2;
	} while (avail);

	/*
	 * To avoid false endpoint available race condition must read
	 * ep stat0 twice in the case of a short transfer
	 */
	if (net2272_ep_read(ep, EP_STAT0) & (1 << SHORT_PACKET_TRANSFERRED_INTERRUPT))
		net2272_ep_read(ep, EP_STAT0);

	return is_short;
}

static int
net2272_read_fifo(struct net2272_ep *ep, struct net2272_request *req)
{
	u8 *buf;
	unsigned is_short;
	int count;
	int tmp;
	int cleanup = 0;

	dev_vdbg(ep->dev->dev, "read_fifo %s actual %d len %d\n",
		ep->ep.name, req->req.actual, req->req.length);

 top:
	do {
		buf = req->req.buf + req->req.actual;
		prefetchw(buf);

		count = (net2272_ep_read(ep, EP_AVAIL1) << 8)
			| net2272_ep_read(ep, EP_AVAIL0);

		net2272_ep_write(ep, EP_STAT0,
			(1 << SHORT_PACKET_TRANSFERRED_INTERRUPT) |
			(1 << DATA_PACKET_RECEIVED_INTERRUPT));

		tmp = req->req.length - req->req.actual;

		if (count > tmp) {
			if ((tmp % ep->ep.maxpacket) != 0) {
				dev_err(ep->dev->dev,
					"%s out fifo %d bytes, expected %d\n",
					ep->ep.name, count, tmp);
				cleanup = 1;
			}
			count = (tmp > 0) ? tmp : 0;
		}

		is_short = net2272_read_packet(ep, buf, req, count);

		/* completion */
		if (unlikely(cleanup || is_short ||
				req->req.actual == req->req.length)) {

			if (cleanup) {
				net2272_out_flush(ep);
				net2272_done(ep, req, -EOVERFLOW);
			} else
				net2272_done(ep, req, 0);

			/* re-initialize endpoint transfer registers
			 * otherwise they may result in erroneous pre-validation
			 * for subsequent control reads
			 */
			if (unlikely(ep->num == 0)) {
				net2272_ep_write(ep, EP_TRANSFER2, 0);
				net2272_ep_write(ep, EP_TRANSFER1, 0);
				net2272_ep_write(ep, EP_TRANSFER0, 0);
			}

			if (!list_empty(&ep->queue)) {
				int status;

				req = list_entry(ep->queue.next,
					struct net2272_request, queue);
				status = net2272_kick_dma(ep, req);
				if ((status < 0) &&
				    !(net2272_ep_read(ep, EP_STAT0) & (1 << BUFFER_EMPTY)))
					goto top;
			}
			return 1;
		}
	} while (!(net2272_ep_read(ep, EP_STAT0) & (1 << BUFFER_EMPTY)));

	return 0;
}

static void
net2272_pio_advance(struct net2272_ep *ep)
{
	struct net2272_request *req;

	if (unlikely(list_empty(&ep->queue)))
		return;

	req = list_entry(ep->queue.next, struct net2272_request, queue);
	(ep->is_in ? net2272_write_fifo : net2272_read_fifo)(ep, req);
}

/* returns 0 on success, else negative errno */
static int
net2272_request_dma(struct net2272 *dev, unsigned ep, u32 buf,
	unsigned len, unsigned dir)
{
	dev_vdbg(dev->dev, "request_dma ep %d buf %08x len %d dir %d\n",
		ep, buf, len, dir);

	/* The NET2272 only supports a single dma channel */
	if (dev->dma_busy)
		return -EBUSY;
	/*
	 * EP_TRANSFER (used to determine the number of bytes received
	 * in an OUT transfer) is 24 bits wide; don't ask for more than that.
	 */
	if ((dir == 1) && (len > 0x1000000))
		return -EINVAL;

	dev->dma_busy = 1;

	/* initialize platform's dma */
#ifdef CONFIG_USB_PCI
	/* NET2272 addr, buffer addr, length, etc. */
	switch (dev->dev_id) {
	case PCI_DEVICE_ID_RDK1:
		/* Setup PLX 9054 DMA mode */
		writel((1 << LOCAL_BUS_WIDTH) |
			(1 << TA_READY_INPUT_ENABLE) |
			(0 << LOCAL_BURST_ENABLE) |
			(1 << DONE_INTERRUPT_ENABLE) |
			(1 << LOCAL_ADDRESSING_MODE) |
			(1 << DEMAND_MODE) |
			(1 << DMA_EOT_ENABLE) |
			(1 << FAST_SLOW_TERMINATE_MODE_SELECT) |
			(1 << DMA_CHANNEL_INTERRUPT_SELECT),
			dev->rdk1.plx9054_base_addr + DMAMODE0);

		writel(0x100000, dev->rdk1.plx9054_base_addr + DMALADR0);
		writel(buf, dev->rdk1.plx9054_base_addr + DMAPADR0);
		writel(len, dev->rdk1.plx9054_base_addr + DMASIZ0);
		writel((dir << DIRECTION_OF_TRANSFER) |
			(1 << INTERRUPT_AFTER_TERMINAL_COUNT),
			dev->rdk1.plx9054_base_addr + DMADPR0);
		writel((1 << LOCAL_DMA_CHANNEL_0_INTERRUPT_ENABLE) |
			readl(dev->rdk1.plx9054_base_addr + INTCSR),
			dev->rdk1.plx9054_base_addr + INTCSR);

		break;
	}
#endif

	net2272_write(dev, DMAREQ,
		(0 << DMA_BUFFER_VALID) |
		(1 << DMA_REQUEST_ENABLE) |
		(1 << DMA_CONTROL_DACK) |
		(dev->dma_eot_polarity << EOT_POLARITY) |
		(dev->dma_dack_polarity << DACK_POLARITY) |
		(dev->dma_dreq_polarity << DREQ_POLARITY) |
		((ep >> 1) << DMA_ENDPOINT_SELECT));

	(void) net2272_read(dev, SCRATCH);

	return 0;
}

static void
net2272_start_dma(struct net2272 *dev)
{
	/* start platform's dma controller */
#ifdef CONFIG_USB_PCI
	switch (dev->dev_id) {
	case PCI_DEVICE_ID_RDK1:
		writeb((1 << CHANNEL_ENABLE) | (1 << CHANNEL_START),
			dev->rdk1.plx9054_base_addr + DMACSR0);
		break;
	}
#endif
}

/* returns 0 on success, else negative errno */
static int
net2272_kick_dma(struct net2272_ep *ep, struct net2272_request *req)
{
	unsigned size;
	u8 tmp;

	if (!use_dma || (ep->num < 1) || (ep->num > 2) || !ep->dma)
		return -EINVAL;

	/* don't use dma for odd-length transfers
	 * otherwise, we'd need to deal with the last byte with pio
	 */
	if (req->req.length & 1)
		return -EINVAL;

	dev_vdbg(ep->dev->dev, "kick_dma %s req %p dma %08llx\n",
		ep->ep.name, req, (unsigned long long) req->req.dma);

	net2272_ep_write(ep, EP_RSPSET, 1 << ALT_NAK_OUT_PACKETS);

	/* The NET2272 can only use DMA on one endpoint at a time */
	if (ep->dev->dma_busy)
		return -EBUSY;

	/* Make sure we only DMA an even number of bytes (we'll use
	 * pio to complete the transfer)
	 */
	size = req->req.length;
	size &= ~1;

	/* device-to-host transfer */
	if (ep->is_in) {
		/* initialize platform's dma controller */
		if (net2272_request_dma(ep->dev, ep->num, req->req.dma, size, 0))
			/* unable to obtain DMA channel; return error and use pio mode */
			return -EBUSY;
		req->req.actual += size;

	/* host-to-device transfer */
	} else {
		tmp = net2272_ep_read(ep, EP_STAT0);

		/* initialize platform's dma controller */
		if (net2272_request_dma(ep->dev, ep->num, req->req.dma, size, 1))
			/* unable to obtain DMA channel; return error and use pio mode */
			return -EBUSY;

		if (!(tmp & (1 << BUFFER_EMPTY)))
			ep->not_empty = 1;
		else
			ep->not_empty = 0;


		/* allow the endpoint's buffer to fill */
		net2272_ep_write(ep, EP_RSPCLR, 1 << ALT_NAK_OUT_PACKETS);

		/* this transfer completed and data's already in the fifo
		 * return error so pio gets used.
		 */
		if (tmp & (1 << SHORT_PACKET_TRANSFERRED_INTERRUPT)) {

			/* deassert dreq */
			net2272_write(ep->dev, DMAREQ,
				(0 << DMA_BUFFER_VALID) |
				(0 << DMA_REQUEST_ENABLE) |
				(1 << DMA_CONTROL_DACK) |
				(ep->dev->dma_eot_polarity << EOT_POLARITY) |
				(ep->dev->dma_dack_polarity << DACK_POLARITY) |
				(ep->dev->dma_dreq_polarity << DREQ_POLARITY) |
				((ep->num >> 1) << DMA_ENDPOINT_SELECT));

			return -EBUSY;
		}
	}

	/* Don't use per-packet interrupts: use dma interrupts only */
	net2272_ep_write(ep, EP_IRQENB, 0);

	net2272_start_dma(ep->dev);

	return 0;
}

static void net2272_cancel_dma(struct net2272 *dev)
{
#ifdef CONFIG_USB_PCI
	switch (dev->dev_id) {
	case PCI_DEVICE_ID_RDK1:
		writeb(0, dev->rdk1.plx9054_base_addr + DMACSR0);
		writeb(1 << CHANNEL_ABORT, dev->rdk1.plx9054_base_addr + DMACSR0);
		while (!(readb(dev->rdk1.plx9054_base_addr + DMACSR0) &
		         (1 << CHANNEL_DONE)))
			continue;	/* wait for dma to stabalize */

		/* dma abort generates an interrupt */
		writeb(1 << CHANNEL_CLEAR_INTERRUPT,
			dev->rdk1.plx9054_base_addr + DMACSR0);
		break;
	}
#endif

	dev->dma_busy = 0;
}

/*---------------------------------------------------------------------------*/

static int
net2272_queue(struct usb_ep *_ep, struct usb_request *_req, gfp_t gfp_flags)
{
	struct net2272_request *req;
	struct net2272_ep *ep;
	struct net2272 *dev;
	unsigned long flags;
	int status = -1;
	u8 s;

	req = container_of(_req, struct net2272_request, req);
	if (!_req || !_req->complete || !_req->buf
			|| !list_empty(&req->queue))
		return -EINVAL;
	ep = container_of(_ep, struct net2272_ep, ep);
	if (!_ep || (!ep->desc && ep->num != 0))
		return -EINVAL;
	dev = ep->dev;
	if (!dev->driver || dev->gadget.speed == USB_SPEED_UNKNOWN)
		return -ESHUTDOWN;

	/* set up dma mapping in case the caller didn't */
	if (use_dma && ep->dma) {
		status = usb_gadget_map_request(&dev->gadget, _req,
				ep->is_in);
		if (status)
			return status;
	}

	dev_vdbg(dev->dev, "%s queue req %p, len %d buf %p dma %08llx %s\n",
		_ep->name, _req, _req->length, _req->buf,
		(unsigned long long) _req->dma, _req->zero ? "zero" : "!zero");

	spin_lock_irqsave(&dev->lock, flags);

	_req->status = -EINPROGRESS;
	_req->actual = 0;

	/* kickstart this i/o queue? */
	if (list_empty(&ep->queue) && !ep->stopped) {
		/* maybe there's no control data, just status ack */
		if (ep->num == 0 && _req->length == 0) {
			net2272_done(ep, req, 0);
			dev_vdbg(dev->dev, "%s status ack\n", ep->ep.name);
			goto done;
		}

		/* Return zlp, don't let it block subsequent packets */
		s = net2272_ep_read(ep, EP_STAT0);
		if (s & (1 << BUFFER_EMPTY)) {
			/* Buffer is empty check for a blocking zlp, handle it */
			if ((s & (1 << NAK_OUT_PACKETS)) &&
			    net2272_ep_read(ep, EP_STAT1) & (1 << LOCAL_OUT_ZLP)) {
				dev_dbg(dev->dev, "WARNING: returning ZLP short packet termination!\n");
				/*
				 * Request is going to terminate with a short packet ...
				 * hope the client is ready for it!
				 */
				status = net2272_read_fifo(ep, req);
				/* clear short packet naking */
				net2272_ep_write(ep, EP_STAT0, (1 << NAK_OUT_PACKETS));
				goto done;
			}
		}

		/* try dma first */
		status = net2272_kick_dma(ep, req);

		if (status < 0) {
			/* dma failed (most likely in use by another endpoint)
			 * fallback to pio
			 */
			status = 0;

			if (ep->is_in)
				status = net2272_write_fifo(ep, req);
			else {
				s = net2272_ep_read(ep, EP_STAT0);
				if ((s & (1 << BUFFER_EMPTY)) == 0)
					status = net2272_read_fifo(ep, req);
			}

			if (unlikely(status != 0)) {
				if (status > 0)
					status = 0;
				req = NULL;
			}
		}
	}
	if (likely(req))
		list_add_tail(&req->queue, &ep->queue);

	if (likely(!list_empty(&ep->queue)))
		net2272_ep_write(ep, EP_RSPCLR, 1 << ALT_NAK_OUT_PACKETS);
 done:
	spin_unlock_irqrestore(&dev->lock, flags);

	return 0;
}

/* dequeue ALL requests */
static void
net2272_dequeue_all(struct net2272_ep *ep)
{
	struct net2272_request *req;

	/* called with spinlock held */
	ep->stopped = 1;

	while (!list_empty(&ep->queue)) {
		req = list_entry(ep->queue.next,
				struct net2272_request,
				queue);
		net2272_done(ep, req, -ESHUTDOWN);
	}
}

/* dequeue JUST ONE request */
static int
net2272_dequeue(struct usb_ep *_ep, struct usb_request *_req)
{
	struct net2272_ep *ep;
	struct net2272_request *req;
	unsigned long flags;
	int stopped;

	ep = container_of(_ep, struct net2272_ep, ep);
	if (!_ep || (!ep->desc && ep->num != 0) || !_req)
		return -EINVAL;

	spin_lock_irqsave(&ep->dev->lock, flags);
	stopped = ep->stopped;
	ep->stopped = 1;

	/* make sure it's still queued on this endpoint */
	list_for_each_entry(req, &ep->queue, queue) {
		if (&req->req == _req)
			break;
	}
	if (&req->req != _req) {
		ep->stopped = stopped;
		spin_unlock_irqrestore(&ep->dev->lock, flags);
		return -EINVAL;
	}

	/* queue head may be partially complete */
	if (ep->queue.next == &req->queue) {
		dev_dbg(ep->dev->dev, "unlink (%s) pio\n", _ep->name);
		net2272_done(ep, req, -ECONNRESET);
	}
	req = NULL;
	ep->stopped = stopped;

	spin_unlock_irqrestore(&ep->dev->lock, flags);
	return 0;
}

/*---------------------------------------------------------------------------*/

static int
net2272_set_halt_and_wedge(struct usb_ep *_ep, int value, int wedged)
{
	struct net2272_ep *ep;
	unsigned long flags;
	int ret = 0;

	ep = container_of(_ep, struct net2272_ep, ep);
	if (!_ep || (!ep->desc && ep->num != 0))
		return -EINVAL;
	if (!ep->dev->driver || ep->dev->gadget.speed == USB_SPEED_UNKNOWN)
		return -ESHUTDOWN;
	if (ep->desc /* not ep0 */ && usb_endpoint_xfer_isoc(ep->desc))
		return -EINVAL;

	spin_lock_irqsave(&ep->dev->lock, flags);
	if (!list_empty(&ep->queue))
		ret = -EAGAIN;
	else if (ep->is_in && value && net2272_fifo_status(_ep) != 0)
		ret = -EAGAIN;
	else {
		dev_vdbg(ep->dev->dev, "%s %s %s\n", _ep->name,
			value ? "set" : "clear",
			wedged ? "wedge" : "halt");
		/* set/clear */
		if (value) {
			if (ep->num == 0)
				ep->dev->protocol_stall = 1;
			else
				set_halt(ep);
			if (wedged)
				ep->wedged = 1;
		} else {
			clear_halt(ep);
			ep->wedged = 0;
		}
	}
	spin_unlock_irqrestore(&ep->dev->lock, flags);

	return ret;
}

static int
net2272_set_halt(struct usb_ep *_ep, int value)
{
	return net2272_set_halt_and_wedge(_ep, value, 0);
}

static int
net2272_set_wedge(struct usb_ep *_ep)
{
	if (!_ep || _ep->name == ep0name)
		return -EINVAL;
	return net2272_set_halt_and_wedge(_ep, 1, 1);
}

static int
net2272_fifo_status(struct usb_ep *_ep)
{
	struct net2272_ep *ep;
	u16 avail;

	ep = container_of(_ep, struct net2272_ep, ep);
	if (!_ep || (!ep->desc && ep->num != 0))
		return -ENODEV;
	if (!ep->dev->driver || ep->dev->gadget.speed == USB_SPEED_UNKNOWN)
		return -ESHUTDOWN;

	avail = net2272_ep_read(ep, EP_AVAIL1) << 8;
	avail |= net2272_ep_read(ep, EP_AVAIL0);
	if (avail > ep->fifo_size)
		return -EOVERFLOW;
	if (ep->is_in)
		avail = ep->fifo_size - avail;
	return avail;
}

static void
net2272_fifo_flush(struct usb_ep *_ep)
{
	struct net2272_ep *ep;

	ep = container_of(_ep, struct net2272_ep, ep);
	if (!_ep || (!ep->desc && ep->num != 0))
		return;
	if (!ep->dev->driver || ep->dev->gadget.speed == USB_SPEED_UNKNOWN)
		return;

	net2272_ep_write(ep, EP_STAT1, 1 << BUFFER_FLUSH);
}

static const struct usb_ep_ops net2272_ep_ops = {
	.enable        = net2272_enable,
	.disable       = net2272_disable,

	.alloc_request = net2272_alloc_request,
	.free_request  = net2272_free_request,

	.queue         = net2272_queue,
	.dequeue       = net2272_dequeue,

	.set_halt      = net2272_set_halt,
	.set_wedge     = net2272_set_wedge,
	.fifo_status   = net2272_fifo_status,
	.fifo_flush    = net2272_fifo_flush,
};

/*---------------------------------------------------------------------------*/

static int
net2272_get_frame(struct usb_gadget *_gadget)
{
	struct net2272 *dev;
	unsigned long flags;
	u16 ret;

	if (!_gadget)
		return -ENODEV;
	dev = container_of(_gadget, struct net2272, gadget);
	spin_lock_irqsave(&dev->lock, flags);

	ret = net2272_read(dev, FRAME1) << 8;
	ret |= net2272_read(dev, FRAME0);

	spin_unlock_irqrestore(&dev->lock, flags);
	return ret;
}

static int
net2272_wakeup(struct usb_gadget *_gadget)
{
	struct net2272 *dev;
	u8 tmp;
	unsigned long flags;

	if (!_gadget)
		return 0;
	dev = container_of(_gadget, struct net2272, gadget);

	spin_lock_irqsave(&dev->lock, flags);
	tmp = net2272_read(dev, USBCTL0);
	if (tmp & (1 << IO_WAKEUP_ENABLE))
		net2272_write(dev, USBCTL1, (1 << GENERATE_RESUME));

	spin_unlock_irqrestore(&dev->lock, flags);

	return 0;
}

static int
net2272_set_selfpowered(struct usb_gadget *_gadget, int value)
{
	if (!_gadget)
		return -ENODEV;

	_gadget->is_selfpowered = (value != 0);

	return 0;
}

static int
net2272_pullup(struct usb_gadget *_gadget, int is_on)
{
	struct net2272 *dev;
	u8 tmp;
	unsigned long flags;

	if (!_gadget)
		return -ENODEV;
	dev = container_of(_gadget, struct net2272, gadget);

	spin_lock_irqsave(&dev->lock, flags);
	tmp = net2272_read(dev, USBCTL0);
	dev->softconnect = (is_on != 0);
	if (is_on)
		tmp |= (1 << USB_DETECT_ENABLE);
	else
		tmp &= ~(1 << USB_DETECT_ENABLE);
	net2272_write(dev, USBCTL0, tmp);
	spin_unlock_irqrestore(&dev->lock, flags);

	return 0;
}

static int net2272_start(struct usb_gadget *_gadget,
		struct usb_gadget_driver *driver);
static int net2272_stop(struct usb_gadget *_gadget);
static void net2272_async_callbacks(struct usb_gadget *_gadget, bool enable);

static const struct usb_gadget_ops net2272_ops = {
	.get_frame	= net2272_get_frame,
	.wakeup		= net2272_wakeup,
	.set_selfpowered = net2272_set_selfpowered,
	.pullup		= net2272_pullup,
	.udc_start	= net2272_start,
	.udc_stop	= net2272_stop,
	.udc_async_callbacks = net2272_async_callbacks,
};

/*---------------------------------------------------------------------------*/

static ssize_t
registers_show(struct device *_dev, struct device_attribute *attr, char *buf)
{
	struct net2272 *dev;
	char *next;
	unsigned size, t;
	unsigned long flags;
	u8 t1, t2;
	int i;
	const char *s;

	dev = dev_get_drvdata(_dev);
	next = buf;
	size = PAGE_SIZE;
	spin_lock_irqsave(&dev->lock, flags);

	/* Main Control Registers */
	t = scnprintf(next, size, "%s version %s,"
		"chiprev %02x, locctl %02x\n"
		"irqenb0 %02x irqenb1 %02x "
		"irqstat0 %02x irqstat1 %02x\n",
		driver_name, driver_vers, dev->chiprev,
		net2272_read(dev, LOCCTL),
		net2272_read(dev, IRQENB0),
		net2272_read(dev, IRQENB1),
		net2272_read(dev, IRQSTAT0),
		net2272_read(dev, IRQSTAT1));
	size -= t;
	next += t;

	/* DMA */
	t1 = net2272_read(dev, DMAREQ);
	t = scnprintf(next, size, "\ndmareq %02x: %s %s%s%s%s\n",
		t1, ep_name[(t1 & 0x01) + 1],
		t1 & (1 << DMA_CONTROL_DACK) ? "dack " : "",
		t1 & (1 << DMA_REQUEST_ENABLE) ? "reqenb " : "",
		t1 & (1 << DMA_REQUEST) ? "req " : "",
		t1 & (1 << DMA_BUFFER_VALID) ? "valid " : "");
	size -= t;
	next += t;

	/* USB Control Registers */
	t1 = net2272_read(dev, USBCTL1);
	if (t1 & (1 << VBUS_PIN)) {
		if (t1 & (1 << USB_HIGH_SPEED))
			s = "high speed";
		else if (dev->gadget.speed == USB_SPEED_UNKNOWN)
			s = "powered";
		else
			s = "full speed";
	} else
		s = "not attached";
	t = scnprintf(next, size,
		"usbctl0 %02x usbctl1 %02x addr 0x%02x (%s)\n",
		net2272_read(dev, USBCTL0), t1,
		net2272_read(dev, OURADDR), s);
	size -= t;
	next += t;

	/* Endpoint Registers */
	for (i = 0; i < 4; ++i) {
		struct net2272_ep *ep;

		ep = &dev->ep[i];
		if (i && !ep->desc)
			continue;

		t1 = net2272_ep_read(ep, EP_CFG);
		t2 = net2272_ep_read(ep, EP_RSPSET);
		t = scnprintf(next, size,
			"\n%s\tcfg %02x rsp (%02x) %s%s%s%s%s%s%s%s"
			"irqenb %02x\n",
			ep->ep.name, t1, t2,
			(t2 & (1 << ALT_NAK_OUT_PACKETS)) ? "NAK " : "",
			(t2 & (1 << HIDE_STATUS_PHASE)) ? "hide " : "",
			(t2 & (1 << AUTOVALIDATE)) ? "auto " : "",
			(t2 & (1 << INTERRUPT_MODE)) ? "interrupt " : "",
			(t2 & (1 << CONTROL_STATUS_PHASE_HANDSHAKE)) ? "status " : "",
			(t2 & (1 << NAK_OUT_PACKETS_MODE)) ? "NAKmode " : "",
			(t2 & (1 << ENDPOINT_TOGGLE)) ? "DATA1 " : "DATA0 ",
			(t2 & (1 << ENDPOINT_HALT)) ? "HALT " : "",
			net2272_ep_read(ep, EP_IRQENB));
		size -= t;
		next += t;

		t = scnprintf(next, size,
			"\tstat0 %02x stat1 %02x avail %04x "
			"(ep%d%s-%s)%s\n",
			net2272_ep_read(ep, EP_STAT0),
			net2272_ep_read(ep, EP_STAT1),
			(net2272_ep_read(ep, EP_AVAIL1) << 8) | net2272_ep_read(ep, EP_AVAIL0),
			t1 & 0x0f,
			ep->is_in ? "in" : "out",
			type_string(t1 >> 5),
			ep->stopped ? "*" : "");
		size -= t;
		next += t;

		t = scnprintf(next, size,
			"\tep_transfer %06x\n",
			((net2272_ep_read(ep, EP_TRANSFER2) & 0xff) << 16) |
			((net2272_ep_read(ep, EP_TRANSFER1) & 0xff) << 8) |
			((net2272_ep_read(ep, EP_TRANSFER0) & 0xff)));
		size -= t;
		next += t;

		t1 = net2272_ep_read(ep, EP_BUFF_STATES) & 0x03;
		t2 = (net2272_ep_read(ep, EP_BUFF_STATES) >> 2) & 0x03;
		t = scnprintf(next, size,
			"\tbuf-a %s buf-b %s\n",
			buf_state_string(t1),
			buf_state_string(t2));
		size -= t;
		next += t;
	}

	spin_unlock_irqrestore(&dev->lock, flags);

	return PAGE_SIZE - size;
}
static DEVICE_ATTR_RO(registers);

/*---------------------------------------------------------------------------*/

static void
net2272_set_fifo_mode(struct net2272 *dev, int mode)
{
	u8 tmp;

	tmp = net2272_read(dev, LOCCTL) & 0x3f;
	tmp |= (mode << 6);
	net2272_write(dev, LOCCTL, tmp);

	INIT_LIST_HEAD(&dev->gadget.ep_list);

	/* always ep-a, ep-c ... maybe not ep-b */
	list_add_tail(&dev->ep[1].ep.ep_list, &dev->gadget.ep_list);

	switch (mode) {
	case 0:
		list_add_tail(&dev->ep[2].ep.ep_list, &dev->gadget.ep_list);
		dev->ep[1].fifo_size = dev->ep[2].fifo_size = 512;
		break;
	case 1:
		list_add_tail(&dev->ep[2].ep.ep_list, &dev->gadget.ep_list);
		dev->ep[1].fifo_size = 1024;
		dev->ep[2].fifo_size = 512;
		break;
	case 2:
		list_add_tail(&dev->ep[2].ep.ep_list, &dev->gadget.ep_list);
		dev->ep[1].fifo_size = dev->ep[2].fifo_size = 1024;
		break;
	case 3:
		dev->ep[1].fifo_size = 1024;
		break;
	}

	/* ep-c is always 2 512 byte buffers */
	list_add_tail(&dev->ep[3].ep.ep_list, &dev->gadget.ep_list);
	dev->ep[3].fifo_size = 512;
}

/*---------------------------------------------------------------------------*/

static void
net2272_usb_reset(struct net2272 *dev)
{
	dev->gadget.speed = USB_SPEED_UNKNOWN;

	net2272_cancel_dma(dev);

	net2272_write(dev, IRQENB0, 0);
	net2272_write(dev, IRQENB1, 0);

	/* clear irq state */
	net2272_write(dev, IRQSTAT0, 0xff);
	net2272_write(dev, IRQSTAT1, ~(1 << SUSPEND_REQUEST_INTERRUPT));

	net2272_write(dev, DMAREQ,
		(0 << DMA_BUFFER_VALID) |
		(0 << DMA_REQUEST_ENABLE) |
		(1 << DMA_CONTROL_DACK) |
		(dev->dma_eot_polarity << EOT_POLARITY) |
		(dev->dma_dack_polarity << DACK_POLARITY) |
		(dev->dma_dreq_polarity << DREQ_POLARITY) |
		((dma_ep >> 1) << DMA_ENDPOINT_SELECT));

	net2272_cancel_dma(dev);
	net2272_set_fifo_mode(dev, (fifo_mode <= 3) ? fifo_mode : 0);

	/* Set the NET2272 ep fifo data width to 16-bit mode and for correct byte swapping
	 * note that the higher level gadget drivers are expected to convert data to little endian.
	 * Enable byte swap for your local bus/cpu if needed by setting BYTE_SWAP in LOCCTL here
	 */
	net2272_write(dev, LOCCTL, net2272_read(dev, LOCCTL) | (1 << DATA_WIDTH));
	net2272_write(dev, LOCCTL1, (dma_mode << DMA_MODE));
}

static void
net2272_usb_reinit(struct net2272 *dev)
{
	int i;

	/* basic endpoint init */
	for (i = 0; i < 4; ++i) {
		struct net2272_ep *ep = &dev->ep[i];

		ep->ep.name = ep_name[i];
		ep->dev = dev;
		ep->num = i;
		ep->not_empty = 0;

		if (use_dma && ep->num == dma_ep)
			ep->dma = 1;

		if (i > 0 && i <= 3)
			ep->fifo_size = 512;
		else
			ep->fifo_size = 64;
		net2272_ep_reset(ep);

		if (i == 0) {
			ep->ep.caps.type_control = true;
		} else {
			ep->ep.caps.type_iso = true;
			ep->ep.caps.type_bulk = true;
			ep->ep.caps.type_int = true;
		}

		ep->ep.caps.dir_in = true;
		ep->ep.caps.dir_out = true;
	}
	usb_ep_set_maxpacket_limit(&dev->ep[0].ep, 64);

	dev->gadget.ep0 = &dev->ep[0].ep;
	dev->ep[0].stopped = 0;
	INIT_LIST_HEAD(&dev->gadget.ep0->ep_list);
}

static void
net2272_ep0_start(struct net2272 *dev)
{
	struct net2272_ep *ep0 = &dev->ep[0];

	net2272_ep_write(ep0, EP_RSPSET,
		(1 << NAK_OUT_PACKETS_MODE) |
		(1 << ALT_NAK_OUT_PACKETS));
	net2272_ep_write(ep0, EP_RSPCLR,
		(1 << HIDE_STATUS_PHASE) |
		(1 << CONTROL_STATUS_PHASE_HANDSHAKE));
	net2272_write(dev, USBCTL0,
		(dev->softconnect << USB_DETECT_ENABLE) |
		(1 << USB_ROOT_PORT_WAKEUP_ENABLE) |
		(1 << IO_WAKEUP_ENABLE));
	net2272_write(dev, IRQENB0,
		(1 << SETUP_PACKET_INTERRUPT_ENABLE) |
		(1 << ENDPOINT_0_INTERRUPT_ENABLE) |
		(1 << DMA_DONE_INTERRUPT_ENABLE));
	net2272_write(dev, IRQENB1,
		(1 << VBUS_INTERRUPT_ENABLE) |
		(1 << ROOT_PORT_RESET_INTERRUPT_ENABLE) |
		(1 << SUSPEND_REQUEST_CHANGE_INTERRUPT_ENABLE));
}

/* when a driver is successfully registered, it will receive
 * control requests including set_configuration(), which enables
 * non-control requests.  then usb traffic follows until a
 * disconnect is reported.  then a host may connect again, or
 * the driver might get unbound.
 */
static int net2272_start(struct usb_gadget *_gadget,
		struct usb_gadget_driver *driver)
{
	struct net2272 *dev;
	unsigned i;

	if (!driver || !driver->setup ||
	    driver->max_speed != USB_SPEED_HIGH)
		return -EINVAL;

	dev = container_of(_gadget, struct net2272, gadget);

	for (i = 0; i < 4; ++i)
		dev->ep[i].irqs = 0;
	/* hook up the driver ... */
	dev->softconnect = 1;
	driver->driver.bus = NULL;
	dev->driver = driver;

	/* ... then enable host detection and ep0; and we're ready
	 * for set_configuration as well as eventual disconnect.
	 */
	net2272_ep0_start(dev);

	return 0;
}

static void
stop_activity(struct net2272 *dev, struct usb_gadget_driver *driver)
{
	int i;

	/* don't disconnect if it's not connected */
	if (dev->gadget.speed == USB_SPEED_UNKNOWN)
		driver = NULL;

	/* stop hardware; prevent new request submissions;
	 * and kill any outstanding requests.
	 */
	net2272_usb_reset(dev);
	for (i = 0; i < 4; ++i)
		net2272_dequeue_all(&dev->ep[i]);

	/* report disconnect; the driver is already quiesced */
	if (dev->async_callbacks && driver) {
		spin_unlock(&dev->lock);
		driver->disconnect(&dev->gadget);
		spin_lock(&dev->lock);
	}

	net2272_usb_reinit(dev);
}

static int net2272_stop(struct usb_gadget *_gadget)
{
	struct net2272 *dev;
	unsigned long flags;

	dev = container_of(_gadget, struct net2272, gadget);

	spin_lock_irqsave(&dev->lock, flags);
	stop_activity(dev, NULL);
	spin_unlock_irqrestore(&dev->lock, flags);

	dev->driver = NULL;

	return 0;
}

static void net2272_async_callbacks(struct usb_gadget *_gadget, bool enable)
{
	struct net2272	*dev = container_of(_gadget, struct net2272, gadget);

	spin_lock_irq(&dev->lock);
	dev->async_callbacks = enable;
	spin_unlock_irq(&dev->lock);
}

/*---------------------------------------------------------------------------*/
/* handle ep-a/ep-b dma completions */
static void
net2272_handle_dma(struct net2272_ep *ep)
{
	struct net2272_request *req;
	unsigned len;
	int status;

	if (!list_empty(&ep->queue))
		req = list_entry(ep->queue.next,
				struct net2272_request, queue);
	else
		req = NULL;

	dev_vdbg(ep->dev->dev, "handle_dma %s req %p\n", ep->ep.name, req);

	/* Ensure DREQ is de-asserted */
	net2272_write(ep->dev, DMAREQ,
		(0 << DMA_BUFFER_VALID)
	      | (0 << DMA_REQUEST_ENABLE)
	      | (1 << DMA_CONTROL_DACK)
	      | (ep->dev->dma_eot_polarity << EOT_POLARITY)
	      | (ep->dev->dma_dack_polarity << DACK_POLARITY)
	      | (ep->dev->dma_dreq_polarity << DREQ_POLARITY)
	      | (ep->dma << DMA_ENDPOINT_SELECT));

	ep->dev->dma_busy = 0;

	net2272_ep_write(ep, EP_IRQENB,
		  (1 << DATA_PACKET_RECEIVED_INTERRUPT_ENABLE)
		| (1 << DATA_PACKET_TRANSMITTED_INTERRUPT_ENABLE)
		| net2272_ep_read(ep, EP_IRQENB));

	/* device-to-host transfer completed */
	if (ep->is_in) {
		/* validate a short packet or zlp if necessary */
		if ((req->req.length % ep->ep.maxpacket != 0) ||
				req->req.zero)
			set_fifo_bytecount(ep, 0);

		net2272_done(ep, req, 0);
		if (!list_empty(&ep->queue)) {
			req = list_entry(ep->queue.next,
					struct net2272_request, queue);
			status = net2272_kick_dma(ep, req);
			if (status < 0)
				net2272_pio_advance(ep);
		}

	/* host-to-device transfer completed */
	} else {
		/* terminated with a short packet? */
		if (net2272_read(ep->dev, IRQSTAT0) &
				(1 << DMA_DONE_INTERRUPT)) {
			/* abort system dma */
			net2272_cancel_dma(ep->dev);
		}

		/* EP_TRANSFER will contain the number of bytes
		 * actually received.
		 * NOTE: There is no overflow detection on EP_TRANSFER:
		 * We can't deal with transfers larger than 2^24 bytes!
		 */
		len = (net2272_ep_read(ep, EP_TRANSFER2) << 16)
			| (net2272_ep_read(ep, EP_TRANSFER1) << 8)
			| (net2272_ep_read(ep, EP_TRANSFER0));

		if (ep->not_empty)
			len += 4;

		req->req.actual += len;

		/* get any remaining data */
		net2272_pio_advance(ep);
	}
}

/*---------------------------------------------------------------------------*/

static void
net2272_handle_ep(struct net2272_ep *ep)
{
	struct net2272_request *req;
	u8 stat0, stat1;

	if (!list_empty(&ep->queue))
		req = list_entry(ep->queue.next,
			struct net2272_request, queue);
	else
		req = NULL;

	/* ack all, and handle what we care about */
	stat0 = net2272_ep_read(ep, EP_STAT0);
	stat1 = net2272_ep_read(ep, EP_STAT1);
	ep->irqs++;

	dev_vdbg(ep->dev->dev, "%s ack ep_stat0 %02x, ep_stat1 %02x, req %p\n",
		ep->ep.name, stat0, stat1, req ? &req->req : NULL);

	net2272_ep_write(ep, EP_STAT0, stat0 &
		~((1 << NAK_OUT_PACKETS)
		| (1 << SHORT_PACKET_TRANSFERRED_INTERRUPT)));
	net2272_ep_write(ep, EP_STAT1, stat1);

	/* data packet(s) received (in the fifo, OUT)
	 * direction must be validated, otherwise control read status phase
	 * could be interpreted as a valid packet
	 */
	if (!ep->is_in && (stat0 & (1 << DATA_PACKET_RECEIVED_INTERRUPT)))
		net2272_pio_advance(ep);
	/* data packet(s) transmitted (IN) */
	else if (stat0 & (1 << DATA_PACKET_TRANSMITTED_INTERRUPT))
		net2272_pio_advance(ep);
}

static struct net2272_ep *
net2272_get_ep_by_addr(struct net2272 *dev, u16 wIndex)
{
	struct net2272_ep *ep;

	if ((wIndex & USB_ENDPOINT_NUMBER_MASK) == 0)
		return &dev->ep[0];

	list_for_each_entry(ep, &dev->gadget.ep_list, ep.ep_list) {
		u8 bEndpointAddress;

		if (!ep->desc)
			continue;
		bEndpointAddress = ep->desc->bEndpointAddress;
		if ((wIndex ^ bEndpointAddress) & USB_DIR_IN)
			continue;
		if ((wIndex & 0x0f) == (bEndpointAddress & 0x0f))
			return ep;
	}
	return NULL;
}

/*
 * USB Test Packet:
 * JKJKJKJK * 9
 * JJKKJJKK * 8
 * JJJJKKKK * 8
 * JJJJJJJKKKKKKK * 8
 * JJJJJJJK * 8
 * {JKKKKKKK * 10}, JK
 */
static const u8 net2272_test_packet[] = {
	0x00, 0x00, 0x00, 0x00, 0x00, 0x00, 0x00, 0x00, 0x00,
	0xAA, 0xAA, 0xAA, 0xAA, 0xAA, 0xAA, 0xAA, 0xAA,
	0xEE, 0xEE, 0xEE, 0xEE, 0xEE, 0xEE, 0xEE, 0xEE,
	0xFE, 0xFF, 0xFF, 0xFF, 0xFF, 0xFF, 0xFF, 0xFF, 0xFF, 0xFF, 0xFF, 0xFF,
	0x7F, 0xBF, 0xDF, 0xEF, 0xF7, 0xFB, 0xFD,
	0xFC, 0x7E, 0xBF, 0xDF, 0xEF, 0xF7, 0xFD, 0x7E
};

static void
net2272_set_test_mode(struct net2272 *dev, int mode)
{
	int i;

	/* Disable all net2272 interrupts:
	 * Nothing but a power cycle should stop the test.
	 */
	net2272_write(dev, IRQENB0, 0x00);
	net2272_write(dev, IRQENB1, 0x00);

	/* Force tranceiver to high-speed */
	net2272_write(dev, XCVRDIAG, 1 << FORCE_HIGH_SPEED);

	net2272_write(dev, PAGESEL, 0);
	net2272_write(dev, EP_STAT0, 1 << DATA_PACKET_TRANSMITTED_INTERRUPT);
	net2272_write(dev, EP_RSPCLR,
			  (1 << CONTROL_STATUS_PHASE_HANDSHAKE)
			| (1 << HIDE_STATUS_PHASE));
	net2272_write(dev, EP_CFG, 1 << ENDPOINT_DIRECTION);
	net2272_write(dev, EP_STAT1, 1 << BUFFER_FLUSH);

	/* wait for status phase to complete */
	while (!(net2272_read(dev, EP_STAT0) &
				(1 << DATA_PACKET_TRANSMITTED_INTERRUPT)))
		;

	/* Enable test mode */
	net2272_write(dev, USBTEST, mode);

	/* load test packet */
	if (mode == USB_TEST_PACKET) {
		/* switch to 8 bit mode */
		net2272_write(dev, LOCCTL, net2272_read(dev, LOCCTL) &
				~(1 << DATA_WIDTH));

		for (i = 0; i < sizeof(net2272_test_packet); ++i)
			net2272_write(dev, EP_DATA, net2272_test_packet[i]);

		/* Validate test packet */
		net2272_write(dev, EP_TRANSFER0, 0);
	}
}

static void
net2272_handle_stat0_irqs(struct net2272 *dev, u8 stat)
{
	struct net2272_ep *ep;
	u8 num, scratch;

	/* starting a control request? */
	if (unlikely(stat & (1 << SETUP_PACKET_INTERRUPT))) {
		union {
			u8 raw[8];
			struct usb_ctrlrequest	r;
		} u;
		int tmp = 0;
		struct net2272_request *req;

		if (dev->gadget.speed == USB_SPEED_UNKNOWN) {
			if (net2272_read(dev, USBCTL1) & (1 << USB_HIGH_SPEED))
				dev->gadget.speed = USB_SPEED_HIGH;
			else
				dev->gadget.speed = USB_SPEED_FULL;
			dev_dbg(dev->dev, "%s\n",
				usb_speed_string(dev->gadget.speed));
		}

		ep = &dev->ep[0];
		ep->irqs++;

		/* make sure any leftover interrupt state is cleared */
		stat &= ~(1 << ENDPOINT_0_INTERRUPT);
		while (!list_empty(&ep->queue)) {
			req = list_entry(ep->queue.next,
				struct net2272_request, queue);
			net2272_done(ep, req,
				(req->req.actual == req->req.length) ? 0 : -EPROTO);
		}
		ep->stopped = 0;
		dev->protocol_stall = 0;
		net2272_ep_write(ep, EP_STAT0,
			    (1 << DATA_IN_TOKEN_INTERRUPT)
			  | (1 << DATA_OUT_TOKEN_INTERRUPT)
			  | (1 << DATA_PACKET_TRANSMITTED_INTERRUPT)
			  | (1 << DATA_PACKET_RECEIVED_INTERRUPT)
			  | (1 << SHORT_PACKET_TRANSFERRED_INTERRUPT));
		net2272_ep_write(ep, EP_STAT1,
			    (1 << TIMEOUT)
			  | (1 << USB_OUT_ACK_SENT)
			  | (1 << USB_OUT_NAK_SENT)
			  | (1 << USB_IN_ACK_RCVD)
			  | (1 << USB_IN_NAK_SENT)
			  | (1 << USB_STALL_SENT)
			  | (1 << LOCAL_OUT_ZLP));

		/*
		 * Ensure Control Read pre-validation setting is beyond maximum size
		 *  - Control Writes can leave non-zero values in EP_TRANSFER. If
		 *    an EP0 transfer following the Control Write is a Control Read,
		 *    the NET2272 sees the non-zero EP_TRANSFER as an unexpected
		 *    pre-validation count.
		 *  - Setting EP_TRANSFER beyond the maximum EP0 transfer size ensures
		 *    the pre-validation count cannot cause an unexpected validatation
		 */
		net2272_write(dev, PAGESEL, 0);
		net2272_write(dev, EP_TRANSFER2, 0xff);
		net2272_write(dev, EP_TRANSFER1, 0xff);
		net2272_write(dev, EP_TRANSFER0, 0xff);

		u.raw[0] = net2272_read(dev, SETUP0);
		u.raw[1] = net2272_read(dev, SETUP1);
		u.raw[2] = net2272_read(dev, SETUP2);
		u.raw[3] = net2272_read(dev, SETUP3);
		u.raw[4] = net2272_read(dev, SETUP4);
		u.raw[5] = net2272_read(dev, SETUP5);
		u.raw[6] = net2272_read(dev, SETUP6);
		u.raw[7] = net2272_read(dev, SETUP7);
		/*
		 * If you have a big endian cpu make sure le16_to_cpus
		 * performs the proper byte swapping here...
		 */
		le16_to_cpus(&u.r.wValue);
		le16_to_cpus(&u.r.wIndex);
		le16_to_cpus(&u.r.wLength);

		/* ack the irq */
		net2272_write(dev, IRQSTAT0, 1 << SETUP_PACKET_INTERRUPT);
		stat ^= (1 << SETUP_PACKET_INTERRUPT);

		/* watch control traffic at the token level, and force
		 * synchronization before letting the status phase happen.
		 */
		ep->is_in = (u.r.bRequestType & USB_DIR_IN) != 0;
		if (ep->is_in) {
			scratch = (1 << DATA_PACKET_TRANSMITTED_INTERRUPT_ENABLE)
				| (1 << DATA_OUT_TOKEN_INTERRUPT_ENABLE)
				| (1 << DATA_IN_TOKEN_INTERRUPT_ENABLE);
			stop_out_naking(ep);
		} else
			scratch = (1 << DATA_PACKET_RECEIVED_INTERRUPT_ENABLE)
				| (1 << DATA_OUT_TOKEN_INTERRUPT_ENABLE)
				| (1 << DATA_IN_TOKEN_INTERRUPT_ENABLE);
		net2272_ep_write(ep, EP_IRQENB, scratch);

		if ((u.r.bRequestType & USB_TYPE_MASK) != USB_TYPE_STANDARD)
			goto delegate;
		switch (u.r.bRequest) {
		case USB_REQ_GET_STATUS: {
			struct net2272_ep *e;
			u16 status = 0;

			switch (u.r.bRequestType & USB_RECIP_MASK) {
			case USB_RECIP_ENDPOINT:
				e = net2272_get_ep_by_addr(dev, u.r.wIndex);
				if (!e || u.r.wLength > 2)
					goto do_stall;
				if (net2272_ep_read(e, EP_RSPSET) & (1 << ENDPOINT_HALT))
					status = cpu_to_le16(1);
				else
					status = cpu_to_le16(0);

				/* don't bother with a request object! */
				net2272_ep_write(&dev->ep[0], EP_IRQENB, 0);
				writew(status, net2272_reg_addr(dev, EP_DATA));
				set_fifo_bytecount(&dev->ep[0], 0);
				allow_status(ep);
				dev_vdbg(dev->dev, "%s stat %02x\n",
					ep->ep.name, status);
				goto next_endpoints;
			case USB_RECIP_DEVICE:
				if (u.r.wLength > 2)
					goto do_stall;
				if (dev->gadget.is_selfpowered)
					status = (1 << USB_DEVICE_SELF_POWERED);

				/* don't bother with a request object! */
				net2272_ep_write(&dev->ep[0], EP_IRQENB, 0);
				writew(status, net2272_reg_addr(dev, EP_DATA));
				set_fifo_bytecount(&dev->ep[0], 0);
				allow_status(ep);
				dev_vdbg(dev->dev, "device stat %02x\n", status);
				goto next_endpoints;
			case USB_RECIP_INTERFACE:
				if (u.r.wLength > 2)
					goto do_stall;

				/* don't bother with a request object! */
				net2272_ep_write(&dev->ep[0], EP_IRQENB, 0);
				writew(status, net2272_reg_addr(dev, EP_DATA));
				set_fifo_bytecount(&dev->ep[0], 0);
				allow_status(ep);
				dev_vdbg(dev->dev, "interface status %02x\n", status);
				goto next_endpoints;
			}

			break;
		}
		case USB_REQ_CLEAR_FEATURE: {
			struct net2272_ep *e;

			if (u.r.bRequestType != USB_RECIP_ENDPOINT)
				goto delegate;
			if (u.r.wValue != USB_ENDPOINT_HALT ||
			    u.r.wLength != 0)
				goto do_stall;
			e = net2272_get_ep_by_addr(dev, u.r.wIndex);
			if (!e)
				goto do_stall;
			if (e->wedged) {
				dev_vdbg(dev->dev, "%s wedged, halt not cleared\n",
					ep->ep.name);
			} else {
				dev_vdbg(dev->dev, "%s clear halt\n", ep->ep.name);
				clear_halt(e);
			}
			allow_status(ep);
			goto next_endpoints;
		}
		case USB_REQ_SET_FEATURE: {
			struct net2272_ep *e;

			if (u.r.bRequestType == USB_RECIP_DEVICE) {
				if (u.r.wIndex != NORMAL_OPERATION)
					net2272_set_test_mode(dev, (u.r.wIndex >> 8));
				allow_status(ep);
				dev_vdbg(dev->dev, "test mode: %d\n", u.r.wIndex);
				goto next_endpoints;
			} else if (u.r.bRequestType != USB_RECIP_ENDPOINT)
				goto delegate;
			if (u.r.wValue != USB_ENDPOINT_HALT ||
			    u.r.wLength != 0)
				goto do_stall;
			e = net2272_get_ep_by_addr(dev, u.r.wIndex);
			if (!e)
				goto do_stall;
			set_halt(e);
			allow_status(ep);
			dev_vdbg(dev->dev, "%s set halt\n", ep->ep.name);
			goto next_endpoints;
		}
		case USB_REQ_SET_ADDRESS: {
			net2272_write(dev, OURADDR, u.r.wValue & 0xff);
			allow_status(ep);
			break;
		}
		default:
 delegate:
			dev_vdbg(dev->dev, "setup %02x.%02x v%04x i%04x "
				"ep_cfg %08x\n",
				u.r.bRequestType, u.r.bRequest,
				u.r.wValue, u.r.wIndex,
				net2272_ep_read(ep, EP_CFG));
			if (dev->async_callbacks) {
				spin_unlock(&dev->lock);
				tmp = dev->driver->setup(&dev->gadget, &u.r);
				spin_lock(&dev->lock);
			}
		}

		/* stall ep0 on error */
		if (tmp < 0) {
 do_stall:
			dev_vdbg(dev->dev, "req %02x.%02x protocol STALL; stat %d\n",
				u.r.bRequestType, u.r.bRequest, tmp);
			dev->protocol_stall = 1;
		}
	/* endpoint dma irq? */
	} else if (stat & (1 << DMA_DONE_INTERRUPT)) {
		net2272_cancel_dma(dev);
		net2272_write(dev, IRQSTAT0, 1 << DMA_DONE_INTERRUPT);
		stat &= ~(1 << DMA_DONE_INTERRUPT);
		num = (net2272_read(dev, DMAREQ) & (1 << DMA_ENDPOINT_SELECT))
			? 2 : 1;

		ep = &dev->ep[num];
		net2272_handle_dma(ep);
	}

 next_endpoints:
	/* endpoint data irq? */
	scratch = stat & 0x0f;
	stat &= ~0x0f;
	for (num = 0; scratch; num++) {
		u8 t;

		/* does this endpoint's FIFO and queue need tending? */
		t = 1 << num;
		if ((scratch & t) == 0)
			continue;
		scratch ^= t;

		ep = &dev->ep[num];
		net2272_handle_ep(ep);
	}

	/* some interrupts we can just ignore */
	stat &= ~(1 << SOF_INTERRUPT);

	if (stat)
		dev_dbg(dev->dev, "unhandled irqstat0 %02x\n", stat);
}

static void
net2272_handle_stat1_irqs(struct net2272 *dev, u8 stat)
{
	u8 tmp, mask;

	/* after disconnect there's nothing else to do! */
	tmp = (1 << VBUS_INTERRUPT) | (1 << ROOT_PORT_RESET_INTERRUPT);
	mask = (1 << USB_HIGH_SPEED) | (1 << USB_FULL_SPEED);

	if (stat & tmp) {
		bool	reset = false;
		bool	disconnect = false;

		/*
		 * Ignore disconnects and resets if the speed hasn't been set.
		 * VBUS can bounce and there's always an initial reset.
		 */
		net2272_write(dev, IRQSTAT1, tmp);
		if (dev->gadget.speed != USB_SPEED_UNKNOWN) {
			if ((stat & (1 << VBUS_INTERRUPT)) &&
					(net2272_read(dev, USBCTL1) &
						(1 << VBUS_PIN)) == 0) {
				disconnect = true;
				dev_dbg(dev->dev, "disconnect %s\n",
					dev->driver->driver.name);
			} else if ((stat & (1 << ROOT_PORT_RESET_INTERRUPT)) &&
					(net2272_read(dev, USBCTL1) & mask)
						== 0) {
				reset = true;
				dev_dbg(dev->dev, "reset %s\n",
					dev->driver->driver.name);
			}

			if (disconnect || reset) {
				stop_activity(dev, dev->driver);
				net2272_ep0_start(dev);
				if (dev->async_callbacks) {
					spin_unlock(&dev->lock);
					if (reset)
						usb_gadget_udc_reset(&dev->gadget, dev->driver);
					else
						(dev->driver->disconnect)(&dev->gadget);
					spin_lock(&dev->lock);
				}
				return;
			}
		}
		stat &= ~tmp;

		if (!stat)
			return;
	}

	tmp = (1 << SUSPEND_REQUEST_CHANGE_INTERRUPT);
	if (stat & tmp) {
		net2272_write(dev, IRQSTAT1, tmp);
		if (stat & (1 << SUSPEND_REQUEST_INTERRUPT)) {
			if (dev->async_callbacks && dev->driver->suspend)
				dev->driver->suspend(&dev->gadget);
			if (!enable_suspend) {
				stat &= ~(1 << SUSPEND_REQUEST_INTERRUPT);
				dev_dbg(dev->dev, "Suspend disabled, ignoring\n");
			}
		} else {
			if (dev->async_callbacks && dev->driver->resume)
				dev->driver->resume(&dev->gadget);
		}
		stat &= ~tmp;
	}

	/* clear any other status/irqs */
	if (stat)
		net2272_write(dev, IRQSTAT1, stat);

	/* some status we can just ignore */
	stat &= ~((1 << CONTROL_STATUS_INTERRUPT)
			| (1 << SUSPEND_REQUEST_INTERRUPT)
			| (1 << RESUME_INTERRUPT));
	if (!stat)
		return;
	else
		dev_dbg(dev->dev, "unhandled irqstat1 %02x\n", stat);
}

static irqreturn_t net2272_irq(int irq, void *_dev)
{
	struct net2272 *dev = _dev;
#if defined(PLX_PCI_RDK) || defined(PLX_PCI_RDK2)
	u32 intcsr;
#endif
#if defined(PLX_PCI_RDK)
	u8 dmareq;
#endif
	spin_lock(&dev->lock);
#if defined(PLX_PCI_RDK)
	intcsr = readl(dev->rdk1.plx9054_base_addr + INTCSR);

	if ((intcsr & LOCAL_INTERRUPT_TEST) == LOCAL_INTERRUPT_TEST) {
		writel(intcsr & ~(1 << PCI_INTERRUPT_ENABLE),
				dev->rdk1.plx9054_base_addr + INTCSR);
		net2272_handle_stat1_irqs(dev, net2272_read(dev, IRQSTAT1));
		net2272_handle_stat0_irqs(dev, net2272_read(dev, IRQSTAT0));
		intcsr = readl(dev->rdk1.plx9054_base_addr + INTCSR);
		writel(intcsr | (1 << PCI_INTERRUPT_ENABLE),
			dev->rdk1.plx9054_base_addr + INTCSR);
	}
	if ((intcsr & DMA_CHANNEL_0_TEST) == DMA_CHANNEL_0_TEST) {
		writeb((1 << CHANNEL_CLEAR_INTERRUPT | (0 << CHANNEL_ENABLE)),
				dev->rdk1.plx9054_base_addr + DMACSR0);

		dmareq = net2272_read(dev, DMAREQ);
		if (dmareq & 0x01)
			net2272_handle_dma(&dev->ep[2]);
		else
			net2272_handle_dma(&dev->ep[1]);
	}
#endif
#if defined(PLX_PCI_RDK2)
	/* see if PCI int for us by checking irqstat */
	intcsr = readl(dev->rdk2.fpga_base_addr + RDK2_IRQSTAT);
	if (!(intcsr & (1 << NET2272_PCI_IRQ))) {
		spin_unlock(&dev->lock);
		return IRQ_NONE;
	}
	/* check dma interrupts */
#endif
	/* Platform/devcice interrupt handler */
#if !defined(PLX_PCI_RDK)
	net2272_handle_stat1_irqs(dev, net2272_read(dev, IRQSTAT1));
	net2272_handle_stat0_irqs(dev, net2272_read(dev, IRQSTAT0));
#endif
	spin_unlock(&dev->lock);

	return IRQ_HANDLED;
}

static int net2272_present(struct net2272 *dev)
{
	/*
	 * Quick test to see if CPU can communicate properly with the NET2272.
	 * Verifies connection using writes and reads to write/read and
	 * read-only registers.
	 *
	 * This routine is strongly recommended especially during early bring-up
	 * of new hardware, however for designs that do not apply Power On System
	 * Tests (POST) it may discarded (or perhaps minimized).
	 */
	unsigned int ii;
	u8 val, refval;

	/* Verify NET2272 write/read SCRATCH register can write and read */
	refval = net2272_read(dev, SCRATCH);
	for (ii = 0; ii < 0x100; ii += 7) {
		net2272_write(dev, SCRATCH, ii);
		val = net2272_read(dev, SCRATCH);
		if (val != ii) {
			dev_dbg(dev->dev,
				"%s: write/read SCRATCH register test failed: "
				"wrote:0x%2.2x, read:0x%2.2x\n",
				__func__, ii, val);
			return -EINVAL;
		}
	}
	/* To be nice, we write the original SCRATCH value back: */
	net2272_write(dev, SCRATCH, refval);

	/* Verify NET2272 CHIPREV register is read-only: */
	refval = net2272_read(dev, CHIPREV_2272);
	for (ii = 0; ii < 0x100; ii += 7) {
		net2272_write(dev, CHIPREV_2272, ii);
		val = net2272_read(dev, CHIPREV_2272);
		if (val != refval) {
			dev_dbg(dev->dev,
				"%s: write/read CHIPREV register test failed: "
				"wrote 0x%2.2x, read:0x%2.2x expected:0x%2.2x\n",
				__func__, ii, val, refval);
			return -EINVAL;
		}
	}

	/*
	 * Verify NET2272's "NET2270 legacy revision" register
	 *  - NET2272 has two revision registers. The NET2270 legacy revision
	 *    register should read the same value, regardless of the NET2272
	 *    silicon revision.  The legacy register applies to NET2270
	 *    firmware being applied to the NET2272.
	 */
	val = net2272_read(dev, CHIPREV_LEGACY);
	if (val != NET2270_LEGACY_REV) {
		/*
		 * Unexpected legacy revision value
		 * - Perhaps the chip is a NET2270?
		 */
		dev_dbg(dev->dev,
			"%s: WARNING: UNEXPECTED NET2272 LEGACY REGISTER VALUE:\n"
			" - CHIPREV_LEGACY: expected 0x%2.2x, got:0x%2.2x. (Not NET2272?)\n",
			__func__, NET2270_LEGACY_REV, val);
		return -EINVAL;
	}

	/*
	 * Verify NET2272 silicon revision
	 *  - This revision register is appropriate for the silicon version
	 *    of the NET2272
	 */
	val = net2272_read(dev, CHIPREV_2272);
	switch (val) {
	case CHIPREV_NET2272_R1:
		/*
		 * NET2272 Rev 1 has DMA related errata:
		 *  - Newer silicon (Rev 1A or better) required
		 */
		dev_dbg(dev->dev,
			"%s: Rev 1 detected: newer silicon recommended for DMA support\n",
			__func__);
		break;
	case CHIPREV_NET2272_R1A:
		break;
	default:
		/* NET2272 silicon version *may* not work with this firmware */
		dev_dbg(dev->dev,
			"%s: unexpected silicon revision register value: "
			" CHIPREV_2272: 0x%2.2x\n",
			__func__, val);
		/*
		 * Return Success, even though the chip rev is not an expected value
		 *  - Older, pre-built firmware can attempt to operate on newer silicon
		 *  - Often, new silicon is perfectly compatible
		 */
	}

	/* Success: NET2272 checks out OK */
	return 0;
}

static void
net2272_gadget_release(struct device *_dev)
{
	struct net2272 *dev = container_of(_dev, struct net2272, gadget.dev);

	kfree(dev);
}

/*---------------------------------------------------------------------------*/

static void
net2272_remove(struct net2272 *dev)
{
	if (dev->added)
		usb_del_gadget(&dev->gadget);
	free_irq(dev->irq, dev);
	iounmap(dev->base_addr);
	device_remove_file(dev->dev, &dev_attr_registers);

	dev_info(dev->dev, "unbind\n");
}

static struct net2272 *net2272_probe_init(struct device *dev, unsigned int irq)
{
	struct net2272 *ret;

	if (!irq) {
		dev_dbg(dev, "No IRQ!\n");
		return ERR_PTR(-ENODEV);
	}

	/* alloc, and start init */
	ret = kzalloc(sizeof(*ret), GFP_KERNEL);
	if (!ret)
		return ERR_PTR(-ENOMEM);

	spin_lock_init(&ret->lock);
	ret->irq = irq;
	ret->dev = dev;
	ret->gadget.ops = &net2272_ops;
	ret->gadget.max_speed = USB_SPEED_HIGH;

	/* the "gadget" abstracts/virtualizes the controller */
	ret->gadget.name = driver_name;
	usb_initialize_gadget(dev, &ret->gadget, net2272_gadget_release);

	return ret;
}

static int
net2272_probe_fin(struct net2272 *dev, unsigned int irqflags)
{
	int ret;

	/* See if there... */
	if (net2272_present(dev)) {
		dev_warn(dev->dev, "2272 not found!\n");
		ret = -ENODEV;
		goto err;
	}

	net2272_usb_reset(dev);
	net2272_usb_reinit(dev);

	ret = request_irq(dev->irq, net2272_irq, irqflags, driver_name, dev);
	if (ret) {
		dev_err(dev->dev, "request interrupt %i failed\n", dev->irq);
		goto err;
	}

	dev->chiprev = net2272_read(dev, CHIPREV_2272);

	/* done */
	dev_info(dev->dev, "%s\n", driver_desc);
	dev_info(dev->dev, "irq %i, mem %p, chip rev %04x, dma %s\n",
		dev->irq, dev->base_addr, dev->chiprev,
		dma_mode_string());
	dev_info(dev->dev, "version: %s\n", driver_vers);

	ret = device_create_file(dev->dev, &dev_attr_registers);
	if (ret)
		goto err_irq;

	ret = usb_add_gadget(&dev->gadget);
	if (ret)
		goto err_add_udc;
	dev->added = 1;

	return 0;

err_add_udc:
	device_remove_file(dev->dev, &dev_attr_registers);
 err_irq:
	free_irq(dev->irq, dev);
 err:
	return ret;
}

#ifdef CONFIG_USB_PCI

/*
 * wrap this driver around the specified device, but
 * don't respond over USB until a gadget driver binds to us
 */

static int
net2272_rdk1_probe(struct pci_dev *pdev, struct net2272 *dev)
{
	unsigned long resource, len, tmp;
	void __iomem *mem_mapped_addr[4];
	int ret, i;

	/*
	 * BAR 0 holds PLX 9054 config registers
	 * BAR 1 is i/o memory; unused here
	 * BAR 2 holds EPLD config registers
	 * BAR 3 holds NET2272 registers
	 */

	/* Find and map all address spaces */
	for (i = 0; i < 4; ++i) {
		if (i == 1)
			continue;	/* BAR1 unused */

		resource = pci_resource_start(pdev, i);
		len = pci_resource_len(pdev, i);

		if (!request_mem_region(resource, len, driver_name)) {
			dev_dbg(dev->dev, "controller already in use\n");
			ret = -EBUSY;
			goto err;
		}

		mem_mapped_addr[i] = ioremap(resource, len);
		if (mem_mapped_addr[i] == NULL) {
			release_mem_region(resource, len);
			dev_dbg(dev->dev, "can't map memory\n");
			ret = -EFAULT;
			goto err;
		}
	}

	dev->rdk1.plx9054_base_addr = mem_mapped_addr[0];
	dev->rdk1.epld_base_addr = mem_mapped_addr[2];
	dev->base_addr = mem_mapped_addr[3];

	/* Set PLX 9054 bus width (16 bits) */
	tmp = readl(dev->rdk1.plx9054_base_addr + LBRD1);
	writel((tmp & ~(3 << MEMORY_SPACE_LOCAL_BUS_WIDTH)) | W16_BIT,
			dev->rdk1.plx9054_base_addr + LBRD1);

	/* Enable PLX 9054 Interrupts */
	writel(readl(dev->rdk1.plx9054_base_addr + INTCSR) |
			(1 << PCI_INTERRUPT_ENABLE) |
			(1 << LOCAL_INTERRUPT_INPUT_ENABLE),
			dev->rdk1.plx9054_base_addr + INTCSR);

	writeb((1 << CHANNEL_CLEAR_INTERRUPT | (0 << CHANNEL_ENABLE)),
			dev->rdk1.plx9054_base_addr + DMACSR0);

	/* reset */
	writeb((1 << EPLD_DMA_ENABLE) |
		(1 << DMA_CTL_DACK) |
		(1 << DMA_TIMEOUT_ENABLE) |
		(1 << USER) |
		(0 << MPX_MODE) |
		(1 << BUSWIDTH) |
		(1 << NET2272_RESET),
		dev->base_addr + EPLD_IO_CONTROL_REGISTER);

	mb();
	writeb(readb(dev->base_addr + EPLD_IO_CONTROL_REGISTER) &
		~(1 << NET2272_RESET),
		dev->base_addr + EPLD_IO_CONTROL_REGISTER);
	udelay(200);

	return 0;

 err:
	while (--i >= 0) {
		if (i == 1)
			continue;	/* BAR1 unused */
		iounmap(mem_mapped_addr[i]);
		release_mem_region(pci_resource_start(pdev, i),
			pci_resource_len(pdev, i));
	}

	return ret;
}

static int
net2272_rdk2_probe(struct pci_dev *pdev, struct net2272 *dev)
{
	unsigned long resource, len;
	void __iomem *mem_mapped_addr[2];
	int ret, i;

	/*
	 * BAR 0 holds FGPA config registers
	 * BAR 1 holds NET2272 registers
	 */

	/* Find and map all address spaces, bar2-3 unused in rdk 2 */
	for (i = 0; i < 2; ++i) {
		resource = pci_resource_start(pdev, i);
		len = pci_resource_len(pdev, i);

		if (!request_mem_region(resource, len, driver_name)) {
			dev_dbg(dev->dev, "controller already in use\n");
			ret = -EBUSY;
			goto err;
		}

		mem_mapped_addr[i] = ioremap(resource, len);
		if (mem_mapped_addr[i] == NULL) {
			release_mem_region(resource, len);
			dev_dbg(dev->dev, "can't map memory\n");
			ret = -EFAULT;
			goto err;
		}
	}

	dev->rdk2.fpga_base_addr = mem_mapped_addr[0];
	dev->base_addr = mem_mapped_addr[1];

	mb();
	/* Set 2272 bus width (16 bits) and reset */
	writel((1 << CHIP_RESET), dev->rdk2.fpga_base_addr + RDK2_LOCCTLRDK);
	udelay(200);
	writel((1 << BUS_WIDTH), dev->rdk2.fpga_base_addr + RDK2_LOCCTLRDK);
	/* Print fpga version number */
	dev_info(dev->dev, "RDK2 FPGA version %08x\n",
		readl(dev->rdk2.fpga_base_addr + RDK2_FPGAREV));
	/* Enable FPGA Interrupts */
	writel((1 << NET2272_PCI_IRQ), dev->rdk2.fpga_base_addr + RDK2_IRQENB);

	return 0;

 err:
	while (--i >= 0) {
		iounmap(mem_mapped_addr[i]);
		release_mem_region(pci_resource_start(pdev, i),
			pci_resource_len(pdev, i));
	}

	return ret;
}

static int
net2272_pci_probe(struct pci_dev *pdev, const struct pci_device_id *id)
{
	struct net2272 *dev;
	int ret;

	dev = net2272_probe_init(&pdev->dev, pdev->irq);
	if (IS_ERR(dev))
		return PTR_ERR(dev);
	dev->dev_id = pdev->device;

	if (pci_enable_device(pdev) < 0) {
		ret = -ENODEV;
		goto err_put;
	}

	pci_set_master(pdev);

	switch (pdev->device) {
	case PCI_DEVICE_ID_RDK1: ret = net2272_rdk1_probe(pdev, dev); break;
	case PCI_DEVICE_ID_RDK2: ret = net2272_rdk2_probe(pdev, dev); break;
	default: BUG();
	}
	if (ret)
		goto err_pci;

	ret = net2272_probe_fin(dev, 0);
	if (ret)
		goto err_pci;

	pci_set_drvdata(pdev, dev);

	return 0;

 err_pci:
	pci_disable_device(pdev);
 err_put:
	usb_put_gadget(&dev->gadget);

	return ret;
}

static void
net2272_rdk1_remove(struct pci_dev *pdev, struct net2272 *dev)
{
	int i;

	/* disable PLX 9054 interrupts */
	writel(readl(dev->rdk1.plx9054_base_addr + INTCSR) &
		~(1 << PCI_INTERRUPT_ENABLE),
		dev->rdk1.plx9054_base_addr + INTCSR);

	/* clean up resources allocated during probe() */
	iounmap(dev->rdk1.plx9054_base_addr);
	iounmap(dev->rdk1.epld_base_addr);

	for (i = 0; i < 4; ++i) {
		if (i == 1)
			continue;	/* BAR1 unused */
		release_mem_region(pci_resource_start(pdev, i),
			pci_resource_len(pdev, i));
	}
}

static void
net2272_rdk2_remove(struct pci_dev *pdev, struct net2272 *dev)
{
	int i;

	/* disable fpga interrupts
	writel(readl(dev->rdk1.plx9054_base_addr + INTCSR) &
			~(1 << PCI_INTERRUPT_ENABLE),
			dev->rdk1.plx9054_base_addr + INTCSR);
	*/

	/* clean up resources allocated during probe() */
	iounmap(dev->rdk2.fpga_base_addr);

	for (i = 0; i < 2; ++i)
		release_mem_region(pci_resource_start(pdev, i),
			pci_resource_len(pdev, i));
}

static void
net2272_pci_remove(struct pci_dev *pdev)
{
	struct net2272 *dev = pci_get_drvdata(pdev);

	net2272_remove(dev);

	switch (pdev->device) {
	case PCI_DEVICE_ID_RDK1: net2272_rdk1_remove(pdev, dev); break;
	case PCI_DEVICE_ID_RDK2: net2272_rdk2_remove(pdev, dev); break;
	default: BUG();
	}

	pci_disable_device(pdev);

	usb_put_gadget(&dev->gadget);
}

/* Table of matching PCI IDs */
static struct pci_device_id pci_ids[] = {
	{	/* RDK 1 card */
		.class       = ((PCI_CLASS_BRIDGE_OTHER << 8) | 0xfe),
		.class_mask  = 0,
		.vendor      = PCI_VENDOR_ID_PLX,
		.device      = PCI_DEVICE_ID_RDK1,
		.subvendor   = PCI_ANY_ID,
		.subdevice   = PCI_ANY_ID,
	},
	{	/* RDK 2 card */
		.class       = ((PCI_CLASS_BRIDGE_OTHER << 8) | 0xfe),
		.class_mask  = 0,
		.vendor      = PCI_VENDOR_ID_PLX,
		.device      = PCI_DEVICE_ID_RDK2,
		.subvendor   = PCI_ANY_ID,
		.subdevice   = PCI_ANY_ID,
	},
	{ }
};
MODULE_DEVICE_TABLE(pci, pci_ids);

static struct pci_driver net2272_pci_driver = {
	.name     = driver_name,
	.id_table = pci_ids,

	.probe    = net2272_pci_probe,
	.remove   = net2272_pci_remove,
};

static int net2272_pci_register(void)
{
	return pci_register_driver(&net2272_pci_driver);
}

static void net2272_pci_unregister(void)
{
	pci_unregister_driver(&net2272_pci_driver);
}

#else
static inline int net2272_pci_register(void) { return 0; }
static inline void net2272_pci_unregister(void) { }
#endif

/*---------------------------------------------------------------------------*/

static int
net2272_plat_probe(struct platform_device *pdev)
{
	struct net2272 *dev;
	int ret;
	unsigned int irqflags;
	resource_size_t base, len;
	struct resource *iomem, *iomem_bus, *irq_res;

	irq_res = platform_get_resource(pdev, IORESOURCE_IRQ, 0);
	iomem = platform_get_resource(pdev, IORESOURCE_MEM, 0);
	iomem_bus = platform_get_resource(pdev, IORESOURCE_BUS, 0);
	if (!irq_res || !iomem) {
		dev_err(&pdev->dev, "must provide irq/base addr");
		return -EINVAL;
	}

	dev = net2272_probe_init(&pdev->dev, irq_res->start);
	if (IS_ERR(dev))
		return PTR_ERR(dev);

	irqflags = 0;
	if (irq_res->flags & IORESOURCE_IRQ_HIGHEDGE)
		irqflags |= IRQF_TRIGGER_RISING;
	if (irq_res->flags & IORESOURCE_IRQ_LOWEDGE)
		irqflags |= IRQF_TRIGGER_FALLING;
	if (irq_res->flags & IORESOURCE_IRQ_HIGHLEVEL)
		irqflags |= IRQF_TRIGGER_HIGH;
	if (irq_res->flags & IORESOURCE_IRQ_LOWLEVEL)
		irqflags |= IRQF_TRIGGER_LOW;

	base = iomem->start;
	len = resource_size(iomem);
	if (iomem_bus)
		dev->base_shift = iomem_bus->start;

	if (!request_mem_region(base, len, driver_name)) {
		dev_dbg(dev->dev, "get request memory region!\n");
		ret = -EBUSY;
		goto err;
	}
	dev->base_addr = ioremap(base, len);
	if (!dev->base_addr) {
		dev_dbg(dev->dev, "can't map memory\n");
		ret = -EFAULT;
		goto err_req;
	}

	ret = net2272_probe_fin(dev, IRQF_TRIGGER_LOW);
	if (ret)
		goto err_io;

	platform_set_drvdata(pdev, dev);
	dev_info(&pdev->dev, "running in 16-bit, %sbyte swap local bus mode\n",
		(net2272_read(dev, LOCCTL) & (1 << BYTE_SWAP)) ? "" : "no ");

	return 0;

 err_io:
	iounmap(dev->base_addr);
 err_req:
	release_mem_region(base, len);
 err:
<<<<<<< HEAD
	kfree(dev);
=======
	usb_put_gadget(&dev->gadget);
>>>>>>> 7d2a07b7

	return ret;
}

static int
net2272_plat_remove(struct platform_device *pdev)
{
	struct net2272 *dev = platform_get_drvdata(pdev);

	net2272_remove(dev);

	release_mem_region(pdev->resource[0].start,
		resource_size(&pdev->resource[0]));

	usb_put_gadget(&dev->gadget);

	return 0;
}

static struct platform_driver net2272_plat_driver = {
	.probe   = net2272_plat_probe,
	.remove  = net2272_plat_remove,
	.driver  = {
		.name  = driver_name,
	},
	/* FIXME .suspend, .resume */
};
MODULE_ALIAS("platform:net2272");

static int __init net2272_init(void)
{
	int ret;

	ret = net2272_pci_register();
	if (ret)
		return ret;
	ret = platform_driver_register(&net2272_plat_driver);
	if (ret)
		goto err_pci;
	return ret;

err_pci:
	net2272_pci_unregister();
	return ret;
}
module_init(net2272_init);

static void __exit net2272_cleanup(void)
{
	net2272_pci_unregister();
	platform_driver_unregister(&net2272_plat_driver);
}
module_exit(net2272_cleanup);

MODULE_DESCRIPTION(DRIVER_DESC);
MODULE_AUTHOR("PLX Technology, Inc.");
MODULE_LICENSE("GPL");<|MERGE_RESOLUTION|>--- conflicted
+++ resolved
@@ -2665,11 +2665,7 @@
  err_req:
 	release_mem_region(base, len);
  err:
-<<<<<<< HEAD
-	kfree(dev);
-=======
 	usb_put_gadget(&dev->gadget);
->>>>>>> 7d2a07b7
 
 	return ret;
 }
