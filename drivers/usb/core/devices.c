--- conflicted
+++ resolved
@@ -243,13 +243,10 @@
 	if (start > end)
 		return start;
 	down_read(&usb_bus_type.subsys.rwsem);
-<<<<<<< HEAD
-=======
 	if (iface)
 		driver_name = (iface->dev.driver
 				? iface->dev.driver->name
 				: "(none)");
->>>>>>> 30e74fea
 	start += sprintf(start, format_iface,
 			 desc->bInterfaceNumber,
 			 desc->bAlternateSetting,
@@ -258,13 +255,7 @@
 			 class_decode(desc->bInterfaceClass),
 			 desc->bInterfaceSubClass,
 			 desc->bInterfaceProtocol,
-<<<<<<< HEAD
-			 iface->dev.driver
-				? iface->dev.driver->name
-				: "(none)");
-=======
 			 driver_name);
->>>>>>> 30e74fea
 	up_read(&usb_bus_type.subsys.rwsem);
 	return start;
 }
@@ -581,25 +572,18 @@
 {
 	struct list_head *buslist;
 	struct usb_bus *bus;
-	ssize_t ret = 0, total_written = 0;
-	loff_t skip_bytes;
-
+	ssize_t ret, total_written = 0;
+	loff_t skip_bytes = *ppos;
+
+	if (*ppos < 0)
+		return -EINVAL;
+	if (nbytes <= 0)
+		return 0;
+	if (!access_ok(VERIFY_WRITE, buf, nbytes))
+		return -EFAULT;
+
+	/* enumerate busses */
 	down (&usb_bus_list_lock);
-	
-	skip_bytes = *ppos;
-	if (skip_bytes < 0)
-	{
-		ret =  -EINVAL;
-		goto error;
-	}
-	if (nbytes <= 0)
-		goto error;
-	if (!access_ok(VERIFY_WRITE, buf, nbytes))
-	{
-		ret =  -EFAULT;
-		goto error;
-	}
-	/* enumerate busses */
 	for (buslist = usb_bus_list.next; buslist != &usb_bus_list; buslist = buslist->next) {
 		/* print devices for this bus */
 		bus = list_entry(buslist, struct usb_bus, bus_list);
@@ -611,14 +595,13 @@
 		ret = usb_device_dump(&buf, &nbytes, &skip_bytes, ppos, bus->root_hub, bus, 0, 0, 0);
 		up(&bus->root_hub->serialize);
 		if (ret < 0) {
-			goto error;
+			up(&usb_bus_list_lock);
+			return ret;
 		}
 		total_written += ret;
 	}
-	ret = total_written;
-error:
 	up (&usb_bus_list_lock);
-	return ret;
+	return total_written;
 }
 
 /* Kernel lock for "lastev" protection */
@@ -680,8 +663,7 @@
 {
 	loff_t ret;
 
-	/* This already guards the other users */
-	down(&usb_bus_list_lock);
+	lock_kernel();
 
 	switch (orig) {
 	case 0:
@@ -697,7 +679,7 @@
 		ret = -EINVAL;
 	}
 
-	up(&usb_bus_list_lock);
+	unlock_kernel();
 	return ret;
 }
 
