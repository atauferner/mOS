--- conflicted
+++ resolved
@@ -1422,14 +1422,7 @@
 				return ret;
 			urb->transfer_flags |= URB_SETUP_MAP_LOCAL;
 		} else if (hcd_uses_dma(hcd)) {
-<<<<<<< HEAD
-			if (is_vmalloc_addr(urb->setup_packet)) {
-				WARN_ONCE(1, "setup packet is not dma capable\n");
-				return -EAGAIN;
-			} else if (object_is_on_stack(urb->setup_packet)) {
-=======
 			if (object_is_on_stack(urb->setup_packet)) {
->>>>>>> 7d2a07b7
 				WARN_ONCE(1, "setup packet is on stack\n");
 				return -EAGAIN;
 			}
