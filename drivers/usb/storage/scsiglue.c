// SPDX-License-Identifier: GPL-2.0+
/*
 * Driver for USB Mass Storage compliant devices
 * SCSI layer glue code
 *
 * Current development and maintenance by:
 *   (c) 1999-2002 Matthew Dharm (mdharm-usb@one-eyed-alien.net)
 *
 * Developed with the assistance of:
 *   (c) 2000 David L. Brown, Jr. (usb-storage@davidb.org)
 *   (c) 2000 Stephen J. Gowdy (SGowdy@lbl.gov)
 *
 * Initial work by:
 *   (c) 1999 Michael Gee (michael@linuxspecific.com)
 *
 * This driver is based on the 'USB Mass Storage Class' document. This
 * describes in detail the protocol used to communicate with such
 * devices.  Clearly, the designers had SCSI and ATAPI commands in
 * mind when they created this document.  The commands are all very
 * similar to commands in the SCSI-II and ATAPI specifications.
 *
 * It is important to note that in a number of cases this class
 * exhibits class-specific exemptions from the USB specification.
 * Notably the usage of NAK, STALL and ACK differs from the norm, in
 * that they are used to communicate wait, failed and OK on commands.
 *
 * Also, for certain devices, the interrupt endpoint is used to convey
 * status of a command.
 */

#include <linux/blkdev.h>
#include <linux/dma-mapping.h>
#include <linux/module.h>
#include <linux/mutex.h>

#include <scsi/scsi.h>
#include <scsi/scsi_cmnd.h>
#include <scsi/scsi_devinfo.h>
#include <scsi/scsi_device.h>
#include <scsi/scsi_eh.h>

#include "usb.h"
#include <linux/usb/hcd.h>
#include "scsiglue.h"
#include "debug.h"
#include "transport.h"
#include "protocol.h"

/*
 * Vendor IDs for companies that seem to include the READ CAPACITY bug
 * in all their devices
 */
#define VENDOR_ID_NOKIA		0x0421
#define VENDOR_ID_NIKON		0x04b0
#define VENDOR_ID_PENTAX	0x0a17
#define VENDOR_ID_MOTOROLA	0x22b8

/***********************************************************************
 * Host functions 
 ***********************************************************************/

static const char* host_info(struct Scsi_Host *host)
{
	struct us_data *us = host_to_us(host);
	return us->scsi_name;
}

static int slave_alloc (struct scsi_device *sdev)
{
	struct us_data *us = host_to_us(sdev->host);

	/*
	 * Set the INQUIRY transfer length to 36.  We don't use any of
	 * the extra data and many devices choke if asked for more or
	 * less than 36 bytes.
	 */
	sdev->inquiry_len = 36;

	/*
	 * Some host controllers may have alignment requirements.
	 * We'll play it safe by requiring 512-byte alignment always.
	 */
	blk_queue_update_dma_alignment(sdev->request_queue, (512 - 1));

	/* Tell the SCSI layer if we know there is more than one LUN */
	if (us->protocol == USB_PR_BULK && us->max_lun > 0)
		sdev->sdev_bflags |= BLIST_FORCELUN;

	return 0;
}

static int slave_configure(struct scsi_device *sdev)
{
	struct us_data *us = host_to_us(sdev->host);
	struct device *dev = us->pusb_dev->bus->sysdev;

	/*
	 * Many devices have trouble transferring more than 32KB at a time,
	 * while others have trouble with more than 64K. At this time we
	 * are limiting both to 32K (64 sectores).
	 */
	if (us->fflags & (US_FL_MAX_SECTORS_64 | US_FL_MAX_SECTORS_MIN)) {
		unsigned int max_sectors = 64;

		if (us->fflags & US_FL_MAX_SECTORS_MIN)
			max_sectors = PAGE_SIZE >> 9;
		if (queue_max_hw_sectors(sdev->request_queue) > max_sectors)
			blk_queue_max_hw_sectors(sdev->request_queue,
					      max_sectors);
	} else if (sdev->type == TYPE_TAPE) {
		/*
		 * Tapes need much higher max_sector limits, so just
		 * raise it to the maximum possible (4 GB / 512) and
		 * let the queue segment size sort out the real limit.
		 */
		blk_queue_max_hw_sectors(sdev->request_queue, 0x7FFFFF);
	} else if (us->pusb_dev->speed >= USB_SPEED_SUPER) {
		/*
		 * USB3 devices will be limited to 2048 sectors. This gives us
		 * better throughput on most devices.
		 */
		blk_queue_max_hw_sectors(sdev->request_queue, 2048);
	}

	/*
	 * The max_hw_sectors should be up to maximum size of a mapping for
	 * the device. Otherwise, a DMA API might fail on swiotlb environment.
	 */
	blk_queue_max_hw_sectors(sdev->request_queue,
		min_t(size_t, queue_max_hw_sectors(sdev->request_queue),
		      dma_max_mapping_size(dev) >> SECTOR_SHIFT));

	/*
	 * Some USB host controllers can't do DMA; they have to use PIO.
	 * For such controllers we need to make sure the block layer sets
	 * up bounce buffers in addressable memory.
	 */
	if (!hcd_uses_dma(bus_to_hcd(us->pusb_dev->bus)) ||
			(bus_to_hcd(us->pusb_dev->bus)->localmem_pool != NULL))
		blk_queue_bounce_limit(sdev->request_queue, BLK_BOUNCE_HIGH);

	/*
	 * We can't put these settings in slave_alloc() because that gets
	 * called before the device type is known.  Consequently these
	 * settings can't be overridden via the scsi devinfo mechanism.
	 */
	if (sdev->type == TYPE_DISK) {

		/*
		 * Some vendors seem to put the READ CAPACITY bug into
		 * all their devices -- primarily makers of cell phones
		 * and digital cameras.  Since these devices always use
		 * flash media and can be expected to have an even number
		 * of sectors, we will always enable the CAPACITY_HEURISTICS
		 * flag unless told otherwise.
		 */
		switch (le16_to_cpu(us->pusb_dev->descriptor.idVendor)) {
		case VENDOR_ID_NOKIA:
		case VENDOR_ID_NIKON:
		case VENDOR_ID_PENTAX:
		case VENDOR_ID_MOTOROLA:
			if (!(us->fflags & (US_FL_FIX_CAPACITY |
					US_FL_CAPACITY_OK)))
				us->fflags |= US_FL_CAPACITY_HEURISTICS;
			break;
		}

		/*
		 * Disk-type devices use MODE SENSE(6) if the protocol
		 * (SubClass) is Transparent SCSI, otherwise they use
		 * MODE SENSE(10).
		 */
		if (us->subclass != USB_SC_SCSI && us->subclass != USB_SC_CYP_ATACB)
			sdev->use_10_for_ms = 1;

		/*
		 *Many disks only accept MODE SENSE transfer lengths of
		 * 192 bytes (that's what Windows uses).
		 */
		sdev->use_192_bytes_for_3f = 1;

		/*
		 * Some devices don't like MODE SENSE with page=0x3f,
		 * which is the command used for checking if a device
		 * is write-protected.  Now that we tell the sd driver
		 * to do a 192-byte transfer with this command the
		 * majority of devices work fine, but a few still can't
		 * handle it.  The sd driver will simply assume those
		 * devices are write-enabled.
		 */
		if (us->fflags & US_FL_NO_WP_DETECT)
			sdev->skip_ms_page_3f = 1;

		/*
		 * A number of devices have problems with MODE SENSE for
		 * page x08, so we will skip it.
		 */
		sdev->skip_ms_page_8 = 1;

		/*
		 * Some devices don't handle VPD pages correctly, so skip vpd
		 * pages if not forced by SCSI layer.
		 */
		sdev->skip_vpd_pages = !sdev->try_vpd_pages;

		/* Do not attempt to use REPORT SUPPORTED OPERATION CODES */
		sdev->no_report_opcodes = 1;

		/* Do not attempt to use WRITE SAME */
		sdev->no_write_same = 1;

		/*
		 * Some disks return the total number of blocks in response
		 * to READ CAPACITY rather than the highest block number.
		 * If this device makes that mistake, tell the sd driver.
		 */
		if (us->fflags & US_FL_FIX_CAPACITY)
			sdev->fix_capacity = 1;

		/*
		 * A few disks have two indistinguishable version, one of
		 * which reports the correct capacity and the other does not.
		 * The sd driver has to guess which is the case.
		 */
		if (us->fflags & US_FL_CAPACITY_HEURISTICS)
			sdev->guess_capacity = 1;

		/* Some devices cannot handle READ_CAPACITY_16 */
		if (us->fflags & US_FL_NO_READ_CAPACITY_16)
			sdev->no_read_capacity_16 = 1;

		/*
		 * Many devices do not respond properly to READ_CAPACITY_16.
		 * Tell the SCSI layer to try READ_CAPACITY_10 first.
		 * However some USB 3.0 drive enclosures return capacity
		 * modulo 2TB. Those must use READ_CAPACITY_16
		 */
		if (!(us->fflags & US_FL_NEEDS_CAP16))
			sdev->try_rc_10_first = 1;

		/*
		 * assume SPC3 or latter devices support sense size > 18
		 * unless US_FL_BAD_SENSE quirk is specified.
		 */
		if (sdev->scsi_level > SCSI_SPC_2 &&
		    !(us->fflags & US_FL_BAD_SENSE))
			us->fflags |= US_FL_SANE_SENSE;

		/*
		 * USB-IDE bridges tend to report SK = 0x04 (Non-recoverable
		 * Hardware Error) when any low-level error occurs,
		 * recoverable or not.  Setting this flag tells the SCSI
		 * midlayer to retry such commands, which frequently will
		 * succeed and fix the error.  The worst this can lead to
		 * is an occasional series of retries that will all fail.
		 */
		sdev->retry_hwerror = 1;

		/*
		 * USB disks should allow restart.  Some drives spin down
		 * automatically, requiring a START-STOP UNIT command.
		 */
		sdev->allow_restart = 1;

		/*
		 * Some USB cardreaders have trouble reading an sdcard's last
		 * sector in a larger then 1 sector read, since the performance
		 * impact is negligible we set this flag for all USB disks
		 */
		sdev->last_sector_bug = 1;

		/*
		 * Enable last-sector hacks for single-target devices using
		 * the Bulk-only transport, unless we already know the
		 * capacity will be decremented or is correct.
		 */
		if (!(us->fflags & (US_FL_FIX_CAPACITY | US_FL_CAPACITY_OK |
					US_FL_SCM_MULT_TARG)) &&
				us->protocol == USB_PR_BULK)
			us->use_last_sector_hacks = 1;

		/* Check if write cache default on flag is set or not */
		if (us->fflags & US_FL_WRITE_CACHE)
			sdev->wce_default_on = 1;

		/* A few buggy USB-ATA bridges don't understand FUA */
		if (us->fflags & US_FL_BROKEN_FUA)
			sdev->broken_fua = 1;

		/* Some even totally fail to indicate a cache */
		if (us->fflags & US_FL_ALWAYS_SYNC) {
			/* don't read caching information */
			sdev->skip_ms_page_8 = 1;
			sdev->skip_ms_page_3f = 1;
			/* assume sync is needed */
			sdev->wce_default_on = 1;
		}
	} else {

		/*
		 * Non-disk-type devices don't need to ignore any pages
		 * or to force 192-byte transfer lengths for MODE SENSE.
		 * But they do need to use MODE SENSE(10).
		 */
		sdev->use_10_for_ms = 1;

		/* Some (fake) usb cdrom devices don't like READ_DISC_INFO */
		if (us->fflags & US_FL_NO_READ_DISC_INFO)
			sdev->no_read_disc_info = 1;
	}

	/*
	 * The CB and CBI transports have no way to pass LUN values
	 * other than the bits in the second byte of a CDB.  But those
	 * bits don't get set to the LUN value if the device reports
	 * scsi_level == 0 (UNKNOWN).  Hence such devices must necessarily
	 * be single-LUN.
	 */
	if ((us->protocol == USB_PR_CB || us->protocol == USB_PR_CBI) &&
			sdev->scsi_level == SCSI_UNKNOWN)
		us->max_lun = 0;

	/*
	 * Some devices choke when they receive a PREVENT-ALLOW MEDIUM
	 * REMOVAL command, so suppress those commands.
	 */
	if (us->fflags & US_FL_NOT_LOCKABLE)
		sdev->lockable = 0;

	/*
	 * this is to satisfy the compiler, tho I don't think the 
	 * return code is ever checked anywhere.
	 */
	return 0;
}

static int target_alloc(struct scsi_target *starget)
{
	struct us_data *us = host_to_us(dev_to_shost(starget->dev.parent));

	/*
	 * Some USB drives don't support REPORT LUNS, even though they
	 * report a SCSI revision level above 2.  Tell the SCSI layer
	 * not to issue that command; it will perform a normal sequential
	 * scan instead.
	 */
	starget->no_report_luns = 1;

	/*
	 * The UFI spec treats the Peripheral Qualifier bits in an
	 * INQUIRY result as reserved and requires devices to set them
	 * to 0.  However the SCSI spec requires these bits to be set
	 * to 3 to indicate when a LUN is not present.
	 *
	 * Let the scanning code know if this target merely sets
	 * Peripheral Device Type to 0x1f to indicate no LUN.
	 */
	if (us->subclass == USB_SC_UFI)
		starget->pdt_1f_for_no_lun = 1;

	return 0;
}

/* queue a command */
/* This is always called with scsi_lock(host) held */
static int queuecommand_lck(struct scsi_cmnd *srb,
			void (*done)(struct scsi_cmnd *))
{
	struct us_data *us = host_to_us(srb->device->host);

	/* check for state-transition errors */
	if (us->srb != NULL) {
<<<<<<< HEAD
		printk(KERN_ERR "usb-storage: Error in %s: us->srb = %p\n",
			__func__, us->srb);
=======
		dev_err(&us->pusb_intf->dev,
			"Error in %s: us->srb = %p\n", __func__, us->srb);
>>>>>>> 7d2a07b7
		return SCSI_MLQUEUE_HOST_BUSY;
	}

	/* fail the command if we are disconnecting */
	if (test_bit(US_FLIDX_DISCONNECTING, &us->dflags)) {
		usb_stor_dbg(us, "Fail command during disconnect\n");
		srb->result = DID_NO_CONNECT << 16;
		done(srb);
		return 0;
	}

	if ((us->fflags & US_FL_NO_ATA_1X) &&
			(srb->cmnd[0] == ATA_12 || srb->cmnd[0] == ATA_16)) {
		memcpy(srb->sense_buffer, usb_stor_sense_invalidCDB,
		       sizeof(usb_stor_sense_invalidCDB));
		srb->result = SAM_STAT_CHECK_CONDITION;
		done(srb);
		return 0;
	}

	/* enqueue the command and wake up the control thread */
	srb->scsi_done = done;
	us->srb = srb;
	complete(&us->cmnd_ready);

	return 0;
}

static DEF_SCSI_QCMD(queuecommand)

/***********************************************************************
 * Error handling functions
 ***********************************************************************/

/* Command timeout and abort */
static int command_abort(struct scsi_cmnd *srb)
{
	struct us_data *us = host_to_us(srb->device->host);

	usb_stor_dbg(us, "%s called\n", __func__);

	/*
	 * us->srb together with the TIMED_OUT, RESETTING, and ABORTING
	 * bits are protected by the host lock.
	 */
	scsi_lock(us_to_host(us));

	/* Is this command still active? */
	if (us->srb != srb) {
		scsi_unlock(us_to_host(us));
		usb_stor_dbg(us, "-- nothing to abort\n");
		return FAILED;
	}

	/*
	 * Set the TIMED_OUT bit.  Also set the ABORTING bit, but only if
	 * a device reset isn't already in progress (to avoid interfering
	 * with the reset).  Note that we must retain the host lock while
	 * calling usb_stor_stop_transport(); otherwise it might interfere
	 * with an auto-reset that begins as soon as we release the lock.
	 */
	set_bit(US_FLIDX_TIMED_OUT, &us->dflags);
	if (!test_bit(US_FLIDX_RESETTING, &us->dflags)) {
		set_bit(US_FLIDX_ABORTING, &us->dflags);
		usb_stor_stop_transport(us);
	}
	scsi_unlock(us_to_host(us));

	/* Wait for the aborted command to finish */
	wait_for_completion(&us->notify);
	return SUCCESS;
}

/*
 * This invokes the transport reset mechanism to reset the state of the
 * device
 */
static int device_reset(struct scsi_cmnd *srb)
{
	struct us_data *us = host_to_us(srb->device->host);
	int result;

	usb_stor_dbg(us, "%s called\n", __func__);

	/* lock the device pointers and do the reset */
	mutex_lock(&(us->dev_mutex));
	result = us->transport_reset(us);
	mutex_unlock(&us->dev_mutex);

	return result < 0 ? FAILED : SUCCESS;
}

/* Simulate a SCSI bus reset by resetting the device's USB port. */
static int bus_reset(struct scsi_cmnd *srb)
{
	struct us_data *us = host_to_us(srb->device->host);
	int result;

	usb_stor_dbg(us, "%s called\n", __func__);

	result = usb_stor_port_reset(us);
	return result < 0 ? FAILED : SUCCESS;
}

/*
 * Report a driver-initiated device reset to the SCSI layer.
 * Calling this for a SCSI-initiated reset is unnecessary but harmless.
 * The caller must own the SCSI host lock.
 */
void usb_stor_report_device_reset(struct us_data *us)
{
	int i;
	struct Scsi_Host *host = us_to_host(us);

	scsi_report_device_reset(host, 0, 0);
	if (us->fflags & US_FL_SCM_MULT_TARG) {
		for (i = 1; i < host->max_id; ++i)
			scsi_report_device_reset(host, 0, i);
	}
}

/*
 * Report a driver-initiated bus reset to the SCSI layer.
 * Calling this for a SCSI-initiated reset is unnecessary but harmless.
 * The caller must not own the SCSI host lock.
 */
void usb_stor_report_bus_reset(struct us_data *us)
{
	struct Scsi_Host *host = us_to_host(us);

	scsi_lock(host);
	scsi_report_bus_reset(host, 0);
	scsi_unlock(host);
}

/***********************************************************************
 * /proc/scsi/ functions
 ***********************************************************************/

static int write_info(struct Scsi_Host *host, char *buffer, int length)
{
	/* if someone is sending us data, just throw it away */
	return length;
}

static int show_info (struct seq_file *m, struct Scsi_Host *host)
{
	struct us_data *us = host_to_us(host);
	const char *string;

	/* print the controller name */
	seq_printf(m, "   Host scsi%d: usb-storage\n", host->host_no);

	/* print product, vendor, and serial number strings */
	if (us->pusb_dev->manufacturer)
		string = us->pusb_dev->manufacturer;
	else if (us->unusual_dev->vendorName)
		string = us->unusual_dev->vendorName;
	else
		string = "Unknown";
	seq_printf(m, "       Vendor: %s\n", string);
	if (us->pusb_dev->product)
		string = us->pusb_dev->product;
	else if (us->unusual_dev->productName)
		string = us->unusual_dev->productName;
	else
		string = "Unknown";
	seq_printf(m, "      Product: %s\n", string);
	if (us->pusb_dev->serial)
		string = us->pusb_dev->serial;
	else
		string = "None";
	seq_printf(m, "Serial Number: %s\n", string);

	/* show the protocol and transport */
	seq_printf(m, "     Protocol: %s\n", us->protocol_name);
	seq_printf(m, "    Transport: %s\n", us->transport_name);

	/* show the device flags */
	seq_printf(m, "       Quirks:");

#define US_FLAG(name, value) \
	if (us->fflags & value) seq_printf(m, " " #name);
US_DO_ALL_FLAGS
#undef US_FLAG
	seq_putc(m, '\n');
	return 0;
}

/***********************************************************************
 * Sysfs interface
 ***********************************************************************/

/* Output routine for the sysfs max_sectors file */
static ssize_t max_sectors_show(struct device *dev, struct device_attribute *attr, char *buf)
{
	struct scsi_device *sdev = to_scsi_device(dev);

	return sprintf(buf, "%u\n", queue_max_hw_sectors(sdev->request_queue));
}

/* Input routine for the sysfs max_sectors file */
static ssize_t max_sectors_store(struct device *dev, struct device_attribute *attr, const char *buf,
		size_t count)
{
	struct scsi_device *sdev = to_scsi_device(dev);
	unsigned short ms;

	if (sscanf(buf, "%hu", &ms) > 0) {
		blk_queue_max_hw_sectors(sdev->request_queue, ms);
		return count;
	}
	return -EINVAL;
}
static DEVICE_ATTR_RW(max_sectors);

static struct device_attribute *sysfs_device_attr_list[] = {
	&dev_attr_max_sectors,
	NULL,
};

/*
 * this defines our host template, with which we'll allocate hosts
 */

static const struct scsi_host_template usb_stor_host_template = {
	/* basic userland interface stuff */
	.name =				"usb-storage",
	.proc_name =			"usb-storage",
	.show_info =			show_info,
	.write_info =			write_info,
	.info =				host_info,

	/* command interface -- queued only */
	.queuecommand =			queuecommand,

	/* error and abort handlers */
	.eh_abort_handler =		command_abort,
	.eh_device_reset_handler =	device_reset,
	.eh_bus_reset_handler =		bus_reset,

	/* queue commands only, only one command per LUN */
	.can_queue =			1,

	/* unknown initiator id */
	.this_id =			-1,

	.slave_alloc =			slave_alloc,
	.slave_configure =		slave_configure,
	.target_alloc =			target_alloc,

	/* lots of sg segments can be handled */
	.sg_tablesize =			SG_MAX_SEGMENTS,


	/*
	 * Limit the total size of a transfer to 120 KB.
	 *
	 * Some devices are known to choke with anything larger. It seems like
	 * the problem stems from the fact that original IDE controllers had
	 * only an 8-bit register to hold the number of sectors in one transfer
	 * and even those couldn't handle a full 256 sectors.
	 *
	 * Because we want to make sure we interoperate with as many devices as
	 * possible, we will maintain a 240 sector transfer size limit for USB
	 * Mass Storage devices.
	 *
	 * Tests show that other operating have similar limits with Microsoft
	 * Windows 7 limiting transfers to 128 sectors for both USB2 and USB3
	 * and Apple Mac OS X 10.11 limiting transfers to 256 sectors for USB2
	 * and 2048 for USB3 devices.
	 */
	.max_sectors =                  240,

	/* emulated HBA */
	.emulated =			1,

	/* we do our own delay after a device or bus reset */
	.skip_settle_delay =		1,

	/* sysfs device attributes */
	.sdev_attrs =			sysfs_device_attr_list,

	/* module management */
	.module =			THIS_MODULE
};

void usb_stor_host_template_init(struct scsi_host_template *sht,
				 const char *name, struct module *owner)
{
	*sht = usb_stor_host_template;
	sht->name = name;
	sht->proc_name = name;
	sht->module = owner;
}
EXPORT_SYMBOL_GPL(usb_stor_host_template_init);

/* To Report "Illegal Request: Invalid Field in CDB */
unsigned char usb_stor_sense_invalidCDB[18] = {
	[0]	= 0x70,			    /* current error */
	[2]	= ILLEGAL_REQUEST,	    /* Illegal Request = 0x05 */
	[7]	= 0x0a,			    /* additional length */
	[12]	= 0x24			    /* Invalid Field in CDB */
};
EXPORT_SYMBOL_GPL(usb_stor_sense_invalidCDB);<|MERGE_RESOLUTION|>--- conflicted
+++ resolved
@@ -370,13 +370,8 @@
 
 	/* check for state-transition errors */
 	if (us->srb != NULL) {
-<<<<<<< HEAD
-		printk(KERN_ERR "usb-storage: Error in %s: us->srb = %p\n",
-			__func__, us->srb);
-=======
 		dev_err(&us->pusb_intf->dev,
 			"Error in %s: us->srb = %p\n", __func__, us->srb);
->>>>>>> 7d2a07b7
 		return SCSI_MLQUEUE_HOST_BUSY;
 	}
 
