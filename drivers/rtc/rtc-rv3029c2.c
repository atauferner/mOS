--- conflicted
+++ resolved
@@ -213,18 +213,11 @@
 static int rv3029_eeprom_write(struct rv3029_data *rv3029, u8 reg,
 			       u8 const buf[], size_t len)
 {
-<<<<<<< HEAD
-=======
 	unsigned int tmp;
->>>>>>> 7d2a07b7
 	int ret, err;
 	size_t i;
 
-<<<<<<< HEAD
-	err = rv3029_eeprom_enter(dev);
-=======
 	err = rv3029_eeprom_enter(rv3029);
->>>>>>> 7d2a07b7
 	if (err < 0)
 		return err;
 
@@ -243,11 +236,7 @@
 			break;
 	}
 
-<<<<<<< HEAD
-	err = rv3029_eeprom_exit(dev);
-=======
 	err = rv3029_eeprom_exit(rv3029);
->>>>>>> 7d2a07b7
 	if (err < 0)
 		return err;
 
