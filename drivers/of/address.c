--- conflicted
+++ resolved
@@ -759,19 +759,11 @@
 		return NULL;
 
 	range->flags = parser->bus->get_flags(parser->range);
-<<<<<<< HEAD
 
 	/* A extra cell for resource flags */
 	if (parser->bus->has_flags)
 		busflag_na = 1;
 
-=======
-
-	/* A extra cell for resource flags */
-	if (parser->bus->has_flags)
-		busflag_na = 1;
-
->>>>>>> d012a719
 	range->bus_addr = of_read_number(parser->range + busflag_na, na - busflag_na);
 
 	if (parser->dma)
