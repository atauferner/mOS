--- conflicted
+++ resolved
@@ -47,33 +47,6 @@
 #include "watchdog_core.h"
 #include "watchdog_pretimeout.h"
 
-<<<<<<< HEAD
-/*
- * struct watchdog_core_data - watchdog core internal data
- * @dev:	The watchdog's internal device
- * @cdev:	The watchdog's Character device.
- * @wdd:	Pointer to watchdog device.
- * @lock:	Lock for watchdog core.
- * @status:	Watchdog core internal status bits.
- */
-struct watchdog_core_data {
-	struct device dev;
-	struct cdev cdev;
-	struct watchdog_device *wdd;
-	struct mutex lock;
-	ktime_t last_keepalive;
-	ktime_t last_hw_keepalive;
-	ktime_t open_deadline;
-	struct hrtimer timer;
-	struct kthread_work work;
-	unsigned long status;		/* Internal status bits */
-#define _WDOG_DEV_OPEN		0	/* Opened ? */
-#define _WDOG_ALLOW_RELEASE	1	/* Did we receive the magic char ? */
-#define _WDOG_KEEPALIVE		2	/* Did we receive a keepalive ? */
-};
-
-=======
->>>>>>> 7d2a07b7
 /* the dev_t structure to store the dynamically allocated watchdog devices */
 static dev_t watchdog_devt;
 /* Reference to watchdog device behind /dev/watchdog */
@@ -288,13 +261,6 @@
 		}
 	} else {
 		err = wdd->ops->start(wdd);
-<<<<<<< HEAD
-	if (err == 0) {
-		set_bit(WDOG_ACTIVE, &wdd->status);
-		wd_data->last_keepalive = started_at;
-		wd_data->last_hw_keepalive = started_at;
-		watchdog_update_worker(wdd);
-=======
 		if (err == 0) {
 			set_bit(WDOG_ACTIVE, &wdd->status);
 			wd_data->last_keepalive = started_at;
@@ -302,7 +268,6 @@
 			watchdog_update_worker(wdd);
 			watchdog_hrtimer_pretimeout_start(wdd);
 		}
->>>>>>> 7d2a07b7
 	}
 
 	return err;
