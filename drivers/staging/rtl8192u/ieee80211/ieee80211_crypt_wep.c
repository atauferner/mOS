// SPDX-License-Identifier: GPL-2.0
/*
 * Host AP crypt: host-based WEP encryption implementation for Host AP driver
 *
 * Copyright (c) 2002-2004, Jouni Malinen <jkmaline@cc.hut.fi>
 */

#include <linux/fips.h>
#include <linux/module.h>
#include <linux/init.h>
#include <linux/slab.h>
#include <linux/random.h>
#include <linux/skbuff.h>
#include <linux/string.h>

#include "ieee80211.h"

#include <crypto/arc4.h>
#include <linux/crc32.h>

MODULE_AUTHOR("Jouni Malinen");
MODULE_DESCRIPTION("Host AP crypt: WEP");
MODULE_LICENSE("GPL");

struct prism2_wep_data {
	u32 iv;
#define WEP_KEY_LEN 13
	u8 key[WEP_KEY_LEN + 1];
	u8 key_len;
	u8 key_idx;
	struct arc4_ctx rx_ctx_arc4;
	struct arc4_ctx tx_ctx_arc4;
};


static void *prism2_wep_init(int keyidx)
{
	struct prism2_wep_data *priv;

	if (fips_enabled)
		return NULL;

	priv = kzalloc(sizeof(*priv), GFP_KERNEL);
	if (!priv)
		return NULL;
	priv->key_idx = keyidx;

	/* start WEP IV from a random value */
	get_random_bytes(&priv->iv, 4);

	return priv;
}


static void prism2_wep_deinit(void *priv)
{
	kfree_sensitive(priv);
}

/* Perform WEP encryption on given skb that has at least 4 bytes of headroom
 * for IV and 4 bytes of tailroom for ICV. Both IV and ICV will be transmitted,
 * so the payload length increases with 8 bytes.
 *
 * WEP frame payload: IV + TX key idx, RC4(data), ICV = RC4(CRC32(data))
 */
static int prism2_wep_encrypt(struct sk_buff *skb, int hdr_len, void *priv)
{
	struct prism2_wep_data *wep = priv;
	u32 klen, len;
	u8 key[WEP_KEY_LEN + 3];
	u8 *pos;
	struct cb_desc *tcb_desc = (struct cb_desc *)(skb->cb + MAX_DEV_ADDR_SIZE);
	u32 crc;
	u8 *icv;

	if (skb_headroom(skb) < 4 || skb_tailroom(skb) < 4 ||
	    skb->len < hdr_len)
		return -1;

	len = skb->len - hdr_len;
	pos = skb_push(skb, 4);
	memmove(pos, pos + 4, hdr_len);
	pos += hdr_len;

	klen = 3 + wep->key_len;

	wep->iv++;

	/* Fluhrer, Mantin, and Shamir have reported weaknesses in the key
	 * scheduling algorithm of RC4. At least IVs (KeyByte + 3, 0xff, N)
	 * can be used to speedup attacks, so avoid using them.
	 */
	if ((wep->iv & 0xff00) == 0xff00) {
		u8 B = (wep->iv >> 16) & 0xff;

		if (B >= 3 && B < klen)
			wep->iv += 0x0100;
	}

	/* Prepend 24-bit IV to RC4 key and TX frame */
	*pos++ = key[0] = (wep->iv >> 16) & 0xff;
	*pos++ = key[1] = (wep->iv >> 8) & 0xff;
	*pos++ = key[2] = wep->iv & 0xff;
	*pos++ = wep->key_idx << 6;

	/* Copy rest of the WEP key (the secret part) */
	memcpy(key + 3, wep->key, wep->key_len);

	if (!tcb_desc->bHwSec) {
		/* Append little-endian CRC32 and encrypt it to produce ICV */
		crc = ~crc32_le(~0, pos, len);
		icv = skb_put(skb, 4);
		icv[0] = crc;
		icv[1] = crc >> 8;
		icv[2] = crc >> 16;
		icv[3] = crc >> 24;

<<<<<<< HEAD
		crypto_sync_skcipher_setkey(wep->tx_tfm, key, klen);
		sg_init_one(&sg, pos, len + 4);

		skcipher_request_set_sync_tfm(req, wep->tx_tfm);
		skcipher_request_set_callback(req, 0, NULL, NULL);
		skcipher_request_set_crypt(req, &sg, &sg, len + 4, NULL);

		err = crypto_skcipher_encrypt(req);
		skcipher_request_zero(req);
		return err;
=======
		arc4_setkey(&wep->tx_ctx_arc4, key, klen);
		arc4_crypt(&wep->tx_ctx_arc4, pos, pos, len + 4);
>>>>>>> 7d2a07b7
	}

	return 0;
}


/* Perform WEP decryption on given buffer. Buffer includes whole WEP part of
 * the frame: IV (4 bytes), encrypted payload (including SNAP header),
 * ICV (4 bytes). len includes both IV and ICV.
 *
 * Returns 0 if frame was decrypted successfully and ICV was correct and -1 on
 * failure. If frame is OK, IV and ICV will be removed.
 */
static int prism2_wep_decrypt(struct sk_buff *skb, int hdr_len, void *priv)
{
	struct prism2_wep_data *wep = priv;
	u32  klen, plen;
	u8 key[WEP_KEY_LEN + 3];
	u8 keyidx, *pos;
	struct cb_desc *tcb_desc = (struct cb_desc *)(skb->cb + MAX_DEV_ADDR_SIZE);
	u32 crc;
	u8 icv[4];

	if (skb->len < hdr_len + 8)
		return -1;

	pos = skb->data + hdr_len;
	key[0] = *pos++;
	key[1] = *pos++;
	key[2] = *pos++;
	keyidx = *pos++ >> 6;
	if (keyidx != wep->key_idx)
		return -1;

	klen = 3 + wep->key_len;

	/* Copy rest of the WEP key (the secret part) */
	memcpy(key + 3, wep->key, wep->key_len);

	/* Apply RC4 to data and compute CRC32 over decrypted data */
	plen = skb->len - hdr_len - 8;

	if (!tcb_desc->bHwSec) {
<<<<<<< HEAD
		SYNC_SKCIPHER_REQUEST_ON_STACK(req, wep->rx_tfm);

		crypto_sync_skcipher_setkey(wep->rx_tfm, key, klen);
		sg_init_one(&sg, pos, plen + 4);

		skcipher_request_set_sync_tfm(req, wep->rx_tfm);
		skcipher_request_set_callback(req, 0, NULL, NULL);
		skcipher_request_set_crypt(req, &sg, &sg, plen + 4, NULL);

		err = crypto_skcipher_decrypt(req);
		skcipher_request_zero(req);
		if (err)
			return -7;
=======
		arc4_setkey(&wep->rx_ctx_arc4, key, klen);
		arc4_crypt(&wep->rx_ctx_arc4, pos, pos, plen + 4);
>>>>>>> 7d2a07b7

		crc = ~crc32_le(~0, pos, plen);
		icv[0] = crc;
		icv[1] = crc >> 8;
		icv[2] = crc >> 16;
		icv[3] = crc >> 24;
		if (memcmp(icv, pos + plen, 4) != 0) {
			/* ICV mismatch - drop frame */
			return -2;
		}
	}
	/* Remove IV and ICV */
	memmove(skb->data + 4, skb->data, hdr_len);
	skb_pull(skb, 4);
	skb_trim(skb, skb->len - 4);

	return 0;
}


static int prism2_wep_set_key(void *key, int len, u8 *seq, void *priv)
{
	struct prism2_wep_data *wep = priv;

	if (len < 0 || len > WEP_KEY_LEN)
		return -1;

	memcpy(wep->key, key, len);
	wep->key_len = len;

	return 0;
}


static int prism2_wep_get_key(void *key, int len, u8 *seq, void *priv)
{
	struct prism2_wep_data *wep = priv;

	if (len < wep->key_len)
		return -1;

	memcpy(key, wep->key, wep->key_len);

	return wep->key_len;
}


static char *prism2_wep_print_stats(char *p, void *priv)
{
	struct prism2_wep_data *wep = priv;

	p += sprintf(p, "key[%d] alg=WEP len=%d\n",
		     wep->key_idx, wep->key_len);
	return p;
}


static struct ieee80211_crypto_ops ieee80211_crypt_wep = {
	.name			= "WEP",
	.init			= prism2_wep_init,
	.deinit			= prism2_wep_deinit,
	.encrypt_mpdu		= prism2_wep_encrypt,
	.decrypt_mpdu		= prism2_wep_decrypt,
	.encrypt_msdu		= NULL,
	.decrypt_msdu		= NULL,
	.set_key		= prism2_wep_set_key,
	.get_key		= prism2_wep_get_key,
	.print_stats		= prism2_wep_print_stats,
	.extra_prefix_len	= 4, /* IV */
	.extra_postfix_len	= 4, /* ICV */
	.owner			= THIS_MODULE,
};

int __init ieee80211_crypto_wep_init(void)
{
	return ieee80211_register_crypto_ops(&ieee80211_crypt_wep);
}

void __exit ieee80211_crypto_wep_exit(void)
{
	ieee80211_unregister_crypto_ops(&ieee80211_crypt_wep);
}
<|MERGE_RESOLUTION|>--- conflicted
+++ resolved
@@ -115,21 +115,8 @@
 		icv[2] = crc >> 16;
 		icv[3] = crc >> 24;
 
-<<<<<<< HEAD
-		crypto_sync_skcipher_setkey(wep->tx_tfm, key, klen);
-		sg_init_one(&sg, pos, len + 4);
-
-		skcipher_request_set_sync_tfm(req, wep->tx_tfm);
-		skcipher_request_set_callback(req, 0, NULL, NULL);
-		skcipher_request_set_crypt(req, &sg, &sg, len + 4, NULL);
-
-		err = crypto_skcipher_encrypt(req);
-		skcipher_request_zero(req);
-		return err;
-=======
 		arc4_setkey(&wep->tx_ctx_arc4, key, klen);
 		arc4_crypt(&wep->tx_ctx_arc4, pos, pos, len + 4);
->>>>>>> 7d2a07b7
 	}
 
 	return 0;
@@ -173,24 +160,8 @@
 	plen = skb->len - hdr_len - 8;
 
 	if (!tcb_desc->bHwSec) {
-<<<<<<< HEAD
-		SYNC_SKCIPHER_REQUEST_ON_STACK(req, wep->rx_tfm);
-
-		crypto_sync_skcipher_setkey(wep->rx_tfm, key, klen);
-		sg_init_one(&sg, pos, plen + 4);
-
-		skcipher_request_set_sync_tfm(req, wep->rx_tfm);
-		skcipher_request_set_callback(req, 0, NULL, NULL);
-		skcipher_request_set_crypt(req, &sg, &sg, plen + 4, NULL);
-
-		err = crypto_skcipher_decrypt(req);
-		skcipher_request_zero(req);
-		if (err)
-			return -7;
-=======
 		arc4_setkey(&wep->rx_ctx_arc4, key, klen);
 		arc4_crypt(&wep->rx_ctx_arc4, pos, pos, plen + 4);
->>>>>>> 7d2a07b7
 
 		crc = ~crc32_le(~0, pos, plen);
 		icv[0] = crc;
