// SPDX-License-Identifier: GPL-2.0
/* Copyright 2011 Broadcom Corporation.  All rights reserved. */

#include <linux/interrupt.h>
#include <linux/slab.h>

#include <sound/asoundef.h>

#include "bcm2835.h"

/* hardware definition */
static const struct snd_pcm_hardware snd_bcm2835_playback_hw = {
	.info = (SNDRV_PCM_INFO_INTERLEAVED | SNDRV_PCM_INFO_BLOCK_TRANSFER |
		 SNDRV_PCM_INFO_MMAP | SNDRV_PCM_INFO_MMAP_VALID |
<<<<<<< HEAD
		 SNDRV_PCM_INFO_SYNC_APPLPTR),
=======
		 SNDRV_PCM_INFO_SYNC_APPLPTR | SNDRV_PCM_INFO_BATCH),
>>>>>>> 7d2a07b7
	.formats = SNDRV_PCM_FMTBIT_U8 | SNDRV_PCM_FMTBIT_S16_LE,
	.rates = SNDRV_PCM_RATE_CONTINUOUS | SNDRV_PCM_RATE_8000_192000,
	.rate_min = 8000,
	.rate_max = 192000,
	.channels_min = 1,
	.channels_max = 8,
	.buffer_bytes_max = 512 * 1024,
	.period_bytes_min = 1 * 1024,
	.period_bytes_max = 512 * 1024,
	.periods_min = 1,
	.periods_max = 128,
};

static const struct snd_pcm_hardware snd_bcm2835_playback_spdif_hw = {
	.info = (SNDRV_PCM_INFO_INTERLEAVED | SNDRV_PCM_INFO_BLOCK_TRANSFER |
		 SNDRV_PCM_INFO_MMAP | SNDRV_PCM_INFO_MMAP_VALID |
<<<<<<< HEAD
		 SNDRV_PCM_INFO_SYNC_APPLPTR),
=======
		 SNDRV_PCM_INFO_SYNC_APPLPTR | SNDRV_PCM_INFO_BATCH),
>>>>>>> 7d2a07b7
	.formats = SNDRV_PCM_FMTBIT_S16_LE,
	.rates = SNDRV_PCM_RATE_CONTINUOUS | SNDRV_PCM_RATE_44100 |
	SNDRV_PCM_RATE_48000,
	.rate_min = 44100,
	.rate_max = 48000,
	.channels_min = 2,
	.channels_max = 2,
	.buffer_bytes_max = 128 * 1024,
	.period_bytes_min = 1 * 1024,
	.period_bytes_max = 128 * 1024,
	.periods_min = 1,
	.periods_max = 128,
};

static void snd_bcm2835_playback_free(struct snd_pcm_runtime *runtime)
{
	kfree(runtime->private_data);
}

void bcm2835_playback_fifo(struct bcm2835_alsa_stream *alsa_stream,
			   unsigned int bytes)
{
	struct snd_pcm_substream *substream = alsa_stream->substream;
	unsigned int pos;

	if (!alsa_stream->period_size)
		return;

	if (bytes >= alsa_stream->buffer_size) {
		snd_pcm_stream_lock(substream);
		snd_pcm_stop(substream,
			     alsa_stream->draining ?
			     SNDRV_PCM_STATE_SETUP :
			     SNDRV_PCM_STATE_XRUN);
		snd_pcm_stream_unlock(substream);
		return;
	}

	pos = atomic_read(&alsa_stream->pos);
	pos += bytes;
	pos %= alsa_stream->buffer_size;
	atomic_set(&alsa_stream->pos, pos);

	alsa_stream->period_offset += bytes;
	alsa_stream->interpolate_start = ktime_get();
	if (alsa_stream->period_offset >= alsa_stream->period_size) {
		alsa_stream->period_offset %= alsa_stream->period_size;
		snd_pcm_period_elapsed(substream);
	}
}

/* open callback */
static int snd_bcm2835_playback_open_generic(
	struct snd_pcm_substream *substream, int spdif)
{
	struct bcm2835_chip *chip = snd_pcm_substream_chip(substream);
	struct snd_pcm_runtime *runtime = substream->runtime;
	struct bcm2835_alsa_stream *alsa_stream;
	int idx;
	int err;

	mutex_lock(&chip->audio_mutex);
	idx = substream->number;

	if (spdif && chip->opened) {
		err = -EBUSY;
		goto out;
	} else if (!spdif && (chip->opened & (1 << idx))) {
		err = -EBUSY;
		goto out;
	}
	if (idx >= MAX_SUBSTREAMS) {
		dev_err(chip->dev,
			"substream(%d) device doesn't exist max(%d) substreams allowed\n",
			idx, MAX_SUBSTREAMS);
		err = -ENODEV;
		goto out;
	}

	alsa_stream = kzalloc(sizeof(*alsa_stream), GFP_KERNEL);
	if (!alsa_stream) {
		err = -ENOMEM;
		goto out;
	}

	/* Initialise alsa_stream */
	alsa_stream->chip = chip;
	alsa_stream->substream = substream;
	alsa_stream->idx = idx;

	err = bcm2835_audio_open(alsa_stream);
	if (err) {
		kfree(alsa_stream);
		goto out;
	}
	runtime->private_data = alsa_stream;
	runtime->private_free = snd_bcm2835_playback_free;
	if (spdif) {
		runtime->hw = snd_bcm2835_playback_spdif_hw;
	} else {
		/* clear spdif status, as we are not in spdif mode */
		chip->spdif_status = 0;
		runtime->hw = snd_bcm2835_playback_hw;
	}
	/* minimum 16 bytes alignment (for vchiq bulk transfers) */
	snd_pcm_hw_constraint_step(runtime,
				   0,
				   SNDRV_PCM_HW_PARAM_PERIOD_BYTES,
				   16);

	/* position update is in 10ms order */
	snd_pcm_hw_constraint_minmax(runtime,
				     SNDRV_PCM_HW_PARAM_PERIOD_TIME,
				     10 * 1000, UINT_MAX);

	chip->alsa_stream[idx] = alsa_stream;

	chip->opened |= (1 << idx);

out:
	mutex_unlock(&chip->audio_mutex);

	return err;
}

static int snd_bcm2835_playback_open(struct snd_pcm_substream *substream)
{
	return snd_bcm2835_playback_open_generic(substream, 0);
}

static int snd_bcm2835_playback_spdif_open(struct snd_pcm_substream *substream)
{
	return snd_bcm2835_playback_open_generic(substream, 1);
}

static int snd_bcm2835_playback_close(struct snd_pcm_substream *substream)
{
	struct bcm2835_alsa_stream *alsa_stream;
	struct snd_pcm_runtime *runtime;
	struct bcm2835_chip *chip;

	chip = snd_pcm_substream_chip(substream);
	mutex_lock(&chip->audio_mutex);
	runtime = substream->runtime;
	alsa_stream = runtime->private_data;

	alsa_stream->period_size = 0;
	alsa_stream->buffer_size = 0;

	bcm2835_audio_close(alsa_stream);
	alsa_stream->chip->alsa_stream[alsa_stream->idx] = NULL;
	/*
	 * Do not free up alsa_stream here, it will be freed up by
	 * runtime->private_free callback we registered in *_open above
	 */

	chip->opened &= ~(1 << substream->number);

	mutex_unlock(&chip->audio_mutex);

	return 0;
}

static int snd_bcm2835_pcm_prepare(struct snd_pcm_substream *substream)
{
	struct bcm2835_chip *chip = snd_pcm_substream_chip(substream);
	struct snd_pcm_runtime *runtime = substream->runtime;
	struct bcm2835_alsa_stream *alsa_stream = runtime->private_data;
	int channels;
	int err;

	/* notify the vchiq that it should enter spdif passthrough mode by
	 * setting channels=0 (see
	 * https://github.com/raspberrypi/linux/issues/528)
	 */
	if (chip->spdif_status & IEC958_AES0_NONAUDIO)
		channels = 0;
	else
		channels = runtime->channels;

	err = bcm2835_audio_set_params(alsa_stream, channels,
				       runtime->rate,
				       snd_pcm_format_width(runtime->format));
	if (err < 0)
		return err;

	memset(&alsa_stream->pcm_indirect, 0, sizeof(alsa_stream->pcm_indirect));

	alsa_stream->pcm_indirect.hw_buffer_size =
		alsa_stream->pcm_indirect.sw_buffer_size =
		snd_pcm_lib_buffer_bytes(substream);

	alsa_stream->buffer_size = snd_pcm_lib_buffer_bytes(substream);
	alsa_stream->period_size = snd_pcm_lib_period_bytes(substream);
	atomic_set(&alsa_stream->pos, 0);
	alsa_stream->period_offset = 0;
	alsa_stream->draining = false;
	alsa_stream->interpolate_start = ktime_get();

	return 0;
}

static void snd_bcm2835_pcm_transfer(struct snd_pcm_substream *substream,
				     struct snd_pcm_indirect *rec, size_t bytes)
{
	struct snd_pcm_runtime *runtime = substream->runtime;
	struct bcm2835_alsa_stream *alsa_stream = runtime->private_data;
	void *src = (void *) (substream->runtime->dma_area + rec->sw_data);

	bcm2835_audio_write(alsa_stream, bytes, src);
}

static int snd_bcm2835_pcm_ack(struct snd_pcm_substream *substream)
{
	struct snd_pcm_runtime *runtime = substream->runtime;
	struct bcm2835_alsa_stream *alsa_stream = runtime->private_data;
	struct snd_pcm_indirect *pcm_indirect = &alsa_stream->pcm_indirect;

	return snd_pcm_indirect_playback_transfer(substream, pcm_indirect,
						  snd_bcm2835_pcm_transfer);
}

/* trigger callback */
static int snd_bcm2835_pcm_trigger(struct snd_pcm_substream *substream, int cmd)
{
	struct snd_pcm_runtime *runtime = substream->runtime;
	struct bcm2835_alsa_stream *alsa_stream = runtime->private_data;

	switch (cmd) {
	case SNDRV_PCM_TRIGGER_START:
		return bcm2835_audio_start(alsa_stream);
	case SNDRV_PCM_TRIGGER_DRAIN:
		alsa_stream->draining = true;
		return bcm2835_audio_drain(alsa_stream);
	case SNDRV_PCM_TRIGGER_STOP:
		return bcm2835_audio_stop(alsa_stream);
	default:
		return -EINVAL;
	}
}

/* pointer callback */
static snd_pcm_uframes_t
snd_bcm2835_pcm_pointer(struct snd_pcm_substream *substream)
{
	struct snd_pcm_runtime *runtime = substream->runtime;
	struct bcm2835_alsa_stream *alsa_stream = runtime->private_data;
	ktime_t now = ktime_get();

	/* Give userspace better delay reporting by interpolating between GPU
	 * notifications, assuming audio speed is close enough to the clock
	 * used for ktime
	 */

	if ((ktime_to_ns(alsa_stream->interpolate_start)) &&
	    (ktime_compare(alsa_stream->interpolate_start, now) < 0)) {
		u64 interval =
			(ktime_to_ns(ktime_sub(now,
				alsa_stream->interpolate_start)));
		u64 frames_output_in_interval =
			div_u64((interval * runtime->rate), 1000000000);
		snd_pcm_sframes_t frames_output_in_interval_sized =
			-frames_output_in_interval;
		runtime->delay = frames_output_in_interval_sized;
	}

	return snd_pcm_indirect_playback_pointer(substream,
		&alsa_stream->pcm_indirect,
		atomic_read(&alsa_stream->pos));
}

/* operators */
static const struct snd_pcm_ops snd_bcm2835_playback_ops = {
	.open = snd_bcm2835_playback_open,
	.close = snd_bcm2835_playback_close,
	.prepare = snd_bcm2835_pcm_prepare,
	.trigger = snd_bcm2835_pcm_trigger,
	.pointer = snd_bcm2835_pcm_pointer,
	.ack = snd_bcm2835_pcm_ack,
};

static const struct snd_pcm_ops snd_bcm2835_playback_spdif_ops = {
	.open = snd_bcm2835_playback_spdif_open,
	.close = snd_bcm2835_playback_close,
	.prepare = snd_bcm2835_pcm_prepare,
	.trigger = snd_bcm2835_pcm_trigger,
	.pointer = snd_bcm2835_pcm_pointer,
	.ack = snd_bcm2835_pcm_ack,
};

/* create a pcm device */
int snd_bcm2835_new_pcm(struct bcm2835_chip *chip, const char *name,
			int idx, enum snd_bcm2835_route route,
			u32 numchannels, bool spdif)
{
	struct snd_pcm *pcm;
	int err;

	err = snd_pcm_new(chip->card, name, idx, numchannels, 0, &pcm);
	if (err)
		return err;

	pcm->private_data = chip;
	pcm->nonatomic = true;
	strscpy(pcm->name, name, sizeof(pcm->name));
	if (!spdif) {
		chip->dest = route;
		chip->volume = 0;
		chip->mute = CTRL_VOL_UNMUTE;
	}

	snd_pcm_set_ops(pcm, SNDRV_PCM_STREAM_PLAYBACK,
			spdif ? &snd_bcm2835_playback_spdif_ops :
			&snd_bcm2835_playback_ops);

	snd_pcm_set_managed_buffer_all(pcm, SNDRV_DMA_TYPE_DEV,
<<<<<<< HEAD
		chip->card->dev, 128 * 1024, 128 * 1024);
=======
				       chip->card->dev, 128 * 1024, 128 * 1024);
>>>>>>> 7d2a07b7

	if (spdif)
		chip->pcm_spdif = pcm;
	else
		chip->pcm = pcm;
	return 0;
}<|MERGE_RESOLUTION|>--- conflicted
+++ resolved
@@ -12,11 +12,7 @@
 static const struct snd_pcm_hardware snd_bcm2835_playback_hw = {
 	.info = (SNDRV_PCM_INFO_INTERLEAVED | SNDRV_PCM_INFO_BLOCK_TRANSFER |
 		 SNDRV_PCM_INFO_MMAP | SNDRV_PCM_INFO_MMAP_VALID |
-<<<<<<< HEAD
-		 SNDRV_PCM_INFO_SYNC_APPLPTR),
-=======
 		 SNDRV_PCM_INFO_SYNC_APPLPTR | SNDRV_PCM_INFO_BATCH),
->>>>>>> 7d2a07b7
 	.formats = SNDRV_PCM_FMTBIT_U8 | SNDRV_PCM_FMTBIT_S16_LE,
 	.rates = SNDRV_PCM_RATE_CONTINUOUS | SNDRV_PCM_RATE_8000_192000,
 	.rate_min = 8000,
@@ -33,11 +29,7 @@
 static const struct snd_pcm_hardware snd_bcm2835_playback_spdif_hw = {
 	.info = (SNDRV_PCM_INFO_INTERLEAVED | SNDRV_PCM_INFO_BLOCK_TRANSFER |
 		 SNDRV_PCM_INFO_MMAP | SNDRV_PCM_INFO_MMAP_VALID |
-<<<<<<< HEAD
-		 SNDRV_PCM_INFO_SYNC_APPLPTR),
-=======
 		 SNDRV_PCM_INFO_SYNC_APPLPTR | SNDRV_PCM_INFO_BATCH),
->>>>>>> 7d2a07b7
 	.formats = SNDRV_PCM_FMTBIT_S16_LE,
 	.rates = SNDRV_PCM_RATE_CONTINUOUS | SNDRV_PCM_RATE_44100 |
 	SNDRV_PCM_RATE_48000,
@@ -354,11 +346,7 @@
 			&snd_bcm2835_playback_ops);
 
 	snd_pcm_set_managed_buffer_all(pcm, SNDRV_DMA_TYPE_DEV,
-<<<<<<< HEAD
-		chip->card->dev, 128 * 1024, 128 * 1024);
-=======
 				       chip->card->dev, 128 * 1024, 128 * 1024);
->>>>>>> 7d2a07b7
 
 	if (spdif)
 		chip->pcm_spdif = pcm;
