// SPDX-License-Identifier: GPL-2.0
/******************************************************************************
 *
 * Copyright(c) 2007 - 2011 Realtek Corporation. All rights reserved.
 *
 ******************************************************************************/
#define _RTL8188E_CMD_C_

#include <osdep_service.h>
#include <drv_types.h>
#include <recv_osdep.h>
#include <mlme_osdep.h>
#include <rtw_ioctl_set.h>

#include <rtl8188e_hal.h>

#define RTL88E_MAX_H2C_BOX_NUMS		4
#define RTL88E_MAX_CMD_LEN		7
#define RTL88E_MESSAGE_BOX_SIZE		4
#define RTL88E_EX_MESSAGE_BOX_SIZE	4

static u8 _is_fw_read_cmd_down(struct adapter *adapt, u8 msgbox_num)
{
	u8 read_down = false;
	int retry_cnts = 100;

	u8 valid;

	do {
		valid = usb_read8(adapt, REG_HMETFR) & BIT(msgbox_num);
		if (valid == 0)
			read_down = true;
	} while ((!read_down) && (retry_cnts--));

	return read_down;
}

/*****************************************
* H2C Msg format :
* 0x1DF - 0x1D0
*| 31 - 8	| 7-5	 4 - 0	|
*| h2c_msg	|Class_ID CMD_ID	|
*
* Extend 0x1FF - 0x1F0
*|31 - 0	  |
*|ext_msg|
******************************************/
static s32 FillH2CCmd_88E(struct adapter *adapt, u8 ElementID, u32 CmdLen, u8 *pCmdBuffer)
{
	u8 h2c_box_num;
	u32 msgbox_addr;
	u32 msgbox_ex_addr;
	u8 cmd_idx, ext_cmd_len;
	u32 h2c_cmd = 0;
	u32 h2c_cmd_ex = 0;
	s32 ret = _FAIL;

	if (!adapt->bFWReady)
		return ret;

	if (!pCmdBuffer)
		goto exit;
	if (CmdLen > RTL88E_MAX_CMD_LEN)
		goto exit;
	if (adapt->bSurpriseRemoved)
		goto exit;

	/* pay attention to if  race condition happened in  H2C cmd setting. */
	h2c_box_num = adapt->HalData->LastHMEBoxNum;

<<<<<<< HEAD
	if (!_is_fw_read_cmd_down(adapt, h2c_box_num)) {
		DBG_88E(" fw read cmd failed...\n");
		goto exit;
	}
=======
	if (!_is_fw_read_cmd_down(adapt, h2c_box_num))
		goto exit;
>>>>>>> 7d2a07b7

	*(u8 *)(&h2c_cmd) = ElementID;

	if (CmdLen <= 3) {
		memcpy((u8 *)(&h2c_cmd) + 1, pCmdBuffer, CmdLen);
	} else {
		memcpy((u8 *)(&h2c_cmd) + 1, pCmdBuffer, 3);
		ext_cmd_len = CmdLen - 3;
		memcpy((u8 *)(&h2c_cmd_ex), pCmdBuffer + 3, ext_cmd_len);

		/* Write Ext command */
		msgbox_ex_addr = REG_HMEBOX_EXT_0 + (h2c_box_num * RTL88E_EX_MESSAGE_BOX_SIZE);
		for (cmd_idx = 0; cmd_idx < ext_cmd_len; cmd_idx++)
			usb_write8(adapt, msgbox_ex_addr + cmd_idx, *((u8 *)(&h2c_cmd_ex) + cmd_idx));
	}
	/*  Write command */
	msgbox_addr = REG_HMEBOX_0 + (h2c_box_num * RTL88E_MESSAGE_BOX_SIZE);
	for (cmd_idx = 0; cmd_idx < RTL88E_MESSAGE_BOX_SIZE; cmd_idx++)
		usb_write8(adapt, msgbox_addr + cmd_idx, *((u8 *)(&h2c_cmd) + cmd_idx));

	adapt->HalData->LastHMEBoxNum =
		(h2c_box_num + 1) % RTL88E_MAX_H2C_BOX_NUMS;

	ret = _SUCCESS;

exit:
	return ret;
}

/* bitmap[0:27] = tx_rate_bitmap */
/* bitmap[28:31]= Rate Adaptive id */
/* arg[0:4] = macid */
/* arg[5] = Short GI */
void rtw_hal_add_ra_tid(struct adapter *pAdapter, u32 bitmap, u8 arg, u8 rssi_level)
{
	struct odm_dm_struct *odmpriv = &pAdapter->HalData->odmpriv;
	u8 macid, init_rate, raid, shortGIrate = false;

	macid = arg & 0x1f;

	raid = (bitmap >> 28) & 0x0f;
	bitmap &= 0x0fffffff;

	if (rssi_level != DM_RATR_STA_INIT)
		bitmap = ODM_Get_Rate_Bitmap(odmpriv, macid, bitmap, rssi_level);

	bitmap |= ((raid << 28) & 0xf0000000);

	init_rate = get_highest_rate_idx(bitmap & 0x0fffffff) & 0x3f;

	shortGIrate = (arg & BIT(5)) ? true : false;

	if (shortGIrate)
		init_rate |= BIT(6);

	raid = (bitmap >> 28) & 0x0f;

	bitmap &= 0x0fffffff;

	ODM_RA_UpdateRateInfo_8188E(odmpriv, macid, raid, bitmap, shortGIrate);
}

void rtl8188e_set_FwPwrMode_cmd(struct adapter *adapt, u8 Mode)
{
	struct setpwrmode_parm H2CSetPwrMode;
	struct pwrctrl_priv *pwrpriv = &adapt->pwrctrlpriv;
	u8 RLBM = 0; /*  0:Min, 1:Max, 2:User define */

	switch (Mode) {
	case PS_MODE_ACTIVE:
		H2CSetPwrMode.Mode = 0;
		break;
	case PS_MODE_MIN:
		H2CSetPwrMode.Mode = 1;
		break;
	case PS_MODE_MAX:
		RLBM = 1;
		H2CSetPwrMode.Mode = 1;
		break;
	case PS_MODE_DTIM:
		RLBM = 2;
		H2CSetPwrMode.Mode = 1;
		break;
	case PS_MODE_UAPSD_WMM:
		H2CSetPwrMode.Mode = 2;
		break;
	default:
		H2CSetPwrMode.Mode = 0;
		break;
	}

	H2CSetPwrMode.SmartPS_RLBM = (((pwrpriv->smart_ps << 4) & 0xf0) | (RLBM & 0x0f));

	H2CSetPwrMode.AwakeInterval = 1;

	H2CSetPwrMode.bAllQueueUAPSD = adapt->registrypriv.uapsd_enable;

	if (Mode > 0)
		H2CSetPwrMode.PwrState = 0x00;/*  AllON(0x0C), RFON(0x04), RFOFF(0x00) */
	else
		H2CSetPwrMode.PwrState = 0x0C;/*  AllON(0x0C), RFON(0x04), RFOFF(0x00) */

	FillH2CCmd_88E(adapt, H2C_PS_PWR_MODE, sizeof(H2CSetPwrMode), (u8 *)&H2CSetPwrMode);
}

void rtl8188e_set_FwMediaStatus_cmd(struct adapter *adapt, __le16 mstatus_rpt)
{
	u16 mst_rpt = le16_to_cpu(mstatus_rpt);

	FillH2CCmd_88E(adapt, H2C_COM_MEDIA_STATUS_RPT, sizeof(mst_rpt), (u8 *)&mst_rpt);
}

static void ConstructBeacon(struct adapter *adapt, u8 *pframe, u32 *pLength)
{
	struct ieee80211_hdr *pwlanhdr;
	__le16 *fctrl;
	u32 rate_len, pktlen;
	struct mlme_ext_priv *pmlmeext = &adapt->mlmeextpriv;
	struct mlme_ext_info *pmlmeinfo = &pmlmeext->mlmext_info;
	struct wlan_bssid_ex *cur_network = &pmlmeinfo->network;
	u8 bc_addr[] = {0xff, 0xff, 0xff, 0xff, 0xff, 0xff};

	pwlanhdr = (struct ieee80211_hdr *)pframe;

	fctrl = &pwlanhdr->frame_control;
	*(fctrl) = 0;

	ether_addr_copy(pwlanhdr->addr1, bc_addr);
	ether_addr_copy(pwlanhdr->addr2, myid(&adapt->eeprompriv));
	ether_addr_copy(pwlanhdr->addr3, cur_network->MacAddress);

	SetSeqNum(pwlanhdr, 0/*pmlmeext->mgnt_seq*/);
	SetFrameSubType(pframe, IEEE80211_STYPE_BEACON);

	pframe += sizeof(struct ieee80211_hdr_3addr);
	pktlen = sizeof(struct ieee80211_hdr_3addr);

	/* timestamp will be inserted by hardware */
	pframe += 8;
	pktlen += 8;

	/*  beacon interval: 2 bytes */
	memcpy(pframe, (unsigned char *)(rtw_get_beacon_interval_from_ie(cur_network->ies)), 2);

	pframe += 2;
	pktlen += 2;

	/*  capability info: 2 bytes */
	memcpy(pframe, (unsigned char *)(rtw_get_capability_from_ie(cur_network->ies)), 2);

	pframe += 2;
	pktlen += 2;

	if ((pmlmeinfo->state & 0x03) == WIFI_FW_AP_STATE) {
		pktlen += cur_network->ie_length - sizeof(struct ndis_802_11_fixed_ie);
		memcpy(pframe, cur_network->ies + sizeof(struct ndis_802_11_fixed_ie), pktlen);

		goto _ConstructBeacon;
	}

	/* below for ad-hoc mode */

	/*  SSID */
	pframe = rtw_set_ie(pframe, WLAN_EID_SSID, cur_network->ssid.ssid_length, cur_network->ssid.ssid, &pktlen);

	/*  supported rates... */
	rate_len = rtw_get_rateset_len(cur_network->SupportedRates);
	pframe = rtw_set_ie(pframe, WLAN_EID_SUPP_RATES, min_t(u32, rate_len, 8), cur_network->SupportedRates, &pktlen);

	/*  DS parameter set */
<<<<<<< HEAD
	pframe = rtw_set_ie(pframe, _DSSET_IE_, 1, (unsigned char *)&cur_network->Configuration.DSConfig, &pktlen);
=======
	pframe = rtw_set_ie(pframe, WLAN_EID_DS_PARAMS, 1, (unsigned char *)&cur_network->Configuration.DSConfig, &pktlen);
>>>>>>> 7d2a07b7

	if ((pmlmeinfo->state & 0x03) == WIFI_FW_ADHOC_STATE) {
		u32 ATIMWindow;
		/*  IBSS Parameter Set... */
		ATIMWindow = 0;
		pframe = rtw_set_ie(pframe, WLAN_EID_IBSS_PARAMS, 2, (unsigned char *)(&ATIMWindow), &pktlen);
	}

	/* todo: ERP IE */

	/*  EXTERNDED SUPPORTED RATE */
	if (rate_len > 8)
		pframe = rtw_set_ie(pframe, WLAN_EID_EXT_SUPP_RATES, (rate_len - 8), (cur_network->SupportedRates + 8), &pktlen);

	/* todo:HT for adhoc */

_ConstructBeacon:

	if ((pktlen + TXDESC_SIZE) > 512)
		return;

	*pLength = pktlen;
}

static void ConstructPSPoll(struct adapter *adapt, u8 *pframe, u32 *pLength)
{
	struct ieee80211_hdr *pwlanhdr;
	struct mlme_ext_priv *pmlmeext = &adapt->mlmeextpriv;
	struct mlme_ext_info *pmlmeinfo = &pmlmeext->mlmext_info;
	__le16 *fctrl;
	struct wlan_bssid_ex *pnetwork = &pmlmeinfo->network;

	pwlanhdr = (struct ieee80211_hdr *)pframe;

	/*  Frame control. */
	fctrl = &pwlanhdr->frame_control;
	*(fctrl) = 0;
	SetPwrMgt(fctrl);
	SetFrameSubType(pframe, IEEE80211_FTYPE_CTL | IEEE80211_STYPE_PSPOLL);

	/*  AID. */
	SetDuration(pframe, (pmlmeinfo->aid | 0xc000));

	/*  BSSID. */
	ether_addr_copy(pwlanhdr->addr1, pnetwork->MacAddress);

	/*  TA. */
	ether_addr_copy(pwlanhdr->addr2, myid(&adapt->eeprompriv));

	*pLength = 16;
}

static void ConstructNullFunctionData(struct adapter *adapt, u8 *pframe,
	u32 *pLength,
	u8 *StaAddr,
	u8 bQoS,
	u8 AC,
	u8 bEosp,
	u8 bForcePowerSave)
{
	struct ieee80211_hdr *pwlanhdr;
	__le16 *fctrl;
	u32 pktlen;
	struct mlme_priv *pmlmepriv = &adapt->mlmepriv;
	struct wlan_network *cur_network = &pmlmepriv->cur_network;
	struct mlme_ext_priv *pmlmeext = &adapt->mlmeextpriv;
	struct mlme_ext_info *pmlmeinfo = &pmlmeext->mlmext_info;
	struct wlan_bssid_ex *pnetwork = &pmlmeinfo->network;

	pwlanhdr = (struct ieee80211_hdr *)pframe;

	fctrl = &pwlanhdr->frame_control;
	*(fctrl) = 0;
	if (bForcePowerSave)
		SetPwrMgt(fctrl);

	switch (cur_network->network.InfrastructureMode) {
	case Ndis802_11Infrastructure:
		SetToDs(fctrl);
		ether_addr_copy(pwlanhdr->addr1, pnetwork->MacAddress);
		ether_addr_copy(pwlanhdr->addr2, myid(&adapt->eeprompriv));
		ether_addr_copy(pwlanhdr->addr3, StaAddr);
		break;
	case Ndis802_11APMode:
		SetFrDs(fctrl);
		ether_addr_copy(pwlanhdr->addr1, StaAddr);
		ether_addr_copy(pwlanhdr->addr2, pnetwork->MacAddress);
		ether_addr_copy(pwlanhdr->addr3, myid(&adapt->eeprompriv));
		break;
	case Ndis802_11IBSS:
	default:
		ether_addr_copy(pwlanhdr->addr1, StaAddr);
		ether_addr_copy(pwlanhdr->addr2, myid(&adapt->eeprompriv));
		ether_addr_copy(pwlanhdr->addr3, pnetwork->MacAddress);
		break;
	}

	SetSeqNum(pwlanhdr, 0);

	if (bQoS) {
		struct ieee80211_qos_hdr *pwlanqoshdr;

		SetFrameSubType(pframe, IEEE80211_FTYPE_DATA | IEEE80211_STYPE_QOS_NULLFUNC);

		pwlanqoshdr = (struct ieee80211_qos_hdr *)pframe;
		SetPriority(&pwlanqoshdr->qos_ctrl, AC);
		SetEOSP(&pwlanqoshdr->qos_ctrl, bEosp);

		pktlen = sizeof(struct ieee80211_qos_hdr);
	} else {
		SetFrameSubType(pframe, IEEE80211_FTYPE_DATA | IEEE80211_STYPE_NULLFUNC);

		pktlen = sizeof(struct ieee80211_hdr_3addr);
	}

	*pLength = pktlen;
}

static void ConstructProbeRsp(struct adapter *adapt, u8 *pframe, u32 *pLength, u8 *StaAddr, bool bHideSSID)
{
	struct ieee80211_hdr *pwlanhdr;
	__le16 *fctrl;
	u8 *mac, *bssid;
	u32 pktlen;
	struct mlme_ext_priv *pmlmeext = &adapt->mlmeextpriv;
	struct mlme_ext_info *pmlmeinfo = &pmlmeext->mlmext_info;
	struct wlan_bssid_ex *cur_network = &pmlmeinfo->network;

	pwlanhdr = (struct ieee80211_hdr *)pframe;

	mac = myid(&adapt->eeprompriv);
	bssid = cur_network->MacAddress;

	fctrl = &pwlanhdr->frame_control;
	*(fctrl) = 0;
	ether_addr_copy(pwlanhdr->addr1, StaAddr);
	ether_addr_copy(pwlanhdr->addr2, mac);
	ether_addr_copy(pwlanhdr->addr3, bssid);

	SetSeqNum(pwlanhdr, 0);
	SetFrameSubType(fctrl, IEEE80211_STYPE_PROBE_RESP);

	pktlen = sizeof(struct ieee80211_hdr_3addr);
	pframe += pktlen;

	if (cur_network->ie_length > MAX_IE_SZ)
		return;

	memcpy(pframe, cur_network->ies, cur_network->ie_length);
	pframe += cur_network->ie_length;
	pktlen += cur_network->ie_length;

	*pLength = pktlen;
}

/*  */
/*  Description: Fill the reserved packets that FW will use to RSVD page. */
/*			Now we just send 4 types packet to rsvd page. */
/*			(1)Beacon, (2)Ps-poll, (3)Null data, (4)ProbeRsp. */
/*	Input: */
/*	    bDLFinished - false: At the first time we will send all the packets as a large packet to Hw, */
/*						so we need to set the packet length to total length. */
/*			      true: At the second time, we should send the first packet (default:beacon) */
/*						to Hw again and set the length in descriptor to the real beacon length. */
/*  2009.10.15 by tynli. */
static void SetFwRsvdPagePkt(struct adapter *adapt, bool bDLFinished)
{
	struct xmit_frame *pmgntframe;
	struct pkt_attrib *pattrib;
	struct xmit_priv *pxmitpriv;
	struct mlme_ext_priv *pmlmeext;
	struct mlme_ext_info *pmlmeinfo;
	u32 BeaconLength = 0, ProbeRspLength = 0, PSPollLength;
	u32 NullDataLength, QosNullLength;
	u8 *ReservedPagePacket;
	u8 PageNum, PageNeed, TxDescLen;
	u16 BufIndex;
	u32 TotalPacketLen;
	struct rsvdpage_loc RsvdPageLoc;
	struct wlan_bssid_ex *pnetwork;

	ReservedPagePacket = kzalloc(1000, GFP_KERNEL);
	if (!ReservedPagePacket)
		return;

	pxmitpriv = &adapt->xmitpriv;
	pmlmeext = &adapt->mlmeextpriv;
	pmlmeinfo = &pmlmeext->mlmext_info;
	pnetwork = &pmlmeinfo->network;

	TxDescLen = TXDESC_SIZE;
	PageNum = 0;

	/* 3 (1) beacon * 2 pages */
	BufIndex = TXDESC_OFFSET;
	ConstructBeacon(adapt, &ReservedPagePacket[BufIndex], &BeaconLength);

	/*  When we count the first page size, we need to reserve description size for the RSVD */
	/*  packet, it will be filled in front of the packet in TXPKTBUF. */
	PageNeed = (u8)PageNum_128(TxDescLen + BeaconLength);
	/*  To reserved 2 pages for beacon buffer. 2010.06.24. */
	if (PageNeed == 1)
		PageNeed += 1;
	PageNum += PageNeed;

	BufIndex += PageNeed * 128;

	/* 3 (2) ps-poll *1 page */
	RsvdPageLoc.LocPsPoll = PageNum;
	ConstructPSPoll(adapt, &ReservedPagePacket[BufIndex], &PSPollLength);
	rtl8188e_fill_fake_txdesc(adapt, &ReservedPagePacket[BufIndex - TxDescLen], PSPollLength, true, false);

	PageNeed = (u8)PageNum_128(TxDescLen + PSPollLength);
	PageNum += PageNeed;

	BufIndex += PageNeed * 128;

	/* 3 (3) null data * 1 page */
	RsvdPageLoc.LocNullData = PageNum;
	ConstructNullFunctionData(adapt, &ReservedPagePacket[BufIndex], &NullDataLength, pnetwork->MacAddress, false, 0, 0, false);
	rtl8188e_fill_fake_txdesc(adapt, &ReservedPagePacket[BufIndex - TxDescLen], NullDataLength, false, false);

	PageNeed = (u8)PageNum_128(TxDescLen + NullDataLength);
	PageNum += PageNeed;

	BufIndex += PageNeed * 128;

	/* 3 (4) probe response * 1page */
	RsvdPageLoc.LocProbeRsp = PageNum;
	ConstructProbeRsp(adapt, &ReservedPagePacket[BufIndex], &ProbeRspLength, pnetwork->MacAddress, false);
	rtl8188e_fill_fake_txdesc(adapt, &ReservedPagePacket[BufIndex - TxDescLen], ProbeRspLength, false, false);

	PageNeed = (u8)PageNum_128(TxDescLen + ProbeRspLength);
	PageNum += PageNeed;

	BufIndex += PageNeed * 128;

	/* 3 (5) Qos null data */
	RsvdPageLoc.LocQosNull = PageNum;
	ConstructNullFunctionData(adapt, &ReservedPagePacket[BufIndex],
				  &QosNullLength, pnetwork->MacAddress, true, 0, 0, false);
	rtl8188e_fill_fake_txdesc(adapt, &ReservedPagePacket[BufIndex - TxDescLen], QosNullLength, false, false);

	PageNeed = (u8)PageNum_128(TxDescLen + QosNullLength);
	PageNum += PageNeed;

	TotalPacketLen = BufIndex + QosNullLength;
	pmgntframe = alloc_mgtxmitframe(pxmitpriv);
	if (!pmgntframe)
		goto exit;

	/*  update attribute */
	pattrib = &pmgntframe->attrib;
	update_mgntframe_attrib(adapt, pattrib);
	pattrib->qsel = 0x10;
	pattrib->last_txcmdsz = TotalPacketLen - TXDESC_OFFSET;
	pattrib->pktlen = pattrib->last_txcmdsz;
	memcpy(pmgntframe->buf_addr, ReservedPagePacket, TotalPacketLen);

	rtw_hal_mgnt_xmit(adapt, pmgntframe);

	FillH2CCmd_88E(adapt, H2C_COM_RSVD_PAGE, sizeof(RsvdPageLoc), (u8 *)&RsvdPageLoc);

exit:
	kfree(ReservedPagePacket);
}

void rtl8188e_set_FwJoinBssReport_cmd(struct adapter *adapt, u8 mstatus)
{
	struct hal_data_8188e *haldata = adapt->HalData;
	struct mlme_ext_priv *pmlmeext = &adapt->mlmeextpriv;
	struct mlme_ext_info *pmlmeinfo = &pmlmeext->mlmext_info;
	bool bSendBeacon = false;
	bool bcn_valid = false;
	u8 DLBcnCount = 0;
	u32 poll = 0;

	if (mstatus == 1) {
		/*  We should set AID, correct TSF, HW seq enable before set JoinBssReport to Fw in 88/92C. */
		/*  Suggested by filen. Added by tynli. */
		usb_write16(adapt, REG_BCN_PSR_RPT, (0xC000 | pmlmeinfo->aid));
		/*  Do not set TSF again here or vWiFi beacon DMA INT will not work. */

		/* Set REG_CR bit 8. DMA beacon by SW. */
		haldata->RegCR_1 |= BIT(0);
		usb_write8(adapt,  REG_CR + 1, haldata->RegCR_1);

		/*  Disable Hw protection for a time which revserd for Hw sending beacon. */
		/*  Fix download reserved page packet fail that access collision with the protection time. */
		/*  2010.05.11. Added by tynli. */
		usb_write8(adapt, REG_BCN_CTRL, usb_read8(adapt, REG_BCN_CTRL) & (~BIT(3)));
		usb_write8(adapt, REG_BCN_CTRL, usb_read8(adapt, REG_BCN_CTRL) | BIT(4));

		if (haldata->RegFwHwTxQCtrl & BIT(6))
			bSendBeacon = true;

		/*  Set FWHW_TXQ_CTRL 0x422[6]=0 to tell Hw the packet is not a real beacon frame. */
		usb_write8(adapt, REG_FWHW_TXQ_CTRL + 2, (haldata->RegFwHwTxQCtrl & (~BIT(6))));
		haldata->RegFwHwTxQCtrl &= (~BIT(6));

		/*  Clear beacon valid check bit. */
		rtw_hal_set_hwreg(adapt, HW_VAR_BCN_VALID, NULL);
		DLBcnCount = 0;
		poll = 0;
		do {
			/*  download rsvd page. */
			SetFwRsvdPagePkt(adapt, false);
			DLBcnCount++;
			do {
				yield();
				/* mdelay(10); */
				/*  check rsvd page download OK. */
				rtw_hal_get_hwreg(adapt, HW_VAR_BCN_VALID, (u8 *)(&bcn_valid));
				poll++;
			} while (!bcn_valid && (poll % 10) != 0 && !adapt->bSurpriseRemoved && !adapt->bDriverStopped);
		} while (!bcn_valid && DLBcnCount <= 100 && !adapt->bSurpriseRemoved && !adapt->bDriverStopped);

		/*  */
		/*  We just can send the reserved page twice during the time that Tx thread is stopped (e.g. pnpsetpower) */
		/*  because we need to free the Tx BCN Desc which is used by the first reserved page packet. */
		/*  At run time, we cannot get the Tx Desc until it is released in TxHandleInterrupt() so we will return */
		/*  the beacon TCB in the following code. 2011.11.23. by tynli. */
		/*  */

		/*  Enable Bcn */
		usb_write8(adapt, REG_BCN_CTRL, usb_read8(adapt, REG_BCN_CTRL) | BIT(3));
		usb_write8(adapt, REG_BCN_CTRL, usb_read8(adapt, REG_BCN_CTRL) & (~BIT(4)));

		/*  To make sure that if there exists an adapter which would like to send beacon. */
		/*  If exists, the origianl value of 0x422[6] will be 1, we should check this to */
		/*  prevent from setting 0x422[6] to 0 after download reserved page, or it will cause */
		/*  the beacon cannot be sent by HW. */
		/*  2010.06.23. Added by tynli. */
		if (bSendBeacon) {
			usb_write8(adapt, REG_FWHW_TXQ_CTRL + 2, (haldata->RegFwHwTxQCtrl | BIT(6)));
			haldata->RegFwHwTxQCtrl |= BIT(6);
		}

		/*  Update RSVD page location H2C to Fw. */
		if (bcn_valid)
			rtw_hal_set_hwreg(adapt, HW_VAR_BCN_VALID, NULL);

		/*  Do not enable HW DMA BCN or it will cause Pcie interface hang by timing issue. 2011.11.24. by tynli. */
		/*  Clear CR[8] or beacon packet will not be send to TxBuf anymore. */
		haldata->RegCR_1 &= (~BIT(0));
		usb_write8(adapt,  REG_CR + 1, haldata->RegCR_1);
	}
}<|MERGE_RESOLUTION|>--- conflicted
+++ resolved
@@ -68,15 +68,8 @@
 	/* pay attention to if  race condition happened in  H2C cmd setting. */
 	h2c_box_num = adapt->HalData->LastHMEBoxNum;
 
-<<<<<<< HEAD
-	if (!_is_fw_read_cmd_down(adapt, h2c_box_num)) {
-		DBG_88E(" fw read cmd failed...\n");
-		goto exit;
-	}
-=======
 	if (!_is_fw_read_cmd_down(adapt, h2c_box_num))
 		goto exit;
->>>>>>> 7d2a07b7
 
 	*(u8 *)(&h2c_cmd) = ElementID;
 
@@ -247,11 +240,7 @@
 	pframe = rtw_set_ie(pframe, WLAN_EID_SUPP_RATES, min_t(u32, rate_len, 8), cur_network->SupportedRates, &pktlen);
 
 	/*  DS parameter set */
-<<<<<<< HEAD
-	pframe = rtw_set_ie(pframe, _DSSET_IE_, 1, (unsigned char *)&cur_network->Configuration.DSConfig, &pktlen);
-=======
 	pframe = rtw_set_ie(pframe, WLAN_EID_DS_PARAMS, 1, (unsigned char *)&cur_network->Configuration.DSConfig, &pktlen);
->>>>>>> 7d2a07b7
 
 	if ((pmlmeinfo->state & 0x03) == WIFI_FW_ADHOC_STATE) {
 		u32 ATIMWindow;
