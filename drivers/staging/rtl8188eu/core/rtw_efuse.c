--- conflicted
+++ resolved
@@ -216,11 +216,6 @@
 
 	if (bcnhead < 0) /* if not valid */
 		bcnhead = usb_read8(adapter, REG_TDECTRL + 1);
-<<<<<<< HEAD
-
-	DBG_88E("%s bcnhead:%d\n", __func__, bcnhead);
-=======
->>>>>>> 7d2a07b7
 
 	usb_write8(adapter, REG_PKT_BUFF_ACCESS_CTRL, TXPKT_BUF_SELECT);
 
@@ -242,23 +237,9 @@
 			usb_read8(adapter, REG_PKTBUF_DBG_DATA_L);
 			usb_read8(adapter, REG_PKTBUF_DBG_DATA_L + 1);
 
-<<<<<<< HEAD
-			lenc[0] = usb_read8(adapter, REG_PKTBUF_DBG_DATA_L);
-			lenc[1] = usb_read8(adapter, REG_PKTBUF_DBG_DATA_L + 1);
-
-			aaabak = le16_to_cpup((__le16 *)lenc);
-			lenbak = le16_to_cpu(*((__le16 *)lenc));
-			aaa = le16_to_cpup((__le16 *)&lo32);
 			len = le16_to_cpu(*((__le16 *)&lo32));
 
 			limit = min_t(u16, len - 2, limit);
-
-			DBG_88E("%s len:%u, lenbak:%u, aaa:%u, aaabak:%u\n", __func__, len, lenbak, aaa, aaabak);
-=======
-			len = le16_to_cpu(*((__le16 *)&lo32));
-
-			limit = min_t(u16, len - 2, limit);
->>>>>>> 7d2a07b7
 
 			memcpy(pos, ((u8 *)&lo32) + 2, (limit >= count + 2) ? 2 : limit - count);
 			count += (limit >= count + 2) ? 2 : limit - count;
