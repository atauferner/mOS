// SPDX-License-Identifier: GPL-2.0
/*
 * This file is based on code from OCTEON SDK by Cavium Networks.
 *
 * Copyright (c) 2003-2010 Cavium Networks
 */

#include <linux/module.h>
#include <linux/kernel.h>
#include <linux/netdevice.h>
#include <linux/etherdevice.h>
#include <linux/ip.h>
#include <linux/ratelimit.h>
#include <linux/string.h>
#include <linux/interrupt.h>
#include <net/dst.h>
#ifdef CONFIG_XFRM
#include <linux/xfrm.h>
#include <net/xfrm.h>
#endif /* CONFIG_XFRM */

#include <linux/atomic.h>
#include <net/sch_generic.h>

#include "octeon-ethernet.h"
#include "ethernet-defines.h"
#include "ethernet-tx.h"
#include "ethernet-util.h"

#define CVM_OCT_SKB_CB(skb)	((u64 *)((skb)->cb))

/*
 * You can define GET_SKBUFF_QOS() to override how the skbuff output
 * function determines which output queue is used. The default
 * implementation always uses the base queue for the port. If, for
 * example, you wanted to use the skb->priority field, define
 * GET_SKBUFF_QOS as: #define GET_SKBUFF_QOS(skb) ((skb)->priority)
 */
#ifndef GET_SKBUFF_QOS
#define GET_SKBUFF_QOS(skb) 0
#endif

static void cvm_oct_tx_do_cleanup(unsigned long arg);
static DECLARE_TASKLET_OLD(cvm_oct_tx_cleanup_tasklet, cvm_oct_tx_do_cleanup);

/* Maximum number of SKBs to try to free per xmit packet. */
#define MAX_SKB_TO_FREE (MAX_OUT_QUEUE_DEPTH * 2)

static inline int cvm_oct_adjust_skb_to_free(int skb_to_free, int fau)
{
	int undo;

	undo = skb_to_free > 0 ? MAX_SKB_TO_FREE : skb_to_free +
						   MAX_SKB_TO_FREE;
	if (undo > 0)
		cvmx_fau_atomic_add32(fau, -undo);
	skb_to_free = -skb_to_free > MAX_SKB_TO_FREE ? MAX_SKB_TO_FREE :
						       -skb_to_free;
	return skb_to_free;
}

static void cvm_oct_kick_tx_poll_watchdog(void)
{
	union cvmx_ciu_timx ciu_timx;

	ciu_timx.u64 = 0;
	ciu_timx.s.one_shot = 1;
	ciu_timx.s.len = cvm_oct_tx_poll_interval;
	cvmx_write_csr(CVMX_CIU_TIMX(1), ciu_timx.u64);
}

static void cvm_oct_free_tx_skbs(struct net_device *dev)
{
	int skb_to_free;
	int qos, queues_per_port;
	int total_freed = 0;
	int total_remaining = 0;
	unsigned long flags;
	struct octeon_ethernet *priv = netdev_priv(dev);

	queues_per_port = cvmx_pko_get_num_queues(priv->port);
	/* Drain any pending packets in the free list */
	for (qos = 0; qos < queues_per_port; qos++) {
		if (skb_queue_len(&priv->tx_free_list[qos]) == 0)
			continue;
		skb_to_free = cvmx_fau_fetch_and_add32(priv->fau + qos * 4,
						       MAX_SKB_TO_FREE);
		skb_to_free = cvm_oct_adjust_skb_to_free(skb_to_free,
							 priv->fau + qos * 4);
		total_freed += skb_to_free;
		if (skb_to_free > 0) {
			struct sk_buff *to_free_list = NULL;

			spin_lock_irqsave(&priv->tx_free_list[qos].lock, flags);
			while (skb_to_free > 0) {
				struct sk_buff *t;

				t = __skb_dequeue(&priv->tx_free_list[qos]);
				t->next = to_free_list;
				to_free_list = t;
				skb_to_free--;
			}
			spin_unlock_irqrestore(&priv->tx_free_list[qos].lock,
					       flags);
			/* Do the actual freeing outside of the lock. */
			while (to_free_list) {
				struct sk_buff *t = to_free_list;

				to_free_list = to_free_list->next;
				dev_kfree_skb_any(t);
			}
		}
		total_remaining += skb_queue_len(&priv->tx_free_list[qos]);
	}
	if (total_remaining < MAX_OUT_QUEUE_DEPTH && netif_queue_stopped(dev))
		netif_wake_queue(dev);
	if (total_remaining)
		cvm_oct_kick_tx_poll_watchdog();
}

/**
 * cvm_oct_xmit - transmit a packet
 * @skb:    Packet to send
 * @dev:    Device info structure
 *
 * Returns Always returns NETDEV_TX_OK
 */
int cvm_oct_xmit(struct sk_buff *skb, struct net_device *dev)
{
	union cvmx_pko_command_word0 pko_command;
	union cvmx_buf_ptr hw_buffer;
	u64 old_scratch;
	u64 old_scratch2;
	int qos;
	int i;
	enum {QUEUE_CORE, QUEUE_HW, QUEUE_DROP} queue_type;
	struct octeon_ethernet *priv = netdev_priv(dev);
	struct sk_buff *to_free_list;
	int skb_to_free;
	int buffers_to_free;
	u32 total_to_clean;
	unsigned long flags;
#if REUSE_SKBUFFS_WITHOUT_FREE
	unsigned char *fpa_head;
#endif

	/*
	 * Prefetch the private data structure.  It is larger than the
	 * one cache line.
	 */
	prefetch(priv);

	/*
	 * The check on CVMX_PKO_QUEUES_PER_PORT_* is designed to
	 * completely remove "qos" in the event neither interface
	 * supports multiple queues per port.
	 */
	if ((CVMX_PKO_QUEUES_PER_PORT_INTERFACE0 > 1) ||
	    (CVMX_PKO_QUEUES_PER_PORT_INTERFACE1 > 1)) {
		qos = GET_SKBUFF_QOS(skb);
		if (qos <= 0)
			qos = 0;
		else if (qos >= cvmx_pko_get_num_queues(priv->port))
			qos = 0;
	} else {
		qos = 0;
	}

	if (USE_ASYNC_IOBDMA) {
		/* Save scratch in case userspace is using it */
		CVMX_SYNCIOBDMA;
		old_scratch = cvmx_scratch_read64(CVMX_SCR_SCRATCH);
		old_scratch2 = cvmx_scratch_read64(CVMX_SCR_SCRATCH + 8);

		/*
		 * Fetch and increment the number of packets to be
		 * freed.
		 */
		cvmx_fau_async_fetch_and_add32(CVMX_SCR_SCRATCH + 8,
					       FAU_NUM_PACKET_BUFFERS_TO_FREE,
					       0);
		cvmx_fau_async_fetch_and_add32(CVMX_SCR_SCRATCH,
					       priv->fau + qos * 4,
					       MAX_SKB_TO_FREE);
	}

	/*
	 * We have space for 6 segment pointers, If there will be more
	 * than that, we must linearize.
	 */
	if (unlikely(skb_shinfo(skb)->nr_frags > 5)) {
		if (unlikely(__skb_linearize(skb))) {
			queue_type = QUEUE_DROP;
			if (USE_ASYNC_IOBDMA) {
				/*
				 * Get the number of skbuffs in use
				 * by the hardware
				 */
				CVMX_SYNCIOBDMA;
				skb_to_free =
					cvmx_scratch_read64(CVMX_SCR_SCRATCH);
			} else {
				/*
				 * Get the number of skbuffs in use
				 * by the hardware
				 */
				skb_to_free =
				     cvmx_fau_fetch_and_add32(priv->fau +
							      qos * 4,
							      MAX_SKB_TO_FREE);
			}
			skb_to_free = cvm_oct_adjust_skb_to_free(skb_to_free,
								 priv->fau +
								 qos * 4);
			spin_lock_irqsave(&priv->tx_free_list[qos].lock, flags);
			goto skip_xmit;
		}
	}

	/*
	 * The CN3XXX series of parts has an errata (GMX-401) which
	 * causes the GMX block to hang if a collision occurs towards
	 * the end of a <68 byte packet. As a workaround for this, we
	 * pad packets to be 68 bytes whenever we are in half duplex
	 * mode. We don't handle the case of having a small packet but
	 * no room to add the padding.  The kernel should always give
	 * us at least a cache line
	 */
	if ((skb->len < 64) && OCTEON_IS_MODEL(OCTEON_CN3XXX)) {
		union cvmx_gmxx_prtx_cfg gmx_prt_cfg;
		int interface = INTERFACE(priv->port);
		int index = INDEX(priv->port);

		if (interface < 2) {
			/* We only need to pad packet in half duplex mode */
			gmx_prt_cfg.u64 =
			    cvmx_read_csr(CVMX_GMXX_PRTX_CFG(index, interface));
			if (gmx_prt_cfg.s.duplex == 0) {
				int add_bytes = 64 - skb->len;

				if ((skb_tail_pointer(skb) + add_bytes) <=
				    skb_end_pointer(skb))
					__skb_put_zero(skb, add_bytes);
			}
		}
	}

	/* Build the PKO command */
	pko_command.u64 = 0;
#ifdef __LITTLE_ENDIAN
	pko_command.s.le = 1;
#endif
	pko_command.s.n2 = 1;	/* Don't pollute L2 with the outgoing packet */
	pko_command.s.segs = 1;
	pko_command.s.total_bytes = skb->len;
	pko_command.s.size0 = CVMX_FAU_OP_SIZE_32;
	pko_command.s.subone0 = 1;

	pko_command.s.dontfree = 1;

	/* Build the PKO buffer pointer */
	hw_buffer.u64 = 0;
	if (skb_shinfo(skb)->nr_frags == 0) {
		hw_buffer.s.addr = XKPHYS_TO_PHYS((uintptr_t)skb->data);
		hw_buffer.s.pool = 0;
		hw_buffer.s.size = skb->len;
	} else {
		hw_buffer.s.addr = XKPHYS_TO_PHYS((uintptr_t)skb->data);
		hw_buffer.s.pool = 0;
		hw_buffer.s.size = skb_headlen(skb);
		CVM_OCT_SKB_CB(skb)[0] = hw_buffer.u64;
		for (i = 0; i < skb_shinfo(skb)->nr_frags; i++) {
			skb_frag_t *fs = skb_shinfo(skb)->frags + i;

			hw_buffer.s.addr =
<<<<<<< HEAD
				XKPHYS_TO_PHYS((u64)skb_frag_address(fs));
=======
				XKPHYS_TO_PHYS((uintptr_t)skb_frag_address(fs));
>>>>>>> 7d2a07b7
			hw_buffer.s.size = skb_frag_size(fs);
			CVM_OCT_SKB_CB(skb)[i + 1] = hw_buffer.u64;
		}
		hw_buffer.s.addr =
			XKPHYS_TO_PHYS((uintptr_t)CVM_OCT_SKB_CB(skb));
		hw_buffer.s.size = skb_shinfo(skb)->nr_frags + 1;
		pko_command.s.segs = skb_shinfo(skb)->nr_frags + 1;
		pko_command.s.gather = 1;
		goto dont_put_skbuff_in_hw;
	}

	/*
	 * See if we can put this skb in the FPA pool. Any strange
	 * behavior from the Linux networking stack will most likely
	 * be caused by a bug in the following code. If some field is
	 * in use by the network stack and gets carried over when a
	 * buffer is reused, bad things may happen.  If in doubt and
	 * you dont need the absolute best performance, disable the
	 * define REUSE_SKBUFFS_WITHOUT_FREE. The reuse of buffers has
	 * shown a 25% increase in performance under some loads.
	 */
#if REUSE_SKBUFFS_WITHOUT_FREE
	fpa_head = skb->head + 256 - ((unsigned long)skb->head & 0x7f);
	if (unlikely(skb->data < fpa_head)) {
		/* TX buffer beginning can't meet FPA alignment constraints */
		goto dont_put_skbuff_in_hw;
	}
	if (unlikely
	    ((skb_end_pointer(skb) - fpa_head) < CVMX_FPA_PACKET_POOL_SIZE)) {
		/* TX buffer isn't large enough for the FPA */
		goto dont_put_skbuff_in_hw;
	}
	if (unlikely(skb_shared(skb))) {
		/* TX buffer sharing data with someone else */
		goto dont_put_skbuff_in_hw;
	}
	if (unlikely(skb_cloned(skb))) {
		/* TX buffer has been cloned */
		goto dont_put_skbuff_in_hw;
	}
	if (unlikely(skb_header_cloned(skb))) {
		/* TX buffer header has been cloned */
		goto dont_put_skbuff_in_hw;
	}
	if (unlikely(skb->destructor)) {
		/* TX buffer has a destructor */
		goto dont_put_skbuff_in_hw;
	}
	if (unlikely(skb_shinfo(skb)->nr_frags)) {
		/* TX buffer has fragments */
		goto dont_put_skbuff_in_hw;
	}
	if (unlikely
	    (skb->truesize !=
	     sizeof(*skb) + skb_end_offset(skb))) {
		/* TX buffer truesize has been changed */
		goto dont_put_skbuff_in_hw;
	}

	/*
	 * We can use this buffer in the FPA.  We don't need the FAU
	 * update anymore
	 */
	pko_command.s.dontfree = 0;

	hw_buffer.s.back = ((unsigned long)skb->data >> 7) -
			   ((unsigned long)fpa_head >> 7);

	*(struct sk_buff **)(fpa_head - sizeof(void *)) = skb;

	/*
	 * The skbuff will be reused without ever being freed. We must
	 * cleanup a bunch of core things.
	 */
	dst_release(skb_dst(skb));
	skb_dst_set(skb, NULL);
	skb_ext_reset(skb);
	nf_reset_ct(skb);
<<<<<<< HEAD
=======
	skb_reset_redirect(skb);
>>>>>>> 7d2a07b7

#ifdef CONFIG_NET_SCHED
	skb->tc_index = 0;
#endif /* CONFIG_NET_SCHED */
#endif /* REUSE_SKBUFFS_WITHOUT_FREE */

dont_put_skbuff_in_hw:

	/* Check if we can use the hardware checksumming */
	if ((skb->protocol == htons(ETH_P_IP)) &&
	    (ip_hdr(skb)->version == 4) &&
	    (ip_hdr(skb)->ihl == 5) &&
	    ((ip_hdr(skb)->frag_off == 0) ||
	     (ip_hdr(skb)->frag_off == htons(1 << 14))) &&
	    ((ip_hdr(skb)->protocol == IPPROTO_TCP) ||
	     (ip_hdr(skb)->protocol == IPPROTO_UDP))) {
		/* Use hardware checksum calc */
		pko_command.s.ipoffp1 = skb_network_offset(skb) + 1;
	}

	if (USE_ASYNC_IOBDMA) {
		/* Get the number of skbuffs in use by the hardware */
		CVMX_SYNCIOBDMA;
		skb_to_free = cvmx_scratch_read64(CVMX_SCR_SCRATCH);
		buffers_to_free = cvmx_scratch_read64(CVMX_SCR_SCRATCH + 8);
	} else {
		/* Get the number of skbuffs in use by the hardware */
		skb_to_free = cvmx_fau_fetch_and_add32(priv->fau + qos * 4,
						       MAX_SKB_TO_FREE);
		buffers_to_free =
		    cvmx_fau_fetch_and_add32(FAU_NUM_PACKET_BUFFERS_TO_FREE, 0);
	}

	skb_to_free = cvm_oct_adjust_skb_to_free(skb_to_free,
						 priv->fau + qos * 4);

	/*
	 * If we're sending faster than the receive can free them then
	 * don't do the HW free.
	 */
	if ((buffers_to_free < -100) && !pko_command.s.dontfree)
		pko_command.s.dontfree = 1;

	if (pko_command.s.dontfree) {
		queue_type = QUEUE_CORE;
		pko_command.s.reg0 = priv->fau + qos * 4;
	} else {
		queue_type = QUEUE_HW;
	}
	if (USE_ASYNC_IOBDMA)
		cvmx_fau_async_fetch_and_add32(CVMX_SCR_SCRATCH,
					       FAU_TOTAL_TX_TO_CLEAN, 1);

	spin_lock_irqsave(&priv->tx_free_list[qos].lock, flags);

	/* Drop this packet if we have too many already queued to the HW */
	if (unlikely(skb_queue_len(&priv->tx_free_list[qos]) >=
		     MAX_OUT_QUEUE_DEPTH)) {
		if (dev->tx_queue_len != 0) {
			/* Drop the lock when notifying the core.  */
			spin_unlock_irqrestore(&priv->tx_free_list[qos].lock,
					       flags);
			netif_stop_queue(dev);
			spin_lock_irqsave(&priv->tx_free_list[qos].lock,
					  flags);
		} else {
			/* If not using normal queueing.  */
			queue_type = QUEUE_DROP;
			goto skip_xmit;
		}
	}

	cvmx_pko_send_packet_prepare(priv->port, priv->queue + qos,
				     CVMX_PKO_LOCK_NONE);

	/* Send the packet to the output queue */
	if (unlikely(cvmx_pko_send_packet_finish(priv->port,
						 priv->queue + qos,
						 pko_command, hw_buffer,
						 CVMX_PKO_LOCK_NONE))) {
		printk_ratelimited("%s: Failed to send the packet\n",
				   dev->name);
		queue_type = QUEUE_DROP;
	}
skip_xmit:
	to_free_list = NULL;

	switch (queue_type) {
	case QUEUE_DROP:
		skb->next = to_free_list;
		to_free_list = skb;
		dev->stats.tx_dropped++;
		break;
	case QUEUE_HW:
		cvmx_fau_atomic_add32(FAU_NUM_PACKET_BUFFERS_TO_FREE, -1);
		break;
	case QUEUE_CORE:
		__skb_queue_tail(&priv->tx_free_list[qos], skb);
		break;
	default:
		BUG();
	}

	while (skb_to_free > 0) {
		struct sk_buff *t = __skb_dequeue(&priv->tx_free_list[qos]);

		t->next = to_free_list;
		to_free_list = t;
		skb_to_free--;
	}

	spin_unlock_irqrestore(&priv->tx_free_list[qos].lock, flags);

	/* Do the actual freeing outside of the lock. */
	while (to_free_list) {
		struct sk_buff *t = to_free_list;

		to_free_list = to_free_list->next;
		dev_kfree_skb_any(t);
	}

	if (USE_ASYNC_IOBDMA) {
		CVMX_SYNCIOBDMA;
		total_to_clean = cvmx_scratch_read64(CVMX_SCR_SCRATCH);
		/* Restore the scratch area */
		cvmx_scratch_write64(CVMX_SCR_SCRATCH, old_scratch);
		cvmx_scratch_write64(CVMX_SCR_SCRATCH + 8, old_scratch2);
	} else {
		total_to_clean =
			cvmx_fau_fetch_and_add32(FAU_TOTAL_TX_TO_CLEAN, 1);
	}

	if (total_to_clean & 0x3ff) {
		/*
		 * Schedule the cleanup tasklet every 1024 packets for
		 * the pathological case of high traffic on one port
		 * delaying clean up of packets on a different port
		 * that is blocked waiting for the cleanup.
		 */
		tasklet_schedule(&cvm_oct_tx_cleanup_tasklet);
	}

	cvm_oct_kick_tx_poll_watchdog();

	return NETDEV_TX_OK;
}

/**
 * cvm_oct_xmit_pow - transmit a packet to the POW
 * @skb:    Packet to send
 * @dev:    Device info structure
 * Returns Always returns zero
 */
int cvm_oct_xmit_pow(struct sk_buff *skb, struct net_device *dev)
{
	struct octeon_ethernet *priv = netdev_priv(dev);
	void *packet_buffer;
	void *copy_location;

	/* Get a work queue entry */
	struct cvmx_wqe *work = cvmx_fpa_alloc(CVMX_FPA_WQE_POOL);

	if (unlikely(!work)) {
		printk_ratelimited("%s: Failed to allocate a work queue entry\n",
				   dev->name);
		dev->stats.tx_dropped++;
		dev_kfree_skb_any(skb);
		return 0;
	}

	/* Get a packet buffer */
	packet_buffer = cvmx_fpa_alloc(CVMX_FPA_PACKET_POOL);
	if (unlikely(!packet_buffer)) {
		printk_ratelimited("%s: Failed to allocate a packet buffer\n",
				   dev->name);
		cvmx_fpa_free(work, CVMX_FPA_WQE_POOL, 1);
		dev->stats.tx_dropped++;
		dev_kfree_skb_any(skb);
		return 0;
	}

	/*
	 * Calculate where we need to copy the data to. We need to
	 * leave 8 bytes for a next pointer (unused). We also need to
	 * include any configure skip. Then we need to align the IP
	 * packet src and dest into the same 64bit word. The below
	 * calculation may add a little extra, but that doesn't
	 * hurt.
	 */
	copy_location = packet_buffer + sizeof(u64);
	copy_location += ((CVMX_HELPER_FIRST_MBUFF_SKIP + 7) & 0xfff8) + 6;

	/*
	 * We have to copy the packet since whoever processes this
	 * packet will free it to a hardware pool. We can't use the
	 * trick of counting outstanding packets like in
	 * cvm_oct_xmit.
	 */
	memcpy(copy_location, skb->data, skb->len);

	/*
	 * Fill in some of the work queue fields. We may need to add
	 * more if the software at the other end needs them.
	 */
	if (!OCTEON_IS_MODEL(OCTEON_CN68XX))
		work->word0.pip.cn38xx.hw_chksum = skb->csum;
	work->word1.len = skb->len;
	cvmx_wqe_set_port(work, priv->port);
	cvmx_wqe_set_qos(work, priv->port & 0x7);
	cvmx_wqe_set_grp(work, pow_send_group);
	work->word1.tag_type = CVMX_HELPER_INPUT_TAG_TYPE;
	work->word1.tag = pow_send_group;	/* FIXME */
	/* Default to zero. Sets of zero later are commented out */
	work->word2.u64 = 0;
	work->word2.s.bufs = 1;
	work->packet_ptr.u64 = 0;
	work->packet_ptr.s.addr = cvmx_ptr_to_phys(copy_location);
	work->packet_ptr.s.pool = CVMX_FPA_PACKET_POOL;
	work->packet_ptr.s.size = CVMX_FPA_PACKET_POOL_SIZE;
	work->packet_ptr.s.back = (copy_location - packet_buffer) >> 7;

	if (skb->protocol == htons(ETH_P_IP)) {
		work->word2.s.ip_offset = 14;
#if 0
		work->word2.s.vlan_valid = 0;	/* FIXME */
		work->word2.s.vlan_cfi = 0;	/* FIXME */
		work->word2.s.vlan_id = 0;	/* FIXME */
		work->word2.s.dec_ipcomp = 0;	/* FIXME */
#endif
		work->word2.s.tcp_or_udp =
		    (ip_hdr(skb)->protocol == IPPROTO_TCP) ||
		    (ip_hdr(skb)->protocol == IPPROTO_UDP);
#if 0
		/* FIXME */
		work->word2.s.dec_ipsec = 0;
		/* We only support IPv4 right now */
		work->word2.s.is_v6 = 0;
		/* Hardware would set to zero */
		work->word2.s.software = 0;
		/* No error, packet is internal */
		work->word2.s.L4_error = 0;
#endif
		work->word2.s.is_frag = !((ip_hdr(skb)->frag_off == 0) ||
					  (ip_hdr(skb)->frag_off ==
					      cpu_to_be16(1 << 14)));
#if 0
		/* Assume Linux is sending a good packet */
		work->word2.s.IP_exc = 0;
#endif
		work->word2.s.is_bcast = (skb->pkt_type == PACKET_BROADCAST);
		work->word2.s.is_mcast = (skb->pkt_type == PACKET_MULTICAST);
#if 0
		/* This is an IP packet */
		work->word2.s.not_IP = 0;
		/* No error, packet is internal */
		work->word2.s.rcv_error = 0;
		/* No error, packet is internal */
		work->word2.s.err_code = 0;
#endif

		/*
		 * When copying the data, include 4 bytes of the
		 * ethernet header to align the same way hardware
		 * does.
		 */
		memcpy(work->packet_data, skb->data + 10,
		       sizeof(work->packet_data));
	} else {
#if 0
		work->word2.snoip.vlan_valid = 0;	/* FIXME */
		work->word2.snoip.vlan_cfi = 0;	/* FIXME */
		work->word2.snoip.vlan_id = 0;	/* FIXME */
		work->word2.snoip.software = 0;	/* Hardware would set to zero */
#endif
		work->word2.snoip.is_rarp = skb->protocol == htons(ETH_P_RARP);
		work->word2.snoip.is_arp = skb->protocol == htons(ETH_P_ARP);
		work->word2.snoip.is_bcast =
		    (skb->pkt_type == PACKET_BROADCAST);
		work->word2.snoip.is_mcast =
		    (skb->pkt_type == PACKET_MULTICAST);
		work->word2.snoip.not_IP = 1;	/* IP was done up above */
#if 0
		/* No error, packet is internal */
		work->word2.snoip.rcv_error = 0;
		/* No error, packet is internal */
		work->word2.snoip.err_code = 0;
#endif
		memcpy(work->packet_data, skb->data, sizeof(work->packet_data));
	}

	/* Submit the packet to the POW */
	cvmx_pow_work_submit(work, work->word1.tag, work->word1.tag_type,
			     cvmx_wqe_get_qos(work), cvmx_wqe_get_grp(work));
	dev->stats.tx_packets++;
	dev->stats.tx_bytes += skb->len;
	dev_consume_skb_any(skb);
	return 0;
}

/**
 * cvm_oct_tx_shutdown_dev - free all skb that are currently queued for TX.
 * @dev:    Device being shutdown
 *
 */
void cvm_oct_tx_shutdown_dev(struct net_device *dev)
{
	struct octeon_ethernet *priv = netdev_priv(dev);
	unsigned long flags;
	int qos;

	for (qos = 0; qos < 16; qos++) {
		spin_lock_irqsave(&priv->tx_free_list[qos].lock, flags);
		while (skb_queue_len(&priv->tx_free_list[qos]))
			dev_kfree_skb_any(__skb_dequeue
					  (&priv->tx_free_list[qos]));
		spin_unlock_irqrestore(&priv->tx_free_list[qos].lock, flags);
	}
}

static void cvm_oct_tx_do_cleanup(unsigned long arg)
{
	int port;

	for (port = 0; port < TOTAL_NUMBER_OF_PORTS; port++) {
		if (cvm_oct_device[port]) {
			struct net_device *dev = cvm_oct_device[port];

			cvm_oct_free_tx_skbs(dev);
		}
	}
}

static irqreturn_t cvm_oct_tx_cleanup_watchdog(int cpl, void *dev_id)
{
	/* Disable the interrupt.  */
	cvmx_write_csr(CVMX_CIU_TIMX(1), 0);
	/* Do the work in the tasklet.  */
	tasklet_schedule(&cvm_oct_tx_cleanup_tasklet);
	return IRQ_HANDLED;
}

void cvm_oct_tx_initialize(void)
{
	int i;

	/* Disable the interrupt.  */
	cvmx_write_csr(CVMX_CIU_TIMX(1), 0);
	/* Register an IRQ handler to receive CIU_TIMX(1) interrupts */
	i = request_irq(OCTEON_IRQ_TIMER1,
			cvm_oct_tx_cleanup_watchdog, 0,
			"Ethernet", cvm_oct_device);

	if (i)
		panic("Could not acquire Ethernet IRQ %d\n", OCTEON_IRQ_TIMER1);
}

void cvm_oct_tx_shutdown(void)
{
	/* Free the interrupt handler */
	free_irq(OCTEON_IRQ_TIMER1, cvm_oct_device);
}<|MERGE_RESOLUTION|>--- conflicted
+++ resolved
@@ -273,11 +273,7 @@
 			skb_frag_t *fs = skb_shinfo(skb)->frags + i;
 
 			hw_buffer.s.addr =
-<<<<<<< HEAD
-				XKPHYS_TO_PHYS((u64)skb_frag_address(fs));
-=======
 				XKPHYS_TO_PHYS((uintptr_t)skb_frag_address(fs));
->>>>>>> 7d2a07b7
 			hw_buffer.s.size = skb_frag_size(fs);
 			CVM_OCT_SKB_CB(skb)[i + 1] = hw_buffer.u64;
 		}
@@ -356,10 +352,7 @@
 	skb_dst_set(skb, NULL);
 	skb_ext_reset(skb);
 	nf_reset_ct(skb);
-<<<<<<< HEAD
-=======
 	skb_reset_redirect(skb);
->>>>>>> 7d2a07b7
 
 #ifdef CONFIG_NET_SCHED
 	skb->tc_index = 0;
