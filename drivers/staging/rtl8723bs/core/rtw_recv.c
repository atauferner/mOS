// SPDX-License-Identifier: GPL-2.0
/******************************************************************************
 *
 * Copyright(c) 2007 - 2012 Realtek Corporation. All rights reserved.
 *
 ******************************************************************************/
#include <drv_types.h>
#include <rtw_debug.h>
#include <linux/jiffies.h>
#include <rtw_recv.h>
#include <net/cfg80211.h>
<<<<<<< HEAD
=======
#include <asm/unaligned.h>
>>>>>>> 7d2a07b7

static u8 SNAP_ETH_TYPE_IPX[2] = {0x81, 0x37};
static u8 SNAP_ETH_TYPE_APPLETALK_AARP[2] = {0x80, 0xf3};

static void rtw_signal_stat_timer_hdl(struct timer_list *t);

void _rtw_init_sta_recv_priv(struct sta_recv_priv *psta_recvpriv)
{
	memset((u8 *)psta_recvpriv, 0, sizeof(struct sta_recv_priv));

	spin_lock_init(&psta_recvpriv->lock);

	/* for (i = 0; i<MAX_RX_NUMBLKS; i++) */
	/* _rtw_init_queue(&psta_recvpriv->blk_strms[i]); */

	_rtw_init_queue(&psta_recvpriv->defrag_q);
}

signed int _rtw_init_recv_priv(struct recv_priv *precvpriv, struct adapter *padapter)
{
	signed int i;
	union recv_frame *precvframe;
	signed int	res = _SUCCESS;

	spin_lock_init(&precvpriv->lock);

	_rtw_init_queue(&precvpriv->free_recv_queue);
	_rtw_init_queue(&precvpriv->recv_pending_queue);
	_rtw_init_queue(&precvpriv->uc_swdec_pending_queue);

	precvpriv->adapter = padapter;

	precvpriv->free_recvframe_cnt = NR_RECVFRAME;

	precvpriv->pallocated_frame_buf = vzalloc(NR_RECVFRAME * sizeof(union recv_frame) + RXFRAME_ALIGN_SZ);

	if (!precvpriv->pallocated_frame_buf) {
		res = _FAIL;
		goto exit;
	}

	precvpriv->precv_frame_buf = (u8 *)N_BYTE_ALIGMENT((SIZE_PTR)(precvpriv->pallocated_frame_buf), RXFRAME_ALIGN_SZ);
	/* precvpriv->precv_frame_buf = precvpriv->pallocated_frame_buf + RXFRAME_ALIGN_SZ - */
	/* ((SIZE_PTR) (precvpriv->pallocated_frame_buf) &(RXFRAME_ALIGN_SZ-1)); */

	precvframe = (union recv_frame *) precvpriv->precv_frame_buf;


	for (i = 0; i < NR_RECVFRAME; i++) {
		INIT_LIST_HEAD(&(precvframe->u.list));

		list_add_tail(&(precvframe->u.list), &(precvpriv->free_recv_queue.queue));

		rtw_os_recv_resource_alloc(padapter, precvframe);

		precvframe->u.hdr.len = 0;

		precvframe->u.hdr.adapter = padapter;
		precvframe++;

	}

	res = rtw_hal_init_recv_priv(padapter);

	timer_setup(&precvpriv->signal_stat_timer, rtw_signal_stat_timer_hdl,
		    0);

	precvpriv->signal_stat_sampling_interval = 2000; /* ms */

	rtw_set_signal_stat_timer(precvpriv);

exit:
	return res;
}

void _rtw_free_recv_priv(struct recv_priv *precvpriv)
{
	struct adapter	*padapter = precvpriv->adapter;

	rtw_free_uc_swdec_pending_queue(padapter);

	rtw_os_recv_resource_free(precvpriv);

	vfree(precvpriv->pallocated_frame_buf);

	rtw_hal_free_recv_priv(padapter);
}

union recv_frame *_rtw_alloc_recvframe(struct __queue *pfree_recv_queue)
{

	union recv_frame  *precvframe;
	struct list_head	*plist, *phead;
	struct adapter *padapter;
	struct recv_priv *precvpriv;

	if (list_empty(&pfree_recv_queue->queue))
		precvframe = NULL;
	else {
		phead = get_list_head(pfree_recv_queue);

		plist = get_next(phead);

		precvframe = (union recv_frame *)plist;

		list_del_init(&precvframe->u.hdr.list);
		padapter = precvframe->u.hdr.adapter;
		if (padapter) {
			precvpriv = &padapter->recvpriv;
			if (pfree_recv_queue == &precvpriv->free_recv_queue)
				precvpriv->free_recvframe_cnt--;
		}
	}
	return precvframe;
}

union recv_frame *rtw_alloc_recvframe(struct __queue *pfree_recv_queue)
{
	union recv_frame  *precvframe;

	spin_lock_bh(&pfree_recv_queue->lock);

	precvframe = _rtw_alloc_recvframe(pfree_recv_queue);

	spin_unlock_bh(&pfree_recv_queue->lock);

	return precvframe;
}

int rtw_free_recvframe(union recv_frame *precvframe, struct __queue *pfree_recv_queue)
{
	struct adapter *padapter = precvframe->u.hdr.adapter;
	struct recv_priv *precvpriv = &padapter->recvpriv;

	rtw_os_free_recvframe(precvframe);


	spin_lock_bh(&pfree_recv_queue->lock);

	list_del_init(&(precvframe->u.hdr.list));

	precvframe->u.hdr.len = 0;

	list_add_tail(&(precvframe->u.hdr.list), get_list_head(pfree_recv_queue));

	if (padapter) {
		if (pfree_recv_queue == &precvpriv->free_recv_queue)
				precvpriv->free_recvframe_cnt++;
	}
	spin_unlock_bh(&pfree_recv_queue->lock);
	return _SUCCESS;
}




signed int _rtw_enqueue_recvframe(union recv_frame *precvframe, struct __queue *queue)
{

	struct adapter *padapter = precvframe->u.hdr.adapter;
	struct recv_priv *precvpriv = &padapter->recvpriv;

	/* INIT_LIST_HEAD(&(precvframe->u.hdr.list)); */
	list_del_init(&(precvframe->u.hdr.list));


	list_add_tail(&(precvframe->u.hdr.list), get_list_head(queue));

	if (padapter)
		if (queue == &precvpriv->free_recv_queue)
			precvpriv->free_recvframe_cnt++;

	return _SUCCESS;
}

signed int rtw_enqueue_recvframe(union recv_frame *precvframe, struct __queue *queue)
{
	signed int ret;

	/* _spinlock(&pfree_recv_queue->lock); */
	spin_lock_bh(&queue->lock);
	ret = _rtw_enqueue_recvframe(precvframe, queue);
	/* spin_unlock(&pfree_recv_queue->lock); */
	spin_unlock_bh(&queue->lock);

	return ret;
}

/*
signed int	rtw_enqueue_recvframe(union recv_frame *precvframe, struct __queue *queue)
{
	return rtw_free_recvframe(precvframe, queue);
}
*/




/*
caller : defrag ; recvframe_chk_defrag in recv_thread  (passive)
pframequeue: defrag_queue : will be accessed in recv_thread  (passive)

using spinlock to protect

*/

void rtw_free_recvframe_queue(struct __queue *pframequeue,  struct __queue *pfree_recv_queue)
{
	union	recv_frame	*precvframe;
	struct list_head	*plist, *phead;

	spin_lock(&pframequeue->lock);

	phead = get_list_head(pframequeue);
	plist = get_next(phead);

	while (phead != plist) {
		precvframe = (union recv_frame *)plist;

		plist = get_next(plist);

		rtw_free_recvframe(precvframe, pfree_recv_queue);
	}

	spin_unlock(&pframequeue->lock);
}

u32 rtw_free_uc_swdec_pending_queue(struct adapter *adapter)
{
	u32 cnt = 0;
	union recv_frame *pending_frame;
	while ((pending_frame = rtw_alloc_recvframe(&adapter->recvpriv.uc_swdec_pending_queue))) {
		rtw_free_recvframe(pending_frame, &adapter->recvpriv.free_recv_queue);
		cnt++;
	}

	return cnt;
}


signed int rtw_enqueue_recvbuf_to_head(struct recv_buf *precvbuf, struct __queue *queue)
{
	spin_lock_bh(&queue->lock);

	list_del_init(&precvbuf->list);
	list_add(&precvbuf->list, get_list_head(queue));

	spin_unlock_bh(&queue->lock);

	return _SUCCESS;
}

signed int rtw_enqueue_recvbuf(struct recv_buf *precvbuf, struct __queue *queue)
{
	spin_lock_bh(&queue->lock);

	list_del_init(&precvbuf->list);

	list_add_tail(&precvbuf->list, get_list_head(queue));
	spin_unlock_bh(&queue->lock);
	return _SUCCESS;

}

struct recv_buf *rtw_dequeue_recvbuf(struct __queue *queue)
{
	struct recv_buf *precvbuf;
	struct list_head	*plist, *phead;

	spin_lock_bh(&queue->lock);

	if (list_empty(&queue->queue))
		precvbuf = NULL;
	else {
		phead = get_list_head(queue);

		plist = get_next(phead);

		precvbuf = container_of(plist, struct recv_buf, list);

		list_del_init(&precvbuf->list);

	}

	spin_unlock_bh(&queue->lock);

	return precvbuf;

}

static signed int recvframe_chkmic(struct adapter *adapter,  union recv_frame *precvframe)
{

	signed int	i, res = _SUCCESS;
	u32 datalen;
	u8 miccode[8];
	u8 bmic_err = false, brpt_micerror = true;
	u8 *pframe, *payload, *pframemic;
	u8 *mickey;
	/* u8 *iv, rxdata_key_idx = 0; */
	struct sta_info *stainfo;
	struct rx_pkt_attrib *prxattrib = &precvframe->u.hdr.attrib;
	struct security_priv *psecuritypriv = &adapter->securitypriv;

	struct mlme_ext_priv *pmlmeext = &adapter->mlmeextpriv;
	struct mlme_ext_info *pmlmeinfo = &(pmlmeext->mlmext_info);

	stainfo = rtw_get_stainfo(&adapter->stapriv, &prxattrib->ta[0]);

	if (prxattrib->encrypt == _TKIP_) {
		/* calculate mic code */
		if (stainfo) {
			if (IS_MCAST(prxattrib->ra)) {
				/* mickey =&psecuritypriv->dot118021XGrprxmickey.skey[0]; */
				/* iv = precvframe->u.hdr.rx_data+prxattrib->hdrlen; */
				/* rxdata_key_idx =(((iv[3])>>6)&0x3) ; */
				mickey = &psecuritypriv->dot118021XGrprxmickey[prxattrib->key_index].skey[0];

				/* psecuritypriv->dot118021XGrpKeyid, pmlmeinfo->key_index, rxdata_key_idx); */

				if (psecuritypriv->binstallGrpkey == false) {
					res = _FAIL;
					goto exit;
				}
			} else {
				mickey = &stainfo->dot11tkiprxmickey.skey[0];
			}

			datalen = precvframe->u.hdr.len-prxattrib->hdrlen-prxattrib->iv_len-prxattrib->icv_len-8;/* icv_len included the mic code */
			pframe = precvframe->u.hdr.rx_data;
			payload = pframe+prxattrib->hdrlen+prxattrib->iv_len;

			rtw_seccalctkipmic(mickey, pframe, payload, datalen, &miccode[0], (unsigned char)prxattrib->priority); /* care the length of the data */

			pframemic = payload+datalen;

			bmic_err = false;

			for (i = 0; i < 8; i++) {
				if (miccode[i] != *(pframemic + i))
					bmic_err = true;
			}


			if (bmic_err == true) {
				/*  double check key_index for some timing issue , */
				/*  cannot compare with psecuritypriv->dot118021XGrpKeyid also cause timing issue */
				if ((IS_MCAST(prxattrib->ra) == true)  && (prxattrib->key_index != pmlmeinfo->key_index))
					brpt_micerror = false;

				if (prxattrib->bdecrypted && brpt_micerror)
					rtw_handle_tkip_mic_err(adapter, (u8)IS_MCAST(prxattrib->ra));

				res = _FAIL;

			} else {
				/* mic checked ok */
				if (!psecuritypriv->bcheck_grpkey &&
				    IS_MCAST(prxattrib->ra))
					psecuritypriv->bcheck_grpkey = true;
			}
		}

		recvframe_pull_tail(precvframe, 8);

	}

exit:
	return res;

}

/* decrypt and set the ivlen, icvlen of the recv_frame */
static union recv_frame *decryptor(struct adapter *padapter, union recv_frame *precv_frame)
{

	struct rx_pkt_attrib *prxattrib = &precv_frame->u.hdr.attrib;
	struct security_priv *psecuritypriv = &padapter->securitypriv;
	union recv_frame *return_packet = precv_frame;
	u32  res = _SUCCESS;

	if (prxattrib->encrypt > 0) {
		u8 *iv = precv_frame->u.hdr.rx_data+prxattrib->hdrlen;
		prxattrib->key_index = (((iv[3])>>6)&0x3);

		if (prxattrib->key_index > WEP_KEYS) {
			switch (prxattrib->encrypt) {
			case _WEP40_:
			case _WEP104_:
				prxattrib->key_index = psecuritypriv->dot11PrivacyKeyIndex;
				break;
			case _TKIP_:
			case _AES_:
			default:
				prxattrib->key_index = psecuritypriv->dot118021XGrpKeyid;
				break;
			}
		}
	}

	if ((prxattrib->encrypt > 0) && ((prxattrib->bdecrypted == 0) || (psecuritypriv->sw_decrypt == true))) {
		psecuritypriv->hw_decrypted = false;

		switch (prxattrib->encrypt) {
		case _WEP40_:
		case _WEP104_:
			rtw_wep_decrypt(padapter, (u8 *)precv_frame);
			break;
		case _TKIP_:
			res = rtw_tkip_decrypt(padapter, (u8 *)precv_frame);
			break;
		case _AES_:
			res = rtw_aes_decrypt(padapter, (u8 *)precv_frame);
			break;
		default:
				break;
		}
	} else if (prxattrib->bdecrypted == 1 && prxattrib->encrypt > 0 &&
		   (psecuritypriv->busetkipkey == 1 || prxattrib->encrypt != _TKIP_)
		) {
		psecuritypriv->hw_decrypted = true;
	} else {
	}

	if (res == _FAIL) {
		rtw_free_recvframe(return_packet, &padapter->recvpriv.free_recv_queue);
		return_packet = NULL;
	} else
		prxattrib->bdecrypted = true;

	return return_packet;
}

/* set the security information in the recv_frame */
static union recv_frame *portctrl(struct adapter *adapter, union recv_frame *precv_frame)
{
	u8 *psta_addr = NULL;
	u8 *ptr;
	uint  auth_alg;
	struct recv_frame_hdr *pfhdr;
	struct sta_info *psta;
	struct sta_priv *pstapriv;
	union recv_frame *prtnframe;
	u16 ether_type = 0;
	u16  eapol_type = 0x888e;/* for Funia BD's WPA issue */
	struct rx_pkt_attrib *pattrib;

	pstapriv = &adapter->stapriv;

	auth_alg = adapter->securitypriv.dot11AuthAlgrthm;

	ptr = get_recvframe_data(precv_frame);
	pfhdr = &precv_frame->u.hdr;
	pattrib = &pfhdr->attrib;
	psta_addr = pattrib->ta;

	prtnframe = NULL;

	psta = rtw_get_stainfo(pstapriv, psta_addr);

	if (auth_alg == 2) {
		if ((psta) && (psta->ieee8021x_blocked)) {
			__be16 be_tmp;

			/* blocked */
			/* only accept EAPOL frame */

			prtnframe = precv_frame;

			/* get ether_type */
			ptr = ptr+pfhdr->attrib.hdrlen+pfhdr->attrib.iv_len+LLC_HEADER_SIZE;
			memcpy(&be_tmp, ptr, 2);
			ether_type = ntohs(be_tmp);

			if (ether_type == eapol_type)
				prtnframe = precv_frame;
			else {
				/* free this frame */
				rtw_free_recvframe(precv_frame, &adapter->recvpriv.free_recv_queue);
				prtnframe = NULL;
			}
		} else {
			/* allowed */
			/* check decryption status, and decrypt the frame if needed */

			prtnframe = precv_frame;
			/* check is the EAPOL frame or not (Rekey) */
			/* if (ether_type == eapol_type) { */
				/* check Rekey */

			/* prtnframe =precv_frame; */
			/*  */
			/* else { */
			/*  */
		}
	} else
		prtnframe = precv_frame;

	return prtnframe;
}

static signed int recv_decache(union recv_frame *precv_frame, u8 bretry, struct stainfo_rxcache *prxcache)
{
	signed int tid = precv_frame->u.hdr.attrib.priority;

	u16 seq_ctrl = ((precv_frame->u.hdr.attrib.seq_num&0xffff) << 4) |
		(precv_frame->u.hdr.attrib.frag_num & 0xf);

	if (tid > 15)
		return _FAIL;

	if (1) { /* if (bretry) */
		if (seq_ctrl == prxcache->tid_rxseq[tid])
			return _FAIL;
	}

	prxcache->tid_rxseq[tid] = seq_ctrl;

	return _SUCCESS;

}

static void process_pwrbit_data(struct adapter *padapter, union recv_frame *precv_frame)
{
	unsigned char pwrbit;
	u8 *ptr = precv_frame->u.hdr.rx_data;
	struct rx_pkt_attrib *pattrib = &precv_frame->u.hdr.attrib;
	struct sta_priv *pstapriv = &padapter->stapriv;
	struct sta_info *psta = NULL;

	psta = rtw_get_stainfo(pstapriv, pattrib->src);

	pwrbit = GetPwrMgt(ptr);

	if (psta) {
		if (pwrbit) {
			if (!(psta->state & WIFI_SLEEP_STATE)) {
				/* psta->state |= WIFI_SLEEP_STATE; */
				/* pstapriv->sta_dz_bitmap |= BIT(psta->aid); */

				stop_sta_xmit(padapter, psta);

			}
		} else {
			if (psta->state & WIFI_SLEEP_STATE) {
				/* psta->state ^= WIFI_SLEEP_STATE; */
				/* pstapriv->sta_dz_bitmap &= ~BIT(psta->aid); */

				wakeup_sta_to_xmit(padapter, psta);
			}
		}

	}
}

static void process_wmmps_data(struct adapter *padapter, union recv_frame *precv_frame)
{
	struct rx_pkt_attrib *pattrib = &precv_frame->u.hdr.attrib;
	struct sta_priv *pstapriv = &padapter->stapriv;
	struct sta_info *psta = NULL;

	psta = rtw_get_stainfo(pstapriv, pattrib->src);

	if (!psta)
		return;

	if (!psta->qos_option)
		return;

	if (!(psta->qos_info&0xf))
		return;

	if (psta->state&WIFI_SLEEP_STATE) {
		u8 wmmps_ac = 0;

		switch (pattrib->priority) {
		case 1:
		case 2:
			wmmps_ac = psta->uapsd_bk&BIT(1);
			break;
		case 4:
		case 5:
			wmmps_ac = psta->uapsd_vi&BIT(1);
			break;
		case 6:
		case 7:
			wmmps_ac = psta->uapsd_vo&BIT(1);
			break;
		case 0:
		case 3:
		default:
			wmmps_ac = psta->uapsd_be&BIT(1);
			break;
		}

		if (wmmps_ac) {
			if (psta->sleepq_ac_len > 0)
				/* process received triggered frame */
				xmit_delivery_enabled_frames(padapter, psta);
			else
				/* issue one qos null frame with More data bit = 0 and the EOSP bit set (= 1) */
				issue_qos_nulldata(padapter, psta->hwaddr, (u16)pattrib->priority, 0, 0);
		}
	}
}

static void count_rx_stats(struct adapter *padapter, union recv_frame *prframe, struct sta_info *sta)
{
	int sz;
	struct sta_info *psta = NULL;
	struct stainfo_stats *pstats = NULL;
	struct rx_pkt_attrib *pattrib = &prframe->u.hdr.attrib;
	struct recv_priv *precvpriv = &padapter->recvpriv;

	sz = get_recvframe_len(prframe);
	precvpriv->rx_bytes += sz;

	padapter->mlmepriv.LinkDetectInfo.NumRxOkInPeriod++;

	if ((!MacAddr_isBcst(pattrib->dst)) && (!IS_MCAST(pattrib->dst)))
		padapter->mlmepriv.LinkDetectInfo.NumRxUnicastOkInPeriod++;

	if (sta)
		psta = sta;
	else
		psta = prframe->u.hdr.psta;

	if (psta) {
		pstats = &psta->sta_stats;

		pstats->rx_data_pkts++;
		pstats->rx_bytes += sz;
	}

	traffic_check_for_leave_lps(padapter, false, 0);
}

static signed int sta2sta_data_frame(struct adapter *adapter, union recv_frame *precv_frame,
			struct sta_info **psta)
{
	u8 *ptr = precv_frame->u.hdr.rx_data;
	signed int ret = _SUCCESS;
	struct rx_pkt_attrib *pattrib = &precv_frame->u.hdr.attrib;
	struct sta_priv *pstapriv = &adapter->stapriv;
	struct mlme_priv *pmlmepriv = &adapter->mlmepriv;
	u8 *mybssid  = get_bssid(pmlmepriv);
	u8 *myhwaddr = myid(&adapter->eeprompriv);
	u8 *sta_addr = NULL;
	signed int bmcast = IS_MCAST(pattrib->dst);

	if ((check_fwstate(pmlmepriv, WIFI_ADHOC_STATE) == true) ||
		(check_fwstate(pmlmepriv, WIFI_ADHOC_MASTER_STATE) == true)) {

		/*  filter packets that SA is myself or multicast or broadcast */
		if (!memcmp(myhwaddr, pattrib->src, ETH_ALEN)) {
			ret = _FAIL;
			goto exit;
		}

		if ((memcmp(myhwaddr, pattrib->dst, ETH_ALEN))	&& (!bmcast)) {
			ret = _FAIL;
			goto exit;
		}

		if (!memcmp(pattrib->bssid, "\x0\x0\x0\x0\x0\x0", ETH_ALEN) ||
		   !memcmp(mybssid, "\x0\x0\x0\x0\x0\x0", ETH_ALEN) ||
		   (memcmp(pattrib->bssid, mybssid, ETH_ALEN))) {
			ret = _FAIL;
			goto exit;
		}

		sta_addr = pattrib->src;

	} else if (check_fwstate(pmlmepriv, WIFI_STATION_STATE) == true) {
		/*  For Station mode, sa and bssid should always be BSSID, and DA is my mac-address */
		if (memcmp(pattrib->bssid, pattrib->src, ETH_ALEN)) {
			ret = _FAIL;
			goto exit;
		}

		sta_addr = pattrib->bssid;
	} else if (check_fwstate(pmlmepriv, WIFI_AP_STATE) == true) {
		if (bmcast) {
			/*  For AP mode, if DA == MCAST, then BSSID should be also MCAST */
			if (!IS_MCAST(pattrib->bssid)) {
					ret = _FAIL;
					goto exit;
			}
		} else { /*  not mc-frame */
			/*  For AP mode, if DA is non-MCAST, then it must be BSSID, and bssid == BSSID */
			if (memcmp(pattrib->bssid, pattrib->dst, ETH_ALEN)) {
				ret = _FAIL;
				goto exit;
			}

			sta_addr = pattrib->src;
		}

	} else if (check_fwstate(pmlmepriv, WIFI_MP_STATE) == true) {
		memcpy(pattrib->dst, GetAddr1Ptr(ptr), ETH_ALEN);
		memcpy(pattrib->src, GetAddr2Ptr(ptr), ETH_ALEN);
		memcpy(pattrib->bssid, GetAddr3Ptr(ptr), ETH_ALEN);
		memcpy(pattrib->ra, pattrib->dst, ETH_ALEN);
		memcpy(pattrib->ta, pattrib->src, ETH_ALEN);

		sta_addr = mybssid;
	} else
		ret  = _FAIL;



	if (bmcast)
		*psta = rtw_get_bcmc_stainfo(adapter);
	else
		*psta = rtw_get_stainfo(pstapriv, sta_addr); /*  get ap_info */

	if (!*psta) {
		ret = _FAIL;
		goto exit;
	}

exit:
	return ret;
}

static signed int ap2sta_data_frame(struct adapter *adapter, union recv_frame *precv_frame,
		       struct sta_info **psta)
{
	u8 *ptr = precv_frame->u.hdr.rx_data;
	struct rx_pkt_attrib *pattrib = &precv_frame->u.hdr.attrib;
	signed int ret = _SUCCESS;
	struct sta_priv *pstapriv = &adapter->stapriv;
	struct mlme_priv *pmlmepriv = &adapter->mlmepriv;
	u8 *mybssid  = get_bssid(pmlmepriv);
	u8 *myhwaddr = myid(&adapter->eeprompriv);
	signed int bmcast = IS_MCAST(pattrib->dst);

	if ((check_fwstate(pmlmepriv, WIFI_STATION_STATE) == true) &&
	    (check_fwstate(pmlmepriv, _FW_LINKED) == true ||
	     check_fwstate(pmlmepriv, _FW_UNDER_LINKING) == true)
		) {

		/*  filter packets that SA is myself or multicast or broadcast */
		if (!memcmp(myhwaddr, pattrib->src, ETH_ALEN)) {
			ret = _FAIL;
			goto exit;
		}

		/*  da should be for me */
		if ((memcmp(myhwaddr, pattrib->dst, ETH_ALEN)) && (!bmcast)) {
			ret = _FAIL;
			goto exit;
		}


		/*  check BSSID */
		if (!memcmp(pattrib->bssid, "\x0\x0\x0\x0\x0\x0", ETH_ALEN) ||
		     !memcmp(mybssid, "\x0\x0\x0\x0\x0\x0", ETH_ALEN) ||
		     (memcmp(pattrib->bssid, mybssid, ETH_ALEN))) {

			if (!bmcast)
				issue_deauth(adapter, pattrib->bssid, WLAN_REASON_CLASS3_FRAME_FROM_NONASSOC_STA);

			ret = _FAIL;
			goto exit;
		}

		if (bmcast)
			*psta = rtw_get_bcmc_stainfo(adapter);
		else
			*psta = rtw_get_stainfo(pstapriv, pattrib->bssid); /*  get ap_info */

		if (!*psta) {
			ret = _FAIL;
			goto exit;
		}

		if (GetFrameSubType(ptr) & BIT(6)) {
			/* No data, will not indicate to upper layer, temporily count it here */
			count_rx_stats(adapter, precv_frame, *psta);
			ret = RTW_RX_HANDLED;
			goto exit;
		}

	} else if ((check_fwstate(pmlmepriv, WIFI_MP_STATE) == true) &&
		     (check_fwstate(pmlmepriv, _FW_LINKED) == true)) {
		memcpy(pattrib->dst, GetAddr1Ptr(ptr), ETH_ALEN);
		memcpy(pattrib->src, GetAddr2Ptr(ptr), ETH_ALEN);
		memcpy(pattrib->bssid, GetAddr3Ptr(ptr), ETH_ALEN);
		memcpy(pattrib->ra, pattrib->dst, ETH_ALEN);
		memcpy(pattrib->ta, pattrib->src, ETH_ALEN);

		/*  */
		memcpy(pattrib->bssid,  mybssid, ETH_ALEN);


		*psta = rtw_get_stainfo(pstapriv, pattrib->bssid); /*  get sta_info */
		if (!*psta) {
			ret = _FAIL;
			goto exit;
		}


	} else if (check_fwstate(pmlmepriv, WIFI_AP_STATE) == true) {
		/* Special case */
		ret = RTW_RX_HANDLED;
		goto exit;
	} else {
		if (!memcmp(myhwaddr, pattrib->dst, ETH_ALEN) && (!bmcast)) {
			*psta = rtw_get_stainfo(pstapriv, pattrib->bssid); /*  get sta_info */
			if (!*psta) {

				/* for AP multicast issue , modify by yiwei */
				static unsigned long send_issue_deauth_time;

				if (jiffies_to_msecs(jiffies - send_issue_deauth_time) > 10000 || send_issue_deauth_time == 0) {
					send_issue_deauth_time = jiffies;

					issue_deauth(adapter, pattrib->bssid, WLAN_REASON_CLASS3_FRAME_FROM_NONASSOC_STA);
				}
			}
		}

		ret = _FAIL;
	}

exit:
	return ret;
}

static signed int sta2ap_data_frame(struct adapter *adapter, union recv_frame *precv_frame,
		       struct sta_info **psta)
{
	u8 *ptr = precv_frame->u.hdr.rx_data;
	struct rx_pkt_attrib *pattrib = &precv_frame->u.hdr.attrib;
	struct sta_priv *pstapriv = &adapter->stapriv;
	struct mlme_priv *pmlmepriv = &adapter->mlmepriv;
	unsigned char *mybssid  = get_bssid(pmlmepriv);
	signed int ret = _SUCCESS;

	if (check_fwstate(pmlmepriv, WIFI_AP_STATE) == true) {
		/* For AP mode, RA =BSSID, TX =STA(SRC_ADDR), A3 =DST_ADDR */
		if (memcmp(pattrib->bssid, mybssid, ETH_ALEN)) {
			ret = _FAIL;
			goto exit;
		}

		*psta = rtw_get_stainfo(pstapriv, pattrib->src);
		if (!*psta) {
			issue_deauth(adapter, pattrib->src, WLAN_REASON_CLASS3_FRAME_FROM_NONASSOC_STA);

			ret = RTW_RX_HANDLED;
			goto exit;
		}

		process_pwrbit_data(adapter, precv_frame);

		if ((GetFrameSubType(ptr) & WIFI_QOS_DATA_TYPE) == WIFI_QOS_DATA_TYPE)
			process_wmmps_data(adapter, precv_frame);

		if (GetFrameSubType(ptr) & BIT(6)) {
			/* No data, will not indicate to upper layer, temporily count it here */
			count_rx_stats(adapter, precv_frame, *psta);
			ret = RTW_RX_HANDLED;
			goto exit;
		}
	} else {
		u8 *myhwaddr = myid(&adapter->eeprompriv);
		if (memcmp(pattrib->ra, myhwaddr, ETH_ALEN)) {
			ret = RTW_RX_HANDLED;
			goto exit;
		}
		issue_deauth(adapter, pattrib->src, WLAN_REASON_CLASS3_FRAME_FROM_NONASSOC_STA);
		ret = RTW_RX_HANDLED;
		goto exit;
	}

exit:
	return ret;
}

static signed int validate_recv_ctrl_frame(struct adapter *padapter, union recv_frame *precv_frame)
{
	struct rx_pkt_attrib *pattrib = &precv_frame->u.hdr.attrib;
	struct sta_priv *pstapriv = &padapter->stapriv;
	u8 *pframe = precv_frame->u.hdr.rx_data;
	struct sta_info *psta = NULL;
	/* uint len = precv_frame->u.hdr.len; */

	if (GetFrameType(pframe) != WIFI_CTRL_TYPE)
		return _FAIL;

	/* receive the frames that ra(a1) is my address */
	if (memcmp(GetAddr1Ptr(pframe), myid(&padapter->eeprompriv), ETH_ALEN))
		return _FAIL;

	psta = rtw_get_stainfo(pstapriv, GetAddr2Ptr(pframe));
	if (!psta)
		return _FAIL;

	/* for rx pkt statistics */
	psta->sta_stats.rx_ctrl_pkts++;

	/* only handle ps-poll */
	if (GetFrameSubType(pframe) == WIFI_PSPOLL) {
		u16 aid;
		u8 wmmps_ac = 0;

		aid = GetAid(pframe);
		if (psta->aid != aid)
			return _FAIL;

		switch (pattrib->priority) {
		case 1:
		case 2:
			wmmps_ac = psta->uapsd_bk&BIT(0);
			break;
		case 4:
		case 5:
			wmmps_ac = psta->uapsd_vi&BIT(0);
			break;
		case 6:
		case 7:
			wmmps_ac = psta->uapsd_vo&BIT(0);
			break;
		case 0:
		case 3:
		default:
			wmmps_ac = psta->uapsd_be&BIT(0);
			break;
		}

		if (wmmps_ac)
			return _FAIL;

		if (psta->state & WIFI_STA_ALIVE_CHK_STATE) {
			psta->expire_to = pstapriv->expire_to;
			psta->state ^= WIFI_STA_ALIVE_CHK_STATE;
		}

		if ((psta->state&WIFI_SLEEP_STATE) && (pstapriv->sta_dz_bitmap&BIT(psta->aid))) {
			struct list_head	*xmitframe_plist, *xmitframe_phead;
			struct xmit_frame *pxmitframe = NULL;
			struct xmit_priv *pxmitpriv = &padapter->xmitpriv;

			/* spin_lock_bh(&psta->sleep_q.lock); */
			spin_lock_bh(&pxmitpriv->lock);

			xmitframe_phead = get_list_head(&psta->sleep_q);
			xmitframe_plist = get_next(xmitframe_phead);

			if (xmitframe_phead != xmitframe_plist) {
				pxmitframe = container_of(xmitframe_plist, struct xmit_frame, list);

				xmitframe_plist = get_next(xmitframe_plist);

				list_del_init(&pxmitframe->list);

				psta->sleepq_len--;

				if (psta->sleepq_len > 0)
					pxmitframe->attrib.mdata = 1;
				else
					pxmitframe->attrib.mdata = 0;

				pxmitframe->attrib.triggered = 1;

				rtw_hal_xmitframe_enqueue(padapter, pxmitframe);

				if (psta->sleepq_len == 0) {
					pstapriv->tim_bitmap &= ~BIT(psta->aid);

<<<<<<< HEAD
					/* DBG_871X("after handling ps-poll, tim =%x\n", pstapriv->tim_bitmap); */

=======
>>>>>>> 7d2a07b7
					/* update BCN for TIM IE */
					/* update_BCNTIM(padapter); */
					update_beacon(padapter, WLAN_EID_TIM, NULL, true);
				}

				/* spin_unlock_bh(&psta->sleep_q.lock); */
				spin_unlock_bh(&pxmitpriv->lock);

			} else {
				/* spin_unlock_bh(&psta->sleep_q.lock); */
				spin_unlock_bh(&pxmitpriv->lock);

				if (pstapriv->tim_bitmap&BIT(psta->aid)) {
					if (psta->sleepq_len == 0) {
						/* issue nulldata with More data bit = 0 to indicate we have no buffered packets */
						issue_nulldata_in_interrupt(padapter, psta->hwaddr);
					} else {
						psta->sleepq_len = 0;
					}

					pstapriv->tim_bitmap &= ~BIT(psta->aid);

					/* update BCN for TIM IE */
					/* update_BCNTIM(padapter); */
					update_beacon(padapter, WLAN_EID_TIM, NULL, true);
				}
			}
		}
	}

	return _FAIL;

}

/* perform defrag */
static union recv_frame *recvframe_defrag(struct adapter *adapter,
					  struct __queue *defrag_q)
{
	struct list_head	 *plist, *phead;
	u8  wlanhdr_offset;
	u8 curfragnum;
	struct recv_frame_hdr *pfhdr, *pnfhdr;
	union recv_frame *prframe, *pnextrframe;
	struct __queue	*pfree_recv_queue;

	curfragnum = 0;
	pfree_recv_queue = &adapter->recvpriv.free_recv_queue;

	phead = get_list_head(defrag_q);
	plist = get_next(phead);
	prframe = (union recv_frame *)plist;
	pfhdr = &prframe->u.hdr;
	list_del_init(&(prframe->u.list));

	if (curfragnum != pfhdr->attrib.frag_num) {
		/* the first fragment number must be 0 */
		/* free the whole queue */
		rtw_free_recvframe(prframe, pfree_recv_queue);
		rtw_free_recvframe_queue(defrag_q, pfree_recv_queue);

		return NULL;
	}

	curfragnum++;

	plist = get_list_head(defrag_q);

	plist = get_next(plist);

	while (phead != plist) {
		pnextrframe = (union recv_frame *)plist;
		pnfhdr = &pnextrframe->u.hdr;


		/* check the fragment sequence  (2nd ~n fragment frame) */

		if (curfragnum != pnfhdr->attrib.frag_num) {
			/* the fragment number must be increasing  (after decache) */
			/* release the defrag_q & prframe */
			rtw_free_recvframe(prframe, pfree_recv_queue);
			rtw_free_recvframe_queue(defrag_q, pfree_recv_queue);
			return NULL;
		}

		curfragnum++;

		/* copy the 2nd~n fragment frame's payload to the first fragment */
		/* get the 2nd~last fragment frame's payload */

		wlanhdr_offset = pnfhdr->attrib.hdrlen + pnfhdr->attrib.iv_len;

		recvframe_pull(pnextrframe, wlanhdr_offset);

		/* append  to first fragment frame's tail (if privacy frame, pull the ICV) */
		recvframe_pull_tail(prframe, pfhdr->attrib.icv_len);

		/* memcpy */
		memcpy(pfhdr->rx_tail, pnfhdr->rx_data, pnfhdr->len);

		recvframe_put(prframe, pnfhdr->len);

		pfhdr->attrib.icv_len = pnfhdr->attrib.icv_len;
		plist = get_next(plist);

	}

	/* free the defrag_q queue and return the prframe */
	rtw_free_recvframe_queue(defrag_q, pfree_recv_queue);

	return prframe;
}

/* check if need to defrag, if needed queue the frame to defrag_q */
static union recv_frame *recvframe_chk_defrag(struct adapter *padapter, union recv_frame *precv_frame)
{
	u8 ismfrag;
	u8 fragnum;
	u8 *psta_addr;
	struct recv_frame_hdr *pfhdr;
	struct sta_info *psta;
	struct sta_priv *pstapriv;
	struct list_head *phead;
	union recv_frame *prtnframe = NULL;
	struct __queue *pfree_recv_queue, *pdefrag_q;

	pstapriv = &padapter->stapriv;

	pfhdr = &precv_frame->u.hdr;

	pfree_recv_queue = &padapter->recvpriv.free_recv_queue;

	/* need to define struct of wlan header frame ctrl */
	ismfrag = pfhdr->attrib.mfrag;
	fragnum = pfhdr->attrib.frag_num;

	psta_addr = pfhdr->attrib.ta;
	psta = rtw_get_stainfo(pstapriv, psta_addr);
	if (!psta) {
		u8 type = GetFrameType(pfhdr->rx_data);
		if (type != WIFI_DATA_TYPE) {
			psta = rtw_get_bcmc_stainfo(padapter);
			pdefrag_q = &psta->sta_recvpriv.defrag_q;
		} else
			pdefrag_q = NULL;
	} else
		pdefrag_q = &psta->sta_recvpriv.defrag_q;

	if ((ismfrag == 0) && (fragnum == 0))
		prtnframe = precv_frame;/* isn't a fragment frame */

	if (ismfrag == 1) {
		/* 0~(n-1) fragment frame */
		/* enqueue to defraf_g */
		if (pdefrag_q) {
			if (fragnum == 0)
				/* the first fragment */
				if (!list_empty(&pdefrag_q->queue))
					/* free current defrag_q */
					rtw_free_recvframe_queue(pdefrag_q, pfree_recv_queue);


			/* Then enqueue the 0~(n-1) fragment into the defrag_q */

			/* spin_lock(&pdefrag_q->lock); */
			phead = get_list_head(pdefrag_q);
			list_add_tail(&pfhdr->list, phead);
			/* spin_unlock(&pdefrag_q->lock); */

			prtnframe = NULL;

		} else {
			/* can't find this ta's defrag_queue, so free this recv_frame */
			rtw_free_recvframe(precv_frame, pfree_recv_queue);
			prtnframe = NULL;
		}

	}

	if ((ismfrag == 0) && (fragnum != 0)) {
		/* the last fragment frame */
		/* enqueue the last fragment */
		if (pdefrag_q) {
			/* spin_lock(&pdefrag_q->lock); */
			phead = get_list_head(pdefrag_q);
			list_add_tail(&pfhdr->list, phead);
			/* spin_unlock(&pdefrag_q->lock); */

			/* call recvframe_defrag to defrag */
			precv_frame = recvframe_defrag(padapter, pdefrag_q);
			prtnframe = precv_frame;

		} else {
			/* can't find this ta's defrag_queue, so free this recv_frame */
			rtw_free_recvframe(precv_frame, pfree_recv_queue);
			prtnframe = NULL;
		}

	}


	if ((prtnframe) && (prtnframe->u.hdr.attrib.privacy)) {
		/* after defrag we must check tkip mic code */
		if (recvframe_chkmic(padapter,  prtnframe) == _FAIL) {
			rtw_free_recvframe(prtnframe, pfree_recv_queue);
			prtnframe = NULL;
		}
	}
	return prtnframe;
}

static signed int validate_recv_mgnt_frame(struct adapter *padapter, union recv_frame *precv_frame)
{
	/* struct mlme_priv *pmlmepriv = &adapter->mlmepriv; */

	precv_frame = recvframe_chk_defrag(padapter, precv_frame);
	if (!precv_frame)
		return _SUCCESS;

	{
		/* for rx pkt statistics */
		struct sta_info *psta = rtw_get_stainfo(&padapter->stapriv, GetAddr2Ptr(precv_frame->u.hdr.rx_data));
		if (psta) {
			psta->sta_stats.rx_mgnt_pkts++;
			if (GetFrameSubType(precv_frame->u.hdr.rx_data) == WIFI_BEACON)
				psta->sta_stats.rx_beacon_pkts++;
			else if (GetFrameSubType(precv_frame->u.hdr.rx_data) == WIFI_PROBEREQ)
				psta->sta_stats.rx_probereq_pkts++;
			else if (GetFrameSubType(precv_frame->u.hdr.rx_data) == WIFI_PROBERSP) {
				if (!memcmp(padapter->eeprompriv.mac_addr, GetAddr1Ptr(precv_frame->u.hdr.rx_data), ETH_ALEN))
					psta->sta_stats.rx_probersp_pkts++;
				else if (is_broadcast_mac_addr(GetAddr1Ptr(precv_frame->u.hdr.rx_data)) ||
					 is_multicast_mac_addr(GetAddr1Ptr(precv_frame->u.hdr.rx_data)))
					psta->sta_stats.rx_probersp_bm_pkts++;
				else
					psta->sta_stats.rx_probersp_uo_pkts++;
			}
		}
	}

	mgt_dispatcher(padapter, precv_frame);

	return _SUCCESS;

}

static signed int validate_recv_data_frame(struct adapter *adapter, union recv_frame *precv_frame)
{
	u8 bretry;
	u8 *psa, *pda, *pbssid;
	struct sta_info *psta = NULL;
	u8 *ptr = precv_frame->u.hdr.rx_data;
	struct rx_pkt_attrib	*pattrib = &precv_frame->u.hdr.attrib;
	struct security_priv *psecuritypriv = &adapter->securitypriv;
	signed int ret = _SUCCESS;

	bretry = GetRetry(ptr);
	pda = get_da(ptr);
	psa = get_sa(ptr);
	pbssid = get_hdr_bssid(ptr);

	if (!pbssid) {
		ret = _FAIL;
		goto exit;
	}

	memcpy(pattrib->dst, pda, ETH_ALEN);
	memcpy(pattrib->src, psa, ETH_ALEN);

	memcpy(pattrib->bssid, pbssid, ETH_ALEN);

	switch (pattrib->to_fr_ds) {
	case 0:
		memcpy(pattrib->ra, pda, ETH_ALEN);
		memcpy(pattrib->ta, psa, ETH_ALEN);
		ret = sta2sta_data_frame(adapter, precv_frame, &psta);
		break;

	case 1:
		memcpy(pattrib->ra, pda, ETH_ALEN);
		memcpy(pattrib->ta, pbssid, ETH_ALEN);
		ret = ap2sta_data_frame(adapter, precv_frame, &psta);
		break;

	case 2:
		memcpy(pattrib->ra, pbssid, ETH_ALEN);
		memcpy(pattrib->ta, psa, ETH_ALEN);
		ret = sta2ap_data_frame(adapter, precv_frame, &psta);
		break;

	case 3:
		memcpy(pattrib->ra, GetAddr1Ptr(ptr), ETH_ALEN);
		memcpy(pattrib->ta, GetAddr2Ptr(ptr), ETH_ALEN);
		ret = _FAIL;
		break;

	default:
		ret = _FAIL;
		break;

	}

	if (ret == _FAIL) {
		goto exit;
	} else if (ret == RTW_RX_HANDLED) {
		goto exit;
	}


	if (!psta) {
		ret = _FAIL;
		goto exit;
	}

	/* psta->rssi = prxcmd->rssi; */
	/* psta->signal_quality = prxcmd->sq; */
	precv_frame->u.hdr.psta = psta;


	pattrib->amsdu = 0;
	pattrib->ack_policy = 0;
	/* parsing QC field */
	if (pattrib->qos == 1) {
		pattrib->priority = GetPriority((ptr + 24));
		pattrib->ack_policy = GetAckpolicy((ptr + 24));
		pattrib->amsdu = GetAMsdu((ptr + 24));
		pattrib->hdrlen = pattrib->to_fr_ds == 3 ? 32 : 26;

		if (pattrib->priority != 0 && pattrib->priority != 3)
			adapter->recvpriv.bIsAnyNonBEPkts = true;

	} else {
		pattrib->priority = 0;
		pattrib->hdrlen = pattrib->to_fr_ds == 3 ? 30 : 24;
	}


	if (pattrib->order)/* HT-CTRL 11n */
		pattrib->hdrlen += 4;

	precv_frame->u.hdr.preorder_ctrl = &psta->recvreorder_ctrl[pattrib->priority];

	/*  decache, drop duplicate recv packets */
	if (recv_decache(precv_frame, bretry, &psta->sta_recvpriv.rxcache) == _FAIL) {
		ret = _FAIL;
		goto exit;
	}

	if (pattrib->privacy) {
		GET_ENCRY_ALGO(psecuritypriv, psta, pattrib->encrypt, IS_MCAST(pattrib->ra));

		SET_ICE_IV_LEN(pattrib->iv_len, pattrib->icv_len, pattrib->encrypt);
	} else {
		pattrib->encrypt = 0;
		pattrib->iv_len = pattrib->icv_len = 0;
	}

exit:
	return ret;
}

static signed int validate_80211w_mgmt(struct adapter *adapter, union recv_frame *precv_frame)
{
	struct mlme_priv *pmlmepriv = &adapter->mlmepriv;
	struct rx_pkt_attrib *pattrib = &precv_frame->u.hdr.attrib;
	u8 *ptr = precv_frame->u.hdr.rx_data;
	u8 subtype;

	subtype = GetFrameSubType(ptr); /* bit(7)~bit(2) */

	/* only support station mode */
	if (check_fwstate(pmlmepriv, WIFI_STATION_STATE) && check_fwstate(pmlmepriv, _FW_LINKED) &&
	    adapter->securitypriv.binstallBIPkey == true) {
		/* unicast management frame decrypt */
		if (pattrib->privacy && !(IS_MCAST(GetAddr1Ptr(ptr))) &&
			(subtype == WIFI_DEAUTH || subtype == WIFI_DISASSOC || subtype == WIFI_ACTION)) {
			u8 *mgmt_DATA;
			u32 data_len = 0;

			pattrib->bdecrypted = 0;
			pattrib->encrypt = _AES_;
			pattrib->hdrlen = sizeof(struct ieee80211_hdr_3addr);
			/* set iv and icv length */
			SET_ICE_IV_LEN(pattrib->iv_len, pattrib->icv_len, pattrib->encrypt);
			memcpy(pattrib->ra, GetAddr1Ptr(ptr), ETH_ALEN);
			memcpy(pattrib->ta, GetAddr2Ptr(ptr), ETH_ALEN);
			/* actual management data frame body */
			data_len = pattrib->pkt_len - pattrib->hdrlen - pattrib->iv_len - pattrib->icv_len;
			mgmt_DATA = rtw_zmalloc(data_len);
			if (!mgmt_DATA) {
				goto validate_80211w_fail;
			}
			precv_frame = decryptor(adapter, precv_frame);
			/* save actual management data frame body */
			memcpy(mgmt_DATA, ptr+pattrib->hdrlen+pattrib->iv_len, data_len);
			/* overwrite the iv field */
			memcpy(ptr+pattrib->hdrlen, mgmt_DATA, data_len);
			/* remove the iv and icv length */
			pattrib->pkt_len = pattrib->pkt_len - pattrib->iv_len - pattrib->icv_len;
			kfree(mgmt_DATA);
			if (!precv_frame) {
				goto validate_80211w_fail;
			}
		} else if (IS_MCAST(GetAddr1Ptr(ptr)) &&
			(subtype == WIFI_DEAUTH || subtype == WIFI_DISASSOC)) {
			signed int BIP_ret = _SUCCESS;
			/* verify BIP MME IE of broadcast/multicast de-auth/disassoc packet */
			BIP_ret = rtw_BIP_verify(adapter, (u8 *)precv_frame);
			if (BIP_ret == _FAIL) {
				goto validate_80211w_fail;
			} else if (BIP_ret == RTW_RX_HANDLED) {
				/* issue sa query request */
				issue_action_SA_Query(adapter, NULL, 0, 0);
				goto validate_80211w_fail;
			}
		} else { /* 802.11w protect */
			if (subtype == WIFI_ACTION) {
				/* according 802.11-2012 standard, these five types are not robust types */
				if (ptr[WLAN_HDR_A3_LEN] != RTW_WLAN_CATEGORY_PUBLIC          &&
					ptr[WLAN_HDR_A3_LEN] != RTW_WLAN_CATEGORY_HT              &&
					ptr[WLAN_HDR_A3_LEN] != RTW_WLAN_CATEGORY_UNPROTECTED_WNM &&
					ptr[WLAN_HDR_A3_LEN] != RTW_WLAN_CATEGORY_SELF_PROTECTED  &&
					ptr[WLAN_HDR_A3_LEN] != RTW_WLAN_CATEGORY_P2P) {
					goto validate_80211w_fail;
				}
			} else if (subtype == WIFI_DEAUTH || subtype == WIFI_DISASSOC) {
				/* issue sa query request */
				issue_action_SA_Query(adapter, NULL, 0, 0);
				goto validate_80211w_fail;
			}
		}
	}
	return _SUCCESS;

validate_80211w_fail:
	return _FAIL;

}

static signed int validate_recv_frame(struct adapter *adapter, union recv_frame *precv_frame)
{
	/* shall check frame subtype, to / from ds, da, bssid */

	/* then call check if rx seq/frag. duplicated. */

	u8 type;
	u8 subtype;
	signed int retval = _SUCCESS;
	u8 bDumpRxPkt;

	struct rx_pkt_attrib *pattrib = &precv_frame->u.hdr.attrib;

	u8 *ptr = precv_frame->u.hdr.rx_data;
	u8  ver = (unsigned char) (*ptr)&0x3;

	/* add version chk */
	if (ver != 0) {
		retval = _FAIL;
		goto exit;
	}

	type =  GetFrameType(ptr);
	subtype = GetFrameSubType(ptr); /* bit(7)~bit(2) */

	pattrib->to_fr_ds = get_tofr_ds(ptr);

	pattrib->frag_num = GetFragNum(ptr);
	pattrib->seq_num = GetSequence(ptr);

	pattrib->pw_save = GetPwrMgt(ptr);
	pattrib->mfrag = GetMFrag(ptr);
	pattrib->mdata = GetMData(ptr);
	pattrib->privacy = GetPrivacy(ptr);
	pattrib->order = GetOrder(ptr);
	rtw_hal_get_def_var(adapter, HAL_DEF_DBG_DUMP_RXPKT, &(bDumpRxPkt));

	switch (type) {
	case WIFI_MGT_TYPE: /* mgnt */
		if (validate_80211w_mgmt(adapter, precv_frame) == _FAIL) {
			retval = _FAIL;
			break;
		}

		retval = validate_recv_mgnt_frame(adapter, precv_frame);
		retval = _FAIL; /*  only data frame return _SUCCESS */
		break;
	case WIFI_CTRL_TYPE: /* ctrl */
		retval = validate_recv_ctrl_frame(adapter, precv_frame);
		retval = _FAIL; /*  only data frame return _SUCCESS */
		break;
	case WIFI_DATA_TYPE: /* data */
		pattrib->qos = (subtype & BIT(7)) ? 1:0;
		retval = validate_recv_data_frame(adapter, precv_frame);
		if (retval == _FAIL) {
			struct recv_priv *precvpriv = &adapter->recvpriv;
			precvpriv->rx_drop++;
		} else if (retval == _SUCCESS) {
#ifdef DBG_RX_DUMP_EAP
			u8 bDumpRxPkt;
			u16 eth_type;

			/*  dump eapol */
			rtw_hal_get_def_var(adapter, HAL_DEF_DBG_DUMP_RXPKT, &(bDumpRxPkt));
			/*  get ether_type */
			memcpy(&eth_type, ptr + pattrib->hdrlen + pattrib->iv_len + LLC_HEADER_SIZE, 2);
			eth_type = ntohs((unsigned short) eth_type);
#endif
		}
		break;
	default:
		retval = _FAIL;
		break;
	}

exit:
	return retval;
}

/* remove the wlanhdr and add the eth_hdr */
static signed int wlanhdr_to_ethhdr(union recv_frame *precvframe)
{
	signed int	rmv_len;
	u16 eth_type, len;
	u8 bsnaphdr;
	u8 *psnap_type;
	struct ieee80211_snap_hdr	*psnap;
	__be16 be_tmp;
	struct adapter			*adapter = precvframe->u.hdr.adapter;
	struct mlme_priv *pmlmepriv = &adapter->mlmepriv;
	u8 *ptr = get_recvframe_data(precvframe) ; /*  point to frame_ctrl field */
	struct rx_pkt_attrib *pattrib = &precvframe->u.hdr.attrib;

	if (pattrib->encrypt)
		recvframe_pull_tail(precvframe, pattrib->icv_len);

	psnap = (struct ieee80211_snap_hdr	*)(ptr+pattrib->hdrlen + pattrib->iv_len);
	psnap_type = ptr+pattrib->hdrlen + pattrib->iv_len+SNAP_SIZE;
	/* convert hdr + possible LLC headers into Ethernet header */
	/* eth_type = (psnap_type[0] << 8) | psnap_type[1]; */
	if ((!memcmp(psnap, rfc1042_header, SNAP_SIZE) &&
		(memcmp(psnap_type, SNAP_ETH_TYPE_IPX, 2)) &&
		(memcmp(psnap_type, SNAP_ETH_TYPE_APPLETALK_AARP, 2))) ||
		/* eth_type != ETH_P_AARP && eth_type != ETH_P_IPX) || */
		 !memcmp(psnap, bridge_tunnel_header, SNAP_SIZE)) {
		/* remove RFC1042 or Bridge-Tunnel encapsulation and replace EtherType */
		bsnaphdr = true;
	} else
		/* Leave Ethernet header part of hdr and full payload */
		bsnaphdr = false;

	rmv_len = pattrib->hdrlen + pattrib->iv_len + (bsnaphdr?SNAP_SIZE:0);
	len = precvframe->u.hdr.len - rmv_len;

	memcpy(&be_tmp, ptr+rmv_len, 2);
	eth_type = ntohs(be_tmp); /* pattrib->ether_type */
	pattrib->eth_type = eth_type;

	if ((check_fwstate(pmlmepriv, WIFI_MP_STATE) == true)) {
		ptr += rmv_len;
		*ptr = 0x87;
		*(ptr+1) = 0x12;

		eth_type = 0x8712;
		/*  append rx status for mp test packets */
		ptr = recvframe_pull(precvframe, (rmv_len-sizeof(struct ethhdr)+2)-24);
		memcpy(ptr, get_rxmem(precvframe), 24);
		ptr += 24;
	} else
		ptr = recvframe_pull(precvframe, (rmv_len-sizeof(struct ethhdr) + (bsnaphdr?2:0)));

	memcpy(ptr, pattrib->dst, ETH_ALEN);
	memcpy(ptr+ETH_ALEN, pattrib->src, ETH_ALEN);

	if (!bsnaphdr) {
		be_tmp = htons(len);
		memcpy(ptr+12, &be_tmp, 2);
	}

	return _SUCCESS;
}

<<<<<<< HEAD
/* perform defrag */
static union recv_frame *recvframe_defrag(struct adapter *adapter,
					  struct __queue *defrag_q)
{
	struct list_head	 *plist, *phead;
	u8  wlanhdr_offset;
	u8 curfragnum;
	struct recv_frame_hdr *pfhdr, *pnfhdr;
	union recv_frame *prframe, *pnextrframe;
	struct __queue	*pfree_recv_queue;

	curfragnum = 0;
	pfree_recv_queue = &adapter->recvpriv.free_recv_queue;

	phead = get_list_head(defrag_q);
	plist = get_next(phead);
	prframe = (union recv_frame *)plist;
	pfhdr = &prframe->u.hdr;
	list_del_init(&(prframe->u.list));

	if (curfragnum != pfhdr->attrib.frag_num) {
		/* the first fragment number must be 0 */
		/* free the whole queue */
		rtw_free_recvframe(prframe, pfree_recv_queue);
		rtw_free_recvframe_queue(defrag_q, pfree_recv_queue);

		return NULL;
	}

	curfragnum++;

	plist = get_list_head(defrag_q);

	plist = get_next(plist);

	while (phead != plist) {
		pnextrframe = (union recv_frame *)plist;
		pnfhdr = &pnextrframe->u.hdr;


		/* check the fragment sequence  (2nd ~n fragment frame) */

		if (curfragnum != pnfhdr->attrib.frag_num) {
			/* the fragment number must be increasing  (after decache) */
			/* release the defrag_q & prframe */
			rtw_free_recvframe(prframe, pfree_recv_queue);
			rtw_free_recvframe_queue(defrag_q, pfree_recv_queue);
			return NULL;
		}

		curfragnum++;

		/* copy the 2nd~n fragment frame's payload to the first fragment */
		/* get the 2nd~last fragment frame's payload */

		wlanhdr_offset = pnfhdr->attrib.hdrlen + pnfhdr->attrib.iv_len;

		recvframe_pull(pnextrframe, wlanhdr_offset);

		/* append  to first fragment frame's tail (if privacy frame, pull the ICV) */
		recvframe_pull_tail(prframe, pfhdr->attrib.icv_len);

		/* memcpy */
		memcpy(pfhdr->rx_tail, pnfhdr->rx_data, pnfhdr->len);

		recvframe_put(prframe, pnfhdr->len);

		pfhdr->attrib.icv_len = pnfhdr->attrib.icv_len;
		plist = get_next(plist);

	}

	/* free the defrag_q queue and return the prframe */
	rtw_free_recvframe_queue(defrag_q, pfree_recv_queue);

	RT_TRACE(_module_rtl871x_recv_c_, _drv_info_, ("Performance defrag!!!!!\n"));

	return prframe;
}

/* check if need to defrag, if needed queue the frame to defrag_q */
union recv_frame *recvframe_chk_defrag(struct adapter *padapter, union recv_frame *precv_frame)
{
	u8 ismfrag;
	u8 fragnum;
	u8 *psta_addr;
	struct recv_frame_hdr *pfhdr;
	struct sta_info *psta;
	struct sta_priv *pstapriv;
	struct list_head *phead;
	union recv_frame *prtnframe = NULL;
	struct __queue *pfree_recv_queue, *pdefrag_q;

	pstapriv = &padapter->stapriv;

	pfhdr = &precv_frame->u.hdr;

	pfree_recv_queue = &padapter->recvpriv.free_recv_queue;

	/* need to define struct of wlan header frame ctrl */
	ismfrag = pfhdr->attrib.mfrag;
	fragnum = pfhdr->attrib.frag_num;

	psta_addr = pfhdr->attrib.ta;
	psta = rtw_get_stainfo(pstapriv, psta_addr);
	if (!psta) {
		u8 type = GetFrameType(pfhdr->rx_data);
		if (type != WIFI_DATA_TYPE) {
			psta = rtw_get_bcmc_stainfo(padapter);
			pdefrag_q = &psta->sta_recvpriv.defrag_q;
		} else
			pdefrag_q = NULL;
	} else
		pdefrag_q = &psta->sta_recvpriv.defrag_q;

	if ((ismfrag == 0) && (fragnum == 0))
		prtnframe = precv_frame;/* isn't a fragment frame */

	if (ismfrag == 1) {
		/* 0~(n-1) fragment frame */
		/* enqueue to defraf_g */
		if (pdefrag_q) {
			if (fragnum == 0)
				/* the first fragment */
				if (!list_empty(&pdefrag_q->queue))
					/* free current defrag_q */
					rtw_free_recvframe_queue(pdefrag_q, pfree_recv_queue);


			/* Then enqueue the 0~(n-1) fragment into the defrag_q */

			/* spin_lock(&pdefrag_q->lock); */
			phead = get_list_head(pdefrag_q);
			list_add_tail(&pfhdr->list, phead);
			/* spin_unlock(&pdefrag_q->lock); */

			RT_TRACE(_module_rtl871x_recv_c_, _drv_info_, ("Enqueuq: ismfrag = %d, fragnum = %d\n", ismfrag, fragnum));

			prtnframe = NULL;

		} else {
			/* can't find this ta's defrag_queue, so free this recv_frame */
			rtw_free_recvframe(precv_frame, pfree_recv_queue);
			prtnframe = NULL;
			RT_TRACE(_module_rtl871x_recv_c_, _drv_err_, ("Free because pdefrag_q == NULL: ismfrag = %d, fragnum = %d\n", ismfrag, fragnum));
		}

	}

	if ((ismfrag == 0) && (fragnum != 0)) {
		/* the last fragment frame */
		/* enqueue the last fragment */
		if (pdefrag_q) {
			/* spin_lock(&pdefrag_q->lock); */
			phead = get_list_head(pdefrag_q);
			list_add_tail(&pfhdr->list, phead);
			/* spin_unlock(&pdefrag_q->lock); */

			/* call recvframe_defrag to defrag */
			RT_TRACE(_module_rtl871x_recv_c_, _drv_info_, ("defrag: ismfrag = %d, fragnum = %d\n", ismfrag, fragnum));
			precv_frame = recvframe_defrag(padapter, pdefrag_q);
			prtnframe = precv_frame;

		} else {
			/* can't find this ta's defrag_queue, so free this recv_frame */
			rtw_free_recvframe(precv_frame, pfree_recv_queue);
			prtnframe = NULL;
			RT_TRACE(_module_rtl871x_recv_c_, _drv_err_, ("Free because pdefrag_q == NULL: ismfrag = %d, fragnum = %d\n", ismfrag, fragnum));
		}

	}


	if ((prtnframe) && (prtnframe->u.hdr.attrib.privacy)) {
		/* after defrag we must check tkip mic code */
		if (recvframe_chkmic(padapter,  prtnframe) == _FAIL) {
			RT_TRACE(_module_rtl871x_recv_c_, _drv_err_, ("recvframe_chkmic(padapter,  prtnframe) == _FAIL\n"));
			rtw_free_recvframe(prtnframe, pfree_recv_queue);
			prtnframe = NULL;
		}
	}
	return prtnframe;
}

=======
>>>>>>> 7d2a07b7
static int amsdu_to_msdu(struct adapter *padapter, union recv_frame *prframe)
{
	int	a_len, padding_len;
	u16 nSubframe_Length;
	u8 nr_subframes, i;
	u8 *pdata;
	struct sk_buff *sub_pkt, *subframes[MAX_SUBFRAME_COUNT];
	struct recv_priv *precvpriv = &padapter->recvpriv;
	struct __queue *pfree_recv_queue = &(precvpriv->free_recv_queue);

	nr_subframes = 0;

	recvframe_pull(prframe, prframe->u.hdr.attrib.hdrlen);

	if (prframe->u.hdr.attrib.iv_len > 0)
		recvframe_pull(prframe, prframe->u.hdr.attrib.iv_len);

	a_len = prframe->u.hdr.len;

	pdata = prframe->u.hdr.rx_data;

	while (a_len > ETH_HLEN) {

		/* Offset 12 denote 2 mac address */
		nSubframe_Length = get_unaligned_be16(pdata + 12);

		if (a_len < (ETHERNET_HEADER_SIZE + nSubframe_Length))
			break;

		sub_pkt = rtw_os_alloc_msdu_pkt(prframe, nSubframe_Length, pdata);
		if (!sub_pkt)
			break;

		/* move the data point to data content */
		pdata += ETH_HLEN;
		a_len -= ETH_HLEN;

		subframes[nr_subframes++] = sub_pkt;

		if (nr_subframes >= MAX_SUBFRAME_COUNT)
			break;

		pdata += nSubframe_Length;
		a_len -= nSubframe_Length;
		if (a_len != 0) {
			padding_len = 4 - ((nSubframe_Length + ETH_HLEN) & (4-1));
			if (padding_len == 4)
				padding_len = 0;

			if (a_len < padding_len)
				break;

			pdata += padding_len;
			a_len -= padding_len;
		}
	}

	for (i = 0; i < nr_subframes; i++) {
		sub_pkt = subframes[i];

		/* Indicate the packets to upper layer */
<<<<<<< HEAD
		if (sub_pkt) {
=======
		if (sub_pkt)
>>>>>>> 7d2a07b7
			rtw_os_recv_indicate_pkt(padapter, sub_pkt, &prframe->u.hdr.attrib);
	}

	prframe->u.hdr.len = 0;
	rtw_free_recvframe(prframe, pfree_recv_queue);/* free this recv_frame */

	return  _SUCCESS;
}

static int check_indicate_seq(struct recv_reorder_ctrl *preorder_ctrl, u16 seq_num)
{
	struct adapter *padapter = preorder_ctrl->padapter;
	struct dvobj_priv *psdpriv = padapter->dvobj;
	struct debug_priv *pdbgpriv = &psdpriv->drv_dbg;
	u8 wsize = preorder_ctrl->wsize_b;
	u16 wend = (preorder_ctrl->indicate_seq + wsize - 1) & 0xFFF;/*  4096; */

	/*  Rx Reorder initialize condition. */
	if (preorder_ctrl->indicate_seq == 0xFFFF) {
		preorder_ctrl->indicate_seq = seq_num;
	}

	/*  Drop out the packet which SeqNum is smaller than WinStart */
	if (SN_LESS(seq_num, preorder_ctrl->indicate_seq)) {
		return false;
	}

	/*  */
	/*  Sliding window manipulation. Conditions includes: */
	/*  1. Incoming SeqNum is equal to WinStart =>Window shift 1 */
	/*  2. Incoming SeqNum is larger than the WinEnd => Window shift N */
	/*  */
	if (SN_EQUAL(seq_num, preorder_ctrl->indicate_seq)) {
		preorder_ctrl->indicate_seq = (preorder_ctrl->indicate_seq + 1) & 0xFFF;

	} else if (SN_LESS(wend, seq_num)) {
		/*  boundary situation, when seq_num cross 0xFFF */
		if (seq_num >= (wsize - 1))
			preorder_ctrl->indicate_seq = seq_num + 1 - wsize;
		else
			preorder_ctrl->indicate_seq = 0xFFF - (wsize - (seq_num + 1)) + 1;
		pdbgpriv->dbg_rx_ampdu_window_shift_cnt++;
	}

	return true;
}

static int enqueue_reorder_recvframe(struct recv_reorder_ctrl *preorder_ctrl, union recv_frame *prframe)
{
	struct rx_pkt_attrib *pattrib = &prframe->u.hdr.attrib;
	struct __queue *ppending_recvframe_queue = &preorder_ctrl->pending_recvframe_queue;
	struct list_head	*phead, *plist;
	union recv_frame *pnextrframe;
	struct rx_pkt_attrib *pnextattrib;

	/* spin_lock_irqsave(&ppending_recvframe_queue->lock, irql); */
	/* spin_lock(&ppending_recvframe_queue->lock); */


	phead = get_list_head(ppending_recvframe_queue);
	plist = get_next(phead);

	while (phead != plist) {
		pnextrframe = (union recv_frame *)plist;
		pnextattrib = &pnextrframe->u.hdr.attrib;

		if (SN_LESS(pnextattrib->seq_num, pattrib->seq_num))
			plist = get_next(plist);
		else if (SN_EQUAL(pnextattrib->seq_num, pattrib->seq_num))
			/* Duplicate entry is found!! Do not insert current entry. */
			/* spin_unlock_irqrestore(&ppending_recvframe_queue->lock, irql); */
			return false;
		else
			break;

	}


	/* spin_lock_irqsave(&ppending_recvframe_queue->lock, irql); */
	/* spin_lock(&ppending_recvframe_queue->lock); */

	list_del_init(&(prframe->u.hdr.list));

	list_add_tail(&(prframe->u.hdr.list), plist);

	/* spin_unlock(&ppending_recvframe_queue->lock); */
	/* spin_unlock_irqrestore(&ppending_recvframe_queue->lock, irql); */

	return true;

}

static void recv_indicatepkts_pkt_loss_cnt(struct debug_priv *pdbgpriv, u64 prev_seq, u64 current_seq)
{
	if (current_seq < prev_seq)
		pdbgpriv->dbg_rx_ampdu_loss_count += (4096 + current_seq - prev_seq);
	else
		pdbgpriv->dbg_rx_ampdu_loss_count += (current_seq - prev_seq);

}

static int recv_indicatepkts_in_order(struct adapter *padapter, struct recv_reorder_ctrl *preorder_ctrl, int bforced)
{
	struct list_head	*phead, *plist;
	union recv_frame *prframe;
	struct rx_pkt_attrib *pattrib;
	/* u8 index = 0; */
	int bPktInBuf = false;
	struct recv_priv *precvpriv = &padapter->recvpriv;
	struct __queue *ppending_recvframe_queue = &preorder_ctrl->pending_recvframe_queue;
	struct dvobj_priv *psdpriv = padapter->dvobj;
	struct debug_priv *pdbgpriv = &psdpriv->drv_dbg;

	/* spin_lock_irqsave(&ppending_recvframe_queue->lock, irql); */
	/* spin_lock(&ppending_recvframe_queue->lock); */

	phead =		get_list_head(ppending_recvframe_queue);
	plist = get_next(phead);

	/*  Handling some condition for forced indicate case. */
	if (bforced == true) {
		pdbgpriv->dbg_rx_ampdu_forced_indicate_count++;
		if (list_empty(phead)) {
			/*  spin_unlock_irqrestore(&ppending_recvframe_queue->lock, irql); */
			/* spin_unlock(&ppending_recvframe_queue->lock); */
			return true;
		}

		prframe = (union recv_frame *)plist;
		pattrib = &prframe->u.hdr.attrib;

		recv_indicatepkts_pkt_loss_cnt(pdbgpriv, preorder_ctrl->indicate_seq, pattrib->seq_num);
		preorder_ctrl->indicate_seq = pattrib->seq_num;

	}

	/*  Prepare indication list and indication. */
	/*  Check if there is any packet need indicate. */
	while (!list_empty(phead)) {

		prframe = (union recv_frame *)plist;
		pattrib = &prframe->u.hdr.attrib;

		if (!SN_LESS(preorder_ctrl->indicate_seq, pattrib->seq_num)) {
			plist = get_next(plist);
			list_del_init(&(prframe->u.hdr.list));

			if (SN_EQUAL(preorder_ctrl->indicate_seq, pattrib->seq_num))
				preorder_ctrl->indicate_seq = (preorder_ctrl->indicate_seq + 1) & 0xFFF;

			/* Set this as a lock to make sure that only one thread is indicating packet. */
			/* pTS->RxIndicateState = RXTS_INDICATE_PROCESSING; */

			/*  Indicate packets */

			/* indicate this recv_frame */
			if (!pattrib->amsdu) {
				if ((padapter->bDriverStopped == false) &&
				    (padapter->bSurpriseRemoved == false))
					rtw_recv_indicatepkt(padapter, prframe);/* indicate this recv_frame */

			} else if (pattrib->amsdu == 1) {
				if (amsdu_to_msdu(padapter, prframe) != _SUCCESS)
					rtw_free_recvframe(prframe, &precvpriv->free_recv_queue);

			} else {
				/* error condition; */
			}


			/* Update local variables. */
			bPktInBuf = false;

		} else {
			bPktInBuf = true;
			break;
		}

	}

	/* spin_unlock(&ppending_recvframe_queue->lock); */
	/* spin_unlock_irqrestore(&ppending_recvframe_queue->lock, irql); */

	return bPktInBuf;
}

static int recv_indicatepkt_reorder(struct adapter *padapter, union recv_frame *prframe)
{
	int retval = _SUCCESS;
	struct rx_pkt_attrib *pattrib = &prframe->u.hdr.attrib;
	struct recv_reorder_ctrl *preorder_ctrl = prframe->u.hdr.preorder_ctrl;
	struct __queue *ppending_recvframe_queue = &preorder_ctrl->pending_recvframe_queue;
	struct dvobj_priv *psdpriv = padapter->dvobj;
	struct debug_priv *pdbgpriv = &psdpriv->drv_dbg;

	if (!pattrib->amsdu) {
		/* s1. */
		wlanhdr_to_ethhdr(prframe);

		if (pattrib->qos != 1) {
			if ((padapter->bDriverStopped == false) &&
			    (padapter->bSurpriseRemoved == false)) {
				rtw_recv_indicatepkt(padapter, prframe);
				return _SUCCESS;

			}

			return _FAIL;

		}

		if (preorder_ctrl->enable == false) {
			/* indicate this recv_frame */
			preorder_ctrl->indicate_seq = pattrib->seq_num;

			rtw_recv_indicatepkt(padapter, prframe);

			preorder_ctrl->indicate_seq = (preorder_ctrl->indicate_seq + 1)%4096;

			return _SUCCESS;
		}
	} else if (pattrib->amsdu == 1) { /* temp filter -> means didn't support A-MSDUs in a A-MPDU */
		if (preorder_ctrl->enable == false) {
			preorder_ctrl->indicate_seq = pattrib->seq_num;

			retval = amsdu_to_msdu(padapter, prframe);

			preorder_ctrl->indicate_seq = (preorder_ctrl->indicate_seq + 1)%4096;

			if (retval != _SUCCESS) {
			}

			return retval;
		}
	}

	spin_lock_bh(&ppending_recvframe_queue->lock);

	/* s2. check if winstart_b(indicate_seq) needs to been updated */
	if (!check_indicate_seq(preorder_ctrl, pattrib->seq_num)) {
		pdbgpriv->dbg_rx_ampdu_drop_count++;
		goto _err_exit;
	}


	/* s3. Insert all packet into Reorder Queue to maintain its ordering. */
	if (!enqueue_reorder_recvframe(preorder_ctrl, prframe)) {
		/* spin_unlock_irqrestore(&ppending_recvframe_queue->lock, irql); */
		/* return _FAIL; */
		goto _err_exit;
	}


	/* s4. */
	/*  Indication process. */
	/*  After Packet dropping and Sliding Window shifting as above, we can now just indicate the packets */
	/*  with the SeqNum smaller than latest WinStart and buffer other packets. */
	/*  */
	/*  For Rx Reorder condition: */
	/*  1. All packets with SeqNum smaller than WinStart => Indicate */
	/*  2. All packets with SeqNum larger than or equal to WinStart => Buffer it. */
	/*  */

	/* recv_indicatepkts_in_order(padapter, preorder_ctrl, true); */
	if (recv_indicatepkts_in_order(padapter, preorder_ctrl, false) == true) {
		_set_timer(&preorder_ctrl->reordering_ctrl_timer, REORDER_WAIT_TIME);
		spin_unlock_bh(&ppending_recvframe_queue->lock);
	} else {
		spin_unlock_bh(&ppending_recvframe_queue->lock);
		del_timer_sync(&preorder_ctrl->reordering_ctrl_timer);
	}

	return _SUCCESS;

_err_exit:
	spin_unlock_bh(&ppending_recvframe_queue->lock);

	return _FAIL;
}


void rtw_reordering_ctrl_timeout_handler(struct timer_list *t)
{
	struct recv_reorder_ctrl *preorder_ctrl =
		from_timer(preorder_ctrl, t, reordering_ctrl_timer);
	struct adapter *padapter = preorder_ctrl->padapter;
	struct __queue *ppending_recvframe_queue = &preorder_ctrl->pending_recvframe_queue;


	if (padapter->bDriverStopped || padapter->bSurpriseRemoved)
		return;

	spin_lock_bh(&ppending_recvframe_queue->lock);

	if (recv_indicatepkts_in_order(padapter, preorder_ctrl, true) == true)
		_set_timer(&preorder_ctrl->reordering_ctrl_timer, REORDER_WAIT_TIME);

	spin_unlock_bh(&ppending_recvframe_queue->lock);

}

static int process_recv_indicatepkts(struct adapter *padapter, union recv_frame *prframe)
{
	int retval = _SUCCESS;
	/* struct recv_priv *precvpriv = &padapter->recvpriv; */
	/* struct rx_pkt_attrib *pattrib = &prframe->u.hdr.attrib; */
	struct mlme_priv *pmlmepriv = &padapter->mlmepriv;
	struct ht_priv *phtpriv = &pmlmepriv->htpriv;

	if (phtpriv->ht_option == true) { /* B/G/N Mode */
		/* prframe->u.hdr.preorder_ctrl = &precvpriv->recvreorder_ctrl[pattrib->priority]; */

		if (recv_indicatepkt_reorder(padapter, prframe) != _SUCCESS) { /*  including perform A-MPDU Rx Ordering Buffer Control */

			if ((padapter->bDriverStopped == false) &&
			    (padapter->bSurpriseRemoved == false)) {
				retval = _FAIL;
				return retval;
			}
		}
	} else { /* B/G mode */
		retval = wlanhdr_to_ethhdr(prframe);
		if (retval != _SUCCESS)
			return retval;

		if ((padapter->bDriverStopped == false) && (padapter->bSurpriseRemoved == false)) {
			/* indicate this recv_frame */
			rtw_recv_indicatepkt(padapter, prframe);
		} else {
			retval = _FAIL;
			return retval;
		}

	}

	return retval;

}

static int recv_func_prehandle(struct adapter *padapter, union recv_frame *rframe)
{
	int ret = _SUCCESS;
	struct __queue *pfree_recv_queue = &padapter->recvpriv.free_recv_queue;

	/* check the frame crtl field and decache */
	ret = validate_recv_frame(padapter, rframe);
	if (ret != _SUCCESS) {
		rtw_free_recvframe(rframe, pfree_recv_queue);/* free this recv_frame */
		goto exit;
	}

exit:
	return ret;
}

static int recv_func_posthandle(struct adapter *padapter, union recv_frame *prframe)
{
	int ret = _SUCCESS;
	union recv_frame *orig_prframe = prframe;
	struct recv_priv *precvpriv = &padapter->recvpriv;
	struct __queue *pfree_recv_queue = &padapter->recvpriv.free_recv_queue;

	prframe = decryptor(padapter, prframe);
	if (!prframe) {
		ret = _FAIL;
		goto _recv_data_drop;
	}

	prframe = recvframe_chk_defrag(padapter, prframe);
	if (!prframe)
		goto _recv_data_drop;

	prframe = portctrl(padapter, prframe);
	if (!prframe) {
		ret = _FAIL;
		goto _recv_data_drop;
	}

	count_rx_stats(padapter, prframe, NULL);

	ret = process_recv_indicatepkts(padapter, prframe);
	if (ret != _SUCCESS) {
		rtw_free_recvframe(orig_prframe, pfree_recv_queue);/* free this recv_frame */
		goto _recv_data_drop;
	}

_recv_data_drop:
	precvpriv->rx_drop++;
	return ret;
}

static int recv_func(struct adapter *padapter, union recv_frame *rframe)
{
	int ret;
	struct rx_pkt_attrib *prxattrib = &rframe->u.hdr.attrib;
	struct recv_priv *recvpriv = &padapter->recvpriv;
	struct security_priv *psecuritypriv = &padapter->securitypriv;
	struct mlme_priv *mlmepriv = &padapter->mlmepriv;

	/* check if need to handle uc_swdec_pending_queue*/
	if (check_fwstate(mlmepriv, WIFI_STATION_STATE) && psecuritypriv->busetkipkey) {
		union recv_frame *pending_frame;
		int cnt = 0;

		while ((pending_frame = rtw_alloc_recvframe(&padapter->recvpriv.uc_swdec_pending_queue))) {
			cnt++;
			recv_func_posthandle(padapter, pending_frame);
		}
	}

	ret = recv_func_prehandle(padapter, rframe);

	if (ret == _SUCCESS) {

		/* check if need to enqueue into uc_swdec_pending_queue*/
		if (check_fwstate(mlmepriv, WIFI_STATION_STATE) &&
			!IS_MCAST(prxattrib->ra) && prxattrib->encrypt > 0 &&
			(prxattrib->bdecrypted == 0 || psecuritypriv->sw_decrypt == true) &&
			psecuritypriv->ndisauthtype == Ndis802_11AuthModeWPAPSK &&
			!psecuritypriv->busetkipkey) {
			rtw_enqueue_recvframe(rframe, &padapter->recvpriv.uc_swdec_pending_queue);

			if (recvpriv->free_recvframe_cnt < NR_RECVFRAME/4) {
				/* to prevent from recvframe starvation, get recvframe from uc_swdec_pending_queue to free_recvframe_cnt  */
				rframe = rtw_alloc_recvframe(&padapter->recvpriv.uc_swdec_pending_queue);
				if (rframe)
					goto do_posthandle;
			}
			goto exit;
		}

do_posthandle:
		ret = recv_func_posthandle(padapter, rframe);
	}

exit:
	return ret;
}


s32 rtw_recv_entry(union recv_frame *precvframe)
{
	struct adapter *padapter;
	struct recv_priv *precvpriv;
	s32 ret = _SUCCESS;

	padapter = precvframe->u.hdr.adapter;

	precvpriv = &padapter->recvpriv;

	ret = recv_func(padapter, precvframe);
	if (ret == _FAIL) {
		goto _recv_entry_drop;
	}


	precvpriv->rx_pkts++;

	return ret;

_recv_entry_drop:

	return ret;
}

static void rtw_signal_stat_timer_hdl(struct timer_list *t)
{
	struct adapter *adapter =
		from_timer(adapter, t, recvpriv.signal_stat_timer);
	struct recv_priv *recvpriv = &adapter->recvpriv;

	u32 tmp_s, tmp_q;
	u8 avg_signal_strength = 0;
	u8 avg_signal_qual = 0;
	u32 num_signal_strength = 0;
	u32 __maybe_unused num_signal_qual = 0;
	u8 _alpha = 5; /*  this value is based on converging_constant = 5000 and sampling_interval = 1000 */

	if (adapter->recvpriv.is_signal_dbg) {
		/* update the user specific value, signal_strength_dbg, to signal_strength, rssi */
		adapter->recvpriv.signal_strength = adapter->recvpriv.signal_strength_dbg;
		adapter->recvpriv.rssi = (s8)translate_percentage_to_dbm((u8)adapter->recvpriv.signal_strength_dbg);
	} else {

		if (recvpriv->signal_strength_data.update_req == 0) {/*  update_req is clear, means we got rx */
			avg_signal_strength = recvpriv->signal_strength_data.avg_val;
			num_signal_strength = recvpriv->signal_strength_data.total_num;
			/*  after avg_vals are acquired, we can re-stat the signal values */
			recvpriv->signal_strength_data.update_req = 1;
		}

		if (recvpriv->signal_qual_data.update_req == 0) {/*  update_req is clear, means we got rx */
			avg_signal_qual = recvpriv->signal_qual_data.avg_val;
			num_signal_qual = recvpriv->signal_qual_data.total_num;
			/*  after avg_vals are acquired, we can re-stat the signal values */
			recvpriv->signal_qual_data.update_req = 1;
		}

		if (num_signal_strength == 0) {
			if (rtw_get_on_cur_ch_time(adapter) == 0 ||
			    jiffies_to_msecs(jiffies - rtw_get_on_cur_ch_time(adapter)) < 2 * adapter->mlmeextpriv.mlmext_info.bcn_interval
			) {
				goto set_timer;
			}
		}

		if (check_fwstate(&adapter->mlmepriv, _FW_UNDER_SURVEY) == true ||
		    check_fwstate(&adapter->mlmepriv, _FW_LINKED) == false
		) {
			goto set_timer;
		}

		/* update value of signal_strength, rssi, signal_qual */
		tmp_s = (avg_signal_strength+(_alpha-1)*recvpriv->signal_strength);
		if (tmp_s % _alpha)
			tmp_s = tmp_s/_alpha + 1;
		else
			tmp_s = tmp_s/_alpha;
		if (tmp_s > 100)
			tmp_s = 100;

		tmp_q = (avg_signal_qual+(_alpha-1)*recvpriv->signal_qual);
		if (tmp_q % _alpha)
			tmp_q = tmp_q/_alpha + 1;
		else
			tmp_q = tmp_q/_alpha;
		if (tmp_q > 100)
			tmp_q = 100;

		recvpriv->signal_strength = tmp_s;
		recvpriv->rssi = (s8)translate_percentage_to_dbm(tmp_s);
		recvpriv->signal_qual = tmp_q;
	}

set_timer:
	rtw_set_signal_stat_timer(recvpriv);

}<|MERGE_RESOLUTION|>--- conflicted
+++ resolved
@@ -9,10 +9,7 @@
 #include <linux/jiffies.h>
 #include <rtw_recv.h>
 #include <net/cfg80211.h>
-<<<<<<< HEAD
-=======
 #include <asm/unaligned.h>
->>>>>>> 7d2a07b7
 
 static u8 SNAP_ETH_TYPE_IPX[2] = {0x81, 0x37};
 static u8 SNAP_ETH_TYPE_APPLETALK_AARP[2] = {0x80, 0xf3};
@@ -985,11 +982,6 @@
 				if (psta->sleepq_len == 0) {
 					pstapriv->tim_bitmap &= ~BIT(psta->aid);
 
-<<<<<<< HEAD
-					/* DBG_871X("after handling ps-poll, tim =%x\n", pstapriv->tim_bitmap); */
-
-=======
->>>>>>> 7d2a07b7
 					/* update BCN for TIM IE */
 					/* update_BCNTIM(padapter); */
 					update_beacon(padapter, WLAN_EID_TIM, NULL, true);
@@ -1570,193 +1562,6 @@
 	return _SUCCESS;
 }
 
-<<<<<<< HEAD
-/* perform defrag */
-static union recv_frame *recvframe_defrag(struct adapter *adapter,
-					  struct __queue *defrag_q)
-{
-	struct list_head	 *plist, *phead;
-	u8  wlanhdr_offset;
-	u8 curfragnum;
-	struct recv_frame_hdr *pfhdr, *pnfhdr;
-	union recv_frame *prframe, *pnextrframe;
-	struct __queue	*pfree_recv_queue;
-
-	curfragnum = 0;
-	pfree_recv_queue = &adapter->recvpriv.free_recv_queue;
-
-	phead = get_list_head(defrag_q);
-	plist = get_next(phead);
-	prframe = (union recv_frame *)plist;
-	pfhdr = &prframe->u.hdr;
-	list_del_init(&(prframe->u.list));
-
-	if (curfragnum != pfhdr->attrib.frag_num) {
-		/* the first fragment number must be 0 */
-		/* free the whole queue */
-		rtw_free_recvframe(prframe, pfree_recv_queue);
-		rtw_free_recvframe_queue(defrag_q, pfree_recv_queue);
-
-		return NULL;
-	}
-
-	curfragnum++;
-
-	plist = get_list_head(defrag_q);
-
-	plist = get_next(plist);
-
-	while (phead != plist) {
-		pnextrframe = (union recv_frame *)plist;
-		pnfhdr = &pnextrframe->u.hdr;
-
-
-		/* check the fragment sequence  (2nd ~n fragment frame) */
-
-		if (curfragnum != pnfhdr->attrib.frag_num) {
-			/* the fragment number must be increasing  (after decache) */
-			/* release the defrag_q & prframe */
-			rtw_free_recvframe(prframe, pfree_recv_queue);
-			rtw_free_recvframe_queue(defrag_q, pfree_recv_queue);
-			return NULL;
-		}
-
-		curfragnum++;
-
-		/* copy the 2nd~n fragment frame's payload to the first fragment */
-		/* get the 2nd~last fragment frame's payload */
-
-		wlanhdr_offset = pnfhdr->attrib.hdrlen + pnfhdr->attrib.iv_len;
-
-		recvframe_pull(pnextrframe, wlanhdr_offset);
-
-		/* append  to first fragment frame's tail (if privacy frame, pull the ICV) */
-		recvframe_pull_tail(prframe, pfhdr->attrib.icv_len);
-
-		/* memcpy */
-		memcpy(pfhdr->rx_tail, pnfhdr->rx_data, pnfhdr->len);
-
-		recvframe_put(prframe, pnfhdr->len);
-
-		pfhdr->attrib.icv_len = pnfhdr->attrib.icv_len;
-		plist = get_next(plist);
-
-	}
-
-	/* free the defrag_q queue and return the prframe */
-	rtw_free_recvframe_queue(defrag_q, pfree_recv_queue);
-
-	RT_TRACE(_module_rtl871x_recv_c_, _drv_info_, ("Performance defrag!!!!!\n"));
-
-	return prframe;
-}
-
-/* check if need to defrag, if needed queue the frame to defrag_q */
-union recv_frame *recvframe_chk_defrag(struct adapter *padapter, union recv_frame *precv_frame)
-{
-	u8 ismfrag;
-	u8 fragnum;
-	u8 *psta_addr;
-	struct recv_frame_hdr *pfhdr;
-	struct sta_info *psta;
-	struct sta_priv *pstapriv;
-	struct list_head *phead;
-	union recv_frame *prtnframe = NULL;
-	struct __queue *pfree_recv_queue, *pdefrag_q;
-
-	pstapriv = &padapter->stapriv;
-
-	pfhdr = &precv_frame->u.hdr;
-
-	pfree_recv_queue = &padapter->recvpriv.free_recv_queue;
-
-	/* need to define struct of wlan header frame ctrl */
-	ismfrag = pfhdr->attrib.mfrag;
-	fragnum = pfhdr->attrib.frag_num;
-
-	psta_addr = pfhdr->attrib.ta;
-	psta = rtw_get_stainfo(pstapriv, psta_addr);
-	if (!psta) {
-		u8 type = GetFrameType(pfhdr->rx_data);
-		if (type != WIFI_DATA_TYPE) {
-			psta = rtw_get_bcmc_stainfo(padapter);
-			pdefrag_q = &psta->sta_recvpriv.defrag_q;
-		} else
-			pdefrag_q = NULL;
-	} else
-		pdefrag_q = &psta->sta_recvpriv.defrag_q;
-
-	if ((ismfrag == 0) && (fragnum == 0))
-		prtnframe = precv_frame;/* isn't a fragment frame */
-
-	if (ismfrag == 1) {
-		/* 0~(n-1) fragment frame */
-		/* enqueue to defraf_g */
-		if (pdefrag_q) {
-			if (fragnum == 0)
-				/* the first fragment */
-				if (!list_empty(&pdefrag_q->queue))
-					/* free current defrag_q */
-					rtw_free_recvframe_queue(pdefrag_q, pfree_recv_queue);
-
-
-			/* Then enqueue the 0~(n-1) fragment into the defrag_q */
-
-			/* spin_lock(&pdefrag_q->lock); */
-			phead = get_list_head(pdefrag_q);
-			list_add_tail(&pfhdr->list, phead);
-			/* spin_unlock(&pdefrag_q->lock); */
-
-			RT_TRACE(_module_rtl871x_recv_c_, _drv_info_, ("Enqueuq: ismfrag = %d, fragnum = %d\n", ismfrag, fragnum));
-
-			prtnframe = NULL;
-
-		} else {
-			/* can't find this ta's defrag_queue, so free this recv_frame */
-			rtw_free_recvframe(precv_frame, pfree_recv_queue);
-			prtnframe = NULL;
-			RT_TRACE(_module_rtl871x_recv_c_, _drv_err_, ("Free because pdefrag_q == NULL: ismfrag = %d, fragnum = %d\n", ismfrag, fragnum));
-		}
-
-	}
-
-	if ((ismfrag == 0) && (fragnum != 0)) {
-		/* the last fragment frame */
-		/* enqueue the last fragment */
-		if (pdefrag_q) {
-			/* spin_lock(&pdefrag_q->lock); */
-			phead = get_list_head(pdefrag_q);
-			list_add_tail(&pfhdr->list, phead);
-			/* spin_unlock(&pdefrag_q->lock); */
-
-			/* call recvframe_defrag to defrag */
-			RT_TRACE(_module_rtl871x_recv_c_, _drv_info_, ("defrag: ismfrag = %d, fragnum = %d\n", ismfrag, fragnum));
-			precv_frame = recvframe_defrag(padapter, pdefrag_q);
-			prtnframe = precv_frame;
-
-		} else {
-			/* can't find this ta's defrag_queue, so free this recv_frame */
-			rtw_free_recvframe(precv_frame, pfree_recv_queue);
-			prtnframe = NULL;
-			RT_TRACE(_module_rtl871x_recv_c_, _drv_err_, ("Free because pdefrag_q == NULL: ismfrag = %d, fragnum = %d\n", ismfrag, fragnum));
-		}
-
-	}
-
-
-	if ((prtnframe) && (prtnframe->u.hdr.attrib.privacy)) {
-		/* after defrag we must check tkip mic code */
-		if (recvframe_chkmic(padapter,  prtnframe) == _FAIL) {
-			RT_TRACE(_module_rtl871x_recv_c_, _drv_err_, ("recvframe_chkmic(padapter,  prtnframe) == _FAIL\n"));
-			rtw_free_recvframe(prtnframe, pfree_recv_queue);
-			prtnframe = NULL;
-		}
-	}
-	return prtnframe;
-}
-
-=======
->>>>>>> 7d2a07b7
 static int amsdu_to_msdu(struct adapter *padapter, union recv_frame *prframe)
 {
 	int	a_len, padding_len;
@@ -1818,11 +1623,7 @@
 		sub_pkt = subframes[i];
 
 		/* Indicate the packets to upper layer */
-<<<<<<< HEAD
-		if (sub_pkt) {
-=======
 		if (sub_pkt)
->>>>>>> 7d2a07b7
 			rtw_os_recv_indicate_pkt(padapter, sub_pkt, &prframe->u.hdr.attrib);
 	}
 
