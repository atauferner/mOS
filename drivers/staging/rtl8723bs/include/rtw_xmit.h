/* SPDX-License-Identifier: GPL-2.0 */
/******************************************************************************
 *
 * Copyright(c) 2007 - 2011 Realtek Corporation. All rights reserved.
 *
 ******************************************************************************/
#ifndef _RTW_XMIT_H_
#define _RTW_XMIT_H_

#include <linux/completion.h>

#define MAX_XMITBUF_SZ	(20480)	/*  20k */

#define NR_XMITBUFF	(16)

#define XMITBUF_ALIGN_SZ 512

/*  xmit extension buff defination */
#define MAX_XMIT_EXTBUF_SZ	(1536)
#define NR_XMIT_EXTBUFF	(32)

#define MAX_CMDBUF_SZ	(5120)	/* 4096) */

#define MAX_NUMBLKS		(1)

#define XMIT_VO_QUEUE (0)
#define XMIT_VI_QUEUE (1)
#define XMIT_BE_QUEUE (2)
#define XMIT_BK_QUEUE (3)

#define VO_QUEUE_INX		0
#define VI_QUEUE_INX		1
#define BE_QUEUE_INX		2
#define BK_QUEUE_INX		3
#define BCN_QUEUE_INX		4
#define MGT_QUEUE_INX		5
#define HIGH_QUEUE_INX		6
#define TXCMD_QUEUE_INX	7

#define HW_QUEUE_ENTRY	8

#define WEP_IV(pattrib_iv, dot11txpn, keyidx)\
do {\
	pattrib_iv[0] = dot11txpn._byte_.TSC0;\
	pattrib_iv[1] = dot11txpn._byte_.TSC1;\
	pattrib_iv[2] = dot11txpn._byte_.TSC2;\
	pattrib_iv[3] = ((keyidx & 0x3)<<6);\
	dot11txpn.val = (dot11txpn.val == 0xffffff) ? 0 : (dot11txpn.val + 1);\
} while (0)


#define TKIP_IV(pattrib_iv, dot11txpn, keyidx)\
do {\
	pattrib_iv[0] = dot11txpn._byte_.TSC1;\
	pattrib_iv[1] = (dot11txpn._byte_.TSC1 | 0x20) & 0x7f;\
	pattrib_iv[2] = dot11txpn._byte_.TSC0;\
	pattrib_iv[3] = BIT(5) | ((keyidx & 0x3)<<6);\
	pattrib_iv[4] = dot11txpn._byte_.TSC2;\
	pattrib_iv[5] = dot11txpn._byte_.TSC3;\
	pattrib_iv[6] = dot11txpn._byte_.TSC4;\
	pattrib_iv[7] = dot11txpn._byte_.TSC5;\
	dot11txpn.val = dot11txpn.val == 0xffffffffffffULL ? 0 : (dot11txpn.val + 1);\
} while (0)

#define AES_IV(pattrib_iv, dot11txpn, keyidx)\
do {\
	pattrib_iv[0] = dot11txpn._byte_.TSC0;\
	pattrib_iv[1] = dot11txpn._byte_.TSC1;\
	pattrib_iv[2] = 0;\
	pattrib_iv[3] = BIT(5) | ((keyidx & 0x3)<<6);\
	pattrib_iv[4] = dot11txpn._byte_.TSC2;\
	pattrib_iv[5] = dot11txpn._byte_.TSC3;\
	pattrib_iv[6] = dot11txpn._byte_.TSC4;\
	pattrib_iv[7] = dot11txpn._byte_.TSC5;\
	dot11txpn.val = dot11txpn.val == 0xffffffffffffULL ? 0 : (dot11txpn.val + 1);\
} while (0)


#define HWXMIT_ENTRY	4

/*  For Buffer Descriptor ring architecture */
#define TXDESC_SIZE 40

#define TXDESC_OFFSET TXDESC_SIZE

#define TXDESC_40_BYTES

struct tx_desc {
	__le32 txdw0;
	__le32 txdw1;
	__le32 txdw2;
	__le32 txdw3;
	__le32 txdw4;
	__le32 txdw5;
	__le32 txdw6;
	__le32 txdw7;

#if defined(TXDESC_40_BYTES) || defined(TXDESC_64_BYTES)
	__le32 txdw8;
	__le32 txdw9;
#endif /*  TXDESC_40_BYTES */

#ifdef TXDESC_64_BYTES
	__le32 txdw10;
	__le32 txdw11;

	/*  2008/05/15 MH Because PCIE HW memory R/W 4K limit. And now,  our descriptor */
	/*  size is 40 bytes. If you use more than 102 descriptor(103*40>4096), HW will execute */
	/*  memoryR/W CRC error. And then all DMA fetch will fail. We must decrease descriptor */
	/*  number or enlarge descriptor size as 64 bytes. */
	__le32 txdw12;
	__le32 txdw13;
	__le32 txdw14;
	__le32 txdw15;
#endif
};

union txdesc {
	struct tx_desc txdesc;
	unsigned int value[TXDESC_SIZE>>2];
};

struct	hw_xmit	{
	/* spinlock_t xmit_lock; */
	/* struct list_head	pending; */
	struct __queue *sta_queue;
	/* struct hw_txqueue *phwtxqueue; */
	/* signed int	txcmdcnt; */
	int	accnt;
};

/* reduce size */
struct pkt_attrib {
	u8 type;
	u8 subtype;
	u8 bswenc;
	u8 dhcp_pkt;
	u16 ether_type;
	u16 seqnum;
	u16 pkt_hdrlen;	/* the original 802.3 pkt header len */
	u16 hdrlen;		/* the WLAN Header Len */
	u32 pktlen;		/* the original 802.3 pkt raw_data len (not include ether_hdr data) */
	u32 last_txcmdsz;
	u8 nr_frags;
	u8 encrypt;	/* when 0 indicates no encryption; when non-zero, indicates the encryption algorithm */
	u8 iv_len;
	u8 icv_len;
	u8 iv[18];
	u8 icv[16];
	u8 priority;
	u8 ack_policy;
	u8 mac_id;
	u8 vcs_mode;	/* virtual carrier sense method */
	u8 dst[ETH_ALEN];
	u8 src[ETH_ALEN];
	u8 ta[ETH_ALEN];
	u8 ra[ETH_ALEN];
	u8 key_idx;
	u8 qos_en;
	u8 ht_en;
	u8 raid;/* rate adpative id */
	u8 bwmode;
	u8 ch_offset;/* PRIME_CHNL_OFFSET */
	u8 sgi;/* short GI */
	u8 ampdu_en;/* tx ampdu enable */
	u8 ampdu_spacing; /* ampdu_min_spacing for peer sta's rx */
	u8 mdata;/* more data bit */
	u8 pctrl;/* per packet txdesc control enable */
	u8 triggered;/* for ap mode handling Power Saving sta */
	u8 qsel;
	u8 order;/* order bit */
	u8 eosp;
	u8 rate;
	u8 intel_proxim;
	u8 retry_ctrl;
	u8   mbssid;
	u8 ldpc;
	u8 stbc;
	struct sta_info *psta;

	u8 rtsen;
	u8 cts2self;
	union Keytype	dot11tkiptxmickey;
	/* union Keytype	dot11tkiprxmickey; */
	union Keytype	dot118021x_UncstKey;

	u8 icmp_pkt;

};

#define WLANHDR_OFFSET	64

#define NULL_FRAMETAG		(0x0)
#define DATA_FRAMETAG		0x01
#define L2_FRAMETAG		0x02
#define MGNT_FRAMETAG		0x03
#define AMSDU_FRAMETAG	0x04

#define EII_FRAMETAG		0x05
#define IEEE8023_FRAMETAG  0x06

#define MP_FRAMETAG		0x07

#define TXAGG_FRAMETAG	0x08

enum {
	XMITBUF_DATA = 0,
	XMITBUF_MGNT = 1,
	XMITBUF_CMD = 2,
};

struct  submit_ctx {
	unsigned long submit_time; /* */
	u32 timeout_ms; /* <0: not synchronous, 0: wait forever, >0: up to ms waiting */
	int status; /* status for operation */
	struct completion done;
};

enum {
	RTW_SCTX_SUBMITTED = -1,
	RTW_SCTX_DONE_SUCCESS = 0,
	RTW_SCTX_DONE_UNKNOWN,
	RTW_SCTX_DONE_TIMEOUT,
	RTW_SCTX_DONE_BUF_ALLOC,
	RTW_SCTX_DONE_BUF_FREE,
	RTW_SCTX_DONE_WRITE_PORT_ERR,
	RTW_SCTX_DONE_TX_DESC_NA,
	RTW_SCTX_DONE_TX_DENY,
	RTW_SCTX_DONE_CCX_PKT_FAIL,
	RTW_SCTX_DONE_DRV_STOP,
	RTW_SCTX_DONE_DEV_REMOVE,
	RTW_SCTX_DONE_CMD_ERROR,
};


void rtw_sctx_init(struct submit_ctx *sctx, int timeout_ms);
int rtw_sctx_wait(struct submit_ctx *sctx);
void rtw_sctx_done_err(struct submit_ctx **sctx, int status);
void rtw_sctx_done(struct submit_ctx **sctx);

struct xmit_buf {
	struct list_head	list;

	struct adapter *padapter;

	u8 *pallocated_buf;

	u8 *pbuf;

	void *priv_data;

	u16 buf_tag; /*  0: Normal xmitbuf, 1: extension xmitbuf, 2:cmd xmitbuf */
	u16 flags;
	u32 alloc_sz;

	u32  len;

	struct submit_ctx *sctx;

	u8 *phead;
	u8 *pdata;
	u8 *ptail;
	u8 *pend;
	u32 ff_hwaddr;
	u8 pg_num;
	u8 agg_num;

#if defined(DBG_XMIT_BUF) || defined(DBG_XMIT_BUF_EXT)
	u8 no;
#endif

};


struct xmit_frame {
	struct list_head	list;

	struct pkt_attrib attrib;

	struct sk_buff *pkt;

	int	frame_tag;

	struct adapter *padapter;

	u8 *buf_addr;

	struct xmit_buf *pxmitbuf;

	u8 pg_num;
	u8 agg_num;

	u8 ack_report;

	u8 *alloc_addr; /* the actual address this xmitframe allocated */
	u8 ext_tag; /* 0:data, 1:mgmt */

};

struct tx_servq {
	struct list_head	tx_pending;
	struct __queue	sta_pending;
	int qcnt;
};


struct sta_xmit_priv {
<<<<<<< HEAD
	_lock	lock;
	sint	option;
	sint	apsd_setting;	/* When bit mask is on, the associated edca queue supports APSD. */
=======
	spinlock_t	lock;
	signed int	option;
	signed int	apsd_setting;	/* When bit mask is on, the associated edca queue supports APSD. */
>>>>>>> 7d2a07b7


	/* struct tx_servq blk_q[MAX_NUMBLKS]; */
	struct tx_servq	be_q;			/* priority == 0, 3 */
	struct tx_servq	bk_q;			/* priority == 1, 2 */
	struct tx_servq	vi_q;			/* priority == 4, 5 */
	struct tx_servq	vo_q;			/* priority == 6, 7 */
	struct list_head	legacy_dz;
	struct list_head  apsd;

	u16 txseq_tid[16];

	/* uint	sta_tx_bytes; */
	/* u64	sta_tx_pkts; */
	/* uint	sta_tx_fail; */


};


struct	hw_txqueue	{
	volatile signed int	head;
	volatile signed int	tail;
	volatile signed int	free_sz;	/* in units of 64 bytes */
	volatile signed int      free_cmdsz;
	volatile signed int	 txsz[8];
	uint	ff_hwaddr;
	uint	cmd_hwaddr;
<<<<<<< HEAD
	sint	ac_tag;
};

struct agg_pkt_info {
	u16 offset;
	u16 pkt_len;
=======
	signed int	ac_tag;
>>>>>>> 7d2a07b7
};

enum cmdbuf_type {
	CMDBUF_BEACON = 0x00,
	CMDBUF_RSVD,
	CMDBUF_MAX
};

struct	xmit_priv {

	spinlock_t	lock;

	struct completion xmit_comp;
	struct completion terminate_xmitthread_comp;

	/* struct __queue	blk_strms[MAX_NUMBLKS]; */
	struct __queue	be_pending;
	struct __queue	bk_pending;
	struct __queue	vi_pending;
	struct __queue	vo_pending;
	struct __queue	bm_pending;

	/* struct __queue	legacy_dz_queue; */
	/* struct __queue	apsd_queue; */

	u8 *pallocated_frame_buf;
	u8 *pxmit_frame_buf;
	uint free_xmitframe_cnt;
	struct __queue	free_xmit_queue;

	/* uint mapping_addr; */
	/* uint pkt_sz; */

	u8 *xframe_ext_alloc_addr;
	u8 *xframe_ext;
	uint free_xframe_ext_cnt;
	struct __queue free_xframe_ext_queue;

	/* struct	hw_txqueue	be_txqueue; */
	/* struct	hw_txqueue	bk_txqueue; */
	/* struct	hw_txqueue	vi_txqueue; */
	/* struct	hw_txqueue	vo_txqueue; */
	/* struct	hw_txqueue	bmc_txqueue; */

	uint	frag_len;

	struct adapter	*adapter;

	u8   vcs_setting;
	u8 vcs;
	u8 vcs_type;
	/* u16  rts_thresh; */

	u64	tx_bytes;
	u64	tx_pkts;
	u64	tx_drop;
	u64	last_tx_pkts;

	struct hw_xmit *hwxmits;
	u8 hwxmit_entry;

	u8 wmm_para_seq[4];/* sequence for wmm ac parameter strength from large to small. it's value is 0->vo, 1->vi, 2->be, 3->bk. */

	void *SdioXmitThread;
	struct completion SdioXmitStart;
	struct completion SdioXmitTerminate;

	struct __queue free_xmitbuf_queue;
	struct __queue pending_xmitbuf_queue;
	u8 *pallocated_xmitbuf;
	u8 *pxmitbuf;
	uint free_xmitbuf_cnt;

	struct __queue free_xmit_extbuf_queue;
	u8 *pallocated_xmit_extbuf;
	u8 *pxmit_extbuf;
	uint free_xmit_extbuf_cnt;

	struct xmit_buf	pcmd_xmitbuf[CMDBUF_MAX];

	u16 nqos_ssn;

	int	ack_tx;
	struct mutex ack_tx_mutex;
	struct submit_ctx ack_tx_ops;
	u8 seq_no;
	spinlock_t lock_sctx;
};

extern struct xmit_frame *__rtw_alloc_cmdxmitframe(struct xmit_priv *pxmitpriv,
		enum cmdbuf_type buf_type);
#define rtw_alloc_cmdxmitframe(p) __rtw_alloc_cmdxmitframe(p, CMDBUF_RSVD)
#define rtw_alloc_bcnxmitframe(p) __rtw_alloc_cmdxmitframe(p, CMDBUF_BEACON)

extern struct xmit_buf *rtw_alloc_xmitbuf_ext(struct xmit_priv *pxmitpriv);
extern s32 rtw_free_xmitbuf_ext(struct xmit_priv *pxmitpriv, struct xmit_buf *pxmitbuf);

extern struct xmit_buf *rtw_alloc_xmitbuf(struct xmit_priv *pxmitpriv);
extern s32 rtw_free_xmitbuf(struct xmit_priv *pxmitpriv, struct xmit_buf *pxmitbuf);

void rtw_count_tx_stats(struct adapter *padapter, struct xmit_frame *pxmitframe, int sz);
extern void rtw_update_protection(struct adapter *padapter, u8 *ie, uint ie_len);
extern s32 rtw_make_wlanhdr(struct adapter *padapter, u8 *hdr, struct pkt_attrib *pattrib);
extern s32 rtw_put_snap(u8 *data, u16 h_proto);

extern struct xmit_frame *rtw_alloc_xmitframe(struct xmit_priv *pxmitpriv);
struct xmit_frame *rtw_alloc_xmitframe_ext(struct xmit_priv *pxmitpriv);
struct xmit_frame *rtw_alloc_xmitframe_once(struct xmit_priv *pxmitpriv);
extern s32 rtw_free_xmitframe(struct xmit_priv *pxmitpriv, struct xmit_frame *pxmitframe);
extern void rtw_free_xmitframe_queue(struct xmit_priv *pxmitpriv, struct __queue *pframequeue);
struct tx_servq *rtw_get_sta_pending(struct adapter *padapter, struct sta_info *psta, signed int up, u8 *ac);
extern s32 rtw_xmitframe_enqueue(struct adapter *padapter, struct xmit_frame *pxmitframe);

extern s32 rtw_xmit_classifier(struct adapter *padapter, struct xmit_frame *pxmitframe);
extern u32 rtw_calculate_wlan_pkt_size_by_attribue(struct pkt_attrib *pattrib);
#define rtw_wlan_pkt_size(f) rtw_calculate_wlan_pkt_size_by_attribue(&f->attrib)
extern s32 rtw_xmitframe_coalesce(struct adapter *padapter, struct sk_buff *pkt, struct xmit_frame *pxmitframe);
extern s32 rtw_mgmt_xmitframe_coalesce(struct adapter *padapter, struct sk_buff *pkt, struct xmit_frame *pxmitframe);
s32 _rtw_init_hw_txqueue(struct hw_txqueue *phw_txqueue, u8 ac_tag);
void _rtw_init_sta_xmit_priv(struct sta_xmit_priv *psta_xmitpriv);


s32 rtw_txframes_pending(struct adapter *padapter);
void rtw_init_hwxmits(struct hw_xmit *phwxmit, signed int entry);


s32 _rtw_init_xmit_priv(struct xmit_priv *pxmitpriv, struct adapter *padapter);
void _rtw_free_xmit_priv(struct xmit_priv *pxmitpriv);


s32 rtw_alloc_hwxmits(struct adapter *padapter);
void rtw_free_hwxmits(struct adapter *padapter);


s32 rtw_xmit(struct adapter *padapter, struct sk_buff **pkt);
bool xmitframe_hiq_filter(struct xmit_frame *xmitframe);

signed int xmitframe_enqueue_for_sleeping_sta(struct adapter *padapter, struct xmit_frame *pxmitframe);
void stop_sta_xmit(struct adapter *padapter, struct sta_info *psta);
void wakeup_sta_to_xmit(struct adapter *padapter, struct sta_info *psta);
void xmit_delivery_enabled_frames(struct adapter *padapter, struct sta_info *psta);

u8 query_ra_short_GI(struct sta_info *psta);

u8 qos_acm(u8 acm_mask, u8 priority);

void enqueue_pending_xmitbuf(struct xmit_priv *pxmitpriv, struct xmit_buf *pxmitbuf);
void enqueue_pending_xmitbuf_to_head(struct xmit_priv *pxmitpriv, struct xmit_buf *pxmitbuf);
struct xmit_buf *dequeue_pending_xmitbuf(struct xmit_priv *pxmitpriv);
struct xmit_buf *dequeue_pending_xmitbuf_under_survey(struct xmit_priv *pxmitpriv);
signed int	check_pending_xmitbuf(struct xmit_priv *pxmitpriv);
int	rtw_xmit_thread(void *context);

u32 rtw_get_ff_hwaddr(struct xmit_frame	*pxmitframe);

int rtw_ack_tx_wait(struct xmit_priv *pxmitpriv, u32 timeout_ms);
void rtw_ack_tx_done(struct xmit_priv *pxmitpriv, int status);

/* include after declaring struct xmit_buf, in order to avoid warning */
#include <xmit_osdep.h>

#endif	/* _RTL871X_XMIT_H_ */<|MERGE_RESOLUTION|>--- conflicted
+++ resolved
@@ -305,15 +305,9 @@
 
 
 struct sta_xmit_priv {
-<<<<<<< HEAD
-	_lock	lock;
-	sint	option;
-	sint	apsd_setting;	/* When bit mask is on, the associated edca queue supports APSD. */
-=======
 	spinlock_t	lock;
 	signed int	option;
 	signed int	apsd_setting;	/* When bit mask is on, the associated edca queue supports APSD. */
->>>>>>> 7d2a07b7
 
 
 	/* struct tx_servq blk_q[MAX_NUMBLKS]; */
@@ -342,16 +336,7 @@
 	volatile signed int	 txsz[8];
 	uint	ff_hwaddr;
 	uint	cmd_hwaddr;
-<<<<<<< HEAD
-	sint	ac_tag;
-};
-
-struct agg_pkt_info {
-	u16 offset;
-	u16 pkt_len;
-=======
 	signed int	ac_tag;
->>>>>>> 7d2a07b7
 };
 
 enum cmdbuf_type {
