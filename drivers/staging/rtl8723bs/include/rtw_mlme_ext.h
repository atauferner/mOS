--- conflicted
+++ resolved
@@ -115,11 +115,7 @@
 /* 	If you just want to customize the actions(scan period or join actions) about one of the channel plan, */
 /* 	customize them in rt_channel_info in the RT_CHANNEL_LIST. */
 /*  */
-<<<<<<< HEAD
-typedef enum _RT_CHANNEL_DOMAIN {
-=======
 enum {
->>>>>>> 7d2a07b7
 	/*  old channel plan mapping ===== */
 	RT_CHANNEL_DOMAIN_FCC = 0x00,
 	RT_CHANNEL_DOMAIN_IC = 0x01,
@@ -185,15 +181,9 @@
 	/*  Add new channel plan above this line =============== */
 	RT_CHANNEL_DOMAIN_MAX,
 	RT_CHANNEL_DOMAIN_REALTEK_DEFINE = 0x7F,
-<<<<<<< HEAD
-} RT_CHANNEL_DOMAIN, *PRT_CHANNEL_DOMAIN;
-
-typedef enum _RT_CHANNEL_DOMAIN_2G {
-=======
 };
 
 enum {
->>>>>>> 7d2a07b7
 	RT_CHANNEL_DOMAIN_2G_WORLD = 0x00,		/* Worldwird 13 */
 	RT_CHANNEL_DOMAIN_2G_ETSI1 = 0x01,		/* Europe */
 	RT_CHANNEL_DOMAIN_2G_FCC1 = 0x02,		/* US */
@@ -203,86 +193,6 @@
 	RT_CHANNEL_DOMAIN_2G_NULL = 0x06,
 	/*  Add new channel plan above this line =============== */
 	RT_CHANNEL_DOMAIN_2G_MAX,
-<<<<<<< HEAD
-} RT_CHANNEL_DOMAIN_2G, *PRT_CHANNEL_DOMAIN_2G;
-
-typedef enum _RT_CHANNEL_DOMAIN_5G {
-	RT_CHANNEL_DOMAIN_5G_NULL = 0x00,
-	RT_CHANNEL_DOMAIN_5G_ETSI1 = 0x01,		/* Europe */
-	RT_CHANNEL_DOMAIN_5G_ETSI2 = 0x02,		/* Australia, New Zealand */
-	RT_CHANNEL_DOMAIN_5G_ETSI3 = 0x03,		/* Russia */
-	RT_CHANNEL_DOMAIN_5G_FCC1 = 0x04,		/* US */
-	RT_CHANNEL_DOMAIN_5G_FCC2 = 0x05,		/* FCC o/w DFS Channels */
-	RT_CHANNEL_DOMAIN_5G_FCC3 = 0x06,		/* India, Mexico */
-	RT_CHANNEL_DOMAIN_5G_FCC4 = 0x07,		/* Venezuela */
-	RT_CHANNEL_DOMAIN_5G_FCC5 = 0x08,		/* China */
-	RT_CHANNEL_DOMAIN_5G_FCC6 = 0x09,		/* Israel */
-	RT_CHANNEL_DOMAIN_5G_FCC7_IC1 = 0x0A,	/* US, Canada */
-	RT_CHANNEL_DOMAIN_5G_KCC1 = 0x0B,		/* Korea */
-	RT_CHANNEL_DOMAIN_5G_MKK1 = 0x0C,		/* Japan */
-	RT_CHANNEL_DOMAIN_5G_MKK2 = 0x0D,		/* Japan (W52, W53) */
-	RT_CHANNEL_DOMAIN_5G_MKK3 = 0x0E,		/* Japan (W56) */
-	RT_CHANNEL_DOMAIN_5G_NCC1 = 0x0F,		/* Taiwan */
-	RT_CHANNEL_DOMAIN_5G_NCC2 = 0x10,		/* Taiwan o/w DFS */
-	RT_CHANNEL_DOMAIN_5G_NCC3 = 0x11,		/* Taiwan w/o DFS, Band4 only */
-	RT_CHANNEL_DOMAIN_5G_ETSI4 = 0x12,		/* Europe w/o DFS, Band1 only */
-	RT_CHANNEL_DOMAIN_5G_ETSI5 = 0x13,		/* Australia, New Zealand(w/o Weather radar) */
-	RT_CHANNEL_DOMAIN_5G_FCC8 = 0x14,		/* Latin America */
-	RT_CHANNEL_DOMAIN_5G_ETSI6 = 0x15,		/* Israel, Bahrain, Egypt, India, China, Malaysia */
-	RT_CHANNEL_DOMAIN_5G_ETSI7 = 0x16,		/* China */
-	RT_CHANNEL_DOMAIN_5G_ETSI8 = 0x17,		/* Jordan */
-	RT_CHANNEL_DOMAIN_5G_ETSI9 = 0x18,		/* Lebanon */
-	RT_CHANNEL_DOMAIN_5G_ETSI10 = 0x19,		/* Qatar */
-	RT_CHANNEL_DOMAIN_5G_ETSI11 = 0x1A,		/* Russia */
-	RT_CHANNEL_DOMAIN_5G_NCC4 = 0x1B,		/* Taiwan, (w/o Weather radar) */
-	RT_CHANNEL_DOMAIN_5G_ETSI12 = 0x1C,		/* Indonesia */
-	RT_CHANNEL_DOMAIN_5G_FCC9 = 0x1D,		/* w/o Weather radar) */
-	RT_CHANNEL_DOMAIN_5G_ETSI13 = 0x1E,		/* w/o Weather radar) */
-	RT_CHANNEL_DOMAIN_5G_FCC10 = 0x1F,		/* Argentina (w/o Weather radar) */
-	/*  Add new channel plan above this line =============== */
-	/*  Driver Self Defined ===== */
-	RT_CHANNEL_DOMAIN_5G_FCC = 0x20,
-	RT_CHANNEL_DOMAIN_5G_JAPAN_NO_DFS = 0x21,
-	RT_CHANNEL_DOMAIN_5G_FCC4_NO_DFS = 0x22,
-	RT_CHANNEL_DOMAIN_5G_MAX,
-} RT_CHANNEL_DOMAIN_5G, *PRT_CHANNEL_DOMAIN_5G;
-
-#define rtw_is_channel_plan_valid(chplan) (chplan < RT_CHANNEL_DOMAIN_MAX || chplan == RT_CHANNEL_DOMAIN_REALTEK_DEFINE)
-
-typedef struct _RT_CHANNEL_PLAN {
-	unsigned char Channel[MAX_CHANNEL_NUM];
-	unsigned char Len;
-} RT_CHANNEL_PLAN, *PRT_CHANNEL_PLAN;
-
-typedef struct _RT_CHANNEL_PLAN_2G {
-	unsigned char Channel[MAX_CHANNEL_NUM_2G];
-	unsigned char Len;
-} RT_CHANNEL_PLAN_2G, *PRT_CHANNEL_PLAN_2G;
-
-typedef struct _RT_CHANNEL_PLAN_5G {
-	unsigned char Channel[MAX_CHANNEL_NUM_5G];
-	unsigned char Len;
-} RT_CHANNEL_PLAN_5G, *PRT_CHANNEL_PLAN_5G;
-
-typedef struct _RT_CHANNEL_PLAN_MAP {
-	unsigned char Index2G;
-	unsigned char Index5G;
-} RT_CHANNEL_PLAN_MAP, *PRT_CHANNEL_PLAN_MAP;
-
-enum Associated_AP {
-	atherosAP	= 0,
-	broadcomAP	= 1,
-	ciscoAP		= 2,
-	marvellAP	= 3,
-	ralinkAP	= 4,
-	realtekAP	= 5,
-	airgocapAP	= 6,
-	unknownAP	= 7,
-	maxAP,
-};
-
-typedef enum _HT_IOT_PEER {
-=======
 };
 
 #define rtw_is_channel_plan_valid(chplan) (chplan < RT_CHANNEL_DOMAIN_MAX || chplan == RT_CHANNEL_DOMAIN_REALTEK_DEFINE)
@@ -302,7 +212,6 @@
 };
 
 enum {
->>>>>>> 7d2a07b7
 	HT_IOT_PEER_UNKNOWN			= 0,
 	HT_IOT_PEER_REALTEK			= 1,
 	HT_IOT_PEER_REALTEK_92SE		= 2,
@@ -322,17 +231,10 @@
 	HT_IOT_PEER_REALTEK_JAGUAR_BCUTAP = 16,
 	HT_IOT_PEER_REALTEK_JAGUAR_CCUTAP = 17,
 	HT_IOT_PEER_MAX					= 18
-<<<<<<< HEAD
-} HT_IOT_PEER_E, *PHTIOT_PEER_E;
-
-
-enum SCAN_STATE {
-=======
 };
 
 
 enum {
->>>>>>> 7d2a07b7
 	SCAN_DISABLE = 0,
 	SCAN_START = 1,
 	SCAN_TXNULL = 2,
@@ -456,17 +358,10 @@
 };
 
 /*  The channel information about this channel including joining, scanning, and power constraints. */
-<<<<<<< HEAD
-typedef struct _RT_CHANNEL_INFO {
-	u8 		ChannelNum;		/*  The channel number. */
-	RT_SCAN_TYPE	ScanType;		/*  Scan type such as passive or active scan. */
-} RT_CHANNEL_INFO, *PRT_CHANNEL_INFO;
-=======
 struct rt_channel_info {
 	u8 		ChannelNum;		/*  The channel number. */
 	enum rt_scan_type	ScanType;		/*  Scan type such as passive or active scan. */
 };
->>>>>>> 7d2a07b7
 
 int rtw_ch_set_search_ch(struct rt_channel_info *ch_set, const u32 ch);
 
@@ -828,11 +723,7 @@
 void rtw_dummy_event_callback(struct adapter *adapter, u8 *pbuf);
 void rtw_fwdbg_event_callback(struct adapter *adapter, u8 *pbuf);
 
-<<<<<<< HEAD
-enum rtw_c2h_event {
-=======
 enum {
->>>>>>> 7d2a07b7
 	GEN_EVT_CODE(_Read_MACREG) = 0, /*0*/
 	GEN_EVT_CODE(_Read_BBREG),
 	GEN_EVT_CODE(_Read_RFREG),
@@ -866,41 +757,6 @@
 
 #ifdef _RTW_MLME_EXT_C_
 
-<<<<<<< HEAD
-static struct fwevent wlanevents[] =
-{
-	{0, rtw_dummy_event_callback},	/*0*/
-	{0, NULL},
-	{0, NULL},
-	{0, NULL},
-	{0, NULL},
-	{0, NULL},
-	{0, NULL},
-	{0, NULL},
-	{0, &rtw_survey_event_callback},		/*8*/
-	{sizeof(struct surveydone_event), &rtw_surveydone_event_callback},	/*9*/
-
-	{0, &rtw_joinbss_event_callback},		/*10*/
-	{sizeof(struct stassoc_event), &rtw_stassoc_event_callback},
-	{sizeof(struct stadel_event), &rtw_stadel_event_callback},
-	{0, &rtw_atimdone_event_callback},
-	{0, rtw_dummy_event_callback},
-	{0, NULL},	/*15*/
-	{0, NULL},
-	{0, NULL},
-	{0, NULL},
-	{0, rtw_fwdbg_event_callback},
-	{0, NULL},	 /*20*/
-	{0, NULL},
-	{0, NULL},
-	{0, &rtw_cpwm_event_callback},
-	{0, NULL},
-	{0, &rtw_wmm_event_callback},
-
-};
-
-=======
->>>>>>> 7d2a07b7
 #endif/* _RTL8192C_CMD_C_ */
 
 #endif