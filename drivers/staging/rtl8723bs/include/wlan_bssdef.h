/* SPDX-License-Identifier: GPL-2.0 */
/******************************************************************************
 *
 * Copyright(c) 2007 - 2011 Realtek Corporation. All rights reserved.
 *
 ******************************************************************************/
#ifndef __WLAN_BSSDEF_H__
#define __WLAN_BSSDEF_H__


#define MAX_IE_SZ	768


#define NDIS_802_11_LENGTH_SSID         32
#define NDIS_802_11_LENGTH_RATES        8
#define NDIS_802_11_LENGTH_RATES_EX     16

typedef unsigned char   NDIS_802_11_MAC_ADDRESS[6];
typedef unsigned char   NDIS_802_11_RATES[NDIS_802_11_LENGTH_RATES];        /*  Set of 8 data rates */
typedef unsigned char   NDIS_802_11_RATES_EX[NDIS_802_11_LENGTH_RATES_EX];  /*  Set of 16 data rates */

struct ndis_802_11_ssid {
	u32  SsidLength;
	u8  Ssid[32];
};

enum ndis_802_11_network_type {
	Ndis802_11FH,
	Ndis802_11DS,
	Ndis802_11OFDM5,
	Ndis802_11OFDM24,
	Ndis802_11NetworkTypeMax    /*  not a real type, defined as an upper bound */
};

struct ndis_802_11_conf_fh {
	u32 Length;             /*  Length of structure */
	u32 HopPattern;         /*  As defined by 802.11, MSB set */
	u32 HopSet;             /*  to one if non-802.11 */
	u32 DwellTime;          /*  units are Kusec */
};

/*
	FW will only save the channel number in DSConfig.
	ODI Handler will convert the channel number to freq. number.
*/
struct ndis_802_11_conf {
	u32 Length;             /*  Length of structure */
	u32 BeaconPeriod;       /*  units are Kusec */
	u32 ATIMWindow;         /*  units are Kusec */
	u32 DSConfig;           /*  Frequency, units are kHz */
	struct ndis_802_11_conf_fh    FHConfig;
};

enum ndis_802_11_network_infrastructure {
	Ndis802_11IBSS,
	Ndis802_11Infrastructure,
	Ndis802_11AutoUnknown,
	Ndis802_11InfrastructureMax,     /*  Not a real value, defined as upper bound */
	Ndis802_11APMode,
};

struct ndis_802_11_fix_ie {
	u8  Timestamp[8];
	u16  BeaconInterval;
	u16  Capabilities;
};

struct ndis_80211_var_ie {
	u8  ElementID;
	u8  Length;
	u8  data[];
};

/* Length is the 4 bytes multiples of the sum of
 * sizeof (NDIS_802_11_MAC_ADDRESS) + 2 +
 * sizeof (struct ndis_802_11_ssid) + sizeof (u32) +
 * sizeof (long) + sizeof (enum ndis_802_11_network_type) +
 * sizeof (struct ndis_802_11_conf) + sizeof (NDIS_802_11_RATES_EX) + IELength
 *
 * Except for IELength, all other fields are fixed length. Therefore, we can
 * define a macro to present the partial sum.
 */
enum ndis_802_11_authentication_mode {
	Ndis802_11AuthModeOpen,
	Ndis802_11AuthModeShared,
	Ndis802_11AuthModeAutoSwitch,
	Ndis802_11AuthModeWPA,
	Ndis802_11AuthModeWPAPSK,
	Ndis802_11AuthModeWPANone,
	Ndis802_11AuthModeWAPI,
	Ndis802_11AuthModeMax   /*  Not a real mode, defined as upper bound */
};

enum {
	Ndis802_11WEPEnabled,
	Ndis802_11Encryption1Enabled = Ndis802_11WEPEnabled,
	Ndis802_11WEPDisabled,
	Ndis802_11EncryptionDisabled = Ndis802_11WEPDisabled,
	Ndis802_11WEPKeyAbsent,
	Ndis802_11Encryption1KeyAbsent = Ndis802_11WEPKeyAbsent,
	Ndis802_11WEPNotSupported,
	Ndis802_11EncryptionNotSupported = Ndis802_11WEPNotSupported,
	Ndis802_11Encryption2Enabled,
	Ndis802_11Encryption2KeyAbsent,
	Ndis802_11Encryption3Enabled,
	Ndis802_11Encryption3KeyAbsent,
	Ndis802_11_EncrypteionWAPI
};

#define NDIS_802_11_AI_REQFI_CAPABILITIES      1
#define NDIS_802_11_AI_REQFI_LISTENINTERVAL    2
#define NDIS_802_11_AI_REQFI_CURRENTAPADDRESS  4

#define NDIS_802_11_AI_RESFI_CAPABILITIES      1
#define NDIS_802_11_AI_RESFI_STATUSCODE        2
#define NDIS_802_11_AI_RESFI_ASSOCIATIONID     4

struct ndis_802_11_ai_reqfi {
	u16 Capabilities;
	u16 ListenInterval;
	NDIS_802_11_MAC_ADDRESS  CurrentAPAddress;
};

struct ndis_801_11_ai_resfi {
	u16 Capabilities;
	u16 StatusCode;
	u16 AssociationId;
};

<<<<<<< HEAD
typedef struct _NDIS_802_11_ASSOCIATION_INFORMATION {
	u32                   Length;
	u16                  AvailableRequestFixedIEs;
	struct ndis_802_11_ai_reqfi    RequestFixedIEs;
	u32                   RequestIELength;
	u32                   OffsetRequestIEs;
	u16                  AvailableResponseFixedIEs;
	struct ndis_801_11_ai_resfi    ResponseFixedIEs;
	u32                   ResponseIELength;
	u32                   OffsetResponseIEs;
} NDIS_802_11_ASSOCIATION_INFORMATION, *PNDIS_802_11_ASSOCIATION_INFORMATION;

enum NDIS_802_11_RELOAD_DEFAULTS {
	Ndis802_11ReloadWEPKeys
};


/*  Key mapping keys require a BSSID */
typedef struct _NDIS_802_11_KEY {
	u32           Length;             /*  Length of this structure */
	u32           KeyIndex;
	u32           KeyLength;          /*  length of key in bytes */
	NDIS_802_11_MAC_ADDRESS BSSID;
	unsigned long long KeyRSC;
	u8           KeyMaterial[32];     /*  variable length depending on above field */
} NDIS_802_11_KEY, *PNDIS_802_11_KEY;

typedef struct _NDIS_802_11_REMOVE_KEY {
	u32                   Length;        /*  Length of this structure */
	u32                   KeyIndex;
	NDIS_802_11_MAC_ADDRESS BSSID;
} NDIS_802_11_REMOVE_KEY, *PNDIS_802_11_REMOVE_KEY;
=======
/*  Key mapping keys require a BSSID */
>>>>>>> 7d2a07b7

struct ndis_802_11_wep {
	u32 Length;        /*  Length of this structure */
	u32 KeyIndex;      /*  0 is the per-client key, 1-N are the global keys */
	u32 KeyLength;     /*  length of key in bytes */
	u8 KeyMaterial[16];/*  variable length depending on above field */
};

/*  mask for authentication/integrity fields */
#define NDIS_802_11_AUTH_REQUEST_AUTH_FIELDS        0x0f
#define NDIS_802_11_AUTH_REQUEST_REAUTH			0x01
#define NDIS_802_11_AUTH_REQUEST_KEYUPDATE		0x02
#define NDIS_802_11_AUTH_REQUEST_PAIRWISE_ERROR		0x06
#define NDIS_802_11_AUTH_REQUEST_GROUP_ERROR		0x0E

/*  MIC check time, 60 seconds. */
#define MIC_CHECK_TIME	60000000

#ifndef Ndis802_11APMode
#define Ndis802_11APMode (Ndis802_11InfrastructureMax + 1)
#endif

struct wlan_phy_info {
	u8 SignalStrength;/* in percentage) */
	u8 SignalQuality;/* in percentage) */
	u8 Optimum_antenna;  /* for Antenna diversity */
	u8 Reserved_0;
};

struct wlan_bcn_info {
	/* these infor get from rtw_get_encrypt_info when
	 * * translate scan to UI */
	u8 encryp_protocol;/* ENCRYP_PROTOCOL_E: OPEN/WEP/WPA/WPA2/WAPI */
	int group_cipher; /* WPA/WPA2 group cipher */
	int pairwise_cipher;/* WPA/WPA2/WEP pairwise cipher */
	int is_8021x;

	/* bwmode 20/40 and ch_offset UP/LOW */
	unsigned short	ht_cap_info;
	unsigned char ht_info_infos_0;
};

/* temporally add #pragma pack for structure alignment issue of
*   struct wlan_bssid_ex and get_wlan_bssid_ex_sz()
*/
struct wlan_bssid_ex {
	u32  Length;
	NDIS_802_11_MAC_ADDRESS  MacAddress;
	u8  Reserved[2];/* 0]: IS beacon frame */
	struct ndis_802_11_ssid  Ssid;
	u32  Privacy;
	long  Rssi;/* in dBM, raw data , get from PHY) */
	enum ndis_802_11_network_type  NetworkTypeInUse;
	struct ndis_802_11_conf  Configuration;
	enum ndis_802_11_network_infrastructure  InfrastructureMode;
	NDIS_802_11_RATES_EX  SupportedRates;
	struct wlan_phy_info PhyInfo;
	u32  IELength;
	u8  IEs[MAX_IE_SZ];	/* timestamp, beacon interval, and capability information) */
} __packed;

static inline uint get_wlan_bssid_ex_sz(struct wlan_bssid_ex *bss)
{
	return (sizeof(struct wlan_bssid_ex) - MAX_IE_SZ + bss->IELength);
}

struct	wlan_network {
	struct list_head	list;
	int	network_type;	/* refer to ieee80211.h for WIRELESS_11A/B/G */
	int	fixed;			/*  set to fixed when not to be removed as site-surveying */
	unsigned long	last_scanned; /* timestamp for the network */
	int	aid;			/* will only be valid when a BSS is joinned. */
	int	join_res;
	struct wlan_bssid_ex	network; /* must be the last item */
	struct wlan_bcn_info	BcnInfo;
};

enum {
	DISABLE_VCS,
	ENABLE_VCS,
	AUTO_VCS
};

enum {
	NONE_VCS,
	RTS_CTS,
	CTS_TO_SELF
};

#define PWR_CAM 0
#define PWR_MINPS 1
#define PWR_MAXPS 2
#define PWR_UAPSD 3
#define PWR_VOIP 4

enum {
	NO_LIMIT,
	TWO_MSDU,
	FOUR_MSDU,
	SIX_MSDU
};

#define NUM_PRE_AUTH_KEY 16
#define NUM_PMKID_CACHE NUM_PRE_AUTH_KEY

#endif /* ifndef WLAN_BSSDEF_H_ */<|MERGE_RESOLUTION|>--- conflicted
+++ resolved
@@ -127,42 +127,7 @@
 	u16 AssociationId;
 };
 
-<<<<<<< HEAD
-typedef struct _NDIS_802_11_ASSOCIATION_INFORMATION {
-	u32                   Length;
-	u16                  AvailableRequestFixedIEs;
-	struct ndis_802_11_ai_reqfi    RequestFixedIEs;
-	u32                   RequestIELength;
-	u32                   OffsetRequestIEs;
-	u16                  AvailableResponseFixedIEs;
-	struct ndis_801_11_ai_resfi    ResponseFixedIEs;
-	u32                   ResponseIELength;
-	u32                   OffsetResponseIEs;
-} NDIS_802_11_ASSOCIATION_INFORMATION, *PNDIS_802_11_ASSOCIATION_INFORMATION;
-
-enum NDIS_802_11_RELOAD_DEFAULTS {
-	Ndis802_11ReloadWEPKeys
-};
-
-
 /*  Key mapping keys require a BSSID */
-typedef struct _NDIS_802_11_KEY {
-	u32           Length;             /*  Length of this structure */
-	u32           KeyIndex;
-	u32           KeyLength;          /*  length of key in bytes */
-	NDIS_802_11_MAC_ADDRESS BSSID;
-	unsigned long long KeyRSC;
-	u8           KeyMaterial[32];     /*  variable length depending on above field */
-} NDIS_802_11_KEY, *PNDIS_802_11_KEY;
-
-typedef struct _NDIS_802_11_REMOVE_KEY {
-	u32                   Length;        /*  Length of this structure */
-	u32                   KeyIndex;
-	NDIS_802_11_MAC_ADDRESS BSSID;
-} NDIS_802_11_REMOVE_KEY, *PNDIS_802_11_REMOVE_KEY;
-=======
-/*  Key mapping keys require a BSSID */
->>>>>>> 7d2a07b7
 
 struct ndis_802_11_wep {
 	u32 Length;        /*  Length of this structure */
