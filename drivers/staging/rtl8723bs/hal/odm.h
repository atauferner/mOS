--- conflicted
+++ resolved
@@ -443,11 +443,7 @@
 /*  */
 
 /*  ODM_CMNINFO_WM_MODE */
-<<<<<<< HEAD
-typedef enum tag_Wireless_Mode_Definition {
-=======
 enum { /* tag_Wireless_Mode_Definition */
->>>>>>> 7d2a07b7
 	ODM_WM_UNKNOWN    = 0x0,
 	ODM_WM_B          = BIT0,
 	ODM_WM_G          = BIT1,
@@ -652,11 +648,7 @@
 	u32 PathB_Cnt[ODM_ASSOCIATE_ENTRY_NUM];
 };
 
-<<<<<<< HEAD
-typedef enum _BASEBAND_CONFIG_PHY_REG_PG_VALUE_TYPE {
-=======
 enum phy_reg_pg_type { /* _BASEBAND_CONFIG_PHY_REG_PG_VALUE_TYPE */
->>>>>>> 7d2a07b7
 	PHY_REG_PG_RELATIVE_VALUE = 0,
 	PHY_REG_PG_EXACT_VALUE = 1
 };
