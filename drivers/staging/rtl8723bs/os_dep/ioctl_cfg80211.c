// SPDX-License-Identifier: GPL-2.0
/******************************************************************************
 *
 * Copyright(c) 2007 - 2012 Realtek Corporation. All rights reserved.
 *
 ******************************************************************************/
#define  _IOCTL_CFG80211_C_

#include <linux/etherdevice.h>
#include <drv_types.h>
#include <rtw_debug.h>
#include <linux/jiffies.h>

#include <rtw_wifi_regd.h>

#define RTW_MAX_MGMT_TX_CNT (8)

#define RTW_SCAN_IE_LEN_MAX      2304
#define RTW_MAX_REMAIN_ON_CHANNEL_DURATION 5000 /* ms */
#define RTW_MAX_NUM_PMKIDS 4

static const u32 rtw_cipher_suites[] = {
	WLAN_CIPHER_SUITE_WEP40,
	WLAN_CIPHER_SUITE_WEP104,
	WLAN_CIPHER_SUITE_TKIP,
	WLAN_CIPHER_SUITE_CCMP,
	WLAN_CIPHER_SUITE_AES_CMAC,
};

#define RATETAB_ENT(_rate, _rateid, _flags) \
	{								\
		.bitrate	= (_rate),				\
		.hw_value	= (_rateid),				\
		.flags		= (_flags),				\
	}

#define CHAN2G(_channel, _freq, _flags) {			\
	.band			= NL80211_BAND_2GHZ,		\
	.center_freq		= (_freq),			\
	.hw_value		= (_channel),			\
	.flags			= (_flags),			\
	.max_antenna_gain	= 0,				\
	.max_power		= 30,				\
}

/* if wowlan is not supported, kernel generate a disconnect at each suspend
 * cf: /net/wireless/sysfs.c, so register a stub wowlan.
 * Moreover wowlan has to be enabled via a the nl80211_set_wowlan callback.
 * (from user space, e.g. iw phy0 wowlan enable)
 */
static const struct wiphy_wowlan_support wowlan_stub = {
	.flags = WIPHY_WOWLAN_ANY,
	.n_patterns = 0,
	.pattern_max_len = 0,
	.pattern_min_len = 0,
	.max_pkt_offset = 0,
};

static struct ieee80211_rate rtw_rates[] = {
	RATETAB_ENT(10,  0x1,   0),
	RATETAB_ENT(20,  0x2,   0),
	RATETAB_ENT(55,  0x4,   0),
	RATETAB_ENT(110, 0x8,   0),
	RATETAB_ENT(60,  0x10,  0),
	RATETAB_ENT(90,  0x20,  0),
	RATETAB_ENT(120, 0x40,  0),
	RATETAB_ENT(180, 0x80,  0),
	RATETAB_ENT(240, 0x100, 0),
	RATETAB_ENT(360, 0x200, 0),
	RATETAB_ENT(480, 0x400, 0),
	RATETAB_ENT(540, 0x800, 0),
};

#define rtw_a_rates		(rtw_rates + 4)
#define RTW_A_RATES_NUM	8
#define rtw_g_rates		(rtw_rates + 0)
#define RTW_G_RATES_NUM	12

#define RTW_2G_CHANNELS_NUM 14

static struct ieee80211_channel rtw_2ghz_channels[] = {
	CHAN2G(1, 2412, 0),
	CHAN2G(2, 2417, 0),
	CHAN2G(3, 2422, 0),
	CHAN2G(4, 2427, 0),
	CHAN2G(5, 2432, 0),
	CHAN2G(6, 2437, 0),
	CHAN2G(7, 2442, 0),
	CHAN2G(8, 2447, 0),
	CHAN2G(9, 2452, 0),
	CHAN2G(10, 2457, 0),
	CHAN2G(11, 2462, 0),
	CHAN2G(12, 2467, 0),
	CHAN2G(13, 2472, 0),
	CHAN2G(14, 2484, 0),
};

static void rtw_2g_channels_init(struct ieee80211_channel *channels)
{
	memcpy((void *)channels, (void *)rtw_2ghz_channels,
		sizeof(struct ieee80211_channel)*RTW_2G_CHANNELS_NUM
	);
}

static void rtw_2g_rates_init(struct ieee80211_rate *rates)
{
	memcpy(rates, rtw_g_rates,
		sizeof(struct ieee80211_rate)*RTW_G_RATES_NUM
	);
}

static struct ieee80211_supported_band *rtw_spt_band_alloc(
	enum nl80211_band band
	)
{
	struct ieee80211_supported_band *spt_band = NULL;
	int n_channels, n_bitrates;

	if (band == NL80211_BAND_2GHZ)
	{
		n_channels = RTW_2G_CHANNELS_NUM;
		n_bitrates = RTW_G_RATES_NUM;
	}
	else
	{
		goto exit;
	}

	spt_band = rtw_zmalloc(sizeof(struct ieee80211_supported_band) +
			       sizeof(struct ieee80211_channel) * n_channels +
			       sizeof(struct ieee80211_rate) * n_bitrates);
	if (!spt_band)
		goto exit;

	spt_band->channels = (struct ieee80211_channel *)(((u8 *)spt_band)+sizeof(struct ieee80211_supported_band));
	spt_band->bitrates = (struct ieee80211_rate *)(((u8 *)spt_band->channels)+sizeof(struct ieee80211_channel)*n_channels);
	spt_band->band = band;
	spt_band->n_channels = n_channels;
	spt_band->n_bitrates = n_bitrates;

	if (band == NL80211_BAND_2GHZ)
	{
		rtw_2g_channels_init(spt_band->channels);
		rtw_2g_rates_init(spt_band->bitrates);
	}

	/* spt_band.ht_cap */

exit:

	return spt_band;
}

static const struct ieee80211_txrx_stypes
rtw_cfg80211_default_mgmt_stypes[NUM_NL80211_IFTYPES] = {
	[NL80211_IFTYPE_ADHOC] = {
		.tx = 0xffff,
		.rx = BIT(IEEE80211_STYPE_ACTION >> 4)
	},
	[NL80211_IFTYPE_STATION] = {
		.tx = 0xffff,
		.rx = BIT(IEEE80211_STYPE_ACTION >> 4) |
		BIT(IEEE80211_STYPE_PROBE_REQ >> 4)
	},
	[NL80211_IFTYPE_AP] = {
		.tx = 0xffff,
		.rx = BIT(IEEE80211_STYPE_ASSOC_REQ >> 4) |
		BIT(IEEE80211_STYPE_REASSOC_REQ >> 4) |
		BIT(IEEE80211_STYPE_PROBE_REQ >> 4) |
		BIT(IEEE80211_STYPE_DISASSOC >> 4) |
		BIT(IEEE80211_STYPE_AUTH >> 4) |
		BIT(IEEE80211_STYPE_DEAUTH >> 4) |
		BIT(IEEE80211_STYPE_ACTION >> 4)
	},
	[NL80211_IFTYPE_AP_VLAN] = {
		/* copy AP */
		.tx = 0xffff,
		.rx = BIT(IEEE80211_STYPE_ASSOC_REQ >> 4) |
		BIT(IEEE80211_STYPE_REASSOC_REQ >> 4) |
		BIT(IEEE80211_STYPE_PROBE_REQ >> 4) |
		BIT(IEEE80211_STYPE_DISASSOC >> 4) |
		BIT(IEEE80211_STYPE_AUTH >> 4) |
		BIT(IEEE80211_STYPE_DEAUTH >> 4) |
		BIT(IEEE80211_STYPE_ACTION >> 4)
	},
	[NL80211_IFTYPE_P2P_CLIENT] = {
		.tx = 0xffff,
		.rx = BIT(IEEE80211_STYPE_ACTION >> 4) |
		BIT(IEEE80211_STYPE_PROBE_REQ >> 4)
	},
	[NL80211_IFTYPE_P2P_GO] = {
		.tx = 0xffff,
		.rx = BIT(IEEE80211_STYPE_ASSOC_REQ >> 4) |
		BIT(IEEE80211_STYPE_REASSOC_REQ >> 4) |
		BIT(IEEE80211_STYPE_PROBE_REQ >> 4) |
		BIT(IEEE80211_STYPE_DISASSOC >> 4) |
		BIT(IEEE80211_STYPE_AUTH >> 4) |
		BIT(IEEE80211_STYPE_DEAUTH >> 4) |
		BIT(IEEE80211_STYPE_ACTION >> 4)
	},
};

static int rtw_ieee80211_channel_to_frequency(int chan, int band)
{
	if (band == NL80211_BAND_2GHZ) {
		if (chan == 14)
			return 2484;
             else if (chan < 14)
			return 2407 + chan * 5;
	}

	return 0; /* not supported */
}

#define MAX_BSSINFO_LEN 1000
struct cfg80211_bss *rtw_cfg80211_inform_bss(struct adapter *padapter, struct wlan_network *pnetwork)
{
	struct ieee80211_channel *notify_channel;
	struct cfg80211_bss *bss = NULL;
	/* struct ieee80211_supported_band *band; */
	u16 channel;
	u32 freq;
	u64 notify_timestamp;
	s32 notify_signal;
	u8 *buf = NULL, *pbuf;
	size_t len, bssinf_len = 0;
	struct ieee80211_hdr *pwlanhdr;
	__le16 *fctrl;

	struct wireless_dev *wdev = padapter->rtw_wdev;
	struct wiphy *wiphy = wdev->wiphy;
	struct mlme_priv *pmlmepriv = &(padapter->mlmepriv);

<<<<<<< HEAD

	/* DBG_8192C("%s\n", __func__); */

	bssinf_len = pnetwork->network.IELength + sizeof(struct ieee80211_hdr_3addr);
	if (bssinf_len > MAX_BSSINFO_LEN) {
		DBG_871X("%s IE Length too long > %d byte\n", __func__, MAX_BSSINFO_LEN);
=======
	bssinf_len = pnetwork->network.IELength + sizeof(struct ieee80211_hdr_3addr);
	if (bssinf_len > MAX_BSSINFO_LEN)
>>>>>>> 7d2a07b7
		goto exit;

	{
		u16 wapi_len = 0;

		if (rtw_get_wapi_ie(pnetwork->network.IEs, pnetwork->network.IELength, NULL, &wapi_len) > 0)
		{
			if (wapi_len > 0)
				goto exit;
		}
	}

	/* To reduce PBC Overlap rate */
	/* spin_lock_bh(&pwdev_priv->scan_req_lock); */
	if (adapter_wdev_data(padapter)->scan_request)
	{
		u8 *psr = NULL, sr = 0;
		struct ndis_802_11_ssid *pssid = &pnetwork->network.Ssid;
		struct cfg80211_scan_request *request = adapter_wdev_data(padapter)->scan_request;
		struct cfg80211_ssid *ssids = request->ssids;
		u32 wpsielen = 0;
		u8 *wpsie = NULL;

		wpsie = rtw_get_wps_ie(pnetwork->network.IEs+_FIXED_IE_LENGTH_, pnetwork->network.IELength-_FIXED_IE_LENGTH_, NULL, &wpsielen);

		if (wpsie && wpsielen > 0)
			psr = rtw_get_wps_attr_content(wpsie,  wpsielen, WPS_ATTR_SELECTED_REGISTRAR, (u8 *)(&sr), NULL);

		if (sr != 0)
		{
			if (request->n_ssids == 1 && request->n_channels == 1) /*  it means under processing WPS */
			{
				if (ssids[0].ssid_len != 0 &&
				    (pssid->SsidLength != ssids[0].ssid_len ||
				     memcmp(pssid->Ssid, ssids[0].ssid, ssids[0].ssid_len)))
				{
					if (psr)
						*psr = 0; /* clear sr */
				}
			}
		}
	}
	/* spin_unlock_bh(&pwdev_priv->scan_req_lock); */


	channel = pnetwork->network.Configuration.DSConfig;
	freq = rtw_ieee80211_channel_to_frequency(channel, NL80211_BAND_2GHZ);

	notify_channel = ieee80211_get_channel(wiphy, freq);

	notify_timestamp = ktime_to_us(ktime_get_boottime());

	/* We've set wiphy's signal_type as CFG80211_SIGNAL_TYPE_MBM: signal strength in mBm (100*dBm) */
	if (check_fwstate(pmlmepriv, _FW_LINKED) == true &&
		is_same_network(&pmlmepriv->cur_network.network, &pnetwork->network, 0)) {
		notify_signal = 100*translate_percentage_to_dbm(padapter->recvpriv.signal_strength);/* dbm */
	} else {
		notify_signal = 100*translate_percentage_to_dbm(pnetwork->network.PhyInfo.SignalStrength);/* dbm */
	}

	buf = kzalloc(MAX_BSSINFO_LEN, GFP_ATOMIC);
	if (!buf)
		goto exit;
	pbuf = buf;

	pwlanhdr = (struct ieee80211_hdr *)pbuf;
	fctrl = &(pwlanhdr->frame_control);
	*(fctrl) = 0;

	SetSeqNum(pwlanhdr, 0/*pmlmeext->mgnt_seq*/);
	/* pmlmeext->mgnt_seq++; */

	if (pnetwork->network.Reserved[0] == 1) { /*  WIFI_BEACON */
		eth_broadcast_addr(pwlanhdr->addr1);
		SetFrameSubType(pbuf, WIFI_BEACON);
	} else {
		memcpy(pwlanhdr->addr1, myid(&(padapter->eeprompriv)), ETH_ALEN);
		SetFrameSubType(pbuf, WIFI_PROBERSP);
	}

	memcpy(pwlanhdr->addr2, pnetwork->network.MacAddress, ETH_ALEN);
	memcpy(pwlanhdr->addr3, pnetwork->network.MacAddress, ETH_ALEN);


	pbuf += sizeof(struct ieee80211_hdr_3addr);
	len = sizeof(struct ieee80211_hdr_3addr);

	memcpy(pbuf, pnetwork->network.IEs, pnetwork->network.IELength);
	len += pnetwork->network.IELength;

	*((__le64 *)pbuf) = cpu_to_le64(notify_timestamp);

	bss = cfg80211_inform_bss_frame(wiphy, notify_channel, (struct ieee80211_mgmt *)buf,
		len, notify_signal, GFP_ATOMIC);

	if (unlikely(!bss))
		goto exit;

	cfg80211_put_bss(wiphy, bss);
	kfree(buf);

exit:
	return bss;

}

/*
	Check the given bss is valid by kernel API cfg80211_get_bss()
	@padapter : the given adapter

	return true if bss is valid,  false for not found.
*/
int rtw_cfg80211_check_bss(struct adapter *padapter)
{
	struct wlan_bssid_ex  *pnetwork = &(padapter->mlmeextpriv.mlmext_info.network);
	struct cfg80211_bss *bss = NULL;
	struct ieee80211_channel *notify_channel = NULL;
	u32 freq;

	if (!(pnetwork) || !(padapter->rtw_wdev))
		return false;

	freq = rtw_ieee80211_channel_to_frequency(pnetwork->Configuration.DSConfig, NL80211_BAND_2GHZ);

	notify_channel = ieee80211_get_channel(padapter->rtw_wdev->wiphy, freq);
	bss = cfg80211_get_bss(padapter->rtw_wdev->wiphy, notify_channel,
			pnetwork->MacAddress, pnetwork->Ssid.Ssid,
			pnetwork->Ssid.SsidLength,
			WLAN_CAPABILITY_ESS, WLAN_CAPABILITY_ESS);

	cfg80211_put_bss(padapter->rtw_wdev->wiphy, bss);

	return	(bss != NULL);
}

void rtw_cfg80211_ibss_indicate_connect(struct adapter *padapter)
{
	struct mlme_priv *pmlmepriv = &padapter->mlmepriv;
	struct wlan_network  *cur_network = &(pmlmepriv->cur_network);
	struct wireless_dev *pwdev = padapter->rtw_wdev;
	struct wiphy *wiphy = pwdev->wiphy;
	int freq = (int)cur_network->network.Configuration.DSConfig;
	struct ieee80211_channel *chan;

	if (pwdev->iftype != NL80211_IFTYPE_ADHOC)
	{
		return;
	}

	if (!rtw_cfg80211_check_bss(padapter)) {
		struct wlan_bssid_ex  *pnetwork = &(padapter->mlmeextpriv.mlmext_info.network);
		struct wlan_network *scanned = pmlmepriv->cur_network_scanned;

		if (check_fwstate(pmlmepriv, WIFI_ADHOC_MASTER_STATE) == true)
		{

			memcpy(&cur_network->network, pnetwork, sizeof(struct wlan_bssid_ex));
			rtw_cfg80211_inform_bss(padapter, cur_network);
		}
		else
		{
			if (scanned == NULL) {
				rtw_warn_on(1);
				return;
			}
			if (!memcmp(&(scanned->network.Ssid), &(pnetwork->Ssid), sizeof(struct ndis_802_11_ssid))
				&& !memcmp(scanned->network.MacAddress, pnetwork->MacAddress, sizeof(NDIS_802_11_MAC_ADDRESS))
			)
				rtw_cfg80211_inform_bss(padapter, scanned);
			else
				rtw_warn_on(1);
		}

		if (!rtw_cfg80211_check_bss(padapter))
			netdev_dbg(padapter->pnetdev,
				   FUNC_ADPT_FMT " BSS not found !!\n",
				   FUNC_ADPT_ARG(padapter));
	}
	/* notify cfg80211 that device joined an IBSS */
	chan = ieee80211_get_channel(wiphy, freq);
	cfg80211_ibss_joined(padapter->pnetdev, cur_network->network.MacAddress, chan, GFP_ATOMIC);
}

void rtw_cfg80211_indicate_connect(struct adapter *padapter)
{
	struct mlme_priv *pmlmepriv = &padapter->mlmepriv;
	struct wlan_network  *cur_network = &(pmlmepriv->cur_network);
	struct wireless_dev *pwdev = padapter->rtw_wdev;

	if (pwdev->iftype != NL80211_IFTYPE_STATION
		&& pwdev->iftype != NL80211_IFTYPE_P2P_CLIENT
	) {
		return;
	}

	if (check_fwstate(pmlmepriv, WIFI_AP_STATE) == true)
		return;

	{
		struct wlan_bssid_ex  *pnetwork = &(padapter->mlmeextpriv.mlmext_info.network);
		struct wlan_network *scanned = pmlmepriv->cur_network_scanned;

		if (scanned == NULL) {
			rtw_warn_on(1);
			goto check_bss;
		}

		if (!memcmp(scanned->network.MacAddress, pnetwork->MacAddress, sizeof(NDIS_802_11_MAC_ADDRESS))
			&& !memcmp(&(scanned->network.Ssid), &(pnetwork->Ssid), sizeof(struct ndis_802_11_ssid))
		)
			rtw_cfg80211_inform_bss(padapter, scanned);
		else
			rtw_warn_on(1);
	}

check_bss:
	if (!rtw_cfg80211_check_bss(padapter))
		netdev_dbg(padapter->pnetdev,
			   FUNC_ADPT_FMT " BSS not found !!\n",
			   FUNC_ADPT_ARG(padapter));

	if (rtw_to_roam(padapter) > 0) {
		struct wiphy *wiphy = pwdev->wiphy;
		struct ieee80211_channel *notify_channel;
		u32 freq;
		u16 channel = cur_network->network.Configuration.DSConfig;
		struct cfg80211_roam_info roam_info = {};

		freq = rtw_ieee80211_channel_to_frequency(channel, NL80211_BAND_2GHZ);

		notify_channel = ieee80211_get_channel(wiphy, freq);

		roam_info.channel = notify_channel;
		roam_info.bssid = cur_network->network.MacAddress;
		roam_info.req_ie =
			pmlmepriv->assoc_req+sizeof(struct ieee80211_hdr_3addr)+2;
		roam_info.req_ie_len =
			pmlmepriv->assoc_req_len-sizeof(struct ieee80211_hdr_3addr)-2;
		roam_info.resp_ie =
			pmlmepriv->assoc_rsp+sizeof(struct ieee80211_hdr_3addr)+6;
		roam_info.resp_ie_len =
			pmlmepriv->assoc_rsp_len-sizeof(struct ieee80211_hdr_3addr)-6;
		cfg80211_roamed(padapter->pnetdev, &roam_info, GFP_ATOMIC);
	}
	else
	{
		cfg80211_connect_result(padapter->pnetdev, cur_network->network.MacAddress
			, pmlmepriv->assoc_req+sizeof(struct ieee80211_hdr_3addr)+2
			, pmlmepriv->assoc_req_len-sizeof(struct ieee80211_hdr_3addr)-2
			, pmlmepriv->assoc_rsp+sizeof(struct ieee80211_hdr_3addr)+6
			, pmlmepriv->assoc_rsp_len-sizeof(struct ieee80211_hdr_3addr)-6
			, WLAN_STATUS_SUCCESS, GFP_ATOMIC);
	}
}

void rtw_cfg80211_indicate_disconnect(struct adapter *padapter)
{
	struct mlme_priv *pmlmepriv = &padapter->mlmepriv;
	struct wireless_dev *pwdev = padapter->rtw_wdev;

	if (pwdev->iftype != NL80211_IFTYPE_STATION
		&& pwdev->iftype != NL80211_IFTYPE_P2P_CLIENT
	) {
		return;
	}

	if (check_fwstate(pmlmepriv, WIFI_AP_STATE) == true)
		return;

	if (!padapter->mlmepriv.not_indic_disco) {
		if (check_fwstate(&padapter->mlmepriv, _FW_LINKED)) {
			cfg80211_disconnected(padapter->pnetdev, 0,
					      NULL, 0, true, GFP_ATOMIC);
		} else {
			cfg80211_connect_result(padapter->pnetdev, NULL, NULL, 0, NULL, 0,
				WLAN_STATUS_UNSPECIFIED_FAILURE, GFP_ATOMIC/*GFP_KERNEL*/);
		}
	}
}


static int rtw_cfg80211_ap_set_encryption(struct net_device *dev, struct ieee_param *param, u32 param_len)
{
	int ret = 0;
	u32 wep_key_idx, wep_key_len;
	struct sta_info *psta = NULL, *pbcmc_sta = NULL;
	struct adapter *padapter = rtw_netdev_priv(dev);
	struct mlme_priv *pmlmepriv = &padapter->mlmepriv;
<<<<<<< HEAD
	struct security_priv* psecuritypriv =  &(padapter->securitypriv);
=======
	struct security_priv *psecuritypriv =  &(padapter->securitypriv);
>>>>>>> 7d2a07b7
	struct sta_priv *pstapriv = &padapter->stapriv;
	char *grpkey = padapter->securitypriv.dot118021XGrpKey[param->u.crypt.idx].skey;
	char *txkey = padapter->securitypriv.dot118021XGrptxmickey[param->u.crypt.idx].skey;
	char *rxkey = padapter->securitypriv.dot118021XGrprxmickey[param->u.crypt.idx].skey;

	param->u.crypt.err = 0;
	param->u.crypt.alg[IEEE_CRYPT_ALG_NAME_LEN - 1] = '\0';

	if (param_len !=  sizeof(struct ieee_param) + param->u.crypt.key_len)
	{
		ret =  -EINVAL;
		goto exit;
	}

	if (param->sta_addr[0] == 0xff && param->sta_addr[1] == 0xff &&
	    param->sta_addr[2] == 0xff && param->sta_addr[3] == 0xff &&
	    param->sta_addr[4] == 0xff && param->sta_addr[5] == 0xff)
	{
		if (param->u.crypt.idx >= WEP_KEYS)
		{
			ret = -EINVAL;
			goto exit;
		}
	}
	else
	{
		psta = rtw_get_stainfo(pstapriv, param->sta_addr);
		if (!psta)
			/* ret = -EINVAL; */
			goto exit;
	}

	if (strcmp(param->u.crypt.alg, "none") == 0 && (psta == NULL))
		goto exit;

	if (strcmp(param->u.crypt.alg, "WEP") == 0 && (psta == NULL))
	{
		wep_key_idx = param->u.crypt.idx;
		wep_key_len = param->u.crypt.key_len;

<<<<<<< HEAD
		DBG_8192C("r871x_set_encryption, wep_key_idx =%d, len =%d\n", wep_key_idx, wep_key_len);

=======
>>>>>>> 7d2a07b7
		if ((wep_key_idx >= WEP_KEYS) || (wep_key_len <= 0))
		{
			ret = -EINVAL;
			goto exit;
		}

		if (wep_key_len > 0)
		{
			wep_key_len = wep_key_len <= 5 ? 5 : 13;
		}

		if (psecuritypriv->bWepDefaultKeyIdxSet == 0)
		{
			/* wep default key has not been set, so use this key index as default key. */

			psecuritypriv->dot11AuthAlgrthm = dot11AuthAlgrthm_Auto;
			psecuritypriv->ndisencryptstatus = Ndis802_11Encryption1Enabled;
			psecuritypriv->dot11PrivacyAlgrthm = _WEP40_;
			psecuritypriv->dot118021XGrpPrivacy = _WEP40_;

			if (wep_key_len == 13)
			{
				psecuritypriv->dot11PrivacyAlgrthm = _WEP104_;
				psecuritypriv->dot118021XGrpPrivacy = _WEP104_;
			}

			psecuritypriv->dot11PrivacyKeyIndex = wep_key_idx;
		}

		memcpy(&(psecuritypriv->dot11DefKey[wep_key_idx].skey[0]), param->u.crypt.key, wep_key_len);

		psecuritypriv->dot11DefKeylen[wep_key_idx] = wep_key_len;

		rtw_ap_set_wep_key(padapter, param->u.crypt.key, wep_key_len, wep_key_idx, 1);

		goto exit;

	}


	if (!psta && check_fwstate(pmlmepriv, WIFI_AP_STATE)) /* group key */
	{
		if (param->u.crypt.set_tx == 0) /* group key */
		{
			if (strcmp(param->u.crypt.alg, "WEP") == 0)
			{
<<<<<<< HEAD
				DBG_8192C("%s, set group_key, WEP\n", __func__);

				memcpy(psecuritypriv->dot118021XGrpKey[param->u.crypt.idx].skey, param->u.crypt.key, (param->u.crypt.key_len > 16 ? 16 : param->u.crypt.key_len));
=======
				memcpy(grpkey, param->u.crypt.key, (param->u.crypt.key_len > 16 ? 16 : param->u.crypt.key_len));
>>>>>>> 7d2a07b7

				psecuritypriv->dot118021XGrpPrivacy = _WEP40_;
				if (param->u.crypt.key_len == 13)
				{
						psecuritypriv->dot118021XGrpPrivacy = _WEP104_;
				}

			}
			else if (strcmp(param->u.crypt.alg, "TKIP") == 0)
			{
				psecuritypriv->dot118021XGrpPrivacy = _TKIP_;

<<<<<<< HEAD
				memcpy(psecuritypriv->dot118021XGrpKey[param->u.crypt.idx].skey, param->u.crypt.key, (param->u.crypt.key_len > 16 ? 16 : param->u.crypt.key_len));
=======
				memcpy(grpkey, param->u.crypt.key, (param->u.crypt.key_len > 16 ? 16 : param->u.crypt.key_len));
>>>>>>> 7d2a07b7

				/* DEBUG_ERR("set key length :param->u.crypt.key_len =%d\n", param->u.crypt.key_len); */
				/* set mic key */
				memcpy(txkey, &(param->u.crypt.key[16]), 8);
				memcpy(rxkey, &(param->u.crypt.key[24]), 8);

				psecuritypriv->busetkipkey = true;

			}
			else if (strcmp(param->u.crypt.alg, "CCMP") == 0)
			{
				psecuritypriv->dot118021XGrpPrivacy = _AES_;

<<<<<<< HEAD
				memcpy(psecuritypriv->dot118021XGrpKey[param->u.crypt.idx].skey, param->u.crypt.key, (param->u.crypt.key_len > 16 ? 16 : param->u.crypt.key_len));
=======
				memcpy(grpkey, param->u.crypt.key, (param->u.crypt.key_len > 16 ? 16 : param->u.crypt.key_len));
>>>>>>> 7d2a07b7
			}
			else
			{
				psecuritypriv->dot118021XGrpPrivacy = _NO_PRIVACY_;
			}

			psecuritypriv->dot118021XGrpKeyid = param->u.crypt.idx;

			psecuritypriv->binstallGrpkey = true;

			psecuritypriv->dot11PrivacyAlgrthm = psecuritypriv->dot118021XGrpPrivacy;/*  */

			rtw_ap_set_group_key(padapter, param->u.crypt.key, psecuritypriv->dot118021XGrpPrivacy, param->u.crypt.idx);

			pbcmc_sta = rtw_get_bcmc_stainfo(padapter);
			if (pbcmc_sta)
			{
				pbcmc_sta->ieee8021x_blocked = false;
				pbcmc_sta->dot118021XPrivacy = psecuritypriv->dot118021XGrpPrivacy;/* rx will use bmc_sta's dot118021XPrivacy */
			}

		}

		goto exit;

	}

	if (psecuritypriv->dot11AuthAlgrthm == dot11AuthAlgrthm_8021X && psta) /*  psk/802_1x */
	{
		if (check_fwstate(pmlmepriv, WIFI_AP_STATE))
		{
			if (param->u.crypt.set_tx == 1) /* pairwise key */
			{
				memcpy(psta->dot118021x_UncstKey.skey, param->u.crypt.key, (param->u.crypt.key_len > 16 ? 16 : param->u.crypt.key_len));

				if (strcmp(param->u.crypt.alg, "WEP") == 0)
				{
					psta->dot118021XPrivacy = _WEP40_;
					if (param->u.crypt.key_len == 13)
					{
						psta->dot118021XPrivacy = _WEP104_;
					}
				}
				else if (strcmp(param->u.crypt.alg, "TKIP") == 0)
				{
					psta->dot118021XPrivacy = _TKIP_;

					/* DEBUG_ERR("set key length :param->u.crypt.key_len =%d\n", param->u.crypt.key_len); */
					/* set mic key */
					memcpy(psta->dot11tkiptxmickey.skey, &(param->u.crypt.key[16]), 8);
					memcpy(psta->dot11tkiprxmickey.skey, &(param->u.crypt.key[24]), 8);

					psecuritypriv->busetkipkey = true;

				}
				else if (strcmp(param->u.crypt.alg, "CCMP") == 0)
				{

					psta->dot118021XPrivacy = _AES_;
				}
				else
				{
					psta->dot118021XPrivacy = _NO_PRIVACY_;
				}

				rtw_ap_set_pairwise_key(padapter, psta);

				psta->ieee8021x_blocked = false;

				psta->bpairwise_key_installed = true;

			}
			else/* group key??? */
			{
				if (strcmp(param->u.crypt.alg, "WEP") == 0)
				{
<<<<<<< HEAD
					memcpy(psecuritypriv->dot118021XGrpKey[param->u.crypt.idx].skey, param->u.crypt.key, (param->u.crypt.key_len > 16 ? 16 : param->u.crypt.key_len));
=======
					memcpy(grpkey, param->u.crypt.key, (param->u.crypt.key_len > 16 ? 16 : param->u.crypt.key_len));
>>>>>>> 7d2a07b7

					psecuritypriv->dot118021XGrpPrivacy = _WEP40_;
					if (param->u.crypt.key_len == 13)
					{
						psecuritypriv->dot118021XGrpPrivacy = _WEP104_;
					}
				}
				else if (strcmp(param->u.crypt.alg, "TKIP") == 0)
				{
					psecuritypriv->dot118021XGrpPrivacy = _TKIP_;

<<<<<<< HEAD
					memcpy(psecuritypriv->dot118021XGrpKey[param->u.crypt.idx].skey, param->u.crypt.key, (param->u.crypt.key_len > 16 ? 16 : param->u.crypt.key_len));
=======
					memcpy(grpkey, param->u.crypt.key, (param->u.crypt.key_len > 16 ? 16 : param->u.crypt.key_len));
>>>>>>> 7d2a07b7

					/* DEBUG_ERR("set key length :param->u.crypt.key_len =%d\n", param->u.crypt.key_len); */
					/* set mic key */
					memcpy(txkey, &(param->u.crypt.key[16]), 8);
					memcpy(rxkey, &(param->u.crypt.key[24]), 8);

					psecuritypriv->busetkipkey = true;

				}
				else if (strcmp(param->u.crypt.alg, "CCMP") == 0)
				{
					psecuritypriv->dot118021XGrpPrivacy = _AES_;

<<<<<<< HEAD
					memcpy(psecuritypriv->dot118021XGrpKey[param->u.crypt.idx].skey, param->u.crypt.key, (param->u.crypt.key_len > 16 ? 16 : param->u.crypt.key_len));
=======
					memcpy(grpkey, param->u.crypt.key, (param->u.crypt.key_len > 16 ? 16 : param->u.crypt.key_len));
>>>>>>> 7d2a07b7
				}
				else
				{
					psecuritypriv->dot118021XGrpPrivacy = _NO_PRIVACY_;
				}

				psecuritypriv->dot118021XGrpKeyid = param->u.crypt.idx;

				psecuritypriv->binstallGrpkey = true;

				psecuritypriv->dot11PrivacyAlgrthm = psecuritypriv->dot118021XGrpPrivacy;/*  */

				rtw_ap_set_group_key(padapter, param->u.crypt.key, psecuritypriv->dot118021XGrpPrivacy, param->u.crypt.idx);

				pbcmc_sta = rtw_get_bcmc_stainfo(padapter);
				if (pbcmc_sta)
				{
					pbcmc_sta->ieee8021x_blocked = false;
					pbcmc_sta->dot118021XPrivacy = psecuritypriv->dot118021XGrpPrivacy;/* rx will use bmc_sta's dot118021XPrivacy */
				}

			}

		}

	}

exit:

	return ret;

}

static int rtw_cfg80211_set_encryption(struct net_device *dev, struct ieee_param *param, u32 param_len)
{
	int ret = 0;
	u32 wep_key_idx, wep_key_len;
	struct adapter *padapter = rtw_netdev_priv(dev);
	struct mlme_priv *pmlmepriv = &padapter->mlmepriv;
	struct security_priv *psecuritypriv = &padapter->securitypriv;

	param->u.crypt.err = 0;
	param->u.crypt.alg[IEEE_CRYPT_ALG_NAME_LEN - 1] = '\0';

	if (param_len < (u32) ((u8 *) param->u.crypt.key - (u8 *) param) + param->u.crypt.key_len)
	{
		ret =  -EINVAL;
		goto exit;
	}

	if (param->sta_addr[0] == 0xff && param->sta_addr[1] == 0xff &&
	    param->sta_addr[2] == 0xff && param->sta_addr[3] == 0xff &&
	    param->sta_addr[4] == 0xff && param->sta_addr[5] == 0xff)
	{
		if (param->u.crypt.idx >= WEP_KEYS
			|| param->u.crypt.idx >= BIP_MAX_KEYID
		)
		{
			ret = -EINVAL;
			goto exit;
		}
	} else {
		{
		ret = -EINVAL;
		goto exit;
	}
	}

	if (strcmp(param->u.crypt.alg, "WEP") == 0)
	{
		wep_key_idx = param->u.crypt.idx;
		wep_key_len = param->u.crypt.key_len;

		if ((wep_key_idx >= WEP_KEYS) || (wep_key_len <= 0))
		{
			ret = -EINVAL;
			goto exit;
		}

		if (psecuritypriv->bWepDefaultKeyIdxSet == 0)
		{
			/* wep default key has not been set, so use this key index as default key. */

			wep_key_len = wep_key_len <= 5 ? 5 : 13;

			psecuritypriv->ndisencryptstatus = Ndis802_11Encryption1Enabled;
			psecuritypriv->dot11PrivacyAlgrthm = _WEP40_;
			psecuritypriv->dot118021XGrpPrivacy = _WEP40_;

			if (wep_key_len == 13)
			{
				psecuritypriv->dot11PrivacyAlgrthm = _WEP104_;
				psecuritypriv->dot118021XGrpPrivacy = _WEP104_;
			}

			psecuritypriv->dot11PrivacyKeyIndex = wep_key_idx;
		}

		memcpy(&(psecuritypriv->dot11DefKey[wep_key_idx].skey[0]), param->u.crypt.key, wep_key_len);

		psecuritypriv->dot11DefKeylen[wep_key_idx] = wep_key_len;

		rtw_set_key(padapter, psecuritypriv, wep_key_idx, 0, true);

		goto exit;
	}

	if (padapter->securitypriv.dot11AuthAlgrthm == dot11AuthAlgrthm_8021X) /*  802_1x */
	{
<<<<<<< HEAD
		struct sta_info * psta, *pbcmc_sta;
		struct sta_priv * pstapriv = &padapter->stapriv;

		/* DBG_8192C("%s, : dot11AuthAlgrthm == dot11AuthAlgrthm_8021X\n", __func__); */
=======
		struct sta_info *psta, *pbcmc_sta;
		struct sta_priv *pstapriv = &padapter->stapriv;
>>>>>>> 7d2a07b7

		if (check_fwstate(pmlmepriv, WIFI_STATION_STATE | WIFI_MP_STATE) == true) /* sta mode */
		{
			psta = rtw_get_stainfo(pstapriv, get_bssid(pmlmepriv));
			if (psta) {
				/* Jeff: don't disable ieee8021x_blocked while clearing key */
				if (strcmp(param->u.crypt.alg, "none") != 0)
					psta->ieee8021x_blocked = false;


				if ((padapter->securitypriv.ndisencryptstatus == Ndis802_11Encryption2Enabled) ||
						(padapter->securitypriv.ndisencryptstatus ==  Ndis802_11Encryption3Enabled))
				{
					psta->dot118021XPrivacy = padapter->securitypriv.dot11PrivacyAlgrthm;
				}

				if (param->u.crypt.set_tx == 1)/* pairwise key */
				{

<<<<<<< HEAD
					DBG_8192C("%s, : param->u.crypt.set_tx == 1\n", __func__);

=======
>>>>>>> 7d2a07b7
					memcpy(psta->dot118021x_UncstKey.skey, param->u.crypt.key, (param->u.crypt.key_len > 16 ? 16 : param->u.crypt.key_len));

					if (strcmp(param->u.crypt.alg, "TKIP") == 0)/* set mic key */
					{
						/* DEBUG_ERR(("\nset key length :param->u.crypt.key_len =%d\n", param->u.crypt.key_len)); */
						memcpy(psta->dot11tkiptxmickey.skey, &(param->u.crypt.key[16]), 8);
						memcpy(psta->dot11tkiprxmickey.skey, &(param->u.crypt.key[24]), 8);

						padapter->securitypriv.busetkipkey = false;
						/* _set_timer(&padapter->securitypriv.tkip_timer, 50); */
					}

					rtw_setstakey_cmd(padapter, psta, true, true);
				}
				else/* group key */
				{
					if (strcmp(param->u.crypt.alg, "TKIP") == 0 || strcmp(param->u.crypt.alg, "CCMP") == 0)
					{
						memcpy(padapter->securitypriv.dot118021XGrpKey[param->u.crypt.idx].skey, param->u.crypt.key, (param->u.crypt.key_len > 16 ? 16 : param->u.crypt.key_len));
						memcpy(padapter->securitypriv.dot118021XGrptxmickey[param->u.crypt.idx].skey, &(param->u.crypt.key[16]), 8);
						memcpy(padapter->securitypriv.dot118021XGrprxmickey[param->u.crypt.idx].skey, &(param->u.crypt.key[24]), 8);
	                                        padapter->securitypriv.binstallGrpkey = true;

						padapter->securitypriv.dot118021XGrpKeyid = param->u.crypt.idx;
						rtw_set_key(padapter, &padapter->securitypriv, param->u.crypt.idx, 1, true);
					}
					else if (strcmp(param->u.crypt.alg, "BIP") == 0)
					{
						/* save the IGTK key, length 16 bytes */
						memcpy(padapter->securitypriv.dot11wBIPKey[param->u.crypt.idx].skey, param->u.crypt.key, (param->u.crypt.key_len > 16 ? 16 : param->u.crypt.key_len));
<<<<<<< HEAD
						/*DBG_871X("IGTK key below:\n");
=======
						/*
>>>>>>> 7d2a07b7
						for (no = 0;no<16;no++)
							printk(" %02x ", padapter->securitypriv.dot11wBIPKey[param->u.crypt.idx].skey[no]);
						*/
						padapter->securitypriv.dot11wBIPKeyid = param->u.crypt.idx;
						padapter->securitypriv.binstallBIPkey = true;
					}
				}
			}

			pbcmc_sta = rtw_get_bcmc_stainfo(padapter);
			if (pbcmc_sta == NULL)
			{
				/* DEBUG_ERR(("Set OID_802_11_ADD_KEY: bcmc stainfo is null\n")); */
			}
			else
			{
				/* Jeff: don't disable ieee8021x_blocked while clearing key */
				if (strcmp(param->u.crypt.alg, "none") != 0)
					pbcmc_sta->ieee8021x_blocked = false;

				if ((padapter->securitypriv.ndisencryptstatus == Ndis802_11Encryption2Enabled) ||
						(padapter->securitypriv.ndisencryptstatus ==  Ndis802_11Encryption3Enabled))
				{
					pbcmc_sta->dot118021XPrivacy = padapter->securitypriv.dot11PrivacyAlgrthm;
				}
			}
		}
		else if (check_fwstate(pmlmepriv, WIFI_ADHOC_STATE)) /* adhoc mode */
		{
		}
	}

exit:

	return ret;
}

static int cfg80211_rtw_add_key(struct wiphy *wiphy, struct net_device *ndev,
				u8 key_index, bool pairwise, const u8 *mac_addr,
				struct key_params *params)
{
	char *alg_name;
	u32 param_len;
	struct ieee_param *param = NULL;
	int ret = 0;
	struct adapter *padapter = rtw_netdev_priv(ndev);
	struct mlme_priv *pmlmepriv = &padapter->mlmepriv;

	param_len = sizeof(struct ieee_param) + params->key_len;
	param = rtw_malloc(param_len);
	if (param == NULL)
		return -1;

	memset(param, 0, param_len);

	param->cmd = IEEE_CMD_SET_ENCRYPTION;
	eth_broadcast_addr(param->sta_addr);

	switch (params->cipher) {
	case IW_AUTH_CIPHER_NONE:
		/* todo: remove key */
		/* remove = 1; */
		alg_name = "none";
		break;
	case WLAN_CIPHER_SUITE_WEP40:
	case WLAN_CIPHER_SUITE_WEP104:
		alg_name = "WEP";
		break;
	case WLAN_CIPHER_SUITE_TKIP:
		alg_name = "TKIP";
		break;
	case WLAN_CIPHER_SUITE_CCMP:
		alg_name = "CCMP";
		break;
	case WLAN_CIPHER_SUITE_AES_CMAC:
		alg_name = "BIP";
		break;
	default:
		ret = -ENOTSUPP;
		goto addkey_end;
	}

	strncpy((char *)param->u.crypt.alg, alg_name, IEEE_CRYPT_ALG_NAME_LEN);


	if (!mac_addr || is_broadcast_ether_addr(mac_addr))
	{
		param->u.crypt.set_tx = 0; /* for wpa/wpa2 group key */
	} else {
		param->u.crypt.set_tx = 1; /* for wpa/wpa2 pairwise key */
	}

	param->u.crypt.idx = key_index;

	if (params->seq_len && params->seq)
	{
		memcpy(param->u.crypt.seq, (u8 *)params->seq, params->seq_len);
	}

	if (params->key_len && params->key)
	{
		param->u.crypt.key_len = params->key_len;
		memcpy(param->u.crypt.key, (u8 *)params->key, params->key_len);
	}

	if (check_fwstate(pmlmepriv, WIFI_STATION_STATE) == true)
	{
		ret =  rtw_cfg80211_set_encryption(ndev, param, param_len);
	}
	else if (check_fwstate(pmlmepriv, WIFI_AP_STATE) == true)
	{
		if (mac_addr)
			memcpy(param->sta_addr, (void *)mac_addr, ETH_ALEN);

		ret = rtw_cfg80211_ap_set_encryption(ndev, param, param_len);
	}
        else if (check_fwstate(pmlmepriv, WIFI_ADHOC_STATE) == true
                || check_fwstate(pmlmepriv, WIFI_ADHOC_MASTER_STATE) == true)
        {
                ret =  rtw_cfg80211_set_encryption(ndev, param, param_len);
        }

addkey_end:
	kfree(param);

	return ret;

}

static int cfg80211_rtw_get_key(struct wiphy *wiphy, struct net_device *ndev,
				u8 key_index, bool pairwise, const u8 *mac_addr,
				void *cookie,
				void (*callback)(void *cookie,
						 struct key_params*))
{
	return 0;
}

static int cfg80211_rtw_del_key(struct wiphy *wiphy, struct net_device *ndev,
				u8 key_index, bool pairwise, const u8 *mac_addr)
{
	struct adapter *padapter = rtw_netdev_priv(ndev);
	struct security_priv *psecuritypriv = &padapter->securitypriv;

	if (key_index == psecuritypriv->dot11PrivacyKeyIndex)
	{
		/* clear the flag of wep default key set. */
		psecuritypriv->bWepDefaultKeyIdxSet = 0;
	}

	return 0;
}

static int cfg80211_rtw_set_default_key(struct wiphy *wiphy,
	struct net_device *ndev, u8 key_index
	, bool unicast, bool multicast
	)
{
	struct adapter *padapter = rtw_netdev_priv(ndev);
	struct security_priv *psecuritypriv = &padapter->securitypriv;

	if ((key_index < WEP_KEYS) && ((psecuritypriv->dot11PrivacyAlgrthm == _WEP40_) || (psecuritypriv->dot11PrivacyAlgrthm == _WEP104_))) /* set wep default key */
	{
		psecuritypriv->ndisencryptstatus = Ndis802_11Encryption1Enabled;

		psecuritypriv->dot11PrivacyKeyIndex = key_index;

		psecuritypriv->dot11PrivacyAlgrthm = _WEP40_;
		psecuritypriv->dot118021XGrpPrivacy = _WEP40_;
		if (psecuritypriv->dot11DefKeylen[key_index] == 13)
		{
			psecuritypriv->dot11PrivacyAlgrthm = _WEP104_;
			psecuritypriv->dot118021XGrpPrivacy = _WEP104_;
		}

		psecuritypriv->bWepDefaultKeyIdxSet = 1; /* set the flag to represent that wep default key has been set */
	}

	return 0;

}

static int cfg80211_rtw_get_station(struct wiphy *wiphy,
				    struct net_device *ndev,
				const u8 *mac,
				struct station_info *sinfo)
{
	int ret = 0;
	struct adapter *padapter = rtw_netdev_priv(ndev);
	struct mlme_priv *pmlmepriv = &padapter->mlmepriv;
	struct sta_info *psta = NULL;
	struct sta_priv *pstapriv = &padapter->stapriv;

	sinfo->filled = 0;

	if (!mac) {
		ret = -ENOENT;
		goto exit;
	}

	psta = rtw_get_stainfo(pstapriv, (u8 *)mac);
	if (psta == NULL) {
		ret = -ENOENT;
		goto exit;
	}

	/* for infra./P2PClient mode */
	if (check_fwstate(pmlmepriv, WIFI_STATION_STATE)
		&& check_fwstate(pmlmepriv, _FW_LINKED)
	)
	{
		struct wlan_network  *cur_network = &(pmlmepriv->cur_network);

		if (memcmp((u8 *)mac, cur_network->network.MacAddress, ETH_ALEN)) {
			ret = -ENOENT;
			goto exit;
		}

		sinfo->filled |= BIT_ULL(NL80211_STA_INFO_SIGNAL);
		sinfo->signal = translate_percentage_to_dbm(padapter->recvpriv.signal_strength);

		sinfo->filled |= BIT_ULL(NL80211_STA_INFO_TX_BITRATE);
		sinfo->txrate.legacy = rtw_get_cur_max_rate(padapter);

		sinfo->filled |= BIT_ULL(NL80211_STA_INFO_RX_PACKETS);
		sinfo->rx_packets = sta_rx_data_pkts(psta);

		sinfo->filled |= BIT_ULL(NL80211_STA_INFO_TX_PACKETS);
		sinfo->tx_packets = psta->sta_stats.tx_pkts;
		sinfo->filled |= BIT_ULL(NL80211_STA_INFO_TX_FAILED);
	}

	/* for Ad-Hoc/AP mode */
	if ((check_fwstate(pmlmepriv, WIFI_ADHOC_STATE)
 || check_fwstate(pmlmepriv, WIFI_ADHOC_MASTER_STATE)
 || check_fwstate(pmlmepriv, WIFI_AP_STATE))
		&& check_fwstate(pmlmepriv, _FW_LINKED)
	)
	{
		/* TODO: should acquire station info... */
	}

exit:
	return ret;
}

static int cfg80211_rtw_change_iface(struct wiphy *wiphy,
				     struct net_device *ndev,
				     enum nl80211_iftype type,
				     struct vif_params *params)
{
	enum nl80211_iftype old_type;
	enum ndis_802_11_network_infrastructure networkType;
	struct adapter *padapter = rtw_netdev_priv(ndev);
	struct wireless_dev *rtw_wdev = padapter->rtw_wdev;
	struct mlme_ext_priv *pmlmeext = &(padapter->mlmeextpriv);
	int ret = 0;
<<<<<<< HEAD

	DBG_871X(FUNC_NDEV_FMT" type =%d\n", FUNC_NDEV_ARG(ndev), type);
=======
>>>>>>> 7d2a07b7

	if (adapter_to_dvobj(padapter)->processing_dev_remove == true)
	{
		ret = -EPERM;
		goto exit;
	}

	{
		if (netdev_open(ndev) != 0) {
			ret = -EPERM;
			goto exit;
		}
	}

	if (_FAIL == rtw_pwr_wakeup(padapter)) {
		ret = -EPERM;
		goto exit;
	}

	old_type = rtw_wdev->iftype;

	if (old_type != type)
	{
		pmlmeext->action_public_rxseq = 0xffff;
		pmlmeext->action_public_dialog_token = 0xff;
	}

	switch (type) {
	case NL80211_IFTYPE_ADHOC:
		networkType = Ndis802_11IBSS;
		break;
	case NL80211_IFTYPE_STATION:
		networkType = Ndis802_11Infrastructure;
		break;
	case NL80211_IFTYPE_AP:
		networkType = Ndis802_11APMode;
		break;
	default:
		ret = -EOPNOTSUPP;
		goto exit;
	}

	rtw_wdev->iftype = type;

	if (rtw_set_802_11_infrastructure_mode(padapter, networkType) == false)
	{
		rtw_wdev->iftype = old_type;
		ret = -EPERM;
		goto exit;
	}

	rtw_setopmode_cmd(padapter, networkType, true);

exit:

	return ret;
}

void rtw_cfg80211_indicate_scan_done(struct adapter *adapter, bool aborted)
{
	struct rtw_wdev_priv *pwdev_priv = adapter_wdev_data(adapter);
	struct cfg80211_scan_info info = {
		.aborted = aborted
	};

	spin_lock_bh(&pwdev_priv->scan_req_lock);
	if (pwdev_priv->scan_request) {
		/* avoid WARN_ON(request != wiphy_to_dev(request->wiphy)->scan_req); */
		if (pwdev_priv->scan_request->wiphy == pwdev_priv->rtw_wdev->wiphy)
			cfg80211_scan_done(pwdev_priv->scan_request, &info);

		pwdev_priv->scan_request = NULL;
	}
	spin_unlock_bh(&pwdev_priv->scan_req_lock);
}

void rtw_cfg80211_unlink_bss(struct adapter *padapter, struct wlan_network *pnetwork)
{
	struct wireless_dev *pwdev = padapter->rtw_wdev;
	struct wiphy *wiphy = pwdev->wiphy;
	struct cfg80211_bss *bss = NULL;
	struct wlan_bssid_ex *select_network = &pnetwork->network;

	bss = cfg80211_get_bss(wiphy, NULL/*notify_channel*/,
		select_network->MacAddress, select_network->Ssid.Ssid,
		select_network->Ssid.SsidLength, 0/*WLAN_CAPABILITY_ESS*/,
		0/*WLAN_CAPABILITY_ESS*/);

	if (bss) {
		cfg80211_unlink_bss(wiphy, bss);
<<<<<<< HEAD
		DBG_8192C("%s(): cfg80211_unlink %s!! () ", __func__,
			  select_network->Ssid.Ssid);
=======
>>>>>>> 7d2a07b7
		cfg80211_put_bss(padapter->rtw_wdev->wiphy, bss);
	}
}

void rtw_cfg80211_surveydone_event_callback(struct adapter *padapter)
{
	struct list_head					*plist, *phead;
	struct	mlme_priv *pmlmepriv = &(padapter->mlmepriv);
	struct __queue *queue	= &(pmlmepriv->scanned_queue);
	struct	wlan_network	*pnetwork = NULL;

	spin_lock_bh(&(pmlmepriv->scanned_queue.lock));

	phead = get_list_head(queue);
	list_for_each(plist, phead)
	{
		pnetwork = list_entry(plist, struct wlan_network, list);

		/* report network only if the current channel set contains the channel to which this network belongs */
		if (rtw_ch_set_search_ch(padapter->mlmeextpriv.channel_set, pnetwork->network.Configuration.DSConfig) >= 0
			&& true == rtw_validate_ssid(&(pnetwork->network.Ssid))
		)
		{
			/* ev =translate_scan(padapter, a, pnetwork, ev, stop); */
			rtw_cfg80211_inform_bss(padapter, pnetwork);
		}

	}

	spin_unlock_bh(&(pmlmepriv->scanned_queue.lock));
}

static int rtw_cfg80211_set_probe_req_wpsp2pie(struct adapter *padapter, char *buf, int len)
{
	int ret = 0;
	uint wps_ielen = 0;
	u8 *wps_ie;
	struct mlme_priv *pmlmepriv = &(padapter->mlmepriv);

<<<<<<< HEAD
#ifdef DEBUG_CFG80211
	DBG_8192C("%s, ielen =%d\n", __func__, len);
#endif

=======
>>>>>>> 7d2a07b7
	if (len > 0)
	{
		wps_ie = rtw_get_wps_ie(buf, len, NULL, &wps_ielen);
		if (wps_ie)
		{
			if (pmlmepriv->wps_probe_req_ie)
			{
				pmlmepriv->wps_probe_req_ie_len = 0;
				kfree(pmlmepriv->wps_probe_req_ie);
				pmlmepriv->wps_probe_req_ie = NULL;
			}

			pmlmepriv->wps_probe_req_ie = rtw_malloc(wps_ielen);
			if (!pmlmepriv->wps_probe_req_ie)
				return -EINVAL;

			memcpy(pmlmepriv->wps_probe_req_ie, wps_ie, wps_ielen);
			pmlmepriv->wps_probe_req_ie_len = wps_ielen;
		}
	}

	return ret;

}

static int cfg80211_rtw_scan(struct wiphy *wiphy
	, struct cfg80211_scan_request *request)
{
	struct net_device *ndev = wdev_to_ndev(request->wdev);
	int i;
	u8 _status = false;
	int ret = 0;
	struct ndis_802_11_ssid *ssid = NULL;
	struct rtw_ieee80211_channel ch[RTW_CHANNEL_SCAN_AMOUNT];
	u8 survey_times = 3;
	u8 survey_times_for_one_ch = 6;
	struct cfg80211_ssid *ssids = request->ssids;
	int j = 0;
	bool need_indicate_scan_done = false;

	struct adapter *padapter;
	struct rtw_wdev_priv *pwdev_priv;
	struct mlme_priv *pmlmepriv;

	if (ndev == NULL) {
		ret = -EINVAL;
		goto exit;
	}

	padapter = rtw_netdev_priv(ndev);
	pwdev_priv = adapter_wdev_data(padapter);
	pmlmepriv = &padapter->mlmepriv;
/* endif */

	spin_lock_bh(&pwdev_priv->scan_req_lock);
	pwdev_priv->scan_request = request;
	spin_unlock_bh(&pwdev_priv->scan_req_lock);

	if (check_fwstate(pmlmepriv, WIFI_AP_STATE) == true)
	{
		if (check_fwstate(pmlmepriv, WIFI_UNDER_WPS|_FW_UNDER_SURVEY|_FW_UNDER_LINKING) == true)
		{
			need_indicate_scan_done = true;
			goto check_need_indicate_scan_done;
		}
	}

	rtw_ps_deny(padapter, PS_DENY_SCAN);
	if (_FAIL == rtw_pwr_wakeup(padapter)) {
		need_indicate_scan_done = true;
		goto check_need_indicate_scan_done;
	}

	if (request->ie && request->ie_len > 0)
<<<<<<< HEAD
	{
=======
>>>>>>> 7d2a07b7
		rtw_cfg80211_set_probe_req_wpsp2pie(padapter, (u8 *)request->ie, request->ie_len);

	if (check_fwstate(pmlmepriv, _FW_UNDER_SURVEY) == true) {
		need_indicate_scan_done = true;
		goto check_need_indicate_scan_done;
	} else if (check_fwstate(pmlmepriv, _FW_UNDER_LINKING) == true) {
		ret = -EBUSY;
		goto check_need_indicate_scan_done;
	}

	if (pmlmepriv->LinkDetectInfo.bBusyTraffic == true)
	{
		static unsigned long lastscantime = 0;
		unsigned long passtime;

		passtime = jiffies_to_msecs(jiffies - lastscantime);
		lastscantime = jiffies;
		if (passtime > 12000)
		{
			need_indicate_scan_done = true;
			goto check_need_indicate_scan_done;
		}
	}

	if (rtw_is_scan_deny(padapter)) {
		need_indicate_scan_done = true;
		goto check_need_indicate_scan_done;
	}

	ssid = kzalloc(RTW_SSID_SCAN_AMOUNT * sizeof(struct ndis_802_11_ssid),
		       GFP_KERNEL);
	if (!ssid) {
		ret = -ENOMEM;
		goto check_need_indicate_scan_done;
	}

	/* parsing request ssids, n_ssids */
	for (i = 0; i < request->n_ssids && i < RTW_SSID_SCAN_AMOUNT; i++) {
		memcpy(ssid[i].Ssid, ssids[i].ssid, ssids[i].ssid_len);
		ssid[i].SsidLength = ssids[i].ssid_len;
	}

	/* parsing channels, n_channels */
	memset(ch, 0, sizeof(struct rtw_ieee80211_channel)*RTW_CHANNEL_SCAN_AMOUNT);
	for (i = 0; i < request->n_channels && i < RTW_CHANNEL_SCAN_AMOUNT; i++) {
<<<<<<< HEAD
		#ifdef DEBUG_CFG80211
		DBG_871X(FUNC_ADPT_FMT CHAN_FMT"\n", FUNC_ADPT_ARG(padapter), CHAN_ARG(request->channels[i]));
		#endif
=======
>>>>>>> 7d2a07b7
		ch[i].hw_value = request->channels[i]->hw_value;
		ch[i].flags = request->channels[i]->flags;
	}

	spin_lock_bh(&pmlmepriv->lock);
	if (request->n_channels == 1) {
		for (i = 1; i < survey_times_for_one_ch; i++)
			memcpy(&ch[i], &ch[0], sizeof(struct rtw_ieee80211_channel));
		_status = rtw_sitesurvey_cmd(padapter, ssid, RTW_SSID_SCAN_AMOUNT, ch, survey_times_for_one_ch);
	} else if (request->n_channels <= 4) {
		for (j = request->n_channels - 1; j >= 0; j--)
			for (i = 0; i < survey_times; i++)
		{
			memcpy(&ch[j*survey_times+i], &ch[j], sizeof(struct rtw_ieee80211_channel));
		}
		_status = rtw_sitesurvey_cmd(padapter, ssid, RTW_SSID_SCAN_AMOUNT, ch, survey_times * request->n_channels);
	} else {
		_status = rtw_sitesurvey_cmd(padapter, ssid, RTW_SSID_SCAN_AMOUNT, NULL, 0);
	}
	spin_unlock_bh(&pmlmepriv->lock);


	if (_status == false)
	{
		ret = -1;
	}

check_need_indicate_scan_done:
	kfree(ssid);
	if (need_indicate_scan_done)
	{
		rtw_cfg80211_surveydone_event_callback(padapter);
		rtw_cfg80211_indicate_scan_done(padapter, false);
	}

	rtw_ps_deny_cancel(padapter, PS_DENY_SCAN);

exit:
	return ret;

}

static int cfg80211_rtw_set_wiphy_params(struct wiphy *wiphy, u32 changed)
{
	return 0;
}

static int rtw_cfg80211_set_wpa_version(struct security_priv *psecuritypriv, u32 wpa_version)
{
	if (!wpa_version) {
		psecuritypriv->ndisauthtype = Ndis802_11AuthModeOpen;
		return 0;
	}


	if (wpa_version & (NL80211_WPA_VERSION_1 | NL80211_WPA_VERSION_2))
	{
		psecuritypriv->ndisauthtype = Ndis802_11AuthModeWPAPSK;
	}

	return 0;

}

static int rtw_cfg80211_set_auth_type(struct security_priv *psecuritypriv,
			     enum nl80211_auth_type sme_auth_type)
{
	switch (sme_auth_type) {
	case NL80211_AUTHTYPE_AUTOMATIC:

		psecuritypriv->dot11AuthAlgrthm = dot11AuthAlgrthm_Auto;

		break;
	case NL80211_AUTHTYPE_OPEN_SYSTEM:

		psecuritypriv->dot11AuthAlgrthm = dot11AuthAlgrthm_Open;

		if (psecuritypriv->ndisauthtype > Ndis802_11AuthModeWPA)
			psecuritypriv->dot11AuthAlgrthm = dot11AuthAlgrthm_8021X;

		break;
	case NL80211_AUTHTYPE_SHARED_KEY:

		psecuritypriv->dot11AuthAlgrthm = dot11AuthAlgrthm_Shared;

		psecuritypriv->ndisencryptstatus = Ndis802_11Encryption1Enabled;


		break;
	default:
		psecuritypriv->dot11AuthAlgrthm = dot11AuthAlgrthm_Open;
		/* return -ENOTSUPP; */
	}

	return 0;

}

static int rtw_cfg80211_set_cipher(struct security_priv *psecuritypriv, u32 cipher, bool ucast)
{
	u32 ndisencryptstatus = Ndis802_11EncryptionDisabled;

	u32 *profile_cipher = ucast ? &psecuritypriv->dot11PrivacyAlgrthm :
		&psecuritypriv->dot118021XGrpPrivacy;


	if (!cipher) {
		*profile_cipher = _NO_PRIVACY_;
		psecuritypriv->ndisencryptstatus = ndisencryptstatus;
		return 0;
	}

	switch (cipher) {
	case IW_AUTH_CIPHER_NONE:
		*profile_cipher = _NO_PRIVACY_;
		ndisencryptstatus = Ndis802_11EncryptionDisabled;
		break;
	case WLAN_CIPHER_SUITE_WEP40:
		*profile_cipher = _WEP40_;
		ndisencryptstatus = Ndis802_11Encryption1Enabled;
		break;
	case WLAN_CIPHER_SUITE_WEP104:
		*profile_cipher = _WEP104_;
		ndisencryptstatus = Ndis802_11Encryption1Enabled;
		break;
	case WLAN_CIPHER_SUITE_TKIP:
		*profile_cipher = _TKIP_;
		ndisencryptstatus = Ndis802_11Encryption2Enabled;
		break;
	case WLAN_CIPHER_SUITE_CCMP:
		*profile_cipher = _AES_;
		ndisencryptstatus = Ndis802_11Encryption3Enabled;
		break;
	default:
		return -ENOTSUPP;
	}

	if (ucast) {
		psecuritypriv->ndisencryptstatus = ndisencryptstatus;

		/* if (psecuritypriv->dot11PrivacyAlgrthm >= _AES_) */
		/*	psecuritypriv->ndisauthtype = Ndis802_11AuthModeWPA2PSK; */
	}

	return 0;
}

static int rtw_cfg80211_set_key_mgt(struct security_priv *psecuritypriv, u32 key_mgt)
{
	if (key_mgt == WLAN_AKM_SUITE_8021X)
		/* auth_type = UMAC_AUTH_TYPE_8021X; */
		psecuritypriv->dot11AuthAlgrthm = dot11AuthAlgrthm_8021X;
	else if (key_mgt == WLAN_AKM_SUITE_PSK) {
		psecuritypriv->dot11AuthAlgrthm = dot11AuthAlgrthm_8021X;
	}

	return 0;
}

static int rtw_cfg80211_set_wpa_ie(struct adapter *padapter, u8 *pie, size_t ielen)
{
	u8 *buf = NULL;
	int group_cipher = 0, pairwise_cipher = 0;
	int ret = 0;
	int wpa_ielen = 0;
	int wpa2_ielen = 0;
	u8 *pwpa, *pwpa2;
	u8 null_addr[] = {0, 0, 0, 0, 0, 0};

	if (pie == NULL || !ielen) {
		/* Treat this as normal case, but need to clear WIFI_UNDER_WPS */
		_clr_fwstate_(&padapter->mlmepriv, WIFI_UNDER_WPS);
		goto exit;
	}

	if (ielen > MAX_WPA_IE_LEN+MAX_WPS_IE_LEN+MAX_P2P_IE_LEN) {
		ret = -EINVAL;
		goto exit;
	}

	buf = rtw_zmalloc(ielen);
	if (buf == NULL) {
		ret =  -ENOMEM;
		goto exit;
	}

	memcpy(buf, pie, ielen);
<<<<<<< HEAD

	/* dump */
	{
		int i;
		DBG_8192C("set wpa_ie(length:%zu):\n", ielen);
		for (i = 0; i < ielen; i = i + 8)
			DBG_8192C("0x%.2x 0x%.2x 0x%.2x 0x%.2x 0x%.2x 0x%.2x 0x%.2x 0x%.2x\n", buf[i], buf[i+1], buf[i+2], buf[i+3], buf[i+4], buf[i+5], buf[i+6], buf[i+7]);
	}
=======
>>>>>>> 7d2a07b7

	if (ielen < RSN_HEADER_LEN) {
		ret  = -1;
		goto exit;
	}

	pwpa = rtw_get_wpa_ie(buf, &wpa_ielen, ielen);
<<<<<<< HEAD
	if (pwpa && wpa_ielen > 0)
	{
		if (rtw_parse_wpa_ie(pwpa, wpa_ielen+2, &group_cipher, &pairwise_cipher, NULL) == _SUCCESS)
		{
=======
	if (pwpa && wpa_ielen > 0) {
		if (rtw_parse_wpa_ie(pwpa, wpa_ielen+2, &group_cipher, &pairwise_cipher, NULL) == _SUCCESS) {
>>>>>>> 7d2a07b7
			padapter->securitypriv.dot11AuthAlgrthm = dot11AuthAlgrthm_8021X;
			padapter->securitypriv.ndisauthtype = Ndis802_11AuthModeWPAPSK;
			memcpy(padapter->securitypriv.supplicant_ie, &pwpa[0], wpa_ielen+2);
		}
	}

	pwpa2 = rtw_get_wpa2_ie(buf, &wpa2_ielen, ielen);
<<<<<<< HEAD
	if (pwpa2 && wpa2_ielen > 0)
	{
		if (rtw_parse_wpa2_ie(pwpa2, wpa2_ielen+2, &group_cipher, &pairwise_cipher, NULL) == _SUCCESS)
		{
=======
	if (pwpa2 && wpa2_ielen > 0) {
		if (rtw_parse_wpa2_ie(pwpa2, wpa2_ielen+2, &group_cipher, &pairwise_cipher, NULL) == _SUCCESS) {
>>>>>>> 7d2a07b7
			padapter->securitypriv.dot11AuthAlgrthm = dot11AuthAlgrthm_8021X;
			padapter->securitypriv.ndisauthtype = Ndis802_11AuthModeWPA2PSK;
			memcpy(padapter->securitypriv.supplicant_ie, &pwpa2[0], wpa2_ielen+2);
		}
	}

	if (group_cipher == 0)
		group_cipher = WPA_CIPHER_NONE;

	if (pairwise_cipher == 0)
		pairwise_cipher = WPA_CIPHER_NONE;

	switch (group_cipher)
	{
		case WPA_CIPHER_NONE:
			padapter->securitypriv.dot118021XGrpPrivacy = _NO_PRIVACY_;
			padapter->securitypriv.ndisencryptstatus = Ndis802_11EncryptionDisabled;
			break;
		case WPA_CIPHER_WEP40:
			padapter->securitypriv.dot118021XGrpPrivacy = _WEP40_;
			padapter->securitypriv.ndisencryptstatus = Ndis802_11Encryption1Enabled;
			break;
		case WPA_CIPHER_TKIP:
			padapter->securitypriv.dot118021XGrpPrivacy = _TKIP_;
			padapter->securitypriv.ndisencryptstatus = Ndis802_11Encryption2Enabled;
			break;
		case WPA_CIPHER_CCMP:
			padapter->securitypriv.dot118021XGrpPrivacy = _AES_;
			padapter->securitypriv.ndisencryptstatus = Ndis802_11Encryption3Enabled;
			break;
		case WPA_CIPHER_WEP104:
			padapter->securitypriv.dot118021XGrpPrivacy = _WEP104_;
			padapter->securitypriv.ndisencryptstatus = Ndis802_11Encryption1Enabled;
			break;
	}

	switch (pairwise_cipher)
	{
		case WPA_CIPHER_NONE:
			padapter->securitypriv.dot11PrivacyAlgrthm = _NO_PRIVACY_;
			padapter->securitypriv.ndisencryptstatus = Ndis802_11EncryptionDisabled;
			break;
		case WPA_CIPHER_WEP40:
			padapter->securitypriv.dot11PrivacyAlgrthm = _WEP40_;
			padapter->securitypriv.ndisencryptstatus = Ndis802_11Encryption1Enabled;
			break;
		case WPA_CIPHER_TKIP:
			padapter->securitypriv.dot11PrivacyAlgrthm = _TKIP_;
			padapter->securitypriv.ndisencryptstatus = Ndis802_11Encryption2Enabled;
			break;
		case WPA_CIPHER_CCMP:
			padapter->securitypriv.dot11PrivacyAlgrthm = _AES_;
			padapter->securitypriv.ndisencryptstatus = Ndis802_11Encryption3Enabled;
			break;
		case WPA_CIPHER_WEP104:
			padapter->securitypriv.dot11PrivacyAlgrthm = _WEP104_;
			padapter->securitypriv.ndisencryptstatus = Ndis802_11Encryption1Enabled;
			break;
	}

	{/* handle wps_ie */
		uint wps_ielen;
		u8 *wps_ie;

		wps_ie = rtw_get_wps_ie(buf, ielen, NULL, &wps_ielen);
		if (wps_ie && wps_ielen > 0) {
<<<<<<< HEAD
			DBG_8192C("got wps_ie, wps_ielen:%u\n", wps_ielen);
=======
>>>>>>> 7d2a07b7
			padapter->securitypriv.wps_ie_len = wps_ielen < MAX_WPS_IE_LEN ? wps_ielen : MAX_WPS_IE_LEN;
			memcpy(padapter->securitypriv.wps_ie, wps_ie, padapter->securitypriv.wps_ie_len);
			set_fwstate(&padapter->mlmepriv, WIFI_UNDER_WPS);
		} else {
			_clr_fwstate_(&padapter->mlmepriv, WIFI_UNDER_WPS);
		}
	}

	/* TKIP and AES disallow multicast packets until installing group key */
	if (padapter->securitypriv.dot11PrivacyAlgrthm == _TKIP_
		|| padapter->securitypriv.dot11PrivacyAlgrthm == _TKIP_WTMIC_
		|| padapter->securitypriv.dot11PrivacyAlgrthm == _AES_)
		/* WPS open need to enable multicast */
		/*  check_fwstate(&padapter->mlmepriv, WIFI_UNDER_WPS) == true) */
		rtw_hal_set_hwreg(padapter, HW_VAR_OFF_RCR_AM, null_addr);

exit:
	kfree(buf);
	if (ret)
		_clr_fwstate_(&padapter->mlmepriv, WIFI_UNDER_WPS);
	return ret;
}

static int cfg80211_rtw_join_ibss(struct wiphy *wiphy, struct net_device *ndev,
				  struct cfg80211_ibss_params *params)
{
	struct adapter *padapter = rtw_netdev_priv(ndev);
	struct ndis_802_11_ssid ndis_ssid;
	struct security_priv *psecuritypriv = &padapter->securitypriv;
	struct mlme_priv *pmlmepriv = &padapter->mlmepriv;
	int ret = 0;

	if (_FAIL == rtw_pwr_wakeup(padapter)) {
		ret = -EPERM;
		goto exit;
	}

	if (check_fwstate(pmlmepriv, WIFI_AP_STATE)) {
		ret = -EPERM;
		goto exit;
	}

	if (!params->ssid || !params->ssid_len) {
		ret = -EINVAL;
		goto exit;
	}

	if (params->ssid_len > IW_ESSID_MAX_SIZE) {

		ret = -E2BIG;
		goto exit;
	}

	memset(&ndis_ssid, 0, sizeof(struct ndis_802_11_ssid));
	ndis_ssid.SsidLength = params->ssid_len;
	memcpy(ndis_ssid.Ssid, (u8 *)params->ssid, params->ssid_len);

	psecuritypriv->ndisencryptstatus = Ndis802_11EncryptionDisabled;
	psecuritypriv->dot11PrivacyAlgrthm = _NO_PRIVACY_;
	psecuritypriv->dot118021XGrpPrivacy = _NO_PRIVACY_;
	psecuritypriv->dot11AuthAlgrthm = dot11AuthAlgrthm_Open; /* open system */
	psecuritypriv->ndisauthtype = Ndis802_11AuthModeOpen;

	ret = rtw_cfg80211_set_auth_type(psecuritypriv, NL80211_AUTHTYPE_OPEN_SYSTEM);
	rtw_set_802_11_authentication_mode(padapter, psecuritypriv->ndisauthtype);

	if (rtw_set_802_11_ssid(padapter, &ndis_ssid) == false) {
		ret = -1;
		goto exit;
	}

exit:
	return ret;
}

static int cfg80211_rtw_leave_ibss(struct wiphy *wiphy, struct net_device *ndev)
{
	struct adapter *padapter = rtw_netdev_priv(ndev);
	struct wireless_dev *rtw_wdev = padapter->rtw_wdev;
	enum nl80211_iftype old_type;
	int ret = 0;

<<<<<<< HEAD
	DBG_871X(FUNC_NDEV_FMT"\n", FUNC_NDEV_ARG(ndev));

=======
>>>>>>> 7d2a07b7
	old_type = rtw_wdev->iftype;

	rtw_set_to_roam(padapter, 0);

	if (check_fwstate(&padapter->mlmepriv, _FW_LINKED)) {
		rtw_scan_abort(padapter);
		LeaveAllPowerSaveMode(padapter);

		rtw_wdev->iftype = NL80211_IFTYPE_STATION;

		if (rtw_set_802_11_infrastructure_mode(padapter, Ndis802_11Infrastructure) == false)
		{
			rtw_wdev->iftype = old_type;
			ret = -EPERM;
			goto leave_ibss;
		}
		rtw_setopmode_cmd(padapter, Ndis802_11Infrastructure, true);
	}

leave_ibss:
<<<<<<< HEAD
	return 0;
=======
	return ret;
>>>>>>> 7d2a07b7
}

static int cfg80211_rtw_connect(struct wiphy *wiphy, struct net_device *ndev,
				 struct cfg80211_connect_params *sme)
{
	int ret = 0;
	enum ndis_802_11_authentication_mode authmode;
	struct ndis_802_11_ssid ndis_ssid;
	struct adapter *padapter = rtw_netdev_priv(ndev);
	struct mlme_priv *pmlmepriv = &padapter->mlmepriv;
	struct security_priv *psecuritypriv = &padapter->securitypriv;

	padapter->mlmepriv.not_indic_disco = true;


	if (adapter_wdev_data(padapter)->block == true) {
		ret = -EBUSY;
		goto exit;
	}

	rtw_ps_deny(padapter, PS_DENY_JOIN);
	if (_FAIL == rtw_pwr_wakeup(padapter)) {
		ret = -EPERM;
		goto exit;
	}

	if (check_fwstate(pmlmepriv, WIFI_AP_STATE)) {
		ret = -EPERM;
		goto exit;
	}

	if (!sme->ssid || !sme->ssid_len) {
		ret = -EINVAL;
		goto exit;
	}

	if (sme->ssid_len > IW_ESSID_MAX_SIZE) {

		ret = -E2BIG;
		goto exit;
	}

	memset(&ndis_ssid, 0, sizeof(struct ndis_802_11_ssid));
	ndis_ssid.SsidLength = sme->ssid_len;
	memcpy(ndis_ssid.Ssid, (u8 *)sme->ssid, sme->ssid_len);

	if (check_fwstate(pmlmepriv, _FW_UNDER_LINKING) == true) {
		ret = -EBUSY;
		goto exit;
	}
	if (check_fwstate(pmlmepriv, _FW_UNDER_SURVEY) == true) {
		rtw_scan_abort(padapter);
	}

	psecuritypriv->ndisencryptstatus = Ndis802_11EncryptionDisabled;
	psecuritypriv->dot11PrivacyAlgrthm = _NO_PRIVACY_;
	psecuritypriv->dot118021XGrpPrivacy = _NO_PRIVACY_;
	psecuritypriv->dot11AuthAlgrthm = dot11AuthAlgrthm_Open; /* open system */
	psecuritypriv->ndisauthtype = Ndis802_11AuthModeOpen;

	ret = rtw_cfg80211_set_wpa_version(psecuritypriv, sme->crypto.wpa_versions);
	if (ret < 0)
		goto exit;

	ret = rtw_cfg80211_set_auth_type(psecuritypriv, sme->auth_type);

	if (ret < 0)
		goto exit;

	ret = rtw_cfg80211_set_wpa_ie(padapter, (u8 *)sme->ie, sme->ie_len);
	if (ret < 0)
		goto exit;

	if (sme->crypto.n_ciphers_pairwise) {
		ret = rtw_cfg80211_set_cipher(psecuritypriv, sme->crypto.ciphers_pairwise[0], true);
		if (ret < 0)
			goto exit;
	}

	/* For WEP Shared auth */
	if ((psecuritypriv->dot11AuthAlgrthm == dot11AuthAlgrthm_Shared ||
	    psecuritypriv->dot11AuthAlgrthm == dot11AuthAlgrthm_Auto) && sme->key) {
		u32 wep_key_idx, wep_key_len, wep_total_len;
		struct ndis_802_11_wep	 *pwep = NULL;

		wep_key_idx = sme->key_idx;
		wep_key_len = sme->key_len;

		if (sme->key_idx > WEP_KEYS) {
			ret = -EINVAL;
			goto exit;
		}

		if (wep_key_len > 0) {
			wep_key_len = wep_key_len <= 5 ? 5 : 13;
			wep_total_len = wep_key_len + FIELD_OFFSET(struct ndis_802_11_wep, KeyMaterial);
			pwep = rtw_malloc(wep_total_len);
			if (pwep == NULL) {
				ret = -ENOMEM;
				goto exit;
			}

			memset(pwep, 0, wep_total_len);

			pwep->KeyLength = wep_key_len;
			pwep->Length = wep_total_len;

			if (wep_key_len == 13) {
				padapter->securitypriv.dot11PrivacyAlgrthm = _WEP104_;
				padapter->securitypriv.dot118021XGrpPrivacy = _WEP104_;
			}
		} else {
			ret = -EINVAL;
			goto exit;
		}

		pwep->KeyIndex = wep_key_idx;
		pwep->KeyIndex |= 0x80000000;

		memcpy(pwep->KeyMaterial,  (void *)sme->key, pwep->KeyLength);

		if (rtw_set_802_11_add_wep(padapter, pwep) == (u8)_FAIL)
<<<<<<< HEAD
		{
			ret = -EOPNOTSUPP;
		}
=======
			ret = -EOPNOTSUPP;
>>>>>>> 7d2a07b7

		kfree(pwep);

		if (ret < 0)
			goto exit;
	}

	ret = rtw_cfg80211_set_cipher(psecuritypriv, sme->crypto.cipher_group, false);
	if (ret < 0)
		return ret;

	if (sme->crypto.n_akm_suites) {
		ret = rtw_cfg80211_set_key_mgt(psecuritypriv, sme->crypto.akm_suites[0]);
		if (ret < 0)
			goto exit;
	}

	authmode = psecuritypriv->ndisauthtype;
	rtw_set_802_11_authentication_mode(padapter, authmode);

	/* rtw_set_802_11_encryption_mode(padapter, padapter->securitypriv.ndisencryptstatus); */

	if (rtw_set_802_11_connect(padapter, (u8 *)sme->bssid, &ndis_ssid) == false) {
		ret = -1;
		goto exit;
	}

exit:

	rtw_ps_deny_cancel(padapter, PS_DENY_JOIN);

	padapter->mlmepriv.not_indic_disco = false;

	return ret;
}

static int cfg80211_rtw_disconnect(struct wiphy *wiphy, struct net_device *ndev,
				   u16 reason_code)
{
<<<<<<< HEAD
	struct adapter *padapter = (struct adapter *)rtw_netdev_priv(ndev);

	DBG_871X(FUNC_NDEV_FMT"\n", FUNC_NDEV_ARG(ndev));
=======
	struct adapter *padapter = rtw_netdev_priv(ndev);
>>>>>>> 7d2a07b7

	rtw_set_to_roam(padapter, 0);

	rtw_scan_abort(padapter);
	LeaveAllPowerSaveMode(padapter);
	rtw_disassoc_cmd(padapter, 500, false);

	rtw_indicate_disconnect(padapter);

	rtw_free_assoc_resources(padapter, 1);
	rtw_pwr_wakeup(padapter);

<<<<<<< HEAD
	DBG_871X(FUNC_NDEV_FMT" return 0\n", FUNC_NDEV_ARG(ndev));
=======
>>>>>>> 7d2a07b7
	return 0;
}

static int cfg80211_rtw_set_txpower(struct wiphy *wiphy,
	struct wireless_dev *wdev,
	enum nl80211_tx_power_setting type, int mbm)
{
	return 0;
}

static int cfg80211_rtw_get_txpower(struct wiphy *wiphy,
	struct wireless_dev *wdev,
	int *dbm)
{
	*dbm = (12);

	return 0;
}

inline bool rtw_cfg80211_pwr_mgmt(struct adapter *adapter)
{
	struct rtw_wdev_priv *rtw_wdev_priv = adapter_wdev_data(adapter);
	return rtw_wdev_priv->power_mgmt;
}

static int cfg80211_rtw_set_power_mgmt(struct wiphy *wiphy,
				       struct net_device *ndev,
				       bool enabled, int timeout)
{
	struct adapter *padapter = rtw_netdev_priv(ndev);
	struct rtw_wdev_priv *rtw_wdev_priv = adapter_wdev_data(padapter);

	rtw_wdev_priv->power_mgmt = enabled;

	if (!enabled)
		LPS_Leave(padapter, "CFG80211_PWRMGMT");

	return 0;
}

static int cfg80211_rtw_set_pmksa(struct wiphy *wiphy,
				  struct net_device *ndev,
				  struct cfg80211_pmksa *pmksa)
{
	u8 index, blInserted = false;
	struct adapter *padapter = rtw_netdev_priv(ndev);
	struct security_priv *psecuritypriv = &padapter->securitypriv;
	u8 strZeroMacAddress[ETH_ALEN] = { 0x00 };
<<<<<<< HEAD

	DBG_871X(FUNC_NDEV_FMT"\n", FUNC_NDEV_ARG(ndev));
=======
>>>>>>> 7d2a07b7

	if (!memcmp((u8 *)pmksa->bssid, strZeroMacAddress, ETH_ALEN))
		return -EINVAL;

	blInserted = false;

	/* overwrite PMKID */
<<<<<<< HEAD
	for (index = 0 ; index < NUM_PMKID_CACHE; index++)
	{
		if (!memcmp(psecuritypriv->PMKIDList[index].Bssid, (u8 *)pmksa->bssid, ETH_ALEN))
		{ /*  BSSID is matched, the same AP => rewrite with new PMKID. */
			DBG_871X(FUNC_NDEV_FMT" BSSID exists in the PMKList.\n", FUNC_NDEV_ARG(ndev));
=======
	for (index = 0 ; index < NUM_PMKID_CACHE; index++) {
		if (!memcmp(psecuritypriv->PMKIDList[index].Bssid, (u8 *)pmksa->bssid, ETH_ALEN)) {
>>>>>>> 7d2a07b7

			memcpy(psecuritypriv->PMKIDList[index].PMKID, (u8 *)pmksa->pmkid, WLAN_PMKID_LEN);
			psecuritypriv->PMKIDList[index].bUsed = true;
			psecuritypriv->PMKIDIndex = index+1;
			blInserted = true;
			break;
		}
	}

	if (!blInserted) {

		memcpy(psecuritypriv->PMKIDList[psecuritypriv->PMKIDIndex].Bssid, (u8 *)pmksa->bssid, ETH_ALEN);
		memcpy(psecuritypriv->PMKIDList[psecuritypriv->PMKIDIndex].PMKID, (u8 *)pmksa->pmkid, WLAN_PMKID_LEN);

		psecuritypriv->PMKIDList[psecuritypriv->PMKIDIndex].bUsed = true;
		psecuritypriv->PMKIDIndex++;
		if (psecuritypriv->PMKIDIndex == 16)
			psecuritypriv->PMKIDIndex = 0;
	}

	return 0;
}

static int cfg80211_rtw_del_pmksa(struct wiphy *wiphy,
				  struct net_device *ndev,
				  struct cfg80211_pmksa *pmksa)
{
	u8 index, bMatched = false;
	struct adapter *padapter = rtw_netdev_priv(ndev);
	struct security_priv *psecuritypriv = &padapter->securitypriv;

<<<<<<< HEAD
	DBG_871X(FUNC_NDEV_FMT"\n", FUNC_NDEV_ARG(ndev));

	for (index = 0 ; index < NUM_PMKID_CACHE; index++)
	{
		if (!memcmp(psecuritypriv->PMKIDList[index].Bssid, (u8 *)pmksa->bssid, ETH_ALEN))
		{ /*  BSSID is matched, the same AP => Remove this PMKID information and reset it. */
=======
	for (index = 0 ; index < NUM_PMKID_CACHE; index++) {
		if (!memcmp(psecuritypriv->PMKIDList[index].Bssid, (u8 *)pmksa->bssid, ETH_ALEN)) {
			/*
			 * BSSID is matched, the same AP => Remove this PMKID information
			 * and reset it.
			 */
>>>>>>> 7d2a07b7
			eth_zero_addr(psecuritypriv->PMKIDList[index].Bssid);
			memset(psecuritypriv->PMKIDList[index].PMKID, 0x00, WLAN_PMKID_LEN);
			psecuritypriv->PMKIDList[index].bUsed = false;
			bMatched = true;
			break;
		}
	}

	if (!bMatched)
		return -EINVAL;

	return 0;
}

static int cfg80211_rtw_flush_pmksa(struct wiphy *wiphy,
				    struct net_device *ndev)
{
	struct adapter *padapter = rtw_netdev_priv(ndev);
	struct security_priv *psecuritypriv = &padapter->securitypriv;

<<<<<<< HEAD
	DBG_871X(FUNC_NDEV_FMT"\n", FUNC_NDEV_ARG(ndev));

	memset(&psecuritypriv->PMKIDList[0], 0x00, sizeof(RT_PMKID_LIST) * NUM_PMKID_CACHE);
=======
	memset(&psecuritypriv->PMKIDList[0], 0x00, sizeof(struct rt_pmkid_list) * NUM_PMKID_CACHE);
>>>>>>> 7d2a07b7
	psecuritypriv->PMKIDIndex = 0;

	return 0;
}

void rtw_cfg80211_indicate_sta_assoc(struct adapter *padapter, u8 *pmgmt_frame, uint frame_len)
{
	struct net_device *ndev = padapter->pnetdev;

	{
		struct station_info sinfo = {};
		u8 ie_offset;
		if (GetFrameSubType(pmgmt_frame) == WIFI_ASSOCREQ)
			ie_offset = _ASOCREQ_IE_OFFSET_;
		else /*  WIFI_REASSOCREQ */
			ie_offset = _REASOCREQ_IE_OFFSET_;

		sinfo.filled = 0;
		sinfo.assoc_req_ies = pmgmt_frame + WLAN_HDR_A3_LEN + ie_offset;
		sinfo.assoc_req_ies_len = frame_len - WLAN_HDR_A3_LEN - ie_offset;
		cfg80211_new_sta(ndev, GetAddr2Ptr(pmgmt_frame), &sinfo, GFP_ATOMIC);
	}
}

void rtw_cfg80211_indicate_sta_disassoc(struct adapter *padapter, unsigned char *da, unsigned short reason)
{
	struct net_device *ndev = padapter->pnetdev;

	cfg80211_del_sta(ndev, da, GFP_ATOMIC);
}



static netdev_tx_t rtw_cfg80211_monitor_if_xmit_entry(struct sk_buff *skb, struct net_device *ndev)
{
	int rtap_len;
	int qos_len = 0;
	int dot11_hdr_len = 24;
	int snap_len = 6;
	unsigned char *pdata;
	u16 frame_control;
	unsigned char src_mac_addr[6];
	unsigned char dst_mac_addr[6];
	struct ieee80211_hdr *dot11_hdr;
	struct ieee80211_radiotap_header *rtap_hdr;
	struct adapter *padapter = rtw_netdev_priv(ndev);

	if (!skb)
		goto fail;

	if (unlikely(skb->len < sizeof(struct ieee80211_radiotap_header)))
		goto fail;

	rtap_hdr = (struct ieee80211_radiotap_header *)skb->data;
	if (unlikely(rtap_hdr->it_version))
		goto fail;

	rtap_len = ieee80211_get_radiotap_len(skb->data);
	if (unlikely(skb->len < rtap_len))
		goto fail;

	if (rtap_len != 14)
		goto fail;

	/* Skip the ratio tap header */
	skb_pull(skb, rtap_len);

	dot11_hdr = (struct ieee80211_hdr *)skb->data;
	frame_control = le16_to_cpu(dot11_hdr->frame_control);
	/* Check if the QoS bit is set */
	if ((frame_control & IEEE80211_FCTL_FTYPE) == IEEE80211_FTYPE_DATA) {
		/* Check if this ia a Wireless Distribution System (WDS) frame
		 * which has 4 MAC addresses
		 */
		if (frame_control & 0x0080)
			qos_len = 2;
		if ((frame_control & 0x0300) == 0x0300)
			dot11_hdr_len += 6;

		memcpy(dst_mac_addr, dot11_hdr->addr1, sizeof(dst_mac_addr));
		memcpy(src_mac_addr, dot11_hdr->addr2, sizeof(src_mac_addr));

		/* Skip the 802.11 header, QoS (if any) and SNAP, but leave spaces for
		 * for two MAC addresses
		 */
		skb_pull(skb, dot11_hdr_len + qos_len + snap_len - sizeof(src_mac_addr) * 2);
		pdata = (unsigned char *)skb->data;
		memcpy(pdata, dst_mac_addr, sizeof(dst_mac_addr));
		memcpy(pdata + sizeof(dst_mac_addr), src_mac_addr, sizeof(src_mac_addr));

		/* Use the real net device to transmit the packet */
		return _rtw_xmit_entry(skb, padapter->pnetdev);

<<<<<<< HEAD
	}
	else if ((frame_control & (IEEE80211_FCTL_FTYPE|IEEE80211_FCTL_STYPE))
		== (IEEE80211_FTYPE_MGMT|IEEE80211_STYPE_ACTION)
	)
	{
=======
	} else if ((frame_control & (IEEE80211_FCTL_FTYPE|IEEE80211_FCTL_STYPE)) ==
		   (IEEE80211_FTYPE_MGMT|IEEE80211_STYPE_ACTION)) {
>>>>>>> 7d2a07b7
		/* only for action frames */
		struct xmit_frame		*pmgntframe;
		struct pkt_attrib	*pattrib;
		unsigned char *pframe;
		/* u8 category, action, OUI_Subtype, dialogToken = 0; */
		/* unsigned char *frame_body; */
		struct ieee80211_hdr *pwlanhdr;
		struct xmit_priv *pxmitpriv = &(padapter->xmitpriv);
		struct mlme_ext_priv *pmlmeext = &(padapter->mlmeextpriv);
		u8 *buf = skb->data;
		u32 len = skb->len;
		u8 category, action;

		if (rtw_action_frame_parse(buf, len, &category, &action) == false)
			goto fail;

		/* starting alloc mgmt frame to dump it */
		pmgntframe = alloc_mgtxmitframe(pxmitpriv);
		if (!pmgntframe)
			goto fail;

		/* update attribute */
		pattrib = &pmgntframe->attrib;
		update_mgntframe_attrib(padapter, pattrib);
		pattrib->retry_ctrl = false;

		memset(pmgntframe->buf_addr, 0, WLANHDR_OFFSET + TXDESC_OFFSET);

		pframe = (u8 *)(pmgntframe->buf_addr) + TXDESC_OFFSET;

		memcpy(pframe, (void *)buf, len);
		pattrib->pktlen = len;

		pwlanhdr = (struct ieee80211_hdr *)pframe;
		/* update seq number */
		pmlmeext->mgnt_seq = GetSequence(pwlanhdr);
		pattrib->seqnum = pmlmeext->mgnt_seq;
		pmlmeext->mgnt_seq++;


		pattrib->last_txcmdsz = pattrib->pktlen;

		dump_mgntframe(padapter, pmgntframe);

	}

fail:

	dev_kfree_skb_any(skb);

	return NETDEV_TX_OK;

}



static const struct net_device_ops rtw_cfg80211_monitor_if_ops = {
	.ndo_start_xmit = rtw_cfg80211_monitor_if_xmit_entry,
};

static int rtw_cfg80211_add_monitor_if(struct adapter *padapter, char *name, struct net_device **ndev)
{
	int ret = 0;
	struct net_device *mon_ndev = NULL;
	struct wireless_dev *mon_wdev = NULL;
	struct rtw_netdev_priv_indicator *pnpi;
	struct rtw_wdev_priv *pwdev_priv = adapter_wdev_data(padapter);

	if (!name) {
		ret = -EINVAL;
		goto out;
	}

	if (pwdev_priv->pmon_ndev) {
		ret = -EBUSY;
		goto out;
	}

	mon_ndev = alloc_etherdev(sizeof(struct rtw_netdev_priv_indicator));
	if (!mon_ndev) {
		ret = -ENOMEM;
		goto out;
	}

	mon_ndev->type = ARPHRD_IEEE80211_RADIOTAP;
	strncpy(mon_ndev->name, name, IFNAMSIZ);
	mon_ndev->name[IFNAMSIZ - 1] = 0;
	mon_ndev->needs_free_netdev = true;
	mon_ndev->priv_destructor = rtw_ndev_destructor;

	mon_ndev->netdev_ops = &rtw_cfg80211_monitor_if_ops;

	pnpi = netdev_priv(mon_ndev);
	pnpi->priv = padapter;
	pnpi->sizeof_priv = sizeof(struct adapter);

	/*  wdev */
	mon_wdev = rtw_zmalloc(sizeof(struct wireless_dev));
	if (!mon_wdev) {
		ret = -ENOMEM;
		goto out;
	}

	mon_wdev->wiphy = padapter->rtw_wdev->wiphy;
	mon_wdev->netdev = mon_ndev;
	mon_wdev->iftype = NL80211_IFTYPE_MONITOR;
	mon_ndev->ieee80211_ptr = mon_wdev;

	ret = cfg80211_register_netdevice(mon_ndev);
	if (ret) {
		goto out;
	}

	*ndev = pwdev_priv->pmon_ndev = mon_ndev;
	memcpy(pwdev_priv->ifname_mon, name, IFNAMSIZ+1);

out:
	if (ret && mon_wdev) {
		kfree(mon_wdev);
		mon_wdev = NULL;
	}

	if (ret && mon_ndev) {
		free_netdev(mon_ndev);
		*ndev = mon_ndev = NULL;
	}

	return ret;
}

static struct wireless_dev *
	cfg80211_rtw_add_virtual_intf(
		struct wiphy *wiphy,
		const char *name,
		unsigned char name_assign_type,
		enum nl80211_iftype type, struct vif_params *params)
{
	int ret = 0;
	struct net_device *ndev = NULL;
	struct adapter *padapter = wiphy_to_adapter(wiphy);

	switch (type) {
	case NL80211_IFTYPE_ADHOC:
	case NL80211_IFTYPE_AP_VLAN:
	case NL80211_IFTYPE_WDS:
	case NL80211_IFTYPE_MESH_POINT:
		ret = -ENODEV;
		break;
	case NL80211_IFTYPE_MONITOR:
		ret = rtw_cfg80211_add_monitor_if(padapter, (char *)name, &ndev);
		break;
	case NL80211_IFTYPE_P2P_CLIENT:
	case NL80211_IFTYPE_STATION:
		ret = -ENODEV;
		break;
	case NL80211_IFTYPE_P2P_GO:
	case NL80211_IFTYPE_AP:
		ret = -ENODEV;
		break;
	default:
		ret = -ENODEV;
		break;
	}

	return ndev ? ndev->ieee80211_ptr : ERR_PTR(ret);
}

static int cfg80211_rtw_del_virtual_intf(struct wiphy *wiphy,
	struct wireless_dev *wdev
)
{
	struct net_device *ndev = wdev_to_ndev(wdev);
	int ret = 0;
	struct adapter *adapter;
	struct rtw_wdev_priv *pwdev_priv;

	if (!ndev) {
		ret = -EINVAL;
		goto exit;
	}

	adapter = rtw_netdev_priv(ndev);
	pwdev_priv = adapter_wdev_data(adapter);

	cfg80211_unregister_netdevice(ndev);

	if (ndev == pwdev_priv->pmon_ndev) {
		pwdev_priv->pmon_ndev = NULL;
		pwdev_priv->ifname_mon[0] = '\0';
	}

exit:
	return ret;
}

static int rtw_add_beacon(struct adapter *adapter, const u8 *head, size_t head_len, const u8 *tail, size_t tail_len)
{
	int ret = 0;
	u8 *pbuf = NULL;
	uint len, wps_ielen = 0;
	struct mlme_priv *pmlmepriv = &(adapter->mlmepriv);

	if (check_fwstate(pmlmepriv, WIFI_AP_STATE) != true)
		return -EINVAL;

	if (head_len < 24)
		return -EINVAL;

	pbuf = rtw_zmalloc(head_len+tail_len);
	if (!pbuf)
		return -ENOMEM;

	memcpy(pbuf, (void *)head+24, head_len-24);/*  24 =beacon header len. */
	memcpy(pbuf+head_len-24, (void *)tail, tail_len);

	len = head_len+tail_len-24;

	/* check wps ie if inclued */
	rtw_get_wps_ie(pbuf + _FIXED_IE_LENGTH_, len - _FIXED_IE_LENGTH_, NULL, &wps_ielen);

	/* pbss_network->IEs will not include p2p_ie, wfd ie */
	rtw_ies_remove_ie(pbuf, &len, _BEACON_IE_OFFSET_, WLAN_EID_VENDOR_SPECIFIC, P2P_OUI, 4);
	rtw_ies_remove_ie(pbuf, &len, _BEACON_IE_OFFSET_, WLAN_EID_VENDOR_SPECIFIC, WFD_OUI, 4);

	if (rtw_check_beacon_data(adapter, pbuf,  len) == _SUCCESS) {
		ret = 0;
	} else {
		ret = -EINVAL;
	}


	kfree(pbuf);

	return ret;
}

static int cfg80211_rtw_start_ap(struct wiphy *wiphy, struct net_device *ndev,
								struct cfg80211_ap_settings *settings)
{
	int ret = 0;
	struct adapter *adapter = rtw_netdev_priv(ndev);

	ret = rtw_add_beacon(adapter, settings->beacon.head, settings->beacon.head_len,
		settings->beacon.tail, settings->beacon.tail_len);

	adapter->mlmeextpriv.mlmext_info.hidden_ssid_mode = settings->hidden_ssid;

	if (settings->ssid && settings->ssid_len) {
		struct wlan_bssid_ex *pbss_network = &adapter->mlmepriv.cur_network.network;
		struct wlan_bssid_ex *pbss_network_ext = &adapter->mlmeextpriv.mlmext_info.network;

		memcpy(pbss_network->Ssid.Ssid, (void *)settings->ssid, settings->ssid_len);
		pbss_network->Ssid.SsidLength = settings->ssid_len;
		memcpy(pbss_network_ext->Ssid.Ssid, (void *)settings->ssid, settings->ssid_len);
		pbss_network_ext->Ssid.SsidLength = settings->ssid_len;
	}

	return ret;
}

static int cfg80211_rtw_change_beacon(struct wiphy *wiphy, struct net_device *ndev,
                                struct cfg80211_beacon_data *info)
{
<<<<<<< HEAD
	struct adapter *adapter = (struct adapter *)rtw_netdev_priv(ndev);

	DBG_871X(FUNC_NDEV_FMT"\n", FUNC_NDEV_ARG(ndev));
=======
	struct adapter *adapter = rtw_netdev_priv(ndev);
>>>>>>> 7d2a07b7

	return rtw_add_beacon(adapter, info->head, info->head_len, info->tail, info->tail_len);
}

static int cfg80211_rtw_stop_ap(struct wiphy *wiphy, struct net_device *ndev)
{
	return 0;
}

static int	cfg80211_rtw_add_station(struct wiphy *wiphy, struct net_device *ndev,
				const u8 *mac,
			struct station_parameters *params)
{
	return 0;
}

static int cfg80211_rtw_del_station(struct wiphy *wiphy, struct net_device *ndev,
				    struct station_del_parameters *params)
{
	int ret = 0;
	struct list_head *phead, *plist, *tmp;
	u8 updated = false;
	struct sta_info *psta = NULL;
	struct adapter *padapter = rtw_netdev_priv(ndev);
	struct mlme_priv *pmlmepriv = &(padapter->mlmepriv);
	struct sta_priv *pstapriv = &padapter->stapriv;
	const u8 *mac = params->mac;

	if (check_fwstate(pmlmepriv, (_FW_LINKED | WIFI_AP_STATE)) != true)
		return -EINVAL;

	if (!mac) {
		flush_all_cam_entry(padapter);	/* clear CAM */

		rtw_sta_flush(padapter);

		return 0;
	}

	if (mac[0] == 0xff && mac[1] == 0xff &&
	    mac[2] == 0xff && mac[3] == 0xff &&
	    mac[4] == 0xff && mac[5] == 0xff) {
		return -EINVAL;
	}


	spin_lock_bh(&pstapriv->asoc_list_lock);

	phead = &pstapriv->asoc_list;
	/* check asoc_queue */
	list_for_each_safe(plist, tmp, phead) {
		psta = list_entry(plist, struct sta_info, asoc_list);

		if (!memcmp((u8 *)mac, psta->hwaddr, ETH_ALEN)) {
			if (psta->dot8021xalg != 1 || psta->bpairwise_key_installed) {
				list_del_init(&psta->asoc_list);
				pstapriv->asoc_list_cnt--;

				updated = ap_free_sta(padapter, psta, true, WLAN_REASON_DEAUTH_LEAVING);

				psta = NULL;

				break;
			}

		}

	}

	spin_unlock_bh(&pstapriv->asoc_list_lock);

	associated_clients_update(padapter, updated);

	return ret;

}

static int cfg80211_rtw_change_station(struct wiphy *wiphy, struct net_device *ndev,
				  const u8 *mac, struct station_parameters *params)
{
	return 0;
}

static struct sta_info *rtw_sta_info_get_by_idx(const int idx, struct sta_priv *pstapriv)

{
	struct list_head	*phead, *plist;
	struct sta_info *psta = NULL;
	int i = 0;

	phead = &pstapriv->asoc_list;
	plist = get_next(phead);

	/* check asoc_queue */
	while (phead != plist) {
		if (idx == i)
			psta = container_of(plist, struct sta_info, asoc_list);
		plist = get_next(plist);
		i++;
	}
	return psta;
}

static int	cfg80211_rtw_dump_station(struct wiphy *wiphy, struct net_device *ndev,
			       int idx, u8 *mac, struct station_info *sinfo)
{

	int ret = 0;
	struct adapter *padapter = rtw_netdev_priv(ndev);
	struct sta_info *psta = NULL;
	struct sta_priv *pstapriv = &padapter->stapriv;

	spin_lock_bh(&pstapriv->asoc_list_lock);
	psta = rtw_sta_info_get_by_idx(idx, pstapriv);
	spin_unlock_bh(&pstapriv->asoc_list_lock);
	if (NULL == psta) {
		ret = -ENOENT;
		goto exit;
	}
	memcpy(mac, psta->hwaddr, ETH_ALEN);
	sinfo->filled = BIT_ULL(NL80211_STA_INFO_SIGNAL);
	sinfo->signal = psta->rssi;

exit:
	return ret;
}

static int	cfg80211_rtw_change_bss(struct wiphy *wiphy, struct net_device *ndev,
			      struct bss_parameters *params)
{
	return 0;
}

void rtw_cfg80211_rx_action(struct adapter *adapter, u8 *frame, uint frame_len, const char *msg)
{
	s32 freq;
	int channel;
	u8 category, action;

	channel = rtw_get_oper_ch(adapter);

	rtw_action_frame_parse(frame, frame_len, &category, &action);

	freq = rtw_ieee80211_channel_to_frequency(channel, NL80211_BAND_2GHZ);

	rtw_cfg80211_rx_mgmt(adapter, freq, 0, frame, frame_len, GFP_ATOMIC);
}

static int _cfg80211_rtw_mgmt_tx(struct adapter *padapter, u8 tx_ch, const u8 *buf, size_t len)
{
	struct xmit_frame	*pmgntframe;
	struct pkt_attrib	*pattrib;
	unsigned char *pframe;
	int ret = _FAIL;
	bool __maybe_unused ack = true;
	struct ieee80211_hdr *pwlanhdr;
	struct xmit_priv *pxmitpriv = &(padapter->xmitpriv);
	struct mlme_ext_priv *pmlmeext = &(padapter->mlmeextpriv);

	rtw_set_scan_deny(padapter, 1000);

	rtw_scan_abort(padapter);
	if (tx_ch != rtw_get_oper_ch(padapter)) {
		if (!check_fwstate(&padapter->mlmepriv, _FW_LINKED))
			pmlmeext->cur_channel = tx_ch;
		set_channel_bwmode(padapter, tx_ch, HAL_PRIME_CHNL_OFFSET_DONT_CARE, CHANNEL_WIDTH_20);
	}

	/* starting alloc mgmt frame to dump it */
	pmgntframe = alloc_mgtxmitframe(pxmitpriv);
	if (!pmgntframe) {
		/* ret = -ENOMEM; */
		ret = _FAIL;
		goto exit;
	}

	/* update attribute */
	pattrib = &pmgntframe->attrib;
	update_mgntframe_attrib(padapter, pattrib);
	pattrib->retry_ctrl = false;

	memset(pmgntframe->buf_addr, 0, WLANHDR_OFFSET + TXDESC_OFFSET);

	pframe = (u8 *)(pmgntframe->buf_addr) + TXDESC_OFFSET;

	memcpy(pframe, (void *)buf, len);
	pattrib->pktlen = len;

	pwlanhdr = (struct ieee80211_hdr *)pframe;
	/* update seq number */
	pmlmeext->mgnt_seq = GetSequence(pwlanhdr);
	pattrib->seqnum = pmlmeext->mgnt_seq;
	pmlmeext->mgnt_seq++;

	pattrib->last_txcmdsz = pattrib->pktlen;

	if (dump_mgntframe_and_wait_ack(padapter, pmgntframe) != _SUCCESS) {
		ack = false;
		ret = _FAIL;

	} else {
		msleep(50);

		ret = _SUCCESS;
	}

exit:

	return ret;

}

static int cfg80211_rtw_mgmt_tx(struct wiphy *wiphy,
	struct wireless_dev *wdev,
	struct cfg80211_mgmt_tx_params *params,
	u64 *cookie)
{
	struct net_device *ndev = wdev_to_ndev(wdev);
	struct ieee80211_channel *chan = params->chan;
	const u8 *buf = params->buf;
	size_t len = params->len;
	int ret = 0;
	int tx_ret;
	u32 dump_limit = RTW_MAX_MGMT_TX_CNT;
	u32 dump_cnt = 0;
	bool ack = true;
	u8 tx_ch = (u8)ieee80211_frequency_to_channel(chan->center_freq);
	u8 category, action;
	int type = (-1);
	struct adapter *padapter;
	struct rtw_wdev_priv *pwdev_priv;

	if (ndev == NULL) {
		ret = -EINVAL;
		goto exit;
	}

	padapter = rtw_netdev_priv(ndev);
	pwdev_priv = adapter_wdev_data(padapter);

	/* cookie generation */
	*cookie = (unsigned long) buf;

	/* indicate ack before issue frame to avoid racing with rsp frame */
	rtw_cfg80211_mgmt_tx_status(padapter, *cookie, buf, len, ack, GFP_KERNEL);

	if (rtw_action_frame_parse(buf, len, &category, &action) == false)
		goto exit;

	rtw_ps_deny(padapter, PS_DENY_MGNT_TX);
	if (_FAIL == rtw_pwr_wakeup(padapter)) {
		ret = -EFAULT;
		goto cancel_ps_deny;
	}

	do {
		dump_cnt++;
		tx_ret = _cfg80211_rtw_mgmt_tx(padapter, tx_ch, buf, len);
	} while (dump_cnt < dump_limit && tx_ret != _SUCCESS);

	switch (type) {
	case P2P_GO_NEGO_CONF:
		rtw_clear_scan_deny(padapter);
		break;
	case P2P_INVIT_RESP:
		if (pwdev_priv->invit_info.flags & BIT(0) && pwdev_priv->invit_info.status == 0) {
			rtw_set_scan_deny(padapter, 5000);
			rtw_pwr_wakeup_ex(padapter, 5000);
			rtw_clear_scan_deny(padapter);
		}
		break;
	}

cancel_ps_deny:
	rtw_ps_deny_cancel(padapter, PS_DENY_MGNT_TX);
exit:
	return ret;
}

<<<<<<< HEAD
#if defined(CONFIG_PNO_SUPPORT)
static int cfg80211_rtw_sched_scan_start(struct wiphy *wiphy,
		struct net_device *dev,
		struct cfg80211_sched_scan_request *request) {

	struct adapter *padapter = (struct adapter *)rtw_netdev_priv(dev);
	struct	mlme_priv *pmlmepriv = &(padapter->mlmepriv);
	int ret;

	if (padapter->bup == false) {
		DBG_871X("%s: net device is down.\n", __func__);
		return -EIO;
	}

	if (check_fwstate(pmlmepriv, _FW_UNDER_SURVEY) == true ||
		check_fwstate(pmlmepriv, _FW_LINKED) == true  ||
		check_fwstate(pmlmepriv, _FW_UNDER_LINKING) == true) {
		DBG_871X("%s: device is busy.\n", __func__);
		rtw_scan_abort(padapter);
	}

	if (request == NULL) {
		DBG_871X("%s: invalid cfg80211_requests parameters.\n", __func__);
		return -EINVAL;
	}

	ret = rtw_android_cfg80211_pno_setup(dev, request->ssids,
			request->n_ssids, request->interval);

	if (ret < 0) {
		DBG_871X("%s ret: %d\n", __func__, ret);
		goto exit;
	}

	ret = rtw_android_pno_enable(dev, true);
	if (ret < 0) {
		DBG_871X("%s ret: %d\n", __func__, ret);
		goto exit;
	}
exit:
	return ret;
}

static int cfg80211_rtw_sched_scan_stop(struct wiphy *wiphy,
		struct net_device *dev) {
	return rtw_android_pno_enable(dev, false);
}
#endif /* CONFIG_PNO_SUPPORT */

=======
>>>>>>> 7d2a07b7
static void rtw_cfg80211_init_ht_capab(struct ieee80211_sta_ht_cap *ht_cap, enum nl80211_band band, u8 rf_type)
{

#define MAX_BIT_RATE_40MHZ_MCS15	300	/* Mbps */
#define MAX_BIT_RATE_40MHZ_MCS7		150	/* Mbps */

	ht_cap->ht_supported = true;

	ht_cap->cap = IEEE80211_HT_CAP_SUP_WIDTH_20_40 |
					IEEE80211_HT_CAP_SGI_40 | IEEE80211_HT_CAP_SGI_20 |
					IEEE80211_HT_CAP_DSSSCCK40 | IEEE80211_HT_CAP_MAX_AMSDU;

	/*
	 *Maximum length of AMPDU that the STA can receive.
	 *Length = 2 ^ (13 + max_ampdu_length_exp) - 1 (octets)
	 */
	ht_cap->ampdu_factor = IEEE80211_HT_MAX_AMPDU_64K;

	/*Minimum MPDU start spacing , */
	ht_cap->ampdu_density = IEEE80211_HT_MPDU_DENSITY_16;

	ht_cap->mcs.tx_params = IEEE80211_HT_MCS_TX_DEFINED;

	/*
	 *hw->wiphy->bands[NL80211_BAND_2GHZ]
	 *base on ant_num
	 *rx_mask: RX mask
	 *if rx_ant = 1 rx_mask[0]= 0xff;==>MCS0-MCS7
	 *if rx_ant =2 rx_mask[1]= 0xff;==>MCS8-MCS15
	 *if rx_ant >=3 rx_mask[2]= 0xff;
	 *if BW_40 rx_mask[4]= 0x01;
	 *highest supported RX rate
	 */
	if (rf_type == RF_1T1R) {
		ht_cap->mcs.rx_mask[0] = 0xFF;
		ht_cap->mcs.rx_mask[1] = 0x00;
		ht_cap->mcs.rx_mask[4] = 0x01;

		ht_cap->mcs.rx_highest = cpu_to_le16(MAX_BIT_RATE_40MHZ_MCS7);
<<<<<<< HEAD
	}
	else if ((rf_type == RF_1T2R) || (rf_type == RF_2T2R))
	{
=======
	} else if ((rf_type == RF_1T2R) || (rf_type == RF_2T2R)) {
>>>>>>> 7d2a07b7
		ht_cap->mcs.rx_mask[0] = 0xFF;
		ht_cap->mcs.rx_mask[1] = 0xFF;
		ht_cap->mcs.rx_mask[4] = 0x01;

		ht_cap->mcs.rx_highest = cpu_to_le16(MAX_BIT_RATE_40MHZ_MCS15);
	}
}

void rtw_cfg80211_init_wiphy(struct adapter *padapter)
{
	u8 rf_type;
	struct ieee80211_supported_band *bands;
	struct wireless_dev *pwdev = padapter->rtw_wdev;
	struct wiphy *wiphy = pwdev->wiphy;

	rtw_hal_get_hwreg(padapter, HW_VAR_RF_TYPE, (u8 *)(&rf_type));

	{
		bands = wiphy->bands[NL80211_BAND_2GHZ];
		if (bands)
			rtw_cfg80211_init_ht_capab(&bands->ht_cap, NL80211_BAND_2GHZ, rf_type);
	}

	/* copy mac_addr to wiphy */
	memcpy(wiphy->perm_addr, padapter->eeprompriv.mac_addr, ETH_ALEN);

}

static void rtw_cfg80211_preinit_wiphy(struct adapter *padapter, struct wiphy *wiphy)
{

	wiphy->signal_type = CFG80211_SIGNAL_TYPE_MBM;

	wiphy->max_scan_ssids = RTW_SSID_SCAN_AMOUNT;
	wiphy->max_scan_ie_len = RTW_SCAN_IE_LEN_MAX;
	wiphy->max_num_pmkids = RTW_MAX_NUM_PMKIDS;

	wiphy->max_remain_on_channel_duration = RTW_MAX_REMAIN_ON_CHANNEL_DURATION;

	wiphy->interface_modes =	BIT(NL80211_IFTYPE_STATION)
								| BIT(NL80211_IFTYPE_ADHOC)
								| BIT(NL80211_IFTYPE_AP)
								| BIT(NL80211_IFTYPE_MONITOR)
								;

	wiphy->mgmt_stypes = rtw_cfg80211_default_mgmt_stypes;

	wiphy->software_iftypes |= BIT(NL80211_IFTYPE_MONITOR);

	wiphy->cipher_suites = rtw_cipher_suites;
	wiphy->n_cipher_suites = ARRAY_SIZE(rtw_cipher_suites);

	/* if (padapter->registrypriv.wireless_mode & WIRELESS_11G) */
	wiphy->bands[NL80211_BAND_2GHZ] = rtw_spt_band_alloc(NL80211_BAND_2GHZ);

	wiphy->flags |= WIPHY_FLAG_HAS_REMAIN_ON_CHANNEL;
	wiphy->flags |= WIPHY_FLAG_OFFCHAN_TX | WIPHY_FLAG_HAVE_AP_SME;

#if defined(CONFIG_PM)
	wiphy->max_sched_scan_reqs = 1;
#endif

#if defined(CONFIG_PM)
	wiphy->wowlan = &wowlan_stub;
#endif

	if (padapter->registrypriv.power_mgnt != PS_MODE_ACTIVE)
		wiphy->flags |= WIPHY_FLAG_PS_ON_BY_DEFAULT;
	else
		wiphy->flags &= ~WIPHY_FLAG_PS_ON_BY_DEFAULT;
}

static struct cfg80211_ops rtw_cfg80211_ops = {
	.change_virtual_intf = cfg80211_rtw_change_iface,
	.add_key = cfg80211_rtw_add_key,
	.get_key = cfg80211_rtw_get_key,
	.del_key = cfg80211_rtw_del_key,
	.set_default_key = cfg80211_rtw_set_default_key,
	.get_station = cfg80211_rtw_get_station,
	.scan = cfg80211_rtw_scan,
	.set_wiphy_params = cfg80211_rtw_set_wiphy_params,
	.connect = cfg80211_rtw_connect,
	.disconnect = cfg80211_rtw_disconnect,
	.join_ibss = cfg80211_rtw_join_ibss,
	.leave_ibss = cfg80211_rtw_leave_ibss,
	.set_tx_power = cfg80211_rtw_set_txpower,
	.get_tx_power = cfg80211_rtw_get_txpower,
	.set_power_mgmt = cfg80211_rtw_set_power_mgmt,
	.set_pmksa = cfg80211_rtw_set_pmksa,
	.del_pmksa = cfg80211_rtw_del_pmksa,
	.flush_pmksa = cfg80211_rtw_flush_pmksa,

	.add_virtual_intf = cfg80211_rtw_add_virtual_intf,
	.del_virtual_intf = cfg80211_rtw_del_virtual_intf,

	.start_ap = cfg80211_rtw_start_ap,
	.change_beacon = cfg80211_rtw_change_beacon,
	.stop_ap = cfg80211_rtw_stop_ap,

	.add_station = cfg80211_rtw_add_station,
	.del_station = cfg80211_rtw_del_station,
	.change_station = cfg80211_rtw_change_station,
	.dump_station = cfg80211_rtw_dump_station,
	.change_bss = cfg80211_rtw_change_bss,

	.mgmt_tx = cfg80211_rtw_mgmt_tx,
<<<<<<< HEAD

#if defined(CONFIG_PNO_SUPPORT)
	.sched_scan_start = cfg80211_rtw_sched_scan_start,
	.sched_scan_stop = cfg80211_rtw_sched_scan_stop,
#endif /* CONFIG_PNO_SUPPORT */
=======
>>>>>>> 7d2a07b7
};

int rtw_wdev_alloc(struct adapter *padapter, struct device *dev)
{
	int ret = 0;
	struct wiphy *wiphy;
	struct wireless_dev *wdev;
	struct rtw_wdev_priv *pwdev_priv;
	struct net_device *pnetdev = padapter->pnetdev;

	/* wiphy */
	wiphy = wiphy_new(&rtw_cfg80211_ops, sizeof(struct adapter *));
	if (!wiphy) {
		ret = -ENOMEM;
		goto exit;
	}
	set_wiphy_dev(wiphy, dev);
	*((struct adapter **)wiphy_priv(wiphy)) = padapter;
	rtw_cfg80211_preinit_wiphy(padapter, wiphy);

	/* init regulary domain */
	rtw_regd_init(wiphy, rtw_reg_notifier);

	ret = wiphy_register(wiphy);
	if (ret < 0)
		goto free_wiphy;

	/*  wdev */
	wdev = rtw_zmalloc(sizeof(struct wireless_dev));
	if (!wdev) {
		ret = -ENOMEM;
		goto unregister_wiphy;
	}
	wdev->wiphy = wiphy;
	wdev->netdev = pnetdev;

	wdev->iftype = NL80211_IFTYPE_STATION; /*  will be init in rtw_hal_init() */
	                                       /*  Must sync with _rtw_init_mlme_priv() */
					   /*  pmlmepriv->fw_state = WIFI_STATION_STATE */
	padapter->rtw_wdev = wdev;
	pnetdev->ieee80211_ptr = wdev;

	/* init pwdev_priv */
	pwdev_priv = adapter_wdev_data(padapter);
	pwdev_priv->rtw_wdev = wdev;
	pwdev_priv->pmon_ndev = NULL;
	pwdev_priv->ifname_mon[0] = '\0';
	pwdev_priv->padapter = padapter;
	pwdev_priv->scan_request = NULL;
	spin_lock_init(&pwdev_priv->scan_req_lock);

	pwdev_priv->p2p_enabled = false;
	pwdev_priv->provdisc_req_issued = false;
	rtw_wdev_invit_info_init(&pwdev_priv->invit_info);
	rtw_wdev_nego_info_init(&pwdev_priv->nego_info);

	pwdev_priv->bandroid_scan = false;

	if (padapter->registrypriv.power_mgnt != PS_MODE_ACTIVE)
		pwdev_priv->power_mgmt = true;
	else
		pwdev_priv->power_mgmt = false;

	return ret;

unregister_wiphy:
	wiphy_unregister(wiphy);
 free_wiphy:
	wiphy_free(wiphy);
exit:
	return ret;

}

void rtw_wdev_free(struct wireless_dev *wdev)
{
	if (!wdev)
		return;

	kfree(wdev->wiphy->bands[NL80211_BAND_2GHZ]);

	wiphy_free(wdev->wiphy);

	kfree(wdev);
}

void rtw_wdev_unregister(struct wireless_dev *wdev)
{
	struct net_device *ndev;
	struct adapter *adapter;
	struct rtw_wdev_priv *pwdev_priv;

	if (!wdev)
		return;
	ndev = wdev_to_ndev(wdev);
	if (!ndev)
		return;

	adapter = rtw_netdev_priv(ndev);
	pwdev_priv = adapter_wdev_data(adapter);

	rtw_cfg80211_indicate_scan_done(adapter, true);

	if (pwdev_priv->pmon_ndev)
		unregister_netdev(pwdev_priv->pmon_ndev);

	wiphy_unregister(wdev->wiphy);
}<|MERGE_RESOLUTION|>--- conflicted
+++ resolved
@@ -231,17 +231,8 @@
 	struct wiphy *wiphy = wdev->wiphy;
 	struct mlme_priv *pmlmepriv = &(padapter->mlmepriv);
 
-<<<<<<< HEAD
-
-	/* DBG_8192C("%s\n", __func__); */
-
-	bssinf_len = pnetwork->network.IELength + sizeof(struct ieee80211_hdr_3addr);
-	if (bssinf_len > MAX_BSSINFO_LEN) {
-		DBG_871X("%s IE Length too long > %d byte\n", __func__, MAX_BSSINFO_LEN);
-=======
 	bssinf_len = pnetwork->network.IELength + sizeof(struct ieee80211_hdr_3addr);
 	if (bssinf_len > MAX_BSSINFO_LEN)
->>>>>>> 7d2a07b7
 		goto exit;
 
 	{
@@ -530,11 +521,7 @@
 	struct sta_info *psta = NULL, *pbcmc_sta = NULL;
 	struct adapter *padapter = rtw_netdev_priv(dev);
 	struct mlme_priv *pmlmepriv = &padapter->mlmepriv;
-<<<<<<< HEAD
-	struct security_priv* psecuritypriv =  &(padapter->securitypriv);
-=======
 	struct security_priv *psecuritypriv =  &(padapter->securitypriv);
->>>>>>> 7d2a07b7
 	struct sta_priv *pstapriv = &padapter->stapriv;
 	char *grpkey = padapter->securitypriv.dot118021XGrpKey[param->u.crypt.idx].skey;
 	char *txkey = padapter->securitypriv.dot118021XGrptxmickey[param->u.crypt.idx].skey;
@@ -575,11 +562,6 @@
 		wep_key_idx = param->u.crypt.idx;
 		wep_key_len = param->u.crypt.key_len;
 
-<<<<<<< HEAD
-		DBG_8192C("r871x_set_encryption, wep_key_idx =%d, len =%d\n", wep_key_idx, wep_key_len);
-
-=======
->>>>>>> 7d2a07b7
 		if ((wep_key_idx >= WEP_KEYS) || (wep_key_len <= 0))
 		{
 			ret = -EINVAL;
@@ -626,13 +608,7 @@
 		{
 			if (strcmp(param->u.crypt.alg, "WEP") == 0)
 			{
-<<<<<<< HEAD
-				DBG_8192C("%s, set group_key, WEP\n", __func__);
-
-				memcpy(psecuritypriv->dot118021XGrpKey[param->u.crypt.idx].skey, param->u.crypt.key, (param->u.crypt.key_len > 16 ? 16 : param->u.crypt.key_len));
-=======
 				memcpy(grpkey, param->u.crypt.key, (param->u.crypt.key_len > 16 ? 16 : param->u.crypt.key_len));
->>>>>>> 7d2a07b7
 
 				psecuritypriv->dot118021XGrpPrivacy = _WEP40_;
 				if (param->u.crypt.key_len == 13)
@@ -645,11 +621,7 @@
 			{
 				psecuritypriv->dot118021XGrpPrivacy = _TKIP_;
 
-<<<<<<< HEAD
-				memcpy(psecuritypriv->dot118021XGrpKey[param->u.crypt.idx].skey, param->u.crypt.key, (param->u.crypt.key_len > 16 ? 16 : param->u.crypt.key_len));
-=======
 				memcpy(grpkey, param->u.crypt.key, (param->u.crypt.key_len > 16 ? 16 : param->u.crypt.key_len));
->>>>>>> 7d2a07b7
 
 				/* DEBUG_ERR("set key length :param->u.crypt.key_len =%d\n", param->u.crypt.key_len); */
 				/* set mic key */
@@ -663,11 +635,7 @@
 			{
 				psecuritypriv->dot118021XGrpPrivacy = _AES_;
 
-<<<<<<< HEAD
-				memcpy(psecuritypriv->dot118021XGrpKey[param->u.crypt.idx].skey, param->u.crypt.key, (param->u.crypt.key_len > 16 ? 16 : param->u.crypt.key_len));
-=======
 				memcpy(grpkey, param->u.crypt.key, (param->u.crypt.key_len > 16 ? 16 : param->u.crypt.key_len));
->>>>>>> 7d2a07b7
 			}
 			else
 			{
@@ -744,11 +712,7 @@
 			{
 				if (strcmp(param->u.crypt.alg, "WEP") == 0)
 				{
-<<<<<<< HEAD
-					memcpy(psecuritypriv->dot118021XGrpKey[param->u.crypt.idx].skey, param->u.crypt.key, (param->u.crypt.key_len > 16 ? 16 : param->u.crypt.key_len));
-=======
 					memcpy(grpkey, param->u.crypt.key, (param->u.crypt.key_len > 16 ? 16 : param->u.crypt.key_len));
->>>>>>> 7d2a07b7
 
 					psecuritypriv->dot118021XGrpPrivacy = _WEP40_;
 					if (param->u.crypt.key_len == 13)
@@ -760,11 +724,7 @@
 				{
 					psecuritypriv->dot118021XGrpPrivacy = _TKIP_;
 
-<<<<<<< HEAD
-					memcpy(psecuritypriv->dot118021XGrpKey[param->u.crypt.idx].skey, param->u.crypt.key, (param->u.crypt.key_len > 16 ? 16 : param->u.crypt.key_len));
-=======
 					memcpy(grpkey, param->u.crypt.key, (param->u.crypt.key_len > 16 ? 16 : param->u.crypt.key_len));
->>>>>>> 7d2a07b7
 
 					/* DEBUG_ERR("set key length :param->u.crypt.key_len =%d\n", param->u.crypt.key_len); */
 					/* set mic key */
@@ -778,11 +738,7 @@
 				{
 					psecuritypriv->dot118021XGrpPrivacy = _AES_;
 
-<<<<<<< HEAD
-					memcpy(psecuritypriv->dot118021XGrpKey[param->u.crypt.idx].skey, param->u.crypt.key, (param->u.crypt.key_len > 16 ? 16 : param->u.crypt.key_len));
-=======
 					memcpy(grpkey, param->u.crypt.key, (param->u.crypt.key_len > 16 ? 16 : param->u.crypt.key_len));
->>>>>>> 7d2a07b7
 				}
 				else
 				{
@@ -892,15 +848,8 @@
 
 	if (padapter->securitypriv.dot11AuthAlgrthm == dot11AuthAlgrthm_8021X) /*  802_1x */
 	{
-<<<<<<< HEAD
-		struct sta_info * psta, *pbcmc_sta;
-		struct sta_priv * pstapriv = &padapter->stapriv;
-
-		/* DBG_8192C("%s, : dot11AuthAlgrthm == dot11AuthAlgrthm_8021X\n", __func__); */
-=======
 		struct sta_info *psta, *pbcmc_sta;
 		struct sta_priv *pstapriv = &padapter->stapriv;
->>>>>>> 7d2a07b7
 
 		if (check_fwstate(pmlmepriv, WIFI_STATION_STATE | WIFI_MP_STATE) == true) /* sta mode */
 		{
@@ -920,11 +869,6 @@
 				if (param->u.crypt.set_tx == 1)/* pairwise key */
 				{
 
-<<<<<<< HEAD
-					DBG_8192C("%s, : param->u.crypt.set_tx == 1\n", __func__);
-
-=======
->>>>>>> 7d2a07b7
 					memcpy(psta->dot118021x_UncstKey.skey, param->u.crypt.key, (param->u.crypt.key_len > 16 ? 16 : param->u.crypt.key_len));
 
 					if (strcmp(param->u.crypt.alg, "TKIP") == 0)/* set mic key */
@@ -955,11 +899,7 @@
 					{
 						/* save the IGTK key, length 16 bytes */
 						memcpy(padapter->securitypriv.dot11wBIPKey[param->u.crypt.idx].skey, param->u.crypt.key, (param->u.crypt.key_len > 16 ? 16 : param->u.crypt.key_len));
-<<<<<<< HEAD
-						/*DBG_871X("IGTK key below:\n");
-=======
 						/*
->>>>>>> 7d2a07b7
 						for (no = 0;no<16;no++)
 							printk(" %02x ", padapter->securitypriv.dot11wBIPKey[param->u.crypt.idx].skey[no]);
 						*/
@@ -1217,11 +1157,6 @@
 	struct wireless_dev *rtw_wdev = padapter->rtw_wdev;
 	struct mlme_ext_priv *pmlmeext = &(padapter->mlmeextpriv);
 	int ret = 0;
-<<<<<<< HEAD
-
-	DBG_871X(FUNC_NDEV_FMT" type =%d\n", FUNC_NDEV_ARG(ndev), type);
-=======
->>>>>>> 7d2a07b7
 
 	if (adapter_to_dvobj(padapter)->processing_dev_remove == true)
 	{
@@ -1312,11 +1247,6 @@
 
 	if (bss) {
 		cfg80211_unlink_bss(wiphy, bss);
-<<<<<<< HEAD
-		DBG_8192C("%s(): cfg80211_unlink %s!! () ", __func__,
-			  select_network->Ssid.Ssid);
-=======
->>>>>>> 7d2a07b7
 		cfg80211_put_bss(padapter->rtw_wdev->wiphy, bss);
 	}
 }
@@ -1356,13 +1286,6 @@
 	u8 *wps_ie;
 	struct mlme_priv *pmlmepriv = &(padapter->mlmepriv);
 
-<<<<<<< HEAD
-#ifdef DEBUG_CFG80211
-	DBG_8192C("%s, ielen =%d\n", __func__, len);
-#endif
-
-=======
->>>>>>> 7d2a07b7
 	if (len > 0)
 	{
 		wps_ie = rtw_get_wps_ie(buf, len, NULL, &wps_ielen);
@@ -1437,10 +1360,6 @@
 	}
 
 	if (request->ie && request->ie_len > 0)
-<<<<<<< HEAD
-	{
-=======
->>>>>>> 7d2a07b7
 		rtw_cfg80211_set_probe_req_wpsp2pie(padapter, (u8 *)request->ie, request->ie_len);
 
 	if (check_fwstate(pmlmepriv, _FW_UNDER_SURVEY) == true) {
@@ -1486,12 +1405,6 @@
 	/* parsing channels, n_channels */
 	memset(ch, 0, sizeof(struct rtw_ieee80211_channel)*RTW_CHANNEL_SCAN_AMOUNT);
 	for (i = 0; i < request->n_channels && i < RTW_CHANNEL_SCAN_AMOUNT; i++) {
-<<<<<<< HEAD
-		#ifdef DEBUG_CFG80211
-		DBG_871X(FUNC_ADPT_FMT CHAN_FMT"\n", FUNC_ADPT_ARG(padapter), CHAN_ARG(request->channels[i]));
-		#endif
-=======
->>>>>>> 7d2a07b7
 		ch[i].hw_value = request->channels[i]->hw_value;
 		ch[i].flags = request->channels[i]->flags;
 	}
@@ -1679,17 +1592,6 @@
 	}
 
 	memcpy(buf, pie, ielen);
-<<<<<<< HEAD
-
-	/* dump */
-	{
-		int i;
-		DBG_8192C("set wpa_ie(length:%zu):\n", ielen);
-		for (i = 0; i < ielen; i = i + 8)
-			DBG_8192C("0x%.2x 0x%.2x 0x%.2x 0x%.2x 0x%.2x 0x%.2x 0x%.2x 0x%.2x\n", buf[i], buf[i+1], buf[i+2], buf[i+3], buf[i+4], buf[i+5], buf[i+6], buf[i+7]);
-	}
-=======
->>>>>>> 7d2a07b7
 
 	if (ielen < RSN_HEADER_LEN) {
 		ret  = -1;
@@ -1697,15 +1599,8 @@
 	}
 
 	pwpa = rtw_get_wpa_ie(buf, &wpa_ielen, ielen);
-<<<<<<< HEAD
-	if (pwpa && wpa_ielen > 0)
-	{
-		if (rtw_parse_wpa_ie(pwpa, wpa_ielen+2, &group_cipher, &pairwise_cipher, NULL) == _SUCCESS)
-		{
-=======
 	if (pwpa && wpa_ielen > 0) {
 		if (rtw_parse_wpa_ie(pwpa, wpa_ielen+2, &group_cipher, &pairwise_cipher, NULL) == _SUCCESS) {
->>>>>>> 7d2a07b7
 			padapter->securitypriv.dot11AuthAlgrthm = dot11AuthAlgrthm_8021X;
 			padapter->securitypriv.ndisauthtype = Ndis802_11AuthModeWPAPSK;
 			memcpy(padapter->securitypriv.supplicant_ie, &pwpa[0], wpa_ielen+2);
@@ -1713,15 +1608,8 @@
 	}
 
 	pwpa2 = rtw_get_wpa2_ie(buf, &wpa2_ielen, ielen);
-<<<<<<< HEAD
-	if (pwpa2 && wpa2_ielen > 0)
-	{
-		if (rtw_parse_wpa2_ie(pwpa2, wpa2_ielen+2, &group_cipher, &pairwise_cipher, NULL) == _SUCCESS)
-		{
-=======
 	if (pwpa2 && wpa2_ielen > 0) {
 		if (rtw_parse_wpa2_ie(pwpa2, wpa2_ielen+2, &group_cipher, &pairwise_cipher, NULL) == _SUCCESS) {
->>>>>>> 7d2a07b7
 			padapter->securitypriv.dot11AuthAlgrthm = dot11AuthAlgrthm_8021X;
 			padapter->securitypriv.ndisauthtype = Ndis802_11AuthModeWPA2PSK;
 			memcpy(padapter->securitypriv.supplicant_ie, &pwpa2[0], wpa2_ielen+2);
@@ -1788,10 +1676,6 @@
 
 		wps_ie = rtw_get_wps_ie(buf, ielen, NULL, &wps_ielen);
 		if (wps_ie && wps_ielen > 0) {
-<<<<<<< HEAD
-			DBG_8192C("got wps_ie, wps_ielen:%u\n", wps_ielen);
-=======
->>>>>>> 7d2a07b7
 			padapter->securitypriv.wps_ie_len = wps_ielen < MAX_WPS_IE_LEN ? wps_ielen : MAX_WPS_IE_LEN;
 			memcpy(padapter->securitypriv.wps_ie, wps_ie, padapter->securitypriv.wps_ie_len);
 			set_fwstate(&padapter->mlmepriv, WIFI_UNDER_WPS);
@@ -1874,11 +1758,6 @@
 	enum nl80211_iftype old_type;
 	int ret = 0;
 
-<<<<<<< HEAD
-	DBG_871X(FUNC_NDEV_FMT"\n", FUNC_NDEV_ARG(ndev));
-
-=======
->>>>>>> 7d2a07b7
 	old_type = rtw_wdev->iftype;
 
 	rtw_set_to_roam(padapter, 0);
@@ -1899,11 +1778,7 @@
 	}
 
 leave_ibss:
-<<<<<<< HEAD
-	return 0;
-=======
 	return ret;
->>>>>>> 7d2a07b7
 }
 
 static int cfg80211_rtw_connect(struct wiphy *wiphy, struct net_device *ndev,
@@ -2026,13 +1901,7 @@
 		memcpy(pwep->KeyMaterial,  (void *)sme->key, pwep->KeyLength);
 
 		if (rtw_set_802_11_add_wep(padapter, pwep) == (u8)_FAIL)
-<<<<<<< HEAD
-		{
 			ret = -EOPNOTSUPP;
-		}
-=======
-			ret = -EOPNOTSUPP;
->>>>>>> 7d2a07b7
 
 		kfree(pwep);
 
@@ -2072,13 +1941,7 @@
 static int cfg80211_rtw_disconnect(struct wiphy *wiphy, struct net_device *ndev,
 				   u16 reason_code)
 {
-<<<<<<< HEAD
-	struct adapter *padapter = (struct adapter *)rtw_netdev_priv(ndev);
-
-	DBG_871X(FUNC_NDEV_FMT"\n", FUNC_NDEV_ARG(ndev));
-=======
 	struct adapter *padapter = rtw_netdev_priv(ndev);
->>>>>>> 7d2a07b7
 
 	rtw_set_to_roam(padapter, 0);
 
@@ -2091,10 +1954,6 @@
 	rtw_free_assoc_resources(padapter, 1);
 	rtw_pwr_wakeup(padapter);
 
-<<<<<<< HEAD
-	DBG_871X(FUNC_NDEV_FMT" return 0\n", FUNC_NDEV_ARG(ndev));
-=======
->>>>>>> 7d2a07b7
 	return 0;
 }
 
@@ -2143,11 +2002,6 @@
 	struct adapter *padapter = rtw_netdev_priv(ndev);
 	struct security_priv *psecuritypriv = &padapter->securitypriv;
 	u8 strZeroMacAddress[ETH_ALEN] = { 0x00 };
-<<<<<<< HEAD
-
-	DBG_871X(FUNC_NDEV_FMT"\n", FUNC_NDEV_ARG(ndev));
-=======
->>>>>>> 7d2a07b7
 
 	if (!memcmp((u8 *)pmksa->bssid, strZeroMacAddress, ETH_ALEN))
 		return -EINVAL;
@@ -2155,16 +2009,8 @@
 	blInserted = false;
 
 	/* overwrite PMKID */
-<<<<<<< HEAD
-	for (index = 0 ; index < NUM_PMKID_CACHE; index++)
-	{
-		if (!memcmp(psecuritypriv->PMKIDList[index].Bssid, (u8 *)pmksa->bssid, ETH_ALEN))
-		{ /*  BSSID is matched, the same AP => rewrite with new PMKID. */
-			DBG_871X(FUNC_NDEV_FMT" BSSID exists in the PMKList.\n", FUNC_NDEV_ARG(ndev));
-=======
 	for (index = 0 ; index < NUM_PMKID_CACHE; index++) {
 		if (!memcmp(psecuritypriv->PMKIDList[index].Bssid, (u8 *)pmksa->bssid, ETH_ALEN)) {
->>>>>>> 7d2a07b7
 
 			memcpy(psecuritypriv->PMKIDList[index].PMKID, (u8 *)pmksa->pmkid, WLAN_PMKID_LEN);
 			psecuritypriv->PMKIDList[index].bUsed = true;
@@ -2196,21 +2042,12 @@
 	struct adapter *padapter = rtw_netdev_priv(ndev);
 	struct security_priv *psecuritypriv = &padapter->securitypriv;
 
-<<<<<<< HEAD
-	DBG_871X(FUNC_NDEV_FMT"\n", FUNC_NDEV_ARG(ndev));
-
-	for (index = 0 ; index < NUM_PMKID_CACHE; index++)
-	{
-		if (!memcmp(psecuritypriv->PMKIDList[index].Bssid, (u8 *)pmksa->bssid, ETH_ALEN))
-		{ /*  BSSID is matched, the same AP => Remove this PMKID information and reset it. */
-=======
 	for (index = 0 ; index < NUM_PMKID_CACHE; index++) {
 		if (!memcmp(psecuritypriv->PMKIDList[index].Bssid, (u8 *)pmksa->bssid, ETH_ALEN)) {
 			/*
 			 * BSSID is matched, the same AP => Remove this PMKID information
 			 * and reset it.
 			 */
->>>>>>> 7d2a07b7
 			eth_zero_addr(psecuritypriv->PMKIDList[index].Bssid);
 			memset(psecuritypriv->PMKIDList[index].PMKID, 0x00, WLAN_PMKID_LEN);
 			psecuritypriv->PMKIDList[index].bUsed = false;
@@ -2231,13 +2068,7 @@
 	struct adapter *padapter = rtw_netdev_priv(ndev);
 	struct security_priv *psecuritypriv = &padapter->securitypriv;
 
-<<<<<<< HEAD
-	DBG_871X(FUNC_NDEV_FMT"\n", FUNC_NDEV_ARG(ndev));
-
-	memset(&psecuritypriv->PMKIDList[0], 0x00, sizeof(RT_PMKID_LIST) * NUM_PMKID_CACHE);
-=======
 	memset(&psecuritypriv->PMKIDList[0], 0x00, sizeof(struct rt_pmkid_list) * NUM_PMKID_CACHE);
->>>>>>> 7d2a07b7
 	psecuritypriv->PMKIDIndex = 0;
 
 	return 0;
@@ -2331,16 +2162,8 @@
 		/* Use the real net device to transmit the packet */
 		return _rtw_xmit_entry(skb, padapter->pnetdev);
 
-<<<<<<< HEAD
-	}
-	else if ((frame_control & (IEEE80211_FCTL_FTYPE|IEEE80211_FCTL_STYPE))
-		== (IEEE80211_FTYPE_MGMT|IEEE80211_STYPE_ACTION)
-	)
-	{
-=======
 	} else if ((frame_control & (IEEE80211_FCTL_FTYPE|IEEE80211_FCTL_STYPE)) ==
 		   (IEEE80211_FTYPE_MGMT|IEEE80211_STYPE_ACTION)) {
->>>>>>> 7d2a07b7
 		/* only for action frames */
 		struct xmit_frame		*pmgntframe;
 		struct pkt_attrib	*pattrib;
@@ -2604,13 +2427,7 @@
 static int cfg80211_rtw_change_beacon(struct wiphy *wiphy, struct net_device *ndev,
                                 struct cfg80211_beacon_data *info)
 {
-<<<<<<< HEAD
-	struct adapter *adapter = (struct adapter *)rtw_netdev_priv(ndev);
-
-	DBG_871X(FUNC_NDEV_FMT"\n", FUNC_NDEV_ARG(ndev));
-=======
 	struct adapter *adapter = rtw_netdev_priv(ndev);
->>>>>>> 7d2a07b7
 
 	return rtw_add_beacon(adapter, info->head, info->head_len, info->tail, info->tail_len);
 }
@@ -2890,58 +2707,6 @@
 	return ret;
 }
 
-<<<<<<< HEAD
-#if defined(CONFIG_PNO_SUPPORT)
-static int cfg80211_rtw_sched_scan_start(struct wiphy *wiphy,
-		struct net_device *dev,
-		struct cfg80211_sched_scan_request *request) {
-
-	struct adapter *padapter = (struct adapter *)rtw_netdev_priv(dev);
-	struct	mlme_priv *pmlmepriv = &(padapter->mlmepriv);
-	int ret;
-
-	if (padapter->bup == false) {
-		DBG_871X("%s: net device is down.\n", __func__);
-		return -EIO;
-	}
-
-	if (check_fwstate(pmlmepriv, _FW_UNDER_SURVEY) == true ||
-		check_fwstate(pmlmepriv, _FW_LINKED) == true  ||
-		check_fwstate(pmlmepriv, _FW_UNDER_LINKING) == true) {
-		DBG_871X("%s: device is busy.\n", __func__);
-		rtw_scan_abort(padapter);
-	}
-
-	if (request == NULL) {
-		DBG_871X("%s: invalid cfg80211_requests parameters.\n", __func__);
-		return -EINVAL;
-	}
-
-	ret = rtw_android_cfg80211_pno_setup(dev, request->ssids,
-			request->n_ssids, request->interval);
-
-	if (ret < 0) {
-		DBG_871X("%s ret: %d\n", __func__, ret);
-		goto exit;
-	}
-
-	ret = rtw_android_pno_enable(dev, true);
-	if (ret < 0) {
-		DBG_871X("%s ret: %d\n", __func__, ret);
-		goto exit;
-	}
-exit:
-	return ret;
-}
-
-static int cfg80211_rtw_sched_scan_stop(struct wiphy *wiphy,
-		struct net_device *dev) {
-	return rtw_android_pno_enable(dev, false);
-}
-#endif /* CONFIG_PNO_SUPPORT */
-
-=======
->>>>>>> 7d2a07b7
 static void rtw_cfg80211_init_ht_capab(struct ieee80211_sta_ht_cap *ht_cap, enum nl80211_band band, u8 rf_type)
 {
 
@@ -2981,13 +2746,7 @@
 		ht_cap->mcs.rx_mask[4] = 0x01;
 
 		ht_cap->mcs.rx_highest = cpu_to_le16(MAX_BIT_RATE_40MHZ_MCS7);
-<<<<<<< HEAD
-	}
-	else if ((rf_type == RF_1T2R) || (rf_type == RF_2T2R))
-	{
-=======
 	} else if ((rf_type == RF_1T2R) || (rf_type == RF_2T2R)) {
->>>>>>> 7d2a07b7
 		ht_cap->mcs.rx_mask[0] = 0xFF;
 		ht_cap->mcs.rx_mask[1] = 0xFF;
 		ht_cap->mcs.rx_mask[4] = 0x01;
@@ -3094,14 +2853,6 @@
 	.change_bss = cfg80211_rtw_change_bss,
 
 	.mgmt_tx = cfg80211_rtw_mgmt_tx,
-<<<<<<< HEAD
-
-#if defined(CONFIG_PNO_SUPPORT)
-	.sched_scan_start = cfg80211_rtw_sched_scan_start,
-	.sched_scan_stop = cfg80211_rtw_sched_scan_stop,
-#endif /* CONFIG_PNO_SUPPORT */
-=======
->>>>>>> 7d2a07b7
 };
 
 int rtw_wdev_alloc(struct adapter *padapter, struct device *dev)
