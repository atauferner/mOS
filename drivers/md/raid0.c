--- conflicted
+++ resolved
@@ -501,20 +501,7 @@
 			conf->strip_zone[0].nb_dev + disk];
 		md_submit_discard_bio(mddev, rdev, bio,
 			dev_start + zone->dev_start + rdev->data_offset,
-<<<<<<< HEAD
-			dev_end - dev_start, GFP_NOIO, 0, &discard_bio) ||
-		    !discard_bio)
-			continue;
-		bio_chain(discard_bio, bio);
-		bio_clone_blkg_association(discard_bio, bio);
-		if (mddev->gendisk)
-			trace_block_bio_remap(bdev_get_queue(rdev->bdev),
-				discard_bio, disk_devt(mddev->gendisk),
-				bio->bi_iter.bi_sector);
-		submit_bio_noacct(discard_bio);
-=======
 			dev_end - dev_start);
->>>>>>> 7d2a07b7
 	}
 	bio_endio(bio);
 }
@@ -559,12 +546,9 @@
 		bio = split;
 	}
 
-<<<<<<< HEAD
-=======
 	if (bio->bi_pool != &mddev->bio_set)
 		md_account_bio(mddev, &bio);
 
->>>>>>> 7d2a07b7
 	orig_sector = sector;
 	zone = find_zone(mddev->private, &sector);
 	switch (conf->layout) {
