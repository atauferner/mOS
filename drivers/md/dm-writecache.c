--- conflicted
+++ resolved
@@ -30,10 +30,7 @@
 #define AUTOCOMMIT_MSEC			1000
 #define MAX_AGE_DIV			16
 #define MAX_AGE_UNSPECIFIED		-1UL
-<<<<<<< HEAD
-=======
 #define PAUSE_WRITEBACK			(HZ * 3)
->>>>>>> 7d2a07b7
 
 #define BITMAP_GRANULARITY	65536
 #if BITMAP_GRANULARITY < PAGE_SIZE
@@ -129,10 +126,7 @@
 	size_t freelist_high_watermark;
 	size_t freelist_low_watermark;
 	unsigned long max_age;
-<<<<<<< HEAD
-=======
 	unsigned long pause;
->>>>>>> 7d2a07b7
 
 	unsigned uncommitted_blocks;
 	unsigned autocommit_blocks;
@@ -180,8 +174,6 @@
 	bool writeback_fua_set:1;
 	bool flush_on_suspend:1;
 	bool cleaner:1;
-<<<<<<< HEAD
-=======
 	bool cleaner_set:1;
 	bool metadata_only:1;
 	bool pause_set:1;
@@ -191,7 +183,6 @@
 	unsigned autocommit_time_value;
 	unsigned max_age_value;
 	unsigned pause_value;
->>>>>>> 7d2a07b7
 
 	unsigned writeback_all;
 	struct workqueue_struct *writeback_wq;
@@ -550,11 +541,7 @@
 
 	region.bdev = wc->ssd_dev->bdev;
 	region.sector = 0;
-<<<<<<< HEAD
-	region.count = PAGE_SIZE;
-=======
 	region.count = max(4096U, wc->block_size) >> SECTOR_SHIFT;
->>>>>>> 7d2a07b7
 
 	if (unlikely(region.sector + region.count > wc->metadata_sectors))
 		region.count = wc->metadata_sectors - region.sector;
@@ -1000,11 +987,8 @@
 
 	wc_lock(wc);
 
-<<<<<<< HEAD
-=======
 	wc->data_device_sectors = bdev_nr_sectors(wc->dev->bdev);
 
->>>>>>> 7d2a07b7
 	if (WC_MODE_PMEM(wc)) {
 		persistent_memory_invalidate_cache(wc->memory_map, wc->memory_map_size);
 	} else {
@@ -1389,10 +1373,7 @@
 	} else {
 		do {
 			bool found_entry = false;
-<<<<<<< HEAD
-=======
 			bool search_used = false;
->>>>>>> 7d2a07b7
 			if (writecache_has_error(wc))
 				goto unlock_error;
 			e = writecache_find_entry(wc, bio->bi_iter.bi_sector, 0);
@@ -1408,21 +1389,13 @@
 				}
 				found_entry = true;
 			} else {
-<<<<<<< HEAD
-				if (unlikely(wc->cleaner))
-=======
 				if (unlikely(wc->cleaner) ||
 				    (wc->metadata_only && !(bio->bi_opf & REQ_META)))
->>>>>>> 7d2a07b7
 					goto direct_write;
 			}
 			e = writecache_pop_from_freelist(wc, (sector_t)-1);
 			if (unlikely(!e)) {
-<<<<<<< HEAD
-				if (!found_entry) {
-=======
 				if (!WC_MODE_PMEM(wc) && !found_entry) {
->>>>>>> 7d2a07b7
 direct_write:
 					e = writecache_find_entry(wc, bio->bi_iter.bi_sector, WFE_RETURN_FOLLOWING);
 					if (e) {
@@ -1449,15 +1422,6 @@
 				sector_t current_cache_sec = start_cache_sec + (bio_size >> SECTOR_SHIFT);
 
 				while (bio_size < bio->bi_iter.bi_size) {
-<<<<<<< HEAD
-					struct wc_entry *f = writecache_pop_from_freelist(wc, current_cache_sec);
-					if (!f)
-						break;
-					write_original_sector_seq_count(wc, f, bio->bi_iter.bi_sector +
-									(bio_size >> SECTOR_SHIFT), wc->seq_count);
-					writecache_insert_entry(wc, f);
-					wc->uncommitted_blocks++;
-=======
 					if (!search_used) {
 						struct wc_entry *f = writecache_pop_from_freelist(wc, current_cache_sec);
 						if (!f)
@@ -1483,7 +1447,6 @@
 							wc->overwrote_committed = true;
 						e = f;
 					}
->>>>>>> 7d2a07b7
 					bio_size += wc->block_size;
 					current_cache_sec += wc->block_size >> SECTOR_SHIFT;
 				}
@@ -1869,11 +1832,7 @@
 {
 	struct dm_writecache *wc = container_of(work, struct dm_writecache, writeback_work);
 	struct blk_plug plug;
-<<<<<<< HEAD
-	struct wc_entry *f, *uninitialized_var(g), *e = NULL;
-=======
 	struct wc_entry *f, *g, *e = NULL;
->>>>>>> 7d2a07b7
 	struct rb_node *node, *next_node;
 	struct list_head skipped;
 	struct writeback_list wbl;
@@ -1999,11 +1958,7 @@
 			g->wc_list_contiguous = BIO_MAX_VECS;
 			f = g;
 			e->wc_list_contiguous++;
-<<<<<<< HEAD
-			if (unlikely(e->wc_list_contiguous == BIO_MAX_PAGES)) {
-=======
 			if (unlikely(e->wc_list_contiguous == BIO_MAX_VECS)) {
->>>>>>> 7d2a07b7
 				if (unlikely(wc->writeback_all)) {
 					next_node = rb_next(&f->rb_node);
 					if (likely(next_node))
@@ -2173,11 +2128,7 @@
 	struct wc_memory_superblock s;
 
 	static struct dm_arg _args[] = {
-<<<<<<< HEAD
-		{0, 16, "Invalid number of feature args"},
-=======
 		{0, 18, "Invalid number of feature args"},
->>>>>>> 7d2a07b7
 	};
 
 	as.argc = argc;
@@ -2392,14 +2343,10 @@
 			if (max_age_msecs > 86400000)
 				goto invalid_optional;
 			wc->max_age = msecs_to_jiffies(max_age_msecs);
-<<<<<<< HEAD
-		} else if (!strcasecmp(string, "cleaner")) {
-=======
 			wc->max_age_set = true;
 			wc->max_age_value = max_age_msecs;
 		} else if (!strcasecmp(string, "cleaner")) {
 			wc->cleaner_set = true;
->>>>>>> 7d2a07b7
 			wc->cleaner = true;
 		} else if (!strcasecmp(string, "fua")) {
 			if (WC_MODE_PMEM(wc)) {
@@ -2632,9 +2579,9 @@
 		extra_args = 0;
 		if (wc->start_sector_set)
 			extra_args += 2;
-		if (wc->high_wm_percent_set && !wc->cleaner)
+		if (wc->high_wm_percent_set)
 			extra_args += 2;
-		if (wc->low_wm_percent_set && !wc->cleaner)
+		if (wc->low_wm_percent_set)
 			extra_args += 2;
 		if (wc->max_writeback_jobs_set)
 			extra_args += 2;
@@ -2642,13 +2589,9 @@
 			extra_args += 2;
 		if (wc->autocommit_time_set)
 			extra_args += 2;
-<<<<<<< HEAD
-		if (wc->cleaner)
-=======
 		if (wc->max_age_set)
 			extra_args += 2;
 		if (wc->cleaner_set)
->>>>>>> 7d2a07b7
 			extra_args++;
 		if (wc->writeback_fua_set)
 			extra_args++;
@@ -2660,41 +2603,19 @@
 		DMEMIT("%u", extra_args);
 		if (wc->start_sector_set)
 			DMEMIT(" start_sector %llu", (unsigned long long)wc->start_sector);
-<<<<<<< HEAD
-		if (wc->high_wm_percent_set && !wc->cleaner) {
-			x = (uint64_t)wc->freelist_high_watermark * 100;
-			x += wc->n_blocks / 2;
-			do_div(x, (size_t)wc->n_blocks);
-			DMEMIT(" high_watermark %u", 100 - (unsigned)x);
-		}
-		if (wc->low_wm_percent_set && !wc->cleaner) {
-			x = (uint64_t)wc->freelist_low_watermark * 100;
-			x += wc->n_blocks / 2;
-			do_div(x, (size_t)wc->n_blocks);
-			DMEMIT(" low_watermark %u", 100 - (unsigned)x);
-		}
-=======
 		if (wc->high_wm_percent_set)
 			DMEMIT(" high_watermark %u", wc->high_wm_percent_value);
 		if (wc->low_wm_percent_set)
 			DMEMIT(" low_watermark %u", wc->low_wm_percent_value);
->>>>>>> 7d2a07b7
 		if (wc->max_writeback_jobs_set)
 			DMEMIT(" writeback_jobs %u", wc->max_writeback_jobs);
 		if (wc->autocommit_blocks_set)
 			DMEMIT(" autocommit_blocks %u", wc->autocommit_blocks);
 		if (wc->autocommit_time_set)
-<<<<<<< HEAD
-			DMEMIT(" autocommit_time %u", jiffies_to_msecs(wc->autocommit_jiffies));
-		if (wc->max_age != MAX_AGE_UNSPECIFIED)
-			DMEMIT(" max_age %u", jiffies_to_msecs(wc->max_age));
-		if (wc->cleaner)
-=======
 			DMEMIT(" autocommit_time %u", wc->autocommit_time_value);
 		if (wc->max_age_set)
 			DMEMIT(" max_age %u", wc->max_age_value);
 		if (wc->cleaner_set)
->>>>>>> 7d2a07b7
 			DMEMIT(" cleaner");
 		if (wc->writeback_fua_set)
 			DMEMIT(" %sfua", wc->writeback_fua ? "" : "no");
@@ -2708,11 +2629,7 @@
 
 static struct target_type writecache_target = {
 	.name			= "writecache",
-<<<<<<< HEAD
-	.version		= {1, 3, 0},
-=======
 	.version		= {1, 5, 0},
->>>>>>> 7d2a07b7
 	.module			= THIS_MODULE,
 	.ctr			= writecache_ctr,
 	.dtr			= writecache_dtr,
