--- conflicted
+++ resolved
@@ -32,11 +32,7 @@
 
 static DEFINE_SPINLOCK(_minor_lock);
 /*
-<<<<<<< HEAD
- * For bio based dm.
-=======
  * For bio-based dm.
->>>>>>> 18e352e4
  * One of these is allocated per bio.
  */
 struct dm_io {
@@ -48,11 +44,7 @@
 };
 
 /*
-<<<<<<< HEAD
- * For bio based dm.
-=======
  * For bio-based dm.
->>>>>>> 18e352e4
  * One of these is allocated per target within a bio.  Hopefully
  * this will be simplified out one day.
  */
@@ -62,21 +54,11 @@
 	union map_info info;
 };
 
-<<<<<<< HEAD
-/*
- * For request based dm.
- * One of these is allocated per request.
- *
- * Since assuming "original request : cloned request = 1 : 1" and
- * a counter for number of clones like struct dm_io.io_count isn't needed,
- * struct dm_io and struct target_io can be merged.
-=======
 DEFINE_TRACE(block_bio_complete);
 
 /*
  * For request-based dm.
  * One of these is allocated per request.
->>>>>>> 18e352e4
  */
 struct dm_rq_target_io {
 	struct mapped_device *md;
@@ -87,17 +69,10 @@
 };
 
 /*
-<<<<<<< HEAD
- * For request based dm.
- * One of these is allocated per bio.
- */
-struct dm_clone_bio_info {
-=======
  * For request-based dm.
  * One of these is allocated per bio.
  */
 struct dm_rq_clone_bio_info {
->>>>>>> 18e352e4
 	struct bio *orig;
 	struct request *rq;
 };
@@ -203,27 +178,21 @@
 	/* forced geometry settings */
 	struct hd_geometry geometry;
 
-<<<<<<< HEAD
+	/* sysfs handle */
+	struct kobject kobj;
+
 	/* marker of flush suspend for request-based dm */
 	struct request suspend_rq;
 
 	/* For saving the address of __make_request for request based dm */
 	make_request_fn *saved_make_request_fn;
-=======
-	/* sysfs handle */
-	struct kobject kobj;
->>>>>>> 18e352e4
 };
 
 #define MIN_IOS 256
 static struct kmem_cache *_io_cache;
 static struct kmem_cache *_tio_cache;
 static struct kmem_cache *_rq_tio_cache;
-<<<<<<< HEAD
-static struct kmem_cache *_bio_info_cache;
-=======
 static struct kmem_cache *_rq_bio_info_cache;
->>>>>>> 18e352e4
 
 static int __init local_init(void)
 {
@@ -243,22 +212,13 @@
 	if (!_rq_tio_cache)
 		goto out_free_tio_cache;
 
-<<<<<<< HEAD
-	_bio_info_cache = KMEM_CACHE(dm_clone_bio_info, 0);
-	if (!_bio_info_cache)
-=======
 	_rq_bio_info_cache = KMEM_CACHE(dm_rq_clone_bio_info, 0);
 	if (!_rq_bio_info_cache)
->>>>>>> 18e352e4
 		goto out_free_rq_tio_cache;
 
 	r = dm_uevent_init();
 	if (r)
-<<<<<<< HEAD
-		goto out_free_bio_info_cache;
-=======
 		goto out_free_rq_bio_info_cache;
->>>>>>> 18e352e4
 
 	_major = major;
 	r = register_blkdev(_major, _name);
@@ -272,13 +232,8 @@
 
 out_uevent_exit:
 	dm_uevent_exit();
-<<<<<<< HEAD
-out_free_bio_info_cache:
-	kmem_cache_destroy(_bio_info_cache);
-=======
 out_free_rq_bio_info_cache:
 	kmem_cache_destroy(_rq_bio_info_cache);
->>>>>>> 18e352e4
 out_free_rq_tio_cache:
 	kmem_cache_destroy(_rq_tio_cache);
 out_free_tio_cache:
@@ -291,11 +246,7 @@
 
 static void local_exit(void)
 {
-<<<<<<< HEAD
-	kmem_cache_destroy(_bio_info_cache);
-=======
 	kmem_cache_destroy(_rq_bio_info_cache);
->>>>>>> 18e352e4
 	kmem_cache_destroy(_rq_tio_cache);
 	kmem_cache_destroy(_tio_cache);
 	kmem_cache_destroy(_io_cache);
@@ -364,14 +315,9 @@
 
 	spin_lock(&_minor_lock);
 
-<<<<<<< HEAD
-	md = inode->i_bdev->bd_disk->private_data;
+	md = bdev->bd_disk->private_data;
 	if (!md) {
 		retval = -ENXIO;
-=======
-	md = bdev->bd_disk->private_data;
-	if (!md)
->>>>>>> 18e352e4
 		goto out;
 	}
 
@@ -381,7 +327,7 @@
 		retval = -ENXIO;
 		goto out;
 	}
-	if (md->disk->policy && (file->f_mode & FMODE_WRITE)) {
+	if (get_disk_ro(md->disk) && (mode & FMODE_WRITE)) {
 		md = NULL;
 		retval = -EROFS;
 		goto out;
@@ -451,10 +397,9 @@
 		goto out;
 	}
 
-<<<<<<< HEAD
 	if (cmd == BLKRRPART) {
 		/* Emulate Re-read partitions table */
-		kobject_uevent(&md->disk->dev.kobj, KOBJ_CHANGE);
+		kobject_uevent(&disk_to_dev(md->disk)->kobj, KOBJ_CHANGE);
 		r = 0;
 	} else {
 		/* We only support devices that have a single target */
@@ -464,12 +409,8 @@
 		tgt = dm_table_get_target(map, 0);
 
 		if (tgt->type->ioctl)
-			r = tgt->type->ioctl(tgt, inode, file, cmd, arg);
-	}
-=======
-	if (tgt->type->ioctl)
-		r = tgt->type->ioctl(tgt, cmd, arg);
->>>>>>> 18e352e4
+			r = tgt->type->ioctl(tgt, cmd, arg);
+	}
 
 out:
 	dm_table_put(map);
@@ -508,13 +449,13 @@
 	mempool_free(tio, md->tio_pool);
 }
 
-static inline struct dm_clone_bio_info *alloc_bio_info(struct mapped_device *md)
+static inline struct dm_rq_clone_bio_info *alloc_bio_info(struct mapped_device *md)
 {
 	return mempool_alloc(md->io_pool, GFP_ATOMIC);
 }
 
 static inline void free_bio_info(struct mapped_device *md,
-				 struct dm_clone_bio_info *info)
+				 struct dm_rq_clone_bio_info *info)
 {
 	mempool_free(info, md->io_pool);
 }
@@ -713,7 +654,7 @@
  */
 static void end_clone_bio(struct bio *clone, int error)
 {
-	struct dm_clone_bio_info *info = clone->bi_private;
+	struct dm_rq_clone_bio_info *info = clone->bi_private;
 	struct dm_rq_target_io *tio = info->rq->end_io_data;
 	struct bio *bio = info->orig;
 	unsigned int nr_bytes = info->orig->bi_size;
@@ -770,7 +711,7 @@
 		clone->bio = bio->bi_next;
 
 		if (bio->bi_private) {
-			struct dm_clone_bio_info *info = bio->bi_private;
+			struct dm_rq_clone_bio_info *info = bio->bi_private;
 			free_bio_info(md, info);
 		}
 
@@ -1075,15 +1016,12 @@
 	clone->bi_io_vec->bv_offset = offset;
 	clone->bi_io_vec->bv_len = clone->bi_size;
 	clone->bi_flags |= 1 << BIO_CLONED;
-<<<<<<< HEAD
 
 	if (bio_integrity(bio)) {
 		bio_integrity_clone(clone, bio, GFP_NOIO, bs);
 		bio_integrity_trim(clone,
 				   bio_sector_offset(bio, idx, offset), len);
 	}
-=======
->>>>>>> 18e352e4
 
 	return clone;
 }
@@ -1229,13 +1167,8 @@
 	if (unlikely(!ci.map))
 		return -EIO;
 	if (unlikely(bio_barrier(bio) && !dm_table_barrier_ok(ci.map))) {
-<<<<<<< HEAD
-		bio_endio(bio, -EOPNOTSUPP);
-		dm_table_put(ci.map);
-=======
 		dm_table_put(ci.map);
 		bio_endio(bio, -EOPNOTSUPP);
->>>>>>> 18e352e4
 		return 0;
 	}
 	ci.md = md;
@@ -1319,10 +1252,7 @@
 	int r = -EIO;
 	int rw = bio_data_dir(bio);
 	struct mapped_device *md = q->queuedata;
-<<<<<<< HEAD
-=======
 	int cpu;
->>>>>>> 18e352e4
 
 	down_read(&md->io_lock);
 
@@ -1370,11 +1300,7 @@
 		return 0;
 	}
 
-	/*
-	 * Submitting to a stopped queue with no map is okay;
-	 * might happen during reconfiguration.
-	 */
-	if (unlikely(!md->map) && !blk_queue_stopped(q)) {
+	if (unlikely(!md->map)) {
 		bio_endio(bio, -EIO);
 		return 0;
 	}
@@ -1435,7 +1361,7 @@
 			      struct mapped_device *md)
 {
 	struct bio *bio, *clone_bio;
-	struct dm_clone_bio_info *info;
+	struct dm_rq_clone_bio_info *info;
 
 	for (bio = rq->bio; bio; bio = bio->bi_next) {
 		info = alloc_bio_info(md);
@@ -1573,9 +1499,6 @@
 	tio->ti = ti;
 	atomic_inc(&md->pending);
 
-#if 0
-	/* This might trigger accidentally */
-
 	/*
 	 * Although submitted requests to the md->queue are checked against
 	 * the table/queue limitations at the submission time, the limitations
@@ -1598,7 +1521,6 @@
 		dm_kill_request(clone, r);
 		return;
 	}
-#endif
 
 	r = ti->type->map_rq(ti, clone, &tio->info);
 	switch (r) {
@@ -1711,37 +1633,24 @@
 static int dm_any_congested(void *congested_data, int bdi_bits)
 {
 	int r = bdi_bits;
-<<<<<<< HEAD
-	struct mapped_device *md = (struct mapped_device *) congested_data;
-	struct dm_table *map;
-
-	if (!test_bit(DMF_BLOCK_IO, &md->flags)) {
-		map = dm_get_table(md);
-		if (map) {
-			if (dm_request_based(md))
-				/*
-				 * Request-based dm cares about only own queue for
-				 * the query about congestion status of request_queue
-				 */
-				r = md->queue->backing_dev_info.state & bdi_bits;
-			else
-				r = dm_table_any_congested(map, bdi_bits);
-			dm_table_put(map);
-		}
-	}
-
-=======
 	struct mapped_device *md = congested_data;
 	struct dm_table *map;
 
 	if (!test_bit(DMF_BLOCK_IO, &md->flags)) {
-		map = dm_get_table(md);
-		if (map) {
-			r = dm_table_any_congested(map, bdi_bits);
-			dm_table_put(map);
+		if (dm_request_based(md))
+			/*
+			 * Request-based dm cares about only own queue for
+			 * the query about congestion status of request_queue
+			 */
+			r = md->queue->backing_dev_info.state & bdi_bits;
+		else {
+			map = dm_get_table(md);
+			if (map) {
+				r = dm_table_any_congested(map, bdi_bits);
+				dm_table_put(map);
+			}
 		}
 	}
->>>>>>> 18e352e4
 
 	return r;
 }
@@ -1882,24 +1791,9 @@
 	blk_queue_bounce_limit(md->queue, BLK_BOUNCE_ANY);
 	md->queue->unplug_fn = dm_unplug_all;
 	blk_queue_merge_bvec(md->queue, dm_merge_bvec);
-<<<<<<< HEAD
 	blk_queue_softirq_done(md->queue, dm_softirq_done);
 	blk_queue_prep_rq(md->queue, dm_prep_fn);
 	blk_queue_lld_busy(md->queue, dm_lld_busy);
-=======
-
-	md->io_pool = mempool_create_slab_pool(MIN_IOS, _io_cache);
-	if (!md->io_pool)
-		goto bad_io_pool;
-
-	md->tio_pool = mempool_create_slab_pool(MIN_IOS, _tio_cache);
-	if (!md->tio_pool)
-		goto bad_tio_pool;
-
-	md->bs = bioset_create(16, 0);
-	if (!md->bs)
-		goto bad_no_bioset;
->>>>>>> 18e352e4
 
 	md->disk = alloc_disk(1);
 	if (!md->disk)
@@ -2152,10 +2046,7 @@
 			dm_table_presuspend_targets(map);
 			dm_table_postsuspend_targets(map);
 		}
-<<<<<<< HEAD
-=======
 		dm_sysfs_exit(md);
->>>>>>> 18e352e4
 		dm_table_put(map);
 		__unbind(md);
 		free_dev(md);
@@ -2673,7 +2564,7 @@
 
 	md->io_pool = (type == DM_TYPE_BIO_BASED) ?
 		      mempool_create_slab_pool(MIN_IOS, _io_cache) :
-		      mempool_create_slab_pool(MIN_IOS, _bio_info_cache);
+		      mempool_create_slab_pool(MIN_IOS, _rq_bio_info_cache);
 	if (!md->io_pool)
 		return -ENOMEM;
 
