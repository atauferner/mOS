/*
 * Copyright (C) 2001, 2002 Sistina Software (UK) Limited.
 * Copyright (C) 2004-2008 Red Hat, Inc. All rights reserved.
 *
 * This file is released under the GPL.
 */

#include "dm.h"
#include "dm-uevent.h"

#include <linux/init.h>
#include <linux/module.h>
#include <linux/mutex.h>
#include <linux/moduleparam.h>
#include <linux/blkpg.h>
#include <linux/bio.h>
#include <linux/mempool.h>
#include <linux/slab.h>
#include <linux/idr.h>
#include <linux/hdreg.h>
#include <linux/delay.h>
#include <linux/wait.h>

#include <trace/events/block.h>

#define DM_MSG_PREFIX "core"

#ifdef CONFIG_PRINTK
/*
 * ratelimit state to be used in DMXXX_LIMIT().
 */
DEFINE_RATELIMIT_STATE(dm_ratelimit_state,
		       DEFAULT_RATELIMIT_INTERVAL,
		       DEFAULT_RATELIMIT_BURST);
EXPORT_SYMBOL(dm_ratelimit_state);
#endif

/*
 * Cookies are numeric values sent with CHANGE and REMOVE
 * uevents while resuming, removing or renaming the device.
 */
#define DM_COOKIE_ENV_VAR_NAME "DM_COOKIE"
#define DM_COOKIE_LENGTH 24

static const char *_name = DM_NAME;

static unsigned int major = 0;
static unsigned int _major = 0;

static DEFINE_IDR(_minor_idr);

static DEFINE_SPINLOCK(_minor_lock);

static void do_deferred_remove(struct work_struct *w);

static DECLARE_WORK(deferred_remove_work, do_deferred_remove);

static struct workqueue_struct *deferred_remove_workqueue;

/*
 * For bio-based dm.
 * One of these is allocated per bio.
 */
struct dm_io {
	struct mapped_device *md;
	int error;
	atomic_t io_count;
	struct bio *bio;
	unsigned long start_time;
	spinlock_t endio_lock;
	struct dm_stats_aux stats_aux;
};

/*
 * For request-based dm.
 * One of these is allocated per request.
 */
struct dm_rq_target_io {
	struct mapped_device *md;
	struct dm_target *ti;
	struct request *orig, clone;
	int error;
	union map_info info;
};

/*
 * For request-based dm - the bio clones we allocate are embedded in these
 * structs.
 *
 * We allocate these with bio_alloc_bioset, using the front_pad parameter when
 * the bioset is created - this means the bio has to come at the end of the
 * struct.
 */
struct dm_rq_clone_bio_info {
	struct bio *orig;
	struct dm_rq_target_io *tio;
	struct bio clone;
};

union map_info *dm_get_rq_mapinfo(struct request *rq)
{
	if (rq && rq->end_io_data)
		return &((struct dm_rq_target_io *)rq->end_io_data)->info;
	return NULL;
}
EXPORT_SYMBOL_GPL(dm_get_rq_mapinfo);

#define MINOR_ALLOCED ((void *)-1)

/*
 * Bits for the md->flags field.
 */
#define DMF_BLOCK_IO_FOR_SUSPEND 0
#define DMF_SUSPENDED 1
#define DMF_FROZEN 2
#define DMF_FREEING 3
#define DMF_DELETING 4
#define DMF_NOFLUSH_SUSPENDING 5
#define DMF_MERGE_IS_OPTIONAL 6
#define DMF_DEFERRED_REMOVE 7
#define DMF_SUSPENDED_INTERNALLY 8

/*
 * A dummy definition to make RCU happy.
 * struct dm_table should never be dereferenced in this file.
 */
struct dm_table {
	int undefined__;
};

/*
 * Work processed by per-device workqueue.
 */
struct mapped_device {
	struct srcu_struct io_barrier;
	struct mutex suspend_lock;
	atomic_t holders;
	atomic_t open_count;

	/*
	 * The current mapping.
	 * Use dm_get_live_table{_fast} or take suspend_lock for
	 * dereference.
	 */
	struct dm_table __rcu *map;

	struct list_head table_devices;
	struct mutex table_devices_lock;

	unsigned long flags;

	struct request_queue *queue;
	unsigned type;
	/* Protect queue and type against concurrent access. */
	struct mutex type_lock;

	struct target_type *immutable_target_type;

	struct gendisk *disk;
	char name[16];

	void *interface_ptr;

	/*
	 * A list of ios that arrived while we were suspended.
	 */
	atomic_t pending[2];
	wait_queue_head_t wait;
	struct work_struct work;
	struct bio_list deferred;
	spinlock_t deferred_lock;

	/*
	 * Processing queue (flush)
	 */
	struct workqueue_struct *wq;

	/*
	 * io objects are allocated from here.
	 */
	mempool_t *io_pool;

	struct bio_set *bs;

	/*
	 * Event handling.
	 */
	atomic_t event_nr;
	wait_queue_head_t eventq;
	atomic_t uevent_seq;
	struct list_head uevent_list;
	spinlock_t uevent_lock; /* Protect access to uevent_list */

	/*
	 * freeze/thaw support require holding onto a super block
	 */
	struct super_block *frozen_sb;
	struct block_device *bdev;

	/* forced geometry settings */
	struct hd_geometry geometry;

	/* kobject and completion */
	struct dm_kobject_holder kobj_holder;

	/* zero-length flush that will be cloned and submitted to targets */
	struct bio flush_bio;

	struct dm_stats stats;
};

/*
 * For mempools pre-allocation at the table loading time.
 */
struct dm_md_mempools {
	mempool_t *io_pool;
	struct bio_set *bs;
};

struct table_device {
	struct list_head list;
	atomic_t count;
	struct dm_dev dm_dev;
};

#define RESERVED_BIO_BASED_IOS		16
#define RESERVED_REQUEST_BASED_IOS	256
#define RESERVED_MAX_IOS		1024
static struct kmem_cache *_io_cache;
static struct kmem_cache *_rq_tio_cache;

/*
 * Bio-based DM's mempools' reserved IOs set by the user.
 */
static unsigned reserved_bio_based_ios = RESERVED_BIO_BASED_IOS;

/*
 * Request-based DM's mempools' reserved IOs set by the user.
 */
static unsigned reserved_rq_based_ios = RESERVED_REQUEST_BASED_IOS;

static unsigned __dm_get_reserved_ios(unsigned *reserved_ios,
				      unsigned def, unsigned max)
{
	unsigned ios = ACCESS_ONCE(*reserved_ios);
	unsigned modified_ios = 0;

	if (!ios)
		modified_ios = def;
	else if (ios > max)
		modified_ios = max;

	if (modified_ios) {
		(void)cmpxchg(reserved_ios, ios, modified_ios);
		ios = modified_ios;
	}

	return ios;
}

unsigned dm_get_reserved_bio_based_ios(void)
{
	return __dm_get_reserved_ios(&reserved_bio_based_ios,
				     RESERVED_BIO_BASED_IOS, RESERVED_MAX_IOS);
}
EXPORT_SYMBOL_GPL(dm_get_reserved_bio_based_ios);

unsigned dm_get_reserved_rq_based_ios(void)
{
	return __dm_get_reserved_ios(&reserved_rq_based_ios,
				     RESERVED_REQUEST_BASED_IOS, RESERVED_MAX_IOS);
}
EXPORT_SYMBOL_GPL(dm_get_reserved_rq_based_ios);

static int __init local_init(void)
{
	int r = -ENOMEM;

	/* allocate a slab for the dm_ios */
	_io_cache = KMEM_CACHE(dm_io, 0);
	if (!_io_cache)
		return r;

	_rq_tio_cache = KMEM_CACHE(dm_rq_target_io, 0);
	if (!_rq_tio_cache)
		goto out_free_io_cache;

	r = dm_uevent_init();
	if (r)
		goto out_free_rq_tio_cache;

	deferred_remove_workqueue = alloc_workqueue("kdmremove", WQ_UNBOUND, 1);
	if (!deferred_remove_workqueue) {
		r = -ENOMEM;
		goto out_uevent_exit;
	}

	_major = major;
	r = register_blkdev(_major, _name);
	if (r < 0)
		goto out_free_workqueue;

	if (!_major)
		_major = r;

	return 0;

out_free_workqueue:
	destroy_workqueue(deferred_remove_workqueue);
out_uevent_exit:
	dm_uevent_exit();
out_free_rq_tio_cache:
	kmem_cache_destroy(_rq_tio_cache);
out_free_io_cache:
	kmem_cache_destroy(_io_cache);

	return r;
}

static void local_exit(void)
{
	flush_scheduled_work();
	destroy_workqueue(deferred_remove_workqueue);

	kmem_cache_destroy(_rq_tio_cache);
	kmem_cache_destroy(_io_cache);
	unregister_blkdev(_major, _name);
	dm_uevent_exit();

	_major = 0;

	DMINFO("cleaned up");
}

static int (*_inits[])(void) __initdata = {
	local_init,
	dm_target_init,
	dm_linear_init,
	dm_stripe_init,
	dm_io_init,
	dm_kcopyd_init,
	dm_interface_init,
	dm_statistics_init,
};

static void (*_exits[])(void) = {
	local_exit,
	dm_target_exit,
	dm_linear_exit,
	dm_stripe_exit,
	dm_io_exit,
	dm_kcopyd_exit,
	dm_interface_exit,
	dm_statistics_exit,
};

static int __init dm_init(void)
{
	const int count = ARRAY_SIZE(_inits);

	int r, i;

	for (i = 0; i < count; i++) {
		r = _inits[i]();
		if (r)
			goto bad;
	}

	return 0;

      bad:
	while (i--)
		_exits[i]();

	return r;
}

static void __exit dm_exit(void)
{
	int i = ARRAY_SIZE(_exits);

	while (i--)
		_exits[i]();

	/*
	 * Should be empty by this point.
	 */
	idr_destroy(&_minor_idr);
}

/*
 * Block device functions
 */
int dm_deleting_md(struct mapped_device *md)
{
	return test_bit(DMF_DELETING, &md->flags);
}

static int dm_blk_open(struct block_device *bdev, fmode_t mode)
{
	struct mapped_device *md;
	int retval = 0;

	spin_lock(&_minor_lock);

	md = bdev->bd_disk->private_data;
	if (!md) {
		retval = -ENXIO;
		goto out;
	}

	if (test_bit(DMF_FREEING, &md->flags) ||
	    dm_deleting_md(md)) {
		md = NULL;
		retval = -ENXIO;
		goto out;
	}
	if (get_disk_ro(md->disk) && (mode & FMODE_WRITE)) {
		md = NULL;
		retval = -EROFS;
		goto out;
	}

	dm_get(md);
	atomic_inc(&md->open_count);

out:
	spin_unlock(&_minor_lock);

	return retval;
}

static void dm_blk_close(struct gendisk *disk, fmode_t mode)
{
	struct mapped_device *md = disk->private_data;

	spin_lock(&_minor_lock);

	if (atomic_dec_and_test(&md->open_count) &&
	    (test_bit(DMF_DEFERRED_REMOVE, &md->flags)))
		queue_work(deferred_remove_workqueue, &deferred_remove_work);

	dm_put(md);

	spin_unlock(&_minor_lock);
}

int dm_open_count(struct mapped_device *md)
{
	return atomic_read(&md->open_count);
}

/*
 * Guarantees nothing is using the device before it's deleted.
 */
int dm_lock_for_deletion(struct mapped_device *md, bool mark_deferred, bool only_deferred)
{
	int r = 0;

	spin_lock(&_minor_lock);

	if (dm_open_count(md)) {
		r = -EBUSY;
		if (mark_deferred)
			set_bit(DMF_DEFERRED_REMOVE, &md->flags);
	} else if (only_deferred && !test_bit(DMF_DEFERRED_REMOVE, &md->flags))
		r = -EEXIST;
	else
		set_bit(DMF_DELETING, &md->flags);

	spin_unlock(&_minor_lock);

	return r;
}

int dm_cancel_deferred_remove(struct mapped_device *md)
{
	int r = 0;

	spin_lock(&_minor_lock);

	if (test_bit(DMF_DELETING, &md->flags))
		r = -EBUSY;
	else
		clear_bit(DMF_DEFERRED_REMOVE, &md->flags);

	spin_unlock(&_minor_lock);

	return r;
}

static void do_deferred_remove(struct work_struct *w)
{
	dm_deferred_remove();
}

sector_t dm_get_size(struct mapped_device *md)
{
	return get_capacity(md->disk);
}

struct request_queue *dm_get_md_queue(struct mapped_device *md)
{
	return md->queue;
}

struct dm_stats *dm_get_stats(struct mapped_device *md)
{
	return &md->stats;
}

static int dm_blk_getgeo(struct block_device *bdev, struct hd_geometry *geo)
{
	struct mapped_device *md = bdev->bd_disk->private_data;

	return dm_get_geometry(md, geo);
}

static int dm_blk_ioctl(struct block_device *bdev, fmode_t mode,
			unsigned int cmd, unsigned long arg)
{
	struct mapped_device *md = bdev->bd_disk->private_data;
	int srcu_idx;
	struct dm_table *map;
	struct dm_target *tgt;
	int r = -ENOTTY;

retry:
	map = dm_get_live_table(md, &srcu_idx);

	if (!map || !dm_table_get_size(map))
		goto out;

<<<<<<< HEAD
=======
	/* We only support devices that have a single target */
	if (dm_table_get_num_targets(map) != 1)
		goto out;

	tgt = dm_table_get_target(map, 0);
	if (!tgt->type->ioctl)
		goto out;

>>>>>>> ec6f34e5
	if (dm_suspended_md(md)) {
		r = -EAGAIN;
		goto out;
	}

<<<<<<< HEAD
	if (cmd == BLKRRPART) {
		/* Emulate Re-read partitions table */
		kobject_uevent(&disk_to_dev(md->disk)->kobj, KOBJ_CHANGE);
		r = 0;
	} else {
		/* We only support devices that have a single target */
		if (dm_table_get_num_targets(map) != 1)
			goto out;

		tgt = dm_table_get_target(map, 0);

		if (tgt->type->ioctl)
			r = tgt->type->ioctl(tgt, cmd, arg);
	}
=======
	r = tgt->type->ioctl(tgt, cmd, arg);
>>>>>>> ec6f34e5

out:
	dm_put_live_table(md, srcu_idx);

	if (r == -ENOTCONN) {
		msleep(10);
		goto retry;
	}

	return r;
}

static struct dm_io *alloc_io(struct mapped_device *md)
{
	return mempool_alloc(md->io_pool, GFP_NOIO);
}

static void free_io(struct mapped_device *md, struct dm_io *io)
{
	mempool_free(io, md->io_pool);
}

static void free_tio(struct mapped_device *md, struct dm_target_io *tio)
{
	bio_put(&tio->clone);
}

static struct dm_rq_target_io *alloc_rq_tio(struct mapped_device *md,
					    gfp_t gfp_mask)
{
	return mempool_alloc(md->io_pool, gfp_mask);
}

static void free_rq_tio(struct dm_rq_target_io *tio)
{
	mempool_free(tio, tio->md->io_pool);
}

static int md_in_flight(struct mapped_device *md)
{
	return atomic_read(&md->pending[READ]) +
	       atomic_read(&md->pending[WRITE]);
}

static void start_io_acct(struct dm_io *io)
{
	struct mapped_device *md = io->md;
	struct bio *bio = io->bio;
	int cpu;
	int rw = bio_data_dir(bio);

	io->start_time = jiffies;

	cpu = part_stat_lock();
	part_round_stats(cpu, &dm_disk(md)->part0);
	part_stat_unlock();
	atomic_set(&dm_disk(md)->part0.in_flight[rw],
		atomic_inc_return(&md->pending[rw]));

	if (unlikely(dm_stats_used(&md->stats)))
		dm_stats_account_io(&md->stats, bio->bi_rw, bio->bi_iter.bi_sector,
				    bio_sectors(bio), false, 0, &io->stats_aux);
}

static void end_io_acct(struct dm_io *io)
{
	struct mapped_device *md = io->md;
	struct bio *bio = io->bio;
	unsigned long duration = jiffies - io->start_time;
	int pending;
	int rw = bio_data_dir(bio);

	generic_end_io_acct(rw, &dm_disk(md)->part0, io->start_time);

	if (unlikely(dm_stats_used(&md->stats)))
		dm_stats_account_io(&md->stats, bio->bi_rw, bio->bi_iter.bi_sector,
				    bio_sectors(bio), true, duration, &io->stats_aux);

	/*
	 * After this is decremented the bio must not be touched if it is
	 * a flush.
	 */
	pending = atomic_dec_return(&md->pending[rw]);
	atomic_set(&dm_disk(md)->part0.in_flight[rw], pending);
	pending += atomic_read(&md->pending[rw^0x1]);

	/* nudge anyone waiting on suspend queue */
	if (!pending)
		wake_up(&md->wait);
}

/*
 * Add the bio to the list of deferred io.
 */
static void queue_io(struct mapped_device *md, struct bio *bio)
{
	unsigned long flags;

	spin_lock_irqsave(&md->deferred_lock, flags);
	bio_list_add(&md->deferred, bio);
	spin_unlock_irqrestore(&md->deferred_lock, flags);
	queue_work(md->wq, &md->work);
}

/*
 * Everyone (including functions in this file), should use this
 * function to access the md->map field, and make sure they call
 * dm_put_live_table() when finished.
 */
struct dm_table *dm_get_live_table(struct mapped_device *md, int *srcu_idx) __acquires(md->io_barrier)
{
	*srcu_idx = srcu_read_lock(&md->io_barrier);

	return srcu_dereference(md->map, &md->io_barrier);
}

void dm_put_live_table(struct mapped_device *md, int srcu_idx) __releases(md->io_barrier)
{
	srcu_read_unlock(&md->io_barrier, srcu_idx);
}

void dm_sync_table(struct mapped_device *md)
{
	synchronize_srcu(&md->io_barrier);
	synchronize_rcu_expedited();
}

/*
 * A fast alternative to dm_get_live_table/dm_put_live_table.
 * The caller must not block between these two functions.
 */
static struct dm_table *dm_get_live_table_fast(struct mapped_device *md) __acquires(RCU)
{
	rcu_read_lock();
	return rcu_dereference(md->map);
}

static void dm_put_live_table_fast(struct mapped_device *md) __releases(RCU)
{
	rcu_read_unlock();
}

/*
 * Open a table device so we can use it as a map destination.
 */
static int open_table_device(struct table_device *td, dev_t dev,
			     struct mapped_device *md)
{
	static char *_claim_ptr = "I belong to device-mapper";
	struct block_device *bdev;

	int r;

	BUG_ON(td->dm_dev.bdev);

	bdev = blkdev_get_by_dev(dev, td->dm_dev.mode | FMODE_EXCL, _claim_ptr);
	if (IS_ERR(bdev))
		return PTR_ERR(bdev);

	r = bd_link_disk_holder(bdev, dm_disk(md));
	if (r) {
		blkdev_put(bdev, td->dm_dev.mode | FMODE_EXCL);
		return r;
	}

	td->dm_dev.bdev = bdev;
	return 0;
}

/*
 * Close a table device that we've been using.
 */
static void close_table_device(struct table_device *td, struct mapped_device *md)
{
	if (!td->dm_dev.bdev)
		return;

	bd_unlink_disk_holder(td->dm_dev.bdev, dm_disk(md));
	blkdev_put(td->dm_dev.bdev, td->dm_dev.mode | FMODE_EXCL);
	td->dm_dev.bdev = NULL;
}

static struct table_device *find_table_device(struct list_head *l, dev_t dev,
					      fmode_t mode) {
	struct table_device *td;

	list_for_each_entry(td, l, list)
		if (td->dm_dev.bdev->bd_dev == dev && td->dm_dev.mode == mode)
			return td;

	return NULL;
}

int dm_get_table_device(struct mapped_device *md, dev_t dev, fmode_t mode,
			struct dm_dev **result) {
	int r;
	struct table_device *td;

	mutex_lock(&md->table_devices_lock);
	td = find_table_device(&md->table_devices, dev, mode);
	if (!td) {
		td = kmalloc(sizeof(*td), GFP_KERNEL);
		if (!td) {
			mutex_unlock(&md->table_devices_lock);
			return -ENOMEM;
		}

		td->dm_dev.mode = mode;
		td->dm_dev.bdev = NULL;

		r = open_table_device(td, dev, md);
		if (r == -EROFS) {
			td->dm_dev.mode &= ~FMODE_WRITE;
			r = open_table_device(td, dev, md);
		}
		if (r) {
			mutex_unlock(&md->table_devices_lock);
			kfree(td);
			return r;
		}

		format_dev_t(td->dm_dev.name, dev);

		atomic_set(&td->count, 0);
		list_add(&td->list, &md->table_devices);
	}
	atomic_inc(&td->count);
	mutex_unlock(&md->table_devices_lock);

	*result = &td->dm_dev;
	return 0;
}
EXPORT_SYMBOL_GPL(dm_get_table_device);

void dm_put_table_device(struct mapped_device *md, struct dm_dev *d)
{
	struct table_device *td = container_of(d, struct table_device, dm_dev);

	mutex_lock(&md->table_devices_lock);
	if (atomic_dec_and_test(&td->count)) {
		close_table_device(td, md);
		list_del(&td->list);
		kfree(td);
	}
	mutex_unlock(&md->table_devices_lock);
}
EXPORT_SYMBOL(dm_put_table_device);

static void free_table_devices(struct list_head *devices)
{
	struct list_head *tmp, *next;

	list_for_each_safe(tmp, next, devices) {
		struct table_device *td = list_entry(tmp, struct table_device, list);

		DMWARN("dm_destroy: %s still exists with %d references",
		       td->dm_dev.name, atomic_read(&td->count));
		kfree(td);
	}
}

/*
 * Get the geometry associated with a dm device
 */
int dm_get_geometry(struct mapped_device *md, struct hd_geometry *geo)
{
	*geo = md->geometry;

	return 0;
}

/*
 * Set the geometry of a device.
 */
int dm_set_geometry(struct mapped_device *md, struct hd_geometry *geo)
{
	sector_t sz = (sector_t)geo->cylinders * geo->heads * geo->sectors;

	if (geo->start > sz) {
		DMWARN("Start sector is beyond the geometry limits.");
		return -EINVAL;
	}

	md->geometry = *geo;

	return 0;
}

/*-----------------------------------------------------------------
 * CRUD START:
 *   A more elegant soln is in the works that uses the queue
 *   merge fn, unfortunately there are a couple of changes to
 *   the block layer that I want to make for this.  So in the
 *   interests of getting something for people to use I give
 *   you this clearly demarcated crap.
 *---------------------------------------------------------------*/

static int __noflush_suspending(struct mapped_device *md)
{
	return test_bit(DMF_NOFLUSH_SUSPENDING, &md->flags);
}

/*
 * Decrements the number of outstanding ios that a bio has been
 * cloned into, completing the original io if necc.
 */
static void dec_pending(struct dm_io *io, int error)
{
	unsigned long flags;
	int io_error;
	struct bio *bio;
	struct mapped_device *md = io->md;

	/* Push-back supersedes any I/O errors */
	if (unlikely(error)) {
		spin_lock_irqsave(&io->endio_lock, flags);
		if (!(io->error > 0 && __noflush_suspending(md)))
			io->error = error;
		spin_unlock_irqrestore(&io->endio_lock, flags);
	}

	if (atomic_dec_and_test(&io->io_count)) {
		if (io->error == DM_ENDIO_REQUEUE) {
			/*
			 * Target requested pushing back the I/O.
			 */
			spin_lock_irqsave(&md->deferred_lock, flags);
			if (__noflush_suspending(md))
				bio_list_add_head(&md->deferred, io->bio);
			else
				/* noflush suspend was interrupted. */
				io->error = -EIO;
			spin_unlock_irqrestore(&md->deferred_lock, flags);
		}

		io_error = io->error;
		bio = io->bio;
		end_io_acct(io);
		free_io(md, io);

		if (io_error == DM_ENDIO_REQUEUE)
			return;

		if ((bio->bi_rw & REQ_FLUSH) && bio->bi_iter.bi_size) {
			/*
			 * Preflush done for flush with data, reissue
			 * without REQ_FLUSH.
			 */
			bio->bi_rw &= ~REQ_FLUSH;
			queue_io(md, bio);
		} else {
			/* done with normal IO or empty flush */
			trace_block_bio_complete(md->queue, bio, io_error);
			bio_endio(bio, io_error);
		}
	}
}

static void disable_write_same(struct mapped_device *md)
{
	struct queue_limits *limits = dm_get_queue_limits(md);

	/* device doesn't really support WRITE SAME, disable it */
	limits->max_write_same_sectors = 0;
}

static void clone_endio(struct bio *bio, int error)
{
	int r = error;
	struct dm_target_io *tio = container_of(bio, struct dm_target_io, clone);
	struct dm_io *io = tio->io;
	struct mapped_device *md = tio->io->md;
	dm_endio_fn endio = tio->ti->type->end_io;

	if (!bio_flagged(bio, BIO_UPTODATE) && !error)
		error = -EIO;

	if (endio) {
		r = endio(tio->ti, bio, error);
		if (r < 0 || r == DM_ENDIO_REQUEUE)
			/*
			 * error and requeue request are handled
			 * in dec_pending().
			 */
			error = r;
		else if (r == DM_ENDIO_INCOMPLETE)
			/* The target will handle the io */
			return;
		else if (r) {
			DMWARN("unimplemented target endio return value: %d", r);
			BUG();
		}
	}

	if (unlikely(r == -EREMOTEIO && (bio->bi_rw & REQ_WRITE_SAME) &&
		     !bdev_get_queue(bio->bi_bdev)->limits.max_write_same_sectors))
		disable_write_same(md);

	free_tio(md, tio);
	dec_pending(io, error);
}

/*
 * Partial completion handling for request-based dm
 */
static void end_clone_bio(struct bio *clone, int error)
{
	struct dm_rq_clone_bio_info *info =
		container_of(clone, struct dm_rq_clone_bio_info, clone);
	struct dm_rq_target_io *tio = info->tio;
	struct bio *bio = info->orig;
	unsigned int nr_bytes = info->orig->bi_iter.bi_size;

	bio_put(clone);

	if (tio->error)
		/*
		 * An error has already been detected on the request.
		 * Once error occurred, just let clone->end_io() handle
		 * the remainder.
		 */
		return;
	else if (error) {
		/*
		 * Don't notice the error to the upper layer yet.
		 * The error handling decision is made by the target driver,
		 * when the request is completed.
		 */
		tio->error = error;
		return;
	}

	/*
	 * I/O for the bio successfully completed.
	 * Notice the data completion to the upper layer.
	 */

	/*
	 * bios are processed from the head of the list.
	 * So the completing bio should always be rq->bio.
	 * If it's not, something wrong is happening.
	 */
	if (tio->orig->bio != bio)
		DMERR("bio completion is going in the middle of the request");

	/*
	 * Update the original request.
	 * Do not use blk_end_request() here, because it may complete
	 * the original request before the clone, and break the ordering.
	 */
	blk_update_request(tio->orig, 0, nr_bytes);
}

/*
 * Don't touch any member of the md after calling this function because
 * the md may be freed in dm_put() at the end of this function.
 * Or do dm_get() before calling this function and dm_put() later.
 */
static void rq_completed(struct mapped_device *md, int rw, int run_queue)
{
	atomic_dec(&md->pending[rw]);

	/* nudge anyone waiting on suspend queue */
	if (!md_in_flight(md))
		wake_up(&md->wait);

	/*
	 * Run this off this callpath, as drivers could invoke end_io while
	 * inside their request_fn (and holding the queue lock). Calling
	 * back into ->request_fn() could deadlock attempting to grab the
	 * queue lock again.
	 */
	if (run_queue)
		blk_run_queue_async(md->queue);

	/*
	 * dm_put() must be at the end of this function. See the comment above
	 */
	dm_put(md);
}

static void free_rq_clone(struct request *clone)
{
	struct dm_rq_target_io *tio = clone->end_io_data;

	blk_rq_unprep_clone(clone);
	free_rq_tio(tio);
}

/*
 * Complete the clone and the original request.
 * Must be called without queue lock.
 */
static void dm_end_request(struct request *clone, int error)
{
	int rw = rq_data_dir(clone);
	struct dm_rq_target_io *tio = clone->end_io_data;
	struct mapped_device *md = tio->md;
	struct request *rq = tio->orig;

	if (rq->cmd_type == REQ_TYPE_BLOCK_PC) {
		rq->errors = clone->errors;
		rq->resid_len = clone->resid_len;

		if (rq->sense)
			/*
			 * We are using the sense buffer of the original
			 * request.
			 * So setting the length of the sense data is enough.
			 */
			rq->sense_len = clone->sense_len;
	}

	free_rq_clone(clone);
	blk_end_request_all(rq, error);
	rq_completed(md, rw, true);
}

static void dm_unprep_request(struct request *rq)
{
	struct request *clone = rq->special;

	rq->special = NULL;
	rq->cmd_flags &= ~REQ_DONTPREP;

	free_rq_clone(clone);
}

/*
 * Requeue the original request of a clone.
 */
void dm_requeue_unmapped_request(struct request *clone)
{
	int rw = rq_data_dir(clone);
	struct dm_rq_target_io *tio = clone->end_io_data;
	struct mapped_device *md = tio->md;
	struct request *rq = tio->orig;
	struct request_queue *q = rq->q;
	unsigned long flags;

	dm_unprep_request(rq);

	spin_lock_irqsave(q->queue_lock, flags);
	blk_requeue_request(q, rq);
	spin_unlock_irqrestore(q->queue_lock, flags);

	rq_completed(md, rw, 0);
}
EXPORT_SYMBOL_GPL(dm_requeue_unmapped_request);

static void __stop_queue(struct request_queue *q)
{
	blk_stop_queue(q);
}

static void stop_queue(struct request_queue *q)
{
	unsigned long flags;

	spin_lock_irqsave(q->queue_lock, flags);
	__stop_queue(q);
	spin_unlock_irqrestore(q->queue_lock, flags);
}

static void __start_queue(struct request_queue *q)
{
	if (blk_queue_stopped(q))
		blk_start_queue(q);
}

static void start_queue(struct request_queue *q)
{
	unsigned long flags;

	spin_lock_irqsave(q->queue_lock, flags);
	__start_queue(q);
	spin_unlock_irqrestore(q->queue_lock, flags);
}

static void dm_done(struct request *clone, int error, bool mapped)
{
	int r = error;
	struct dm_rq_target_io *tio = clone->end_io_data;
	dm_request_endio_fn rq_end_io = NULL;

	if (tio->ti) {
		rq_end_io = tio->ti->type->rq_end_io;

		if (mapped && rq_end_io)
			r = rq_end_io(tio->ti, clone, error, &tio->info);
	}

	if (unlikely(r == -EREMOTEIO && (clone->cmd_flags & REQ_WRITE_SAME) &&
		     !clone->q->limits.max_write_same_sectors))
		disable_write_same(tio->md);

	if (r <= 0)
		/* The target wants to complete the I/O */
		dm_end_request(clone, r);
	else if (r == DM_ENDIO_INCOMPLETE)
		/* The target will handle the I/O */
		return;
	else if (r == DM_ENDIO_REQUEUE)
		/* The target wants to requeue the I/O */
		dm_requeue_unmapped_request(clone);
	else {
		DMWARN("unimplemented target endio return value: %d", r);
		BUG();
	}
}

/*
 * Request completion handler for request-based dm
 */
static void dm_softirq_done(struct request *rq)
{
	bool mapped = true;
	struct request *clone = rq->completion_data;
	struct dm_rq_target_io *tio = clone->end_io_data;

	if (rq->cmd_flags & REQ_FAILED)
		mapped = false;

	dm_done(clone, tio->error, mapped);
}

/*
 * Complete the clone and the original request with the error status
 * through softirq context.
 */
static void dm_complete_request(struct request *clone, int error)
{
	struct dm_rq_target_io *tio = clone->end_io_data;
	struct request *rq = tio->orig;

	tio->error = error;
	rq->completion_data = clone;
	blk_complete_request(rq);
}

/*
 * Complete the not-mapped clone and the original request with the error status
 * through softirq context.
 * Target's rq_end_io() function isn't called.
 * This may be used when the target's map_rq() function fails.
 */
void dm_kill_unmapped_request(struct request *clone, int error)
{
	struct dm_rq_target_io *tio = clone->end_io_data;
	struct request *rq = tio->orig;

	rq->cmd_flags |= REQ_FAILED;
	dm_complete_request(clone, error);
}
EXPORT_SYMBOL_GPL(dm_kill_unmapped_request);

/*
 * Called with the queue lock held
 */
static void end_clone_request(struct request *clone, int error)
{
	/*
	 * For just cleaning up the information of the queue in which
	 * the clone was dispatched.
	 * The clone is *NOT* freed actually here because it is alloced from
	 * dm own mempool and REQ_ALLOCED isn't set in clone->cmd_flags.
	 */
	__blk_put_request(clone->q, clone);

	/*
	 * Actual request completion is done in a softirq context which doesn't
	 * hold the queue lock.  Otherwise, deadlock could occur because:
	 *     - another request may be submitted by the upper level driver
	 *       of the stacking during the completion
	 *     - the submission which requires queue lock may be done
	 *       against this queue
	 */
	dm_complete_request(clone, error);
}

/*
 * Return maximum size of I/O possible at the supplied sector up to the current
 * target boundary.
 */
static sector_t max_io_len_target_boundary(sector_t sector, struct dm_target *ti)
{
	sector_t target_offset = dm_target_offset(ti, sector);

	return ti->len - target_offset;
}

static sector_t max_io_len(sector_t sector, struct dm_target *ti)
{
	sector_t len = max_io_len_target_boundary(sector, ti);
	sector_t offset, max_len;

	/*
	 * Does the target need to split even further?
	 */
	if (ti->max_io_len) {
		offset = dm_target_offset(ti, sector);
		if (unlikely(ti->max_io_len & (ti->max_io_len - 1)))
			max_len = sector_div(offset, ti->max_io_len);
		else
			max_len = offset & (ti->max_io_len - 1);
		max_len = ti->max_io_len - max_len;

		if (len > max_len)
			len = max_len;
	}

	return len;
}

int dm_set_target_max_io_len(struct dm_target *ti, sector_t len)
{
	if (len > UINT_MAX) {
		DMERR("Specified maximum size of target IO (%llu) exceeds limit (%u)",
		      (unsigned long long)len, UINT_MAX);
		ti->error = "Maximum size of target IO is too large";
		return -EINVAL;
	}

	ti->max_io_len = (uint32_t) len;

	return 0;
}
EXPORT_SYMBOL_GPL(dm_set_target_max_io_len);

/*
 * A target may call dm_accept_partial_bio only from the map routine.  It is
 * allowed for all bio types except REQ_FLUSH.
 *
 * dm_accept_partial_bio informs the dm that the target only wants to process
 * additional n_sectors sectors of the bio and the rest of the data should be
 * sent in a next bio.
 *
 * A diagram that explains the arithmetics:
 * +--------------------+---------------+-------+
 * |         1          |       2       |   3   |
 * +--------------------+---------------+-------+
 *
 * <-------------- *tio->len_ptr --------------->
 *                      <------- bi_size ------->
 *                      <-- n_sectors -->
 *
 * Region 1 was already iterated over with bio_advance or similar function.
 *	(it may be empty if the target doesn't use bio_advance)
 * Region 2 is the remaining bio size that the target wants to process.
 *	(it may be empty if region 1 is non-empty, although there is no reason
 *	 to make it empty)
 * The target requires that region 3 is to be sent in the next bio.
 *
 * If the target wants to receive multiple copies of the bio (via num_*bios, etc),
 * the partially processed part (the sum of regions 1+2) must be the same for all
 * copies of the bio.
 */
void dm_accept_partial_bio(struct bio *bio, unsigned n_sectors)
{
	struct dm_target_io *tio = container_of(bio, struct dm_target_io, clone);
	unsigned bi_size = bio->bi_iter.bi_size >> SECTOR_SHIFT;
	BUG_ON(bio->bi_rw & REQ_FLUSH);
	BUG_ON(bi_size > *tio->len_ptr);
	BUG_ON(n_sectors > bi_size);
	*tio->len_ptr -= bi_size - n_sectors;
	bio->bi_iter.bi_size = n_sectors << SECTOR_SHIFT;
}
EXPORT_SYMBOL_GPL(dm_accept_partial_bio);

static void __map_bio(struct dm_target_io *tio)
{
	int r;
	sector_t sector;
	struct mapped_device *md;
	struct bio *clone = &tio->clone;
	struct dm_target *ti = tio->ti;

	clone->bi_end_io = clone_endio;

	/*
	 * Map the clone.  If r == 0 we don't need to do
	 * anything, the target has assumed ownership of
	 * this io.
	 */
	atomic_inc(&tio->io->io_count);
	sector = clone->bi_iter.bi_sector;
	r = ti->type->map(ti, clone);
	if (r == DM_MAPIO_REMAPPED) {
		/* the bio has been remapped so dispatch it */

		trace_block_bio_remap(bdev_get_queue(clone->bi_bdev), clone,
				      tio->io->bio->bi_bdev->bd_dev, sector);

		generic_make_request(clone);
	} else if (r < 0 || r == DM_MAPIO_REQUEUE) {
		/* error the io and bail out, or requeue it if needed */
		md = tio->io->md;
		dec_pending(tio->io, r);
		free_tio(md, tio);
	} else if (r) {
		DMWARN("unimplemented target map return value: %d", r);
		BUG();
	}
}

struct clone_info {
	struct mapped_device *md;
	struct dm_table *map;
	struct bio *bio;
	struct dm_io *io;
	sector_t sector;
	unsigned sector_count;
};

static void bio_setup_sector(struct bio *bio, sector_t sector, unsigned len)
{
	bio->bi_iter.bi_sector = sector;
	bio->bi_iter.bi_size = to_bytes(len);
}

/*
 * Creates a bio that consists of range of complete bvecs.
 */
static void clone_bio(struct dm_target_io *tio, struct bio *bio,
		      sector_t sector, unsigned len)
{
	struct bio *clone = &tio->clone;

	__bio_clone_fast(clone, bio);

	if (bio_integrity(bio))
		bio_integrity_clone(clone, bio, GFP_NOIO);

	bio_advance(clone, to_bytes(sector - clone->bi_iter.bi_sector));
	clone->bi_iter.bi_size = to_bytes(len);

	if (bio_integrity(bio))
		bio_integrity_trim(clone, 0, len);
}

static struct dm_target_io *alloc_tio(struct clone_info *ci,
				      struct dm_target *ti,
				      unsigned target_bio_nr)
{
	struct dm_target_io *tio;
	struct bio *clone;

	clone = bio_alloc_bioset(GFP_NOIO, 0, ci->md->bs);
	tio = container_of(clone, struct dm_target_io, clone);

	tio->io = ci->io;
	tio->ti = ti;
	tio->target_bio_nr = target_bio_nr;

	return tio;
}

static void __clone_and_map_simple_bio(struct clone_info *ci,
				       struct dm_target *ti,
				       unsigned target_bio_nr, unsigned *len)
{
	struct dm_target_io *tio = alloc_tio(ci, ti, target_bio_nr);
	struct bio *clone = &tio->clone;

	tio->len_ptr = len;

	__bio_clone_fast(clone, ci->bio);
	if (len)
		bio_setup_sector(clone, ci->sector, *len);

	__map_bio(tio);
}

static void __send_duplicate_bios(struct clone_info *ci, struct dm_target *ti,
				  unsigned num_bios, unsigned *len)
{
	unsigned target_bio_nr;

	for (target_bio_nr = 0; target_bio_nr < num_bios; target_bio_nr++)
		__clone_and_map_simple_bio(ci, ti, target_bio_nr, len);
}

static int __send_empty_flush(struct clone_info *ci)
{
	unsigned target_nr = 0;
	struct dm_target *ti;

	BUG_ON(bio_has_data(ci->bio));
	while ((ti = dm_table_get_target(ci->map, target_nr++)))
		__send_duplicate_bios(ci, ti, ti->num_flush_bios, NULL);

	return 0;
}

static void __clone_and_map_data_bio(struct clone_info *ci, struct dm_target *ti,
				     sector_t sector, unsigned *len)
{
	struct bio *bio = ci->bio;
	struct dm_target_io *tio;
	unsigned target_bio_nr;
	unsigned num_target_bios = 1;

	/*
	 * Does the target want to receive duplicate copies of the bio?
	 */
	if (bio_data_dir(bio) == WRITE && ti->num_write_bios)
		num_target_bios = ti->num_write_bios(ti, bio);

	for (target_bio_nr = 0; target_bio_nr < num_target_bios; target_bio_nr++) {
		tio = alloc_tio(ci, ti, target_bio_nr);
		tio->len_ptr = len;
		clone_bio(tio, bio, sector, *len);
		__map_bio(tio);
	}
}

typedef unsigned (*get_num_bios_fn)(struct dm_target *ti);

static unsigned get_num_discard_bios(struct dm_target *ti)
{
	return ti->num_discard_bios;
}

static unsigned get_num_write_same_bios(struct dm_target *ti)
{
	return ti->num_write_same_bios;
}

typedef bool (*is_split_required_fn)(struct dm_target *ti);

static bool is_split_required_for_discard(struct dm_target *ti)
{
	return ti->split_discard_bios;
}

static int __send_changing_extent_only(struct clone_info *ci,
				       get_num_bios_fn get_num_bios,
				       is_split_required_fn is_split_required)
{
	struct dm_target *ti;
	unsigned len;
	unsigned num_bios;

	do {
		ti = dm_table_find_target(ci->map, ci->sector);
		if (!dm_target_is_valid(ti))
			return -EIO;

		/*
		 * Even though the device advertised support for this type of
		 * request, that does not mean every target supports it, and
		 * reconfiguration might also have changed that since the
		 * check was performed.
		 */
		num_bios = get_num_bios ? get_num_bios(ti) : 0;
		if (!num_bios)
			return -EOPNOTSUPP;

		if (is_split_required && !is_split_required(ti))
			len = min((sector_t)ci->sector_count, max_io_len_target_boundary(ci->sector, ti));
		else
			len = min((sector_t)ci->sector_count, max_io_len(ci->sector, ti));

		__send_duplicate_bios(ci, ti, num_bios, &len);

		ci->sector += len;
	} while (ci->sector_count -= len);

	return 0;
}

static int __send_discard(struct clone_info *ci)
{
	return __send_changing_extent_only(ci, get_num_discard_bios,
					   is_split_required_for_discard);
}

static int __send_write_same(struct clone_info *ci)
{
	return __send_changing_extent_only(ci, get_num_write_same_bios, NULL);
}

/*
 * Select the correct strategy for processing a non-flush bio.
 */
static int __split_and_process_non_flush(struct clone_info *ci)
{
	struct bio *bio = ci->bio;
	struct dm_target *ti;
	unsigned len;

	if (unlikely(bio->bi_rw & REQ_DISCARD))
		return __send_discard(ci);
	else if (unlikely(bio->bi_rw & REQ_WRITE_SAME))
		return __send_write_same(ci);

	ti = dm_table_find_target(ci->map, ci->sector);
	if (!dm_target_is_valid(ti))
		return -EIO;

	len = min_t(sector_t, max_io_len(ci->sector, ti), ci->sector_count);

	__clone_and_map_data_bio(ci, ti, ci->sector, &len);

	ci->sector += len;
	ci->sector_count -= len;

	return 0;
}

/*
 * Entry point to split a bio into clones and submit them to the targets.
 */
static void __split_and_process_bio(struct mapped_device *md,
				    struct dm_table *map, struct bio *bio)
{
	struct clone_info ci;
	int error = 0;

	if (unlikely(!map)) {
		bio_io_error(bio);
		return;
	}

	ci.map = map;
	ci.md = md;
	ci.io = alloc_io(md);
	ci.io->error = 0;
	atomic_set(&ci.io->io_count, 1);
	ci.io->bio = bio;
	ci.io->md = md;
	spin_lock_init(&ci.io->endio_lock);
	ci.sector = bio->bi_iter.bi_sector;

	start_io_acct(ci.io);

	if (bio->bi_rw & REQ_FLUSH) {
		ci.bio = &ci.md->flush_bio;
		ci.sector_count = 0;
		error = __send_empty_flush(&ci);
		/* dec_pending submits any data associated with flush */
	} else {
		ci.bio = bio;
		ci.sector_count = bio_sectors(bio);
		while (ci.sector_count && !error)
			error = __split_and_process_non_flush(&ci);
	}

	/* drop the extra reference count */
	dec_pending(ci.io, error);
}
/*-----------------------------------------------------------------
 * CRUD END
 *---------------------------------------------------------------*/

static int dm_merge_bvec(struct request_queue *q,
			 struct bvec_merge_data *bvm,
			 struct bio_vec *biovec)
{
	struct mapped_device *md = q->queuedata;
	struct dm_table *map = dm_get_live_table_fast(md);
	struct dm_target *ti;
	sector_t max_sectors;
	int max_size = 0;

	if (unlikely(!map))
		goto out;

	ti = dm_table_find_target(map, bvm->bi_sector);
	if (!dm_target_is_valid(ti))
		goto out;

	/*
	 * Find maximum amount of I/O that won't need splitting
	 */
	max_sectors = min(max_io_len(bvm->bi_sector, ti),
			  (sector_t) queue_max_sectors(q));
	max_size = (max_sectors << SECTOR_SHIFT) - bvm->bi_size;
	if (unlikely(max_size < 0)) /* this shouldn't _ever_ happen */
		max_size = 0;

	/*
	 * merge_bvec_fn() returns number of bytes
	 * it can accept at this offset
	 * max is precomputed maximal io size
	 */
	if (max_size && ti->type->merge)
		max_size = ti->type->merge(ti, bvm, biovec, max_size);
	/*
	 * If the target doesn't support merge method and some of the devices
	 * provided their merge_bvec method (we know this by looking for the
	 * max_hw_sectors that dm_set_device_limits may set), then we can't
	 * allow bios with multiple vector entries.  So always set max_size
	 * to 0, and the code below allows just one page.
	 */
	else if (queue_max_hw_sectors(q) <= PAGE_SIZE >> 9)
		max_size = 0;

out:
	dm_put_live_table_fast(md);
	/*
	 * Always allow an entire first page
	 */
	if (max_size <= biovec->bv_len && !(bvm->bi_size >> SECTOR_SHIFT))
		max_size = biovec->bv_len;

	return max_size;
}

/*
 * The request function that just remaps the bio built up by
 * dm_merge_bvec.
 */
static void _dm_request(struct request_queue *q, struct bio *bio)
{
	int rw = bio_data_dir(bio);
	struct mapped_device *md = q->queuedata;
	int srcu_idx;
	struct dm_table *map;

	map = dm_get_live_table(md, &srcu_idx);

	generic_start_io_acct(rw, bio_sectors(bio), &dm_disk(md)->part0);

	/* if we're suspended, we have to queue this io for later */
	if (unlikely(test_bit(DMF_BLOCK_IO_FOR_SUSPEND, &md->flags))) {
		dm_put_live_table(md, srcu_idx);

		if (bio_rw(bio) != READA)
			queue_io(md, bio);
		else
			bio_io_error(bio);
		return;
	}

	__split_and_process_bio(md, map, bio);
	dm_put_live_table(md, srcu_idx);
	return;
}

int dm_request_based(struct mapped_device *md)
{
	return blk_queue_stackable(md->queue);
}

static void dm_request(struct request_queue *q, struct bio *bio)
{
	struct mapped_device *md = q->queuedata;

	if (dm_request_based(md))
		blk_queue_bio(q, bio);
	else
		_dm_request(q, bio);
}

void dm_dispatch_request(struct request *rq)
{
	int r;

	if (blk_queue_io_stat(rq->q))
		rq->cmd_flags |= REQ_IO_STAT;

	rq->start_time = jiffies;
	r = blk_insert_cloned_request(rq->q, rq);
	if (r)
		dm_complete_request(rq, r);
}
EXPORT_SYMBOL_GPL(dm_dispatch_request);

static int dm_rq_bio_constructor(struct bio *bio, struct bio *bio_orig,
				 void *data)
{
	struct dm_rq_target_io *tio = data;
	struct dm_rq_clone_bio_info *info =
		container_of(bio, struct dm_rq_clone_bio_info, clone);

	info->orig = bio_orig;
	info->tio = tio;
	bio->bi_end_io = end_clone_bio;

	return 0;
}

static int setup_clone(struct request *clone, struct request *rq,
		       struct dm_rq_target_io *tio)
{
	int r;

	r = blk_rq_prep_clone(clone, rq, tio->md->bs, GFP_ATOMIC,
			      dm_rq_bio_constructor, tio);
	if (r)
		return r;

	clone->cmd = rq->cmd;
	clone->cmd_len = rq->cmd_len;
	clone->sense = rq->sense;
	clone->end_io = end_clone_request;
	clone->end_io_data = tio;

	return 0;
}

static struct request *clone_rq(struct request *rq, struct mapped_device *md,
				gfp_t gfp_mask)
{
	struct request *clone;
	struct dm_rq_target_io *tio;

	tio = alloc_rq_tio(md, gfp_mask);
	if (!tio)
		return NULL;

	tio->md = md;
	tio->ti = NULL;
	tio->orig = rq;
	tio->error = 0;
	memset(&tio->info, 0, sizeof(tio->info));

	clone = &tio->clone;
	if (setup_clone(clone, rq, tio)) {
		/* -ENOMEM */
		free_rq_tio(tio);
		return NULL;
	}

	return clone;
}

/*
 * Called with the queue lock held.
 */
static int dm_prep_fn(struct request_queue *q, struct request *rq)
{
	struct mapped_device *md = q->queuedata;
	struct request *clone;

	if (unlikely(rq->special)) {
		DMWARN("Already has something in rq->special.");
		return BLKPREP_KILL;
	}

	clone = clone_rq(rq, md, GFP_ATOMIC);
	if (!clone)
		return BLKPREP_DEFER;

	rq->special = clone;
	rq->cmd_flags |= REQ_DONTPREP;

	return BLKPREP_OK;
}

/*
 * Returns:
 * 0  : the request has been processed (not requeued)
 * !0 : the request has been requeued
 */
static int map_request(struct dm_target *ti, struct request *clone,
		       struct mapped_device *md)
{
	int r, requeued = 0;
	struct dm_rq_target_io *tio = clone->end_io_data;

	tio->ti = ti;
	r = ti->type->map_rq(ti, clone, &tio->info);
	switch (r) {
	case DM_MAPIO_SUBMITTED:
		/* The target has taken the I/O to submit by itself later */
		break;
	case DM_MAPIO_REMAPPED:
		/* The target has remapped the I/O so dispatch it */
		trace_block_rq_remap(clone->q, clone, disk_devt(dm_disk(md)),
				     blk_rq_pos(tio->orig));
		dm_dispatch_request(clone);
		break;
	case DM_MAPIO_REQUEUE:
		/* The target wants to requeue the I/O */
		dm_requeue_unmapped_request(clone);
		requeued = 1;
		break;
	default:
		if (r > 0) {
			DMWARN("unimplemented target map return value: %d", r);
			BUG();
		}

		/* The target wants to complete the I/O */
		dm_kill_unmapped_request(clone, r);
		break;
	}

	return requeued;
}

static struct request *dm_start_request(struct mapped_device *md, struct request *orig)
{
	struct request *clone;

	blk_start_request(orig);
	clone = orig->special;
	atomic_inc(&md->pending[rq_data_dir(clone)]);

	/*
	 * Hold the md reference here for the in-flight I/O.
	 * We can't rely on the reference count by device opener,
	 * because the device may be closed during the request completion
	 * when all bios are completed.
	 * See the comment in rq_completed() too.
	 */
	dm_get(md);

	return clone;
}

/*
 * q->request_fn for request-based dm.
 * Called with the queue lock held.
 */
static void dm_request_fn(struct request_queue *q)
{
	struct mapped_device *md = q->queuedata;
	int srcu_idx;
	struct dm_table *map = dm_get_live_table(md, &srcu_idx);
	struct dm_target *ti;
	struct request *rq, *clone;
	sector_t pos;

	/*
	 * For suspend, check blk_queue_stopped() and increment
	 * ->pending within a single queue_lock not to increment the
	 * number of in-flight I/Os after the queue is stopped in
	 * dm_suspend().
	 */
	while (!blk_queue_stopped(q)) {
		rq = blk_peek_request(q);
		if (!rq)
			goto delay_and_out;

		/* always use block 0 to find the target for flushes for now */
		pos = 0;
		if (!(rq->cmd_flags & REQ_FLUSH))
			pos = blk_rq_pos(rq);

		ti = dm_table_find_target(map, pos);
		if (!dm_target_is_valid(ti)) {
			/*
			 * Must perform setup, that dm_done() requires,
			 * before calling dm_kill_unmapped_request
			 */
			DMERR_LIMIT("request attempted access beyond the end of device");
			clone = dm_start_request(md, rq);
			dm_kill_unmapped_request(clone, -EIO);
			continue;
		}

		if (ti->type->busy && ti->type->busy(ti))
			goto delay_and_out;

		clone = dm_start_request(md, rq);

		spin_unlock(q->queue_lock);
		if (map_request(ti, clone, md))
			goto requeued;

		BUG_ON(!irqs_disabled());
		spin_lock(q->queue_lock);
	}

	goto out;

requeued:
	BUG_ON(!irqs_disabled());
	spin_lock(q->queue_lock);

delay_and_out:
	blk_delay_queue(q, HZ / 10);
out:
	dm_put_live_table(md, srcu_idx);
}

int dm_underlying_device_busy(struct request_queue *q)
{
	return blk_lld_busy(q);
}
EXPORT_SYMBOL_GPL(dm_underlying_device_busy);

static int dm_lld_busy(struct request_queue *q)
{
	int r;
	struct mapped_device *md = q->queuedata;
	struct dm_table *map = dm_get_live_table_fast(md);

	if (!map || test_bit(DMF_BLOCK_IO_FOR_SUSPEND, &md->flags))
		r = 1;
	else
		r = dm_table_any_busy_target(map);

	dm_put_live_table_fast(md);

	return r;
}

static int dm_any_congested(void *congested_data, int bdi_bits)
{
	int r = bdi_bits;
	struct mapped_device *md = congested_data;
	struct dm_table *map;

	if (!test_bit(DMF_BLOCK_IO_FOR_SUSPEND, &md->flags)) {
		map = dm_get_live_table_fast(md);
		if (map) {
			/*
			 * Request-based dm cares about only own queue for
			 * the query about congestion status of request_queue
			 */
			if (dm_request_based(md))
				r = md->queue->backing_dev_info.state &
				    bdi_bits;
			else
				r = dm_table_any_congested(map, bdi_bits);
		}
		dm_put_live_table_fast(md);
	}

	return r;
}

/*-----------------------------------------------------------------
 * An IDR is used to keep track of allocated minor numbers.
 *---------------------------------------------------------------*/
static void free_minor(int minor)
{
	spin_lock(&_minor_lock);
	idr_remove(&_minor_idr, minor);
	spin_unlock(&_minor_lock);
}

/*
 * See if the device with a specific minor # is free.
 */
static int specific_minor(int minor)
{
	int r;

	if (minor >= (1 << MINORBITS))
		return -EINVAL;

	idr_preload(GFP_KERNEL);
	spin_lock(&_minor_lock);

	r = idr_alloc(&_minor_idr, MINOR_ALLOCED, minor, minor + 1, GFP_NOWAIT);

	spin_unlock(&_minor_lock);
	idr_preload_end();
	if (r < 0)
		return r == -ENOSPC ? -EBUSY : r;
	return 0;
}

static int next_free_minor(int *minor)
{
	int r;

	idr_preload(GFP_KERNEL);
	spin_lock(&_minor_lock);

	r = idr_alloc(&_minor_idr, MINOR_ALLOCED, 0, 1 << MINORBITS, GFP_NOWAIT);

	spin_unlock(&_minor_lock);
	idr_preload_end();
	if (r < 0)
		return r;
	*minor = r;
	return 0;
}

static const struct block_device_operations dm_blk_dops;

static void dm_wq_work(struct work_struct *work);

static void dm_init_md_queue(struct mapped_device *md)
{
	/*
	 * Request-based dm devices cannot be stacked on top of bio-based dm
	 * devices.  The type of this dm device has not been decided yet.
	 * The type is decided at the first table loading time.
	 * To prevent problematic device stacking, clear the queue flag
	 * for request stacking support until then.
	 *
	 * This queue is new, so no concurrency on the queue_flags.
	 */
	queue_flag_clear_unlocked(QUEUE_FLAG_STACKABLE, md->queue);

	md->queue->queuedata = md;
	md->queue->backing_dev_info.congested_fn = dm_any_congested;
	md->queue->backing_dev_info.congested_data = md;
	blk_queue_make_request(md->queue, dm_request);
	blk_queue_bounce_limit(md->queue, BLK_BOUNCE_ANY);
	blk_queue_merge_bvec(md->queue, dm_merge_bvec);
}

/*
 * Allocate and initialise a blank device with a given minor.
 */
static struct mapped_device *alloc_dev(int minor)
{
	int r;
	struct mapped_device *md = kzalloc(sizeof(*md), GFP_KERNEL);
	void *old_md;

	if (!md) {
		DMWARN("unable to allocate device, out of memory.");
		return NULL;
	}

	if (!try_module_get(THIS_MODULE))
		goto bad_module_get;

	/* get a minor number for the dev */
	if (minor == DM_ANY_MINOR)
		r = next_free_minor(&minor);
	else
		r = specific_minor(minor);
	if (r < 0)
		goto bad_minor;

	r = init_srcu_struct(&md->io_barrier);
	if (r < 0)
		goto bad_io_barrier;

	md->type = DM_TYPE_NONE;
	mutex_init(&md->suspend_lock);
	mutex_init(&md->type_lock);
	mutex_init(&md->table_devices_lock);
	spin_lock_init(&md->deferred_lock);
	atomic_set(&md->holders, 1);
	atomic_set(&md->open_count, 0);
	atomic_set(&md->event_nr, 0);
	atomic_set(&md->uevent_seq, 0);
	INIT_LIST_HEAD(&md->uevent_list);
	INIT_LIST_HEAD(&md->table_devices);
	spin_lock_init(&md->uevent_lock);

	md->queue = blk_alloc_queue(GFP_KERNEL);
	if (!md->queue)
		goto bad_queue;

	dm_init_md_queue(md);

	md->disk = alloc_disk(1);
	if (!md->disk)
		goto bad_disk;

	atomic_set(&md->pending[0], 0);
	atomic_set(&md->pending[1], 0);
	init_waitqueue_head(&md->wait);
	INIT_WORK(&md->work, dm_wq_work);
	init_waitqueue_head(&md->eventq);
	init_completion(&md->kobj_holder.completion);

	md->disk->major = _major;
	md->disk->first_minor = minor;
	md->disk->fops = &dm_blk_dops;
	md->disk->queue = md->queue;
	md->disk->private_data = md;
	sprintf(md->disk->disk_name, "dm-%d", minor);
	add_disk(md->disk);
	format_dev_t(md->name, MKDEV(_major, minor));

	md->wq = alloc_workqueue("kdmflush", WQ_MEM_RECLAIM, 0);
	if (!md->wq)
		goto bad_thread;

	md->bdev = bdget_disk(md->disk, 0);
	if (!md->bdev)
		goto bad_bdev;

	bio_init(&md->flush_bio);
	md->flush_bio.bi_bdev = md->bdev;
	md->flush_bio.bi_rw = WRITE_FLUSH;

	dm_stats_init(&md->stats);

	/* Populate the mapping, nobody knows we exist yet */
	spin_lock(&_minor_lock);
	old_md = idr_replace(&_minor_idr, md, minor);
	spin_unlock(&_minor_lock);

	BUG_ON(old_md != MINOR_ALLOCED);

	return md;

bad_bdev:
	destroy_workqueue(md->wq);
bad_thread:
	del_gendisk(md->disk);
	put_disk(md->disk);
bad_disk:
	blk_cleanup_queue(md->queue);
bad_queue:
	cleanup_srcu_struct(&md->io_barrier);
bad_io_barrier:
	free_minor(minor);
bad_minor:
	module_put(THIS_MODULE);
bad_module_get:
	kfree(md);
	return NULL;
}

static void unlock_fs(struct mapped_device *md);

static void free_dev(struct mapped_device *md)
{
	int minor = MINOR(disk_devt(md->disk));

	unlock_fs(md);
	bdput(md->bdev);
	destroy_workqueue(md->wq);
	if (md->io_pool)
		mempool_destroy(md->io_pool);
	if (md->bs)
		bioset_free(md->bs);
	blk_integrity_unregister(md->disk);
	del_gendisk(md->disk);
	cleanup_srcu_struct(&md->io_barrier);
	free_table_devices(&md->table_devices);
	free_minor(minor);

	spin_lock(&_minor_lock);
	md->disk->private_data = NULL;
	spin_unlock(&_minor_lock);

	put_disk(md->disk);
	blk_cleanup_queue(md->queue);
	dm_stats_cleanup(&md->stats);
	module_put(THIS_MODULE);
	kfree(md);
}

static void __bind_mempools(struct mapped_device *md, struct dm_table *t)
{
	struct dm_md_mempools *p = dm_table_get_md_mempools(t);

	if (md->io_pool && md->bs) {
		/* The md already has necessary mempools. */
		if (dm_table_get_type(t) == DM_TYPE_BIO_BASED) {
			/*
			 * Reload bioset because front_pad may have changed
			 * because a different table was loaded.
			 */
			bioset_free(md->bs);
			md->bs = p->bs;
			p->bs = NULL;
		} else if (dm_table_get_type(t) == DM_TYPE_REQUEST_BASED) {
			/*
			 * There's no need to reload with request-based dm
			 * because the size of front_pad doesn't change.
			 * Note for future: If you are to reload bioset,
			 * prep-ed requests in the queue may refer
			 * to bio from the old bioset, so you must walk
			 * through the queue to unprep.
			 */
		}
		goto out;
	}

	BUG_ON(!p || md->io_pool || md->bs);

	md->io_pool = p->io_pool;
	p->io_pool = NULL;
	md->bs = p->bs;
	p->bs = NULL;

out:
	/* mempool bind completed, now no need any mempools in the table */
	dm_table_free_md_mempools(t);
}

/*
 * Bind a table to the device.
 */
static void event_callback(void *context)
{
	unsigned long flags;
	LIST_HEAD(uevents);
	struct mapped_device *md = (struct mapped_device *) context;

	spin_lock_irqsave(&md->uevent_lock, flags);
	list_splice_init(&md->uevent_list, &uevents);
	spin_unlock_irqrestore(&md->uevent_lock, flags);

	dm_send_uevents(&uevents, &disk_to_dev(md->disk)->kobj);

	atomic_inc(&md->event_nr);
	wake_up(&md->eventq);
}

/*
 * Protected by md->suspend_lock obtained by dm_swap_table().
 */
static void __set_size(struct mapped_device *md, sector_t size)
{
	set_capacity(md->disk, size);

	i_size_write(md->bdev->bd_inode, (loff_t)size << SECTOR_SHIFT);
}

/*
 * Return 1 if the queue has a compulsory merge_bvec_fn function.
 *
 * If this function returns 0, then the device is either a non-dm
 * device without a merge_bvec_fn, or it is a dm device that is
 * able to split any bios it receives that are too big.
 */
int dm_queue_merge_is_compulsory(struct request_queue *q)
{
	struct mapped_device *dev_md;

	if (!q->merge_bvec_fn)
		return 0;

	if (q->make_request_fn == dm_request) {
		dev_md = q->queuedata;
		if (test_bit(DMF_MERGE_IS_OPTIONAL, &dev_md->flags))
			return 0;
	}

	return 1;
}

static int dm_device_merge_is_compulsory(struct dm_target *ti,
					 struct dm_dev *dev, sector_t start,
					 sector_t len, void *data)
{
	struct block_device *bdev = dev->bdev;
	struct request_queue *q = bdev_get_queue(bdev);

	return dm_queue_merge_is_compulsory(q);
}

/*
 * Return 1 if it is acceptable to ignore merge_bvec_fn based
 * on the properties of the underlying devices.
 */
static int dm_table_merge_is_optional(struct dm_table *table)
{
	unsigned i = 0;
	struct dm_target *ti;

	while (i < dm_table_get_num_targets(table)) {
		ti = dm_table_get_target(table, i++);

		if (ti->type->iterate_devices &&
		    ti->type->iterate_devices(ti, dm_device_merge_is_compulsory, NULL))
			return 0;
	}

	return 1;
}

/*
 * Returns old map, which caller must destroy.
 */
static struct dm_table *__bind(struct mapped_device *md, struct dm_table *t,
			       struct queue_limits *limits)
{
	struct dm_table *old_map;
	struct request_queue *q = md->queue;
	sector_t size;
	int merge_is_optional;

	size = dm_table_get_size(t);

	/*
	 * Wipe any geometry if the size of the table changed.
	 */
	if (size != dm_get_size(md))
		memset(&md->geometry, 0, sizeof(md->geometry));

	__set_size(md, size);

	dm_table_event_callback(t, event_callback, md);

	/*
	 * The queue hasn't been stopped yet, if the old table type wasn't
	 * for request-based during suspension.  So stop it to prevent
	 * I/O mapping before resume.
	 * This must be done before setting the queue restrictions,
	 * because request-based dm may be run just after the setting.
	 */
	if (dm_table_request_based(t) && !blk_queue_stopped(q))
		stop_queue(q);

	__bind_mempools(md, t);

	merge_is_optional = dm_table_merge_is_optional(t);

	old_map = rcu_dereference_protected(md->map, lockdep_is_held(&md->suspend_lock));
	rcu_assign_pointer(md->map, t);
	md->immutable_target_type = dm_table_get_immutable_target_type(t);

	dm_table_set_restrictions(t, q, limits);
	if (merge_is_optional)
		set_bit(DMF_MERGE_IS_OPTIONAL, &md->flags);
	else
		clear_bit(DMF_MERGE_IS_OPTIONAL, &md->flags);
<<<<<<< HEAD
	if (!(dm_table_get_mode(t) & FMODE_WRITE))
		set_disk_ro(md->disk, 1);
	else
		set_disk_ro(md->disk, 0);
	dm_sync_table(md);
=======
	if (old_map)
		dm_sync_table(md);
>>>>>>> ec6f34e5

	return old_map;
}

/*
 * Returns unbound table for the caller to free.
 */
static struct dm_table *__unbind(struct mapped_device *md)
{
	struct dm_table *map = rcu_dereference_protected(md->map, 1);

	if (!map)
		return NULL;

	dm_table_event_callback(map, NULL, NULL);
	RCU_INIT_POINTER(md->map, NULL);
	dm_sync_table(md);

	return map;
}

/*
 * Constructor for a new device.
 */
int dm_create(int minor, struct mapped_device **result)
{
	struct mapped_device *md;

	md = alloc_dev(minor);
	if (!md)
		return -ENXIO;

	dm_sysfs_init(md);

	*result = md;
	return 0;
}

/*
 * Functions to manage md->type.
 * All are required to hold md->type_lock.
 */
void dm_lock_md_type(struct mapped_device *md)
{
	mutex_lock(&md->type_lock);
}

void dm_unlock_md_type(struct mapped_device *md)
{
	mutex_unlock(&md->type_lock);
}

void dm_set_md_type(struct mapped_device *md, unsigned type)
{
	BUG_ON(!mutex_is_locked(&md->type_lock));
	md->type = type;
}

unsigned dm_get_md_type(struct mapped_device *md)
{
	BUG_ON(!mutex_is_locked(&md->type_lock));
	return md->type;
}

struct target_type *dm_get_immutable_target_type(struct mapped_device *md)
{
	return md->immutable_target_type;
}

/*
 * The queue_limits are only valid as long as you have a reference
 * count on 'md'.
 */
struct queue_limits *dm_get_queue_limits(struct mapped_device *md)
{
	BUG_ON(!atomic_read(&md->holders));
	return &md->queue->limits;
}
EXPORT_SYMBOL_GPL(dm_get_queue_limits);

/*
 * Fully initialize a request-based queue (->elevator, ->request_fn, etc).
 */
static int dm_init_request_based_queue(struct mapped_device *md)
{
	struct request_queue *q = NULL;

	if (md->queue->elevator)
		return 1;

	/* Fully initialize the queue */
	q = blk_init_allocated_queue(md->queue, dm_request_fn, NULL);
	if (!q)
		return 0;

	md->queue = q;
	dm_init_md_queue(md);
	blk_queue_softirq_done(md->queue, dm_softirq_done);
	blk_queue_prep_rq(md->queue, dm_prep_fn);
	blk_queue_lld_busy(md->queue, dm_lld_busy);

	elv_register_queue(md->queue);

	return 1;
}

/*
 * Setup the DM device's queue based on md's type
 */
int dm_setup_md_queue(struct mapped_device *md)
{
	if ((dm_get_md_type(md) == DM_TYPE_REQUEST_BASED) &&
	    !dm_init_request_based_queue(md)) {
		DMWARN("Cannot initialize queue for request-based mapped device");
		return -EINVAL;
	}

	return 0;
}

static struct mapped_device *dm_find_md(dev_t dev)
{
	struct mapped_device *md;
	unsigned minor = MINOR(dev);

	if (MAJOR(dev) != _major || minor >= (1 << MINORBITS))
		return NULL;

	spin_lock(&_minor_lock);

	md = idr_find(&_minor_idr, minor);
	if (md && (md == MINOR_ALLOCED ||
		   (MINOR(disk_devt(dm_disk(md))) != minor) ||
		   dm_deleting_md(md) ||
		   test_bit(DMF_FREEING, &md->flags))) {
		md = NULL;
		goto out;
	}

out:
	spin_unlock(&_minor_lock);

	return md;
}

struct mapped_device *dm_get_md(dev_t dev)
{
	struct mapped_device *md = dm_find_md(dev);

	if (md)
		dm_get(md);

	return md;
}
EXPORT_SYMBOL_GPL(dm_get_md);

void *dm_get_mdptr(struct mapped_device *md)
{
	return md->interface_ptr;
}

void dm_set_mdptr(struct mapped_device *md, void *ptr)
{
	md->interface_ptr = ptr;
}

void dm_get(struct mapped_device *md)
{
	atomic_inc(&md->holders);
	BUG_ON(test_bit(DMF_FREEING, &md->flags));
}

const char *dm_device_name(struct mapped_device *md)
{
	return md->name;
}
EXPORT_SYMBOL_GPL(dm_device_name);

static void __dm_destroy(struct mapped_device *md, bool wait)
{
	struct dm_table *map;
	int srcu_idx;

	might_sleep();

	spin_lock(&_minor_lock);
	map = dm_get_live_table(md, &srcu_idx);
	idr_replace(&_minor_idr, MINOR_ALLOCED, MINOR(disk_devt(dm_disk(md))));
	set_bit(DMF_FREEING, &md->flags);
	spin_unlock(&_minor_lock);

	if (!dm_suspended_md(md)) {
		dm_table_presuspend_targets(map);
		dm_table_postsuspend_targets(map);
	}

	/* dm_put_live_table must be before msleep, otherwise deadlock is possible */
	dm_put_live_table(md, srcu_idx);

	/*
	 * Rare, but there may be I/O requests still going to complete,
	 * for example.  Wait for all references to disappear.
	 * No one should increment the reference count of the mapped_device,
	 * after the mapped_device state becomes DMF_FREEING.
	 */
	if (wait)
		while (atomic_read(&md->holders))
			msleep(1);
	else if (atomic_read(&md->holders))
		DMWARN("%s: Forcibly removing mapped_device still in use! (%d users)",
		       dm_device_name(md), atomic_read(&md->holders));

	dm_sysfs_exit(md);
	dm_table_destroy(__unbind(md));
	free_dev(md);
}

void dm_destroy(struct mapped_device *md)
{
	__dm_destroy(md, true);
}

void dm_destroy_immediate(struct mapped_device *md)
{
	__dm_destroy(md, false);
}

void dm_put(struct mapped_device *md)
{
	atomic_dec(&md->holders);
}
EXPORT_SYMBOL_GPL(dm_put);

static int dm_wait_for_completion(struct mapped_device *md, int interruptible)
{
	int r = 0;
	DECLARE_WAITQUEUE(wait, current);

	add_wait_queue(&md->wait, &wait);

	while (1) {
		set_current_state(interruptible);

		if (!md_in_flight(md))
			break;

		if (interruptible == TASK_INTERRUPTIBLE &&
		    signal_pending(current)) {
			r = -EINTR;
			break;
		}

		io_schedule();
	}
	set_current_state(TASK_RUNNING);

	remove_wait_queue(&md->wait, &wait);

	return r;
}

/*
 * Process the deferred bios
 */
static void dm_wq_work(struct work_struct *work)
{
	struct mapped_device *md = container_of(work, struct mapped_device,
						work);
	struct bio *c;
	int srcu_idx;
	struct dm_table *map;

	map = dm_get_live_table(md, &srcu_idx);

	while (!test_bit(DMF_BLOCK_IO_FOR_SUSPEND, &md->flags)) {
		spin_lock_irq(&md->deferred_lock);
		c = bio_list_pop(&md->deferred);
		spin_unlock_irq(&md->deferred_lock);

		if (!c)
			break;

		if (dm_request_based(md))
			generic_make_request(c);
		else
			__split_and_process_bio(md, map, c);
	}

	dm_put_live_table(md, srcu_idx);
}

static void dm_queue_flush(struct mapped_device *md)
{
	clear_bit(DMF_BLOCK_IO_FOR_SUSPEND, &md->flags);
	smp_mb__after_atomic();
	queue_work(md->wq, &md->work);
}

/*
 * Swap in a new table, returning the old one for the caller to destroy.
 */
struct dm_table *dm_swap_table(struct mapped_device *md, struct dm_table *table)
{
	struct dm_table *live_map = NULL, *map = ERR_PTR(-EINVAL);
	struct queue_limits limits;
	int r;

	mutex_lock(&md->suspend_lock);

	/* device must be suspended */
	if (!dm_suspended_md(md))
		goto out;

	/*
	 * If the new table has no data devices, retain the existing limits.
	 * This helps multipath with queue_if_no_path if all paths disappear,
	 * then new I/O is queued based on these limits, and then some paths
	 * reappear.
	 */
	if (dm_table_has_no_data_devices(table)) {
		live_map = dm_get_live_table_fast(md);
		if (live_map)
			limits = md->queue->limits;
		dm_put_live_table_fast(md);
	}

	if (!live_map) {
		r = dm_calculate_queue_limits(table, &limits);
		if (r) {
			map = ERR_PTR(r);
			goto out;
		}
	}

	map = __bind(md, table, &limits);

out:
	mutex_unlock(&md->suspend_lock);
	return map;
}

/*
 * Functions to lock and unlock any filesystem running on the
 * device.
 */
static int lock_fs(struct mapped_device *md)
{
	int r;

	WARN_ON(md->frozen_sb);

	md->frozen_sb = freeze_bdev(md->bdev);
	if (IS_ERR(md->frozen_sb)) {
		r = PTR_ERR(md->frozen_sb);
		md->frozen_sb = NULL;
		return r;
	}

	set_bit(DMF_FROZEN, &md->flags);

	return 0;
}

static void unlock_fs(struct mapped_device *md)
{
	if (!test_bit(DMF_FROZEN, &md->flags))
		return;

	thaw_bdev(md->bdev, md->frozen_sb);
	md->frozen_sb = NULL;
	clear_bit(DMF_FROZEN, &md->flags);
}

/*
 * If __dm_suspend returns 0, the device is completely quiescent
 * now. There is no request-processing activity. All new requests
 * are being added to md->deferred list.
 *
 * Caller must hold md->suspend_lock
 */
static int __dm_suspend(struct mapped_device *md, struct dm_table *map,
			unsigned suspend_flags, int interruptible)
{
	bool do_lockfs = suspend_flags & DM_SUSPEND_LOCKFS_FLAG;
	bool noflush = suspend_flags & DM_SUSPEND_NOFLUSH_FLAG;
	int r;

	/*
	 * DMF_NOFLUSH_SUSPENDING must be set before presuspend.
	 * This flag is cleared before dm_suspend returns.
	 */
	if (noflush)
		set_bit(DMF_NOFLUSH_SUSPENDING, &md->flags);

	/*
	 * This gets reverted if there's an error later and the targets
	 * provide the .presuspend_undo hook.
	 */
	dm_table_presuspend_targets(map);

	/*
	 * Flush I/O to the device.
	 * Any I/O submitted after lock_fs() may not be flushed.
	 * noflush takes precedence over do_lockfs.
	 * (lock_fs() flushes I/Os and waits for them to complete.)
	 */
	if (!noflush && do_lockfs) {
		r = lock_fs(md);
		if (r) {
			dm_table_presuspend_undo_targets(map);
			return r;
		}
	}

	/*
	 * Here we must make sure that no processes are submitting requests
	 * to target drivers i.e. no one may be executing
	 * __split_and_process_bio. This is called from dm_request and
	 * dm_wq_work.
	 *
	 * To get all processes out of __split_and_process_bio in dm_request,
	 * we take the write lock. To prevent any process from reentering
	 * __split_and_process_bio from dm_request and quiesce the thread
	 * (dm_wq_work), we set BMF_BLOCK_IO_FOR_SUSPEND and call
	 * flush_workqueue(md->wq).
	 */
	set_bit(DMF_BLOCK_IO_FOR_SUSPEND, &md->flags);
	if (map)
		synchronize_srcu(&md->io_barrier);

	/*
	 * Stop md->queue before flushing md->wq in case request-based
	 * dm defers requests to md->wq from md->queue.
	 */
	if (dm_request_based(md))
		stop_queue(md->queue);

	flush_workqueue(md->wq);

	/*
	 * At this point no more requests are entering target request routines.
	 * We call dm_wait_for_completion to wait for all existing requests
	 * to finish.
	 */
	r = dm_wait_for_completion(md, interruptible);

	if (noflush)
		clear_bit(DMF_NOFLUSH_SUSPENDING, &md->flags);
	if (map)
		synchronize_srcu(&md->io_barrier);

	/* were we interrupted ? */
	if (r < 0) {
		dm_queue_flush(md);

		if (dm_request_based(md))
			start_queue(md->queue);

		unlock_fs(md);
		dm_table_presuspend_undo_targets(map);
		/* pushback list is already flushed, so skip flush */
	}

	return r;
}

/*
 * We need to be able to change a mapping table under a mounted
 * filesystem.  For example we might want to move some data in
 * the background.  Before the table can be swapped with
 * dm_bind_table, dm_suspend must be called to flush any in
 * flight bios and ensure that any further io gets deferred.
 */
/*
 * Suspend mechanism in request-based dm.
 *
 * 1. Flush all I/Os by lock_fs() if needed.
 * 2. Stop dispatching any I/O by stopping the request_queue.
 * 3. Wait for all in-flight I/Os to be completed or requeued.
 *
 * To abort suspend, start the request_queue.
 */
int dm_suspend(struct mapped_device *md, unsigned suspend_flags)
{
	struct dm_table *map = NULL;
	int r = 0;

retry:
	mutex_lock_nested(&md->suspend_lock, SINGLE_DEPTH_NESTING);

	if (dm_suspended_md(md)) {
		r = -EINVAL;
		goto out_unlock;
	}

	if (dm_suspended_internally_md(md)) {
		/* already internally suspended, wait for internal resume */
		mutex_unlock(&md->suspend_lock);
		r = wait_on_bit(&md->flags, DMF_SUSPENDED_INTERNALLY, TASK_INTERRUPTIBLE);
		if (r)
			return r;
		goto retry;
	}

	map = rcu_dereference_protected(md->map, lockdep_is_held(&md->suspend_lock));

	r = __dm_suspend(md, map, suspend_flags, TASK_INTERRUPTIBLE);
	if (r)
		goto out_unlock;

	set_bit(DMF_SUSPENDED, &md->flags);

	dm_table_postsuspend_targets(map);

out_unlock:
	mutex_unlock(&md->suspend_lock);
	return r;
}

static int __dm_resume(struct mapped_device *md, struct dm_table *map)
{
	if (map) {
		int r = dm_table_resume_targets(map);
		if (r)
			return r;
	}

	dm_queue_flush(md);

	/*
	 * Flushing deferred I/Os must be done after targets are resumed
	 * so that mapping of targets can work correctly.
	 * Request-based dm is queueing the deferred I/Os in its request_queue.
	 */
	if (dm_request_based(md))
		start_queue(md->queue);

	unlock_fs(md);

	return 0;
}

int dm_resume(struct mapped_device *md)
{
	int r = -EINVAL;
	struct dm_table *map = NULL;

retry:
	mutex_lock_nested(&md->suspend_lock, SINGLE_DEPTH_NESTING);

	if (!dm_suspended_md(md))
		goto out;

	if (dm_suspended_internally_md(md)) {
		/* already internally suspended, wait for internal resume */
		mutex_unlock(&md->suspend_lock);
		r = wait_on_bit(&md->flags, DMF_SUSPENDED_INTERNALLY, TASK_INTERRUPTIBLE);
		if (r)
			return r;
		goto retry;
	}

	map = rcu_dereference_protected(md->map, lockdep_is_held(&md->suspend_lock));
	if (!map || !dm_table_get_size(map))
		goto out;

	r = __dm_resume(md, map);
	if (r)
		goto out;

	clear_bit(DMF_SUSPENDED, &md->flags);

	r = 0;
out:
	mutex_unlock(&md->suspend_lock);

	return r;
}

/*
 * Internal suspend/resume works like userspace-driven suspend. It waits
 * until all bios finish and prevents issuing new bios to the target drivers.
 * It may be used only from the kernel.
 */

static void __dm_internal_suspend(struct mapped_device *md, unsigned suspend_flags)
{
	struct dm_table *map = NULL;

	if (dm_suspended_internally_md(md))
		return; /* nested internal suspend */

	if (dm_suspended_md(md)) {
		set_bit(DMF_SUSPENDED_INTERNALLY, &md->flags);
		return; /* nest suspend */
	}

	map = rcu_dereference_protected(md->map, lockdep_is_held(&md->suspend_lock));

	/*
	 * Using TASK_UNINTERRUPTIBLE because only NOFLUSH internal suspend is
	 * supported.  Properly supporting a TASK_INTERRUPTIBLE internal suspend
	 * would require changing .presuspend to return an error -- avoid this
	 * until there is a need for more elaborate variants of internal suspend.
	 */
	(void) __dm_suspend(md, map, suspend_flags, TASK_UNINTERRUPTIBLE);

	set_bit(DMF_SUSPENDED_INTERNALLY, &md->flags);

	dm_table_postsuspend_targets(map);
}

static void __dm_internal_resume(struct mapped_device *md)
{
	if (!dm_suspended_internally_md(md))
		return; /* resume from nested internal suspend */

	if (dm_suspended_md(md))
		goto done; /* resume from nested suspend */

	/*
	 * NOTE: existing callers don't need to call dm_table_resume_targets
	 * (which may fail -- so best to avoid it for now by passing NULL map)
	 */
	(void) __dm_resume(md, NULL);

done:
	clear_bit(DMF_SUSPENDED_INTERNALLY, &md->flags);
	smp_mb__after_atomic();
	wake_up_bit(&md->flags, DMF_SUSPENDED_INTERNALLY);
}

void dm_internal_suspend_noflush(struct mapped_device *md)
{
	mutex_lock(&md->suspend_lock);
	__dm_internal_suspend(md, DM_SUSPEND_NOFLUSH_FLAG);
	mutex_unlock(&md->suspend_lock);
}
EXPORT_SYMBOL_GPL(dm_internal_suspend_noflush);

void dm_internal_resume(struct mapped_device *md)
{
	mutex_lock(&md->suspend_lock);
	__dm_internal_resume(md);
	mutex_unlock(&md->suspend_lock);
}
EXPORT_SYMBOL_GPL(dm_internal_resume);

/*
 * Fast variants of internal suspend/resume hold md->suspend_lock,
 * which prevents interaction with userspace-driven suspend.
 */

void dm_internal_suspend_fast(struct mapped_device *md)
{
	mutex_lock(&md->suspend_lock);
	if (dm_suspended_md(md) || dm_suspended_internally_md(md))
		return;

	set_bit(DMF_BLOCK_IO_FOR_SUSPEND, &md->flags);
	synchronize_srcu(&md->io_barrier);
	flush_workqueue(md->wq);
	dm_wait_for_completion(md, TASK_UNINTERRUPTIBLE);
}

void dm_internal_resume_fast(struct mapped_device *md)
{
	if (dm_suspended_md(md) || dm_suspended_internally_md(md))
		goto done;

	dm_queue_flush(md);

done:
	mutex_unlock(&md->suspend_lock);
}

/*-----------------------------------------------------------------
 * Event notification.
 *---------------------------------------------------------------*/
int dm_kobject_uevent(struct mapped_device *md, enum kobject_action action,
		       unsigned cookie)
{
	char udev_cookie[DM_COOKIE_LENGTH];
	char *envp[] = { udev_cookie, NULL };

	if (!cookie)
		return kobject_uevent(&disk_to_dev(md->disk)->kobj, action);
	else {
		snprintf(udev_cookie, DM_COOKIE_LENGTH, "%s=%u",
			 DM_COOKIE_ENV_VAR_NAME, cookie);
		return kobject_uevent_env(&disk_to_dev(md->disk)->kobj,
					  action, envp);
	}
}

uint32_t dm_next_uevent_seq(struct mapped_device *md)
{
	return atomic_add_return(1, &md->uevent_seq);
}

uint32_t dm_get_event_nr(struct mapped_device *md)
{
	return atomic_read(&md->event_nr);
}

int dm_wait_event(struct mapped_device *md, int event_nr)
{
	return wait_event_interruptible(md->eventq,
			(event_nr != atomic_read(&md->event_nr)));
}

void dm_uevent_add(struct mapped_device *md, struct list_head *elist)
{
	unsigned long flags;

	spin_lock_irqsave(&md->uevent_lock, flags);
	list_add(elist, &md->uevent_list);
	spin_unlock_irqrestore(&md->uevent_lock, flags);
}

/*
 * The gendisk is only valid as long as you have a reference
 * count on 'md'.
 */
struct gendisk *dm_disk(struct mapped_device *md)
{
	return md->disk;
}

struct kobject *dm_kobject(struct mapped_device *md)
{
	return &md->kobj_holder.kobj;
}

struct mapped_device *dm_get_from_kobject(struct kobject *kobj)
{
	struct mapped_device *md;

	md = container_of(kobj, struct mapped_device, kobj_holder.kobj);

	if (test_bit(DMF_FREEING, &md->flags) ||
	    dm_deleting_md(md))
		return NULL;

	dm_get(md);
	return md;
}

int dm_suspended_md(struct mapped_device *md)
{
	return test_bit(DMF_SUSPENDED, &md->flags);
}

int dm_suspended_internally_md(struct mapped_device *md)
{
	return test_bit(DMF_SUSPENDED_INTERNALLY, &md->flags);
}

int dm_test_deferred_remove_flag(struct mapped_device *md)
{
	return test_bit(DMF_DEFERRED_REMOVE, &md->flags);
}

int dm_suspended(struct dm_target *ti)
{
	return dm_suspended_md(dm_table_get_md(ti->table));
}
EXPORT_SYMBOL_GPL(dm_suspended);

int dm_noflush_suspending(struct dm_target *ti)
{
	return __noflush_suspending(dm_table_get_md(ti->table));
}
EXPORT_SYMBOL_GPL(dm_noflush_suspending);

struct dm_md_mempools *dm_alloc_md_mempools(unsigned type, unsigned integrity, unsigned per_bio_data_size)
{
	struct dm_md_mempools *pools = kzalloc(sizeof(*pools), GFP_KERNEL);
	struct kmem_cache *cachep;
	unsigned int pool_size;
	unsigned int front_pad;

	if (!pools)
		return NULL;

	if (type == DM_TYPE_BIO_BASED) {
		cachep = _io_cache;
		pool_size = dm_get_reserved_bio_based_ios();
		front_pad = roundup(per_bio_data_size, __alignof__(struct dm_target_io)) + offsetof(struct dm_target_io, clone);
	} else if (type == DM_TYPE_REQUEST_BASED) {
		cachep = _rq_tio_cache;
		pool_size = dm_get_reserved_rq_based_ios();
		front_pad = offsetof(struct dm_rq_clone_bio_info, clone);
		/* per_bio_data_size is not used. See __bind_mempools(). */
		WARN_ON(per_bio_data_size != 0);
	} else
		goto out;

	pools->io_pool = mempool_create_slab_pool(pool_size, cachep);
	if (!pools->io_pool)
		goto out;

	pools->bs = bioset_create_nobvec(pool_size, front_pad);
	if (!pools->bs)
		goto out;

	if (integrity && bioset_integrity_create(pools->bs, pool_size))
		goto out;

	return pools;

out:
	dm_free_md_mempools(pools);

	return NULL;
}

void dm_free_md_mempools(struct dm_md_mempools *pools)
{
	if (!pools)
		return;

	if (pools->io_pool)
		mempool_destroy(pools->io_pool);

	if (pools->bs)
		bioset_free(pools->bs);

	kfree(pools);
}

static const struct block_device_operations dm_blk_dops = {
	.open = dm_blk_open,
	.release = dm_blk_close,
	.ioctl = dm_blk_ioctl,
	.getgeo = dm_blk_getgeo,
	.owner = THIS_MODULE
};

/*
 * module hooks
 */
module_init(dm_init);
module_exit(dm_exit);

module_param(major, uint, 0);
MODULE_PARM_DESC(major, "The major number of the device mapper");

module_param(reserved_bio_based_ios, uint, S_IRUGO | S_IWUSR);
MODULE_PARM_DESC(reserved_bio_based_ios, "Reserved IOs in bio-based mempools");

module_param(reserved_rq_based_ios, uint, S_IRUGO | S_IWUSR);
MODULE_PARM_DESC(reserved_rq_based_ios, "Reserved IOs in request-based mempools");

MODULE_DESCRIPTION(DM_NAME " driver");
MODULE_AUTHOR("Joe Thornber <dm-devel@redhat.com>");
MODULE_LICENSE("GPL");<|MERGE_RESOLUTION|>--- conflicted
+++ resolved
@@ -531,8 +531,17 @@
 	if (!map || !dm_table_get_size(map))
 		goto out;
 
-<<<<<<< HEAD
-=======
+	if (cmd == BLKRRPART) {
+		r = -EAGAIN;
+		if (dm_suspended_md(md))
+			goto out;
+		r = 0;
+
+		/* Emulate Re-read partitions table */
+		kobject_uevent(&disk_to_dev(md->disk)->kobj, KOBJ_CHANGE);
+		goto out;
+	}
+
 	/* We only support devices that have a single target */
 	if (dm_table_get_num_targets(map) != 1)
 		goto out;
@@ -541,30 +550,12 @@
 	if (!tgt->type->ioctl)
 		goto out;
 
->>>>>>> ec6f34e5
 	if (dm_suspended_md(md)) {
 		r = -EAGAIN;
 		goto out;
 	}
 
-<<<<<<< HEAD
-	if (cmd == BLKRRPART) {
-		/* Emulate Re-read partitions table */
-		kobject_uevent(&disk_to_dev(md->disk)->kobj, KOBJ_CHANGE);
-		r = 0;
-	} else {
-		/* We only support devices that have a single target */
-		if (dm_table_get_num_targets(map) != 1)
-			goto out;
-
-		tgt = dm_table_get_target(map, 0);
-
-		if (tgt->type->ioctl)
-			r = tgt->type->ioctl(tgt, cmd, arg);
-	}
-=======
 	r = tgt->type->ioctl(tgt, cmd, arg);
->>>>>>> ec6f34e5
 
 out:
 	dm_put_live_table(md, srcu_idx);
@@ -2371,16 +2362,12 @@
 		set_bit(DMF_MERGE_IS_OPTIONAL, &md->flags);
 	else
 		clear_bit(DMF_MERGE_IS_OPTIONAL, &md->flags);
-<<<<<<< HEAD
 	if (!(dm_table_get_mode(t) & FMODE_WRITE))
 		set_disk_ro(md->disk, 1);
 	else
 		set_disk_ro(md->disk, 0);
-	dm_sync_table(md);
-=======
 	if (old_map)
 		dm_sync_table(md);
->>>>>>> ec6f34e5
 
 	return old_map;
 }
