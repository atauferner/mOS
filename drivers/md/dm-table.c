--- conflicted
+++ resolved
@@ -351,21 +351,6 @@
 
 	old_dev = dd->dm_dev;
 
-<<<<<<< HEAD
-	dd_new.dm_dev.mode = new_mode;
-	dd_new.dm_dev.bdev = NULL;
-
-	r = open_dev(&dd_new, dd->dm_dev.bdev->bd_dev, md);
-	if (r == -EROFS) {
-		dd_new.dm_dev.mode &= ~FMODE_WRITE;
-		r = open_dev(&dd_new, dd->dm_dev.bdev->bd_dev, md);
-	}
-	if (!r)
-		return r;
-
-	dd->dm_dev.mode = new_mode;
-	close_dev(&dd_old, md);
-=======
 	r = dm_get_table_device(md, dd->dm_dev->bdev->bd_dev,
 				dd->dm_dev->mode | new_mode, &new_dev);
 	if (r)
@@ -373,7 +358,6 @@
 
 	dd->dm_dev = new_dev;
 	dm_put_table_device(md, old_dev);
->>>>>>> 0df1f248
 
 	return 0;
 }
@@ -415,39 +399,18 @@
 		if (!dd)
 			return -ENOMEM;
 
-<<<<<<< HEAD
-		dd->dm_dev.mode = mode;
-		dd->dm_dev.bdev = NULL;
-
-		r = open_dev(dd, dev, t->md);
-		if (r == -EROFS) {
-			dd->dm_dev.mode &= ~FMODE_WRITE;
-			r = open_dev(dd, dev, t->md);
-		}
-		if (r) {
-=======
 		if ((r = dm_get_table_device(t->md, dev, mode, &dd->dm_dev))) {
->>>>>>> 0df1f248
 			kfree(dd);
 			return r;
 		}
 
-<<<<<<< HEAD
-		if (dd->dm_dev.mode != mode)
-			t->mode = dd->dm_dev.mode;
-
-		format_dev_t(dd->dm_dev.name, dev);
+		if (dd->dm_dev->mode != mode)
+			t->mode = dd->dm_dev->mode;
 
 		atomic_set(&dd->count, 0);
 		list_add(&dd->list, &t->devices);
 
-	} else if (dd->dm_dev.mode != mode) {
-=======
-		atomic_set(&dd->count, 0);
-		list_add(&dd->list, &t->devices);
-
-	} else if (dd->dm_dev->mode != (mode | dd->dm_dev->mode)) {
->>>>>>> 0df1f248
+	} else if (dd->dm_dev->mode != mode) {
 		r = upgrade_mode(dd, mode, t->md);
 		if (r)
 			return r;
