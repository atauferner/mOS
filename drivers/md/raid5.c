/*
 * raid5.c : Multiple Devices driver for Linux
 *	   Copyright (C) 1996, 1997 Ingo Molnar, Miguel de Icaza, Gadi Oxman
 *	   Copyright (C) 1999, 2000 Ingo Molnar
 *	   Copyright (C) 2002, 2003 H. Peter Anvin
 *
 * RAID-4/5/6 management functions.
 * Thanks to Penguin Computing for making the RAID-6 development possible
 * by donating a test server!
 *
 * This program is free software; you can redistribute it and/or modify
 * it under the terms of the GNU General Public License as published by
 * the Free Software Foundation; either version 2, or (at your option)
 * any later version.
 *
 * You should have received a copy of the GNU General Public License
 * (for example /usr/src/linux/COPYING); if not, write to the Free
 * Software Foundation, Inc., 675 Mass Ave, Cambridge, MA 02139, USA.
 */

/*
 * BITMAP UNPLUGGING:
 *
 * The sequencing for updating the bitmap reliably is a little
 * subtle (and I got it wrong the first time) so it deserves some
 * explanation.
 *
 * We group bitmap updates into batches.  Each batch has a number.
 * We may write out several batches at once, but that isn't very important.
 * conf->bm_write is the number of the last batch successfully written.
 * conf->bm_flush is the number of the last batch that was closed to
 *    new additions.
 * When we discover that we will need to write to any block in a stripe
 * (in add_stripe_bio) we update the in-memory bitmap and record in sh->bm_seq
 * the number of the batch it will be in. This is bm_flush+1.
 * When we are ready to do a write, if that batch hasn't been written yet,
 *   we plug the array and queue the stripe for later.
 * When an unplug happens, we increment bm_flush, thus closing the current
 *   batch.
 * When we notice that bm_flush > bm_write, we write out all pending updates
 * to the bitmap, and advance bm_write to where bm_flush was.
 * This may occasionally write a bit out twice, but is sure never to
 * miss any bits.
 */

#include <linux/blkdev.h>
#include <linux/kthread.h>
#include <linux/raid/pq.h>
#include <linux/async_tx.h>
#include <linux/seq_file.h>
#include "md.h"
#include "raid5.h"
#include "bitmap.h"

/*
 * Stripe cache
 */

#define NR_STRIPES		256
#define STRIPE_SIZE		PAGE_SIZE
#define STRIPE_SHIFT		(PAGE_SHIFT - 9)
#define STRIPE_SECTORS		(STRIPE_SIZE>>9)
#define	IO_THRESHOLD		1
#define BYPASS_THRESHOLD	1
#define NR_HASH			(PAGE_SIZE / sizeof(struct hlist_head))
#define HASH_MASK		(NR_HASH - 1)

#define stripe_hash(conf, sect)	(&((conf)->stripe_hashtbl[((sect) >> STRIPE_SHIFT) & HASH_MASK]))

/* bio's attached to a stripe+device for I/O are linked together in bi_sector
 * order without overlap.  There may be several bio's per stripe+device, and
 * a bio could span several devices.
 * When walking this list for a particular stripe+device, we must never proceed
 * beyond a bio that extends past this device, as the next bio might no longer
 * be valid.
 * This macro is used to determine the 'next' bio in the list, given the sector
 * of the current stripe+device
 */
#define r5_next_bio(bio, sect) ( ( (bio)->bi_sector + ((bio)->bi_size>>9) < sect + STRIPE_SECTORS) ? (bio)->bi_next : NULL)
/*
 * The following can be used to debug the driver
 */
#define RAID5_PARANOIA	1
#if RAID5_PARANOIA && defined(CONFIG_SMP)
# define CHECK_DEVLOCK() assert_spin_locked(&conf->device_lock)
#else
# define CHECK_DEVLOCK()
#endif

#ifdef DEBUG
#define inline
#define __inline__
#endif

#define printk_rl(args...) ((void) (printk_ratelimit() && printk(args)))

/*
 * We maintain a biased count of active stripes in the bottom 16 bits of
 * bi_phys_segments, and a count of processed stripes in the upper 16 bits
 */
static inline int raid5_bi_phys_segments(struct bio *bio)
{
	return bio->bi_phys_segments & 0xffff;
}

static inline int raid5_bi_hw_segments(struct bio *bio)
{
	return (bio->bi_phys_segments >> 16) & 0xffff;
}

static inline int raid5_dec_bi_phys_segments(struct bio *bio)
{
	--bio->bi_phys_segments;
	return raid5_bi_phys_segments(bio);
}

static inline int raid5_dec_bi_hw_segments(struct bio *bio)
{
	unsigned short val = raid5_bi_hw_segments(bio);

	--val;
	bio->bi_phys_segments = (val << 16) | raid5_bi_phys_segments(bio);
	return val;
}

static inline void raid5_set_bi_hw_segments(struct bio *bio, unsigned int cnt)
{
	bio->bi_phys_segments = raid5_bi_phys_segments(bio) || (cnt << 16);
}

/* Find first data disk in a raid6 stripe */
static inline int raid6_d0(struct stripe_head *sh)
{
	if (sh->ddf_layout)
		/* ddf always start from first device */
		return 0;
	/* md starts just after Q block */
	if (sh->qd_idx == sh->disks - 1)
		return 0;
	else
		return sh->qd_idx + 1;
}
static inline int raid6_next_disk(int disk, int raid_disks)
{
	disk++;
	return (disk < raid_disks) ? disk : 0;
}

/* When walking through the disks in a raid5, starting at raid6_d0,
 * We need to map each disk to a 'slot', where the data disks are slot
 * 0 .. raid_disks-3, the parity disk is raid_disks-2 and the Q disk
 * is raid_disks-1.  This help does that mapping.
 */
static int raid6_idx_to_slot(int idx, struct stripe_head *sh,
			     int *count, int syndrome_disks)
{
	int slot;

	if (idx == sh->pd_idx)
		return syndrome_disks;
	if (idx == sh->qd_idx)
		return syndrome_disks + 1;
	slot = (*count)++;
	return slot;
}

static void return_io(struct bio *return_bi)
{
	struct bio *bi = return_bi;
	while (bi) {

		return_bi = bi->bi_next;
		bi->bi_next = NULL;
		bi->bi_size = 0;
		bio_endio(bi, 0);
		bi = return_bi;
	}
}

static void print_raid5_conf (raid5_conf_t *conf);

static int stripe_operations_active(struct stripe_head *sh)
{
	return sh->check_state || sh->reconstruct_state ||
	       test_bit(STRIPE_BIOFILL_RUN, &sh->state) ||
	       test_bit(STRIPE_COMPUTE_RUN, &sh->state);
}

static void __release_stripe(raid5_conf_t *conf, struct stripe_head *sh)
{
	if (atomic_dec_and_test(&sh->count)) {
		BUG_ON(!list_empty(&sh->lru));
		BUG_ON(atomic_read(&conf->active_stripes)==0);
		if (test_bit(STRIPE_HANDLE, &sh->state)) {
			if (test_bit(STRIPE_DELAYED, &sh->state)) {
				list_add_tail(&sh->lru, &conf->delayed_list);
				blk_plug_device(conf->mddev->queue);
			} else if (test_bit(STRIPE_BIT_DELAY, &sh->state) &&
				   sh->bm_seq - conf->seq_write > 0) {
				list_add_tail(&sh->lru, &conf->bitmap_list);
				blk_plug_device(conf->mddev->queue);
			} else {
				clear_bit(STRIPE_BIT_DELAY, &sh->state);
				list_add_tail(&sh->lru, &conf->handle_list);
			}
			md_wakeup_thread(conf->mddev->thread);
		} else {
			BUG_ON(stripe_operations_active(sh));
			if (test_and_clear_bit(STRIPE_PREREAD_ACTIVE, &sh->state)) {
				atomic_dec(&conf->preread_active_stripes);
				if (atomic_read(&conf->preread_active_stripes) < IO_THRESHOLD)
					md_wakeup_thread(conf->mddev->thread);
			}
			atomic_dec(&conf->active_stripes);
			if (!test_bit(STRIPE_EXPANDING, &sh->state)) {
				list_add_tail(&sh->lru, &conf->inactive_list);
				wake_up(&conf->wait_for_stripe);
				if (conf->retry_read_aligned)
					md_wakeup_thread(conf->mddev->thread);
			}
		}
	}
}

static void release_stripe(struct stripe_head *sh)
{
	raid5_conf_t *conf = sh->raid_conf;
	unsigned long flags;

	spin_lock_irqsave(&conf->device_lock, flags);
	__release_stripe(conf, sh);
	spin_unlock_irqrestore(&conf->device_lock, flags);
}

static inline void remove_hash(struct stripe_head *sh)
{
	pr_debug("remove_hash(), stripe %llu\n",
		(unsigned long long)sh->sector);

	hlist_del_init(&sh->hash);
}

static inline void insert_hash(raid5_conf_t *conf, struct stripe_head *sh)
{
	struct hlist_head *hp = stripe_hash(conf, sh->sector);

	pr_debug("insert_hash(), stripe %llu\n",
		(unsigned long long)sh->sector);

	CHECK_DEVLOCK();
	hlist_add_head(&sh->hash, hp);
}


/* find an idle stripe, make sure it is unhashed, and return it. */
static struct stripe_head *get_free_stripe(raid5_conf_t *conf)
{
	struct stripe_head *sh = NULL;
	struct list_head *first;

	CHECK_DEVLOCK();
	if (list_empty(&conf->inactive_list))
		goto out;
	first = conf->inactive_list.next;
	sh = list_entry(first, struct stripe_head, lru);
	list_del_init(first);
	remove_hash(sh);
	atomic_inc(&conf->active_stripes);
out:
	return sh;
}

static void shrink_buffers(struct stripe_head *sh, int num)
{
	struct page *p;
	int i;

	for (i=0; i<num ; i++) {
		p = sh->dev[i].page;
		if (!p)
			continue;
		sh->dev[i].page = NULL;
		put_page(p);
	}
}

static int grow_buffers(struct stripe_head *sh, int num)
{
	int i;

	for (i=0; i<num; i++) {
		struct page *page;

		if (!(page = alloc_page(GFP_KERNEL))) {
			return 1;
		}
		sh->dev[i].page = page;
	}
	return 0;
}

static void raid5_build_block(struct stripe_head *sh, int i, int previous);
static void stripe_set_idx(sector_t stripe, raid5_conf_t *conf, int previous,
			    struct stripe_head *sh);

static void init_stripe(struct stripe_head *sh, sector_t sector, int previous)
{
	raid5_conf_t *conf = sh->raid_conf;
	int i;

	BUG_ON(atomic_read(&sh->count) != 0);
	BUG_ON(test_bit(STRIPE_HANDLE, &sh->state));
	BUG_ON(stripe_operations_active(sh));

	CHECK_DEVLOCK();
	pr_debug("init_stripe called, stripe %llu\n",
		(unsigned long long)sh->sector);

	remove_hash(sh);

	sh->generation = conf->generation - previous;
	sh->disks = previous ? conf->previous_raid_disks : conf->raid_disks;
	sh->sector = sector;
	stripe_set_idx(sector, conf, previous, sh);
	sh->state = 0;


	for (i = sh->disks; i--; ) {
		struct r5dev *dev = &sh->dev[i];

		if (dev->toread || dev->read || dev->towrite || dev->written ||
		    test_bit(R5_LOCKED, &dev->flags)) {
			printk(KERN_ERR "sector=%llx i=%d %p %p %p %p %d\n",
			       (unsigned long long)sh->sector, i, dev->toread,
			       dev->read, dev->towrite, dev->written,
			       test_bit(R5_LOCKED, &dev->flags));
			BUG();
		}
		dev->flags = 0;
		raid5_build_block(sh, i, previous);
	}
	insert_hash(conf, sh);
}

static struct stripe_head *__find_stripe(raid5_conf_t *conf, sector_t sector,
					 short generation)
{
	struct stripe_head *sh;
	struct hlist_node *hn;

	CHECK_DEVLOCK();
	pr_debug("__find_stripe, sector %llu\n", (unsigned long long)sector);
	hlist_for_each_entry(sh, hn, stripe_hash(conf, sector), hash)
		if (sh->sector == sector && sh->generation == generation)
			return sh;
	pr_debug("__stripe %llu not in cache\n", (unsigned long long)sector);
	return NULL;
}

static void unplug_slaves(mddev_t *mddev);
static void raid5_unplug_device(struct request_queue *q);

static struct stripe_head *
get_active_stripe(raid5_conf_t *conf, sector_t sector,
		  int previous, int noblock, int noquiesce)
{
	struct stripe_head *sh;

	pr_debug("get_stripe, sector %llu\n", (unsigned long long)sector);

	spin_lock_irq(&conf->device_lock);

	do {
		wait_event_lock_irq(conf->wait_for_stripe,
				    conf->quiesce == 0 || noquiesce,
				    conf->device_lock, /* nothing */);
		sh = __find_stripe(conf, sector, conf->generation - previous);
		if (!sh) {
			if (!conf->inactive_blocked)
				sh = get_free_stripe(conf);
			if (noblock && sh == NULL)
				break;
			if (!sh) {
				conf->inactive_blocked = 1;
				wait_event_lock_irq(conf->wait_for_stripe,
						    !list_empty(&conf->inactive_list) &&
						    (atomic_read(&conf->active_stripes)
						     < (conf->max_nr_stripes *3/4)
						     || !conf->inactive_blocked),
						    conf->device_lock,
						    raid5_unplug_device(conf->mddev->queue)
					);
				conf->inactive_blocked = 0;
			} else
				init_stripe(sh, sector, previous);
		} else {
			if (atomic_read(&sh->count)) {
				BUG_ON(!list_empty(&sh->lru)
				    && !test_bit(STRIPE_EXPANDING, &sh->state));
			} else {
				if (!test_bit(STRIPE_HANDLE, &sh->state))
					atomic_inc(&conf->active_stripes);
				if (list_empty(&sh->lru) &&
				    !test_bit(STRIPE_EXPANDING, &sh->state))
					BUG();
				list_del_init(&sh->lru);
			}
		}
	} while (sh == NULL);

	if (sh)
		atomic_inc(&sh->count);

	spin_unlock_irq(&conf->device_lock);
	return sh;
}

static void
raid5_end_read_request(struct bio *bi, int error);
static void
raid5_end_write_request(struct bio *bi, int error);

static void ops_run_io(struct stripe_head *sh, struct stripe_head_state *s)
{
	raid5_conf_t *conf = sh->raid_conf;
	int i, disks = sh->disks;

	might_sleep();

	for (i = disks; i--; ) {
		int rw;
		struct bio *bi;
		mdk_rdev_t *rdev;
		if (test_and_clear_bit(R5_Wantwrite, &sh->dev[i].flags))
			rw = WRITE;
		else if (test_and_clear_bit(R5_Wantread, &sh->dev[i].flags))
			rw = READ;
		else
			continue;

		bi = &sh->dev[i].req;

		bi->bi_rw = rw;
		if (rw == WRITE)
			bi->bi_end_io = raid5_end_write_request;
		else
			bi->bi_end_io = raid5_end_read_request;

		rcu_read_lock();
		rdev = rcu_dereference(conf->disks[i].rdev);
		if (rdev && test_bit(Faulty, &rdev->flags))
			rdev = NULL;
		if (rdev)
			atomic_inc(&rdev->nr_pending);
		rcu_read_unlock();

		if (rdev) {
			if (s->syncing || s->expanding || s->expanded)
				md_sync_acct(rdev->bdev, STRIPE_SECTORS);

			set_bit(STRIPE_IO_STARTED, &sh->state);

			bi->bi_bdev = rdev->bdev;
			pr_debug("%s: for %llu schedule op %ld on disc %d\n",
				__func__, (unsigned long long)sh->sector,
				bi->bi_rw, i);
			atomic_inc(&sh->count);
			bi->bi_sector = sh->sector + rdev->data_offset;
			bi->bi_flags = 1 << BIO_UPTODATE;
			bi->bi_vcnt = 1;
			bi->bi_max_vecs = 1;
			bi->bi_idx = 0;
			bi->bi_io_vec = &sh->dev[i].vec;
			bi->bi_io_vec[0].bv_len = STRIPE_SIZE;
			bi->bi_io_vec[0].bv_offset = 0;
			bi->bi_size = STRIPE_SIZE;
			bi->bi_next = NULL;
			if (rw == WRITE &&
			    test_bit(R5_ReWrite, &sh->dev[i].flags))
				atomic_add(STRIPE_SECTORS,
					&rdev->corrected_errors);
			generic_make_request(bi);
		} else {
			if (rw == WRITE)
				set_bit(STRIPE_DEGRADED, &sh->state);
			pr_debug("skip op %ld on disc %d for sector %llu\n",
				bi->bi_rw, i, (unsigned long long)sh->sector);
			clear_bit(R5_LOCKED, &sh->dev[i].flags);
			set_bit(STRIPE_HANDLE, &sh->state);
		}
	}
}

static struct dma_async_tx_descriptor *
async_copy_data(int frombio, struct bio *bio, struct page *page,
	sector_t sector, struct dma_async_tx_descriptor *tx)
{
	struct bio_vec *bvl;
	struct page *bio_page;
	int i;
	int page_offset;

	if (bio->bi_sector >= sector)
		page_offset = (signed)(bio->bi_sector - sector) * 512;
	else
		page_offset = (signed)(sector - bio->bi_sector) * -512;
	bio_for_each_segment(bvl, bio, i) {
		int len = bio_iovec_idx(bio, i)->bv_len;
		int clen;
		int b_offset = 0;

		if (page_offset < 0) {
			b_offset = -page_offset;
			page_offset += b_offset;
			len -= b_offset;
		}

		if (len > 0 && page_offset + len > STRIPE_SIZE)
			clen = STRIPE_SIZE - page_offset;
		else
			clen = len;

		if (clen > 0) {
			b_offset += bio_iovec_idx(bio, i)->bv_offset;
			bio_page = bio_iovec_idx(bio, i)->bv_page;
			if (frombio)
				tx = async_memcpy(page, bio_page, page_offset,
					b_offset, clen,
					ASYNC_TX_DEP_ACK,
					tx, NULL, NULL);
			else
				tx = async_memcpy(bio_page, page, b_offset,
					page_offset, clen,
					ASYNC_TX_DEP_ACK,
					tx, NULL, NULL);
		}
		if (clen < len) /* hit end of page */
			break;
		page_offset +=  len;
	}

	return tx;
}

static void ops_complete_biofill(void *stripe_head_ref)
{
	struct stripe_head *sh = stripe_head_ref;
	struct bio *return_bi = NULL;
	raid5_conf_t *conf = sh->raid_conf;
	int i;

	pr_debug("%s: stripe %llu\n", __func__,
		(unsigned long long)sh->sector);

	/* clear completed biofills */
	spin_lock_irq(&conf->device_lock);
	for (i = sh->disks; i--; ) {
		struct r5dev *dev = &sh->dev[i];

		/* acknowledge completion of a biofill operation */
		/* and check if we need to reply to a read request,
		 * new R5_Wantfill requests are held off until
		 * !STRIPE_BIOFILL_RUN
		 */
		if (test_and_clear_bit(R5_Wantfill, &dev->flags)) {
			struct bio *rbi, *rbi2;

			BUG_ON(!dev->read);
			rbi = dev->read;
			dev->read = NULL;
			while (rbi && rbi->bi_sector <
				dev->sector + STRIPE_SECTORS) {
				rbi2 = r5_next_bio(rbi, dev->sector);
				if (!raid5_dec_bi_phys_segments(rbi)) {
					rbi->bi_next = return_bi;
					return_bi = rbi;
				}
				rbi = rbi2;
			}
		}
	}
	spin_unlock_irq(&conf->device_lock);
	clear_bit(STRIPE_BIOFILL_RUN, &sh->state);

	return_io(return_bi);

	set_bit(STRIPE_HANDLE, &sh->state);
	release_stripe(sh);
}

static void ops_run_biofill(struct stripe_head *sh)
{
	struct dma_async_tx_descriptor *tx = NULL;
	raid5_conf_t *conf = sh->raid_conf;
	int i;

	pr_debug("%s: stripe %llu\n", __func__,
		(unsigned long long)sh->sector);

	for (i = sh->disks; i--; ) {
		struct r5dev *dev = &sh->dev[i];
		if (test_bit(R5_Wantfill, &dev->flags)) {
			struct bio *rbi;
			spin_lock_irq(&conf->device_lock);
			dev->read = rbi = dev->toread;
			dev->toread = NULL;
			spin_unlock_irq(&conf->device_lock);
			while (rbi && rbi->bi_sector <
				dev->sector + STRIPE_SECTORS) {
				tx = async_copy_data(0, rbi, dev->page,
					dev->sector, tx);
				rbi = r5_next_bio(rbi, dev->sector);
			}
		}
	}

	atomic_inc(&sh->count);
	async_trigger_callback(ASYNC_TX_DEP_ACK | ASYNC_TX_ACK, tx,
		ops_complete_biofill, sh);
}

static void ops_complete_compute5(void *stripe_head_ref)
{
	struct stripe_head *sh = stripe_head_ref;
	int target = sh->ops.target;
	struct r5dev *tgt = &sh->dev[target];

	pr_debug("%s: stripe %llu\n", __func__,
		(unsigned long long)sh->sector);

	set_bit(R5_UPTODATE, &tgt->flags);
	BUG_ON(!test_bit(R5_Wantcompute, &tgt->flags));
	clear_bit(R5_Wantcompute, &tgt->flags);
	clear_bit(STRIPE_COMPUTE_RUN, &sh->state);
	if (sh->check_state == check_state_compute_run)
		sh->check_state = check_state_compute_result;
	set_bit(STRIPE_HANDLE, &sh->state);
	release_stripe(sh);
}

static struct dma_async_tx_descriptor *ops_run_compute5(struct stripe_head *sh)
{
	/* kernel stack size limits the total number of disks */
	int disks = sh->disks;
	struct page *xor_srcs[disks];
	int target = sh->ops.target;
	struct r5dev *tgt = &sh->dev[target];
	struct page *xor_dest = tgt->page;
	int count = 0;
	struct dma_async_tx_descriptor *tx;
	int i;

	pr_debug("%s: stripe %llu block: %d\n",
		__func__, (unsigned long long)sh->sector, target);
	BUG_ON(!test_bit(R5_Wantcompute, &tgt->flags));

	for (i = disks; i--; )
		if (i != target)
			xor_srcs[count++] = sh->dev[i].page;

	atomic_inc(&sh->count);

	if (unlikely(count == 1))
		tx = async_memcpy(xor_dest, xor_srcs[0], 0, 0, STRIPE_SIZE,
			0, NULL, ops_complete_compute5, sh);
	else
		tx = async_xor(xor_dest, xor_srcs, 0, count, STRIPE_SIZE,
			ASYNC_TX_XOR_ZERO_DST, NULL,
			ops_complete_compute5, sh);

	return tx;
}

static void ops_complete_prexor(void *stripe_head_ref)
{
	struct stripe_head *sh = stripe_head_ref;

	pr_debug("%s: stripe %llu\n", __func__,
		(unsigned long long)sh->sector);
}

static struct dma_async_tx_descriptor *
ops_run_prexor(struct stripe_head *sh, struct dma_async_tx_descriptor *tx)
{
	/* kernel stack size limits the total number of disks */
	int disks = sh->disks;
	struct page *xor_srcs[disks];
	int count = 0, pd_idx = sh->pd_idx, i;

	/* existing parity data subtracted */
	struct page *xor_dest = xor_srcs[count++] = sh->dev[pd_idx].page;

	pr_debug("%s: stripe %llu\n", __func__,
		(unsigned long long)sh->sector);

	for (i = disks; i--; ) {
		struct r5dev *dev = &sh->dev[i];
		/* Only process blocks that are known to be uptodate */
		if (test_bit(R5_Wantdrain, &dev->flags))
			xor_srcs[count++] = dev->page;
	}

	tx = async_xor(xor_dest, xor_srcs, 0, count, STRIPE_SIZE,
		ASYNC_TX_DEP_ACK | ASYNC_TX_XOR_DROP_DST, tx,
		ops_complete_prexor, sh);

	return tx;
}

static struct dma_async_tx_descriptor *
ops_run_biodrain(struct stripe_head *sh, struct dma_async_tx_descriptor *tx)
{
	int disks = sh->disks;
	int i;

	pr_debug("%s: stripe %llu\n", __func__,
		(unsigned long long)sh->sector);

	for (i = disks; i--; ) {
		struct r5dev *dev = &sh->dev[i];
		struct bio *chosen;

		if (test_and_clear_bit(R5_Wantdrain, &dev->flags)) {
			struct bio *wbi;

			spin_lock(&sh->lock);
			chosen = dev->towrite;
			dev->towrite = NULL;
			BUG_ON(dev->written);
			wbi = dev->written = chosen;
			spin_unlock(&sh->lock);

			while (wbi && wbi->bi_sector <
				dev->sector + STRIPE_SECTORS) {
				tx = async_copy_data(1, wbi, dev->page,
					dev->sector, tx);
				wbi = r5_next_bio(wbi, dev->sector);
			}
		}
	}

	return tx;
}

static void ops_complete_postxor(void *stripe_head_ref)
{
	struct stripe_head *sh = stripe_head_ref;
	int disks = sh->disks, i, pd_idx = sh->pd_idx;

	pr_debug("%s: stripe %llu\n", __func__,
		(unsigned long long)sh->sector);

	for (i = disks; i--; ) {
		struct r5dev *dev = &sh->dev[i];
		if (dev->written || i == pd_idx)
			set_bit(R5_UPTODATE, &dev->flags);
	}

	if (sh->reconstruct_state == reconstruct_state_drain_run)
		sh->reconstruct_state = reconstruct_state_drain_result;
	else if (sh->reconstruct_state == reconstruct_state_prexor_drain_run)
		sh->reconstruct_state = reconstruct_state_prexor_drain_result;
	else {
		BUG_ON(sh->reconstruct_state != reconstruct_state_run);
		sh->reconstruct_state = reconstruct_state_result;
	}

	set_bit(STRIPE_HANDLE, &sh->state);
	release_stripe(sh);
}

static void
ops_run_postxor(struct stripe_head *sh, struct dma_async_tx_descriptor *tx)
{
	/* kernel stack size limits the total number of disks */
	int disks = sh->disks;
	struct page *xor_srcs[disks];

	int count = 0, pd_idx = sh->pd_idx, i;
	struct page *xor_dest;
	int prexor = 0;
	unsigned long flags;

	pr_debug("%s: stripe %llu\n", __func__,
		(unsigned long long)sh->sector);

	/* check if prexor is active which means only process blocks
	 * that are part of a read-modify-write (written)
	 */
	if (sh->reconstruct_state == reconstruct_state_prexor_drain_run) {
		prexor = 1;
		xor_dest = xor_srcs[count++] = sh->dev[pd_idx].page;
		for (i = disks; i--; ) {
			struct r5dev *dev = &sh->dev[i];
			if (dev->written)
				xor_srcs[count++] = dev->page;
		}
	} else {
		xor_dest = sh->dev[pd_idx].page;
		for (i = disks; i--; ) {
			struct r5dev *dev = &sh->dev[i];
			if (i != pd_idx)
				xor_srcs[count++] = dev->page;
		}
	}

	/* 1/ if we prexor'd then the dest is reused as a source
	 * 2/ if we did not prexor then we are redoing the parity
	 * set ASYNC_TX_XOR_DROP_DST and ASYNC_TX_XOR_ZERO_DST
	 * for the synchronous xor case
	 */
	flags = ASYNC_TX_DEP_ACK | ASYNC_TX_ACK |
		(prexor ? ASYNC_TX_XOR_DROP_DST : ASYNC_TX_XOR_ZERO_DST);

	atomic_inc(&sh->count);

	if (unlikely(count == 1)) {
		flags &= ~(ASYNC_TX_XOR_DROP_DST | ASYNC_TX_XOR_ZERO_DST);
		tx = async_memcpy(xor_dest, xor_srcs[0], 0, 0, STRIPE_SIZE,
			flags, tx, ops_complete_postxor, sh);
	} else
		tx = async_xor(xor_dest, xor_srcs, 0, count, STRIPE_SIZE,
			flags, tx, ops_complete_postxor, sh);
}

static void ops_complete_check(void *stripe_head_ref)
{
	struct stripe_head *sh = stripe_head_ref;

	pr_debug("%s: stripe %llu\n", __func__,
		(unsigned long long)sh->sector);

	sh->check_state = check_state_check_result;
	set_bit(STRIPE_HANDLE, &sh->state);
	release_stripe(sh);
}

static void ops_run_check(struct stripe_head *sh)
{
	/* kernel stack size limits the total number of disks */
	int disks = sh->disks;
	struct page *xor_srcs[disks];
	struct dma_async_tx_descriptor *tx;

	int count = 0, pd_idx = sh->pd_idx, i;
	struct page *xor_dest = xor_srcs[count++] = sh->dev[pd_idx].page;

	pr_debug("%s: stripe %llu\n", __func__,
		(unsigned long long)sh->sector);

	for (i = disks; i--; ) {
		struct r5dev *dev = &sh->dev[i];
		if (i != pd_idx)
			xor_srcs[count++] = dev->page;
	}

	tx = async_xor_zero_sum(xor_dest, xor_srcs, 0, count, STRIPE_SIZE,
		&sh->ops.zero_sum_result, 0, NULL, NULL, NULL);

	atomic_inc(&sh->count);
	tx = async_trigger_callback(ASYNC_TX_DEP_ACK | ASYNC_TX_ACK, tx,
		ops_complete_check, sh);
}

static void raid5_run_ops(struct stripe_head *sh, unsigned long ops_request)
{
	int overlap_clear = 0, i, disks = sh->disks;
	struct dma_async_tx_descriptor *tx = NULL;

	if (test_bit(STRIPE_OP_BIOFILL, &ops_request)) {
		ops_run_biofill(sh);
		overlap_clear++;
	}

	if (test_bit(STRIPE_OP_COMPUTE_BLK, &ops_request)) {
		tx = ops_run_compute5(sh);
		/* terminate the chain if postxor is not set to be run */
		if (tx && !test_bit(STRIPE_OP_POSTXOR, &ops_request))
			async_tx_ack(tx);
	}

	if (test_bit(STRIPE_OP_PREXOR, &ops_request))
		tx = ops_run_prexor(sh, tx);

	if (test_bit(STRIPE_OP_BIODRAIN, &ops_request)) {
		tx = ops_run_biodrain(sh, tx);
		overlap_clear++;
	}

	if (test_bit(STRIPE_OP_POSTXOR, &ops_request))
		ops_run_postxor(sh, tx);

	if (test_bit(STRIPE_OP_CHECK, &ops_request))
		ops_run_check(sh);

	if (overlap_clear)
		for (i = disks; i--; ) {
			struct r5dev *dev = &sh->dev[i];
			if (test_and_clear_bit(R5_Overlap, &dev->flags))
				wake_up(&sh->raid_conf->wait_for_overlap);
		}
}

static int grow_one_stripe(raid5_conf_t *conf)
{
	struct stripe_head *sh;
	sh = kmem_cache_alloc(conf->slab_cache, GFP_KERNEL);
	if (!sh)
		return 0;
	memset(sh, 0, sizeof(*sh) + (conf->raid_disks-1)*sizeof(struct r5dev));
	sh->raid_conf = conf;
	spin_lock_init(&sh->lock);

	if (grow_buffers(sh, conf->raid_disks)) {
		shrink_buffers(sh, conf->raid_disks);
		kmem_cache_free(conf->slab_cache, sh);
		return 0;
	}
	sh->disks = conf->raid_disks;
	/* we just created an active stripe so... */
	atomic_set(&sh->count, 1);
	atomic_inc(&conf->active_stripes);
	INIT_LIST_HEAD(&sh->lru);
	release_stripe(sh);
	return 1;
}

static int grow_stripes(raid5_conf_t *conf, int num)
{
	struct kmem_cache *sc;
	int devs = conf->raid_disks;

	sprintf(conf->cache_name[0],
		"raid%d-%s", conf->level, mdname(conf->mddev));
	sprintf(conf->cache_name[1],
		"raid%d-%s-alt", conf->level, mdname(conf->mddev));
	conf->active_name = 0;
	sc = kmem_cache_create(conf->cache_name[conf->active_name],
			       sizeof(struct stripe_head)+(devs-1)*sizeof(struct r5dev),
			       0, 0, NULL);
	if (!sc)
		return 1;
	conf->slab_cache = sc;
	conf->pool_size = devs;
	while (num--)
		if (!grow_one_stripe(conf))
			return 1;
	return 0;
}

static int resize_stripes(raid5_conf_t *conf, int newsize)
{
	/* Make all the stripes able to hold 'newsize' devices.
	 * New slots in each stripe get 'page' set to a new page.
	 *
	 * This happens in stages:
	 * 1/ create a new kmem_cache and allocate the required number of
	 *    stripe_heads.
	 * 2/ gather all the old stripe_heads and tranfer the pages across
	 *    to the new stripe_heads.  This will have the side effect of
	 *    freezing the array as once all stripe_heads have been collected,
	 *    no IO will be possible.  Old stripe heads are freed once their
	 *    pages have been transferred over, and the old kmem_cache is
	 *    freed when all stripes are done.
	 * 3/ reallocate conf->disks to be suitable bigger.  If this fails,
	 *    we simple return a failre status - no need to clean anything up.
	 * 4/ allocate new pages for the new slots in the new stripe_heads.
	 *    If this fails, we don't bother trying the shrink the
	 *    stripe_heads down again, we just leave them as they are.
	 *    As each stripe_head is processed the new one is released into
	 *    active service.
	 *
	 * Once step2 is started, we cannot afford to wait for a write,
	 * so we use GFP_NOIO allocations.
	 */
	struct stripe_head *osh, *nsh;
	LIST_HEAD(newstripes);
	struct disk_info *ndisks;
	int err;
	struct kmem_cache *sc;
	int i;

	if (newsize <= conf->pool_size)
		return 0; /* never bother to shrink */

	err = md_allow_write(conf->mddev);
	if (err)
		return err;

	/* Step 1 */
	sc = kmem_cache_create(conf->cache_name[1-conf->active_name],
			       sizeof(struct stripe_head)+(newsize-1)*sizeof(struct r5dev),
			       0, 0, NULL);
	if (!sc)
		return -ENOMEM;

	for (i = conf->max_nr_stripes; i; i--) {
		nsh = kmem_cache_alloc(sc, GFP_KERNEL);
		if (!nsh)
			break;

		memset(nsh, 0, sizeof(*nsh) + (newsize-1)*sizeof(struct r5dev));

		nsh->raid_conf = conf;
		spin_lock_init(&nsh->lock);

		list_add(&nsh->lru, &newstripes);
	}
	if (i) {
		/* didn't get enough, give up */
		while (!list_empty(&newstripes)) {
			nsh = list_entry(newstripes.next, struct stripe_head, lru);
			list_del(&nsh->lru);
			kmem_cache_free(sc, nsh);
		}
		kmem_cache_destroy(sc);
		return -ENOMEM;
	}
	/* Step 2 - Must use GFP_NOIO now.
	 * OK, we have enough stripes, start collecting inactive
	 * stripes and copying them over
	 */
	list_for_each_entry(nsh, &newstripes, lru) {
		spin_lock_irq(&conf->device_lock);
		wait_event_lock_irq(conf->wait_for_stripe,
				    !list_empty(&conf->inactive_list),
				    conf->device_lock,
				    unplug_slaves(conf->mddev)
			);
		osh = get_free_stripe(conf);
		spin_unlock_irq(&conf->device_lock);
		atomic_set(&nsh->count, 1);
		for(i=0; i<conf->pool_size; i++)
			nsh->dev[i].page = osh->dev[i].page;
		for( ; i<newsize; i++)
			nsh->dev[i].page = NULL;
		kmem_cache_free(conf->slab_cache, osh);
	}
	kmem_cache_destroy(conf->slab_cache);

	/* Step 3.
	 * At this point, we are holding all the stripes so the array
	 * is completely stalled, so now is a good time to resize
	 * conf->disks.
	 */
	ndisks = kzalloc(newsize * sizeof(struct disk_info), GFP_NOIO);
	if (ndisks) {
		for (i=0; i<conf->raid_disks; i++)
			ndisks[i] = conf->disks[i];
		kfree(conf->disks);
		conf->disks = ndisks;
	} else
		err = -ENOMEM;

	/* Step 4, return new stripes to service */
	while(!list_empty(&newstripes)) {
		nsh = list_entry(newstripes.next, struct stripe_head, lru);
		list_del_init(&nsh->lru);
		for (i=conf->raid_disks; i < newsize; i++)
			if (nsh->dev[i].page == NULL) {
				struct page *p = alloc_page(GFP_NOIO);
				nsh->dev[i].page = p;
				if (!p)
					err = -ENOMEM;
			}
		release_stripe(nsh);
	}
	/* critical section pass, GFP_NOIO no longer needed */

	conf->slab_cache = sc;
	conf->active_name = 1-conf->active_name;
	conf->pool_size = newsize;
	return err;
}

static int drop_one_stripe(raid5_conf_t *conf)
{
	struct stripe_head *sh;

	spin_lock_irq(&conf->device_lock);
	sh = get_free_stripe(conf);
	spin_unlock_irq(&conf->device_lock);
	if (!sh)
		return 0;
	BUG_ON(atomic_read(&sh->count));
	shrink_buffers(sh, conf->pool_size);
	kmem_cache_free(conf->slab_cache, sh);
	atomic_dec(&conf->active_stripes);
	return 1;
}

static void shrink_stripes(raid5_conf_t *conf)
{
	while (drop_one_stripe(conf))
		;

	if (conf->slab_cache)
		kmem_cache_destroy(conf->slab_cache);
	conf->slab_cache = NULL;
}

static void raid5_end_read_request(struct bio * bi, int error)
{
	struct stripe_head *sh = bi->bi_private;
	raid5_conf_t *conf = sh->raid_conf;
	int disks = sh->disks, i;
	int uptodate = test_bit(BIO_UPTODATE, &bi->bi_flags);
	char b[BDEVNAME_SIZE];
	mdk_rdev_t *rdev;


	for (i=0 ; i<disks; i++)
		if (bi == &sh->dev[i].req)
			break;

	pr_debug("end_read_request %llu/%d, count: %d, uptodate %d.\n",
		(unsigned long long)sh->sector, i, atomic_read(&sh->count),
		uptodate);
	if (i == disks) {
		BUG();
		return;
	}

	if (uptodate) {
		set_bit(R5_UPTODATE, &sh->dev[i].flags);
		if (test_bit(R5_ReadError, &sh->dev[i].flags)) {
			rdev = conf->disks[i].rdev;
			printk_rl(KERN_INFO "raid5:%s: read error corrected"
				  " (%lu sectors at %llu on %s)\n",
				  mdname(conf->mddev), STRIPE_SECTORS,
				  (unsigned long long)(sh->sector
						       + rdev->data_offset),
				  bdevname(rdev->bdev, b));
			clear_bit(R5_ReadError, &sh->dev[i].flags);
			clear_bit(R5_ReWrite, &sh->dev[i].flags);
		}
		if (atomic_read(&conf->disks[i].rdev->read_errors))
			atomic_set(&conf->disks[i].rdev->read_errors, 0);
	} else {
		const char *bdn = bdevname(conf->disks[i].rdev->bdev, b);
		int retry = 0;
		rdev = conf->disks[i].rdev;

		clear_bit(R5_UPTODATE, &sh->dev[i].flags);
		atomic_inc(&rdev->read_errors);
		if (conf->mddev->degraded)
			printk_rl(KERN_WARNING
				  "raid5:%s: read error not correctable "
				  "(sector %llu on %s).\n",
				  mdname(conf->mddev),
				  (unsigned long long)(sh->sector
						       + rdev->data_offset),
				  bdn);
		else if (test_bit(R5_ReWrite, &sh->dev[i].flags))
			/* Oh, no!!! */
			printk_rl(KERN_WARNING
				  "raid5:%s: read error NOT corrected!! "
				  "(sector %llu on %s).\n",
				  mdname(conf->mddev),
				  (unsigned long long)(sh->sector
						       + rdev->data_offset),
				  bdn);
		else if (atomic_read(&rdev->read_errors)
			 > conf->max_nr_stripes)
			printk(KERN_WARNING
			       "raid5:%s: Too many read errors, failing device %s.\n",
			       mdname(conf->mddev), bdn);
		else
			retry = 1;
		if (retry)
			set_bit(R5_ReadError, &sh->dev[i].flags);
		else {
			clear_bit(R5_ReadError, &sh->dev[i].flags);
			clear_bit(R5_ReWrite, &sh->dev[i].flags);
			md_error(conf->mddev, rdev);
		}
	}
	rdev_dec_pending(conf->disks[i].rdev, conf->mddev);
	clear_bit(R5_LOCKED, &sh->dev[i].flags);
	set_bit(STRIPE_HANDLE, &sh->state);
	release_stripe(sh);
}

static void raid5_end_write_request(struct bio *bi, int error)
{
	struct stripe_head *sh = bi->bi_private;
	raid5_conf_t *conf = sh->raid_conf;
	int disks = sh->disks, i;
	int uptodate = test_bit(BIO_UPTODATE, &bi->bi_flags);

	for (i=0 ; i<disks; i++)
		if (bi == &sh->dev[i].req)
			break;

	pr_debug("end_write_request %llu/%d, count %d, uptodate: %d.\n",
		(unsigned long long)sh->sector, i, atomic_read(&sh->count),
		uptodate);
	if (i == disks) {
		BUG();
		return;
	}

	if (!uptodate)
		md_error(conf->mddev, conf->disks[i].rdev);

	rdev_dec_pending(conf->disks[i].rdev, conf->mddev);
	
	clear_bit(R5_LOCKED, &sh->dev[i].flags);
	set_bit(STRIPE_HANDLE, &sh->state);
	release_stripe(sh);
}


static sector_t compute_blocknr(struct stripe_head *sh, int i, int previous);
	
static void raid5_build_block(struct stripe_head *sh, int i, int previous)
{
	struct r5dev *dev = &sh->dev[i];

	bio_init(&dev->req);
	dev->req.bi_io_vec = &dev->vec;
	dev->req.bi_vcnt++;
	dev->req.bi_max_vecs++;
	dev->vec.bv_page = dev->page;
	dev->vec.bv_len = STRIPE_SIZE;
	dev->vec.bv_offset = 0;

	dev->req.bi_sector = sh->sector;
	dev->req.bi_private = sh;

	dev->flags = 0;
	dev->sector = compute_blocknr(sh, i, previous);
}

static void error(mddev_t *mddev, mdk_rdev_t *rdev)
{
	char b[BDEVNAME_SIZE];
	raid5_conf_t *conf = (raid5_conf_t *) mddev->private;
	pr_debug("raid5: error called\n");

	if (!test_bit(Faulty, &rdev->flags)) {
		set_bit(MD_CHANGE_DEVS, &mddev->flags);
		if (test_and_clear_bit(In_sync, &rdev->flags)) {
			unsigned long flags;
			spin_lock_irqsave(&conf->device_lock, flags);
			mddev->degraded++;
			spin_unlock_irqrestore(&conf->device_lock, flags);
			/*
			 * if recovery was running, make sure it aborts.
			 */
			set_bit(MD_RECOVERY_INTR, &mddev->recovery);
		}
		set_bit(Faulty, &rdev->flags);
		printk(KERN_ALERT
		       "raid5: Disk failure on %s, disabling device.\n"
		       "raid5: Operation continuing on %d devices.\n",
		       bdevname(rdev->bdev,b), conf->raid_disks - mddev->degraded);
	}
}

/*
 * Input: a 'big' sector number,
 * Output: index of the data and parity disk, and the sector # in them.
 */
static sector_t raid5_compute_sector(raid5_conf_t *conf, sector_t r_sector,
				     int previous, int *dd_idx,
				     struct stripe_head *sh)
{
	long stripe;
	unsigned long chunk_number;
	unsigned int chunk_offset;
	int pd_idx, qd_idx;
	int ddf_layout = 0;
	sector_t new_sector;
	int algorithm = previous ? conf->prev_algo
				 : conf->algorithm;
	int sectors_per_chunk = previous ? conf->prev_chunk_sectors
					 : conf->chunk_sectors;
	int raid_disks = previous ? conf->previous_raid_disks
				  : conf->raid_disks;
	int data_disks = raid_disks - conf->max_degraded;

	/* First compute the information on this sector */

	/*
	 * Compute the chunk number and the sector offset inside the chunk
	 */
	chunk_offset = sector_div(r_sector, sectors_per_chunk);
	chunk_number = r_sector;
	BUG_ON(r_sector != chunk_number);

	/*
	 * Compute the stripe number
	 */
	stripe = chunk_number / data_disks;

	/*
	 * Compute the data disk and parity disk indexes inside the stripe
	 */
	*dd_idx = chunk_number % data_disks;

	/*
	 * Select the parity disk based on the user selected algorithm.
	 */
	pd_idx = qd_idx = ~0;
	switch(conf->level) {
	case 4:
		pd_idx = data_disks;
		break;
	case 5:
		switch (algorithm) {
		case ALGORITHM_LEFT_ASYMMETRIC:
			pd_idx = data_disks - stripe % raid_disks;
			if (*dd_idx >= pd_idx)
				(*dd_idx)++;
			break;
		case ALGORITHM_RIGHT_ASYMMETRIC:
			pd_idx = stripe % raid_disks;
			if (*dd_idx >= pd_idx)
				(*dd_idx)++;
			break;
		case ALGORITHM_LEFT_SYMMETRIC:
			pd_idx = data_disks - stripe % raid_disks;
			*dd_idx = (pd_idx + 1 + *dd_idx) % raid_disks;
			break;
		case ALGORITHM_RIGHT_SYMMETRIC:
			pd_idx = stripe % raid_disks;
			*dd_idx = (pd_idx + 1 + *dd_idx) % raid_disks;
			break;
		case ALGORITHM_PARITY_0:
			pd_idx = 0;
			(*dd_idx)++;
			break;
		case ALGORITHM_PARITY_N:
			pd_idx = data_disks;
			break;
		default:
			printk(KERN_ERR "raid5: unsupported algorithm %d\n",
				algorithm);
			BUG();
		}
		break;
	case 6:

		switch (algorithm) {
		case ALGORITHM_LEFT_ASYMMETRIC:
			pd_idx = raid_disks - 1 - (stripe % raid_disks);
			qd_idx = pd_idx + 1;
			if (pd_idx == raid_disks-1) {
				(*dd_idx)++;	/* Q D D D P */
				qd_idx = 0;
			} else if (*dd_idx >= pd_idx)
				(*dd_idx) += 2; /* D D P Q D */
			break;
		case ALGORITHM_RIGHT_ASYMMETRIC:
			pd_idx = stripe % raid_disks;
			qd_idx = pd_idx + 1;
			if (pd_idx == raid_disks-1) {
				(*dd_idx)++;	/* Q D D D P */
				qd_idx = 0;
			} else if (*dd_idx >= pd_idx)
				(*dd_idx) += 2; /* D D P Q D */
			break;
		case ALGORITHM_LEFT_SYMMETRIC:
			pd_idx = raid_disks - 1 - (stripe % raid_disks);
			qd_idx = (pd_idx + 1) % raid_disks;
			*dd_idx = (pd_idx + 2 + *dd_idx) % raid_disks;
			break;
		case ALGORITHM_RIGHT_SYMMETRIC:
			pd_idx = stripe % raid_disks;
			qd_idx = (pd_idx + 1) % raid_disks;
			*dd_idx = (pd_idx + 2 + *dd_idx) % raid_disks;
			break;

		case ALGORITHM_PARITY_0:
			pd_idx = 0;
			qd_idx = 1;
			(*dd_idx) += 2;
			break;
		case ALGORITHM_PARITY_N:
			pd_idx = data_disks;
			qd_idx = data_disks + 1;
			break;

		case ALGORITHM_ROTATING_ZERO_RESTART:
			/* Exactly the same as RIGHT_ASYMMETRIC, but or
			 * of blocks for computing Q is different.
			 */
			pd_idx = stripe % raid_disks;
			qd_idx = pd_idx + 1;
			if (pd_idx == raid_disks-1) {
				(*dd_idx)++;	/* Q D D D P */
				qd_idx = 0;
			} else if (*dd_idx >= pd_idx)
				(*dd_idx) += 2; /* D D P Q D */
			ddf_layout = 1;
			break;

		case ALGORITHM_ROTATING_N_RESTART:
			/* Same a left_asymmetric, by first stripe is
			 * D D D P Q  rather than
			 * Q D D D P
			 */
			pd_idx = raid_disks - 1 - ((stripe + 1) % raid_disks);
			qd_idx = pd_idx + 1;
			if (pd_idx == raid_disks-1) {
				(*dd_idx)++;	/* Q D D D P */
				qd_idx = 0;
			} else if (*dd_idx >= pd_idx)
				(*dd_idx) += 2; /* D D P Q D */
			ddf_layout = 1;
			break;

		case ALGORITHM_ROTATING_N_CONTINUE:
			/* Same as left_symmetric but Q is before P */
			pd_idx = raid_disks - 1 - (stripe % raid_disks);
			qd_idx = (pd_idx + raid_disks - 1) % raid_disks;
			*dd_idx = (pd_idx + 1 + *dd_idx) % raid_disks;
			ddf_layout = 1;
			break;

		case ALGORITHM_LEFT_ASYMMETRIC_6:
			/* RAID5 left_asymmetric, with Q on last device */
			pd_idx = data_disks - stripe % (raid_disks-1);
			if (*dd_idx >= pd_idx)
				(*dd_idx)++;
			qd_idx = raid_disks - 1;
			break;

		case ALGORITHM_RIGHT_ASYMMETRIC_6:
			pd_idx = stripe % (raid_disks-1);
			if (*dd_idx >= pd_idx)
				(*dd_idx)++;
			qd_idx = raid_disks - 1;
			break;

		case ALGORITHM_LEFT_SYMMETRIC_6:
			pd_idx = data_disks - stripe % (raid_disks-1);
			*dd_idx = (pd_idx + 1 + *dd_idx) % (raid_disks-1);
			qd_idx = raid_disks - 1;
			break;

		case ALGORITHM_RIGHT_SYMMETRIC_6:
			pd_idx = stripe % (raid_disks-1);
			*dd_idx = (pd_idx + 1 + *dd_idx) % (raid_disks-1);
			qd_idx = raid_disks - 1;
			break;

		case ALGORITHM_PARITY_0_6:
			pd_idx = 0;
			(*dd_idx)++;
			qd_idx = raid_disks - 1;
			break;


		default:
			printk(KERN_CRIT "raid6: unsupported algorithm %d\n",
			       algorithm);
			BUG();
		}
		break;
	}

	if (sh) {
		sh->pd_idx = pd_idx;
		sh->qd_idx = qd_idx;
		sh->ddf_layout = ddf_layout;
	}
	/*
	 * Finally, compute the new sector number
	 */
	new_sector = (sector_t)stripe * sectors_per_chunk + chunk_offset;
	return new_sector;
}


static sector_t compute_blocknr(struct stripe_head *sh, int i, int previous)
{
	raid5_conf_t *conf = sh->raid_conf;
	int raid_disks = sh->disks;
	int data_disks = raid_disks - conf->max_degraded;
	sector_t new_sector = sh->sector, check;
	int sectors_per_chunk = previous ? conf->prev_chunk_sectors
					 : conf->chunk_sectors;
	int algorithm = previous ? conf->prev_algo
				 : conf->algorithm;
	sector_t stripe;
	int chunk_offset;
	int chunk_number, dummy1, dd_idx = i;
	sector_t r_sector;
	struct stripe_head sh2;


	chunk_offset = sector_div(new_sector, sectors_per_chunk);
	stripe = new_sector;
	BUG_ON(new_sector != stripe);

	if (i == sh->pd_idx)
		return 0;
	switch(conf->level) {
	case 4: break;
	case 5:
		switch (algorithm) {
		case ALGORITHM_LEFT_ASYMMETRIC:
		case ALGORITHM_RIGHT_ASYMMETRIC:
			if (i > sh->pd_idx)
				i--;
			break;
		case ALGORITHM_LEFT_SYMMETRIC:
		case ALGORITHM_RIGHT_SYMMETRIC:
			if (i < sh->pd_idx)
				i += raid_disks;
			i -= (sh->pd_idx + 1);
			break;
		case ALGORITHM_PARITY_0:
			i -= 1;
			break;
		case ALGORITHM_PARITY_N:
			break;
		default:
			printk(KERN_ERR "raid5: unsupported algorithm %d\n",
			       algorithm);
			BUG();
		}
		break;
	case 6:
		if (i == sh->qd_idx)
			return 0; /* It is the Q disk */
		switch (algorithm) {
		case ALGORITHM_LEFT_ASYMMETRIC:
		case ALGORITHM_RIGHT_ASYMMETRIC:
		case ALGORITHM_ROTATING_ZERO_RESTART:
		case ALGORITHM_ROTATING_N_RESTART:
			if (sh->pd_idx == raid_disks-1)
				i--;	/* Q D D D P */
			else if (i > sh->pd_idx)
				i -= 2; /* D D P Q D */
			break;
		case ALGORITHM_LEFT_SYMMETRIC:
		case ALGORITHM_RIGHT_SYMMETRIC:
			if (sh->pd_idx == raid_disks-1)
				i--; /* Q D D D P */
			else {
				/* D D P Q D */
				if (i < sh->pd_idx)
					i += raid_disks;
				i -= (sh->pd_idx + 2);
			}
			break;
		case ALGORITHM_PARITY_0:
			i -= 2;
			break;
		case ALGORITHM_PARITY_N:
			break;
		case ALGORITHM_ROTATING_N_CONTINUE:
			if (sh->pd_idx == 0)
				i--;	/* P D D D Q */
			else if (i > sh->pd_idx)
				i -= 2; /* D D Q P D */
			break;
		case ALGORITHM_LEFT_ASYMMETRIC_6:
		case ALGORITHM_RIGHT_ASYMMETRIC_6:
			if (i > sh->pd_idx)
				i--;
			break;
		case ALGORITHM_LEFT_SYMMETRIC_6:
		case ALGORITHM_RIGHT_SYMMETRIC_6:
			if (i < sh->pd_idx)
				i += data_disks + 1;
			i -= (sh->pd_idx + 1);
			break;
		case ALGORITHM_PARITY_0_6:
			i -= 1;
			break;
		default:
			printk(KERN_CRIT "raid6: unsupported algorithm %d\n",
			       algorithm);
			BUG();
		}
		break;
	}

	chunk_number = stripe * data_disks + i;
	r_sector = (sector_t)chunk_number * sectors_per_chunk + chunk_offset;

	check = raid5_compute_sector(conf, r_sector,
				     previous, &dummy1, &sh2);
	if (check != sh->sector || dummy1 != dd_idx || sh2.pd_idx != sh->pd_idx
		|| sh2.qd_idx != sh->qd_idx) {
		printk(KERN_ERR "compute_blocknr: map not correct\n");
		return 0;
	}
	return r_sector;
}



/*
 * Copy data between a page in the stripe cache, and one or more bion
 * The page could align with the middle of the bio, or there could be
 * several bion, each with several bio_vecs, which cover part of the page
 * Multiple bion are linked together on bi_next.  There may be extras
 * at the end of this list.  We ignore them.
 */
static void copy_data(int frombio, struct bio *bio,
		     struct page *page,
		     sector_t sector)
{
	char *pa = page_address(page);
	struct bio_vec *bvl;
	int i;
	int page_offset;

	if (bio->bi_sector >= sector)
		page_offset = (signed)(bio->bi_sector - sector) * 512;
	else
		page_offset = (signed)(sector - bio->bi_sector) * -512;
	bio_for_each_segment(bvl, bio, i) {
		int len = bio_iovec_idx(bio,i)->bv_len;
		int clen;
		int b_offset = 0;

		if (page_offset < 0) {
			b_offset = -page_offset;
			page_offset += b_offset;
			len -= b_offset;
		}

		if (len > 0 && page_offset + len > STRIPE_SIZE)
			clen = STRIPE_SIZE - page_offset;
		else clen = len;

		if (clen > 0) {
			char *ba = __bio_kmap_atomic(bio, i, KM_USER0);
			if (frombio)
				memcpy(pa+page_offset, ba+b_offset, clen);
			else
				memcpy(ba+b_offset, pa+page_offset, clen);
			__bio_kunmap_atomic(ba, KM_USER0);
		}
		if (clen < len) /* hit end of page */
			break;
		page_offset +=  len;
	}
}

#define check_xor()	do {						  \
				if (count == MAX_XOR_BLOCKS) {		  \
				xor_blocks(count, STRIPE_SIZE, dest, ptr);\
				count = 0;				  \
			   }						  \
			} while(0)

static void compute_parity6(struct stripe_head *sh, int method)
{
	raid5_conf_t *conf = sh->raid_conf;
	int i, pd_idx, qd_idx, d0_idx, disks = sh->disks, count;
	int syndrome_disks = sh->ddf_layout ? disks : (disks - 2);
	struct bio *chosen;
	/**** FIX THIS: This could be very bad if disks is close to 256 ****/
	void *ptrs[syndrome_disks+2];

	pd_idx = sh->pd_idx;
	qd_idx = sh->qd_idx;
	d0_idx = raid6_d0(sh);

	pr_debug("compute_parity, stripe %llu, method %d\n",
		(unsigned long long)sh->sector, method);

	switch(method) {
	case READ_MODIFY_WRITE:
		BUG();		/* READ_MODIFY_WRITE N/A for RAID-6 */
	case RECONSTRUCT_WRITE:
		for (i= disks; i-- ;)
			if ( i != pd_idx && i != qd_idx && sh->dev[i].towrite ) {
				chosen = sh->dev[i].towrite;
				sh->dev[i].towrite = NULL;

				if (test_and_clear_bit(R5_Overlap, &sh->dev[i].flags))
					wake_up(&conf->wait_for_overlap);

				BUG_ON(sh->dev[i].written);
				sh->dev[i].written = chosen;
			}
		break;
	case CHECK_PARITY:
		BUG();		/* Not implemented yet */
	}

	for (i = disks; i--;)
		if (sh->dev[i].written) {
			sector_t sector = sh->dev[i].sector;
			struct bio *wbi = sh->dev[i].written;
			while (wbi && wbi->bi_sector < sector + STRIPE_SECTORS) {
				copy_data(1, wbi, sh->dev[i].page, sector);
				wbi = r5_next_bio(wbi, sector);
			}

			set_bit(R5_LOCKED, &sh->dev[i].flags);
			set_bit(R5_UPTODATE, &sh->dev[i].flags);
		}

	/* Note that unlike RAID-5, the ordering of the disks matters greatly.*/

	for (i = 0; i < disks; i++)
		ptrs[i] = (void *)raid6_empty_zero_page;

	count = 0;
	i = d0_idx;
	do {
		int slot = raid6_idx_to_slot(i, sh, &count, syndrome_disks);

		ptrs[slot] = page_address(sh->dev[i].page);
		if (slot < syndrome_disks &&
		    !test_bit(R5_UPTODATE, &sh->dev[i].flags)) {
			printk(KERN_ERR "block %d/%d not uptodate "
			       "on parity calc\n", i, count);
			BUG();
		}

		i = raid6_next_disk(i, disks);
	} while (i != d0_idx);
	BUG_ON(count != syndrome_disks);

	raid6_call.gen_syndrome(syndrome_disks+2, STRIPE_SIZE, ptrs);

	switch(method) {
	case RECONSTRUCT_WRITE:
		set_bit(R5_UPTODATE, &sh->dev[pd_idx].flags);
		set_bit(R5_UPTODATE, &sh->dev[qd_idx].flags);
		set_bit(R5_LOCKED,   &sh->dev[pd_idx].flags);
		set_bit(R5_LOCKED,   &sh->dev[qd_idx].flags);
		break;
	case UPDATE_PARITY:
		set_bit(R5_UPTODATE, &sh->dev[pd_idx].flags);
		set_bit(R5_UPTODATE, &sh->dev[qd_idx].flags);
		break;
	}
}


/* Compute one missing block */
static void compute_block_1(struct stripe_head *sh, int dd_idx, int nozero)
{
	int i, count, disks = sh->disks;
	void *ptr[MAX_XOR_BLOCKS], *dest, *p;
	int qd_idx = sh->qd_idx;

	pr_debug("compute_block_1, stripe %llu, idx %d\n",
		(unsigned long long)sh->sector, dd_idx);

	if ( dd_idx == qd_idx ) {
		/* We're actually computing the Q drive */
		compute_parity6(sh, UPDATE_PARITY);
	} else {
		dest = page_address(sh->dev[dd_idx].page);
		if (!nozero) memset(dest, 0, STRIPE_SIZE);
		count = 0;
		for (i = disks ; i--; ) {
			if (i == dd_idx || i == qd_idx)
				continue;
			p = page_address(sh->dev[i].page);
			if (test_bit(R5_UPTODATE, &sh->dev[i].flags))
				ptr[count++] = p;
			else
				printk("compute_block() %d, stripe %llu, %d"
				       " not present\n", dd_idx,
				       (unsigned long long)sh->sector, i);

			check_xor();
		}
		if (count)
			xor_blocks(count, STRIPE_SIZE, dest, ptr);
		if (!nozero) set_bit(R5_UPTODATE, &sh->dev[dd_idx].flags);
		else clear_bit(R5_UPTODATE, &sh->dev[dd_idx].flags);
	}
}

/* Compute two missing blocks */
static void compute_block_2(struct stripe_head *sh, int dd_idx1, int dd_idx2)
{
	int i, count, disks = sh->disks;
	int syndrome_disks = sh->ddf_layout ? disks : disks-2;
	int d0_idx = raid6_d0(sh);
	int faila = -1, failb = -1;
	/**** FIX THIS: This could be very bad if disks is close to 256 ****/
	void *ptrs[syndrome_disks+2];

	for (i = 0; i < disks ; i++)
		ptrs[i] = (void *)raid6_empty_zero_page;
	count = 0;
	i = d0_idx;
	do {
		int slot = raid6_idx_to_slot(i, sh, &count, syndrome_disks);

		ptrs[slot] = page_address(sh->dev[i].page);

		if (i == dd_idx1)
			faila = slot;
		if (i == dd_idx2)
			failb = slot;
		i = raid6_next_disk(i, disks);
	} while (i != d0_idx);
	BUG_ON(count != syndrome_disks);

	BUG_ON(faila == failb);
	if ( failb < faila ) { int tmp = faila; faila = failb; failb = tmp; }

	pr_debug("compute_block_2, stripe %llu, idx %d,%d (%d,%d)\n",
		 (unsigned long long)sh->sector, dd_idx1, dd_idx2,
		 faila, failb);

	if (failb == syndrome_disks+1) {
		/* Q disk is one of the missing disks */
		if (faila == syndrome_disks) {
			/* Missing P+Q, just recompute */
			compute_parity6(sh, UPDATE_PARITY);
			return;
		} else {
			/* We're missing D+Q; recompute D from P */
			compute_block_1(sh, ((dd_idx1 == sh->qd_idx) ?
					     dd_idx2 : dd_idx1),
					0);
			compute_parity6(sh, UPDATE_PARITY); /* Is this necessary? */
			return;
		}
	}

	/* We're missing D+P or D+D; */
	if (failb == syndrome_disks) {
		/* We're missing D+P. */
		raid6_datap_recov(syndrome_disks+2, STRIPE_SIZE, faila, ptrs);
	} else {
		/* We're missing D+D. */
		raid6_2data_recov(syndrome_disks+2, STRIPE_SIZE, faila, failb,
				  ptrs);
	}

	/* Both the above update both missing blocks */
	set_bit(R5_UPTODATE, &sh->dev[dd_idx1].flags);
	set_bit(R5_UPTODATE, &sh->dev[dd_idx2].flags);
}

static void
schedule_reconstruction5(struct stripe_head *sh, struct stripe_head_state *s,
			 int rcw, int expand)
{
	int i, pd_idx = sh->pd_idx, disks = sh->disks;

	if (rcw) {
		/* if we are not expanding this is a proper write request, and
		 * there will be bios with new data to be drained into the
		 * stripe cache
		 */
		if (!expand) {
			sh->reconstruct_state = reconstruct_state_drain_run;
			set_bit(STRIPE_OP_BIODRAIN, &s->ops_request);
		} else
			sh->reconstruct_state = reconstruct_state_run;

		set_bit(STRIPE_OP_POSTXOR, &s->ops_request);

		for (i = disks; i--; ) {
			struct r5dev *dev = &sh->dev[i];

			if (dev->towrite) {
				set_bit(R5_LOCKED, &dev->flags);
				set_bit(R5_Wantdrain, &dev->flags);
				if (!expand)
					clear_bit(R5_UPTODATE, &dev->flags);
				s->locked++;
			}
		}
		if (s->locked + 1 == disks)
			if (!test_and_set_bit(STRIPE_FULL_WRITE, &sh->state))
				atomic_inc(&sh->raid_conf->pending_full_writes);
	} else {
		BUG_ON(!(test_bit(R5_UPTODATE, &sh->dev[pd_idx].flags) ||
			test_bit(R5_Wantcompute, &sh->dev[pd_idx].flags)));

		sh->reconstruct_state = reconstruct_state_prexor_drain_run;
		set_bit(STRIPE_OP_PREXOR, &s->ops_request);
		set_bit(STRIPE_OP_BIODRAIN, &s->ops_request);
		set_bit(STRIPE_OP_POSTXOR, &s->ops_request);

		for (i = disks; i--; ) {
			struct r5dev *dev = &sh->dev[i];
			if (i == pd_idx)
				continue;

			if (dev->towrite &&
			    (test_bit(R5_UPTODATE, &dev->flags) ||
			     test_bit(R5_Wantcompute, &dev->flags))) {
				set_bit(R5_Wantdrain, &dev->flags);
				set_bit(R5_LOCKED, &dev->flags);
				clear_bit(R5_UPTODATE, &dev->flags);
				s->locked++;
			}
		}
	}

	/* keep the parity disk locked while asynchronous operations
	 * are in flight
	 */
	set_bit(R5_LOCKED, &sh->dev[pd_idx].flags);
	clear_bit(R5_UPTODATE, &sh->dev[pd_idx].flags);
	s->locked++;

	pr_debug("%s: stripe %llu locked: %d ops_request: %lx\n",
		__func__, (unsigned long long)sh->sector,
		s->locked, s->ops_request);
}

/*
 * Each stripe/dev can have one or more bion attached.
 * toread/towrite point to the first in a chain.
 * The bi_next chain must be in order.
 */
static int add_stripe_bio(struct stripe_head *sh, struct bio *bi, int dd_idx, int forwrite)
{
	struct bio **bip;
	raid5_conf_t *conf = sh->raid_conf;
	int firstwrite=0;

	pr_debug("adding bh b#%llu to stripe s#%llu\n",
		(unsigned long long)bi->bi_sector,
		(unsigned long long)sh->sector);


	spin_lock(&sh->lock);
	spin_lock_irq(&conf->device_lock);
	if (forwrite) {
		bip = &sh->dev[dd_idx].towrite;
		if (*bip == NULL && sh->dev[dd_idx].written == NULL)
			firstwrite = 1;
	} else
		bip = &sh->dev[dd_idx].toread;
	while (*bip && (*bip)->bi_sector < bi->bi_sector) {
		if ((*bip)->bi_sector + ((*bip)->bi_size >> 9) > bi->bi_sector)
			goto overlap;
		bip = & (*bip)->bi_next;
	}
	if (*bip && (*bip)->bi_sector < bi->bi_sector + ((bi->bi_size)>>9))
		goto overlap;

	BUG_ON(*bip && bi->bi_next && (*bip) != bi->bi_next);
	if (*bip)
		bi->bi_next = *bip;
	*bip = bi;
	bi->bi_phys_segments++;
	spin_unlock_irq(&conf->device_lock);
	spin_unlock(&sh->lock);

	pr_debug("added bi b#%llu to stripe s#%llu, disk %d.\n",
		(unsigned long long)bi->bi_sector,
		(unsigned long long)sh->sector, dd_idx);

	if (conf->mddev->bitmap && firstwrite) {
		bitmap_startwrite(conf->mddev->bitmap, sh->sector,
				  STRIPE_SECTORS, 0);
		sh->bm_seq = conf->seq_flush+1;
		set_bit(STRIPE_BIT_DELAY, &sh->state);
	}

	if (forwrite) {
		/* check if page is covered */
		sector_t sector = sh->dev[dd_idx].sector;
		for (bi=sh->dev[dd_idx].towrite;
		     sector < sh->dev[dd_idx].sector + STRIPE_SECTORS &&
			     bi && bi->bi_sector <= sector;
		     bi = r5_next_bio(bi, sh->dev[dd_idx].sector)) {
			if (bi->bi_sector + (bi->bi_size>>9) >= sector)
				sector = bi->bi_sector + (bi->bi_size>>9);
		}
		if (sector >= sh->dev[dd_idx].sector + STRIPE_SECTORS)
			set_bit(R5_OVERWRITE, &sh->dev[dd_idx].flags);
	}
	return 1;

 overlap:
	set_bit(R5_Overlap, &sh->dev[dd_idx].flags);
	spin_unlock_irq(&conf->device_lock);
	spin_unlock(&sh->lock);
	return 0;
}

static void end_reshape(raid5_conf_t *conf);

static int page_is_zero(struct page *p)
{
	char *a = page_address(p);
	return ((*(u32*)a) == 0 &&
		memcmp(a, a+4, STRIPE_SIZE-4)==0);
}

static void stripe_set_idx(sector_t stripe, raid5_conf_t *conf, int previous,
			    struct stripe_head *sh)
{
	int sectors_per_chunk =
		previous ? conf->prev_chunk_sectors : conf->chunk_sectors;
	int dd_idx;
	int chunk_offset = sector_div(stripe, sectors_per_chunk);
	int disks = previous ? conf->previous_raid_disks : conf->raid_disks;

	raid5_compute_sector(conf,
			     stripe * (disks - conf->max_degraded)
			     *sectors_per_chunk + chunk_offset,
			     previous,
			     &dd_idx, sh);
}

static void
handle_failed_stripe(raid5_conf_t *conf, struct stripe_head *sh,
				struct stripe_head_state *s, int disks,
				struct bio **return_bi)
{
	int i;
	for (i = disks; i--; ) {
		struct bio *bi;
		int bitmap_end = 0;

		if (test_bit(R5_ReadError, &sh->dev[i].flags)) {
			mdk_rdev_t *rdev;
			rcu_read_lock();
			rdev = rcu_dereference(conf->disks[i].rdev);
			if (rdev && test_bit(In_sync, &rdev->flags))
				/* multiple read failures in one stripe */
				md_error(conf->mddev, rdev);
			rcu_read_unlock();
		}
		spin_lock_irq(&conf->device_lock);
		/* fail all writes first */
		bi = sh->dev[i].towrite;
		sh->dev[i].towrite = NULL;
		if (bi) {
			s->to_write--;
			bitmap_end = 1;
		}

		if (test_and_clear_bit(R5_Overlap, &sh->dev[i].flags))
			wake_up(&conf->wait_for_overlap);

		while (bi && bi->bi_sector <
			sh->dev[i].sector + STRIPE_SECTORS) {
			struct bio *nextbi = r5_next_bio(bi, sh->dev[i].sector);
			clear_bit(BIO_UPTODATE, &bi->bi_flags);
			if (!raid5_dec_bi_phys_segments(bi)) {
				md_write_end(conf->mddev);
				bi->bi_next = *return_bi;
				*return_bi = bi;
			}
			bi = nextbi;
		}
		/* and fail all 'written' */
		bi = sh->dev[i].written;
		sh->dev[i].written = NULL;
		if (bi) bitmap_end = 1;
		while (bi && bi->bi_sector <
		       sh->dev[i].sector + STRIPE_SECTORS) {
			struct bio *bi2 = r5_next_bio(bi, sh->dev[i].sector);
			clear_bit(BIO_UPTODATE, &bi->bi_flags);
			if (!raid5_dec_bi_phys_segments(bi)) {
				md_write_end(conf->mddev);
				bi->bi_next = *return_bi;
				*return_bi = bi;
			}
			bi = bi2;
		}

		/* fail any reads if this device is non-operational and
		 * the data has not reached the cache yet.
		 */
		if (!test_bit(R5_Wantfill, &sh->dev[i].flags) &&
		    (!test_bit(R5_Insync, &sh->dev[i].flags) ||
		      test_bit(R5_ReadError, &sh->dev[i].flags))) {
			bi = sh->dev[i].toread;
			sh->dev[i].toread = NULL;
			if (test_and_clear_bit(R5_Overlap, &sh->dev[i].flags))
				wake_up(&conf->wait_for_overlap);
			if (bi) s->to_read--;
			while (bi && bi->bi_sector <
			       sh->dev[i].sector + STRIPE_SECTORS) {
				struct bio *nextbi =
					r5_next_bio(bi, sh->dev[i].sector);
				clear_bit(BIO_UPTODATE, &bi->bi_flags);
				if (!raid5_dec_bi_phys_segments(bi)) {
					bi->bi_next = *return_bi;
					*return_bi = bi;
				}
				bi = nextbi;
			}
		}
		spin_unlock_irq(&conf->device_lock);
		if (bitmap_end)
			bitmap_endwrite(conf->mddev->bitmap, sh->sector,
					STRIPE_SECTORS, 0, 0);
	}

	if (test_and_clear_bit(STRIPE_FULL_WRITE, &sh->state))
		if (atomic_dec_and_test(&conf->pending_full_writes))
			md_wakeup_thread(conf->mddev->thread);
}

/* fetch_block5 - checks the given member device to see if its data needs
 * to be read or computed to satisfy a request.
 *
 * Returns 1 when no more member devices need to be checked, otherwise returns
 * 0 to tell the loop in handle_stripe_fill5 to continue
 */
static int fetch_block5(struct stripe_head *sh, struct stripe_head_state *s,
			int disk_idx, int disks)
{
	struct r5dev *dev = &sh->dev[disk_idx];
	struct r5dev *failed_dev = &sh->dev[s->failed_num];

	/* is the data in this block needed, and can we get it? */
	if (!test_bit(R5_LOCKED, &dev->flags) &&
	    !test_bit(R5_UPTODATE, &dev->flags) &&
	    (dev->toread ||
	     (dev->towrite && !test_bit(R5_OVERWRITE, &dev->flags)) ||
	     s->syncing || s->expanding ||
	     (s->failed &&
	      (failed_dev->toread ||
	       (failed_dev->towrite &&
		!test_bit(R5_OVERWRITE, &failed_dev->flags)))))) {
		/* We would like to get this block, possibly by computing it,
		 * otherwise read it if the backing disk is insync
		 */
		if ((s->uptodate == disks - 1) &&
		    (s->failed && disk_idx == s->failed_num)) {
			set_bit(STRIPE_COMPUTE_RUN, &sh->state);
			set_bit(STRIPE_OP_COMPUTE_BLK, &s->ops_request);
			set_bit(R5_Wantcompute, &dev->flags);
			sh->ops.target = disk_idx;
			s->req_compute = 1;
			/* Careful: from this point on 'uptodate' is in the eye
			 * of raid5_run_ops which services 'compute' operations
			 * before writes. R5_Wantcompute flags a block that will
			 * be R5_UPTODATE by the time it is needed for a
			 * subsequent operation.
			 */
			s->uptodate++;
			return 1; /* uptodate + compute == disks */
		} else if (test_bit(R5_Insync, &dev->flags)) {
			set_bit(R5_LOCKED, &dev->flags);
			set_bit(R5_Wantread, &dev->flags);
			s->locked++;
			pr_debug("Reading block %d (sync=%d)\n", disk_idx,
				s->syncing);
		}
	}

	return 0;
}

/**
 * handle_stripe_fill5 - read or compute data to satisfy pending requests.
 */
static void handle_stripe_fill5(struct stripe_head *sh,
			struct stripe_head_state *s, int disks)
{
	int i;

	/* look for blocks to read/compute, skip this if a compute
	 * is already in flight, or if the stripe contents are in the
	 * midst of changing due to a write
	 */
	if (!test_bit(STRIPE_COMPUTE_RUN, &sh->state) && !sh->check_state &&
	    !sh->reconstruct_state)
		for (i = disks; i--; )
			if (fetch_block5(sh, s, i, disks))
				break;
	set_bit(STRIPE_HANDLE, &sh->state);
}

static void handle_stripe_fill6(struct stripe_head *sh,
			struct stripe_head_state *s, struct r6_state *r6s,
			int disks)
{
	int i;
	for (i = disks; i--; ) {
		struct r5dev *dev = &sh->dev[i];
		if (!test_bit(R5_LOCKED, &dev->flags) &&
		    !test_bit(R5_UPTODATE, &dev->flags) &&
		    (dev->toread || (dev->towrite &&
		     !test_bit(R5_OVERWRITE, &dev->flags)) ||
		     s->syncing || s->expanding ||
		     (s->failed >= 1 &&
		      (sh->dev[r6s->failed_num[0]].toread ||
		       s->to_write)) ||
		     (s->failed >= 2 &&
		      (sh->dev[r6s->failed_num[1]].toread ||
		       s->to_write)))) {
			/* we would like to get this block, possibly
			 * by computing it, but we might not be able to
			 */
			if ((s->uptodate == disks - 1) &&
			    (s->failed && (i == r6s->failed_num[0] ||
					   i == r6s->failed_num[1]))) {
				pr_debug("Computing stripe %llu block %d\n",
				       (unsigned long long)sh->sector, i);
				compute_block_1(sh, i, 0);
				s->uptodate++;
			} else if ( s->uptodate == disks-2 && s->failed >= 2 ) {
				/* Computing 2-failure is *very* expensive; only
				 * do it if failed >= 2
				 */
				int other;
				for (other = disks; other--; ) {
					if (other == i)
						continue;
					if (!test_bit(R5_UPTODATE,
					      &sh->dev[other].flags))
						break;
				}
				BUG_ON(other < 0);
				pr_debug("Computing stripe %llu blocks %d,%d\n",
				       (unsigned long long)sh->sector,
				       i, other);
				compute_block_2(sh, i, other);
				s->uptodate += 2;
			} else if (test_bit(R5_Insync, &dev->flags)) {
				set_bit(R5_LOCKED, &dev->flags);
				set_bit(R5_Wantread, &dev->flags);
				s->locked++;
				pr_debug("Reading block %d (sync=%d)\n",
					i, s->syncing);
			}
		}
	}
	set_bit(STRIPE_HANDLE, &sh->state);
}


/* handle_stripe_clean_event
 * any written block on an uptodate or failed drive can be returned.
 * Note that if we 'wrote' to a failed drive, it will be UPTODATE, but
 * never LOCKED, so we don't need to test 'failed' directly.
 */
static void handle_stripe_clean_event(raid5_conf_t *conf,
	struct stripe_head *sh, int disks, struct bio **return_bi)
{
	int i;
	struct r5dev *dev;

	for (i = disks; i--; )
		if (sh->dev[i].written) {
			dev = &sh->dev[i];
			if (!test_bit(R5_LOCKED, &dev->flags) &&
				test_bit(R5_UPTODATE, &dev->flags)) {
				/* We can return any write requests */
				struct bio *wbi, *wbi2;
				int bitmap_end = 0;
				pr_debug("Return write for disc %d\n", i);
				spin_lock_irq(&conf->device_lock);
				wbi = dev->written;
				dev->written = NULL;
				while (wbi && wbi->bi_sector <
					dev->sector + STRIPE_SECTORS) {
					wbi2 = r5_next_bio(wbi, dev->sector);
					if (!raid5_dec_bi_phys_segments(wbi)) {
						md_write_end(conf->mddev);
						wbi->bi_next = *return_bi;
						*return_bi = wbi;
					}
					wbi = wbi2;
				}
				if (dev->towrite == NULL)
					bitmap_end = 1;
				spin_unlock_irq(&conf->device_lock);
				if (bitmap_end)
					bitmap_endwrite(conf->mddev->bitmap,
							sh->sector,
							STRIPE_SECTORS,
					 !test_bit(STRIPE_DEGRADED, &sh->state),
							0);
			}
		}

	if (test_and_clear_bit(STRIPE_FULL_WRITE, &sh->state))
		if (atomic_dec_and_test(&conf->pending_full_writes))
			md_wakeup_thread(conf->mddev->thread);
}

static void handle_stripe_dirtying5(raid5_conf_t *conf,
		struct stripe_head *sh,	struct stripe_head_state *s, int disks)
{
	int rmw = 0, rcw = 0, i;
	for (i = disks; i--; ) {
		/* would I have to read this buffer for read_modify_write */
		struct r5dev *dev = &sh->dev[i];
		if ((dev->towrite || i == sh->pd_idx) &&
		    !test_bit(R5_LOCKED, &dev->flags) &&
		    !(test_bit(R5_UPTODATE, &dev->flags) ||
		      test_bit(R5_Wantcompute, &dev->flags))) {
			if (test_bit(R5_Insync, &dev->flags))
				rmw++;
			else
				rmw += 2*disks;  /* cannot read it */
		}
		/* Would I have to read this buffer for reconstruct_write */
		if (!test_bit(R5_OVERWRITE, &dev->flags) && i != sh->pd_idx &&
		    !test_bit(R5_LOCKED, &dev->flags) &&
		    !(test_bit(R5_UPTODATE, &dev->flags) ||
		    test_bit(R5_Wantcompute, &dev->flags))) {
			if (test_bit(R5_Insync, &dev->flags)) rcw++;
			else
				rcw += 2*disks;
		}
	}
	pr_debug("for sector %llu, rmw=%d rcw=%d\n",
		(unsigned long long)sh->sector, rmw, rcw);
	set_bit(STRIPE_HANDLE, &sh->state);
	if (rmw < rcw && rmw > 0)
		/* prefer read-modify-write, but need to get some data */
		for (i = disks; i--; ) {
			struct r5dev *dev = &sh->dev[i];
			if ((dev->towrite || i == sh->pd_idx) &&
			    !test_bit(R5_LOCKED, &dev->flags) &&
			    !(test_bit(R5_UPTODATE, &dev->flags) ||
			    test_bit(R5_Wantcompute, &dev->flags)) &&
			    test_bit(R5_Insync, &dev->flags)) {
				if (
				  test_bit(STRIPE_PREREAD_ACTIVE, &sh->state)) {
					pr_debug("Read_old block "
						"%d for r-m-w\n", i);
					set_bit(R5_LOCKED, &dev->flags);
					set_bit(R5_Wantread, &dev->flags);
					s->locked++;
				} else {
					set_bit(STRIPE_DELAYED, &sh->state);
					set_bit(STRIPE_HANDLE, &sh->state);
				}
			}
		}
	if (rcw <= rmw && rcw > 0)
		/* want reconstruct write, but need to get some data */
		for (i = disks; i--; ) {
			struct r5dev *dev = &sh->dev[i];
			if (!test_bit(R5_OVERWRITE, &dev->flags) &&
			    i != sh->pd_idx &&
			    !test_bit(R5_LOCKED, &dev->flags) &&
			    !(test_bit(R5_UPTODATE, &dev->flags) ||
			    test_bit(R5_Wantcompute, &dev->flags)) &&
			    test_bit(R5_Insync, &dev->flags)) {
				if (
				  test_bit(STRIPE_PREREAD_ACTIVE, &sh->state)) {
					pr_debug("Read_old block "
						"%d for Reconstruct\n", i);
					set_bit(R5_LOCKED, &dev->flags);
					set_bit(R5_Wantread, &dev->flags);
					s->locked++;
				} else {
					set_bit(STRIPE_DELAYED, &sh->state);
					set_bit(STRIPE_HANDLE, &sh->state);
				}
			}
		}
	/* now if nothing is locked, and if we have enough data,
	 * we can start a write request
	 */
	/* since handle_stripe can be called at any time we need to handle the
	 * case where a compute block operation has been submitted and then a
	 * subsequent call wants to start a write request.  raid5_run_ops only
	 * handles the case where compute block and postxor are requested
	 * simultaneously.  If this is not the case then new writes need to be
	 * held off until the compute completes.
	 */
	if ((s->req_compute || !test_bit(STRIPE_COMPUTE_RUN, &sh->state)) &&
	    (s->locked == 0 && (rcw == 0 || rmw == 0) &&
	    !test_bit(STRIPE_BIT_DELAY, &sh->state)))
		schedule_reconstruction5(sh, s, rcw == 0, 0);
}

static void handle_stripe_dirtying6(raid5_conf_t *conf,
		struct stripe_head *sh,	struct stripe_head_state *s,
		struct r6_state *r6s, int disks)
{
	int rcw = 0, must_compute = 0, pd_idx = sh->pd_idx, i;
	int qd_idx = sh->qd_idx;
	for (i = disks; i--; ) {
		struct r5dev *dev = &sh->dev[i];
		/* Would I have to read this buffer for reconstruct_write */
		if (!test_bit(R5_OVERWRITE, &dev->flags)
		    && i != pd_idx && i != qd_idx
		    && (!test_bit(R5_LOCKED, &dev->flags)
			    ) &&
		    !test_bit(R5_UPTODATE, &dev->flags)) {
			if (test_bit(R5_Insync, &dev->flags)) rcw++;
			else {
				pr_debug("raid6: must_compute: "
					"disk %d flags=%#lx\n", i, dev->flags);
				must_compute++;
			}
		}
	}
	pr_debug("for sector %llu, rcw=%d, must_compute=%d\n",
	       (unsigned long long)sh->sector, rcw, must_compute);
	set_bit(STRIPE_HANDLE, &sh->state);

	if (rcw > 0)
		/* want reconstruct write, but need to get some data */
		for (i = disks; i--; ) {
			struct r5dev *dev = &sh->dev[i];
			if (!test_bit(R5_OVERWRITE, &dev->flags)
			    && !(s->failed == 0 && (i == pd_idx || i == qd_idx))
			    && !test_bit(R5_LOCKED, &dev->flags) &&
			    !test_bit(R5_UPTODATE, &dev->flags) &&
			    test_bit(R5_Insync, &dev->flags)) {
				if (
				  test_bit(STRIPE_PREREAD_ACTIVE, &sh->state)) {
					pr_debug("Read_old stripe %llu "
						"block %d for Reconstruct\n",
					     (unsigned long long)sh->sector, i);
					set_bit(R5_LOCKED, &dev->flags);
					set_bit(R5_Wantread, &dev->flags);
					s->locked++;
				} else {
					pr_debug("Request delayed stripe %llu "
						"block %d for Reconstruct\n",
					     (unsigned long long)sh->sector, i);
					set_bit(STRIPE_DELAYED, &sh->state);
					set_bit(STRIPE_HANDLE, &sh->state);
				}
			}
		}
	/* now if nothing is locked, and if we have enough data, we can start a
	 * write request
	 */
	if (s->locked == 0 && rcw == 0 &&
	    !test_bit(STRIPE_BIT_DELAY, &sh->state)) {
		if (must_compute > 0) {
			/* We have failed blocks and need to compute them */
			switch (s->failed) {
			case 0:
				BUG();
			case 1:
				compute_block_1(sh, r6s->failed_num[0], 0);
				break;
			case 2:
				compute_block_2(sh, r6s->failed_num[0],
						r6s->failed_num[1]);
				break;
			default: /* This request should have been failed? */
				BUG();
			}
		}

		pr_debug("Computing parity for stripe %llu\n",
			(unsigned long long)sh->sector);
		compute_parity6(sh, RECONSTRUCT_WRITE);
		/* now every locked buffer is ready to be written */
		for (i = disks; i--; )
			if (test_bit(R5_LOCKED, &sh->dev[i].flags)) {
				pr_debug("Writing stripe %llu block %d\n",
				       (unsigned long long)sh->sector, i);
				s->locked++;
				set_bit(R5_Wantwrite, &sh->dev[i].flags);
			}
		if (s->locked == disks)
			if (!test_and_set_bit(STRIPE_FULL_WRITE, &sh->state))
				atomic_inc(&conf->pending_full_writes);
		/* after a RECONSTRUCT_WRITE, the stripe MUST be in-sync */
		set_bit(STRIPE_INSYNC, &sh->state);

		if (test_and_clear_bit(STRIPE_PREREAD_ACTIVE, &sh->state)) {
			atomic_dec(&conf->preread_active_stripes);
			if (atomic_read(&conf->preread_active_stripes) <
			    IO_THRESHOLD)
				md_wakeup_thread(conf->mddev->thread);
		}
	}
}

static void handle_parity_checks5(raid5_conf_t *conf, struct stripe_head *sh,
				struct stripe_head_state *s, int disks)
{
	struct r5dev *dev = NULL;

	set_bit(STRIPE_HANDLE, &sh->state);

	switch (sh->check_state) {
	case check_state_idle:
		/* start a new check operation if there are no failures */
		if (s->failed == 0) {
			BUG_ON(s->uptodate != disks);
			sh->check_state = check_state_run;
			set_bit(STRIPE_OP_CHECK, &s->ops_request);
			clear_bit(R5_UPTODATE, &sh->dev[sh->pd_idx].flags);
			s->uptodate--;
			break;
		}
		dev = &sh->dev[s->failed_num];
		/* fall through */
	case check_state_compute_result:
		sh->check_state = check_state_idle;
		if (!dev)
			dev = &sh->dev[sh->pd_idx];

		/* check that a write has not made the stripe insync */
		if (test_bit(STRIPE_INSYNC, &sh->state))
			break;

		/* either failed parity check, or recovery is happening */
		BUG_ON(!test_bit(R5_UPTODATE, &dev->flags));
		BUG_ON(s->uptodate != disks);

		set_bit(R5_LOCKED, &dev->flags);
		s->locked++;
		set_bit(R5_Wantwrite, &dev->flags);

		clear_bit(STRIPE_DEGRADED, &sh->state);
		set_bit(STRIPE_INSYNC, &sh->state);
		break;
	case check_state_run:
		break; /* we will be called again upon completion */
	case check_state_check_result:
		sh->check_state = check_state_idle;

		/* if a failure occurred during the check operation, leave
		 * STRIPE_INSYNC not set and let the stripe be handled again
		 */
		if (s->failed)
			break;

		/* handle a successful check operation, if parity is correct
		 * we are done.  Otherwise update the mismatch count and repair
		 * parity if !MD_RECOVERY_CHECK
		 */
		if (sh->ops.zero_sum_result == 0)
			/* parity is correct (on disc,
			 * not in buffer any more)
			 */
			set_bit(STRIPE_INSYNC, &sh->state);
		else {
			conf->mddev->resync_mismatches += STRIPE_SECTORS;
			if (test_bit(MD_RECOVERY_CHECK, &conf->mddev->recovery))
				/* don't try to repair!! */
				set_bit(STRIPE_INSYNC, &sh->state);
			else {
				sh->check_state = check_state_compute_run;
				set_bit(STRIPE_COMPUTE_RUN, &sh->state);
				set_bit(STRIPE_OP_COMPUTE_BLK, &s->ops_request);
				set_bit(R5_Wantcompute,
					&sh->dev[sh->pd_idx].flags);
				sh->ops.target = sh->pd_idx;
				s->uptodate++;
			}
		}
		break;
	case check_state_compute_run:
		break;
	default:
		printk(KERN_ERR "%s: unknown check_state: %d sector: %llu\n",
		       __func__, sh->check_state,
		       (unsigned long long) sh->sector);
		BUG();
	}
}


static void handle_parity_checks6(raid5_conf_t *conf, struct stripe_head *sh,
				struct stripe_head_state *s,
				struct r6_state *r6s, struct page *tmp_page,
				int disks)
{
	int update_p = 0, update_q = 0;
	struct r5dev *dev;
	int pd_idx = sh->pd_idx;
	int qd_idx = sh->qd_idx;

	set_bit(STRIPE_HANDLE, &sh->state);

	BUG_ON(s->failed > 2);
	BUG_ON(s->uptodate < disks);
	/* Want to check and possibly repair P and Q.
	 * However there could be one 'failed' device, in which
	 * case we can only check one of them, possibly using the
	 * other to generate missing data
	 */

	/* If !tmp_page, we cannot do the calculations,
	 * but as we have set STRIPE_HANDLE, we will soon be called
	 * by stripe_handle with a tmp_page - just wait until then.
	 */
	if (tmp_page) {
		if (s->failed == r6s->q_failed) {
			/* The only possible failed device holds 'Q', so it
			 * makes sense to check P (If anything else were failed,
			 * we would have used P to recreate it).
			 */
			compute_block_1(sh, pd_idx, 1);
			if (!page_is_zero(sh->dev[pd_idx].page)) {
				compute_block_1(sh, pd_idx, 0);
				update_p = 1;
			}
		}
		if (!r6s->q_failed && s->failed < 2) {
			/* q is not failed, and we didn't use it to generate
			 * anything, so it makes sense to check it
			 */
			memcpy(page_address(tmp_page),
			       page_address(sh->dev[qd_idx].page),
			       STRIPE_SIZE);
			compute_parity6(sh, UPDATE_PARITY);
			if (memcmp(page_address(tmp_page),
				   page_address(sh->dev[qd_idx].page),
				   STRIPE_SIZE) != 0) {
				clear_bit(STRIPE_INSYNC, &sh->state);
				update_q = 1;
			}
		}
		if (update_p || update_q) {
			conf->mddev->resync_mismatches += STRIPE_SECTORS;
			if (test_bit(MD_RECOVERY_CHECK, &conf->mddev->recovery))
				/* don't try to repair!! */
				update_p = update_q = 0;
		}

		/* now write out any block on a failed drive,
		 * or P or Q if they need it
		 */

		if (s->failed == 2) {
			dev = &sh->dev[r6s->failed_num[1]];
			s->locked++;
			set_bit(R5_LOCKED, &dev->flags);
			set_bit(R5_Wantwrite, &dev->flags);
		}
		if (s->failed >= 1) {
			dev = &sh->dev[r6s->failed_num[0]];
			s->locked++;
			set_bit(R5_LOCKED, &dev->flags);
			set_bit(R5_Wantwrite, &dev->flags);
		}

		if (update_p) {
			dev = &sh->dev[pd_idx];
			s->locked++;
			set_bit(R5_LOCKED, &dev->flags);
			set_bit(R5_Wantwrite, &dev->flags);
		}
		if (update_q) {
			dev = &sh->dev[qd_idx];
			s->locked++;
			set_bit(R5_LOCKED, &dev->flags);
			set_bit(R5_Wantwrite, &dev->flags);
		}
		clear_bit(STRIPE_DEGRADED, &sh->state);

		set_bit(STRIPE_INSYNC, &sh->state);
	}
}

static void handle_stripe_expansion(raid5_conf_t *conf, struct stripe_head *sh,
				struct r6_state *r6s)
{
	int i;

	/* We have read all the blocks in this stripe and now we need to
	 * copy some of them into a target stripe for expand.
	 */
	struct dma_async_tx_descriptor *tx = NULL;
	clear_bit(STRIPE_EXPAND_SOURCE, &sh->state);
	for (i = 0; i < sh->disks; i++)
		if (i != sh->pd_idx && i != sh->qd_idx) {
			int dd_idx, j;
			struct stripe_head *sh2;

			sector_t bn = compute_blocknr(sh, i, 1);
			sector_t s = raid5_compute_sector(conf, bn, 0,
							  &dd_idx, NULL);
			sh2 = get_active_stripe(conf, s, 0, 1, 1);
			if (sh2 == NULL)
				/* so far only the early blocks of this stripe
				 * have been requested.  When later blocks
				 * get requested, we will try again
				 */
				continue;
			if (!test_bit(STRIPE_EXPANDING, &sh2->state) ||
			   test_bit(R5_Expanded, &sh2->dev[dd_idx].flags)) {
				/* must have already done this block */
				release_stripe(sh2);
				continue;
			}

			/* place all the copies on one channel */
			tx = async_memcpy(sh2->dev[dd_idx].page,
				sh->dev[i].page, 0, 0, STRIPE_SIZE,
				ASYNC_TX_DEP_ACK, tx, NULL, NULL);

			set_bit(R5_Expanded, &sh2->dev[dd_idx].flags);
			set_bit(R5_UPTODATE, &sh2->dev[dd_idx].flags);
			for (j = 0; j < conf->raid_disks; j++)
				if (j != sh2->pd_idx &&
				    (!r6s || j != sh2->qd_idx) &&
				    !test_bit(R5_Expanded, &sh2->dev[j].flags))
					break;
			if (j == conf->raid_disks) {
				set_bit(STRIPE_EXPAND_READY, &sh2->state);
				set_bit(STRIPE_HANDLE, &sh2->state);
			}
			release_stripe(sh2);

		}
	/* done submitting copies, wait for them to complete */
	if (tx) {
		async_tx_ack(tx);
		dma_wait_for_async_tx(tx);
	}
}


/*
 * handle_stripe - do things to a stripe.
 *
 * We lock the stripe and then examine the state of various bits
 * to see what needs to be done.
 * Possible results:
 *    return some read request which now have data
 *    return some write requests which are safely on disc
 *    schedule a read on some buffers
 *    schedule a write of some buffers
 *    return confirmation of parity correctness
 *
 * buffers are taken off read_list or write_list, and bh_cache buffers
 * get BH_Lock set before the stripe lock is released.
 *
 */

static bool handle_stripe5(struct stripe_head *sh)
{
	raid5_conf_t *conf = sh->raid_conf;
	int disks = sh->disks, i;
	struct bio *return_bi = NULL;
	struct stripe_head_state s;
	struct r5dev *dev;
	mdk_rdev_t *blocked_rdev = NULL;
	int prexor;

	memset(&s, 0, sizeof(s));
	pr_debug("handling stripe %llu, state=%#lx cnt=%d, pd_idx=%d check:%d "
		 "reconstruct:%d\n", (unsigned long long)sh->sector, sh->state,
		 atomic_read(&sh->count), sh->pd_idx, sh->check_state,
		 sh->reconstruct_state);

	spin_lock(&sh->lock);
	clear_bit(STRIPE_HANDLE, &sh->state);
	clear_bit(STRIPE_DELAYED, &sh->state);

	s.syncing = test_bit(STRIPE_SYNCING, &sh->state);
	s.expanding = test_bit(STRIPE_EXPAND_SOURCE, &sh->state);
	s.expanded = test_bit(STRIPE_EXPAND_READY, &sh->state);

	/* Now to look around and see what can be done */
	rcu_read_lock();
	for (i=disks; i--; ) {
		mdk_rdev_t *rdev;
		struct r5dev *dev = &sh->dev[i];
		clear_bit(R5_Insync, &dev->flags);

		pr_debug("check %d: state 0x%lx toread %p read %p write %p "
			"written %p\n",	i, dev->flags, dev->toread, dev->read,
			dev->towrite, dev->written);

		/* maybe we can request a biofill operation
		 *
		 * new wantfill requests are only permitted while
		 * ops_complete_biofill is guaranteed to be inactive
		 */
		if (test_bit(R5_UPTODATE, &dev->flags) && dev->toread &&
		    !test_bit(STRIPE_BIOFILL_RUN, &sh->state))
			set_bit(R5_Wantfill, &dev->flags);

		/* now count some things */
		if (test_bit(R5_LOCKED, &dev->flags)) s.locked++;
		if (test_bit(R5_UPTODATE, &dev->flags)) s.uptodate++;
		if (test_bit(R5_Wantcompute, &dev->flags)) s.compute++;

		if (test_bit(R5_Wantfill, &dev->flags))
			s.to_fill++;
		else if (dev->toread)
			s.to_read++;
		if (dev->towrite) {
			s.to_write++;
			if (!test_bit(R5_OVERWRITE, &dev->flags))
				s.non_overwrite++;
		}
		if (dev->written)
			s.written++;
		rdev = rcu_dereference(conf->disks[i].rdev);
		if (blocked_rdev == NULL &&
		    rdev && unlikely(test_bit(Blocked, &rdev->flags))) {
			blocked_rdev = rdev;
			atomic_inc(&rdev->nr_pending);
		}
		if (!rdev || !test_bit(In_sync, &rdev->flags)) {
			/* The ReadError flag will just be confusing now */
			clear_bit(R5_ReadError, &dev->flags);
			clear_bit(R5_ReWrite, &dev->flags);
		}
		if (!rdev || !test_bit(In_sync, &rdev->flags)
		    || test_bit(R5_ReadError, &dev->flags)) {
			s.failed++;
			s.failed_num = i;
		} else
			set_bit(R5_Insync, &dev->flags);
	}
	rcu_read_unlock();

	if (unlikely(blocked_rdev)) {
		if (s.syncing || s.expanding || s.expanded ||
		    s.to_write || s.written) {
			set_bit(STRIPE_HANDLE, &sh->state);
			goto unlock;
		}
		/* There is nothing for the blocked_rdev to block */
		rdev_dec_pending(blocked_rdev, conf->mddev);
		blocked_rdev = NULL;
	}

	if (s.to_fill && !test_bit(STRIPE_BIOFILL_RUN, &sh->state)) {
		set_bit(STRIPE_OP_BIOFILL, &s.ops_request);
		set_bit(STRIPE_BIOFILL_RUN, &sh->state);
	}

	pr_debug("locked=%d uptodate=%d to_read=%d"
		" to_write=%d failed=%d failed_num=%d\n",
		s.locked, s.uptodate, s.to_read, s.to_write,
		s.failed, s.failed_num);
	/* check if the array has lost two devices and, if so, some requests might
	 * need to be failed
	 */
	if (s.failed > 1 && s.to_read+s.to_write+s.written)
		handle_failed_stripe(conf, sh, &s, disks, &return_bi);
	if (s.failed > 1 && s.syncing) {
		md_done_sync(conf->mddev, STRIPE_SECTORS,0);
		clear_bit(STRIPE_SYNCING, &sh->state);
		s.syncing = 0;
	}

	/* might be able to return some write requests if the parity block
	 * is safe, or on a failed drive
	 */
	dev = &sh->dev[sh->pd_idx];
	if ( s.written &&
	     ((test_bit(R5_Insync, &dev->flags) &&
	       !test_bit(R5_LOCKED, &dev->flags) &&
	       test_bit(R5_UPTODATE, &dev->flags)) ||
	       (s.failed == 1 && s.failed_num == sh->pd_idx)))
		handle_stripe_clean_event(conf, sh, disks, &return_bi);

	/* Now we might consider reading some blocks, either to check/generate
	 * parity, or to satisfy requests
	 * or to load a block that is being partially written.
	 */
	if (s.to_read || s.non_overwrite ||
	    (s.syncing && (s.uptodate + s.compute < disks)) || s.expanding)
		handle_stripe_fill5(sh, &s, disks);

	/* Now we check to see if any write operations have recently
	 * completed
	 */
	prexor = 0;
	if (sh->reconstruct_state == reconstruct_state_prexor_drain_result)
		prexor = 1;
	if (sh->reconstruct_state == reconstruct_state_drain_result ||
	    sh->reconstruct_state == reconstruct_state_prexor_drain_result) {
		sh->reconstruct_state = reconstruct_state_idle;

		/* All the 'written' buffers and the parity block are ready to
		 * be written back to disk
		 */
		BUG_ON(!test_bit(R5_UPTODATE, &sh->dev[sh->pd_idx].flags));
		for (i = disks; i--; ) {
			dev = &sh->dev[i];
			if (test_bit(R5_LOCKED, &dev->flags) &&
				(i == sh->pd_idx || dev->written)) {
				pr_debug("Writing block %d\n", i);
				set_bit(R5_Wantwrite, &dev->flags);
				if (prexor)
					continue;
				if (!test_bit(R5_Insync, &dev->flags) ||
				    (i == sh->pd_idx && s.failed == 0))
					set_bit(STRIPE_INSYNC, &sh->state);
			}
		}
		if (test_and_clear_bit(STRIPE_PREREAD_ACTIVE, &sh->state)) {
			atomic_dec(&conf->preread_active_stripes);
			if (atomic_read(&conf->preread_active_stripes) <
				IO_THRESHOLD)
				md_wakeup_thread(conf->mddev->thread);
		}
	}

	/* Now to consider new write requests and what else, if anything
	 * should be read.  We do not handle new writes when:
	 * 1/ A 'write' operation (copy+xor) is already in flight.
	 * 2/ A 'check' operation is in flight, as it may clobber the parity
	 *    block.
	 */
	if (s.to_write && !sh->reconstruct_state && !sh->check_state)
		handle_stripe_dirtying5(conf, sh, &s, disks);

	/* maybe we need to check and possibly fix the parity for this stripe
	 * Any reads will already have been scheduled, so we just see if enough
	 * data is available.  The parity check is held off while parity
	 * dependent operations are in flight.
	 */
	if (sh->check_state ||
	    (s.syncing && s.locked == 0 &&
	     !test_bit(STRIPE_COMPUTE_RUN, &sh->state) &&
	     !test_bit(STRIPE_INSYNC, &sh->state)))
		handle_parity_checks5(conf, sh, &s, disks);

	if (s.syncing && s.locked == 0 && test_bit(STRIPE_INSYNC, &sh->state)) {
		md_done_sync(conf->mddev, STRIPE_SECTORS,1);
		clear_bit(STRIPE_SYNCING, &sh->state);
	}

	/* If the failed drive is just a ReadError, then we might need to progress
	 * the repair/check process
	 */
	if (s.failed == 1 && !conf->mddev->ro &&
	    test_bit(R5_ReadError, &sh->dev[s.failed_num].flags)
	    && !test_bit(R5_LOCKED, &sh->dev[s.failed_num].flags)
	    && test_bit(R5_UPTODATE, &sh->dev[s.failed_num].flags)
		) {
		dev = &sh->dev[s.failed_num];
		if (!test_bit(R5_ReWrite, &dev->flags)) {
			set_bit(R5_Wantwrite, &dev->flags);
			set_bit(R5_ReWrite, &dev->flags);
			set_bit(R5_LOCKED, &dev->flags);
			s.locked++;
		} else {
			/* let's read it back */
			set_bit(R5_Wantread, &dev->flags);
			set_bit(R5_LOCKED, &dev->flags);
			s.locked++;
		}
	}

	/* Finish reconstruct operations initiated by the expansion process */
	if (sh->reconstruct_state == reconstruct_state_result) {
		struct stripe_head *sh2
			= get_active_stripe(conf, sh->sector, 1, 1, 1);
		if (sh2 && test_bit(STRIPE_EXPAND_SOURCE, &sh2->state)) {
			/* sh cannot be written until sh2 has been read.
			 * so arrange for sh to be delayed a little
			 */
			set_bit(STRIPE_DELAYED, &sh->state);
			set_bit(STRIPE_HANDLE, &sh->state);
			if (!test_and_set_bit(STRIPE_PREREAD_ACTIVE,
					      &sh2->state))
				atomic_inc(&conf->preread_active_stripes);
			release_stripe(sh2);
			goto unlock;
		}
		if (sh2)
			release_stripe(sh2);

		sh->reconstruct_state = reconstruct_state_idle;
		clear_bit(STRIPE_EXPANDING, &sh->state);
		for (i = conf->raid_disks; i--; ) {
			set_bit(R5_Wantwrite, &sh->dev[i].flags);
			set_bit(R5_LOCKED, &sh->dev[i].flags);
			s.locked++;
		}
	}

	if (s.expanded && test_bit(STRIPE_EXPANDING, &sh->state) &&
	    !sh->reconstruct_state) {
		/* Need to write out all blocks after computing parity */
		sh->disks = conf->raid_disks;
		stripe_set_idx(sh->sector, conf, 0, sh);
		schedule_reconstruction5(sh, &s, 1, 1);
	} else if (s.expanded && !sh->reconstruct_state && s.locked == 0) {
		clear_bit(STRIPE_EXPAND_READY, &sh->state);
		atomic_dec(&conf->reshape_stripes);
		wake_up(&conf->wait_for_overlap);
		md_done_sync(conf->mddev, STRIPE_SECTORS, 1);
	}

	if (s.expanding && s.locked == 0 &&
	    !test_bit(STRIPE_COMPUTE_RUN, &sh->state))
		handle_stripe_expansion(conf, sh, NULL);

 unlock:
	spin_unlock(&sh->lock);

	/* wait for this device to become unblocked */
	if (unlikely(blocked_rdev))
		md_wait_for_blocked_rdev(blocked_rdev, conf->mddev);

	if (s.ops_request)
		raid5_run_ops(sh, s.ops_request);

	ops_run_io(sh, &s);

	return_io(return_bi);

	return blocked_rdev == NULL;
}

static bool handle_stripe6(struct stripe_head *sh, struct page *tmp_page)
{
	raid5_conf_t *conf = sh->raid_conf;
	int disks = sh->disks;
	struct bio *return_bi = NULL;
	int i, pd_idx = sh->pd_idx, qd_idx = sh->qd_idx;
	struct stripe_head_state s;
	struct r6_state r6s;
	struct r5dev *dev, *pdev, *qdev;
	mdk_rdev_t *blocked_rdev = NULL;

	pr_debug("handling stripe %llu, state=%#lx cnt=%d, "
		"pd_idx=%d, qd_idx=%d\n",
	       (unsigned long long)sh->sector, sh->state,
	       atomic_read(&sh->count), pd_idx, qd_idx);
	memset(&s, 0, sizeof(s));

	spin_lock(&sh->lock);
	clear_bit(STRIPE_HANDLE, &sh->state);
	clear_bit(STRIPE_DELAYED, &sh->state);

	s.syncing = test_bit(STRIPE_SYNCING, &sh->state);
	s.expanding = test_bit(STRIPE_EXPAND_SOURCE, &sh->state);
	s.expanded = test_bit(STRIPE_EXPAND_READY, &sh->state);
	/* Now to look around and see what can be done */

	rcu_read_lock();
	for (i=disks; i--; ) {
		mdk_rdev_t *rdev;
		dev = &sh->dev[i];
		clear_bit(R5_Insync, &dev->flags);

		pr_debug("check %d: state 0x%lx read %p write %p written %p\n",
			i, dev->flags, dev->toread, dev->towrite, dev->written);
		/* maybe we can reply to a read */
		if (test_bit(R5_UPTODATE, &dev->flags) && dev->toread) {
			struct bio *rbi, *rbi2;
			pr_debug("Return read for disc %d\n", i);
			spin_lock_irq(&conf->device_lock);
			rbi = dev->toread;
			dev->toread = NULL;
			if (test_and_clear_bit(R5_Overlap, &dev->flags))
				wake_up(&conf->wait_for_overlap);
			spin_unlock_irq(&conf->device_lock);
			while (rbi && rbi->bi_sector < dev->sector + STRIPE_SECTORS) {
				copy_data(0, rbi, dev->page, dev->sector);
				rbi2 = r5_next_bio(rbi, dev->sector);
				spin_lock_irq(&conf->device_lock);
				if (!raid5_dec_bi_phys_segments(rbi)) {
					rbi->bi_next = return_bi;
					return_bi = rbi;
				}
				spin_unlock_irq(&conf->device_lock);
				rbi = rbi2;
			}
		}

		/* now count some things */
		if (test_bit(R5_LOCKED, &dev->flags)) s.locked++;
		if (test_bit(R5_UPTODATE, &dev->flags)) s.uptodate++;


		if (dev->toread)
			s.to_read++;
		if (dev->towrite) {
			s.to_write++;
			if (!test_bit(R5_OVERWRITE, &dev->flags))
				s.non_overwrite++;
		}
		if (dev->written)
			s.written++;
		rdev = rcu_dereference(conf->disks[i].rdev);
		if (blocked_rdev == NULL &&
		    rdev && unlikely(test_bit(Blocked, &rdev->flags))) {
			blocked_rdev = rdev;
			atomic_inc(&rdev->nr_pending);
		}
		if (!rdev || !test_bit(In_sync, &rdev->flags)) {
			/* The ReadError flag will just be confusing now */
			clear_bit(R5_ReadError, &dev->flags);
			clear_bit(R5_ReWrite, &dev->flags);
		}
		if (!rdev || !test_bit(In_sync, &rdev->flags)
		    || test_bit(R5_ReadError, &dev->flags)) {
			if (s.failed < 2)
				r6s.failed_num[s.failed] = i;
			s.failed++;
		} else
			set_bit(R5_Insync, &dev->flags);
	}
	rcu_read_unlock();

	if (unlikely(blocked_rdev)) {
		if (s.syncing || s.expanding || s.expanded ||
		    s.to_write || s.written) {
			set_bit(STRIPE_HANDLE, &sh->state);
			goto unlock;
		}
		/* There is nothing for the blocked_rdev to block */
		rdev_dec_pending(blocked_rdev, conf->mddev);
		blocked_rdev = NULL;
	}

	pr_debug("locked=%d uptodate=%d to_read=%d"
	       " to_write=%d failed=%d failed_num=%d,%d\n",
	       s.locked, s.uptodate, s.to_read, s.to_write, s.failed,
	       r6s.failed_num[0], r6s.failed_num[1]);
	/* check if the array has lost >2 devices and, if so, some requests
	 * might need to be failed
	 */
	if (s.failed > 2 && s.to_read+s.to_write+s.written)
		handle_failed_stripe(conf, sh, &s, disks, &return_bi);
	if (s.failed > 2 && s.syncing) {
		md_done_sync(conf->mddev, STRIPE_SECTORS,0);
		clear_bit(STRIPE_SYNCING, &sh->state);
		s.syncing = 0;
	}

	/*
	 * might be able to return some write requests if the parity blocks
	 * are safe, or on a failed drive
	 */
	pdev = &sh->dev[pd_idx];
	r6s.p_failed = (s.failed >= 1 && r6s.failed_num[0] == pd_idx)
		|| (s.failed >= 2 && r6s.failed_num[1] == pd_idx);
	qdev = &sh->dev[qd_idx];
	r6s.q_failed = (s.failed >= 1 && r6s.failed_num[0] == qd_idx)
		|| (s.failed >= 2 && r6s.failed_num[1] == qd_idx);

	if ( s.written &&
	     ( r6s.p_failed || ((test_bit(R5_Insync, &pdev->flags)
			     && !test_bit(R5_LOCKED, &pdev->flags)
			     && test_bit(R5_UPTODATE, &pdev->flags)))) &&
	     ( r6s.q_failed || ((test_bit(R5_Insync, &qdev->flags)
			     && !test_bit(R5_LOCKED, &qdev->flags)
			     && test_bit(R5_UPTODATE, &qdev->flags)))))
		handle_stripe_clean_event(conf, sh, disks, &return_bi);

	/* Now we might consider reading some blocks, either to check/generate
	 * parity, or to satisfy requests
	 * or to load a block that is being partially written.
	 */
	if (s.to_read || s.non_overwrite || (s.to_write && s.failed) ||
	    (s.syncing && (s.uptodate < disks)) || s.expanding)
		handle_stripe_fill6(sh, &s, &r6s, disks);

	/* now to consider writing and what else, if anything should be read */
	if (s.to_write)
		handle_stripe_dirtying6(conf, sh, &s, &r6s, disks);

	/* maybe we need to check and possibly fix the parity for this stripe
	 * Any reads will already have been scheduled, so we just see if enough
	 * data is available
	 */
	if (s.syncing && s.locked == 0 && !test_bit(STRIPE_INSYNC, &sh->state))
		handle_parity_checks6(conf, sh, &s, &r6s, tmp_page, disks);

	if (s.syncing && s.locked == 0 && test_bit(STRIPE_INSYNC, &sh->state)) {
		md_done_sync(conf->mddev, STRIPE_SECTORS,1);
		clear_bit(STRIPE_SYNCING, &sh->state);
	}

	/* If the failed drives are just a ReadError, then we might need
	 * to progress the repair/check process
	 */
	if (s.failed <= 2 && !conf->mddev->ro)
		for (i = 0; i < s.failed; i++) {
			dev = &sh->dev[r6s.failed_num[i]];
			if (test_bit(R5_ReadError, &dev->flags)
			    && !test_bit(R5_LOCKED, &dev->flags)
			    && test_bit(R5_UPTODATE, &dev->flags)
				) {
				if (!test_bit(R5_ReWrite, &dev->flags)) {
					set_bit(R5_Wantwrite, &dev->flags);
					set_bit(R5_ReWrite, &dev->flags);
					set_bit(R5_LOCKED, &dev->flags);
				} else {
					/* let's read it back */
					set_bit(R5_Wantread, &dev->flags);
					set_bit(R5_LOCKED, &dev->flags);
				}
			}
		}

	if (s.expanded && test_bit(STRIPE_EXPANDING, &sh->state)) {
		struct stripe_head *sh2
			= get_active_stripe(conf, sh->sector, 1, 1, 1);
		if (sh2 && test_bit(STRIPE_EXPAND_SOURCE, &sh2->state)) {
			/* sh cannot be written until sh2 has been read.
			 * so arrange for sh to be delayed a little
			 */
			set_bit(STRIPE_DELAYED, &sh->state);
			set_bit(STRIPE_HANDLE, &sh->state);
			if (!test_and_set_bit(STRIPE_PREREAD_ACTIVE,
					      &sh2->state))
				atomic_inc(&conf->preread_active_stripes);
			release_stripe(sh2);
			goto unlock;
		}
		if (sh2)
			release_stripe(sh2);

		/* Need to write out all blocks after computing P&Q */
		sh->disks = conf->raid_disks;
		stripe_set_idx(sh->sector, conf, 0, sh);
		compute_parity6(sh, RECONSTRUCT_WRITE);
		for (i = conf->raid_disks ; i-- ;  ) {
			set_bit(R5_LOCKED, &sh->dev[i].flags);
			s.locked++;
			set_bit(R5_Wantwrite, &sh->dev[i].flags);
		}
		clear_bit(STRIPE_EXPANDING, &sh->state);
	} else if (s.expanded) {
		clear_bit(STRIPE_EXPAND_READY, &sh->state);
		atomic_dec(&conf->reshape_stripes);
		wake_up(&conf->wait_for_overlap);
		md_done_sync(conf->mddev, STRIPE_SECTORS, 1);
	}

	if (s.expanding && s.locked == 0 &&
	    !test_bit(STRIPE_COMPUTE_RUN, &sh->state))
		handle_stripe_expansion(conf, sh, &r6s);

 unlock:
	spin_unlock(&sh->lock);

	/* wait for this device to become unblocked */
	if (unlikely(blocked_rdev))
		md_wait_for_blocked_rdev(blocked_rdev, conf->mddev);

	ops_run_io(sh, &s);

	return_io(return_bi);

	return blocked_rdev == NULL;
}

/* returns true if the stripe was handled */
static bool handle_stripe(struct stripe_head *sh, struct page *tmp_page)
{
	if (sh->raid_conf->level == 6)
		return handle_stripe6(sh, tmp_page);
	else
		return handle_stripe5(sh);
}



static void raid5_activate_delayed(raid5_conf_t *conf)
{
	if (atomic_read(&conf->preread_active_stripes) < IO_THRESHOLD) {
		while (!list_empty(&conf->delayed_list)) {
			struct list_head *l = conf->delayed_list.next;
			struct stripe_head *sh;
			sh = list_entry(l, struct stripe_head, lru);
			list_del_init(l);
			clear_bit(STRIPE_DELAYED, &sh->state);
			if (!test_and_set_bit(STRIPE_PREREAD_ACTIVE, &sh->state))
				atomic_inc(&conf->preread_active_stripes);
			list_add_tail(&sh->lru, &conf->hold_list);
		}
	} else
		blk_plug_device(conf->mddev->queue);
}

static void activate_bit_delay(raid5_conf_t *conf)
{
	/* device_lock is held */
	struct list_head head;
	list_add(&head, &conf->bitmap_list);
	list_del_init(&conf->bitmap_list);
	while (!list_empty(&head)) {
		struct stripe_head *sh = list_entry(head.next, struct stripe_head, lru);
		list_del_init(&sh->lru);
		atomic_inc(&sh->count);
		__release_stripe(conf, sh);
	}
}

static void unplug_slaves(mddev_t *mddev)
{
	raid5_conf_t *conf = mddev->private;
	int i;

	rcu_read_lock();
	for (i = 0; i < conf->raid_disks; i++) {
		mdk_rdev_t *rdev = rcu_dereference(conf->disks[i].rdev);
		if (rdev && !test_bit(Faulty, &rdev->flags) && atomic_read(&rdev->nr_pending)) {
			struct request_queue *r_queue = bdev_get_queue(rdev->bdev);

			atomic_inc(&rdev->nr_pending);
			rcu_read_unlock();

			blk_unplug(r_queue);

			rdev_dec_pending(rdev, mddev);
			rcu_read_lock();
		}
	}
	rcu_read_unlock();
}

static void raid5_unplug_device(struct request_queue *q)
{
	mddev_t *mddev = q->queuedata;
	raid5_conf_t *conf = mddev->private;
	unsigned long flags;

	spin_lock_irqsave(&conf->device_lock, flags);

	if (blk_remove_plug(q)) {
		conf->seq_flush++;
		raid5_activate_delayed(conf);
	}
	md_wakeup_thread(mddev->thread);

	spin_unlock_irqrestore(&conf->device_lock, flags);

	unplug_slaves(mddev);
}

static int raid5_congested(void *data, int bits)
{
	mddev_t *mddev = data;
	raid5_conf_t *conf = mddev->private;

	/* No difference between reads and writes.  Just check
	 * how busy the stripe_cache is
	 */
	if (conf->inactive_blocked)
		return 1;
	if (conf->quiesce)
		return 1;
	if (list_empty_careful(&conf->inactive_list))
		return 1;

	return 0;
}

/* We want read requests to align with chunks where possible,
 * but write requests don't need to.
 */
static int raid5_mergeable_bvec(struct request_queue *q,
				struct bvec_merge_data *bvm,
				struct bio_vec *biovec)
{
	mddev_t *mddev = q->queuedata;
	sector_t sector = bvm->bi_sector + get_start_sect(bvm->bi_bdev);
	int max;
	unsigned int chunk_sectors = mddev->chunk_sectors;
	unsigned int bio_sectors = bvm->bi_size >> 9;

	if ((bvm->bi_rw & 1) == WRITE)
		return biovec->bv_len; /* always allow writes to be mergeable */

	if (mddev->new_chunk_sectors < mddev->chunk_sectors)
		chunk_sectors = mddev->new_chunk_sectors;
	max =  (chunk_sectors - ((sector & (chunk_sectors - 1)) + bio_sectors)) << 9;
	if (max < 0) max = 0;
	if (max <= biovec->bv_len && bio_sectors == 0)
		return biovec->bv_len;
	else
		return max;
}


static int in_chunk_boundary(mddev_t *mddev, struct bio *bio)
{
	sector_t sector = bio->bi_sector + get_start_sect(bio->bi_bdev);
	unsigned int chunk_sectors = mddev->chunk_sectors;
	unsigned int bio_sectors = bio->bi_size >> 9;

	if (mddev->new_chunk_sectors < mddev->chunk_sectors)
		chunk_sectors = mddev->new_chunk_sectors;
	return  chunk_sectors >=
		((sector & (chunk_sectors - 1)) + bio_sectors);
}

/*
 *  add bio to the retry LIFO  ( in O(1) ... we are in interrupt )
 *  later sampled by raid5d.
 */
static void add_bio_to_retry(struct bio *bi,raid5_conf_t *conf)
{
	unsigned long flags;

	spin_lock_irqsave(&conf->device_lock, flags);

	bi->bi_next = conf->retry_read_aligned_list;
	conf->retry_read_aligned_list = bi;

	spin_unlock_irqrestore(&conf->device_lock, flags);
	md_wakeup_thread(conf->mddev->thread);
}


static struct bio *remove_bio_from_retry(raid5_conf_t *conf)
{
	struct bio *bi;

	bi = conf->retry_read_aligned;
	if (bi) {
		conf->retry_read_aligned = NULL;
		return bi;
	}
	bi = conf->retry_read_aligned_list;
	if(bi) {
		conf->retry_read_aligned_list = bi->bi_next;
		bi->bi_next = NULL;
		/*
		 * this sets the active strip count to 1 and the processed
		 * strip count to zero (upper 8 bits)
		 */
		bi->bi_phys_segments = 1; /* biased count of active stripes */
	}

	return bi;
}


/*
 *  The "raid5_align_endio" should check if the read succeeded and if it
 *  did, call bio_endio on the original bio (having bio_put the new bio
 *  first).
 *  If the read failed..
 */
static void raid5_align_endio(struct bio *bi, int error)
{
	struct bio* raid_bi  = bi->bi_private;
	mddev_t *mddev;
	raid5_conf_t *conf;
	int uptodate = test_bit(BIO_UPTODATE, &bi->bi_flags);
	mdk_rdev_t *rdev;

	bio_put(bi);

	mddev = raid_bi->bi_bdev->bd_disk->queue->queuedata;
	conf = mddev->private;
	rdev = (void*)raid_bi->bi_next;
	raid_bi->bi_next = NULL;

	rdev_dec_pending(rdev, conf->mddev);

	if (!error && uptodate) {
		bio_endio(raid_bi, 0);
		if (atomic_dec_and_test(&conf->active_aligned_reads))
			wake_up(&conf->wait_for_stripe);
		return;
	}


	pr_debug("raid5_align_endio : io error...handing IO for a retry\n");

	add_bio_to_retry(raid_bi, conf);
}

static int bio_fits_rdev(struct bio *bi)
{
	struct request_queue *q = bdev_get_queue(bi->bi_bdev);

	if ((bi->bi_size>>9) > queue_max_sectors(q))
		return 0;
	blk_recount_segments(q, bi);
	if (bi->bi_phys_segments > queue_max_phys_segments(q))
		return 0;

	if (q->merge_bvec_fn)
		/* it's too hard to apply the merge_bvec_fn at this stage,
		 * just just give up
		 */
		return 0;

	return 1;
}


static int chunk_aligned_read(struct request_queue *q, struct bio * raid_bio)
{
	mddev_t *mddev = q->queuedata;
	raid5_conf_t *conf = mddev->private;
	unsigned int dd_idx;
	struct bio* align_bi;
	mdk_rdev_t *rdev;

	if (!in_chunk_boundary(mddev, raid_bio)) {
		pr_debug("chunk_aligned_read : non aligned\n");
		return 0;
	}
	/*
	 * use bio_clone to make a copy of the bio
	 */
	align_bi = bio_clone(raid_bio, GFP_NOIO);
	if (!align_bi)
		return 0;
	/*
	 *   set bi_end_io to a new function, and set bi_private to the
	 *     original bio.
	 */
	align_bi->bi_end_io  = raid5_align_endio;
	align_bi->bi_private = raid_bio;
	/*
	 *	compute position
	 */
	align_bi->bi_sector =  raid5_compute_sector(conf, raid_bio->bi_sector,
						    0,
						    &dd_idx, NULL);

	rcu_read_lock();
	rdev = rcu_dereference(conf->disks[dd_idx].rdev);
	if (rdev && test_bit(In_sync, &rdev->flags)) {
		atomic_inc(&rdev->nr_pending);
		rcu_read_unlock();
		raid_bio->bi_next = (void*)rdev;
		align_bi->bi_bdev =  rdev->bdev;
		align_bi->bi_flags &= ~(1 << BIO_SEG_VALID);
		align_bi->bi_sector += rdev->data_offset;

		if (!bio_fits_rdev(align_bi)) {
			/* too big in some way */
			bio_put(align_bi);
			rdev_dec_pending(rdev, mddev);
			return 0;
		}

		spin_lock_irq(&conf->device_lock);
		wait_event_lock_irq(conf->wait_for_stripe,
				    conf->quiesce == 0,
				    conf->device_lock, /* nothing */);
		atomic_inc(&conf->active_aligned_reads);
		spin_unlock_irq(&conf->device_lock);

		generic_make_request(align_bi);
		return 1;
	} else {
		rcu_read_unlock();
		bio_put(align_bi);
		return 0;
	}
}

/* __get_priority_stripe - get the next stripe to process
 *
 * Full stripe writes are allowed to pass preread active stripes up until
 * the bypass_threshold is exceeded.  In general the bypass_count
 * increments when the handle_list is handled before the hold_list; however, it
 * will not be incremented when STRIPE_IO_STARTED is sampled set signifying a
 * stripe with in flight i/o.  The bypass_count will be reset when the
 * head of the hold_list has changed, i.e. the head was promoted to the
 * handle_list.
 */
static struct stripe_head *__get_priority_stripe(raid5_conf_t *conf)
{
	struct stripe_head *sh;

	pr_debug("%s: handle: %s hold: %s full_writes: %d bypass_count: %d\n",
		  __func__,
		  list_empty(&conf->handle_list) ? "empty" : "busy",
		  list_empty(&conf->hold_list) ? "empty" : "busy",
		  atomic_read(&conf->pending_full_writes), conf->bypass_count);

	if (!list_empty(&conf->handle_list)) {
		sh = list_entry(conf->handle_list.next, typeof(*sh), lru);

		if (list_empty(&conf->hold_list))
			conf->bypass_count = 0;
		else if (!test_bit(STRIPE_IO_STARTED, &sh->state)) {
			if (conf->hold_list.next == conf->last_hold)
				conf->bypass_count++;
			else {
				conf->last_hold = conf->hold_list.next;
				conf->bypass_count -= conf->bypass_threshold;
				if (conf->bypass_count < 0)
					conf->bypass_count = 0;
			}
		}
	} else if (!list_empty(&conf->hold_list) &&
		   ((conf->bypass_threshold &&
		     conf->bypass_count > conf->bypass_threshold) ||
		    atomic_read(&conf->pending_full_writes) == 0)) {
		sh = list_entry(conf->hold_list.next,
				typeof(*sh), lru);
		conf->bypass_count -= conf->bypass_threshold;
		if (conf->bypass_count < 0)
			conf->bypass_count = 0;
	} else
		return NULL;

	list_del_init(&sh->lru);
	atomic_inc(&sh->count);
	BUG_ON(atomic_read(&sh->count) != 1);
	return sh;
}

static int make_request(struct request_queue *q, struct bio * bi)
{
	mddev_t *mddev = q->queuedata;
	raid5_conf_t *conf = mddev->private;
	int dd_idx;
	sector_t new_sector;
	sector_t logical_sector, last_sector;
	struct stripe_head *sh;
	const int rw = bio_data_dir(bi);
	int cpu, remaining;

	if (unlikely(bio_barrier(bi))) {
		bio_endio(bi, -EOPNOTSUPP);
		return 0;
	}

	md_write_start(mddev, bi);

	cpu = part_stat_lock();
	part_stat_inc(cpu, &mddev->gendisk->part0, ios[rw]);
	part_stat_add(cpu, &mddev->gendisk->part0, sectors[rw],
		      bio_sectors(bi));
	part_stat_unlock();

	if (rw == READ &&
	     mddev->reshape_position == MaxSector &&
	     chunk_aligned_read(q,bi))
		return 0;

	logical_sector = bi->bi_sector & ~((sector_t)STRIPE_SECTORS-1);
	last_sector = bi->bi_sector + (bi->bi_size>>9);
	bi->bi_next = NULL;
	bi->bi_phys_segments = 1;	/* over-loaded to count active stripes */

	for (;logical_sector < last_sector; logical_sector += STRIPE_SECTORS) {
		DEFINE_WAIT(w);
		int disks, data_disks;
		int previous;

	retry:
		previous = 0;
		disks = conf->raid_disks;
		prepare_to_wait(&conf->wait_for_overlap, &w, TASK_UNINTERRUPTIBLE);
		if (unlikely(conf->reshape_progress != MaxSector)) {
			/* spinlock is needed as reshape_progress may be
			 * 64bit on a 32bit platform, and so it might be
			 * possible to see a half-updated value
			 * Ofcourse reshape_progress could change after
			 * the lock is dropped, so once we get a reference
			 * to the stripe that we think it is, we will have
			 * to check again.
			 */
			spin_lock_irq(&conf->device_lock);
			if (mddev->delta_disks < 0
			    ? logical_sector < conf->reshape_progress
			    : logical_sector >= conf->reshape_progress) {
				disks = conf->previous_raid_disks;
				previous = 1;
			} else {
				if (mddev->delta_disks < 0
				    ? logical_sector < conf->reshape_safe
				    : logical_sector >= conf->reshape_safe) {
					spin_unlock_irq(&conf->device_lock);
					schedule();
					goto retry;
				}
			}
			spin_unlock_irq(&conf->device_lock);
		}
		data_disks = disks - conf->max_degraded;

		new_sector = raid5_compute_sector(conf, logical_sector,
						  previous,
						  &dd_idx, NULL);
		pr_debug("raid5: make_request, sector %llu logical %llu\n",
			(unsigned long long)new_sector, 
			(unsigned long long)logical_sector);

		sh = get_active_stripe(conf, new_sector, previous,
				       (bi->bi_rw&RWA_MASK), 0);
		if (sh) {
			if (unlikely(previous)) {
				/* expansion might have moved on while waiting for a
				 * stripe, so we must do the range check again.
				 * Expansion could still move past after this
				 * test, but as we are holding a reference to
				 * 'sh', we know that if that happens,
				 *  STRIPE_EXPANDING will get set and the expansion
				 * won't proceed until we finish with the stripe.
				 */
				int must_retry = 0;
				spin_lock_irq(&conf->device_lock);
				if (mddev->delta_disks < 0
				    ? logical_sector >= conf->reshape_progress
				    : logical_sector < conf->reshape_progress)
					/* mismatch, need to try again */
					must_retry = 1;
				spin_unlock_irq(&conf->device_lock);
				if (must_retry) {
					release_stripe(sh);
					schedule();
					goto retry;
				}
			}
<<<<<<< HEAD
			/* FIXME what if we get a false positive because these
			 * are being updated.
			 */
=======

>>>>>>> 56d1ed69
			if (bio_data_dir(bi) == WRITE &&
			    logical_sector >= mddev->suspend_lo &&
			    logical_sector < mddev->suspend_hi) {
				release_stripe(sh);
				/* As the suspend_* range is controlled by
				 * userspace, we want an interruptible
				 * wait.
				 */
				flush_signals(current);
				prepare_to_wait(&conf->wait_for_overlap,
						&w, TASK_INTERRUPTIBLE);
				if (logical_sector >= mddev->suspend_lo &&
				    logical_sector < mddev->suspend_hi)
					schedule();
				goto retry;
			}

			if (test_bit(STRIPE_EXPANDING, &sh->state) ||
			    !add_stripe_bio(sh, bi, dd_idx, (bi->bi_rw&RW_MASK))) {
				/* Stripe is busy expanding or
				 * add failed due to overlap.  Flush everything
				 * and wait a while
				 */
				raid5_unplug_device(mddev->queue);
				release_stripe(sh);
				schedule();
				goto retry;
			}
			finish_wait(&conf->wait_for_overlap, &w);
			set_bit(STRIPE_HANDLE, &sh->state);
			clear_bit(STRIPE_DELAYED, &sh->state);
			release_stripe(sh);
		} else {
			/* cannot get stripe for read-ahead, just give-up */
			clear_bit(BIO_UPTODATE, &bi->bi_flags);
			finish_wait(&conf->wait_for_overlap, &w);
			break;
		}
			
	}
	spin_lock_irq(&conf->device_lock);
	remaining = raid5_dec_bi_phys_segments(bi);
	spin_unlock_irq(&conf->device_lock);
	if (remaining == 0) {

		if ( rw == WRITE )
			md_write_end(mddev);

		bio_endio(bi, 0);
	}
	return 0;
}

static sector_t raid5_size(mddev_t *mddev, sector_t sectors, int raid_disks);

static sector_t reshape_request(mddev_t *mddev, sector_t sector_nr, int *skipped)
{
	/* reshaping is quite different to recovery/resync so it is
	 * handled quite separately ... here.
	 *
	 * On each call to sync_request, we gather one chunk worth of
	 * destination stripes and flag them as expanding.
	 * Then we find all the source stripes and request reads.
	 * As the reads complete, handle_stripe will copy the data
	 * into the destination stripe and release that stripe.
	 */
	raid5_conf_t *conf = (raid5_conf_t *) mddev->private;
	struct stripe_head *sh;
	sector_t first_sector, last_sector;
	int raid_disks = conf->previous_raid_disks;
	int data_disks = raid_disks - conf->max_degraded;
	int new_data_disks = conf->raid_disks - conf->max_degraded;
	int i;
	int dd_idx;
	sector_t writepos, readpos, safepos;
	sector_t stripe_addr;
	int reshape_sectors;
	struct list_head stripes;

	if (sector_nr == 0) {
		/* If restarting in the middle, skip the initial sectors */
		if (mddev->delta_disks < 0 &&
		    conf->reshape_progress < raid5_size(mddev, 0, 0)) {
			sector_nr = raid5_size(mddev, 0, 0)
				- conf->reshape_progress;
		} else if (mddev->delta_disks > 0 &&
			   conf->reshape_progress > 0)
			sector_nr = conf->reshape_progress;
		sector_div(sector_nr, new_data_disks);
		if (sector_nr) {
			*skipped = 1;
			return sector_nr;
		}
	}

	/* We need to process a full chunk at a time.
	 * If old and new chunk sizes differ, we need to process the
	 * largest of these
	 */
	if (mddev->new_chunk_sectors > mddev->chunk_sectors)
		reshape_sectors = mddev->new_chunk_sectors;
	else
		reshape_sectors = mddev->chunk_sectors;

	/* we update the metadata when there is more than 3Meg
	 * in the block range (that is rather arbitrary, should
	 * probably be time based) or when the data about to be
	 * copied would over-write the source of the data at
	 * the front of the range.
	 * i.e. one new_stripe along from reshape_progress new_maps
	 * to after where reshape_safe old_maps to
	 */
	writepos = conf->reshape_progress;
	sector_div(writepos, new_data_disks);
	readpos = conf->reshape_progress;
	sector_div(readpos, data_disks);
	safepos = conf->reshape_safe;
	sector_div(safepos, data_disks);
	if (mddev->delta_disks < 0) {
		writepos -= min_t(sector_t, reshape_sectors, writepos);
		readpos += reshape_sectors;
		safepos += reshape_sectors;
	} else {
		writepos += reshape_sectors;
		readpos -= min_t(sector_t, reshape_sectors, readpos);
		safepos -= min_t(sector_t, reshape_sectors, safepos);
	}

	/* 'writepos' is the most advanced device address we might write.
	 * 'readpos' is the least advanced device address we might read.
	 * 'safepos' is the least address recorded in the metadata as having
	 *     been reshaped.
	 * If 'readpos' is behind 'writepos', then there is no way that we can
	 * ensure safety in the face of a crash - that must be done by userspace
	 * making a backup of the data.  So in that case there is no particular
	 * rush to update metadata.
	 * Otherwise if 'safepos' is behind 'writepos', then we really need to
	 * update the metadata to advance 'safepos' to match 'readpos' so that
	 * we can be safe in the event of a crash.
	 * So we insist on updating metadata if safepos is behind writepos and
	 * readpos is beyond writepos.
	 * In any case, update the metadata every 10 seconds.
	 * Maybe that number should be configurable, but I'm not sure it is
	 * worth it.... maybe it could be a multiple of safemode_delay???
	 */
	if ((mddev->delta_disks < 0
	     ? (safepos > writepos && readpos < writepos)
	     : (safepos < writepos && readpos > writepos)) ||
	    time_after(jiffies, conf->reshape_checkpoint + 10*HZ)) {
		/* Cannot proceed until we've updated the superblock... */
		wait_event(conf->wait_for_overlap,
			   atomic_read(&conf->reshape_stripes)==0);
		mddev->reshape_position = conf->reshape_progress;
		mddev->curr_resync_completed = mddev->curr_resync;
		conf->reshape_checkpoint = jiffies;
		set_bit(MD_CHANGE_DEVS, &mddev->flags);
		md_wakeup_thread(mddev->thread);
		wait_event(mddev->sb_wait, mddev->flags == 0 ||
			   kthread_should_stop());
		spin_lock_irq(&conf->device_lock);
		conf->reshape_safe = mddev->reshape_position;
		spin_unlock_irq(&conf->device_lock);
		wake_up(&conf->wait_for_overlap);
		sysfs_notify(&mddev->kobj, NULL, "sync_completed");
	}

	if (mddev->delta_disks < 0) {
		BUG_ON(conf->reshape_progress == 0);
		stripe_addr = writepos;
		BUG_ON((mddev->dev_sectors &
			~((sector_t)reshape_sectors - 1))
		       - reshape_sectors - stripe_addr
		       != sector_nr);
	} else {
		BUG_ON(writepos != sector_nr + reshape_sectors);
		stripe_addr = sector_nr;
	}
	INIT_LIST_HEAD(&stripes);
	for (i = 0; i < reshape_sectors; i += STRIPE_SECTORS) {
		int j;
		int skipped = 0;
		sh = get_active_stripe(conf, stripe_addr+i, 0, 0, 1);
		set_bit(STRIPE_EXPANDING, &sh->state);
		atomic_inc(&conf->reshape_stripes);
		/* If any of this stripe is beyond the end of the old
		 * array, then we need to zero those blocks
		 */
		for (j=sh->disks; j--;) {
			sector_t s;
			if (j == sh->pd_idx)
				continue;
			if (conf->level == 6 &&
			    j == sh->qd_idx)
				continue;
			s = compute_blocknr(sh, j, 0);
			if (s < raid5_size(mddev, 0, 0)) {
				skipped = 1;
				continue;
			}
			memset(page_address(sh->dev[j].page), 0, STRIPE_SIZE);
			set_bit(R5_Expanded, &sh->dev[j].flags);
			set_bit(R5_UPTODATE, &sh->dev[j].flags);
		}
		if (!skipped) {
			set_bit(STRIPE_EXPAND_READY, &sh->state);
			set_bit(STRIPE_HANDLE, &sh->state);
		}
		list_add(&sh->lru, &stripes);
	}
	spin_lock_irq(&conf->device_lock);
	if (mddev->delta_disks < 0)
		conf->reshape_progress -= reshape_sectors * new_data_disks;
	else
		conf->reshape_progress += reshape_sectors * new_data_disks;
	spin_unlock_irq(&conf->device_lock);
	/* Ok, those stripe are ready. We can start scheduling
	 * reads on the source stripes.
	 * The source stripes are determined by mapping the first and last
	 * block on the destination stripes.
	 */
	first_sector =
		raid5_compute_sector(conf, stripe_addr*(new_data_disks),
				     1, &dd_idx, NULL);
	last_sector =
		raid5_compute_sector(conf, ((stripe_addr+reshape_sectors)
					    * new_data_disks - 1),
				     1, &dd_idx, NULL);
	if (last_sector >= mddev->dev_sectors)
		last_sector = mddev->dev_sectors - 1;
	while (first_sector <= last_sector) {
		sh = get_active_stripe(conf, first_sector, 1, 0, 1);
		set_bit(STRIPE_EXPAND_SOURCE, &sh->state);
		set_bit(STRIPE_HANDLE, &sh->state);
		release_stripe(sh);
		first_sector += STRIPE_SECTORS;
	}
	/* Now that the sources are clearly marked, we can release
	 * the destination stripes
	 */
	while (!list_empty(&stripes)) {
		sh = list_entry(stripes.next, struct stripe_head, lru);
		list_del_init(&sh->lru);
		release_stripe(sh);
	}
	/* If this takes us to the resync_max point where we have to pause,
	 * then we need to write out the superblock.
	 */
	sector_nr += reshape_sectors;
	if ((sector_nr - mddev->curr_resync_completed) * 2
	    >= mddev->resync_max - mddev->curr_resync_completed) {
		/* Cannot proceed until we've updated the superblock... */
		wait_event(conf->wait_for_overlap,
			   atomic_read(&conf->reshape_stripes) == 0);
		mddev->reshape_position = conf->reshape_progress;
		mddev->curr_resync_completed = mddev->curr_resync + reshape_sectors;
		conf->reshape_checkpoint = jiffies;
		set_bit(MD_CHANGE_DEVS, &mddev->flags);
		md_wakeup_thread(mddev->thread);
		wait_event(mddev->sb_wait,
			   !test_bit(MD_CHANGE_DEVS, &mddev->flags)
			   || kthread_should_stop());
		spin_lock_irq(&conf->device_lock);
		conf->reshape_safe = mddev->reshape_position;
		spin_unlock_irq(&conf->device_lock);
		wake_up(&conf->wait_for_overlap);
		sysfs_notify(&mddev->kobj, NULL, "sync_completed");
	}
	return reshape_sectors;
}

/* FIXME go_faster isn't used */
static inline sector_t sync_request(mddev_t *mddev, sector_t sector_nr, int *skipped, int go_faster)
{
	raid5_conf_t *conf = (raid5_conf_t *) mddev->private;
	struct stripe_head *sh;
	sector_t max_sector = mddev->dev_sectors;
	int sync_blocks;
	int still_degraded = 0;
	int i;

	if (sector_nr >= max_sector) {
		/* just being told to finish up .. nothing much to do */
		unplug_slaves(mddev);

		if (test_bit(MD_RECOVERY_RESHAPE, &mddev->recovery)) {
			end_reshape(conf);
			return 0;
		}

		if (mddev->curr_resync < max_sector) /* aborted */
			bitmap_end_sync(mddev->bitmap, mddev->curr_resync,
					&sync_blocks, 1);
		else /* completed sync */
			conf->fullsync = 0;
		bitmap_close_sync(mddev->bitmap);

		return 0;
	}

	if (test_bit(MD_RECOVERY_RESHAPE, &mddev->recovery))
		return reshape_request(mddev, sector_nr, skipped);

	/* No need to check resync_max as we never do more than one
	 * stripe, and as resync_max will always be on a chunk boundary,
	 * if the check in md_do_sync didn't fire, there is no chance
	 * of overstepping resync_max here
	 */

	/* if there is too many failed drives and we are trying
	 * to resync, then assert that we are finished, because there is
	 * nothing we can do.
	 */
	if (mddev->degraded >= conf->max_degraded &&
	    test_bit(MD_RECOVERY_SYNC, &mddev->recovery)) {
		sector_t rv = mddev->dev_sectors - sector_nr;
		*skipped = 1;
		return rv;
	}
	if (!bitmap_start_sync(mddev->bitmap, sector_nr, &sync_blocks, 1) &&
	    !test_bit(MD_RECOVERY_REQUESTED, &mddev->recovery) &&
	    !conf->fullsync && sync_blocks >= STRIPE_SECTORS) {
		/* we can skip this block, and probably more */
		sync_blocks /= STRIPE_SECTORS;
		*skipped = 1;
		return sync_blocks * STRIPE_SECTORS; /* keep things rounded to whole stripes */
	}


	bitmap_cond_end_sync(mddev->bitmap, sector_nr);

	sh = get_active_stripe(conf, sector_nr, 0, 1, 0);
	if (sh == NULL) {
		sh = get_active_stripe(conf, sector_nr, 0, 0, 0);
		/* make sure we don't swamp the stripe cache if someone else
		 * is trying to get access
		 */
		schedule_timeout_uninterruptible(1);
	}
	/* Need to check if array will still be degraded after recovery/resync
	 * We don't need to check the 'failed' flag as when that gets set,
	 * recovery aborts.
	 */
	for (i = 0; i < conf->raid_disks; i++)
		if (conf->disks[i].rdev == NULL)
			still_degraded = 1;

	bitmap_start_sync(mddev->bitmap, sector_nr, &sync_blocks, still_degraded);

	spin_lock(&sh->lock);
	set_bit(STRIPE_SYNCING, &sh->state);
	clear_bit(STRIPE_INSYNC, &sh->state);
	spin_unlock(&sh->lock);

	/* wait for any blocked device to be handled */
	while(unlikely(!handle_stripe(sh, NULL)))
		;
	release_stripe(sh);

	return STRIPE_SECTORS;
}

static int  retry_aligned_read(raid5_conf_t *conf, struct bio *raid_bio)
{
	/* We may not be able to submit a whole bio at once as there
	 * may not be enough stripe_heads available.
	 * We cannot pre-allocate enough stripe_heads as we may need
	 * more than exist in the cache (if we allow ever large chunks).
	 * So we do one stripe head at a time and record in
	 * ->bi_hw_segments how many have been done.
	 *
	 * We *know* that this entire raid_bio is in one chunk, so
	 * it will be only one 'dd_idx' and only need one call to raid5_compute_sector.
	 */
	struct stripe_head *sh;
	int dd_idx;
	sector_t sector, logical_sector, last_sector;
	int scnt = 0;
	int remaining;
	int handled = 0;

	logical_sector = raid_bio->bi_sector & ~((sector_t)STRIPE_SECTORS-1);
	sector = raid5_compute_sector(conf, logical_sector,
				      0, &dd_idx, NULL);
	last_sector = raid_bio->bi_sector + (raid_bio->bi_size>>9);

	for (; logical_sector < last_sector;
	     logical_sector += STRIPE_SECTORS,
		     sector += STRIPE_SECTORS,
		     scnt++) {

		if (scnt < raid5_bi_hw_segments(raid_bio))
			/* already done this stripe */
			continue;

		sh = get_active_stripe(conf, sector, 0, 1, 0);

		if (!sh) {
			/* failed to get a stripe - must wait */
			raid5_set_bi_hw_segments(raid_bio, scnt);
			conf->retry_read_aligned = raid_bio;
			return handled;
		}

		set_bit(R5_ReadError, &sh->dev[dd_idx].flags);
		if (!add_stripe_bio(sh, raid_bio, dd_idx, 0)) {
			release_stripe(sh);
			raid5_set_bi_hw_segments(raid_bio, scnt);
			conf->retry_read_aligned = raid_bio;
			return handled;
		}

		handle_stripe(sh, NULL);
		release_stripe(sh);
		handled++;
	}
	spin_lock_irq(&conf->device_lock);
	remaining = raid5_dec_bi_phys_segments(raid_bio);
	spin_unlock_irq(&conf->device_lock);
	if (remaining == 0)
		bio_endio(raid_bio, 0);
	if (atomic_dec_and_test(&conf->active_aligned_reads))
		wake_up(&conf->wait_for_stripe);
	return handled;
}



/*
 * This is our raid5 kernel thread.
 *
 * We scan the hash table for stripes which can be handled now.
 * During the scan, completed stripes are saved for us by the interrupt
 * handler, so that they will not have to wait for our next wakeup.
 */
static void raid5d(mddev_t *mddev)
{
	struct stripe_head *sh;
	raid5_conf_t *conf = mddev->private;
	int handled;

	pr_debug("+++ raid5d active\n");

	md_check_recovery(mddev);

	handled = 0;
	spin_lock_irq(&conf->device_lock);
	while (1) {
		struct bio *bio;

		if (conf->seq_flush != conf->seq_write) {
			int seq = conf->seq_flush;
			spin_unlock_irq(&conf->device_lock);
			bitmap_unplug(mddev->bitmap);
			spin_lock_irq(&conf->device_lock);
			conf->seq_write = seq;
			activate_bit_delay(conf);
		}

		while ((bio = remove_bio_from_retry(conf))) {
			int ok;
			spin_unlock_irq(&conf->device_lock);
			ok = retry_aligned_read(conf, bio);
			spin_lock_irq(&conf->device_lock);
			if (!ok)
				break;
			handled++;
		}

		sh = __get_priority_stripe(conf);

		if (!sh)
			break;
		spin_unlock_irq(&conf->device_lock);
		
		handled++;
		handle_stripe(sh, conf->spare_page);
		release_stripe(sh);

		spin_lock_irq(&conf->device_lock);
	}
	pr_debug("%d stripes handled\n", handled);

	spin_unlock_irq(&conf->device_lock);

	async_tx_issue_pending_all();
	unplug_slaves(mddev);

	pr_debug("--- raid5d inactive\n");
}

static ssize_t
raid5_show_stripe_cache_size(mddev_t *mddev, char *page)
{
	raid5_conf_t *conf = mddev->private;
	if (conf)
		return sprintf(page, "%d\n", conf->max_nr_stripes);
	else
		return 0;
}

static ssize_t
raid5_store_stripe_cache_size(mddev_t *mddev, const char *page, size_t len)
{
	raid5_conf_t *conf = mddev->private;
	unsigned long new;
	int err;

	if (len >= PAGE_SIZE)
		return -EINVAL;
	if (!conf)
		return -ENODEV;

	if (strict_strtoul(page, 10, &new))
		return -EINVAL;
	if (new <= 16 || new > 32768)
		return -EINVAL;
	while (new < conf->max_nr_stripes) {
		if (drop_one_stripe(conf))
			conf->max_nr_stripes--;
		else
			break;
	}
	err = md_allow_write(mddev);
	if (err)
		return err;
	while (new > conf->max_nr_stripes) {
		if (grow_one_stripe(conf))
			conf->max_nr_stripes++;
		else break;
	}
	return len;
}

static struct md_sysfs_entry
raid5_stripecache_size = __ATTR(stripe_cache_size, S_IRUGO | S_IWUSR,
				raid5_show_stripe_cache_size,
				raid5_store_stripe_cache_size);

static ssize_t
raid5_show_preread_threshold(mddev_t *mddev, char *page)
{
	raid5_conf_t *conf = mddev->private;
	if (conf)
		return sprintf(page, "%d\n", conf->bypass_threshold);
	else
		return 0;
}

static ssize_t
raid5_store_preread_threshold(mddev_t *mddev, const char *page, size_t len)
{
	raid5_conf_t *conf = mddev->private;
	unsigned long new;
	if (len >= PAGE_SIZE)
		return -EINVAL;
	if (!conf)
		return -ENODEV;

	if (strict_strtoul(page, 10, &new))
		return -EINVAL;
	if (new > conf->max_nr_stripes)
		return -EINVAL;
	conf->bypass_threshold = new;
	return len;
}

static struct md_sysfs_entry
raid5_preread_bypass_threshold = __ATTR(preread_bypass_threshold,
					S_IRUGO | S_IWUSR,
					raid5_show_preread_threshold,
					raid5_store_preread_threshold);

static ssize_t
stripe_cache_active_show(mddev_t *mddev, char *page)
{
	raid5_conf_t *conf = mddev->private;
	if (conf)
		return sprintf(page, "%d\n", atomic_read(&conf->active_stripes));
	else
		return 0;
}

static struct md_sysfs_entry
raid5_stripecache_active = __ATTR_RO(stripe_cache_active);

static struct attribute *raid5_attrs[] =  {
	&raid5_stripecache_size.attr,
	&raid5_stripecache_active.attr,
	&raid5_preread_bypass_threshold.attr,
	NULL,
};
static struct attribute_group raid5_attrs_group = {
	.name = NULL,
	.attrs = raid5_attrs,
};

static sector_t
raid5_size(mddev_t *mddev, sector_t sectors, int raid_disks)
{
	raid5_conf_t *conf = mddev->private;

	if (!sectors)
		sectors = mddev->dev_sectors;
	if (!raid_disks) {
		/* size is defined by the smallest of previous and new size */
		if (conf->raid_disks < conf->previous_raid_disks)
			raid_disks = conf->raid_disks;
		else
			raid_disks = conf->previous_raid_disks;
	}

	sectors &= ~((sector_t)mddev->chunk_sectors - 1);
	sectors &= ~((sector_t)mddev->new_chunk_sectors - 1);
	return sectors * (raid_disks - conf->max_degraded);
}

static raid5_conf_t *setup_conf(mddev_t *mddev)
{
	raid5_conf_t *conf;
	int raid_disk, memory;
	mdk_rdev_t *rdev;
	struct disk_info *disk;

	if (mddev->new_level != 5
	    && mddev->new_level != 4
	    && mddev->new_level != 6) {
		printk(KERN_ERR "raid5: %s: raid level not set to 4/5/6 (%d)\n",
		       mdname(mddev), mddev->new_level);
		return ERR_PTR(-EIO);
	}
	if ((mddev->new_level == 5
	     && !algorithm_valid_raid5(mddev->new_layout)) ||
	    (mddev->new_level == 6
	     && !algorithm_valid_raid6(mddev->new_layout))) {
		printk(KERN_ERR "raid5: %s: layout %d not supported\n",
		       mdname(mddev), mddev->new_layout);
		return ERR_PTR(-EIO);
	}
	if (mddev->new_level == 6 && mddev->raid_disks < 4) {
		printk(KERN_ERR "raid6: not enough configured devices for %s (%d, minimum 4)\n",
		       mdname(mddev), mddev->raid_disks);
		return ERR_PTR(-EINVAL);
	}

	if (!mddev->new_chunk_sectors ||
	    (mddev->new_chunk_sectors << 9) % PAGE_SIZE ||
	    !is_power_of_2(mddev->new_chunk_sectors)) {
		printk(KERN_ERR "raid5: invalid chunk size %d for %s\n",
		       mddev->new_chunk_sectors << 9, mdname(mddev));
		return ERR_PTR(-EINVAL);
	}

	conf = kzalloc(sizeof(raid5_conf_t), GFP_KERNEL);
	if (conf == NULL)
		goto abort;

	conf->raid_disks = mddev->raid_disks;
	if (mddev->reshape_position == MaxSector)
		conf->previous_raid_disks = mddev->raid_disks;
	else
		conf->previous_raid_disks = mddev->raid_disks - mddev->delta_disks;

	conf->disks = kzalloc(conf->raid_disks * sizeof(struct disk_info),
			      GFP_KERNEL);
	if (!conf->disks)
		goto abort;

	conf->mddev = mddev;

	if ((conf->stripe_hashtbl = kzalloc(PAGE_SIZE, GFP_KERNEL)) == NULL)
		goto abort;

	if (mddev->new_level == 6) {
		conf->spare_page = alloc_page(GFP_KERNEL);
		if (!conf->spare_page)
			goto abort;
	}
	spin_lock_init(&conf->device_lock);
	init_waitqueue_head(&conf->wait_for_stripe);
	init_waitqueue_head(&conf->wait_for_overlap);
	INIT_LIST_HEAD(&conf->handle_list);
	INIT_LIST_HEAD(&conf->hold_list);
	INIT_LIST_HEAD(&conf->delayed_list);
	INIT_LIST_HEAD(&conf->bitmap_list);
	INIT_LIST_HEAD(&conf->inactive_list);
	atomic_set(&conf->active_stripes, 0);
	atomic_set(&conf->preread_active_stripes, 0);
	atomic_set(&conf->active_aligned_reads, 0);
	conf->bypass_threshold = BYPASS_THRESHOLD;

	pr_debug("raid5: run(%s) called.\n", mdname(mddev));

	list_for_each_entry(rdev, &mddev->disks, same_set) {
		raid_disk = rdev->raid_disk;
		if (raid_disk >= conf->raid_disks
		    || raid_disk < 0)
			continue;
		disk = conf->disks + raid_disk;

		disk->rdev = rdev;

		if (test_bit(In_sync, &rdev->flags)) {
			char b[BDEVNAME_SIZE];
			printk(KERN_INFO "raid5: device %s operational as raid"
				" disk %d\n", bdevname(rdev->bdev,b),
				raid_disk);
		} else
			/* Cannot rely on bitmap to complete recovery */
			conf->fullsync = 1;
	}

	conf->chunk_sectors = mddev->new_chunk_sectors;
	conf->level = mddev->new_level;
	if (conf->level == 6)
		conf->max_degraded = 2;
	else
		conf->max_degraded = 1;
	conf->algorithm = mddev->new_layout;
	conf->max_nr_stripes = NR_STRIPES;
	conf->reshape_progress = mddev->reshape_position;
	if (conf->reshape_progress != MaxSector) {
		conf->prev_chunk_sectors = mddev->chunk_sectors;
		conf->prev_algo = mddev->layout;
	}

	memory = conf->max_nr_stripes * (sizeof(struct stripe_head) +
		 conf->raid_disks * ((sizeof(struct bio) + PAGE_SIZE))) / 1024;
	if (grow_stripes(conf, conf->max_nr_stripes)) {
		printk(KERN_ERR
			"raid5: couldn't allocate %dkB for buffers\n", memory);
		goto abort;
	} else
		printk(KERN_INFO "raid5: allocated %dkB for %s\n",
			memory, mdname(mddev));

	conf->thread = md_register_thread(raid5d, mddev, "%s_raid5");
	if (!conf->thread) {
		printk(KERN_ERR
		       "raid5: couldn't allocate thread for %s\n",
		       mdname(mddev));
		goto abort;
	}

	return conf;

 abort:
	if (conf) {
		shrink_stripes(conf);
		safe_put_page(conf->spare_page);
		kfree(conf->disks);
		kfree(conf->stripe_hashtbl);
		kfree(conf);
		return ERR_PTR(-EIO);
	} else
		return ERR_PTR(-ENOMEM);
}

static int run(mddev_t *mddev)
{
	raid5_conf_t *conf;
	int working_disks = 0, chunk_size;
	mdk_rdev_t *rdev;

	if (mddev->recovery_cp != MaxSector)
		printk(KERN_NOTICE "raid5: %s is not clean"
		       " -- starting background reconstruction\n",
		       mdname(mddev));
	if (mddev->reshape_position != MaxSector) {
		/* Check that we can continue the reshape.
		 * Currently only disks can change, it must
		 * increase, and we must be past the point where
		 * a stripe over-writes itself
		 */
		sector_t here_new, here_old;
		int old_disks;
		int max_degraded = (mddev->level == 6 ? 2 : 1);

		if (mddev->new_level != mddev->level) {
			printk(KERN_ERR "raid5: %s: unsupported reshape "
			       "required - aborting.\n",
			       mdname(mddev));
			return -EINVAL;
		}
		old_disks = mddev->raid_disks - mddev->delta_disks;
		/* reshape_position must be on a new-stripe boundary, and one
		 * further up in new geometry must map after here in old
		 * geometry.
		 */
		here_new = mddev->reshape_position;
		if (sector_div(here_new, mddev->new_chunk_sectors *
			       (mddev->raid_disks - max_degraded))) {
			printk(KERN_ERR "raid5: reshape_position not "
			       "on a stripe boundary\n");
			return -EINVAL;
		}
		/* here_new is the stripe we will write to */
		here_old = mddev->reshape_position;
		sector_div(here_old, mddev->chunk_sectors *
			   (old_disks-max_degraded));
		/* here_old is the first stripe that we might need to read
		 * from */
		if (here_new >= here_old) {
			/* Reading from the same stripe as writing to - bad */
			printk(KERN_ERR "raid5: reshape_position too early for "
			       "auto-recovery - aborting.\n");
			return -EINVAL;
		}
		printk(KERN_INFO "raid5: reshape will continue\n");
		/* OK, we should be able to continue; */
	} else {
		BUG_ON(mddev->level != mddev->new_level);
		BUG_ON(mddev->layout != mddev->new_layout);
		BUG_ON(mddev->chunk_sectors != mddev->new_chunk_sectors);
		BUG_ON(mddev->delta_disks != 0);
	}

	if (mddev->private == NULL)
		conf = setup_conf(mddev);
	else
		conf = mddev->private;

	if (IS_ERR(conf))
		return PTR_ERR(conf);

	mddev->thread = conf->thread;
	conf->thread = NULL;
	mddev->private = conf;

	/*
	 * 0 for a fully functional array, 1 or 2 for a degraded array.
	 */
	list_for_each_entry(rdev, &mddev->disks, same_set)
		if (rdev->raid_disk >= 0 &&
		    test_bit(In_sync, &rdev->flags))
			working_disks++;

	mddev->degraded = conf->raid_disks - working_disks;

	if (mddev->degraded > conf->max_degraded) {
		printk(KERN_ERR "raid5: not enough operational devices for %s"
			" (%d/%d failed)\n",
			mdname(mddev), mddev->degraded, conf->raid_disks);
		goto abort;
	}

	/* device size must be a multiple of chunk size */
	mddev->dev_sectors &= ~(mddev->chunk_sectors - 1);
	mddev->resync_max_sectors = mddev->dev_sectors;

	if (mddev->degraded > 0 &&
	    mddev->recovery_cp != MaxSector) {
		if (mddev->ok_start_degraded)
			printk(KERN_WARNING
			       "raid5: starting dirty degraded array: %s"
			       "- data corruption possible.\n",
			       mdname(mddev));
		else {
			printk(KERN_ERR
			       "raid5: cannot start dirty degraded array for %s\n",
			       mdname(mddev));
			goto abort;
		}
	}

	if (mddev->degraded == 0)
		printk("raid5: raid level %d set %s active with %d out of %d"
		       " devices, algorithm %d\n", conf->level, mdname(mddev),
		       mddev->raid_disks-mddev->degraded, mddev->raid_disks,
		       mddev->new_layout);
	else
		printk(KERN_ALERT "raid5: raid level %d set %s active with %d"
			" out of %d devices, algorithm %d\n", conf->level,
			mdname(mddev), mddev->raid_disks - mddev->degraded,
			mddev->raid_disks, mddev->new_layout);

	print_raid5_conf(conf);

	if (conf->reshape_progress != MaxSector) {
		printk("...ok start reshape thread\n");
		conf->reshape_safe = conf->reshape_progress;
		atomic_set(&conf->reshape_stripes, 0);
		clear_bit(MD_RECOVERY_SYNC, &mddev->recovery);
		clear_bit(MD_RECOVERY_CHECK, &mddev->recovery);
		set_bit(MD_RECOVERY_RESHAPE, &mddev->recovery);
		set_bit(MD_RECOVERY_RUNNING, &mddev->recovery);
		mddev->sync_thread = md_register_thread(md_do_sync, mddev,
							"%s_reshape");
	}

	/* read-ahead size must cover two whole stripes, which is
	 * 2 * (datadisks) * chunksize where 'n' is the number of raid devices
	 */
	{
		int data_disks = conf->previous_raid_disks - conf->max_degraded;
		int stripe = data_disks *
			((mddev->chunk_sectors << 9) / PAGE_SIZE);
		if (mddev->queue->backing_dev_info.ra_pages < 2 * stripe)
			mddev->queue->backing_dev_info.ra_pages = 2 * stripe;
	}

	/* Ok, everything is just fine now */
	if (sysfs_create_group(&mddev->kobj, &raid5_attrs_group))
		printk(KERN_WARNING
		       "raid5: failed to create sysfs attributes for %s\n",
		       mdname(mddev));

	mddev->queue->queue_lock = &conf->device_lock;

	mddev->queue->unplug_fn = raid5_unplug_device;
	mddev->queue->backing_dev_info.congested_data = mddev;
	mddev->queue->backing_dev_info.congested_fn = raid5_congested;

	md_set_array_sectors(mddev, raid5_size(mddev, 0, 0));

	blk_queue_merge_bvec(mddev->queue, raid5_mergeable_bvec);
	chunk_size = mddev->chunk_sectors << 9;
	blk_queue_io_min(mddev->queue, chunk_size);
	blk_queue_io_opt(mddev->queue, chunk_size *
			 (conf->raid_disks - conf->max_degraded));

	list_for_each_entry(rdev, &mddev->disks, same_set)
		disk_stack_limits(mddev->gendisk, rdev->bdev,
				  rdev->data_offset << 9);

	return 0;
abort:
	md_unregister_thread(mddev->thread);
	mddev->thread = NULL;
	if (conf) {
		shrink_stripes(conf);
		print_raid5_conf(conf);
		safe_put_page(conf->spare_page);
		kfree(conf->disks);
		kfree(conf->stripe_hashtbl);
		kfree(conf);
	}
	mddev->private = NULL;
	printk(KERN_ALERT "raid5: failed to run raid set %s\n", mdname(mddev));
	return -EIO;
}



static int stop(mddev_t *mddev)
{
	raid5_conf_t *conf = (raid5_conf_t *) mddev->private;

	md_unregister_thread(mddev->thread);
	mddev->thread = NULL;
	shrink_stripes(conf);
	kfree(conf->stripe_hashtbl);
	mddev->queue->backing_dev_info.congested_fn = NULL;
	blk_sync_queue(mddev->queue); /* the unplug fn references 'conf'*/
	sysfs_remove_group(&mddev->kobj, &raid5_attrs_group);
	kfree(conf->disks);
	kfree(conf);
	mddev->private = NULL;
	return 0;
}

#ifdef DEBUG
static void print_sh(struct seq_file *seq, struct stripe_head *sh)
{
	int i;

	seq_printf(seq, "sh %llu, pd_idx %d, state %ld.\n",
		   (unsigned long long)sh->sector, sh->pd_idx, sh->state);
	seq_printf(seq, "sh %llu,  count %d.\n",
		   (unsigned long long)sh->sector, atomic_read(&sh->count));
	seq_printf(seq, "sh %llu, ", (unsigned long long)sh->sector);
	for (i = 0; i < sh->disks; i++) {
		seq_printf(seq, "(cache%d: %p %ld) ",
			   i, sh->dev[i].page, sh->dev[i].flags);
	}
	seq_printf(seq, "\n");
}

static void printall(struct seq_file *seq, raid5_conf_t *conf)
{
	struct stripe_head *sh;
	struct hlist_node *hn;
	int i;

	spin_lock_irq(&conf->device_lock);
	for (i = 0; i < NR_HASH; i++) {
		hlist_for_each_entry(sh, hn, &conf->stripe_hashtbl[i], hash) {
			if (sh->raid_conf != conf)
				continue;
			print_sh(seq, sh);
		}
	}
	spin_unlock_irq(&conf->device_lock);
}
#endif

static void status(struct seq_file *seq, mddev_t *mddev)
{
	raid5_conf_t *conf = (raid5_conf_t *) mddev->private;
	int i;

	seq_printf(seq, " level %d, %dk chunk, algorithm %d", mddev->level,
		mddev->chunk_sectors / 2, mddev->layout);
	seq_printf (seq, " [%d/%d] [", conf->raid_disks, conf->raid_disks - mddev->degraded);
	for (i = 0; i < conf->raid_disks; i++)
		seq_printf (seq, "%s",
			       conf->disks[i].rdev &&
			       test_bit(In_sync, &conf->disks[i].rdev->flags) ? "U" : "_");
	seq_printf (seq, "]");
#ifdef DEBUG
	seq_printf (seq, "\n");
	printall(seq, conf);
#endif
}

static void print_raid5_conf (raid5_conf_t *conf)
{
	int i;
	struct disk_info *tmp;

	printk("RAID5 conf printout:\n");
	if (!conf) {
		printk("(conf==NULL)\n");
		return;
	}
	printk(" --- rd:%d wd:%d\n", conf->raid_disks,
		 conf->raid_disks - conf->mddev->degraded);

	for (i = 0; i < conf->raid_disks; i++) {
		char b[BDEVNAME_SIZE];
		tmp = conf->disks + i;
		if (tmp->rdev)
		printk(" disk %d, o:%d, dev:%s\n",
			i, !test_bit(Faulty, &tmp->rdev->flags),
			bdevname(tmp->rdev->bdev,b));
	}
}

static int raid5_spare_active(mddev_t *mddev)
{
	int i;
	raid5_conf_t *conf = mddev->private;
	struct disk_info *tmp;

	for (i = 0; i < conf->raid_disks; i++) {
		tmp = conf->disks + i;
		if (tmp->rdev
		    && !test_bit(Faulty, &tmp->rdev->flags)
		    && !test_and_set_bit(In_sync, &tmp->rdev->flags)) {
			unsigned long flags;
			spin_lock_irqsave(&conf->device_lock, flags);
			mddev->degraded--;
			spin_unlock_irqrestore(&conf->device_lock, flags);
		}
	}
	print_raid5_conf(conf);
	return 0;
}

static int raid5_remove_disk(mddev_t *mddev, int number)
{
	raid5_conf_t *conf = mddev->private;
	int err = 0;
	mdk_rdev_t *rdev;
	struct disk_info *p = conf->disks + number;

	print_raid5_conf(conf);
	rdev = p->rdev;
	if (rdev) {
		if (number >= conf->raid_disks &&
		    conf->reshape_progress == MaxSector)
			clear_bit(In_sync, &rdev->flags);

		if (test_bit(In_sync, &rdev->flags) ||
		    atomic_read(&rdev->nr_pending)) {
			err = -EBUSY;
			goto abort;
		}
		/* Only remove non-faulty devices if recovery
		 * isn't possible.
		 */
		if (!test_bit(Faulty, &rdev->flags) &&
		    mddev->degraded <= conf->max_degraded &&
		    number < conf->raid_disks) {
			err = -EBUSY;
			goto abort;
		}
		p->rdev = NULL;
		synchronize_rcu();
		if (atomic_read(&rdev->nr_pending)) {
			/* lost the race, try later */
			err = -EBUSY;
			p->rdev = rdev;
		}
	}
abort:

	print_raid5_conf(conf);
	return err;
}

static int raid5_add_disk(mddev_t *mddev, mdk_rdev_t *rdev)
{
	raid5_conf_t *conf = mddev->private;
	int err = -EEXIST;
	int disk;
	struct disk_info *p;
	int first = 0;
	int last = conf->raid_disks - 1;

	if (mddev->degraded > conf->max_degraded)
		/* no point adding a device */
		return -EINVAL;

	if (rdev->raid_disk >= 0)
		first = last = rdev->raid_disk;

	/*
	 * find the disk ... but prefer rdev->saved_raid_disk
	 * if possible.
	 */
	if (rdev->saved_raid_disk >= 0 &&
	    rdev->saved_raid_disk >= first &&
	    conf->disks[rdev->saved_raid_disk].rdev == NULL)
		disk = rdev->saved_raid_disk;
	else
		disk = first;
	for ( ; disk <= last ; disk++)
		if ((p=conf->disks + disk)->rdev == NULL) {
			clear_bit(In_sync, &rdev->flags);
			rdev->raid_disk = disk;
			err = 0;
			if (rdev->saved_raid_disk != disk)
				conf->fullsync = 1;
			rcu_assign_pointer(p->rdev, rdev);
			break;
		}
	print_raid5_conf(conf);
	return err;
}

static int raid5_resize(mddev_t *mddev, sector_t sectors)
{
	/* no resync is happening, and there is enough space
	 * on all devices, so we can resize.
	 * We need to make sure resync covers any new space.
	 * If the array is shrinking we should possibly wait until
	 * any io in the removed space completes, but it hardly seems
	 * worth it.
	 */
	sectors &= ~((sector_t)mddev->chunk_sectors - 1);
	md_set_array_sectors(mddev, raid5_size(mddev, sectors,
					       mddev->raid_disks));
	if (mddev->array_sectors >
	    raid5_size(mddev, sectors, mddev->raid_disks))
		return -EINVAL;
	set_capacity(mddev->gendisk, mddev->array_sectors);
	mddev->changed = 1;
	if (sectors > mddev->dev_sectors && mddev->recovery_cp == MaxSector) {
		mddev->recovery_cp = mddev->dev_sectors;
		set_bit(MD_RECOVERY_NEEDED, &mddev->recovery);
	}
	mddev->dev_sectors = sectors;
	mddev->resync_max_sectors = sectors;
	return 0;
}

static int check_stripe_cache(mddev_t *mddev)
{
	/* Can only proceed if there are plenty of stripe_heads.
	 * We need a minimum of one full stripe,, and for sensible progress
	 * it is best to have about 4 times that.
	 * If we require 4 times, then the default 256 4K stripe_heads will
	 * allow for chunk sizes up to 256K, which is probably OK.
	 * If the chunk size is greater, user-space should request more
	 * stripe_heads first.
	 */
	raid5_conf_t *conf = mddev->private;
	if (((mddev->chunk_sectors << 9) / STRIPE_SIZE) * 4
	    > conf->max_nr_stripes ||
	    ((mddev->new_chunk_sectors << 9) / STRIPE_SIZE) * 4
	    > conf->max_nr_stripes) {
		printk(KERN_WARNING "raid5: reshape: not enough stripes.  Needed %lu\n",
		       ((max(mddev->chunk_sectors, mddev->new_chunk_sectors) << 9)
			/ STRIPE_SIZE)*4);
		return 0;
	}
	return 1;
}

static int check_reshape(mddev_t *mddev)
{
	raid5_conf_t *conf = mddev->private;

	if (mddev->delta_disks == 0 &&
	    mddev->new_layout == mddev->layout &&
	    mddev->new_chunk_sectors == mddev->chunk_sectors)
		return 0; /* nothing to do */
	if (mddev->bitmap)
		/* Cannot grow a bitmap yet */
		return -EBUSY;
	if (mddev->degraded > conf->max_degraded)
		return -EINVAL;
	if (mddev->delta_disks < 0) {
		/* We might be able to shrink, but the devices must
		 * be made bigger first.
		 * For raid6, 4 is the minimum size.
		 * Otherwise 2 is the minimum
		 */
		int min = 2;
		if (mddev->level == 6)
			min = 4;
		if (mddev->raid_disks + mddev->delta_disks < min)
			return -EINVAL;
	}

	if (!check_stripe_cache(mddev))
		return -ENOSPC;

	return resize_stripes(conf, conf->raid_disks + mddev->delta_disks);
}

static int raid5_start_reshape(mddev_t *mddev)
{
	raid5_conf_t *conf = mddev->private;
	mdk_rdev_t *rdev;
	int spares = 0;
	int added_devices = 0;
	unsigned long flags;

	if (test_bit(MD_RECOVERY_RUNNING, &mddev->recovery))
		return -EBUSY;

	if (!check_stripe_cache(mddev))
		return -ENOSPC;

	list_for_each_entry(rdev, &mddev->disks, same_set)
		if (rdev->raid_disk < 0 &&
		    !test_bit(Faulty, &rdev->flags))
			spares++;

	if (spares - mddev->degraded < mddev->delta_disks - conf->max_degraded)
		/* Not enough devices even to make a degraded array
		 * of that size
		 */
		return -EINVAL;

	/* Refuse to reduce size of the array.  Any reductions in
	 * array size must be through explicit setting of array_size
	 * attribute.
	 */
	if (raid5_size(mddev, 0, conf->raid_disks + mddev->delta_disks)
	    < mddev->array_sectors) {
		printk(KERN_ERR "md: %s: array size must be reduced "
		       "before number of disks\n", mdname(mddev));
		return -EINVAL;
	}

	atomic_set(&conf->reshape_stripes, 0);
	spin_lock_irq(&conf->device_lock);
	conf->previous_raid_disks = conf->raid_disks;
	conf->raid_disks += mddev->delta_disks;
	conf->prev_chunk_sectors = conf->chunk_sectors;
	conf->chunk_sectors = mddev->new_chunk_sectors;
	conf->prev_algo = conf->algorithm;
	conf->algorithm = mddev->new_layout;
	if (mddev->delta_disks < 0)
		conf->reshape_progress = raid5_size(mddev, 0, 0);
	else
		conf->reshape_progress = 0;
	conf->reshape_safe = conf->reshape_progress;
	conf->generation++;
	spin_unlock_irq(&conf->device_lock);

	/* Add some new drives, as many as will fit.
	 * We know there are enough to make the newly sized array work.
	 */
	list_for_each_entry(rdev, &mddev->disks, same_set)
		if (rdev->raid_disk < 0 &&
		    !test_bit(Faulty, &rdev->flags)) {
			if (raid5_add_disk(mddev, rdev) == 0) {
				char nm[20];
				set_bit(In_sync, &rdev->flags);
				added_devices++;
				rdev->recovery_offset = 0;
				sprintf(nm, "rd%d", rdev->raid_disk);
				if (sysfs_create_link(&mddev->kobj,
						      &rdev->kobj, nm))
					printk(KERN_WARNING
					       "raid5: failed to create "
					       " link %s for %s\n",
					       nm, mdname(mddev));
			} else
				break;
		}

	if (mddev->delta_disks > 0) {
		spin_lock_irqsave(&conf->device_lock, flags);
		mddev->degraded = (conf->raid_disks - conf->previous_raid_disks)
			- added_devices;
		spin_unlock_irqrestore(&conf->device_lock, flags);
	}
	mddev->raid_disks = conf->raid_disks;
	mddev->reshape_position = 0;
	set_bit(MD_CHANGE_DEVS, &mddev->flags);

	clear_bit(MD_RECOVERY_SYNC, &mddev->recovery);
	clear_bit(MD_RECOVERY_CHECK, &mddev->recovery);
	set_bit(MD_RECOVERY_RESHAPE, &mddev->recovery);
	set_bit(MD_RECOVERY_RUNNING, &mddev->recovery);
	mddev->sync_thread = md_register_thread(md_do_sync, mddev,
						"%s_reshape");
	if (!mddev->sync_thread) {
		mddev->recovery = 0;
		spin_lock_irq(&conf->device_lock);
		mddev->raid_disks = conf->raid_disks = conf->previous_raid_disks;
		conf->reshape_progress = MaxSector;
		spin_unlock_irq(&conf->device_lock);
		return -EAGAIN;
	}
	conf->reshape_checkpoint = jiffies;
	md_wakeup_thread(mddev->sync_thread);
	md_new_event(mddev);
	return 0;
}

/* This is called from the reshape thread and should make any
 * changes needed in 'conf'
 */
static void end_reshape(raid5_conf_t *conf)
{

	if (!test_bit(MD_RECOVERY_INTR, &conf->mddev->recovery)) {

		spin_lock_irq(&conf->device_lock);
		conf->previous_raid_disks = conf->raid_disks;
		conf->reshape_progress = MaxSector;
		spin_unlock_irq(&conf->device_lock);
		wake_up(&conf->wait_for_overlap);

		/* read-ahead size must cover two whole stripes, which is
		 * 2 * (datadisks) * chunksize where 'n' is the number of raid devices
		 */
		{
			int data_disks = conf->raid_disks - conf->max_degraded;
			int stripe = data_disks * ((conf->chunk_sectors << 9)
						   / PAGE_SIZE);
			if (conf->mddev->queue->backing_dev_info.ra_pages < 2 * stripe)
				conf->mddev->queue->backing_dev_info.ra_pages = 2 * stripe;
		}
	}
}

/* This is called from the raid5d thread with mddev_lock held.
 * It makes config changes to the device.
 */
static void raid5_finish_reshape(mddev_t *mddev)
{
	struct block_device *bdev;
	raid5_conf_t *conf = mddev->private;

	if (!test_bit(MD_RECOVERY_INTR, &mddev->recovery)) {

		if (mddev->delta_disks > 0) {
			md_set_array_sectors(mddev, raid5_size(mddev, 0, 0));
			set_capacity(mddev->gendisk, mddev->array_sectors);
			mddev->changed = 1;

			bdev = bdget_disk(mddev->gendisk, 0);
			if (bdev) {
				mutex_lock(&bdev->bd_inode->i_mutex);
				i_size_write(bdev->bd_inode,
					     (loff_t)mddev->array_sectors << 9);
				mutex_unlock(&bdev->bd_inode->i_mutex);
				bdput(bdev);
			}
		} else {
			int d;
			mddev->degraded = conf->raid_disks;
			for (d = 0; d < conf->raid_disks ; d++)
				if (conf->disks[d].rdev &&
				    test_bit(In_sync,
					     &conf->disks[d].rdev->flags))
					mddev->degraded--;
			for (d = conf->raid_disks ;
			     d < conf->raid_disks - mddev->delta_disks;
			     d++)
				raid5_remove_disk(mddev, d);
		}
		mddev->layout = conf->algorithm;
		mddev->chunk_sectors = conf->chunk_sectors;
		mddev->reshape_position = MaxSector;
		mddev->delta_disks = 0;
	}
}

static void raid5_quiesce(mddev_t *mddev, int state)
{
	raid5_conf_t *conf = mddev->private;

	switch(state) {
	case 2: /* resume for a suspend */
		wake_up(&conf->wait_for_overlap);
		break;

	case 1: /* stop all writes */
		spin_lock_irq(&conf->device_lock);
		conf->quiesce = 1;
		wait_event_lock_irq(conf->wait_for_stripe,
				    atomic_read(&conf->active_stripes) == 0 &&
				    atomic_read(&conf->active_aligned_reads) == 0,
				    conf->device_lock, /* nothing */);
		spin_unlock_irq(&conf->device_lock);
		break;

	case 0: /* re-enable writes */
		spin_lock_irq(&conf->device_lock);
		conf->quiesce = 0;
		wake_up(&conf->wait_for_stripe);
		wake_up(&conf->wait_for_overlap);
		spin_unlock_irq(&conf->device_lock);
		break;
	}
}


static void *raid5_takeover_raid1(mddev_t *mddev)
{
	int chunksect;

	if (mddev->raid_disks != 2 ||
	    mddev->degraded > 1)
		return ERR_PTR(-EINVAL);

	/* Should check if there are write-behind devices? */

	chunksect = 64*2; /* 64K by default */

	/* The array must be an exact multiple of chunksize */
	while (chunksect && (mddev->array_sectors & (chunksect-1)))
		chunksect >>= 1;

	if ((chunksect<<9) < STRIPE_SIZE)
		/* array size does not allow a suitable chunk size */
		return ERR_PTR(-EINVAL);

	mddev->new_level = 5;
	mddev->new_layout = ALGORITHM_LEFT_SYMMETRIC;
	mddev->new_chunk_sectors = chunksect;

	return setup_conf(mddev);
}

static void *raid5_takeover_raid6(mddev_t *mddev)
{
	int new_layout;

	switch (mddev->layout) {
	case ALGORITHM_LEFT_ASYMMETRIC_6:
		new_layout = ALGORITHM_LEFT_ASYMMETRIC;
		break;
	case ALGORITHM_RIGHT_ASYMMETRIC_6:
		new_layout = ALGORITHM_RIGHT_ASYMMETRIC;
		break;
	case ALGORITHM_LEFT_SYMMETRIC_6:
		new_layout = ALGORITHM_LEFT_SYMMETRIC;
		break;
	case ALGORITHM_RIGHT_SYMMETRIC_6:
		new_layout = ALGORITHM_RIGHT_SYMMETRIC;
		break;
	case ALGORITHM_PARITY_0_6:
		new_layout = ALGORITHM_PARITY_0;
		break;
	case ALGORITHM_PARITY_N:
		new_layout = ALGORITHM_PARITY_N;
		break;
	default:
		return ERR_PTR(-EINVAL);
	}
	mddev->new_level = 5;
	mddev->new_layout = new_layout;
	mddev->delta_disks = -1;
	mddev->raid_disks -= 1;
	return setup_conf(mddev);
}


static int raid5_check_reshape(mddev_t *mddev)
{
	/* For a 2-drive array, the layout and chunk size can be changed
	 * immediately as not restriping is needed.
	 * For larger arrays we record the new value - after validation
	 * to be used by a reshape pass.
	 */
	raid5_conf_t *conf = mddev->private;
	int new_chunk = mddev->new_chunk_sectors;

	if (mddev->new_layout >= 0 && !algorithm_valid_raid5(mddev->new_layout))
		return -EINVAL;
	if (new_chunk > 0) {
		if (!is_power_of_2(new_chunk))
			return -EINVAL;
		if (new_chunk < (PAGE_SIZE>>9))
			return -EINVAL;
		if (mddev->array_sectors & (new_chunk-1))
			/* not factor of array size */
			return -EINVAL;
	}

	/* They look valid */

	if (mddev->raid_disks == 2) {
		/* can make the change immediately */
		if (mddev->new_layout >= 0) {
			conf->algorithm = mddev->new_layout;
			mddev->layout = mddev->new_layout;
		}
		if (new_chunk > 0) {
			conf->chunk_sectors = new_chunk ;
			mddev->chunk_sectors = new_chunk;
		}
		set_bit(MD_CHANGE_DEVS, &mddev->flags);
		md_wakeup_thread(mddev->thread);
	}
	return check_reshape(mddev);
}

static int raid6_check_reshape(mddev_t *mddev)
{
	int new_chunk = mddev->new_chunk_sectors;

	if (mddev->new_layout >= 0 && !algorithm_valid_raid6(mddev->new_layout))
		return -EINVAL;
	if (new_chunk > 0) {
		if (!is_power_of_2(new_chunk))
			return -EINVAL;
		if (new_chunk < (PAGE_SIZE >> 9))
			return -EINVAL;
		if (mddev->array_sectors & (new_chunk-1))
			/* not factor of array size */
			return -EINVAL;
	}

	/* They look valid */
	return check_reshape(mddev);
}

static void *raid5_takeover(mddev_t *mddev)
{
	/* raid5 can take over:
	 *  raid0 - if all devices are the same - make it a raid4 layout
	 *  raid1 - if there are two drives.  We need to know the chunk size
	 *  raid4 - trivial - just use a raid4 layout.
	 *  raid6 - Providing it is a *_6 layout
	 */

	if (mddev->level == 1)
		return raid5_takeover_raid1(mddev);
	if (mddev->level == 4) {
		mddev->new_layout = ALGORITHM_PARITY_N;
		mddev->new_level = 5;
		return setup_conf(mddev);
	}
	if (mddev->level == 6)
		return raid5_takeover_raid6(mddev);

	return ERR_PTR(-EINVAL);
}


static struct mdk_personality raid5_personality;

static void *raid6_takeover(mddev_t *mddev)
{
	/* Currently can only take over a raid5.  We map the
	 * personality to an equivalent raid6 personality
	 * with the Q block at the end.
	 */
	int new_layout;

	if (mddev->pers != &raid5_personality)
		return ERR_PTR(-EINVAL);
	if (mddev->degraded > 1)
		return ERR_PTR(-EINVAL);
	if (mddev->raid_disks > 253)
		return ERR_PTR(-EINVAL);
	if (mddev->raid_disks < 3)
		return ERR_PTR(-EINVAL);

	switch (mddev->layout) {
	case ALGORITHM_LEFT_ASYMMETRIC:
		new_layout = ALGORITHM_LEFT_ASYMMETRIC_6;
		break;
	case ALGORITHM_RIGHT_ASYMMETRIC:
		new_layout = ALGORITHM_RIGHT_ASYMMETRIC_6;
		break;
	case ALGORITHM_LEFT_SYMMETRIC:
		new_layout = ALGORITHM_LEFT_SYMMETRIC_6;
		break;
	case ALGORITHM_RIGHT_SYMMETRIC:
		new_layout = ALGORITHM_RIGHT_SYMMETRIC_6;
		break;
	case ALGORITHM_PARITY_0:
		new_layout = ALGORITHM_PARITY_0_6;
		break;
	case ALGORITHM_PARITY_N:
		new_layout = ALGORITHM_PARITY_N;
		break;
	default:
		return ERR_PTR(-EINVAL);
	}
	mddev->new_level = 6;
	mddev->new_layout = new_layout;
	mddev->delta_disks = 1;
	mddev->raid_disks += 1;
	return setup_conf(mddev);
}


static struct mdk_personality raid6_personality =
{
	.name		= "raid6",
	.level		= 6,
	.owner		= THIS_MODULE,
	.make_request	= make_request,
	.run		= run,
	.stop		= stop,
	.status		= status,
	.error_handler	= error,
	.hot_add_disk	= raid5_add_disk,
	.hot_remove_disk= raid5_remove_disk,
	.spare_active	= raid5_spare_active,
	.sync_request	= sync_request,
	.resize		= raid5_resize,
	.size		= raid5_size,
	.check_reshape	= raid6_check_reshape,
	.start_reshape  = raid5_start_reshape,
	.finish_reshape = raid5_finish_reshape,
	.quiesce	= raid5_quiesce,
	.takeover	= raid6_takeover,
};
static struct mdk_personality raid5_personality =
{
	.name		= "raid5",
	.level		= 5,
	.owner		= THIS_MODULE,
	.make_request	= make_request,
	.run		= run,
	.stop		= stop,
	.status		= status,
	.error_handler	= error,
	.hot_add_disk	= raid5_add_disk,
	.hot_remove_disk= raid5_remove_disk,
	.spare_active	= raid5_spare_active,
	.sync_request	= sync_request,
	.resize		= raid5_resize,
	.size		= raid5_size,
	.check_reshape	= raid5_check_reshape,
	.start_reshape  = raid5_start_reshape,
	.finish_reshape = raid5_finish_reshape,
	.quiesce	= raid5_quiesce,
	.takeover	= raid5_takeover,
};

static struct mdk_personality raid4_personality =
{
	.name		= "raid4",
	.level		= 4,
	.owner		= THIS_MODULE,
	.make_request	= make_request,
	.run		= run,
	.stop		= stop,
	.status		= status,
	.error_handler	= error,
	.hot_add_disk	= raid5_add_disk,
	.hot_remove_disk= raid5_remove_disk,
	.spare_active	= raid5_spare_active,
	.sync_request	= sync_request,
	.resize		= raid5_resize,
	.size		= raid5_size,
	.check_reshape	= raid5_check_reshape,
	.start_reshape  = raid5_start_reshape,
	.finish_reshape = raid5_finish_reshape,
	.quiesce	= raid5_quiesce,
};

static int __init raid5_init(void)
{
	register_md_personality(&raid6_personality);
	register_md_personality(&raid5_personality);
	register_md_personality(&raid4_personality);
	return 0;
}

static void raid5_exit(void)
{
	unregister_md_personality(&raid6_personality);
	unregister_md_personality(&raid5_personality);
	unregister_md_personality(&raid4_personality);
}

module_init(raid5_init);
module_exit(raid5_exit);
MODULE_LICENSE("GPL");
MODULE_ALIAS("md-personality-4"); /* RAID5 */
MODULE_ALIAS("md-raid5");
MODULE_ALIAS("md-raid4");
MODULE_ALIAS("md-level-5");
MODULE_ALIAS("md-level-4");
MODULE_ALIAS("md-personality-8"); /* RAID6 */
MODULE_ALIAS("md-raid6");
MODULE_ALIAS("md-level-6");

/* This used to be two separate modules, they were: */
MODULE_ALIAS("raid5");
MODULE_ALIAS("raid6");<|MERGE_RESOLUTION|>--- conflicted
+++ resolved
@@ -3699,13 +3699,7 @@
 					goto retry;
 				}
 			}
-<<<<<<< HEAD
-			/* FIXME what if we get a false positive because these
-			 * are being updated.
-			 */
-=======
-
->>>>>>> 56d1ed69
+
 			if (bio_data_dir(bi) == WRITE &&
 			    logical_sector >= mddev->suspend_lo &&
 			    logical_sector < mddev->suspend_hi) {
