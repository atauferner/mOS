/*
   md.c : Multiple Devices driver for Linux
	  Copyright (C) 1998, 1999, 2000 Ingo Molnar

     completely rewritten, based on the MD driver code from Marc Zyngier

   Changes:

   - RAID-1/RAID-5 extensions by Miguel de Icaza, Gadi Oxman, Ingo Molnar
   - RAID-6 extensions by H. Peter Anvin <hpa@zytor.com>
   - boot support for linear and striped mode by Harald Hoyer <HarryH@Royal.Net>
   - kerneld support by Boris Tobotras <boris@xtalk.msk.su>
   - kmod support by: Cyrus Durgin
   - RAID0 bugfixes: Mark Anthony Lisher <markal@iname.com>
   - Devfs support by Richard Gooch <rgooch@atnf.csiro.au>

   - lots of fixes and improvements to the RAID1/RAID5 and generic
     RAID code (such as request based resynchronization):

     Neil Brown <neilb@cse.unsw.edu.au>.

   - persistent bitmap code
     Copyright (C) 2003-2004, Paul Clements, SteelEye Technology, Inc.

   This program is free software; you can redistribute it and/or modify
   it under the terms of the GNU General Public License as published by
   the Free Software Foundation; either version 2, or (at your option)
   any later version.

   You should have received a copy of the GNU General Public License
   (for example /usr/src/linux/COPYING); if not, write to the Free
   Software Foundation, Inc., 675 Mass Ave, Cambridge, MA 02139, USA.
*/

#include <linux/kthread.h>
#include <linux/blkdev.h>
#include <linux/sysctl.h>
#include <linux/seq_file.h>
#include <linux/buffer_head.h> /* for invalidate_bdev */
#include <linux/poll.h>
#include <linux/ctype.h>
#include <linux/string.h>
#include <linux/hdreg.h>
#include <linux/proc_fs.h>
#include <linux/random.h>
#include <linux/reboot.h>
#include <linux/file.h>
#include <linux/compat.h>
#include <linux/delay.h>
#include <linux/raid/md_p.h>
#include <linux/raid/md_u.h>
#include "md.h"
#include "bitmap.h"

#define DEBUG 0
#define dprintk(x...) ((void)(DEBUG && printk(x)))


#ifndef MODULE
static void autostart_arrays(int part);
#endif

static LIST_HEAD(pers_list);
static DEFINE_SPINLOCK(pers_lock);

static void md_print_devices(void);

static DECLARE_WAIT_QUEUE_HEAD(resync_wait);

#define MD_BUG(x...) { printk("md: bug in file %s, line %d\n", __FILE__, __LINE__); md_print_devices(); }

/*
 * Default number of read corrections we'll attempt on an rdev
 * before ejecting it from the array. We divide the read error
 * count by 2 for every hour elapsed between read errors.
 */
#define MD_DEFAULT_MAX_CORRECTED_READ_ERRORS 20
/*
 * Current RAID-1,4,5 parallel reconstruction 'guaranteed speed limit'
 * is 1000 KB/sec, so the extra system load does not show up that much.
 * Increase it if you want to have more _guaranteed_ speed. Note that
 * the RAID driver will use the maximum available bandwidth if the IO
 * subsystem is idle. There is also an 'absolute maximum' reconstruction
 * speed limit - in case reconstruction slows down your system despite
 * idle IO detection.
 *
 * you can change it via /proc/sys/dev/raid/speed_limit_min and _max.
 * or /sys/block/mdX/md/sync_speed_{min,max}
 */

static int sysctl_speed_limit_min = 1000;
static int sysctl_speed_limit_max = 200000;
static inline int speed_min(mddev_t *mddev)
{
	return mddev->sync_speed_min ?
		mddev->sync_speed_min : sysctl_speed_limit_min;
}

static inline int speed_max(mddev_t *mddev)
{
	return mddev->sync_speed_max ?
		mddev->sync_speed_max : sysctl_speed_limit_max;
}

static struct ctl_table_header *raid_table_header;

static ctl_table raid_table[] = {
	{
		.procname	= "speed_limit_min",
		.data		= &sysctl_speed_limit_min,
		.maxlen		= sizeof(int),
		.mode		= S_IRUGO|S_IWUSR,
		.proc_handler	= proc_dointvec,
	},
	{
		.procname	= "speed_limit_max",
		.data		= &sysctl_speed_limit_max,
		.maxlen		= sizeof(int),
		.mode		= S_IRUGO|S_IWUSR,
		.proc_handler	= proc_dointvec,
	},
	{ }
};

static ctl_table raid_dir_table[] = {
	{
		.procname	= "raid",
		.maxlen		= 0,
		.mode		= S_IRUGO|S_IXUGO,
		.child		= raid_table,
	},
	{ }
};

static ctl_table raid_root_table[] = {
	{
		.procname	= "dev",
		.maxlen		= 0,
		.mode		= 0555,
		.child		= raid_dir_table,
	},
	{  }
};

static const struct block_device_operations md_fops;

static int start_readonly;

/*
 * We have a system wide 'event count' that is incremented
 * on any 'interesting' event, and readers of /proc/mdstat
 * can use 'poll' or 'select' to find out when the event
 * count increases.
 *
 * Events are:
 *  start array, stop array, error, add device, remove device,
 *  start build, activate spare
 */
static DECLARE_WAIT_QUEUE_HEAD(md_event_waiters);
static atomic_t md_event_count;
void md_new_event(mddev_t *mddev)
{
	atomic_inc(&md_event_count);
	wake_up(&md_event_waiters);
}
EXPORT_SYMBOL_GPL(md_new_event);

/* Alternate version that can be called from interrupts
 * when calling sysfs_notify isn't needed.
 */
static void md_new_event_inintr(mddev_t *mddev)
{
	atomic_inc(&md_event_count);
	wake_up(&md_event_waiters);
}

/*
 * Enables to iterate over all existing md arrays
 * all_mddevs_lock protects this list.
 */
static LIST_HEAD(all_mddevs);
static DEFINE_SPINLOCK(all_mddevs_lock);


/*
 * iterates through all used mddevs in the system.
 * We take care to grab the all_mddevs_lock whenever navigating
 * the list, and to always hold a refcount when unlocked.
 * Any code which breaks out of this loop while own
 * a reference to the current mddev and must mddev_put it.
 */
#define for_each_mddev(mddev,tmp)					\
									\
	for (({ spin_lock(&all_mddevs_lock); 				\
		tmp = all_mddevs.next;					\
		mddev = NULL;});					\
	     ({ if (tmp != &all_mddevs)					\
			mddev_get(list_entry(tmp, mddev_t, all_mddevs));\
		spin_unlock(&all_mddevs_lock);				\
		if (mddev) mddev_put(mddev);				\
		mddev = list_entry(tmp, mddev_t, all_mddevs);		\
		tmp != &all_mddevs;});					\
	     ({ spin_lock(&all_mddevs_lock);				\
		tmp = tmp->next;})					\
		)


/* Rather than calling directly into the personality make_request function,
 * IO requests come here first so that we can check if the device is
 * being suspended pending a reconfiguration.
 * We hold a refcount over the call to ->make_request.  By the time that
 * call has finished, the bio has been linked into some internal structure
 * and so is visible to ->quiesce(), so we don't need the refcount any more.
 */
static int md_make_request(struct request_queue *q, struct bio *bio)
{
	mddev_t *mddev = q->queuedata;
	int rv;
	if (mddev == NULL || mddev->pers == NULL) {
		bio_io_error(bio);
		return 0;
	}
	rcu_read_lock();
	if (mddev->suspended || mddev->barrier) {
		DEFINE_WAIT(__wait);
		for (;;) {
			prepare_to_wait(&mddev->sb_wait, &__wait,
					TASK_UNINTERRUPTIBLE);
			if (!mddev->suspended && !mddev->barrier)
				break;
			rcu_read_unlock();
			schedule();
			rcu_read_lock();
		}
		finish_wait(&mddev->sb_wait, &__wait);
	}
	atomic_inc(&mddev->active_io);
	rcu_read_unlock();
	rv = mddev->pers->make_request(q, bio);
	if (atomic_dec_and_test(&mddev->active_io) && mddev->suspended)
		wake_up(&mddev->sb_wait);

	return rv;
}

static void mddev_suspend(mddev_t *mddev)
{
	BUG_ON(mddev->suspended);
	mddev->suspended = 1;
	synchronize_rcu();
	wait_event(mddev->sb_wait, atomic_read(&mddev->active_io) == 0);
	mddev->pers->quiesce(mddev, 1);
	md_unregister_thread(mddev->thread);
	mddev->thread = NULL;
	/* we now know that no code is executing in the personality module,
	 * except possibly the tail end of a ->bi_end_io function, but that
	 * is certain to complete before the module has a chance to get
	 * unloaded
	 */
}

static void mddev_resume(mddev_t *mddev)
{
	mddev->suspended = 0;
	wake_up(&mddev->sb_wait);
	mddev->pers->quiesce(mddev, 0);
}

int mddev_congested(mddev_t *mddev, int bits)
{
	if (mddev->barrier)
		return 1;
	return mddev->suspended;
}
EXPORT_SYMBOL(mddev_congested);

/*
 * Generic barrier handling for md
 */

#define POST_REQUEST_BARRIER ((void*)1)

static void md_end_barrier(struct bio *bio, int err)
{
	mdk_rdev_t *rdev = bio->bi_private;
	mddev_t *mddev = rdev->mddev;
	if (err == -EOPNOTSUPP && mddev->barrier != POST_REQUEST_BARRIER)
		set_bit(BIO_EOPNOTSUPP, &mddev->barrier->bi_flags);

	rdev_dec_pending(rdev, mddev);

	if (atomic_dec_and_test(&mddev->flush_pending)) {
		if (mddev->barrier == POST_REQUEST_BARRIER) {
			/* This was a post-request barrier */
			mddev->barrier = NULL;
			wake_up(&mddev->sb_wait);
		} else
			/* The pre-request barrier has finished */
			schedule_work(&mddev->barrier_work);
	}
	bio_put(bio);
}

static void submit_barriers(mddev_t *mddev)
{
	mdk_rdev_t *rdev;

	rcu_read_lock();
	list_for_each_entry_rcu(rdev, &mddev->disks, same_set)
		if (rdev->raid_disk >= 0 &&
		    !test_bit(Faulty, &rdev->flags)) {
			/* Take two references, one is dropped
			 * when request finishes, one after
			 * we reclaim rcu_read_lock
			 */
			struct bio *bi;
			atomic_inc(&rdev->nr_pending);
			atomic_inc(&rdev->nr_pending);
			rcu_read_unlock();
			bi = bio_alloc(GFP_KERNEL, 0);
			bi->bi_end_io = md_end_barrier;
			bi->bi_private = rdev;
			bi->bi_bdev = rdev->bdev;
			atomic_inc(&mddev->flush_pending);
			submit_bio(WRITE_BARRIER, bi);
			rcu_read_lock();
			rdev_dec_pending(rdev, mddev);
		}
	rcu_read_unlock();
}

static void md_submit_barrier(struct work_struct *ws)
{
	mddev_t *mddev = container_of(ws, mddev_t, barrier_work);
	struct bio *bio = mddev->barrier;

	atomic_set(&mddev->flush_pending, 1);

	if (test_bit(BIO_EOPNOTSUPP, &bio->bi_flags))
		bio_endio(bio, -EOPNOTSUPP);
	else if (bio->bi_size == 0)
		/* an empty barrier - all done */
		bio_endio(bio, 0);
	else {
		bio->bi_rw &= ~(1<<BIO_RW_BARRIER);
		if (mddev->pers->make_request(mddev->queue, bio))
			generic_make_request(bio);
		mddev->barrier = POST_REQUEST_BARRIER;
		submit_barriers(mddev);
	}
	if (atomic_dec_and_test(&mddev->flush_pending)) {
		mddev->barrier = NULL;
		wake_up(&mddev->sb_wait);
	}
}

void md_barrier_request(mddev_t *mddev, struct bio *bio)
{
	spin_lock_irq(&mddev->write_lock);
	wait_event_lock_irq(mddev->sb_wait,
			    !mddev->barrier,
			    mddev->write_lock, /*nothing*/);
	mddev->barrier = bio;
	spin_unlock_irq(&mddev->write_lock);

	atomic_set(&mddev->flush_pending, 1);
	INIT_WORK(&mddev->barrier_work, md_submit_barrier);

	submit_barriers(mddev);

	if (atomic_dec_and_test(&mddev->flush_pending))
		schedule_work(&mddev->barrier_work);
}
EXPORT_SYMBOL(md_barrier_request);

static inline mddev_t *mddev_get(mddev_t *mddev)
{
	atomic_inc(&mddev->active);
	return mddev;
}

static void mddev_delayed_delete(struct work_struct *ws);

static void mddev_put(mddev_t *mddev)
{
	if (!atomic_dec_and_lock(&mddev->active, &all_mddevs_lock))
		return;
	if (!mddev->raid_disks && list_empty(&mddev->disks) &&
	    mddev->ctime == 0 && !mddev->hold_active) {
		/* Array is not configured at all, and not held active,
		 * so destroy it */
		list_del(&mddev->all_mddevs);
		if (mddev->gendisk) {
			/* we did a probe so need to clean up.
			 * Call schedule_work inside the spinlock
			 * so that flush_scheduled_work() after
			 * mddev_find will succeed in waiting for the
			 * work to be done.
			 */
			INIT_WORK(&mddev->del_work, mddev_delayed_delete);
			schedule_work(&mddev->del_work);
		} else
			kfree(mddev);
	}
	spin_unlock(&all_mddevs_lock);
}

static mddev_t * mddev_find(dev_t unit)
{
	mddev_t *mddev, *new = NULL;

 retry:
	spin_lock(&all_mddevs_lock);

	if (unit) {
		list_for_each_entry(mddev, &all_mddevs, all_mddevs)
			if (mddev->unit == unit) {
				mddev_get(mddev);
				spin_unlock(&all_mddevs_lock);
				kfree(new);
				return mddev;
			}

		if (new) {
			list_add(&new->all_mddevs, &all_mddevs);
			spin_unlock(&all_mddevs_lock);
			new->hold_active = UNTIL_IOCTL;
			return new;
		}
	} else if (new) {
		/* find an unused unit number */
		static int next_minor = 512;
		int start = next_minor;
		int is_free = 0;
		int dev = 0;
		while (!is_free) {
			dev = MKDEV(MD_MAJOR, next_minor);
			next_minor++;
			if (next_minor > MINORMASK)
				next_minor = 0;
			if (next_minor == start) {
				/* Oh dear, all in use. */
				spin_unlock(&all_mddevs_lock);
				kfree(new);
				return NULL;
			}
				
			is_free = 1;
			list_for_each_entry(mddev, &all_mddevs, all_mddevs)
				if (mddev->unit == dev) {
					is_free = 0;
					break;
				}
		}
		new->unit = dev;
		new->md_minor = MINOR(dev);
		new->hold_active = UNTIL_STOP;
		list_add(&new->all_mddevs, &all_mddevs);
		spin_unlock(&all_mddevs_lock);
		return new;
	}
	spin_unlock(&all_mddevs_lock);

	new = kzalloc(sizeof(*new), GFP_KERNEL);
	if (!new)
		return NULL;

	new->unit = unit;
	if (MAJOR(unit) == MD_MAJOR)
		new->md_minor = MINOR(unit);
	else
		new->md_minor = MINOR(unit) >> MdpMinorShift;

	mutex_init(&new->open_mutex);
	mutex_init(&new->reconfig_mutex);
<<<<<<< HEAD
	mutex_init(&new->bitmap_mutex);
=======
	mutex_init(&new->bitmap_info.mutex);
>>>>>>> 92dcffb9
	INIT_LIST_HEAD(&new->disks);
	INIT_LIST_HEAD(&new->all_mddevs);
	init_timer(&new->safemode_timer);
	atomic_set(&new->active, 1);
	atomic_set(&new->openers, 0);
	atomic_set(&new->active_io, 0);
	spin_lock_init(&new->write_lock);
	atomic_set(&new->flush_pending, 0);
	init_waitqueue_head(&new->sb_wait);
	init_waitqueue_head(&new->recovery_wait);
	new->reshape_position = MaxSector;
	new->resync_min = 0;
	new->resync_max = MaxSector;
	new->level = LEVEL_NONE;

	goto retry;
}

static inline int mddev_lock(mddev_t * mddev)
{
	return mutex_lock_interruptible(&mddev->reconfig_mutex);
}

static inline int mddev_is_locked(mddev_t *mddev)
{
	return mutex_is_locked(&mddev->reconfig_mutex);
}

static inline int mddev_trylock(mddev_t * mddev)
{
	return mutex_trylock(&mddev->reconfig_mutex);
}

static inline void mddev_unlock(mddev_t * mddev)
{
	mutex_unlock(&mddev->reconfig_mutex);

	md_wakeup_thread(mddev->thread);
}

static mdk_rdev_t * find_rdev_nr(mddev_t *mddev, int nr)
{
	mdk_rdev_t *rdev;

	list_for_each_entry(rdev, &mddev->disks, same_set)
		if (rdev->desc_nr == nr)
			return rdev;

	return NULL;
}

static mdk_rdev_t * find_rdev(mddev_t * mddev, dev_t dev)
{
	mdk_rdev_t *rdev;

	list_for_each_entry(rdev, &mddev->disks, same_set)
		if (rdev->bdev->bd_dev == dev)
			return rdev;

	return NULL;
}

static struct mdk_personality *find_pers(int level, char *clevel)
{
	struct mdk_personality *pers;
	list_for_each_entry(pers, &pers_list, list) {
		if (level != LEVEL_NONE && pers->level == level)
			return pers;
		if (strcmp(pers->name, clevel)==0)
			return pers;
	}
	return NULL;
}

/* return the offset of the super block in 512byte sectors */
static inline sector_t calc_dev_sboffset(struct block_device *bdev)
{
	sector_t num_sectors = bdev->bd_inode->i_size / 512;
	return MD_NEW_SIZE_SECTORS(num_sectors);
}

static int alloc_disk_sb(mdk_rdev_t * rdev)
{
	if (rdev->sb_page)
		MD_BUG();

	rdev->sb_page = alloc_page(GFP_KERNEL);
	if (!rdev->sb_page) {
		printk(KERN_ALERT "md: out of memory.\n");
		return -ENOMEM;
	}

	return 0;
}

static void free_disk_sb(mdk_rdev_t * rdev)
{
	if (rdev->sb_page) {
		put_page(rdev->sb_page);
		rdev->sb_loaded = 0;
		rdev->sb_page = NULL;
		rdev->sb_start = 0;
		rdev->sectors = 0;
	}
}


static void super_written(struct bio *bio, int error)
{
	mdk_rdev_t *rdev = bio->bi_private;
	mddev_t *mddev = rdev->mddev;

	if (error || !test_bit(BIO_UPTODATE, &bio->bi_flags)) {
		printk("md: super_written gets error=%d, uptodate=%d\n",
		       error, test_bit(BIO_UPTODATE, &bio->bi_flags));
		WARN_ON(test_bit(BIO_UPTODATE, &bio->bi_flags));
		md_error(mddev, rdev);
	}

	if (atomic_dec_and_test(&mddev->pending_writes))
		wake_up(&mddev->sb_wait);
	bio_put(bio);
}

static void super_written_barrier(struct bio *bio, int error)
{
	struct bio *bio2 = bio->bi_private;
	mdk_rdev_t *rdev = bio2->bi_private;
	mddev_t *mddev = rdev->mddev;

	if (!test_bit(BIO_UPTODATE, &bio->bi_flags) &&
	    error == -EOPNOTSUPP) {
		unsigned long flags;
		/* barriers don't appear to be supported :-( */
		set_bit(BarriersNotsupp, &rdev->flags);
		mddev->barriers_work = 0;
		spin_lock_irqsave(&mddev->write_lock, flags);
		bio2->bi_next = mddev->biolist;
		mddev->biolist = bio2;
		spin_unlock_irqrestore(&mddev->write_lock, flags);
		wake_up(&mddev->sb_wait);
		bio_put(bio);
	} else {
		bio_put(bio2);
		bio->bi_private = rdev;
		super_written(bio, error);
	}
}

void md_super_write(mddev_t *mddev, mdk_rdev_t *rdev,
		   sector_t sector, int size, struct page *page)
{
	/* write first size bytes of page to sector of rdev
	 * Increment mddev->pending_writes before returning
	 * and decrement it on completion, waking up sb_wait
	 * if zero is reached.
	 * If an error occurred, call md_error
	 *
	 * As we might need to resubmit the request if BIO_RW_BARRIER
	 * causes ENOTSUPP, we allocate a spare bio...
	 */
	struct bio *bio = bio_alloc(GFP_NOIO, 1);
	int rw = (1<<BIO_RW) | (1<<BIO_RW_SYNCIO) | (1<<BIO_RW_UNPLUG);

	bio->bi_bdev = rdev->bdev;
	bio->bi_sector = sector;
	bio_add_page(bio, page, size, 0);
	bio->bi_private = rdev;
	bio->bi_end_io = super_written;
	bio->bi_rw = rw;

	atomic_inc(&mddev->pending_writes);
	if (!test_bit(BarriersNotsupp, &rdev->flags)) {
		struct bio *rbio;
		rw |= (1<<BIO_RW_BARRIER);
		rbio = bio_clone(bio, GFP_NOIO);
		rbio->bi_private = bio;
		rbio->bi_end_io = super_written_barrier;
		submit_bio(rw, rbio);
	} else
		submit_bio(rw, bio);
}

void md_super_wait(mddev_t *mddev)
{
	/* wait for all superblock writes that were scheduled to complete.
	 * if any had to be retried (due to BARRIER problems), retry them
	 */
	DEFINE_WAIT(wq);
	for(;;) {
		prepare_to_wait(&mddev->sb_wait, &wq, TASK_UNINTERRUPTIBLE);
		if (atomic_read(&mddev->pending_writes)==0)
			break;
		while (mddev->biolist) {
			struct bio *bio;
			spin_lock_irq(&mddev->write_lock);
			bio = mddev->biolist;
			mddev->biolist = bio->bi_next ;
			bio->bi_next = NULL;
			spin_unlock_irq(&mddev->write_lock);
			submit_bio(bio->bi_rw, bio);
		}
		schedule();
	}
	finish_wait(&mddev->sb_wait, &wq);
}

static void bi_complete(struct bio *bio, int error)
{
	complete((struct completion*)bio->bi_private);
}

int sync_page_io(struct block_device *bdev, sector_t sector, int size,
		   struct page *page, int rw)
{
	struct bio *bio = bio_alloc(GFP_NOIO, 1);
	struct completion event;
	int ret;

	rw |= (1 << BIO_RW_SYNCIO) | (1 << BIO_RW_UNPLUG);

	bio->bi_bdev = bdev;
	bio->bi_sector = sector;
	bio_add_page(bio, page, size, 0);
	init_completion(&event);
	bio->bi_private = &event;
	bio->bi_end_io = bi_complete;
	submit_bio(rw, bio);
	wait_for_completion(&event);

	ret = test_bit(BIO_UPTODATE, &bio->bi_flags);
	bio_put(bio);
	return ret;
}
EXPORT_SYMBOL_GPL(sync_page_io);

static int read_disk_sb(mdk_rdev_t * rdev, int size)
{
	char b[BDEVNAME_SIZE];
	if (!rdev->sb_page) {
		MD_BUG();
		return -EINVAL;
	}
	if (rdev->sb_loaded)
		return 0;


	if (!sync_page_io(rdev->bdev, rdev->sb_start, size, rdev->sb_page, READ))
		goto fail;
	rdev->sb_loaded = 1;
	return 0;

fail:
	printk(KERN_WARNING "md: disabled device %s, could not read superblock.\n",
		bdevname(rdev->bdev,b));
	return -EINVAL;
}

static int uuid_equal(mdp_super_t *sb1, mdp_super_t *sb2)
{
	return 	sb1->set_uuid0 == sb2->set_uuid0 &&
		sb1->set_uuid1 == sb2->set_uuid1 &&
		sb1->set_uuid2 == sb2->set_uuid2 &&
		sb1->set_uuid3 == sb2->set_uuid3;
}

static int sb_equal(mdp_super_t *sb1, mdp_super_t *sb2)
{
	int ret;
	mdp_super_t *tmp1, *tmp2;

	tmp1 = kmalloc(sizeof(*tmp1),GFP_KERNEL);
	tmp2 = kmalloc(sizeof(*tmp2),GFP_KERNEL);

	if (!tmp1 || !tmp2) {
		ret = 0;
		printk(KERN_INFO "md.c sb_equal(): failed to allocate memory!\n");
		goto abort;
	}

	*tmp1 = *sb1;
	*tmp2 = *sb2;

	/*
	 * nr_disks is not constant
	 */
	tmp1->nr_disks = 0;
	tmp2->nr_disks = 0;

	ret = (memcmp(tmp1, tmp2, MD_SB_GENERIC_CONSTANT_WORDS * 4) == 0);
abort:
	kfree(tmp1);
	kfree(tmp2);
	return ret;
}


static u32 md_csum_fold(u32 csum)
{
	csum = (csum & 0xffff) + (csum >> 16);
	return (csum & 0xffff) + (csum >> 16);
}

static unsigned int calc_sb_csum(mdp_super_t * sb)
{
	u64 newcsum = 0;
	u32 *sb32 = (u32*)sb;
	int i;
	unsigned int disk_csum, csum;

	disk_csum = sb->sb_csum;
	sb->sb_csum = 0;

	for (i = 0; i < MD_SB_BYTES/4 ; i++)
		newcsum += sb32[i];
	csum = (newcsum & 0xffffffff) + (newcsum>>32);


#ifdef CONFIG_ALPHA
	/* This used to use csum_partial, which was wrong for several
	 * reasons including that different results are returned on
	 * different architectures.  It isn't critical that we get exactly
	 * the same return value as before (we always csum_fold before
	 * testing, and that removes any differences).  However as we
	 * know that csum_partial always returned a 16bit value on
	 * alphas, do a fold to maximise conformity to previous behaviour.
	 */
	sb->sb_csum = md_csum_fold(disk_csum);
#else
	sb->sb_csum = disk_csum;
#endif
	return csum;
}


/*
 * Handle superblock details.
 * We want to be able to handle multiple superblock formats
 * so we have a common interface to them all, and an array of
 * different handlers.
 * We rely on user-space to write the initial superblock, and support
 * reading and updating of superblocks.
 * Interface methods are:
 *   int load_super(mdk_rdev_t *dev, mdk_rdev_t *refdev, int minor_version)
 *      loads and validates a superblock on dev.
 *      if refdev != NULL, compare superblocks on both devices
 *    Return:
 *      0 - dev has a superblock that is compatible with refdev
 *      1 - dev has a superblock that is compatible and newer than refdev
 *          so dev should be used as the refdev in future
 *     -EINVAL superblock incompatible or invalid
 *     -othererror e.g. -EIO
 *
 *   int validate_super(mddev_t *mddev, mdk_rdev_t *dev)
 *      Verify that dev is acceptable into mddev.
 *       The first time, mddev->raid_disks will be 0, and data from
 *       dev should be merged in.  Subsequent calls check that dev
 *       is new enough.  Return 0 or -EINVAL
 *
 *   void sync_super(mddev_t *mddev, mdk_rdev_t *dev)
 *     Update the superblock for rdev with data in mddev
 *     This does not write to disc.
 *
 */

struct super_type  {
	char		    *name;
	struct module	    *owner;
	int		    (*load_super)(mdk_rdev_t *rdev, mdk_rdev_t *refdev,
					  int minor_version);
	int		    (*validate_super)(mddev_t *mddev, mdk_rdev_t *rdev);
	void		    (*sync_super)(mddev_t *mddev, mdk_rdev_t *rdev);
	unsigned long long  (*rdev_size_change)(mdk_rdev_t *rdev,
						sector_t num_sectors);
};

/*
 * Check that the given mddev has no bitmap.
 *
 * This function is called from the run method of all personalities that do not
 * support bitmaps. It prints an error message and returns non-zero if mddev
 * has a bitmap. Otherwise, it returns 0.
 *
 */
int md_check_no_bitmap(mddev_t *mddev)
{
	if (!mddev->bitmap_info.file && !mddev->bitmap_info.offset)
		return 0;
	printk(KERN_ERR "%s: bitmaps are not supported for %s\n",
		mdname(mddev), mddev->pers->name);
	return 1;
}
EXPORT_SYMBOL(md_check_no_bitmap);

/*
 * load_super for 0.90.0 
 */
static int super_90_load(mdk_rdev_t *rdev, mdk_rdev_t *refdev, int minor_version)
{
	char b[BDEVNAME_SIZE], b2[BDEVNAME_SIZE];
	mdp_super_t *sb;
	int ret;

	/*
	 * Calculate the position of the superblock (512byte sectors),
	 * it's at the end of the disk.
	 *
	 * It also happens to be a multiple of 4Kb.
	 */
	rdev->sb_start = calc_dev_sboffset(rdev->bdev);

	ret = read_disk_sb(rdev, MD_SB_BYTES);
	if (ret) return ret;

	ret = -EINVAL;

	bdevname(rdev->bdev, b);
	sb = (mdp_super_t*)page_address(rdev->sb_page);

	if (sb->md_magic != MD_SB_MAGIC) {
		printk(KERN_ERR "md: invalid raid superblock magic on %s\n",
		       b);
		goto abort;
	}

	if (sb->major_version != 0 ||
	    sb->minor_version < 90 ||
	    sb->minor_version > 91) {
		printk(KERN_WARNING "Bad version number %d.%d on %s\n",
			sb->major_version, sb->minor_version,
			b);
		goto abort;
	}

	if (sb->raid_disks <= 0)
		goto abort;

	if (md_csum_fold(calc_sb_csum(sb)) != md_csum_fold(sb->sb_csum)) {
		printk(KERN_WARNING "md: invalid superblock checksum on %s\n",
			b);
		goto abort;
	}

	rdev->preferred_minor = sb->md_minor;
	rdev->data_offset = 0;
	rdev->sb_size = MD_SB_BYTES;

	if (sb->level == LEVEL_MULTIPATH)
		rdev->desc_nr = -1;
	else
		rdev->desc_nr = sb->this_disk.number;

	if (!refdev) {
		ret = 1;
	} else {
		__u64 ev1, ev2;
		mdp_super_t *refsb = (mdp_super_t*)page_address(refdev->sb_page);
		if (!uuid_equal(refsb, sb)) {
			printk(KERN_WARNING "md: %s has different UUID to %s\n",
				b, bdevname(refdev->bdev,b2));
			goto abort;
		}
		if (!sb_equal(refsb, sb)) {
			printk(KERN_WARNING "md: %s has same UUID"
			       " but different superblock to %s\n",
			       b, bdevname(refdev->bdev, b2));
			goto abort;
		}
		ev1 = md_event(sb);
		ev2 = md_event(refsb);
		if (ev1 > ev2)
			ret = 1;
		else 
			ret = 0;
	}
	rdev->sectors = rdev->sb_start;

	if (rdev->sectors < sb->size * 2 && sb->level > 1)
		/* "this cannot possibly happen" ... */
		ret = -EINVAL;

 abort:
	return ret;
}

/*
 * validate_super for 0.90.0
 */
static int super_90_validate(mddev_t *mddev, mdk_rdev_t *rdev)
{
	mdp_disk_t *desc;
	mdp_super_t *sb = (mdp_super_t *)page_address(rdev->sb_page);
	__u64 ev1 = md_event(sb);

	rdev->raid_disk = -1;
	clear_bit(Faulty, &rdev->flags);
	clear_bit(In_sync, &rdev->flags);
	clear_bit(WriteMostly, &rdev->flags);
	clear_bit(BarriersNotsupp, &rdev->flags);

	if (mddev->raid_disks == 0) {
		mddev->major_version = 0;
		mddev->minor_version = sb->minor_version;
		mddev->patch_version = sb->patch_version;
		mddev->external = 0;
		mddev->chunk_sectors = sb->chunk_size >> 9;
		mddev->ctime = sb->ctime;
		mddev->utime = sb->utime;
		mddev->level = sb->level;
		mddev->clevel[0] = 0;
		mddev->layout = sb->layout;
		mddev->raid_disks = sb->raid_disks;
		mddev->dev_sectors = sb->size * 2;
		mddev->events = ev1;
		mddev->bitmap_info.offset = 0;
		mddev->bitmap_info.default_offset = MD_SB_BYTES >> 9;

		if (mddev->minor_version >= 91) {
			mddev->reshape_position = sb->reshape_position;
			mddev->delta_disks = sb->delta_disks;
			mddev->new_level = sb->new_level;
			mddev->new_layout = sb->new_layout;
			mddev->new_chunk_sectors = sb->new_chunk >> 9;
		} else {
			mddev->reshape_position = MaxSector;
			mddev->delta_disks = 0;
			mddev->new_level = mddev->level;
			mddev->new_layout = mddev->layout;
			mddev->new_chunk_sectors = mddev->chunk_sectors;
		}

		if (sb->state & (1<<MD_SB_CLEAN))
			mddev->recovery_cp = MaxSector;
		else {
			if (sb->events_hi == sb->cp_events_hi && 
				sb->events_lo == sb->cp_events_lo) {
				mddev->recovery_cp = sb->recovery_cp;
			} else
				mddev->recovery_cp = 0;
		}

		memcpy(mddev->uuid+0, &sb->set_uuid0, 4);
		memcpy(mddev->uuid+4, &sb->set_uuid1, 4);
		memcpy(mddev->uuid+8, &sb->set_uuid2, 4);
		memcpy(mddev->uuid+12,&sb->set_uuid3, 4);

		mddev->max_disks = MD_SB_DISKS;

		if (sb->state & (1<<MD_SB_BITMAP_PRESENT) &&
		    mddev->bitmap_info.file == NULL)
			mddev->bitmap_info.offset =
				mddev->bitmap_info.default_offset;

	} else if (mddev->pers == NULL) {
		/* Insist on good event counter while assembling */
		++ev1;
		if (ev1 < mddev->events) 
			return -EINVAL;
	} else if (mddev->bitmap) {
		/* if adding to array with a bitmap, then we can accept an
		 * older device ... but not too old.
		 */
		if (ev1 < mddev->bitmap->events_cleared)
			return 0;
	} else {
		if (ev1 < mddev->events)
			/* just a hot-add of a new device, leave raid_disk at -1 */
			return 0;
	}

	if (mddev->level != LEVEL_MULTIPATH) {
		desc = sb->disks + rdev->desc_nr;

		if (desc->state & (1<<MD_DISK_FAULTY))
			set_bit(Faulty, &rdev->flags);
		else if (desc->state & (1<<MD_DISK_SYNC) /* &&
			    desc->raid_disk < mddev->raid_disks */) {
			set_bit(In_sync, &rdev->flags);
			rdev->raid_disk = desc->raid_disk;
		} else if (desc->state & (1<<MD_DISK_ACTIVE)) {
			/* active but not in sync implies recovery up to
			 * reshape position.  We don't know exactly where
			 * that is, so set to zero for now */
			if (mddev->minor_version >= 91) {
				rdev->recovery_offset = 0;
				rdev->raid_disk = desc->raid_disk;
			}
		}
		if (desc->state & (1<<MD_DISK_WRITEMOSTLY))
			set_bit(WriteMostly, &rdev->flags);
	} else /* MULTIPATH are always insync */
		set_bit(In_sync, &rdev->flags);
	return 0;
}

/*
 * sync_super for 0.90.0
 */
static void super_90_sync(mddev_t *mddev, mdk_rdev_t *rdev)
{
	mdp_super_t *sb;
	mdk_rdev_t *rdev2;
	int next_spare = mddev->raid_disks;


	/* make rdev->sb match mddev data..
	 *
	 * 1/ zero out disks
	 * 2/ Add info for each disk, keeping track of highest desc_nr (next_spare);
	 * 3/ any empty disks < next_spare become removed
	 *
	 * disks[0] gets initialised to REMOVED because
	 * we cannot be sure from other fields if it has
	 * been initialised or not.
	 */
	int i;
	int active=0, working=0,failed=0,spare=0,nr_disks=0;

	rdev->sb_size = MD_SB_BYTES;

	sb = (mdp_super_t*)page_address(rdev->sb_page);

	memset(sb, 0, sizeof(*sb));

	sb->md_magic = MD_SB_MAGIC;
	sb->major_version = mddev->major_version;
	sb->patch_version = mddev->patch_version;
	sb->gvalid_words  = 0; /* ignored */
	memcpy(&sb->set_uuid0, mddev->uuid+0, 4);
	memcpy(&sb->set_uuid1, mddev->uuid+4, 4);
	memcpy(&sb->set_uuid2, mddev->uuid+8, 4);
	memcpy(&sb->set_uuid3, mddev->uuid+12,4);

	sb->ctime = mddev->ctime;
	sb->level = mddev->level;
	sb->size = mddev->dev_sectors / 2;
	sb->raid_disks = mddev->raid_disks;
	sb->md_minor = mddev->md_minor;
	sb->not_persistent = 0;
	sb->utime = mddev->utime;
	sb->state = 0;
	sb->events_hi = (mddev->events>>32);
	sb->events_lo = (u32)mddev->events;

	if (mddev->reshape_position == MaxSector)
		sb->minor_version = 90;
	else {
		sb->minor_version = 91;
		sb->reshape_position = mddev->reshape_position;
		sb->new_level = mddev->new_level;
		sb->delta_disks = mddev->delta_disks;
		sb->new_layout = mddev->new_layout;
		sb->new_chunk = mddev->new_chunk_sectors << 9;
	}
	mddev->minor_version = sb->minor_version;
	if (mddev->in_sync)
	{
		sb->recovery_cp = mddev->recovery_cp;
		sb->cp_events_hi = (mddev->events>>32);
		sb->cp_events_lo = (u32)mddev->events;
		if (mddev->recovery_cp == MaxSector)
			sb->state = (1<< MD_SB_CLEAN);
	} else
		sb->recovery_cp = 0;

	sb->layout = mddev->layout;
	sb->chunk_size = mddev->chunk_sectors << 9;

	if (mddev->bitmap && mddev->bitmap_info.file == NULL)
		sb->state |= (1<<MD_SB_BITMAP_PRESENT);

	sb->disks[0].state = (1<<MD_DISK_REMOVED);
	list_for_each_entry(rdev2, &mddev->disks, same_set) {
		mdp_disk_t *d;
		int desc_nr;
		int is_active = test_bit(In_sync, &rdev2->flags);

		if (rdev2->raid_disk >= 0 &&
		    sb->minor_version >= 91)
			/* we have nowhere to store the recovery_offset,
			 * but if it is not below the reshape_position,
			 * we can piggy-back on that.
			 */
			is_active = 1;
		if (rdev2->raid_disk < 0 ||
		    test_bit(Faulty, &rdev2->flags))
			is_active = 0;
		if (is_active)
			desc_nr = rdev2->raid_disk;
		else
			desc_nr = next_spare++;
		rdev2->desc_nr = desc_nr;
		d = &sb->disks[rdev2->desc_nr];
		nr_disks++;
		d->number = rdev2->desc_nr;
		d->major = MAJOR(rdev2->bdev->bd_dev);
		d->minor = MINOR(rdev2->bdev->bd_dev);
		if (is_active)
			d->raid_disk = rdev2->raid_disk;
		else
			d->raid_disk = rdev2->desc_nr; /* compatibility */
		if (test_bit(Faulty, &rdev2->flags))
			d->state = (1<<MD_DISK_FAULTY);
		else if (is_active) {
			d->state = (1<<MD_DISK_ACTIVE);
			if (test_bit(In_sync, &rdev2->flags))
				d->state |= (1<<MD_DISK_SYNC);
			active++;
			working++;
		} else {
			d->state = 0;
			spare++;
			working++;
		}
		if (test_bit(WriteMostly, &rdev2->flags))
			d->state |= (1<<MD_DISK_WRITEMOSTLY);
	}
	/* now set the "removed" and "faulty" bits on any missing devices */
	for (i=0 ; i < mddev->raid_disks ; i++) {
		mdp_disk_t *d = &sb->disks[i];
		if (d->state == 0 && d->number == 0) {
			d->number = i;
			d->raid_disk = i;
			d->state = (1<<MD_DISK_REMOVED);
			d->state |= (1<<MD_DISK_FAULTY);
			failed++;
		}
	}
	sb->nr_disks = nr_disks;
	sb->active_disks = active;
	sb->working_disks = working;
	sb->failed_disks = failed;
	sb->spare_disks = spare;

	sb->this_disk = sb->disks[rdev->desc_nr];
	sb->sb_csum = calc_sb_csum(sb);
}

/*
 * rdev_size_change for 0.90.0
 */
static unsigned long long
super_90_rdev_size_change(mdk_rdev_t *rdev, sector_t num_sectors)
{
	if (num_sectors && num_sectors < rdev->mddev->dev_sectors)
		return 0; /* component must fit device */
	if (rdev->mddev->bitmap_info.offset)
		return 0; /* can't move bitmap */
	rdev->sb_start = calc_dev_sboffset(rdev->bdev);
	if (!num_sectors || num_sectors > rdev->sb_start)
		num_sectors = rdev->sb_start;
	md_super_write(rdev->mddev, rdev, rdev->sb_start, rdev->sb_size,
		       rdev->sb_page);
	md_super_wait(rdev->mddev);
	return num_sectors / 2; /* kB for sysfs */
}


/*
 * version 1 superblock
 */

static __le32 calc_sb_1_csum(struct mdp_superblock_1 * sb)
{
	__le32 disk_csum;
	u32 csum;
	unsigned long long newcsum;
	int size = 256 + le32_to_cpu(sb->max_dev)*2;
	__le32 *isuper = (__le32*)sb;
	int i;

	disk_csum = sb->sb_csum;
	sb->sb_csum = 0;
	newcsum = 0;
	for (i=0; size>=4; size -= 4 )
		newcsum += le32_to_cpu(*isuper++);

	if (size == 2)
		newcsum += le16_to_cpu(*(__le16*) isuper);

	csum = (newcsum & 0xffffffff) + (newcsum >> 32);
	sb->sb_csum = disk_csum;
	return cpu_to_le32(csum);
}

static int super_1_load(mdk_rdev_t *rdev, mdk_rdev_t *refdev, int minor_version)
{
	struct mdp_superblock_1 *sb;
	int ret;
	sector_t sb_start;
	char b[BDEVNAME_SIZE], b2[BDEVNAME_SIZE];
	int bmask;

	/*
	 * Calculate the position of the superblock in 512byte sectors.
	 * It is always aligned to a 4K boundary and
	 * depeding on minor_version, it can be:
	 * 0: At least 8K, but less than 12K, from end of device
	 * 1: At start of device
	 * 2: 4K from start of device.
	 */
	switch(minor_version) {
	case 0:
		sb_start = rdev->bdev->bd_inode->i_size >> 9;
		sb_start -= 8*2;
		sb_start &= ~(sector_t)(4*2-1);
		break;
	case 1:
		sb_start = 0;
		break;
	case 2:
		sb_start = 8;
		break;
	default:
		return -EINVAL;
	}
	rdev->sb_start = sb_start;

	/* superblock is rarely larger than 1K, but it can be larger,
	 * and it is safe to read 4k, so we do that
	 */
	ret = read_disk_sb(rdev, 4096);
	if (ret) return ret;


	sb = (struct mdp_superblock_1*)page_address(rdev->sb_page);

	if (sb->magic != cpu_to_le32(MD_SB_MAGIC) ||
	    sb->major_version != cpu_to_le32(1) ||
	    le32_to_cpu(sb->max_dev) > (4096-256)/2 ||
	    le64_to_cpu(sb->super_offset) != rdev->sb_start ||
	    (le32_to_cpu(sb->feature_map) & ~MD_FEATURE_ALL) != 0)
		return -EINVAL;

	if (calc_sb_1_csum(sb) != sb->sb_csum) {
		printk("md: invalid superblock checksum on %s\n",
			bdevname(rdev->bdev,b));
		return -EINVAL;
	}
	if (le64_to_cpu(sb->data_size) < 10) {
		printk("md: data_size too small on %s\n",
		       bdevname(rdev->bdev,b));
		return -EINVAL;
	}

	rdev->preferred_minor = 0xffff;
	rdev->data_offset = le64_to_cpu(sb->data_offset);
	atomic_set(&rdev->corrected_errors, le32_to_cpu(sb->cnt_corrected_read));

	rdev->sb_size = le32_to_cpu(sb->max_dev) * 2 + 256;
	bmask = queue_logical_block_size(rdev->bdev->bd_disk->queue)-1;
	if (rdev->sb_size & bmask)
		rdev->sb_size = (rdev->sb_size | bmask) + 1;

	if (minor_version
	    && rdev->data_offset < sb_start + (rdev->sb_size/512))
		return -EINVAL;

	if (sb->level == cpu_to_le32(LEVEL_MULTIPATH))
		rdev->desc_nr = -1;
	else
		rdev->desc_nr = le32_to_cpu(sb->dev_number);

	if (!refdev) {
		ret = 1;
	} else {
		__u64 ev1, ev2;
		struct mdp_superblock_1 *refsb = 
			(struct mdp_superblock_1*)page_address(refdev->sb_page);

		if (memcmp(sb->set_uuid, refsb->set_uuid, 16) != 0 ||
		    sb->level != refsb->level ||
		    sb->layout != refsb->layout ||
		    sb->chunksize != refsb->chunksize) {
			printk(KERN_WARNING "md: %s has strangely different"
				" superblock to %s\n",
				bdevname(rdev->bdev,b),
				bdevname(refdev->bdev,b2));
			return -EINVAL;
		}
		ev1 = le64_to_cpu(sb->events);
		ev2 = le64_to_cpu(refsb->events);

		if (ev1 > ev2)
			ret = 1;
		else
			ret = 0;
	}
	if (minor_version)
		rdev->sectors = (rdev->bdev->bd_inode->i_size >> 9) -
			le64_to_cpu(sb->data_offset);
	else
		rdev->sectors = rdev->sb_start;
	if (rdev->sectors < le64_to_cpu(sb->data_size))
		return -EINVAL;
	rdev->sectors = le64_to_cpu(sb->data_size);
	if (le64_to_cpu(sb->size) > rdev->sectors)
		return -EINVAL;
	return ret;
}

static int super_1_validate(mddev_t *mddev, mdk_rdev_t *rdev)
{
	struct mdp_superblock_1 *sb = (struct mdp_superblock_1*)page_address(rdev->sb_page);
	__u64 ev1 = le64_to_cpu(sb->events);

	rdev->raid_disk = -1;
	clear_bit(Faulty, &rdev->flags);
	clear_bit(In_sync, &rdev->flags);
	clear_bit(WriteMostly, &rdev->flags);
	clear_bit(BarriersNotsupp, &rdev->flags);

	if (mddev->raid_disks == 0) {
		mddev->major_version = 1;
		mddev->patch_version = 0;
		mddev->external = 0;
		mddev->chunk_sectors = le32_to_cpu(sb->chunksize);
		mddev->ctime = le64_to_cpu(sb->ctime) & ((1ULL << 32)-1);
		mddev->utime = le64_to_cpu(sb->utime) & ((1ULL << 32)-1);
		mddev->level = le32_to_cpu(sb->level);
		mddev->clevel[0] = 0;
		mddev->layout = le32_to_cpu(sb->layout);
		mddev->raid_disks = le32_to_cpu(sb->raid_disks);
		mddev->dev_sectors = le64_to_cpu(sb->size);
		mddev->events = ev1;
		mddev->bitmap_info.offset = 0;
		mddev->bitmap_info.default_offset = 1024 >> 9;
		
		mddev->recovery_cp = le64_to_cpu(sb->resync_offset);
		memcpy(mddev->uuid, sb->set_uuid, 16);

		mddev->max_disks =  (4096-256)/2;

		if ((le32_to_cpu(sb->feature_map) & MD_FEATURE_BITMAP_OFFSET) &&
		    mddev->bitmap_info.file == NULL )
			mddev->bitmap_info.offset =
				(__s32)le32_to_cpu(sb->bitmap_offset);

		if ((le32_to_cpu(sb->feature_map) & MD_FEATURE_RESHAPE_ACTIVE)) {
			mddev->reshape_position = le64_to_cpu(sb->reshape_position);
			mddev->delta_disks = le32_to_cpu(sb->delta_disks);
			mddev->new_level = le32_to_cpu(sb->new_level);
			mddev->new_layout = le32_to_cpu(sb->new_layout);
			mddev->new_chunk_sectors = le32_to_cpu(sb->new_chunk);
		} else {
			mddev->reshape_position = MaxSector;
			mddev->delta_disks = 0;
			mddev->new_level = mddev->level;
			mddev->new_layout = mddev->layout;
			mddev->new_chunk_sectors = mddev->chunk_sectors;
		}

	} else if (mddev->pers == NULL) {
		/* Insist of good event counter while assembling */
		++ev1;
		if (ev1 < mddev->events)
			return -EINVAL;
	} else if (mddev->bitmap) {
		/* If adding to array with a bitmap, then we can accept an
		 * older device, but not too old.
		 */
		if (ev1 < mddev->bitmap->events_cleared)
			return 0;
	} else {
		if (ev1 < mddev->events)
			/* just a hot-add of a new device, leave raid_disk at -1 */
			return 0;
	}
	if (mddev->level != LEVEL_MULTIPATH) {
		int role;
		if (rdev->desc_nr < 0 ||
		    rdev->desc_nr >= le32_to_cpu(sb->max_dev)) {
			role = 0xffff;
			rdev->desc_nr = -1;
		} else
			role = le16_to_cpu(sb->dev_roles[rdev->desc_nr]);
		switch(role) {
		case 0xffff: /* spare */
			break;
		case 0xfffe: /* faulty */
			set_bit(Faulty, &rdev->flags);
			break;
		default:
			if ((le32_to_cpu(sb->feature_map) &
			     MD_FEATURE_RECOVERY_OFFSET))
				rdev->recovery_offset = le64_to_cpu(sb->recovery_offset);
			else
				set_bit(In_sync, &rdev->flags);
			rdev->raid_disk = role;
			break;
		}
		if (sb->devflags & WriteMostly1)
			set_bit(WriteMostly, &rdev->flags);
	} else /* MULTIPATH are always insync */
		set_bit(In_sync, &rdev->flags);

	return 0;
}

static void super_1_sync(mddev_t *mddev, mdk_rdev_t *rdev)
{
	struct mdp_superblock_1 *sb;
	mdk_rdev_t *rdev2;
	int max_dev, i;
	/* make rdev->sb match mddev and rdev data. */

	sb = (struct mdp_superblock_1*)page_address(rdev->sb_page);

	sb->feature_map = 0;
	sb->pad0 = 0;
	sb->recovery_offset = cpu_to_le64(0);
	memset(sb->pad1, 0, sizeof(sb->pad1));
	memset(sb->pad2, 0, sizeof(sb->pad2));
	memset(sb->pad3, 0, sizeof(sb->pad3));

	sb->utime = cpu_to_le64((__u64)mddev->utime);
	sb->events = cpu_to_le64(mddev->events);
	if (mddev->in_sync)
		sb->resync_offset = cpu_to_le64(mddev->recovery_cp);
	else
		sb->resync_offset = cpu_to_le64(0);

	sb->cnt_corrected_read = cpu_to_le32(atomic_read(&rdev->corrected_errors));

	sb->raid_disks = cpu_to_le32(mddev->raid_disks);
	sb->size = cpu_to_le64(mddev->dev_sectors);
	sb->chunksize = cpu_to_le32(mddev->chunk_sectors);
	sb->level = cpu_to_le32(mddev->level);
	sb->layout = cpu_to_le32(mddev->layout);

	if (mddev->bitmap && mddev->bitmap_info.file == NULL) {
		sb->bitmap_offset = cpu_to_le32((__u32)mddev->bitmap_info.offset);
		sb->feature_map = cpu_to_le32(MD_FEATURE_BITMAP_OFFSET);
	}

	if (rdev->raid_disk >= 0 &&
	    !test_bit(In_sync, &rdev->flags)) {
		sb->feature_map |=
			cpu_to_le32(MD_FEATURE_RECOVERY_OFFSET);
		sb->recovery_offset =
			cpu_to_le64(rdev->recovery_offset);
	}

	if (mddev->reshape_position != MaxSector) {
		sb->feature_map |= cpu_to_le32(MD_FEATURE_RESHAPE_ACTIVE);
		sb->reshape_position = cpu_to_le64(mddev->reshape_position);
		sb->new_layout = cpu_to_le32(mddev->new_layout);
		sb->delta_disks = cpu_to_le32(mddev->delta_disks);
		sb->new_level = cpu_to_le32(mddev->new_level);
		sb->new_chunk = cpu_to_le32(mddev->new_chunk_sectors);
	}

	max_dev = 0;
	list_for_each_entry(rdev2, &mddev->disks, same_set)
		if (rdev2->desc_nr+1 > max_dev)
			max_dev = rdev2->desc_nr+1;

	if (max_dev > le32_to_cpu(sb->max_dev)) {
		int bmask;
		sb->max_dev = cpu_to_le32(max_dev);
		rdev->sb_size = max_dev * 2 + 256;
		bmask = queue_logical_block_size(rdev->bdev->bd_disk->queue)-1;
		if (rdev->sb_size & bmask)
			rdev->sb_size = (rdev->sb_size | bmask) + 1;
	}
	for (i=0; i<max_dev;i++)
		sb->dev_roles[i] = cpu_to_le16(0xfffe);
	
	list_for_each_entry(rdev2, &mddev->disks, same_set) {
		i = rdev2->desc_nr;
		if (test_bit(Faulty, &rdev2->flags))
			sb->dev_roles[i] = cpu_to_le16(0xfffe);
		else if (test_bit(In_sync, &rdev2->flags))
			sb->dev_roles[i] = cpu_to_le16(rdev2->raid_disk);
		else if (rdev2->raid_disk >= 0)
			sb->dev_roles[i] = cpu_to_le16(rdev2->raid_disk);
		else
			sb->dev_roles[i] = cpu_to_le16(0xffff);
	}

	sb->sb_csum = calc_sb_1_csum(sb);
}

static unsigned long long
super_1_rdev_size_change(mdk_rdev_t *rdev, sector_t num_sectors)
{
	struct mdp_superblock_1 *sb;
	sector_t max_sectors;
	if (num_sectors && num_sectors < rdev->mddev->dev_sectors)
		return 0; /* component must fit device */
	if (rdev->sb_start < rdev->data_offset) {
		/* minor versions 1 and 2; superblock before data */
		max_sectors = rdev->bdev->bd_inode->i_size >> 9;
		max_sectors -= rdev->data_offset;
		if (!num_sectors || num_sectors > max_sectors)
			num_sectors = max_sectors;
	} else if (rdev->mddev->bitmap_info.offset) {
		/* minor version 0 with bitmap we can't move */
		return 0;
	} else {
		/* minor version 0; superblock after data */
		sector_t sb_start;
		sb_start = (rdev->bdev->bd_inode->i_size >> 9) - 8*2;
		sb_start &= ~(sector_t)(4*2 - 1);
		max_sectors = rdev->sectors + sb_start - rdev->sb_start;
		if (!num_sectors || num_sectors > max_sectors)
			num_sectors = max_sectors;
		rdev->sb_start = sb_start;
	}
	sb = (struct mdp_superblock_1 *) page_address(rdev->sb_page);
	sb->data_size = cpu_to_le64(num_sectors);
	sb->super_offset = rdev->sb_start;
	sb->sb_csum = calc_sb_1_csum(sb);
	md_super_write(rdev->mddev, rdev, rdev->sb_start, rdev->sb_size,
		       rdev->sb_page);
	md_super_wait(rdev->mddev);
	return num_sectors / 2; /* kB for sysfs */
}

static struct super_type super_types[] = {
	[0] = {
		.name	= "0.90.0",
		.owner	= THIS_MODULE,
		.load_super	    = super_90_load,
		.validate_super	    = super_90_validate,
		.sync_super	    = super_90_sync,
		.rdev_size_change   = super_90_rdev_size_change,
	},
	[1] = {
		.name	= "md-1",
		.owner	= THIS_MODULE,
		.load_super	    = super_1_load,
		.validate_super	    = super_1_validate,
		.sync_super	    = super_1_sync,
		.rdev_size_change   = super_1_rdev_size_change,
	},
};

static int match_mddev_units(mddev_t *mddev1, mddev_t *mddev2)
{
	mdk_rdev_t *rdev, *rdev2;

	rcu_read_lock();
	rdev_for_each_rcu(rdev, mddev1)
		rdev_for_each_rcu(rdev2, mddev2)
			if (rdev->bdev->bd_contains ==
			    rdev2->bdev->bd_contains) {
				rcu_read_unlock();
				return 1;
			}
	rcu_read_unlock();
	return 0;
}

static LIST_HEAD(pending_raid_disks);

/*
 * Try to register data integrity profile for an mddev
 *
 * This is called when an array is started and after a disk has been kicked
 * from the array. It only succeeds if all working and active component devices
 * are integrity capable with matching profiles.
 */
int md_integrity_register(mddev_t *mddev)
{
	mdk_rdev_t *rdev, *reference = NULL;

	if (list_empty(&mddev->disks))
		return 0; /* nothing to do */
	if (blk_get_integrity(mddev->gendisk))
		return 0; /* already registered */
	list_for_each_entry(rdev, &mddev->disks, same_set) {
		/* skip spares and non-functional disks */
		if (test_bit(Faulty, &rdev->flags))
			continue;
		if (rdev->raid_disk < 0)
			continue;
		/*
		 * If at least one rdev is not integrity capable, we can not
		 * enable data integrity for the md device.
		 */
		if (!bdev_get_integrity(rdev->bdev))
			return -EINVAL;
		if (!reference) {
			/* Use the first rdev as the reference */
			reference = rdev;
			continue;
		}
		/* does this rdev's profile match the reference profile? */
		if (blk_integrity_compare(reference->bdev->bd_disk,
				rdev->bdev->bd_disk) < 0)
			return -EINVAL;
	}
	/*
	 * All component devices are integrity capable and have matching
	 * profiles, register the common profile for the md device.
	 */
	if (blk_integrity_register(mddev->gendisk,
			bdev_get_integrity(reference->bdev)) != 0) {
		printk(KERN_ERR "md: failed to register integrity for %s\n",
			mdname(mddev));
		return -EINVAL;
	}
	printk(KERN_NOTICE "md: data integrity on %s enabled\n",
		mdname(mddev));
	return 0;
}
EXPORT_SYMBOL(md_integrity_register);

/* Disable data integrity if non-capable/non-matching disk is being added */
void md_integrity_add_rdev(mdk_rdev_t *rdev, mddev_t *mddev)
{
	struct blk_integrity *bi_rdev = bdev_get_integrity(rdev->bdev);
	struct blk_integrity *bi_mddev = blk_get_integrity(mddev->gendisk);

	if (!bi_mddev) /* nothing to do */
		return;
	if (rdev->raid_disk < 0) /* skip spares */
		return;
	if (bi_rdev && blk_integrity_compare(mddev->gendisk,
					     rdev->bdev->bd_disk) >= 0)
		return;
	printk(KERN_NOTICE "disabling data integrity on %s\n", mdname(mddev));
	blk_integrity_unregister(mddev->gendisk);
}
EXPORT_SYMBOL(md_integrity_add_rdev);

static int bind_rdev_to_array(mdk_rdev_t * rdev, mddev_t * mddev)
{
	char b[BDEVNAME_SIZE];
	struct kobject *ko;
	char *s;
	int err;

	if (rdev->mddev) {
		MD_BUG();
		return -EINVAL;
	}

	/* prevent duplicates */
	if (find_rdev(mddev, rdev->bdev->bd_dev))
		return -EEXIST;

	/* make sure rdev->sectors exceeds mddev->dev_sectors */
	if (rdev->sectors && (mddev->dev_sectors == 0 ||
			rdev->sectors < mddev->dev_sectors)) {
		if (mddev->pers) {
			/* Cannot change size, so fail
			 * If mddev->level <= 0, then we don't care
			 * about aligning sizes (e.g. linear)
			 */
			if (mddev->level > 0)
				return -ENOSPC;
		} else
			mddev->dev_sectors = rdev->sectors;
	}

	/* Verify rdev->desc_nr is unique.
	 * If it is -1, assign a free number, else
	 * check number is not in use
	 */
	if (rdev->desc_nr < 0) {
		int choice = 0;
		if (mddev->pers) choice = mddev->raid_disks;
		while (find_rdev_nr(mddev, choice))
			choice++;
		rdev->desc_nr = choice;
	} else {
		if (find_rdev_nr(mddev, rdev->desc_nr))
			return -EBUSY;
	}
	if (mddev->max_disks && rdev->desc_nr >= mddev->max_disks) {
		printk(KERN_WARNING "md: %s: array is limited to %d devices\n",
		       mdname(mddev), mddev->max_disks);
		return -EBUSY;
	}
	bdevname(rdev->bdev,b);
	while ( (s=strchr(b, '/')) != NULL)
		*s = '!';

	rdev->mddev = mddev;
	printk(KERN_INFO "md: bind<%s>\n", b);

	if ((err = kobject_add(&rdev->kobj, &mddev->kobj, "dev-%s", b)))
		goto fail;

	ko = &part_to_dev(rdev->bdev->bd_part)->kobj;
	if ((err = sysfs_create_link(&rdev->kobj, ko, "block"))) {
		kobject_del(&rdev->kobj);
		goto fail;
	}
	rdev->sysfs_state = sysfs_get_dirent(rdev->kobj.sd, "state");

	list_add_rcu(&rdev->same_set, &mddev->disks);
	bd_claim_by_disk(rdev->bdev, rdev->bdev->bd_holder, mddev->gendisk);

	/* May as well allow recovery to be retried once */
	mddev->recovery_disabled = 0;

	return 0;

 fail:
	printk(KERN_WARNING "md: failed to register dev-%s for %s\n",
	       b, mdname(mddev));
	return err;
}

static void md_delayed_delete(struct work_struct *ws)
{
	mdk_rdev_t *rdev = container_of(ws, mdk_rdev_t, del_work);
	kobject_del(&rdev->kobj);
	kobject_put(&rdev->kobj);
}

static void unbind_rdev_from_array(mdk_rdev_t * rdev)
{
	char b[BDEVNAME_SIZE];
	if (!rdev->mddev) {
		MD_BUG();
		return;
	}
	bd_release_from_disk(rdev->bdev, rdev->mddev->gendisk);
	list_del_rcu(&rdev->same_set);
	printk(KERN_INFO "md: unbind<%s>\n", bdevname(rdev->bdev,b));
	rdev->mddev = NULL;
	sysfs_remove_link(&rdev->kobj, "block");
	sysfs_put(rdev->sysfs_state);
	rdev->sysfs_state = NULL;
	/* We need to delay this, otherwise we can deadlock when
	 * writing to 'remove' to "dev/state".  We also need
	 * to delay it due to rcu usage.
	 */
	synchronize_rcu();
	INIT_WORK(&rdev->del_work, md_delayed_delete);
	kobject_get(&rdev->kobj);
	schedule_work(&rdev->del_work);
}

/*
 * prevent the device from being mounted, repartitioned or
 * otherwise reused by a RAID array (or any other kernel
 * subsystem), by bd_claiming the device.
 */
static int lock_rdev(mdk_rdev_t *rdev, dev_t dev, int shared)
{
	int err = 0;
	struct block_device *bdev;
	char b[BDEVNAME_SIZE];

	bdev = open_by_devnum(dev, FMODE_READ|FMODE_WRITE);
	if (IS_ERR(bdev)) {
		printk(KERN_ERR "md: could not open %s.\n",
			__bdevname(dev, b));
		return PTR_ERR(bdev);
	}
	err = bd_claim(bdev, shared ? (mdk_rdev_t *)lock_rdev : rdev);
	if (err) {
		printk(KERN_ERR "md: could not bd_claim %s.\n",
			bdevname(bdev, b));
		blkdev_put(bdev, FMODE_READ|FMODE_WRITE);
		return err;
	}
	if (!shared)
		set_bit(AllReserved, &rdev->flags);
	rdev->bdev = bdev;
	return err;
}

static void unlock_rdev(mdk_rdev_t *rdev)
{
	struct block_device *bdev = rdev->bdev;
	rdev->bdev = NULL;
	if (!bdev)
		MD_BUG();
	bd_release(bdev);
	blkdev_put(bdev, FMODE_READ|FMODE_WRITE);
}

void md_autodetect_dev(dev_t dev);

static void export_rdev(mdk_rdev_t * rdev)
{
	char b[BDEVNAME_SIZE];
	printk(KERN_INFO "md: export_rdev(%s)\n",
		bdevname(rdev->bdev,b));
	if (rdev->mddev)
		MD_BUG();
	free_disk_sb(rdev);
#ifndef MODULE
	if (test_bit(AutoDetected, &rdev->flags))
		md_autodetect_dev(rdev->bdev->bd_dev);
#endif
	unlock_rdev(rdev);
	kobject_put(&rdev->kobj);
}

static void kick_rdev_from_array(mdk_rdev_t * rdev)
{
	unbind_rdev_from_array(rdev);
	export_rdev(rdev);
}

static void export_array(mddev_t *mddev)
{
	mdk_rdev_t *rdev, *tmp;

	rdev_for_each(rdev, tmp, mddev) {
		if (!rdev->mddev) {
			MD_BUG();
			continue;
		}
		kick_rdev_from_array(rdev);
	}
	if (!list_empty(&mddev->disks))
		MD_BUG();
	mddev->raid_disks = 0;
	mddev->major_version = 0;
}

static void print_desc(mdp_disk_t *desc)
{
	printk(" DISK<N:%d,(%d,%d),R:%d,S:%d>\n", desc->number,
		desc->major,desc->minor,desc->raid_disk,desc->state);
}

static void print_sb_90(mdp_super_t *sb)
{
	int i;

	printk(KERN_INFO 
		"md:  SB: (V:%d.%d.%d) ID:<%08x.%08x.%08x.%08x> CT:%08x\n",
		sb->major_version, sb->minor_version, sb->patch_version,
		sb->set_uuid0, sb->set_uuid1, sb->set_uuid2, sb->set_uuid3,
		sb->ctime);
	printk(KERN_INFO "md:     L%d S%08d ND:%d RD:%d md%d LO:%d CS:%d\n",
		sb->level, sb->size, sb->nr_disks, sb->raid_disks,
		sb->md_minor, sb->layout, sb->chunk_size);
	printk(KERN_INFO "md:     UT:%08x ST:%d AD:%d WD:%d"
		" FD:%d SD:%d CSUM:%08x E:%08lx\n",
		sb->utime, sb->state, sb->active_disks, sb->working_disks,
		sb->failed_disks, sb->spare_disks,
		sb->sb_csum, (unsigned long)sb->events_lo);

	printk(KERN_INFO);
	for (i = 0; i < MD_SB_DISKS; i++) {
		mdp_disk_t *desc;

		desc = sb->disks + i;
		if (desc->number || desc->major || desc->minor ||
		    desc->raid_disk || (desc->state && (desc->state != 4))) {
			printk("     D %2d: ", i);
			print_desc(desc);
		}
	}
	printk(KERN_INFO "md:     THIS: ");
	print_desc(&sb->this_disk);
}

static void print_sb_1(struct mdp_superblock_1 *sb)
{
	__u8 *uuid;

	uuid = sb->set_uuid;
	printk(KERN_INFO
	       "md:  SB: (V:%u) (F:0x%08x) Array-ID:<%pU>\n"
	       "md:    Name: \"%s\" CT:%llu\n",
		le32_to_cpu(sb->major_version),
		le32_to_cpu(sb->feature_map),
		uuid,
		sb->set_name,
		(unsigned long long)le64_to_cpu(sb->ctime)
		       & MD_SUPERBLOCK_1_TIME_SEC_MASK);

	uuid = sb->device_uuid;
	printk(KERN_INFO
	       "md:       L%u SZ%llu RD:%u LO:%u CS:%u DO:%llu DS:%llu SO:%llu"
			" RO:%llu\n"
	       "md:     Dev:%08x UUID: %pU\n"
	       "md:       (F:0x%08x) UT:%llu Events:%llu ResyncOffset:%llu CSUM:0x%08x\n"
	       "md:         (MaxDev:%u) \n",
		le32_to_cpu(sb->level),
		(unsigned long long)le64_to_cpu(sb->size),
		le32_to_cpu(sb->raid_disks),
		le32_to_cpu(sb->layout),
		le32_to_cpu(sb->chunksize),
		(unsigned long long)le64_to_cpu(sb->data_offset),
		(unsigned long long)le64_to_cpu(sb->data_size),
		(unsigned long long)le64_to_cpu(sb->super_offset),
		(unsigned long long)le64_to_cpu(sb->recovery_offset),
		le32_to_cpu(sb->dev_number),
		uuid,
		sb->devflags,
		(unsigned long long)le64_to_cpu(sb->utime) & MD_SUPERBLOCK_1_TIME_SEC_MASK,
		(unsigned long long)le64_to_cpu(sb->events),
		(unsigned long long)le64_to_cpu(sb->resync_offset),
		le32_to_cpu(sb->sb_csum),
		le32_to_cpu(sb->max_dev)
		);
}

static void print_rdev(mdk_rdev_t *rdev, int major_version)
{
	char b[BDEVNAME_SIZE];
	printk(KERN_INFO "md: rdev %s, Sect:%08llu F:%d S:%d DN:%u\n",
		bdevname(rdev->bdev, b), (unsigned long long)rdev->sectors,
	        test_bit(Faulty, &rdev->flags), test_bit(In_sync, &rdev->flags),
	        rdev->desc_nr);
	if (rdev->sb_loaded) {
		printk(KERN_INFO "md: rdev superblock (MJ:%d):\n", major_version);
		switch (major_version) {
		case 0:
			print_sb_90((mdp_super_t*)page_address(rdev->sb_page));
			break;
		case 1:
			print_sb_1((struct mdp_superblock_1 *)page_address(rdev->sb_page));
			break;
		}
	} else
		printk(KERN_INFO "md: no rdev superblock!\n");
}

static void md_print_devices(void)
{
	struct list_head *tmp;
	mdk_rdev_t *rdev;
	mddev_t *mddev;
	char b[BDEVNAME_SIZE];

	printk("\n");
	printk("md:	**********************************\n");
	printk("md:	* <COMPLETE RAID STATE PRINTOUT> *\n");
	printk("md:	**********************************\n");
	for_each_mddev(mddev, tmp) {

		if (mddev->bitmap)
			bitmap_print_sb(mddev->bitmap);
		else
			printk("%s: ", mdname(mddev));
		list_for_each_entry(rdev, &mddev->disks, same_set)
			printk("<%s>", bdevname(rdev->bdev,b));
		printk("\n");

		list_for_each_entry(rdev, &mddev->disks, same_set)
			print_rdev(rdev, mddev->major_version);
	}
	printk("md:	**********************************\n");
	printk("\n");
}


static void sync_sbs(mddev_t * mddev, int nospares)
{
	/* Update each superblock (in-memory image), but
	 * if we are allowed to, skip spares which already
	 * have the right event counter, or have one earlier
	 * (which would mean they aren't being marked as dirty
	 * with the rest of the array)
	 */
	mdk_rdev_t *rdev;

	/* First make sure individual recovery_offsets are correct */
	list_for_each_entry(rdev, &mddev->disks, same_set) {
		if (rdev->raid_disk >= 0 &&
		    !test_bit(In_sync, &rdev->flags) &&
		    mddev->curr_resync_completed > rdev->recovery_offset)
				rdev->recovery_offset = mddev->curr_resync_completed;

	}	
	list_for_each_entry(rdev, &mddev->disks, same_set) {
		if (rdev->sb_events == mddev->events ||
		    (nospares &&
		     rdev->raid_disk < 0 &&
		     (rdev->sb_events&1)==0 &&
		     rdev->sb_events+1 == mddev->events)) {
			/* Don't update this superblock */
			rdev->sb_loaded = 2;
		} else {
			super_types[mddev->major_version].
				sync_super(mddev, rdev);
			rdev->sb_loaded = 1;
		}
	}
}

static void md_update_sb(mddev_t * mddev, int force_change)
{
	mdk_rdev_t *rdev;
	int sync_req;
	int nospares = 0;

	mddev->utime = get_seconds();
	if (mddev->external)
		return;
repeat:
	spin_lock_irq(&mddev->write_lock);

	set_bit(MD_CHANGE_PENDING, &mddev->flags);
	if (test_and_clear_bit(MD_CHANGE_DEVS, &mddev->flags))
		force_change = 1;
	if (test_and_clear_bit(MD_CHANGE_CLEAN, &mddev->flags))
		/* just a clean<-> dirty transition, possibly leave spares alone,
		 * though if events isn't the right even/odd, we will have to do
		 * spares after all
		 */
		nospares = 1;
	if (force_change)
		nospares = 0;
	if (mddev->degraded)
		/* If the array is degraded, then skipping spares is both
		 * dangerous and fairly pointless.
		 * Dangerous because a device that was removed from the array
		 * might have a event_count that still looks up-to-date,
		 * so it can be re-added without a resync.
		 * Pointless because if there are any spares to skip,
		 * then a recovery will happen and soon that array won't
		 * be degraded any more and the spare can go back to sleep then.
		 */
		nospares = 0;

	sync_req = mddev->in_sync;

	/* If this is just a dirty<->clean transition, and the array is clean
	 * and 'events' is odd, we can roll back to the previous clean state */
	if (nospares
	    && (mddev->in_sync && mddev->recovery_cp == MaxSector)
	    && (mddev->events & 1)
	    && mddev->events != 1)
		mddev->events--;
	else {
		/* otherwise we have to go forward and ... */
		mddev->events ++;
		if (!mddev->in_sync || mddev->recovery_cp != MaxSector) { /* not clean */
			/* .. if the array isn't clean, an 'even' event must also go
			 * to spares. */
			if ((mddev->events&1)==0)
				nospares = 0;
		} else {
			/* otherwise an 'odd' event must go to spares */
			if ((mddev->events&1))
				nospares = 0;
		}
	}

	if (!mddev->events) {
		/*
		 * oops, this 64-bit counter should never wrap.
		 * Either we are in around ~1 trillion A.C., assuming
		 * 1 reboot per second, or we have a bug:
		 */
		MD_BUG();
		mddev->events --;
	}

	/*
	 * do not write anything to disk if using
	 * nonpersistent superblocks
	 */
	if (!mddev->persistent) {
		if (!mddev->external)
			clear_bit(MD_CHANGE_PENDING, &mddev->flags);

		spin_unlock_irq(&mddev->write_lock);
		wake_up(&mddev->sb_wait);
		return;
	}
	sync_sbs(mddev, nospares);
	spin_unlock_irq(&mddev->write_lock);

	dprintk(KERN_INFO 
		"md: updating %s RAID superblock on device (in sync %d)\n",
		mdname(mddev),mddev->in_sync);

	bitmap_update_sb(mddev->bitmap);
	list_for_each_entry(rdev, &mddev->disks, same_set) {
		char b[BDEVNAME_SIZE];
		dprintk(KERN_INFO "md: ");
		if (rdev->sb_loaded != 1)
			continue; /* no noise on spare devices */
		if (test_bit(Faulty, &rdev->flags))
			dprintk("(skipping faulty ");

		dprintk("%s ", bdevname(rdev->bdev,b));
		if (!test_bit(Faulty, &rdev->flags)) {
			md_super_write(mddev,rdev,
				       rdev->sb_start, rdev->sb_size,
				       rdev->sb_page);
			dprintk(KERN_INFO "(write) %s's sb offset: %llu\n",
				bdevname(rdev->bdev,b),
				(unsigned long long)rdev->sb_start);
			rdev->sb_events = mddev->events;

		} else
			dprintk(")\n");
		if (mddev->level == LEVEL_MULTIPATH)
			/* only need to write one superblock... */
			break;
	}
	md_super_wait(mddev);
	/* if there was a failure, MD_CHANGE_DEVS was set, and we re-write super */

	spin_lock_irq(&mddev->write_lock);
	if (mddev->in_sync != sync_req ||
	    test_bit(MD_CHANGE_DEVS, &mddev->flags)) {
		/* have to write it out again */
		spin_unlock_irq(&mddev->write_lock);
		goto repeat;
	}
	clear_bit(MD_CHANGE_PENDING, &mddev->flags);
	spin_unlock_irq(&mddev->write_lock);
	wake_up(&mddev->sb_wait);
	if (test_bit(MD_RECOVERY_RUNNING, &mddev->recovery))
		sysfs_notify(&mddev->kobj, NULL, "sync_completed");

}

/* words written to sysfs files may, or may not, be \n terminated.
 * We want to accept with case. For this we use cmd_match.
 */
static int cmd_match(const char *cmd, const char *str)
{
	/* See if cmd, written into a sysfs file, matches
	 * str.  They must either be the same, or cmd can
	 * have a trailing newline
	 */
	while (*cmd && *str && *cmd == *str) {
		cmd++;
		str++;
	}
	if (*cmd == '\n')
		cmd++;
	if (*str || *cmd)
		return 0;
	return 1;
}

struct rdev_sysfs_entry {
	struct attribute attr;
	ssize_t (*show)(mdk_rdev_t *, char *);
	ssize_t (*store)(mdk_rdev_t *, const char *, size_t);
};

static ssize_t
state_show(mdk_rdev_t *rdev, char *page)
{
	char *sep = "";
	size_t len = 0;

	if (test_bit(Faulty, &rdev->flags)) {
		len+= sprintf(page+len, "%sfaulty",sep);
		sep = ",";
	}
	if (test_bit(In_sync, &rdev->flags)) {
		len += sprintf(page+len, "%sin_sync",sep);
		sep = ",";
	}
	if (test_bit(WriteMostly, &rdev->flags)) {
		len += sprintf(page+len, "%swrite_mostly",sep);
		sep = ",";
	}
	if (test_bit(Blocked, &rdev->flags)) {
		len += sprintf(page+len, "%sblocked", sep);
		sep = ",";
	}
	if (!test_bit(Faulty, &rdev->flags) &&
	    !test_bit(In_sync, &rdev->flags)) {
		len += sprintf(page+len, "%sspare", sep);
		sep = ",";
	}
	return len+sprintf(page+len, "\n");
}

static ssize_t
state_store(mdk_rdev_t *rdev, const char *buf, size_t len)
{
	/* can write
	 *  faulty  - simulates and error
	 *  remove  - disconnects the device
	 *  writemostly - sets write_mostly
	 *  -writemostly - clears write_mostly
	 *  blocked - sets the Blocked flag
	 *  -blocked - clears the Blocked flag
	 *  insync - sets Insync providing device isn't active
	 */
	int err = -EINVAL;
	if (cmd_match(buf, "faulty") && rdev->mddev->pers) {
		md_error(rdev->mddev, rdev);
		err = 0;
	} else if (cmd_match(buf, "remove")) {
		if (rdev->raid_disk >= 0)
			err = -EBUSY;
		else {
			mddev_t *mddev = rdev->mddev;
			kick_rdev_from_array(rdev);
			if (mddev->pers)
				md_update_sb(mddev, 1);
			md_new_event(mddev);
			err = 0;
		}
	} else if (cmd_match(buf, "writemostly")) {
		set_bit(WriteMostly, &rdev->flags);
		err = 0;
	} else if (cmd_match(buf, "-writemostly")) {
		clear_bit(WriteMostly, &rdev->flags);
		err = 0;
	} else if (cmd_match(buf, "blocked")) {
		set_bit(Blocked, &rdev->flags);
		err = 0;
	} else if (cmd_match(buf, "-blocked")) {
		clear_bit(Blocked, &rdev->flags);
		wake_up(&rdev->blocked_wait);
		set_bit(MD_RECOVERY_NEEDED, &rdev->mddev->recovery);
		md_wakeup_thread(rdev->mddev->thread);

		err = 0;
	} else if (cmd_match(buf, "insync") && rdev->raid_disk == -1) {
		set_bit(In_sync, &rdev->flags);
		err = 0;
	}
	if (!err && rdev->sysfs_state)
		sysfs_notify_dirent(rdev->sysfs_state);
	return err ? err : len;
}
static struct rdev_sysfs_entry rdev_state =
__ATTR(state, S_IRUGO|S_IWUSR, state_show, state_store);

static ssize_t
errors_show(mdk_rdev_t *rdev, char *page)
{
	return sprintf(page, "%d\n", atomic_read(&rdev->corrected_errors));
}

static ssize_t
errors_store(mdk_rdev_t *rdev, const char *buf, size_t len)
{
	char *e;
	unsigned long n = simple_strtoul(buf, &e, 10);
	if (*buf && (*e == 0 || *e == '\n')) {
		atomic_set(&rdev->corrected_errors, n);
		return len;
	}
	return -EINVAL;
}
static struct rdev_sysfs_entry rdev_errors =
__ATTR(errors, S_IRUGO|S_IWUSR, errors_show, errors_store);

static ssize_t
slot_show(mdk_rdev_t *rdev, char *page)
{
	if (rdev->raid_disk < 0)
		return sprintf(page, "none\n");
	else
		return sprintf(page, "%d\n", rdev->raid_disk);
}

static ssize_t
slot_store(mdk_rdev_t *rdev, const char *buf, size_t len)
{
	char *e;
	int err;
	char nm[20];
	int slot = simple_strtoul(buf, &e, 10);
	if (strncmp(buf, "none", 4)==0)
		slot = -1;
	else if (e==buf || (*e && *e!= '\n'))
		return -EINVAL;
	if (rdev->mddev->pers && slot == -1) {
		/* Setting 'slot' on an active array requires also
		 * updating the 'rd%d' link, and communicating
		 * with the personality with ->hot_*_disk.
		 * For now we only support removing
		 * failed/spare devices.  This normally happens automatically,
		 * but not when the metadata is externally managed.
		 */
		if (rdev->raid_disk == -1)
			return -EEXIST;
		/* personality does all needed checks */
		if (rdev->mddev->pers->hot_add_disk == NULL)
			return -EINVAL;
		err = rdev->mddev->pers->
			hot_remove_disk(rdev->mddev, rdev->raid_disk);
		if (err)
			return err;
		sprintf(nm, "rd%d", rdev->raid_disk);
		sysfs_remove_link(&rdev->mddev->kobj, nm);
		set_bit(MD_RECOVERY_NEEDED, &rdev->mddev->recovery);
		md_wakeup_thread(rdev->mddev->thread);
	} else if (rdev->mddev->pers) {
		mdk_rdev_t *rdev2;
		/* Activating a spare .. or possibly reactivating
		 * if we ever get bitmaps working here.
		 */

		if (rdev->raid_disk != -1)
			return -EBUSY;

		if (rdev->mddev->pers->hot_add_disk == NULL)
			return -EINVAL;

		list_for_each_entry(rdev2, &rdev->mddev->disks, same_set)
			if (rdev2->raid_disk == slot)
				return -EEXIST;

		rdev->raid_disk = slot;
		if (test_bit(In_sync, &rdev->flags))
			rdev->saved_raid_disk = slot;
		else
			rdev->saved_raid_disk = -1;
		err = rdev->mddev->pers->
			hot_add_disk(rdev->mddev, rdev);
		if (err) {
			rdev->raid_disk = -1;
			return err;
		} else
			sysfs_notify_dirent(rdev->sysfs_state);
		sprintf(nm, "rd%d", rdev->raid_disk);
		if (sysfs_create_link(&rdev->mddev->kobj, &rdev->kobj, nm))
			printk(KERN_WARNING
			       "md: cannot register "
			       "%s for %s\n",
			       nm, mdname(rdev->mddev));

		/* don't wakeup anyone, leave that to userspace. */
	} else {
		if (slot >= rdev->mddev->raid_disks)
			return -ENOSPC;
		rdev->raid_disk = slot;
		/* assume it is working */
		clear_bit(Faulty, &rdev->flags);
		clear_bit(WriteMostly, &rdev->flags);
		set_bit(In_sync, &rdev->flags);
		sysfs_notify_dirent(rdev->sysfs_state);
	}
	return len;
}


static struct rdev_sysfs_entry rdev_slot =
__ATTR(slot, S_IRUGO|S_IWUSR, slot_show, slot_store);

static ssize_t
offset_show(mdk_rdev_t *rdev, char *page)
{
	return sprintf(page, "%llu\n", (unsigned long long)rdev->data_offset);
}

static ssize_t
offset_store(mdk_rdev_t *rdev, const char *buf, size_t len)
{
	char *e;
	unsigned long long offset = simple_strtoull(buf, &e, 10);
	if (e==buf || (*e && *e != '\n'))
		return -EINVAL;
	if (rdev->mddev->pers && rdev->raid_disk >= 0)
		return -EBUSY;
	if (rdev->sectors && rdev->mddev->external)
		/* Must set offset before size, so overlap checks
		 * can be sane */
		return -EBUSY;
	rdev->data_offset = offset;
	return len;
}

static struct rdev_sysfs_entry rdev_offset =
__ATTR(offset, S_IRUGO|S_IWUSR, offset_show, offset_store);

static ssize_t
rdev_size_show(mdk_rdev_t *rdev, char *page)
{
	return sprintf(page, "%llu\n", (unsigned long long)rdev->sectors / 2);
}

static int overlaps(sector_t s1, sector_t l1, sector_t s2, sector_t l2)
{
	/* check if two start/length pairs overlap */
	if (s1+l1 <= s2)
		return 0;
	if (s2+l2 <= s1)
		return 0;
	return 1;
}

static int strict_blocks_to_sectors(const char *buf, sector_t *sectors)
{
	unsigned long long blocks;
	sector_t new;

	if (strict_strtoull(buf, 10, &blocks) < 0)
		return -EINVAL;

	if (blocks & 1ULL << (8 * sizeof(blocks) - 1))
		return -EINVAL; /* sector conversion overflow */

	new = blocks * 2;
	if (new != blocks * 2)
		return -EINVAL; /* unsigned long long to sector_t overflow */

	*sectors = new;
	return 0;
}

static ssize_t
rdev_size_store(mdk_rdev_t *rdev, const char *buf, size_t len)
{
	mddev_t *my_mddev = rdev->mddev;
	sector_t oldsectors = rdev->sectors;
	sector_t sectors;

	if (strict_blocks_to_sectors(buf, &sectors) < 0)
		return -EINVAL;
	if (my_mddev->pers && rdev->raid_disk >= 0) {
		if (my_mddev->persistent) {
			sectors = super_types[my_mddev->major_version].
				rdev_size_change(rdev, sectors);
			if (!sectors)
				return -EBUSY;
		} else if (!sectors)
			sectors = (rdev->bdev->bd_inode->i_size >> 9) -
				rdev->data_offset;
	}
	if (sectors < my_mddev->dev_sectors)
		return -EINVAL; /* component must fit device */

	rdev->sectors = sectors;
	if (sectors > oldsectors && my_mddev->external) {
		/* need to check that all other rdevs with the same ->bdev
		 * do not overlap.  We need to unlock the mddev to avoid
		 * a deadlock.  We have already changed rdev->sectors, and if
		 * we have to change it back, we will have the lock again.
		 */
		mddev_t *mddev;
		int overlap = 0;
		struct list_head *tmp;

		mddev_unlock(my_mddev);
		for_each_mddev(mddev, tmp) {
			mdk_rdev_t *rdev2;

			mddev_lock(mddev);
			list_for_each_entry(rdev2, &mddev->disks, same_set)
				if (test_bit(AllReserved, &rdev2->flags) ||
				    (rdev->bdev == rdev2->bdev &&
				     rdev != rdev2 &&
				     overlaps(rdev->data_offset, rdev->sectors,
					      rdev2->data_offset,
					      rdev2->sectors))) {
					overlap = 1;
					break;
				}
			mddev_unlock(mddev);
			if (overlap) {
				mddev_put(mddev);
				break;
			}
		}
		mddev_lock(my_mddev);
		if (overlap) {
			/* Someone else could have slipped in a size
			 * change here, but doing so is just silly.
			 * We put oldsectors back because we *know* it is
			 * safe, and trust userspace not to race with
			 * itself
			 */
			rdev->sectors = oldsectors;
			return -EBUSY;
		}
	}
	return len;
}

static struct rdev_sysfs_entry rdev_size =
__ATTR(size, S_IRUGO|S_IWUSR, rdev_size_show, rdev_size_store);


static ssize_t recovery_start_show(mdk_rdev_t *rdev, char *page)
{
	unsigned long long recovery_start = rdev->recovery_offset;

	if (test_bit(In_sync, &rdev->flags) ||
	    recovery_start == MaxSector)
		return sprintf(page, "none\n");

	return sprintf(page, "%llu\n", recovery_start);
}

static ssize_t recovery_start_store(mdk_rdev_t *rdev, const char *buf, size_t len)
{
	unsigned long long recovery_start;

	if (cmd_match(buf, "none"))
		recovery_start = MaxSector;
	else if (strict_strtoull(buf, 10, &recovery_start))
		return -EINVAL;

	if (rdev->mddev->pers &&
	    rdev->raid_disk >= 0)
		return -EBUSY;

	rdev->recovery_offset = recovery_start;
	if (recovery_start == MaxSector)
		set_bit(In_sync, &rdev->flags);
	else
		clear_bit(In_sync, &rdev->flags);
	return len;
}

static struct rdev_sysfs_entry rdev_recovery_start =
__ATTR(recovery_start, S_IRUGO|S_IWUSR, recovery_start_show, recovery_start_store);

static struct attribute *rdev_default_attrs[] = {
	&rdev_state.attr,
	&rdev_errors.attr,
	&rdev_slot.attr,
	&rdev_offset.attr,
	&rdev_size.attr,
	&rdev_recovery_start.attr,
	NULL,
};
static ssize_t
rdev_attr_show(struct kobject *kobj, struct attribute *attr, char *page)
{
	struct rdev_sysfs_entry *entry = container_of(attr, struct rdev_sysfs_entry, attr);
	mdk_rdev_t *rdev = container_of(kobj, mdk_rdev_t, kobj);
	mddev_t *mddev = rdev->mddev;
	ssize_t rv;

	if (!entry->show)
		return -EIO;

	rv = mddev ? mddev_lock(mddev) : -EBUSY;
	if (!rv) {
		if (rdev->mddev == NULL)
			rv = -EBUSY;
		else
			rv = entry->show(rdev, page);
		mddev_unlock(mddev);
	}
	return rv;
}

static ssize_t
rdev_attr_store(struct kobject *kobj, struct attribute *attr,
	      const char *page, size_t length)
{
	struct rdev_sysfs_entry *entry = container_of(attr, struct rdev_sysfs_entry, attr);
	mdk_rdev_t *rdev = container_of(kobj, mdk_rdev_t, kobj);
	ssize_t rv;
	mddev_t *mddev = rdev->mddev;

	if (!entry->store)
		return -EIO;
	if (!capable(CAP_SYS_ADMIN))
		return -EACCES;
	rv = mddev ? mddev_lock(mddev): -EBUSY;
	if (!rv) {
		if (rdev->mddev == NULL)
			rv = -EBUSY;
		else
			rv = entry->store(rdev, page, length);
		mddev_unlock(mddev);
	}
	return rv;
}

static void rdev_free(struct kobject *ko)
{
	mdk_rdev_t *rdev = container_of(ko, mdk_rdev_t, kobj);
	kfree(rdev);
}
static struct sysfs_ops rdev_sysfs_ops = {
	.show		= rdev_attr_show,
	.store		= rdev_attr_store,
};
static struct kobj_type rdev_ktype = {
	.release	= rdev_free,
	.sysfs_ops	= &rdev_sysfs_ops,
	.default_attrs	= rdev_default_attrs,
};

/*
 * Import a device. If 'super_format' >= 0, then sanity check the superblock
 *
 * mark the device faulty if:
 *
 *   - the device is nonexistent (zero size)
 *   - the device has no valid superblock
 *
 * a faulty rdev _never_ has rdev->sb set.
 */
static mdk_rdev_t *md_import_device(dev_t newdev, int super_format, int super_minor)
{
	char b[BDEVNAME_SIZE];
	int err;
	mdk_rdev_t *rdev;
	sector_t size;

	rdev = kzalloc(sizeof(*rdev), GFP_KERNEL);
	if (!rdev) {
		printk(KERN_ERR "md: could not alloc mem for new device!\n");
		return ERR_PTR(-ENOMEM);
	}

	if ((err = alloc_disk_sb(rdev)))
		goto abort_free;

	err = lock_rdev(rdev, newdev, super_format == -2);
	if (err)
		goto abort_free;

	kobject_init(&rdev->kobj, &rdev_ktype);

	rdev->desc_nr = -1;
	rdev->saved_raid_disk = -1;
	rdev->raid_disk = -1;
	rdev->flags = 0;
	rdev->data_offset = 0;
	rdev->sb_events = 0;
	rdev->last_read_error.tv_sec  = 0;
	rdev->last_read_error.tv_nsec = 0;
	atomic_set(&rdev->nr_pending, 0);
	atomic_set(&rdev->read_errors, 0);
	atomic_set(&rdev->corrected_errors, 0);

	size = rdev->bdev->bd_inode->i_size >> BLOCK_SIZE_BITS;
	if (!size) {
		printk(KERN_WARNING 
			"md: %s has zero or unknown size, marking faulty!\n",
			bdevname(rdev->bdev,b));
		err = -EINVAL;
		goto abort_free;
	}

	if (super_format >= 0) {
		err = super_types[super_format].
			load_super(rdev, NULL, super_minor);
		if (err == -EINVAL) {
			printk(KERN_WARNING
				"md: %s does not have a valid v%d.%d "
			       "superblock, not importing!\n",
				bdevname(rdev->bdev,b),
			       super_format, super_minor);
			goto abort_free;
		}
		if (err < 0) {
			printk(KERN_WARNING 
				"md: could not read %s's sb, not importing!\n",
				bdevname(rdev->bdev,b));
			goto abort_free;
		}
	}

	INIT_LIST_HEAD(&rdev->same_set);
	init_waitqueue_head(&rdev->blocked_wait);

	return rdev;

abort_free:
	if (rdev->sb_page) {
		if (rdev->bdev)
			unlock_rdev(rdev);
		free_disk_sb(rdev);
	}
	kfree(rdev);
	return ERR_PTR(err);
}

/*
 * Check a full RAID array for plausibility
 */


static void analyze_sbs(mddev_t * mddev)
{
	int i;
	mdk_rdev_t *rdev, *freshest, *tmp;
	char b[BDEVNAME_SIZE];

	freshest = NULL;
	rdev_for_each(rdev, tmp, mddev)
		switch (super_types[mddev->major_version].
			load_super(rdev, freshest, mddev->minor_version)) {
		case 1:
			freshest = rdev;
			break;
		case 0:
			break;
		default:
			printk( KERN_ERR \
				"md: fatal superblock inconsistency in %s"
				" -- removing from array\n", 
				bdevname(rdev->bdev,b));
			kick_rdev_from_array(rdev);
		}


	super_types[mddev->major_version].
		validate_super(mddev, freshest);

	i = 0;
	rdev_for_each(rdev, tmp, mddev) {
		if (rdev->desc_nr >= mddev->max_disks ||
		    i > mddev->max_disks) {
			printk(KERN_WARNING
			       "md: %s: %s: only %d devices permitted\n",
			       mdname(mddev), bdevname(rdev->bdev, b),
			       mddev->max_disks);
			kick_rdev_from_array(rdev);
			continue;
		}
		if (rdev != freshest)
			if (super_types[mddev->major_version].
			    validate_super(mddev, rdev)) {
				printk(KERN_WARNING "md: kicking non-fresh %s"
					" from array!\n",
					bdevname(rdev->bdev,b));
				kick_rdev_from_array(rdev);
				continue;
			}
		if (mddev->level == LEVEL_MULTIPATH) {
			rdev->desc_nr = i++;
			rdev->raid_disk = rdev->desc_nr;
			set_bit(In_sync, &rdev->flags);
		} else if (rdev->raid_disk >= (mddev->raid_disks - min(0, mddev->delta_disks))) {
			rdev->raid_disk = -1;
			clear_bit(In_sync, &rdev->flags);
		}
	}
}

/* Read a fixed-point number.
 * Numbers in sysfs attributes should be in "standard" units where
 * possible, so time should be in seconds.
 * However we internally use a a much smaller unit such as 
 * milliseconds or jiffies.
 * This function takes a decimal number with a possible fractional
 * component, and produces an integer which is the result of
 * multiplying that number by 10^'scale'.
 * all without any floating-point arithmetic.
 */
int strict_strtoul_scaled(const char *cp, unsigned long *res, int scale)
{
	unsigned long result = 0;
	long decimals = -1;
	while (isdigit(*cp) || (*cp == '.' && decimals < 0)) {
		if (*cp == '.')
			decimals = 0;
		else if (decimals < scale) {
			unsigned int value;
			value = *cp - '0';
			result = result * 10 + value;
			if (decimals >= 0)
				decimals++;
		}
		cp++;
	}
	if (*cp == '\n')
		cp++;
	if (*cp)
		return -EINVAL;
	if (decimals < 0)
		decimals = 0;
	while (decimals < scale) {
		result *= 10;
		decimals ++;
	}
	*res = result;
	return 0;
}


static void md_safemode_timeout(unsigned long data);

static ssize_t
safe_delay_show(mddev_t *mddev, char *page)
{
	int msec = (mddev->safemode_delay*1000)/HZ;
	return sprintf(page, "%d.%03d\n", msec/1000, msec%1000);
}
static ssize_t
safe_delay_store(mddev_t *mddev, const char *cbuf, size_t len)
{
	unsigned long msec;

	if (strict_strtoul_scaled(cbuf, &msec, 3) < 0)
		return -EINVAL;
	if (msec == 0)
		mddev->safemode_delay = 0;
	else {
		unsigned long old_delay = mddev->safemode_delay;
		mddev->safemode_delay = (msec*HZ)/1000;
		if (mddev->safemode_delay == 0)
			mddev->safemode_delay = 1;
		if (mddev->safemode_delay < old_delay)
			md_safemode_timeout((unsigned long)mddev);
	}
	return len;
}
static struct md_sysfs_entry md_safe_delay =
__ATTR(safe_mode_delay, S_IRUGO|S_IWUSR,safe_delay_show, safe_delay_store);

static ssize_t
level_show(mddev_t *mddev, char *page)
{
	struct mdk_personality *p = mddev->pers;
	if (p)
		return sprintf(page, "%s\n", p->name);
	else if (mddev->clevel[0])
		return sprintf(page, "%s\n", mddev->clevel);
	else if (mddev->level != LEVEL_NONE)
		return sprintf(page, "%d\n", mddev->level);
	else
		return 0;
}

static ssize_t
level_store(mddev_t *mddev, const char *buf, size_t len)
{
	char level[16];
	ssize_t rv = len;
	struct mdk_personality *pers;
	void *priv;
	mdk_rdev_t *rdev;

	if (mddev->pers == NULL) {
		if (len == 0)
			return 0;
		if (len >= sizeof(mddev->clevel))
			return -ENOSPC;
		strncpy(mddev->clevel, buf, len);
		if (mddev->clevel[len-1] == '\n')
			len--;
		mddev->clevel[len] = 0;
		mddev->level = LEVEL_NONE;
		return rv;
	}

	/* request to change the personality.  Need to ensure:
	 *  - array is not engaged in resync/recovery/reshape
	 *  - old personality can be suspended
	 *  - new personality will access other array.
	 */

	if (mddev->sync_thread || mddev->reshape_position != MaxSector)
		return -EBUSY;

	if (!mddev->pers->quiesce) {
		printk(KERN_WARNING "md: %s: %s does not support online personality change\n",
		       mdname(mddev), mddev->pers->name);
		return -EINVAL;
	}

	/* Now find the new personality */
	if (len == 0 || len >= sizeof(level))
		return -EINVAL;
	strncpy(level, buf, len);
	if (level[len-1] == '\n')
		len--;
	level[len] = 0;

	request_module("md-%s", level);
	spin_lock(&pers_lock);
	pers = find_pers(LEVEL_NONE, level);
	if (!pers || !try_module_get(pers->owner)) {
		spin_unlock(&pers_lock);
		printk(KERN_WARNING "md: personality %s not loaded\n", level);
		return -EINVAL;
	}
	spin_unlock(&pers_lock);

	if (pers == mddev->pers) {
		/* Nothing to do! */
		module_put(pers->owner);
		return rv;
	}
	if (!pers->takeover) {
		module_put(pers->owner);
		printk(KERN_WARNING "md: %s: %s does not support personality takeover\n",
		       mdname(mddev), level);
		return -EINVAL;
	}

	/* ->takeover must set new_* and/or delta_disks
	 * if it succeeds, and may set them when it fails.
	 */
	priv = pers->takeover(mddev);
	if (IS_ERR(priv)) {
		mddev->new_level = mddev->level;
		mddev->new_layout = mddev->layout;
		mddev->new_chunk_sectors = mddev->chunk_sectors;
		mddev->raid_disks -= mddev->delta_disks;
		mddev->delta_disks = 0;
		module_put(pers->owner);
		printk(KERN_WARNING "md: %s: %s would not accept array\n",
		       mdname(mddev), level);
		return PTR_ERR(priv);
	}

	/* Looks like we have a winner */
	mddev_suspend(mddev);
	mddev->pers->stop(mddev);
	module_put(mddev->pers->owner);
	/* Invalidate devices that are now superfluous */
	list_for_each_entry(rdev, &mddev->disks, same_set)
		if (rdev->raid_disk >= mddev->raid_disks) {
			rdev->raid_disk = -1;
			clear_bit(In_sync, &rdev->flags);
		}
	mddev->pers = pers;
	mddev->private = priv;
	strlcpy(mddev->clevel, pers->name, sizeof(mddev->clevel));
	mddev->level = mddev->new_level;
	mddev->layout = mddev->new_layout;
	mddev->chunk_sectors = mddev->new_chunk_sectors;
	mddev->delta_disks = 0;
	pers->run(mddev);
	mddev_resume(mddev);
	set_bit(MD_CHANGE_DEVS, &mddev->flags);
	set_bit(MD_RECOVERY_NEEDED, &mddev->recovery);
	md_wakeup_thread(mddev->thread);
	return rv;
}

static struct md_sysfs_entry md_level =
__ATTR(level, S_IRUGO|S_IWUSR, level_show, level_store);


static ssize_t
layout_show(mddev_t *mddev, char *page)
{
	/* just a number, not meaningful for all levels */
	if (mddev->reshape_position != MaxSector &&
	    mddev->layout != mddev->new_layout)
		return sprintf(page, "%d (%d)\n",
			       mddev->new_layout, mddev->layout);
	return sprintf(page, "%d\n", mddev->layout);
}

static ssize_t
layout_store(mddev_t *mddev, const char *buf, size_t len)
{
	char *e;
	unsigned long n = simple_strtoul(buf, &e, 10);

	if (!*buf || (*e && *e != '\n'))
		return -EINVAL;

	if (mddev->pers) {
		int err;
		if (mddev->pers->check_reshape == NULL)
			return -EBUSY;
		mddev->new_layout = n;
		err = mddev->pers->check_reshape(mddev);
		if (err) {
			mddev->new_layout = mddev->layout;
			return err;
		}
	} else {
		mddev->new_layout = n;
		if (mddev->reshape_position == MaxSector)
			mddev->layout = n;
	}
	return len;
}
static struct md_sysfs_entry md_layout =
__ATTR(layout, S_IRUGO|S_IWUSR, layout_show, layout_store);


static ssize_t
raid_disks_show(mddev_t *mddev, char *page)
{
	if (mddev->raid_disks == 0)
		return 0;
	if (mddev->reshape_position != MaxSector &&
	    mddev->delta_disks != 0)
		return sprintf(page, "%d (%d)\n", mddev->raid_disks,
			       mddev->raid_disks - mddev->delta_disks);
	return sprintf(page, "%d\n", mddev->raid_disks);
}

static int update_raid_disks(mddev_t *mddev, int raid_disks);

static ssize_t
raid_disks_store(mddev_t *mddev, const char *buf, size_t len)
{
	char *e;
	int rv = 0;
	unsigned long n = simple_strtoul(buf, &e, 10);

	if (!*buf || (*e && *e != '\n'))
		return -EINVAL;

	if (mddev->pers)
		rv = update_raid_disks(mddev, n);
	else if (mddev->reshape_position != MaxSector) {
		int olddisks = mddev->raid_disks - mddev->delta_disks;
		mddev->delta_disks = n - olddisks;
		mddev->raid_disks = n;
	} else
		mddev->raid_disks = n;
	return rv ? rv : len;
}
static struct md_sysfs_entry md_raid_disks =
__ATTR(raid_disks, S_IRUGO|S_IWUSR, raid_disks_show, raid_disks_store);

static ssize_t
chunk_size_show(mddev_t *mddev, char *page)
{
	if (mddev->reshape_position != MaxSector &&
	    mddev->chunk_sectors != mddev->new_chunk_sectors)
		return sprintf(page, "%d (%d)\n",
			       mddev->new_chunk_sectors << 9,
			       mddev->chunk_sectors << 9);
	return sprintf(page, "%d\n", mddev->chunk_sectors << 9);
}

static ssize_t
chunk_size_store(mddev_t *mddev, const char *buf, size_t len)
{
	char *e;
	unsigned long n = simple_strtoul(buf, &e, 10);

	if (!*buf || (*e && *e != '\n'))
		return -EINVAL;

	if (mddev->pers) {
		int err;
		if (mddev->pers->check_reshape == NULL)
			return -EBUSY;
		mddev->new_chunk_sectors = n >> 9;
		err = mddev->pers->check_reshape(mddev);
		if (err) {
			mddev->new_chunk_sectors = mddev->chunk_sectors;
			return err;
		}
	} else {
		mddev->new_chunk_sectors = n >> 9;
		if (mddev->reshape_position == MaxSector)
			mddev->chunk_sectors = n >> 9;
	}
	return len;
}
static struct md_sysfs_entry md_chunk_size =
__ATTR(chunk_size, S_IRUGO|S_IWUSR, chunk_size_show, chunk_size_store);

static ssize_t
resync_start_show(mddev_t *mddev, char *page)
{
	if (mddev->recovery_cp == MaxSector)
		return sprintf(page, "none\n");
	return sprintf(page, "%llu\n", (unsigned long long)mddev->recovery_cp);
}

static ssize_t
resync_start_store(mddev_t *mddev, const char *buf, size_t len)
{
	char *e;
	unsigned long long n = simple_strtoull(buf, &e, 10);

	if (mddev->pers)
		return -EBUSY;
	if (cmd_match(buf, "none"))
		n = MaxSector;
	else if (!*buf || (*e && *e != '\n'))
		return -EINVAL;

	mddev->recovery_cp = n;
	return len;
}
static struct md_sysfs_entry md_resync_start =
__ATTR(resync_start, S_IRUGO|S_IWUSR, resync_start_show, resync_start_store);

/*
 * The array state can be:
 *
 * clear
 *     No devices, no size, no level
 *     Equivalent to STOP_ARRAY ioctl
 * inactive
 *     May have some settings, but array is not active
 *        all IO results in error
 *     When written, doesn't tear down array, but just stops it
 * suspended (not supported yet)
 *     All IO requests will block. The array can be reconfigured.
 *     Writing this, if accepted, will block until array is quiescent
 * readonly
 *     no resync can happen.  no superblocks get written.
 *     write requests fail
 * read-auto
 *     like readonly, but behaves like 'clean' on a write request.
 *
 * clean - no pending writes, but otherwise active.
 *     When written to inactive array, starts without resync
 *     If a write request arrives then
 *       if metadata is known, mark 'dirty' and switch to 'active'.
 *       if not known, block and switch to write-pending
 *     If written to an active array that has pending writes, then fails.
 * active
 *     fully active: IO and resync can be happening.
 *     When written to inactive array, starts with resync
 *
 * write-pending
 *     clean, but writes are blocked waiting for 'active' to be written.
 *
 * active-idle
 *     like active, but no writes have been seen for a while (100msec).
 *
 */
enum array_state { clear, inactive, suspended, readonly, read_auto, clean, active,
		   write_pending, active_idle, bad_word};
static char *array_states[] = {
	"clear", "inactive", "suspended", "readonly", "read-auto", "clean", "active",
	"write-pending", "active-idle", NULL };

static int match_word(const char *word, char **list)
{
	int n;
	for (n=0; list[n]; n++)
		if (cmd_match(word, list[n]))
			break;
	return n;
}

static ssize_t
array_state_show(mddev_t *mddev, char *page)
{
	enum array_state st = inactive;

	if (mddev->pers)
		switch(mddev->ro) {
		case 1:
			st = readonly;
			break;
		case 2:
			st = read_auto;
			break;
		case 0:
			if (mddev->in_sync)
				st = clean;
			else if (test_bit(MD_CHANGE_CLEAN, &mddev->flags))
				st = write_pending;
			else if (mddev->safemode)
				st = active_idle;
			else
				st = active;
		}
	else {
		if (list_empty(&mddev->disks) &&
		    mddev->raid_disks == 0 &&
		    mddev->dev_sectors == 0)
			st = clear;
		else
			st = inactive;
	}
	return sprintf(page, "%s\n", array_states[st]);
}

static int do_md_stop(mddev_t * mddev, int ro, int is_open);
static int do_md_run(mddev_t * mddev);
static int restart_array(mddev_t *mddev);

static ssize_t
array_state_store(mddev_t *mddev, const char *buf, size_t len)
{
	int err = -EINVAL;
	enum array_state st = match_word(buf, array_states);
	switch(st) {
	case bad_word:
		break;
	case clear:
		/* stopping an active array */
		if (atomic_read(&mddev->openers) > 0)
			return -EBUSY;
		err = do_md_stop(mddev, 0, 0);
		break;
	case inactive:
		/* stopping an active array */
		if (mddev->pers) {
			if (atomic_read(&mddev->openers) > 0)
				return -EBUSY;
			err = do_md_stop(mddev, 2, 0);
		} else
			err = 0; /* already inactive */
		break;
	case suspended:
		break; /* not supported yet */
	case readonly:
		if (mddev->pers)
			err = do_md_stop(mddev, 1, 0);
		else {
			mddev->ro = 1;
			set_disk_ro(mddev->gendisk, 1);
			err = do_md_run(mddev);
		}
		break;
	case read_auto:
		if (mddev->pers) {
			if (mddev->ro == 0)
				err = do_md_stop(mddev, 1, 0);
			else if (mddev->ro == 1)
				err = restart_array(mddev);
			if (err == 0) {
				mddev->ro = 2;
				set_disk_ro(mddev->gendisk, 0);
			}
		} else {
			mddev->ro = 2;
			err = do_md_run(mddev);
		}
		break;
	case clean:
		if (mddev->pers) {
			restart_array(mddev);
			spin_lock_irq(&mddev->write_lock);
			if (atomic_read(&mddev->writes_pending) == 0) {
				if (mddev->in_sync == 0) {
					mddev->in_sync = 1;
					if (mddev->safemode == 1)
						mddev->safemode = 0;
					if (mddev->persistent)
						set_bit(MD_CHANGE_CLEAN,
							&mddev->flags);
				}
				err = 0;
			} else
				err = -EBUSY;
			spin_unlock_irq(&mddev->write_lock);
		} else
			err = -EINVAL;
		break;
	case active:
		if (mddev->pers) {
			restart_array(mddev);
			if (mddev->external)
				clear_bit(MD_CHANGE_CLEAN, &mddev->flags);
			wake_up(&mddev->sb_wait);
			err = 0;
		} else {
			mddev->ro = 0;
			set_disk_ro(mddev->gendisk, 0);
			err = do_md_run(mddev);
		}
		break;
	case write_pending:
	case active_idle:
		/* these cannot be set */
		break;
	}
	if (err)
		return err;
	else {
		sysfs_notify_dirent(mddev->sysfs_state);
		return len;
	}
}
static struct md_sysfs_entry md_array_state =
__ATTR(array_state, S_IRUGO|S_IWUSR, array_state_show, array_state_store);

static ssize_t
max_corrected_read_errors_show(mddev_t *mddev, char *page) {
	return sprintf(page, "%d\n",
		       atomic_read(&mddev->max_corr_read_errors));
}

static ssize_t
max_corrected_read_errors_store(mddev_t *mddev, const char *buf, size_t len)
{
	char *e;
	unsigned long n = simple_strtoul(buf, &e, 10);

	if (*buf && (*e == 0 || *e == '\n')) {
		atomic_set(&mddev->max_corr_read_errors, n);
		return len;
	}
	return -EINVAL;
}

static struct md_sysfs_entry max_corr_read_errors =
__ATTR(max_read_errors, S_IRUGO|S_IWUSR, max_corrected_read_errors_show,
	max_corrected_read_errors_store);

static ssize_t
null_show(mddev_t *mddev, char *page)
{
	return -EINVAL;
}

static ssize_t
new_dev_store(mddev_t *mddev, const char *buf, size_t len)
{
	/* buf must be %d:%d\n? giving major and minor numbers */
	/* The new device is added to the array.
	 * If the array has a persistent superblock, we read the
	 * superblock to initialise info and check validity.
	 * Otherwise, only checking done is that in bind_rdev_to_array,
	 * which mainly checks size.
	 */
	char *e;
	int major = simple_strtoul(buf, &e, 10);
	int minor;
	dev_t dev;
	mdk_rdev_t *rdev;
	int err;

	if (!*buf || *e != ':' || !e[1] || e[1] == '\n')
		return -EINVAL;
	minor = simple_strtoul(e+1, &e, 10);
	if (*e && *e != '\n')
		return -EINVAL;
	dev = MKDEV(major, minor);
	if (major != MAJOR(dev) ||
	    minor != MINOR(dev))
		return -EOVERFLOW;


	if (mddev->persistent) {
		rdev = md_import_device(dev, mddev->major_version,
					mddev->minor_version);
		if (!IS_ERR(rdev) && !list_empty(&mddev->disks)) {
			mdk_rdev_t *rdev0 = list_entry(mddev->disks.next,
						       mdk_rdev_t, same_set);
			err = super_types[mddev->major_version]
				.load_super(rdev, rdev0, mddev->minor_version);
			if (err < 0)
				goto out;
		}
	} else if (mddev->external)
		rdev = md_import_device(dev, -2, -1);
	else
		rdev = md_import_device(dev, -1, -1);

	if (IS_ERR(rdev))
		return PTR_ERR(rdev);
	err = bind_rdev_to_array(rdev, mddev);
 out:
	if (err)
		export_rdev(rdev);
	return err ? err : len;
}

static struct md_sysfs_entry md_new_device =
__ATTR(new_dev, S_IWUSR, null_show, new_dev_store);

static ssize_t
bitmap_store(mddev_t *mddev, const char *buf, size_t len)
{
	char *end;
	unsigned long chunk, end_chunk;

	if (!mddev->bitmap)
		goto out;
	/* buf should be <chunk> <chunk> ... or <chunk>-<chunk> ... (range) */
	while (*buf) {
		chunk = end_chunk = simple_strtoul(buf, &end, 0);
		if (buf == end) break;
		if (*end == '-') { /* range */
			buf = end + 1;
			end_chunk = simple_strtoul(buf, &end, 0);
			if (buf == end) break;
		}
		if (*end && !isspace(*end)) break;
		bitmap_dirty_bits(mddev->bitmap, chunk, end_chunk);
		buf = skip_spaces(end);
	}
	bitmap_unplug(mddev->bitmap); /* flush the bits to disk */
out:
	return len;
}

static struct md_sysfs_entry md_bitmap =
__ATTR(bitmap_set_bits, S_IWUSR, null_show, bitmap_store);

static ssize_t
size_show(mddev_t *mddev, char *page)
{
	return sprintf(page, "%llu\n",
		(unsigned long long)mddev->dev_sectors / 2);
}

static int update_size(mddev_t *mddev, sector_t num_sectors);

static ssize_t
size_store(mddev_t *mddev, const char *buf, size_t len)
{
	/* If array is inactive, we can reduce the component size, but
	 * not increase it (except from 0).
	 * If array is active, we can try an on-line resize
	 */
	sector_t sectors;
	int err = strict_blocks_to_sectors(buf, &sectors);

	if (err < 0)
		return err;
	if (mddev->pers) {
		err = update_size(mddev, sectors);
		md_update_sb(mddev, 1);
	} else {
		if (mddev->dev_sectors == 0 ||
		    mddev->dev_sectors > sectors)
			mddev->dev_sectors = sectors;
		else
			err = -ENOSPC;
	}
	return err ? err : len;
}

static struct md_sysfs_entry md_size =
__ATTR(component_size, S_IRUGO|S_IWUSR, size_show, size_store);


/* Metdata version.
 * This is one of
 *   'none' for arrays with no metadata (good luck...)
 *   'external' for arrays with externally managed metadata,
 * or N.M for internally known formats
 */
static ssize_t
metadata_show(mddev_t *mddev, char *page)
{
	if (mddev->persistent)
		return sprintf(page, "%d.%d\n",
			       mddev->major_version, mddev->minor_version);
	else if (mddev->external)
		return sprintf(page, "external:%s\n", mddev->metadata_type);
	else
		return sprintf(page, "none\n");
}

static ssize_t
metadata_store(mddev_t *mddev, const char *buf, size_t len)
{
	int major, minor;
	char *e;
	/* Changing the details of 'external' metadata is
	 * always permitted.  Otherwise there must be
	 * no devices attached to the array.
	 */
	if (mddev->external && strncmp(buf, "external:", 9) == 0)
		;
	else if (!list_empty(&mddev->disks))
		return -EBUSY;

	if (cmd_match(buf, "none")) {
		mddev->persistent = 0;
		mddev->external = 0;
		mddev->major_version = 0;
		mddev->minor_version = 90;
		return len;
	}
	if (strncmp(buf, "external:", 9) == 0) {
		size_t namelen = len-9;
		if (namelen >= sizeof(mddev->metadata_type))
			namelen = sizeof(mddev->metadata_type)-1;
		strncpy(mddev->metadata_type, buf+9, namelen);
		mddev->metadata_type[namelen] = 0;
		if (namelen && mddev->metadata_type[namelen-1] == '\n')
			mddev->metadata_type[--namelen] = 0;
		mddev->persistent = 0;
		mddev->external = 1;
		mddev->major_version = 0;
		mddev->minor_version = 90;
		return len;
	}
	major = simple_strtoul(buf, &e, 10);
	if (e==buf || *e != '.')
		return -EINVAL;
	buf = e+1;
	minor = simple_strtoul(buf, &e, 10);
	if (e==buf || (*e && *e != '\n') )
		return -EINVAL;
	if (major >= ARRAY_SIZE(super_types) || super_types[major].name == NULL)
		return -ENOENT;
	mddev->major_version = major;
	mddev->minor_version = minor;
	mddev->persistent = 1;
	mddev->external = 0;
	return len;
}

static struct md_sysfs_entry md_metadata =
__ATTR(metadata_version, S_IRUGO|S_IWUSR, metadata_show, metadata_store);

static ssize_t
action_show(mddev_t *mddev, char *page)
{
	char *type = "idle";
	if (test_bit(MD_RECOVERY_FROZEN, &mddev->recovery))
		type = "frozen";
	else if (test_bit(MD_RECOVERY_RUNNING, &mddev->recovery) ||
	    (!mddev->ro && test_bit(MD_RECOVERY_NEEDED, &mddev->recovery))) {
		if (test_bit(MD_RECOVERY_RESHAPE, &mddev->recovery))
			type = "reshape";
		else if (test_bit(MD_RECOVERY_SYNC, &mddev->recovery)) {
			if (!test_bit(MD_RECOVERY_REQUESTED, &mddev->recovery))
				type = "resync";
			else if (test_bit(MD_RECOVERY_CHECK, &mddev->recovery))
				type = "check";
			else
				type = "repair";
		} else if (test_bit(MD_RECOVERY_RECOVER, &mddev->recovery))
			type = "recover";
	}
	return sprintf(page, "%s\n", type);
}

static ssize_t
action_store(mddev_t *mddev, const char *page, size_t len)
{
	if (!mddev->pers || !mddev->pers->sync_request)
		return -EINVAL;

	if (cmd_match(page, "frozen"))
		set_bit(MD_RECOVERY_FROZEN, &mddev->recovery);
	else
		clear_bit(MD_RECOVERY_FROZEN, &mddev->recovery);

	if (cmd_match(page, "idle") || cmd_match(page, "frozen")) {
		if (mddev->sync_thread) {
			set_bit(MD_RECOVERY_INTR, &mddev->recovery);
			md_unregister_thread(mddev->sync_thread);
			mddev->sync_thread = NULL;
			mddev->recovery = 0;
		}
	} else if (test_bit(MD_RECOVERY_RUNNING, &mddev->recovery) ||
		   test_bit(MD_RECOVERY_NEEDED, &mddev->recovery))
		return -EBUSY;
	else if (cmd_match(page, "resync"))
		set_bit(MD_RECOVERY_NEEDED, &mddev->recovery);
	else if (cmd_match(page, "recover")) {
		set_bit(MD_RECOVERY_RECOVER, &mddev->recovery);
		set_bit(MD_RECOVERY_NEEDED, &mddev->recovery);
	} else if (cmd_match(page, "reshape")) {
		int err;
		if (mddev->pers->start_reshape == NULL)
			return -EINVAL;
		err = mddev->pers->start_reshape(mddev);
		if (err)
			return err;
		sysfs_notify(&mddev->kobj, NULL, "degraded");
	} else {
		if (cmd_match(page, "check"))
			set_bit(MD_RECOVERY_CHECK, &mddev->recovery);
		else if (!cmd_match(page, "repair"))
			return -EINVAL;
		set_bit(MD_RECOVERY_REQUESTED, &mddev->recovery);
		set_bit(MD_RECOVERY_SYNC, &mddev->recovery);
	}
	set_bit(MD_RECOVERY_NEEDED, &mddev->recovery);
	md_wakeup_thread(mddev->thread);
	sysfs_notify_dirent(mddev->sysfs_action);
	return len;
}

static ssize_t
mismatch_cnt_show(mddev_t *mddev, char *page)
{
	return sprintf(page, "%llu\n",
		       (unsigned long long) mddev->resync_mismatches);
}

static struct md_sysfs_entry md_scan_mode =
__ATTR(sync_action, S_IRUGO|S_IWUSR, action_show, action_store);


static struct md_sysfs_entry md_mismatches = __ATTR_RO(mismatch_cnt);

static ssize_t
sync_min_show(mddev_t *mddev, char *page)
{
	return sprintf(page, "%d (%s)\n", speed_min(mddev),
		       mddev->sync_speed_min ? "local": "system");
}

static ssize_t
sync_min_store(mddev_t *mddev, const char *buf, size_t len)
{
	int min;
	char *e;
	if (strncmp(buf, "system", 6)==0) {
		mddev->sync_speed_min = 0;
		return len;
	}
	min = simple_strtoul(buf, &e, 10);
	if (buf == e || (*e && *e != '\n') || min <= 0)
		return -EINVAL;
	mddev->sync_speed_min = min;
	return len;
}

static struct md_sysfs_entry md_sync_min =
__ATTR(sync_speed_min, S_IRUGO|S_IWUSR, sync_min_show, sync_min_store);

static ssize_t
sync_max_show(mddev_t *mddev, char *page)
{
	return sprintf(page, "%d (%s)\n", speed_max(mddev),
		       mddev->sync_speed_max ? "local": "system");
}

static ssize_t
sync_max_store(mddev_t *mddev, const char *buf, size_t len)
{
	int max;
	char *e;
	if (strncmp(buf, "system", 6)==0) {
		mddev->sync_speed_max = 0;
		return len;
	}
	max = simple_strtoul(buf, &e, 10);
	if (buf == e || (*e && *e != '\n') || max <= 0)
		return -EINVAL;
	mddev->sync_speed_max = max;
	return len;
}

static struct md_sysfs_entry md_sync_max =
__ATTR(sync_speed_max, S_IRUGO|S_IWUSR, sync_max_show, sync_max_store);

static ssize_t
degraded_show(mddev_t *mddev, char *page)
{
	return sprintf(page, "%d\n", mddev->degraded);
}
static struct md_sysfs_entry md_degraded = __ATTR_RO(degraded);

static ssize_t
sync_force_parallel_show(mddev_t *mddev, char *page)
{
	return sprintf(page, "%d\n", mddev->parallel_resync);
}

static ssize_t
sync_force_parallel_store(mddev_t *mddev, const char *buf, size_t len)
{
	long n;

	if (strict_strtol(buf, 10, &n))
		return -EINVAL;

	if (n != 0 && n != 1)
		return -EINVAL;

	mddev->parallel_resync = n;

	if (mddev->sync_thread)
		wake_up(&resync_wait);

	return len;
}

/* force parallel resync, even with shared block devices */
static struct md_sysfs_entry md_sync_force_parallel =
__ATTR(sync_force_parallel, S_IRUGO|S_IWUSR,
       sync_force_parallel_show, sync_force_parallel_store);

static ssize_t
sync_speed_show(mddev_t *mddev, char *page)
{
	unsigned long resync, dt, db;
	if (mddev->curr_resync == 0)
		return sprintf(page, "none\n");
	resync = mddev->curr_mark_cnt - atomic_read(&mddev->recovery_active);
	dt = (jiffies - mddev->resync_mark) / HZ;
	if (!dt) dt++;
	db = resync - mddev->resync_mark_cnt;
	return sprintf(page, "%lu\n", db/dt/2); /* K/sec */
}

static struct md_sysfs_entry md_sync_speed = __ATTR_RO(sync_speed);

static ssize_t
sync_completed_show(mddev_t *mddev, char *page)
{
	unsigned long max_sectors, resync;

	if (!test_bit(MD_RECOVERY_RUNNING, &mddev->recovery))
		return sprintf(page, "none\n");

	if (test_bit(MD_RECOVERY_SYNC, &mddev->recovery))
		max_sectors = mddev->resync_max_sectors;
	else
		max_sectors = mddev->dev_sectors;

	resync = mddev->curr_resync_completed;
	return sprintf(page, "%lu / %lu\n", resync, max_sectors);
}

static struct md_sysfs_entry md_sync_completed = __ATTR_RO(sync_completed);

static ssize_t
min_sync_show(mddev_t *mddev, char *page)
{
	return sprintf(page, "%llu\n",
		       (unsigned long long)mddev->resync_min);
}
static ssize_t
min_sync_store(mddev_t *mddev, const char *buf, size_t len)
{
	unsigned long long min;
	if (strict_strtoull(buf, 10, &min))
		return -EINVAL;
	if (min > mddev->resync_max)
		return -EINVAL;
	if (test_bit(MD_RECOVERY_RUNNING, &mddev->recovery))
		return -EBUSY;

	/* Must be a multiple of chunk_size */
	if (mddev->chunk_sectors) {
		sector_t temp = min;
		if (sector_div(temp, mddev->chunk_sectors))
			return -EINVAL;
	}
	mddev->resync_min = min;

	return len;
}

static struct md_sysfs_entry md_min_sync =
__ATTR(sync_min, S_IRUGO|S_IWUSR, min_sync_show, min_sync_store);

static ssize_t
max_sync_show(mddev_t *mddev, char *page)
{
	if (mddev->resync_max == MaxSector)
		return sprintf(page, "max\n");
	else
		return sprintf(page, "%llu\n",
			       (unsigned long long)mddev->resync_max);
}
static ssize_t
max_sync_store(mddev_t *mddev, const char *buf, size_t len)
{
	if (strncmp(buf, "max", 3) == 0)
		mddev->resync_max = MaxSector;
	else {
		unsigned long long max;
		if (strict_strtoull(buf, 10, &max))
			return -EINVAL;
		if (max < mddev->resync_min)
			return -EINVAL;
		if (max < mddev->resync_max &&
		    mddev->ro == 0 &&
		    test_bit(MD_RECOVERY_RUNNING, &mddev->recovery))
			return -EBUSY;

		/* Must be a multiple of chunk_size */
		if (mddev->chunk_sectors) {
			sector_t temp = max;
			if (sector_div(temp, mddev->chunk_sectors))
				return -EINVAL;
		}
		mddev->resync_max = max;
	}
	wake_up(&mddev->recovery_wait);
	return len;
}

static struct md_sysfs_entry md_max_sync =
__ATTR(sync_max, S_IRUGO|S_IWUSR, max_sync_show, max_sync_store);

static ssize_t
suspend_lo_show(mddev_t *mddev, char *page)
{
	return sprintf(page, "%llu\n", (unsigned long long)mddev->suspend_lo);
}

static ssize_t
suspend_lo_store(mddev_t *mddev, const char *buf, size_t len)
{
	char *e;
	unsigned long long new = simple_strtoull(buf, &e, 10);

	if (mddev->pers == NULL || 
	    mddev->pers->quiesce == NULL)
		return -EINVAL;
	if (buf == e || (*e && *e != '\n'))
		return -EINVAL;
	if (new >= mddev->suspend_hi ||
	    (new > mddev->suspend_lo && new < mddev->suspend_hi)) {
		mddev->suspend_lo = new;
		mddev->pers->quiesce(mddev, 2);
		return len;
	} else
		return -EINVAL;
}
static struct md_sysfs_entry md_suspend_lo =
__ATTR(suspend_lo, S_IRUGO|S_IWUSR, suspend_lo_show, suspend_lo_store);


static ssize_t
suspend_hi_show(mddev_t *mddev, char *page)
{
	return sprintf(page, "%llu\n", (unsigned long long)mddev->suspend_hi);
}

static ssize_t
suspend_hi_store(mddev_t *mddev, const char *buf, size_t len)
{
	char *e;
	unsigned long long new = simple_strtoull(buf, &e, 10);

	if (mddev->pers == NULL ||
	    mddev->pers->quiesce == NULL)
		return -EINVAL;
	if (buf == e || (*e && *e != '\n'))
		return -EINVAL;
	if ((new <= mddev->suspend_lo && mddev->suspend_lo >= mddev->suspend_hi) ||
	    (new > mddev->suspend_lo && new > mddev->suspend_hi)) {
		mddev->suspend_hi = new;
		mddev->pers->quiesce(mddev, 1);
		mddev->pers->quiesce(mddev, 0);
		return len;
	} else
		return -EINVAL;
}
static struct md_sysfs_entry md_suspend_hi =
__ATTR(suspend_hi, S_IRUGO|S_IWUSR, suspend_hi_show, suspend_hi_store);

static ssize_t
reshape_position_show(mddev_t *mddev, char *page)
{
	if (mddev->reshape_position != MaxSector)
		return sprintf(page, "%llu\n",
			       (unsigned long long)mddev->reshape_position);
	strcpy(page, "none\n");
	return 5;
}

static ssize_t
reshape_position_store(mddev_t *mddev, const char *buf, size_t len)
{
	char *e;
	unsigned long long new = simple_strtoull(buf, &e, 10);
	if (mddev->pers)
		return -EBUSY;
	if (buf == e || (*e && *e != '\n'))
		return -EINVAL;
	mddev->reshape_position = new;
	mddev->delta_disks = 0;
	mddev->new_level = mddev->level;
	mddev->new_layout = mddev->layout;
	mddev->new_chunk_sectors = mddev->chunk_sectors;
	return len;
}

static struct md_sysfs_entry md_reshape_position =
__ATTR(reshape_position, S_IRUGO|S_IWUSR, reshape_position_show,
       reshape_position_store);

static ssize_t
array_size_show(mddev_t *mddev, char *page)
{
	if (mddev->external_size)
		return sprintf(page, "%llu\n",
			       (unsigned long long)mddev->array_sectors/2);
	else
		return sprintf(page, "default\n");
}

static ssize_t
array_size_store(mddev_t *mddev, const char *buf, size_t len)
{
	sector_t sectors;

	if (strncmp(buf, "default", 7) == 0) {
		if (mddev->pers)
			sectors = mddev->pers->size(mddev, 0, 0);
		else
			sectors = mddev->array_sectors;

		mddev->external_size = 0;
	} else {
		if (strict_blocks_to_sectors(buf, &sectors) < 0)
			return -EINVAL;
		if (mddev->pers && mddev->pers->size(mddev, 0, 0) < sectors)
			return -E2BIG;

		mddev->external_size = 1;
	}

	mddev->array_sectors = sectors;
	set_capacity(mddev->gendisk, mddev->array_sectors);
	if (mddev->pers)
		revalidate_disk(mddev->gendisk);

	return len;
}

static struct md_sysfs_entry md_array_size =
__ATTR(array_size, S_IRUGO|S_IWUSR, array_size_show,
       array_size_store);

static struct attribute *md_default_attrs[] = {
	&md_level.attr,
	&md_layout.attr,
	&md_raid_disks.attr,
	&md_chunk_size.attr,
	&md_size.attr,
	&md_resync_start.attr,
	&md_metadata.attr,
	&md_new_device.attr,
	&md_safe_delay.attr,
	&md_array_state.attr,
	&md_reshape_position.attr,
	&md_array_size.attr,
	&max_corr_read_errors.attr,
	NULL,
};

static struct attribute *md_redundancy_attrs[] = {
	&md_scan_mode.attr,
	&md_mismatches.attr,
	&md_sync_min.attr,
	&md_sync_max.attr,
	&md_sync_speed.attr,
	&md_sync_force_parallel.attr,
	&md_sync_completed.attr,
	&md_min_sync.attr,
	&md_max_sync.attr,
	&md_suspend_lo.attr,
	&md_suspend_hi.attr,
	&md_bitmap.attr,
	&md_degraded.attr,
	NULL,
};
static struct attribute_group md_redundancy_group = {
	.name = NULL,
	.attrs = md_redundancy_attrs,
};


static ssize_t
md_attr_show(struct kobject *kobj, struct attribute *attr, char *page)
{
	struct md_sysfs_entry *entry = container_of(attr, struct md_sysfs_entry, attr);
	mddev_t *mddev = container_of(kobj, struct mddev_s, kobj);
	ssize_t rv;

	if (!entry->show)
		return -EIO;
	rv = mddev_lock(mddev);
	if (!rv) {
		rv = entry->show(mddev, page);
		mddev_unlock(mddev);
	}
	return rv;
}

static ssize_t
md_attr_store(struct kobject *kobj, struct attribute *attr,
	      const char *page, size_t length)
{
	struct md_sysfs_entry *entry = container_of(attr, struct md_sysfs_entry, attr);
	mddev_t *mddev = container_of(kobj, struct mddev_s, kobj);
	ssize_t rv;

	if (!entry->store)
		return -EIO;
	if (!capable(CAP_SYS_ADMIN))
		return -EACCES;
	rv = mddev_lock(mddev);
	if (mddev->hold_active == UNTIL_IOCTL)
		mddev->hold_active = 0;
	if (!rv) {
		rv = entry->store(mddev, page, length);
		mddev_unlock(mddev);
	}
	return rv;
}

static void md_free(struct kobject *ko)
{
	mddev_t *mddev = container_of(ko, mddev_t, kobj);

	if (mddev->sysfs_state)
		sysfs_put(mddev->sysfs_state);

	if (mddev->gendisk) {
		del_gendisk(mddev->gendisk);
		put_disk(mddev->gendisk);
	}
	if (mddev->queue)
		blk_cleanup_queue(mddev->queue);

	kfree(mddev);
}

static struct sysfs_ops md_sysfs_ops = {
	.show	= md_attr_show,
	.store	= md_attr_store,
};
static struct kobj_type md_ktype = {
	.release	= md_free,
	.sysfs_ops	= &md_sysfs_ops,
	.default_attrs	= md_default_attrs,
};

int mdp_major = 0;

static void mddev_delayed_delete(struct work_struct *ws)
{
	mddev_t *mddev = container_of(ws, mddev_t, del_work);

	if (mddev->private == &md_redundancy_group) {
		sysfs_remove_group(&mddev->kobj, &md_redundancy_group);
		if (mddev->sysfs_action)
			sysfs_put(mddev->sysfs_action);
		mddev->sysfs_action = NULL;
		mddev->private = NULL;
	}
	sysfs_remove_group(&mddev->kobj, &md_bitmap_group);
	kobject_del(&mddev->kobj);
	kobject_put(&mddev->kobj);
}

static int md_alloc(dev_t dev, char *name)
{
	static DEFINE_MUTEX(disks_mutex);
	mddev_t *mddev = mddev_find(dev);
	struct gendisk *disk;
	int partitioned;
	int shift;
	int unit;
	int error;

	if (!mddev)
		return -ENODEV;

	partitioned = (MAJOR(mddev->unit) != MD_MAJOR);
	shift = partitioned ? MdpMinorShift : 0;
	unit = MINOR(mddev->unit) >> shift;

	/* wait for any previous instance if this device
	 * to be completed removed (mddev_delayed_delete).
	 */
	flush_scheduled_work();

	mutex_lock(&disks_mutex);
	error = -EEXIST;
	if (mddev->gendisk)
		goto abort;

	if (name) {
		/* Need to ensure that 'name' is not a duplicate.
		 */
		mddev_t *mddev2;
		spin_lock(&all_mddevs_lock);

		list_for_each_entry(mddev2, &all_mddevs, all_mddevs)
			if (mddev2->gendisk &&
			    strcmp(mddev2->gendisk->disk_name, name) == 0) {
				spin_unlock(&all_mddevs_lock);
				goto abort;
			}
		spin_unlock(&all_mddevs_lock);
	}

	error = -ENOMEM;
	mddev->queue = blk_alloc_queue(GFP_KERNEL);
	if (!mddev->queue)
		goto abort;
	mddev->queue->queuedata = mddev;

	/* Can be unlocked because the queue is new: no concurrency */
	queue_flag_set_unlocked(QUEUE_FLAG_CLUSTER, mddev->queue);

	blk_queue_make_request(mddev->queue, md_make_request);

	disk = alloc_disk(1 << shift);
	if (!disk) {
		blk_cleanup_queue(mddev->queue);
		mddev->queue = NULL;
		goto abort;
	}
	disk->major = MAJOR(mddev->unit);
	disk->first_minor = unit << shift;
	if (name)
		strcpy(disk->disk_name, name);
	else if (partitioned)
		sprintf(disk->disk_name, "md_d%d", unit);
	else
		sprintf(disk->disk_name, "md%d", unit);
	disk->fops = &md_fops;
	disk->private_data = mddev;
	disk->queue = mddev->queue;
	/* Allow extended partitions.  This makes the
	 * 'mdp' device redundant, but we can't really
	 * remove it now.
	 */
	disk->flags |= GENHD_FL_EXT_DEVT;
	add_disk(disk);
	mddev->gendisk = disk;
	error = kobject_init_and_add(&mddev->kobj, &md_ktype,
				     &disk_to_dev(disk)->kobj, "%s", "md");
	if (error) {
		/* This isn't possible, but as kobject_init_and_add is marked
		 * __must_check, we must do something with the result
		 */
		printk(KERN_WARNING "md: cannot register %s/md - name in use\n",
		       disk->disk_name);
		error = 0;
	}
	if (sysfs_create_group(&mddev->kobj, &md_bitmap_group))
		printk(KERN_DEBUG "pointless warning\n");
 abort:
	mutex_unlock(&disks_mutex);
	if (!error) {
		kobject_uevent(&mddev->kobj, KOBJ_ADD);
		mddev->sysfs_state = sysfs_get_dirent(mddev->kobj.sd, "array_state");
	}
	mddev_put(mddev);
	return error;
}

static struct kobject *md_probe(dev_t dev, int *part, void *data)
{
	md_alloc(dev, NULL);
	return NULL;
}

static int add_named_array(const char *val, struct kernel_param *kp)
{
	/* val must be "md_*" where * is not all digits.
	 * We allocate an array with a large free minor number, and
	 * set the name to val.  val must not already be an active name.
	 */
	int len = strlen(val);
	char buf[DISK_NAME_LEN];

	while (len && val[len-1] == '\n')
		len--;
	if (len >= DISK_NAME_LEN)
		return -E2BIG;
	strlcpy(buf, val, len+1);
	if (strncmp(buf, "md_", 3) != 0)
		return -EINVAL;
	return md_alloc(0, buf);
}

static void md_safemode_timeout(unsigned long data)
{
	mddev_t *mddev = (mddev_t *) data;

	if (!atomic_read(&mddev->writes_pending)) {
		mddev->safemode = 1;
		if (mddev->external)
			sysfs_notify_dirent(mddev->sysfs_state);
	}
	md_wakeup_thread(mddev->thread);
}

static int start_dirty_degraded;

static int do_md_run(mddev_t * mddev)
{
	int err;
	mdk_rdev_t *rdev;
	struct gendisk *disk;
	struct mdk_personality *pers;

	if (list_empty(&mddev->disks))
		/* cannot run an array with no devices.. */
		return -EINVAL;

	if (mddev->pers)
		return -EBUSY;

	/*
	 * Analyze all RAID superblock(s)
	 */
	if (!mddev->raid_disks) {
		if (!mddev->persistent)
			return -EINVAL;
		analyze_sbs(mddev);
	}

	if (mddev->level != LEVEL_NONE)
		request_module("md-level-%d", mddev->level);
	else if (mddev->clevel[0])
		request_module("md-%s", mddev->clevel);

	/*
	 * Drop all container device buffers, from now on
	 * the only valid external interface is through the md
	 * device.
	 */
	list_for_each_entry(rdev, &mddev->disks, same_set) {
		if (test_bit(Faulty, &rdev->flags))
			continue;
		sync_blockdev(rdev->bdev);
		invalidate_bdev(rdev->bdev);

		/* perform some consistency tests on the device.
		 * We don't want the data to overlap the metadata,
		 * Internal Bitmap issues have been handled elsewhere.
		 */
		if (rdev->data_offset < rdev->sb_start) {
			if (mddev->dev_sectors &&
			    rdev->data_offset + mddev->dev_sectors
			    > rdev->sb_start) {
				printk("md: %s: data overlaps metadata\n",
				       mdname(mddev));
				return -EINVAL;
			}
		} else {
			if (rdev->sb_start + rdev->sb_size/512
			    > rdev->data_offset) {
				printk("md: %s: metadata overlaps data\n",
				       mdname(mddev));
				return -EINVAL;
			}
		}
		sysfs_notify_dirent(rdev->sysfs_state);
	}

	md_probe(mddev->unit, NULL, NULL);
	disk = mddev->gendisk;
	if (!disk)
		return -ENOMEM;

	spin_lock(&pers_lock);
	pers = find_pers(mddev->level, mddev->clevel);
	if (!pers || !try_module_get(pers->owner)) {
		spin_unlock(&pers_lock);
		if (mddev->level != LEVEL_NONE)
			printk(KERN_WARNING "md: personality for level %d is not loaded!\n",
			       mddev->level);
		else
			printk(KERN_WARNING "md: personality for level %s is not loaded!\n",
			       mddev->clevel);
		return -EINVAL;
	}
	mddev->pers = pers;
	spin_unlock(&pers_lock);
	if (mddev->level != pers->level) {
		mddev->level = pers->level;
		mddev->new_level = pers->level;
	}
	strlcpy(mddev->clevel, pers->name, sizeof(mddev->clevel));

	if (mddev->reshape_position != MaxSector &&
	    pers->start_reshape == NULL) {
		/* This personality cannot handle reshaping... */
		mddev->pers = NULL;
		module_put(pers->owner);
		return -EINVAL;
	}

	if (pers->sync_request) {
		/* Warn if this is a potentially silly
		 * configuration.
		 */
		char b[BDEVNAME_SIZE], b2[BDEVNAME_SIZE];
		mdk_rdev_t *rdev2;
		int warned = 0;

		list_for_each_entry(rdev, &mddev->disks, same_set)
			list_for_each_entry(rdev2, &mddev->disks, same_set) {
				if (rdev < rdev2 &&
				    rdev->bdev->bd_contains ==
				    rdev2->bdev->bd_contains) {
					printk(KERN_WARNING
					       "%s: WARNING: %s appears to be"
					       " on the same physical disk as"
					       " %s.\n",
					       mdname(mddev),
					       bdevname(rdev->bdev,b),
					       bdevname(rdev2->bdev,b2));
					warned = 1;
				}
			}

		if (warned)
			printk(KERN_WARNING
			       "True protection against single-disk"
			       " failure might be compromised.\n");
	}

	mddev->recovery = 0;
	/* may be over-ridden by personality */
	mddev->resync_max_sectors = mddev->dev_sectors;

	mddev->barriers_work = 1;
	mddev->ok_start_degraded = start_dirty_degraded;

	if (start_readonly && mddev->ro == 0)
		mddev->ro = 2; /* read-only, but switch on first write */

	err = mddev->pers->run(mddev);
	if (err)
		printk(KERN_ERR "md: pers->run() failed ...\n");
	else if (mddev->pers->size(mddev, 0, 0) < mddev->array_sectors) {
		WARN_ONCE(!mddev->external_size, "%s: default size too small,"
			  " but 'external_size' not in effect?\n", __func__);
		printk(KERN_ERR
		       "md: invalid array_size %llu > default size %llu\n",
		       (unsigned long long)mddev->array_sectors / 2,
		       (unsigned long long)mddev->pers->size(mddev, 0, 0) / 2);
		err = -EINVAL;
		mddev->pers->stop(mddev);
	}
	if (err == 0 && mddev->pers->sync_request) {
		err = bitmap_create(mddev);
		if (err) {
			printk(KERN_ERR "%s: failed to create bitmap (%d)\n",
			       mdname(mddev), err);
			mddev->pers->stop(mddev);
		}
	}
	if (err) {
		module_put(mddev->pers->owner);
		mddev->pers = NULL;
		bitmap_destroy(mddev);
		return err;
	}
	if (mddev->pers->sync_request) {
		if (sysfs_create_group(&mddev->kobj, &md_redundancy_group))
			printk(KERN_WARNING
			       "md: cannot register extra attributes for %s\n",
			       mdname(mddev));
		mddev->sysfs_action = sysfs_get_dirent(mddev->kobj.sd, "sync_action");
	} else if (mddev->ro == 2) /* auto-readonly not meaningful */
		mddev->ro = 0;

 	atomic_set(&mddev->writes_pending,0);
	atomic_set(&mddev->max_corr_read_errors,
		   MD_DEFAULT_MAX_CORRECTED_READ_ERRORS);
	mddev->safemode = 0;
	mddev->safemode_timer.function = md_safemode_timeout;
	mddev->safemode_timer.data = (unsigned long) mddev;
	mddev->safemode_delay = (200 * HZ)/1000 +1; /* 200 msec delay */
	mddev->in_sync = 1;

	list_for_each_entry(rdev, &mddev->disks, same_set)
		if (rdev->raid_disk >= 0) {
			char nm[20];
			sprintf(nm, "rd%d", rdev->raid_disk);
			if (sysfs_create_link(&mddev->kobj, &rdev->kobj, nm))
				printk("md: cannot register %s for %s\n",
				       nm, mdname(mddev));
		}
	
	set_bit(MD_RECOVERY_NEEDED, &mddev->recovery);
	
	if (mddev->flags)
		md_update_sb(mddev, 0);

	set_capacity(disk, mddev->array_sectors);

	md_wakeup_thread(mddev->thread);
	md_wakeup_thread(mddev->sync_thread); /* possibly kick off a reshape */

	revalidate_disk(mddev->gendisk);
	mddev->changed = 1;
	md_new_event(mddev);
	sysfs_notify_dirent(mddev->sysfs_state);
	if (mddev->sysfs_action)
		sysfs_notify_dirent(mddev->sysfs_action);
	sysfs_notify(&mddev->kobj, NULL, "degraded");
	kobject_uevent(&disk_to_dev(mddev->gendisk)->kobj, KOBJ_CHANGE);
	return 0;
}

static int restart_array(mddev_t *mddev)
{
	struct gendisk *disk = mddev->gendisk;

	/* Complain if it has no devices */
	if (list_empty(&mddev->disks))
		return -ENXIO;
	if (!mddev->pers)
		return -EINVAL;
	if (!mddev->ro)
		return -EBUSY;
	mddev->safemode = 0;
	mddev->ro = 0;
	set_disk_ro(disk, 0);
	printk(KERN_INFO "md: %s switched to read-write mode.\n",
		mdname(mddev));
	/* Kick recovery or resync if necessary */
	set_bit(MD_RECOVERY_NEEDED, &mddev->recovery);
	md_wakeup_thread(mddev->thread);
	md_wakeup_thread(mddev->sync_thread);
	sysfs_notify_dirent(mddev->sysfs_state);
	return 0;
}

/* similar to deny_write_access, but accounts for our holding a reference
 * to the file ourselves */
static int deny_bitmap_write_access(struct file * file)
{
	struct inode *inode = file->f_mapping->host;

	spin_lock(&inode->i_lock);
	if (atomic_read(&inode->i_writecount) > 1) {
		spin_unlock(&inode->i_lock);
		return -ETXTBSY;
	}
	atomic_set(&inode->i_writecount, -1);
	spin_unlock(&inode->i_lock);

	return 0;
}

void restore_bitmap_write_access(struct file *file)
{
	struct inode *inode = file->f_mapping->host;

	spin_lock(&inode->i_lock);
	atomic_set(&inode->i_writecount, 1);
	spin_unlock(&inode->i_lock);
}

/* mode:
 *   0 - completely stop and dis-assemble array
 *   1 - switch to readonly
 *   2 - stop but do not disassemble array
 */
static int do_md_stop(mddev_t * mddev, int mode, int is_open)
{
	int err = 0;
	struct gendisk *disk = mddev->gendisk;
	mdk_rdev_t *rdev;

	mutex_lock(&mddev->open_mutex);
	if (atomic_read(&mddev->openers) > is_open) {
		printk("md: %s still in use.\n",mdname(mddev));
		err = -EBUSY;
	} else if (mddev->pers) {

		if (mddev->sync_thread) {
			set_bit(MD_RECOVERY_FROZEN, &mddev->recovery);
			set_bit(MD_RECOVERY_INTR, &mddev->recovery);
			md_unregister_thread(mddev->sync_thread);
			mddev->sync_thread = NULL;
		}

		del_timer_sync(&mddev->safemode_timer);

		switch(mode) {
		case 1: /* readonly */
			err  = -ENXIO;
			if (mddev->ro==1)
				goto out;
			mddev->ro = 1;
			break;
		case 0: /* disassemble */
		case 2: /* stop */
			bitmap_flush(mddev);
			md_super_wait(mddev);
			if (mddev->ro)
				set_disk_ro(disk, 0);

			mddev->pers->stop(mddev);
			mddev->queue->merge_bvec_fn = NULL;
			mddev->queue->unplug_fn = NULL;
			mddev->queue->backing_dev_info.congested_fn = NULL;
			module_put(mddev->pers->owner);
			if (mddev->pers->sync_request)
				mddev->private = &md_redundancy_group;
			mddev->pers = NULL;
			/* tell userspace to handle 'inactive' */
			sysfs_notify_dirent(mddev->sysfs_state);

			list_for_each_entry(rdev, &mddev->disks, same_set)
				if (rdev->raid_disk >= 0) {
					char nm[20];
					sprintf(nm, "rd%d", rdev->raid_disk);
					sysfs_remove_link(&mddev->kobj, nm);
				}

			set_capacity(disk, 0);
			mddev->changed = 1;

			if (mddev->ro)
				mddev->ro = 0;
		}
		if (!mddev->in_sync || mddev->flags) {
			/* mark array as shutdown cleanly */
			mddev->in_sync = 1;
			md_update_sb(mddev, 1);
		}
		if (mode == 1)
			set_disk_ro(disk, 1);
		clear_bit(MD_RECOVERY_FROZEN, &mddev->recovery);
		err = 0;
	}
out:
	mutex_unlock(&mddev->open_mutex);
	if (err)
		return err;
	/*
	 * Free resources if final stop
	 */
	if (mode == 0) {

		printk(KERN_INFO "md: %s stopped.\n", mdname(mddev));

		bitmap_destroy(mddev);
		if (mddev->bitmap_info.file) {
			restore_bitmap_write_access(mddev->bitmap_info.file);
			fput(mddev->bitmap_info.file);
			mddev->bitmap_info.file = NULL;
		}
		mddev->bitmap_info.offset = 0;

		/* make sure all md_delayed_delete calls have finished */
		flush_scheduled_work();

		export_array(mddev);

		mddev->array_sectors = 0;
		mddev->external_size = 0;
		mddev->dev_sectors = 0;
		mddev->raid_disks = 0;
		mddev->recovery_cp = 0;
		mddev->resync_min = 0;
		mddev->resync_max = MaxSector;
		mddev->reshape_position = MaxSector;
		mddev->external = 0;
		mddev->persistent = 0;
		mddev->level = LEVEL_NONE;
		mddev->clevel[0] = 0;
		mddev->flags = 0;
		mddev->ro = 0;
		mddev->metadata_type[0] = 0;
		mddev->chunk_sectors = 0;
		mddev->ctime = mddev->utime = 0;
		mddev->layout = 0;
		mddev->max_disks = 0;
		mddev->events = 0;
		mddev->delta_disks = 0;
		mddev->new_level = LEVEL_NONE;
		mddev->new_layout = 0;
		mddev->new_chunk_sectors = 0;
		mddev->curr_resync = 0;
		mddev->resync_mismatches = 0;
		mddev->suspend_lo = mddev->suspend_hi = 0;
		mddev->sync_speed_min = mddev->sync_speed_max = 0;
		mddev->recovery = 0;
		mddev->in_sync = 0;
		mddev->changed = 0;
		mddev->degraded = 0;
		mddev->barriers_work = 0;
		mddev->safemode = 0;
		mddev->bitmap_info.offset = 0;
		mddev->bitmap_info.default_offset = 0;
		mddev->bitmap_info.chunksize = 0;
		mddev->bitmap_info.daemon_sleep = 0;
		mddev->bitmap_info.max_write_behind = 0;
		kobject_uevent(&disk_to_dev(mddev->gendisk)->kobj, KOBJ_CHANGE);
		if (mddev->hold_active == UNTIL_STOP)
			mddev->hold_active = 0;

	} else if (mddev->pers)
		printk(KERN_INFO "md: %s switched to read-only mode.\n",
			mdname(mddev));
	err = 0;
	blk_integrity_unregister(disk);
	md_new_event(mddev);
	sysfs_notify_dirent(mddev->sysfs_state);
	return err;
}

#ifndef MODULE
static void autorun_array(mddev_t *mddev)
{
	mdk_rdev_t *rdev;
	int err;

	if (list_empty(&mddev->disks))
		return;

	printk(KERN_INFO "md: running: ");

	list_for_each_entry(rdev, &mddev->disks, same_set) {
		char b[BDEVNAME_SIZE];
		printk("<%s>", bdevname(rdev->bdev,b));
	}
	printk("\n");

	err = do_md_run(mddev);
	if (err) {
		printk(KERN_WARNING "md: do_md_run() returned %d\n", err);
		do_md_stop(mddev, 0, 0);
	}
}

/*
 * lets try to run arrays based on all disks that have arrived
 * until now. (those are in pending_raid_disks)
 *
 * the method: pick the first pending disk, collect all disks with
 * the same UUID, remove all from the pending list and put them into
 * the 'same_array' list. Then order this list based on superblock
 * update time (freshest comes first), kick out 'old' disks and
 * compare superblocks. If everything's fine then run it.
 *
 * If "unit" is allocated, then bump its reference count
 */
static void autorun_devices(int part)
{
	mdk_rdev_t *rdev0, *rdev, *tmp;
	mddev_t *mddev;
	char b[BDEVNAME_SIZE];

	printk(KERN_INFO "md: autorun ...\n");
	while (!list_empty(&pending_raid_disks)) {
		int unit;
		dev_t dev;
		LIST_HEAD(candidates);
		rdev0 = list_entry(pending_raid_disks.next,
					 mdk_rdev_t, same_set);

		printk(KERN_INFO "md: considering %s ...\n",
			bdevname(rdev0->bdev,b));
		INIT_LIST_HEAD(&candidates);
		rdev_for_each_list(rdev, tmp, &pending_raid_disks)
			if (super_90_load(rdev, rdev0, 0) >= 0) {
				printk(KERN_INFO "md:  adding %s ...\n",
					bdevname(rdev->bdev,b));
				list_move(&rdev->same_set, &candidates);
			}
		/*
		 * now we have a set of devices, with all of them having
		 * mostly sane superblocks. It's time to allocate the
		 * mddev.
		 */
		if (part) {
			dev = MKDEV(mdp_major,
				    rdev0->preferred_minor << MdpMinorShift);
			unit = MINOR(dev) >> MdpMinorShift;
		} else {
			dev = MKDEV(MD_MAJOR, rdev0->preferred_minor);
			unit = MINOR(dev);
		}
		if (rdev0->preferred_minor != unit) {
			printk(KERN_INFO "md: unit number in %s is bad: %d\n",
			       bdevname(rdev0->bdev, b), rdev0->preferred_minor);
			break;
		}

		md_probe(dev, NULL, NULL);
		mddev = mddev_find(dev);
		if (!mddev || !mddev->gendisk) {
			if (mddev)
				mddev_put(mddev);
			printk(KERN_ERR
				"md: cannot allocate memory for md drive.\n");
			break;
		}
		if (mddev_lock(mddev)) 
			printk(KERN_WARNING "md: %s locked, cannot run\n",
			       mdname(mddev));
		else if (mddev->raid_disks || mddev->major_version
			 || !list_empty(&mddev->disks)) {
			printk(KERN_WARNING 
				"md: %s already running, cannot run %s\n",
				mdname(mddev), bdevname(rdev0->bdev,b));
			mddev_unlock(mddev);
		} else {
			printk(KERN_INFO "md: created %s\n", mdname(mddev));
			mddev->persistent = 1;
			rdev_for_each_list(rdev, tmp, &candidates) {
				list_del_init(&rdev->same_set);
				if (bind_rdev_to_array(rdev, mddev))
					export_rdev(rdev);
			}
			autorun_array(mddev);
			mddev_unlock(mddev);
		}
		/* on success, candidates will be empty, on error
		 * it won't...
		 */
		rdev_for_each_list(rdev, tmp, &candidates) {
			list_del_init(&rdev->same_set);
			export_rdev(rdev);
		}
		mddev_put(mddev);
	}
	printk(KERN_INFO "md: ... autorun DONE.\n");
}
#endif /* !MODULE */

static int get_version(void __user * arg)
{
	mdu_version_t ver;

	ver.major = MD_MAJOR_VERSION;
	ver.minor = MD_MINOR_VERSION;
	ver.patchlevel = MD_PATCHLEVEL_VERSION;

	if (copy_to_user(arg, &ver, sizeof(ver)))
		return -EFAULT;

	return 0;
}

static int get_array_info(mddev_t * mddev, void __user * arg)
{
	mdu_array_info_t info;
	int nr,working,insync,failed,spare;
	mdk_rdev_t *rdev;

	nr=working=insync=failed=spare=0;
	list_for_each_entry(rdev, &mddev->disks, same_set) {
		nr++;
		if (test_bit(Faulty, &rdev->flags))
			failed++;
		else {
			working++;
			if (test_bit(In_sync, &rdev->flags))
				insync++;	
			else
				spare++;
		}
	}

	info.major_version = mddev->major_version;
	info.minor_version = mddev->minor_version;
	info.patch_version = MD_PATCHLEVEL_VERSION;
	info.ctime         = mddev->ctime;
	info.level         = mddev->level;
	info.size          = mddev->dev_sectors / 2;
	if (info.size != mddev->dev_sectors / 2) /* overflow */
		info.size = -1;
	info.nr_disks      = nr;
	info.raid_disks    = mddev->raid_disks;
	info.md_minor      = mddev->md_minor;
	info.not_persistent= !mddev->persistent;

	info.utime         = mddev->utime;
	info.state         = 0;
	if (mddev->in_sync)
		info.state = (1<<MD_SB_CLEAN);
	if (mddev->bitmap && mddev->bitmap_info.offset)
		info.state = (1<<MD_SB_BITMAP_PRESENT);
	info.active_disks  = insync;
	info.working_disks = working;
	info.failed_disks  = failed;
	info.spare_disks   = spare;

	info.layout        = mddev->layout;
	info.chunk_size    = mddev->chunk_sectors << 9;

	if (copy_to_user(arg, &info, sizeof(info)))
		return -EFAULT;

	return 0;
}

static int get_bitmap_file(mddev_t * mddev, void __user * arg)
{
	mdu_bitmap_file_t *file = NULL; /* too big for stack allocation */
	char *ptr, *buf = NULL;
	int err = -ENOMEM;

	if (md_allow_write(mddev))
		file = kmalloc(sizeof(*file), GFP_NOIO);
	else
		file = kmalloc(sizeof(*file), GFP_KERNEL);

	if (!file)
		goto out;

	/* bitmap disabled, zero the first byte and copy out */
	if (!mddev->bitmap || !mddev->bitmap->file) {
		file->pathname[0] = '\0';
		goto copy_out;
	}

	buf = kmalloc(sizeof(file->pathname), GFP_KERNEL);
	if (!buf)
		goto out;

	ptr = d_path(&mddev->bitmap->file->f_path, buf, sizeof(file->pathname));
	if (IS_ERR(ptr))
		goto out;

	strcpy(file->pathname, ptr);

copy_out:
	err = 0;
	if (copy_to_user(arg, file, sizeof(*file)))
		err = -EFAULT;
out:
	kfree(buf);
	kfree(file);
	return err;
}

static int get_disk_info(mddev_t * mddev, void __user * arg)
{
	mdu_disk_info_t info;
	mdk_rdev_t *rdev;

	if (copy_from_user(&info, arg, sizeof(info)))
		return -EFAULT;

	rdev = find_rdev_nr(mddev, info.number);
	if (rdev) {
		info.major = MAJOR(rdev->bdev->bd_dev);
		info.minor = MINOR(rdev->bdev->bd_dev);
		info.raid_disk = rdev->raid_disk;
		info.state = 0;
		if (test_bit(Faulty, &rdev->flags))
			info.state |= (1<<MD_DISK_FAULTY);
		else if (test_bit(In_sync, &rdev->flags)) {
			info.state |= (1<<MD_DISK_ACTIVE);
			info.state |= (1<<MD_DISK_SYNC);
		}
		if (test_bit(WriteMostly, &rdev->flags))
			info.state |= (1<<MD_DISK_WRITEMOSTLY);
	} else {
		info.major = info.minor = 0;
		info.raid_disk = -1;
		info.state = (1<<MD_DISK_REMOVED);
	}

	if (copy_to_user(arg, &info, sizeof(info)))
		return -EFAULT;

	return 0;
}

static int add_new_disk(mddev_t * mddev, mdu_disk_info_t *info)
{
	char b[BDEVNAME_SIZE], b2[BDEVNAME_SIZE];
	mdk_rdev_t *rdev;
	dev_t dev = MKDEV(info->major,info->minor);

	if (info->major != MAJOR(dev) || info->minor != MINOR(dev))
		return -EOVERFLOW;

	if (!mddev->raid_disks) {
		int err;
		/* expecting a device which has a superblock */
		rdev = md_import_device(dev, mddev->major_version, mddev->minor_version);
		if (IS_ERR(rdev)) {
			printk(KERN_WARNING 
				"md: md_import_device returned %ld\n",
				PTR_ERR(rdev));
			return PTR_ERR(rdev);
		}
		if (!list_empty(&mddev->disks)) {
			mdk_rdev_t *rdev0 = list_entry(mddev->disks.next,
							mdk_rdev_t, same_set);
			err = super_types[mddev->major_version]
				.load_super(rdev, rdev0, mddev->minor_version);
			if (err < 0) {
				printk(KERN_WARNING 
					"md: %s has different UUID to %s\n",
					bdevname(rdev->bdev,b), 
					bdevname(rdev0->bdev,b2));
				export_rdev(rdev);
				return -EINVAL;
			}
		}
		err = bind_rdev_to_array(rdev, mddev);
		if (err)
			export_rdev(rdev);
		return err;
	}

	/*
	 * add_new_disk can be used once the array is assembled
	 * to add "hot spares".  They must already have a superblock
	 * written
	 */
	if (mddev->pers) {
		int err;
		if (!mddev->pers->hot_add_disk) {
			printk(KERN_WARNING 
				"%s: personality does not support diskops!\n",
			       mdname(mddev));
			return -EINVAL;
		}
		if (mddev->persistent)
			rdev = md_import_device(dev, mddev->major_version,
						mddev->minor_version);
		else
			rdev = md_import_device(dev, -1, -1);
		if (IS_ERR(rdev)) {
			printk(KERN_WARNING 
				"md: md_import_device returned %ld\n",
				PTR_ERR(rdev));
			return PTR_ERR(rdev);
		}
		/* set save_raid_disk if appropriate */
		if (!mddev->persistent) {
			if (info->state & (1<<MD_DISK_SYNC)  &&
			    info->raid_disk < mddev->raid_disks)
				rdev->raid_disk = info->raid_disk;
			else
				rdev->raid_disk = -1;
		} else
			super_types[mddev->major_version].
				validate_super(mddev, rdev);
		rdev->saved_raid_disk = rdev->raid_disk;

		clear_bit(In_sync, &rdev->flags); /* just to be sure */
		if (info->state & (1<<MD_DISK_WRITEMOSTLY))
			set_bit(WriteMostly, &rdev->flags);
		else
			clear_bit(WriteMostly, &rdev->flags);

		rdev->raid_disk = -1;
		err = bind_rdev_to_array(rdev, mddev);
		if (!err && !mddev->pers->hot_remove_disk) {
			/* If there is hot_add_disk but no hot_remove_disk
			 * then added disks for geometry changes,
			 * and should be added immediately.
			 */
			super_types[mddev->major_version].
				validate_super(mddev, rdev);
			err = mddev->pers->hot_add_disk(mddev, rdev);
			if (err)
				unbind_rdev_from_array(rdev);
		}
		if (err)
			export_rdev(rdev);
		else
			sysfs_notify_dirent(rdev->sysfs_state);

		md_update_sb(mddev, 1);
		if (mddev->degraded)
			set_bit(MD_RECOVERY_RECOVER, &mddev->recovery);
		set_bit(MD_RECOVERY_NEEDED, &mddev->recovery);
		md_wakeup_thread(mddev->thread);
		return err;
	}

	/* otherwise, add_new_disk is only allowed
	 * for major_version==0 superblocks
	 */
	if (mddev->major_version != 0) {
		printk(KERN_WARNING "%s: ADD_NEW_DISK not supported\n",
		       mdname(mddev));
		return -EINVAL;
	}

	if (!(info->state & (1<<MD_DISK_FAULTY))) {
		int err;
		rdev = md_import_device(dev, -1, 0);
		if (IS_ERR(rdev)) {
			printk(KERN_WARNING 
				"md: error, md_import_device() returned %ld\n",
				PTR_ERR(rdev));
			return PTR_ERR(rdev);
		}
		rdev->desc_nr = info->number;
		if (info->raid_disk < mddev->raid_disks)
			rdev->raid_disk = info->raid_disk;
		else
			rdev->raid_disk = -1;

		if (rdev->raid_disk < mddev->raid_disks)
			if (info->state & (1<<MD_DISK_SYNC))
				set_bit(In_sync, &rdev->flags);

		if (info->state & (1<<MD_DISK_WRITEMOSTLY))
			set_bit(WriteMostly, &rdev->flags);

		if (!mddev->persistent) {
			printk(KERN_INFO "md: nonpersistent superblock ...\n");
			rdev->sb_start = rdev->bdev->bd_inode->i_size / 512;
		} else 
			rdev->sb_start = calc_dev_sboffset(rdev->bdev);
		rdev->sectors = rdev->sb_start;

		err = bind_rdev_to_array(rdev, mddev);
		if (err) {
			export_rdev(rdev);
			return err;
		}
	}

	return 0;
}

static int hot_remove_disk(mddev_t * mddev, dev_t dev)
{
	char b[BDEVNAME_SIZE];
	mdk_rdev_t *rdev;

	rdev = find_rdev(mddev, dev);
	if (!rdev)
		return -ENXIO;

	if (rdev->raid_disk >= 0)
		goto busy;

	kick_rdev_from_array(rdev);
	md_update_sb(mddev, 1);
	md_new_event(mddev);

	return 0;
busy:
	printk(KERN_WARNING "md: cannot remove active disk %s from %s ...\n",
		bdevname(rdev->bdev,b), mdname(mddev));
	return -EBUSY;
}

static int hot_add_disk(mddev_t * mddev, dev_t dev)
{
	char b[BDEVNAME_SIZE];
	int err;
	mdk_rdev_t *rdev;

	if (!mddev->pers)
		return -ENODEV;

	if (mddev->major_version != 0) {
		printk(KERN_WARNING "%s: HOT_ADD may only be used with"
			" version-0 superblocks.\n",
			mdname(mddev));
		return -EINVAL;
	}
	if (!mddev->pers->hot_add_disk) {
		printk(KERN_WARNING 
			"%s: personality does not support diskops!\n",
			mdname(mddev));
		return -EINVAL;
	}

	rdev = md_import_device(dev, -1, 0);
	if (IS_ERR(rdev)) {
		printk(KERN_WARNING 
			"md: error, md_import_device() returned %ld\n",
			PTR_ERR(rdev));
		return -EINVAL;
	}

	if (mddev->persistent)
		rdev->sb_start = calc_dev_sboffset(rdev->bdev);
	else
		rdev->sb_start = rdev->bdev->bd_inode->i_size / 512;

	rdev->sectors = rdev->sb_start;

	if (test_bit(Faulty, &rdev->flags)) {
		printk(KERN_WARNING 
			"md: can not hot-add faulty %s disk to %s!\n",
			bdevname(rdev->bdev,b), mdname(mddev));
		err = -EINVAL;
		goto abort_export;
	}
	clear_bit(In_sync, &rdev->flags);
	rdev->desc_nr = -1;
	rdev->saved_raid_disk = -1;
	err = bind_rdev_to_array(rdev, mddev);
	if (err)
		goto abort_export;

	/*
	 * The rest should better be atomic, we can have disk failures
	 * noticed in interrupt contexts ...
	 */

	rdev->raid_disk = -1;

	md_update_sb(mddev, 1);

	/*
	 * Kick recovery, maybe this spare has to be added to the
	 * array immediately.
	 */
	set_bit(MD_RECOVERY_NEEDED, &mddev->recovery);
	md_wakeup_thread(mddev->thread);
	md_new_event(mddev);
	return 0;

abort_export:
	export_rdev(rdev);
	return err;
}

static int set_bitmap_file(mddev_t *mddev, int fd)
{
	int err;

	if (mddev->pers) {
		if (!mddev->pers->quiesce)
			return -EBUSY;
		if (mddev->recovery || mddev->sync_thread)
			return -EBUSY;
		/* we should be able to change the bitmap.. */
	}


	if (fd >= 0) {
		if (mddev->bitmap)
			return -EEXIST; /* cannot add when bitmap is present */
		mddev->bitmap_info.file = fget(fd);

		if (mddev->bitmap_info.file == NULL) {
			printk(KERN_ERR "%s: error: failed to get bitmap file\n",
			       mdname(mddev));
			return -EBADF;
		}

		err = deny_bitmap_write_access(mddev->bitmap_info.file);
		if (err) {
			printk(KERN_ERR "%s: error: bitmap file is already in use\n",
			       mdname(mddev));
			fput(mddev->bitmap_info.file);
			mddev->bitmap_info.file = NULL;
			return err;
		}
		mddev->bitmap_info.offset = 0; /* file overrides offset */
	} else if (mddev->bitmap == NULL)
		return -ENOENT; /* cannot remove what isn't there */
	err = 0;
	if (mddev->pers) {
		mddev->pers->quiesce(mddev, 1);
		if (fd >= 0)
			err = bitmap_create(mddev);
		if (fd < 0 || err) {
			bitmap_destroy(mddev);
			fd = -1; /* make sure to put the file */
		}
		mddev->pers->quiesce(mddev, 0);
	}
	if (fd < 0) {
		if (mddev->bitmap_info.file) {
			restore_bitmap_write_access(mddev->bitmap_info.file);
			fput(mddev->bitmap_info.file);
		}
		mddev->bitmap_info.file = NULL;
	}

	return err;
}

/*
 * set_array_info is used two different ways
 * The original usage is when creating a new array.
 * In this usage, raid_disks is > 0 and it together with
 *  level, size, not_persistent,layout,chunksize determine the
 *  shape of the array.
 *  This will always create an array with a type-0.90.0 superblock.
 * The newer usage is when assembling an array.
 *  In this case raid_disks will be 0, and the major_version field is
 *  use to determine which style super-blocks are to be found on the devices.
 *  The minor and patch _version numbers are also kept incase the
 *  super_block handler wishes to interpret them.
 */
static int set_array_info(mddev_t * mddev, mdu_array_info_t *info)
{

	if (info->raid_disks == 0) {
		/* just setting version number for superblock loading */
		if (info->major_version < 0 ||
		    info->major_version >= ARRAY_SIZE(super_types) ||
		    super_types[info->major_version].name == NULL) {
			/* maybe try to auto-load a module? */
			printk(KERN_INFO 
				"md: superblock version %d not known\n",
				info->major_version);
			return -EINVAL;
		}
		mddev->major_version = info->major_version;
		mddev->minor_version = info->minor_version;
		mddev->patch_version = info->patch_version;
		mddev->persistent = !info->not_persistent;
		/* ensure mddev_put doesn't delete this now that there
		 * is some minimal configuration.
		 */
		mddev->ctime         = get_seconds();
		return 0;
	}
	mddev->major_version = MD_MAJOR_VERSION;
	mddev->minor_version = MD_MINOR_VERSION;
	mddev->patch_version = MD_PATCHLEVEL_VERSION;
	mddev->ctime         = get_seconds();

	mddev->level         = info->level;
	mddev->clevel[0]     = 0;
	mddev->dev_sectors   = 2 * (sector_t)info->size;
	mddev->raid_disks    = info->raid_disks;
	/* don't set md_minor, it is determined by which /dev/md* was
	 * openned
	 */
	if (info->state & (1<<MD_SB_CLEAN))
		mddev->recovery_cp = MaxSector;
	else
		mddev->recovery_cp = 0;
	mddev->persistent    = ! info->not_persistent;
	mddev->external	     = 0;

	mddev->layout        = info->layout;
	mddev->chunk_sectors = info->chunk_size >> 9;

	mddev->max_disks     = MD_SB_DISKS;

	if (mddev->persistent)
		mddev->flags         = 0;
	set_bit(MD_CHANGE_DEVS, &mddev->flags);

	mddev->bitmap_info.default_offset = MD_SB_BYTES >> 9;
	mddev->bitmap_info.offset = 0;

	mddev->reshape_position = MaxSector;

	/*
	 * Generate a 128 bit UUID
	 */
	get_random_bytes(mddev->uuid, 16);

	mddev->new_level = mddev->level;
	mddev->new_chunk_sectors = mddev->chunk_sectors;
	mddev->new_layout = mddev->layout;
	mddev->delta_disks = 0;

	return 0;
}

void md_set_array_sectors(mddev_t *mddev, sector_t array_sectors)
{
	WARN(!mddev_is_locked(mddev), "%s: unlocked mddev!\n", __func__);

	if (mddev->external_size)
		return;

	mddev->array_sectors = array_sectors;
}
EXPORT_SYMBOL(md_set_array_sectors);

static int update_size(mddev_t *mddev, sector_t num_sectors)
{
	mdk_rdev_t *rdev;
	int rv;
	int fit = (num_sectors == 0);

	if (mddev->pers->resize == NULL)
		return -EINVAL;
	/* The "num_sectors" is the number of sectors of each device that
	 * is used.  This can only make sense for arrays with redundancy.
	 * linear and raid0 always use whatever space is available. We can only
	 * consider changing this number if no resync or reconstruction is
	 * happening, and if the new size is acceptable. It must fit before the
	 * sb_start or, if that is <data_offset, it must fit before the size
	 * of each device.  If num_sectors is zero, we find the largest size
	 * that fits.

	 */
	if (mddev->sync_thread)
		return -EBUSY;
	if (mddev->bitmap)
		/* Sorry, cannot grow a bitmap yet, just remove it,
		 * grow, and re-add.
		 */
		return -EBUSY;
	list_for_each_entry(rdev, &mddev->disks, same_set) {
		sector_t avail = rdev->sectors;

		if (fit && (num_sectors == 0 || num_sectors > avail))
			num_sectors = avail;
		if (avail < num_sectors)
			return -ENOSPC;
	}
	rv = mddev->pers->resize(mddev, num_sectors);
	if (!rv)
		revalidate_disk(mddev->gendisk);
	return rv;
}

static int update_raid_disks(mddev_t *mddev, int raid_disks)
{
	int rv;
	/* change the number of raid disks */
	if (mddev->pers->check_reshape == NULL)
		return -EINVAL;
	if (raid_disks <= 0 ||
	    raid_disks >= mddev->max_disks)
		return -EINVAL;
	if (mddev->sync_thread || mddev->reshape_position != MaxSector)
		return -EBUSY;
	mddev->delta_disks = raid_disks - mddev->raid_disks;

	rv = mddev->pers->check_reshape(mddev);
	return rv;
}


/*
 * update_array_info is used to change the configuration of an
 * on-line array.
 * The version, ctime,level,size,raid_disks,not_persistent, layout,chunk_size
 * fields in the info are checked against the array.
 * Any differences that cannot be handled will cause an error.
 * Normally, only one change can be managed at a time.
 */
static int update_array_info(mddev_t *mddev, mdu_array_info_t *info)
{
	int rv = 0;
	int cnt = 0;
	int state = 0;

	/* calculate expected state,ignoring low bits */
	if (mddev->bitmap && mddev->bitmap_info.offset)
		state |= (1 << MD_SB_BITMAP_PRESENT);

	if (mddev->major_version != info->major_version ||
	    mddev->minor_version != info->minor_version ||
/*	    mddev->patch_version != info->patch_version || */
	    mddev->ctime         != info->ctime         ||
	    mddev->level         != info->level         ||
/*	    mddev->layout        != info->layout        || */
	    !mddev->persistent	 != info->not_persistent||
	    mddev->chunk_sectors != info->chunk_size >> 9 ||
	    /* ignore bottom 8 bits of state, and allow SB_BITMAP_PRESENT to change */
	    ((state^info->state) & 0xfffffe00)
		)
		return -EINVAL;
	/* Check there is only one change */
	if (info->size >= 0 && mddev->dev_sectors / 2 != info->size)
		cnt++;
	if (mddev->raid_disks != info->raid_disks)
		cnt++;
	if (mddev->layout != info->layout)
		cnt++;
	if ((state ^ info->state) & (1<<MD_SB_BITMAP_PRESENT))
		cnt++;
	if (cnt == 0)
		return 0;
	if (cnt > 1)
		return -EINVAL;

	if (mddev->layout != info->layout) {
		/* Change layout
		 * we don't need to do anything at the md level, the
		 * personality will take care of it all.
		 */
		if (mddev->pers->check_reshape == NULL)
			return -EINVAL;
		else {
			mddev->new_layout = info->layout;
			rv = mddev->pers->check_reshape(mddev);
			if (rv)
				mddev->new_layout = mddev->layout;
			return rv;
		}
	}
	if (info->size >= 0 && mddev->dev_sectors / 2 != info->size)
		rv = update_size(mddev, (sector_t)info->size * 2);

	if (mddev->raid_disks    != info->raid_disks)
		rv = update_raid_disks(mddev, info->raid_disks);

	if ((state ^ info->state) & (1<<MD_SB_BITMAP_PRESENT)) {
		if (mddev->pers->quiesce == NULL)
			return -EINVAL;
		if (mddev->recovery || mddev->sync_thread)
			return -EBUSY;
		if (info->state & (1<<MD_SB_BITMAP_PRESENT)) {
			/* add the bitmap */
			if (mddev->bitmap)
				return -EEXIST;
			if (mddev->bitmap_info.default_offset == 0)
				return -EINVAL;
			mddev->bitmap_info.offset =
				mddev->bitmap_info.default_offset;
			mddev->pers->quiesce(mddev, 1);
			rv = bitmap_create(mddev);
			if (rv)
				bitmap_destroy(mddev);
			mddev->pers->quiesce(mddev, 0);
		} else {
			/* remove the bitmap */
			if (!mddev->bitmap)
				return -ENOENT;
			if (mddev->bitmap->file)
				return -EINVAL;
			mddev->pers->quiesce(mddev, 1);
			bitmap_destroy(mddev);
			mddev->pers->quiesce(mddev, 0);
			mddev->bitmap_info.offset = 0;
		}
	}
	md_update_sb(mddev, 1);
	return rv;
}

static int set_disk_faulty(mddev_t *mddev, dev_t dev)
{
	mdk_rdev_t *rdev;

	if (mddev->pers == NULL)
		return -ENODEV;

	rdev = find_rdev(mddev, dev);
	if (!rdev)
		return -ENODEV;

	md_error(mddev, rdev);
	return 0;
}

/*
 * We have a problem here : there is no easy way to give a CHS
 * virtual geometry. We currently pretend that we have a 2 heads
 * 4 sectors (with a BIG number of cylinders...). This drives
 * dosfs just mad... ;-)
 */
static int md_getgeo(struct block_device *bdev, struct hd_geometry *geo)
{
	mddev_t *mddev = bdev->bd_disk->private_data;

	geo->heads = 2;
	geo->sectors = 4;
	geo->cylinders = get_capacity(mddev->gendisk) / 8;
	return 0;
}

static int md_ioctl(struct block_device *bdev, fmode_t mode,
			unsigned int cmd, unsigned long arg)
{
	int err = 0;
	void __user *argp = (void __user *)arg;
	mddev_t *mddev = NULL;

	if (!capable(CAP_SYS_ADMIN))
		return -EACCES;

	/*
	 * Commands dealing with the RAID driver but not any
	 * particular array:
	 */
	switch (cmd)
	{
		case RAID_VERSION:
			err = get_version(argp);
			goto done;

		case PRINT_RAID_DEBUG:
			err = 0;
			md_print_devices();
			goto done;

#ifndef MODULE
		case RAID_AUTORUN:
			err = 0;
			autostart_arrays(arg);
			goto done;
#endif
		default:;
	}

	/*
	 * Commands creating/starting a new array:
	 */

	mddev = bdev->bd_disk->private_data;

	if (!mddev) {
		BUG();
		goto abort;
	}

	err = mddev_lock(mddev);
	if (err) {
		printk(KERN_INFO 
			"md: ioctl lock interrupted, reason %d, cmd %d\n",
			err, cmd);
		goto abort;
	}

	switch (cmd)
	{
		case SET_ARRAY_INFO:
			{
				mdu_array_info_t info;
				if (!arg)
					memset(&info, 0, sizeof(info));
				else if (copy_from_user(&info, argp, sizeof(info))) {
					err = -EFAULT;
					goto abort_unlock;
				}
				if (mddev->pers) {
					err = update_array_info(mddev, &info);
					if (err) {
						printk(KERN_WARNING "md: couldn't update"
						       " array info. %d\n", err);
						goto abort_unlock;
					}
					goto done_unlock;
				}
				if (!list_empty(&mddev->disks)) {
					printk(KERN_WARNING
					       "md: array %s already has disks!\n",
					       mdname(mddev));
					err = -EBUSY;
					goto abort_unlock;
				}
				if (mddev->raid_disks) {
					printk(KERN_WARNING
					       "md: array %s already initialised!\n",
					       mdname(mddev));
					err = -EBUSY;
					goto abort_unlock;
				}
				err = set_array_info(mddev, &info);
				if (err) {
					printk(KERN_WARNING "md: couldn't set"
					       " array info. %d\n", err);
					goto abort_unlock;
				}
			}
			goto done_unlock;

		default:;
	}

	/*
	 * Commands querying/configuring an existing array:
	 */
	/* if we are not initialised yet, only ADD_NEW_DISK, STOP_ARRAY,
	 * RUN_ARRAY, and GET_ and SET_BITMAP_FILE are allowed */
	if ((!mddev->raid_disks && !mddev->external)
	    && cmd != ADD_NEW_DISK && cmd != STOP_ARRAY
	    && cmd != RUN_ARRAY && cmd != SET_BITMAP_FILE
	    && cmd != GET_BITMAP_FILE) {
		err = -ENODEV;
		goto abort_unlock;
	}

	/*
	 * Commands even a read-only array can execute:
	 */
	switch (cmd)
	{
		case GET_ARRAY_INFO:
			err = get_array_info(mddev, argp);
			goto done_unlock;

		case GET_BITMAP_FILE:
			err = get_bitmap_file(mddev, argp);
			goto done_unlock;

		case GET_DISK_INFO:
			err = get_disk_info(mddev, argp);
			goto done_unlock;

		case RESTART_ARRAY_RW:
			err = restart_array(mddev);
			goto done_unlock;

		case STOP_ARRAY:
			err = do_md_stop(mddev, 0, 1);
			goto done_unlock;

		case STOP_ARRAY_RO:
			err = do_md_stop(mddev, 1, 1);
			goto done_unlock;

	}

	/*
	 * The remaining ioctls are changing the state of the
	 * superblock, so we do not allow them on read-only arrays.
	 * However non-MD ioctls (e.g. get-size) will still come through
	 * here and hit the 'default' below, so only disallow
	 * 'md' ioctls, and switch to rw mode if started auto-readonly.
	 */
	if (_IOC_TYPE(cmd) == MD_MAJOR && mddev->ro && mddev->pers) {
		if (mddev->ro == 2) {
			mddev->ro = 0;
			sysfs_notify_dirent(mddev->sysfs_state);
			set_bit(MD_RECOVERY_NEEDED, &mddev->recovery);
			md_wakeup_thread(mddev->thread);
		} else {
			err = -EROFS;
			goto abort_unlock;
		}
	}

	switch (cmd)
	{
		case ADD_NEW_DISK:
		{
			mdu_disk_info_t info;
			if (copy_from_user(&info, argp, sizeof(info)))
				err = -EFAULT;
			else
				err = add_new_disk(mddev, &info);
			goto done_unlock;
		}

		case HOT_REMOVE_DISK:
			err = hot_remove_disk(mddev, new_decode_dev(arg));
			goto done_unlock;

		case HOT_ADD_DISK:
			err = hot_add_disk(mddev, new_decode_dev(arg));
			goto done_unlock;

		case SET_DISK_FAULTY:
			err = set_disk_faulty(mddev, new_decode_dev(arg));
			goto done_unlock;

		case RUN_ARRAY:
			err = do_md_run(mddev);
			goto done_unlock;

		case SET_BITMAP_FILE:
			err = set_bitmap_file(mddev, (int)arg);
			goto done_unlock;

		default:
			err = -EINVAL;
			goto abort_unlock;
	}

done_unlock:
abort_unlock:
	if (mddev->hold_active == UNTIL_IOCTL &&
	    err != -EINVAL)
		mddev->hold_active = 0;
	mddev_unlock(mddev);

	return err;
done:
	if (err)
		MD_BUG();
abort:
	return err;
}
#ifdef CONFIG_COMPAT
static int md_compat_ioctl(struct block_device *bdev, fmode_t mode,
		    unsigned int cmd, unsigned long arg)
{
	switch (cmd) {
	case HOT_REMOVE_DISK:
	case HOT_ADD_DISK:
	case SET_DISK_FAULTY:
	case SET_BITMAP_FILE:
		/* These take in integer arg, do not convert */
		break;
	default:
		arg = (unsigned long)compat_ptr(arg);
		break;
	}

	return md_ioctl(bdev, mode, cmd, arg);
}
#endif /* CONFIG_COMPAT */

static int md_open(struct block_device *bdev, fmode_t mode)
{
	/*
	 * Succeed if we can lock the mddev, which confirms that
	 * it isn't being stopped right now.
	 */
	mddev_t *mddev = mddev_find(bdev->bd_dev);
	int err;

	if (mddev->gendisk != bdev->bd_disk) {
		/* we are racing with mddev_put which is discarding this
		 * bd_disk.
		 */
		mddev_put(mddev);
		/* Wait until bdev->bd_disk is definitely gone */
		flush_scheduled_work();
		/* Then retry the open from the top */
		return -ERESTARTSYS;
	}
	BUG_ON(mddev != bdev->bd_disk->private_data);

	if ((err = mutex_lock_interruptible(&mddev->open_mutex)))
		goto out;

	err = 0;
	atomic_inc(&mddev->openers);
	mutex_unlock(&mddev->open_mutex);

	check_disk_change(bdev);
 out:
	return err;
}

static int md_release(struct gendisk *disk, fmode_t mode)
{
 	mddev_t *mddev = disk->private_data;

	BUG_ON(!mddev);
	atomic_dec(&mddev->openers);
	mddev_put(mddev);

	return 0;
}

static int md_media_changed(struct gendisk *disk)
{
	mddev_t *mddev = disk->private_data;

	return mddev->changed;
}

static int md_revalidate(struct gendisk *disk)
{
	mddev_t *mddev = disk->private_data;

	mddev->changed = 0;
	return 0;
}
static const struct block_device_operations md_fops =
{
	.owner		= THIS_MODULE,
	.open		= md_open,
	.release	= md_release,
	.ioctl		= md_ioctl,
#ifdef CONFIG_COMPAT
	.compat_ioctl	= md_compat_ioctl,
#endif
	.getgeo		= md_getgeo,
	.media_changed	= md_media_changed,
	.revalidate_disk= md_revalidate,
};

static int md_thread(void * arg)
{
	mdk_thread_t *thread = arg;

	/*
	 * md_thread is a 'system-thread', it's priority should be very
	 * high. We avoid resource deadlocks individually in each
	 * raid personality. (RAID5 does preallocation) We also use RR and
	 * the very same RT priority as kswapd, thus we will never get
	 * into a priority inversion deadlock.
	 *
	 * we definitely have to have equal or higher priority than
	 * bdflush, otherwise bdflush will deadlock if there are too
	 * many dirty RAID5 blocks.
	 */

	allow_signal(SIGKILL);
	while (!kthread_should_stop()) {

		/* We need to wait INTERRUPTIBLE so that
		 * we don't add to the load-average.
		 * That means we need to be sure no signals are
		 * pending
		 */
		if (signal_pending(current))
			flush_signals(current);

		wait_event_interruptible_timeout
			(thread->wqueue,
			 test_bit(THREAD_WAKEUP, &thread->flags)
			 || kthread_should_stop(),
			 thread->timeout);

		clear_bit(THREAD_WAKEUP, &thread->flags);

		thread->run(thread->mddev);
	}

	return 0;
}

void md_wakeup_thread(mdk_thread_t *thread)
{
	if (thread) {
		dprintk("md: waking up MD thread %s.\n", thread->tsk->comm);
		set_bit(THREAD_WAKEUP, &thread->flags);
		wake_up(&thread->wqueue);
	}
}

mdk_thread_t *md_register_thread(void (*run) (mddev_t *), mddev_t *mddev,
				 const char *name)
{
	mdk_thread_t *thread;

	thread = kzalloc(sizeof(mdk_thread_t), GFP_KERNEL);
	if (!thread)
		return NULL;

	init_waitqueue_head(&thread->wqueue);

	thread->run = run;
	thread->mddev = mddev;
	thread->timeout = MAX_SCHEDULE_TIMEOUT;
	thread->tsk = kthread_run(md_thread, thread,
				  "%s_%s",
				  mdname(thread->mddev),
				  name ?: mddev->pers->name);
	if (IS_ERR(thread->tsk)) {
		kfree(thread);
		return NULL;
	}
	return thread;
}

void md_unregister_thread(mdk_thread_t *thread)
{
	if (!thread)
		return;
	dprintk("interrupting MD-thread pid %d\n", task_pid_nr(thread->tsk));

	kthread_stop(thread->tsk);
	kfree(thread);
}

void md_error(mddev_t *mddev, mdk_rdev_t *rdev)
{
	if (!mddev) {
		MD_BUG();
		return;
	}

	if (!rdev || test_bit(Faulty, &rdev->flags))
		return;

	if (mddev->external)
		set_bit(Blocked, &rdev->flags);
/*
	dprintk("md_error dev:%s, rdev:(%d:%d), (caller: %p,%p,%p,%p).\n",
		mdname(mddev),
		MAJOR(rdev->bdev->bd_dev), MINOR(rdev->bdev->bd_dev),
		__builtin_return_address(0),__builtin_return_address(1),
		__builtin_return_address(2),__builtin_return_address(3));
*/
	if (!mddev->pers)
		return;
	if (!mddev->pers->error_handler)
		return;
	mddev->pers->error_handler(mddev,rdev);
	if (mddev->degraded)
		set_bit(MD_RECOVERY_RECOVER, &mddev->recovery);
	set_bit(StateChanged, &rdev->flags);
	set_bit(MD_RECOVERY_INTR, &mddev->recovery);
	set_bit(MD_RECOVERY_NEEDED, &mddev->recovery);
	md_wakeup_thread(mddev->thread);
	md_new_event_inintr(mddev);
}

/* seq_file implementation /proc/mdstat */

static void status_unused(struct seq_file *seq)
{
	int i = 0;
	mdk_rdev_t *rdev;

	seq_printf(seq, "unused devices: ");

	list_for_each_entry(rdev, &pending_raid_disks, same_set) {
		char b[BDEVNAME_SIZE];
		i++;
		seq_printf(seq, "%s ",
			      bdevname(rdev->bdev,b));
	}
	if (!i)
		seq_printf(seq, "<none>");

	seq_printf(seq, "\n");
}


static void status_resync(struct seq_file *seq, mddev_t * mddev)
{
	sector_t max_sectors, resync, res;
	unsigned long dt, db;
	sector_t rt;
	int scale;
	unsigned int per_milli;

	resync = mddev->curr_resync - atomic_read(&mddev->recovery_active);

	if (test_bit(MD_RECOVERY_SYNC, &mddev->recovery))
		max_sectors = mddev->resync_max_sectors;
	else
		max_sectors = mddev->dev_sectors;

	/*
	 * Should not happen.
	 */
	if (!max_sectors) {
		MD_BUG();
		return;
	}
	/* Pick 'scale' such that (resync>>scale)*1000 will fit
	 * in a sector_t, and (max_sectors>>scale) will fit in a
	 * u32, as those are the requirements for sector_div.
	 * Thus 'scale' must be at least 10
	 */
	scale = 10;
	if (sizeof(sector_t) > sizeof(unsigned long)) {
		while ( max_sectors/2 > (1ULL<<(scale+32)))
			scale++;
	}
	res = (resync>>scale)*1000;
	sector_div(res, (u32)((max_sectors>>scale)+1));

	per_milli = res;
	{
		int i, x = per_milli/50, y = 20-x;
		seq_printf(seq, "[");
		for (i = 0; i < x; i++)
			seq_printf(seq, "=");
		seq_printf(seq, ">");
		for (i = 0; i < y; i++)
			seq_printf(seq, ".");
		seq_printf(seq, "] ");
	}
	seq_printf(seq, " %s =%3u.%u%% (%llu/%llu)",
		   (test_bit(MD_RECOVERY_RESHAPE, &mddev->recovery)?
		    "reshape" :
		    (test_bit(MD_RECOVERY_CHECK, &mddev->recovery)?
		     "check" :
		     (test_bit(MD_RECOVERY_SYNC, &mddev->recovery) ?
		      "resync" : "recovery"))),
		   per_milli/10, per_milli % 10,
		   (unsigned long long) resync/2,
		   (unsigned long long) max_sectors/2);

	/*
	 * dt: time from mark until now
	 * db: blocks written from mark until now
	 * rt: remaining time
	 *
	 * rt is a sector_t, so could be 32bit or 64bit.
	 * So we divide before multiply in case it is 32bit and close
	 * to the limit.
	 * We scale the divisor (db) by 32 to avoid loosing precision
	 * near the end of resync when the number of remaining sectors
	 * is close to 'db'.
	 * We then divide rt by 32 after multiplying by db to compensate.
	 * The '+1' avoids division by zero if db is very small.
	 */
	dt = ((jiffies - mddev->resync_mark) / HZ);
	if (!dt) dt++;
	db = (mddev->curr_mark_cnt - atomic_read(&mddev->recovery_active))
		- mddev->resync_mark_cnt;

	rt = max_sectors - resync;    /* number of remaining sectors */
	sector_div(rt, db/32+1);
	rt *= dt;
	rt >>= 5;

	seq_printf(seq, " finish=%lu.%lumin", (unsigned long)rt / 60,
		   ((unsigned long)rt % 60)/6);

	seq_printf(seq, " speed=%ldK/sec", db/2/dt);
}

static void *md_seq_start(struct seq_file *seq, loff_t *pos)
{
	struct list_head *tmp;
	loff_t l = *pos;
	mddev_t *mddev;

	if (l >= 0x10000)
		return NULL;
	if (!l--)
		/* header */
		return (void*)1;

	spin_lock(&all_mddevs_lock);
	list_for_each(tmp,&all_mddevs)
		if (!l--) {
			mddev = list_entry(tmp, mddev_t, all_mddevs);
			mddev_get(mddev);
			spin_unlock(&all_mddevs_lock);
			return mddev;
		}
	spin_unlock(&all_mddevs_lock);
	if (!l--)
		return (void*)2;/* tail */
	return NULL;
}

static void *md_seq_next(struct seq_file *seq, void *v, loff_t *pos)
{
	struct list_head *tmp;
	mddev_t *next_mddev, *mddev = v;
	
	++*pos;
	if (v == (void*)2)
		return NULL;

	spin_lock(&all_mddevs_lock);
	if (v == (void*)1)
		tmp = all_mddevs.next;
	else
		tmp = mddev->all_mddevs.next;
	if (tmp != &all_mddevs)
		next_mddev = mddev_get(list_entry(tmp,mddev_t,all_mddevs));
	else {
		next_mddev = (void*)2;
		*pos = 0x10000;
	}		
	spin_unlock(&all_mddevs_lock);

	if (v != (void*)1)
		mddev_put(mddev);
	return next_mddev;

}

static void md_seq_stop(struct seq_file *seq, void *v)
{
	mddev_t *mddev = v;

	if (mddev && v != (void*)1 && v != (void*)2)
		mddev_put(mddev);
}

struct mdstat_info {
	int event;
};

static int md_seq_show(struct seq_file *seq, void *v)
{
	mddev_t *mddev = v;
	sector_t sectors;
	mdk_rdev_t *rdev;
	struct mdstat_info *mi = seq->private;
	struct bitmap *bitmap;

	if (v == (void*)1) {
		struct mdk_personality *pers;
		seq_printf(seq, "Personalities : ");
		spin_lock(&pers_lock);
		list_for_each_entry(pers, &pers_list, list)
			seq_printf(seq, "[%s] ", pers->name);

		spin_unlock(&pers_lock);
		seq_printf(seq, "\n");
		mi->event = atomic_read(&md_event_count);
		return 0;
	}
	if (v == (void*)2) {
		status_unused(seq);
		return 0;
	}

	if (mddev_lock(mddev) < 0)
		return -EINTR;

	if (mddev->pers || mddev->raid_disks || !list_empty(&mddev->disks)) {
		seq_printf(seq, "%s : %sactive", mdname(mddev),
						mddev->pers ? "" : "in");
		if (mddev->pers) {
			if (mddev->ro==1)
				seq_printf(seq, " (read-only)");
			if (mddev->ro==2)
				seq_printf(seq, " (auto-read-only)");
			seq_printf(seq, " %s", mddev->pers->name);
		}

		sectors = 0;
		list_for_each_entry(rdev, &mddev->disks, same_set) {
			char b[BDEVNAME_SIZE];
			seq_printf(seq, " %s[%d]",
				bdevname(rdev->bdev,b), rdev->desc_nr);
			if (test_bit(WriteMostly, &rdev->flags))
				seq_printf(seq, "(W)");
			if (test_bit(Faulty, &rdev->flags)) {
				seq_printf(seq, "(F)");
				continue;
			} else if (rdev->raid_disk < 0)
				seq_printf(seq, "(S)"); /* spare */
			sectors += rdev->sectors;
		}

		if (!list_empty(&mddev->disks)) {
			if (mddev->pers)
				seq_printf(seq, "\n      %llu blocks",
					   (unsigned long long)
					   mddev->array_sectors / 2);
			else
				seq_printf(seq, "\n      %llu blocks",
					   (unsigned long long)sectors / 2);
		}
		if (mddev->persistent) {
			if (mddev->major_version != 0 ||
			    mddev->minor_version != 90) {
				seq_printf(seq," super %d.%d",
					   mddev->major_version,
					   mddev->minor_version);
			}
		} else if (mddev->external)
			seq_printf(seq, " super external:%s",
				   mddev->metadata_type);
		else
			seq_printf(seq, " super non-persistent");

		if (mddev->pers) {
			mddev->pers->status(seq, mddev);
	 		seq_printf(seq, "\n      ");
			if (mddev->pers->sync_request) {
				if (mddev->curr_resync > 2) {
					status_resync(seq, mddev);
					seq_printf(seq, "\n      ");
				} else if (mddev->curr_resync == 1 || mddev->curr_resync == 2)
					seq_printf(seq, "\tresync=DELAYED\n      ");
				else if (mddev->recovery_cp < MaxSector)
					seq_printf(seq, "\tresync=PENDING\n      ");
			}
		} else
			seq_printf(seq, "\n       ");

		if ((bitmap = mddev->bitmap)) {
			unsigned long chunk_kb;
			unsigned long flags;
			spin_lock_irqsave(&bitmap->lock, flags);
			chunk_kb = mddev->bitmap_info.chunksize >> 10;
			seq_printf(seq, "bitmap: %lu/%lu pages [%luKB], "
				"%lu%s chunk",
				bitmap->pages - bitmap->missing_pages,
				bitmap->pages,
				(bitmap->pages - bitmap->missing_pages)
					<< (PAGE_SHIFT - 10),
				chunk_kb ? chunk_kb : mddev->bitmap_info.chunksize,
				chunk_kb ? "KB" : "B");
			if (bitmap->file) {
				seq_printf(seq, ", file: ");
				seq_path(seq, &bitmap->file->f_path, " \t\n");
			}

			seq_printf(seq, "\n");
			spin_unlock_irqrestore(&bitmap->lock, flags);
		}

		seq_printf(seq, "\n");
	}
	mddev_unlock(mddev);
	
	return 0;
}

static const struct seq_operations md_seq_ops = {
	.start  = md_seq_start,
	.next   = md_seq_next,
	.stop   = md_seq_stop,
	.show   = md_seq_show,
};

static int md_seq_open(struct inode *inode, struct file *file)
{
	int error;
	struct mdstat_info *mi = kmalloc(sizeof(*mi), GFP_KERNEL);
	if (mi == NULL)
		return -ENOMEM;

	error = seq_open(file, &md_seq_ops);
	if (error)
		kfree(mi);
	else {
		struct seq_file *p = file->private_data;
		p->private = mi;
		mi->event = atomic_read(&md_event_count);
	}
	return error;
}

static unsigned int mdstat_poll(struct file *filp, poll_table *wait)
{
	struct seq_file *m = filp->private_data;
	struct mdstat_info *mi = m->private;
	int mask;

	poll_wait(filp, &md_event_waiters, wait);

	/* always allow read */
	mask = POLLIN | POLLRDNORM;

	if (mi->event != atomic_read(&md_event_count))
		mask |= POLLERR | POLLPRI;
	return mask;
}

static const struct file_operations md_seq_fops = {
	.owner		= THIS_MODULE,
	.open           = md_seq_open,
	.read           = seq_read,
	.llseek         = seq_lseek,
	.release	= seq_release_private,
	.poll		= mdstat_poll,
};

int register_md_personality(struct mdk_personality *p)
{
	spin_lock(&pers_lock);
	list_add_tail(&p->list, &pers_list);
	printk(KERN_INFO "md: %s personality registered for level %d\n", p->name, p->level);
	spin_unlock(&pers_lock);
	return 0;
}

int unregister_md_personality(struct mdk_personality *p)
{
	printk(KERN_INFO "md: %s personality unregistered\n", p->name);
	spin_lock(&pers_lock);
	list_del_init(&p->list);
	spin_unlock(&pers_lock);
	return 0;
}

static int is_mddev_idle(mddev_t *mddev, int init)
{
	mdk_rdev_t * rdev;
	int idle;
	int curr_events;

	idle = 1;
	rcu_read_lock();
	rdev_for_each_rcu(rdev, mddev) {
		struct gendisk *disk = rdev->bdev->bd_contains->bd_disk;
		curr_events = (int)part_stat_read(&disk->part0, sectors[0]) +
			      (int)part_stat_read(&disk->part0, sectors[1]) -
			      atomic_read(&disk->sync_io);
		/* sync IO will cause sync_io to increase before the disk_stats
		 * as sync_io is counted when a request starts, and
		 * disk_stats is counted when it completes.
		 * So resync activity will cause curr_events to be smaller than
		 * when there was no such activity.
		 * non-sync IO will cause disk_stat to increase without
		 * increasing sync_io so curr_events will (eventually)
		 * be larger than it was before.  Once it becomes
		 * substantially larger, the test below will cause
		 * the array to appear non-idle, and resync will slow
		 * down.
		 * If there is a lot of outstanding resync activity when
		 * we set last_event to curr_events, then all that activity
		 * completing might cause the array to appear non-idle
		 * and resync will be slowed down even though there might
		 * not have been non-resync activity.  This will only
		 * happen once though.  'last_events' will soon reflect
		 * the state where there is little or no outstanding
		 * resync requests, and further resync activity will
		 * always make curr_events less than last_events.
		 *
		 */
		if (init || curr_events - rdev->last_events > 64) {
			rdev->last_events = curr_events;
			idle = 0;
		}
	}
	rcu_read_unlock();
	return idle;
}

void md_done_sync(mddev_t *mddev, int blocks, int ok)
{
	/* another "blocks" (512byte) blocks have been synced */
	atomic_sub(blocks, &mddev->recovery_active);
	wake_up(&mddev->recovery_wait);
	if (!ok) {
		set_bit(MD_RECOVERY_INTR, &mddev->recovery);
		md_wakeup_thread(mddev->thread);
		// stop recovery, signal do_sync ....
	}
}


/* md_write_start(mddev, bi)
 * If we need to update some array metadata (e.g. 'active' flag
 * in superblock) before writing, schedule a superblock update
 * and wait for it to complete.
 */
void md_write_start(mddev_t *mddev, struct bio *bi)
{
	int did_change = 0;
	if (bio_data_dir(bi) != WRITE)
		return;

	BUG_ON(mddev->ro == 1);
	if (mddev->ro == 2) {
		/* need to switch to read/write */
		mddev->ro = 0;
		set_bit(MD_RECOVERY_NEEDED, &mddev->recovery);
		md_wakeup_thread(mddev->thread);
		md_wakeup_thread(mddev->sync_thread);
		did_change = 1;
	}
	atomic_inc(&mddev->writes_pending);
	if (mddev->safemode == 1)
		mddev->safemode = 0;
	if (mddev->in_sync) {
		spin_lock_irq(&mddev->write_lock);
		if (mddev->in_sync) {
			mddev->in_sync = 0;
			set_bit(MD_CHANGE_CLEAN, &mddev->flags);
			md_wakeup_thread(mddev->thread);
			did_change = 1;
		}
		spin_unlock_irq(&mddev->write_lock);
	}
	if (did_change)
		sysfs_notify_dirent(mddev->sysfs_state);
	wait_event(mddev->sb_wait,
		   !test_bit(MD_CHANGE_CLEAN, &mddev->flags) &&
		   !test_bit(MD_CHANGE_PENDING, &mddev->flags));
}

void md_write_end(mddev_t *mddev)
{
	if (atomic_dec_and_test(&mddev->writes_pending)) {
		if (mddev->safemode == 2)
			md_wakeup_thread(mddev->thread);
		else if (mddev->safemode_delay)
			mod_timer(&mddev->safemode_timer, jiffies + mddev->safemode_delay);
	}
}

/* md_allow_write(mddev)
 * Calling this ensures that the array is marked 'active' so that writes
 * may proceed without blocking.  It is important to call this before
 * attempting a GFP_KERNEL allocation while holding the mddev lock.
 * Must be called with mddev_lock held.
 *
 * In the ->external case MD_CHANGE_CLEAN can not be cleared until mddev->lock
 * is dropped, so return -EAGAIN after notifying userspace.
 */
int md_allow_write(mddev_t *mddev)
{
	if (!mddev->pers)
		return 0;
	if (mddev->ro)
		return 0;
	if (!mddev->pers->sync_request)
		return 0;

	spin_lock_irq(&mddev->write_lock);
	if (mddev->in_sync) {
		mddev->in_sync = 0;
		set_bit(MD_CHANGE_CLEAN, &mddev->flags);
		if (mddev->safemode_delay &&
		    mddev->safemode == 0)
			mddev->safemode = 1;
		spin_unlock_irq(&mddev->write_lock);
		md_update_sb(mddev, 0);
		sysfs_notify_dirent(mddev->sysfs_state);
	} else
		spin_unlock_irq(&mddev->write_lock);

	if (test_bit(MD_CHANGE_CLEAN, &mddev->flags))
		return -EAGAIN;
	else
		return 0;
}
EXPORT_SYMBOL_GPL(md_allow_write);

#define SYNC_MARKS	10
#define	SYNC_MARK_STEP	(3*HZ)
void md_do_sync(mddev_t *mddev)
{
	mddev_t *mddev2;
	unsigned int currspeed = 0,
		 window;
	sector_t max_sectors,j, io_sectors;
	unsigned long mark[SYNC_MARKS];
	sector_t mark_cnt[SYNC_MARKS];
	int last_mark,m;
	struct list_head *tmp;
	sector_t last_check;
	int skipped = 0;
	mdk_rdev_t *rdev;
	char *desc;

	/* just incase thread restarts... */
	if (test_bit(MD_RECOVERY_DONE, &mddev->recovery))
		return;
	if (mddev->ro) /* never try to sync a read-only array */
		return;

	if (test_bit(MD_RECOVERY_SYNC, &mddev->recovery)) {
		if (test_bit(MD_RECOVERY_CHECK, &mddev->recovery))
			desc = "data-check";
		else if (test_bit(MD_RECOVERY_REQUESTED, &mddev->recovery))
			desc = "requested-resync";
		else
			desc = "resync";
	} else if (test_bit(MD_RECOVERY_RESHAPE, &mddev->recovery))
		desc = "reshape";
	else
		desc = "recovery";

	/* we overload curr_resync somewhat here.
	 * 0 == not engaged in resync at all
	 * 2 == checking that there is no conflict with another sync
	 * 1 == like 2, but have yielded to allow conflicting resync to
	 *		commense
	 * other == active in resync - this many blocks
	 *
	 * Before starting a resync we must have set curr_resync to
	 * 2, and then checked that every "conflicting" array has curr_resync
	 * less than ours.  When we find one that is the same or higher
	 * we wait on resync_wait.  To avoid deadlock, we reduce curr_resync
	 * to 1 if we choose to yield (based arbitrarily on address of mddev structure).
	 * This will mean we have to start checking from the beginning again.
	 *
	 */

	do {
		mddev->curr_resync = 2;

	try_again:
		if (kthread_should_stop())
			set_bit(MD_RECOVERY_INTR, &mddev->recovery);

		if (test_bit(MD_RECOVERY_INTR, &mddev->recovery))
			goto skip;
		for_each_mddev(mddev2, tmp) {
			if (mddev2 == mddev)
				continue;
			if (!mddev->parallel_resync
			&&  mddev2->curr_resync
			&&  match_mddev_units(mddev, mddev2)) {
				DEFINE_WAIT(wq);
				if (mddev < mddev2 && mddev->curr_resync == 2) {
					/* arbitrarily yield */
					mddev->curr_resync = 1;
					wake_up(&resync_wait);
				}
				if (mddev > mddev2 && mddev->curr_resync == 1)
					/* no need to wait here, we can wait the next
					 * time 'round when curr_resync == 2
					 */
					continue;
				/* We need to wait 'interruptible' so as not to
				 * contribute to the load average, and not to
				 * be caught by 'softlockup'
				 */
				prepare_to_wait(&resync_wait, &wq, TASK_INTERRUPTIBLE);
				if (!kthread_should_stop() &&
				    mddev2->curr_resync >= mddev->curr_resync) {
					printk(KERN_INFO "md: delaying %s of %s"
					       " until %s has finished (they"
					       " share one or more physical units)\n",
					       desc, mdname(mddev), mdname(mddev2));
					mddev_put(mddev2);
					if (signal_pending(current))
						flush_signals(current);
					schedule();
					finish_wait(&resync_wait, &wq);
					goto try_again;
				}
				finish_wait(&resync_wait, &wq);
			}
		}
	} while (mddev->curr_resync < 2);

	j = 0;
	if (test_bit(MD_RECOVERY_SYNC, &mddev->recovery)) {
		/* resync follows the size requested by the personality,
		 * which defaults to physical size, but can be virtual size
		 */
		max_sectors = mddev->resync_max_sectors;
		mddev->resync_mismatches = 0;
		/* we don't use the checkpoint if there's a bitmap */
		if (test_bit(MD_RECOVERY_REQUESTED, &mddev->recovery))
			j = mddev->resync_min;
		else if (!mddev->bitmap)
			j = mddev->recovery_cp;

	} else if (test_bit(MD_RECOVERY_RESHAPE, &mddev->recovery))
		max_sectors = mddev->dev_sectors;
	else {
		/* recovery follows the physical size of devices */
		max_sectors = mddev->dev_sectors;
		j = MaxSector;
		rcu_read_lock();
		list_for_each_entry_rcu(rdev, &mddev->disks, same_set)
			if (rdev->raid_disk >= 0 &&
			    !test_bit(Faulty, &rdev->flags) &&
			    !test_bit(In_sync, &rdev->flags) &&
			    rdev->recovery_offset < j)
				j = rdev->recovery_offset;
		rcu_read_unlock();
	}

	printk(KERN_INFO "md: %s of RAID array %s\n", desc, mdname(mddev));
	printk(KERN_INFO "md: minimum _guaranteed_  speed:"
		" %d KB/sec/disk.\n", speed_min(mddev));
	printk(KERN_INFO "md: using maximum available idle IO bandwidth "
	       "(but not more than %d KB/sec) for %s.\n",
	       speed_max(mddev), desc);

	is_mddev_idle(mddev, 1); /* this initializes IO event counters */

	io_sectors = 0;
	for (m = 0; m < SYNC_MARKS; m++) {
		mark[m] = jiffies;
		mark_cnt[m] = io_sectors;
	}
	last_mark = 0;
	mddev->resync_mark = mark[last_mark];
	mddev->resync_mark_cnt = mark_cnt[last_mark];

	/*
	 * Tune reconstruction:
	 */
	window = 32*(PAGE_SIZE/512);
	printk(KERN_INFO "md: using %dk window, over a total of %llu blocks.\n",
		window/2,(unsigned long long) max_sectors/2);

	atomic_set(&mddev->recovery_active, 0);
	last_check = 0;

	if (j>2) {
		printk(KERN_INFO 
		       "md: resuming %s of %s from checkpoint.\n",
		       desc, mdname(mddev));
		mddev->curr_resync = j;
	}
	mddev->curr_resync_completed = mddev->curr_resync;

	while (j < max_sectors) {
		sector_t sectors;

		skipped = 0;

		if (!test_bit(MD_RECOVERY_RESHAPE, &mddev->recovery) &&
		    ((mddev->curr_resync > mddev->curr_resync_completed &&
		      (mddev->curr_resync - mddev->curr_resync_completed)
		      > (max_sectors >> 4)) ||
		     (j - mddev->curr_resync_completed)*2
		     >= mddev->resync_max - mddev->curr_resync_completed
			    )) {
			/* time to update curr_resync_completed */
			blk_unplug(mddev->queue);
			wait_event(mddev->recovery_wait,
				   atomic_read(&mddev->recovery_active) == 0);
			mddev->curr_resync_completed =
				mddev->curr_resync;
			set_bit(MD_CHANGE_CLEAN, &mddev->flags);
			sysfs_notify(&mddev->kobj, NULL, "sync_completed");
		}

		while (j >= mddev->resync_max && !kthread_should_stop()) {
			/* As this condition is controlled by user-space,
			 * we can block indefinitely, so use '_interruptible'
			 * to avoid triggering warnings.
			 */
			flush_signals(current); /* just in case */
			wait_event_interruptible(mddev->recovery_wait,
						 mddev->resync_max > j
						 || kthread_should_stop());
		}

		if (kthread_should_stop())
			goto interrupted;

		sectors = mddev->pers->sync_request(mddev, j, &skipped,
						  currspeed < speed_min(mddev));
		if (sectors == 0) {
			set_bit(MD_RECOVERY_INTR, &mddev->recovery);
			goto out;
		}

		if (!skipped) { /* actual IO requested */
			io_sectors += sectors;
			atomic_add(sectors, &mddev->recovery_active);
		}

		j += sectors;
		if (j>1) mddev->curr_resync = j;
		mddev->curr_mark_cnt = io_sectors;
		if (last_check == 0)
			/* this is the earliers that rebuilt will be
			 * visible in /proc/mdstat
			 */
			md_new_event(mddev);

		if (last_check + window > io_sectors || j == max_sectors)
			continue;

		last_check = io_sectors;

		if (test_bit(MD_RECOVERY_INTR, &mddev->recovery))
			break;

	repeat:
		if (time_after_eq(jiffies, mark[last_mark] + SYNC_MARK_STEP )) {
			/* step marks */
			int next = (last_mark+1) % SYNC_MARKS;

			mddev->resync_mark = mark[next];
			mddev->resync_mark_cnt = mark_cnt[next];
			mark[next] = jiffies;
			mark_cnt[next] = io_sectors - atomic_read(&mddev->recovery_active);
			last_mark = next;
		}


		if (kthread_should_stop())
			goto interrupted;


		/*
		 * this loop exits only if either when we are slower than
		 * the 'hard' speed limit, or the system was IO-idle for
		 * a jiffy.
		 * the system might be non-idle CPU-wise, but we only care
		 * about not overloading the IO subsystem. (things like an
		 * e2fsck being done on the RAID array should execute fast)
		 */
		blk_unplug(mddev->queue);
		cond_resched();

		currspeed = ((unsigned long)(io_sectors-mddev->resync_mark_cnt))/2
			/((jiffies-mddev->resync_mark)/HZ +1) +1;

		if (currspeed > speed_min(mddev)) {
			if ((currspeed > speed_max(mddev)) ||
					!is_mddev_idle(mddev, 0)) {
				msleep(500);
				goto repeat;
			}
		}
	}
	printk(KERN_INFO "md: %s: %s done.\n",mdname(mddev), desc);
	/*
	 * this also signals 'finished resyncing' to md_stop
	 */
 out:
	blk_unplug(mddev->queue);

	wait_event(mddev->recovery_wait, !atomic_read(&mddev->recovery_active));

	/* tell personality that we are finished */
	mddev->pers->sync_request(mddev, max_sectors, &skipped, 1);

	if (!test_bit(MD_RECOVERY_CHECK, &mddev->recovery) &&
	    mddev->curr_resync > 2) {
		if (test_bit(MD_RECOVERY_SYNC, &mddev->recovery)) {
			if (test_bit(MD_RECOVERY_INTR, &mddev->recovery)) {
				if (mddev->curr_resync >= mddev->recovery_cp) {
					printk(KERN_INFO
					       "md: checkpointing %s of %s.\n",
					       desc, mdname(mddev));
					mddev->recovery_cp = mddev->curr_resync;
				}
			} else
				mddev->recovery_cp = MaxSector;
		} else {
			if (!test_bit(MD_RECOVERY_INTR, &mddev->recovery))
				mddev->curr_resync = MaxSector;
			rcu_read_lock();
			list_for_each_entry_rcu(rdev, &mddev->disks, same_set)
				if (rdev->raid_disk >= 0 &&
				    !test_bit(Faulty, &rdev->flags) &&
				    !test_bit(In_sync, &rdev->flags) &&
				    rdev->recovery_offset < mddev->curr_resync)
					rdev->recovery_offset = mddev->curr_resync;
			rcu_read_unlock();
		}
	}
	set_bit(MD_CHANGE_DEVS, &mddev->flags);

 skip:
	if (!test_bit(MD_RECOVERY_INTR, &mddev->recovery)) {
		/* We completed so min/max setting can be forgotten if used. */
		if (test_bit(MD_RECOVERY_REQUESTED, &mddev->recovery))
			mddev->resync_min = 0;
		mddev->resync_max = MaxSector;
	} else if (test_bit(MD_RECOVERY_REQUESTED, &mddev->recovery))
		mddev->resync_min = mddev->curr_resync_completed;
	mddev->curr_resync = 0;
	if (!test_bit(MD_RECOVERY_INTR, &mddev->recovery))
		mddev->curr_resync_completed = 0;
	sysfs_notify(&mddev->kobj, NULL, "sync_completed");
	wake_up(&resync_wait);
	set_bit(MD_RECOVERY_DONE, &mddev->recovery);
	md_wakeup_thread(mddev->thread);
	return;

 interrupted:
	/*
	 * got a signal, exit.
	 */
	printk(KERN_INFO
	       "md: md_do_sync() got signal ... exiting\n");
	set_bit(MD_RECOVERY_INTR, &mddev->recovery);
	goto out;

}
EXPORT_SYMBOL_GPL(md_do_sync);


static int remove_and_add_spares(mddev_t *mddev)
{
	mdk_rdev_t *rdev;
	int spares = 0;

	mddev->curr_resync_completed = 0;

	list_for_each_entry(rdev, &mddev->disks, same_set)
		if (rdev->raid_disk >= 0 &&
		    !test_bit(Blocked, &rdev->flags) &&
		    (test_bit(Faulty, &rdev->flags) ||
		     ! test_bit(In_sync, &rdev->flags)) &&
		    atomic_read(&rdev->nr_pending)==0) {
			if (mddev->pers->hot_remove_disk(
				    mddev, rdev->raid_disk)==0) {
				char nm[20];
				sprintf(nm,"rd%d", rdev->raid_disk);
				sysfs_remove_link(&mddev->kobj, nm);
				rdev->raid_disk = -1;
			}
		}

	if (mddev->degraded && ! mddev->ro && !mddev->recovery_disabled) {
		list_for_each_entry(rdev, &mddev->disks, same_set) {
			if (rdev->raid_disk >= 0 &&
			    !test_bit(In_sync, &rdev->flags) &&
			    !test_bit(Blocked, &rdev->flags))
				spares++;
			if (rdev->raid_disk < 0
			    && !test_bit(Faulty, &rdev->flags)) {
				rdev->recovery_offset = 0;
				if (mddev->pers->
				    hot_add_disk(mddev, rdev) == 0) {
					char nm[20];
					sprintf(nm, "rd%d", rdev->raid_disk);
					if (sysfs_create_link(&mddev->kobj,
							      &rdev->kobj, nm))
						printk(KERN_WARNING
						       "md: cannot register "
						       "%s for %s\n",
						       nm, mdname(mddev));
					spares++;
					md_new_event(mddev);
					set_bit(MD_CHANGE_DEVS, &mddev->flags);
				} else
					break;
			}
		}
	}
	return spares;
}
/*
 * This routine is regularly called by all per-raid-array threads to
 * deal with generic issues like resync and super-block update.
 * Raid personalities that don't have a thread (linear/raid0) do not
 * need this as they never do any recovery or update the superblock.
 *
 * It does not do any resync itself, but rather "forks" off other threads
 * to do that as needed.
 * When it is determined that resync is needed, we set MD_RECOVERY_RUNNING in
 * "->recovery" and create a thread at ->sync_thread.
 * When the thread finishes it sets MD_RECOVERY_DONE
 * and wakeups up this thread which will reap the thread and finish up.
 * This thread also removes any faulty devices (with nr_pending == 0).
 *
 * The overall approach is:
 *  1/ if the superblock needs updating, update it.
 *  2/ If a recovery thread is running, don't do anything else.
 *  3/ If recovery has finished, clean up, possibly marking spares active.
 *  4/ If there are any faulty devices, remove them.
 *  5/ If array is degraded, try to add spares devices
 *  6/ If array has spares or is not in-sync, start a resync thread.
 */
void md_check_recovery(mddev_t *mddev)
{
	mdk_rdev_t *rdev;


	if (mddev->bitmap)
		bitmap_daemon_work(mddev);

	if (mddev->ro)
		return;

	if (signal_pending(current)) {
		if (mddev->pers->sync_request && !mddev->external) {
			printk(KERN_INFO "md: %s in immediate safe mode\n",
			       mdname(mddev));
			mddev->safemode = 2;
		}
		flush_signals(current);
	}

	if (mddev->ro && !test_bit(MD_RECOVERY_NEEDED, &mddev->recovery))
		return;
	if ( ! (
		(mddev->flags && !mddev->external) ||
		test_bit(MD_RECOVERY_NEEDED, &mddev->recovery) ||
		test_bit(MD_RECOVERY_DONE, &mddev->recovery) ||
		(mddev->external == 0 && mddev->safemode == 1) ||
		(mddev->safemode == 2 && ! atomic_read(&mddev->writes_pending)
		 && !mddev->in_sync && mddev->recovery_cp == MaxSector)
		))
		return;

	if (mddev_trylock(mddev)) {
		int spares = 0;

		if (mddev->ro) {
			/* Only thing we do on a ro array is remove
			 * failed devices.
			 */
			remove_and_add_spares(mddev);
			clear_bit(MD_RECOVERY_NEEDED, &mddev->recovery);
			goto unlock;
		}

		if (!mddev->external) {
			int did_change = 0;
			spin_lock_irq(&mddev->write_lock);
			if (mddev->safemode &&
			    !atomic_read(&mddev->writes_pending) &&
			    !mddev->in_sync &&
			    mddev->recovery_cp == MaxSector) {
				mddev->in_sync = 1;
				did_change = 1;
				if (mddev->persistent)
					set_bit(MD_CHANGE_CLEAN, &mddev->flags);
			}
			if (mddev->safemode == 1)
				mddev->safemode = 0;
			spin_unlock_irq(&mddev->write_lock);
			if (did_change)
				sysfs_notify_dirent(mddev->sysfs_state);
		}

		if (mddev->flags)
			md_update_sb(mddev, 0);

		list_for_each_entry(rdev, &mddev->disks, same_set)
			if (test_and_clear_bit(StateChanged, &rdev->flags))
				sysfs_notify_dirent(rdev->sysfs_state);


		if (test_bit(MD_RECOVERY_RUNNING, &mddev->recovery) &&
		    !test_bit(MD_RECOVERY_DONE, &mddev->recovery)) {
			/* resync/recovery still happening */
			clear_bit(MD_RECOVERY_NEEDED, &mddev->recovery);
			goto unlock;
		}
		if (mddev->sync_thread) {
			/* resync has finished, collect result */
			md_unregister_thread(mddev->sync_thread);
			mddev->sync_thread = NULL;
			if (!test_bit(MD_RECOVERY_INTR, &mddev->recovery) &&
			    !test_bit(MD_RECOVERY_REQUESTED, &mddev->recovery)) {
				/* success...*/
				/* activate any spares */
				if (mddev->pers->spare_active(mddev))
					sysfs_notify(&mddev->kobj, NULL,
						     "degraded");
			}
			if (test_bit(MD_RECOVERY_RESHAPE, &mddev->recovery) &&
			    mddev->pers->finish_reshape)
				mddev->pers->finish_reshape(mddev);
			md_update_sb(mddev, 1);

			/* if array is no-longer degraded, then any saved_raid_disk
			 * information must be scrapped
			 */
			if (!mddev->degraded)
				list_for_each_entry(rdev, &mddev->disks, same_set)
					rdev->saved_raid_disk = -1;

			mddev->recovery = 0;
			/* flag recovery needed just to double check */
			set_bit(MD_RECOVERY_NEEDED, &mddev->recovery);
			sysfs_notify_dirent(mddev->sysfs_action);
			md_new_event(mddev);
			goto unlock;
		}
		/* Set RUNNING before clearing NEEDED to avoid
		 * any transients in the value of "sync_action".
		 */
		set_bit(MD_RECOVERY_RUNNING, &mddev->recovery);
		clear_bit(MD_RECOVERY_NEEDED, &mddev->recovery);
		/* Clear some bits that don't mean anything, but
		 * might be left set
		 */
		clear_bit(MD_RECOVERY_INTR, &mddev->recovery);
		clear_bit(MD_RECOVERY_DONE, &mddev->recovery);

		if (test_bit(MD_RECOVERY_FROZEN, &mddev->recovery))
			goto unlock;
		/* no recovery is running.
		 * remove any failed drives, then
		 * add spares if possible.
		 * Spare are also removed and re-added, to allow
		 * the personality to fail the re-add.
		 */

		if (mddev->reshape_position != MaxSector) {
			if (mddev->pers->check_reshape == NULL ||
			    mddev->pers->check_reshape(mddev) != 0)
				/* Cannot proceed */
				goto unlock;
			set_bit(MD_RECOVERY_RESHAPE, &mddev->recovery);
			clear_bit(MD_RECOVERY_RECOVER, &mddev->recovery);
		} else if ((spares = remove_and_add_spares(mddev))) {
			clear_bit(MD_RECOVERY_SYNC, &mddev->recovery);
			clear_bit(MD_RECOVERY_CHECK, &mddev->recovery);
			clear_bit(MD_RECOVERY_REQUESTED, &mddev->recovery);
			set_bit(MD_RECOVERY_RECOVER, &mddev->recovery);
		} else if (mddev->recovery_cp < MaxSector) {
			set_bit(MD_RECOVERY_SYNC, &mddev->recovery);
			clear_bit(MD_RECOVERY_RECOVER, &mddev->recovery);
		} else if (!test_bit(MD_RECOVERY_SYNC, &mddev->recovery))
			/* nothing to be done ... */
			goto unlock;

		if (mddev->pers->sync_request) {
			if (spares && mddev->bitmap && ! mddev->bitmap->file) {
				/* We are adding a device or devices to an array
				 * which has the bitmap stored on all devices.
				 * So make sure all bitmap pages get written
				 */
				bitmap_write_all(mddev->bitmap);
			}
			mddev->sync_thread = md_register_thread(md_do_sync,
								mddev,
								"resync");
			if (!mddev->sync_thread) {
				printk(KERN_ERR "%s: could not start resync"
					" thread...\n", 
					mdname(mddev));
				/* leave the spares where they are, it shouldn't hurt */
				mddev->recovery = 0;
			} else
				md_wakeup_thread(mddev->sync_thread);
			sysfs_notify_dirent(mddev->sysfs_action);
			md_new_event(mddev);
		}
	unlock:
		if (!mddev->sync_thread) {
			clear_bit(MD_RECOVERY_RUNNING, &mddev->recovery);
			if (test_and_clear_bit(MD_RECOVERY_RECOVER,
					       &mddev->recovery))
				if (mddev->sysfs_action)
					sysfs_notify_dirent(mddev->sysfs_action);
		}
		mddev_unlock(mddev);
	}
}

void md_wait_for_blocked_rdev(mdk_rdev_t *rdev, mddev_t *mddev)
{
	sysfs_notify_dirent(rdev->sysfs_state);
	wait_event_timeout(rdev->blocked_wait,
			   !test_bit(Blocked, &rdev->flags),
			   msecs_to_jiffies(5000));
	rdev_dec_pending(rdev, mddev);
}
EXPORT_SYMBOL(md_wait_for_blocked_rdev);

static int md_notify_reboot(struct notifier_block *this,
			    unsigned long code, void *x)
{
	struct list_head *tmp;
	mddev_t *mddev;

	if ((code == SYS_DOWN) || (code == SYS_HALT) || (code == SYS_POWER_OFF)) {

		printk(KERN_INFO "md: stopping all md devices.\n");

		for_each_mddev(mddev, tmp)
			if (mddev_trylock(mddev)) {
				/* Force a switch to readonly even array
				 * appears to still be in use.  Hence
				 * the '100'.
				 */
				do_md_stop(mddev, 1, 100);
				mddev_unlock(mddev);
			}
		/*
		 * certain more exotic SCSI devices are known to be
		 * volatile wrt too early system reboots. While the
		 * right place to handle this issue is the given
		 * driver, we do want to have a safe RAID driver ...
		 */
		mdelay(1000*1);
	}
	return NOTIFY_DONE;
}

static struct notifier_block md_notifier = {
	.notifier_call	= md_notify_reboot,
	.next		= NULL,
	.priority	= INT_MAX, /* before any real devices */
};

static void md_geninit(void)
{
	dprintk("md: sizeof(mdp_super_t) = %d\n", (int)sizeof(mdp_super_t));

	proc_create("mdstat", S_IRUGO, NULL, &md_seq_fops);
}

static int __init md_init(void)
{
	if (register_blkdev(MD_MAJOR, "md"))
		return -1;
	if ((mdp_major=register_blkdev(0, "mdp"))<=0) {
		unregister_blkdev(MD_MAJOR, "md");
		return -1;
	}
	blk_register_region(MKDEV(MD_MAJOR, 0), 1UL<<MINORBITS, THIS_MODULE,
			    md_probe, NULL, NULL);
	blk_register_region(MKDEV(mdp_major, 0), 1UL<<MINORBITS, THIS_MODULE,
			    md_probe, NULL, NULL);

	register_reboot_notifier(&md_notifier);
	raid_table_header = register_sysctl_table(raid_root_table);

	md_geninit();
	return 0;
}


#ifndef MODULE

/*
 * Searches all registered partitions for autorun RAID arrays
 * at boot time.
 */

static LIST_HEAD(all_detected_devices);
struct detected_devices_node {
	struct list_head list;
	dev_t dev;
};

void md_autodetect_dev(dev_t dev)
{
	struct detected_devices_node *node_detected_dev;

	node_detected_dev = kzalloc(sizeof(*node_detected_dev), GFP_KERNEL);
	if (node_detected_dev) {
		node_detected_dev->dev = dev;
		list_add_tail(&node_detected_dev->list, &all_detected_devices);
	} else {
		printk(KERN_CRIT "md: md_autodetect_dev: kzalloc failed"
			", skipping dev(%d,%d)\n", MAJOR(dev), MINOR(dev));
	}
}


static void autostart_arrays(int part)
{
	mdk_rdev_t *rdev;
	struct detected_devices_node *node_detected_dev;
	dev_t dev;
	int i_scanned, i_passed;

	i_scanned = 0;
	i_passed = 0;

	printk(KERN_INFO "md: Autodetecting RAID arrays.\n");

	while (!list_empty(&all_detected_devices) && i_scanned < INT_MAX) {
		i_scanned++;
		node_detected_dev = list_entry(all_detected_devices.next,
					struct detected_devices_node, list);
		list_del(&node_detected_dev->list);
		dev = node_detected_dev->dev;
		kfree(node_detected_dev);
		rdev = md_import_device(dev,0, 90);
		if (IS_ERR(rdev))
			continue;

		if (test_bit(Faulty, &rdev->flags)) {
			MD_BUG();
			continue;
		}
		set_bit(AutoDetected, &rdev->flags);
		list_add(&rdev->same_set, &pending_raid_disks);
		i_passed++;
	}

	printk(KERN_INFO "md: Scanned %d and added %d devices.\n",
						i_scanned, i_passed);

	autorun_devices(part);
}

#endif /* !MODULE */

static __exit void md_exit(void)
{
	mddev_t *mddev;
	struct list_head *tmp;

	blk_unregister_region(MKDEV(MD_MAJOR,0), 1U << MINORBITS);
	blk_unregister_region(MKDEV(mdp_major,0), 1U << MINORBITS);

	unregister_blkdev(MD_MAJOR,"md");
	unregister_blkdev(mdp_major, "mdp");
	unregister_reboot_notifier(&md_notifier);
	unregister_sysctl_table(raid_table_header);
	remove_proc_entry("mdstat", NULL);
	for_each_mddev(mddev, tmp) {
		export_array(mddev);
		mddev->hold_active = 0;
	}
}

subsys_initcall(md_init);
module_exit(md_exit)

int get_ro(char *buffer, struct kernel_param *kp)
{
	return sprintf(buffer, "%d", start_readonly);
}
int set_ro(const char *val, struct kernel_param *kp)
{
	char *e;
	int num = simple_strtoul(val, &e, 10);
	if (*val && (*e == '\0' || *e == '\n')) {
		start_readonly = num;
		return 0;
	}
	return -EINVAL;
}

module_param_call(start_ro, set_ro, get_ro, NULL, S_IRUSR|S_IWUSR);
module_param(start_dirty_degraded, int, S_IRUGO|S_IWUSR);

module_param_call(new_array, add_named_array, NULL, NULL, S_IWUSR);

EXPORT_SYMBOL(register_md_personality);
EXPORT_SYMBOL(unregister_md_personality);
EXPORT_SYMBOL(md_error);
EXPORT_SYMBOL(md_done_sync);
EXPORT_SYMBOL(md_write_start);
EXPORT_SYMBOL(md_write_end);
EXPORT_SYMBOL(md_register_thread);
EXPORT_SYMBOL(md_unregister_thread);
EXPORT_SYMBOL(md_wakeup_thread);
EXPORT_SYMBOL(md_check_recovery);
MODULE_LICENSE("GPL");
MODULE_DESCRIPTION("MD RAID framework");
MODULE_ALIAS("md");
MODULE_ALIAS_BLOCKDEV_MAJOR(MD_MAJOR);<|MERGE_RESOLUTION|>--- conflicted
+++ resolved
@@ -473,11 +473,7 @@
 
 	mutex_init(&new->open_mutex);
 	mutex_init(&new->reconfig_mutex);
-<<<<<<< HEAD
-	mutex_init(&new->bitmap_mutex);
-=======
 	mutex_init(&new->bitmap_info.mutex);
->>>>>>> 92dcffb9
 	INIT_LIST_HEAD(&new->disks);
 	INIT_LIST_HEAD(&new->all_mddevs);
 	init_timer(&new->safemode_timer);
@@ -7178,11 +7174,11 @@
 subsys_initcall(md_init);
 module_exit(md_exit)
 
-int get_ro(char *buffer, struct kernel_param *kp)
+static int get_ro(char *buffer, struct kernel_param *kp)
 {
 	return sprintf(buffer, "%d", start_readonly);
 }
-int set_ro(const char *val, struct kernel_param *kp)
+static int set_ro(const char *val, struct kernel_param *kp)
 {
 	char *e;
 	int num = simple_strtoul(val, &e, 10);
