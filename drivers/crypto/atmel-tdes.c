--- conflicted
+++ resolved
@@ -34,13 +34,7 @@
 #include <crypto/scatterwalk.h>
 #include <crypto/algapi.h>
 #include <crypto/internal/des.h>
-<<<<<<< HEAD
-#include <crypto/hash.h>
-#include <crypto/internal/hash.h>
-#include <linux/platform_data/crypto-atmel.h>
-=======
 #include <crypto/internal/skcipher.h>
->>>>>>> 7d2a07b7
 #include "atmel-tdes-regs.h"
 
 #define ATMEL_TDES_PRIORITY	300
@@ -802,17 +796,10 @@
 static int atmel_des_setkey(struct crypto_skcipher *tfm, const u8 *key,
 			   unsigned int keylen)
 {
-<<<<<<< HEAD
-	struct atmel_tdes_ctx *ctx = crypto_ablkcipher_ctx(tfm);
-	int err;
-
-	err = verify_ablkcipher_des_key(tfm, key);
-=======
 	struct atmel_tdes_ctx *ctx = crypto_skcipher_ctx(tfm);
 	int err;
 
 	err = verify_skcipher_des_key(tfm, key);
->>>>>>> 7d2a07b7
 	if (err)
 		return err;
 
@@ -825,17 +812,10 @@
 static int atmel_tdes_setkey(struct crypto_skcipher *tfm, const u8 *key,
 			   unsigned int keylen)
 {
-<<<<<<< HEAD
-	struct atmel_tdes_ctx *ctx = crypto_ablkcipher_ctx(tfm);
-	int err;
-
-	err = verify_ablkcipher_des3_key(tfm, key);
-=======
 	struct atmel_tdes_ctx *ctx = crypto_skcipher_ctx(tfm);
 	int err;
 
 	err = verify_skcipher_des3_key(tfm, key);
->>>>>>> 7d2a07b7
 	if (err)
 		return err;
 
