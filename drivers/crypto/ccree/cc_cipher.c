--- conflicted
+++ resolved
@@ -779,11 +779,8 @@
 	gfp_t flags = cc_gfp_flags(&req->base);
 	unsigned int len;
 
-<<<<<<< HEAD
-=======
 	memset(req_ctx, 0, sizeof(*req_ctx));
 
->>>>>>> 5b394b2d
 	if (ctx_p->cipher_mode == DRV_CIPHER_CBC) {
 
 		/* Allocate and save the last IV sized bytes of the source,
@@ -792,23 +789,11 @@
 		req_ctx->backup_info = kzalloc(ivsize, flags);
 		if (!req_ctx->backup_info)
 			return -ENOMEM;
-<<<<<<< HEAD
 
 		len = req->cryptlen - ivsize;
 		scatterwalk_map_and_copy(req_ctx->backup_info, req->src, len,
 					 ivsize, 0);
-	} else {
-		req_ctx->backup_info = NULL;
-	}
-
-	req_ctx->is_giv = false;
-=======
-
-		len = req->cryptlen - ivsize;
-		scatterwalk_map_and_copy(req_ctx->backup_info, req->src, len,
-					 ivsize, 0);
-	}
->>>>>>> 5b394b2d
+	}
 
 	return cc_cipher_process(req, DRV_CRYPTO_DIRECTION_DECRYPT);
 }
