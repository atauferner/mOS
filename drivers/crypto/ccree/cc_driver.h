/* SPDX-License-Identifier: GPL-2.0 */
/* Copyright (C) 2012-2019 ARM Limited (or its affiliates). */

/* \file cc_driver.h
 * ARM CryptoCell Linux Crypto Driver
 */

#ifndef __CC_DRIVER_H__
#define __CC_DRIVER_H__

#ifdef COMP_IN_WQ
#include <linux/workqueue.h>
#else
#include <linux/interrupt.h>
#endif
#include <linux/dma-mapping.h>
#include <crypto/algapi.h>
#include <crypto/internal/skcipher.h>
#include <crypto/aes.h>
#include <crypto/sha1.h>
#include <crypto/sha2.h>
#include <crypto/aead.h>
#include <crypto/authenc.h>
#include <crypto/hash.h>
#include <crypto/skcipher.h>
#include <linux/clk.h>
#include <linux/platform_device.h>

#include "cc_host_regs.h"
#include "cc_crypto_ctx.h"
#include "cc_hw_queue_defs.h"
#include "cc_sram_mgr.h"

extern bool cc_dump_desc;
extern bool cc_dump_bytes;

#define DRV_MODULE_VERSION "5.0"

enum cc_hw_rev {
	CC_HW_REV_630 = 630,
	CC_HW_REV_710 = 710,
	CC_HW_REV_712 = 712,
	CC_HW_REV_713 = 713
};

enum cc_std_body {
	CC_STD_NIST = 0x1,
	CC_STD_OSCCA = 0x2,
	CC_STD_ALL = 0x3
};

#define CC_PINS_FULL	0x0
#define CC_PINS_SLIM	0x9F

/* Maximum DMA mask supported by IP */
#define DMA_BIT_MASK_LEN 48

#define CC_AXI_IRQ_MASK ((1 << CC_AXIM_CFG_BRESPMASK_BIT_SHIFT) | \
			  (1 << CC_AXIM_CFG_RRESPMASK_BIT_SHIFT) | \
			  (1 << CC_AXIM_CFG_INFLTMASK_BIT_SHIFT) | \
			  (1 << CC_AXIM_CFG_COMPMASK_BIT_SHIFT))

#define CC_AXI_ERR_IRQ_MASK BIT(CC_HOST_IRR_AXI_ERR_INT_BIT_SHIFT)

#define CC_COMP_IRQ_MASK BIT(CC_HOST_IRR_AXIM_COMP_INT_BIT_SHIFT)

#define CC_SECURITY_DISABLED_MASK BIT(CC_SECURITY_DISABLED_VALUE_BIT_SHIFT)

#define CC_NVM_IS_IDLE_MASK BIT(CC_NVM_IS_IDLE_VALUE_BIT_SHIFT)

#define AXIM_MON_COMP_VALUE CC_GENMASK(CC_AXIM_MON_COMP_VALUE)

#define CC_CPP_AES_ABORT_MASK ( \
	BIT(CC_HOST_IMR_REE_OP_ABORTED_AES_0_MASK_BIT_SHIFT) | \
	BIT(CC_HOST_IMR_REE_OP_ABORTED_AES_1_MASK_BIT_SHIFT) | \
	BIT(CC_HOST_IMR_REE_OP_ABORTED_AES_2_MASK_BIT_SHIFT) | \
	BIT(CC_HOST_IMR_REE_OP_ABORTED_AES_3_MASK_BIT_SHIFT) | \
	BIT(CC_HOST_IMR_REE_OP_ABORTED_AES_4_MASK_BIT_SHIFT) | \
	BIT(CC_HOST_IMR_REE_OP_ABORTED_AES_5_MASK_BIT_SHIFT) | \
	BIT(CC_HOST_IMR_REE_OP_ABORTED_AES_6_MASK_BIT_SHIFT) | \
	BIT(CC_HOST_IMR_REE_OP_ABORTED_AES_7_MASK_BIT_SHIFT))

#define CC_CPP_SM4_ABORT_MASK ( \
	BIT(CC_HOST_IMR_REE_OP_ABORTED_SM_0_MASK_BIT_SHIFT) | \
	BIT(CC_HOST_IMR_REE_OP_ABORTED_SM_1_MASK_BIT_SHIFT) | \
	BIT(CC_HOST_IMR_REE_OP_ABORTED_SM_2_MASK_BIT_SHIFT) | \
	BIT(CC_HOST_IMR_REE_OP_ABORTED_SM_3_MASK_BIT_SHIFT) | \
	BIT(CC_HOST_IMR_REE_OP_ABORTED_SM_4_MASK_BIT_SHIFT) | \
	BIT(CC_HOST_IMR_REE_OP_ABORTED_SM_5_MASK_BIT_SHIFT) | \
	BIT(CC_HOST_IMR_REE_OP_ABORTED_SM_6_MASK_BIT_SHIFT) | \
	BIT(CC_HOST_IMR_REE_OP_ABORTED_SM_7_MASK_BIT_SHIFT))

/* Register name mangling macro */
#define CC_REG(reg_name) CC_ ## reg_name ## _REG_OFFSET

/* TEE FIPS status interrupt */
#define CC_GPR0_IRQ_MASK BIT(CC_HOST_IRR_GPR0_BIT_SHIFT)

#define CC_CRA_PRIO 400

#define MIN_HW_QUEUE_SIZE 50 /* Minimum size required for proper function */

#define MAX_REQUEST_QUEUE_SIZE 4096
#define MAX_MLLI_BUFF_SIZE 2080

/* Definitions for HW descriptors DIN/DOUT fields */
#define NS_BIT 1
#define AXI_ID 0
/* AXI_ID is not actually the AXI ID of the transaction but the value of AXI_ID
 * field in the HW descriptor. The DMA engine +8 that value.
 */

struct cc_cpp_req {
	bool is_cpp;
	enum cc_cpp_alg alg;
	u8 slot;
};

#define CC_MAX_IVGEN_DMA_ADDRESSES	3
struct cc_crypto_req {
	void (*user_cb)(struct device *dev, void *req, int err);
	void *user_arg;
	struct completion seq_compl; /* request completion */
	struct cc_cpp_req cpp;
};

/**
 * struct cc_drvdata - driver private data context
 * @cc_base:	virt address of the CC registers
 * @irq:	bitmap indicating source of last interrupt
 */
struct cc_drvdata {
	void __iomem *cc_base;
	int irq;
	struct completion hw_queue_avail; /* wait for HW queue availability */
	struct platform_device *plat_dev;
	u32 mlli_sram_addr;
	struct dma_pool *mlli_buffs_pool;
	struct list_head alg_list;
	void *hash_handle;
	void *aead_handle;
	void *request_mgr_handle;
	void *fips_handle;
	u32 sram_free_offset;	/* offset to non-allocated area in SRAM */
	struct dentry *dir;	/* for debugfs */
	struct clk *clk;
	bool coherent;
	char *hw_rev_name;
	enum cc_hw_rev hw_rev;
	u32 axim_mon_offset;
	u32 sig_offset;
	u32 ver_offset;
	int std_bodies;
	bool sec_disabled;
	u32 comp_mask;
<<<<<<< HEAD
	bool pm_on;
=======
	u32 cache_params;
	u32 ace_const;
>>>>>>> 7d2a07b7
};

struct cc_crypto_alg {
	struct list_head entry;
	int cipher_mode;
	int flow_mode; /* Note: currently, refers to the cipher mode only. */
	int auth_mode;
	struct cc_drvdata *drvdata;
	struct skcipher_alg skcipher_alg;
	struct aead_alg aead_alg;
};

struct cc_alg_template {
	char name[CRYPTO_MAX_ALG_NAME];
	char driver_name[CRYPTO_MAX_ALG_NAME];
	unsigned int blocksize;
	union {
		struct skcipher_alg skcipher;
		struct aead_alg aead;
	} template_u;
	int cipher_mode;
	int flow_mode; /* Note: currently, refers to the cipher mode only. */
	int auth_mode;
	u32 min_hw_rev;
	enum cc_std_body std_body;
	bool sec_func;
	unsigned int data_unit;
	struct cc_drvdata *drvdata;
};

struct async_gen_req_ctx {
	dma_addr_t iv_dma_addr;
	u8 *iv;
	enum drv_crypto_direction op_type;
};

static inline struct device *drvdata_to_dev(struct cc_drvdata *drvdata)
{
	return &drvdata->plat_dev->dev;
}

void __dump_byte_array(const char *name, const u8 *buf, size_t len);
static inline void dump_byte_array(const char *name, const u8 *the_array,
				   size_t size)
{
	if (cc_dump_bytes)
		__dump_byte_array(name, the_array, size);
}

bool cc_wait_for_reset_completion(struct cc_drvdata *drvdata);
int init_cc_regs(struct cc_drvdata *drvdata);
void fini_cc_regs(struct cc_drvdata *drvdata);
unsigned int cc_get_default_hash_len(struct cc_drvdata *drvdata);

static inline void cc_iowrite(struct cc_drvdata *drvdata, u32 reg, u32 val)
{
	iowrite32(val, (drvdata->cc_base + reg));
}

static inline u32 cc_ioread(struct cc_drvdata *drvdata, u32 reg)
{
	return ioread32(drvdata->cc_base + reg);
}

static inline gfp_t cc_gfp_flags(struct crypto_async_request *req)
{
	return (req->flags & CRYPTO_TFM_REQ_MAY_SLEEP) ?
			GFP_KERNEL : GFP_ATOMIC;
}

static inline void set_queue_last_ind(struct cc_drvdata *drvdata,
				      struct cc_hw_desc *pdesc)
{
	if (drvdata->hw_rev >= CC_HW_REV_712)
		set_queue_last_ind_bit(pdesc);
}

#endif /*__CC_DRIVER_H__*/<|MERGE_RESOLUTION|>--- conflicted
+++ resolved
@@ -153,12 +153,8 @@
 	int std_bodies;
 	bool sec_disabled;
 	u32 comp_mask;
-<<<<<<< HEAD
-	bool pm_on;
-=======
 	u32 cache_params;
 	u32 ace_const;
->>>>>>> 7d2a07b7
 };
 
 struct cc_crypto_alg {
