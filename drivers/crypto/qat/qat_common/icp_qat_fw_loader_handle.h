/* SPDX-License-Identifier: (BSD-3-Clause OR GPL-2.0-only) */
/* Copyright(c) 2014 - 2020 Intel Corporation */
#ifndef __ICP_QAT_FW_LOADER_HANDLE_H__
#define __ICP_QAT_FW_LOADER_HANDLE_H__
#include "icp_qat_uclo.h"

struct icp_qat_fw_loader_ae_data {
	unsigned int state;
	unsigned int ustore_size;
	unsigned int free_addr;
	unsigned int free_size;
	unsigned int live_ctx_mask;
};

struct icp_qat_fw_loader_hal_handle {
	struct icp_qat_fw_loader_ae_data aes[ICP_QAT_UCLO_MAX_AE];
	unsigned int ae_mask;
	unsigned int admin_ae_mask;
	unsigned int slice_mask;
	unsigned int revision_id;
	unsigned int ae_max_num;
	unsigned int upc_mask;
	unsigned int max_ustore;
};

struct icp_qat_fw_loader_chip_info {
<<<<<<< HEAD
	bool sram_visible;
=======
	int mmp_sram_size;
>>>>>>> 7d2a07b7
	bool nn;
	bool lm2lm3;
	u32 lm_size;
	u32 icp_rst_csr;
	u32 icp_rst_mask;
	u32 glb_clk_enable_csr;
	u32 misc_ctl_csr;
	u32 wakeup_event_val;
	bool fw_auth;
	bool css_3k;
	bool tgroup_share_ustore;
	u32 fcu_ctl_csr;
	u32 fcu_sts_csr;
	u32 fcu_dram_addr_hi;
	u32 fcu_dram_addr_lo;
	u32 fcu_loaded_ae_csr;
	u8 fcu_loaded_ae_pos;
};

struct icp_qat_fw_loader_handle {
	struct icp_qat_fw_loader_hal_handle *hal_handle;
	struct icp_qat_fw_loader_chip_info *chip_info;
	struct pci_dev *pci_dev;
	void *obj_handle;
	void *sobj_handle;
	void *mobj_handle;
	unsigned int cfg_ae_mask;
	void __iomem *hal_sram_addr_v;
	void __iomem *hal_cap_g_ctl_csr_addr_v;
	void __iomem *hal_cap_ae_xfer_csr_addr_v;
	void __iomem *hal_cap_ae_local_csr_addr_v;
	void __iomem *hal_ep_csr_addr_v;
};

struct icp_firml_dram_desc {
	void __iomem *dram_base_addr;
	void *dram_base_addr_v;
	dma_addr_t dram_bus_addr;
	u64 dram_size;
};
#endif<|MERGE_RESOLUTION|>--- conflicted
+++ resolved
@@ -24,11 +24,7 @@
 };
 
 struct icp_qat_fw_loader_chip_info {
-<<<<<<< HEAD
-	bool sram_visible;
-=======
 	int mmp_sram_size;
->>>>>>> 7d2a07b7
 	bool nn;
 	bool lm2lm3;
 	u32 lm_size;
