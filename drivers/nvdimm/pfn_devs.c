--- conflicted
+++ resolved
@@ -269,16 +269,6 @@
 	NULL,
 };
 
-<<<<<<< HEAD
-static umode_t pfn_visible(struct kobject *kobj, struct attribute *a, int n)
-{
-	if (a == &dev_attr_resource.attr)
-		return 0400;
-	return a->mode;
-}
-
-=======
->>>>>>> 7d2a07b7
 static struct attribute_group nd_pfn_attribute_group = {
 	.attrs = nd_pfn_attributes,
 };
