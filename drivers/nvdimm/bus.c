--- conflicted
+++ resolved
@@ -401,28 +401,10 @@
 	if (dev->class)
 		return 0;
 
-<<<<<<< HEAD
-	if (is_nvdimm(dev)) {
-		struct nvdimm *nvdimm = to_nvdimm(dev);
-		bool dev_put = false;
-
-		/* We are shutting down. Make state frozen artificially. */
-		nvdimm_bus_lock(dev);
-		set_bit(NVDIMM_SECURITY_FROZEN, &nvdimm->sec.flags);
-		if (test_and_clear_bit(NDD_WORK_PENDING, &nvdimm->flags))
-			dev_put = true;
-		nvdimm_bus_unlock(dev);
-		cancel_delayed_work_sync(&nvdimm->dwork);
-		if (dev_put)
-			put_device(dev);
-	}
-	nd_device_unregister(dev, ND_SYNC);
-=======
 	if (is_nvdimm(dev))
 		nvdimm_delete(to_nvdimm(dev));
 	else
 		nd_device_unregister(dev, ND_SYNC);
->>>>>>> 7d2a07b7
 
 	return 0;
 }
@@ -740,14 +722,11 @@
 	.attrs = nd_numa_attributes,
 	.is_visible = nd_numa_attr_visible,
 };
-<<<<<<< HEAD
-=======
 
 static void ndctl_release(struct device *dev)
 {
 	kfree(dev);
 }
->>>>>>> 7d2a07b7
 
 int nvdimm_bus_create_ndctl(struct nvdimm_bus *nvdimm_bus)
 {
