--- conflicted
+++ resolved
@@ -1102,15 +1102,7 @@
 	if (!sdev)
 		goto out;
 
-<<<<<<< HEAD
-	dev_enable_async_probe(&sdev->sdev_gendev,
-			       shost->async_device_scan);
-
-	result = kmalloc(result_len, GFP_KERNEL |
-			((shost->unchecked_isa_dma) ? __GFP_DMA : 0));
-=======
 	result = kmalloc(result_len, GFP_KERNEL);
->>>>>>> 7d2a07b7
 	if (!result)
 		goto out_free_sdev;
 
