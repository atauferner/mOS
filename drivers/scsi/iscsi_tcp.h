/*
 * iSCSI Initiator TCP Transport
 * Copyright (C) 2004 Dmitry Yusupov
 * Copyright (C) 2004 Alex Aizman
 * Copyright (C) 2005 - 2006 Mike Christie
 * Copyright (C) 2006 Red Hat, Inc.  All rights reserved.
 * maintained by open-iscsi@googlegroups.com
 *
 * This program is free software; you can redistribute it and/or modify
 * it under the terms of the GNU General Public License as published
 * by the Free Software Foundation; either version 2 of the License, or
 * (at your option) any later version.
 *
 * This program is distributed in the hope that it will be useful, but
 * WITHOUT ANY WARRANTY; without even the implied warranty of
 * MERCHANTABILITY or FITNESS FOR A PARTICULAR PURPOSE. See the GNU
 * General Public License for more details.
 *
 * See the file COPYING included with this distribution for more details.
 */

#ifndef ISCSI_TCP_H
#define ISCSI_TCP_H

#include <scsi/libiscsi.h>

/* Socket's Receive state machine */
#define IN_PROGRESS_WAIT_HEADER		0x0
#define IN_PROGRESS_HEADER_GATHER	0x1
#define IN_PROGRESS_DATA_RECV		0x2
#define IN_PROGRESS_DDIGEST_RECV	0x3

/* xmit state machine */
#define XMSTATE_IDLE			0x0
#define XMSTATE_R_HDR			0x1
#define XMSTATE_W_HDR			0x2
#define XMSTATE_IMM_HDR			0x4
#define XMSTATE_IMM_DATA		0x8
#define XMSTATE_UNS_INIT		0x10
#define XMSTATE_UNS_HDR			0x20
#define XMSTATE_UNS_DATA		0x40
#define XMSTATE_SOL_HDR			0x80
#define XMSTATE_SOL_DATA		0x100
#define XMSTATE_W_PAD			0x200
#define XMSTATE_W_RESEND_PAD		0x400
#define XMSTATE_W_RESEND_DATA_DIGEST	0x800

#define ISCSI_PAD_LEN			4
#define ISCSI_SG_TABLESIZE		SG_ALL
#define ISCSI_TCP_MAX_CMD_LEN		16

struct crypto_hash;
struct socket;

/* Socket connection recieve helper */
struct iscsi_tcp_recv {
	struct iscsi_hdr	*hdr;
	struct sk_buff		*skb;
	int			offset;
	int			len;
	int			hdr_offset;
	int			copy;
	int			copied;
	int			padding;
	struct iscsi_cmd_task	*ctask;		/* current cmd in progress */

	/* copied and flipped values */
	int			datalen;
	int			datadgst;
	char			zero_copy_hdr;
};

struct iscsi_tcp_conn {
	struct iscsi_conn	*iscsi_conn;
	struct socket		*sock;
	struct iscsi_hdr	hdr;		/* header placeholder */
	char			hdrext[4*sizeof(__u16) +
				    sizeof(__u32)];
	int			data_copied;
	int			stop_stage;	/* conn_stop() flag: *
						 * stop to recover,  *
						 * stop to terminate */
	/* iSCSI connection-wide sequencing */
	int			hdr_size;	/* PDU header size */
<<<<<<< HEAD
=======

>>>>>>> 0215ffb0
	/* control data */
	struct iscsi_tcp_recv	in;		/* TCP receive context */
	int			in_progress;	/* connection state machine */

	/* old values for socket callbacks */
	void			(*old_data_ready)(struct sock *, int);
	void			(*old_state_change)(struct sock *);
	void			(*old_write_space)(struct sock *);

	/* data and header digests */
<<<<<<< HEAD
	struct crypto_tfm	*tx_tfm;	/* CRC32C (Tx) */
	struct crypto_tfm	*rx_tfm;	/* CRC32C (Rx) */
=======
	struct hash_desc	tx_hash;	/* CRC32C (Tx) */
	struct hash_desc	rx_hash;	/* CRC32C (Rx) */
>>>>>>> 0215ffb0

	/* MIB custom statistics */
	uint32_t		sendpage_failures_cnt;
	uint32_t		discontiguous_hdr_cnt;

	ssize_t (*sendpage)(struct socket *, struct page *, int, size_t, int);
};

struct iscsi_buf {
	struct scatterlist	sg;
	unsigned int		sent;
	char			use_sendmsg;
};

struct iscsi_data_task {
	struct iscsi_data	hdr;			/* PDU */
	char			hdrext[sizeof(__u32)];	/* Header-Digest */
	struct iscsi_buf	digestbuf;		/* digest buffer */
	uint32_t		digest;			/* data digest */
};

struct iscsi_tcp_mgmt_task {
	struct iscsi_hdr	hdr;
	char			hdrext[sizeof(__u32)]; /* Header-Digest */
	int			xmstate;	/* mgmt xmit progress */
	struct iscsi_buf	headbuf;	/* header buffer */
	struct iscsi_buf	sendbuf;	/* in progress buffer */
	int			sent;
};

struct iscsi_r2t_info {
	__be32			ttt;		/* copied from R2T */
	__be32			exp_statsn;	/* copied from R2T */
	uint32_t		data_length;	/* copied from R2T */
	uint32_t		data_offset;	/* copied from R2T */
	struct iscsi_buf	headbuf;	/* Data-Out Header Buffer */
	struct iscsi_buf	sendbuf;	/* Data-Out in progress buffer*/
	int			sent;		/* R2T sequence progress */
	int			data_count;	/* DATA-Out payload progress */
	struct scatterlist	*sg;		/* per-R2T SG list */
	int			solicit_datasn;
	struct iscsi_data_task   dtask;        /* which data task */
};

struct iscsi_tcp_cmd_task {
	struct iscsi_cmd	hdr;
	char			hdrext[4*sizeof(__u16)+	/* AHS */
				    sizeof(__u32)];	/* HeaderDigest */
	char			pad[ISCSI_PAD_LEN];
	int			pad_count;		/* padded bytes */
	struct iscsi_buf	headbuf;		/* header buf (xmit) */
	struct iscsi_buf	sendbuf;		/* in progress buffer*/
	int			xmstate;		/* xmit xtate machine */
	int			sent;
	struct scatterlist	*sg;			/* per-cmd SG list  */
	struct scatterlist	*bad_sg;		/* assert statement */
	int			sg_count;		/* SG's to process  */
	uint32_t		exp_r2tsn;
	int			data_offset;
	struct iscsi_r2t_info	*r2t;			/* in progress R2T    */
	struct iscsi_queue	r2tpool;
	struct kfifo		*r2tqueue;
	struct iscsi_r2t_info	**r2ts;
	int			digest_count;
	uint32_t		immdigest;		/* for imm data */
	struct iscsi_buf	immbuf;			/* for imm data digest */
	struct iscsi_data_task	unsol_dtask;	/* unsol data task */
};

#endif /* ISCSI_H */<|MERGE_RESOLUTION|>--- conflicted
+++ resolved
@@ -82,10 +82,7 @@
 						 * stop to terminate */
 	/* iSCSI connection-wide sequencing */
 	int			hdr_size;	/* PDU header size */
-<<<<<<< HEAD
-=======
 
->>>>>>> 0215ffb0
 	/* control data */
 	struct iscsi_tcp_recv	in;		/* TCP receive context */
 	int			in_progress;	/* connection state machine */
@@ -96,13 +93,8 @@
 	void			(*old_write_space)(struct sock *);
 
 	/* data and header digests */
-<<<<<<< HEAD
-	struct crypto_tfm	*tx_tfm;	/* CRC32C (Tx) */
-	struct crypto_tfm	*rx_tfm;	/* CRC32C (Rx) */
-=======
 	struct hash_desc	tx_hash;	/* CRC32C (Tx) */
 	struct hash_desc	rx_hash;	/* CRC32C (Rx) */
->>>>>>> 0215ffb0
 
 	/* MIB custom statistics */
 	uint32_t		sendpage_failures_cnt;
