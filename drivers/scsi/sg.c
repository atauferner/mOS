--- conflicted
+++ resolved
@@ -688,12 +688,8 @@
 	hp->flags = input_size;	/* structure abuse ... */
 	hp->pack_id = old_hdr.pack_id;
 	hp->usr_ptr = NULL;
-<<<<<<< HEAD
-	if (copy_from_user(cmnd, buf, cmd_size))
-=======
 	if (copy_from_user(cmnd, buf, cmd_size)) {
 		sg_remove_request(sfp, srp);
->>>>>>> 7d2a07b7
 		return -EFAULT;
 	}
 	/*
@@ -1825,14 +1821,7 @@
 		struct iovec *iov = NULL;
 		struct iov_iter i;
 
-#ifdef CONFIG_COMPAT
-		if (in_compat_syscall())
-			res = compat_import_iovec(rw, hp->dxferp, iov_count,
-						  0, &iov, &i);
-		else
-#endif
-			res = import_iovec(rw, hp->dxferp, iov_count,
-					   0, &iov, &i);
+		res = import_iovec(rw, hp->dxferp, iov_count, 0, &iov, &i);
 		if (res < 0)
 			return res;
 
