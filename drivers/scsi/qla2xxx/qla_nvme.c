// SPDX-License-Identifier: GPL-2.0-only
/*
 * QLogic Fibre Channel HBA Driver
 * Copyright (c)  2003-2017 QLogic Corporation
 */
#include "qla_nvme.h"
#include <linux/scatterlist.h>
#include <linux/delay.h>
#include <linux/nvme.h>
#include <linux/nvme-fc.h>

static struct nvme_fc_port_template qla_nvme_fc_transport;

int qla_nvme_register_remote(struct scsi_qla_host *vha, struct fc_port *fcport)
{
	struct qla_nvme_rport *rport;
	struct nvme_fc_port_info req;
	int ret;

	if (!IS_ENABLED(CONFIG_NVME_FC))
		return 0;

	if (!vha->flags.nvme_enabled) {
		ql_log(ql_log_info, vha, 0x2100,
		    "%s: Not registering target since Host NVME is not enabled\n",
		    __func__);
		return 0;
	}

	if (!vha->nvme_local_port && qla_nvme_register_hba(vha))
		return 0;

	if (!(fcport->nvme_prli_service_param &
	    (NVME_PRLI_SP_TARGET | NVME_PRLI_SP_DISCOVERY)) ||
		(fcport->nvme_flag & NVME_FLAG_REGISTERED))
		return 0;

	fcport->nvme_flag &= ~NVME_FLAG_RESETTING;

	memset(&req, 0, sizeof(struct nvme_fc_port_info));
	req.port_name = wwn_to_u64(fcport->port_name);
	req.node_name = wwn_to_u64(fcport->node_name);
	req.port_role = 0;
<<<<<<< HEAD
	req.dev_loss_tmo = fcport->dev_loss_tmo;
=======
	req.dev_loss_tmo = 0;
>>>>>>> 7d2a07b7

	if (fcport->nvme_prli_service_param & NVME_PRLI_SP_INITIATOR)
		req.port_role = FC_PORT_ROLE_NVME_INITIATOR;

	if (fcport->nvme_prli_service_param & NVME_PRLI_SP_TARGET)
		req.port_role |= FC_PORT_ROLE_NVME_TARGET;

	if (fcport->nvme_prli_service_param & NVME_PRLI_SP_DISCOVERY)
		req.port_role |= FC_PORT_ROLE_NVME_DISCOVERY;

	req.port_id = fcport->d_id.b24;

	ql_log(ql_log_info, vha, 0x2102,
	    "%s: traddr=nn-0x%016llx:pn-0x%016llx PortID:%06x\n",
	    __func__, req.node_name, req.port_name,
	    req.port_id);

	ret = nvme_fc_register_remoteport(vha->nvme_local_port, &req,
	    &fcport->nvme_remote_port);
	if (ret) {
		ql_log(ql_log_warn, vha, 0x212e,
		    "Failed to register remote port. Transport returned %d\n",
		    ret);
		return ret;
	}

<<<<<<< HEAD
	nvme_fc_set_remoteport_devloss(fcport->nvme_remote_port,
				       fcport->dev_loss_tmo);

=======
>>>>>>> 7d2a07b7
	if (fcport->nvme_prli_service_param & NVME_PRLI_SP_SLER)
		ql_log(ql_log_info, vha, 0x212a,
		       "PortID:%06x Supports SLER\n", req.port_id);

	if (fcport->nvme_prli_service_param & NVME_PRLI_SP_PI_CTRL)
		ql_log(ql_log_info, vha, 0x212b,
		       "PortID:%06x Supports PI control\n", req.port_id);

	rport = fcport->nvme_remote_port->private;
	rport->fcport = fcport;

	fcport->nvme_flag |= NVME_FLAG_REGISTERED;
	return 0;
}

/* Allocate a queue for NVMe traffic */
static int qla_nvme_alloc_queue(struct nvme_fc_local_port *lport,
    unsigned int qidx, u16 qsize, void **handle)
{
	struct scsi_qla_host *vha;
	struct qla_hw_data *ha;
	struct qla_qpair *qpair;

	if (!qidx)
		qidx++;

	vha = (struct scsi_qla_host *)lport->private;
	ha = vha->hw;

	ql_log(ql_log_info, vha, 0x2104,
	    "%s: handle %p, idx =%d, qsize %d\n",
	    __func__, handle, qidx, qsize);

	if (qidx > qla_nvme_fc_transport.max_hw_queues) {
		ql_log(ql_log_warn, vha, 0x212f,
		    "%s: Illegal qidx=%d. Max=%d\n",
		    __func__, qidx, qla_nvme_fc_transport.max_hw_queues);
		return -EINVAL;
	}

	if (ha->queue_pair_map[qidx]) {
		*handle = ha->queue_pair_map[qidx];
		ql_log(ql_log_info, vha, 0x2121,
		    "Returning existing qpair of %p for idx=%x\n",
		    *handle, qidx);
		return 0;
	}

	qpair = qla2xxx_create_qpair(vha, 5, vha->vp_idx, true);
	if (qpair == NULL) {
		ql_log(ql_log_warn, vha, 0x2122,
		    "Failed to allocate qpair\n");
		return -EINVAL;
	}
	*handle = qpair;

	return 0;
}

static void qla_nvme_release_fcp_cmd_kref(struct kref *kref)
{
	struct srb *sp = container_of(kref, struct srb, cmd_kref);
	struct nvme_private *priv = (struct nvme_private *)sp->priv;
	struct nvmefc_fcp_req *fd;
	struct srb_iocb *nvme;
	unsigned long flags;

	if (!priv)
		goto out;

	nvme = &sp->u.iocb_cmd;
	fd = nvme->u.nvme.desc;

	spin_lock_irqsave(&priv->cmd_lock, flags);
	priv->sp = NULL;
	sp->priv = NULL;
	if (priv->comp_status == QLA_SUCCESS) {
		fd->rcv_rsplen = le16_to_cpu(nvme->u.nvme.rsp_pyld_len);
		fd->status = NVME_SC_SUCCESS;
	} else {
		fd->rcv_rsplen = 0;
		fd->transferred_length = 0;
		fd->status = NVME_SC_INTERNAL;
	}
	spin_unlock_irqrestore(&priv->cmd_lock, flags);

	fd->done(fd);
out:
	qla2xxx_rel_qpair_sp(sp->qpair, sp);
}

static void qla_nvme_release_ls_cmd_kref(struct kref *kref)
{
	struct srb *sp = container_of(kref, struct srb, cmd_kref);
	struct nvme_private *priv = (struct nvme_private *)sp->priv;
	struct nvmefc_ls_req *fd;
	unsigned long flags;

	if (!priv)
		goto out;

	spin_lock_irqsave(&priv->cmd_lock, flags);
	priv->sp = NULL;
	sp->priv = NULL;
	spin_unlock_irqrestore(&priv->cmd_lock, flags);

	fd = priv->fd;
	fd->done(fd, priv->comp_status);
out:
	qla2x00_rel_sp(sp);
}

static void qla_nvme_ls_complete(struct work_struct *work)
{
	struct nvme_private *priv =
		container_of(work, struct nvme_private, ls_work);

	kref_put(&priv->sp->cmd_kref, qla_nvme_release_ls_cmd_kref);
}

static void qla_nvme_sp_ls_done(srb_t *sp, int res)
{
	struct nvme_private *priv = sp->priv;

	if (WARN_ON_ONCE(kref_read(&sp->cmd_kref) == 0))
		return;

	if (res)
		res = -EINVAL;

	priv->comp_status = res;
	INIT_WORK(&priv->ls_work, qla_nvme_ls_complete);
	schedule_work(&priv->ls_work);
}

/* it assumed that QPair lock is held. */
static void qla_nvme_sp_done(srb_t *sp, int res)
{
	struct nvme_private *priv = sp->priv;

	priv->comp_status = res;
	kref_put(&sp->cmd_kref, qla_nvme_release_fcp_cmd_kref);

	return;
}

static void qla_nvme_abort_work(struct work_struct *work)
{
	struct nvme_private *priv =
		container_of(work, struct nvme_private, abort_work);
	srb_t *sp = priv->sp;
	fc_port_t *fcport = sp->fcport;
	struct qla_hw_data *ha = fcport->vha->hw;
	int rval;

	ql_dbg(ql_dbg_io, fcport->vha, 0xffff,
	       "%s called for sp=%p, hndl=%x on fcport=%p deleted=%d\n",
	       __func__, sp, sp->handle, fcport, fcport->deleted);

	if (!ha->flags.fw_started || fcport->deleted)
		goto out;

	if (ha->flags.host_shutting_down) {
		ql_log(ql_log_info, sp->fcport->vha, 0xffff,
		    "%s Calling done on sp: %p, type: 0x%x\n",
		    __func__, sp, sp->type);
		sp->done(sp, 0);
		goto out;
	}

	rval = ha->isp_ops->abort_command(sp);

	ql_dbg(ql_dbg_io, fcport->vha, 0x212b,
	    "%s: %s command for sp=%p, handle=%x on fcport=%p rval=%x\n",
	    __func__, (rval != QLA_SUCCESS) ? "Failed to abort" : "Aborted",
	    sp, sp->handle, fcport, rval);

	/*
	 * Returned before decreasing kref so that I/O requests
	 * are waited until ABTS complete. This kref is decreased
	 * at qla24xx_abort_sp_done function.
	 */
	if (ql2xabts_wait_nvme && QLA_ABTS_WAIT_ENABLED(sp))
		return;
out:
	/* kref_get was done before work was schedule. */
	kref_put(&sp->cmd_kref, sp->put_fn);
}

static void qla_nvme_ls_abort(struct nvme_fc_local_port *lport,
    struct nvme_fc_remote_port *rport, struct nvmefc_ls_req *fd)
{
	struct nvme_private *priv = fd->private;
	unsigned long flags;

	spin_lock_irqsave(&priv->cmd_lock, flags);
	if (!priv->sp) {
		spin_unlock_irqrestore(&priv->cmd_lock, flags);
		return;
	}

	if (!kref_get_unless_zero(&priv->sp->cmd_kref)) {
		spin_unlock_irqrestore(&priv->cmd_lock, flags);
		return;
	}
	spin_unlock_irqrestore(&priv->cmd_lock, flags);

	INIT_WORK(&priv->abort_work, qla_nvme_abort_work);
	schedule_work(&priv->abort_work);
}

static int qla_nvme_ls_req(struct nvme_fc_local_port *lport,
    struct nvme_fc_remote_port *rport, struct nvmefc_ls_req *fd)
{
	struct qla_nvme_rport *qla_rport = rport->private;
	fc_port_t *fcport = qla_rport->fcport;
	struct srb_iocb   *nvme;
	struct nvme_private *priv = fd->private;
	struct scsi_qla_host *vha;
	int     rval = QLA_FUNCTION_FAILED;
	struct qla_hw_data *ha;
	srb_t           *sp;

	if (!fcport || fcport->deleted)
		return rval;

	vha = fcport->vha;
	ha = vha->hw;

	if (!ha->flags.fw_started)
		return rval;

	/* Alloc SRB structure */
	sp = qla2x00_get_sp(vha, fcport, GFP_ATOMIC);
	if (!sp)
		return rval;

	sp->type = SRB_NVME_LS;
	sp->name = "nvme_ls";
	sp->done = qla_nvme_sp_ls_done;
	sp->put_fn = qla_nvme_release_ls_cmd_kref;
	sp->priv = priv;
	priv->sp = sp;
	kref_init(&sp->cmd_kref);
	spin_lock_init(&priv->cmd_lock);
	nvme = &sp->u.iocb_cmd;
	priv->fd = fd;
	nvme->u.nvme.desc = fd;
	nvme->u.nvme.dir = 0;
	nvme->u.nvme.dl = 0;
	nvme->u.nvme.cmd_len = fd->rqstlen;
	nvme->u.nvme.rsp_len = fd->rsplen;
	nvme->u.nvme.rsp_dma = fd->rspdma;
	nvme->u.nvme.timeout_sec = fd->timeout;
	nvme->u.nvme.cmd_dma = dma_map_single(&ha->pdev->dev, fd->rqstaddr,
	    fd->rqstlen, DMA_TO_DEVICE);
	dma_sync_single_for_device(&ha->pdev->dev, nvme->u.nvme.cmd_dma,
	    fd->rqstlen, DMA_TO_DEVICE);

	rval = qla2x00_start_sp(sp);
	if (rval != QLA_SUCCESS) {
		ql_log(ql_log_warn, vha, 0x700e,
		    "qla2x00_start_sp failed = %d\n", rval);
		wake_up(&sp->nvme_ls_waitq);
		sp->priv = NULL;
		priv->sp = NULL;
		qla2x00_rel_sp(sp);
		return rval;
	}

	return rval;
}

static void qla_nvme_fcp_abort(struct nvme_fc_local_port *lport,
    struct nvme_fc_remote_port *rport, void *hw_queue_handle,
    struct nvmefc_fcp_req *fd)
{
	struct nvme_private *priv = fd->private;
	unsigned long flags;

	spin_lock_irqsave(&priv->cmd_lock, flags);
	if (!priv->sp) {
		spin_unlock_irqrestore(&priv->cmd_lock, flags);
		return;
	}
	if (!kref_get_unless_zero(&priv->sp->cmd_kref)) {
		spin_unlock_irqrestore(&priv->cmd_lock, flags);
		return;
	}
	spin_unlock_irqrestore(&priv->cmd_lock, flags);

	INIT_WORK(&priv->abort_work, qla_nvme_abort_work);
	schedule_work(&priv->abort_work);
}

static inline int qla2x00_start_nvme_mq(srb_t *sp)
{
	unsigned long   flags;
	uint32_t        *clr_ptr;
	uint32_t        handle;
	struct cmd_nvme *cmd_pkt;
	uint16_t        cnt, i;
	uint16_t        req_cnt;
	uint16_t        tot_dsds;
	uint16_t	avail_dsds;
	struct dsd64	*cur_dsd;
	struct req_que *req = NULL;
	struct scsi_qla_host *vha = sp->fcport->vha;
	struct qla_hw_data *ha = vha->hw;
	struct qla_qpair *qpair = sp->qpair;
	struct srb_iocb *nvme = &sp->u.iocb_cmd;
	struct scatterlist *sgl, *sg;
	struct nvmefc_fcp_req *fd = nvme->u.nvme.desc;
	struct nvme_fc_cmd_iu *cmd = fd->cmdaddr;
	uint32_t        rval = QLA_SUCCESS;

	/* Setup qpair pointers */
	req = qpair->req;
	tot_dsds = fd->sg_cnt;

	/* Acquire qpair specific lock */
	spin_lock_irqsave(&qpair->qp_lock, flags);

	handle = qla2xxx_get_next_handle(req);
	if (handle == 0) {
		rval = -EBUSY;
		goto queuing_error;
	}
	req_cnt = qla24xx_calc_iocbs(vha, tot_dsds);
	if (req->cnt < (req_cnt + 2)) {
		if (IS_SHADOW_REG_CAPABLE(ha)) {
			cnt = *req->out_ptr;
		} else {
			cnt = rd_reg_dword_relaxed(req->req_q_out);
			if (qla2x00_check_reg16_for_disconnect(vha, cnt))
				goto queuing_error;
		}

		if (req->ring_index < cnt)
			req->cnt = cnt - req->ring_index;
		else
			req->cnt = req->length - (req->ring_index - cnt);

		if (req->cnt < (req_cnt + 2)){
			rval = -EBUSY;
			goto queuing_error;
		}
	}

	if (unlikely(!fd->sqid)) {
		if (cmd->sqe.common.opcode == nvme_admin_async_event) {
			nvme->u.nvme.aen_op = 1;
			atomic_inc(&ha->nvme_active_aen_cnt);
		}
	}

	/* Build command packet. */
	req->current_outstanding_cmd = handle;
	req->outstanding_cmds[handle] = sp;
	sp->handle = handle;
	req->cnt -= req_cnt;

	cmd_pkt = (struct cmd_nvme *)req->ring_ptr;
	cmd_pkt->handle = make_handle(req->id, handle);

	/* Zero out remaining portion of packet. */
	clr_ptr = (uint32_t *)cmd_pkt + 2;
	memset(clr_ptr, 0, REQUEST_ENTRY_SIZE - 8);

	cmd_pkt->entry_status = 0;

	/* Update entry type to indicate Command NVME IOCB */
	cmd_pkt->entry_type = COMMAND_NVME;

	/* No data transfer how do we check buffer len == 0?? */
	if (fd->io_dir == NVMEFC_FCP_READ) {
		cmd_pkt->control_flags = cpu_to_le16(CF_READ_DATA);
		qpair->counters.input_bytes += fd->payload_length;
		qpair->counters.input_requests++;
	} else if (fd->io_dir == NVMEFC_FCP_WRITE) {
		cmd_pkt->control_flags = cpu_to_le16(CF_WRITE_DATA);
		if ((vha->flags.nvme_first_burst) &&
		    (sp->fcport->nvme_prli_service_param &
			NVME_PRLI_SP_FIRST_BURST)) {
			if ((fd->payload_length <=
			    sp->fcport->nvme_first_burst_size) ||
				(sp->fcport->nvme_first_burst_size == 0))
				cmd_pkt->control_flags |=
					cpu_to_le16(CF_NVME_FIRST_BURST_ENABLE);
		}
		qpair->counters.output_bytes += fd->payload_length;
		qpair->counters.output_requests++;
	} else if (fd->io_dir == 0) {
		cmd_pkt->control_flags = 0;
	}
	/* Set BIT_13 of control flags for Async event */
	if (vha->flags.nvme2_enabled &&
	    cmd->sqe.common.opcode == nvme_admin_async_event) {
		cmd_pkt->control_flags |= cpu_to_le16(CF_ADMIN_ASYNC_EVENT);
	}

	if (sp->fcport->edif.enable && fd->io_dir != 0)
		cmd_pkt->control_flags |= cpu_to_le16(CF_EN_EDIF);

	/* Set BIT_13 of control flags for Async event */
	if (vha->flags.nvme2_enabled &&
	    cmd->sqe.common.opcode == nvme_admin_async_event) {
		cmd_pkt->control_flags |= cpu_to_le16(CF_ADMIN_ASYNC_EVENT);
	}

	/* Set NPORT-ID */
	cmd_pkt->nport_handle = cpu_to_le16(sp->fcport->loop_id);
	cmd_pkt->port_id[0] = sp->fcport->d_id.b.al_pa;
	cmd_pkt->port_id[1] = sp->fcport->d_id.b.area;
	cmd_pkt->port_id[2] = sp->fcport->d_id.b.domain;
	cmd_pkt->vp_index = sp->fcport->vha->vp_idx;

	/* NVME RSP IU */
	cmd_pkt->nvme_rsp_dsd_len = cpu_to_le16(fd->rsplen);
	put_unaligned_le64(fd->rspdma, &cmd_pkt->nvme_rsp_dseg_address);

	/* NVME CNMD IU */
	cmd_pkt->nvme_cmnd_dseg_len = cpu_to_le16(fd->cmdlen);
	cmd_pkt->nvme_cmnd_dseg_address = cpu_to_le64(fd->cmddma);

	cmd_pkt->dseg_count = cpu_to_le16(tot_dsds);
	cmd_pkt->byte_count = cpu_to_le32(fd->payload_length);

	/* One DSD is available in the Command Type NVME IOCB */
	avail_dsds = 1;
	cur_dsd = &cmd_pkt->nvme_dsd;
	sgl = fd->first_sgl;

	/* Load data segments */
	for_each_sg(sgl, sg, tot_dsds, i) {
		cont_a64_entry_t *cont_pkt;

		/* Allocate additional continuation packets? */
		if (avail_dsds == 0) {
			/*
			 * Five DSDs are available in the Continuation
			 * Type 1 IOCB.
			 */

			/* Adjust ring index */
			req->ring_index++;
			if (req->ring_index == req->length) {
				req->ring_index = 0;
				req->ring_ptr = req->ring;
			} else {
				req->ring_ptr++;
			}
			cont_pkt = (cont_a64_entry_t *)req->ring_ptr;
			put_unaligned_le32(CONTINUE_A64_TYPE,
					   &cont_pkt->entry_type);

			cur_dsd = cont_pkt->dsd;
			avail_dsds = ARRAY_SIZE(cont_pkt->dsd);
		}

		append_dsd64(&cur_dsd, sg);
		avail_dsds--;
	}

	/* Set total entry count. */
	cmd_pkt->entry_count = (uint8_t)req_cnt;
	wmb();

	/* Adjust ring index. */
	req->ring_index++;
	if (req->ring_index == req->length) {
		req->ring_index = 0;
		req->ring_ptr = req->ring;
	} else {
		req->ring_ptr++;
	}

	/* ignore nvme async cmd due to long timeout */
	if (!nvme->u.nvme.aen_op)
		sp->qpair->cmd_cnt++;

	/* Set chip new ring index. */
	wrt_reg_dword(req->req_q_in, req->ring_index);

queuing_error:
	spin_unlock_irqrestore(&qpair->qp_lock, flags);

	return rval;
}

/* Post a command */
static int qla_nvme_post_cmd(struct nvme_fc_local_port *lport,
    struct nvme_fc_remote_port *rport, void *hw_queue_handle,
    struct nvmefc_fcp_req *fd)
{
	fc_port_t *fcport;
	struct srb_iocb *nvme;
	struct scsi_qla_host *vha;
	int rval;
	srb_t *sp;
	struct qla_qpair *qpair = hw_queue_handle;
	struct nvme_private *priv = fd->private;
	struct qla_nvme_rport *qla_rport = rport->private;

	if (!priv) {
		/* nvme association has been torn down */
		return -ENODEV;
	}

	fcport = qla_rport->fcport;

	if (unlikely(!qpair || !fcport || fcport->deleted))
		return -EBUSY;

	if (!(fcport->nvme_flag & NVME_FLAG_REGISTERED))
		return -ENODEV;

	vha = fcport->vha;

	if (test_bit(ABORT_ISP_ACTIVE, &vha->dpc_flags))
		return -EBUSY;

	/*
	 * If we know the dev is going away while the transport is still sending
	 * IO's return busy back to stall the IO Q.  This happens when the
	 * link goes away and fw hasn't notified us yet, but IO's are being
	 * returned. If the dev comes back quickly we won't exhaust the IO
	 * retry count at the core.
	 */
	if (fcport->nvme_flag & NVME_FLAG_RESETTING)
		return -EBUSY;

	/* Alloc SRB structure */
	sp = qla2xxx_get_qpair_sp(vha, qpair, fcport, GFP_ATOMIC);
	if (!sp)
		return -EBUSY;

	init_waitqueue_head(&sp->nvme_ls_waitq);
	kref_init(&sp->cmd_kref);
	spin_lock_init(&priv->cmd_lock);
	sp->priv = priv;
	priv->sp = sp;
	sp->type = SRB_NVME_CMD;
	sp->name = "nvme_cmd";
	sp->done = qla_nvme_sp_done;
	sp->put_fn = qla_nvme_release_fcp_cmd_kref;
	sp->qpair = qpair;
	sp->vha = vha;
	sp->cmd_sp = sp;
	nvme = &sp->u.iocb_cmd;
	nvme->u.nvme.desc = fd;

	rval = qla2x00_start_nvme_mq(sp);
	if (rval != QLA_SUCCESS) {
		ql_log(ql_log_warn, vha, 0x212d,
		    "qla2x00_start_nvme_mq failed = %d\n", rval);
		wake_up(&sp->nvme_ls_waitq);
		sp->priv = NULL;
		priv->sp = NULL;
		qla2xxx_rel_qpair_sp(sp->qpair, sp);
	}

	return rval;
}

static void qla_nvme_localport_delete(struct nvme_fc_local_port *lport)
{
	struct scsi_qla_host *vha = lport->private;

	ql_log(ql_log_info, vha, 0x210f,
	    "localport delete of %p completed.\n", vha->nvme_local_port);
	vha->nvme_local_port = NULL;
	complete(&vha->nvme_del_done);
}

static void qla_nvme_remoteport_delete(struct nvme_fc_remote_port *rport)
{
	fc_port_t *fcport;
	struct qla_nvme_rport *qla_rport = rport->private;

	fcport = qla_rport->fcport;
	fcport->nvme_remote_port = NULL;
	fcport->nvme_flag &= ~NVME_FLAG_REGISTERED;
	fcport->nvme_flag &= ~NVME_FLAG_DELETING;
	ql_log(ql_log_info, fcport->vha, 0x2110,
	    "remoteport_delete of %p %8phN completed.\n",
	    fcport, fcport->port_name);
	complete(&fcport->nvme_del_done);
}

static struct nvme_fc_port_template qla_nvme_fc_transport = {
	.localport_delete = qla_nvme_localport_delete,
	.remoteport_delete = qla_nvme_remoteport_delete,
	.create_queue   = qla_nvme_alloc_queue,
	.delete_queue 	= NULL,
	.ls_req		= qla_nvme_ls_req,
	.ls_abort	= qla_nvme_ls_abort,
	.fcp_io		= qla_nvme_post_cmd,
	.fcp_abort	= qla_nvme_fcp_abort,
	.max_hw_queues  = 8,
	.max_sgl_segments = 1024,
	.max_dif_sgl_segments = 64,
	.dma_boundary = 0xFFFFFFFF,
	.local_priv_sz  = 8,
	.remote_priv_sz = sizeof(struct qla_nvme_rport),
	.lsrqst_priv_sz = sizeof(struct nvme_private),
	.fcprqst_priv_sz = sizeof(struct nvme_private),
};

void qla_nvme_unregister_remote_port(struct fc_port *fcport)
{
	int ret;

	if (!IS_ENABLED(CONFIG_NVME_FC))
		return;

	ql_log(ql_log_warn, fcport->vha, 0x2112,
	    "%s: unregister remoteport on %p %8phN\n",
	    __func__, fcport, fcport->port_name);

	if (test_bit(PFLG_DRIVER_REMOVING, &fcport->vha->pci_flags))
		nvme_fc_set_remoteport_devloss(fcport->nvme_remote_port, 0);

	init_completion(&fcport->nvme_del_done);
	ret = nvme_fc_unregister_remoteport(fcport->nvme_remote_port);
	if (ret)
		ql_log(ql_log_info, fcport->vha, 0x2114,
			"%s: Failed to unregister nvme_remote_port (%d)\n",
			    __func__, ret);
	wait_for_completion(&fcport->nvme_del_done);
}

void qla_nvme_delete(struct scsi_qla_host *vha)
{
	int nv_ret;

	if (!IS_ENABLED(CONFIG_NVME_FC))
		return;

	if (vha->nvme_local_port) {
		init_completion(&vha->nvme_del_done);
		ql_log(ql_log_info, vha, 0x2116,
			"unregister localport=%p\n",
			vha->nvme_local_port);
		nv_ret = nvme_fc_unregister_localport(vha->nvme_local_port);
		if (nv_ret)
			ql_log(ql_log_info, vha, 0x2115,
			    "Unregister of localport failed\n");
		else
			wait_for_completion(&vha->nvme_del_done);
	}
}

int qla_nvme_register_hba(struct scsi_qla_host *vha)
{
	struct nvme_fc_port_template *tmpl;
	struct qla_hw_data *ha;
	struct nvme_fc_port_info pinfo;
	int ret = -EINVAL;

	if (!IS_ENABLED(CONFIG_NVME_FC))
		return ret;

	ha = vha->hw;
	tmpl = &qla_nvme_fc_transport;

	WARN_ON(vha->nvme_local_port);

	if (ha->max_req_queues < 3) {
		if (!ha->flags.max_req_queue_warned)
			ql_log(ql_log_info, vha, 0x2120,
			       "%s: Disabling FC-NVME due to lack of free queue pairs (%d).\n",
			       __func__, ha->max_req_queues);
		ha->flags.max_req_queue_warned = 1;
		return ret;
	}

	qla_nvme_fc_transport.max_hw_queues =
	    min((uint8_t)(qla_nvme_fc_transport.max_hw_queues),
		(uint8_t)(ha->max_req_queues - 2));

	pinfo.node_name = wwn_to_u64(vha->node_name);
	pinfo.port_name = wwn_to_u64(vha->port_name);
	pinfo.port_role = FC_PORT_ROLE_NVME_INITIATOR;
	pinfo.port_id = vha->d_id.b24;

	ql_log(ql_log_info, vha, 0xffff,
	    "register_localport: host-traddr=nn-0x%llx:pn-0x%llx on portID:%x\n",
	    pinfo.node_name, pinfo.port_name, pinfo.port_id);
	qla_nvme_fc_transport.dma_boundary = vha->host->dma_boundary;

	ret = nvme_fc_register_localport(&pinfo, tmpl,
	    get_device(&ha->pdev->dev), &vha->nvme_local_port);
	if (ret) {
		ql_log(ql_log_warn, vha, 0xffff,
		    "register_localport failed: ret=%x\n", ret);
	} else {
		vha->nvme_local_port->private = vha;
	}

	return ret;
}

void qla_nvme_abort_set_option(struct abort_entry_24xx *abt, srb_t *orig_sp)
{
	struct qla_hw_data *ha;

	if (!(ql2xabts_wait_nvme && QLA_ABTS_WAIT_ENABLED(orig_sp)))
		return;

	ha = orig_sp->fcport->vha->hw;

	WARN_ON_ONCE(abt->options & cpu_to_le16(BIT_0));
	/* Use Driver Specified Retry Count */
	abt->options |= cpu_to_le16(AOF_ABTS_RTY_CNT);
	abt->drv.abts_rty_cnt = cpu_to_le16(2);
	/* Use specified response timeout */
	abt->options |= cpu_to_le16(AOF_RSP_TIMEOUT);
	/* set it to 2 * r_a_tov in secs */
	abt->drv.rsp_timeout = cpu_to_le16(2 * (ha->r_a_tov / 10));
}

void qla_nvme_abort_process_comp_status(struct abort_entry_24xx *abt, srb_t *orig_sp)
{
	u16	comp_status;
	struct scsi_qla_host *vha;

	if (!(ql2xabts_wait_nvme && QLA_ABTS_WAIT_ENABLED(orig_sp)))
		return;

	vha = orig_sp->fcport->vha;

	comp_status = le16_to_cpu(abt->comp_status);
	switch (comp_status) {
	case CS_RESET:		/* reset event aborted */
	case CS_ABORTED:	/* IOCB was cleaned */
	/* N_Port handle is not currently logged in */
	case CS_TIMEOUT:
	/* N_Port handle was logged out while waiting for ABTS to complete */
	case CS_PORT_UNAVAILABLE:
	/* Firmware found that the port name changed */
	case CS_PORT_LOGGED_OUT:
	/* BA_RJT was received for the ABTS */
	case CS_PORT_CONFIG_CHG:
		ql_dbg(ql_dbg_async + ql_dbg_mbx, vha, 0xf09d,
		       "Abort I/O IOCB completed with error, comp_status=%x\n",
		comp_status);
		break;

	/* BA_RJT was received for the ABTS */
	case CS_REJECT_RECEIVED:
		ql_dbg(ql_dbg_async + ql_dbg_mbx, vha, 0xf09e,
		       "BA_RJT was received for the ABTS rjt_vendorUnique = %u",
			abt->fw.ba_rjt_vendorUnique);
		ql_dbg(ql_dbg_async + ql_dbg_mbx, vha, 0xf09e,
		       "ba_rjt_reasonCodeExpl = %u, ba_rjt_reasonCode = %u\n",
		       abt->fw.ba_rjt_reasonCodeExpl, abt->fw.ba_rjt_reasonCode);
		break;

	case CS_COMPLETE:
		ql_dbg(ql_dbg_async + ql_dbg_mbx, vha, 0xf09f,
		       "IOCB request is completed successfully comp_status=%x\n",
		comp_status);
		break;

	case CS_IOCB_ERROR:
		ql_dbg(ql_dbg_async + ql_dbg_mbx, vha, 0xf0a0,
		       "IOCB request is failed, comp_status=%x\n", comp_status);
		break;

	default:
		ql_dbg(ql_dbg_async + ql_dbg_mbx, vha, 0xf0a1,
		       "Invalid Abort IO IOCB Completion Status %x\n",
		comp_status);
		break;
	}
}

inline void qla_wait_nvme_release_cmd_kref(srb_t *orig_sp)
{
	if (!(ql2xabts_wait_nvme && QLA_ABTS_WAIT_ENABLED(orig_sp)))
		return;
	kref_put(&orig_sp->cmd_kref, orig_sp->put_fn);
}<|MERGE_RESOLUTION|>--- conflicted
+++ resolved
@@ -41,11 +41,7 @@
 	req.port_name = wwn_to_u64(fcport->port_name);
 	req.node_name = wwn_to_u64(fcport->node_name);
 	req.port_role = 0;
-<<<<<<< HEAD
 	req.dev_loss_tmo = fcport->dev_loss_tmo;
-=======
-	req.dev_loss_tmo = 0;
->>>>>>> 7d2a07b7
 
 	if (fcport->nvme_prli_service_param & NVME_PRLI_SP_INITIATOR)
 		req.port_role = FC_PORT_ROLE_NVME_INITIATOR;
@@ -72,12 +68,9 @@
 		return ret;
 	}
 
-<<<<<<< HEAD
 	nvme_fc_set_remoteport_devloss(fcport->nvme_remote_port,
 				       fcport->dev_loss_tmo);
 
-=======
->>>>>>> 7d2a07b7
 	if (fcport->nvme_prli_service_param & NVME_PRLI_SP_SLER)
 		ql_log(ql_log_info, vha, 0x212a,
 		       "PortID:%06x Supports SLER\n", req.port_id);
@@ -473,11 +466,6 @@
 	} else if (fd->io_dir == 0) {
 		cmd_pkt->control_flags = 0;
 	}
-	/* Set BIT_13 of control flags for Async event */
-	if (vha->flags.nvme2_enabled &&
-	    cmd->sqe.common.opcode == nvme_admin_async_event) {
-		cmd_pkt->control_flags |= cpu_to_le16(CF_ADMIN_ASYNC_EVENT);
-	}
 
 	if (sp->fcport->edif.enable && fd->io_dir != 0)
 		cmd_pkt->control_flags |= cpu_to_le16(CF_EN_EDIF);
