/* SPDX-License-Identifier: GPL-2.0-only */
/*
 * QLogic Fibre Channel HBA Driver
 * Copyright (c)  2003-2014 QLogic Corporation
 */
#ifndef __QLA_FW_H
#define __QLA_FW_H

#include <linux/nvme.h>
#include <linux/nvme-fc.h>

#include "qla_dsd.h"

#define MBS_CHECKSUM_ERROR	0x4010
#define MBS_INVALID_PRODUCT_KEY	0x4020

/*
 * Firmware Options.
 */
#define FO1_ENABLE_PUREX	BIT_10
#define FO1_DISABLE_LED_CTRL	BIT_6
#define FO1_ENABLE_8016		BIT_0
#define FO2_ENABLE_SEL_CLASS2	BIT_5
#define FO3_NO_ABTS_ON_LINKDOWN	BIT_14
#define FO3_HOLD_STS_IOCB	BIT_12

/*
 * Port Database structure definition for ISP 24xx.
 */
#define PDO_FORCE_ADISC		BIT_1
#define PDO_FORCE_PLOGI		BIT_0

struct buffer_credit_24xx {
	u32 parameter[28];
};

#define	PORT_DATABASE_24XX_SIZE		64
struct port_database_24xx {
	uint16_t flags;
#define PDF_TASK_RETRY_ID	BIT_14
#define PDF_FC_TAPE		BIT_7
#define PDF_ACK0_CAPABLE	BIT_6
#define PDF_FCP2_CONF		BIT_5
#define PDF_CLASS_2		BIT_4
#define PDF_HARD_ADDR		BIT_1

	/*
	 * for NVMe, the login_state field has been
	 * split into nibbles.
	 * The lower nibble is for FCP.
	 * The upper nibble is for NVMe.
	 */
	uint8_t current_login_state;
	uint8_t last_login_state;
#define PDS_PLOGI_PENDING	0x03
#define PDS_PLOGI_COMPLETE	0x04
#define PDS_PRLI_PENDING	0x05
#define PDS_PRLI_COMPLETE	0x06
#define PDS_PORT_UNAVAILABLE	0x07
#define PDS_PRLO_PENDING	0x09
#define PDS_LOGO_PENDING	0x11
#define PDS_PRLI2_PENDING	0x12

	uint8_t hard_address[3];
	uint8_t reserved_1;

	uint8_t port_id[3];
	uint8_t sequence_id;

	uint16_t port_timer;

	uint16_t nport_handle;			/* N_PORT handle. */

	uint16_t receive_data_size;
	uint16_t reserved_2;

	uint8_t prli_svc_param_word_0[2];	/* Big endian */
						/* Bits 15-0 of word 0 */
	uint8_t prli_svc_param_word_3[2];	/* Big endian */
						/* Bits 15-0 of word 3 */

	uint8_t port_name[WWN_SIZE];
	uint8_t node_name[WWN_SIZE];

	uint8_t reserved_3[2];
	uint16_t nvme_first_burst_size;
	uint16_t prli_nvme_svc_param_word_0;	/* Bits 15-0 of word 0 */
	uint16_t prli_nvme_svc_param_word_3;	/* Bits 15-0 of word 3 */
	uint8_t secure_login;
	uint8_t reserved_4[14];
};

/*
 * MB 75h returns a list of DB entries similar to port_database_24xx(64B).
 * However, in this case it returns 1st 40 bytes.
 */
struct get_name_list_extended {
	__le16 flags;
	u8 current_login_state;
	u8 last_login_state;
	u8 hard_address[3];
	u8 reserved_1;
	u8 port_id[3];
	u8 sequence_id;
	__le16 port_timer;
	__le16 nport_handle;			/* N_PORT handle. */
	__le16 receive_data_size;
	__le16 reserved_2;

	/* PRLI SVC Param are Big endian */
	u8 prli_svc_param_word_0[2]; /* Bits 15-0 of word 0 */
	u8 prli_svc_param_word_3[2]; /* Bits 15-0 of word 3 */
	u8 port_name[WWN_SIZE];
	u8 node_name[WWN_SIZE];
};

/* MB 75h: This is the short version of the database */
struct get_name_list {
	u8 port_node_name[WWN_SIZE]; /* B7 most sig, B0 least sig */
	__le16 nport_handle;
	u8 reserved;
};

struct vp_database_24xx {
	uint16_t vp_status;
	uint8_t  options;
	uint8_t  id;
	uint8_t  port_name[WWN_SIZE];
	uint8_t  node_name[WWN_SIZE];
	uint16_t port_id_low;
	uint16_t port_id_high;
};

struct nvram_24xx {
	/* NVRAM header. */
	uint8_t id[4];
	__le16	nvram_version;
	uint16_t reserved_0;

	/* Firmware Initialization Control Block. */
	__le16	version;
	uint16_t reserved_1;
	__le16	frame_payload_size;
	__le16	execution_throttle;
	__le16	exchange_count;
	__le16	hard_address;

	uint8_t port_name[WWN_SIZE];
	uint8_t node_name[WWN_SIZE];

	__le16	login_retry_count;
	__le16	link_down_on_nos;
	__le16	interrupt_delay_timer;
	__le16	login_timeout;

	__le32	firmware_options_1;
	__le32	firmware_options_2;
	__le32	firmware_options_3;

	/* Offset 56. */

	/*
	 * BIT 0     = Control Enable
	 * BIT 1-15  =
	 *
	 * BIT 0-7   = Reserved
	 * BIT 8-10  = Output Swing 1G
	 * BIT 11-13 = Output Emphasis 1G
	 * BIT 14-15 = Reserved
	 *
	 * BIT 0-7   = Reserved
	 * BIT 8-10  = Output Swing 2G
	 * BIT 11-13 = Output Emphasis 2G
	 * BIT 14-15 = Reserved
	 *
	 * BIT 0-7   = Reserved
	 * BIT 8-10  = Output Swing 4G
	 * BIT 11-13 = Output Emphasis 4G
	 * BIT 14-15 = Reserved
	 */
	__le16	seriallink_options[4];

	uint16_t reserved_2[16];

	/* Offset 96. */
	uint16_t reserved_3[16];

	/* PCIe table entries. */
	uint16_t reserved_4[16];

	/* Offset 160. */
	uint16_t reserved_5[16];

	/* Offset 192. */
	uint16_t reserved_6[16];

	/* Offset 224. */
	uint16_t reserved_7[16];

	/*
	 * BIT 0  = Enable spinup delay
	 * BIT 1  = Disable BIOS
	 * BIT 2  = Enable Memory Map BIOS
	 * BIT 3  = Enable Selectable Boot
	 * BIT 4  = Disable RISC code load
	 * BIT 5  = Disable Serdes
	 * BIT 6  =
	 * BIT 7  =
	 *
	 * BIT 8  =
	 * BIT 9  =
	 * BIT 10 = Enable lip full login
	 * BIT 11 = Enable target reset
	 * BIT 12 =
	 * BIT 13 =
	 * BIT 14 =
	 * BIT 15 = Enable alternate WWN
	 *
	 * BIT 16-31 =
	 */
	__le32	host_p;

	uint8_t alternate_port_name[WWN_SIZE];
	uint8_t alternate_node_name[WWN_SIZE];

	uint8_t boot_port_name[WWN_SIZE];
	__le16	boot_lun_number;
	uint16_t reserved_8;

	uint8_t alt1_boot_port_name[WWN_SIZE];
	__le16	alt1_boot_lun_number;
	uint16_t reserved_9;

	uint8_t alt2_boot_port_name[WWN_SIZE];
	__le16	alt2_boot_lun_number;
	uint16_t reserved_10;

	uint8_t alt3_boot_port_name[WWN_SIZE];
	__le16	alt3_boot_lun_number;
	uint16_t reserved_11;

	/*
	 * BIT 0 = Selective Login
	 * BIT 1 = Alt-Boot Enable
	 * BIT 2 = Reserved
	 * BIT 3 = Boot Order List
	 * BIT 4 = Reserved
	 * BIT 5 = Selective LUN
	 * BIT 6 = Reserved
	 * BIT 7-31 =
	 */
	__le32	efi_parameters;

	uint8_t reset_delay;
	uint8_t reserved_12;
	uint16_t reserved_13;

	__le16	boot_id_number;
	uint16_t reserved_14;

	__le16	max_luns_per_target;
	uint16_t reserved_15;

	__le16	port_down_retry_count;
	__le16	link_down_timeout;

	/* FCode parameters. */
	__le16	fcode_parameter;

	uint16_t reserved_16[3];

	/* Offset 352. */
	uint8_t prev_drv_ver_major;
	uint8_t prev_drv_ver_submajob;
	uint8_t prev_drv_ver_minor;
	uint8_t prev_drv_ver_subminor;

	__le16	prev_bios_ver_major;
	__le16	prev_bios_ver_minor;

	__le16	prev_efi_ver_major;
	__le16	prev_efi_ver_minor;

	__le16	prev_fw_ver_major;
	uint8_t prev_fw_ver_minor;
	uint8_t prev_fw_ver_subminor;

	uint16_t reserved_17[8];

	/* Offset 384. */
	uint16_t reserved_18[16];

	/* Offset 416. */
	uint16_t reserved_19[16];

	/* Offset 448. */
	uint16_t reserved_20[16];

	/* Offset 480. */
	uint8_t model_name[16];

	uint16_t reserved_21[2];

	/* Offset 500. */
	/* HW Parameter Block. */
	uint16_t pcie_table_sig;
	uint16_t pcie_table_offset;

	uint16_t subsystem_vendor_id;
	uint16_t subsystem_device_id;

	__le32	checksum;
};

/*
 * ISP Initialization Control Block.
 * Little endian except where noted.
 */
#define	ICB_VERSION 1
struct init_cb_24xx {
	__le16	version;
	uint16_t reserved_1;

	__le16	frame_payload_size;
	__le16	execution_throttle;
	__le16	exchange_count;

	__le16	hard_address;

	uint8_t port_name[WWN_SIZE];		/* Big endian. */
	uint8_t node_name[WWN_SIZE];		/* Big endian. */

	__le16	response_q_inpointer;
	__le16	request_q_outpointer;

	__le16	login_retry_count;

	__le16	prio_request_q_outpointer;

	__le16	response_q_length;
	__le16	request_q_length;

	__le16	link_down_on_nos;		/* Milliseconds. */

	__le16	prio_request_q_length;

	__le64	 request_q_address __packed;
	__le64	 response_q_address __packed;
	__le64	 prio_request_q_address __packed;

	__le16	msix;
	__le16	msix_atio;
	uint8_t reserved_2[4];

	__le16	atio_q_inpointer;
	__le16	atio_q_length;
	__le64	atio_q_address __packed;

	__le16	interrupt_delay_timer;		/* 100us increments. */
	__le16	login_timeout;

	/*
	 * BIT 0  = Enable Hard Loop Id
	 * BIT 1  = Enable Fairness
	 * BIT 2  = Enable Full-Duplex
	 * BIT 3  = Reserved
	 * BIT 4  = Enable Target Mode
	 * BIT 5  = Disable Initiator Mode
	 * BIT 6  = Acquire FA-WWN
	 * BIT 7  = Enable D-port Diagnostics
	 *
	 * BIT 8  = Reserved
	 * BIT 9  = Non Participating LIP
	 * BIT 10 = Descending Loop ID Search
	 * BIT 11 = Acquire Loop ID in LIPA
	 * BIT 12 = Reserved
	 * BIT 13 = Full Login after LIP
	 * BIT 14 = Node Name Option
	 * BIT 15-31 = Reserved
	 */
	__le32	firmware_options_1;

	/*
	 * BIT 0  = Operation Mode bit 0
	 * BIT 1  = Operation Mode bit 1
	 * BIT 2  = Operation Mode bit 2
	 * BIT 3  = Operation Mode bit 3
	 * BIT 4  = Connection Options bit 0
	 * BIT 5  = Connection Options bit 1
	 * BIT 6  = Connection Options bit 2
	 * BIT 7  = Enable Non part on LIHA failure
	 *
	 * BIT 8  = Enable Class 2
	 * BIT 9  = Enable ACK0
	 * BIT 10 = Reserved
	 * BIT 11 = Enable FC-SP Security
	 * BIT 12 = FC Tape Enable
	 * BIT 13 = Reserved
	 * BIT 14 = Enable Target PRLI Control
	 * BIT 15-31 = Reserved
	 */
	__le32	firmware_options_2;

	/*
	 * BIT 0  = Reserved
	 * BIT 1  = Soft ID only
	 * BIT 2  = Reserved
	 * BIT 3  = Reserved
	 * BIT 4  = FCP RSP Payload bit 0
	 * BIT 5  = FCP RSP Payload bit 1
	 * BIT 6  = Enable Receive Out-of-Order data frame handling
	 * BIT 7  = Disable Automatic PLOGI on Local Loop
	 *
	 * BIT 8  = Reserved
	 * BIT 9  = Enable Out-of-Order FCP_XFER_RDY relative offset handling
	 * BIT 10 = Reserved
	 * BIT 11 = Reserved
	 * BIT 12 = Reserved
	 * BIT 13 = Data Rate bit 0
	 * BIT 14 = Data Rate bit 1
	 * BIT 15 = Data Rate bit 2
	 * BIT 16 = Enable 75 ohm Termination Select
	 * BIT 17-28 = Reserved
	 * BIT 29 = Enable response queue 0 in index shadowing
	 * BIT 30 = Enable request queue 0 out index shadowing
	 * BIT 31 = Reserved
	 */
	__le32	firmware_options_3;
	__le16	 qos;
	__le16	 rid;
	uint8_t  reserved_3[20];
};

/*
 * ISP queue - command entry structure definition.
 */
#define COMMAND_BIDIRECTIONAL 0x75
struct cmd_bidir {
	uint8_t entry_type;		/* Entry type. */
	uint8_t entry_count;		/* Entry count. */
	uint8_t sys_define;		/* System defined */
	uint8_t entry_status;		/* Entry status. */

	uint32_t handle;		/* System handle. */

	__le16	nport_handle;		/* N_PORT handle. */

	__le16	timeout;		/* Command timeout. */

	__le16	wr_dseg_count;		/* Write Data segment count. */
	__le16	rd_dseg_count;		/* Read Data segment count. */

	struct scsi_lun lun;		/* FCP LUN (BE). */

	__le16	control_flags;		/* Control flags. */
#define BD_WRAP_BACK			BIT_3
#define BD_READ_DATA			BIT_1
#define BD_WRITE_DATA			BIT_0

	__le16	fcp_cmnd_dseg_len;		/* Data segment length. */
	__le64	 fcp_cmnd_dseg_address __packed;/* Data segment address. */

	uint16_t reserved[2];			/* Reserved */

	__le32	rd_byte_count;			/* Total Byte count Read. */
	__le32	wr_byte_count;			/* Total Byte count write. */

	uint8_t port_id[3];			/* PortID of destination port.*/
	uint8_t vp_index;

	struct dsd64 fcp_dsd;
};

#define COMMAND_TYPE_6	0x48		/* Command Type 6 entry */
struct cmd_type_6 {
	uint8_t entry_type;		/* Entry type. */
	uint8_t entry_count;		/* Entry count. */
	uint8_t sys_define;		/* System defined. */
	uint8_t entry_status;		/* Entry Status. */

	uint32_t handle;		/* System handle. */

	__le16	nport_handle;		/* N_PORT handle. */
	__le16	timeout;		/* Command timeout. */

	__le16	dseg_count;		/* Data segment count. */

	__le16	fcp_rsp_dsd_len;	/* FCP_RSP DSD length. */

	struct scsi_lun lun;		/* FCP LUN (BE). */

	__le16	control_flags;		/* Control flags. */
<<<<<<< HEAD
#define CF_NEW_SA			BIT_12
#define CF_EN_EDIF			BIT_9
#define CF_ADDITIONAL_PARAM_BLK		BIT_8
=======
>>>>>>> 7d2a07b7
#define CF_DIF_SEG_DESCR_ENABLE		BIT_3
#define CF_DATA_SEG_DESCR_ENABLE	BIT_2
#define CF_READ_DATA			BIT_1
#define CF_WRITE_DATA			BIT_0

	__le16	fcp_cmnd_dseg_len;	/* Data segment length. */
					/* Data segment address. */
	__le64	 fcp_cmnd_dseg_address __packed;
					/* Data segment address. */
	__le64	 fcp_rsp_dseg_address __packed;

	__le32	byte_count;		/* Total byte count. */

	uint8_t port_id[3];		/* PortID of destination port. */
	uint8_t vp_index;

	struct dsd64 fcp_dsd;
};

#define COMMAND_TYPE_7	0x18		/* Command Type 7 entry */
struct cmd_type_7 {
	uint8_t entry_type;		/* Entry type. */
	uint8_t entry_count;		/* Entry count. */
	uint8_t sys_define;		/* System defined. */
	uint8_t entry_status;		/* Entry Status. */

	uint32_t handle;		/* System handle. */

	__le16	nport_handle;		/* N_PORT handle. */
	__le16	timeout;		/* Command timeout. */
#define FW_MAX_TIMEOUT		0x1999

	__le16	dseg_count;		/* Data segment count. */
	uint16_t reserved_1;

	struct scsi_lun lun;		/* FCP LUN (BE). */

	__le16	task_mgmt_flags;	/* Task management flags. */
#define TMF_CLEAR_ACA		BIT_14
#define TMF_TARGET_RESET	BIT_13
#define TMF_LUN_RESET		BIT_12
#define TMF_CLEAR_TASK_SET	BIT_10
#define TMF_ABORT_TASK_SET	BIT_9
#define TMF_DSD_LIST_ENABLE	BIT_2
#define TMF_READ_DATA		BIT_1
#define TMF_WRITE_DATA		BIT_0

	uint8_t task;
#define TSK_SIMPLE		0
#define TSK_HEAD_OF_QUEUE	1
#define TSK_ORDERED		2
#define TSK_ACA			4
#define TSK_UNTAGGED		5

	uint8_t crn;

	uint8_t fcp_cdb[MAX_CMDSZ]; 	/* SCSI command words. */
	__le32	byte_count;		/* Total byte count. */

	uint8_t port_id[3];		/* PortID of destination port. */
	uint8_t vp_index;

	struct dsd64 dsd;
};

#define COMMAND_TYPE_CRC_2	0x6A	/* Command Type CRC_2 (Type 6)
					 * (T10-DIF) */
struct cmd_type_crc_2 {
	uint8_t entry_type;		/* Entry type. */
	uint8_t entry_count;		/* Entry count. */
	uint8_t sys_define;		/* System defined. */
	uint8_t entry_status;		/* Entry Status. */

	uint32_t handle;		/* System handle. */

	__le16	nport_handle;		/* N_PORT handle. */
	__le16	timeout;		/* Command timeout. */

	__le16	dseg_count;		/* Data segment count. */

	__le16	fcp_rsp_dseg_len;	/* FCP_RSP DSD length. */

	struct scsi_lun lun;		/* FCP LUN (BE). */

	__le16	control_flags;		/* Control flags. */

	__le16	fcp_cmnd_dseg_len;	/* Data segment length. */
	__le64	 fcp_cmnd_dseg_address __packed;
					/* Data segment address. */
	__le64	 fcp_rsp_dseg_address __packed;

	__le32	byte_count;		/* Total byte count. */

	uint8_t port_id[3];		/* PortID of destination port. */
	uint8_t vp_index;

	__le64	 crc_context_address __packed;	/* Data segment address. */
	__le16	crc_context_len;		/* Data segment length. */
	uint16_t reserved_1;			/* MUST be set to 0. */
};


/*
 * ISP queue - status entry structure definition.
 */
#define	STATUS_TYPE	0x03		/* Status entry. */
struct sts_entry_24xx {
	uint8_t entry_type;		/* Entry type. */
	uint8_t entry_count;		/* Entry count. */
	uint8_t sys_define;		/* System defined. */
	uint8_t entry_status;		/* Entry Status. */

	uint32_t handle;		/* System handle. */

	__le16	comp_status;		/* Completion status. */
	__le16	ox_id;			/* OX_ID used by the firmware. */

	__le32	residual_len;		/* FW calc residual transfer length. */

	union {
		__le16 reserved_1;
		__le16	nvme_rsp_pyld_len;
<<<<<<< HEAD
		__le16 edif_sa_index;	 /* edif sa_index used for initiator read data */
=======
>>>>>>> 7d2a07b7
	};

	__le16	state_flags;		/* State flags. */
#define SF_TRANSFERRED_DATA	BIT_11
#define SF_NVME_ERSP            BIT_6
#define SF_FCP_RSP_DMA		BIT_0

	__le16	status_qualifier;
	__le16	scsi_status;		/* SCSI status. */
#define SS_CONFIRMATION_REQ		BIT_12

	__le32	rsp_residual_count;	/* FCP RSP residual count. */

	__le32	sense_len;		/* FCP SENSE length. */

	union {
		struct {
			__le32	rsp_data_len;	/* FCP response data length  */
			uint8_t data[28];	/* FCP rsp/sense information */
		};
		struct nvme_fc_ersp_iu nvme_ersp;
		uint8_t nvme_ersp_data[32];
	};

	/*
	 * If DIF Error is set in comp_status, these additional fields are
	 * defined:
	 *
	 * !!! NOTE: Firmware sends expected/actual DIF data in big endian
	 * format; but all of the "data" field gets swab32-d in the beginning
	 * of qla2x00_status_entry().
	 *
	 * &data[10] : uint8_t report_runt_bg[2];	- computed guard
	 * &data[12] : uint8_t actual_dif[8];		- DIF Data received
	 * &data[20] : uint8_t expected_dif[8];		- DIF Data computed
	*/
};


/*
 * Status entry completion status
 */
#define CS_DATA_REASSEMBLY_ERROR 0x11	/* Data Reassembly Error.. */
#define CS_ABTS_BY_TARGET	0x13	/* Target send ABTS to abort IOCB. */
#define CS_FW_RESOURCE		0x2C	/* Firmware Resource Unavailable. */
#define CS_TASK_MGMT_OVERRUN	0x30	/* Task management overrun (8+). */
#define CS_ABORT_BY_TARGET	0x47	/* Abort By Target. */

/*
 * ISP queue - marker entry structure definition.
 */
#define MARKER_TYPE	0x04		/* Marker entry. */
struct mrk_entry_24xx {
	uint8_t entry_type;		/* Entry type. */
	uint8_t entry_count;		/* Entry count. */
	uint8_t handle_count;		/* Handle count. */
	uint8_t entry_status;		/* Entry Status. */

	uint32_t handle;		/* System handle. */

	__le16	nport_handle;		/* N_PORT handle. */

	uint8_t modifier;		/* Modifier (7-0). */
#define MK_SYNC_ID_LUN	0		/* Synchronize ID/LUN */
#define MK_SYNC_ID	1		/* Synchronize ID */
#define MK_SYNC_ALL	2		/* Synchronize all ID/LUN */
	uint8_t reserved_1;

	uint8_t reserved_2;
	uint8_t vp_index;

	uint16_t reserved_3;

	uint8_t lun[8];			/* FCP LUN (BE). */
	uint8_t reserved_4[40];
};

/*
 * ISP queue - CT Pass-Through entry structure definition.
 */
#define CT_IOCB_TYPE		0x29	/* CT Pass-Through IOCB entry */
struct ct_entry_24xx {
	uint8_t entry_type;		/* Entry type. */
	uint8_t entry_count;		/* Entry count. */
	uint8_t sys_define;		/* System Defined. */
	uint8_t entry_status;		/* Entry Status. */

	uint32_t handle;		/* System handle. */

	__le16	comp_status;		/* Completion status. */

	__le16	nport_handle;		/* N_PORT handle. */

	__le16	cmd_dsd_count;

	uint8_t vp_index;
	uint8_t reserved_1;

	__le16	timeout;		/* Command timeout. */
	uint16_t reserved_2;

	__le16	rsp_dsd_count;

	uint8_t reserved_3[10];

	__le32	rsp_byte_count;
	__le32	cmd_byte_count;

	struct dsd64 dsd[2];
};

#define PURX_ELS_HEADER_SIZE	0x18

/*
 * ISP queue - PUREX IOCB entry structure definition
 */
#define PUREX_IOCB_TYPE		0x51	/* CT Pass Through IOCB entry */
struct purex_entry_24xx {
	uint8_t entry_type;		/* Entry type. */
	uint8_t entry_count;		/* Entry count. */
	uint8_t sys_define;		/* System defined. */
	uint8_t entry_status;		/* Entry Status. */

	__le16	reserved1;
	uint8_t vp_idx;
	uint8_t reserved2;

	__le16	status_flags;
	__le16	nport_handle;

	__le16	frame_size;
	__le16	trunc_frame_size;

	__le32	rx_xchg_addr;

	uint8_t d_id[3];
	uint8_t r_ctl;

	uint8_t s_id[3];
	uint8_t cs_ctl;

	uint8_t f_ctl[3];
	uint8_t type;

	__le16	seq_cnt;
	uint8_t df_ctl;
	uint8_t seq_id;

	__le16	rx_id;
	__le16	ox_id;
	__le32	param;

	uint8_t els_frame_payload[20];
};

/*
 * ISP queue - ELS Pass-Through entry structure definition.
 */
#define ELS_IOCB_TYPE		0x53	/* ELS Pass-Through IOCB entry */
struct els_entry_24xx {
	uint8_t entry_type;		/* Entry type. */
	uint8_t entry_count;		/* Entry count. */
	uint8_t sys_define;		/* System Defined. */
	uint8_t entry_status;		/* Entry Status. */

	uint32_t handle;		/* System handle. */

	__le16	comp_status;		/* response only */
	__le16	nport_handle;

	__le16	tx_dsd_count;

	uint8_t vp_index;
	uint8_t sof_type;
#define EST_SOFI3		(1 << 4)
#define EST_SOFI2		(3 << 4)

	__le32	rx_xchg_address;	/* Receive exchange address. */
	__le16	rx_dsd_count;

	uint8_t opcode;
	uint8_t reserved_2;

	uint8_t d_id[3];
	uint8_t s_id[3];

	__le16	control_flags;		/* Control flags. */
#define ECF_PAYLOAD_DESCR_MASK	(BIT_15|BIT_14|BIT_13)
#define EPD_ELS_COMMAND		(0 << 13)
#define EPD_ELS_ACC		(1 << 13)
#define EPD_ELS_RJT		(2 << 13)
#define EPD_RX_XCHG		(3 << 13)
#define ECF_CLR_PASSTHRU_PEND	BIT_12
#define ECF_INCL_FRAME_HDR	BIT_11

	union {
		struct {
			__le32	 rx_byte_count;
			__le32	 tx_byte_count;

			__le64	 tx_address __packed;	/* DSD 0 address. */
			__le32	 tx_len;		/* DSD 0 length. */

			__le64	 rx_address __packed;	/* DSD 1 address. */
			__le32	 rx_len;		/* DSD 1 length. */
		};
		struct {
			__le32	total_byte_count;
			__le32	error_subcode_1;
			__le32	error_subcode_2;
			__le32	error_subcode_3;
		};
	};
};

struct els_sts_entry_24xx {
	uint8_t entry_type;		/* Entry type. */
	uint8_t entry_count;		/* Entry count. */
	uint8_t sys_define;		/* System Defined. */
	uint8_t entry_status;		/* Entry Status. */

	__le32	handle;		/* System handle. */

	__le16	comp_status;

	__le16	nport_handle;		/* N_PORT handle. */

	__le16	reserved_1;

	uint8_t vp_index;
	uint8_t sof_type;

	__le32	rx_xchg_address;	/* Receive exchange address. */
	__le16	reserved_2;

	uint8_t opcode;
	uint8_t reserved_3;

	uint8_t d_id[3];
	uint8_t s_id[3];

	__le16	control_flags;		/* Control flags. */
	__le32	total_byte_count;
	__le32	error_subcode_1;
	__le32	error_subcode_2;
	__le32	error_subcode_3;

	__le32	reserved_4[4];
};
/*
 * ISP queue - Mailbox Command entry structure definition.
 */
#define MBX_IOCB_TYPE	0x39
struct mbx_entry_24xx {
	uint8_t entry_type;		/* Entry type. */
	uint8_t entry_count;		/* Entry count. */
	uint8_t handle_count;		/* Handle count. */
	uint8_t entry_status;		/* Entry Status. */

	uint32_t handle;		/* System handle. */

	uint16_t mbx[28];
};


#define LOGINOUT_PORT_IOCB_TYPE	0x52	/* Login/Logout Port entry. */
struct logio_entry_24xx {
	uint8_t entry_type;		/* Entry type. */
	uint8_t entry_count;		/* Entry count. */
	uint8_t sys_define;		/* System defined. */
	uint8_t entry_status;		/* Entry Status. */

	uint32_t handle;		/* System handle. */

	__le16	comp_status;		/* Completion status. */
#define CS_LOGIO_ERROR		0x31	/* Login/Logout IOCB error. */

	__le16	nport_handle;		/* N_PORT handle. */

	__le16	control_flags;		/* Control flags. */
					/* Modifiers. */
#define LCF_INCLUDE_SNS		BIT_10	/* Include SNS (FFFFFC) during LOGO. */
#define LCF_FCP2_OVERRIDE	BIT_9	/* Set/Reset word 3 of PRLI. */
#define LCF_CLASS_2		BIT_8	/* Enable class 2 during PLOGI. */
#define LCF_FREE_NPORT		BIT_7	/* Release NPORT handle after LOGO. */
#define LCF_COMMON_FEAT		BIT_7	/* PLOGI - Set Common Features Field */
#define LCF_EXPL_LOGO		BIT_6	/* Perform an explicit LOGO. */
#define LCF_NVME_PRLI		BIT_6   /* Perform NVME FC4 PRLI */
#define LCF_SKIP_PRLI		BIT_5	/* Skip PRLI after PLOGI. */
#define LCF_IMPL_LOGO_ALL	BIT_5	/* Implicit LOGO to all ports. */
#define LCF_COND_PLOGI		BIT_4	/* PLOGI only if not logged-in. */
#define LCF_IMPL_LOGO		BIT_4	/* Perform an implicit LOGO. */
#define LCF_IMPL_PRLO		BIT_4	/* Perform an implicit PRLO. */
					/* Commands. */
#define LCF_COMMAND_PLOGI	0x00	/* PLOGI. */
#define LCF_COMMAND_PRLI	0x01	/* PRLI. */
#define LCF_COMMAND_PDISC	0x02	/* PDISC. */
#define LCF_COMMAND_ADISC	0x03	/* ADISC. */
#define LCF_COMMAND_LOGO	0x08	/* LOGO. */
#define LCF_COMMAND_PRLO	0x09	/* PRLO. */
#define LCF_COMMAND_TPRLO	0x0A	/* TPRLO. */

	uint8_t vp_index;
	uint8_t reserved_1;

	uint8_t port_id[3];		/* PortID of destination port. */

	uint8_t rsp_size;		/* Response size in 32bit words. */

	__le32	io_parameter[11];	/* General I/O parameters. */
<<<<<<< HEAD
#define LIO_COMM_FEAT_FCSP	BIT_21
#define LIO_COMM_FEAT_CIO	BIT_31
=======
>>>>>>> 7d2a07b7
#define LSC_SCODE_NOLINK	0x01
#define LSC_SCODE_NOIOCB	0x02
#define LSC_SCODE_NOXCB		0x03
#define LSC_SCODE_CMD_FAILED	0x04
#define LSC_SCODE_NOFABRIC	0x05
#define LSC_SCODE_FW_NOT_READY	0x07
#define LSC_SCODE_NOT_LOGGED_IN	0x09
#define LSC_SCODE_NOPCB		0x0A

#define LSC_SCODE_ELS_REJECT	0x18
#define LSC_SCODE_CMD_PARAM_ERR	0x19
#define LSC_SCODE_PORTID_USED	0x1A
#define LSC_SCODE_NPORT_USED	0x1B
#define LSC_SCODE_NONPORT	0x1C
#define LSC_SCODE_LOGGED_IN	0x1D
#define LSC_SCODE_NOFLOGI_ACC	0x1F
};

#define TSK_MGMT_IOCB_TYPE	0x14
struct tsk_mgmt_entry {
	uint8_t entry_type;		/* Entry type. */
	uint8_t entry_count;		/* Entry count. */
	uint8_t handle_count;		/* Handle count. */
	uint8_t entry_status;		/* Entry Status. */

	uint32_t handle;		/* System handle. */

	__le16	nport_handle;		/* N_PORT handle. */

	uint16_t reserved_1;

	__le16	delay;			/* Activity delay in seconds. */

	__le16	timeout;		/* Command timeout. */

	struct scsi_lun lun;		/* FCP LUN (BE). */

	__le32	control_flags;		/* Control Flags. */
#define TCF_NOTMCMD_TO_TARGET	BIT_31
#define TCF_LUN_RESET		BIT_4
#define TCF_ABORT_TASK_SET	BIT_3
#define TCF_CLEAR_TASK_SET	BIT_2
#define TCF_TARGET_RESET	BIT_1
#define TCF_CLEAR_ACA		BIT_0

	uint8_t reserved_2[20];

	uint8_t port_id[3];		/* PortID of destination port. */
	uint8_t vp_index;

	uint8_t reserved_3[12];
};

#define ABORT_IOCB_TYPE	0x33
struct abort_entry_24xx {
	uint8_t entry_type;		/* Entry type. */
	uint8_t entry_count;		/* Entry count. */
	uint8_t handle_count;		/* Handle count. */
	uint8_t entry_status;		/* Entry Status. */

	uint32_t handle;		/* System handle. */

	union {
		__le16 nport_handle;            /* N_PORT handle. */
		__le16 comp_status;             /* Completion status. */
	};

	__le16	options;		/* Options. */
#define AOF_NO_ABTS		BIT_0	/* Do not send any ABTS. */
#define AOF_NO_RRQ		BIT_1   /* Do not send RRQ. */
#define AOF_ABTS_TIMEOUT	BIT_2   /* Disable logout on ABTS timeout. */
#define AOF_ABTS_RTY_CNT	BIT_3   /* Use driver specified retry count. */
#define AOF_RSP_TIMEOUT		BIT_4   /* Use specified response timeout. */


	uint32_t handle_to_abort;	/* System handle to abort. */

	__le16	req_que_no;
	uint8_t reserved_1[30];

	uint8_t port_id[3];		/* PortID of destination port. */
	uint8_t vp_index;
	u8	reserved_2[4];
	union {
		struct {
			__le16 abts_rty_cnt;
			__le16 rsp_timeout;
		} drv;
		struct {
			u8	ba_rjt_vendorUnique;
			u8	ba_rjt_reasonCodeExpl;
			u8	ba_rjt_reasonCode;
			u8	reserved_3;
		} fw;
	};
	u8	reserved_4[4];
};

#define ABTS_RCV_TYPE		0x54
#define ABTS_RSP_TYPE		0x55
struct abts_entry_24xx {
	uint8_t entry_type;
	uint8_t entry_count;
	uint8_t handle_count;
	uint8_t entry_status;

	__le32	handle;		/* type 0x55 only */

	__le16	comp_status;		/* type 0x55 only */
	__le16	nport_handle;		/* type 0x54 only */

	__le16	control_flags;		/* type 0x55 only */
	uint8_t vp_idx;
	uint8_t sof_type;		/* sof_type is upper nibble */

	__le32	rx_xch_addr;

	uint8_t d_id[3];
	uint8_t r_ctl;

	uint8_t s_id[3];
	uint8_t cs_ctl;

	uint8_t f_ctl[3];
	uint8_t type;

	__le16	seq_cnt;
	uint8_t df_ctl;
	uint8_t seq_id;

	__le16	rx_id;
	__le16	ox_id;

	__le32	param;

	union {
		struct {
			__le32	subcode3;
			__le32	rsvd;
			__le32	subcode1;
			__le32	subcode2;
		} error;
		struct {
			__le16	rsrvd1;
			uint8_t last_seq_id;
			uint8_t seq_id_valid;
			__le16	aborted_rx_id;
			__le16	aborted_ox_id;
			__le16	high_seq_cnt;
			__le16	low_seq_cnt;
		} ba_acc;
		struct {
			uint8_t vendor_unique;
			uint8_t explanation;
			uint8_t reason;
		} ba_rjt;
	} payload;

	__le32	rx_xch_addr_to_abort;
} __packed;

/* ABTS payload explanation values */
#define BA_RJT_EXP_NO_ADDITIONAL	0
#define BA_RJT_EXP_INV_OX_RX_ID		3
#define BA_RJT_EXP_SEQ_ABORTED		5

/* ABTS payload reason values */
#define BA_RJT_RSN_INV_CMD_CODE		1
#define BA_RJT_RSN_LOGICAL_ERROR	3
#define BA_RJT_RSN_LOGICAL_BUSY		5
#define BA_RJT_RSN_PROTOCOL_ERROR	7
#define BA_RJT_RSN_UNABLE_TO_PERFORM	9
#define BA_RJT_RSN_VENDOR_SPECIFIC	0xff

/* FC_F values */
#define FC_TYPE_BLD		0x000		/* Basic link data */
#define FC_F_CTL_RSP_CNTXT	0x800000	/* Responder of exchange */
#define FC_F_CTL_LAST_SEQ	0x100000	/* Last sequence */
#define FC_F_CTL_END_SEQ	0x80000		/* Last sequence */
#define FC_F_CTL_SEQ_INIT	0x010000	/* Sequence initiative */
#define FC_ROUTING_BLD		0x80		/* Basic link data frame */
#define FC_R_CTL_BLD_BA_ACC	0x04		/* BA_ACC (basic accept) */

/*
 * ISP I/O Register Set structure definitions.
 */
struct device_reg_24xx {
	__le32	flash_addr;		/* Flash/NVRAM BIOS address. */
#define FARX_DATA_FLAG	BIT_31
#define FARX_ACCESS_FLASH_CONF	0x7FFD0000
#define FARX_ACCESS_FLASH_DATA	0x7FF00000
#define FARX_ACCESS_NVRAM_CONF	0x7FFF0000
#define FARX_ACCESS_NVRAM_DATA	0x7FFE0000

#define FA_NVRAM_FUNC0_ADDR	0x80
#define FA_NVRAM_FUNC1_ADDR	0x180

#define FA_NVRAM_VPD_SIZE	0x200
#define FA_NVRAM_VPD0_ADDR	0x00
#define FA_NVRAM_VPD1_ADDR	0x100

#define FA_BOOT_CODE_ADDR	0x00000
					/*
					 * RISC code begins at offset 512KB
					 * within flash. Consisting of two
					 * contiguous RISC code segments.
					 */
#define FA_RISC_CODE_ADDR	0x20000
#define FA_RISC_CODE_SEGMENTS	2

#define FA_FLASH_DESCR_ADDR_24	0x11000
#define FA_FLASH_LAYOUT_ADDR_24	0x11400
#define FA_NPIV_CONF0_ADDR_24	0x16000
#define FA_NPIV_CONF1_ADDR_24	0x17000

#define FA_FW_AREA_ADDR		0x40000
#define FA_VPD_NVRAM_ADDR	0x48000
#define FA_FEATURE_ADDR		0x4C000
#define FA_FLASH_DESCR_ADDR	0x50000
#define FA_FLASH_LAYOUT_ADDR	0x50400
#define FA_HW_EVENT0_ADDR	0x54000
#define FA_HW_EVENT1_ADDR	0x54400
#define FA_HW_EVENT_SIZE	0x200
#define FA_HW_EVENT_ENTRY_SIZE	4
#define FA_NPIV_CONF0_ADDR	0x5C000
#define FA_NPIV_CONF1_ADDR	0x5D000
#define FA_FCP_PRIO0_ADDR	0x10000
#define FA_FCP_PRIO1_ADDR	0x12000

/*
 * Flash Error Log Event Codes.
 */
#define HW_EVENT_RESET_ERR	0xF00B
#define HW_EVENT_ISP_ERR	0xF020
#define HW_EVENT_PARITY_ERR	0xF022
#define HW_EVENT_NVRAM_CHKSUM_ERR	0xF023
#define HW_EVENT_FLASH_FW_ERR	0xF024

	__le32	flash_data;		/* Flash/NVRAM BIOS data. */

	__le32	ctrl_status;		/* Control/Status. */
#define CSRX_FLASH_ACCESS_ERROR	BIT_18	/* Flash/NVRAM Access Error. */
#define CSRX_DMA_ACTIVE		BIT_17	/* DMA Active status. */
#define CSRX_DMA_SHUTDOWN	BIT_16	/* DMA Shutdown control status. */
#define CSRX_FUNCTION		BIT_15	/* Function number. */
					/* PCI-X Bus Mode. */
#define CSRX_PCIX_BUS_MODE_MASK	(BIT_11|BIT_10|BIT_9|BIT_8)
#define PBM_PCI_33MHZ		(0 << 8)
#define PBM_PCIX_M1_66MHZ	(1 << 8)
#define PBM_PCIX_M1_100MHZ	(2 << 8)
#define PBM_PCIX_M1_133MHZ	(3 << 8)
#define PBM_PCIX_M2_66MHZ	(5 << 8)
#define PBM_PCIX_M2_100MHZ	(6 << 8)
#define PBM_PCIX_M2_133MHZ	(7 << 8)
#define PBM_PCI_66MHZ		(8 << 8)
					/* Max Write Burst byte count. */
#define CSRX_MAX_WRT_BURST_MASK	(BIT_5|BIT_4)
#define MWB_512_BYTES		(0 << 4)
#define MWB_1024_BYTES		(1 << 4)
#define MWB_2048_BYTES		(2 << 4)
#define MWB_4096_BYTES		(3 << 4)

#define CSRX_64BIT_SLOT		BIT_2	/* PCI 64-Bit Bus Slot. */
#define CSRX_FLASH_ENABLE	BIT_1	/* Flash BIOS Read/Write enable. */
#define CSRX_ISP_SOFT_RESET	BIT_0	/* ISP soft reset. */

	__le32	ictrl;			/* Interrupt control. */
#define ICRX_EN_RISC_INT	BIT_3	/* Enable RISC interrupts on PCI. */

	__le32	istatus;		/* Interrupt status. */
#define ISRX_RISC_INT		BIT_3	/* RISC interrupt. */

	__le32	unused_1[2];		/* Gap. */

					/* Request Queue. */
	__le32	req_q_in;		/*  In-Pointer. */
	__le32	req_q_out;		/*  Out-Pointer. */
					/* Response Queue. */
	__le32	rsp_q_in;		/*  In-Pointer. */
	__le32	rsp_q_out;		/*  Out-Pointer. */
					/* Priority Request Queue. */
	__le32	preq_q_in;		/*  In-Pointer. */
	__le32	preq_q_out;		/*  Out-Pointer. */

	__le32	unused_2[2];		/* Gap. */

					/* ATIO Queue. */
	__le32	atio_q_in;		/*  In-Pointer. */
	__le32	atio_q_out;		/*  Out-Pointer. */

	__le32	host_status;
#define HSRX_RISC_INT		BIT_15	/* RISC to Host interrupt. */
#define HSRX_RISC_PAUSED	BIT_8	/* RISC Paused. */

	__le32	hccr;			/* Host command & control register. */
					/* HCCR statuses. */
#define HCCRX_HOST_INT		BIT_6	/* Host to RISC interrupt bit. */
#define HCCRX_RISC_RESET	BIT_5	/* RISC Reset mode bit. */
					/* HCCR commands. */
					/* NOOP. */
#define HCCRX_NOOP		0x00000000
					/* Set RISC Reset. */
#define HCCRX_SET_RISC_RESET	0x10000000
					/* Clear RISC Reset. */
#define HCCRX_CLR_RISC_RESET	0x20000000
					/* Set RISC Pause. */
#define HCCRX_SET_RISC_PAUSE	0x30000000
					/* Releases RISC Pause. */
#define HCCRX_REL_RISC_PAUSE	0x40000000
					/* Set HOST to RISC interrupt. */
#define HCCRX_SET_HOST_INT	0x50000000
					/* Clear HOST to RISC interrupt. */
#define HCCRX_CLR_HOST_INT	0x60000000
					/* Clear RISC to PCI interrupt. */
#define HCCRX_CLR_RISC_INT	0xA0000000

	__le32	gpiod;			/* GPIO Data register. */

					/* LED update mask. */
#define GPDX_LED_UPDATE_MASK	(BIT_20|BIT_19|BIT_18)
					/* Data update mask. */
#define GPDX_DATA_UPDATE_MASK	(BIT_17|BIT_16)
					/* Data update mask. */
#define GPDX_DATA_UPDATE_2_MASK	(BIT_28|BIT_27|BIT_26|BIT_17|BIT_16)
					/* LED control mask. */
#define GPDX_LED_COLOR_MASK	(BIT_4|BIT_3|BIT_2)
					/* LED bit values. Color names as
					 * referenced in fw spec.
					 */
#define GPDX_LED_YELLOW_ON	BIT_2
#define GPDX_LED_GREEN_ON	BIT_3
#define GPDX_LED_AMBER_ON	BIT_4
					/* Data in/out. */
#define GPDX_DATA_INOUT		(BIT_1|BIT_0)

	__le32	gpioe;			/* GPIO Enable register. */
					/* Enable update mask. */
#define GPEX_ENABLE_UPDATE_MASK	(BIT_17|BIT_16)
					/* Enable update mask. */
#define GPEX_ENABLE_UPDATE_2_MASK (BIT_28|BIT_27|BIT_26|BIT_17|BIT_16)
					/* Enable. */
#define GPEX_ENABLE		(BIT_1|BIT_0)

	__le32	iobase_addr;		/* I/O Bus Base Address register. */

	__le32	unused_3[10];		/* Gap. */

	__le16	mailbox0;
	__le16	mailbox1;
	__le16	mailbox2;
	__le16	mailbox3;
	__le16	mailbox4;
	__le16	mailbox5;
	__le16	mailbox6;
	__le16	mailbox7;
	__le16	mailbox8;
	__le16	mailbox9;
	__le16	mailbox10;
	__le16	mailbox11;
	__le16	mailbox12;
	__le16	mailbox13;
	__le16	mailbox14;
	__le16	mailbox15;
	__le16	mailbox16;
	__le16	mailbox17;
	__le16	mailbox18;
	__le16	mailbox19;
	__le16	mailbox20;
	__le16	mailbox21;
	__le16	mailbox22;
	__le16	mailbox23;
	__le16	mailbox24;
	__le16	mailbox25;
	__le16	mailbox26;
	__le16	mailbox27;
	__le16	mailbox28;
	__le16	mailbox29;
	__le16	mailbox30;
	__le16	mailbox31;

	__le32	iobase_window;
	__le32	iobase_c4;
	__le32	iobase_c8;
	__le32	unused_4_1[6];		/* Gap. */
	__le32	iobase_q;
	__le32	unused_5[2];		/* Gap. */
	__le32	iobase_select;
	__le32	unused_6[2];		/* Gap. */
	__le32	iobase_sdata;
};
/* RISC-RISC semaphore register PCI offet */
#define RISC_REGISTER_BASE_OFFSET	0x7010
#define RISC_REGISTER_WINDOW_OFFSET	0x6

/* RISC-RISC semaphore/flag register (risc address 0x7016) */

#define RISC_SEMAPHORE		0x1UL
#define RISC_SEMAPHORE_WE	(RISC_SEMAPHORE << 16)
#define RISC_SEMAPHORE_CLR	(RISC_SEMAPHORE_WE | 0x0UL)
#define RISC_SEMAPHORE_SET	(RISC_SEMAPHORE_WE | RISC_SEMAPHORE)

#define RISC_SEMAPHORE_FORCE		0x8000UL
#define RISC_SEMAPHORE_FORCE_WE		(RISC_SEMAPHORE_FORCE << 16)
#define RISC_SEMAPHORE_FORCE_CLR	(RISC_SEMAPHORE_FORCE_WE | 0x0UL)
#define RISC_SEMAPHORE_FORCE_SET	\
		(RISC_SEMAPHORE_FORCE_WE | RISC_SEMAPHORE_FORCE)

/* RISC semaphore timeouts (ms) */
#define TIMEOUT_SEMAPHORE		2500
#define TIMEOUT_SEMAPHORE_FORCE		2000
#define TIMEOUT_TOTAL_ELAPSED		4500

/* Trace Control *************************************************************/

#define TC_AEN_DISABLE		0

#define TC_EFT_ENABLE		4
#define TC_EFT_DISABLE		5

#define TC_FCE_ENABLE		8
#define TC_FCE_OPTIONS		0
#define TC_FCE_DEFAULT_RX_SIZE	2112
#define TC_FCE_DEFAULT_TX_SIZE	2112
#define TC_FCE_DISABLE		9
#define TC_FCE_DISABLE_TRACE	BIT_0

/* MID Support ***************************************************************/

#define MIN_MULTI_ID_FABRIC	64	/* Must be power-of-2. */
#define MAX_MULTI_ID_FABRIC	256	/* ... */

struct mid_conf_entry_24xx {
	uint16_t reserved_1;

	/*
	 * BIT 0  = Enable Hard Loop Id
	 * BIT 1  = Acquire Loop ID in LIPA
	 * BIT 2  = ID not Acquired
	 * BIT 3  = Enable VP
	 * BIT 4  = Enable Initiator Mode
	 * BIT 5  = Disable Target Mode
	 * BIT 6-7 = Reserved
	 */
	uint8_t options;

	uint8_t hard_address;

	uint8_t port_name[WWN_SIZE];
	uint8_t node_name[WWN_SIZE];
};

struct mid_init_cb_24xx {
	struct init_cb_24xx init_cb;

	__le16	count;
	__le16	options;

	struct mid_conf_entry_24xx entries[MAX_MULTI_ID_FABRIC];
};


struct mid_db_entry_24xx {
	uint16_t status;
#define MDBS_NON_PARTIC		BIT_3
#define MDBS_ID_ACQUIRED	BIT_1
#define MDBS_ENABLED		BIT_0

	uint8_t options;
	uint8_t hard_address;

	uint8_t port_name[WWN_SIZE];
	uint8_t node_name[WWN_SIZE];

	uint8_t port_id[3];
	uint8_t reserved_1;
};

/*
 * Virtual Port Control IOCB
 */
#define VP_CTRL_IOCB_TYPE	0x30	/* Virtual Port Control entry. */
struct vp_ctrl_entry_24xx {
	uint8_t entry_type;		/* Entry type. */
	uint8_t entry_count;		/* Entry count. */
	uint8_t sys_define;		/* System defined. */
	uint8_t entry_status;		/* Entry Status. */

	uint32_t handle;		/* System handle. */

	__le16	vp_idx_failed;

	__le16	comp_status;		/* Completion status. */
#define CS_VCE_IOCB_ERROR       0x01    /* Error processing IOCB */
#define CS_VCE_ACQ_ID_ERROR	0x02	/* Error while acquireing ID. */
#define CS_VCE_BUSY		0x05	/* Firmware not ready to accept cmd. */

	__le16	command;
#define VCE_COMMAND_ENABLE_VPS	0x00	/* Enable VPs. */
#define VCE_COMMAND_DISABLE_VPS	0x08	/* Disable VPs. */
#define VCE_COMMAND_DISABLE_VPS_REINIT	0x09 /* Disable VPs and reinit link. */
#define VCE_COMMAND_DISABLE_VPS_LOGO	0x0a /* Disable VPs and LOGO ports. */
#define VCE_COMMAND_DISABLE_VPS_LOGO_ALL        0x0b /* Disable VPs and LOGO ports. */

	__le16	vp_count;

	uint8_t vp_idx_map[16];
	__le16	flags;
	__le16	id;
	uint16_t reserved_4;
	__le16	hopct;
	uint8_t reserved_5[24];
};

/*
 * Modify Virtual Port Configuration IOCB
 */
#define VP_CONFIG_IOCB_TYPE	0x31	/* Virtual Port Config entry. */
struct vp_config_entry_24xx {
	uint8_t entry_type;		/* Entry type. */
	uint8_t entry_count;		/* Entry count. */
	uint8_t handle_count;
	uint8_t entry_status;		/* Entry Status. */

	uint32_t handle;		/* System handle. */

	__le16	flags;
#define CS_VF_BIND_VPORTS_TO_VF         BIT_0
#define CS_VF_SET_QOS_OF_VPORTS         BIT_1
#define CS_VF_SET_HOPS_OF_VPORTS        BIT_2

	__le16	comp_status;		/* Completion status. */
#define CS_VCT_STS_ERROR	0x01	/* Specified VPs were not disabled. */
#define CS_VCT_CNT_ERROR	0x02	/* Invalid VP count. */
#define CS_VCT_ERROR		0x03	/* Unknown error. */
#define CS_VCT_IDX_ERROR	0x02	/* Invalid VP index. */
#define CS_VCT_BUSY		0x05	/* Firmware not ready to accept cmd. */

	uint8_t command;
#define VCT_COMMAND_MOD_VPS     0x00    /* Modify VP configurations. */
#define VCT_COMMAND_MOD_ENABLE_VPS 0x01 /* Modify configuration & enable VPs. */

	uint8_t vp_count;

	uint8_t vp_index1;
	uint8_t vp_index2;

	uint8_t options_idx1;
	uint8_t hard_address_idx1;
	uint16_t reserved_vp1;
	uint8_t port_name_idx1[WWN_SIZE];
	uint8_t node_name_idx1[WWN_SIZE];

	uint8_t options_idx2;
	uint8_t hard_address_idx2;
	uint16_t reserved_vp2;
	uint8_t port_name_idx2[WWN_SIZE];
	uint8_t node_name_idx2[WWN_SIZE];
	__le16	id;
	uint16_t reserved_4;
	__le16	hopct;
	uint8_t reserved_5[2];
};

#define VP_RPT_ID_IOCB_TYPE	0x32	/* Report ID Acquisition entry. */
enum VP_STATUS {
	VP_STAT_COMPL,
	VP_STAT_FAIL,
	VP_STAT_ID_CHG,
	VP_STAT_SNS_TO,				/* timeout */
	VP_STAT_SNS_RJT,
	VP_STAT_SCR_TO,				/* timeout */
	VP_STAT_SCR_RJT,
};

enum VP_FLAGS {
	VP_FLAGS_CON_FLOOP = 1,
	VP_FLAGS_CON_P2P = 2,
	VP_FLAGS_CON_FABRIC = 3,
	VP_FLAGS_NAME_VALID = BIT_5,
};

struct vp_rpt_id_entry_24xx {
	uint8_t entry_type;		/* Entry type. */
	uint8_t entry_count;		/* Entry count. */
	uint8_t sys_define;		/* System defined. */
	uint8_t entry_status;		/* Entry Status. */
	__le32 resv1;
	uint8_t vp_acquired;
	uint8_t vp_setup;
	uint8_t vp_idx;		/* Format 0=reserved */
	uint8_t vp_status;	/* Format 0=reserved */

	uint8_t port_id[3];
	uint8_t format;
	union {
		struct _f0 {
			/* format 0 loop */
			uint8_t vp_idx_map[16];
			uint8_t reserved_4[32];
		} f0;
		struct _f1 {
			/* format 1 fabric */
			uint8_t vpstat1_subcode; /* vp_status=1 subcode */
			uint8_t flags;
#define TOPO_MASK  0xE
#define TOPO_FL    0x2
#define TOPO_N2N   0x4
#define TOPO_F     0x6

			uint16_t fip_flags;
			uint8_t rsv2[12];

			uint8_t ls_rjt_vendor;
			uint8_t ls_rjt_explanation;
			uint8_t ls_rjt_reason;
			uint8_t rsv3[5];

			uint8_t port_name[8];
			uint8_t node_name[8];
			uint16_t bbcr;
			uint8_t reserved_5[6];
		} f1;
		struct _f2 { /* format 2: N2N direct connect */
			uint8_t vpstat1_subcode;
			uint8_t flags;
			uint16_t fip_flags;
			uint8_t rsv2[12];

			uint8_t ls_rjt_vendor;
			uint8_t ls_rjt_explanation;
			uint8_t ls_rjt_reason;
			uint8_t rsv3[5];

			uint8_t port_name[8];
			uint8_t node_name[8];
			uint16_t bbcr;
			uint8_t reserved_5[2];
			uint8_t remote_nport_id[4];
		} f2;
	} u;
};

#define VF_EVFP_IOCB_TYPE       0x26    /* Exchange Virtual Fabric Parameters entry. */
struct vf_evfp_entry_24xx {
        uint8_t entry_type;             /* Entry type. */
        uint8_t entry_count;            /* Entry count. */
        uint8_t sys_define;             /* System defined. */
        uint8_t entry_status;           /* Entry Status. */

        uint32_t handle;                /* System handle. */
        __le16	comp_status;           /* Completion status. */
        __le16	timeout;               /* timeout */
        __le16	adim_tagging_mode;

        __le16	vfport_id;
        uint32_t exch_addr;

        __le16	nport_handle;          /* N_PORT handle. */
        __le16	control_flags;
        uint32_t io_parameter_0;
        uint32_t io_parameter_1;
	__le64	 tx_address __packed;	/* Data segment 0 address. */
        uint32_t tx_len;                /* Data segment 0 length. */
	__le64	 rx_address __packed;	/* Data segment 1 address. */
        uint32_t rx_len;                /* Data segment 1 length. */
};

/* END MID Support ***********************************************************/

/* Flash Description Table ***************************************************/

struct qla_fdt_layout {
	uint8_t sig[4];
	__le16	version;
	__le16	len;
	__le16	checksum;
	uint8_t unused1[2];
	uint8_t model[16];
	__le16	man_id;
	__le16	id;
	uint8_t flags;
	uint8_t erase_cmd;
	uint8_t alt_erase_cmd;
	uint8_t wrt_enable_cmd;
	uint8_t wrt_enable_bits;
	uint8_t wrt_sts_reg_cmd;
	uint8_t unprotect_sec_cmd;
	uint8_t read_man_id_cmd;
	__le32 block_size;
	__le32 alt_block_size;
	__le32 flash_size;
	__le32 wrt_enable_data;
	uint8_t read_id_addr_len;
	uint8_t wrt_disable_bits;
	uint8_t read_dev_id_len;
	uint8_t chip_erase_cmd;
	__le16	read_timeout;
	uint8_t protect_sec_cmd;
	uint8_t unused2[65];
};

/* Flash Layout Table ********************************************************/

struct qla_flt_location {
	uint8_t sig[4];
	__le16	start_lo;
	__le16	start_hi;
	uint8_t version;
	uint8_t unused[5];
	__le16	checksum;
};

#define FLT_REG_FW		0x01
#define FLT_REG_BOOT_CODE	0x07
#define FLT_REG_VPD_0		0x14
#define FLT_REG_NVRAM_0		0x15
#define FLT_REG_VPD_1		0x16
#define FLT_REG_NVRAM_1		0x17
#define FLT_REG_VPD_2		0xD4
#define FLT_REG_NVRAM_2		0xD5
#define FLT_REG_VPD_3		0xD6
#define FLT_REG_NVRAM_3		0xD7
#define FLT_REG_FDT		0x1a
#define FLT_REG_FLT		0x1c
#define FLT_REG_HW_EVENT_0	0x1d
#define FLT_REG_HW_EVENT_1	0x1f
#define FLT_REG_NPIV_CONF_0	0x29
#define FLT_REG_NPIV_CONF_1	0x2a
#define FLT_REG_GOLD_FW		0x2f
#define FLT_REG_FCP_PRIO_0	0x87
#define FLT_REG_FCP_PRIO_1	0x88
#define FLT_REG_CNA_FW		0x97
#define FLT_REG_BOOT_CODE_8044	0xA2
#define FLT_REG_FCOE_FW		0xA4
#define FLT_REG_FCOE_NVRAM_0	0xAA
#define FLT_REG_FCOE_NVRAM_1	0xAC

/* 27xx */
#define FLT_REG_IMG_PRI_27XX	0x95
#define FLT_REG_IMG_SEC_27XX	0x96
#define FLT_REG_FW_SEC_27XX	0x02
#define FLT_REG_BOOTLOAD_SEC_27XX	0x9
#define FLT_REG_VPD_SEC_27XX_0	0x50
#define FLT_REG_VPD_SEC_27XX_1	0x52
#define FLT_REG_VPD_SEC_27XX_2	0xD8
#define FLT_REG_VPD_SEC_27XX_3	0xDA

/* 28xx */
#define FLT_REG_AUX_IMG_PRI_28XX	0x125
#define FLT_REG_AUX_IMG_SEC_28XX	0x126
#define FLT_REG_VPD_SEC_28XX_0		0x10C
#define FLT_REG_VPD_SEC_28XX_1		0x10E
#define FLT_REG_VPD_SEC_28XX_2		0x110
#define FLT_REG_VPD_SEC_28XX_3		0x112
#define FLT_REG_NVRAM_SEC_28XX_0	0x10D
#define FLT_REG_NVRAM_SEC_28XX_1	0x10F
#define FLT_REG_NVRAM_SEC_28XX_2	0x111
#define FLT_REG_NVRAM_SEC_28XX_3	0x113
#define FLT_REG_MPI_PRI_28XX		0xD3
#define FLT_REG_MPI_SEC_28XX		0xF0
#define FLT_REG_PEP_PRI_28XX		0xD1
#define FLT_REG_PEP_SEC_28XX		0xF1

struct qla_flt_region {
	__le16	code;
	uint8_t attribute;
	uint8_t reserved;
	__le32 size;
	__le32 start;
	__le32 end;
};

struct qla_flt_header {
	__le16	version;
	__le16	length;
	__le16	checksum;
	__le16	unused;
	struct qla_flt_region region[0];
};

#define FLT_REGION_SIZE		16
#define FLT_MAX_REGIONS		0xFF
#define FLT_REGIONS_SIZE	(FLT_REGION_SIZE * FLT_MAX_REGIONS)

/* Flash NPIV Configuration Table ********************************************/

struct qla_npiv_header {
	uint8_t sig[2];
	__le16	version;
	__le16	entries;
	__le16	unused[4];
	__le16	checksum;
};

struct qla_npiv_entry {
	__le16	flags;
	__le16	vf_id;
	uint8_t q_qos;
	uint8_t f_qos;
	__le16	unused1;
	uint8_t port_name[WWN_SIZE];
	uint8_t node_name[WWN_SIZE];
};

/* 84XX Support **************************************************************/

#define MBA_ISP84XX_ALERT	0x800f  /* Alert Notification. */
#define A84_PANIC_RECOVERY	0x1
#define A84_OP_LOGIN_COMPLETE	0x2
#define A84_DIAG_LOGIN_COMPLETE	0x3
#define A84_GOLD_LOGIN_COMPLETE	0x4

#define MBC_ISP84XX_RESET	0x3a    /* Reset. */

#define FSTATE_REMOTE_FC_DOWN	BIT_0
#define FSTATE_NSL_LINK_DOWN	BIT_1
#define FSTATE_IS_DIAG_FW	BIT_2
#define FSTATE_LOGGED_IN	BIT_3
#define FSTATE_WAITING_FOR_VERIFY	BIT_4

#define VERIFY_CHIP_IOCB_TYPE	0x1B
struct verify_chip_entry_84xx {
	uint8_t entry_type;
	uint8_t entry_count;
	uint8_t sys_defined;
	uint8_t entry_status;

	uint32_t handle;

	__le16	options;
#define VCO_DONT_UPDATE_FW	BIT_0
#define VCO_FORCE_UPDATE	BIT_1
#define VCO_DONT_RESET_UPDATE	BIT_2
#define VCO_DIAG_FW		BIT_3
#define VCO_END_OF_DATA		BIT_14
#define VCO_ENABLE_DSD		BIT_15

	__le16	reserved_1;

	__le16	data_seg_cnt;
	__le16	reserved_2[3];

	__le32	fw_ver;
	__le32	exchange_address;

	__le32 reserved_3[3];
	__le32	fw_size;
	__le32	fw_seq_size;
	__le32	relative_offset;

	struct dsd64 dsd;
};

struct verify_chip_rsp_84xx {
	uint8_t entry_type;
	uint8_t entry_count;
	uint8_t sys_defined;
	uint8_t entry_status;

	uint32_t handle;

	__le16	comp_status;
#define CS_VCS_CHIP_FAILURE	0x3
#define CS_VCS_BAD_EXCHANGE	0x8
#define CS_VCS_SEQ_COMPLETEi	0x40

	__le16	failure_code;
#define VFC_CHECKSUM_ERROR	0x1
#define VFC_INVALID_LEN		0x2
#define VFC_ALREADY_IN_PROGRESS	0x8

	__le16	reserved_1[4];

	__le32	fw_ver;
	__le32	exchange_address;

	__le32 reserved_2[6];
};

#define ACCESS_CHIP_IOCB_TYPE	0x2B
struct access_chip_84xx {
	uint8_t entry_type;
	uint8_t entry_count;
	uint8_t sys_defined;
	uint8_t entry_status;

	uint32_t handle;

	__le16	options;
#define ACO_DUMP_MEMORY		0x0
#define ACO_LOAD_MEMORY		0x1
#define ACO_CHANGE_CONFIG_PARAM	0x2
#define ACO_REQUEST_INFO	0x3

	__le16	reserved1;

	__le16	dseg_count;
	__le16	reserved2[3];

	__le32	parameter1;
	__le32	parameter2;
	__le32	parameter3;

	__le32	reserved3[3];
	__le32	total_byte_cnt;
	__le32	reserved4;

	struct dsd64 dsd;
};

struct access_chip_rsp_84xx {
	uint8_t entry_type;
	uint8_t entry_count;
	uint8_t sys_defined;
	uint8_t entry_status;

	uint32_t handle;

	__le16	comp_status;
	__le16	failure_code;
	__le32	residual_count;

	__le32	reserved[12];
};

/* 81XX Support **************************************************************/

#define MBA_DCBX_START		0x8016
#define MBA_DCBX_COMPLETE	0x8030
#define MBA_FCF_CONF_ERR	0x8031
#define MBA_DCBX_PARAM_UPDATE	0x8032
#define MBA_IDC_COMPLETE	0x8100
#define MBA_IDC_NOTIFY		0x8101
#define MBA_IDC_TIME_EXT	0x8102

#define MBC_IDC_ACK		0x101
#define MBC_RESTART_MPI_FW	0x3d
#define MBC_FLASH_ACCESS_CTRL	0x3e	/* Control flash access. */
#define MBC_GET_XGMAC_STATS	0x7a
#define MBC_GET_DCBX_PARAMS	0x51

/*
 * ISP83xx mailbox commands
 */
#define MBC_WRITE_REMOTE_REG		0x0001 /* Write remote register */
#define MBC_READ_REMOTE_REG		0x0009 /* Read remote register */
#define MBC_RESTART_NIC_FIRMWARE	0x003d /* Restart NIC firmware */
#define MBC_SET_ACCESS_CONTROL		0x003e /* Access control command */

/* Flash access control option field bit definitions */
#define FAC_OPT_FORCE_SEMAPHORE		BIT_15
#define FAC_OPT_REQUESTOR_ID		BIT_14
#define FAC_OPT_CMD_SUBCODE		0xff

/* Flash access control command subcodes */
#define FAC_OPT_CMD_WRITE_PROTECT	0x00
#define FAC_OPT_CMD_WRITE_ENABLE	0x01
#define FAC_OPT_CMD_ERASE_SECTOR	0x02
#define FAC_OPT_CMD_LOCK_SEMAPHORE	0x03
#define FAC_OPT_CMD_UNLOCK_SEMAPHORE	0x04
#define FAC_OPT_CMD_GET_SECTOR_SIZE	0x05

/* enhanced features bit definitions */
#define NEF_LR_DIST_ENABLE	BIT_0

/* LR Distance bit positions */
#define LR_DIST_NV_POS		2
#define LR_DIST_NV_MASK		0xf
#define LR_DIST_FW_POS		12

/* FAC semaphore defines */
#define FAC_SEMAPHORE_UNLOCK    0
#define FAC_SEMAPHORE_LOCK      1

struct nvram_81xx {
	/* NVRAM header. */
	uint8_t id[4];
	__le16	nvram_version;
	__le16	reserved_0;

	/* Firmware Initialization Control Block. */
	__le16	version;
	__le16	reserved_1;
	__le16	frame_payload_size;
	__le16	execution_throttle;
	__le16	exchange_count;
	__le16	reserved_2;

	uint8_t port_name[WWN_SIZE];
	uint8_t node_name[WWN_SIZE];

	__le16	login_retry_count;
	__le16	reserved_3;
	__le16	interrupt_delay_timer;
	__le16	login_timeout;

	__le32	firmware_options_1;
	__le32	firmware_options_2;
	__le32	firmware_options_3;

	__le16	reserved_4[4];

	/* Offset 64. */
	uint8_t enode_mac[6];
	__le16	reserved_5[5];

	/* Offset 80. */
	__le16	reserved_6[24];

	/* Offset 128. */
	__le16	ex_version;
	uint8_t prio_fcf_matching_flags;
	uint8_t reserved_6_1[3];
	__le16	pri_fcf_vlan_id;
	uint8_t pri_fcf_fabric_name[8];
	__le16	reserved_6_2[7];
	uint8_t spma_mac_addr[6];
	__le16	reserved_6_3[14];

	/* Offset 192. */
	uint8_t min_supported_speed;
	uint8_t reserved_7_0;
	__le16	reserved_7[31];

	/*
	 * BIT 0  = Enable spinup delay
	 * BIT 1  = Disable BIOS
	 * BIT 2  = Enable Memory Map BIOS
	 * BIT 3  = Enable Selectable Boot
	 * BIT 4  = Disable RISC code load
	 * BIT 5  = Disable Serdes
	 * BIT 6  = Opt boot mode
	 * BIT 7  = Interrupt enable
	 *
	 * BIT 8  = EV Control enable
	 * BIT 9  = Enable lip reset
	 * BIT 10 = Enable lip full login
	 * BIT 11 = Enable target reset
	 * BIT 12 = Stop firmware
	 * BIT 13 = Enable nodename option
	 * BIT 14 = Default WWPN valid
	 * BIT 15 = Enable alternate WWN
	 *
	 * BIT 16 = CLP LUN string
	 * BIT 17 = CLP Target string
	 * BIT 18 = CLP BIOS enable string
	 * BIT 19 = CLP Serdes string
	 * BIT 20 = CLP WWPN string
	 * BIT 21 = CLP WWNN string
	 * BIT 22 =
	 * BIT 23 =
	 * BIT 24 = Keep WWPN
	 * BIT 25 = Temp WWPN
	 * BIT 26-31 =
	 */
	__le32	host_p;

	uint8_t alternate_port_name[WWN_SIZE];
	uint8_t alternate_node_name[WWN_SIZE];

	uint8_t boot_port_name[WWN_SIZE];
	__le16	boot_lun_number;
	__le16	reserved_8;

	uint8_t alt1_boot_port_name[WWN_SIZE];
	__le16	alt1_boot_lun_number;
	__le16	reserved_9;

	uint8_t alt2_boot_port_name[WWN_SIZE];
	__le16	alt2_boot_lun_number;
	__le16	reserved_10;

	uint8_t alt3_boot_port_name[WWN_SIZE];
	__le16	alt3_boot_lun_number;
	__le16	reserved_11;

	/*
	 * BIT 0 = Selective Login
	 * BIT 1 = Alt-Boot Enable
	 * BIT 2 = Reserved
	 * BIT 3 = Boot Order List
	 * BIT 4 = Reserved
	 * BIT 5 = Selective LUN
	 * BIT 6 = Reserved
	 * BIT 7-31 =
	 */
	__le32	efi_parameters;

	uint8_t reset_delay;
	uint8_t reserved_12;
	__le16	reserved_13;

	__le16	boot_id_number;
	__le16	reserved_14;

	__le16	max_luns_per_target;
	__le16	reserved_15;

	__le16	port_down_retry_count;
	__le16	link_down_timeout;

	/* FCode parameters. */
	__le16	fcode_parameter;

	__le16	reserved_16[3];

	/* Offset 352. */
	uint8_t reserved_17[4];
	__le16	reserved_18[5];
	uint8_t reserved_19[2];
	__le16	reserved_20[8];

	/* Offset 384. */
	uint8_t reserved_21[16];
	__le16	reserved_22[3];

	/* Offset 406 (0x196) Enhanced Features
	 * BIT 0    = Extended BB credits for LR
	 * BIT 1    = Virtual Fabric Enable
	 * BIT 2-5  = Distance Support if BIT 0 is on
	 * BIT 6    = Prefer FCP
	 * BIT 7    = SCM Disabled if BIT is set (1)
	 * BIT 8-15 = Unused
	 */
	uint16_t enhanced_features;

	uint16_t reserved_24[4];

	/* Offset 416. */
	__le16	reserved_25[32];

	/* Offset 480. */
	uint8_t model_name[16];

	/* Offset 496. */
	__le16	feature_mask_l;
	__le16	feature_mask_h;
	__le16	reserved_26[2];

	__le16	subsystem_vendor_id;
	__le16	subsystem_device_id;

	__le32	checksum;
};

/*
 * ISP Initialization Control Block.
 * Little endian except where noted.
 */
#define	ICB_VERSION 1
struct init_cb_81xx {
	__le16	version;
	__le16	reserved_1;

	__le16	frame_payload_size;
	__le16	execution_throttle;
	__le16	exchange_count;

	__le16	reserved_2;

	uint8_t port_name[WWN_SIZE];		/* Big endian. */
	uint8_t node_name[WWN_SIZE];		/* Big endian. */

	__le16	response_q_inpointer;
	__le16	request_q_outpointer;

	__le16	login_retry_count;

	__le16	prio_request_q_outpointer;

	__le16	response_q_length;
	__le16	request_q_length;

	__le16	reserved_3;

	__le16	prio_request_q_length;

	__le64	 request_q_address __packed;
	__le64	 response_q_address __packed;
	__le64	 prio_request_q_address __packed;

	uint8_t reserved_4[8];

	__le16	atio_q_inpointer;
	__le16	atio_q_length;
	__le64	 atio_q_address __packed;

	__le16	interrupt_delay_timer;		/* 100us increments. */
	__le16	login_timeout;

	/*
	 * BIT 0-3 = Reserved
	 * BIT 4  = Enable Target Mode
	 * BIT 5  = Disable Initiator Mode
	 * BIT 6  = Reserved
	 * BIT 7  = Reserved
	 *
	 * BIT 8-13 = Reserved
	 * BIT 14 = Node Name Option
	 * BIT 15-31 = Reserved
	 */
	__le32	firmware_options_1;

	/*
	 * BIT 0  = Operation Mode bit 0
	 * BIT 1  = Operation Mode bit 1
	 * BIT 2  = Operation Mode bit 2
	 * BIT 3  = Operation Mode bit 3
	 * BIT 4-7 = Reserved
	 *
	 * BIT 8  = Enable Class 2
	 * BIT 9  = Enable ACK0
	 * BIT 10 = Reserved
	 * BIT 11 = Enable FC-SP Security
	 * BIT 12 = FC Tape Enable
	 * BIT 13 = Reserved
	 * BIT 14 = Enable Target PRLI Control
	 * BIT 15-31 = Reserved
	 */
	__le32	firmware_options_2;

	/*
	 * BIT 0-3 = Reserved
	 * BIT 4  = FCP RSP Payload bit 0
	 * BIT 5  = FCP RSP Payload bit 1
	 * BIT 6  = Enable Receive Out-of-Order data frame handling
	 * BIT 7  = Reserved
	 *
	 * BIT 8  = Reserved
	 * BIT 9  = Enable Out-of-Order FCP_XFER_RDY relative offset handling
	 * BIT 10-16 = Reserved
	 * BIT 17 = Enable multiple FCFs
	 * BIT 18-20 = MAC addressing mode
	 * BIT 21-25 = Ethernet data rate
	 * BIT 26 = Enable ethernet header rx IOCB for ATIO q
	 * BIT 27 = Enable ethernet header rx IOCB for response q
	 * BIT 28 = SPMA selection bit 0
	 * BIT 28 = SPMA selection bit 1
	 * BIT 30-31 = Reserved
	 */
	__le32	firmware_options_3;

	uint8_t  reserved_5[8];

	uint8_t enode_mac[6];

	uint8_t reserved_6[10];
};

struct mid_init_cb_81xx {
	struct init_cb_81xx init_cb;

	uint16_t count;
	uint16_t options;

	struct mid_conf_entry_24xx entries[MAX_MULTI_ID_FABRIC];
};

struct ex_init_cb_81xx {
	uint16_t ex_version;
	uint8_t prio_fcf_matching_flags;
	uint8_t reserved_1[3];
	uint16_t pri_fcf_vlan_id;
	uint8_t pri_fcf_fabric_name[8];
	uint16_t reserved_2[7];
	uint8_t spma_mac_addr[6];
	uint16_t reserved_3[14];
};

#define FARX_ACCESS_FLASH_CONF_81XX	0x7FFD0000
#define FARX_ACCESS_FLASH_DATA_81XX	0x7F800000
#define FARX_ACCESS_FLASH_CONF_28XX	0x7FFD0000
#define FARX_ACCESS_FLASH_DATA_28XX	0x7F7D0000

/* FCP priority config defines *************************************/
/* operations */
#define QLFC_FCP_PRIO_DISABLE           0x0
#define QLFC_FCP_PRIO_ENABLE            0x1
#define QLFC_FCP_PRIO_GET_CONFIG        0x2
#define QLFC_FCP_PRIO_SET_CONFIG        0x3

struct qla_fcp_prio_entry {
	uint16_t flags;         /* Describes parameter(s) in FCP        */
	/* priority entry that are valid        */
#define FCP_PRIO_ENTRY_VALID            0x1
#define FCP_PRIO_ENTRY_TAG_VALID        0x2
#define FCP_PRIO_ENTRY_SPID_VALID       0x4
#define FCP_PRIO_ENTRY_DPID_VALID       0x8
#define FCP_PRIO_ENTRY_LUNB_VALID       0x10
#define FCP_PRIO_ENTRY_LUNE_VALID       0x20
#define FCP_PRIO_ENTRY_SWWN_VALID       0x40
#define FCP_PRIO_ENTRY_DWWN_VALID       0x80
	uint8_t  tag;           /* Priority value                   */
	uint8_t  reserved;      /* Reserved for future use          */
	uint32_t src_pid;       /* Src port id. high order byte     */
				/* unused; -1 (wild card)           */
	uint32_t dst_pid;       /* Src port id. high order byte     */
	/* unused; -1 (wild card)           */
	uint16_t lun_beg;       /* 1st lun num of lun range.        */
				/* -1 (wild card)                   */
	uint16_t lun_end;       /* 2nd lun num of lun range.        */
				/* -1 (wild card)                   */
	uint8_t  src_wwpn[8];   /* Source WWPN: -1 (wild card)      */
	uint8_t  dst_wwpn[8];   /* Destination WWPN: -1 (wild card) */
};

struct qla_fcp_prio_cfg {
	uint8_t  signature[4];  /* "HQOS" signature of config data  */
	uint16_t version;       /* 1: Initial version               */
	uint16_t length;        /* config data size in num bytes    */
	uint16_t checksum;      /* config data bytes checksum       */
	uint16_t num_entries;   /* Number of entries                */
	uint16_t size_of_entry; /* Size of each entry in num bytes  */
	uint8_t  attributes;    /* enable/disable, persistence      */
#define FCP_PRIO_ATTR_DISABLE   0x0
#define FCP_PRIO_ATTR_ENABLE    0x1
#define FCP_PRIO_ATTR_PERSIST   0x2
	uint8_t  reserved;      /* Reserved for future use          */
#define FCP_PRIO_CFG_HDR_SIZE   offsetof(struct qla_fcp_prio_cfg, entry)
	struct qla_fcp_prio_entry entry[1023]; /* fcp priority entries  */
	uint8_t  reserved2[16];
};

#define FCP_PRIO_CFG_SIZE       (32*1024) /* fcp prio data per port*/

/* 25XX Support ****************************************************/
#define FA_FCP_PRIO0_ADDR_25	0x3C000
#define FA_FCP_PRIO1_ADDR_25	0x3E000

/* 81XX Flash locations -- occupies second 2MB region. */
#define FA_BOOT_CODE_ADDR_81	0x80000
#define FA_RISC_CODE_ADDR_81	0xA0000
#define FA_FW_AREA_ADDR_81	0xC0000
#define FA_VPD_NVRAM_ADDR_81	0xD0000
#define FA_VPD0_ADDR_81		0xD0000
#define FA_VPD1_ADDR_81		0xD0400
#define FA_NVRAM0_ADDR_81	0xD0080
#define FA_NVRAM1_ADDR_81	0xD0180
#define FA_FEATURE_ADDR_81	0xD4000
#define FA_FLASH_DESCR_ADDR_81	0xD8000
#define FA_FLASH_LAYOUT_ADDR_81	0xD8400
#define FA_HW_EVENT0_ADDR_81	0xDC000
#define FA_HW_EVENT1_ADDR_81	0xDC400
#define FA_NPIV_CONF0_ADDR_81	0xD1000
#define FA_NPIV_CONF1_ADDR_81	0xD2000

/* 83XX Flash locations -- occupies second 8MB region. */
#define FA_FLASH_LAYOUT_ADDR_83	(0x3F1000/4)
#define FA_FLASH_LAYOUT_ADDR_28	(0x11000/4)

#define NVRAM_DUAL_FCP_NVME_FLAG_OFFSET	0x196

#endif<|MERGE_RESOLUTION|>--- conflicted
+++ resolved
@@ -490,12 +490,9 @@
 	struct scsi_lun lun;		/* FCP LUN (BE). */
 
 	__le16	control_flags;		/* Control flags. */
-<<<<<<< HEAD
 #define CF_NEW_SA			BIT_12
 #define CF_EN_EDIF			BIT_9
 #define CF_ADDITIONAL_PARAM_BLK		BIT_8
-=======
->>>>>>> 7d2a07b7
 #define CF_DIF_SEG_DESCR_ENABLE		BIT_3
 #define CF_DATA_SEG_DESCR_ENABLE	BIT_2
 #define CF_READ_DATA			BIT_1
@@ -618,10 +615,7 @@
 	union {
 		__le16 reserved_1;
 		__le16	nvme_rsp_pyld_len;
-<<<<<<< HEAD
 		__le16 edif_sa_index;	 /* edif sa_index used for initiator read data */
-=======
->>>>>>> 7d2a07b7
 	};
 
 	__le16	state_flags;		/* State flags. */
@@ -932,11 +926,8 @@
 	uint8_t rsp_size;		/* Response size in 32bit words. */
 
 	__le32	io_parameter[11];	/* General I/O parameters. */
-<<<<<<< HEAD
 #define LIO_COMM_FEAT_FCSP	BIT_21
 #define LIO_COMM_FEAT_CIO	BIT_31
-=======
->>>>>>> 7d2a07b7
 #define LSC_SCODE_NOLINK	0x01
 #define LSC_SCODE_NOIOCB	0x02
 #define LSC_SCODE_NOXCB		0x03
