--- conflicted
+++ resolved
@@ -49,7 +49,6 @@
 	uint8_t domain;
 } le_id_t;
 
-<<<<<<< HEAD
 /*
  * 24 bit port ID type definition.
  */
@@ -72,8 +71,6 @@
 } port_id_t;
 #define INVALID_PORT_ID	0xFFFFFF
 
-=======
->>>>>>> 7d2a07b7
 #include "qla_bsg.h"
 #include "qla_dsd.h"
 #include "qla_nx.h"
@@ -414,31 +411,6 @@
 {
 	le_id_t res;
 
-<<<<<<< HEAD
-=======
-	struct {
-#ifdef __BIG_ENDIAN
-		uint8_t domain;
-		uint8_t area;
-		uint8_t al_pa;
-#elif defined(__LITTLE_ENDIAN)
-		uint8_t al_pa;
-		uint8_t area;
-		uint8_t domain;
-#else
-#error "__BIG_ENDIAN or __LITTLE_ENDIAN must be defined!"
-#endif
-		uint8_t rsvd_1;
-	} b;
-} port_id_t;
-#define INVALID_PORT_ID	0xFFFFFF
-#define ISP_REG16_DISCONNECT 0xFFFF
-
-static inline le_id_t be_id_to_le(be_id_t id)
-{
-	le_id_t res;
-
->>>>>>> 7d2a07b7
 	res.domain = id.domain;
 	res.area   = id.area;
 	res.al_pa  = id.al_pa;
@@ -687,7 +659,6 @@
 	u16 iocb_cnt;
 };
 
-<<<<<<< HEAD
 struct bsg_cmd {
 	struct bsg_job *bsg_job;
 	union {
@@ -695,8 +666,6 @@
 	} u;
 };
 
-=======
->>>>>>> 7d2a07b7
 typedef struct srb {
 	/*
 	 * Do not move cmd_type field, it needs to
@@ -731,7 +700,6 @@
 		struct srb_cmd scmd;
 		struct bsg_cmd bsg_cmd;
 	} u;
-<<<<<<< HEAD
 	struct {
 		bool remapped;
 		struct {
@@ -745,8 +713,6 @@
 			uint len;
 		} rsp;
 	} remap;
-=======
->>>>>>> 7d2a07b7
 	/*
 	 * Report completion status @res and call sp_put(@sp). @res is
 	 * an NVMe status code, a SCSI result (e.g. DID_OK << 16) or a
@@ -2378,10 +2344,7 @@
 			__le16	nport_handle;
 			uint16_t reserved_2;
 			__le16	flags;
-<<<<<<< HEAD
 #define NOTIFY24XX_FLAGS_FCSP		BIT_5
-=======
->>>>>>> 7d2a07b7
 #define NOTIFY24XX_FLAGS_GLOBAL_TPRLO   BIT_1
 #define NOTIFY24XX_FLAGS_PUREX_IOCB     BIT_0
 			__le16	srr_rx_id;
@@ -2652,7 +2615,6 @@
 	u64 tgt_short_link_down_cnt;
 	u64 tgt_link_down_time;
 	u64 dev_loss_tmo;
-<<<<<<< HEAD
 	/*
 	 * EDIF parameters for encryption.
 	 */
@@ -2681,8 +2643,6 @@
 		struct list_head rx_sa_list;
 		spinlock_t	sa_list_lock;
 	} edif;
-=======
->>>>>>> 7d2a07b7
 } fc_port_t;
 
 enum {
@@ -2724,12 +2684,8 @@
 	"UPD_FCPORT",
 	"LOGIN_COMPLETE",
 	"ADISC",
-<<<<<<< HEAD
 	"DELETE_PEND",
 	"LOGIN_AUTH_PEND",
-=======
-	"DELETE_PEND"
->>>>>>> 7d2a07b7
 };
 
 /*
@@ -4067,10 +4023,7 @@
 		uint32_t	scm_supported_f:1;
 				/* Enabled in Driver */
 		uint32_t	scm_enabled:1;
-<<<<<<< HEAD
 		uint32_t	edif_enabled:1;
-=======
->>>>>>> 7d2a07b7
 		uint32_t	max_req_queue_warned:1;
 		uint32_t	plogi_template_valid:1;
 		uint32_t	port_isolated:1;
@@ -4755,7 +4708,6 @@
 	struct qla_hw_data_stat stat;
 	pci_error_state_t pci_error_state;
 	u64 prev_cmd_cnt;
-<<<<<<< HEAD
 	struct dma_pool *purex_dma_pool;
 	struct btree_head32 host_map;
 
@@ -4769,8 +4721,6 @@
 	struct list_head sadb_rx_index_list;
 	spinlock_t sadb_lock;	/* protects list */
 	struct els_reject elsrej;
-=======
->>>>>>> 7d2a07b7
 };
 
 #define RX_ELS_SIZE (roundup(sizeof(struct enode) + ELS_MAX_PAYLOAD, SMP_CACHE_BYTES))
@@ -4813,11 +4763,8 @@
 	} iocb;
 };
 
-<<<<<<< HEAD
 #include "qla_edif.h"
 
-=======
->>>>>>> 7d2a07b7
 #define SCM_FLAG_RDF_REJECT		0x00
 #define SCM_FLAG_RDF_COMPLETED		0x01
 
@@ -5047,11 +4994,8 @@
 	u64 reset_cmd_err_cnt;
 	u64 link_down_time;
 	u64 short_link_down_cnt;
-<<<<<<< HEAD
 	struct edif_dbell e_dbell;
 	struct pur_core pur_cinfo;
-=======
->>>>>>> 7d2a07b7
 } scsi_qla_host_t;
 
 struct qla27xx_image_status {
