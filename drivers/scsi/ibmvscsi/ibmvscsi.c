--- conflicted
+++ resolved
@@ -90,12 +90,8 @@
 static int init_timeout = 5;
 static int max_requests = IBMVSCSI_MAX_REQUESTS_DEFAULT;
 static int max_events = IBMVSCSI_MAX_REQUESTS_DEFAULT + 2;
-<<<<<<< HEAD
-
 /*host data buffer size*/
 #define buff_size 4096
-=======
->>>>>>> 18e352e4
 
 static struct scsi_transport_template *ibmvscsi_transport_template;
 
@@ -441,7 +437,6 @@
 				sdev_printk(KERN_ERR, cmd->device,
 				            "Can't allocate memory "
 				            "for indirect table\n");
-			scsi_dma_unmap(cmd);
 			return 0;
 		}
 	}
