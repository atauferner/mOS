--- conflicted
+++ resolved
@@ -41,8 +41,6 @@
 #include "lpfc_compat.h"
 #include "lpfc_crtn.h"
 #include "lpfc_vport.h"
-#include "lpfc_auth_access.h"
-#include "lpfc_security.h"
 
 #define LPFC_DEF_DEVLOSS_TMO 30
 #define LPFC_MIN_DEVLOSS_TMO 1
@@ -52,18 +50,6 @@
 #define LPFC_LINK_SPEED_BITMAP 0x00000117
 #define LPFC_LINK_SPEED_STRING "0, 1, 2, 4, 8"
 
-<<<<<<< HEAD
-extern struct bin_attribute sysfs_menlo_attr;
-
-/*
- * Write key size should be multiple of 4. If write key is changed
- * make sure that library write key is also changed.
- */
-#define LPFC_REG_WRITE_KEY_SIZE	4
-#define LPFC_REG_WRITE_KEY	"EMLX"
-
-=======
->>>>>>> 18e352e4
 /**
  * lpfc_jedec_to_ascii: Hex to ascii convertor according to JEDEC rules.
  * @incr: integer to convert.
@@ -110,14 +96,6 @@
 	return snprintf(buf, PAGE_SIZE, LPFC_MODULE_DESC "\n");
 }
 
-/**
- * lpfc_info_show: Return some pci info about the host in ascii.
- * @dev: class converted to a Scsi_host structure.
- * @attr: device attribute, not used.
- * @buf: on return contains the formatted text from lpfc_info().
- *
- * Returns: size of formatted string.
- **/
 static ssize_t
 lpfc_bg_info_show(struct device *dev, struct device_attribute *attr,
 		  char *buf)
@@ -628,11 +606,7 @@
  * -EIO reset not configured or error posting the event
  * zero for success
  **/
-<<<<<<< HEAD
-int
-=======
 static int
->>>>>>> 18e352e4
 lpfc_selective_reset(struct lpfc_hba *phba)
 {
 	struct completion online_compl;
@@ -1161,155 +1135,6 @@
 	return strlen(buf);
 }
 
-<<<<<<< HEAD
-static ssize_t
-lpfc_auth_state_show(struct device *dev, struct device_attribute *attr,
-		    char *buf)
-{
-	struct Scsi_Host  *shost = class_to_shost(dev);
-	struct lpfc_vport *vport = (struct lpfc_vport *) shost->hostdata;
-	switch (vport->auth.auth_state) {
-	case LPFC_AUTH_UNKNOWN:
-		if (vport->auth.auth_msg_state == LPFC_AUTH_NEGOTIATE ||
-		    vport->auth.auth_msg_state == LPFC_DHCHAP_CHALLENGE ||
-		    vport->auth.auth_msg_state == LPFC_DHCHAP_REPLY ||
-		    vport->auth.auth_msg_state == LPFC_DHCHAP_SUCCESS_REPLY)
-			return snprintf(buf, PAGE_SIZE, "Authenticating\n");
-		else
-			return snprintf(buf, PAGE_SIZE, "Not Authenticated\n");
-	case LPFC_AUTH_FAIL:
-		return snprintf(buf, PAGE_SIZE, "Failed\n");
-	case LPFC_AUTH_FAIL_ELS_TMO:
-		return snprintf(buf, PAGE_SIZE, "Failed - ELS Timeout\n");
-	case LPFC_AUTH_FAIL_TRANS_TMO:
-		return snprintf(buf, PAGE_SIZE, "Failed - "
-				"Transaction Timeout\n");
-	case LPFC_AUTH_FAIL_LS_RJT_GEN:
-		return snprintf(buf, PAGE_SIZE, "Failed - LS_RJT\n");
-	case LPFC_AUTH_FAIL_LS_RJT_BUSY:
-		return snprintf(buf, PAGE_SIZE, "Failed - LS_RJT Busy\n");
-	case LPFC_AUTH_FAIL_AUTH_RJT:
-		return snprintf(buf, PAGE_SIZE, "Failed - AUTH RJT\n");
-	case LPFC_AUTH_SUCCESS:
-		if (vport->auth.auth_msg_state == LPFC_AUTH_NEGOTIATE ||
-		    vport->auth.auth_msg_state == LPFC_DHCHAP_CHALLENGE ||
-		    vport->auth.auth_msg_state == LPFC_DHCHAP_REPLY ||
-		    vport->auth.auth_msg_state == LPFC_DHCHAP_SUCCESS_REPLY)
-			return snprintf(buf, PAGE_SIZE, "Authenticating\n");
-		else if (vport->auth.auth_msg_state == LPFC_DHCHAP_SUCCESS)
-			return snprintf(buf, PAGE_SIZE, "Authenticated\n");
-	}
-	return snprintf(buf, PAGE_SIZE, "Unknown\n");
-}
-
-static ssize_t
-lpfc_auth_dir_show(struct device *dev, struct device_attribute *attr,
-		   char *buf)
-{
-	struct Scsi_Host  *shost = class_to_shost(dev);
-	struct lpfc_vport *vport = (struct lpfc_vport *) shost->hostdata;
-	if (!vport->cfg_enable_auth ||
-	    vport->auth.auth_state != LPFC_AUTH_SUCCESS)
-		return snprintf(buf, PAGE_SIZE, "Unknown\n");
-	if (vport->auth.direction == AUTH_DIRECTION_LOCAL)
-		return snprintf(buf, PAGE_SIZE, "Local Authenticated\n");
-	else if (vport->auth.direction == AUTH_DIRECTION_REMOTE)
-		return snprintf(buf, PAGE_SIZE, "Remote Authenticated\n");
-	else if (vport->auth.direction == AUTH_DIRECTION_BIDI)
-		return snprintf(buf, PAGE_SIZE, "Bidi Authentication\n");
-	return snprintf(buf, PAGE_SIZE, "Unknown\n");
-}
-
-static ssize_t
-lpfc_auth_protocol_show(struct device *dev, struct device_attribute *attr,
-			char *buf)
-{
-	struct Scsi_Host  *shost = class_to_shost(dev);
-	struct lpfc_vport *vport = (struct lpfc_vport *) shost->hostdata;
-	if (vport->cfg_enable_auth &&
-	    vport->auth.auth_state == LPFC_AUTH_SUCCESS)
-		return snprintf(buf, PAGE_SIZE, "1 (DH-CHAP)\n");
-	else
-		return snprintf(buf, PAGE_SIZE, "Unknown\n");
-}
-
-static ssize_t
-lpfc_auth_dhgroup_show(struct device *dev, struct device_attribute *attr,
-		       char *buf)
-{
-	struct Scsi_Host  *shost = class_to_shost(dev);
-	struct lpfc_vport *vport = (struct lpfc_vport *) shost->hostdata;
-	if (!vport->cfg_enable_auth ||
-	    vport->auth.auth_state != LPFC_AUTH_SUCCESS)
-		return snprintf(buf, PAGE_SIZE, "Unknown\n");
-	switch (vport->auth.group_id) {
-	case DH_GROUP_NULL:
-		return snprintf(buf, PAGE_SIZE, "0 (NULL)\n");
-	case DH_GROUP_1024:
-		return snprintf(buf, PAGE_SIZE, "1 (1024)\n");
-	case DH_GROUP_1280:
-		return snprintf(buf, PAGE_SIZE, "2 (1280)\n");
-	case DH_GROUP_1536:
-		return snprintf(buf, PAGE_SIZE, "3 (1536)\n");
-	case DH_GROUP_2048:
-		return snprintf(buf, PAGE_SIZE, "4 (2048)\n");
-	}
-	return snprintf(buf, PAGE_SIZE, "%d (Unrecognized)\n",
-			vport->auth.group_id);
-}
-
-static ssize_t
-lpfc_auth_hash_show(struct device *dev, struct device_attribute *attr,
-		    char *buf)
-{
-	struct Scsi_Host  *shost = class_to_shost(dev);
-	struct lpfc_vport *vport = (struct lpfc_vport *) shost->hostdata;
-	if (!vport->cfg_enable_auth ||
-	    vport->auth.auth_state != LPFC_AUTH_SUCCESS)
-		return snprintf(buf, PAGE_SIZE, "Unknown\n");
-	switch (vport->auth.hash_id) {
-	case FC_SP_HASH_MD5:
-		return snprintf(buf, PAGE_SIZE, "5 (MD5)\n");
-	case FC_SP_HASH_SHA1:
-		return snprintf(buf, PAGE_SIZE, "6 (SHA1)\n");
-	}
-	return snprintf(buf, PAGE_SIZE, "%d (Unrecognized)\n",
-			vport->auth.hash_id);
-}
-static ssize_t
-lpfc_auth_last_show(struct device *dev, struct device_attribute *attr,
-		    char *buf)
-{
-	struct Scsi_Host  *shost = class_to_shost(dev);
-	struct lpfc_vport *vport = (struct lpfc_vport *) shost->hostdata;
-	struct timeval last_time;
-	if (!vport->cfg_enable_auth || vport->auth.last_auth == 0)
-		return snprintf(buf, PAGE_SIZE, "%d\n", -1);
-	jiffies_to_timeval((jiffies - vport->auth.last_auth), &last_time);
-	return snprintf(buf, PAGE_SIZE, "%ld\n", last_time.tv_sec);
-}
-
-static ssize_t
-lpfc_auth_next_show(struct device *dev, struct device_attribute *attr,
-		    char *buf)
-{
-	struct Scsi_Host  *shost = class_to_shost(dev);
-	struct lpfc_vport *vport = (struct lpfc_vport *) shost->hostdata;
-	unsigned long next_jiff;
-	struct timeval next_time;
-	if (!vport->cfg_enable_auth ||
-	    vport->auth.last_auth == 0 ||
-	    vport->auth.reauth_interval == 0)
-		return snprintf(buf, PAGE_SIZE, "%d\n", -1);
-	/* calculate the amount of time left until next auth */
-	next_jiff = (msecs_to_jiffies(vport->auth.reauth_interval * 60000) +
-		     vport->auth.last_auth) - jiffies;
-	jiffies_to_timeval(next_jiff, &next_time);
-	return snprintf(buf, PAGE_SIZE, "%ld\n", next_time.tv_sec);
-}
-
-=======
->>>>>>> 18e352e4
 /**
  * lpfc_param_show: Return a cfg attribute value in decimal.
  *
@@ -1746,52 +1571,7 @@
 static DEVICE_ATTR(used_xri, S_IRUGO, lpfc_used_xri_show, NULL);
 static DEVICE_ATTR(npiv_info, S_IRUGO, lpfc_npiv_info_show, NULL);
 static DEVICE_ATTR(lpfc_temp_sensor, S_IRUGO, lpfc_temp_sensor_show, NULL);
-static DEVICE_ATTR(auth_state, S_IRUGO, lpfc_auth_state_show, NULL);
-static DEVICE_ATTR(auth_dir, S_IRUGO, lpfc_auth_dir_show, NULL);
-static DEVICE_ATTR(auth_protocol, S_IRUGO, lpfc_auth_protocol_show, NULL);
-static DEVICE_ATTR(auth_dhgroup, S_IRUGO, lpfc_auth_dhgroup_show, NULL);
-static DEVICE_ATTR(auth_hash, S_IRUGO, lpfc_auth_hash_show, NULL);
-static DEVICE_ATTR(auth_last, S_IRUGO, lpfc_auth_last_show, NULL);
-static DEVICE_ATTR(auth_next, S_IRUGO, lpfc_auth_next_show, NULL);
-
-static ssize_t
-lpfc_symbolic_name_show(struct device *dev, struct device_attribute *attr,
-			char *buf)
-{
-	struct Scsi_Host  *shost = class_to_shost(dev);
-	struct lpfc_vport *vport = (struct lpfc_vport *) shost->hostdata;
-	int length;
-	char symbname[256];
-
-	length = lpfc_vport_symbolic_port_name(vport, symbname, 256);
-	return snprintf(buf, PAGE_SIZE, "%s\n", symbname);
-}
-static DEVICE_ATTR(lpfc_symbolic_name, S_IRUGO, lpfc_symbolic_name_show, NULL);
-
-static int
-lpfc_parse_wwn(const char *ns, uint8_t *nm)
-{
-	unsigned int i, j;
-	memset(nm, 0, 8);
-
-	/* Validate and store the new name */
-	for (i = 0, j = 0; i < 16; i++) {
-		if ((*ns >= 'a') && (*ns <= 'f'))
-			j = ((j << 4) | ((*ns++ - 'a') + 10));
-		else if ((*ns >= 'A') && (*ns <= 'F'))
-			j = ((j << 4) | ((*ns++ - 'A') + 10));
-		else if ((*ns >= '0') && (*ns <= '9'))
-			j = ((j << 4) | (*ns++ - '0'));
-		else
-			return -EINVAL;
-		if (i % 2) {
-			nm[i/2] = j & 0xff;
-			j = 0;
-		}
-	}
-
-	return 0;
-}
+
 
 static char *lpfc_soft_wwn_key = "C99G71SL8032A";
 
@@ -2187,87 +1967,6 @@
 
 static DEVICE_ATTR(lpfc_nodev_tmo, S_IRUGO | S_IWUSR,
 		   lpfc_nodev_tmo_show, lpfc_nodev_tmo_store);
-static ssize_t
-lpfc_authenticate(struct device *dev, struct device_attribute *attr,
-		  const char *buf, size_t count)
-{
-	struct Scsi_Host *shost = class_to_shost(dev);
-	struct lpfc_vport *vport = (struct lpfc_vport *)shost->hostdata;
-	struct lpfc_hba   *phba = vport->phba;
-	struct lpfc_nodelist *ndlp;
-	int status;
-	struct lpfc_name wwpn;
-
-	if (lpfc_parse_wwn(buf, wwpn.u.wwn))
-		return -EINVAL;
-
-	if (vport->port_state == LPFC_VPORT_FAILED) {
-		lpfc_issue_lip(shost);
-		return strlen(buf);
-	}
-	if ((vport->fc_flag & FC_OFFLINE_MODE) ||
-	    (phba->sli.sli_flag & LPFC_BLOCK_MGMT_IO) ||
-	    (!vport->cfg_enable_auth))
-		return -EPERM;
-
-	/* If vport already in the middle of authentication do not restart */
-	if ((vport->auth.auth_msg_state == LPFC_AUTH_NEGOTIATE) ||
-	    (vport->auth.auth_msg_state == LPFC_DHCHAP_CHALLENGE) ||
-	    (vport->auth.auth_msg_state == LPFC_DHCHAP_REPLY))
-		return -EAGAIN;
-
-	if (wwn_to_u64(wwpn.u.wwn) == AUTH_FABRIC_WWN)
-		ndlp = lpfc_findnode_did(vport, Fabric_DID);
-	else
-		ndlp = lpfc_findnode_wwnn(vport, &wwpn);
-	if (!ndlp || !NLP_CHK_NODE_ACT(ndlp))
-		return -EPERM;
-	status = lpfc_start_node_authentication(ndlp);
-	if (status)
-		return status;
-	return strlen(buf);
-}
-static DEVICE_ATTR(lpfc_authenticate, S_IRUGO | S_IWUSR, NULL,
-		   lpfc_authenticate);
-
-static ssize_t
-lpfc_update_auth_config(struct device *dev, struct device_attribute *attr,
-			const char *buf, size_t count)
-{
-	struct Scsi_Host *shost = class_to_shost(dev);
-	struct lpfc_vport *vport = (struct lpfc_vport *)shost->hostdata;
-	struct lpfc_hba   *phba = vport->phba;
-	struct lpfc_nodelist *ndlp;
-	struct lpfc_name wwpn;
-	int status;
-
-	if (lpfc_parse_wwn(buf, wwpn.u.wwn))
-		return -EINVAL;
-
-	if ((vport->fc_flag & FC_OFFLINE_MODE) ||
-	    (phba->sli.sli_flag & LPFC_BLOCK_MGMT_IO) ||
-	    (!vport->cfg_enable_auth))
-		return -EPERM;
-
-	/* If vport already in the middle of authentication do not restart */
-	if ((vport->auth.auth_msg_state == LPFC_AUTH_NEGOTIATE) ||
-	    (vport->auth.auth_msg_state == LPFC_DHCHAP_CHALLENGE) ||
-	    (vport->auth.auth_msg_state == LPFC_DHCHAP_REPLY))
-		return -EAGAIN;
-
-	if (wwn_to_u64(wwpn.u.wwn) == AUTH_FABRIC_WWN)
-		ndlp = lpfc_findnode_did(vport, Fabric_DID);
-	else
-		ndlp = lpfc_findnode_wwnn(vport, &wwpn);
-	if (!ndlp || !NLP_CHK_NODE_ACT(ndlp))
-		return -EPERM;
-	status = lpfc_get_auth_config(ndlp, &wwpn);
-	if (status)
-		return -EPERM;
-	return strlen(buf);
-}
-static DEVICE_ATTR(lpfc_update_auth_config, S_IRUGO | S_IWUSR,
-		   NULL, lpfc_update_auth_config);
 
 /*
 # lpfc_devloss_tmo: If set, it will hold all I/O errors on devices that
@@ -2355,16 +2054,6 @@
 		  "Max number of FCP commands we can queue to a specific LUN");
 
 /*
-# hostmem_hgp:  This parameter is used to force driver to keep host group
-# pointers in host memory. When the parameter is set to zero, the driver
-# keeps the host group pointers in HBA memory otherwise the host group
-# pointers are kept in the host memory. Value range is [0,1]. Default value
-# is 0.
-*/
-LPFC_ATTR_R(hostmem_hgp, 0, 0, 1,
-	"Use host memory for host group pointers.");
-
-/*
 # hba_queue_depth:  This parameter is used to limit the number of outstanding
 # commands per lpfc HBA. Value range is [32,8192]. If this parameter
 # value is greater than the maximum number of exchanges supported by the HBA,
@@ -3004,47 +2693,6 @@
 # the parameter is set to a non-zero value, the I/O queue depth is controlled
 # to limit the I/O completion time to the parameter value.
 # The value is set in milliseconds.
-<<<<<<< HEAD
-=======
-*/
-static int lpfc_max_scsicmpl_time;
-module_param(lpfc_max_scsicmpl_time, int, 0);
-MODULE_PARM_DESC(lpfc_max_scsicmpl_time,
-	"Use command completion time to control queue depth");
-lpfc_vport_param_show(max_scsicmpl_time);
-lpfc_vport_param_init(max_scsicmpl_time, 0, 0, 60000);
-static int
-lpfc_max_scsicmpl_time_set(struct lpfc_vport *vport, int val)
-{
-	struct Scsi_Host *shost = lpfc_shost_from_vport(vport);
-	struct lpfc_nodelist *ndlp, *next_ndlp;
-
-	if (val == vport->cfg_max_scsicmpl_time)
-		return 0;
-	if ((val < 0) || (val > 60000))
-		return -EINVAL;
-	vport->cfg_max_scsicmpl_time = val;
-
-	spin_lock_irq(shost->host_lock);
-	list_for_each_entry_safe(ndlp, next_ndlp, &vport->fc_nodes, nlp_listp) {
-		if (!NLP_CHK_NODE_ACT(ndlp))
-			continue;
-		if (ndlp->nlp_state == NLP_STE_UNUSED_NODE)
-			continue;
-		ndlp->cmd_qdepth = LPFC_MAX_TGT_QDEPTH;
-	}
-	spin_unlock_irq(shost->host_lock);
-	return 0;
-}
-lpfc_vport_param_store(max_scsicmpl_time);
-static DEVICE_ATTR(lpfc_max_scsicmpl_time, S_IRUGO | S_IWUSR,
-		   lpfc_max_scsicmpl_time_show,
-		   lpfc_max_scsicmpl_time_store);
-
-/*
-# lpfc_ack0: Use ACK0, instead of ACK1 for class 2 acknowledgement. Value
-# range is [0,1]. Default value is 0.
->>>>>>> 18e352e4
 */
 static int lpfc_max_scsicmpl_time;
 module_param(lpfc_max_scsicmpl_time, int, 0);
@@ -3163,48 +2811,6 @@
 */
 LPFC_ATTR_R(use_msi, 2, 0, 2, "Use Message Signaled Interrupts (1) or "
 	    "MSI-X (2), if possible");
-
-/*
-# lpfc_enable_auth: controls FC Authentication.
-#       0 = Authentication OFF
-#       1 = Authentication ON
-# Value range [0,1]. Default value is 0.
-*/
-static int lpfc_enable_auth;
-module_param(lpfc_enable_auth, int, 0);
-MODULE_PARM_DESC(lpfc_enable_auth, "Enable FC Authentication");
-lpfc_vport_param_show(enable_auth);
-lpfc_vport_param_init(enable_auth, 0, 0, 1);
-static int
-lpfc_enable_auth_set(struct lpfc_vport *vport, int val)
-{
-	if (val == vport->cfg_enable_auth)
-		return 0;
-	if (val == 0) {
-		spin_lock_irq(&fc_security_user_lock);
-		list_del(&vport->sc_users);
-		spin_unlock_irq(&fc_security_user_lock);
-		vport->cfg_enable_auth = val;
-		lpfc_fc_queue_security_work(vport,
-					    &vport->sc_offline_work);
-		return 0;
-	} else if (val == 1) {
-		spin_lock_irq(&fc_security_user_lock);
-		list_add_tail(&vport->sc_users, &fc_security_user_list);
-		spin_unlock_irq(&fc_security_user_lock);
-		vport->cfg_enable_auth = val;
-		lpfc_fc_queue_security_work(vport,
-					    &vport->sc_online_work);
-		return 0;
-	}
-	lpfc_printf_vlog(vport, KERN_ERR, LOG_INIT,
-			 "0431 lpfc_enable_auth attribute cannot be set to %d, "
-			 "allowed range is [0, 1]\n", val);
-	return -EINVAL;
-}
-lpfc_vport_param_store(enable_auth);
-static DEVICE_ATTR(lpfc_enable_auth, S_IRUGO | S_IWUSR,
-		   lpfc_enable_auth_show, lpfc_enable_auth_store);
 
 /*
 # lpfc_enable_hba_reset: Allow or prevent HBA resets to the hardware.
@@ -3266,27 +2872,6 @@
  */
 LPFC_ATTR_R(sg_seg_cnt, LPFC_DEFAULT_SG_SEG_CNT, LPFC_DEFAULT_SG_SEG_CNT,
 	    LPFC_MAX_SG_SEG_CNT, "Max Scatter Gather Segment Count");
-/*
- * lpfc_pci_max_read:  Maximum DMA read byte count. This parameter can have
- * values 512, 1024, 2048, 4096. Default value is 2048.
- */
-static int lpfc_pci_max_read = 2048;
-module_param(lpfc_pci_max_read, int, 0);
-MODULE_PARM_DESC(lpfc_pci_max_read,
-	"Maximum DMA read byte count. Allowed values:"
-	" 512,1024,2048,4096.");
-static int
-lpfc_pci_max_read_init(struct lpfc_hba *phba, int val)
-{
-	phba->cfg_pci_max_read = 2048;
-	if ((val == 512) || (val == 1024) || (val == 2048) || (val == 4096))
-		phba->cfg_pci_max_read = val;
-	return 0;
-}
-
-lpfc_param_show(pci_max_read)
-static DEVICE_ATTR(lpfc_pci_max_read, S_IRUGO,
-			lpfc_pci_max_read_show, NULL);
 
 LPFC_ATTR_R(prot_sg_seg_cnt, LPFC_DEFAULT_PROT_SG_SEG_CNT,
 		LPFC_DEFAULT_PROT_SG_SEG_CNT, LPFC_MAX_PROT_SG_SEG_CNT,
@@ -3331,7 +2916,6 @@
 	&dev_attr_lpfc_fdmi_on,
 	&dev_attr_lpfc_max_luns,
 	&dev_attr_lpfc_enable_npiv,
-	&dev_attr_lpfc_pci_max_read,
 	&dev_attr_nport_evt_cnt,
 	&dev_attr_board_mode,
 	&dev_attr_max_vpi,
@@ -3345,21 +2929,7 @@
 	&dev_attr_lpfc_poll,
 	&dev_attr_lpfc_poll_tmo,
 	&dev_attr_lpfc_use_msi,
-<<<<<<< HEAD
-	&dev_attr_lpfc_enable_auth,
-	&dev_attr_lpfc_authenticate,
-	&dev_attr_lpfc_update_auth_config,
-	&dev_attr_auth_state,
-	&dev_attr_auth_dir,
-	&dev_attr_auth_protocol,
-	&dev_attr_auth_dhgroup,
-	&dev_attr_auth_hash,
-	&dev_attr_auth_last,
-	&dev_attr_auth_next,
-	&dev_attr_lpfc_symbolic_name,
-=======
 	&dev_attr_lpfc_enable_bg,
->>>>>>> 18e352e4
 	&dev_attr_lpfc_soft_wwnn,
 	&dev_attr_lpfc_soft_wwpn,
 	&dev_attr_lpfc_soft_wwn_enable,
@@ -3368,11 +2938,7 @@
 	&dev_attr_lpfc_sg_seg_cnt,
 	&dev_attr_lpfc_max_scsicmpl_time,
 	&dev_attr_lpfc_stat_data_ctrl,
-<<<<<<< HEAD
-	&dev_attr_lpfc_hostmem_hgp,
-=======
 	&dev_attr_lpfc_prot_sg_seg_cnt,
->>>>>>> 18e352e4
 	NULL,
 };
 
@@ -3395,17 +2961,6 @@
 	&dev_attr_nport_evt_cnt,
 	&dev_attr_npiv_info,
 	&dev_attr_lpfc_enable_da_id,
-<<<<<<< HEAD
-	&dev_attr_auth_state,
-	&dev_attr_auth_dir,
-	&dev_attr_auth_protocol,
-	&dev_attr_auth_dhgroup,
-	&dev_attr_auth_hash,
-	&dev_attr_auth_last,
-	&dev_attr_auth_next,
-	&dev_attr_lpfc_symbolic_name,
-=======
->>>>>>> 18e352e4
 	&dev_attr_lpfc_max_scsicmpl_time,
 	&dev_attr_lpfc_stat_data_ctrl,
 	NULL,
@@ -3439,23 +2994,21 @@
 	struct lpfc_vport *vport = (struct lpfc_vport *) shost->hostdata;
 	struct lpfc_hba   *phba = vport->phba;
 
-	if ((off + count) > FF_REG_AREA_SIZE + LPFC_REG_WRITE_KEY_SIZE)
+	if ((off + count) > FF_REG_AREA_SIZE)
 		return -ERANGE;
 
-	if (count <= LPFC_REG_WRITE_KEY_SIZE)
-		return 0;
+	if (count == 0) return 0;
 
 	if (off % 4 || count % 4 || (unsigned long)buf % 4)
 		return -EINVAL;
 
-	/* This is to protect HBA registers from accidental writes. */
-	if (memcmp(buf, LPFC_REG_WRITE_KEY, LPFC_REG_WRITE_KEY_SIZE))
-		return -EINVAL;
+	if (!(vport->fc_flag & FC_OFFLINE_MODE)) {
+		return -EPERM;
+	}
 
 	spin_lock_irq(&phba->hbalock);
-	for (buf_off = 0; buf_off < count - LPFC_REG_WRITE_KEY_SIZE;
-			buf_off += sizeof(uint32_t))
-		writel(*((uint32_t *)(buf + buf_off + LPFC_REG_WRITE_KEY_SIZE)),
+	for (buf_off = 0; buf_off < count; buf_off += sizeof(uint32_t))
+		writel(*((uint32_t *)(buf + buf_off)),
 		       phba->ctrl_regs_memmap_p + off + buf_off);
 
 	spin_unlock_irq(&phba->hbalock);
@@ -3524,219 +3077,23 @@
 	.write = sysfs_ctlreg_write,
 };
 
-<<<<<<< HEAD
-static struct lpfc_sysfs_mbox *
-lpfc_get_sysfs_mbox(struct lpfc_hba *phba, uint8_t create)
-{
-	struct lpfc_sysfs_mbox *sysfs_mbox;
-	pid_t pid;
-
-	pid = current->pid;
-
-	spin_lock_irq(&phba->hbalock);
-	list_for_each_entry(sysfs_mbox, &phba->sysfs_mbox_list, list) {
-		if (sysfs_mbox->pid == pid) {
-			spin_unlock_irq(&phba->hbalock);
-			return sysfs_mbox;
-		}
-	}
-	if (!create) {
-		spin_unlock_irq(&phba->hbalock);
-		return NULL;
-	}
-	spin_unlock_irq(&phba->hbalock);
-	sysfs_mbox = kzalloc(sizeof(struct lpfc_sysfs_mbox),
-			GFP_KERNEL);
-	if (!sysfs_mbox)
-		return NULL;
-	sysfs_mbox->state = SMBOX_IDLE;
-	sysfs_mbox->pid = pid;
-	spin_lock_irq(&phba->hbalock);
-	list_add_tail(&sysfs_mbox->list, &phba->sysfs_mbox_list);
-
-	spin_unlock_irq(&phba->hbalock);
-	return sysfs_mbox;
-
-}
-=======
->>>>>>> 18e352e4
 /**
  * sysfs_mbox_idle: frees the sysfs mailbox.
  * @phba: lpfc_hba pointer
  **/
 static void
-sysfs_mbox_idle(struct lpfc_hba *phba,
-		struct lpfc_sysfs_mbox *sysfs_mbox)
-{
-	list_del_init(&sysfs_mbox->list);
-	if (sysfs_mbox->mbox) {
-		mempool_free(sysfs_mbox->mbox,
+sysfs_mbox_idle(struct lpfc_hba *phba)
+{
+	phba->sysfs_mbox.state = SMBOX_IDLE;
+	phba->sysfs_mbox.offset = 0;
+
+	if (phba->sysfs_mbox.mbox) {
+		mempool_free(phba->sysfs_mbox.mbox,
 			     phba->mbox_mem_pool);
-	}
-
-	if (sysfs_mbox->mbext)
-		kfree(sysfs_mbox->mbext);
-
-	/* If txmit buffer allocated free txmit buffer */
-	if (sysfs_mbox->txmit_buff) {
-		if (sysfs_mbox->txmit_buff->virt)
-			__lpfc_mbuf_free(phba,
-					 sysfs_mbox->txmit_buff->virt,
-					 sysfs_mbox->txmit_buff->phys);
-		kfree(sysfs_mbox->txmit_buff);
-	}
-
-	/* If rcv buffer allocated free txmit buffer */
-	if (sysfs_mbox->rcv_buff) {
-		if (sysfs_mbox->rcv_buff->virt)
-			__lpfc_mbuf_free(phba,
-					 sysfs_mbox->rcv_buff->virt,
-					 sysfs_mbox->rcv_buff->phys);
-		kfree(sysfs_mbox->rcv_buff);
-	}
-
-	kfree(sysfs_mbox);
-}
-
-<<<<<<< HEAD
-static size_t
-lpfc_syfs_mbox_copy_rcv_buff(struct lpfc_hba *phba,
-		struct lpfc_sysfs_mbox *sysfs_mbox,
-		char *buf, loff_t off, size_t count)
-{
-	uint32_t size;
-	spin_lock_irq(&phba->hbalock);
-	if (!sysfs_mbox->mbox) {
-		sysfs_mbox_idle(phba, sysfs_mbox);
-		spin_unlock_irq(&phba->hbalock);
-		return -EAGAIN;
-	}
-
-	if (sysfs_mbox->mbox->mb.mbxCommand == MBX_READ_EVENT_LOG)
-		size = sysfs_mbox->mbox->mb.un.
-			varRdEventLog.rcv_bde64.tus.f.bdeSize;
-	else
-		size = sysfs_mbox->mbox->mb.un.
-			varBIUdiag.un.s2.rcv_bde64.tus.f.bdeSize;
-
-
-	if ((count + off) > size) {
-		sysfs_mbox_idle(phba, sysfs_mbox);
-		spin_unlock_irq(&phba->hbalock);
-		return -ERANGE;
-	}
-	if (count > LPFC_BPL_SIZE) {
-		sysfs_mbox_idle(phba, sysfs_mbox);
-		spin_unlock_irq(&phba->hbalock);
-		return -ERANGE;
-	}
-	if (sysfs_mbox->extoff != off) {
-		sysfs_mbox_idle(phba, sysfs_mbox);
-		spin_unlock_irq(&phba->hbalock);
-		return -EAGAIN;
-	}
-
-	memcpy(buf, (uint8_t *) sysfs_mbox->rcv_buff->virt + off, count);
-	sysfs_mbox->extoff = off + count;
-
-	if (sysfs_mbox->extoff >= size)
-		sysfs_mbox_idle(phba, sysfs_mbox);
-
-	spin_unlock_irq(&phba->hbalock);
-
-	return count;
-}
-
-static size_t
-lpfc_syfs_mbox_copy_extdata(struct lpfc_hba *phba,
-		struct lpfc_sysfs_mbox * sysfs_mbox,
-		char *buf, loff_t off, size_t count)
-{
-	uint32_t size;
-
-	spin_lock_irq(&phba->hbalock);
-	if (!sysfs_mbox->mbox) {
-		sysfs_mbox_idle(phba, sysfs_mbox);
-		spin_unlock_irq(&phba->hbalock);
-		return -EAGAIN;
-	}
-
-	size = sysfs_mbox->mbox_data.out_ext_wlen * sizeof(uint32_t);
-
-	if ((count + off) > size) {
-		sysfs_mbox_idle(phba, sysfs_mbox);
-		spin_unlock_irq(&phba->hbalock);
-		return -ERANGE;
-	}
-
-	if (size > MAILBOX_EXT_SIZE) {
-		sysfs_mbox_idle(phba, sysfs_mbox);
-		spin_unlock_irq(&phba->hbalock);
-		return -ERANGE;
-	}
-
-	if (sysfs_mbox->extoff != off) {
-		sysfs_mbox_idle(phba, sysfs_mbox);
-		spin_unlock_irq(&phba->hbalock);
-		return -EAGAIN;
-	}
-
-	memcpy(buf, (uint8_t *) sysfs_mbox->mbext + off, count);
-	sysfs_mbox->extoff = off + count;
-
-	if (sysfs_mbox->extoff >= size)
-		sysfs_mbox_idle(phba, sysfs_mbox);
-
-	spin_unlock_irq(&phba->hbalock);
-
-	return count;
-}
-
-static size_t
-lpfc_syfs_mbox_copy_txmit_buff(struct lpfc_hba *phba,
-		struct lpfc_sysfs_mbox *sysfs_mbox,
-		char *buf, loff_t off, size_t count)
-{
-	uint32_t size;
-	spin_lock_irq(&phba->hbalock);
-	if (!sysfs_mbox->mbox ||
-		(sysfs_mbox->offset != sizeof(struct lpfc_sysfs_mbox_data))) {
-		sysfs_mbox_idle(phba, sysfs_mbox);
-		spin_unlock_irq(&phba->hbalock);
-		return -EAGAIN;
-	}
-
-	size = sysfs_mbox->mbox->mb.un.varBIUdiag.un.s2.xmit_bde64.
-			tus.f.bdeSize;
-
-	if ((count + off) > size) {
-		sysfs_mbox_idle(phba, sysfs_mbox);
-		spin_unlock_irq(&phba->hbalock);
-		return -ERANGE;
-	}
-
-	if (size > LPFC_BPL_SIZE) {
-		sysfs_mbox_idle(phba, sysfs_mbox);
-		spin_unlock_irq(&phba->hbalock);
-		return -ERANGE;
-	}
-
-	if (sysfs_mbox->extoff != off) {
-		sysfs_mbox_idle(phba, sysfs_mbox);
-		spin_unlock_irq(&phba->hbalock);
-		return -EAGAIN;
-	}
-
-	memcpy((uint8_t *) sysfs_mbox->txmit_buff->virt + off, buf, count);
-	sysfs_mbox->extoff = off + count;
-
-	spin_unlock_irq(&phba->hbalock);
-
-	return count;
-}
-
-=======
->>>>>>> 18e352e4
+		phba->sysfs_mbox.mbox = NULL;
+	}
+}
+
 /**
  * sysfs_mbox_write: Write method for writing information via mbox.
  * @kobj: kernel kobject that contains the kernel class device.
@@ -3767,9 +3124,9 @@
 	struct lpfc_vport *vport = (struct lpfc_vport *) shost->hostdata;
 	struct lpfc_hba   *phba = vport->phba;
 	struct lpfcMboxq  *mbox = NULL;
-	struct lpfc_sysfs_mbox *sysfs_mbox;
-	uint8_t *ext;
-	uint32_t size;
+
+	if ((count + off) > MAILBOX_CMD_SIZE)
+		return -ERANGE;
 
 	if (off % 4 ||  count % 4 || (unsigned long)buf % 4)
 		return -EINVAL;
@@ -3778,232 +3135,34 @@
 		return 0;
 
 	if (off == 0) {
-		sysfs_mbox = lpfc_get_sysfs_mbox(phba, 1);
-		if (sysfs_mbox == NULL)
+		mbox = mempool_alloc(phba->mbox_mem_pool, GFP_KERNEL);
+		if (!mbox)
 			return -ENOMEM;
-		/*
-		 * If sysfs expect the reading of buffer and
-		 * app doesnot know how to do it, use a different
-		 * context.
-		 */
-		if (sysfs_mbox->state == SMBOX_READING_BUFF ||
-		    sysfs_mbox->state == SMBOX_READING_MBEXT) {
-			spin_lock_irq(&phba->hbalock);
-			sysfs_mbox_idle(phba, sysfs_mbox);
-			spin_unlock_irq(&phba->hbalock);
-			sysfs_mbox = lpfc_get_sysfs_mbox(phba, 1);
-			if (sysfs_mbox == NULL)
-				return -ENOMEM;
-		}
+		memset(mbox, 0, sizeof (LPFC_MBOXQ_t));
+	}
+
+	spin_lock_irq(&phba->hbalock);
+
+	if (off == 0) {
+		if (phba->sysfs_mbox.mbox)
+			mempool_free(mbox, phba->mbox_mem_pool);
+		else
+			phba->sysfs_mbox.mbox = mbox;
+		phba->sysfs_mbox.state = SMBOX_WRITING;
 	} else {
-		sysfs_mbox = lpfc_get_sysfs_mbox(phba, 0);
-		if (sysfs_mbox == NULL)
-			return -EAGAIN;
-	}
-	spin_lock_irq(&phba->hbalock);
-	if (sysfs_mbox->state == SMBOX_WRITING_MBEXT) {
-		if (!sysfs_mbox->mbox ||
-		    (sysfs_mbox->offset !=
-			sizeof(struct lpfc_sysfs_mbox_data))) {
-			sysfs_mbox_idle(phba, sysfs_mbox);
+		if (phba->sysfs_mbox.state  != SMBOX_WRITING ||
+		    phba->sysfs_mbox.offset != off           ||
+		    phba->sysfs_mbox.mbox   == NULL) {
+			sysfs_mbox_idle(phba);
 			spin_unlock_irq(&phba->hbalock);
 			return -EAGAIN;
 		}
-
-		size = sysfs_mbox->mbox_data.in_ext_wlen * sizeof(uint32_t);
-
-		if ((count + sysfs_mbox->extoff) > size) {
-			sysfs_mbox_idle(phba, sysfs_mbox);
-			spin_unlock_irq(&phba->hbalock);
-			return -ERANGE;
-		}
-
-		if (size > MAILBOX_EXT_SIZE) {
-			sysfs_mbox_idle(phba, sysfs_mbox);
-			spin_unlock_irq(&phba->hbalock);
-			return -ERANGE;
-		}
-
-		if (!sysfs_mbox->mbext) {
-			spin_unlock_irq(&phba->hbalock);
-
-			ext = kzalloc(MAILBOX_EXT_SIZE, GFP_KERNEL);
-			if (!ext) {
-				spin_lock_irq(&phba->hbalock);
-				sysfs_mbox_idle(phba, sysfs_mbox);
-				spin_unlock_irq(&phba->hbalock);
-				return -ENOMEM;
-			}
-
-			spin_lock_irq(&phba->hbalock);
-			sysfs_mbox->mbext = ext;
-		}
-
-		if (sysfs_mbox->extoff != off) {
-			sysfs_mbox_idle(phba, sysfs_mbox);
-			spin_unlock_irq(&phba->hbalock);
-			return -EAGAIN;
-		}
-
-		memcpy((uint8_t *) sysfs_mbox->mbext + off, buf, count);
-		sysfs_mbox->extoff = off + count;
-
-		spin_unlock_irq(&phba->hbalock);
-
-		return count;
-	}
-
-	spin_unlock_irq(&phba->hbalock);
-
-	if (sysfs_mbox->state == SMBOX_WRITING_BUFF)
-		return lpfc_syfs_mbox_copy_txmit_buff(phba,
-				sysfs_mbox, buf, off, count);
-
-	if ((count + off) > sizeof(struct lpfc_sysfs_mbox_data)) {
-		spin_lock_irq(&phba->hbalock);
-		sysfs_mbox_idle(phba, sysfs_mbox);
-		spin_unlock_irq(&phba->hbalock);
-		return -ERANGE;
-	}
-
-	if (off == 0) {
-		mbox = mempool_alloc(phba->mbox_mem_pool, GFP_KERNEL);
-		if (!mbox) {
-			spin_lock_irq(&phba->hbalock);
-			sysfs_mbox_idle(phba, sysfs_mbox);
-			spin_unlock_irq(&phba->hbalock);
-			return -ENOMEM;
-		}
-		memset(mbox, 0, sizeof (LPFC_MBOXQ_t));
-	}
-
-	spin_lock_irq(&phba->hbalock);
-
-	if (off == 0) {
-		if (sysfs_mbox->mbox)
-			mempool_free(mbox, phba->mbox_mem_pool);
-		else
-			sysfs_mbox->mbox = mbox;
-		sysfs_mbox->state = SMBOX_WRITING;
-	} else {
-		if (sysfs_mbox->state  != SMBOX_WRITING ||
-		    sysfs_mbox->offset != off           ||
-		    sysfs_mbox->mbox   == NULL) {
-			sysfs_mbox_idle(phba, sysfs_mbox);
-			spin_unlock_irq(&phba->hbalock);
-			return -EAGAIN;
-		}
-	}
-
-	memcpy((uint8_t *) & sysfs_mbox->mbox_data + off,
+	}
+
+	memcpy((uint8_t *) & phba->sysfs_mbox.mbox->mb + off,
 	       buf, count);
 
-	sysfs_mbox->offset = off + count;
-
-	if (sysfs_mbox->offset == sizeof(struct lpfc_sysfs_mbox_data)) {
-		memcpy((uint8_t *) & sysfs_mbox->mbox->mb,
-			(uint8_t *) &sysfs_mbox->mbox_data.mbox,
-			sizeof(MAILBOX_t));
-	}
-
-	if ((sysfs_mbox->offset == sizeof(struct lpfc_sysfs_mbox_data)) &&
-		(sysfs_mbox->mbox_data.in_ext_wlen ||
-		sysfs_mbox->mbox_data.out_ext_wlen)) {
-
-		if (!sysfs_mbox->mbext) {
-			spin_unlock_irq(&phba->hbalock);
-
-			ext = kzalloc(MAILBOX_EXT_SIZE, GFP_KERNEL);
-			if (!ext) {
-				spin_lock_irq(&phba->hbalock);
-				sysfs_mbox_idle(phba, sysfs_mbox);
-				spin_unlock_irq(&phba->hbalock);
-				return -ENOMEM;
-			}
-
-			spin_lock_irq(&phba->hbalock);
-			sysfs_mbox->mbext = ext;
-		}
-	}
-
-	if ((sysfs_mbox->offset == sizeof(struct lpfc_sysfs_mbox_data)) &&
-		(sysfs_mbox->mbox_data.in_ext_wlen)) {
-		sysfs_mbox->state = SMBOX_WRITING_MBEXT;
-	}
-
-	if ((sysfs_mbox->offset == sizeof(struct lpfc_sysfs_mbox_data)) &&
-		(sysfs_mbox->mbox->mb.mbxCommand == MBX_RUN_BIU_DIAG64)) {
-			sysfs_mbox->state = SMBOX_WRITING_BUFF;
-			spin_unlock_irq(&phba->hbalock);
-
-			/* Allocate txmit buffer */
-			sysfs_mbox->txmit_buff =
-				kzalloc(sizeof(struct lpfc_dmabuf), GFP_KERNEL);
-			if (!sysfs_mbox->txmit_buff) {
-				spin_lock_irq(&phba->hbalock);
-				sysfs_mbox_idle(phba, sysfs_mbox);
-				spin_unlock_irq(&phba->hbalock);
-				return -ENOMEM;
-			}
-			INIT_LIST_HEAD(&sysfs_mbox->txmit_buff->list);
-			sysfs_mbox->txmit_buff->virt =
-				lpfc_mbuf_alloc(phba, 0,
-					&(sysfs_mbox->txmit_buff->phys));
-			if (!sysfs_mbox->txmit_buff->virt) {
-				spin_lock_irq(&phba->hbalock);
-				sysfs_mbox_idle(phba, sysfs_mbox);
-				spin_unlock_irq(&phba->hbalock);
-				return -ENOMEM;
-			}
-
-			/* Allocate rcv buffer */
-			sysfs_mbox->rcv_buff =
-				kzalloc(sizeof(struct lpfc_dmabuf), GFP_KERNEL);
-			if (!sysfs_mbox->rcv_buff) {
-				spin_lock_irq(&phba->hbalock);
-				sysfs_mbox_idle(phba, sysfs_mbox);
-				spin_unlock_irq(&phba->hbalock);
-				return -ENOMEM;
-			}
-			INIT_LIST_HEAD(&sysfs_mbox->rcv_buff->list);
-			sysfs_mbox->rcv_buff->virt =
-				lpfc_mbuf_alloc(phba, 0,
-					&(sysfs_mbox->rcv_buff->phys));
-			if (!sysfs_mbox->rcv_buff->virt) {
-				spin_lock_irq(&phba->hbalock);
-				sysfs_mbox_idle(phba, sysfs_mbox);
-				spin_unlock_irq(&phba->hbalock);
-				return -ENOMEM;
-			}
-			return count;
-	}
-	if ((sysfs_mbox->offset == sizeof(struct lpfc_sysfs_mbox_data)) &&
-		(sysfs_mbox->mbox->mb.mbxCommand == MBX_READ_EVENT_LOG)) {
-		sysfs_mbox->state = SMBOX_WRITING;
-		spin_unlock_irq(&phba->hbalock);
-
-
-		/* Allocate rcv buffer */
-		sysfs_mbox->rcv_buff =
-			kzalloc(sizeof(struct lpfc_dmabuf), GFP_KERNEL);
-		if (!sysfs_mbox->rcv_buff) {
-			spin_lock_irq(&phba->hbalock);
-			sysfs_mbox_idle(phba, sysfs_mbox);
-			spin_unlock_irq(&phba->hbalock);
-			return -ENOMEM;
-		}
-		INIT_LIST_HEAD(&sysfs_mbox->rcv_buff->list);
-		sysfs_mbox->rcv_buff->virt =
-			lpfc_mbuf_alloc(phba, 0,
-				&(sysfs_mbox->rcv_buff->phys));
-		if (!sysfs_mbox->rcv_buff->virt) {
-			spin_lock_irq(&phba->hbalock);
-			sysfs_mbox_idle(phba, sysfs_mbox);
-			spin_unlock_irq(&phba->hbalock);
-			return -ENOMEM;
-		}
-		return count;
-	}
+	phba->sysfs_mbox.offset = off + count;
 
 	spin_unlock_irq(&phba->hbalock);
 
@@ -4042,42 +3201,6 @@
 	struct lpfc_vport *vport = (struct lpfc_vport *) shost->hostdata;
 	struct lpfc_hba   *phba = vport->phba;
 	int rc;
-	int wait_4_menlo_maint = 0;
-	struct lpfc_sysfs_mbox *sysfs_mbox;
-	ssize_t ret;
-	sysfs_mbox = lpfc_get_sysfs_mbox(phba, 0);
-
-	if (!sysfs_mbox)
-		return -EPERM;
-
-	/*
-	 * If sysfs expect the writing of buffer and
-	 * app doesnot know how to do it, fail the mailbox
-	 * command.
-	 */
-	if ((sysfs_mbox->state == SMBOX_WRITING_BUFF) &&
-		(sysfs_mbox->extoff == 0)) {
-		spin_lock_irq(&phba->hbalock);
-		sysfs_mbox_idle(phba, sysfs_mbox);
-		spin_unlock_irq(&phba->hbalock);
-		return -EINVAL;
-	}
-	if (sysfs_mbox->state == SMBOX_READING_BUFF) {
-		ret = lpfc_syfs_mbox_copy_rcv_buff(phba, sysfs_mbox,
-					buf, off, count);
-		lpfc_printf_log(phba, KERN_INFO, LOG_INIT,
-				"1245 mbox: cmd 0x%x, 0x%x ret %x\n",
-				sysfs_mbox->mbox->mb.mbxCommand,
-				sysfs_mbox->mbox->mb.un.varWords[0],
-				(uint32_t)ret);
-		return ret;
-	}
-
-	if (sysfs_mbox->state == SMBOX_READING_MBEXT) {
-		ret = lpfc_syfs_mbox_copy_extdata(phba, sysfs_mbox,
-					buf, off, count);
-		return ret;
-	}
 
 	if (off > MAILBOX_CMD_SIZE)
 		return -ERANGE;
@@ -4094,18 +3217,16 @@
 	spin_lock_irq(&phba->hbalock);
 
 	if (phba->over_temp_state == HBA_OVER_TEMP) {
-		sysfs_mbox_idle(phba, sysfs_mbox);
+		sysfs_mbox_idle(phba);
 		spin_unlock_irq(&phba->hbalock);
 		return  -EACCES;
 	}
 
 	if (off == 0 &&
-	    ((sysfs_mbox->state  == SMBOX_WRITING)  ||
-	    (sysfs_mbox->state  == SMBOX_WRITING_MBEXT) ||
-	    (sysfs_mbox->state  == SMBOX_WRITING_BUFF) ) &&
-	    sysfs_mbox->offset >= 2 * sizeof(uint32_t)) {
-
-		switch (sysfs_mbox->mbox->mb.mbxCommand) {
+	    phba->sysfs_mbox.state  == SMBOX_WRITING &&
+	    phba->sysfs_mbox.offset >= 2 * sizeof(uint32_t)) {
+
+		switch (phba->sysfs_mbox.mbox->mb.mbxCommand) {
 			/* Offline only */
 		case MBX_INIT_LINK:
 		case MBX_DOWN_LINK:
@@ -4118,11 +3239,12 @@
 		case MBX_RUN_DIAGS:
 		case MBX_RESTART:
 		case MBX_SET_MASK:
+		case MBX_SET_DEBUG:
 			if (!(vport->fc_flag & FC_OFFLINE_MODE)) {
 				printk(KERN_WARNING "mbox_read:Command 0x%x "
 				       "is illegal in on-line state\n",
-				       sysfs_mbox->mbox->mb.mbxCommand);
-				sysfs_mbox_idle(phba,sysfs_mbox);
+				       phba->sysfs_mbox.mbox->mb.mbxCommand);
+				sysfs_mbox_idle(phba);
 				spin_unlock_irq(&phba->hbalock);
 				return -EPERM;
 			}
@@ -4144,68 +3266,11 @@
 		case MBX_LOAD_EXP_ROM:
 		case MBX_BEACON:
 		case MBX_DEL_LD_ENTRY:
-		case MBX_SET_DEBUG:
+		case MBX_SET_VARIABLE:
 		case MBX_WRITE_WWN:
-<<<<<<< HEAD
-		case MBX_READ_EVENT_LOG_STATUS:
-		case MBX_WRITE_EVENT_LOG:
 		case MBX_PORT_CAPABILITIES:
 		case MBX_PORT_IOV_CONTROL:
 			break;
-		case MBX_SET_VARIABLE:
-			lpfc_printf_log(phba, KERN_INFO, LOG_INIT,
-				"1226 mbox: set_variable 0x%x, 0x%x\n",
-				sysfs_mbox->mbox->mb.un.varWords[0],
-				sysfs_mbox->mbox->mb.un.varWords[1]);
-			if ((sysfs_mbox->mbox->mb.un.varWords[0] ==
-							SETVAR_MLOMNT) &&
-			    (sysfs_mbox->mbox->mb.un.varWords[1] == 1)) {
-				wait_4_menlo_maint = 1;
-				phba->wait_4_mlo_maint_flg = 1;
-			}
-			break;
-		case MBX_RUN_BIU_DIAG64:
-			if (sysfs_mbox->mbox->mb.un.varBIUdiag.un.s2.
-				xmit_bde64.tus.f.bdeSize) {
-				sysfs_mbox->mbox->mb.un.varBIUdiag.un.s2.
-					xmit_bde64.addrHigh =
-					putPaddrHigh(sysfs_mbox->
-						txmit_buff->phys);
-				sysfs_mbox->mbox->mb.un.varBIUdiag.un.s2.
-					xmit_bde64.addrLow =
-					putPaddrLow(sysfs_mbox->
-						txmit_buff->phys);
-			}
-
-			if (sysfs_mbox->mbox->mb.un.varBIUdiag.un.s2.
-				rcv_bde64.tus.f.bdeSize) {
-				sysfs_mbox->mbox->mb.un.varBIUdiag.un.s2.
-					rcv_bde64.addrHigh =
-					putPaddrHigh(sysfs_mbox->
-						rcv_buff->phys);
-				sysfs_mbox->mbox->mb.un.varBIUdiag.un.s2.
-				rcv_bde64.addrLow =
-				putPaddrLow(sysfs_mbox->rcv_buff->phys);
-			}
-			break;
-		case MBX_READ_EVENT_LOG:
-
-			if (sysfs_mbox->mbox->mb.un.varRdEventLog.
-				rcv_bde64.tus.f.bdeSize) {
-				sysfs_mbox->mbox->mb.un.varRdEventLog.
-					rcv_bde64.addrHigh =
-					putPaddrHigh(sysfs_mbox->
-						rcv_buff->phys);
-				sysfs_mbox->mbox->mb.un.varRdEventLog.
-				rcv_bde64.addrLow =
-				putPaddrLow(sysfs_mbox->rcv_buff->phys);
-			}
-=======
-		case MBX_PORT_CAPABILITIES:
-		case MBX_PORT_IOV_CONTROL:
->>>>>>> 18e352e4
-			break;
-
 		case MBX_READ_SPARM64:
 		case MBX_READ_LA:
 		case MBX_READ_LA64:
@@ -4214,47 +3279,22 @@
 		case MBX_CONFIG_PORT:
 		case MBX_RUN_BIU_DIAG:
 			printk(KERN_WARNING "mbox_read: Illegal Command 0x%x\n",
-			       sysfs_mbox->mbox->mb.mbxCommand);
-			sysfs_mbox_idle(phba,sysfs_mbox);
+			       phba->sysfs_mbox.mbox->mb.mbxCommand);
+			sysfs_mbox_idle(phba);
 			spin_unlock_irq(&phba->hbalock);
 			return -EPERM;
 		default:
 			printk(KERN_WARNING "mbox_read: Unknown Command 0x%x\n",
-			       sysfs_mbox->mbox->mb.mbxCommand);
-			sysfs_mbox_idle(phba,sysfs_mbox);
+			       phba->sysfs_mbox.mbox->mb.mbxCommand);
+			sysfs_mbox_idle(phba);
 			spin_unlock_irq(&phba->hbalock);
 			return -EPERM;
-		}
-
-		if (sysfs_mbox->mbox_data.in_ext_wlen ||
-			sysfs_mbox->mbox_data.out_ext_wlen) {
-			sysfs_mbox->mbox->context2 = sysfs_mbox->mbext;
-			sysfs_mbox->mbox->in_ext_byte_len =
-				sysfs_mbox->mbox_data.in_ext_wlen *
-				sizeof(uint32_t);
-			sysfs_mbox->mbox->out_ext_byte_len =
-				sysfs_mbox->mbox_data.out_ext_wlen *
-				sizeof(uint32_t);
-			sysfs_mbox->mbox->mbox_offset_word =
-				sysfs_mbox->mbox_data.mboffset;
 		}
 
 		/* If HBA encountered an error attention, allow only DUMP
 		 * or RESTART mailbox commands until the HBA is restarted.
 		 */
 		if (phba->pport->stopped &&
-<<<<<<< HEAD
-		    sysfs_mbox->mbox->mb.mbxCommand != MBX_DUMP_MEMORY &&
-		    sysfs_mbox->mbox->mb.mbxCommand != MBX_RESTART &&
-		    sysfs_mbox->mbox->mb.mbxCommand != MBX_WRITE_VPARMS &&
-		    sysfs_mbox->mbox->mb.mbxCommand != MBX_WRITE_WWN)
-			lpfc_printf_log(phba, KERN_WARNING, LOG_MBOX,
-					"1259 mbox: Issued mailbox cmd "
-					"0x%x while in stopped state.\n",
-					sysfs_mbox->mbox->mb.mbxCommand);
-
-		sysfs_mbox->mbox->vport = vport;
-=======
 		    phba->sysfs_mbox.mbox->mb.mbxCommand != MBX_DUMP_MEMORY &&
 		    phba->sysfs_mbox.mbox->mb.mbxCommand != MBX_RESTART &&
 		    phba->sysfs_mbox.mbox->mb.mbxCommand != MBX_WRITE_VPARMS &&
@@ -4265,13 +3305,12 @@
 					phba->sysfs_mbox.mbox->mb.mbxCommand);
 
 		phba->sysfs_mbox.mbox->vport = vport;
->>>>>>> 18e352e4
 
 		/* Don't allow mailbox commands to be sent when blocked
 		 * or when in the middle of discovery
 		 */
 		if (phba->sli.sli_flag & LPFC_BLOCK_MGMT_IO) {
-			sysfs_mbox_idle(phba,sysfs_mbox);
+			sysfs_mbox_idle(phba);
 			spin_unlock_irq(&phba->hbalock);
 			return  -EAGAIN;
 		}
@@ -4281,86 +3320,43 @@
 
 			spin_unlock_irq(&phba->hbalock);
 			rc = lpfc_sli_issue_mbox (phba,
-						  sysfs_mbox->mbox,
+						  phba->sysfs_mbox.mbox,
 						  MBX_POLL);
 			spin_lock_irq(&phba->hbalock);
 
 		} else {
 			spin_unlock_irq(&phba->hbalock);
 			rc = lpfc_sli_issue_mbox_wait (phba,
-						       sysfs_mbox->mbox,
+						       phba->sysfs_mbox.mbox,
 				lpfc_mbox_tmo_val(phba,
-				    sysfs_mbox->mbox->mb.mbxCommand) * HZ);
+				    phba->sysfs_mbox.mbox->mb.mbxCommand) * HZ);
 			spin_lock_irq(&phba->hbalock);
 		}
 
 		if (rc != MBX_SUCCESS) {
 			if (rc == MBX_TIMEOUT) {
-				sysfs_mbox->mbox = NULL;
+				phba->sysfs_mbox.mbox = NULL;
 			}
-			sysfs_mbox_idle(phba,sysfs_mbox);
+			sysfs_mbox_idle(phba);
 			spin_unlock_irq(&phba->hbalock);
 			return  (rc == MBX_TIMEOUT) ? -ETIME : -ENODEV;
 		}
-		if (wait_4_menlo_maint) {
-			lpfc_printf_log(phba, KERN_WARNING, LOG_LIBDFC,
-					"1229 waiting for menlo mnt\n");
-			spin_unlock_irq(&phba->hbalock);
-			if (phba->wait_4_mlo_maint_flg)
-				wait_event_interruptible_timeout(
-					phba->wait_4_mlo_m_q,
-					phba->wait_4_mlo_maint_flg == 0,
-					60 * HZ);
-			spin_lock_irq(&phba->hbalock);
-			if (phba->wait_4_mlo_maint_flg) {
-				sysfs_mbox_idle(phba,sysfs_mbox);
-				phba->wait_4_mlo_maint_flg = 0;
-				spin_unlock_irq(&phba->hbalock);
-				return -EINTR;
-			} else
-				spin_unlock_irq(&phba->hbalock);
-
-			spin_lock_irq(&phba->hbalock);
-			if (phba->wait_4_mlo_maint_flg != 0) {
-				sysfs_mbox_idle(phba,sysfs_mbox);
-				phba->wait_4_mlo_maint_flg = 0;
-				spin_unlock_irq(&phba->hbalock);
-				return -ETIME;
-			}
-
-		}
-		sysfs_mbox->state = SMBOX_READING;
-	}
-	else if (sysfs_mbox->offset != off ||
-		 sysfs_mbox->state  != SMBOX_READING) {
-		sysfs_mbox_idle(phba,sysfs_mbox);
+		phba->sysfs_mbox.state = SMBOX_READING;
+	}
+	else if (phba->sysfs_mbox.offset != off ||
+		 phba->sysfs_mbox.state  != SMBOX_READING) {
+		printk(KERN_WARNING  "mbox_read: Bad State\n");
+		sysfs_mbox_idle(phba);
 		spin_unlock_irq(&phba->hbalock);
 		return -EAGAIN;
 	}
 
-	memcpy(buf, (uint8_t *) & sysfs_mbox->mbox->mb + off, count);
-
-	sysfs_mbox->offset = off + count;
-
-	if ((sysfs_mbox->offset == MAILBOX_CMD_SIZE) &&
-	    ((sysfs_mbox->mbox->mb.mbxCommand == MBX_RUN_BIU_DIAG64) ||
-	     (sysfs_mbox->mbox->mb.mbxCommand == MBX_READ_EVENT_LOG))) {
-		sysfs_mbox->state  = SMBOX_READING_BUFF;
-		sysfs_mbox->extoff = 0;
-		spin_unlock_irq(&phba->hbalock);
-		return count;
-	}
-
-	if ((sysfs_mbox->offset == MAILBOX_CMD_SIZE) &&
-	    sysfs_mbox->mbox_data.out_ext_wlen) {
-		sysfs_mbox->state  = SMBOX_READING_MBEXT;
-		sysfs_mbox->extoff = 0;
-		spin_unlock_irq(&phba->hbalock);
-		return count;
-	}
-
-	if (sysfs_mbox->offset == MAILBOX_CMD_SIZE)
-		sysfs_mbox_idle(phba,sysfs_mbox);
+	memcpy(buf, (uint8_t *) & phba->sysfs_mbox.mbox->mb + off, count);
+
+	phba->sysfs_mbox.offset = off + count;
+
+	if (phba->sysfs_mbox.offset == MAILBOX_CMD_SIZE)
+		sysfs_mbox_idle(phba);
 
 	spin_unlock_irq(&phba->hbalock);
 
@@ -4372,7 +3368,7 @@
 		.name = "mbox",
 		.mode = S_IRUSR | S_IWUSR,
 	},
-	.size = MAILBOX_MAX_XMIT_SIZE,
+	.size = MAILBOX_CMD_SIZE,
 	.read = sysfs_mbox_read,
 	.write = sysfs_mbox_write,
 };
@@ -4407,12 +3403,6 @@
 				      &sysfs_mbox_attr);
 	if (error)
 		goto out_remove_ctlreg_attr;
-
-	 error = sysfs_create_bin_file(&shost->shost_dev.kobj,
-					&sysfs_menlo_attr);
-	if (error)
-		goto out_remove_menlo_attr;
-
 
 	return 0;
 out_remove_ctlreg_attr:
@@ -4420,13 +3410,6 @@
 out_remove_stat_attr:
 	sysfs_remove_bin_file(&shost->shost_dev.kobj,
 			&sysfs_drvr_stat_data_attr);
-<<<<<<< HEAD
-out_remove_menlo_attr:
-	sysfs_remove_bin_file(&shost->shost_dev.kobj,
-			&sysfs_menlo_attr);
-
-=======
->>>>>>> 18e352e4
 out:
 	return error;
 }
@@ -4446,7 +3429,6 @@
 		return;
 	sysfs_remove_bin_file(&shost->shost_dev.kobj, &sysfs_mbox_attr);
 	sysfs_remove_bin_file(&shost->shost_dev.kobj, &sysfs_ctlreg_attr);
-	sysfs_remove_bin_file(&shost->shost_dev.kobj, &sysfs_menlo_attr);
 }
 
 
@@ -4514,13 +3496,6 @@
 	if (vport->fc_flag & FC_OFFLINE_MODE)
 		fc_host_port_state(shost) = FC_PORTSTATE_OFFLINE;
 	else {
-		if ((vport->cfg_enable_auth) &&
-		    (vport->security_service_state == SECURITY_OFFLINE)) {
-			fc_host_port_state(shost) = FC_PORTSTATE_ERROR;
-			spin_unlock_irq(shost->host_lock);
-			return;
-		}
-
 		switch (phba->link_state) {
 		case LPFC_LINK_UNKNOWN:
 		case LPFC_LINK_DOWN:
@@ -5089,15 +4064,10 @@
 	lpfc_link_speed_init(phba, lpfc_link_speed);
 	lpfc_poll_tmo_init(phba, lpfc_poll_tmo);
 	lpfc_enable_npiv_init(phba, lpfc_enable_npiv);
-	lpfc_pci_max_read_init(phba, lpfc_pci_max_read);
 	lpfc_use_msi_init(phba, lpfc_use_msi);
 	lpfc_enable_hba_reset_init(phba, lpfc_enable_hba_reset);
 	lpfc_enable_hba_heartbeat_init(phba, lpfc_enable_hba_heartbeat);
-<<<<<<< HEAD
-	lpfc_hostmem_hgp_init(phba, lpfc_hostmem_hgp);
-=======
 	lpfc_enable_bg_init(phba, lpfc_enable_bg);
->>>>>>> 18e352e4
 	phba->cfg_poll = lpfc_poll;
 	phba->cfg_soft_wwnn = 0L;
 	phba->cfg_soft_wwpn = 0L;
@@ -5147,6 +4117,5 @@
 	lpfc_max_luns_init(vport, lpfc_max_luns);
 	lpfc_scan_down_init(vport, lpfc_scan_down);
 	lpfc_enable_da_id_init(vport, lpfc_enable_da_id);
-	lpfc_enable_auth_init(vport, lpfc_enable_auth);
 	return;
 }