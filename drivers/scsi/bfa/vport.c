--- conflicted
+++ resolved
@@ -67,7 +67,7 @@
 	BFA_FCS_VPORT_SM_RSP_ERROR = 9,	/*  error/bad response */
 	BFA_FCS_VPORT_SM_TIMEOUT = 10,	/*  delay timer event */
 	BFA_FCS_VPORT_SM_DELCOMP = 11,	/*  lport delete completion */
-	BFA_FCS_VPORT_SM_RSP_DUP_WWN = 12,	/*  Dup wnn error*/
+	BFA_FCS_VPORT_SM_RSP_DUP_WWN = 12,	/*  Dup wnn error */
 	BFA_FCS_VPORT_SM_RSP_FAILED = 13,	/*  non-retryable failure */
 };
 
@@ -90,9 +90,9 @@
 static void     bfa_fcs_vport_sm_logo(struct bfa_fcs_vport_s *vport,
 				      enum bfa_fcs_vport_event event);
 static void     bfa_fcs_vport_sm_error(struct bfa_fcs_vport_s *vport,
-				      enum bfa_fcs_vport_event event);
-
-static struct bfa_sm_table_s  vport_sm_table[] = {
+				       enum bfa_fcs_vport_event event);
+
+static struct bfa_sm_table_s vport_sm_table[] = {
 	{BFA_SM(bfa_fcs_vport_sm_uninit), BFA_FCS_VPORT_UNINIT},
 	{BFA_SM(bfa_fcs_vport_sm_created), BFA_FCS_VPORT_CREATED},
 	{BFA_SM(bfa_fcs_vport_sm_offline), BFA_FCS_VPORT_OFFLINE},
@@ -110,7 +110,7 @@
  */
 static void
 bfa_fcs_vport_sm_uninit(struct bfa_fcs_vport_s *vport,
-				enum bfa_fcs_vport_event event)
+			enum bfa_fcs_vport_event event)
 {
 	bfa_trc(__vport_fcs(vport), __vport_pwwn(vport));
 	bfa_trc(__vport_fcs(vport), event);
@@ -122,7 +122,7 @@
 		break;
 
 	default:
-		bfa_sm_fault(__vport_fcs(vport), event);
+		bfa_assert(0);
 	}
 }
 
@@ -131,7 +131,7 @@
  */
 static void
 bfa_fcs_vport_sm_created(struct bfa_fcs_vport_s *vport,
-				enum bfa_fcs_vport_event event)
+			 enum bfa_fcs_vport_event event)
 {
 	bfa_trc(__vport_fcs(vport), __vport_pwwn(vport));
 	bfa_trc(__vport_fcs(vport), event);
@@ -165,7 +165,7 @@
 		break;
 
 	default:
-		bfa_sm_fault(__vport_fcs(vport), event);
+		bfa_assert(0);
 	}
 }
 
@@ -174,7 +174,7 @@
  */
 static void
 bfa_fcs_vport_sm_offline(struct bfa_fcs_vport_s *vport,
-				enum bfa_fcs_vport_event event)
+			 enum bfa_fcs_vport_event event)
 {
 	bfa_trc(__vport_fcs(vport), __vport_pwwn(vport));
 	bfa_trc(__vport_fcs(vport), event);
@@ -202,17 +202,16 @@
 		break;
 
 	default:
-		bfa_sm_fault(__vport_fcs(vport), event);
-	}
-}
-
+		bfa_assert(0);
+	}
+}
 
 /**
  * FDISC is sent and awaiting reply from fabric.
  */
 static void
 bfa_fcs_vport_sm_fdisc(struct bfa_fcs_vport_s *vport,
-				enum bfa_fcs_vport_event event)
+		       enum bfa_fcs_vport_event event)
 {
 	bfa_trc(__vport_fcs(vport), __vport_pwwn(vport));
 	bfa_trc(__vport_fcs(vport), event);
@@ -237,8 +236,8 @@
 	case BFA_FCS_VPORT_SM_RSP_ERROR:
 		bfa_sm_set_state(vport, bfa_fcs_vport_sm_fdisc_retry);
 		bfa_timer_start(__vport_bfa(vport), &vport->timer,
-				    bfa_fcs_vport_timeout, vport,
-				    BFA_FCS_RETRY_TIMEOUT);
+				bfa_fcs_vport_timeout, vport,
+				BFA_FCS_RETRY_TIMEOUT);
 		break;
 
 	case BFA_FCS_VPORT_SM_RSP_FAILED:
@@ -250,7 +249,7 @@
 		break;
 
 	default:
-		bfa_sm_fault(__vport_fcs(vport), event);
+		bfa_assert(0);
 	}
 }
 
@@ -284,7 +283,7 @@
 		break;
 
 	default:
-		bfa_sm_fault(__vport_fcs(vport), event);
+		bfa_assert(0);
 	}
 }
 
@@ -293,7 +292,7 @@
  */
 static void
 bfa_fcs_vport_sm_online(struct bfa_fcs_vport_s *vport,
-				enum bfa_fcs_vport_event event)
+			enum bfa_fcs_vport_event event)
 {
 	bfa_trc(__vport_fcs(vport), __vport_pwwn(vport));
 	bfa_trc(__vport_fcs(vport), event);
@@ -311,7 +310,7 @@
 		break;
 
 	default:
-		bfa_sm_fault(__vport_fcs(vport), event);
+		bfa_assert(0);
 	}
 }
 
@@ -321,7 +320,7 @@
  */
 static void
 bfa_fcs_vport_sm_deleting(struct bfa_fcs_vport_s *vport,
-				enum bfa_fcs_vport_event event)
+			  enum bfa_fcs_vport_event event)
 {
 	bfa_trc(__vport_fcs(vport), __vport_pwwn(vport));
 	bfa_trc(__vport_fcs(vport), event);
@@ -340,19 +339,18 @@
 		break;
 
 	default:
-		bfa_sm_fault(__vport_fcs(vport), event);
-	}
-}
-
-/**
- *  Error State.
- *  This state will be set when the Vport Creation fails due
- *  to errors like Dup WWN.
- *  In this state only operation allowed is a Vport Delete.
+		bfa_assert(0);
+	}
+}
+
+/**
+ * Error State.
+ * This state will be set when the Vport Creation fails due to errors like
+ * Dup WWN. In this state only operation allowed is a Vport Delete.
  */
 static void
 bfa_fcs_vport_sm_error(struct bfa_fcs_vport_s *vport,
-				enum bfa_fcs_vport_event event)
+		       enum bfa_fcs_vport_event event)
 {
 	bfa_trc(__vport_fcs(vport), __vport_pwwn(vport));
 	bfa_trc(__vport_fcs(vport), event);
@@ -374,7 +372,7 @@
  */
 static void
 bfa_fcs_vport_sm_cleanup(struct bfa_fcs_vport_s *vport,
-				enum bfa_fcs_vport_event event)
+			 enum bfa_fcs_vport_event event)
 {
 	bfa_trc(__vport_fcs(vport), __vport_pwwn(vport));
 	bfa_trc(__vport_fcs(vport), event);
@@ -389,7 +387,7 @@
 		break;
 
 	default:
-		bfa_sm_fault(__vport_fcs(vport), event);
+		bfa_assert(0);
 	}
 }
 
@@ -399,7 +397,7 @@
  */
 static void
 bfa_fcs_vport_sm_logo(struct bfa_fcs_vport_s *vport,
-				enum bfa_fcs_vport_event event)
+		      enum bfa_fcs_vport_event event)
 {
 	bfa_trc(__vport_fcs(vport), __vport_pwwn(vport));
 	bfa_trc(__vport_fcs(vport), event);
@@ -421,7 +419,7 @@
 		break;
 
 	default:
-		bfa_sm_fault(__vport_fcs(vport), event);
+		bfa_assert(0);
 	}
 }
 
@@ -437,19 +435,34 @@
 static void
 bfa_fcs_vport_aen_post(bfa_fcs_lport_t *port, enum bfa_lport_aen_event event)
 {
-	union bfa_aen_data_u  aen_data;
-	struct bfa_log_mod_s   *logmod = port->fcs->logm;
+	union bfa_aen_data_u aen_data;
+	struct bfa_log_mod_s *logmod = port->fcs->logm;
 	enum bfa_port_role role = port->port_cfg.roles;
 	wwn_t           lpwwn = bfa_fcs_port_get_pwwn(port);
 	char            lpwwn_ptr[BFA_STRING_32];
-	char            *role_str[BFA_PORT_ROLE_FCP_MAX/2 + 1] =
-				{"Initiator", "Target", "IPFC"};
+	char           *role_str[BFA_PORT_ROLE_FCP_MAX / 2 + 1] =
+		{ "Initiator", "Target", "IPFC" };
 
 	wwn2str(lpwwn_ptr, lpwwn);
 
 	bfa_assert(role <= BFA_PORT_ROLE_FCP_MAX);
-	bfa_log(logmod, BFA_LOG_CREATE_ID(BFA_AEN_CAT_LPORT, event), lpwwn_ptr,
-			role_str[role/2]);
+
+	switch (event) {
+	case BFA_LPORT_AEN_NPIV_DUP_WWN:
+		bfa_log(logmod, BFA_AEN_LPORT_NPIV_DUP_WWN, lpwwn_ptr,
+			role_str[role / 2]);
+		break;
+	case BFA_LPORT_AEN_NPIV_FABRIC_MAX:
+		bfa_log(logmod, BFA_AEN_LPORT_NPIV_FABRIC_MAX, lpwwn_ptr,
+			role_str[role / 2]);
+		break;
+	case BFA_LPORT_AEN_NPIV_UNKNOWN:
+		bfa_log(logmod, BFA_AEN_LPORT_NPIV_UNKNOWN, lpwwn_ptr,
+			role_str[role / 2]);
+		break;
+	default:
+		break;
+	}
 
 	aen_data.lport.vf_id = port->fabric->vf_id;
 	aen_data.lport.roles = role;
@@ -465,34 +478,36 @@
 bfa_fcs_vport_do_fdisc(struct bfa_fcs_vport_s *vport)
 {
 	bfa_lps_fdisc(vport->lps, vport,
-		bfa_fcport_get_maxfrsize(__vport_bfa(vport)),
-		__vport_pwwn(vport), __vport_nwwn(vport));
+		      bfa_pport_get_maxfrsize(__vport_bfa(vport)),
+		      __vport_pwwn(vport), __vport_nwwn(vport));
 	vport->vport_stats.fdisc_sent++;
 }
 
 static void
 bfa_fcs_vport_fdisc_rejected(struct bfa_fcs_vport_s *vport)
 {
-	u8		lsrjt_rsn = bfa_lps_get_lsrjt_rsn(vport->lps);
-	u8		lsrjt_expl = bfa_lps_get_lsrjt_expl(vport->lps);
+	u8         lsrjt_rsn = bfa_lps_get_lsrjt_rsn(vport->lps);
+	u8         lsrjt_expl = bfa_lps_get_lsrjt_expl(vport->lps);
 
 	bfa_trc(__vport_fcs(vport), lsrjt_rsn);
 	bfa_trc(__vport_fcs(vport), lsrjt_expl);
 
-	/* For certain reason codes, we don't want to retry. */
+	/*
+	 * For certain reason codes, we don't want to retry.
+	 */
 	switch (bfa_lps_get_lsrjt_expl(vport->lps)) {
-	case  FC_LS_RJT_EXP_INV_PORT_NAME: /* by brocade */
-	case  FC_LS_RJT_EXP_INVALID_NPORT_ID: /* by Cisco */
+	case FC_LS_RJT_EXP_INV_PORT_NAME:	/* by brocade */
+	case FC_LS_RJT_EXP_INVALID_NPORT_ID:	/* by Cisco */
 		if (vport->fdisc_retries < BFA_FCS_VPORT_MAX_RETRIES)
 			bfa_sm_send_event(vport, BFA_FCS_VPORT_SM_RSP_ERROR);
 		else {
 			bfa_fcs_vport_aen_post(&vport->lport,
-				BFA_LPORT_AEN_NPIV_DUP_WWN);
+					       BFA_LPORT_AEN_NPIV_DUP_WWN);
 			bfa_sm_send_event(vport, BFA_FCS_VPORT_SM_RSP_DUP_WWN);
 		}
 		break;
 
-	case  FC_LS_RJT_EXP_INSUFF_RES:
+	case FC_LS_RJT_EXP_INSUFF_RES:
 		/*
 		 * This means max logins per port/switch setting on the
 		 * switch was exceeded.
@@ -501,15 +516,15 @@
 			bfa_sm_send_event(vport, BFA_FCS_VPORT_SM_RSP_ERROR);
 		else {
 			bfa_fcs_vport_aen_post(&vport->lport,
-				BFA_LPORT_AEN_NPIV_FABRIC_MAX);
+					       BFA_LPORT_AEN_NPIV_FABRIC_MAX);
 			bfa_sm_send_event(vport, BFA_FCS_VPORT_SM_RSP_FAILED);
 		}
 		break;
 
 	default:
-		if (vport->fdisc_retries == 0) 	/* Print only once */
+		if (vport->fdisc_retries == 0)	/* Print only once */
 			bfa_fcs_vport_aen_post(&vport->lport,
-					BFA_LPORT_AEN_NPIV_UNKNOWN);
+					       BFA_LPORT_AEN_NPIV_UNKNOWN);
 		bfa_sm_send_event(vport, BFA_FCS_VPORT_SM_RSP_ERROR);
 	}
 }
@@ -527,7 +542,6 @@
 	bfa_lps_fdisclogo(vport->lps);
 }
 
-
 /**
  *     This routine will be called by bfa_timer on timer timeouts.
  *
@@ -537,14 +551,14 @@
  * 	return
  * 		void
  *
- * 	Special Considerations:
+* 	Special Considerations:
  *
  * 	note
  */
 static void
 bfa_fcs_vport_timeout(void *vport_arg)
 {
-	struct bfa_fcs_vport_s *vport = (struct bfa_fcs_vport_s *) vport_arg;
+	struct bfa_fcs_vport_s *vport = (struct bfa_fcs_vport_s *)vport_arg;
 
 	vport->vport_stats.fdisc_timeouts++;
 	bfa_sm_send_event(vport, BFA_FCS_VPORT_SM_TIMEOUT);
@@ -602,8 +616,6 @@
 	bfa_sm_send_event(vport, BFA_FCS_VPORT_SM_DELCOMP);
 }
 
-<<<<<<< HEAD
-=======
 /**
  *   Module initialization
  */
@@ -634,7 +646,6 @@
 		return BFA_FCS_MAX_VPORTS_SUPP_CB;
 }
 
->>>>>>> 92dcffb9
 
 
 /**
@@ -647,7 +658,7 @@
  * 	done in vport_start() call)
  *
  * 	param[in] vport	- 	pointer to bfa_fcs_vport_t. This space
- *					needs to be allocated by the driver.
+ * 					needs to be allocated by the driver.
  * 	param[in] fcs 		- 	FCS instance
  * 	param[in] vport_cfg	- 	vport configuration
  * 	param[in] vf_id    	- 	VF_ID if vport is created within a VF.
@@ -660,8 +671,8 @@
  */
 bfa_status_t
 bfa_fcs_vport_create(struct bfa_fcs_vport_s *vport, struct bfa_fcs_s *fcs,
-			u16 vf_id, struct bfa_port_cfg_s *vport_cfg,
-			struct bfad_vport_s *vport_drv)
+		     u16 vf_id, struct bfa_port_cfg_s *vport_cfg,
+		     struct bfad_vport_s *vport_drv)
 {
 	if (vport_cfg->pwwn == 0)
 		return BFA_STATUS_INVALID_WWN;
@@ -673,7 +684,7 @@
 		return BFA_STATUS_VPORT_EXISTS;
 
 	if (bfa_fcs_fabric_vport_count(&fcs->fabric) ==
-			bfa_lps_get_max_vport(fcs->bfa))
+	    bfa_fcs_vport_get_max(fcs))
 		return BFA_STATUS_VPORT_MAX;
 
 	vport->lps = bfa_lps_alloc(fcs->bfa);
@@ -682,8 +693,9 @@
 
 	vport->vport_drv = vport_drv;
 	bfa_sm_set_state(vport, bfa_fcs_vport_sm_uninit);
-	bfa_fcs_lport_attach(&vport->lport, fcs, vf_id, vport);
-	bfa_fcs_lport_init(&vport->lport, vport_cfg);
+
+	bfa_fcs_lport_init(&vport->lport, fcs, vf_id, vport_cfg, vport);
+
 	bfa_sm_send_event(vport, BFA_FCS_VPORT_SM_CREATE);
 
 	return BFA_STATUS_OK;
@@ -747,7 +759,7 @@
  */
 void
 bfa_fcs_vport_get_attr(struct bfa_fcs_vport_s *vport,
-			struct bfa_vport_attr_s *attr)
+		       struct bfa_vport_attr_s *attr)
 {
 	if (vport == NULL || attr == NULL)
 		return;
@@ -830,7 +842,9 @@
 		break;
 
 	case BFA_STATUS_INVALID_MAC:
-		/* Only for CNA */
+		/*
+		 * Only for CNA
+		 */
 		vport->vport_stats.fdisc_acc_bad++;
 		bfa_sm_send_event(vport, BFA_FCS_VPORT_SM_RSP_ERROR);
 
@@ -874,16 +888,3 @@
 	bfa_sm_send_event(vport, BFA_FCS_VPORT_SM_RSP_OK);
 }
 
-/**
- * Received clear virtual link
- */
-void
-bfa_cb_lps_cvl_event(void *bfad, void *uarg)
-{
-	struct bfa_fcs_vport_s *vport = uarg;
-
-	/* Send an Offline followed by an ONLINE */
-	bfa_sm_send_event(vport, BFA_FCS_VPORT_SM_OFFLINE);
-	bfa_sm_send_event(vport, BFA_FCS_VPORT_SM_ONLINE);
-}
-
