--- conflicted
+++ resolved
@@ -27,14 +27,14 @@
  * Msg header common to all msgs
  */
 struct bfi_mhdr_s {
-	u8		msg_class;	/*  @ref bfi_mclass_t		    */
-	u8		msg_id;		/*  msg opcode with in the class   */
+	u8         msg_class;	/*  @ref bfi_mclass_t	    */
+	u8         msg_id;		/*  msg opcode with in the class   */
 	union {
 		struct {
-			u8	rsvd;
-			u8	lpu_id;	/*  msg destination		    */
+			u8         rsvd;
+			u8         lpu_id;	/*  msg destination	    */
 		} h2i;
-		u16	i2htok;	/*  token in msgs to host	    */
+		u16        i2htok;	/*  token in msgs to host	    */
 	} mtag;
 };
 
@@ -71,11 +71,11 @@
  * SG Flags
  */
 enum {
-	BFI_SGE_DATA		= 0,	/*  data address, not last	     */
+	BFI_SGE_DATA	= 0,	/*  data address, not last	     */
 	BFI_SGE_DATA_CPL	= 1,	/*  data addr, last in current page */
 	BFI_SGE_DATA_LAST	= 3,	/*  data address, last		     */
-	BFI_SGE_LINK		= 2,	/*  link address		     */
-	BFI_SGE_PGDLEN		= 2,	/*  cumulative data length for page */
+	BFI_SGE_LINK	= 2,	/*  link address		     */
+	BFI_SGE_PGDLEN	= 2,	/*  cumulative data length for page */
 };
 
 /**
@@ -83,8 +83,8 @@
  */
 union bfi_addr_u {
 	struct {
-		u32	addr_lo;
-		u32	addr_hi;
+		u32        addr_lo;
+		u32        addr_hi;
 	} a32;
 };
 
@@ -93,19 +93,11 @@
  */
 struct bfi_sge_s {
 #ifdef __BIGENDIAN
-<<<<<<< HEAD
-	u32	flags:2,
-			rsvd:2,
-			sg_len:28;
-#else
-	u32	sg_len:28,
-=======
 	u32        flags:2,
 			rsvd:2,
 			sg_len:28;
 #else
 	u32        sg_len:28,
->>>>>>> 92dcffb9
 			rsvd:2,
 			flags:2;
 #endif
@@ -151,10 +143,10 @@
 	BFI_MC_IOC		= 1,	/*  IO Controller (IOC)	    */
 	BFI_MC_DIAG		= 2,	/*  Diagnostic Msgs		    */
 	BFI_MC_FLASH		= 3,	/*  Flash message class	    */
-	BFI_MC_CEE		= 4,	/*  CEE			    */
-	BFI_MC_FCPORT		= 5,	/*  FC port			    */
+	BFI_MC_CEE		= 4,
+	BFI_MC_FC_PORT		= 5,	/*  FC port		   	    */
 	BFI_MC_IOCFC		= 6,	/*  FC - IO Controller (IOC)	    */
-	BFI_MC_LL		= 7,	/*  Link Layer			    */
+	BFI_MC_LL		= 7,	/*  Link Layer		 	    */
 	BFI_MC_UF		= 8,	/*  Unsolicited frame receive	    */
 	BFI_MC_FCXP		= 9,	/*  FC Transport		    */
 	BFI_MC_LPS		= 10,	/*  lport fc login services	    */
@@ -178,4 +170,4 @@
 
 #pragma pack()
 
-#endif /* __BFI_H__ */+#endif /* __BFI_H__ */
