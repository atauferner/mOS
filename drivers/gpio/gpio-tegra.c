--- conflicted
+++ resolved
@@ -546,13 +546,7 @@
 	u32 port, bit, mask;
 	int err;
 
-<<<<<<< HEAD
-	err = irq_set_irq_wake(bank->irq, enable);
-	if (err)
-		return err;
-=======
 	bank = &tgi->bank_info[GPIO_BANK(d->hwirq)];
->>>>>>> 7d2a07b7
 
 	port = GPIO_PORT(gpio);
 	bit = GPIO_BIT(gpio);
@@ -653,14 +647,11 @@
 
 static const struct dev_pm_ops tegra_gpio_pm_ops = {
 	SET_NOIRQ_SYSTEM_SLEEP_PM_OPS(tegra_gpio_suspend, tegra_gpio_resume)
-<<<<<<< HEAD
-=======
 };
 
 static const struct of_device_id tegra_pmc_of_match[] = {
 	{ .compatible = "nvidia,tegra210-pmc", },
 	{ /* sentinel */ },
->>>>>>> 7d2a07b7
 };
 
 static int tegra_gpio_probe(struct platform_device *pdev)
