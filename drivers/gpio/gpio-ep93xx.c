--- conflicted
+++ resolved
@@ -294,24 +294,14 @@
 
 static struct ep93xx_gpio_bank ep93xx_gpio_banks[] = {
 	/* Bank A has 8 IRQs */
-<<<<<<< HEAD
-	EP93XX_GPIO_BANK("A", 0x00, 0x10, 0x90, 0, true, false, 64),
-	/* Bank B has 8 IRQs */
-	EP93XX_GPIO_BANK("B", 0x04, 0x14, 0xac, 8, true, false, 72),
-=======
 	EP93XX_GPIO_BANK("A", 0x00, 0x10, 0x90, 0, true, false, EP93XX_GPIO_A_IRQ_BASE),
 	/* Bank B has 8 IRQs */
 	EP93XX_GPIO_BANK("B", 0x04, 0x14, 0xac, 8, true, false, EP93XX_GPIO_B_IRQ_BASE),
->>>>>>> 7d2a07b7
 	EP93XX_GPIO_BANK("C", 0x08, 0x18, 0x00, 40, false, false, 0),
 	EP93XX_GPIO_BANK("D", 0x0c, 0x1c, 0x00, 24, false, false, 0),
 	EP93XX_GPIO_BANK("E", 0x20, 0x24, 0x00, 32, false, false, 0),
 	/* Bank F has 8 IRQs */
-<<<<<<< HEAD
-	EP93XX_GPIO_BANK("F", 0x30, 0x34, 0x4c, 16, false, true, 0),
-=======
 	EP93XX_GPIO_BANK("F", 0x30, 0x34, 0x4c, 16, false, true, EP93XX_GPIO_F_IRQ_BASE),
->>>>>>> 7d2a07b7
 	EP93XX_GPIO_BANK("G", 0x38, 0x3c, 0x00, 48, false, false, 0),
 	EP93XX_GPIO_BANK("H", 0x40, 0x44, 0x00, 56, false, false, 0),
 };
@@ -339,18 +329,6 @@
 	ic->irq_set_type = ep93xx_gpio_irq_type;
 }
 
-<<<<<<< HEAD
-static void ep93xx_init_irq_chip(struct device *dev, struct irq_chip *ic)
-{
-	ic->irq_ack = ep93xx_gpio_irq_ack;
-	ic->irq_mask_ack = ep93xx_gpio_irq_mask_ack;
-	ic->irq_mask = ep93xx_gpio_irq_mask;
-	ic->irq_unmask = ep93xx_gpio_irq_unmask;
-	ic->irq_set_type = ep93xx_gpio_irq_type;
-}
-
-=======
->>>>>>> 7d2a07b7
 static int ep93xx_gpio_add_bank(struct ep93xx_gpio_chip *egc,
 				struct platform_device *pdev,
 				struct ep93xx_gpio *epg,
@@ -394,11 +372,7 @@
 
 		girq->parent_handler = ep93xx_gpio_ab_irq_handler;
 		girq->num_parents = 1;
-<<<<<<< HEAD
-		girq->parents = devm_kcalloc(dev, 1,
-=======
 		girq->parents = devm_kcalloc(dev, girq->num_parents,
->>>>>>> 7d2a07b7
 					     sizeof(*girq->parents),
 					     GFP_KERNEL);
 		if (!girq->parents)
@@ -416,34 +390,19 @@
 
 		/*
 		 * FIXME: convert this to use hierarchical IRQ support!
-<<<<<<< HEAD
-		 * this requires fixing the root irqchip to be hierarchial.
-		 */
-		girq->parent_handler = ep93xx_gpio_f_irq_handler;
-		girq->num_parents = 8;
-		girq->parents = devm_kcalloc(dev, 8,
-=======
 		 * this requires fixing the root irqchip to be hierarchical.
 		 */
 		girq->parent_handler = ep93xx_gpio_f_irq_handler;
 		girq->num_parents = 8;
 		girq->parents = devm_kcalloc(dev, girq->num_parents,
->>>>>>> 7d2a07b7
 					     sizeof(*girq->parents),
 					     GFP_KERNEL);
 		if (!girq->parents)
 			return -ENOMEM;
 		/* Pick resources 1..8 for these IRQs */
-<<<<<<< HEAD
-		for (i = 1; i <= 8; i++)
-			girq->parents[i - 1] = platform_get_irq(pdev, i);
-		for (i = 0; i < 8; i++) {
-			gpio_irq = EP93XX_GPIO_F_IRQ_BASE + i;
-=======
 		for (i = 0; i < girq->num_parents; i++) {
 			girq->parents[i] = platform_get_irq(pdev, i + 1);
 			gpio_irq = bank->irq_base + i;
->>>>>>> 7d2a07b7
 			irq_set_chip_data(gpio_irq, &epg->gc[5]);
 			irq_set_chip_and_handler(gpio_irq,
 						 girq->chip,
@@ -452,11 +411,7 @@
 		}
 		girq->default_type = IRQ_TYPE_NONE;
 		girq->handler = handle_level_irq;
-<<<<<<< HEAD
-		gc->to_irq = ep93xx_gpio_f_to_irq;
-=======
 		girq->first = bank->irq_base;
->>>>>>> 7d2a07b7
 	}
 
 	return devm_gpiochip_add_data(dev, gc, epg);
