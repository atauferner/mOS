// SPDX-License-Identifier: GPL-2.0-only
/*
 * Copyright (C) 2015 IT University of Copenhagen. All rights reserved.
 * Initial release: Matias Bjorling <m@bjorling.me>
 */

#define pr_fmt(fmt) "nvm: " fmt

#include <linux/list.h>
#include <linux/types.h>
#include <linux/sem.h>
#include <linux/bitmap.h>
#include <linux/module.h>
#include <linux/moduleparam.h>
#include <linux/miscdevice.h>
#include <linux/lightnvm.h>
#include <linux/sched/sysctl.h>

static LIST_HEAD(nvm_tgt_types);
static DECLARE_RWSEM(nvm_tgtt_lock);
static LIST_HEAD(nvm_devices);
static DECLARE_RWSEM(nvm_lock);

/* Map between virtual and physical channel and lun */
struct nvm_ch_map {
	int ch_off;
	int num_lun;
	int *lun_offs;
};

struct nvm_dev_map {
	struct nvm_ch_map *chnls;
	int num_ch;
};

static void nvm_free(struct kref *ref);

static struct nvm_target *nvm_find_target(struct nvm_dev *dev, const char *name)
{
	struct nvm_target *tgt;

	list_for_each_entry(tgt, &dev->targets, list)
		if (!strcmp(name, tgt->disk->disk_name))
			return tgt;

	return NULL;
}

static bool nvm_target_exists(const char *name)
{
	struct nvm_dev *dev;
	struct nvm_target *tgt;
	bool ret = false;

	down_write(&nvm_lock);
	list_for_each_entry(dev, &nvm_devices, devices) {
		mutex_lock(&dev->mlock);
		list_for_each_entry(tgt, &dev->targets, list) {
			if (!strcmp(name, tgt->disk->disk_name)) {
				ret = true;
				mutex_unlock(&dev->mlock);
				goto out;
			}
		}
		mutex_unlock(&dev->mlock);
	}

out:
	up_write(&nvm_lock);
	return ret;
}

static int nvm_reserve_luns(struct nvm_dev *dev, int lun_begin, int lun_end)
{
	int i;

	for (i = lun_begin; i <= lun_end; i++) {
		if (test_and_set_bit(i, dev->lun_map)) {
			pr_err("lun %d already allocated\n", i);
			goto err;
		}
	}

	return 0;
err:
	while (--i >= lun_begin)
		clear_bit(i, dev->lun_map);

	return -EBUSY;
}

static void nvm_release_luns_err(struct nvm_dev *dev, int lun_begin,
				 int lun_end)
{
	int i;

	for (i = lun_begin; i <= lun_end; i++)
		WARN_ON(!test_and_clear_bit(i, dev->lun_map));
}

static void nvm_remove_tgt_dev(struct nvm_tgt_dev *tgt_dev, int clear)
{
	struct nvm_dev *dev = tgt_dev->parent;
	struct nvm_dev_map *dev_map = tgt_dev->map;
	int i, j;

	for (i = 0; i < dev_map->num_ch; i++) {
		struct nvm_ch_map *ch_map = &dev_map->chnls[i];
		int *lun_offs = ch_map->lun_offs;
		int ch = i + ch_map->ch_off;

		if (clear) {
			for (j = 0; j < ch_map->num_lun; j++) {
				int lun = j + lun_offs[j];
				int lunid = (ch * dev->geo.num_lun) + lun;

				WARN_ON(!test_and_clear_bit(lunid,
							dev->lun_map));
			}
		}

		kfree(ch_map->lun_offs);
	}

	kfree(dev_map->chnls);
	kfree(dev_map);

	kfree(tgt_dev->luns);
	kfree(tgt_dev);
}

static struct nvm_tgt_dev *nvm_create_tgt_dev(struct nvm_dev *dev,
					      u16 lun_begin, u16 lun_end,
					      u16 op)
{
	struct nvm_tgt_dev *tgt_dev = NULL;
	struct nvm_dev_map *dev_rmap = dev->rmap;
	struct nvm_dev_map *dev_map;
	struct ppa_addr *luns;
	int num_lun = lun_end - lun_begin + 1;
	int luns_left = num_lun;
	int num_ch = num_lun / dev->geo.num_lun;
	int num_ch_mod = num_lun % dev->geo.num_lun;
	int bch = lun_begin / dev->geo.num_lun;
	int blun = lun_begin % dev->geo.num_lun;
	int lunid = 0;
	int lun_balanced = 1;
	int sec_per_lun, prev_num_lun;
	int i, j;

	num_ch = (num_ch_mod == 0) ? num_ch : num_ch + 1;

	dev_map = kmalloc(sizeof(struct nvm_dev_map), GFP_KERNEL);
	if (!dev_map)
		goto err_dev;

	dev_map->chnls = kcalloc(num_ch, sizeof(struct nvm_ch_map), GFP_KERNEL);
	if (!dev_map->chnls)
		goto err_chnls;

	luns = kcalloc(num_lun, sizeof(struct ppa_addr), GFP_KERNEL);
	if (!luns)
		goto err_luns;

	prev_num_lun = (luns_left > dev->geo.num_lun) ?
					dev->geo.num_lun : luns_left;
	for (i = 0; i < num_ch; i++) {
		struct nvm_ch_map *ch_rmap = &dev_rmap->chnls[i + bch];
		int *lun_roffs = ch_rmap->lun_offs;
		struct nvm_ch_map *ch_map = &dev_map->chnls[i];
		int *lun_offs;
		int luns_in_chnl = (luns_left > dev->geo.num_lun) ?
					dev->geo.num_lun : luns_left;

		if (lun_balanced && prev_num_lun != luns_in_chnl)
			lun_balanced = 0;

		ch_map->ch_off = ch_rmap->ch_off = bch;
		ch_map->num_lun = luns_in_chnl;

		lun_offs = kcalloc(luns_in_chnl, sizeof(int), GFP_KERNEL);
		if (!lun_offs)
			goto err_ch;

		for (j = 0; j < luns_in_chnl; j++) {
			luns[lunid].ppa = 0;
			luns[lunid].a.ch = i;
			luns[lunid++].a.lun = j;

			lun_offs[j] = blun;
			lun_roffs[j + blun] = blun;
		}

		ch_map->lun_offs = lun_offs;

		/* when starting a new channel, lun offset is reset */
		blun = 0;
		luns_left -= luns_in_chnl;
	}

	dev_map->num_ch = num_ch;

	tgt_dev = kmalloc(sizeof(struct nvm_tgt_dev), GFP_KERNEL);
	if (!tgt_dev)
		goto err_ch;

	/* Inherit device geometry from parent */
	memcpy(&tgt_dev->geo, &dev->geo, sizeof(struct nvm_geo));

	/* Target device only owns a portion of the physical device */
	tgt_dev->geo.num_ch = num_ch;
	tgt_dev->geo.num_lun = (lun_balanced) ? prev_num_lun : -1;
	tgt_dev->geo.all_luns = num_lun;
	tgt_dev->geo.all_chunks = num_lun * dev->geo.num_chk;

	tgt_dev->geo.op = op;

	sec_per_lun = dev->geo.clba * dev->geo.num_chk;
	tgt_dev->geo.total_secs = num_lun * sec_per_lun;

	tgt_dev->q = dev->q;
	tgt_dev->map = dev_map;
	tgt_dev->luns = luns;
	tgt_dev->parent = dev;

	return tgt_dev;
err_ch:
	while (--i >= 0)
		kfree(dev_map->chnls[i].lun_offs);
	kfree(luns);
err_luns:
	kfree(dev_map->chnls);
err_chnls:
	kfree(dev_map);
err_dev:
	return tgt_dev;
}

static struct nvm_tgt_type *__nvm_find_target_type(const char *name)
{
	struct nvm_tgt_type *tt;

	list_for_each_entry(tt, &nvm_tgt_types, list)
		if (!strcmp(name, tt->name))
			return tt;

	return NULL;
}

static struct nvm_tgt_type *nvm_find_target_type(const char *name)
{
	struct nvm_tgt_type *tt;

	down_write(&nvm_tgtt_lock);
	tt = __nvm_find_target_type(name);
	up_write(&nvm_tgtt_lock);

	return tt;
}

static int nvm_config_check_luns(struct nvm_geo *geo, int lun_begin,
				 int lun_end)
{
	if (lun_begin > lun_end || lun_end >= geo->all_luns) {
		pr_err("lun out of bound (%u:%u > %u)\n",
			lun_begin, lun_end, geo->all_luns - 1);
		return -EINVAL;
	}

	return 0;
}

static int __nvm_config_simple(struct nvm_dev *dev,
			       struct nvm_ioctl_create_simple *s)
{
	struct nvm_geo *geo = &dev->geo;

	if (s->lun_begin == -1 && s->lun_end == -1) {
		s->lun_begin = 0;
		s->lun_end = geo->all_luns - 1;
	}

	return nvm_config_check_luns(geo, s->lun_begin, s->lun_end);
}

static int __nvm_config_extended(struct nvm_dev *dev,
				 struct nvm_ioctl_create_extended *e)
{
	if (e->lun_begin == 0xFFFF && e->lun_end == 0xFFFF) {
		e->lun_begin = 0;
		e->lun_end = dev->geo.all_luns - 1;
	}

	/* op not set falls into target's default */
	if (e->op == 0xFFFF) {
		e->op = NVM_TARGET_DEFAULT_OP;
	} else if (e->op < NVM_TARGET_MIN_OP || e->op > NVM_TARGET_MAX_OP) {
		pr_err("invalid over provisioning value\n");
		return -EINVAL;
	}

	return nvm_config_check_luns(&dev->geo, e->lun_begin, e->lun_end);
}

static int nvm_create_tgt(struct nvm_dev *dev, struct nvm_ioctl_create *create)
{
	struct nvm_ioctl_create_extended e;
	struct gendisk *tdisk;
	struct nvm_tgt_type *tt;
	struct nvm_target *t;
	struct nvm_tgt_dev *tgt_dev;
	void *targetdata;
	unsigned int mdts;
	int ret;

	switch (create->conf.type) {
	case NVM_CONFIG_TYPE_SIMPLE:
		ret = __nvm_config_simple(dev, &create->conf.s);
		if (ret)
			return ret;

		e.lun_begin = create->conf.s.lun_begin;
		e.lun_end = create->conf.s.lun_end;
		e.op = NVM_TARGET_DEFAULT_OP;
		break;
	case NVM_CONFIG_TYPE_EXTENDED:
		ret = __nvm_config_extended(dev, &create->conf.e);
		if (ret)
			return ret;

		e = create->conf.e;
		break;
	default:
		pr_err("config type not valid\n");
		return -EINVAL;
	}

	tt = nvm_find_target_type(create->tgttype);
	if (!tt) {
		pr_err("target type %s not found\n", create->tgttype);
		return -EINVAL;
	}

	if ((tt->flags & NVM_TGT_F_HOST_L2P) != (dev->geo.dom & NVM_RSP_L2P)) {
		pr_err("device is incompatible with target L2P type.\n");
		return -EINVAL;
	}

	if (nvm_target_exists(create->tgtname)) {
		pr_err("target name already exists (%s)\n",
							create->tgtname);
		return -EINVAL;
	}

	ret = nvm_reserve_luns(dev, e.lun_begin, e.lun_end);
	if (ret)
		return ret;

	t = kmalloc(sizeof(struct nvm_target), GFP_KERNEL);
	if (!t) {
		ret = -ENOMEM;
		goto err_reserve;
	}

	tgt_dev = nvm_create_tgt_dev(dev, e.lun_begin, e.lun_end, e.op);
	if (!tgt_dev) {
		pr_err("could not create target device\n");
		ret = -ENOMEM;
		goto err_t;
	}

	tdisk = blk_alloc_disk(dev->q->node);
	if (!tdisk) {
		ret = -ENOMEM;
		goto err_dev;
	}

<<<<<<< HEAD
	tqueue = blk_alloc_queue(dev->q->node);
	if (!tqueue) {
		ret = -ENOMEM;
		goto err_disk;
	}

=======
>>>>>>> 7d2a07b7
	strlcpy(tdisk->disk_name, create->tgtname, sizeof(tdisk->disk_name));
	tdisk->major = 0;
	tdisk->first_minor = 0;
	tdisk->fops = tt->bops;
<<<<<<< HEAD
	tdisk->queue = tqueue;
=======
>>>>>>> 7d2a07b7

	targetdata = tt->init(tgt_dev, tdisk, create->flags);
	if (IS_ERR(targetdata)) {
		ret = PTR_ERR(targetdata);
		goto err_init;
	}

	tdisk->private_data = targetdata;
	tdisk->queue->queuedata = targetdata;

	mdts = (dev->geo.csecs >> 9) * NVM_MAX_VLBA;
	if (dev->geo.mdts) {
		mdts = min_t(u32, dev->geo.mdts,
				(dev->geo.csecs >> 9) * NVM_MAX_VLBA);
	}
	blk_queue_max_hw_sectors(tdisk->queue, mdts);

	set_capacity(tdisk, tt->capacity(targetdata));
	add_disk(tdisk);

	if (tt->sysfs_init && tt->sysfs_init(tdisk)) {
		ret = -ENOMEM;
		goto err_sysfs;
	}

	t->type = tt;
	t->disk = tdisk;
	t->dev = tgt_dev;

	mutex_lock(&dev->mlock);
	list_add_tail(&t->list, &dev->targets);
	mutex_unlock(&dev->mlock);

	__module_get(tt->owner);

	return 0;
err_sysfs:
	if (tt->exit)
		tt->exit(targetdata, true);
err_init:
	blk_cleanup_disk(tdisk);
err_dev:
	nvm_remove_tgt_dev(tgt_dev, 0);
err_t:
	kfree(t);
err_reserve:
	nvm_release_luns_err(dev, e.lun_begin, e.lun_end);
	return ret;
}

static void __nvm_remove_target(struct nvm_target *t, bool graceful)
{
	struct nvm_tgt_type *tt = t->type;
	struct gendisk *tdisk = t->disk;

	del_gendisk(tdisk);

	if (tt->sysfs_exit)
		tt->sysfs_exit(tdisk);

	if (tt->exit)
		tt->exit(tdisk->private_data, graceful);

	nvm_remove_tgt_dev(t->dev, 1);
	blk_cleanup_disk(tdisk);
	module_put(t->type->owner);

	list_del(&t->list);
	kfree(t);
}

/**
 * nvm_remove_tgt - Removes a target from the media manager
 * @remove:	ioctl structure with target name to remove.
 *
 * Returns:
 * 0: on success
 * 1: on not found
 * <0: on error
 */
static int nvm_remove_tgt(struct nvm_ioctl_remove *remove)
{
	struct nvm_target *t = NULL;
	struct nvm_dev *dev;

	down_read(&nvm_lock);
	list_for_each_entry(dev, &nvm_devices, devices) {
		mutex_lock(&dev->mlock);
		t = nvm_find_target(dev, remove->tgtname);
		if (t) {
			mutex_unlock(&dev->mlock);
			break;
		}
		mutex_unlock(&dev->mlock);
	}
	up_read(&nvm_lock);

	if (!t) {
		pr_err("failed to remove target %s\n",
				remove->tgtname);
		return 1;
	}

	__nvm_remove_target(t, true);
	kref_put(&dev->ref, nvm_free);

	return 0;
}

static int nvm_register_map(struct nvm_dev *dev)
{
	struct nvm_dev_map *rmap;
	int i, j;

	rmap = kmalloc(sizeof(struct nvm_dev_map), GFP_KERNEL);
	if (!rmap)
		goto err_rmap;

	rmap->chnls = kcalloc(dev->geo.num_ch, sizeof(struct nvm_ch_map),
								GFP_KERNEL);
	if (!rmap->chnls)
		goto err_chnls;

	for (i = 0; i < dev->geo.num_ch; i++) {
		struct nvm_ch_map *ch_rmap;
		int *lun_roffs;
		int luns_in_chnl = dev->geo.num_lun;

		ch_rmap = &rmap->chnls[i];

		ch_rmap->ch_off = -1;
		ch_rmap->num_lun = luns_in_chnl;

		lun_roffs = kcalloc(luns_in_chnl, sizeof(int), GFP_KERNEL);
		if (!lun_roffs)
			goto err_ch;

		for (j = 0; j < luns_in_chnl; j++)
			lun_roffs[j] = -1;

		ch_rmap->lun_offs = lun_roffs;
	}

	dev->rmap = rmap;

	return 0;
err_ch:
	while (--i >= 0)
		kfree(rmap->chnls[i].lun_offs);
err_chnls:
	kfree(rmap);
err_rmap:
	return -ENOMEM;
}

static void nvm_unregister_map(struct nvm_dev *dev)
{
	struct nvm_dev_map *rmap = dev->rmap;
	int i;

	for (i = 0; i < dev->geo.num_ch; i++)
		kfree(rmap->chnls[i].lun_offs);

	kfree(rmap->chnls);
	kfree(rmap);
}

static void nvm_map_to_dev(struct nvm_tgt_dev *tgt_dev, struct ppa_addr *p)
{
	struct nvm_dev_map *dev_map = tgt_dev->map;
	struct nvm_ch_map *ch_map = &dev_map->chnls[p->a.ch];
	int lun_off = ch_map->lun_offs[p->a.lun];

	p->a.ch += ch_map->ch_off;
	p->a.lun += lun_off;
}

static void nvm_map_to_tgt(struct nvm_tgt_dev *tgt_dev, struct ppa_addr *p)
{
	struct nvm_dev *dev = tgt_dev->parent;
	struct nvm_dev_map *dev_rmap = dev->rmap;
	struct nvm_ch_map *ch_rmap = &dev_rmap->chnls[p->a.ch];
	int lun_roff = ch_rmap->lun_offs[p->a.lun];

	p->a.ch -= ch_rmap->ch_off;
	p->a.lun -= lun_roff;
}

static void nvm_ppa_tgt_to_dev(struct nvm_tgt_dev *tgt_dev,
				struct ppa_addr *ppa_list, int nr_ppas)
{
	int i;

	for (i = 0; i < nr_ppas; i++) {
		nvm_map_to_dev(tgt_dev, &ppa_list[i]);
		ppa_list[i] = generic_to_dev_addr(tgt_dev->parent, ppa_list[i]);
	}
}

static void nvm_ppa_dev_to_tgt(struct nvm_tgt_dev *tgt_dev,
				struct ppa_addr *ppa_list, int nr_ppas)
{
	int i;

	for (i = 0; i < nr_ppas; i++) {
		ppa_list[i] = dev_to_generic_addr(tgt_dev->parent, ppa_list[i]);
		nvm_map_to_tgt(tgt_dev, &ppa_list[i]);
	}
}

static void nvm_rq_tgt_to_dev(struct nvm_tgt_dev *tgt_dev, struct nvm_rq *rqd)
{
	struct ppa_addr *ppa_list = nvm_rq_to_ppa_list(rqd);

	nvm_ppa_tgt_to_dev(tgt_dev, ppa_list, rqd->nr_ppas);
}

static void nvm_rq_dev_to_tgt(struct nvm_tgt_dev *tgt_dev, struct nvm_rq *rqd)
{
	struct ppa_addr *ppa_list = nvm_rq_to_ppa_list(rqd);

	nvm_ppa_dev_to_tgt(tgt_dev, ppa_list, rqd->nr_ppas);
}

int nvm_register_tgt_type(struct nvm_tgt_type *tt)
{
	int ret = 0;

	down_write(&nvm_tgtt_lock);
	if (__nvm_find_target_type(tt->name))
		ret = -EEXIST;
	else
		list_add(&tt->list, &nvm_tgt_types);
	up_write(&nvm_tgtt_lock);

	return ret;
}
EXPORT_SYMBOL(nvm_register_tgt_type);

void nvm_unregister_tgt_type(struct nvm_tgt_type *tt)
{
	if (!tt)
		return;

	down_write(&nvm_tgtt_lock);
	list_del(&tt->list);
	up_write(&nvm_tgtt_lock);
}
EXPORT_SYMBOL(nvm_unregister_tgt_type);

void *nvm_dev_dma_alloc(struct nvm_dev *dev, gfp_t mem_flags,
							dma_addr_t *dma_handler)
{
	return dev->ops->dev_dma_alloc(dev, dev->dma_pool, mem_flags,
								dma_handler);
}
EXPORT_SYMBOL(nvm_dev_dma_alloc);

void nvm_dev_dma_free(struct nvm_dev *dev, void *addr, dma_addr_t dma_handler)
{
	dev->ops->dev_dma_free(dev->dma_pool, addr, dma_handler);
}
EXPORT_SYMBOL(nvm_dev_dma_free);

static struct nvm_dev *nvm_find_nvm_dev(const char *name)
{
	struct nvm_dev *dev;

	list_for_each_entry(dev, &nvm_devices, devices)
		if (!strcmp(name, dev->name))
			return dev;

	return NULL;
}

static int nvm_set_rqd_ppalist(struct nvm_tgt_dev *tgt_dev, struct nvm_rq *rqd,
			const struct ppa_addr *ppas, int nr_ppas)
{
	struct nvm_dev *dev = tgt_dev->parent;
	struct nvm_geo *geo = &tgt_dev->geo;
	int i, plane_cnt, pl_idx;
	struct ppa_addr ppa;

	if (geo->pln_mode == NVM_PLANE_SINGLE && nr_ppas == 1) {
		rqd->nr_ppas = nr_ppas;
		rqd->ppa_addr = ppas[0];

		return 0;
	}

	rqd->nr_ppas = nr_ppas;
	rqd->ppa_list = nvm_dev_dma_alloc(dev, GFP_KERNEL, &rqd->dma_ppa_list);
	if (!rqd->ppa_list) {
		pr_err("failed to allocate dma memory\n");
		return -ENOMEM;
	}

	plane_cnt = geo->pln_mode;
	rqd->nr_ppas *= plane_cnt;

	for (i = 0; i < nr_ppas; i++) {
		for (pl_idx = 0; pl_idx < plane_cnt; pl_idx++) {
			ppa = ppas[i];
			ppa.g.pl = pl_idx;
			rqd->ppa_list[(pl_idx * nr_ppas) + i] = ppa;
		}
	}

	return 0;
}

static void nvm_free_rqd_ppalist(struct nvm_tgt_dev *tgt_dev,
			struct nvm_rq *rqd)
{
	if (!rqd->ppa_list)
		return;

	nvm_dev_dma_free(tgt_dev->parent, rqd->ppa_list, rqd->dma_ppa_list);
}

static int nvm_set_flags(struct nvm_geo *geo, struct nvm_rq *rqd)
{
	int flags = 0;

	if (geo->version == NVM_OCSSD_SPEC_20)
		return 0;

	if (rqd->is_seq)
		flags |= geo->pln_mode >> 1;

	if (rqd->opcode == NVM_OP_PREAD)
		flags |= (NVM_IO_SCRAMBLE_ENABLE | NVM_IO_SUSPEND);
	else if (rqd->opcode == NVM_OP_PWRITE)
		flags |= NVM_IO_SCRAMBLE_ENABLE;

	return flags;
}

int nvm_submit_io(struct nvm_tgt_dev *tgt_dev, struct nvm_rq *rqd, void *buf)
{
	struct nvm_dev *dev = tgt_dev->parent;
	int ret;

	if (!dev->ops->submit_io)
		return -ENODEV;

	nvm_rq_tgt_to_dev(tgt_dev, rqd);

	rqd->dev = tgt_dev;
	rqd->flags = nvm_set_flags(&tgt_dev->geo, rqd);

	/* In case of error, fail with right address format */
	ret = dev->ops->submit_io(dev, rqd, buf);
	if (ret)
		nvm_rq_dev_to_tgt(tgt_dev, rqd);
	return ret;
}
EXPORT_SYMBOL(nvm_submit_io);

static void nvm_sync_end_io(struct nvm_rq *rqd)
{
	struct completion *waiting = rqd->private;

	complete(waiting);
}

static int nvm_submit_io_wait(struct nvm_dev *dev, struct nvm_rq *rqd,
			      void *buf)
{
	DECLARE_COMPLETION_ONSTACK(wait);
	int ret = 0;

	rqd->end_io = nvm_sync_end_io;
	rqd->private = &wait;

	ret = dev->ops->submit_io(dev, rqd, buf);
	if (ret)
		return ret;

	wait_for_completion_io(&wait);

	return 0;
}

int nvm_submit_io_sync(struct nvm_tgt_dev *tgt_dev, struct nvm_rq *rqd,
		       void *buf)
{
	struct nvm_dev *dev = tgt_dev->parent;
	int ret;

	if (!dev->ops->submit_io)
		return -ENODEV;

	nvm_rq_tgt_to_dev(tgt_dev, rqd);

	rqd->dev = tgt_dev;
	rqd->flags = nvm_set_flags(&tgt_dev->geo, rqd);

	ret = nvm_submit_io_wait(dev, rqd, buf);

	return ret;
}
EXPORT_SYMBOL(nvm_submit_io_sync);

void nvm_end_io(struct nvm_rq *rqd)
{
	struct nvm_tgt_dev *tgt_dev = rqd->dev;

	/* Convert address space */
	if (tgt_dev)
		nvm_rq_dev_to_tgt(tgt_dev, rqd);

	if (rqd->end_io)
		rqd->end_io(rqd);
}
EXPORT_SYMBOL(nvm_end_io);

static int nvm_submit_io_sync_raw(struct nvm_dev *dev, struct nvm_rq *rqd)
{
	if (!dev->ops->submit_io)
		return -ENODEV;

	rqd->dev = NULL;
	rqd->flags = nvm_set_flags(&dev->geo, rqd);

	return nvm_submit_io_wait(dev, rqd, NULL);
}

static int nvm_bb_chunk_sense(struct nvm_dev *dev, struct ppa_addr ppa)
{
	struct nvm_rq rqd = { NULL };
	struct bio bio;
	struct bio_vec bio_vec;
	struct page *page;
	int ret;

	page = alloc_page(GFP_KERNEL);
	if (!page)
		return -ENOMEM;

	bio_init(&bio, &bio_vec, 1);
	bio_add_page(&bio, page, PAGE_SIZE, 0);
	bio_set_op_attrs(&bio, REQ_OP_READ, 0);

	rqd.bio = &bio;
	rqd.opcode = NVM_OP_PREAD;
	rqd.is_seq = 1;
	rqd.nr_ppas = 1;
	rqd.ppa_addr = generic_to_dev_addr(dev, ppa);

	ret = nvm_submit_io_sync_raw(dev, &rqd);
	__free_page(page);
	if (ret)
		return ret;

	return rqd.error;
}

/*
 * Scans a 1.2 chunk first and last page to determine if its state.
 * If the chunk is found to be open, also scan it to update the write
 * pointer.
 */
static int nvm_bb_chunk_scan(struct nvm_dev *dev, struct ppa_addr ppa,
			     struct nvm_chk_meta *meta)
{
	struct nvm_geo *geo = &dev->geo;
	int ret, pg, pl;

	/* sense first page */
	ret = nvm_bb_chunk_sense(dev, ppa);
	if (ret < 0) /* io error */
		return ret;
	else if (ret == 0) /* valid data */
		meta->state = NVM_CHK_ST_OPEN;
	else if (ret > 0) {
		/*
		 * If empty page, the chunk is free, else it is an
		 * actual io error. In that case, mark it offline.
		 */
		switch (ret) {
		case NVM_RSP_ERR_EMPTYPAGE:
			meta->state = NVM_CHK_ST_FREE;
			return 0;
		case NVM_RSP_ERR_FAILCRC:
		case NVM_RSP_ERR_FAILECC:
		case NVM_RSP_WARN_HIGHECC:
			meta->state = NVM_CHK_ST_OPEN;
			goto scan;
		default:
			return -ret; /* other io error */
		}
	}

	/* sense last page */
	ppa.g.pg = geo->num_pg - 1;
	ppa.g.pl = geo->num_pln - 1;

	ret = nvm_bb_chunk_sense(dev, ppa);
	if (ret < 0) /* io error */
		return ret;
	else if (ret == 0) { /* Chunk fully written */
		meta->state = NVM_CHK_ST_CLOSED;
		meta->wp = geo->clba;
		return 0;
	} else if (ret > 0) {
		switch (ret) {
		case NVM_RSP_ERR_EMPTYPAGE:
		case NVM_RSP_ERR_FAILCRC:
		case NVM_RSP_ERR_FAILECC:
		case NVM_RSP_WARN_HIGHECC:
			meta->state = NVM_CHK_ST_OPEN;
			break;
		default:
			return -ret; /* other io error */
		}
	}

scan:
	/*
	 * chunk is open, we scan sequentially to update the write pointer.
	 * We make the assumption that targets write data across all planes
	 * before moving to the next page.
	 */
	for (pg = 0; pg < geo->num_pg; pg++) {
		for (pl = 0; pl < geo->num_pln; pl++) {
			ppa.g.pg = pg;
			ppa.g.pl = pl;

			ret = nvm_bb_chunk_sense(dev, ppa);
			if (ret < 0) /* io error */
				return ret;
			else if (ret == 0) {
				meta->wp += geo->ws_min;
			} else if (ret > 0) {
				switch (ret) {
				case NVM_RSP_ERR_EMPTYPAGE:
					return 0;
				case NVM_RSP_ERR_FAILCRC:
				case NVM_RSP_ERR_FAILECC:
				case NVM_RSP_WARN_HIGHECC:
					meta->wp += geo->ws_min;
					break;
				default:
					return -ret; /* other io error */
				}
			}
		}
	}

	return 0;
}

/*
 * folds a bad block list from its plane representation to its
 * chunk representation.
 *
 * If any of the planes status are bad or grown bad, the chunk is marked
 * offline. If not bad, the first plane state acts as the chunk state.
 */
static int nvm_bb_to_chunk(struct nvm_dev *dev, struct ppa_addr ppa,
			   u8 *blks, int nr_blks, struct nvm_chk_meta *meta)
{
	struct nvm_geo *geo = &dev->geo;
	int ret, blk, pl, offset, blktype;

	for (blk = 0; blk < geo->num_chk; blk++) {
		offset = blk * geo->pln_mode;
		blktype = blks[offset];

		for (pl = 0; pl < geo->pln_mode; pl++) {
			if (blks[offset + pl] &
					(NVM_BLK_T_BAD|NVM_BLK_T_GRWN_BAD)) {
				blktype = blks[offset + pl];
				break;
			}
		}

		ppa.g.blk = blk;

		meta->wp = 0;
		meta->type = NVM_CHK_TP_W_SEQ;
		meta->wi = 0;
		meta->slba = generic_to_dev_addr(dev, ppa).ppa;
		meta->cnlb = dev->geo.clba;

		if (blktype == NVM_BLK_T_FREE) {
			ret = nvm_bb_chunk_scan(dev, ppa, meta);
			if (ret)
				return ret;
		} else {
			meta->state = NVM_CHK_ST_OFFLINE;
		}

		meta++;
	}

	return 0;
}

static int nvm_get_bb_meta(struct nvm_dev *dev, sector_t slba,
			   int nchks, struct nvm_chk_meta *meta)
{
	struct nvm_geo *geo = &dev->geo;
	struct ppa_addr ppa;
	u8 *blks;
	int ch, lun, nr_blks;
	int ret = 0;

	ppa.ppa = slba;
	ppa = dev_to_generic_addr(dev, ppa);

	if (ppa.g.blk != 0)
		return -EINVAL;

	if ((nchks % geo->num_chk) != 0)
		return -EINVAL;

	nr_blks = geo->num_chk * geo->pln_mode;

	blks = kmalloc(nr_blks, GFP_KERNEL);
	if (!blks)
		return -ENOMEM;

	for (ch = ppa.g.ch; ch < geo->num_ch; ch++) {
		for (lun = ppa.g.lun; lun < geo->num_lun; lun++) {
			struct ppa_addr ppa_gen, ppa_dev;

			if (!nchks)
				goto done;

			ppa_gen.ppa = 0;
			ppa_gen.g.ch = ch;
			ppa_gen.g.lun = lun;
			ppa_dev = generic_to_dev_addr(dev, ppa_gen);

			ret = dev->ops->get_bb_tbl(dev, ppa_dev, blks);
			if (ret)
				goto done;

			ret = nvm_bb_to_chunk(dev, ppa_gen, blks, nr_blks,
									meta);
			if (ret)
				goto done;

			meta += geo->num_chk;
			nchks -= geo->num_chk;
		}
	}
done:
	kfree(blks);
	return ret;
}

int nvm_get_chunk_meta(struct nvm_tgt_dev *tgt_dev, struct ppa_addr ppa,
		       int nchks, struct nvm_chk_meta *meta)
{
	struct nvm_dev *dev = tgt_dev->parent;

	nvm_ppa_tgt_to_dev(tgt_dev, &ppa, 1);

	if (dev->geo.version == NVM_OCSSD_SPEC_12)
		return nvm_get_bb_meta(dev, (sector_t)ppa.ppa, nchks, meta);

	return dev->ops->get_chk_meta(dev, (sector_t)ppa.ppa, nchks, meta);
}
EXPORT_SYMBOL_GPL(nvm_get_chunk_meta);

int nvm_set_chunk_meta(struct nvm_tgt_dev *tgt_dev, struct ppa_addr *ppas,
		       int nr_ppas, int type)
{
	struct nvm_dev *dev = tgt_dev->parent;
	struct nvm_rq rqd;
	int ret;

	if (dev->geo.version == NVM_OCSSD_SPEC_20)
		return 0;

	if (nr_ppas > NVM_MAX_VLBA) {
		pr_err("unable to update all blocks atomically\n");
		return -EINVAL;
	}

	memset(&rqd, 0, sizeof(struct nvm_rq));

	nvm_set_rqd_ppalist(tgt_dev, &rqd, ppas, nr_ppas);
	nvm_rq_tgt_to_dev(tgt_dev, &rqd);

	ret = dev->ops->set_bb_tbl(dev, &rqd.ppa_addr, rqd.nr_ppas, type);
	nvm_free_rqd_ppalist(tgt_dev, &rqd);
	if (ret)
		return -EINVAL;

	return 0;
}
EXPORT_SYMBOL_GPL(nvm_set_chunk_meta);

static int nvm_core_init(struct nvm_dev *dev)
{
	struct nvm_geo *geo = &dev->geo;
	int ret;

	dev->lun_map = kcalloc(BITS_TO_LONGS(geo->all_luns),
					sizeof(unsigned long), GFP_KERNEL);
	if (!dev->lun_map)
		return -ENOMEM;

	INIT_LIST_HEAD(&dev->area_list);
	INIT_LIST_HEAD(&dev->targets);
	mutex_init(&dev->mlock);
	spin_lock_init(&dev->lock);

	ret = nvm_register_map(dev);
	if (ret)
		goto err_fmtype;

	return 0;
err_fmtype:
	kfree(dev->lun_map);
	return ret;
}

static void nvm_free(struct kref *ref)
{
	struct nvm_dev *dev = container_of(ref, struct nvm_dev, ref);

	if (dev->dma_pool)
		dev->ops->destroy_dma_pool(dev->dma_pool);

	if (dev->rmap)
		nvm_unregister_map(dev);

	kfree(dev->lun_map);
	kfree(dev);
}

static int nvm_init(struct nvm_dev *dev)
{
	struct nvm_geo *geo = &dev->geo;
	int ret = -EINVAL;

	if (dev->ops->identity(dev)) {
		pr_err("device could not be identified\n");
		goto err;
	}

	pr_debug("ver:%u.%u nvm_vendor:%x\n", geo->major_ver_id,
			geo->minor_ver_id, geo->vmnt);

	ret = nvm_core_init(dev);
	if (ret) {
		pr_err("could not initialize core structures.\n");
		goto err;
	}

	pr_info("registered %s [%u/%u/%u/%u/%u]\n",
			dev->name, dev->geo.ws_min, dev->geo.ws_opt,
			dev->geo.num_chk, dev->geo.all_luns,
			dev->geo.num_ch);
	return 0;
err:
	pr_err("failed to initialize nvm\n");
	return ret;
}

struct nvm_dev *nvm_alloc_dev(int node)
{
	struct nvm_dev *dev;

	dev = kzalloc_node(sizeof(struct nvm_dev), GFP_KERNEL, node);
	if (dev)
		kref_init(&dev->ref);

	return dev;
}
EXPORT_SYMBOL(nvm_alloc_dev);

int nvm_register(struct nvm_dev *dev)
{
	int ret, exp_pool_size;

	pr_warn_once("lightnvm support is deprecated and will be removed in Linux 5.15.\n");

	if (!dev->q || !dev->ops) {
		kref_put(&dev->ref, nvm_free);
		return -EINVAL;
	}

	ret = nvm_init(dev);
	if (ret) {
		kref_put(&dev->ref, nvm_free);
		return ret;
	}

	exp_pool_size = max_t(int, PAGE_SIZE,
			      (NVM_MAX_VLBA * (sizeof(u64) + dev->geo.sos)));
	exp_pool_size = round_up(exp_pool_size, PAGE_SIZE);

	dev->dma_pool = dev->ops->create_dma_pool(dev, "ppalist",
						  exp_pool_size);
	if (!dev->dma_pool) {
		pr_err("could not create dma pool\n");
		kref_put(&dev->ref, nvm_free);
		return -ENOMEM;
	}

	/* register device with a supported media manager */
	down_write(&nvm_lock);
	list_add(&dev->devices, &nvm_devices);
	up_write(&nvm_lock);

	return 0;
}
EXPORT_SYMBOL(nvm_register);

void nvm_unregister(struct nvm_dev *dev)
{
	struct nvm_target *t, *tmp;

	mutex_lock(&dev->mlock);
	list_for_each_entry_safe(t, tmp, &dev->targets, list) {
		if (t->dev->parent != dev)
			continue;
		__nvm_remove_target(t, false);
		kref_put(&dev->ref, nvm_free);
	}
	mutex_unlock(&dev->mlock);

	down_write(&nvm_lock);
	list_del(&dev->devices);
	up_write(&nvm_lock);

	kref_put(&dev->ref, nvm_free);
}
EXPORT_SYMBOL(nvm_unregister);

static int __nvm_configure_create(struct nvm_ioctl_create *create)
{
	struct nvm_dev *dev;
	int ret;

	down_write(&nvm_lock);
	dev = nvm_find_nvm_dev(create->dev);
	up_write(&nvm_lock);

	if (!dev) {
		pr_err("device not found\n");
		return -EINVAL;
	}

	kref_get(&dev->ref);
	ret = nvm_create_tgt(dev, create);
	if (ret)
		kref_put(&dev->ref, nvm_free);

	return ret;
}

static long nvm_ioctl_info(struct file *file, void __user *arg)
{
	struct nvm_ioctl_info *info;
	struct nvm_tgt_type *tt;
	int tgt_iter = 0;

	info = memdup_user(arg, sizeof(struct nvm_ioctl_info));
	if (IS_ERR(info))
		return PTR_ERR(info);

	info->version[0] = NVM_VERSION_MAJOR;
	info->version[1] = NVM_VERSION_MINOR;
	info->version[2] = NVM_VERSION_PATCH;

	down_write(&nvm_tgtt_lock);
	list_for_each_entry(tt, &nvm_tgt_types, list) {
		struct nvm_ioctl_info_tgt *tgt = &info->tgts[tgt_iter];

		tgt->version[0] = tt->version[0];
		tgt->version[1] = tt->version[1];
		tgt->version[2] = tt->version[2];
		strncpy(tgt->tgtname, tt->name, NVM_TTYPE_NAME_MAX);

		tgt_iter++;
	}

	info->tgtsize = tgt_iter;
	up_write(&nvm_tgtt_lock);

	if (copy_to_user(arg, info, sizeof(struct nvm_ioctl_info))) {
		kfree(info);
		return -EFAULT;
	}

	kfree(info);
	return 0;
}

static long nvm_ioctl_get_devices(struct file *file, void __user *arg)
{
	struct nvm_ioctl_get_devices *devices;
	struct nvm_dev *dev;
	int i = 0;

	devices = kzalloc(sizeof(struct nvm_ioctl_get_devices), GFP_KERNEL);
	if (!devices)
		return -ENOMEM;

	down_write(&nvm_lock);
	list_for_each_entry(dev, &nvm_devices, devices) {
		struct nvm_ioctl_device_info *info = &devices->info[i];

		strlcpy(info->devname, dev->name, sizeof(info->devname));

		/* kept for compatibility */
		info->bmversion[0] = 1;
		info->bmversion[1] = 0;
		info->bmversion[2] = 0;
		strlcpy(info->bmname, "gennvm", sizeof(info->bmname));
		i++;

<<<<<<< HEAD
		if (i > 31) {
			pr_err("max 31 devices can be reported.\n");
=======
		if (i >= ARRAY_SIZE(devices->info)) {
			pr_err("max %zd devices can be reported.\n",
			       ARRAY_SIZE(devices->info));
>>>>>>> 7d2a07b7
			break;
		}
	}
	up_write(&nvm_lock);

	devices->nr_devices = i;

	if (copy_to_user(arg, devices,
			 sizeof(struct nvm_ioctl_get_devices))) {
		kfree(devices);
		return -EFAULT;
	}

	kfree(devices);
	return 0;
}

static long nvm_ioctl_dev_create(struct file *file, void __user *arg)
{
	struct nvm_ioctl_create create;

	if (copy_from_user(&create, arg, sizeof(struct nvm_ioctl_create)))
		return -EFAULT;

	if (create.conf.type == NVM_CONFIG_TYPE_EXTENDED &&
	    create.conf.e.rsv != 0) {
		pr_err("reserved config field in use\n");
		return -EINVAL;
	}

	create.dev[DISK_NAME_LEN - 1] = '\0';
	create.tgttype[NVM_TTYPE_NAME_MAX - 1] = '\0';
	create.tgtname[DISK_NAME_LEN - 1] = '\0';

	if (create.flags != 0) {
		__u32 flags = create.flags;

		/* Check for valid flags */
		if (flags & NVM_TARGET_FACTORY)
			flags &= ~NVM_TARGET_FACTORY;

		if (flags) {
			pr_err("flag not supported\n");
			return -EINVAL;
		}
	}

	return __nvm_configure_create(&create);
}

static long nvm_ioctl_dev_remove(struct file *file, void __user *arg)
{
	struct nvm_ioctl_remove remove;

	if (copy_from_user(&remove, arg, sizeof(struct nvm_ioctl_remove)))
		return -EFAULT;

	remove.tgtname[DISK_NAME_LEN - 1] = '\0';

	if (remove.flags != 0) {
		pr_err("no flags supported\n");
		return -EINVAL;
	}

	return nvm_remove_tgt(&remove);
}

/* kept for compatibility reasons */
static long nvm_ioctl_dev_init(struct file *file, void __user *arg)
{
	struct nvm_ioctl_dev_init init;

	if (copy_from_user(&init, arg, sizeof(struct nvm_ioctl_dev_init)))
		return -EFAULT;

	if (init.flags != 0) {
		pr_err("no flags supported\n");
		return -EINVAL;
	}

	return 0;
}

/* Kept for compatibility reasons */
static long nvm_ioctl_dev_factory(struct file *file, void __user *arg)
{
	struct nvm_ioctl_dev_factory fact;

	if (copy_from_user(&fact, arg, sizeof(struct nvm_ioctl_dev_factory)))
		return -EFAULT;

	fact.dev[DISK_NAME_LEN - 1] = '\0';

	if (fact.flags & ~(NVM_FACTORY_NR_BITS - 1))
		return -EINVAL;

	return 0;
}

static long nvm_ctl_ioctl(struct file *file, uint cmd, unsigned long arg)
{
	void __user *argp = (void __user *)arg;

	if (!capable(CAP_SYS_ADMIN))
		return -EPERM;

	switch (cmd) {
	case NVM_INFO:
		return nvm_ioctl_info(file, argp);
	case NVM_GET_DEVICES:
		return nvm_ioctl_get_devices(file, argp);
	case NVM_DEV_CREATE:
		return nvm_ioctl_dev_create(file, argp);
	case NVM_DEV_REMOVE:
		return nvm_ioctl_dev_remove(file, argp);
	case NVM_DEV_INIT:
		return nvm_ioctl_dev_init(file, argp);
	case NVM_DEV_FACTORY:
		return nvm_ioctl_dev_factory(file, argp);
	}
	return 0;
}

static const struct file_operations _ctl_fops = {
	.open = nonseekable_open,
	.unlocked_ioctl = nvm_ctl_ioctl,
	.owner = THIS_MODULE,
	.llseek  = noop_llseek,
};

static struct miscdevice _nvm_misc = {
	.minor		= MISC_DYNAMIC_MINOR,
	.name		= "lightnvm",
	.nodename	= "lightnvm/control",
	.fops		= &_ctl_fops,
};
builtin_misc_device(_nvm_misc);<|MERGE_RESOLUTION|>--- conflicted
+++ resolved
@@ -375,23 +375,10 @@
 		goto err_dev;
 	}
 
-<<<<<<< HEAD
-	tqueue = blk_alloc_queue(dev->q->node);
-	if (!tqueue) {
-		ret = -ENOMEM;
-		goto err_disk;
-	}
-
-=======
->>>>>>> 7d2a07b7
 	strlcpy(tdisk->disk_name, create->tgtname, sizeof(tdisk->disk_name));
 	tdisk->major = 0;
 	tdisk->first_minor = 0;
 	tdisk->fops = tt->bops;
-<<<<<<< HEAD
-	tdisk->queue = tqueue;
-=======
->>>>>>> 7d2a07b7
 
 	targetdata = tt->init(tgt_dev, tdisk, create->flags);
 	if (IS_ERR(targetdata)) {
@@ -1311,14 +1298,9 @@
 		strlcpy(info->bmname, "gennvm", sizeof(info->bmname));
 		i++;
 
-<<<<<<< HEAD
-		if (i > 31) {
-			pr_err("max 31 devices can be reported.\n");
-=======
 		if (i >= ARRAY_SIZE(devices->info)) {
 			pr_err("max %zd devices can be reported.\n",
 			       ARRAY_SIZE(devices->info));
->>>>>>> 7d2a07b7
 			break;
 		}
 	}
