--- conflicted
+++ resolved
@@ -1407,20 +1407,12 @@
 	{}
 };
 
-<<<<<<< HEAD
-static struct of_platform_driver of_fsl_dma_driver = {
-	.owner = THIS_MODULE,
-	.name = "fsl-elo-dma",
-	.match_table = of_fsl_dma_ids,
-	.probe = of_fsl_dma_probe,
-	.remove = of_fsl_dma_remove,
-=======
 static struct of_platform_driver fsldma_of_driver = {
+	.owner		= THIS_MODULE,
 	.name		= "fsl-elo-dma",
 	.match_table	= fsldma_of_ids,
 	.probe		= fsldma_of_probe,
 	.remove		= fsldma_of_remove,
->>>>>>> 57d54889
 };
 
 /*----------------------------------------------------------------------------*/
