#
# Serial device configuration
#
# $Id: Kconfig,v 1.11 2004/03/11 18:08:04 lethal Exp $
#

menu "Serial drivers"

#
# The new 8250/16550 serial drivers
config SERIAL_8250
	tristate "8250/16550 and compatible serial support"
<<<<<<< HEAD
	depends on (BROKEN || !(SPARC64 || SPARC32 || XEN_DISABLE_SERIAL))
=======
	depends on (BROKEN || !SPARC)
>>>>>>> 557962a9
	select SERIAL_CORE
	---help---
	  This selects whether you want to include the driver for the standard
	  serial ports.  The standard answer is Y.  People who might say N
	  here are those that are setting up dedicated Ethernet WWW/FTP
	  servers, or users that have one of the various bus mice instead of a
	  serial mouse and don't intend to use their machine's standard serial
	  port for anything.  (Note that the Cyclades and Stallion multi
	  serial port drivers do not need this driver built in for them to
	  work.)

	  To compile this driver as a module, choose M here: the
	  module will be called serial.
	  [WARNING: Do not compile this driver as a module if you are using
	  non-standard serial ports, since the configuration information will
	  be lost when the driver is unloaded.  This limitation may be lifted
	  in the future.]

	  BTW1: If you have a mouseman serial mouse which is not recognized by
	  the X window system, try running gpm first.

	  BTW2: If you intend to use a software modem (also called Winmodem)
	  under Linux, forget it.  These modems are crippled and require
	  proprietary drivers which are only available under Windows.

	  Most people will say Y or M here, so that they can use serial mice,
	  modems and similar devices connecting to the standard serial ports.

config SERIAL_8250_CONSOLE
	bool "Console on 8250/16550 and compatible serial port"
	depends on SERIAL_8250=y
	select SERIAL_CORE_CONSOLE
	---help---
	  If you say Y here, it will be possible to use a serial port as the
	  system console (the system console is the device which receives all
	  kernel messages and warnings and which allows logins in single user
	  mode). This could be useful if some terminal or printer is connected
	  to that serial port.

	  Even if you say Y here, the currently visible virtual console
	  (/dev/tty0) will still be used as the system console by default, but
	  you can alter that using a kernel command line option such as
	  "console=ttyS1". (Try "man bootparam" or see the documentation of
	  your boot loader (grub or lilo or loadlin) about how to pass options
	  to the kernel at boot time.)

	  If you don't have a VGA card installed and you say Y here, the
	  kernel will automatically use the first serial line, /dev/ttyS0, as
	  system console.

	  If unsure, say N.

config SERIAL_8250_CS
	tristate "8250/16550 PCMCIA device support"
	depends on PCMCIA && SERIAL_8250
	---help---
	  Say Y here to enable support for 16-bit PCMCIA serial devices,
	  including serial port cards, modems, and the modem functions of
	  multi-function Ethernet/modem cards. (PCMCIA- or PC-cards are
	  credit-card size devices often used with laptops.)

	  To compile this driver as a module, choose M here: the
	  module will be called serial_cs.

	  If unsure, say N.

config SERIAL_8250_ACPI
	bool "8250/16550 device discovery via ACPI namespace"
	default y if IA64
	depends on ACPI && SERIAL_8250
	---help---
	  If you wish to enable serial port discovery via the ACPI
	  namespace, say Y here.  If unsure, say N.

config SERIAL_8250_NR_UARTS
	int "Maximum number of 8250/16550 serial ports"
	depends on SERIAL_8250
	default "4"
	help
	  Set this to the number of serial ports you want the driver
	  to support.  This includes any ports discovered via ACPI or
	  PCI enumeration and any ports that may be added at run-time
	  via hot-plug, or any ISA multi-port serial cards.

config SERIAL_8250_EXTENDED
	bool "Extended 8250/16550 serial driver options"
	depends on SERIAL_8250
	help
	  If you wish to use any non-standard features of the standard "dumb"
	  driver, say Y here. This includes HUB6 support, shared serial
	  interrupts, special multiport support, support for more than the
	  four COM 1/2/3/4 boards, etc.

	  Note that the answer to this question won't directly affect the
	  kernel: saying N will just cause the configurator to skip all
	  the questions about serial driver options. If unsure, say N.

config SERIAL_8250_MANY_PORTS
	bool "Support more than 4 legacy serial ports"
	depends on SERIAL_8250_EXTENDED && !IA64
	help
	  Say Y here if you have dumb serial boards other than the four
	  standard COM 1/2/3/4 ports. This may happen if you have an AST
	  FourPort, Accent Async, Boca (read the Boca mini-HOWTO, available
	  from <http://www.tldp.org/docs.html#howto>), or other custom
	  serial port hardware which acts similar to standard serial port
	  hardware. If you only use the standard COM 1/2/3/4 ports, you can
	  say N here to save some memory. You can also say Y if you have an
	  "intelligent" multiport card such as Cyclades, Digiboards, etc.

config SERIAL_8250_SHARE_IRQ
	bool "Support for sharing serial interrupts"
	depends on SERIAL_8250_EXTENDED
	help
	  Some serial boards have hardware support which allows multiple dumb
	  serial ports on the same board to share a single IRQ. To enable
	  support for this in the serial driver, say Y here.

config SERIAL_8250_DETECT_IRQ
	bool "Autodetect IRQ on standard ports (unsafe)"
	depends on SERIAL_8250_EXTENDED
	help
	  Say Y here if you want the kernel to try to guess which IRQ
	  to use for your serial port.

	  This is considered unsafe; it is far better to configure the IRQ in
	  a boot script using the setserial command.

	  If unsure, say N.

config SERIAL_8250_RSA
	bool "Support RSA serial ports"
	depends on SERIAL_8250_EXTENDED
	help
	  ::: To be written :::

#
# Multi-port serial cards
#

config SERIAL_8250_FOURPORT
	tristate "Support Fourport cards"
	depends on SERIAL_8250 != n && ISA && SERIAL_8250_MANY_PORTS
	help
	  Say Y here if you have an AST FourPort serial board.

	  To compile this driver as a module, choose M here: the module
	  will be called 8250_fourport.

config SERIAL_8250_ACCENT
	tristate "Support Accent cards"
	depends on SERIAL_8250 != n && ISA && SERIAL_8250_MANY_PORTS
	help
	  Say Y here if you have an Accent Async serial board.

	  To compile this driver as a module, choose M here: the module
	  will be called 8250_accent.


config SERIAL_8250_BOCA
	tristate "Support Boca cards"
	depends on SERIAL_8250 != n && ISA && SERIAL_8250_MANY_PORTS
	help
	  Say Y here if you have a Boca serial board.  Please read the Boca
	  mini-HOWTO, avaialble from <http://www.tldp.org/docs.html#howto>

	  To compile this driver as a module, choose M here: the module
	  will be called 8250_boca.


config SERIAL_8250_HUB6
	tristate "Support Hub6 cards"
	depends on SERIAL_8250 != n && ISA && SERIAL_8250_MANY_PORTS
	help
	  Say Y here if you have a HUB6 serial board.

	  To compile this driver as a module, choose M here: the module
	  will be called 8250_hub6.

config SERIAL_8250_MCA
	tristate "Support 8250-type ports on MCA buses"
	depends on SERIAL_8250 != n && MCA
	help
	  Say Y here if you have a MCA serial ports.

	  To compile this driver as a module, choose M here: the module
	  will be called 8250_mca.

config SERIAL_8250_ACORN
	tristate "Acorn expansion card serial port support"
	depends on ARCH_ACORN && SERIAL_8250
	help
	  If you have an Atomwide Serial card or Serial Port card for an Acorn
	  system, say Y to this option.  The driver can handle 1, 2, or 3 port
	  cards.  If unsure, say N.

config SERIAL_8250_AU1X00
	bool "AU1X00 serial port support"
	depends on SERIAL_8250 != n && SOC_AU1X00
	help
	  If you have an Au1x00 board and want to use the serial port, say Y
	  to this option.  The driver can handle 1 or 2 serial ports.
	  If unsure, say N.

comment "Non-8250 serial port support"

config SERIAL_AMBA_PL010
	tristate "ARM AMBA PL010 serial port support"
	depends on ARM_AMBA && (BROKEN || !ARCH_VERSATILE)
	select SERIAL_CORE
	help
	  This selects the ARM(R) AMBA(R) PrimeCell PL010 UART.  If you have
	  an Integrator/AP or Integrator/PP2 platform, say Y or M here.

	  If unsure, say N.

config SERIAL_AMBA_PL010_CONSOLE
	bool "Support for console on AMBA serial port"
	depends on SERIAL_AMBA_PL010=y
	select SERIAL_CORE_CONSOLE
	---help---
	  Say Y here if you wish to use an AMBA PrimeCell UART as the system
	  console (the system console is the device which receives all kernel
	  messages and warnings and which allows logins in single user mode).

	  Even if you say Y here, the currently visible framebuffer console
	  (/dev/tty0) will still be used as the system console by default, but
	  you can alter that using a kernel command line option such as
	  "console=ttyAM0". (Try "man bootparam" or see the documentation of
	  your boot loader (lilo or loadlin) about how to pass options to the
	  kernel at boot time.)

config SERIAL_AMBA_PL011
	tristate "ARM AMBA PL011 serial port support"
	depends on ARM_AMBA
	select SERIAL_CORE
	help
	  This selects the ARM(R) AMBA(R) PrimeCell PL011 UART.  If you have
	  an Integrator/PP2, Integrator/CP or Versatile platform, say Y or M
	  here.

	  If unsure, say N.

config SERIAL_AMBA_PL011_CONSOLE
	bool "Support for console on AMBA serial port"
	depends on SERIAL_AMBA_PL011=y
	select SERIAL_CORE_CONSOLE
	---help---
	  Say Y here if you wish to use an AMBA PrimeCell UART as the system
	  console (the system console is the device which receives all kernel
	  messages and warnings and which allows logins in single user mode).

	  Even if you say Y here, the currently visible framebuffer console
	  (/dev/tty0) will still be used as the system console by default, but
	  you can alter that using a kernel command line option such as
	  "console=ttyAM0". (Try "man bootparam" or see the documentation of
	  your boot loader (lilo or loadlin) about how to pass options to the
	  kernel at boot time.)

config SERIAL_CLPS711X
	tristate "CLPS711X serial port support"
	depends on ARM && ARCH_CLPS711X
	select SERIAL_CORE
	help
	  ::: To be written :::

config SERIAL_CLPS711X_CONSOLE
	bool "Support for console on CLPS711X serial port"
	depends on SERIAL_CLPS711X=y
	select SERIAL_CORE_CONSOLE
	help
	  Even if you say Y here, the currently visible virtual console
	  (/dev/tty0) will still be used as the system console by default, but
	  you can alter that using a kernel command line option such as
	  "console=ttyCL1". (Try "man bootparam" or see the documentation of
	  your boot loader (lilo or loadlin) about how to pass options to the
	  kernel at boot time.)

config SERIAL_S3C2410
	tristate "Samsung S3C2410 Serial port support"
	depends on ARM && ARCH_S3C2410
	select SERIAL_CORE
	help
	  Support for the on-chip UARTs on the Samsung S3C2410X CPU,
	  providing /dev/ttySAC0, 1 and 2 (note, some machines may not
	  provide all of these ports, depending on how the serial port
	  pins are configured.

config SERIAL_S3C2410_CONSOLE
	bool "Support for console on S3C2410 serial port"
	depends on SERIAL_S3C2410=y
	select SERIAL_CORE_CONSOLE
	help
	  Allow selection of the S3C2410 on-board serial ports for use as
	  an virtual console.

	  Even if you say Y here, the currently visible virtual console
	  (/dev/tty0) will still be used as the system console by default, but
	  you can alter that using a kernel command line option such as
	  "console=ttySACx". (Try "man bootparam" or see the documentation of
	  your boot loader about how to pass options to the kernel at
	  boot time.)

config SERIAL_DZ
	bool "DECstation DZ serial driver"
	depends on MACH_DECSTATION && 32BIT
	select SERIAL_CORE
	help
	  DZ11-family serial controllers for VAXstations, including the
	  DC7085, M7814, and M7819.

config SERIAL_DZ_CONSOLE
	bool "Support console on DECstation DZ serial driver"
	depends on SERIAL_DZ=y
	select SERIAL_CORE_CONSOLE
	help
	  If you say Y here, it will be possible to use a serial port as the
	  system console (the system console is the device which receives all
	  kernel messages and warnings and which allows logins in single user
	  mode).  Note that the firmware uses ttyS0 as the serial console on
	  the Maxine and ttyS2 on the others.

	  If unsure, say Y.

config SERIAL_21285
	tristate "DC21285 serial port support"
	depends on ARM && FOOTBRIDGE
	select SERIAL_CORE
	help
	  If you have a machine based on a 21285 (Footbridge) StrongARM(R)/
	  PCI bridge you can enable its onboard serial port by enabling this
	  option.

config SERIAL_21285_CONSOLE
	bool "Console on DC21285 serial port"
	depends on SERIAL_21285=y
	select SERIAL_CORE_CONSOLE
	help
	  If you have enabled the serial port on the 21285 footbridge you can
	  make it the console by answering Y to this option.

	  Even if you say Y here, the currently visible virtual console
	  (/dev/tty0) will still be used as the system console by default, but
	  you can alter that using a kernel command line option such as
	  "console=ttyFB". (Try "man bootparam" or see the documentation of
	  your boot loader (lilo or loadlin) about how to pass options to the
	  kernel at boot time.)

config SERIAL_UART00
	bool "Excalibur serial port (uart00) support"
	depends on ARM && ARCH_CAMELOT
	select SERIAL_CORE
	help
	  Say Y here if you want to use the hard logic uart on Excalibur. This
	  driver also supports soft logic implementations of this uart core.

config SERIAL_UART00_CONSOLE
	bool "Support for console on Excalibur serial port"
	depends on SERIAL_UART00
	select SERIAL_CORE_CONSOLE
	help
	  Say Y here if you want to support a serial console on an Excalibur
	  hard logic uart or uart00 IP core.

	  Even if you say Y here, the currently visible virtual console
	  (/dev/tty0) will still be used as the system console by default, but
	  you can alter that using a kernel command line option such as
	  "console=ttyS1". (Try "man bootparam" or see the documentation of
	  your boot loader (lilo or loadlin) about how to pass options to the
	  kernel at boot time.)

config SERIAL_MPSC
	bool "Marvell MPSC serial port support"
	depends on PPC32 && MV64X60
	select SERIAL_CORE
	help
	  Say Y here if you want to use the Marvell MPSC serial controller.

config SERIAL_MPSC_CONSOLE
	bool "Support for console on Marvell MPSC serial port"
	depends on SERIAL_MPSC
	select SERIAL_CORE_CONSOLE
	help
	  Say Y here if you want to support a serial console on a Marvell MPSC.

config SERIAL_PXA
	bool "PXA serial port support"
	depends on ARM && ARCH_PXA
	select SERIAL_CORE
	help
	  If you have a machine based on an Intel XScale PXA2xx CPU you
	  can enable its onboard serial ports by enabling this option.

config SERIAL_PXA_CONSOLE
	bool "Console on PXA serial port"
	depends on SERIAL_PXA
	select SERIAL_CORE_CONSOLE
	help
	  If you have enabled the serial port on the Intel XScale PXA
	  CPU you can make it the console by answering Y to this option.

	  Even if you say Y here, the currently visible virtual console
	  (/dev/tty0) will still be used as the system console by default, but
	  you can alter that using a kernel command line option such as
	  "console=ttySA0". (Try "man bootparam" or see the documentation of
	  your boot loader (lilo or loadlin) about how to pass options to the
	  kernel at boot time.)

config SERIAL_SA1100
	bool "SA1100 serial port support"
	depends on ARM && ARCH_SA1100
	select SERIAL_CORE
	help
	  If you have a machine based on a SA1100/SA1110 StrongARM(R) CPU you
	  can enable its onboard serial port by enabling this option.
	  Please read <file:Documentation/arm/SA1100/serial_UART> for further
	  info.

config SERIAL_SA1100_CONSOLE
	bool "Console on SA1100 serial port"
	depends on SERIAL_SA1100
	select SERIAL_CORE_CONSOLE
	help
	  If you have enabled the serial port on the SA1100/SA1110 StrongARM
	  CPU you can make it the console by answering Y to this option.

	  Even if you say Y here, the currently visible virtual console
	  (/dev/tty0) will still be used as the system console by default, but
	  you can alter that using a kernel command line option such as
	  "console=ttySA0". (Try "man bootparam" or see the documentation of
	  your boot loader (lilo or loadlin) about how to pass options to the
	  kernel at boot time.)

config SERIAL_IMX
	bool "IMX serial port support"
	depends on ARM && ARCH_IMX
	select SERIAL_CORE
	help
	  If you have a machine based on a Motorola IMX CPU you
	  can enable its onboard serial port by enabling this option.

config SERIAL_IMX_CONSOLE
	bool "Console on IMX serial port"
	depends on SERIAL_IMX
	select SERIAL_CORE_CONSOLE
	help
	  If you have enabled the serial port on the Motorola IMX
	  CPU you can make it the console by answering Y to this option.

	  Even if you say Y here, the currently visible virtual console
	  (/dev/tty0) will still be used as the system console by default, but
	  you can alter that using a kernel command line option such as
	  "console=ttySA0". (Try "man bootparam" or see the documentation of
	  your boot loader (lilo or loadlin) about how to pass options to the
	  kernel at boot time.)

config SERIAL_SUNCORE
	bool
	depends on SPARC
	select SERIAL_CORE
	select SERIAL_CORE_CONSOLE
	default y

config SERIAL_SUNZILOG
	tristate "Sun Zilog8530 serial support"
	depends on SPARC
	help
	  This driver supports the Zilog8530 serial ports found on many Sparc
	  systems.  Say Y or M if you want to be able to these serial ports.

config SERIAL_SUNZILOG_CONSOLE
	bool "Console on Sun Zilog8530 serial port"
	depends on SERIAL_SUNZILOG=y
	help
	  If you would like to be able to use the Zilog8530 serial port
	  on your Sparc system as the console, you can do so by answering
	  Y to this option.

config SERIAL_SUNSU
	tristate "Sun SU serial support"
	depends on SPARC && PCI
	help
	  This driver supports the 8250 serial ports that run the keyboard and
	  mouse on (PCI) UltraSPARC systems.  Say Y or M if you want to be able
	  to these serial ports.

config SERIAL_SUNSU_CONSOLE
	bool "Console on Sun SU serial port"
	depends on SERIAL_SUNSU=y
	help
	  If you would like to be able to use the SU serial port
	  on your Sparc system as the console, you can do so by answering
	  Y to this option.

config SERIAL_MUX
	tristate "Serial MUX support"
	depends on GSC
	select SERIAL_CORE
	default y
	---help---
	  Saying Y here will enable the hardware MUX serial driver for
	  the Nova and K class systems.  The hardware MUX is not 8250/16550 
	  compatible therefore the /dev/ttyB0 device is shared between the 
	  Serial MUX and the PDC software console.  The following steps 
	  need to be completed to use the Serial MUX:

	    1. create the device entry (mknod /dev/ttyB0 c 11 0)
	    2. Edit the /etc/inittab to start a getty listening on /dev/ttyB0
	    3. Add device ttyB0 to /etc/securetty (if you want to log on as
		 root on this console.)
	    4. Change the kernel command console parameter to: console=ttyB0

config SERIAL_MUX_CONSOLE
        bool "Support for console on serial MUX"
        depends on SERIAL_MUX
	select SERIAL_CORE_CONSOLE
        default y

config PDC_CONSOLE
	bool "PDC software console support"
	depends on PARISC && !SERIAL_MUX && VT
	default n
	help
	  Saying Y here will enable the software based PDC console to be 
	  used as the system console.  This is useful for machines in 
	  which the hardware based console has not been written yet.  The
	  following steps must be competed to use the PDC console:

	    1. create the device entry (mknod /dev/ttyB0 c 11 0)
	    2. Edit the /etc/inittab to start a getty listening on /dev/ttyB0
	    3. Add device ttyB0 to /etc/securetty (if you want to log on as
		 root on this console.)
	    4. Change the kernel command console parameter to: console=ttyB0

config SERIAL_SUNSAB
	tristate "Sun Siemens SAB82532 serial support"
	depends on SPARC && PCI
	help
	  This driver supports the Siemens SAB82532 DUSCC serial ports on newer
	  (PCI) UltraSPARC systems.  Say Y or M if you want to be able to these
	  serial ports.

config SERIAL_SUNSAB_CONSOLE
	bool "Console on Sun Siemens SAB82532 serial port"
	depends on SERIAL_SUNSAB=y
	help
	  If you would like to be able to use the SAB82532 serial port
	  on your Sparc system as the console, you can do so by answering
	  Y to this option.

config SERIAL_IP22_ZILOG
	tristate "IP22 Zilog8530 serial support"
	depends on SGI_IP22
	select SERIAL_CORE
	help
	  This driver supports the Zilog8530 serial ports found on SGI IP22
	  systems.  Say Y or M if you want to be able to these serial ports.

config SERIAL_IP22_ZILOG_CONSOLE
	bool "Console on IP22 Zilog8530 serial port"
	depends on SERIAL_IP22_ZILOG=y
	select SERIAL_CORE_CONSOLE

config V850E_UART
	bool "NEC V850E on-chip UART support"
	depends on V850E_MA1 || V850E_ME2 || V850E_TEG || V850E2_ANNA || V850E_AS85EP1
	select SERIAL_CORE
	default y

config V850E_UARTB
        bool
	depends V850E_UART && V850E_ME2
	default y

config V850E_UART_CONSOLE
	bool "Use NEC V850E on-chip UART for console"
	depends on V850E_UART
	select SERIAL_CORE_CONSOLE

config SERIAL_SH_SCI
	tristate "SH SCI(F) serial port support"
	depends on SUPERH || H8300
	select SERIAL_CORE

config SERIAL_SH_SCI_CONSOLE
	bool "Support for console on SH SCI(F)"
	depends on SERIAL_SH_SCI=y
	select SERIAL_CORE_CONSOLE

config SERIAL_AU1X00
	bool "Enable Au1x00 UART Support"
	depends on MIPS && SOC_AU1X00
	select SERIAL_CORE
	help
	  If you have an Alchemy AU1X00 processor (MIPS based) and you want
	  to use serial ports, say Y.  Otherwise, say N.

config SERIAL_AU1X00_CONSOLE
	bool "Enable Au1x00 serial console"
	depends on SERIAL_AU1X00
	select SERIAL_CORE_CONSOLE
	help
	  If you have an Alchemy AU1X00 processor (MIPS based) and you want
	  to use a console on a serial port, say Y.  Otherwise, say N.

config SERIAL_CORE
	tristate

config SERIAL_CORE_CONSOLE
	bool

config SERIAL_68328
	bool "68328 serial support"
	depends on M68328 || M68EZ328 || M68VZ328
	help
	  This driver supports the built-in serial port of the Motorola 68328
	  (standard, EZ and VZ varities).

config SERIAL_68328_RTS_CTS
	bool "Support RTS/CTS on 68328 serial port"
	depends on SERIAL_68328

config SERIAL_COLDFIRE
	bool "ColdFire serial support"
	depends on COLDFIRE
	help
	  This driver supports the built-in serial ports of the Motorola ColdFire
	  family of CPUs.

config SERIAL_68360_SMC
	bool "68360 SMC uart support"
	depends on M68360
	help
	  This driver supports the SMC serial ports of the Motorola 68360 CPU.

config SERIAL_68360_SCC
	bool "68360 SCC uart support"
	depends on M68360
	help
	  This driver supports the SCC serial ports of the Motorola 68360 CPU.

config SERIAL_68360
	bool
	depends on SERIAL_68360_SMC || SERIAL_68360_SCC
	default y

config SERIAL_PMACZILOG
	tristate "PowerMac z85c30 ESCC support"
	depends on PPC_OF && PPC_PMAC
	select SERIAL_CORE
	help
	  This driver supports the Zilog z85C30 serial ports found on
	  PowerMac machines.
	  Say Y or M if you want to be able to these serial ports.

config SERIAL_PMACZILOG_CONSOLE
	bool "Console on PowerMac z85c30 serial port"
	depends on SERIAL_PMACZILOG=y
	select SERIAL_CORE_CONSOLE
	help
	  If you would like to be able to use the z85c30 serial port
	  on your PowerMac as the console, you can do so by answering
	  Y to this option.

config SERIAL_LH7A40X
	tristate "Sharp LH7A40X embedded UART support"
	depends on ARM && ARCH_LH7A40X
	select SERIAL_CORE
	help
	  This enables support for the three on-board UARTs of the
	  Sharp LH7A40X series CPUs.  Choose Y or M.

config SERIAL_LH7A40X_CONSOLE
	bool "Support for console on Sharp LH7A40X serial port"
	depends on SERIAL_LH7A40X=y
	select SERIAL_CORE_CONSOLE
	help
	  Say Y here if you wish to use one of the serial ports as the
	  system console--the system console is the device which
	  receives all kernel messages and warnings and which allows
	  logins in single user mode.

	  Even if you say Y here, the currently visible framebuffer console
	  (/dev/tty0) will still be used as the default system console, but
	  you can alter that using a kernel command line, for example
	  "console=ttyAM1".

config SERIAL_CPM
	tristate "CPM SCC/SMC serial port support"
	depends on CPM2 || 8xx
	select SERIAL_CORE
	help
	  This driver supports the SCC and SMC serial ports on Motorola 
	  embedded PowerPC that contain a CPM1 (8xx) or CPM2 (8xxx)

config SERIAL_CPM_CONSOLE
	bool "Support for console on CPM SCC/SMC serial port"
	depends on SERIAL_CPM=y
	select SERIAL_CORE_CONSOLE
	help
	  Say Y here if you wish to use a SCC or SMC CPM UART as the system
	  console (the system console is the device which receives all kernel
	  messages and warnings and which allows logins in single user mode).

	  Even if you say Y here, the currently visible framebuffer console
	  (/dev/tty0) will still be used as the system console by default, but
	  you can alter that using a kernel command line option such as
	  "console=ttyCPM0". (Try "man bootparam" or see the documentation of
	  your boot loader (lilo or loadlin) about how to pass options to the
	  kernel at boot time.)

config SERIAL_CPM_SCC1
	bool "Support for SCC1 serial port"
	depends on SERIAL_CPM=y
	help
	  Select the is option to use SCC1 as a serial port

config SERIAL_CPM_SCC2
	bool "Support for SCC2 serial port"
	depends on SERIAL_CPM=y
	help
	  Select the is option to use SCC2 as a serial port

config SERIAL_CPM_SCC3
	bool "Support for SCC3 serial port"
	depends on SERIAL_CPM=y
	help
	  Select the is option to use SCC3 as a serial port

config SERIAL_CPM_SCC4
	bool "Support for SCC4 serial port"
	depends on SERIAL_CPM=y
	help
	  Select the is option to use SCC4 as a serial port

config SERIAL_CPM_SMC1
	bool "Support for SMC1 serial port"
	depends on SERIAL_CPM=y
	help
	  Select the is option to use SMC1 as a serial port

config SERIAL_CPM_SMC2
	bool "Support for SMC2 serial port"
	depends on SERIAL_CPM=y
	help
	  Select the is option to use SMC2 as a serial port

config SERIAL_SGI_L1_CONSOLE
	bool "SGI Altix L1 serial console support"
	depends on IA64_GENERIC || IA64_SGI_SN2
	select SERIAL_CORE
	select SERIAL_CORE_CONSOLE
	help
		If you have an SGI Altix and you would like to use the system
		controller serial port as your console (you want this!),
		say Y.  Otherwise, say N.

config SERIAL_MPC52xx
	tristate "Freescale MPC52xx family PSC serial support"
	depends on PPC_MPC52xx
	select SERIAL_CORE
	help
	  This drivers support the MPC52xx PSC serial ports. If you would
	  like to use them, you must answer Y or M to this option. Not that
	  for use as console, it must be included in kernel and not as a
	  module.

config SERIAL_MPC52xx_CONSOLE
	bool "Console on a Freescale MPC52xx family PSC serial port"
	depends on SERIAL_MPC52xx=y
	select SERIAL_CORE_CONSOLE
	help
	  Select this options if you'd like to use one of the PSC serial port
	  of the Freescale MPC52xx family as a console.

config SERIAL_MPC52xx_CONSOLE_BAUD
	int "Freescale MPC52xx family PSC serial port baud"
	depends on SERIAL_MPC52xx_CONSOLE=y
	default "9600"
	help
	  Select the MPC52xx console baud rate.
	  This value is only used if the bootloader doesn't pass in the
	  console baudrate

config SERIAL_ICOM
	tristate "IBM Multiport Serial Adapter"
	depends on PCI && (PPC_ISERIES || PPC_PSERIES)
	select SERIAL_CORE
	help
	  This driver is for a family of multiport serial adapters
	  including 2 port RVX, 2 port internal modem, 4 port internal
	  modem and a split 1 port RVX and 1 port internal modem.

	  This driver can also be built as a module.  If so, the module
	  will be called icom.

config SERIAL_M32R_SIO
	bool "M32R SIO I/F"
	depends on M32R
	default y
	select SERIAL_CORE
	help
	  Say Y here if you want to use the M32R serial controller.

config SERIAL_M32R_SIO_CONSOLE
	bool "use SIO console"
	depends on SERIAL_M32R_SIO=y
	select SERIAL_CORE_CONSOLE
	help
	  Say Y here if you want to support a serial console.

	  If you use an M3T-M32700UT or an OPSPUT platform,
	  please say also y for SERIAL_M32R_PLDSIO.

config SERIAL_M32R_PLDSIO
	bool "M32R SIO I/F on a PLD"
	depends on SERIAL_M32R_SIO=y && (PLAT_OPSPUT || PALT_USRV || PLAT_M32700UT)
	default n
	help
	  Say Y here if you want to use the M32R serial controller
	  on a PLD (Programmable Logic Device).

	  If you use an M3T-M32700UT or an OPSPUT platform,
	  please say Y.

config SERIAL_TXX9
	bool "TMPTX39XX/49XX SIO support"
	depends HAS_TXX9_SERIAL && BROKEN
	select SERIAL_CORE
	default y

config HAS_TXX9_SERIAL
	bool

config SERIAL_TXX9_CONSOLE
	bool "TMPTX39XX/49XX SIO Console support"
	depends on SERIAL_TXX9=y
	select SERIAL_CORE_CONSOLE

config SERIAL_TXX9_STDSERIAL
	bool "TX39XX/49XX SIO act as standard serial"
	depends on !SERIAL_8250 && SERIAL_TXX9

config SERIAL_VR41XX
	tristate "NEC VR4100 series Serial Interface Unit support"
	depends on CPU_VR41XX
	select SERIAL_CORE
	help
	  If you have a NEC VR4100 series processor and you want to use
	  Serial Interface Unit(SIU) or Debug Serial Interface Unit(DSIU)
	  (not include VR4111/VR4121 DSIU), say Y.  Otherwise, say N.

config SERIAL_VR41XX_CONSOLE
	bool "Enable NEC VR4100 series Serial Interface Unit console"
	depends on SERIAL_VR41XX
	select SERIAL_CORE_CONSOLE
	help
	  If you have a NEC VR4100 series processor and you want to use
	  a console on a serial port, say Y.  Otherwise, say N.

config SERIAL_JSM
        tristate "Digi International NEO PCI Support"
	depends on PCI
        select SERIAL_CORE
        help
          This is a driver for Digi International's Neo series
          of cards which provide multiple serial ports. You would need
          something like this to connect more than two modems to your Linux
          box, for instance in order to become a dial-in server. This driver
          supports PCI boards only.
          If you have a card like this, say Y here and read the file
          <file:Documentation/jsm.txt>.

          To compile this driver as a module, choose M here: the
          module will be called jsm.

config SERIAL_SGI_IOC4
	tristate "SGI IOC4 controller serial support"
	depends on (IA64_GENERIC || IA64_SGI_SN2) && SGI_IOC4
	select SERIAL_CORE
	help
		If you have an SGI Altix with an IOC4 based Base IO card
		and wish to use the serial ports on this card, say Y.
		Otherwise, say N.

endmenu<|MERGE_RESOLUTION|>--- conflicted
+++ resolved
@@ -10,11 +10,7 @@
 # The new 8250/16550 serial drivers
 config SERIAL_8250
 	tristate "8250/16550 and compatible serial support"
-<<<<<<< HEAD
-	depends on (BROKEN || !(SPARC64 || SPARC32 || XEN_DISABLE_SERIAL))
-=======
-	depends on (BROKEN || !SPARC)
->>>>>>> 557962a9
+	depends on (BROKEN || !(SPARC || XEN_DISABLE_SERIAL))
 	select SERIAL_CORE
 	---help---
 	  This selects whether you want to include the driver for the standard
