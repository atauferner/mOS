/*
 *  linux/drivers/char/8250.c
 *
 *  Driver for 8250/16550-type serial ports
 *
 *  Based on drivers/char/serial.c, by Linus Torvalds, Theodore Ts'o.
 *
 *  Copyright (C) 2001 Russell King.
 *
 * This program is free software; you can redistribute it and/or modify
 * it under the terms of the GNU General Public License as published by
 * the Free Software Foundation; either version 2 of the License, or
 * (at your option) any later version.
 *
 * A note about mapbase / membase
 *
 *  mapbase is the physical address of the IO port.
 *  membase is an 'ioremapped' cookie.
 */

#if defined(CONFIG_SERIAL_8250_CONSOLE) && defined(CONFIG_MAGIC_SYSRQ)
#define SUPPORT_SYSRQ
#endif

#include <linux/module.h>
#include <linux/moduleparam.h>
#include <linux/ioport.h>
#include <linux/init.h>
#include <linux/console.h>
#include <linux/sysrq.h>
#include <linux/delay.h>
#include <linux/platform_device.h>
#include <linux/tty.h>
#include <linux/tty_flip.h>
#include <linux/serial_reg.h>
#include <linux/serial_core.h>
#include <linux/serial.h>
#include <linux/serial_8250.h>
#include <linux/nmi.h>
#include <linux/mutex.h>

#include <asm/io.h>
#include <asm/irq.h>

#include "8250.h"
#ifdef	CONFIG_KDB
#include <linux/kdb.h>
/*
 * kdb_serial_line records the serial line number of the first serial console.
 * NOTE: The kernel ignores characters on the serial line unless a user space
 * program has opened the line first.  To enter kdb before user space has opened
 * the serial line, you can use the 'kdb=early' flag to lilo and set the
 * appropriate breakpoints.
 */

static int  kdb_serial_line = -1;
static const char *kdb_serial_ptr = kdb_serial_str;
#else
#define KDB_8250() 0
#endif	/* CONFIG_KDB */

/*
 * Configuration:
 *   share_irqs - whether we pass IRQF_SHARED to request_irq().  This option
 *                is unsafe when used on edge-triggered interrupts.
 */
static unsigned int share_irqs = SERIAL8250_SHARE_IRQS;

static unsigned int nr_uarts = CONFIG_SERIAL_8250_RUNTIME_UARTS;

/*
 * Debugging.
 */
#if 0
#define DEBUG_AUTOCONF(fmt...)	printk(fmt)
#else
#define DEBUG_AUTOCONF(fmt...)	do { } while (0)
#endif

#if 0
#define DEBUG_INTR(fmt...)	printk(fmt)
#else
#define DEBUG_INTR(fmt...)	do { } while (0)
#endif

#define PASS_LIMIT	256

/*
 * We default to IRQ0 for the "no irq" hack.   Some
 * machine types want others as well - they're free
 * to redefine this in their header file.
 */
#define is_real_interrupt(irq)	((irq) != 0)

#ifdef CONFIG_SERIAL_8250_DETECT_IRQ
#define CONFIG_SERIAL_DETECT_IRQ 1
#endif
#ifdef CONFIG_SERIAL_8250_MANY_PORTS
#define CONFIG_SERIAL_MANY_PORTS 1
#endif

/*
 * HUB6 is always on.  This will be removed once the header
 * files have been cleaned.
 */
#define CONFIG_HUB6 1

#include <asm/serial.h>
/*
 * SERIAL_PORT_DFNS tells us about built-in ports that have no
 * standard enumeration mechanism.   Platforms that can find all
 * serial ports via mechanisms like ACPI or PCI need not supply it.
 */
#ifndef SERIAL_PORT_DFNS
#define SERIAL_PORT_DFNS
#endif

static const struct old_serial_port old_serial_port[] = {
	SERIAL_PORT_DFNS /* defined in asm/serial.h */
};

#define UART_NR	CONFIG_SERIAL_8250_NR_UARTS

#ifdef CONFIG_SERIAL_8250_RSA

#define PORT_RSA_MAX 4
static unsigned long probe_rsa[PORT_RSA_MAX];
static unsigned int probe_rsa_count;
#endif /* CONFIG_SERIAL_8250_RSA  */

struct uart_8250_port {
	struct uart_port	port;
	struct timer_list	timer;		/* "no irq" timer */
	struct list_head	list;		/* ports on this IRQ */
	unsigned short		capabilities;	/* port capabilities */
	unsigned short		bugs;		/* port bugs */
	unsigned int		tx_loadsz;	/* transmit fifo load size */
	unsigned char		acr;
	unsigned char		ier;
	unsigned char		lcr;
	unsigned char		mcr;
	unsigned char		mcr_mask;	/* mask of user bits */
	unsigned char		mcr_force;	/* mask of forced bits */

	/*
	 * Some bits in registers are cleared on a read, so they must
	 * be saved whenever the register is read but the bits will not
	 * be immediately processed.
	 */
#define LSR_SAVE_FLAGS UART_LSR_BRK_ERROR_BITS
	unsigned char		lsr_saved_flags;
#define MSR_SAVE_FLAGS UART_MSR_ANY_DELTA
	unsigned char		msr_saved_flags;

	/*
	 * We provide a per-port pm hook.
	 */
	void			(*pm)(struct uart_port *port,
				      unsigned int state, unsigned int old);
};

struct irq_info {
	spinlock_t		lock;
	struct list_head	*head;
};

static struct irq_info irq_lists[NR_IRQS];

/*
 * Here we define the default xmit fifo size used for each type of UART.
 */
static const struct serial8250_config uart_config[] = {
	[PORT_UNKNOWN] = {
		.name		= "unknown",
		.fifo_size	= 1,
		.tx_loadsz	= 1,
	},
	[PORT_8250] = {
		.name		= "8250",
		.fifo_size	= 1,
		.tx_loadsz	= 1,
	},
	[PORT_16450] = {
		.name		= "16450",
		.fifo_size	= 1,
		.tx_loadsz	= 1,
	},
	[PORT_16550] = {
		.name		= "16550",
		.fifo_size	= 1,
		.tx_loadsz	= 1,
	},
	[PORT_16550A] = {
		.name		= "16550A",
		.fifo_size	= 16,
		.tx_loadsz	= 16,
		.fcr		= UART_FCR_ENABLE_FIFO | UART_FCR_R_TRIG_10,
		.flags		= UART_CAP_FIFO,
	},
	[PORT_CIRRUS] = {
		.name		= "Cirrus",
		.fifo_size	= 1,
		.tx_loadsz	= 1,
	},
	[PORT_16650] = {
		.name		= "ST16650",
		.fifo_size	= 1,
		.tx_loadsz	= 1,
		.flags		= UART_CAP_FIFO | UART_CAP_EFR | UART_CAP_SLEEP,
	},
	[PORT_16650V2] = {
		.name		= "ST16650V2",
		.fifo_size	= 32,
		.tx_loadsz	= 16,
		.fcr		= UART_FCR_ENABLE_FIFO | UART_FCR_R_TRIG_01 |
				  UART_FCR_T_TRIG_00,
		.flags		= UART_CAP_FIFO | UART_CAP_EFR | UART_CAP_SLEEP,
	},
	[PORT_16750] = {
		.name		= "TI16750",
		.fifo_size	= 64,
		.tx_loadsz	= 64,
		.fcr		= UART_FCR_ENABLE_FIFO | UART_FCR_R_TRIG_10 |
				  UART_FCR7_64BYTE,
		.flags		= UART_CAP_FIFO | UART_CAP_SLEEP | UART_CAP_AFE,
	},
	[PORT_STARTECH] = {
		.name		= "Startech",
		.fifo_size	= 1,
		.tx_loadsz	= 1,
	},
	[PORT_16C950] = {
		.name		= "16C950/954",
		.fifo_size	= 128,
		.tx_loadsz	= 128,
		.fcr		= UART_FCR_ENABLE_FIFO | UART_FCR_R_TRIG_10,
		.flags		= UART_CAP_FIFO,
	},
	[PORT_16654] = {
		.name		= "ST16654",
		.fifo_size	= 64,
		.tx_loadsz	= 32,
		.fcr		= UART_FCR_ENABLE_FIFO | UART_FCR_R_TRIG_01 |
				  UART_FCR_T_TRIG_10,
		.flags		= UART_CAP_FIFO | UART_CAP_EFR | UART_CAP_SLEEP,
	},
	[PORT_16850] = {
		.name		= "XR16850",
		.fifo_size	= 128,
		.tx_loadsz	= 128,
		.fcr		= UART_FCR_ENABLE_FIFO | UART_FCR_R_TRIG_10,
		.flags		= UART_CAP_FIFO | UART_CAP_EFR | UART_CAP_SLEEP,
	},
	[PORT_RSA] = {
		.name		= "RSA",
		.fifo_size	= 2048,
		.tx_loadsz	= 2048,
		.fcr		= UART_FCR_ENABLE_FIFO | UART_FCR_R_TRIG_11,
		.flags		= UART_CAP_FIFO,
	},
	[PORT_NS16550A] = {
		.name		= "NS16550A",
		.fifo_size	= 16,
		.tx_loadsz	= 16,
		.fcr		= UART_FCR_ENABLE_FIFO | UART_FCR_R_TRIG_10,
		.flags		= UART_CAP_FIFO | UART_NATSEMI,
	},
	[PORT_XSCALE] = {
		.name		= "XScale",
		.fifo_size	= 32,
		.tx_loadsz	= 32,
		.fcr		= UART_FCR_ENABLE_FIFO | UART_FCR_R_TRIG_10,
		.flags		= UART_CAP_FIFO | UART_CAP_UUE,
	},
	[PORT_RM9000] = {
		.name		= "RM9000",
		.fifo_size	= 16,
		.tx_loadsz	= 16,
		.fcr		= UART_FCR_ENABLE_FIFO | UART_FCR_R_TRIG_10,
		.flags		= UART_CAP_FIFO,
	},
};

#if defined (CONFIG_SERIAL_8250_AU1X00)

/* Au1x00 UART hardware has a weird register layout */
static const u8 au_io_in_map[] = {
	[UART_RX]  = 0,
	[UART_IER] = 2,
	[UART_IIR] = 3,
	[UART_LCR] = 5,
	[UART_MCR] = 6,
	[UART_LSR] = 7,
	[UART_MSR] = 8,
};

static const u8 au_io_out_map[] = {
	[UART_TX]  = 1,
	[UART_IER] = 2,
	[UART_FCR] = 4,
	[UART_LCR] = 5,
	[UART_MCR] = 6,
};

/* sane hardware needs no mapping */
static inline int map_8250_in_reg(struct uart_8250_port *up, int offset)
{
	if (up->port.iotype != UPIO_AU)
		return offset;
	return au_io_in_map[offset];
}

static inline int map_8250_out_reg(struct uart_8250_port *up, int offset)
{
	if (up->port.iotype != UPIO_AU)
		return offset;
	return au_io_out_map[offset];
}

#elif defined(CONFIG_SERIAL_8250_RM9K)

static const u8
	regmap_in[8] = {
		[UART_RX]	= 0x00,
		[UART_IER]	= 0x0c,
		[UART_IIR]	= 0x14,
		[UART_LCR]	= 0x1c,
		[UART_MCR]	= 0x20,
		[UART_LSR]	= 0x24,
		[UART_MSR]	= 0x28,
		[UART_SCR]	= 0x2c
	},
	regmap_out[8] = {
		[UART_TX] 	= 0x04,
		[UART_IER]	= 0x0c,
		[UART_FCR]	= 0x18,
		[UART_LCR]	= 0x1c,
		[UART_MCR]	= 0x20,
		[UART_LSR]	= 0x24,
		[UART_MSR]	= 0x28,
		[UART_SCR]	= 0x2c
	};

static inline int map_8250_in_reg(struct uart_8250_port *up, int offset)
{
	if (up->port.iotype != UPIO_RM9000)
		return offset;
	return regmap_in[offset];
}

static inline int map_8250_out_reg(struct uart_8250_port *up, int offset)
{
	if (up->port.iotype != UPIO_RM9000)
		return offset;
	return regmap_out[offset];
}

#else

/* sane hardware needs no mapping */
#define map_8250_in_reg(up, offset) (offset)
#define map_8250_out_reg(up, offset) (offset)

#endif

static unsigned int serial_in(struct uart_8250_port *up, int offset)
{
	unsigned int tmp;
	offset = map_8250_in_reg(up, offset) << up->port.regshift;

	switch (up->port.iotype) {
	case UPIO_HUB6:
		outb(up->port.hub6 - 1 + offset, up->port.iobase);
		return inb(up->port.iobase + 1);

	case UPIO_MEM:
	case UPIO_DWAPB:
		return readb(up->port.membase + offset);

	case UPIO_RM9000:
	case UPIO_MEM32:
		return readl(up->port.membase + offset);

#ifdef CONFIG_SERIAL_8250_AU1X00
	case UPIO_AU:
		return __raw_readl(up->port.membase + offset);
#endif

	case UPIO_TSI:
		if (offset == UART_IIR) {
			tmp = readl(up->port.membase + (UART_IIR & ~3));
			return (tmp >> 16) & 0xff; /* UART_IIR % 4 == 2 */
		} else
			return readb(up->port.membase + offset);

	default:
		return inb(up->port.iobase + offset);
	}
}

static void
serial_out(struct uart_8250_port *up, int offset, int value)
{
	/* Save the offset before it's remapped */
	int save_offset = offset;
	offset = map_8250_out_reg(up, offset) << up->port.regshift;

	switch (up->port.iotype) {
	case UPIO_HUB6:
		outb(up->port.hub6 - 1 + offset, up->port.iobase);
		outb(value, up->port.iobase + 1);
		break;

	case UPIO_MEM:
		writeb(value, up->port.membase + offset);
		break;

	case UPIO_RM9000:
	case UPIO_MEM32:
		writel(value, up->port.membase + offset);
		break;

#ifdef CONFIG_SERIAL_8250_AU1X00
	case UPIO_AU:
		__raw_writel(value, up->port.membase + offset);
		break;
#endif
	case UPIO_TSI:
		if (!((offset == UART_IER) && (value & UART_IER_UUE)))
			writeb(value, up->port.membase + offset);
		break;

	case UPIO_DWAPB:
		/* Save the LCR value so it can be re-written when a
		 * Busy Detect interrupt occurs. */
		if (save_offset == UART_LCR)
			up->lcr = value;
		writeb(value, up->port.membase + offset);
		/* Read the IER to ensure any interrupt is cleared before
		 * returning from ISR. */
		if (save_offset == UART_TX || save_offset == UART_IER)
			value = serial_in(up, UART_IER);
		break;

	default:
		outb(value, up->port.iobase + offset);
	}
}

static void
serial_out_sync(struct uart_8250_port *up, int offset, int value)
{
	switch (up->port.iotype) {
	case UPIO_MEM:
	case UPIO_MEM32:
#ifdef CONFIG_SERIAL_8250_AU1X00
	case UPIO_AU:
#endif
	case UPIO_DWAPB:
		serial_out(up, offset, value);
		serial_in(up, UART_LCR);	/* safe, no side-effects */
		break;
	default:
		serial_out(up, offset, value);
	}
}

/*
 * We used to support using pause I/O for certain machines.  We
 * haven't supported this for a while, but just in case it's badly
 * needed for certain old 386 machines, I've left these #define's
 * in....
 */
#define serial_inp(up, offset)		serial_in(up, offset)
#define serial_outp(up, offset, value)	serial_out(up, offset, value)

/* Uart divisor latch read */
static inline int _serial_dl_read(struct uart_8250_port *up)
{
	return serial_inp(up, UART_DLL) | serial_inp(up, UART_DLM) << 8;
}

/* Uart divisor latch write */
static inline void _serial_dl_write(struct uart_8250_port *up, int value)
{
	serial_outp(up, UART_DLL, value & 0xff);
	serial_outp(up, UART_DLM, value >> 8 & 0xff);
}

#if defined(CONFIG_SERIAL_8250_AU1X00)
/* Au1x00 haven't got a standard divisor latch */
static int serial_dl_read(struct uart_8250_port *up)
{
	if (up->port.iotype == UPIO_AU)
		return __raw_readl(up->port.membase + 0x28);
	else
		return _serial_dl_read(up);
}

static void serial_dl_write(struct uart_8250_port *up, int value)
{
	if (up->port.iotype == UPIO_AU)
		__raw_writel(value, up->port.membase + 0x28);
	else
		_serial_dl_write(up, value);
}
#elif defined(CONFIG_SERIAL_8250_RM9K)
static int serial_dl_read(struct uart_8250_port *up)
{
	return	(up->port.iotype == UPIO_RM9000) ?
		(((__raw_readl(up->port.membase + 0x10) << 8) |
		(__raw_readl(up->port.membase + 0x08) & 0xff)) & 0xffff) :
		_serial_dl_read(up);
}

static void serial_dl_write(struct uart_8250_port *up, int value)
{
	if (up->port.iotype == UPIO_RM9000) {
		__raw_writel(value, up->port.membase + 0x08);
		__raw_writel(value >> 8, up->port.membase + 0x10);
	} else {
		_serial_dl_write(up, value);
	}
}
#else
#define serial_dl_read(up) _serial_dl_read(up)
#define serial_dl_write(up, value) _serial_dl_write(up, value)
#endif

/*
 * For the 16C950
 */
static void serial_icr_write(struct uart_8250_port *up, int offset, int value)
{
	serial_out(up, UART_SCR, offset);
	serial_out(up, UART_ICR, value);
}

static unsigned int serial_icr_read(struct uart_8250_port *up, int offset)
{
	unsigned int value;

	serial_icr_write(up, UART_ACR, up->acr | UART_ACR_ICRRD);
	serial_out(up, UART_SCR, offset);
	value = serial_in(up, UART_ICR);
	serial_icr_write(up, UART_ACR, up->acr);

	return value;
}

/*
 * FIFO support.
 */
static inline void serial8250_clear_fifos(struct uart_8250_port *p)
{
	if (p->capabilities & UART_CAP_FIFO) {
		serial_outp(p, UART_FCR, UART_FCR_ENABLE_FIFO);
		serial_outp(p, UART_FCR, UART_FCR_ENABLE_FIFO |
			       UART_FCR_CLEAR_RCVR | UART_FCR_CLEAR_XMIT);
		serial_outp(p, UART_FCR, 0);
	}
}

/*
 * IER sleep support.  UARTs which have EFRs need the "extended
 * capability" bit enabled.  Note that on XR16C850s, we need to
 * reset LCR to write to IER.
 */
static inline void serial8250_set_sleep(struct uart_8250_port *p, int sleep)
{
	if (p->capabilities & UART_CAP_SLEEP) {
		if (p->capabilities & UART_CAP_EFR) {
			serial_outp(p, UART_LCR, 0xBF);
			serial_outp(p, UART_EFR, UART_EFR_ECB);
			serial_outp(p, UART_LCR, 0);
		}
		serial_outp(p, UART_IER, sleep ? UART_IERX_SLEEP : 0);
		if (p->capabilities & UART_CAP_EFR) {
			serial_outp(p, UART_LCR, 0xBF);
			serial_outp(p, UART_EFR, 0);
			serial_outp(p, UART_LCR, 0);
		}
	}
}

#ifdef CONFIG_SERIAL_8250_RSA
/*
 * Attempts to turn on the RSA FIFO.  Returns zero on failure.
 * We set the port uart clock rate if we succeed.
 */
static int __enable_rsa(struct uart_8250_port *up)
{
	unsigned char mode;
	int result;

	mode = serial_inp(up, UART_RSA_MSR);
	result = mode & UART_RSA_MSR_FIFO;

	if (!result) {
		serial_outp(up, UART_RSA_MSR, mode | UART_RSA_MSR_FIFO);
		mode = serial_inp(up, UART_RSA_MSR);
		result = mode & UART_RSA_MSR_FIFO;
	}

	if (result)
		up->port.uartclk = SERIAL_RSA_BAUD_BASE * 16;

	return result;
}

static void enable_rsa(struct uart_8250_port *up)
{
	if (up->port.type == PORT_RSA) {
		if (up->port.uartclk != SERIAL_RSA_BAUD_BASE * 16) {
			spin_lock_irq(&up->port.lock);
			__enable_rsa(up);
			spin_unlock_irq(&up->port.lock);
		}
		if (up->port.uartclk == SERIAL_RSA_BAUD_BASE * 16)
			serial_outp(up, UART_RSA_FRR, 0);
	}
}

/*
 * Attempts to turn off the RSA FIFO.  Returns zero on failure.
 * It is unknown why interrupts were disabled in here.  However,
 * the caller is expected to preserve this behaviour by grabbing
 * the spinlock before calling this function.
 */
static void disable_rsa(struct uart_8250_port *up)
{
	unsigned char mode;
	int result;

	if (up->port.type == PORT_RSA &&
	    up->port.uartclk == SERIAL_RSA_BAUD_BASE * 16) {
		spin_lock_irq(&up->port.lock);

		mode = serial_inp(up, UART_RSA_MSR);
		result = !(mode & UART_RSA_MSR_FIFO);

		if (!result) {
			serial_outp(up, UART_RSA_MSR, mode & ~UART_RSA_MSR_FIFO);
			mode = serial_inp(up, UART_RSA_MSR);
			result = !(mode & UART_RSA_MSR_FIFO);
		}

		if (result)
			up->port.uartclk = SERIAL_RSA_BAUD_BASE_LO * 16;
		spin_unlock_irq(&up->port.lock);
	}
}
#endif /* CONFIG_SERIAL_8250_RSA */

/*
 * This is a quickie test to see how big the FIFO is.
 * It doesn't work at all the time, more's the pity.
 */
static int size_fifo(struct uart_8250_port *up)
{
	unsigned char old_fcr, old_mcr, old_lcr;
	unsigned short old_dl;
	int count;

	old_lcr = serial_inp(up, UART_LCR);
	serial_outp(up, UART_LCR, 0);
	old_fcr = serial_inp(up, UART_FCR);
	old_mcr = serial_inp(up, UART_MCR);
	serial_outp(up, UART_FCR, UART_FCR_ENABLE_FIFO |
		    UART_FCR_CLEAR_RCVR | UART_FCR_CLEAR_XMIT);
	serial_outp(up, UART_MCR, UART_MCR_LOOP);
	serial_outp(up, UART_LCR, UART_LCR_DLAB);
	old_dl = serial_dl_read(up);
	serial_dl_write(up, 0x0001);
	serial_outp(up, UART_LCR, 0x03);
	for (count = 0; count < 256; count++)
		serial_outp(up, UART_TX, count);
	mdelay(20);/* FIXME - schedule_timeout */
	for (count = 0; (serial_inp(up, UART_LSR) & UART_LSR_DR) &&
	     (count < 256); count++)
		serial_inp(up, UART_RX);
	serial_outp(up, UART_FCR, old_fcr);
	serial_outp(up, UART_MCR, old_mcr);
	serial_outp(up, UART_LCR, UART_LCR_DLAB);
	serial_dl_write(up, old_dl);
	serial_outp(up, UART_LCR, old_lcr);

	return count;
}

/*
 * Read UART ID using the divisor method - set DLL and DLM to zero
 * and the revision will be in DLL and device type in DLM.  We
 * preserve the device state across this.
 */
static unsigned int autoconfig_read_divisor_id(struct uart_8250_port *p)
{
	unsigned char old_dll, old_dlm, old_lcr;
	unsigned int id;

	old_lcr = serial_inp(p, UART_LCR);
	serial_outp(p, UART_LCR, UART_LCR_DLAB);

	old_dll = serial_inp(p, UART_DLL);
	old_dlm = serial_inp(p, UART_DLM);

	serial_outp(p, UART_DLL, 0);
	serial_outp(p, UART_DLM, 0);

	id = serial_inp(p, UART_DLL) | serial_inp(p, UART_DLM) << 8;

	serial_outp(p, UART_DLL, old_dll);
	serial_outp(p, UART_DLM, old_dlm);
	serial_outp(p, UART_LCR, old_lcr);

	return id;
}

/*
 * This is a helper routine to autodetect StarTech/Exar/Oxsemi UART's.
 * When this function is called we know it is at least a StarTech
 * 16650 V2, but it might be one of several StarTech UARTs, or one of
 * its clones.  (We treat the broken original StarTech 16650 V1 as a
 * 16550, and why not?  Startech doesn't seem to even acknowledge its
 * existence.)
 *
 * What evil have men's minds wrought...
 */
static void autoconfig_has_efr(struct uart_8250_port *up)
{
	unsigned int id1, id2, id3, rev;

	/*
	 * Everything with an EFR has SLEEP
	 */
	up->capabilities |= UART_CAP_EFR | UART_CAP_SLEEP;

	/*
	 * First we check to see if it's an Oxford Semiconductor UART.
	 *
	 * If we have to do this here because some non-National
	 * Semiconductor clone chips lock up if you try writing to the
	 * LSR register (which serial_icr_read does)
	 */

	/*
	 * Check for Oxford Semiconductor 16C950.
	 *
	 * EFR [4] must be set else this test fails.
	 *
	 * This shouldn't be necessary, but Mike Hudson (Exoray@isys.ca)
	 * claims that it's needed for 952 dual UART's (which are not
	 * recommended for new designs).
	 */
	up->acr = 0;
	serial_out(up, UART_LCR, 0xBF);
	serial_out(up, UART_EFR, UART_EFR_ECB);
	serial_out(up, UART_LCR, 0x00);
	id1 = serial_icr_read(up, UART_ID1);
	id2 = serial_icr_read(up, UART_ID2);
	id3 = serial_icr_read(up, UART_ID3);
	rev = serial_icr_read(up, UART_REV);

	DEBUG_AUTOCONF("950id=%02x:%02x:%02x:%02x ", id1, id2, id3, rev);

	if (id1 == 0x16 && id2 == 0xC9 &&
	    (id3 == 0x50 || id3 == 0x52 || id3 == 0x54)) {
		up->port.type = PORT_16C950;

		/*
		 * Enable work around for the Oxford Semiconductor 952 rev B
		 * chip which causes it to seriously miscalculate baud rates
		 * when DLL is 0.
		 */
		if (id3 == 0x52 && rev == 0x01)
			up->bugs |= UART_BUG_QUOT;
		return;
	}

	/*
	 * We check for a XR16C850 by setting DLL and DLM to 0, and then
	 * reading back DLL and DLM.  The chip type depends on the DLM
	 * value read back:
	 *  0x10 - XR16C850 and the DLL contains the chip revision.
	 *  0x12 - XR16C2850.
	 *  0x14 - XR16C854.
	 */
	id1 = autoconfig_read_divisor_id(up);
	DEBUG_AUTOCONF("850id=%04x ", id1);

	id2 = id1 >> 8;
	if (id2 == 0x10 || id2 == 0x12 || id2 == 0x14) {
		up->port.type = PORT_16850;
		return;
	}

	/*
	 * It wasn't an XR16C850.
	 *
	 * We distinguish between the '654 and the '650 by counting
	 * how many bytes are in the FIFO.  I'm using this for now,
	 * since that's the technique that was sent to me in the
	 * serial driver update, but I'm not convinced this works.
	 * I've had problems doing this in the past.  -TYT
	 */
	if (size_fifo(up) == 64)
		up->port.type = PORT_16654;
	else
		up->port.type = PORT_16650V2;
}

/*
 * We detected a chip without a FIFO.  Only two fall into
 * this category - the original 8250 and the 16450.  The
 * 16450 has a scratch register (accessible with LCR=0)
 */
static void autoconfig_8250(struct uart_8250_port *up)
{
	unsigned char scratch, status1, status2;

	up->port.type = PORT_8250;

	scratch = serial_in(up, UART_SCR);
	serial_outp(up, UART_SCR, 0xa5);
	status1 = serial_in(up, UART_SCR);
	serial_outp(up, UART_SCR, 0x5a);
	status2 = serial_in(up, UART_SCR);
	serial_outp(up, UART_SCR, scratch);

	if (status1 == 0xa5 && status2 == 0x5a)
		up->port.type = PORT_16450;
}

static int broken_efr(struct uart_8250_port *up)
{
	/*
	 * Exar ST16C2550 "A2" devices incorrectly detect as
	 * having an EFR, and report an ID of 0x0201.  See
	 * http://www.exar.com/info.php?pdf=dan180_oct2004.pdf
	 */
	if (autoconfig_read_divisor_id(up) == 0x0201 && size_fifo(up) == 16)
		return 1;

	return 0;
}

/*
 * We know that the chip has FIFOs.  Does it have an EFR?  The
 * EFR is located in the same register position as the IIR and
 * we know the top two bits of the IIR are currently set.  The
 * EFR should contain zero.  Try to read the EFR.
 */
static void autoconfig_16550a(struct uart_8250_port *up)
{
	unsigned char status1, status2;
	unsigned int iersave;

	up->port.type = PORT_16550A;
	up->capabilities |= UART_CAP_FIFO;

	/*
	 * Check for presence of the EFR when DLAB is set.
	 * Only ST16C650V1 UARTs pass this test.
	 */
	serial_outp(up, UART_LCR, UART_LCR_DLAB);
	if (serial_in(up, UART_EFR) == 0) {
		serial_outp(up, UART_EFR, 0xA8);
		if (serial_in(up, UART_EFR) != 0) {
			DEBUG_AUTOCONF("EFRv1 ");
			up->port.type = PORT_16650;
			up->capabilities |= UART_CAP_EFR | UART_CAP_SLEEP;
		} else {
			DEBUG_AUTOCONF("Motorola 8xxx DUART ");
		}
		serial_outp(up, UART_EFR, 0);
		return;
	}

	/*
	 * Maybe it requires 0xbf to be written to the LCR.
	 * (other ST16C650V2 UARTs, TI16C752A, etc)
	 */
	serial_outp(up, UART_LCR, 0xBF);
	if (serial_in(up, UART_EFR) == 0 && !broken_efr(up)) {
		DEBUG_AUTOCONF("EFRv2 ");
		autoconfig_has_efr(up);
		return;
	}

	/*
	 * Check for a National Semiconductor SuperIO chip.
	 * Attempt to switch to bank 2, read the value of the LOOP bit
	 * from EXCR1. Switch back to bank 0, change it in MCR. Then
	 * switch back to bank 2, read it from EXCR1 again and check
	 * it's changed. If so, set baud_base in EXCR2 to 921600. -- dwmw2
	 */
	serial_outp(up, UART_LCR, 0);
	status1 = serial_in(up, UART_MCR);
	serial_outp(up, UART_LCR, 0xE0);
	status2 = serial_in(up, 0x02); /* EXCR1 */

	if (!((status2 ^ status1) & UART_MCR_LOOP)) {
		serial_outp(up, UART_LCR, 0);
		serial_outp(up, UART_MCR, status1 ^ UART_MCR_LOOP);
		serial_outp(up, UART_LCR, 0xE0);
		status2 = serial_in(up, 0x02); /* EXCR1 */
		serial_outp(up, UART_LCR, 0);
		serial_outp(up, UART_MCR, status1);

		if ((status2 ^ status1) & UART_MCR_LOOP) {
			unsigned short quot;

			serial_outp(up, UART_LCR, 0xE0);

			quot = serial_dl_read(up);
			quot <<= 3;

			status1 = serial_in(up, 0x04); /* EXCR2 */
			status1 &= ~0xB0; /* Disable LOCK, mask out PRESL[01] */
			status1 |= 0x10;  /* 1.625 divisor for baud_base --> 921600 */
			serial_outp(up, 0x04, status1);

			serial_dl_write(up, quot);

			serial_outp(up, UART_LCR, 0);

			up->port.uartclk = 921600*16;
			up->port.type = PORT_NS16550A;
			up->capabilities |= UART_NATSEMI;
			return;
		}
	}

	/*
	 * No EFR.  Try to detect a TI16750, which only sets bit 5 of
	 * the IIR when 64 byte FIFO mode is enabled when DLAB is set.
	 * Try setting it with and without DLAB set.  Cheap clones
	 * set bit 5 without DLAB set.
	 */
	serial_outp(up, UART_LCR, 0);
	serial_outp(up, UART_FCR, UART_FCR_ENABLE_FIFO | UART_FCR7_64BYTE);
	status1 = serial_in(up, UART_IIR) >> 5;
	serial_outp(up, UART_FCR, UART_FCR_ENABLE_FIFO);
	serial_outp(up, UART_LCR, UART_LCR_DLAB);
	serial_outp(up, UART_FCR, UART_FCR_ENABLE_FIFO | UART_FCR7_64BYTE);
	status2 = serial_in(up, UART_IIR) >> 5;
	serial_outp(up, UART_FCR, UART_FCR_ENABLE_FIFO);
	serial_outp(up, UART_LCR, 0);

	DEBUG_AUTOCONF("iir1=%d iir2=%d ", status1, status2);

	if (status1 == 6 && status2 == 7) {
		up->port.type = PORT_16750;
		up->capabilities |= UART_CAP_AFE | UART_CAP_SLEEP;
		return;
	}

	/*
	 * Try writing and reading the UART_IER_UUE bit (b6).
	 * If it works, this is probably one of the Xscale platform's
	 * internal UARTs.
	 * We're going to explicitly set the UUE bit to 0 before
	 * trying to write and read a 1 just to make sure it's not
	 * already a 1 and maybe locked there before we even start start.
	 */
	iersave = serial_in(up, UART_IER);
	serial_outp(up, UART_IER, iersave & ~UART_IER_UUE);
	if (!(serial_in(up, UART_IER) & UART_IER_UUE)) {
		/*
		 * OK it's in a known zero state, try writing and reading
		 * without disturbing the current state of the other bits.
		 */
		serial_outp(up, UART_IER, iersave | UART_IER_UUE);
		if (serial_in(up, UART_IER) & UART_IER_UUE) {
			/*
			 * It's an Xscale.
			 * We'll leave the UART_IER_UUE bit set to 1 (enabled).
			 */
			DEBUG_AUTOCONF("Xscale ");
			up->port.type = PORT_XSCALE;
			up->capabilities |= UART_CAP_UUE;
			return;
		}
	} else {
		/*
		 * If we got here we couldn't force the IER_UUE bit to 0.
		 * Log it and continue.
		 */
		DEBUG_AUTOCONF("Couldn't force IER_UUE to 0 ");
	}
	serial_outp(up, UART_IER, iersave);
}

/*
 * This routine is called by rs_init() to initialize a specific serial
 * port.  It determines what type of UART chip this serial port is
 * using: 8250, 16450, 16550, 16550A.  The important question is
 * whether or not this UART is a 16550A or not, since this will
 * determine whether or not we can use its FIFO features or not.
 */
static void autoconfig(struct uart_8250_port *up, unsigned int probeflags)
{
	unsigned char status1, scratch, scratch2, scratch3;
	unsigned char save_lcr, save_mcr;
	unsigned long flags;

	if (!up->port.iobase && !up->port.mapbase && !up->port.membase)
		return;

	DEBUG_AUTOCONF("ttyS%d: autoconf (0x%04x, 0x%p): ",
			up->port.line, up->port.iobase, up->port.membase);

	/*
	 * We really do need global IRQs disabled here - we're going to
	 * be frobbing the chips IRQ enable register to see if it exists.
	 */
	spin_lock_irqsave(&up->port.lock, flags);

	up->capabilities = 0;
	up->bugs = 0;

	if (!(up->port.flags & UPF_BUGGY_UART)) {
		/*
		 * Do a simple existence test first; if we fail this,
		 * there's no point trying anything else.
		 *
		 * 0x80 is used as a nonsense port to prevent against
		 * false positives due to ISA bus float.  The
		 * assumption is that 0x80 is a non-existent port;
		 * which should be safe since include/asm/io.h also
		 * makes this assumption.
		 *
		 * Note: this is safe as long as MCR bit 4 is clear
		 * and the device is in "PC" mode.
		 */
		scratch = serial_inp(up, UART_IER);
		serial_outp(up, UART_IER, 0);
#ifdef __i386__
		outb(0xff, 0x080);
#endif
		/*
		 * Mask out IER[7:4] bits for test as some UARTs (e.g. TL
		 * 16C754B) allow only to modify them if an EFR bit is set.
		 */
		scratch2 = serial_inp(up, UART_IER) & 0x0f;
		serial_outp(up, UART_IER, 0x0F);
#ifdef __i386__
		outb(0, 0x080);
#endif
		scratch3 = serial_inp(up, UART_IER) & 0x0f;
		serial_outp(up, UART_IER, scratch);
		if (scratch2 != 0 || scratch3 != 0x0F) {
			/*
			 * We failed; there's nothing here
			 */
			DEBUG_AUTOCONF("IER test failed (%02x, %02x) ",
				       scratch2, scratch3);
			goto out;
		}
	}

	save_mcr = serial_in(up, UART_MCR);
	save_lcr = serial_in(up, UART_LCR);

	/*
	 * Check to see if a UART is really there.  Certain broken
	 * internal modems based on the Rockwell chipset fail this
	 * test, because they apparently don't implement the loopback
	 * test mode.  So this test is skipped on the COM 1 through
	 * COM 4 ports.  This *should* be safe, since no board
	 * manufacturer would be stupid enough to design a board
	 * that conflicts with COM 1-4 --- we hope!
	 */
	if (!(up->port.flags & UPF_SKIP_TEST)) {
		serial_outp(up, UART_MCR, UART_MCR_LOOP | 0x0A);
		status1 = serial_inp(up, UART_MSR) & 0xF0;
		serial_outp(up, UART_MCR, save_mcr);
		if (status1 != 0x90) {
			DEBUG_AUTOCONF("LOOP test failed (%02x) ",
				       status1);
			goto out;
		}
	}

	/*
	 * We're pretty sure there's a port here.  Lets find out what
	 * type of port it is.  The IIR top two bits allows us to find
	 * out if it's 8250 or 16450, 16550, 16550A or later.  This
	 * determines what we test for next.
	 *
	 * We also initialise the EFR (if any) to zero for later.  The
	 * EFR occupies the same register location as the FCR and IIR.
	 */
	serial_outp(up, UART_LCR, 0xBF);
	serial_outp(up, UART_EFR, 0);
	serial_outp(up, UART_LCR, 0);

	serial_outp(up, UART_FCR, UART_FCR_ENABLE_FIFO);
	scratch = serial_in(up, UART_IIR) >> 6;

	DEBUG_AUTOCONF("iir=%d ", scratch);

	switch (scratch) {
	case 0:
		autoconfig_8250(up);
		break;
	case 1:
		up->port.type = PORT_UNKNOWN;
		break;
	case 2:
		up->port.type = PORT_16550;
		break;
	case 3:
		autoconfig_16550a(up);
		break;
	}

#ifdef CONFIG_SERIAL_8250_RSA
	/*
	 * Only probe for RSA ports if we got the region.
	 */
	if (up->port.type == PORT_16550A && probeflags & PROBE_RSA) {
		int i;

		for (i = 0 ; i < probe_rsa_count; ++i) {
			if (probe_rsa[i] == up->port.iobase &&
			    __enable_rsa(up)) {
				up->port.type = PORT_RSA;
				break;
			}
		}
	}
#endif

#ifdef CONFIG_SERIAL_8250_AU1X00
	/* if access method is AU, it is a 16550 with a quirk */
	if (up->port.type == PORT_16550A && up->port.iotype == UPIO_AU)
		up->bugs |= UART_BUG_NOMSR;
#endif

	serial_outp(up, UART_LCR, save_lcr);

	if (up->capabilities != uart_config[up->port.type].flags) {
		printk(KERN_WARNING
		       "ttyS%d: detected caps %08x should be %08x\n",
			up->port.line, up->capabilities,
			uart_config[up->port.type].flags);
	}

	up->port.fifosize = uart_config[up->port.type].fifo_size;
	up->capabilities = uart_config[up->port.type].flags;
	up->tx_loadsz = uart_config[up->port.type].tx_loadsz;

	if (up->port.type == PORT_UNKNOWN)
		goto out;

	/*
	 * Reset the UART.
	 */
#ifdef CONFIG_SERIAL_8250_RSA
	if (up->port.type == PORT_RSA)
		serial_outp(up, UART_RSA_FRR, 0);
#endif
	serial_outp(up, UART_MCR, save_mcr);
	serial8250_clear_fifos(up);
	serial_in(up, UART_RX);
	if (up->capabilities & UART_CAP_UUE)
		serial_outp(up, UART_IER, UART_IER_UUE);
	else
		serial_outp(up, UART_IER, 0);

 out:
	spin_unlock_irqrestore(&up->port.lock, flags);
	DEBUG_AUTOCONF("type=%s\n", uart_config[up->port.type].name);
}

static void autoconfig_irq(struct uart_8250_port *up)
{
	unsigned char save_mcr, save_ier;
	unsigned char save_ICP = 0;
	unsigned int ICP = 0;
	unsigned long irqs;
	int irq;

	if (up->port.flags & UPF_FOURPORT) {
		ICP = (up->port.iobase & 0xfe0) | 0x1f;
		save_ICP = inb_p(ICP);
		outb_p(0x80, ICP);
		(void) inb_p(ICP);
	}

	/* forget possible initially masked and pending IRQ */
	probe_irq_off(probe_irq_on());
	save_mcr = serial_inp(up, UART_MCR);
	save_ier = serial_inp(up, UART_IER);
	serial_outp(up, UART_MCR, UART_MCR_OUT1 | UART_MCR_OUT2);

	irqs = probe_irq_on();
	serial_outp(up, UART_MCR, 0);
	udelay(10);
	if (up->port.flags & UPF_FOURPORT) {
		serial_outp(up, UART_MCR,
			    UART_MCR_DTR | UART_MCR_RTS);
	} else {
		serial_outp(up, UART_MCR,
			    UART_MCR_DTR | UART_MCR_RTS | UART_MCR_OUT2);
	}
	serial_outp(up, UART_IER, 0x0f);	/* enable all intrs */
	(void)serial_inp(up, UART_LSR);
	(void)serial_inp(up, UART_RX);
	(void)serial_inp(up, UART_IIR);
	(void)serial_inp(up, UART_MSR);
	serial_outp(up, UART_TX, 0xFF);
	udelay(20);
	irq = probe_irq_off(irqs);

	serial_outp(up, UART_MCR, save_mcr);
	serial_outp(up, UART_IER, save_ier);

	if (up->port.flags & UPF_FOURPORT)
		outb_p(save_ICP, ICP);

	up->port.irq = (irq > 0) ? irq : 0;
}

static inline void __stop_tx(struct uart_8250_port *p)
{
	if (p->ier & UART_IER_THRI) {
		p->ier &= ~UART_IER_THRI;
		serial_out(p, UART_IER, p->ier);
	}
}

static void serial8250_stop_tx(struct uart_port *port)
{
	struct uart_8250_port *up = (struct uart_8250_port *)port;

	__stop_tx(up);

	/*
	 * We really want to stop the transmitter from sending.
	 */
	if (up->port.type == PORT_16C950) {
		up->acr |= UART_ACR_TXDIS;
		serial_icr_write(up, UART_ACR, up->acr);
	}
}

static void transmit_chars(struct uart_8250_port *up);

static void serial8250_start_tx(struct uart_port *port)
{
	struct uart_8250_port *up = (struct uart_8250_port *)port;

	if (!(up->ier & UART_IER_THRI)) {
		up->ier |= UART_IER_THRI;
		serial_out(up, UART_IER, up->ier);

		if (up->bugs & UART_BUG_TXEN) {
			unsigned char lsr, iir;
			lsr = serial_in(up, UART_LSR);
			up->lsr_saved_flags |= lsr & LSR_SAVE_FLAGS;
			iir = serial_in(up, UART_IIR) & 0x0f;
			if ((up->port.type == PORT_RM9000) ?
				(lsr & UART_LSR_THRE &&
				(iir == UART_IIR_NO_INT || iir == UART_IIR_THRI)) :
				(lsr & UART_LSR_TEMT && iir & UART_IIR_NO_INT))
				transmit_chars(up);
		}
	}

	/*
	 * Re-enable the transmitter if we disabled it.
	 */
	if (up->port.type == PORT_16C950 && up->acr & UART_ACR_TXDIS) {
		up->acr &= ~UART_ACR_TXDIS;
		serial_icr_write(up, UART_ACR, up->acr);
	}
}

static void serial8250_stop_rx(struct uart_port *port)
{
	struct uart_8250_port *up = (struct uart_8250_port *)port;

	up->ier &= ~UART_IER_RLSI;
	up->port.read_status_mask &= ~UART_LSR_DR;
	serial_out(up, UART_IER, up->ier);
}

static void serial8250_enable_ms(struct uart_port *port)
{
	struct uart_8250_port *up = (struct uart_8250_port *)port;

	/* no MSR capabilities */
	if (up->bugs & UART_BUG_NOMSR)
		return;

	up->ier |= UART_IER_MSI;
	serial_out(up, UART_IER, up->ier);
}

static void
receive_chars(struct uart_8250_port *up, unsigned int *status)
{
	struct tty_struct *tty = up->port.info->port.tty;
	unsigned char ch, lsr = *status;
	int max_count = 256;
	char flag;

	do {
<<<<<<< HEAD
		ch = serial_inp(up, UART_RX);
#ifdef	CONFIG_KDB
		if ((up->port.line == kdb_serial_line) && kdb_on == 1) {
		    if (ch == *kdb_serial_ptr) {
			if (!(*++kdb_serial_ptr)) {
			    atomic_inc(&kdb_8250);
			    kdb(KDB_REASON_KEYBOARD, 0, get_irq_regs());
			    atomic_dec(&kdb_8250);
			    kdb_serial_ptr = kdb_serial_str;
			    break;
			}
		    } else
			kdb_serial_ptr = kdb_serial_str;
		}
#endif	/* CONFIG_KDB */
=======
		if (likely(lsr & UART_LSR_DR))
			ch = serial_inp(up, UART_RX);
		else
			/*
			 * Intel 82571 has a Serial Over Lan device that will
			 * set UART_LSR_BI without setting UART_LSR_DR when
			 * it receives a break. To avoid reading from the
			 * receive buffer without UART_LSR_DR bit set, we
			 * just force the read character to be 0
			 */
			ch = 0;

>>>>>>> 30a2f3c6
		flag = TTY_NORMAL;
		up->port.icount.rx++;

		lsr |= up->lsr_saved_flags;
		up->lsr_saved_flags = 0;

		if (unlikely(lsr & UART_LSR_BRK_ERROR_BITS)) {
			/*
			 * For statistics only
			 */
			if (lsr & UART_LSR_BI) {
				lsr &= ~(UART_LSR_FE | UART_LSR_PE);
				up->port.icount.brk++;
				/*
				 * We do the SysRQ and SAK checking
				 * here because otherwise the break
				 * may get masked by ignore_status_mask
				 * or read_status_mask.
				 */
				if (uart_handle_break(&up->port))
					goto ignore_char;
			} else if (lsr & UART_LSR_PE)
				up->port.icount.parity++;
			else if (lsr & UART_LSR_FE)
				up->port.icount.frame++;
			if (lsr & UART_LSR_OE)
				up->port.icount.overrun++;

			/*
			 * Mask off conditions which should be ignored.
			 */
			lsr &= up->port.read_status_mask;

			if (lsr & UART_LSR_BI) {
				DEBUG_INTR("handling break....");
				flag = TTY_BREAK;
			} else if (lsr & UART_LSR_PE)
				flag = TTY_PARITY;
			else if (lsr & UART_LSR_FE)
				flag = TTY_FRAME;
		}
		if (uart_handle_sysrq_char(&up->port, ch))
			goto ignore_char;

		uart_insert_char(&up->port, lsr, UART_LSR_OE, ch, flag);

ignore_char:
		lsr = serial_inp(up, UART_LSR);
	} while ((lsr & (UART_LSR_DR | UART_LSR_BI)) && (max_count-- > 0));
	spin_unlock(&up->port.lock);
	tty_flip_buffer_push(tty);
	spin_lock(&up->port.lock);
	*status = lsr;
}

static void transmit_chars(struct uart_8250_port *up)
{
	struct circ_buf *xmit = &up->port.info->xmit;
	int count;

	if (up->port.x_char) {
		serial_outp(up, UART_TX, up->port.x_char);
		up->port.icount.tx++;
		up->port.x_char = 0;
		return;
	}
	if (uart_tx_stopped(&up->port)) {
		serial8250_stop_tx(&up->port);
		return;
	}
	if (uart_circ_empty(xmit)) {
		__stop_tx(up);
		return;
	}

	count = up->tx_loadsz;
	do {
		serial_out(up, UART_TX, xmit->buf[xmit->tail]);
		xmit->tail = (xmit->tail + 1) & (UART_XMIT_SIZE - 1);
		up->port.icount.tx++;
		if (uart_circ_empty(xmit))
			break;
	} while (--count > 0);

	if (uart_circ_chars_pending(xmit) < WAKEUP_CHARS)
		uart_write_wakeup(&up->port);

	DEBUG_INTR("THRE...");

	if (uart_circ_empty(xmit))
		__stop_tx(up);
}

static unsigned int check_modem_status(struct uart_8250_port *up)
{
	unsigned int status = serial_in(up, UART_MSR);

	status |= up->msr_saved_flags;
	up->msr_saved_flags = 0;
	if (status & UART_MSR_ANY_DELTA && up->ier & UART_IER_MSI &&
	    up->port.info != NULL) {
		if (status & UART_MSR_TERI)
			up->port.icount.rng++;
		if (status & UART_MSR_DDSR)
			up->port.icount.dsr++;
		if (status & UART_MSR_DDCD)
			uart_handle_dcd_change(&up->port, status & UART_MSR_DCD);
		if (status & UART_MSR_DCTS)
			uart_handle_cts_change(&up->port, status & UART_MSR_CTS);

		wake_up_interruptible(&up->port.info->delta_msr_wait);
	}

	return status;
}

/*
 * This handles the interrupt from one port.
 */
static inline void
serial8250_handle_port(struct uart_8250_port *up)
{
	unsigned int status;
	unsigned long flags;

	spin_lock_irqsave(&up->port.lock, flags);

	status = serial_inp(up, UART_LSR);

	DEBUG_INTR("status = %x...", status);

	if (status & (UART_LSR_DR | UART_LSR_BI))
		receive_chars(up, &status);
	check_modem_status(up);
	if (status & UART_LSR_THRE)
		transmit_chars(up);

	spin_unlock_irqrestore(&up->port.lock, flags);
}

/*
 * This is the serial driver's interrupt routine.
 *
 * Arjan thinks the old way was overly complex, so it got simplified.
 * Alan disagrees, saying that need the complexity to handle the weird
 * nature of ISA shared interrupts.  (This is a special exception.)
 *
 * In order to handle ISA shared interrupts properly, we need to check
 * that all ports have been serviced, and therefore the ISA interrupt
 * line has been de-asserted.
 *
 * This means we need to loop through all ports. checking that they
 * don't have an interrupt pending.
 */
static irqreturn_t serial8250_interrupt(int irq, void *dev_id)
{
	struct irq_info *i = dev_id;
	struct list_head *l, *end = NULL;
	int pass_counter = 0, handled = 0;

	DEBUG_INTR("serial8250_interrupt(%d)...", irq);

	spin_lock(&i->lock);

	l = i->head;
	do {
		struct uart_8250_port *up;
		unsigned int iir;

		up = list_entry(l, struct uart_8250_port, list);

		iir = serial_in(up, UART_IIR);
		if (!(iir & UART_IIR_NO_INT)) {
			serial8250_handle_port(up);

			handled = 1;

			end = NULL;
		} else if (up->port.iotype == UPIO_DWAPB &&
			  (iir & UART_IIR_BUSY) == UART_IIR_BUSY) {
			/* The DesignWare APB UART has an Busy Detect (0x07)
			 * interrupt meaning an LCR write attempt occured while the
			 * UART was busy. The interrupt must be cleared by reading
			 * the UART status register (USR) and the LCR re-written. */
			unsigned int status;
			status = *(volatile u32 *)up->port.private_data;
			serial_out(up, UART_LCR, up->lcr);

			handled = 1;

			end = NULL;
		} else if (end == NULL)
			end = l;

		l = l->next;

		if (l == i->head && pass_counter++ > PASS_LIMIT) {
			/* If we hit this, we're dead. */
			printk(KERN_ERR "serial8250: too much work for "
				"irq%d\n", irq);
			break;
		}
	} while (l != end);

	spin_unlock(&i->lock);

	DEBUG_INTR("end.\n");

	return IRQ_RETVAL(handled);
}

/*
 * To support ISA shared interrupts, we need to have one interrupt
 * handler that ensures that the IRQ line has been deasserted
 * before returning.  Failing to do this will result in the IRQ
 * line being stuck active, and, since ISA irqs are edge triggered,
 * no more IRQs will be seen.
 */
static void serial_do_unlink(struct irq_info *i, struct uart_8250_port *up)
{
	spin_lock_irq(&i->lock);

	if (!list_empty(i->head)) {
		if (i->head == &up->list)
			i->head = i->head->next;
		list_del(&up->list);
	} else {
		BUG_ON(i->head != &up->list);
		i->head = NULL;
	}

	spin_unlock_irq(&i->lock);
}

static int serial_link_irq_chain(struct uart_8250_port *up)
{
	struct irq_info *i = irq_lists + up->port.irq;
	int ret, irq_flags = up->port.flags & UPF_SHARE_IRQ ? IRQF_SHARED : 0;

	spin_lock_irq(&i->lock);

	if (i->head) {
		list_add(&up->list, i->head);
		spin_unlock_irq(&i->lock);

		ret = 0;
	} else {
		INIT_LIST_HEAD(&up->list);
		i->head = &up->list;
		spin_unlock_irq(&i->lock);

		ret = request_irq(up->port.irq, serial8250_interrupt,
				  irq_flags, "serial", i);
		if (ret < 0)
			serial_do_unlink(i, up);
	}

	return ret;
}

static void serial_unlink_irq_chain(struct uart_8250_port *up)
{
	struct irq_info *i = irq_lists + up->port.irq;

	BUG_ON(i->head == NULL);

	if (list_empty(i->head))
		free_irq(up->port.irq, i);

	serial_do_unlink(i, up);
}

/* Base timer interval for polling */
static inline int poll_timeout(int timeout)
{
	return timeout > 6 ? (timeout / 2 - 2) : 1;
}

/*
 * This function is used to handle ports that do not have an
 * interrupt.  This doesn't work very well for 16450's, but gives
 * barely passable results for a 16550A.  (Although at the expense
 * of much CPU overhead).
 */
static void serial8250_timeout(unsigned long data)
{
	struct uart_8250_port *up = (struct uart_8250_port *)data;
	unsigned int iir;

	iir = serial_in(up, UART_IIR);
	if (!(iir & UART_IIR_NO_INT))
		serial8250_handle_port(up);
	mod_timer(&up->timer, jiffies + poll_timeout(up->port.timeout));
}

static void serial8250_backup_timeout(unsigned long data)
{
	struct uart_8250_port *up = (struct uart_8250_port *)data;
	unsigned int iir, ier = 0, lsr;
	unsigned long flags;

	/*
	 * Must disable interrupts or else we risk racing with the interrupt
	 * based handler.
	 */
	if (is_real_interrupt(up->port.irq)) {
		ier = serial_in(up, UART_IER);
		serial_out(up, UART_IER, 0);
	}

	iir = serial_in(up, UART_IIR);

	/*
	 * This should be a safe test for anyone who doesn't trust the
	 * IIR bits on their UART, but it's specifically designed for
	 * the "Diva" UART used on the management processor on many HP
	 * ia64 and parisc boxes.
	 */
	spin_lock_irqsave(&up->port.lock, flags);
	lsr = serial_in(up, UART_LSR);
	up->lsr_saved_flags |= lsr & LSR_SAVE_FLAGS;
	spin_unlock_irqrestore(&up->port.lock, flags);
	if ((iir & UART_IIR_NO_INT) && (up->ier & UART_IER_THRI) &&
	    (!uart_circ_empty(&up->port.info->xmit) || up->port.x_char) &&
	    (lsr & UART_LSR_THRE)) {
		iir &= ~(UART_IIR_ID | UART_IIR_NO_INT);
		iir |= UART_IIR_THRI;
	}

	if (!(iir & UART_IIR_NO_INT))
		serial8250_handle_port(up);

	if (is_real_interrupt(up->port.irq))
		serial_out(up, UART_IER, ier);

	/* Standard timer interval plus 0.2s to keep the port running */
	mod_timer(&up->timer,
		jiffies + poll_timeout(up->port.timeout) + HZ / 5);
}

static unsigned int serial8250_tx_empty(struct uart_port *port)
{
	struct uart_8250_port *up = (struct uart_8250_port *)port;
	unsigned long flags;
	unsigned int lsr;

	spin_lock_irqsave(&up->port.lock, flags);
	lsr = serial_in(up, UART_LSR);
	up->lsr_saved_flags |= lsr & LSR_SAVE_FLAGS;
	spin_unlock_irqrestore(&up->port.lock, flags);

	return lsr & UART_LSR_TEMT ? TIOCSER_TEMT : 0;
}

static unsigned int serial8250_get_mctrl(struct uart_port *port)
{
	struct uart_8250_port *up = (struct uart_8250_port *)port;
	unsigned int status;
	unsigned int ret;

	status = check_modem_status(up);

	ret = 0;
	if (status & UART_MSR_DCD)
		ret |= TIOCM_CAR;
	if (status & UART_MSR_RI)
		ret |= TIOCM_RNG;
	if (status & UART_MSR_DSR)
		ret |= TIOCM_DSR;
	if (status & UART_MSR_CTS)
		ret |= TIOCM_CTS;
	return ret;
}

static void serial8250_set_mctrl(struct uart_port *port, unsigned int mctrl)
{
	struct uart_8250_port *up = (struct uart_8250_port *)port;
	unsigned char mcr = 0;

	if (mctrl & TIOCM_RTS)
		mcr |= UART_MCR_RTS;
	if (mctrl & TIOCM_DTR)
		mcr |= UART_MCR_DTR;
	if (mctrl & TIOCM_OUT1)
		mcr |= UART_MCR_OUT1;
	if (mctrl & TIOCM_OUT2)
		mcr |= UART_MCR_OUT2;
	if (mctrl & TIOCM_LOOP)
		mcr |= UART_MCR_LOOP;

	mcr = (mcr & up->mcr_mask) | up->mcr_force | up->mcr;

	serial_out(up, UART_MCR, mcr);
}

static void serial8250_break_ctl(struct uart_port *port, int break_state)
{
	struct uart_8250_port *up = (struct uart_8250_port *)port;
	unsigned long flags;

	spin_lock_irqsave(&up->port.lock, flags);
	if (break_state == -1)
		up->lcr |= UART_LCR_SBC;
	else
		up->lcr &= ~UART_LCR_SBC;
	serial_out(up, UART_LCR, up->lcr);
	spin_unlock_irqrestore(&up->port.lock, flags);
}

#define BOTH_EMPTY (UART_LSR_TEMT | UART_LSR_THRE)

/*
 *	Wait for transmitter & holding register to empty
 */
static inline void wait_for_xmitr(struct uart_8250_port *up, int bits)
{
	unsigned int status, tmout = 10000;

	/* Wait up to 10ms for the character(s) to be sent. */
	do {
		status = serial_in(up, UART_LSR);

		up->lsr_saved_flags |= status & LSR_SAVE_FLAGS;

		if (--tmout == 0)
			break;
		udelay(1);
	} while ((status & bits) != bits);

	/* Wait up to 1s for flow control if necessary */
	if (up->port.flags & UPF_CONS_FLOW) {
		unsigned int tmout;
		for (tmout = 1000000; tmout; tmout--) {
			unsigned int msr = serial_in(up, UART_MSR);
			up->msr_saved_flags |= msr & MSR_SAVE_FLAGS;
			if (msr & UART_MSR_CTS)
				break;
			udelay(1);
			touch_nmi_watchdog();
		}
	}
}

#ifdef CONFIG_CONSOLE_POLL
/*
 * Console polling routines for writing and reading from the uart while
 * in an interrupt or debug context.
 */

static int serial8250_get_poll_char(struct uart_port *port)
{
	struct uart_8250_port *up = (struct uart_8250_port *)port;
	unsigned char lsr = serial_inp(up, UART_LSR);

	while (!(lsr & UART_LSR_DR))
		lsr = serial_inp(up, UART_LSR);

	return serial_inp(up, UART_RX);
}


static void serial8250_put_poll_char(struct uart_port *port,
			 unsigned char c)
{
	unsigned int ier;
	struct uart_8250_port *up = (struct uart_8250_port *)port;

	/*
	 *	First save the IER then disable the interrupts
	 */
	ier = serial_in(up, UART_IER);
	if (up->capabilities & UART_CAP_UUE)
		serial_out(up, UART_IER, UART_IER_UUE);
	else
		serial_out(up, UART_IER, 0);

	wait_for_xmitr(up, BOTH_EMPTY);
	/*
	 *	Send the character out.
	 *	If a LF, also do CR...
	 */
	serial_out(up, UART_TX, c);
	if (c == 10) {
		wait_for_xmitr(up, BOTH_EMPTY);
		serial_out(up, UART_TX, 13);
	}

	/*
	 *	Finally, wait for transmitter to become empty
	 *	and restore the IER
	 */
	wait_for_xmitr(up, BOTH_EMPTY);
	serial_out(up, UART_IER, ier);
}

#endif /* CONFIG_CONSOLE_POLL */

static int serial8250_startup(struct uart_port *port)
{
	struct uart_8250_port *up = (struct uart_8250_port *)port;
	unsigned long flags;
	unsigned char lsr, iir;
	int retval;

	up->capabilities = uart_config[up->port.type].flags;
	up->mcr = 0;

	if (up->port.type == PORT_16C950) {
		/* Wake up and initialize UART */
		up->acr = 0;
		serial_outp(up, UART_LCR, 0xBF);
		serial_outp(up, UART_EFR, UART_EFR_ECB);
		serial_outp(up, UART_IER, 0);
		serial_outp(up, UART_LCR, 0);
		serial_icr_write(up, UART_CSR, 0); /* Reset the UART */
		serial_outp(up, UART_LCR, 0xBF);
		serial_outp(up, UART_EFR, UART_EFR_ECB);
		serial_outp(up, UART_LCR, 0);
	}

#ifdef CONFIG_SERIAL_8250_RSA
	/*
	 * If this is an RSA port, see if we can kick it up to the
	 * higher speed clock.
	 */
	enable_rsa(up);
#endif

	/*
	 * Clear the FIFO buffers and disable them.
	 * (they will be reenabled in set_termios())
	 */
	serial8250_clear_fifos(up);

	/*
	 * Clear the interrupt registers.
	 */
	(void) serial_inp(up, UART_LSR);
	(void) serial_inp(up, UART_RX);
	(void) serial_inp(up, UART_IIR);
	(void) serial_inp(up, UART_MSR);

	/*
	 * At this point, there's no way the LSR could still be 0xff;
	 * if it is, then bail out, because there's likely no UART
	 * here.
	 */
	if (!(up->port.flags & UPF_BUGGY_UART) &&
	    (serial_inp(up, UART_LSR) == 0xff)) {
		printk("ttyS%d: LSR safety check engaged!\n", up->port.line);
		return -ENODEV;
	}

	/*
	 * For a XR16C850, we need to set the trigger levels
	 */
	if (up->port.type == PORT_16850) {
		unsigned char fctr;

		serial_outp(up, UART_LCR, 0xbf);

		fctr = serial_inp(up, UART_FCTR) & ~(UART_FCTR_RX|UART_FCTR_TX);
		serial_outp(up, UART_FCTR, fctr | UART_FCTR_TRGD | UART_FCTR_RX);
		serial_outp(up, UART_TRG, UART_TRG_96);
		serial_outp(up, UART_FCTR, fctr | UART_FCTR_TRGD | UART_FCTR_TX);
		serial_outp(up, UART_TRG, UART_TRG_96);

		serial_outp(up, UART_LCR, 0);
	}

	if (is_real_interrupt(up->port.irq)) {
		unsigned char iir1;
		/*
		 * Test for UARTs that do not reassert THRE when the
		 * transmitter is idle and the interrupt has already
		 * been cleared.  Real 16550s should always reassert
		 * this interrupt whenever the transmitter is idle and
		 * the interrupt is enabled.  Delays are necessary to
		 * allow register changes to become visible.
		 */
		spin_lock_irqsave(&up->port.lock, flags);
		if (up->port.flags & UPF_SHARE_IRQ)
			disable_irq_nosync(up->port.irq);

		wait_for_xmitr(up, UART_LSR_THRE);
		serial_out_sync(up, UART_IER, UART_IER_THRI);
		udelay(1); /* allow THRE to set */
		iir1 = serial_in(up, UART_IIR);
		serial_out(up, UART_IER, 0);
		serial_out_sync(up, UART_IER, UART_IER_THRI);
		udelay(1); /* allow a working UART time to re-assert THRE */
		iir = serial_in(up, UART_IIR);
		serial_out(up, UART_IER, 0);

		if (up->port.flags & UPF_SHARE_IRQ)
			enable_irq(up->port.irq);
		spin_unlock_irqrestore(&up->port.lock, flags);

		/*
		 * If the interrupt is not reasserted, setup a timer to
		 * kick the UART on a regular basis.
		 */
		if (!(iir1 & UART_IIR_NO_INT) && (iir & UART_IIR_NO_INT)) {
			pr_debug("ttyS%d - using backup timer\n", port->line);
			up->timer.function = serial8250_backup_timeout;
			up->timer.data = (unsigned long)up;
			mod_timer(&up->timer, jiffies +
				poll_timeout(up->port.timeout) + HZ / 5);
		}
	}

	/*
	 * If the "interrupt" for this port doesn't correspond with any
	 * hardware interrupt, we use a timer-based system.  The original
	 * driver used to do this with IRQ0.
	 */
	if (!is_real_interrupt(up->port.irq)) {
		up->timer.data = (unsigned long)up;
		mod_timer(&up->timer, jiffies + poll_timeout(up->port.timeout));
	} else {
		retval = serial_link_irq_chain(up);
		if (retval)
			return retval;
	}

	/*
	 * Now, initialize the UART
	 */
	serial_outp(up, UART_LCR, UART_LCR_WLEN8);

	spin_lock_irqsave(&up->port.lock, flags);
	if (up->port.flags & UPF_FOURPORT) {
		if (!is_real_interrupt(up->port.irq))
			up->port.mctrl |= TIOCM_OUT1;
	} else
		/*
		 * Most PC uarts need OUT2 raised to enable interrupts.
		 */
		if (is_real_interrupt(up->port.irq))
			up->port.mctrl |= TIOCM_OUT2;

	serial8250_set_mctrl(&up->port, up->port.mctrl);

	/*
	 * Do a quick test to see if we receive an
	 * interrupt when we enable the TX irq.
	 */
	serial_outp(up, UART_IER, UART_IER_THRI);
	lsr = serial_in(up, UART_LSR);
	iir = serial_in(up, UART_IIR);
	serial_outp(up, UART_IER, 0);

	if (lsr & UART_LSR_TEMT && iir & UART_IIR_NO_INT) {
		if (!(up->bugs & UART_BUG_TXEN)) {
			up->bugs |= UART_BUG_TXEN;
			pr_debug("ttyS%d - enabling bad tx status workarounds\n",
				 port->line);
		}
	} else {
		up->bugs &= ~UART_BUG_TXEN;
	}

	spin_unlock_irqrestore(&up->port.lock, flags);

	/*
	 * Clear the interrupt registers again for luck, and clear the
	 * saved flags to avoid getting false values from polling
	 * routines or the previous session.
	 */
	serial_inp(up, UART_LSR);
	serial_inp(up, UART_RX);
	serial_inp(up, UART_IIR);
	serial_inp(up, UART_MSR);
	up->lsr_saved_flags = 0;
	up->msr_saved_flags = 0;

	/*
	 * Finally, enable interrupts.  Note: Modem status interrupts
	 * are set via set_termios(), which will be occurring imminently
	 * anyway, so we don't enable them here.
	 */
	up->ier = UART_IER_RLSI | UART_IER_RDI;
	serial_outp(up, UART_IER, up->ier);

	if (up->port.flags & UPF_FOURPORT) {
		unsigned int icp;
		/*
		 * Enable interrupts on the AST Fourport board
		 */
		icp = (up->port.iobase & 0xfe0) | 0x01f;
		outb_p(0x80, icp);
		(void) inb_p(icp);
	}

	return 0;
}

static void serial8250_shutdown(struct uart_port *port)
{
	struct uart_8250_port *up = (struct uart_8250_port *)port;
	unsigned long flags;

	/*
	 * Disable interrupts from this port
	 */
	up->ier = 0;
	serial_outp(up, UART_IER, 0);

	spin_lock_irqsave(&up->port.lock, flags);
	if (up->port.flags & UPF_FOURPORT) {
		/* reset interrupts on the AST Fourport board */
		inb((up->port.iobase & 0xfe0) | 0x1f);
		up->port.mctrl |= TIOCM_OUT1;
	} else
		up->port.mctrl &= ~TIOCM_OUT2;

	serial8250_set_mctrl(&up->port, up->port.mctrl);
	spin_unlock_irqrestore(&up->port.lock, flags);

	/*
	 * Disable break condition and FIFOs
	 */
	serial_out(up, UART_LCR, serial_inp(up, UART_LCR) & ~UART_LCR_SBC);
	serial8250_clear_fifos(up);

#ifdef CONFIG_SERIAL_8250_RSA
	/*
	 * Reset the RSA board back to 115kbps compat mode.
	 */
	disable_rsa(up);
#endif

	/*
	 * Read data port to reset things, and then unlink from
	 * the IRQ chain.
	 */
	(void) serial_in(up, UART_RX);

	del_timer_sync(&up->timer);
	up->timer.function = serial8250_timeout;
	if (is_real_interrupt(up->port.irq))
		serial_unlink_irq_chain(up);
}

static unsigned int serial8250_get_divisor(struct uart_port *port, unsigned int baud)
{
	unsigned int quot;

	/*
	 * Handle magic divisors for baud rates above baud_base on
	 * SMSC SuperIO chips.
	 */
	if ((port->flags & UPF_MAGIC_MULTIPLIER) &&
	    baud == (port->uartclk/4))
		quot = 0x8001;
	else if ((port->flags & UPF_MAGIC_MULTIPLIER) &&
		 baud == (port->uartclk/8))
		quot = 0x8002;
	else
		quot = uart_get_divisor(port, baud);

	return quot;
}

static void
serial8250_set_termios(struct uart_port *port, struct ktermios *termios,
		       struct ktermios *old)
{
	struct uart_8250_port *up = (struct uart_8250_port *)port;
	unsigned char cval, fcr = 0;
	unsigned long flags;
	unsigned int baud, quot;

	switch (termios->c_cflag & CSIZE) {
	case CS5:
		cval = UART_LCR_WLEN5;
		break;
	case CS6:
		cval = UART_LCR_WLEN6;
		break;
	case CS7:
		cval = UART_LCR_WLEN7;
		break;
	default:
	case CS8:
		cval = UART_LCR_WLEN8;
		break;
	}

	if (termios->c_cflag & CSTOPB)
		cval |= UART_LCR_STOP;
	if (termios->c_cflag & PARENB)
		cval |= UART_LCR_PARITY;
	if (!(termios->c_cflag & PARODD))
		cval |= UART_LCR_EPAR;
#ifdef CMSPAR
	if (termios->c_cflag & CMSPAR)
		cval |= UART_LCR_SPAR;
#endif

	/*
	 * Ask the core to calculate the divisor for us.
	 */
	baud = uart_get_baud_rate(port, termios, old, 0, port->uartclk/16);
	quot = serial8250_get_divisor(port, baud);

	/*
	 * Oxford Semi 952 rev B workaround
	 */
	if (up->bugs & UART_BUG_QUOT && (quot & 0xff) == 0)
		quot++;

	if (up->capabilities & UART_CAP_FIFO && up->port.fifosize > 1) {
		if (baud < 2400)
			fcr = UART_FCR_ENABLE_FIFO | UART_FCR_TRIGGER_1;
		else
			fcr = uart_config[up->port.type].fcr;
	}

	/*
	 * MCR-based auto flow control.  When AFE is enabled, RTS will be
	 * deasserted when the receive FIFO contains more characters than
	 * the trigger, or the MCR RTS bit is cleared.  In the case where
	 * the remote UART is not using CTS auto flow control, we must
	 * have sufficient FIFO entries for the latency of the remote
	 * UART to respond.  IOW, at least 32 bytes of FIFO.
	 */
	if (up->capabilities & UART_CAP_AFE && up->port.fifosize >= 32) {
		up->mcr &= ~UART_MCR_AFE;
		if (termios->c_cflag & CRTSCTS)
			up->mcr |= UART_MCR_AFE;
	}

	/*
	 * Ok, we're now changing the port state.  Do it with
	 * interrupts disabled.
	 */
	spin_lock_irqsave(&up->port.lock, flags);

	/*
	 * Update the per-port timeout.
	 */
	uart_update_timeout(port, termios->c_cflag, baud);

	up->port.read_status_mask = UART_LSR_OE | UART_LSR_THRE | UART_LSR_DR;
	if (termios->c_iflag & INPCK)
		up->port.read_status_mask |= UART_LSR_FE | UART_LSR_PE;
	if (termios->c_iflag & (BRKINT | PARMRK))
		up->port.read_status_mask |= UART_LSR_BI;

	/*
	 * Characteres to ignore
	 */
	up->port.ignore_status_mask = 0;
	if (termios->c_iflag & IGNPAR)
		up->port.ignore_status_mask |= UART_LSR_PE | UART_LSR_FE;
	if (termios->c_iflag & IGNBRK) {
		up->port.ignore_status_mask |= UART_LSR_BI;
		/*
		 * If we're ignoring parity and break indicators,
		 * ignore overruns too (for real raw support).
		 */
		if (termios->c_iflag & IGNPAR)
			up->port.ignore_status_mask |= UART_LSR_OE;
	}

	/*
	 * ignore all characters if CREAD is not set
	 */
	if ((termios->c_cflag & CREAD) == 0)
		up->port.ignore_status_mask |= UART_LSR_DR;

	/*
	 * CTS flow control flag and modem status interrupts
	 */
	up->ier &= ~UART_IER_MSI;
	if (!(up->bugs & UART_BUG_NOMSR) &&
			UART_ENABLE_MS(&up->port, termios->c_cflag))
		up->ier |= UART_IER_MSI;
	if (up->capabilities & UART_CAP_UUE)
		up->ier |= UART_IER_UUE | UART_IER_RTOIE;

	serial_out(up, UART_IER, up->ier);

	if (up->capabilities & UART_CAP_EFR) {
		unsigned char efr = 0;
		/*
		 * TI16C752/Startech hardware flow control.  FIXME:
		 * - TI16C752 requires control thresholds to be set.
		 * - UART_MCR_RTS is ineffective if auto-RTS mode is enabled.
		 */
		if (termios->c_cflag & CRTSCTS)
			efr |= UART_EFR_CTS;

		serial_outp(up, UART_LCR, 0xBF);
		serial_outp(up, UART_EFR, efr);
	}

#ifdef CONFIG_ARCH_OMAP15XX
	/* Workaround to enable 115200 baud on OMAP1510 internal ports */
	if (cpu_is_omap1510() && is_omap_port((unsigned int)up->port.membase)) {
		if (baud == 115200) {
			quot = 1;
			serial_out(up, UART_OMAP_OSC_12M_SEL, 1);
		} else
			serial_out(up, UART_OMAP_OSC_12M_SEL, 0);
	}
#endif

	if (up->capabilities & UART_NATSEMI) {
		/* Switch to bank 2 not bank 1, to avoid resetting EXCR2 */
		serial_outp(up, UART_LCR, 0xe0);
	} else {
		serial_outp(up, UART_LCR, cval | UART_LCR_DLAB);/* set DLAB */
	}

	serial_dl_write(up, quot);

	/*
	 * LCR DLAB must be set to enable 64-byte FIFO mode. If the FCR
	 * is written without DLAB set, this mode will be disabled.
	 */
	if (up->port.type == PORT_16750)
		serial_outp(up, UART_FCR, fcr);

	serial_outp(up, UART_LCR, cval);		/* reset DLAB */
	up->lcr = cval;					/* Save LCR */
	if (up->port.type != PORT_16750) {
		if (fcr & UART_FCR_ENABLE_FIFO) {
			/* emulated UARTs (Lucent Venus 167x) need two steps */
			serial_outp(up, UART_FCR, UART_FCR_ENABLE_FIFO);
		}
		serial_outp(up, UART_FCR, fcr);		/* set fcr */
	}
	serial8250_set_mctrl(&up->port, up->port.mctrl);
	spin_unlock_irqrestore(&up->port.lock, flags);
	/* Don't rewrite B0 */
	if (tty_termios_baud_rate(termios))
		tty_termios_encode_baud_rate(termios, baud, baud);
}

static void
serial8250_pm(struct uart_port *port, unsigned int state,
	      unsigned int oldstate)
{
	struct uart_8250_port *p = (struct uart_8250_port *)port;

	serial8250_set_sleep(p, state != 0);

	if (p->pm)
		p->pm(port, state, oldstate);
}

/*
 * Resource handling.
 */
static int serial8250_request_std_resource(struct uart_8250_port *up)
{
	unsigned int size = 8 << up->port.regshift;
	int ret = 0;

	switch (up->port.iotype) {
	case UPIO_AU:
		size = 0x100000;
		/* fall thru */
	case UPIO_TSI:
	case UPIO_MEM32:
	case UPIO_MEM:
	case UPIO_DWAPB:
		if (!up->port.mapbase)
			break;

		if (!request_mem_region(up->port.mapbase, size, "serial")) {
			ret = -EBUSY;
			break;
		}

		if (up->port.flags & UPF_IOREMAP) {
			up->port.membase = ioremap_nocache(up->port.mapbase,
									size);
			if (!up->port.membase) {
				release_mem_region(up->port.mapbase, size);
				ret = -ENOMEM;
			}
		}
		break;

	case UPIO_HUB6:
	case UPIO_PORT:
		if (!request_region(up->port.iobase, size, "serial"))
			ret = -EBUSY;
		break;
	}
	return ret;
}

static void serial8250_release_std_resource(struct uart_8250_port *up)
{
	unsigned int size = 8 << up->port.regshift;

	switch (up->port.iotype) {
	case UPIO_AU:
		size = 0x100000;
		/* fall thru */
	case UPIO_TSI:
	case UPIO_MEM32:
	case UPIO_MEM:
	case UPIO_DWAPB:
		if (!up->port.mapbase)
			break;

		if (up->port.flags & UPF_IOREMAP) {
			iounmap(up->port.membase);
			up->port.membase = NULL;
		}

		release_mem_region(up->port.mapbase, size);
		break;

	case UPIO_HUB6:
	case UPIO_PORT:
		release_region(up->port.iobase, size);
		break;
	}
}

static int serial8250_request_rsa_resource(struct uart_8250_port *up)
{
	unsigned long start = UART_RSA_BASE << up->port.regshift;
	unsigned int size = 8 << up->port.regshift;
	int ret = -EINVAL;

	switch (up->port.iotype) {
	case UPIO_HUB6:
	case UPIO_PORT:
		start += up->port.iobase;
		if (request_region(start, size, "serial-rsa"))
			ret = 0;
		else
			ret = -EBUSY;
		break;
	}

	return ret;
}

static void serial8250_release_rsa_resource(struct uart_8250_port *up)
{
	unsigned long offset = UART_RSA_BASE << up->port.regshift;
	unsigned int size = 8 << up->port.regshift;

	switch (up->port.iotype) {
	case UPIO_HUB6:
	case UPIO_PORT:
		release_region(up->port.iobase + offset, size);
		break;
	}
}

static void serial8250_release_port(struct uart_port *port)
{
	struct uart_8250_port *up = (struct uart_8250_port *)port;

	serial8250_release_std_resource(up);
	if (up->port.type == PORT_RSA)
		serial8250_release_rsa_resource(up);
}

static int serial8250_request_port(struct uart_port *port)
{
	struct uart_8250_port *up = (struct uart_8250_port *)port;
	int ret = 0;

	ret = serial8250_request_std_resource(up);
	if (ret == 0 && up->port.type == PORT_RSA) {
		ret = serial8250_request_rsa_resource(up);
		if (ret < 0)
			serial8250_release_std_resource(up);
	}

	return ret;
}

static void serial8250_config_port(struct uart_port *port, int flags)
{
	struct uart_8250_port *up = (struct uart_8250_port *)port;
	int probeflags = PROBE_ANY;
	int ret;

	/*
	 * Find the region that we can probe for.  This in turn
	 * tells us whether we can probe for the type of port.
	 */
	ret = serial8250_request_std_resource(up);
	if (ret < 0)
		return;

	ret = serial8250_request_rsa_resource(up);
	if (ret < 0)
		probeflags &= ~PROBE_RSA;

	if (flags & UART_CONFIG_TYPE)
		autoconfig(up, probeflags);
	if (up->port.type != PORT_UNKNOWN && flags & UART_CONFIG_IRQ)
		autoconfig_irq(up);

	if (up->port.type != PORT_RSA && probeflags & PROBE_RSA)
		serial8250_release_rsa_resource(up);
	if (up->port.type == PORT_UNKNOWN)
		serial8250_release_std_resource(up);
}

static int
serial8250_verify_port(struct uart_port *port, struct serial_struct *ser)
{
	if (ser->irq >= NR_IRQS || ser->irq < 0 ||
	    ser->baud_base < 9600 || ser->type < PORT_UNKNOWN ||
	    ser->type >= ARRAY_SIZE(uart_config) || ser->type == PORT_CIRRUS ||
	    ser->type == PORT_STARTECH)
		return -EINVAL;
	return 0;
}

static const char *
serial8250_type(struct uart_port *port)
{
	int type = port->type;

	if (type >= ARRAY_SIZE(uart_config))
		type = 0;
	return uart_config[type].name;
}

static struct uart_ops serial8250_pops = {
	.tx_empty	= serial8250_tx_empty,
	.set_mctrl	= serial8250_set_mctrl,
	.get_mctrl	= serial8250_get_mctrl,
	.stop_tx	= serial8250_stop_tx,
	.start_tx	= serial8250_start_tx,
	.stop_rx	= serial8250_stop_rx,
	.enable_ms	= serial8250_enable_ms,
	.break_ctl	= serial8250_break_ctl,
	.startup	= serial8250_startup,
	.shutdown	= serial8250_shutdown,
	.set_termios	= serial8250_set_termios,
	.pm		= serial8250_pm,
	.type		= serial8250_type,
	.release_port	= serial8250_release_port,
	.request_port	= serial8250_request_port,
	.config_port	= serial8250_config_port,
	.verify_port	= serial8250_verify_port,
#ifdef CONFIG_CONSOLE_POLL
	.poll_get_char = serial8250_get_poll_char,
	.poll_put_char = serial8250_put_poll_char,
#endif
};

static struct uart_8250_port serial8250_ports[UART_NR];

static void __init serial8250_isa_init_ports(void)
{
	struct uart_8250_port *up;
	static int first = 1;
	int i;

	if (!first)
		return;
	first = 0;

	for (i = 0; i < nr_uarts; i++) {
		struct uart_8250_port *up = &serial8250_ports[i];

		up->port.line = i;
		spin_lock_init(&up->port.lock);

		init_timer(&up->timer);
		up->timer.function = serial8250_timeout;

		/*
		 * ALPHA_KLUDGE_MCR needs to be killed.
		 */
		up->mcr_mask = ~ALPHA_KLUDGE_MCR;
		up->mcr_force = ALPHA_KLUDGE_MCR;

		up->port.ops = &serial8250_pops;
	}

	for (i = 0, up = serial8250_ports;
	     i < ARRAY_SIZE(old_serial_port) && i < nr_uarts;
	     i++, up++) {
		up->port.iobase   = old_serial_port[i].port;
		up->port.irq      = irq_canonicalize(old_serial_port[i].irq);
		up->port.uartclk  = old_serial_port[i].baud_base * 16;
		up->port.flags    = old_serial_port[i].flags;
		up->port.hub6     = old_serial_port[i].hub6;
		up->port.membase  = old_serial_port[i].iomem_base;
		up->port.iotype   = old_serial_port[i].io_type;
		up->port.regshift = old_serial_port[i].iomem_reg_shift;
		if (share_irqs)
			up->port.flags |= UPF_SHARE_IRQ;
	}
}

static void __init
serial8250_register_ports(struct uart_driver *drv, struct device *dev)
{
	int i;

	serial8250_isa_init_ports();

	for (i = 0; i < nr_uarts; i++) {
		struct uart_8250_port *up = &serial8250_ports[i];

		up->port.dev = dev;
		uart_add_one_port(drv, &up->port);
	}
}

#ifdef CONFIG_SERIAL_8250_CONSOLE

static void serial8250_console_putchar(struct uart_port *port, int ch)
{
	struct uart_8250_port *up = (struct uart_8250_port *)port;

	wait_for_xmitr(up, UART_LSR_THRE);
	serial_out(up, UART_TX, ch);
}

/*
 *	Print a string to the serial port trying not to disturb
 *	any possible real use of the port...
 *
 *	The console_lock must be held when we get here.
 */
static void
serial8250_console_write(struct console *co, const char *s, unsigned int count)
{
	struct uart_8250_port *up = &serial8250_ports[co->index];
	unsigned long flags;
	unsigned int ier;
	int locked = 1;

	touch_nmi_watchdog();

	local_irq_save(flags);
	if (up->port.sysrq) {
		/* serial8250_handle_port() already took the lock */
		locked = 0;
	} else if (oops_in_progress || KDB_8250()) {
		locked = spin_trylock(&up->port.lock);
	} else
		spin_lock(&up->port.lock);

	/*
	 *	First save the IER then disable the interrupts
	 */
	ier = serial_in(up, UART_IER);

	if (up->capabilities & UART_CAP_UUE)
		serial_out(up, UART_IER, UART_IER_UUE);
	else
		serial_out(up, UART_IER, 0);

	uart_console_write(&up->port, s, count, serial8250_console_putchar);

	/*
	 *	Finally, wait for transmitter to become empty
	 *	and restore the IER
	 */
	wait_for_xmitr(up, BOTH_EMPTY);
	serial_out(up, UART_IER, ier);

	/*
	 *	The receive handling will happen properly because the
	 *	receive ready bit will still be set; it is not cleared
	 *	on read.  However, modem control will not, we must
	 *	call it if we have saved something in the saved flags
	 *	while processing with interrupts off.
	 */
	if (up->msr_saved_flags)
		check_modem_status(up);

	if (locked)
		spin_unlock(&up->port.lock);
	local_irq_restore(flags);
}

static int __init serial8250_console_setup(struct console *co, char *options)
{
	struct uart_port *port;
	int baud = 9600;
	int bits = 8;
	int parity = 'n';
	int flow = 'n';

	/*
	 * Check whether an invalid uart number has been specified, and
	 * if so, search for the first available port that does have
	 * console support.
	 */
	if (co->index >= nr_uarts)
		co->index = 0;
	port = &serial8250_ports[co->index].port;
	if (!port->iobase && !port->membase)
		return -ENODEV;

#ifdef	CONFIG_KDB
	/*
	 * Remember the line number of the first serial
	 * console.  We'll make this the kdb serial console too.
	 */
	if (co && kdb_serial_line == -1) {
		kdb_serial_line = co->index;
		kdb_serial.io_type = port->iotype;
		switch (port->iotype) {
		case SERIAL_IO_MEM:
#ifdef  SERIAL_IO_MEM32
		case SERIAL_IO_MEM32:
#endif
			kdb_serial.iobase = (unsigned long)(port->membase);
			kdb_serial.ioreg_shift = port->regshift;
			break;
		default:
			kdb_serial.iobase = port->iobase;
			kdb_serial.ioreg_shift = 0;
			break;
		}
	}
#endif	/* CONFIG_KDB */

	if (options)
		uart_parse_options(options, &baud, &parity, &bits, &flow);

	return uart_set_options(port, co, baud, parity, bits, flow);
}

static int serial8250_console_early_setup(void)
{
	return serial8250_find_port_for_earlycon();
}

static struct uart_driver serial8250_reg;
static struct console serial8250_console = {
	.name		= "ttyS",
	.write		= serial8250_console_write,
	.device		= uart_console_device,
	.setup		= serial8250_console_setup,
	.early_setup	= serial8250_console_early_setup,
	.flags		= CON_PRINTBUFFER,
	.index		= -1,
	.data		= &serial8250_reg,
};

static int __init serial8250_console_init(void)
{
	if (nr_uarts > UART_NR)
		nr_uarts = UART_NR;

	serial8250_isa_init_ports();
	register_console(&serial8250_console);
	return 0;
}
console_initcall(serial8250_console_init);

int serial8250_find_port(struct uart_port *p)
{
	int line;
	struct uart_port *port;

	for (line = 0; line < nr_uarts; line++) {
		port = &serial8250_ports[line].port;
		if (uart_match_port(p, port))
			return line;
	}
	return -ENODEV;
}

#define SERIAL8250_CONSOLE	&serial8250_console
#else
#define SERIAL8250_CONSOLE	NULL
#endif

static struct uart_driver serial8250_reg = {
	.owner			= THIS_MODULE,
	.driver_name		= "serial",
	.dev_name		= "ttyS",
	.major			= TTY_MAJOR,
	.minor			= 64,
	.nr			= UART_NR,
	.cons			= SERIAL8250_CONSOLE,
};

/*
 * early_serial_setup - early registration for 8250 ports
 *
 * Setup an 8250 port structure prior to console initialisation.  Use
 * after console initialisation will cause undefined behaviour.
 */
int __init early_serial_setup(struct uart_port *port)
{
	if (port->line >= ARRAY_SIZE(serial8250_ports))
		return -ENODEV;

	serial8250_isa_init_ports();
	serial8250_ports[port->line].port	= *port;
	serial8250_ports[port->line].port.ops	= &serial8250_pops;
	return 0;
}

/**
 *	serial8250_suspend_port - suspend one serial port
 *	@line:  serial line number
 *
 *	Suspend one serial port.
 */
void serial8250_suspend_port(int line)
{
	uart_suspend_port(&serial8250_reg, &serial8250_ports[line].port);
}

/**
 *	serial8250_resume_port - resume one serial port
 *	@line:  serial line number
 *
 *	Resume one serial port.
 */
void serial8250_resume_port(int line)
{
	struct uart_8250_port *up = &serial8250_ports[line];

	if (up->capabilities & UART_NATSEMI) {
		unsigned char tmp;

		/* Ensure it's still in high speed mode */
		serial_outp(up, UART_LCR, 0xE0);

		tmp = serial_in(up, 0x04); /* EXCR2 */
		tmp &= ~0xB0; /* Disable LOCK, mask out PRESL[01] */
		tmp |= 0x10;  /* 1.625 divisor for baud_base --> 921600 */
		serial_outp(up, 0x04, tmp);

		serial_outp(up, UART_LCR, 0);
	}
	uart_resume_port(&serial8250_reg, &up->port);
}

/*
 * Register a set of serial devices attached to a platform device.  The
 * list is terminated with a zero flags entry, which means we expect
 * all entries to have at least UPF_BOOT_AUTOCONF set.
 */
static int __devinit serial8250_probe(struct platform_device *dev)
{
	struct plat_serial8250_port *p = dev->dev.platform_data;
	struct uart_port port;
	int ret, i;

	memset(&port, 0, sizeof(struct uart_port));

	for (i = 0; p && p->flags != 0; p++, i++) {
		port.iobase		= p->iobase;
		port.membase		= p->membase;
		port.irq		= p->irq;
		port.uartclk		= p->uartclk;
		port.regshift		= p->regshift;
		port.iotype		= p->iotype;
		port.flags		= p->flags;
		port.mapbase		= p->mapbase;
		port.hub6		= p->hub6;
		port.private_data	= p->private_data;
		port.dev		= &dev->dev;
		if (share_irqs)
			port.flags |= UPF_SHARE_IRQ;
		ret = serial8250_register_port(&port);
		if (ret < 0) {
			dev_err(&dev->dev, "unable to register port at index %d "
				"(IO%lx MEM%llx IRQ%d): %d\n", i,
				p->iobase, (unsigned long long)p->mapbase,
				p->irq, ret);
		}
	}
	return 0;
}

/*
 * Remove serial ports registered against a platform device.
 */
static int __devexit serial8250_remove(struct platform_device *dev)
{
	int i;

	for (i = 0; i < nr_uarts; i++) {
		struct uart_8250_port *up = &serial8250_ports[i];

		if (up->port.dev == &dev->dev)
			serial8250_unregister_port(i);
	}
	return 0;
}

static int serial8250_suspend(struct platform_device *dev, pm_message_t state)
{
	int i;

	for (i = 0; i < UART_NR; i++) {
		struct uart_8250_port *up = &serial8250_ports[i];

		if (up->port.type != PORT_UNKNOWN && up->port.dev == &dev->dev)
			uart_suspend_port(&serial8250_reg, &up->port);
	}

	return 0;
}

static int serial8250_resume(struct platform_device *dev)
{
	int i;

	for (i = 0; i < UART_NR; i++) {
		struct uart_8250_port *up = &serial8250_ports[i];

		if (up->port.type != PORT_UNKNOWN && up->port.dev == &dev->dev)
			serial8250_resume_port(i);
	}

	return 0;
}

static struct platform_driver serial8250_isa_driver = {
	.probe		= serial8250_probe,
	.remove		= __devexit_p(serial8250_remove),
	.suspend	= serial8250_suspend,
	.resume		= serial8250_resume,
	.driver		= {
		.name	= "serial8250",
		.owner	= THIS_MODULE,
	},
};

/*
 * This "device" covers _all_ ISA 8250-compatible serial devices listed
 * in the table in include/asm/serial.h
 */
static struct platform_device *serial8250_isa_devs;

/*
 * serial8250_register_port and serial8250_unregister_port allows for
 * 16x50 serial ports to be configured at run-time, to support PCMCIA
 * modems and PCI multiport cards.
 */
static DEFINE_MUTEX(serial_mutex);

static struct uart_8250_port *serial8250_find_match_or_unused(struct uart_port *port)
{
	int i;

	/*
	 * First, find a port entry which matches.
	 */
	for (i = 0; i < nr_uarts; i++)
		if (uart_match_port(&serial8250_ports[i].port, port))
			return &serial8250_ports[i];

	/*
	 * We didn't find a matching entry, so look for the first
	 * free entry.  We look for one which hasn't been previously
	 * used (indicated by zero iobase).
	 */
	for (i = 0; i < nr_uarts; i++)
		if (serial8250_ports[i].port.type == PORT_UNKNOWN &&
		    serial8250_ports[i].port.iobase == 0)
			return &serial8250_ports[i];

	/*
	 * That also failed.  Last resort is to find any entry which
	 * doesn't have a real port associated with it.
	 */
	for (i = 0; i < nr_uarts; i++)
		if (serial8250_ports[i].port.type == PORT_UNKNOWN)
			return &serial8250_ports[i];

	return NULL;
}

/**
 *	serial8250_register_port - register a serial port
 *	@port: serial port template
 *
 *	Configure the serial port specified by the request. If the
 *	port exists and is in use, it is hung up and unregistered
 *	first.
 *
 *	The port is then probed and if necessary the IRQ is autodetected
 *	If this fails an error is returned.
 *
 *	On success the port is ready to use and the line number is returned.
 */
int serial8250_register_port(struct uart_port *port)
{
	struct uart_8250_port *uart;
	int ret = -ENOSPC;

	if (port->uartclk == 0)
		return -EINVAL;

	mutex_lock(&serial_mutex);

	uart = serial8250_find_match_or_unused(port);
	if (uart) {
		uart_remove_one_port(&serial8250_reg, &uart->port);

		uart->port.iobase       = port->iobase;
		uart->port.membase      = port->membase;
		uart->port.irq          = port->irq;
		uart->port.uartclk      = port->uartclk;
		uart->port.fifosize     = port->fifosize;
		uart->port.regshift     = port->regshift;
		uart->port.iotype       = port->iotype;
		uart->port.flags        = port->flags | UPF_BOOT_AUTOCONF;
		uart->port.mapbase      = port->mapbase;
		uart->port.private_data = port->private_data;
		if (port->dev)
			uart->port.dev = port->dev;

		ret = uart_add_one_port(&serial8250_reg, &uart->port);
		if (ret == 0)
			ret = uart->port.line;
	}
	mutex_unlock(&serial_mutex);

	return ret;
}
EXPORT_SYMBOL(serial8250_register_port);

/**
 *	serial8250_unregister_port - remove a 16x50 serial port at runtime
 *	@line: serial line number
 *
 *	Remove one serial port.  This may not be called from interrupt
 *	context.  We hand the port back to the our control.
 */
void serial8250_unregister_port(int line)
{
	struct uart_8250_port *uart = &serial8250_ports[line];

	mutex_lock(&serial_mutex);
	uart_remove_one_port(&serial8250_reg, &uart->port);
	if (serial8250_isa_devs) {
		uart->port.flags &= ~UPF_BOOT_AUTOCONF;
		uart->port.type = PORT_UNKNOWN;
		uart->port.dev = &serial8250_isa_devs->dev;
		uart_add_one_port(&serial8250_reg, &uart->port);
	} else {
		uart->port.dev = NULL;
	}
	mutex_unlock(&serial_mutex);
}
EXPORT_SYMBOL(serial8250_unregister_port);

static int __init serial8250_init(void)
{
	int ret, i;

	if (nr_uarts > UART_NR)
		nr_uarts = UART_NR;

	printk(KERN_INFO "Serial: 8250/16550 driver"
		"%d ports, IRQ sharing %sabled\n", nr_uarts,
		share_irqs ? "en" : "dis");

	for (i = 0; i < NR_IRQS; i++)
		spin_lock_init(&irq_lists[i].lock);

	ret = uart_register_driver(&serial8250_reg);
	if (ret)
		goto out;

	serial8250_isa_devs = platform_device_alloc("serial8250",
						    PLAT8250_DEV_LEGACY);
	if (!serial8250_isa_devs) {
		ret = -ENOMEM;
		goto unreg_uart_drv;
	}

	ret = platform_device_add(serial8250_isa_devs);
	if (ret)
		goto put_dev;

	serial8250_register_ports(&serial8250_reg, &serial8250_isa_devs->dev);

	ret = platform_driver_register(&serial8250_isa_driver);
	if (ret == 0)
		goto out;

	platform_device_del(serial8250_isa_devs);
 put_dev:
	platform_device_put(serial8250_isa_devs);
 unreg_uart_drv:
	uart_unregister_driver(&serial8250_reg);
 out:
	return ret;
}

static void __exit serial8250_exit(void)
{
	struct platform_device *isa_dev = serial8250_isa_devs;

	/*
	 * This tells serial8250_unregister_port() not to re-register
	 * the ports (thereby making serial8250_isa_driver permanently
	 * in use.)
	 */
	serial8250_isa_devs = NULL;

	platform_driver_unregister(&serial8250_isa_driver);
	platform_device_unregister(isa_dev);

	uart_unregister_driver(&serial8250_reg);
}

module_init(serial8250_init);
module_exit(serial8250_exit);

EXPORT_SYMBOL(serial8250_suspend_port);
EXPORT_SYMBOL(serial8250_resume_port);

MODULE_LICENSE("GPL");
MODULE_DESCRIPTION("Generic 8250/16x50 serial driver");

module_param(share_irqs, uint, 0644);
MODULE_PARM_DESC(share_irqs, "Share IRQs with other non-8250/16x50 devices"
	" (unsafe)");

module_param(nr_uarts, uint, 0644);
MODULE_PARM_DESC(nr_uarts, "Maximum number of UARTs supported. (1-" __MODULE_STRING(CONFIG_SERIAL_8250_NR_UARTS) ")");

#ifdef CONFIG_SERIAL_8250_RSA
module_param_array(probe_rsa, ulong, &probe_rsa_count, 0444);
MODULE_PARM_DESC(probe_rsa, "Probe I/O ports for RSA");
#endif
MODULE_ALIAS_CHARDEV_MAJOR(TTY_MAJOR);<|MERGE_RESOLUTION|>--- conflicted
+++ resolved
@@ -43,21 +43,6 @@
 #include <asm/irq.h>
 
 #include "8250.h"
-#ifdef	CONFIG_KDB
-#include <linux/kdb.h>
-/*
- * kdb_serial_line records the serial line number of the first serial console.
- * NOTE: The kernel ignores characters on the serial line unless a user space
- * program has opened the line first.  To enter kdb before user space has opened
- * the serial line, you can use the 'kdb=early' flag to lilo and set the
- * appropriate breakpoints.
- */
-
-static int  kdb_serial_line = -1;
-static const char *kdb_serial_ptr = kdb_serial_str;
-#else
-#define KDB_8250() 0
-#endif	/* CONFIG_KDB */
 
 /*
  * Configuration:
@@ -1308,23 +1293,6 @@
 	char flag;
 
 	do {
-<<<<<<< HEAD
-		ch = serial_inp(up, UART_RX);
-#ifdef	CONFIG_KDB
-		if ((up->port.line == kdb_serial_line) && kdb_on == 1) {
-		    if (ch == *kdb_serial_ptr) {
-			if (!(*++kdb_serial_ptr)) {
-			    atomic_inc(&kdb_8250);
-			    kdb(KDB_REASON_KEYBOARD, 0, get_irq_regs());
-			    atomic_dec(&kdb_8250);
-			    kdb_serial_ptr = kdb_serial_str;
-			    break;
-			}
-		    } else
-			kdb_serial_ptr = kdb_serial_str;
-		}
-#endif	/* CONFIG_KDB */
-=======
 		if (likely(lsr & UART_LSR_DR))
 			ch = serial_inp(up, UART_RX);
 		else
@@ -1337,7 +1305,6 @@
 			 */
 			ch = 0;
 
->>>>>>> 30a2f3c6
 		flag = TTY_NORMAL;
 		up->port.icount.rx++;
 
@@ -2586,7 +2553,7 @@
 	if (up->port.sysrq) {
 		/* serial8250_handle_port() already took the lock */
 		locked = 0;
-	} else if (oops_in_progress || KDB_8250()) {
+	} else if (oops_in_progress) {
 		locked = spin_trylock(&up->port.lock);
 	} else
 		spin_lock(&up->port.lock);
@@ -2643,30 +2610,6 @@
 	port = &serial8250_ports[co->index].port;
 	if (!port->iobase && !port->membase)
 		return -ENODEV;
-
-#ifdef	CONFIG_KDB
-	/*
-	 * Remember the line number of the first serial
-	 * console.  We'll make this the kdb serial console too.
-	 */
-	if (co && kdb_serial_line == -1) {
-		kdb_serial_line = co->index;
-		kdb_serial.io_type = port->iotype;
-		switch (port->iotype) {
-		case SERIAL_IO_MEM:
-#ifdef  SERIAL_IO_MEM32
-		case SERIAL_IO_MEM32:
-#endif
-			kdb_serial.iobase = (unsigned long)(port->membase);
-			kdb_serial.ioreg_shift = port->regshift;
-			break;
-		default:
-			kdb_serial.iobase = port->iobase;
-			kdb_serial.ioreg_shift = 0;
-			break;
-		}
-	}
-#endif	/* CONFIG_KDB */
 
 	if (options)
 		uart_parse_options(options, &baud, &parity, &bits, &flow);
