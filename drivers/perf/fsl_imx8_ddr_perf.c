--- conflicted
+++ resolved
@@ -50,10 +50,7 @@
 
 struct fsl_ddr_devtype_data {
 	unsigned int quirks;    /* quirks needed for different DDR Perf core */
-<<<<<<< HEAD
-=======
 	const char *identifier;	/* system PMU identifier for userspace */
->>>>>>> 7d2a07b7
 };
 
 static const struct fsl_ddr_devtype_data imx8_devtype_data;
@@ -62,10 +59,6 @@
 	.quirks = DDR_CAP_AXI_ID_FILTER,
 };
 
-<<<<<<< HEAD
-static const struct fsl_ddr_devtype_data imx8mp_devtype_data = {
-	.quirks = DDR_CAP_AXI_ID_FILTER_ENHANCED,
-=======
 static const struct fsl_ddr_devtype_data imx8mq_devtype_data = {
 	.quirks = DDR_CAP_AXI_ID_FILTER,
 	.identifier = "i.MX8MQ",
@@ -84,18 +77,14 @@
 static const struct fsl_ddr_devtype_data imx8mp_devtype_data = {
 	.quirks = DDR_CAP_AXI_ID_FILTER_ENHANCED,
 	.identifier = "i.MX8MP",
->>>>>>> 7d2a07b7
 };
 
 static const struct of_device_id imx_ddr_pmu_dt_ids[] = {
 	{ .compatible = "fsl,imx8-ddr-pmu", .data = &imx8_devtype_data},
 	{ .compatible = "fsl,imx8m-ddr-pmu", .data = &imx8m_devtype_data},
-<<<<<<< HEAD
-=======
 	{ .compatible = "fsl,imx8mq-ddr-pmu", .data = &imx8mq_devtype_data},
 	{ .compatible = "fsl,imx8mm-ddr-pmu", .data = &imx8mm_devtype_data},
 	{ .compatible = "fsl,imx8mn-ddr-pmu", .data = &imx8mn_devtype_data},
->>>>>>> 7d2a07b7
 	{ .compatible = "fsl,imx8mp-ddr-pmu", .data = &imx8mp_devtype_data},
 	{ /* sentinel */ }
 };
@@ -115,8 +104,6 @@
 	int id;
 };
 
-<<<<<<< HEAD
-=======
 static ssize_t ddr_perf_identifier_show(struct device *dev,
 					struct device_attribute *attr,
 					char *page)
@@ -151,7 +138,6 @@
 	.is_visible = ddr_perf_identifier_attr_visible,
 };
 
->>>>>>> 7d2a07b7
 enum ddr_perf_filter_capabilities {
 	PERF_CAP_AXI_ID_FILTER = 0,
 	PERF_CAP_AXI_ID_FILTER_ENHANCED,
@@ -184,12 +170,7 @@
 		container_of(attr, struct dev_ext_attribute, attr);
 	int cap = (long)ea->var;
 
-<<<<<<< HEAD
-	return snprintf(buf, PAGE_SIZE, "%u\n",
-			ddr_perf_filter_cap_get(pmu, cap));
-=======
 	return sysfs_emit(buf, "%u\n", ddr_perf_filter_cap_get(pmu, cap));
->>>>>>> 7d2a07b7
 }
 
 #define PERF_EXT_ATTR_ENTRY(_name, _func, _var)				\
@@ -206,11 +187,7 @@
 	NULL,
 };
 
-<<<<<<< HEAD
-static struct attribute_group ddr_perf_filter_cap_attr_group = {
-=======
 static const struct attribute_group ddr_perf_filter_cap_attr_group = {
->>>>>>> 7d2a07b7
 	.name = "caps",
 	.attrs = ddr_perf_filter_cap_attr,
 };
@@ -310,10 +287,7 @@
 	&ddr_perf_format_attr_group,
 	&ddr_perf_cpumask_attr_group,
 	&ddr_perf_filter_cap_attr_group,
-<<<<<<< HEAD
-=======
 	&ddr_perf_identifier_attr_group,
->>>>>>> 7d2a07b7
 	NULL,
 };
 
@@ -735,8 +709,6 @@
 
 	pmu->devtype_data = of_device_get_match_data(&pdev->dev);
 
-	pmu->devtype_data = of_device_get_match_data(&pdev->dev);
-
 	pmu->cpu = raw_smp_processor_id();
 	ret = cpuhp_setup_state_multi(CPUHP_AP_ONLINE_DYN,
 				      DDR_CPUHP_CB_NAME,
@@ -804,10 +776,6 @@
 
 	cpuhp_state_remove_instance_nocalls(pmu->cpuhp_state, &pmu->node);
 	cpuhp_remove_multi_state(pmu->cpuhp_state);
-<<<<<<< HEAD
-	irq_set_affinity_hint(pmu->irq, NULL);
-=======
->>>>>>> 7d2a07b7
 
 	perf_pmu_unregister(&pmu->pmu);
 
