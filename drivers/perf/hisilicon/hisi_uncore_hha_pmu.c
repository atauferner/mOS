// SPDX-License-Identifier: GPL-2.0-only
/*
 * HiSilicon SoC HHA uncore Hardware event counters support
 *
 * Copyright (C) 2017 HiSilicon Limited
 * Author: Shaokun Zhang <zhangshaokun@hisilicon.com>
 *         Anurup M <anurup.m@huawei.com>
 *
 * This code is based on the uncore PMUs like arm-cci and arm-ccn.
 */
#include <linux/acpi.h>
#include <linux/bug.h>
#include <linux/cpuhotplug.h>
#include <linux/interrupt.h>
#include <linux/irq.h>
#include <linux/list.h>
#include <linux/smp.h>

#include "hisi_uncore_pmu.h"

/* HHA register definition */
#define HHA_INT_MASK		0x0804
#define HHA_INT_STATUS		0x0808
#define HHA_INT_CLEAR		0x080C
#define HHA_VERSION		0x1cf0
#define HHA_PERF_CTRL		0x1E00
#define HHA_EVENT_CTRL		0x1E04
#define HHA_SRCID_CTRL		0x1E08
#define HHA_DATSRC_CTRL		0x1BF0
#define HHA_EVENT_TYPE0		0x1E80
/*
 * If the HW version only supports a 48-bit counter, then
 * bits [63:48] are reserved, which are Read-As-Zero and
 * Writes-Ignored.
 */
#define HHA_CNT0_LOWER		0x1F00

/* HHA PMU v1 has 16 counters and v2 only has 8 counters */
#define HHA_V1_NR_COUNTERS	0x10
#define HHA_V2_NR_COUNTERS	0x8

#define HHA_PERF_CTRL_EN	0x1
#define HHA_TRACETAG_EN		BIT(31)
#define HHA_SRCID_EN		BIT(2)
#define HHA_SRCID_CMD_SHIFT	6
#define HHA_SRCID_MSK_SHIFT	20
#define HHA_SRCID_CMD		GENMASK(16, 6)
#define HHA_SRCID_MSK		GENMASK(30, 20)
#define HHA_DATSRC_SKT_EN	BIT(23)
#define HHA_EVTYPE_NONE		0xff
#define HHA_V1_NR_EVENT		0x65
#define HHA_V2_NR_EVENT		0xCE

HISI_PMU_EVENT_ATTR_EXTRACTOR(srcid_cmd, config1, 10, 0);
HISI_PMU_EVENT_ATTR_EXTRACTOR(srcid_msk, config1, 21, 11);
HISI_PMU_EVENT_ATTR_EXTRACTOR(tracetag_en, config1, 22, 22);
HISI_PMU_EVENT_ATTR_EXTRACTOR(datasrc_skt, config1, 23, 23);

static void hisi_hha_pmu_enable_tracetag(struct perf_event *event)
{
	struct hisi_pmu *hha_pmu = to_hisi_pmu(event->pmu);
	u32 tt_en = hisi_get_tracetag_en(event);

	if (tt_en) {
		u32 val;

		val = readl(hha_pmu->base + HHA_SRCID_CTRL);
		val |= HHA_TRACETAG_EN;
		writel(val, hha_pmu->base + HHA_SRCID_CTRL);
	}
}

static void hisi_hha_pmu_clear_tracetag(struct perf_event *event)
{
	struct hisi_pmu *hha_pmu = to_hisi_pmu(event->pmu);
	u32 val;

	val = readl(hha_pmu->base + HHA_SRCID_CTRL);
	val &= ~HHA_TRACETAG_EN;
	writel(val, hha_pmu->base + HHA_SRCID_CTRL);
}

static void hisi_hha_pmu_config_ds(struct perf_event *event)
{
	struct hisi_pmu *hha_pmu = to_hisi_pmu(event->pmu);
	u32 ds_skt = hisi_get_datasrc_skt(event);

	if (ds_skt) {
		u32 val;

		val = readl(hha_pmu->base + HHA_DATSRC_CTRL);
		val |= HHA_DATSRC_SKT_EN;
		writel(val, hha_pmu->base + HHA_DATSRC_CTRL);
	}
}

static void hisi_hha_pmu_clear_ds(struct perf_event *event)
{
	struct hisi_pmu *hha_pmu = to_hisi_pmu(event->pmu);
	u32 ds_skt = hisi_get_datasrc_skt(event);

	if (ds_skt) {
		u32 val;

		val = readl(hha_pmu->base + HHA_DATSRC_CTRL);
		val &= ~HHA_DATSRC_SKT_EN;
		writel(val, hha_pmu->base + HHA_DATSRC_CTRL);
	}
}

static void hisi_hha_pmu_config_srcid(struct perf_event *event)
{
	struct hisi_pmu *hha_pmu = to_hisi_pmu(event->pmu);
	u32 cmd = hisi_get_srcid_cmd(event);

	if (cmd) {
		u32 val, msk;

		msk = hisi_get_srcid_msk(event);
		val = readl(hha_pmu->base + HHA_SRCID_CTRL);
		val |= HHA_SRCID_EN | (cmd << HHA_SRCID_CMD_SHIFT) |
			(msk << HHA_SRCID_MSK_SHIFT);
		writel(val, hha_pmu->base + HHA_SRCID_CTRL);
	}
}

static void hisi_hha_pmu_disable_srcid(struct perf_event *event)
{
	struct hisi_pmu *hha_pmu = to_hisi_pmu(event->pmu);
	u32 cmd = hisi_get_srcid_cmd(event);

	if (cmd) {
		u32 val;

		val = readl(hha_pmu->base + HHA_SRCID_CTRL);
		val &= ~(HHA_SRCID_EN | HHA_SRCID_MSK | HHA_SRCID_CMD);
		writel(val, hha_pmu->base + HHA_SRCID_CTRL);
	}
}

static void hisi_hha_pmu_enable_filter(struct perf_event *event)
{
	if (event->attr.config1 != 0x0) {
		hisi_hha_pmu_enable_tracetag(event);
		hisi_hha_pmu_config_ds(event);
		hisi_hha_pmu_config_srcid(event);
	}
}

static void hisi_hha_pmu_disable_filter(struct perf_event *event)
{
	if (event->attr.config1 != 0x0) {
		hisi_hha_pmu_disable_srcid(event);
		hisi_hha_pmu_clear_ds(event);
		hisi_hha_pmu_clear_tracetag(event);
	}
}

/*
 * Select the counter register offset using the counter index
 * each counter is 48-bits.
 */
static u32 hisi_hha_pmu_get_counter_offset(int cntr_idx)
{
	return (HHA_CNT0_LOWER + (cntr_idx * 8));
}

static u64 hisi_hha_pmu_read_counter(struct hisi_pmu *hha_pmu,
				     struct hw_perf_event *hwc)
{
	/* Read 64 bits and like L3C, top 16 bits are RAZ */
	return readq(hha_pmu->base + hisi_hha_pmu_get_counter_offset(hwc->idx));
}

static void hisi_hha_pmu_write_counter(struct hisi_pmu *hha_pmu,
				       struct hw_perf_event *hwc, u64 val)
{
	/* Write 64 bits and like L3C, top 16 bits are WI */
	writeq(val, hha_pmu->base + hisi_hha_pmu_get_counter_offset(hwc->idx));
}

static void hisi_hha_pmu_write_evtype(struct hisi_pmu *hha_pmu, int idx,
				      u32 type)
{
	u32 reg, reg_idx, shift, val;

	/*
	 * Select the appropriate event select register(HHA_EVENT_TYPEx).
	 * There are 4 event select registers for the 16 hardware counters.
	 * Event code is 8-bits and for the first 4 hardware counters,
	 * HHA_EVENT_TYPE0 is chosen. For the next 4 hardware counters,
	 * HHA_EVENT_TYPE1 is chosen and so on.
	 */
	reg = HHA_EVENT_TYPE0 + 4 * (idx / 4);
	reg_idx = idx % 4;
	shift = 8 * reg_idx;

	/* Write event code to HHA_EVENT_TYPEx register */
	val = readl(hha_pmu->base + reg);
	val &= ~(HHA_EVTYPE_NONE << shift);
	val |= (type << shift);
	writel(val, hha_pmu->base + reg);
}

static void hisi_hha_pmu_start_counters(struct hisi_pmu *hha_pmu)
{
	u32 val;

	/*
	 * Set perf_enable bit in HHA_PERF_CTRL to start event
	 * counting for all enabled counters.
	 */
	val = readl(hha_pmu->base + HHA_PERF_CTRL);
	val |= HHA_PERF_CTRL_EN;
	writel(val, hha_pmu->base + HHA_PERF_CTRL);
}

static void hisi_hha_pmu_stop_counters(struct hisi_pmu *hha_pmu)
{
	u32 val;

	/*
	 * Clear perf_enable bit in HHA_PERF_CTRL to stop event
	 * counting for all enabled counters.
	 */
	val = readl(hha_pmu->base + HHA_PERF_CTRL);
	val &= ~(HHA_PERF_CTRL_EN);
	writel(val, hha_pmu->base + HHA_PERF_CTRL);
}

static void hisi_hha_pmu_enable_counter(struct hisi_pmu *hha_pmu,
					struct hw_perf_event *hwc)
{
	u32 val;

	/* Enable counter index in HHA_EVENT_CTRL register */
	val = readl(hha_pmu->base + HHA_EVENT_CTRL);
	val |= (1 << hwc->idx);
	writel(val, hha_pmu->base + HHA_EVENT_CTRL);
}

static void hisi_hha_pmu_disable_counter(struct hisi_pmu *hha_pmu,
					 struct hw_perf_event *hwc)
{
	u32 val;

	/* Clear counter index in HHA_EVENT_CTRL register */
	val = readl(hha_pmu->base + HHA_EVENT_CTRL);
	val &= ~(1 << hwc->idx);
	writel(val, hha_pmu->base + HHA_EVENT_CTRL);
}

static void hisi_hha_pmu_enable_counter_int(struct hisi_pmu *hha_pmu,
					    struct hw_perf_event *hwc)
{
	u32 val;

	/* Write 0 to enable interrupt */
	val = readl(hha_pmu->base + HHA_INT_MASK);
	val &= ~(1 << hwc->idx);
	writel(val, hha_pmu->base + HHA_INT_MASK);
}

static void hisi_hha_pmu_disable_counter_int(struct hisi_pmu *hha_pmu,
					     struct hw_perf_event *hwc)
{
	u32 val;

	/* Write 1 to mask interrupt */
	val = readl(hha_pmu->base + HHA_INT_MASK);
	val |= (1 << hwc->idx);
	writel(val, hha_pmu->base + HHA_INT_MASK);
}

static u32 hisi_hha_pmu_get_int_status(struct hisi_pmu *hha_pmu)
{
	return readl(hha_pmu->base + HHA_INT_STATUS);
}

static void hisi_hha_pmu_clear_int_status(struct hisi_pmu *hha_pmu, int idx)
{
	writel(1 << idx, hha_pmu->base + HHA_INT_CLEAR);
}

static const struct acpi_device_id hisi_hha_pmu_acpi_match[] = {
	{ "HISI0243", },
	{ "HISI0244", },
	{}
};
MODULE_DEVICE_TABLE(acpi, hisi_hha_pmu_acpi_match);

static int hisi_hha_pmu_init_data(struct platform_device *pdev,
				  struct hisi_pmu *hha_pmu)
{
	unsigned long long id;
	acpi_status status;

	/*
	 * Use SCCL_ID and UID to identify the HHA PMU, while
	 * SCCL_ID is in MPIDR[aff2].
	 */
	if (device_property_read_u32(&pdev->dev, "hisilicon,scl-id",
				     &hha_pmu->sccl_id)) {
		dev_err(&pdev->dev, "Can not read hha sccl-id!\n");
		return -EINVAL;
	}

	/*
	 * Early versions of BIOS support _UID by mistake, so we support
	 * both "hisilicon, idx-id" as preference, if available.
	 */
	if (device_property_read_u32(&pdev->dev, "hisilicon,idx-id",
				     &hha_pmu->index_id)) {
		status = acpi_evaluate_integer(ACPI_HANDLE(&pdev->dev),
					       "_UID", NULL, &id);
		if (ACPI_FAILURE(status)) {
			dev_err(&pdev->dev, "Cannot read idx-id!\n");
			return -EINVAL;
		}

		hha_pmu->index_id = id;
	}
	/* HHA PMUs only share the same SCCL */
	hha_pmu->ccl_id = -1;

	hha_pmu->base = devm_platform_ioremap_resource(pdev, 0);
	if (IS_ERR(hha_pmu->base)) {
		dev_err(&pdev->dev, "ioremap failed for hha_pmu resource\n");
		return PTR_ERR(hha_pmu->base);
	}

	hha_pmu->identifier = readl(hha_pmu->base + HHA_VERSION);

	return 0;
}

static struct attribute *hisi_hha_pmu_v1_format_attr[] = {
	HISI_PMU_FORMAT_ATTR(event, "config:0-7"),
	NULL,
};

static const struct attribute_group hisi_hha_pmu_v1_format_group = {
	.name = "format",
	.attrs = hisi_hha_pmu_v1_format_attr,
};

static struct attribute *hisi_hha_pmu_v2_format_attr[] = {
	HISI_PMU_FORMAT_ATTR(event, "config:0-7"),
	HISI_PMU_FORMAT_ATTR(srcid_cmd, "config1:0-10"),
	HISI_PMU_FORMAT_ATTR(srcid_msk, "config1:11-21"),
	HISI_PMU_FORMAT_ATTR(tracetag_en, "config1:22"),
	HISI_PMU_FORMAT_ATTR(datasrc_skt, "config1:23"),
	NULL
};

static const struct attribute_group hisi_hha_pmu_v2_format_group = {
	.name = "format",
	.attrs = hisi_hha_pmu_v2_format_attr,
};

static struct attribute *hisi_hha_pmu_v1_events_attr[] = {
	HISI_PMU_EVENT_ATTR(rx_ops_num,		0x00),
	HISI_PMU_EVENT_ATTR(rx_outer,		0x01),
	HISI_PMU_EVENT_ATTR(rx_sccl,		0x02),
	HISI_PMU_EVENT_ATTR(rx_ccix,		0x03),
	HISI_PMU_EVENT_ATTR(rx_wbi,		0x04),
	HISI_PMU_EVENT_ATTR(rx_wbip,		0x05),
	HISI_PMU_EVENT_ATTR(rx_wtistash,	0x11),
	HISI_PMU_EVENT_ATTR(rd_ddr_64b,		0x1c),
	HISI_PMU_EVENT_ATTR(wr_ddr_64b,		0x1d),
	HISI_PMU_EVENT_ATTR(rd_ddr_128b,	0x1e),
	HISI_PMU_EVENT_ATTR(wr_ddr_128b,	0x1f),
	HISI_PMU_EVENT_ATTR(spill_num,		0x20),
	HISI_PMU_EVENT_ATTR(spill_success,	0x21),
	HISI_PMU_EVENT_ATTR(bi_num,		0x23),
	HISI_PMU_EVENT_ATTR(mediated_num,	0x32),
	HISI_PMU_EVENT_ATTR(tx_snp_num,		0x33),
	HISI_PMU_EVENT_ATTR(tx_snp_outer,	0x34),
	HISI_PMU_EVENT_ATTR(tx_snp_ccix,	0x35),
	HISI_PMU_EVENT_ATTR(rx_snprspdata,	0x38),
	HISI_PMU_EVENT_ATTR(rx_snprsp_outer,	0x3c),
	HISI_PMU_EVENT_ATTR(sdir-lookup,	0x40),
	HISI_PMU_EVENT_ATTR(edir-lookup,	0x41),
	HISI_PMU_EVENT_ATTR(sdir-hit,		0x42),
	HISI_PMU_EVENT_ATTR(edir-hit,		0x43),
	HISI_PMU_EVENT_ATTR(sdir-home-migrate,	0x4c),
	HISI_PMU_EVENT_ATTR(edir-home-migrate,  0x4d),
	NULL,
};

static const struct attribute_group hisi_hha_pmu_v1_events_group = {
	.name = "events",
	.attrs = hisi_hha_pmu_v1_events_attr,
};

static struct attribute *hisi_hha_pmu_v2_events_attr[] = {
	HISI_PMU_EVENT_ATTR(rx_ops_num,		0x00),
	HISI_PMU_EVENT_ATTR(rx_outer,		0x01),
	HISI_PMU_EVENT_ATTR(rx_sccl,		0x02),
	HISI_PMU_EVENT_ATTR(hha_retry,		0x2e),
	HISI_PMU_EVENT_ATTR(cycles,		0x55),
	NULL
};

static const struct attribute_group hisi_hha_pmu_v2_events_group = {
	.name = "events",
	.attrs = hisi_hha_pmu_v2_events_attr,
};

static DEVICE_ATTR(cpumask, 0444, hisi_cpumask_sysfs_show, NULL);

static struct attribute *hisi_hha_pmu_cpumask_attrs[] = {
	&dev_attr_cpumask.attr,
	NULL,
};

static const struct attribute_group hisi_hha_pmu_cpumask_attr_group = {
	.attrs = hisi_hha_pmu_cpumask_attrs,
};

static struct device_attribute hisi_hha_pmu_identifier_attr =
	__ATTR(identifier, 0444, hisi_uncore_pmu_identifier_attr_show, NULL);

static struct attribute *hisi_hha_pmu_identifier_attrs[] = {
	&hisi_hha_pmu_identifier_attr.attr,
	NULL
};

static const struct attribute_group hisi_hha_pmu_identifier_group = {
	.attrs = hisi_hha_pmu_identifier_attrs,
};

static const struct attribute_group *hisi_hha_pmu_v1_attr_groups[] = {
	&hisi_hha_pmu_v1_format_group,
	&hisi_hha_pmu_v1_events_group,
	&hisi_hha_pmu_cpumask_attr_group,
	&hisi_hha_pmu_identifier_group,
	NULL,
};

static const struct attribute_group *hisi_hha_pmu_v2_attr_groups[] = {
	&hisi_hha_pmu_v2_format_group,
	&hisi_hha_pmu_v2_events_group,
	&hisi_hha_pmu_cpumask_attr_group,
	&hisi_hha_pmu_identifier_group,
	NULL
};

static const struct hisi_uncore_ops hisi_uncore_hha_ops = {
	.write_evtype		= hisi_hha_pmu_write_evtype,
	.get_event_idx		= hisi_uncore_pmu_get_event_idx,
	.start_counters		= hisi_hha_pmu_start_counters,
	.stop_counters		= hisi_hha_pmu_stop_counters,
	.enable_counter		= hisi_hha_pmu_enable_counter,
	.disable_counter	= hisi_hha_pmu_disable_counter,
	.enable_counter_int	= hisi_hha_pmu_enable_counter_int,
	.disable_counter_int	= hisi_hha_pmu_disable_counter_int,
	.write_counter		= hisi_hha_pmu_write_counter,
	.read_counter		= hisi_hha_pmu_read_counter,
	.get_int_status		= hisi_hha_pmu_get_int_status,
	.clear_int_status	= hisi_hha_pmu_clear_int_status,
	.enable_filter		= hisi_hha_pmu_enable_filter,
	.disable_filter		= hisi_hha_pmu_disable_filter,
};

static int hisi_hha_pmu_dev_probe(struct platform_device *pdev,
				  struct hisi_pmu *hha_pmu)
{
	int ret;

	ret = hisi_hha_pmu_init_data(pdev, hha_pmu);
	if (ret)
		return ret;

	ret = hisi_uncore_pmu_init_irq(hha_pmu, pdev);
	if (ret)
		return ret;

	if (hha_pmu->identifier >= HISI_PMU_V2) {
		hha_pmu->counter_bits = 64;
		hha_pmu->check_event = HHA_V2_NR_EVENT;
		hha_pmu->pmu_events.attr_groups = hisi_hha_pmu_v2_attr_groups;
		hha_pmu->num_counters = HHA_V2_NR_COUNTERS;
	} else {
		hha_pmu->counter_bits = 48;
		hha_pmu->check_event = HHA_V1_NR_EVENT;
		hha_pmu->pmu_events.attr_groups = hisi_hha_pmu_v1_attr_groups;
		hha_pmu->num_counters = HHA_V1_NR_COUNTERS;
	}
	hha_pmu->ops = &hisi_uncore_hha_ops;
	hha_pmu->dev = &pdev->dev;
	hha_pmu->on_cpu = -1;

	return 0;
}

static int hisi_hha_pmu_probe(struct platform_device *pdev)
{
	struct hisi_pmu *hha_pmu;
	char *name;
	int ret;

	hha_pmu = devm_kzalloc(&pdev->dev, sizeof(*hha_pmu), GFP_KERNEL);
	if (!hha_pmu)
		return -ENOMEM;

	platform_set_drvdata(pdev, hha_pmu);

	ret = hisi_hha_pmu_dev_probe(pdev, hha_pmu);
	if (ret)
		return ret;

	ret = cpuhp_state_add_instance(CPUHP_AP_PERF_ARM_HISI_HHA_ONLINE,
				       &hha_pmu->node);
	if (ret) {
		dev_err(&pdev->dev, "Error %d registering hotplug\n", ret);
		return ret;
	}

	name = devm_kasprintf(&pdev->dev, GFP_KERNEL, "hisi_sccl%u_hha%u",
			      hha_pmu->sccl_id, hha_pmu->index_id);
	hha_pmu->pmu = (struct pmu) {
		.name		= name,
		.module		= THIS_MODULE,
		.task_ctx_nr	= perf_invalid_context,
		.event_init	= hisi_uncore_pmu_event_init,
		.pmu_enable	= hisi_uncore_pmu_enable,
		.pmu_disable	= hisi_uncore_pmu_disable,
		.add		= hisi_uncore_pmu_add,
		.del		= hisi_uncore_pmu_del,
		.start		= hisi_uncore_pmu_start,
		.stop		= hisi_uncore_pmu_stop,
		.read		= hisi_uncore_pmu_read,
		.attr_groups	= hha_pmu->pmu_events.attr_groups,
		.capabilities	= PERF_PMU_CAP_NO_EXCLUDE,
	};

	ret = perf_pmu_register(&hha_pmu->pmu, name, -1);
	if (ret) {
		dev_err(hha_pmu->dev, "HHA PMU register failed!\n");
		cpuhp_state_remove_instance_nocalls(
			CPUHP_AP_PERF_ARM_HISI_HHA_ONLINE, &hha_pmu->node);
<<<<<<< HEAD
		irq_set_affinity_hint(hha_pmu->irq, NULL);
=======
>>>>>>> 7d2a07b7
	}

	return ret;
}

static int hisi_hha_pmu_remove(struct platform_device *pdev)
{
	struct hisi_pmu *hha_pmu = platform_get_drvdata(pdev);

	perf_pmu_unregister(&hha_pmu->pmu);
	cpuhp_state_remove_instance_nocalls(CPUHP_AP_PERF_ARM_HISI_HHA_ONLINE,
					    &hha_pmu->node);
<<<<<<< HEAD
	irq_set_affinity_hint(hha_pmu->irq, NULL);

=======
>>>>>>> 7d2a07b7
	return 0;
}

static struct platform_driver hisi_hha_pmu_driver = {
	.driver = {
		.name = "hisi_hha_pmu",
		.acpi_match_table = ACPI_PTR(hisi_hha_pmu_acpi_match),
		.suppress_bind_attrs = true,
	},
	.probe = hisi_hha_pmu_probe,
	.remove = hisi_hha_pmu_remove,
};

static int __init hisi_hha_pmu_module_init(void)
{
	int ret;

	ret = cpuhp_setup_state_multi(CPUHP_AP_PERF_ARM_HISI_HHA_ONLINE,
				      "AP_PERF_ARM_HISI_HHA_ONLINE",
				      hisi_uncore_pmu_online_cpu,
				      hisi_uncore_pmu_offline_cpu);
	if (ret) {
		pr_err("HHA PMU: Error setup hotplug, ret = %d;\n", ret);
		return ret;
	}

	ret = platform_driver_register(&hisi_hha_pmu_driver);
	if (ret)
		cpuhp_remove_multi_state(CPUHP_AP_PERF_ARM_HISI_HHA_ONLINE);

	return ret;
}
module_init(hisi_hha_pmu_module_init);

static void __exit hisi_hha_pmu_module_exit(void)
{
	platform_driver_unregister(&hisi_hha_pmu_driver);
	cpuhp_remove_multi_state(CPUHP_AP_PERF_ARM_HISI_HHA_ONLINE);
}
module_exit(hisi_hha_pmu_module_exit);

MODULE_DESCRIPTION("HiSilicon SoC HHA uncore PMU driver");
MODULE_LICENSE("GPL v2");
MODULE_AUTHOR("Shaokun Zhang <zhangshaokun@hisilicon.com>");
MODULE_AUTHOR("Anurup M <anurup.m@huawei.com>");<|MERGE_RESOLUTION|>--- conflicted
+++ resolved
@@ -540,10 +540,6 @@
 		dev_err(hha_pmu->dev, "HHA PMU register failed!\n");
 		cpuhp_state_remove_instance_nocalls(
 			CPUHP_AP_PERF_ARM_HISI_HHA_ONLINE, &hha_pmu->node);
-<<<<<<< HEAD
-		irq_set_affinity_hint(hha_pmu->irq, NULL);
-=======
->>>>>>> 7d2a07b7
 	}
 
 	return ret;
@@ -556,11 +552,6 @@
 	perf_pmu_unregister(&hha_pmu->pmu);
 	cpuhp_state_remove_instance_nocalls(CPUHP_AP_PERF_ARM_HISI_HHA_ONLINE,
 					    &hha_pmu->node);
-<<<<<<< HEAD
-	irq_set_affinity_hint(hha_pmu->irq, NULL);
-
-=======
->>>>>>> 7d2a07b7
 	return 0;
 }
 
