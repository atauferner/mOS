--- conflicted
+++ resolved
@@ -578,14 +578,6 @@
 	struct acpi_device *adev = NULL;
 	acpi_status status;
 
-<<<<<<< HEAD
-	if (!device)
-		return -EINVAL;
-
-	*device = NULL;
-
-=======
->>>>>>> 7d2a07b7
 	status = acpi_get_data_full(handle, acpi_scan_drop_device,
 				    (void **)&adev, callback);
 	if (ACPI_FAILURE(status) || !adev) {
@@ -630,29 +622,10 @@
 	return NULL;
 }
 
-<<<<<<< HEAD
-static struct acpi_device_bus_id *acpi_device_bus_id_match(const char *dev_id)
-{
-	struct acpi_device_bus_id *acpi_device_bus_id;
-
-	/* Find suitable bus_id and instance number in acpi_bus_id_list. */
-	list_for_each_entry(acpi_device_bus_id, &acpi_bus_id_list, node) {
-		if (!strcmp(acpi_device_bus_id->bus_id, dev_id))
-			return acpi_device_bus_id;
-	}
-	return NULL;
-}
-
-int acpi_device_add(struct acpi_device *device,
-		    void (*release)(struct device *))
-{
-	struct acpi_device_bus_id *acpi_device_bus_id;
-=======
 static int acpi_device_set_name(struct acpi_device *device,
 				struct acpi_device_bus_id *acpi_device_bus_id)
 {
 	struct ida *instance_ida = &acpi_device_bus_id->instance_ida;
->>>>>>> 7d2a07b7
 	int result;
 
 	result = ida_simple_get(instance_ida, 0, ACPI_MAX_DEVICE_INSTANCES, GFP_KERNEL);
@@ -703,13 +676,9 @@
 
 	acpi_device_bus_id = acpi_device_bus_id_match(acpi_device_hid(device));
 	if (acpi_device_bus_id) {
-<<<<<<< HEAD
-		acpi_device_bus_id->instance_no++;
-=======
 		result = acpi_device_set_name(device, acpi_device_bus_id);
 		if (result)
 			goto err_unlock;
->>>>>>> 7d2a07b7
 	} else {
 		acpi_device_bus_id = kzalloc(sizeof(*acpi_device_bus_id),
 					     GFP_KERNEL);
@@ -725,8 +694,6 @@
 			goto err_unlock;
 		}
 
-<<<<<<< HEAD
-=======
 		ida_init(&acpi_device_bus_id->instance_ida);
 
 		result = acpi_device_set_name(device, acpi_device_bus_id);
@@ -736,7 +703,6 @@
 			goto err_unlock;
 		}
 
->>>>>>> 7d2a07b7
 		list_add_tail(&acpi_device_bus_id->node, &acpi_bus_id_list);
 	}
 
@@ -774,11 +740,7 @@
 
 	list_del(&device->wakeup_list);
 
-<<<<<<< HEAD
- err_unlock:
-=======
 err_unlock:
->>>>>>> 7d2a07b7
 	mutex_unlock(&acpi_device_lock);
 
 	acpi_detach_data(device->handle, acpi_scan_drop_device);
@@ -1657,11 +1619,7 @@
 
 	acpi_arch_dma_setup(dev, &dma_addr, &size);
 
-<<<<<<< HEAD
-	iommu = iort_iommu_configure_id(dev, input_id);
-=======
 	iommu = acpi_iommu_configure_id(dev, input_id);
->>>>>>> 7d2a07b7
 	if (PTR_ERR(iommu) == -EPROBE_DEFER)
 		return -EPROBE_DEFER;
 
@@ -2520,11 +2478,7 @@
 	status = acpi_get_table(ACPI_SIG_SPCR, 0,
 				(struct acpi_table_header **)&spcr_ptr);
 	if (ACPI_FAILURE(status)) {
-<<<<<<< HEAD
-		pr_warn(PREFIX "STAO table present, but SPCR is missing\n");
-=======
 		pr_warn("STAO table present, but SPCR is missing\n");
->>>>>>> 7d2a07b7
 		return;
 	}
 
@@ -2565,11 +2519,7 @@
 				(struct acpi_table_header **)&stao_ptr);
 	if (ACPI_SUCCESS(status)) {
 		if (stao_ptr->header.length > sizeof(struct acpi_table_stao))
-<<<<<<< HEAD
-			pr_info(PREFIX "STAO Name List not yet supported.\n");
-=======
 			pr_info("STAO Name List not yet supported.\n");
->>>>>>> 7d2a07b7
 
 		if (stao_ptr->ignore_uart)
 			acpi_get_spcr_uart_addr();
