/*
 *  pci_root.c - ACPI PCI Root Bridge Driver ($Revision: 40 $)
 *
 *  Copyright (C) 2001, 2002 Andy Grover <andrew.grover@intel.com>
 *  Copyright (C) 2001, 2002 Paul Diefenbaugh <paul.s.diefenbaugh@intel.com>
 *
 * ~~~~~~~~~~~~~~~~~~~~~~~~~~~~~~~~~~~~~~~~~~~~~~~~~~~~~~~~~~~~~~~~~~~~~~~~~~
 *
 *  This program is free software; you can redistribute it and/or modify
 *  it under the terms of the GNU General Public License as published by
 *  the Free Software Foundation; either version 2 of the License, or (at
 *  your option) any later version.
 *
 *  This program is distributed in the hope that it will be useful, but
 *  WITHOUT ANY WARRANTY; without even the implied warranty of
 *  MERCHANTABILITY or FITNESS FOR A PARTICULAR PURPOSE.  See the GNU
 *  General Public License for more details.
 *
 *  You should have received a copy of the GNU General Public License along
 *  with this program; if not, write to the Free Software Foundation, Inc.,
 *  59 Temple Place, Suite 330, Boston, MA 02111-1307 USA.
 *
 * ~~~~~~~~~~~~~~~~~~~~~~~~~~~~~~~~~~~~~~~~~~~~~~~~~~~~~~~~~~~~~~~~~~~~~~~~~~
 */

#include <linux/kernel.h>
#include <linux/module.h>
#include <linux/init.h>
#include <linux/types.h>
#include <linux/proc_fs.h>
#include <linux/spinlock.h>
#include <linux/pm.h>
#include <linux/pm_runtime.h>
#include <linux/pci.h>
#include <linux/pci-acpi.h>
#include <linux/acpi.h>
#include <acpi/acpi_bus.h>
#include <acpi/acpi_drivers.h>

#define PREFIX "ACPI: "

#define _COMPONENT		ACPI_PCI_COMPONENT
ACPI_MODULE_NAME("pci_root");
#define ACPI_PCI_ROOT_CLASS		"pci_bridge"
#define ACPI_PCI_ROOT_DEVICE_NAME	"PCI Root Bridge"
static int acpi_pci_root_add(struct acpi_device *device);
static int acpi_pci_root_remove(struct acpi_device *device, int type);
static int acpi_pci_root_start(struct acpi_device *device);

static const struct acpi_device_id root_device_ids[] = {
	{"PNP0A03", 0},
	{"", 0},
};
MODULE_DEVICE_TABLE(acpi, root_device_ids);

static struct acpi_driver acpi_pci_root_driver = {
	.name = "pci_root",
	.class = ACPI_PCI_ROOT_CLASS,
	.ids = root_device_ids,
	.ops = {
		.add = acpi_pci_root_add,
		.remove = acpi_pci_root_remove,
		.start = acpi_pci_root_start,
		},
};

static LIST_HEAD(acpi_pci_roots);

static struct acpi_pci_driver *sub_driver;
static DEFINE_MUTEX(osc_lock);

int acpi_pci_register_driver(struct acpi_pci_driver *driver)
{
	int n = 0;
	struct acpi_pci_root *root;

	struct acpi_pci_driver **pptr = &sub_driver;
	while (*pptr)
		pptr = &(*pptr)->next;
	*pptr = driver;

	if (!driver->add)
		return 0;

	list_for_each_entry(root, &acpi_pci_roots, node) {
		driver->add(root->device->handle);
		n++;
	}

	return n;
}

EXPORT_SYMBOL(acpi_pci_register_driver);

void acpi_pci_unregister_driver(struct acpi_pci_driver *driver)
{
	struct acpi_pci_root *root;

	struct acpi_pci_driver **pptr = &sub_driver;
	while (*pptr) {
		if (*pptr == driver)
			break;
		pptr = &(*pptr)->next;
	}
	BUG_ON(!*pptr);
	*pptr = (*pptr)->next;

	if (!driver->remove)
		return;

	list_for_each_entry(root, &acpi_pci_roots, node)
		driver->remove(root->device->handle);
}

EXPORT_SYMBOL(acpi_pci_unregister_driver);

acpi_handle acpi_get_pci_rootbridge_handle(unsigned int seg, unsigned int bus)
{
	struct acpi_pci_root *root;
	
	list_for_each_entry(root, &acpi_pci_roots, node)
		if ((root->segment == (u16) seg) && (root->bus_nr == (u16) bus))
			return root->device->handle;
	return NULL;		
}

EXPORT_SYMBOL_GPL(acpi_get_pci_rootbridge_handle);

/**
 * acpi_is_root_bridge - determine whether an ACPI CA node is a PCI root bridge
 * @handle - the ACPI CA node in question.
 *
 * Note: we could make this API take a struct acpi_device * instead, but
 * for now, it's more convenient to operate on an acpi_handle.
 */
int acpi_is_root_bridge(acpi_handle handle)
{
	int ret;
	struct acpi_device *device;

	ret = acpi_bus_get_device(handle, &device);
	if (ret)
		return 0;

	ret = acpi_match_device_ids(device, root_device_ids);
	if (ret)
		return 0;
	else
		return 1;
}
EXPORT_SYMBOL_GPL(acpi_is_root_bridge);

static acpi_status
get_root_bridge_busnr_callback(struct acpi_resource *resource, void *data)
{
	int *busnr = data;
	struct acpi_resource_address64 address;

	if (resource->type != ACPI_RESOURCE_TYPE_ADDRESS16 &&
	    resource->type != ACPI_RESOURCE_TYPE_ADDRESS32 &&
	    resource->type != ACPI_RESOURCE_TYPE_ADDRESS64)
		return AE_OK;

	acpi_resource_to_address64(resource, &address);
	if ((address.address_length > 0) &&
	    (address.resource_type == ACPI_BUS_NUMBER_RANGE))
		*busnr = address.minimum;

	return AE_OK;
}

static acpi_status try_get_root_bridge_busnr(acpi_handle handle,
					     unsigned long long *bus)
{
	acpi_status status;
	int busnum;

	busnum = -1;
	status =
	    acpi_walk_resources(handle, METHOD_NAME__CRS,
				get_root_bridge_busnr_callback, &busnum);
	if (ACPI_FAILURE(status))
		return status;
	/* Check if we really get a bus number from _CRS */
	if (busnum == -1)
		return AE_ERROR;
	*bus = busnum;
	return AE_OK;
}

static void acpi_pci_bridge_scan(struct acpi_device *device)
{
	int status;
	struct acpi_device *child = NULL;

	if (device->flags.bus_address)
		if (device->parent && device->parent->ops.bind) {
			status = device->parent->ops.bind(device);
			if (!status) {
				list_for_each_entry(child, &device->children, node)
					acpi_pci_bridge_scan(child);
			}
		}
}

static u8 pci_osc_uuid_str[] = "33DB4D5B-1FF7-401C-9657-7441C03DD766";

static acpi_status acpi_pci_run_osc(acpi_handle handle,
				    const u32 *capbuf, u32 *retval)
{
	struct acpi_osc_context context = {
		.uuid_str = pci_osc_uuid_str,
		.rev = 1,
		.cap.length = 12,
		.cap.pointer = (void *)capbuf,
	};
	acpi_status status;

	status = acpi_run_osc(handle, &context);
	if (ACPI_SUCCESS(status)) {
		*retval = *((u32 *)(context.ret.pointer + 8));
		kfree(context.ret.pointer);
	}
	return status;
}

static acpi_status acpi_pci_query_osc(struct acpi_pci_root *root, u32 flags)
{
	acpi_status status;
	u32 support_set, result, capbuf[3];

	/* do _OSC query for all possible controls */
	support_set = root->osc_support_set | (flags & OSC_PCI_SUPPORT_MASKS);
	capbuf[OSC_QUERY_TYPE] = OSC_QUERY_ENABLE;
	capbuf[OSC_SUPPORT_TYPE] = support_set;
	capbuf[OSC_CONTROL_TYPE] = OSC_PCI_CONTROL_MASKS;

	status = acpi_pci_run_osc(root->device->handle, capbuf, &result);
	if (ACPI_SUCCESS(status)) {
		root->osc_support_set = support_set;
		root->osc_control_qry = result;
		root->osc_queried = 1;
	}
	return status;
}

static acpi_status acpi_pci_osc_support(struct acpi_pci_root *root, u32 flags)
{
	acpi_status status;
	acpi_handle tmp;

	status = acpi_get_handle(root->device->handle, "_OSC", &tmp);
	if (ACPI_FAILURE(status))
		return status;
	mutex_lock(&osc_lock);
	status = acpi_pci_query_osc(root, flags);
	mutex_unlock(&osc_lock);
	return status;
}

struct acpi_pci_root *acpi_pci_find_root(acpi_handle handle)
{
	struct acpi_pci_root *root;

	list_for_each_entry(root, &acpi_pci_roots, node) {
		if (root->device->handle == handle)
			return root;
	}
	return NULL;
}
EXPORT_SYMBOL_GPL(acpi_pci_find_root);

struct acpi_handle_node {
	struct list_head node;
	acpi_handle handle;
};

/**
 * acpi_get_pci_dev - convert ACPI CA handle to struct pci_dev
 * @handle: the handle in question
 *
 * Given an ACPI CA handle, the desired PCI device is located in the
 * list of PCI devices.
 *
 * If the device is found, its reference count is increased and this
 * function returns a pointer to its data structure.  The caller must
 * decrement the reference count by calling pci_dev_put().
 * If no device is found, %NULL is returned.
 */
struct pci_dev *acpi_get_pci_dev(acpi_handle handle)
{
	int dev, fn;
	unsigned long long adr;
	acpi_status status;
	acpi_handle phandle;
	struct pci_bus *pbus;
	struct pci_dev *pdev = NULL;
	struct acpi_handle_node *node, *tmp;
	struct acpi_pci_root *root;
	LIST_HEAD(device_list);

	/*
	 * Walk up the ACPI CA namespace until we reach a PCI root bridge.
	 */
	phandle = handle;
	while (!acpi_is_root_bridge(phandle)) {
		node = kzalloc(sizeof(struct acpi_handle_node), GFP_KERNEL);
		if (!node)
			goto out;

		INIT_LIST_HEAD(&node->node);
		node->handle = phandle;
		list_add(&node->node, &device_list);

		status = acpi_get_parent(phandle, &phandle);
		if (ACPI_FAILURE(status))
			goto out;
	}

	root = acpi_pci_find_root(phandle);
	if (!root)
		goto out;

	pbus = root->bus;

	/*
	 * Now, walk back down the PCI device tree until we return to our
	 * original handle. Assumes that everything between the PCI root
	 * bridge and the device we're looking for must be a P2P bridge.
	 */
	list_for_each_entry(node, &device_list, node) {
		acpi_handle hnd = node->handle;
		status = acpi_evaluate_integer(hnd, "_ADR", NULL, &adr);
		if (ACPI_FAILURE(status))
			goto out;
		dev = (adr >> 16) & 0xffff;
		fn  = adr & 0xffff;

		pdev = pci_get_slot(pbus, PCI_DEVFN(dev, fn));
		if (!pdev || hnd == handle)
			break;

		pbus = pdev->subordinate;
		pci_dev_put(pdev);

		/*
		 * This function may be called for a non-PCI device that has a
		 * PCI parent (eg. a disk under a PCI SATA controller).  In that
		 * case pdev->subordinate will be NULL for the parent.
		 */
		if (!pbus) {
			dev_dbg(&pdev->dev, "Not a PCI-to-PCI bridge\n");
			pdev = NULL;
			break;
		}
	}
out:
	list_for_each_entry_safe(node, tmp, &device_list, node)
		kfree(node);

	return pdev;
}
EXPORT_SYMBOL_GPL(acpi_get_pci_dev);

/**
 * acpi_pci_osc_control_set - commit requested control to Firmware
 * @handle: acpi_handle for the target ACPI object
 * @flags: driver's requested control bits
 *
 * Attempt to take control from Firmware on requested control bits.
 **/
acpi_status acpi_pci_osc_control_set(acpi_handle handle, u32 flags)
{
	acpi_status status;
	u32 control_req, result, capbuf[3];
	acpi_handle tmp;
	struct acpi_pci_root *root;

	status = acpi_get_handle(handle, "_OSC", &tmp);
	if (ACPI_FAILURE(status))
		return status;

	control_req = (flags & OSC_PCI_CONTROL_MASKS);
	if (!control_req)
		return AE_TYPE;

	root = acpi_pci_find_root(handle);
	if (!root)
		return AE_NOT_EXIST;

	mutex_lock(&osc_lock);
	/* No need to evaluate _OSC if the control was already granted. */
	if ((root->osc_control_set & control_req) == control_req)
		goto out;

	/* Need to query controls first before requesting them */
	if (!root->osc_queried) {
		status = acpi_pci_query_osc(root, root->osc_support_set);
		if (ACPI_FAILURE(status))
			goto out;
	}
	if ((root->osc_control_qry & control_req) != control_req) {
		printk(KERN_DEBUG
		       "Firmware did not grant requested _OSC control\n");
		status = AE_SUPPORT;
		goto out;
	}

	capbuf[OSC_QUERY_TYPE] = 0;
	capbuf[OSC_SUPPORT_TYPE] = root->osc_support_set;
	capbuf[OSC_CONTROL_TYPE] = root->osc_control_set | control_req;
	status = acpi_pci_run_osc(handle, capbuf, &result);
	if (ACPI_SUCCESS(status))
		root->osc_control_set = result;
out:
	mutex_unlock(&osc_lock);
	return status;
}
EXPORT_SYMBOL(acpi_pci_osc_control_set);

#ifdef CONFIG_PCI_GUESTDEV
#include <linux/sysfs.h>

static ssize_t seg_show(struct device *dev,
			struct device_attribute *attr, char *buf)
{
	struct list_head *entry;

	list_for_each(entry, &acpi_pci_roots) {
		struct acpi_pci_root *root;
		root = list_entry(entry, struct acpi_pci_root, node);
		if (&root->device->dev == dev)
			return sprintf(buf, "%04x\n", root->segment);
	}
	return 0;
}
static DEVICE_ATTR(seg, 0444, seg_show, NULL);

static ssize_t bbn_show(struct device *dev,
			struct device_attribute *attr, char *buf)
{
	struct list_head *entry;

	list_for_each(entry, &acpi_pci_roots) {
		struct acpi_pci_root *root;
		root = list_entry(entry, struct acpi_pci_root, node);
		if (&root->device->dev == dev)
			return sprintf(buf, "%02x\n", root->bus_nr);
	}
	return 0;
}
static DEVICE_ATTR(bbn, 0444, bbn_show, NULL);
#endif

static int __devinit acpi_pci_root_add(struct acpi_device *device)
{
	unsigned long long segment, bus;
	acpi_status status;
	int result;
	struct acpi_pci_root *root;
	acpi_handle handle;
	struct acpi_device *child;
	u32 flags, base_flags;

	segment = 0;
	status = acpi_evaluate_integer(device->handle, METHOD_NAME__SEG, NULL,
				       &segment);
	if (ACPI_FAILURE(status) && status != AE_NOT_FOUND) {
		printk(KERN_ERR PREFIX "can't evaluate _SEG\n");
		return -ENODEV;
	}

	/* Check _CRS first, then _BBN.  If no _BBN, default to zero. */
	bus = 0;
	status = try_get_root_bridge_busnr(device->handle, &bus);
	if (ACPI_FAILURE(status)) {
		status = acpi_evaluate_integer(device->handle, METHOD_NAME__BBN,					       NULL, &bus);
		if (ACPI_FAILURE(status) && status != AE_NOT_FOUND) {
			printk(KERN_ERR PREFIX
			     "no bus number in _CRS and can't evaluate _BBN\n");
			return -ENODEV;
		}
	}

	root = kzalloc(sizeof(struct acpi_pci_root), GFP_KERNEL);
	if (!root)
		return -ENOMEM;

	INIT_LIST_HEAD(&root->node);
	root->device = device;
	root->segment = segment & 0xFFFF;
	root->bus_nr = bus & 0xFF;
	strcpy(acpi_device_name(device), ACPI_PCI_ROOT_DEVICE_NAME);
	strcpy(acpi_device_class(device), ACPI_PCI_ROOT_CLASS);
	device->driver_data = root;

	/*
	 * All supported architectures that use ACPI have support for
	 * PCI domains, so we indicate this in _OSC support capabilities.
	 */
	flags = base_flags = OSC_PCI_SEGMENT_GROUPS_SUPPORT;
	acpi_pci_osc_support(root, flags);

	/*
	 * TBD: Need PCI interface for enumeration/configuration of roots.
	 */

	/* TBD: Locking */
	list_add_tail(&root->node, &acpi_pci_roots);

	printk(KERN_INFO PREFIX "%s [%s] (%04x:%02x)\n",
	       acpi_device_name(device), acpi_device_bid(device),
	       root->segment, root->bus_nr);

	/*
	 * Scan the Root Bridge
	 * --------------------
	 * Must do this prior to any attempt to bind the root device, as the
	 * PCI namespace does not get created until this call is made (and 
	 * thus the root bridge's pci_dev does not exist).
	 */
	root->bus = pci_acpi_scan_root(device, segment, bus);
	if (!root->bus) {
		printk(KERN_ERR PREFIX
			    "Bus %04x:%02x not present in PCI namespace\n",
			    root->segment, root->bus_nr);
		result = -ENODEV;
		goto end;
	}

	/*
	 * Attach ACPI-PCI Context
	 * -----------------------
	 * Thus binding the ACPI and PCI devices.
	 */
	result = acpi_pci_bind_root(device);
	if (result)
		goto end;

	/*
	 * PCI Routing Table
	 * -----------------
	 * Evaluate and parse _PRT, if exists.
	 */
	status = acpi_get_handle(device->handle, METHOD_NAME__PRT, &handle);
	if (ACPI_SUCCESS(status))
		result = acpi_pci_irq_add_prt(device->handle, root->bus);

	/*
	 * Scan and bind all _ADR-Based Devices
	 */
	list_for_each_entry(child, &device->children, node)
		acpi_pci_bridge_scan(child);

	/* Indicate support for various _OSC capabilities. */
	if (pci_ext_cfg_avail(root->bus->self))
		flags |= OSC_EXT_PCI_CONFIG_SUPPORT;
	if (pcie_aspm_enabled())
		flags |= OSC_ACTIVE_STATE_PWR_SUPPORT |
			OSC_CLOCK_PWR_CAPABILITY_SUPPORT;
	if (pci_msi_enabled())
		flags |= OSC_MSI_SUPPORT;
	if (flags != base_flags)
		acpi_pci_osc_support(root, flags);

<<<<<<< HEAD
#ifdef CONFIG_PCI_GUESTDEV
	if (device_create_file(&device->dev, &dev_attr_seg))
		dev_warn(&device->dev, "could not create seg attr\n");
	if (device_create_file(&device->dev, &dev_attr_bbn))
		dev_warn(&device->dev, "could not create bbn attr\n");
#endif
=======
	pci_acpi_add_bus_pm_notifier(device, root->bus);
	if (device->wakeup.flags.run_wake)
		device_set_run_wake(root->bus->bridge, true);
>>>>>>> 57d54889

	return 0;

end:
	if (!list_empty(&root->node))
		list_del(&root->node);
	kfree(root);
	return result;
}

static int acpi_pci_root_start(struct acpi_device *device)
{
	struct acpi_pci_root *root = acpi_driver_data(device);

	pci_bus_add_devices(root->bus);
	return 0;
}

static int acpi_pci_root_remove(struct acpi_device *device, int type)
{
	struct acpi_pci_root *root = acpi_driver_data(device);

	device_set_run_wake(root->bus->bridge, false);
	pci_acpi_remove_bus_pm_notifier(device);

	kfree(root);
	return 0;
}

static int __init acpi_pci_root_init(void)
{
	if (acpi_pci_disabled)
		return 0;

	pci_acpi_crs_quirks();
	if (acpi_bus_register_driver(&acpi_pci_root_driver) < 0)
		return -ENODEV;

	return 0;
}

subsys_initcall(acpi_pci_root_init);

#ifdef CONFIG_PCI_GUESTDEV
int acpi_pci_get_root_seg_bbn(char *hid, char *uid, int *seg, int *bbn)
{
	struct list_head *entry;

	list_for_each(entry, &acpi_pci_roots) {
		struct acpi_pci_root *root;

		root = list_entry(entry, struct acpi_pci_root, node);
		if (strcmp(acpi_device_hid(root->device), hid))
			continue;

		if (!root->device->pnp.unique_id) {
			if (strlen(uid))
				continue;
		} else {
			if (strcmp(root->device->pnp.unique_id, uid))
				continue;
		}

		*seg = (int)root->segment;
		*bbn = (int)root->bus_nr;
		return TRUE;
	}
	return FALSE;
}
#endif<|MERGE_RESOLUTION|>--- conflicted
+++ resolved
@@ -418,40 +418,6 @@
 }
 EXPORT_SYMBOL(acpi_pci_osc_control_set);
 
-#ifdef CONFIG_PCI_GUESTDEV
-#include <linux/sysfs.h>
-
-static ssize_t seg_show(struct device *dev,
-			struct device_attribute *attr, char *buf)
-{
-	struct list_head *entry;
-
-	list_for_each(entry, &acpi_pci_roots) {
-		struct acpi_pci_root *root;
-		root = list_entry(entry, struct acpi_pci_root, node);
-		if (&root->device->dev == dev)
-			return sprintf(buf, "%04x\n", root->segment);
-	}
-	return 0;
-}
-static DEVICE_ATTR(seg, 0444, seg_show, NULL);
-
-static ssize_t bbn_show(struct device *dev,
-			struct device_attribute *attr, char *buf)
-{
-	struct list_head *entry;
-
-	list_for_each(entry, &acpi_pci_roots) {
-		struct acpi_pci_root *root;
-		root = list_entry(entry, struct acpi_pci_root, node);
-		if (&root->device->dev == dev)
-			return sprintf(buf, "%02x\n", root->bus_nr);
-	}
-	return 0;
-}
-static DEVICE_ATTR(bbn, 0444, bbn_show, NULL);
-#endif
-
 static int __devinit acpi_pci_root_add(struct acpi_device *device)
 {
 	unsigned long long segment, bus;
@@ -563,18 +529,9 @@
 	if (flags != base_flags)
 		acpi_pci_osc_support(root, flags);
 
-<<<<<<< HEAD
-#ifdef CONFIG_PCI_GUESTDEV
-	if (device_create_file(&device->dev, &dev_attr_seg))
-		dev_warn(&device->dev, "could not create seg attr\n");
-	if (device_create_file(&device->dev, &dev_attr_bbn))
-		dev_warn(&device->dev, "could not create bbn attr\n");
-#endif
-=======
 	pci_acpi_add_bus_pm_notifier(device, root->bus);
 	if (device->wakeup.flags.run_wake)
 		device_set_run_wake(root->bus->bridge, true);
->>>>>>> 57d54889
 
 	return 0;
 
@@ -616,32 +573,4 @@
 	return 0;
 }
 
-subsys_initcall(acpi_pci_root_init);
-
-#ifdef CONFIG_PCI_GUESTDEV
-int acpi_pci_get_root_seg_bbn(char *hid, char *uid, int *seg, int *bbn)
-{
-	struct list_head *entry;
-
-	list_for_each(entry, &acpi_pci_roots) {
-		struct acpi_pci_root *root;
-
-		root = list_entry(entry, struct acpi_pci_root, node);
-		if (strcmp(acpi_device_hid(root->device), hid))
-			continue;
-
-		if (!root->device->pnp.unique_id) {
-			if (strlen(uid))
-				continue;
-		} else {
-			if (strcmp(root->device->pnp.unique_id, uid))
-				continue;
-		}
-
-		*seg = (int)root->segment;
-		*bbn = (int)root->bus_nr;
-		return TRUE;
-	}
-	return FALSE;
-}
-#endif+subsys_initcall(acpi_pci_root_init);