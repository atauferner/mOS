// SPDX-License-Identifier: GPL-2.0-only
/*
 * acpi_processor.c - ACPI processor enumeration support
 *
 * Copyright (C) 2001, 2002 Andy Grover <andrew.grover@intel.com>
 * Copyright (C) 2001, 2002 Paul Diefenbaugh <paul.s.diefenbaugh@intel.com>
 * Copyright (C) 2004       Dominik Brodowski <linux@brodo.de>
 * Copyright (C) 2004  Anil S Keshavamurthy <anil.s.keshavamurthy@intel.com>
 * Copyright (C) 2013, Intel Corporation
 *                     Rafael J. Wysocki <rafael.j.wysocki@intel.com>
 */

#include <linux/acpi.h>
#include <linux/device.h>
#include <linux/kernel.h>
#include <linux/module.h>
#include <linux/pci.h>

#include <acpi/processor.h>

#include <asm/cpu.h>

#include "internal.h"

DEFINE_PER_CPU(struct acpi_processor *, processors);
EXPORT_PER_CPU_SYMBOL(processors);

/* Errata Handling */
struct acpi_processor_errata errata __read_mostly;
EXPORT_SYMBOL_GPL(errata);

static int acpi_processor_errata_piix4(struct pci_dev *dev)
{
	u8 value1 = 0;
	u8 value2 = 0;


	if (!dev)
		return -EINVAL;

	/*
	 * Note that 'dev' references the PIIX4 ACPI Controller.
	 */

	switch (dev->revision) {
	case 0:
		dev_dbg(&dev->dev, "Found PIIX4 A-step\n");
		break;
	case 1:
		dev_dbg(&dev->dev, "Found PIIX4 B-step\n");
		break;
	case 2:
		dev_dbg(&dev->dev, "Found PIIX4E\n");
		break;
	case 3:
		dev_dbg(&dev->dev, "Found PIIX4M\n");
		break;
	default:
		dev_dbg(&dev->dev, "Found unknown PIIX4\n");
		break;
	}

	switch (dev->revision) {

	case 0:		/* PIIX4 A-step */
	case 1:		/* PIIX4 B-step */
		/*
		 * See specification changes #13 ("Manual Throttle Duty Cycle")
		 * and #14 ("Enabling and Disabling Manual Throttle"), plus
		 * erratum #5 ("STPCLK# Deassertion Time") from the January
		 * 2002 PIIX4 specification update.  Applies to only older
		 * PIIX4 models.
		 */
		errata.piix4.throttle = 1;
		fallthrough;

	case 2:		/* PIIX4E */
	case 3:		/* PIIX4M */
		/*
		 * See erratum #18 ("C3 Power State/BMIDE and Type-F DMA
		 * Livelock") from the January 2002 PIIX4 specification update.
		 * Applies to all PIIX4 models.
		 */

		/*
		 * BM-IDE
		 * ------
		 * Find the PIIX4 IDE Controller and get the Bus Master IDE
		 * Status register address.  We'll use this later to read
		 * each IDE controller's DMA status to make sure we catch all
		 * DMA activity.
		 */
		dev = pci_get_subsys(PCI_VENDOR_ID_INTEL,
				     PCI_DEVICE_ID_INTEL_82371AB,
				     PCI_ANY_ID, PCI_ANY_ID, NULL);
		if (dev) {
			errata.piix4.bmisx = pci_resource_start(dev, 4);
			pci_dev_put(dev);
		}

		/*
		 * Type-F DMA
		 * ----------
		 * Find the PIIX4 ISA Controller and read the Motherboard
		 * DMA controller's status to see if Type-F (Fast) DMA mode
		 * is enabled (bit 7) on either channel.  Note that we'll
		 * disable C3 support if this is enabled, as some legacy
		 * devices won't operate well if fast DMA is disabled.
		 */
		dev = pci_get_subsys(PCI_VENDOR_ID_INTEL,
				     PCI_DEVICE_ID_INTEL_82371AB_0,
				     PCI_ANY_ID, PCI_ANY_ID, NULL);
		if (dev) {
			pci_read_config_byte(dev, 0x76, &value1);
			pci_read_config_byte(dev, 0x77, &value2);
			if ((value1 & 0x80) || (value2 & 0x80))
				errata.piix4.fdma = 1;
			pci_dev_put(dev);
		}

		break;
	}

	if (errata.piix4.bmisx)
		dev_dbg(&dev->dev, "Bus master activity detection (BM-IDE) erratum enabled\n");
	if (errata.piix4.fdma)
		dev_dbg(&dev->dev, "Type-F DMA livelock erratum (C3 disabled)\n");

	return 0;
}

static int acpi_processor_errata(void)
{
	int result = 0;
	struct pci_dev *dev = NULL;

	/*
	 * PIIX4
	 */
	dev = pci_get_subsys(PCI_VENDOR_ID_INTEL,
			     PCI_DEVICE_ID_INTEL_82371AB_3, PCI_ANY_ID,
			     PCI_ANY_ID, NULL);
	if (dev) {
		result = acpi_processor_errata_piix4(dev);
		pci_dev_put(dev);
	}

	return result;
}

/* Initialization */
#ifdef CONFIG_ACPI_HOTPLUG_CPU
int __weak acpi_map_cpu(acpi_handle handle,
		phys_cpuid_t physid, u32 acpi_id, int *pcpu)
{
	return -ENODEV;
}

int __weak acpi_unmap_cpu(int cpu)
{
	return -ENODEV;
}

int __weak arch_register_cpu(int cpu)
{
	return -ENODEV;
}

void __weak arch_unregister_cpu(int cpu) {}

static int acpi_processor_hotadd_init(struct acpi_processor *pr)
{
	unsigned long long sta;
	acpi_status status;
	int ret;

	if (invalid_phys_cpuid(pr->phys_id))
		return -ENODEV;

	status = acpi_evaluate_integer(pr->handle, "_STA", NULL, &sta);
	if (ACPI_FAILURE(status) || !(sta & ACPI_STA_DEVICE_PRESENT))
		return -ENODEV;

	cpu_maps_update_begin();
	cpu_hotplug_begin();

	ret = acpi_map_cpu(pr->handle, pr->phys_id, pr->acpi_id, &pr->id);
	if (ret)
		goto out;

	ret = arch_register_cpu(pr->id);
	if (ret) {
		acpi_unmap_cpu(pr->id);
		goto out;
	}

	/*
	 * CPU got hot-added, but cpu_data is not initialized yet.  Set a flag
	 * to delay cpu_idle/throttling initialization and do it when the CPU
	 * gets online for the first time.
	 */
	pr_info("CPU%d has been hot-added\n", pr->id);
	pr->flags.need_hotplug_init = 1;

out:
	cpu_hotplug_done();
	cpu_maps_update_done();
	return ret;
}
#else
static inline int acpi_processor_hotadd_init(struct acpi_processor *pr)
{
	return -ENODEV;
}
#endif /* CONFIG_ACPI_HOTPLUG_CPU */

static int acpi_processor_get_info(struct acpi_device *device)
{
	union acpi_object object = { 0 };
	struct acpi_buffer buffer = { sizeof(union acpi_object), &object };
	struct acpi_processor *pr = acpi_driver_data(device);
	int device_declaration = 0;
	acpi_status status = AE_OK;
	static int cpu0_initialized;
	unsigned long long value;

	acpi_processor_errata();

	/*
	 * Check to see if we have bus mastering arbitration control.  This
	 * is required for proper C3 usage (to maintain cache coherency).
	 */
	if (acpi_gbl_FADT.pm2_control_block && acpi_gbl_FADT.pm2_control_length) {
		pr->flags.bm_control = 1;
		dev_dbg(&device->dev, "Bus mastering arbitration control present\n");
	} else
		dev_dbg(&device->dev, "No bus mastering arbitration control\n");

	if (!strcmp(acpi_device_hid(device), ACPI_PROCESSOR_OBJECT_HID)) {
		/* Declared with "Processor" statement; match ProcessorID */
		status = acpi_evaluate_object(pr->handle, NULL, NULL, &buffer);
		if (ACPI_FAILURE(status)) {
			dev_err(&device->dev,
				"Failed to evaluate processor object (0x%x)\n",
				status);
			return -ENODEV;
		}

		pr->acpi_id = object.processor.proc_id;
	} else {
		/*
		 * Declared with "Device" statement; match _UID.
		 */
		status = acpi_evaluate_integer(pr->handle, METHOD_NAME__UID,
						NULL, &value);
		if (ACPI_FAILURE(status)) {
			dev_err(&device->dev,
				"Failed to evaluate processor _UID (0x%x)\n",
				status);
			return -ENODEV;
		}
		device_declaration = 1;
		pr->acpi_id = value;
	}

	if (acpi_duplicate_processor_id(pr->acpi_id)) {
		if (pr->acpi_id == 0xff)
			dev_info_once(&device->dev,
				"Entry not well-defined, consider updating BIOS\n");
		else
			dev_err(&device->dev,
				"Failed to get unique processor _UID (0x%x)\n",
				pr->acpi_id);
		return -ENODEV;
	}

	pr->phys_id = acpi_get_phys_id(pr->handle, device_declaration,
					pr->acpi_id);
	if (invalid_phys_cpuid(pr->phys_id))
		dev_dbg(&device->dev, "Failed to get CPU physical ID.\n");

	pr->id = acpi_map_cpuid(pr->phys_id, pr->acpi_id);
	if (!cpu0_initialized && !acpi_has_cpu_in_madt()) {
		cpu0_initialized = 1;
		/*
		 * Handle UP system running SMP kernel, with no CPU
		 * entry in MADT
		 */
		if (invalid_logical_cpuid(pr->id) && (num_online_cpus() == 1))
			pr->id = 0;
	}

	/*
	 *  Extra Processor objects may be enumerated on MP systems with
	 *  less than the max # of CPUs. They should be ignored _iff
	 *  they are physically not present.
	 *
	 *  NOTE: Even if the processor has a cpuid, it may not be present
	 *  because cpuid <-> apicid mapping is persistent now.
	 */
	if (invalid_logical_cpuid(pr->id) || !cpu_present(pr->id)) {
		int ret = acpi_processor_hotadd_init(pr);

		if (ret)
			return ret;
	}

	/*
	 * On some boxes several processors use the same processor bus id.
	 * But they are located in different scope. For example:
	 * \_SB.SCK0.CPU0
	 * \_SB.SCK1.CPU0
	 * Rename the processor device bus id. And the new bus id will be
	 * generated as the following format:
	 * CPU+CPU ID.
	 */
	sprintf(acpi_device_bid(device), "CPU%X", pr->id);
	dev_dbg(&device->dev, "Processor [%d:%d]\n", pr->id, pr->acpi_id);

	if (!object.processor.pblk_address)
		dev_dbg(&device->dev, "No PBLK (NULL address)\n");
	else if (object.processor.pblk_length != 6)
		dev_err(&device->dev, "Invalid PBLK length [%d]\n",
			    object.processor.pblk_length);
	else {
		pr->throttling.address = object.processor.pblk_address;
		pr->throttling.duty_offset = acpi_gbl_FADT.duty_offset;
		pr->throttling.duty_width = acpi_gbl_FADT.duty_width;

		pr->pblk = object.processor.pblk_address;
	}

	/*
	 * If ACPI describes a slot number for this CPU, we can use it to
	 * ensure we get the right value in the "physical id" field
	 * of /proc/cpuinfo
	 */
	status = acpi_evaluate_integer(pr->handle, "_SUN", NULL, &value);
	if (ACPI_SUCCESS(status))
		arch_fix_phys_package_id(pr->id, value);

	return 0;
}

/*
 * Do not put anything in here which needs the core to be online.
 * For example MSR access or setting up things which check for cpuinfo_x86
 * (cpu_data(cpu)) values, like CPU feature flags, family, model, etc.
 * Such things have to be put in and set up by the processor driver's .probe().
 */
static DEFINE_PER_CPU(void *, processor_device_array);

static int acpi_processor_add(struct acpi_device *device,
					const struct acpi_device_id *id)
{
	struct acpi_processor *pr;
	struct device *dev;
	int result = 0;

	pr = kzalloc(sizeof(struct acpi_processor), GFP_KERNEL);
	if (!pr)
		return -ENOMEM;

	if (!zalloc_cpumask_var(&pr->throttling.shared_cpu_map, GFP_KERNEL)) {
		result = -ENOMEM;
		goto err_free_pr;
	}

	pr->handle = device->handle;
	strcpy(acpi_device_name(device), ACPI_PROCESSOR_DEVICE_NAME);
	strcpy(acpi_device_class(device), ACPI_PROCESSOR_CLASS);
	device->driver_data = pr;

	result = acpi_processor_get_info(device);
	if (result) /* Processor is not physically present or unavailable */
		return 0;

	BUG_ON(pr->id >= nr_cpu_ids);

	/*
	 * Buggy BIOS check.
	 * ACPI id of processors can be reported wrongly by the BIOS.
	 * Don't trust it blindly
	 */
	if (per_cpu(processor_device_array, pr->id) != NULL &&
	    per_cpu(processor_device_array, pr->id) != device) {
		dev_warn(&device->dev,
			"BIOS reported wrong ACPI id %d for the processor\n",
			pr->id);
		/* Give up, but do not abort the namespace scan. */
		goto err;
	}
	/*
	 * processor_device_array is not cleared on errors to allow buggy BIOS
	 * checks.
	 */
	per_cpu(processor_device_array, pr->id) = device;
	per_cpu(processors, pr->id) = pr;

	dev = get_cpu_device(pr->id);
	if (!dev) {
		result = -ENODEV;
		goto err;
	}

	result = acpi_bind_one(dev, device);
	if (result)
		goto err;

	pr->dev = dev;

	/* Trigger the processor driver's .probe() if present. */
	if (device_attach(dev) >= 0)
		return 1;

	dev_err(dev, "Processor driver could not be attached\n");
	acpi_unbind_one(dev);

 err:
	free_cpumask_var(pr->throttling.shared_cpu_map);
	device->driver_data = NULL;
	per_cpu(processors, pr->id) = NULL;
 err_free_pr:
	kfree(pr);
	return result;
}

#ifdef CONFIG_ACPI_HOTPLUG_CPU
/* Removal */
static void acpi_processor_remove(struct acpi_device *device)
{
	struct acpi_processor *pr;

	if (!device || !acpi_driver_data(device))
		return;

	pr = acpi_driver_data(device);
	if (pr->id >= nr_cpu_ids)
		goto out;

	/*
	 * The only reason why we ever get here is CPU hot-removal.  The CPU is
	 * already offline and the ACPI device removal locking prevents it from
	 * being put back online at this point.
	 *
	 * Unbind the driver from the processor device and detach it from the
	 * ACPI companion object.
	 */
	device_release_driver(pr->dev);
	acpi_unbind_one(pr->dev);

	/* Clean up. */
	per_cpu(processor_device_array, pr->id) = NULL;
	per_cpu(processors, pr->id) = NULL;

	cpu_maps_update_begin();
	cpu_hotplug_begin();

	/* Remove the CPU. */
	arch_unregister_cpu(pr->id);
	acpi_unmap_cpu(pr->id);

	cpu_hotplug_done();
	cpu_maps_update_done();

	try_offline_node(cpu_to_node(pr->id));

 out:
	free_cpumask_var(pr->throttling.shared_cpu_map);
	kfree(pr);
}
#endif /* CONFIG_ACPI_HOTPLUG_CPU */

#ifdef CONFIG_X86
static bool acpi_hwp_native_thermal_lvt_set;
static acpi_status __init acpi_hwp_native_thermal_lvt_osc(acpi_handle handle,
							  u32 lvl,
							  void *context,
							  void **rv)
{
	u8 sb_uuid_str[] = "4077A616-290C-47BE-9EBD-D87058713953";
	u32 capbuf[2];
	struct acpi_osc_context osc_context = {
		.uuid_str = sb_uuid_str,
		.rev = 1,
		.cap.length = 8,
		.cap.pointer = capbuf,
	};

	if (acpi_hwp_native_thermal_lvt_set)
		return AE_CTRL_TERMINATE;

	capbuf[0] = 0x0000;
	capbuf[1] = 0x1000; /* set bit 12 */

	if (ACPI_SUCCESS(acpi_run_osc(handle, &osc_context))) {
		if (osc_context.ret.pointer && osc_context.ret.length > 1) {
			u32 *capbuf_ret = osc_context.ret.pointer;

			if (capbuf_ret[1] & 0x1000) {
				acpi_handle_info(handle,
					"_OSC native thermal LVT Acked\n");
				acpi_hwp_native_thermal_lvt_set = true;
			}
		}
		kfree(osc_context.ret.pointer);
	}

	return AE_OK;
}

void __init acpi_early_processor_osc(void)
{
	if (boot_cpu_has(X86_FEATURE_HWP)) {
		acpi_walk_namespace(ACPI_TYPE_PROCESSOR, ACPI_ROOT_OBJECT,
				    ACPI_UINT32_MAX,
				    acpi_hwp_native_thermal_lvt_osc,
				    NULL, NULL, NULL);
		acpi_get_devices(ACPI_PROCESSOR_DEVICE_HID,
				 acpi_hwp_native_thermal_lvt_osc,
				 NULL, NULL);
	}
}
#endif

/*
 * The following ACPI IDs are known to be suitable for representing as
 * processor devices.
 */
static const struct acpi_device_id processor_device_ids[] = {

	{ ACPI_PROCESSOR_OBJECT_HID, },
	{ ACPI_PROCESSOR_DEVICE_HID, },

	{ }
};

static struct acpi_scan_handler processor_handler = {
	.ids = processor_device_ids,
	.attach = acpi_processor_add,
#ifdef CONFIG_ACPI_HOTPLUG_CPU
	.detach = acpi_processor_remove,
#endif
	.hotplug = {
		.enabled = true,
	},
};

static int acpi_processor_container_attach(struct acpi_device *dev,
					   const struct acpi_device_id *id)
{
	return 1;
}

static const struct acpi_device_id processor_container_ids[] = {
	{ ACPI_PROCESSOR_CONTAINER_HID, },
	{ }
};

static struct acpi_scan_handler processor_container_handler = {
	.ids = processor_container_ids,
	.attach = acpi_processor_container_attach,
};

/* The number of the unique processor IDs */
static int nr_unique_ids __initdata;

/* The number of the duplicate processor IDs */
static int nr_duplicate_ids;

/* Used to store the unique processor IDs */
static int unique_processor_ids[] __initdata = {
	[0 ... NR_CPUS - 1] = -1,
};

/* Used to store the duplicate processor IDs */
static int duplicate_processor_ids[] = {
	[0 ... NR_CPUS - 1] = -1,
};

static void __init processor_validated_ids_update(int proc_id)
{
	int i;

	if (nr_unique_ids == NR_CPUS||nr_duplicate_ids == NR_CPUS)
		return;

	/*
	 * Firstly, compare the proc_id with duplicate IDs, if the proc_id is
	 * already in the IDs, do nothing.
	 */
	for (i = 0; i < nr_duplicate_ids; i++) {
		if (duplicate_processor_ids[i] == proc_id)
			return;
	}

	/*
	 * Secondly, compare the proc_id with unique IDs, if the proc_id is in
	 * the IDs, put it in the duplicate IDs.
	 */
	for (i = 0; i < nr_unique_ids; i++) {
		if (unique_processor_ids[i] == proc_id) {
			duplicate_processor_ids[nr_duplicate_ids] = proc_id;
			nr_duplicate_ids++;
			return;
		}
	}

	/*
	 * Lastly, the proc_id is a unique ID, put it in the unique IDs.
	 */
	unique_processor_ids[nr_unique_ids] = proc_id;
	nr_unique_ids++;
}

static acpi_status __init acpi_processor_ids_walk(acpi_handle handle,
						  u32 lvl,
						  void *context,
						  void **rv)
{
	acpi_status status;
	acpi_object_type acpi_type;
	unsigned long long uid;
	union acpi_object object = { 0 };
	struct acpi_buffer buffer = { sizeof(union acpi_object), &object };

	status = acpi_get_type(handle, &acpi_type);
	if (ACPI_FAILURE(status))
		return status;

	switch (acpi_type) {
	case ACPI_TYPE_PROCESSOR:
		status = acpi_evaluate_object(handle, NULL, NULL, &buffer);
		if (ACPI_FAILURE(status))
			goto err;
		uid = object.processor.proc_id;
		break;

	case ACPI_TYPE_DEVICE:
		status = acpi_evaluate_integer(handle, "_UID", NULL, &uid);
		if (ACPI_FAILURE(status))
			goto err;
		break;
	default:
		goto err;
	}

	processor_validated_ids_update(uid);
	return AE_OK;

err:
	/* Exit on error, but don't abort the namespace walk */
	acpi_handle_info(handle, "Invalid processor object\n");
	return AE_OK;

}

static void __init acpi_processor_check_duplicates(void)
{
	/* check the correctness for all processors in ACPI namespace */
	acpi_walk_namespace(ACPI_TYPE_PROCESSOR, ACPI_ROOT_OBJECT,
						ACPI_UINT32_MAX,
						acpi_processor_ids_walk,
						NULL, NULL, NULL);
	acpi_get_devices(ACPI_PROCESSOR_DEVICE_HID, acpi_processor_ids_walk,
						NULL, NULL);
}

bool acpi_duplicate_processor_id(int proc_id)
{
	int i;

	/*
	 * compare the proc_id with duplicate IDs, if the proc_id is already
	 * in the duplicate IDs, return true, otherwise, return false.
	 */
	for (i = 0; i < nr_duplicate_ids; i++) {
		if (duplicate_processor_ids[i] == proc_id)
			return true;
	}
	return false;
}

void __init acpi_processor_init(void)
{
	acpi_processor_check_duplicates();
	acpi_scan_add_handler_with_hotplug(&processor_handler, "processor");
	acpi_scan_add_handler(&processor_container_handler);
}

#ifdef CONFIG_ACPI_PROCESSOR_CSTATE
/**
 * acpi_processor_claim_cst_control - Request _CST control from the platform.
 */
bool acpi_processor_claim_cst_control(void)
{
	static bool cst_control_claimed;
	acpi_status status;

	if (!acpi_gbl_FADT.cst_control || cst_control_claimed)
		return true;

	status = acpi_os_write_port(acpi_gbl_FADT.smi_command,
				    acpi_gbl_FADT.cst_control, 8);
	if (ACPI_FAILURE(status)) {
		pr_warn("ACPI: Failed to claim processor _CST control\n");
		return false;
	}

	cst_control_claimed = true;
	return true;
}
EXPORT_SYMBOL_GPL(acpi_processor_claim_cst_control);

/**
 * acpi_processor_evaluate_cst - Evaluate the processor _CST control method.
 * @handle: ACPI handle of the processor object containing the _CST.
 * @cpu: The numeric ID of the target CPU.
 * @info: Object write the C-states information into.
 *
 * Extract the C-state information for the given CPU from the output of the _CST
 * control method under the corresponding ACPI processor object (or processor
 * device object) and populate @info with it.
 *
 * If any ACPI_ADR_SPACE_FIXED_HARDWARE C-states are found, invoke
 * acpi_processor_ffh_cstate_probe() to verify them and update the
 * cpu_cstate_entry data for @cpu.
 */
int acpi_processor_evaluate_cst(acpi_handle handle, u32 cpu,
				struct acpi_processor_power *info)
{
	struct acpi_buffer buffer = { ACPI_ALLOCATE_BUFFER, NULL };
	union acpi_object *cst;
	acpi_status status;
	u64 count;
	int last_index = 0;
	int i, ret = 0;

	status = acpi_evaluate_object(handle, "_CST", NULL, &buffer);
	if (ACPI_FAILURE(status)) {
		acpi_handle_debug(handle, "No _CST\n");
		return -ENODEV;
	}

	cst = buffer.pointer;

	/* There must be at least 2 elements. */
	if (!cst || cst->type != ACPI_TYPE_PACKAGE || cst->package.count < 2) {
		acpi_handle_warn(handle, "Invalid _CST output\n");
		ret = -EFAULT;
		goto end;
	}

	count = cst->package.elements[0].integer.value;

	/* Validate the number of C-states. */
	if (count < 1 || count != cst->package.count - 1) {
		acpi_handle_warn(handle, "Inconsistent _CST data\n");
		ret = -EFAULT;
		goto end;
	}

	for (i = 1; i <= count; i++) {
		union acpi_object *element;
		union acpi_object *obj;
		struct acpi_power_register *reg;
		struct acpi_processor_cx cx;

		/*
		 * If there is not enough space for all C-states, skip the
		 * excess ones and log a warning.
		 */
		if (last_index >= ACPI_PROCESSOR_MAX_POWER - 1) {
			acpi_handle_warn(handle,
					 "No room for more idle states (limit: %d)\n",
					 ACPI_PROCESSOR_MAX_POWER - 1);
			break;
		}

		memset(&cx, 0, sizeof(cx));

		element = &cst->package.elements[i];
		if (element->type != ACPI_TYPE_PACKAGE) {
			acpi_handle_info(handle, "_CST C%d type(%x) is not package, skip...\n",
					 i, element->type);
			continue;
		}

		if (element->package.count != 4) {
			acpi_handle_info(handle, "_CST C%d package count(%d) is not 4, skip...\n",
					 i, element->package.count);
			continue;
		}

		obj = &element->package.elements[0];

		if (obj->type != ACPI_TYPE_BUFFER) {
			acpi_handle_info(handle, "_CST C%d package element[0] type(%x) is not buffer, skip...\n",
					 i, obj->type);
			continue;
		}

		reg = (struct acpi_power_register *)obj->buffer.pointer;

		obj = &element->package.elements[1];
		if (obj->type != ACPI_TYPE_INTEGER) {
			acpi_handle_info(handle, "_CST C[%d] package element[1] type(%x) is not integer, skip...\n",
					 i, obj->type);
			continue;
		}

		cx.type = obj->integer.value;
		/*
		 * There are known cases in which the _CST output does not
		 * contain C1, so if the type of the first state found is not
		 * C1, leave an empty slot for C1 to be filled in later.
		 */
		if (i == 1 && cx.type != ACPI_STATE_C1)
			last_index = 1;

		cx.address = reg->address;
		cx.index = last_index + 1;

		if (reg->space_id == ACPI_ADR_SPACE_FIXED_HARDWARE) {
			if (!acpi_processor_ffh_cstate_probe(cpu, &cx, reg)) {
				/*
				 * In the majority of cases _CST describes C1 as
				 * a FIXED_HARDWARE C-state, but if the command
				 * line forbids using MWAIT, use CSTATE_HALT for
				 * C1 regardless.
				 */
				if (cx.type == ACPI_STATE_C1 &&
				    boot_option_idle_override == IDLE_NOMWAIT) {
					cx.entry_method = ACPI_CSTATE_HALT;
					snprintf(cx.desc, ACPI_CX_DESC_LEN, "ACPI HLT");
				} else {
					cx.entry_method = ACPI_CSTATE_FFH;
				}
			} else if (cx.type == ACPI_STATE_C1) {
				/*
				 * In the special case of C1, FIXED_HARDWARE can
				 * be handled by executing the HLT instruction.
				 */
				cx.entry_method = ACPI_CSTATE_HALT;
				snprintf(cx.desc, ACPI_CX_DESC_LEN, "ACPI HLT");
			} else {
				acpi_handle_info(handle, "_CST C%d declares FIXED_HARDWARE C-state but not supported in hardware, skip...\n",
						 i);
				continue;
			}
		} else if (reg->space_id == ACPI_ADR_SPACE_SYSTEM_IO) {
			cx.entry_method = ACPI_CSTATE_SYSTEMIO;
			snprintf(cx.desc, ACPI_CX_DESC_LEN, "ACPI IOPORT 0x%x",
				 cx.address);
		} else {
			acpi_handle_info(handle, "_CST C%d space_id(%x) neither FIXED_HARDWARE nor SYSTEM_IO, skip...\n",
					 i, reg->space_id);
			continue;
		}

		if (cx.type == ACPI_STATE_C1)
			cx.valid = 1;

		obj = &element->package.elements[2];
		if (obj->type != ACPI_TYPE_INTEGER) {
			acpi_handle_info(handle, "_CST C%d package element[2] type(%x) not integer, skip...\n",
					 i, obj->type);
			continue;
		}

		cx.latency = obj->integer.value;

		obj = &element->package.elements[3];
		if (obj->type != ACPI_TYPE_INTEGER) {
			acpi_handle_info(handle, "_CST C%d package element[3] type(%x) not integer, skip...\n",
					 i, obj->type);
			continue;
		}

		memcpy(&info->states[++last_index], &cx, sizeof(cx));
	}

	acpi_handle_info(handle, "Found %d idle states\n", last_index);

	info->count = last_index;

<<<<<<< HEAD
      end:
=======
end:
>>>>>>> 7d2a07b7
	kfree(buffer.pointer);

	return ret;
}
EXPORT_SYMBOL_GPL(acpi_processor_evaluate_cst);
#endif /* CONFIG_ACPI_PROCESSOR_CSTATE */<|MERGE_RESOLUTION|>--- conflicted
+++ resolved
@@ -884,11 +884,7 @@
 
 	info->count = last_index;
 
-<<<<<<< HEAD
-      end:
-=======
 end:
->>>>>>> 7d2a07b7
 	kfree(buffer.pointer);
 
 	return ret;
