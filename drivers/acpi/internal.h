--- conflicted
+++ resolved
@@ -100,11 +100,7 @@
 
 struct acpi_device_bus_id {
 	const char *bus_id;
-<<<<<<< HEAD
-	unsigned int instance_no;
-=======
 	struct ida instance_ida;
->>>>>>> 7d2a07b7
 	struct list_head node;
 };
 
