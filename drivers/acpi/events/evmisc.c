--- conflicted
+++ resolved
@@ -139,12 +139,7 @@
 				acpi_notify_value_names[notify_value]));
 	}
 	else {
-<<<<<<< HEAD
-		ACPI_DEBUG_PRINT ((ACPI_DB_INFO,
-				"notify value: 0x%2.2x **Device Specific**\n",
-=======
 		ACPI_DEBUG_PRINT ((ACPI_DB_INFO, "Notify value: 0x%2.2X **Device Specific**\n",
->>>>>>> 9614d5d0
 				notify_value));
 	}
 
