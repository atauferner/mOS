// SPDX-License-Identifier: GPL-2.0-or-later
/*
 *  battery.c - ACPI Battery Driver (Revision: 2.0)
 *
 *  Copyright (C) 2007 Alexey Starikovskiy <astarikovskiy@suse.de>
 *  Copyright (C) 2004-2007 Vladimir Lebedev <vladimir.p.lebedev@intel.com>
 *  Copyright (C) 2001, 2002 Andy Grover <andrew.grover@intel.com>
 *  Copyright (C) 2001, 2002 Paul Diefenbaugh <paul.s.diefenbaugh@intel.com>
 */

#define pr_fmt(fmt) "ACPI: battery: " fmt

#include <linux/async.h>
#include <linux/delay.h>
#include <linux/dmi.h>
#include <linux/jiffies.h>
#include <linux/kernel.h>
#include <linux/list.h>
#include <linux/module.h>
#include <linux/mutex.h>
#include <linux/slab.h>
#include <linux/suspend.h>
#include <linux/types.h>

#include <asm/unaligned.h>

#include <linux/acpi.h>
#include <linux/power_supply.h>

#include <acpi/battery.h>

#define ACPI_BATTERY_VALUE_UNKNOWN 0xFFFFFFFF
#define ACPI_BATTERY_CAPACITY_VALID(capacity) \
	((capacity) != 0 && (capacity) != ACPI_BATTERY_VALUE_UNKNOWN)

#define ACPI_BATTERY_DEVICE_NAME	"Battery"

/* Battery power unit: 0 means mW, 1 means mA */
#define ACPI_BATTERY_POWER_UNIT_MA	1

#define ACPI_BATTERY_STATE_DISCHARGING	0x1
#define ACPI_BATTERY_STATE_CHARGING	0x2
#define ACPI_BATTERY_STATE_CRITICAL	0x4

MODULE_AUTHOR("Paul Diefenbaugh");
MODULE_AUTHOR("Alexey Starikovskiy <astarikovskiy@suse.de>");
MODULE_DESCRIPTION("ACPI Battery Driver");
MODULE_LICENSE("GPL");

static async_cookie_t async_cookie;
static bool battery_driver_registered;
static int battery_bix_broken_package;
static int battery_notification_delay_ms;
static int battery_ac_is_broken;
static int battery_check_pmic = 1;
static unsigned int cache_time = 1000;
module_param(cache_time, uint, 0644);
MODULE_PARM_DESC(cache_time, "cache time in milliseconds");

static const struct acpi_device_id battery_device_ids[] = {
	{"PNP0C0A", 0},
	{"", 0},
};

MODULE_DEVICE_TABLE(acpi, battery_device_ids);

/* Lists of PMIC ACPI HIDs with an (often better) native battery driver */
static const char * const acpi_battery_blacklist[] = {
	"INT33F4", /* X-Powers AXP288 PMIC */
};

enum {
	ACPI_BATTERY_ALARM_PRESENT,
	ACPI_BATTERY_XINFO_PRESENT,
	ACPI_BATTERY_QUIRK_PERCENTAGE_CAPACITY,
	/* On Lenovo Thinkpad models from 2010 and 2011, the power unit
	 * switches between mWh and mAh depending on whether the system
	 * is running on battery or not.  When mAh is the unit, most
	 * reported values are incorrect and need to be adjusted by
	 * 10000/design_voltage.  Verified on x201, t410, t410s, and x220.
	 * Pre-2010 and 2012 models appear to always report in mWh and
	 * are thus unaffected (tested with t42, t61, t500, x200, x300,
	 * and x230).  Also, in mid-2012 Lenovo issued a BIOS update for
	 *  the 2011 models that fixes the issue (tested on x220 with a
	 * post-1.29 BIOS), but as of Nov. 2012, no such update is
	 * available for the 2010 models.
	 */
	ACPI_BATTERY_QUIRK_THINKPAD_MAH,
	/* for batteries reporting current capacity with design capacity
	 * on a full charge, but showing degradation in full charge cap.
	 */
	ACPI_BATTERY_QUIRK_DEGRADED_FULL_CHARGE,
};

struct acpi_battery {
	struct mutex lock;
	struct mutex sysfs_lock;
	struct power_supply *bat;
	struct power_supply_desc bat_desc;
	struct acpi_device *device;
	struct notifier_block pm_nb;
	struct list_head list;
	unsigned long update_time;
	int revision;
	int rate_now;
	int capacity_now;
	int voltage_now;
	int design_capacity;
	int full_charge_capacity;
	int technology;
	int design_voltage;
	int design_capacity_warning;
	int design_capacity_low;
	int cycle_count;
	int measurement_accuracy;
	int max_sampling_time;
	int min_sampling_time;
	int max_averaging_interval;
	int min_averaging_interval;
	int capacity_granularity_1;
	int capacity_granularity_2;
	int alarm;
	char model_number[32];
	char serial_number[32];
	char type[32];
	char oem_info[32];
	int state;
	int power_unit;
	unsigned long flags;
};

#define to_acpi_battery(x) power_supply_get_drvdata(x)

static inline int acpi_battery_present(struct acpi_battery *battery)
{
	return battery->device->status.battery_present;
}

static int acpi_battery_technology(struct acpi_battery *battery)
{
	if (!strcasecmp("NiCd", battery->type))
		return POWER_SUPPLY_TECHNOLOGY_NiCd;
	if (!strcasecmp("NiMH", battery->type))
		return POWER_SUPPLY_TECHNOLOGY_NiMH;
	if (!strcasecmp("LION", battery->type))
		return POWER_SUPPLY_TECHNOLOGY_LION;
	if (!strncasecmp("LI-ION", battery->type, 6))
		return POWER_SUPPLY_TECHNOLOGY_LION;
	if (!strcasecmp("LiP", battery->type))
		return POWER_SUPPLY_TECHNOLOGY_LIPO;
	return POWER_SUPPLY_TECHNOLOGY_UNKNOWN;
}

static int acpi_battery_get_state(struct acpi_battery *battery);

static int acpi_battery_is_charged(struct acpi_battery *battery)
{
	/* charging, discharging or critical low */
	if (battery->state != 0)
		return 0;

	/* battery not reporting charge */
	if (battery->capacity_now == ACPI_BATTERY_VALUE_UNKNOWN ||
	    battery->capacity_now == 0)
		return 0;

	/* good batteries update full_charge as the batteries degrade */
	if (battery->full_charge_capacity == battery->capacity_now)
		return 1;

	/* fallback to using design values for broken batteries */
	if (battery->design_capacity == battery->capacity_now)
		return 1;

	/* we don't do any sort of metric based on percentages */
	return 0;
}

static bool acpi_battery_is_degraded(struct acpi_battery *battery)
{
	return ACPI_BATTERY_CAPACITY_VALID(battery->full_charge_capacity) &&
		ACPI_BATTERY_CAPACITY_VALID(battery->design_capacity) &&
		battery->full_charge_capacity < battery->design_capacity;
}

static int acpi_battery_handle_discharging(struct acpi_battery *battery)
{
	/*
	 * Some devices wrongly report discharging if the battery's charge level
	 * was above the device's start charging threshold atm the AC adapter
	 * was plugged in and the device thus did not start a new charge cycle.
	 */
	if ((battery_ac_is_broken || power_supply_is_system_supplied()) &&
	    battery->rate_now == 0)
		return POWER_SUPPLY_STATUS_NOT_CHARGING;

	return POWER_SUPPLY_STATUS_DISCHARGING;
}

static int acpi_battery_get_property(struct power_supply *psy,
				     enum power_supply_property psp,
				     union power_supply_propval *val)
{
	int full_capacity = ACPI_BATTERY_VALUE_UNKNOWN, ret = 0;
	struct acpi_battery *battery = to_acpi_battery(psy);

	if (acpi_battery_present(battery)) {
		/* run battery update only if it is present */
		acpi_battery_get_state(battery);
	} else if (psp != POWER_SUPPLY_PROP_PRESENT)
		return -ENODEV;
	switch (psp) {
	case POWER_SUPPLY_PROP_STATUS:
		if (battery->state & ACPI_BATTERY_STATE_DISCHARGING)
			val->intval = acpi_battery_handle_discharging(battery);
		else if (battery->state & ACPI_BATTERY_STATE_CHARGING)
			val->intval = POWER_SUPPLY_STATUS_CHARGING;
		else if (acpi_battery_is_charged(battery))
			val->intval = POWER_SUPPLY_STATUS_FULL;
		else
			val->intval = POWER_SUPPLY_STATUS_UNKNOWN;
		break;
	case POWER_SUPPLY_PROP_PRESENT:
		val->intval = acpi_battery_present(battery);
		break;
	case POWER_SUPPLY_PROP_TECHNOLOGY:
		val->intval = acpi_battery_technology(battery);
		break;
	case POWER_SUPPLY_PROP_CYCLE_COUNT:
		val->intval = battery->cycle_count;
		break;
	case POWER_SUPPLY_PROP_VOLTAGE_MIN_DESIGN:
		if (battery->design_voltage == ACPI_BATTERY_VALUE_UNKNOWN)
			ret = -ENODEV;
		else
			val->intval = battery->design_voltage * 1000;
		break;
	case POWER_SUPPLY_PROP_VOLTAGE_NOW:
		if (battery->voltage_now == ACPI_BATTERY_VALUE_UNKNOWN)
			ret = -ENODEV;
		else
			val->intval = battery->voltage_now * 1000;
		break;
	case POWER_SUPPLY_PROP_CURRENT_NOW:
	case POWER_SUPPLY_PROP_POWER_NOW:
		if (battery->rate_now == ACPI_BATTERY_VALUE_UNKNOWN)
			ret = -ENODEV;
		else
			val->intval = battery->rate_now * 1000;
		break;
	case POWER_SUPPLY_PROP_CHARGE_FULL_DESIGN:
	case POWER_SUPPLY_PROP_ENERGY_FULL_DESIGN:
		if (!ACPI_BATTERY_CAPACITY_VALID(battery->design_capacity))
			ret = -ENODEV;
		else
			val->intval = battery->design_capacity * 1000;
		break;
	case POWER_SUPPLY_PROP_CHARGE_FULL:
	case POWER_SUPPLY_PROP_ENERGY_FULL:
		if (!ACPI_BATTERY_CAPACITY_VALID(battery->full_charge_capacity))
			ret = -ENODEV;
		else
			val->intval = battery->full_charge_capacity * 1000;
		break;
	case POWER_SUPPLY_PROP_CHARGE_NOW:
	case POWER_SUPPLY_PROP_ENERGY_NOW:
		if (battery->capacity_now == ACPI_BATTERY_VALUE_UNKNOWN)
			ret = -ENODEV;
		else
			val->intval = battery->capacity_now * 1000;
		break;
	case POWER_SUPPLY_PROP_CAPACITY:
		if (ACPI_BATTERY_CAPACITY_VALID(battery->full_charge_capacity))
			full_capacity = battery->full_charge_capacity;
		else if (ACPI_BATTERY_CAPACITY_VALID(battery->design_capacity))
			full_capacity = battery->design_capacity;

		if (battery->capacity_now == ACPI_BATTERY_VALUE_UNKNOWN ||
		    full_capacity == ACPI_BATTERY_VALUE_UNKNOWN)
			ret = -ENODEV;
		else
			val->intval = battery->capacity_now * 100/
					full_capacity;
		break;
	case POWER_SUPPLY_PROP_CAPACITY_LEVEL:
		if (battery->state & ACPI_BATTERY_STATE_CRITICAL)
			val->intval = POWER_SUPPLY_CAPACITY_LEVEL_CRITICAL;
		else if (test_bit(ACPI_BATTERY_ALARM_PRESENT, &battery->flags) &&
			(battery->capacity_now <= battery->alarm))
			val->intval = POWER_SUPPLY_CAPACITY_LEVEL_LOW;
		else if (acpi_battery_is_charged(battery))
			val->intval = POWER_SUPPLY_CAPACITY_LEVEL_FULL;
		else
			val->intval = POWER_SUPPLY_CAPACITY_LEVEL_NORMAL;
		break;
	case POWER_SUPPLY_PROP_MODEL_NAME:
		val->strval = battery->model_number;
		break;
	case POWER_SUPPLY_PROP_MANUFACTURER:
		val->strval = battery->oem_info;
		break;
	case POWER_SUPPLY_PROP_SERIAL_NUMBER:
		val->strval = battery->serial_number;
		break;
	default:
		ret = -EINVAL;
	}
	return ret;
}

static enum power_supply_property charge_battery_props[] = {
	POWER_SUPPLY_PROP_STATUS,
	POWER_SUPPLY_PROP_PRESENT,
	POWER_SUPPLY_PROP_TECHNOLOGY,
	POWER_SUPPLY_PROP_CYCLE_COUNT,
	POWER_SUPPLY_PROP_VOLTAGE_MIN_DESIGN,
	POWER_SUPPLY_PROP_VOLTAGE_NOW,
	POWER_SUPPLY_PROP_CURRENT_NOW,
	POWER_SUPPLY_PROP_CHARGE_FULL_DESIGN,
	POWER_SUPPLY_PROP_CHARGE_FULL,
	POWER_SUPPLY_PROP_CHARGE_NOW,
	POWER_SUPPLY_PROP_CAPACITY,
	POWER_SUPPLY_PROP_CAPACITY_LEVEL,
	POWER_SUPPLY_PROP_MODEL_NAME,
	POWER_SUPPLY_PROP_MANUFACTURER,
	POWER_SUPPLY_PROP_SERIAL_NUMBER,
};

static enum power_supply_property charge_battery_full_cap_broken_props[] = {
	POWER_SUPPLY_PROP_STATUS,
	POWER_SUPPLY_PROP_PRESENT,
	POWER_SUPPLY_PROP_TECHNOLOGY,
	POWER_SUPPLY_PROP_CYCLE_COUNT,
	POWER_SUPPLY_PROP_VOLTAGE_MIN_DESIGN,
	POWER_SUPPLY_PROP_VOLTAGE_NOW,
	POWER_SUPPLY_PROP_CURRENT_NOW,
	POWER_SUPPLY_PROP_CHARGE_NOW,
	POWER_SUPPLY_PROP_MODEL_NAME,
	POWER_SUPPLY_PROP_MANUFACTURER,
	POWER_SUPPLY_PROP_SERIAL_NUMBER,
};

static enum power_supply_property energy_battery_props[] = {
	POWER_SUPPLY_PROP_STATUS,
	POWER_SUPPLY_PROP_PRESENT,
	POWER_SUPPLY_PROP_TECHNOLOGY,
	POWER_SUPPLY_PROP_CYCLE_COUNT,
	POWER_SUPPLY_PROP_VOLTAGE_MIN_DESIGN,
	POWER_SUPPLY_PROP_VOLTAGE_NOW,
	POWER_SUPPLY_PROP_POWER_NOW,
	POWER_SUPPLY_PROP_ENERGY_FULL_DESIGN,
	POWER_SUPPLY_PROP_ENERGY_FULL,
	POWER_SUPPLY_PROP_ENERGY_NOW,
	POWER_SUPPLY_PROP_CAPACITY,
	POWER_SUPPLY_PROP_CAPACITY_LEVEL,
	POWER_SUPPLY_PROP_MODEL_NAME,
	POWER_SUPPLY_PROP_MANUFACTURER,
	POWER_SUPPLY_PROP_SERIAL_NUMBER,
};

static enum power_supply_property energy_battery_full_cap_broken_props[] = {
	POWER_SUPPLY_PROP_STATUS,
	POWER_SUPPLY_PROP_PRESENT,
	POWER_SUPPLY_PROP_TECHNOLOGY,
	POWER_SUPPLY_PROP_CYCLE_COUNT,
	POWER_SUPPLY_PROP_VOLTAGE_MIN_DESIGN,
	POWER_SUPPLY_PROP_VOLTAGE_NOW,
	POWER_SUPPLY_PROP_POWER_NOW,
	POWER_SUPPLY_PROP_ENERGY_NOW,
	POWER_SUPPLY_PROP_MODEL_NAME,
	POWER_SUPPLY_PROP_MANUFACTURER,
	POWER_SUPPLY_PROP_SERIAL_NUMBER,
};

/* Battery Management */
struct acpi_offsets {
	size_t offset;		/* offset inside struct acpi_sbs_battery */
	u8 mode;		/* int or string? */
};

static const struct acpi_offsets state_offsets[] = {
	{offsetof(struct acpi_battery, state), 0},
	{offsetof(struct acpi_battery, rate_now), 0},
	{offsetof(struct acpi_battery, capacity_now), 0},
	{offsetof(struct acpi_battery, voltage_now), 0},
};

static const struct acpi_offsets info_offsets[] = {
	{offsetof(struct acpi_battery, power_unit), 0},
	{offsetof(struct acpi_battery, design_capacity), 0},
	{offsetof(struct acpi_battery, full_charge_capacity), 0},
	{offsetof(struct acpi_battery, technology), 0},
	{offsetof(struct acpi_battery, design_voltage), 0},
	{offsetof(struct acpi_battery, design_capacity_warning), 0},
	{offsetof(struct acpi_battery, design_capacity_low), 0},
	{offsetof(struct acpi_battery, capacity_granularity_1), 0},
	{offsetof(struct acpi_battery, capacity_granularity_2), 0},
	{offsetof(struct acpi_battery, model_number), 1},
	{offsetof(struct acpi_battery, serial_number), 1},
	{offsetof(struct acpi_battery, type), 1},
	{offsetof(struct acpi_battery, oem_info), 1},
};

static const struct acpi_offsets extended_info_offsets[] = {
	{offsetof(struct acpi_battery, revision), 0},
	{offsetof(struct acpi_battery, power_unit), 0},
	{offsetof(struct acpi_battery, design_capacity), 0},
	{offsetof(struct acpi_battery, full_charge_capacity), 0},
	{offsetof(struct acpi_battery, technology), 0},
	{offsetof(struct acpi_battery, design_voltage), 0},
	{offsetof(struct acpi_battery, design_capacity_warning), 0},
	{offsetof(struct acpi_battery, design_capacity_low), 0},
	{offsetof(struct acpi_battery, cycle_count), 0},
	{offsetof(struct acpi_battery, measurement_accuracy), 0},
	{offsetof(struct acpi_battery, max_sampling_time), 0},
	{offsetof(struct acpi_battery, min_sampling_time), 0},
	{offsetof(struct acpi_battery, max_averaging_interval), 0},
	{offsetof(struct acpi_battery, min_averaging_interval), 0},
	{offsetof(struct acpi_battery, capacity_granularity_1), 0},
	{offsetof(struct acpi_battery, capacity_granularity_2), 0},
	{offsetof(struct acpi_battery, model_number), 1},
	{offsetof(struct acpi_battery, serial_number), 1},
	{offsetof(struct acpi_battery, type), 1},
	{offsetof(struct acpi_battery, oem_info), 1},
};

static int extract_package(struct acpi_battery *battery,
			   union acpi_object *package,
			   const struct acpi_offsets *offsets, int num)
{
	int i;
	union acpi_object *element;

	if (package->type != ACPI_TYPE_PACKAGE)
		return -EFAULT;
	for (i = 0; i < num; ++i) {
		if (package->package.count <= i)
			return -EFAULT;
		element = &package->package.elements[i];
		if (offsets[i].mode) {
			u8 *ptr = (u8 *)battery + offsets[i].offset;

			if (element->type == ACPI_TYPE_STRING ||
			    element->type == ACPI_TYPE_BUFFER)
				strncpy(ptr, element->string.pointer, 32);
			else if (element->type == ACPI_TYPE_INTEGER) {
				strncpy(ptr, (u8 *)&element->integer.value,
					sizeof(u64));
				ptr[sizeof(u64)] = 0;
			} else
				*ptr = 0; /* don't have value */
		} else {
			int *x = (int *)((u8 *)battery + offsets[i].offset);
			*x = (element->type == ACPI_TYPE_INTEGER) ?
				element->integer.value : -1;
		}
	}
	return 0;
}

static int acpi_battery_get_status(struct acpi_battery *battery)
{
	if (acpi_bus_get_status(battery->device)) {
		acpi_handle_info(battery->device->handle,
				 "_STA evaluation failed\n");
		return -ENODEV;
	}
	return 0;
}


static int extract_battery_info(const int use_bix,
			 struct acpi_battery *battery,
			 const struct acpi_buffer *buffer)
{
	int result = -EFAULT;

	if (use_bix && battery_bix_broken_package)
		result = extract_package(battery, buffer->pointer,
				extended_info_offsets + 1,
				ARRAY_SIZE(extended_info_offsets) - 1);
	else if (use_bix)
		result = extract_package(battery, buffer->pointer,
				extended_info_offsets,
				ARRAY_SIZE(extended_info_offsets));
	else
		result = extract_package(battery, buffer->pointer,
				info_offsets, ARRAY_SIZE(info_offsets));
	if (test_bit(ACPI_BATTERY_QUIRK_PERCENTAGE_CAPACITY, &battery->flags))
		battery->full_charge_capacity = battery->design_capacity;
	if (test_bit(ACPI_BATTERY_QUIRK_THINKPAD_MAH, &battery->flags) &&
	    battery->power_unit && battery->design_voltage) {
		battery->design_capacity = battery->design_capacity *
		    10000 / battery->design_voltage;
		battery->full_charge_capacity = battery->full_charge_capacity *
		    10000 / battery->design_voltage;
		battery->design_capacity_warning =
		    battery->design_capacity_warning *
		    10000 / battery->design_voltage;
		/* Curiously, design_capacity_low, unlike the rest of them,
		 *  is correct.
		 */
		/* capacity_granularity_* equal 1 on the systems tested, so
		 * it's impossible to tell if they would need an adjustment
		 * or not if their values were higher.
		 */
	}
	if (test_bit(ACPI_BATTERY_QUIRK_DEGRADED_FULL_CHARGE, &battery->flags) &&
	    battery->capacity_now > battery->full_charge_capacity)
		battery->capacity_now = battery->full_charge_capacity;

	return result;
}

static int acpi_battery_get_info(struct acpi_battery *battery)
{
	const int xinfo = test_bit(ACPI_BATTERY_XINFO_PRESENT, &battery->flags);
	int use_bix;
	int result = -ENODEV;

	if (!acpi_battery_present(battery))
		return 0;


	for (use_bix = xinfo ? 1 : 0; use_bix >= 0; use_bix--) {
		struct acpi_buffer buffer = { ACPI_ALLOCATE_BUFFER, NULL };
		acpi_status status = AE_ERROR;

		mutex_lock(&battery->lock);
		status = acpi_evaluate_object(battery->device->handle,
					      use_bix ? "_BIX":"_BIF",
					      NULL, &buffer);
		mutex_unlock(&battery->lock);

		if (ACPI_FAILURE(status)) {
			acpi_handle_info(battery->device->handle,
					 "%s evaluation failed: %s\n",
					 use_bix ? "_BIX":"_BIF",
					 acpi_format_exception(status));
		} else {
			result = extract_battery_info(use_bix,
						      battery,
						      &buffer);

			kfree(buffer.pointer);
			break;
		}
	}

	if (!result && !use_bix && xinfo)
		pr_warn(FW_BUG "The _BIX method is broken, using _BIF.\n");

	return result;
}

static int acpi_battery_get_state(struct acpi_battery *battery)
{
	int result = 0;
	acpi_status status = 0;
	struct acpi_buffer buffer = { ACPI_ALLOCATE_BUFFER, NULL };

	if (!acpi_battery_present(battery))
		return 0;

	if (battery->update_time &&
	    time_before(jiffies, battery->update_time +
			msecs_to_jiffies(cache_time)))
		return 0;

	mutex_lock(&battery->lock);
	status = acpi_evaluate_object(battery->device->handle, "_BST",
				      NULL, &buffer);
	mutex_unlock(&battery->lock);

	if (ACPI_FAILURE(status)) {
		acpi_handle_info(battery->device->handle,
				 "_BST evaluation failed: %s",
				 acpi_format_exception(status));
		return -ENODEV;
	}

	result = extract_package(battery, buffer.pointer,
				 state_offsets, ARRAY_SIZE(state_offsets));
	battery->update_time = jiffies;
	kfree(buffer.pointer);

	/* For buggy DSDTs that report negative 16-bit values for either
	 * charging or discharging current and/or report 0 as 65536
	 * due to bad math.
	 */
	if (battery->power_unit == ACPI_BATTERY_POWER_UNIT_MA &&
		battery->rate_now != ACPI_BATTERY_VALUE_UNKNOWN &&
		(s16)(battery->rate_now) < 0) {
		battery->rate_now = abs((s16)battery->rate_now);
		pr_warn_once(FW_BUG "(dis)charge rate invalid.\n");
	}

	if (test_bit(ACPI_BATTERY_QUIRK_PERCENTAGE_CAPACITY, &battery->flags)
	    && battery->capacity_now >= 0 && battery->capacity_now <= 100)
		battery->capacity_now = (battery->capacity_now *
				battery->full_charge_capacity) / 100;
	if (test_bit(ACPI_BATTERY_QUIRK_THINKPAD_MAH, &battery->flags) &&
	    battery->power_unit && battery->design_voltage) {
		battery->capacity_now = battery->capacity_now *
		    10000 / battery->design_voltage;
	}
	if (test_bit(ACPI_BATTERY_QUIRK_DEGRADED_FULL_CHARGE, &battery->flags) &&
	    battery->capacity_now > battery->full_charge_capacity)
		battery->capacity_now = battery->full_charge_capacity;

	return result;
}

static int acpi_battery_set_alarm(struct acpi_battery *battery)
{
	acpi_status status = 0;

	if (!acpi_battery_present(battery) ||
	    !test_bit(ACPI_BATTERY_ALARM_PRESENT, &battery->flags))
		return -ENODEV;

	mutex_lock(&battery->lock);
	status = acpi_execute_simple_method(battery->device->handle, "_BTP",
					    battery->alarm);
	mutex_unlock(&battery->lock);

	if (ACPI_FAILURE(status))
		return -ENODEV;

	acpi_handle_debug(battery->device->handle, "Alarm set to %d\n",
			  battery->alarm);

	return 0;
}

static int acpi_battery_init_alarm(struct acpi_battery *battery)
{
	/* See if alarms are supported, and if so, set default */
	if (!acpi_has_method(battery->device->handle, "_BTP")) {
		clear_bit(ACPI_BATTERY_ALARM_PRESENT, &battery->flags);
		return 0;
	}
	set_bit(ACPI_BATTERY_ALARM_PRESENT, &battery->flags);
	if (!battery->alarm)
		battery->alarm = battery->design_capacity_warning;
	return acpi_battery_set_alarm(battery);
}

static ssize_t acpi_battery_alarm_show(struct device *dev,
					struct device_attribute *attr,
					char *buf)
{
	struct acpi_battery *battery = to_acpi_battery(dev_get_drvdata(dev));

	return sprintf(buf, "%d\n", battery->alarm * 1000);
}

static ssize_t acpi_battery_alarm_store(struct device *dev,
					struct device_attribute *attr,
					const char *buf, size_t count)
{
	unsigned long x;
	struct acpi_battery *battery = to_acpi_battery(dev_get_drvdata(dev));

	if (sscanf(buf, "%lu\n", &x) == 1)
		battery->alarm = x/1000;
	if (acpi_battery_present(battery))
		acpi_battery_set_alarm(battery);
	return count;
}

static const struct device_attribute alarm_attr = {
	.attr = {.name = "alarm", .mode = 0644},
	.show = acpi_battery_alarm_show,
	.store = acpi_battery_alarm_store,
};

/*
 * The Battery Hooking API
 *
 * This API is used inside other drivers that need to expose
 * platform-specific behaviour within the generic driver in a
 * generic way.
 *
 */

static LIST_HEAD(acpi_battery_list);
static LIST_HEAD(battery_hook_list);
static DEFINE_MUTEX(hook_mutex);

static void __battery_hook_unregister(struct acpi_battery_hook *hook, int lock)
{
	struct acpi_battery *battery;
	/*
	 * In order to remove a hook, we first need to
	 * de-register all the batteries that are registered.
	 */
	if (lock)
		mutex_lock(&hook_mutex);
	list_for_each_entry(battery, &acpi_battery_list, list) {
		hook->remove_battery(battery->bat);
	}
	list_del(&hook->list);
	if (lock)
		mutex_unlock(&hook_mutex);
	pr_info("extension unregistered: %s\n", hook->name);
}

void battery_hook_unregister(struct acpi_battery_hook *hook)
{
	__battery_hook_unregister(hook, 1);
}
EXPORT_SYMBOL_GPL(battery_hook_unregister);

void battery_hook_register(struct acpi_battery_hook *hook)
{
	struct acpi_battery *battery;

	mutex_lock(&hook_mutex);
	INIT_LIST_HEAD(&hook->list);
	list_add(&hook->list, &battery_hook_list);
	/*
	 * Now that the driver is registered, we need
	 * to notify the hook that a battery is available
	 * for each battery, so that the driver may add
	 * its attributes.
	 */
	list_for_each_entry(battery, &acpi_battery_list, list) {
		if (hook->add_battery(battery->bat)) {
			/*
			 * If a add-battery returns non-zero,
			 * the registration of the extension has failed,
			 * and we will not add it to the list of loaded
			 * hooks.
			 */
			pr_err("extension failed to load: %s", hook->name);
			__battery_hook_unregister(hook, 0);
			goto end;
		}
	}
	pr_info("new extension: %s\n", hook->name);
end:
	mutex_unlock(&hook_mutex);
}
EXPORT_SYMBOL_GPL(battery_hook_register);

/*
 * This function gets called right after the battery sysfs
 * attributes have been added, so that the drivers that
 * define custom sysfs attributes can add their own.
 */
static void battery_hook_add_battery(struct acpi_battery *battery)
{
	struct acpi_battery_hook *hook_node, *tmp;

	mutex_lock(&hook_mutex);
	INIT_LIST_HEAD(&battery->list);
	list_add(&battery->list, &acpi_battery_list);
	/*
	 * Since we added a new battery to the list, we need to
	 * iterate over the hooks and call add_battery for each
	 * hook that was registered. This usually happens
	 * when a battery gets hotplugged or initialized
	 * during the battery module initialization.
	 */
	list_for_each_entry_safe(hook_node, tmp, &battery_hook_list, list) {
		if (hook_node->add_battery(battery->bat)) {
			/*
			 * The notification of the extensions has failed, to
			 * prevent further errors we will unload the extension.
			 */
			pr_err("error in extension, unloading: %s",
					hook_node->name);
			__battery_hook_unregister(hook_node, 0);
		}
	}
	mutex_unlock(&hook_mutex);
}

static void battery_hook_remove_battery(struct acpi_battery *battery)
{
	struct acpi_battery_hook *hook;

	mutex_lock(&hook_mutex);
	/*
	 * Before removing the hook, we need to remove all
	 * custom attributes from the battery.
	 */
	list_for_each_entry(hook, &battery_hook_list, list) {
		hook->remove_battery(battery->bat);
	}
	/* Then, just remove the battery from the list */
	list_del(&battery->list);
	mutex_unlock(&hook_mutex);
}

static void __exit battery_hook_exit(void)
{
	struct acpi_battery_hook *hook;
	struct acpi_battery_hook *ptr;
	/*
	 * At this point, the acpi_bus_unregister_driver()
	 * has called remove for all batteries. We just
	 * need to remove the hooks.
	 */
	list_for_each_entry_safe(hook, ptr, &battery_hook_list, list) {
		__battery_hook_unregister(hook, 1);
	}
	mutex_destroy(&hook_mutex);
}

static int sysfs_add_battery(struct acpi_battery *battery)
{
	struct power_supply_config psy_cfg = { .drv_data = battery, };
	bool full_cap_broken = false;

	if (!ACPI_BATTERY_CAPACITY_VALID(battery->full_charge_capacity) &&
	    !ACPI_BATTERY_CAPACITY_VALID(battery->design_capacity))
		full_cap_broken = true;

	if (battery->power_unit == ACPI_BATTERY_POWER_UNIT_MA) {
		if (full_cap_broken) {
			battery->bat_desc.properties =
			    charge_battery_full_cap_broken_props;
			battery->bat_desc.num_properties =
			    ARRAY_SIZE(charge_battery_full_cap_broken_props);
		} else {
			battery->bat_desc.properties = charge_battery_props;
			battery->bat_desc.num_properties =
			    ARRAY_SIZE(charge_battery_props);
		}
	} else {
		if (full_cap_broken) {
			battery->bat_desc.properties =
			    energy_battery_full_cap_broken_props;
			battery->bat_desc.num_properties =
			    ARRAY_SIZE(energy_battery_full_cap_broken_props);
		} else {
			battery->bat_desc.properties = energy_battery_props;
			battery->bat_desc.num_properties =
			    ARRAY_SIZE(energy_battery_props);
		}
	}

	battery->bat_desc.name = acpi_device_bid(battery->device);
	battery->bat_desc.type = POWER_SUPPLY_TYPE_BATTERY;
	battery->bat_desc.get_property = acpi_battery_get_property;

	battery->bat = power_supply_register_no_ws(&battery->device->dev,
				&battery->bat_desc, &psy_cfg);

	if (IS_ERR(battery->bat)) {
		int result = PTR_ERR(battery->bat);

		battery->bat = NULL;
		return result;
	}
	battery_hook_add_battery(battery);
	return device_create_file(&battery->bat->dev, &alarm_attr);
}

static void sysfs_remove_battery(struct acpi_battery *battery)
{
	mutex_lock(&battery->sysfs_lock);
	if (!battery->bat) {
		mutex_unlock(&battery->sysfs_lock);
		return;
	}
	battery_hook_remove_battery(battery);
	device_remove_file(&battery->bat->dev, &alarm_attr);
	power_supply_unregister(battery->bat);
	battery->bat = NULL;
	mutex_unlock(&battery->sysfs_lock);
}

static void find_battery(const struct dmi_header *dm, void *private)
{
	struct acpi_battery *battery = (struct acpi_battery *)private;
	/* Note: the hardcoded offsets below have been extracted from
	 * the source code of dmidecode.
	 */
	if (dm->type == DMI_ENTRY_PORTABLE_BATTERY && dm->length >= 8) {
		const u8 *dmi_data = (const u8 *)(dm + 1);
		int dmi_capacity = get_unaligned((const u16 *)(dmi_data + 6));

		if (dm->length >= 18)
			dmi_capacity *= dmi_data[17];
		if (battery->design_capacity * battery->design_voltage / 1000
		    != dmi_capacity &&
		    battery->design_capacity * 10 == dmi_capacity)
			set_bit(ACPI_BATTERY_QUIRK_THINKPAD_MAH,
				&battery->flags);
	}
}

/*
 * According to the ACPI spec, some kinds of primary batteries can
 * report percentage battery remaining capacity directly to OS.
 * In this case, it reports the Last Full Charged Capacity == 100
 * and BatteryPresentRate == 0xFFFFFFFF.
 *
 * Now we found some battery reports percentage remaining capacity
 * even if it's rechargeable.
 * https://bugzilla.kernel.org/show_bug.cgi?id=15979
 *
 * Handle this correctly so that they won't break userspace.
 */
static void acpi_battery_quirks(struct acpi_battery *battery)
{
	if (test_bit(ACPI_BATTERY_QUIRK_PERCENTAGE_CAPACITY, &battery->flags))
		return;

	if (battery->full_charge_capacity == 100 &&
		battery->rate_now == ACPI_BATTERY_VALUE_UNKNOWN &&
		battery->capacity_now >= 0 && battery->capacity_now <= 100) {
		set_bit(ACPI_BATTERY_QUIRK_PERCENTAGE_CAPACITY, &battery->flags);
		battery->full_charge_capacity = battery->design_capacity;
		battery->capacity_now = (battery->capacity_now *
				battery->full_charge_capacity) / 100;
	}

	if (test_bit(ACPI_BATTERY_QUIRK_THINKPAD_MAH, &battery->flags))
		return;

	if (battery->power_unit && dmi_name_in_vendors("LENOVO")) {
		const char *s;

		s = dmi_get_system_info(DMI_PRODUCT_VERSION);
		if (s && !strncasecmp(s, "ThinkPad", 8)) {
			dmi_walk(find_battery, battery);
			if (test_bit(ACPI_BATTERY_QUIRK_THINKPAD_MAH,
				     &battery->flags) &&
			    battery->design_voltage) {
				battery->design_capacity =
				    battery->design_capacity *
				    10000 / battery->design_voltage;
				battery->full_charge_capacity =
				    battery->full_charge_capacity *
				    10000 / battery->design_voltage;
				battery->design_capacity_warning =
				    battery->design_capacity_warning *
				    10000 / battery->design_voltage;
				battery->capacity_now = battery->capacity_now *
				    10000 / battery->design_voltage;
			}
		}
	}

	if (test_bit(ACPI_BATTERY_QUIRK_DEGRADED_FULL_CHARGE, &battery->flags))
		return;

	if (acpi_battery_is_degraded(battery) &&
	    battery->capacity_now > battery->full_charge_capacity) {
		set_bit(ACPI_BATTERY_QUIRK_DEGRADED_FULL_CHARGE, &battery->flags);
		battery->capacity_now = battery->full_charge_capacity;
	}
}

static int acpi_battery_update(struct acpi_battery *battery, bool resume)
{
	int result = acpi_battery_get_status(battery);

	if (result)
		return result;

	if (!acpi_battery_present(battery)) {
		sysfs_remove_battery(battery);
		battery->update_time = 0;
		return 0;
	}

	if (resume)
		return 0;

	if (!battery->update_time) {
		result = acpi_battery_get_info(battery);
		if (result)
			return result;
		acpi_battery_init_alarm(battery);
	}

	result = acpi_battery_get_state(battery);
	if (result)
		return result;
	acpi_battery_quirks(battery);

	if (!battery->bat) {
		result = sysfs_add_battery(battery);
		if (result)
			return result;
	}

	/*
	 * Wakeup the system if battery is critical low
	 * or lower than the alarm level
	 */
	if ((battery->state & ACPI_BATTERY_STATE_CRITICAL) ||
	    (test_bit(ACPI_BATTERY_ALARM_PRESENT, &battery->flags) &&
	     (battery->capacity_now <= battery->alarm)))
		acpi_pm_wakeup_event(&battery->device->dev);

	return result;
}

static void acpi_battery_refresh(struct acpi_battery *battery)
{
	int power_unit;

	if (!battery->bat)
		return;

	power_unit = battery->power_unit;

	acpi_battery_get_info(battery);

	if (power_unit == battery->power_unit)
		return;

	/* The battery has changed its reporting units. */
	sysfs_remove_battery(battery);
	sysfs_add_battery(battery);
}

<<<<<<< HEAD
/* --------------------------------------------------------------------------
                                 Driver Interface
   -------------------------------------------------------------------------- */

=======
/* Driver Interface */
>>>>>>> 7d2a07b7
static void acpi_battery_notify(struct acpi_device *device, u32 event)
{
	struct acpi_battery *battery = acpi_driver_data(device);
	struct power_supply *old;

	if (!battery)
		return;
	old = battery->bat;
	/*
	 * On Acer Aspire V5-573G notifications are sometimes triggered too
	 * early. For example, when AC is unplugged and notification is
	 * triggered, battery state is still reported as "Full", and changes to
	 * "Discharging" only after short delay, without any notification.
	 */
	if (battery_notification_delay_ms > 0)
		msleep(battery_notification_delay_ms);
	if (event == ACPI_BATTERY_NOTIFY_INFO)
		acpi_battery_refresh(battery);
	acpi_battery_update(battery, false);
	acpi_bus_generate_netlink_event(device->pnp.device_class,
					dev_name(&device->dev), event,
					acpi_battery_present(battery));
	acpi_notifier_call_chain(device, event, acpi_battery_present(battery));
	/* acpi_battery_update could remove power_supply object */
	if (old && battery->bat)
		power_supply_changed(battery->bat);
}

static int battery_notify(struct notifier_block *nb,
			       unsigned long mode, void *_unused)
{
	struct acpi_battery *battery = container_of(nb, struct acpi_battery,
						    pm_nb);
	int result;

	switch (mode) {
	case PM_POST_HIBERNATION:
	case PM_POST_SUSPEND:
		if (!acpi_battery_present(battery))
			return 0;

		if (battery->bat) {
			acpi_battery_refresh(battery);
		} else {
			result = acpi_battery_get_info(battery);
			if (result)
				return result;

			result = sysfs_add_battery(battery);
			if (result)
				return result;
		}

		acpi_battery_init_alarm(battery);
		acpi_battery_get_state(battery);
		break;
	}

	return 0;
}

static int __init
battery_bix_broken_package_quirk(const struct dmi_system_id *d)
{
	battery_bix_broken_package = 1;
	return 0;
}

static int __init
battery_notification_delay_quirk(const struct dmi_system_id *d)
{
	battery_notification_delay_ms = 1000;
	return 0;
}

static int __init
battery_ac_is_broken_quirk(const struct dmi_system_id *d)
{
	battery_ac_is_broken = 1;
	return 0;
}

static int __init
battery_do_not_check_pmic_quirk(const struct dmi_system_id *d)
{
	battery_check_pmic = 0;
	return 0;
}

static const struct dmi_system_id bat_dmi_table[] __initconst = {
	{
		/* NEC LZ750/LS */
		.callback = battery_bix_broken_package_quirk,
		.matches = {
			DMI_MATCH(DMI_SYS_VENDOR, "NEC"),
			DMI_MATCH(DMI_PRODUCT_NAME, "PC-LZ750LS"),
		},
	},
	{
		/* Acer Aspire V5-573G */
		.callback = battery_notification_delay_quirk,
		.matches = {
			DMI_MATCH(DMI_SYS_VENDOR, "Acer"),
			DMI_MATCH(DMI_PRODUCT_NAME, "Aspire V5-573G"),
		},
	},
	{
		/* Point of View mobii wintab p800w */
		.callback = battery_ac_is_broken_quirk,
		.matches = {
			DMI_MATCH(DMI_BOARD_VENDOR, "AMI Corporation"),
			DMI_MATCH(DMI_BOARD_NAME, "Aptio CRB"),
			DMI_MATCH(DMI_BIOS_VERSION, "3BAIR1013"),
			/* Above matches are too generic, add bios-date match */
			DMI_MATCH(DMI_BIOS_DATE, "08/22/2014"),
		},
	},
	{
		/* ECS EF20EA, AXP288 PMIC but uses separate fuel-gauge */
		.callback = battery_do_not_check_pmic_quirk,
		.matches = {
			DMI_MATCH(DMI_PRODUCT_NAME, "EF20EA"),
		},
	},
	{
		/* Lenovo Ideapad Miix 320, AXP288 PMIC, separate fuel-gauge */
		.callback = battery_do_not_check_pmic_quirk,
		.matches = {
			DMI_MATCH(DMI_SYS_VENDOR, "LENOVO"),
			DMI_MATCH(DMI_PRODUCT_NAME, "80XF"),
			DMI_MATCH(DMI_PRODUCT_VERSION, "Lenovo MIIX 320-10ICR"),
		},
	},
	{},
};

/*
 * Some machines'(E,G Lenovo Z480) ECs are not stable
 * during boot up and this causes battery driver fails to be
 * probed due to failure of getting battery information
 * from EC sometimes. After several retries, the operation
 * may work. So add retry code here and 20ms sleep between
 * every retries.
 */
static int acpi_battery_update_retry(struct acpi_battery *battery)
{
	int retry, ret;

	for (retry = 5; retry; retry--) {
		ret = acpi_battery_update(battery, false);
		if (!ret)
			break;

		msleep(20);
	}
	return ret;
}

static int acpi_battery_add(struct acpi_device *device)
{
	int result = 0;
	struct acpi_battery *battery = NULL;

	if (!device)
		return -EINVAL;

	if (device->dep_unmet)
		return -EPROBE_DEFER;

	battery = kzalloc(sizeof(struct acpi_battery), GFP_KERNEL);
	if (!battery)
		return -ENOMEM;
	battery->device = device;
	strcpy(acpi_device_name(device), ACPI_BATTERY_DEVICE_NAME);
	strcpy(acpi_device_class(device), ACPI_BATTERY_CLASS);
	device->driver_data = battery;
	mutex_init(&battery->lock);
	mutex_init(&battery->sysfs_lock);
	if (acpi_has_method(battery->device->handle, "_BIX"))
		set_bit(ACPI_BATTERY_XINFO_PRESENT, &battery->flags);

	result = acpi_battery_update_retry(battery);
	if (result)
		goto fail;

<<<<<<< HEAD
	pr_info(PREFIX "%s Slot [%s] (battery %s)\n",
		ACPI_BATTERY_DEVICE_NAME, acpi_device_bid(device),
=======
	pr_info("Slot [%s] (battery %s)\n", acpi_device_bid(device),
>>>>>>> 7d2a07b7
		device->status.battery_present ? "present" : "absent");

	battery->pm_nb.notifier_call = battery_notify;
	register_pm_notifier(&battery->pm_nb);

	device_init_wakeup(&device->dev, 1);

	return result;

fail:
	sysfs_remove_battery(battery);
	mutex_destroy(&battery->lock);
	mutex_destroy(&battery->sysfs_lock);
	kfree(battery);
	return result;
}

static int acpi_battery_remove(struct acpi_device *device)
{
	struct acpi_battery *battery = NULL;

	if (!device || !acpi_driver_data(device))
		return -EINVAL;
	device_init_wakeup(&device->dev, 0);
	battery = acpi_driver_data(device);
	unregister_pm_notifier(&battery->pm_nb);
	sysfs_remove_battery(battery);
	mutex_destroy(&battery->lock);
	mutex_destroy(&battery->sysfs_lock);
	kfree(battery);
	return 0;
}

#ifdef CONFIG_PM_SLEEP
/* this is needed to learn about changes made in suspended state */
static int acpi_battery_resume(struct device *dev)
{
	struct acpi_battery *battery;

	if (!dev)
		return -EINVAL;

	battery = acpi_driver_data(to_acpi_device(dev));
	if (!battery)
		return -EINVAL;

	battery->update_time = 0;
	acpi_battery_update(battery, true);
	return 0;
}
#else
#define acpi_battery_resume NULL
#endif

static SIMPLE_DEV_PM_OPS(acpi_battery_pm, NULL, acpi_battery_resume);

static struct acpi_driver acpi_battery_driver = {
	.name = "battery",
	.class = ACPI_BATTERY_CLASS,
	.ids = battery_device_ids,
	.flags = ACPI_DRIVER_ALL_NOTIFY_EVENTS,
	.ops = {
		.add = acpi_battery_add,
		.remove = acpi_battery_remove,
		.notify = acpi_battery_notify,
		},
	.drv.pm = &acpi_battery_pm,
};

static void __init acpi_battery_init_async(void *unused, async_cookie_t cookie)
{
	unsigned int i;
	int result;

	dmi_check_system(bat_dmi_table);

	if (battery_check_pmic) {
		for (i = 0; i < ARRAY_SIZE(acpi_battery_blacklist); i++)
			if (acpi_dev_present(acpi_battery_blacklist[i], "1", -1)) {
				pr_info("found native %s PMIC, not loading\n",
					acpi_battery_blacklist[i]);
				return;
			}
	}

	result = acpi_bus_register_driver(&acpi_battery_driver);
	battery_driver_registered = (result == 0);
}

static int __init acpi_battery_init(void)
{
	if (acpi_disabled)
		return -ENODEV;

	async_cookie = async_schedule(acpi_battery_init_async, NULL);
	return 0;
}

static void __exit acpi_battery_exit(void)
{
	async_synchronize_cookie(async_cookie + 1);
	if (battery_driver_registered) {
		acpi_bus_unregister_driver(&acpi_battery_driver);
		battery_hook_exit();
	}
}

module_init(acpi_battery_init);
module_exit(acpi_battery_exit);<|MERGE_RESOLUTION|>--- conflicted
+++ resolved
@@ -1021,14 +1021,7 @@
 	sysfs_add_battery(battery);
 }
 
-<<<<<<< HEAD
-/* --------------------------------------------------------------------------
-                                 Driver Interface
-   -------------------------------------------------------------------------- */
-
-=======
 /* Driver Interface */
->>>>>>> 7d2a07b7
 static void acpi_battery_notify(struct acpi_device *device, u32 event)
 {
 	struct acpi_battery *battery = acpi_driver_data(device);
@@ -1214,12 +1207,7 @@
 	if (result)
 		goto fail;
 
-<<<<<<< HEAD
-	pr_info(PREFIX "%s Slot [%s] (battery %s)\n",
-		ACPI_BATTERY_DEVICE_NAME, acpi_device_bid(device),
-=======
 	pr_info("Slot [%s] (battery %s)\n", acpi_device_bid(device),
->>>>>>> 7d2a07b7
 		device->status.battery_present ? "present" : "absent");
 
 	battery->pm_nb.notifier_call = battery_notify;
