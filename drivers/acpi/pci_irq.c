/*
 *  pci_irq.c - ACPI PCI Interrupt Routing ($Revision: 11 $)
 *
 *  Copyright (C) 2001, 2002 Andy Grover <andrew.grover@intel.com>
 *  Copyright (C) 2001, 2002 Paul Diefenbaugh <paul.s.diefenbaugh@intel.com>
 *  Copyright (C) 2002       Dominik Brodowski <devel@brodo.de>
 *  (c) Copyright 2008 Hewlett-Packard Development Company, L.P.
 *	Bjorn Helgaas <bjorn.helgaas@hp.com>
 *
 * ~~~~~~~~~~~~~~~~~~~~~~~~~~~~~~~~~~~~~~~~~~~~~~~~~~~~~~~~~~~~~~~~~~~~~~~~~~
 *
 *  This program is free software; you can redistribute it and/or modify
 *  it under the terms of the GNU General Public License as published by
 *  the Free Software Foundation; either version 2 of the License, or (at
 *  your option) any later version.
 *
 *  This program is distributed in the hope that it will be useful, but
 *  WITHOUT ANY WARRANTY; without even the implied warranty of
 *  MERCHANTABILITY or FITNESS FOR A PARTICULAR PURPOSE.  See the GNU
 *  General Public License for more details.
 *
 *  You should have received a copy of the GNU General Public License along
 *  with this program; if not, write to the Free Software Foundation, Inc.,
 *  59 Temple Place, Suite 330, Boston, MA 02111-1307 USA.
 *
 * ~~~~~~~~~~~~~~~~~~~~~~~~~~~~~~~~~~~~~~~~~~~~~~~~~~~~~~~~~~~~~~~~~~~~~~~~~~
 */


#include <linux/dmi.h>
#include <linux/kernel.h>
#include <linux/module.h>
#include <linux/init.h>
#include <linux/types.h>
#include <linux/spinlock.h>
#include <linux/pm.h>
#include <linux/pci.h>
#include <linux/acpi.h>
#include <linux/slab.h>

#define PREFIX "ACPI: "

#define _COMPONENT		ACPI_PCI_COMPONENT
ACPI_MODULE_NAME("pci_irq");

struct acpi_prt_entry {
	struct list_head	list;
	struct acpi_pci_id	id;
	u8			pin;
	acpi_handle		link;
	u32			index;		/* GSI, or link _CRS index */
};

static inline char pin_name(int pin)
{
	return 'A' + pin - 1;
}

/* --------------------------------------------------------------------------
                         PCI IRQ Routing Table (PRT) Support
   -------------------------------------------------------------------------- */

/* http://bugzilla.kernel.org/show_bug.cgi?id=4773 */
static const struct dmi_system_id medion_md9580[] = {
	{
		.ident = "Medion MD9580-F laptop",
		.matches = {
			DMI_MATCH(DMI_SYS_VENDOR, "MEDIONNB"),
			DMI_MATCH(DMI_PRODUCT_NAME, "A555"),
		},
	},
	{ }
};

/* http://bugzilla.kernel.org/show_bug.cgi?id=5044 */
static const struct dmi_system_id dell_optiplex[] = {
	{
		.ident = "Dell Optiplex GX1",
		.matches = {
			DMI_MATCH(DMI_SYS_VENDOR, "Dell Computer Corporation"),
			DMI_MATCH(DMI_PRODUCT_NAME, "OptiPlex GX1 600S+"),
		},
	},
	{ }
};

/* http://bugzilla.kernel.org/show_bug.cgi?id=10138 */
static const struct dmi_system_id hp_t5710[] = {
	{
		.ident = "HP t5710",
		.matches = {
			DMI_MATCH(DMI_SYS_VENDOR, "Hewlett-Packard"),
			DMI_MATCH(DMI_PRODUCT_NAME, "hp t5000 series"),
			DMI_MATCH(DMI_BOARD_NAME, "098Ch"),
		},
	},
	{ }
};

struct prt_quirk {
	const struct dmi_system_id *system;
	unsigned int		segment;
	unsigned int		bus;
	unsigned int		device;
	unsigned char		pin;
	const char		*source;	/* according to BIOS */
	const char		*actual_source;
};

#define PCI_INTX_PIN(c)		(c - 'A' + 1)

/*
 * These systems have incorrect _PRT entries.  The BIOS claims the PCI
 * interrupt at the listed segment/bus/device/pin is connected to the first
 * link device, but it is actually connected to the second.
 */
static const struct prt_quirk prt_quirks[] = {
	{ medion_md9580, 0, 0, 9, PCI_INTX_PIN('A'),
		"\\_SB_.PCI0.ISA_.LNKA",
		"\\_SB_.PCI0.ISA_.LNKB"},
	{ dell_optiplex, 0, 0, 0xd, PCI_INTX_PIN('A'),
		"\\_SB_.LNKB",
		"\\_SB_.LNKA"},
	{ hp_t5710, 0, 0, 1, PCI_INTX_PIN('A'),
		"\\_SB_.PCI0.LNK1",
		"\\_SB_.PCI0.LNK3"},
};

static void do_prt_fixups(struct acpi_prt_entry *entry,
			  struct acpi_pci_routing_table *prt)
{
	int i;
	const struct prt_quirk *quirk;

	for (i = 0; i < ARRAY_SIZE(prt_quirks); i++) {
		quirk = &prt_quirks[i];

		/* All current quirks involve link devices, not GSIs */
		if (!prt->source)
			continue;

		if (dmi_check_system(quirk->system) &&
		    entry->id.segment == quirk->segment &&
		    entry->id.bus == quirk->bus &&
		    entry->id.device == quirk->device &&
		    entry->pin == quirk->pin &&
		    !strcmp(prt->source, quirk->source) &&
		    strlen(prt->source) >= strlen(quirk->actual_source)) {
			printk(KERN_WARNING PREFIX "firmware reports "
				"%04x:%02x:%02x PCI INT %c connected to %s; "
				"changing to %s\n",
				entry->id.segment, entry->id.bus,
				entry->id.device, pin_name(entry->pin),
				prt->source, quirk->actual_source);
			strcpy(prt->source, quirk->actual_source);
		}
	}
}

static int acpi_pci_irq_check_entry(acpi_handle handle, struct pci_dev *dev,
				  int pin, struct acpi_pci_routing_table *prt,
				  struct acpi_prt_entry **entry_ptr)
{
	int segment = pci_domain_nr(dev->bus);
	int bus = dev->bus->number;
	int device = PCI_SLOT(dev->devfn);
	struct acpi_prt_entry *entry;

	if (((prt->address >> 16) & 0xffff) != device ||
	    prt->pin + 1 != pin)
		return -ENODEV;

	entry = kzalloc(sizeof(struct acpi_prt_entry), GFP_KERNEL);
	if (!entry)
		return -ENOMEM;

	/*
	 * Note that the _PRT uses 0=INTA, 1=INTB, etc, while PCI uses
	 * 1=INTA, 2=INTB.  We use the PCI encoding throughout, so convert
	 * it here.
	 */
	entry->id.segment = segment;
	entry->id.bus = bus;
	entry->id.device = (prt->address >> 16) & 0xFFFF;
	entry->pin = prt->pin + 1;

	do_prt_fixups(entry, prt);

	entry->index = prt->source_index;

	/*
	 * Type 1: Dynamic
	 * ---------------
	 * The 'source' field specifies the PCI interrupt link device used to
	 * configure the IRQ assigned to this slot|dev|pin.  The 'source_index'
	 * indicates which resource descriptor in the resource template (of
	 * the link device) this interrupt is allocated from.
	 * 
	 * NOTE: Don't query the Link Device for IRQ information at this time
	 *       because Link Device enumeration may not have occurred yet
	 *       (e.g. exists somewhere 'below' this _PRT entry in the ACPI
	 *       namespace).
	 */
	if (prt->source[0])
		acpi_get_handle(handle, prt->source, &entry->link);

	/*
	 * Type 2: Static
	 * --------------
	 * The 'source' field is NULL, and the 'source_index' field specifies
	 * the IRQ value, which is hardwired to specific interrupt inputs on
	 * the interrupt controller.
	 */

	ACPI_DEBUG_PRINT_RAW((ACPI_DB_INFO,
			      "      %04x:%02x:%02x[%c] -> %s[%d]\n",
			      entry->id.segment, entry->id.bus,
			      entry->id.device, pin_name(entry->pin),
			      prt->source, entry->index));

	*entry_ptr = entry;

	return 0;
}

static int acpi_pci_irq_find_prt_entry(struct pci_dev *dev,
			  int pin, struct acpi_prt_entry **entry_ptr)
{
	acpi_status status;
	struct acpi_buffer buffer = { ACPI_ALLOCATE_BUFFER, NULL };
	struct acpi_pci_routing_table *entry;
	acpi_handle handle = NULL;

	if (dev->bus->bridge)
		handle = ACPI_HANDLE(dev->bus->bridge);

	if (!handle)
		return -ENODEV;

	/* 'handle' is the _PRT's parent (root bridge or PCI-PCI bridge) */
	status = acpi_get_irq_routing_table(handle, &buffer);
	if (ACPI_FAILURE(status)) {
		kfree(buffer.pointer);
		return -ENODEV;
	}

	entry = buffer.pointer;
	while (entry && (entry->length > 0)) {
		if (!acpi_pci_irq_check_entry(handle, dev, pin,
						 entry, entry_ptr))
			break;
		entry = (struct acpi_pci_routing_table *)
		    ((unsigned long)entry + entry->length);
	}

	kfree(buffer.pointer);
	return 0;
}

/* --------------------------------------------------------------------------
                          PCI Interrupt Routing Support
   -------------------------------------------------------------------------- */
#ifdef CONFIG_X86_IO_APIC
extern int noioapicquirk;
extern int noioapicreroute;

static int bridge_has_boot_interrupt_variant(struct pci_bus *bus)
{
	struct pci_bus *bus_it;

	for (bus_it = bus ; bus_it ; bus_it = bus_it->parent) {
		if (!bus_it->self)
			return 0;
		if (bus_it->self->irq_reroute_variant)
			return bus_it->self->irq_reroute_variant;
	}
	return 0;
}

/*
 * Some chipsets (e.g. Intel 6700PXH) generate a legacy INTx when the IRQ
 * entry in the chipset's IO-APIC is masked (as, e.g. the RT kernel does
 * during interrupt handling). When this INTx generation cannot be disabled,
 * we reroute these interrupts to their legacy equivalent to get rid of
 * spurious interrupts.
 */
static int acpi_reroute_boot_interrupt(struct pci_dev *dev,
				       struct acpi_prt_entry *entry)
{
	if (noioapicquirk || noioapicreroute) {
		return 0;
	} else {
		switch (bridge_has_boot_interrupt_variant(dev->bus)) {
		case 0:
			/* no rerouting necessary */
			return 0;
		case INTEL_IRQ_REROUTE_VARIANT:
			/*
			 * Remap according to INTx routing table in 6700PXH
			 * specs, intel order number 302628-002, section
			 * 2.15.2. Other chipsets (80332, ...) have the same
			 * mapping and are handled here as well.
			 */
			dev_info(&dev->dev, "PCI IRQ %d -> rerouted to legacy "
				 "IRQ %d\n", entry->index,
				 (entry->index % 4) + 16);
			entry->index = (entry->index % 4) + 16;
			return 1;
		default:
			dev_warn(&dev->dev, "Cannot reroute IRQ %d to legacy "
				 "IRQ: unknown mapping\n", entry->index);
			return -1;
		}
	}
}
#endif /* CONFIG_X86_IO_APIC */

static struct acpi_prt_entry *acpi_pci_irq_lookup(struct pci_dev *dev, int pin)
{
	struct acpi_prt_entry *entry = NULL;
	struct pci_dev *bridge;
	u8 bridge_pin, orig_pin = pin;
	int ret;

	ret = acpi_pci_irq_find_prt_entry(dev, pin, &entry);
	if (!ret && entry) {
#ifdef CONFIG_X86_IO_APIC
		acpi_reroute_boot_interrupt(dev, entry);
#endif /* CONFIG_X86_IO_APIC */
		ACPI_DEBUG_PRINT((ACPI_DB_INFO, "Found %s[%c] _PRT entry\n",
				  pci_name(dev), pin_name(pin)));
		return entry;
	}

	/*
	 * Attempt to derive an IRQ for this device from a parent bridge's
	 * PCI interrupt routing entry (eg. yenta bridge and add-in card bridge).
	 */
	bridge = dev->bus->self;
	while (bridge) {
		pin = pci_swizzle_interrupt_pin(dev, pin);

		if ((bridge->class >> 8) == PCI_CLASS_BRIDGE_CARDBUS) {
			/* PC card has the same IRQ as its cardbridge */
			bridge_pin = bridge->pin;
			if (!bridge_pin) {
				ACPI_DEBUG_PRINT((ACPI_DB_INFO,
						  "No interrupt pin configured for device %s\n",
						  pci_name(bridge)));
				return NULL;
			}
			pin = bridge_pin;
		}

		ret = acpi_pci_irq_find_prt_entry(bridge, pin, &entry);
		if (!ret && entry) {
			ACPI_DEBUG_PRINT((ACPI_DB_INFO,
					 "Derived GSI for %s INT %c from %s\n",
					 pci_name(dev), pin_name(orig_pin),
					 pci_name(bridge)));
			return entry;
		}

		dev = bridge;
		bridge = dev->bus->self;
	}

	dev_warn(&dev->dev, "can't derive routing for PCI INT %c\n",
		 pin_name(orig_pin));
	return NULL;
}

#if IS_ENABLED(CONFIG_ISA) || IS_ENABLED(CONFIG_EISA)
static int acpi_isa_register_gsi(struct pci_dev *dev)
{
	u32 dev_gsi;

	/* Interrupt Line values above 0xF are forbidden */
	if (dev->irq > 0 && (dev->irq <= 0xF) &&
	    (acpi_isa_irq_to_gsi(dev->irq, &dev_gsi) == 0)) {
		dev_warn(&dev->dev, "PCI INT %c: no GSI - using ISA IRQ %d\n",
			 pin_name(dev->pin), dev->irq);
		acpi_register_gsi(&dev->dev, dev_gsi,
				  ACPI_LEVEL_SENSITIVE,
				  ACPI_ACTIVE_LOW);
		return 0;
	}
	return -EINVAL;
}
#else
static inline int acpi_isa_register_gsi(struct pci_dev *dev)
{
	return -ENODEV;
}
#endif

int acpi_pci_irq_enable(struct pci_dev *dev)
{
	struct acpi_prt_entry *entry;
	int gsi;
	u8 pin;
	int triggering = ACPI_LEVEL_SENSITIVE;
	int polarity = ACPI_ACTIVE_LOW;
	char *link = NULL;
	char link_desc[16];
	int rc;

	pin = dev->pin;
	if (!pin) {
		ACPI_DEBUG_PRINT((ACPI_DB_INFO,
				  "No interrupt pin configured for device %s\n",
				  pci_name(dev)));
		return 0;
	}

	entry = acpi_pci_irq_lookup(dev, pin);
	if (!entry) {
		/*
		 * IDE legacy mode controller IRQs are magic. Why do compat
		 * extensions always make such a nasty mess.
		 */
		if (dev->class >> 8 == PCI_CLASS_STORAGE_IDE &&
				(dev->class & 0x05) == 0)
			return 0;
	}

	if (entry) {
		if (entry->link)
			gsi = acpi_pci_link_allocate_irq(entry->link,
							 entry->index,
							 &triggering, &polarity,
							 &link);
		else
			gsi = entry->index;
	} else
		gsi = -1;

	/*
	 * No IRQ known to the ACPI subsystem - maybe the BIOS / 
	 * driver reported one, then use it. Exit in any case.
	 */
	if (gsi < 0) {
		if (acpi_isa_register_gsi(dev))
			dev_warn(&dev->dev, "PCI INT %c: no GSI\n",
				 pin_name(pin));

		kfree(entry);
		return 0;
	}

	rc = acpi_register_gsi(&dev->dev, gsi, triggering, polarity);
	if (rc < 0) {
		dev_warn(&dev->dev, "PCI INT %c: failed to register GSI\n",
			 pin_name(pin));
		kfree(entry);
		return rc;
	}
	dev->irq = rc;

	if (link)
		snprintf(link_desc, sizeof(link_desc), " -> Link[%s]", link);
	else
		link_desc[0] = '\0';

	dev_dbg(&dev->dev, "PCI INT %c%s -> GSI %u (%s, %s) -> IRQ %d\n",
		pin_name(pin), link_desc, gsi,
		(triggering == ACPI_LEVEL_SENSITIVE) ? "level" : "edge",
		(polarity == ACPI_ACTIVE_LOW) ? "low" : "high", dev->irq);

	kfree(entry);
	return 0;
}

void acpi_pci_irq_disable(struct pci_dev *dev)
{
	struct acpi_prt_entry *entry;
	int gsi;
	u8 pin;

	pin = dev->pin;
	if (!pin)
		return;

	/* Keep IOAPIC pin configuration when suspending */
	if (dev->dev.power.is_prepared)
		return;
#ifdef	CONFIG_PM_RUNTIME
	if (dev->dev.power.runtime_status == RPM_SUSPENDING)
		return;
#endif

	entry = acpi_pci_irq_lookup(dev, pin);
	if (!entry)
		return;

	if (entry->link)
		gsi = acpi_pci_link_free_irq(entry->link);
	else
		gsi = entry->index;

	kfree(entry);

	/*
	 * TBD: It might be worth clearing dev->irq by magic constant
	 * (e.g. PCI_UNDEFINED_IRQ).
	 */

	dev_dbg(&dev->dev, "PCI INT %c disabled\n", pin_name(pin));
<<<<<<< HEAD
	acpi_unregister_gsi(gsi);
}

#if defined(CONFIG_XEN) && defined(CONFIG_PCI)
static int __init xen_setup_gsi(void)
{
	struct pci_dev *dev = NULL;

	if (acpi_noirq)
		return 0;

	/* Loop body is a clone of acpi_pci_irq_enable(). */
	for_each_pci_dev(dev) {
		const struct acpi_prt_entry *entry;
		int gsi;
		int triggering = ACPI_LEVEL_SENSITIVE;
		int polarity = ACPI_ACTIVE_LOW;
		struct physdev_setup_gsi setup_gsi;

		if (!dev->pin)
			continue;

		entry = acpi_pci_irq_lookup(dev, dev->pin);
		if (!entry) {
			/*
			 * IDE legacy mode controller IRQs are magic. Why do
			 * compat extensions always make such a nasty mess.
			 */
			if ((dev->class >> 8) == PCI_CLASS_STORAGE_IDE &&
			    (dev->class & 0x05) == 0)
				continue;
		}

		gsi = entry
		      ? entry->link
			? acpi_pci_link_allocate_irq(entry->link,
						     entry->index,
						     &triggering, &polarity,
						     NULL)
			: entry->index
		      : -1;

		if (gsi >= 0) {
			setup_gsi.gsi = gsi;
			setup_gsi.triggering
				= (triggering == ACPI_LEVEL_SENSITIVE);
			setup_gsi.polarity = (polarity == ACPI_ACTIVE_LOW);
			if (HYPERVISOR_physdev_op(PHYSDEVOP_setup_gsi,
						  &setup_gsi) < 0)
				continue;

			dev_info(&dev->dev, "GSI%d: %s-%s\n", gsi,
				 triggering == ACPI_LEVEL_SENSITIVE ? "level"
								    : "edge",
				 polarity == ACPI_ACTIVE_LOW ? "low" : "high");
		} else {
			/*
			 * No IRQ known to the ACPI subsystem - maybe the
			 * BIOS / driver reported one, then use it.
			 */
			dev_warn(&dev->dev, "PCI INT %c: no GSI",
				 pin_name(dev->pin));
			/* Interrupt Line values above 0xF are forbidden */
			if (dev->irq > 0 && (dev->irq <= 0xF)) {
				pr_cont(" - using IRQ %d\n", dev->irq);
				setup_gsi.gsi = dev->irq;
				setup_gsi.triggering = 1;
				setup_gsi.polarity = 1;
				VOID(HYPERVISOR_physdev_op(PHYSDEVOP_setup_gsi,
							   &setup_gsi));
			} else
				pr_cont("\n");
		}
	}

	return 0;
}
subsys_initcall(xen_setup_gsi);
#endif
=======
	if (gsi >= 0 && dev->irq > 0)
		acpi_unregister_gsi(gsi);
}
>>>>>>> 9e82bf01
<|MERGE_RESOLUTION|>--- conflicted
+++ resolved
@@ -506,8 +506,8 @@
 	 */
 
 	dev_dbg(&dev->dev, "PCI INT %c disabled\n", pin_name(pin));
-<<<<<<< HEAD
-	acpi_unregister_gsi(gsi);
+	if (gsi >= 0 && dev->irq > 0)
+		acpi_unregister_gsi(gsi);
 }
 
 #if defined(CONFIG_XEN) && defined(CONFIG_PCI)
@@ -585,9 +585,4 @@
 	return 0;
 }
 subsys_initcall(xen_setup_gsi);
-#endif
-=======
-	if (gsi >= 0 && dev->irq > 0)
-		acpi_unregister_gsi(gsi);
-}
->>>>>>> 9e82bf01
+#endif