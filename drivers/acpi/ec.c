// SPDX-License-Identifier: GPL-2.0-or-later
/*
 *  ec.c - ACPI Embedded Controller Driver (v3)
 *
 *  Copyright (C) 2001-2015 Intel Corporation
 *    Author: 2014, 2015 Lv Zheng <lv.zheng@intel.com>
 *            2006, 2007 Alexey Starikovskiy <alexey.y.starikovskiy@intel.com>
 *            2006       Denis Sadykov <denis.m.sadykov@intel.com>
 *            2004       Luming Yu <luming.yu@intel.com>
 *            2001, 2002 Andy Grover <andrew.grover@intel.com>
 *            2001, 2002 Paul Diefenbaugh <paul.s.diefenbaugh@intel.com>
 *  Copyright (C) 2008      Alexey Starikovskiy <astarikovskiy@suse.de>
 */

/* Uncomment next line to get verbose printout */
/* #define DEBUG */
#define pr_fmt(fmt) "ACPI: EC: " fmt

#include <linux/kernel.h>
#include <linux/module.h>
#include <linux/init.h>
#include <linux/types.h>
#include <linux/delay.h>
#include <linux/interrupt.h>
#include <linux/list.h>
#include <linux/spinlock.h>
#include <linux/slab.h>
#include <linux/suspend.h>
#include <linux/acpi.h>
#include <linux/dmi.h>
#include <asm/io.h>

#include "internal.h"

#define ACPI_EC_CLASS			"embedded_controller"
#define ACPI_EC_DEVICE_NAME		"Embedded Controller"

/* EC status register */
#define ACPI_EC_FLAG_OBF	0x01	/* Output buffer full */
#define ACPI_EC_FLAG_IBF	0x02	/* Input buffer full */
#define ACPI_EC_FLAG_CMD	0x08	/* Input buffer contains a command */
#define ACPI_EC_FLAG_BURST	0x10	/* burst mode */
#define ACPI_EC_FLAG_SCI	0x20	/* EC-SCI occurred */

/*
 * The SCI_EVT clearing timing is not defined by the ACPI specification.
 * This leads to lots of practical timing issues for the host EC driver.
 * The following variations are defined (from the target EC firmware's
 * perspective):
 * STATUS: After indicating SCI_EVT edge triggered IRQ to the host, the
 *         target can clear SCI_EVT at any time so long as the host can see
 *         the indication by reading the status register (EC_SC). So the
 *         host should re-check SCI_EVT after the first time the SCI_EVT
 *         indication is seen, which is the same time the query request
 *         (QR_EC) is written to the command register (EC_CMD). SCI_EVT set
 *         at any later time could indicate another event. Normally such
 *         kind of EC firmware has implemented an event queue and will
 *         return 0x00 to indicate "no outstanding event".
 * QUERY: After seeing the query request (QR_EC) written to the command
 *        register (EC_CMD) by the host and having prepared the responding
 *        event value in the data register (EC_DATA), the target can safely
 *        clear SCI_EVT because the target can confirm that the current
 *        event is being handled by the host. The host then should check
 *        SCI_EVT right after reading the event response from the data
 *        register (EC_DATA).
 * EVENT: After seeing the event response read from the data register
 *        (EC_DATA) by the host, the target can clear SCI_EVT. As the
 *        target requires time to notice the change in the data register
 *        (EC_DATA), the host may be required to wait additional guarding
 *        time before checking the SCI_EVT again. Such guarding may not be
 *        necessary if the host is notified via another IRQ.
 */
#define ACPI_EC_EVT_TIMING_STATUS	0x00
#define ACPI_EC_EVT_TIMING_QUERY	0x01
#define ACPI_EC_EVT_TIMING_EVENT	0x02

/* EC commands */
enum ec_command {
	ACPI_EC_COMMAND_READ = 0x80,
	ACPI_EC_COMMAND_WRITE = 0x81,
	ACPI_EC_BURST_ENABLE = 0x82,
	ACPI_EC_BURST_DISABLE = 0x83,
	ACPI_EC_COMMAND_QUERY = 0x84,
};

#define ACPI_EC_DELAY		500	/* Wait 500ms max. during EC ops */
#define ACPI_EC_UDELAY_GLK	1000	/* Wait 1ms max. to get global lock */
#define ACPI_EC_UDELAY_POLL	550	/* Wait 1ms for EC transaction polling */
#define ACPI_EC_CLEAR_MAX	100	/* Maximum number of events to query
					 * when trying to clear the EC */
#define ACPI_EC_MAX_QUERIES	16	/* Maximum number of parallel queries */

enum {
	EC_FLAGS_QUERY_ENABLED,		/* Query is enabled */
	EC_FLAGS_QUERY_PENDING,		/* Query is pending */
	EC_FLAGS_QUERY_GUARDING,	/* Guard for SCI_EVT check */
	EC_FLAGS_EVENT_HANDLER_INSTALLED,	/* Event handler installed */
	EC_FLAGS_EC_HANDLER_INSTALLED,	/* OpReg handler installed */
	EC_FLAGS_QUERY_METHODS_INSTALLED, /* _Qxx handlers installed */
	EC_FLAGS_STARTED,		/* Driver is started */
	EC_FLAGS_STOPPED,		/* Driver is stopped */
	EC_FLAGS_EVENTS_MASKED,		/* Events masked */
};

#define ACPI_EC_COMMAND_POLL		0x01 /* Available for command byte */
#define ACPI_EC_COMMAND_COMPLETE	0x02 /* Completed last byte */

/* ec.c is compiled in acpi namespace so this shows up as acpi.ec_delay param */
static unsigned int ec_delay __read_mostly = ACPI_EC_DELAY;
module_param(ec_delay, uint, 0644);
MODULE_PARM_DESC(ec_delay, "Timeout(ms) waited until an EC command completes");

static unsigned int ec_max_queries __read_mostly = ACPI_EC_MAX_QUERIES;
module_param(ec_max_queries, uint, 0644);
MODULE_PARM_DESC(ec_max_queries, "Maximum parallel _Qxx evaluations");

static bool ec_busy_polling __read_mostly;
module_param(ec_busy_polling, bool, 0644);
MODULE_PARM_DESC(ec_busy_polling, "Use busy polling to advance EC transaction");

static unsigned int ec_polling_guard __read_mostly = ACPI_EC_UDELAY_POLL;
module_param(ec_polling_guard, uint, 0644);
MODULE_PARM_DESC(ec_polling_guard, "Guard time(us) between EC accesses in polling modes");

static unsigned int ec_event_clearing __read_mostly = ACPI_EC_EVT_TIMING_QUERY;

/*
 * If the number of false interrupts per one transaction exceeds
 * this threshold, will think there is a GPE storm happened and
 * will disable the GPE for normal transaction.
 */
static unsigned int ec_storm_threshold  __read_mostly = 8;
module_param(ec_storm_threshold, uint, 0644);
MODULE_PARM_DESC(ec_storm_threshold, "Maxim false GPE numbers not considered as GPE storm");

static bool ec_freeze_events __read_mostly = false;
module_param(ec_freeze_events, bool, 0644);
MODULE_PARM_DESC(ec_freeze_events, "Disabling event handling during suspend/resume");

static bool ec_no_wakeup __read_mostly;
module_param(ec_no_wakeup, bool, 0644);
MODULE_PARM_DESC(ec_no_wakeup, "Do not wake up from suspend-to-idle");

struct acpi_ec_query_handler {
	struct list_head node;
	acpi_ec_query_func func;
	acpi_handle handle;
	void *data;
	u8 query_bit;
	struct kref kref;
};

struct transaction {
	const u8 *wdata;
	u8 *rdata;
	unsigned short irq_count;
	u8 command;
	u8 wi;
	u8 ri;
	u8 wlen;
	u8 rlen;
	u8 flags;
};

struct acpi_ec_query {
	struct transaction transaction;
	struct work_struct work;
	struct acpi_ec_query_handler *handler;
};

static int acpi_ec_query(struct acpi_ec *ec, u8 *data);
static void advance_transaction(struct acpi_ec *ec, bool interrupt);
static void acpi_ec_event_handler(struct work_struct *work);
static void acpi_ec_event_processor(struct work_struct *work);

struct acpi_ec *first_ec;
EXPORT_SYMBOL(first_ec);

static struct acpi_ec *boot_ec;
static bool boot_ec_is_ecdt = false;
static struct workqueue_struct *ec_wq;
static struct workqueue_struct *ec_query_wq;

static int EC_FLAGS_CORRECT_ECDT; /* Needs ECDT port address correction */
static int EC_FLAGS_IGNORE_DSDT_GPE; /* Needs ECDT GPE as correction setting */
static int EC_FLAGS_TRUST_DSDT_GPE; /* Needs DSDT GPE as correction setting */
static int EC_FLAGS_CLEAR_ON_RESUME; /* Needs acpi_ec_clear() on boot/resume */

/* --------------------------------------------------------------------------
 *                           Logging/Debugging
 * -------------------------------------------------------------------------- */

/*
 * Splitters used by the developers to track the boundary of the EC
 * handling processes.
 */
#ifdef DEBUG
#define EC_DBG_SEP	" "
#define EC_DBG_DRV	"+++++"
#define EC_DBG_STM	"====="
#define EC_DBG_REQ	"*****"
#define EC_DBG_EVT	"#####"
#else
#define EC_DBG_SEP	""
#define EC_DBG_DRV
#define EC_DBG_STM
#define EC_DBG_REQ
#define EC_DBG_EVT
#endif

#define ec_log_raw(fmt, ...) \
	pr_info(fmt "\n", ##__VA_ARGS__)
#define ec_dbg_raw(fmt, ...) \
	pr_debug(fmt "\n", ##__VA_ARGS__)
#define ec_log(filter, fmt, ...) \
	ec_log_raw(filter EC_DBG_SEP fmt EC_DBG_SEP filter, ##__VA_ARGS__)
#define ec_dbg(filter, fmt, ...) \
	ec_dbg_raw(filter EC_DBG_SEP fmt EC_DBG_SEP filter, ##__VA_ARGS__)

#define ec_log_drv(fmt, ...) \
	ec_log(EC_DBG_DRV, fmt, ##__VA_ARGS__)
#define ec_dbg_drv(fmt, ...) \
	ec_dbg(EC_DBG_DRV, fmt, ##__VA_ARGS__)
#define ec_dbg_stm(fmt, ...) \
	ec_dbg(EC_DBG_STM, fmt, ##__VA_ARGS__)
#define ec_dbg_req(fmt, ...) \
	ec_dbg(EC_DBG_REQ, fmt, ##__VA_ARGS__)
#define ec_dbg_evt(fmt, ...) \
	ec_dbg(EC_DBG_EVT, fmt, ##__VA_ARGS__)
#define ec_dbg_ref(ec, fmt, ...) \
	ec_dbg_raw("%lu: " fmt, ec->reference_count, ## __VA_ARGS__)

/* --------------------------------------------------------------------------
 *                           Device Flags
 * -------------------------------------------------------------------------- */

static bool acpi_ec_started(struct acpi_ec *ec)
{
	return test_bit(EC_FLAGS_STARTED, &ec->flags) &&
	       !test_bit(EC_FLAGS_STOPPED, &ec->flags);
}

static bool acpi_ec_event_enabled(struct acpi_ec *ec)
{
	/*
	 * There is an OSPM early stage logic. During the early stages
	 * (boot/resume), OSPMs shouldn't enable the event handling, only
	 * the EC transactions are allowed to be performed.
	 */
	if (!test_bit(EC_FLAGS_QUERY_ENABLED, &ec->flags))
		return false;
	/*
	 * However, disabling the event handling is experimental for late
	 * stage (suspend), and is controlled by the boot parameter of
	 * "ec_freeze_events":
	 * 1. true:  The EC event handling is disabled before entering
	 *           the noirq stage.
	 * 2. false: The EC event handling is automatically disabled as
	 *           soon as the EC driver is stopped.
	 */
	if (ec_freeze_events)
		return acpi_ec_started(ec);
	else
		return test_bit(EC_FLAGS_STARTED, &ec->flags);
}

static bool acpi_ec_flushed(struct acpi_ec *ec)
{
	return ec->reference_count == 1;
}

/* --------------------------------------------------------------------------
 *                           EC Registers
 * -------------------------------------------------------------------------- */

static inline u8 acpi_ec_read_status(struct acpi_ec *ec)
{
	u8 x = inb(ec->command_addr);

	ec_dbg_raw("EC_SC(R) = 0x%2.2x "
		   "SCI_EVT=%d BURST=%d CMD=%d IBF=%d OBF=%d",
		   x,
		   !!(x & ACPI_EC_FLAG_SCI),
		   !!(x & ACPI_EC_FLAG_BURST),
		   !!(x & ACPI_EC_FLAG_CMD),
		   !!(x & ACPI_EC_FLAG_IBF),
		   !!(x & ACPI_EC_FLAG_OBF));
	return x;
}

static inline u8 acpi_ec_read_data(struct acpi_ec *ec)
{
	u8 x = inb(ec->data_addr);

	ec->timestamp = jiffies;
	ec_dbg_raw("EC_DATA(R) = 0x%2.2x", x);
	return x;
}

static inline void acpi_ec_write_cmd(struct acpi_ec *ec, u8 command)
{
	ec_dbg_raw("EC_SC(W) = 0x%2.2x", command);
	outb(command, ec->command_addr);
	ec->timestamp = jiffies;
}

static inline void acpi_ec_write_data(struct acpi_ec *ec, u8 data)
{
	ec_dbg_raw("EC_DATA(W) = 0x%2.2x", data);
	outb(data, ec->data_addr);
	ec->timestamp = jiffies;
}

#if defined(DEBUG) || defined(CONFIG_DYNAMIC_DEBUG)
static const char *acpi_ec_cmd_string(u8 cmd)
{
	switch (cmd) {
	case 0x80:
		return "RD_EC";
	case 0x81:
		return "WR_EC";
	case 0x82:
		return "BE_EC";
	case 0x83:
		return "BD_EC";
	case 0x84:
		return "QR_EC";
	}
	return "UNKNOWN";
}
#else
#define acpi_ec_cmd_string(cmd)		"UNDEF"
#endif

/* --------------------------------------------------------------------------
 *                           GPE Registers
 * -------------------------------------------------------------------------- */

static inline bool acpi_ec_gpe_status_set(struct acpi_ec *ec)
{
	acpi_event_status gpe_status = 0;

	(void)acpi_get_gpe_status(NULL, ec->gpe, &gpe_status);
	return !!(gpe_status & ACPI_EVENT_FLAG_STATUS_SET);
}

static inline void acpi_ec_enable_gpe(struct acpi_ec *ec, bool open)
{
	if (open)
		acpi_enable_gpe(NULL, ec->gpe);
	else {
		BUG_ON(ec->reference_count < 1);
		acpi_set_gpe(NULL, ec->gpe, ACPI_GPE_ENABLE);
	}
	if (acpi_ec_gpe_status_set(ec)) {
		/*
		 * On some platforms, EN=1 writes cannot trigger GPE. So
		 * software need to manually trigger a pseudo GPE event on
		 * EN=1 writes.
		 */
		ec_dbg_raw("Polling quirk");
		advance_transaction(ec, false);
	}
}

static inline void acpi_ec_disable_gpe(struct acpi_ec *ec, bool close)
{
	if (close)
		acpi_disable_gpe(NULL, ec->gpe);
	else {
		BUG_ON(ec->reference_count < 1);
		acpi_set_gpe(NULL, ec->gpe, ACPI_GPE_DISABLE);
	}
}

/* --------------------------------------------------------------------------
 *                           Transaction Management
 * -------------------------------------------------------------------------- */

static void acpi_ec_submit_request(struct acpi_ec *ec)
{
	ec->reference_count++;
	if (test_bit(EC_FLAGS_EVENT_HANDLER_INSTALLED, &ec->flags) &&
	    ec->gpe >= 0 && ec->reference_count == 1)
		acpi_ec_enable_gpe(ec, true);
}

static void acpi_ec_complete_request(struct acpi_ec *ec)
{
	bool flushed = false;

	ec->reference_count--;
	if (test_bit(EC_FLAGS_EVENT_HANDLER_INSTALLED, &ec->flags) &&
	    ec->gpe >= 0 && ec->reference_count == 0)
		acpi_ec_disable_gpe(ec, true);
	flushed = acpi_ec_flushed(ec);
	if (flushed)
		wake_up(&ec->wait);
}

static void acpi_ec_mask_events(struct acpi_ec *ec)
{
	if (!test_bit(EC_FLAGS_EVENTS_MASKED, &ec->flags)) {
		if (ec->gpe >= 0)
			acpi_ec_disable_gpe(ec, false);
		else
			disable_irq_nosync(ec->irq);

		ec_dbg_drv("Polling enabled");
		set_bit(EC_FLAGS_EVENTS_MASKED, &ec->flags);
	}
}

static void acpi_ec_unmask_events(struct acpi_ec *ec)
{
	if (test_bit(EC_FLAGS_EVENTS_MASKED, &ec->flags)) {
		clear_bit(EC_FLAGS_EVENTS_MASKED, &ec->flags);
		if (ec->gpe >= 0)
			acpi_ec_enable_gpe(ec, false);
		else
			enable_irq(ec->irq);

		ec_dbg_drv("Polling disabled");
	}
}

/*
 * acpi_ec_submit_flushable_request() - Increase the reference count unless
 *                                      the flush operation is not in
 *                                      progress
 * @ec: the EC device
 *
 * This function must be used before taking a new action that should hold
 * the reference count.  If this function returns false, then the action
 * must be discarded or it will prevent the flush operation from being
 * completed.
 */
static bool acpi_ec_submit_flushable_request(struct acpi_ec *ec)
{
	if (!acpi_ec_started(ec))
		return false;
	acpi_ec_submit_request(ec);
	return true;
}

static void acpi_ec_submit_query(struct acpi_ec *ec)
{
	acpi_ec_mask_events(ec);
	if (!acpi_ec_event_enabled(ec))
		return;
	if (!test_and_set_bit(EC_FLAGS_QUERY_PENDING, &ec->flags)) {
		ec_dbg_evt("Command(%s) submitted/blocked",
			   acpi_ec_cmd_string(ACPI_EC_COMMAND_QUERY));
		ec->nr_pending_queries++;
		queue_work(ec_wq, &ec->work);
	}
}

static void acpi_ec_complete_query(struct acpi_ec *ec)
{
	if (test_and_clear_bit(EC_FLAGS_QUERY_PENDING, &ec->flags))
		ec_dbg_evt("Command(%s) unblocked",
			   acpi_ec_cmd_string(ACPI_EC_COMMAND_QUERY));
	acpi_ec_unmask_events(ec);
}

static inline void __acpi_ec_enable_event(struct acpi_ec *ec)
{
	if (!test_and_set_bit(EC_FLAGS_QUERY_ENABLED, &ec->flags))
		ec_log_drv("event unblocked");
	/*
	 * Unconditionally invoke this once after enabling the event
	 * handling mechanism to detect the pending events.
	 */
	advance_transaction(ec, false);
}

static inline void __acpi_ec_disable_event(struct acpi_ec *ec)
{
	if (test_and_clear_bit(EC_FLAGS_QUERY_ENABLED, &ec->flags))
		ec_log_drv("event blocked");
}

/*
 * Process _Q events that might have accumulated in the EC.
 * Run with locked ec mutex.
 */
static void acpi_ec_clear(struct acpi_ec *ec)
{
	int i, status;
	u8 value = 0;

	for (i = 0; i < ACPI_EC_CLEAR_MAX; i++) {
		status = acpi_ec_query(ec, &value);
		if (status || !value)
			break;
	}
	if (unlikely(i == ACPI_EC_CLEAR_MAX))
		pr_warn("Warning: Maximum of %d stale EC events cleared\n", i);
	else
		pr_info("%d stale EC events cleared\n", i);
}

static void acpi_ec_enable_event(struct acpi_ec *ec)
{
	unsigned long flags;

	spin_lock_irqsave(&ec->lock, flags);
	if (acpi_ec_started(ec))
		__acpi_ec_enable_event(ec);
	spin_unlock_irqrestore(&ec->lock, flags);

	/* Drain additional events if hardware requires that */
	if (EC_FLAGS_CLEAR_ON_RESUME)
		acpi_ec_clear(ec);
}

#ifdef CONFIG_PM_SLEEP
static void __acpi_ec_flush_work(void)
{
	drain_workqueue(ec_wq); /* flush ec->work */
	flush_workqueue(ec_query_wq); /* flush queries */
}

static void acpi_ec_disable_event(struct acpi_ec *ec)
{
	unsigned long flags;

	spin_lock_irqsave(&ec->lock, flags);
	__acpi_ec_disable_event(ec);
	spin_unlock_irqrestore(&ec->lock, flags);

	/*
	 * When ec_freeze_events is true, we need to flush events in
	 * the proper position before entering the noirq stage.
	 */
	__acpi_ec_flush_work();
}

void acpi_ec_flush_work(void)
{
	/* Without ec_wq there is nothing to flush. */
	if (!ec_wq)
		return;

	__acpi_ec_flush_work();
}
#endif /* CONFIG_PM_SLEEP */

static bool acpi_ec_guard_event(struct acpi_ec *ec)
{
	bool guarded = true;
	unsigned long flags;

	spin_lock_irqsave(&ec->lock, flags);
	/*
	 * If firmware SCI_EVT clearing timing is "event", we actually
	 * don't know when the SCI_EVT will be cleared by firmware after
	 * evaluating _Qxx, so we need to re-check SCI_EVT after waiting an
	 * acceptable period.
	 *
	 * The guarding period begins when EC_FLAGS_QUERY_PENDING is
	 * flagged, which means SCI_EVT check has just been performed.
	 * But if the current transaction is ACPI_EC_COMMAND_QUERY, the
	 * guarding should have already been performed (via
	 * EC_FLAGS_QUERY_GUARDING) and should not be applied so that the
	 * ACPI_EC_COMMAND_QUERY transaction can be transitioned into
	 * ACPI_EC_COMMAND_POLL state immediately.
	 */
	if (ec_event_clearing == ACPI_EC_EVT_TIMING_STATUS ||
	    ec_event_clearing == ACPI_EC_EVT_TIMING_QUERY ||
	    !test_bit(EC_FLAGS_QUERY_PENDING, &ec->flags) ||
	    (ec->curr && ec->curr->command == ACPI_EC_COMMAND_QUERY))
		guarded = false;
	spin_unlock_irqrestore(&ec->lock, flags);
	return guarded;
}

static int ec_transaction_polled(struct acpi_ec *ec)
{
	unsigned long flags;
	int ret = 0;

	spin_lock_irqsave(&ec->lock, flags);
	if (ec->curr && (ec->curr->flags & ACPI_EC_COMMAND_POLL))
		ret = 1;
	spin_unlock_irqrestore(&ec->lock, flags);
	return ret;
}

static int ec_transaction_completed(struct acpi_ec *ec)
{
	unsigned long flags;
	int ret = 0;

	spin_lock_irqsave(&ec->lock, flags);
	if (ec->curr && (ec->curr->flags & ACPI_EC_COMMAND_COMPLETE))
		ret = 1;
	spin_unlock_irqrestore(&ec->lock, flags);
	return ret;
}

static inline void ec_transaction_transition(struct acpi_ec *ec, unsigned long flag)
{
	ec->curr->flags |= flag;
	if (ec->curr->command == ACPI_EC_COMMAND_QUERY) {
		if (ec_event_clearing == ACPI_EC_EVT_TIMING_STATUS &&
		    flag == ACPI_EC_COMMAND_POLL)
			acpi_ec_complete_query(ec);
		if (ec_event_clearing == ACPI_EC_EVT_TIMING_QUERY &&
		    flag == ACPI_EC_COMMAND_COMPLETE)
			acpi_ec_complete_query(ec);
		if (ec_event_clearing == ACPI_EC_EVT_TIMING_EVENT &&
		    flag == ACPI_EC_COMMAND_COMPLETE)
			set_bit(EC_FLAGS_QUERY_GUARDING, &ec->flags);
	}
}

static void acpi_ec_spurious_interrupt(struct acpi_ec *ec, struct transaction *t)
{
	if (t->irq_count < ec_storm_threshold)
		++t->irq_count;

	/* Trigger if the threshold is 0 too. */
	if (t->irq_count == ec_storm_threshold)
		acpi_ec_mask_events(ec);
}

static void advance_transaction(struct acpi_ec *ec, bool interrupt)
{
	struct transaction *t = ec->curr;
	bool wakeup = false;
	u8 status;

	ec_dbg_stm("%s (%d)", interrupt ? "IRQ" : "TASK", smp_processor_id());

	/*
	 * Clear GPE_STS upfront to allow subsequent hardware GPE_STS 0->1
	 * changes to always trigger a GPE interrupt.
	 *
	 * GPE STS is a W1C register, which means:
	 *
	 * 1. Software can clear it without worrying about clearing the other
	 *    GPEs' STS bits when the hardware sets them in parallel.
	 *
	 * 2. As long as software can ensure only clearing it when it is set,
	 *    hardware won't set it in parallel.
	 */
<<<<<<< HEAD
	if (ec->gpe >= 0)
		acpi_ec_clear_gpe(ec);
=======
	if (ec->gpe >= 0 && acpi_ec_gpe_status_set(ec))
		acpi_clear_gpe(NULL, ec->gpe);
>>>>>>> 7d2a07b7

	status = acpi_ec_read_status(ec);

	/*
	 * Another IRQ or a guarded polling mode advancement is detected,
	 * the next QR_EC submission is then allowed.
	 */
	if (!t || !(t->flags & ACPI_EC_COMMAND_POLL)) {
		if (ec_event_clearing == ACPI_EC_EVT_TIMING_EVENT &&
		    (!ec->nr_pending_queries ||
		     test_bit(EC_FLAGS_QUERY_GUARDING, &ec->flags))) {
			clear_bit(EC_FLAGS_QUERY_GUARDING, &ec->flags);
			acpi_ec_complete_query(ec);
		}
		if (!t)
			goto out;
	}

	if (t->flags & ACPI_EC_COMMAND_POLL) {
		if (t->wlen > t->wi) {
			if (!(status & ACPI_EC_FLAG_IBF))
				acpi_ec_write_data(ec, t->wdata[t->wi++]);
			else if (interrupt && !(status & ACPI_EC_FLAG_SCI))
				acpi_ec_spurious_interrupt(ec, t);
		} else if (t->rlen > t->ri) {
			if (status & ACPI_EC_FLAG_OBF) {
				t->rdata[t->ri++] = acpi_ec_read_data(ec);
				if (t->rlen == t->ri) {
					ec_transaction_transition(ec, ACPI_EC_COMMAND_COMPLETE);
					wakeup = true;
					if (t->command == ACPI_EC_COMMAND_QUERY)
						ec_dbg_evt("Command(%s) completed by hardware",
							   acpi_ec_cmd_string(ACPI_EC_COMMAND_QUERY));
				}
<<<<<<< HEAD
			} else
				goto err;
		} else if (t->wlen == t->wi &&
			   (status & ACPI_EC_FLAG_IBF) == 0) {
			ec_transaction_transition(ec, ACPI_EC_COMMAND_COMPLETE);
			wakeup = true;
		}
		goto out;
	} else if (!(status & ACPI_EC_FLAG_IBF)) {
		acpi_ec_write_cmd(ec, t->command);
		ec_transaction_transition(ec, ACPI_EC_COMMAND_POLL);
		goto out;
	}
err:
	/*
	 * If SCI bit is set, then don't think it's a false IRQ
	 * otherwise will take a not handled IRQ as a false one.
	 */
	if (!(status & ACPI_EC_FLAG_SCI)) {
		if (in_interrupt() && t) {
			if (t->irq_count < ec_storm_threshold)
				++t->irq_count;
			/* Allow triggering on 0 threshold */
			if (t->irq_count == ec_storm_threshold)
				acpi_ec_mask_events(ec);
=======
			} else if (interrupt && !(status & ACPI_EC_FLAG_SCI)) {
				acpi_ec_spurious_interrupt(ec, t);
			}
		} else if (t->wlen == t->wi && !(status & ACPI_EC_FLAG_IBF)) {
			ec_transaction_transition(ec, ACPI_EC_COMMAND_COMPLETE);
			wakeup = true;
>>>>>>> 7d2a07b7
		}
	} else if (!(status & ACPI_EC_FLAG_IBF)) {
		acpi_ec_write_cmd(ec, t->command);
		ec_transaction_transition(ec, ACPI_EC_COMMAND_POLL);
	}

out:
	if (status & ACPI_EC_FLAG_SCI)
		acpi_ec_submit_query(ec);

	if (wakeup && interrupt)
		wake_up(&ec->wait);
}

static void start_transaction(struct acpi_ec *ec)
{
	ec->curr->irq_count = ec->curr->wi = ec->curr->ri = 0;
	ec->curr->flags = 0;
}

static int ec_guard(struct acpi_ec *ec)
{
	unsigned long guard = usecs_to_jiffies(ec->polling_guard);
	unsigned long timeout = ec->timestamp + guard;

	/* Ensure guarding period before polling EC status */
	do {
		if (ec->busy_polling) {
			/* Perform busy polling */
			if (ec_transaction_completed(ec))
				return 0;
			udelay(jiffies_to_usecs(guard));
		} else {
			/*
			 * Perform wait polling
			 * 1. Wait the transaction to be completed by the
			 *    GPE handler after the transaction enters
			 *    ACPI_EC_COMMAND_POLL state.
			 * 2. A special guarding logic is also required
			 *    for event clearing mode "event" before the
			 *    transaction enters ACPI_EC_COMMAND_POLL
			 *    state.
			 */
			if (!ec_transaction_polled(ec) &&
			    !acpi_ec_guard_event(ec))
				break;
			if (wait_event_timeout(ec->wait,
					       ec_transaction_completed(ec),
					       guard))
				return 0;
		}
	} while (time_before(jiffies, timeout));
	return -ETIME;
}

static int ec_poll(struct acpi_ec *ec)
{
	unsigned long flags;
	int repeat = 5; /* number of command restarts */

	while (repeat--) {
		unsigned long delay = jiffies +
			msecs_to_jiffies(ec_delay);
		do {
			if (!ec_guard(ec))
				return 0;
			spin_lock_irqsave(&ec->lock, flags);
			advance_transaction(ec, false);
			spin_unlock_irqrestore(&ec->lock, flags);
		} while (time_before(jiffies, delay));
		pr_debug("controller reset, restart transaction\n");
		spin_lock_irqsave(&ec->lock, flags);
		start_transaction(ec);
		spin_unlock_irqrestore(&ec->lock, flags);
	}
	return -ETIME;
}

static int acpi_ec_transaction_unlocked(struct acpi_ec *ec,
					struct transaction *t)
{
	unsigned long tmp;
	int ret = 0;

	/* start transaction */
	spin_lock_irqsave(&ec->lock, tmp);
	/* Enable GPE for command processing (IBF=0/OBF=1) */
	if (!acpi_ec_submit_flushable_request(ec)) {
		ret = -EINVAL;
		goto unlock;
	}
	ec_dbg_ref(ec, "Increase command");
	/* following two actions should be kept atomic */
	ec->curr = t;
	ec_dbg_req("Command(%s) started", acpi_ec_cmd_string(t->command));
	start_transaction(ec);
	spin_unlock_irqrestore(&ec->lock, tmp);

	ret = ec_poll(ec);

	spin_lock_irqsave(&ec->lock, tmp);
	if (t->irq_count == ec_storm_threshold)
		acpi_ec_unmask_events(ec);
	ec_dbg_req("Command(%s) stopped", acpi_ec_cmd_string(t->command));
	ec->curr = NULL;
	/* Disable GPE for command processing (IBF=0/OBF=1) */
	acpi_ec_complete_request(ec);
	ec_dbg_ref(ec, "Decrease command");
unlock:
	spin_unlock_irqrestore(&ec->lock, tmp);
	return ret;
}

static int acpi_ec_transaction(struct acpi_ec *ec, struct transaction *t)
{
	int status;
	u32 glk;

	if (!ec || (!t) || (t->wlen && !t->wdata) || (t->rlen && !t->rdata))
		return -EINVAL;
	if (t->rdata)
		memset(t->rdata, 0, t->rlen);

	mutex_lock(&ec->mutex);
	if (ec->global_lock) {
		status = acpi_acquire_global_lock(ACPI_EC_UDELAY_GLK, &glk);
		if (ACPI_FAILURE(status)) {
			status = -ENODEV;
			goto unlock;
		}
	}

	status = acpi_ec_transaction_unlocked(ec, t);

	if (ec->global_lock)
		acpi_release_global_lock(glk);
unlock:
	mutex_unlock(&ec->mutex);
	return status;
}

static int acpi_ec_burst_enable(struct acpi_ec *ec)
{
	u8 d;
	struct transaction t = {.command = ACPI_EC_BURST_ENABLE,
				.wdata = NULL, .rdata = &d,
				.wlen = 0, .rlen = 1};

	return acpi_ec_transaction(ec, &t);
}

static int acpi_ec_burst_disable(struct acpi_ec *ec)
{
	struct transaction t = {.command = ACPI_EC_BURST_DISABLE,
				.wdata = NULL, .rdata = NULL,
				.wlen = 0, .rlen = 0};

	return (acpi_ec_read_status(ec) & ACPI_EC_FLAG_BURST) ?
				acpi_ec_transaction(ec, &t) : 0;
}

static int acpi_ec_read(struct acpi_ec *ec, u8 address, u8 *data)
{
	int result;
	u8 d;
	struct transaction t = {.command = ACPI_EC_COMMAND_READ,
				.wdata = &address, .rdata = &d,
				.wlen = 1, .rlen = 1};

	result = acpi_ec_transaction(ec, &t);
	*data = d;
	return result;
}

static int acpi_ec_write(struct acpi_ec *ec, u8 address, u8 data)
{
	u8 wdata[2] = { address, data };
	struct transaction t = {.command = ACPI_EC_COMMAND_WRITE,
				.wdata = wdata, .rdata = NULL,
				.wlen = 2, .rlen = 0};

	return acpi_ec_transaction(ec, &t);
}

int ec_read(u8 addr, u8 *val)
{
	int err;
	u8 temp_data;

	if (!first_ec)
		return -ENODEV;

	err = acpi_ec_read(first_ec, addr, &temp_data);

	if (!err) {
		*val = temp_data;
		return 0;
	}
	return err;
}
EXPORT_SYMBOL(ec_read);

int ec_write(u8 addr, u8 val)
{
	int err;

	if (!first_ec)
		return -ENODEV;

	err = acpi_ec_write(first_ec, addr, val);

	return err;
}
EXPORT_SYMBOL(ec_write);

int ec_transaction(u8 command,
		   const u8 *wdata, unsigned wdata_len,
		   u8 *rdata, unsigned rdata_len)
{
	struct transaction t = {.command = command,
				.wdata = wdata, .rdata = rdata,
				.wlen = wdata_len, .rlen = rdata_len};

	if (!first_ec)
		return -ENODEV;

	return acpi_ec_transaction(first_ec, &t);
}
EXPORT_SYMBOL(ec_transaction);

/* Get the handle to the EC device */
acpi_handle ec_get_handle(void)
{
	if (!first_ec)
		return NULL;
	return first_ec->handle;
}
EXPORT_SYMBOL(ec_get_handle);

static void acpi_ec_start(struct acpi_ec *ec, bool resuming)
{
	unsigned long flags;

	spin_lock_irqsave(&ec->lock, flags);
	if (!test_and_set_bit(EC_FLAGS_STARTED, &ec->flags)) {
		ec_dbg_drv("Starting EC");
		/* Enable GPE for event processing (SCI_EVT=1) */
		if (!resuming) {
			acpi_ec_submit_request(ec);
			ec_dbg_ref(ec, "Increase driver");
		}
		ec_log_drv("EC started");
	}
	spin_unlock_irqrestore(&ec->lock, flags);
}

static bool acpi_ec_stopped(struct acpi_ec *ec)
{
	unsigned long flags;
	bool flushed;

	spin_lock_irqsave(&ec->lock, flags);
	flushed = acpi_ec_flushed(ec);
	spin_unlock_irqrestore(&ec->lock, flags);
	return flushed;
}

static void acpi_ec_stop(struct acpi_ec *ec, bool suspending)
{
	unsigned long flags;

	spin_lock_irqsave(&ec->lock, flags);
	if (acpi_ec_started(ec)) {
		ec_dbg_drv("Stopping EC");
		set_bit(EC_FLAGS_STOPPED, &ec->flags);
		spin_unlock_irqrestore(&ec->lock, flags);
		wait_event(ec->wait, acpi_ec_stopped(ec));
		spin_lock_irqsave(&ec->lock, flags);
		/* Disable GPE for event processing (SCI_EVT=1) */
		if (!suspending) {
			acpi_ec_complete_request(ec);
			ec_dbg_ref(ec, "Decrease driver");
		} else if (!ec_freeze_events)
			__acpi_ec_disable_event(ec);
		clear_bit(EC_FLAGS_STARTED, &ec->flags);
		clear_bit(EC_FLAGS_STOPPED, &ec->flags);
		ec_log_drv("EC stopped");
	}
	spin_unlock_irqrestore(&ec->lock, flags);
}

static void acpi_ec_enter_noirq(struct acpi_ec *ec)
{
	unsigned long flags;

	spin_lock_irqsave(&ec->lock, flags);
	ec->busy_polling = true;
	ec->polling_guard = 0;
	ec_log_drv("interrupt blocked");
	spin_unlock_irqrestore(&ec->lock, flags);
}

static void acpi_ec_leave_noirq(struct acpi_ec *ec)
{
	unsigned long flags;

	spin_lock_irqsave(&ec->lock, flags);
	ec->busy_polling = ec_busy_polling;
	ec->polling_guard = ec_polling_guard;
	ec_log_drv("interrupt unblocked");
	spin_unlock_irqrestore(&ec->lock, flags);
}

void acpi_ec_block_transactions(void)
{
	struct acpi_ec *ec = first_ec;

	if (!ec)
		return;

	mutex_lock(&ec->mutex);
	/* Prevent transactions from being carried out */
	acpi_ec_stop(ec, true);
	mutex_unlock(&ec->mutex);
}

void acpi_ec_unblock_transactions(void)
{
	/*
	 * Allow transactions to happen again (this function is called from
	 * atomic context during wakeup, so we don't need to acquire the mutex).
	 */
	if (first_ec)
		acpi_ec_start(first_ec, true);
}

/* --------------------------------------------------------------------------
                                Event Management
   -------------------------------------------------------------------------- */
static struct acpi_ec_query_handler *
acpi_ec_get_query_handler_by_value(struct acpi_ec *ec, u8 value)
{
	struct acpi_ec_query_handler *handler;

	mutex_lock(&ec->mutex);
	list_for_each_entry(handler, &ec->list, node) {
		if (value == handler->query_bit) {
			kref_get(&handler->kref);
			mutex_unlock(&ec->mutex);
			return handler;
		}
	}
	mutex_unlock(&ec->mutex);
	return NULL;
}

static void acpi_ec_query_handler_release(struct kref *kref)
{
	struct acpi_ec_query_handler *handler =
		container_of(kref, struct acpi_ec_query_handler, kref);

	kfree(handler);
}

static void acpi_ec_put_query_handler(struct acpi_ec_query_handler *handler)
{
	kref_put(&handler->kref, acpi_ec_query_handler_release);
}

int acpi_ec_add_query_handler(struct acpi_ec *ec, u8 query_bit,
			      acpi_handle handle, acpi_ec_query_func func,
			      void *data)
{
	struct acpi_ec_query_handler *handler =
	    kzalloc(sizeof(struct acpi_ec_query_handler), GFP_KERNEL);

	if (!handler)
		return -ENOMEM;

	handler->query_bit = query_bit;
	handler->handle = handle;
	handler->func = func;
	handler->data = data;
	mutex_lock(&ec->mutex);
	kref_init(&handler->kref);
	list_add(&handler->node, &ec->list);
	mutex_unlock(&ec->mutex);
	return 0;
}
EXPORT_SYMBOL_GPL(acpi_ec_add_query_handler);

static void acpi_ec_remove_query_handlers(struct acpi_ec *ec,
					  bool remove_all, u8 query_bit)
{
	struct acpi_ec_query_handler *handler, *tmp;
	LIST_HEAD(free_list);

	mutex_lock(&ec->mutex);
	list_for_each_entry_safe(handler, tmp, &ec->list, node) {
		if (remove_all || query_bit == handler->query_bit) {
			list_del_init(&handler->node);
			list_add(&handler->node, &free_list);
		}
	}
	mutex_unlock(&ec->mutex);
	list_for_each_entry_safe(handler, tmp, &free_list, node)
		acpi_ec_put_query_handler(handler);
}

void acpi_ec_remove_query_handler(struct acpi_ec *ec, u8 query_bit)
{
	acpi_ec_remove_query_handlers(ec, false, query_bit);
}
EXPORT_SYMBOL_GPL(acpi_ec_remove_query_handler);

static struct acpi_ec_query *acpi_ec_create_query(u8 *pval)
{
	struct acpi_ec_query *q;
	struct transaction *t;

	q = kzalloc(sizeof (struct acpi_ec_query), GFP_KERNEL);
	if (!q)
		return NULL;
	INIT_WORK(&q->work, acpi_ec_event_processor);
	t = &q->transaction;
	t->command = ACPI_EC_COMMAND_QUERY;
	t->rdata = pval;
	t->rlen = 1;
	return q;
}

static void acpi_ec_delete_query(struct acpi_ec_query *q)
{
	if (q) {
		if (q->handler)
			acpi_ec_put_query_handler(q->handler);
		kfree(q);
	}
}

static void acpi_ec_event_processor(struct work_struct *work)
{
	struct acpi_ec_query *q = container_of(work, struct acpi_ec_query, work);
	struct acpi_ec_query_handler *handler = q->handler;

	ec_dbg_evt("Query(0x%02x) started", handler->query_bit);
	if (handler->func)
		handler->func(handler->data);
	else if (handler->handle)
		acpi_evaluate_object(handler->handle, NULL, NULL, NULL);
	ec_dbg_evt("Query(0x%02x) stopped", handler->query_bit);
	acpi_ec_delete_query(q);
}

static int acpi_ec_query(struct acpi_ec *ec, u8 *data)
{
	u8 value = 0;
	int result;
	struct acpi_ec_query *q;

	q = acpi_ec_create_query(&value);
	if (!q)
		return -ENOMEM;

	/*
	 * Query the EC to find out which _Qxx method we need to evaluate.
	 * Note that successful completion of the query causes the ACPI_EC_SCI
	 * bit to be cleared (and thus clearing the interrupt source).
	 */
	result = acpi_ec_transaction(ec, &q->transaction);
	if (!value)
		result = -ENODATA;
	if (result)
		goto err_exit;

	q->handler = acpi_ec_get_query_handler_by_value(ec, value);
	if (!q->handler) {
		result = -ENODATA;
		goto err_exit;
	}

	/*
	 * It is reported that _Qxx are evaluated in a parallel way on
	 * Windows:
	 * https://bugzilla.kernel.org/show_bug.cgi?id=94411
	 *
	 * Put this log entry before schedule_work() in order to make
	 * it appearing before any other log entries occurred during the
	 * work queue execution.
	 */
	ec_dbg_evt("Query(0x%02x) scheduled", value);
	if (!queue_work(ec_query_wq, &q->work)) {
		ec_dbg_evt("Query(0x%02x) overlapped", value);
		result = -EBUSY;
	}

err_exit:
	if (result)
		acpi_ec_delete_query(q);
	if (data)
		*data = value;
	return result;
}

static void acpi_ec_check_event(struct acpi_ec *ec)
{
	unsigned long flags;

	if (ec_event_clearing == ACPI_EC_EVT_TIMING_EVENT) {
		if (ec_guard(ec)) {
			spin_lock_irqsave(&ec->lock, flags);
			/*
			 * Take care of the SCI_EVT unless no one else is
			 * taking care of it.
			 */
			if (!ec->curr)
				advance_transaction(ec, false);
			spin_unlock_irqrestore(&ec->lock, flags);
		}
	}
}

static void acpi_ec_event_handler(struct work_struct *work)
{
	unsigned long flags;
	struct acpi_ec *ec = container_of(work, struct acpi_ec, work);

	ec_dbg_evt("Event started");

	spin_lock_irqsave(&ec->lock, flags);
	while (ec->nr_pending_queries) {
		spin_unlock_irqrestore(&ec->lock, flags);
		(void)acpi_ec_query(ec, NULL);
		spin_lock_irqsave(&ec->lock, flags);
		ec->nr_pending_queries--;
		/*
		 * Before exit, make sure that this work item can be
		 * scheduled again. There might be QR_EC failures, leaving
		 * EC_FLAGS_QUERY_PENDING uncleared and preventing this work
		 * item from being scheduled again.
		 */
		if (!ec->nr_pending_queries) {
			if (ec_event_clearing == ACPI_EC_EVT_TIMING_STATUS ||
			    ec_event_clearing == ACPI_EC_EVT_TIMING_QUERY)
				acpi_ec_complete_query(ec);
		}
	}
	spin_unlock_irqrestore(&ec->lock, flags);

	ec_dbg_evt("Event stopped");

	acpi_ec_check_event(ec);
}

static void acpi_ec_handle_interrupt(struct acpi_ec *ec)
{
	unsigned long flags;

	spin_lock_irqsave(&ec->lock, flags);
	advance_transaction(ec, true);
	spin_unlock_irqrestore(&ec->lock, flags);
}

static u32 acpi_ec_gpe_handler(acpi_handle gpe_device,
			       u32 gpe_number, void *data)
{
	acpi_ec_handle_interrupt(data);
	return ACPI_INTERRUPT_HANDLED;
}

static irqreturn_t acpi_ec_irq_handler(int irq, void *data)
{
	acpi_ec_handle_interrupt(data);
	return IRQ_HANDLED;
}

/* --------------------------------------------------------------------------
 *                           Address Space Management
 * -------------------------------------------------------------------------- */

static acpi_status
acpi_ec_space_handler(u32 function, acpi_physical_address address,
		      u32 bits, u64 *value64,
		      void *handler_context, void *region_context)
{
	struct acpi_ec *ec = handler_context;
	int result = 0, i, bytes = bits / 8;
	u8 *value = (u8 *)value64;

	if ((address > 0xFF) || !value || !handler_context)
		return AE_BAD_PARAMETER;

	if (function != ACPI_READ && function != ACPI_WRITE)
		return AE_BAD_PARAMETER;

	if (ec->busy_polling || bits > 8)
		acpi_ec_burst_enable(ec);

	for (i = 0; i < bytes; ++i, ++address, ++value)
		result = (function == ACPI_READ) ?
			acpi_ec_read(ec, address, value) :
			acpi_ec_write(ec, address, *value);

	if (ec->busy_polling || bits > 8)
		acpi_ec_burst_disable(ec);

	switch (result) {
	case -EINVAL:
		return AE_BAD_PARAMETER;
	case -ENODEV:
		return AE_NOT_FOUND;
	case -ETIME:
		return AE_TIME;
	default:
		return AE_OK;
	}
}

/* --------------------------------------------------------------------------
 *                             Driver Interface
 * -------------------------------------------------------------------------- */

static acpi_status
ec_parse_io_ports(struct acpi_resource *resource, void *context);

static void acpi_ec_free(struct acpi_ec *ec)
{
	if (first_ec == ec)
		first_ec = NULL;
	if (boot_ec == ec)
		boot_ec = NULL;
	kfree(ec);
}

static struct acpi_ec *acpi_ec_alloc(void)
{
	struct acpi_ec *ec = kzalloc(sizeof(struct acpi_ec), GFP_KERNEL);

	if (!ec)
		return NULL;
	mutex_init(&ec->mutex);
	init_waitqueue_head(&ec->wait);
	INIT_LIST_HEAD(&ec->list);
	spin_lock_init(&ec->lock);
	INIT_WORK(&ec->work, acpi_ec_event_handler);
	ec->timestamp = jiffies;
	ec->busy_polling = true;
	ec->polling_guard = 0;
	ec->gpe = -1;
	ec->irq = -1;
	return ec;
}

static acpi_status
acpi_ec_register_query_methods(acpi_handle handle, u32 level,
			       void *context, void **return_value)
{
	char node_name[5];
	struct acpi_buffer buffer = { sizeof(node_name), node_name };
	struct acpi_ec *ec = context;
	int value = 0;
	acpi_status status;

	status = acpi_get_name(handle, ACPI_SINGLE_NAME, &buffer);

	if (ACPI_SUCCESS(status) && sscanf(node_name, "_Q%x", &value) == 1)
		acpi_ec_add_query_handler(ec, value, handle, NULL, NULL);
	return AE_OK;
}

static acpi_status
ec_parse_device(acpi_handle handle, u32 Level, void *context, void **retval)
{
	acpi_status status;
	unsigned long long tmp = 0;
	struct acpi_ec *ec = context;

	/* clear addr values, ec_parse_io_ports depend on it */
	ec->command_addr = ec->data_addr = 0;

	status = acpi_walk_resources(handle, METHOD_NAME__CRS,
				     ec_parse_io_ports, ec);
	if (ACPI_FAILURE(status))
		return status;
	if (ec->data_addr == 0 || ec->command_addr == 0)
		return AE_OK;

	if (boot_ec && boot_ec_is_ecdt && EC_FLAGS_IGNORE_DSDT_GPE) {
		/*
		 * Always inherit the GPE number setting from the ECDT
		 * EC.
		 */
		ec->gpe = boot_ec->gpe;
	} else {
		/* Get GPE bit assignment (EC events). */
		/* TODO: Add support for _GPE returning a package */
		status = acpi_evaluate_integer(handle, "_GPE", NULL, &tmp);
		if (ACPI_SUCCESS(status))
			ec->gpe = tmp;

		/*
		 * Errors are non-fatal, allowing for ACPI Reduced Hardware
		 * platforms which use GpioInt instead of GPE.
		 */
	}
	/* Use the global lock for all EC transactions? */
	tmp = 0;
	acpi_evaluate_integer(handle, "_GLK", NULL, &tmp);
	ec->global_lock = tmp;
	ec->handle = handle;
	return AE_CTRL_TERMINATE;
}

static bool install_gpe_event_handler(struct acpi_ec *ec)
{
	acpi_status status;

	status = acpi_install_gpe_raw_handler(NULL, ec->gpe,
					      ACPI_GPE_EDGE_TRIGGERED,
					      &acpi_ec_gpe_handler, ec);
	if (ACPI_FAILURE(status))
		return false;

	if (test_bit(EC_FLAGS_STARTED, &ec->flags) && ec->reference_count >= 1)
		acpi_ec_enable_gpe(ec, true);

	return true;
}

static bool install_gpio_irq_event_handler(struct acpi_ec *ec)
{
	return request_irq(ec->irq, acpi_ec_irq_handler, IRQF_SHARED,
			   "ACPI EC", ec) >= 0;
}

/**
 * ec_install_handlers - Install service callbacks and register query methods.
 * @ec: Target EC.
 * @device: ACPI device object corresponding to @ec.
 *
 * Install a handler for the EC address space type unless it has been installed
 * already.  If @device is not NULL, also look for EC query methods in the
 * namespace and register them, and install an event (either GPE or GPIO IRQ)
 * handler for the EC, if possible.
 *
 * Return:
 * -ENODEV if the address space handler cannot be installed, which means
 *  "unable to handle transactions",
 * -EPROBE_DEFER if GPIO IRQ acquisition needs to be deferred,
 * or 0 (success) otherwise.
 */
static int ec_install_handlers(struct acpi_ec *ec, struct acpi_device *device)
{
	acpi_status status;

	acpi_ec_start(ec, false);

	if (!test_bit(EC_FLAGS_EC_HANDLER_INSTALLED, &ec->flags)) {
		acpi_ec_enter_noirq(ec);
		status = acpi_install_address_space_handler(ec->handle,
							    ACPI_ADR_SPACE_EC,
							    &acpi_ec_space_handler,
							    NULL, ec);
		if (ACPI_FAILURE(status)) {
			acpi_ec_stop(ec, false);
			return -ENODEV;
		}
		set_bit(EC_FLAGS_EC_HANDLER_INSTALLED, &ec->flags);
	}

	if (!device)
		return 0;

	if (ec->gpe < 0) {
		/* ACPI reduced hardware platforms use a GpioInt from _CRS. */
		int irq = acpi_dev_gpio_irq_get(device, 0);
		/*
		 * Bail out right away for deferred probing or complete the
		 * initialization regardless of any other errors.
		 */
		if (irq == -EPROBE_DEFER)
			return -EPROBE_DEFER;
		else if (irq >= 0)
			ec->irq = irq;
	}

	if (!test_bit(EC_FLAGS_QUERY_METHODS_INSTALLED, &ec->flags)) {
		/* Find and register all query methods */
		acpi_walk_namespace(ACPI_TYPE_METHOD, ec->handle, 1,
				    acpi_ec_register_query_methods,
				    NULL, ec, NULL);
		set_bit(EC_FLAGS_QUERY_METHODS_INSTALLED, &ec->flags);
	}
	if (!test_bit(EC_FLAGS_EVENT_HANDLER_INSTALLED, &ec->flags)) {
		bool ready = false;

		if (ec->gpe >= 0)
			ready = install_gpe_event_handler(ec);
		else if (ec->irq >= 0)
			ready = install_gpio_irq_event_handler(ec);

		if (ready) {
			set_bit(EC_FLAGS_EVENT_HANDLER_INSTALLED, &ec->flags);
			acpi_ec_leave_noirq(ec);
		}
		/*
		 * Failures to install an event handler are not fatal, because
		 * the EC can be polled for events.
		 */
	}
	/* EC is fully operational, allow queries */
	acpi_ec_enable_event(ec);

	return 0;
}

static void ec_remove_handlers(struct acpi_ec *ec)
{
	if (test_bit(EC_FLAGS_EC_HANDLER_INSTALLED, &ec->flags)) {
		if (ACPI_FAILURE(acpi_remove_address_space_handler(ec->handle,
					ACPI_ADR_SPACE_EC, &acpi_ec_space_handler)))
			pr_err("failed to remove space handler\n");
		clear_bit(EC_FLAGS_EC_HANDLER_INSTALLED, &ec->flags);
	}

	/*
	 * Stops handling the EC transactions after removing the operation
	 * region handler. This is required because _REG(DISCONNECT)
	 * invoked during the removal can result in new EC transactions.
	 *
	 * Flushes the EC requests and thus disables the GPE before
	 * removing the GPE handler. This is required by the current ACPICA
	 * GPE core. ACPICA GPE core will automatically disable a GPE when
	 * it is indicated but there is no way to handle it. So the drivers
	 * must disable the GPEs prior to removing the GPE handlers.
	 */
	acpi_ec_stop(ec, false);

	if (test_bit(EC_FLAGS_EVENT_HANDLER_INSTALLED, &ec->flags)) {
		if (ec->gpe >= 0 &&
		    ACPI_FAILURE(acpi_remove_gpe_handler(NULL, ec->gpe,
				 &acpi_ec_gpe_handler)))
			pr_err("failed to remove gpe handler\n");

		if (ec->irq >= 0)
			free_irq(ec->irq, ec);

		clear_bit(EC_FLAGS_EVENT_HANDLER_INSTALLED, &ec->flags);
	}
	if (test_bit(EC_FLAGS_QUERY_METHODS_INSTALLED, &ec->flags)) {
		acpi_ec_remove_query_handlers(ec, true, 0);
		clear_bit(EC_FLAGS_QUERY_METHODS_INSTALLED, &ec->flags);
	}
}

static int acpi_ec_setup(struct acpi_ec *ec, struct acpi_device *device)
{
	int ret;

	ret = ec_install_handlers(ec, device);
	if (ret)
		return ret;

	/* First EC capable of handling transactions */
	if (!first_ec)
		first_ec = ec;

	pr_info("EC_CMD/EC_SC=0x%lx, EC_DATA=0x%lx\n", ec->command_addr,
		ec->data_addr);

	if (test_bit(EC_FLAGS_EVENT_HANDLER_INSTALLED, &ec->flags)) {
		if (ec->gpe >= 0)
			pr_info("GPE=0x%x\n", ec->gpe);
		else
			pr_info("IRQ=%d\n", ec->irq);
	}

	return ret;
}

static int acpi_ec_add(struct acpi_device *device)
{
	struct acpi_ec *ec;
	int ret;

	strcpy(acpi_device_name(device), ACPI_EC_DEVICE_NAME);
	strcpy(acpi_device_class(device), ACPI_EC_CLASS);

	if (boot_ec && (boot_ec->handle == device->handle ||
	    !strcmp(acpi_device_hid(device), ACPI_ECDT_HID))) {
		/* Fast path: this device corresponds to the boot EC. */
		ec = boot_ec;
	} else {
		acpi_status status;

		ec = acpi_ec_alloc();
		if (!ec)
			return -ENOMEM;

		status = ec_parse_device(device->handle, 0, ec, NULL);
		if (status != AE_CTRL_TERMINATE) {
			ret = -EINVAL;
			goto err;
		}

		if (boot_ec && ec->command_addr == boot_ec->command_addr &&
<<<<<<< HEAD
		    ec->data_addr == boot_ec->data_addr) {
=======
		    ec->data_addr == boot_ec->data_addr &&
		    !EC_FLAGS_TRUST_DSDT_GPE) {
>>>>>>> 7d2a07b7
			/*
			 * Trust PNP0C09 namespace location rather than
			 * ECDT ID. But trust ECDT GPE rather than _GPE
			 * because of ASUS quirks, so do not change
			 * boot_ec->gpe to ec->gpe.
			 */
			boot_ec->handle = ec->handle;
			acpi_handle_debug(ec->handle, "duplicated.\n");
			acpi_ec_free(ec);
			ec = boot_ec;
		}
	}

	ret = acpi_ec_setup(ec, device);
	if (ret)
		goto err;

	if (ec == boot_ec)
		acpi_handle_info(boot_ec->handle,
				 "Boot %s EC initialization complete\n",
				 boot_ec_is_ecdt ? "ECDT" : "DSDT");

	acpi_handle_info(ec->handle,
			 "EC: Used to handle transactions and events\n");

	device->driver_data = ec;

	ret = !!request_region(ec->data_addr, 1, "EC data");
	WARN(!ret, "Could not request EC data io port 0x%lx", ec->data_addr);
	ret = !!request_region(ec->command_addr, 1, "EC cmd");
	WARN(!ret, "Could not request EC cmd io port 0x%lx", ec->command_addr);

	/* Reprobe devices depending on the EC */
<<<<<<< HEAD
	acpi_walk_dep_device_list(ec->handle);
=======
	acpi_dev_clear_dependencies(device);
>>>>>>> 7d2a07b7

	acpi_handle_debug(ec->handle, "enumerated.\n");
	return 0;

err:
	if (ec != boot_ec)
		acpi_ec_free(ec);

	return ret;
}

static int acpi_ec_remove(struct acpi_device *device)
{
	struct acpi_ec *ec;

	if (!device)
		return -EINVAL;

	ec = acpi_driver_data(device);
	release_region(ec->data_addr, 1);
	release_region(ec->command_addr, 1);
	device->driver_data = NULL;
	if (ec != boot_ec) {
		ec_remove_handlers(ec);
		acpi_ec_free(ec);
	}
	return 0;
}

static acpi_status
ec_parse_io_ports(struct acpi_resource *resource, void *context)
{
	struct acpi_ec *ec = context;

	if (resource->type != ACPI_RESOURCE_TYPE_IO)
		return AE_OK;

	/*
	 * The first address region returned is the data port, and
	 * the second address region returned is the status/command
	 * port.
	 */
	if (ec->data_addr == 0)
		ec->data_addr = resource->data.io.minimum;
	else if (ec->command_addr == 0)
		ec->command_addr = resource->data.io.minimum;
	else
		return AE_CTRL_TERMINATE;

	return AE_OK;
}

static const struct acpi_device_id ec_device_ids[] = {
	{"PNP0C09", 0},
	{ACPI_ECDT_HID, 0},
	{"", 0},
};

/*
 * This function is not Windows-compatible as Windows never enumerates the
 * namespace EC before the main ACPI device enumeration process. It is
 * retained for historical reason and will be deprecated in the future.
 */
void __init acpi_ec_dsdt_probe(void)
{
	struct acpi_ec *ec;
	acpi_status status;
	int ret;

	/*
	 * If a platform has ECDT, there is no need to proceed as the
	 * following probe is not a part of the ACPI device enumeration,
	 * executing _STA is not safe, and thus this probe may risk of
	 * picking up an invalid EC device.
	 */
	if (boot_ec)
		return;

	ec = acpi_ec_alloc();
	if (!ec)
		return;

	/*
	 * At this point, the namespace is initialized, so start to find
	 * the namespace objects.
	 */
	status = acpi_get_devices(ec_device_ids[0].id, ec_parse_device, ec, NULL);
	if (ACPI_FAILURE(status) || !ec->handle) {
		acpi_ec_free(ec);
		return;
	}

	/*
	 * When the DSDT EC is available, always re-configure boot EC to
	 * have _REG evaluated. _REG can only be evaluated after the
	 * namespace initialization.
	 * At this point, the GPE is not fully initialized, so do not to
	 * handle the events.
	 */
	ret = acpi_ec_setup(ec, NULL);
	if (ret) {
		acpi_ec_free(ec);
		return;
	}

	boot_ec = ec;

	acpi_handle_info(ec->handle,
			 "Boot DSDT EC used to handle transactions\n");
}

/*
 * acpi_ec_ecdt_start - Finalize the boot ECDT EC initialization.
 *
 * First, look for an ACPI handle for the boot ECDT EC if acpi_ec_add() has not
 * found a matching object in the namespace.
 *
 * Next, in case the DSDT EC is not functioning, it is still necessary to
 * provide a functional ECDT EC to handle events, so add an extra device object
 * to represent it (see https://bugzilla.kernel.org/show_bug.cgi?id=115021).
 *
 * This is useful on platforms with valid ECDT and invalid DSDT EC settings,
 * like ASUS X550ZE (see https://bugzilla.kernel.org/show_bug.cgi?id=196847).
 */
static void __init acpi_ec_ecdt_start(void)
{
	struct acpi_table_ecdt *ecdt_ptr;
	acpi_handle handle;
	acpi_status status;

	/* Bail out if a matching EC has been found in the namespace. */
	if (!boot_ec || boot_ec->handle != ACPI_ROOT_OBJECT)
		return;

	/* Look up the object pointed to from the ECDT in the namespace. */
	status = acpi_get_table(ACPI_SIG_ECDT, 1,
				(struct acpi_table_header **)&ecdt_ptr);
	if (ACPI_FAILURE(status))
		return;

	status = acpi_get_handle(NULL, ecdt_ptr->id, &handle);
	if (ACPI_SUCCESS(status)) {
		boot_ec->handle = handle;

		/* Add a special ACPI device object to represent the boot EC. */
		acpi_bus_register_early_device(ACPI_BUS_TYPE_ECDT_EC);
	}

	acpi_put_table((struct acpi_table_header *)ecdt_ptr);
}

/*
 * On some hardware it is necessary to clear events accumulated by the EC during
 * sleep. These ECs stop reporting GPEs until they are manually polled, if too
 * many events are accumulated. (e.g. Samsung Series 5/9 notebooks)
 *
 * https://bugzilla.kernel.org/show_bug.cgi?id=44161
 *
 * Ideally, the EC should also be instructed NOT to accumulate events during
 * sleep (which Windows seems to do somehow), but the interface to control this
 * behaviour is not known at this time.
 *
 * Models known to be affected are Samsung 530Uxx/535Uxx/540Uxx/550Pxx/900Xxx,
 * however it is very likely that other Samsung models are affected.
 *
 * On systems which don't accumulate _Q events during sleep, this extra check
 * should be harmless.
 */
static int ec_clear_on_resume(const struct dmi_system_id *id)
{
	pr_debug("Detected system needing EC poll on resume.\n");
	EC_FLAGS_CLEAR_ON_RESUME = 1;
	ec_event_clearing = ACPI_EC_EVT_TIMING_STATUS;
	return 0;
}

/*
 * Some ECDTs contain wrong register addresses.
 * MSI MS-171F
 * https://bugzilla.kernel.org/show_bug.cgi?id=12461
 */
static int ec_correct_ecdt(const struct dmi_system_id *id)
{
	pr_debug("Detected system needing ECDT address correction.\n");
	EC_FLAGS_CORRECT_ECDT = 1;
	return 0;
}

/*
 * Some ECDTs contain wrong GPE setting, but they share the same port addresses
 * with DSDT EC, don't duplicate the DSDT EC with ECDT EC in this case.
 * https://bugzilla.kernel.org/show_bug.cgi?id=209989
 */
static int ec_honor_dsdt_gpe(const struct dmi_system_id *id)
{
	pr_debug("Detected system needing DSDT GPE setting.\n");
	EC_FLAGS_TRUST_DSDT_GPE = 1;
	return 0;
}

/*
 * Some DSDTs contain wrong GPE setting.
 * Asus FX502VD/VE, GL702VMK, X550VXK, X580VD
 * https://bugzilla.kernel.org/show_bug.cgi?id=195651
 */
static int ec_honor_ecdt_gpe(const struct dmi_system_id *id)
{
	pr_debug("Detected system needing ignore DSDT GPE setting.\n");
	EC_FLAGS_IGNORE_DSDT_GPE = 1;
	return 0;
}

static const struct dmi_system_id ec_dmi_table[] __initconst = {
	{
	ec_correct_ecdt, "MSI MS-171F", {
	DMI_MATCH(DMI_SYS_VENDOR, "Micro-Star"),
	DMI_MATCH(DMI_PRODUCT_NAME, "MS-171F"),}, NULL},
	{
	ec_honor_ecdt_gpe, "ASUS FX502VD", {
	DMI_MATCH(DMI_SYS_VENDOR, "ASUSTeK COMPUTER INC."),
	DMI_MATCH(DMI_PRODUCT_NAME, "FX502VD"),}, NULL},
	{
	ec_honor_ecdt_gpe, "ASUS FX502VE", {
	DMI_MATCH(DMI_SYS_VENDOR, "ASUSTeK COMPUTER INC."),
	DMI_MATCH(DMI_PRODUCT_NAME, "FX502VE"),}, NULL},
	{
	ec_honor_ecdt_gpe, "ASUS GL702VMK", {
	DMI_MATCH(DMI_SYS_VENDOR, "ASUSTeK COMPUTER INC."),
	DMI_MATCH(DMI_PRODUCT_NAME, "GL702VMK"),}, NULL},
	{
	ec_honor_ecdt_gpe, "ASUSTeK COMPUTER INC. X505BA", {
	DMI_MATCH(DMI_SYS_VENDOR, "ASUSTeK COMPUTER INC."),
	DMI_MATCH(DMI_PRODUCT_NAME, "X505BA"),}, NULL},
	{
	ec_honor_ecdt_gpe, "ASUSTeK COMPUTER INC. X505BP", {
	DMI_MATCH(DMI_SYS_VENDOR, "ASUSTeK COMPUTER INC."),
	DMI_MATCH(DMI_PRODUCT_NAME, "X505BP"),}, NULL},
	{
	ec_honor_ecdt_gpe, "ASUSTeK COMPUTER INC. X542BA", {
	DMI_MATCH(DMI_SYS_VENDOR, "ASUSTeK COMPUTER INC."),
	DMI_MATCH(DMI_PRODUCT_NAME, "X542BA"),}, NULL},
	{
	ec_honor_ecdt_gpe, "ASUSTeK COMPUTER INC. X542BP", {
	DMI_MATCH(DMI_SYS_VENDOR, "ASUSTeK COMPUTER INC."),
	DMI_MATCH(DMI_PRODUCT_NAME, "X542BP"),}, NULL},
	{
	ec_honor_ecdt_gpe, "ASUS X550VXK", {
	DMI_MATCH(DMI_SYS_VENDOR, "ASUSTeK COMPUTER INC."),
	DMI_MATCH(DMI_PRODUCT_NAME, "X550VXK"),}, NULL},
	{
	ec_honor_ecdt_gpe, "ASUS X580VD", {
	DMI_MATCH(DMI_SYS_VENDOR, "ASUSTeK COMPUTER INC."),
	DMI_MATCH(DMI_PRODUCT_NAME, "X580VD"),}, NULL},
	{
	/* https://bugzilla.kernel.org/show_bug.cgi?id=209989 */
	ec_honor_dsdt_gpe, "HP Pavilion Gaming Laptop 15-cx0xxx", {
	DMI_MATCH(DMI_SYS_VENDOR, "HP"),
	DMI_MATCH(DMI_PRODUCT_NAME, "HP Pavilion Gaming Laptop 15-cx0xxx"),}, NULL},
	{
	ec_clear_on_resume, "Samsung hardware", {
	DMI_MATCH(DMI_SYS_VENDOR, "SAMSUNG ELECTRONICS CO., LTD.")}, NULL},
	{},
};

void __init acpi_ec_ecdt_probe(void)
{
	struct acpi_table_ecdt *ecdt_ptr;
	struct acpi_ec *ec;
	acpi_status status;
	int ret;

	/* Generate a boot ec context. */
	dmi_check_system(ec_dmi_table);
	status = acpi_get_table(ACPI_SIG_ECDT, 1,
				(struct acpi_table_header **)&ecdt_ptr);
	if (ACPI_FAILURE(status))
		return;

	if (!ecdt_ptr->control.address || !ecdt_ptr->data.address) {
		/*
		 * Asus X50GL:
		 * https://bugzilla.kernel.org/show_bug.cgi?id=11880
		 */
		goto out;
	}

	ec = acpi_ec_alloc();
	if (!ec)
		goto out;

	if (EC_FLAGS_CORRECT_ECDT) {
		ec->command_addr = ecdt_ptr->data.address;
		ec->data_addr = ecdt_ptr->control.address;
	} else {
		ec->command_addr = ecdt_ptr->control.address;
		ec->data_addr = ecdt_ptr->data.address;
	}

	/*
	 * Ignore the GPE value on Reduced Hardware platforms.
	 * Some products have this set to an erroneous value.
	 */
	if (!acpi_gbl_reduced_hardware)
		ec->gpe = ecdt_ptr->gpe;

	ec->handle = ACPI_ROOT_OBJECT;

	/*
	 * At this point, the namespace is not initialized, so do not find
	 * the namespace objects, or handle the events.
	 */
	ret = acpi_ec_setup(ec, NULL);
	if (ret) {
		acpi_ec_free(ec);
		goto out;
	}

	boot_ec = ec;
	boot_ec_is_ecdt = true;

	pr_info("Boot ECDT EC used to handle transactions\n");

out:
	acpi_put_table((struct acpi_table_header *)ecdt_ptr);
}

#ifdef CONFIG_PM_SLEEP
static int acpi_ec_suspend(struct device *dev)
{
	struct acpi_ec *ec =
		acpi_driver_data(to_acpi_device(dev));

	if (!pm_suspend_no_platform() && ec_freeze_events)
		acpi_ec_disable_event(ec);
	return 0;
}

static int acpi_ec_suspend_noirq(struct device *dev)
{
	struct acpi_ec *ec = acpi_driver_data(to_acpi_device(dev));

	/*
	 * The SCI handler doesn't run at this point, so the GPE can be
	 * masked at the low level without side effects.
	 */
	if (ec_no_wakeup && test_bit(EC_FLAGS_STARTED, &ec->flags) &&
	    ec->gpe >= 0 && ec->reference_count >= 1)
		acpi_set_gpe(NULL, ec->gpe, ACPI_GPE_DISABLE);

	acpi_ec_enter_noirq(ec);

	return 0;
}

static int acpi_ec_resume_noirq(struct device *dev)
{
	struct acpi_ec *ec = acpi_driver_data(to_acpi_device(dev));

	acpi_ec_leave_noirq(ec);

	if (ec_no_wakeup && test_bit(EC_FLAGS_STARTED, &ec->flags) &&
	    ec->gpe >= 0 && ec->reference_count >= 1)
		acpi_set_gpe(NULL, ec->gpe, ACPI_GPE_ENABLE);

	return 0;
}

static int acpi_ec_resume(struct device *dev)
{
	struct acpi_ec *ec =
		acpi_driver_data(to_acpi_device(dev));

	acpi_ec_enable_event(ec);
	return 0;
}

void acpi_ec_mark_gpe_for_wake(void)
{
	if (first_ec && !ec_no_wakeup)
		acpi_mark_gpe_for_wake(NULL, first_ec->gpe);
}
EXPORT_SYMBOL_GPL(acpi_ec_mark_gpe_for_wake);

void acpi_ec_set_gpe_wake_mask(u8 action)
{
	if (pm_suspend_no_platform() && first_ec && !ec_no_wakeup)
		acpi_set_gpe_wake_mask(NULL, first_ec->gpe, action);
}

bool acpi_ec_dispatch_gpe(void)
{
	u32 ret;

	if (!first_ec)
		return acpi_any_gpe_status_set(U32_MAX);

	/*
	 * Report wakeup if the status bit is set for any enabled GPE other
	 * than the EC one.
	 */
	if (acpi_any_gpe_status_set(first_ec->gpe))
		return true;

	/*
	 * Dispatch the EC GPE in-band, but do not report wakeup in any case
	 * to allow the caller to process events properly after that.
	 */
	ret = acpi_dispatch_gpe(NULL, first_ec->gpe);
	if (ret == ACPI_INTERRUPT_HANDLED)
		pm_pr_dbg("ACPI EC GPE dispatched\n");

	/* Flush the event and query workqueues. */
	acpi_ec_flush_work();

	return false;
}
#endif /* CONFIG_PM_SLEEP */

static const struct dev_pm_ops acpi_ec_pm = {
	SET_NOIRQ_SYSTEM_SLEEP_PM_OPS(acpi_ec_suspend_noirq, acpi_ec_resume_noirq)
	SET_SYSTEM_SLEEP_PM_OPS(acpi_ec_suspend, acpi_ec_resume)
};

static int param_set_event_clearing(const char *val,
				    const struct kernel_param *kp)
{
	int result = 0;

	if (!strncmp(val, "status", sizeof("status") - 1)) {
		ec_event_clearing = ACPI_EC_EVT_TIMING_STATUS;
		pr_info("Assuming SCI_EVT clearing on EC_SC accesses\n");
	} else if (!strncmp(val, "query", sizeof("query") - 1)) {
		ec_event_clearing = ACPI_EC_EVT_TIMING_QUERY;
		pr_info("Assuming SCI_EVT clearing on QR_EC writes\n");
	} else if (!strncmp(val, "event", sizeof("event") - 1)) {
		ec_event_clearing = ACPI_EC_EVT_TIMING_EVENT;
		pr_info("Assuming SCI_EVT clearing on event reads\n");
	} else
		result = -EINVAL;
	return result;
}

static int param_get_event_clearing(char *buffer,
				    const struct kernel_param *kp)
{
	switch (ec_event_clearing) {
	case ACPI_EC_EVT_TIMING_STATUS:
		return sprintf(buffer, "status\n");
	case ACPI_EC_EVT_TIMING_QUERY:
		return sprintf(buffer, "query\n");
	case ACPI_EC_EVT_TIMING_EVENT:
		return sprintf(buffer, "event\n");
	default:
		return sprintf(buffer, "invalid\n");
	}
	return 0;
}

module_param_call(ec_event_clearing, param_set_event_clearing, param_get_event_clearing,
		  NULL, 0644);
MODULE_PARM_DESC(ec_event_clearing, "Assumed SCI_EVT clearing timing");

static struct acpi_driver acpi_ec_driver = {
	.name = "ec",
	.class = ACPI_EC_CLASS,
	.ids = ec_device_ids,
	.ops = {
		.add = acpi_ec_add,
		.remove = acpi_ec_remove,
		},
	.drv.pm = &acpi_ec_pm,
};

static void acpi_ec_destroy_workqueues(void)
{
	if (ec_wq) {
		destroy_workqueue(ec_wq);
		ec_wq = NULL;
	}
	if (ec_query_wq) {
		destroy_workqueue(ec_query_wq);
		ec_query_wq = NULL;
	}
}

static int acpi_ec_init_workqueues(void)
{
	if (!ec_wq)
		ec_wq = alloc_ordered_workqueue("kec", 0);

	if (!ec_query_wq)
		ec_query_wq = alloc_workqueue("kec_query", 0, ec_max_queries);

	if (!ec_wq || !ec_query_wq) {
		acpi_ec_destroy_workqueues();
		return -ENODEV;
	}
	return 0;
}

static const struct dmi_system_id acpi_ec_no_wakeup[] = {
	{
		.ident = "Thinkpad X1 Carbon 6th",
		.matches = {
			DMI_MATCH(DMI_SYS_VENDOR, "LENOVO"),
			DMI_MATCH(DMI_PRODUCT_FAMILY, "Thinkpad X1 Carbon 6th"),
		},
	},
	{
		.ident = "ThinkPad X1 Carbon 6th",
		.matches = {
			DMI_MATCH(DMI_SYS_VENDOR, "LENOVO"),
			DMI_MATCH(DMI_PRODUCT_FAMILY, "ThinkPad X1 Carbon 6th"),
		},
	},
	{
		.ident = "ThinkPad X1 Yoga 3rd",
		.matches = {
			DMI_MATCH(DMI_SYS_VENDOR, "LENOVO"),
			DMI_MATCH(DMI_PRODUCT_FAMILY, "ThinkPad X1 Yoga 3rd"),
		},
	},
	{ },
};

void __init acpi_ec_init(void)
{
	int result;

	result = acpi_ec_init_workqueues();
	if (result)
		return;

	/*
	 * Disable EC wakeup on following systems to prevent periodic
	 * wakeup from EC GPE.
	 */
	if (dmi_check_system(acpi_ec_no_wakeup)) {
		ec_no_wakeup = true;
		pr_debug("Disabling EC wakeup on suspend-to-idle\n");
	}

	/* Driver must be registered after acpi_ec_init_workqueues(). */
	acpi_bus_register_driver(&acpi_ec_driver);

	acpi_ec_ecdt_start();
}

/* EC driver currently not unloadable */
#if 0
static void __exit acpi_ec_exit(void)
{

	acpi_bus_unregister_driver(&acpi_ec_driver);
	acpi_ec_destroy_workqueues();
}
#endif	/* 0 */<|MERGE_RESOLUTION|>--- conflicted
+++ resolved
@@ -646,13 +646,8 @@
 	 * 2. As long as software can ensure only clearing it when it is set,
 	 *    hardware won't set it in parallel.
 	 */
-<<<<<<< HEAD
-	if (ec->gpe >= 0)
-		acpi_ec_clear_gpe(ec);
-=======
 	if (ec->gpe >= 0 && acpi_ec_gpe_status_set(ec))
 		acpi_clear_gpe(NULL, ec->gpe);
->>>>>>> 7d2a07b7
 
 	status = acpi_ec_read_status(ec);
 
@@ -687,40 +682,12 @@
 						ec_dbg_evt("Command(%s) completed by hardware",
 							   acpi_ec_cmd_string(ACPI_EC_COMMAND_QUERY));
 				}
-<<<<<<< HEAD
-			} else
-				goto err;
-		} else if (t->wlen == t->wi &&
-			   (status & ACPI_EC_FLAG_IBF) == 0) {
-			ec_transaction_transition(ec, ACPI_EC_COMMAND_COMPLETE);
-			wakeup = true;
-		}
-		goto out;
-	} else if (!(status & ACPI_EC_FLAG_IBF)) {
-		acpi_ec_write_cmd(ec, t->command);
-		ec_transaction_transition(ec, ACPI_EC_COMMAND_POLL);
-		goto out;
-	}
-err:
-	/*
-	 * If SCI bit is set, then don't think it's a false IRQ
-	 * otherwise will take a not handled IRQ as a false one.
-	 */
-	if (!(status & ACPI_EC_FLAG_SCI)) {
-		if (in_interrupt() && t) {
-			if (t->irq_count < ec_storm_threshold)
-				++t->irq_count;
-			/* Allow triggering on 0 threshold */
-			if (t->irq_count == ec_storm_threshold)
-				acpi_ec_mask_events(ec);
-=======
 			} else if (interrupt && !(status & ACPI_EC_FLAG_SCI)) {
 				acpi_ec_spurious_interrupt(ec, t);
 			}
 		} else if (t->wlen == t->wi && !(status & ACPI_EC_FLAG_IBF)) {
 			ec_transaction_transition(ec, ACPI_EC_COMMAND_COMPLETE);
 			wakeup = true;
->>>>>>> 7d2a07b7
 		}
 	} else if (!(status & ACPI_EC_FLAG_IBF)) {
 		acpi_ec_write_cmd(ec, t->command);
@@ -1627,12 +1594,8 @@
 		}
 
 		if (boot_ec && ec->command_addr == boot_ec->command_addr &&
-<<<<<<< HEAD
-		    ec->data_addr == boot_ec->data_addr) {
-=======
 		    ec->data_addr == boot_ec->data_addr &&
 		    !EC_FLAGS_TRUST_DSDT_GPE) {
->>>>>>> 7d2a07b7
 			/*
 			 * Trust PNP0C09 namespace location rather than
 			 * ECDT ID. But trust ECDT GPE rather than _GPE
@@ -1666,11 +1629,7 @@
 	WARN(!ret, "Could not request EC cmd io port 0x%lx", ec->command_addr);
 
 	/* Reprobe devices depending on the EC */
-<<<<<<< HEAD
-	acpi_walk_dep_device_list(ec->handle);
-=======
 	acpi_dev_clear_dependencies(device);
->>>>>>> 7d2a07b7
 
 	acpi_handle_debug(ec->handle, "enumerated.\n");
 	return 0;
