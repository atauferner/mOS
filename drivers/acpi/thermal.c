/*
 *  acpi_thermal.c - ACPI Thermal Zone Driver ($Revision: 41 $)
 *
 *  Copyright (C) 2001, 2002 Andy Grover <andrew.grover@intel.com>
 *  Copyright (C) 2001, 2002 Paul Diefenbaugh <paul.s.diefenbaugh@intel.com>
 *
 * ~~~~~~~~~~~~~~~~~~~~~~~~~~~~~~~~~~~~~~~~~~~~~~~~~~~~~~~~~~~~~~~~~~~~~~~~~~
 *
 *  This program is free software; you can redistribute it and/or modify
 *  it under the terms of the GNU General Public License as published by
 *  the Free Software Foundation; either version 2 of the License, or (at
 *  your option) any later version.
 *
 *  This program is distributed in the hope that it will be useful, but
 *  WITHOUT ANY WARRANTY; without even the implied warranty of
 *  MERCHANTABILITY or FITNESS FOR A PARTICULAR PURPOSE.  See the GNU
 *  General Public License for more details.
 *
 *  You should have received a copy of the GNU General Public License along
 *  with this program; if not, write to the Free Software Foundation, Inc.,
 *  59 Temple Place, Suite 330, Boston, MA 02111-1307 USA.
 *
 * ~~~~~~~~~~~~~~~~~~~~~~~~~~~~~~~~~~~~~~~~~~~~~~~~~~~~~~~~~~~~~~~~~~~~~~~~~~
 *
 *  This driver fully implements the ACPI thermal policy as described in the
 *  ACPI 2.0 Specification.
 *
 *  TBD: 1. Implement passive cooling hysteresis.
 *       2. Enhance passive cooling (CPU) states/limit interface to support
 *          concepts of 'multiple limiters', upper/lower limits, etc.
 *
 */

#include <linux/kernel.h>
#include <linux/module.h>
#include <linux/dmi.h>
#include <linux/init.h>
#include <linux/slab.h>
#include <linux/types.h>
#include <linux/jiffies.h>
#include <linux/kmod.h>
#include <linux/reboot.h>
#include <linux/device.h>
#include <linux/dmi.h>
#include <asm/uaccess.h>
#include <linux/thermal.h>
#include <acpi/acpi_bus.h>
#include <acpi/acpi_drivers.h>

#define PREFIX "ACPI: "

#define ACPI_THERMAL_CLASS		"thermal_zone"
#define ACPI_THERMAL_DEVICE_NAME	"Thermal Zone"
#define ACPI_THERMAL_FILE_STATE		"state"
#define ACPI_THERMAL_FILE_TEMPERATURE	"temperature"
#define ACPI_THERMAL_FILE_TRIP_POINTS	"trip_points"
#define ACPI_THERMAL_FILE_COOLING_MODE	"cooling_mode"
#define ACPI_THERMAL_FILE_POLLING_FREQ	"polling_frequency"
#define ACPI_THERMAL_NOTIFY_TEMPERATURE	0x80
#define ACPI_THERMAL_NOTIFY_THRESHOLDS	0x81
#define ACPI_THERMAL_NOTIFY_DEVICES	0x82
#define ACPI_THERMAL_NOTIFY_CRITICAL	0xF0
#define ACPI_THERMAL_NOTIFY_HOT		0xF1
#define ACPI_THERMAL_MODE_ACTIVE	0x00

#define ACPI_THERMAL_MAX_ACTIVE	10
#define ACPI_THERMAL_MAX_LIMIT_STR_LEN 65

#define _COMPONENT		ACPI_THERMAL_COMPONENT
ACPI_MODULE_NAME("thermal");

MODULE_AUTHOR("Paul Diefenbaugh");
MODULE_DESCRIPTION("ACPI Thermal Zone Driver");
MODULE_LICENSE("GPL");

static int act;
module_param(act, int, 0644);
MODULE_PARM_DESC(act, "Disable or override all lowest active trip points.");

static int crt;
module_param(crt, int, 0644);
MODULE_PARM_DESC(crt, "Disable or lower all critical trip points.");

static int tzp;
module_param(tzp, int, 0444);
MODULE_PARM_DESC(tzp, "Thermal zone polling frequency, in 1/10 seconds.");

static int nocrt;
module_param(nocrt, int, 0);
MODULE_PARM_DESC(nocrt, "Set to take no action upon ACPI thermal zone critical trips points.");

static int off;
module_param(off, int, 0);
MODULE_PARM_DESC(off, "Set to disable ACPI thermal support.");

static int psv;
module_param(psv, int, 0644);
MODULE_PARM_DESC(psv, "Disable or override all passive trip points.");

static int acpi_thermal_add(struct acpi_device *device);
static int acpi_thermal_remove(struct acpi_device *device, int type);
static int acpi_thermal_resume(struct acpi_device *device);
static void acpi_thermal_notify(struct acpi_device *device, u32 event);

static const struct acpi_device_id  thermal_device_ids[] = {
	{ACPI_THERMAL_HID, 0},
	{"", 0},
};
MODULE_DEVICE_TABLE(acpi, thermal_device_ids);

static struct acpi_driver acpi_thermal_driver = {
	.name = "thermal",
	.class = ACPI_THERMAL_CLASS,
	.ids = thermal_device_ids,
	.ops = {
		.add = acpi_thermal_add,
		.remove = acpi_thermal_remove,
		.resume = acpi_thermal_resume,
		.notify = acpi_thermal_notify,
		},
};

struct acpi_thermal_state {
	u8 critical:1;
	u8 hot:1;
	u8 passive:1;
	u8 active:1;
	u8 reserved:4;
	int active_index;
};

struct acpi_thermal_state_flags {
	u8 valid:1;
	u8 enabled:1;
	u8 reserved:6;
};

struct acpi_thermal_critical {
	struct acpi_thermal_state_flags flags;
	unsigned long temperature;
};

struct acpi_thermal_hot {
	struct acpi_thermal_state_flags flags;
	unsigned long temperature;
};

struct acpi_thermal_passive {
	struct acpi_thermal_state_flags flags;
	unsigned long temperature;
	unsigned long tc1;
	unsigned long tc2;
	unsigned long tsp;
	struct acpi_handle_list devices;
};

struct acpi_thermal_active {
	struct acpi_thermal_state_flags flags;
	unsigned long temperature;
	struct acpi_handle_list devices;
};

struct acpi_thermal_trips {
	struct acpi_thermal_critical critical;
	struct acpi_thermal_hot hot;
	struct acpi_thermal_passive passive;
	struct acpi_thermal_active active[ACPI_THERMAL_MAX_ACTIVE];
};

struct acpi_thermal_flags {
	u8 cooling_mode:1;	/* _SCP */
	u8 devices:1;		/* _TZD */
	u8 reserved:6;
};

struct acpi_thermal {
	struct acpi_device * device;
	acpi_bus_id name;
	unsigned long temperature;
	unsigned long last_temperature;
	unsigned long polling_frequency;
	volatile u8 zombie;
	struct acpi_thermal_flags flags;
	struct acpi_thermal_state state;
	struct acpi_thermal_trips trips;
	struct acpi_handle_list devices;
	struct thermal_zone_device *thermal_zone;
	int tz_enabled;
	int kelvin_offset;
	struct mutex lock;
};

/* --------------------------------------------------------------------------
                             Thermal Zone Management
   -------------------------------------------------------------------------- */

static int acpi_thermal_get_temperature(struct acpi_thermal *tz)
{
	acpi_status status = AE_OK;
	unsigned long long tmp;

	if (!tz)
		return -EINVAL;

	tz->last_temperature = tz->temperature;

	status = acpi_evaluate_integer(tz->device->handle, "_TMP", NULL, &tmp);
	if (ACPI_FAILURE(status))
		return -ENODEV;

	tz->temperature = tmp;
	ACPI_DEBUG_PRINT((ACPI_DB_INFO, "Temperature is %lu dK\n",
			  tz->temperature));

	return 0;
}

static int acpi_thermal_get_polling_frequency(struct acpi_thermal *tz)
{
	acpi_status status = AE_OK;
	unsigned long long tmp;

	if (!tz)
		return -EINVAL;

	status = acpi_evaluate_integer(tz->device->handle, "_TZP", NULL, &tmp);
	if (ACPI_FAILURE(status))
		return -ENODEV;

	tz->polling_frequency = tmp;
	ACPI_DEBUG_PRINT((ACPI_DB_INFO, "Polling frequency is %lu dS\n",
			  tz->polling_frequency));

	return 0;
}

static int acpi_thermal_set_cooling_mode(struct acpi_thermal *tz, int mode)
{
	acpi_status status = AE_OK;
	union acpi_object arg0 = { ACPI_TYPE_INTEGER };
	struct acpi_object_list arg_list = { 1, &arg0 };
	acpi_handle handle = NULL;


	if (!tz)
		return -EINVAL;

	status = acpi_get_handle(tz->device->handle, "_SCP", &handle);
	if (ACPI_FAILURE(status)) {
		ACPI_DEBUG_PRINT((ACPI_DB_INFO, "_SCP not present\n"));
		return -ENODEV;
	}

	arg0.integer.value = mode;

	status = acpi_evaluate_object(handle, NULL, &arg_list, NULL);
	if (ACPI_FAILURE(status))
		return -ENODEV;

	return 0;
}

#define ACPI_TRIPS_CRITICAL	0x01
#define ACPI_TRIPS_HOT		0x02
#define ACPI_TRIPS_PASSIVE	0x04
#define ACPI_TRIPS_ACTIVE	0x08
#define ACPI_TRIPS_DEVICES	0x10

#define ACPI_TRIPS_REFRESH_THRESHOLDS	(ACPI_TRIPS_PASSIVE | ACPI_TRIPS_ACTIVE)
#define ACPI_TRIPS_REFRESH_DEVICES	ACPI_TRIPS_DEVICES

#define ACPI_TRIPS_INIT      (ACPI_TRIPS_CRITICAL | ACPI_TRIPS_HOT |	\
			      ACPI_TRIPS_PASSIVE | ACPI_TRIPS_ACTIVE |	\
			      ACPI_TRIPS_DEVICES)

/*
 * This exception is thrown out in two cases:
 * 1.An invalid trip point becomes invalid or a valid trip point becomes invalid
 *   when re-evaluating the AML code.
 * 2.TODO: Devices listed in _PSL, _ALx, _TZD may change.
 *   We need to re-bind the cooling devices of a thermal zone when this occurs.
 */
#define ACPI_THERMAL_TRIPS_EXCEPTION(flags, str)	\
do {	\
	if (flags != ACPI_TRIPS_INIT)	\
		ACPI_EXCEPTION((AE_INFO, AE_ERROR,	\
		"ACPI thermal trip point %s changed\n"	\
		"Please send acpidump to linux-acpi@vger.kernel.org\n", str)); \
} while (0)

static int acpi_thermal_trips_update(struct acpi_thermal *tz, int flag)
{
	acpi_status status = AE_OK;
	unsigned long long tmp;
	struct acpi_handle_list devices;
	int valid = 0;
	int i;

	/* Critical Shutdown */
	if (flag & ACPI_TRIPS_CRITICAL) {
		status = acpi_evaluate_integer(tz->device->handle,
				"_CRT", NULL, &tmp);
		tz->trips.critical.temperature = tmp;
		/*
		 * Treat freezing temperatures as invalid as well; some
		 * BIOSes return really low values and cause reboots at startup.
		 * Below zero (Celsius) values clearly aren't right for sure..
		 * ... so lets discard those as invalid.
		 */
		if (ACPI_FAILURE(status)) {
			tz->trips.critical.flags.valid = 0;
			ACPI_DEBUG_PRINT((ACPI_DB_INFO,
					  "No critical threshold\n"));
		} else if (tmp <= 2732) {
			printk(KERN_WARNING FW_BUG "Invalid critical threshold "
			       "(%llu)\n", tmp);
			tz->trips.critical.flags.valid = 0;
		} else {
			tz->trips.critical.flags.valid = 1;
			ACPI_DEBUG_PRINT((ACPI_DB_INFO,
					  "Found critical threshold [%lu]\n",
					  tz->trips.critical.temperature));
		}
		if (tz->trips.critical.flags.valid == 1) {
			if (crt == -1) {
				tz->trips.critical.flags.valid = 0;
			} else if (crt > 0) {
				unsigned long crt_k = CELSIUS_TO_KELVIN(crt);
				/*
				 * Allow override critical threshold
				 */
				if (crt_k > tz->trips.critical.temperature)
					printk(KERN_WARNING PREFIX
						"Critical threshold %d C\n", crt);
				tz->trips.critical.temperature = crt_k;
			}
		}
	}

	/* Critical Sleep (optional) */
	if (flag & ACPI_TRIPS_HOT) {
		status = acpi_evaluate_integer(tz->device->handle,
				"_HOT", NULL, &tmp);
		if (ACPI_FAILURE(status)) {
			tz->trips.hot.flags.valid = 0;
			ACPI_DEBUG_PRINT((ACPI_DB_INFO,
					"No hot threshold\n"));
		} else {
			tz->trips.hot.temperature = tmp;
			tz->trips.hot.flags.valid = 1;
			ACPI_DEBUG_PRINT((ACPI_DB_INFO,
					"Found hot threshold [%lu]\n",
					tz->trips.critical.temperature));
		}
	}

	/* Passive (optional) */
	if (((flag & ACPI_TRIPS_PASSIVE) && tz->trips.passive.flags.valid) ||
		(flag == ACPI_TRIPS_INIT)) {
		valid = tz->trips.passive.flags.valid;
		if (psv == -1) {
			status = AE_SUPPORT;
		} else if (psv > 0) {
			tmp = CELSIUS_TO_KELVIN(psv);
			status = AE_OK;
		} else {
			status = acpi_evaluate_integer(tz->device->handle,
				"_PSV", NULL, &tmp);
		}

		if (ACPI_FAILURE(status))
			tz->trips.passive.flags.valid = 0;
		else {
			tz->trips.passive.temperature = tmp;
			tz->trips.passive.flags.valid = 1;
			if (flag == ACPI_TRIPS_INIT) {
				status = acpi_evaluate_integer(
						tz->device->handle, "_TC1",
						NULL, &tmp);
				if (ACPI_FAILURE(status))
					tz->trips.passive.flags.valid = 0;
				else
					tz->trips.passive.tc1 = tmp;
				status = acpi_evaluate_integer(
						tz->device->handle, "_TC2",
						NULL, &tmp);
				if (ACPI_FAILURE(status))
					tz->trips.passive.flags.valid = 0;
				else
					tz->trips.passive.tc2 = tmp;
				status = acpi_evaluate_integer(
						tz->device->handle, "_TSP",
						NULL, &tmp);
				if (ACPI_FAILURE(status))
					tz->trips.passive.flags.valid = 0;
				else
					tz->trips.passive.tsp = tmp;
			}
		}
	}
	if ((flag & ACPI_TRIPS_DEVICES) && tz->trips.passive.flags.valid) {
		memset(&devices, 0, sizeof(struct acpi_handle_list));
		status = acpi_evaluate_reference(tz->device->handle, "_PSL",
							NULL, &devices);
		if (ACPI_FAILURE(status)) {
			printk(KERN_WARNING PREFIX
				"Invalid passive threshold\n");
			tz->trips.passive.flags.valid = 0;
		}
		else
			tz->trips.passive.flags.valid = 1;

		if (memcmp(&tz->trips.passive.devices, &devices,
				sizeof(struct acpi_handle_list))) {
			memcpy(&tz->trips.passive.devices, &devices,
				sizeof(struct acpi_handle_list));
			ACPI_THERMAL_TRIPS_EXCEPTION(flag, "device");
		}
	}
	if ((flag & ACPI_TRIPS_PASSIVE) || (flag & ACPI_TRIPS_DEVICES)) {
		if (valid != tz->trips.passive.flags.valid)
				ACPI_THERMAL_TRIPS_EXCEPTION(flag, "state");
	}

	/* Active (optional) */
	for (i = 0; i < ACPI_THERMAL_MAX_ACTIVE; i++) {
		char name[5] = { '_', 'A', 'C', ('0' + i), '\0' };
		valid = tz->trips.active[i].flags.valid;

		if (act == -1)
			break; /* disable all active trip points */

		if ((flag == ACPI_TRIPS_INIT) || ((flag & ACPI_TRIPS_ACTIVE) &&
			tz->trips.active[i].flags.valid)) {
			status = acpi_evaluate_integer(tz->device->handle,
							name, NULL, &tmp);
			if (ACPI_FAILURE(status)) {
				tz->trips.active[i].flags.valid = 0;
				if (i == 0)
					break;
				if (act <= 0)
					break;
				if (i == 1)
					tz->trips.active[0].temperature =
						CELSIUS_TO_KELVIN(act);
				else
					/*
					 * Don't allow override higher than
					 * the next higher trip point
					 */
					tz->trips.active[i - 1].temperature =
						(tz->trips.active[i - 2].temperature <
						CELSIUS_TO_KELVIN(act) ?
						tz->trips.active[i - 2].temperature :
						CELSIUS_TO_KELVIN(act));
				break;
			} else {
				tz->trips.active[i].temperature = tmp;
				tz->trips.active[i].flags.valid = 1;
			}
		}

		name[2] = 'L';
		if ((flag & ACPI_TRIPS_DEVICES) && tz->trips.active[i].flags.valid ) {
			memset(&devices, 0, sizeof(struct acpi_handle_list));
			status = acpi_evaluate_reference(tz->device->handle,
						name, NULL, &devices);
			if (ACPI_FAILURE(status)) {
				printk(KERN_WARNING PREFIX
					"Invalid active%d threshold\n", i);
				tz->trips.active[i].flags.valid = 0;
			}
			else
				tz->trips.active[i].flags.valid = 1;

			if (memcmp(&tz->trips.active[i].devices, &devices,
					sizeof(struct acpi_handle_list))) {
				memcpy(&tz->trips.active[i].devices, &devices,
					sizeof(struct acpi_handle_list));
				ACPI_THERMAL_TRIPS_EXCEPTION(flag, "device");
			}
		}
		if ((flag & ACPI_TRIPS_ACTIVE) || (flag & ACPI_TRIPS_DEVICES))
			if (valid != tz->trips.active[i].flags.valid)
				ACPI_THERMAL_TRIPS_EXCEPTION(flag, "state");

		if (!tz->trips.active[i].flags.valid)
			break;
	}

	if (flag & ACPI_TRIPS_DEVICES) {
		memset(&devices, 0, sizeof(struct acpi_handle_list));
		status = acpi_evaluate_reference(tz->device->handle, "_TZD",
						NULL, &devices);
		if (memcmp(&tz->devices, &devices,
				sizeof(struct acpi_handle_list))) {
			memcpy(&tz->devices, &devices,
				sizeof(struct acpi_handle_list));
			ACPI_THERMAL_TRIPS_EXCEPTION(flag, "device");
		}
	}

	return 0;
}

static int acpi_thermal_get_trip_points(struct acpi_thermal *tz)
{
	int i, valid, ret = acpi_thermal_trips_update(tz, ACPI_TRIPS_INIT);

	if (ret)
		return ret;

	valid = tz->trips.critical.flags.valid |
		tz->trips.hot.flags.valid |
		tz->trips.passive.flags.valid;

	for (i = 0; i < ACPI_THERMAL_MAX_ACTIVE; i++)
		valid |= tz->trips.active[i].flags.valid;

	if (!valid) {
		printk(KERN_WARNING FW_BUG "No valid trip found\n");
		return -ENODEV;
	}
	return 0;
}

static void acpi_thermal_check(void *data)
{
	struct acpi_thermal *tz = data;

	thermal_zone_device_update(tz->thermal_zone);
}

/* sys I/F for generic thermal sysfs support */
#define KELVIN_TO_MILLICELSIUS(t, off) (((t) - (off)) * 100)

static int thermal_get_temp(struct thermal_zone_device *thermal,
			    unsigned long *temp)
{
	struct acpi_thermal *tz = thermal->devdata;
	int result;

	if (!tz)
		return -EINVAL;

	result = acpi_thermal_get_temperature(tz);
	if (result)
		return result;

	*temp = KELVIN_TO_MILLICELSIUS(tz->temperature, tz->kelvin_offset);
	return 0;
}

static const char enabled[] = "kernel";
static const char disabled[] = "user";
static int thermal_get_mode(struct thermal_zone_device *thermal,
				enum thermal_device_mode *mode)
{
	struct acpi_thermal *tz = thermal->devdata;

	if (!tz)
		return -EINVAL;

	*mode = tz->tz_enabled ? THERMAL_DEVICE_ENABLED :
		THERMAL_DEVICE_DISABLED;

	return 0;
}

static int thermal_set_mode(struct thermal_zone_device *thermal,
				enum thermal_device_mode mode)
{
	struct acpi_thermal *tz = thermal->devdata;
	int enable;

	if (!tz)
		return -EINVAL;

	/*
	 * enable/disable thermal management from ACPI thermal driver
	 */
	if (mode == THERMAL_DEVICE_ENABLED)
		enable = 1;
	else if (mode == THERMAL_DEVICE_DISABLED)
		enable = 0;
	else
		return -EINVAL;

	if (enable != tz->tz_enabled) {
		tz->tz_enabled = enable;
		ACPI_DEBUG_PRINT((ACPI_DB_INFO,
			"%s ACPI thermal control\n",
			tz->tz_enabled ? enabled : disabled));
		acpi_thermal_check(tz);
	}
	return 0;
}

static int thermal_get_trip_type(struct thermal_zone_device *thermal,
				 int trip, enum thermal_trip_type *type)
{
	struct acpi_thermal *tz = thermal->devdata;
	int i;

	if (!tz || trip < 0)
		return -EINVAL;

	if (tz->trips.critical.flags.valid) {
		if (!trip) {
			*type = THERMAL_TRIP_CRITICAL;
			return 0;
		}
		trip--;
	}

	if (tz->trips.hot.flags.valid) {
		if (!trip) {
			*type = THERMAL_TRIP_HOT;
			return 0;
		}
		trip--;
	}

	if (tz->trips.passive.flags.valid) {
		if (!trip) {
			*type = THERMAL_TRIP_PASSIVE;
			return 0;
		}
		trip--;
	}

	for (i = 0; i < ACPI_THERMAL_MAX_ACTIVE &&
		tz->trips.active[i].flags.valid; i++) {
		if (!trip) {
			*type = THERMAL_TRIP_ACTIVE;
			return 0;
		}
		trip--;
	}

	return -EINVAL;
}

static int thermal_get_trip_temp(struct thermal_zone_device *thermal,
				 int trip, unsigned long *temp)
{
	struct acpi_thermal *tz = thermal->devdata;
	int i;

	if (!tz || trip < 0)
		return -EINVAL;

	if (tz->trips.critical.flags.valid) {
		if (!trip) {
			*temp = KELVIN_TO_MILLICELSIUS(
				tz->trips.critical.temperature,
				tz->kelvin_offset);
			return 0;
		}
		trip--;
	}

	if (tz->trips.hot.flags.valid) {
		if (!trip) {
			*temp = KELVIN_TO_MILLICELSIUS(
				tz->trips.hot.temperature,
				tz->kelvin_offset);
			return 0;
		}
		trip--;
	}

	if (tz->trips.passive.flags.valid) {
		if (!trip) {
			*temp = KELVIN_TO_MILLICELSIUS(
				tz->trips.passive.temperature,
				tz->kelvin_offset);
			return 0;
		}
		trip--;
	}

	for (i = 0; i < ACPI_THERMAL_MAX_ACTIVE &&
		tz->trips.active[i].flags.valid; i++) {
		if (!trip) {
			*temp = KELVIN_TO_MILLICELSIUS(
				tz->trips.active[i].temperature,
				tz->kelvin_offset);
			return 0;
		}
		trip--;
	}

	return -EINVAL;
}

static int thermal_get_crit_temp(struct thermal_zone_device *thermal,
				unsigned long *temperature) {
	struct acpi_thermal *tz = thermal->devdata;

	if (tz->trips.critical.flags.valid) {
		*temperature = KELVIN_TO_MILLICELSIUS(
				tz->trips.critical.temperature,
				tz->kelvin_offset);
		return 0;
	} else
		return -EINVAL;
}

static int thermal_notify(struct thermal_zone_device *thermal, int trip,
			   enum thermal_trip_type trip_type)
{
	u8 type = 0;
	struct acpi_thermal *tz = thermal->devdata;

	if (trip_type == THERMAL_TRIP_CRITICAL)
		type = ACPI_THERMAL_NOTIFY_CRITICAL;
	else if (trip_type == THERMAL_TRIP_HOT)
		type = ACPI_THERMAL_NOTIFY_HOT;
	else
		return 0;

	acpi_bus_generate_proc_event(tz->device, type, 1);
	acpi_bus_generate_netlink_event(tz->device->pnp.device_class,
					dev_name(&tz->device->dev), type, 1);

	if (trip_type == THERMAL_TRIP_CRITICAL && nocrt)
		return 1;

	return 0;
}

typedef int (*cb)(struct thermal_zone_device *, int,
		  struct thermal_cooling_device *);
static int acpi_thermal_cooling_device_cb(struct thermal_zone_device *thermal,
					struct thermal_cooling_device *cdev,
					cb action)
{
	struct acpi_device *device = cdev->devdata;
	struct acpi_thermal *tz = thermal->devdata;
	struct acpi_device *dev;
	acpi_status status;
	acpi_handle handle;
	int i;
	int j;
	int trip = -1;
	int result = 0;

	if (tz->trips.critical.flags.valid)
		trip++;

	if (tz->trips.hot.flags.valid)
		trip++;

	if (tz->trips.passive.flags.valid) {
		trip++;
		for (i = 0; i < tz->trips.passive.devices.count;
		    i++) {
			handle = tz->trips.passive.devices.handles[i];
			status = acpi_bus_get_device(handle, &dev);
			if (ACPI_SUCCESS(status) && (dev == device)) {
				result = action(thermal, trip, cdev);
				if (result)
					goto failed;
			}
		}
	}

	for (i = 0; i < ACPI_THERMAL_MAX_ACTIVE; i++) {
		if (!tz->trips.active[i].flags.valid)
			break;
		trip++;
		for (j = 0;
		    j < tz->trips.active[i].devices.count;
		    j++) {
			handle = tz->trips.active[i].devices.handles[j];
			status = acpi_bus_get_device(handle, &dev);
			if (ACPI_SUCCESS(status) && (dev == device)) {
				result = action(thermal, trip, cdev);
				if (result)
					goto failed;
			}
		}
	}

	for (i = 0; i < tz->devices.count; i++) {
		handle = tz->devices.handles[i];
		status = acpi_bus_get_device(handle, &dev);
		if (ACPI_SUCCESS(status) && (dev == device)) {
			result = action(thermal, -1, cdev);
			if (result)
				goto failed;
		}
	}

failed:
	return result;
}

static int
acpi_thermal_bind_cooling_device(struct thermal_zone_device *thermal,
					struct thermal_cooling_device *cdev)
{
	return acpi_thermal_cooling_device_cb(thermal, cdev,
				thermal_zone_bind_cooling_device);
}

static int
acpi_thermal_unbind_cooling_device(struct thermal_zone_device *thermal,
					struct thermal_cooling_device *cdev)
{
	return acpi_thermal_cooling_device_cb(thermal, cdev,
				thermal_zone_unbind_cooling_device);
}

static struct thermal_zone_device_ops acpi_thermal_zone_ops = {
	.bind = acpi_thermal_bind_cooling_device,
	.unbind	= acpi_thermal_unbind_cooling_device,
	.get_temp = thermal_get_temp,
	.get_mode = thermal_get_mode,
	.set_mode = thermal_set_mode,
	.get_trip_type = thermal_get_trip_type,
	.get_trip_temp = thermal_get_trip_temp,
	.get_crit_temp = thermal_get_crit_temp,
	.notify = thermal_notify,
};

static int acpi_thermal_register_thermal_zone(struct acpi_thermal *tz)
{
	int trips = 0;
	int result;
	acpi_status status;
	int i;

	if (tz->trips.critical.flags.valid)
		trips++;

	if (tz->trips.hot.flags.valid)
		trips++;

	if (tz->trips.passive.flags.valid)
		trips++;

	for (i = 0; i < ACPI_THERMAL_MAX_ACTIVE &&
			tz->trips.active[i].flags.valid; i++, trips++);

	if (tz->trips.passive.flags.valid)
		tz->thermal_zone =
			thermal_zone_device_register("acpitz", trips, tz,
						     &acpi_thermal_zone_ops,
						     tz->trips.passive.tc1,
						     tz->trips.passive.tc2,
						     tz->trips.passive.tsp*100,
						     tz->polling_frequency*100);
	else
		tz->thermal_zone =
			thermal_zone_device_register("acpitz", trips, tz,
						     &acpi_thermal_zone_ops,
						     0, 0, 0,
						     tz->polling_frequency*100);
	if (IS_ERR(tz->thermal_zone))
		return -ENODEV;

	result = sysfs_create_link(&tz->device->dev.kobj,
				   &tz->thermal_zone->device.kobj, "thermal_zone");
	if (result)
		return result;

	result = sysfs_create_link(&tz->thermal_zone->device.kobj,
				   &tz->device->dev.kobj, "device");
	if (result)
		return result;

	status = acpi_attach_data(tz->device->handle,
				  acpi_bus_private_data_handler,
				  tz->thermal_zone);
	if (ACPI_FAILURE(status)) {
		printk(KERN_ERR PREFIX
				"Error attaching device data\n");
		return -ENODEV;
	}

	tz->tz_enabled = 1;

	dev_info(&tz->device->dev, "registered as thermal_zone%d\n",
		 tz->thermal_zone->id);
	return 0;
}

static void acpi_thermal_unregister_thermal_zone(struct acpi_thermal *tz)
{
	sysfs_remove_link(&tz->device->dev.kobj, "thermal_zone");
	sysfs_remove_link(&tz->thermal_zone->device.kobj, "device");
	thermal_zone_device_unregister(tz->thermal_zone);
	tz->thermal_zone = NULL;
	acpi_detach_data(tz->device->handle, acpi_bus_private_data_handler);
}


/* --------------------------------------------------------------------------
                                 Driver Interface
   -------------------------------------------------------------------------- */

static void acpi_thermal_notify(struct acpi_device *device, u32 event)
{
	struct acpi_thermal *tz = acpi_driver_data(device);


	if (!tz)
		return;

	switch (event) {
	case ACPI_THERMAL_NOTIFY_TEMPERATURE:
		acpi_thermal_check(tz);
		break;
	case ACPI_THERMAL_NOTIFY_THRESHOLDS:
		acpi_thermal_trips_update(tz, ACPI_TRIPS_REFRESH_THRESHOLDS);
		acpi_thermal_check(tz);
		acpi_bus_generate_proc_event(device, event, 0);
		acpi_bus_generate_netlink_event(device->pnp.device_class,
						  dev_name(&device->dev), event, 0);
		break;
	case ACPI_THERMAL_NOTIFY_DEVICES:
		acpi_thermal_trips_update(tz, ACPI_TRIPS_REFRESH_DEVICES);
		acpi_thermal_check(tz);
		acpi_bus_generate_proc_event(device, event, 0);
		acpi_bus_generate_netlink_event(device->pnp.device_class,
						  dev_name(&device->dev), event, 0);
		break;
	default:
		ACPI_DEBUG_PRINT((ACPI_DB_INFO,
				  "Unsupported event [0x%x]\n", event));
		break;
	}
}

static int acpi_thermal_get_info(struct acpi_thermal *tz)
{
	int result = 0;


	if (!tz)
		return -EINVAL;

	/* Get temperature [_TMP] (required) */
	result = acpi_thermal_get_temperature(tz);
	if (result)
		return result;

	/* Get trip points [_CRT, _PSV, etc.] (required) */
	result = acpi_thermal_get_trip_points(tz);
	if (result)
		return result;

	/* Set the cooling mode [_SCP] to active cooling (default) */
	result = acpi_thermal_set_cooling_mode(tz, ACPI_THERMAL_MODE_ACTIVE);
	if (!result)
		tz->flags.cooling_mode = 1;

	/* Get default polling frequency [_TZP] (optional) */
	if (tzp)
		tz->polling_frequency = tzp;
	else
		acpi_thermal_get_polling_frequency(tz);

	return 0;
}

/*
 * The exact offset between Kelvin and degree Celsius is 273.15. However ACPI
 * handles temperature values with a single decimal place. As a consequence,
 * some implementations use an offset of 273.1 and others use an offset of
 * 273.2. Try to find out which one is being used, to present the most
 * accurate and visually appealing number.
 *
 * The heuristic below should work for all ACPI thermal zones which have a
 * critical trip point with a value being a multiple of 0.5 degree Celsius.
 */
static void acpi_thermal_guess_offset(struct acpi_thermal *tz)
{
	if (tz->trips.critical.flags.valid &&
	    (tz->trips.critical.temperature % 5) == 1)
		tz->kelvin_offset = 2731;
	else
		tz->kelvin_offset = 2732;
}

static struct dmi_system_id thermal_psv_dmi_table[] = {
	{
		.ident = "IBM ThinkPad T41",
		.matches = {
			DMI_MATCH(DMI_BIOS_VENDOR,"IBM"),
			DMI_MATCH(DMI_PRODUCT_VERSION,"ThinkPad T41"),
		},
	},
	{
		.ident = "IBM ThinkPad T42",
		.matches = {
			DMI_MATCH(DMI_BIOS_VENDOR,"IBM"),
			DMI_MATCH(DMI_PRODUCT_VERSION,"ThinkPad T42"),
		},
	},
	{
		.ident = "IBM ThinkPad T43",
		.matches = {
			DMI_MATCH(DMI_BIOS_VENDOR,"IBM"),
			DMI_MATCH(DMI_PRODUCT_VERSION,"ThinkPad T43"),
		},
	},
	{
		.ident = "IBM ThinkPad T41p",
		.matches = {
			DMI_MATCH(DMI_BIOS_VENDOR,"IBM"),
			DMI_MATCH(DMI_PRODUCT_VERSION,"ThinkPad T41p"),
		},
	},
	{
		.ident = "IBM ThinkPad T42p",
		.matches = {
			DMI_MATCH(DMI_BIOS_VENDOR,"IBM"),
			DMI_MATCH(DMI_PRODUCT_VERSION,"ThinkPad T42p"),
		},
	},
	{
		.ident = "IBM ThinkPad T43p",
		.matches = {
			DMI_MATCH(DMI_BIOS_VENDOR,"IBM"),
			DMI_MATCH(DMI_PRODUCT_VERSION,"ThinkPad T43p"),
		},
	},
	{
		.ident = "IBM ThinkPad R40",
		.matches = {
			DMI_MATCH(DMI_BIOS_VENDOR,"IBM"),
			DMI_MATCH(DMI_PRODUCT_VERSION,"ThinkPad R40"),
		},
	},
	{
		.ident = "IBM ThinkPad R50p",
		.matches = {
			DMI_MATCH(DMI_BIOS_VENDOR,"IBM"),
			DMI_MATCH(DMI_PRODUCT_VERSION,"ThinkPad R50p"),
		},
	},
	{},
};

static int acpi_thermal_add(struct acpi_device *device)
{
	int result = 0;
	struct acpi_thermal *tz = NULL;


	if (!device)
		return -EINVAL;

	tz = kzalloc(sizeof(struct acpi_thermal), GFP_KERNEL);
	if (!tz)
		return -ENOMEM;

	tz->device = device;
	strcpy(tz->name, device->pnp.bus_id);
	strcpy(acpi_device_name(device), ACPI_THERMAL_DEVICE_NAME);
	strcpy(acpi_device_class(device), ACPI_THERMAL_CLASS);
	device->driver_data = tz;
	mutex_init(&tz->lock);


	result = acpi_thermal_get_info(tz);
	if (result)
		goto free_memory;

	acpi_thermal_guess_offset(tz);

	result = acpi_thermal_register_thermal_zone(tz);
	if (result)
		goto free_memory;

<<<<<<< HEAD
	if (dmi_check_system(thermal_psv_dmi_table)) {
		if (tz->trips.passive.flags.valid &&
		    tz->trips.passive.temperature > CELSIUS_TO_KELVIN(85)) {
			printk (KERN_INFO "Adjust passive trip point from %lu"
				" to %lu\n",
				KELVIN_TO_CELSIUS(tz->trips.passive.temperature),
				KELVIN_TO_CELSIUS(tz->trips.passive.temperature - 150));
			tz->trips.passive.temperature -= 150;
			acpi_thermal_set_polling(tz, 5);
		}
	}

	result = acpi_thermal_add_fs(device);
	if (result)
		goto unregister_thermal_zone;

=======
>>>>>>> c8ddb271
	printk(KERN_INFO PREFIX "%s [%s] (%ld C)\n",
	       acpi_device_name(device), acpi_device_bid(device),
	       KELVIN_TO_CELSIUS(tz->temperature));
	goto end;

free_memory:
	kfree(tz);
end:
	return result;
}

static int acpi_thermal_remove(struct acpi_device *device, int type)
{
	struct acpi_thermal *tz = NULL;

	if (!device || !acpi_driver_data(device))
		return -EINVAL;

	tz = acpi_driver_data(device);

	acpi_thermal_unregister_thermal_zone(tz);
	mutex_destroy(&tz->lock);
	kfree(tz);
	return 0;
}

static int acpi_thermal_resume(struct acpi_device *device)
{
	struct acpi_thermal *tz = NULL;
	int i, j, power_state, result;


	if (!device || !acpi_driver_data(device))
		return -EINVAL;

	tz = acpi_driver_data(device);

	for (i = 0; i < ACPI_THERMAL_MAX_ACTIVE; i++) {
		if (!(&tz->trips.active[i]))
			break;
		if (!tz->trips.active[i].flags.valid)
			break;
		tz->trips.active[i].flags.enabled = 1;
		for (j = 0; j < tz->trips.active[i].devices.count; j++) {
			result = acpi_bus_get_power(tz->trips.active[i].devices.
			    handles[j], &power_state);
			if (result || (power_state != ACPI_STATE_D0)) {
				tz->trips.active[i].flags.enabled = 0;
				break;
			}
		}
		tz->state.active |= tz->trips.active[i].flags.enabled;
	}

	acpi_thermal_check(tz);

	return AE_OK;
}

static int thermal_act(const struct dmi_system_id *d) {

	if (act == 0) {
		printk(KERN_NOTICE "ACPI: %s detected: "
			"disabling all active thermal trip points\n", d->ident);
		act = -1;
	}
	return 0;
}
static int thermal_nocrt(const struct dmi_system_id *d) {

	printk(KERN_NOTICE "ACPI: %s detected: "
		"disabling all critical thermal trip point actions.\n", d->ident);
	nocrt = 1;
	return 0;
}
static int thermal_tzp(const struct dmi_system_id *d) {

	if (tzp == 0) {
		printk(KERN_NOTICE "ACPI: %s detected: "
			"enabling thermal zone polling\n", d->ident);
		tzp = 300;	/* 300 dS = 30 Seconds */
	}
	return 0;
}
static int thermal_psv(const struct dmi_system_id *d) {

	if (psv == 0) {
		printk(KERN_NOTICE "ACPI: %s detected: "
			"disabling all passive thermal trip points\n", d->ident);
		psv = -1;
	}
	return 0;
}

static struct dmi_system_id thermal_dmi_table[] __initdata = {
	/*
	 * Award BIOS on this AOpen makes thermal control almost worthless.
	 * http://bugzilla.kernel.org/show_bug.cgi?id=8842
	 */
	{
	 .callback = thermal_act,
	 .ident = "AOpen i915GMm-HFS",
	 .matches = {
		DMI_MATCH(DMI_BOARD_VENDOR, "AOpen"),
		DMI_MATCH(DMI_BOARD_NAME, "i915GMm-HFS"),
		},
	},
	{
	 .callback = thermal_psv,
	 .ident = "AOpen i915GMm-HFS",
	 .matches = {
		DMI_MATCH(DMI_BOARD_VENDOR, "AOpen"),
		DMI_MATCH(DMI_BOARD_NAME, "i915GMm-HFS"),
		},
	},
	{
	 .callback = thermal_tzp,
	 .ident = "AOpen i915GMm-HFS",
	 .matches = {
		DMI_MATCH(DMI_BOARD_VENDOR, "AOpen"),
		DMI_MATCH(DMI_BOARD_NAME, "i915GMm-HFS"),
		},
	},
	{
	 .callback = thermal_nocrt,
	 .ident = "Gigabyte GA-7ZX",
	 .matches = {
		DMI_MATCH(DMI_BOARD_VENDOR, "Gigabyte Technology Co., Ltd."),
		DMI_MATCH(DMI_BOARD_NAME, "7ZX"),
		},
	},
	{}
};

static int __init acpi_thermal_init(void)
{
	int result = 0;

	dmi_check_system(thermal_dmi_table);

	if (off) {
		printk(KERN_NOTICE "ACPI: thermal control disabled\n");
		return -ENODEV;
	}

	result = acpi_bus_register_driver(&acpi_thermal_driver);
	if (result < 0)
		return -ENODEV;

	return 0;
}

static void __exit acpi_thermal_exit(void)
{

	acpi_bus_unregister_driver(&acpi_thermal_driver);

	return;
}

module_init(acpi_thermal_init);
module_exit(acpi_thermal_exit);<|MERGE_RESOLUTION|>--- conflicted
+++ resolved
@@ -1045,6 +1045,26 @@
 	{},
 };
 
+static int acpi_thermal_set_polling(struct acpi_thermal *tz, int seconds)
+{
+       if (!tz)
+	       return -EINVAL;
+
+       /* Convert value to deci-seconds */
+       tz->polling_frequency = seconds * 10;
+
+       tz->thermal_zone->polling_delay = seconds * 1000;
+
+       if (tz->tz_enabled)
+	       thermal_zone_device_update(tz->thermal_zone);
+
+       ACPI_DEBUG_PRINT((ACPI_DB_INFO,
+			 "Polling frequency set to %lu seconds\n",
+			 tz->polling_frequency/10));
+
+       return 0;
+}
+
 static int acpi_thermal_add(struct acpi_device *device)
 {
 	int result = 0;
@@ -1076,7 +1096,6 @@
 	if (result)
 		goto free_memory;
 
-<<<<<<< HEAD
 	if (dmi_check_system(thermal_psv_dmi_table)) {
 		if (tz->trips.passive.flags.valid &&
 		    tz->trips.passive.temperature > CELSIUS_TO_KELVIN(85)) {
@@ -1089,12 +1108,6 @@
 		}
 	}
 
-	result = acpi_thermal_add_fs(device);
-	if (result)
-		goto unregister_thermal_zone;
-
-=======
->>>>>>> c8ddb271
 	printk(KERN_INFO PREFIX "%s [%s] (%ld C)\n",
 	       acpi_device_name(device), acpi_device_bid(device),
 	       KELVIN_TO_CELSIUS(tz->temperature));
