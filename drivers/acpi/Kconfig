--- conflicted
+++ resolved
@@ -189,7 +189,7 @@
 config ACPI_PROCESSOR
 	tristate "Processor"
 	select THERMAL
-	select CPU_IDLE if !PROCESSOR_EXTERNAL_CONTROL
+	select CPU_IDLE
 	default y
 	help
 	  This driver installs ACPI as the idle handler for Linux and uses
@@ -311,7 +311,6 @@
 config X86_PM_TIMER
 	bool "Power Management Timer Support" if EXPERT
 	depends on X86
-	depends on !XEN
 	default y
 	help
 	  The Power Management Timer is available on all ACPI-capable,
@@ -338,14 +337,8 @@
 	  the module will be called container.
 
 config ACPI_HOTPLUG_MEMORY
-<<<<<<< HEAD
-	tristate "Memory Hotplug"
-	depends on MEMORY_HOTPLUG || XEN_PRIVILEGED_GUEST
-	default n
-=======
 	bool "Memory Hotplug"
 	depends on MEMORY_HOTPLUG
->>>>>>> f722406f
 	help
 	  This driver supports ACPI memory hotplug.  The driver
 	  fields notifications on ACPI memory devices (PNP0C80),
@@ -403,13 +396,4 @@
 
 source "drivers/acpi/apei/Kconfig"
 
-config ACPI_PV_SLEEP
-	bool
-	depends on X86 && XEN && ACPI_SLEEP
-	default y
-
-config PROCESSOR_EXTERNAL_CONTROL
-	bool
-	depends on (X86 || IA64) && XEN
-	default y
 endif	# ACPI