// SPDX-License-Identifier: GPL-2.0-or-later
/*
 *  button.c - ACPI Button Driver
 *
 *  Copyright (C) 2001, 2002 Andy Grover <andrew.grover@intel.com>
 *  Copyright (C) 2001, 2002 Paul Diefenbaugh <paul.s.diefenbaugh@intel.com>
 */

#define pr_fmt(fmt) "ACPI: button: " fmt

#include <linux/compiler.h>
#include <linux/kernel.h>
#include <linux/module.h>
#include <linux/init.h>
#include <linux/types.h>
#include <linux/proc_fs.h>
#include <linux/seq_file.h>
#include <linux/input.h>
#include <linux/slab.h>
#include <linux/acpi.h>
#include <linux/dmi.h>
#include <acpi/button.h>

#define ACPI_BUTTON_CLASS		"button"
#define ACPI_BUTTON_FILE_STATE		"state"
#define ACPI_BUTTON_TYPE_UNKNOWN	0x00
#define ACPI_BUTTON_NOTIFY_STATUS	0x80

#define ACPI_BUTTON_SUBCLASS_POWER	"power"
#define ACPI_BUTTON_DEVICE_NAME_POWER	"Power Button"
#define ACPI_BUTTON_TYPE_POWER		0x01

#define ACPI_BUTTON_SUBCLASS_SLEEP	"sleep"
#define ACPI_BUTTON_DEVICE_NAME_SLEEP	"Sleep Button"
#define ACPI_BUTTON_TYPE_SLEEP		0x03

#define ACPI_BUTTON_SUBCLASS_LID	"lid"
#define ACPI_BUTTON_DEVICE_NAME_LID	"Lid Switch"
#define ACPI_BUTTON_TYPE_LID		0x05

enum {
	ACPI_BUTTON_LID_INIT_IGNORE,
	ACPI_BUTTON_LID_INIT_OPEN,
	ACPI_BUTTON_LID_INIT_METHOD,
	ACPI_BUTTON_LID_INIT_DISABLED,
};
<<<<<<< HEAD

static const char * const lid_init_state_str[] = {
	[ACPI_BUTTON_LID_INIT_IGNORE]		= "ignore",
	[ACPI_BUTTON_LID_INIT_OPEN]		= "open",
	[ACPI_BUTTON_LID_INIT_METHOD]		= "method",
	[ACPI_BUTTON_LID_INIT_DISABLED]		= "disabled",
};
=======
>>>>>>> 7d2a07b7

static const char * const lid_init_state_str[] = {
	[ACPI_BUTTON_LID_INIT_IGNORE]		= "ignore",
	[ACPI_BUTTON_LID_INIT_OPEN]		= "open",
	[ACPI_BUTTON_LID_INIT_METHOD]		= "method",
	[ACPI_BUTTON_LID_INIT_DISABLED]		= "disabled",
};

MODULE_AUTHOR("Paul Diefenbaugh");
MODULE_DESCRIPTION("ACPI Button Driver");
MODULE_LICENSE("GPL");

static const struct acpi_device_id button_device_ids[] = {
	{ACPI_BUTTON_HID_LID,    0},
	{ACPI_BUTTON_HID_SLEEP,  0},
	{ACPI_BUTTON_HID_SLEEPF, 0},
	{ACPI_BUTTON_HID_POWER,  0},
	{ACPI_BUTTON_HID_POWERF, 0},
	{"", 0},
};
MODULE_DEVICE_TABLE(acpi, button_device_ids);

/* Please keep this list sorted alphabetically by vendor and model */
static const struct dmi_system_id dmi_lid_quirks[] = {
	{
		/* GP-electronic T701, _LID method points to a floating GPIO */
		.matches = {
			DMI_MATCH(DMI_SYS_VENDOR, "Insyde"),
			DMI_MATCH(DMI_PRODUCT_NAME, "T701"),
			DMI_MATCH(DMI_BIOS_VERSION, "BYT70A.YNCHENG.WIN.007"),
		},
		.driver_data = (void *)(long)ACPI_BUTTON_LID_INIT_DISABLED,
	},
	{
		/*
		 * Medion Akoya E2215T, notification of the LID device only
		 * happens on close, not on open and _LID always returns closed.
		 */
		.matches = {
			DMI_MATCH(DMI_SYS_VENDOR, "MEDION"),
			DMI_MATCH(DMI_PRODUCT_NAME, "E2215T"),
		},
		.driver_data = (void *)(long)ACPI_BUTTON_LID_INIT_OPEN,
	},
	{
		/*
		 * Medion Akoya E2228T, notification of the LID device only
		 * happens on close, not on open and _LID always returns closed.
		 */
		.matches = {
			DMI_MATCH(DMI_SYS_VENDOR, "MEDION"),
			DMI_MATCH(DMI_PRODUCT_NAME, "E2228T"),
		},
		.driver_data = (void *)(long)ACPI_BUTTON_LID_INIT_OPEN,
	},
	{
		/*
		 * Razer Blade Stealth 13 late 2019, notification of the LID device
		 * only happens on close, not on open and _LID always returns closed.
		 */
		.matches = {
			DMI_MATCH(DMI_SYS_VENDOR, "Razer"),
			DMI_MATCH(DMI_PRODUCT_NAME, "Razer Blade Stealth 13 Late 2019"),
		},
		.driver_data = (void *)(long)ACPI_BUTTON_LID_INIT_OPEN,
	},
	{}
};

static int acpi_button_add(struct acpi_device *device);
static int acpi_button_remove(struct acpi_device *device);
static void acpi_button_notify(struct acpi_device *device, u32 event);

#ifdef CONFIG_PM_SLEEP
static int acpi_button_suspend(struct device *dev);
static int acpi_button_resume(struct device *dev);
#else
#define acpi_button_suspend NULL
#define acpi_button_resume NULL
#endif
static SIMPLE_DEV_PM_OPS(acpi_button_pm, acpi_button_suspend, acpi_button_resume);

static struct acpi_driver acpi_button_driver = {
	.name = "button",
	.class = ACPI_BUTTON_CLASS,
	.ids = button_device_ids,
	.ops = {
		.add = acpi_button_add,
		.remove = acpi_button_remove,
		.notify = acpi_button_notify,
	},
	.drv.pm = &acpi_button_pm,
};

struct acpi_button {
	unsigned int type;
	struct input_dev *input;
	char phys[32];			/* for input device */
	unsigned long pushed;
	int last_state;
	ktime_t last_time;
	bool suspended;
	bool lid_state_initialized;
};

static struct acpi_device *lid_device;
static long lid_init_state = -1;

static unsigned long lid_report_interval __read_mostly = 500;
module_param(lid_report_interval, ulong, 0644);
MODULE_PARM_DESC(lid_report_interval, "Interval (ms) between lid key events");

/* FS Interface (/proc) */
static struct proc_dir_entry *acpi_button_dir;
static struct proc_dir_entry *acpi_lid_dir;

static int acpi_lid_evaluate_state(struct acpi_device *device)
{
	unsigned long long lid_state;
	acpi_status status;

	status = acpi_evaluate_integer(device->handle, "_LID", NULL, &lid_state);
	if (ACPI_FAILURE(status))
		return -ENODEV;

	return lid_state ? 1 : 0;
}

static int acpi_lid_notify_state(struct acpi_device *device, int state)
{
	struct acpi_button *button = acpi_driver_data(device);
	ktime_t next_report;
	bool do_update;

	/*
	 * In lid_init_state=ignore mode, if user opens/closes lid
	 * frequently with "open" missing, and "last_time" is also updated
	 * frequently, "close" cannot be delivered to the userspace.
	 * So "last_time" is only updated after a timeout or an actual
	 * switch.
	 */
	if (lid_init_state != ACPI_BUTTON_LID_INIT_IGNORE ||
	    button->last_state != !!state)
		do_update = true;
	else
		do_update = false;

	next_report = ktime_add(button->last_time,
				ms_to_ktime(lid_report_interval));
	if (button->last_state == !!state &&
	    ktime_after(ktime_get(), next_report)) {
		/* Complain the buggy firmware */
		pr_warn_once("The lid device is not compliant to SW_LID.\n");

		/*
		 * Send the unreliable complement switch event:
		 *
		 * On most platforms, the lid device is reliable. However
		 * there are exceptions:
		 * 1. Platforms returning initial lid state as "close" by
		 *    default after booting/resuming:
		 *     https://bugzilla.kernel.org/show_bug.cgi?id=89211
		 *     https://bugzilla.kernel.org/show_bug.cgi?id=106151
		 * 2. Platforms never reporting "open" events:
		 *     https://bugzilla.kernel.org/show_bug.cgi?id=106941
		 * On these buggy platforms, the usage model of the ACPI
		 * lid device actually is:
		 * 1. The initial returning value of _LID may not be
		 *    reliable.
		 * 2. The open event may not be reliable.
		 * 3. The close event is reliable.
		 *
		 * But SW_LID is typed as input switch event, the input
		 * layer checks if the event is redundant. Hence if the
		 * state is not switched, the userspace cannot see this
		 * platform triggered reliable event. By inserting a
		 * complement switch event, it then is guaranteed that the
		 * platform triggered reliable one can always be seen by
		 * the userspace.
		 */
		if (lid_init_state == ACPI_BUTTON_LID_INIT_IGNORE) {
			do_update = true;
			/*
			 * Do generate complement switch event for "close"
			 * as "close" is reliable and wrong "open" won't
			 * trigger unexpected behaviors.
			 * Do not generate complement switch event for
			 * "open" as "open" is not reliable and wrong
			 * "close" will trigger unexpected behaviors.
			 */
			if (!state) {
				input_report_switch(button->input,
						    SW_LID, state);
				input_sync(button->input);
			}
		}
	}
	/* Send the platform triggered reliable event */
	if (do_update) {
		acpi_handle_debug(device->handle, "ACPI LID %s\n",
				  state ? "open" : "closed");
		input_report_switch(button->input, SW_LID, !state);
		input_sync(button->input);
		button->last_state = !!state;
		button->last_time = ktime_get();
	}

	return 0;
}

static int __maybe_unused acpi_button_state_seq_show(struct seq_file *seq,
						     void *offset)
{
	struct acpi_device *device = seq->private;
	int state;

	state = acpi_lid_evaluate_state(device);
	seq_printf(seq, "state:      %s\n",
		   state < 0 ? "unsupported" : (state ? "open" : "closed"));
	return 0;
}

static int acpi_button_add_fs(struct acpi_device *device)
{
	struct acpi_button *button = acpi_driver_data(device);
	struct proc_dir_entry *entry = NULL;
	int ret = 0;

	/* procfs I/F for ACPI lid device only */
	if (button->type != ACPI_BUTTON_TYPE_LID)
		return 0;

	if (acpi_button_dir || acpi_lid_dir) {
		pr_info("More than one Lid device found!\n");
		return -EEXIST;
	}

	/* create /proc/acpi/button */
	acpi_button_dir = proc_mkdir(ACPI_BUTTON_CLASS, acpi_root_dir);
	if (!acpi_button_dir)
		return -ENODEV;

	/* create /proc/acpi/button/lid */
	acpi_lid_dir = proc_mkdir(ACPI_BUTTON_SUBCLASS_LID, acpi_button_dir);
	if (!acpi_lid_dir) {
		ret = -ENODEV;
		goto remove_button_dir;
	}

	/* create /proc/acpi/button/lid/LID/ */
	acpi_device_dir(device) = proc_mkdir(acpi_device_bid(device), acpi_lid_dir);
	if (!acpi_device_dir(device)) {
		ret = -ENODEV;
		goto remove_lid_dir;
	}

	/* create /proc/acpi/button/lid/LID/state */
	entry = proc_create_single_data(ACPI_BUTTON_FILE_STATE, S_IRUGO,
			acpi_device_dir(device), acpi_button_state_seq_show,
			device);
	if (!entry) {
		ret = -ENODEV;
		goto remove_dev_dir;
	}

done:
	return ret;

remove_dev_dir:
	remove_proc_entry(acpi_device_bid(device),
			  acpi_lid_dir);
	acpi_device_dir(device) = NULL;
remove_lid_dir:
	remove_proc_entry(ACPI_BUTTON_SUBCLASS_LID, acpi_button_dir);
	acpi_lid_dir = NULL;
remove_button_dir:
	remove_proc_entry(ACPI_BUTTON_CLASS, acpi_root_dir);
	acpi_button_dir = NULL;
	goto done;
}

static int acpi_button_remove_fs(struct acpi_device *device)
{
	struct acpi_button *button = acpi_driver_data(device);

	if (button->type != ACPI_BUTTON_TYPE_LID)
		return 0;

	remove_proc_entry(ACPI_BUTTON_FILE_STATE,
			  acpi_device_dir(device));
	remove_proc_entry(acpi_device_bid(device),
			  acpi_lid_dir);
	acpi_device_dir(device) = NULL;
	remove_proc_entry(ACPI_BUTTON_SUBCLASS_LID, acpi_button_dir);
	acpi_lid_dir = NULL;
	remove_proc_entry(ACPI_BUTTON_CLASS, acpi_root_dir);
	acpi_button_dir = NULL;

	return 0;
}

<<<<<<< HEAD
/* --------------------------------------------------------------------------
                                Driver Interface
   -------------------------------------------------------------------------- */
=======
/* Driver Interface */
>>>>>>> 7d2a07b7
int acpi_lid_open(void)
{
	if (!lid_device)
		return -ENODEV;

	return acpi_lid_evaluate_state(lid_device);
}
EXPORT_SYMBOL(acpi_lid_open);

static int acpi_lid_update_state(struct acpi_device *device,
				 bool signal_wakeup)
{
	int state;

	state = acpi_lid_evaluate_state(device);
	if (state < 0)
		return state;

	if (state && signal_wakeup)
		acpi_pm_wakeup_event(&device->dev);

	return acpi_lid_notify_state(device, state);
}

static void acpi_lid_initialize_state(struct acpi_device *device)
{
	struct acpi_button *button = acpi_driver_data(device);

	switch (lid_init_state) {
	case ACPI_BUTTON_LID_INIT_OPEN:
		(void)acpi_lid_notify_state(device, 1);
		break;
	case ACPI_BUTTON_LID_INIT_METHOD:
		(void)acpi_lid_update_state(device, false);
		break;
	case ACPI_BUTTON_LID_INIT_IGNORE:
	default:
		break;
	}

	button->lid_state_initialized = true;
}

static void acpi_button_notify(struct acpi_device *device, u32 event)
{
	struct acpi_button *button = acpi_driver_data(device);
	struct input_dev *input;

	switch (event) {
	case ACPI_FIXED_HARDWARE_EVENT:
		event = ACPI_BUTTON_NOTIFY_STATUS;
		fallthrough;
	case ACPI_BUTTON_NOTIFY_STATUS:
		input = button->input;
		if (button->type == ACPI_BUTTON_TYPE_LID) {
			if (button->lid_state_initialized)
				acpi_lid_update_state(device, true);
		} else {
			int keycode;

			acpi_pm_wakeup_event(&device->dev);
			if (button->suspended)
				break;

			keycode = test_bit(KEY_SLEEP, input->keybit) ?
						KEY_SLEEP : KEY_POWER;
			input_report_key(input, keycode, 1);
			input_sync(input);
			input_report_key(input, keycode, 0);
			input_sync(input);

			acpi_bus_generate_netlink_event(
					device->pnp.device_class,
					dev_name(&device->dev),
					event, ++button->pushed);
		}
		break;
	default:
		acpi_handle_debug(device->handle, "Unsupported event [0x%x]\n",
				  event);
		break;
	}
}

#ifdef CONFIG_PM_SLEEP
static int acpi_button_suspend(struct device *dev)
{
	struct acpi_device *device = to_acpi_device(dev);
	struct acpi_button *button = acpi_driver_data(device);

	button->suspended = true;
	return 0;
}

static int acpi_button_resume(struct device *dev)
{
	struct acpi_device *device = to_acpi_device(dev);
	struct acpi_button *button = acpi_driver_data(device);

	button->suspended = false;
	if (button->type == ACPI_BUTTON_TYPE_LID) {
		button->last_state = !!acpi_lid_evaluate_state(device);
		button->last_time = ktime_get();
		acpi_lid_initialize_state(device);
	}
	return 0;
}
#endif

static int acpi_lid_input_open(struct input_dev *input)
{
	struct acpi_device *device = input_get_drvdata(input);
	struct acpi_button *button = acpi_driver_data(device);

	button->last_state = !!acpi_lid_evaluate_state(device);
	button->last_time = ktime_get();
	acpi_lid_initialize_state(device);

	return 0;
}

static int acpi_button_add(struct acpi_device *device)
{
	struct acpi_button *button;
	struct input_dev *input;
	const char *hid = acpi_device_hid(device);
	char *name, *class;
	int error;

	if (!strcmp(hid, ACPI_BUTTON_HID_LID) &&
	     lid_init_state == ACPI_BUTTON_LID_INIT_DISABLED)
		return -ENODEV;

	button = kzalloc(sizeof(struct acpi_button), GFP_KERNEL);
	if (!button)
		return -ENOMEM;

	device->driver_data = button;

	button->input = input = input_allocate_device();
	if (!input) {
		error = -ENOMEM;
		goto err_free_button;
	}

	name = acpi_device_name(device);
	class = acpi_device_class(device);

	if (!strcmp(hid, ACPI_BUTTON_HID_POWER) ||
	    !strcmp(hid, ACPI_BUTTON_HID_POWERF)) {
		button->type = ACPI_BUTTON_TYPE_POWER;
		strcpy(name, ACPI_BUTTON_DEVICE_NAME_POWER);
		sprintf(class, "%s/%s",
			ACPI_BUTTON_CLASS, ACPI_BUTTON_SUBCLASS_POWER);
	} else if (!strcmp(hid, ACPI_BUTTON_HID_SLEEP) ||
		   !strcmp(hid, ACPI_BUTTON_HID_SLEEPF)) {
		button->type = ACPI_BUTTON_TYPE_SLEEP;
		strcpy(name, ACPI_BUTTON_DEVICE_NAME_SLEEP);
		sprintf(class, "%s/%s",
			ACPI_BUTTON_CLASS, ACPI_BUTTON_SUBCLASS_SLEEP);
	} else if (!strcmp(hid, ACPI_BUTTON_HID_LID)) {
		button->type = ACPI_BUTTON_TYPE_LID;
		strcpy(name, ACPI_BUTTON_DEVICE_NAME_LID);
		sprintf(class, "%s/%s",
			ACPI_BUTTON_CLASS, ACPI_BUTTON_SUBCLASS_LID);
		input->open = acpi_lid_input_open;
	} else {
		pr_info("Unsupported hid [%s]\n", hid);
		error = -ENODEV;
		goto err_free_input;
	}

	error = acpi_button_add_fs(device);
	if (error)
		goto err_free_input;

	snprintf(button->phys, sizeof(button->phys), "%s/button/input0", hid);

	input->name = name;
	input->phys = button->phys;
	input->id.bustype = BUS_HOST;
	input->id.product = button->type;
	input->dev.parent = &device->dev;

	switch (button->type) {
	case ACPI_BUTTON_TYPE_POWER:
		input_set_capability(input, EV_KEY, KEY_POWER);
		break;

	case ACPI_BUTTON_TYPE_SLEEP:
		input_set_capability(input, EV_KEY, KEY_SLEEP);
		break;

	case ACPI_BUTTON_TYPE_LID:
		input_set_capability(input, EV_SW, SW_LID);
		break;
	}

	input_set_drvdata(input, device);
	error = input_register_device(input);
	if (error)
		goto err_remove_fs;
	if (button->type == ACPI_BUTTON_TYPE_LID) {
		/*
		 * This assumes there's only one lid device, or if there are
		 * more we only care about the last one...
		 */
		lid_device = device;
	}

	device_init_wakeup(&device->dev, true);
	pr_info("%s [%s]\n", name, acpi_device_bid(device));
	return 0;

 err_remove_fs:
	acpi_button_remove_fs(device);
 err_free_input:
	input_free_device(input);
 err_free_button:
	kfree(button);
	return error;
}

static int acpi_button_remove(struct acpi_device *device)
{
	struct acpi_button *button = acpi_driver_data(device);

	acpi_button_remove_fs(device);
	input_unregister_device(button->input);
	kfree(button);
	return 0;
}

static int param_set_lid_init_state(const char *val,
				    const struct kernel_param *kp)
{
	int i;

	i = sysfs_match_string(lid_init_state_str, val);
	if (i < 0)
		return i;

	lid_init_state = i;
	pr_info("Initial lid state set to '%s'\n", lid_init_state_str[i]);
	return 0;
}

static int param_get_lid_init_state(char *buf, const struct kernel_param *kp)
{
	int i, c = 0;

	for (i = 0; i < ARRAY_SIZE(lid_init_state_str); i++)
		if (i == lid_init_state)
			c += sprintf(buf + c, "[%s] ", lid_init_state_str[i]);
		else
			c += sprintf(buf + c, "%s ", lid_init_state_str[i]);

	buf[c - 1] = '\n'; /* Replace the final space with a newline */

	return c;
}

module_param_call(lid_init_state,
		  param_set_lid_init_state, param_get_lid_init_state,
		  NULL, 0644);
MODULE_PARM_DESC(lid_init_state, "Behavior for reporting LID initial state");

static int acpi_button_register_driver(struct acpi_driver *driver)
{
	const struct dmi_system_id *dmi_id;

	if (lid_init_state == -1) {
		dmi_id = dmi_first_match(dmi_lid_quirks);
		if (dmi_id)
			lid_init_state = (long)dmi_id->driver_data;
		else
			lid_init_state = ACPI_BUTTON_LID_INIT_METHOD;
	}

	/*
	 * Modules such as nouveau.ko and i915.ko have a link time dependency
	 * on acpi_lid_open(), and would therefore not be loadable on ACPI
	 * capable kernels booted in non-ACPI mode if the return value of
	 * acpi_bus_register_driver() is returned from here with ACPI disabled
	 * when this driver is built as a module.
	 */
	if (acpi_disabled)
		return 0;

	return acpi_bus_register_driver(driver);
}

static void acpi_button_unregister_driver(struct acpi_driver *driver)
{
	if (!acpi_disabled)
		acpi_bus_unregister_driver(driver);
}

module_driver(acpi_button_driver, acpi_button_register_driver,
	       acpi_button_unregister_driver);<|MERGE_RESOLUTION|>--- conflicted
+++ resolved
@@ -44,16 +44,6 @@
 	ACPI_BUTTON_LID_INIT_METHOD,
 	ACPI_BUTTON_LID_INIT_DISABLED,
 };
-<<<<<<< HEAD
-
-static const char * const lid_init_state_str[] = {
-	[ACPI_BUTTON_LID_INIT_IGNORE]		= "ignore",
-	[ACPI_BUTTON_LID_INIT_OPEN]		= "open",
-	[ACPI_BUTTON_LID_INIT_METHOD]		= "method",
-	[ACPI_BUTTON_LID_INIT_DISABLED]		= "disabled",
-};
-=======
->>>>>>> 7d2a07b7
 
 static const char * const lid_init_state_str[] = {
 	[ACPI_BUTTON_LID_INIT_IGNORE]		= "ignore",
@@ -355,13 +345,7 @@
 	return 0;
 }
 
-<<<<<<< HEAD
-/* --------------------------------------------------------------------------
-                                Driver Interface
-   -------------------------------------------------------------------------- */
-=======
 /* Driver Interface */
->>>>>>> 7d2a07b7
 int acpi_lid_open(void)
 {
 	if (!lid_device)
