--- conflicted
+++ resolved
@@ -50,12 +50,9 @@
 #define IBS_HOST_TX_IDLE_TIMEOUT_MS	2000
 #define CMD_TRANS_TIMEOUT_MS		100
 #define MEMDUMP_TIMEOUT_MS		8000
-<<<<<<< HEAD
-=======
 #define IBS_DISABLE_SSR_TIMEOUT_MS \
 	(MEMDUMP_TIMEOUT_MS + FW_DOWNLOAD_TIMEOUT_MS)
 #define FW_DOWNLOAD_TIMEOUT_MS		3000
->>>>>>> 7d2a07b7
 
 /* susclk rate */
 #define SUSCLK_RATE_32KHZ	32768
@@ -79,13 +76,9 @@
 	QCA_SUSPENDING,
 	QCA_MEMDUMP_COLLECTION,
 	QCA_HW_ERROR_EVENT,
-<<<<<<< HEAD
-	QCA_SSR_TRIGGERED
-=======
 	QCA_SSR_TRIGGERED,
 	QCA_BT_OFF,
 	QCA_ROM_FW
->>>>>>> 7d2a07b7
 };
 
 enum qca_capabilities {
@@ -612,12 +605,8 @@
 	if (hu->serdev) {
 		qcadev = serdev_device_get_drvdata(hu->serdev);
 
-<<<<<<< HEAD
-		if (qca_is_wcn399x(qcadev->btsoc_type))
-=======
 		if (qca_is_wcn399x(qcadev->btsoc_type) ||
 		    qca_is_wcn6750(qcadev->btsoc_type))
->>>>>>> 7d2a07b7
 			hu->init_speed = qcadev->init_speed;
 
 		if (qcadev->oper_speed)
@@ -712,11 +701,6 @@
 	destroy_workqueue(qca->workqueue);
 	qca->hu = NULL;
 
-<<<<<<< HEAD
-	qca_power_shutdown(hu);
-
-=======
->>>>>>> 7d2a07b7
 	kfree_skb(qca->rx_skb);
 
 	hu->priv = NULL;
@@ -893,11 +877,7 @@
 	 * Out-Of-Band(GPIOs control) sleep is selected.
 	 * Don't wake the device up when suspending.
 	 */
-<<<<<<< HEAD
-	if (!test_bit(QCA_IBS_ENABLED, &qca->flags) ||
-=======
 	if (test_bit(QCA_IBS_DISABLED, &qca->flags) ||
->>>>>>> 7d2a07b7
 	    test_bit(QCA_SUSPENDING, &qca->flags)) {
 		skb_queue_tail(&qca->txq, skb);
 		spin_unlock_irqrestore(&qca->hci_ibs_lock, flags);
@@ -1042,11 +1022,7 @@
 			 * the controller to send the dump is 8 seconds. let us
 			 * start timer to handle this asynchronous activity.
 			 */
-<<<<<<< HEAD
-			clear_bit(QCA_IBS_ENABLED, &qca->flags);
-=======
 			set_bit(QCA_IBS_DISABLED, &qca->flags);
->>>>>>> 7d2a07b7
 			set_bit(QCA_MEMDUMP_COLLECTION, &qca->flags);
 			dump = (void *) skb->data;
 			dump_size = __le32_to_cpu(dump->dump_size);
@@ -1092,11 +1068,7 @@
 		 * packets in the buffer.
 		 */
 		/* For QCA6390, controller does not lost packets but
-<<<<<<< HEAD
-		 * sequence number field of packat sometimes has error
-=======
 		 * sequence number field of packet sometimes has error
->>>>>>> 7d2a07b7
 		 * bits, so skip this checking for missing packet.
 		 */
 		while ((seq_no > qca_memdump->current_seq_no + 1) &&
@@ -1575,7 +1547,6 @@
 }
 
 static void qca_cmd_timeout(struct hci_dev *hdev)
-<<<<<<< HEAD
 {
 	struct hci_uart *hu = hci_get_drvdata(hdev);
 	struct qca_data *qca = hu->priv;
@@ -1606,39 +1577,6 @@
 	mutex_unlock(&qca->hci_memdump_lock);
 }
 
-static int qca_wcn3990_init(struct hci_uart *hu)
-=======
->>>>>>> 7d2a07b7
-{
-	struct hci_uart *hu = hci_get_drvdata(hdev);
-	struct qca_data *qca = hu->priv;
-
-	set_bit(QCA_SSR_TRIGGERED, &qca->flags);
-	if (qca->memdump_state == QCA_MEMDUMP_IDLE) {
-		set_bit(QCA_MEMDUMP_COLLECTION, &qca->flags);
-		qca_send_crashbuffer(hu);
-		qca_wait_for_dump_collection(hdev);
-	} else if (qca->memdump_state == QCA_MEMDUMP_COLLECTING) {
-		/* Let us wait here until memory dump collected or
-		 * memory dump timer expired.
-		 */
-		bt_dev_info(hdev, "waiting for dump to complete");
-		qca_wait_for_dump_collection(hdev);
-	}
-
-	mutex_lock(&qca->hci_memdump_lock);
-	if (qca->memdump_state != QCA_MEMDUMP_COLLECTED) {
-		qca->memdump_state = QCA_MEMDUMP_TIMEOUT;
-		if (!test_bit(QCA_HW_ERROR_EVENT, &qca->flags)) {
-			/* Inject hw error event to reset the device
-			 * and driver.
-			 */
-			hci_reset_dev(hu->hdev);
-		}
-	}
-	mutex_unlock(&qca->hci_memdump_lock);
-}
-
 static bool qca_prevent_wake(struct hci_dev *hdev)
 {
 	struct hci_uart *hu = hci_get_drvdata(hdev);
@@ -1727,10 +1665,7 @@
 	struct hci_uart *hu = hci_get_drvdata(hdev);
 	enum qca_btsoc_type soc_type = qca_soc_type(hu);
 	struct qca_serdev *qcadev;
-<<<<<<< HEAD
-=======
-	struct qca_data *qca = hu->priv;
->>>>>>> 7d2a07b7
+	struct qca_data *qca = hu->priv;
 	int ret = 0;
 
 	/* Non-serdev device usually is powered by external power
@@ -1739,14 +1674,9 @@
 	if (!hu->serdev)
 		return 0;
 
-<<<<<<< HEAD
-	if (qca_is_wcn399x(soc_type)) {
-		ret = qca_wcn3990_init(hu);
-=======
 	if (qca_is_wcn399x(soc_type) ||
 	    qca_is_wcn6750(soc_type)) {
 		ret = qca_regulator_init(hu);
->>>>>>> 7d2a07b7
 	} else {
 		qcadev = serdev_device_get_drvdata(hu->serdev);
 		if (qcadev->bt_en) {
@@ -1756,10 +1686,7 @@
 		}
 	}
 
-<<<<<<< HEAD
-=======
 	clear_bit(QCA_BT_OFF, &qca->flags);
->>>>>>> 7d2a07b7
 	return ret;
 }
 
@@ -1788,28 +1715,14 @@
 	set_bit(HCI_QUIRK_SIMULTANEOUS_DISCOVERY, &hdev->quirks);
 
 	bt_dev_info(hdev, "setting up %s",
-<<<<<<< HEAD
-		qca_is_wcn399x(soc_type) ? "wcn399x" : "ROME/QCA6390");
-=======
 		qca_is_wcn399x(soc_type) ? "wcn399x" :
 		(soc_type == QCA_WCN6750) ? "wcn6750" : "ROME/QCA6390");
->>>>>>> 7d2a07b7
 
 	qca->memdump_state = QCA_MEMDUMP_IDLE;
 
 retry:
 	ret = qca_power_on(hdev);
 	if (ret)
-<<<<<<< HEAD
-		return ret;
-
-	clear_bit(QCA_SSR_TRIGGERED, &qca->flags);
-
-	if (qca_is_wcn399x(soc_type)) {
-		set_bit(HCI_QUIRK_USE_BDADDR_PROPERTY, &hdev->quirks);
-
-		ret = qca_read_soc_version(hdev, &soc_ver, soc_type);
-=======
 		goto out;
 
 	clear_bit(QCA_SSR_TRIGGERED, &qca->flags);
@@ -1819,7 +1732,6 @@
 		set_bit(HCI_QUIRK_USE_BDADDR_PROPERTY, &hdev->quirks);
 
 		ret = qca_read_soc_version(hdev, &ver, soc_type);
->>>>>>> 7d2a07b7
 		if (ret)
 			goto out;
 	} else {
@@ -1839,11 +1751,7 @@
 	if (!(qca_is_wcn399x(soc_type) ||
 	     qca_is_wcn6750(soc_type))) {
 		/* Get QCA version information */
-<<<<<<< HEAD
-		ret = qca_read_soc_version(hdev, &soc_ver, soc_type);
-=======
 		ret = qca_read_soc_version(hdev, &ver, soc_type);
->>>>>>> 7d2a07b7
 		if (ret)
 			goto out;
 	}
@@ -1856,10 +1764,7 @@
 		qca_debugfs_init(hdev);
 		hu->hdev->hw_error = qca_hw_error;
 		hu->hdev->cmd_timeout = qca_cmd_timeout;
-<<<<<<< HEAD
-=======
 		hu->hdev->prevent_wake = qca_prevent_wake;
->>>>>>> 7d2a07b7
 	} else if (ret == -ENOENT) {
 		/* No patch/nvm-config found, run with original fw/config */
 		set_bit(QCA_ROM_FW, &qca->flags);
@@ -1871,20 +1776,6 @@
 		 */
 		set_bit(QCA_ROM_FW, &qca->flags);
 		ret = 0;
-	} else {
-		if (retries < MAX_INIT_RETRIES) {
-			qca_power_shutdown(hu);
-			if (hu->serdev) {
-				serdev_device_close(hu->serdev);
-				ret = serdev_device_open(hu->serdev);
-				if (ret) {
-					bt_dev_err(hdev, "failed to open port");
-					return ret;
-				}
-			}
-			retries++;
-			goto retry;
-		}
 	}
 
 out:
@@ -1934,27 +1825,10 @@
 		{ "vddxo", 80000  },
 		{ "vddrf", 300000 },
 		{ "vddch0", 450000 },
-<<<<<<< HEAD
 	},
 	.num_vregs = 4,
 };
 
-static const struct qca_device_data qca_soc_data_wcn3991 = {
-	.soc_type = QCA_WCN3991,
-	.vregs = (struct qca_vreg []) {
-		{ "vddio", 15000  },
-		{ "vddxo", 80000  },
-		{ "vddrf", 300000 },
-		{ "vddch0", 450000 },
-=======
->>>>>>> 7d2a07b7
-	},
-	.num_vregs = 4,
-	.capabilities = QCA_CAP_WIDEBAND_SPEECH | QCA_CAP_VALID_LE_STATES,
-};
-
-<<<<<<< HEAD
-=======
 static const struct qca_device_data qca_soc_data_wcn3991 = {
 	.soc_type = QCA_WCN3991,
 	.vregs = (struct qca_vreg []) {
@@ -1967,7 +1841,6 @@
 	.capabilities = QCA_CAP_WIDEBAND_SPEECH | QCA_CAP_VALID_LE_STATES,
 };
 
->>>>>>> 7d2a07b7
 static const struct qca_device_data qca_soc_data_wcn3998 = {
 	.soc_type = QCA_WCN3998,
 	.vregs = (struct qca_vreg []) {
@@ -1984,8 +1857,6 @@
 	.num_vregs = 0,
 };
 
-<<<<<<< HEAD
-=======
 static const struct qca_device_data qca_soc_data_wcn6750 = {
 	.soc_type = QCA_WCN6750,
 	.vregs = (struct qca_vreg []) {
@@ -2003,17 +1874,13 @@
 	.capabilities = QCA_CAP_WIDEBAND_SPEECH | QCA_CAP_VALID_LE_STATES,
 };
 
->>>>>>> 7d2a07b7
 static void qca_power_shutdown(struct hci_uart *hu)
 {
 	struct qca_serdev *qcadev;
 	struct qca_data *qca = hu->priv;
 	unsigned long flags;
 	enum qca_btsoc_type soc_type = qca_soc_type(hu);
-<<<<<<< HEAD
-=======
 	bool sw_ctrl_state;
->>>>>>> 7d2a07b7
 
 	/* From this point we go into power off state. But serial port is
 	 * still open, stop queueing the IBS data and flush all the buffered
@@ -2036,11 +1903,6 @@
 		host_set_baudrate(hu, 2400);
 		qca_send_power_pulse(hu, false);
 		qca_regulator_disable(qcadev);
-<<<<<<< HEAD
-	} else if (qcadev->bt_en) {
-		gpiod_set_value_cansleep(qcadev->bt_en, 0);
-	}
-=======
 	} else if (soc_type == QCA_WCN6750) {
 		gpiod_set_value_cansleep(qcadev->bt_en, 0);
 		msleep(100);
@@ -2054,7 +1916,6 @@
 	}
 
 	set_bit(QCA_BT_OFF, &qca->flags);
->>>>>>> 7d2a07b7
 }
 
 static int qca_power_off(struct hci_dev *hdev)
@@ -2062,17 +1923,10 @@
 	struct hci_uart *hu = hci_get_drvdata(hdev);
 	struct qca_data *qca = hu->priv;
 	enum qca_btsoc_type soc_type = qca_soc_type(hu);
-<<<<<<< HEAD
 
 	hu->hdev->hw_error = NULL;
 	hu->hdev->cmd_timeout = NULL;
 
-=======
-
-	hu->hdev->hw_error = NULL;
-	hu->hdev->cmd_timeout = NULL;
-
->>>>>>> 7d2a07b7
 	/* Stop sending shutdown command if soc crashes. */
 	if (soc_type != QCA_ROME
 		&& qca->memdump_state == QCA_MEMDUMP_IDLE) {
@@ -2179,13 +2033,9 @@
 	if (!qcadev->oper_speed)
 		BT_DBG("UART will pick default operating speed");
 
-<<<<<<< HEAD
-	if (data && qca_is_wcn399x(data->soc_type)) {
-=======
 	if (data &&
 	    (qca_is_wcn399x(data->soc_type) ||
 	    qca_is_wcn6750(data->soc_type))) {
->>>>>>> 7d2a07b7
 		qcadev->btsoc_type = data->soc_type;
 		qcadev->bt_power = devm_kzalloc(&serdev->dev,
 						sizeof(struct qca_power),
@@ -2203,8 +2053,6 @@
 
 		qcadev->bt_power->vregs_on = false;
 
-<<<<<<< HEAD
-=======
 		qcadev->bt_en = devm_gpiod_get_optional(&serdev->dev, "enable",
 					       GPIOD_OUT_LOW);
 		if (!qcadev->bt_en && data->soc_type == QCA_WCN6750) {
@@ -2217,7 +2065,6 @@
 		if (!qcadev->sw_ctrl && data->soc_type == QCA_WCN6750)
 			dev_warn(&serdev->dev, "failed to acquire SW_CTRL gpio\n");
 
->>>>>>> 7d2a07b7
 		qcadev->susclk = devm_clk_get_optional(&serdev->dev, NULL);
 		if (IS_ERR(qcadev->susclk)) {
 			dev_err(&serdev->dev, "failed to acquire clk\n");
@@ -2258,9 +2105,7 @@
 		err = hci_uart_register_device(&qcadev->serdev_hu, &qca_proto);
 		if (err) {
 			BT_ERR("Rome serdev registration failed");
-<<<<<<< HEAD
-			if (qcadev->susclk)
-				clk_disable_unprepare(qcadev->susclk);
+			clk_disable_unprepare(qcadev->susclk);
 			return err;
 		}
 	}
@@ -2280,28 +2125,6 @@
 			set_bit(HCI_QUIRK_WIDEBAND_SPEECH_SUPPORTED,
 				&hdev->quirks);
 
-=======
-			clk_disable_unprepare(qcadev->susclk);
-			return err;
-		}
-	}
-
-	hdev = qcadev->serdev_hu.hdev;
-
-	if (power_ctrl_enabled) {
-		set_bit(HCI_QUIRK_NON_PERSISTENT_SETUP, &hdev->quirks);
-		hdev->shutdown = qca_power_off;
-	}
-
-	if (data) {
-		/* Wideband speech support must be set per driver since it can't
-		 * be queried via hci. Same with the valid le states quirk.
-		 */
-		if (data->capabilities & QCA_CAP_WIDEBAND_SPEECH)
-			set_bit(HCI_QUIRK_WIDEBAND_SPEECH_SUPPORTED,
-				&hdev->quirks);
-
->>>>>>> 7d2a07b7
 		if (data->capabilities & QCA_CAP_VALID_LE_STATES)
 			set_bit(HCI_QUIRK_VALID_LE_STATES, &hdev->quirks);
 	}
@@ -2366,15 +2189,6 @@
 	bool tx_pending = false;
 	int ret = 0;
 	u8 cmd;
-<<<<<<< HEAD
-
-	set_bit(QCA_SUSPENDING, &qca->flags);
-
-	/* Device is downloading patch or doesn't support in-band sleep. */
-	if (!test_bit(QCA_IBS_ENABLED, &qca->flags))
-		return 0;
-
-=======
 	u32 wait_timeout = 0;
 
 	set_bit(QCA_SUSPENDING, &qca->flags);
@@ -2413,7 +2227,6 @@
 		}
 	}
 
->>>>>>> 7d2a07b7
 	cancel_work_sync(&qca->ws_awake_device);
 	cancel_work_sync(&qca->ws_awake_rx);
 
