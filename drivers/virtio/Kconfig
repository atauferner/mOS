# SPDX-License-Identifier: GPL-2.0-only
config VIRTIO
	tristate
	help
	  This option is selected by any driver which implements the virtio
	  bus, such as CONFIG_VIRTIO_PCI, CONFIG_VIRTIO_MMIO, CONFIG_RPMSG
	  or CONFIG_S390_GUEST.

config ARCH_HAS_RESTRICTED_VIRTIO_MEMORY_ACCESS
	bool
	help
	  This option is selected if the architecture may need to enforce
	  VIRTIO_F_ACCESS_PLATFORM

config VIRTIO_PCI_LIB
	tristate
	help
	  Modern PCI device implementation. This module implements the
	  basic probe and control for devices which are based on modern
	  PCI device with possible vendor specific extensions. Any
	  module that selects this module must depend on PCI.

menuconfig VIRTIO_MENU
	bool "Virtio drivers"
	default y

if VIRTIO_MENU

config VIRTIO_PCI
	tristate "PCI driver for virtio devices"
	depends on PCI
	select VIRTIO_PCI_LIB
	select VIRTIO
	help
	  This driver provides support for virtio based paravirtual device
	  drivers over PCI.  This requires that your VMM has appropriate PCI
	  virtio backends.  Most QEMU based VMMs should support these devices
	  (like KVM or Xen).

	  If unsure, say M.

config VIRTIO_PCI_LEGACY
	bool "Support for legacy virtio draft 0.9.X and older devices"
	default y
	depends on VIRTIO_PCI
	help
          Virtio PCI Card 0.9.X Draft (circa 2014) and older device support.

	  This option enables building a transitional driver, supporting
	  both devices conforming to Virtio 1 specification, and legacy devices.
	  If disabled, you get a slightly smaller, non-transitional driver,
	  with no legacy compatibility.

          So look out into your driveway.  Do you have a flying car?  If
          so, you can happily disable this option and virtio will not
          break.  Otherwise, leave it set.  Unless you're testing what
          life will be like in The Future.

	  If unsure, say Y.

config VIRTIO_VDPA
	tristate "vDPA driver for virtio devices"
	depends on VDPA
	select VIRTIO
	help
	  This driver provides support for virtio based paravirtual
	  device driver over vDPA bus. For this to be useful, you need
	  an appropriate vDPA device implementation that operates on a
	  physical device to allow the datapath of virtio to be
	  offloaded to hardware.

	  If unsure, say M.

config VIRTIO_PMEM
	tristate "Support for virtio pmem driver"
	depends on VIRTIO
	depends on LIBNVDIMM
	help
	  This driver provides access to virtio-pmem devices, storage devices
	  that are mapped into the physical address space - similar to NVDIMMs
	   - with a virtio-based flushing interface.

	  If unsure, say Y.

config VIRTIO_BALLOON
	tristate "Virtio balloon driver"
	depends on VIRTIO
	select MEMORY_BALLOON
	select PAGE_REPORTING
<<<<<<< HEAD
	---help---
=======
	help
>>>>>>> 7d2a07b7
	 This driver supports increasing and decreasing the amount
	 of memory within a KVM guest.

	 If unsure, say M.

config VIRTIO_MEM
	tristate "Virtio mem driver"
	default m
	depends on X86_64
	depends on VIRTIO
	depends on MEMORY_HOTPLUG_SPARSE
	depends on MEMORY_HOTREMOVE
	depends on CONTIG_ALLOC
	help
	 This driver provides access to virtio-mem paravirtualized memory
	 devices, allowing to hotplug and hotunplug memory.

	 This driver was only tested under x86-64, but should theoretically
	 work on all architectures that support memory hotplug and hotremove.

	 If unsure, say M.

config VIRTIO_INPUT
	tristate "Virtio input driver"
	depends on VIRTIO
	depends on INPUT
	help
	 This driver supports virtio input devices such as
	 keyboards, mice and tablets.

	 If unsure, say M.

config VIRTIO_MMIO
	tristate "Platform bus driver for memory mapped virtio devices"
	depends on HAS_IOMEM && HAS_DMA
	select VIRTIO
	help
	 This drivers provides support for memory mapped virtio
	 platform device driver.

 	 If unsure, say N.

config VIRTIO_MMIO_CMDLINE_DEVICES
	bool "Memory mapped virtio devices parameter parsing"
	depends on VIRTIO_MMIO
	help
	 Allow virtio-mmio devices instantiation via the kernel command line
	 or module parameters. Be aware that using incorrect parameters (base
	 address in particular) can crash your system - you have been warned.
	 See Documentation/admin-guide/kernel-parameters.rst for details.

	 If unsure, say 'N'.

config VIRTIO_DMA_SHARED_BUFFER
	tristate
	depends on DMA_SHARED_BUFFER
	help
	 This option adds a flavor of dma buffers that are backed by
	 virtio resources.

endif # VIRTIO_MENU<|MERGE_RESOLUTION|>--- conflicted
+++ resolved
@@ -87,11 +87,7 @@
 	depends on VIRTIO
 	select MEMORY_BALLOON
 	select PAGE_REPORTING
-<<<<<<< HEAD
-	---help---
-=======
 	help
->>>>>>> 7d2a07b7
 	 This driver supports increasing and decreasing the amount
 	 of memory within a KVM guest.
 
