// SPDX-License-Identifier: GPL-2.0
// Melfas MMS114/MMS136/MMS152 touchscreen device driver
//
// Copyright (c) 2012 Samsung Electronics Co., Ltd.
// Author: Joonyoung Shim <jy0922.shim@samsung.com>

#include <linux/module.h>
#include <linux/delay.h>
#include <linux/of.h>
#include <linux/of_device.h>
#include <linux/i2c.h>
#include <linux/input/mt.h>
#include <linux/input/touchscreen.h>
#include <linux/interrupt.h>
#include <linux/regulator/consumer.h>
#include <linux/slab.h>

/* Write only registers */
#define MMS114_MODE_CONTROL		0x01
#define MMS114_OPERATION_MODE_MASK	0xE
#define MMS114_ACTIVE			BIT(1)

#define MMS114_XY_RESOLUTION_H		0x02
#define MMS114_X_RESOLUTION		0x03
#define MMS114_Y_RESOLUTION		0x04
#define MMS114_CONTACT_THRESHOLD	0x05
#define MMS114_MOVING_THRESHOLD		0x06

/* Read only registers */
#define MMS114_PACKET_SIZE		0x0F
#define MMS114_INFORMATION		0x10
#define MMS114_TSP_REV			0xF0

#define MMS152_FW_REV			0xE1
#define MMS152_COMPAT_GROUP		0xF2

/* Minimum delay time is 50us between stop and start signal of i2c */
#define MMS114_I2C_DELAY		50

/* 200ms needs after power on */
#define MMS114_POWERON_DELAY		200

/* Touchscreen absolute values */
#define MMS114_MAX_AREA			0xff

#define MMS114_MAX_TOUCH		10
#define MMS114_EVENT_SIZE		8
#define MMS136_EVENT_SIZE		6

/* Touch type */
#define MMS114_TYPE_NONE		0
#define MMS114_TYPE_TOUCHSCREEN		1
#define MMS114_TYPE_TOUCHKEY		2

enum mms_type {
	TYPE_MMS114	= 114,
	TYPE_MMS136	= 136,
	TYPE_MMS152	= 152,
	TYPE_MMS345L	= 345,
};

struct mms114_data {
	struct i2c_client	*client;
	struct input_dev	*input_dev;
	struct regulator	*core_reg;
	struct regulator	*io_reg;
	struct touchscreen_properties props;
	enum mms_type		type;
	unsigned int		contact_threshold;
	unsigned int		moving_threshold;

	/* Use cache data for mode control register(write only) */
	u8			cache_mode_control;
};

struct mms114_touch {
	u8 id:4, reserved_bit4:1, type:2, pressed:1;
	u8 x_hi:4, y_hi:4;
	u8 x_lo;
	u8 y_lo;
	u8 width;
	u8 strength;
	u8 reserved[2];
} __packed;

static int __mms114_read_reg(struct mms114_data *data, unsigned int reg,
			     unsigned int len, u8 *val)
{
	struct i2c_client *client = data->client;
	struct i2c_msg xfer[2];
	u8 buf = reg & 0xff;
	int error;

	if (reg <= MMS114_MODE_CONTROL && reg + len > MMS114_MODE_CONTROL)
		BUG();

	/* Write register */
	xfer[0].addr = client->addr;
	xfer[0].flags = client->flags & I2C_M_TEN;
	xfer[0].len = 1;
	xfer[0].buf = &buf;

	/* Read data */
	xfer[1].addr = client->addr;
	xfer[1].flags = (client->flags & I2C_M_TEN) | I2C_M_RD;
	xfer[1].len = len;
	xfer[1].buf = val;

	error = i2c_transfer(client->adapter, xfer, 2);
	if (error != 2) {
		dev_err(&client->dev,
			"%s: i2c transfer failed (%d)\n", __func__, error);
		return error < 0 ? error : -EIO;
	}
	udelay(MMS114_I2C_DELAY);

	return 0;
}

static int mms114_read_reg(struct mms114_data *data, unsigned int reg)
{
	u8 val;
	int error;

	if (reg == MMS114_MODE_CONTROL)
		return data->cache_mode_control;

	error = __mms114_read_reg(data, reg, 1, &val);
	return error < 0 ? error : val;
}

static int mms114_write_reg(struct mms114_data *data, unsigned int reg,
			    unsigned int val)
{
	struct i2c_client *client = data->client;
	u8 buf[2];
	int error;

	buf[0] = reg & 0xff;
	buf[1] = val & 0xff;

	error = i2c_master_send(client, buf, 2);
	if (error != 2) {
		dev_err(&client->dev,
			"%s: i2c send failed (%d)\n", __func__, error);
		return error < 0 ? error : -EIO;
	}
	udelay(MMS114_I2C_DELAY);

	if (reg == MMS114_MODE_CONTROL)
		data->cache_mode_control = val;

	return 0;
}

static void mms114_process_mt(struct mms114_data *data, struct mms114_touch *touch)
{
	struct i2c_client *client = data->client;
	struct input_dev *input_dev = data->input_dev;
	unsigned int id;
	unsigned int x;
	unsigned int y;

	if (touch->id > MMS114_MAX_TOUCH) {
		dev_err(&client->dev, "Wrong touch id (%d)\n", touch->id);
		return;
	}

	if (touch->type != MMS114_TYPE_TOUCHSCREEN) {
		dev_err(&client->dev, "Wrong touch type (%d)\n", touch->type);
		return;
	}

	id = touch->id - 1;
	x = touch->x_lo | touch->x_hi << 8;
	y = touch->y_lo | touch->y_hi << 8;

	dev_dbg(&client->dev,
		"id: %d, type: %d, pressed: %d, x: %d, y: %d, width: %d, strength: %d\n",
		id, touch->type, touch->pressed,
		x, y, touch->width, touch->strength);

	input_mt_slot(input_dev, id);
	input_mt_report_slot_state(input_dev, MT_TOOL_FINGER, touch->pressed);

	if (touch->pressed) {
		touchscreen_report_pos(input_dev, &data->props, x, y, true);
		input_report_abs(input_dev, ABS_MT_TOUCH_MAJOR, touch->width);
		input_report_abs(input_dev, ABS_MT_PRESSURE, touch->strength);
	}
}

static irqreturn_t mms114_interrupt(int irq, void *dev_id)
{
	struct mms114_data *data = dev_id;
	struct input_dev *input_dev = data->input_dev;
	struct mms114_touch touch[MMS114_MAX_TOUCH];
	int packet_size;
	int touch_size;
	int index;
	int error;

	mutex_lock(&input_dev->mutex);
	if (!input_device_enabled(input_dev)) {
		mutex_unlock(&input_dev->mutex);
		goto out;
	}
	mutex_unlock(&input_dev->mutex);

	packet_size = mms114_read_reg(data, MMS114_PACKET_SIZE);
	if (packet_size <= 0)
		goto out;

	/* MMS136 has slightly different event size */
	if (data->type == TYPE_MMS136)
		touch_size = packet_size / MMS136_EVENT_SIZE;
	else
		touch_size = packet_size / MMS114_EVENT_SIZE;

	error = __mms114_read_reg(data, MMS114_INFORMATION, packet_size,
			(u8 *)touch);
	if (error < 0)
		goto out;

	for (index = 0; index < touch_size; index++)
		mms114_process_mt(data, touch + index);

	input_mt_report_pointer_emulation(data->input_dev, true);
	input_sync(data->input_dev);

out:
	return IRQ_HANDLED;
}

static int mms114_set_active(struct mms114_data *data, bool active)
{
	int val;

	val = mms114_read_reg(data, MMS114_MODE_CONTROL);
	if (val < 0)
		return val;

	val &= ~MMS114_OPERATION_MODE_MASK;

	/* If active is false, sleep mode */
	if (active)
		val |= MMS114_ACTIVE;

	return mms114_write_reg(data, MMS114_MODE_CONTROL, val);
}

static int mms114_get_version(struct mms114_data *data)
{
	struct device *dev = &data->client->dev;
	u8 buf[6];
	int group;
	int error;

	switch (data->type) {
	case TYPE_MMS345L:
		error = __mms114_read_reg(data, MMS152_FW_REV, 3, buf);
		if (error)
			return error;

		dev_info(dev, "TSP FW Rev: bootloader 0x%x / core 0x%x / config 0x%x\n",
			 buf[0], buf[1], buf[2]);
		break;

	case TYPE_MMS152:
		error = __mms114_read_reg(data, MMS152_FW_REV, 3, buf);
		if (error)
			return error;

		group = i2c_smbus_read_byte_data(data->client,
						  MMS152_COMPAT_GROUP);
		if (group < 0)
			return group;

		dev_info(dev, "TSP FW Rev: bootloader 0x%x / core 0x%x / config 0x%x, Compat group: %c\n",
			 buf[0], buf[1], buf[2], group);
		break;

	case TYPE_MMS114:
	case TYPE_MMS136:
		error = __mms114_read_reg(data, MMS114_TSP_REV, 6, buf);
		if (error)
			return error;

		dev_info(dev, "TSP Rev: 0x%x, HW Rev: 0x%x, Firmware Ver: 0x%x\n",
			 buf[0], buf[1], buf[3]);
		break;
	}

	return 0;
}

static int mms114_setup_regs(struct mms114_data *data)
{
	const struct touchscreen_properties *props = &data->props;
	int val;
	int error;

	error = mms114_get_version(data);
	if (error < 0)
		return error;

<<<<<<< HEAD
	/* Only MMS114 has configuration and power on registers */
	if (data->type != TYPE_MMS114)
=======
	/* Only MMS114 and MMS136 have configuration and power on registers */
	if (data->type != TYPE_MMS114 && data->type != TYPE_MMS136)
>>>>>>> 7d2a07b7
		return 0;

	error = mms114_set_active(data, true);
	if (error < 0)
		return error;

	val = (props->max_x >> 8) & 0xf;
	val |= ((props->max_y >> 8) & 0xf) << 4;
	error = mms114_write_reg(data, MMS114_XY_RESOLUTION_H, val);
	if (error < 0)
		return error;

	val = props->max_x & 0xff;
	error = mms114_write_reg(data, MMS114_X_RESOLUTION, val);
	if (error < 0)
		return error;

	val = props->max_x & 0xff;
	error = mms114_write_reg(data, MMS114_Y_RESOLUTION, val);
	if (error < 0)
		return error;

	if (data->contact_threshold) {
		error = mms114_write_reg(data, MMS114_CONTACT_THRESHOLD,
				data->contact_threshold);
		if (error < 0)
			return error;
	}

	if (data->moving_threshold) {
		error = mms114_write_reg(data, MMS114_MOVING_THRESHOLD,
				data->moving_threshold);
		if (error < 0)
			return error;
	}

	return 0;
}

static int mms114_start(struct mms114_data *data)
{
	struct i2c_client *client = data->client;
	int error;

	error = regulator_enable(data->core_reg);
	if (error) {
		dev_err(&client->dev, "Failed to enable avdd: %d\n", error);
		return error;
	}

	error = regulator_enable(data->io_reg);
	if (error) {
		dev_err(&client->dev, "Failed to enable vdd: %d\n", error);
		regulator_disable(data->core_reg);
		return error;
	}

	msleep(MMS114_POWERON_DELAY);

	error = mms114_setup_regs(data);
	if (error < 0) {
		regulator_disable(data->io_reg);
		regulator_disable(data->core_reg);
		return error;
	}

	enable_irq(client->irq);

	return 0;
}

static void mms114_stop(struct mms114_data *data)
{
	struct i2c_client *client = data->client;
	int error;

	disable_irq(client->irq);

	error = regulator_disable(data->io_reg);
	if (error)
		dev_warn(&client->dev, "Failed to disable vdd: %d\n", error);

	error = regulator_disable(data->core_reg);
	if (error)
		dev_warn(&client->dev, "Failed to disable avdd: %d\n", error);
}

static int mms114_input_open(struct input_dev *dev)
{
	struct mms114_data *data = input_get_drvdata(dev);

	return mms114_start(data);
}

static void mms114_input_close(struct input_dev *dev)
{
	struct mms114_data *data = input_get_drvdata(dev);

	mms114_stop(data);
}

static int mms114_parse_legacy_bindings(struct mms114_data *data)
{
	struct device *dev = &data->client->dev;
	struct touchscreen_properties *props = &data->props;

	if (device_property_read_u32(dev, "x-size", &props->max_x)) {
		dev_dbg(dev, "failed to get legacy x-size property\n");
		return -EINVAL;
	}

	if (device_property_read_u32(dev, "y-size", &props->max_y)) {
		dev_dbg(dev, "failed to get legacy y-size property\n");
		return -EINVAL;
	}

	device_property_read_u32(dev, "contact-threshold",
				&data->contact_threshold);
	device_property_read_u32(dev, "moving-threshold",
				&data->moving_threshold);

	if (device_property_read_bool(dev, "x-invert"))
		props->invert_x = true;
	if (device_property_read_bool(dev, "y-invert"))
		props->invert_y = true;

	props->swap_x_y = false;

	return 0;
}

static int mms114_probe(struct i2c_client *client,
				  const struct i2c_device_id *id)
{
	struct mms114_data *data;
	struct input_dev *input_dev;
	const void *match_data;
	int error;

	if (!i2c_check_functionality(client->adapter, I2C_FUNC_I2C)) {
		dev_err(&client->dev, "Not supported I2C adapter\n");
		return -ENODEV;
	}

	data = devm_kzalloc(&client->dev, sizeof(struct mms114_data),
			    GFP_KERNEL);
	input_dev = devm_input_allocate_device(&client->dev);
	if (!data || !input_dev) {
		dev_err(&client->dev, "Failed to allocate memory\n");
		return -ENOMEM;
	}

	data->client = client;
	data->input_dev = input_dev;

	match_data = device_get_match_data(&client->dev);
	if (!match_data)
		return -EINVAL;

	data->type = (enum mms_type)match_data;

	input_set_capability(input_dev, EV_ABS, ABS_MT_POSITION_X);
	input_set_capability(input_dev, EV_ABS, ABS_MT_POSITION_Y);
	input_set_abs_params(input_dev, ABS_MT_PRESSURE, 0, 255, 0, 0);
	input_set_abs_params(input_dev, ABS_MT_TOUCH_MAJOR,
			     0, MMS114_MAX_AREA, 0, 0);

	touchscreen_parse_properties(input_dev, true, &data->props);
	if (!data->props.max_x || !data->props.max_y) {
		dev_dbg(&client->dev,
			"missing X/Y size properties, trying legacy bindings\n");
		error = mms114_parse_legacy_bindings(data);
		if (error)
			return error;

		input_set_abs_params(input_dev, ABS_MT_POSITION_X,
				     0, data->props.max_x, 0, 0);
		input_set_abs_params(input_dev, ABS_MT_POSITION_Y,
				     0, data->props.max_y, 0, 0);
	}

	if (data->type == TYPE_MMS114 || data->type == TYPE_MMS136) {
		/*
		 * The firmware handles movement and pressure fuzz, so
		 * don't duplicate that in software.
		 */
		data->moving_threshold = input_abs_get_fuzz(input_dev,
							    ABS_MT_POSITION_X);
		data->contact_threshold = input_abs_get_fuzz(input_dev,
							     ABS_MT_PRESSURE);
		input_abs_set_fuzz(input_dev, ABS_MT_POSITION_X, 0);
		input_abs_set_fuzz(input_dev, ABS_MT_POSITION_Y, 0);
		input_abs_set_fuzz(input_dev, ABS_MT_PRESSURE, 0);
	}

	input_dev->name = devm_kasprintf(&client->dev, GFP_KERNEL,
					 "MELFAS MMS%d Touchscreen",
					 data->type);
	if (!input_dev->name)
		return -ENOMEM;

	input_dev->id.bustype = BUS_I2C;
	input_dev->dev.parent = &client->dev;
	input_dev->open = mms114_input_open;
	input_dev->close = mms114_input_close;

	error = input_mt_init_slots(input_dev, MMS114_MAX_TOUCH,
				    INPUT_MT_DIRECT);
	if (error)
		return error;

	input_set_drvdata(input_dev, data);
	i2c_set_clientdata(client, data);

	data->core_reg = devm_regulator_get(&client->dev, "avdd");
	if (IS_ERR(data->core_reg)) {
		error = PTR_ERR(data->core_reg);
		dev_err(&client->dev,
			"Unable to get the Core regulator (%d)\n", error);
		return error;
	}

	data->io_reg = devm_regulator_get(&client->dev, "vdd");
	if (IS_ERR(data->io_reg)) {
		error = PTR_ERR(data->io_reg);
		dev_err(&client->dev,
			"Unable to get the IO regulator (%d)\n", error);
		return error;
	}

	error = devm_request_threaded_irq(&client->dev, client->irq,
					  NULL, mms114_interrupt,
					  IRQF_ONESHOT | IRQF_NO_AUTOEN,
					  dev_name(&client->dev), data);
	if (error) {
		dev_err(&client->dev, "Failed to register interrupt\n");
		return error;
	}

	error = input_register_device(data->input_dev);
	if (error) {
		dev_err(&client->dev, "Failed to register input device\n");
		return error;
	}

	return 0;
}

static int __maybe_unused mms114_suspend(struct device *dev)
{
	struct i2c_client *client = to_i2c_client(dev);
	struct mms114_data *data = i2c_get_clientdata(client);
	struct input_dev *input_dev = data->input_dev;
	int id;

	/* Release all touch */
	for (id = 0; id < MMS114_MAX_TOUCH; id++) {
		input_mt_slot(input_dev, id);
		input_mt_report_slot_inactive(input_dev);
	}

	input_mt_report_pointer_emulation(input_dev, true);
	input_sync(input_dev);

	mutex_lock(&input_dev->mutex);
	if (input_device_enabled(input_dev))
		mms114_stop(data);
	mutex_unlock(&input_dev->mutex);

	return 0;
}

static int __maybe_unused mms114_resume(struct device *dev)
{
	struct i2c_client *client = to_i2c_client(dev);
	struct mms114_data *data = i2c_get_clientdata(client);
	struct input_dev *input_dev = data->input_dev;
	int error;

	mutex_lock(&input_dev->mutex);
	if (input_device_enabled(input_dev)) {
		error = mms114_start(data);
		if (error < 0) {
			mutex_unlock(&input_dev->mutex);
			return error;
		}
	}
	mutex_unlock(&input_dev->mutex);

	return 0;
}

static SIMPLE_DEV_PM_OPS(mms114_pm_ops, mms114_suspend, mms114_resume);

static const struct i2c_device_id mms114_id[] = {
	{ "mms114", 0 },
	{ }
};
MODULE_DEVICE_TABLE(i2c, mms114_id);

#ifdef CONFIG_OF
static const struct of_device_id mms114_dt_match[] = {
	{
		.compatible = "melfas,mms114",
		.data = (void *)TYPE_MMS114,
	}, {
		.compatible = "melfas,mms136",
		.data = (void *)TYPE_MMS136,
	}, {
		.compatible = "melfas,mms152",
		.data = (void *)TYPE_MMS152,
	}, {
		.compatible = "melfas,mms345l",
		.data = (void *)TYPE_MMS345L,
	},
	{ }
};
MODULE_DEVICE_TABLE(of, mms114_dt_match);
#endif

static struct i2c_driver mms114_driver = {
	.driver = {
		.name	= "mms114",
		.pm	= &mms114_pm_ops,
		.of_match_table = of_match_ptr(mms114_dt_match),
	},
	.probe		= mms114_probe,
	.id_table	= mms114_id,
};

module_i2c_driver(mms114_driver);

/* Module information */
MODULE_AUTHOR("Joonyoung Shim <jy0922.shim@samsung.com>");
MODULE_DESCRIPTION("MELFAS mms114 Touchscreen driver");
MODULE_LICENSE("GPL v2");<|MERGE_RESOLUTION|>--- conflicted
+++ resolved
@@ -304,13 +304,8 @@
 	if (error < 0)
 		return error;
 
-<<<<<<< HEAD
-	/* Only MMS114 has configuration and power on registers */
-	if (data->type != TYPE_MMS114)
-=======
 	/* Only MMS114 and MMS136 have configuration and power on registers */
 	if (data->type != TYPE_MMS114 && data->type != TYPE_MMS136)
->>>>>>> 7d2a07b7
 		return 0;
 
 	error = mms114_set_active(data, true);
