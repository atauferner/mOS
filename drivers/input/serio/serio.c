--- conflicted
+++ resolved
@@ -133,12 +133,7 @@
 		event = container_of(node, struct serio_event, node);
 		list_del_init(node);
 
-<<<<<<< HEAD
-	list_for_each_safe(node, next, &serio_event_list) {
-		event = container_of(node, struct serio_event, node);
-=======
 		spin_unlock_irqrestore(&serio_event_lock, flags);
->>>>>>> f3b6be8b
 
 		down(&serio_sem);
 
@@ -338,13 +333,9 @@
 
 	spin_lock_irqsave(&serio->lock, flags);
 	serio->dev = dev;
-<<<<<<< HEAD
-	if (serio->open && serio->open(serio)) {
-=======
 	spin_unlock_irqrestore(&serio->lock, flags);
 	if (serio->open && serio->open(serio)) {
 		spin_lock_irqsave(&serio->lock, flags);
->>>>>>> f3b6be8b
 		serio->dev = NULL;
 		spin_unlock_irqrestore(&serio->lock, flags);
 		return -1;
@@ -355,16 +346,11 @@
 /* called from serio_dev->connect/disconnect methods under serio_sem */
 void serio_close(struct serio *serio)
 {
-<<<<<<< HEAD
-	if (serio->close)
-		serio->close(serio);
-=======
 	unsigned long flags;
 
 	if (serio->close)
 		serio->close(serio);
 	spin_lock_irqsave(&serio->lock, flags);
->>>>>>> f3b6be8b
 	serio->dev = NULL;
 	spin_unlock_irqrestore(&serio->lock, flags);
 }
