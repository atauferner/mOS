--- conflicted
+++ resolved
@@ -59,21 +59,6 @@
 
 #define CT82C710_IRQ          12
 
-<<<<<<< HEAD
-static struct serio *ct82c710_port;
-static int ct82c710_data;
-static int ct82c710_status;
-
-
-/*
- * Interrupt handler for the 82C710 mouse port. A character
- * is waiting in the 82C710.
- */
-
-static irqreturn_t ct82c710_interrupt(int cpl, void *dev_id, struct pt_regs * regs)
-{
-	return serio_interrupt(ct82c710_port, inb(ct82c710_data), 0, regs);
-=======
 #define CT82C710_DATA         ct82c710_iores.start
 #define CT82C710_STATUS       (ct82c710_iores.start + 1)
 
@@ -89,7 +74,6 @@
 static irqreturn_t ct82c710_interrupt(int cpl, void *dev_id, struct pt_regs * regs)
 {
 	return serio_interrupt(ct82c710_port, inb(CT82C710_DATA), 0, regs);
->>>>>>> 419bd06b
 }
 
 /*
@@ -201,14 +185,9 @@
 		serio->open = ct82c710_open;
 		serio->close = ct82c710_close;
 		serio->write = ct82c710_write;
-<<<<<<< HEAD
-		strlcpy(serio->name, "C&T 82c710 mouse port", sizeof(serio->name));
-		snprintf(serio->phys, sizeof(serio->phys), "isa%04x/serio0", ct82c710_data);
-=======
 		serio->dev.parent = &ct82c710_device->dev;
 		strlcpy(serio->name, "C&T 82c710 mouse port", sizeof(serio->name));
 		snprintf(serio->phys, sizeof(serio->phys), "isa%04lx/serio0", CT82C710_DATA);
->>>>>>> 419bd06b
 	}
 
 	return serio;
@@ -224,11 +203,7 @@
 		return PTR_ERR(ct82c710_device);
 
 	if (!(ct82c710_port = ct82c710_allocate_port())) {
-<<<<<<< HEAD
-		release_region(ct82c710_data, 2);
-=======
 		platform_device_unregister(ct82c710_device);
->>>>>>> 419bd06b
 		return -ENOMEM;
 	}
 
@@ -243,11 +218,7 @@
 void __exit ct82c710_exit(void)
 {
 	serio_unregister_port(ct82c710_port);
-<<<<<<< HEAD
-	release_region(ct82c710_data, 2);
-=======
 	platform_device_unregister(ct82c710_device);
->>>>>>> 419bd06b
 }
 
 module_init(ct82c710_init);
