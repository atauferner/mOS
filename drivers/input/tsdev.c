--- conflicted
+++ resolved
@@ -292,7 +292,6 @@
 			break;
 		case ABS_Y:
 			tsdev->y = value;
-<<<<<<< HEAD
 			break;
 		case ABS_PRESSURE:
 			if (value > handle->dev->absmax[ABS_PRESSURE])
@@ -314,29 +313,6 @@
 			else if (tsdev->x > xres)
 				tsdev->x = xres;
 			break;
-=======
-			break;
-		case ABS_PRESSURE:
-			if (value > handle->dev->absmax[ABS_PRESSURE])
-				value = handle->dev->absmax[ABS_PRESSURE];
-			value -= handle->dev->absmin[ABS_PRESSURE];
-			if (value < 0)
-				value = 0;
-			tsdev->pressure = value;
-			break;
-		}
-		break;
-
-	case EV_REL:
-		switch (code) {
-		case REL_X:
-			tsdev->x += value;
-			if (tsdev->x < 0)
-				tsdev->x = 0;
-			else if (tsdev->x > xres)
-				tsdev->x = xres;
-			break;
->>>>>>> 419bd06b
 		case REL_Y:
 			tsdev->y += value;
 			if (tsdev->y < 0)
