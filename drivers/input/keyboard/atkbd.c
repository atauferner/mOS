/*
 * AT and PS/2 keyboard driver
 *
 * Copyright (c) 1999-2002 Vojtech Pavlik
 */

/*
 * This program is free software; you can redistribute it and/or modify it
 * under the terms of the GNU General Public License version 2 as published by
 * the Free Software Foundation.
 */

/*
 * This driver can handle standard AT keyboards and PS/2 keyboards in
 * Translated and Raw Set 2 and Set 3, as well as AT keyboards on dumb
 * input-only controllers and AT keyboards connected over a one way RS232
 * converter.
 */

#include <linux/delay.h>
#include <linux/module.h>
#include <linux/moduleparam.h>
#include <linux/slab.h>
#include <linux/interrupt.h>
#include <linux/init.h>
#include <linux/input.h>
#include <linux/serio.h>
#include <linux/workqueue.h>

#define DRIVER_DESC	"AT and PS/2 keyboard driver"

MODULE_AUTHOR("Vojtech Pavlik <vojtech@suse.cz>");
MODULE_DESCRIPTION(DRIVER_DESC);
MODULE_LICENSE("GPL");

static int atkbd_set = 2;
module_param_named(set, atkbd_set, int, 0);
MODULE_PARM_DESC(set, "Select keyboard code set (2 = default, 3 = PS/2 native)");

#if defined(__i386__) || defined(__x86_64__) || defined(__hppa__)
static int atkbd_reset;
#else
static int atkbd_reset = 1;
#endif
module_param_named(reset, atkbd_reset, bool, 0);
MODULE_PARM_DESC(reset, "Reset keyboard during initialization");

static int atkbd_softrepeat;
module_param_named(softrepeat, atkbd_softrepeat, bool, 0);
MODULE_PARM_DESC(softrepeat, "Use software keyboard repeat");

static int atkbd_softraw = 1;
module_param_named(softraw, atkbd_softraw, bool, 0);
MODULE_PARM_DESC(softraw, "Use software generated rawmode");

static int atkbd_scroll;
module_param_named(scroll, atkbd_scroll, bool, 0);
MODULE_PARM_DESC(scroll, "Enable scroll-wheel on MS Office and similar keyboards");

static int atkbd_extra;
module_param_named(extra, atkbd_extra, bool, 0);
MODULE_PARM_DESC(extra, "Enable extra LEDs and keys on IBM RapidAcces, EzKey and similar keyboards");

__obsolete_setup("atkbd_set=");
__obsolete_setup("atkbd_reset");
__obsolete_setup("atkbd_softrepeat=");

/*
 * Scancode to keycode tables. These are just the default setting, and
 * are loadable via an userland utility.
 */

#if defined(__hppa__)
#include "hpps2atkbd.h"
#else

static unsigned char atkbd_set2_keycode[512] = {

	  0, 67, 65, 63, 61, 59, 60, 88,  0, 68, 66, 64, 62, 15, 41,117,
	  0, 56, 42, 93, 29, 16,  2,  0,  0,  0, 44, 31, 30, 17,  3,  0,
	  0, 46, 45, 32, 18,  5,  4, 95,  0, 57, 47, 33, 20, 19,  6,183,
	  0, 49, 48, 35, 34, 21,  7,184,  0,  0, 50, 36, 22,  8,  9,185,
	  0, 51, 37, 23, 24, 11, 10,  0,  0, 52, 53, 38, 39, 25, 12,  0,
	  0, 89, 40,  0, 26, 13,  0,  0, 58, 54, 28, 27,  0, 43,  0, 85,
	  0, 86, 91, 90, 92,  0, 14, 94,  0, 79,124, 75, 71,121,  0,  0,
	 82, 83, 80, 76, 77, 72,  1, 69, 87, 78, 81, 74, 55, 73, 70, 99,

	  0,  0,  0,  0,  0,  0,  0,  0,  0,  0,  0,  0,  0,  0,  0,  0,
	217,100,255,  0, 97,165,  0,  0,156,  0,  0,  0,  0,  0,  0,125,
	173,114,  0,113,  0,  0,  0,126,128,  0,  0,140,  0,  0,  0,127,
	159,  0,115,  0,164,  0,  0,116,158,  0,150,166,  0,  0,  0,142,
	157,  0,  0,  0,  0,  0,  0,  0,155,  0, 98,  0,  0,163,  0,  0,
	226,  0,  0,  0,  0,  0,  0,  0,  0,255, 96,  0,  0,  0,143,  0,
	  0,  0,  0,  0,  0,  0,  0,  0,  0,107,  0,105,102,  0,  0,112,
	110,111,108,112,106,103,  0,119,  0,118,109,  0, 99,104,119,  0,

	  0,  0,  0, 65, 99,
};

#endif

static unsigned char atkbd_set3_keycode[512] = {

	  0,  0,  0,  0,  0,  0,  0, 59,  1,138,128,129,130, 15, 41, 60,
	131, 29, 42, 86, 58, 16,  2, 61,133, 56, 44, 31, 30, 17,  3, 62,
	134, 46, 45, 32, 18,  5,  4, 63,135, 57, 47, 33, 20, 19,  6, 64,
	136, 49, 48, 35, 34, 21,  7, 65,137,100, 50, 36, 22,  8,  9, 66,
	125, 51, 37, 23, 24, 11, 10, 67,126, 52, 53, 38, 39, 25, 12, 68,
	113,114, 40, 43, 26, 13, 87, 99, 97, 54, 28, 27, 43, 43, 88, 70,
	108,105,119,103,111,107, 14,110,  0, 79,106, 75, 71,109,102,104,
	 82, 83, 80, 76, 77, 72, 69, 98,  0, 96, 81,  0, 78, 73, 55,183,

	184,185,186,187, 74, 94, 92, 93,  0,  0,  0,125,126,127,112,  0,
	  0,139,150,163,165,115,152,150,166,140,160,154,113,114,167,168,
	148,149,147,140
};

static unsigned char atkbd_unxlate_table[128] = {
          0,118, 22, 30, 38, 37, 46, 54, 61, 62, 70, 69, 78, 85,102, 13,
         21, 29, 36, 45, 44, 53, 60, 67, 68, 77, 84, 91, 90, 20, 28, 27,
         35, 43, 52, 51, 59, 66, 75, 76, 82, 14, 18, 93, 26, 34, 33, 42,
         50, 49, 58, 65, 73, 74, 89,124, 17, 41, 88,  5,  6,  4, 12,  3,
         11,  2, 10,  1,  9,119,126,108,117,125,123,107,115,116,121,105,
        114,122,112,113,127, 96, 97,120,  7, 15, 23, 31, 39, 47, 55, 63,
         71, 79, 86, 94,  8, 16, 24, 32, 40, 48, 56, 64, 72, 80, 87,111,
         19, 25, 57, 81, 83, 92, 95, 98, 99,100,101,103,104,106,109,110
};

#define ATKBD_CMD_SETLEDS	0x10ed
#define ATKBD_CMD_GSCANSET	0x11f0
#define ATKBD_CMD_SSCANSET	0x10f0
#define ATKBD_CMD_GETID		0x02f2
#define ATKBD_CMD_SETREP	0x10f3
#define ATKBD_CMD_ENABLE	0x00f4
#define ATKBD_CMD_RESET_DIS	0x00f5
#define ATKBD_CMD_SETALL_MBR	0x00fa
#define ATKBD_CMD_RESET_BAT	0x02ff
#define ATKBD_CMD_RESEND	0x00fe
#define ATKBD_CMD_EX_ENABLE	0x10ea
#define ATKBD_CMD_EX_SETLEDS	0x20eb
#define ATKBD_CMD_OK_GETID	0x02e8


#define ATKBD_RET_ACK		0xfa
#define ATKBD_RET_NAK		0xfe
#define ATKBD_RET_BAT		0xaa
#define ATKBD_RET_EMUL0		0xe0
#define ATKBD_RET_EMUL1		0xe1
#define ATKBD_RET_RELEASE	0xf0
#define ATKBD_RET_HANGUEL	0xf1
#define ATKBD_RET_HANJA		0xf2
#define ATKBD_RET_ERR		0xff

#define ATKBD_KEY_UNKNOWN	  0
#define ATKBD_KEY_NULL		255

#define ATKBD_SCR_1		254
#define ATKBD_SCR_2		253
#define ATKBD_SCR_4		252
#define ATKBD_SCR_8		251
#define ATKBD_SCR_CLICK		250

#define ATKBD_SPECIAL		250

static unsigned char atkbd_scroll_keys[5][2] = {
	{ ATKBD_SCR_1,     0x45 },
	{ ATKBD_SCR_2,     0x29 },
	{ ATKBD_SCR_4,     0x36 },
	{ ATKBD_SCR_8,     0x27 },
	{ ATKBD_SCR_CLICK, 0x60 },
};

#define ATKBD_FLAG_ACK		0	/* Waiting for ACK/NAK */
#define ATKBD_FLAG_CMD		1	/* Waiting for command to finish */
#define ATKBD_FLAG_CMD1		2	/* First byte of command response */
<<<<<<< HEAD
#define ATKBD_FLAG_ID		3	/* First byte is not keyboard ID */
#define ATKBD_FLAG_ENABLED	4	/* Waining for init to finish */
=======
#define ATKBD_FLAG_ENABLED	3	/* Waining for init to finish */
>>>>>>> 419bd06b

/*
 * The atkbd control structure
 */

struct atkbd {

	/* Written only during init */
	char name[64];
	char phys[32];
	struct serio *serio;
	struct input_dev dev;

	unsigned char set;
	unsigned short id;
	unsigned char keycode[512];
	unsigned char translated;
	unsigned char extra;
	unsigned char write;

	/* Protected by FLAG_ACK */
	unsigned char nak;

	/* Protected by FLAG_CMD */
	unsigned char cmdbuf[4];
	unsigned char cmdcnt;

	/* Accessed only from interrupt */
	unsigned char emul;
	unsigned char resend;
	unsigned char release;
	unsigned char bat_xl;
	unsigned int last;
	unsigned long time;

<<<<<<< HEAD
	/* Flags */
	unsigned long flags;
=======
	/* Ensures that only one command is executing at a time */
	struct semaphore cmd_sem;

	/* Used to signal completion from interrupt handler */
	wait_queue_head_t wait;

	/* Flags */
	unsigned long flags;
};

/* Work structure to schedule execution of a command */
struct atkbd_work {
	struct work_struct work;
	struct atkbd *atkbd;
	int command;
	unsigned char param[0];
>>>>>>> 419bd06b
};


static void atkbd_report_key(struct input_dev *dev, struct pt_regs *regs, int code, int value)
{
	input_regs(dev, regs);
	if (value == 3) {
		input_report_key(dev, code, 1);
		input_report_key(dev, code, 0);
	} else
		input_event(dev, EV_KEY, code, value);
	input_sync(dev);
}

/*
 * atkbd_interrupt(). Here takes place processing of data received from
 * the keyboard into events.
 */

static irqreturn_t atkbd_interrupt(struct serio *serio, unsigned char data,
			unsigned int flags, struct pt_regs *regs)
{
	struct atkbd *atkbd = serio->private;
	unsigned int code = data;
	int scroll = 0, click = -1;
	int value;

#ifdef ATKBD_DEBUG
	printk(KERN_DEBUG "atkbd.c: Received %02x flags %02x\n", data, flags);
#endif

#if !defined(__i386__) && !defined (__x86_64__)
	if ((flags & (SERIO_FRAME | SERIO_PARITY)) && (~flags & SERIO_TIMEOUT) && !atkbd->resend && atkbd->write) {
		printk(KERN_WARNING "atkbd.c: frame/parity error: %02x\n", flags);
		serio_write(serio, ATKBD_CMD_RESEND);
		atkbd->resend = 1;
		goto out;
	}

	if (!flags && data == ATKBD_RET_ACK)
		atkbd->resend = 0;
#endif

<<<<<<< HEAD
	if (test_bit(ATKBD_FLAG_ACK, &atkbd->flags))
=======
	if (test_bit(ATKBD_FLAG_ACK, &atkbd->flags)) {
>>>>>>> 419bd06b
		switch (code) {
			case ATKBD_RET_ACK:
				atkbd->nak = 0;
				if (atkbd->cmdcnt) {
					set_bit(ATKBD_FLAG_CMD, &atkbd->flags);
					set_bit(ATKBD_FLAG_CMD1, &atkbd->flags);
<<<<<<< HEAD
					set_bit(ATKBD_FLAG_ID, &atkbd->flags);
				}
				clear_bit(ATKBD_FLAG_ACK, &atkbd->flags);
				goto out;
			case ATKBD_RET_NAK:
				atkbd->nak = 1;
				clear_bit(ATKBD_FLAG_ACK, &atkbd->flags);
				goto out;
=======
				}
				clear_bit(ATKBD_FLAG_ACK, &atkbd->flags);
				wake_up_interruptible(&atkbd->wait);
				break;
			case ATKBD_RET_NAK:
				atkbd->nak = 1;
				clear_bit(ATKBD_FLAG_ACK, &atkbd->flags);
				wake_up_interruptible(&atkbd->wait);
				break;
>>>>>>> 419bd06b
		}
		goto out;
	}

	if (test_bit(ATKBD_FLAG_CMD, &atkbd->flags)) {

		if (atkbd->cmdcnt)
			atkbd->cmdbuf[--atkbd->cmdcnt] = code;

<<<<<<< HEAD
	if (test_bit(ATKBD_FLAG_CMD, &atkbd->flags)) {

		atkbd->cmdcnt--;
		atkbd->cmdbuf[atkbd->cmdcnt] = code;

		if (atkbd->cmdcnt == 1) {
		    	if (code != 0xab && code != 0xac)
				clear_bit(ATKBD_FLAG_ID, &atkbd->flags);
			clear_bit(ATKBD_FLAG_CMD1, &atkbd->flags);
		}

		if (!atkbd->cmdcnt)
			clear_bit(ATKBD_FLAG_CMD, &atkbd->flags);

=======
		if (test_and_clear_bit(ATKBD_FLAG_CMD1, &atkbd->flags) && atkbd->cmdcnt)
			wake_up_interruptible(&atkbd->wait);

		if (!atkbd->cmdcnt) {
			clear_bit(ATKBD_FLAG_CMD, &atkbd->flags);
			wake_up_interruptible(&atkbd->wait);
		}
>>>>>>> 419bd06b
		goto out;
	}

	if (!test_bit(ATKBD_FLAG_ENABLED, &atkbd->flags))
		goto out;

	input_event(&atkbd->dev, EV_MSC, MSC_RAW, code);

	if (atkbd->translated) {

		if (atkbd->emul ||
		    !(code == ATKBD_RET_EMUL0 || code == ATKBD_RET_EMUL1 ||
		      code == ATKBD_RET_HANGUEL || code == ATKBD_RET_HANJA ||
		      code == ATKBD_RET_ERR ||
	             (code == ATKBD_RET_BAT && !atkbd->bat_xl))) {
			atkbd->release = code >> 7;
			code &= 0x7f;
		}

		if (!atkbd->emul &&
		     (code & 0x7f) == (ATKBD_RET_BAT & 0x7f))
			atkbd->bat_xl = !atkbd->release;
	}

	switch (code) {
		case ATKBD_RET_BAT:
			clear_bit(ATKBD_FLAG_ENABLED, &atkbd->flags);
			serio_rescan(atkbd->serio);
			goto out;
		case ATKBD_RET_EMUL0:
			atkbd->emul = 1;
			goto out;
		case ATKBD_RET_EMUL1:
			atkbd->emul = 2;
			goto out;
		case ATKBD_RET_RELEASE:
			atkbd->release = 1;
			goto out;
		case ATKBD_RET_HANGUEL:
			atkbd_report_key(&atkbd->dev, regs, KEY_HANGUEL, 3);
			goto out;
		case ATKBD_RET_HANJA:
			atkbd_report_key(&atkbd->dev, regs, KEY_HANJA, 3);
			goto out;
		case ATKBD_RET_ERR:
			printk(KERN_DEBUG "atkbd.c: Keyboard on %s reports too many keys pressed.\n", serio->phys);
			goto out;
	}

	if (atkbd->set != 3)
		code = (code & 0x7f) | ((code & 0x80) << 1);
	if (atkbd->emul) {
		if (--atkbd->emul)
			goto out;
		code |= (atkbd->set != 3) ? 0x80 : 0x100;
	}

	if (atkbd->keycode[code] != ATKBD_KEY_NULL)
		input_event(&atkbd->dev, EV_MSC, MSC_SCAN, code);

	switch (atkbd->keycode[code]) {
		case ATKBD_KEY_NULL:
			break;
		case ATKBD_KEY_UNKNOWN:
			if (data == ATKBD_RET_ACK || data == ATKBD_RET_NAK) {
				printk(KERN_WARNING "atkbd.c: Spurious %s on %s. Some program, "
				       "like XFree86, might be trying access hardware directly.\n",
				       data == ATKBD_RET_ACK ? "ACK" : "NAK", serio->phys);
			} else {
				printk(KERN_WARNING "atkbd.c: Unknown key %s "
				       "(%s set %d, code %#x on %s).\n",
				       atkbd->release ? "released" : "pressed",
				       atkbd->translated ? "translated" : "raw",
				       atkbd->set, code, serio->phys);
				printk(KERN_WARNING "atkbd.c: Use 'setkeycodes %s%02x <keycode>' "
				       "to make it known.\n",
				       code & 0x80 ? "e0" : "", code & 0x7f);
			}
			break;
		case ATKBD_SCR_1:
			scroll = 1 - atkbd->release * 2;
			break;
		case ATKBD_SCR_2:
			scroll = 2 - atkbd->release * 4;
			break;
		case ATKBD_SCR_4:
			scroll = 4 - atkbd->release * 8;
			break;
		case ATKBD_SCR_8:
			scroll = 8 - atkbd->release * 16;
			break;
		case ATKBD_SCR_CLICK:
			click = !atkbd->release;
			break;
		default:
			value = atkbd->release ? 0 :
				(1 + (!atkbd_softrepeat && test_bit(atkbd->keycode[code], atkbd->dev.key)));

			switch (value) { 	/* Workaround Toshiba laptop multiple keypress */
				case 0:
					atkbd->last = 0;
					break;
				case 1:
					atkbd->last = code;
					atkbd->time = jiffies + (atkbd->dev.rep[REP_DELAY] * HZ + 500) / 1000 / 2;
					break;
				case 2:
					if (!time_after(jiffies, atkbd->time) && atkbd->last == code)
						value = 1;
					break;
			}

			atkbd_report_key(&atkbd->dev, regs, atkbd->keycode[code], value);
	}

	if (scroll || click != -1) {
		input_regs(&atkbd->dev, regs);
		input_report_key(&atkbd->dev, BTN_MIDDLE, click);
		input_report_rel(&atkbd->dev, REL_WHEEL, scroll);
		input_sync(&atkbd->dev);
	}

	atkbd->release = 0;
out:
	return IRQ_HANDLED;
}

/*
 * atkbd_sendbyte() sends a byte to the keyboard, and waits for
 * acknowledge. It doesn't handle resends according to the keyboard
 * protocol specs, because if these are needed, the keyboard needs
 * replacement anyway, and they only make a mess in the protocol.
 *
 * atkbd_sendbyte() can only be called from a process context
 */

static int atkbd_sendbyte(struct atkbd *atkbd, unsigned char byte)
{
<<<<<<< HEAD
	int timeout = 200000; /* 200 msec */

#ifdef ATKBD_DEBUG
	printk(KERN_DEBUG "atkbd.c: Sent: %02x\n", byte);
#endif

	set_bit(ATKBD_FLAG_ACK, &atkbd->flags);
	clear_bit(ATKBD_FLAG_CMD, &atkbd->flags);
	if (serio_write(atkbd->serio, byte))
		return -1;
	while (test_bit(ATKBD_FLAG_ACK, &atkbd->flags) && timeout--) udelay(1);
	clear_bit(ATKBD_FLAG_ACK, &atkbd->flags);

=======
#ifdef ATKBD_DEBUG
	printk(KERN_DEBUG "atkbd.c: Sent: %02x\n", byte);
#endif
	atkbd->nak = 1;
	set_bit(ATKBD_FLAG_ACK, &atkbd->flags);

	if (serio_write(atkbd->serio, byte) == 0)
		wait_event_interruptible_timeout(atkbd->wait,
				!test_bit(ATKBD_FLAG_ACK, &atkbd->flags),
				msecs_to_jiffies(200));

	clear_bit(ATKBD_FLAG_ACK, &atkbd->flags);
>>>>>>> 419bd06b
	return -atkbd->nak;
}

/*
 * atkbd_command() sends a command, and its parameters to the keyboard,
 * then waits for the response and puts it in the param array.
 *
 * atkbd_command() can only be called from a process context
 */

static int atkbd_command(struct atkbd *atkbd, unsigned char *param, int command)
{
	int timeout;
	int send = (command >> 12) & 0xf;
	int receive = (command >> 8) & 0xf;
	int rc = -1;
	int i;

	timeout = msecs_to_jiffies(command == ATKBD_CMD_RESET_BAT ? 4000 : 500);

<<<<<<< HEAD
	if (command == ATKBD_CMD_RESET_BAT)
		timeout = 4000000; /* 4 sec */
=======
	down(&atkbd->cmd_sem);
	clear_bit(ATKBD_FLAG_CMD, &atkbd->flags);
>>>>>>> 419bd06b

	if (receive && param)
		for (i = 0; i < receive; i++)
			atkbd->cmdbuf[(receive - 1) - i] = param[i];

	atkbd->cmdcnt = receive;

	if (command & 0xff)
		if (atkbd_sendbyte(atkbd, command & 0xff))
<<<<<<< HEAD
			return -1;

	for (i = 0; i < send; i++)
		if (atkbd_sendbyte(atkbd, param[i]))
			return -1;

	while (test_bit(ATKBD_FLAG_CMD, &atkbd->flags) && timeout--) {

		if (!test_bit(ATKBD_FLAG_CMD1, &atkbd->flags)) {
		    
			if (command == ATKBD_CMD_RESET_BAT && timeout > 100000)
				timeout = 100000;

			if (command == ATKBD_CMD_GETID && !test_bit(ATKBD_FLAG_ID, &atkbd->flags)) {
				clear_bit(ATKBD_FLAG_CMD, &atkbd->flags);
				atkbd->cmdcnt = 0;
				break;
			}
=======
			goto out;

	for (i = 0; i < send; i++)
		if (atkbd_sendbyte(atkbd, param[i]))
			goto out;

	timeout = wait_event_interruptible_timeout(atkbd->wait,
				!test_bit(ATKBD_FLAG_CMD1, &atkbd->flags), timeout);

	if (atkbd->cmdcnt && timeout > 0) {
		if (command == ATKBD_CMD_RESET_BAT && jiffies_to_msecs(timeout) > 100)
			timeout = msecs_to_jiffies(100);

		if (command == ATKBD_CMD_GETID &&
		    atkbd->cmdbuf[receive - 1] != 0xab && atkbd->cmdbuf[receive - 1] != 0xac) {
			/*
			 * Device behind the port is not a keyboard
			 * so we don't need to wait for the 2nd byte
			 * of ID response.
			 */
			clear_bit(ATKBD_FLAG_CMD, &atkbd->flags);
			atkbd->cmdcnt = 0;
>>>>>>> 419bd06b
		}

		wait_event_interruptible_timeout(atkbd->wait,
				!test_bit(ATKBD_FLAG_CMD, &atkbd->flags), timeout);
	}

	clear_bit(ATKBD_FLAG_CMD, &atkbd->flags);

	if (param)
		for (i = 0; i < receive; i++)
			param[i] = atkbd->cmdbuf[(receive - 1) - i];

<<<<<<< HEAD
	if (command == ATKBD_CMD_RESET_BAT && atkbd->cmdcnt == 1)
		return 0;

	if (atkbd->cmdcnt)
=======
	if (atkbd->cmdcnt && (command != ATKBD_CMD_RESET_BAT || atkbd->cmdcnt != 1))
		goto out;

	rc = 0;

out:
	clear_bit(ATKBD_FLAG_CMD, &atkbd->flags);
	clear_bit(ATKBD_FLAG_CMD1, &atkbd->flags);
	up(&atkbd->cmd_sem);

	return rc;
}

/*
 * atkbd_execute_scheduled_command() sends a command, previously scheduled by
 * atkbd_schedule_command(), to the keyboard.
 */

static void atkbd_execute_scheduled_command(void *data)
{
	struct atkbd_work *atkbd_work = data;

	atkbd_command(atkbd_work->atkbd, atkbd_work->param, atkbd_work->command);

	kfree(atkbd_work);
}

/*
 * atkbd_schedule_command() allows to schedule delayed execution of a keyboard
 * command and can be used to issue a command from an interrupt or softirq
 * context.
 */

static int atkbd_schedule_command(struct atkbd *atkbd, unsigned char *param, int command)
{
	struct atkbd_work *atkbd_work;
	int send = (command >> 12) & 0xf;
	int receive = (command >> 8) & 0xf;

	if (!test_bit(ATKBD_FLAG_ENABLED, &atkbd->flags))
		return -1;

	if (!(atkbd_work = kmalloc(sizeof(struct atkbd_work) + max(send, receive), GFP_ATOMIC)))
		return -1;

	memset(atkbd_work, 0, sizeof(struct atkbd_work));
	atkbd_work->atkbd = atkbd;
	atkbd_work->command = command;
	memcpy(atkbd_work->param, param, send);
	INIT_WORK(&atkbd_work->work, atkbd_execute_scheduled_command, atkbd_work);

	if (!schedule_work(&atkbd_work->work)) {
		kfree(atkbd_work);
>>>>>>> 419bd06b
		return -1;

	return 0;
}


/*
 * Event callback from the input module. Events that change the state of
 * the hardware are processed here.
 */

static int atkbd_event(struct input_dev *dev, unsigned int type, unsigned int code, int value)
{
	struct atkbd *atkbd = dev->private;
	const short period[32] =
		{ 33,  37,  42,  46,  50,  54,  58,  63,  67,  75,  83,  92, 100, 109, 116, 125,
		 133, 149, 167, 182, 200, 217, 232, 250, 270, 303, 333, 370, 400, 435, 470, 500 };
	const short delay[4] =
		{ 250, 500, 750, 1000 };
	unsigned char param[2];
	int i, j;

	if (!atkbd->write)
		return -1;

	switch (type) {

		case EV_LED:

			param[0] = (test_bit(LED_SCROLLL, dev->led) ? 1 : 0)
			         | (test_bit(LED_NUML,    dev->led) ? 2 : 0)
			         | (test_bit(LED_CAPSL,   dev->led) ? 4 : 0);
		        atkbd_schedule_command(atkbd, param, ATKBD_CMD_SETLEDS);

			if (atkbd->extra) {
				param[0] = 0;
				param[1] = (test_bit(LED_COMPOSE, dev->led) ? 0x01 : 0)
					 | (test_bit(LED_SLEEP,   dev->led) ? 0x02 : 0)
					 | (test_bit(LED_SUSPEND, dev->led) ? 0x04 : 0)
				         | (test_bit(LED_MISC,    dev->led) ? 0x10 : 0)
				         | (test_bit(LED_MUTE,    dev->led) ? 0x20 : 0);
				atkbd_schedule_command(atkbd, param, ATKBD_CMD_EX_SETLEDS);
			}

			return 0;


		case EV_REP:

			if (atkbd_softrepeat) return 0;

			i = j = 0;
			while (i < 32 && period[i] < dev->rep[REP_PERIOD]) i++;
			while (j < 4 && delay[j] < dev->rep[REP_DELAY]) j++;
			dev->rep[REP_PERIOD] = period[i];
			dev->rep[REP_DELAY] = delay[j];
			param[0] = i | (j << 5);
			atkbd_schedule_command(atkbd, param, ATKBD_CMD_SETREP);

			return 0;
	}

	return -1;
}

/*
 * atkbd_probe() probes for an AT keyboard on a serio port.
 */

static int atkbd_probe(struct atkbd *atkbd)
{
	unsigned char param[2];

/*
 * Some systems, where the bit-twiddling when testing the io-lines of the
 * controller may confuse the keyboard need a full reset of the keyboard. On
 * these systems the BIOS also usually doesn't do it for us.
 */

	if (atkbd_reset)
		if (atkbd_command(atkbd, NULL, ATKBD_CMD_RESET_BAT))
			printk(KERN_WARNING "atkbd.c: keyboard reset failed on %s\n", atkbd->serio->phys);

/*
 * Then we check the keyboard ID. We should get 0xab83 under normal conditions.
 * Some keyboards report different values, but the first byte is always 0xab or
 * 0xac. Some old AT keyboards don't report anything. If a mouse is connected, this
 * should make sure we don't try to set the LEDs on it.
 */

	param[0] = param[1] = 0xa5;	/* initialize with invalid values */
	if (atkbd_command(atkbd, param, ATKBD_CMD_GETID)) {

/*
 * If the get ID command failed, we check if we can at least set the LEDs on
 * the keyboard. This should work on every keyboard out there. It also turns
 * the LEDs off, which we want anyway.
 */
		param[0] = 0;
		if (atkbd_command(atkbd, param, ATKBD_CMD_SETLEDS))
			return -1;
		atkbd->id = 0xabba;
		return 0;
	}

	if (param[0] != 0xab && param[0] != 0xac)
		return -1;
	atkbd->id = (param[0] << 8) | param[1];

	if (atkbd->id == 0xaca1 && atkbd->translated) {
		printk(KERN_ERR "atkbd.c: NCD terminal keyboards are only supported on non-translating\n");
		printk(KERN_ERR "atkbd.c: controllers. Use i8042.direct=1 to disable translation.\n");
		return -1;
	}

	return 0;
}

/*
 * atkbd_set_3 checks if a keyboard has a working Set 3 support, and
 * sets it into that. Unfortunately there are keyboards that can be switched
 * to Set 3, but don't work well in that (BTC Multimedia ...)
 */

static int atkbd_set_3(struct atkbd *atkbd)
{
	unsigned char param[2];

/*
 * For known special keyboards we can go ahead and set the correct set.
 * We check for NCD PS/2 Sun, NorthGate OmniKey 101 and
 * IBM RapidAccess / IBM EzButton / Chicony KBP-8993 keyboards.
 */

	if (atkbd->translated)
		return 2;

	if (atkbd->id == 0xaca1) {
		param[0] = 3;
		atkbd_command(atkbd, param, ATKBD_CMD_SSCANSET);
		return 3;
	}

	if (atkbd_extra) {
		param[0] = 0x71;
		if (!atkbd_command(atkbd, param, ATKBD_CMD_EX_ENABLE)) {
			atkbd->extra = 1;
			return 2;
		}
	}

	if (atkbd_set != 3)
		return 2;

	if (!atkbd_command(atkbd, param, ATKBD_CMD_OK_GETID)) {
		atkbd->id = param[0] << 8 | param[1];
		return 2;
	}

	param[0] = 3;
	if (atkbd_command(atkbd, param, ATKBD_CMD_SSCANSET))
		return 2;

	param[0] = 0;
	if (atkbd_command(atkbd, param, ATKBD_CMD_GSCANSET))
		return 2;

	if (param[0] != 3) {
		param[0] = 2;
		if (atkbd_command(atkbd, param, ATKBD_CMD_SSCANSET))
		return 2;
	}

	atkbd_command(atkbd, param, ATKBD_CMD_SETALL_MBR);

	return 3;
}

static int atkbd_enable(struct atkbd *atkbd)
{
	unsigned char param[1];

/*
 * Set the LEDs to a defined state.
 */

	param[0] = 0;
	if (atkbd_command(atkbd, param, ATKBD_CMD_SETLEDS))
		return -1;

/*
 * Set autorepeat to fastest possible.
 */

	param[0] = 0;
	if (atkbd_command(atkbd, param, ATKBD_CMD_SETREP))
		return -1;

/*
 * Enable the keyboard to receive keystrokes.
 */

	if (atkbd_command(atkbd, NULL, ATKBD_CMD_ENABLE)) {
		printk(KERN_ERR "atkbd.c: Failed to enable keyboard on %s\n",
			atkbd->serio->phys);
		return -1;
	}

	return 0;
}

/*
 * atkbd_cleanup() restores the keyboard state so that BIOS is happy after a
 * reboot.
 */

static void atkbd_cleanup(struct serio *serio)
{
	struct atkbd *atkbd = serio->private;
	atkbd_command(atkbd, NULL, ATKBD_CMD_RESET_BAT);
}

/*
 * atkbd_disconnect() closes and frees.
 */

static void atkbd_disconnect(struct serio *serio)
{
	struct atkbd *atkbd = serio->private;
<<<<<<< HEAD
	clear_bit(ATKBD_FLAG_ENABLED, &atkbd->flags);
=======

	clear_bit(ATKBD_FLAG_ENABLED, &atkbd->flags);
	synchronize_kernel();
	flush_scheduled_work();

>>>>>>> 419bd06b
	input_unregister_device(&atkbd->dev);
	serio_close(serio);
	kfree(atkbd);
}

/*
 * atkbd_connect() is called when the serio module finds and interface
 * that isn't handled yet by an appropriate device driver. We check if
 * there is an AT keyboard out there and if yes, we register ourselves
 * to the input module.
 */

static void atkbd_connect(struct serio *serio, struct serio_driver *drv)
{
	struct atkbd *atkbd;
	int i;

	if (!(atkbd = kmalloc(sizeof(struct atkbd), GFP_KERNEL)))
		return;
	memset(atkbd, 0, sizeof(struct atkbd));

	init_MUTEX(&atkbd->cmd_sem);
	init_waitqueue_head(&atkbd->wait);

	switch (serio->type & SERIO_TYPE) {

		case SERIO_8042_XL:
			atkbd->translated = 1;
		case SERIO_8042:
			if (serio->write)
				atkbd->write = 1;
			break;
		case SERIO_RS232:
			if ((serio->type & SERIO_PROTO) == SERIO_PS2SER)
				break;
		default:
			kfree(atkbd);
			return;
	}

	if (!atkbd->write)
		atkbd_softrepeat = 1;
	if (atkbd_softrepeat)
		atkbd_softraw = 1;

	if (atkbd->write) {
		atkbd->dev.evbit[0] = BIT(EV_KEY) | BIT(EV_LED) | BIT(EV_REP) | BIT(EV_MSC);
		atkbd->dev.ledbit[0] = BIT(LED_NUML) | BIT(LED_CAPSL) | BIT(LED_SCROLLL);
	} else  atkbd->dev.evbit[0] = BIT(EV_KEY) | BIT(EV_REP) | BIT(EV_MSC);
	atkbd->dev.mscbit[0] = atkbd_softraw ? BIT(MSC_SCAN) : BIT(MSC_RAW) | BIT(MSC_SCAN);

	if (!atkbd_softrepeat) {
		atkbd->dev.rep[REP_DELAY] = 250;
		atkbd->dev.rep[REP_PERIOD] = 33;
	} else atkbd_softraw = 1;

	atkbd->serio = serio;

	init_input_dev(&atkbd->dev);

	atkbd->dev.keycode = atkbd->keycode;
	atkbd->dev.keycodesize = sizeof(unsigned char);
	atkbd->dev.keycodemax = ARRAY_SIZE(atkbd_set2_keycode);
	atkbd->dev.event = atkbd_event;
	atkbd->dev.private = atkbd;

	serio->private = atkbd;

	if (serio_open(serio, drv)) {
		kfree(atkbd);
		return;
	}

	if (atkbd->write) {

		if (atkbd_probe(atkbd)) {
			serio_close(serio);
			serio->private = NULL;
			kfree(atkbd);
			return;
		}

		atkbd->set = atkbd_set_3(atkbd);
		atkbd_enable(atkbd);

	} else {
		atkbd->set = 2;
		atkbd->id = 0xab00;
	}

	if (atkbd->extra) {
		atkbd->dev.ledbit[0] |= BIT(LED_COMPOSE) | BIT(LED_SUSPEND) | BIT(LED_SLEEP) | BIT(LED_MUTE) | BIT(LED_MISC);
		sprintf(atkbd->name, "AT Set 2 Extra keyboard");
	} else
		sprintf(atkbd->name, "AT %s Set %d keyboard",
			atkbd->translated ? "Translated" : "Raw", atkbd->set);

	sprintf(atkbd->phys, "%s/input0", serio->phys);

	if (atkbd_scroll) {
		for (i = 0; i < 5; i++)
			atkbd_set2_keycode[atkbd_scroll_keys[i][1]] = atkbd_scroll_keys[i][0];
		atkbd->dev.evbit[0] |= BIT(EV_REL);
		atkbd->dev.relbit[0] = BIT(REL_WHEEL);
		set_bit(BTN_MIDDLE, atkbd->dev.keybit);
	}

	if (atkbd->translated) {
		for (i = 0; i < 128; i++) {
			atkbd->keycode[i] = atkbd_set2_keycode[atkbd_unxlate_table[i]];
			atkbd->keycode[i | 0x80] = atkbd_set2_keycode[atkbd_unxlate_table[i] | 0x80];
		}
	} else if (atkbd->set == 3) {
		memcpy(atkbd->keycode, atkbd_set3_keycode, sizeof(atkbd->keycode));
	} else {
		memcpy(atkbd->keycode, atkbd_set2_keycode, sizeof(atkbd->keycode));
	}

	atkbd->dev.name = atkbd->name;
	atkbd->dev.phys = atkbd->phys;
	atkbd->dev.id.bustype = BUS_I8042;
	atkbd->dev.id.vendor = 0x0001;
	atkbd->dev.id.product = atkbd->translated ? 1 : atkbd->set;
	atkbd->dev.id.version = atkbd->id;

	for (i = 0; i < 512; i++)
		if (atkbd->keycode[i] && atkbd->keycode[i] < ATKBD_SPECIAL)
			set_bit(atkbd->keycode[i], atkbd->dev.keybit);

	input_register_device(&atkbd->dev);

	set_bit(ATKBD_FLAG_ENABLED, &atkbd->flags);

	printk(KERN_INFO "input: %s on %s\n", atkbd->name, serio->phys);
}

/*
 * atkbd_reconnect() tries to restore keyboard into a sane state and is
 * most likely called on resume.
 */

static int atkbd_reconnect(struct serio *serio)
{
	struct atkbd *atkbd = serio->private;
	struct serio_driver *drv = serio->drv;
	unsigned char param[1];

	if (!drv) {
		printk(KERN_DEBUG "atkbd: reconnect request, but serio is disconnected, ignoring...\n");
		return -1;
	}

	if (atkbd->write) {
		param[0] = (test_bit(LED_SCROLLL, atkbd->dev.led) ? 1 : 0)
		         | (test_bit(LED_NUML,    atkbd->dev.led) ? 2 : 0)
 		         | (test_bit(LED_CAPSL,   atkbd->dev.led) ? 4 : 0);

		if (atkbd_probe(atkbd))
			return -1;
		if (atkbd->set != atkbd_set_3(atkbd))
			return -1;

		atkbd_enable(atkbd);

		if (atkbd_command(atkbd, param, ATKBD_CMD_SETLEDS))
			return -1;
	}

	set_bit(ATKBD_FLAG_ENABLED, &atkbd->flags);

	return 0;
}

static struct serio_driver atkbd_drv = {
	.driver		= {
		.name	= "atkbd",
	},
	.description	= DRIVER_DESC,
	.interrupt	= atkbd_interrupt,
	.connect	= atkbd_connect,
	.reconnect	= atkbd_reconnect,
	.disconnect	= atkbd_disconnect,
	.cleanup	= atkbd_cleanup,
};

int __init atkbd_init(void)
{
	serio_register_driver(&atkbd_drv);
	return 0;
}

void __exit atkbd_exit(void)
{
	serio_unregister_driver(&atkbd_drv);
}

module_init(atkbd_init);
module_exit(atkbd_exit);<|MERGE_RESOLUTION|>--- conflicted
+++ resolved
@@ -173,12 +173,7 @@
 #define ATKBD_FLAG_ACK		0	/* Waiting for ACK/NAK */
 #define ATKBD_FLAG_CMD		1	/* Waiting for command to finish */
 #define ATKBD_FLAG_CMD1		2	/* First byte of command response */
-<<<<<<< HEAD
-#define ATKBD_FLAG_ID		3	/* First byte is not keyboard ID */
-#define ATKBD_FLAG_ENABLED	4	/* Waining for init to finish */
-=======
 #define ATKBD_FLAG_ENABLED	3	/* Waining for init to finish */
->>>>>>> 419bd06b
 
 /*
  * The atkbd control structure
@@ -214,10 +209,6 @@
 	unsigned int last;
 	unsigned long time;
 
-<<<<<<< HEAD
-	/* Flags */
-	unsigned long flags;
-=======
 	/* Ensures that only one command is executing at a time */
 	struct semaphore cmd_sem;
 
@@ -234,7 +225,6 @@
 	struct atkbd *atkbd;
 	int command;
 	unsigned char param[0];
->>>>>>> 419bd06b
 };
 
 
@@ -278,27 +268,13 @@
 		atkbd->resend = 0;
 #endif
 
-<<<<<<< HEAD
-	if (test_bit(ATKBD_FLAG_ACK, &atkbd->flags))
-=======
 	if (test_bit(ATKBD_FLAG_ACK, &atkbd->flags)) {
->>>>>>> 419bd06b
 		switch (code) {
 			case ATKBD_RET_ACK:
 				atkbd->nak = 0;
 				if (atkbd->cmdcnt) {
 					set_bit(ATKBD_FLAG_CMD, &atkbd->flags);
 					set_bit(ATKBD_FLAG_CMD1, &atkbd->flags);
-<<<<<<< HEAD
-					set_bit(ATKBD_FLAG_ID, &atkbd->flags);
-				}
-				clear_bit(ATKBD_FLAG_ACK, &atkbd->flags);
-				goto out;
-			case ATKBD_RET_NAK:
-				atkbd->nak = 1;
-				clear_bit(ATKBD_FLAG_ACK, &atkbd->flags);
-				goto out;
-=======
 				}
 				clear_bit(ATKBD_FLAG_ACK, &atkbd->flags);
 				wake_up_interruptible(&atkbd->wait);
@@ -308,7 +284,6 @@
 				clear_bit(ATKBD_FLAG_ACK, &atkbd->flags);
 				wake_up_interruptible(&atkbd->wait);
 				break;
->>>>>>> 419bd06b
 		}
 		goto out;
 	}
@@ -318,22 +293,6 @@
 		if (atkbd->cmdcnt)
 			atkbd->cmdbuf[--atkbd->cmdcnt] = code;
 
-<<<<<<< HEAD
-	if (test_bit(ATKBD_FLAG_CMD, &atkbd->flags)) {
-
-		atkbd->cmdcnt--;
-		atkbd->cmdbuf[atkbd->cmdcnt] = code;
-
-		if (atkbd->cmdcnt == 1) {
-		    	if (code != 0xab && code != 0xac)
-				clear_bit(ATKBD_FLAG_ID, &atkbd->flags);
-			clear_bit(ATKBD_FLAG_CMD1, &atkbd->flags);
-		}
-
-		if (!atkbd->cmdcnt)
-			clear_bit(ATKBD_FLAG_CMD, &atkbd->flags);
-
-=======
 		if (test_and_clear_bit(ATKBD_FLAG_CMD1, &atkbd->flags) && atkbd->cmdcnt)
 			wake_up_interruptible(&atkbd->wait);
 
@@ -341,7 +300,6 @@
 			clear_bit(ATKBD_FLAG_CMD, &atkbd->flags);
 			wake_up_interruptible(&atkbd->wait);
 		}
->>>>>>> 419bd06b
 		goto out;
 	}
 
@@ -480,21 +438,6 @@
 
 static int atkbd_sendbyte(struct atkbd *atkbd, unsigned char byte)
 {
-<<<<<<< HEAD
-	int timeout = 200000; /* 200 msec */
-
-#ifdef ATKBD_DEBUG
-	printk(KERN_DEBUG "atkbd.c: Sent: %02x\n", byte);
-#endif
-
-	set_bit(ATKBD_FLAG_ACK, &atkbd->flags);
-	clear_bit(ATKBD_FLAG_CMD, &atkbd->flags);
-	if (serio_write(atkbd->serio, byte))
-		return -1;
-	while (test_bit(ATKBD_FLAG_ACK, &atkbd->flags) && timeout--) udelay(1);
-	clear_bit(ATKBD_FLAG_ACK, &atkbd->flags);
-
-=======
 #ifdef ATKBD_DEBUG
 	printk(KERN_DEBUG "atkbd.c: Sent: %02x\n", byte);
 #endif
@@ -507,7 +450,6 @@
 				msecs_to_jiffies(200));
 
 	clear_bit(ATKBD_FLAG_ACK, &atkbd->flags);
->>>>>>> 419bd06b
 	return -atkbd->nak;
 }
 
@@ -528,13 +470,8 @@
 
 	timeout = msecs_to_jiffies(command == ATKBD_CMD_RESET_BAT ? 4000 : 500);
 
-<<<<<<< HEAD
-	if (command == ATKBD_CMD_RESET_BAT)
-		timeout = 4000000; /* 4 sec */
-=======
 	down(&atkbd->cmd_sem);
 	clear_bit(ATKBD_FLAG_CMD, &atkbd->flags);
->>>>>>> 419bd06b
 
 	if (receive && param)
 		for (i = 0; i < receive; i++)
@@ -544,26 +481,6 @@
 
 	if (command & 0xff)
 		if (atkbd_sendbyte(atkbd, command & 0xff))
-<<<<<<< HEAD
-			return -1;
-
-	for (i = 0; i < send; i++)
-		if (atkbd_sendbyte(atkbd, param[i]))
-			return -1;
-
-	while (test_bit(ATKBD_FLAG_CMD, &atkbd->flags) && timeout--) {
-
-		if (!test_bit(ATKBD_FLAG_CMD1, &atkbd->flags)) {
-		    
-			if (command == ATKBD_CMD_RESET_BAT && timeout > 100000)
-				timeout = 100000;
-
-			if (command == ATKBD_CMD_GETID && !test_bit(ATKBD_FLAG_ID, &atkbd->flags)) {
-				clear_bit(ATKBD_FLAG_CMD, &atkbd->flags);
-				atkbd->cmdcnt = 0;
-				break;
-			}
-=======
 			goto out;
 
 	for (i = 0; i < send; i++)
@@ -586,25 +503,16 @@
 			 */
 			clear_bit(ATKBD_FLAG_CMD, &atkbd->flags);
 			atkbd->cmdcnt = 0;
->>>>>>> 419bd06b
 		}
 
 		wait_event_interruptible_timeout(atkbd->wait,
 				!test_bit(ATKBD_FLAG_CMD, &atkbd->flags), timeout);
 	}
-
-	clear_bit(ATKBD_FLAG_CMD, &atkbd->flags);
 
 	if (param)
 		for (i = 0; i < receive; i++)
 			param[i] = atkbd->cmdbuf[(receive - 1) - i];
 
-<<<<<<< HEAD
-	if (command == ATKBD_CMD_RESET_BAT && atkbd->cmdcnt == 1)
-		return 0;
-
-	if (atkbd->cmdcnt)
-=======
 	if (atkbd->cmdcnt && (command != ATKBD_CMD_RESET_BAT || atkbd->cmdcnt != 1))
 		goto out;
 
@@ -658,8 +566,8 @@
 
 	if (!schedule_work(&atkbd_work->work)) {
 		kfree(atkbd_work);
->>>>>>> 419bd06b
 		return -1;
+	}
 
 	return 0;
 }
@@ -888,15 +796,11 @@
 static void atkbd_disconnect(struct serio *serio)
 {
 	struct atkbd *atkbd = serio->private;
-<<<<<<< HEAD
-	clear_bit(ATKBD_FLAG_ENABLED, &atkbd->flags);
-=======
 
 	clear_bit(ATKBD_FLAG_ENABLED, &atkbd->flags);
 	synchronize_kernel();
 	flush_scheduled_work();
 
->>>>>>> 419bd06b
 	input_unregister_device(&atkbd->dev);
 	serio_close(serio);
 	kfree(atkbd);
