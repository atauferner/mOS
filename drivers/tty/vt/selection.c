// SPDX-License-Identifier: GPL-2.0
/*
 * This module exports the functions:
 *
 *     'int set_selection_user(struct tiocl_selection __user *,
 *			       struct tty_struct *)'
 *     'int set_selection_kernel(struct tiocl_selection *, struct tty_struct *)'
 *     'void clear_selection(void)'
 *     'int paste_selection(struct tty_struct *)'
 *     'int sel_loadlut(char __user *)'
 *
 * Now that /dev/vcs exists, most of this can disappear again.
 */

#include <linux/module.h>
#include <linux/tty.h>
#include <linux/sched.h>
#include <linux/mm.h>
#include <linux/mutex.h>
#include <linux/slab.h>
#include <linux/types.h>

#include <linux/uaccess.h>

#include <linux/kbd_kern.h>
#include <linux/vt_kern.h>
#include <linux/consolemap.h>
#include <linux/selection.h>
#include <linux/tiocl.h>
#include <linux/console.h>
#include <linux/tty_flip.h>

#include <linux/sched/signal.h>
<<<<<<< HEAD

/* Don't take this from <ctype.h>: 011-015 on the screen aren't spaces */
#define isspace(c)	((c) == ' ')
=======
>>>>>>> 7d2a07b7

/* Don't take this from <ctype.h>: 011-015 on the screen aren't spaces */
#define is_space_on_vt(c)	((c) == ' ')

/* FIXME: all this needs locking */
<<<<<<< HEAD
/* Variables for selection control. */
/* Use a dynamic buffer, instead of static (Dec 1994) */
struct vc_data *sel_cons;		/* must not be deallocated */
static int use_unicode;
static volatile int sel_start = -1; 	/* cleared by clear_selection */
static int sel_end;
static int sel_buffer_lth;
static char *sel_buffer;
static DEFINE_MUTEX(sel_lock);
=======
static struct vc_selection {
	struct mutex lock;
	struct vc_data *cons;			/* must not be deallocated */
	char *buffer;
	unsigned int buf_len;
	volatile int start;			/* cleared by clear_selection */
	int end;
} vc_sel = {
	.lock = __MUTEX_INITIALIZER(vc_sel.lock),
	.start = -1,
};
>>>>>>> 7d2a07b7

/* clear_selection, highlight and highlight_pointer can be called
   from interrupt (via scrollback/front) */

/* set reverse video on characters s-e of console with selection. */
static inline void highlight(const int s, const int e)
{
	invert_screen(vc_sel.cons, s, e-s+2, true);
}

/* use complementary color to show the pointer */
static inline void highlight_pointer(const int where)
{
	complement_pos(vc_sel.cons, where);
}

static u32
sel_pos(int n, bool unicode)
{
	if (unicode)
		return screen_glyph_unicode(vc_sel.cons, n / 2);
	return inverse_translate(vc_sel.cons, screen_glyph(vc_sel.cons, n), 0);
}

/**
 *	clear_selection		-	remove current selection
 *
 *	Remove the current selection highlight, if any from the console
 *	holding the selection. The caller must hold the console lock.
 */
void clear_selection(void)
{
	highlight_pointer(-1); /* hide the pointer */
	if (vc_sel.start != -1) {
		highlight(vc_sel.start, vc_sel.end);
		vc_sel.start = -1;
	}
}
EXPORT_SYMBOL_GPL(clear_selection);

bool vc_is_sel(struct vc_data *vc)
{
	return vc == vc_sel.cons;
}

/*
 * User settable table: what characters are to be considered alphabetic?
 * 128 bits. Locked by the console lock.
 */
static u32 inwordLut[]={
  0x00000000, /* control chars     */
  0x03FFE000, /* digits and "-./"  */
  0x87FFFFFE, /* uppercase and '_' */
  0x07FFFFFE, /* lowercase         */
};

static inline int inword(const u32 c)
{
	return c > 0x7f || (( inwordLut[c>>5] >> (c & 0x1F) ) & 1);
}

/**
 *	sel_loadlut()		-	load the LUT table
 *	@p: user table
 *
 *	Load the LUT table from user space. The caller must hold the console
 *	lock. Make a temporary copy so a partial update doesn't make a mess.
 */
int sel_loadlut(char __user *p)
{
	u32 tmplut[ARRAY_SIZE(inwordLut)];
	if (copy_from_user(tmplut, (u32 __user *)(p+4), sizeof(inwordLut)))
		return -EFAULT;
	memcpy(inwordLut, tmplut, sizeof(inwordLut));
	return 0;
}

/* does screen address p correspond to character at LH/RH edge of screen? */
static inline int atedge(const int p, int size_row)
{
	return (!(p % size_row)	|| !((p + 2) % size_row));
}

/* stores the char in UTF8 and returns the number of bytes used (1-4) */
static int store_utf8(u32 c, char *p)
{
	if (c < 0x80) {
		/*  0******* */
		p[0] = c;
		return 1;
	} else if (c < 0x800) {
		/* 110***** 10****** */
		p[0] = 0xc0 | (c >> 6);
		p[1] = 0x80 | (c & 0x3f);
		return 2;
	} else if (c < 0x10000) {
		/* 1110**** 10****** 10****** */
		p[0] = 0xe0 | (c >> 12);
		p[1] = 0x80 | ((c >> 6) & 0x3f);
		p[2] = 0x80 | (c & 0x3f);
		return 3;
	} else if (c < 0x110000) {
		/* 11110*** 10****** 10****** 10****** */
		p[0] = 0xf0 | (c >> 18);
		p[1] = 0x80 | ((c >> 12) & 0x3f);
		p[2] = 0x80 | ((c >> 6) & 0x3f);
		p[3] = 0x80 | (c & 0x3f);
		return 4;
	} else {
		/* outside Unicode, replace with U+FFFD */
		p[0] = 0xef;
		p[1] = 0xbf;
		p[2] = 0xbd;
		return 3;
	}
}

/**
 *	set_selection_user	-	set the current selection.
 *	@sel: user selection info
 *	@tty: the console tty
 *
 *	Invoked by the ioctl handle for the vt layer.
 *
 *	The entire selection process is managed under the console_lock. It's
 *	 a lot under the lock but its hardly a performance path
 */
int set_selection_user(const struct tiocl_selection __user *sel,
		       struct tty_struct *tty)
{
	struct tiocl_selection v;

	if (copy_from_user(&v, sel, sizeof(*sel)))
		return -EFAULT;

	return set_selection_kernel(&v, tty);
}

<<<<<<< HEAD
static int __set_selection_kernel(struct tiocl_selection *v, struct tty_struct *tty)
=======
static int vc_selection_store_chars(struct vc_data *vc, bool unicode)
>>>>>>> 7d2a07b7
{
	char *bp, *obp;
<<<<<<< HEAD
	int i, ps, pe, multiplier;
	u32 c;
	int mode, ret = 0;

	poke_blanked_console();

	v->xs = min_t(u16, v->xs - 1, vc->vc_cols - 1);
	v->ys = min_t(u16, v->ys - 1, vc->vc_rows - 1);
	v->xe = min_t(u16, v->xe - 1, vc->vc_cols - 1);
	v->ye = min_t(u16, v->ye - 1, vc->vc_rows - 1);
	ps = v->ys * vc->vc_size_row + (v->xs << 1);
	pe = v->ye * vc->vc_size_row + (v->xe << 1);
=======
	unsigned int i;
>>>>>>> 7d2a07b7

	/* Allocate a new buffer before freeing the old one ... */
	/* chars can take up to 4 bytes with unicode */
	bp = kmalloc_array((vc_sel.end - vc_sel.start) / 2 + 1, unicode ? 4 : 1,
			   GFP_KERNEL | __GFP_NOWARN);
	if (!bp) {
		printk(KERN_WARNING "selection: kmalloc() failed\n");
		clear_selection();
		return -ENOMEM;
	}
	kfree(vc_sel.buffer);
	vc_sel.buffer = bp;

	obp = bp;
	for (i = vc_sel.start; i <= vc_sel.end; i += 2) {
		u32 c = sel_pos(i, unicode);
		if (unicode)
			bp += store_utf8(c, bp);
		else
			*bp++ = c;
		if (!is_space_on_vt(c))
			obp = bp;
		if (!((i + 2) % vc->vc_size_row)) {
			/* strip trailing blanks from line and add newline,
			   unless non-space at end of line. */
			if (obp != bp) {
				bp = obp;
				*bp++ = '\r';
			}
			obp = bp;
		}
	}
	vc_sel.buf_len = bp - vc_sel.buffer;

	return 0;
}

static int vc_do_selection(struct vc_data *vc, unsigned short mode, int ps,
		int pe)
{
	int new_sel_start, new_sel_end, spc;
	bool unicode = vt_do_kdgkbmode(fg_console) == K_UNICODE;

	switch (mode) {
	case TIOCL_SELCHAR:	/* character-by-character selection */
		new_sel_start = ps;
		new_sel_end = pe;
		break;
	case TIOCL_SELWORD:	/* word-by-word selection */
		spc = is_space_on_vt(sel_pos(ps, unicode));
		for (new_sel_start = ps; ; ps -= 2) {
			if ((spc && !is_space_on_vt(sel_pos(ps, unicode))) ||
			    (!spc && !inword(sel_pos(ps, unicode))))
				break;
			new_sel_start = ps;
			if (!(ps % vc->vc_size_row))
				break;
		}

		spc = is_space_on_vt(sel_pos(pe, unicode));
		for (new_sel_end = pe; ; pe += 2) {
			if ((spc && !is_space_on_vt(sel_pos(pe, unicode))) ||
			    (!spc && !inword(sel_pos(pe, unicode))))
				break;
			new_sel_end = pe;
			if (!((pe + 2) % vc->vc_size_row))
				break;
		}
		break;
	case TIOCL_SELLINE:	/* line-by-line selection */
		new_sel_start = rounddown(ps, vc->vc_size_row);
		new_sel_end = rounddown(pe, vc->vc_size_row) +
			vc->vc_size_row - 2;
		break;
	case TIOCL_SELPOINTER:
		highlight_pointer(pe);
		return 0;
	default:
		return -EINVAL;
	}

	/* remove the pointer */
	highlight_pointer(-1);

	/* select to end of line if on trailing space */
	if (new_sel_end > new_sel_start &&
		!atedge(new_sel_end, vc->vc_size_row) &&
		is_space_on_vt(sel_pos(new_sel_end, unicode))) {
		for (pe = new_sel_end + 2; ; pe += 2)
			if (!is_space_on_vt(sel_pos(pe, unicode)) ||
			    atedge(pe, vc->vc_size_row))
				break;
		if (is_space_on_vt(sel_pos(pe, unicode)))
			new_sel_end = pe;
	}
	if (vc_sel.start == -1)	/* no current selection */
		highlight(new_sel_start, new_sel_end);
	else if (new_sel_start == vc_sel.start)
	{
		if (new_sel_end == vc_sel.end)	/* no action required */
			return 0;
		else if (new_sel_end > vc_sel.end)	/* extend to right */
			highlight(vc_sel.end + 2, new_sel_end);
		else				/* contract from right */
			highlight(new_sel_end + 2, vc_sel.end);
	}
	else if (new_sel_end == vc_sel.end)
	{
		if (new_sel_start < vc_sel.start) /* extend to left */
			highlight(new_sel_start, vc_sel.start - 2);
		else				/* contract from left */
			highlight(vc_sel.start, new_sel_start - 2);
	}
	else	/* some other case; start selection from scratch */
	{
		clear_selection();
		highlight(new_sel_start, new_sel_end);
	}
	vc_sel.start = new_sel_start;
	vc_sel.end = new_sel_end;

	return vc_selection_store_chars(vc, unicode);
}

static int vc_selection(struct vc_data *vc, struct tiocl_selection *v,
		struct tty_struct *tty)
{
	int ps, pe;

	poke_blanked_console();

	if (v->sel_mode == TIOCL_SELCLEAR) {
		/* useful for screendump without selection highlights */
		clear_selection();
		return 0;
	}

	v->xs = min_t(u16, v->xs - 1, vc->vc_cols - 1);
	v->ys = min_t(u16, v->ys - 1, vc->vc_rows - 1);
	v->xe = min_t(u16, v->xe - 1, vc->vc_cols - 1);
	v->ye = min_t(u16, v->ye - 1, vc->vc_rows - 1);

	if (mouse_reporting() && (v->sel_mode & TIOCL_SELMOUSEREPORT)) {
		mouse_report(tty, v->sel_mode & TIOCL_SELBUTTONMASK, v->xs,
			     v->ys);
		return 0;
	}
<<<<<<< HEAD
	sel_buffer_lth = bp - sel_buffer;

	return ret;
=======

	ps = v->ys * vc->vc_size_row + (v->xs << 1);
	pe = v->ye * vc->vc_size_row + (v->xe << 1);
	if (ps > pe)	/* make vc_sel.start <= vc_sel.end */
		swap(ps, pe);

	if (vc_sel.cons != vc) {
		clear_selection();
		vc_sel.cons = vc;
	}

	return vc_do_selection(vc, v->sel_mode, ps, pe);
>>>>>>> 7d2a07b7
}

int set_selection_kernel(struct tiocl_selection *v, struct tty_struct *tty)
{
	int ret;

<<<<<<< HEAD
	mutex_lock(&sel_lock);
	console_lock();
	ret = __set_selection_kernel(v, tty);
	console_unlock();
	mutex_unlock(&sel_lock);
=======
	mutex_lock(&vc_sel.lock);
	console_lock();
	ret = vc_selection(vc_cons[fg_console].d, v, tty);
	console_unlock();
	mutex_unlock(&vc_sel.lock);
>>>>>>> 7d2a07b7

	return ret;
}
EXPORT_SYMBOL_GPL(set_selection_kernel);

/* Insert the contents of the selection buffer into the
 * queue of the tty associated with the current console.
 * Invoked by ioctl().
 *
 * Locking: called without locks. Calls the ldisc wrongly with
 * unsafe methods,
 */
int paste_selection(struct tty_struct *tty)
{
	struct vc_data *vc = tty->driver_data;
	int	pasted = 0;
	unsigned int count;
	struct  tty_ldisc *ld;
	DECLARE_WAITQUEUE(wait, current);
	int ret = 0;

	console_lock();
	poke_blanked_console();
	console_unlock();

	ld = tty_ldisc_ref_wait(tty);
	if (!ld)
		return -EIO;	/* ldisc was hung up */
	tty_buffer_lock_exclusive(&vc->port);

	add_wait_queue(&vc->paste_wait, &wait);
<<<<<<< HEAD
	mutex_lock(&sel_lock);
	while (sel_buffer && sel_buffer_lth > pasted) {
=======
	mutex_lock(&vc_sel.lock);
	while (vc_sel.buffer && vc_sel.buf_len > pasted) {
>>>>>>> 7d2a07b7
		set_current_state(TASK_INTERRUPTIBLE);
		if (signal_pending(current)) {
			ret = -EINTR;
			break;
		}
		if (tty_throttled(tty)) {
<<<<<<< HEAD
			mutex_unlock(&sel_lock);
			schedule();
			mutex_lock(&sel_lock);
=======
			mutex_unlock(&vc_sel.lock);
			schedule();
			mutex_lock(&vc_sel.lock);
>>>>>>> 7d2a07b7
			continue;
		}
		__set_current_state(TASK_RUNNING);
		count = vc_sel.buf_len - pasted;
		count = tty_ldisc_receive_buf(ld, vc_sel.buffer + pasted, NULL,
					      count);
		pasted += count;
	}
<<<<<<< HEAD
	mutex_unlock(&sel_lock);
=======
	mutex_unlock(&vc_sel.lock);
>>>>>>> 7d2a07b7
	remove_wait_queue(&vc->paste_wait, &wait);
	__set_current_state(TASK_RUNNING);

	tty_buffer_unlock_exclusive(&vc->port);
	tty_ldisc_deref(ld);
	return ret;
}
EXPORT_SYMBOL_GPL(paste_selection);<|MERGE_RESOLUTION|>--- conflicted
+++ resolved
@@ -31,28 +31,11 @@
 #include <linux/tty_flip.h>
 
 #include <linux/sched/signal.h>
-<<<<<<< HEAD
-
-/* Don't take this from <ctype.h>: 011-015 on the screen aren't spaces */
-#define isspace(c)	((c) == ' ')
-=======
->>>>>>> 7d2a07b7
 
 /* Don't take this from <ctype.h>: 011-015 on the screen aren't spaces */
 #define is_space_on_vt(c)	((c) == ' ')
 
 /* FIXME: all this needs locking */
-<<<<<<< HEAD
-/* Variables for selection control. */
-/* Use a dynamic buffer, instead of static (Dec 1994) */
-struct vc_data *sel_cons;		/* must not be deallocated */
-static int use_unicode;
-static volatile int sel_start = -1; 	/* cleared by clear_selection */
-static int sel_end;
-static int sel_buffer_lth;
-static char *sel_buffer;
-static DEFINE_MUTEX(sel_lock);
-=======
 static struct vc_selection {
 	struct mutex lock;
 	struct vc_data *cons;			/* must not be deallocated */
@@ -64,7 +47,6 @@
 	.lock = __MUTEX_INITIALIZER(vc_sel.lock),
 	.start = -1,
 };
->>>>>>> 7d2a07b7
 
 /* clear_selection, highlight and highlight_pointer can be called
    from interrupt (via scrollback/front) */
@@ -203,29 +185,10 @@
 	return set_selection_kernel(&v, tty);
 }
 
-<<<<<<< HEAD
-static int __set_selection_kernel(struct tiocl_selection *v, struct tty_struct *tty)
-=======
 static int vc_selection_store_chars(struct vc_data *vc, bool unicode)
->>>>>>> 7d2a07b7
 {
 	char *bp, *obp;
-<<<<<<< HEAD
-	int i, ps, pe, multiplier;
-	u32 c;
-	int mode, ret = 0;
-
-	poke_blanked_console();
-
-	v->xs = min_t(u16, v->xs - 1, vc->vc_cols - 1);
-	v->ys = min_t(u16, v->ys - 1, vc->vc_rows - 1);
-	v->xe = min_t(u16, v->xe - 1, vc->vc_cols - 1);
-	v->ye = min_t(u16, v->ye - 1, vc->vc_rows - 1);
-	ps = v->ys * vc->vc_size_row + (v->xs << 1);
-	pe = v->ye * vc->vc_size_row + (v->xe << 1);
-=======
 	unsigned int i;
->>>>>>> 7d2a07b7
 
 	/* Allocate a new buffer before freeing the old one ... */
 	/* chars can take up to 4 bytes with unicode */
@@ -373,11 +336,6 @@
 			     v->ys);
 		return 0;
 	}
-<<<<<<< HEAD
-	sel_buffer_lth = bp - sel_buffer;
-
-	return ret;
-=======
 
 	ps = v->ys * vc->vc_size_row + (v->xs << 1);
 	pe = v->ye * vc->vc_size_row + (v->xe << 1);
@@ -390,26 +348,17 @@
 	}
 
 	return vc_do_selection(vc, v->sel_mode, ps, pe);
->>>>>>> 7d2a07b7
 }
 
 int set_selection_kernel(struct tiocl_selection *v, struct tty_struct *tty)
 {
 	int ret;
 
-<<<<<<< HEAD
-	mutex_lock(&sel_lock);
-	console_lock();
-	ret = __set_selection_kernel(v, tty);
-	console_unlock();
-	mutex_unlock(&sel_lock);
-=======
 	mutex_lock(&vc_sel.lock);
 	console_lock();
 	ret = vc_selection(vc_cons[fg_console].d, v, tty);
 	console_unlock();
 	mutex_unlock(&vc_sel.lock);
->>>>>>> 7d2a07b7
 
 	return ret;
 }
@@ -441,28 +390,17 @@
 	tty_buffer_lock_exclusive(&vc->port);
 
 	add_wait_queue(&vc->paste_wait, &wait);
-<<<<<<< HEAD
-	mutex_lock(&sel_lock);
-	while (sel_buffer && sel_buffer_lth > pasted) {
-=======
 	mutex_lock(&vc_sel.lock);
 	while (vc_sel.buffer && vc_sel.buf_len > pasted) {
->>>>>>> 7d2a07b7
 		set_current_state(TASK_INTERRUPTIBLE);
 		if (signal_pending(current)) {
 			ret = -EINTR;
 			break;
 		}
 		if (tty_throttled(tty)) {
-<<<<<<< HEAD
-			mutex_unlock(&sel_lock);
-			schedule();
-			mutex_lock(&sel_lock);
-=======
 			mutex_unlock(&vc_sel.lock);
 			schedule();
 			mutex_lock(&vc_sel.lock);
->>>>>>> 7d2a07b7
 			continue;
 		}
 		__set_current_state(TASK_RUNNING);
@@ -471,11 +409,7 @@
 					      count);
 		pasted += count;
 	}
-<<<<<<< HEAD
-	mutex_unlock(&sel_lock);
-=======
 	mutex_unlock(&vc_sel.lock);
->>>>>>> 7d2a07b7
 	remove_wait_queue(&vc->paste_wait, &wait);
 	__set_current_state(TASK_RUNNING);
 
