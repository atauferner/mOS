#
# Makefile for the Linux kernel device drivers.
#
# 15 Sep 2000, Christoph Hellwig <hch@infradead.org>
# Rewritten to use lists instead of if-statements.
#

obj-$(CONFIG_PCI)		+= pci/
obj-$(CONFIG_PARISC)		+= parisc/
obj-$(CONFIG_RAPIDIO)		+= rapidio/
obj-y				+= video/
obj-$(CONFIG_ACPI)		+= acpi/
# PnP must come after ACPI since it will eventually need to check if acpi
# was used and do nothing if so
obj-$(CONFIG_PNP)		+= pnp/
obj-$(CONFIG_ARM_AMBA)		+= amba/

# char/ comes before serial/ etc so that the VT console is the boot-time
# default.
obj-y				+= char/

obj-$(CONFIG_CONNECTOR)		+= connector/

# i810fb and intelfb depend on char/agp/
obj-$(CONFIG_FB_I810)           += video/i810/
obj-$(CONFIG_FB_INTEL)          += video/intelfb/

obj-y				+= serial/
obj-$(CONFIG_PARPORT)		+= parport/
obj-y				+= base/ block/ misc/ mfd/ net/ media/
obj-$(CONFIG_NUBUS)		+= nubus/
obj-$(CONFIG_ATM)		+= atm/
<<<<<<< HEAD
obj-$(CONFIG_PPC_PMAC)		+= macintosh/
obj-$(CONFIG_XEN)		+= xen/
=======
obj-y				+= macintosh/
>>>>>>> 026164e7
obj-$(CONFIG_IDE)		+= ide/
obj-$(CONFIG_FC4)		+= fc4/
obj-$(CONFIG_SCSI)		+= scsi/
obj-$(CONFIG_ATA)		+= ata/
obj-$(CONFIG_FUSION)		+= message/
obj-$(CONFIG_IEEE1394)		+= ieee1394/
obj-y				+= cdrom/
obj-$(CONFIG_MTD)		+= mtd/
obj-$(CONFIG_SPI)		+= spi/
obj-$(CONFIG_PCCARD)		+= pcmcia/
obj-$(CONFIG_DIO)		+= dio/
obj-$(CONFIG_SBUS)		+= sbus/
obj-$(CONFIG_KVM)		+= kvm/
obj-$(CONFIG_ZORRO)		+= zorro/
obj-$(CONFIG_MAC)		+= macintosh/
obj-$(CONFIG_ATA_OVER_ETH)	+= block/aoe/
obj-$(CONFIG_PARIDE) 		+= block/paride/
obj-$(CONFIG_TC)		+= tc/
obj-$(CONFIG_USB)		+= usb/
obj-$(CONFIG_PCI)		+= usb/
obj-$(CONFIG_USB_GADGET)	+= usb/gadget/
obj-$(CONFIG_SERIO)		+= input/serio/
obj-$(CONFIG_GAMEPORT)		+= input/gameport/
obj-$(CONFIG_INPUT)		+= input/
obj-$(CONFIG_I2O)		+= message/
obj-$(CONFIG_RTC_LIB)		+= rtc/
obj-$(CONFIG_I2C)		+= i2c/
obj-$(CONFIG_W1)		+= w1/
obj-$(CONFIG_HWMON)		+= hwmon/
obj-$(CONFIG_PHONE)		+= telephony/
obj-$(CONFIG_MD)		+= md/
obj-$(CONFIG_BT)		+= bluetooth/
obj-$(CONFIG_ISDN)		+= isdn/
obj-$(CONFIG_EDAC)		+= edac/
obj-$(CONFIG_MCA)		+= mca/
obj-$(CONFIG_EISA)		+= eisa/
obj-$(CONFIG_CPU_FREQ)		+= cpufreq/
obj-$(CONFIG_MMC)		+= mmc/
obj-$(CONFIG_NEW_LEDS)		+= leds/
obj-$(CONFIG_INFINIBAND)	+= infiniband/
obj-$(CONFIG_IPATH_CORE)	+= infiniband/
obj-$(CONFIG_SGI_SN)		+= sn/
obj-y				+= firmware/
obj-$(CONFIG_CRYPTO)		+= crypto/
obj-$(CONFIG_SUPERH)		+= sh/
obj-$(CONFIG_GENERIC_TIME)	+= clocksource/
obj-$(CONFIG_DMA_ENGINE)	+= dma/
obj-$(CONFIG_HID)		+= hid/
obj-$(CONFIG_PPC_PS3)		+= ps3/<|MERGE_RESOLUTION|>--- conflicted
+++ resolved
@@ -30,12 +30,8 @@
 obj-y				+= base/ block/ misc/ mfd/ net/ media/
 obj-$(CONFIG_NUBUS)		+= nubus/
 obj-$(CONFIG_ATM)		+= atm/
-<<<<<<< HEAD
-obj-$(CONFIG_PPC_PMAC)		+= macintosh/
+obj-y				+= macintosh/
 obj-$(CONFIG_XEN)		+= xen/
-=======
-obj-y				+= macintosh/
->>>>>>> 026164e7
 obj-$(CONFIG_IDE)		+= ide/
 obj-$(CONFIG_FC4)		+= fc4/
 obj-$(CONFIG_SCSI)		+= scsi/
