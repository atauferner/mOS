--- conflicted
+++ resolved
@@ -10,11 +10,7 @@
 		 hv.o connection.o channel.o \
 		 channel_mgmt.o ring_buffer.o hv_trace.o
 hv_vmbus-$(CONFIG_HYPERV_TESTING)	+= hv_debugfs.o
-<<<<<<< HEAD
-hv_utils-y := hv_util.o hv_kvp.o hv_snapshot.o hv_fcopy.o hv_utils_transport.o
-=======
 hv_utils-y := hv_util.o hv_kvp.o hv_snapshot.o hv_fcopy.o hv_utils_transport.o
 
 # Code that must be built-in
-obj-$(subst m,y,$(CONFIG_HYPERV)) += hv_common.o
->>>>>>> 7d2a07b7
+obj-$(subst m,y,$(CONFIG_HYPERV)) += hv_common.o