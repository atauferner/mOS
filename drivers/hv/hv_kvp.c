/*
 * An implementation of key value pair (KVP) functionality for Linux.
 *
 *
 * Copyright (C) 2010, Novell, Inc.
 * Author : K. Y. Srinivasan <ksrinivasan@novell.com>
 *
 * This program is free software; you can redistribute it and/or modify it
 * under the terms of the GNU General Public License version 2 as published
 * by the Free Software Foundation.
 *
 * This program is distributed in the hope that it will be useful, but
 * WITHOUT ANY WARRANTY; without even the implied warranty of
 * MERCHANTABILITY OR FITNESS FOR A PARTICULAR PURPOSE, GOOD TITLE or
 * NON INFRINGEMENT.  See the GNU General Public License for more
 * details.
 *
 * You should have received a copy of the GNU General Public License
 * along with this program; if not, write to the Free Software
 * Foundation, Inc., 51 Franklin St, Fifth Floor, Boston, MA 02110-1301 USA.
 *
 */
#define pr_fmt(fmt) KBUILD_MODNAME ": " fmt

#include <linux/net.h>
#include <linux/nls.h>
#include <linux/connector.h>
#include <linux/workqueue.h>
#include <linux/hyperv.h>
#include <asm/hyperv-tlfs.h>

#include "hyperv_vmbus.h"
#include "hv_utils_transport.h"

/*
 * Pre win8 version numbers used in ws2008 and ws 2008 r2 (win7)
 */
#define WS2008_SRV_MAJOR	1
#define WS2008_SRV_MINOR	0
#define WS2008_SRV_VERSION     (WS2008_SRV_MAJOR << 16 | WS2008_SRV_MINOR)

#define WIN7_SRV_MAJOR   3
#define WIN7_SRV_MINOR   0
#define WIN7_SRV_VERSION     (WIN7_SRV_MAJOR << 16 | WIN7_SRV_MINOR)

#define WIN8_SRV_MAJOR   4
#define WIN8_SRV_MINOR   0
#define WIN8_SRV_VERSION     (WIN8_SRV_MAJOR << 16 | WIN8_SRV_MINOR)

#define KVP_VER_COUNT 3
static const int kvp_versions[] = {
	WIN8_SRV_VERSION,
	WIN7_SRV_VERSION,
	WS2008_SRV_VERSION
};

#define FW_VER_COUNT 2
static const int fw_versions[] = {
	UTIL_FW_VERSION,
	UTIL_WS2K8_FW_VERSION
};

/*
 * Global state maintained for transaction that is being processed. For a class
 * of integration services, including the "KVP service", the specified protocol
 * is a "request/response" protocol which means that there can only be single
 * outstanding transaction from the host at any given point in time. We use
 * this to simplify memory management in this driver - we cache and process
 * only one message at a time.
 *
 * While the request/response protocol is guaranteed by the host, we further
 * ensure this by serializing packet processing in this driver - we do not
 * read additional packets from the VMBUS until the current packet is fully
 * handled.
 */

static struct {
	int state;   /* hvutil_device_state */
	int recv_len; /* number of bytes received. */
	struct hv_kvp_msg  *kvp_msg; /* current message */
	struct vmbus_channel *recv_channel; /* chn we got the request */
	u64 recv_req_id; /* request ID. */
} kvp_transaction;

/*
 * This state maintains the version number registered by the daemon.
 */
static int dm_reg_value;

static void kvp_send_key(struct work_struct *dummy);


static void kvp_respond_to_host(struct hv_kvp_msg *msg, int error);
static void kvp_timeout_func(struct work_struct *dummy);
static void kvp_host_handshake_func(struct work_struct *dummy);
static void kvp_register(int);

static DECLARE_DELAYED_WORK(kvp_timeout_work, kvp_timeout_func);
static DECLARE_DELAYED_WORK(kvp_host_handshake_work, kvp_host_handshake_func);
static DECLARE_WORK(kvp_sendkey_work, kvp_send_key);

static const char kvp_devname[] = "vmbus/hv_kvp";
static u8 *recv_buffer;
static struct hvutil_transport *hvt;
/*
 * Register the kernel component with the user-level daemon.
 * As part of this registration, pass the LIC version number.
 * This number has no meaning, it satisfies the registration protocol.
 */
#define HV_DRV_VERSION           "3.1"

static void kvp_poll_wrapper(void *channel)
{
	/* Transaction is finished, reset the state here to avoid races. */
	kvp_transaction.state = HVUTIL_READY;
	tasklet_schedule(&((struct vmbus_channel *)channel)->callback_event);
}

static void kvp_register_done(void)
{
	/*
	 * If we're still negotiating with the host cancel the timeout
	 * work to not poll the channel twice.
	 */
	pr_debug("KVP: userspace daemon registered\n");
	cancel_delayed_work_sync(&kvp_host_handshake_work);
	hv_poll_channel(kvp_transaction.recv_channel, kvp_poll_wrapper);
}

static void
kvp_register(int reg_value)
{

	struct hv_kvp_msg *kvp_msg;
	char *version;

	kvp_msg = kzalloc(sizeof(*kvp_msg), GFP_KERNEL);

	if (kvp_msg) {
		version = kvp_msg->body.kvp_register.version;
		kvp_msg->kvp_hdr.operation = reg_value;
		strcpy(version, HV_DRV_VERSION);

		hvutil_transport_send(hvt, kvp_msg, sizeof(*kvp_msg),
				      kvp_register_done);
		kfree(kvp_msg);
	}
}

static void kvp_timeout_func(struct work_struct *dummy)
{
	/*
	 * If the timer fires, the user-mode component has not responded;
	 * process the pending transaction.
	 */
	kvp_respond_to_host(NULL, HV_E_FAIL);

	hv_poll_channel(kvp_transaction.recv_channel, kvp_poll_wrapper);
}

static void kvp_host_handshake_func(struct work_struct *dummy)
{
	tasklet_schedule(&kvp_transaction.recv_channel->callback_event);
}

static int kvp_handle_handshake(struct hv_kvp_msg *msg)
{
	switch (msg->kvp_hdr.operation) {
	case KVP_OP_REGISTER:
		dm_reg_value = KVP_OP_REGISTER;
		pr_info("KVP: IP injection functionality not available\n");
		pr_info("KVP: Upgrade the KVP daemon\n");
		break;
	case KVP_OP_REGISTER1:
		dm_reg_value = KVP_OP_REGISTER1;
		break;
	default:
		pr_info("KVP: incompatible daemon\n");
		pr_info("KVP: KVP version: %d, Daemon version: %d\n",
			KVP_OP_REGISTER1, msg->kvp_hdr.operation);
		return -EINVAL;
	}

	/*
	 * We have a compatible daemon; complete the handshake.
	 */
	pr_debug("KVP: userspace daemon ver. %d connected\n",
		 msg->kvp_hdr.operation);
	kvp_register(dm_reg_value);

	return 0;
}


/*
 * Callback when data is received from user mode.
 */

static int kvp_on_msg(void *msg, int len)
{
	struct hv_kvp_msg *message = (struct hv_kvp_msg *)msg;
	struct hv_kvp_msg_enumerate *data;
	int	error = 0;

	if (len < sizeof(*message))
		return -EINVAL;

	/*
	 * If we are negotiating the version information
	 * with the daemon; handle that first.
	 */

	if (kvp_transaction.state < HVUTIL_READY) {
		return kvp_handle_handshake(message);
	}

	/* We didn't send anything to userspace so the reply is spurious */
	if (kvp_transaction.state < HVUTIL_USERSPACE_REQ)
		return -EINVAL;

	kvp_transaction.state = HVUTIL_USERSPACE_RECV;

	/*
	 * Based on the version of the daemon, we propagate errors from the
	 * daemon differently.
	 */

	data = &message->body.kvp_enum_data;

	switch (dm_reg_value) {
	case KVP_OP_REGISTER:
		/*
		 * Null string is used to pass back error condition.
		 */
		if (data->data.key[0] == 0)
			error = HV_S_CONT;
		break;

	case KVP_OP_REGISTER1:
		/*
		 * We use the message header information from
		 * the user level daemon to transmit errors.
		 */
		error = message->error;
		break;
	}

	/*
	 * Complete the transaction by forwarding the key value
	 * to the host. But first, cancel the timeout.
	 */
	if (cancel_delayed_work_sync(&kvp_timeout_work)) {
		kvp_respond_to_host(message, error);
		hv_poll_channel(kvp_transaction.recv_channel, kvp_poll_wrapper);
	}

	return 0;
}


static int process_ob_ipinfo(void *in_msg, void *out_msg, int op)
{
	struct hv_kvp_msg *in = in_msg;
	struct hv_kvp_ip_msg *out = out_msg;
	int len;

	switch (op) {
	case KVP_OP_GET_IP_INFO:
		/*
		 * Transform all parameters into utf16 encoding.
		 */
		len = utf8s_to_utf16s((char *)in->body.kvp_ip_val.ip_addr,
				strlen((char *)in->body.kvp_ip_val.ip_addr),
				UTF16_HOST_ENDIAN,
				(wchar_t *)out->kvp_ip_val.ip_addr,
				MAX_IP_ADDR_SIZE);
		if (len < 0)
			return len;

		len = utf8s_to_utf16s((char *)in->body.kvp_ip_val.sub_net,
				strlen((char *)in->body.kvp_ip_val.sub_net),
				UTF16_HOST_ENDIAN,
				(wchar_t *)out->kvp_ip_val.sub_net,
				MAX_IP_ADDR_SIZE);
		if (len < 0)
			return len;

		len = utf8s_to_utf16s((char *)in->body.kvp_ip_val.gate_way,
				strlen((char *)in->body.kvp_ip_val.gate_way),
				UTF16_HOST_ENDIAN,
				(wchar_t *)out->kvp_ip_val.gate_way,
				MAX_GATEWAY_SIZE);
		if (len < 0)
			return len;

		len = utf8s_to_utf16s((char *)in->body.kvp_ip_val.dns_addr,
				strlen((char *)in->body.kvp_ip_val.dns_addr),
				UTF16_HOST_ENDIAN,
				(wchar_t *)out->kvp_ip_val.dns_addr,
				MAX_IP_ADDR_SIZE);
		if (len < 0)
			return len;

		len = utf8s_to_utf16s((char *)in->body.kvp_ip_val.adapter_id,
				strlen((char *)in->body.kvp_ip_val.adapter_id),
				UTF16_HOST_ENDIAN,
				(wchar_t *)out->kvp_ip_val.adapter_id,
				MAX_ADAPTER_ID_SIZE);
		if (len < 0)
			return len;

		out->kvp_ip_val.dhcp_enabled =
			in->body.kvp_ip_val.dhcp_enabled;
		out->kvp_ip_val.addr_family =
			in->body.kvp_ip_val.addr_family;
	}

	return 0;
}

static void process_ib_ipinfo(void *in_msg, void *out_msg, int op)
{
	struct hv_kvp_ip_msg *in = in_msg;
	struct hv_kvp_msg *out = out_msg;

	switch (op) {
	case KVP_OP_SET_IP_INFO:
		/*
		 * Transform all parameters into utf8 encoding.
		 */
		utf16s_to_utf8s((wchar_t *)in->kvp_ip_val.ip_addr,
				MAX_IP_ADDR_SIZE,
				UTF16_LITTLE_ENDIAN,
				(__u8 *)out->body.kvp_ip_val.ip_addr,
				MAX_IP_ADDR_SIZE);

		utf16s_to_utf8s((wchar_t *)in->kvp_ip_val.sub_net,
				MAX_IP_ADDR_SIZE,
				UTF16_LITTLE_ENDIAN,
				(__u8 *)out->body.kvp_ip_val.sub_net,
				MAX_IP_ADDR_SIZE);

		utf16s_to_utf8s((wchar_t *)in->kvp_ip_val.gate_way,
				MAX_GATEWAY_SIZE,
				UTF16_LITTLE_ENDIAN,
				(__u8 *)out->body.kvp_ip_val.gate_way,
				MAX_GATEWAY_SIZE);

		utf16s_to_utf8s((wchar_t *)in->kvp_ip_val.dns_addr,
				MAX_IP_ADDR_SIZE,
				UTF16_LITTLE_ENDIAN,
				(__u8 *)out->body.kvp_ip_val.dns_addr,
				MAX_IP_ADDR_SIZE);

		out->body.kvp_ip_val.dhcp_enabled = in->kvp_ip_val.dhcp_enabled;

		fallthrough;

	case KVP_OP_GET_IP_INFO:
		utf16s_to_utf8s((wchar_t *)in->kvp_ip_val.adapter_id,
				MAX_ADAPTER_ID_SIZE,
				UTF16_LITTLE_ENDIAN,
				(__u8 *)out->body.kvp_ip_val.adapter_id,
				MAX_ADAPTER_ID_SIZE);

		out->body.kvp_ip_val.addr_family = in->kvp_ip_val.addr_family;
	}
}




static void
kvp_send_key(struct work_struct *dummy)
{
	struct hv_kvp_msg *message;
	struct hv_kvp_msg *in_msg;
	__u8 operation = kvp_transaction.kvp_msg->kvp_hdr.operation;
	__u8 pool = kvp_transaction.kvp_msg->kvp_hdr.pool;
	__u32 val32;
	__u64 val64;
	int rc;

	/* The transaction state is wrong. */
	if (kvp_transaction.state != HVUTIL_HOSTMSG_RECEIVED)
		return;

	message = kzalloc(sizeof(*message), GFP_KERNEL);
	if (!message)
		return;

	message->kvp_hdr.operation = operation;
	message->kvp_hdr.pool = pool;
	in_msg = kvp_transaction.kvp_msg;

	/*
	 * The key/value strings sent from the host are encoded in
	 * in utf16; convert it to utf8 strings.
	 * The host assures us that the utf16 strings will not exceed
	 * the max lengths specified. We will however, reserve room
	 * for the string terminating character - in the utf16s_utf8s()
	 * function we limit the size of the buffer where the converted
	 * string is placed to HV_KVP_EXCHANGE_MAX_*_SIZE -1 to guarantee
	 * that the strings can be properly terminated!
	 */

	switch (message->kvp_hdr.operation) {
	case KVP_OP_SET_IP_INFO:
		process_ib_ipinfo(in_msg, message, KVP_OP_SET_IP_INFO);
		break;
	case KVP_OP_GET_IP_INFO:
		/*
		 * We only need to pass on the info of operation, adapter_id
		 * and addr_family to the userland kvp daemon.
		 */
		process_ib_ipinfo(in_msg, message, KVP_OP_GET_IP_INFO);
		break;
	case KVP_OP_SET:
		switch (in_msg->body.kvp_set.data.value_type) {
		case REG_SZ:
			/*
			 * The value is a string - utf16 encoding.
			 */
			message->body.kvp_set.data.value_size =
				utf16s_to_utf8s(
				(wchar_t *)in_msg->body.kvp_set.data.value,
				in_msg->body.kvp_set.data.value_size,
				UTF16_LITTLE_ENDIAN,
				message->body.kvp_set.data.value,
				HV_KVP_EXCHANGE_MAX_VALUE_SIZE - 1) + 1;
			break;

		case REG_U32:
			/*
			 * The value is a 32 bit scalar.
			 * We save this as a utf8 string.
			 */
			val32 = in_msg->body.kvp_set.data.value_u32;
			message->body.kvp_set.data.value_size =
				sprintf(message->body.kvp_set.data.value,
					"%u", val32) + 1;
			break;

		case REG_U64:
			/*
			 * The value is a 64 bit scalar.
			 * We save this as a utf8 string.
			 */
			val64 = in_msg->body.kvp_set.data.value_u64;
			message->body.kvp_set.data.value_size =
				sprintf(message->body.kvp_set.data.value,
					"%llu", val64) + 1;
			break;

		}

		/*
		 * The key is always a string - utf16 encoding.
		 */
		message->body.kvp_set.data.key_size =
			utf16s_to_utf8s(
			(wchar_t *)in_msg->body.kvp_set.data.key,
			in_msg->body.kvp_set.data.key_size,
			UTF16_LITTLE_ENDIAN,
			message->body.kvp_set.data.key,
			HV_KVP_EXCHANGE_MAX_KEY_SIZE - 1) + 1;

		break;

	case KVP_OP_GET:
		message->body.kvp_get.data.key_size =
			utf16s_to_utf8s(
			(wchar_t *)in_msg->body.kvp_get.data.key,
			in_msg->body.kvp_get.data.key_size,
			UTF16_LITTLE_ENDIAN,
			message->body.kvp_get.data.key,
			HV_KVP_EXCHANGE_MAX_KEY_SIZE - 1) + 1;
		break;

	case KVP_OP_DELETE:
		message->body.kvp_delete.key_size =
			utf16s_to_utf8s(
			(wchar_t *)in_msg->body.kvp_delete.key,
			in_msg->body.kvp_delete.key_size,
			UTF16_LITTLE_ENDIAN,
			message->body.kvp_delete.key,
			HV_KVP_EXCHANGE_MAX_KEY_SIZE - 1) + 1;
		break;

	case KVP_OP_ENUMERATE:
		message->body.kvp_enum_data.index =
			in_msg->body.kvp_enum_data.index;
		break;
	}

	kvp_transaction.state = HVUTIL_USERSPACE_REQ;
	rc = hvutil_transport_send(hvt, message, sizeof(*message), NULL);
	if (rc) {
		pr_debug("KVP: failed to communicate to the daemon: %d\n", rc);
		if (cancel_delayed_work_sync(&kvp_timeout_work)) {
			kvp_respond_to_host(message, HV_E_FAIL);
			kvp_transaction.state = HVUTIL_READY;
		}
	}

	kfree(message);
}

/*
 * Send a response back to the host.
 */

static void
kvp_respond_to_host(struct hv_kvp_msg *msg_to_host, int error)
{
	struct hv_kvp_msg  *kvp_msg;
	struct hv_kvp_exchg_msg_value  *kvp_data;
	char	*key_name;
	char	*value;
	struct icmsg_hdr *icmsghdrp;
	int	keylen = 0;
	int	valuelen = 0;
	u32	buf_len;
	struct vmbus_channel *channel;
	u64	req_id;
	int ret;

	/*
	 * Copy the global state for completing the transaction. Note that
	 * only one transaction can be active at a time.
	 */

	buf_len = kvp_transaction.recv_len;
	channel = kvp_transaction.recv_channel;
	req_id = kvp_transaction.recv_req_id;

	icmsghdrp = (struct icmsg_hdr *)
			&recv_buffer[sizeof(struct vmbuspipe_hdr)];

	if (channel->onchannel_callback == NULL)
		/*
		 * We have raced with util driver being unloaded;
		 * silently return.
		 */
		return;

	icmsghdrp->status = error;

	/*
	 * If the error parameter is set, terminate the host's enumeration
	 * on this pool.
	 */
	if (error) {
		/*
		 * Something failed or we have timed out;
		 * terminate the current host-side iteration.
		 */
		goto response_done;
	}

	kvp_msg = (struct hv_kvp_msg *)
			&recv_buffer[sizeof(struct vmbuspipe_hdr) +
			sizeof(struct icmsg_hdr)];

	switch (kvp_transaction.kvp_msg->kvp_hdr.operation) {
	case KVP_OP_GET_IP_INFO:
		ret = process_ob_ipinfo(msg_to_host,
				 (struct hv_kvp_ip_msg *)kvp_msg,
				 KVP_OP_GET_IP_INFO);
		if (ret < 0)
			icmsghdrp->status = HV_E_FAIL;

		goto response_done;
	case KVP_OP_SET_IP_INFO:
		goto response_done;
	case KVP_OP_GET:
		kvp_data = &kvp_msg->body.kvp_get.data;
		goto copy_value;

	case KVP_OP_SET:
	case KVP_OP_DELETE:
		goto response_done;

	default:
		break;
	}

	kvp_data = &kvp_msg->body.kvp_enum_data.data;
	key_name = msg_to_host->body.kvp_enum_data.data.key;

	/*
	 * The windows host expects the key/value pair to be encoded
	 * in utf16. Ensure that the key/value size reported to the host
	 * will be less than or equal to the MAX size (including the
	 * terminating character).
	 */
	keylen = utf8s_to_utf16s(key_name, strlen(key_name), UTF16_HOST_ENDIAN,
				(wchar_t *) kvp_data->key,
				(HV_KVP_EXCHANGE_MAX_KEY_SIZE / 2) - 2);
	kvp_data->key_size = 2*(keylen + 1); /* utf16 encoding */

copy_value:
	value = msg_to_host->body.kvp_enum_data.data.value;
	valuelen = utf8s_to_utf16s(value, strlen(value), UTF16_HOST_ENDIAN,
				(wchar_t *) kvp_data->value,
				(HV_KVP_EXCHANGE_MAX_VALUE_SIZE / 2) - 2);
	kvp_data->value_size = 2*(valuelen + 1); /* utf16 encoding */

	/*
	 * If the utf8s to utf16s conversion failed; notify host
	 * of the error.
	 */
	if ((keylen < 0) || (valuelen < 0))
		icmsghdrp->status = HV_E_FAIL;

	kvp_data->value_type = REG_SZ; /* all our values are strings */

response_done:
	icmsghdrp->icflags = ICMSGHDRFLAG_TRANSACTION | ICMSGHDRFLAG_RESPONSE;

	vmbus_sendpacket(channel, recv_buffer, buf_len, req_id,
				VM_PKT_DATA_INBAND, 0);
}

/*
 * This callback is invoked when we get a KVP message from the host.
 * The host ensures that only one KVP transaction can be active at a time.
 * KVP implementation in Linux needs to forward the key to a user-mde
 * component to retrieve the corresponding value. Consequently, we cannot
 * respond to the host in the context of this callback. Since the host
 * guarantees that at most only one transaction can be active at a time,
 * we stash away the transaction state in a set of global variables.
 */

void hv_kvp_onchannelcallback(void *context)
{
	struct vmbus_channel *channel = context;
	u32 recvlen;
	u64 requestid;

	struct hv_kvp_msg *kvp_msg;

	struct icmsg_hdr *icmsghdrp;
	int kvp_srv_version;
	static enum {NEGO_NOT_STARTED,
		     NEGO_IN_PROGRESS,
		     NEGO_FINISHED} host_negotiatied = NEGO_NOT_STARTED;

	if (kvp_transaction.state < HVUTIL_READY) {
		/*
		 * If userspace daemon is not connected and host is asking
		 * us to negotiate we need to delay to not lose messages.
		 * This is important for Failover IP setting.
		 */
		if (host_negotiatied == NEGO_NOT_STARTED) {
			host_negotiatied = NEGO_IN_PROGRESS;
			schedule_delayed_work(&kvp_host_handshake_work,
				      HV_UTIL_NEGO_TIMEOUT * HZ);
		}
		return;
	}
	if (kvp_transaction.state > HVUTIL_READY)
		return;

<<<<<<< HEAD
	vmbus_recvpacket(channel, recv_buffer, HV_HYP_PAGE_SIZE * 4, &recvlen,
			 &requestid);

	if (recvlen > 0) {
		icmsghdrp = (struct icmsg_hdr *)&recv_buffer[
			sizeof(struct vmbuspipe_hdr)];

		if (icmsghdrp->icmsgtype == ICMSGTYPE_NEGOTIATE) {
			if (vmbus_prep_negotiate_resp(icmsghdrp,
				 recv_buffer, fw_versions, FW_VER_COUNT,
				 kvp_versions, KVP_VER_COUNT,
				 NULL, &kvp_srv_version)) {
				pr_info("KVP IC version %d.%d\n",
					kvp_srv_version >> 16,
					kvp_srv_version & 0xFFFF);
			}
		} else {
			kvp_msg = (struct hv_kvp_msg *)&recv_buffer[
				sizeof(struct vmbuspipe_hdr) +
				sizeof(struct icmsg_hdr)];
=======
	if (vmbus_recvpacket(channel, recv_buffer, HV_HYP_PAGE_SIZE * 4, &recvlen, &requestid)) {
		pr_err_ratelimited("KVP request received. Could not read into recv buf\n");
		return;
	}
>>>>>>> 7d2a07b7

	if (!recvlen)
		return;

	/* Ensure recvlen is big enough to read header data */
	if (recvlen < ICMSG_HDR) {
		pr_err_ratelimited("KVP request received. Packet length too small: %d\n",
				   recvlen);
		return;
	}

	icmsghdrp = (struct icmsg_hdr *)&recv_buffer[sizeof(struct vmbuspipe_hdr)];

	if (icmsghdrp->icmsgtype == ICMSGTYPE_NEGOTIATE) {
		if (vmbus_prep_negotiate_resp(icmsghdrp,
				recv_buffer, recvlen,
				fw_versions, FW_VER_COUNT,
				kvp_versions, KVP_VER_COUNT,
				NULL, &kvp_srv_version)) {
			pr_info("KVP IC version %d.%d\n",
				kvp_srv_version >> 16,
				kvp_srv_version & 0xFFFF);
		}
	} else if (icmsghdrp->icmsgtype == ICMSGTYPE_KVPEXCHANGE) {
		/*
		 * recvlen is not checked against sizeof(struct kvp_msg) because kvp_msg contains
		 * a union of structs and the msg type received is not known. Code using this
		 * struct should provide validation when accessing its fields.
		 */
		kvp_msg = (struct hv_kvp_msg *)&recv_buffer[ICMSG_HDR];

		/*
		 * Stash away this global state for completing the
		 * transaction; note transactions are serialized.
		 */

		kvp_transaction.recv_len = recvlen;
		kvp_transaction.recv_req_id = requestid;
		kvp_transaction.kvp_msg = kvp_msg;

		if (kvp_transaction.state < HVUTIL_READY) {
			/* Userspace is not registered yet */
			kvp_respond_to_host(NULL, HV_E_FAIL);
			return;
		}
		kvp_transaction.state = HVUTIL_HOSTMSG_RECEIVED;

		/*
		 * Get the information from the
		 * user-mode component.
		 * component. This transaction will be
		 * completed when we get the value from
		 * the user-mode component.
		 * Set a timeout to deal with
		 * user-mode not responding.
		 */
		schedule_work(&kvp_sendkey_work);
		schedule_delayed_work(&kvp_timeout_work,
					HV_UTIL_TIMEOUT * HZ);

		return;

	} else {
		pr_err_ratelimited("KVP request received. Invalid msg type: %d\n",
				   icmsghdrp->icmsgtype);
		return;
	}

	icmsghdrp->icflags = ICMSGHDRFLAG_TRANSACTION
		| ICMSGHDRFLAG_RESPONSE;

	vmbus_sendpacket(channel, recv_buffer,
			 recvlen, requestid,
			 VM_PKT_DATA_INBAND, 0);

	host_negotiatied = NEGO_FINISHED;
	hv_poll_channel(kvp_transaction.recv_channel, kvp_poll_wrapper);
}

static void kvp_on_reset(void)
{
	if (cancel_delayed_work_sync(&kvp_timeout_work))
		kvp_respond_to_host(NULL, HV_E_FAIL);
	kvp_transaction.state = HVUTIL_DEVICE_INIT;
}

int
hv_kvp_init(struct hv_util_service *srv)
{
	recv_buffer = srv->recv_buffer;
	kvp_transaction.recv_channel = srv->channel;
	kvp_transaction.recv_channel->max_pkt_size = HV_HYP_PAGE_SIZE * 4;

	/*
	 * When this driver loads, the user level daemon that
	 * processes the host requests may not yet be running.
	 * Defer processing channel callbacks until the daemon
	 * has registered.
	 */
	kvp_transaction.state = HVUTIL_DEVICE_INIT;

	hvt = hvutil_transport_init(kvp_devname, CN_KVP_IDX, CN_KVP_VAL,
				    kvp_on_msg, kvp_on_reset);
	if (!hvt)
		return -EFAULT;

	return 0;
}

static void hv_kvp_cancel_work(void)
{
	cancel_delayed_work_sync(&kvp_host_handshake_work);
	cancel_delayed_work_sync(&kvp_timeout_work);
	cancel_work_sync(&kvp_sendkey_work);
}

int hv_kvp_pre_suspend(void)
{
	struct vmbus_channel *channel = kvp_transaction.recv_channel;

	tasklet_disable(&channel->callback_event);

	/*
	 * If there is a pending transtion, it's unnecessary to tell the host
	 * that the transaction will fail, because that is implied when
	 * util_suspend() calls vmbus_close() later.
	 */
	hv_kvp_cancel_work();

	/*
	 * Forece the state to READY to handle the ICMSGTYPE_NEGOTIATE message
	 * later. The user space daemon may go out of order and its write()
	 * may fail with EINVAL: this doesn't matter since the daemon will
	 * reset the device by closing and re-opening it.
	 */
	kvp_transaction.state = HVUTIL_READY;
	return 0;
}

int hv_kvp_pre_resume(void)
{
	struct vmbus_channel *channel = kvp_transaction.recv_channel;

	tasklet_enable(&channel->callback_event);

	return 0;
}

void hv_kvp_deinit(void)
{
	kvp_transaction.state = HVUTIL_DEVICE_DYING;

	hv_kvp_cancel_work();

	hvutil_transport_destroy(hvt);
}<|MERGE_RESOLUTION|>--- conflicted
+++ resolved
@@ -662,33 +662,10 @@
 	if (kvp_transaction.state > HVUTIL_READY)
 		return;
 
-<<<<<<< HEAD
-	vmbus_recvpacket(channel, recv_buffer, HV_HYP_PAGE_SIZE * 4, &recvlen,
-			 &requestid);
-
-	if (recvlen > 0) {
-		icmsghdrp = (struct icmsg_hdr *)&recv_buffer[
-			sizeof(struct vmbuspipe_hdr)];
-
-		if (icmsghdrp->icmsgtype == ICMSGTYPE_NEGOTIATE) {
-			if (vmbus_prep_negotiate_resp(icmsghdrp,
-				 recv_buffer, fw_versions, FW_VER_COUNT,
-				 kvp_versions, KVP_VER_COUNT,
-				 NULL, &kvp_srv_version)) {
-				pr_info("KVP IC version %d.%d\n",
-					kvp_srv_version >> 16,
-					kvp_srv_version & 0xFFFF);
-			}
-		} else {
-			kvp_msg = (struct hv_kvp_msg *)&recv_buffer[
-				sizeof(struct vmbuspipe_hdr) +
-				sizeof(struct icmsg_hdr)];
-=======
 	if (vmbus_recvpacket(channel, recv_buffer, HV_HYP_PAGE_SIZE * 4, &recvlen, &requestid)) {
 		pr_err_ratelimited("KVP request received. Could not read into recv buf\n");
 		return;
 	}
->>>>>>> 7d2a07b7
 
 	if (!recvlen)
 		return;
