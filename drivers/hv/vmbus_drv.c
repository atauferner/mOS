/*
 * Copyright (c) 2009, Microsoft Corporation.
 *
 * This program is free software; you can redistribute it and/or modify it
 * under the terms and conditions of the GNU General Public License,
 * version 2, as published by the Free Software Foundation.
 *
 * This program is distributed in the hope it will be useful, but WITHOUT
 * ANY WARRANTY; without even the implied warranty of MERCHANTABILITY or
 * FITNESS FOR A PARTICULAR PURPOSE.  See the GNU General Public License for
 * more details.
 *
 * You should have received a copy of the GNU General Public License along with
 * this program; if not, write to the Free Software Foundation, Inc., 59 Temple
 * Place - Suite 330, Boston, MA 02111-1307 USA.
 *
 * Authors:
 *   Haiyang Zhang <haiyangz@microsoft.com>
 *   Hank Janssen  <hjanssen@microsoft.com>
 *   K. Y. Srinivasan <kys@microsoft.com>
 *
 */
#define pr_fmt(fmt) KBUILD_MODNAME ": " fmt

#include <linux/init.h>
#include <linux/module.h>
#include <linux/device.h>
#include <linux/irq.h>
#include <linux/interrupt.h>
#include <linux/sysctl.h>
#include <linux/slab.h>
#include <linux/acpi.h>
#include <acpi/acpi_bus.h>
#include <linux/completion.h>
#include <linux/hyperv.h>
#include <linux/kernel_stat.h>
#include <asm/hyperv.h>
#include <asm/hypervisor.h>
#include <asm/mshyperv.h>
#include "hyperv_vmbus.h"


static struct acpi_device  *hv_acpi_dev;

static struct tasklet_struct msg_dpc;
static struct completion probe_event;
static int irq;

struct hv_device_info {
	u32 chn_id;
	u32 chn_state;
	uuid_le chn_type;
	uuid_le chn_instance;

	u32 monitor_id;
	u32 server_monitor_pending;
	u32 server_monitor_latency;
	u32 server_monitor_conn_id;
	u32 client_monitor_pending;
	u32 client_monitor_latency;
	u32 client_monitor_conn_id;

	struct hv_dev_port_info inbound;
	struct hv_dev_port_info outbound;
};

static int vmbus_exists(void)
{
	if (hv_acpi_dev == NULL)
		return -ENODEV;

	return 0;
}


static void get_channel_info(struct hv_device *device,
			     struct hv_device_info *info)
{
	struct vmbus_channel_debug_info debug_info;

	if (!device->channel)
		return;

	vmbus_get_debug_info(device->channel, &debug_info);

	info->chn_id = debug_info.relid;
	info->chn_state = debug_info.state;
	memcpy(&info->chn_type, &debug_info.interfacetype,
	       sizeof(uuid_le));
	memcpy(&info->chn_instance, &debug_info.interface_instance,
	       sizeof(uuid_le));

	info->monitor_id = debug_info.monitorid;

	info->server_monitor_pending = debug_info.servermonitor_pending;
	info->server_monitor_latency = debug_info.servermonitor_latency;
	info->server_monitor_conn_id = debug_info.servermonitor_connectionid;

	info->client_monitor_pending = debug_info.clientmonitor_pending;
	info->client_monitor_latency = debug_info.clientmonitor_latency;
	info->client_monitor_conn_id = debug_info.clientmonitor_connectionid;

	info->inbound.int_mask = debug_info.inbound.current_interrupt_mask;
	info->inbound.read_idx = debug_info.inbound.current_read_index;
	info->inbound.write_idx = debug_info.inbound.current_write_index;
	info->inbound.bytes_avail_toread =
		debug_info.inbound.bytes_avail_toread;
	info->inbound.bytes_avail_towrite =
		debug_info.inbound.bytes_avail_towrite;

	info->outbound.int_mask =
		debug_info.outbound.current_interrupt_mask;
	info->outbound.read_idx = debug_info.outbound.current_read_index;
	info->outbound.write_idx = debug_info.outbound.current_write_index;
	info->outbound.bytes_avail_toread =
		debug_info.outbound.bytes_avail_toread;
	info->outbound.bytes_avail_towrite =
		debug_info.outbound.bytes_avail_towrite;
}

#define VMBUS_ALIAS_LEN ((sizeof((struct hv_vmbus_device_id *)0)->guid) * 2)
static void print_alias_name(struct hv_device *hv_dev, char *alias_name)
{
	int i;
	for (i = 0; i < VMBUS_ALIAS_LEN; i += 2)
		sprintf(&alias_name[i], "%02x", hv_dev->dev_type.b[i/2]);
}

/*
 * vmbus_show_device_attr - Show the device attribute in sysfs.
 *
 * This is invoked when user does a
 * "cat /sys/bus/vmbus/devices/<busdevice>/<attr name>"
 */
static ssize_t vmbus_show_device_attr(struct device *dev,
				      struct device_attribute *dev_attr,
				      char *buf)
{
	struct hv_device *hv_dev = device_to_hv_device(dev);
	struct hv_device_info *device_info;
	char alias_name[VMBUS_ALIAS_LEN + 1];
	int ret = 0;

	device_info = kzalloc(sizeof(struct hv_device_info), GFP_KERNEL);
	if (!device_info)
		return ret;

	get_channel_info(hv_dev, device_info);

	if (!strcmp(dev_attr->attr.name, "class_id")) {
		ret = sprintf(buf, "{%pUl}\n", device_info->chn_type.b);
	} else if (!strcmp(dev_attr->attr.name, "device_id")) {
		ret = sprintf(buf, "{%pUl}\n", device_info->chn_instance.b);
	} else if (!strcmp(dev_attr->attr.name, "modalias")) {
		print_alias_name(hv_dev, alias_name);
		ret = sprintf(buf, "vmbus:%s\n", alias_name);
	} else if (!strcmp(dev_attr->attr.name, "state")) {
		ret = sprintf(buf, "%d\n", device_info->chn_state);
	} else if (!strcmp(dev_attr->attr.name, "id")) {
		ret = sprintf(buf, "%d\n", device_info->chn_id);
	} else if (!strcmp(dev_attr->attr.name, "out_intr_mask")) {
		ret = sprintf(buf, "%d\n", device_info->outbound.int_mask);
	} else if (!strcmp(dev_attr->attr.name, "out_read_index")) {
		ret = sprintf(buf, "%d\n", device_info->outbound.read_idx);
	} else if (!strcmp(dev_attr->attr.name, "out_write_index")) {
		ret = sprintf(buf, "%d\n", device_info->outbound.write_idx);
	} else if (!strcmp(dev_attr->attr.name, "out_read_bytes_avail")) {
		ret = sprintf(buf, "%d\n",
			       device_info->outbound.bytes_avail_toread);
	} else if (!strcmp(dev_attr->attr.name, "out_write_bytes_avail")) {
		ret = sprintf(buf, "%d\n",
			       device_info->outbound.bytes_avail_towrite);
	} else if (!strcmp(dev_attr->attr.name, "in_intr_mask")) {
		ret = sprintf(buf, "%d\n", device_info->inbound.int_mask);
	} else if (!strcmp(dev_attr->attr.name, "in_read_index")) {
		ret = sprintf(buf, "%d\n", device_info->inbound.read_idx);
	} else if (!strcmp(dev_attr->attr.name, "in_write_index")) {
		ret = sprintf(buf, "%d\n", device_info->inbound.write_idx);
	} else if (!strcmp(dev_attr->attr.name, "in_read_bytes_avail")) {
		ret = sprintf(buf, "%d\n",
			       device_info->inbound.bytes_avail_toread);
	} else if (!strcmp(dev_attr->attr.name, "in_write_bytes_avail")) {
		ret = sprintf(buf, "%d\n",
			       device_info->inbound.bytes_avail_towrite);
	} else if (!strcmp(dev_attr->attr.name, "monitor_id")) {
		ret = sprintf(buf, "%d\n", device_info->monitor_id);
	} else if (!strcmp(dev_attr->attr.name, "server_monitor_pending")) {
		ret = sprintf(buf, "%d\n", device_info->server_monitor_pending);
	} else if (!strcmp(dev_attr->attr.name, "server_monitor_latency")) {
		ret = sprintf(buf, "%d\n", device_info->server_monitor_latency);
	} else if (!strcmp(dev_attr->attr.name, "server_monitor_conn_id")) {
		ret = sprintf(buf, "%d\n",
			       device_info->server_monitor_conn_id);
	} else if (!strcmp(dev_attr->attr.name, "client_monitor_pending")) {
		ret = sprintf(buf, "%d\n", device_info->client_monitor_pending);
	} else if (!strcmp(dev_attr->attr.name, "client_monitor_latency")) {
		ret = sprintf(buf, "%d\n", device_info->client_monitor_latency);
	} else if (!strcmp(dev_attr->attr.name, "client_monitor_conn_id")) {
		ret = sprintf(buf, "%d\n",
			       device_info->client_monitor_conn_id);
	}

	kfree(device_info);
	return ret;
}

/* Set up per device attributes in /sys/bus/vmbus/devices/<bus device> */
static struct device_attribute vmbus_device_attrs[] = {
	__ATTR(id, S_IRUGO, vmbus_show_device_attr, NULL),
	__ATTR(state, S_IRUGO, vmbus_show_device_attr, NULL),
	__ATTR(class_id, S_IRUGO, vmbus_show_device_attr, NULL),
	__ATTR(device_id, S_IRUGO, vmbus_show_device_attr, NULL),
	__ATTR(monitor_id, S_IRUGO, vmbus_show_device_attr, NULL),
	__ATTR(modalias, S_IRUGO, vmbus_show_device_attr, NULL),

	__ATTR(server_monitor_pending, S_IRUGO, vmbus_show_device_attr, NULL),
	__ATTR(server_monitor_latency, S_IRUGO, vmbus_show_device_attr, NULL),
	__ATTR(server_monitor_conn_id, S_IRUGO, vmbus_show_device_attr, NULL),

	__ATTR(client_monitor_pending, S_IRUGO, vmbus_show_device_attr, NULL),
	__ATTR(client_monitor_latency, S_IRUGO, vmbus_show_device_attr, NULL),
	__ATTR(client_monitor_conn_id, S_IRUGO, vmbus_show_device_attr, NULL),

	__ATTR(out_intr_mask, S_IRUGO, vmbus_show_device_attr, NULL),
	__ATTR(out_read_index, S_IRUGO, vmbus_show_device_attr, NULL),
	__ATTR(out_write_index, S_IRUGO, vmbus_show_device_attr, NULL),
	__ATTR(out_read_bytes_avail, S_IRUGO, vmbus_show_device_attr, NULL),
	__ATTR(out_write_bytes_avail, S_IRUGO, vmbus_show_device_attr, NULL),

	__ATTR(in_intr_mask, S_IRUGO, vmbus_show_device_attr, NULL),
	__ATTR(in_read_index, S_IRUGO, vmbus_show_device_attr, NULL),
	__ATTR(in_write_index, S_IRUGO, vmbus_show_device_attr, NULL),
	__ATTR(in_read_bytes_avail, S_IRUGO, vmbus_show_device_attr, NULL),
	__ATTR(in_write_bytes_avail, S_IRUGO, vmbus_show_device_attr, NULL),
	__ATTR_NULL
};


/*
 * vmbus_uevent - add uevent for our device
 *
 * This routine is invoked when a device is added or removed on the vmbus to
 * generate a uevent to udev in the userspace. The udev will then look at its
 * rule and the uevent generated here to load the appropriate driver
 *
 * The alias string will be of the form vmbus:guid where guid is the string
 * representation of the device guid (each byte of the guid will be
 * represented with two hex characters.
 */
static int vmbus_uevent(struct device *device, struct kobj_uevent_env *env)
{
	struct hv_device *dev = device_to_hv_device(device);
	int ret;
	char alias_name[VMBUS_ALIAS_LEN + 1];

	print_alias_name(dev, alias_name);
	ret = add_uevent_var(env, "MODALIAS=vmbus:%s", alias_name);
	return ret;
}

static uuid_le null_guid;

static inline bool is_null_guid(const __u8 *guid)
{
	if (memcmp(guid, &null_guid, sizeof(uuid_le)))
		return false;
	return true;
}

/*
 * Return a matching hv_vmbus_device_id pointer.
 * If there is no match, return NULL.
 */
static const struct hv_vmbus_device_id *hv_vmbus_get_id(
					const struct hv_vmbus_device_id *id,
					__u8 *guid)
{
	for (; !is_null_guid(id->guid); id++)
		if (!memcmp(&id->guid, guid, sizeof(uuid_le)))
			return id;

	return NULL;
}



/*
 * vmbus_match - Attempt to match the specified device to the specified driver
 */
static int vmbus_match(struct device *device, struct device_driver *driver)
{
	struct hv_driver *drv = drv_to_hv_drv(driver);
	struct hv_device *hv_dev = device_to_hv_device(device);

	if (hv_vmbus_get_id(drv->id_table, hv_dev->dev_type.b))
		return 1;

	return 0;
}

/*
 * vmbus_probe - Add the new vmbus's child device
 */
static int vmbus_probe(struct device *child_device)
{
	int ret = 0;
	struct hv_driver *drv =
			drv_to_hv_drv(child_device->driver);
	struct hv_device *dev = device_to_hv_device(child_device);
	const struct hv_vmbus_device_id *dev_id;

	dev_id = hv_vmbus_get_id(drv->id_table, dev->dev_type.b);
	if (drv->probe) {
		ret = drv->probe(dev, dev_id);
		if (ret != 0)
			pr_err("probe failed for device %s (%d)\n",
			       dev_name(child_device), ret);

	} else {
		pr_err("probe not set for driver %s\n",
		       dev_name(child_device));
		ret = -ENODEV;
	}
	return ret;
}

/*
 * vmbus_remove - Remove a vmbus device
 */
static int vmbus_remove(struct device *child_device)
{
	struct hv_driver *drv = drv_to_hv_drv(child_device->driver);
	struct hv_device *dev = device_to_hv_device(child_device);

	if (drv->remove)
		drv->remove(dev);
	else
		pr_err("remove not set for driver %s\n",
			dev_name(child_device));

	return 0;
}


/*
 * vmbus_shutdown - Shutdown a vmbus device
 */
static void vmbus_shutdown(struct device *child_device)
{
	struct hv_driver *drv;
	struct hv_device *dev = device_to_hv_device(child_device);


	/* The device may not be attached yet */
	if (!child_device->driver)
		return;

	drv = drv_to_hv_drv(child_device->driver);

	if (drv->shutdown)
		drv->shutdown(dev);

	return;
}


/*
 * vmbus_device_release - Final callback release of the vmbus child device
 */
static void vmbus_device_release(struct device *device)
{
	struct hv_device *hv_dev = device_to_hv_device(device);

	kfree(hv_dev);

}

/* The one and only one */
static struct bus_type  hv_bus = {
	.name =		"vmbus",
	.match =		vmbus_match,
	.shutdown =		vmbus_shutdown,
	.remove =		vmbus_remove,
	.probe =		vmbus_probe,
	.uevent =		vmbus_uevent,
	.dev_attrs =	vmbus_device_attrs,
};

static const char *driver_name = "hyperv";


struct onmessage_work_context {
	struct work_struct work;
	struct hv_message msg;
};

static void vmbus_onmessage_work(struct work_struct *work)
{
	struct onmessage_work_context *ctx;

	ctx = container_of(work, struct onmessage_work_context,
			   work);
	vmbus_onmessage(&ctx->msg);
	kfree(ctx);
}

static void vmbus_on_msg_dpc(unsigned long data)
{
	int cpu = smp_processor_id();
	void *page_addr = hv_context.synic_message_page[cpu];
	struct hv_message *msg = (struct hv_message *)page_addr +
				  VMBUS_MESSAGE_SINT;
	struct onmessage_work_context *ctx;

	while (1) {
		if (msg->header.message_type == HVMSG_NONE) {
			/* no msg */
			break;
		} else {
			ctx = kmalloc(sizeof(*ctx), GFP_ATOMIC);
			if (ctx == NULL)
				continue;
			INIT_WORK(&ctx->work, vmbus_onmessage_work);
			memcpy(&ctx->msg, msg, sizeof(*msg));
			queue_work(vmbus_connection.work_queue, &ctx->work);
		}

		msg->header.message_type = HVMSG_NONE;

		/*
		 * Make sure the write to MessageType (ie set to
		 * HVMSG_NONE) happens before we read the
		 * MessagePending and EOMing. Otherwise, the EOMing
		 * will not deliver any more messages since there is
		 * no empty slot
		 */
		smp_mb();

		if (msg->header.message_flags.msg_pending) {
			/*
			 * This will cause message queue rescan to
			 * possibly deliver another msg from the
			 * hypervisor
			 */
			wrmsrl(HV_X64_MSR_EOM, 0);
		}
	}
}

static irqreturn_t vmbus_isr(int irq, void *dev_id)
{
	int cpu = smp_processor_id();
	void *page_addr;
	struct hv_message *msg;
	union hv_synic_event_flags *event;
	bool handled = false;

	page_addr = hv_context.synic_event_page[cpu];
	if (page_addr == NULL)
		return IRQ_NONE;

	event = (union hv_synic_event_flags *)page_addr +
					 VMBUS_MESSAGE_SINT;
	/*
	 * Check for events before checking for messages. This is the order
	 * in which events and messages are checked in Windows guests on
	 * Hyper-V, and the Windows team suggested we do the same.
	 */

	if ((vmbus_proto_version == VERSION_WS2008) ||
		(vmbus_proto_version == VERSION_WIN7)) {

		/* Since we are a child, we only need to check bit 0 */
		if (sync_test_and_clear_bit(0,
			(unsigned long *) &event->flags32[0])) {
			handled = true;
		}
	} else {
		/*
		 * Our host is win8 or above. The signaling mechanism
		 * has changed and we can directly look at the event page.
		 * If bit n is set then we have an interrup on the channel
		 * whose id is n.
		 */
		handled = true;
	}

	if (handled)
		tasklet_schedule(hv_context.event_dpc[cpu]);


	page_addr = hv_context.synic_message_page[cpu];
	msg = (struct hv_message *)page_addr + VMBUS_MESSAGE_SINT;

	/* Check if there are actual msgs to be processed */
	if (msg->header.message_type != HVMSG_NONE) {
		handled = true;
		tasklet_schedule(&msg_dpc);
	}

	if (handled)
		return IRQ_HANDLED;
	else
		return IRQ_NONE;
}

/*
 * vmbus interrupt flow handler:
 * vmbus interrupts can concurrently occur on multiple CPUs and
 * can be handled concurrently.
 */

<<<<<<< HEAD
void vmbus_flow_handler(unsigned int irq, struct irq_desc *desc)
=======
static void vmbus_flow_handler(unsigned int irq, struct irq_desc *desc)
>>>>>>> f6161aa1
{
	kstat_incr_irqs_this_cpu(irq, desc);

	desc->action->handler(irq, desc->action->dev_id);
}

/*
 * vmbus_bus_init -Main vmbus driver initialization routine.
 *
 * Here, we
 *	- initialize the vmbus driver context
 *	- invoke the vmbus hv main init routine
 *	- get the irq resource
 *	- retrieve the channel offers
 */
static int vmbus_bus_init(int irq)
{
	int ret;

	/* Hypervisor initialization...setup hypercall page..etc */
	ret = hv_init();
	if (ret != 0) {
		pr_err("Unable to initialize the hypervisor - 0x%x\n", ret);
		return ret;
	}

	tasklet_init(&msg_dpc, vmbus_on_msg_dpc, 0);

	ret = bus_register(&hv_bus);
	if (ret)
		goto err_cleanup;

	ret = request_irq(irq, vmbus_isr, 0, driver_name, hv_acpi_dev);

	if (ret != 0) {
		pr_err("Unable to request IRQ %d\n",
			   irq);
		goto err_unregister;
	}

	/*
	 * Vmbus interrupts can be handled concurrently on
	 * different CPUs. Establish an appropriate interrupt flow
	 * handler that can support this model.
	 */
	irq_set_handler(irq, vmbus_flow_handler);

	/*
	 * Register our interrupt handler.
	 */
	hv_register_vmbus_handler(irq, vmbus_isr);

	/*
	 * Initialize the per-cpu interrupt state and
	 * connect to the host.
	 */
	on_each_cpu(hv_synic_init, NULL, 1);
	ret = vmbus_connect();
	if (ret)
		goto err_irq;

	vmbus_request_offers();

	return 0;

err_irq:
	free_irq(irq, hv_acpi_dev);

err_unregister:
	bus_unregister(&hv_bus);

err_cleanup:
	hv_cleanup();

	return ret;
}

/**
 * __vmbus_child_driver_register - Register a vmbus's driver
 * @drv: Pointer to driver structure you want to register
 * @owner: owner module of the drv
 * @mod_name: module name string
 *
 * Registers the given driver with Linux through the 'driver_register()' call
 * and sets up the hyper-v vmbus handling for this driver.
 * It will return the state of the 'driver_register()' call.
 *
 */
int __vmbus_driver_register(struct hv_driver *hv_driver, struct module *owner, const char *mod_name)
{
	int ret;

	pr_info("registering driver %s\n", hv_driver->name);

	ret = vmbus_exists();
	if (ret < 0)
		return ret;

	hv_driver->driver.name = hv_driver->name;
	hv_driver->driver.owner = owner;
	hv_driver->driver.mod_name = mod_name;
	hv_driver->driver.bus = &hv_bus;

	ret = driver_register(&hv_driver->driver);

	return ret;
}
EXPORT_SYMBOL_GPL(__vmbus_driver_register);

/**
 * vmbus_driver_unregister() - Unregister a vmbus's driver
 * @drv: Pointer to driver structure you want to un-register
 *
 * Un-register the given driver that was previous registered with a call to
 * vmbus_driver_register()
 */
void vmbus_driver_unregister(struct hv_driver *hv_driver)
{
	pr_info("unregistering driver %s\n", hv_driver->name);

	if (!vmbus_exists())
		driver_unregister(&hv_driver->driver);
}
EXPORT_SYMBOL_GPL(vmbus_driver_unregister);

/*
 * vmbus_device_create - Creates and registers a new child device
 * on the vmbus.
 */
struct hv_device *vmbus_device_create(uuid_le *type,
					    uuid_le *instance,
					    struct vmbus_channel *channel)
{
	struct hv_device *child_device_obj;

	child_device_obj = kzalloc(sizeof(struct hv_device), GFP_KERNEL);
	if (!child_device_obj) {
		pr_err("Unable to allocate device object for child device\n");
		return NULL;
	}

	child_device_obj->channel = channel;
	memcpy(&child_device_obj->dev_type, type, sizeof(uuid_le));
	memcpy(&child_device_obj->dev_instance, instance,
	       sizeof(uuid_le));


	return child_device_obj;
}

/*
 * vmbus_device_register - Register the child device
 */
int vmbus_device_register(struct hv_device *child_device_obj)
{
	int ret = 0;

	static atomic_t device_num = ATOMIC_INIT(0);

	dev_set_name(&child_device_obj->device, "vmbus_0_%d",
		     atomic_inc_return(&device_num));

	child_device_obj->device.bus = &hv_bus;
	child_device_obj->device.parent = &hv_acpi_dev->dev;
	child_device_obj->device.release = vmbus_device_release;

	/*
	 * Register with the LDM. This will kick off the driver/device
	 * binding...which will eventually call vmbus_match() and vmbus_probe()
	 */
	ret = device_register(&child_device_obj->device);

	if (ret)
		pr_err("Unable to register child device\n");
	else
		pr_info("child device %s registered\n",
			dev_name(&child_device_obj->device));

	return ret;
}

/*
 * vmbus_device_unregister - Remove the specified child device
 * from the vmbus.
 */
void vmbus_device_unregister(struct hv_device *device_obj)
{
	/*
	 * Kick off the process of unregistering the device.
	 * This will call vmbus_remove() and eventually vmbus_device_release()
	 */
	device_unregister(&device_obj->device);

	pr_info("child device %s unregistered\n",
		dev_name(&device_obj->device));
}


/*
 * VMBUS is an acpi enumerated device. Get the the IRQ information
 * from DSDT.
 */

static acpi_status vmbus_walk_resources(struct acpi_resource *res, void *irq)
{

	if (res->type == ACPI_RESOURCE_TYPE_IRQ) {
		struct acpi_resource_irq *irqp;
		irqp = &res->data.irq;

		*((unsigned int *)irq) = irqp->interrupts[0];
	}

	return AE_OK;
}

static int vmbus_acpi_add(struct acpi_device *device)
{
	acpi_status result;

	hv_acpi_dev = device;

	result = acpi_walk_resources(device->handle, METHOD_NAME__CRS,
					vmbus_walk_resources, &irq);

	if (ACPI_FAILURE(result)) {
		complete(&probe_event);
		return -ENODEV;
	}
	complete(&probe_event);
	return 0;
}

static const struct acpi_device_id vmbus_acpi_device_ids[] = {
	{"VMBUS", 0},
	{"VMBus", 0},
	{"", 0},
};
MODULE_DEVICE_TABLE(acpi, vmbus_acpi_device_ids);

static struct acpi_driver vmbus_acpi_driver = {
	.name = "vmbus",
	.ids = vmbus_acpi_device_ids,
	.ops = {
		.add = vmbus_acpi_add,
	},
};

static int __init hv_acpi_init(void)
{
	int ret, t;

	if (x86_hyper != &x86_hyper_ms_hyperv)
		return -ENODEV;

	init_completion(&probe_event);

	/*
	 * Get irq resources first.
	 */

	ret = acpi_bus_register_driver(&vmbus_acpi_driver);

	if (ret)
		return ret;

	t = wait_for_completion_timeout(&probe_event, 5*HZ);
	if (t == 0) {
		ret = -ETIMEDOUT;
		goto cleanup;
	}

	if (irq <= 0) {
		ret = -ENODEV;
		goto cleanup;
	}

	ret = vmbus_bus_init(irq);
	if (ret)
		goto cleanup;

	return 0;

cleanup:
	acpi_bus_unregister_driver(&vmbus_acpi_driver);
	hv_acpi_dev = NULL;
	return ret;
}

static void __exit vmbus_exit(void)
{

	free_irq(irq, hv_acpi_dev);
	vmbus_free_channels();
	bus_unregister(&hv_bus);
	hv_cleanup();
	acpi_bus_unregister_driver(&vmbus_acpi_driver);
}


MODULE_LICENSE("GPL");
MODULE_VERSION(HV_DRV_VERSION);

subsys_initcall(hv_acpi_init);
module_exit(vmbus_exit);<|MERGE_RESOLUTION|>--- conflicted
+++ resolved
@@ -510,11 +510,7 @@
  * can be handled concurrently.
  */
 
-<<<<<<< HEAD
-void vmbus_flow_handler(unsigned int irq, struct irq_desc *desc)
-=======
 static void vmbus_flow_handler(unsigned int irq, struct irq_desc *desc)
->>>>>>> f6161aa1
 {
 	kstat_incr_irqs_this_cpu(irq, desc);
 
