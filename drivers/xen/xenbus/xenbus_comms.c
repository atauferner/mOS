/******************************************************************************
 * xenbus_comms.c
 *
 * Low level code to talks to Xen Store: ringbuffer and event channel.
 *
 * Copyright (C) 2005 Rusty Russell, IBM Corporation
 *
 * This program is free software; you can redistribute it and/or
 * modify it under the terms of the GNU General Public License version 2
 * as published by the Free Software Foundation; or, when distributed
 * separately from the Linux kernel or incorporated into other
 * software packages, subject to the following license:
 *
 * Permission is hereby granted, free of charge, to any person obtaining a copy
 * of this source file (the "Software"), to deal in the Software without
 * restriction, including without limitation the rights to use, copy, modify,
 * merge, publish, distribute, sublicense, and/or sell copies of the Software,
 * and to permit persons to whom the Software is furnished to do so, subject to
 * the following conditions:
 *
 * The above copyright notice and this permission notice shall be included in
 * all copies or substantial portions of the Software.
 *
 * THE SOFTWARE IS PROVIDED "AS IS", WITHOUT WARRANTY OF ANY KIND, EXPRESS OR
 * IMPLIED, INCLUDING BUT NOT LIMITED TO THE WARRANTIES OF MERCHANTABILITY,
 * FITNESS FOR A PARTICULAR PURPOSE AND NONINFRINGEMENT. IN NO EVENT SHALL THE
 * AUTHORS OR COPYRIGHT HOLDERS BE LIABLE FOR ANY CLAIM, DAMAGES OR OTHER
 * LIABILITY, WHETHER IN AN ACTION OF CONTRACT, TORT OR OTHERWISE, ARISING
 * FROM, OUT OF OR IN CONNECTION WITH THE SOFTWARE OR THE USE OR OTHER DEALINGS
 * IN THE SOFTWARE.
 */

#define pr_fmt(fmt) KBUILD_MODNAME ": " fmt

#include <linux/wait.h>
#include <linux/interrupt.h>
#include <linux/sched.h>
#include <linux/err.h>
#include <xen/xenbus.h>
#if defined(CONFIG_XEN) || defined(MODULE)
#include <xen/evtchn.h>
#include <asm/hypervisor.h>
#else
#include <asm/xen/hypervisor.h>
#include <xen/events.h>
#include <xen/page.h>
#endif

#include "xenbus_comms.h"

#ifdef HAVE_XEN_PLATFORM_COMPAT_H
#include <xen/platform-compat.h>
#endif

static int xenbus_irq;

static DECLARE_WAIT_QUEUE_HEAD(xb_waitq);

static irqreturn_t wake_waiting(int irq, void *unused)
{
#ifdef CONFIG_XEN_PRIVILEGED_GUEST
	static DECLARE_WORK(probe_work, xenbus_probe);
	int old, new;

	old = atomic_read(&xenbus_xsd_state);
	switch (old) {
		case XENBUS_XSD_UNCOMMITTED:
			BUG();
			return IRQ_HANDLED;

		case XENBUS_XSD_FOREIGN_INIT:
			new = XENBUS_XSD_FOREIGN_READY;
			break;

		case XENBUS_XSD_LOCAL_INIT:
			new = XENBUS_XSD_LOCAL_READY;
			break;

		case XENBUS_XSD_FOREIGN_READY:
		case XENBUS_XSD_LOCAL_READY:
		default:
			goto wake;
	}

	old = atomic_cmpxchg(&xenbus_xsd_state, old, new);
	if (old != new)
		schedule_work(&probe_work);

wake:
#endif
	wake_up(&xb_waitq);
	return IRQ_HANDLED;
}

static int check_indexes(XENSTORE_RING_IDX cons, XENSTORE_RING_IDX prod)
{
	return ((prod - cons) <= XENSTORE_RING_SIZE);
}

static void *get_output_chunk(XENSTORE_RING_IDX cons,
			      XENSTORE_RING_IDX prod,
			      char *buf, uint32_t *len)
{
	*len = XENSTORE_RING_SIZE - MASK_XENSTORE_IDX(prod);
	if ((XENSTORE_RING_SIZE - (prod - cons)) < *len)
		*len = XENSTORE_RING_SIZE - (prod - cons);
	return buf + MASK_XENSTORE_IDX(prod);
}

static const void *get_input_chunk(XENSTORE_RING_IDX cons,
				   XENSTORE_RING_IDX prod,
				   const char *buf, uint32_t *len)
{
	*len = XENSTORE_RING_SIZE - MASK_XENSTORE_IDX(cons);
	if ((prod - cons) < *len)
		*len = prod - cons;
	return buf + MASK_XENSTORE_IDX(cons);
}

/**
 * xb_write - low level write
 * @data: buffer to send
 * @len: length of buffer
 *
 * Returns 0 on success, error otherwise.
 */
int xb_write(const void *data, unsigned len)
{
	struct xenstore_domain_interface *intf = xen_store_interface;
	XENSTORE_RING_IDX cons, prod;
	int rc;

	while (len != 0) {
		void *dst;
		unsigned int avail;

		rc = wait_event_interruptible(
			xb_waitq,
			(intf->req_prod - intf->req_cons) !=
			XENSTORE_RING_SIZE);
		if (rc < 0)
			return rc;

		/* Read indexes, then verify. */
		cons = intf->req_cons;
		prod = intf->req_prod;
		if (!check_indexes(cons, prod)) {
			intf->req_cons = intf->req_prod = 0;
			return -EIO;
		}

		dst = get_output_chunk(cons, prod, intf->req, &avail);
		if (avail == 0)
			continue;
		if (avail > len)
			avail = len;

		/* Must write data /after/ reading the consumer index. */
		mb();

		memcpy(dst, data, avail);
		data += avail;
		len -= avail;

		/* Other side must not see new producer until data is there. */
		wmb();
		intf->req_prod += avail;

		/* Implies mb(): other side will see the updated producer. */
		notify_remote_via_evtchn(xen_store_evtchn);
	}

	return 0;
}

int xb_data_to_read(void)
{
	struct xenstore_domain_interface *intf = xen_store_interface;
	return (intf->rsp_cons != intf->rsp_prod);
}

int xb_wait_for_data_to_read(void)
{
	return wait_event_interruptible(xb_waitq, xb_data_to_read());
}

int xb_read(void *data, unsigned len)
{
	struct xenstore_domain_interface *intf = xen_store_interface;
	XENSTORE_RING_IDX cons, prod;
	int rc;

	while (len != 0) {
		unsigned int avail;
		const char *src;

		rc = xb_wait_for_data_to_read();
		if (rc < 0)
			return rc;

		/* Read indexes, then verify. */
		cons = intf->rsp_cons;
		prod = intf->rsp_prod;
		if (!check_indexes(cons, prod)) {
			intf->rsp_cons = intf->rsp_prod = 0;
			return -EIO;
		}

		src = get_input_chunk(cons, prod, intf->rsp, &avail);
		if (avail == 0)
			continue;
		if (avail > len)
			avail = len;

		/* Must read data /after/ reading the producer index. */
		rmb();

		memcpy(data, src, avail);
		data += avail;
		len -= avail;

		/* Other side must not see free space until we've copied out */
		mb();
		intf->rsp_cons += avail;

		pr_debug("Finished read of %i bytes (%i to go)\n", avail, len);

		/* Implies mb(): other side will see the updated consumer. */
		notify_remote_via_evtchn(xen_store_evtchn);
	}

	return 0;
}

/**
 * xb_init_comms - Set up interrupt handler off store event channel.
 */
int xb_init_comms(void)
{
	struct xenstore_domain_interface *intf = xen_store_interface;
	int err;

	if (intf->req_prod != intf->req_cons)
<<<<<<< HEAD
		pr_err("XENBUS request ring is not quiescent "
		       "(%08x:%08x)!\n", intf->req_cons, intf->req_prod);

	if (intf->rsp_prod != intf->rsp_cons) {
		pr_warning("XENBUS response ring is not quiescent"
			   " (%08x:%08x): fixing up\n",
			   intf->rsp_cons, intf->rsp_prod);
=======
		pr_err("request ring is not quiescent (%08x:%08x)!\n",
		       intf->req_cons, intf->req_prod);

	if (intf->rsp_prod != intf->rsp_cons) {
		pr_warn("response ring is not quiescent (%08x:%08x): fixing up\n",
			intf->rsp_cons, intf->rsp_prod);
>>>>>>> ad81f054
		/* breaks kdump */
		if (!reset_devices)
			intf->rsp_cons = intf->rsp_prod;
	}

#if defined(CONFIG_XEN) || defined(MODULE)
	if (xenbus_irq)
		unbind_from_irqhandler(xenbus_irq, &xb_waitq);

	err = bind_caller_port_to_irqhandler(
		xen_store_evtchn, wake_waiting,
		0, "xenbus", &xb_waitq);
	if (err <= 0) {
		pr_err("XENBUS request irq failed %i\n", err);
		return err;
	}

	xenbus_irq = err;
#else
	if (xenbus_irq) {
		/* Already have an irq; assume we're resuming */
		rebind_evtchn_irq(xen_store_evtchn, xenbus_irq);
	} else {
		err = bind_evtchn_to_irqhandler(xen_store_evtchn, wake_waiting,
						0, "xenbus", &xb_waitq);
		if (err < 0) {
<<<<<<< HEAD
			pr_err("XENBUS request irq failed %i\n", err);
=======
			pr_err("request irq failed %i\n", err);
>>>>>>> ad81f054
			return err;
		}
		xenbus_irq = err;
	}
#endif

	return 0;
}

#if !defined(CONFIG_XEN) && !defined(MODULE)
void xb_deinit_comms(void)
{
	unbind_from_irqhandler(xenbus_irq, &xb_waitq);
	xenbus_irq = 0;
}
#endif<|MERGE_RESOLUTION|>--- conflicted
+++ resolved
@@ -37,57 +37,24 @@
 #include <linux/sched.h>
 #include <linux/err.h>
 #include <xen/xenbus.h>
-#if defined(CONFIG_XEN) || defined(MODULE)
-#include <xen/evtchn.h>
-#include <asm/hypervisor.h>
-#else
 #include <asm/xen/hypervisor.h>
 #include <xen/events.h>
 #include <xen/page.h>
-#endif
-
 #include "xenbus_comms.h"
 
-#ifdef HAVE_XEN_PLATFORM_COMPAT_H
-#include <xen/platform-compat.h>
-#endif
-
 static int xenbus_irq;
 
+static DECLARE_WORK(probe_work, xenbus_probe);
+
 static DECLARE_WAIT_QUEUE_HEAD(xb_waitq);
 
 static irqreturn_t wake_waiting(int irq, void *unused)
 {
-#ifdef CONFIG_XEN_PRIVILEGED_GUEST
-	static DECLARE_WORK(probe_work, xenbus_probe);
-	int old, new;
-
-	old = atomic_read(&xenbus_xsd_state);
-	switch (old) {
-		case XENBUS_XSD_UNCOMMITTED:
-			BUG();
-			return IRQ_HANDLED;
-
-		case XENBUS_XSD_FOREIGN_INIT:
-			new = XENBUS_XSD_FOREIGN_READY;
-			break;
-
-		case XENBUS_XSD_LOCAL_INIT:
-			new = XENBUS_XSD_LOCAL_READY;
-			break;
-
-		case XENBUS_XSD_FOREIGN_READY:
-		case XENBUS_XSD_LOCAL_READY:
-		default:
-			goto wake;
-	}
-
-	old = atomic_cmpxchg(&xenbus_xsd_state, old, new);
-	if (old != new)
+	if (unlikely(xenstored_ready == 0)) {
+		xenstored_ready = 1;
 		schedule_work(&probe_work);
-
-wake:
-#endif
+	}
+
 	wake_up(&xb_waitq);
 	return IRQ_HANDLED;
 }
@@ -238,69 +205,39 @@
 int xb_init_comms(void)
 {
 	struct xenstore_domain_interface *intf = xen_store_interface;
-	int err;
 
 	if (intf->req_prod != intf->req_cons)
-<<<<<<< HEAD
-		pr_err("XENBUS request ring is not quiescent "
-		       "(%08x:%08x)!\n", intf->req_cons, intf->req_prod);
-
-	if (intf->rsp_prod != intf->rsp_cons) {
-		pr_warning("XENBUS response ring is not quiescent"
-			   " (%08x:%08x): fixing up\n",
-			   intf->rsp_cons, intf->rsp_prod);
-=======
 		pr_err("request ring is not quiescent (%08x:%08x)!\n",
 		       intf->req_cons, intf->req_prod);
 
 	if (intf->rsp_prod != intf->rsp_cons) {
 		pr_warn("response ring is not quiescent (%08x:%08x): fixing up\n",
 			intf->rsp_cons, intf->rsp_prod);
->>>>>>> ad81f054
 		/* breaks kdump */
 		if (!reset_devices)
 			intf->rsp_cons = intf->rsp_prod;
 	}
 
-#if defined(CONFIG_XEN) || defined(MODULE)
-	if (xenbus_irq)
-		unbind_from_irqhandler(xenbus_irq, &xb_waitq);
-
-	err = bind_caller_port_to_irqhandler(
-		xen_store_evtchn, wake_waiting,
-		0, "xenbus", &xb_waitq);
-	if (err <= 0) {
-		pr_err("XENBUS request irq failed %i\n", err);
-		return err;
-	}
-
-	xenbus_irq = err;
-#else
 	if (xenbus_irq) {
 		/* Already have an irq; assume we're resuming */
 		rebind_evtchn_irq(xen_store_evtchn, xenbus_irq);
 	} else {
+		int err;
 		err = bind_evtchn_to_irqhandler(xen_store_evtchn, wake_waiting,
 						0, "xenbus", &xb_waitq);
 		if (err < 0) {
-<<<<<<< HEAD
-			pr_err("XENBUS request irq failed %i\n", err);
-=======
 			pr_err("request irq failed %i\n", err);
->>>>>>> ad81f054
 			return err;
 		}
+
 		xenbus_irq = err;
 	}
-#endif
 
 	return 0;
 }
 
-#if !defined(CONFIG_XEN) && !defined(MODULE)
 void xb_deinit_comms(void)
 {
 	unbind_from_irqhandler(xenbus_irq, &xb_waitq);
 	xenbus_irq = 0;
-}
-#endif+}