--- conflicted
+++ resolved
@@ -48,14 +48,6 @@
 }
 
 static void evtchn_2l_remove(evtchn_port_t evtchn, unsigned int cpu)
-<<<<<<< HEAD
-{
-	clear_bit(evtchn, BM(per_cpu(cpu_evtchn_mask, cpu)));
-}
-
-static void evtchn_2l_bind_to_cpu(struct irq_info *info, unsigned cpu)
-=======
->>>>>>> 7d2a07b7
 {
 	clear_bit(evtchn, BM(per_cpu(cpu_evtchn_mask, cpu)));
 }
@@ -79,9 +71,6 @@
 	sync_set_bit(port, BM(&s->evtchn_pending[0]));
 }
 
-<<<<<<< HEAD
-static void evtchn_2l_mask(unsigned port)
-=======
 static bool evtchn_2l_is_pending(evtchn_port_t port)
 {
 	struct shared_info *s = HYPERVISOR_shared_info;
@@ -89,7 +78,6 @@
 }
 
 static void evtchn_2l_mask(evtchn_port_t port)
->>>>>>> 7d2a07b7
 {
 	struct shared_info *s = HYPERVISOR_shared_info;
 	sync_set_bit(port, BM(&s->evtchn_mask[0]));
