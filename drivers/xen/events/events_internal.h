--- conflicted
+++ resolved
@@ -7,84 +7,12 @@
 #ifndef __EVENTS_INTERNAL_H__
 #define __EVENTS_INTERNAL_H__
 
-<<<<<<< HEAD
-/* Interrupt types. */
-enum xen_irq_type {
-	IRQT_UNBOUND = 0,
-	IRQT_PIRQ,
-	IRQT_VIRQ,
-	IRQT_IPI,
-	IRQT_EVTCHN
-};
-
-/*
- * Packed IRQ information:
- * type - enum xen_irq_type
- * event channel - irq->event channel mapping
- * cpu - cpu this event channel is bound to
- * index - type-specific information:
- *    PIRQ - vector, with MSB being "needs EIO", or physical IRQ of the HVM
- *           guest, or GSI (real passthrough IRQ) of the device.
- *    VIRQ - virq number
- *    IPI - IPI vector
- *    EVTCHN -
- */
-struct irq_info {
-	struct list_head list;
-	struct list_head eoi_list;
-	short refcnt;
-	short spurious_cnt;
-	short type;		/* type */
-	u8 mask_reason;		/* Why is event channel masked */
-#define EVT_MASK_REASON_EXPLICIT	0x01
-#define EVT_MASK_REASON_TEMPORARY	0x02
-#define EVT_MASK_REASON_EOI_PENDING	0x04
-	u8 is_active;		/* Is event just being handled? */
-	unsigned irq;
-	unsigned int evtchn;	/* event channel */
-	unsigned short cpu;	/* cpu bound */
-	unsigned short eoi_cpu;	/* EOI must happen on this cpu */
-	unsigned int irq_epoch;	/* If eoi_cpu valid: irq_epoch of event */
-	u64 eoi_time;		/* Time in jiffies when to EOI. */
-	raw_spinlock_t lock;
-
-	union {
-		unsigned short virq;
-		enum ipi_vector ipi;
-		struct {
-			unsigned short pirq;
-			unsigned short gsi;
-			unsigned char vector;
-			unsigned char flags;
-			uint16_t domid;
-		} pirq;
-	} u;
-};
-
-#define PIRQ_NEEDS_EOI	(1 << 0)
-#define PIRQ_SHAREABLE	(1 << 1)
-#define PIRQ_MSI_GROUP	(1 << 2)
-=======
-struct evtchn_loop_ctrl;
->>>>>>> 7d2a07b7
-
 struct evtchn_loop_ctrl;
 
 struct evtchn_ops {
 	unsigned (*max_channels)(void);
 	unsigned (*nr_channels)(void);
 
-<<<<<<< HEAD
-	int (*setup)(struct irq_info *info);
-	void (*remove)(evtchn_port_t port, unsigned int cpu);
-	void (*bind_to_cpu)(struct irq_info *info, unsigned cpu);
-
-	void (*clear_pending)(unsigned port);
-	void (*set_pending)(unsigned port);
-	bool (*is_pending)(unsigned port);
-	void (*mask)(unsigned port);
-	void (*unmask)(unsigned port);
-=======
 	int (*setup)(evtchn_port_t port);
 	void (*remove)(evtchn_port_t port, unsigned int cpu);
 	void (*bind_to_cpu)(evtchn_port_t evtchn, unsigned int cpu,
@@ -95,7 +23,6 @@
 	bool (*is_pending)(evtchn_port_t port);
 	void (*mask)(evtchn_port_t port);
 	void (*unmask)(evtchn_port_t port);
->>>>>>> 7d2a07b7
 
 	void (*handle_events)(unsigned cpu, struct evtchn_loop_ctrl *ctrl);
 	void (*resume)(void);
@@ -106,14 +33,8 @@
 
 extern const struct evtchn_ops *evtchn_ops;
 
-<<<<<<< HEAD
-extern int **evtchn_to_irq;
-int get_evtchn_to_irq(unsigned int evtchn);
-void handle_irq_for_port(unsigned int port, struct evtchn_loop_ctrl *ctrl);
-=======
 int get_evtchn_to_irq(evtchn_port_t evtchn);
 void handle_irq_for_port(evtchn_port_t port, struct evtchn_loop_ctrl *ctrl);
->>>>>>> 7d2a07b7
 
 unsigned int cpu_from_evtchn(evtchn_port_t evtchn);
 
@@ -135,16 +56,6 @@
 
 static inline void xen_evtchn_port_remove(evtchn_port_t evtchn,
 					  unsigned int cpu)
-<<<<<<< HEAD
-{
-	if (evtchn_ops->remove)
-		evtchn_ops->remove(evtchn, cpu);
-}
-
-static inline void xen_evtchn_port_bind_to_cpu(struct irq_info *info,
-					       unsigned cpu)
-=======
->>>>>>> 7d2a07b7
 {
 	if (evtchn_ops->remove)
 		evtchn_ops->remove(evtchn, cpu);
@@ -167,16 +78,12 @@
 	evtchn_ops->set_pending(port);
 }
 
-<<<<<<< HEAD
-static inline void mask_evtchn(unsigned port)
-=======
 static inline bool test_evtchn(evtchn_port_t port)
 {
 	return evtchn_ops->is_pending(port);
 }
 
 static inline void mask_evtchn(evtchn_port_t port)
->>>>>>> 7d2a07b7
 {
 	return evtchn_ops->mask(port);
 }
