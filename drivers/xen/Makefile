--- conflicted
+++ resolved
@@ -57,12 +57,8 @@
 obj-$(CONFIG_XEN_ACPI_HOTPLUG_CPU)	+= xen-acpi-cpuhotplug.o
 obj-$(CONFIG_XEN_ACPI_PROCESSOR)	+= xen-acpi-processor.o
 obj-$(CONFIG_XEN_EFI)			+= efi.o
-<<<<<<< HEAD
 obj-$(CONFIG_PARAVIRT_XEN_SCSI_BACKEND)	+= xen-scsiback.o
-=======
-obj-$(CONFIG_XEN_SCSI_BACKEND)		+= xen-scsiback.o
 obj-$(CONFIG_XEN_AUTO_XLATE)		+= xlate_mmu.o
->>>>>>> c65b99f0
 xen-evtchn-y				:= evtchn.o
 xen-gntdev-y				:= gntdev.o
 xen-gntalloc-y				:= gntalloc.o
