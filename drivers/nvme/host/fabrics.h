--- conflicted
+++ resolved
@@ -23,11 +23,7 @@
  * the connect command, as well as for the keep alive command on the admin
  * queue once live.
  */
-<<<<<<< HEAD
-#define NVMF_RESERVED_TAGS     1
-=======
 #define NVMF_RESERVED_TAGS	1
->>>>>>> 7d2a07b7
 
 /*
  * Define a host as seen by the target.  We allocate one at boot, but also
@@ -70,10 +66,7 @@
 	NVMF_OPT_NR_POLL_QUEUES = 1 << 18,
 	NVMF_OPT_TOS		= 1 << 19,
 	NVMF_OPT_FAIL_FAST_TMO	= 1 << 20,
-<<<<<<< HEAD
-=======
 	NVMF_OPT_HOST_IFACE	= 1 << 21,
->>>>>>> 7d2a07b7
 };
 
 /**
@@ -198,16 +191,4 @@
 bool nvmf_ip_options_match(struct nvme_ctrl *ctrl,
 		struct nvmf_ctrl_options *opts);
 
-<<<<<<< HEAD
-static inline bool nvmf_check_ready(struct nvme_ctrl *ctrl, struct request *rq,
-		bool queue_live)
-{
-	if (likely(ctrl->state == NVME_CTRL_LIVE ||
-		   ctrl->state == NVME_CTRL_DELETING))
-		return true;
-	return __nvmf_check_ready(ctrl, rq, queue_live);
-}
-
-=======
->>>>>>> 7d2a07b7
 #endif /* _NVME_FABRICS_H */