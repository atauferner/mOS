--- conflicted
+++ resolved
@@ -124,7 +124,6 @@
 	struct sockaddr_storage src_addr;
 	struct nvme_ctrl	ctrl;
 
-	struct mutex		teardown_lock;
 	struct work_struct	err_work;
 	struct delayed_work	connect_work;
 	struct nvme_tcp_request async_req;
@@ -134,13 +133,8 @@
 static LIST_HEAD(nvme_tcp_ctrl_list);
 static DEFINE_MUTEX(nvme_tcp_ctrl_mutex);
 static struct workqueue_struct *nvme_tcp_wq;
-<<<<<<< HEAD
 static const struct blk_mq_ops nvme_tcp_mq_ops;
 static const struct blk_mq_ops nvme_tcp_admin_mq_ops;
-=======
-static struct blk_mq_ops nvme_tcp_mq_ops;
-static struct blk_mq_ops nvme_tcp_admin_mq_ops;
->>>>>>> 1aecf7e5
 static int nvme_tcp_try_send(struct nvme_tcp_queue *queue);
 
 static inline struct nvme_tcp_ctrl *to_tcp_ctrl(struct nvme_ctrl *ctrl)
@@ -1375,10 +1369,6 @@
 {
 	struct nvme_tcp_ctrl *ctrl = to_tcp_ctrl(nctrl);
 	struct nvme_tcp_queue *queue = &ctrl->queues[qid];
-<<<<<<< HEAD
-=======
-	struct linger sol = { .l_onoff = 1, .l_linger = 0 };
->>>>>>> 1aecf7e5
 	int ret, opt, rcv_pdu_size;
 
 	queue->ctrl = ctrl;
@@ -1582,11 +1572,7 @@
 		set->ops = &nvme_tcp_admin_mq_ops;
 		set->queue_depth = NVME_AQ_MQ_TAG_DEPTH;
 		set->reserved_tags = 2; /* connect + keep-alive */
-<<<<<<< HEAD
 		set->numa_node = nctrl->numa_node;
-=======
-		set->numa_node = NUMA_NO_NODE;
->>>>>>> 1aecf7e5
 		set->flags = BLK_MQ_F_BLOCKING;
 		set->cmd_size = sizeof(struct nvme_tcp_request);
 		set->driver_data = ctrl;
@@ -1598,11 +1584,7 @@
 		set->ops = &nvme_tcp_mq_ops;
 		set->queue_depth = nctrl->sqsize + 1;
 		set->reserved_tags = 1; /* fabric connect */
-<<<<<<< HEAD
 		set->numa_node = nctrl->numa_node;
-=======
-		set->numa_node = NUMA_NO_NODE;
->>>>>>> 1aecf7e5
 		set->flags = BLK_MQ_F_SHOULD_MERGE | BLK_MQ_F_BLOCKING;
 		set->cmd_size = sizeof(struct nvme_tcp_request);
 		set->driver_data = ctrl;
@@ -1912,7 +1894,6 @@
 static void nvme_tcp_teardown_admin_queue(struct nvme_ctrl *ctrl,
 		bool remove)
 {
-	mutex_lock(&to_tcp_ctrl(ctrl)->teardown_lock);
 	blk_mq_quiesce_queue(ctrl->admin_q);
 	blk_sync_queue(ctrl->admin_q);
 	nvme_tcp_stop_queue(ctrl, 0);
@@ -1924,19 +1905,13 @@
 	if (remove)
 		blk_mq_unquiesce_queue(ctrl->admin_q);
 	nvme_tcp_destroy_admin_queue(ctrl, remove);
-	mutex_unlock(&to_tcp_ctrl(ctrl)->teardown_lock);
 }
 
 static void nvme_tcp_teardown_io_queues(struct nvme_ctrl *ctrl,
 		bool remove)
 {
-	mutex_lock(&to_tcp_ctrl(ctrl)->teardown_lock);
 	if (ctrl->queue_count <= 1)
-<<<<<<< HEAD
-		goto out;
-=======
 		return;
->>>>>>> 1aecf7e5
 	blk_mq_quiesce_queue(ctrl->admin_q);
 	nvme_start_freeze(ctrl);
 	nvme_stop_queues(ctrl);
@@ -1950,8 +1925,6 @@
 	if (remove)
 		nvme_start_queues(ctrl);
 	nvme_tcp_destroy_io_queues(ctrl, remove);
-out:
-	mutex_unlock(&to_tcp_ctrl(ctrl)->teardown_lock);
 }
 
 static void nvme_tcp_reconnect_or_remove(struct nvme_ctrl *ctrl)
@@ -2203,22 +2176,11 @@
 	struct nvme_tcp_request *req = blk_mq_rq_to_pdu(rq);
 	struct nvme_ctrl *ctrl = &req->queue->ctrl->ctrl;
 
-<<<<<<< HEAD
-	/* fence other contexts that may complete the command */
-	mutex_lock(&to_tcp_ctrl(ctrl)->teardown_lock);
-	nvme_tcp_stop_queue(ctrl, nvme_tcp_queue_id(req->queue));
-	if (!blk_mq_request_completed(rq)) {
-		nvme_req(rq)->status = NVME_SC_HOST_ABORTED_CMD;
-		blk_mq_complete_request(rq);
-	}
-	mutex_unlock(&to_tcp_ctrl(ctrl)->teardown_lock);
-=======
 	nvme_tcp_stop_queue(ctrl, nvme_tcp_queue_id(req->queue));
 	if (blk_mq_request_started(rq) && !blk_mq_request_completed(rq)) {
 		nvme_req(rq)->status = NVME_SC_HOST_ABORTED_CMD;
 		blk_mq_complete_request(rq);
 	}
->>>>>>> 1aecf7e5
 }
 
 static enum blk_eh_timer_return
@@ -2416,11 +2378,7 @@
 		return 0;
 
 	set_bit(NVME_TCP_Q_POLLING, &queue->flags);
-<<<<<<< HEAD
-	if (sk_can_busy_loop(sk) && skb_queue_empty(&sk->sk_receive_queue))
-=======
 	if (sk_can_busy_loop(sk) && skb_queue_empty_lockless(&sk->sk_receive_queue))
->>>>>>> 1aecf7e5
 		sk_busy_loop(sk, true);
 	nvme_tcp_try_recv(queue);
 	clear_bit(NVME_TCP_Q_POLLING, &queue->flags);
@@ -2499,7 +2457,6 @@
 			nvme_tcp_reconnect_ctrl_work);
 	INIT_WORK(&ctrl->err_work, nvme_tcp_error_recovery_work);
 	INIT_WORK(&ctrl->ctrl.reset_work, nvme_reset_ctrl_work);
-	mutex_init(&ctrl->teardown_lock);
 
 	if (!(opts->mask & NVMF_OPT_TRSVCID)) {
 		opts->trsvcid =
