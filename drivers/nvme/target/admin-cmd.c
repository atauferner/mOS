/*
 * NVMe admin command implementation.
 * Copyright (c) 2015-2016 HGST, a Western Digital Company.
 *
 * This program is free software; you can redistribute it and/or modify it
 * under the terms and conditions of the GNU General Public License,
 * version 2, as published by the Free Software Foundation.
 *
 * This program is distributed in the hope it will be useful, but WITHOUT
 * ANY WARRANTY; without even the implied warranty of MERCHANTABILITY or
 * FITNESS FOR A PARTICULAR PURPOSE.  See the GNU General Public License for
 * more details.
 */
#define pr_fmt(fmt) KBUILD_MODNAME ": " fmt
#include <linux/module.h>
#include <linux/rculist.h>

#include <generated/utsrelease.h>
#include <asm/unaligned.h>
#include "nvmet.h"

u32 nvmet_get_log_page_len(struct nvme_command *cmd)
{
	u32 len = le16_to_cpu(cmd->get_log_page.numdu);

	len <<= 16;
	len += le16_to_cpu(cmd->get_log_page.numdl);
	/* NUMD is a 0's based value */
	len += 1;
	len *= sizeof(u32);

	return len;
}

static u16 nvmet_get_smart_log_nsid(struct nvmet_req *req,
		struct nvme_smart_log *slog)
{
	u16 status;
	struct nvmet_ns *ns;
	u64 host_reads, host_writes, data_units_read, data_units_written;

	status = NVME_SC_SUCCESS;
	ns = nvmet_find_namespace(req->sq->ctrl, req->cmd->get_log_page.nsid);
	if (!ns) {
		status = NVME_SC_INVALID_NS;
		pr_err("nvmet : Could not find namespace id : %d\n",
				le32_to_cpu(req->cmd->get_log_page.nsid));
		goto out;
	}

	host_reads = part_stat_read(ns->bdev->bd_part, ios[READ]);
	data_units_read = part_stat_read(ns->bdev->bd_part, sectors[READ]);
	host_writes = part_stat_read(ns->bdev->bd_part, ios[WRITE]);
	data_units_written = part_stat_read(ns->bdev->bd_part, sectors[WRITE]);

	put_unaligned_le64(host_reads, &slog->host_reads[0]);
	put_unaligned_le64(data_units_read, &slog->data_units_read[0]);
	put_unaligned_le64(host_writes, &slog->host_writes[0]);
	put_unaligned_le64(data_units_written, &slog->data_units_written[0]);
	nvmet_put_namespace(ns);
out:
	return status;
}

static u16 nvmet_get_smart_log_all(struct nvmet_req *req,
		struct nvme_smart_log *slog)
{
	u16 status;
	u64 host_reads = 0, host_writes = 0;
	u64 data_units_read = 0, data_units_written = 0;
	struct nvmet_ns *ns;
	struct nvmet_ctrl *ctrl;

	status = NVME_SC_SUCCESS;
	ctrl = req->sq->ctrl;

	rcu_read_lock();
	list_for_each_entry_rcu(ns, &ctrl->subsys->namespaces, dev_link) {
		host_reads += part_stat_read(ns->bdev->bd_part, ios[READ]);
		data_units_read +=
			part_stat_read(ns->bdev->bd_part, sectors[READ]);
		host_writes += part_stat_read(ns->bdev->bd_part, ios[WRITE]);
		data_units_written +=
			part_stat_read(ns->bdev->bd_part, sectors[WRITE]);

	}
	rcu_read_unlock();

	put_unaligned_le64(host_reads, &slog->host_reads[0]);
	put_unaligned_le64(data_units_read, &slog->data_units_read[0]);
	put_unaligned_le64(host_writes, &slog->host_writes[0]);
	put_unaligned_le64(data_units_written, &slog->data_units_written[0]);

	return status;
}

static u16 nvmet_get_smart_log(struct nvmet_req *req,
		struct nvme_smart_log *slog)
{
	u16 status;

	WARN_ON(req == NULL || slog == NULL);
	if (req->cmd->get_log_page.nsid == cpu_to_le32(NVME_NSID_ALL))
		status = nvmet_get_smart_log_all(req, slog);
	else
		status = nvmet_get_smart_log_nsid(req, slog);
	return status;
}

static void nvmet_execute_get_log_page(struct nvmet_req *req)
{
	struct nvme_smart_log *smart_log;
	size_t data_len = nvmet_get_log_page_len(req->cmd);
	void *buf;
	u16 status = 0;

	buf = kzalloc(data_len, GFP_KERNEL);
	if (!buf) {
		status = NVME_SC_INTERNAL;
		goto out;
	}

	switch (req->cmd->get_log_page.lid) {
	case NVME_LOG_ERROR:
		/*
		 * We currently never set the More bit in the status field,
		 * so all error log entries are invalid and can be zeroed out.
		 * This is called a minum viable implementation (TM) of this
		 * mandatory log page.
		 */
		break;
	case NVME_LOG_SMART:
		/*
		 * XXX: fill out actual smart log
		 *
		 * We might have a hard time coming up with useful values for
		 * many of the fields, and even when we have useful data
		 * available (e.g. units or commands read/written) those aren't
		 * persistent over power loss.
		 */
		if (data_len != sizeof(*smart_log)) {
			status = NVME_SC_INTERNAL;
			goto err;
		}
		smart_log = buf;
		status = nvmet_get_smart_log(req, smart_log);
		if (status) {
			memset(buf, '\0', data_len);
			goto err;
		}
		break;
	case NVME_LOG_FW_SLOT:
		/*
		 * We only support a single firmware slot which always is
		 * active, so we can zero out the whole firmware slot log and
		 * still claim to fully implement this mandatory log page.
		 */
		break;
	default:
		BUG();
	}

	status = nvmet_copy_to_sgl(req, 0, buf, data_len);

err:
	kfree(buf);
out:
	nvmet_req_complete(req, status);
}

static void nvmet_execute_identify_ctrl(struct nvmet_req *req)
{
	struct nvmet_ctrl *ctrl = req->sq->ctrl;
	struct nvme_id_ctrl *id;
	u16 status = 0;
	const char model[] = "Linux";

	id = kzalloc(sizeof(*id), GFP_KERNEL);
	if (!id) {
		status = NVME_SC_INTERNAL;
		goto out;
	}

	/* XXX: figure out how to assign real vendors IDs. */
	id->vid = 0;
	id->ssvid = 0;

	bin2hex(id->sn, &ctrl->subsys->serial,
		min(sizeof(ctrl->subsys->serial), sizeof(id->sn) / 2));
<<<<<<< HEAD
	copy_and_pad(id->mn, sizeof(id->mn), model, sizeof(model) - 1);
	copy_and_pad(id->fr, sizeof(id->fr), UTS_RELEASE, strlen(UTS_RELEASE));
=======
	memcpy_and_pad(id->mn, sizeof(id->mn), model, sizeof(model) - 1, ' ');
	memcpy_and_pad(id->fr, sizeof(id->fr),
		       UTS_RELEASE, strlen(UTS_RELEASE), ' ');
>>>>>>> 175206cf

	id->rab = 6;

	/*
	 * XXX: figure out how we can assign a IEEE OUI, but until then
	 * the safest is to leave it as zeroes.
	 */

	/* we support multiple ports and multiples hosts: */
	id->cmic = (1 << 0) | (1 << 1);

	/* no limit on data transfer sizes for now */
	id->mdts = 0;
	id->cntlid = cpu_to_le16(ctrl->cntlid);
	id->ver = cpu_to_le32(ctrl->subsys->ver);

	/* XXX: figure out what to do about RTD3R/RTD3 */
	id->oaes = cpu_to_le32(1 << 8);
	id->ctratt = cpu_to_le32(1 << 0);

	id->oacs = 0;

	/*
	 * We don't really have a practical limit on the number of abort
	 * comands.  But we don't do anything useful for abort either, so
	 * no point in allowing more abort commands than the spec requires.
	 */
	id->acl = 3;

	id->aerl = NVMET_ASYNC_EVENTS - 1;

	/* first slot is read-only, only one slot supported */
	id->frmw = (1 << 0) | (1 << 1);
	id->lpa = (1 << 0) | (1 << 2);
	id->elpe = NVMET_ERROR_LOG_SLOTS - 1;
	id->npss = 0;

	/* We support keep-alive timeout in granularity of seconds */
	id->kas = cpu_to_le16(NVMET_KAS);

	id->sqes = (0x6 << 4) | 0x6;
	id->cqes = (0x4 << 4) | 0x4;

	/* no enforcement soft-limit for maxcmd - pick arbitrary high value */
	id->maxcmd = cpu_to_le16(NVMET_MAX_CMD);

	id->nn = cpu_to_le32(ctrl->subsys->max_nsid);
	id->oncs = cpu_to_le16(NVME_CTRL_ONCS_DSM |
			NVME_CTRL_ONCS_WRITE_ZEROES);

	/* XXX: don't report vwc if the underlying device is write through */
	id->vwc = NVME_CTRL_VWC_PRESENT;

	/*
	 * We can't support atomic writes bigger than a LBA without support
	 * from the backend device.
	 */
	id->awun = 0;
	id->awupf = 0;

	id->sgls = cpu_to_le32(1 << 0);	/* we always support SGLs */
	if (ctrl->ops->has_keyed_sgls)
		id->sgls |= cpu_to_le32(1 << 2);
	if (ctrl->ops->sqe_inline_size)
		id->sgls |= cpu_to_le32(1 << 20);

	strcpy(id->subnqn, ctrl->subsys->subsysnqn);

	/* Max command capsule size is sqe + single page of in-capsule data */
	id->ioccsz = cpu_to_le32((sizeof(struct nvme_command) +
				  ctrl->ops->sqe_inline_size) / 16);
	/* Max response capsule size is cqe */
	id->iorcsz = cpu_to_le32(sizeof(struct nvme_completion) / 16);

	id->msdbd = ctrl->ops->msdbd;

	/*
	 * Meh, we don't really support any power state.  Fake up the same
	 * values that qemu does.
	 */
	id->psd[0].max_power = cpu_to_le16(0x9c4);
	id->psd[0].entry_lat = cpu_to_le32(0x10);
	id->psd[0].exit_lat = cpu_to_le32(0x4);

	status = nvmet_copy_to_sgl(req, 0, id, sizeof(*id));

	kfree(id);
out:
	nvmet_req_complete(req, status);
}

static void nvmet_execute_identify_ns(struct nvmet_req *req)
{
	struct nvmet_ns *ns;
	struct nvme_id_ns *id;
	u16 status = 0;

	ns = nvmet_find_namespace(req->sq->ctrl, req->cmd->identify.nsid);
	if (!ns) {
		status = NVME_SC_INVALID_NS | NVME_SC_DNR;
		goto out;
	}

	id = kzalloc(sizeof(*id), GFP_KERNEL);
	if (!id) {
		status = NVME_SC_INTERNAL;
		goto out_put_ns;
	}

	/*
	 * nuse = ncap = nsze isn't aways true, but we have no way to find
	 * that out from the underlying device.
	 */
	id->ncap = id->nuse = id->nsze =
		cpu_to_le64(ns->size >> ns->blksize_shift);

	/*
	 * We just provide a single LBA format that matches what the
	 * underlying device reports.
	 */
	id->nlbaf = 0;
	id->flbas = 0;

	/*
	 * Our namespace might always be shared.  Not just with other
	 * controllers, but also with any other user of the block device.
	 */
	id->nmic = (1 << 0);

	memcpy(&id->nguid, &ns->nguid, sizeof(uuid_le));

	id->lbaf[0].ds = ns->blksize_shift;

	status = nvmet_copy_to_sgl(req, 0, id, sizeof(*id));

	kfree(id);
out_put_ns:
	nvmet_put_namespace(ns);
out:
	nvmet_req_complete(req, status);
}

static void nvmet_execute_identify_nslist(struct nvmet_req *req)
{
	static const int buf_size = NVME_IDENTIFY_DATA_SIZE;
	struct nvmet_ctrl *ctrl = req->sq->ctrl;
	struct nvmet_ns *ns;
	u32 min_nsid = le32_to_cpu(req->cmd->identify.nsid);
	__le32 *list;
	u16 status = 0;
	int i = 0;

	list = kzalloc(buf_size, GFP_KERNEL);
	if (!list) {
		status = NVME_SC_INTERNAL;
		goto out;
	}

	rcu_read_lock();
	list_for_each_entry_rcu(ns, &ctrl->subsys->namespaces, dev_link) {
		if (ns->nsid <= min_nsid)
			continue;
		list[i++] = cpu_to_le32(ns->nsid);
		if (i == buf_size / sizeof(__le32))
			break;
	}
	rcu_read_unlock();

	status = nvmet_copy_to_sgl(req, 0, list, buf_size);

	kfree(list);
out:
	nvmet_req_complete(req, status);
}

static u16 nvmet_copy_ns_identifier(struct nvmet_req *req, u8 type, u8 len,
				    void *id, off_t *off)
{
	struct nvme_ns_id_desc desc = {
		.nidt = type,
		.nidl = len,
	};
	u16 status;

	status = nvmet_copy_to_sgl(req, *off, &desc, sizeof(desc));
	if (status)
		return status;
	*off += sizeof(desc);

	status = nvmet_copy_to_sgl(req, *off, id, len);
	if (status)
		return status;
	*off += len;

	return 0;
}

static void nvmet_execute_identify_desclist(struct nvmet_req *req)
{
	struct nvmet_ns *ns;
	u16 status = 0;
	off_t off = 0;

	ns = nvmet_find_namespace(req->sq->ctrl, req->cmd->identify.nsid);
	if (!ns) {
		status = NVME_SC_INVALID_NS | NVME_SC_DNR;
		goto out;
	}

	if (memchr_inv(&ns->uuid, 0, sizeof(ns->uuid))) {
		status = nvmet_copy_ns_identifier(req, NVME_NIDT_UUID,
						  NVME_NIDT_UUID_LEN,
						  &ns->uuid, &off);
		if (status)
			goto out_put_ns;
	}
	if (memchr_inv(ns->nguid, 0, sizeof(ns->nguid))) {
		status = nvmet_copy_ns_identifier(req, NVME_NIDT_NGUID,
						  NVME_NIDT_NGUID_LEN,
						  &ns->nguid, &off);
		if (status)
			goto out_put_ns;
	}

	if (sg_zero_buffer(req->sg, req->sg_cnt, NVME_IDENTIFY_DATA_SIZE - off,
			off) != NVME_IDENTIFY_DATA_SIZE - off)
		status = NVME_SC_INTERNAL | NVME_SC_DNR;
out_put_ns:
	nvmet_put_namespace(ns);
out:
	nvmet_req_complete(req, status);
}

/*
 * A "mimimum viable" abort implementation: the command is mandatory in the
 * spec, but we are not required to do any useful work.  We couldn't really
 * do a useful abort, so don't bother even with waiting for the command
 * to be exectuted and return immediately telling the command to abort
 * wasn't found.
 */
static void nvmet_execute_abort(struct nvmet_req *req)
{
	nvmet_set_result(req, 1);
	nvmet_req_complete(req, 0);
}

static void nvmet_execute_set_features(struct nvmet_req *req)
{
	struct nvmet_subsys *subsys = req->sq->ctrl->subsys;
	u32 cdw10 = le32_to_cpu(req->cmd->common.cdw10[0]);
	u32 val32;
	u16 status = 0;

	switch (cdw10 & 0xff) {
	case NVME_FEAT_NUM_QUEUES:
		nvmet_set_result(req,
			(subsys->max_qid - 1) | ((subsys->max_qid - 1) << 16));
		break;
	case NVME_FEAT_KATO:
		val32 = le32_to_cpu(req->cmd->common.cdw10[1]);
		req->sq->ctrl->kato = DIV_ROUND_UP(val32, 1000);
		nvmet_set_result(req, req->sq->ctrl->kato);
		break;
	case NVME_FEAT_HOST_ID:
		status = NVME_SC_CMD_SEQ_ERROR | NVME_SC_DNR;
		break;
	default:
		status = NVME_SC_INVALID_FIELD | NVME_SC_DNR;
		break;
	}

	nvmet_req_complete(req, status);
}

static void nvmet_execute_get_features(struct nvmet_req *req)
{
	struct nvmet_subsys *subsys = req->sq->ctrl->subsys;
	u32 cdw10 = le32_to_cpu(req->cmd->common.cdw10[0]);
	u16 status = 0;

	switch (cdw10 & 0xff) {
	/*
	 * These features are mandatory in the spec, but we don't
	 * have a useful way to implement them.  We'll eventually
	 * need to come up with some fake values for these.
	 */
#if 0
	case NVME_FEAT_ARBITRATION:
		break;
	case NVME_FEAT_POWER_MGMT:
		break;
	case NVME_FEAT_TEMP_THRESH:
		break;
	case NVME_FEAT_ERR_RECOVERY:
		break;
	case NVME_FEAT_IRQ_COALESCE:
		break;
	case NVME_FEAT_IRQ_CONFIG:
		break;
	case NVME_FEAT_WRITE_ATOMIC:
		break;
	case NVME_FEAT_ASYNC_EVENT:
		break;
#endif
	case NVME_FEAT_VOLATILE_WC:
		nvmet_set_result(req, 1);
		break;
	case NVME_FEAT_NUM_QUEUES:
		nvmet_set_result(req,
			(subsys->max_qid-1) | ((subsys->max_qid-1) << 16));
		break;
	case NVME_FEAT_KATO:
		nvmet_set_result(req, req->sq->ctrl->kato * 1000);
		break;
	case NVME_FEAT_HOST_ID:
		/* need 128-bit host identifier flag */
		if (!(req->cmd->common.cdw10[1] & cpu_to_le32(1 << 0))) {
			status = NVME_SC_INVALID_FIELD | NVME_SC_DNR;
			break;
		}

		status = nvmet_copy_to_sgl(req, 0, &req->sq->ctrl->hostid,
				sizeof(req->sq->ctrl->hostid));
		break;
	default:
		status = NVME_SC_INVALID_FIELD | NVME_SC_DNR;
		break;
	}

	nvmet_req_complete(req, status);
}

static void nvmet_execute_async_event(struct nvmet_req *req)
{
	struct nvmet_ctrl *ctrl = req->sq->ctrl;

	mutex_lock(&ctrl->lock);
	if (ctrl->nr_async_event_cmds >= NVMET_ASYNC_EVENTS) {
		mutex_unlock(&ctrl->lock);
		nvmet_req_complete(req, NVME_SC_ASYNC_LIMIT | NVME_SC_DNR);
		return;
	}
	ctrl->async_event_cmds[ctrl->nr_async_event_cmds++] = req;
	mutex_unlock(&ctrl->lock);

	schedule_work(&ctrl->async_event_work);
}

static void nvmet_execute_keep_alive(struct nvmet_req *req)
{
	struct nvmet_ctrl *ctrl = req->sq->ctrl;

	pr_debug("ctrl %d update keep-alive timer for %d secs\n",
		ctrl->cntlid, ctrl->kato);

	mod_delayed_work(system_wq, &ctrl->ka_work, ctrl->kato * HZ);
	nvmet_req_complete(req, 0);
}

u16 nvmet_parse_admin_cmd(struct nvmet_req *req)
{
	struct nvme_command *cmd = req->cmd;
	u16 ret;

	req->ns = NULL;

	ret = nvmet_check_ctrl_status(req, cmd);
	if (unlikely(ret))
		return ret;

	switch (cmd->common.opcode) {
	case nvme_admin_get_log_page:
		req->data_len = nvmet_get_log_page_len(cmd);

		switch (cmd->get_log_page.lid) {
		case NVME_LOG_ERROR:
		case NVME_LOG_SMART:
		case NVME_LOG_FW_SLOT:
			req->execute = nvmet_execute_get_log_page;
			return 0;
		}
		break;
	case nvme_admin_identify:
		req->data_len = NVME_IDENTIFY_DATA_SIZE;
		switch (cmd->identify.cns) {
		case NVME_ID_CNS_NS:
			req->execute = nvmet_execute_identify_ns;
			return 0;
		case NVME_ID_CNS_CTRL:
			req->execute = nvmet_execute_identify_ctrl;
			return 0;
		case NVME_ID_CNS_NS_ACTIVE_LIST:
			req->execute = nvmet_execute_identify_nslist;
			return 0;
		case NVME_ID_CNS_NS_DESC_LIST:
			req->execute = nvmet_execute_identify_desclist;
			return 0;
		}
		break;
	case nvme_admin_abort_cmd:
		req->execute = nvmet_execute_abort;
		req->data_len = 0;
		return 0;
	case nvme_admin_set_features:
		req->execute = nvmet_execute_set_features;
		req->data_len = 0;
		return 0;
	case nvme_admin_get_features:
		req->execute = nvmet_execute_get_features;
		req->data_len = 0;
		return 0;
	case nvme_admin_async_event:
		req->execute = nvmet_execute_async_event;
		req->data_len = 0;
		return 0;
	case nvme_admin_keep_alive:
		req->execute = nvmet_execute_keep_alive;
		req->data_len = 0;
		return 0;
	}

	pr_err("unhandled cmd %d on qid %d\n", cmd->common.opcode,
	       req->sq->qid);
	return NVME_SC_INVALID_OPCODE | NVME_SC_DNR;
}<|MERGE_RESOLUTION|>--- conflicted
+++ resolved
@@ -187,14 +187,9 @@
 
 	bin2hex(id->sn, &ctrl->subsys->serial,
 		min(sizeof(ctrl->subsys->serial), sizeof(id->sn) / 2));
-<<<<<<< HEAD
-	copy_and_pad(id->mn, sizeof(id->mn), model, sizeof(model) - 1);
-	copy_and_pad(id->fr, sizeof(id->fr), UTS_RELEASE, strlen(UTS_RELEASE));
-=======
 	memcpy_and_pad(id->mn, sizeof(id->mn), model, sizeof(model) - 1, ' ');
 	memcpy_and_pad(id->fr, sizeof(id->fr),
 		       UTS_RELEASE, strlen(UTS_RELEASE), ' ');
->>>>>>> 175206cf
 
 	id->rab = 6;
 
