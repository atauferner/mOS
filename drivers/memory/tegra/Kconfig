# SPDX-License-Identifier: GPL-2.0-only
config TEGRA_MC
	bool "NVIDIA Tegra Memory Controller support"
	default y
	depends on ARCH_TEGRA || (COMPILE_TEST && COMMON_CLK)
	select INTERCONNECT
	help
	  This driver supports the Memory Controller (MC) hardware found on
	  NVIDIA Tegra SoCs.

if TEGRA_MC

config TEGRA20_EMC
	tristate "NVIDIA Tegra20 External Memory Controller driver"
	default y
	depends on ARCH_TEGRA_2x_SOC || COMPILE_TEST
	select DEVFREQ_GOV_SIMPLE_ONDEMAND
	select PM_DEVFREQ
	help
	  This driver is for the External Memory Controller (EMC) found on
	  Tegra20 chips. The EMC controls the external DRAM on the board.
	  This driver is required to change memory timings / clock rate for
	  external memory.

config TEGRA30_EMC
<<<<<<< HEAD
	bool "NVIDIA Tegra30 External Memory Controller driver"
	default y
	depends on TEGRA_MC && ARCH_TEGRA_3x_SOC
=======
	tristate "NVIDIA Tegra30 External Memory Controller driver"
	default y
	depends on ARCH_TEGRA_3x_SOC || COMPILE_TEST
	select PM_OPP
>>>>>>> 7d2a07b7
	help
	  This driver is for the External Memory Controller (EMC) found on
	  Tegra30 chips. The EMC controls the external DRAM on the board.
	  This driver is required to change memory timings / clock rate for
	  external memory.

config TEGRA124_EMC
	tristate "NVIDIA Tegra124 External Memory Controller driver"
	default y
	depends on ARCH_TEGRA_124_SOC || COMPILE_TEST
	select TEGRA124_CLK_EMC if ARCH_TEGRA
	select PM_OPP
	help
	  This driver is for the External Memory Controller (EMC) found on
	  Tegra124 chips. The EMC controls the external DRAM on the board.
	  This driver is required to change memory timings / clock rate for
	  external memory.

config TEGRA210_EMC_TABLE
	bool
<<<<<<< HEAD
	depends on ARCH_TEGRA_210_SOC

config TEGRA210_EMC
	tristate "NVIDIA Tegra210 External Memory Controller driver"
	depends on TEGRA_MC && ARCH_TEGRA_210_SOC
=======
	depends on ARCH_TEGRA_210_SOC || COMPILE_TEST

config TEGRA210_EMC
	tristate "NVIDIA Tegra210 External Memory Controller driver"
	depends on ARCH_TEGRA_210_SOC || COMPILE_TEST
>>>>>>> 7d2a07b7
	select TEGRA210_EMC_TABLE
	help
	  This driver is for the External Memory Controller (EMC) found on
	  Tegra210 chips. The EMC controls the external DRAM on the board.
	  This driver is required to change memory timings / clock rate for
<<<<<<< HEAD
	  external memory.
=======
	  external memory.

endif
>>>>>>> 7d2a07b7
<|MERGE_RESOLUTION|>--- conflicted
+++ resolved
@@ -23,16 +23,10 @@
 	  external memory.
 
 config TEGRA30_EMC
-<<<<<<< HEAD
-	bool "NVIDIA Tegra30 External Memory Controller driver"
-	default y
-	depends on TEGRA_MC && ARCH_TEGRA_3x_SOC
-=======
 	tristate "NVIDIA Tegra30 External Memory Controller driver"
 	default y
 	depends on ARCH_TEGRA_3x_SOC || COMPILE_TEST
 	select PM_OPP
->>>>>>> 7d2a07b7
 	help
 	  This driver is for the External Memory Controller (EMC) found on
 	  Tegra30 chips. The EMC controls the external DRAM on the board.
@@ -53,28 +47,16 @@
 
 config TEGRA210_EMC_TABLE
 	bool
-<<<<<<< HEAD
-	depends on ARCH_TEGRA_210_SOC
-
-config TEGRA210_EMC
-	tristate "NVIDIA Tegra210 External Memory Controller driver"
-	depends on TEGRA_MC && ARCH_TEGRA_210_SOC
-=======
 	depends on ARCH_TEGRA_210_SOC || COMPILE_TEST
 
 config TEGRA210_EMC
 	tristate "NVIDIA Tegra210 External Memory Controller driver"
 	depends on ARCH_TEGRA_210_SOC || COMPILE_TEST
->>>>>>> 7d2a07b7
 	select TEGRA210_EMC_TABLE
 	help
 	  This driver is for the External Memory Controller (EMC) found on
 	  Tegra210 chips. The EMC controls the external DRAM on the board.
 	  This driver is required to change memory timings / clock rate for
-<<<<<<< HEAD
-	  external memory.
-=======
 	  external memory.
 
-endif
->>>>>>> 7d2a07b7
+endif