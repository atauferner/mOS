// SPDX-License-Identifier: GPL-2.0
/*
 * Export the firmware instance and label associated with a PCI device to
 * sysfs
 *
 * Copyright (C) 2010 Dell Inc.
 * by Narendra K <Narendra_K@dell.com>,
 * Jordan Hargrave <Jordan_Hargrave@dell.com>
 *
 * PCI Firmware Specification Revision 3.1 section 4.6.7 (DSM for Naming a
 * PCI or PCI Express Device Under Operating Systems) defines an instance
 * number and string name. This code retrieves them and exports them to sysfs.
 * If the system firmware does not provide the ACPI _DSM (Device Specific
 * Method), then the SMBIOS type 41 instance number and string is exported to
 * sysfs.
 *
 * SMBIOS defines type 41 for onboard pci devices. This code retrieves
 * the instance number and string from the type 41 record and exports
 * it to sysfs.
 *
 * Please see https://linux.dell.com/files/biosdevname/ for more
 * information.
 */

#include <linux/dmi.h>
#include <linux/sysfs.h>
#include <linux/pci.h>
#include <linux/pci_ids.h>
#include <linux/module.h>
#include <linux/device.h>
#include <linux/nls.h>
#include <linux/acpi.h>
#include <linux/pci-acpi.h>
#include "pci.h"

static bool device_has_acpi_name(struct device *dev)
{
#ifdef CONFIG_ACPI
	acpi_handle handle = ACPI_HANDLE(dev);

	if (!handle)
		return false;

	return acpi_check_dsm(handle, &pci_acpi_dsm_guid, 0x2,
			      1 << DSM_PCI_DEVICE_NAME);
#else
	return false;
#endif
}

#ifdef CONFIG_DMI
enum smbios_attr_enum {
	SMBIOS_ATTR_NONE = 0,
	SMBIOS_ATTR_LABEL_SHOW,
	SMBIOS_ATTR_INSTANCE_SHOW,
};

static size_t find_smbios_instance_string(struct pci_dev *pdev, char *buf,
					  enum smbios_attr_enum attribute)
{
	const struct dmi_device *dmi;
	struct dmi_dev_onboard *donboard;
	int domain_nr = pci_domain_nr(pdev->bus);
	int bus = pdev->bus->number;
	int devfn = pdev->devfn;

	dmi = NULL;
	while ((dmi = dmi_find_device(DMI_DEV_TYPE_DEV_ONBOARD,
				      NULL, dmi)) != NULL) {
		donboard = dmi->device_data;
		if (donboard && donboard->segment == domain_nr &&
				donboard->bus == bus &&
				donboard->devfn == devfn) {
			if (buf) {
				if (attribute == SMBIOS_ATTR_INSTANCE_SHOW)
					return sysfs_emit(buf, "%d\n",
							  donboard->instance);
				else if (attribute == SMBIOS_ATTR_LABEL_SHOW)
					return sysfs_emit(buf, "%s\n",
							  dmi->name);
			}
			return strlen(dmi->name);
		}
	}
	return 0;
}

static ssize_t smbios_label_show(struct device *dev,
				 struct device_attribute *attr, char *buf)
{
	struct pci_dev *pdev = to_pci_dev(dev);

	return find_smbios_instance_string(pdev, buf,
					   SMBIOS_ATTR_LABEL_SHOW);
}
static struct device_attribute dev_attr_smbios_label = __ATTR(label, 0444,
						    smbios_label_show, NULL);

static ssize_t index_show(struct device *dev, struct device_attribute *attr,
			  char *buf)
{
	struct pci_dev *pdev = to_pci_dev(dev);

	return find_smbios_instance_string(pdev, buf,
					   SMBIOS_ATTR_INSTANCE_SHOW);
}
static DEVICE_ATTR_RO(index);

static struct attribute *smbios_attrs[] = {
	&dev_attr_smbios_label.attr,
	&dev_attr_index.attr,
	NULL,
};

static umode_t smbios_attr_is_visible(struct kobject *kobj, struct attribute *a,
				      int n)
{
	struct device *dev = kobj_to_dev(kobj);
	struct pci_dev *pdev = to_pci_dev(dev);

	if (device_has_acpi_name(dev))
		return 0;

	if (!find_smbios_instance_string(pdev, NULL, SMBIOS_ATTR_NONE))
		return 0;

	return a->mode;
}

const struct attribute_group pci_dev_smbios_attr_group = {
	.attrs = smbios_attrs,
	.is_visible = smbios_attr_is_visible,
};
#endif

#ifdef CONFIG_ACPI
enum acpi_attr_enum {
	ACPI_ATTR_LABEL_SHOW,
	ACPI_ATTR_INDEX_SHOW,
};

static int dsm_label_utf16s_to_utf8s(union acpi_object *obj, char *buf)
{
	int len;

	len = utf16s_to_utf8s((const wchar_t *)obj->buffer.pointer,
			      obj->buffer.length,
			      UTF16_LITTLE_ENDIAN,
			      buf, PAGE_SIZE - 1);
<<<<<<< HEAD
	buf[len] = '\n';
=======
	buf[len++] = '\n';

	return len;
>>>>>>> 7d2a07b7
}

static int dsm_get_label(struct device *dev, char *buf,
			 enum acpi_attr_enum attr)
{
	acpi_handle handle = ACPI_HANDLE(dev);
	union acpi_object *obj, *tmp;
	int len = 0;

	if (!handle)
		return -1;

	obj = acpi_evaluate_dsm(handle, &pci_acpi_dsm_guid, 0x2,
				DSM_PCI_DEVICE_NAME, NULL);
	if (!obj)
		return -1;

	tmp = obj->package.elements;
	if (obj->type == ACPI_TYPE_PACKAGE && obj->package.count == 2 &&
	    tmp[0].type == ACPI_TYPE_INTEGER &&
	    (tmp[1].type == ACPI_TYPE_STRING ||
	     tmp[1].type == ACPI_TYPE_BUFFER)) {
		/*
		 * The second string element is optional even when
		 * this _DSM is implemented; when not implemented,
		 * this entry must return a null string.
		 */
		if (attr == ACPI_ATTR_INDEX_SHOW) {
			len = sysfs_emit(buf, "%llu\n", tmp->integer.value);
		} else if (attr == ACPI_ATTR_LABEL_SHOW) {
			if (tmp[1].type == ACPI_TYPE_STRING)
				len = sysfs_emit(buf, "%s\n",
						 tmp[1].string.pointer);
			else if (tmp[1].type == ACPI_TYPE_BUFFER)
				len = dsm_label_utf16s_to_utf8s(tmp + 1, buf);
		}
	}

	ACPI_FREE(obj);

<<<<<<< HEAD
	return len;
}

static bool device_has_dsm(struct device *dev)
{
	acpi_handle handle;

	handle = ACPI_HANDLE(dev);
	if (!handle)
		return false;

	return !!acpi_check_dsm(handle, &pci_acpi_dsm_guid, 0x2,
				1 << DSM_PCI_DEVICE_NAME);
=======
	return len > 0 ? len : -1;
>>>>>>> 7d2a07b7
}

static ssize_t label_show(struct device *dev, struct device_attribute *attr,
			  char *buf)
{
	return dsm_get_label(dev, buf, ACPI_ATTR_LABEL_SHOW);
}
static DEVICE_ATTR_RO(label);

static ssize_t acpi_index_show(struct device *dev,
			      struct device_attribute *attr, char *buf)
{
	return dsm_get_label(dev, buf, ACPI_ATTR_INDEX_SHOW);
}
static DEVICE_ATTR_RO(acpi_index);

static struct attribute *acpi_attrs[] = {
	&dev_attr_label.attr,
	&dev_attr_acpi_index.attr,
	NULL,
};

static umode_t acpi_attr_is_visible(struct kobject *kobj, struct attribute *a,
				    int n)
{
	struct device *dev = kobj_to_dev(kobj);

	if (!device_has_acpi_name(dev))
		return 0;

	return a->mode;
}

const struct attribute_group pci_dev_acpi_attr_group = {
	.attrs = acpi_attrs,
	.is_visible = acpi_attr_is_visible,
};
#endif<|MERGE_RESOLUTION|>--- conflicted
+++ resolved
@@ -147,13 +147,9 @@
 			      obj->buffer.length,
 			      UTF16_LITTLE_ENDIAN,
 			      buf, PAGE_SIZE - 1);
-<<<<<<< HEAD
-	buf[len] = '\n';
-=======
 	buf[len++] = '\n';
 
 	return len;
->>>>>>> 7d2a07b7
 }
 
 static int dsm_get_label(struct device *dev, char *buf,
@@ -194,23 +190,7 @@
 
 	ACPI_FREE(obj);
 
-<<<<<<< HEAD
-	return len;
-}
-
-static bool device_has_dsm(struct device *dev)
-{
-	acpi_handle handle;
-
-	handle = ACPI_HANDLE(dev);
-	if (!handle)
-		return false;
-
-	return !!acpi_check_dsm(handle, &pci_acpi_dsm_guid, 0x2,
-				1 << DSM_PCI_DEVICE_NAME);
-=======
 	return len > 0 ? len : -1;
->>>>>>> 7d2a07b7
 }
 
 static ssize_t label_show(struct device *dev, struct device_attribute *attr,
