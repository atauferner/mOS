/*
 *	drivers/pci/setup-bus.c
 *
 * Extruded from code written by
 *      Dave Rusling (david.rusling@reo.mts.dec.com)
 *      David Mosberger (davidm@cs.arizona.edu)
 *	David Miller (davem@redhat.com)
 *
 * Support routines for initializing a PCI subsystem.
 */

/*
 * Nov 2000, Ivan Kokshaysky <ink@jurassic.park.msu.ru>
 *	     PCI-PCI bridges cleanup, sorted resource allocation.
 * Feb 2002, Ivan Kokshaysky <ink@jurassic.park.msu.ru>
 *	     Converted to allocation in 3 passes, which gives
 *	     tighter packing. Prefetchable range support.
 */

#include <linux/init.h>
#include <linux/kernel.h>
#include <linux/module.h>
#include <linux/pci.h>
#include <linux/errno.h>
#include <linux/ioport.h>
#include <linux/cache.h>
#include <linux/slab.h>
#include "pci.h"

struct resource_list_x {
	struct resource_list_x *next;
	struct resource *res;
	struct pci_dev *dev;
	resource_size_t start;
	resource_size_t end;
	unsigned long flags;
};

static void add_to_failed_list(struct resource_list_x *head,
				 struct pci_dev *dev, struct resource *res)
{
	struct resource_list_x *list = head;
	struct resource_list_x *ln = list->next;
	struct resource_list_x *tmp;

	tmp = kmalloc(sizeof(*tmp), GFP_KERNEL);
	if (!tmp) {
		pr_warning("add_to_failed_list: kmalloc() failed!\n");
		return;
	}

	tmp->next = ln;
	tmp->res = res;
	tmp->dev = dev;
	tmp->start = res->start;
	tmp->end = res->end;
	tmp->flags = res->flags;
	list->next = tmp;
}

static void free_failed_list(struct resource_list_x *head)
{
	struct resource_list_x *list, *tmp;

	for (list = head->next; list;) {
		tmp = list;
		list = list->next;
		kfree(tmp);
	}

	head->next = NULL;
}

static void __dev_sort_resources(struct pci_dev *dev,
				 struct resource_list *head)
{
	u16 class = dev->class >> 8;

	/* Don't touch classless devices or host bridges or ioapics.  */
	if (class == PCI_CLASS_NOT_DEFINED || class == PCI_CLASS_BRIDGE_HOST)
		return;

	/* Don't touch ioapic devices already enabled by firmware */
	if (class == PCI_CLASS_SYSTEM_PIC) {
		u16 command;
		pci_read_config_word(dev, PCI_COMMAND, &command);
		if (command & (PCI_COMMAND_IO | PCI_COMMAND_MEMORY))
			return;
	}

	pdev_sort_resources(dev, head);
}

static void __assign_resources_sorted(struct resource_list *head,
				 struct resource_list_x *fail_head)
{
	struct resource *res;
	struct resource_list *list, *tmp;
	int idx;

	for (list = head->next; list;) {
		res = list->res;
		idx = res - &list->dev->resource[0];

		if (pci_assign_resource(list->dev, idx)) {
			if (fail_head && !pci_is_root_bus(list->dev->bus)) {
				/*
				 * if the failed res is for ROM BAR, and it will
				 * be enabled later, don't add it to the list
				 */
				if (!((idx == PCI_ROM_RESOURCE) &&
				      (!(res->flags & IORESOURCE_ROM_ENABLE))))
					add_to_failed_list(fail_head, list->dev, res);
			}
			res->start = 0;
			res->end = 0;
			res->flags = 0;
		}
		tmp = list;
		list = list->next;
		kfree(tmp);
	}
}

static void pdev_assign_resources_sorted(struct pci_dev *dev,
				 struct resource_list_x *fail_head)
{
	struct resource_list head;

	head.next = NULL;
	__dev_sort_resources(dev, &head);
	__assign_resources_sorted(&head, fail_head);

}

static void pbus_assign_resources_sorted(const struct pci_bus *bus,
					 struct resource_list_x *fail_head)
{
	struct pci_dev *dev;
	struct resource_list head;

	head.next = NULL;
	list_for_each_entry(dev, &bus->devices, bus_list)
		__dev_sort_resources(dev, &head);

	__assign_resources_sorted(&head, fail_head);
}

void pci_setup_cardbus(struct pci_bus *bus)
{
	struct pci_dev *bridge = bus->self;
	struct resource *res;
	struct pci_bus_region region;

	dev_info(&bridge->dev, "CardBus bridge to [bus %02x-%02x]\n",
		 bus->secondary, bus->subordinate);

	res = bus->resource[0];
	pcibios_resource_to_bus(bridge, &region, res);
	if (res->flags & IORESOURCE_IO) {
		/*
		 * The IO resource is allocated a range twice as large as it
		 * would normally need.  This allows us to set both IO regs.
		 */
		dev_info(&bridge->dev, "  bridge window %pR\n", res);
		pci_write_config_dword(bridge, PCI_CB_IO_BASE_0,
					region.start);
		pci_write_config_dword(bridge, PCI_CB_IO_LIMIT_0,
					region.end);
	}

	res = bus->resource[1];
	pcibios_resource_to_bus(bridge, &region, res);
	if (res->flags & IORESOURCE_IO) {
		dev_info(&bridge->dev, "  bridge window %pR\n", res);
		pci_write_config_dword(bridge, PCI_CB_IO_BASE_1,
					region.start);
		pci_write_config_dword(bridge, PCI_CB_IO_LIMIT_1,
					region.end);
	}

	res = bus->resource[2];
	pcibios_resource_to_bus(bridge, &region, res);
	if (res->flags & IORESOURCE_MEM) {
		dev_info(&bridge->dev, "  bridge window %pR\n", res);
		pci_write_config_dword(bridge, PCI_CB_MEMORY_BASE_0,
					region.start);
		pci_write_config_dword(bridge, PCI_CB_MEMORY_LIMIT_0,
					region.end);
	}

	res = bus->resource[3];
	pcibios_resource_to_bus(bridge, &region, res);
	if (res->flags & IORESOURCE_MEM) {
		dev_info(&bridge->dev, "  bridge window %pR\n", res);
		pci_write_config_dword(bridge, PCI_CB_MEMORY_BASE_1,
					region.start);
		pci_write_config_dword(bridge, PCI_CB_MEMORY_LIMIT_1,
					region.end);
	}
}
EXPORT_SYMBOL(pci_setup_cardbus);

/* Initialize bridges with base/limit values we have collected.
   PCI-to-PCI Bridge Architecture Specification rev. 1.1 (1998)
   requires that if there is no I/O ports or memory behind the
   bridge, corresponding range must be turned off by writing base
   value greater than limit to the bridge's base/limit registers.

   Note: care must be taken when updating I/O base/limit registers
   of bridges which support 32-bit I/O. This update requires two
   config space writes, so it's quite possible that an I/O window of
   the bridge will have some undesirable address (e.g. 0) after the
   first write. Ditto 64-bit prefetchable MMIO.  */
static void pci_setup_bridge_io(struct pci_bus *bus)
{
	struct pci_dev *bridge = bus->self;
	struct resource *res;
	struct pci_bus_region region;
	u32 l, io_upper16;

	/* Set up the top and bottom of the PCI I/O segment for this bus. */
	res = bus->resource[0];
	pcibios_resource_to_bus(bridge, &region, res);
	if (res->flags & IORESOURCE_IO) {
		pci_read_config_dword(bridge, PCI_IO_BASE, &l);
		l &= 0xffff0000;
		l |= (region.start >> 8) & 0x00f0;
		l |= region.end & 0xf000;
		/* Set up upper 16 bits of I/O base/limit. */
		io_upper16 = (region.end & 0xffff0000) | (region.start >> 16);
		dev_info(&bridge->dev, "  bridge window %pR\n", res);
	} else {
		/* Clear upper 16 bits of I/O base/limit. */
		io_upper16 = 0;
		l = 0x00f0;
		dev_info(&bridge->dev, "  bridge window [io  disabled]\n");
	}
	/* Temporarily disable the I/O range before updating PCI_IO_BASE. */
	pci_write_config_dword(bridge, PCI_IO_BASE_UPPER16, 0x0000ffff);
	/* Update lower 16 bits of I/O base/limit. */
	pci_write_config_dword(bridge, PCI_IO_BASE, l);
	/* Update upper 16 bits of I/O base/limit. */
	pci_write_config_dword(bridge, PCI_IO_BASE_UPPER16, io_upper16);
}

static void pci_setup_bridge_mmio(struct pci_bus *bus)
{
	struct pci_dev *bridge = bus->self;
	struct resource *res;
	struct pci_bus_region region;
	u32 l;

	/* Set up the top and bottom of the PCI Memory segment for this bus. */
	res = bus->resource[1];
	pcibios_resource_to_bus(bridge, &region, res);
	if (res->flags & IORESOURCE_MEM) {
		l = (region.start >> 16) & 0xfff0;
		l |= region.end & 0xfff00000;
		dev_info(&bridge->dev, "  bridge window %pR\n", res);
	} else {
		l = 0x0000fff0;
		dev_info(&bridge->dev, "  bridge window [mem disabled]\n");
	}
	pci_write_config_dword(bridge, PCI_MEMORY_BASE, l);
}

static void pci_setup_bridge_mmio_pref(struct pci_bus *bus)
{
	struct pci_dev *bridge = bus->self;
	struct resource *res;
	struct pci_bus_region region;
	u32 l, bu, lu;

	/* Clear out the upper 32 bits of PREF limit.
	   If PCI_PREF_BASE_UPPER32 was non-zero, this temporarily
	   disables PREF range, which is ok. */
	pci_write_config_dword(bridge, PCI_PREF_LIMIT_UPPER32, 0);

	/* Set up PREF base/limit. */
	bu = lu = 0;
	res = bus->resource[2];
	pcibios_resource_to_bus(bridge, &region, res);
	if (res->flags & IORESOURCE_PREFETCH) {
		l = (region.start >> 16) & 0xfff0;
		l |= region.end & 0xfff00000;
		if (res->flags & IORESOURCE_MEM_64) {
			bu = upper_32_bits(region.start);
			lu = upper_32_bits(region.end);
		}
		dev_info(&bridge->dev, "  bridge window %pR\n", res);
	} else {
		l = 0x0000fff0;
		dev_info(&bridge->dev, "  bridge window [mem pref disabled]\n");
	}
	pci_write_config_dword(bridge, PCI_PREF_MEMORY_BASE, l);

	/* Set the upper 32 bits of PREF base & limit. */
	pci_write_config_dword(bridge, PCI_PREF_BASE_UPPER32, bu);
	pci_write_config_dword(bridge, PCI_PREF_LIMIT_UPPER32, lu);
}

static void __pci_setup_bridge(struct pci_bus *bus, unsigned long type)
{
	struct pci_dev *bridge = bus->self;

	dev_info(&bridge->dev, "PCI bridge to [bus %02x-%02x]\n",
		 bus->secondary, bus->subordinate);

	if (type & IORESOURCE_IO)
		pci_setup_bridge_io(bus);

	if (type & IORESOURCE_MEM)
		pci_setup_bridge_mmio(bus);

	if (type & IORESOURCE_PREFETCH)
		pci_setup_bridge_mmio_pref(bus);

	pci_write_config_word(bridge, PCI_BRIDGE_CONTROL, bus->bridge_ctl);
}

static void pci_setup_bridge(struct pci_bus *bus)
{
	unsigned long type = IORESOURCE_IO | IORESOURCE_MEM |
				  IORESOURCE_PREFETCH;

	__pci_setup_bridge(bus, type);
}

/* Check whether the bridge supports optional I/O and
   prefetchable memory ranges. If not, the respective
   base/limit registers must be read-only and read as 0. */
static void pci_bridge_check_ranges(struct pci_bus *bus)
{
	u16 io;
	u32 pmem;
	struct pci_dev *bridge = bus->self;
	struct resource *b_res;

	b_res = &bridge->resource[PCI_BRIDGE_RESOURCES];
	b_res[1].flags |= IORESOURCE_MEM;

	pci_read_config_word(bridge, PCI_IO_BASE, &io);
	if (!io) {
		pci_write_config_word(bridge, PCI_IO_BASE, 0xf0f0);
		pci_read_config_word(bridge, PCI_IO_BASE, &io);
 		pci_write_config_word(bridge, PCI_IO_BASE, 0x0);
 	}
 	if (io)
		b_res[0].flags |= IORESOURCE_IO;
	/*  DECchip 21050 pass 2 errata: the bridge may miss an address
	    disconnect boundary by one PCI data phase.
	    Workaround: do not use prefetching on this device. */
	if (bridge->vendor == PCI_VENDOR_ID_DEC && bridge->device == 0x0001)
		return;
	pci_read_config_dword(bridge, PCI_PREF_MEMORY_BASE, &pmem);
	if (!pmem) {
		pci_write_config_dword(bridge, PCI_PREF_MEMORY_BASE,
					       0xfff0fff0);
		pci_read_config_dword(bridge, PCI_PREF_MEMORY_BASE, &pmem);
		pci_write_config_dword(bridge, PCI_PREF_MEMORY_BASE, 0x0);
	}
	if (pmem) {
		b_res[2].flags |= IORESOURCE_MEM | IORESOURCE_PREFETCH;
		if ((pmem & PCI_PREF_RANGE_TYPE_MASK) ==
		    PCI_PREF_RANGE_TYPE_64) {
			b_res[2].flags |= IORESOURCE_MEM_64;
			b_res[2].flags |= PCI_PREF_RANGE_TYPE_64;
		}
	}

	/* double check if bridge does support 64 bit pref */
	if (b_res[2].flags & IORESOURCE_MEM_64) {
		u32 mem_base_hi, tmp;
		pci_read_config_dword(bridge, PCI_PREF_BASE_UPPER32,
					 &mem_base_hi);
		pci_write_config_dword(bridge, PCI_PREF_BASE_UPPER32,
					       0xffffffff);
		pci_read_config_dword(bridge, PCI_PREF_BASE_UPPER32, &tmp);
		if (!tmp)
			b_res[2].flags &= ~IORESOURCE_MEM_64;
		pci_write_config_dword(bridge, PCI_PREF_BASE_UPPER32,
				       mem_base_hi);
	}
}

/* Helper function for sizing routines: find first available
   bus resource of a given type. Note: we intentionally skip
   the bus resources which have already been assigned (that is,
   have non-NULL parent resource). */
static struct resource *find_free_bus_resource(struct pci_bus *bus, unsigned long type)
{
	int i;
	struct resource *r;
	unsigned long type_mask = IORESOURCE_IO | IORESOURCE_MEM |
				  IORESOURCE_PREFETCH;

	pci_bus_for_each_resource(bus, r, i) {
		if (r == &ioport_resource || r == &iomem_resource)
			continue;
		if (r && (r->flags & type_mask) == type && !r->parent)
			return r;
	}
	return NULL;
}

/* Sizing the IO windows of the PCI-PCI bridge is trivial,
   since these windows have 4K granularity and the IO ranges
   of non-bridge PCI devices are limited to 256 bytes.
   We must be careful with the ISA aliasing though. */
static void pbus_size_io(struct pci_bus *bus, resource_size_t min_size)
{
	struct pci_dev *dev;
	struct resource *b_res = find_free_bus_resource(bus, IORESOURCE_IO);
	unsigned long size = 0, size1 = 0, old_size;

	if (!b_res)
 		return;

	list_for_each_entry(dev, &bus->devices, bus_list) {
		int i;

		for (i = 0; i < PCI_NUM_RESOURCES; i++) {
			struct resource *r = &dev->resource[i];
			unsigned long r_size;

			if (r->parent || !(r->flags & IORESOURCE_IO))
				continue;
			r_size = resource_size(r);

			if (r_size < 0x400)
				/* Might be re-aligned for ISA */
				size += r_size;
			else
				size1 += r_size;
		}
	}
	if (size < min_size)
		size = min_size;
	old_size = resource_size(b_res);
	if (old_size == 1)
		old_size = 0;
/* To be fixed in 2.5: we should have sort of HAVE_ISA
   flag in the struct pci_bus. */
#if defined(CONFIG_ISA) || defined(CONFIG_EISA)
	size = (size & 0xff) + ((size & ~0xffUL) << 2);
#endif
<<<<<<< HEAD
	size = ALIGN(max(size + size1, pci_reserve_size_io(bus)), 4096);
=======
	size = ALIGN(size + size1, 4096);
	if (size < old_size)
		size = old_size;
>>>>>>> 57d54889
	if (!size) {
		if (b_res->start || b_res->end)
			dev_info(&bus->self->dev, "disabling bridge window "
				 "%pR to [bus %02x-%02x] (unused)\n", b_res,
				 bus->secondary, bus->subordinate);
		b_res->flags = 0;
		return;
	}
	/* Alignment of the IO window is always 4K */
	b_res->start = 4096;
	b_res->end = b_res->start + size - 1;
	b_res->flags |= IORESOURCE_STARTALIGN;
}

/* Calculate the size of the bus and minimal alignment which
   guarantees that all child resources fit in this size. */
static int pbus_size_mem(struct pci_bus *bus, unsigned long mask,
			 unsigned long type, resource_size_t min_size)
{
	struct pci_dev *dev;
	resource_size_t min_align, align, size, old_size;
	resource_size_t aligns[12];	/* Alignments from 1Mb to 2Gb */
	int order, max_order;
	struct resource *b_res = find_free_bus_resource(bus, type);
	unsigned int mem64_mask = 0;

	if (!b_res)
		return 0;

	memset(aligns, 0, sizeof(aligns));
	max_order = 0;
	size = 0;

	mem64_mask = b_res->flags & IORESOURCE_MEM_64;
	b_res->flags &= ~IORESOURCE_MEM_64;

	list_for_each_entry(dev, &bus->devices, bus_list) {
		int i;

		for (i = 0; i < PCI_NUM_RESOURCES; i++) {
			struct resource *r = &dev->resource[i];
			resource_size_t r_size;

			if (r->parent || (r->flags & mask) != type)
				continue;
			r_size = resource_size(r);
			/* For bridges size != alignment */
			align = pci_resource_alignment(dev, r);
			order = __ffs(align) - 20;
			if (order > 11) {
				dev_warn(&dev->dev, "disabling BAR %d: %pR "
					 "(bad alignment %#llx)\n", i, r,
					 (unsigned long long) align);
				r->flags = 0;
				continue;
			}
			size += r_size;
			if (order < 0)
				order = 0;
			/* Exclude ranges with size > align from
			   calculation of the alignment. */
			if (r_size == align)
				aligns[order] += align;
			if (order > max_order)
				max_order = order;
			mem64_mask &= r->flags & IORESOURCE_MEM_64;
		}
	}
	if (size < min_size)
		size = min_size;
	old_size = resource_size(b_res);
	if (old_size == 1)
		old_size = 0;
	if (size < old_size)
		size = old_size;

	align = 0;
	min_align = 0;
	for (order = 0; order <= max_order; order++) {
		resource_size_t align1 = 1;

		align1 <<= (order + 20);

		if (!align)
			min_align = align1;
		else if (ALIGN(align + min_align, min_align) < align1)
			min_align = align1 >> 1;
		align += aligns[order];
	}
	size = ALIGN(max(size, (resource_size_t)pci_reserve_size_mem(bus)),
		     min_align);
	if (!size) {
		if (b_res->start || b_res->end)
			dev_info(&bus->self->dev, "disabling bridge window "
				 "%pR to [bus %02x-%02x] (unused)\n", b_res,
				 bus->secondary, bus->subordinate);
		b_res->flags = 0;
		return 1;
	}
	b_res->start = min_align;
	b_res->end = size + min_align - 1;
	b_res->flags |= IORESOURCE_STARTALIGN;
	b_res->flags |= mem64_mask;
	return 1;
}

static void pci_bus_size_cardbus(struct pci_bus *bus)
{
	struct pci_dev *bridge = bus->self;
	struct resource *b_res = &bridge->resource[PCI_BRIDGE_RESOURCES];
	u16 ctrl;

	/*
	 * Reserve some resources for CardBus.  We reserve
	 * a fixed amount of bus space for CardBus bridges.
	 */
	b_res[0].start = 0;
	b_res[0].end = pci_cardbus_io_size - 1;
	b_res[0].flags |= IORESOURCE_IO | IORESOURCE_SIZEALIGN;

	b_res[1].start = 0;
	b_res[1].end = pci_cardbus_io_size - 1;
	b_res[1].flags |= IORESOURCE_IO | IORESOURCE_SIZEALIGN;

	/*
	 * Check whether prefetchable memory is supported
	 * by this bridge.
	 */
	pci_read_config_word(bridge, PCI_CB_BRIDGE_CONTROL, &ctrl);
	if (!(ctrl & PCI_CB_BRIDGE_CTL_PREFETCH_MEM0)) {
		ctrl |= PCI_CB_BRIDGE_CTL_PREFETCH_MEM0;
		pci_write_config_word(bridge, PCI_CB_BRIDGE_CONTROL, ctrl);
		pci_read_config_word(bridge, PCI_CB_BRIDGE_CONTROL, &ctrl);
	}

	/*
	 * If we have prefetchable memory support, allocate
	 * two regions.  Otherwise, allocate one region of
	 * twice the size.
	 */
	if (ctrl & PCI_CB_BRIDGE_CTL_PREFETCH_MEM0) {
		b_res[2].start = 0;
		b_res[2].end = pci_cardbus_mem_size - 1;
		b_res[2].flags |= IORESOURCE_MEM | IORESOURCE_PREFETCH | IORESOURCE_SIZEALIGN;

		b_res[3].start = 0;
		b_res[3].end = pci_cardbus_mem_size - 1;
		b_res[3].flags |= IORESOURCE_MEM | IORESOURCE_SIZEALIGN;
	} else {
		b_res[3].start = 0;
		b_res[3].end = pci_cardbus_mem_size * 2 - 1;
		b_res[3].flags |= IORESOURCE_MEM | IORESOURCE_SIZEALIGN;
	}
}

void __ref pci_bus_size_bridges(struct pci_bus *bus)
{
	struct pci_dev *dev;
	unsigned long mask, prefmask;
	resource_size_t min_mem_size = 0, min_io_size = 0;

	list_for_each_entry(dev, &bus->devices, bus_list) {
		struct pci_bus *b = dev->subordinate;
		if (!b)
			continue;

		switch (dev->class >> 8) {
		case PCI_CLASS_BRIDGE_CARDBUS:
			pci_bus_size_cardbus(b);
			break;

		case PCI_CLASS_BRIDGE_PCI:
		default:
			pci_bus_size_bridges(b);
			break;
		}
	}

	/* The root bus? */
	if (!bus->self)
		return;

	switch (bus->self->class >> 8) {
	case PCI_CLASS_BRIDGE_CARDBUS:
		/* don't size cardbuses yet. */
		break;

	case PCI_CLASS_BRIDGE_PCI:
		pci_bridge_check_ranges(bus);
		if (bus->self->is_hotplug_bridge) {
			min_io_size  = pci_hotplug_io_size;
			min_mem_size = pci_hotplug_mem_size;
		}
	default:
		pbus_size_io(bus, min_io_size);
		/* If the bridge supports prefetchable range, size it
		   separately. If it doesn't, or its prefetchable window
		   has already been allocated by arch code, try
		   non-prefetchable range for both types of PCI memory
		   resources. */
		mask = IORESOURCE_MEM;
		prefmask = IORESOURCE_MEM | IORESOURCE_PREFETCH;
		if (pbus_size_mem(bus, prefmask, prefmask, min_mem_size))
			mask = prefmask; /* Success, size non-prefetch only. */
		else
			min_mem_size += min_mem_size;
		pbus_size_mem(bus, mask, IORESOURCE_MEM, min_mem_size);
		break;
	}
}
EXPORT_SYMBOL(pci_bus_size_bridges);

static void __ref __pci_bus_assign_resources(const struct pci_bus *bus,
					 struct resource_list_x *fail_head)
{
	struct pci_bus *b;
	struct pci_dev *dev;

	pbus_assign_resources_sorted(bus, fail_head);

	list_for_each_entry(dev, &bus->devices, bus_list) {
		b = dev->subordinate;
		if (!b)
			continue;

		__pci_bus_assign_resources(b, fail_head);

		switch (dev->class >> 8) {
		case PCI_CLASS_BRIDGE_PCI:
			if (!pci_is_enabled(dev))
				pci_setup_bridge(b);
			break;

		case PCI_CLASS_BRIDGE_CARDBUS:
			pci_setup_cardbus(b);
			break;

		default:
			dev_info(&dev->dev, "not setting up bridge for bus "
				 "%04x:%02x\n", pci_domain_nr(b), b->number);
			break;
		}
	}
}

void __ref pci_bus_assign_resources(const struct pci_bus *bus)
{
	__pci_bus_assign_resources(bus, NULL);
}
EXPORT_SYMBOL(pci_bus_assign_resources);

static void __ref __pci_bridge_assign_resources(const struct pci_dev *bridge,
					 struct resource_list_x *fail_head)
{
	struct pci_bus *b;

	pdev_assign_resources_sorted((struct pci_dev *)bridge, fail_head);

	b = bridge->subordinate;
	if (!b)
		return;

	__pci_bus_assign_resources(b, fail_head);

	switch (bridge->class >> 8) {
	case PCI_CLASS_BRIDGE_PCI:
		pci_setup_bridge(b);
		break;

	case PCI_CLASS_BRIDGE_CARDBUS:
		pci_setup_cardbus(b);
		break;

	default:
		dev_info(&bridge->dev, "not setting up bridge for bus "
			 "%04x:%02x\n", pci_domain_nr(b), b->number);
		break;
	}
}
static void pci_bridge_release_resources(struct pci_bus *bus,
					  unsigned long type)
{
	int idx;
	bool changed = false;
	struct pci_dev *dev;
	struct resource *r;
	unsigned long type_mask = IORESOURCE_IO | IORESOURCE_MEM |
				  IORESOURCE_PREFETCH;

	dev = bus->self;
	for (idx = PCI_BRIDGE_RESOURCES; idx <= PCI_BRIDGE_RESOURCE_END;
	     idx++) {
		r = &dev->resource[idx];
		if ((r->flags & type_mask) != type)
			continue;
		if (!r->parent)
			continue;
		/*
		 * if there are children under that, we should release them
		 *  all
		 */
		release_child_resources(r);
		if (!release_resource(r)) {
			dev_printk(KERN_DEBUG, &dev->dev,
				 "resource %d %pR released\n", idx, r);
			/* keep the old size */
			r->end = resource_size(r) - 1;
			r->start = 0;
			r->flags = 0;
			changed = true;
		}
	}

	if (changed) {
		/* avoiding touch the one without PREF */
		if (type & IORESOURCE_PREFETCH)
			type = IORESOURCE_PREFETCH;
		__pci_setup_bridge(bus, type);
	}
}

enum release_type {
	leaf_only,
	whole_subtree,
};
/*
 * try to release pci bridge resources that is from leaf bridge,
 * so we can allocate big new one later
 */
static void __ref pci_bus_release_bridge_resources(struct pci_bus *bus,
						   unsigned long type,
						   enum release_type rel_type)
{
	struct pci_dev *dev;
	bool is_leaf_bridge = true;

	list_for_each_entry(dev, &bus->devices, bus_list) {
		struct pci_bus *b = dev->subordinate;
		if (!b)
			continue;

		is_leaf_bridge = false;

		if ((dev->class >> 8) != PCI_CLASS_BRIDGE_PCI)
			continue;

		if (rel_type == whole_subtree)
			pci_bus_release_bridge_resources(b, type,
						 whole_subtree);
	}

	if (pci_is_root_bus(bus))
		return;

	if ((bus->self->class >> 8) != PCI_CLASS_BRIDGE_PCI)
		return;

	if ((rel_type == whole_subtree) || is_leaf_bridge)
		pci_bridge_release_resources(bus, type);
}

static void pci_bus_dump_res(struct pci_bus *bus)
{
	struct resource *res;
	int i;

	pci_bus_for_each_resource(bus, res, i) {
		if (!res || !res->end || !res->flags)
                        continue;

		dev_printk(KERN_DEBUG, &bus->dev, "resource %d %pR\n", i, res);
        }
}

static void pci_bus_dump_resources(struct pci_bus *bus)
{
	struct pci_bus *b;
	struct pci_dev *dev;


	pci_bus_dump_res(bus);

	list_for_each_entry(dev, &bus->devices, bus_list) {
		b = dev->subordinate;
		if (!b)
			continue;

		pci_bus_dump_resources(b);
	}
}

static int __init pci_bus_get_depth(struct pci_bus *bus)
{
	int depth = 0;
	struct pci_dev *dev;

	list_for_each_entry(dev, &bus->devices, bus_list) {
		int ret;
		struct pci_bus *b = dev->subordinate;
		if (!b)
			continue;

		ret = pci_bus_get_depth(b);
		if (ret + 1 > depth)
			depth = ret + 1;
	}

	return depth;
}
static int __init pci_get_max_depth(void)
{
	int depth = 0;
	struct pci_bus *bus;

	list_for_each_entry(bus, &pci_root_buses, node) {
		int ret;

		ret = pci_bus_get_depth(bus);
		if (ret > depth)
			depth = ret;
	}

	return depth;
}

/*
 * first try will not touch pci bridge res
 * second  and later try will clear small leaf bridge res
 * will stop till to the max  deepth if can not find good one
 */
void __init
pci_assign_unassigned_resources(void)
{
	struct pci_bus *bus;
	int tried_times = 0;
	enum release_type rel_type = leaf_only;
	struct resource_list_x head, *list;
	unsigned long type_mask = IORESOURCE_IO | IORESOURCE_MEM |
				  IORESOURCE_PREFETCH;
	unsigned long failed_type;
	int max_depth = pci_get_max_depth();
	int pci_try_num;

	head.next = NULL;

	pci_try_num = max_depth + 1;
	printk(KERN_DEBUG "PCI: max bus depth: %d pci_try_num: %d\n",
		 max_depth, pci_try_num);

again:
	/* Depth first, calculate sizes and alignments of all
	   subordinate buses. */
	list_for_each_entry(bus, &pci_root_buses, node) {
		pci_bus_size_bridges(bus);
	}
	/* Depth last, allocate resources and update the hardware. */
	list_for_each_entry(bus, &pci_root_buses, node) {
		__pci_bus_assign_resources(bus, &head);
	}
	tried_times++;

	/* any device complain? */
	if (!head.next)
		goto enable_and_dump;
	failed_type = 0;
	for (list = head.next; list;) {
		failed_type |= list->flags;
		list = list->next;
	}
	/*
	 * io port are tight, don't try extra
	 * or if reach the limit, don't want to try more
	 */
	failed_type &= type_mask;
	if ((failed_type == IORESOURCE_IO) || (tried_times >= pci_try_num)) {
		free_failed_list(&head);
		goto enable_and_dump;
	}

	printk(KERN_DEBUG "PCI: No. %d try to assign unassigned res\n",
			 tried_times + 1);

	/* third times and later will not check if it is leaf */
	if ((tried_times + 1) > 2)
		rel_type = whole_subtree;

	/*
	 * Try to release leaf bridge's resources that doesn't fit resource of
	 * child device under that bridge
	 */
	for (list = head.next; list;) {
		bus = list->dev->bus;
		pci_bus_release_bridge_resources(bus, list->flags & type_mask,
						  rel_type);
		list = list->next;
	}
	/* restore size and flags */
	for (list = head.next; list;) {
		struct resource *res = list->res;

		res->start = list->start;
		res->end = list->end;
		res->flags = list->flags;
		if (list->dev->subordinate)
			res->flags = 0;

		list = list->next;
	}
	free_failed_list(&head);

	goto again;

enable_and_dump:
	/* Depth last, update the hardware. */
	list_for_each_entry(bus, &pci_root_buses, node)
		pci_enable_bridges(bus);

	/* dump the resource on buses */
	list_for_each_entry(bus, &pci_root_buses, node) {
		pci_bus_dump_resources(bus);
	}
}

void pci_assign_unassigned_bridge_resources(struct pci_dev *bridge)
{
	struct pci_bus *parent = bridge->subordinate;
	int tried_times = 0;
	struct resource_list_x head, *list;
	int retval;
	unsigned long type_mask = IORESOURCE_IO | IORESOURCE_MEM |
				  IORESOURCE_PREFETCH;

	head.next = NULL;

again:
	pci_bus_size_bridges(parent);
	__pci_bridge_assign_resources(bridge, &head);
	retval = pci_reenable_device(bridge);
	pci_set_master(bridge);
	pci_enable_bridges(parent);

	tried_times++;

	if (!head.next)
		return;

	if (tried_times >= 2) {
		/* still fail, don't need to try more */
		free_failed_list(&head);
		return;
	}

	printk(KERN_DEBUG "PCI: No. %d try to assign unassigned res\n",
			 tried_times + 1);

	/*
	 * Try to release leaf bridge's resources that doesn't fit resource of
	 * child device under that bridge
	 */
	for (list = head.next; list;) {
		struct pci_bus *bus = list->dev->bus;
		unsigned long flags = list->flags;

		pci_bus_release_bridge_resources(bus, flags & type_mask,
						 whole_subtree);
		list = list->next;
	}
	/* restore size and flags */
	for (list = head.next; list;) {
		struct resource *res = list->res;

		res->start = list->start;
		res->end = list->end;
		res->flags = list->flags;
		if (list->dev->subordinate)
			res->flags = 0;

		list = list->next;
	}
	free_failed_list(&head);

	goto again;
}
EXPORT_SYMBOL_GPL(pci_assign_unassigned_bridge_resources);<|MERGE_RESOLUTION|>--- conflicted
+++ resolved
@@ -445,13 +445,9 @@
 #if defined(CONFIG_ISA) || defined(CONFIG_EISA)
 	size = (size & 0xff) + ((size & ~0xffUL) << 2);
 #endif
-<<<<<<< HEAD
-	size = ALIGN(max(size + size1, pci_reserve_size_io(bus)), 4096);
-=======
 	size = ALIGN(size + size1, 4096);
 	if (size < old_size)
 		size = old_size;
->>>>>>> 57d54889
 	if (!size) {
 		if (b_res->start || b_res->end)
 			dev_info(&bus->self->dev, "disabling bridge window "
@@ -541,8 +537,7 @@
 			min_align = align1 >> 1;
 		align += aligns[order];
 	}
-	size = ALIGN(max(size, (resource_size_t)pci_reserve_size_mem(bus)),
-		     min_align);
+	size = ALIGN(size, min_align);
 	if (!size) {
 		if (b_res->start || b_res->end)
 			dev_info(&bus->self->dev, "disabling bridge window "
