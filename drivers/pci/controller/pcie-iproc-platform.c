--- conflicted
+++ resolved
@@ -91,28 +91,15 @@
 	pcie->need_ib_cfg = of_property_read_bool(np, "dma-ranges");
 
 	/* PHY use is optional */
-<<<<<<< HEAD
-	pcie->phy = devm_phy_get(dev, "pcie-phy");
-	if (IS_ERR(pcie->phy)) {
-		if (PTR_ERR(pcie->phy) == -EPROBE_DEFER)
-			return -EPROBE_DEFER;
-		pcie->phy = NULL;
-	}
-=======
 	pcie->phy = devm_phy_optional_get(dev, "pcie-phy");
 	if (IS_ERR(pcie->phy))
 		return PTR_ERR(pcie->phy);
->>>>>>> 7d2a07b7
 
 	/* PAXC doesn't support legacy IRQs, skip mapping */
 	switch (pcie->type) {
 	case IPROC_PCIE_PAXC:
 	case IPROC_PCIE_PAXC_V2:
-<<<<<<< HEAD
-		pcie->map_irq = 0;
-=======
 		pcie->map_irq = NULL;
->>>>>>> 7d2a07b7
 		break;
 	default:
 		break;
