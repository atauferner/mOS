--- conflicted
+++ resolved
@@ -69,10 +69,6 @@
 struct mvebu_pcie {
 	struct platform_device *pdev;
 	struct mvebu_pcie_port *ports;
-<<<<<<< HEAD
-	struct msi_controller *msi;
-=======
->>>>>>> 7d2a07b7
 	struct resource io;
 	struct resource realio;
 	struct resource mem;
