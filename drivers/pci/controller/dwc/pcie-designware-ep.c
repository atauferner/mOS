--- conflicted
+++ resolved
@@ -570,7 +570,6 @@
 	u64 msg_addr;
 	int ret;
 	u8 bir;
-<<<<<<< HEAD
 
 	ep_func = dw_pcie_ep_get_func_from_ep(ep, func_no);
 	if (!ep_func || !ep_func->msix_cap)
@@ -578,15 +577,6 @@
 
 	func_offset = dw_pcie_ep_func_select(ep, func_no);
 
-=======
-
-	ep_func = dw_pcie_ep_get_func_from_ep(ep, func_no);
-	if (!ep_func || !ep_func->msix_cap)
-		return -EINVAL;
-
-	func_offset = dw_pcie_ep_func_select(ep, func_no);
-
->>>>>>> 7d2a07b7
 	reg = ep_func->msix_cap + func_offset + PCI_MSIX_TABLE;
 	tbl_offset = dw_pcie_readl_dbi(pci, reg);
 	bir = (tbl_offset & PCI_MSIX_TABLE_BIR);
