--- conflicted
+++ resolved
@@ -186,11 +186,7 @@
 	int ret;
 	u32 val;
 
-<<<<<<< HEAD
-	if (pci->ops->read_dbi)
-=======
 	if (pci->ops && pci->ops->read_dbi)
->>>>>>> 7d2a07b7
 		return pci->ops->read_dbi(pci, pci->atu_base, reg, 4);
 
 	ret = dw_pcie_read(pci->atu_base + reg, 4, &val);
@@ -204,11 +200,7 @@
 {
 	int ret;
 
-<<<<<<< HEAD
-	if (pci->ops->write_dbi) {
-=======
 	if (pci->ops && pci->ops->write_dbi) {
->>>>>>> 7d2a07b7
 		pci->ops->write_dbi(pci, pci->atu_base, reg, 4, val);
 		return;
 	}
@@ -233,8 +225,6 @@
 	dw_pcie_writel_atu(pci, offset + reg, val);
 }
 
-<<<<<<< HEAD
-=======
 static inline u32 dw_pcie_enable_ecrc(u32 val)
 {
 	/*
@@ -276,7 +266,6 @@
 	return val | PCIE_ATU_TD;
 }
 
->>>>>>> 7d2a07b7
 static void dw_pcie_prog_outbound_atu_unroll(struct dw_pcie *pci, u8 func_no,
 					     int index, int type,
 					     u64 cpu_addr, u64 pci_addr,
@@ -300,11 +289,8 @@
 	val = type | PCIE_ATU_FUNC_NUM(func_no);
 	val = upper_32_bits(size - 1) ?
 		val | PCIE_ATU_INCREASE_REGION_SIZE : val;
-<<<<<<< HEAD
-=======
 	if (pci->version == 0x490A)
 		val = dw_pcie_enable_ecrc(val);
->>>>>>> 7d2a07b7
 	dw_pcie_writel_ob_unroll(pci, index, PCIE_ATU_UNR_REGION_CTRL1, val);
 	dw_pcie_writel_ob_unroll(pci, index, PCIE_ATU_UNR_REGION_CTRL2,
 				 PCIE_ATU_ENABLE);
@@ -354,17 +340,12 @@
 			   lower_32_bits(pci_addr));
 	dw_pcie_writel_dbi(pci, PCIE_ATU_UPPER_TARGET,
 			   upper_32_bits(pci_addr));
-<<<<<<< HEAD
-	dw_pcie_writel_dbi(pci, PCIE_ATU_CR1, type |
-			   PCIE_ATU_FUNC_NUM(func_no));
-=======
 	val = type | PCIE_ATU_FUNC_NUM(func_no);
 	val = ((upper_32_bits(size - 1)) && (pci->version >= 0x460A)) ?
 		val | PCIE_ATU_INCREASE_REGION_SIZE : val;
 	if (pci->version == 0x490A)
 		val = dw_pcie_enable_ecrc(val);
 	dw_pcie_writel_dbi(pci, PCIE_ATU_CR1, val);
->>>>>>> 7d2a07b7
 	dw_pcie_writel_dbi(pci, PCIE_ATU_CR2, PCIE_ATU_ENABLE);
 
 	/*
@@ -390,11 +371,7 @@
 
 void dw_pcie_prog_ep_outbound_atu(struct dw_pcie *pci, u8 func_no, int index,
 				  int type, u64 cpu_addr, u64 pci_addr,
-<<<<<<< HEAD
-				  u32 size)
-=======
 				  u64 size)
->>>>>>> 7d2a07b7
 {
 	__dw_pcie_prog_outbound_atu(pci, func_no, index, type,
 				    cpu_addr, pci_addr, size);
@@ -622,7 +599,6 @@
 static void dw_pcie_iatu_detect_regions_unroll(struct dw_pcie *pci)
 {
 	int max_region, i, ob = 0, ib = 0;
-<<<<<<< HEAD
 	u32 val;
 
 	max_region = min((int)pci->atu_size / 512, 256);
@@ -657,42 +633,6 @@
 	int max_region, i, ob = 0, ib = 0;
 	u32 val;
 
-=======
-	u32 val;
-
-	max_region = min((int)pci->atu_size / 512, 256);
-
-	for (i = 0; i < max_region; i++) {
-		dw_pcie_writel_ob_unroll(pci, i, PCIE_ATU_UNR_LOWER_TARGET,
-					0x11110000);
-
-		val = dw_pcie_readl_ob_unroll(pci, i, PCIE_ATU_UNR_LOWER_TARGET);
-		if (val == 0x11110000)
-			ob++;
-		else
-			break;
-	}
-
-	for (i = 0; i < max_region; i++) {
-		dw_pcie_writel_ib_unroll(pci, i, PCIE_ATU_UNR_LOWER_TARGET,
-					0x11110000);
-
-		val = dw_pcie_readl_ib_unroll(pci, i, PCIE_ATU_UNR_LOWER_TARGET);
-		if (val == 0x11110000)
-			ib++;
-		else
-			break;
-	}
-	pci->num_ib_windows = ib;
-	pci->num_ob_windows = ob;
-}
-
-static void dw_pcie_iatu_detect_regions(struct dw_pcie *pci)
-{
-	int max_region, i, ob = 0, ib = 0;
-	u32 val;
-
->>>>>>> 7d2a07b7
 	dw_pcie_writel_dbi(pci, PCIE_ATU_VIEWPORT, 0xFF);
 	max_region = dw_pcie_readl_dbi(pci, PCIE_ATU_VIEWPORT) + 1;
 
