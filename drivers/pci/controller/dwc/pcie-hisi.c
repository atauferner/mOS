// SPDX-License-Identifier: GPL-2.0
/*
 * PCIe host controller driver for HiSilicon SoCs
 *
 * Copyright (C) 2015 HiSilicon Co., Ltd. http://www.hisilicon.com
 *
 * Authors: Zhou Wang <wangzhou1@hisilicon.com>
 *          Dacai Zhu <zhudacai@hisilicon.com>
 *          Gabriele Paoloni <gabriele.paoloni@huawei.com>
 */
#include <linux/interrupt.h>
#include <linux/init.h>
#include <linux/platform_device.h>
#include <linux/pci.h>
#include <linux/pci-acpi.h>
#include <linux/pci-ecam.h>
#include "../../pci.h"

#if defined(CONFIG_PCI_HISI) || (defined(CONFIG_ACPI) && defined(CONFIG_PCI_QUIRKS))

static int hisi_pcie_rd_conf(struct pci_bus *bus, u32 devfn, int where,
			     int size, u32 *val)
{
	struct pci_config_window *cfg = bus->sysdata;
	int dev = PCI_SLOT(devfn);

	if (bus->number == cfg->busr.start) {
		/* access only one slot on each root port */
		if (dev > 0)
			return PCIBIOS_DEVICE_NOT_FOUND;
		else
			return pci_generic_config_read32(bus, devfn, where,
							 size, val);
	}

	return pci_generic_config_read(bus, devfn, where, size, val);
}

static int hisi_pcie_wr_conf(struct pci_bus *bus, u32 devfn,
			     int where, int size, u32 val)
{
	struct pci_config_window *cfg = bus->sysdata;
	int dev = PCI_SLOT(devfn);

	if (bus->number == cfg->busr.start) {
		/* access only one slot on each root port */
		if (dev > 0)
			return PCIBIOS_DEVICE_NOT_FOUND;
		else
			return pci_generic_config_write32(bus, devfn, where,
							  size, val);
	}

	return pci_generic_config_write(bus, devfn, where, size, val);
}

static void __iomem *hisi_pcie_map_bus(struct pci_bus *bus, unsigned int devfn,
				       int where)
{
	struct pci_config_window *cfg = bus->sysdata;
	void __iomem *reg_base = cfg->priv;

	if (bus->number == cfg->busr.start)
		return reg_base + where;
	else
		return pci_ecam_map_bus(bus, devfn, where);
}

#if defined(CONFIG_ACPI) && defined(CONFIG_PCI_QUIRKS)

static int hisi_pcie_init(struct pci_config_window *cfg)
{
	struct device *dev = cfg->parent;
	struct acpi_device *adev = to_acpi_device(dev);
	struct acpi_pci_root *root = acpi_driver_data(adev);
	struct resource *res;
	void __iomem *reg_base;
	int ret;

	/*
	 * Retrieve RC base and size from a HISI0081 device with _UID
	 * matching our segment.
	 */
	res = devm_kzalloc(dev, sizeof(*res), GFP_KERNEL);
	if (!res)
		return -ENOMEM;

	ret = acpi_get_rc_resources(dev, "HISI0081", root->segment, res);
	if (ret) {
		dev_err(dev, "can't get rc base address\n");
		return -ENOMEM;
	}

	reg_base = devm_pci_remap_cfgspace(dev, res->start, resource_size(res));
	if (!reg_base)
		return -ENOMEM;

	cfg->priv = reg_base;
	return 0;
}

const struct pci_ecam_ops hisi_pcie_ops = {
<<<<<<< HEAD
	.bus_shift    = 20,
=======
>>>>>>> 7d2a07b7
	.init         =  hisi_pcie_init,
	.pci_ops      = {
		.map_bus    = hisi_pcie_map_bus,
		.read       = hisi_pcie_rd_conf,
		.write      = hisi_pcie_wr_conf,
	}
};

#endif

#ifdef CONFIG_PCI_HISI

static int hisi_pcie_platform_init(struct pci_config_window *cfg)
{
	struct device *dev = cfg->parent;
	struct platform_device *pdev = to_platform_device(dev);
	struct resource *res;
	void __iomem *reg_base;

	res = platform_get_resource(pdev, IORESOURCE_MEM, 1);
	if (!res) {
		dev_err(dev, "missing \"reg[1]\"property\n");
		return -EINVAL;
	}

	reg_base = devm_pci_remap_cfgspace(dev, res->start, resource_size(res));
	if (!reg_base)
		return -ENOMEM;

	cfg->priv = reg_base;
	return 0;
}

static const struct pci_ecam_ops hisi_pcie_platform_ops = {
<<<<<<< HEAD
	.bus_shift    = 20,
=======
>>>>>>> 7d2a07b7
	.init         =  hisi_pcie_platform_init,
	.pci_ops      = {
		.map_bus    = hisi_pcie_map_bus,
		.read       = hisi_pcie_rd_conf,
		.write      = hisi_pcie_wr_conf,
	}
};

static const struct of_device_id hisi_pcie_almost_ecam_of_match[] = {
	{
		.compatible =  "hisilicon,hip06-pcie-ecam",
		.data	    =  &hisi_pcie_platform_ops,
	},
	{
		.compatible =  "hisilicon,hip07-pcie-ecam",
		.data       =  &hisi_pcie_platform_ops,
	},
	{},
};

static struct platform_driver hisi_pcie_almost_ecam_driver = {
	.probe  = pci_host_common_probe,
	.driver = {
		   .name = "hisi-pcie-almost-ecam",
		   .of_match_table = hisi_pcie_almost_ecam_of_match,
		   .suppress_bind_attrs = true,
	},
};
builtin_platform_driver(hisi_pcie_almost_ecam_driver);

#endif
#endif<|MERGE_RESOLUTION|>--- conflicted
+++ resolved
@@ -100,10 +100,6 @@
 }
 
 const struct pci_ecam_ops hisi_pcie_ops = {
-<<<<<<< HEAD
-	.bus_shift    = 20,
-=======
->>>>>>> 7d2a07b7
 	.init         =  hisi_pcie_init,
 	.pci_ops      = {
 		.map_bus    = hisi_pcie_map_bus,
@@ -138,10 +134,6 @@
 }
 
 static const struct pci_ecam_ops hisi_pcie_platform_ops = {
-<<<<<<< HEAD
-	.bus_shift    = 20,
-=======
->>>>>>> 7d2a07b7
 	.init         =  hisi_pcie_platform_init,
 	.pci_ops      = {
 		.map_bus    = hisi_pcie_map_bus,
