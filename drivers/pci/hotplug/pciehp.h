--- conflicted
+++ resolved
@@ -284,11 +284,7 @@
 static inline int pciehp_get_hp_params_from_firmware(struct pci_dev *dev,
 			struct hotplug_params *hpp)
 {
-<<<<<<< HEAD
-	if (ACPI_FAILURE(acpi_get_hp_params_from_firmware(dev, hpp)))
-=======
 	if (ACPI_FAILURE(acpi_get_hp_params_from_firmware(dev->bus, hpp)))
->>>>>>> 120bda20
 		return -ENODEV;
 	return 0;
 }
