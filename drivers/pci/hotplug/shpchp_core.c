/*
 * Standard Hot Plug Controller Driver
 *
 * Copyright (C) 1995,2001 Compaq Computer Corporation
 * Copyright (C) 2001 Greg Kroah-Hartman (greg@kroah.com)
 * Copyright (C) 2001 IBM Corp.
 * Copyright (C) 2003-2004 Intel Corporation
 *
 * All rights reserved.
 *
 * This program is free software; you can redistribute it and/or modify
 * it under the terms of the GNU General Public License as published by
 * the Free Software Foundation; either version 2 of the License, or (at
 * your option) any later version.
 *
 * This program is distributed in the hope that it will be useful, but
 * WITHOUT ANY WARRANTY; without even the implied warranty of
 * MERCHANTABILITY OR FITNESS FOR A PARTICULAR PURPOSE, GOOD TITLE or
 * NON INFRINGEMENT.  See the GNU General Public License for more
 * details.
 *
 * You should have received a copy of the GNU General Public License
 * along with this program; if not, write to the Free Software
 * Foundation, Inc., 675 Mass Ave, Cambridge, MA 02139, USA.
 *
 * Send feedback to <greg@kroah.com>, <kristen.c.accardi@intel.com>
 *
 */

#include <linux/module.h>
#include <linux/moduleparam.h>
#include <linux/kernel.h>
#include <linux/types.h>
#include <linux/pci.h>
#include <linux/workqueue.h>
#include "shpchp.h"

/* Global variables */
int shpchp_debug;
int shpchp_poll_mode;
int shpchp_poll_time;
struct workqueue_struct *shpchp_wq;

#define DRIVER_VERSION	"0.4"
#define DRIVER_AUTHOR	"Dan Zink <dan.zink@compaq.com>, Greg Kroah-Hartman <greg@kroah.com>, Dely Sy <dely.l.sy@intel.com>"
#define DRIVER_DESC	"Standard Hot Plug PCI Controller Driver"

MODULE_AUTHOR(DRIVER_AUTHOR);
MODULE_DESCRIPTION(DRIVER_DESC);
MODULE_LICENSE("GPL");

module_param(shpchp_debug, bool, 0644);
module_param(shpchp_poll_mode, bool, 0644);
module_param(shpchp_poll_time, int, 0644);
MODULE_PARM_DESC(shpchp_debug, "Debugging mode enabled or not");
MODULE_PARM_DESC(shpchp_poll_mode, "Using polling mechanism for hot-plug events or not");
MODULE_PARM_DESC(shpchp_poll_time, "Polling mechanism frequency, in seconds");

#define SHPC_MODULE_NAME "shpchp"

static int set_attention_status (struct hotplug_slot *slot, u8 value);
static int enable_slot		(struct hotplug_slot *slot);
static int disable_slot		(struct hotplug_slot *slot);
static int get_power_status	(struct hotplug_slot *slot, u8 *value);
static int get_attention_status	(struct hotplug_slot *slot, u8 *value);
static int get_latch_status	(struct hotplug_slot *slot, u8 *value);
static int get_adapter_status	(struct hotplug_slot *slot, u8 *value);
static int get_address		(struct hotplug_slot *slot, u32 *value);
static int get_max_bus_speed	(struct hotplug_slot *slot, enum pci_bus_speed *value);
static int get_cur_bus_speed	(struct hotplug_slot *slot, enum pci_bus_speed *value);

static struct hotplug_slot_ops shpchp_hotplug_slot_ops = {
	.owner =		THIS_MODULE,
	.set_attention_status =	set_attention_status,
	.enable_slot =		enable_slot,
	.disable_slot =		disable_slot,
	.get_power_status =	get_power_status,
	.get_attention_status =	get_attention_status,
	.get_latch_status =	get_latch_status,
	.get_adapter_status =	get_adapter_status,
	.get_address =		get_address,
	.get_max_bus_speed =	get_max_bus_speed,
	.get_cur_bus_speed =	get_cur_bus_speed,
};

/**
 * release_slot - free up the memory used by a slot
 * @hotplug_slot: slot to free
 */
static void release_slot(struct hotplug_slot *hotplug_slot)
{
	struct slot *slot = hotplug_slot->private;

	dbg("%s - physical_slot = %s\n", __FUNCTION__, hotplug_slot->name);

	kfree(slot->hotplug_slot->info);
	kfree(slot->hotplug_slot);
	kfree(slot);
}

static void make_slot_name(struct slot *slot)
{
	snprintf(slot->hotplug_slot->name, SLOT_NAME_SIZE, "%04d_%04d",
		 slot->bus, slot->number);
}




static int
shpchprm_get_physical_slot_number(struct controller *ctrl, u32 *sun,
				u8 busnum, u8 devnum)
{
	int offset = devnum - ctrl->slot_device_offset;

	dbg("%s: ctrl->slot_num_inc %d, offset %d\n", __FUNCTION__,
			ctrl->slot_num_inc, offset);
	*sun = (u8) (ctrl->first_slot + ctrl->slot_num_inc *offset);
	return 0;
}



static int init_slots(struct controller *ctrl)
{
	struct slot *slot;
	struct hotplug_slot *hotplug_slot;
	struct hotplug_slot_info *info;
	int retval = -ENOMEM;
	int i;
	u32 sun;

	for (i = 0; i < ctrl->num_slots; i++) {
		slot = kzalloc(sizeof(*slot), GFP_KERNEL);
		if (!slot)
			goto error;

		hotplug_slot = kzalloc(sizeof(*hotplug_slot), GFP_KERNEL);
		if (!hotplug_slot)
			goto error_slot;
		slot->hotplug_slot = hotplug_slot;

		info = kzalloc(sizeof(*info), GFP_KERNEL);
		if (!info)
			goto error_hpslot;
		hotplug_slot->info = info;

		hotplug_slot->name = slot->name;

		slot->hp_slot = i;
		slot->ctrl = ctrl;
		slot->bus = ctrl->slot_bus;
		slot->device = ctrl->slot_device_offset + i;
		slot->hpc_ops = ctrl->hpc_ops;
		mutex_init(&slot->lock);

		if (shpchprm_get_physical_slot_number(ctrl, &sun,
						      slot->bus, slot->device))
			goto error_info;

		slot->number = sun;
		INIT_WORK(&slot->work, queue_pushbutton_work, slot);

		/* register this slot with the hotplug pci core */
		hotplug_slot->private = slot;
		hotplug_slot->release = &release_slot;
		make_slot_name(slot);
		hotplug_slot->ops = &shpchp_hotplug_slot_ops;

		get_power_status(hotplug_slot, &info->power_status);
		get_attention_status(hotplug_slot, &info->attention_status);
		get_latch_status(hotplug_slot, &info->latch_status);
		get_adapter_status(hotplug_slot, &info->adapter_status);

		dbg("Registering bus=%x dev=%x hp_slot=%x sun=%x "
		    "slot_device_offset=%x\n", slot->bus, slot->device,
		    slot->hp_slot, slot->number, ctrl->slot_device_offset);
		retval = pci_hp_register(slot->hotplug_slot);
		if (retval) {
			err("pci_hp_register failed with error %d\n", retval);
			goto error_info;
		}

		list_add(&slot->slot_list, &ctrl->slot_list);
	}

	return 0;
error_info:
	kfree(info);
error_hpslot:
	kfree(hotplug_slot);
error_slot:
	kfree(slot);
error:
	return retval;
}

void cleanup_slots(struct controller *ctrl)
{
	struct list_head *tmp;
	struct list_head *next;
	struct slot *slot;

	list_for_each_safe(tmp, next, &ctrl->slot_list) {
		slot = list_entry(tmp, struct slot, slot_list);
		list_del(&slot->slot_list);
		cancel_delayed_work(&slot->work);
		flush_scheduled_work();
		flush_workqueue(shpchp_wq);
		pci_hp_deregister(slot->hotplug_slot);
	}
}

static int get_ctlr_slot_config(struct controller *ctrl)
{
	int num_ctlr_slots;
	int first_device_num;
	int physical_slot_num;
	int updown;
	int rc;
	int flags;

	rc = shpc_get_ctlr_slot_config(ctrl, &num_ctlr_slots,
				       &first_device_num, &physical_slot_num,
				       &updown, &flags);
	if (rc) {
		err("%s: get_ctlr_slot_config fail for b:d (%x:%x)\n",
		    __FUNCTION__, ctrl->bus, ctrl->device);
		return -1;
	}

	ctrl->num_slots = num_ctlr_slots;
	ctrl->slot_device_offset = first_device_num;
	ctrl->first_slot = physical_slot_num;
	ctrl->slot_num_inc = updown;		/* either -1 or 1 */

	dbg("%s: num_slot(0x%x) 1st_dev(0x%x) psn(0x%x) updown(%d) for b:d "
	    "(%x:%x)\n", __FUNCTION__, num_ctlr_slots, first_device_num,
	    physical_slot_num, updown, ctrl->bus, ctrl->device);

	return 0;
}

/*
 * set_attention_status - Turns the Amber LED for a slot on, off or blink
 */
static int set_attention_status (struct hotplug_slot *hotplug_slot, u8 status)
{
	struct slot *slot = get_slot(hotplug_slot, __FUNCTION__);

	dbg("%s - physical_slot = %s\n", __FUNCTION__, hotplug_slot->name);

	hotplug_slot->info->attention_status = status;
	slot->hpc_ops->set_attention_status(slot, status);

	return 0;
}

static int enable_slot (struct hotplug_slot *hotplug_slot)
{
	struct slot *slot = get_slot(hotplug_slot, __FUNCTION__);

	dbg("%s - physical_slot = %s\n", __FUNCTION__, hotplug_slot->name);

	return shpchp_sysfs_enable_slot(slot);
}

static int disable_slot (struct hotplug_slot *hotplug_slot)
{
	struct slot *slot = get_slot(hotplug_slot, __FUNCTION__);

	dbg("%s - physical_slot = %s\n", __FUNCTION__, hotplug_slot->name);

	return shpchp_sysfs_disable_slot(slot);
}

static int get_power_status (struct hotplug_slot *hotplug_slot, u8 *value)
{
	struct slot *slot = get_slot(hotplug_slot, __FUNCTION__);
	int retval;

	dbg("%s - physical_slot = %s\n", __FUNCTION__, hotplug_slot->name);

	retval = slot->hpc_ops->get_power_status(slot, value);
	if (retval < 0)
		*value = hotplug_slot->info->power_status;

	return 0;
}

static int get_attention_status (struct hotplug_slot *hotplug_slot, u8 *value)
{
	struct slot *slot = get_slot(hotplug_slot, __FUNCTION__);
	int retval;

	dbg("%s - physical_slot = %s\n", __FUNCTION__, hotplug_slot->name);

	retval = slot->hpc_ops->get_attention_status(slot, value);
	if (retval < 0)
		*value = hotplug_slot->info->attention_status;

	return 0;
}

static int get_latch_status (struct hotplug_slot *hotplug_slot, u8 *value)
{
	struct slot *slot = get_slot(hotplug_slot, __FUNCTION__);
	int retval;

	dbg("%s - physical_slot = %s\n", __FUNCTION__, hotplug_slot->name);

	retval = slot->hpc_ops->get_latch_status(slot, value);
	if (retval < 0)
		*value = hotplug_slot->info->latch_status;

	return 0;
}

static int get_adapter_status (struct hotplug_slot *hotplug_slot, u8 *value)
{
	struct slot *slot = get_slot(hotplug_slot, __FUNCTION__);
	int retval;

	dbg("%s - physical_slot = %s\n", __FUNCTION__, hotplug_slot->name);

	retval = slot->hpc_ops->get_adapter_status(slot, value);
	if (retval < 0)
		*value = hotplug_slot->info->adapter_status;

	return 0;
}

static int get_address (struct hotplug_slot *hotplug_slot, u32 *value)
{
	struct slot *slot = get_slot(hotplug_slot, __FUNCTION__);
	struct pci_bus *bus = slot->ctrl->pci_dev->subordinate;

	dbg("%s - physical_slot = %s\n", __FUNCTION__, hotplug_slot->name);

	*value = (pci_domain_nr(bus) << 16) | (slot->bus << 8) | slot->device;

	return 0;
}

static int get_max_bus_speed (struct hotplug_slot *hotplug_slot, enum pci_bus_speed *value)
{
	struct slot *slot = get_slot(hotplug_slot, __FUNCTION__);
	int retval;

	dbg("%s - physical_slot = %s\n", __FUNCTION__, hotplug_slot->name);

	retval = slot->hpc_ops->get_max_bus_speed(slot, value);
	if (retval < 0)
		*value = PCI_SPEED_UNKNOWN;

	return 0;
}

static int get_cur_bus_speed (struct hotplug_slot *hotplug_slot, enum pci_bus_speed *value)
{
	struct slot *slot = get_slot(hotplug_slot, __FUNCTION__);
	int retval;

	dbg("%s - physical_slot = %s\n", __FUNCTION__, hotplug_slot->name);

	retval = slot->hpc_ops->get_cur_bus_speed(slot, value);
	if (retval < 0)
		*value = PCI_SPEED_UNKNOWN;

	return 0;
}

static int is_shpc_capable(struct pci_dev *dev)
{
       if ((dev->vendor == PCI_VENDOR_ID_AMD) || (dev->device ==
                               PCI_DEVICE_ID_AMD_GOLAM_7450))
               return 1;
       if (pci_find_capability(dev, PCI_CAP_ID_SHPC))
               return 1;

       return 0;
}

static int shpc_probe(struct pci_dev *pdev, const struct pci_device_id *ent)
{
	int rc;
	struct controller *ctrl;
	struct slot *t_slot;
	int first_device_num;	/* first PCI device number */
	int num_ctlr_slots;	/* number of slots implemented */

	if (!is_shpc_capable(pdev))
		return -ENODEV;

	ctrl = kzalloc(sizeof(*ctrl), GFP_KERNEL);
	if (!ctrl) {
		err("%s : out of memory\n", __FUNCTION__);
		goto err_out_none;
	}
	INIT_LIST_HEAD(&ctrl->slot_list);

	rc = shpc_init(ctrl, pdev);
	if (rc) {
		dbg("%s: controller initialization failed\n",
		    SHPC_MODULE_NAME);
		goto err_out_free_ctrl;
	}

	pci_set_drvdata(pdev, ctrl);

	ctrl->bus = pdev->bus->number;
	ctrl->slot_bus = pdev->subordinate->number;
	ctrl->device = PCI_SLOT(pdev->devfn);
	ctrl->function = PCI_FUNC(pdev->devfn);

	dbg("ctrl bus=0x%x, device=%x, function=%x, irq=%x\n",
	    ctrl->bus, ctrl->device, ctrl->function, pdev->irq);

	/*
	 * Save configuration headers for this and subordinate PCI buses
	 */
	rc = get_ctlr_slot_config(ctrl);
	if (rc) {
		err(msg_initialization_err, rc);
		goto err_out_release_ctlr;
	}
	first_device_num = ctrl->slot_device_offset;
	num_ctlr_slots = ctrl->num_slots;

	ctrl->add_support = 1;

	/* Setup the slot information structures */
	rc = init_slots(ctrl);
	if (rc) {
		err(msg_initialization_err, 6);
		goto err_out_release_ctlr;
	}

	/* Now hpc_functions (slot->hpc_ops->functions) are ready  */
	t_slot = shpchp_find_slot(ctrl, first_device_num);

	/* Check for operation bus speed */
	rc = t_slot->hpc_ops->get_cur_bus_speed(t_slot, &ctrl->speed);
	dbg("%s: t_slot->hp_slot %x\n", __FUNCTION__,t_slot->hp_slot);

	if (rc || ctrl->speed == PCI_SPEED_UNKNOWN) {
		err(SHPC_MODULE_NAME ": Can't get current bus speed. "
		    "Set to 33MHz PCI.\n");
		ctrl->speed = PCI_SPEED_33MHz;
	}

	shpchp_create_ctrl_files(ctrl);

	return 0;

err_out_release_ctlr:
	ctrl->hpc_ops->release_ctlr(ctrl);
err_out_free_ctrl:
	kfree(ctrl);
err_out_none:
	return -ENODEV;
}

static void shpc_remove(struct pci_dev *dev)
{
	struct controller *ctrl = pci_get_drvdata(dev);

	shpchp_remove_ctrl_files(ctrl);
	ctrl->hpc_ops->release_ctlr(ctrl);
	kfree(ctrl);
}

static struct pci_device_id shpcd_pci_tbl[] = {
	{PCI_DEVICE_CLASS(((PCI_CLASS_BRIDGE_PCI << 8) | 0x00), ~0)},
	{ /* end: all zeroes */ }
};
MODULE_DEVICE_TABLE(pci, shpcd_pci_tbl);

static struct pci_driver shpc_driver = {
	.name =		SHPC_MODULE_NAME,
	.id_table =	shpcd_pci_tbl,
	.probe =	shpc_probe,
	.remove =	shpc_remove,
};

static int __init shpcd_init(void)
{
	int retval = 0;

#ifdef CONFIG_HOTPLUG_PCI_SHPC_POLL_EVENT_MODE
	shpchp_poll_mode = 1;
#endif

<<<<<<< HEAD
	shpchp_wq = create_singlethread_workqueue("shpchpd");
	if (!shpchp_wq)
		return -ENOMEM;

	retval = pci_register_driver(&shpc_driver);
	dbg("%s: pci_register_driver = %d\n", __FUNCTION__, retval);
	info(DRIVER_DESC " version: " DRIVER_VERSION "\n");
	if (retval) {
		destroy_workqueue(shpchp_wq);
	}
=======
	retval = pci_register_driver(&shpc_driver);
	dbg("%s: pci_register_driver = %d\n", __FUNCTION__, retval);
	info(DRIVER_DESC " version: " DRIVER_VERSION "\n");
>>>>>>> 120bda20
	return retval;
}

static void __exit shpcd_cleanup(void)
{
	dbg("unload_shpchpd()\n");
	pci_unregister_driver(&shpc_driver);
<<<<<<< HEAD
	destroy_workqueue(shpchp_wq);
=======
>>>>>>> 120bda20
	info(DRIVER_DESC " version: " DRIVER_VERSION " unloaded\n");
}

module_init(shpcd_init);
module_exit(shpcd_cleanup);<|MERGE_RESOLUTION|>--- conflicted
+++ resolved
@@ -491,22 +491,9 @@
 	shpchp_poll_mode = 1;
 #endif
 
-<<<<<<< HEAD
-	shpchp_wq = create_singlethread_workqueue("shpchpd");
-	if (!shpchp_wq)
-		return -ENOMEM;
-
 	retval = pci_register_driver(&shpc_driver);
 	dbg("%s: pci_register_driver = %d\n", __FUNCTION__, retval);
 	info(DRIVER_DESC " version: " DRIVER_VERSION "\n");
-	if (retval) {
-		destroy_workqueue(shpchp_wq);
-	}
-=======
-	retval = pci_register_driver(&shpc_driver);
-	dbg("%s: pci_register_driver = %d\n", __FUNCTION__, retval);
-	info(DRIVER_DESC " version: " DRIVER_VERSION "\n");
->>>>>>> 120bda20
 	return retval;
 }
 
@@ -514,10 +501,6 @@
 {
 	dbg("unload_shpchpd()\n");
 	pci_unregister_driver(&shpc_driver);
-<<<<<<< HEAD
-	destroy_workqueue(shpchp_wq);
-=======
->>>>>>> 120bda20
 	info(DRIVER_DESC " version: " DRIVER_VERSION " unloaded\n");
 }
 
