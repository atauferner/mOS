// SPDX-License-Identifier: GPL-2.0
/*
 * PCIe Native PME support
 *
 * Copyright (C) 2007 - 2009 Intel Corp
 * Copyright (C) 2007 - 2009 Shaohua Li <shaohua.li@intel.com>
 * Copyright (C) 2009 Rafael J. Wysocki <rjw@sisk.pl>, Novell Inc.
 */

#include <linux/pci.h>
#include <linux/kernel.h>
#include <linux/errno.h>
#include <linux/slab.h>
#include <linux/init.h>
#include <linux/interrupt.h>
#include <linux/device.h>
#include <linux/pm_runtime.h>

#include "../pci.h"
#include "portdrv.h"

/*
 * If this switch is set, MSI will not be used for PCIe PME signaling.  This
 * causes the PCIe port driver to use INTx interrupts only, but it turns out
 * that using MSI for PCIe PME signaling doesn't play well with PCIe PME-based
 * wake-up from system sleep states.
 */
bool pcie_pme_msi_disabled;

static int __init pcie_pme_setup(char *str)
{
	if (!strncmp(str, "nomsi", 5))
		pcie_pme_msi_disabled = true;

	return 1;
}
__setup("pcie_pme=", pcie_pme_setup);

struct pcie_pme_service_data {
	spinlock_t lock;
	struct pcie_device *srv;
	struct work_struct work;
	bool noirq; /* If set, keep the PME interrupt disabled. */
};

/**
 * pcie_pme_interrupt_enable - Enable/disable PCIe PME interrupt generation.
 * @dev: PCIe root port or event collector.
 * @enable: Enable or disable the interrupt.
 */
void pcie_pme_interrupt_enable(struct pci_dev *dev, bool enable)
{
	if (enable)
		pcie_capability_set_word(dev, PCI_EXP_RTCTL,
					 PCI_EXP_RTCTL_PMEIE);
	else
		pcie_capability_clear_word(dev, PCI_EXP_RTCTL,
					   PCI_EXP_RTCTL_PMEIE);
}

/**
 * pcie_pme_walk_bus - Scan a PCI bus for devices asserting PME#.
 * @bus: PCI bus to scan.
 *
 * Scan given PCI bus and all buses under it for devices asserting PME#.
 */
static bool pcie_pme_walk_bus(struct pci_bus *bus)
{
	struct pci_dev *dev;
	bool ret = false;

	list_for_each_entry(dev, &bus->devices, bus_list) {
		/* Skip PCIe devices in case we started from a root port. */
		if (!pci_is_pcie(dev) && pci_check_pme_status(dev)) {
			if (dev->pme_poll)
				dev->pme_poll = false;

			pci_wakeup_event(dev);
			pm_request_resume(&dev->dev);
			ret = true;
		}

		if (dev->subordinate && pcie_pme_walk_bus(dev->subordinate))
			ret = true;
	}

	return ret;
}

/**
 * pcie_pme_from_pci_bridge - Check if PCIe-PCI bridge generated a PME.
 * @bus: Secondary bus of the bridge.
 * @devfn: Device/function number to check.
 *
 * PME from PCI devices under a PCIe-PCI bridge may be converted to an in-band
 * PCIe PME message.  In such that case the bridge should use the Requester ID
 * of device/function number 0 on its secondary bus.
 */
static bool pcie_pme_from_pci_bridge(struct pci_bus *bus, u8 devfn)
{
	struct pci_dev *dev;
	bool found = false;

	if (devfn)
		return false;

	dev = pci_dev_get(bus->self);
	if (!dev)
		return false;

	if (pci_is_pcie(dev) && pci_pcie_type(dev) == PCI_EXP_TYPE_PCI_BRIDGE) {
		down_read(&pci_bus_sem);
		if (pcie_pme_walk_bus(bus))
			found = true;
		up_read(&pci_bus_sem);
	}

	pci_dev_put(dev);
	return found;
}

/**
 * pcie_pme_handle_request - Find device that generated PME and handle it.
 * @port: Root port or event collector that generated the PME interrupt.
 * @req_id: PCIe Requester ID of the device that generated the PME.
 */
static void pcie_pme_handle_request(struct pci_dev *port, u16 req_id)
{
	u8 busnr = req_id >> 8, devfn = req_id & 0xff;
	struct pci_bus *bus;
	struct pci_dev *dev;
	bool found = false;

	/* First, check if the PME is from the root port itself. */
	if (port->devfn == devfn && port->bus->number == busnr) {
		if (port->pme_poll)
			port->pme_poll = false;

		if (pci_check_pme_status(port)) {
			pm_request_resume(&port->dev);
			found = true;
		} else {
			/*
			 * Apparently, the root port generated the PME on behalf
			 * of a non-PCIe device downstream.  If this is done by
			 * a root port, the Requester ID field in its status
			 * register may contain either the root port's, or the
			 * source device's information (PCI Express Base
			 * Specification, Rev. 2.0, Section 6.1.9).
			 */
			down_read(&pci_bus_sem);
			found = pcie_pme_walk_bus(port->subordinate);
			up_read(&pci_bus_sem);
		}
		goto out;
	}

	/* Second, find the bus the source device is on. */
	bus = pci_find_bus(pci_domain_nr(port->bus), busnr);
	if (!bus)
		goto out;

	/* Next, check if the PME is from a PCIe-PCI bridge. */
	found = pcie_pme_from_pci_bridge(bus, devfn);
	if (found)
		goto out;

	/* Finally, try to find the PME source on the bus. */
	down_read(&pci_bus_sem);
	list_for_each_entry(dev, &bus->devices, bus_list) {
		pci_dev_get(dev);
		if (dev->devfn == devfn) {
			found = true;
			break;
		}
		pci_dev_put(dev);
	}
	up_read(&pci_bus_sem);

	if (found) {
		/* The device is there, but we have to check its PME status. */
		found = pci_check_pme_status(dev);
		if (found) {
			if (dev->pme_poll)
				dev->pme_poll = false;

			pci_wakeup_event(dev);
			pm_request_resume(&dev->dev);
		}
		pci_dev_put(dev);
	} else if (devfn) {
		/*
		 * The device is not there, but we can still try to recover by
		 * assuming that the PME was reported by a PCIe-PCI bridge that
		 * used devfn different from zero.
		 */
		pci_dbg(port, "PME interrupt generated for non-existent device %02x:%02x.%d\n",
			busnr, PCI_SLOT(devfn), PCI_FUNC(devfn));
		found = pcie_pme_from_pci_bridge(bus, 0);
	}

 out:
	if (!found)
		pci_dbg(port, "Spurious native PME interrupt!\n");
}

/**
 * pcie_pme_work_fn - Work handler for PCIe PME interrupt.
 * @work: Work structure giving access to service data.
 */
static void pcie_pme_work_fn(struct work_struct *work)
{
	struct pcie_pme_service_data *data =
			container_of(work, struct pcie_pme_service_data, work);
	struct pci_dev *port = data->srv->port;
	u32 rtsta;

	spin_lock_irq(&data->lock);

	for (;;) {
		if (data->noirq)
			break;

		pcie_capability_read_dword(port, PCI_EXP_RTSTA, &rtsta);
		if (rtsta == (u32) ~0)
			break;

		if (rtsta & PCI_EXP_RTSTA_PME) {
			/*
			 * Clear PME status of the port.  If there are other
			 * pending PMEs, the status will be set again.
			 */
			pcie_clear_root_pme_status(port);

			spin_unlock_irq(&data->lock);
			pcie_pme_handle_request(port, rtsta & 0xffff);
			spin_lock_irq(&data->lock);

			continue;
		}

		/* No need to loop if there are no more PMEs pending. */
		if (!(rtsta & PCI_EXP_RTSTA_PENDING))
			break;

		spin_unlock_irq(&data->lock);
		cpu_relax();
		spin_lock_irq(&data->lock);
	}

	if (!data->noirq)
		pcie_pme_interrupt_enable(port, true);

	spin_unlock_irq(&data->lock);
}

/**
 * pcie_pme_irq - Interrupt handler for PCIe root port PME interrupt.
 * @irq: Interrupt vector.
 * @context: Interrupt context pointer.
 */
static irqreturn_t pcie_pme_irq(int irq, void *context)
{
	struct pci_dev *port;
	struct pcie_pme_service_data *data;
	u32 rtsta;
	unsigned long flags;

	port = ((struct pcie_device *)context)->port;
	data = get_service_data((struct pcie_device *)context);

	spin_lock_irqsave(&data->lock, flags);
	pcie_capability_read_dword(port, PCI_EXP_RTSTA, &rtsta);

	if (rtsta == (u32) ~0 || !(rtsta & PCI_EXP_RTSTA_PME)) {
		spin_unlock_irqrestore(&data->lock, flags);
		return IRQ_NONE;
	}

	pcie_pme_interrupt_enable(port, false);
	spin_unlock_irqrestore(&data->lock, flags);

	/* We don't use pm_wq, because it's freezable. */
	schedule_work(&data->work);

	return IRQ_HANDLED;
}

/**
 * pcie_pme_can_wakeup - Set the wakeup capability flag.
 * @dev: PCI device to handle.
 * @ign: Ignored.
 */
static int pcie_pme_can_wakeup(struct pci_dev *dev, void *ign)
{
	device_set_wakeup_capable(&dev->dev, true);
	return 0;
}

/**
 * pcie_pme_mark_devices - Set the wakeup flag for devices below a port.
 * @port: PCIe root port or event collector to handle.
 *
 * For each device below given root port, including the port itself (or for each
 * root complex integrated endpoint if @port is a root complex event collector)
 * set the flag indicating that it can signal run-time wake-up events.
 */
static void pcie_pme_mark_devices(struct pci_dev *port)
{
	pcie_pme_can_wakeup(port, NULL);
	if (port->subordinate)
		pci_walk_bus(port->subordinate, pcie_pme_can_wakeup, NULL);
}

/**
 * pcie_pme_probe - Initialize PCIe PME service for given root port.
 * @srv: PCIe service to initialize.
 */
static int pcie_pme_probe(struct pcie_device *srv)
{
	struct pci_dev *port;
	struct pcie_pme_service_data *data;
	int ret;

	data = kzalloc(sizeof(*data), GFP_KERNEL);
	if (!data)
		return -ENOMEM;

	spin_lock_init(&data->lock);
	INIT_WORK(&data->work, pcie_pme_work_fn);
	data->srv = srv;
	set_service_data(srv, data);

	port = srv->port;
	pcie_pme_interrupt_enable(port, false);
	pcie_clear_root_pme_status(port);

	ret = request_irq(srv->irq, pcie_pme_irq, IRQF_SHARED, "PCIe PME", srv);
	if (ret) {
		kfree(data);
		return ret;
	}

	pci_info(port, "Signaling PME with IRQ %d\n", srv->irq);

	pcie_pme_mark_devices(port);
	pcie_pme_interrupt_enable(port, true);
	return 0;
}

static bool pcie_pme_check_wakeup(struct pci_bus *bus)
{
	struct pci_dev *dev;

	if (!bus)
		return false;

	list_for_each_entry(dev, &bus->devices, bus_list)
		if (device_may_wakeup(&dev->dev)
		    || pcie_pme_check_wakeup(dev->subordinate))
			return true;

	return false;
}

static void pcie_pme_disable_interrupt(struct pci_dev *port,
				       struct pcie_pme_service_data *data)
{
	spin_lock_irq(&data->lock);
	pcie_pme_interrupt_enable(port, false);
	pcie_clear_root_pme_status(port);
	data->noirq = true;
	spin_unlock_irq(&data->lock);
}

/**
 * pcie_pme_suspend - Suspend PCIe PME service device.
 * @srv: PCIe service device to suspend.
 */
static int pcie_pme_suspend(struct pcie_device *srv)
{
	struct pcie_pme_service_data *data = get_service_data(srv);
	struct pci_dev *port = srv->port;
	bool wakeup;
	int ret;

	if (device_may_wakeup(&port->dev)) {
		wakeup = true;
	} else {
		down_read(&pci_bus_sem);
		wakeup = pcie_pme_check_wakeup(port->subordinate);
		up_read(&pci_bus_sem);
	}
	if (wakeup) {
		ret = enable_irq_wake(srv->irq);
		if (!ret)
			return 0;
	}

	pcie_pme_disable_interrupt(port, data);

	synchronize_irq(srv->irq);

	return 0;
}

/**
 * pcie_pme_resume - Resume PCIe PME service device.
 * @srv - PCIe service device to resume.
 */
static int pcie_pme_resume(struct pcie_device *srv)
{
	struct pcie_pme_service_data *data = get_service_data(srv);

	spin_lock_irq(&data->lock);
	if (data->noirq) {
		struct pci_dev *port = srv->port;

		pcie_clear_root_pme_status(port);
		pcie_pme_interrupt_enable(port, true);
		data->noirq = false;
	} else {
		disable_irq_wake(srv->irq);
	}
	spin_unlock_irq(&data->lock);

	return 0;
}

/**
 * pcie_pme_remove - Prepare PCIe PME service device for removal.
 * @srv - PCIe service device to remove.
 */
static void pcie_pme_remove(struct pcie_device *srv)
{
<<<<<<< HEAD
	pcie_pme_suspend(srv);
	free_irq(srv->irq, srv);
	kfree(get_service_data(srv));
=======
	struct pcie_pme_service_data *data = get_service_data(srv);

	pcie_pme_disable_interrupt(srv->port, data);
	free_irq(srv->irq, srv);
	cancel_work_sync(&data->work);
	kfree(data);
>>>>>>> 9e98c678
}

static struct pcie_port_service_driver pcie_pme_driver = {
	.name		= "pcie_pme",
	.port_type	= PCI_EXP_TYPE_ROOT_PORT,
	.service	= PCIE_PORT_SERVICE_PME,

	.probe		= pcie_pme_probe,
	.suspend	= pcie_pme_suspend,
	.resume		= pcie_pme_resume,
	.remove		= pcie_pme_remove,
};

/**
 * pcie_pme_service_init - Register the PCIe PME service driver.
 */
int __init pcie_pme_init(void)
{
	return pcie_port_service_register(&pcie_pme_driver);
}<|MERGE_RESOLUTION|>--- conflicted
+++ resolved
@@ -433,18 +433,12 @@
  */
 static void pcie_pme_remove(struct pcie_device *srv)
 {
-<<<<<<< HEAD
-	pcie_pme_suspend(srv);
-	free_irq(srv->irq, srv);
-	kfree(get_service_data(srv));
-=======
 	struct pcie_pme_service_data *data = get_service_data(srv);
 
 	pcie_pme_disable_interrupt(srv->port, data);
 	free_irq(srv->irq, srv);
 	cancel_work_sync(&data->work);
 	kfree(data);
->>>>>>> 9e98c678
 }
 
 static struct pcie_port_service_driver pcie_pme_driver = {
