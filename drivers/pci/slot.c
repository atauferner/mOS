--- conflicted
+++ resolved
@@ -229,10 +229,7 @@
 	slot->number = slot_nr;
 
 	slot->kobj.kset = pci_slots_kset;
-<<<<<<< HEAD
-=======
-
->>>>>>> 18e352e4
+
 	slot_name = make_slot_name(name);
 	if (!slot_name) {
 		err = -ENOMEM;
