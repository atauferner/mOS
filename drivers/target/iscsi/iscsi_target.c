// SPDX-License-Identifier: GPL-2.0-or-later
/*******************************************************************************
 * This file contains main functions related to the iSCSI Target Core Driver.
 *
 * (c) Copyright 2007-2013 Datera, Inc.
 *
 * Author: Nicholas A. Bellinger <nab@linux-iscsi.org>
 *
 ******************************************************************************/

#include <crypto/hash.h>
#include <linux/string.h>
#include <linux/kthread.h>
#include <linux/completion.h>
#include <linux/module.h>
#include <linux/vmalloc.h>
#include <linux/idr.h>
#include <linux/delay.h>
#include <linux/sched/signal.h>
#include <asm/unaligned.h>
#include <linux/inet.h>
#include <net/ipv6.h>
#include <scsi/scsi_proto.h>
#include <scsi/iscsi_proto.h>
#include <scsi/scsi_tcq.h>
#include <target/target_core_base.h>
#include <target/target_core_fabric.h>

#include <target/iscsi/iscsi_target_core.h>
#include "iscsi_target_parameters.h"
#include "iscsi_target_seq_pdu_list.h"
#include "iscsi_target_datain_values.h"
#include "iscsi_target_erl0.h"
#include "iscsi_target_erl1.h"
#include "iscsi_target_erl2.h"
#include "iscsi_target_login.h"
#include "iscsi_target_tmr.h"
#include "iscsi_target_tpg.h"
#include "iscsi_target_util.h"
#include "iscsi_target.h"
#include "iscsi_target_device.h"
#include <target/iscsi/iscsi_target_stat.h>

#include <target/iscsi/iscsi_transport.h>

static LIST_HEAD(g_tiqn_list);
static LIST_HEAD(g_np_list);
static DEFINE_SPINLOCK(tiqn_lock);
static DEFINE_MUTEX(np_lock);

static struct idr tiqn_idr;
DEFINE_IDA(sess_ida);
struct mutex auth_id_lock;

struct iscsit_global *iscsit_global;

struct kmem_cache *lio_qr_cache;
struct kmem_cache *lio_dr_cache;
struct kmem_cache *lio_ooo_cache;
struct kmem_cache *lio_r2t_cache;

static int iscsit_handle_immediate_data(struct iscsi_cmd *,
			struct iscsi_scsi_req *, u32);

struct iscsi_tiqn *iscsit_get_tiqn_for_login(unsigned char *buf)
{
	struct iscsi_tiqn *tiqn = NULL;

	spin_lock(&tiqn_lock);
	list_for_each_entry(tiqn, &g_tiqn_list, tiqn_list) {
		if (!strcmp(tiqn->tiqn, buf)) {

			spin_lock(&tiqn->tiqn_state_lock);
			if (tiqn->tiqn_state == TIQN_STATE_ACTIVE) {
				tiqn->tiqn_access_count++;
				spin_unlock(&tiqn->tiqn_state_lock);
				spin_unlock(&tiqn_lock);
				return tiqn;
			}
			spin_unlock(&tiqn->tiqn_state_lock);
		}
	}
	spin_unlock(&tiqn_lock);

	return NULL;
}

static int iscsit_set_tiqn_shutdown(struct iscsi_tiqn *tiqn)
{
	spin_lock(&tiqn->tiqn_state_lock);
	if (tiqn->tiqn_state == TIQN_STATE_ACTIVE) {
		tiqn->tiqn_state = TIQN_STATE_SHUTDOWN;
		spin_unlock(&tiqn->tiqn_state_lock);
		return 0;
	}
	spin_unlock(&tiqn->tiqn_state_lock);

	return -1;
}

void iscsit_put_tiqn_for_login(struct iscsi_tiqn *tiqn)
{
	spin_lock(&tiqn->tiqn_state_lock);
	tiqn->tiqn_access_count--;
	spin_unlock(&tiqn->tiqn_state_lock);
}

/*
 * Note that IQN formatting is expected to be done in userspace, and
 * no explict IQN format checks are done here.
 */
struct iscsi_tiqn *iscsit_add_tiqn(unsigned char *buf)
{
	struct iscsi_tiqn *tiqn = NULL;
	int ret;

	if (strlen(buf) >= ISCSI_IQN_LEN) {
		pr_err("Target IQN exceeds %d bytes\n",
				ISCSI_IQN_LEN);
		return ERR_PTR(-EINVAL);
	}

	tiqn = kzalloc(sizeof(*tiqn), GFP_KERNEL);
	if (!tiqn)
		return ERR_PTR(-ENOMEM);

	sprintf(tiqn->tiqn, "%s", buf);
	INIT_LIST_HEAD(&tiqn->tiqn_list);
	INIT_LIST_HEAD(&tiqn->tiqn_tpg_list);
	spin_lock_init(&tiqn->tiqn_state_lock);
	spin_lock_init(&tiqn->tiqn_tpg_lock);
	spin_lock_init(&tiqn->sess_err_stats.lock);
	spin_lock_init(&tiqn->login_stats.lock);
	spin_lock_init(&tiqn->logout_stats.lock);

	tiqn->tiqn_state = TIQN_STATE_ACTIVE;

	idr_preload(GFP_KERNEL);
	spin_lock(&tiqn_lock);

	ret = idr_alloc(&tiqn_idr, NULL, 0, 0, GFP_NOWAIT);
	if (ret < 0) {
		pr_err("idr_alloc() failed for tiqn->tiqn_index\n");
		spin_unlock(&tiqn_lock);
		idr_preload_end();
		kfree(tiqn);
		return ERR_PTR(ret);
	}
	tiqn->tiqn_index = ret;
	list_add_tail(&tiqn->tiqn_list, &g_tiqn_list);

	spin_unlock(&tiqn_lock);
	idr_preload_end();

	pr_debug("CORE[0] - Added iSCSI Target IQN: %s\n", tiqn->tiqn);

	return tiqn;

}

static void iscsit_wait_for_tiqn(struct iscsi_tiqn *tiqn)
{
	/*
	 * Wait for accesses to said struct iscsi_tiqn to end.
	 */
	spin_lock(&tiqn->tiqn_state_lock);
	while (tiqn->tiqn_access_count != 0) {
		spin_unlock(&tiqn->tiqn_state_lock);
		msleep(10);
		spin_lock(&tiqn->tiqn_state_lock);
	}
	spin_unlock(&tiqn->tiqn_state_lock);
}

void iscsit_del_tiqn(struct iscsi_tiqn *tiqn)
{
	/*
	 * iscsit_set_tiqn_shutdown sets tiqn->tiqn_state = TIQN_STATE_SHUTDOWN
	 * while holding tiqn->tiqn_state_lock.  This means that all subsequent
	 * attempts to access this struct iscsi_tiqn will fail from both transport
	 * fabric and control code paths.
	 */
	if (iscsit_set_tiqn_shutdown(tiqn) < 0) {
		pr_err("iscsit_set_tiqn_shutdown() failed\n");
		return;
	}

	iscsit_wait_for_tiqn(tiqn);

	spin_lock(&tiqn_lock);
	list_del(&tiqn->tiqn_list);
	idr_remove(&tiqn_idr, tiqn->tiqn_index);
	spin_unlock(&tiqn_lock);

	pr_debug("CORE[0] - Deleted iSCSI Target IQN: %s\n",
			tiqn->tiqn);
	kfree(tiqn);
}

int iscsit_access_np(struct iscsi_np *np, struct iscsi_portal_group *tpg)
{
	int ret;
	/*
	 * Determine if the network portal is accepting storage traffic.
	 */
	spin_lock_bh(&np->np_thread_lock);
	if (np->np_thread_state != ISCSI_NP_THREAD_ACTIVE) {
		spin_unlock_bh(&np->np_thread_lock);
		return -1;
	}
	spin_unlock_bh(&np->np_thread_lock);
	/*
	 * Determine if the portal group is accepting storage traffic.
	 */
	spin_lock_bh(&tpg->tpg_state_lock);
	if (tpg->tpg_state != TPG_STATE_ACTIVE) {
		spin_unlock_bh(&tpg->tpg_state_lock);
		return -1;
	}
	spin_unlock_bh(&tpg->tpg_state_lock);

	/*
	 * Here we serialize access across the TIQN+TPG Tuple.
	 */
	ret = down_interruptible(&tpg->np_login_sem);
	if (ret != 0)
		return -1;

	spin_lock_bh(&tpg->tpg_state_lock);
	if (tpg->tpg_state != TPG_STATE_ACTIVE) {
		spin_unlock_bh(&tpg->tpg_state_lock);
		up(&tpg->np_login_sem);
		return -1;
	}
	spin_unlock_bh(&tpg->tpg_state_lock);

	return 0;
}

void iscsit_login_kref_put(struct kref *kref)
{
	struct iscsi_tpg_np *tpg_np = container_of(kref,
				struct iscsi_tpg_np, tpg_np_kref);

	complete(&tpg_np->tpg_np_comp);
}

int iscsit_deaccess_np(struct iscsi_np *np, struct iscsi_portal_group *tpg,
		       struct iscsi_tpg_np *tpg_np)
{
	struct iscsi_tiqn *tiqn = tpg->tpg_tiqn;

	up(&tpg->np_login_sem);

	if (tpg_np)
		kref_put(&tpg_np->tpg_np_kref, iscsit_login_kref_put);

	if (tiqn)
		iscsit_put_tiqn_for_login(tiqn);

	return 0;
}

bool iscsit_check_np_match(
	struct sockaddr_storage *sockaddr,
	struct iscsi_np *np,
	int network_transport)
{
	struct sockaddr_in *sock_in, *sock_in_e;
	struct sockaddr_in6 *sock_in6, *sock_in6_e;
	bool ip_match = false;
	u16 port, port_e;

	if (sockaddr->ss_family == AF_INET6) {
		sock_in6 = (struct sockaddr_in6 *)sockaddr;
		sock_in6_e = (struct sockaddr_in6 *)&np->np_sockaddr;

		if (!memcmp(&sock_in6->sin6_addr.in6_u,
			    &sock_in6_e->sin6_addr.in6_u,
			    sizeof(struct in6_addr)))
			ip_match = true;

		port = ntohs(sock_in6->sin6_port);
		port_e = ntohs(sock_in6_e->sin6_port);
	} else {
		sock_in = (struct sockaddr_in *)sockaddr;
		sock_in_e = (struct sockaddr_in *)&np->np_sockaddr;

		if (sock_in->sin_addr.s_addr == sock_in_e->sin_addr.s_addr)
			ip_match = true;

		port = ntohs(sock_in->sin_port);
		port_e = ntohs(sock_in_e->sin_port);
	}

	if (ip_match && (port_e == port) &&
	    (np->np_network_transport == network_transport))
		return true;

	return false;
}

static struct iscsi_np *iscsit_get_np(
	struct sockaddr_storage *sockaddr,
	int network_transport)
{
	struct iscsi_np *np;
	bool match;

	lockdep_assert_held(&np_lock);

	list_for_each_entry(np, &g_np_list, np_list) {
		spin_lock_bh(&np->np_thread_lock);
		if (np->np_thread_state != ISCSI_NP_THREAD_ACTIVE) {
			spin_unlock_bh(&np->np_thread_lock);
			continue;
		}

		match = iscsit_check_np_match(sockaddr, np, network_transport);
		if (match) {
			/*
			 * Increment the np_exports reference count now to
			 * prevent iscsit_del_np() below from being called
			 * while iscsi_tpg_add_network_portal() is called.
			 */
			np->np_exports++;
			spin_unlock_bh(&np->np_thread_lock);
			return np;
		}
		spin_unlock_bh(&np->np_thread_lock);
	}

	return NULL;
}

struct iscsi_np *iscsit_add_np(
	struct sockaddr_storage *sockaddr,
	int network_transport)
{
	struct iscsi_np *np;
	int ret;

	mutex_lock(&np_lock);

	/*
	 * Locate the existing struct iscsi_np if already active..
	 */
	np = iscsit_get_np(sockaddr, network_transport);
	if (np) {
		mutex_unlock(&np_lock);
		return np;
	}

	np = kzalloc(sizeof(*np), GFP_KERNEL);
	if (!np) {
		mutex_unlock(&np_lock);
		return ERR_PTR(-ENOMEM);
	}

	np->np_flags |= NPF_IP_NETWORK;
	np->np_network_transport = network_transport;
	spin_lock_init(&np->np_thread_lock);
	init_completion(&np->np_restart_comp);
	INIT_LIST_HEAD(&np->np_list);

	timer_setup(&np->np_login_timer, iscsi_handle_login_thread_timeout, 0);

	ret = iscsi_target_setup_login_socket(np, sockaddr);
	if (ret != 0) {
		kfree(np);
		mutex_unlock(&np_lock);
		return ERR_PTR(ret);
	}

	np->np_thread = kthread_run(iscsi_target_login_thread, np, "iscsi_np");
	if (IS_ERR(np->np_thread)) {
		pr_err("Unable to create kthread: iscsi_np\n");
		ret = PTR_ERR(np->np_thread);
		kfree(np);
		mutex_unlock(&np_lock);
		return ERR_PTR(ret);
	}
	/*
	 * Increment the np_exports reference count now to prevent
	 * iscsit_del_np() below from being run while a new call to
	 * iscsi_tpg_add_network_portal() for a matching iscsi_np is
	 * active.  We don't need to hold np->np_thread_lock at this
	 * point because iscsi_np has not been added to g_np_list yet.
	 */
	np->np_exports = 1;
	np->np_thread_state = ISCSI_NP_THREAD_ACTIVE;

	list_add_tail(&np->np_list, &g_np_list);
	mutex_unlock(&np_lock);

	pr_debug("CORE[0] - Added Network Portal: %pISpc on %s\n",
		&np->np_sockaddr, np->np_transport->name);

	return np;
}

int iscsit_reset_np_thread(
	struct iscsi_np *np,
	struct iscsi_tpg_np *tpg_np,
	struct iscsi_portal_group *tpg,
	bool shutdown)
{
	spin_lock_bh(&np->np_thread_lock);
	if (np->np_thread_state == ISCSI_NP_THREAD_INACTIVE) {
		spin_unlock_bh(&np->np_thread_lock);
		return 0;
	}
	np->np_thread_state = ISCSI_NP_THREAD_RESET;
	atomic_inc(&np->np_reset_count);

	if (np->np_thread) {
		spin_unlock_bh(&np->np_thread_lock);
		send_sig(SIGINT, np->np_thread, 1);
		wait_for_completion(&np->np_restart_comp);
		spin_lock_bh(&np->np_thread_lock);
	}
	spin_unlock_bh(&np->np_thread_lock);

	if (tpg_np && shutdown) {
		kref_put(&tpg_np->tpg_np_kref, iscsit_login_kref_put);

		wait_for_completion(&tpg_np->tpg_np_comp);
	}

	return 0;
}

static void iscsit_free_np(struct iscsi_np *np)
{
	if (np->np_socket)
		sock_release(np->np_socket);
}

int iscsit_del_np(struct iscsi_np *np)
{
	spin_lock_bh(&np->np_thread_lock);
	np->np_exports--;
	if (np->np_exports) {
		np->enabled = true;
		spin_unlock_bh(&np->np_thread_lock);
		return 0;
	}
	np->np_thread_state = ISCSI_NP_THREAD_SHUTDOWN;
	spin_unlock_bh(&np->np_thread_lock);

	if (np->np_thread) {
		/*
		 * We need to send the signal to wakeup Linux/Net
		 * which may be sleeping in sock_accept()..
		 */
		send_sig(SIGINT, np->np_thread, 1);
		kthread_stop(np->np_thread);
		np->np_thread = NULL;
	}

	np->np_transport->iscsit_free_np(np);

	mutex_lock(&np_lock);
	list_del(&np->np_list);
	mutex_unlock(&np_lock);

	pr_debug("CORE[0] - Removed Network Portal: %pISpc on %s\n",
		&np->np_sockaddr, np->np_transport->name);

	iscsit_put_transport(np->np_transport);
	kfree(np);
	return 0;
}

static void iscsit_get_rx_pdu(struct iscsi_conn *);

int iscsit_queue_rsp(struct iscsi_conn *conn, struct iscsi_cmd *cmd)
{
	return iscsit_add_cmd_to_response_queue(cmd, cmd->conn, cmd->i_state);
}
EXPORT_SYMBOL(iscsit_queue_rsp);

void iscsit_aborted_task(struct iscsi_conn *conn, struct iscsi_cmd *cmd)
{
	spin_lock_bh(&conn->cmd_lock);
	if (!list_empty(&cmd->i_conn_node))
		list_del_init(&cmd->i_conn_node);
	spin_unlock_bh(&conn->cmd_lock);

	__iscsit_free_cmd(cmd, true);
}
EXPORT_SYMBOL(iscsit_aborted_task);

static void iscsit_do_crypto_hash_buf(struct ahash_request *, const void *,
				      u32, u32, const void *, void *);
static void iscsit_tx_thread_wait_for_tcp(struct iscsi_conn *);

static int
iscsit_xmit_nondatain_pdu(struct iscsi_conn *conn, struct iscsi_cmd *cmd,
			  const void *data_buf, u32 data_buf_len)
{
	struct iscsi_hdr *hdr = (struct iscsi_hdr *)cmd->pdu;
	struct kvec *iov;
	u32 niov = 0, tx_size = ISCSI_HDR_LEN;
	int ret;

	iov = &cmd->iov_misc[0];
	iov[niov].iov_base	= cmd->pdu;
	iov[niov++].iov_len	= ISCSI_HDR_LEN;

	if (conn->conn_ops->HeaderDigest) {
		u32 *header_digest = (u32 *)&cmd->pdu[ISCSI_HDR_LEN];

		iscsit_do_crypto_hash_buf(conn->conn_tx_hash, hdr,
					  ISCSI_HDR_LEN, 0, NULL,
					  header_digest);

		iov[0].iov_len += ISCSI_CRC_LEN;
		tx_size += ISCSI_CRC_LEN;
		pr_debug("Attaching CRC32C HeaderDigest"
			 " to opcode 0x%x 0x%08x\n",
			 hdr->opcode, *header_digest);
	}

	if (data_buf_len) {
		u32 padding = ((-data_buf_len) & 3);

		iov[niov].iov_base	= (void *)data_buf;
		iov[niov++].iov_len	= data_buf_len;
		tx_size += data_buf_len;

		if (padding != 0) {
			iov[niov].iov_base = &cmd->pad_bytes;
			iov[niov++].iov_len = padding;
			tx_size += padding;
			pr_debug("Attaching %u additional"
				 " padding bytes.\n", padding);
		}

		if (conn->conn_ops->DataDigest) {
			iscsit_do_crypto_hash_buf(conn->conn_tx_hash,
						  data_buf, data_buf_len,
						  padding, &cmd->pad_bytes,
						  &cmd->data_crc);

			iov[niov].iov_base = &cmd->data_crc;
			iov[niov++].iov_len = ISCSI_CRC_LEN;
			tx_size += ISCSI_CRC_LEN;
			pr_debug("Attached DataDigest for %u"
				 " bytes opcode 0x%x, CRC 0x%08x\n",
				 data_buf_len, hdr->opcode, cmd->data_crc);
		}
	}

	cmd->iov_misc_count = niov;
	cmd->tx_size = tx_size;

	ret = iscsit_send_tx_data(cmd, conn, 1);
	if (ret < 0) {
		iscsit_tx_thread_wait_for_tcp(conn);
		return ret;
	}

	return 0;
}

static int iscsit_map_iovec(struct iscsi_cmd *cmd, struct kvec *iov, int nvec,
			    u32 data_offset, u32 data_length);
static void iscsit_unmap_iovec(struct iscsi_cmd *);
static u32 iscsit_do_crypto_hash_sg(struct ahash_request *, struct iscsi_cmd *,
				    u32, u32, u32, u8 *);
static int
iscsit_xmit_datain_pdu(struct iscsi_conn *conn, struct iscsi_cmd *cmd,
		       const struct iscsi_datain *datain)
{
	struct kvec *iov;
	u32 iov_count = 0, tx_size = 0;
	int ret, iov_ret;

	iov = &cmd->iov_data[0];
	iov[iov_count].iov_base	= cmd->pdu;
	iov[iov_count++].iov_len = ISCSI_HDR_LEN;
	tx_size += ISCSI_HDR_LEN;

	if (conn->conn_ops->HeaderDigest) {
		u32 *header_digest = (u32 *)&cmd->pdu[ISCSI_HDR_LEN];

		iscsit_do_crypto_hash_buf(conn->conn_tx_hash, cmd->pdu,
					  ISCSI_HDR_LEN, 0, NULL,
					  header_digest);

		iov[0].iov_len += ISCSI_CRC_LEN;
		tx_size += ISCSI_CRC_LEN;

		pr_debug("Attaching CRC32 HeaderDigest for DataIN PDU 0x%08x\n",
			 *header_digest);
	}

	iov_ret = iscsit_map_iovec(cmd, &cmd->iov_data[iov_count],
				   cmd->orig_iov_data_count - (iov_count + 2),
				   datain->offset, datain->length);
	if (iov_ret < 0)
		return -1;

	iov_count += iov_ret;
	tx_size += datain->length;

	cmd->padding = ((-datain->length) & 3);
	if (cmd->padding) {
		iov[iov_count].iov_base		= cmd->pad_bytes;
		iov[iov_count++].iov_len	= cmd->padding;
		tx_size += cmd->padding;

		pr_debug("Attaching %u padding bytes\n", cmd->padding);
	}

	if (conn->conn_ops->DataDigest) {
		cmd->data_crc = iscsit_do_crypto_hash_sg(conn->conn_tx_hash,
							 cmd, datain->offset,
							 datain->length,
							 cmd->padding,
							 cmd->pad_bytes);

		iov[iov_count].iov_base	= &cmd->data_crc;
		iov[iov_count++].iov_len = ISCSI_CRC_LEN;
		tx_size += ISCSI_CRC_LEN;

		pr_debug("Attached CRC32C DataDigest %d bytes, crc 0x%08x\n",
			 datain->length + cmd->padding, cmd->data_crc);
	}

	cmd->iov_data_count = iov_count;
	cmd->tx_size = tx_size;

	ret = iscsit_fe_sendpage_sg(cmd, conn);

	iscsit_unmap_iovec(cmd);

	if (ret < 0) {
		iscsit_tx_thread_wait_for_tcp(conn);
		return ret;
	}

	return 0;
}

static int iscsit_xmit_pdu(struct iscsi_conn *conn, struct iscsi_cmd *cmd,
			   struct iscsi_datain_req *dr, const void *buf,
			   u32 buf_len)
{
	if (dr)
		return iscsit_xmit_datain_pdu(conn, cmd, buf);
	else
		return iscsit_xmit_nondatain_pdu(conn, cmd, buf, buf_len);
}

static enum target_prot_op iscsit_get_sup_prot_ops(struct iscsi_conn *conn)
{
	return TARGET_PROT_NORMAL;
}

static struct iscsit_transport iscsi_target_transport = {
	.name			= "iSCSI/TCP",
	.transport_type		= ISCSI_TCP,
	.rdma_shutdown		= false,
	.owner			= NULL,
	.iscsit_setup_np	= iscsit_setup_np,
	.iscsit_accept_np	= iscsit_accept_np,
	.iscsit_free_np		= iscsit_free_np,
	.iscsit_get_login_rx	= iscsit_get_login_rx,
	.iscsit_put_login_tx	= iscsit_put_login_tx,
	.iscsit_get_dataout	= iscsit_build_r2ts_for_cmd,
	.iscsit_immediate_queue	= iscsit_immediate_queue,
	.iscsit_response_queue	= iscsit_response_queue,
	.iscsit_queue_data_in	= iscsit_queue_rsp,
	.iscsit_queue_status	= iscsit_queue_rsp,
	.iscsit_aborted_task	= iscsit_aborted_task,
	.iscsit_xmit_pdu	= iscsit_xmit_pdu,
	.iscsit_get_rx_pdu	= iscsit_get_rx_pdu,
	.iscsit_get_sup_prot_ops = iscsit_get_sup_prot_ops,
};

static int __init iscsi_target_init_module(void)
{
	int ret = 0, size;

	pr_debug("iSCSI-Target "ISCSIT_VERSION"\n");
	iscsit_global = kzalloc(sizeof(*iscsit_global), GFP_KERNEL);
	if (!iscsit_global)
		return -1;

	spin_lock_init(&iscsit_global->ts_bitmap_lock);
	mutex_init(&auth_id_lock);
	idr_init(&tiqn_idr);

	ret = target_register_template(&iscsi_ops);
	if (ret)
		goto out;

	size = BITS_TO_LONGS(ISCSIT_BITMAP_BITS) * sizeof(long);
	iscsit_global->ts_bitmap = vzalloc(size);
	if (!iscsit_global->ts_bitmap)
		goto configfs_out;

	lio_qr_cache = kmem_cache_create("lio_qr_cache",
			sizeof(struct iscsi_queue_req),
			__alignof__(struct iscsi_queue_req), 0, NULL);
	if (!lio_qr_cache) {
		pr_err("Unable to kmem_cache_create() for"
				" lio_qr_cache\n");
		goto bitmap_out;
	}

	lio_dr_cache = kmem_cache_create("lio_dr_cache",
			sizeof(struct iscsi_datain_req),
			__alignof__(struct iscsi_datain_req), 0, NULL);
	if (!lio_dr_cache) {
		pr_err("Unable to kmem_cache_create() for"
				" lio_dr_cache\n");
		goto qr_out;
	}

	lio_ooo_cache = kmem_cache_create("lio_ooo_cache",
			sizeof(struct iscsi_ooo_cmdsn),
			__alignof__(struct iscsi_ooo_cmdsn), 0, NULL);
	if (!lio_ooo_cache) {
		pr_err("Unable to kmem_cache_create() for"
				" lio_ooo_cache\n");
		goto dr_out;
	}

	lio_r2t_cache = kmem_cache_create("lio_r2t_cache",
			sizeof(struct iscsi_r2t), __alignof__(struct iscsi_r2t),
			0, NULL);
	if (!lio_r2t_cache) {
		pr_err("Unable to kmem_cache_create() for"
				" lio_r2t_cache\n");
		goto ooo_out;
	}

	iscsit_register_transport(&iscsi_target_transport);

	if (iscsit_load_discovery_tpg() < 0)
		goto r2t_out;

	return ret;
r2t_out:
	iscsit_unregister_transport(&iscsi_target_transport);
	kmem_cache_destroy(lio_r2t_cache);
ooo_out:
	kmem_cache_destroy(lio_ooo_cache);
dr_out:
	kmem_cache_destroy(lio_dr_cache);
qr_out:
	kmem_cache_destroy(lio_qr_cache);
bitmap_out:
	vfree(iscsit_global->ts_bitmap);
configfs_out:
	/* XXX: this probably wants it to be it's own unwind step.. */
	if (iscsit_global->discovery_tpg)
		iscsit_tpg_disable_portal_group(iscsit_global->discovery_tpg, 1);
	target_unregister_template(&iscsi_ops);
out:
	kfree(iscsit_global);
	return -ENOMEM;
}

static void __exit iscsi_target_cleanup_module(void)
{
	iscsit_release_discovery_tpg();
	iscsit_unregister_transport(&iscsi_target_transport);
	kmem_cache_destroy(lio_qr_cache);
	kmem_cache_destroy(lio_dr_cache);
	kmem_cache_destroy(lio_ooo_cache);
	kmem_cache_destroy(lio_r2t_cache);

	/*
	 * Shutdown discovery sessions and disable discovery TPG
	 */
	if (iscsit_global->discovery_tpg)
		iscsit_tpg_disable_portal_group(iscsit_global->discovery_tpg, 1);

	target_unregister_template(&iscsi_ops);

	vfree(iscsit_global->ts_bitmap);
	kfree(iscsit_global);
}

int iscsit_add_reject(
	struct iscsi_conn *conn,
	u8 reason,
	unsigned char *buf)
{
	struct iscsi_cmd *cmd;

	cmd = iscsit_allocate_cmd(conn, TASK_INTERRUPTIBLE);
	if (!cmd)
		return -1;

	cmd->iscsi_opcode = ISCSI_OP_REJECT;
	cmd->reject_reason = reason;

	cmd->buf_ptr = kmemdup(buf, ISCSI_HDR_LEN, GFP_KERNEL);
	if (!cmd->buf_ptr) {
		pr_err("Unable to allocate memory for cmd->buf_ptr\n");
		iscsit_free_cmd(cmd, false);
		return -1;
	}

	spin_lock_bh(&conn->cmd_lock);
	list_add_tail(&cmd->i_conn_node, &conn->conn_cmd_list);
	spin_unlock_bh(&conn->cmd_lock);

	cmd->i_state = ISTATE_SEND_REJECT;
	iscsit_add_cmd_to_response_queue(cmd, conn, cmd->i_state);

	return -1;
}
EXPORT_SYMBOL(iscsit_add_reject);

static int iscsit_add_reject_from_cmd(
	struct iscsi_cmd *cmd,
	u8 reason,
	bool add_to_conn,
	unsigned char *buf)
{
	struct iscsi_conn *conn;
	const bool do_put = cmd->se_cmd.se_tfo != NULL;

	if (!cmd->conn) {
		pr_err("cmd->conn is NULL for ITT: 0x%08x\n",
				cmd->init_task_tag);
		return -1;
	}
	conn = cmd->conn;

	cmd->iscsi_opcode = ISCSI_OP_REJECT;
	cmd->reject_reason = reason;

	cmd->buf_ptr = kmemdup(buf, ISCSI_HDR_LEN, GFP_KERNEL);
	if (!cmd->buf_ptr) {
		pr_err("Unable to allocate memory for cmd->buf_ptr\n");
		iscsit_free_cmd(cmd, false);
		return -1;
	}

	if (add_to_conn) {
		spin_lock_bh(&conn->cmd_lock);
		list_add_tail(&cmd->i_conn_node, &conn->conn_cmd_list);
		spin_unlock_bh(&conn->cmd_lock);
	}

	cmd->i_state = ISTATE_SEND_REJECT;
	iscsit_add_cmd_to_response_queue(cmd, conn, cmd->i_state);
	/*
	 * Perform the kref_put now if se_cmd has already been setup by
	 * scsit_setup_scsi_cmd()
	 */
	if (do_put) {
		pr_debug("iscsi reject: calling target_put_sess_cmd >>>>>>\n");
		target_put_sess_cmd(&cmd->se_cmd);
	}
	return -1;
}

static int iscsit_add_reject_cmd(struct iscsi_cmd *cmd, u8 reason,
				 unsigned char *buf)
{
	return iscsit_add_reject_from_cmd(cmd, reason, true, buf);
}

int iscsit_reject_cmd(struct iscsi_cmd *cmd, u8 reason, unsigned char *buf)
{
	return iscsit_add_reject_from_cmd(cmd, reason, false, buf);
}
EXPORT_SYMBOL(iscsit_reject_cmd);

/*
 * Map some portion of the allocated scatterlist to an iovec, suitable for
 * kernel sockets to copy data in/out.
 */
static int iscsit_map_iovec(struct iscsi_cmd *cmd, struct kvec *iov, int nvec,
			    u32 data_offset, u32 data_length)
{
	u32 i = 0, orig_data_length = data_length;
	struct scatterlist *sg;
	unsigned int page_off;

	/*
	 * We know each entry in t_data_sg contains a page.
	 */
	u32 ent = data_offset / PAGE_SIZE;

	if (!data_length)
		return 0;

	if (ent >= cmd->se_cmd.t_data_nents) {
		pr_err("Initial page entry out-of-bounds\n");
		goto overflow;
	}

	sg = &cmd->se_cmd.t_data_sg[ent];
	page_off = (data_offset % PAGE_SIZE);

	cmd->first_data_sg = sg;
	cmd->first_data_sg_off = page_off;

	while (data_length) {
		u32 cur_len;

		if (WARN_ON_ONCE(!sg || i >= nvec))
			goto overflow;

		cur_len = min_t(u32, data_length, sg->length - page_off);

		iov[i].iov_base = kmap(sg_page(sg)) + sg->offset + page_off;
		iov[i].iov_len = cur_len;

		data_length -= cur_len;
		page_off = 0;
		sg = sg_next(sg);
		i++;
	}

	cmd->kmapped_nents = i;

	return i;

overflow:
	pr_err("offset %d + length %d overflow; %d/%d; sg-list:\n",
	       data_offset, orig_data_length, i, nvec);
	for_each_sg(cmd->se_cmd.t_data_sg, sg,
		    cmd->se_cmd.t_data_nents, i) {
		pr_err("[%d] off %d len %d\n",
		       i, sg->offset, sg->length);
	}
	return -1;
}

static void iscsit_unmap_iovec(struct iscsi_cmd *cmd)
{
	u32 i;
	struct scatterlist *sg;

	sg = cmd->first_data_sg;

	for (i = 0; i < cmd->kmapped_nents; i++)
		kunmap(sg_page(&sg[i]));
}

static void iscsit_ack_from_expstatsn(struct iscsi_conn *conn, u32 exp_statsn)
{
	LIST_HEAD(ack_list);
	struct iscsi_cmd *cmd, *cmd_p;

	conn->exp_statsn = exp_statsn;

	if (conn->sess->sess_ops->RDMAExtensions)
		return;

	spin_lock_bh(&conn->cmd_lock);
	list_for_each_entry_safe(cmd, cmd_p, &conn->conn_cmd_list, i_conn_node) {
		spin_lock(&cmd->istate_lock);
		if ((cmd->i_state == ISTATE_SENT_STATUS) &&
		    iscsi_sna_lt(cmd->stat_sn, exp_statsn)) {
			cmd->i_state = ISTATE_REMOVE;
			spin_unlock(&cmd->istate_lock);
			list_move_tail(&cmd->i_conn_node, &ack_list);
			continue;
		}
		spin_unlock(&cmd->istate_lock);
	}
	spin_unlock_bh(&conn->cmd_lock);

	list_for_each_entry_safe(cmd, cmd_p, &ack_list, i_conn_node) {
		list_del_init(&cmd->i_conn_node);
		iscsit_free_cmd(cmd, false);
	}
}

static int iscsit_allocate_iovecs(struct iscsi_cmd *cmd)
{
	u32 iov_count = max(1UL, DIV_ROUND_UP(cmd->se_cmd.data_length, PAGE_SIZE));

	iov_count += ISCSI_IOV_DATA_BUFFER;
	cmd->iov_data = kcalloc(iov_count, sizeof(*cmd->iov_data), GFP_KERNEL);
	if (!cmd->iov_data)
		return -ENOMEM;

	cmd->orig_iov_data_count = iov_count;
	return 0;
}

int iscsit_setup_scsi_cmd(struct iscsi_conn *conn, struct iscsi_cmd *cmd,
			  unsigned char *buf)
{
	int data_direction, payload_length;
	struct iscsi_scsi_req *hdr;
	int iscsi_task_attr;
	int sam_task_attr;

	atomic_long_inc(&conn->sess->cmd_pdus);

	hdr			= (struct iscsi_scsi_req *) buf;
	payload_length		= ntoh24(hdr->dlength);

	/* FIXME; Add checks for AdditionalHeaderSegment */

	if (!(hdr->flags & ISCSI_FLAG_CMD_WRITE) &&
	    !(hdr->flags & ISCSI_FLAG_CMD_FINAL)) {
		pr_err("ISCSI_FLAG_CMD_WRITE & ISCSI_FLAG_CMD_FINAL"
				" not set. Bad iSCSI Initiator.\n");
		return iscsit_add_reject_cmd(cmd,
					     ISCSI_REASON_BOOKMARK_INVALID, buf);
	}

	if (((hdr->flags & ISCSI_FLAG_CMD_READ) ||
	     (hdr->flags & ISCSI_FLAG_CMD_WRITE)) && !hdr->data_length) {
		/*
		 * From RFC-3720 Section 10.3.1:
		 *
		 * "Either or both of R and W MAY be 1 when either the
		 *  Expected Data Transfer Length and/or Bidirectional Read
		 *  Expected Data Transfer Length are 0"
		 *
		 * For this case, go ahead and clear the unnecssary bits
		 * to avoid any confusion with ->data_direction.
		 */
		hdr->flags &= ~ISCSI_FLAG_CMD_READ;
		hdr->flags &= ~ISCSI_FLAG_CMD_WRITE;

		pr_warn("ISCSI_FLAG_CMD_READ or ISCSI_FLAG_CMD_WRITE"
			" set when Expected Data Transfer Length is 0 for"
			" CDB: 0x%02x, Fixing up flags\n", hdr->cdb[0]);
	}

	if (!(hdr->flags & ISCSI_FLAG_CMD_READ) &&
	    !(hdr->flags & ISCSI_FLAG_CMD_WRITE) && (hdr->data_length != 0)) {
		pr_err("ISCSI_FLAG_CMD_READ and/or ISCSI_FLAG_CMD_WRITE"
			" MUST be set if Expected Data Transfer Length is not 0."
			" Bad iSCSI Initiator\n");
		return iscsit_add_reject_cmd(cmd,
					     ISCSI_REASON_BOOKMARK_INVALID, buf);
	}

	if ((hdr->flags & ISCSI_FLAG_CMD_READ) &&
	    (hdr->flags & ISCSI_FLAG_CMD_WRITE)) {
		pr_err("Bidirectional operations not supported!\n");
		return iscsit_add_reject_cmd(cmd,
					     ISCSI_REASON_BOOKMARK_INVALID, buf);
	}

	if (hdr->opcode & ISCSI_OP_IMMEDIATE) {
		pr_err("Illegally set Immediate Bit in iSCSI Initiator"
				" Scsi Command PDU.\n");
		return iscsit_add_reject_cmd(cmd,
					     ISCSI_REASON_BOOKMARK_INVALID, buf);
	}

	if (payload_length && !conn->sess->sess_ops->ImmediateData) {
		pr_err("ImmediateData=No but DataSegmentLength=%u,"
			" protocol error.\n", payload_length);
		return iscsit_add_reject_cmd(cmd,
					     ISCSI_REASON_PROTOCOL_ERROR, buf);
	}

	if ((be32_to_cpu(hdr->data_length) == payload_length) &&
	    (!(hdr->flags & ISCSI_FLAG_CMD_FINAL))) {
		pr_err("Expected Data Transfer Length and Length of"
			" Immediate Data are the same, but ISCSI_FLAG_CMD_FINAL"
			" bit is not set protocol error\n");
		return iscsit_add_reject_cmd(cmd,
					     ISCSI_REASON_PROTOCOL_ERROR, buf);
	}

	if (payload_length > be32_to_cpu(hdr->data_length)) {
		pr_err("DataSegmentLength: %u is greater than"
			" EDTL: %u, protocol error.\n", payload_length,
				hdr->data_length);
		return iscsit_add_reject_cmd(cmd,
					     ISCSI_REASON_PROTOCOL_ERROR, buf);
	}

	if (payload_length > conn->conn_ops->MaxXmitDataSegmentLength) {
		pr_err("DataSegmentLength: %u is greater than"
			" MaxXmitDataSegmentLength: %u, protocol error.\n",
			payload_length, conn->conn_ops->MaxXmitDataSegmentLength);
		return iscsit_add_reject_cmd(cmd,
					     ISCSI_REASON_PROTOCOL_ERROR, buf);
	}

	if (payload_length > conn->sess->sess_ops->FirstBurstLength) {
		pr_err("DataSegmentLength: %u is greater than"
			" FirstBurstLength: %u, protocol error.\n",
			payload_length, conn->sess->sess_ops->FirstBurstLength);
		return iscsit_add_reject_cmd(cmd,
					     ISCSI_REASON_BOOKMARK_INVALID, buf);
	}

	data_direction = (hdr->flags & ISCSI_FLAG_CMD_WRITE) ? DMA_TO_DEVICE :
			 (hdr->flags & ISCSI_FLAG_CMD_READ) ? DMA_FROM_DEVICE :
			  DMA_NONE;

	cmd->data_direction = data_direction;
	iscsi_task_attr = hdr->flags & ISCSI_FLAG_CMD_ATTR_MASK;
	/*
	 * Figure out the SAM Task Attribute for the incoming SCSI CDB
	 */
	if ((iscsi_task_attr == ISCSI_ATTR_UNTAGGED) ||
	    (iscsi_task_attr == ISCSI_ATTR_SIMPLE))
		sam_task_attr = TCM_SIMPLE_TAG;
	else if (iscsi_task_attr == ISCSI_ATTR_ORDERED)
		sam_task_attr = TCM_ORDERED_TAG;
	else if (iscsi_task_attr == ISCSI_ATTR_HEAD_OF_QUEUE)
		sam_task_attr = TCM_HEAD_TAG;
	else if (iscsi_task_attr == ISCSI_ATTR_ACA)
		sam_task_attr = TCM_ACA_TAG;
	else {
		pr_debug("Unknown iSCSI Task Attribute: 0x%02x, using"
			" TCM_SIMPLE_TAG\n", iscsi_task_attr);
		sam_task_attr = TCM_SIMPLE_TAG;
	}

	cmd->iscsi_opcode	= ISCSI_OP_SCSI_CMD;
	cmd->i_state		= ISTATE_NEW_CMD;
	cmd->immediate_cmd	= ((hdr->opcode & ISCSI_OP_IMMEDIATE) ? 1 : 0);
	cmd->immediate_data	= (payload_length) ? 1 : 0;
	cmd->unsolicited_data	= ((!(hdr->flags & ISCSI_FLAG_CMD_FINAL) &&
				     (hdr->flags & ISCSI_FLAG_CMD_WRITE)) ? 1 : 0);
	if (cmd->unsolicited_data)
		cmd->cmd_flags |= ICF_NON_IMMEDIATE_UNSOLICITED_DATA;

	conn->sess->init_task_tag = cmd->init_task_tag = hdr->itt;
	if (hdr->flags & ISCSI_FLAG_CMD_READ)
		cmd->targ_xfer_tag = session_get_next_ttt(conn->sess);
	else
		cmd->targ_xfer_tag = 0xFFFFFFFF;
	cmd->cmd_sn		= be32_to_cpu(hdr->cmdsn);
	cmd->exp_stat_sn	= be32_to_cpu(hdr->exp_statsn);
	cmd->first_burst_len	= payload_length;

	if (!conn->sess->sess_ops->RDMAExtensions &&
	     cmd->data_direction == DMA_FROM_DEVICE) {
		struct iscsi_datain_req *dr;

		dr = iscsit_allocate_datain_req();
		if (!dr)
			return iscsit_add_reject_cmd(cmd,
					ISCSI_REASON_BOOKMARK_NO_RESOURCES, buf);

		iscsit_attach_datain_req(cmd, dr);
	}

	/*
	 * Initialize struct se_cmd descriptor from target_core_mod infrastructure
	 */
<<<<<<< HEAD
	transport_init_se_cmd(&cmd->se_cmd, &iscsi_ops,
			conn->sess->se_sess, be32_to_cpu(hdr->data_length),
			cmd->data_direction, sam_task_attr,
			cmd->sense_buffer + 2, scsilun_to_int(&hdr->lun));
=======
	__target_init_cmd(&cmd->se_cmd, &iscsi_ops,
			 conn->sess->se_sess, be32_to_cpu(hdr->data_length),
			 cmd->data_direction, sam_task_attr,
			 cmd->sense_buffer + 2, scsilun_to_int(&hdr->lun));
>>>>>>> 7d2a07b7

	pr_debug("Got SCSI Command, ITT: 0x%08x, CmdSN: 0x%08x,"
		" ExpXferLen: %u, Length: %u, CID: %hu\n", hdr->itt,
		hdr->cmdsn, be32_to_cpu(hdr->data_length), payload_length,
		conn->cid);

	target_get_sess_cmd(&cmd->se_cmd, true);

<<<<<<< HEAD
	cmd->sense_reason = target_cmd_init_cdb(&cmd->se_cmd, hdr->cdb);
=======
	cmd->se_cmd.tag = (__force u32)cmd->init_task_tag;
	cmd->sense_reason = target_cmd_init_cdb(&cmd->se_cmd, hdr->cdb,
						GFP_KERNEL);

>>>>>>> 7d2a07b7
	if (cmd->sense_reason) {
		if (cmd->sense_reason == TCM_OUT_OF_RESOURCES) {
			return iscsit_add_reject_cmd(cmd,
				ISCSI_REASON_BOOKMARK_NO_RESOURCES, buf);
		}

		goto attach_cmd;
	}

	cmd->sense_reason = transport_lookup_cmd_lun(&cmd->se_cmd);
	if (cmd->sense_reason)
		goto attach_cmd;

<<<<<<< HEAD
	/* only used for printks or comparing with ->ref_task_tag */
	cmd->se_cmd.tag = (__force u32)cmd->init_task_tag;
=======
>>>>>>> 7d2a07b7
	cmd->sense_reason = target_cmd_parse_cdb(&cmd->se_cmd);
	if (cmd->sense_reason)
		goto attach_cmd;

	if (iscsit_build_pdu_and_seq_lists(cmd, payload_length) < 0) {
		return iscsit_add_reject_cmd(cmd,
				ISCSI_REASON_BOOKMARK_NO_RESOURCES, buf);
	}

attach_cmd:
	spin_lock_bh(&conn->cmd_lock);
	list_add_tail(&cmd->i_conn_node, &conn->conn_cmd_list);
	spin_unlock_bh(&conn->cmd_lock);
	/*
	 * Check if we need to delay processing because of ALUA
	 * Active/NonOptimized primary access state..
	 */
	core_alua_check_nonop_delay(&cmd->se_cmd);

	return 0;
}
EXPORT_SYMBOL(iscsit_setup_scsi_cmd);

void iscsit_set_unsolicited_dataout(struct iscsi_cmd *cmd)
{
	iscsit_set_dataout_sequence_values(cmd);

	spin_lock_bh(&cmd->dataout_timeout_lock);
	iscsit_start_dataout_timer(cmd, cmd->conn);
	spin_unlock_bh(&cmd->dataout_timeout_lock);
}
EXPORT_SYMBOL(iscsit_set_unsolicited_dataout);

int iscsit_process_scsi_cmd(struct iscsi_conn *conn, struct iscsi_cmd *cmd,
			    struct iscsi_scsi_req *hdr)
{
	int cmdsn_ret = 0;
	/*
	 * Check the CmdSN against ExpCmdSN/MaxCmdSN here if
	 * the Immediate Bit is not set, and no Immediate
	 * Data is attached.
	 *
	 * A PDU/CmdSN carrying Immediate Data can only
	 * be processed after the DataCRC has passed.
	 * If the DataCRC fails, the CmdSN MUST NOT
	 * be acknowledged. (See below)
	 */
	if (!cmd->immediate_data) {
		cmdsn_ret = iscsit_sequence_cmd(conn, cmd,
					(unsigned char *)hdr, hdr->cmdsn);
		if (cmdsn_ret == CMDSN_ERROR_CANNOT_RECOVER)
			return -1;
		else if (cmdsn_ret == CMDSN_LOWER_THAN_EXP) {
			target_put_sess_cmd(&cmd->se_cmd);
			return 0;
		}
	}

	iscsit_ack_from_expstatsn(conn, be32_to_cpu(hdr->exp_statsn));

	/*
	 * If no Immediate Data is attached, it's OK to return now.
	 */
	if (!cmd->immediate_data) {
		if (!cmd->sense_reason && cmd->unsolicited_data)
			iscsit_set_unsolicited_dataout(cmd);
		if (!cmd->sense_reason)
			return 0;

		target_put_sess_cmd(&cmd->se_cmd);
		return 0;
	}

	/*
	 * Early CHECK_CONDITIONs with ImmediateData never make it to command
	 * execution.  These exceptions are processed in CmdSN order using
	 * iscsit_check_received_cmdsn() in iscsit_get_immediate_data() below.
	 */
	if (cmd->sense_reason)
		return 1;
	/*
	 * Call directly into transport_generic_new_cmd() to perform
	 * the backend memory allocation.
	 */
	cmd->sense_reason = transport_generic_new_cmd(&cmd->se_cmd);
	if (cmd->sense_reason)
		return 1;

	return 0;
}
EXPORT_SYMBOL(iscsit_process_scsi_cmd);

static int
iscsit_get_immediate_data(struct iscsi_cmd *cmd, struct iscsi_scsi_req *hdr,
			  bool dump_payload)
{
	int cmdsn_ret = 0, immed_ret = IMMEDIATE_DATA_NORMAL_OPERATION;
	int rc;

	/*
	 * Special case for Unsupported SAM WRITE Opcodes and ImmediateData=Yes.
	 */
	if (dump_payload) {
		u32 length = min(cmd->se_cmd.data_length - cmd->write_data_done,
				 cmd->first_burst_len);

		pr_debug("Dumping min(%d - %d, %d) = %d bytes of immediate data\n",
			 cmd->se_cmd.data_length, cmd->write_data_done,
			 cmd->first_burst_len, length);
		rc = iscsit_dump_data_payload(cmd->conn, length, 1);
		pr_debug("Finished dumping immediate data\n");
		if (rc < 0)
			immed_ret = IMMEDIATE_DATA_CANNOT_RECOVER;
	} else {
		immed_ret = iscsit_handle_immediate_data(cmd, hdr,
							 cmd->first_burst_len);
	}

	if (immed_ret == IMMEDIATE_DATA_NORMAL_OPERATION) {
		/*
		 * A PDU/CmdSN carrying Immediate Data passed
		 * DataCRC, check against ExpCmdSN/MaxCmdSN if
		 * Immediate Bit is not set.
		 */
		cmdsn_ret = iscsit_sequence_cmd(cmd->conn, cmd,
					(unsigned char *)hdr, hdr->cmdsn);
		if (cmdsn_ret == CMDSN_ERROR_CANNOT_RECOVER)
			return -1;

		if (cmd->sense_reason || cmdsn_ret == CMDSN_LOWER_THAN_EXP) {
			target_put_sess_cmd(&cmd->se_cmd);

			return 0;
		} else if (cmd->unsolicited_data)
			iscsit_set_unsolicited_dataout(cmd);

	} else if (immed_ret == IMMEDIATE_DATA_ERL1_CRC_FAILURE) {
		/*
		 * Immediate Data failed DataCRC and ERL>=1,
		 * silently drop this PDU and let the initiator
		 * plug the CmdSN gap.
		 *
		 * FIXME: Send Unsolicited NOPIN with reserved
		 * TTT here to help the initiator figure out
		 * the missing CmdSN, although they should be
		 * intelligent enough to determine the missing
		 * CmdSN and issue a retry to plug the sequence.
		 */
		cmd->i_state = ISTATE_REMOVE;
		iscsit_add_cmd_to_immediate_queue(cmd, cmd->conn, cmd->i_state);
	} else /* immed_ret == IMMEDIATE_DATA_CANNOT_RECOVER */
		return -1;

	return 0;
}

static int
iscsit_handle_scsi_cmd(struct iscsi_conn *conn, struct iscsi_cmd *cmd,
			   unsigned char *buf)
{
	struct iscsi_scsi_req *hdr = (struct iscsi_scsi_req *)buf;
	int rc, immed_data;
	bool dump_payload = false;

	rc = iscsit_setup_scsi_cmd(conn, cmd, buf);
	if (rc < 0)
		return 0;
	/*
	 * Allocation iovecs needed for struct socket operations for
	 * traditional iSCSI block I/O.
	 */
	if (iscsit_allocate_iovecs(cmd) < 0) {
		return iscsit_reject_cmd(cmd,
				ISCSI_REASON_BOOKMARK_NO_RESOURCES, buf);
	}
	immed_data = cmd->immediate_data;

	rc = iscsit_process_scsi_cmd(conn, cmd, hdr);
	if (rc < 0)
		return rc;
	else if (rc > 0)
		dump_payload = true;

	if (!immed_data)
		return 0;

	return iscsit_get_immediate_data(cmd, hdr, dump_payload);
}

static u32 iscsit_do_crypto_hash_sg(
	struct ahash_request *hash,
	struct iscsi_cmd *cmd,
	u32 data_offset,
	u32 data_length,
	u32 padding,
	u8 *pad_bytes)
{
	u32 data_crc;
	struct scatterlist *sg;
	unsigned int page_off;

	crypto_ahash_init(hash);

	sg = cmd->first_data_sg;
	page_off = cmd->first_data_sg_off;

	if (data_length && page_off) {
		struct scatterlist first_sg;
		u32 len = min_t(u32, data_length, sg->length - page_off);

		sg_init_table(&first_sg, 1);
		sg_set_page(&first_sg, sg_page(sg), len, sg->offset + page_off);

		ahash_request_set_crypt(hash, &first_sg, NULL, len);
		crypto_ahash_update(hash);

		data_length -= len;
		sg = sg_next(sg);
	}

	while (data_length) {
		u32 cur_len = min_t(u32, data_length, sg->length);

		ahash_request_set_crypt(hash, sg, NULL, cur_len);
		crypto_ahash_update(hash);

		data_length -= cur_len;
		/* iscsit_map_iovec has already checked for invalid sg pointers */
		sg = sg_next(sg);
	}

	if (padding) {
		struct scatterlist pad_sg;

		sg_init_one(&pad_sg, pad_bytes, padding);
		ahash_request_set_crypt(hash, &pad_sg, (u8 *)&data_crc,
					padding);
		crypto_ahash_finup(hash);
	} else {
		ahash_request_set_crypt(hash, NULL, (u8 *)&data_crc, 0);
		crypto_ahash_final(hash);
	}

	return data_crc;
}

static void iscsit_do_crypto_hash_buf(struct ahash_request *hash,
	const void *buf, u32 payload_length, u32 padding,
	const void *pad_bytes, void *data_crc)
{
	struct scatterlist sg[2];

	sg_init_table(sg, ARRAY_SIZE(sg));
	sg_set_buf(sg, buf, payload_length);
	if (padding)
		sg_set_buf(sg + 1, pad_bytes, padding);

	ahash_request_set_crypt(hash, sg, data_crc, payload_length + padding);

	crypto_ahash_digest(hash);
}

int
__iscsit_check_dataout_hdr(struct iscsi_conn *conn, void *buf,
			   struct iscsi_cmd *cmd, u32 payload_length,
			   bool *success)
{
	struct iscsi_data *hdr = buf;
	struct se_cmd *se_cmd;
	int rc;

	/* iSCSI write */
	atomic_long_add(payload_length, &conn->sess->rx_data_octets);

	pr_debug("Got DataOut ITT: 0x%08x, TTT: 0x%08x,"
		" DataSN: 0x%08x, Offset: %u, Length: %u, CID: %hu\n",
		hdr->itt, hdr->ttt, hdr->datasn, ntohl(hdr->offset),
		payload_length, conn->cid);

	if (cmd->cmd_flags & ICF_GOT_LAST_DATAOUT) {
		pr_err("Command ITT: 0x%08x received DataOUT after"
			" last DataOUT received, dumping payload\n",
			cmd->init_task_tag);
		return iscsit_dump_data_payload(conn, payload_length, 1);
	}

	if (cmd->data_direction != DMA_TO_DEVICE) {
		pr_err("Command ITT: 0x%08x received DataOUT for a"
			" NON-WRITE command.\n", cmd->init_task_tag);
		return iscsit_dump_data_payload(conn, payload_length, 1);
	}
	se_cmd = &cmd->se_cmd;
	iscsit_mod_dataout_timer(cmd);

	if ((be32_to_cpu(hdr->offset) + payload_length) > cmd->se_cmd.data_length) {
		pr_err("DataOut Offset: %u, Length %u greater than iSCSI Command EDTL %u, protocol error.\n",
		       be32_to_cpu(hdr->offset), payload_length,
		       cmd->se_cmd.data_length);
		return iscsit_reject_cmd(cmd, ISCSI_REASON_BOOKMARK_INVALID, buf);
	}

	if (cmd->unsolicited_data) {
		int dump_unsolicited_data = 0;

		if (conn->sess->sess_ops->InitialR2T) {
			pr_err("Received unexpected unsolicited data"
				" while InitialR2T=Yes, protocol error.\n");
			transport_send_check_condition_and_sense(&cmd->se_cmd,
					TCM_UNEXPECTED_UNSOLICITED_DATA, 0);
			return -1;
		}
		/*
		 * Special case for dealing with Unsolicited DataOUT
		 * and Unsupported SAM WRITE Opcodes and SE resource allocation
		 * failures;
		 */

		/* Something's amiss if we're not in WRITE_PENDING state... */
		WARN_ON(se_cmd->t_state != TRANSPORT_WRITE_PENDING);
		if (!(se_cmd->se_cmd_flags & SCF_SUPPORTED_SAM_OPCODE))
			dump_unsolicited_data = 1;

		if (dump_unsolicited_data) {
			/*
			 * Check if a delayed TASK_ABORTED status needs to
			 * be sent now if the ISCSI_FLAG_CMD_FINAL has been
			 * received with the unsolicited data out.
			 */
			if (hdr->flags & ISCSI_FLAG_CMD_FINAL)
				iscsit_stop_dataout_timer(cmd);

			return iscsit_dump_data_payload(conn, payload_length, 1);
		}
	} else {
		/*
		 * For the normal solicited data path:
		 *
		 * Check for a delayed TASK_ABORTED status and dump any
		 * incoming data out payload if one exists.  Also, when the
		 * ISCSI_FLAG_CMD_FINAL is set to denote the end of the current
		 * data out sequence, we decrement outstanding_r2ts.  Once
		 * outstanding_r2ts reaches zero, go ahead and send the delayed
		 * TASK_ABORTED status.
		 */
		if (se_cmd->transport_state & CMD_T_ABORTED) {
			if (hdr->flags & ISCSI_FLAG_CMD_FINAL &&
			    --cmd->outstanding_r2ts < 1)
				iscsit_stop_dataout_timer(cmd);

			return iscsit_dump_data_payload(conn, payload_length, 1);
		}
	}
	/*
	 * Perform DataSN, DataSequenceInOrder, DataPDUInOrder, and
	 * within-command recovery checks before receiving the payload.
	 */
	rc = iscsit_check_pre_dataout(cmd, buf);
	if (rc == DATAOUT_WITHIN_COMMAND_RECOVERY)
		return 0;
	else if (rc == DATAOUT_CANNOT_RECOVER)
		return -1;
	*success = true;
	return 0;
}
EXPORT_SYMBOL(__iscsit_check_dataout_hdr);

int
iscsit_check_dataout_hdr(struct iscsi_conn *conn, void *buf,
			 struct iscsi_cmd **out_cmd)
{
	struct iscsi_data *hdr = buf;
	struct iscsi_cmd *cmd;
	u32 payload_length = ntoh24(hdr->dlength);
	int rc;
	bool success = false;

	if (!payload_length) {
		pr_warn_ratelimited("DataOUT payload is ZERO, ignoring.\n");
		return 0;
	}

	if (payload_length > conn->conn_ops->MaxXmitDataSegmentLength) {
		pr_err_ratelimited("DataSegmentLength: %u is greater than"
			" MaxXmitDataSegmentLength: %u\n", payload_length,
			conn->conn_ops->MaxXmitDataSegmentLength);
		return iscsit_add_reject(conn, ISCSI_REASON_PROTOCOL_ERROR, buf);
	}

	cmd = iscsit_find_cmd_from_itt_or_dump(conn, hdr->itt, payload_length);
	if (!cmd)
		return 0;

	rc = __iscsit_check_dataout_hdr(conn, buf, cmd, payload_length, &success);

	if (success)
		*out_cmd = cmd;

	return rc;
}
EXPORT_SYMBOL(iscsit_check_dataout_hdr);

static int
iscsit_get_dataout(struct iscsi_conn *conn, struct iscsi_cmd *cmd,
		   struct iscsi_data *hdr)
{
	struct kvec *iov;
	u32 checksum, iov_count = 0, padding = 0, rx_got = 0, rx_size = 0;
	u32 payload_length;
	int iov_ret, data_crc_failed = 0;

	payload_length = min_t(u32, cmd->se_cmd.data_length,
			       ntoh24(hdr->dlength));
	rx_size += payload_length;
	iov = &cmd->iov_data[0];

	iov_ret = iscsit_map_iovec(cmd, iov, cmd->orig_iov_data_count - 2,
				   be32_to_cpu(hdr->offset), payload_length);
	if (iov_ret < 0)
		return -1;

	iov_count += iov_ret;

	padding = ((-payload_length) & 3);
	if (padding != 0) {
		iov[iov_count].iov_base	= cmd->pad_bytes;
		iov[iov_count++].iov_len = padding;
		rx_size += padding;
		pr_debug("Receiving %u padding bytes.\n", padding);
	}

	if (conn->conn_ops->DataDigest) {
		iov[iov_count].iov_base = &checksum;
		iov[iov_count++].iov_len = ISCSI_CRC_LEN;
		rx_size += ISCSI_CRC_LEN;
	}

	WARN_ON_ONCE(iov_count > cmd->orig_iov_data_count);
	rx_got = rx_data(conn, &cmd->iov_data[0], iov_count, rx_size);

	iscsit_unmap_iovec(cmd);

	if (rx_got != rx_size)
		return -1;

	if (conn->conn_ops->DataDigest) {
		u32 data_crc;

		data_crc = iscsit_do_crypto_hash_sg(conn->conn_rx_hash, cmd,
						    be32_to_cpu(hdr->offset),
						    payload_length, padding,
						    cmd->pad_bytes);

		if (checksum != data_crc) {
			pr_err("ITT: 0x%08x, Offset: %u, Length: %u,"
				" DataSN: 0x%08x, CRC32C DataDigest 0x%08x"
				" does not match computed 0x%08x\n",
				hdr->itt, hdr->offset, payload_length,
				hdr->datasn, checksum, data_crc);
			data_crc_failed = 1;
		} else {
			pr_debug("Got CRC32C DataDigest 0x%08x for"
				" %u bytes of Data Out\n", checksum,
				payload_length);
		}
	}

	return data_crc_failed;
}

int
iscsit_check_dataout_payload(struct iscsi_cmd *cmd, struct iscsi_data *hdr,
			     bool data_crc_failed)
{
	struct iscsi_conn *conn = cmd->conn;
	int rc, ooo_cmdsn;
	/*
	 * Increment post receive data and CRC values or perform
	 * within-command recovery.
	 */
	rc = iscsit_check_post_dataout(cmd, (unsigned char *)hdr, data_crc_failed);
	if ((rc == DATAOUT_NORMAL) || (rc == DATAOUT_WITHIN_COMMAND_RECOVERY))
		return 0;
	else if (rc == DATAOUT_SEND_R2T) {
		iscsit_set_dataout_sequence_values(cmd);
		conn->conn_transport->iscsit_get_dataout(conn, cmd, false);
	} else if (rc == DATAOUT_SEND_TO_TRANSPORT) {
		/*
		 * Handle extra special case for out of order
		 * Unsolicited Data Out.
		 */
		spin_lock_bh(&cmd->istate_lock);
		ooo_cmdsn = (cmd->cmd_flags & ICF_OOO_CMDSN);
		cmd->cmd_flags |= ICF_GOT_LAST_DATAOUT;
		cmd->i_state = ISTATE_RECEIVED_LAST_DATAOUT;
		spin_unlock_bh(&cmd->istate_lock);

		iscsit_stop_dataout_timer(cmd);
		if (ooo_cmdsn)
			return 0;
		target_execute_cmd(&cmd->se_cmd);
		return 0;
	} else /* DATAOUT_CANNOT_RECOVER */
		return -1;

	return 0;
}
EXPORT_SYMBOL(iscsit_check_dataout_payload);

static int iscsit_handle_data_out(struct iscsi_conn *conn, unsigned char *buf)
{
	struct iscsi_cmd *cmd = NULL;
	struct iscsi_data *hdr = (struct iscsi_data *)buf;
	int rc;
	bool data_crc_failed = false;

	rc = iscsit_check_dataout_hdr(conn, buf, &cmd);
	if (rc < 0)
		return 0;
	else if (!cmd)
		return 0;

	rc = iscsit_get_dataout(conn, cmd, hdr);
	if (rc < 0)
		return rc;
	else if (rc > 0)
		data_crc_failed = true;

	return iscsit_check_dataout_payload(cmd, hdr, data_crc_failed);
}

int iscsit_setup_nop_out(struct iscsi_conn *conn, struct iscsi_cmd *cmd,
			 struct iscsi_nopout *hdr)
{
	u32 payload_length = ntoh24(hdr->dlength);

	if (!(hdr->flags & ISCSI_FLAG_CMD_FINAL)) {
		pr_err("NopOUT Flag's, Left Most Bit not set, protocol error.\n");
		if (!cmd)
			return iscsit_add_reject(conn, ISCSI_REASON_PROTOCOL_ERROR,
						 (unsigned char *)hdr);
		
		return iscsit_reject_cmd(cmd, ISCSI_REASON_PROTOCOL_ERROR,
					 (unsigned char *)hdr);
	}

	if (hdr->itt == RESERVED_ITT && !(hdr->opcode & ISCSI_OP_IMMEDIATE)) {
		pr_err("NOPOUT ITT is reserved, but Immediate Bit is"
			" not set, protocol error.\n");
		if (!cmd)
			return iscsit_add_reject(conn, ISCSI_REASON_PROTOCOL_ERROR,
						 (unsigned char *)hdr);

		return iscsit_reject_cmd(cmd, ISCSI_REASON_PROTOCOL_ERROR,
					 (unsigned char *)hdr);
	}

	if (payload_length > conn->conn_ops->MaxXmitDataSegmentLength) {
		pr_err("NOPOUT Ping Data DataSegmentLength: %u is"
			" greater than MaxXmitDataSegmentLength: %u, protocol"
			" error.\n", payload_length,
			conn->conn_ops->MaxXmitDataSegmentLength);
		if (!cmd)
			return iscsit_add_reject(conn, ISCSI_REASON_PROTOCOL_ERROR,
						 (unsigned char *)hdr);

		return iscsit_reject_cmd(cmd, ISCSI_REASON_PROTOCOL_ERROR,
					 (unsigned char *)hdr);
	}

	pr_debug("Got NOPOUT Ping %s ITT: 0x%08x, TTT: 0x%08x,"
		" CmdSN: 0x%08x, ExpStatSN: 0x%08x, Length: %u\n",
		hdr->itt == RESERVED_ITT ? "Response" : "Request",
		hdr->itt, hdr->ttt, hdr->cmdsn, hdr->exp_statsn,
		payload_length);
	/*
	 * This is not a response to a Unsolicited NopIN, which means
	 * it can either be a NOPOUT ping request (with a valid ITT),
	 * or a NOPOUT not requesting a NOPIN (with a reserved ITT).
	 * Either way, make sure we allocate an struct iscsi_cmd, as both
	 * can contain ping data.
	 */
	if (hdr->ttt == cpu_to_be32(0xFFFFFFFF)) {
		cmd->iscsi_opcode	= ISCSI_OP_NOOP_OUT;
		cmd->i_state		= ISTATE_SEND_NOPIN;
		cmd->immediate_cmd	= ((hdr->opcode & ISCSI_OP_IMMEDIATE) ?
						1 : 0);
		conn->sess->init_task_tag = cmd->init_task_tag = hdr->itt;
		cmd->targ_xfer_tag	= 0xFFFFFFFF;
		cmd->cmd_sn		= be32_to_cpu(hdr->cmdsn);
		cmd->exp_stat_sn	= be32_to_cpu(hdr->exp_statsn);
		cmd->data_direction	= DMA_NONE;
	}

	return 0;
}
EXPORT_SYMBOL(iscsit_setup_nop_out);

int iscsit_process_nop_out(struct iscsi_conn *conn, struct iscsi_cmd *cmd,
			   struct iscsi_nopout *hdr)
{
	struct iscsi_cmd *cmd_p = NULL;
	int cmdsn_ret = 0;
	/*
	 * Initiator is expecting a NopIN ping reply..
	 */
	if (hdr->itt != RESERVED_ITT) {
		if (!cmd)
			return iscsit_add_reject(conn, ISCSI_REASON_PROTOCOL_ERROR,
						(unsigned char *)hdr);

		spin_lock_bh(&conn->cmd_lock);
		list_add_tail(&cmd->i_conn_node, &conn->conn_cmd_list);
		spin_unlock_bh(&conn->cmd_lock);

		iscsit_ack_from_expstatsn(conn, be32_to_cpu(hdr->exp_statsn));

		if (hdr->opcode & ISCSI_OP_IMMEDIATE) {
			iscsit_add_cmd_to_response_queue(cmd, conn,
							 cmd->i_state);
			return 0;
		}

		cmdsn_ret = iscsit_sequence_cmd(conn, cmd,
				(unsigned char *)hdr, hdr->cmdsn);
                if (cmdsn_ret == CMDSN_LOWER_THAN_EXP)
			return 0;
		if (cmdsn_ret == CMDSN_ERROR_CANNOT_RECOVER)
			return -1;

		return 0;
	}
	/*
	 * This was a response to a unsolicited NOPIN ping.
	 */
	if (hdr->ttt != cpu_to_be32(0xFFFFFFFF)) {
		cmd_p = iscsit_find_cmd_from_ttt(conn, be32_to_cpu(hdr->ttt));
		if (!cmd_p)
			return -EINVAL;

		iscsit_stop_nopin_response_timer(conn);

		cmd_p->i_state = ISTATE_REMOVE;
		iscsit_add_cmd_to_immediate_queue(cmd_p, conn, cmd_p->i_state);

		iscsit_start_nopin_timer(conn);
		return 0;
	}
	/*
	 * Otherwise, initiator is not expecting a NOPIN is response.
	 * Just ignore for now.
	 */

	if (cmd)
		iscsit_free_cmd(cmd, false);

        return 0;
}
EXPORT_SYMBOL(iscsit_process_nop_out);

static int iscsit_handle_nop_out(struct iscsi_conn *conn, struct iscsi_cmd *cmd,
				 unsigned char *buf)
{
	unsigned char *ping_data = NULL;
	struct iscsi_nopout *hdr = (struct iscsi_nopout *)buf;
	struct kvec *iov = NULL;
	u32 payload_length = ntoh24(hdr->dlength);
	int ret;

	ret = iscsit_setup_nop_out(conn, cmd, hdr);
	if (ret < 0)
		return 0;
	/*
	 * Handle NOP-OUT payload for traditional iSCSI sockets
	 */
	if (payload_length && hdr->ttt == cpu_to_be32(0xFFFFFFFF)) {
		u32 checksum, data_crc, padding = 0;
		int niov = 0, rx_got, rx_size = payload_length;

		ping_data = kzalloc(payload_length + 1, GFP_KERNEL);
		if (!ping_data) {
			ret = -1;
			goto out;
		}

		iov = &cmd->iov_misc[0];
		iov[niov].iov_base	= ping_data;
		iov[niov++].iov_len	= payload_length;

		padding = ((-payload_length) & 3);
		if (padding != 0) {
			pr_debug("Receiving %u additional bytes"
				" for padding.\n", padding);
			iov[niov].iov_base	= &cmd->pad_bytes;
			iov[niov++].iov_len	= padding;
			rx_size += padding;
		}
		if (conn->conn_ops->DataDigest) {
			iov[niov].iov_base	= &checksum;
			iov[niov++].iov_len	= ISCSI_CRC_LEN;
			rx_size += ISCSI_CRC_LEN;
		}

		WARN_ON_ONCE(niov > ARRAY_SIZE(cmd->iov_misc));
		rx_got = rx_data(conn, &cmd->iov_misc[0], niov, rx_size);
		if (rx_got != rx_size) {
			ret = -1;
			goto out;
		}

		if (conn->conn_ops->DataDigest) {
			iscsit_do_crypto_hash_buf(conn->conn_rx_hash, ping_data,
						  payload_length, padding,
						  cmd->pad_bytes, &data_crc);

			if (checksum != data_crc) {
				pr_err("Ping data CRC32C DataDigest"
				" 0x%08x does not match computed 0x%08x\n",
					checksum, data_crc);
				if (!conn->sess->sess_ops->ErrorRecoveryLevel) {
					pr_err("Unable to recover from"
					" NOPOUT Ping DataCRC failure while in"
						" ERL=0.\n");
					ret = -1;
					goto out;
				} else {
					/*
					 * Silently drop this PDU and let the
					 * initiator plug the CmdSN gap.
					 */
					pr_debug("Dropping NOPOUT"
					" Command CmdSN: 0x%08x due to"
					" DataCRC error.\n", hdr->cmdsn);
					ret = 0;
					goto out;
				}
			} else {
				pr_debug("Got CRC32C DataDigest"
				" 0x%08x for %u bytes of ping data.\n",
					checksum, payload_length);
			}
		}

		ping_data[payload_length] = '\0';
		/*
		 * Attach ping data to struct iscsi_cmd->buf_ptr.
		 */
		cmd->buf_ptr = ping_data;
		cmd->buf_ptr_size = payload_length;

		pr_debug("Got %u bytes of NOPOUT ping"
			" data.\n", payload_length);
		pr_debug("Ping Data: \"%s\"\n", ping_data);
	}

	return iscsit_process_nop_out(conn, cmd, hdr);
out:
	if (cmd)
		iscsit_free_cmd(cmd, false);

	kfree(ping_data);
	return ret;
}

static enum tcm_tmreq_table iscsit_convert_tmf(u8 iscsi_tmf)
{
	switch (iscsi_tmf) {
	case ISCSI_TM_FUNC_ABORT_TASK:
		return TMR_ABORT_TASK;
	case ISCSI_TM_FUNC_ABORT_TASK_SET:
		return TMR_ABORT_TASK_SET;
	case ISCSI_TM_FUNC_CLEAR_ACA:
		return TMR_CLEAR_ACA;
	case ISCSI_TM_FUNC_CLEAR_TASK_SET:
		return TMR_CLEAR_TASK_SET;
	case ISCSI_TM_FUNC_LOGICAL_UNIT_RESET:
		return TMR_LUN_RESET;
	case ISCSI_TM_FUNC_TARGET_WARM_RESET:
		return TMR_TARGET_WARM_RESET;
	case ISCSI_TM_FUNC_TARGET_COLD_RESET:
		return TMR_TARGET_COLD_RESET;
	default:
		return TMR_UNKNOWN;
	}
}

int
iscsit_handle_task_mgt_cmd(struct iscsi_conn *conn, struct iscsi_cmd *cmd,
			   unsigned char *buf)
{
	struct se_tmr_req *se_tmr;
	struct iscsi_tmr_req *tmr_req;
	struct iscsi_tm *hdr;
	int out_of_order_cmdsn = 0, ret;
	u8 function, tcm_function = TMR_UNKNOWN;

	hdr			= (struct iscsi_tm *) buf;
	hdr->flags &= ~ISCSI_FLAG_CMD_FINAL;
	function = hdr->flags;

	pr_debug("Got Task Management Request ITT: 0x%08x, CmdSN:"
		" 0x%08x, Function: 0x%02x, RefTaskTag: 0x%08x, RefCmdSN:"
		" 0x%08x, CID: %hu\n", hdr->itt, hdr->cmdsn, function,
		hdr->rtt, hdr->refcmdsn, conn->cid);

	if ((function != ISCSI_TM_FUNC_ABORT_TASK) &&
	    ((function != ISCSI_TM_FUNC_TASK_REASSIGN) &&
	     hdr->rtt != RESERVED_ITT)) {
		pr_err("RefTaskTag should be set to 0xFFFFFFFF.\n");
		hdr->rtt = RESERVED_ITT;
	}

	if ((function == ISCSI_TM_FUNC_TASK_REASSIGN) &&
			!(hdr->opcode & ISCSI_OP_IMMEDIATE)) {
		pr_err("Task Management Request TASK_REASSIGN not"
			" issued as immediate command, bad iSCSI Initiator"
				"implementation\n");
		return iscsit_add_reject_cmd(cmd,
					     ISCSI_REASON_PROTOCOL_ERROR, buf);
	}
	if ((function != ISCSI_TM_FUNC_ABORT_TASK) &&
	    be32_to_cpu(hdr->refcmdsn) != ISCSI_RESERVED_TAG)
		hdr->refcmdsn = cpu_to_be32(ISCSI_RESERVED_TAG);

	cmd->data_direction = DMA_NONE;
	cmd->tmr_req = kzalloc(sizeof(*cmd->tmr_req), GFP_KERNEL);
	if (!cmd->tmr_req) {
		return iscsit_add_reject_cmd(cmd,
					     ISCSI_REASON_BOOKMARK_NO_RESOURCES,
					     buf);
	}

<<<<<<< HEAD
	transport_init_se_cmd(&cmd->se_cmd, &iscsi_ops,
			      conn->sess->se_sess, 0, DMA_NONE,
			      TCM_SIMPLE_TAG, cmd->sense_buffer + 2,
			      scsilun_to_int(&hdr->lun));
=======
	__target_init_cmd(&cmd->se_cmd, &iscsi_ops,
			  conn->sess->se_sess, 0, DMA_NONE,
			  TCM_SIMPLE_TAG, cmd->sense_buffer + 2,
			  scsilun_to_int(&hdr->lun));
>>>>>>> 7d2a07b7

	target_get_sess_cmd(&cmd->se_cmd, true);

	/*
	 * TASK_REASSIGN for ERL=2 / connection stays inside of
	 * LIO-Target $FABRIC_MOD
	 */
	if (function != ISCSI_TM_FUNC_TASK_REASSIGN) {
		tcm_function = iscsit_convert_tmf(function);
		if (tcm_function == TMR_UNKNOWN) {
			pr_err("Unknown iSCSI TMR Function:"
			       " 0x%02x\n", function);
			return iscsit_add_reject_cmd(cmd,
				ISCSI_REASON_BOOKMARK_NO_RESOURCES, buf);
		}
	}
	ret = core_tmr_alloc_req(&cmd->se_cmd, cmd->tmr_req, tcm_function,
				 GFP_KERNEL);
	if (ret < 0)
		return iscsit_add_reject_cmd(cmd,
				ISCSI_REASON_BOOKMARK_NO_RESOURCES, buf);

	cmd->tmr_req->se_tmr_req = cmd->se_cmd.se_tmr_req;

	cmd->iscsi_opcode	= ISCSI_OP_SCSI_TMFUNC;
	cmd->i_state		= ISTATE_SEND_TASKMGTRSP;
	cmd->immediate_cmd	= ((hdr->opcode & ISCSI_OP_IMMEDIATE) ? 1 : 0);
	cmd->init_task_tag	= hdr->itt;
	cmd->targ_xfer_tag	= 0xFFFFFFFF;
	cmd->cmd_sn		= be32_to_cpu(hdr->cmdsn);
	cmd->exp_stat_sn	= be32_to_cpu(hdr->exp_statsn);
	se_tmr			= cmd->se_cmd.se_tmr_req;
	tmr_req			= cmd->tmr_req;
	/*
	 * Locate the struct se_lun for all TMRs not related to ERL=2 TASK_REASSIGN
	 */
	if (function != ISCSI_TM_FUNC_TASK_REASSIGN) {
		ret = transport_lookup_tmr_lun(&cmd->se_cmd);
		if (ret < 0) {
			se_tmr->response = ISCSI_TMF_RSP_NO_LUN;
			goto attach;
		}
	}

	switch (function) {
	case ISCSI_TM_FUNC_ABORT_TASK:
		se_tmr->response = iscsit_tmr_abort_task(cmd, buf);
		if (se_tmr->response)
			goto attach;
		break;
	case ISCSI_TM_FUNC_ABORT_TASK_SET:
	case ISCSI_TM_FUNC_CLEAR_ACA:
	case ISCSI_TM_FUNC_CLEAR_TASK_SET:
	case ISCSI_TM_FUNC_LOGICAL_UNIT_RESET:
		break;
	case ISCSI_TM_FUNC_TARGET_WARM_RESET:
		if (iscsit_tmr_task_warm_reset(conn, tmr_req, buf) < 0) {
			se_tmr->response = ISCSI_TMF_RSP_AUTH_FAILED;
			goto attach;
		}
		break;
	case ISCSI_TM_FUNC_TARGET_COLD_RESET:
		if (iscsit_tmr_task_cold_reset(conn, tmr_req, buf) < 0) {
			se_tmr->response = ISCSI_TMF_RSP_AUTH_FAILED;
			goto attach;
		}
		break;
	case ISCSI_TM_FUNC_TASK_REASSIGN:
		se_tmr->response = iscsit_tmr_task_reassign(cmd, buf);
		/*
		 * Perform sanity checks on the ExpDataSN only if the
		 * TASK_REASSIGN was successful.
		 */
		if (se_tmr->response)
			break;

		if (iscsit_check_task_reassign_expdatasn(tmr_req, conn) < 0)
			return iscsit_add_reject_cmd(cmd,
					ISCSI_REASON_BOOKMARK_INVALID, buf);
		break;
	default:
		pr_err("Unknown TMR function: 0x%02x, protocol"
			" error.\n", function);
		se_tmr->response = ISCSI_TMF_RSP_NOT_SUPPORTED;
		goto attach;
	}

	if ((function != ISCSI_TM_FUNC_TASK_REASSIGN) &&
	    (se_tmr->response == ISCSI_TMF_RSP_COMPLETE))
		se_tmr->call_transport = 1;
attach:
	spin_lock_bh(&conn->cmd_lock);
	list_add_tail(&cmd->i_conn_node, &conn->conn_cmd_list);
	spin_unlock_bh(&conn->cmd_lock);

	if (!(hdr->opcode & ISCSI_OP_IMMEDIATE)) {
		int cmdsn_ret = iscsit_sequence_cmd(conn, cmd, buf, hdr->cmdsn);
		if (cmdsn_ret == CMDSN_HIGHER_THAN_EXP) {
			out_of_order_cmdsn = 1;
		} else if (cmdsn_ret == CMDSN_LOWER_THAN_EXP) {
			target_put_sess_cmd(&cmd->se_cmd);
			return 0;
		} else if (cmdsn_ret == CMDSN_ERROR_CANNOT_RECOVER) {
			return -1;
		}
	}
	iscsit_ack_from_expstatsn(conn, be32_to_cpu(hdr->exp_statsn));

	if (out_of_order_cmdsn || !(hdr->opcode & ISCSI_OP_IMMEDIATE))
		return 0;
	/*
	 * Found the referenced task, send to transport for processing.
	 */
	if (se_tmr->call_transport)
		return transport_generic_handle_tmr(&cmd->se_cmd);

	/*
	 * Could not find the referenced LUN, task, or Task Management
	 * command not authorized or supported.  Change state and
	 * let the tx_thread send the response.
	 *
	 * For connection recovery, this is also the default action for
	 * TMR TASK_REASSIGN.
	 */
	iscsit_add_cmd_to_response_queue(cmd, conn, cmd->i_state);
	target_put_sess_cmd(&cmd->se_cmd);
	return 0;
}
EXPORT_SYMBOL(iscsit_handle_task_mgt_cmd);

/* #warning FIXME: Support Text Command parameters besides SendTargets */
int
iscsit_setup_text_cmd(struct iscsi_conn *conn, struct iscsi_cmd *cmd,
		      struct iscsi_text *hdr)
{
	u32 payload_length = ntoh24(hdr->dlength);

	if (payload_length > conn->conn_ops->MaxXmitDataSegmentLength) {
		pr_err("Unable to accept text parameter length: %u"
			"greater than MaxXmitDataSegmentLength %u.\n",
		       payload_length, conn->conn_ops->MaxXmitDataSegmentLength);
		return iscsit_reject_cmd(cmd, ISCSI_REASON_PROTOCOL_ERROR,
					 (unsigned char *)hdr);
	}

	if (!(hdr->flags & ISCSI_FLAG_CMD_FINAL) ||
	     (hdr->flags & ISCSI_FLAG_TEXT_CONTINUE)) {
		pr_err("Multi sequence text commands currently not supported\n");
		return iscsit_reject_cmd(cmd, ISCSI_REASON_CMD_NOT_SUPPORTED,
					(unsigned char *)hdr);
	}

	pr_debug("Got Text Request: ITT: 0x%08x, CmdSN: 0x%08x,"
		" ExpStatSN: 0x%08x, Length: %u\n", hdr->itt, hdr->cmdsn,
		hdr->exp_statsn, payload_length);

	cmd->iscsi_opcode	= ISCSI_OP_TEXT;
	cmd->i_state		= ISTATE_SEND_TEXTRSP;
	cmd->immediate_cmd	= ((hdr->opcode & ISCSI_OP_IMMEDIATE) ? 1 : 0);
	conn->sess->init_task_tag = cmd->init_task_tag  = hdr->itt;
	cmd->targ_xfer_tag	= 0xFFFFFFFF;
	cmd->cmd_sn		= be32_to_cpu(hdr->cmdsn);
	cmd->exp_stat_sn	= be32_to_cpu(hdr->exp_statsn);
	cmd->data_direction	= DMA_NONE;
	kfree(cmd->text_in_ptr);
	cmd->text_in_ptr	= NULL;

	return 0;
}
EXPORT_SYMBOL(iscsit_setup_text_cmd);

int
iscsit_process_text_cmd(struct iscsi_conn *conn, struct iscsi_cmd *cmd,
			struct iscsi_text *hdr)
{
	unsigned char *text_in = cmd->text_in_ptr, *text_ptr;
	int cmdsn_ret;

	if (!text_in) {
		cmd->targ_xfer_tag = be32_to_cpu(hdr->ttt);
		if (cmd->targ_xfer_tag == 0xFFFFFFFF) {
			pr_err("Unable to locate text_in buffer for sendtargets"
			       " discovery\n");
			goto reject;
		}
		goto empty_sendtargets;
	}
	if (strncmp("SendTargets=", text_in, 12) != 0) {
		pr_err("Received Text Data that is not"
			" SendTargets, cannot continue.\n");
		goto reject;
	}
	/* '=' confirmed in strncmp */
	text_ptr = strchr(text_in, '=');
	BUG_ON(!text_ptr);
	if (!strncmp("=All", text_ptr, 5)) {
		cmd->cmd_flags |= ICF_SENDTARGETS_ALL;
	} else if (!strncmp("=iqn.", text_ptr, 5) ||
		   !strncmp("=eui.", text_ptr, 5)) {
		cmd->cmd_flags |= ICF_SENDTARGETS_SINGLE;
	} else {
		pr_err("Unable to locate valid SendTargets%s value\n",
		       text_ptr);
		goto reject;
	}

	spin_lock_bh(&conn->cmd_lock);
	list_add_tail(&cmd->i_conn_node, &conn->conn_cmd_list);
	spin_unlock_bh(&conn->cmd_lock);

empty_sendtargets:
	iscsit_ack_from_expstatsn(conn, be32_to_cpu(hdr->exp_statsn));

	if (!(hdr->opcode & ISCSI_OP_IMMEDIATE)) {
		cmdsn_ret = iscsit_sequence_cmd(conn, cmd,
				(unsigned char *)hdr, hdr->cmdsn);
		if (cmdsn_ret == CMDSN_ERROR_CANNOT_RECOVER)
			return -1;

		return 0;
	}

	return iscsit_execute_cmd(cmd, 0);

reject:
	return iscsit_reject_cmd(cmd, ISCSI_REASON_PROTOCOL_ERROR,
				 (unsigned char *)hdr);
}
EXPORT_SYMBOL(iscsit_process_text_cmd);

static int
iscsit_handle_text_cmd(struct iscsi_conn *conn, struct iscsi_cmd *cmd,
		       unsigned char *buf)
{
	struct iscsi_text *hdr = (struct iscsi_text *)buf;
	char *text_in = NULL;
	u32 payload_length = ntoh24(hdr->dlength);
	int rx_size, rc;

	rc = iscsit_setup_text_cmd(conn, cmd, hdr);
	if (rc < 0)
		return 0;

	rx_size = payload_length;
	if (payload_length) {
		u32 checksum = 0, data_crc = 0;
		u32 padding = 0;
		int niov = 0, rx_got;
		struct kvec iov[2];

		rx_size = ALIGN(payload_length, 4);
		text_in = kzalloc(rx_size, GFP_KERNEL);
		if (!text_in)
			goto reject;

		cmd->text_in_ptr = text_in;

		memset(iov, 0, sizeof(iov));
		iov[niov].iov_base	= text_in;
		iov[niov++].iov_len	= rx_size;

		padding = rx_size - payload_length;
		if (padding)
			pr_debug("Receiving %u additional bytes"
					" for padding.\n", padding);
		if (conn->conn_ops->DataDigest) {
			iov[niov].iov_base	= &checksum;
			iov[niov++].iov_len	= ISCSI_CRC_LEN;
			rx_size += ISCSI_CRC_LEN;
		}

		WARN_ON_ONCE(niov > ARRAY_SIZE(iov));
		rx_got = rx_data(conn, &iov[0], niov, rx_size);
		if (rx_got != rx_size)
			goto reject;

		if (conn->conn_ops->DataDigest) {
			iscsit_do_crypto_hash_buf(conn->conn_rx_hash,
						  text_in, rx_size, 0, NULL,
						  &data_crc);

			if (checksum != data_crc) {
				pr_err("Text data CRC32C DataDigest"
					" 0x%08x does not match computed"
					" 0x%08x\n", checksum, data_crc);
				if (!conn->sess->sess_ops->ErrorRecoveryLevel) {
					pr_err("Unable to recover from"
					" Text Data digest failure while in"
						" ERL=0.\n");
					goto reject;
				} else {
					/*
					 * Silently drop this PDU and let the
					 * initiator plug the CmdSN gap.
					 */
					pr_debug("Dropping Text"
					" Command CmdSN: 0x%08x due to"
					" DataCRC error.\n", hdr->cmdsn);
					kfree(text_in);
					return 0;
				}
			} else {
				pr_debug("Got CRC32C DataDigest"
					" 0x%08x for %u bytes of text data.\n",
						checksum, payload_length);
			}
		}
		text_in[payload_length - 1] = '\0';
		pr_debug("Successfully read %d bytes of text"
				" data.\n", payload_length);
	}

	return iscsit_process_text_cmd(conn, cmd, hdr);

reject:
	kfree(cmd->text_in_ptr);
	cmd->text_in_ptr = NULL;
	return iscsit_reject_cmd(cmd, ISCSI_REASON_PROTOCOL_ERROR, buf);
}

int iscsit_logout_closesession(struct iscsi_cmd *cmd, struct iscsi_conn *conn)
{
	struct iscsi_conn *conn_p;
	struct iscsi_session *sess = conn->sess;

	pr_debug("Received logout request CLOSESESSION on CID: %hu"
		" for SID: %u.\n", conn->cid, conn->sess->sid);

	atomic_set(&sess->session_logout, 1);
	atomic_set(&conn->conn_logout_remove, 1);
	conn->conn_logout_reason = ISCSI_LOGOUT_REASON_CLOSE_SESSION;

	iscsit_inc_conn_usage_count(conn);
	iscsit_inc_session_usage_count(sess);

	spin_lock_bh(&sess->conn_lock);
	list_for_each_entry(conn_p, &sess->sess_conn_list, conn_list) {
		if (conn_p->conn_state != TARG_CONN_STATE_LOGGED_IN)
			continue;

		pr_debug("Moving to TARG_CONN_STATE_IN_LOGOUT.\n");
		conn_p->conn_state = TARG_CONN_STATE_IN_LOGOUT;
	}
	spin_unlock_bh(&sess->conn_lock);

	iscsit_add_cmd_to_response_queue(cmd, conn, cmd->i_state);

	return 0;
}

int iscsit_logout_closeconnection(struct iscsi_cmd *cmd, struct iscsi_conn *conn)
{
	struct iscsi_conn *l_conn;
	struct iscsi_session *sess = conn->sess;

	pr_debug("Received logout request CLOSECONNECTION for CID:"
		" %hu on CID: %hu.\n", cmd->logout_cid, conn->cid);

	/*
	 * A Logout Request with a CLOSECONNECTION reason code for a CID
	 * can arrive on a connection with a differing CID.
	 */
	if (conn->cid == cmd->logout_cid) {
		spin_lock_bh(&conn->state_lock);
		pr_debug("Moving to TARG_CONN_STATE_IN_LOGOUT.\n");
		conn->conn_state = TARG_CONN_STATE_IN_LOGOUT;

		atomic_set(&conn->conn_logout_remove, 1);
		conn->conn_logout_reason = ISCSI_LOGOUT_REASON_CLOSE_CONNECTION;
		iscsit_inc_conn_usage_count(conn);

		spin_unlock_bh(&conn->state_lock);
	} else {
		/*
		 * Handle all different cid CLOSECONNECTION requests in
		 * iscsit_logout_post_handler_diffcid() as to give enough
		 * time for any non immediate command's CmdSN to be
		 * acknowledged on the connection in question.
		 *
		 * Here we simply make sure the CID is still around.
		 */
		l_conn = iscsit_get_conn_from_cid(sess,
				cmd->logout_cid);
		if (!l_conn) {
			cmd->logout_response = ISCSI_LOGOUT_CID_NOT_FOUND;
			iscsit_add_cmd_to_response_queue(cmd, conn,
					cmd->i_state);
			return 0;
		}

		iscsit_dec_conn_usage_count(l_conn);
	}

	iscsit_add_cmd_to_response_queue(cmd, conn, cmd->i_state);

	return 0;
}

int iscsit_logout_removeconnforrecovery(struct iscsi_cmd *cmd, struct iscsi_conn *conn)
{
	struct iscsi_session *sess = conn->sess;

	pr_debug("Received explicit REMOVECONNFORRECOVERY logout for"
		" CID: %hu on CID: %hu.\n", cmd->logout_cid, conn->cid);

	if (sess->sess_ops->ErrorRecoveryLevel != 2) {
		pr_err("Received Logout Request REMOVECONNFORRECOVERY"
			" while ERL!=2.\n");
		cmd->logout_response = ISCSI_LOGOUT_RECOVERY_UNSUPPORTED;
		iscsit_add_cmd_to_response_queue(cmd, conn, cmd->i_state);
		return 0;
	}

	if (conn->cid == cmd->logout_cid) {
		pr_err("Received Logout Request REMOVECONNFORRECOVERY"
			" with CID: %hu on CID: %hu, implementation error.\n",
				cmd->logout_cid, conn->cid);
		cmd->logout_response = ISCSI_LOGOUT_CLEANUP_FAILED;
		iscsit_add_cmd_to_response_queue(cmd, conn, cmd->i_state);
		return 0;
	}

	iscsit_add_cmd_to_response_queue(cmd, conn, cmd->i_state);

	return 0;
}

int
iscsit_handle_logout_cmd(struct iscsi_conn *conn, struct iscsi_cmd *cmd,
			unsigned char *buf)
{
	int cmdsn_ret, logout_remove = 0;
	u8 reason_code = 0;
	struct iscsi_logout *hdr;
	struct iscsi_tiqn *tiqn = iscsit_snmp_get_tiqn(conn);

	hdr			= (struct iscsi_logout *) buf;
	reason_code		= (hdr->flags & 0x7f);

	if (tiqn) {
		spin_lock(&tiqn->logout_stats.lock);
		if (reason_code == ISCSI_LOGOUT_REASON_CLOSE_SESSION)
			tiqn->logout_stats.normal_logouts++;
		else
			tiqn->logout_stats.abnormal_logouts++;
		spin_unlock(&tiqn->logout_stats.lock);
	}

	pr_debug("Got Logout Request ITT: 0x%08x CmdSN: 0x%08x"
		" ExpStatSN: 0x%08x Reason: 0x%02x CID: %hu on CID: %hu\n",
		hdr->itt, hdr->cmdsn, hdr->exp_statsn, reason_code,
		hdr->cid, conn->cid);

	if (conn->conn_state != TARG_CONN_STATE_LOGGED_IN) {
		pr_err("Received logout request on connection that"
			" is not in logged in state, ignoring request.\n");
		iscsit_free_cmd(cmd, false);
		return 0;
	}

	cmd->iscsi_opcode       = ISCSI_OP_LOGOUT;
	cmd->i_state            = ISTATE_SEND_LOGOUTRSP;
	cmd->immediate_cmd      = ((hdr->opcode & ISCSI_OP_IMMEDIATE) ? 1 : 0);
	conn->sess->init_task_tag = cmd->init_task_tag  = hdr->itt;
	cmd->targ_xfer_tag      = 0xFFFFFFFF;
	cmd->cmd_sn             = be32_to_cpu(hdr->cmdsn);
	cmd->exp_stat_sn        = be32_to_cpu(hdr->exp_statsn);
	cmd->logout_cid         = be16_to_cpu(hdr->cid);
	cmd->logout_reason      = reason_code;
	cmd->data_direction     = DMA_NONE;

	/*
	 * We need to sleep in these cases (by returning 1) until the Logout
	 * Response gets sent in the tx thread.
	 */
	if ((reason_code == ISCSI_LOGOUT_REASON_CLOSE_SESSION) ||
	   ((reason_code == ISCSI_LOGOUT_REASON_CLOSE_CONNECTION) &&
	    be16_to_cpu(hdr->cid) == conn->cid))
		logout_remove = 1;

	spin_lock_bh(&conn->cmd_lock);
	list_add_tail(&cmd->i_conn_node, &conn->conn_cmd_list);
	spin_unlock_bh(&conn->cmd_lock);

	if (reason_code != ISCSI_LOGOUT_REASON_RECOVERY)
		iscsit_ack_from_expstatsn(conn, be32_to_cpu(hdr->exp_statsn));

	/*
	 * Immediate commands are executed, well, immediately.
	 * Non-Immediate Logout Commands are executed in CmdSN order.
	 */
	if (cmd->immediate_cmd) {
		int ret = iscsit_execute_cmd(cmd, 0);

		if (ret < 0)
			return ret;
	} else {
		cmdsn_ret = iscsit_sequence_cmd(conn, cmd, buf, hdr->cmdsn);
		if (cmdsn_ret == CMDSN_LOWER_THAN_EXP)
			logout_remove = 0;
		else if (cmdsn_ret == CMDSN_ERROR_CANNOT_RECOVER)
			return -1;
	}

	return logout_remove;
}
EXPORT_SYMBOL(iscsit_handle_logout_cmd);

int iscsit_handle_snack(
	struct iscsi_conn *conn,
	unsigned char *buf)
{
	struct iscsi_snack *hdr;

	hdr			= (struct iscsi_snack *) buf;
	hdr->flags		&= ~ISCSI_FLAG_CMD_FINAL;

	pr_debug("Got ISCSI_INIT_SNACK, ITT: 0x%08x, ExpStatSN:"
		" 0x%08x, Type: 0x%02x, BegRun: 0x%08x, RunLength: 0x%08x,"
		" CID: %hu\n", hdr->itt, hdr->exp_statsn, hdr->flags,
			hdr->begrun, hdr->runlength, conn->cid);

	if (!conn->sess->sess_ops->ErrorRecoveryLevel) {
		pr_err("Initiator sent SNACK request while in"
			" ErrorRecoveryLevel=0.\n");
		return iscsit_add_reject(conn, ISCSI_REASON_PROTOCOL_ERROR,
					 buf);
	}
	/*
	 * SNACK_DATA and SNACK_R2T are both 0,  so check which function to
	 * call from inside iscsi_send_recovery_datain_or_r2t().
	 */
	switch (hdr->flags & ISCSI_FLAG_SNACK_TYPE_MASK) {
	case 0:
		return iscsit_handle_recovery_datain_or_r2t(conn, buf,
			hdr->itt,
			be32_to_cpu(hdr->ttt),
			be32_to_cpu(hdr->begrun),
			be32_to_cpu(hdr->runlength));
	case ISCSI_FLAG_SNACK_TYPE_STATUS:
		return iscsit_handle_status_snack(conn, hdr->itt,
			be32_to_cpu(hdr->ttt),
			be32_to_cpu(hdr->begrun), be32_to_cpu(hdr->runlength));
	case ISCSI_FLAG_SNACK_TYPE_DATA_ACK:
		return iscsit_handle_data_ack(conn, be32_to_cpu(hdr->ttt),
			be32_to_cpu(hdr->begrun),
			be32_to_cpu(hdr->runlength));
	case ISCSI_FLAG_SNACK_TYPE_RDATA:
		/* FIXME: Support R-Data SNACK */
		pr_err("R-Data SNACK Not Supported.\n");
		return iscsit_add_reject(conn, ISCSI_REASON_PROTOCOL_ERROR,
					 buf);
	default:
		pr_err("Unknown SNACK type 0x%02x, protocol"
			" error.\n", hdr->flags & 0x0f);
		return iscsit_add_reject(conn, ISCSI_REASON_PROTOCOL_ERROR,
					 buf);
	}

	return 0;
}
EXPORT_SYMBOL(iscsit_handle_snack);

static void iscsit_rx_thread_wait_for_tcp(struct iscsi_conn *conn)
{
	if ((conn->sock->sk->sk_shutdown & SEND_SHUTDOWN) ||
	    (conn->sock->sk->sk_shutdown & RCV_SHUTDOWN)) {
		wait_for_completion_interruptible_timeout(
					&conn->rx_half_close_comp,
					ISCSI_RX_THREAD_TCP_TIMEOUT * HZ);
	}
}

static int iscsit_handle_immediate_data(
	struct iscsi_cmd *cmd,
	struct iscsi_scsi_req *hdr,
	u32 length)
{
	int iov_ret, rx_got = 0, rx_size = 0;
	u32 checksum, iov_count = 0, padding = 0;
	struct iscsi_conn *conn = cmd->conn;
	struct kvec *iov;
	void *overflow_buf = NULL;

	BUG_ON(cmd->write_data_done > cmd->se_cmd.data_length);
	rx_size = min(cmd->se_cmd.data_length - cmd->write_data_done, length);
	iov_ret = iscsit_map_iovec(cmd, cmd->iov_data,
				   cmd->orig_iov_data_count - 2,
				   cmd->write_data_done, rx_size);
	if (iov_ret < 0)
		return IMMEDIATE_DATA_CANNOT_RECOVER;

	iov_count = iov_ret;
	iov = &cmd->iov_data[0];
	if (rx_size < length) {
		/*
		 * Special case: length of immediate data exceeds the data
		 * buffer size derived from the CDB.
		 */
		overflow_buf = kmalloc(length - rx_size, GFP_KERNEL);
		if (!overflow_buf) {
			iscsit_unmap_iovec(cmd);
			return IMMEDIATE_DATA_CANNOT_RECOVER;
		}
		cmd->overflow_buf = overflow_buf;
		iov[iov_count].iov_base = overflow_buf;
		iov[iov_count].iov_len = length - rx_size;
		iov_count++;
		rx_size = length;
	}

	padding = ((-length) & 3);
	if (padding != 0) {
		iov[iov_count].iov_base	= cmd->pad_bytes;
		iov[iov_count++].iov_len = padding;
		rx_size += padding;
	}

	if (conn->conn_ops->DataDigest) {
		iov[iov_count].iov_base		= &checksum;
		iov[iov_count++].iov_len	= ISCSI_CRC_LEN;
		rx_size += ISCSI_CRC_LEN;
	}

	WARN_ON_ONCE(iov_count > cmd->orig_iov_data_count);
	rx_got = rx_data(conn, &cmd->iov_data[0], iov_count, rx_size);

	iscsit_unmap_iovec(cmd);

	if (rx_got != rx_size) {
		iscsit_rx_thread_wait_for_tcp(conn);
		return IMMEDIATE_DATA_CANNOT_RECOVER;
	}

	if (conn->conn_ops->DataDigest) {
		u32 data_crc;

		data_crc = iscsit_do_crypto_hash_sg(conn->conn_rx_hash, cmd,
						    cmd->write_data_done, length, padding,
						    cmd->pad_bytes);

		if (checksum != data_crc) {
			pr_err("ImmediateData CRC32C DataDigest 0x%08x"
				" does not match computed 0x%08x\n", checksum,
				data_crc);

			if (!conn->sess->sess_ops->ErrorRecoveryLevel) {
				pr_err("Unable to recover from"
					" Immediate Data digest failure while"
					" in ERL=0.\n");
				iscsit_reject_cmd(cmd,
						ISCSI_REASON_DATA_DIGEST_ERROR,
						(unsigned char *)hdr);
				return IMMEDIATE_DATA_CANNOT_RECOVER;
			} else {
				iscsit_reject_cmd(cmd,
						ISCSI_REASON_DATA_DIGEST_ERROR,
						(unsigned char *)hdr);
				return IMMEDIATE_DATA_ERL1_CRC_FAILURE;
			}
		} else {
			pr_debug("Got CRC32C DataDigest 0x%08x for"
				" %u bytes of Immediate Data\n", checksum,
				length);
		}
	}

	cmd->write_data_done += length;

	if (cmd->write_data_done == cmd->se_cmd.data_length) {
		spin_lock_bh(&cmd->istate_lock);
		cmd->cmd_flags |= ICF_GOT_LAST_DATAOUT;
		cmd->i_state = ISTATE_RECEIVED_LAST_DATAOUT;
		spin_unlock_bh(&cmd->istate_lock);
	}

	return IMMEDIATE_DATA_NORMAL_OPERATION;
}

/* #warning iscsi_build_conn_drop_async_message() only sends out on connections
	with active network interface */
static void iscsit_build_conn_drop_async_message(struct iscsi_conn *conn)
{
	struct iscsi_cmd *cmd;
	struct iscsi_conn *conn_p;
	bool found = false;

	lockdep_assert_held(&conn->sess->conn_lock);

	/*
	 * Only send a Asynchronous Message on connections whos network
	 * interface is still functional.
	 */
	list_for_each_entry(conn_p, &conn->sess->sess_conn_list, conn_list) {
		if (conn_p->conn_state == TARG_CONN_STATE_LOGGED_IN) {
			iscsit_inc_conn_usage_count(conn_p);
			found = true;
			break;
		}
	}

	if (!found)
		return;

	cmd = iscsit_allocate_cmd(conn_p, TASK_RUNNING);
	if (!cmd) {
		iscsit_dec_conn_usage_count(conn_p);
		return;
	}

	cmd->logout_cid = conn->cid;
	cmd->iscsi_opcode = ISCSI_OP_ASYNC_EVENT;
	cmd->i_state = ISTATE_SEND_ASYNCMSG;

	spin_lock_bh(&conn_p->cmd_lock);
	list_add_tail(&cmd->i_conn_node, &conn_p->conn_cmd_list);
	spin_unlock_bh(&conn_p->cmd_lock);

	iscsit_add_cmd_to_response_queue(cmd, conn_p, cmd->i_state);
	iscsit_dec_conn_usage_count(conn_p);
}

static int iscsit_send_conn_drop_async_message(
	struct iscsi_cmd *cmd,
	struct iscsi_conn *conn)
{
	struct iscsi_async *hdr;

	cmd->iscsi_opcode = ISCSI_OP_ASYNC_EVENT;

	hdr			= (struct iscsi_async *) cmd->pdu;
	hdr->opcode		= ISCSI_OP_ASYNC_EVENT;
	hdr->flags		= ISCSI_FLAG_CMD_FINAL;
	cmd->init_task_tag	= RESERVED_ITT;
	cmd->targ_xfer_tag	= 0xFFFFFFFF;
	put_unaligned_be64(0xFFFFFFFFFFFFFFFFULL, &hdr->rsvd4[0]);
	cmd->stat_sn		= conn->stat_sn++;
	hdr->statsn		= cpu_to_be32(cmd->stat_sn);
	hdr->exp_cmdsn		= cpu_to_be32(conn->sess->exp_cmd_sn);
	hdr->max_cmdsn		= cpu_to_be32((u32) atomic_read(&conn->sess->max_cmd_sn));
	hdr->async_event	= ISCSI_ASYNC_MSG_DROPPING_CONNECTION;
	hdr->param1		= cpu_to_be16(cmd->logout_cid);
	hdr->param2		= cpu_to_be16(conn->sess->sess_ops->DefaultTime2Wait);
	hdr->param3		= cpu_to_be16(conn->sess->sess_ops->DefaultTime2Retain);

	pr_debug("Sending Connection Dropped Async Message StatSN:"
		" 0x%08x, for CID: %hu on CID: %hu\n", cmd->stat_sn,
			cmd->logout_cid, conn->cid);

	return conn->conn_transport->iscsit_xmit_pdu(conn, cmd, NULL, NULL, 0);
}

static void iscsit_tx_thread_wait_for_tcp(struct iscsi_conn *conn)
{
	if ((conn->sock->sk->sk_shutdown & SEND_SHUTDOWN) ||
	    (conn->sock->sk->sk_shutdown & RCV_SHUTDOWN)) {
		wait_for_completion_interruptible_timeout(
					&conn->tx_half_close_comp,
					ISCSI_TX_THREAD_TCP_TIMEOUT * HZ);
	}
}

void
iscsit_build_datain_pdu(struct iscsi_cmd *cmd, struct iscsi_conn *conn,
			struct iscsi_datain *datain, struct iscsi_data_rsp *hdr,
			bool set_statsn)
{
	hdr->opcode		= ISCSI_OP_SCSI_DATA_IN;
	hdr->flags		= datain->flags;
	if (hdr->flags & ISCSI_FLAG_DATA_STATUS) {
		if (cmd->se_cmd.se_cmd_flags & SCF_OVERFLOW_BIT) {
			hdr->flags |= ISCSI_FLAG_DATA_OVERFLOW;
			hdr->residual_count = cpu_to_be32(cmd->se_cmd.residual_count);
		} else if (cmd->se_cmd.se_cmd_flags & SCF_UNDERFLOW_BIT) {
			hdr->flags |= ISCSI_FLAG_DATA_UNDERFLOW;
			hdr->residual_count = cpu_to_be32(cmd->se_cmd.residual_count);
		}
	}
	hton24(hdr->dlength, datain->length);
	if (hdr->flags & ISCSI_FLAG_DATA_ACK)
		int_to_scsilun(cmd->se_cmd.orig_fe_lun,
				(struct scsi_lun *)&hdr->lun);
	else
		put_unaligned_le64(0xFFFFFFFFFFFFFFFFULL, &hdr->lun);

	hdr->itt		= cmd->init_task_tag;

	if (hdr->flags & ISCSI_FLAG_DATA_ACK)
		hdr->ttt		= cpu_to_be32(cmd->targ_xfer_tag);
	else
		hdr->ttt		= cpu_to_be32(0xFFFFFFFF);
	if (set_statsn)
		hdr->statsn		= cpu_to_be32(cmd->stat_sn);
	else
		hdr->statsn		= cpu_to_be32(0xFFFFFFFF);

	hdr->exp_cmdsn		= cpu_to_be32(conn->sess->exp_cmd_sn);
	hdr->max_cmdsn		= cpu_to_be32((u32) atomic_read(&conn->sess->max_cmd_sn));
	hdr->datasn		= cpu_to_be32(datain->data_sn);
	hdr->offset		= cpu_to_be32(datain->offset);

	pr_debug("Built DataIN ITT: 0x%08x, StatSN: 0x%08x,"
		" DataSN: 0x%08x, Offset: %u, Length: %u, CID: %hu\n",
		cmd->init_task_tag, ntohl(hdr->statsn), ntohl(hdr->datasn),
		ntohl(hdr->offset), datain->length, conn->cid);
}
EXPORT_SYMBOL(iscsit_build_datain_pdu);

static int iscsit_send_datain(struct iscsi_cmd *cmd, struct iscsi_conn *conn)
{
	struct iscsi_data_rsp *hdr = (struct iscsi_data_rsp *)&cmd->pdu[0];
	struct iscsi_datain datain;
	struct iscsi_datain_req *dr;
	int eodr = 0, ret;
	bool set_statsn = false;

	memset(&datain, 0, sizeof(struct iscsi_datain));
	dr = iscsit_get_datain_values(cmd, &datain);
	if (!dr) {
		pr_err("iscsit_get_datain_values failed for ITT: 0x%08x\n",
				cmd->init_task_tag);
		return -1;
	}
	/*
	 * Be paranoid and double check the logic for now.
	 */
	if ((datain.offset + datain.length) > cmd->se_cmd.data_length) {
		pr_err("Command ITT: 0x%08x, datain.offset: %u and"
			" datain.length: %u exceeds cmd->data_length: %u\n",
			cmd->init_task_tag, datain.offset, datain.length,
			cmd->se_cmd.data_length);
		return -1;
	}

	atomic_long_add(datain.length, &conn->sess->tx_data_octets);
	/*
	 * Special case for successfully execution w/ both DATAIN
	 * and Sense Data.
	 */
	if ((datain.flags & ISCSI_FLAG_DATA_STATUS) &&
	    (cmd->se_cmd.se_cmd_flags & SCF_TRANSPORT_TASK_SENSE))
		datain.flags &= ~ISCSI_FLAG_DATA_STATUS;
	else {
		if ((dr->dr_complete == DATAIN_COMPLETE_NORMAL) ||
		    (dr->dr_complete == DATAIN_COMPLETE_CONNECTION_RECOVERY)) {
			iscsit_increment_maxcmdsn(cmd, conn->sess);
			cmd->stat_sn = conn->stat_sn++;
			set_statsn = true;
		} else if (dr->dr_complete ==
			   DATAIN_COMPLETE_WITHIN_COMMAND_RECOVERY)
			set_statsn = true;
	}

	iscsit_build_datain_pdu(cmd, conn, &datain, hdr, set_statsn);

	ret = conn->conn_transport->iscsit_xmit_pdu(conn, cmd, dr, &datain, 0);
	if (ret < 0)
		return ret;

	if (dr->dr_complete) {
		eodr = (cmd->se_cmd.se_cmd_flags & SCF_TRANSPORT_TASK_SENSE) ?
				2 : 1;
		iscsit_free_datain_req(cmd, dr);
	}

	return eodr;
}

int
iscsit_build_logout_rsp(struct iscsi_cmd *cmd, struct iscsi_conn *conn,
			struct iscsi_logout_rsp *hdr)
{
	struct iscsi_conn *logout_conn = NULL;
	struct iscsi_conn_recovery *cr = NULL;
	struct iscsi_session *sess = conn->sess;
	/*
	 * The actual shutting down of Sessions and/or Connections
	 * for CLOSESESSION and CLOSECONNECTION Logout Requests
	 * is done in scsi_logout_post_handler().
	 */
	switch (cmd->logout_reason) {
	case ISCSI_LOGOUT_REASON_CLOSE_SESSION:
		pr_debug("iSCSI session logout successful, setting"
			" logout response to ISCSI_LOGOUT_SUCCESS.\n");
		cmd->logout_response = ISCSI_LOGOUT_SUCCESS;
		break;
	case ISCSI_LOGOUT_REASON_CLOSE_CONNECTION:
		if (cmd->logout_response == ISCSI_LOGOUT_CID_NOT_FOUND)
			break;
		/*
		 * For CLOSECONNECTION logout requests carrying
		 * a matching logout CID -> local CID, the reference
		 * for the local CID will have been incremented in
		 * iscsi_logout_closeconnection().
		 *
		 * For CLOSECONNECTION logout requests carrying
		 * a different CID than the connection it arrived
		 * on, the connection responding to cmd->logout_cid
		 * is stopped in iscsit_logout_post_handler_diffcid().
		 */

		pr_debug("iSCSI CID: %hu logout on CID: %hu"
			" successful.\n", cmd->logout_cid, conn->cid);
		cmd->logout_response = ISCSI_LOGOUT_SUCCESS;
		break;
	case ISCSI_LOGOUT_REASON_RECOVERY:
		if ((cmd->logout_response == ISCSI_LOGOUT_RECOVERY_UNSUPPORTED) ||
		    (cmd->logout_response == ISCSI_LOGOUT_CLEANUP_FAILED))
			break;
		/*
		 * If the connection is still active from our point of view
		 * force connection recovery to occur.
		 */
		logout_conn = iscsit_get_conn_from_cid_rcfr(sess,
				cmd->logout_cid);
		if (logout_conn) {
			iscsit_connection_reinstatement_rcfr(logout_conn);
			iscsit_dec_conn_usage_count(logout_conn);
		}

		cr = iscsit_get_inactive_connection_recovery_entry(
				conn->sess, cmd->logout_cid);
		if (!cr) {
			pr_err("Unable to locate CID: %hu for"
			" REMOVECONNFORRECOVERY Logout Request.\n",
				cmd->logout_cid);
			cmd->logout_response = ISCSI_LOGOUT_CID_NOT_FOUND;
			break;
		}

		iscsit_discard_cr_cmds_by_expstatsn(cr, cmd->exp_stat_sn);

		pr_debug("iSCSI REMOVECONNFORRECOVERY logout"
			" for recovery for CID: %hu on CID: %hu successful.\n",
				cmd->logout_cid, conn->cid);
		cmd->logout_response = ISCSI_LOGOUT_SUCCESS;
		break;
	default:
		pr_err("Unknown cmd->logout_reason: 0x%02x\n",
				cmd->logout_reason);
		return -1;
	}

	hdr->opcode		= ISCSI_OP_LOGOUT_RSP;
	hdr->flags		|= ISCSI_FLAG_CMD_FINAL;
	hdr->response		= cmd->logout_response;
	hdr->itt		= cmd->init_task_tag;
	cmd->stat_sn		= conn->stat_sn++;
	hdr->statsn		= cpu_to_be32(cmd->stat_sn);

	iscsit_increment_maxcmdsn(cmd, conn->sess);
	hdr->exp_cmdsn		= cpu_to_be32(conn->sess->exp_cmd_sn);
	hdr->max_cmdsn		= cpu_to_be32((u32) atomic_read(&conn->sess->max_cmd_sn));

	pr_debug("Built Logout Response ITT: 0x%08x StatSN:"
		" 0x%08x Response: 0x%02x CID: %hu on CID: %hu\n",
		cmd->init_task_tag, cmd->stat_sn, hdr->response,
		cmd->logout_cid, conn->cid);

	return 0;
}
EXPORT_SYMBOL(iscsit_build_logout_rsp);

static int
iscsit_send_logout(struct iscsi_cmd *cmd, struct iscsi_conn *conn)
{
	int rc;

	rc = iscsit_build_logout_rsp(cmd, conn,
			(struct iscsi_logout_rsp *)&cmd->pdu[0]);
	if (rc < 0)
		return rc;

	return conn->conn_transport->iscsit_xmit_pdu(conn, cmd, NULL, NULL, 0);
}

void
iscsit_build_nopin_rsp(struct iscsi_cmd *cmd, struct iscsi_conn *conn,
		       struct iscsi_nopin *hdr, bool nopout_response)
{
	hdr->opcode		= ISCSI_OP_NOOP_IN;
	hdr->flags		|= ISCSI_FLAG_CMD_FINAL;
        hton24(hdr->dlength, cmd->buf_ptr_size);
	if (nopout_response)
		put_unaligned_le64(0xFFFFFFFFFFFFFFFFULL, &hdr->lun);
	hdr->itt		= cmd->init_task_tag;
	hdr->ttt		= cpu_to_be32(cmd->targ_xfer_tag);
	cmd->stat_sn		= (nopout_response) ? conn->stat_sn++ :
				  conn->stat_sn;
	hdr->statsn		= cpu_to_be32(cmd->stat_sn);

	if (nopout_response)
		iscsit_increment_maxcmdsn(cmd, conn->sess);

	hdr->exp_cmdsn		= cpu_to_be32(conn->sess->exp_cmd_sn);
	hdr->max_cmdsn		= cpu_to_be32((u32) atomic_read(&conn->sess->max_cmd_sn));

	pr_debug("Built NOPIN %s Response ITT: 0x%08x, TTT: 0x%08x,"
		" StatSN: 0x%08x, Length %u\n", (nopout_response) ?
		"Solicited" : "Unsolicited", cmd->init_task_tag,
		cmd->targ_xfer_tag, cmd->stat_sn, cmd->buf_ptr_size);
}
EXPORT_SYMBOL(iscsit_build_nopin_rsp);

/*
 *	Unsolicited NOPIN, either requesting a response or not.
 */
static int iscsit_send_unsolicited_nopin(
	struct iscsi_cmd *cmd,
	struct iscsi_conn *conn,
	int want_response)
{
	struct iscsi_nopin *hdr = (struct iscsi_nopin *)&cmd->pdu[0];
	int ret;

	iscsit_build_nopin_rsp(cmd, conn, hdr, false);

	pr_debug("Sending Unsolicited NOPIN TTT: 0x%08x StatSN:"
		" 0x%08x CID: %hu\n", hdr->ttt, cmd->stat_sn, conn->cid);

	ret = conn->conn_transport->iscsit_xmit_pdu(conn, cmd, NULL, NULL, 0);
	if (ret < 0)
		return ret;

	spin_lock_bh(&cmd->istate_lock);
	cmd->i_state = want_response ?
		ISTATE_SENT_NOPIN_WANT_RESPONSE : ISTATE_SENT_STATUS;
	spin_unlock_bh(&cmd->istate_lock);

	return 0;
}

static int
iscsit_send_nopin(struct iscsi_cmd *cmd, struct iscsi_conn *conn)
{
	struct iscsi_nopin *hdr = (struct iscsi_nopin *)&cmd->pdu[0];

	iscsit_build_nopin_rsp(cmd, conn, hdr, true);

	/*
	 * NOPOUT Ping Data is attached to struct iscsi_cmd->buf_ptr.
	 * NOPOUT DataSegmentLength is at struct iscsi_cmd->buf_ptr_size.
	 */
	pr_debug("Echoing back %u bytes of ping data.\n", cmd->buf_ptr_size);

	return conn->conn_transport->iscsit_xmit_pdu(conn, cmd, NULL,
						     cmd->buf_ptr,
						     cmd->buf_ptr_size);
}

static int iscsit_send_r2t(
	struct iscsi_cmd *cmd,
	struct iscsi_conn *conn)
{
	struct iscsi_r2t *r2t;
	struct iscsi_r2t_rsp *hdr;
	int ret;

	r2t = iscsit_get_r2t_from_list(cmd);
	if (!r2t)
		return -1;

	hdr			= (struct iscsi_r2t_rsp *) cmd->pdu;
	memset(hdr, 0, ISCSI_HDR_LEN);
	hdr->opcode		= ISCSI_OP_R2T;
	hdr->flags		|= ISCSI_FLAG_CMD_FINAL;
	int_to_scsilun(cmd->se_cmd.orig_fe_lun,
			(struct scsi_lun *)&hdr->lun);
	hdr->itt		= cmd->init_task_tag;
	if (conn->conn_transport->iscsit_get_r2t_ttt)
		conn->conn_transport->iscsit_get_r2t_ttt(conn, cmd, r2t);
	else
		r2t->targ_xfer_tag = session_get_next_ttt(conn->sess);
	hdr->ttt		= cpu_to_be32(r2t->targ_xfer_tag);
	hdr->statsn		= cpu_to_be32(conn->stat_sn);
	hdr->exp_cmdsn		= cpu_to_be32(conn->sess->exp_cmd_sn);
	hdr->max_cmdsn		= cpu_to_be32((u32) atomic_read(&conn->sess->max_cmd_sn));
	hdr->r2tsn		= cpu_to_be32(r2t->r2t_sn);
	hdr->data_offset	= cpu_to_be32(r2t->offset);
	hdr->data_length	= cpu_to_be32(r2t->xfer_len);

	pr_debug("Built %sR2T, ITT: 0x%08x, TTT: 0x%08x, StatSN:"
		" 0x%08x, R2TSN: 0x%08x, Offset: %u, DDTL: %u, CID: %hu\n",
		(!r2t->recovery_r2t) ? "" : "Recovery ", cmd->init_task_tag,
		r2t->targ_xfer_tag, ntohl(hdr->statsn), r2t->r2t_sn,
			r2t->offset, r2t->xfer_len, conn->cid);

	spin_lock_bh(&cmd->r2t_lock);
	r2t->sent_r2t = 1;
	spin_unlock_bh(&cmd->r2t_lock);

	ret = conn->conn_transport->iscsit_xmit_pdu(conn, cmd, NULL, NULL, 0);
	if (ret < 0) {
		return ret;
	}

	spin_lock_bh(&cmd->dataout_timeout_lock);
	iscsit_start_dataout_timer(cmd, conn);
	spin_unlock_bh(&cmd->dataout_timeout_lock);

	return 0;
}

/*
 *	@recovery: If called from iscsi_task_reassign_complete_write() for
 *		connection recovery.
 */
int iscsit_build_r2ts_for_cmd(
	struct iscsi_conn *conn,
	struct iscsi_cmd *cmd,
	bool recovery)
{
	int first_r2t = 1;
	u32 offset = 0, xfer_len = 0;

	spin_lock_bh(&cmd->r2t_lock);
	if (cmd->cmd_flags & ICF_SENT_LAST_R2T) {
		spin_unlock_bh(&cmd->r2t_lock);
		return 0;
	}

	if (conn->sess->sess_ops->DataSequenceInOrder &&
	    !recovery)
		cmd->r2t_offset = max(cmd->r2t_offset, cmd->write_data_done);

	while (cmd->outstanding_r2ts < conn->sess->sess_ops->MaxOutstandingR2T) {
		if (conn->sess->sess_ops->DataSequenceInOrder) {
			offset = cmd->r2t_offset;

			if (first_r2t && recovery) {
				int new_data_end = offset +
					conn->sess->sess_ops->MaxBurstLength -
					cmd->next_burst_len;

				if (new_data_end > cmd->se_cmd.data_length)
					xfer_len = cmd->se_cmd.data_length - offset;
				else
					xfer_len =
						conn->sess->sess_ops->MaxBurstLength -
						cmd->next_burst_len;
			} else {
				int new_data_end = offset +
					conn->sess->sess_ops->MaxBurstLength;

				if (new_data_end > cmd->se_cmd.data_length)
					xfer_len = cmd->se_cmd.data_length - offset;
				else
					xfer_len = conn->sess->sess_ops->MaxBurstLength;
			}

			if ((s32)xfer_len < 0) {
				cmd->cmd_flags |= ICF_SENT_LAST_R2T;
				break;
			}

			cmd->r2t_offset += xfer_len;

			if (cmd->r2t_offset == cmd->se_cmd.data_length)
				cmd->cmd_flags |= ICF_SENT_LAST_R2T;
		} else {
			struct iscsi_seq *seq;

			seq = iscsit_get_seq_holder_for_r2t(cmd);
			if (!seq) {
				spin_unlock_bh(&cmd->r2t_lock);
				return -1;
			}

			offset = seq->offset;
			xfer_len = seq->xfer_len;

			if (cmd->seq_send_order == cmd->seq_count)
				cmd->cmd_flags |= ICF_SENT_LAST_R2T;
		}
		cmd->outstanding_r2ts++;
		first_r2t = 0;

		if (iscsit_add_r2t_to_list(cmd, offset, xfer_len, 0, 0) < 0) {
			spin_unlock_bh(&cmd->r2t_lock);
			return -1;
		}

		if (cmd->cmd_flags & ICF_SENT_LAST_R2T)
			break;
	}
	spin_unlock_bh(&cmd->r2t_lock);

	return 0;
}
EXPORT_SYMBOL(iscsit_build_r2ts_for_cmd);

void iscsit_build_rsp_pdu(struct iscsi_cmd *cmd, struct iscsi_conn *conn,
			bool inc_stat_sn, struct iscsi_scsi_rsp *hdr)
{
	if (inc_stat_sn)
		cmd->stat_sn = conn->stat_sn++;

	atomic_long_inc(&conn->sess->rsp_pdus);

	memset(hdr, 0, ISCSI_HDR_LEN);
	hdr->opcode		= ISCSI_OP_SCSI_CMD_RSP;
	hdr->flags		|= ISCSI_FLAG_CMD_FINAL;
	if (cmd->se_cmd.se_cmd_flags & SCF_OVERFLOW_BIT) {
		hdr->flags |= ISCSI_FLAG_CMD_OVERFLOW;
		hdr->residual_count = cpu_to_be32(cmd->se_cmd.residual_count);
	} else if (cmd->se_cmd.se_cmd_flags & SCF_UNDERFLOW_BIT) {
		hdr->flags |= ISCSI_FLAG_CMD_UNDERFLOW;
		hdr->residual_count = cpu_to_be32(cmd->se_cmd.residual_count);
	}
	hdr->response		= cmd->iscsi_response;
	hdr->cmd_status		= cmd->se_cmd.scsi_status;
	hdr->itt		= cmd->init_task_tag;
	hdr->statsn		= cpu_to_be32(cmd->stat_sn);

	iscsit_increment_maxcmdsn(cmd, conn->sess);
	hdr->exp_cmdsn		= cpu_to_be32(conn->sess->exp_cmd_sn);
	hdr->max_cmdsn		= cpu_to_be32((u32) atomic_read(&conn->sess->max_cmd_sn));

	pr_debug("Built SCSI Response, ITT: 0x%08x, StatSN: 0x%08x,"
		" Response: 0x%02x, SAM Status: 0x%02x, CID: %hu\n",
		cmd->init_task_tag, cmd->stat_sn, cmd->se_cmd.scsi_status,
		cmd->se_cmd.scsi_status, conn->cid);
}
EXPORT_SYMBOL(iscsit_build_rsp_pdu);

static int iscsit_send_response(struct iscsi_cmd *cmd, struct iscsi_conn *conn)
{
	struct iscsi_scsi_rsp *hdr = (struct iscsi_scsi_rsp *)&cmd->pdu[0];
	bool inc_stat_sn = (cmd->i_state == ISTATE_SEND_STATUS);
	void *data_buf = NULL;
	u32 padding = 0, data_buf_len = 0;

	iscsit_build_rsp_pdu(cmd, conn, inc_stat_sn, hdr);

	/*
	 * Attach SENSE DATA payload to iSCSI Response PDU
	 */
	if (cmd->se_cmd.sense_buffer &&
	   ((cmd->se_cmd.se_cmd_flags & SCF_TRANSPORT_TASK_SENSE) ||
	    (cmd->se_cmd.se_cmd_flags & SCF_EMULATED_TASK_SENSE))) {
		put_unaligned_be16(cmd->se_cmd.scsi_sense_length, cmd->sense_buffer);
		cmd->se_cmd.scsi_sense_length += sizeof (__be16);

		padding		= -(cmd->se_cmd.scsi_sense_length) & 3;
		hton24(hdr->dlength, (u32)cmd->se_cmd.scsi_sense_length);
		data_buf = cmd->sense_buffer;
		data_buf_len = cmd->se_cmd.scsi_sense_length + padding;

		if (padding) {
			memset(cmd->sense_buffer +
				cmd->se_cmd.scsi_sense_length, 0, padding);
			pr_debug("Adding %u bytes of padding to"
				" SENSE.\n", padding);
		}

		pr_debug("Attaching SENSE DATA: %u bytes to iSCSI"
				" Response PDU\n",
				cmd->se_cmd.scsi_sense_length);
	}

	return conn->conn_transport->iscsit_xmit_pdu(conn, cmd, NULL, data_buf,
						     data_buf_len);
}

static u8 iscsit_convert_tcm_tmr_rsp(struct se_tmr_req *se_tmr)
{
	switch (se_tmr->response) {
	case TMR_FUNCTION_COMPLETE:
		return ISCSI_TMF_RSP_COMPLETE;
	case TMR_TASK_DOES_NOT_EXIST:
		return ISCSI_TMF_RSP_NO_TASK;
	case TMR_LUN_DOES_NOT_EXIST:
		return ISCSI_TMF_RSP_NO_LUN;
	case TMR_TASK_MGMT_FUNCTION_NOT_SUPPORTED:
		return ISCSI_TMF_RSP_NOT_SUPPORTED;
	case TMR_FUNCTION_REJECTED:
	default:
		return ISCSI_TMF_RSP_REJECTED;
	}
}

void
iscsit_build_task_mgt_rsp(struct iscsi_cmd *cmd, struct iscsi_conn *conn,
			  struct iscsi_tm_rsp *hdr)
{
	struct se_tmr_req *se_tmr = cmd->se_cmd.se_tmr_req;

	hdr->opcode		= ISCSI_OP_SCSI_TMFUNC_RSP;
	hdr->flags		= ISCSI_FLAG_CMD_FINAL;
	hdr->response		= iscsit_convert_tcm_tmr_rsp(se_tmr);
	hdr->itt		= cmd->init_task_tag;
	cmd->stat_sn		= conn->stat_sn++;
	hdr->statsn		= cpu_to_be32(cmd->stat_sn);

	iscsit_increment_maxcmdsn(cmd, conn->sess);
	hdr->exp_cmdsn		= cpu_to_be32(conn->sess->exp_cmd_sn);
	hdr->max_cmdsn		= cpu_to_be32((u32) atomic_read(&conn->sess->max_cmd_sn));

	pr_debug("Built Task Management Response ITT: 0x%08x,"
		" StatSN: 0x%08x, Response: 0x%02x, CID: %hu\n",
		cmd->init_task_tag, cmd->stat_sn, hdr->response, conn->cid);
}
EXPORT_SYMBOL(iscsit_build_task_mgt_rsp);

static int
iscsit_send_task_mgt_rsp(struct iscsi_cmd *cmd, struct iscsi_conn *conn)
{
	struct iscsi_tm_rsp *hdr = (struct iscsi_tm_rsp *)&cmd->pdu[0];

	iscsit_build_task_mgt_rsp(cmd, conn, hdr);

	return conn->conn_transport->iscsit_xmit_pdu(conn, cmd, NULL, NULL, 0);
}

#define SENDTARGETS_BUF_LIMIT 32768U

static int
iscsit_build_sendtargets_response(struct iscsi_cmd *cmd,
				  enum iscsit_transport_type network_transport,
				  int skip_bytes, bool *completed)
{
	char *payload = NULL;
	struct iscsi_conn *conn = cmd->conn;
	struct iscsi_portal_group *tpg;
	struct iscsi_tiqn *tiqn;
	struct iscsi_tpg_np *tpg_np;
	int buffer_len, end_of_buf = 0, len = 0, payload_len = 0;
	int target_name_printed;
	unsigned char buf[ISCSI_IQN_LEN+12]; /* iqn + "TargetName=" + \0 */
	unsigned char *text_in = cmd->text_in_ptr, *text_ptr = NULL;
	bool active;

	buffer_len = min(conn->conn_ops->MaxRecvDataSegmentLength,
			 SENDTARGETS_BUF_LIMIT);

	payload = kzalloc(buffer_len, GFP_KERNEL);
	if (!payload)
		return -ENOMEM;

	/*
	 * Locate pointer to iqn./eui. string for ICF_SENDTARGETS_SINGLE
	 * explicit case..
	 */
	if (cmd->cmd_flags & ICF_SENDTARGETS_SINGLE) {
		text_ptr = strchr(text_in, '=');
		if (!text_ptr) {
			pr_err("Unable to locate '=' string in text_in:"
			       " %s\n", text_in);
			kfree(payload);
			return -EINVAL;
		}
		/*
		 * Skip over '=' character..
		 */
		text_ptr += 1;
	}

	spin_lock(&tiqn_lock);
	list_for_each_entry(tiqn, &g_tiqn_list, tiqn_list) {
		if ((cmd->cmd_flags & ICF_SENDTARGETS_SINGLE) &&
		     strcmp(tiqn->tiqn, text_ptr)) {
			continue;
		}

		target_name_printed = 0;

		spin_lock(&tiqn->tiqn_tpg_lock);
		list_for_each_entry(tpg, &tiqn->tiqn_tpg_list, tpg_list) {

			/* If demo_mode_discovery=0 and generate_node_acls=0
			 * (demo mode dislabed) do not return
			 * TargetName+TargetAddress unless a NodeACL exists.
			 */

			if ((tpg->tpg_attrib.generate_node_acls == 0) &&
			    (tpg->tpg_attrib.demo_mode_discovery == 0) &&
			    (!target_tpg_has_node_acl(&tpg->tpg_se_tpg,
				cmd->conn->sess->sess_ops->InitiatorName))) {
				continue;
			}

			spin_lock(&tpg->tpg_state_lock);
			active = (tpg->tpg_state == TPG_STATE_ACTIVE);
			spin_unlock(&tpg->tpg_state_lock);

			if (!active && tpg->tpg_attrib.tpg_enabled_sendtargets)
				continue;

			spin_lock(&tpg->tpg_np_lock);
			list_for_each_entry(tpg_np, &tpg->tpg_gnp_list,
						tpg_np_list) {
				struct iscsi_np *np = tpg_np->tpg_np;
				struct sockaddr_storage *sockaddr;

				if (np->np_network_transport != network_transport)
					continue;

				if (!target_name_printed) {
					len = sprintf(buf, "TargetName=%s",
						      tiqn->tiqn);
					len += 1;

					if ((len + payload_len) > buffer_len) {
						spin_unlock(&tpg->tpg_np_lock);
						spin_unlock(&tiqn->tiqn_tpg_lock);
						end_of_buf = 1;
						goto eob;
					}

					if (skip_bytes && len <= skip_bytes) {
						skip_bytes -= len;
					} else {
						memcpy(payload + payload_len, buf, len);
						payload_len += len;
						target_name_printed = 1;
						if (len > skip_bytes)
							skip_bytes = 0;
					}
				}

				if (inet_addr_is_any((struct sockaddr *)&np->np_sockaddr))
					sockaddr = &conn->local_sockaddr;
				else
					sockaddr = &np->np_sockaddr;

				len = sprintf(buf, "TargetAddress="
					      "%pISpc,%hu",
					      sockaddr,
					      tpg->tpgt);
				len += 1;

				if ((len + payload_len) > buffer_len) {
					spin_unlock(&tpg->tpg_np_lock);
					spin_unlock(&tiqn->tiqn_tpg_lock);
					end_of_buf = 1;
					goto eob;
				}

				if (skip_bytes && len <= skip_bytes) {
					skip_bytes -= len;
				} else {
					memcpy(payload + payload_len, buf, len);
					payload_len += len;
					if (len > skip_bytes)
						skip_bytes = 0;
				}
			}
			spin_unlock(&tpg->tpg_np_lock);
		}
		spin_unlock(&tiqn->tiqn_tpg_lock);
eob:
		if (end_of_buf) {
			*completed = false;
			break;
		}

		if (cmd->cmd_flags & ICF_SENDTARGETS_SINGLE)
			break;
	}
	spin_unlock(&tiqn_lock);

	cmd->buf_ptr = payload;

	return payload_len;
}

int
iscsit_build_text_rsp(struct iscsi_cmd *cmd, struct iscsi_conn *conn,
		      struct iscsi_text_rsp *hdr,
		      enum iscsit_transport_type network_transport)
{
	int text_length, padding;
	bool completed = true;

	text_length = iscsit_build_sendtargets_response(cmd, network_transport,
							cmd->read_data_done,
							&completed);
	if (text_length < 0)
		return text_length;

	if (completed) {
		hdr->flags = ISCSI_FLAG_CMD_FINAL;
	} else {
		hdr->flags = ISCSI_FLAG_TEXT_CONTINUE;
		cmd->read_data_done += text_length;
		if (cmd->targ_xfer_tag == 0xFFFFFFFF)
			cmd->targ_xfer_tag = session_get_next_ttt(conn->sess);
	}
	hdr->opcode = ISCSI_OP_TEXT_RSP;
	padding = ((-text_length) & 3);
	hton24(hdr->dlength, text_length);
	hdr->itt = cmd->init_task_tag;
	hdr->ttt = cpu_to_be32(cmd->targ_xfer_tag);
	cmd->stat_sn = conn->stat_sn++;
	hdr->statsn = cpu_to_be32(cmd->stat_sn);

	iscsit_increment_maxcmdsn(cmd, conn->sess);
	/*
	 * Reset maxcmdsn_inc in multi-part text payload exchanges to
	 * correctly increment MaxCmdSN for each response answering a
	 * non immediate text request with a valid CmdSN.
	 */
	cmd->maxcmdsn_inc = 0;
	hdr->exp_cmdsn = cpu_to_be32(conn->sess->exp_cmd_sn);
	hdr->max_cmdsn = cpu_to_be32((u32) atomic_read(&conn->sess->max_cmd_sn));

	pr_debug("Built Text Response: ITT: 0x%08x, TTT: 0x%08x, StatSN: 0x%08x,"
		" Length: %u, CID: %hu F: %d C: %d\n", cmd->init_task_tag,
		cmd->targ_xfer_tag, cmd->stat_sn, text_length, conn->cid,
		!!(hdr->flags & ISCSI_FLAG_CMD_FINAL),
		!!(hdr->flags & ISCSI_FLAG_TEXT_CONTINUE));

	return text_length + padding;
}
EXPORT_SYMBOL(iscsit_build_text_rsp);

static int iscsit_send_text_rsp(
	struct iscsi_cmd *cmd,
	struct iscsi_conn *conn)
{
	struct iscsi_text_rsp *hdr = (struct iscsi_text_rsp *)cmd->pdu;
	int text_length;

	text_length = iscsit_build_text_rsp(cmd, conn, hdr,
				conn->conn_transport->transport_type);
	if (text_length < 0)
		return text_length;

	return conn->conn_transport->iscsit_xmit_pdu(conn, cmd, NULL,
						     cmd->buf_ptr,
						     text_length);
}

void
iscsit_build_reject(struct iscsi_cmd *cmd, struct iscsi_conn *conn,
		    struct iscsi_reject *hdr)
{
	hdr->opcode		= ISCSI_OP_REJECT;
	hdr->reason		= cmd->reject_reason;
	hdr->flags		|= ISCSI_FLAG_CMD_FINAL;
	hton24(hdr->dlength, ISCSI_HDR_LEN);
	hdr->ffffffff		= cpu_to_be32(0xffffffff);
	cmd->stat_sn		= conn->stat_sn++;
	hdr->statsn		= cpu_to_be32(cmd->stat_sn);
	hdr->exp_cmdsn		= cpu_to_be32(conn->sess->exp_cmd_sn);
	hdr->max_cmdsn		= cpu_to_be32((u32) atomic_read(&conn->sess->max_cmd_sn));

}
EXPORT_SYMBOL(iscsit_build_reject);

static int iscsit_send_reject(
	struct iscsi_cmd *cmd,
	struct iscsi_conn *conn)
{
	struct iscsi_reject *hdr = (struct iscsi_reject *)&cmd->pdu[0];

	iscsit_build_reject(cmd, conn, hdr);

	pr_debug("Built Reject PDU StatSN: 0x%08x, Reason: 0x%02x,"
		" CID: %hu\n", ntohl(hdr->statsn), hdr->reason, conn->cid);

	return conn->conn_transport->iscsit_xmit_pdu(conn, cmd, NULL,
						     cmd->buf_ptr,
						     ISCSI_HDR_LEN);
}

void iscsit_thread_get_cpumask(struct iscsi_conn *conn)
{
	int ord, cpu;
	/*
	 * bitmap_id is assigned from iscsit_global->ts_bitmap from
	 * within iscsit_start_kthreads()
	 *
	 * Here we use bitmap_id to determine which CPU that this
	 * iSCSI connection's RX/TX threads will be scheduled to
	 * execute upon.
	 */
	ord = conn->bitmap_id % cpumask_weight(cpu_online_mask);
	for_each_online_cpu(cpu) {
		if (ord-- == 0) {
			cpumask_set_cpu(cpu, conn->conn_cpumask);
			return;
		}
	}
	/*
	 * This should never be reached..
	 */
	dump_stack();
	cpumask_setall(conn->conn_cpumask);
}

int
iscsit_immediate_queue(struct iscsi_conn *conn, struct iscsi_cmd *cmd, int state)
{
	int ret;

	switch (state) {
	case ISTATE_SEND_R2T:
		ret = iscsit_send_r2t(cmd, conn);
		if (ret < 0)
			goto err;
		break;
	case ISTATE_REMOVE:
		spin_lock_bh(&conn->cmd_lock);
		list_del_init(&cmd->i_conn_node);
		spin_unlock_bh(&conn->cmd_lock);

		iscsit_free_cmd(cmd, false);
		break;
	case ISTATE_SEND_NOPIN_WANT_RESPONSE:
		iscsit_mod_nopin_response_timer(conn);
		ret = iscsit_send_unsolicited_nopin(cmd, conn, 1);
		if (ret < 0)
			goto err;
		break;
	case ISTATE_SEND_NOPIN_NO_RESPONSE:
		ret = iscsit_send_unsolicited_nopin(cmd, conn, 0);
		if (ret < 0)
			goto err;
		break;
	default:
		pr_err("Unknown Opcode: 0x%02x ITT:"
		       " 0x%08x, i_state: %d on CID: %hu\n",
		       cmd->iscsi_opcode, cmd->init_task_tag, state,
		       conn->cid);
		goto err;
	}

	return 0;

err:
	return -1;
}
EXPORT_SYMBOL(iscsit_immediate_queue);

static int
iscsit_handle_immediate_queue(struct iscsi_conn *conn)
{
	struct iscsit_transport *t = conn->conn_transport;
	struct iscsi_queue_req *qr;
	struct iscsi_cmd *cmd;
	u8 state;
	int ret;

	while ((qr = iscsit_get_cmd_from_immediate_queue(conn))) {
		atomic_set(&conn->check_immediate_queue, 0);
		cmd = qr->cmd;
		state = qr->state;
		kmem_cache_free(lio_qr_cache, qr);

		ret = t->iscsit_immediate_queue(conn, cmd, state);
		if (ret < 0)
			return ret;
	}

	return 0;
}

int
iscsit_response_queue(struct iscsi_conn *conn, struct iscsi_cmd *cmd, int state)
{
	int ret;

check_rsp_state:
	switch (state) {
	case ISTATE_SEND_DATAIN:
		ret = iscsit_send_datain(cmd, conn);
		if (ret < 0)
			goto err;
		else if (!ret)
			/* more drs */
			goto check_rsp_state;
		else if (ret == 1) {
			/* all done */
			spin_lock_bh(&cmd->istate_lock);
			cmd->i_state = ISTATE_SENT_STATUS;
			spin_unlock_bh(&cmd->istate_lock);

			if (atomic_read(&conn->check_immediate_queue))
				return 1;

			return 0;
		} else if (ret == 2) {
			/* Still must send status,
			   SCF_TRANSPORT_TASK_SENSE was set */
			spin_lock_bh(&cmd->istate_lock);
			cmd->i_state = ISTATE_SEND_STATUS;
			spin_unlock_bh(&cmd->istate_lock);
			state = ISTATE_SEND_STATUS;
			goto check_rsp_state;
		}

		break;
	case ISTATE_SEND_STATUS:
	case ISTATE_SEND_STATUS_RECOVERY:
		ret = iscsit_send_response(cmd, conn);
		break;
	case ISTATE_SEND_LOGOUTRSP:
		ret = iscsit_send_logout(cmd, conn);
		break;
	case ISTATE_SEND_ASYNCMSG:
		ret = iscsit_send_conn_drop_async_message(
			cmd, conn);
		break;
	case ISTATE_SEND_NOPIN:
		ret = iscsit_send_nopin(cmd, conn);
		break;
	case ISTATE_SEND_REJECT:
		ret = iscsit_send_reject(cmd, conn);
		break;
	case ISTATE_SEND_TASKMGTRSP:
		ret = iscsit_send_task_mgt_rsp(cmd, conn);
		if (ret != 0)
			break;
		ret = iscsit_tmr_post_handler(cmd, conn);
		if (ret != 0)
			iscsit_fall_back_to_erl0(conn->sess);
		break;
	case ISTATE_SEND_TEXTRSP:
		ret = iscsit_send_text_rsp(cmd, conn);
		break;
	default:
		pr_err("Unknown Opcode: 0x%02x ITT:"
		       " 0x%08x, i_state: %d on CID: %hu\n",
		       cmd->iscsi_opcode, cmd->init_task_tag,
		       state, conn->cid);
		goto err;
	}
	if (ret < 0)
		goto err;

	switch (state) {
	case ISTATE_SEND_LOGOUTRSP:
		if (!iscsit_logout_post_handler(cmd, conn))
			return -ECONNRESET;
		fallthrough;
	case ISTATE_SEND_STATUS:
	case ISTATE_SEND_ASYNCMSG:
	case ISTATE_SEND_NOPIN:
	case ISTATE_SEND_STATUS_RECOVERY:
	case ISTATE_SEND_TEXTRSP:
	case ISTATE_SEND_TASKMGTRSP:
	case ISTATE_SEND_REJECT:
		spin_lock_bh(&cmd->istate_lock);
		cmd->i_state = ISTATE_SENT_STATUS;
		spin_unlock_bh(&cmd->istate_lock);
		break;
	default:
		pr_err("Unknown Opcode: 0x%02x ITT:"
		       " 0x%08x, i_state: %d on CID: %hu\n",
		       cmd->iscsi_opcode, cmd->init_task_tag,
		       cmd->i_state, conn->cid);
		goto err;
	}

	if (atomic_read(&conn->check_immediate_queue))
		return 1;

	return 0;

err:
	return -1;
}
EXPORT_SYMBOL(iscsit_response_queue);

static int iscsit_handle_response_queue(struct iscsi_conn *conn)
{
	struct iscsit_transport *t = conn->conn_transport;
	struct iscsi_queue_req *qr;
	struct iscsi_cmd *cmd;
	u8 state;
	int ret;

	while ((qr = iscsit_get_cmd_from_response_queue(conn))) {
		cmd = qr->cmd;
		state = qr->state;
		kmem_cache_free(lio_qr_cache, qr);

		ret = t->iscsit_response_queue(conn, cmd, state);
		if (ret == 1 || ret < 0)
			return ret;
	}

	return 0;
}

int iscsi_target_tx_thread(void *arg)
{
	int ret = 0;
	struct iscsi_conn *conn = arg;
	bool conn_freed = false;

	/*
	 * Allow ourselves to be interrupted by SIGINT so that a
	 * connection recovery / failure event can be triggered externally.
	 */
	allow_signal(SIGINT);

	while (!kthread_should_stop()) {
		/*
		 * Ensure that both TX and RX per connection kthreads
		 * are scheduled to run on the same CPU.
		 */
		iscsit_thread_check_cpumask(conn, current, 1);

		wait_event_interruptible(conn->queues_wq,
					 !iscsit_conn_all_queues_empty(conn));

		if (signal_pending(current))
			goto transport_err;

get_immediate:
		ret = iscsit_handle_immediate_queue(conn);
		if (ret < 0)
			goto transport_err;

		ret = iscsit_handle_response_queue(conn);
		if (ret == 1) {
			goto get_immediate;
		} else if (ret == -ECONNRESET) {
			conn_freed = true;
			goto out;
		} else if (ret < 0) {
			goto transport_err;
		}
	}

transport_err:
	/*
	 * Avoid the normal connection failure code-path if this connection
	 * is still within LOGIN mode, and iscsi_np process context is
	 * responsible for cleaning up the early connection failure.
	 */
	if (conn->conn_state != TARG_CONN_STATE_IN_LOGIN)
		iscsit_take_action_for_connection_exit(conn, &conn_freed);
out:
	if (!conn_freed) {
		while (!kthread_should_stop()) {
			msleep(100);
		}
	}
	return 0;
}

static int iscsi_target_rx_opcode(struct iscsi_conn *conn, unsigned char *buf)
{
	struct iscsi_hdr *hdr = (struct iscsi_hdr *)buf;
	struct iscsi_cmd *cmd;
	int ret = 0;

	switch (hdr->opcode & ISCSI_OPCODE_MASK) {
	case ISCSI_OP_SCSI_CMD:
		cmd = iscsit_allocate_cmd(conn, TASK_INTERRUPTIBLE);
		if (!cmd)
			goto reject;

		ret = iscsit_handle_scsi_cmd(conn, cmd, buf);
		break;
	case ISCSI_OP_SCSI_DATA_OUT:
		ret = iscsit_handle_data_out(conn, buf);
		break;
	case ISCSI_OP_NOOP_OUT:
		cmd = NULL;
		if (hdr->ttt == cpu_to_be32(0xFFFFFFFF)) {
			cmd = iscsit_allocate_cmd(conn, TASK_INTERRUPTIBLE);
			if (!cmd)
				goto reject;
		}
		ret = iscsit_handle_nop_out(conn, cmd, buf);
		break;
	case ISCSI_OP_SCSI_TMFUNC:
		cmd = iscsit_allocate_cmd(conn, TASK_INTERRUPTIBLE);
		if (!cmd)
			goto reject;

		ret = iscsit_handle_task_mgt_cmd(conn, cmd, buf);
		break;
	case ISCSI_OP_TEXT:
		if (hdr->ttt != cpu_to_be32(0xFFFFFFFF)) {
			cmd = iscsit_find_cmd_from_itt(conn, hdr->itt);
			if (!cmd)
				goto reject;
		} else {
			cmd = iscsit_allocate_cmd(conn, TASK_INTERRUPTIBLE);
			if (!cmd)
				goto reject;
		}

		ret = iscsit_handle_text_cmd(conn, cmd, buf);
		break;
	case ISCSI_OP_LOGOUT:
		cmd = iscsit_allocate_cmd(conn, TASK_INTERRUPTIBLE);
		if (!cmd)
			goto reject;

		ret = iscsit_handle_logout_cmd(conn, cmd, buf);
		if (ret > 0)
			wait_for_completion_timeout(&conn->conn_logout_comp,
					SECONDS_FOR_LOGOUT_COMP * HZ);
		break;
	case ISCSI_OP_SNACK:
		ret = iscsit_handle_snack(conn, buf);
		break;
	default:
		pr_err("Got unknown iSCSI OpCode: 0x%02x\n", hdr->opcode);
		if (!conn->sess->sess_ops->ErrorRecoveryLevel) {
			pr_err("Cannot recover from unknown"
			" opcode while ERL=0, closing iSCSI connection.\n");
			return -1;
		}
		pr_err("Unable to recover from unknown opcode while OFMarker=No,"
		       " closing iSCSI connection.\n");
		ret = -1;
		break;
	}

	return ret;
reject:
	return iscsit_add_reject(conn, ISCSI_REASON_BOOKMARK_NO_RESOURCES, buf);
}

static bool iscsi_target_check_conn_state(struct iscsi_conn *conn)
{
	bool ret;

	spin_lock_bh(&conn->state_lock);
	ret = (conn->conn_state != TARG_CONN_STATE_LOGGED_IN);
	spin_unlock_bh(&conn->state_lock);

	return ret;
}

static void iscsit_get_rx_pdu(struct iscsi_conn *conn)
{
	int ret;
	u8 *buffer, opcode;
	u32 checksum = 0, digest = 0;
	struct kvec iov;

	buffer = kcalloc(ISCSI_HDR_LEN, sizeof(*buffer), GFP_KERNEL);
	if (!buffer)
		return;

	while (!kthread_should_stop()) {
		/*
		 * Ensure that both TX and RX per connection kthreads
		 * are scheduled to run on the same CPU.
		 */
		iscsit_thread_check_cpumask(conn, current, 0);

		memset(&iov, 0, sizeof(struct kvec));

		iov.iov_base	= buffer;
		iov.iov_len	= ISCSI_HDR_LEN;

		ret = rx_data(conn, &iov, 1, ISCSI_HDR_LEN);
		if (ret != ISCSI_HDR_LEN) {
			iscsit_rx_thread_wait_for_tcp(conn);
			break;
		}

		if (conn->conn_ops->HeaderDigest) {
			iov.iov_base	= &digest;
			iov.iov_len	= ISCSI_CRC_LEN;

			ret = rx_data(conn, &iov, 1, ISCSI_CRC_LEN);
			if (ret != ISCSI_CRC_LEN) {
				iscsit_rx_thread_wait_for_tcp(conn);
				break;
			}

			iscsit_do_crypto_hash_buf(conn->conn_rx_hash, buffer,
						  ISCSI_HDR_LEN, 0, NULL,
						  &checksum);

			if (digest != checksum) {
				pr_err("HeaderDigest CRC32C failed,"
					" received 0x%08x, computed 0x%08x\n",
					digest, checksum);
				/*
				 * Set the PDU to 0xff so it will intentionally
				 * hit default in the switch below.
				 */
				memset(buffer, 0xff, ISCSI_HDR_LEN);
				atomic_long_inc(&conn->sess->conn_digest_errors);
			} else {
				pr_debug("Got HeaderDigest CRC32C"
						" 0x%08x\n", checksum);
			}
		}

		if (conn->conn_state == TARG_CONN_STATE_IN_LOGOUT)
			break;

		opcode = buffer[0] & ISCSI_OPCODE_MASK;

		if (conn->sess->sess_ops->SessionType &&
		   ((!(opcode & ISCSI_OP_TEXT)) ||
		    (!(opcode & ISCSI_OP_LOGOUT)))) {
			pr_err("Received illegal iSCSI Opcode: 0x%02x"
			" while in Discovery Session, rejecting.\n", opcode);
			iscsit_add_reject(conn, ISCSI_REASON_PROTOCOL_ERROR,
					  buffer);
			break;
		}

		ret = iscsi_target_rx_opcode(conn, buffer);
		if (ret < 0)
			break;
	}

	kfree(buffer);
}

int iscsi_target_rx_thread(void *arg)
{
	int rc;
	struct iscsi_conn *conn = arg;
	bool conn_freed = false;

	/*
	 * Allow ourselves to be interrupted by SIGINT so that a
	 * connection recovery / failure event can be triggered externally.
	 */
	allow_signal(SIGINT);
	/*
	 * Wait for iscsi_post_login_handler() to complete before allowing
	 * incoming iscsi/tcp socket I/O, and/or failing the connection.
	 */
	rc = wait_for_completion_interruptible(&conn->rx_login_comp);
	if (rc < 0 || iscsi_target_check_conn_state(conn))
		goto out;

	if (!conn->conn_transport->iscsit_get_rx_pdu)
		return 0;

	conn->conn_transport->iscsit_get_rx_pdu(conn);

	if (!signal_pending(current))
		atomic_set(&conn->transport_failed, 1);
	iscsit_take_action_for_connection_exit(conn, &conn_freed);

out:
	if (!conn_freed) {
		while (!kthread_should_stop()) {
			msleep(100);
		}
	}

	return 0;
}

static void iscsit_release_commands_from_conn(struct iscsi_conn *conn)
{
	LIST_HEAD(tmp_list);
	struct iscsi_cmd *cmd = NULL, *cmd_tmp = NULL;
	struct iscsi_session *sess = conn->sess;
	/*
	 * We expect this function to only ever be called from either RX or TX
	 * thread context via iscsit_close_connection() once the other context
	 * has been reset -> returned sleeping pre-handler state.
	 */
	spin_lock_bh(&conn->cmd_lock);
	list_splice_init(&conn->conn_cmd_list, &tmp_list);

	list_for_each_entry_safe(cmd, cmd_tmp, &tmp_list, i_conn_node) {
		struct se_cmd *se_cmd = &cmd->se_cmd;

		if (se_cmd->se_tfo != NULL) {
			spin_lock_irq(&se_cmd->t_state_lock);
			if (se_cmd->transport_state & CMD_T_ABORTED) {
				/*
				 * LIO's abort path owns the cleanup for this,
				 * so put it back on the list and let
				 * aborted_task handle it.
				 */
				list_move_tail(&cmd->i_conn_node,
					       &conn->conn_cmd_list);
			} else {
				se_cmd->transport_state |= CMD_T_FABRIC_STOP;
			}
			spin_unlock_irq(&se_cmd->t_state_lock);
		}
	}
	spin_unlock_bh(&conn->cmd_lock);

	list_for_each_entry_safe(cmd, cmd_tmp, &tmp_list, i_conn_node) {
		list_del_init(&cmd->i_conn_node);

		iscsit_increment_maxcmdsn(cmd, sess);
		iscsit_free_cmd(cmd, true);

	}
}

static void iscsit_stop_timers_for_cmds(
	struct iscsi_conn *conn)
{
	struct iscsi_cmd *cmd;

	spin_lock_bh(&conn->cmd_lock);
	list_for_each_entry(cmd, &conn->conn_cmd_list, i_conn_node) {
		if (cmd->data_direction == DMA_TO_DEVICE)
			iscsit_stop_dataout_timer(cmd);
	}
	spin_unlock_bh(&conn->cmd_lock);
}

int iscsit_close_connection(
	struct iscsi_conn *conn)
{
	int conn_logout = (conn->conn_state == TARG_CONN_STATE_IN_LOGOUT);
	struct iscsi_session	*sess = conn->sess;

	pr_debug("Closing iSCSI connection CID %hu on SID:"
		" %u\n", conn->cid, sess->sid);
	/*
	 * Always up conn_logout_comp for the traditional TCP and HW_OFFLOAD
	 * case just in case the RX Thread in iscsi_target_rx_opcode() is
	 * sleeping and the logout response never got sent because the
	 * connection failed.
	 *
	 * However for iser-target, isert_wait4logout() is using conn_logout_comp
	 * to signal logout response TX interrupt completion.  Go ahead and skip
	 * this for iser since isert_rx_opcode() does not wait on logout failure,
	 * and to avoid iscsi_conn pointer dereference in iser-target code.
	 */
	if (!conn->conn_transport->rdma_shutdown)
		complete(&conn->conn_logout_comp);

	if (!strcmp(current->comm, ISCSI_RX_THREAD_NAME)) {
		if (conn->tx_thread &&
		    cmpxchg(&conn->tx_thread_active, true, false)) {
			send_sig(SIGINT, conn->tx_thread, 1);
			kthread_stop(conn->tx_thread);
		}
	} else if (!strcmp(current->comm, ISCSI_TX_THREAD_NAME)) {
		if (conn->rx_thread &&
		    cmpxchg(&conn->rx_thread_active, true, false)) {
			send_sig(SIGINT, conn->rx_thread, 1);
			kthread_stop(conn->rx_thread);
		}
	}

	spin_lock(&iscsit_global->ts_bitmap_lock);
	bitmap_release_region(iscsit_global->ts_bitmap, conn->bitmap_id,
			      get_order(1));
	spin_unlock(&iscsit_global->ts_bitmap_lock);

	iscsit_stop_timers_for_cmds(conn);
	iscsit_stop_nopin_response_timer(conn);
	iscsit_stop_nopin_timer(conn);

	if (conn->conn_transport->iscsit_wait_conn)
		conn->conn_transport->iscsit_wait_conn(conn);

	/*
	 * During Connection recovery drop unacknowledged out of order
	 * commands for this connection, and prepare the other commands
	 * for reallegiance.
	 *
	 * During normal operation clear the out of order commands (but
	 * do not free the struct iscsi_ooo_cmdsn's) and release all
	 * struct iscsi_cmds.
	 */
	if (atomic_read(&conn->connection_recovery)) {
		iscsit_discard_unacknowledged_ooo_cmdsns_for_conn(conn);
		iscsit_prepare_cmds_for_reallegiance(conn);
	} else {
		iscsit_clear_ooo_cmdsns_for_conn(conn);
		iscsit_release_commands_from_conn(conn);
	}
	iscsit_free_queue_reqs_for_conn(conn);

	/*
	 * Handle decrementing session or connection usage count if
	 * a logout response was not able to be sent because the
	 * connection failed.  Fall back to Session Recovery here.
	 */
	if (atomic_read(&conn->conn_logout_remove)) {
		if (conn->conn_logout_reason == ISCSI_LOGOUT_REASON_CLOSE_SESSION) {
			iscsit_dec_conn_usage_count(conn);
			iscsit_dec_session_usage_count(sess);
		}
		if (conn->conn_logout_reason == ISCSI_LOGOUT_REASON_CLOSE_CONNECTION)
			iscsit_dec_conn_usage_count(conn);

		atomic_set(&conn->conn_logout_remove, 0);
		atomic_set(&sess->session_reinstatement, 0);
		atomic_set(&sess->session_fall_back_to_erl0, 1);
	}

	spin_lock_bh(&sess->conn_lock);
	list_del(&conn->conn_list);

	/*
	 * Attempt to let the Initiator know this connection failed by
	 * sending an Connection Dropped Async Message on another
	 * active connection.
	 */
	if (atomic_read(&conn->connection_recovery))
		iscsit_build_conn_drop_async_message(conn);

	spin_unlock_bh(&sess->conn_lock);

	/*
	 * If connection reinstatement is being performed on this connection,
	 * up the connection reinstatement semaphore that is being blocked on
	 * in iscsit_cause_connection_reinstatement().
	 */
	spin_lock_bh(&conn->state_lock);
	if (atomic_read(&conn->sleep_on_conn_wait_comp)) {
		spin_unlock_bh(&conn->state_lock);
		complete(&conn->conn_wait_comp);
		wait_for_completion(&conn->conn_post_wait_comp);
		spin_lock_bh(&conn->state_lock);
	}

	/*
	 * If connection reinstatement is being performed on this connection
	 * by receiving a REMOVECONNFORRECOVERY logout request, up the
	 * connection wait rcfr semaphore that is being blocked on
	 * an iscsit_connection_reinstatement_rcfr().
	 */
	if (atomic_read(&conn->connection_wait_rcfr)) {
		spin_unlock_bh(&conn->state_lock);
		complete(&conn->conn_wait_rcfr_comp);
		wait_for_completion(&conn->conn_post_wait_comp);
		spin_lock_bh(&conn->state_lock);
	}
	atomic_set(&conn->connection_reinstatement, 1);
	spin_unlock_bh(&conn->state_lock);

	/*
	 * If any other processes are accessing this connection pointer we
	 * must wait until they have completed.
	 */
	iscsit_check_conn_usage_count(conn);

	ahash_request_free(conn->conn_tx_hash);
	if (conn->conn_rx_hash) {
		struct crypto_ahash *tfm;

		tfm = crypto_ahash_reqtfm(conn->conn_rx_hash);
		ahash_request_free(conn->conn_rx_hash);
		crypto_free_ahash(tfm);
	}

	if (conn->sock)
		sock_release(conn->sock);

	if (conn->conn_transport->iscsit_free_conn)
		conn->conn_transport->iscsit_free_conn(conn);

	pr_debug("Moving to TARG_CONN_STATE_FREE.\n");
	conn->conn_state = TARG_CONN_STATE_FREE;
	iscsit_free_conn(conn);

	spin_lock_bh(&sess->conn_lock);
	atomic_dec(&sess->nconn);
	pr_debug("Decremented iSCSI connection count to %hu from node:"
		" %s\n", atomic_read(&sess->nconn),
		sess->sess_ops->InitiatorName);
	/*
	 * Make sure that if one connection fails in an non ERL=2 iSCSI
	 * Session that they all fail.
	 */
	if ((sess->sess_ops->ErrorRecoveryLevel != 2) && !conn_logout &&
	     !atomic_read(&sess->session_logout))
		atomic_set(&sess->session_fall_back_to_erl0, 1);

	/*
	 * If this was not the last connection in the session, and we are
	 * performing session reinstatement or falling back to ERL=0, call
	 * iscsit_stop_session() without sleeping to shutdown the other
	 * active connections.
	 */
	if (atomic_read(&sess->nconn)) {
		if (!atomic_read(&sess->session_reinstatement) &&
		    !atomic_read(&sess->session_fall_back_to_erl0)) {
			spin_unlock_bh(&sess->conn_lock);
			return 0;
		}
		if (!atomic_read(&sess->session_stop_active)) {
			atomic_set(&sess->session_stop_active, 1);
			spin_unlock_bh(&sess->conn_lock);
			iscsit_stop_session(sess, 0, 0);
			return 0;
		}
		spin_unlock_bh(&sess->conn_lock);
		return 0;
	}

	/*
	 * If this was the last connection in the session and one of the
	 * following is occurring:
	 *
	 * Session Reinstatement is not being performed, and are falling back
	 * to ERL=0 call iscsit_close_session().
	 *
	 * Session Logout was requested.  iscsit_close_session() will be called
	 * elsewhere.
	 *
	 * Session Continuation is not being performed, start the Time2Retain
	 * handler and check if sleep_on_sess_wait_sem is active.
	 */
	if (!atomic_read(&sess->session_reinstatement) &&
	     atomic_read(&sess->session_fall_back_to_erl0)) {
		spin_unlock_bh(&sess->conn_lock);
		complete_all(&sess->session_wait_comp);
<<<<<<< HEAD
		iscsit_close_session(sess);
=======
		iscsit_close_session(sess, true);
>>>>>>> 7d2a07b7

		return 0;
	} else if (atomic_read(&sess->session_logout)) {
		pr_debug("Moving to TARG_SESS_STATE_FREE.\n");
		sess->session_state = TARG_SESS_STATE_FREE;

		if (atomic_read(&sess->session_close)) {
			spin_unlock_bh(&sess->conn_lock);
			complete_all(&sess->session_wait_comp);
<<<<<<< HEAD
			iscsit_close_session(sess);
=======
			iscsit_close_session(sess, true);
>>>>>>> 7d2a07b7
		} else {
			spin_unlock_bh(&sess->conn_lock);
		}

		return 0;
	} else {
		pr_debug("Moving to TARG_SESS_STATE_FAILED.\n");
		sess->session_state = TARG_SESS_STATE_FAILED;

		if (!atomic_read(&sess->session_continuation))
			iscsit_start_time2retain_handler(sess);

		if (atomic_read(&sess->session_close)) {
			spin_unlock_bh(&sess->conn_lock);
			complete_all(&sess->session_wait_comp);
<<<<<<< HEAD
			iscsit_close_session(sess);
=======
			iscsit_close_session(sess, true);
>>>>>>> 7d2a07b7
		} else {
			spin_unlock_bh(&sess->conn_lock);
		}

		return 0;
	}
}

/*
 * If the iSCSI Session for the iSCSI Initiator Node exists,
 * forcefully shutdown the iSCSI NEXUS.
 */
int iscsit_close_session(struct iscsi_session *sess, bool can_sleep)
{
	struct iscsi_portal_group *tpg = sess->tpg;
	struct se_portal_group *se_tpg = &tpg->tpg_se_tpg;

	if (atomic_read(&sess->nconn)) {
		pr_err("%d connection(s) still exist for iSCSI session"
			" to %s\n", atomic_read(&sess->nconn),
			sess->sess_ops->InitiatorName);
		BUG();
	}

	spin_lock_bh(&se_tpg->session_lock);
	atomic_set(&sess->session_logout, 1);
	atomic_set(&sess->session_reinstatement, 1);
	iscsit_stop_time2retain_timer(sess);
	spin_unlock_bh(&se_tpg->session_lock);

	/*
	 * transport_deregister_session_configfs() will clear the
	 * struct se_node_acl->nacl_sess pointer now as a iscsi_np process context
	 * can be setting it again with __transport_register_session() in
	 * iscsi_post_login_handler() again after the iscsit_stop_session()
	 * completes in iscsi_np context.
	 */
	transport_deregister_session_configfs(sess->se_sess);

	/*
	 * If any other processes are accessing this session pointer we must
	 * wait until they have completed.  If we are in an interrupt (the
	 * time2retain handler) and contain and active session usage count we
	 * restart the timer and exit.
	 */
<<<<<<< HEAD
	if (!in_interrupt()) {
		iscsit_check_session_usage_count(sess);
	} else {
		if (iscsit_check_session_usage_count(sess) == 2) {
			atomic_set(&sess->session_logout, 0);
			iscsit_start_time2retain_handler(sess);
			return 0;
		}
=======
	if (iscsit_check_session_usage_count(sess, can_sleep)) {
		atomic_set(&sess->session_logout, 0);
		iscsit_start_time2retain_handler(sess);
		return 0;
>>>>>>> 7d2a07b7
	}

	transport_deregister_session(sess->se_sess);

	if (sess->sess_ops->ErrorRecoveryLevel == 2)
		iscsit_free_connection_recovery_entries(sess);

	iscsit_free_all_ooo_cmdsns(sess);

	spin_lock_bh(&se_tpg->session_lock);
	pr_debug("Moving to TARG_SESS_STATE_FREE.\n");
	sess->session_state = TARG_SESS_STATE_FREE;
	pr_debug("Released iSCSI session from node: %s\n",
			sess->sess_ops->InitiatorName);
	tpg->nsessions--;
	if (tpg->tpg_tiqn)
		tpg->tpg_tiqn->tiqn_nsessions--;

	pr_debug("Decremented number of active iSCSI Sessions on"
		" iSCSI TPG: %hu to %u\n", tpg->tpgt, tpg->nsessions);

	ida_free(&sess_ida, sess->session_index);
	kfree(sess->sess_ops);
	sess->sess_ops = NULL;
	spin_unlock_bh(&se_tpg->session_lock);

	kfree(sess);
	return 0;
}

static void iscsit_logout_post_handler_closesession(
	struct iscsi_conn *conn)
{
	struct iscsi_session *sess = conn->sess;
	int sleep = 1;
	/*
	 * Traditional iscsi/tcp will invoke this logic from TX thread
	 * context during session logout, so clear tx_thread_active and
	 * sleep if iscsit_close_connection() has not already occured.
	 *
	 * Since iser-target invokes this logic from it's own workqueue,
	 * always sleep waiting for RX/TX thread shutdown to complete
	 * within iscsit_close_connection().
	 */
	if (!conn->conn_transport->rdma_shutdown) {
		sleep = cmpxchg(&conn->tx_thread_active, true, false);
		if (!sleep)
			return;
	}

	atomic_set(&conn->conn_logout_remove, 0);
	complete(&conn->conn_logout_comp);

	iscsit_dec_conn_usage_count(conn);
	atomic_set(&sess->session_close, 1);
	iscsit_stop_session(sess, sleep, sleep);
	iscsit_dec_session_usage_count(sess);
}

static void iscsit_logout_post_handler_samecid(
	struct iscsi_conn *conn)
{
	int sleep = 1;

	if (!conn->conn_transport->rdma_shutdown) {
		sleep = cmpxchg(&conn->tx_thread_active, true, false);
		if (!sleep)
			return;
	}

	atomic_set(&conn->conn_logout_remove, 0);
	complete(&conn->conn_logout_comp);

	iscsit_cause_connection_reinstatement(conn, sleep);
	iscsit_dec_conn_usage_count(conn);
}

static void iscsit_logout_post_handler_diffcid(
	struct iscsi_conn *conn,
	u16 cid)
{
	struct iscsi_conn *l_conn;
	struct iscsi_session *sess = conn->sess;
	bool conn_found = false;

	if (!sess)
		return;

	spin_lock_bh(&sess->conn_lock);
	list_for_each_entry(l_conn, &sess->sess_conn_list, conn_list) {
		if (l_conn->cid == cid) {
			iscsit_inc_conn_usage_count(l_conn);
			conn_found = true;
			break;
		}
	}
	spin_unlock_bh(&sess->conn_lock);

	if (!conn_found)
		return;

	if (l_conn->sock)
		l_conn->sock->ops->shutdown(l_conn->sock, RCV_SHUTDOWN);

	spin_lock_bh(&l_conn->state_lock);
	pr_debug("Moving to TARG_CONN_STATE_IN_LOGOUT.\n");
	l_conn->conn_state = TARG_CONN_STATE_IN_LOGOUT;
	spin_unlock_bh(&l_conn->state_lock);

	iscsit_cause_connection_reinstatement(l_conn, 1);
	iscsit_dec_conn_usage_count(l_conn);
}

/*
 *	Return of 0 causes the TX thread to restart.
 */
int iscsit_logout_post_handler(
	struct iscsi_cmd *cmd,
	struct iscsi_conn *conn)
{
	int ret = 0;

	switch (cmd->logout_reason) {
	case ISCSI_LOGOUT_REASON_CLOSE_SESSION:
		switch (cmd->logout_response) {
		case ISCSI_LOGOUT_SUCCESS:
		case ISCSI_LOGOUT_CLEANUP_FAILED:
		default:
			iscsit_logout_post_handler_closesession(conn);
			break;
		}
		break;
	case ISCSI_LOGOUT_REASON_CLOSE_CONNECTION:
		if (conn->cid == cmd->logout_cid) {
			switch (cmd->logout_response) {
			case ISCSI_LOGOUT_SUCCESS:
			case ISCSI_LOGOUT_CLEANUP_FAILED:
			default:
				iscsit_logout_post_handler_samecid(conn);
				break;
			}
		} else {
			switch (cmd->logout_response) {
			case ISCSI_LOGOUT_SUCCESS:
				iscsit_logout_post_handler_diffcid(conn,
					cmd->logout_cid);
				break;
			case ISCSI_LOGOUT_CID_NOT_FOUND:
			case ISCSI_LOGOUT_CLEANUP_FAILED:
			default:
				break;
			}
			ret = 1;
		}
		break;
	case ISCSI_LOGOUT_REASON_RECOVERY:
		switch (cmd->logout_response) {
		case ISCSI_LOGOUT_SUCCESS:
		case ISCSI_LOGOUT_CID_NOT_FOUND:
		case ISCSI_LOGOUT_RECOVERY_UNSUPPORTED:
		case ISCSI_LOGOUT_CLEANUP_FAILED:
		default:
			break;
		}
		ret = 1;
		break;
	default:
		break;

	}
	return ret;
}
EXPORT_SYMBOL(iscsit_logout_post_handler);

void iscsit_fail_session(struct iscsi_session *sess)
{
	struct iscsi_conn *conn;

	spin_lock_bh(&sess->conn_lock);
	list_for_each_entry(conn, &sess->sess_conn_list, conn_list) {
		pr_debug("Moving to TARG_CONN_STATE_CLEANUP_WAIT.\n");
		conn->conn_state = TARG_CONN_STATE_CLEANUP_WAIT;
	}
	spin_unlock_bh(&sess->conn_lock);

	pr_debug("Moving to TARG_SESS_STATE_FAILED.\n");
	sess->session_state = TARG_SESS_STATE_FAILED;
}

void iscsit_stop_session(
	struct iscsi_session *sess,
	int session_sleep,
	int connection_sleep)
{
	u16 conn_count = atomic_read(&sess->nconn);
	struct iscsi_conn *conn, *conn_tmp = NULL;
	int is_last;

	spin_lock_bh(&sess->conn_lock);

	if (connection_sleep) {
		list_for_each_entry_safe(conn, conn_tmp, &sess->sess_conn_list,
				conn_list) {
			if (conn_count == 0)
				break;

			if (list_is_last(&conn->conn_list, &sess->sess_conn_list)) {
				is_last = 1;
			} else {
				iscsit_inc_conn_usage_count(conn_tmp);
				is_last = 0;
			}
			iscsit_inc_conn_usage_count(conn);

			spin_unlock_bh(&sess->conn_lock);
			iscsit_cause_connection_reinstatement(conn, 1);
			spin_lock_bh(&sess->conn_lock);

			iscsit_dec_conn_usage_count(conn);
			if (is_last == 0)
				iscsit_dec_conn_usage_count(conn_tmp);
			conn_count--;
		}
	} else {
		list_for_each_entry(conn, &sess->sess_conn_list, conn_list)
			iscsit_cause_connection_reinstatement(conn, 0);
	}

	if (session_sleep && atomic_read(&sess->nconn)) {
		spin_unlock_bh(&sess->conn_lock);
		wait_for_completion(&sess->session_wait_comp);
	} else
		spin_unlock_bh(&sess->conn_lock);
}

int iscsit_release_sessions_for_tpg(struct iscsi_portal_group *tpg, int force)
{
	struct iscsi_session *sess;
	struct se_portal_group *se_tpg = &tpg->tpg_se_tpg;
	struct se_session *se_sess, *se_sess_tmp;
	LIST_HEAD(free_list);
	int session_count = 0;

	spin_lock_bh(&se_tpg->session_lock);
	if (tpg->nsessions && !force) {
		spin_unlock_bh(&se_tpg->session_lock);
		return -1;
	}

	list_for_each_entry_safe(se_sess, se_sess_tmp, &se_tpg->tpg_sess_list,
			sess_list) {
		sess = (struct iscsi_session *)se_sess->fabric_sess_ptr;

		spin_lock(&sess->conn_lock);
		if (atomic_read(&sess->session_fall_back_to_erl0) ||
		    atomic_read(&sess->session_logout) ||
		    atomic_read(&sess->session_close) ||
		    (sess->time2retain_timer_flags & ISCSI_TF_EXPIRED)) {
			spin_unlock(&sess->conn_lock);
			continue;
		}
		iscsit_inc_session_usage_count(sess);
		atomic_set(&sess->session_reinstatement, 1);
		atomic_set(&sess->session_fall_back_to_erl0, 1);
		atomic_set(&sess->session_close, 1);
		spin_unlock(&sess->conn_lock);

		list_move_tail(&se_sess->sess_list, &free_list);
	}
	spin_unlock_bh(&se_tpg->session_lock);

	list_for_each_entry_safe(se_sess, se_sess_tmp, &free_list, sess_list) {
		sess = (struct iscsi_session *)se_sess->fabric_sess_ptr;

		list_del_init(&se_sess->sess_list);
		iscsit_stop_session(sess, 1, 1);
		iscsit_dec_session_usage_count(sess);
		session_count++;
	}

	pr_debug("Released %d iSCSI Session(s) from Target Portal"
			" Group: %hu\n", session_count, tpg->tpgt);
	return 0;
}

MODULE_DESCRIPTION("iSCSI-Target Driver for mainline target infrastructure");
MODULE_VERSION("4.1.x");
MODULE_AUTHOR("nab@Linux-iSCSI.org");
MODULE_LICENSE("GPL");

module_init(iscsi_target_init_module);
module_exit(iscsi_target_cleanup_module);<|MERGE_RESOLUTION|>--- conflicted
+++ resolved
@@ -1154,17 +1154,10 @@
 	/*
 	 * Initialize struct se_cmd descriptor from target_core_mod infrastructure
 	 */
-<<<<<<< HEAD
-	transport_init_se_cmd(&cmd->se_cmd, &iscsi_ops,
-			conn->sess->se_sess, be32_to_cpu(hdr->data_length),
-			cmd->data_direction, sam_task_attr,
-			cmd->sense_buffer + 2, scsilun_to_int(&hdr->lun));
-=======
 	__target_init_cmd(&cmd->se_cmd, &iscsi_ops,
 			 conn->sess->se_sess, be32_to_cpu(hdr->data_length),
 			 cmd->data_direction, sam_task_attr,
 			 cmd->sense_buffer + 2, scsilun_to_int(&hdr->lun));
->>>>>>> 7d2a07b7
 
 	pr_debug("Got SCSI Command, ITT: 0x%08x, CmdSN: 0x%08x,"
 		" ExpXferLen: %u, Length: %u, CID: %hu\n", hdr->itt,
@@ -1173,14 +1166,10 @@
 
 	target_get_sess_cmd(&cmd->se_cmd, true);
 
-<<<<<<< HEAD
-	cmd->sense_reason = target_cmd_init_cdb(&cmd->se_cmd, hdr->cdb);
-=======
 	cmd->se_cmd.tag = (__force u32)cmd->init_task_tag;
 	cmd->sense_reason = target_cmd_init_cdb(&cmd->se_cmd, hdr->cdb,
 						GFP_KERNEL);
 
->>>>>>> 7d2a07b7
 	if (cmd->sense_reason) {
 		if (cmd->sense_reason == TCM_OUT_OF_RESOURCES) {
 			return iscsit_add_reject_cmd(cmd,
@@ -1194,11 +1183,6 @@
 	if (cmd->sense_reason)
 		goto attach_cmd;
 
-<<<<<<< HEAD
-	/* only used for printks or comparing with ->ref_task_tag */
-	cmd->se_cmd.tag = (__force u32)cmd->init_task_tag;
-=======
->>>>>>> 7d2a07b7
 	cmd->sense_reason = target_cmd_parse_cdb(&cmd->se_cmd);
 	if (cmd->sense_reason)
 		goto attach_cmd;
@@ -2030,17 +2014,10 @@
 					     buf);
 	}
 
-<<<<<<< HEAD
-	transport_init_se_cmd(&cmd->se_cmd, &iscsi_ops,
-			      conn->sess->se_sess, 0, DMA_NONE,
-			      TCM_SIMPLE_TAG, cmd->sense_buffer + 2,
-			      scsilun_to_int(&hdr->lun));
-=======
 	__target_init_cmd(&cmd->se_cmd, &iscsi_ops,
 			  conn->sess->se_sess, 0, DMA_NONE,
 			  TCM_SIMPLE_TAG, cmd->sense_buffer + 2,
 			  scsilun_to_int(&hdr->lun));
->>>>>>> 7d2a07b7
 
 	target_get_sess_cmd(&cmd->se_cmd, true);
 
@@ -4351,11 +4328,7 @@
 	     atomic_read(&sess->session_fall_back_to_erl0)) {
 		spin_unlock_bh(&sess->conn_lock);
 		complete_all(&sess->session_wait_comp);
-<<<<<<< HEAD
-		iscsit_close_session(sess);
-=======
 		iscsit_close_session(sess, true);
->>>>>>> 7d2a07b7
 
 		return 0;
 	} else if (atomic_read(&sess->session_logout)) {
@@ -4365,11 +4338,7 @@
 		if (atomic_read(&sess->session_close)) {
 			spin_unlock_bh(&sess->conn_lock);
 			complete_all(&sess->session_wait_comp);
-<<<<<<< HEAD
-			iscsit_close_session(sess);
-=======
 			iscsit_close_session(sess, true);
->>>>>>> 7d2a07b7
 		} else {
 			spin_unlock_bh(&sess->conn_lock);
 		}
@@ -4385,11 +4354,7 @@
 		if (atomic_read(&sess->session_close)) {
 			spin_unlock_bh(&sess->conn_lock);
 			complete_all(&sess->session_wait_comp);
-<<<<<<< HEAD
-			iscsit_close_session(sess);
-=======
 			iscsit_close_session(sess, true);
->>>>>>> 7d2a07b7
 		} else {
 			spin_unlock_bh(&sess->conn_lock);
 		}
@@ -4435,21 +4400,10 @@
 	 * time2retain handler) and contain and active session usage count we
 	 * restart the timer and exit.
 	 */
-<<<<<<< HEAD
-	if (!in_interrupt()) {
-		iscsit_check_session_usage_count(sess);
-	} else {
-		if (iscsit_check_session_usage_count(sess) == 2) {
-			atomic_set(&sess->session_logout, 0);
-			iscsit_start_time2retain_handler(sess);
-			return 0;
-		}
-=======
 	if (iscsit_check_session_usage_count(sess, can_sleep)) {
 		atomic_set(&sess->session_logout, 0);
 		iscsit_start_time2retain_handler(sess);
 		return 0;
->>>>>>> 7d2a07b7
 	}
 
 	transport_deregister_session(sess->se_sess);
