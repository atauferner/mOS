--- conflicted
+++ resolved
@@ -121,10 +121,7 @@
 #define TCMU_DEV_BIT_BROKEN 1
 #define TCMU_DEV_BIT_BLOCKED 2
 #define TCMU_DEV_BIT_TMR_NOTIFY 3
-<<<<<<< HEAD
-=======
 #define TCMU_DEV_BIT_PLUGGED 4
->>>>>>> 7d2a07b7
 	unsigned long flags;
 
 	struct uio_info uio_info;
@@ -202,11 +199,7 @@
 
 	uint8_t tmr_type;
 	uint32_t tmr_cmd_cnt;
-<<<<<<< HEAD
-	int16_t tmr_cmd_ids[0];
-=======
 	int16_t tmr_cmd_ids[];
->>>>>>> 7d2a07b7
 };
 
 /*
@@ -708,76 +701,6 @@
 				  struct scatterlist *sg, unsigned int sg_nents,
 				  struct iovec **iov, size_t data_len)
 {
-<<<<<<< HEAD
-	return (size_t)iov->iov_base + iov->iov_len;
-}
-
-static void scatter_data_area(struct tcmu_dev *udev,
-	struct tcmu_cmd *tcmu_cmd, struct scatterlist *data_sg,
-	unsigned int data_nents, struct iovec **iov,
-	int *iov_cnt, bool copy_data)
-{
-	int i, dbi;
-	int block_remaining = 0;
-	void *from, *to = NULL;
-	size_t copy_bytes, to_offset, offset;
-	struct scatterlist *sg;
-	struct page *page = NULL;
-
-	for_each_sg(data_sg, sg, data_nents, i) {
-		int sg_remaining = sg->length;
-		from = kmap_atomic(sg_page(sg)) + sg->offset;
-		while (sg_remaining > 0) {
-			if (block_remaining == 0) {
-				if (to) {
-					flush_dcache_page(page);
-					kunmap_atomic(to);
-				}
-
-				block_remaining = DATA_BLOCK_SIZE;
-				dbi = tcmu_cmd_get_dbi(tcmu_cmd);
-				page = tcmu_get_block_page(udev, dbi);
-				to = kmap_atomic(page);
-			}
-
-			/*
-			 * Covert to virtual offset of the ring data area.
-			 */
-			to_offset = get_block_offset_user(udev, dbi,
-					block_remaining);
-
-			/*
-			 * The following code will gather and map the blocks
-			 * to the same iovec when the blocks are all next to
-			 * each other.
-			 */
-			copy_bytes = min_t(size_t, sg_remaining,
-					block_remaining);
-			if (*iov_cnt != 0 &&
-			    to_offset == iov_tail(*iov)) {
-				/*
-				 * Will append to the current iovec, because
-				 * the current block page is next to the
-				 * previous one.
-				 */
-				(*iov)->iov_len += copy_bytes;
-			} else {
-				/*
-				 * Will allocate a new iovec because we are
-				 * first time here or the current block page
-				 * is not next to the previous one.
-				 */
-				new_iov(iov, iov_cnt);
-				(*iov)->iov_base = (void __user *)to_offset;
-				(*iov)->iov_len = copy_bytes;
-			}
-
-			if (copy_data) {
-				offset = DATA_BLOCK_SIZE - block_remaining;
-				memcpy(to + offset,
-				       from + sg->length - sg_remaining,
-				       copy_bytes);
-=======
 	/* start value of dbi + 1 must not be a valid dbi */
 	int dbi = -2;
 	size_t page_remaining, cp_len;
@@ -835,7 +758,6 @@
 				data_len -= cp_len;
 				page_remaining -= cp_len;
 				sg_iter.consumed = cp_len;
->>>>>>> 7d2a07b7
 			}
 			sg_miter_stop(&sg_iter);
 
@@ -846,12 +768,6 @@
 	}
 }
 
-<<<<<<< HEAD
-	if (to) {
-		flush_dcache_page(page);
-		kunmap_atomic(to);
-	}
-=======
 static void scatter_data_area(struct tcmu_dev *udev, struct tcmu_cmd *tcmu_cmd,
 			      struct iovec **iov)
 {
@@ -859,7 +775,6 @@
 
 	tcmu_copy_data(udev, tcmu_cmd, TCMU_SG_TO_DATA_AREA, se_cmd->t_data_sg,
 		       se_cmd->t_data_nents, iov, se_cmd->data_length);
->>>>>>> 7d2a07b7
 }
 
 static void gather_data_area(struct tcmu_dev *udev, struct tcmu_cmd *tcmu_cmd,
@@ -885,45 +800,8 @@
 		data_nents = se_cmd->t_bidi_data_nents;
 	}
 
-<<<<<<< HEAD
-	tcmu_cmd_set_dbi_cur(cmd, count);
-
-	for_each_sg(data_sg, sg, data_nents, i) {
-		int sg_remaining = sg->length;
-		to = kmap_atomic(sg_page(sg)) + sg->offset;
-		while (sg_remaining > 0 && read_len > 0) {
-			if (block_remaining == 0) {
-				if (from)
-					kunmap_atomic(from);
-
-				block_remaining = DATA_BLOCK_SIZE;
-				dbi = tcmu_cmd_get_dbi(cmd);
-				page = tcmu_get_block_page(udev, dbi);
-				from = kmap_atomic(page);
-				flush_dcache_page(page);
-			}
-			copy_bytes = min_t(size_t, sg_remaining,
-					block_remaining);
-			if (read_len < copy_bytes)
-				copy_bytes = read_len;
-			offset = DATA_BLOCK_SIZE - block_remaining;
-			memcpy(to + sg->length - sg_remaining, from + offset,
-					copy_bytes);
-
-			sg_remaining -= copy_bytes;
-			block_remaining -= copy_bytes;
-			read_len -= copy_bytes;
-		}
-		kunmap_atomic(to - sg->offset);
-		if (read_len == 0)
-			break;
-	}
-	if (from)
-		kunmap_atomic(from);
-=======
 	tcmu_copy_data(udev, tcmu_cmd, TCMU_DATA_AREA_TO_SG, data_sg,
 		       data_nents, NULL, read_len);
->>>>>>> 7d2a07b7
 }
 
 static inline size_t spc_bitmap_free(unsigned long *bitmap, uint32_t thresh)
@@ -977,9 +855,6 @@
 
 	if (!cmd->dbi_cnt)
 		goto wr_iov_cnts;
-
-	if (!data_needed)
-		return true;
 
 	/* try to check and get the data blocks as needed */
 	space = spc_bitmap_free(udev->data_bitmap, udev->dbi_thresh);
@@ -1084,11 +959,7 @@
 	if (head_to_end(cmd_head, udev->cmdr_size) < cmd_size) {
 		size_t pad_size = head_to_end(cmd_head, udev->cmdr_size);
 
-<<<<<<< HEAD
-		hdr = (void *) mb + CMDR_OFF + cmd_head;
-=======
 		hdr = udev->cmdr + cmd_head;
->>>>>>> 7d2a07b7
 		tcmu_hdr_set_op(&hdr->len_op, TCMU_OP_PAD);
 		tcmu_hdr_set_len(&hdr->len_op, pad_size);
 		hdr->cmd_id = 0; /* not used for PAD */
@@ -1106,8 +977,6 @@
 	return cmd_head;
 }
 
-<<<<<<< HEAD
-=======
 static void tcmu_unplug_device(struct se_dev_plug *se_plug)
 {
 	struct se_device *se_dev = se_plug->se_dev;
@@ -1127,7 +996,6 @@
 	return NULL;
 }
 
->>>>>>> 7d2a07b7
 /**
  * queue_cmd_ring - queue cmd to ring or internally
  * @tcmu_cmd: cmd to queue
@@ -1146,13 +1014,8 @@
 	struct tcmu_mailbox *mb = udev->mb_addr;
 	struct tcmu_cmd_entry *entry;
 	struct iovec *iov;
-<<<<<<< HEAD
-	int iov_cnt, cmd_id;
-	uint32_t cmd_head;
-=======
 	int iov_cnt, iov_bidi_cnt;
 	uint32_t cmd_id, cmd_head;
->>>>>>> 7d2a07b7
 	uint64_t cdb_off;
 	uint32_t blk_size = udev->data_blk_size;
 	/* size of data buffer needed */
@@ -1191,21 +1054,10 @@
 	base_command_size = tcmu_cmd_get_base_cmd_size(iov_cnt);
 	command_size = tcmu_cmd_get_cmd_size(tcmu_cmd, base_command_size);
 
-<<<<<<< HEAD
-	if (!list_empty(&udev->qfull_queue))
-		goto queue;
-
-	if ((command_size > (udev->cmdr_size / 2)) ||
-	    data_length > udev->data_size) {
-		pr_warn("TCMU: Request of size %zu/%zu is too big for %u/%zu "
-			"cmd ring/data area\n", command_size, data_length,
-			udev->cmdr_size, udev->data_size);
-=======
 	if (command_size > (udev->cmdr_size / 2)) {
 		pr_warn("TCMU: Request of size %zu is too big for %u cmd ring\n",
 			command_size, udev->cmdr_size);
 		tcmu_cmd_free_data(tcmu_cmd, tcmu_cmd->dbi_cur);
->>>>>>> 7d2a07b7
 		*scsi_err = TCM_INVALID_CDB_FIELD;
 		return -1;
 	}
@@ -1217,8 +1069,6 @@
 		 */
 		goto free_and_queue;
 
-<<<<<<< HEAD
-=======
 	if (xa_alloc(&udev->commands, &cmd_id, tcmu_cmd, XA_LIMIT(1, 0xffff),
 		     GFP_NOWAIT) < 0) {
 		pr_err("tcmu: Could not allocate cmd id.\n");
@@ -1232,7 +1082,6 @@
 	pr_debug("allocated cmd id %u for cmd %p dev %s\n", tcmu_cmd->cmd_id,
 		 tcmu_cmd, udev->name);
 
->>>>>>> 7d2a07b7
 	cmd_head = ring_insert_padding(udev, command_size);
 
 	entry = udev->cmdr + cmd_head;
@@ -1258,26 +1107,8 @@
 		entry->req.iov_bidi_cnt = iov_bidi_cnt;
 	}
 
-<<<<<<< HEAD
-	cmd_id = idr_alloc(&udev->commands, tcmu_cmd, 1, USHRT_MAX, GFP_NOWAIT);
-	if (cmd_id < 0) {
-		pr_err("tcmu: Could not allocate cmd id.\n");
-
-		tcmu_cmd_free_data(tcmu_cmd, tcmu_cmd->dbi_cnt);
-		*scsi_err = TCM_OUT_OF_RESOURCES;
-		return -1;
-	}
-	tcmu_cmd->cmd_id = cmd_id;
-
-	pr_debug("allocated cmd id %u for cmd %p dev %s\n", tcmu_cmd->cmd_id,
-		 tcmu_cmd, udev->name);
-
 	tcmu_setup_cmd_timer(tcmu_cmd, udev->cmd_time_out, &udev->cmd_timer);
 
-=======
-	tcmu_setup_cmd_timer(tcmu_cmd, udev->cmd_time_out, &udev->cmd_timer);
-
->>>>>>> 7d2a07b7
 	entry->hdr.cmd_id = tcmu_cmd->cmd_id;
 
 	tcmu_hdr_set_len(&entry->hdr.len_op, command_size);
@@ -1336,11 +1167,7 @@
 	cmd_size = round_up(sizeof(*entry) + id_list_sz, TCMU_OP_ALIGN_SIZE);
 
 	if (!list_empty(&udev->tmr_queue) ||
-<<<<<<< HEAD
-	    !is_ring_space_avail(udev, NULL, cmd_size, 0)) {
-=======
 	    !is_ring_space_avail(udev, cmd_size)) {
->>>>>>> 7d2a07b7
 		list_add_tail(&tmr->queue_entry, &udev->tmr_queue);
 		pr_debug("adding tmr %p on dev %s to TMR ring space wait queue\n",
 			 tmr, udev->name);
@@ -1349,11 +1176,7 @@
 
 	cmd_head = ring_insert_padding(udev, cmd_size);
 
-<<<<<<< HEAD
-	entry = (void *)mb + CMDR_OFF + cmd_head;
-=======
 	entry = udev->cmdr + cmd_head;
->>>>>>> 7d2a07b7
 	memset(entry, 0, cmd_size);
 	tcmu_hdr_set_op(&entry->hdr.len_op, TCMU_OP_TMR);
 	tcmu_hdr_set_len(&entry->hdr.len_op, cmd_size);
@@ -1468,11 +1291,7 @@
 	pr_debug("TMR event %d on dev %s, aborted cmds %d, afflicted cmd_ids %d\n",
 		 tcmu_tmr_type(tmf), udev->name, i, cmd_cnt);
 
-<<<<<<< HEAD
-	tmr = kmalloc(sizeof(*tmr) + cmd_cnt * sizeof(*cmd_ids), GFP_KERNEL);
-=======
 	tmr = kmalloc(sizeof(*tmr) + cmd_cnt * sizeof(*cmd_ids), GFP_NOIO);
->>>>>>> 7d2a07b7
 	if (!tmr)
 		goto unlock;
 
@@ -1622,15 +1441,9 @@
 					       udev->cmdr_size);
 		tcmu_flush_dcache_range(entry, ring_left < sizeof(*entry) ?
 					ring_left : sizeof(*entry));
-<<<<<<< HEAD
 
 		free_space = true;
 
-=======
-
-		free_space = true;
-
->>>>>>> 7d2a07b7
 		if (tcmu_hdr_get_op(entry->hdr.len_op) == TCMU_OP_PAD ||
 		    tcmu_hdr_get_op(entry->hdr.len_op) == TCMU_OP_TMR) {
 			UPDATE_HEAD(udev->cmdr_last_cleaned,
@@ -1657,13 +1470,8 @@
 	if (free_space)
 		free_space = tcmu_run_tmr_queue(udev);
 
-<<<<<<< HEAD
-	if (atomic_read(&global_db_count) > tcmu_global_max_blocks &&
-	    idr_is_empty(&udev->commands) && list_empty(&udev->qfull_queue)) {
-=======
 	if (atomic_read(&global_page_count) > tcmu_global_max_pages &&
 	    xa_empty(&udev->commands) && list_empty(&udev->qfull_queue)) {
->>>>>>> 7d2a07b7
 		/*
 		 * Allocated blocks exceeded global block limit, currently no
 		 * more pending or waiting commands so try to reclaim blocks.
@@ -1691,7 +1499,6 @@
 
 	pr_debug("Timing out inflight cmd %u on dev %s.\n",
 		 cmd->cmd_id, cmd->tcmu_dev->name);
-<<<<<<< HEAD
 
 	target_complete_cmd(se_cmd, SAM_STAT_CHECK_CONDITION);
 }
@@ -1706,22 +1513,6 @@
 	pr_debug("Timing out queued cmd %p on dev %s.\n",
 		  cmd, cmd->tcmu_dev->name);
 
-=======
-
-	target_complete_cmd(se_cmd, SAM_STAT_CHECK_CONDITION);
-}
-
-static void tcmu_check_expired_queue_cmd(struct tcmu_cmd *cmd)
-{
-	struct se_cmd *se_cmd;
-
-	if (!time_after_eq(jiffies, cmd->deadline))
-		return;
-
-	pr_debug("Timing out queued cmd %p on dev %s.\n",
-		  cmd, cmd->tcmu_dev->name);
-
->>>>>>> 7d2a07b7
 	list_del_init(&cmd->queue_entry);
 	se_cmd = cmd->se_cmd;
 	tcmu_free_cmd(cmd);
@@ -1816,8 +1607,6 @@
 	return &udev->se_dev;
 }
 
-<<<<<<< HEAD
-=======
 static void tcmu_dev_call_rcu(struct rcu_head *p)
 {
 	struct se_device *dev = container_of(p, struct se_device, rcu_head);
@@ -1905,7 +1694,6 @@
 	call_rcu(&dev->rcu_head, tcmu_dev_call_rcu);
 }
 
->>>>>>> 7d2a07b7
 static void run_qfull_queue(struct tcmu_dev *udev, bool fail)
 {
 	struct tcmu_cmd *tcmu_cmd, *tmp_cmd;
@@ -2112,89 +1900,6 @@
 	return 0;
 }
 
-<<<<<<< HEAD
-static void tcmu_dev_call_rcu(struct rcu_head *p)
-{
-	struct se_device *dev = container_of(p, struct se_device, rcu_head);
-	struct tcmu_dev *udev = TCMU_DEV(dev);
-
-	kfree(udev->uio_info.name);
-	kfree(udev->name);
-	kfree(udev);
-}
-
-static int tcmu_check_and_free_pending_cmd(struct tcmu_cmd *cmd)
-{
-	if (test_bit(TCMU_CMD_BIT_EXPIRED, &cmd->flags)) {
-		kmem_cache_free(tcmu_cmd_cache, cmd);
-		return 0;
-	}
-	return -EINVAL;
-}
-
-static void tcmu_blocks_release(struct radix_tree_root *blocks,
-				int start, int end)
-{
-	int i;
-	struct page *page;
-
-	for (i = start; i < end; i++) {
-		page = radix_tree_delete(blocks, i);
-		if (page) {
-			__free_page(page);
-			atomic_dec(&global_db_count);
-		}
-	}
-}
-
-static void tcmu_remove_all_queued_tmr(struct tcmu_dev *udev)
-{
-	struct tcmu_tmr *tmr, *tmp;
-
-	list_for_each_entry_safe(tmr, tmp, &udev->tmr_queue, queue_entry) {
-		list_del_init(&tmr->queue_entry);
-		kfree(tmr);
-	}
-}
-
-static void tcmu_dev_kref_release(struct kref *kref)
-{
-	struct tcmu_dev *udev = container_of(kref, struct tcmu_dev, kref);
-	struct se_device *dev = &udev->se_dev;
-	struct tcmu_cmd *cmd;
-	bool all_expired = true;
-	int i;
-
-	vfree(udev->mb_addr);
-	udev->mb_addr = NULL;
-
-	spin_lock_bh(&timed_out_udevs_lock);
-	if (!list_empty(&udev->timedout_entry))
-		list_del(&udev->timedout_entry);
-	spin_unlock_bh(&timed_out_udevs_lock);
-
-	/* Upper layer should drain all requests before calling this */
-	mutex_lock(&udev->cmdr_lock);
-	idr_for_each_entry(&udev->commands, cmd, i) {
-		if (tcmu_check_and_free_pending_cmd(cmd) != 0)
-			all_expired = false;
-	}
-	/* There can be left over TMR cmds. Remove them. */
-	tcmu_remove_all_queued_tmr(udev);
-	if (!list_empty(&udev->qfull_queue))
-		all_expired = false;
-	idr_destroy(&udev->commands);
-	WARN_ON(!all_expired);
-
-	tcmu_blocks_release(&udev->data_blocks, 0, udev->dbi_max + 1);
-	bitmap_free(udev->data_bitmap);
-	mutex_unlock(&udev->cmdr_lock);
-
-	call_rcu(&dev->rcu_head, tcmu_dev_call_rcu);
-}
-
-=======
->>>>>>> 7d2a07b7
 static int tcmu_release(struct uio_info *info, struct inode *inode)
 {
 	struct tcmu_dev *udev = container_of(info, struct tcmu_dev, uio_info);
@@ -2573,11 +2278,7 @@
 
 	mutex_lock(&udev->cmdr_lock);
 
-<<<<<<< HEAD
-	idr_for_each_entry(&udev->commands, cmd, i) {
-=======
 	xa_for_each(&udev->commands, i, cmd) {
->>>>>>> 7d2a07b7
 		pr_debug("removing cmd %u on dev %s from ring (is expired %d)\n",
 			  cmd->cmd_id, udev->name,
 			  test_bit(TCMU_CMD_BIT_EXPIRED, &cmd->flags));
