--- conflicted
+++ resolved
@@ -272,11 +272,7 @@
 {
 	struct max17040_chip *chip = data;
 
-<<<<<<< HEAD
-	chip->vcell = (vcell >> 4) * 1250;
-=======
 	cancel_delayed_work_sync(&chip->work);
->>>>>>> 7d2a07b7
 }
 
 static void max17040_work(struct work_struct *work)
