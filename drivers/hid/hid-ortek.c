--- conflicted
+++ resolved
@@ -1,15 +1,9 @@
-<<<<<<< HEAD
 /*  HID driver for various devices which are apparently based on the same chipset
  *  from certain vendor which produces chips that contain wrong LogicalMaximum
  *  value in their HID report descriptor. Currently supported devices are:
  *
  *    Ortek WKB-2000
  *    Skycable wireless presenter
-=======
-/*
- *  HID driver for Ortek PKB-1700/WKB-2000 (wireless keyboard + mouse trackpad).
- *  Fixes LogicalMaximum error in HID report description.
->>>>>>> 6221f222
  *
  *  Copyright (c) 2010 Johnathon Harris <jmharris@gmail.com>
  *  Copyright (c) 2011 Jiri Kosina
