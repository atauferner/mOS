// SPDX-License-Identifier: GPL-2.0-or-later
/*
 *  (c) 1999 Andreas Gal		<gal@cs.uni-magdeburg.de>
 *  (c) 2000-2001 Vojtech Pavlik	<vojtech@ucw.cz>
 *  (c) 2007-2009 Jiri Kosina
 *
 *  HID debugging support
 */

/*
 *
 * Should you need to contact me, the author, you can do so either by
 * e-mail - mail your message to <vojtech@ucw.cz>, or by paper mail:
 * Vojtech Pavlik, Simunkova 1594, Prague 8, 182 00 Czech Republic
 */

#define pr_fmt(fmt) KBUILD_MODNAME ": " fmt

#include <linux/debugfs.h>
#include <linux/seq_file.h>
#include <linux/kfifo.h>
#include <linux/sched/signal.h>
#include <linux/export.h>
#include <linux/slab.h>
#include <linux/uaccess.h>
#include <linux/poll.h>

#include <linux/hid.h>
#include <linux/hid-debug.h>

static struct dentry *hid_debug_root;

struct hid_usage_entry {
	unsigned  page;
	unsigned  usage;
	const char     *description;
};

static const struct hid_usage_entry hid_usage_table[] = {
  {  0,      0, "Undefined" },
  {  1,      0, "GenericDesktop" },
    {0, 0x01, "Pointer"},
    {0, 0x02, "Mouse"},
    {0, 0x04, "Joystick"},
    {0, 0x05, "GamePad"},
    {0, 0x06, "Keyboard"},
    {0, 0x07, "Keypad"},
    {0, 0x08, "MultiAxis"},
      {0, 0x30, "X"},
      {0, 0x31, "Y"},
      {0, 0x32, "Z"},
      {0, 0x33, "Rx"},
      {0, 0x34, "Ry"},
      {0, 0x35, "Rz"},
      {0, 0x36, "Slider"},
      {0, 0x37, "Dial"},
      {0, 0x38, "Wheel"},
      {0, 0x39, "HatSwitch"},
    {0, 0x3a, "CountedBuffer"},
      {0, 0x3b, "ByteCount"},
      {0, 0x3c, "MotionWakeup"},
      {0, 0x3d, "Start"},
      {0, 0x3e, "Select"},
      {0, 0x40, "Vx"},
      {0, 0x41, "Vy"},
      {0, 0x42, "Vz"},
      {0, 0x43, "Vbrx"},
      {0, 0x44, "Vbry"},
      {0, 0x45, "Vbrz"},
      {0, 0x46, "Vno"},
    {0, 0x80, "SystemControl"},
      {0, 0x81, "SystemPowerDown"},
      {0, 0x82, "SystemSleep"},
      {0, 0x83, "SystemWakeUp"},
      {0, 0x84, "SystemContextMenu"},
      {0, 0x85, "SystemMainMenu"},
      {0, 0x86, "SystemAppMenu"},
      {0, 0x87, "SystemMenuHelp"},
      {0, 0x88, "SystemMenuExit"},
      {0, 0x89, "SystemMenuSelect"},
      {0, 0x8a, "SystemMenuRight"},
      {0, 0x8b, "SystemMenuLeft"},
      {0, 0x8c, "SystemMenuUp"},
      {0, 0x8d, "SystemMenuDown"},
      {0, 0x90, "D-PadUp"},
      {0, 0x91, "D-PadDown"},
      {0, 0x92, "D-PadRight"},
      {0, 0x93, "D-PadLeft"},
  {  2, 0, "Simulation" },
      {0, 0xb0, "Aileron"},
      {0, 0xb1, "AileronTrim"},
      {0, 0xb2, "Anti-Torque"},
      {0, 0xb3, "Autopilot"},
      {0, 0xb4, "Chaff"},
      {0, 0xb5, "Collective"},
      {0, 0xb6, "DiveBrake"},
      {0, 0xb7, "ElectronicCountermeasures"},
      {0, 0xb8, "Elevator"},
      {0, 0xb9, "ElevatorTrim"},
      {0, 0xba, "Rudder"},
      {0, 0xbb, "Throttle"},
      {0, 0xbc, "FlightCommunications"},
      {0, 0xbd, "FlareRelease"},
      {0, 0xbe, "LandingGear"},
      {0, 0xbf, "ToeBrake"},
  {  6, 0, "GenericDeviceControls" },
      {0, 0x20, "BatteryStrength" },
      {0, 0x21, "WirelessChannel" },
      {0, 0x22, "WirelessID" },
      {0, 0x23, "DiscoverWirelessControl" },
      {0, 0x24, "SecurityCodeCharacterEntered" },
      {0, 0x25, "SecurityCodeCharactedErased" },
      {0, 0x26, "SecurityCodeCleared" },
  {  7, 0, "Keyboard" },
  {  8, 0, "LED" },
      {0, 0x01, "NumLock"},
      {0, 0x02, "CapsLock"},
      {0, 0x03, "ScrollLock"},
      {0, 0x04, "Compose"},
      {0, 0x05, "Kana"},
      {0, 0x4b, "GenericIndicator"},
  {  9, 0, "Button" },
  { 10, 0, "Ordinal" },
  { 12, 0, "Consumer" },
      {0, 0x003, "ProgrammableButtons"},
      {0, 0x238, "HorizontalWheel"},
  { 13, 0, "Digitizers" },
    {0, 0x01, "Digitizer"},
    {0, 0x02, "Pen"},
    {0, 0x03, "LightPen"},
    {0, 0x04, "TouchScreen"},
    {0, 0x05, "TouchPad"},
    {0, 0x0e, "DeviceConfiguration"},
    {0, 0x20, "Stylus"},
    {0, 0x21, "Puck"},
    {0, 0x22, "Finger"},
    {0, 0x23, "DeviceSettings"},
    {0, 0x30, "TipPressure"},
    {0, 0x31, "BarrelPressure"},
    {0, 0x32, "InRange"},
    {0, 0x33, "Touch"},
    {0, 0x34, "UnTouch"},
    {0, 0x35, "Tap"},
    {0, 0x39, "TabletFunctionKey"},
    {0, 0x3a, "ProgramChangeKey"},
    {0, 0x3c, "Invert"},
    {0, 0x42, "TipSwitch"},
    {0, 0x43, "SecondaryTipSwitch"},
    {0, 0x44, "BarrelSwitch"},
    {0, 0x45, "Eraser"},
    {0, 0x46, "TabletPick"},
    {0, 0x47, "Confidence"},
    {0, 0x48, "Width"},
    {0, 0x49, "Height"},
    {0, 0x51, "ContactID"},
    {0, 0x52, "InputMode"},
    {0, 0x53, "DeviceIndex"},
    {0, 0x54, "ContactCount"},
    {0, 0x55, "ContactMaximumNumber"},
    {0, 0x59, "ButtonType"},
    {0, 0x5A, "SecondaryBarrelSwitch"},
    {0, 0x5B, "TransducerSerialNumber"},
  { 15, 0, "PhysicalInterfaceDevice" },
    {0, 0x00, "Undefined"},
    {0, 0x01, "Physical_Interface_Device"},
      {0, 0x20, "Normal"},
    {0, 0x21, "Set_Effect_Report"},
      {0, 0x22, "Effect_Block_Index"},
      {0, 0x23, "Parameter_Block_Offset"},
      {0, 0x24, "ROM_Flag"},
      {0, 0x25, "Effect_Type"},
        {0, 0x26, "ET_Constant_Force"},
        {0, 0x27, "ET_Ramp"},
        {0, 0x28, "ET_Custom_Force_Data"},
        {0, 0x30, "ET_Square"},
        {0, 0x31, "ET_Sine"},
        {0, 0x32, "ET_Triangle"},
        {0, 0x33, "ET_Sawtooth_Up"},
        {0, 0x34, "ET_Sawtooth_Down"},
        {0, 0x40, "ET_Spring"},
        {0, 0x41, "ET_Damper"},
        {0, 0x42, "ET_Inertia"},
        {0, 0x43, "ET_Friction"},
      {0, 0x50, "Duration"},
      {0, 0x51, "Sample_Period"},
      {0, 0x52, "Gain"},
      {0, 0x53, "Trigger_Button"},
      {0, 0x54, "Trigger_Repeat_Interval"},
      {0, 0x55, "Axes_Enable"},
        {0, 0x56, "Direction_Enable"},
      {0, 0x57, "Direction"},
      {0, 0x58, "Type_Specific_Block_Offset"},
        {0, 0x59, "Block_Type"},
        {0, 0x5A, "Set_Envelope_Report"},
          {0, 0x5B, "Attack_Level"},
          {0, 0x5C, "Attack_Time"},
          {0, 0x5D, "Fade_Level"},
          {0, 0x5E, "Fade_Time"},
        {0, 0x5F, "Set_Condition_Report"},
        {0, 0x60, "CP_Offset"},
        {0, 0x61, "Positive_Coefficient"},
        {0, 0x62, "Negative_Coefficient"},
        {0, 0x63, "Positive_Saturation"},
        {0, 0x64, "Negative_Saturation"},
        {0, 0x65, "Dead_Band"},
      {0, 0x66, "Download_Force_Sample"},
      {0, 0x67, "Isoch_Custom_Force_Enable"},
      {0, 0x68, "Custom_Force_Data_Report"},
        {0, 0x69, "Custom_Force_Data"},
        {0, 0x6A, "Custom_Force_Vendor_Defined_Data"},
      {0, 0x6B, "Set_Custom_Force_Report"},
        {0, 0x6C, "Custom_Force_Data_Offset"},
        {0, 0x6D, "Sample_Count"},
      {0, 0x6E, "Set_Periodic_Report"},
        {0, 0x6F, "Offset"},
        {0, 0x70, "Magnitude"},
        {0, 0x71, "Phase"},
        {0, 0x72, "Period"},
      {0, 0x73, "Set_Constant_Force_Report"},
        {0, 0x74, "Set_Ramp_Force_Report"},
        {0, 0x75, "Ramp_Start"},
        {0, 0x76, "Ramp_End"},
      {0, 0x77, "Effect_Operation_Report"},
        {0, 0x78, "Effect_Operation"},
          {0, 0x79, "Op_Effect_Start"},
          {0, 0x7A, "Op_Effect_Start_Solo"},
          {0, 0x7B, "Op_Effect_Stop"},
          {0, 0x7C, "Loop_Count"},
      {0, 0x7D, "Device_Gain_Report"},
        {0, 0x7E, "Device_Gain"},
    {0, 0x7F, "PID_Pool_Report"},
      {0, 0x80, "RAM_Pool_Size"},
      {0, 0x81, "ROM_Pool_Size"},
      {0, 0x82, "ROM_Effect_Block_Count"},
      {0, 0x83, "Simultaneous_Effects_Max"},
      {0, 0x84, "Pool_Alignment"},
    {0, 0x85, "PID_Pool_Move_Report"},
      {0, 0x86, "Move_Source"},
      {0, 0x87, "Move_Destination"},
      {0, 0x88, "Move_Length"},
    {0, 0x89, "PID_Block_Load_Report"},
      {0, 0x8B, "Block_Load_Status"},
      {0, 0x8C, "Block_Load_Success"},
      {0, 0x8D, "Block_Load_Full"},
      {0, 0x8E, "Block_Load_Error"},
      {0, 0x8F, "Block_Handle"},
      {0, 0x90, "PID_Block_Free_Report"},
      {0, 0x91, "Type_Specific_Block_Handle"},
    {0, 0x92, "PID_State_Report"},
      {0, 0x94, "Effect_Playing"},
      {0, 0x95, "PID_Device_Control_Report"},
        {0, 0x96, "PID_Device_Control"},
        {0, 0x97, "DC_Enable_Actuators"},
        {0, 0x98, "DC_Disable_Actuators"},
        {0, 0x99, "DC_Stop_All_Effects"},
        {0, 0x9A, "DC_Device_Reset"},
        {0, 0x9B, "DC_Device_Pause"},
        {0, 0x9C, "DC_Device_Continue"},
      {0, 0x9F, "Device_Paused"},
      {0, 0xA0, "Actuators_Enabled"},
      {0, 0xA4, "Safety_Switch"},
      {0, 0xA5, "Actuator_Override_Switch"},
      {0, 0xA6, "Actuator_Power"},
    {0, 0xA7, "Start_Delay"},
    {0, 0xA8, "Parameter_Block_Size"},
    {0, 0xA9, "Device_Managed_Pool"},
    {0, 0xAA, "Shared_Parameter_Blocks"},
    {0, 0xAB, "Create_New_Effect_Report"},
    {0, 0xAC, "RAM_Pool_Available"},
  {  0x20, 0, "Sensor" },
    { 0x20, 0x01, "Sensor" },
    { 0x20, 0x10, "Biometric" },
      { 0x20, 0x11, "BiometricHumanPresence" },
      { 0x20, 0x12, "BiometricHumanProximity" },
      { 0x20, 0x13, "BiometricHumanTouch" },
    { 0x20, 0x20, "Electrical" },
      { 0x20, 0x21, "ElectricalCapacitance" },
      { 0x20, 0x22, "ElectricalCurrent" },
      { 0x20, 0x23, "ElectricalPower" },
      { 0x20, 0x24, "ElectricalInductance" },
      { 0x20, 0x25, "ElectricalResistance" },
      { 0x20, 0x26, "ElectricalVoltage" },
      { 0x20, 0x27, "ElectricalPoteniometer" },
      { 0x20, 0x28, "ElectricalFrequency" },
      { 0x20, 0x29, "ElectricalPeriod" },
    { 0x20, 0x30, "Environmental" },
      { 0x20, 0x31, "EnvironmentalAtmosphericPressure" },
      { 0x20, 0x32, "EnvironmentalHumidity" },
      { 0x20, 0x33, "EnvironmentalTemperature" },
      { 0x20, 0x34, "EnvironmentalWindDirection" },
      { 0x20, 0x35, "EnvironmentalWindSpeed" },
    { 0x20, 0x40, "Light" },
      { 0x20, 0x41, "LightAmbientLight" },
      { 0x20, 0x42, "LightConsumerInfrared" },
    { 0x20, 0x50, "Location" },
      { 0x20, 0x51, "LocationBroadcast" },
      { 0x20, 0x52, "LocationDeadReckoning" },
      { 0x20, 0x53, "LocationGPS" },
      { 0x20, 0x54, "LocationLookup" },
      { 0x20, 0x55, "LocationOther" },
      { 0x20, 0x56, "LocationStatic" },
      { 0x20, 0x57, "LocationTriangulation" },
    { 0x20, 0x60, "Mechanical" },
      { 0x20, 0x61, "MechanicalBooleanSwitch" },
      { 0x20, 0x62, "MechanicalBooleanSwitchArray" },
      { 0x20, 0x63, "MechanicalMultivalueSwitch" },
      { 0x20, 0x64, "MechanicalForce" },
      { 0x20, 0x65, "MechanicalPressure" },
      { 0x20, 0x66, "MechanicalStrain" },
      { 0x20, 0x67, "MechanicalWeight" },
      { 0x20, 0x68, "MechanicalHapticVibrator" },
      { 0x20, 0x69, "MechanicalHallEffectSwitch" },
    { 0x20, 0x70, "Motion" },
      { 0x20, 0x71, "MotionAccelerometer1D" },
      { 0x20, 0x72, "MotionAccelerometer2D" },
      { 0x20, 0x73, "MotionAccelerometer3D" },
      { 0x20, 0x74, "MotionGyrometer1D" },
      { 0x20, 0x75, "MotionGyrometer2D" },
      { 0x20, 0x76, "MotionGyrometer3D" },
      { 0x20, 0x77, "MotionMotionDetector" },
      { 0x20, 0x78, "MotionSpeedometer" },
      { 0x20, 0x79, "MotionAccelerometer" },
      { 0x20, 0x7A, "MotionGyrometer" },
    { 0x20, 0x80, "Orientation" },
      { 0x20, 0x81, "OrientationCompass1D" },
      { 0x20, 0x82, "OrientationCompass2D" },
      { 0x20, 0x83, "OrientationCompass3D" },
      { 0x20, 0x84, "OrientationInclinometer1D" },
      { 0x20, 0x85, "OrientationInclinometer2D" },
      { 0x20, 0x86, "OrientationInclinometer3D" },
      { 0x20, 0x87, "OrientationDistance1D" },
      { 0x20, 0x88, "OrientationDistance2D" },
      { 0x20, 0x89, "OrientationDistance3D" },
      { 0x20, 0x8A, "OrientationDeviceOrientation" },
      { 0x20, 0x8B, "OrientationCompass" },
      { 0x20, 0x8C, "OrientationInclinometer" },
      { 0x20, 0x8D, "OrientationDistance" },
    { 0x20, 0x90, "Scanner" },
      { 0x20, 0x91, "ScannerBarcode" },
      { 0x20, 0x91, "ScannerRFID" },
      { 0x20, 0x91, "ScannerNFC" },
    { 0x20, 0xA0, "Time" },
      { 0x20, 0xA1, "TimeAlarmTimer" },
      { 0x20, 0xA2, "TimeRealTimeClock" },
    { 0x20, 0xE0, "Other" },
      { 0x20, 0xE1, "OtherCustom" },
      { 0x20, 0xE2, "OtherGeneric" },
      { 0x20, 0xE3, "OtherGenericEnumerator" },
  { 0x84, 0, "Power Device" },
    { 0x84, 0x02, "PresentStatus" },
    { 0x84, 0x03, "ChangeStatus" },
    { 0x84, 0x04, "UPS" },
    { 0x84, 0x05, "PowerSupply" },
    { 0x84, 0x10, "BatterySystem" },
    { 0x84, 0x11, "BatterySystemID" },
    { 0x84, 0x12, "Battery" },
    { 0x84, 0x13, "BatteryID" },
    { 0x84, 0x14, "Charger" },
    { 0x84, 0x15, "ChargerID" },
    { 0x84, 0x16, "PowerConverter" },
    { 0x84, 0x17, "PowerConverterID" },
    { 0x84, 0x18, "OutletSystem" },
    { 0x84, 0x19, "OutletSystemID" },
    { 0x84, 0x1a, "Input" },
    { 0x84, 0x1b, "InputID" },
    { 0x84, 0x1c, "Output" },
    { 0x84, 0x1d, "OutputID" },
    { 0x84, 0x1e, "Flow" },
    { 0x84, 0x1f, "FlowID" },
    { 0x84, 0x20, "Outlet" },
    { 0x84, 0x21, "OutletID" },
    { 0x84, 0x22, "Gang" },
    { 0x84, 0x24, "PowerSummary" },
    { 0x84, 0x25, "PowerSummaryID" },
    { 0x84, 0x30, "Voltage" },
    { 0x84, 0x31, "Current" },
    { 0x84, 0x32, "Frequency" },
    { 0x84, 0x33, "ApparentPower" },
    { 0x84, 0x35, "PercentLoad" },
    { 0x84, 0x40, "ConfigVoltage" },
    { 0x84, 0x41, "ConfigCurrent" },
    { 0x84, 0x43, "ConfigApparentPower" },
    { 0x84, 0x53, "LowVoltageTransfer" },
    { 0x84, 0x54, "HighVoltageTransfer" },
    { 0x84, 0x56, "DelayBeforeStartup" },
    { 0x84, 0x57, "DelayBeforeShutdown" },
    { 0x84, 0x58, "Test" },
    { 0x84, 0x5a, "AudibleAlarmControl" },
    { 0x84, 0x60, "Present" },
    { 0x84, 0x61, "Good" },
    { 0x84, 0x62, "InternalFailure" },
    { 0x84, 0x65, "Overload" },
    { 0x84, 0x66, "OverCharged" },
    { 0x84, 0x67, "OverTemperature" },
    { 0x84, 0x68, "ShutdownRequested" },
    { 0x84, 0x69, "ShutdownImminent" },
    { 0x84, 0x6b, "SwitchOn/Off" },
    { 0x84, 0x6c, "Switchable" },
    { 0x84, 0x6d, "Used" },
    { 0x84, 0x6e, "Boost" },
    { 0x84, 0x73, "CommunicationLost" },
    { 0x84, 0xfd, "iManufacturer" },
    { 0x84, 0xfe, "iProduct" },
    { 0x84, 0xff, "iSerialNumber" },
  { 0x85, 0, "Battery System" },
    { 0x85, 0x01, "SMBBatteryMode" },
    { 0x85, 0x02, "SMBBatteryStatus" },
    { 0x85, 0x03, "SMBAlarmWarning" },
    { 0x85, 0x04, "SMBChargerMode" },
    { 0x85, 0x05, "SMBChargerStatus" },
    { 0x85, 0x06, "SMBChargerSpecInfo" },
    { 0x85, 0x07, "SMBSelectorState" },
    { 0x85, 0x08, "SMBSelectorPresets" },
    { 0x85, 0x09, "SMBSelectorInfo" },
    { 0x85, 0x29, "RemainingCapacityLimit" },
    { 0x85, 0x2c, "CapacityMode" },
    { 0x85, 0x42, "BelowRemainingCapacityLimit" },
    { 0x85, 0x44, "Charging" },
    { 0x85, 0x45, "Discharging" },
    { 0x85, 0x4b, "NeedReplacement" },
    { 0x85, 0x65, "AbsoluteStateOfCharge" },
    { 0x85, 0x66, "RemainingCapacity" },
    { 0x85, 0x68, "RunTimeToEmpty" },
    { 0x85, 0x6a, "AverageTimeToFull" },
    { 0x85, 0x83, "DesignCapacity" },
    { 0x85, 0x85, "ManufacturerDate" },
    { 0x85, 0x89, "iDeviceChemistry" },
    { 0x85, 0x8b, "Rechargeable" },
    { 0x85, 0x8f, "iOEMInformation" },
    { 0x85, 0x8d, "CapacityGranularity1" },
    { 0x85, 0xd0, "ACPresent" },
  /* pages 0xff00 to 0xffff are vendor-specific */
  { 0xffff, 0, "Vendor-specific-FF" },
  { 0, 0, NULL }
};

/* Either output directly into simple seq_file, or (if f == NULL)
 * allocate a separate buffer that will then be passed to the 'events'
 * ringbuffer.
 *
 * This is because these functions can be called both for "one-shot"
 * "rdesc" while resolving, or for blocking "events".
 *
 * This holds both for resolv_usage_page() and hid_resolv_usage().
 */
static char *resolv_usage_page(unsigned page, struct seq_file *f) {
	const struct hid_usage_entry *p;
	char *buf = NULL;

	if (!f) {
		buf = kzalloc(HID_DEBUG_BUFSIZE, GFP_ATOMIC);
		if (!buf)
			return ERR_PTR(-ENOMEM);
	}

	for (p = hid_usage_table; p->description; p++)
		if (p->page == page) {
			if (!f) {
				snprintf(buf, HID_DEBUG_BUFSIZE, "%s",
						p->description);
				return buf;
			}
			else {
				seq_printf(f, "%s", p->description);
				return NULL;
			}
		}
	if (!f)
		snprintf(buf, HID_DEBUG_BUFSIZE, "%04x", page);
	else
		seq_printf(f, "%04x", page);
	return buf;
}

char *hid_resolv_usage(unsigned usage, struct seq_file *f) {
	const struct hid_usage_entry *p;
	char *buf = NULL;
	int len = 0;

	buf = resolv_usage_page(usage >> 16, f);
	if (IS_ERR(buf)) {
		pr_err("error allocating HID debug buffer\n");
		return NULL;
	}


	if (!f) {
		len = strlen(buf);
		snprintf(buf+len, max(0, HID_DEBUG_BUFSIZE - len), ".");
		len++;
	}
	else {
		seq_printf(f, ".");
	}
	for (p = hid_usage_table; p->description; p++)
		if (p->page == (usage >> 16)) {
			for(++p; p->description && p->usage != 0; p++)
				if (p->usage == (usage & 0xffff)) {
					if (!f)
						snprintf(buf + len,
							max(0,HID_DEBUG_BUFSIZE - len - 1),
							"%s", p->description);
					else
						seq_printf(f,
							"%s",
							p->description);
					return buf;
				}
			break;
		}
	if (!f)
		snprintf(buf + len, max(0, HID_DEBUG_BUFSIZE - len - 1),
				"%04x", usage & 0xffff);
	else
		seq_printf(f, "%04x", usage & 0xffff);
	return buf;
}
EXPORT_SYMBOL_GPL(hid_resolv_usage);

static void tab(int n, struct seq_file *f) {
	seq_printf(f, "%*s", n, "");
}

void hid_dump_field(struct hid_field *field, int n, struct seq_file *f) {
	int j;

	if (field->physical) {
		tab(n, f);
		seq_printf(f, "Physical(");
		hid_resolv_usage(field->physical, f); seq_printf(f, ")\n");
	}
	if (field->logical) {
		tab(n, f);
		seq_printf(f, "Logical(");
		hid_resolv_usage(field->logical, f); seq_printf(f, ")\n");
	}
	if (field->application) {
		tab(n, f);
		seq_printf(f, "Application(");
		hid_resolv_usage(field->application, f); seq_printf(f, ")\n");
	}
	tab(n, f); seq_printf(f, "Usage(%d)\n", field->maxusage);
	for (j = 0; j < field->maxusage; j++) {
		tab(n+2, f); hid_resolv_usage(field->usage[j].hid, f); seq_printf(f, "\n");
	}
	if (field->logical_minimum != field->logical_maximum) {
		tab(n, f); seq_printf(f, "Logical Minimum(%d)\n", field->logical_minimum);
		tab(n, f); seq_printf(f, "Logical Maximum(%d)\n", field->logical_maximum);
	}
	if (field->physical_minimum != field->physical_maximum) {
		tab(n, f); seq_printf(f, "Physical Minimum(%d)\n", field->physical_minimum);
		tab(n, f); seq_printf(f, "Physical Maximum(%d)\n", field->physical_maximum);
	}
	if (field->unit_exponent) {
		tab(n, f); seq_printf(f, "Unit Exponent(%d)\n", field->unit_exponent);
	}
	if (field->unit) {
		static const char *systems[5] = { "None", "SI Linear", "SI Rotation", "English Linear", "English Rotation" };
		static const char *units[5][8] = {
			{ "None", "None", "None", "None", "None", "None", "None", "None" },
			{ "None", "Centimeter", "Gram", "Seconds", "Kelvin",     "Ampere", "Candela", "None" },
			{ "None", "Radians",    "Gram", "Seconds", "Kelvin",     "Ampere", "Candela", "None" },
			{ "None", "Inch",       "Slug", "Seconds", "Fahrenheit", "Ampere", "Candela", "None" },
			{ "None", "Degrees",    "Slug", "Seconds", "Fahrenheit", "Ampere", "Candela", "None" }
		};

		int i;
		int sys;
                __u32 data = field->unit;

		/* First nibble tells us which system we're in. */
		sys = data & 0xf;
		data >>= 4;

		if(sys > 4) {
			tab(n, f); seq_printf(f, "Unit(Invalid)\n");
		}
		else {
			int earlier_unit = 0;

			tab(n, f); seq_printf(f, "Unit(%s : ", systems[sys]);

			for (i=1 ; i<sizeof(__u32)*2 ; i++) {
				char nibble = data & 0xf;
				data >>= 4;
				if (nibble != 0) {
					if(earlier_unit++ > 0)
						seq_printf(f, "*");
					seq_printf(f, "%s", units[sys][i]);
					if(nibble != 1) {
						/* This is a _signed_ nibble(!) */

						int val = nibble & 0x7;
						if(nibble & 0x08)
							val = -((0x7 & ~val) +1);
						seq_printf(f, "^%d", val);
					}
				}
			}
			seq_printf(f, ")\n");
		}
	}
	tab(n, f); seq_printf(f, "Report Size(%u)\n", field->report_size);
	tab(n, f); seq_printf(f, "Report Count(%u)\n", field->report_count);
	tab(n, f); seq_printf(f, "Report Offset(%u)\n", field->report_offset);

	tab(n, f); seq_printf(f, "Flags( ");
	j = field->flags;
	seq_printf(f, "%s", HID_MAIN_ITEM_CONSTANT & j ? "Constant " : "");
	seq_printf(f, "%s", HID_MAIN_ITEM_VARIABLE & j ? "Variable " : "Array ");
	seq_printf(f, "%s", HID_MAIN_ITEM_RELATIVE & j ? "Relative " : "Absolute ");
	seq_printf(f, "%s", HID_MAIN_ITEM_WRAP & j ? "Wrap " : "");
	seq_printf(f, "%s", HID_MAIN_ITEM_NONLINEAR & j ? "NonLinear " : "");
	seq_printf(f, "%s", HID_MAIN_ITEM_NO_PREFERRED & j ? "NoPreferredState " : "");
	seq_printf(f, "%s", HID_MAIN_ITEM_NULL_STATE & j ? "NullState " : "");
	seq_printf(f, "%s", HID_MAIN_ITEM_VOLATILE & j ? "Volatile " : "");
	seq_printf(f, "%s", HID_MAIN_ITEM_BUFFERED_BYTE & j ? "BufferedByte " : "");
	seq_printf(f, ")\n");
}
EXPORT_SYMBOL_GPL(hid_dump_field);

void hid_dump_device(struct hid_device *device, struct seq_file *f)
{
	struct hid_report_enum *report_enum;
	struct hid_report *report;
	struct list_head *list;
	unsigned i,k;
	static const char *table[] = {"INPUT", "OUTPUT", "FEATURE"};

	for (i = 0; i < HID_REPORT_TYPES; i++) {
		report_enum = device->report_enum + i;
		list = report_enum->report_list.next;
		while (list != &report_enum->report_list) {
			report = (struct hid_report *) list;
			tab(2, f);
			seq_printf(f, "%s", table[i]);
			if (report->id)
				seq_printf(f, "(%d)", report->id);
			seq_printf(f, "[%s]", table[report->type]);
			seq_printf(f, "\n");
			for (k = 0; k < report->maxfield; k++) {
				tab(4, f);
				seq_printf(f, "Field(%d)\n", k);
				hid_dump_field(report->field[k], 6, f);
			}
			list = list->next;
		}
	}
}
EXPORT_SYMBOL_GPL(hid_dump_device);

/* enqueue string to 'events' ring buffer */
void hid_debug_event(struct hid_device *hdev, char *buf)
{
	struct hid_debug_list *list;
	unsigned long flags;

	spin_lock_irqsave(&hdev->debug_list_lock, flags);
	list_for_each_entry(list, &hdev->debug_list, node)
		kfifo_in(&list->hid_debug_fifo, buf, strlen(buf));
	spin_unlock_irqrestore(&hdev->debug_list_lock, flags);

	wake_up_interruptible(&hdev->debug_wait);
}
EXPORT_SYMBOL_GPL(hid_debug_event);

void hid_dump_report(struct hid_device *hid, int type, u8 *data,
		int size)
{
	struct hid_report_enum *report_enum;
	char *buf;
	unsigned int i;

	buf = kmalloc(HID_DEBUG_BUFSIZE, GFP_ATOMIC);

	if (!buf)
		return;

	report_enum = hid->report_enum + type;

	/* dump the report */
	snprintf(buf, HID_DEBUG_BUFSIZE - 1,
			"\nreport (size %u) (%snumbered) = ", size,
			report_enum->numbered ? "" : "un");
	hid_debug_event(hid, buf);

	for (i = 0; i < size; i++) {
		snprintf(buf, HID_DEBUG_BUFSIZE - 1,
				" %02x", data[i]);
		hid_debug_event(hid, buf);
	}
	hid_debug_event(hid, "\n");
	kfree(buf);
}
EXPORT_SYMBOL_GPL(hid_dump_report);

void hid_dump_input(struct hid_device *hdev, struct hid_usage *usage, __s32 value)
{
	char *buf;
	int len;

	buf = hid_resolv_usage(usage->hid, NULL);
	if (!buf)
		return;
	len = strlen(buf);
	snprintf(buf + len, HID_DEBUG_BUFSIZE - len - 1, " = %d\n", value);

	hid_debug_event(hdev, buf);

	kfree(buf);
	wake_up_interruptible(&hdev->debug_wait);
}
EXPORT_SYMBOL_GPL(hid_dump_input);

static const char *events[EV_MAX + 1] = {
	[EV_SYN] = "Sync",			[EV_KEY] = "Key",
	[EV_REL] = "Relative",			[EV_ABS] = "Absolute",
	[EV_MSC] = "Misc",			[EV_LED] = "LED",
	[EV_SND] = "Sound",			[EV_REP] = "Repeat",
	[EV_FF] = "ForceFeedback",		[EV_PWR] = "Power",
	[EV_FF_STATUS] = "ForceFeedbackStatus",
};

static const char *syncs[3] = {
	[SYN_REPORT] = "Report",		[SYN_CONFIG] = "Config",
	[SYN_MT_REPORT] = "MT Report",
};

static const char *keys[KEY_MAX + 1] = {
	[KEY_RESERVED] = "Reserved",		[KEY_ESC] = "Esc",
	[KEY_1] = "1",				[KEY_2] = "2",
	[KEY_3] = "3",				[KEY_4] = "4",
	[KEY_5] = "5",				[KEY_6] = "6",
	[KEY_7] = "7",				[KEY_8] = "8",
	[KEY_9] = "9",				[KEY_0] = "0",
	[KEY_MINUS] = "Minus",			[KEY_EQUAL] = "Equal",
	[KEY_BACKSPACE] = "Backspace",		[KEY_TAB] = "Tab",
	[KEY_Q] = "Q",				[KEY_W] = "W",
	[KEY_E] = "E",				[KEY_R] = "R",
	[KEY_T] = "T",				[KEY_Y] = "Y",
	[KEY_U] = "U",				[KEY_I] = "I",
	[KEY_O] = "O",				[KEY_P] = "P",
	[KEY_LEFTBRACE] = "LeftBrace",		[KEY_RIGHTBRACE] = "RightBrace",
	[KEY_ENTER] = "Enter",			[KEY_LEFTCTRL] = "LeftControl",
	[KEY_A] = "A",				[KEY_S] = "S",
	[KEY_D] = "D",				[KEY_F] = "F",
	[KEY_G] = "G",				[KEY_H] = "H",
	[KEY_J] = "J",				[KEY_K] = "K",
	[KEY_L] = "L",				[KEY_SEMICOLON] = "Semicolon",
	[KEY_APOSTROPHE] = "Apostrophe",	[KEY_GRAVE] = "Grave",
	[KEY_LEFTSHIFT] = "LeftShift",		[KEY_BACKSLASH] = "BackSlash",
	[KEY_Z] = "Z",				[KEY_X] = "X",
	[KEY_C] = "C",				[KEY_V] = "V",
	[KEY_B] = "B",				[KEY_N] = "N",
	[KEY_M] = "M",				[KEY_COMMA] = "Comma",
	[KEY_DOT] = "Dot",			[KEY_SLASH] = "Slash",
	[KEY_RIGHTSHIFT] = "RightShift",	[KEY_KPASTERISK] = "KPAsterisk",
	[KEY_LEFTALT] = "LeftAlt",		[KEY_SPACE] = "Space",
	[KEY_CAPSLOCK] = "CapsLock",		[KEY_F1] = "F1",
	[KEY_F2] = "F2",			[KEY_F3] = "F3",
	[KEY_F4] = "F4",			[KEY_F5] = "F5",
	[KEY_F6] = "F6",			[KEY_F7] = "F7",
	[KEY_F8] = "F8",			[KEY_F9] = "F9",
	[KEY_F10] = "F10",			[KEY_NUMLOCK] = "NumLock",
	[KEY_SCROLLLOCK] = "ScrollLock",	[KEY_KP7] = "KP7",
	[KEY_KP8] = "KP8",			[KEY_KP9] = "KP9",
	[KEY_KPMINUS] = "KPMinus",		[KEY_KP4] = "KP4",
	[KEY_KP5] = "KP5",			[KEY_KP6] = "KP6",
	[KEY_KPPLUS] = "KPPlus",		[KEY_KP1] = "KP1",
	[KEY_KP2] = "KP2",			[KEY_KP3] = "KP3",
	[KEY_KP0] = "KP0",			[KEY_KPDOT] = "KPDot",
	[KEY_ZENKAKUHANKAKU] = "Zenkaku/Hankaku", [KEY_102ND] = "102nd",
	[KEY_F11] = "F11",			[KEY_F12] = "F12",
	[KEY_RO] = "RO",			[KEY_KATAKANA] = "Katakana",
	[KEY_HIRAGANA] = "HIRAGANA",		[KEY_HENKAN] = "Henkan",
	[KEY_KATAKANAHIRAGANA] = "Katakana/Hiragana", [KEY_MUHENKAN] = "Muhenkan",
	[KEY_KPJPCOMMA] = "KPJpComma",		[KEY_KPENTER] = "KPEnter",
	[KEY_RIGHTCTRL] = "RightCtrl",		[KEY_KPSLASH] = "KPSlash",
	[KEY_SYSRQ] = "SysRq",			[KEY_RIGHTALT] = "RightAlt",
	[KEY_LINEFEED] = "LineFeed",		[KEY_HOME] = "Home",
	[KEY_UP] = "Up",			[KEY_PAGEUP] = "PageUp",
	[KEY_LEFT] = "Left",			[KEY_RIGHT] = "Right",
	[KEY_END] = "End",			[KEY_DOWN] = "Down",
	[KEY_PAGEDOWN] = "PageDown",		[KEY_INSERT] = "Insert",
	[KEY_DELETE] = "Delete",		[KEY_MACRO] = "Macro",
	[KEY_MUTE] = "Mute",			[KEY_VOLUMEDOWN] = "VolumeDown",
	[KEY_VOLUMEUP] = "VolumeUp",		[KEY_POWER] = "Power",
	[KEY_KPEQUAL] = "KPEqual",		[KEY_KPPLUSMINUS] = "KPPlusMinus",
	[KEY_PAUSE] = "Pause",			[KEY_KPCOMMA] = "KPComma",
	[KEY_HANGUEL] = "Hangeul",		[KEY_HANJA] = "Hanja",
	[KEY_YEN] = "Yen",			[KEY_LEFTMETA] = "LeftMeta",
	[KEY_RIGHTMETA] = "RightMeta",		[KEY_COMPOSE] = "Compose",
	[KEY_STOP] = "Stop",			[KEY_AGAIN] = "Again",
	[KEY_PROPS] = "Props",			[KEY_UNDO] = "Undo",
	[KEY_FRONT] = "Front",			[KEY_COPY] = "Copy",
	[KEY_OPEN] = "Open",			[KEY_PASTE] = "Paste",
	[KEY_FIND] = "Find",			[KEY_CUT] = "Cut",
	[KEY_HELP] = "Help",			[KEY_MENU] = "Menu",
	[KEY_CALC] = "Calc",			[KEY_SETUP] = "Setup",
	[KEY_SLEEP] = "Sleep",			[KEY_WAKEUP] = "WakeUp",
	[KEY_FILE] = "File",			[KEY_SENDFILE] = "SendFile",
	[KEY_DELETEFILE] = "DeleteFile",	[KEY_XFER] = "X-fer",
	[KEY_PROG1] = "Prog1",			[KEY_PROG2] = "Prog2",
	[KEY_WWW] = "WWW",			[KEY_MSDOS] = "MSDOS",
	[KEY_COFFEE] = "Coffee",		[KEY_ROTATE_DISPLAY] = "RotateDisplay",
	[KEY_CYCLEWINDOWS] = "CycleWindows",	[KEY_MAIL] = "Mail",
	[KEY_BOOKMARKS] = "Bookmarks",		[KEY_COMPUTER] = "Computer",
	[KEY_BACK] = "Back",			[KEY_FORWARD] = "Forward",
	[KEY_CLOSECD] = "CloseCD",		[KEY_EJECTCD] = "EjectCD",
	[KEY_EJECTCLOSECD] = "EjectCloseCD",	[KEY_NEXTSONG] = "NextSong",
	[KEY_PLAYPAUSE] = "PlayPause",		[KEY_PREVIOUSSONG] = "PreviousSong",
	[KEY_STOPCD] = "StopCD",		[KEY_RECORD] = "Record",
	[KEY_REWIND] = "Rewind",		[KEY_PHONE] = "Phone",
	[KEY_ISO] = "ISOKey",			[KEY_CONFIG] = "Config",
	[KEY_HOMEPAGE] = "HomePage",		[KEY_REFRESH] = "Refresh",
	[KEY_EXIT] = "Exit",			[KEY_MOVE] = "Move",
	[KEY_EDIT] = "Edit",			[KEY_SCROLLUP] = "ScrollUp",
	[KEY_SCROLLDOWN] = "ScrollDown",	[KEY_KPLEFTPAREN] = "KPLeftParenthesis",
	[KEY_KPRIGHTPAREN] = "KPRightParenthesis", [KEY_NEW] = "New",
	[KEY_REDO] = "Redo",			[KEY_F13] = "F13",
	[KEY_F14] = "F14",			[KEY_F15] = "F15",
	[KEY_F16] = "F16",			[KEY_F17] = "F17",
	[KEY_F18] = "F18",			[KEY_F19] = "F19",
	[KEY_F20] = "F20",			[KEY_F21] = "F21",
	[KEY_F22] = "F22",			[KEY_F23] = "F23",
	[KEY_F24] = "F24",			[KEY_PLAYCD] = "PlayCD",
	[KEY_PAUSECD] = "PauseCD",		[KEY_PROG3] = "Prog3",
	[KEY_PROG4] = "Prog4",			[KEY_SUSPEND] = "Suspend",
	[KEY_CLOSE] = "Close",			[KEY_PLAY] = "Play",
	[KEY_FASTFORWARD] = "FastForward",	[KEY_BASSBOOST] = "BassBoost",
	[KEY_PRINT] = "Print",			[KEY_HP] = "HP",
	[KEY_CAMERA] = "Camera",		[KEY_SOUND] = "Sound",
	[KEY_QUESTION] = "Question",		[KEY_EMAIL] = "Email",
	[KEY_CHAT] = "Chat",			[KEY_SEARCH] = "Search",
	[KEY_CONNECT] = "Connect",		[KEY_FINANCE] = "Finance",
	[KEY_SPORT] = "Sport",			[KEY_SHOP] = "Shop",
	[KEY_ALTERASE] = "AlternateErase",	[KEY_CANCEL] = "Cancel",
	[KEY_BRIGHTNESSDOWN] = "BrightnessDown", [KEY_BRIGHTNESSUP] = "BrightnessUp",
	[KEY_MEDIA] = "Media",			[KEY_UNKNOWN] = "Unknown",
	[BTN_DPAD_UP] = "BtnDPadUp",		[BTN_DPAD_DOWN] = "BtnDPadDown",
	[BTN_DPAD_LEFT] = "BtnDPadLeft",	[BTN_DPAD_RIGHT] = "BtnDPadRight",
	[BTN_0] = "Btn0",			[BTN_1] = "Btn1",
	[BTN_2] = "Btn2",			[BTN_3] = "Btn3",
	[BTN_4] = "Btn4",			[BTN_5] = "Btn5",
	[BTN_6] = "Btn6",			[BTN_7] = "Btn7",
	[BTN_8] = "Btn8",			[BTN_9] = "Btn9",
	[BTN_LEFT] = "LeftBtn",			[BTN_RIGHT] = "RightBtn",
	[BTN_MIDDLE] = "MiddleBtn",		[BTN_SIDE] = "SideBtn",
	[BTN_EXTRA] = "ExtraBtn",		[BTN_FORWARD] = "ForwardBtn",
	[BTN_BACK] = "BackBtn",			[BTN_TASK] = "TaskBtn",
	[BTN_TRIGGER] = "Trigger",		[BTN_THUMB] = "ThumbBtn",
	[BTN_THUMB2] = "ThumbBtn2",		[BTN_TOP] = "TopBtn",
	[BTN_TOP2] = "TopBtn2",			[BTN_PINKIE] = "PinkieBtn",
	[BTN_BASE] = "BaseBtn",			[BTN_BASE2] = "BaseBtn2",
	[BTN_BASE3] = "BaseBtn3",		[BTN_BASE4] = "BaseBtn4",
	[BTN_BASE5] = "BaseBtn5",		[BTN_BASE6] = "BaseBtn6",
	[BTN_DEAD] = "BtnDead",			[BTN_A] = "BtnA",
	[BTN_B] = "BtnB",			[BTN_C] = "BtnC",
	[BTN_X] = "BtnX",			[BTN_Y] = "BtnY",
	[BTN_Z] = "BtnZ",			[BTN_TL] = "BtnTL",
	[BTN_TR] = "BtnTR",			[BTN_TL2] = "BtnTL2",
	[BTN_TR2] = "BtnTR2",			[BTN_SELECT] = "BtnSelect",
	[BTN_START] = "BtnStart",		[BTN_MODE] = "BtnMode",
	[BTN_THUMBL] = "BtnThumbL",		[BTN_THUMBR] = "BtnThumbR",
	[BTN_TOOL_PEN] = "ToolPen",		[BTN_TOOL_RUBBER] = "ToolRubber",
	[BTN_TOOL_BRUSH] = "ToolBrush",		[BTN_TOOL_PENCIL] = "ToolPencil",
	[BTN_TOOL_AIRBRUSH] = "ToolAirbrush",	[BTN_TOOL_FINGER] = "ToolFinger",
	[BTN_TOOL_MOUSE] = "ToolMouse",		[BTN_TOOL_LENS] = "ToolLens",
	[BTN_TOUCH] = "Touch",			[BTN_STYLUS] = "Stylus",
	[BTN_STYLUS2] = "Stylus2",		[BTN_TOOL_DOUBLETAP] = "ToolDoubleTap",
	[BTN_TOOL_TRIPLETAP] = "ToolTripleTap",	[BTN_TOOL_QUADTAP] = "ToolQuadrupleTap",
	[BTN_GEAR_DOWN] = "WheelBtn",
	[BTN_GEAR_UP] = "Gear up",		[KEY_OK] = "Ok",
	[KEY_SELECT] = "Select",		[KEY_GOTO] = "Goto",
	[KEY_CLEAR] = "Clear",			[KEY_POWER2] = "Power2",
	[KEY_OPTION] = "Option",		[KEY_INFO] = "Info",
	[KEY_TIME] = "Time",			[KEY_VENDOR] = "Vendor",
	[KEY_ARCHIVE] = "Archive",		[KEY_PROGRAM] = "Program",
	[KEY_CHANNEL] = "Channel",		[KEY_FAVORITES] = "Favorites",
	[KEY_EPG] = "EPG",			[KEY_PVR] = "PVR",
	[KEY_MHP] = "MHP",			[KEY_LANGUAGE] = "Language",
	[KEY_TITLE] = "Title",			[KEY_SUBTITLE] = "Subtitle",
	[KEY_ANGLE] = "Angle",			[KEY_ZOOM] = "Zoom",
	[KEY_MODE] = "Mode",			[KEY_KEYBOARD] = "Keyboard",
	[KEY_SCREEN] = "Screen",		[KEY_PC] = "PC",
	[KEY_TV] = "TV",			[KEY_TV2] = "TV2",
	[KEY_VCR] = "VCR",			[KEY_VCR2] = "VCR2",
	[KEY_SAT] = "Sat",			[KEY_SAT2] = "Sat2",
	[KEY_CD] = "CD",			[KEY_TAPE] = "Tape",
	[KEY_RADIO] = "Radio",			[KEY_TUNER] = "Tuner",
	[KEY_PLAYER] = "Player",		[KEY_TEXT] = "Text",
	[KEY_DVD] = "DVD",			[KEY_AUX] = "Aux",
	[KEY_MP3] = "MP3",			[KEY_AUDIO] = "Audio",
	[KEY_VIDEO] = "Video",			[KEY_DIRECTORY] = "Directory",
	[KEY_LIST] = "List",			[KEY_MEMO] = "Memo",
	[KEY_CALENDAR] = "Calendar",		[KEY_RED] = "Red",
	[KEY_GREEN] = "Green",			[KEY_YELLOW] = "Yellow",
	[KEY_BLUE] = "Blue",			[KEY_CHANNELUP] = "ChannelUp",
	[KEY_CHANNELDOWN] = "ChannelDown",	[KEY_FIRST] = "First",
	[KEY_LAST] = "Last",			[KEY_AB] = "AB",
	[KEY_NEXT] = "Next",			[KEY_RESTART] = "Restart",
	[KEY_SLOW] = "Slow",			[KEY_SHUFFLE] = "Shuffle",
	[KEY_BREAK] = "Break",			[KEY_PREVIOUS] = "Previous",
	[KEY_DIGITS] = "Digits",		[KEY_TEEN] = "TEEN",
	[KEY_TWEN] = "TWEN",			[KEY_DEL_EOL] = "DeleteEOL",
	[KEY_DEL_EOS] = "DeleteEOS",		[KEY_INS_LINE] = "InsertLine",
	[KEY_DEL_LINE] = "DeleteLine",
	[KEY_SEND] = "Send",			[KEY_REPLY] = "Reply",
	[KEY_FORWARDMAIL] = "ForwardMail",	[KEY_SAVE] = "Save",
	[KEY_DOCUMENTS] = "Documents",		[KEY_SPELLCHECK] = "SpellCheck",
	[KEY_LOGOFF] = "Logoff",
	[KEY_FN] = "Fn",			[KEY_FN_ESC] = "Fn+ESC",
	[KEY_FN_1] = "Fn+1",			[KEY_FN_2] = "Fn+2",
	[KEY_FN_B] = "Fn+B",			[KEY_FN_D] = "Fn+D",
	[KEY_FN_E] = "Fn+E",			[KEY_FN_F] = "Fn+F",
	[KEY_FN_S] = "Fn+S",
	[KEY_FN_F1] = "Fn+F1",			[KEY_FN_F2] = "Fn+F2",
	[KEY_FN_F3] = "Fn+F3",			[KEY_FN_F4] = "Fn+F4",
	[KEY_FN_F5] = "Fn+F5",			[KEY_FN_F6] = "Fn+F6",
	[KEY_FN_F7] = "Fn+F7",			[KEY_FN_F8] = "Fn+F8",
	[KEY_FN_F9] = "Fn+F9",			[KEY_FN_F10] = "Fn+F10",
	[KEY_FN_F11] = "Fn+F11",		[KEY_FN_F12] = "Fn+F12",
	[KEY_KBDILLUMTOGGLE] = "KbdIlluminationToggle",
	[KEY_KBDILLUMDOWN] = "KbdIlluminationDown",
	[KEY_KBDILLUMUP] = "KbdIlluminationUp",
	[KEY_SWITCHVIDEOMODE] = "SwitchVideoMode",
	[KEY_BUTTONCONFIG] = "ButtonConfig",
	[KEY_TASKMANAGER] = "TaskManager",
	[KEY_JOURNAL] = "Journal",
	[KEY_CONTROLPANEL] = "ControlPanel",
	[KEY_APPSELECT] = "AppSelect",
	[KEY_SCREENSAVER] = "ScreenSaver",
	[KEY_VOICECOMMAND] = "VoiceCommand",
<<<<<<< HEAD
=======
	[KEY_ASSISTANT] = "Assistant",
	[KEY_KBD_LAYOUT_NEXT] = "KbdLayoutNext",
>>>>>>> 7d2a07b7
	[KEY_EMOJI_PICKER] = "EmojiPicker",
	[KEY_BRIGHTNESS_MIN] = "BrightnessMin",
	[KEY_BRIGHTNESS_MAX] = "BrightnessMax",
	[KEY_BRIGHTNESS_AUTO] = "BrightnessAuto",
	[KEY_KBDINPUTASSIST_PREV] = "KbdInputAssistPrev",
	[KEY_KBDINPUTASSIST_NEXT] = "KbdInputAssistNext",
	[KEY_KBDINPUTASSIST_PREVGROUP] = "KbdInputAssistPrevGroup",
	[KEY_KBDINPUTASSIST_NEXTGROUP] = "KbdInputAssistNextGroup",
	[KEY_KBDINPUTASSIST_ACCEPT] = "KbdInputAssistAccept",
	[KEY_KBDINPUTASSIST_CANCEL] = "KbdInputAssistCancel",
	[KEY_MACRO1] = "Macro1", [KEY_MACRO2] = "Macro2", [KEY_MACRO3] = "Macro3",
	[KEY_MACRO4] = "Macro4", [KEY_MACRO5] = "Macro5", [KEY_MACRO6] = "Macro6",
	[KEY_MACRO7] = "Macro7", [KEY_MACRO8] = "Macro8", [KEY_MACRO9] = "Macro9",
	[KEY_MACRO10] = "Macro10", [KEY_MACRO11] = "Macro11", [KEY_MACRO12] = "Macro12",
	[KEY_MACRO13] = "Macro13", [KEY_MACRO14] = "Macro14", [KEY_MACRO15] = "Macro15",
	[KEY_MACRO16] = "Macro16", [KEY_MACRO17] = "Macro17", [KEY_MACRO18] = "Macro18",
	[KEY_MACRO19] = "Macro19", [KEY_MACRO20] = "Macro20", [KEY_MACRO21] = "Macro21",
	[KEY_MACRO22] = "Macro22", [KEY_MACRO23] = "Macro23", [KEY_MACRO24] = "Macro24",
	[KEY_MACRO25] = "Macro25", [KEY_MACRO26] = "Macro26", [KEY_MACRO27] = "Macro27",
	[KEY_MACRO28] = "Macro28", [KEY_MACRO29] = "Macro29", [KEY_MACRO30] = "Macro30",
};

static const char *relatives[REL_MAX + 1] = {
	[REL_X] = "X",			[REL_Y] = "Y",
	[REL_Z] = "Z",			[REL_RX] = "Rx",
	[REL_RY] = "Ry",		[REL_RZ] = "Rz",
	[REL_HWHEEL] = "HWheel",	[REL_DIAL] = "Dial",
	[REL_WHEEL] = "Wheel",		[REL_MISC] = "Misc",
};

static const char *absolutes[ABS_CNT] = {
	[ABS_X] = "X",			[ABS_Y] = "Y",
	[ABS_Z] = "Z",			[ABS_RX] = "Rx",
	[ABS_RY] = "Ry",		[ABS_RZ] = "Rz",
	[ABS_THROTTLE] = "Throttle",	[ABS_RUDDER] = "Rudder",
	[ABS_WHEEL] = "Wheel",		[ABS_GAS] = "Gas",
	[ABS_BRAKE] = "Brake",		[ABS_HAT0X] = "Hat0X",
	[ABS_HAT0Y] = "Hat0Y",		[ABS_HAT1X] = "Hat1X",
	[ABS_HAT1Y] = "Hat1Y",		[ABS_HAT2X] = "Hat2X",
	[ABS_HAT2Y] = "Hat2Y",		[ABS_HAT3X] = "Hat3X",
	[ABS_HAT3Y] = "Hat 3Y",		[ABS_PRESSURE] = "Pressure",
	[ABS_DISTANCE] = "Distance",	[ABS_TILT_X] = "XTilt",
	[ABS_TILT_Y] = "YTilt",		[ABS_TOOL_WIDTH] = "ToolWidth",
	[ABS_VOLUME] = "Volume",	[ABS_MISC] = "Misc",
	[ABS_MT_TOUCH_MAJOR] = "MTMajor",
	[ABS_MT_TOUCH_MINOR] = "MTMinor",
	[ABS_MT_WIDTH_MAJOR] = "MTMajorW",
	[ABS_MT_WIDTH_MINOR] = "MTMinorW",
	[ABS_MT_ORIENTATION] = "MTOrientation",
	[ABS_MT_POSITION_X] = "MTPositionX",
	[ABS_MT_POSITION_Y] = "MTPositionY",
	[ABS_MT_TOOL_TYPE] = "MTToolType",
	[ABS_MT_BLOB_ID] = "MTBlobID",
};

static const char *misc[MSC_MAX + 1] = {
	[MSC_SERIAL] = "Serial",	[MSC_PULSELED] = "Pulseled",
	[MSC_GESTURE] = "Gesture",	[MSC_RAW] = "RawData"
};

static const char *leds[LED_MAX + 1] = {
	[LED_NUML] = "NumLock",		[LED_CAPSL] = "CapsLock",
	[LED_SCROLLL] = "ScrollLock",	[LED_COMPOSE] = "Compose",
	[LED_KANA] = "Kana",		[LED_SLEEP] = "Sleep",
	[LED_SUSPEND] = "Suspend",	[LED_MUTE] = "Mute",
	[LED_MISC] = "Misc",
};

static const char *repeats[REP_MAX + 1] = {
	[REP_DELAY] = "Delay",		[REP_PERIOD] = "Period"
};

static const char *sounds[SND_MAX + 1] = {
	[SND_CLICK] = "Click",		[SND_BELL] = "Bell",
	[SND_TONE] = "Tone"
};

static const char **names[EV_MAX + 1] = {
	[EV_SYN] = syncs,			[EV_KEY] = keys,
	[EV_REL] = relatives,			[EV_ABS] = absolutes,
	[EV_MSC] = misc,			[EV_LED] = leds,
	[EV_SND] = sounds,			[EV_REP] = repeats,
};

static void hid_resolv_event(__u8 type, __u16 code, struct seq_file *f)
{
	seq_printf(f, "%s.%s", events[type] ? events[type] : "?",
		names[type] ? (names[type][code] ? names[type][code] : "?") : "?");
}

static void hid_dump_input_mapping(struct hid_device *hid, struct seq_file *f)
{
	int i, j, k;
	struct hid_report *report;
	struct hid_usage *usage;

	for (k = HID_INPUT_REPORT; k <= HID_OUTPUT_REPORT; k++) {
		list_for_each_entry(report, &hid->report_enum[k].report_list, list) {
			for (i = 0; i < report->maxfield; i++) {
				for ( j = 0; j < report->field[i]->maxusage; j++) {
					usage = report->field[i]->usage + j;
					hid_resolv_usage(usage->hid, f);
					seq_printf(f, " ---> ");
					hid_resolv_event(usage->type, usage->code, f);
					seq_printf(f, "\n");
				}
			}
		}
	}

}

static int hid_debug_rdesc_show(struct seq_file *f, void *p)
{
	struct hid_device *hdev = f->private;
	const __u8 *rdesc = hdev->rdesc;
	unsigned rsize = hdev->rsize;
	int i;

	if (!rdesc) {
		rdesc = hdev->dev_rdesc;
		rsize = hdev->dev_rsize;
	}

	/* dump HID report descriptor */
	for (i = 0; i < rsize; i++)
		seq_printf(f, "%02x ", rdesc[i]);
	seq_printf(f, "\n\n");

	/* dump parsed data and input mappings */
	if (down_interruptible(&hdev->driver_input_lock))
		return 0;

	hid_dump_device(hdev, f);
	seq_printf(f, "\n");
	hid_dump_input_mapping(hdev, f);

	up(&hdev->driver_input_lock);

	return 0;
}

static int hid_debug_events_open(struct inode *inode, struct file *file)
{
	int err = 0;
	struct hid_debug_list *list;
	unsigned long flags;

	if (!(list = kzalloc(sizeof(struct hid_debug_list), GFP_KERNEL))) {
		err = -ENOMEM;
		goto out;
	}

	err = kfifo_alloc(&list->hid_debug_fifo, HID_DEBUG_FIFOSIZE, GFP_KERNEL);
	if (err) {
		kfree(list);
		goto out;
	}
	list->hdev = (struct hid_device *) inode->i_private;
	file->private_data = list;
	mutex_init(&list->read_mutex);

	spin_lock_irqsave(&list->hdev->debug_list_lock, flags);
	list_add_tail(&list->node, &list->hdev->debug_list);
	spin_unlock_irqrestore(&list->hdev->debug_list_lock, flags);

out:
	return err;
}

static ssize_t hid_debug_events_read(struct file *file, char __user *buffer,
		size_t count, loff_t *ppos)
{
	struct hid_debug_list *list = file->private_data;
	int ret = 0, copied;
	DECLARE_WAITQUEUE(wait, current);

	mutex_lock(&list->read_mutex);
	if (kfifo_is_empty(&list->hid_debug_fifo)) {
		add_wait_queue(&list->hdev->debug_wait, &wait);
		set_current_state(TASK_INTERRUPTIBLE);

		while (kfifo_is_empty(&list->hid_debug_fifo)) {
			if (signal_pending(current)) {
				ret = -ERESTARTSYS;
				break;
			}

			/* if list->hdev is NULL we cannot remove_wait_queue().
			 * if list->hdev->debug is 0 then hid_debug_unregister()
			 * was already called and list->hdev is being destroyed.
			 * if we add remove_wait_queue() here we can hit a race.
			 */
			if (!list->hdev || !list->hdev->debug) {
				ret = -EIO;
				set_current_state(TASK_RUNNING);
				goto out;
			}

			if (file->f_flags & O_NONBLOCK) {
				ret = -EAGAIN;
				break;
			}

			/* allow O_NONBLOCK from other threads */
			mutex_unlock(&list->read_mutex);
			schedule();
			mutex_lock(&list->read_mutex);
			set_current_state(TASK_INTERRUPTIBLE);
		}

		__set_current_state(TASK_RUNNING);
		remove_wait_queue(&list->hdev->debug_wait, &wait);

		if (ret)
			goto out;
	}

	/* pass the fifo content to userspace, locking is not needed with only
	 * one concurrent reader and one concurrent writer
	 */
	ret = kfifo_to_user(&list->hid_debug_fifo, buffer, count, &copied);
	if (ret)
		goto out;
	ret = copied;
out:
	mutex_unlock(&list->read_mutex);
	return ret;
}

static __poll_t hid_debug_events_poll(struct file *file, poll_table *wait)
{
	struct hid_debug_list *list = file->private_data;

	poll_wait(file, &list->hdev->debug_wait, wait);
	if (!kfifo_is_empty(&list->hid_debug_fifo))
		return EPOLLIN | EPOLLRDNORM;
	if (!list->hdev->debug)
		return EPOLLERR | EPOLLHUP;
	return 0;
}

static int hid_debug_events_release(struct inode *inode, struct file *file)
{
	struct hid_debug_list *list = file->private_data;
	unsigned long flags;

	spin_lock_irqsave(&list->hdev->debug_list_lock, flags);
	list_del(&list->node);
	spin_unlock_irqrestore(&list->hdev->debug_list_lock, flags);
	kfifo_free(&list->hid_debug_fifo);
	kfree(list);

	return 0;
}

DEFINE_SHOW_ATTRIBUTE(hid_debug_rdesc);

static const struct file_operations hid_debug_events_fops = {
	.owner =        THIS_MODULE,
	.open           = hid_debug_events_open,
	.read           = hid_debug_events_read,
	.poll		= hid_debug_events_poll,
	.release        = hid_debug_events_release,
	.llseek		= noop_llseek,
};


void hid_debug_register(struct hid_device *hdev, const char *name)
{
	hdev->debug_dir = debugfs_create_dir(name, hid_debug_root);
	hdev->debug_rdesc = debugfs_create_file("rdesc", 0400,
			hdev->debug_dir, hdev, &hid_debug_rdesc_fops);
	hdev->debug_events = debugfs_create_file("events", 0400,
			hdev->debug_dir, hdev, &hid_debug_events_fops);
	hdev->debug = 1;
}

void hid_debug_unregister(struct hid_device *hdev)
{
	hdev->debug = 0;
	wake_up_interruptible(&hdev->debug_wait);
	debugfs_remove(hdev->debug_rdesc);
	debugfs_remove(hdev->debug_events);
	debugfs_remove(hdev->debug_dir);
}

void hid_debug_init(void)
{
	hid_debug_root = debugfs_create_dir("hid", NULL);
}

void hid_debug_exit(void)
{
	debugfs_remove_recursive(hid_debug_root);
}<|MERGE_RESOLUTION|>--- conflicted
+++ resolved
@@ -931,11 +931,8 @@
 	[KEY_APPSELECT] = "AppSelect",
 	[KEY_SCREENSAVER] = "ScreenSaver",
 	[KEY_VOICECOMMAND] = "VoiceCommand",
-<<<<<<< HEAD
-=======
 	[KEY_ASSISTANT] = "Assistant",
 	[KEY_KBD_LAYOUT_NEXT] = "KbdLayoutNext",
->>>>>>> 7d2a07b7
 	[KEY_EMOJI_PICKER] = "EmojiPicker",
 	[KEY_BRIGHTNESS_MIN] = "BrightnessMin",
 	[KEY_BRIGHTNESS_MAX] = "BrightnessMax",
