--- conflicted
+++ resolved
@@ -47,10 +47,6 @@
 #endif
 
 /* Device links support. */
-<<<<<<< HEAD
-static LIST_HEAD(wait_for_suppliers);
-static DEFINE_MUTEX(wfs_lock);
-=======
 static LIST_HEAD(deferred_sync);
 static unsigned int defer_sync_state_count = 1;
 static DEFINE_MUTEX(fwnode_link_lock);
@@ -169,7 +165,6 @@
 		fw_devlink_purge_absent_suppliers(child);
 }
 EXPORT_SYMBOL_GPL(fw_devlink_purge_absent_suppliers);
->>>>>>> 7d2a07b7
 
 #ifdef CONFIG_SRCU
 static DEFINE_MUTEX(device_links_lock);
@@ -874,77 +869,6 @@
 }
 EXPORT_SYMBOL_GPL(device_link_add);
 
-<<<<<<< HEAD
-/**
- * device_link_wait_for_supplier - Add device to wait_for_suppliers list
- * @consumer: Consumer device
- *
- * Marks the @consumer device as waiting for suppliers to become available by
- * adding it to the wait_for_suppliers list. The consumer device will never be
- * probed until it's removed from the wait_for_suppliers list.
- *
- * The caller is responsible for adding the links to the supplier devices once
- * they are available and removing the @consumer device from the
- * wait_for_suppliers list once links to all the suppliers have been created.
- *
- * This function is NOT meant to be called from the probe function of the
- * consumer but rather from code that creates/adds the consumer device.
- */
-static void device_link_wait_for_supplier(struct device *consumer)
-{
-	mutex_lock(&wfs_lock);
-	list_add_tail(&consumer->links.needs_suppliers, &wait_for_suppliers);
-	mutex_unlock(&wfs_lock);
-}
-
-/**
- * device_link_add_missing_supplier_links - Add links from consumer devices to
- *					    supplier devices, leaving any
- *					    consumer with inactive suppliers on
- *					    the wait_for_suppliers list
- *
- * Loops through all consumers waiting on suppliers and tries to add all their
- * supplier links. If that succeeds, the consumer device is removed from
- * wait_for_suppliers list. Otherwise, they are left in the wait_for_suppliers
- * list.  Devices left on the wait_for_suppliers list will not be probed.
- *
- * The fwnode add_links callback is expected to return 0 if it has found and
- * added all the supplier links for the consumer device. It should return an
- * error if it isn't able to do so.
- *
- * The caller of device_link_wait_for_supplier() is expected to call this once
- * it's aware of potential suppliers becoming available.
- */
-static void device_link_add_missing_supplier_links(void)
-{
-	struct device *dev, *tmp;
-
-	mutex_lock(&wfs_lock);
-	list_for_each_entry_safe(dev, tmp, &wait_for_suppliers,
-				 links.needs_suppliers)
-		if (!fwnode_call_int_op(dev->fwnode, add_links, dev))
-			list_del_init(&dev->links.needs_suppliers);
-	mutex_unlock(&wfs_lock);
-}
-
-static void device_link_free(struct device_link *link)
-{
-	while (refcount_dec_not_one(&link->rpm_active))
-		pm_runtime_put(link->supplier);
-
-	put_device(link->consumer);
-	put_device(link->supplier);
-	kfree(link);
-}
-
-#ifdef CONFIG_SRCU
-static void __device_link_free_srcu(struct rcu_head *rhead)
-{
-	device_link_free(container_of(rhead, struct device_link, rcu_head));
-}
-
-=======
->>>>>>> 7d2a07b7
 static void __device_link_del(struct kref *kref)
 {
 	struct device_link *link = container_of(kref, struct device_link, kref);
@@ -953,23 +877,6 @@
 		dev_name(link->supplier));
 
 	pm_runtime_drop_link(link);
-<<<<<<< HEAD
-
-	list_del_rcu(&link->s_node);
-	list_del_rcu(&link->c_node);
-	call_srcu(&device_links_srcu, &link->rcu_head, __device_link_free_srcu);
-}
-#else /* !CONFIG_SRCU */
-static void __device_link_del(struct kref *kref)
-{
-	struct device_link *link = container_of(kref, struct device_link, kref);
-
-	dev_info(link->consumer, "Dropping the link to %s\n",
-		 dev_name(link->supplier));
-
-	pm_runtime_drop_link(link);
-=======
->>>>>>> 7d2a07b7
 
 	device_link_remove_from_lists(link);
 	device_unregister(&link->link_dev);
@@ -1070,14 +977,6 @@
 	 * Device waiting for supplier to become available is not allowed to
 	 * probe.
 	 */
-<<<<<<< HEAD
-	mutex_lock(&wfs_lock);
-	if (!list_empty(&dev->links.needs_suppliers)) {
-		mutex_unlock(&wfs_lock);
-		return -EPROBE_DEFER;
-	}
-	mutex_unlock(&wfs_lock);
-=======
 	mutex_lock(&fwnode_link_lock);
 	if (dev->fwnode && !list_empty(&dev->fwnode->suppliers) &&
 	    !fw_devlink_is_permissive()) {
@@ -1089,7 +988,6 @@
 		return -EPROBE_DEFER;
 	}
 	mutex_unlock(&fwnode_link_lock);
->>>>>>> 7d2a07b7
 
 	device_links_write_lock();
 
@@ -2049,21 +1947,7 @@
 
 static void fw_devlink_link_device(struct device *dev)
 {
-<<<<<<< HEAD
-	struct device_link *link, *ln;
-
-	mutex_lock(&wfs_lock);
-	list_del_init(&dev->links.needs_suppliers);
-	mutex_unlock(&wfs_lock);
-
-	/*
-	 * Delete all of the remaining links from this device to any other
-	 * devices (either consumers or suppliers).
-	 */
-	device_links_write_lock();
-=======
 	struct fwnode_handle *fwnode = dev->fwnode;
->>>>>>> 7d2a07b7
 
 	if (!fw_devlink_flags)
 		return;
@@ -2958,11 +2842,7 @@
 #endif
 	INIT_LIST_HEAD(&dev->links.consumers);
 	INIT_LIST_HEAD(&dev->links.suppliers);
-<<<<<<< HEAD
-	INIT_LIST_HEAD(&dev->links.needs_suppliers);
-=======
 	INIT_LIST_HEAD(&dev->links.defer_sync);
->>>>>>> 7d2a07b7
 	dev->links.status = DL_DEV_NO_DRIVER;
 #if defined(CONFIG_ARCH_HAS_SYNC_DMA_FOR_DEVICE) || \
     defined(CONFIG_ARCH_HAS_SYNC_DMA_FOR_CPU) || \
@@ -3455,12 +3335,6 @@
 
 	kobject_uevent(&dev->kobj, KOBJ_ADD);
 
-<<<<<<< HEAD
-	if (dev->fwnode && !dev->fwnode->dev)
-		dev->fwnode->dev = dev;
-
-=======
->>>>>>> 7d2a07b7
 	/*
 	 * Check if any of the other devices (consumers) have been waiting for
 	 * this device (supplier) to be added so that they can create a device
@@ -3469,17 +3343,6 @@
 	 * This needs to happen after device_pm_add() because device_link_add()
 	 * requires the supplier be registered before it's called.
 	 *
-<<<<<<< HEAD
-	 * But this also needs to happe before bus_probe_device() to make sure
-	 * waiting consumers can link to it before the driver is bound to the
-	 * device and the driver sync_state callback is called for this device.
-	 */
-	device_link_add_missing_supplier_links();
-
-	if (fwnode_has_op(dev->fwnode, add_links)
-	    && fwnode_call_int_op(dev->fwnode, add_links, dev))
-		device_link_wait_for_supplier(dev);
-=======
 	 * But this also needs to happen before bus_probe_device() to make sure
 	 * waiting consumers can link to it before the driver is bound to the
 	 * device and the driver sync_state callback is called for this device.
@@ -3488,7 +3351,6 @@
 		dev->fwnode->dev = dev;
 		fw_devlink_link_device(dev);
 	}
->>>>>>> 7d2a07b7
 
 	bus_probe_device(dev);
 
@@ -4774,26 +4636,18 @@
  * This helper implements common pattern present in probe functions for error
  * checking: print debug or error message depending if the error value is
  * -EPROBE_DEFER and propagate error upwards.
-<<<<<<< HEAD
- * It replaces code sequence:
-=======
  * In case of -EPROBE_DEFER it sets also defer probe reason, which can be
  * checked later by reading devices_deferred debugfs attribute.
  * It replaces code sequence::
  *
->>>>>>> 7d2a07b7
  * 	if (err != -EPROBE_DEFER)
  * 		dev_err(dev, ...);
  * 	else
  * 		dev_dbg(dev, ...);
  * 	return err;
-<<<<<<< HEAD
- * with
-=======
  *
  * with::
  *
->>>>>>> 7d2a07b7
  * 	return dev_err_probe(dev, err, ...);
  *
  * Returns @err.
@@ -4808,19 +4662,12 @@
 	vaf.fmt = fmt;
 	vaf.va = &args;
 
-<<<<<<< HEAD
-	if (err != -EPROBE_DEFER)
-		dev_err(dev, "error %d: %pV", err, &vaf);
-	else
-		dev_dbg(dev, "error %d: %pV", err, &vaf);
-=======
 	if (err != -EPROBE_DEFER) {
 		dev_err(dev, "error %pe: %pV", ERR_PTR(err), &vaf);
 	} else {
 		device_set_deferred_probe_reason(dev, &vaf);
 		dev_dbg(dev, "error %pe: %pV", ERR_PTR(err), &vaf);
 	}
->>>>>>> 7d2a07b7
 
 	va_end(args);
 
@@ -4849,10 +4696,7 @@
  */
 void set_primary_fwnode(struct device *dev, struct fwnode_handle *fwnode)
 {
-<<<<<<< HEAD
-=======
 	struct device *parent = dev->parent;
->>>>>>> 7d2a07b7
 	struct fwnode_handle *fn = dev->fwnode;
 
 	if (fwnode) {
@@ -4867,13 +4711,9 @@
 	} else {
 		if (fwnode_is_primary(fn)) {
 			dev->fwnode = fn->secondary;
-<<<<<<< HEAD
-			fn->secondary = NULL;
-=======
 			/* Set fn->secondary = NULL, so fn remains the primary fwnode */
 			if (!(parent && fn == parent->fwnode))
 				fn->secondary = NULL;
->>>>>>> 7d2a07b7
 		} else {
 			dev->fwnode = NULL;
 		}
@@ -4918,8 +4758,6 @@
 }
 EXPORT_SYMBOL_GPL(device_set_of_node_from_dev);
 
-<<<<<<< HEAD
-=======
 void device_set_node(struct device *dev, struct fwnode_handle *fwnode)
 {
 	dev->fwnode = fwnode;
@@ -4927,7 +4765,6 @@
 }
 EXPORT_SYMBOL_GPL(device_set_node);
 
->>>>>>> 7d2a07b7
 int device_match_name(struct device *dev, const void *name)
 {
 	return sysfs_streq(dev_name(dev), name);
@@ -4946,36 +4783,20 @@
 }
 EXPORT_SYMBOL_GPL(device_match_fwnode);
 
-<<<<<<< HEAD
-=======
 int device_match_devt(struct device *dev, const void *pdevt)
 {
 	return dev->devt == *(dev_t *)pdevt;
 }
 EXPORT_SYMBOL_GPL(device_match_devt);
 
->>>>>>> 7d2a07b7
 int device_match_acpi_dev(struct device *dev, const void *adev)
 {
 	return ACPI_COMPANION(dev) == adev;
 }
 EXPORT_SYMBOL(device_match_acpi_dev);
 
-<<<<<<< HEAD
-void dev_enable_async_probe(struct device *dev, bool enabled)
-{
-	if (!dev->p) {
-		if (device_private_init(dev))
-			return;
-	}
-	if (dev->p)
-		dev->p->async_probe_enabled = enabled;
-}
-EXPORT_SYMBOL_GPL(dev_enable_async_probe);
-=======
 int device_match_any(struct device *dev, const void *unused)
 {
 	return 1;
 }
-EXPORT_SYMBOL_GPL(device_match_any);
->>>>>>> 7d2a07b7
+EXPORT_SYMBOL_GPL(device_match_any);