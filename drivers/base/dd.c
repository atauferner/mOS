// SPDX-License-Identifier: GPL-2.0
/*
 * drivers/base/dd.c - The core device/driver interactions.
 *
 * This file contains the (sometimes tricky) code that controls the
 * interactions between devices and drivers, which primarily includes
 * driver binding and unbinding.
 *
 * All of this code used to exist in drivers/base/bus.c, but was
 * relocated to here in the name of compartmentalization (since it wasn't
 * strictly code just for the 'struct bus_type'.
 *
 * Copyright (c) 2002-5 Patrick Mochel
 * Copyright (c) 2002-3 Open Source Development Labs
 * Copyright (c) 2007-2009 Greg Kroah-Hartman <gregkh@suse.de>
 * Copyright (c) 2007-2009 Novell Inc.
 */

#include <linux/debugfs.h>
#include <linux/device.h>
#include <linux/delay.h>
#include <linux/dma-map-ops.h>
#include <linux/init.h>
#include <linux/module.h>
#include <linux/kthread.h>
#include <linux/wait.h>
#include <linux/async.h>
#include <linux/pm_runtime.h>
#include <linux/pinctrl/devinfo.h>
#include <linux/slab.h>

#include "base.h"
#include "power/power.h"

/*
 * Deferred Probe infrastructure.
 *
 * Sometimes driver probe order matters, but the kernel doesn't always have
 * dependency information which means some drivers will get probed before a
 * resource it depends on is available.  For example, an SDHCI driver may
 * first need a GPIO line from an i2c GPIO controller before it can be
 * initialized.  If a required resource is not available yet, a driver can
 * request probing to be deferred by returning -EPROBE_DEFER from its probe hook
 *
 * Deferred probe maintains two lists of devices, a pending list and an active
 * list.  A driver returning -EPROBE_DEFER causes the device to be added to the
 * pending list.  A successful driver probe will trigger moving all devices
 * from the pending to the active list so that the workqueue will eventually
 * retry them.
 *
 * The deferred_probe_mutex must be held any time the deferred_probe_*_list
 * of the (struct device*)->p->deferred_probe pointers are manipulated
 */
static DEFINE_MUTEX(deferred_probe_mutex);
static LIST_HEAD(deferred_probe_pending_list);
static LIST_HEAD(deferred_probe_active_list);
static atomic_t deferred_trigger_count = ATOMIC_INIT(0);
static bool initcalls_done;

/* Save the async probe drivers' name from kernel cmdline */
#define ASYNC_DRV_NAMES_MAX_LEN	256
static char async_probe_drv_names[ASYNC_DRV_NAMES_MAX_LEN];

/*
 * In some cases, like suspend to RAM or hibernation, It might be reasonable
 * to prohibit probing of devices as it could be unsafe.
 * Once defer_all_probes is true all drivers probes will be forcibly deferred.
 */
static bool defer_all_probes;

static void __device_set_deferred_probe_reason(const struct device *dev, char *reason)
{
	kfree(dev->p->deferred_probe_reason);
	dev->p->deferred_probe_reason = reason;
}

/*
 * deferred_probe_work_func() - Retry probing devices in the active list.
 */
static void deferred_probe_work_func(struct work_struct *work)
{
	struct device *dev;
	struct device_private *private;
	/*
	 * This block processes every device in the deferred 'active' list.
	 * Each device is removed from the active list and passed to
	 * bus_probe_device() to re-attempt the probe.  The loop continues
	 * until every device in the active list is removed and retried.
	 *
	 * Note: Once the device is removed from the list and the mutex is
	 * released, it is possible for the device get freed by another thread
	 * and cause a illegal pointer dereference.  This code uses
	 * get/put_device() to ensure the device structure cannot disappear
	 * from under our feet.
	 */
	mutex_lock(&deferred_probe_mutex);
	while (!list_empty(&deferred_probe_active_list)) {
		private = list_first_entry(&deferred_probe_active_list,
					typeof(*dev->p), deferred_probe);
		dev = private->device;
		list_del_init(&private->deferred_probe);

		get_device(dev);

		__device_set_deferred_probe_reason(dev, NULL);

		/*
		 * Drop the mutex while probing each device; the probe path may
		 * manipulate the deferred list
		 */
		mutex_unlock(&deferred_probe_mutex);

		/*
		 * Force the device to the end of the dpm_list since
		 * the PM code assumes that the order we add things to
		 * the list is a good order for suspend but deferred
		 * probe makes that very unsafe.
		 */
		device_pm_move_to_tail(dev);

		dev_dbg(dev, "Retrying from deferred list\n");
		bus_probe_device(dev);
		mutex_lock(&deferred_probe_mutex);

		put_device(dev);
	}
	mutex_unlock(&deferred_probe_mutex);
}
static DECLARE_WORK(deferred_probe_work, deferred_probe_work_func);

void driver_deferred_probe_add(struct device *dev)
{
	if (!dev->can_match)
		return;

	mutex_lock(&deferred_probe_mutex);
	if (list_empty(&dev->p->deferred_probe)) {
		dev_dbg(dev, "Added to deferred list\n");
		list_add_tail(&dev->p->deferred_probe, &deferred_probe_pending_list);
	}
	mutex_unlock(&deferred_probe_mutex);
}

void driver_deferred_probe_del(struct device *dev)
{
	mutex_lock(&deferred_probe_mutex);
	if (!list_empty(&dev->p->deferred_probe)) {
		dev_dbg(dev, "Removed from deferred list\n");
		list_del_init(&dev->p->deferred_probe);
		__device_set_deferred_probe_reason(dev, NULL);
	}
	mutex_unlock(&deferred_probe_mutex);
}

static bool driver_deferred_probe_enable = false;
/**
 * driver_deferred_probe_trigger() - Kick off re-probing deferred devices
 *
 * This functions moves all devices from the pending list to the active
 * list and schedules the deferred probe workqueue to process them.  It
 * should be called anytime a driver is successfully bound to a device.
 *
 * Note, there is a race condition in multi-threaded probe. In the case where
 * more than one device is probing at the same time, it is possible for one
 * probe to complete successfully while another is about to defer. If the second
 * depends on the first, then it will get put on the pending list after the
 * trigger event has already occurred and will be stuck there.
 *
 * The atomic 'deferred_trigger_count' is used to determine if a successful
 * trigger has occurred in the midst of probing a driver. If the trigger count
 * changes in the midst of a probe, then deferred processing should be triggered
 * again.
 */
static void driver_deferred_probe_trigger(void)
{
	if (!driver_deferred_probe_enable)
		return;

	/*
	 * A successful probe means that all the devices in the pending list
	 * should be triggered to be reprobed.  Move all the deferred devices
	 * into the active list so they can be retried by the workqueue
	 */
	mutex_lock(&deferred_probe_mutex);
	atomic_inc(&deferred_trigger_count);
	list_splice_tail_init(&deferred_probe_pending_list,
			      &deferred_probe_active_list);
	mutex_unlock(&deferred_probe_mutex);

	/*
	 * Kick the re-probe thread.  It may already be scheduled, but it is
	 * safe to kick it again.
	 */
	queue_work(system_unbound_wq, &deferred_probe_work);
}

/**
 * device_block_probing() - Block/defer device's probes
 *
 *	It will disable probing of devices and defer their probes instead.
 */
void device_block_probing(void)
{
	defer_all_probes = true;
	/* sync with probes to avoid races. */
	wait_for_device_probe();
}

/**
 * device_unblock_probing() - Unblock/enable device's probes
 *
 *	It will restore normal behavior and trigger re-probing of deferred
 * devices.
 */
void device_unblock_probing(void)
{
	defer_all_probes = false;
	driver_deferred_probe_trigger();
}

/**
 * device_set_deferred_probe_reason() - Set defer probe reason message for device
 * @dev: the pointer to the struct device
 * @vaf: the pointer to va_format structure with message
 */
void device_set_deferred_probe_reason(const struct device *dev, struct va_format *vaf)
{
	const char *drv = dev_driver_string(dev);
	char *reason;

	mutex_lock(&deferred_probe_mutex);

	reason = kasprintf(GFP_KERNEL, "%s: %pV", drv, vaf);
	__device_set_deferred_probe_reason(dev, reason);

	mutex_unlock(&deferred_probe_mutex);
}

/*
 * deferred_devs_show() - Show the devices in the deferred probe pending list.
 */
static int deferred_devs_show(struct seq_file *s, void *data)
{
	struct device_private *curr;

	mutex_lock(&deferred_probe_mutex);

	list_for_each_entry(curr, &deferred_probe_pending_list, deferred_probe)
		seq_printf(s, "%s\t%s", dev_name(curr->device),
			   curr->device->p->deferred_probe_reason ?: "\n");

	mutex_unlock(&deferred_probe_mutex);

	return 0;
}
DEFINE_SHOW_ATTRIBUTE(deferred_devs);

int driver_deferred_probe_timeout;
EXPORT_SYMBOL_GPL(driver_deferred_probe_timeout);
static DECLARE_WAIT_QUEUE_HEAD(probe_timeout_waitqueue);

static int __init deferred_probe_timeout_setup(char *str)
{
	int timeout;

	if (!kstrtoint(str, 10, &timeout))
		driver_deferred_probe_timeout = timeout;
	return 1;
}
__setup("deferred_probe_timeout=", deferred_probe_timeout_setup);

/**
 * driver_deferred_probe_check_state() - Check deferred probe state
 * @dev: device to check
 *
 * Return:
 * -ENODEV if initcalls have completed and modules are disabled.
 * -ETIMEDOUT if the deferred probe timeout was set and has expired
 *  and modules are enabled.
 * -EPROBE_DEFER in other cases.
 *
 * Drivers or subsystems can opt-in to calling this function instead of directly
 * returning -EPROBE_DEFER.
 */
int driver_deferred_probe_check_state(struct device *dev)
{
	if (!IS_ENABLED(CONFIG_MODULES) && initcalls_done) {
		dev_warn(dev, "ignoring dependency for device, assuming no driver\n");
		return -ENODEV;
	}

	if (!driver_deferred_probe_timeout && initcalls_done) {
		dev_warn(dev, "deferred probe timeout, ignoring dependency\n");
		return -ETIMEDOUT;
	}

	return -EPROBE_DEFER;
}

static void deferred_probe_timeout_work_func(struct work_struct *work)
{
	struct device_private *p;

	fw_devlink_drivers_done();

	driver_deferred_probe_timeout = 0;
	driver_deferred_probe_trigger();
	flush_work(&deferred_probe_work);

	mutex_lock(&deferred_probe_mutex);
	list_for_each_entry(p, &deferred_probe_pending_list, deferred_probe)
		dev_info(p->device, "deferred probe pending\n");
	mutex_unlock(&deferred_probe_mutex);
	wake_up_all(&probe_timeout_waitqueue);
}
static DECLARE_DELAYED_WORK(deferred_probe_timeout_work, deferred_probe_timeout_work_func);

/**
 * deferred_probe_initcall() - Enable probing of deferred devices
 *
 * We don't want to get in the way when the bulk of drivers are getting probed.
 * Instead, this initcall makes sure that deferred probing is delayed until
 * late_initcall time.
 */
static int deferred_probe_initcall(void)
{
	debugfs_create_file("devices_deferred", 0444, NULL, NULL,
			    &deferred_devs_fops);

	driver_deferred_probe_enable = true;
	driver_deferred_probe_trigger();
	/* Sort as many dependencies as possible before exiting initcalls */
	flush_work(&deferred_probe_work);
	initcalls_done = true;

	if (!IS_ENABLED(CONFIG_MODULES))
		fw_devlink_drivers_done();

	/*
	 * Trigger deferred probe again, this time we won't defer anything
	 * that is optional
	 */
	driver_deferred_probe_trigger();
	flush_work(&deferred_probe_work);

	if (driver_deferred_probe_timeout > 0) {
		schedule_delayed_work(&deferred_probe_timeout_work,
			driver_deferred_probe_timeout * HZ);
	}
	return 0;
}
late_initcall(deferred_probe_initcall);

static void __exit deferred_probe_exit(void)
{
	debugfs_remove_recursive(debugfs_lookup("devices_deferred", NULL));
}
__exitcall(deferred_probe_exit);

/**
 * device_is_bound() - Check if device is bound to a driver
 * @dev: device to check
 *
 * Returns true if passed device has already finished probing successfully
 * against a driver.
 *
 * This function must be called with the device lock held.
 */
bool device_is_bound(struct device *dev)
{
	return dev->p && klist_node_attached(&dev->p->knode_driver);
}

static void driver_bound(struct device *dev)
{
	if (device_is_bound(dev)) {
		pr_warn("%s: device %s already bound\n",
			__func__, kobject_name(&dev->kobj));
		return;
	}

	pr_debug("driver: '%s': %s: bound to device '%s'\n", dev->driver->name,
		 __func__, dev_name(dev));

	klist_add_tail(&dev->p->knode_driver, &dev->driver->p->klist_devices);
	device_links_driver_bound(dev);

	device_pm_check_callbacks(dev);

	/*
	 * Make sure the device is no longer in one of the deferred lists and
	 * kick off retrying all pending devices
	 */
	driver_deferred_probe_del(dev);
	driver_deferred_probe_trigger();

	if (dev->bus)
		blocking_notifier_call_chain(&dev->bus->p->bus_notifier,
					     BUS_NOTIFY_BOUND_DRIVER, dev);

	kobject_uevent(&dev->kobj, KOBJ_BIND);
}

static ssize_t coredump_store(struct device *dev, struct device_attribute *attr,
			    const char *buf, size_t count)
{
	device_lock(dev);
	dev->driver->coredump(dev);
	device_unlock(dev);

	return count;
}
static DEVICE_ATTR_WO(coredump);

static int driver_sysfs_add(struct device *dev)
{
	int ret;

	if (dev->bus)
		blocking_notifier_call_chain(&dev->bus->p->bus_notifier,
					     BUS_NOTIFY_BIND_DRIVER, dev);

	ret = sysfs_create_link(&dev->driver->p->kobj, &dev->kobj,
				kobject_name(&dev->kobj));
	if (ret)
		goto fail;

	ret = sysfs_create_link(&dev->kobj, &dev->driver->p->kobj,
				"driver");
	if (ret)
		goto rm_dev;

	if (!IS_ENABLED(CONFIG_DEV_COREDUMP) || !dev->driver->coredump)
		return 0;

	ret = device_create_file(dev, &dev_attr_coredump);
	if (!ret)
		return 0;

	sysfs_remove_link(&dev->kobj, "driver");

rm_dev:
	sysfs_remove_link(&dev->driver->p->kobj,
			  kobject_name(&dev->kobj));

fail:
	return ret;
}

static void driver_sysfs_remove(struct device *dev)
{
	struct device_driver *drv = dev->driver;

	if (drv) {
		if (drv->coredump)
			device_remove_file(dev, &dev_attr_coredump);
		sysfs_remove_link(&drv->p->kobj, kobject_name(&dev->kobj));
		sysfs_remove_link(&dev->kobj, "driver");
	}
}

/**
 * device_bind_driver - bind a driver to one device.
 * @dev: device.
 *
 * Allow manual attachment of a driver to a device.
 * Caller must have already set @dev->driver.
 *
 * Note that this does not modify the bus reference count.
 * Please verify that is accounted for before calling this.
 * (It is ok to call with no other effort from a driver's probe() method.)
 *
 * This function must be called with the device lock held.
 *
 * Callers should prefer to use device_driver_attach() instead.
 */
int device_bind_driver(struct device *dev)
{
	int ret;

	ret = driver_sysfs_add(dev);
	if (!ret) {
		device_links_force_bind(dev);
		driver_bound(dev);
	}
	else if (dev->bus)
		blocking_notifier_call_chain(&dev->bus->p->bus_notifier,
					     BUS_NOTIFY_DRIVER_NOT_BOUND, dev);
	return ret;
}
EXPORT_SYMBOL_GPL(device_bind_driver);

static atomic_t probe_count = ATOMIC_INIT(0);
static DECLARE_WAIT_QUEUE_HEAD(probe_waitqueue);

static ssize_t state_synced_show(struct device *dev,
				 struct device_attribute *attr, char *buf)
{
	bool val;

	device_lock(dev);
	val = dev->state_synced;
	device_unlock(dev);

	return sysfs_emit(buf, "%u\n", val);
}
static DEVICE_ATTR_RO(state_synced);


static int call_driver_probe(struct device *dev, struct device_driver *drv)
{
	int ret = 0;

	if (dev->bus->probe)
		ret = dev->bus->probe(dev);
	else if (drv->probe)
		ret = drv->probe(dev);

	switch (ret) {
	case 0:
		break;
	case -EPROBE_DEFER:
		/* Driver requested deferred probing */
		dev_dbg(dev, "Driver %s requests probe deferral\n", drv->name);
		break;
	case -ENODEV:
	case -ENXIO:
		pr_debug("%s: probe of %s rejects match %d\n",
			 drv->name, dev_name(dev), ret);
		break;
	default:
		/* driver matched but the probe failed */
		pr_warn("%s: probe of %s failed with error %d\n",
			drv->name, dev_name(dev), ret);
		break;
	}

	return ret;
}

static int really_probe(struct device *dev, struct device_driver *drv)
{
	bool test_remove = IS_ENABLED(CONFIG_DEBUG_TEST_DRIVER_REMOVE) &&
			   !drv->suppress_bind_attrs;
	int ret;

	if (defer_all_probes) {
		/*
		 * Value of defer_all_probes can be set only by
		 * device_block_probing() which, in turn, will call
		 * wait_for_device_probe() right after that to avoid any races.
		 */
		dev_dbg(dev, "Driver %s force probe deferral\n", drv->name);
		return -EPROBE_DEFER;
	}

	ret = device_links_check_suppliers(dev);
	if (ret)
		return ret;

	pr_debug("bus: '%s': %s: probing driver %s with device %s\n",
		 drv->bus->name, __func__, drv->name, dev_name(dev));
	if (!list_empty(&dev->devres_head)) {
		dev_crit(dev, "Resources present before probing\n");
<<<<<<< HEAD
		return -EBUSY;
=======
		ret = -EBUSY;
		goto done;
>>>>>>> 7d2a07b7
	}

re_probe:
	dev->driver = drv;

	/* If using pinctrl, bind pins now before probing */
	ret = pinctrl_bind_pins(dev);
	if (ret)
		goto pinctrl_bind_failed;

	if (dev->bus->dma_configure) {
		ret = dev->bus->dma_configure(dev);
		if (ret)
			goto probe_failed;
	}

	if (driver_sysfs_add(dev)) {
		pr_err("%s: driver_sysfs_add(%s) failed\n",
		       __func__, dev_name(dev));
		goto probe_failed;
	}

	if (dev->pm_domain && dev->pm_domain->activate) {
		ret = dev->pm_domain->activate(dev);
		if (ret)
			goto probe_failed;
	}

	ret = call_driver_probe(dev, drv);
	if (ret) {
		/*
		 * Return probe errors as positive values so that the callers
		 * can distinguish them from other errors.
		 */
		ret = -ret;
		goto probe_failed;
	}

	if (device_add_groups(dev, drv->dev_groups)) {
		dev_err(dev, "device_add_groups() failed\n");
		goto dev_groups_failed;
	}

	if (dev_has_sync_state(dev) &&
	    device_create_file(dev, &dev_attr_state_synced)) {
		dev_err(dev, "state_synced sysfs add failed\n");
		goto dev_sysfs_state_synced_failed;
	}

	if (device_add_groups(dev, drv->dev_groups)) {
		dev_err(dev, "device_add_groups() failed\n");
		goto dev_groups_failed;
	}

	if (test_remove) {
		test_remove = false;

<<<<<<< HEAD
=======
		device_remove_file(dev, &dev_attr_state_synced);
>>>>>>> 7d2a07b7
		device_remove_groups(dev, drv->dev_groups);

		if (dev->bus->remove)
			dev->bus->remove(dev);
		else if (drv->remove)
			drv->remove(dev);

		devres_release_all(dev);
		driver_sysfs_remove(dev);
		dev->driver = NULL;
		dev_set_drvdata(dev, NULL);
		if (dev->pm_domain && dev->pm_domain->dismiss)
			dev->pm_domain->dismiss(dev);
		pm_runtime_reinit(dev);

		goto re_probe;
	}

	pinctrl_init_done(dev);

	if (dev->pm_domain && dev->pm_domain->sync)
		dev->pm_domain->sync(dev);

	driver_bound(dev);
	pr_debug("bus: '%s': %s: bound device %s to driver %s\n",
		 drv->bus->name, __func__, dev_name(dev), drv->name);
	goto done;

<<<<<<< HEAD
=======
dev_sysfs_state_synced_failed:
	device_remove_groups(dev, drv->dev_groups);
>>>>>>> 7d2a07b7
dev_groups_failed:
	if (dev->bus->remove)
		dev->bus->remove(dev);
	else if (drv->remove)
		drv->remove(dev);
probe_failed:
	if (dev->bus)
		blocking_notifier_call_chain(&dev->bus->p->bus_notifier,
					     BUS_NOTIFY_DRIVER_NOT_BOUND, dev);
pinctrl_bind_failed:
	device_links_no_driver(dev);
	devres_release_all(dev);
	arch_teardown_dma_ops(dev);
	kfree(dev->dma_range_map);
	dev->dma_range_map = NULL;
	driver_sysfs_remove(dev);
	dev->driver = NULL;
	dev_set_drvdata(dev, NULL);
	if (dev->pm_domain && dev->pm_domain->dismiss)
		dev->pm_domain->dismiss(dev);
	pm_runtime_reinit(dev);
	dev_pm_set_driver_flags(dev, 0);
done:
	return ret;
}

/*
 * For initcall_debug, show the driver probe time.
 */
static int really_probe_debug(struct device *dev, struct device_driver *drv)
{
	ktime_t calltime, rettime;
	int ret;

	calltime = ktime_get();
	ret = really_probe(dev, drv);
	rettime = ktime_get();
	pr_debug("probe of %s returned %d after %lld usecs\n",
		 dev_name(dev), ret, ktime_us_delta(rettime, calltime));
	return ret;
}

/**
 * driver_probe_done
 * Determine if the probe sequence is finished or not.
 *
 * Should somehow figure out how to use a semaphore, not an atomic variable...
 */
int driver_probe_done(void)
{
	int local_probe_count = atomic_read(&probe_count);

	pr_debug("%s: probe_count = %d\n", __func__, local_probe_count);
	if (local_probe_count)
		return -EBUSY;
	return 0;
}

/**
 * wait_for_device_probe
 * Wait for device probing to be completed.
 */
void wait_for_device_probe(void)
{
	/* wait for probe timeout */
	wait_event(probe_timeout_waitqueue, !driver_deferred_probe_timeout);

	/* wait for the deferred probe workqueue to finish */
	flush_work(&deferred_probe_work);

	/* wait for the known devices to complete their probing */
	wait_event(probe_waitqueue, atomic_read(&probe_count) == 0);
	async_synchronize_full();
}
EXPORT_SYMBOL_GPL(wait_for_device_probe);

static int __driver_probe_device(struct device_driver *drv, struct device *dev)
{
	int ret = 0;

	if (dev->p->dead || !device_is_registered(dev))
		return -ENODEV;
	if (dev->driver)
		return -EBUSY;

	dev->can_match = true;
	pr_debug("bus: '%s': %s: matched device %s with driver %s\n",
		 drv->bus->name, __func__, dev_name(dev), drv->name);

	pm_runtime_get_suppliers(dev);
	if (dev->parent)
		pm_runtime_get_sync(dev->parent);

	pm_runtime_barrier(dev);
	if (initcall_debug)
		ret = really_probe_debug(dev, drv);
	else
		ret = really_probe(dev, drv);
	pm_request_idle(dev);

	if (dev->parent)
		pm_runtime_put(dev->parent);

	pm_runtime_put_suppliers(dev);
	return ret;
}

/**
 * driver_probe_device - attempt to bind device & driver together
 * @drv: driver to bind a device to
 * @dev: device to try to bind to the driver
 *
 * This function returns -ENODEV if the device is not registered, -EBUSY if it
 * already has a driver, 0 if the device is bound successfully and a positive
 * (inverted) error code for failures from the ->probe method.
 *
 * This function must be called with @dev lock held.  When called for a
 * USB interface, @dev->parent lock must be held as well.
 *
 * If the device has a parent, runtime-resume the parent before driver probing.
 */
static int driver_probe_device(struct device_driver *drv, struct device *dev)
{
	int trigger_count = atomic_read(&deferred_trigger_count);
	int ret;

	atomic_inc(&probe_count);
	ret = __driver_probe_device(drv, dev);
	if (ret == -EPROBE_DEFER || ret == EPROBE_DEFER) {
		driver_deferred_probe_add(dev);

		/*
		 * Did a trigger occur while probing? Need to re-trigger if yes
		 */
		if (trigger_count != atomic_read(&deferred_trigger_count) &&
		    !defer_all_probes)
			driver_deferred_probe_trigger();
	}
	atomic_dec(&probe_count);
	wake_up_all(&probe_waitqueue);
	return ret;
}

static inline bool cmdline_requested_async_probing(const char *drv_name)
{
	return parse_option_str(async_probe_drv_names, drv_name);
}

/* The option format is "driver_async_probe=drv_name1,drv_name2,..." */
static int __init save_async_options(char *buf)
{
	if (strlen(buf) >= ASYNC_DRV_NAMES_MAX_LEN)
		pr_warn("Too long list of driver names for 'driver_async_probe'!\n");

	strlcpy(async_probe_drv_names, buf, ASYNC_DRV_NAMES_MAX_LEN);
	return 0;
}
__setup("driver_async_probe=", save_async_options);

bool driver_allows_async_probing(struct device_driver *drv)
{
	switch (drv->probe_type) {
	case PROBE_PREFER_ASYNCHRONOUS:
		return true;

	case PROBE_FORCE_SYNCHRONOUS:
		return false;

	default:
		if (cmdline_requested_async_probing(drv->name))
			return true;

		if (module_requested_async_probing(drv->owner))
			return true;

		return false;
	}
}

struct device_attach_data {
	struct device *dev;

	/*
	 * Indicates whether we are are considering asynchronous probing or
	 * not. Only initial binding after device or driver registration
	 * (including deferral processing) may be done asynchronously, the
	 * rest is always synchronous, as we expect it is being done by
	 * request from userspace.
	 */
	bool check_async;

	/*
	 * Indicates if we are binding synchronous or asynchronous drivers.
	 * When asynchronous probing is enabled we'll execute 2 passes
	 * over drivers: first pass doing synchronous probing and second
	 * doing asynchronous probing (if synchronous did not succeed -
	 * most likely because there was no driver requiring synchronous
	 * probing - and we found asynchronous driver during first pass).
	 * The 2 passes are done because we can't shoot asynchronous
	 * probe for given device and driver from bus_for_each_drv() since
	 * driver pointer is not guaranteed to stay valid once
	 * bus_for_each_drv() iterates to the next driver on the bus.
	 */
	bool want_async;

	/*
	 * We'll set have_async to 'true' if, while scanning for matching
	 * driver, we'll encounter one that requests asynchronous probing.
	 */
	bool have_async;
};

static int __device_attach_driver(struct device_driver *drv, void *_data)
{
	struct device_attach_data *data = _data;
	struct device *dev = data->dev;
	bool async_allowed;
	int ret;

	ret = driver_match_device(drv, dev);
	if (ret == 0) {
		/* no match */
		return 0;
	} else if (ret == -EPROBE_DEFER) {
		dev_dbg(dev, "Device match requests probe deferral\n");
		dev->can_match = true;
		driver_deferred_probe_add(dev);
	} else if (ret < 0) {
		dev_dbg(dev, "Bus failed to match device: %d\n", ret);
		return ret;
	} /* ret > 0 means positive match */

	async_allowed = driver_allows_async_probing(drv);

	if (async_allowed)
		async_allowed = dev->p->async_probe_enabled;

	if (async_allowed)
		data->have_async = true;

	if (data->check_async && async_allowed != data->want_async)
		return 0;

	/*
	 * Ignore errors returned by ->probe so that the next driver can try
	 * its luck.
	 */
	ret = driver_probe_device(drv, dev);
	if (ret < 0)
		return ret;
	return ret == 0;
}

static void __device_attach_async_helper(void *_dev, async_cookie_t cookie)
{
	struct device *dev = _dev;
	struct device_attach_data data = {
		.dev		= dev,
		.check_async	= true,
		.want_async	= true,
	};

	device_lock(dev);

	/*
	 * Check if device has already been removed or claimed. This may
	 * happen with driver loading, device discovery/registration,
	 * and deferred probe processing happens all at once with
	 * multiple threads.
	 */
	if (dev->p->dead || dev->driver)
		goto out_unlock;

	if (dev->parent)
		pm_runtime_get_sync(dev->parent);

	bus_for_each_drv(dev->bus, NULL, &data, __device_attach_driver);
	dev_dbg(dev, "async probe completed\n");

	pm_request_idle(dev);

	if (dev->parent)
		pm_runtime_put(dev->parent);
out_unlock:
	device_unlock(dev);

	put_device(dev);
}

static int __device_attach(struct device *dev, bool allow_async)
{
	int ret = 0;

	device_lock(dev);
	if (dev->p->dead) {
		goto out_unlock;
	} else if (dev->driver) {
		if (device_is_bound(dev)) {
			ret = 1;
			goto out_unlock;
		}
		ret = device_bind_driver(dev);
		if (ret == 0)
			ret = 1;
		else {
			dev->driver = NULL;
			ret = 0;
		}
	} else {
		struct device_attach_data data = {
			.dev = dev,
			.check_async = allow_async,
			.want_async = false,
		};

		if (dev->parent)
			pm_runtime_get_sync(dev->parent);

		ret = bus_for_each_drv(dev->bus, NULL, &data,
					__device_attach_driver);
		if (!ret && allow_async && data.have_async) {
			/*
			 * If we could not find appropriate driver
			 * synchronously and we are allowed to do
			 * async probes and there are drivers that
			 * want to probe asynchronously, we'll
			 * try them.
			 */
			dev_dbg(dev, "scheduling asynchronous probe\n");
			get_device(dev);
			async_schedule_dev(__device_attach_async_helper, dev);
		} else {
			pm_request_idle(dev);
		}

		if (dev->parent)
			pm_runtime_put(dev->parent);
	}
out_unlock:
	device_unlock(dev);
	return ret;
}

/**
 * device_attach - try to attach device to a driver.
 * @dev: device.
 *
 * Walk the list of drivers that the bus has and call
 * driver_probe_device() for each pair. If a compatible
 * pair is found, break out and return.
 *
 * Returns 1 if the device was bound to a driver;
 * 0 if no matching driver was found;
 * -ENODEV if the device is not registered.
 *
 * When called for a USB interface, @dev->parent lock must be held.
 */
int device_attach(struct device *dev)
{
	return __device_attach(dev, false);
}
EXPORT_SYMBOL_GPL(device_attach);

void device_initial_probe(struct device *dev)
{
	__device_attach(dev, true);
}

/*
 * __device_driver_lock - acquire locks needed to manipulate dev->drv
 * @dev: Device we will update driver info for
 * @parent: Parent device. Needed if the bus requires parent lock
 *
 * This function will take the required locks for manipulating dev->drv.
 * Normally this will just be the @dev lock, but when called for a USB
 * interface, @parent lock will be held as well.
 */
static void __device_driver_lock(struct device *dev, struct device *parent)
{
	if (parent && dev->bus->need_parent_lock)
		device_lock(parent);
	device_lock(dev);
}

/*
 * __device_driver_unlock - release locks needed to manipulate dev->drv
 * @dev: Device we will update driver info for
 * @parent: Parent device. Needed if the bus requires parent lock
 *
 * This function will release the required locks for manipulating dev->drv.
 * Normally this will just be the the @dev lock, but when called for a
 * USB interface, @parent lock will be released as well.
 */
static void __device_driver_unlock(struct device *dev, struct device *parent)
{
	device_unlock(dev);
	if (parent && dev->bus->need_parent_lock)
		device_unlock(parent);
}

/**
 * device_driver_attach - attach a specific driver to a specific device
 * @drv: Driver to attach
 * @dev: Device to attach it to
 *
 * Manually attach driver to a device. Will acquire both @dev lock and
 * @dev->parent lock if needed. Returns 0 on success, -ERR on failure.
 */
int device_driver_attach(struct device_driver *drv, struct device *dev)
{
	int ret;

	__device_driver_lock(dev, dev->parent);
	ret = __driver_probe_device(drv, dev);
	__device_driver_unlock(dev, dev->parent);

	/* also return probe errors as normal negative errnos */
	if (ret > 0)
		ret = -ret;
	if (ret == -EPROBE_DEFER)
		return -EAGAIN;
	return ret;
}
EXPORT_SYMBOL_GPL(device_driver_attach);

static void __driver_attach_async_helper(void *_dev, async_cookie_t cookie)
{
	struct device *dev = _dev;
	struct device_driver *drv;
	int ret;

	__device_driver_lock(dev, dev->parent);
	drv = dev->p->async_driver;
	ret = driver_probe_device(drv, dev);
	__device_driver_unlock(dev, dev->parent);

	dev_dbg(dev, "driver %s async attach completed: %d\n", drv->name, ret);

	put_device(dev);
}

static int __driver_attach(struct device *dev, void *data)
{
	struct device_driver *drv = data;
	int ret;

	/*
	 * Lock device and try to bind to it. We drop the error
	 * here and always return 0, because we need to keep trying
	 * to bind to devices and some drivers will return an error
	 * simply if it didn't support the device.
	 *
	 * driver_probe_device() will spit a warning if there
	 * is an error.
	 */

	ret = driver_match_device(drv, dev);
	if (ret == 0) {
		/* no match */
		return 0;
	} else if (ret == -EPROBE_DEFER) {
		dev_dbg(dev, "Device match requests probe deferral\n");
		dev->can_match = true;
		driver_deferred_probe_add(dev);
	} else if (ret < 0) {
		dev_dbg(dev, "Bus failed to match device: %d\n", ret);
		return ret;
	} /* ret > 0 means positive match */

	if (dev->p && dev->p->async_probe_enabled &&
	    driver_allows_async_probing(drv)) {
		/*
		 * Instead of probing the device synchronously we will
		 * probe it asynchronously to allow for more parallelism.
		 *
		 * We only take the device lock here in order to guarantee
		 * that the dev->driver and async_driver fields are protected
		 */
		dev_dbg(dev, "probing driver %s asynchronously\n", drv->name);
		device_lock(dev);
		if (!dev->driver) {
			get_device(dev);
			dev->p->async_driver = drv;
			async_schedule_dev(__driver_attach_async_helper, dev);
		}
		device_unlock(dev);
		return 0;
	}

	__device_driver_lock(dev, dev->parent);
	driver_probe_device(drv, dev);
	__device_driver_unlock(dev, dev->parent);

	return 0;
}

/**
 * driver_attach - try to bind driver to devices.
 * @drv: driver.
 *
 * Walk the list of devices that the bus has on it and try to
 * match the driver with each one.  If driver_probe_device()
 * returns 0 and the @dev->driver is set, we've found a
 * compatible pair.
 */
int driver_attach(struct device_driver *drv)
{
	return bus_for_each_dev(drv->bus, NULL, drv, __driver_attach);
}
EXPORT_SYMBOL_GPL(driver_attach);

/*
 * __device_release_driver() must be called with @dev lock held.
 * When called for a USB interface, @dev->parent lock must be held as well.
 */
static void __device_release_driver(struct device *dev, struct device *parent)
{
	struct device_driver *drv;

	drv = dev->driver;
	if (drv) {
		pm_runtime_get_sync(dev);

		while (device_links_busy(dev)) {
			__device_driver_unlock(dev, parent);

			device_links_unbind_consumers(dev);

			__device_driver_lock(dev, parent);
			/*
			 * A concurrent invocation of the same function might
			 * have released the driver successfully while this one
			 * was waiting, so check for that.
			 */
			if (dev->driver != drv) {
				pm_runtime_put(dev);
				return;
			}
		}

		driver_sysfs_remove(dev);

		if (dev->bus)
			blocking_notifier_call_chain(&dev->bus->p->bus_notifier,
						     BUS_NOTIFY_UNBIND_DRIVER,
						     dev);

		pm_runtime_put_sync(dev);

<<<<<<< HEAD
=======
		device_remove_file(dev, &dev_attr_state_synced);
>>>>>>> 7d2a07b7
		device_remove_groups(dev, drv->dev_groups);

		if (dev->bus && dev->bus->remove)
			dev->bus->remove(dev);
		else if (drv->remove)
			drv->remove(dev);

		device_links_driver_cleanup(dev);

		devres_release_all(dev);
		arch_teardown_dma_ops(dev);
		dev->driver = NULL;
		dev_set_drvdata(dev, NULL);
		if (dev->pm_domain && dev->pm_domain->dismiss)
			dev->pm_domain->dismiss(dev);
		pm_runtime_reinit(dev);
		dev_pm_set_driver_flags(dev, 0);

		klist_remove(&dev->p->knode_driver);
		device_pm_check_callbacks(dev);
		if (dev->bus)
			blocking_notifier_call_chain(&dev->bus->p->bus_notifier,
						     BUS_NOTIFY_UNBOUND_DRIVER,
						     dev);

		kobject_uevent(&dev->kobj, KOBJ_UNBIND);
	}
}

void device_release_driver_internal(struct device *dev,
				    struct device_driver *drv,
				    struct device *parent)
{
	__device_driver_lock(dev, parent);

	if (!drv || drv == dev->driver)
		__device_release_driver(dev, parent);

	__device_driver_unlock(dev, parent);
}

/**
 * device_release_driver - manually detach device from driver.
 * @dev: device.
 *
 * Manually detach device from driver.
 * When called for a USB interface, @dev->parent lock must be held.
 *
 * If this function is to be called with @dev->parent lock held, ensure that
 * the device's consumers are unbound in advance or that their locks can be
 * acquired under the @dev->parent lock.
 */
void device_release_driver(struct device *dev)
{
	/*
	 * If anyone calls device_release_driver() recursively from
	 * within their ->remove callback for the same device, they
	 * will deadlock right here.
	 */
	device_release_driver_internal(dev, NULL, NULL);
}
EXPORT_SYMBOL_GPL(device_release_driver);

/**
 * device_driver_detach - detach driver from a specific device
 * @dev: device to detach driver from
 *
 * Detach driver from device. Will acquire both @dev lock and @dev->parent
 * lock if needed.
 */
void device_driver_detach(struct device *dev)
{
	device_release_driver_internal(dev, NULL, dev->parent);
}

/**
 * driver_detach - detach driver from all devices it controls.
 * @drv: driver.
 */
void driver_detach(struct device_driver *drv)
{
	struct device_private *dev_prv;
	struct device *dev;

	if (driver_allows_async_probing(drv))
		async_synchronize_full();

	for (;;) {
		spin_lock(&drv->p->klist_devices.k_lock);
		if (list_empty(&drv->p->klist_devices.k_list)) {
			spin_unlock(&drv->p->klist_devices.k_lock);
			break;
		}
		dev_prv = list_last_entry(&drv->p->klist_devices.k_list,
				     struct device_private,
				     knode_driver.n_node);
		dev = dev_prv->device;
		get_device(dev);
		spin_unlock(&drv->p->klist_devices.k_lock);
		device_release_driver_internal(dev, drv, dev->parent);
		put_device(dev);
	}
}<|MERGE_RESOLUTION|>--- conflicted
+++ resolved
@@ -562,12 +562,8 @@
 		 drv->bus->name, __func__, drv->name, dev_name(dev));
 	if (!list_empty(&dev->devres_head)) {
 		dev_crit(dev, "Resources present before probing\n");
-<<<<<<< HEAD
-		return -EBUSY;
-=======
 		ret = -EBUSY;
 		goto done;
->>>>>>> 7d2a07b7
 	}
 
 re_probe:
@@ -617,18 +613,10 @@
 		goto dev_sysfs_state_synced_failed;
 	}
 
-	if (device_add_groups(dev, drv->dev_groups)) {
-		dev_err(dev, "device_add_groups() failed\n");
-		goto dev_groups_failed;
-	}
-
 	if (test_remove) {
 		test_remove = false;
 
-<<<<<<< HEAD
-=======
 		device_remove_file(dev, &dev_attr_state_synced);
->>>>>>> 7d2a07b7
 		device_remove_groups(dev, drv->dev_groups);
 
 		if (dev->bus->remove)
@@ -657,11 +645,8 @@
 		 drv->bus->name, __func__, dev_name(dev), drv->name);
 	goto done;
 
-<<<<<<< HEAD
-=======
 dev_sysfs_state_synced_failed:
 	device_remove_groups(dev, drv->dev_groups);
->>>>>>> 7d2a07b7
 dev_groups_failed:
 	if (dev->bus->remove)
 		dev->bus->remove(dev);
@@ -897,9 +882,6 @@
 	async_allowed = driver_allows_async_probing(drv);
 
 	if (async_allowed)
-		async_allowed = dev->p->async_probe_enabled;
-
-	if (async_allowed)
 		data->have_async = true;
 
 	if (data->check_async && async_allowed != data->want_async)
@@ -1131,8 +1113,7 @@
 		return ret;
 	} /* ret > 0 means positive match */
 
-	if (dev->p && dev->p->async_probe_enabled &&
-	    driver_allows_async_probing(drv)) {
+	if (driver_allows_async_probing(drv)) {
 		/*
 		 * Instead of probing the device synchronously we will
 		 * probe it asynchronously to allow for more parallelism.
@@ -1211,10 +1192,7 @@
 
 		pm_runtime_put_sync(dev);
 
-<<<<<<< HEAD
-=======
 		device_remove_file(dev, &dev_attr_state_synced);
->>>>>>> 7d2a07b7
 		device_remove_groups(dev, drv->dev_groups);
 
 		if (dev->bus && dev->bus->remove)
