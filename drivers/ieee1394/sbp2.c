--- conflicted
+++ resolved
@@ -77,11 +77,7 @@
 #include "sbp2.h"
 
 static char version[] __devinitdata =
-<<<<<<< HEAD
-	"$Rev: 1112 $ Ben Collins <bcollins@debian.org>";
-=======
 	"$Rev: 1096 $ Ben Collins <bcollins@debian.org>";
->>>>>>> 7508df7c
 
 /*
  * Module load parameter definitions
