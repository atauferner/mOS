--- conflicted
+++ resolved
@@ -64,45 +64,6 @@
 #include "st_lsm6dsx.h"
 
 #define ST_LSM6DSX_REG_WHOAMI_ADDR		0x0f
-<<<<<<< HEAD
-#define ST_LSM6DSX_REG_RESET_ADDR		0x12
-#define ST_LSM6DSX_REG_RESET_MASK		BIT(0)
-#define ST_LSM6DSX_REG_BOOT_MASK		BIT(7)
-#define ST_LSM6DSX_REG_BDU_ADDR			0x12
-#define ST_LSM6DSX_REG_BDU_MASK			BIT(6)
-#define ST_LSM6DSX_REG_INT2_ON_INT1_ADDR	0x13
-#define ST_LSM6DSX_REG_INT2_ON_INT1_MASK	BIT(5)
-
-#define ST_LSM6DSX_REG_ACC_OUT_X_L_ADDR		0x28
-#define ST_LSM6DSX_REG_ACC_OUT_Y_L_ADDR		0x2a
-#define ST_LSM6DSX_REG_ACC_OUT_Z_L_ADDR		0x2c
-
-#define ST_LSM6DSX_REG_GYRO_OUT_X_L_ADDR	0x22
-#define ST_LSM6DSX_REG_GYRO_OUT_Y_L_ADDR	0x24
-#define ST_LSM6DSX_REG_GYRO_OUT_Z_L_ADDR	0x26
-
-static const struct st_lsm6dsx_fs_table_entry st_lsm6dsx_fs_table[] = {
-	[ST_LSM6DSX_ID_ACC] = {
-		.reg = {
-			.addr = 0x10,
-			.mask = GENMASK(3, 2),
-		},
-		.fs_avl[0] = {  IIO_G_TO_M_S_2(61), 0x0 },
-		.fs_avl[1] = { IIO_G_TO_M_S_2(122), 0x2 },
-		.fs_avl[2] = { IIO_G_TO_M_S_2(244), 0x3 },
-		.fs_avl[3] = { IIO_G_TO_M_S_2(488), 0x1 },
-	},
-	[ST_LSM6DSX_ID_GYRO] = {
-		.reg = {
-			.addr = 0x11,
-			.mask = GENMASK(3, 2),
-		},
-		.fs_avl[0] = {  IIO_DEGREE_TO_RAD(8750), 0x0 },
-		.fs_avl[1] = { IIO_DEGREE_TO_RAD(17500), 0x1 },
-		.fs_avl[2] = { IIO_DEGREE_TO_RAD(35000), 0x2 },
-		.fs_avl[3] = { IIO_DEGREE_TO_RAD(70000), 0x3 },
-	}
-=======
 
 #define ST_LSM6DSX_TS_SENSITIVITY		25000UL /* 25us */
 
@@ -125,7 +86,6 @@
 	ST_LSM6DSX_CHANNEL(IIO_ANGL_VEL, 0x1a, IIO_MOD_Y, 1),
 	ST_LSM6DSX_CHANNEL(IIO_ANGL_VEL, 0x1c, IIO_MOD_Z, 2),
 	IIO_CHAN_SOFT_TIMESTAMP(3),
->>>>>>> 7d2a07b7
 };
 
 static const struct st_lsm6dsx_settings st_lsm6dsx_sensor_settings[] = {
@@ -348,32 +308,6 @@
 				.mask = BIT(4),
 			},
 		},
-		.odr_table = {
-			[ST_LSM6DSX_ID_ACC] = {
-				.reg = {
-					.addr = 0x10,
-					.mask = GENMASK(7, 4),
-				},
-				.odr_avl[0] = {  13, 0x01 },
-				.odr_avl[1] = {  26, 0x02 },
-				.odr_avl[2] = {  52, 0x03 },
-				.odr_avl[3] = { 104, 0x04 },
-				.odr_avl[4] = { 208, 0x05 },
-				.odr_avl[5] = { 416, 0x06 },
-			},
-			[ST_LSM6DSX_ID_GYRO] = {
-				.reg = {
-					.addr = 0x11,
-					.mask = GENMASK(7, 4),
-				},
-				.odr_avl[0] = {  13, 0x01 },
-				.odr_avl[1] = {  26, 0x02 },
-				.odr_avl[2] = {  52, 0x03 },
-				.odr_avl[3] = { 104, 0x04 },
-				.odr_avl[4] = { 208, 0x05 },
-				.odr_avl[5] = { 416, 0x06 },
-			},
-		},
 		.decimator = {
 			[ST_LSM6DSX_ID_ACC] = {
 				.addr = 0x08,
@@ -538,32 +472,6 @@
 			.od = {
 				.addr = 0x12,
 				.mask = BIT(4),
-			},
-		},
-		.odr_table = {
-			[ST_LSM6DSX_ID_ACC] = {
-				.reg = {
-					.addr = 0x10,
-					.mask = GENMASK(7, 4),
-				},
-				.odr_avl[0] = {  13, 0x01 },
-				.odr_avl[1] = {  26, 0x02 },
-				.odr_avl[2] = {  52, 0x03 },
-				.odr_avl[3] = { 104, 0x04 },
-				.odr_avl[4] = { 208, 0x05 },
-				.odr_avl[5] = { 416, 0x06 },
-			},
-			[ST_LSM6DSX_ID_GYRO] = {
-				.reg = {
-					.addr = 0x11,
-					.mask = GENMASK(7, 4),
-				},
-				.odr_avl[0] = {  13, 0x01 },
-				.odr_avl[1] = {  26, 0x02 },
-				.odr_avl[2] = {  52, 0x03 },
-				.odr_avl[3] = { 104, 0x04 },
-				.odr_avl[4] = { 208, 0x05 },
-				.odr_avl[5] = { 416, 0x06 },
 			},
 		},
 		.decimator = {
@@ -742,32 +650,6 @@
 			.od = {
 				.addr = 0x12,
 				.mask = BIT(4),
-			},
-		},
-		.odr_table = {
-			[ST_LSM6DSX_ID_ACC] = {
-				.reg = {
-					.addr = 0x10,
-					.mask = GENMASK(7, 4),
-				},
-				.odr_avl[0] = {  13, 0x01 },
-				.odr_avl[1] = {  26, 0x02 },
-				.odr_avl[2] = {  52, 0x03 },
-				.odr_avl[3] = { 104, 0x04 },
-				.odr_avl[4] = { 208, 0x05 },
-				.odr_avl[5] = { 416, 0x06 },
-			},
-			[ST_LSM6DSX_ID_GYRO] = {
-				.reg = {
-					.addr = 0x11,
-					.mask = GENMASK(7, 4),
-				},
-				.odr_avl[0] = {  13, 0x01 },
-				.odr_avl[1] = {  26, 0x02 },
-				.odr_avl[2] = {  52, 0x03 },
-				.odr_avl[3] = { 104, 0x04 },
-				.odr_avl[4] = { 208, 0x05 },
-				.odr_avl[5] = { 416, 0x06 },
 			},
 		},
 		.decimator = {
@@ -1007,32 +889,6 @@
 				.mask = BIT(4),
 			},
 		},
-		.odr_table = {
-			[ST_LSM6DSX_ID_ACC] = {
-				.reg = {
-					.addr = 0x10,
-					.mask = GENMASK(7, 4),
-				},
-				.odr_avl[0] = {  13, 0x01 },
-				.odr_avl[1] = {  26, 0x02 },
-				.odr_avl[2] = {  52, 0x03 },
-				.odr_avl[3] = { 104, 0x04 },
-				.odr_avl[4] = { 208, 0x05 },
-				.odr_avl[5] = { 416, 0x06 },
-			},
-			[ST_LSM6DSX_ID_GYRO] = {
-				.reg = {
-					.addr = 0x11,
-					.mask = GENMASK(7, 4),
-				},
-				.odr_avl[0] = {  13, 0x01 },
-				.odr_avl[1] = {  26, 0x02 },
-				.odr_avl[2] = {  52, 0x03 },
-				.odr_avl[3] = { 104, 0x04 },
-				.odr_avl[4] = { 208, 0x05 },
-				.odr_avl[5] = { 416, 0x06 },
-			},
-		},
 		.batch = {
 			[ST_LSM6DSX_ID_ACC] = {
 				.addr = 0x09,
@@ -1140,37 +996,7 @@
 				.wai = 0x6c,
 			},
 		},
-<<<<<<< HEAD
-		.odr_table = {
-			[ST_LSM6DSX_ID_ACC] = {
-				.reg = {
-					.addr = 0x10,
-					.mask = GENMASK(7, 4),
-				},
-				.odr_avl[0] = {  13, 0x01 },
-				.odr_avl[1] = {  26, 0x02 },
-				.odr_avl[2] = {  52, 0x03 },
-				.odr_avl[3] = { 104, 0x04 },
-				.odr_avl[4] = { 208, 0x05 },
-				.odr_avl[5] = { 416, 0x06 },
-			},
-			[ST_LSM6DSX_ID_GYRO] = {
-				.reg = {
-					.addr = 0x11,
-					.mask = GENMASK(7, 4),
-				},
-				.odr_avl[0] = {  13, 0x01 },
-				.odr_avl[1] = {  26, 0x02 },
-				.odr_avl[2] = {  52, 0x03 },
-				.odr_avl[3] = { 104, 0x04 },
-				.odr_avl[4] = { 208, 0x05 },
-				.odr_avl[5] = { 416, 0x06 },
-			},
-		},
-		.batch = {
-=======
 		.channels = {
->>>>>>> 7d2a07b7
 			[ST_LSM6DSX_ID_ACC] = {
 				.chan = st_lsm6dsx_acc_channels,
 				.len = ARRAY_SIZE(st_lsm6dsx_acc_channels),
@@ -1272,32 +1098,6 @@
 				.mask = BIT(4),
 			},
 		},
-		.odr_table = {
-			[ST_LSM6DSX_ID_ACC] = {
-				.reg = {
-					.addr = 0x10,
-					.mask = GENMASK(7, 4),
-				},
-				.odr_avl[0] = {  13, 0x01 },
-				.odr_avl[1] = {  26, 0x02 },
-				.odr_avl[2] = {  52, 0x03 },
-				.odr_avl[3] = { 104, 0x04 },
-				.odr_avl[4] = { 208, 0x05 },
-				.odr_avl[5] = { 416, 0x06 },
-			},
-			[ST_LSM6DSX_ID_GYRO] = {
-				.reg = {
-					.addr = 0x11,
-					.mask = GENMASK(7, 4),
-				},
-				.odr_avl[0] = {  13, 0x01 },
-				.odr_avl[1] = {  26, 0x02 },
-				.odr_avl[2] = {  52, 0x03 },
-				.odr_avl[3] = { 104, 0x04 },
-				.odr_avl[4] = { 208, 0x05 },
-				.odr_avl[5] = { 416, 0x06 },
-			},
-		},
 		.batch = {
 			[ST_LSM6DSX_ID_ACC] = {
 				.addr = 0x09,
@@ -1436,20 +1236,12 @@
 	int i;
 
 	odr_table = &sensor->hw->settings->odr_table[sensor->id];
-<<<<<<< HEAD
-	for (i = 0; i < ST_LSM6DSX_ODR_LIST_SIZE; i++)
-=======
 	for (i = 0; i < odr_table->odr_len; i++) {
->>>>>>> 7d2a07b7
 		/*
 		 * ext devices can run at different odr respect to
 		 * accel sensor
 		 */
-<<<<<<< HEAD
-		if (odr_table->odr_avl[i].hz >= odr)
-=======
 		if (odr_table->odr_avl[i].milli_hz >= odr)
->>>>>>> 7d2a07b7
 			break;
 	}
 
@@ -1457,11 +1249,7 @@
 		return -EINVAL;
 
 	*val = odr_table->odr_avl[i].val;
-<<<<<<< HEAD
-	return odr_table->odr_avl[i].hz;
-=======
 	return odr_table->odr_avl[i].milli_hz;
->>>>>>> 7d2a07b7
 }
 
 static int
@@ -1652,10 +1440,7 @@
 	case IIO_CHAN_INFO_SAMP_FREQ: {
 		u8 data;
 
-<<<<<<< HEAD
-=======
 		val = val * 1000 + val2 / 1000;
->>>>>>> 7d2a07b7
 		val = st_lsm6dsx_check_odr(sensor, val, &data);
 		if (val < 0)
 			err = val;
@@ -1841,15 +1626,6 @@
 					  char *buf)
 {
 	struct st_lsm6dsx_sensor *sensor = iio_priv(dev_get_drvdata(dev));
-<<<<<<< HEAD
-	enum st_lsm6dsx_sensor_id id = sensor->id;
-	struct st_lsm6dsx_hw *hw = sensor->hw;
-	int i, len = 0;
-
-	for (i = 0; i < ST_LSM6DSX_ODR_LIST_SIZE; i++)
-		len += scnprintf(buf + len, PAGE_SIZE - len, "%d ",
-				 hw->settings->odr_table[id].odr_avl[i].hz);
-=======
 	const struct st_lsm6dsx_odr_table_entry *odr_table;
 	int i, len = 0;
 
@@ -1858,7 +1634,6 @@
 		len += scnprintf(buf + len, PAGE_SIZE - len, "%d.%03d ",
 				 odr_table->odr_avl[i].milli_hz / 1000,
 				 odr_table->odr_avl[i].milli_hz % 1000);
->>>>>>> 7d2a07b7
 	buf[len - 1] = '\n';
 
 	return len;
@@ -2218,13 +1993,8 @@
 	sensor = iio_priv(iio_dev);
 	sensor->id = id;
 	sensor->hw = hw;
-<<<<<<< HEAD
-	sensor->odr = hw->settings->odr_table[id].odr_avl[0].hz;
-	sensor->gain = st_lsm6dsx_fs_table[id].fs_avl[0].gain;
-=======
 	sensor->odr = hw->settings->odr_table[id].odr_avl[0].milli_hz;
 	sensor->gain = hw->settings->fs_table[id].fs_avl[0].gain;
->>>>>>> 7d2a07b7
 	sensor->watermark = 1;
 
 	switch (id) {
