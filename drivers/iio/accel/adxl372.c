// SPDX-License-Identifier: GPL-2.0+
/*
 * ADXL372 3-Axis Digital Accelerometer core driver
 *
 * Copyright 2018 Analog Devices Inc.
 */

#include <linux/bitfield.h>
#include <linux/bitops.h>
#include <linux/interrupt.h>
#include <linux/irq.h>
#include <linux/module.h>
#include <linux/regmap.h>
#include <linux/spi/spi.h>

#include <linux/iio/iio.h>
#include <linux/iio/sysfs.h>
#include <linux/iio/buffer.h>
#include <linux/iio/events.h>
#include <linux/iio/trigger.h>
#include <linux/iio/trigger_consumer.h>
#include <linux/iio/triggered_buffer.h>

#include "adxl372.h"

/* ADXL372 registers definition */
#define ADXL372_DEVID			0x00
#define ADXL372_DEVID_MST		0x01
#define ADXL372_PARTID			0x02
#define ADXL372_STATUS_1		0x04
#define ADXL372_STATUS_2		0x05
#define ADXL372_FIFO_ENTRIES_2		0x06
#define ADXL372_FIFO_ENTRIES_1		0x07
#define ADXL372_X_DATA_H		0x08
#define ADXL372_X_DATA_L		0x09
#define ADXL372_Y_DATA_H		0x0A
#define ADXL372_Y_DATA_L		0x0B
#define ADXL372_Z_DATA_H		0x0C
#define ADXL372_Z_DATA_L		0x0D
#define ADXL372_X_MAXPEAK_H		0x15
#define ADXL372_X_MAXPEAK_L		0x16
#define ADXL372_Y_MAXPEAK_H		0x17
#define ADXL372_Y_MAXPEAK_L		0x18
#define ADXL372_Z_MAXPEAK_H		0x19
#define ADXL372_Z_MAXPEAK_L		0x1A
#define ADXL372_OFFSET_X		0x20
#define ADXL372_OFFSET_Y		0x21
#define ADXL372_OFFSET_Z		0x22
#define ADXL372_X_THRESH_ACT_H		0x23
#define ADXL372_X_THRESH_ACT_L		0x24
#define ADXL372_Y_THRESH_ACT_H		0x25
#define ADXL372_Y_THRESH_ACT_L		0x26
#define ADXL372_Z_THRESH_ACT_H		0x27
#define ADXL372_Z_THRESH_ACT_L		0x28
#define ADXL372_TIME_ACT		0x29
#define ADXL372_X_THRESH_INACT_H	0x2A
#define ADXL372_X_THRESH_INACT_L	0x2B
#define ADXL372_Y_THRESH_INACT_H	0x2C
#define ADXL372_Y_THRESH_INACT_L	0x2D
#define ADXL372_Z_THRESH_INACT_H	0x2E
#define ADXL372_Z_THRESH_INACT_L	0x2F
#define ADXL372_TIME_INACT_H		0x30
#define ADXL372_TIME_INACT_L		0x31
#define ADXL372_X_THRESH_ACT2_H		0x32
#define ADXL372_X_THRESH_ACT2_L		0x33
#define ADXL372_Y_THRESH_ACT2_H		0x34
#define ADXL372_Y_THRESH_ACT2_L		0x35
#define ADXL372_Z_THRESH_ACT2_H		0x36
#define ADXL372_Z_THRESH_ACT2_L		0x37
#define ADXL372_HPF			0x38
#define ADXL372_FIFO_SAMPLES		0x39
#define ADXL372_FIFO_CTL		0x3A
#define ADXL372_INT1_MAP		0x3B
#define ADXL372_INT2_MAP		0x3C
#define ADXL372_TIMING			0x3D
#define ADXL372_MEASURE			0x3E
#define ADXL372_POWER_CTL		0x3F
#define ADXL372_SELF_TEST		0x40
#define ADXL372_RESET			0x41
#define ADXL372_FIFO_DATA		0x42

#define ADXL372_DEVID_VAL		0xAD
#define ADXL372_PARTID_VAL		0xFA
#define ADXL372_RESET_CODE		0x52

/* ADXL372_POWER_CTL */
#define ADXL372_POWER_CTL_MODE_MSK		GENMASK_ULL(1, 0)
#define ADXL372_POWER_CTL_MODE(x)		(((x) & 0x3) << 0)

/* ADXL372_MEASURE */
#define ADXL372_MEASURE_LINKLOOP_MSK		GENMASK_ULL(5, 4)
#define ADXL372_MEASURE_LINKLOOP_MODE(x)	(((x) & 0x3) << 4)
#define ADXL372_MEASURE_BANDWIDTH_MSK		GENMASK_ULL(2, 0)
#define ADXL372_MEASURE_BANDWIDTH_MODE(x)	(((x) & 0x7) << 0)

/* ADXL372_TIMING */
#define ADXL372_TIMING_ODR_MSK			GENMASK_ULL(7, 5)
#define ADXL372_TIMING_ODR_MODE(x)		(((x) & 0x7) << 5)

/* ADXL372_FIFO_CTL */
#define ADXL372_FIFO_CTL_FORMAT_MSK		GENMASK(5, 3)
#define ADXL372_FIFO_CTL_FORMAT_MODE(x)		(((x) & 0x7) << 3)
#define ADXL372_FIFO_CTL_MODE_MSK		GENMASK(2, 1)
#define ADXL372_FIFO_CTL_MODE_MODE(x)		(((x) & 0x3) << 1)
#define ADXL372_FIFO_CTL_SAMPLES_MSK		BIT(1)
#define ADXL372_FIFO_CTL_SAMPLES_MODE(x)	(((x) > 0xFF) ? 1 : 0)

/* ADXL372_STATUS_1 */
#define ADXL372_STATUS_1_DATA_RDY(x)		(((x) >> 0) & 0x1)
#define ADXL372_STATUS_1_FIFO_RDY(x)		(((x) >> 1) & 0x1)
#define ADXL372_STATUS_1_FIFO_FULL(x)		(((x) >> 2) & 0x1)
#define ADXL372_STATUS_1_FIFO_OVR(x)		(((x) >> 3) & 0x1)
#define ADXL372_STATUS_1_USR_NVM_BUSY(x)	(((x) >> 5) & 0x1)
#define ADXL372_STATUS_1_AWAKE(x)		(((x) >> 6) & 0x1)
#define ADXL372_STATUS_1_ERR_USR_REGS(x)	(((x) >> 7) & 0x1)

/* ADXL372_STATUS_2 */
#define ADXL372_STATUS_2_INACT(x)		(((x) >> 4) & 0x1)
#define ADXL372_STATUS_2_ACT(x)			(((x) >> 5) & 0x1)
#define ADXL372_STATUS_2_AC2(x)			(((x) >> 6) & 0x1)

/* ADXL372_INT1_MAP */
#define ADXL372_INT1_MAP_DATA_RDY_MSK		BIT(0)
#define ADXL372_INT1_MAP_DATA_RDY_MODE(x)	(((x) & 0x1) << 0)
#define ADXL372_INT1_MAP_FIFO_RDY_MSK		BIT(1)
#define ADXL372_INT1_MAP_FIFO_RDY_MODE(x)	(((x) & 0x1) << 1)
#define ADXL372_INT1_MAP_FIFO_FULL_MSK		BIT(2)
#define ADXL372_INT1_MAP_FIFO_FULL_MODE(x)	(((x) & 0x1) << 2)
#define ADXL372_INT1_MAP_FIFO_OVR_MSK		BIT(3)
#define ADXL372_INT1_MAP_FIFO_OVR_MODE(x)	(((x) & 0x1) << 3)
#define ADXL372_INT1_MAP_INACT_MSK		BIT(4)
#define ADXL372_INT1_MAP_INACT_MODE(x)		(((x) & 0x1) << 4)
#define ADXL372_INT1_MAP_ACT_MSK		BIT(5)
#define ADXL372_INT1_MAP_ACT_MODE(x)		(((x) & 0x1) << 5)
#define ADXL372_INT1_MAP_AWAKE_MSK		BIT(6)
#define ADXL372_INT1_MAP_AWAKE_MODE(x)		(((x) & 0x1) << 6)
#define ADXL372_INT1_MAP_LOW_MSK		BIT(7)
#define ADXL372_INT1_MAP_LOW_MODE(x)		(((x) & 0x1) << 7)

/* ADX372_THRESH */
#define ADXL372_THRESH_VAL_H_MSK	GENMASK(10, 3)
#define ADXL372_THRESH_VAL_H_SEL(x)	FIELD_GET(ADXL372_THRESH_VAL_H_MSK, x)
#define ADXL372_THRESH_VAL_L_MSK	GENMASK(2, 0)
#define ADXL372_THRESH_VAL_L_SEL(x)	FIELD_GET(ADXL372_THRESH_VAL_L_MSK, x)

/* The ADXL372 includes a deep, 512 sample FIFO buffer */
#define ADXL372_FIFO_SIZE			512
#define ADXL372_X_AXIS_EN(x)			((x) & BIT(0))
#define ADXL372_Y_AXIS_EN(x)			((x) & BIT(1))
#define ADXL372_Z_AXIS_EN(x)			((x) & BIT(2))

/*
 * At +/- 200g with 12-bit resolution, scale is computed as:
 * (200 + 200) * 9.81 / (2^12 - 1) = 0.958241
 */
#define ADXL372_USCALE	958241

enum adxl372_op_mode {
	ADXL372_STANDBY,
	ADXL372_WAKE_UP,
	ADXL372_INSTANT_ON,
	ADXL372_FULL_BW_MEASUREMENT,
};

enum adxl372_act_proc_mode {
	ADXL372_DEFAULT,
	ADXL372_LINKED,
	ADXL372_LOOPED,
};

enum adxl372_th_activity {
	ADXL372_ACTIVITY,
	ADXL372_ACTIVITY2,
	ADXL372_INACTIVITY,
};

enum adxl372_odr {
	ADXL372_ODR_400HZ,
	ADXL372_ODR_800HZ,
	ADXL372_ODR_1600HZ,
	ADXL372_ODR_3200HZ,
	ADXL372_ODR_6400HZ,
};

enum adxl372_bandwidth {
	ADXL372_BW_200HZ,
	ADXL372_BW_400HZ,
	ADXL372_BW_800HZ,
	ADXL372_BW_1600HZ,
	ADXL372_BW_3200HZ,
};

static const unsigned int adxl372_th_reg_high_addr[3] = {
	[ADXL372_ACTIVITY] = ADXL372_X_THRESH_ACT_H,
	[ADXL372_ACTIVITY2] = ADXL372_X_THRESH_ACT2_H,
	[ADXL372_INACTIVITY] = ADXL372_X_THRESH_INACT_H,
};

enum adxl372_fifo_format {
	ADXL372_XYZ_FIFO,
	ADXL372_X_FIFO,
	ADXL372_Y_FIFO,
	ADXL372_XY_FIFO,
	ADXL372_Z_FIFO,
	ADXL372_XZ_FIFO,
	ADXL372_YZ_FIFO,
	ADXL372_XYZ_PEAK_FIFO,
};

enum adxl372_fifo_mode {
	ADXL372_FIFO_BYPASSED,
	ADXL372_FIFO_STREAMED,
	ADXL372_FIFO_TRIGGERED,
	ADXL372_FIFO_OLD_SAVED
};

static const int adxl372_samp_freq_tbl[5] = {
	400, 800, 1600, 3200, 6400,
};

static const int adxl372_bw_freq_tbl[5] = {
	200, 400, 800, 1600, 3200,
};

struct adxl372_axis_lookup {
	unsigned int bits;
	enum adxl372_fifo_format fifo_format;
};

static const struct adxl372_axis_lookup adxl372_axis_lookup_table[] = {
	{ BIT(0), ADXL372_X_FIFO },
	{ BIT(1), ADXL372_Y_FIFO },
	{ BIT(2), ADXL372_Z_FIFO },
	{ BIT(0) | BIT(1), ADXL372_XY_FIFO },
	{ BIT(0) | BIT(2), ADXL372_XZ_FIFO },
	{ BIT(1) | BIT(2), ADXL372_YZ_FIFO },
	{ BIT(0) | BIT(1) | BIT(2), ADXL372_XYZ_FIFO },
};

static const struct iio_event_spec adxl372_events[] = {
	{
		.type = IIO_EV_TYPE_THRESH,
		.dir = IIO_EV_DIR_RISING,
		.mask_separate = BIT(IIO_EV_INFO_VALUE),
		.mask_shared_by_all = BIT(IIO_EV_INFO_PERIOD) | BIT(IIO_EV_INFO_ENABLE),
	}, {
		.type = IIO_EV_TYPE_THRESH,
		.dir = IIO_EV_DIR_FALLING,
		.mask_separate = BIT(IIO_EV_INFO_VALUE),
		.mask_shared_by_all = BIT(IIO_EV_INFO_PERIOD) | BIT(IIO_EV_INFO_ENABLE),
	},
};

#define ADXL372_ACCEL_CHANNEL(index, reg, axis) {			\
	.type = IIO_ACCEL,						\
	.address = reg,							\
	.modified = 1,							\
	.channel2 = IIO_MOD_##axis,					\
	.info_mask_separate = BIT(IIO_CHAN_INFO_RAW),			\
	.info_mask_shared_by_type = BIT(IIO_CHAN_INFO_SCALE) |		\
				    BIT(IIO_CHAN_INFO_SAMP_FREQ) |	\
		BIT(IIO_CHAN_INFO_LOW_PASS_FILTER_3DB_FREQUENCY),	\
	.scan_index = index,						\
	.scan_type = {							\
		.sign = 's',						\
		.realbits = 12,						\
		.storagebits = 16,					\
		.shift = 4,						\
		.endianness = IIO_BE,					\
	},								\
	.event_spec = adxl372_events,					\
	.num_event_specs = ARRAY_SIZE(adxl372_events)			\
}

static const struct iio_chan_spec adxl372_channels[] = {
	ADXL372_ACCEL_CHANNEL(0, ADXL372_X_DATA_H, X),
	ADXL372_ACCEL_CHANNEL(1, ADXL372_Y_DATA_H, Y),
	ADXL372_ACCEL_CHANNEL(2, ADXL372_Z_DATA_H, Z),
};

struct adxl372_state {
	int				irq;
	struct device			*dev;
	struct regmap			*regmap;
	struct iio_trigger		*dready_trig;
	struct iio_trigger		*peak_datardy_trig;
	enum adxl372_fifo_mode		fifo_mode;
	enum adxl372_fifo_format	fifo_format;
	unsigned int			fifo_axis_mask;
	enum adxl372_op_mode		op_mode;
	enum adxl372_act_proc_mode	act_proc_mode;
	enum adxl372_odr		odr;
	enum adxl372_bandwidth		bw;
	u32				act_time_ms;
	u32				inact_time_ms;
	u8				fifo_set_size;
	unsigned long			int1_bitmask;
	unsigned long			int2_bitmask;
	u16				watermark;
	__be16				fifo_buf[ADXL372_FIFO_SIZE];
	bool				peak_fifo_mode_en;
	struct mutex			threshold_m; /* lock for threshold */
};

static const unsigned long adxl372_channel_masks[] = {
	BIT(0), BIT(1), BIT(2),
	BIT(0) | BIT(1),
	BIT(0) | BIT(2),
	BIT(1) | BIT(2),
	BIT(0) | BIT(1) | BIT(2),
	0
};

static ssize_t adxl372_read_threshold_value(struct iio_dev *indio_dev, unsigned int addr,
					    u16 *threshold)
{
	struct adxl372_state *st = iio_priv(indio_dev);
	__be16 raw_regval;
	u16 regval;
	int ret;

	ret = regmap_bulk_read(st->regmap, addr, &raw_regval, sizeof(raw_regval));
	if (ret < 0)
		return ret;

	regval = be16_to_cpu(raw_regval);
	regval >>= 5;

	*threshold = regval;

	return 0;
}

static ssize_t adxl372_write_threshold_value(struct iio_dev *indio_dev, unsigned int addr,
					     u16 threshold)
{
	struct adxl372_state *st = iio_priv(indio_dev);
	int ret;

	mutex_lock(&st->threshold_m);
	ret = regmap_write(st->regmap, addr, ADXL372_THRESH_VAL_H_SEL(threshold));
	if (ret < 0)
		goto unlock;

	ret = regmap_update_bits(st->regmap, addr + 1, GENMASK(7, 5),
				 ADXL372_THRESH_VAL_L_SEL(threshold) << 5);

unlock:
	mutex_unlock(&st->threshold_m);

	return ret;
}

static int adxl372_read_axis(struct adxl372_state *st, u8 addr)
{
	__be16 regval;
	int ret;

	ret = regmap_bulk_read(st->regmap, addr, &regval, sizeof(regval));
	if (ret < 0)
		return ret;

	return be16_to_cpu(regval);
}

static int adxl372_set_op_mode(struct adxl372_state *st,
			       enum adxl372_op_mode op_mode)
{
	int ret;

	ret = regmap_update_bits(st->regmap, ADXL372_POWER_CTL,
				 ADXL372_POWER_CTL_MODE_MSK,
				 ADXL372_POWER_CTL_MODE(op_mode));
	if (ret < 0)
		return ret;

	st->op_mode = op_mode;

	return ret;
}

static int adxl372_set_odr(struct adxl372_state *st,
			   enum adxl372_odr odr)
{
	int ret;

	ret = regmap_update_bits(st->regmap, ADXL372_TIMING,
				 ADXL372_TIMING_ODR_MSK,
				 ADXL372_TIMING_ODR_MODE(odr));
	if (ret < 0)
		return ret;

	st->odr = odr;

	return ret;
}

static int adxl372_find_closest_match(const int *array,
				      unsigned int size, int val)
{
	int i;

	for (i = 0; i < size; i++) {
		if (val <= array[i])
			return i;
	}

	return size - 1;
}

static int adxl372_set_bandwidth(struct adxl372_state *st,
				 enum adxl372_bandwidth bw)
{
	int ret;

	ret = regmap_update_bits(st->regmap, ADXL372_MEASURE,
				 ADXL372_MEASURE_BANDWIDTH_MSK,
				 ADXL372_MEASURE_BANDWIDTH_MODE(bw));
	if (ret < 0)
		return ret;

	st->bw = bw;

	return ret;
}

static int adxl372_set_act_proc_mode(struct adxl372_state *st,
				     enum adxl372_act_proc_mode mode)
{
	int ret;

	ret = regmap_update_bits(st->regmap,
				 ADXL372_MEASURE,
				 ADXL372_MEASURE_LINKLOOP_MSK,
				 ADXL372_MEASURE_LINKLOOP_MODE(mode));
	if (ret < 0)
		return ret;

	st->act_proc_mode = mode;

	return ret;
}

static int adxl372_set_activity_threshold(struct adxl372_state *st,
					  enum adxl372_th_activity act,
					  bool ref_en, bool enable,
					  unsigned int threshold)
{
	unsigned char buf[6];
	unsigned char th_reg_high_val, th_reg_low_val, th_reg_high_addr;

	/* scale factor is 100 mg/code */
	th_reg_high_val = (threshold / 100) >> 3;
	th_reg_low_val = ((threshold / 100) << 5) | (ref_en << 1) | enable;
	th_reg_high_addr = adxl372_th_reg_high_addr[act];

	buf[0] = th_reg_high_val;
	buf[1] = th_reg_low_val;
	buf[2] = th_reg_high_val;
	buf[3] = th_reg_low_val;
	buf[4] = th_reg_high_val;
	buf[5] = th_reg_low_val;

	return regmap_bulk_write(st->regmap, th_reg_high_addr,
				 buf, ARRAY_SIZE(buf));
}

static int adxl372_set_activity_time_ms(struct adxl372_state *st,
					unsigned int act_time_ms)
{
	unsigned int reg_val, scale_factor;
	int ret;

	/*
	 * 3.3 ms per code is the scale factor of the TIME_ACT register for
	 * ODR = 6400 Hz. It is 6.6 ms per code for ODR = 3200 Hz and below.
	 */
	if (st->odr == ADXL372_ODR_6400HZ)
		scale_factor = 3300;
	else
		scale_factor = 6600;

	reg_val = DIV_ROUND_CLOSEST(act_time_ms * 1000, scale_factor);

	/* TIME_ACT register is 8 bits wide */
	if (reg_val > 0xFF)
		reg_val = 0xFF;

	ret = regmap_write(st->regmap, ADXL372_TIME_ACT, reg_val);
	if (ret < 0)
		return ret;

	st->act_time_ms = act_time_ms;

	return ret;
}

static int adxl372_set_inactivity_time_ms(struct adxl372_state *st,
					  unsigned int inact_time_ms)
{
	unsigned int reg_val_h, reg_val_l, res, scale_factor;
	int ret;

	/*
	 * 13 ms per code is the scale factor of the TIME_INACT register for
	 * ODR = 6400 Hz. It is 26 ms per code for ODR = 3200 Hz and below.
	 */
	if (st->odr == ADXL372_ODR_6400HZ)
		scale_factor = 13;
	else
		scale_factor = 26;

	res = DIV_ROUND_CLOSEST(inact_time_ms, scale_factor);
	reg_val_h = (res >> 8) & 0xFF;
	reg_val_l = res & 0xFF;

	ret = regmap_write(st->regmap, ADXL372_TIME_INACT_H, reg_val_h);
	if (ret < 0)
		return ret;

	ret = regmap_write(st->regmap, ADXL372_TIME_INACT_L, reg_val_l);
	if (ret < 0)
		return ret;

	st->inact_time_ms = inact_time_ms;

	return ret;
}

static int adxl372_set_interrupts(struct adxl372_state *st,
				  unsigned long int1_bitmask,
				  unsigned long int2_bitmask)
{
	int ret;

	ret = regmap_write(st->regmap, ADXL372_INT1_MAP, int1_bitmask);
	if (ret < 0)
		return ret;

	return regmap_write(st->regmap, ADXL372_INT2_MAP, int2_bitmask);
}

static int adxl372_configure_fifo(struct adxl372_state *st)
{
	unsigned int fifo_samples, fifo_ctl;
	int ret;

	/* FIFO must be configured while in standby mode */
	ret = adxl372_set_op_mode(st, ADXL372_STANDBY);
	if (ret < 0)
		return ret;

	/*
	 * watermark stores the number of sets; we need to write the FIFO
	 * registers with the number of samples
	 */
	fifo_samples = (st->watermark * st->fifo_set_size);
	fifo_ctl = ADXL372_FIFO_CTL_FORMAT_MODE(st->fifo_format) |
		   ADXL372_FIFO_CTL_MODE_MODE(st->fifo_mode) |
		   ADXL372_FIFO_CTL_SAMPLES_MODE(fifo_samples);

	ret = regmap_write(st->regmap,
			   ADXL372_FIFO_SAMPLES, fifo_samples & 0xFF);
	if (ret < 0)
		return ret;

	ret = regmap_write(st->regmap, ADXL372_FIFO_CTL, fifo_ctl);
	if (ret < 0)
		return ret;

	return adxl372_set_op_mode(st, ADXL372_FULL_BW_MEASUREMENT);
}

static int adxl372_get_status(struct adxl372_state *st,
			      u8 *status1, u8 *status2,
			      u16 *fifo_entries)
{
	__be32 buf;
	u32 val;
	int ret;

	/* STATUS1, STATUS2, FIFO_ENTRIES2 and FIFO_ENTRIES are adjacent regs */
	ret = regmap_bulk_read(st->regmap, ADXL372_STATUS_1,
			       &buf, sizeof(buf));
	if (ret < 0)
		return ret;

	val = be32_to_cpu(buf);

	*status1 = (val >> 24) & 0x0F;
	*status2 = (val >> 16) & 0x0F;
	/*
	 * FIFO_ENTRIES contains the least significant byte, and FIFO_ENTRIES2
	 * contains the two most significant bits
	 */
	*fifo_entries = val & 0x3FF;

	return ret;
}

static void adxl372_arrange_axis_data(struct adxl372_state *st, __be16 *sample)
{
	__be16	axis_sample[3];
	int i = 0;

	memset(axis_sample, 0, 3 * sizeof(__be16));
	if (ADXL372_X_AXIS_EN(st->fifo_axis_mask))
		axis_sample[i++] = sample[0];
	if (ADXL372_Y_AXIS_EN(st->fifo_axis_mask))
		axis_sample[i++] = sample[1];
	if (ADXL372_Z_AXIS_EN(st->fifo_axis_mask))
		axis_sample[i++] = sample[2];

	memcpy(sample, axis_sample, 3 * sizeof(__be16));
}

static void adxl372_push_event(struct iio_dev *indio_dev, s64 timestamp, u8 status2)
{
	unsigned int ev_dir = IIO_EV_DIR_NONE;

	if (ADXL372_STATUS_2_ACT(status2))
		ev_dir = IIO_EV_DIR_RISING;

	if (ADXL372_STATUS_2_INACT(status2))
		ev_dir = IIO_EV_DIR_FALLING;

	if (ev_dir != IIO_EV_DIR_NONE)
		iio_push_event(indio_dev,
			       IIO_MOD_EVENT_CODE(IIO_ACCEL, 0, IIO_MOD_X_OR_Y_OR_Z,
						  IIO_EV_TYPE_THRESH, ev_dir),
			       timestamp);
}

static irqreturn_t adxl372_trigger_handler(int irq, void  *p)
{
	struct iio_poll_func *pf = p;
	struct iio_dev *indio_dev = pf->indio_dev;
	struct adxl372_state *st = iio_priv(indio_dev);
	u8 status1, status2;
	u16 fifo_entries;
	int i, ret;

	ret = adxl372_get_status(st, &status1, &status2, &fifo_entries);
	if (ret < 0)
		goto err;

	adxl372_push_event(indio_dev, iio_get_time_ns(indio_dev), status2);

	if (st->fifo_mode != ADXL372_FIFO_BYPASSED &&
	    ADXL372_STATUS_1_FIFO_FULL(status1)) {
		/*
		 * When reading data from multiple axes from the FIFO,
		 * to ensure that data is not overwritten and stored out
		 * of order at least one sample set must be left in the
		 * FIFO after every read.
		 */
		fifo_entries -= st->fifo_set_size;

		/* Read data from the FIFO */
		ret = regmap_noinc_read(st->regmap, ADXL372_FIFO_DATA,
					st->fifo_buf,
					fifo_entries * sizeof(u16));
		if (ret < 0)
			goto err;

		/* Each sample is 2 bytes */
<<<<<<< HEAD
		for (i = 0; i < fifo_entries; i += st->fifo_set_size)
=======
		for (i = 0; i < fifo_entries; i += st->fifo_set_size) {
			/* filter peak detection data */
			if (st->peak_fifo_mode_en)
				adxl372_arrange_axis_data(st, &st->fifo_buf[i]);
>>>>>>> 7d2a07b7
			iio_push_to_buffers(indio_dev, &st->fifo_buf[i]);
		}
	}
err:
	iio_trigger_notify_done(indio_dev->trig);
	return IRQ_HANDLED;
}

static int adxl372_setup(struct adxl372_state *st)
{
	unsigned int regval;
	int ret;

	ret = regmap_read(st->regmap, ADXL372_DEVID, &regval);
	if (ret < 0)
		return ret;

	if (regval != ADXL372_DEVID_VAL) {
		dev_err(st->dev, "Invalid chip id %x\n", regval);
		return -ENODEV;
	}

	/*
	 * Perform a software reset to make sure the device is in a consistent
	 * state after start up.
	 */
	ret = regmap_write(st->regmap, ADXL372_RESET, ADXL372_RESET_CODE);
	if (ret < 0)
		return ret;

	ret = adxl372_set_op_mode(st, ADXL372_STANDBY);
	if (ret < 0)
		return ret;

	/* Set threshold for activity detection to 1g */
	ret = adxl372_set_activity_threshold(st, ADXL372_ACTIVITY,
					     true, true, 1000);
	if (ret < 0)
		return ret;

	/* Set threshold for inactivity detection to 100mg */
	ret = adxl372_set_activity_threshold(st, ADXL372_INACTIVITY,
					     true, true, 100);
	if (ret < 0)
		return ret;

	/* Set activity processing in Looped mode */
	ret = adxl372_set_act_proc_mode(st, ADXL372_LOOPED);
	if (ret < 0)
		return ret;

	ret = adxl372_set_odr(st, ADXL372_ODR_6400HZ);
	if (ret < 0)
		return ret;

	ret = adxl372_set_bandwidth(st, ADXL372_BW_3200HZ);
	if (ret < 0)
		return ret;

	/* Set activity timer to 1ms */
	ret = adxl372_set_activity_time_ms(st, 1);
	if (ret < 0)
		return ret;

	/* Set inactivity timer to 10s */
	ret = adxl372_set_inactivity_time_ms(st, 10000);
	if (ret < 0)
		return ret;

	/* Set the mode of operation to full bandwidth measurement mode */
	return adxl372_set_op_mode(st, ADXL372_FULL_BW_MEASUREMENT);
}

static int adxl372_reg_access(struct iio_dev *indio_dev,
			      unsigned int reg,
			      unsigned int writeval,
			      unsigned int *readval)
{
	struct adxl372_state *st = iio_priv(indio_dev);

	if (readval)
		return regmap_read(st->regmap, reg, readval);
	else
		return regmap_write(st->regmap, reg, writeval);
}

static int adxl372_read_raw(struct iio_dev *indio_dev,
			    struct iio_chan_spec const *chan,
			    int *val, int *val2, long info)
{
	struct adxl372_state *st = iio_priv(indio_dev);
	int ret;

	switch (info) {
	case IIO_CHAN_INFO_RAW:
		ret = iio_device_claim_direct_mode(indio_dev);
		if (ret)
			return ret;

		ret = adxl372_read_axis(st, chan->address);
		iio_device_release_direct_mode(indio_dev);
		if (ret < 0)
			return ret;

		*val = sign_extend32(ret >> chan->scan_type.shift,
				     chan->scan_type.realbits - 1);
		return IIO_VAL_INT;
	case IIO_CHAN_INFO_SCALE:
		*val = 0;
		*val2 = ADXL372_USCALE;
		return IIO_VAL_INT_PLUS_MICRO;
	case IIO_CHAN_INFO_SAMP_FREQ:
		*val = adxl372_samp_freq_tbl[st->odr];
		return IIO_VAL_INT;
	case IIO_CHAN_INFO_LOW_PASS_FILTER_3DB_FREQUENCY:
		*val = adxl372_bw_freq_tbl[st->bw];
		return IIO_VAL_INT;
	}

	return -EINVAL;
}

static int adxl372_write_raw(struct iio_dev *indio_dev,
			     struct iio_chan_spec const *chan,
			     int val, int val2, long info)
{
	struct adxl372_state *st = iio_priv(indio_dev);
	int odr_index, bw_index, ret;

	switch (info) {
	case IIO_CHAN_INFO_SAMP_FREQ:
		odr_index = adxl372_find_closest_match(adxl372_samp_freq_tbl,
					ARRAY_SIZE(adxl372_samp_freq_tbl),
					val);
		ret = adxl372_set_odr(st, odr_index);
		if (ret < 0)
			return ret;
		/*
		 * The timer period depends on the ODR selected.
		 * At 3200 Hz and below, it is 6.6 ms; at 6400 Hz, it is 3.3 ms
		 */
		ret = adxl372_set_activity_time_ms(st, st->act_time_ms);
		if (ret < 0)
			return ret;
		/*
		 * The timer period depends on the ODR selected.
		 * At 3200 Hz and below, it is 26 ms; at 6400 Hz, it is 13 ms
		 */
		ret = adxl372_set_inactivity_time_ms(st, st->inact_time_ms);
		if (ret < 0)
			return ret;
		/*
		 * The maximum bandwidth is constrained to at most half of
		 * the ODR to ensure that the Nyquist criteria is not violated
		 */
		if (st->bw > odr_index)
			ret = adxl372_set_bandwidth(st, odr_index);

		return ret;
	case IIO_CHAN_INFO_LOW_PASS_FILTER_3DB_FREQUENCY:
		bw_index = adxl372_find_closest_match(adxl372_bw_freq_tbl,
					ARRAY_SIZE(adxl372_bw_freq_tbl),
					val);
		return adxl372_set_bandwidth(st, bw_index);
	default:
		return -EINVAL;
	}
}

static int adxl372_read_event_value(struct iio_dev *indio_dev, const struct iio_chan_spec *chan,
				    enum iio_event_type type, enum iio_event_direction dir,
				    enum iio_event_info info, int *val, int *val2)
{
	struct adxl372_state *st = iio_priv(indio_dev);
	unsigned int addr;
	u16 raw_value;
	int ret;

	switch (info) {
	case IIO_EV_INFO_VALUE:
		switch (dir) {
		case IIO_EV_DIR_RISING:
			addr = ADXL372_X_THRESH_ACT_H + 2 * chan->scan_index;
			ret = adxl372_read_threshold_value(indio_dev, addr, &raw_value);
			if (ret < 0)
				return ret;
			*val = raw_value * ADXL372_USCALE;
			*val2 = 1000000;
			return IIO_VAL_FRACTIONAL;
		case IIO_EV_DIR_FALLING:
			addr = ADXL372_X_THRESH_INACT_H + 2 * chan->scan_index;
			ret =  adxl372_read_threshold_value(indio_dev, addr, &raw_value);
			if (ret < 0)
				return ret;
			*val = raw_value * ADXL372_USCALE;
			*val2 = 1000000;
			return IIO_VAL_FRACTIONAL;
		default:
			return -EINVAL;
		}
	case IIO_EV_INFO_PERIOD:
		switch (dir) {
		case IIO_EV_DIR_RISING:
			*val = st->act_time_ms;
			*val2 = 1000;
			return IIO_VAL_FRACTIONAL;
		case IIO_EV_DIR_FALLING:
			*val = st->inact_time_ms;
			*val2 = 1000;
			return IIO_VAL_FRACTIONAL;
		default:
			return -EINVAL;
		}
	default:
		return -EINVAL;
	}
}

static int adxl372_write_event_value(struct iio_dev *indio_dev, const struct iio_chan_spec *chan,
				     enum iio_event_type type, enum iio_event_direction dir,
				     enum iio_event_info info, int val, int val2)
{
	struct adxl372_state *st = iio_priv(indio_dev);
	unsigned int val_ms;
	unsigned int addr;
	u16 raw_val;

	switch (info) {
	case IIO_EV_INFO_VALUE:
		raw_val = DIV_ROUND_UP(val * 1000000, ADXL372_USCALE);
		switch (dir) {
		case IIO_EV_DIR_RISING:
			addr = ADXL372_X_THRESH_ACT_H + 2 * chan->scan_index;
			return adxl372_write_threshold_value(indio_dev, addr, raw_val);
		case IIO_EV_DIR_FALLING:
			addr = ADXL372_X_THRESH_INACT_H + 2 * chan->scan_index;
			return adxl372_write_threshold_value(indio_dev, addr, raw_val);
		default:
			return -EINVAL;
		}
	case IIO_EV_INFO_PERIOD:
		val_ms = val * 1000 + DIV_ROUND_UP(val2, 1000);
		switch (dir) {
		case IIO_EV_DIR_RISING:
			return adxl372_set_activity_time_ms(st, val_ms);
		case IIO_EV_DIR_FALLING:
			return adxl372_set_inactivity_time_ms(st, val_ms);
		default:
			return -EINVAL;
		}
	default:
		return -EINVAL;
	}
}

static int adxl372_read_event_config(struct iio_dev *indio_dev, const struct iio_chan_spec *chan,
				     enum iio_event_type type, enum iio_event_direction dir)
{
	struct adxl372_state *st = iio_priv(indio_dev);

	switch (dir) {
	case IIO_EV_DIR_RISING:
		return FIELD_GET(ADXL372_INT1_MAP_ACT_MSK, st->int1_bitmask);
	case IIO_EV_DIR_FALLING:
		return FIELD_GET(ADXL372_INT1_MAP_INACT_MSK, st->int1_bitmask);
	default:
		return -EINVAL;
	}
}

static int adxl372_write_event_config(struct iio_dev *indio_dev, const struct iio_chan_spec *chan,
				      enum iio_event_type type, enum iio_event_direction dir,
				      int state)
{
	struct adxl372_state *st = iio_priv(indio_dev);

	switch (dir) {
	case IIO_EV_DIR_RISING:
		set_mask_bits(&st->int1_bitmask, ADXL372_INT1_MAP_ACT_MSK,
			      ADXL372_INT1_MAP_ACT_MODE(state));
		break;
	case IIO_EV_DIR_FALLING:
		set_mask_bits(&st->int1_bitmask, ADXL372_INT1_MAP_INACT_MSK,
			      ADXL372_INT1_MAP_INACT_MODE(state));
		break;
	default:
		return -EINVAL;
	}

	return adxl372_set_interrupts(st, st->int1_bitmask, 0);
}

static ssize_t adxl372_show_filter_freq_avail(struct device *dev,
					      struct device_attribute *attr,
					      char *buf)
{
	struct iio_dev *indio_dev = dev_to_iio_dev(dev);
	struct adxl372_state *st = iio_priv(indio_dev);
	int i;
	size_t len = 0;

	for (i = 0; i <= st->odr; i++)
		len += scnprintf(buf + len, PAGE_SIZE - len,
				 "%d ", adxl372_bw_freq_tbl[i]);

	buf[len - 1] = '\n';

	return len;
}

static ssize_t adxl372_get_fifo_enabled(struct device *dev,
					  struct device_attribute *attr,
					  char *buf)
{
	struct iio_dev *indio_dev = dev_to_iio_dev(dev);
	struct adxl372_state *st = iio_priv(indio_dev);

	return sprintf(buf, "%d\n", st->fifo_mode);
}

static ssize_t adxl372_get_fifo_watermark(struct device *dev,
					  struct device_attribute *attr,
					  char *buf)
{
	struct iio_dev *indio_dev = dev_to_iio_dev(dev);
	struct adxl372_state *st = iio_priv(indio_dev);

	return sprintf(buf, "%d\n", st->watermark);
}

static IIO_CONST_ATTR(hwfifo_watermark_min, "1");
static IIO_CONST_ATTR(hwfifo_watermark_max,
		      __stringify(ADXL372_FIFO_SIZE));
static IIO_DEVICE_ATTR(hwfifo_watermark, 0444,
		       adxl372_get_fifo_watermark, NULL, 0);
static IIO_DEVICE_ATTR(hwfifo_enabled, 0444,
		       adxl372_get_fifo_enabled, NULL, 0);

static const struct attribute *adxl372_fifo_attributes[] = {
	&iio_const_attr_hwfifo_watermark_min.dev_attr.attr,
	&iio_const_attr_hwfifo_watermark_max.dev_attr.attr,
	&iio_dev_attr_hwfifo_watermark.dev_attr.attr,
	&iio_dev_attr_hwfifo_enabled.dev_attr.attr,
	NULL,
};

static int adxl372_set_watermark(struct iio_dev *indio_dev, unsigned int val)
{
	struct adxl372_state *st  = iio_priv(indio_dev);

	if (val > ADXL372_FIFO_SIZE)
		val = ADXL372_FIFO_SIZE;

	st->watermark = val;

	return 0;
}

static int adxl372_buffer_postenable(struct iio_dev *indio_dev)
{
	struct adxl372_state *st = iio_priv(indio_dev);
	unsigned int mask;
	int i, ret;

	st->int1_bitmask |= ADXL372_INT1_MAP_FIFO_FULL_MSK;
	ret = adxl372_set_interrupts(st, st->int1_bitmask, 0);
	if (ret < 0)
		return ret;

	mask = *indio_dev->active_scan_mask;

	for (i = 0; i < ARRAY_SIZE(adxl372_axis_lookup_table); i++) {
		if (mask == adxl372_axis_lookup_table[i].bits)
			break;
	}

	if (i == ARRAY_SIZE(adxl372_axis_lookup_table))
		return -EINVAL;

	st->fifo_format = adxl372_axis_lookup_table[i].fifo_format;
	st->fifo_axis_mask = adxl372_axis_lookup_table[i].bits;
	st->fifo_set_size = bitmap_weight(indio_dev->active_scan_mask,
					  indio_dev->masklength);

	/* Configure the FIFO to store sets of impact event peak. */
	if (st->peak_fifo_mode_en) {
		st->fifo_set_size = 3;
		st->fifo_format = ADXL372_XYZ_PEAK_FIFO;
	}

	/*
	 * The 512 FIFO samples can be allotted in several ways, such as:
	 * 170 sample sets of concurrent 3-axis data
	 * 256 sample sets of concurrent 2-axis data (user selectable)
	 * 512 sample sets of single-axis data
	 * 170 sets of impact event peak (x, y, z)
	 */
	if ((st->watermark * st->fifo_set_size) > ADXL372_FIFO_SIZE)
		st->watermark = (ADXL372_FIFO_SIZE  / st->fifo_set_size);

	st->fifo_mode = ADXL372_FIFO_STREAMED;

	ret = adxl372_configure_fifo(st);
	if (ret < 0) {
		st->fifo_mode = ADXL372_FIFO_BYPASSED;
		st->int1_bitmask &= ~ADXL372_INT1_MAP_FIFO_FULL_MSK;
		adxl372_set_interrupts(st, st->int1_bitmask, 0);
		return ret;
	}

	return 0;
}

static int adxl372_buffer_predisable(struct iio_dev *indio_dev)
{
	struct adxl372_state *st = iio_priv(indio_dev);

	st->int1_bitmask &= ~ADXL372_INT1_MAP_FIFO_FULL_MSK;
	adxl372_set_interrupts(st, st->int1_bitmask, 0);
	st->fifo_mode = ADXL372_FIFO_BYPASSED;
	adxl372_configure_fifo(st);

	return 0;
}

static const struct iio_buffer_setup_ops adxl372_buffer_ops = {
	.postenable = adxl372_buffer_postenable,
	.predisable = adxl372_buffer_predisable,
};

static int adxl372_dready_trig_set_state(struct iio_trigger *trig,
					 bool state)
{
	struct iio_dev *indio_dev = iio_trigger_get_drvdata(trig);
	struct adxl372_state *st = iio_priv(indio_dev);

	if (state)
		st->int1_bitmask |= ADXL372_INT1_MAP_FIFO_FULL_MSK;

	return adxl372_set_interrupts(st, st->int1_bitmask, 0);
}

static int adxl372_validate_trigger(struct iio_dev *indio_dev,
				    struct iio_trigger *trig)
{
	struct adxl372_state *st = iio_priv(indio_dev);

	if (st->dready_trig != trig && st->peak_datardy_trig != trig)
		return -EINVAL;

	return 0;
}

static const struct iio_trigger_ops adxl372_trigger_ops = {
	.validate_device = &iio_trigger_validate_own_device,
	.set_trigger_state = adxl372_dready_trig_set_state,
};

static int adxl372_peak_dready_trig_set_state(struct iio_trigger *trig,
					      bool state)
{
	struct iio_dev *indio_dev = iio_trigger_get_drvdata(trig);
	struct adxl372_state *st = iio_priv(indio_dev);

	if (state)
		st->int1_bitmask |= ADXL372_INT1_MAP_FIFO_FULL_MSK;

	st->peak_fifo_mode_en = state;

	return adxl372_set_interrupts(st, st->int1_bitmask, 0);
}

static const struct iio_trigger_ops adxl372_peak_data_trigger_ops = {
	.validate_device = &iio_trigger_validate_own_device,
	.set_trigger_state = adxl372_peak_dready_trig_set_state,
};

static IIO_CONST_ATTR_SAMP_FREQ_AVAIL("400 800 1600 3200 6400");
static IIO_DEVICE_ATTR(in_accel_filter_low_pass_3db_frequency_available,
		       0444, adxl372_show_filter_freq_avail, NULL, 0);

static struct attribute *adxl372_attributes[] = {
	&iio_const_attr_sampling_frequency_available.dev_attr.attr,
	&iio_dev_attr_in_accel_filter_low_pass_3db_frequency_available.dev_attr.attr,
	NULL,
};

static const struct attribute_group adxl372_attrs_group = {
	.attrs = adxl372_attributes,
};

static const struct iio_info adxl372_info = {
	.validate_trigger = &adxl372_validate_trigger,
	.attrs = &adxl372_attrs_group,
	.read_raw = adxl372_read_raw,
	.write_raw = adxl372_write_raw,
	.read_event_config = adxl372_read_event_config,
	.write_event_config = adxl372_write_event_config,
	.read_event_value = adxl372_read_event_value,
	.write_event_value = adxl372_write_event_value,
	.debugfs_reg_access = &adxl372_reg_access,
	.hwfifo_set_watermark = adxl372_set_watermark,
};

bool adxl372_readable_noinc_reg(struct device *dev, unsigned int reg)
{
	return (reg == ADXL372_FIFO_DATA);
}
EXPORT_SYMBOL_GPL(adxl372_readable_noinc_reg);

int adxl372_probe(struct device *dev, struct regmap *regmap,
		  int irq, const char *name)
{
	struct iio_dev *indio_dev;
	struct adxl372_state *st;
	int ret;

	indio_dev = devm_iio_device_alloc(dev, sizeof(*st));
	if (!indio_dev)
		return -ENOMEM;

	st = iio_priv(indio_dev);
	dev_set_drvdata(dev, indio_dev);

	st->dev = dev;
	st->regmap = regmap;
	st->irq = irq;

	mutex_init(&st->threshold_m);

	indio_dev->channels = adxl372_channels;
	indio_dev->num_channels = ARRAY_SIZE(adxl372_channels);
	indio_dev->available_scan_masks = adxl372_channel_masks;
	indio_dev->name = name;
	indio_dev->info = &adxl372_info;
	indio_dev->modes = INDIO_DIRECT_MODE | INDIO_BUFFER_SOFTWARE;

	ret = adxl372_setup(st);
	if (ret < 0) {
		dev_err(dev, "ADXL372 setup failed\n");
		return ret;
	}

	ret = devm_iio_triggered_buffer_setup_ext(dev,
						  indio_dev, NULL,
						  adxl372_trigger_handler,
						  &adxl372_buffer_ops,
						  adxl372_fifo_attributes);
	if (ret < 0)
		return ret;

	if (st->irq) {
		st->dready_trig = devm_iio_trigger_alloc(dev,
							 "%s-dev%d",
							 indio_dev->name,
							 iio_device_id(indio_dev));
		if (st->dready_trig == NULL)
			return -ENOMEM;

		st->peak_datardy_trig = devm_iio_trigger_alloc(dev,
							       "%s-dev%d-peak",
							       indio_dev->name,
							       iio_device_id(indio_dev));
		if (!st->peak_datardy_trig)
			return -ENOMEM;

		st->dready_trig->ops = &adxl372_trigger_ops;
		st->peak_datardy_trig->ops = &adxl372_peak_data_trigger_ops;
		iio_trigger_set_drvdata(st->dready_trig, indio_dev);
		iio_trigger_set_drvdata(st->peak_datardy_trig, indio_dev);
		ret = devm_iio_trigger_register(dev, st->dready_trig);
		if (ret < 0)
			return ret;

		ret = devm_iio_trigger_register(dev, st->peak_datardy_trig);
		if (ret < 0)
			return ret;

		indio_dev->trig = iio_trigger_get(st->dready_trig);

		ret = devm_request_threaded_irq(dev, st->irq,
					iio_trigger_generic_data_rdy_poll,
					NULL,
					IRQF_TRIGGER_RISING | IRQF_ONESHOT,
					indio_dev->name, st->dready_trig);
		if (ret < 0)
			return ret;
	}

	return devm_iio_device_register(dev, indio_dev);
}
EXPORT_SYMBOL_GPL(adxl372_probe);

MODULE_AUTHOR("Stefan Popa <stefan.popa@analog.com>");
MODULE_DESCRIPTION("Analog Devices ADXL372 3-axis accelerometer driver");
MODULE_LICENSE("GPL");<|MERGE_RESOLUTION|>--- conflicted
+++ resolved
@@ -664,14 +664,10 @@
 			goto err;
 
 		/* Each sample is 2 bytes */
-<<<<<<< HEAD
-		for (i = 0; i < fifo_entries; i += st->fifo_set_size)
-=======
 		for (i = 0; i < fifo_entries; i += st->fifo_set_size) {
 			/* filter peak detection data */
 			if (st->peak_fifo_mode_en)
 				adxl372_arrange_axis_data(st, &st->fifo_buf[i]);
->>>>>>> 7d2a07b7
 			iio_push_to_buffers(indio_dev, &st->fifo_buf[i]);
 		}
 	}
