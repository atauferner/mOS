--- conflicted
+++ resolved
@@ -149,61 +149,6 @@
 	const struct bmc150_scale_info scale_table[4];
 };
 
-<<<<<<< HEAD
-struct bmc150_accel_interrupt {
-	const struct bmc150_accel_interrupt_info *info;
-	atomic_t users;
-};
-
-struct bmc150_accel_trigger {
-	struct bmc150_accel_data *data;
-	struct iio_trigger *indio_trig;
-	int (*setup)(struct bmc150_accel_trigger *t, bool state);
-	int intr;
-	bool enabled;
-};
-
-enum bmc150_accel_interrupt_id {
-	BMC150_ACCEL_INT_DATA_READY,
-	BMC150_ACCEL_INT_ANY_MOTION,
-	BMC150_ACCEL_INT_WATERMARK,
-	BMC150_ACCEL_INTERRUPTS,
-};
-
-enum bmc150_accel_trigger_id {
-	BMC150_ACCEL_TRIGGER_DATA_READY,
-	BMC150_ACCEL_TRIGGER_ANY_MOTION,
-	BMC150_ACCEL_TRIGGERS,
-};
-
-struct bmc150_accel_data {
-	struct regmap *regmap;
-	int irq;
-	struct bmc150_accel_interrupt interrupts[BMC150_ACCEL_INTERRUPTS];
-	struct bmc150_accel_trigger triggers[BMC150_ACCEL_TRIGGERS];
-	struct mutex mutex;
-	u8 fifo_mode, watermark;
-	s16 buffer[8];
-	/*
-	 * Ensure there is sufficient space and correct alignment for
-	 * the timestamp if enabled
-	 */
-	struct {
-		__le16 channels[3];
-		s64 ts __aligned(8);
-	} scan;
-	u8 bw_bits;
-	u32 slope_dur;
-	u32 slope_thres;
-	u32 range;
-	int ev_enable_state;
-	int64_t timestamp, old_timestamp; /* Only used in hw fifo mode. */
-	const struct bmc150_accel_chip_info *chip_info;
-	struct iio_mount_matrix orientation;
-};
-
-=======
->>>>>>> 7d2a07b7
 static const struct {
 	int val;
 	int val2;
