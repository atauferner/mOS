--- conflicted
+++ resolved
@@ -2960,14 +2960,10 @@
 	  To compile this driver as a module, choose M here: the module
 	  will be called tile_net.
 
-config PARAVIRT_XEN_NETDEV_FRONTEND
+config XEN_NETDEV_FRONTEND
 	tristate "Xen network device frontend driver"
-<<<<<<< HEAD
-	depends on PARAVIRT_XEN
-=======
 	depends on XEN
 	select XEN_XENBUS_FRONTEND
->>>>>>> c56eb8fb
 	default y
 	help
 	  The network device frontend driver allows the kernel to
@@ -3419,20 +3415,11 @@
 	  lguest or QEMU based VMMs (like KVM or Xen).  Say Y or M.
 
 config VMXNET3
-<<<<<<< HEAD
-       tristate "VMware VMXNET3 ethernet driver"
-       depends on PCI && INET && !XEN
-       help
-         This driver supports VMware's vmxnet3 virtual ethernet NIC.
-         To compile this driver as a module, choose M here: the
-         module will be called vmxnet3.
-=======
 	tristate "VMware VMXNET3 ethernet driver"
 	depends on PCI && INET
 	help
 	  This driver supports VMware's vmxnet3 virtual ethernet NIC.
 	  To compile this driver as a module, choose M here: the
 	  module will be called vmxnet3.
->>>>>>> c56eb8fb
 
 endif # NETDEVICES