--- conflicted
+++ resolved
@@ -95,20 +95,11 @@
                              bool *link_up);
 s32 ixgbe_get_phy_firmware_version_tnx(struct ixgbe_hw *hw,
                                        u16 *firmware_version);
-<<<<<<< HEAD
-=======
 
 s32 ixgbe_reset_phy_nl(struct ixgbe_hw *hw);
 s32 ixgbe_identify_sfp_module_generic(struct ixgbe_hw *hw);
 s32 ixgbe_get_sfp_init_sequence_offsets(struct ixgbe_hw *hw,
                                         u16 *list_offset,
                                         u16 *data_offset);
->>>>>>> 18e352e4
 
-/* PHY specific */
-s32 ixgbe_reset_phy_nl(struct ixgbe_hw *hw);
-s32 ixgbe_identify_sfp_module_generic(struct ixgbe_hw *hw);
-s32 ixgbe_get_sfp_init_sequence_offsets(struct ixgbe_hw *hw,
-					u16 *list_offset,
-					u16 *data_offset);
 #endif /* _IXGBE_PHY_H_ */