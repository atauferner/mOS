<<<<<<< HEAD
/******************************************************************************
 *
 * This file is provided under a dual BSD/GPLv2 license.  When using or
 * redistributing this file, you may do so under either license.
 *
 * GPL LICENSE SUMMARY
 *
 * Copyright(c) 2017        Intel Deutschland GmbH
 * Copyright (C) 2019 - 2020 Intel Corporation
 *
 * This program is free software; you can redistribute it and/or modify
 * it under the terms of version 2 of the GNU General Public License as
 * published by the Free Software Foundation.
 *
 * This program is distributed in the hope that it will be useful, but
 * WITHOUT ANY WARRANTY; without even the implied warranty of
 * MERCHANTABILITY or FITNESS FOR A PARTICULAR PURPOSE.  See the GNU
 * General Public License for more details.
 *
 * The full GNU General Public License is included in this distribution
 * in the file called COPYING.
 *
 * Contact Information:
 *  Intel Linux Wireless <linuxwifi@intel.com>
 * Intel Corporation, 5200 N.E. Elam Young Parkway, Hillsboro, OR 97124-6497
 *
 * BSD LICENSE
 *
 * Copyright(c) 2017        Intel Deutschland GmbH
 * Copyright (C) 2019 - 2020 Intel Corporation
 * All rights reserved.
 *
 * Redistribution and use in source and binary forms, with or without
 * modification, are permitted provided that the following conditions
 * are met:
 *
 *  * Redistributions of source code must retain the above copyright
 *    notice, this list of conditions and the following disclaimer.
 *  * Redistributions in binary form must reproduce the above copyright
 *    notice, this list of conditions and the following disclaimer in
 *    the documentation and/or other materials provided with the
 *    distribution.
 *  * Neither the name Intel Corporation nor the names of its
 *    contributors may be used to endorse or promote products derived
 *    from this software without specific prior written permission.
 *
 * THIS SOFTWARE IS PROVIDED BY THE COPYRIGHT HOLDERS AND CONTRIBUTORS
 * "AS IS" AND ANY EXPRESS OR IMPLIED WARRANTIES, INCLUDING, BUT NOT
 * LIMITED TO, THE IMPLIED WARRANTIES OF MERCHANTABILITY AND FITNESS FOR
 * A PARTICULAR PURPOSE ARE DISCLAIMED. IN NO EVENT SHALL THE COPYRIGHT
 * OWNER OR CONTRIBUTORS BE LIABLE FOR ANY DIRECT, INDIRECT, INCIDENTAL,
 * SPECIAL, EXEMPLARY, OR CONSEQUENTIAL DAMAGES (INCLUDING, BUT NOT
 * LIMITED TO, PROCUREMENT OF SUBSTITUTE GOODS OR SERVICES; LOSS OF USE,
 * DATA, OR PROFITS; OR BUSINESS INTERRUPTION) HOWEVER CAUSED AND ON ANY
 * THEORY OF LIABILITY, WHETHER IN CONTRACT, STRICT LIABILITY, OR TORT
 * (INCLUDING NEGLIGENCE OR OTHERWISE) ARISING IN ANY WAY OUT OF THE USE
 * OF THIS SOFTWARE, EVEN IF ADVISED OF THE POSSIBILITY OF SUCH DAMAGE.
 *
 *****************************************************************************/

=======
// SPDX-License-Identifier: GPL-2.0 OR BSD-3-Clause
/*
 * Copyright (C) 2017 Intel Deutschland GmbH
 * Copyright (C) 2019-2021 Intel Corporation
 */
>>>>>>> 7d2a07b7
#include <linux/uuid.h>
#include "iwl-drv.h"
#include "iwl-debug.h"
#include "acpi.h"
#include "fw/runtime.h"

<<<<<<< HEAD
static const guid_t intel_wifi_guid = GUID_INIT(0xF21202BF, 0x8F78, 0x4DC6,
						0xA5, 0xB3, 0x1F, 0x73,
						0x8E, 0x28, 0x5A, 0xDE);
=======
const guid_t iwl_guid = GUID_INIT(0xF21202BF, 0x8F78, 0x4DC6,
				  0xA5, 0xB3, 0x1F, 0x73,
				  0x8E, 0x28, 0x5A, 0xDE);
IWL_EXPORT_SYMBOL(iwl_guid);

const guid_t iwl_rfi_guid = GUID_INIT(0x7266172C, 0x220B, 0x4B29,
				      0x81, 0x4F, 0x75, 0xE4,
				      0xDD, 0x26, 0xB5, 0xFD);
IWL_EXPORT_SYMBOL(iwl_rfi_guid);
>>>>>>> 7d2a07b7

static int iwl_acpi_get_handle(struct device *dev, acpi_string method,
			       acpi_handle *ret_handle)
{
	acpi_handle root_handle;
	acpi_status status;

	root_handle = ACPI_HANDLE(dev);
	if (!root_handle) {
		IWL_DEBUG_DEV_RADIO(dev,
				    "ACPI: Could not retrieve root port handle\n");
		return -ENOENT;
	}

	status = acpi_get_handle(root_handle, method, ret_handle);
	if (ACPI_FAILURE(status)) {
		IWL_DEBUG_DEV_RADIO(dev,
				    "ACPI: %s method not found\n", method);
		return -ENOENT;
	}
	return 0;
}

void *iwl_acpi_get_object(struct device *dev, acpi_string method)
{
	struct acpi_buffer buf = {ACPI_ALLOCATE_BUFFER, NULL};
	acpi_handle handle;
	acpi_status status;
	int ret;

	ret = iwl_acpi_get_handle(dev, method, &handle);
	if (ret)
		return ERR_PTR(-ENOENT);

	/* Call the method with no arguments */
	status = acpi_evaluate_object(handle, NULL, NULL, &buf);
	if (ACPI_FAILURE(status)) {
		IWL_DEBUG_DEV_RADIO(dev,
				    "ACPI: %s method invocation failed (status: 0x%x)\n",
				    method, status);
		return ERR_PTR(-ENOENT);
	}
	return buf.pointer;
}
IWL_EXPORT_SYMBOL(iwl_acpi_get_object);

<<<<<<< HEAD
/**
* Generic function for evaluating a method defined in the device specific
* method (DSM) interface. The returned acpi object must be freed by calling
* function.
*/
static void *iwl_acpi_get_dsm_object(struct device *dev, int rev, int func,
				     union acpi_object *args)
{
	union acpi_object *obj;

	obj = acpi_evaluate_dsm(ACPI_HANDLE(dev), &intel_wifi_guid, rev, func,
=======
/*
 * Generic function for evaluating a method defined in the device specific
 * method (DSM) interface. The returned acpi object must be freed by calling
 * function.
 */
static void *iwl_acpi_get_dsm_object(struct device *dev, int rev, int func,
				     union acpi_object *args,
				     const guid_t *guid)
{
	union acpi_object *obj;

	obj = acpi_evaluate_dsm(ACPI_HANDLE(dev), guid, rev, func,
>>>>>>> 7d2a07b7
				args);
	if (!obj) {
		IWL_DEBUG_DEV_RADIO(dev,
				    "ACPI: DSM method invocation failed (rev: %d, func:%d)\n",
				    rev, func);
		return ERR_PTR(-ENOENT);
	}
	return obj;
}

<<<<<<< HEAD
/**
 * Evaluate a DSM with no arguments and a single u8 return value (inside a
 * buffer object), verify and return that value.
 */
int iwl_acpi_get_dsm_u8(struct device *dev, int rev, int func)
{
	union acpi_object *obj;
	int ret;

	obj = iwl_acpi_get_dsm_object(dev, rev, func, NULL);
	if (IS_ERR(obj))
		return -ENOENT;

	if (obj->type != ACPI_TYPE_BUFFER) {
=======
/*
 * Generic function to evaluate a DSM with no arguments
 * and an integer return value,
 * (as an integer object or inside a buffer object),
 * verify and assign the value in the "value" parameter.
 * return 0 in success and the appropriate errno otherwise.
 */
static int iwl_acpi_get_dsm_integer(struct device *dev, int rev, int func,
				    const guid_t *guid, u64 *value,
				    size_t expected_size)
{
	union acpi_object *obj;
	int ret = 0;

	obj = iwl_acpi_get_dsm_object(dev, rev, func, NULL, guid);
	if (IS_ERR(obj)) {
		IWL_DEBUG_DEV_RADIO(dev,
				    "Failed to get  DSM object. func= %d\n",
				    func);
		return -ENOENT;
	}

	if (obj->type == ACPI_TYPE_INTEGER) {
		*value = obj->integer.value;
	} else if (obj->type == ACPI_TYPE_BUFFER) {
		__le64 le_value = 0;

		if (WARN_ON_ONCE(expected_size > sizeof(le_value)))
			return -EINVAL;

		/* if the buffer size doesn't match the expected size */
		if (obj->buffer.length != expected_size)
			IWL_DEBUG_DEV_RADIO(dev,
					    "ACPI: DSM invalid buffer size, padding or truncating (%d)\n",
					    obj->buffer.length);

		 /* assuming LE from Intel BIOS spec */
		memcpy(&le_value, obj->buffer.pointer,
		       min_t(size_t, expected_size, (size_t)obj->buffer.length));
		*value = le64_to_cpu(le_value);
	} else {
>>>>>>> 7d2a07b7
		IWL_DEBUG_DEV_RADIO(dev,
				    "ACPI: DSM method did not return a valid object, type=%d\n",
				    obj->type);
		ret = -EINVAL;
		goto out;
	}

<<<<<<< HEAD
	if (obj->buffer.length != sizeof(u8)) {
		IWL_DEBUG_DEV_RADIO(dev,
				    "ACPI: DSM method returned invalid buffer, length=%d\n",
				    obj->buffer.length);
		ret = -EINVAL;
		goto out;
	}

	ret = obj->buffer.pointer[0];
=======
>>>>>>> 7d2a07b7
	IWL_DEBUG_DEV_RADIO(dev,
			    "ACPI: DSM method evaluated: func=%d, ret=%d\n",
			    func, ret);
out:
	ACPI_FREE(obj);
	return ret;
}
<<<<<<< HEAD
IWL_EXPORT_SYMBOL(iwl_acpi_get_dsm_u8);

=======

/*
 * Evaluate a DSM with no arguments and a u8 return value,
 */
int iwl_acpi_get_dsm_u8(struct device *dev, int rev, int func,
			const guid_t *guid, u8 *value)
{
	int ret;
	u64 val;

	ret = iwl_acpi_get_dsm_integer(dev, rev, func,
				       guid, &val, sizeof(u8));

	if (ret < 0)
		return ret;

	/* cast val (u64) to be u8 */
	*value = (u8)val;
	return 0;
}
IWL_EXPORT_SYMBOL(iwl_acpi_get_dsm_u8);

/*
 * Evaluate a DSM with no arguments and a u32 return value,
 */
int iwl_acpi_get_dsm_u32(struct device *dev, int rev, int func,
			 const guid_t *guid, u32 *value)
{
	int ret;
	u64 val;

	ret = iwl_acpi_get_dsm_integer(dev, rev, func,
				       guid, &val, sizeof(u32));

	if (ret < 0)
		return ret;

	/* cast val (u64) to be u32 */
	*value = (u32)val;
	return 0;
}
IWL_EXPORT_SYMBOL(iwl_acpi_get_dsm_u32);

>>>>>>> 7d2a07b7
union acpi_object *iwl_acpi_get_wifi_pkg(struct device *dev,
					 union acpi_object *data,
					 int data_size, int *tbl_rev)
{
	int i;
	union acpi_object *wifi_pkg;

	/*
	 * We need at least one entry in the wifi package that
	 * describes the domain, and one more entry, otherwise there's
	 * no point in reading it.
	 */
	if (WARN_ON_ONCE(data_size < 2))
		return ERR_PTR(-EINVAL);

	/*
	 * We need at least two packages, one for the revision and one
	 * for the data itself.  Also check that the revision is valid
	 * (i.e. it is an integer (each caller has to check by itself
	 * if the returned revision is supported)).
	 */
	if (data->type != ACPI_TYPE_PACKAGE ||
	    data->package.count < 2 ||
	    data->package.elements[0].type != ACPI_TYPE_INTEGER) {
		IWL_DEBUG_DEV_RADIO(dev, "Invalid packages structure\n");
		return ERR_PTR(-EINVAL);
	}

	*tbl_rev = data->package.elements[0].integer.value;

	/* loop through all the packages to find the one for WiFi */
	for (i = 1; i < data->package.count; i++) {
		union acpi_object *domain;

		wifi_pkg = &data->package.elements[i];

		/* skip entries that are not a package with the right size */
		if (wifi_pkg->type != ACPI_TYPE_PACKAGE ||
		    wifi_pkg->package.count != data_size)
			continue;

		domain = &wifi_pkg->package.elements[0];
		if (domain->type == ACPI_TYPE_INTEGER &&
		    domain->integer.value == ACPI_WIFI_DOMAIN)
			goto found;
	}

	return ERR_PTR(-ENOENT);

found:
	return wifi_pkg;
}
IWL_EXPORT_SYMBOL(iwl_acpi_get_wifi_pkg);

int iwl_acpi_get_tas(struct iwl_fw_runtime *fwrt,
		     __le32 *block_list_array,
		     int *block_list_size)
{
	union acpi_object *wifi_pkg, *data;
	int ret, tbl_rev, i;
	bool enabled;

	data = iwl_acpi_get_object(fwrt->dev, ACPI_WTAS_METHOD);
	if (IS_ERR(data))
		return PTR_ERR(data);

	wifi_pkg = iwl_acpi_get_wifi_pkg(fwrt->dev, data,
					 ACPI_WTAS_WIFI_DATA_SIZE,
					 &tbl_rev);
	if (IS_ERR(wifi_pkg)) {
		ret = PTR_ERR(wifi_pkg);
		goto out_free;
	}

	if (wifi_pkg->package.elements[0].type != ACPI_TYPE_INTEGER ||
	    tbl_rev != 0) {
		ret = -EINVAL;
		goto out_free;
	}

	enabled = !!wifi_pkg->package.elements[0].integer.value;

	if (!enabled) {
		*block_list_size = -1;
		IWL_DEBUG_RADIO(fwrt, "TAS not enabled\n");
		ret = 0;
		goto out_free;
	}

	if (wifi_pkg->package.elements[1].type != ACPI_TYPE_INTEGER ||
	    wifi_pkg->package.elements[1].integer.value >
	    APCI_WTAS_BLACK_LIST_MAX) {
		IWL_DEBUG_RADIO(fwrt, "TAS invalid array size %llu\n",
				wifi_pkg->package.elements[1].integer.value);
		ret = -EINVAL;
		goto out_free;
	}
	*block_list_size = wifi_pkg->package.elements[1].integer.value;

	IWL_DEBUG_RADIO(fwrt, "TAS array size %d\n", *block_list_size);
	if (*block_list_size > APCI_WTAS_BLACK_LIST_MAX) {
		IWL_DEBUG_RADIO(fwrt, "TAS invalid array size value %u\n",
				*block_list_size);
		ret = -EINVAL;
		goto out_free;
	}

	for (i = 0; i < *block_list_size; i++) {
		u32 country;

		if (wifi_pkg->package.elements[2 + i].type !=
		    ACPI_TYPE_INTEGER) {
			IWL_DEBUG_RADIO(fwrt,
					"TAS invalid array elem %d\n", 2 + i);
			ret = -EINVAL;
			goto out_free;
		}

		country = wifi_pkg->package.elements[2 + i].integer.value;
		block_list_array[i] = cpu_to_le32(country);
		IWL_DEBUG_RADIO(fwrt, "TAS block list country %d\n", country);
	}

	ret = 0;
out_free:
	kfree(data);
	return ret;
}
IWL_EXPORT_SYMBOL(iwl_acpi_get_tas);

int iwl_acpi_get_mcc(struct device *dev, char *mcc)
{
	union acpi_object *wifi_pkg, *data;
	u32 mcc_val;
	int ret, tbl_rev;

	data = iwl_acpi_get_object(dev, ACPI_WRDD_METHOD);
	if (IS_ERR(data))
		return PTR_ERR(data);

	wifi_pkg = iwl_acpi_get_wifi_pkg(dev, data, ACPI_WRDD_WIFI_DATA_SIZE,
					 &tbl_rev);
	if (IS_ERR(wifi_pkg)) {
		ret = PTR_ERR(wifi_pkg);
		goto out_free;
	}

	if (wifi_pkg->package.elements[1].type != ACPI_TYPE_INTEGER ||
	    tbl_rev != 0) {
		ret = -EINVAL;
		goto out_free;
	}

	mcc_val = wifi_pkg->package.elements[1].integer.value;

	mcc[0] = (mcc_val >> 8) & 0xff;
	mcc[1] = mcc_val & 0xff;
	mcc[2] = '\0';

	ret = 0;
out_free:
	kfree(data);
	return ret;
}
IWL_EXPORT_SYMBOL(iwl_acpi_get_mcc);

u64 iwl_acpi_get_pwr_limit(struct device *dev)
{
	union acpi_object *data, *wifi_pkg;
	u64 dflt_pwr_limit;
	int tbl_rev;

	data = iwl_acpi_get_object(dev, ACPI_SPLC_METHOD);
	if (IS_ERR(data)) {
		dflt_pwr_limit = 0;
		goto out;
	}

	wifi_pkg = iwl_acpi_get_wifi_pkg(dev, data,
					 ACPI_SPLC_WIFI_DATA_SIZE, &tbl_rev);
	if (IS_ERR(wifi_pkg) || tbl_rev != 0 ||
	    wifi_pkg->package.elements[1].integer.value != ACPI_TYPE_INTEGER) {
		dflt_pwr_limit = 0;
		goto out_free;
	}

	dflt_pwr_limit = wifi_pkg->package.elements[1].integer.value;
out_free:
	kfree(data);
out:
	return dflt_pwr_limit;
}
IWL_EXPORT_SYMBOL(iwl_acpi_get_pwr_limit);

int iwl_acpi_get_eckv(struct device *dev, u32 *extl_clk)
{
	union acpi_object *wifi_pkg, *data;
	int ret, tbl_rev;

	data = iwl_acpi_get_object(dev, ACPI_ECKV_METHOD);
	if (IS_ERR(data))
		return PTR_ERR(data);

	wifi_pkg = iwl_acpi_get_wifi_pkg(dev, data, ACPI_ECKV_WIFI_DATA_SIZE,
					 &tbl_rev);
	if (IS_ERR(wifi_pkg)) {
		ret = PTR_ERR(wifi_pkg);
		goto out_free;
	}

	if (wifi_pkg->package.elements[1].type != ACPI_TYPE_INTEGER ||
	    tbl_rev != 0) {
		ret = -EINVAL;
		goto out_free;
	}

	*extl_clk = wifi_pkg->package.elements[1].integer.value;

	ret = 0;

out_free:
	kfree(data);
	return ret;
}
IWL_EXPORT_SYMBOL(iwl_acpi_get_eckv);

static int iwl_sar_set_profile(union acpi_object *table,
			       struct iwl_sar_profile *profile,
			       bool enabled)
{
	int i;

	profile->enabled = enabled;

	for (i = 0; i < ACPI_SAR_TABLE_SIZE; i++) {
		if (table[i].type != ACPI_TYPE_INTEGER ||
		    table[i].integer.value > U8_MAX)
			return -EINVAL;

		profile->table[i] = table[i].integer.value;
	}

	return 0;
}

static int iwl_sar_fill_table(struct iwl_fw_runtime *fwrt,
			      __le16 *per_chain, u32 n_subbands,
			      int prof_a, int prof_b)
{
	int profs[ACPI_SAR_NUM_CHAIN_LIMITS] = { prof_a, prof_b };
	int i, j, idx;

	for (i = 0; i < ACPI_SAR_NUM_CHAIN_LIMITS; i++) {
		struct iwl_sar_profile *prof;

		/* don't allow SAR to be disabled (profile 0 means disable) */
		if (profs[i] == 0)
			return -EPERM;

		/* we are off by one, so allow up to ACPI_SAR_PROFILE_NUM */
		if (profs[i] > ACPI_SAR_PROFILE_NUM)
			return -EINVAL;

		/* profiles go from 1 to 4, so decrement to access the array */
		prof = &fwrt->sar_profiles[profs[i] - 1];

		/* if the profile is disabled, do nothing */
		if (!prof->enabled) {
			IWL_DEBUG_RADIO(fwrt, "SAR profile %d is disabled.\n",
					profs[i]);
			/*
			 * if one of the profiles is disabled, we
			 * ignore all of them and return 1 to
			 * differentiate disabled from other failures.
			 */
			return 1;
		}

		IWL_DEBUG_INFO(fwrt,
			       "SAR EWRD: chain %d profile index %d\n",
			       i, profs[i]);
		IWL_DEBUG_RADIO(fwrt, "  Chain[%d]:\n", i);
		for (j = 0; j < n_subbands; j++) {
			idx = i * ACPI_SAR_NUM_SUB_BANDS + j;
			per_chain[i * n_subbands + j] =
				cpu_to_le16(prof->table[idx]);
			IWL_DEBUG_RADIO(fwrt, "    Band[%d] = %d * .125dBm\n",
					j, prof->table[idx]);
		}
	}

	return 0;
}

int iwl_sar_select_profile(struct iwl_fw_runtime *fwrt,
			   __le16 *per_chain, u32 n_tables, u32 n_subbands,
			   int prof_a, int prof_b)
{
	int i, ret = 0;

	for (i = 0; i < n_tables; i++) {
		ret = iwl_sar_fill_table(fwrt,
			 &per_chain[i * n_subbands * ACPI_SAR_NUM_CHAIN_LIMITS],
			 n_subbands, prof_a, prof_b);
		if (ret)
			break;
	}

	return ret;
}
IWL_EXPORT_SYMBOL(iwl_sar_select_profile);

int iwl_sar_get_wrds_table(struct iwl_fw_runtime *fwrt)
{
	union acpi_object *wifi_pkg, *table, *data;
	bool enabled;
	int ret, tbl_rev;

	data = iwl_acpi_get_object(fwrt->dev, ACPI_WRDS_METHOD);
	if (IS_ERR(data))
		return PTR_ERR(data);

	wifi_pkg = iwl_acpi_get_wifi_pkg(fwrt->dev, data,
					 ACPI_WRDS_WIFI_DATA_SIZE, &tbl_rev);
<<<<<<< HEAD
	if (IS_ERR(wifi_pkg) || tbl_rev != 0) {
=======
	if (IS_ERR(wifi_pkg)) {
>>>>>>> 7d2a07b7
		ret = PTR_ERR(wifi_pkg);
		goto out_free;
	}

<<<<<<< HEAD
=======
	if (tbl_rev != 0) {
		ret = -EINVAL;
		goto out_free;
	}

>>>>>>> 7d2a07b7
	if (wifi_pkg->package.elements[1].type != ACPI_TYPE_INTEGER) {
		ret = -EINVAL;
		goto out_free;
	}

	enabled = !!(wifi_pkg->package.elements[1].integer.value);

	/* position of the actual table */
	table = &wifi_pkg->package.elements[2];

	/* The profile from WRDS is officially profile 1, but goes
	 * into sar_profiles[0] (because we don't have a profile 0).
	 */
	ret = iwl_sar_set_profile(table, &fwrt->sar_profiles[0], enabled);
out_free:
	kfree(data);
	return ret;
}
IWL_EXPORT_SYMBOL(iwl_sar_get_wrds_table);

int iwl_sar_get_ewrd_table(struct iwl_fw_runtime *fwrt)
{
	union acpi_object *wifi_pkg, *data;
	bool enabled;
	int i, n_profiles, tbl_rev, pos;
	int ret = 0;

	data = iwl_acpi_get_object(fwrt->dev, ACPI_EWRD_METHOD);
	if (IS_ERR(data))
		return PTR_ERR(data);

	wifi_pkg = iwl_acpi_get_wifi_pkg(fwrt->dev, data,
					 ACPI_EWRD_WIFI_DATA_SIZE, &tbl_rev);
<<<<<<< HEAD
	if (IS_ERR(wifi_pkg) || tbl_rev != 0) {
=======
	if (IS_ERR(wifi_pkg)) {
>>>>>>> 7d2a07b7
		ret = PTR_ERR(wifi_pkg);
		goto out_free;
	}

<<<<<<< HEAD
=======
	if (tbl_rev != 0) {
		ret = -EINVAL;
		goto out_free;
	}

>>>>>>> 7d2a07b7
	if (wifi_pkg->package.elements[1].type != ACPI_TYPE_INTEGER ||
	    wifi_pkg->package.elements[2].type != ACPI_TYPE_INTEGER) {
		ret = -EINVAL;
		goto out_free;
	}

	enabled = !!(wifi_pkg->package.elements[1].integer.value);
	n_profiles = wifi_pkg->package.elements[2].integer.value;

	/*
	 * Check the validity of n_profiles.  The EWRD profiles start
	 * from index 1, so the maximum value allowed here is
	 * ACPI_SAR_PROFILES_NUM - 1.
	 */
	if (n_profiles <= 0 || n_profiles >= ACPI_SAR_PROFILE_NUM) {
		ret = -EINVAL;
		goto out_free;
	}

	/* the tables start at element 3 */
	pos = 3;

	for (i = 0; i < n_profiles; i++) {
		/* The EWRD profiles officially go from 2 to 4, but we
		 * save them in sar_profiles[1-3] (because we don't
		 * have profile 0).  So in the array we start from 1.
		 */
		ret = iwl_sar_set_profile(&wifi_pkg->package.elements[pos],
					  &fwrt->sar_profiles[i + 1],
					  enabled);
		if (ret < 0)
			break;

		/* go to the next table */
		pos += ACPI_SAR_TABLE_SIZE;
	}

out_free:
	kfree(data);
	return ret;
}
IWL_EXPORT_SYMBOL(iwl_sar_get_ewrd_table);

int iwl_sar_get_wgds_table(struct iwl_fw_runtime *fwrt)
{
	union acpi_object *wifi_pkg, *data;
	int i, j, ret, tbl_rev;
	int idx = 1;

	data = iwl_acpi_get_object(fwrt->dev, ACPI_WGDS_METHOD);
	if (IS_ERR(data))
		return PTR_ERR(data);

	wifi_pkg = iwl_acpi_get_wifi_pkg(fwrt->dev, data,
					 ACPI_WGDS_WIFI_DATA_SIZE, &tbl_rev);
<<<<<<< HEAD
	if (IS_ERR(wifi_pkg) || tbl_rev > 1) {
=======

	if (IS_ERR(wifi_pkg)) {
>>>>>>> 7d2a07b7
		ret = PTR_ERR(wifi_pkg);
		goto out_free;
	}

<<<<<<< HEAD
=======
	if (tbl_rev > 1) {
		ret = -EINVAL;
		goto out_free;
	}

>>>>>>> 7d2a07b7
	fwrt->geo_rev = tbl_rev;
	for (i = 0; i < ACPI_NUM_GEO_PROFILES; i++) {
		for (j = 0; j < ACPI_GEO_TABLE_SIZE; j++) {
			union acpi_object *entry;

			entry = &wifi_pkg->package.elements[idx++];
			if (entry->type != ACPI_TYPE_INTEGER ||
			    entry->integer.value > U8_MAX) {
				ret = -EINVAL;
				goto out_free;
			}

			fwrt->geo_profiles[i].values[j] = entry->integer.value;
		}
	}
	ret = 0;
out_free:
	kfree(data);
	return ret;
}
IWL_EXPORT_SYMBOL(iwl_sar_get_wgds_table);

bool iwl_sar_geo_support(struct iwl_fw_runtime *fwrt)
{
	/*
	 * The GEO_TX_POWER_LIMIT command is not supported on earlier
	 * firmware versions.  Unfortunately, we don't have a TLV API
	 * flag to rely on, so rely on the major version which is in
	 * the first byte of ucode_ver.  This was implemented
	 * initially on version 38 and then backported to 17.  It was
	 * also backported to 29, but only for 7265D devices.  The
	 * intention was to have it in 36 as well, but not all 8000
	 * family got this feature enabled.  The 8000 family is the
	 * only one using version 36, so skip this version entirely.
	 */
	return IWL_UCODE_SERIAL(fwrt->fw->ucode_ver) >= 38 ||
	       IWL_UCODE_SERIAL(fwrt->fw->ucode_ver) == 17 ||
	       (IWL_UCODE_SERIAL(fwrt->fw->ucode_ver) == 29 &&
		((fwrt->trans->hw_rev & CSR_HW_REV_TYPE_MSK) ==
		 CSR_HW_REV_TYPE_7265D));
}
IWL_EXPORT_SYMBOL(iwl_sar_geo_support);

int iwl_sar_geo_init(struct iwl_fw_runtime *fwrt,
		     struct iwl_per_chain_offset *table, u32 n_bands)
{
	int ret, i, j;

	if (!iwl_sar_geo_support(fwrt))
		return -EOPNOTSUPP;

	ret = iwl_sar_get_wgds_table(fwrt);
	if (ret < 0) {
		IWL_DEBUG_RADIO(fwrt,
				"Geo SAR BIOS table invalid or unavailable. (%d)\n",
				ret);
		/* we don't fail if the table is not available */
		return -ENOENT;
	}

	for (i = 0; i < ACPI_NUM_GEO_PROFILES; i++) {
		for (j = 0; j < n_bands; j++) {
			struct iwl_per_chain_offset *chain =
				&table[i * n_bands + j];
			u8 *value;

			if (j * ACPI_GEO_PER_CHAIN_SIZE >=
			    ARRAY_SIZE(fwrt->geo_profiles[0].values))
				/*
				 * Currently we only store lb an hb values, and
				 * don't have any special ones for uhb. So leave
				 * those empty for the time being
				 */
				break;

			value = &fwrt->geo_profiles[i].values[j *
				ACPI_GEO_PER_CHAIN_SIZE];
			chain->max_tx_power = cpu_to_le16(value[0]);
			chain->chain_a = value[1];
			chain->chain_b = value[2];
			IWL_DEBUG_RADIO(fwrt,
					"SAR geographic profile[%d] Band[%d]: chain A = %d chain B = %d max_tx_power = %d\n",
					i, j, value[1], value[2], value[0]);
		}
	}

	return 0;
}
<<<<<<< HEAD
IWL_EXPORT_SYMBOL(iwl_sar_geo_init);
=======
IWL_EXPORT_SYMBOL(iwl_sar_geo_init);

__le32 iwl_acpi_get_lari_config_bitmap(struct iwl_fw_runtime *fwrt)
{
	int ret;
	u8 value;
	__le32 config_bitmap = 0;

	/*
	 ** Evaluate func 'DSM_FUNC_ENABLE_INDONESIA_5G2'
	 */
	ret = iwl_acpi_get_dsm_u8(fwrt->dev, 0,
				  DSM_FUNC_ENABLE_INDONESIA_5G2,
				  &iwl_guid, &value);

	if (!ret && value == DSM_VALUE_INDONESIA_ENABLE)
		config_bitmap |=
			cpu_to_le32(LARI_CONFIG_ENABLE_5G2_IN_INDONESIA_MSK);

	/*
	 ** Evaluate func 'DSM_FUNC_DISABLE_SRD'
	 */
	ret = iwl_acpi_get_dsm_u8(fwrt->dev, 0,
				  DSM_FUNC_DISABLE_SRD,
				  &iwl_guid, &value);
	if (!ret) {
		if (value == DSM_VALUE_SRD_PASSIVE)
			config_bitmap |=
				cpu_to_le32(LARI_CONFIG_CHANGE_ETSI_TO_PASSIVE_MSK);
		else if (value == DSM_VALUE_SRD_DISABLE)
			config_bitmap |=
				cpu_to_le32(LARI_CONFIG_CHANGE_ETSI_TO_DISABLED_MSK);
	}

	return config_bitmap;
}
IWL_EXPORT_SYMBOL(iwl_acpi_get_lari_config_bitmap);
>>>>>>> 7d2a07b7
<|MERGE_RESOLUTION|>--- conflicted
+++ resolved
@@ -1,82 +1,14 @@
-<<<<<<< HEAD
-/******************************************************************************
- *
- * This file is provided under a dual BSD/GPLv2 license.  When using or
- * redistributing this file, you may do so under either license.
- *
- * GPL LICENSE SUMMARY
- *
- * Copyright(c) 2017        Intel Deutschland GmbH
- * Copyright (C) 2019 - 2020 Intel Corporation
- *
- * This program is free software; you can redistribute it and/or modify
- * it under the terms of version 2 of the GNU General Public License as
- * published by the Free Software Foundation.
- *
- * This program is distributed in the hope that it will be useful, but
- * WITHOUT ANY WARRANTY; without even the implied warranty of
- * MERCHANTABILITY or FITNESS FOR A PARTICULAR PURPOSE.  See the GNU
- * General Public License for more details.
- *
- * The full GNU General Public License is included in this distribution
- * in the file called COPYING.
- *
- * Contact Information:
- *  Intel Linux Wireless <linuxwifi@intel.com>
- * Intel Corporation, 5200 N.E. Elam Young Parkway, Hillsboro, OR 97124-6497
- *
- * BSD LICENSE
- *
- * Copyright(c) 2017        Intel Deutschland GmbH
- * Copyright (C) 2019 - 2020 Intel Corporation
- * All rights reserved.
- *
- * Redistribution and use in source and binary forms, with or without
- * modification, are permitted provided that the following conditions
- * are met:
- *
- *  * Redistributions of source code must retain the above copyright
- *    notice, this list of conditions and the following disclaimer.
- *  * Redistributions in binary form must reproduce the above copyright
- *    notice, this list of conditions and the following disclaimer in
- *    the documentation and/or other materials provided with the
- *    distribution.
- *  * Neither the name Intel Corporation nor the names of its
- *    contributors may be used to endorse or promote products derived
- *    from this software without specific prior written permission.
- *
- * THIS SOFTWARE IS PROVIDED BY THE COPYRIGHT HOLDERS AND CONTRIBUTORS
- * "AS IS" AND ANY EXPRESS OR IMPLIED WARRANTIES, INCLUDING, BUT NOT
- * LIMITED TO, THE IMPLIED WARRANTIES OF MERCHANTABILITY AND FITNESS FOR
- * A PARTICULAR PURPOSE ARE DISCLAIMED. IN NO EVENT SHALL THE COPYRIGHT
- * OWNER OR CONTRIBUTORS BE LIABLE FOR ANY DIRECT, INDIRECT, INCIDENTAL,
- * SPECIAL, EXEMPLARY, OR CONSEQUENTIAL DAMAGES (INCLUDING, BUT NOT
- * LIMITED TO, PROCUREMENT OF SUBSTITUTE GOODS OR SERVICES; LOSS OF USE,
- * DATA, OR PROFITS; OR BUSINESS INTERRUPTION) HOWEVER CAUSED AND ON ANY
- * THEORY OF LIABILITY, WHETHER IN CONTRACT, STRICT LIABILITY, OR TORT
- * (INCLUDING NEGLIGENCE OR OTHERWISE) ARISING IN ANY WAY OUT OF THE USE
- * OF THIS SOFTWARE, EVEN IF ADVISED OF THE POSSIBILITY OF SUCH DAMAGE.
- *
- *****************************************************************************/
-
-=======
 // SPDX-License-Identifier: GPL-2.0 OR BSD-3-Clause
 /*
  * Copyright (C) 2017 Intel Deutschland GmbH
  * Copyright (C) 2019-2021 Intel Corporation
  */
->>>>>>> 7d2a07b7
 #include <linux/uuid.h>
 #include "iwl-drv.h"
 #include "iwl-debug.h"
 #include "acpi.h"
 #include "fw/runtime.h"
 
-<<<<<<< HEAD
-static const guid_t intel_wifi_guid = GUID_INIT(0xF21202BF, 0x8F78, 0x4DC6,
-						0xA5, 0xB3, 0x1F, 0x73,
-						0x8E, 0x28, 0x5A, 0xDE);
-=======
 const guid_t iwl_guid = GUID_INIT(0xF21202BF, 0x8F78, 0x4DC6,
 				  0xA5, 0xB3, 0x1F, 0x73,
 				  0x8E, 0x28, 0x5A, 0xDE);
@@ -86,7 +18,6 @@
 				      0x81, 0x4F, 0x75, 0xE4,
 				      0xDD, 0x26, 0xB5, 0xFD);
 IWL_EXPORT_SYMBOL(iwl_rfi_guid);
->>>>>>> 7d2a07b7
 
 static int iwl_acpi_get_handle(struct device *dev, acpi_string method,
 			       acpi_handle *ret_handle)
@@ -133,19 +64,6 @@
 }
 IWL_EXPORT_SYMBOL(iwl_acpi_get_object);
 
-<<<<<<< HEAD
-/**
-* Generic function for evaluating a method defined in the device specific
-* method (DSM) interface. The returned acpi object must be freed by calling
-* function.
-*/
-static void *iwl_acpi_get_dsm_object(struct device *dev, int rev, int func,
-				     union acpi_object *args)
-{
-	union acpi_object *obj;
-
-	obj = acpi_evaluate_dsm(ACPI_HANDLE(dev), &intel_wifi_guid, rev, func,
-=======
 /*
  * Generic function for evaluating a method defined in the device specific
  * method (DSM) interface. The returned acpi object must be freed by calling
@@ -158,7 +76,6 @@
 	union acpi_object *obj;
 
 	obj = acpi_evaluate_dsm(ACPI_HANDLE(dev), guid, rev, func,
->>>>>>> 7d2a07b7
 				args);
 	if (!obj) {
 		IWL_DEBUG_DEV_RADIO(dev,
@@ -169,22 +86,6 @@
 	return obj;
 }
 
-<<<<<<< HEAD
-/**
- * Evaluate a DSM with no arguments and a single u8 return value (inside a
- * buffer object), verify and return that value.
- */
-int iwl_acpi_get_dsm_u8(struct device *dev, int rev, int func)
-{
-	union acpi_object *obj;
-	int ret;
-
-	obj = iwl_acpi_get_dsm_object(dev, rev, func, NULL);
-	if (IS_ERR(obj))
-		return -ENOENT;
-
-	if (obj->type != ACPI_TYPE_BUFFER) {
-=======
 /*
  * Generic function to evaluate a DSM with no arguments
  * and an integer return value,
@@ -226,7 +127,6 @@
 		       min_t(size_t, expected_size, (size_t)obj->buffer.length));
 		*value = le64_to_cpu(le_value);
 	} else {
->>>>>>> 7d2a07b7
 		IWL_DEBUG_DEV_RADIO(dev,
 				    "ACPI: DSM method did not return a valid object, type=%d\n",
 				    obj->type);
@@ -234,18 +134,6 @@
 		goto out;
 	}
 
-<<<<<<< HEAD
-	if (obj->buffer.length != sizeof(u8)) {
-		IWL_DEBUG_DEV_RADIO(dev,
-				    "ACPI: DSM method returned invalid buffer, length=%d\n",
-				    obj->buffer.length);
-		ret = -EINVAL;
-		goto out;
-	}
-
-	ret = obj->buffer.pointer[0];
-=======
->>>>>>> 7d2a07b7
 	IWL_DEBUG_DEV_RADIO(dev,
 			    "ACPI: DSM method evaluated: func=%d, ret=%d\n",
 			    func, ret);
@@ -253,10 +141,6 @@
 	ACPI_FREE(obj);
 	return ret;
 }
-<<<<<<< HEAD
-IWL_EXPORT_SYMBOL(iwl_acpi_get_dsm_u8);
-
-=======
 
 /*
  * Evaluate a DSM with no arguments and a u8 return value,
@@ -300,7 +184,6 @@
 }
 IWL_EXPORT_SYMBOL(iwl_acpi_get_dsm_u32);
 
->>>>>>> 7d2a07b7
 union acpi_object *iwl_acpi_get_wifi_pkg(struct device *dev,
 					 union acpi_object *data,
 					 int data_size, int *tbl_rev)
@@ -625,23 +508,16 @@
 
 	wifi_pkg = iwl_acpi_get_wifi_pkg(fwrt->dev, data,
 					 ACPI_WRDS_WIFI_DATA_SIZE, &tbl_rev);
-<<<<<<< HEAD
-	if (IS_ERR(wifi_pkg) || tbl_rev != 0) {
-=======
 	if (IS_ERR(wifi_pkg)) {
->>>>>>> 7d2a07b7
 		ret = PTR_ERR(wifi_pkg);
 		goto out_free;
 	}
 
-<<<<<<< HEAD
-=======
 	if (tbl_rev != 0) {
 		ret = -EINVAL;
 		goto out_free;
 	}
 
->>>>>>> 7d2a07b7
 	if (wifi_pkg->package.elements[1].type != ACPI_TYPE_INTEGER) {
 		ret = -EINVAL;
 		goto out_free;
@@ -675,23 +551,16 @@
 
 	wifi_pkg = iwl_acpi_get_wifi_pkg(fwrt->dev, data,
 					 ACPI_EWRD_WIFI_DATA_SIZE, &tbl_rev);
-<<<<<<< HEAD
-	if (IS_ERR(wifi_pkg) || tbl_rev != 0) {
-=======
 	if (IS_ERR(wifi_pkg)) {
->>>>>>> 7d2a07b7
 		ret = PTR_ERR(wifi_pkg);
 		goto out_free;
 	}
 
-<<<<<<< HEAD
-=======
 	if (tbl_rev != 0) {
 		ret = -EINVAL;
 		goto out_free;
 	}
 
->>>>>>> 7d2a07b7
 	if (wifi_pkg->package.elements[1].type != ACPI_TYPE_INTEGER ||
 	    wifi_pkg->package.elements[2].type != ACPI_TYPE_INTEGER) {
 		ret = -EINVAL;
@@ -747,24 +616,17 @@
 
 	wifi_pkg = iwl_acpi_get_wifi_pkg(fwrt->dev, data,
 					 ACPI_WGDS_WIFI_DATA_SIZE, &tbl_rev);
-<<<<<<< HEAD
-	if (IS_ERR(wifi_pkg) || tbl_rev > 1) {
-=======
 
 	if (IS_ERR(wifi_pkg)) {
->>>>>>> 7d2a07b7
 		ret = PTR_ERR(wifi_pkg);
 		goto out_free;
 	}
 
-<<<<<<< HEAD
-=======
 	if (tbl_rev > 1) {
 		ret = -EINVAL;
 		goto out_free;
 	}
 
->>>>>>> 7d2a07b7
 	fwrt->geo_rev = tbl_rev;
 	for (i = 0; i < ACPI_NUM_GEO_PROFILES; i++) {
 		for (j = 0; j < ACPI_GEO_TABLE_SIZE; j++) {
@@ -853,9 +715,6 @@
 
 	return 0;
 }
-<<<<<<< HEAD
-IWL_EXPORT_SYMBOL(iwl_sar_geo_init);
-=======
 IWL_EXPORT_SYMBOL(iwl_sar_geo_init);
 
 __le32 iwl_acpi_get_lari_config_bitmap(struct iwl_fw_runtime *fwrt)
@@ -892,5 +751,4 @@
 
 	return config_bitmap;
 }
-IWL_EXPORT_SYMBOL(iwl_acpi_get_lari_config_bitmap);
->>>>>>> 7d2a07b7
+IWL_EXPORT_SYMBOL(iwl_acpi_get_lari_config_bitmap);