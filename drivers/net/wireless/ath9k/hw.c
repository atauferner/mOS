--- conflicted
+++ resolved
@@ -598,158 +598,6 @@
 			ar9280Modes_high_power_tx_gain_9280_2,
 			ARRAY_SIZE(ar9280Modes_high_power_tx_gain_9280_2), 6);
 		else
-<<<<<<< HEAD
-			regChainOffset = i * 0x1000;
-
-		REG_WRITE(ah, AR_PHY_SWITCH_CHAIN_0 + regChainOffset,
-			  pModal->antCtrlChain[i]);
-
-		REG_WRITE(ah, AR_PHY_TIMING_CTRL4(0) + regChainOffset,
-			  (REG_READ(ah,
-				    AR_PHY_TIMING_CTRL4(0) +
-				    regChainOffset) &
-			   ~(AR_PHY_TIMING_CTRL4_IQCORR_Q_Q_COFF |
-			     AR_PHY_TIMING_CTRL4_IQCORR_Q_I_COFF)) |
-			  SM(pModal->iqCalICh[i],
-			     AR_PHY_TIMING_CTRL4_IQCORR_Q_I_COFF) |
-			  SM(pModal->iqCalQCh[i],
-			     AR_PHY_TIMING_CTRL4_IQCORR_Q_Q_COFF));
-
-		if ((i == 0) || AR_SREV_5416_V20_OR_LATER(ah)) {
-			if ((eep->baseEepHeader.version &
-			     AR5416_EEP_VER_MINOR_MASK) >=
-			    AR5416_EEP_MINOR_VER_3) {
-				txRxAttenLocal = pModal->txRxAttenCh[i];
-				if (AR_SREV_9280_10_OR_LATER(ah)) {
-					REG_RMW_FIELD(ah,
-						AR_PHY_GAIN_2GHZ +
-						regChainOffset,
-						AR_PHY_GAIN_2GHZ_XATTEN1_MARGIN,
-						pModal->
-						bswMargin[i]);
-					REG_RMW_FIELD(ah,
-						AR_PHY_GAIN_2GHZ +
-						regChainOffset,
-						AR_PHY_GAIN_2GHZ_XATTEN1_DB,
-						pModal->
-						bswAtten[i]);
-					REG_RMW_FIELD(ah,
-						AR_PHY_GAIN_2GHZ +
-						regChainOffset,
-						AR_PHY_GAIN_2GHZ_XATTEN2_MARGIN,
-						pModal->
-						xatten2Margin[i]);
-					REG_RMW_FIELD(ah,
-						AR_PHY_GAIN_2GHZ +
-						regChainOffset,
-						AR_PHY_GAIN_2GHZ_XATTEN2_DB,
-						pModal->
-						xatten2Db[i]);
-				} else {
-					REG_WRITE(ah,
-						  AR_PHY_GAIN_2GHZ +
-						  regChainOffset,
-						  (REG_READ(ah,
-							    AR_PHY_GAIN_2GHZ +
-							    regChainOffset) &
-						   ~AR_PHY_GAIN_2GHZ_BSW_MARGIN)
-						  | SM(pModal->
-						  bswMargin[i],
-						  AR_PHY_GAIN_2GHZ_BSW_MARGIN));
-					REG_WRITE(ah,
-						  AR_PHY_GAIN_2GHZ +
-						  regChainOffset,
-						  (REG_READ(ah,
-							    AR_PHY_GAIN_2GHZ +
-							    regChainOffset) &
-						   ~AR_PHY_GAIN_2GHZ_BSW_ATTEN)
-						  | SM(pModal->bswAtten[i],
-						  AR_PHY_GAIN_2GHZ_BSW_ATTEN));
-				}
-			}
-			if (AR_SREV_9280_10_OR_LATER(ah)) {
-				REG_RMW_FIELD(ah,
-					      AR_PHY_RXGAIN +
-					      regChainOffset,
-					      AR9280_PHY_RXGAIN_TXRX_ATTEN,
-					      txRxAttenLocal);
-				REG_RMW_FIELD(ah,
-					      AR_PHY_RXGAIN +
-					      regChainOffset,
-					      AR9280_PHY_RXGAIN_TXRX_MARGIN,
-					      pModal->rxTxMarginCh[i]);
-			} else {
-				REG_WRITE(ah,
-					  AR_PHY_RXGAIN + regChainOffset,
-					  (REG_READ(ah,
-						    AR_PHY_RXGAIN +
-						    regChainOffset) &
-					   ~AR_PHY_RXGAIN_TXRX_ATTEN) |
-					  SM(txRxAttenLocal,
-					     AR_PHY_RXGAIN_TXRX_ATTEN));
-				REG_WRITE(ah,
-					  AR_PHY_GAIN_2GHZ +
-					  regChainOffset,
-					  (REG_READ(ah,
-						    AR_PHY_GAIN_2GHZ +
-						    regChainOffset) &
-					   ~AR_PHY_GAIN_2GHZ_RXTX_MARGIN) |
-					  SM(pModal->rxTxMarginCh[i],
-					     AR_PHY_GAIN_2GHZ_RXTX_MARGIN));
-			}
-		}
-	}
-
-	if (AR_SREV_9280_10_OR_LATER(ah)) {
-		if (IS_CHAN_2GHZ(chan)) {
-			ath9k_hw_analog_shift_rmw(ah, AR_AN_RF2G1_CH0,
-						  AR_AN_RF2G1_CH0_OB,
-						  AR_AN_RF2G1_CH0_OB_S,
-						  pModal->ob);
-			ath9k_hw_analog_shift_rmw(ah, AR_AN_RF2G1_CH0,
-						  AR_AN_RF2G1_CH0_DB,
-						  AR_AN_RF2G1_CH0_DB_S,
-						  pModal->db);
-			ath9k_hw_analog_shift_rmw(ah, AR_AN_RF2G1_CH1,
-						  AR_AN_RF2G1_CH1_OB,
-						  AR_AN_RF2G1_CH1_OB_S,
-						  pModal->ob_ch1);
-			ath9k_hw_analog_shift_rmw(ah, AR_AN_RF2G1_CH1,
-						  AR_AN_RF2G1_CH1_DB,
-						  AR_AN_RF2G1_CH1_DB_S,
-						  pModal->db_ch1);
-		} else {
-			ath9k_hw_analog_shift_rmw(ah, AR_AN_RF5G1_CH0,
-						  AR_AN_RF5G1_CH0_OB5,
-						  AR_AN_RF5G1_CH0_OB5_S,
-						  pModal->ob);
-			ath9k_hw_analog_shift_rmw(ah, AR_AN_RF5G1_CH0,
-						  AR_AN_RF5G1_CH0_DB5,
-						  AR_AN_RF5G1_CH0_DB5_S,
-						  pModal->db);
-			ath9k_hw_analog_shift_rmw(ah, AR_AN_RF5G1_CH1,
-						  AR_AN_RF5G1_CH1_OB5,
-						  AR_AN_RF5G1_CH1_OB5_S,
-						  pModal->ob_ch1);
-			ath9k_hw_analog_shift_rmw(ah, AR_AN_RF5G1_CH1,
-						  AR_AN_RF5G1_CH1_DB5,
-						  AR_AN_RF5G1_CH1_DB5_S,
-						  pModal->db_ch1);
-		}
-		ath9k_hw_analog_shift_rmw(ah, AR_AN_TOP2,
-					  AR_AN_TOP2_XPABIAS_LVL,
-					  AR_AN_TOP2_XPABIAS_LVL_S,
-					  pModal->xpaBiasLvl);
-		ath9k_hw_analog_shift_rmw(ah, AR_AN_TOP2,
-					  AR_AN_TOP2_LOCALBIAS,
-					  AR_AN_TOP2_LOCALBIAS_S,
-					  pModal->local_bias);
-		DPRINTF(ah->ah_sc, ATH_DBG_EEPROM, "ForceXPAon: %d\n",
-			pModal->force_xpaon);
-		REG_RMW_FIELD(ah, AR_PHY_XPA_CFG, AR_PHY_FORCE_XPA_CFG,
-			      pModal->force_xpaon);
-	}
-=======
 			INIT_INI_ARRAY(&ahp->ah_iniModesTxGain,
 			ar9280Modes_original_tx_gain_9280_2,
 			ARRAY_SIZE(ar9280Modes_original_tx_gain_9280_2), 6);
@@ -758,7 +606,6 @@
 		ar9280Modes_original_tx_gain_9280_2,
 		ARRAY_SIZE(ar9280Modes_original_tx_gain_9280_2), 6);
 }
->>>>>>> 18e352e4
 
 static int ath9k_hw_post_attach(struct ath_hal *ah)
 {
