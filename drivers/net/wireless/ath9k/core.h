/*
 * Copyright (c) 2008 Atheros Communications Inc.
 *
 * Permission to use, copy, modify, and/or distribute this software for any
 * purpose with or without fee is hereby granted, provided that the above
 * copyright notice and this permission notice appear in all copies.
 *
 * THE SOFTWARE IS PROVIDED "AS IS" AND THE AUTHOR DISCLAIMS ALL WARRANTIES
 * WITH REGARD TO THIS SOFTWARE INCLUDING ALL IMPLIED WARRANTIES OF
 * MERCHANTABILITY AND FITNESS. IN NO EVENT SHALL THE AUTHOR BE LIABLE FOR
 * ANY SPECIAL, DIRECT, INDIRECT, OR CONSEQUENTIAL DAMAGES OR ANY DAMAGES
 * WHATSOEVER RESULTING FROM LOSS OF USE, DATA OR PROFITS, WHETHER IN AN
 * ACTION OF CONTRACT, NEGLIGENCE OR OTHER TORTIOUS ACTION, ARISING OUT OF
 * OR IN CONNECTION WITH THE USE OR PERFORMANCE OF THIS SOFTWARE.
 */

#ifndef CORE_H
#define CORE_H

#include <linux/etherdevice.h>
#include <linux/pci.h>
#include <net/mac80211.h>
#include <linux/leds.h>
#include <linux/rfkill.h>

#include "ath9k.h"
#include "rc.h"

struct ath_node;

/* Macro to expand scalars to 64-bit objects */

#define	ito64(x) (sizeof(x) == 8) ?			\
	(((unsigned long long int)(x)) & (0xff)) :	\
	(sizeof(x) == 16) ?				\
	(((unsigned long long int)(x)) & 0xffff) :	\
	((sizeof(x) == 32) ?				\
	 (((unsigned long long int)(x)) & 0xffffffff) : \
	 (unsigned long long int)(x))

/* increment with wrap-around */
#define INCR(_l, _sz)   do {			\
		(_l)++;				\
		(_l) &= ((_sz) - 1);		\
	} while (0)

/* decrement with wrap-around */
#define DECR(_l,  _sz)  do {			\
		(_l)--;				\
		(_l) &= ((_sz) - 1);		\
	} while (0)

#define A_MAX(a, b) ((a) > (b) ? (a) : (b))

#define ASSERT(exp) do {			\
		if (unlikely(!(exp))) {		\
			BUG();			\
		}				\
	} while (0)

#define TSF_TO_TU(_h,_l) \
	((((u32)(_h)) << 22) | (((u32)(_l)) >> 10))

#define	ATH_TXQ_SETUP(sc, i)        ((sc)->tx.txqsetup & (1<<i))

static const u8 ath_bcast_mac[ETH_ALEN] = {0xff, 0xff, 0xff, 0xff, 0xff, 0xff};

enum ATH_DEBUG {
	ATH_DBG_RESET		= 0x00000001,
	ATH_DBG_REG_IO		= 0x00000002,
	ATH_DBG_QUEUE		= 0x00000004,
	ATH_DBG_EEPROM		= 0x00000008,
	ATH_DBG_CALIBRATE	= 0x00000010,
	ATH_DBG_CHANNEL		= 0x00000020,
	ATH_DBG_INTERRUPT	= 0x00000040,
	ATH_DBG_REGULATORY	= 0x00000080,
	ATH_DBG_ANI		= 0x00000100,
	ATH_DBG_POWER_MGMT	= 0x00000200,
	ATH_DBG_XMIT		= 0x00000400,
	ATH_DBG_BEACON		= 0x00001000,
	ATH_DBG_CONFIG		= 0x00002000,
	ATH_DBG_KEYCACHE	= 0x00004000,
	ATH_DBG_FATAL		= 0x00008000,
	ATH_DBG_ANY		= 0xffffffff
};

#define DBG_DEFAULT (ATH_DBG_FATAL)

#ifdef CONFIG_ATH9K_DEBUG

/**
 * struct ath_interrupt_stats - Contains statistics about interrupts
 * @total: Total no. of interrupts generated so far
 * @rxok: RX with no errors
 * @rxeol: RX with no more RXDESC available
 * @rxorn: RX FIFO overrun
 * @txok: TX completed at the requested rate
 * @txurn: TX FIFO underrun
 * @mib: MIB regs reaching its threshold
 * @rxphyerr: RX with phy errors
 * @rx_keycache_miss: RX with key cache misses
 * @swba: Software Beacon Alert
 * @bmiss: Beacon Miss
 * @bnr: Beacon Not Ready
 * @cst: Carrier Sense TImeout
 * @gtt: Global TX Timeout
 * @tim: RX beacon TIM occurrence
 * @cabend: RX End of CAB traffic
 * @dtimsync: DTIM sync lossage
 * @dtim: RX Beacon with DTIM
 */
struct ath_interrupt_stats {
	u32 total;
	u32 rxok;
	u32 rxeol;
	u32 rxorn;
	u32 txok;
	u32 txeol;
	u32 txurn;
	u32 mib;
	u32 rxphyerr;
	u32 rx_keycache_miss;
	u32 swba;
	u32 bmiss;
	u32 bnr;
	u32 cst;
	u32 gtt;
	u32 tim;
	u32 cabend;
	u32 dtimsync;
	u32 dtim;
};

struct ath_stats {
	struct ath_interrupt_stats istats;
};

struct ath9k_debug {
	int debug_mask;
	struct dentry *debugfs_root;
	struct dentry *debugfs_phy;
	struct dentry *debugfs_dma;
	struct dentry *debugfs_interrupt;
	struct ath_stats stats;
};

void DPRINTF(struct ath_softc *sc, int dbg_mask, const char *fmt, ...);
int ath9k_init_debug(struct ath_softc *sc);
void ath9k_exit_debug(struct ath_softc *sc);
void ath_debug_stat_interrupt(struct ath_softc *sc, enum ath9k_int status);

#else

static inline void DPRINTF(struct ath_softc *sc, int dbg_mask,
			   const char *fmt, ...)
{
}

static inline int ath9k_init_debug(struct ath_softc *sc)
{
	return 0;
}

static inline void ath9k_exit_debug(struct ath_softc *sc)
{
}

static inline void ath_debug_stat_interrupt(struct ath_softc *sc,
					    enum ath9k_int status)
{
}

#endif /* CONFIG_ATH9K_DEBUG */

struct ath_config {
	u32 ath_aggr_prot;
	u16 txpowlimit;
	u16 txpowlimit_override;
	u8 cabqReadytime;
	u8 swBeaconProcess;
};

/*************************/
/* Descriptor Management */
/*************************/

#define ATH_TXBUF_RESET(_bf) do {				\
		(_bf)->bf_status = 0;				\
		(_bf)->bf_lastbf = NULL;			\
		(_bf)->bf_lastfrm = NULL;			\
		(_bf)->bf_next = NULL;				\
		memset(&((_bf)->bf_state), 0,			\
			    sizeof(struct ath_buf_state));	\
	} while (0)

enum buffer_type {
	BUF_DATA		= BIT(0),
	BUF_AGGR		= BIT(1),
	BUF_AMPDU		= BIT(2),
	BUF_HT			= BIT(3),
	BUF_RETRY		= BIT(4),
	BUF_XRETRY		= BIT(5),
	BUF_SHORT_PREAMBLE	= BIT(6),
	BUF_BAR			= BIT(7),
	BUF_PSPOLL		= BIT(8),
	BUF_AGGR_BURST		= BIT(9),
	BUF_CALC_AIRTIME	= BIT(10),
};

struct ath_buf_state {
	int bfs_nframes;		/* # frames in aggregate */
	u16 bfs_al;			/* length of aggregate */
	u16 bfs_frmlen;			/* length of frame */
	int bfs_seqno;			/* sequence number */
	int bfs_tidno;			/* tid of this frame */
	int bfs_retries;		/* current retries */
	u32 bf_type;			/* BUF_* (enum buffer_type) */
	u32 bfs_keyix;
	enum ath9k_key_type bfs_keytype;
};

#define bf_nframes      	bf_state.bfs_nframes
#define bf_al           	bf_state.bfs_al
#define bf_frmlen       	bf_state.bfs_frmlen
#define bf_retries      	bf_state.bfs_retries
#define bf_seqno        	bf_state.bfs_seqno
#define bf_tidno        	bf_state.bfs_tidno
#define bf_rcs          	bf_state.bfs_rcs
#define bf_keyix                bf_state.bfs_keyix
#define bf_keytype      	bf_state.bfs_keytype
#define bf_isdata(bf)		(bf->bf_state.bf_type & BUF_DATA)
#define bf_isaggr(bf)		(bf->bf_state.bf_type & BUF_AGGR)
#define bf_isampdu(bf)		(bf->bf_state.bf_type & BUF_AMPDU)
#define bf_isht(bf)		(bf->bf_state.bf_type & BUF_HT)
#define bf_isretried(bf)	(bf->bf_state.bf_type & BUF_RETRY)
#define bf_isxretried(bf)	(bf->bf_state.bf_type & BUF_XRETRY)
#define bf_isshpreamble(bf)	(bf->bf_state.bf_type & BUF_SHORT_PREAMBLE)
#define bf_isbar(bf)		(bf->bf_state.bf_type & BUF_BAR)
#define bf_ispspoll(bf) 	(bf->bf_state.bf_type & BUF_PSPOLL)
#define bf_isaggrburst(bf)	(bf->bf_state.bf_type & BUF_AGGR_BURST)

/*
 * Abstraction of a contiguous buffer to transmit/receive.  There is only
 * a single hw descriptor encapsulated here.
 */
struct ath_buf {
	struct list_head list;
	struct list_head *last;
	struct ath_buf *bf_lastbf;	/* last buf of this unit (a frame or
					   an aggregate) */
	struct ath_buf *bf_lastfrm;	/* last buf of this frame */
	struct ath_buf *bf_next;	/* next subframe in the aggregate */
	void *bf_mpdu;			/* enclosing frame structure */
	struct ath_desc *bf_desc;	/* virtual addr of desc */
	dma_addr_t bf_daddr;		/* physical addr of desc */
	dma_addr_t bf_buf_addr;		/* physical addr of data buffer */
	u32 bf_status;
	u16 bf_flags;			/* tx descriptor flags */
	struct ath_buf_state bf_state;	/* buffer state */
	dma_addr_t bf_dmacontext;
};

#define ATH_RXBUF_RESET(_bf)    ((_bf)->bf_status = 0)

/* hw processing complete, desc processed by hal */
#define ATH_BUFSTATUS_DONE      0x00000001
/* hw processing complete, desc hold for hw */
#define ATH_BUFSTATUS_STALE     0x00000002
/* Rx-only: OS is done with this packet and it's ok to queued it to hw */
#define ATH_BUFSTATUS_FREE      0x00000004

/* DMA state for tx/rx descriptors */

struct ath_descdma {
	const char *dd_name;
	struct ath_desc *dd_desc;	/* descriptors  */
	dma_addr_t dd_desc_paddr;	/* physical addr of dd_desc  */
	u32 dd_desc_len;		/* size of dd_desc  */
	struct ath_buf *dd_bufptr;	/* associated buffers */
	dma_addr_t dd_dmacontext;
};

int ath_descdma_setup(struct ath_softc *sc, struct ath_descdma *dd,
		      struct list_head *head, const char *name,
		      int nbuf, int ndesc);
void ath_descdma_cleanup(struct ath_softc *sc, struct ath_descdma *dd,
			 struct list_head *head);

<<<<<<< HEAD
/******/
/* RX */
/******/

#define ATH_MAX_ANTENNA          3
#define ATH_RXBUF                512
#define ATH_RX_TIMEOUT           40      /* 40 milliseconds */
#define WME_NUM_TID              16
#define IEEE80211_BAR_CTL_TID_M  0xF000  /* tid mask */
#define IEEE80211_BAR_CTL_TID_S  12      /* tid shift */
=======
/***********/
/* RX / TX */
/***********/
>>>>>>> 18e352e4

#define ATH_MAX_ANTENNA         3
#define ATH_RXBUF               512
#define WME_NUM_TID             16
#define ATH_TXBUF               512
#define ATH_TXMAXTRY            13
#define ATH_11N_TXMAXTRY        10
#define ATH_MGT_TXMAXTRY        4
#define WME_BA_BMP_SIZE         64
#define WME_MAX_BA              WME_BA_BMP_SIZE
#define ATH_TID_MAX_BUFS        (2 * WME_MAX_BA)

#define TID_TO_WME_AC(_tid)				\
	((((_tid) == 0) || ((_tid) == 3)) ? WME_AC_BE :	\
	 (((_tid) == 1) || ((_tid) == 2)) ? WME_AC_BK :	\
	 (((_tid) == 4) || ((_tid) == 5)) ? WME_AC_VI :	\
	 WME_AC_VO)

#define WME_AC_BE   0
#define WME_AC_BK   1
#define WME_AC_VI   2
#define WME_AC_VO   3
#define WME_NUM_AC  4

#define ADDBA_EXCHANGE_ATTEMPTS    10
#define ATH_AGGR_DELIM_SZ          4
#define ATH_AGGR_MINPLEN           256 /* in bytes, minimum packet length */
/* number of delimiters for encryption padding */
#define ATH_AGGR_ENCRYPTDELIM      10
/* minimum h/w qdepth to be sustained to maximize aggregation */
#define ATH_AGGR_MIN_QDEPTH        2
#define ATH_AMPDU_SUBFRAME_DEFAULT 32
#define IEEE80211_SEQ_SEQ_SHIFT    4
#define IEEE80211_SEQ_MAX          4096
#define IEEE80211_MIN_AMPDU_BUF    0x8
#define IEEE80211_HTCAP_MAXRXAMPDU_FACTOR 13

/* return whether a bit at index _n in bitmap _bm is set
 * _sz is the size of the bitmap  */
#define ATH_BA_ISSET(_bm, _n)  (((_n) < (WME_BA_BMP_SIZE)) &&		\
				((_bm)[(_n) >> 5] & (1 << ((_n) & 31))))

/* return block-ack bitmap index given sequence and starting sequence */
#define ATH_BA_INDEX(_st, _seq) (((_seq) - (_st)) & (IEEE80211_SEQ_MAX - 1))

/* returns delimiter padding required given the packet length */
#define ATH_AGGR_GET_NDELIM(_len)					\
	(((((_len) + ATH_AGGR_DELIM_SZ) < ATH_AGGR_MINPLEN) ?           \
	  (ATH_AGGR_MINPLEN - (_len) - ATH_AGGR_DELIM_SZ) : 0) >> 2)

#define BAW_WITHIN(_start, _bawsz, _seqno) \
	((((_seqno) - (_start)) & 4095) < (_bawsz))

#define ATH_DS_BA_SEQ(_ds)         ((_ds)->ds_us.tx.ts_seqnum)
#define ATH_DS_BA_BITMAP(_ds)      (&(_ds)->ds_us.tx.ba_low)
#define ATH_DS_TX_BA(_ds)          ((_ds)->ds_us.tx.ts_flags & ATH9K_TX_BA)
#define ATH_AN_2_TID(_an, _tidno)  (&(_an)->tid[(_tidno)])

enum ATH_AGGR_STATUS {
	ATH_AGGR_DONE,
	ATH_AGGR_BAW_CLOSED,
	ATH_AGGR_LIMITED,
	ATH_AGGR_SHORTPKT,
	ATH_AGGR_8K_LIMITED,
};

struct ath_txq {
	u32 axq_qnum;			/* hardware q number */
	u32 *axq_link;			/* link ptr in last TX desc */
	struct list_head axq_q;		/* transmit queue */
	spinlock_t axq_lock;
	unsigned long axq_lockflags;	/* intr state when must cli */
	u32 axq_depth;			/* queue depth */
	u8 axq_aggr_depth;		/* aggregates queued */
	u32 axq_totalqueued;		/* total ever queued */
	bool stopped;			/* Is mac80211 queue stopped ? */
	struct ath_buf *axq_linkbuf;	/* virtual addr of last buffer*/

	/* first desc of the last descriptor that contains CTS */
	struct ath_desc *axq_lastdsWithCTS;

	/* final desc of the gating desc that determines whether
	   lastdsWithCTS has been DMA'ed or not */
	struct ath_desc *axq_gatingds;

	struct list_head axq_acq;
};

#define AGGR_CLEANUP         BIT(1)
#define AGGR_ADDBA_COMPLETE  BIT(2)
#define AGGR_ADDBA_PROGRESS  BIT(3)

/* per TID aggregate tx state for a destination */
struct ath_atx_tid {
	struct list_head list;		/* round-robin tid entry */
	struct list_head buf_q;		/* pending buffers */
	struct ath_node *an;
	struct ath_atx_ac *ac;
	struct ath_buf *tx_buf[ATH_TID_MAX_BUFS]; /* active tx frames */
	u16 seq_start;
	u16 seq_next;
	u16 baw_size;
	int tidno;
	int baw_head;			/* first un-acked tx buffer */
	int baw_tail;			/* next unused tx buffer slot */
	int sched;
	int paused;
	u8 state;
	int addba_exchangeattempts;
};

/* per access-category aggregate tx state for a destination */
struct ath_atx_ac {
	int sched;			/* dest-ac is scheduled */
	int qnum;			/* H/W queue number associated
					   with this AC */
	struct list_head list;		/* round-robin txq entry */
	struct list_head tid_q;		/* queue of TIDs with buffers */
};

/* per-frame tx control block */
struct ath_tx_control {
	struct ath_txq *txq;
	int if_id;
};

/* per frame tx status block */
struct ath_xmit_status {
	int retries;	/* number of retries to successufully
			   transmit this frame */
	int flags;	/* status of transmit */
#define ATH_TX_ERROR        0x01
#define ATH_TX_XRETRY       0x02
#define ATH_TX_BAR          0x04
};

/* All RSSI values are noise floor adjusted */
struct ath_tx_stat {
	int rssi;
	int rssictl[ATH_MAX_ANTENNA];
	int rssiextn[ATH_MAX_ANTENNA];
	int rateieee;
	int rateKbps;
	int ratecode;
	int flags;
	u32 airtime;	/* time on air per final tx rate */
};

struct aggr_rifs_param {
	int param_max_frames;
	int param_max_len;
	int param_rl;
	int param_al;
	struct ath_rc_series *param_rcs;
};

struct ath_node {
	struct ath_softc *an_sc;
	struct ath_atx_tid tid[WME_NUM_TID];
	struct ath_atx_ac ac[WME_NUM_AC];
	u16 maxampdu;
	u8 mpdudensity;
};

struct ath_tx {
	u16 seq_no;
	u32 txqsetup;
	int hwq_map[ATH9K_WME_AC_VO+1];
	spinlock_t txbuflock;
	struct list_head txbuf;
	struct ath_txq txq[ATH9K_NUM_TX_QUEUES];
	struct ath_descdma txdma;
};

struct ath_rx {
	u8 defant;
	u8 rxotherant;
	u32 *rxlink;
	int bufsize;
	unsigned int rxfilter;
	spinlock_t rxflushlock;
	spinlock_t rxbuflock;
	struct list_head rxbuf;
	struct ath_descdma rxdma;
};

int ath_startrecv(struct ath_softc *sc);
bool ath_stoprecv(struct ath_softc *sc);
void ath_flushrecv(struct ath_softc *sc);
u32 ath_calcrxfilter(struct ath_softc *sc);
int ath_rx_init(struct ath_softc *sc, int nbufs);
void ath_rx_cleanup(struct ath_softc *sc);
int ath_rx_tasklet(struct ath_softc *sc, int flush);
struct ath_txq *ath_txq_setup(struct ath_softc *sc, int qtype, int subtype);
void ath_tx_cleanupq(struct ath_softc *sc, struct ath_txq *txq);
int ath_tx_setup(struct ath_softc *sc, int haltype);
void ath_draintxq(struct ath_softc *sc, bool retry_tx);
void ath_tx_draintxq(struct ath_softc *sc,
		     struct ath_txq *txq, bool retry_tx);
void ath_tx_node_init(struct ath_softc *sc, struct ath_node *an);
void ath_tx_node_cleanup(struct ath_softc *sc, struct ath_node *an);
void ath_tx_node_free(struct ath_softc *sc, struct ath_node *an);
void ath_txq_schedule(struct ath_softc *sc, struct ath_txq *txq);
int ath_tx_init(struct ath_softc *sc, int nbufs);
int ath_tx_cleanup(struct ath_softc *sc);
int ath_tx_get_qnum(struct ath_softc *sc, int qtype, int haltype);
struct ath_txq *ath_test_get_txq(struct ath_softc *sc, struct sk_buff *skb);
int ath_txq_update(struct ath_softc *sc, int qnum,
		   struct ath9k_tx_queue_info *q);
int ath_tx_start(struct ath_softc *sc, struct sk_buff *skb,
		 struct ath_tx_control *txctl);
void ath_tx_tasklet(struct ath_softc *sc);
u32 ath_txq_depth(struct ath_softc *sc, int qnum);
u32 ath_txq_aggr_depth(struct ath_softc *sc, int qnum);
void ath_tx_cabq(struct ath_softc *sc, struct sk_buff *skb);
void ath_tx_resume_tid(struct ath_softc *sc, struct ath_atx_tid *tid);
bool ath_tx_aggr_check(struct ath_softc *sc, struct ath_node *an, u8 tidno);
void ath_tx_aggr_teardown(struct ath_softc *sc,	struct ath_node *an, u8 tidno);
int ath_tx_aggr_start(struct ath_softc *sc, struct ieee80211_sta *sta,
		      u16 tid, u16 *ssn);
int ath_tx_aggr_stop(struct ath_softc *sc, struct ieee80211_sta *sta, u16 tid);
void ath_tx_aggr_resume(struct ath_softc *sc, struct ieee80211_sta *sta, u16 tid);

/********/
/* VAPs */
/********/

/*
 * Define the scheme that we select MAC address for multiple
 * BSS on the same radio. The very first VAP will just use the MAC
 * address from the EEPROM. For the next 3 VAPs, we set the
 * U/L bit (bit 1) in MAC address, and use the next two bits as the
 * index of the VAP.
 */

#define ATH_SET_VAP_BSSID_MASK(bssid_mask) \
	((bssid_mask)[0] &= ~(((ATH_BCBUF-1)<<2)|0x02))

struct ath_vap {
	int av_bslot;
	enum nl80211_iftype av_opmode;
	struct ath_buf *av_bcbuf;
	struct ath_tx_control av_btxctl;
};

/*******************/
/* Beacon Handling */
/*******************/

/*
 * Regardless of the number of beacons we stagger, (i.e. regardless of the
 * number of BSSIDs) if a given beacon does not go out even after waiting this
 * number of beacon intervals, the game's up.
 */
#define BSTUCK_THRESH           	(9 * ATH_BCBUF)
#define	ATH_BCBUF               	1
#define ATH_DEFAULT_BINTVAL     	100 /* TU */
#define ATH_DEFAULT_BMISS_LIMIT 	10
#define IEEE80211_MS_TO_TU(x)           (((x) * 1000) / 1024)

struct ath_beacon_config {
	u16 beacon_interval;
	u16 listen_interval;
	u16 dtim_period;
	u16 bmiss_timeout;
	u8 dtim_count;
	u8 tim_offset;
	union {
		u64 last_tsf;
		u8 last_tstamp[8];
	} u; /* last received beacon/probe response timestamp of this BSS. */
};

struct ath_beacon {
	enum {
		OK,		/* no change needed */
		UPDATE,		/* update pending */
		COMMIT		/* beacon sent, commit change */
	} updateslot;		/* slot time update fsm */

	u32 beaconq;
	u32 bmisscnt;
	u32 ast_be_xmit;
	u64 bc_tstamp;
	int bslot[ATH_BCBUF];
	int slottime;
	int slotupdate;
	struct ath9k_tx_queue_info beacon_qi;
	struct ath_descdma bdma;
	struct ath_txq *cabq;
	struct list_head bbuf;
};

void ath9k_beacon_tasklet(unsigned long data);
void ath_beacon_config(struct ath_softc *sc, int if_id);
int ath_beaconq_setup(struct ath_hal *ah);
int ath_beacon_alloc(struct ath_softc *sc, int if_id);
void ath_beacon_return(struct ath_softc *sc, struct ath_vap *avp);
void ath_beacon_sync(struct ath_softc *sc, int if_id);

/*******/
/* ANI */
/*******/

/* ANI values for STA only.
   FIXME: Add appropriate values for AP later */

#define ATH_ANI_POLLINTERVAL    100     /* 100 milliseconds between ANI poll */
#define ATH_SHORT_CALINTERVAL   1000    /* 1 second between calibrations */
#define ATH_LONG_CALINTERVAL    30000   /* 30 seconds between calibrations */
#define ATH_RESTART_CALINTERVAL 1200000 /* 20 minutes between calibrations */

struct ath_ani {
	bool sc_caldone;
	int16_t sc_noise_floor;
	unsigned int sc_longcal_timer;
	unsigned int sc_shortcal_timer;
	unsigned int sc_resetcal_timer;
	unsigned int sc_checkani_timer;
	struct timer_list timer;
};

/********************/
/*   LED Control    */
/********************/

#define ATH_LED_PIN	1

enum ath_led_type {
	ATH_LED_RADIO,
	ATH_LED_ASSOC,
	ATH_LED_TX,
	ATH_LED_RX
};

struct ath_led {
	struct ath_softc *sc;
	struct led_classdev led_cdev;
	enum ath_led_type led_type;
	char name[32];
	bool registered;
};

/* Rfkill */
#define ATH_RFKILL_POLL_INTERVAL	2000 /* msecs */

struct ath_rfkill {
	struct rfkill *rfkill;
	struct delayed_work rfkill_poll;
	char rfkill_name[32];
};

/********************/
/* Main driver core */
/********************/

/*
 * Default cache line size, in bytes.
 * Used when PCI device not fully initialized by bootrom/BIOS
*/
#define DEFAULT_CACHELINE       32
#define	ATH_DEFAULT_NOISE_FLOOR -95
#define ATH_REGCLASSIDS_MAX     10
#define ATH_CABQ_READY_TIME     80      /* % of beacon interval */
#define ATH_MAX_SW_RETRIES      10
#define ATH_CHAN_MAX            255
#define IEEE80211_WEP_NKID      4       /* number of key ids */
#define IEEE80211_RATE_VAL      0x7f
/*
 * The key cache is used for h/w cipher state and also for
 * tracking station state such as the current tx antenna.
 * We also setup a mapping table between key cache slot indices
 * and station state to short-circuit node lookups on rx.
 * Different parts have different size key caches.  We handle
 * up to ATH_KEYMAX entries (could dynamically allocate state).
 */
#define	ATH_KEYMAX	        128     /* max key cache size we handle */

#define ATH_IF_ID_ANY   	0xff
#define ATH_TXPOWER_MAX         100     /* .5 dBm units */
#define ATH_RSSI_DUMMY_MARKER   0x127
#define ATH_RATE_DUMMY_MARKER   0

enum PROT_MODE {
	PROT_M_NONE = 0,
	PROT_M_RTSCTS,
	PROT_M_CTSONLY
};

#define SC_OP_INVALID		BIT(0)
#define SC_OP_BEACONS		BIT(1)
#define SC_OP_RXAGGR		BIT(2)
#define SC_OP_TXAGGR		BIT(3)
#define SC_OP_CHAINMASK_UPDATE	BIT(4)
#define SC_OP_FULL_RESET	BIT(5)
#define SC_OP_NO_RESET		BIT(6)
#define SC_OP_PREAMBLE_SHORT	BIT(7)
#define SC_OP_PROTECT_ENABLE	BIT(8)
#define SC_OP_RXFLUSH		BIT(9)
#define SC_OP_LED_ASSOCIATED	BIT(10)
#define SC_OP_RFKILL_REGISTERED	BIT(11)
#define SC_OP_RFKILL_SW_BLOCKED	BIT(12)
#define SC_OP_RFKILL_HW_BLOCKED	BIT(13)

struct ath_softc {
	struct ieee80211_hw *hw;
	struct pci_dev *pdev;
	struct tasklet_struct intr_tq;
	struct tasklet_struct bcon_tasklet;
	struct ath_hal *sc_ah;
	void __iomem *mem;
	spinlock_t sc_resetlock;
	struct mutex mutex;

	u8 sc_curbssid[ETH_ALEN];
	u8 sc_myaddr[ETH_ALEN];
	u8 sc_bssidmask[ETH_ALEN];
	u32 sc_intrstatus;
	u32 sc_flags; /* SC_OP_* */
	u16 sc_curtxpow;
	u16 sc_curaid;
	u16 sc_cachelsz;
	u8 sc_nbcnvaps;
	u16 sc_nvaps;
	u8 sc_tx_chainmask;
	u8 sc_rx_chainmask;
	u32 sc_keymax;
	DECLARE_BITMAP(sc_keymap, ATH_KEYMAX);
	u8 sc_splitmic;
	u8 sc_protrix;
	enum ath9k_int sc_imask;
	enum PROT_MODE sc_protmode;
	enum ath9k_ht_extprotspacing sc_ht_extprotspacing;
	enum ath9k_ht_macmode tx_chan_width;

	struct ath_config sc_config;
	struct ath_rx rx;
	struct ath_tx tx;
	struct ath_beacon beacon;
	struct ieee80211_vif *sc_vaps[ATH_BCBUF];
	struct ieee80211_rate rates[IEEE80211_NUM_BANDS][ATH_RATE_MAX];
	struct ath_rate_table *hw_rate_table[ATH9K_MODE_MAX];
	struct ath_rate_table *cur_rate_table;
	struct ieee80211_channel channels[IEEE80211_NUM_BANDS][ATH_CHAN_MAX];
	struct ieee80211_supported_band sbands[IEEE80211_NUM_BANDS];
	struct ath_led radio_led;
	struct ath_led assoc_led;
	struct ath_led tx_led;
	struct ath_led rx_led;
	struct ath_rfkill rf_kill;
	struct ath_ani sc_ani;
	struct ath9k_node_stats sc_halstats;
#ifdef CONFIG_ATH9K_DEBUG
	struct ath9k_debug sc_debug;
#endif
};

int ath_reset(struct ath_softc *sc, bool retry_tx);
int ath_get_hal_qnum(u16 queue, struct ath_softc *sc);
int ath_get_mac80211_qnum(u32 queue, struct ath_softc *sc);
int ath_cabq_update(struct ath_softc *);

#endif /* CORE_H */<|MERGE_RESOLUTION|>--- conflicted
+++ resolved
@@ -286,22 +286,9 @@
 void ath_descdma_cleanup(struct ath_softc *sc, struct ath_descdma *dd,
 			 struct list_head *head);
 
-<<<<<<< HEAD
-/******/
-/* RX */
-/******/
-
-#define ATH_MAX_ANTENNA          3
-#define ATH_RXBUF                512
-#define ATH_RX_TIMEOUT           40      /* 40 milliseconds */
-#define WME_NUM_TID              16
-#define IEEE80211_BAR_CTL_TID_M  0xF000  /* tid mask */
-#define IEEE80211_BAR_CTL_TID_S  12      /* tid shift */
-=======
 /***********/
 /* RX / TX */
 /***********/
->>>>>>> 18e352e4
 
 #define ATH_MAX_ANTENNA         3
 #define ATH_RXBUF               512
