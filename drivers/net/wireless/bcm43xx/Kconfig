config BCM43XX
	tristate "Broadcom BCM43xx wireless support (DEPRECATED)"
<<<<<<< HEAD
	depends on PCI && IEEE80211 && IEEE80211_SOFTMAC && WLAN_80211 && EXPERIMENTAL
=======
	depends on PCI && IEEE80211 && IEEE80211_SOFTMAC && WLAN_80211 && (!SSB_B43_PCI_BRIDGE || SSB != y) && EXPERIMENTAL
>>>>>>> 976dde01
	select WIRELESS_EXT
	select FW_LOADER
	select HW_RANDOM
	---help---
	  This is an experimental driver for the Broadcom 43xx wireless
	  chip, found in the Apple Airport Extreme and various other
	  devices.  This driver is deprecated and will be removed
	  from the kernel in the near future.  It has been replaced
	  by the b43 and b43legacy drivers.

config BCM43XX_DEBUG
	bool "Broadcom BCM43xx debugging (RECOMMENDED)"
	depends on BCM43XX
	default y
	---help---
	  Broadcom 43xx debugging messages.
	  Say Y, because the driver is still very experimental and
	  this will help you get it running.

config BCM43XX_DMA
	bool
	depends on BCM43XX

config BCM43XX_PIO
	bool
	depends on BCM43XX

choice
	prompt "BCM43xx data transfer mode"
	depends on BCM43XX
	default BCM43XX_DMA_AND_PIO_MODE

config BCM43XX_DMA_AND_PIO_MODE
	bool "DMA + PIO"
	select BCM43XX_DMA
	select BCM43XX_PIO
	---help---
	  Include both, Direct Memory Access (DMA) and Programmed I/O (PIO)
	  data transfer modes.
	  The actually used mode is selectable through the module
	  parameter "pio". If the module parameter is pio=0, DMA is used.
	  Otherwise PIO is used. DMA is default.

	  If unsure, choose this option.

config BCM43XX_DMA_MODE
	bool "DMA (Direct Memory Access) only"
	select BCM43XX_DMA
	---help---
	  Only include Direct Memory Access (DMA).
	  This reduces the size of the driver module, by omitting the PIO code.

config BCM43XX_PIO_MODE
	bool "PIO (Programmed I/O) only"
	select BCM43XX_PIO
	---help---
	  Only include Programmed I/O (PIO).
	  This reduces the size of the driver module, by omitting the DMA code.
	  Please note that PIO transfers are slow (compared to DMA).

	  Also note that not all devices of the 43xx series support PIO.
	  The 4306 (Apple Airport Extreme and others) supports PIO, while
	  the 4318 is known to _not_ support PIO.

	  Only use PIO, if DMA does not work for you.

endchoice<|MERGE_RESOLUTION|>--- conflicted
+++ resolved
@@ -1,10 +1,6 @@
 config BCM43XX
 	tristate "Broadcom BCM43xx wireless support (DEPRECATED)"
-<<<<<<< HEAD
-	depends on PCI && IEEE80211 && IEEE80211_SOFTMAC && WLAN_80211 && EXPERIMENTAL
-=======
 	depends on PCI && IEEE80211 && IEEE80211_SOFTMAC && WLAN_80211 && (!SSB_B43_PCI_BRIDGE || SSB != y) && EXPERIMENTAL
->>>>>>> 976dde01
 	select WIRELESS_EXT
 	select FW_LOADER
 	select HW_RANDOM
