// SPDX-License-Identifier: GPL-2.0+
/* Copyright (c) 2015-2016 Quantenna Communications. All rights reserved. */

#include <linux/types.h>
#include <linux/skbuff.h>

#include "cfg80211.h"
#include "core.h"
#include "qlink.h"
#include "qlink_util.h"
#include "bus.h"
#include "commands.h"

/* Let device itself to select best values for current conditions */
#define QTNF_SCAN_TIME_AUTO	0

#define QTNF_SCAN_DWELL_ACTIVE_DEFAULT		90
#define QTNF_SCAN_DWELL_PASSIVE_DEFAULT		100
#define QTNF_SCAN_SAMPLE_DURATION_DEFAULT	QTNF_SCAN_TIME_AUTO

static int qtnf_cmd_check_reply_header(const struct qlink_resp *resp,
				       u16 cmd_id, u8 mac_id, u8 vif_id,
				       size_t resp_size)
{
	if (unlikely(le16_to_cpu(resp->cmd_id) != cmd_id)) {
		pr_warn("VIF%u.%u CMD%x: bad cmd_id in response: 0x%.4X\n",
			mac_id, vif_id, cmd_id, le16_to_cpu(resp->cmd_id));
		return -EINVAL;
	}

	if (unlikely(resp->macid != mac_id)) {
		pr_warn("VIF%u.%u CMD%x: bad MAC in response: %u\n",
			mac_id, vif_id, cmd_id, resp->macid);
		return -EINVAL;
	}

	if (unlikely(resp->vifid != vif_id)) {
		pr_warn("VIF%u.%u CMD%x: bad VIF in response: %u\n",
			mac_id, vif_id, cmd_id, resp->vifid);
		return -EINVAL;
	}

	if (unlikely(le16_to_cpu(resp->mhdr.len) < resp_size)) {
		pr_warn("VIF%u.%u CMD%x: bad response size %u < %zu\n",
			mac_id, vif_id, cmd_id,
			le16_to_cpu(resp->mhdr.len), resp_size);
		return -ENOSPC;
	}

	return 0;
}

static int qtnf_cmd_resp_result_decode(enum qlink_cmd_result qcode)
{
	switch (qcode) {
	case QLINK_CMD_RESULT_OK:
		return 0;
	case QLINK_CMD_RESULT_INVALID:
		return -EINVAL;
	case QLINK_CMD_RESULT_ENOTSUPP:
		return -ENOTSUPP;
	case QLINK_CMD_RESULT_ENOTFOUND:
		return -ENOENT;
	case QLINK_CMD_RESULT_EALREADY:
		return -EALREADY;
	case QLINK_CMD_RESULT_EADDRINUSE:
		return -EADDRINUSE;
	case QLINK_CMD_RESULT_EADDRNOTAVAIL:
		return -EADDRNOTAVAIL;
	case QLINK_CMD_RESULT_EBUSY:
		return -EBUSY;
	default:
		return -EFAULT;
	}
}

static int qtnf_cmd_send_with_reply(struct qtnf_bus *bus,
				    struct sk_buff *cmd_skb,
				    struct sk_buff **response_skb,
				    size_t const_resp_size,
				    size_t *var_resp_size)
{
	struct qlink_cmd *cmd;
	struct qlink_resp *resp = NULL;
	struct sk_buff *resp_skb = NULL;
	int resp_res = 0;
	u16 cmd_id;
	u8 mac_id;
	u8 vif_id;
	int ret;

	cmd = (struct qlink_cmd *)cmd_skb->data;
	cmd_id = le16_to_cpu(cmd->cmd_id);
	mac_id = cmd->macid;
	vif_id = cmd->vifid;
	cmd->mhdr.len = cpu_to_le16(cmd_skb->len);

	pr_debug("VIF%u.%u cmd=0x%.4X\n", mac_id, vif_id, cmd_id);

	if (!qtnf_fw_is_up(bus) && cmd_id != QLINK_CMD_FW_INIT) {
		pr_warn("VIF%u.%u: drop cmd 0x%.4X in fw state %d\n",
			mac_id, vif_id, cmd_id, bus->fw_state);
		dev_kfree_skb(cmd_skb);
		return -ENODEV;
	}

	ret = qtnf_trans_send_cmd_with_resp(bus, cmd_skb, &resp_skb);
	if (ret)
		goto out;

	if (WARN_ON(!resp_skb || !resp_skb->data)) {
		ret = -EFAULT;
		goto out;
	}

	resp = (struct qlink_resp *)resp_skb->data;
	resp_res = le16_to_cpu(resp->result);
	ret = qtnf_cmd_check_reply_header(resp, cmd_id, mac_id, vif_id,
					  const_resp_size);
	if (ret)
		goto out;

	/* Return length of variable part of response */
	if (response_skb && var_resp_size)
		*var_resp_size = le16_to_cpu(resp->mhdr.len) - const_resp_size;

out:
	if (response_skb)
		*response_skb = resp_skb;
	else
		consume_skb(resp_skb);

	if (!ret)
		return qtnf_cmd_resp_result_decode(resp_res);

	pr_warn("VIF%u.%u: cmd 0x%.4X failed: %d\n",
		mac_id, vif_id, cmd_id, ret);

	return ret;
}

static inline int qtnf_cmd_send(struct qtnf_bus *bus, struct sk_buff *cmd_skb)
{
	return qtnf_cmd_send_with_reply(bus, cmd_skb, NULL,
					sizeof(struct qlink_resp), NULL);
}

static struct sk_buff *qtnf_cmd_alloc_new_cmdskb(u8 macid, u8 vifid, u16 cmd_no,
						 size_t cmd_size)
{
	struct qlink_cmd *cmd;
	struct sk_buff *cmd_skb;

	cmd_skb = __dev_alloc_skb(sizeof(*cmd) +
				  QTNF_MAX_CMD_BUF_SIZE, GFP_KERNEL);
	if (unlikely(!cmd_skb)) {
		pr_err("VIF%u.%u CMD %u: alloc failed\n", macid, vifid, cmd_no);
		return NULL;
	}

	skb_put_zero(cmd_skb, cmd_size);

	cmd = (struct qlink_cmd *)cmd_skb->data;
	cmd->mhdr.len = cpu_to_le16(cmd_skb->len);
	cmd->mhdr.type = cpu_to_le16(QLINK_MSG_TYPE_CMD);
	cmd->cmd_id = cpu_to_le16(cmd_no);
	cmd->macid = macid;
	cmd->vifid = vifid;

	return cmd_skb;
}

static void qtnf_cmd_tlv_ie_set_add(struct sk_buff *cmd_skb, u8 frame_type,
				    const u8 *buf, size_t len)
{
	struct qlink_tlv_ie_set *tlv;

	tlv = (struct qlink_tlv_ie_set *)skb_put(cmd_skb, sizeof(*tlv) +
						 round_up(len, QLINK_ALIGN));
	tlv->hdr.type = cpu_to_le16(QTN_TLV_ID_IE_SET);
	tlv->hdr.len = cpu_to_le16(len + sizeof(*tlv) - sizeof(tlv->hdr));
	tlv->type = frame_type;
	tlv->flags = 0;

	if (len && buf)
		memcpy(tlv->ie_data, buf, len);
}

static bool qtnf_cmd_start_ap_can_fit(const struct qtnf_vif *vif,
				      const struct cfg80211_ap_settings *s)
{
	unsigned int len = sizeof(struct qlink_cmd_start_ap);

	len += round_up(s->ssid_len, QLINK_ALIGN);
	len += round_up(s->beacon.head_len, QLINK_ALIGN);
	len += round_up(s->beacon.tail_len, QLINK_ALIGN);
	len += round_up(s->beacon.beacon_ies_len, QLINK_ALIGN);
	len += round_up(s->beacon.proberesp_ies_len, QLINK_ALIGN);
	len += round_up(s->beacon.assocresp_ies_len, QLINK_ALIGN);
	len += round_up(s->beacon.probe_resp_len, QLINK_ALIGN);

	if (cfg80211_chandef_valid(&s->chandef))
		len += sizeof(struct qlink_tlv_chandef);

	if (s->acl) {
		unsigned int acl_len = struct_size(s->acl, mac_addrs,
						   s->acl->n_acl_entries);

		len += sizeof(struct qlink_tlv_hdr) +
			round_up(acl_len, QLINK_ALIGN);
	}

	if (len > (sizeof(struct qlink_cmd) + QTNF_MAX_CMD_BUF_SIZE)) {
		pr_err("VIF%u.%u: can not fit AP settings: %u\n",
		       vif->mac->macid, vif->vifid, len);
		return false;
	}

	return true;
}

static void qtnf_cmd_tlv_ie_ext_add(struct sk_buff *cmd_skb, u8 eid_ext,
				    const void *buf, size_t len)
{
	struct qlink_tlv_ext_ie *tlv;

	tlv = (struct qlink_tlv_ext_ie *)skb_put(cmd_skb, sizeof(*tlv) + len);
	tlv->hdr.type = cpu_to_le16(WLAN_EID_EXTENSION);
	tlv->hdr.len = cpu_to_le16(sizeof(*tlv) + len - sizeof(tlv->hdr));
	tlv->eid_ext = eid_ext;

	if (len && buf)
		memcpy(tlv->ie_data, buf, len);
}

int qtnf_cmd_send_start_ap(struct qtnf_vif *vif,
			   const struct cfg80211_ap_settings *s)
{
	struct sk_buff *cmd_skb;
	struct qlink_cmd_start_ap *cmd;
	struct qlink_auth_encr *aen;
	int ret;
	int i;

	if (!qtnf_cmd_start_ap_can_fit(vif, s))
		return -E2BIG;

	cmd_skb = qtnf_cmd_alloc_new_cmdskb(vif->mac->macid, vif->vifid,
					    QLINK_CMD_START_AP,
					    sizeof(*cmd));
	if (!cmd_skb)
		return -ENOMEM;

	cmd = (struct qlink_cmd_start_ap *)cmd_skb->data;
	cmd->dtim_period = s->dtim_period;
	cmd->beacon_interval = cpu_to_le16(s->beacon_interval);
	cmd->hidden_ssid = qlink_hidden_ssid_nl2q(s->hidden_ssid);
	cmd->inactivity_timeout = cpu_to_le16(s->inactivity_timeout);
	cmd->smps_mode = s->smps_mode;
	cmd->p2p_ctwindow = s->p2p_ctwindow;
	cmd->p2p_opp_ps = s->p2p_opp_ps;
	cmd->pbss = s->pbss;
	cmd->ht_required = s->ht_required;
	cmd->vht_required = s->vht_required;
	cmd->twt_responder = s->twt_responder;
	if (s->he_obss_pd.enable) {
		cmd->sr_params.sr_control |= QLINK_SR_SRG_INFORMATION_PRESENT;
		cmd->sr_params.srg_obss_pd_min_offset =
			s->he_obss_pd.min_offset;
		cmd->sr_params.srg_obss_pd_max_offset =
			s->he_obss_pd.max_offset;
	}

	aen = &cmd->aen;
	aen->auth_type = s->auth_type;
	aen->privacy = !!s->privacy;
	aen->wpa_versions = cpu_to_le32(s->crypto.wpa_versions);
	aen->cipher_group = cpu_to_le32(s->crypto.cipher_group);
	aen->n_ciphers_pairwise = cpu_to_le32(s->crypto.n_ciphers_pairwise);
	for (i = 0; i < QLINK_MAX_NR_CIPHER_SUITES; i++)
		aen->ciphers_pairwise[i] =
				cpu_to_le32(s->crypto.ciphers_pairwise[i]);
	aen->n_akm_suites = cpu_to_le32(s->crypto.n_akm_suites);
	for (i = 0; i < QLINK_MAX_NR_AKM_SUITES; i++)
		aen->akm_suites[i] = cpu_to_le32(s->crypto.akm_suites[i]);
	aen->control_port = s->crypto.control_port;
	aen->control_port_no_encrypt = s->crypto.control_port_no_encrypt;
	aen->control_port_ethertype =
		cpu_to_le16(be16_to_cpu(s->crypto.control_port_ethertype));

	if (s->ssid && s->ssid_len > 0 && s->ssid_len <= IEEE80211_MAX_SSID_LEN)
		qtnf_cmd_skb_put_tlv_arr(cmd_skb, WLAN_EID_SSID, s->ssid,
					 s->ssid_len);

	if (cfg80211_chandef_valid(&s->chandef)) {
		struct qlink_tlv_chandef *chtlv =
			(struct qlink_tlv_chandef *)skb_put(cmd_skb,
							    sizeof(*chtlv));

		chtlv->hdr.type = cpu_to_le16(QTN_TLV_ID_CHANDEF);
		chtlv->hdr.len = cpu_to_le16(sizeof(*chtlv) -
					     sizeof(chtlv->hdr));
		qlink_chandef_cfg2q(&s->chandef, &chtlv->chdef);
	}

	qtnf_cmd_tlv_ie_set_add(cmd_skb, QLINK_IE_SET_BEACON_HEAD,
				s->beacon.head, s->beacon.head_len);
	qtnf_cmd_tlv_ie_set_add(cmd_skb, QLINK_IE_SET_BEACON_TAIL,
				s->beacon.tail, s->beacon.tail_len);
	qtnf_cmd_tlv_ie_set_add(cmd_skb, QLINK_IE_SET_BEACON_IES,
				s->beacon.beacon_ies, s->beacon.beacon_ies_len);
	qtnf_cmd_tlv_ie_set_add(cmd_skb, QLINK_IE_SET_PROBE_RESP,
				s->beacon.probe_resp, s->beacon.probe_resp_len);
	qtnf_cmd_tlv_ie_set_add(cmd_skb, QLINK_IE_SET_PROBE_RESP_IES,
				s->beacon.proberesp_ies,
				s->beacon.proberesp_ies_len);
	qtnf_cmd_tlv_ie_set_add(cmd_skb, QLINK_IE_SET_ASSOC_RESP,
				s->beacon.assocresp_ies,
				s->beacon.assocresp_ies_len);

	if (s->ht_cap) {
		struct qlink_tlv_hdr *tlv = (struct qlink_tlv_hdr *)
			skb_put(cmd_skb, sizeof(*tlv) +
				round_up(sizeof(*s->ht_cap), QLINK_ALIGN));

		tlv->type = cpu_to_le16(WLAN_EID_HT_CAPABILITY);
		tlv->len = cpu_to_le16(sizeof(*s->ht_cap));
		memcpy(tlv->val, s->ht_cap, sizeof(*s->ht_cap));
	}

	if (s->vht_cap) {
		struct qlink_tlv_hdr *tlv = (struct qlink_tlv_hdr *)
			skb_put(cmd_skb, sizeof(*tlv) + sizeof(*s->vht_cap));

		tlv->type = cpu_to_le16(WLAN_EID_VHT_CAPABILITY);
		tlv->len = cpu_to_le16(sizeof(*s->vht_cap));
		memcpy(tlv->val, s->vht_cap, sizeof(*s->vht_cap));
	}

	if (s->he_cap)
		qtnf_cmd_tlv_ie_ext_add(cmd_skb, WLAN_EID_EXT_HE_CAPABILITY,
					s->he_cap, sizeof(*s->he_cap));

	if (s->acl) {
		size_t acl_size = struct_size(s->acl, mac_addrs,
					      s->acl->n_acl_entries);
		struct qlink_tlv_hdr *tlv =
			skb_put(cmd_skb,
				sizeof(*tlv) + round_up(acl_size, QLINK_ALIGN));

		tlv->type = cpu_to_le16(QTN_TLV_ID_ACL_DATA);
		tlv->len = cpu_to_le16(acl_size);
		qlink_acl_data_cfg2q(s->acl, (struct qlink_acl_data *)tlv->val);
	}

	qtnf_bus_lock(vif->mac->bus);
	ret = qtnf_cmd_send(vif->mac->bus, cmd_skb);
	if (ret)
		goto out;

	netif_carrier_on(vif->netdev);

out:
	qtnf_bus_unlock(vif->mac->bus);

	return ret;
}

int qtnf_cmd_send_stop_ap(struct qtnf_vif *vif)
{
	struct sk_buff *cmd_skb;
	int ret;

	cmd_skb = qtnf_cmd_alloc_new_cmdskb(vif->mac->macid, vif->vifid,
					    QLINK_CMD_STOP_AP,
					    sizeof(struct qlink_cmd));
	if (!cmd_skb)
		return -ENOMEM;

	qtnf_bus_lock(vif->mac->bus);
	ret = qtnf_cmd_send(vif->mac->bus, cmd_skb);
	qtnf_bus_unlock(vif->mac->bus);

	return ret;
}

int qtnf_cmd_send_register_mgmt(struct qtnf_vif *vif, u16 frame_type, bool reg)
{
	struct sk_buff *cmd_skb;
	struct qlink_cmd_mgmt_frame_register *cmd;
	int ret;

	cmd_skb = qtnf_cmd_alloc_new_cmdskb(vif->mac->macid, vif->vifid,
					    QLINK_CMD_REGISTER_MGMT,
					    sizeof(*cmd));
	if (!cmd_skb)
		return -ENOMEM;

	qtnf_bus_lock(vif->mac->bus);

	cmd = (struct qlink_cmd_mgmt_frame_register *)cmd_skb->data;
	cmd->frame_type = cpu_to_le16(frame_type);
	cmd->do_register = reg;

	ret = qtnf_cmd_send(vif->mac->bus, cmd_skb);

	qtnf_bus_unlock(vif->mac->bus);

	return ret;
}

int qtnf_cmd_send_frame(struct qtnf_vif *vif, u32 cookie, u16 flags,
			u16 freq, const u8 *buf, size_t len)
{
	struct sk_buff *cmd_skb;
	struct qlink_cmd_frame_tx *cmd;
	int ret;

	if (sizeof(*cmd) + len > QTNF_MAX_CMD_BUF_SIZE) {
		pr_warn("VIF%u.%u: frame is too big: %zu\n", vif->mac->macid,
			vif->vifid, len);
		return -E2BIG;
	}

	cmd_skb = qtnf_cmd_alloc_new_cmdskb(vif->mac->macid, vif->vifid,
					    QLINK_CMD_SEND_FRAME,
					    sizeof(*cmd));
	if (!cmd_skb)
		return -ENOMEM;

	qtnf_bus_lock(vif->mac->bus);

	cmd = (struct qlink_cmd_frame_tx *)cmd_skb->data;
	cmd->cookie = cpu_to_le32(cookie);
	cmd->freq = cpu_to_le16(freq);
	cmd->flags = cpu_to_le16(flags);

	if (len && buf)
		qtnf_cmd_skb_put_buffer(cmd_skb, buf, len);

	ret = qtnf_cmd_send(vif->mac->bus, cmd_skb);

	qtnf_bus_unlock(vif->mac->bus);

	return ret;
}

int qtnf_cmd_send_mgmt_set_appie(struct qtnf_vif *vif, u8 frame_type,
				 const u8 *buf, size_t len)
{
	struct sk_buff *cmd_skb;
	int ret;

	if (len > QTNF_MAX_CMD_BUF_SIZE) {
		pr_warn("VIF%u.%u: %u frame is too big: %zu\n", vif->mac->macid,
			vif->vifid, frame_type, len);
		return -E2BIG;
	}

	cmd_skb = qtnf_cmd_alloc_new_cmdskb(vif->mac->macid, vif->vifid,
					    QLINK_CMD_MGMT_SET_APPIE,
					    sizeof(struct qlink_cmd));
	if (!cmd_skb)
		return -ENOMEM;

	qtnf_cmd_tlv_ie_set_add(cmd_skb, frame_type, buf, len);

	qtnf_bus_lock(vif->mac->bus);
	ret = qtnf_cmd_send(vif->mac->bus, cmd_skb);
	qtnf_bus_unlock(vif->mac->bus);

	return ret;
}

static void
qtnf_sta_info_parse_rate(struct rate_info *rate_dst,
			 const struct qlink_sta_info_rate *rate_src)
{
	rate_dst->legacy = get_unaligned_le16(&rate_src->rate) * 10;

	rate_dst->mcs = rate_src->mcs;
	rate_dst->nss = rate_src->nss;
	rate_dst->flags = 0;

	switch (rate_src->bw) {
	case QLINK_CHAN_WIDTH_5:
		rate_dst->bw = RATE_INFO_BW_5;
		break;
	case QLINK_CHAN_WIDTH_10:
		rate_dst->bw = RATE_INFO_BW_10;
		break;
	case QLINK_CHAN_WIDTH_20:
	case QLINK_CHAN_WIDTH_20_NOHT:
		rate_dst->bw = RATE_INFO_BW_20;
		break;
	case QLINK_CHAN_WIDTH_40:
		rate_dst->bw = RATE_INFO_BW_40;
		break;
	case QLINK_CHAN_WIDTH_80:
		rate_dst->bw = RATE_INFO_BW_80;
		break;
	case QLINK_CHAN_WIDTH_160:
		rate_dst->bw = RATE_INFO_BW_160;
		break;
	default:
		rate_dst->bw = 0;
		break;
	}

	if (rate_src->flags & QLINK_STA_INFO_RATE_FLAG_HT_MCS)
		rate_dst->flags |= RATE_INFO_FLAGS_MCS;
	else if (rate_src->flags & QLINK_STA_INFO_RATE_FLAG_VHT_MCS)
		rate_dst->flags |= RATE_INFO_FLAGS_VHT_MCS;
	else if (rate_src->flags & QLINK_STA_INFO_RATE_FLAG_HE_MCS)
		rate_dst->flags |= RATE_INFO_FLAGS_HE_MCS;

	if (rate_src->flags & QLINK_STA_INFO_RATE_FLAG_SHORT_GI)
		rate_dst->flags |= RATE_INFO_FLAGS_SHORT_GI;
}

static void
qtnf_sta_info_parse_flags(struct nl80211_sta_flag_update *dst,
			  const struct qlink_sta_info_state *src)
{
	u32 mask, value;

	dst->mask = 0;
	dst->set = 0;

	mask = le32_to_cpu(src->mask);
	value = le32_to_cpu(src->value);

	if (mask & QLINK_STA_FLAG_AUTHORIZED) {
		dst->mask |= BIT(NL80211_STA_FLAG_AUTHORIZED);
		if (value & QLINK_STA_FLAG_AUTHORIZED)
			dst->set |= BIT(NL80211_STA_FLAG_AUTHORIZED);
	}

	if (mask & QLINK_STA_FLAG_SHORT_PREAMBLE) {
		dst->mask |= BIT(NL80211_STA_FLAG_SHORT_PREAMBLE);
		if (value & QLINK_STA_FLAG_SHORT_PREAMBLE)
			dst->set |= BIT(NL80211_STA_FLAG_SHORT_PREAMBLE);
	}

	if (mask & QLINK_STA_FLAG_WME) {
		dst->mask |= BIT(NL80211_STA_FLAG_WME);
		if (value & QLINK_STA_FLAG_WME)
			dst->set |= BIT(NL80211_STA_FLAG_WME);
	}

	if (mask & QLINK_STA_FLAG_MFP) {
		dst->mask |= BIT(NL80211_STA_FLAG_MFP);
		if (value & QLINK_STA_FLAG_MFP)
			dst->set |= BIT(NL80211_STA_FLAG_MFP);
	}

	if (mask & QLINK_STA_FLAG_AUTHENTICATED) {
		dst->mask |= BIT(NL80211_STA_FLAG_AUTHENTICATED);
		if (value & QLINK_STA_FLAG_AUTHENTICATED)
			dst->set |= BIT(NL80211_STA_FLAG_AUTHENTICATED);
	}

	if (mask & QLINK_STA_FLAG_TDLS_PEER) {
		dst->mask |= BIT(NL80211_STA_FLAG_TDLS_PEER);
		if (value & QLINK_STA_FLAG_TDLS_PEER)
			dst->set |= BIT(NL80211_STA_FLAG_TDLS_PEER);
	}

	if (mask & QLINK_STA_FLAG_ASSOCIATED) {
		dst->mask |= BIT(NL80211_STA_FLAG_ASSOCIATED);
		if (value & QLINK_STA_FLAG_ASSOCIATED)
			dst->set |= BIT(NL80211_STA_FLAG_ASSOCIATED);
	}
}

static void
qtnf_cmd_sta_info_parse(struct station_info *sinfo, const u8 *data,
			size_t resp_size)
{
	const struct qlink_tlv_hdr *tlv;
	const struct qlink_sta_stats *stats = NULL;
	const u8 *map = NULL;
	unsigned int map_len = 0;
	unsigned int stats_len = 0;
	u16 tlv_len;

#define qtnf_sta_stat_avail(stat_name, bitn)	\
	(qtnf_utils_is_bit_set(map, bitn, map_len) && \
	 (offsetofend(struct qlink_sta_stats, stat_name) <= stats_len))

	qlink_for_each_tlv(tlv, data, resp_size) {
		tlv_len = le16_to_cpu(tlv->len);

		switch (le16_to_cpu(tlv->type)) {
		case QTN_TLV_ID_BITMAP:
			map_len = tlv_len;
			map = tlv->val;
			break;
		case QTN_TLV_ID_STA_STATS:
			stats_len = tlv_len;
			stats = (const struct qlink_sta_stats *)tlv->val;
			break;
		default:
			break;
		}
	}

	if (!qlink_tlv_parsing_ok(tlv, data, resp_size)) {
		pr_err("Malformed TLV buffer\n");
		return;
	}

	if (!map || !stats)
		return;

	if (qtnf_sta_stat_avail(inactive_time, QLINK_STA_INFO_INACTIVE_TIME)) {
		sinfo->filled |= BIT_ULL(NL80211_STA_INFO_INACTIVE_TIME);
		sinfo->inactive_time = le32_to_cpu(stats->inactive_time);
	}

	if (qtnf_sta_stat_avail(connected_time,
				QLINK_STA_INFO_CONNECTED_TIME)) {
		sinfo->filled |= BIT_ULL(NL80211_STA_INFO_CONNECTED_TIME);
		sinfo->connected_time = le32_to_cpu(stats->connected_time);
	}

	if (qtnf_sta_stat_avail(signal, QLINK_STA_INFO_SIGNAL)) {
		sinfo->filled |= BIT_ULL(NL80211_STA_INFO_SIGNAL);
		sinfo->signal = stats->signal - QLINK_RSSI_OFFSET;
	}

	if (qtnf_sta_stat_avail(signal_avg, QLINK_STA_INFO_SIGNAL_AVG)) {
		sinfo->filled |= BIT_ULL(NL80211_STA_INFO_SIGNAL_AVG);
		sinfo->signal_avg = stats->signal_avg - QLINK_RSSI_OFFSET;
	}

	if (qtnf_sta_stat_avail(rxrate, QLINK_STA_INFO_RX_BITRATE)) {
		sinfo->filled |= BIT_ULL(NL80211_STA_INFO_RX_BITRATE);
		qtnf_sta_info_parse_rate(&sinfo->rxrate, &stats->rxrate);
	}

	if (qtnf_sta_stat_avail(txrate, QLINK_STA_INFO_TX_BITRATE)) {
		sinfo->filled |= BIT_ULL(NL80211_STA_INFO_TX_BITRATE);
		qtnf_sta_info_parse_rate(&sinfo->txrate, &stats->txrate);
	}

	if (qtnf_sta_stat_avail(sta_flags, QLINK_STA_INFO_STA_FLAGS)) {
		sinfo->filled |= BIT_ULL(NL80211_STA_INFO_STA_FLAGS);
		qtnf_sta_info_parse_flags(&sinfo->sta_flags, &stats->sta_flags);
	}

	if (qtnf_sta_stat_avail(rx_bytes, QLINK_STA_INFO_RX_BYTES)) {
		sinfo->filled |= BIT_ULL(NL80211_STA_INFO_RX_BYTES);
		sinfo->rx_bytes = le64_to_cpu(stats->rx_bytes);
	}

	if (qtnf_sta_stat_avail(tx_bytes, QLINK_STA_INFO_TX_BYTES)) {
		sinfo->filled |= BIT_ULL(NL80211_STA_INFO_TX_BYTES);
		sinfo->tx_bytes = le64_to_cpu(stats->tx_bytes);
	}

	if (qtnf_sta_stat_avail(rx_bytes, QLINK_STA_INFO_RX_BYTES64)) {
		sinfo->filled |= BIT_ULL(NL80211_STA_INFO_RX_BYTES64);
		sinfo->rx_bytes = le64_to_cpu(stats->rx_bytes);
	}

	if (qtnf_sta_stat_avail(tx_bytes, QLINK_STA_INFO_TX_BYTES64)) {
		sinfo->filled |= BIT_ULL(NL80211_STA_INFO_TX_BYTES64);
		sinfo->tx_bytes = le64_to_cpu(stats->tx_bytes);
	}

	if (qtnf_sta_stat_avail(rx_packets, QLINK_STA_INFO_RX_PACKETS)) {
		sinfo->filled |= BIT_ULL(NL80211_STA_INFO_RX_PACKETS);
		sinfo->rx_packets = le32_to_cpu(stats->rx_packets);
	}

	if (qtnf_sta_stat_avail(tx_packets, QLINK_STA_INFO_TX_PACKETS)) {
		sinfo->filled |= BIT_ULL(NL80211_STA_INFO_TX_PACKETS);
		sinfo->tx_packets = le32_to_cpu(stats->tx_packets);
	}

	if (qtnf_sta_stat_avail(rx_beacon, QLINK_STA_INFO_BEACON_RX)) {
		sinfo->filled |= BIT_ULL(NL80211_STA_INFO_BEACON_RX);
		sinfo->rx_beacon = le64_to_cpu(stats->rx_beacon);
	}

	if (qtnf_sta_stat_avail(rx_dropped_misc, QLINK_STA_INFO_RX_DROP_MISC)) {
		sinfo->filled |= BIT_ULL(NL80211_STA_INFO_RX_DROP_MISC);
		sinfo->rx_dropped_misc = le32_to_cpu(stats->rx_dropped_misc);
	}

	if (qtnf_sta_stat_avail(tx_failed, QLINK_STA_INFO_TX_FAILED)) {
		sinfo->filled |= BIT_ULL(NL80211_STA_INFO_TX_FAILED);
		sinfo->tx_failed = le32_to_cpu(stats->tx_failed);
	}

#undef qtnf_sta_stat_avail
}

int qtnf_cmd_get_sta_info(struct qtnf_vif *vif, const u8 *sta_mac,
			  struct station_info *sinfo)
{
	struct sk_buff *cmd_skb, *resp_skb = NULL;
	struct qlink_cmd_get_sta_info *cmd;
	const struct qlink_resp_get_sta_info *resp;
	size_t var_resp_len = 0;
	int ret = 0;

	cmd_skb = qtnf_cmd_alloc_new_cmdskb(vif->mac->macid, vif->vifid,
					    QLINK_CMD_GET_STA_INFO,
					    sizeof(*cmd));
	if (!cmd_skb)
		return -ENOMEM;

	qtnf_bus_lock(vif->mac->bus);

	cmd = (struct qlink_cmd_get_sta_info *)cmd_skb->data;
	ether_addr_copy(cmd->sta_addr, sta_mac);

	ret = qtnf_cmd_send_with_reply(vif->mac->bus, cmd_skb, &resp_skb,
				       sizeof(*resp), &var_resp_len);
	if (ret)
		goto out;

	resp = (const struct qlink_resp_get_sta_info *)resp_skb->data;

	if (!ether_addr_equal(sta_mac, resp->sta_addr)) {
		pr_err("VIF%u.%u: wrong mac in reply: %pM != %pM\n",
		       vif->mac->macid, vif->vifid, resp->sta_addr, sta_mac);
		ret = -EINVAL;
		goto out;
	}

	qtnf_cmd_sta_info_parse(sinfo, resp->info, var_resp_len);

out:
	qtnf_bus_unlock(vif->mac->bus);
	consume_skb(resp_skb);

	return ret;
}

static int qtnf_cmd_send_add_change_intf(struct qtnf_vif *vif,
					 enum nl80211_iftype iftype,
					 int use4addr,
					 u8 *mac_addr,
					 enum qlink_cmd_type cmd_type)
{
	struct sk_buff *cmd_skb, *resp_skb = NULL;
	struct qlink_cmd_manage_intf *cmd;
	const struct qlink_resp_manage_intf *resp;
	int ret = 0;

	cmd_skb = qtnf_cmd_alloc_new_cmdskb(vif->mac->macid, vif->vifid,
					    cmd_type,
					    sizeof(*cmd));
	if (!cmd_skb)
		return -ENOMEM;

	qtnf_bus_lock(vif->mac->bus);

	cmd = (struct qlink_cmd_manage_intf *)cmd_skb->data;
	cmd->intf_info.use4addr = use4addr;

	switch (iftype) {
	case NL80211_IFTYPE_AP:
		cmd->intf_info.if_type = cpu_to_le16(QLINK_IFTYPE_AP);
		break;
	case NL80211_IFTYPE_STATION:
		cmd->intf_info.if_type = cpu_to_le16(QLINK_IFTYPE_STATION);
		break;
	default:
		pr_err("VIF%u.%u: unsupported type %d\n", vif->mac->macid,
		       vif->vifid, iftype);
		ret = -EINVAL;
		goto out;
	}

	if (mac_addr)
		ether_addr_copy(cmd->intf_info.mac_addr, mac_addr);
	else
		eth_zero_addr(cmd->intf_info.mac_addr);

	ret = qtnf_cmd_send_with_reply(vif->mac->bus, cmd_skb, &resp_skb,
				       sizeof(*resp), NULL);
	if (ret)
		goto out;

	resp = (const struct qlink_resp_manage_intf *)resp_skb->data;
	ether_addr_copy(vif->mac_addr, resp->intf_info.mac_addr);

out:
	qtnf_bus_unlock(vif->mac->bus);
	consume_skb(resp_skb);

	return ret;
}

int qtnf_cmd_send_add_intf(struct qtnf_vif *vif, enum nl80211_iftype iftype,
			   int use4addr, u8 *mac_addr)
{
	return qtnf_cmd_send_add_change_intf(vif, iftype, use4addr, mac_addr,
			QLINK_CMD_ADD_INTF);
}

int qtnf_cmd_send_change_intf_type(struct qtnf_vif *vif,
				   enum nl80211_iftype iftype,
				   int use4addr,
				   u8 *mac_addr)
{
	int ret;

	ret = qtnf_cmd_send_add_change_intf(vif, iftype, use4addr, mac_addr,
					    QLINK_CMD_CHANGE_INTF);

	/* Regulatory settings may be different for different interface types */
	if (ret == 0 && vif->wdev.iftype != iftype) {
		enum nl80211_band band;
		struct wiphy *wiphy = priv_to_wiphy(vif->mac);

		for (band = 0; band < NUM_NL80211_BANDS; ++band) {
			if (!wiphy->bands[band])
				continue;

			qtnf_cmd_band_info_get(vif->mac, wiphy->bands[band]);
		}
	}

	return ret;
}

int qtnf_cmd_send_del_intf(struct qtnf_vif *vif)
{
	struct sk_buff *cmd_skb;
	struct qlink_cmd_manage_intf *cmd;
	int ret = 0;

	cmd_skb = qtnf_cmd_alloc_new_cmdskb(vif->mac->macid, vif->vifid,
					    QLINK_CMD_DEL_INTF,
					    sizeof(*cmd));
	if (!cmd_skb)
		return -ENOMEM;

	qtnf_bus_lock(vif->mac->bus);

	cmd = (struct qlink_cmd_manage_intf *)cmd_skb->data;

	switch (vif->wdev.iftype) {
	case NL80211_IFTYPE_AP:
		cmd->intf_info.if_type = cpu_to_le16(QLINK_IFTYPE_AP);
		break;
	case NL80211_IFTYPE_STATION:
		cmd->intf_info.if_type = cpu_to_le16(QLINK_IFTYPE_STATION);
		break;
	default:
		pr_warn("VIF%u.%u: unsupported iftype %d\n", vif->mac->macid,
			vif->vifid, vif->wdev.iftype);
		dev_kfree_skb(cmd_skb);
		ret = -EINVAL;
		goto out;
	}

	eth_zero_addr(cmd->intf_info.mac_addr);

	ret = qtnf_cmd_send(vif->mac->bus, cmd_skb);
	if (ret)
		goto out;

out:
	qtnf_bus_unlock(vif->mac->bus);
	return ret;
}

static int
qtnf_cmd_resp_proc_hw_info(struct qtnf_bus *bus,
			   const struct qlink_resp_get_hw_info *resp,
			   size_t info_len)
{
	struct qtnf_hw_info *hwinfo = &bus->hw_info;
	const struct qlink_tlv_hdr *tlv;
	const char *bld_name = NULL;
	const char *bld_rev = NULL;
	const char *bld_type = NULL;
	const char *bld_label = NULL;
	u32 bld_tmstamp = 0;
	u32 plat_id = 0;
	const char *hw_id = NULL;
	const char *calibration_ver = NULL;
	const char *uboot_ver = NULL;
	u32 hw_ver = 0;
	u16 tlv_type;
	u16 tlv_len;

	hwinfo->num_mac = resp->num_mac;
	hwinfo->mac_bitmap = resp->mac_bitmap;
	hwinfo->fw_ver = le32_to_cpu(resp->fw_ver);
	hwinfo->total_tx_chain = resp->total_tx_chain;
	hwinfo->total_rx_chain = resp->total_rx_chain;

	bld_tmstamp = le32_to_cpu(resp->bld_tmstamp);
	plat_id = le32_to_cpu(resp->plat_id);
	hw_ver = le32_to_cpu(resp->hw_ver);

	qlink_for_each_tlv(tlv, resp->info, info_len) {
		tlv_type = le16_to_cpu(tlv->type);
		tlv_len = le16_to_cpu(tlv->len);

		switch (tlv_type) {
		case QTN_TLV_ID_BUILD_NAME:
			bld_name = (const void *)tlv->val;
			break;
		case QTN_TLV_ID_BUILD_REV:
			bld_rev = (const void *)tlv->val;
			break;
		case QTN_TLV_ID_BUILD_TYPE:
			bld_type = (const void *)tlv->val;
			break;
		case QTN_TLV_ID_BUILD_LABEL:
			bld_label = (const void *)tlv->val;
			break;
		case QTN_TLV_ID_HW_ID:
			hw_id = (const void *)tlv->val;
			break;
		case QTN_TLV_ID_CALIBRATION_VER:
			calibration_ver = (const void *)tlv->val;
			break;
		case QTN_TLV_ID_UBOOT_VER:
			uboot_ver = (const void *)tlv->val;
			break;
		case QTN_TLV_ID_BITMAP:
			memcpy(hwinfo->hw_capab, tlv->val,
			       min(sizeof(hwinfo->hw_capab), (size_t)tlv_len));
			break;
		default:
			break;
		}
	}
<<<<<<< HEAD

	if (!qlink_tlv_parsing_ok(tlv, resp->info, info_len)) {
		pr_err("Malformed TLV buffer\n");
		return -EINVAL;
	}

=======

	if (!qlink_tlv_parsing_ok(tlv, resp->info, info_len)) {
		pr_err("Malformed TLV buffer\n");
		return -EINVAL;
	}

>>>>>>> 7d2a07b7
	pr_info("\nBuild name:            %s\n"
		"Build revision:        %s\n"
		"Build type:            %s\n"
		"Build label:           %s\n"
		"Build timestamp:       %lu\n"
		"Platform ID:           %lu\n"
		"Hardware ID:           %s\n"
		"Calibration version:   %s\n"
		"U-Boot version:        %s\n"
		"Hardware version:      0x%08x\n"
		"Qlink ver:             %u.%u\n"
		"MACs map:              %#x\n"
		"Chains Rx-Tx:          %ux%u\n"
		"FW version:            0x%x\n",
		bld_name, bld_rev, bld_type, bld_label,
		(unsigned long)bld_tmstamp,
		(unsigned long)plat_id,
		hw_id, calibration_ver, uboot_ver, hw_ver,
		QLINK_VER_MAJOR(bus->hw_info.ql_proto_ver),
		QLINK_VER_MINOR(bus->hw_info.ql_proto_ver),
		hwinfo->mac_bitmap,
		hwinfo->total_rx_chain, hwinfo->total_tx_chain,
		hwinfo->fw_ver);

	strlcpy(hwinfo->fw_version, bld_label, sizeof(hwinfo->fw_version));
	hwinfo->hw_version = hw_ver;

	return 0;
}

static void
qtnf_parse_wowlan_info(struct qtnf_wmac *mac,
		       const struct qlink_wowlan_capab_data *wowlan)
{
	struct qtnf_mac_info *mac_info = &mac->macinfo;
	const struct qlink_wowlan_support *data1;
	struct wiphy_wowlan_support *supp;

	supp = kzalloc(sizeof(*supp), GFP_KERNEL);
	if (!supp)
		return;

	switch (le16_to_cpu(wowlan->version)) {
	case 0x1:
		data1 = (struct qlink_wowlan_support *)wowlan->data;

		supp->flags = WIPHY_WOWLAN_MAGIC_PKT | WIPHY_WOWLAN_DISCONNECT;
		supp->n_patterns = le32_to_cpu(data1->n_patterns);
		supp->pattern_max_len = le32_to_cpu(data1->pattern_max_len);
		supp->pattern_min_len = le32_to_cpu(data1->pattern_min_len);

		mac_info->wowlan = supp;
		break;
	default:
		pr_warn("MAC%u: unsupported WoWLAN version 0x%x\n",
			mac->macid, le16_to_cpu(wowlan->version));
		kfree(supp);
		break;
	}
}

static int
qtnf_parse_variable_mac_info(struct qtnf_wmac *mac,
			     const struct qlink_resp_get_mac_info *resp,
			     size_t tlv_buf_size)
{
	struct ieee80211_iface_combination *comb = mac->macinfo.if_comb;
	size_t n_comb = 0;
	struct ieee80211_iface_limit *limits;
	const struct qlink_iface_limit_record *rec;
	const struct qlink_iface_limit *lim;
	const struct qlink_wowlan_capab_data *wowlan;
	u16 rec_len;
	u16 tlv_type;
	u16 tlv_value_len;
	const struct qlink_tlv_hdr *tlv;
	u8 *ext_capa = NULL;
	u8 *ext_capa_mask = NULL;
	u8 ext_capa_len = 0;
	u8 ext_capa_mask_len = 0;
	int i = 0;
	struct ieee80211_reg_rule *rule;
	unsigned int rule_idx = 0;
	const struct qlink_tlv_reg_rule *tlv_rule;

	if (WARN_ON(resp->n_reg_rules > NL80211_MAX_SUPP_REG_RULES))
		return -E2BIG;

	mac->rd = kzalloc(struct_size(mac->rd, reg_rules, resp->n_reg_rules),
			  GFP_KERNEL);
	if (!mac->rd)
		return -ENOMEM;

	mac->rd->n_reg_rules = resp->n_reg_rules;
	mac->rd->alpha2[0] = resp->alpha2[0];
	mac->rd->alpha2[1] = resp->alpha2[1];

	switch (resp->dfs_region) {
	case QLINK_DFS_FCC:
		mac->rd->dfs_region = NL80211_DFS_FCC;
		break;
	case QLINK_DFS_ETSI:
		mac->rd->dfs_region = NL80211_DFS_ETSI;
		break;
	case QLINK_DFS_JP:
		mac->rd->dfs_region = NL80211_DFS_JP;
		break;
	case QLINK_DFS_UNSET:
	default:
		mac->rd->dfs_region = NL80211_DFS_UNSET;
		break;
	}

	qlink_for_each_tlv(tlv, resp->var_info, tlv_buf_size) {
		tlv_type = le16_to_cpu(tlv->type);
		tlv_value_len = le16_to_cpu(tlv->len);

		switch (tlv_type) {
		case QTN_TLV_ID_IFACE_LIMIT:
			if (unlikely(!comb)) {
				pr_warn("MAC%u: no combinations advertised\n",
					mac->macid);
				return -EINVAL;
			}

			if (n_comb >= mac->macinfo.n_if_comb) {
				pr_warn("MAC%u: combinations count exceeded\n",
					mac->macid);
				n_comb++;
				break;
			}

			rec = (void *)tlv->val;
			rec_len = sizeof(*rec) + rec->n_limits * sizeof(*lim);

			if (unlikely(tlv_value_len != rec_len)) {
				pr_warn("MAC%u: record %zu size mismatch\n",
					mac->macid, n_comb);
				return -EINVAL;
			}

			limits = kcalloc(rec->n_limits, sizeof(*limits),
					 GFP_KERNEL);
			if (!limits)
				return -ENOMEM;

			comb[n_comb].num_different_channels =
				rec->num_different_channels;
			comb[n_comb].max_interfaces =
				le16_to_cpu(rec->max_interfaces);
			comb[n_comb].n_limits = rec->n_limits;
			comb[n_comb].limits = limits;

			for (i = 0; i < rec->n_limits; i++) {
				lim = &rec->limits[i];
				limits[i].max = le16_to_cpu(lim->max_num);
				limits[i].types =
					qlink_iface_type_to_nl_mask(le16_to_cpu(lim->type));
				pr_debug("MAC%u: comb[%zu]: MAX:%u TYPES:%.4X\n",
					 mac->macid, n_comb,
					 limits[i].max, limits[i].types);
			}

			n_comb++;
			break;
		case WLAN_EID_EXT_CAPABILITY:
			if (unlikely(tlv_value_len > U8_MAX))
				return -EINVAL;
			ext_capa = (u8 *)tlv->val;
			ext_capa_len = tlv_value_len;
			break;
		case QTN_TLV_ID_EXT_CAPABILITY_MASK:
			if (unlikely(tlv_value_len > U8_MAX))
				return -EINVAL;
			ext_capa_mask = (u8 *)tlv->val;
			ext_capa_mask_len = tlv_value_len;
			break;
		case QTN_TLV_ID_WOWLAN_CAPAB:
			if (tlv_value_len < sizeof(*wowlan))
				return -EINVAL;

			wowlan = (void *)tlv->val;
			if (!le16_to_cpu(wowlan->len)) {
				pr_warn("MAC%u: skip empty WoWLAN data\n",
					mac->macid);
				break;
			}

			rec_len = sizeof(*wowlan) + le16_to_cpu(wowlan->len);
			if (unlikely(tlv_value_len != rec_len)) {
				pr_warn("MAC%u: WoWLAN data size mismatch\n",
					mac->macid);
				return -EINVAL;
			}

			kfree(mac->macinfo.wowlan);
			mac->macinfo.wowlan = NULL;
			qtnf_parse_wowlan_info(mac, wowlan);
			break;
		case QTN_TLV_ID_REG_RULE:
			if (rule_idx >= resp->n_reg_rules) {
				pr_warn("unexpected number of rules: %u\n",
					resp->n_reg_rules);
				return -EINVAL;
			}

			if (tlv_value_len != sizeof(*tlv_rule) - sizeof(*tlv)) {
				pr_warn("malformed TLV 0x%.2X; LEN: %u\n",
					tlv_type, tlv_value_len);
				return -EINVAL;
			}

			tlv_rule = (const struct qlink_tlv_reg_rule *)tlv;
			rule = &mac->rd->reg_rules[rule_idx++];
			qlink_utils_regrule_q2nl(rule, tlv_rule);
			break;
		default:
			pr_warn("MAC%u: unknown TLV type %u\n",
				mac->macid, tlv_type);
			break;
		}
	}

	if (!qlink_tlv_parsing_ok(tlv, resp->var_info, tlv_buf_size)) {
		pr_err("Malformed TLV buffer\n");
		return -EINVAL;
	}

	if (mac->macinfo.n_if_comb != n_comb) {
		pr_err("MAC%u: combination mismatch: reported=%zu parsed=%zu\n",
		       mac->macid, mac->macinfo.n_if_comb, n_comb);
		return -EINVAL;
	}

	if (ext_capa_len != ext_capa_mask_len) {
		pr_err("MAC%u: ext_capa/_mask lengths mismatch: %u != %u\n",
		       mac->macid, ext_capa_len, ext_capa_mask_len);
		return -EINVAL;
	}

	if (rule_idx != resp->n_reg_rules) {
		pr_warn("unexpected number of rules: expected %u got %u\n",
			resp->n_reg_rules, rule_idx);
		return -EINVAL;
	}

	if (ext_capa_len > 0) {
		ext_capa = kmemdup(ext_capa, ext_capa_len, GFP_KERNEL);
		if (!ext_capa)
			return -ENOMEM;

		ext_capa_mask =
			kmemdup(ext_capa_mask, ext_capa_mask_len, GFP_KERNEL);
		if (!ext_capa_mask) {
			kfree(ext_capa);
			return -ENOMEM;
		}
	} else {
		ext_capa = NULL;
		ext_capa_mask = NULL;
	}

	qtnf_mac_ext_caps_free(mac);
	mac->macinfo.extended_capabilities = ext_capa;
	mac->macinfo.extended_capabilities_mask = ext_capa_mask;
	mac->macinfo.extended_capabilities_len = ext_capa_len;

	return 0;
}

static int
qtnf_cmd_resp_proc_mac_info(struct qtnf_wmac *mac,
			    const struct qlink_resp_get_mac_info *resp_info)
{
	struct qtnf_mac_info *mac_info;
	struct qtnf_vif *vif;

	qtnf_mac_iface_comb_free(mac);

	mac_info = &mac->macinfo;

	mac_info->bands_cap = resp_info->bands_cap;
	ether_addr_copy(mac->macaddr, resp_info->dev_mac);

	vif = qtnf_mac_get_base_vif(mac);
	if (vif)
		ether_addr_copy(vif->mac_addr, mac->macaddr);
	else
		pr_err("could not get valid base vif\n");

	mac_info->num_tx_chain = resp_info->num_tx_chain;
	mac_info->num_rx_chain = resp_info->num_rx_chain;

	mac_info->max_ap_assoc_sta = le16_to_cpu(resp_info->max_ap_assoc_sta);
	mac_info->radar_detect_widths =
			qlink_chan_width_mask_to_nl(le16_to_cpu(
					resp_info->radar_detect_widths));
	mac_info->max_acl_mac_addrs = le16_to_cpu(resp_info->max_acl_mac_addrs);
	mac_info->frag_thr = le32_to_cpu(resp_info->frag_threshold);
	mac_info->rts_thr = le32_to_cpu(resp_info->rts_threshold);
	mac_info->sretry_limit = resp_info->retry_short;
	mac_info->lretry_limit = resp_info->retry_long;
	mac_info->coverage_class = resp_info->coverage_class;
	mac_info->max_scan_ssids = resp_info->max_scan_ssids;

	memcpy(&mac_info->ht_cap_mod_mask, &resp_info->ht_cap_mod_mask,
	       sizeof(mac_info->ht_cap_mod_mask));
	memcpy(&mac_info->vht_cap_mod_mask, &resp_info->vht_cap_mod_mask,
	       sizeof(mac_info->vht_cap_mod_mask));

	mac_info->n_if_comb = resp_info->n_iface_combinations;
	mac_info->if_comb = kcalloc(mac->macinfo.n_if_comb,
				    sizeof(*mac->macinfo.if_comb),
				    GFP_KERNEL);

	if (!mac->macinfo.if_comb)
		return -ENOMEM;

	return 0;
}

static void qtnf_cmd_resp_band_fill_htcap(const u8 *info,
					  struct ieee80211_sta_ht_cap *bcap)
{
	const struct ieee80211_ht_cap *ht_cap =
		(const struct ieee80211_ht_cap *)info;

	bcap->ht_supported = true;
	bcap->cap = le16_to_cpu(ht_cap->cap_info);
	bcap->ampdu_factor =
		ht_cap->ampdu_params_info & IEEE80211_HT_AMPDU_PARM_FACTOR;
	bcap->ampdu_density =
		(ht_cap->ampdu_params_info & IEEE80211_HT_AMPDU_PARM_DENSITY) >>
		IEEE80211_HT_AMPDU_PARM_DENSITY_SHIFT;
	memcpy(&bcap->mcs, &ht_cap->mcs, sizeof(bcap->mcs));
}

static void qtnf_cmd_resp_band_fill_vhtcap(const u8 *info,
					   struct ieee80211_sta_vht_cap *bcap)
{
	const struct ieee80211_vht_cap *vht_cap =
		(const struct ieee80211_vht_cap *)info;

	bcap->vht_supported = true;
	bcap->cap = le32_to_cpu(vht_cap->vht_cap_info);
	memcpy(&bcap->vht_mcs, &vht_cap->supp_mcs, sizeof(bcap->vht_mcs));
}

static void qtnf_cmd_conv_iftype(struct ieee80211_sband_iftype_data
				  *iftype_data,
				  const struct qlink_sband_iftype_data
				  *qlink_data)
{
	iftype_data->types_mask = le16_to_cpu(qlink_data->types_mask);

	iftype_data->he_cap.has_he = true;
	memcpy(&iftype_data->he_cap.he_cap_elem, &qlink_data->he_cap_elem,
	       sizeof(qlink_data->he_cap_elem));
	memcpy(iftype_data->he_cap.ppe_thres, qlink_data->ppe_thres,
	       ARRAY_SIZE(qlink_data->ppe_thres));

	iftype_data->he_cap.he_mcs_nss_supp.rx_mcs_80 =
		qlink_data->he_mcs_nss_supp.rx_mcs_80;
	iftype_data->he_cap.he_mcs_nss_supp.tx_mcs_80 =
		qlink_data->he_mcs_nss_supp.tx_mcs_80;
	iftype_data->he_cap.he_mcs_nss_supp.rx_mcs_160 =
		qlink_data->he_mcs_nss_supp.rx_mcs_160;
	iftype_data->he_cap.he_mcs_nss_supp.tx_mcs_160 =
		qlink_data->he_mcs_nss_supp.tx_mcs_160;
	iftype_data->he_cap.he_mcs_nss_supp.rx_mcs_80p80 =
		qlink_data->he_mcs_nss_supp.rx_mcs_80p80;
	iftype_data->he_cap.he_mcs_nss_supp.tx_mcs_80p80 =
		qlink_data->he_mcs_nss_supp.tx_mcs_80p80;
}

static int qtnf_cmd_band_fill_iftype(const u8 *data,
				     struct ieee80211_supported_band *band)
{
	unsigned int i;
	struct ieee80211_sband_iftype_data *iftype_data;
	const struct qlink_tlv_iftype_data *tlv =
		(const struct qlink_tlv_iftype_data *)data;
	size_t payload_len = tlv->n_iftype_data * sizeof(*tlv->iftype_data) +
		sizeof(*tlv) -
		sizeof(struct qlink_tlv_hdr);

	if (tlv->hdr.len != cpu_to_le16(payload_len)) {
		pr_err("bad IFTYPE_DATA TLV len %u\n", tlv->hdr.len);
		return -EINVAL;
	}

	kfree(band->iftype_data);
	band->iftype_data = NULL;
	band->n_iftype_data = tlv->n_iftype_data;
	if (band->n_iftype_data == 0)
		return 0;

	iftype_data = kcalloc(band->n_iftype_data, sizeof(*iftype_data),
			      GFP_KERNEL);
	if (!iftype_data) {
		band->n_iftype_data = 0;
		return -ENOMEM;
	}
	band->iftype_data = iftype_data;

	for (i = 0; i < band->n_iftype_data; i++)
		qtnf_cmd_conv_iftype(iftype_data++, &tlv->iftype_data[i]);

	return 0;
}

static int
qtnf_cmd_resp_fill_band_info(struct ieee80211_supported_band *band,
			     struct qlink_resp_band_info_get *resp,
			     size_t payload_len)
{
	u16 tlv_type;
	size_t tlv_dlen;
	const struct qlink_tlv_hdr *tlv;
	const struct qlink_channel *qchan;
	struct ieee80211_channel *chan;
	unsigned int chidx = 0;
	u32 qflags;
	int ret = -EINVAL;

	memset(&band->ht_cap, 0, sizeof(band->ht_cap));
	memset(&band->vht_cap, 0, sizeof(band->vht_cap));

	if (band->channels) {
		if (band->n_channels == resp->num_chans) {
			memset(band->channels, 0,
			       sizeof(*band->channels) * band->n_channels);
		} else {
			kfree(band->channels);
			band->n_channels = 0;
			band->channels = NULL;
		}
	}

	band->n_channels = resp->num_chans;
	if (band->n_channels == 0)
		return 0;

	if (!band->channels)
		band->channels = kcalloc(band->n_channels, sizeof(*chan),
					 GFP_KERNEL);
	if (!band->channels) {
		band->n_channels = 0;
		return -ENOMEM;
	}

	qlink_for_each_tlv(tlv, resp->info, payload_len) {
		tlv_type = le16_to_cpu(tlv->type);
		tlv_dlen = le16_to_cpu(tlv->len);

		switch (tlv_type) {
		case QTN_TLV_ID_CHANNEL:
			if (unlikely(tlv_dlen != sizeof(*qchan))) {
				pr_err("invalid channel TLV len %zu\n",
				       tlv_dlen);
				goto error_ret;
			}

			if (chidx == band->n_channels) {
				pr_err("too many channel TLVs\n");
				goto error_ret;
			}

			qchan = (const struct qlink_channel *)tlv->val;
			chan = &band->channels[chidx++];
			qflags = le32_to_cpu(qchan->flags);

			chan->hw_value = le16_to_cpu(qchan->hw_value);
			chan->band = band->band;
			chan->center_freq = le16_to_cpu(qchan->center_freq);
			chan->max_antenna_gain = (int)qchan->max_antenna_gain;
			chan->max_power = (int)qchan->max_power;
			chan->max_reg_power = (int)qchan->max_reg_power;
			chan->beacon_found = qchan->beacon_found;
			chan->dfs_cac_ms = le32_to_cpu(qchan->dfs_cac_ms);
			chan->flags = 0;

			if (qflags & QLINK_CHAN_DISABLED)
				chan->flags |= IEEE80211_CHAN_DISABLED;

			if (qflags & QLINK_CHAN_NO_IR)
				chan->flags |= IEEE80211_CHAN_NO_IR;

			if (qflags & QLINK_CHAN_NO_HT40PLUS)
				chan->flags |= IEEE80211_CHAN_NO_HT40PLUS;

			if (qflags & QLINK_CHAN_NO_HT40MINUS)
				chan->flags |= IEEE80211_CHAN_NO_HT40MINUS;

			if (qflags & QLINK_CHAN_NO_OFDM)
				chan->flags |= IEEE80211_CHAN_NO_OFDM;

			if (qflags & QLINK_CHAN_NO_80MHZ)
				chan->flags |= IEEE80211_CHAN_NO_80MHZ;

			if (qflags & QLINK_CHAN_NO_160MHZ)
				chan->flags |= IEEE80211_CHAN_NO_160MHZ;

			if (qflags & QLINK_CHAN_INDOOR_ONLY)
				chan->flags |= IEEE80211_CHAN_INDOOR_ONLY;

			if (qflags & QLINK_CHAN_IR_CONCURRENT)
				chan->flags |= IEEE80211_CHAN_IR_CONCURRENT;

			if (qflags & QLINK_CHAN_NO_20MHZ)
				chan->flags |= IEEE80211_CHAN_NO_20MHZ;

			if (qflags & QLINK_CHAN_NO_10MHZ)
				chan->flags |= IEEE80211_CHAN_NO_10MHZ;

			if (qflags & QLINK_CHAN_RADAR) {
				chan->flags |= IEEE80211_CHAN_RADAR;
				chan->dfs_state_entered = jiffies;

				if (qchan->dfs_state == QLINK_DFS_USABLE)
					chan->dfs_state = NL80211_DFS_USABLE;
				else if (qchan->dfs_state ==
					QLINK_DFS_AVAILABLE)
					chan->dfs_state = NL80211_DFS_AVAILABLE;
				else
					chan->dfs_state =
						NL80211_DFS_UNAVAILABLE;
			}

			pr_debug("chan=%d flags=%#x max_pow=%d max_reg_pow=%d\n",
				 chan->hw_value, chan->flags, chan->max_power,
				 chan->max_reg_power);
			break;
		case WLAN_EID_HT_CAPABILITY:
			if (unlikely(tlv_dlen !=
				     sizeof(struct ieee80211_ht_cap))) {
				pr_err("bad HTCAP TLV len %zu\n", tlv_dlen);
				goto error_ret;
			}

			qtnf_cmd_resp_band_fill_htcap(tlv->val, &band->ht_cap);
			break;
		case WLAN_EID_VHT_CAPABILITY:
			if (unlikely(tlv_dlen !=
				     sizeof(struct ieee80211_vht_cap))) {
				pr_err("bad VHTCAP TLV len %zu\n", tlv_dlen);
				goto error_ret;
			}

			qtnf_cmd_resp_band_fill_vhtcap(tlv->val,
						       &band->vht_cap);
			break;
		case QTN_TLV_ID_IFTYPE_DATA:
			ret = qtnf_cmd_band_fill_iftype((const uint8_t *)tlv,
							band);
			if (ret)
				goto error_ret;
			break;
		default:
			pr_warn("unknown TLV type: %#x\n", tlv_type);
			break;
		}
	}

	if (!qlink_tlv_parsing_ok(tlv, resp->info, payload_len)) {
		pr_err("Malformed TLV buffer\n");
		goto error_ret;
	}

	if (band->n_channels != chidx) {
		pr_err("channel count mismatch: reported=%d, parsed=%d\n",
		       band->n_channels, chidx);
		goto error_ret;
	}

	return 0;

error_ret:
	kfree(band->channels);
	band->channels = NULL;
	band->n_channels = 0;

	return ret;
}

int qtnf_cmd_get_mac_info(struct qtnf_wmac *mac)
{
	struct sk_buff *cmd_skb, *resp_skb = NULL;
	const struct qlink_resp_get_mac_info *resp;
	size_t var_data_len = 0;
	int ret = 0;

	cmd_skb = qtnf_cmd_alloc_new_cmdskb(mac->macid, QLINK_VIFID_RSVD,
					    QLINK_CMD_MAC_INFO,
					    sizeof(struct qlink_cmd));
	if (!cmd_skb)
		return -ENOMEM;

	qtnf_bus_lock(mac->bus);
	ret = qtnf_cmd_send_with_reply(mac->bus, cmd_skb, &resp_skb,
				       sizeof(*resp), &var_data_len);
	if (ret)
		goto out;

	resp = (const struct qlink_resp_get_mac_info *)resp_skb->data;
	ret = qtnf_cmd_resp_proc_mac_info(mac, resp);
	if (ret)
		goto out;

	ret = qtnf_parse_variable_mac_info(mac, resp, var_data_len);

out:
	qtnf_bus_unlock(mac->bus);
	consume_skb(resp_skb);

	return ret;
}

int qtnf_cmd_get_hw_info(struct qtnf_bus *bus)
{
	struct sk_buff *cmd_skb, *resp_skb = NULL;
	const struct qlink_resp_get_hw_info *resp;
	size_t info_len = 0;
	int ret = 0;

	cmd_skb = qtnf_cmd_alloc_new_cmdskb(QLINK_MACID_RSVD, QLINK_VIFID_RSVD,
					    QLINK_CMD_GET_HW_INFO,
					    sizeof(struct qlink_cmd));
	if (!cmd_skb)
		return -ENOMEM;

	qtnf_bus_lock(bus);
	ret = qtnf_cmd_send_with_reply(bus, cmd_skb, &resp_skb,
				       sizeof(*resp), &info_len);
	if (ret)
		goto out;

	resp = (const struct qlink_resp_get_hw_info *)resp_skb->data;
	ret = qtnf_cmd_resp_proc_hw_info(bus, resp, info_len);

out:
	qtnf_bus_unlock(bus);
	consume_skb(resp_skb);

	return ret;
}

int qtnf_cmd_band_info_get(struct qtnf_wmac *mac,
			   struct ieee80211_supported_band *band)
{
	struct sk_buff *cmd_skb, *resp_skb = NULL;
	struct qlink_cmd_band_info_get *cmd;
	struct qlink_resp_band_info_get *resp;
	size_t info_len = 0;
	int ret = 0;
	u8 qband = qlink_utils_band_cfg2q(band->band);

	cmd_skb = qtnf_cmd_alloc_new_cmdskb(mac->macid, 0,
					    QLINK_CMD_BAND_INFO_GET,
					    sizeof(*cmd));
	if (!cmd_skb)
		return -ENOMEM;

	cmd = (struct qlink_cmd_band_info_get *)cmd_skb->data;
	cmd->band = qband;

	qtnf_bus_lock(mac->bus);
	ret = qtnf_cmd_send_with_reply(mac->bus, cmd_skb, &resp_skb,
				       sizeof(*resp), &info_len);
	if (ret)
		goto out;

	resp = (struct qlink_resp_band_info_get *)resp_skb->data;
	if (resp->band != qband) {
		pr_err("MAC%u: reply band %u != cmd band %u\n", mac->macid,
		       resp->band, qband);
		ret = -EINVAL;
		goto out;
	}

	ret = qtnf_cmd_resp_fill_band_info(band, resp, info_len);

out:
	qtnf_bus_unlock(mac->bus);
	consume_skb(resp_skb);

	return ret;
}

int qtnf_cmd_send_update_phy_params(struct qtnf_wmac *mac, u32 changed)
{
	struct wiphy *wiphy = priv_to_wiphy(mac);
	struct sk_buff *cmd_skb;
	int ret = 0;

	cmd_skb = qtnf_cmd_alloc_new_cmdskb(mac->macid, 0,
					    QLINK_CMD_PHY_PARAMS_SET,
					    sizeof(struct qlink_cmd));
	if (!cmd_skb)
		return -ENOMEM;

	qtnf_bus_lock(mac->bus);

	if (changed & WIPHY_PARAM_FRAG_THRESHOLD)
		qtnf_cmd_skb_put_tlv_u32(cmd_skb, QTN_TLV_ID_FRAG_THRESH,
					 wiphy->frag_threshold);
	if (changed & WIPHY_PARAM_RTS_THRESHOLD)
		qtnf_cmd_skb_put_tlv_u32(cmd_skb, QTN_TLV_ID_RTS_THRESH,
					 wiphy->rts_threshold);
	if (changed & WIPHY_PARAM_COVERAGE_CLASS)
		qtnf_cmd_skb_put_tlv_u32(cmd_skb, QTN_TLV_ID_COVERAGE_CLASS,
					 wiphy->coverage_class);

	if (changed & WIPHY_PARAM_RETRY_LONG)
		qtnf_cmd_skb_put_tlv_u32(cmd_skb, QTN_TLV_ID_LRETRY_LIMIT,
					 wiphy->retry_long);

	if (changed & WIPHY_PARAM_RETRY_SHORT)
		qtnf_cmd_skb_put_tlv_u32(cmd_skb, QTN_TLV_ID_SRETRY_LIMIT,
					 wiphy->retry_short);

	ret = qtnf_cmd_send(mac->bus, cmd_skb);

	qtnf_bus_unlock(mac->bus);

	return ret;
}

int qtnf_cmd_send_init_fw(struct qtnf_bus *bus)
{
	struct sk_buff *resp_skb = NULL;
	struct qlink_resp_init_fw *resp;
	struct qlink_cmd_init_fw *cmd;
	struct sk_buff *cmd_skb;
	size_t info_len = 0;
	int ret;

	cmd_skb = qtnf_cmd_alloc_new_cmdskb(QLINK_MACID_RSVD, QLINK_VIFID_RSVD,
					    QLINK_CMD_FW_INIT,
					    sizeof(*cmd));
	if (!cmd_skb)
		return -ENOMEM;

	cmd = (struct qlink_cmd_init_fw *)cmd_skb->data;
	cmd->qlink_proto_ver = cpu_to_le32(QLINK_PROTO_VER);

	qtnf_bus_lock(bus);
	ret = qtnf_cmd_send_with_reply(bus, cmd_skb, &resp_skb,
				       sizeof(*resp), &info_len);
	qtnf_bus_unlock(bus);

	if (ret)
		goto out;

	resp = (struct qlink_resp_init_fw *)resp_skb->data;
	bus->hw_info.ql_proto_ver = le32_to_cpu(resp->qlink_proto_ver);

out:
	consume_skb(resp_skb);
	return ret;
}

void qtnf_cmd_send_deinit_fw(struct qtnf_bus *bus)
{
	struct sk_buff *cmd_skb;

	cmd_skb = qtnf_cmd_alloc_new_cmdskb(QLINK_MACID_RSVD, QLINK_VIFID_RSVD,
					    QLINK_CMD_FW_DEINIT,
					    sizeof(struct qlink_cmd));
	if (!cmd_skb)
		return;

	qtnf_bus_lock(bus);
	qtnf_cmd_send(bus, cmd_skb);
	qtnf_bus_unlock(bus);
}

int qtnf_cmd_send_add_key(struct qtnf_vif *vif, u8 key_index, bool pairwise,
			  const u8 *mac_addr, struct key_params *params)
{
	struct sk_buff *cmd_skb;
	struct qlink_cmd_add_key *cmd;
	int ret = 0;

	cmd_skb = qtnf_cmd_alloc_new_cmdskb(vif->mac->macid, vif->vifid,
					    QLINK_CMD_ADD_KEY,
					    sizeof(*cmd));
	if (!cmd_skb)
		return -ENOMEM;

	qtnf_bus_lock(vif->mac->bus);

	cmd = (struct qlink_cmd_add_key *)cmd_skb->data;

	if (mac_addr)
		ether_addr_copy(cmd->addr, mac_addr);
	else
		eth_broadcast_addr(cmd->addr);

	cmd->cipher = cpu_to_le32(params->cipher);
	cmd->key_index = key_index;
	cmd->pairwise = pairwise;

	if (params->key && params->key_len > 0)
		qtnf_cmd_skb_put_tlv_arr(cmd_skb, QTN_TLV_ID_KEY,
					 params->key,
					 params->key_len);

	if (params->seq && params->seq_len > 0)
		qtnf_cmd_skb_put_tlv_arr(cmd_skb, QTN_TLV_ID_SEQ,
					 params->seq,
					 params->seq_len);

	ret = qtnf_cmd_send(vif->mac->bus, cmd_skb);

	qtnf_bus_unlock(vif->mac->bus);

	return ret;
}

int qtnf_cmd_send_del_key(struct qtnf_vif *vif, u8 key_index, bool pairwise,
			  const u8 *mac_addr)
{
	struct sk_buff *cmd_skb;
	struct qlink_cmd_del_key *cmd;
	int ret = 0;

	cmd_skb = qtnf_cmd_alloc_new_cmdskb(vif->mac->macid, vif->vifid,
					    QLINK_CMD_DEL_KEY,
					    sizeof(*cmd));
	if (!cmd_skb)
		return -ENOMEM;

	qtnf_bus_lock(vif->mac->bus);

	cmd = (struct qlink_cmd_del_key *)cmd_skb->data;

	if (mac_addr)
		ether_addr_copy(cmd->addr, mac_addr);
	else
		eth_broadcast_addr(cmd->addr);

	cmd->key_index = key_index;
	cmd->pairwise = pairwise;

	ret = qtnf_cmd_send(vif->mac->bus, cmd_skb);

	qtnf_bus_unlock(vif->mac->bus);

	return ret;
}

int qtnf_cmd_send_set_default_key(struct qtnf_vif *vif, u8 key_index,
				  bool unicast, bool multicast)
{
	struct sk_buff *cmd_skb;
	struct qlink_cmd_set_def_key *cmd;
	int ret = 0;

	cmd_skb = qtnf_cmd_alloc_new_cmdskb(vif->mac->macid, vif->vifid,
					    QLINK_CMD_SET_DEFAULT_KEY,
					    sizeof(*cmd));
	if (!cmd_skb)
		return -ENOMEM;

	qtnf_bus_lock(vif->mac->bus);

	cmd = (struct qlink_cmd_set_def_key *)cmd_skb->data;
	cmd->key_index = key_index;
	cmd->unicast = unicast;
	cmd->multicast = multicast;

	ret = qtnf_cmd_send(vif->mac->bus, cmd_skb);

	qtnf_bus_unlock(vif->mac->bus);

	return ret;
}

int qtnf_cmd_send_set_default_mgmt_key(struct qtnf_vif *vif, u8 key_index)
{
	struct sk_buff *cmd_skb;
	struct qlink_cmd_set_def_mgmt_key *cmd;
	int ret = 0;

	cmd_skb = qtnf_cmd_alloc_new_cmdskb(vif->mac->macid, vif->vifid,
					    QLINK_CMD_SET_DEFAULT_MGMT_KEY,
					    sizeof(*cmd));
	if (!cmd_skb)
		return -ENOMEM;

	qtnf_bus_lock(vif->mac->bus);

	cmd = (struct qlink_cmd_set_def_mgmt_key *)cmd_skb->data;
	cmd->key_index = key_index;

	ret = qtnf_cmd_send(vif->mac->bus, cmd_skb);

	qtnf_bus_unlock(vif->mac->bus);

	return ret;
}

static u32 qtnf_encode_sta_flags(u32 flags)
{
	u32 code = 0;

	if (flags & BIT(NL80211_STA_FLAG_AUTHORIZED))
		code |= QLINK_STA_FLAG_AUTHORIZED;
	if (flags & BIT(NL80211_STA_FLAG_SHORT_PREAMBLE))
		code |= QLINK_STA_FLAG_SHORT_PREAMBLE;
	if (flags & BIT(NL80211_STA_FLAG_WME))
		code |= QLINK_STA_FLAG_WME;
	if (flags & BIT(NL80211_STA_FLAG_MFP))
		code |= QLINK_STA_FLAG_MFP;
	if (flags & BIT(NL80211_STA_FLAG_AUTHENTICATED))
		code |= QLINK_STA_FLAG_AUTHENTICATED;
	if (flags & BIT(NL80211_STA_FLAG_TDLS_PEER))
		code |= QLINK_STA_FLAG_TDLS_PEER;
	if (flags & BIT(NL80211_STA_FLAG_ASSOCIATED))
		code |= QLINK_STA_FLAG_ASSOCIATED;
	return code;
}

int qtnf_cmd_send_change_sta(struct qtnf_vif *vif, const u8 *mac,
			     struct station_parameters *params)
{
	struct sk_buff *cmd_skb;
	struct qlink_cmd_change_sta *cmd;
	int ret = 0;

	cmd_skb = qtnf_cmd_alloc_new_cmdskb(vif->mac->macid, vif->vifid,
					    QLINK_CMD_CHANGE_STA,
					    sizeof(*cmd));
	if (!cmd_skb)
		return -ENOMEM;

	qtnf_bus_lock(vif->mac->bus);

	cmd = (struct qlink_cmd_change_sta *)cmd_skb->data;
	ether_addr_copy(cmd->sta_addr, mac);
	cmd->flag_update.mask =
		cpu_to_le32(qtnf_encode_sta_flags(params->sta_flags_mask));
	cmd->flag_update.value =
		cpu_to_le32(qtnf_encode_sta_flags(params->sta_flags_set));

	switch (vif->wdev.iftype) {
	case NL80211_IFTYPE_AP:
		cmd->if_type = cpu_to_le16(QLINK_IFTYPE_AP);
		break;
	case NL80211_IFTYPE_STATION:
		cmd->if_type = cpu_to_le16(QLINK_IFTYPE_STATION);
		break;
	default:
		pr_err("unsupported iftype %d\n", vif->wdev.iftype);
		dev_kfree_skb(cmd_skb);
		ret = -EINVAL;
		goto out;
	}

	ret = qtnf_cmd_send(vif->mac->bus, cmd_skb);

out:
	qtnf_bus_unlock(vif->mac->bus);

	return ret;
}

int qtnf_cmd_send_del_sta(struct qtnf_vif *vif,
			  struct station_del_parameters *params)
{
	struct sk_buff *cmd_skb;
	struct qlink_cmd_del_sta *cmd;
	int ret = 0;

	cmd_skb = qtnf_cmd_alloc_new_cmdskb(vif->mac->macid, vif->vifid,
					    QLINK_CMD_DEL_STA,
					    sizeof(*cmd));
	if (!cmd_skb)
		return -ENOMEM;

	qtnf_bus_lock(vif->mac->bus);

	cmd = (struct qlink_cmd_del_sta *)cmd_skb->data;

	if (params->mac)
		ether_addr_copy(cmd->sta_addr, params->mac);
	else
		eth_broadcast_addr(cmd->sta_addr);	/* flush all stations */

	cmd->subtype = params->subtype;
	cmd->reason_code = cpu_to_le16(params->reason_code);

	ret = qtnf_cmd_send(vif->mac->bus, cmd_skb);

	qtnf_bus_unlock(vif->mac->bus);

	return ret;
}

static void qtnf_cmd_channel_tlv_add(struct sk_buff *cmd_skb,
				     const struct ieee80211_channel *sc)
{
	struct qlink_tlv_channel *tlv;
	struct qlink_channel *qch;

	tlv = skb_put_zero(cmd_skb, sizeof(*tlv));
	qch = &tlv->chan;
	tlv->hdr.type = cpu_to_le16(QTN_TLV_ID_CHANNEL);
	tlv->hdr.len = cpu_to_le16(sizeof(*qch));

	qch->center_freq = cpu_to_le16(sc->center_freq);
	qch->hw_value = cpu_to_le16(sc->hw_value);
	qch->band = qlink_utils_band_cfg2q(sc->band);
	qch->max_power = sc->max_power;
	qch->max_reg_power = sc->max_reg_power;
	qch->max_antenna_gain = sc->max_antenna_gain;
	qch->beacon_found = sc->beacon_found;
	qch->dfs_state = qlink_utils_dfs_state_cfg2q(sc->dfs_state);
	qch->flags = cpu_to_le32(qlink_utils_chflags_cfg2q(sc->flags));
}

static void qtnf_cmd_randmac_tlv_add(struct sk_buff *cmd_skb,
				     const u8 *mac_addr,
				     const u8 *mac_addr_mask)
{
	struct qlink_random_mac_addr *randmac;
	struct qlink_tlv_hdr *hdr =
		skb_put(cmd_skb, sizeof(*hdr) + sizeof(*randmac));

	hdr->type = cpu_to_le16(QTN_TLV_ID_RANDOM_MAC_ADDR);
	hdr->len = cpu_to_le16(sizeof(*randmac));
	randmac = (struct qlink_random_mac_addr *)hdr->val;

	memcpy(randmac->mac_addr, mac_addr, ETH_ALEN);
	memcpy(randmac->mac_addr_mask, mac_addr_mask, ETH_ALEN);
}

int qtnf_cmd_send_scan(struct qtnf_wmac *mac)
{
	struct cfg80211_scan_request *scan_req = mac->scan_req;
	u16 dwell_passive = QTNF_SCAN_DWELL_PASSIVE_DEFAULT;
	u16 dwell_active = QTNF_SCAN_DWELL_ACTIVE_DEFAULT;
	struct wireless_dev *wdev = scan_req->wdev;
	struct ieee80211_channel *sc;
	struct qlink_cmd_scan *cmd;
	struct sk_buff *cmd_skb;
	int n_channels = 0;
	u64 flags = 0;
	int count;
	int ret;

	cmd_skb = qtnf_cmd_alloc_new_cmdskb(mac->macid, QLINK_VIFID_RSVD,
					    QLINK_CMD_SCAN,
					    sizeof(*cmd));
	if (!cmd_skb)
		return -ENOMEM;

	cmd = (struct qlink_cmd_scan *)cmd_skb->data;

	if (scan_req->duration) {
		dwell_active = scan_req->duration;
		dwell_passive = scan_req->duration;
	} else if (wdev->iftype == NL80211_IFTYPE_STATION &&
		   wdev->current_bss) {
		/* let device select dwell based on traffic conditions */
		dwell_active = QTNF_SCAN_TIME_AUTO;
		dwell_passive = QTNF_SCAN_TIME_AUTO;
	}

	cmd->n_ssids = cpu_to_le16(scan_req->n_ssids);
	for (count = 0; count < scan_req->n_ssids; ++count) {
		qtnf_cmd_skb_put_tlv_arr(cmd_skb, WLAN_EID_SSID,
					 scan_req->ssids[count].ssid,
					 scan_req->ssids[count].ssid_len);
	}

	if (scan_req->ie_len != 0)
		qtnf_cmd_tlv_ie_set_add(cmd_skb, QLINK_IE_SET_PROBE_REQ,
					scan_req->ie, scan_req->ie_len);

	for (count = 0; count < scan_req->n_channels; ++count) {
		sc = scan_req->channels[count];
		if (sc->flags & IEEE80211_CHAN_DISABLED)
			continue;

		pr_debug("[MAC%u] scan chan=%d, freq=%d, flags=%#x\n",
			 mac->macid, sc->hw_value, sc->center_freq,
			 sc->flags);

		qtnf_cmd_channel_tlv_add(cmd_skb, sc);
		++n_channels;
	}

	if (scan_req->flags & NL80211_SCAN_FLAG_FLUSH)
		flags |= QLINK_SCAN_FLAG_FLUSH;

	if (scan_req->duration_mandatory)
		flags |= QLINK_SCAN_FLAG_DURATION_MANDATORY;

	cmd->n_channels = cpu_to_le16(n_channels);
	cmd->active_dwell = cpu_to_le16(dwell_active);
	cmd->passive_dwell = cpu_to_le16(dwell_passive);
	cmd->sample_duration = cpu_to_le16(QTNF_SCAN_SAMPLE_DURATION_DEFAULT);
	cmd->flags = cpu_to_le64(flags);

	pr_debug("[MAC%u] %s scan dwell active=%u passive=%u duration=%u\n",
		 mac->macid,
		 scan_req->duration_mandatory ? "mandatory" : "max",
		 dwell_active, dwell_passive,
		 QTNF_SCAN_SAMPLE_DURATION_DEFAULT);

	if (scan_req->flags & NL80211_SCAN_FLAG_RANDOM_ADDR) {
		pr_debug("[MAC%u] scan with random addr=%pM, mask=%pM\n",
			 mac->macid,
			 scan_req->mac_addr, scan_req->mac_addr_mask);
		qtnf_cmd_randmac_tlv_add(cmd_skb, scan_req->mac_addr,
					 scan_req->mac_addr_mask);
	}

	qtnf_bus_lock(mac->bus);
	ret = qtnf_cmd_send(mac->bus, cmd_skb);
	qtnf_bus_unlock(mac->bus);

	return ret;
}

int qtnf_cmd_send_connect(struct qtnf_vif *vif,
			  struct cfg80211_connect_params *sme)
{
	struct sk_buff *cmd_skb;
	struct qlink_cmd_connect *cmd;
	struct qlink_auth_encr *aen;
	int ret;
	int i;
	u32 connect_flags = 0;

	cmd_skb = qtnf_cmd_alloc_new_cmdskb(vif->mac->macid, vif->vifid,
					    QLINK_CMD_CONNECT,
					    sizeof(*cmd));
	if (!cmd_skb)
		return -ENOMEM;

	cmd = (struct qlink_cmd_connect *)cmd_skb->data;

	ether_addr_copy(cmd->bssid, vif->bssid);

	if (sme->bssid_hint)
		ether_addr_copy(cmd->bssid_hint, sme->bssid_hint);
	else
		eth_zero_addr(cmd->bssid_hint);

	if (sme->prev_bssid)
		ether_addr_copy(cmd->prev_bssid, sme->prev_bssid);
	else
		eth_zero_addr(cmd->prev_bssid);

	if ((sme->bg_scan_period >= 0) &&
	    (sme->bg_scan_period <= SHRT_MAX))
		cmd->bg_scan_period = cpu_to_le16(sme->bg_scan_period);
	else
		cmd->bg_scan_period = cpu_to_le16(-1); /* use default value */

	if (sme->flags & ASSOC_REQ_DISABLE_HT)
		connect_flags |= QLINK_STA_CONNECT_DISABLE_HT;
	if (sme->flags & ASSOC_REQ_DISABLE_VHT)
		connect_flags |= QLINK_STA_CONNECT_DISABLE_VHT;
	if (sme->flags & ASSOC_REQ_USE_RRM)
		connect_flags |= QLINK_STA_CONNECT_USE_RRM;

	cmd->flags = cpu_to_le32(connect_flags);
	memcpy(&cmd->ht_capa, &sme->ht_capa, sizeof(cmd->ht_capa));
	memcpy(&cmd->ht_capa_mask, &sme->ht_capa_mask,
	       sizeof(cmd->ht_capa_mask));
	memcpy(&cmd->vht_capa, &sme->vht_capa, sizeof(cmd->vht_capa));
	memcpy(&cmd->vht_capa_mask, &sme->vht_capa_mask,
	       sizeof(cmd->vht_capa_mask));
	cmd->pbss = sme->pbss;

	aen = &cmd->aen;
	aen->auth_type = sme->auth_type;
	aen->privacy = !!sme->privacy;
	cmd->mfp = sme->mfp;
	aen->wpa_versions = cpu_to_le32(sme->crypto.wpa_versions);
	aen->cipher_group = cpu_to_le32(sme->crypto.cipher_group);
	aen->n_ciphers_pairwise = cpu_to_le32(sme->crypto.n_ciphers_pairwise);

	for (i = 0; i < QLINK_MAX_NR_CIPHER_SUITES; i++)
		aen->ciphers_pairwise[i] =
			cpu_to_le32(sme->crypto.ciphers_pairwise[i]);

	aen->n_akm_suites = cpu_to_le32(sme->crypto.n_akm_suites);

	for (i = 0; i < QLINK_MAX_NR_AKM_SUITES; i++)
		aen->akm_suites[i] = cpu_to_le32(sme->crypto.akm_suites[i]);

	aen->control_port = sme->crypto.control_port;
	aen->control_port_no_encrypt =
		sme->crypto.control_port_no_encrypt;
	aen->control_port_ethertype =
		cpu_to_le16(be16_to_cpu(sme->crypto.control_port_ethertype));

	qtnf_cmd_skb_put_tlv_arr(cmd_skb, WLAN_EID_SSID, sme->ssid,
				 sme->ssid_len);

	if (sme->ie_len != 0)
		qtnf_cmd_tlv_ie_set_add(cmd_skb, QLINK_IE_SET_ASSOC_REQ,
					sme->ie, sme->ie_len);

	if (sme->channel)
		qtnf_cmd_channel_tlv_add(cmd_skb, sme->channel);

	qtnf_bus_lock(vif->mac->bus);
	ret = qtnf_cmd_send(vif->mac->bus, cmd_skb);
	qtnf_bus_unlock(vif->mac->bus);

	return ret;
}

int qtnf_cmd_send_external_auth(struct qtnf_vif *vif,
				struct cfg80211_external_auth_params *auth)
{
	struct sk_buff *cmd_skb;
	struct qlink_cmd_external_auth *cmd;
	int ret;

	cmd_skb = qtnf_cmd_alloc_new_cmdskb(vif->mac->macid, vif->vifid,
					    QLINK_CMD_EXTERNAL_AUTH,
					    sizeof(*cmd));
	if (!cmd_skb)
		return -ENOMEM;

	cmd = (struct qlink_cmd_external_auth *)cmd_skb->data;

	ether_addr_copy(cmd->peer, auth->bssid);
	cmd->status = cpu_to_le16(auth->status);

	qtnf_bus_lock(vif->mac->bus);
	ret = qtnf_cmd_send(vif->mac->bus, cmd_skb);
	qtnf_bus_unlock(vif->mac->bus);

	return ret;
}

int qtnf_cmd_send_disconnect(struct qtnf_vif *vif, u16 reason_code)
{
	struct sk_buff *cmd_skb;
	struct qlink_cmd_disconnect *cmd;
	int ret;

	cmd_skb = qtnf_cmd_alloc_new_cmdskb(vif->mac->macid, vif->vifid,
					    QLINK_CMD_DISCONNECT,
					    sizeof(*cmd));
	if (!cmd_skb)
		return -ENOMEM;

	qtnf_bus_lock(vif->mac->bus);

	cmd = (struct qlink_cmd_disconnect *)cmd_skb->data;
	cmd->reason = cpu_to_le16(reason_code);

	ret = qtnf_cmd_send(vif->mac->bus, cmd_skb);

	qtnf_bus_unlock(vif->mac->bus);

	return ret;
}

int qtnf_cmd_send_updown_intf(struct qtnf_vif *vif, bool up)
{
	struct sk_buff *cmd_skb;
	struct qlink_cmd_updown *cmd;
	int ret;

	cmd_skb = qtnf_cmd_alloc_new_cmdskb(vif->mac->macid, vif->vifid,
					    QLINK_CMD_UPDOWN_INTF,
					    sizeof(*cmd));
	if (!cmd_skb)
		return -ENOMEM;

	cmd = (struct qlink_cmd_updown *)cmd_skb->data;
	cmd->if_up = !!up;

	qtnf_bus_lock(vif->mac->bus);
	ret = qtnf_cmd_send(vif->mac->bus, cmd_skb);
	qtnf_bus_unlock(vif->mac->bus);

	return ret;
}

int qtnf_cmd_reg_notify(struct qtnf_wmac *mac, struct regulatory_request *req,
			bool slave_radar, bool dfs_offload)
{
	struct wiphy *wiphy = priv_to_wiphy(mac);
	struct qtnf_bus *bus = mac->bus;
	struct sk_buff *cmd_skb;
	int ret;
	struct qlink_cmd_reg_notify *cmd;
	enum nl80211_band band;
	const struct ieee80211_supported_band *cfg_band;

	cmd_skb = qtnf_cmd_alloc_new_cmdskb(mac->macid, QLINK_VIFID_RSVD,
					    QLINK_CMD_REG_NOTIFY,
					    sizeof(*cmd));
	if (!cmd_skb)
		return -ENOMEM;

	cmd = (struct qlink_cmd_reg_notify *)cmd_skb->data;
	cmd->alpha2[0] = req->alpha2[0];
	cmd->alpha2[1] = req->alpha2[1];

	switch (req->initiator) {
	case NL80211_REGDOM_SET_BY_CORE:
		cmd->initiator = QLINK_REGDOM_SET_BY_CORE;
		break;
	case NL80211_REGDOM_SET_BY_USER:
		cmd->initiator = QLINK_REGDOM_SET_BY_USER;
		break;
	case NL80211_REGDOM_SET_BY_DRIVER:
		cmd->initiator = QLINK_REGDOM_SET_BY_DRIVER;
		break;
	case NL80211_REGDOM_SET_BY_COUNTRY_IE:
		cmd->initiator = QLINK_REGDOM_SET_BY_COUNTRY_IE;
		break;
	}

	switch (req->user_reg_hint_type) {
	case NL80211_USER_REG_HINT_USER:
		cmd->user_reg_hint_type = QLINK_USER_REG_HINT_USER;
		break;
	case NL80211_USER_REG_HINT_CELL_BASE:
		cmd->user_reg_hint_type = QLINK_USER_REG_HINT_CELL_BASE;
		break;
	case NL80211_USER_REG_HINT_INDOOR:
		cmd->user_reg_hint_type = QLINK_USER_REG_HINT_INDOOR;
		break;
	}

	switch (req->dfs_region) {
	case NL80211_DFS_FCC:
		cmd->dfs_region = QLINK_DFS_FCC;
		break;
	case NL80211_DFS_ETSI:
		cmd->dfs_region = QLINK_DFS_ETSI;
		break;
	case NL80211_DFS_JP:
		cmd->dfs_region = QLINK_DFS_JP;
		break;
	default:
		cmd->dfs_region = QLINK_DFS_UNSET;
		break;
	}

	cmd->slave_radar = slave_radar;
	cmd->dfs_offload = dfs_offload;
	cmd->num_channels = 0;

	for (band = 0; band < NUM_NL80211_BANDS; band++) {
		unsigned int i;

		cfg_band = wiphy->bands[band];
		if (!cfg_band)
			continue;

		cmd->num_channels += cfg_band->n_channels;

		for (i = 0; i < cfg_band->n_channels; ++i) {
			qtnf_cmd_channel_tlv_add(cmd_skb,
						 &cfg_band->channels[i]);
		}
	}

	qtnf_bus_lock(bus);
	ret = qtnf_cmd_send(bus, cmd_skb);
	qtnf_bus_unlock(bus);

	return ret;
}

static int
qtnf_cmd_resp_proc_chan_stat_info(struct survey_info *survey,
				  const u8 *payload, size_t payload_len)
{
	const struct qlink_chan_stats *stats = NULL;
	const struct qlink_tlv_hdr *tlv;
	u16 tlv_value_len;
	u16 tlv_type;
	const u8 *map = NULL;
	unsigned int map_len = 0;
	unsigned int stats_len = 0;

	qlink_for_each_tlv(tlv, payload, payload_len) {
		tlv_type = le16_to_cpu(tlv->type);
		tlv_value_len = le16_to_cpu(tlv->len);

		switch (tlv_type) {
		case QTN_TLV_ID_BITMAP:
			map = tlv->val;
			map_len = tlv_value_len;
			break;
		case QTN_TLV_ID_CHANNEL_STATS:
			stats = (struct qlink_chan_stats *)tlv->val;
			stats_len = tlv_value_len;
			break;
		default:
			pr_info("Unknown TLV type: %#x\n", tlv_type);
			break;
		}
	}

	if (!qlink_tlv_parsing_ok(tlv, payload, payload_len)) {
		pr_err("Malformed TLV buffer\n");
		return -EINVAL;
	}

	if (!map || !stats)
		return 0;

#define qtnf_chan_stat_avail(stat_name, bitn)	\
	(qtnf_utils_is_bit_set(map, bitn, map_len) && \
	 (offsetofend(struct qlink_chan_stats, stat_name) <= stats_len))

	if (qtnf_chan_stat_avail(time_on, QLINK_CHAN_STAT_TIME_ON)) {
		survey->filled |= SURVEY_INFO_TIME;
		survey->time = le64_to_cpu(stats->time_on);
	}

	if (qtnf_chan_stat_avail(time_tx, QLINK_CHAN_STAT_TIME_TX)) {
		survey->filled |= SURVEY_INFO_TIME_TX;
		survey->time_tx = le64_to_cpu(stats->time_tx);
	}

	if (qtnf_chan_stat_avail(time_rx, QLINK_CHAN_STAT_TIME_RX)) {
		survey->filled |= SURVEY_INFO_TIME_RX;
		survey->time_rx = le64_to_cpu(stats->time_rx);
	}

	if (qtnf_chan_stat_avail(cca_busy, QLINK_CHAN_STAT_CCA_BUSY)) {
		survey->filled |= SURVEY_INFO_TIME_BUSY;
		survey->time_busy = le64_to_cpu(stats->cca_busy);
	}

	if (qtnf_chan_stat_avail(cca_busy_ext, QLINK_CHAN_STAT_CCA_BUSY_EXT)) {
		survey->filled |= SURVEY_INFO_TIME_EXT_BUSY;
		survey->time_ext_busy = le64_to_cpu(stats->cca_busy_ext);
	}

	if (qtnf_chan_stat_avail(time_scan, QLINK_CHAN_STAT_TIME_SCAN)) {
		survey->filled |= SURVEY_INFO_TIME_SCAN;
		survey->time_scan = le64_to_cpu(stats->time_scan);
	}

	if (qtnf_chan_stat_avail(chan_noise, QLINK_CHAN_STAT_CHAN_NOISE)) {
		survey->filled |= SURVEY_INFO_NOISE_DBM;
		survey->noise = stats->chan_noise;
	}

#undef qtnf_chan_stat_avail

	return 0;
}

int qtnf_cmd_get_chan_stats(struct qtnf_wmac *mac, u32 chan_freq,
			    struct survey_info *survey)
{
	struct sk_buff *cmd_skb, *resp_skb = NULL;
	struct qlink_cmd_get_chan_stats *cmd;
	struct qlink_resp_get_chan_stats *resp;
	size_t var_data_len = 0;
	int ret = 0;

	cmd_skb = qtnf_cmd_alloc_new_cmdskb(mac->macid, QLINK_VIFID_RSVD,
					    QLINK_CMD_CHAN_STATS,
					    sizeof(*cmd));
	if (!cmd_skb)
		return -ENOMEM;

	cmd = (struct qlink_cmd_get_chan_stats *)cmd_skb->data;
	cmd->channel_freq = cpu_to_le32(chan_freq);

	qtnf_bus_lock(mac->bus);
	ret = qtnf_cmd_send_with_reply(mac->bus, cmd_skb, &resp_skb,
				       sizeof(*resp), &var_data_len);
	qtnf_bus_unlock(mac->bus);

	if (ret)
		goto out;

	resp = (struct qlink_resp_get_chan_stats *)resp_skb->data;

	if (le32_to_cpu(resp->chan_freq) != chan_freq) {
		pr_err("[MAC%u] channel stats freq %u != requested %u\n",
		       mac->macid, le32_to_cpu(resp->chan_freq), chan_freq);
		ret = -EINVAL;
		goto out;
	}

	ret = qtnf_cmd_resp_proc_chan_stat_info(survey, resp->info,
						var_data_len);

out:
	consume_skb(resp_skb);

	return ret;
}

int qtnf_cmd_send_chan_switch(struct qtnf_vif *vif,
			      struct cfg80211_csa_settings *params)
{
	struct qtnf_wmac *mac = vif->mac;
	struct qlink_cmd_chan_switch *cmd;
	struct sk_buff *cmd_skb;
	int ret;
	u64 flags = 0;

	cmd_skb = qtnf_cmd_alloc_new_cmdskb(mac->macid, vif->vifid,
					    QLINK_CMD_CHAN_SWITCH,
					    sizeof(*cmd));
	if (!cmd_skb)
		return -ENOMEM;

	if (params->radar_required)
		flags |= QLINK_CHAN_SW_RADAR_REQUIRED;

	if (params->block_tx)
		flags |= QLINK_CHAN_SW_BLOCK_TX;

	cmd = (struct qlink_cmd_chan_switch *)cmd_skb->data;
	qlink_chandef_cfg2q(&params->chandef, &cmd->channel);
	cmd->flags = cpu_to_le64(flags);
	cmd->beacon_count = params->count;

	qtnf_bus_lock(mac->bus);
	ret = qtnf_cmd_send(mac->bus, cmd_skb);
	qtnf_bus_unlock(mac->bus);

	return ret;
}

int qtnf_cmd_get_channel(struct qtnf_vif *vif, struct cfg80211_chan_def *chdef)
{
	struct qtnf_bus *bus = vif->mac->bus;
	const struct qlink_resp_channel_get *resp;
	struct sk_buff *cmd_skb;
	struct sk_buff *resp_skb = NULL;
	int ret;

	cmd_skb = qtnf_cmd_alloc_new_cmdskb(vif->mac->macid, vif->vifid,
					    QLINK_CMD_CHAN_GET,
					    sizeof(struct qlink_cmd));
	if (!cmd_skb)
		return -ENOMEM;

	qtnf_bus_lock(bus);
	ret = qtnf_cmd_send_with_reply(bus, cmd_skb, &resp_skb,
				       sizeof(*resp), NULL);
	if (ret)
		goto out;

	resp = (const struct qlink_resp_channel_get *)resp_skb->data;
	qlink_chandef_q2cfg(priv_to_wiphy(vif->mac), &resp->chan, chdef);

out:
	qtnf_bus_unlock(bus);
	consume_skb(resp_skb);

	return ret;
}

int qtnf_cmd_start_cac(const struct qtnf_vif *vif,
		       const struct cfg80211_chan_def *chdef,
		       u32 cac_time_ms)
{
	struct qtnf_bus *bus = vif->mac->bus;
	struct sk_buff *cmd_skb;
	struct qlink_cmd_start_cac *cmd;
	int ret;

	cmd_skb = qtnf_cmd_alloc_new_cmdskb(vif->mac->macid, vif->vifid,
					    QLINK_CMD_START_CAC,
					    sizeof(*cmd));
	if (!cmd_skb)
		return -ENOMEM;

	cmd = (struct qlink_cmd_start_cac *)cmd_skb->data;
	cmd->cac_time_ms = cpu_to_le32(cac_time_ms);
	qlink_chandef_cfg2q(chdef, &cmd->chan);

	qtnf_bus_lock(bus);
	ret = qtnf_cmd_send(bus, cmd_skb);
	qtnf_bus_unlock(bus);

	return ret;
}

int qtnf_cmd_set_mac_acl(const struct qtnf_vif *vif,
			 const struct cfg80211_acl_data *params)
{
	struct qtnf_bus *bus = vif->mac->bus;
	struct sk_buff *cmd_skb;
	struct qlink_tlv_hdr *tlv;
	size_t acl_size = struct_size(params, mac_addrs, params->n_acl_entries);
	int ret;

	cmd_skb = qtnf_cmd_alloc_new_cmdskb(vif->mac->macid, vif->vifid,
					    QLINK_CMD_SET_MAC_ACL,
					    sizeof(struct qlink_cmd));
	if (!cmd_skb)
		return -ENOMEM;

	tlv = skb_put(cmd_skb, sizeof(*tlv) + round_up(acl_size, QLINK_ALIGN));
	tlv->type = cpu_to_le16(QTN_TLV_ID_ACL_DATA);
	tlv->len = cpu_to_le16(acl_size);
	qlink_acl_data_cfg2q(params, (struct qlink_acl_data *)tlv->val);

	qtnf_bus_lock(bus);
	ret = qtnf_cmd_send(bus, cmd_skb);
	qtnf_bus_unlock(bus);

	return ret;
}

int qtnf_cmd_send_pm_set(const struct qtnf_vif *vif, u8 pm_mode, int timeout)
{
	struct qtnf_bus *bus = vif->mac->bus;
	struct sk_buff *cmd_skb;
	struct qlink_cmd_pm_set *cmd;
	int ret = 0;

	cmd_skb = qtnf_cmd_alloc_new_cmdskb(vif->mac->macid, vif->vifid,
					    QLINK_CMD_PM_SET, sizeof(*cmd));
	if (!cmd_skb)
		return -ENOMEM;

	cmd = (struct qlink_cmd_pm_set *)cmd_skb->data;
	cmd->pm_mode = pm_mode;
	cmd->pm_standby_timer = cpu_to_le32(timeout);

	qtnf_bus_lock(bus);

	ret = qtnf_cmd_send(bus, cmd_skb);

	qtnf_bus_unlock(bus);

	return ret;
}

int qtnf_cmd_get_tx_power(const struct qtnf_vif *vif, int *dbm)
{
	struct qtnf_bus *bus = vif->mac->bus;
	const struct qlink_resp_txpwr *resp;
	struct sk_buff *resp_skb = NULL;
	struct qlink_cmd_txpwr *cmd;
	struct sk_buff *cmd_skb;
	int ret = 0;

	cmd_skb = qtnf_cmd_alloc_new_cmdskb(vif->mac->macid, vif->vifid,
					    QLINK_CMD_TXPWR, sizeof(*cmd));
	if (!cmd_skb)
		return -ENOMEM;

	cmd = (struct qlink_cmd_txpwr *)cmd_skb->data;
	cmd->op_type = QLINK_TXPWR_GET;

	qtnf_bus_lock(bus);

	ret = qtnf_cmd_send_with_reply(bus, cmd_skb, &resp_skb,
				       sizeof(*resp), NULL);
	if (ret)
		goto out;

	resp = (const struct qlink_resp_txpwr *)resp_skb->data;
	*dbm = MBM_TO_DBM(le32_to_cpu(resp->txpwr));

out:
	qtnf_bus_unlock(bus);
	consume_skb(resp_skb);

	return ret;
}

int qtnf_cmd_set_tx_power(const struct qtnf_vif *vif,
			  enum nl80211_tx_power_setting type, int mbm)
{
	struct qtnf_bus *bus = vif->mac->bus;
	const struct qlink_resp_txpwr *resp;
	struct sk_buff *resp_skb = NULL;
	struct qlink_cmd_txpwr *cmd;
	struct sk_buff *cmd_skb;
	int ret = 0;

	cmd_skb = qtnf_cmd_alloc_new_cmdskb(vif->mac->macid, vif->vifid,
					    QLINK_CMD_TXPWR, sizeof(*cmd));
	if (!cmd_skb)
		return -ENOMEM;

	cmd = (struct qlink_cmd_txpwr *)cmd_skb->data;
	cmd->op_type = QLINK_TXPWR_SET;
	cmd->txpwr_setting = type;
	cmd->txpwr = cpu_to_le32(mbm);

	qtnf_bus_lock(bus);

	ret = qtnf_cmd_send_with_reply(bus, cmd_skb, &resp_skb,
				       sizeof(*resp), NULL);

	qtnf_bus_unlock(bus);
	consume_skb(resp_skb);

	return ret;
}

int qtnf_cmd_get_tx_power(const struct qtnf_vif *vif, int *dbm)
{
	struct qtnf_bus *bus = vif->mac->bus;
	const struct qlink_resp_txpwr *resp;
	struct sk_buff *resp_skb = NULL;
	struct qlink_cmd_txpwr *cmd;
	struct sk_buff *cmd_skb;
	int ret = 0;

	cmd_skb = qtnf_cmd_alloc_new_cmdskb(vif->mac->macid, vif->vifid,
					    QLINK_CMD_TXPWR, sizeof(*cmd));
	if (!cmd_skb)
		return -ENOMEM;

	cmd = (struct qlink_cmd_txpwr *)cmd_skb->data;
	cmd->op_type = QLINK_TXPWR_GET;

	qtnf_bus_lock(bus);

	ret = qtnf_cmd_send_with_reply(bus, cmd_skb, &resp_skb,
				       sizeof(*resp), NULL);
	if (ret)
		goto out;

	resp = (const struct qlink_resp_txpwr *)resp_skb->data;
	*dbm = MBM_TO_DBM(le32_to_cpu(resp->txpwr));

out:
	qtnf_bus_unlock(bus);
	consume_skb(resp_skb);

	return ret;
}

int qtnf_cmd_set_tx_power(const struct qtnf_vif *vif,
			  enum nl80211_tx_power_setting type, int mbm)
{
	struct qtnf_bus *bus = vif->mac->bus;
	const struct qlink_resp_txpwr *resp;
	struct sk_buff *resp_skb = NULL;
	struct qlink_cmd_txpwr *cmd;
	struct sk_buff *cmd_skb;
	int ret = 0;

	cmd_skb = qtnf_cmd_alloc_new_cmdskb(vif->mac->macid, vif->vifid,
					    QLINK_CMD_TXPWR, sizeof(*cmd));
	if (!cmd_skb)
		return -ENOMEM;

	cmd = (struct qlink_cmd_txpwr *)cmd_skb->data;
	cmd->op_type = QLINK_TXPWR_SET;
	cmd->txpwr_setting = type;
	cmd->txpwr = cpu_to_le32(mbm);

	qtnf_bus_lock(bus);

	ret = qtnf_cmd_send_with_reply(bus, cmd_skb, &resp_skb,
				       sizeof(*resp), NULL);

	qtnf_bus_unlock(bus);
	consume_skb(resp_skb);

	return ret;
}

int qtnf_cmd_send_wowlan_set(const struct qtnf_vif *vif,
			     const struct cfg80211_wowlan *wowl)
{
	struct qtnf_bus *bus = vif->mac->bus;
	struct sk_buff *cmd_skb;
	struct qlink_cmd_wowlan_set *cmd;
	u32 triggers = 0;
	int count = 0;
	int ret = 0;

	cmd_skb = qtnf_cmd_alloc_new_cmdskb(vif->mac->macid, vif->vifid,
					    QLINK_CMD_WOWLAN_SET, sizeof(*cmd));
	if (!cmd_skb)
		return -ENOMEM;

	qtnf_bus_lock(bus);

	cmd = (struct qlink_cmd_wowlan_set *)cmd_skb->data;

	if (wowl) {
		if (wowl->disconnect)
			triggers |=  QLINK_WOWLAN_TRIG_DISCONNECT;

		if (wowl->magic_pkt)
			triggers |= QLINK_WOWLAN_TRIG_MAGIC_PKT;

		if (wowl->n_patterns && wowl->patterns) {
			triggers |= QLINK_WOWLAN_TRIG_PATTERN_PKT;
			while (count < wowl->n_patterns) {
				qtnf_cmd_skb_put_tlv_arr(cmd_skb,
					QTN_TLV_ID_WOWLAN_PATTERN,
					wowl->patterns[count].pattern,
					wowl->patterns[count].pattern_len);
				count++;
			}
		}
	}

	cmd->triggers = cpu_to_le32(triggers);

	ret = qtnf_cmd_send(bus, cmd_skb);

	qtnf_bus_unlock(bus);
	return ret;
}

int qtnf_cmd_netdev_changeupper(const struct qtnf_vif *vif, int br_domain)
{
	struct qtnf_bus *bus = vif->mac->bus;
	struct sk_buff *cmd_skb;
	struct qlink_cmd_ndev_changeupper *cmd;
	int ret;

	cmd_skb = qtnf_cmd_alloc_new_cmdskb(vif->mac->macid, vif->vifid,
					    QLINK_CMD_NDEV_EVENT,
					    sizeof(*cmd));
	if (!cmd_skb)
		return -ENOMEM;

	pr_debug("[VIF%u.%u] set broadcast domain to %d\n",
		 vif->mac->macid, vif->vifid, br_domain);

	cmd = (struct qlink_cmd_ndev_changeupper *)cmd_skb->data;
	cmd->nehdr.event = cpu_to_le16(QLINK_NDEV_EVENT_CHANGEUPPER);
	cmd->upper_type = QLINK_NDEV_UPPER_TYPE_BRIDGE;
	cmd->br_domain = cpu_to_le32(br_domain);

	qtnf_bus_lock(bus);
	ret = qtnf_cmd_send(bus, cmd_skb);
	qtnf_bus_unlock(bus);

	if (ret)
		pr_err("[VIF%u.%u] failed to set broadcast domain\n",
		       vif->mac->macid, vif->vifid);

	return ret;
}

int qtnf_cmd_send_update_owe(struct qtnf_vif *vif,
			     struct cfg80211_update_owe_info *owe)
{
	struct qlink_cmd_update_owe *cmd;
	struct sk_buff *cmd_skb;
	int ret;

	if (sizeof(*cmd) + owe->ie_len > QTNF_MAX_CMD_BUF_SIZE) {
		pr_warn("VIF%u.%u: OWE update IEs too big: %zu\n",
			vif->mac->macid, vif->vifid, owe->ie_len);
		return -E2BIG;
	}

	cmd_skb = qtnf_cmd_alloc_new_cmdskb(vif->mac->macid, vif->vifid,
					    QLINK_CMD_UPDATE_OWE,
					    sizeof(*cmd));
	if (!cmd_skb)
		return -ENOMEM;

	cmd = (struct qlink_cmd_update_owe *)cmd_skb->data;
	ether_addr_copy(cmd->peer, owe->peer);
	cmd->status = cpu_to_le16(owe->status);
	if (owe->ie_len && owe->ie)
		qtnf_cmd_skb_put_buffer(cmd_skb, owe->ie, owe->ie_len);

	qtnf_bus_lock(vif->mac->bus);
	ret = qtnf_cmd_send(vif->mac->bus, cmd_skb);
<<<<<<< HEAD
	if (ret)
		goto out;

out:
=======
>>>>>>> 7d2a07b7
	qtnf_bus_unlock(vif->mac->bus);

	return ret;
}<|MERGE_RESOLUTION|>--- conflicted
+++ resolved
@@ -935,21 +935,12 @@
 			break;
 		}
 	}
-<<<<<<< HEAD
 
 	if (!qlink_tlv_parsing_ok(tlv, resp->info, info_len)) {
 		pr_err("Malformed TLV buffer\n");
 		return -EINVAL;
 	}
 
-=======
-
-	if (!qlink_tlv_parsing_ok(tlv, resp->info, info_len)) {
-		pr_err("Malformed TLV buffer\n");
-		return -EINVAL;
-	}
-
->>>>>>> 7d2a07b7
 	pr_info("\nBuild name:            %s\n"
 		"Build revision:        %s\n"
 		"Build type:            %s\n"
@@ -2662,71 +2653,6 @@
 	return ret;
 }
 
-int qtnf_cmd_get_tx_power(const struct qtnf_vif *vif, int *dbm)
-{
-	struct qtnf_bus *bus = vif->mac->bus;
-	const struct qlink_resp_txpwr *resp;
-	struct sk_buff *resp_skb = NULL;
-	struct qlink_cmd_txpwr *cmd;
-	struct sk_buff *cmd_skb;
-	int ret = 0;
-
-	cmd_skb = qtnf_cmd_alloc_new_cmdskb(vif->mac->macid, vif->vifid,
-					    QLINK_CMD_TXPWR, sizeof(*cmd));
-	if (!cmd_skb)
-		return -ENOMEM;
-
-	cmd = (struct qlink_cmd_txpwr *)cmd_skb->data;
-	cmd->op_type = QLINK_TXPWR_GET;
-
-	qtnf_bus_lock(bus);
-
-	ret = qtnf_cmd_send_with_reply(bus, cmd_skb, &resp_skb,
-				       sizeof(*resp), NULL);
-	if (ret)
-		goto out;
-
-	resp = (const struct qlink_resp_txpwr *)resp_skb->data;
-	*dbm = MBM_TO_DBM(le32_to_cpu(resp->txpwr));
-
-out:
-	qtnf_bus_unlock(bus);
-	consume_skb(resp_skb);
-
-	return ret;
-}
-
-int qtnf_cmd_set_tx_power(const struct qtnf_vif *vif,
-			  enum nl80211_tx_power_setting type, int mbm)
-{
-	struct qtnf_bus *bus = vif->mac->bus;
-	const struct qlink_resp_txpwr *resp;
-	struct sk_buff *resp_skb = NULL;
-	struct qlink_cmd_txpwr *cmd;
-	struct sk_buff *cmd_skb;
-	int ret = 0;
-
-	cmd_skb = qtnf_cmd_alloc_new_cmdskb(vif->mac->macid, vif->vifid,
-					    QLINK_CMD_TXPWR, sizeof(*cmd));
-	if (!cmd_skb)
-		return -ENOMEM;
-
-	cmd = (struct qlink_cmd_txpwr *)cmd_skb->data;
-	cmd->op_type = QLINK_TXPWR_SET;
-	cmd->txpwr_setting = type;
-	cmd->txpwr = cpu_to_le32(mbm);
-
-	qtnf_bus_lock(bus);
-
-	ret = qtnf_cmd_send_with_reply(bus, cmd_skb, &resp_skb,
-				       sizeof(*resp), NULL);
-
-	qtnf_bus_unlock(bus);
-	consume_skb(resp_skb);
-
-	return ret;
-}
-
 int qtnf_cmd_send_wowlan_set(const struct qtnf_vif *vif,
 			     const struct cfg80211_wowlan *wowl)
 {
@@ -2832,13 +2758,6 @@
 
 	qtnf_bus_lock(vif->mac->bus);
 	ret = qtnf_cmd_send(vif->mac->bus, cmd_skb);
-<<<<<<< HEAD
-	if (ret)
-		goto out;
-
-out:
-=======
->>>>>>> 7d2a07b7
 	qtnf_bus_unlock(vif->mac->bus);
 
 	return ret;
