/******************************************************************************
 *
 * Copyright(c) 2003 - 2009 Intel Corporation. All rights reserved.
 *
 * Portions of this file are derived from the ipw3945 project, as well
 * as portions of the ieee80211 subsystem header files.
 *
 * This program is free software; you can redistribute it and/or modify it
 * under the terms of version 2 of the GNU General Public License as
 * published by the Free Software Foundation.
 *
 * This program is distributed in the hope that it will be useful, but WITHOUT
 * ANY WARRANTY; without even the implied warranty of MERCHANTABILITY or
 * FITNESS FOR A PARTICULAR PURPOSE.  See the GNU General Public License for
 * more details.
 *
 * You should have received a copy of the GNU General Public License along with
 * this program; if not, write to the Free Software Foundation, Inc.,
 * 51 Franklin Street, Fifth Floor, Boston, MA 02110, USA
 *
 * The full GNU General Public License is included in this distribution in the
 * file called LICENSE.
 *
 * Contact Information:
 *  Intel Linux Wireless <ilw@linux.intel.com>
 * Intel Corporation, 5200 N.E. Elam Young Parkway, Hillsboro, OR 97124-6497
 *
 *****************************************************************************/

#include <linux/kernel.h>
#include <linux/module.h>
#include <linux/init.h>
#include <linux/pci.h>
#include <linux/dma-mapping.h>
#include <linux/delay.h>
#include <linux/skbuff.h>
#include <linux/netdevice.h>
#include <linux/wireless.h>
#include <linux/firmware.h>
#include <linux/etherdevice.h>
#include <linux/if_arp.h>

#include <net/mac80211.h>

#include <asm/div64.h>

#define DRV_NAME        "iwlagn"

#include "iwl-eeprom.h"
#include "iwl-dev.h"
#include "iwl-core.h"
#include "iwl-io.h"
#include "iwl-helpers.h"
#include "iwl-sta.h"
#include "iwl-calib.h"


/******************************************************************************
 *
 * module boiler plate
 *
 ******************************************************************************/

/*
 * module name, copyright, version, etc.
 */
#define DRV_DESCRIPTION	"Intel(R) Wireless WiFi Link AGN driver for Linux"

#ifdef CONFIG_IWLWIFI_DEBUG
#define VD "d"
#else
#define VD
#endif

#ifdef CONFIG_IWLWIFI_SPECTRUM_MEASUREMENT
#define VS "s"
#else
#define VS
#endif

#define DRV_VERSION     IWLWIFI_VERSION VD VS


MODULE_DESCRIPTION(DRV_DESCRIPTION);
MODULE_VERSION(DRV_VERSION);
MODULE_AUTHOR(DRV_COPYRIGHT " " DRV_AUTHOR);
MODULE_LICENSE("GPL");
MODULE_ALIAS("iwl4965");

/*************** STATION TABLE MANAGEMENT ****
 * mac80211 should be examined to determine if sta_info is duplicating
 * the functionality provided here
 */

/**************************************************************/

/**
 * iwl_commit_rxon - commit staging_rxon to hardware
 *
 * The RXON command in staging_rxon is committed to the hardware and
 * the active_rxon structure is updated with the new data.  This
 * function correctly transitions out of the RXON_ASSOC_MSK state if
 * a HW tune is required based on the RXON structure changes.
 */
int iwl_commit_rxon(struct iwl_priv *priv)
{
	/* cast away the const for active_rxon in this function */
	struct iwl_rxon_cmd *active_rxon = (void *)&priv->active_rxon;
	int ret;
	bool new_assoc =
		!!(priv->staging_rxon.filter_flags & RXON_FILTER_ASSOC_MSK);

	if (!iwl_is_alive(priv))
		return -EBUSY;

	/* always get timestamp with Rx frame */
	priv->staging_rxon.flags |= RXON_FLG_TSF2HOST_MSK;
	/* allow CTS-to-self if possible. this is relevant only for
	 * 5000, but will not damage 4965 */
	priv->staging_rxon.flags |= RXON_FLG_SELF_CTS_EN;

	ret = iwl_check_rxon_cmd(priv);
	if (ret) {
		IWL_ERR(priv, "Invalid RXON configuration.  Not committing.\n");
		return -EINVAL;
	}

	/* If we don't need to send a full RXON, we can use
	 * iwl_rxon_assoc_cmd which is used to reconfigure filter
	 * and other flags for the current radio configuration. */
	if (!iwl_full_rxon_required(priv)) {
		ret = iwl_send_rxon_assoc(priv);
		if (ret) {
			IWL_ERR(priv, "Error setting RXON_ASSOC (%d)\n", ret);
			return ret;
		}

		memcpy(active_rxon, &priv->staging_rxon, sizeof(*active_rxon));
		return 0;
	}

	/* station table will be cleared */
	priv->assoc_station_added = 0;

	/* If we are currently associated and the new config requires
	 * an RXON_ASSOC and the new config wants the associated mask enabled,
	 * we must clear the associated from the active configuration
	 * before we apply the new config */
	if (iwl_is_associated(priv) && new_assoc) {
		IWL_DEBUG_INFO(priv, "Toggling associated bit on current RXON\n");
		active_rxon->filter_flags &= ~RXON_FILTER_ASSOC_MSK;

		ret = iwl_send_cmd_pdu(priv, REPLY_RXON,
				      sizeof(struct iwl_rxon_cmd),
				      &priv->active_rxon);

		/* If the mask clearing failed then we set
		 * active_rxon back to what it was previously */
		if (ret) {
			active_rxon->filter_flags |= RXON_FILTER_ASSOC_MSK;
			IWL_ERR(priv, "Error clearing ASSOC_MSK (%d)\n", ret);
			return ret;
		}
	}

	IWL_DEBUG_INFO(priv, "Sending RXON\n"
		       "* with%s RXON_FILTER_ASSOC_MSK\n"
		       "* channel = %d\n"
		       "* bssid = %pM\n",
		       (new_assoc ? "" : "out"),
		       le16_to_cpu(priv->staging_rxon.channel),
		       priv->staging_rxon.bssid_addr);

	iwl_set_rxon_hwcrypto(priv, !priv->cfg->mod_params->sw_crypto);

	/* Apply the new configuration
	 * RXON unassoc clears the station table in uCode, send it before
	 * we add the bcast station. If assoc bit is set, we will send RXON
	 * after having added the bcast and bssid station.
	 */
	if (!new_assoc) {
		ret = iwl_send_cmd_pdu(priv, REPLY_RXON,
			      sizeof(struct iwl_rxon_cmd), &priv->staging_rxon);
		if (ret) {
			IWL_ERR(priv, "Error setting new RXON (%d)\n", ret);
			return ret;
		}
		memcpy(active_rxon, &priv->staging_rxon, sizeof(*active_rxon));
	}

	iwl_clear_stations_table(priv);

	priv->start_calib = 0;

	/* Add the broadcast address so we can send broadcast frames */
	if (iwl_rxon_add_station(priv, iwl_bcast_addr, 0) ==
						IWL_INVALID_STATION) {
		IWL_ERR(priv, "Error adding BROADCAST address for transmit.\n");
		return -EIO;
	}

	/* If we have set the ASSOC_MSK and we are in BSS mode then
	 * add the IWL_AP_ID to the station rate table */
	if (new_assoc) {
		if (priv->iw_mode == NL80211_IFTYPE_STATION) {
			ret = iwl_rxon_add_station(priv,
					   priv->active_rxon.bssid_addr, 1);
			if (ret == IWL_INVALID_STATION) {
				IWL_ERR(priv,
					"Error adding AP address for TX.\n");
				return -EIO;
			}
			priv->assoc_station_added = 1;
			if (priv->default_wep_key &&
			    iwl_send_static_wepkey_cmd(priv, 0))
				IWL_ERR(priv,
					"Could not send WEP static key.\n");
		}

		/* Apply the new configuration
		 * RXON assoc doesn't clear the station table in uCode,
		 */
		ret = iwl_send_cmd_pdu(priv, REPLY_RXON,
			      sizeof(struct iwl_rxon_cmd), &priv->staging_rxon);
		if (ret) {
			IWL_ERR(priv, "Error setting new RXON (%d)\n", ret);
			return ret;
		}
		memcpy(active_rxon, &priv->staging_rxon, sizeof(*active_rxon));
	}

	iwl_init_sensitivity(priv);

	/* If we issue a new RXON command which required a tune then we must
	 * send a new TXPOWER command or we won't be able to Tx any frames */
	ret = iwl_set_tx_power(priv, priv->tx_power_user_lmt, true);
	if (ret) {
		IWL_ERR(priv, "Error sending TX power (%d)\n", ret);
		return ret;
	}

	return 0;
}

void iwl_update_chain_flags(struct iwl_priv *priv)
{

	if (priv->cfg->ops->hcmd->set_rxon_chain)
		priv->cfg->ops->hcmd->set_rxon_chain(priv);
	iwlcore_commit_rxon(priv);
}

static void iwl_clear_free_frames(struct iwl_priv *priv)
{
	struct list_head *element;

	IWL_DEBUG_INFO(priv, "%d frames on pre-allocated heap on clear.\n",
		       priv->frames_count);

	while (!list_empty(&priv->free_frames)) {
		element = priv->free_frames.next;
		list_del(element);
		kfree(list_entry(element, struct iwl_frame, list));
		priv->frames_count--;
	}

	if (priv->frames_count) {
		IWL_WARN(priv, "%d frames still in use.  Did we lose one?\n",
			    priv->frames_count);
		priv->frames_count = 0;
	}
}

static struct iwl_frame *iwl_get_free_frame(struct iwl_priv *priv)
{
	struct iwl_frame *frame;
	struct list_head *element;
	if (list_empty(&priv->free_frames)) {
		frame = kzalloc(sizeof(*frame), GFP_KERNEL);
		if (!frame) {
			IWL_ERR(priv, "Could not allocate frame!\n");
			return NULL;
		}

		priv->frames_count++;
		return frame;
	}

	element = priv->free_frames.next;
	list_del(element);
	return list_entry(element, struct iwl_frame, list);
}

static void iwl_free_frame(struct iwl_priv *priv, struct iwl_frame *frame)
{
	memset(frame, 0, sizeof(*frame));
	list_add(&frame->list, &priv->free_frames);
}

static unsigned int iwl_fill_beacon_frame(struct iwl_priv *priv,
					  struct ieee80211_hdr *hdr,
					  int left)
{
	if (!iwl_is_associated(priv) || !priv->ibss_beacon ||
	    ((priv->iw_mode != NL80211_IFTYPE_ADHOC) &&
	     (priv->iw_mode != NL80211_IFTYPE_AP)))
		return 0;

	if (priv->ibss_beacon->len > left)
		return 0;

	memcpy(hdr, priv->ibss_beacon->data, priv->ibss_beacon->len);

	return priv->ibss_beacon->len;
}

static unsigned int iwl_hw_get_beacon_cmd(struct iwl_priv *priv,
				       struct iwl_frame *frame, u8 rate)
{
	struct iwl_tx_beacon_cmd *tx_beacon_cmd;
	unsigned int frame_size;

	tx_beacon_cmd = &frame->u.beacon;
	memset(tx_beacon_cmd, 0, sizeof(*tx_beacon_cmd));

	tx_beacon_cmd->tx.sta_id = priv->hw_params.bcast_sta_id;
	tx_beacon_cmd->tx.stop_time.life_time = TX_CMD_LIFE_TIME_INFINITE;

	frame_size = iwl_fill_beacon_frame(priv, tx_beacon_cmd->frame,
				sizeof(frame->u) - sizeof(*tx_beacon_cmd));

	BUG_ON(frame_size > MAX_MPDU_SIZE);
	tx_beacon_cmd->tx.len = cpu_to_le16((u16)frame_size);

	if ((rate == IWL_RATE_1M_PLCP) || (rate >= IWL_RATE_2M_PLCP))
		tx_beacon_cmd->tx.rate_n_flags =
			iwl_hw_set_rate_n_flags(rate, RATE_MCS_CCK_MSK);
	else
		tx_beacon_cmd->tx.rate_n_flags =
			iwl_hw_set_rate_n_flags(rate, 0);

	tx_beacon_cmd->tx.tx_flags = TX_CMD_FLG_SEQ_CTL_MSK |
				     TX_CMD_FLG_TSF_MSK |
				     TX_CMD_FLG_STA_RATE_MSK;

	return sizeof(*tx_beacon_cmd) + frame_size;
}
static int iwl_send_beacon_cmd(struct iwl_priv *priv)
{
	struct iwl_frame *frame;
	unsigned int frame_size;
	int rc;
	u8 rate;

	frame = iwl_get_free_frame(priv);

	if (!frame) {
		IWL_ERR(priv, "Could not obtain free frame buffer for beacon "
			  "command.\n");
		return -ENOMEM;
	}

	rate = iwl_rate_get_lowest_plcp(priv);

	frame_size = iwl_hw_get_beacon_cmd(priv, frame, rate);

	rc = iwl_send_cmd_pdu(priv, REPLY_TX_BEACON, frame_size,
			      &frame->u.cmd[0]);

	iwl_free_frame(priv, frame);

	return rc;
}

static inline dma_addr_t iwl_tfd_tb_get_addr(struct iwl_tfd *tfd, u8 idx)
{
	struct iwl_tfd_tb *tb = &tfd->tbs[idx];

	dma_addr_t addr = get_unaligned_le32(&tb->lo);
	if (sizeof(dma_addr_t) > sizeof(u32))
		addr |=
		((dma_addr_t)(le16_to_cpu(tb->hi_n_len) & 0xF) << 16) << 16;

	return addr;
}

static inline u16 iwl_tfd_tb_get_len(struct iwl_tfd *tfd, u8 idx)
{
	struct iwl_tfd_tb *tb = &tfd->tbs[idx];

	return le16_to_cpu(tb->hi_n_len) >> 4;
}

static inline void iwl_tfd_set_tb(struct iwl_tfd *tfd, u8 idx,
				  dma_addr_t addr, u16 len)
{
	struct iwl_tfd_tb *tb = &tfd->tbs[idx];
	u16 hi_n_len = len << 4;

	put_unaligned_le32(addr, &tb->lo);
	if (sizeof(dma_addr_t) > sizeof(u32))
		hi_n_len |= ((addr >> 16) >> 16) & 0xF;

	tb->hi_n_len = cpu_to_le16(hi_n_len);

	tfd->num_tbs = idx + 1;
}

static inline u8 iwl_tfd_get_num_tbs(struct iwl_tfd *tfd)
{
	return tfd->num_tbs & 0x1f;
}

/**
 * iwl_hw_txq_free_tfd - Free all chunks referenced by TFD [txq->q.read_ptr]
 * @priv - driver private data
 * @txq - tx queue
 *
 * Does NOT advance any TFD circular buffer read/write indexes
 * Does NOT free the TFD itself (which is within circular buffer)
 */
void iwl_hw_txq_free_tfd(struct iwl_priv *priv, struct iwl_tx_queue *txq)
{
	struct iwl_tfd *tfd_tmp = (struct iwl_tfd *)txq->tfds;
	struct iwl_tfd *tfd;
	struct pci_dev *dev = priv->pci_dev;
	int index = txq->q.read_ptr;
	int i;
	int num_tbs;

	tfd = &tfd_tmp[index];

	/* Sanity check on number of chunks */
	num_tbs = iwl_tfd_get_num_tbs(tfd);

	if (num_tbs >= IWL_NUM_OF_TBS) {
		IWL_ERR(priv, "Too many chunks: %i\n", num_tbs);
		/* @todo issue fatal error, it is quite serious situation */
		return;
	}

	/* Unmap tx_cmd */
	if (num_tbs)
		pci_unmap_single(dev,
				pci_unmap_addr(&txq->meta[index], mapping),
				pci_unmap_len(&txq->meta[index], len),
				PCI_DMA_BIDIRECTIONAL);

	/* Unmap chunks, if any. */
	for (i = 1; i < num_tbs; i++) {
		pci_unmap_single(dev, iwl_tfd_tb_get_addr(tfd, i),
				iwl_tfd_tb_get_len(tfd, i), PCI_DMA_TODEVICE);

		if (txq->txb) {
			dev_kfree_skb(txq->txb[txq->q.read_ptr].skb[i - 1]);
			txq->txb[txq->q.read_ptr].skb[i - 1] = NULL;
		}
	}
}

int iwl_hw_txq_attach_buf_to_tfd(struct iwl_priv *priv,
				 struct iwl_tx_queue *txq,
				 dma_addr_t addr, u16 len,
				 u8 reset, u8 pad)
{
	struct iwl_queue *q;
	struct iwl_tfd *tfd, *tfd_tmp;
	u32 num_tbs;

	q = &txq->q;
	tfd_tmp = (struct iwl_tfd *)txq->tfds;
	tfd = &tfd_tmp[q->write_ptr];

	if (reset)
		memset(tfd, 0, sizeof(*tfd));

	num_tbs = iwl_tfd_get_num_tbs(tfd);

	/* Each TFD can point to a maximum 20 Tx buffers */
	if (num_tbs >= IWL_NUM_OF_TBS) {
		IWL_ERR(priv, "Error can not send more than %d chunks\n",
			  IWL_NUM_OF_TBS);
		return -EINVAL;
	}

	BUG_ON(addr & ~DMA_BIT_MASK(36));
	if (unlikely(addr & ~IWL_TX_DMA_MASK))
		IWL_ERR(priv, "Unaligned address = %llx\n",
			  (unsigned long long)addr);

	iwl_tfd_set_tb(tfd, num_tbs, addr, len);

	return 0;
}

/*
 * Tell nic where to find circular buffer of Tx Frame Descriptors for
 * given Tx queue, and enable the DMA channel used for that queue.
 *
 * 4965 supports up to 16 Tx queues in DRAM, mapped to up to 8 Tx DMA
 * channels supported in hardware.
 */
int iwl_hw_tx_queue_init(struct iwl_priv *priv,
			 struct iwl_tx_queue *txq)
{
	int txq_id = txq->q.id;

	/* Circular buffer (TFD queue in DRAM) physical base address */
	iwl_write_direct32(priv, FH_MEM_CBBC_QUEUE(txq_id),
			     txq->q.dma_addr >> 8);

	return 0;
}

/******************************************************************************
 *
 * Generic RX handler implementations
 *
 ******************************************************************************/
static void iwl_rx_reply_alive(struct iwl_priv *priv,
				struct iwl_rx_mem_buffer *rxb)
{
	struct iwl_rx_packet *pkt = (struct iwl_rx_packet *)rxb->skb->data;
	struct iwl_alive_resp *palive;
	struct delayed_work *pwork;

	palive = &pkt->u.alive_frame;

	IWL_DEBUG_INFO(priv, "Alive ucode status 0x%08X revision "
		       "0x%01X 0x%01X\n",
		       palive->is_valid, palive->ver_type,
		       palive->ver_subtype);

	if (palive->ver_subtype == INITIALIZE_SUBTYPE) {
		IWL_DEBUG_INFO(priv, "Initialization Alive received.\n");
		memcpy(&priv->card_alive_init,
		       &pkt->u.alive_frame,
		       sizeof(struct iwl_init_alive_resp));
		pwork = &priv->init_alive_start;
	} else {
		IWL_DEBUG_INFO(priv, "Runtime Alive received.\n");
		memcpy(&priv->card_alive, &pkt->u.alive_frame,
		       sizeof(struct iwl_alive_resp));
		pwork = &priv->alive_start;
	}

	/* We delay the ALIVE response by 5ms to
	 * give the HW RF Kill time to activate... */
	if (palive->is_valid == UCODE_VALID_OK)
		queue_delayed_work(priv->workqueue, pwork,
				   msecs_to_jiffies(5));
	else
		IWL_WARN(priv, "uCode did not respond OK.\n");
}

static void iwl_bg_beacon_update(struct work_struct *work)
{
	struct iwl_priv *priv =
		container_of(work, struct iwl_priv, beacon_update);
	struct sk_buff *beacon;

	/* Pull updated AP beacon from mac80211. will fail if not in AP mode */
	beacon = ieee80211_beacon_get(priv->hw, priv->vif);

	if (!beacon) {
		IWL_ERR(priv, "update beacon failed\n");
		return;
	}

	mutex_lock(&priv->mutex);
	/* new beacon skb is allocated every time; dispose previous.*/
	if (priv->ibss_beacon)
		dev_kfree_skb(priv->ibss_beacon);

	priv->ibss_beacon = beacon;
	mutex_unlock(&priv->mutex);

	iwl_send_beacon_cmd(priv);
}

/**
 * iwl_bg_statistics_periodic - Timer callback to queue statistics
 *
 * This callback is provided in order to send a statistics request.
 *
 * This timer function is continually reset to execute within
 * REG_RECALIB_PERIOD seconds since the last STATISTICS_NOTIFICATION
 * was received.  We need to ensure we receive the statistics in order
 * to update the temperature used for calibrating the TXPOWER.
 */
static void iwl_bg_statistics_periodic(unsigned long data)
{
	struct iwl_priv *priv = (struct iwl_priv *)data;

	if (test_bit(STATUS_EXIT_PENDING, &priv->status))
		return;

	/* dont send host command if rf-kill is on */
	if (!iwl_is_ready_rf(priv))
		return;

	iwl_send_statistics_request(priv, CMD_ASYNC);
}

static void iwl_rx_beacon_notif(struct iwl_priv *priv,
				struct iwl_rx_mem_buffer *rxb)
{
#ifdef CONFIG_IWLWIFI_DEBUG
	struct iwl_rx_packet *pkt = (struct iwl_rx_packet *)rxb->skb->data;
	struct iwl4965_beacon_notif *beacon =
		(struct iwl4965_beacon_notif *)pkt->u.raw;
	u8 rate = iwl_hw_get_rate(beacon->beacon_notify_hdr.rate_n_flags);

	IWL_DEBUG_RX(priv, "beacon status %x retries %d iss %d "
		"tsf %d %d rate %d\n",
		le32_to_cpu(beacon->beacon_notify_hdr.u.status) & TX_STATUS_MSK,
		beacon->beacon_notify_hdr.failure_frame,
		le32_to_cpu(beacon->ibss_mgr_status),
		le32_to_cpu(beacon->high_tsf),
		le32_to_cpu(beacon->low_tsf), rate);
#endif

	if ((priv->iw_mode == NL80211_IFTYPE_AP) &&
	    (!test_bit(STATUS_EXIT_PENDING, &priv->status)))
		queue_work(priv->workqueue, &priv->beacon_update);
}

/* Handle notification from uCode that card's power state is changing
 * due to software, hardware, or critical temperature RFKILL */
static void iwl_rx_card_state_notif(struct iwl_priv *priv,
				    struct iwl_rx_mem_buffer *rxb)
{
	struct iwl_rx_packet *pkt = (struct iwl_rx_packet *)rxb->skb->data;
	u32 flags = le32_to_cpu(pkt->u.card_state_notif.flags);
	unsigned long status = priv->status;

	IWL_DEBUG_RF_KILL(priv, "Card state received: HW:%s SW:%s\n",
			  (flags & HW_CARD_DISABLED) ? "Kill" : "On",
			  (flags & SW_CARD_DISABLED) ? "Kill" : "On");

	if (flags & (SW_CARD_DISABLED | HW_CARD_DISABLED |
		     RF_CARD_DISABLED)) {

		iwl_write32(priv, CSR_UCODE_DRV_GP1_SET,
			    CSR_UCODE_DRV_GP1_BIT_CMD_BLOCKED);

		iwl_write_direct32(priv, HBUS_TARG_MBX_C,
					HBUS_TARG_MBX_C_REG_BIT_CMD_BLOCKED);

		if (!(flags & RXON_CARD_DISABLED)) {
			iwl_write32(priv, CSR_UCODE_DRV_GP1_CLR,
				    CSR_UCODE_DRV_GP1_BIT_CMD_BLOCKED);
			iwl_write_direct32(priv, HBUS_TARG_MBX_C,
					HBUS_TARG_MBX_C_REG_BIT_CMD_BLOCKED);
		}
		if (flags & RF_CARD_DISABLED)
			iwl_tt_enter_ct_kill(priv);
	}
	if (!(flags & RF_CARD_DISABLED))
		iwl_tt_exit_ct_kill(priv);

	if (flags & HW_CARD_DISABLED)
		set_bit(STATUS_RF_KILL_HW, &priv->status);
	else
		clear_bit(STATUS_RF_KILL_HW, &priv->status);


	if (!(flags & RXON_CARD_DISABLED))
		iwl_scan_cancel(priv);

	if ((test_bit(STATUS_RF_KILL_HW, &status) !=
	     test_bit(STATUS_RF_KILL_HW, &priv->status)))
		wiphy_rfkill_set_hw_state(priv->hw->wiphy,
			test_bit(STATUS_RF_KILL_HW, &priv->status));
	else
		wake_up_interruptible(&priv->wait_command_queue);
}

int iwl_set_pwr_src(struct iwl_priv *priv, enum iwl_pwr_src src)
{
	if (src == IWL_PWR_SRC_VAUX) {
		if (pci_pme_capable(priv->pci_dev, PCI_D3cold))
			iwl_set_bits_mask_prph(priv, APMG_PS_CTRL_REG,
					       APMG_PS_CTRL_VAL_PWR_SRC_VAUX,
					       ~APMG_PS_CTRL_MSK_PWR_SRC);
	} else {
		iwl_set_bits_mask_prph(priv, APMG_PS_CTRL_REG,
				       APMG_PS_CTRL_VAL_PWR_SRC_VMAIN,
				       ~APMG_PS_CTRL_MSK_PWR_SRC);
	}

	return 0;
}

/**
 * iwl_setup_rx_handlers - Initialize Rx handler callbacks
 *
 * Setup the RX handlers for each of the reply types sent from the uCode
 * to the host.
 *
 * This function chains into the hardware specific files for them to setup
 * any hardware specific handlers as well.
 */
static void iwl_setup_rx_handlers(struct iwl_priv *priv)
{
	priv->rx_handlers[REPLY_ALIVE] = iwl_rx_reply_alive;
	priv->rx_handlers[REPLY_ERROR] = iwl_rx_reply_error;
	priv->rx_handlers[CHANNEL_SWITCH_NOTIFICATION] = iwl_rx_csa;
	priv->rx_handlers[PM_SLEEP_NOTIFICATION] = iwl_rx_pm_sleep_notif;
	priv->rx_handlers[PM_DEBUG_STATISTIC_NOTIFIC] =
	    iwl_rx_pm_debug_statistics_notif;
	priv->rx_handlers[BEACON_NOTIFICATION] = iwl_rx_beacon_notif;

	/*
	 * The same handler is used for both the REPLY to a discrete
	 * statistics request from the host as well as for the periodic
	 * statistics notifications (after received beacons) from the uCode.
	 */
	priv->rx_handlers[REPLY_STATISTICS_CMD] = iwl_rx_statistics;
	priv->rx_handlers[STATISTICS_NOTIFICATION] = iwl_rx_statistics;

	iwl_setup_spectrum_handlers(priv);
	iwl_setup_rx_scan_handlers(priv);

	/* status change handler */
	priv->rx_handlers[CARD_STATE_NOTIFICATION] = iwl_rx_card_state_notif;

	priv->rx_handlers[MISSED_BEACONS_NOTIFICATION] =
	    iwl_rx_missed_beacon_notif;
	/* Rx handlers */
	priv->rx_handlers[REPLY_RX_PHY_CMD] = iwl_rx_reply_rx_phy;
	priv->rx_handlers[REPLY_RX_MPDU_CMD] = iwl_rx_reply_rx;
	/* block ack */
	priv->rx_handlers[REPLY_COMPRESSED_BA] = iwl_rx_reply_compressed_ba;
	/* Set up hardware specific Rx handlers */
	priv->cfg->ops->lib->rx_handler_setup(priv);
}

/**
 * iwl_rx_handle - Main entry function for receiving responses from uCode
 *
 * Uses the priv->rx_handlers callback function array to invoke
 * the appropriate handlers, including command responses,
 * frame-received notifications, and other notifications.
 */
void iwl_rx_handle(struct iwl_priv *priv)
{
	struct iwl_rx_mem_buffer *rxb;
	struct iwl_rx_packet *pkt;
	struct iwl_rx_queue *rxq = &priv->rxq;
	u32 r, i;
	int reclaim;
	unsigned long flags;
	u8 fill_rx = 0;
	u32 count = 8;
	int total_empty;

	/* uCode's read index (stored in shared DRAM) indicates the last Rx
	 * buffer that the driver may process (last buffer filled by ucode). */
	r = le16_to_cpu(rxq->rb_stts->closed_rb_num) &  0x0FFF;
	i = rxq->read;

	/* Rx interrupt, but nothing sent from uCode */
	if (i == r)
		IWL_DEBUG_RX(priv, "r = %d, i = %d\n", r, i);

	/* calculate total frames need to be restock after handling RX */
	total_empty = r - priv->rxq.write_actual;
	if (total_empty < 0)
		total_empty += RX_QUEUE_SIZE;

	if (total_empty > (RX_QUEUE_SIZE / 2))
		fill_rx = 1;

	while (i != r) {
		rxb = rxq->queue[i];

		/* If an RXB doesn't have a Rx queue slot associated with it,
		 * then a bug has been introduced in the queue refilling
		 * routines -- catch it here */
		BUG_ON(rxb == NULL);

		rxq->queue[i] = NULL;

		pci_unmap_single(priv->pci_dev, rxb->real_dma_addr,
				 priv->hw_params.rx_buf_size + 256,
				 PCI_DMA_FROMDEVICE);
		pkt = (struct iwl_rx_packet *)rxb->skb->data;

		/* Reclaim a command buffer only if this packet is a response
		 *   to a (driver-originated) command.
		 * If the packet (e.g. Rx frame) originated from uCode,
		 *   there is no command buffer to reclaim.
		 * Ucode should set SEQ_RX_FRAME bit if ucode-originated,
		 *   but apparently a few don't get set; catch them here. */
		reclaim = !(pkt->hdr.sequence & SEQ_RX_FRAME) &&
			(pkt->hdr.cmd != REPLY_RX_PHY_CMD) &&
			(pkt->hdr.cmd != REPLY_RX) &&
			(pkt->hdr.cmd != REPLY_RX_MPDU_CMD) &&
			(pkt->hdr.cmd != REPLY_COMPRESSED_BA) &&
			(pkt->hdr.cmd != STATISTICS_NOTIFICATION) &&
			(pkt->hdr.cmd != REPLY_TX);

		/* Based on type of command response or notification,
		 *   handle those that need handling via function in
		 *   rx_handlers table.  See iwl_setup_rx_handlers() */
		if (priv->rx_handlers[pkt->hdr.cmd]) {
			IWL_DEBUG_RX(priv, "r = %d, i = %d, %s, 0x%02x\n", r,
				i, get_cmd_string(pkt->hdr.cmd), pkt->hdr.cmd);
			priv->rx_handlers[pkt->hdr.cmd] (priv, rxb);
			priv->isr_stats.rx_handlers[pkt->hdr.cmd]++;
		} else {
			/* No handling needed */
			IWL_DEBUG_RX(priv,
				"r %d i %d No handler needed for %s, 0x%02x\n",
				r, i, get_cmd_string(pkt->hdr.cmd),
				pkt->hdr.cmd);
		}

		if (reclaim) {
			/* Invoke any callbacks, transfer the skb to caller, and
			 * fire off the (possibly) blocking iwl_send_cmd()
			 * as we reclaim the driver command queue */
			if (rxb && rxb->skb)
				iwl_tx_cmd_complete(priv, rxb);
			else
				IWL_WARN(priv, "Claim null rxb?\n");
		}

		/* For now we just don't re-use anything.  We can tweak this
		 * later to try and re-use notification packets and SKBs that
		 * fail to Rx correctly */
		if (rxb->skb != NULL) {
			priv->alloc_rxb_skb--;
			dev_kfree_skb_any(rxb->skb);
			rxb->skb = NULL;
		}

		spin_lock_irqsave(&rxq->lock, flags);
		list_add_tail(&rxb->list, &priv->rxq.rx_used);
		spin_unlock_irqrestore(&rxq->lock, flags);
		i = (i + 1) & RX_QUEUE_MASK;
		/* If there are a lot of unused frames,
		 * restock the Rx queue so ucode wont assert. */
		if (fill_rx) {
			count++;
			if (count >= 8) {
				priv->rxq.read = i;
				iwl_rx_replenish_now(priv);
				count = 0;
			}
		}
	}

	/* Backtrack one entry */
	priv->rxq.read = i;
	if (fill_rx)
		iwl_rx_replenish_now(priv);
	else
		iwl_rx_queue_restock(priv);
}

/* call this function to flush any scheduled tasklet */
static inline void iwl_synchronize_irq(struct iwl_priv *priv)
{
	/* wait to make sure we flush pending tasklet*/
	synchronize_irq(priv->pci_dev->irq);
	tasklet_kill(&priv->irq_tasklet);
}

static void iwl_irq_tasklet_legacy(struct iwl_priv *priv)
{
	u32 inta, handled = 0;
	u32 inta_fh;
	unsigned long flags;
#ifdef CONFIG_IWLWIFI_DEBUG
	u32 inta_mask;
#endif

	spin_lock_irqsave(&priv->lock, flags);

	/* Ack/clear/reset pending uCode interrupts.
	 * Note:  Some bits in CSR_INT are "OR" of bits in CSR_FH_INT_STATUS,
	 *  and will clear only when CSR_FH_INT_STATUS gets cleared. */
	inta = iwl_read32(priv, CSR_INT);
	iwl_write32(priv, CSR_INT, inta);

	/* Ack/clear/reset pending flow-handler (DMA) interrupts.
	 * Any new interrupts that happen after this, either while we're
	 * in this tasklet, or later, will show up in next ISR/tasklet. */
	inta_fh = iwl_read32(priv, CSR_FH_INT_STATUS);
	iwl_write32(priv, CSR_FH_INT_STATUS, inta_fh);

#ifdef CONFIG_IWLWIFI_DEBUG
	if (iwl_get_debug_level(priv) & IWL_DL_ISR) {
		/* just for debug */
		inta_mask = iwl_read32(priv, CSR_INT_MASK);
		IWL_DEBUG_ISR(priv, "inta 0x%08x, enabled 0x%08x, fh 0x%08x\n",
			      inta, inta_mask, inta_fh);
	}
#endif

	/* Since CSR_INT and CSR_FH_INT_STATUS reads and clears are not
	 * atomic, make sure that inta covers all the interrupts that
	 * we've discovered, even if FH interrupt came in just after
	 * reading CSR_INT. */
	if (inta_fh & CSR49_FH_INT_RX_MASK)
		inta |= CSR_INT_BIT_FH_RX;
	if (inta_fh & CSR49_FH_INT_TX_MASK)
		inta |= CSR_INT_BIT_FH_TX;

	/* Now service all interrupt bits discovered above. */
	if (inta & CSR_INT_BIT_HW_ERR) {
		IWL_ERR(priv, "Hardware error detected.  Restarting.\n");

		/* Tell the device to stop sending interrupts */
		iwl_disable_interrupts(priv);

		priv->isr_stats.hw++;
		iwl_irq_handle_error(priv);

		handled |= CSR_INT_BIT_HW_ERR;

		spin_unlock_irqrestore(&priv->lock, flags);

		return;
	}

#ifdef CONFIG_IWLWIFI_DEBUG
	if (iwl_get_debug_level(priv) & (IWL_DL_ISR)) {
		/* NIC fires this, but we don't use it, redundant with WAKEUP */
		if (inta & CSR_INT_BIT_SCD) {
			IWL_DEBUG_ISR(priv, "Scheduler finished to transmit "
				      "the frame/frames.\n");
			priv->isr_stats.sch++;
		}

		/* Alive notification via Rx interrupt will do the real work */
		if (inta & CSR_INT_BIT_ALIVE) {
			IWL_DEBUG_ISR(priv, "Alive interrupt\n");
			priv->isr_stats.alive++;
		}
	}
#endif
	/* Safely ignore these bits for debug checks below */
	inta &= ~(CSR_INT_BIT_SCD | CSR_INT_BIT_ALIVE);

	/* HW RF KILL switch toggled */
	if (inta & CSR_INT_BIT_RF_KILL) {
		int hw_rf_kill = 0;
		if (!(iwl_read32(priv, CSR_GP_CNTRL) &
				CSR_GP_CNTRL_REG_FLAG_HW_RF_KILL_SW))
			hw_rf_kill = 1;

		IWL_WARN(priv, "RF_KILL bit toggled to %s.\n",
				hw_rf_kill ? "disable radio" : "enable radio");

		priv->isr_stats.rfkill++;

		/* driver only loads ucode once setting the interface up.
		 * the driver allows loading the ucode even if the radio
		 * is killed. Hence update the killswitch state here. The
		 * rfkill handler will care about restarting if needed.
		 */
		if (!test_bit(STATUS_ALIVE, &priv->status)) {
			if (hw_rf_kill)
				set_bit(STATUS_RF_KILL_HW, &priv->status);
			else
				clear_bit(STATUS_RF_KILL_HW, &priv->status);
			wiphy_rfkill_set_hw_state(priv->hw->wiphy, hw_rf_kill);
		}

		handled |= CSR_INT_BIT_RF_KILL;
	}

	/* Chip got too hot and stopped itself */
	if (inta & CSR_INT_BIT_CT_KILL) {
		IWL_ERR(priv, "Microcode CT kill error detected.\n");
		priv->isr_stats.ctkill++;
		handled |= CSR_INT_BIT_CT_KILL;
	}

	/* Error detected by uCode */
	if (inta & CSR_INT_BIT_SW_ERR) {
		IWL_ERR(priv, "Microcode SW error detected. "
			" Restarting 0x%X.\n", inta);
		priv->isr_stats.sw++;
		priv->isr_stats.sw_err = inta;
		iwl_irq_handle_error(priv);
		handled |= CSR_INT_BIT_SW_ERR;
	}

	/* uCode wakes up after power-down sleep */
	if (inta & CSR_INT_BIT_WAKEUP) {
		IWL_DEBUG_ISR(priv, "Wakeup interrupt\n");
		iwl_rx_queue_update_write_ptr(priv, &priv->rxq);
		iwl_txq_update_write_ptr(priv, &priv->txq[0]);
		iwl_txq_update_write_ptr(priv, &priv->txq[1]);
		iwl_txq_update_write_ptr(priv, &priv->txq[2]);
		iwl_txq_update_write_ptr(priv, &priv->txq[3]);
		iwl_txq_update_write_ptr(priv, &priv->txq[4]);
		iwl_txq_update_write_ptr(priv, &priv->txq[5]);

		priv->isr_stats.wakeup++;

		handled |= CSR_INT_BIT_WAKEUP;
	}

	/* All uCode command responses, including Tx command responses,
	 * Rx "responses" (frame-received notification), and other
	 * notifications from uCode come through here*/
	if (inta & (CSR_INT_BIT_FH_RX | CSR_INT_BIT_SW_RX)) {
		iwl_rx_handle(priv);
		priv->isr_stats.rx++;
		handled |= (CSR_INT_BIT_FH_RX | CSR_INT_BIT_SW_RX);
	}

	if (inta & CSR_INT_BIT_FH_TX) {
		IWL_DEBUG_ISR(priv, "Tx interrupt\n");
		priv->isr_stats.tx++;
		handled |= CSR_INT_BIT_FH_TX;
		/* FH finished to write, send event */
		priv->ucode_write_complete = 1;
		wake_up_interruptible(&priv->wait_command_queue);
	}

	if (inta & ~handled) {
		IWL_ERR(priv, "Unhandled INTA bits 0x%08x\n", inta & ~handled);
		priv->isr_stats.unhandled++;
	}

	if (inta & ~(priv->inta_mask)) {
		IWL_WARN(priv, "Disabled INTA bits 0x%08x were pending\n",
			 inta & ~priv->inta_mask);
		IWL_WARN(priv, "   with FH_INT = 0x%08x\n", inta_fh);
	}

	/* Re-enable all interrupts */
	/* only Re-enable if diabled by irq */
	if (test_bit(STATUS_INT_ENABLED, &priv->status))
		iwl_enable_interrupts(priv);

#ifdef CONFIG_IWLWIFI_DEBUG
	if (iwl_get_debug_level(priv) & (IWL_DL_ISR)) {
		inta = iwl_read32(priv, CSR_INT);
		inta_mask = iwl_read32(priv, CSR_INT_MASK);
		inta_fh = iwl_read32(priv, CSR_FH_INT_STATUS);
		IWL_DEBUG_ISR(priv, "End inta 0x%08x, enabled 0x%08x, fh 0x%08x, "
			"flags 0x%08lx\n", inta, inta_mask, inta_fh, flags);
	}
#endif
	spin_unlock_irqrestore(&priv->lock, flags);
}

/* tasklet for iwlagn interrupt */
static void iwl_irq_tasklet(struct iwl_priv *priv)
{
	u32 inta = 0;
	u32 handled = 0;
	unsigned long flags;
#ifdef CONFIG_IWLWIFI_DEBUG
	u32 inta_mask;
#endif

	spin_lock_irqsave(&priv->lock, flags);

	/* Ack/clear/reset pending uCode interrupts.
	 * Note:  Some bits in CSR_INT are "OR" of bits in CSR_FH_INT_STATUS,
	 */
	iwl_write32(priv, CSR_INT, priv->inta);

	inta = priv->inta;

#ifdef CONFIG_IWLWIFI_DEBUG
	if (iwl_get_debug_level(priv) & IWL_DL_ISR) {
		/* just for debug */
		inta_mask = iwl_read32(priv, CSR_INT_MASK);
		IWL_DEBUG_ISR(priv, "inta 0x%08x, enabled 0x%08x\n ",
				inta, inta_mask);
	}
#endif
	/* saved interrupt in inta variable now we can reset priv->inta */
	priv->inta = 0;

	/* Now service all interrupt bits discovered above. */
	if (inta & CSR_INT_BIT_HW_ERR) {
		IWL_ERR(priv, "Hardware error detected.  Restarting.\n");

		/* Tell the device to stop sending interrupts */
		iwl_disable_interrupts(priv);

		priv->isr_stats.hw++;
		iwl_irq_handle_error(priv);

		handled |= CSR_INT_BIT_HW_ERR;

		spin_unlock_irqrestore(&priv->lock, flags);

		return;
	}

#ifdef CONFIG_IWLWIFI_DEBUG
	if (iwl_get_debug_level(priv) & (IWL_DL_ISR)) {
		/* NIC fires this, but we don't use it, redundant with WAKEUP */
		if (inta & CSR_INT_BIT_SCD) {
			IWL_DEBUG_ISR(priv, "Scheduler finished to transmit "
				      "the frame/frames.\n");
			priv->isr_stats.sch++;
		}

		/* Alive notification via Rx interrupt will do the real work */
		if (inta & CSR_INT_BIT_ALIVE) {
			IWL_DEBUG_ISR(priv, "Alive interrupt\n");
			priv->isr_stats.alive++;
		}
	}
#endif
	/* Safely ignore these bits for debug checks below */
	inta &= ~(CSR_INT_BIT_SCD | CSR_INT_BIT_ALIVE);

	/* HW RF KILL switch toggled */
	if (inta & CSR_INT_BIT_RF_KILL) {
		int hw_rf_kill = 0;
		if (!(iwl_read32(priv, CSR_GP_CNTRL) &
				CSR_GP_CNTRL_REG_FLAG_HW_RF_KILL_SW))
			hw_rf_kill = 1;

		IWL_WARN(priv, "RF_KILL bit toggled to %s.\n",
				hw_rf_kill ? "disable radio" : "enable radio");

		priv->isr_stats.rfkill++;

		/* driver only loads ucode once setting the interface up.
		 * the driver allows loading the ucode even if the radio
		 * is killed. Hence update the killswitch state here. The
		 * rfkill handler will care about restarting if needed.
		 */
		if (!test_bit(STATUS_ALIVE, &priv->status)) {
			if (hw_rf_kill)
				set_bit(STATUS_RF_KILL_HW, &priv->status);
			else
				clear_bit(STATUS_RF_KILL_HW, &priv->status);
			wiphy_rfkill_set_hw_state(priv->hw->wiphy, hw_rf_kill);
		}

		handled |= CSR_INT_BIT_RF_KILL;
	}

	/* Chip got too hot and stopped itself */
	if (inta & CSR_INT_BIT_CT_KILL) {
		IWL_ERR(priv, "Microcode CT kill error detected.\n");
		priv->isr_stats.ctkill++;
		handled |= CSR_INT_BIT_CT_KILL;
	}

	/* Error detected by uCode */
	if (inta & CSR_INT_BIT_SW_ERR) {
		IWL_ERR(priv, "Microcode SW error detected. "
			" Restarting 0x%X.\n", inta);
		priv->isr_stats.sw++;
		priv->isr_stats.sw_err = inta;
		iwl_irq_handle_error(priv);
		handled |= CSR_INT_BIT_SW_ERR;
	}

	/* uCode wakes up after power-down sleep */
	if (inta & CSR_INT_BIT_WAKEUP) {
		IWL_DEBUG_ISR(priv, "Wakeup interrupt\n");
		iwl_rx_queue_update_write_ptr(priv, &priv->rxq);
		iwl_txq_update_write_ptr(priv, &priv->txq[0]);
		iwl_txq_update_write_ptr(priv, &priv->txq[1]);
		iwl_txq_update_write_ptr(priv, &priv->txq[2]);
		iwl_txq_update_write_ptr(priv, &priv->txq[3]);
		iwl_txq_update_write_ptr(priv, &priv->txq[4]);
		iwl_txq_update_write_ptr(priv, &priv->txq[5]);

		priv->isr_stats.wakeup++;

		handled |= CSR_INT_BIT_WAKEUP;
	}

	/* All uCode command responses, including Tx command responses,
	 * Rx "responses" (frame-received notification), and other
	 * notifications from uCode come through here*/
	if (inta & (CSR_INT_BIT_FH_RX | CSR_INT_BIT_SW_RX |
			CSR_INT_BIT_RX_PERIODIC)) {
		IWL_DEBUG_ISR(priv, "Rx interrupt\n");
		if (inta & (CSR_INT_BIT_FH_RX | CSR_INT_BIT_SW_RX)) {
			handled |= (CSR_INT_BIT_FH_RX | CSR_INT_BIT_SW_RX);
			iwl_write32(priv, CSR_FH_INT_STATUS,
					CSR49_FH_INT_RX_MASK);
		}
		if (inta & CSR_INT_BIT_RX_PERIODIC) {
			handled |= CSR_INT_BIT_RX_PERIODIC;
			iwl_write32(priv, CSR_INT, CSR_INT_BIT_RX_PERIODIC);
		}
		/* Sending RX interrupt require many steps to be done in the
		 * the device:
		 * 1- write interrupt to current index in ICT table.
		 * 2- dma RX frame.
		 * 3- update RX shared data to indicate last write index.
		 * 4- send interrupt.
		 * This could lead to RX race, driver could receive RX interrupt
		 * but the shared data changes does not reflect this.
		 * this could lead to RX race, RX periodic will solve this race
		 */
		iwl_write32(priv, CSR_INT_PERIODIC_REG,
			    CSR_INT_PERIODIC_DIS);
		iwl_rx_handle(priv);
		/* Only set RX periodic if real RX is received. */
		if (inta & (CSR_INT_BIT_FH_RX | CSR_INT_BIT_SW_RX))
			iwl_write32(priv, CSR_INT_PERIODIC_REG,
				    CSR_INT_PERIODIC_ENA);

		priv->isr_stats.rx++;
	}

	if (inta & CSR_INT_BIT_FH_TX) {
		iwl_write32(priv, CSR_FH_INT_STATUS, CSR49_FH_INT_TX_MASK);
		IWL_DEBUG_ISR(priv, "Tx interrupt\n");
		priv->isr_stats.tx++;
		handled |= CSR_INT_BIT_FH_TX;
		/* FH finished to write, send event */
		priv->ucode_write_complete = 1;
		wake_up_interruptible(&priv->wait_command_queue);
	}

	if (inta & ~handled) {
		IWL_ERR(priv, "Unhandled INTA bits 0x%08x\n", inta & ~handled);
		priv->isr_stats.unhandled++;
	}

	if (inta & ~(priv->inta_mask)) {
		IWL_WARN(priv, "Disabled INTA bits 0x%08x were pending\n",
			 inta & ~priv->inta_mask);
	}


	/* Re-enable all interrupts */
	/* only Re-enable if diabled by irq */
	if (test_bit(STATUS_INT_ENABLED, &priv->status))
		iwl_enable_interrupts(priv);

	spin_unlock_irqrestore(&priv->lock, flags);

}


/******************************************************************************
 *
 * uCode download functions
 *
 ******************************************************************************/

static void iwl_dealloc_ucode_pci(struct iwl_priv *priv)
{
	iwl_free_fw_desc(priv->pci_dev, &priv->ucode_code);
	iwl_free_fw_desc(priv->pci_dev, &priv->ucode_data);
	iwl_free_fw_desc(priv->pci_dev, &priv->ucode_data_backup);
	iwl_free_fw_desc(priv->pci_dev, &priv->ucode_init);
	iwl_free_fw_desc(priv->pci_dev, &priv->ucode_init_data);
	iwl_free_fw_desc(priv->pci_dev, &priv->ucode_boot);
}

static void iwl_nic_start(struct iwl_priv *priv)
{
	/* Remove all resets to allow NIC to operate */
	iwl_write32(priv, CSR_RESET, 0);
}


/**
 * iwl_read_ucode - Read uCode images from disk file.
 *
 * Copy into buffers for card to fetch via bus-mastering
 */
static int iwl_read_ucode(struct iwl_priv *priv)
{
	struct iwl_ucode_header *ucode;
	int ret = -EINVAL, index;
	const struct firmware *ucode_raw;
	const char *name_pre = priv->cfg->fw_name_pre;
	const unsigned int api_max = priv->cfg->ucode_api_max;
	const unsigned int api_min = priv->cfg->ucode_api_min;
	char buf[25];
	u8 *src;
	size_t len;
	u32 api_ver, build;
	u32 inst_size, data_size, init_size, init_data_size, boot_size;
<<<<<<< HEAD
=======
	u16 eeprom_ver;
>>>>>>> 17d857be

	/* Ask kernel firmware_class module to get the boot firmware off disk.
	 * request_firmware() is synchronous, file is in memory on return. */
	for (index = api_max; index >= api_min; index--) {
		sprintf(buf, "%s%d%s", name_pre, index, ".ucode");
		ret = request_firmware(&ucode_raw, buf, &priv->pci_dev->dev);
		if (ret < 0) {
			IWL_ERR(priv, "%s firmware file req failed: %d\n",
				  buf, ret);
			if (ret == -ENOENT)
				continue;
			else
				goto error;
		} else {
			if (index < api_max)
				IWL_ERR(priv, "Loaded firmware %s, "
					"which is deprecated. "
					"Please use API v%u instead.\n",
					  buf, api_max);

			IWL_DEBUG_INFO(priv, "Got firmware '%s' file (%zd bytes) from disk\n",
				       buf, ucode_raw->size);
			break;
		}
	}

	if (ret < 0)
		goto error;

	/* Make sure that we got at least the v1 header! */
	if (ucode_raw->size < priv->cfg->ops->ucode->get_header_size(1)) {
		IWL_ERR(priv, "File size way too small!\n");
		ret = -EINVAL;
		goto err_release;
	}

	/* Data from ucode file:  header followed by uCode images */
	ucode = (struct iwl_ucode_header *)ucode_raw->data;

	priv->ucode_ver = le32_to_cpu(ucode->ver);
	api_ver = IWL_UCODE_API(priv->ucode_ver);
	build = priv->cfg->ops->ucode->get_build(ucode, api_ver);
	inst_size = priv->cfg->ops->ucode->get_inst_size(ucode, api_ver);
	data_size = priv->cfg->ops->ucode->get_data_size(ucode, api_ver);
	init_size = priv->cfg->ops->ucode->get_init_size(ucode, api_ver);
	init_data_size =
		priv->cfg->ops->ucode->get_init_data_size(ucode, api_ver);
	boot_size = priv->cfg->ops->ucode->get_boot_size(ucode, api_ver);
	src = priv->cfg->ops->ucode->get_data(ucode, api_ver);

	/* api_ver should match the api version forming part of the
	 * firmware filename ... but we don't check for that and only rely
	 * on the API version read from firmware header from here on forward */

	if (api_ver < api_min || api_ver > api_max) {
		IWL_ERR(priv, "Driver unable to support your firmware API. "
			  "Driver supports v%u, firmware is v%u.\n",
			  api_max, api_ver);
		priv->ucode_ver = 0;
		ret = -EINVAL;
		goto err_release;
	}
	if (api_ver != api_max)
		IWL_ERR(priv, "Firmware has old API version. Expected v%u, "
			  "got v%u. New firmware can be obtained "
			  "from http://www.intellinuxwireless.org.\n",
			  api_max, api_ver);

	IWL_INFO(priv, "loaded firmware version %u.%u.%u.%u\n",
	       IWL_UCODE_MAJOR(priv->ucode_ver),
	       IWL_UCODE_MINOR(priv->ucode_ver),
	       IWL_UCODE_API(priv->ucode_ver),
	       IWL_UCODE_SERIAL(priv->ucode_ver));

	if (build)
		IWL_DEBUG_INFO(priv, "Build %u\n", build);

<<<<<<< HEAD
=======
	eeprom_ver = iwl_eeprom_query16(priv, EEPROM_VERSION);
	IWL_DEBUG_INFO(priv, "NVM Type: %s, version: 0x%x\n",
		       (priv->nvm_device_type == NVM_DEVICE_TYPE_OTP)
		       ? "OTP" : "EEPROM", eeprom_ver);

>>>>>>> 17d857be
	IWL_DEBUG_INFO(priv, "f/w package hdr ucode version raw = 0x%x\n",
		       priv->ucode_ver);
	IWL_DEBUG_INFO(priv, "f/w package hdr runtime inst size = %u\n",
		       inst_size);
	IWL_DEBUG_INFO(priv, "f/w package hdr runtime data size = %u\n",
		       data_size);
	IWL_DEBUG_INFO(priv, "f/w package hdr init inst size = %u\n",
		       init_size);
	IWL_DEBUG_INFO(priv, "f/w package hdr init data size = %u\n",
		       init_data_size);
	IWL_DEBUG_INFO(priv, "f/w package hdr boot inst size = %u\n",
		       boot_size);

	/* Verify size of file vs. image size info in file's header */
	if (ucode_raw->size !=
		priv->cfg->ops->ucode->get_header_size(api_ver) +
		inst_size + data_size + init_size +
		init_data_size + boot_size) {

		IWL_DEBUG_INFO(priv,
			"uCode file size %d does not match expected size\n",
			(int)ucode_raw->size);
		ret = -EINVAL;
		goto err_release;
	}

	/* Verify that uCode images will fit in card's SRAM */
	if (inst_size > priv->hw_params.max_inst_size) {
		IWL_DEBUG_INFO(priv, "uCode instr len %d too large to fit in\n",
			       inst_size);
		ret = -EINVAL;
		goto err_release;
	}

	if (data_size > priv->hw_params.max_data_size) {
		IWL_DEBUG_INFO(priv, "uCode data len %d too large to fit in\n",
				data_size);
		ret = -EINVAL;
		goto err_release;
	}
	if (init_size > priv->hw_params.max_inst_size) {
		IWL_INFO(priv, "uCode init instr len %d too large to fit in\n",
			init_size);
		ret = -EINVAL;
		goto err_release;
	}
	if (init_data_size > priv->hw_params.max_data_size) {
		IWL_INFO(priv, "uCode init data len %d too large to fit in\n",
		      init_data_size);
		ret = -EINVAL;
		goto err_release;
	}
	if (boot_size > priv->hw_params.max_bsm_size) {
		IWL_INFO(priv, "uCode boot instr len %d too large to fit in\n",
			boot_size);
		ret = -EINVAL;
		goto err_release;
	}

	/* Allocate ucode buffers for card's bus-master loading ... */

	/* Runtime instructions and 2 copies of data:
	 * 1) unmodified from disk
	 * 2) backup cache for save/restore during power-downs */
	priv->ucode_code.len = inst_size;
	iwl_alloc_fw_desc(priv->pci_dev, &priv->ucode_code);

	priv->ucode_data.len = data_size;
	iwl_alloc_fw_desc(priv->pci_dev, &priv->ucode_data);

	priv->ucode_data_backup.len = data_size;
	iwl_alloc_fw_desc(priv->pci_dev, &priv->ucode_data_backup);

	if (!priv->ucode_code.v_addr || !priv->ucode_data.v_addr ||
	    !priv->ucode_data_backup.v_addr)
		goto err_pci_alloc;

	/* Initialization instructions and data */
	if (init_size && init_data_size) {
		priv->ucode_init.len = init_size;
		iwl_alloc_fw_desc(priv->pci_dev, &priv->ucode_init);

		priv->ucode_init_data.len = init_data_size;
		iwl_alloc_fw_desc(priv->pci_dev, &priv->ucode_init_data);

		if (!priv->ucode_init.v_addr || !priv->ucode_init_data.v_addr)
			goto err_pci_alloc;
	}

	/* Bootstrap (instructions only, no data) */
	if (boot_size) {
		priv->ucode_boot.len = boot_size;
		iwl_alloc_fw_desc(priv->pci_dev, &priv->ucode_boot);

		if (!priv->ucode_boot.v_addr)
			goto err_pci_alloc;
	}

	/* Copy images into buffers for card's bus-master reads ... */

	/* Runtime instructions (first block of data in file) */
	len = inst_size;
	IWL_DEBUG_INFO(priv, "Copying (but not loading) uCode instr len %Zd\n", len);
	memcpy(priv->ucode_code.v_addr, src, len);
	src += len;

	IWL_DEBUG_INFO(priv, "uCode instr buf vaddr = 0x%p, paddr = 0x%08x\n",
		priv->ucode_code.v_addr, (u32)priv->ucode_code.p_addr);

	/* Runtime data (2nd block)
	 * NOTE:  Copy into backup buffer will be done in iwl_up()  */
	len = data_size;
	IWL_DEBUG_INFO(priv, "Copying (but not loading) uCode data len %Zd\n", len);
	memcpy(priv->ucode_data.v_addr, src, len);
	memcpy(priv->ucode_data_backup.v_addr, src, len);
	src += len;

	/* Initialization instructions (3rd block) */
	if (init_size) {
		len = init_size;
		IWL_DEBUG_INFO(priv, "Copying (but not loading) init instr len %Zd\n",
				len);
		memcpy(priv->ucode_init.v_addr, src, len);
		src += len;
	}

	/* Initialization data (4th block) */
	if (init_data_size) {
		len = init_data_size;
		IWL_DEBUG_INFO(priv, "Copying (but not loading) init data len %Zd\n",
			       len);
		memcpy(priv->ucode_init_data.v_addr, src, len);
		src += len;
	}

	/* Bootstrap instructions (5th block) */
	len = boot_size;
	IWL_DEBUG_INFO(priv, "Copying (but not loading) boot instr len %Zd\n", len);
	memcpy(priv->ucode_boot.v_addr, src, len);

	/* We have our copies now, allow OS release its copies */
	release_firmware(ucode_raw);
	return 0;

 err_pci_alloc:
	IWL_ERR(priv, "failed to allocate pci memory\n");
	ret = -ENOMEM;
	iwl_dealloc_ucode_pci(priv);

 err_release:
	release_firmware(ucode_raw);

 error:
	return ret;
}

/**
 * iwl_alive_start - called after REPLY_ALIVE notification received
 *                   from protocol/runtime uCode (initialization uCode's
 *                   Alive gets handled by iwl_init_alive_start()).
 */
static void iwl_alive_start(struct iwl_priv *priv)
{
	int ret = 0;

	IWL_DEBUG_INFO(priv, "Runtime Alive received.\n");

	if (priv->card_alive.is_valid != UCODE_VALID_OK) {
		/* We had an error bringing up the hardware, so take it
		 * all the way back down so we can try again */
		IWL_DEBUG_INFO(priv, "Alive failed.\n");
		goto restart;
	}

	/* Initialize uCode has loaded Runtime uCode ... verify inst image.
	 * This is a paranoid check, because we would not have gotten the
	 * "runtime" alive if code weren't properly loaded.  */
	if (iwl_verify_ucode(priv)) {
		/* Runtime instruction load was bad;
		 * take it all the way back down so we can try again */
		IWL_DEBUG_INFO(priv, "Bad runtime uCode load.\n");
		goto restart;
	}

	iwl_clear_stations_table(priv);
	ret = priv->cfg->ops->lib->alive_notify(priv);
	if (ret) {
		IWL_WARN(priv,
			"Could not complete ALIVE transition [ntf]: %d\n", ret);
		goto restart;
	}

	/* After the ALIVE response, we can send host commands to the uCode */
	set_bit(STATUS_ALIVE, &priv->status);

	if (iwl_is_rfkill(priv))
		return;

	ieee80211_wake_queues(priv->hw);

	priv->active_rate = priv->rates_mask;
	priv->active_rate_basic = priv->rates_mask & IWL_BASIC_RATES_MASK;

	if (iwl_is_associated(priv)) {
		struct iwl_rxon_cmd *active_rxon =
				(struct iwl_rxon_cmd *)&priv->active_rxon;
		/* apply any changes in staging */
		priv->staging_rxon.filter_flags |= RXON_FILTER_ASSOC_MSK;
		active_rxon->filter_flags &= ~RXON_FILTER_ASSOC_MSK;
	} else {
		/* Initialize our rx_config data */
		iwl_connection_init_rx_config(priv, priv->iw_mode);

		if (priv->cfg->ops->hcmd->set_rxon_chain)
			priv->cfg->ops->hcmd->set_rxon_chain(priv);

		memcpy(priv->staging_rxon.node_addr, priv->mac_addr, ETH_ALEN);
	}

	/* Configure Bluetooth device coexistence support */
	iwl_send_bt_config(priv);

	iwl_reset_run_time_calib(priv);

	/* Configure the adapter for unassociated operation */
	iwlcore_commit_rxon(priv);

	/* At this point, the NIC is initialized and operational */
	iwl_rf_kill_ct_config(priv);

	iwl_leds_register(priv);

	IWL_DEBUG_INFO(priv, "ALIVE processing complete.\n");
	set_bit(STATUS_READY, &priv->status);
	wake_up_interruptible(&priv->wait_command_queue);

	iwl_power_update_mode(priv, true);

	/* reassociate for ADHOC mode */
	if (priv->vif && (priv->iw_mode == NL80211_IFTYPE_ADHOC)) {
		struct sk_buff *beacon = ieee80211_beacon_get(priv->hw,
								priv->vif);
		if (beacon)
			iwl_mac_beacon_update(priv->hw, beacon);
	}


	if (test_and_clear_bit(STATUS_MODE_PENDING, &priv->status))
		iwl_set_mode(priv, priv->iw_mode);

	return;

 restart:
	queue_work(priv->workqueue, &priv->restart);
}

static void iwl_cancel_deferred_work(struct iwl_priv *priv);

static void __iwl_down(struct iwl_priv *priv)
{
	unsigned long flags;
	int exit_pending = test_bit(STATUS_EXIT_PENDING, &priv->status);

	IWL_DEBUG_INFO(priv, DRV_NAME " is going down\n");

	if (!exit_pending)
		set_bit(STATUS_EXIT_PENDING, &priv->status);

	iwl_leds_unregister(priv);

	iwl_clear_stations_table(priv);

	/* Unblock any waiting calls */
	wake_up_interruptible_all(&priv->wait_command_queue);

	/* Wipe out the EXIT_PENDING status bit if we are not actually
	 * exiting the module */
	if (!exit_pending)
		clear_bit(STATUS_EXIT_PENDING, &priv->status);

	/* stop and reset the on-board processor */
	iwl_write32(priv, CSR_RESET, CSR_RESET_REG_FLAG_NEVO_RESET);

	/* tell the device to stop sending interrupts */
	spin_lock_irqsave(&priv->lock, flags);
	iwl_disable_interrupts(priv);
	spin_unlock_irqrestore(&priv->lock, flags);
	iwl_synchronize_irq(priv);

	if (priv->mac80211_registered)
		ieee80211_stop_queues(priv->hw);

	/* If we have not previously called iwl_init() then
	 * clear all bits but the RF Kill bit and return */
	if (!iwl_is_init(priv)) {
		priv->status = test_bit(STATUS_RF_KILL_HW, &priv->status) <<
					STATUS_RF_KILL_HW |
			       test_bit(STATUS_GEO_CONFIGURED, &priv->status) <<
					STATUS_GEO_CONFIGURED |
			       test_bit(STATUS_EXIT_PENDING, &priv->status) <<
					STATUS_EXIT_PENDING;
		goto exit;
	}

	/* ...otherwise clear out all the status bits but the RF Kill
	 * bit and continue taking the NIC down. */
	priv->status &= test_bit(STATUS_RF_KILL_HW, &priv->status) <<
				STATUS_RF_KILL_HW |
			test_bit(STATUS_GEO_CONFIGURED, &priv->status) <<
				STATUS_GEO_CONFIGURED |
			test_bit(STATUS_FW_ERROR, &priv->status) <<
				STATUS_FW_ERROR |
		       test_bit(STATUS_EXIT_PENDING, &priv->status) <<
				STATUS_EXIT_PENDING;

	/* device going down, Stop using ICT table */
	iwl_disable_ict(priv);
	spin_lock_irqsave(&priv->lock, flags);
	iwl_clear_bit(priv, CSR_GP_CNTRL,
			 CSR_GP_CNTRL_REG_FLAG_MAC_ACCESS_REQ);
	spin_unlock_irqrestore(&priv->lock, flags);

	iwl_txq_ctx_stop(priv);
	iwl_rxq_stop(priv);

	iwl_write_prph(priv, APMG_CLK_DIS_REG,
				APMG_CLK_VAL_DMA_CLK_RQT);

	udelay(5);

	/* FIXME: apm_ops.suspend(priv) */
	if (exit_pending)
		priv->cfg->ops->lib->apm_ops.stop(priv);
	else
		priv->cfg->ops->lib->apm_ops.reset(priv);
 exit:
	memset(&priv->card_alive, 0, sizeof(struct iwl_alive_resp));

	if (priv->ibss_beacon)
		dev_kfree_skb(priv->ibss_beacon);
	priv->ibss_beacon = NULL;

	/* clear out any free frames */
	iwl_clear_free_frames(priv);
}

static void iwl_down(struct iwl_priv *priv)
{
	mutex_lock(&priv->mutex);
	__iwl_down(priv);
	mutex_unlock(&priv->mutex);

	iwl_cancel_deferred_work(priv);
}

#define HW_READY_TIMEOUT (50)

static int iwl_set_hw_ready(struct iwl_priv *priv)
{
	int ret = 0;

	iwl_set_bit(priv, CSR_HW_IF_CONFIG_REG,
		CSR_HW_IF_CONFIG_REG_BIT_NIC_READY);

	/* See if we got it */
	ret = iwl_poll_bit(priv, CSR_HW_IF_CONFIG_REG,
				CSR_HW_IF_CONFIG_REG_BIT_NIC_READY,
				CSR_HW_IF_CONFIG_REG_BIT_NIC_READY,
				HW_READY_TIMEOUT);
	if (ret != -ETIMEDOUT)
		priv->hw_ready = true;
	else
		priv->hw_ready = false;

	IWL_DEBUG_INFO(priv, "hardware %s\n",
		      (priv->hw_ready == 1) ? "ready" : "not ready");
	return ret;
}

static int iwl_prepare_card_hw(struct iwl_priv *priv)
{
	int ret = 0;

	IWL_DEBUG_INFO(priv, "iwl_prepare_card_hw enter \n");

	ret = iwl_set_hw_ready(priv);
	if (priv->hw_ready)
		return ret;

	/* If HW is not ready, prepare the conditions to check again */
	iwl_set_bit(priv, CSR_HW_IF_CONFIG_REG,
			CSR_HW_IF_CONFIG_REG_PREPARE);

	ret = iwl_poll_bit(priv, CSR_HW_IF_CONFIG_REG,
			~CSR_HW_IF_CONFIG_REG_BIT_NIC_PREPARE_DONE,
			CSR_HW_IF_CONFIG_REG_BIT_NIC_PREPARE_DONE, 150000);

	/* HW should be ready by now, check again. */
	if (ret != -ETIMEDOUT)
		iwl_set_hw_ready(priv);

	return ret;
}

#define MAX_HW_RESTARTS 5

static int __iwl_up(struct iwl_priv *priv)
{
	int i;
	int ret;

	if (test_bit(STATUS_EXIT_PENDING, &priv->status)) {
		IWL_WARN(priv, "Exit pending; will not bring the NIC up\n");
		return -EIO;
	}

	if (!priv->ucode_data_backup.v_addr || !priv->ucode_data.v_addr) {
		IWL_ERR(priv, "ucode not available for device bringup\n");
		return -EIO;
	}

	iwl_prepare_card_hw(priv);

	if (!priv->hw_ready) {
		IWL_WARN(priv, "Exit HW not ready\n");
		return -EIO;
	}

	/* If platform's RF_KILL switch is NOT set to KILL */
	if (iwl_read32(priv, CSR_GP_CNTRL) & CSR_GP_CNTRL_REG_FLAG_HW_RF_KILL_SW)
		clear_bit(STATUS_RF_KILL_HW, &priv->status);
	else
		set_bit(STATUS_RF_KILL_HW, &priv->status);

	if (iwl_is_rfkill(priv)) {
		wiphy_rfkill_set_hw_state(priv->hw->wiphy, true);

		iwl_enable_interrupts(priv);
		IWL_WARN(priv, "Radio disabled by HW RF Kill switch\n");
		return 0;
	}

	iwl_write32(priv, CSR_INT, 0xFFFFFFFF);

	ret = iwl_hw_nic_init(priv);
	if (ret) {
		IWL_ERR(priv, "Unable to init nic\n");
		return ret;
	}

	/* make sure rfkill handshake bits are cleared */
	iwl_write32(priv, CSR_UCODE_DRV_GP1_CLR, CSR_UCODE_SW_BIT_RFKILL);
	iwl_write32(priv, CSR_UCODE_DRV_GP1_CLR,
		    CSR_UCODE_DRV_GP1_BIT_CMD_BLOCKED);

	/* clear (again), then enable host interrupts */
	iwl_write32(priv, CSR_INT, 0xFFFFFFFF);
	iwl_enable_interrupts(priv);

	/* really make sure rfkill handshake bits are cleared */
	iwl_write32(priv, CSR_UCODE_DRV_GP1_CLR, CSR_UCODE_SW_BIT_RFKILL);
	iwl_write32(priv, CSR_UCODE_DRV_GP1_CLR, CSR_UCODE_SW_BIT_RFKILL);

	/* Copy original ucode data image from disk into backup cache.
	 * This will be used to initialize the on-board processor's
	 * data SRAM for a clean start when the runtime program first loads. */
	memcpy(priv->ucode_data_backup.v_addr, priv->ucode_data.v_addr,
	       priv->ucode_data.len);

	for (i = 0; i < MAX_HW_RESTARTS; i++) {

		iwl_clear_stations_table(priv);

		/* load bootstrap state machine,
		 * load bootstrap program into processor's memory,
		 * prepare to load the "initialize" uCode */
		ret = priv->cfg->ops->lib->load_ucode(priv);

		if (ret) {
			IWL_ERR(priv, "Unable to set up bootstrap uCode: %d\n",
				ret);
			continue;
		}

		/* start card; "initialize" will load runtime ucode */
		iwl_nic_start(priv);

		IWL_DEBUG_INFO(priv, DRV_NAME " is coming up\n");

		return 0;
	}

	set_bit(STATUS_EXIT_PENDING, &priv->status);
	__iwl_down(priv);
	clear_bit(STATUS_EXIT_PENDING, &priv->status);

	/* tried to restart and config the device for as long as our
	 * patience could withstand */
	IWL_ERR(priv, "Unable to initialize device after %d attempts.\n", i);
	return -EIO;
}


/*****************************************************************************
 *
 * Workqueue callbacks
 *
 *****************************************************************************/

static void iwl_bg_init_alive_start(struct work_struct *data)
{
	struct iwl_priv *priv =
	    container_of(data, struct iwl_priv, init_alive_start.work);

	if (test_bit(STATUS_EXIT_PENDING, &priv->status))
		return;

	mutex_lock(&priv->mutex);
	priv->cfg->ops->lib->init_alive_start(priv);
	mutex_unlock(&priv->mutex);
}

static void iwl_bg_alive_start(struct work_struct *data)
{
	struct iwl_priv *priv =
	    container_of(data, struct iwl_priv, alive_start.work);

	if (test_bit(STATUS_EXIT_PENDING, &priv->status))
		return;

	/* enable dram interrupt */
	iwl_reset_ict(priv);

	mutex_lock(&priv->mutex);
	iwl_alive_start(priv);
	mutex_unlock(&priv->mutex);
}

static void iwl_bg_run_time_calib_work(struct work_struct *work)
{
	struct iwl_priv *priv = container_of(work, struct iwl_priv,
			run_time_calib_work);

	mutex_lock(&priv->mutex);

	if (test_bit(STATUS_EXIT_PENDING, &priv->status) ||
	    test_bit(STATUS_SCANNING, &priv->status)) {
		mutex_unlock(&priv->mutex);
		return;
	}

	if (priv->start_calib) {
		iwl_chain_noise_calibration(priv, &priv->statistics);

		iwl_sensitivity_calibration(priv, &priv->statistics);
	}

	mutex_unlock(&priv->mutex);
	return;
}

static void iwl_bg_up(struct work_struct *data)
{
	struct iwl_priv *priv = container_of(data, struct iwl_priv, up);

	if (test_bit(STATUS_EXIT_PENDING, &priv->status))
		return;

	mutex_lock(&priv->mutex);
	__iwl_up(priv);
	mutex_unlock(&priv->mutex);
}

static void iwl_bg_restart(struct work_struct *data)
{
	struct iwl_priv *priv = container_of(data, struct iwl_priv, restart);

	if (test_bit(STATUS_EXIT_PENDING, &priv->status))
		return;

	if (test_and_clear_bit(STATUS_FW_ERROR, &priv->status)) {
		mutex_lock(&priv->mutex);
		priv->vif = NULL;
		priv->is_open = 0;
		mutex_unlock(&priv->mutex);
		iwl_down(priv);
		ieee80211_restart_hw(priv->hw);
	} else {
		iwl_down(priv);
		queue_work(priv->workqueue, &priv->up);
	}
}

static void iwl_bg_rx_replenish(struct work_struct *data)
{
	struct iwl_priv *priv =
	    container_of(data, struct iwl_priv, rx_replenish);

	if (test_bit(STATUS_EXIT_PENDING, &priv->status))
		return;

	mutex_lock(&priv->mutex);
	iwl_rx_replenish(priv);
	mutex_unlock(&priv->mutex);
}

#define IWL_DELAY_NEXT_SCAN (HZ*2)

void iwl_post_associate(struct iwl_priv *priv)
{
	struct ieee80211_conf *conf = NULL;
	int ret = 0;
	unsigned long flags;

	if (priv->iw_mode == NL80211_IFTYPE_AP) {
		IWL_ERR(priv, "%s Should not be called in AP mode\n", __func__);
		return;
	}

	IWL_DEBUG_ASSOC(priv, "Associated as %d to: %pM\n",
			priv->assoc_id, priv->active_rxon.bssid_addr);


	if (test_bit(STATUS_EXIT_PENDING, &priv->status))
		return;


	if (!priv->vif || !priv->is_open)
		return;

	iwl_scan_cancel_timeout(priv, 200);

	conf = ieee80211_get_hw_conf(priv->hw);

	priv->staging_rxon.filter_flags &= ~RXON_FILTER_ASSOC_MSK;
	iwlcore_commit_rxon(priv);

	iwl_setup_rxon_timing(priv);
	ret = iwl_send_cmd_pdu(priv, REPLY_RXON_TIMING,
			      sizeof(priv->rxon_timing), &priv->rxon_timing);
	if (ret)
		IWL_WARN(priv, "REPLY_RXON_TIMING failed - "
			    "Attempting to continue.\n");

	priv->staging_rxon.filter_flags |= RXON_FILTER_ASSOC_MSK;

	iwl_set_rxon_ht(priv, &priv->current_ht_config);

	if (priv->cfg->ops->hcmd->set_rxon_chain)
		priv->cfg->ops->hcmd->set_rxon_chain(priv);

	priv->staging_rxon.assoc_id = cpu_to_le16(priv->assoc_id);

	IWL_DEBUG_ASSOC(priv, "assoc id %d beacon interval %d\n",
			priv->assoc_id, priv->beacon_int);

	if (priv->assoc_capability & WLAN_CAPABILITY_SHORT_PREAMBLE)
		priv->staging_rxon.flags |= RXON_FLG_SHORT_PREAMBLE_MSK;
	else
		priv->staging_rxon.flags &= ~RXON_FLG_SHORT_PREAMBLE_MSK;

	if (priv->staging_rxon.flags & RXON_FLG_BAND_24G_MSK) {
		if (priv->assoc_capability & WLAN_CAPABILITY_SHORT_SLOT_TIME)
			priv->staging_rxon.flags |= RXON_FLG_SHORT_SLOT_MSK;
		else
			priv->staging_rxon.flags &= ~RXON_FLG_SHORT_SLOT_MSK;

		if (priv->iw_mode == NL80211_IFTYPE_ADHOC)
			priv->staging_rxon.flags &= ~RXON_FLG_SHORT_SLOT_MSK;

	}

	iwlcore_commit_rxon(priv);

	switch (priv->iw_mode) {
	case NL80211_IFTYPE_STATION:
		break;

	case NL80211_IFTYPE_ADHOC:

		/* assume default assoc id */
		priv->assoc_id = 1;

		iwl_rxon_add_station(priv, priv->bssid, 0);
		iwl_send_beacon_cmd(priv);

		break;

	default:
		IWL_ERR(priv, "%s Should not be called in %d mode\n",
			  __func__, priv->iw_mode);
		break;
	}

	if (priv->iw_mode == NL80211_IFTYPE_ADHOC)
		priv->assoc_station_added = 1;

	spin_lock_irqsave(&priv->lock, flags);
	iwl_activate_qos(priv, 0);
	spin_unlock_irqrestore(&priv->lock, flags);

	/* the chain noise calibration will enabled PM upon completion
	 * If chain noise has already been run, then we need to enable
	 * power management here */
	if (priv->chain_noise_data.state == IWL_CHAIN_NOISE_DONE)
		iwl_power_update_mode(priv, false);

	/* Enable Rx differential gain and sensitivity calibrations */
	iwl_chain_noise_reset(priv);
	priv->start_calib = 1;

}

/*****************************************************************************
 *
 * mac80211 entry point functions
 *
 *****************************************************************************/

#define UCODE_READY_TIMEOUT	(4 * HZ)

static int iwl_mac_start(struct ieee80211_hw *hw)
{
	struct iwl_priv *priv = hw->priv;
	int ret;

	IWL_DEBUG_MAC80211(priv, "enter\n");

	/* we should be verifying the device is ready to be opened */
	mutex_lock(&priv->mutex);

	/* fetch ucode file from disk, alloc and copy to bus-master buffers ...
	 * ucode filename and max sizes are card-specific. */

	if (!priv->ucode_code.len) {
		ret = iwl_read_ucode(priv);
		if (ret) {
			IWL_ERR(priv, "Could not read microcode: %d\n", ret);
			mutex_unlock(&priv->mutex);
			return ret;
		}
	}

	ret = __iwl_up(priv);

	mutex_unlock(&priv->mutex);

	if (ret)
		return ret;

	if (iwl_is_rfkill(priv))
		goto out;

	IWL_DEBUG_INFO(priv, "Start UP work done.\n");

	/* Wait for START_ALIVE from Run Time ucode. Otherwise callbacks from
	 * mac80211 will not be run successfully. */
	ret = wait_event_interruptible_timeout(priv->wait_command_queue,
			test_bit(STATUS_READY, &priv->status),
			UCODE_READY_TIMEOUT);
	if (!ret) {
		if (!test_bit(STATUS_READY, &priv->status)) {
			IWL_ERR(priv, "START_ALIVE timeout after %dms.\n",
				jiffies_to_msecs(UCODE_READY_TIMEOUT));
			return -ETIMEDOUT;
		}
	}

out:
	priv->is_open = 1;
	IWL_DEBUG_MAC80211(priv, "leave\n");
	return 0;
}

static void iwl_mac_stop(struct ieee80211_hw *hw)
{
	struct iwl_priv *priv = hw->priv;

	IWL_DEBUG_MAC80211(priv, "enter\n");

	if (!priv->is_open)
		return;

	priv->is_open = 0;

	if (iwl_is_ready_rf(priv) || test_bit(STATUS_SCAN_HW, &priv->status)) {
		/* stop mac, cancel any scan request and clear
		 * RXON_FILTER_ASSOC_MSK BIT
		 */
		mutex_lock(&priv->mutex);
		iwl_scan_cancel_timeout(priv, 100);
		mutex_unlock(&priv->mutex);
	}

	iwl_down(priv);

	flush_workqueue(priv->workqueue);

	/* enable interrupts again in order to receive rfkill changes */
	iwl_write32(priv, CSR_INT, 0xFFFFFFFF);
	iwl_enable_interrupts(priv);

	IWL_DEBUG_MAC80211(priv, "leave\n");
}

static int iwl_mac_tx(struct ieee80211_hw *hw, struct sk_buff *skb)
{
	struct iwl_priv *priv = hw->priv;

	IWL_DEBUG_MACDUMP(priv, "enter\n");

	IWL_DEBUG_TX(priv, "dev->xmit(%d bytes) at rate 0x%02x\n", skb->len,
		     ieee80211_get_tx_rate(hw, IEEE80211_SKB_CB(skb))->bitrate);

	if (iwl_tx_skb(priv, skb))
		dev_kfree_skb_any(skb);

	IWL_DEBUG_MACDUMP(priv, "leave\n");
	return NETDEV_TX_OK;
}

void iwl_config_ap(struct iwl_priv *priv)
{
	int ret = 0;
	unsigned long flags;

	if (test_bit(STATUS_EXIT_PENDING, &priv->status))
		return;

	/* The following should be done only at AP bring up */
	if (!iwl_is_associated(priv)) {

		/* RXON - unassoc (to set timing command) */
		priv->staging_rxon.filter_flags &= ~RXON_FILTER_ASSOC_MSK;
		iwlcore_commit_rxon(priv);

		/* RXON Timing */
		iwl_setup_rxon_timing(priv);
		ret = iwl_send_cmd_pdu(priv, REPLY_RXON_TIMING,
				sizeof(priv->rxon_timing), &priv->rxon_timing);
		if (ret)
			IWL_WARN(priv, "REPLY_RXON_TIMING failed - "
					"Attempting to continue.\n");

		if (priv->cfg->ops->hcmd->set_rxon_chain)
			priv->cfg->ops->hcmd->set_rxon_chain(priv);

		/* FIXME: what should be the assoc_id for AP? */
		priv->staging_rxon.assoc_id = cpu_to_le16(priv->assoc_id);
		if (priv->assoc_capability & WLAN_CAPABILITY_SHORT_PREAMBLE)
			priv->staging_rxon.flags |=
				RXON_FLG_SHORT_PREAMBLE_MSK;
		else
			priv->staging_rxon.flags &=
				~RXON_FLG_SHORT_PREAMBLE_MSK;

		if (priv->staging_rxon.flags & RXON_FLG_BAND_24G_MSK) {
			if (priv->assoc_capability &
				WLAN_CAPABILITY_SHORT_SLOT_TIME)
				priv->staging_rxon.flags |=
					RXON_FLG_SHORT_SLOT_MSK;
			else
				priv->staging_rxon.flags &=
					~RXON_FLG_SHORT_SLOT_MSK;

			if (priv->iw_mode == NL80211_IFTYPE_ADHOC)
				priv->staging_rxon.flags &=
					~RXON_FLG_SHORT_SLOT_MSK;
		}
		/* restore RXON assoc */
		priv->staging_rxon.filter_flags |= RXON_FILTER_ASSOC_MSK;
		iwlcore_commit_rxon(priv);
		spin_lock_irqsave(&priv->lock, flags);
		iwl_activate_qos(priv, 1);
		spin_unlock_irqrestore(&priv->lock, flags);
		iwl_rxon_add_station(priv, iwl_bcast_addr, 0);
	}
	iwl_send_beacon_cmd(priv);

	/* FIXME - we need to add code here to detect a totally new
	 * configuration, reset the AP, unassoc, rxon timing, assoc,
	 * clear sta table, add BCAST sta... */
}

static void iwl_mac_update_tkip_key(struct ieee80211_hw *hw,
			struct ieee80211_key_conf *keyconf, const u8 *addr,
			u32 iv32, u16 *phase1key)
{

	struct iwl_priv *priv = hw->priv;
	IWL_DEBUG_MAC80211(priv, "enter\n");

	iwl_update_tkip_key(priv, keyconf, addr, iv32, phase1key);

	IWL_DEBUG_MAC80211(priv, "leave\n");
}

static int iwl_mac_set_key(struct ieee80211_hw *hw, enum set_key_cmd cmd,
			   struct ieee80211_vif *vif,
			   struct ieee80211_sta *sta,
			   struct ieee80211_key_conf *key)
{
	struct iwl_priv *priv = hw->priv;
	const u8 *addr;
	int ret;
	u8 sta_id;
	bool is_default_wep_key = false;

	IWL_DEBUG_MAC80211(priv, "enter\n");

	if (priv->cfg->mod_params->sw_crypto) {
		IWL_DEBUG_MAC80211(priv, "leave - hwcrypto disabled\n");
		return -EOPNOTSUPP;
	}
	addr = sta ? sta->addr : iwl_bcast_addr;
	sta_id = iwl_find_station(priv, addr);
	if (sta_id == IWL_INVALID_STATION) {
		IWL_DEBUG_MAC80211(priv, "leave - %pM not in station map.\n",
				   addr);
		return -EINVAL;

	}

	mutex_lock(&priv->mutex);
	iwl_scan_cancel_timeout(priv, 100);
	mutex_unlock(&priv->mutex);

	/* If we are getting WEP group key and we didn't receive any key mapping
	 * so far, we are in legacy wep mode (group key only), otherwise we are
	 * in 1X mode.
	 * In legacy wep mode, we use another host command to the uCode */
	if (key->alg == ALG_WEP && sta_id == priv->hw_params.bcast_sta_id &&
		priv->iw_mode != NL80211_IFTYPE_AP) {
		if (cmd == SET_KEY)
			is_default_wep_key = !priv->key_mapping_key;
		else
			is_default_wep_key =
					(key->hw_key_idx == HW_KEY_DEFAULT);
	}

	switch (cmd) {
	case SET_KEY:
		if (is_default_wep_key)
			ret = iwl_set_default_wep_key(priv, key);
		else
			ret = iwl_set_dynamic_key(priv, key, sta_id);

		IWL_DEBUG_MAC80211(priv, "enable hwcrypto key\n");
		break;
	case DISABLE_KEY:
		if (is_default_wep_key)
			ret = iwl_remove_default_wep_key(priv, key);
		else
			ret = iwl_remove_dynamic_key(priv, key, sta_id);

		IWL_DEBUG_MAC80211(priv, "disable hwcrypto key\n");
		break;
	default:
		ret = -EINVAL;
	}

	IWL_DEBUG_MAC80211(priv, "leave\n");

	return ret;
}

static int iwl_mac_ampdu_action(struct ieee80211_hw *hw,
			     enum ieee80211_ampdu_mlme_action action,
			     struct ieee80211_sta *sta, u16 tid, u16 *ssn)
{
	struct iwl_priv *priv = hw->priv;
	int ret;

	IWL_DEBUG_HT(priv, "A-MPDU action on addr %pM tid %d\n",
		     sta->addr, tid);

	if (!(priv->cfg->sku & IWL_SKU_N))
		return -EACCES;

	switch (action) {
	case IEEE80211_AMPDU_RX_START:
		IWL_DEBUG_HT(priv, "start Rx\n");
		return iwl_sta_rx_agg_start(priv, sta->addr, tid, *ssn);
	case IEEE80211_AMPDU_RX_STOP:
		IWL_DEBUG_HT(priv, "stop Rx\n");
		ret = iwl_sta_rx_agg_stop(priv, sta->addr, tid);
		if (test_bit(STATUS_EXIT_PENDING, &priv->status))
			return 0;
		else
			return ret;
	case IEEE80211_AMPDU_TX_START:
		IWL_DEBUG_HT(priv, "start Tx\n");
		return iwl_tx_agg_start(priv, sta->addr, tid, ssn);
	case IEEE80211_AMPDU_TX_STOP:
		IWL_DEBUG_HT(priv, "stop Tx\n");
		ret = iwl_tx_agg_stop(priv, sta->addr, tid);
		if (test_bit(STATUS_EXIT_PENDING, &priv->status))
			return 0;
		else
			return ret;
	default:
		IWL_DEBUG_HT(priv, "unknown\n");
		return -EINVAL;
		break;
	}
	return 0;
}

static int iwl_mac_get_stats(struct ieee80211_hw *hw,
			     struct ieee80211_low_level_stats *stats)
{
	struct iwl_priv *priv = hw->priv;

	priv = hw->priv;
	IWL_DEBUG_MAC80211(priv, "enter\n");
	IWL_DEBUG_MAC80211(priv, "leave\n");

	return 0;
}

/*****************************************************************************
 *
 * sysfs attributes
 *
 *****************************************************************************/

#ifdef CONFIG_IWLWIFI_DEBUG

/*
 * The following adds a new attribute to the sysfs representation
 * of this device driver (i.e. a new file in /sys/class/net/wlan0/device/)
 * used for controlling the debug level.
 *
 * See the level definitions in iwl for details.
 *
 * The debug_level being managed using sysfs below is a per device debug
 * level that is used instead of the global debug level if it (the per
 * device debug level) is set.
 */
static ssize_t show_debug_level(struct device *d,
				struct device_attribute *attr, char *buf)
{
	struct iwl_priv *priv = dev_get_drvdata(d);
	return sprintf(buf, "0x%08X\n", iwl_get_debug_level(priv));
}
static ssize_t store_debug_level(struct device *d,
				struct device_attribute *attr,
				 const char *buf, size_t count)
{
	struct iwl_priv *priv = dev_get_drvdata(d);
	unsigned long val;
	int ret;

	ret = strict_strtoul(buf, 0, &val);
	if (ret)
		IWL_ERR(priv, "%s is not in hex or decimal form.\n", buf);
	else {
		priv->debug_level = val;
		if (iwl_alloc_traffic_mem(priv))
			IWL_ERR(priv,
				"Not enough memory to generate traffic log\n");
	}
	return strnlen(buf, count);
}

static DEVICE_ATTR(debug_level, S_IWUSR | S_IRUGO,
			show_debug_level, store_debug_level);


#endif /* CONFIG_IWLWIFI_DEBUG */


static ssize_t show_temperature(struct device *d,
				struct device_attribute *attr, char *buf)
{
	struct iwl_priv *priv = dev_get_drvdata(d);

	if (!iwl_is_alive(priv))
		return -EAGAIN;

	return sprintf(buf, "%d\n", priv->temperature);
}

static DEVICE_ATTR(temperature, S_IRUGO, show_temperature, NULL);

static ssize_t show_tx_power(struct device *d,
			     struct device_attribute *attr, char *buf)
{
	struct iwl_priv *priv = dev_get_drvdata(d);

	if (!iwl_is_ready_rf(priv))
		return sprintf(buf, "off\n");
	else
		return sprintf(buf, "%d\n", priv->tx_power_user_lmt);
}

static ssize_t store_tx_power(struct device *d,
			      struct device_attribute *attr,
			      const char *buf, size_t count)
{
	struct iwl_priv *priv = dev_get_drvdata(d);
	unsigned long val;
	int ret;

	ret = strict_strtoul(buf, 10, &val);
	if (ret)
		IWL_INFO(priv, "%s is not in decimal form.\n", buf);
	else {
		ret = iwl_set_tx_power(priv, val, false);
		if (ret)
			IWL_ERR(priv, "failed setting tx power (0x%d).\n",
				ret);
		else
			ret = count;
	}
	return ret;
}

static DEVICE_ATTR(tx_power, S_IWUSR | S_IRUGO, show_tx_power, store_tx_power);

static ssize_t show_flags(struct device *d,
			  struct device_attribute *attr, char *buf)
{
	struct iwl_priv *priv = dev_get_drvdata(d);

	return sprintf(buf, "0x%04X\n", priv->active_rxon.flags);
}

static ssize_t store_flags(struct device *d,
			   struct device_attribute *attr,
			   const char *buf, size_t count)
{
	struct iwl_priv *priv = dev_get_drvdata(d);
	unsigned long val;
	u32 flags;
	int ret = strict_strtoul(buf, 0, &val);
	if (ret)
		return ret;
	flags = (u32)val;

	mutex_lock(&priv->mutex);
	if (le32_to_cpu(priv->staging_rxon.flags) != flags) {
		/* Cancel any currently running scans... */
		if (iwl_scan_cancel_timeout(priv, 100))
			IWL_WARN(priv, "Could not cancel scan.\n");
		else {
			IWL_DEBUG_INFO(priv, "Commit rxon.flags = 0x%04X\n", flags);
			priv->staging_rxon.flags = cpu_to_le32(flags);
			iwlcore_commit_rxon(priv);
		}
	}
	mutex_unlock(&priv->mutex);

	return count;
}

static DEVICE_ATTR(flags, S_IWUSR | S_IRUGO, show_flags, store_flags);

static ssize_t show_filter_flags(struct device *d,
				 struct device_attribute *attr, char *buf)
{
	struct iwl_priv *priv = dev_get_drvdata(d);

	return sprintf(buf, "0x%04X\n",
		le32_to_cpu(priv->active_rxon.filter_flags));
}

static ssize_t store_filter_flags(struct device *d,
				  struct device_attribute *attr,
				  const char *buf, size_t count)
{
	struct iwl_priv *priv = dev_get_drvdata(d);
	unsigned long val;
	u32 filter_flags;
	int ret = strict_strtoul(buf, 0, &val);
	if (ret)
		return ret;
	filter_flags = (u32)val;

	mutex_lock(&priv->mutex);
	if (le32_to_cpu(priv->staging_rxon.filter_flags) != filter_flags) {
		/* Cancel any currently running scans... */
		if (iwl_scan_cancel_timeout(priv, 100))
			IWL_WARN(priv, "Could not cancel scan.\n");
		else {
			IWL_DEBUG_INFO(priv, "Committing rxon.filter_flags = "
				       "0x%04X\n", filter_flags);
			priv->staging_rxon.filter_flags =
				cpu_to_le32(filter_flags);
			iwlcore_commit_rxon(priv);
		}
	}
	mutex_unlock(&priv->mutex);

	return count;
}

static DEVICE_ATTR(filter_flags, S_IWUSR | S_IRUGO, show_filter_flags,
		   store_filter_flags);


static ssize_t show_statistics(struct device *d,
			       struct device_attribute *attr, char *buf)
{
	struct iwl_priv *priv = dev_get_drvdata(d);
	u32 size = sizeof(struct iwl_notif_statistics);
	u32 len = 0, ofs = 0;
	u8 *data = (u8 *)&priv->statistics;
	int rc = 0;

	if (!iwl_is_alive(priv))
		return -EAGAIN;

	mutex_lock(&priv->mutex);
	rc = iwl_send_statistics_request(priv, 0);
	mutex_unlock(&priv->mutex);

	if (rc) {
		len = sprintf(buf,
			      "Error sending statistics request: 0x%08X\n", rc);
		return len;
	}

	while (size && (PAGE_SIZE - len)) {
		hex_dump_to_buffer(data + ofs, size, 16, 1, buf + len,
				   PAGE_SIZE - len, 1);
		len = strlen(buf);
		if (PAGE_SIZE - len)
			buf[len++] = '\n';

		ofs += 16;
		size -= min(size, 16U);
	}

	return len;
}

static DEVICE_ATTR(statistics, S_IRUGO, show_statistics, NULL);


/*****************************************************************************
 *
 * driver setup and teardown
 *
 *****************************************************************************/

static void iwl_setup_deferred_work(struct iwl_priv *priv)
{
	priv->workqueue = create_singlethread_workqueue(DRV_NAME);

	init_waitqueue_head(&priv->wait_command_queue);

	INIT_WORK(&priv->up, iwl_bg_up);
	INIT_WORK(&priv->restart, iwl_bg_restart);
	INIT_WORK(&priv->rx_replenish, iwl_bg_rx_replenish);
	INIT_WORK(&priv->beacon_update, iwl_bg_beacon_update);
	INIT_WORK(&priv->run_time_calib_work, iwl_bg_run_time_calib_work);
	INIT_DELAYED_WORK(&priv->init_alive_start, iwl_bg_init_alive_start);
	INIT_DELAYED_WORK(&priv->alive_start, iwl_bg_alive_start);

	iwl_setup_scan_deferred_work(priv);

	if (priv->cfg->ops->lib->setup_deferred_work)
		priv->cfg->ops->lib->setup_deferred_work(priv);

	init_timer(&priv->statistics_periodic);
	priv->statistics_periodic.data = (unsigned long)priv;
	priv->statistics_periodic.function = iwl_bg_statistics_periodic;

	if (!priv->cfg->use_isr_legacy)
		tasklet_init(&priv->irq_tasklet, (void (*)(unsigned long))
			iwl_irq_tasklet, (unsigned long)priv);
	else
		tasklet_init(&priv->irq_tasklet, (void (*)(unsigned long))
			iwl_irq_tasklet_legacy, (unsigned long)priv);
}

static void iwl_cancel_deferred_work(struct iwl_priv *priv)
{
	if (priv->cfg->ops->lib->cancel_deferred_work)
		priv->cfg->ops->lib->cancel_deferred_work(priv);

	cancel_delayed_work_sync(&priv->init_alive_start);
	cancel_delayed_work(&priv->scan_check);
	cancel_delayed_work(&priv->alive_start);
	cancel_work_sync(&priv->beacon_update);
	del_timer_sync(&priv->statistics_periodic);
}

static struct attribute *iwl_sysfs_entries[] = {
	&dev_attr_flags.attr,
	&dev_attr_filter_flags.attr,
	&dev_attr_statistics.attr,
	&dev_attr_temperature.attr,
	&dev_attr_tx_power.attr,
#ifdef CONFIG_IWLWIFI_DEBUG
	&dev_attr_debug_level.attr,
#endif
	NULL
};

static struct attribute_group iwl_attribute_group = {
	.name = NULL,		/* put in device directory */
	.attrs = iwl_sysfs_entries,
};

static struct ieee80211_ops iwl_hw_ops = {
	.tx = iwl_mac_tx,
	.start = iwl_mac_start,
	.stop = iwl_mac_stop,
	.add_interface = iwl_mac_add_interface,
	.remove_interface = iwl_mac_remove_interface,
	.config = iwl_mac_config,
	.configure_filter = iwl_configure_filter,
	.set_key = iwl_mac_set_key,
	.update_tkip_key = iwl_mac_update_tkip_key,
	.get_stats = iwl_mac_get_stats,
	.get_tx_stats = iwl_mac_get_tx_stats,
	.conf_tx = iwl_mac_conf_tx,
	.reset_tsf = iwl_mac_reset_tsf,
	.bss_info_changed = iwl_bss_info_changed,
	.ampdu_action = iwl_mac_ampdu_action,
	.hw_scan = iwl_mac_hw_scan
};

static int iwl_pci_probe(struct pci_dev *pdev, const struct pci_device_id *ent)
{
	int err = 0;
	struct iwl_priv *priv;
	struct ieee80211_hw *hw;
	struct iwl_cfg *cfg = (struct iwl_cfg *)(ent->driver_data);
	unsigned long flags;
	u16 pci_cmd;

	/************************
	 * 1. Allocating HW data
	 ************************/

	/* Disabling hardware scan means that mac80211 will perform scans
	 * "the hard way", rather than using device's scan. */
	if (cfg->mod_params->disable_hw_scan) {
		if (iwl_debug_level & IWL_DL_INFO)
			dev_printk(KERN_DEBUG, &(pdev->dev),
				   "Disabling hw_scan\n");
		iwl_hw_ops.hw_scan = NULL;
	}

	hw = iwl_alloc_all(cfg, &iwl_hw_ops);
	if (!hw) {
		err = -ENOMEM;
		goto out;
	}
	priv = hw->priv;
	/* At this point both hw and priv are allocated. */

	SET_IEEE80211_DEV(hw, &pdev->dev);

	IWL_DEBUG_INFO(priv, "*** LOAD DRIVER ***\n");
	priv->cfg = cfg;
	priv->pci_dev = pdev;
	priv->inta_mask = CSR_INI_SET_MASK;

#ifdef CONFIG_IWLWIFI_DEBUG
	atomic_set(&priv->restrict_refcnt, 0);
#endif
	if (iwl_alloc_traffic_mem(priv))
		IWL_ERR(priv, "Not enough memory to generate traffic log\n");

	/**************************
	 * 2. Initializing PCI bus
	 **************************/
	if (pci_enable_device(pdev)) {
		err = -ENODEV;
		goto out_ieee80211_free_hw;
	}

	pci_set_master(pdev);

	err = pci_set_dma_mask(pdev, DMA_BIT_MASK(36));
	if (!err)
		err = pci_set_consistent_dma_mask(pdev, DMA_BIT_MASK(36));
	if (err) {
		err = pci_set_dma_mask(pdev, DMA_BIT_MASK(32));
		if (!err)
			err = pci_set_consistent_dma_mask(pdev, DMA_BIT_MASK(32));
		/* both attempts failed: */
		if (err) {
			IWL_WARN(priv, "No suitable DMA available.\n");
			goto out_pci_disable_device;
		}
	}

	err = pci_request_regions(pdev, DRV_NAME);
	if (err)
		goto out_pci_disable_device;

	pci_set_drvdata(pdev, priv);


	/***********************
	 * 3. Read REV register
	 ***********************/
	priv->hw_base = pci_iomap(pdev, 0, 0);
	if (!priv->hw_base) {
		err = -ENODEV;
		goto out_pci_release_regions;
	}

	IWL_DEBUG_INFO(priv, "pci_resource_len = 0x%08llx\n",
		(unsigned long long) pci_resource_len(pdev, 0));
	IWL_DEBUG_INFO(priv, "pci_resource_base = %p\n", priv->hw_base);

	/* this spin lock will be used in apm_ops.init and EEPROM access
	 * we should init now
	 */
	spin_lock_init(&priv->reg_lock);
	iwl_hw_detect(priv);
	IWL_INFO(priv, "Detected Intel Wireless WiFi Link %s REV=0x%X\n",
		priv->cfg->name, priv->hw_rev);

	/* We disable the RETRY_TIMEOUT register (0x41) to keep
	 * PCI Tx retries from interfering with C3 CPU state */
	pci_write_config_byte(pdev, PCI_CFG_RETRY_TIMEOUT, 0x00);

	iwl_prepare_card_hw(priv);
	if (!priv->hw_ready) {
		IWL_WARN(priv, "Failed, HW not ready\n");
		goto out_iounmap;
	}

	/* amp init */
	err = priv->cfg->ops->lib->apm_ops.init(priv);
	if (err < 0) {
		IWL_ERR(priv, "Failed to init APMG\n");
		goto out_iounmap;
	}
	/*****************
	 * 4. Read EEPROM
	 *****************/
	/* Read the EEPROM */
	err = iwl_eeprom_init(priv);
	if (err) {
		IWL_ERR(priv, "Unable to init EEPROM\n");
		goto out_iounmap;
	}
	err = iwl_eeprom_check_version(priv);
	if (err)
		goto out_free_eeprom;

	/* extract MAC Address */
	iwl_eeprom_get_mac(priv, priv->mac_addr);
	IWL_DEBUG_INFO(priv, "MAC address: %pM\n", priv->mac_addr);
	SET_IEEE80211_PERM_ADDR(priv->hw, priv->mac_addr);

	/************************
	 * 5. Setup HW constants
	 ************************/
	if (iwl_set_hw_params(priv)) {
		IWL_ERR(priv, "failed to set hw parameters\n");
		goto out_free_eeprom;
	}

	/*******************
	 * 6. Setup priv
	 *******************/

	err = iwl_init_drv(priv);
	if (err)
		goto out_free_eeprom;
	/* At this point both hw and priv are initialized. */

	/********************
	 * 7. Setup services
	 ********************/
	spin_lock_irqsave(&priv->lock, flags);
	iwl_disable_interrupts(priv);
	spin_unlock_irqrestore(&priv->lock, flags);

	pci_enable_msi(priv->pci_dev);

	iwl_alloc_isr_ict(priv);
	err = request_irq(priv->pci_dev->irq, priv->cfg->ops->lib->isr,
			  IRQF_SHARED, DRV_NAME, priv);
	if (err) {
		IWL_ERR(priv, "Error allocating IRQ %d\n", priv->pci_dev->irq);
		goto out_disable_msi;
	}
	err = sysfs_create_group(&pdev->dev.kobj, &iwl_attribute_group);
	if (err) {
		IWL_ERR(priv, "failed to create sysfs device attributes\n");
		goto out_free_irq;
	}

	iwl_setup_deferred_work(priv);
	iwl_setup_rx_handlers(priv);

	/**********************************
	 * 8. Setup and register mac80211
	 **********************************/

	/* enable interrupts if needed: hw bug w/a */
	pci_read_config_word(priv->pci_dev, PCI_COMMAND, &pci_cmd);
	if (pci_cmd & PCI_COMMAND_INTX_DISABLE) {
		pci_cmd &= ~PCI_COMMAND_INTX_DISABLE;
		pci_write_config_word(priv->pci_dev, PCI_COMMAND, pci_cmd);
	}

	iwl_enable_interrupts(priv);

	err = iwl_setup_mac(priv);
	if (err)
		goto out_remove_sysfs;

	err = iwl_dbgfs_register(priv, DRV_NAME);
	if (err)
		IWL_ERR(priv, "failed to create debugfs files. Ignoring error: %d\n", err);

	/* If platform's RF_KILL switch is NOT set to KILL */
	if (iwl_read32(priv, CSR_GP_CNTRL) & CSR_GP_CNTRL_REG_FLAG_HW_RF_KILL_SW)
		clear_bit(STATUS_RF_KILL_HW, &priv->status);
	else
		set_bit(STATUS_RF_KILL_HW, &priv->status);

	wiphy_rfkill_set_hw_state(priv->hw->wiphy,
		test_bit(STATUS_RF_KILL_HW, &priv->status));

	iwl_power_initialize(priv);
	iwl_tt_initialize(priv);
	return 0;

 out_remove_sysfs:
	destroy_workqueue(priv->workqueue);
	priv->workqueue = NULL;
	sysfs_remove_group(&pdev->dev.kobj, &iwl_attribute_group);
 out_free_irq:
	free_irq(priv->pci_dev->irq, priv);
	iwl_free_isr_ict(priv);
 out_disable_msi:
	pci_disable_msi(priv->pci_dev);
	iwl_uninit_drv(priv);
 out_free_eeprom:
	iwl_eeprom_free(priv);
 out_iounmap:
	pci_iounmap(pdev, priv->hw_base);
 out_pci_release_regions:
	pci_set_drvdata(pdev, NULL);
	pci_release_regions(pdev);
 out_pci_disable_device:
	pci_disable_device(pdev);
 out_ieee80211_free_hw:
	ieee80211_free_hw(priv->hw);
	iwl_free_traffic_mem(priv);
 out:
	return err;
}

static void __devexit iwl_pci_remove(struct pci_dev *pdev)
{
	struct iwl_priv *priv = pci_get_drvdata(pdev);
	unsigned long flags;

	if (!priv)
		return;

	IWL_DEBUG_INFO(priv, "*** UNLOAD DRIVER ***\n");

	iwl_dbgfs_unregister(priv);
	sysfs_remove_group(&pdev->dev.kobj, &iwl_attribute_group);

	/* ieee80211_unregister_hw call wil cause iwl_mac_stop to
	 * to be called and iwl_down since we are removing the device
	 * we need to set STATUS_EXIT_PENDING bit.
	 */
	set_bit(STATUS_EXIT_PENDING, &priv->status);
	if (priv->mac80211_registered) {
		ieee80211_unregister_hw(priv->hw);
		priv->mac80211_registered = 0;
	} else {
		iwl_down(priv);
	}

	iwl_tt_exit(priv);

	/* make sure we flush any pending irq or
	 * tasklet for the driver
	 */
	spin_lock_irqsave(&priv->lock, flags);
	iwl_disable_interrupts(priv);
	spin_unlock_irqrestore(&priv->lock, flags);

	iwl_synchronize_irq(priv);

	iwl_dealloc_ucode_pci(priv);

	if (priv->rxq.bd)
		iwl_rx_queue_free(priv, &priv->rxq);
	iwl_hw_txq_ctx_free(priv);

	iwl_clear_stations_table(priv);
	iwl_eeprom_free(priv);


	/*netif_stop_queue(dev); */
	flush_workqueue(priv->workqueue);

	/* ieee80211_unregister_hw calls iwl_mac_stop, which flushes
	 * priv->workqueue... so we can't take down the workqueue
	 * until now... */
	destroy_workqueue(priv->workqueue);
	priv->workqueue = NULL;
	iwl_free_traffic_mem(priv);

	free_irq(priv->pci_dev->irq, priv);
	pci_disable_msi(priv->pci_dev);
	pci_iounmap(pdev, priv->hw_base);
	pci_release_regions(pdev);
	pci_disable_device(pdev);
	pci_set_drvdata(pdev, NULL);

	iwl_uninit_drv(priv);

	iwl_free_isr_ict(priv);

	if (priv->ibss_beacon)
		dev_kfree_skb(priv->ibss_beacon);

	ieee80211_free_hw(priv->hw);
}


/*****************************************************************************
 *
 * driver and module entry point
 *
 *****************************************************************************/

/* Hardware specific file defines the PCI IDs table for that hardware module */
static struct pci_device_id iwl_hw_card_ids[] = {
#ifdef CONFIG_IWL4965
	{IWL_PCI_DEVICE(0x4229, PCI_ANY_ID, iwl4965_agn_cfg)},
	{IWL_PCI_DEVICE(0x4230, PCI_ANY_ID, iwl4965_agn_cfg)},
#endif /* CONFIG_IWL4965 */
#ifdef CONFIG_IWL5000
	{IWL_PCI_DEVICE(0x4232, 0x1205, iwl5100_bg_cfg)},
	{IWL_PCI_DEVICE(0x4232, 0x1305, iwl5100_bg_cfg)},
	{IWL_PCI_DEVICE(0x4232, 0x1206, iwl5100_abg_cfg)},
	{IWL_PCI_DEVICE(0x4232, 0x1306, iwl5100_abg_cfg)},
	{IWL_PCI_DEVICE(0x4232, 0x1326, iwl5100_abg_cfg)},
	{IWL_PCI_DEVICE(0x4237, 0x1216, iwl5100_abg_cfg)},
	{IWL_PCI_DEVICE(0x4232, PCI_ANY_ID, iwl5100_agn_cfg)},
	{IWL_PCI_DEVICE(0x4235, PCI_ANY_ID, iwl5300_agn_cfg)},
	{IWL_PCI_DEVICE(0x4236, PCI_ANY_ID, iwl5300_agn_cfg)},
	{IWL_PCI_DEVICE(0x4237, PCI_ANY_ID, iwl5100_agn_cfg)},
/* 5350 WiFi/WiMax */
	{IWL_PCI_DEVICE(0x423A, 0x1001, iwl5350_agn_cfg)},
	{IWL_PCI_DEVICE(0x423A, 0x1021, iwl5350_agn_cfg)},
	{IWL_PCI_DEVICE(0x423B, 0x1011, iwl5350_agn_cfg)},
/* 5150 Wifi/WiMax */
	{IWL_PCI_DEVICE(0x423C, PCI_ANY_ID, iwl5150_agn_cfg)},
	{IWL_PCI_DEVICE(0x423D, PCI_ANY_ID, iwl5150_agn_cfg)},
/* 6000/6050 Series */
	{IWL_PCI_DEVICE(0x008D, PCI_ANY_ID, iwl6000h_2agn_cfg)},
	{IWL_PCI_DEVICE(0x008E, PCI_ANY_ID, iwl6000h_2agn_cfg)},
	{IWL_PCI_DEVICE(0x422B, PCI_ANY_ID, iwl6000_3agn_cfg)},
	{IWL_PCI_DEVICE(0x422C, PCI_ANY_ID, iwl6000i_2agn_cfg)},
	{IWL_PCI_DEVICE(0x4238, PCI_ANY_ID, iwl6000_3agn_cfg)},
	{IWL_PCI_DEVICE(0x4239, PCI_ANY_ID, iwl6000i_2agn_cfg)},
	{IWL_PCI_DEVICE(0x0086, PCI_ANY_ID, iwl6050_3agn_cfg)},
	{IWL_PCI_DEVICE(0x0087, PCI_ANY_ID, iwl6050_2agn_cfg)},
	{IWL_PCI_DEVICE(0x0088, PCI_ANY_ID, iwl6050_3agn_cfg)},
	{IWL_PCI_DEVICE(0x0089, PCI_ANY_ID, iwl6050_2agn_cfg)},
/* 1000 Series WiFi */
	{IWL_PCI_DEVICE(0x0083, PCI_ANY_ID, iwl1000_bgn_cfg)},
	{IWL_PCI_DEVICE(0x0084, PCI_ANY_ID, iwl1000_bgn_cfg)},
#endif /* CONFIG_IWL5000 */

	{0}
};
MODULE_DEVICE_TABLE(pci, iwl_hw_card_ids);

static struct pci_driver iwl_driver = {
	.name = DRV_NAME,
	.id_table = iwl_hw_card_ids,
	.probe = iwl_pci_probe,
	.remove = __devexit_p(iwl_pci_remove),
#ifdef CONFIG_PM
	.suspend = iwl_pci_suspend,
	.resume = iwl_pci_resume,
#endif
};

static int __init iwl_init(void)
{

	int ret;
	printk(KERN_INFO DRV_NAME ": " DRV_DESCRIPTION ", " DRV_VERSION "\n");
	printk(KERN_INFO DRV_NAME ": " DRV_COPYRIGHT "\n");

	ret = iwlagn_rate_control_register();
	if (ret) {
		printk(KERN_ERR DRV_NAME
		       "Unable to register rate control algorithm: %d\n", ret);
		return ret;
	}

	ret = pci_register_driver(&iwl_driver);
	if (ret) {
		printk(KERN_ERR DRV_NAME "Unable to initialize PCI module\n");
		goto error_register;
	}

	return ret;

error_register:
	iwlagn_rate_control_unregister();
	return ret;
}

static void __exit iwl_exit(void)
{
	pci_unregister_driver(&iwl_driver);
	iwlagn_rate_control_unregister();
}

module_exit(iwl_exit);
module_init(iwl_init);

#ifdef CONFIG_IWLWIFI_DEBUG
module_param_named(debug50, iwl_debug_level, uint, 0444);
MODULE_PARM_DESC(debug50, "50XX debug output mask (deprecated)");
module_param_named(debug, iwl_debug_level, uint, 0644);
MODULE_PARM_DESC(debug, "debug output mask");
#endif
<|MERGE_RESOLUTION|>--- conflicted
+++ resolved
@@ -1287,10 +1287,7 @@
 	size_t len;
 	u32 api_ver, build;
 	u32 inst_size, data_size, init_size, init_data_size, boot_size;
-<<<<<<< HEAD
-=======
 	u16 eeprom_ver;
->>>>>>> 17d857be
 
 	/* Ask kernel firmware_class module to get the boot firmware off disk.
 	 * request_firmware() is synchronous, file is in memory on return. */
@@ -1368,14 +1365,11 @@
 	if (build)
 		IWL_DEBUG_INFO(priv, "Build %u\n", build);
 
-<<<<<<< HEAD
-=======
 	eeprom_ver = iwl_eeprom_query16(priv, EEPROM_VERSION);
 	IWL_DEBUG_INFO(priv, "NVM Type: %s, version: 0x%x\n",
 		       (priv->nvm_device_type == NVM_DEVICE_TYPE_OTP)
 		       ? "OTP" : "EEPROM", eeprom_ver);
 
->>>>>>> 17d857be
 	IWL_DEBUG_INFO(priv, "f/w package hdr ucode version raw = 0x%x\n",
 		       priv->ucode_ver);
 	IWL_DEBUG_INFO(priv, "f/w package hdr runtime inst size = %u\n",
