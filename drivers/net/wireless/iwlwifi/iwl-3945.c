--- conflicted
+++ resolved
@@ -2828,10 +2828,7 @@
 	.use_bsm = true,
 	.use_isr_legacy = true,
 	.ht_greenfield_support = false,
-<<<<<<< HEAD
-=======
 	.led_compensation = 64,
->>>>>>> 92dcffb9
 	.broken_powersave = true,
 };
 
@@ -2848,10 +2845,7 @@
 	.mod_params = &iwl3945_mod_params,
 	.use_isr_legacy = true,
 	.ht_greenfield_support = false,
-<<<<<<< HEAD
-=======
 	.led_compensation = 64,
->>>>>>> 92dcffb9
 	.broken_powersave = true,
 };
 
