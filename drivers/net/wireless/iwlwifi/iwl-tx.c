/******************************************************************************
 *
 * Copyright(c) 2003 - 2008 Intel Corporation. All rights reserved.
 *
 * Portions of this file are derived from the ipw3945 project, as well
 * as portions of the ieee80211 subsystem header files.
 *
 * This program is free software; you can redistribute it and/or modify it
 * under the terms of version 2 of the GNU General Public License as
 * published by the Free Software Foundation.
 *
 * This program is distributed in the hope that it will be useful, but WITHOUT
 * ANY WARRANTY; without even the implied warranty of MERCHANTABILITY or
 * FITNESS FOR A PARTICULAR PURPOSE.  See the GNU General Public License for
 * more details.
 *
 * You should have received a copy of the GNU General Public License along with
 * this program; if not, write to the Free Software Foundation, Inc.,
 * 51 Franklin Street, Fifth Floor, Boston, MA 02110, USA
 *
 * The full GNU General Public License is included in this distribution in the
 * file called LICENSE.
 *
 * Contact Information:
 *  Intel Linux Wireless <ilw@linux.intel.com>
 * Intel Corporation, 5200 N.E. Elam Young Parkway, Hillsboro, OR 97124-6497
 *
 *****************************************************************************/

#include <linux/etherdevice.h>
#include <net/mac80211.h>
#include "iwl-eeprom.h"
#include "iwl-dev.h"
#include "iwl-core.h"
#include "iwl-sta.h"
#include "iwl-io.h"
#include "iwl-helpers.h"

static const u16 default_tid_to_tx_fifo[] = {
	IWL_TX_FIFO_AC1,
	IWL_TX_FIFO_AC0,
	IWL_TX_FIFO_AC0,
	IWL_TX_FIFO_AC1,
	IWL_TX_FIFO_AC2,
	IWL_TX_FIFO_AC2,
	IWL_TX_FIFO_AC3,
	IWL_TX_FIFO_AC3,
	IWL_TX_FIFO_NONE,
	IWL_TX_FIFO_NONE,
	IWL_TX_FIFO_NONE,
	IWL_TX_FIFO_NONE,
	IWL_TX_FIFO_NONE,
	IWL_TX_FIFO_NONE,
	IWL_TX_FIFO_NONE,
	IWL_TX_FIFO_NONE,
	IWL_TX_FIFO_AC3
};

static inline int iwl_alloc_dma_ptr(struct iwl_priv *priv,
				    struct iwl_dma_ptr *ptr, size_t size)
{
	ptr->addr = pci_alloc_consistent(priv->pci_dev, size, &ptr->dma);
	if (!ptr->addr)
		return -ENOMEM;
	ptr->size = size;
	return 0;
}

static inline void iwl_free_dma_ptr(struct iwl_priv *priv,
				    struct iwl_dma_ptr *ptr)
{
	if (unlikely(!ptr->addr))
		return;

	pci_free_consistent(priv->pci_dev, ptr->size, ptr->addr, ptr->dma);
	memset(ptr, 0, sizeof(*ptr));
}

static inline dma_addr_t iwl_tfd_tb_get_addr(struct iwl_tfd *tfd, u8 idx)
{
	struct iwl_tfd_tb *tb = &tfd->tbs[idx];

	dma_addr_t addr = get_unaligned_le32(&tb->lo);
	if (sizeof(dma_addr_t) > sizeof(u32))
		addr |=
		((dma_addr_t)(le16_to_cpu(tb->hi_n_len) & 0xF) << 16) << 16;

	return addr;
}

static inline u16 iwl_tfd_tb_get_len(struct iwl_tfd *tfd, u8 idx)
{
	struct iwl_tfd_tb *tb = &tfd->tbs[idx];

	return le16_to_cpu(tb->hi_n_len) >> 4;
}

static inline void iwl_tfd_set_tb(struct iwl_tfd *tfd, u8 idx,
				  dma_addr_t addr, u16 len)
{
	struct iwl_tfd_tb *tb = &tfd->tbs[idx];
	u16 hi_n_len = len << 4;

	put_unaligned_le32(addr, &tb->lo);
	if (sizeof(dma_addr_t) > sizeof(u32))
		hi_n_len |= ((addr >> 16) >> 16) & 0xF;

	tb->hi_n_len = cpu_to_le16(hi_n_len);

	tfd->num_tbs = idx + 1;
}

static inline u8 iwl_tfd_get_num_tbs(struct iwl_tfd *tfd)
{
	return tfd->num_tbs & 0x1f;
}

/**
 * iwl_hw_txq_free_tfd - Free all chunks referenced by TFD [txq->q.read_ptr]
 * @priv - driver private data
 * @txq - tx queue
 *
 * Does NOT advance any TFD circular buffer read/write indexes
 * Does NOT free the TFD itself (which is within circular buffer)
 */
static void iwl_hw_txq_free_tfd(struct iwl_priv *priv, struct iwl_tx_queue *txq)
{
	struct iwl_tfd *tfd_tmp = (struct iwl_tfd *)&txq->tfds[0];
	struct iwl_tfd *tfd;
	struct pci_dev *dev = priv->pci_dev;
	int index = txq->q.read_ptr;
	int i;
	int num_tbs;

	tfd = &tfd_tmp[index];

	/* Sanity check on number of chunks */
	num_tbs = iwl_tfd_get_num_tbs(tfd);

	if (num_tbs >= IWL_NUM_OF_TBS) {
		IWL_ERROR("Too many chunks: %i\n", num_tbs);
		/* @todo issue fatal error, it is quite serious situation */
		return;
	}

	/* Unmap tx_cmd */
	if (num_tbs)
		pci_unmap_single(dev,
				pci_unmap_addr(&txq->cmd[index]->meta, mapping),
				pci_unmap_len(&txq->cmd[index]->meta, len),
				PCI_DMA_TODEVICE);

	/* Unmap chunks, if any. */
	for (i = 1; i < num_tbs; i++) {
		pci_unmap_single(dev, iwl_tfd_tb_get_addr(tfd, i),
				iwl_tfd_tb_get_len(tfd, i), PCI_DMA_TODEVICE);

		if (txq->txb) {
			dev_kfree_skb(txq->txb[txq->q.read_ptr].skb[i - 1]);
			txq->txb[txq->q.read_ptr].skb[i - 1] = NULL;
		}
	}
}

static int iwl_hw_txq_attach_buf_to_tfd(struct iwl_priv *priv,
					struct iwl_tfd *tfd,
					dma_addr_t addr, u16 len)
{

	u32 num_tbs = iwl_tfd_get_num_tbs(tfd);

	/* Each TFD can point to a maximum 20 Tx buffers */
	if (num_tbs >= IWL_NUM_OF_TBS) {
		IWL_ERROR("Error can not send more than %d chunks\n",
			  IWL_NUM_OF_TBS);
		return -EINVAL;
	}

	BUG_ON(addr & ~DMA_BIT_MASK(36));
	if (unlikely(addr & ~IWL_TX_DMA_MASK))
		IWL_ERROR("Unaligned address = %llx\n",
			  (unsigned long long)addr);

	iwl_tfd_set_tb(tfd, num_tbs, addr, len);

	return 0;
}

/**
 * iwl_txq_update_write_ptr - Send new write index to hardware
 */
int iwl_txq_update_write_ptr(struct iwl_priv *priv, struct iwl_tx_queue *txq)
{
	u32 reg = 0;
	int ret = 0;
	int txq_id = txq->q.id;

	if (txq->need_update == 0)
		return ret;

	/* if we're trying to save power */
	if (test_bit(STATUS_POWER_PMI, &priv->status)) {
		/* wake up nic if it's powered down ...
		 * uCode will wake up, and interrupt us again, so next
		 * time we'll skip this part. */
		reg = iwl_read32(priv, CSR_UCODE_DRV_GP1);

		if (reg & CSR_UCODE_DRV_GP1_BIT_MAC_SLEEP) {
			IWL_DEBUG_INFO("Requesting wakeup, GP1 = 0x%x\n", reg);
			iwl_set_bit(priv, CSR_GP_CNTRL,
				    CSR_GP_CNTRL_REG_FLAG_MAC_ACCESS_REQ);
			return ret;
		}

		/* restore this queue's parameters in nic hardware. */
		ret = iwl_grab_nic_access(priv);
		if (ret)
			return ret;
		iwl_write_direct32(priv, HBUS_TARG_WRPTR,
				     txq->q.write_ptr | (txq_id << 8));
		iwl_release_nic_access(priv);

	/* else not in power-save mode, uCode will never sleep when we're
	 * trying to tx (during RFKILL, we're not trying to tx). */
	} else
		iwl_write32(priv, HBUS_TARG_WRPTR,
			    txq->q.write_ptr | (txq_id << 8));

	txq->need_update = 0;

	return ret;
}
EXPORT_SYMBOL(iwl_txq_update_write_ptr);


/**
 * iwl_tx_queue_free - Deallocate DMA queue.
 * @txq: Transmit queue to deallocate.
 *
 * Empty queue by removing and destroying all BD's.
 * Free all buffers.
 * 0-fill, but do not free "txq" descriptor structure.
 */
static void iwl_tx_queue_free(struct iwl_priv *priv, int txq_id)
{
	struct iwl_tx_queue *txq = &priv->txq[txq_id];
	struct iwl_queue *q = &txq->q;
	struct pci_dev *dev = priv->pci_dev;
	int i, len;

	if (q->n_bd == 0)
		return;

	/* first, empty all BD's */
	for (; q->write_ptr != q->read_ptr;
	     q->read_ptr = iwl_queue_inc_wrap(q->read_ptr, q->n_bd))
		iwl_hw_txq_free_tfd(priv, txq);

	len = sizeof(struct iwl_cmd) * q->n_window;

	/* De-alloc array of command/tx buffers */
	for (i = 0; i < TFD_TX_CMD_SLOTS; i++)
		kfree(txq->cmd[i]);

	/* De-alloc circular buffer of TFDs */
	if (txq->q.n_bd)
		pci_free_consistent(dev, sizeof(struct iwl_tfd) *
				    txq->q.n_bd, txq->tfds, txq->q.dma_addr);

	/* De-alloc array of per-TFD driver data */
	kfree(txq->txb);
	txq->txb = NULL;

	/* 0-fill queue descriptor structure */
	memset(txq, 0, sizeof(*txq));
}


/**
 * iwl_cmd_queue_free - Deallocate DMA queue.
 * @txq: Transmit queue to deallocate.
 *
 * Empty queue by removing and destroying all BD's.
 * Free all buffers.
 * 0-fill, but do not free "txq" descriptor structure.
 */
static void iwl_cmd_queue_free(struct iwl_priv *priv)
{
	struct iwl_tx_queue *txq = &priv->txq[IWL_CMD_QUEUE_NUM];
	struct iwl_queue *q = &txq->q;
	struct pci_dev *dev = priv->pci_dev;
	int i, len;

	if (q->n_bd == 0)
		return;

	len = sizeof(struct iwl_cmd) * q->n_window;
	len += IWL_MAX_SCAN_SIZE;

	/* De-alloc array of command/tx buffers */
	for (i = 0; i <= TFD_CMD_SLOTS; i++)
		kfree(txq->cmd[i]);

	/* De-alloc circular buffer of TFDs */
	if (txq->q.n_bd)
		pci_free_consistent(dev, sizeof(struct iwl_tfd) *
				    txq->q.n_bd, txq->tfds, txq->q.dma_addr);

	/* 0-fill queue descriptor structure */
	memset(txq, 0, sizeof(*txq));
}
/*************** DMA-QUEUE-GENERAL-FUNCTIONS  *****
 * DMA services
 *
 * Theory of operation
 *
 * A Tx or Rx queue resides in host DRAM, and is comprised of a circular buffer
 * of buffer descriptors, each of which points to one or more data buffers for
 * the device to read from or fill.  Driver and device exchange status of each
 * queue via "read" and "write" pointers.  Driver keeps minimum of 2 empty
 * entries in each circular buffer, to protect against confusing empty and full
 * queue states.
 *
 * The device reads or writes the data in the queues via the device's several
 * DMA/FIFO channels.  Each queue is mapped to a single DMA channel.
 *
 * For Tx queue, there are low mark and high mark limits. If, after queuing
 * the packet for Tx, free space become < low mark, Tx queue stopped. When
 * reclaiming packets (on 'tx done IRQ), if free space become > high mark,
 * Tx queue resumed.
 *
 * See more detailed info in iwl-4965-hw.h.
 ***************************************************/

int iwl_queue_space(const struct iwl_queue *q)
{
	int s = q->read_ptr - q->write_ptr;

	if (q->read_ptr > q->write_ptr)
		s -= q->n_bd;

	if (s <= 0)
		s += q->n_window;
	/* keep some reserve to not confuse empty and full situations */
	s -= 2;
	if (s < 0)
		s = 0;
	return s;
}
EXPORT_SYMBOL(iwl_queue_space);


/**
 * iwl_queue_init - Initialize queue's high/low-water and read/write indexes
 */
static int iwl_queue_init(struct iwl_priv *priv, struct iwl_queue *q,
			  int count, int slots_num, u32 id)
{
	q->n_bd = count;
	q->n_window = slots_num;
	q->id = id;

	/* count must be power-of-two size, otherwise iwl_queue_inc_wrap
	 * and iwl_queue_dec_wrap are broken. */
	BUG_ON(!is_power_of_2(count));

	/* slots_num must be power-of-two size, otherwise
	 * get_cmd_index is broken. */
	BUG_ON(!is_power_of_2(slots_num));

	q->low_mark = q->n_window / 4;
	if (q->low_mark < 4)
		q->low_mark = 4;

	q->high_mark = q->n_window / 8;
	if (q->high_mark < 2)
		q->high_mark = 2;

	q->write_ptr = q->read_ptr = 0;

	return 0;
}

/**
 * iwl_tx_queue_alloc - Alloc driver data and TFD CB for one Tx/cmd queue
 */
static int iwl_tx_queue_alloc(struct iwl_priv *priv,
			      struct iwl_tx_queue *txq, u32 id)
{
	struct pci_dev *dev = priv->pci_dev;

	/* Driver private data, only for Tx (not command) queues,
	 * not shared with device. */
	if (id != IWL_CMD_QUEUE_NUM) {
		txq->txb = kmalloc(sizeof(txq->txb[0]) *
				   TFD_QUEUE_SIZE_MAX, GFP_KERNEL);
		if (!txq->txb) {
			IWL_ERROR("kmalloc for auxiliary BD "
				  "structures failed\n");
			goto error;
		}
	} else
		txq->txb = NULL;

	/* Circular buffer of transmit frame descriptors (TFDs),
	 * shared with device */
	txq->tfds = pci_alloc_consistent(dev,
			sizeof(txq->tfds[0]) * TFD_QUEUE_SIZE_MAX,
			&txq->q.dma_addr);

	if (!txq->tfds) {
		IWL_ERROR("pci_alloc_consistent(%zd) failed\n",
			  sizeof(txq->tfds[0]) * TFD_QUEUE_SIZE_MAX);
		goto error;
	}
	txq->q.id = id;

	return 0;

 error:
	kfree(txq->txb);
	txq->txb = NULL;

	return -ENOMEM;
}

/*
 * Tell nic where to find circular buffer of Tx Frame Descriptors for
 * given Tx queue, and enable the DMA channel used for that queue.
 *
 * 4965 supports up to 16 Tx queues in DRAM, mapped to up to 8 Tx DMA
 * channels supported in hardware.
 */
static int iwl_hw_tx_queue_init(struct iwl_priv *priv,
				struct iwl_tx_queue *txq)
{
	int ret;
	unsigned long flags;
	int txq_id = txq->q.id;

	spin_lock_irqsave(&priv->lock, flags);
	ret = iwl_grab_nic_access(priv);
	if (ret) {
		spin_unlock_irqrestore(&priv->lock, flags);
		return ret;
	}

	/* Circular buffer (TFD queue in DRAM) physical base address */
	iwl_write_direct32(priv, FH_MEM_CBBC_QUEUE(txq_id),
			     txq->q.dma_addr >> 8);

	iwl_release_nic_access(priv);
	spin_unlock_irqrestore(&priv->lock, flags);

	return 0;
}

/**
 * iwl_tx_queue_init - Allocate and initialize one tx/cmd queue
 */
static int iwl_tx_queue_init(struct iwl_priv *priv, struct iwl_tx_queue *txq,
			     int slots_num, u32 txq_id)
{
	int i, len;
	int ret;

	/*
	 * Alloc buffer array for commands (Tx or other types of commands).
	 * For the command queue (#4), allocate command space + one big
	 * command for scan, since scan command is very huge; the system will
	 * not have two scans at the same time, so only one is needed.
	 * For normal Tx queues (all other queues), no super-size command
	 * space is needed.
	 */
	len = sizeof(struct iwl_cmd);
	for (i = 0; i <= slots_num; i++) {
		if (i == slots_num) {
			if (txq_id == IWL_CMD_QUEUE_NUM)
				len += IWL_MAX_SCAN_SIZE;
			else
				continue;
		}

		txq->cmd[i] = kmalloc(len, GFP_KERNEL);
		if (!txq->cmd[i])
			goto err;
	}

	/* Alloc driver data array and TFD circular buffer */
	ret = iwl_tx_queue_alloc(priv, txq, txq_id);
	if (ret)
		goto err;

	txq->need_update = 0;

	/* TFD_QUEUE_SIZE_MAX must be power-of-two size, otherwise
	 * iwl_queue_inc_wrap and iwl_queue_dec_wrap are broken. */
	BUILD_BUG_ON(TFD_QUEUE_SIZE_MAX & (TFD_QUEUE_SIZE_MAX - 1));

	/* Initialize queue's high/low-water marks, and head/tail indexes */
	iwl_queue_init(priv, &txq->q, TFD_QUEUE_SIZE_MAX, slots_num, txq_id);

	/* Tell device where to find queue */
	iwl_hw_tx_queue_init(priv, txq);

	return 0;
err:
	for (i = 0; i < slots_num; i++) {
		kfree(txq->cmd[i]);
		txq->cmd[i] = NULL;
	}

	if (txq_id == IWL_CMD_QUEUE_NUM) {
		kfree(txq->cmd[slots_num]);
		txq->cmd[slots_num] = NULL;
	}
	return -ENOMEM;
}
/**
 * iwl_hw_txq_ctx_free - Free TXQ Context
 *
 * Destroy all TX DMA queues and structures
 */
void iwl_hw_txq_ctx_free(struct iwl_priv *priv)
{
	int txq_id;

	/* Tx queues */
	for (txq_id = 0; txq_id < priv->hw_params.max_txq_num; txq_id++)
		if (txq_id == IWL_CMD_QUEUE_NUM)
			iwl_cmd_queue_free(priv);
		else
			iwl_tx_queue_free(priv, txq_id);

	iwl_free_dma_ptr(priv, &priv->kw);

	iwl_free_dma_ptr(priv, &priv->scd_bc_tbls);
}
EXPORT_SYMBOL(iwl_hw_txq_ctx_free);

/**
 * iwl_txq_ctx_reset - Reset TX queue context
 * Destroys all DMA structures and initialize them again
 *
 * @param priv
 * @return error code
 */
int iwl_txq_ctx_reset(struct iwl_priv *priv)
{
	int ret = 0;
	int txq_id, slots_num;
	unsigned long flags;

	/* Free all tx/cmd queues and keep-warm buffer */
	iwl_hw_txq_ctx_free(priv);

	ret = iwl_alloc_dma_ptr(priv, &priv->scd_bc_tbls,
				priv->hw_params.scd_bc_tbls_size);
	if (ret) {
		IWL_ERROR("Scheduler BC Table allocation failed\n");
		goto error_bc_tbls;
	}
	/* Alloc keep-warm buffer */
	ret = iwl_alloc_dma_ptr(priv, &priv->kw, IWL_KW_SIZE);
	if (ret) {
		IWL_ERROR("Keep Warm allocation failed\n");
		goto error_kw;
	}
	spin_lock_irqsave(&priv->lock, flags);
	ret = iwl_grab_nic_access(priv);
	if (unlikely(ret)) {
		spin_unlock_irqrestore(&priv->lock, flags);
		goto error_reset;
	}

	/* Turn off all Tx DMA fifos */
	priv->cfg->ops->lib->txq_set_sched(priv, 0);

	/* Tell NIC where to find the "keep warm" buffer */
	iwl_write_direct32(priv, FH_KW_MEM_ADDR_REG, priv->kw.dma >> 4);

	iwl_release_nic_access(priv);
	spin_unlock_irqrestore(&priv->lock, flags);

	/* Alloc and init all Tx queues, including the command queue (#4) */
	for (txq_id = 0; txq_id < priv->hw_params.max_txq_num; txq_id++) {
		slots_num = (txq_id == IWL_CMD_QUEUE_NUM) ?
					TFD_CMD_SLOTS : TFD_TX_CMD_SLOTS;
		ret = iwl_tx_queue_init(priv, &priv->txq[txq_id], slots_num,
				       txq_id);
		if (ret) {
			IWL_ERROR("Tx %d queue init failed\n", txq_id);
			goto error;
		}
	}

	return ret;

 error:
	iwl_hw_txq_ctx_free(priv);
 error_reset:
	iwl_free_dma_ptr(priv, &priv->kw);
 error_kw:
	iwl_free_dma_ptr(priv, &priv->scd_bc_tbls);
 error_bc_tbls:
	return ret;
}

/**
 * iwl_txq_ctx_stop - Stop all Tx DMA channels, free Tx queue memory
 */
void iwl_txq_ctx_stop(struct iwl_priv *priv)
{
	int ch;
	unsigned long flags;

	/* Turn off all Tx DMA fifos */
	spin_lock_irqsave(&priv->lock, flags);
	if (iwl_grab_nic_access(priv)) {
		spin_unlock_irqrestore(&priv->lock, flags);
		return;
	}

	priv->cfg->ops->lib->txq_set_sched(priv, 0);

	/* Stop each Tx DMA channel, and wait for it to be idle */
	for (ch = 0; ch < priv->hw_params.dma_chnl_num; ch++) {
		iwl_write_direct32(priv, FH_TCSR_CHNL_TX_CONFIG_REG(ch), 0x0);
		iwl_poll_direct_bit(priv, FH_TSSR_TX_STATUS_REG,
				    FH_TSSR_TX_STATUS_REG_MSK_CHNL_IDLE(ch),
				    1000);
	}
	iwl_release_nic_access(priv);
	spin_unlock_irqrestore(&priv->lock, flags);

	/* Deallocate memory for all Tx queues */
	iwl_hw_txq_ctx_free(priv);
}
EXPORT_SYMBOL(iwl_txq_ctx_stop);

/*
 * handle build REPLY_TX command notification.
 */
static void iwl_tx_cmd_build_basic(struct iwl_priv *priv,
				  struct iwl_tx_cmd *tx_cmd,
				  struct ieee80211_tx_info *info,
				  struct ieee80211_hdr *hdr,
				  u8 std_id)
{
	__le16 fc = hdr->frame_control;
	__le32 tx_flags = tx_cmd->tx_flags;

	tx_cmd->stop_time.life_time = TX_CMD_LIFE_TIME_INFINITE;
	if (!(info->flags & IEEE80211_TX_CTL_NO_ACK)) {
		tx_flags |= TX_CMD_FLG_ACK_MSK;
		if (ieee80211_is_mgmt(fc))
			tx_flags |= TX_CMD_FLG_SEQ_CTL_MSK;
		if (ieee80211_is_probe_resp(fc) &&
		    !(le16_to_cpu(hdr->seq_ctrl) & 0xf))
			tx_flags |= TX_CMD_FLG_TSF_MSK;
	} else {
		tx_flags &= (~TX_CMD_FLG_ACK_MSK);
		tx_flags |= TX_CMD_FLG_SEQ_CTL_MSK;
	}

	if (ieee80211_is_back_req(fc))
		tx_flags |= TX_CMD_FLG_ACK_MSK | TX_CMD_FLG_IMM_BA_RSP_MASK;


	tx_cmd->sta_id = std_id;
	if (ieee80211_has_morefrags(fc))
		tx_flags |= TX_CMD_FLG_MORE_FRAG_MSK;

	if (ieee80211_is_data_qos(fc)) {
		u8 *qc = ieee80211_get_qos_ctl(hdr);
		tx_cmd->tid_tspec = qc[0] & 0xf;
		tx_flags &= ~TX_CMD_FLG_SEQ_CTL_MSK;
	} else {
		tx_flags |= TX_CMD_FLG_SEQ_CTL_MSK;
	}

	priv->cfg->ops->utils->rts_tx_cmd_flag(info, &tx_flags);

	if ((tx_flags & TX_CMD_FLG_RTS_MSK) || (tx_flags & TX_CMD_FLG_CTS_MSK))
		tx_flags |= TX_CMD_FLG_FULL_TXOP_PROT_MSK;

	tx_flags &= ~(TX_CMD_FLG_ANT_SEL_MSK);
	if (ieee80211_is_mgmt(fc)) {
		if (ieee80211_is_assoc_req(fc) || ieee80211_is_reassoc_req(fc))
			tx_cmd->timeout.pm_frame_timeout = cpu_to_le16(3);
		else
			tx_cmd->timeout.pm_frame_timeout = cpu_to_le16(2);
	} else {
		tx_cmd->timeout.pm_frame_timeout = 0;
	}

	tx_cmd->driver_txop = 0;
	tx_cmd->tx_flags = tx_flags;
	tx_cmd->next_frame_len = 0;
}

#define RTS_HCCA_RETRY_LIMIT		3
#define RTS_DFAULT_RETRY_LIMIT		60

static void iwl_tx_cmd_build_rate(struct iwl_priv *priv,
			      struct iwl_tx_cmd *tx_cmd,
			      struct ieee80211_tx_info *info,
			      __le16 fc, int sta_id,
			      int is_hcca)
{
	u32 rate_flags = 0;
	int rate_idx;
	u8 rts_retry_limit = 0;
	u8 data_retry_limit = 0;
	u8 rate_plcp;

	rate_idx = min(ieee80211_get_tx_rate(priv->hw, info)->hw_value & 0xffff,
			IWL_RATE_COUNT - 1);

	rate_plcp = iwl_rates[rate_idx].plcp;

	rts_retry_limit = (is_hcca) ?
	    RTS_HCCA_RETRY_LIMIT : RTS_DFAULT_RETRY_LIMIT;

	if ((rate_idx >= IWL_FIRST_CCK_RATE) && (rate_idx <= IWL_LAST_CCK_RATE))
		rate_flags |= RATE_MCS_CCK_MSK;


	if (ieee80211_is_probe_resp(fc)) {
		data_retry_limit = 3;
		if (data_retry_limit < rts_retry_limit)
			rts_retry_limit = data_retry_limit;
	} else
		data_retry_limit = IWL_DEFAULT_TX_RETRY;

	if (priv->data_retry_limit != -1)
		data_retry_limit = priv->data_retry_limit;


	if (ieee80211_is_data(fc)) {
		tx_cmd->initial_rate_index = 0;
		tx_cmd->tx_flags |= TX_CMD_FLG_STA_RATE_MSK;
	} else {
		switch (fc & cpu_to_le16(IEEE80211_FCTL_STYPE)) {
		case cpu_to_le16(IEEE80211_STYPE_AUTH):
		case cpu_to_le16(IEEE80211_STYPE_DEAUTH):
		case cpu_to_le16(IEEE80211_STYPE_ASSOC_REQ):
		case cpu_to_le16(IEEE80211_STYPE_REASSOC_REQ):
			if (tx_cmd->tx_flags & TX_CMD_FLG_RTS_MSK) {
				tx_cmd->tx_flags &= ~TX_CMD_FLG_RTS_MSK;
				tx_cmd->tx_flags |= TX_CMD_FLG_CTS_MSK;
			}
			break;
		default:
			break;
		}

		priv->mgmt_tx_ant = iwl_toggle_tx_ant(priv, priv->mgmt_tx_ant);
		rate_flags |= iwl_ant_idx_to_flags(priv->mgmt_tx_ant);
	}

	tx_cmd->rts_retry_limit = rts_retry_limit;
	tx_cmd->data_retry_limit = data_retry_limit;
	tx_cmd->rate_n_flags = iwl_hw_set_rate_n_flags(rate_plcp, rate_flags);
}

static void iwl_tx_cmd_build_hwcrypto(struct iwl_priv *priv,
				      struct ieee80211_tx_info *info,
				      struct iwl_tx_cmd *tx_cmd,
				      struct sk_buff *skb_frag,
				      int sta_id)
{
	struct ieee80211_key_conf *keyconf = info->control.hw_key;

	switch (keyconf->alg) {
	case ALG_CCMP:
		tx_cmd->sec_ctl = TX_CMD_SEC_CCM;
		memcpy(tx_cmd->key, keyconf->key, keyconf->keylen);
		if (info->flags & IEEE80211_TX_CTL_AMPDU)
			tx_cmd->tx_flags |= TX_CMD_FLG_AGG_CCMP_MSK;
		IWL_DEBUG_TX("tx_cmd with AES hwcrypto\n");
		break;

	case ALG_TKIP:
		tx_cmd->sec_ctl = TX_CMD_SEC_TKIP;
		ieee80211_get_tkip_key(keyconf, skb_frag,
			IEEE80211_TKIP_P2_KEY, tx_cmd->key);
		IWL_DEBUG_TX("tx_cmd with tkip hwcrypto\n");
		break;

	case ALG_WEP:
		tx_cmd->sec_ctl |= (TX_CMD_SEC_WEP |
			(keyconf->keyidx & TX_CMD_SEC_MSK) << TX_CMD_SEC_SHIFT);

		if (keyconf->keylen == WEP_KEY_LEN_128)
			tx_cmd->sec_ctl |= TX_CMD_SEC_KEY128;

		memcpy(&tx_cmd->key[3], keyconf->key, keyconf->keylen);

		IWL_DEBUG_TX("Configuring packet for WEP encryption "
			     "with key %d\n", keyconf->keyidx);
		break;

	default:
		printk(KERN_ERR "Unknown encode alg %d\n", keyconf->alg);
		break;
	}
}

static void iwl_update_tx_stats(struct iwl_priv *priv, u16 fc, u16 len)
{
	/* 0 - mgmt, 1 - cnt, 2 - data */
	int idx = (fc & IEEE80211_FCTL_FTYPE) >> 2;
	priv->tx_stats[idx].cnt++;
	priv->tx_stats[idx].bytes += len;
}

/*
 * start REPLY_TX command process
 */
int iwl_tx_skb(struct iwl_priv *priv, struct sk_buff *skb)
{
	struct ieee80211_hdr *hdr = (struct ieee80211_hdr *)skb->data;
	struct ieee80211_tx_info *info = IEEE80211_SKB_CB(skb);
	struct iwl_tfd *tfd;
	struct iwl_tx_queue *txq;
	struct iwl_queue *q;
	struct iwl_cmd *out_cmd;
	struct iwl_tx_cmd *tx_cmd;
	int swq_id, txq_id;
	dma_addr_t phys_addr;
	dma_addr_t txcmd_phys;
	dma_addr_t scratch_phys;
	u16 len, len_org;
	u16 seq_number = 0;
	__le16 fc;
	u8 hdr_len;
	u8 sta_id;
	u8 wait_write_ptr = 0;
	u8 tid = 0;
	u8 *qc = NULL;
	unsigned long flags;
	int ret;

	spin_lock_irqsave(&priv->lock, flags);
	if (iwl_is_rfkill(priv)) {
		IWL_DEBUG_DROP("Dropping - RF KILL\n");
		goto drop_unlock;
	}

	if ((ieee80211_get_tx_rate(priv->hw, info)->hw_value & 0xFF) ==
	     IWL_INVALID_RATE) {
		IWL_ERROR("ERROR: No TX rate available.\n");
		goto drop_unlock;
	}

	fc = hdr->frame_control;

#ifdef CONFIG_IWLWIFI_DEBUG
	if (ieee80211_is_auth(fc))
		IWL_DEBUG_TX("Sending AUTH frame\n");
	else if (ieee80211_is_assoc_req(fc))
		IWL_DEBUG_TX("Sending ASSOC frame\n");
	else if (ieee80211_is_reassoc_req(fc))
		IWL_DEBUG_TX("Sending REASSOC frame\n");
#endif

	/* drop all data frame if we are not associated */
	if (ieee80211_is_data(fc) &&
	    (priv->iw_mode != NL80211_IFTYPE_MONITOR ||
	    !(info->flags & IEEE80211_TX_CTL_INJECTED)) && /* packet injection */
	    (!iwl_is_associated(priv) ||
	     ((priv->iw_mode == NL80211_IFTYPE_STATION) && !priv->assoc_id) ||
	     !priv->assoc_station_added)) {
		IWL_DEBUG_DROP("Dropping - !iwl_is_associated\n");
		goto drop_unlock;
	}

	spin_unlock_irqrestore(&priv->lock, flags);

	hdr_len = ieee80211_hdrlen(fc);

	/* Find (or create) index into station table for destination station */
	sta_id = iwl_get_sta_id(priv, hdr);
	if (sta_id == IWL_INVALID_STATION) {
		IWL_DEBUG_DROP("Dropping - INVALID STATION: %pM\n",
			       hdr->addr1);
		goto drop;
	}

	IWL_DEBUG_TX("station Id %d\n", sta_id);

	swq_id = skb_get_queue_mapping(skb);
	txq_id = swq_id;
	if (ieee80211_is_data_qos(fc)) {
		qc = ieee80211_get_qos_ctl(hdr);
		tid = qc[0] & IEEE80211_QOS_CTL_TID_MASK;
		seq_number = priv->stations[sta_id].tid[tid].seq_number;
		seq_number &= IEEE80211_SCTL_SEQ;
		hdr->seq_ctrl = hdr->seq_ctrl &
				__constant_cpu_to_le16(IEEE80211_SCTL_FRAG);
		hdr->seq_ctrl |= cpu_to_le16(seq_number);
		seq_number += 0x10;
		/* aggregation is on for this <sta,tid> */
		if (info->flags & IEEE80211_TX_CTL_AMPDU)
			txq_id = priv->stations[sta_id].tid[tid].agg.txq_id;
		priv->stations[sta_id].tid[tid].tfds_in_queue++;
	}

	txq = &priv->txq[txq_id];
	q = &txq->q;
	txq->swq_id = swq_id;

	spin_lock_irqsave(&priv->lock, flags);

	/* Set up first empty TFD within this queue's circular TFD buffer */
	tfd = &txq->tfds[q->write_ptr];
	memset(tfd, 0, sizeof(*tfd));

	/* Set up driver data for this TFD */
	memset(&(txq->txb[q->write_ptr]), 0, sizeof(struct iwl_tx_info));
	txq->txb[q->write_ptr].skb[0] = skb;

	/* Set up first empty entry in queue's array of Tx/cmd buffers */
	out_cmd = txq->cmd[q->write_ptr];
	tx_cmd = &out_cmd->cmd.tx;
	memset(&out_cmd->hdr, 0, sizeof(out_cmd->hdr));
	memset(tx_cmd, 0, sizeof(struct iwl_tx_cmd));

	/*
	 * Set up the Tx-command (not MAC!) header.
	 * Store the chosen Tx queue and TFD index within the sequence field;
	 * after Tx, uCode's Tx response will return this value so driver can
	 * locate the frame within the tx queue and do post-tx processing.
	 */
	out_cmd->hdr.cmd = REPLY_TX;
	out_cmd->hdr.sequence = cpu_to_le16((u16)(QUEUE_TO_SEQ(txq_id) |
				INDEX_TO_SEQ(q->write_ptr)));

	/* Copy MAC header from skb into command buffer */
	memcpy(tx_cmd->hdr, hdr, hdr_len);

	/*
	 * Use the first empty entry in this queue's command buffer array
	 * to contain the Tx command and MAC header concatenated together
	 * (payload data will be in another buffer).
	 * Size of this varies, due to varying MAC header length.
	 * If end is not dword aligned, we'll have 2 extra bytes at the end
	 * of the MAC header (device reads on dword boundaries).
	 * We'll tell device about this padding later.
	 */
	len = sizeof(struct iwl_tx_cmd) +
		sizeof(struct iwl_cmd_header) + hdr_len;

	len_org = len;
	len = (len + 3) & ~3;

	if (len_org != len)
		len_org = 1;
	else
		len_org = 0;

	/* Physical address of this Tx command's header (not MAC header!),
	 * within command buffer array. */
	txcmd_phys = pci_map_single(priv->pci_dev,
				    out_cmd, sizeof(struct iwl_cmd),
				    PCI_DMA_TODEVICE);
	pci_unmap_addr_set(&out_cmd->meta, mapping, txcmd_phys);
	pci_unmap_len_set(&out_cmd->meta, len, sizeof(struct iwl_cmd));
	/* Add buffer containing Tx command and MAC(!) header to TFD's
	 * first entry */
	txcmd_phys += offsetof(struct iwl_cmd, hdr);
	iwl_hw_txq_attach_buf_to_tfd(priv, tfd, txcmd_phys, len);

	if (info->control.hw_key)
		iwl_tx_cmd_build_hwcrypto(priv, info, tx_cmd, skb, sta_id);

	/* Set up TFD's 2nd entry to point directly to remainder of skb,
	 * if any (802.11 null frames have no payload). */
	len = skb->len - hdr_len;
	if (len) {
		phys_addr = pci_map_single(priv->pci_dev, skb->data + hdr_len,
					   len, PCI_DMA_TODEVICE);
		iwl_hw_txq_attach_buf_to_tfd(priv, tfd, phys_addr, len);
	}

	/* Tell NIC about any 2-byte padding after MAC header */
	if (len_org)
		tx_cmd->tx_flags |= TX_CMD_FLG_MH_PAD_MSK;

	/* Total # bytes to be transmitted */
	len = (u16)skb->len;
	tx_cmd->len = cpu_to_le16(len);
	/* TODO need this for burst mode later on */
	iwl_tx_cmd_build_basic(priv, tx_cmd, info, hdr, sta_id);

	/* set is_hcca to 0; it probably will never be implemented */
	iwl_tx_cmd_build_rate(priv, tx_cmd, info, fc, sta_id, 0);

	iwl_update_tx_stats(priv, le16_to_cpu(fc), len);

	scratch_phys = txcmd_phys + sizeof(struct iwl_cmd_header) +
		offsetof(struct iwl_tx_cmd, scratch);
	tx_cmd->dram_lsb_ptr = cpu_to_le32(scratch_phys);
	tx_cmd->dram_msb_ptr = iwl_get_dma_hi_addr(scratch_phys);

	if (!ieee80211_has_morefrags(hdr->frame_control)) {
		txq->need_update = 1;
		if (qc)
			priv->stations[sta_id].tid[tid].seq_number = seq_number;
	} else {
		wait_write_ptr = 1;
		txq->need_update = 0;
	}

	iwl_print_hex_dump(priv, IWL_DL_TX, (u8 *)tx_cmd, sizeof(*tx_cmd));

	iwl_print_hex_dump(priv, IWL_DL_TX, (u8 *)tx_cmd->hdr, hdr_len);

	/* Set up entry for this TFD in Tx byte-count array */
	priv->cfg->ops->lib->txq_update_byte_cnt_tbl(priv, txq, len);

	/* Tell device the write index *just past* this latest filled TFD */
	q->write_ptr = iwl_queue_inc_wrap(q->write_ptr, q->n_bd);
	ret = iwl_txq_update_write_ptr(priv, txq);
	spin_unlock_irqrestore(&priv->lock, flags);

	if (ret)
		return ret;

	if ((iwl_queue_space(q) < q->high_mark) && priv->mac80211_registered) {
		if (wait_write_ptr) {
			spin_lock_irqsave(&priv->lock, flags);
			txq->need_update = 1;
			iwl_txq_update_write_ptr(priv, txq);
			spin_unlock_irqrestore(&priv->lock, flags);
		} else {
			ieee80211_stop_queue(priv->hw, txq->swq_id);
		}
	}

	return 0;

drop_unlock:
	spin_unlock_irqrestore(&priv->lock, flags);
drop:
	return -1;
}
EXPORT_SYMBOL(iwl_tx_skb);

/*************** HOST COMMAND QUEUE FUNCTIONS   *****/

/**
 * iwl_enqueue_hcmd - enqueue a uCode command
 * @priv: device private data point
 * @cmd: a point to the ucode command structure
 *
 * The function returns < 0 values to indicate the operation is
 * failed. On success, it turns the index (> 0) of command in the
 * command queue.
 */
int iwl_enqueue_hcmd(struct iwl_priv *priv, struct iwl_host_cmd *cmd)
{
	struct iwl_tx_queue *txq = &priv->txq[IWL_CMD_QUEUE_NUM];
	struct iwl_queue *q = &txq->q;
	struct iwl_tfd *tfd;
	struct iwl_cmd *out_cmd;
	dma_addr_t phys_addr;
	unsigned long flags;
	int len, ret;
	u32 idx;
	u16 fix_size;

	cmd->len = priv->cfg->ops->utils->get_hcmd_size(cmd->id, cmd->len);
	fix_size = (u16)(cmd->len + sizeof(out_cmd->hdr));

	/* If any of the command structures end up being larger than
	 * the TFD_MAX_PAYLOAD_SIZE, and it sent as a 'small' command then
	 * we will need to increase the size of the TFD entries */
	BUG_ON((fix_size > TFD_MAX_PAYLOAD_SIZE) &&
	       !(cmd->meta.flags & CMD_SIZE_HUGE));

	if (iwl_is_rfkill(priv)) {
		IWL_DEBUG_INFO("Not sending command - RF KILL");
		return -EIO;
	}

	if (iwl_queue_space(q) < ((cmd->meta.flags & CMD_ASYNC) ? 2 : 1)) {
		IWL_ERROR("No space for Tx\n");
		return -ENOSPC;
	}

	spin_lock_irqsave(&priv->hcmd_lock, flags);

	tfd = &txq->tfds[q->write_ptr];
	memset(tfd, 0, sizeof(*tfd));


	idx = get_cmd_index(q, q->write_ptr, cmd->meta.flags & CMD_SIZE_HUGE);
	out_cmd = txq->cmd[idx];

	out_cmd->hdr.cmd = cmd->id;
	memcpy(&out_cmd->meta, &cmd->meta, sizeof(cmd->meta));
	memcpy(&out_cmd->cmd.payload, cmd->data, cmd->len);

	/* At this point, the out_cmd now has all of the incoming cmd
	 * information */

	out_cmd->hdr.flags = 0;
	out_cmd->hdr.sequence = cpu_to_le16(QUEUE_TO_SEQ(IWL_CMD_QUEUE_NUM) |
			INDEX_TO_SEQ(q->write_ptr));
	if (out_cmd->meta.flags & CMD_SIZE_HUGE)
		out_cmd->hdr.sequence |= SEQ_HUGE_FRAME;
	len = (idx == TFD_CMD_SLOTS) ?
			IWL_MAX_SCAN_SIZE : sizeof(struct iwl_cmd);

	phys_addr = pci_map_single(priv->pci_dev, out_cmd,
				   len, PCI_DMA_TODEVICE);
	pci_unmap_addr_set(&out_cmd->meta, mapping, phys_addr);
	pci_unmap_len_set(&out_cmd->meta, len, len);
	phys_addr += offsetof(struct iwl_cmd, hdr);

	iwl_hw_txq_attach_buf_to_tfd(priv, tfd, phys_addr, fix_size);

#ifdef CONFIG_IWLWIFI_DEBUG
	switch (out_cmd->hdr.cmd) {
	case REPLY_TX_LINK_QUALITY_CMD:
	case SENSITIVITY_CMD:
		IWL_DEBUG_HC_DUMP("Sending command %s (#%x), seq: 0x%04X, "
				"%d bytes at %d[%d]:%d\n",
				get_cmd_string(out_cmd->hdr.cmd),
				out_cmd->hdr.cmd,
				le16_to_cpu(out_cmd->hdr.sequence), fix_size,
				q->write_ptr, idx, IWL_CMD_QUEUE_NUM);
				break;
	default:
		IWL_DEBUG_HC("Sending command %s (#%x), seq: 0x%04X, "
				"%d bytes at %d[%d]:%d\n",
				get_cmd_string(out_cmd->hdr.cmd),
				out_cmd->hdr.cmd,
				le16_to_cpu(out_cmd->hdr.sequence), fix_size,
				q->write_ptr, idx, IWL_CMD_QUEUE_NUM);
	}
#endif
	txq->need_update = 1;

	/* Set up entry in queue's byte count circular buffer */
	priv->cfg->ops->lib->txq_update_byte_cnt_tbl(priv, txq, 0);

	/* Increment and update queue's write index */
	q->write_ptr = iwl_queue_inc_wrap(q->write_ptr, q->n_bd);
	ret = iwl_txq_update_write_ptr(priv, txq);

	spin_unlock_irqrestore(&priv->hcmd_lock, flags);
	return ret ? ret : idx;
}

int iwl_tx_queue_reclaim(struct iwl_priv *priv, int txq_id, int index)
{
	struct iwl_tx_queue *txq = &priv->txq[txq_id];
	struct iwl_queue *q = &txq->q;
	struct iwl_tx_info *tx_info;
	int nfreed = 0;

	if ((index >= q->n_bd) || (iwl_queue_used(q, index) == 0)) {
		IWL_ERROR("Read index for DMA queue txq id (%d), index %d, "
			  "is out of range [0-%d] %d %d.\n", txq_id,
			  index, q->n_bd, q->write_ptr, q->read_ptr);
		return 0;
	}

	for (index = iwl_queue_inc_wrap(index, q->n_bd);
	     q->read_ptr != index;
	     q->read_ptr = iwl_queue_inc_wrap(q->read_ptr, q->n_bd)) {

		tx_info = &txq->txb[txq->q.read_ptr];
		ieee80211_tx_status_irqsafe(priv->hw, tx_info->skb[0]);
		tx_info->skb[0] = NULL;

		if (priv->cfg->ops->lib->txq_inval_byte_cnt_tbl)
			priv->cfg->ops->lib->txq_inval_byte_cnt_tbl(priv, txq);

		iwl_hw_txq_free_tfd(priv, txq);
		nfreed++;
	}
	return nfreed;
}
EXPORT_SYMBOL(iwl_tx_queue_reclaim);


/**
 * iwl_hcmd_queue_reclaim - Reclaim TX command queue entries already Tx'd
 *
 * When FW advances 'R' index, all entries between old and new 'R' index
 * need to be reclaimed. As result, some free space forms.  If there is
 * enough free space (> low mark), wake the stack that feeds us.
 */
static void iwl_hcmd_queue_reclaim(struct iwl_priv *priv, int txq_id,
				   int idx, int cmd_idx)
{
	struct iwl_tx_queue *txq = &priv->txq[txq_id];
	struct iwl_queue *q = &txq->q;
	int nfreed = 0;

	if ((idx >= q->n_bd) || (iwl_queue_used(q, idx) == 0)) {
		IWL_ERROR("Read index for DMA queue txq id (%d), index %d, "
			  "is out of range [0-%d] %d %d.\n", txq_id,
			  idx, q->n_bd, q->write_ptr, q->read_ptr);
		return;
	}

	pci_unmap_single(priv->pci_dev,
		pci_unmap_addr(&txq->cmd[cmd_idx]->meta, mapping),
		pci_unmap_len(&txq->cmd[cmd_idx]->meta, len),
		PCI_DMA_TODEVICE);

	for (idx = iwl_queue_inc_wrap(idx, q->n_bd); q->read_ptr != idx;
	     q->read_ptr = iwl_queue_inc_wrap(q->read_ptr, q->n_bd)) {

		if (nfreed++ > 0) {
			IWL_ERROR("HCMD skipped: index (%d) %d %d\n", idx,
					q->write_ptr, q->read_ptr);
			queue_work(priv->workqueue, &priv->restart);
		}

	}
}

/**
 * iwl_tx_cmd_complete - Pull unused buffers off the queue and reclaim them
 * @rxb: Rx buffer to reclaim
 *
 * If an Rx buffer has an async callback associated with it the callback
 * will be executed.  The attached skb (if present) will only be freed
 * if the callback returns 1
 */
void iwl_tx_cmd_complete(struct iwl_priv *priv, struct iwl_rx_mem_buffer *rxb)
{
	struct iwl_rx_packet *pkt = (struct iwl_rx_packet *)rxb->skb->data;
	u16 sequence = le16_to_cpu(pkt->hdr.sequence);
	int txq_id = SEQ_TO_QUEUE(sequence);
	int index = SEQ_TO_INDEX(sequence);
	int cmd_index;
	bool huge = !!(pkt->hdr.sequence & SEQ_HUGE_FRAME);
	struct iwl_cmd *cmd;

	/* If a Tx command is being handled and it isn't in the actual
	 * command queue then there a command routing bug has been introduced
	 * in the queue management code. */
	if (WARN(txq_id != IWL_CMD_QUEUE_NUM,
<<<<<<< HEAD
		 "wrong command queue %d, command id 0x%X\n", txq_id, pkt->hdr.cmd))
		return;
=======
		 "wrong command queue %d, sequence 0x%X readp=%d writep=%d\n",
		  txq_id, sequence,
		  priv->txq[IWL_CMD_QUEUE_NUM].q.read_ptr,
		  priv->txq[IWL_CMD_QUEUE_NUM].q.write_ptr)) {
		iwl_print_hex_dump(priv, IWL_DL_INFO , rxb, 32);
		return;
	}
>>>>>>> 18e352e4

	cmd_index = get_cmd_index(&priv->txq[IWL_CMD_QUEUE_NUM].q, index, huge);
	cmd = priv->txq[IWL_CMD_QUEUE_NUM].cmd[cmd_index];

	/* Input error checking is done when commands are added to queue. */
	if (cmd->meta.flags & CMD_WANT_SKB) {
		cmd->meta.source->u.skb = rxb->skb;
		rxb->skb = NULL;
	} else if (cmd->meta.u.callback &&
		   !cmd->meta.u.callback(priv, cmd, rxb->skb))
		rxb->skb = NULL;

	iwl_hcmd_queue_reclaim(priv, txq_id, index, cmd_index);

	if (!(cmd->meta.flags & CMD_ASYNC)) {
		clear_bit(STATUS_HCMD_ACTIVE, &priv->status);
		wake_up_interruptible(&priv->wait_command_queue);
	}
}
EXPORT_SYMBOL(iwl_tx_cmd_complete);

/*
 * Find first available (lowest unused) Tx Queue, mark it "active".
 * Called only when finding queue for aggregation.
 * Should never return anything < 7, because they should already
 * be in use as EDCA AC (0-3), Command (4), HCCA (5, 6).
 */
static int iwl_txq_ctx_activate_free(struct iwl_priv *priv)
{
	int txq_id;

	for (txq_id = 0; txq_id < priv->hw_params.max_txq_num; txq_id++)
		if (!test_and_set_bit(txq_id, &priv->txq_ctx_active_msk))
			return txq_id;
	return -1;
}

int iwl_tx_agg_start(struct iwl_priv *priv, const u8 *ra, u16 tid, u16 *ssn)
{
	int sta_id;
	int tx_fifo;
	int txq_id;
	int ret;
	unsigned long flags;
	struct iwl_tid_data *tid_data;

	if (likely(tid < ARRAY_SIZE(default_tid_to_tx_fifo)))
		tx_fifo = default_tid_to_tx_fifo[tid];
	else
		return -EINVAL;

	IWL_WARNING("%s on ra = %pM tid = %d\n",
			__func__, ra, tid);

	sta_id = iwl_find_station(priv, ra);
	if (sta_id == IWL_INVALID_STATION)
		return -ENXIO;

	if (priv->stations[sta_id].tid[tid].agg.state != IWL_AGG_OFF) {
		IWL_ERROR("Start AGG when state is not IWL_AGG_OFF !\n");
		return -ENXIO;
	}

	txq_id = iwl_txq_ctx_activate_free(priv);
	if (txq_id == -1)
		return -ENXIO;

	spin_lock_irqsave(&priv->sta_lock, flags);
	tid_data = &priv->stations[sta_id].tid[tid];
	*ssn = SEQ_TO_SN(tid_data->seq_number);
	tid_data->agg.txq_id = txq_id;
	spin_unlock_irqrestore(&priv->sta_lock, flags);

	ret = priv->cfg->ops->lib->txq_agg_enable(priv, txq_id, tx_fifo,
						  sta_id, tid, *ssn);
	if (ret)
		return ret;

	if (tid_data->tfds_in_queue == 0) {
		printk(KERN_ERR "HW queue is empty\n");
		tid_data->agg.state = IWL_AGG_ON;
		ieee80211_start_tx_ba_cb_irqsafe(priv->hw, ra, tid);
	} else {
		IWL_DEBUG_HT("HW queue is NOT empty: %d packets in HW queue\n",
			     tid_data->tfds_in_queue);
		tid_data->agg.state = IWL_EMPTYING_HW_QUEUE_ADDBA;
	}
	return ret;
}
EXPORT_SYMBOL(iwl_tx_agg_start);

int iwl_tx_agg_stop(struct iwl_priv *priv , const u8 *ra, u16 tid)
{
	int tx_fifo_id, txq_id, sta_id, ssn = -1;
	struct iwl_tid_data *tid_data;
	int ret, write_ptr, read_ptr;
	unsigned long flags;

	if (!ra) {
		IWL_ERROR("ra = NULL\n");
		return -EINVAL;
	}

	if (likely(tid < ARRAY_SIZE(default_tid_to_tx_fifo)))
		tx_fifo_id = default_tid_to_tx_fifo[tid];
	else
		return -EINVAL;

	sta_id = iwl_find_station(priv, ra);

	if (sta_id == IWL_INVALID_STATION)
		return -ENXIO;

	if (priv->stations[sta_id].tid[tid].agg.state != IWL_AGG_ON)
		IWL_WARNING("Stopping AGG while state not IWL_AGG_ON\n");

	tid_data = &priv->stations[sta_id].tid[tid];
	ssn = (tid_data->seq_number & IEEE80211_SCTL_SEQ) >> 4;
	txq_id = tid_data->agg.txq_id;
	write_ptr = priv->txq[txq_id].q.write_ptr;
	read_ptr = priv->txq[txq_id].q.read_ptr;

	/* The queue is not empty */
	if (write_ptr != read_ptr) {
		IWL_DEBUG_HT("Stopping a non empty AGG HW QUEUE\n");
		priv->stations[sta_id].tid[tid].agg.state =
				IWL_EMPTYING_HW_QUEUE_DELBA;
		return 0;
	}

	IWL_DEBUG_HT("HW queue is empty\n");
	priv->stations[sta_id].tid[tid].agg.state = IWL_AGG_OFF;

	spin_lock_irqsave(&priv->lock, flags);
	ret = priv->cfg->ops->lib->txq_agg_disable(priv, txq_id, ssn,
						   tx_fifo_id);
	spin_unlock_irqrestore(&priv->lock, flags);

	if (ret)
		return ret;

	ieee80211_stop_tx_ba_cb_irqsafe(priv->hw, ra, tid);

	return 0;
}
EXPORT_SYMBOL(iwl_tx_agg_stop);

int iwl_txq_check_empty(struct iwl_priv *priv, int sta_id, u8 tid, int txq_id)
{
	struct iwl_queue *q = &priv->txq[txq_id].q;
	u8 *addr = priv->stations[sta_id].sta.sta.addr;
	struct iwl_tid_data *tid_data = &priv->stations[sta_id].tid[tid];

	switch (priv->stations[sta_id].tid[tid].agg.state) {
	case IWL_EMPTYING_HW_QUEUE_DELBA:
		/* We are reclaiming the last packet of the */
		/* aggregated HW queue */
		if ((txq_id  == tid_data->agg.txq_id) &&
		    (q->read_ptr == q->write_ptr)) {
			u16 ssn = SEQ_TO_SN(tid_data->seq_number);
			int tx_fifo = default_tid_to_tx_fifo[tid];
			IWL_DEBUG_HT("HW queue empty: continue DELBA flow\n");
			priv->cfg->ops->lib->txq_agg_disable(priv, txq_id,
							     ssn, tx_fifo);
			tid_data->agg.state = IWL_AGG_OFF;
			ieee80211_stop_tx_ba_cb_irqsafe(priv->hw, addr, tid);
		}
		break;
	case IWL_EMPTYING_HW_QUEUE_ADDBA:
		/* We are reclaiming the last packet of the queue */
		if (tid_data->tfds_in_queue == 0) {
			IWL_DEBUG_HT("HW queue empty: continue ADDBA flow\n");
			tid_data->agg.state = IWL_AGG_ON;
			ieee80211_start_tx_ba_cb_irqsafe(priv->hw, addr, tid);
		}
		break;
	}
	return 0;
}
EXPORT_SYMBOL(iwl_txq_check_empty);

/**
 * iwl_tx_status_reply_compressed_ba - Update tx status from block-ack
 *
 * Go through block-ack's bitmap of ACK'd frames, update driver's record of
 * ACK vs. not.  This gets sent to mac80211, then to rate scaling algo.
 */
static int iwl_tx_status_reply_compressed_ba(struct iwl_priv *priv,
				 struct iwl_ht_agg *agg,
				 struct iwl_compressed_ba_resp *ba_resp)

{
	int i, sh, ack;
	u16 seq_ctl = le16_to_cpu(ba_resp->seq_ctl);
	u16 scd_flow = le16_to_cpu(ba_resp->scd_flow);
	u64 bitmap;
	int successes = 0;
	struct ieee80211_tx_info *info;

	if (unlikely(!agg->wait_for_ba))  {
		IWL_ERROR("Received BA when not expected\n");
		return -EINVAL;
	}

	/* Mark that the expected block-ack response arrived */
	agg->wait_for_ba = 0;
	IWL_DEBUG_TX_REPLY("BA %d %d\n", agg->start_idx, ba_resp->seq_ctl);

	/* Calculate shift to align block-ack bits with our Tx window bits */
	sh = agg->start_idx - SEQ_TO_INDEX(seq_ctl >> 4);
	if (sh < 0) /* tbw something is wrong with indices */
		sh += 0x100;

	/* don't use 64-bit values for now */
	bitmap = le64_to_cpu(ba_resp->bitmap) >> sh;

	if (agg->frame_count > (64 - sh)) {
		IWL_DEBUG_TX_REPLY("more frames than bitmap size");
		return -1;
	}

	/* check for success or failure according to the
	 * transmitted bitmap and block-ack bitmap */
	bitmap &= agg->bitmap;

	/* For each frame attempted in aggregation,
	 * update driver's record of tx frame's status. */
	for (i = 0; i < agg->frame_count ; i++) {
		ack = bitmap & (1ULL << i);
		successes += !!ack;
		IWL_DEBUG_TX_REPLY("%s ON i=%d idx=%d raw=%d\n",
			ack ? "ACK" : "NACK", i, (agg->start_idx + i) & 0xff,
			agg->start_idx + i);
	}

	info = IEEE80211_SKB_CB(priv->txq[scd_flow].txb[agg->start_idx].skb[0]);
	memset(&info->status, 0, sizeof(info->status));
	info->flags = IEEE80211_TX_STAT_ACK;
	info->flags |= IEEE80211_TX_STAT_AMPDU;
	info->status.ampdu_ack_map = successes;
	info->status.ampdu_ack_len = agg->frame_count;
	iwl_hwrate_to_tx_control(priv, agg->rate_n_flags, info);

	IWL_DEBUG_TX_REPLY("Bitmap %llx\n", (unsigned long long)bitmap);

	return 0;
}

/**
 * iwl_rx_reply_compressed_ba - Handler for REPLY_COMPRESSED_BA
 *
 * Handles block-acknowledge notification from device, which reports success
 * of frames sent via aggregation.
 */
void iwl_rx_reply_compressed_ba(struct iwl_priv *priv,
					   struct iwl_rx_mem_buffer *rxb)
{
	struct iwl_rx_packet *pkt = (struct iwl_rx_packet *)rxb->skb->data;
	struct iwl_compressed_ba_resp *ba_resp = &pkt->u.compressed_ba;
	struct iwl_tx_queue *txq = NULL;
	struct iwl_ht_agg *agg;
	int index;
	int sta_id;
	int tid;

	/* "flow" corresponds to Tx queue */
	u16 scd_flow = le16_to_cpu(ba_resp->scd_flow);

	/* "ssn" is start of block-ack Tx window, corresponds to index
	 * (in Tx queue's circular buffer) of first TFD/frame in window */
	u16 ba_resp_scd_ssn = le16_to_cpu(ba_resp->scd_ssn);

	if (scd_flow >= priv->hw_params.max_txq_num) {
		IWL_ERROR("BUG_ON scd_flow is bigger than number of queues\n");
		return;
	}

	txq = &priv->txq[scd_flow];
	sta_id = ba_resp->sta_id;
	tid = ba_resp->tid;
	agg = &priv->stations[sta_id].tid[tid].agg;

	/* Find index just before block-ack window */
	index = iwl_queue_dec_wrap(ba_resp_scd_ssn & 0xff, txq->q.n_bd);

	/* TODO: Need to get this copy more safely - now good for debug */

	IWL_DEBUG_TX_REPLY("REPLY_COMPRESSED_BA [%d] Received from %pM, "
			   "sta_id = %d\n",
			   agg->wait_for_ba,
			   (u8 *) &ba_resp->sta_addr_lo32,
			   ba_resp->sta_id);
	IWL_DEBUG_TX_REPLY("TID = %d, SeqCtl = %d, bitmap = 0x%llx, scd_flow = "
			   "%d, scd_ssn = %d\n",
			   ba_resp->tid,
			   ba_resp->seq_ctl,
			   (unsigned long long)le64_to_cpu(ba_resp->bitmap),
			   ba_resp->scd_flow,
			   ba_resp->scd_ssn);
	IWL_DEBUG_TX_REPLY("DAT start_idx = %d, bitmap = 0x%llx \n",
			   agg->start_idx,
			   (unsigned long long)agg->bitmap);

	/* Update driver's record of ACK vs. not for each frame in window */
	iwl_tx_status_reply_compressed_ba(priv, agg, ba_resp);

	/* Release all TFDs before the SSN, i.e. all TFDs in front of
	 * block-ack window (we assume that they've been successfully
	 * transmitted ... if not, it's too late anyway). */
	if (txq->q.read_ptr != (ba_resp_scd_ssn & 0xff)) {
		/* calculate mac80211 ampdu sw queue to wake */
		int freed = iwl_tx_queue_reclaim(priv, scd_flow, index);
		priv->stations[sta_id].tid[tid].tfds_in_queue -= freed;

		if ((iwl_queue_space(&txq->q) > txq->q.low_mark) &&
		    priv->mac80211_registered &&
		    (agg->state != IWL_EMPTYING_HW_QUEUE_DELBA))
			ieee80211_wake_queue(priv->hw, txq->swq_id);

		iwl_txq_check_empty(priv, sta_id, tid, scd_flow);
	}
}
EXPORT_SYMBOL(iwl_rx_reply_compressed_ba);

#ifdef CONFIG_IWLWIFI_DEBUG
#define TX_STATUS_ENTRY(x) case TX_STATUS_FAIL_ ## x: return #x

const char *iwl_get_tx_fail_reason(u32 status)
{
	switch (status & TX_STATUS_MSK) {
	case TX_STATUS_SUCCESS:
		return "SUCCESS";
		TX_STATUS_ENTRY(SHORT_LIMIT);
		TX_STATUS_ENTRY(LONG_LIMIT);
		TX_STATUS_ENTRY(FIFO_UNDERRUN);
		TX_STATUS_ENTRY(MGMNT_ABORT);
		TX_STATUS_ENTRY(NEXT_FRAG);
		TX_STATUS_ENTRY(LIFE_EXPIRE);
		TX_STATUS_ENTRY(DEST_PS);
		TX_STATUS_ENTRY(ABORTED);
		TX_STATUS_ENTRY(BT_RETRY);
		TX_STATUS_ENTRY(STA_INVALID);
		TX_STATUS_ENTRY(FRAG_DROPPED);
		TX_STATUS_ENTRY(TID_DISABLE);
		TX_STATUS_ENTRY(FRAME_FLUSHED);
		TX_STATUS_ENTRY(INSUFFICIENT_CF_POLL);
		TX_STATUS_ENTRY(TX_LOCKED);
		TX_STATUS_ENTRY(NO_BEACON_ON_RADAR);
	}

	return "UNKNOWN";
}
EXPORT_SYMBOL(iwl_get_tx_fail_reason);
#endif /* CONFIG_IWLWIFI_DEBUG */<|MERGE_RESOLUTION|>--- conflicted
+++ resolved
@@ -1248,10 +1248,6 @@
 	 * command queue then there a command routing bug has been introduced
 	 * in the queue management code. */
 	if (WARN(txq_id != IWL_CMD_QUEUE_NUM,
-<<<<<<< HEAD
-		 "wrong command queue %d, command id 0x%X\n", txq_id, pkt->hdr.cmd))
-		return;
-=======
 		 "wrong command queue %d, sequence 0x%X readp=%d writep=%d\n",
 		  txq_id, sequence,
 		  priv->txq[IWL_CMD_QUEUE_NUM].q.read_ptr,
@@ -1259,7 +1255,6 @@
 		iwl_print_hex_dump(priv, IWL_DL_INFO , rxb, 32);
 		return;
 	}
->>>>>>> 18e352e4
 
 	cmd_index = get_cmd_index(&priv->txq[IWL_CMD_QUEUE_NUM].q, index, huge);
 	cmd = priv->txq[IWL_CMD_QUEUE_NUM].cmd[cmd_index];
