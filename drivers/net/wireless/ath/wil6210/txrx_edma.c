// SPDX-License-Identifier: ISC
/*
 * Copyright (c) 2012-2019 The Linux Foundation. All rights reserved.
 */

#include <linux/etherdevice.h>
#include <linux/moduleparam.h>
#include <linux/prefetch.h>
#include <linux/types.h>
#include <linux/list.h>
#include <linux/ip.h>
#include <linux/ipv6.h>
#include "wil6210.h"
#include "txrx_edma.h"
#include "txrx.h"
#include "trace.h"

/* Max number of entries (packets to complete) to update the hwtail of tx
 * status ring. Should be power of 2
 */
#define WIL_EDMA_TX_SRING_UPDATE_HW_TAIL 128
#define WIL_EDMA_MAX_DATA_OFFSET (2)
/* RX buffer size must be aligned to 4 bytes */
#define WIL_EDMA_RX_BUF_LEN_DEFAULT (2048)
#define MAX_INVALID_BUFF_ID_RETRY (3)

static void wil_tx_desc_unmap_edma(struct device *dev,
				   union wil_tx_desc *desc,
				   struct wil_ctx *ctx)
{
	struct wil_tx_enhanced_desc *d = (struct wil_tx_enhanced_desc *)desc;
	dma_addr_t pa = wil_tx_desc_get_addr_edma(&d->dma);
	u16 dmalen = le16_to_cpu(d->dma.length);

	switch (ctx->mapped_as) {
	case wil_mapped_as_single:
		dma_unmap_single(dev, pa, dmalen, DMA_TO_DEVICE);
		break;
	case wil_mapped_as_page:
		dma_unmap_page(dev, pa, dmalen, DMA_TO_DEVICE);
		break;
	default:
		break;
	}
}

static int wil_find_free_sring(struct wil6210_priv *wil)
{
	int i;

	for (i = 0; i < WIL6210_MAX_STATUS_RINGS; i++) {
		if (!wil->srings[i].va)
			return i;
	}

	return -EINVAL;
}

static void wil_sring_free(struct wil6210_priv *wil,
			   struct wil_status_ring *sring)
{
	struct device *dev = wil_to_dev(wil);
	size_t sz;

	if (!sring || !sring->va)
		return;

	sz = sring->elem_size * sring->size;

	wil_dbg_misc(wil, "status_ring_free, size(bytes)=%zu, 0x%p:%pad\n",
		     sz, sring->va, &sring->pa);

	dma_free_coherent(dev, sz, (void *)sring->va, sring->pa);
	sring->pa = 0;
	sring->va = NULL;
}

static int wil_sring_alloc(struct wil6210_priv *wil,
			   struct wil_status_ring *sring)
{
	struct device *dev = wil_to_dev(wil);
	size_t sz = sring->elem_size * sring->size;

	wil_dbg_misc(wil, "status_ring_alloc: size=%zu\n", sz);

	if (sz == 0) {
		wil_err(wil, "Cannot allocate a zero size status ring\n");
		return -EINVAL;
	}

	sring->swhead = 0;

	/* Status messages are allocated and initialized to 0. This is necessary
	 * since DR bit should be initialized to 0.
	 */
	sring->va = dma_alloc_coherent(dev, sz, &sring->pa, GFP_KERNEL);
	if (!sring->va)
		return -ENOMEM;

	wil_dbg_misc(wil, "status_ring[%d] 0x%p:%pad\n", sring->size, sring->va,
		     &sring->pa);

	return 0;
}

static int wil_tx_init_edma(struct wil6210_priv *wil)
{
	int ring_id = wil_find_free_sring(wil);
	struct wil_status_ring *sring;
	int rc;
	u16 status_ring_size;

	if (wil->tx_status_ring_order < WIL_SRING_SIZE_ORDER_MIN ||
	    wil->tx_status_ring_order > WIL_SRING_SIZE_ORDER_MAX)
		wil->tx_status_ring_order = WIL_TX_SRING_SIZE_ORDER_DEFAULT;

	status_ring_size = 1 << wil->tx_status_ring_order;

	wil_dbg_misc(wil, "init TX sring: size=%u, ring_id=%u\n",
		     status_ring_size, ring_id);

	if (ring_id < 0)
		return ring_id;

	/* Allocate Tx status ring. Tx descriptor rings will be
	 * allocated on WMI connect event
	 */
	sring = &wil->srings[ring_id];

	sring->is_rx = false;
	sring->size = status_ring_size;
	sring->elem_size = sizeof(struct wil_ring_tx_status);
	rc = wil_sring_alloc(wil, sring);
	if (rc)
		return rc;

	rc = wil_wmi_tx_sring_cfg(wil, ring_id);
	if (rc)
		goto out_free;

	sring->desc_rdy_pol = 1;
	wil->tx_sring_idx = ring_id;

	return 0;
out_free:
	wil_sring_free(wil, sring);
	return rc;
}

/* Allocate one skb for Rx descriptor RING */
static int wil_ring_alloc_skb_edma(struct wil6210_priv *wil,
				   struct wil_ring *ring, u32 i)
{
	struct device *dev = wil_to_dev(wil);
	unsigned int sz = wil->rx_buf_len;
	dma_addr_t pa;
	u16 buff_id;
	struct list_head *active = &wil->rx_buff_mgmt.active;
	struct list_head *free = &wil->rx_buff_mgmt.free;
	struct wil_rx_buff *rx_buff;
	struct wil_rx_buff *buff_arr = wil->rx_buff_mgmt.buff_arr;
	struct sk_buff *skb;
	struct wil_rx_enhanced_desc dd, *d = &dd;
	struct wil_rx_enhanced_desc *_d = (struct wil_rx_enhanced_desc *)
		&ring->va[i].rx.enhanced;

	if (unlikely(list_empty(free))) {
		wil->rx_buff_mgmt.free_list_empty_cnt++;
		return -EAGAIN;
	}

	skb = dev_alloc_skb(sz);
	if (unlikely(!skb))
		return -ENOMEM;

	skb_put(skb, sz);

	/**
	 * Make sure that the network stack calculates checksum for packets
	 * which failed the HW checksum calculation
	 */
	skb->ip_summed = CHECKSUM_NONE;

	pa = dma_map_single(dev, skb->data, skb->len, DMA_FROM_DEVICE);
	if (unlikely(dma_mapping_error(dev, pa))) {
		kfree_skb(skb);
		return -ENOMEM;
	}

	/* Get the buffer ID - the index of the rx buffer in the buff_arr */
	rx_buff = list_first_entry(free, struct wil_rx_buff, list);
	buff_id = rx_buff->id;

	/* Move a buffer from the free list to the active list */
	list_move(&rx_buff->list, active);

	buff_arr[buff_id].skb = skb;

	wil_desc_set_addr_edma(&d->dma.addr, &d->dma.addr_high_high, pa);
	d->dma.length = cpu_to_le16(sz);
	d->mac.buff_id = cpu_to_le16(buff_id);
	*_d = *d;

	/* Save the physical address in skb->cb for later use in dma_unmap */
	memcpy(skb->cb, &pa, sizeof(pa));

	return 0;
}

static inline
void wil_get_next_rx_status_msg(struct wil_status_ring *sring, u8 *dr_bit,
				void *msg)
{
	struct wil_rx_status_compressed *_msg;

	_msg = (struct wil_rx_status_compressed *)
		(sring->va + (sring->elem_size * sring->swhead));
	*dr_bit = WIL_GET_BITS(_msg->d0, 31, 31);
	/* make sure dr_bit is read before the rest of status msg */
	rmb();
	memcpy(msg, (void *)_msg, sring->elem_size);
}

static inline void wil_sring_advance_swhead(struct wil_status_ring *sring)
{
	sring->swhead = (sring->swhead + 1) % sring->size;
	if (sring->swhead == 0)
		sring->desc_rdy_pol = 1 - sring->desc_rdy_pol;
}

static int wil_rx_refill_edma(struct wil6210_priv *wil)
{
	struct wil_ring *ring = &wil->ring_rx;
	u32 next_head;
	int rc = 0;
	ring->swtail = *ring->edma_rx_swtail.va;

	for (; next_head = wil_ring_next_head(ring),
	     (next_head != ring->swtail);
	     ring->swhead = next_head) {
		rc = wil_ring_alloc_skb_edma(wil, ring, ring->swhead);
		if (unlikely(rc)) {
			if (rc == -EAGAIN)
				wil_dbg_txrx(wil, "No free buffer ID found\n");
			else
				wil_err_ratelimited(wil,
						    "Error %d in refill desc[%d]\n",
						    rc, ring->swhead);
			break;
		}
	}

	/* make sure all writes to descriptors (shared memory) are done before
	 * committing them to HW
	 */
	wmb();

	wil_w(wil, ring->hwtail, ring->swhead);

	return rc;
}

static void wil_move_all_rx_buff_to_free_list(struct wil6210_priv *wil,
					      struct wil_ring *ring)
{
	struct device *dev = wil_to_dev(wil);
	struct list_head *active = &wil->rx_buff_mgmt.active;
	dma_addr_t pa;

	if (!wil->rx_buff_mgmt.buff_arr)
		return;

	while (!list_empty(active)) {
		struct wil_rx_buff *rx_buff =
			list_first_entry(active, struct wil_rx_buff, list);
		struct sk_buff *skb = rx_buff->skb;

		if (unlikely(!skb)) {
			wil_err(wil, "No Rx skb at buff_id %d\n", rx_buff->id);
		} else {
			rx_buff->skb = NULL;
			memcpy(&pa, skb->cb, sizeof(pa));
			dma_unmap_single(dev, pa, wil->rx_buf_len,
					 DMA_FROM_DEVICE);
			kfree_skb(skb);
		}

		/* Move the buffer from the active to the free list */
		list_move(&rx_buff->list, &wil->rx_buff_mgmt.free);
	}
}

static void wil_free_rx_buff_arr(struct wil6210_priv *wil)
{
	struct wil_ring *ring = &wil->ring_rx;

	if (!wil->rx_buff_mgmt.buff_arr)
		return;

	/* Move all the buffers to the free list in case active list is
	 * not empty in order to release all SKBs before deleting the array
	 */
	wil_move_all_rx_buff_to_free_list(wil, ring);

	kfree(wil->rx_buff_mgmt.buff_arr);
	wil->rx_buff_mgmt.buff_arr = NULL;
}

static int wil_init_rx_buff_arr(struct wil6210_priv *wil,
				size_t size)
{
	struct wil_rx_buff *buff_arr;
	struct list_head *active = &wil->rx_buff_mgmt.active;
	struct list_head *free = &wil->rx_buff_mgmt.free;
	int i;

	wil->rx_buff_mgmt.buff_arr = kcalloc(size + 1,
					     sizeof(struct wil_rx_buff),
					     GFP_KERNEL);
	if (!wil->rx_buff_mgmt.buff_arr)
		return -ENOMEM;

	/* Set list heads */
	INIT_LIST_HEAD(active);
	INIT_LIST_HEAD(free);

	/* Linkify the list.
	 * buffer id 0 should not be used (marks invalid id).
	 */
	buff_arr = wil->rx_buff_mgmt.buff_arr;
	for (i = 1; i <= size; i++) {
		list_add(&buff_arr[i].list, free);
		buff_arr[i].id = i;
	}

	wil->rx_buff_mgmt.size = size + 1;

	return 0;
}

static int wil_init_rx_sring(struct wil6210_priv *wil,
			     u16 status_ring_size,
			     size_t elem_size,
			     u16 ring_id)
{
	struct wil_status_ring *sring = &wil->srings[ring_id];
	int rc;

	wil_dbg_misc(wil, "init RX sring: size=%u, ring_id=%u\n",
		     status_ring_size, ring_id);

	memset(&sring->rx_data, 0, sizeof(sring->rx_data));

	sring->is_rx = true;
	sring->size = status_ring_size;
	sring->elem_size = elem_size;
	rc = wil_sring_alloc(wil, sring);
	if (rc)
		return rc;

	rc = wil_wmi_rx_sring_add(wil, ring_id);
	if (rc)
		goto out_free;

	sring->desc_rdy_pol = 1;

	return 0;
out_free:
	wil_sring_free(wil, sring);
	return rc;
}

static int wil_ring_alloc_desc_ring(struct wil6210_priv *wil,
				    struct wil_ring *ring)
{
	struct device *dev = wil_to_dev(wil);
	size_t sz = ring->size * sizeof(ring->va[0]);

	wil_dbg_misc(wil, "alloc_desc_ring:\n");

	BUILD_BUG_ON(sizeof(ring->va[0]) != 32);

	ring->swhead = 0;
	ring->swtail = 0;
	ring->ctx = kcalloc(ring->size, sizeof(ring->ctx[0]), GFP_KERNEL);
	if (!ring->ctx)
		goto err;

	ring->va = dma_alloc_coherent(dev, sz, &ring->pa, GFP_KERNEL);
	if (!ring->va)
		goto err_free_ctx;

	if (ring->is_rx) {
		sz = sizeof(*ring->edma_rx_swtail.va);
		ring->edma_rx_swtail.va =
			dma_alloc_coherent(dev, sz, &ring->edma_rx_swtail.pa,
					   GFP_KERNEL);
		if (!ring->edma_rx_swtail.va)
			goto err_free_va;
	}

	wil_dbg_misc(wil, "%s ring[%d] 0x%p:%pad 0x%p\n",
		     ring->is_rx ? "RX" : "TX",
		     ring->size, ring->va, &ring->pa, ring->ctx);

	return 0;
err_free_va:
	dma_free_coherent(dev, ring->size * sizeof(ring->va[0]),
			  (void *)ring->va, ring->pa);
	ring->va = NULL;
err_free_ctx:
	kfree(ring->ctx);
	ring->ctx = NULL;
err:
	return -ENOMEM;
}

static void wil_ring_free_edma(struct wil6210_priv *wil, struct wil_ring *ring)
{
	struct device *dev = wil_to_dev(wil);
	size_t sz;
	int ring_index = 0;

	if (!ring->va)
		return;

	sz = ring->size * sizeof(ring->va[0]);

	lockdep_assert_held(&wil->mutex);
	if (ring->is_rx) {
		wil_dbg_misc(wil, "free Rx ring [%d] 0x%p:%pad 0x%p\n",
			     ring->size, ring->va,
			     &ring->pa, ring->ctx);

		wil_move_all_rx_buff_to_free_list(wil, ring);
		dma_free_coherent(dev, sizeof(*ring->edma_rx_swtail.va),
				  ring->edma_rx_swtail.va,
				  ring->edma_rx_swtail.pa);
		goto out;
	}

	/* TX ring */
	ring_index = ring - wil->ring_tx;

	wil_dbg_misc(wil, "free Tx ring %d [%d] 0x%p:%pad 0x%p\n",
		     ring_index, ring->size, ring->va,
		     &ring->pa, ring->ctx);

	while (!wil_ring_is_empty(ring)) {
		struct wil_ctx *ctx;

		struct wil_tx_enhanced_desc dd, *d = &dd;
		struct wil_tx_enhanced_desc *_d =
			(struct wil_tx_enhanced_desc *)
			&ring->va[ring->swtail].tx.enhanced;

		ctx = &ring->ctx[ring->swtail];
		if (!ctx) {
			wil_dbg_txrx(wil,
				     "ctx(%d) was already completed\n",
				     ring->swtail);
			ring->swtail = wil_ring_next_tail(ring);
			continue;
		}
		*d = *_d;
		wil_tx_desc_unmap_edma(dev, (union wil_tx_desc *)d, ctx);
		if (ctx->skb)
			dev_kfree_skb_any(ctx->skb);
		ring->swtail = wil_ring_next_tail(ring);
	}

out:
	dma_free_coherent(dev, sz, (void *)ring->va, ring->pa);
	kfree(ring->ctx);
	ring->pa = 0;
	ring->va = NULL;
	ring->ctx = NULL;
}

static int wil_init_rx_desc_ring(struct wil6210_priv *wil, u16 desc_ring_size,
				 int status_ring_id)
{
	struct wil_ring *ring = &wil->ring_rx;
	int rc;

	wil_dbg_misc(wil, "init RX desc ring\n");

	ring->size = desc_ring_size;
	ring->is_rx = true;
	rc = wil_ring_alloc_desc_ring(wil, ring);
	if (rc)
		return rc;

	rc = wil_wmi_rx_desc_ring_add(wil, status_ring_id);
	if (rc)
		goto out_free;

	return 0;
out_free:
	wil_ring_free_edma(wil, ring);
	return rc;
}

static void wil_get_reorder_params_edma(struct wil6210_priv *wil,
					struct sk_buff *skb, int *tid,
					int *cid, int *mid, u16 *seq,
					int *mcast, int *retry)
{
	struct wil_rx_status_extended *s = wil_skb_rxstatus(skb);

	*tid = wil_rx_status_get_tid(s);
	*cid = wil_rx_status_get_cid(s);
	*mid = wil_rx_status_get_mid(s);
	*seq = le16_to_cpu(wil_rx_status_get_seq(wil, s));
	*mcast = wil_rx_status_get_mcast(s);
	*retry = wil_rx_status_get_retry(s);
}

static void wil_get_netif_rx_params_edma(struct sk_buff *skb, int *cid,
					 int *security)
{
	struct wil_rx_status_extended *s = wil_skb_rxstatus(skb);

	*cid = wil_rx_status_get_cid(s);
	*security = wil_rx_status_get_security(s);
}

static int wil_rx_crypto_check_edma(struct wil6210_priv *wil,
				    struct sk_buff *skb)
{
	struct wil_rx_status_extended *st;
	int cid, tid, key_id, mc;
	struct wil_sta_info *s;
	struct wil_tid_crypto_rx *c;
	struct wil_tid_crypto_rx_single *cc;
	const u8 *pn;

	/* In HW reorder, HW is responsible for crypto check */
	if (wil->use_rx_hw_reordering)
		return 0;

	st = wil_skb_rxstatus(skb);

	cid = wil_rx_status_get_cid(st);
	tid = wil_rx_status_get_tid(st);
	key_id = wil_rx_status_get_key_id(st);
	mc = wil_rx_status_get_mcast(st);
	s = &wil->sta[cid];
	c = mc ? &s->group_crypto_rx : &s->tid_crypto_rx[tid];
	cc = &c->key_id[key_id];
	pn = (u8 *)&st->ext.pn_15_0;

	if (!cc->key_set) {
		wil_err_ratelimited(wil,
				    "Key missing. CID %d TID %d MCast %d KEY_ID %d\n",
				    cid, tid, mc, key_id);
		return -EINVAL;
	}

	if (reverse_memcmp(pn, cc->pn, IEEE80211_GCMP_PN_LEN) <= 0) {
		wil_err_ratelimited(wil,
				    "Replay attack. CID %d TID %d MCast %d KEY_ID %d PN %6phN last %6phN\n",
				    cid, tid, mc, key_id, pn, cc->pn);
		return -EINVAL;
	}
	memcpy(cc->pn, pn, IEEE80211_GCMP_PN_LEN);

	return 0;
}

static bool wil_is_rx_idle_edma(struct wil6210_priv *wil)
{
	struct wil_status_ring *sring;
	struct wil_rx_status_extended msg1;
	void *msg = &msg1;
	u8 dr_bit;
	int i;

	for (i = 0; i < wil->num_rx_status_rings; i++) {
		sring = &wil->srings[i];
		if (!sring->va)
			continue;

		wil_get_next_rx_status_msg(sring, &dr_bit, msg);

		/* Check if there are unhandled RX status messages */
		if (dr_bit == sring->desc_rdy_pol)
			return false;
	}

	return true;
}

static void wil_rx_buf_len_init_edma(struct wil6210_priv *wil)
{
	/* RX buffer size must be aligned to 4 bytes */
	wil->rx_buf_len = rx_large_buf ?
		WIL_MAX_ETH_MTU : WIL_EDMA_RX_BUF_LEN_DEFAULT;
}

static int wil_rx_init_edma(struct wil6210_priv *wil, uint desc_ring_order)
{
	u16 status_ring_size, desc_ring_size = 1 << desc_ring_order;
	struct wil_ring *ring = &wil->ring_rx;
	int rc;
	size_t elem_size = wil->use_compressed_rx_status ?
		sizeof(struct wil_rx_status_compressed) :
		sizeof(struct wil_rx_status_extended);
	int i;

	/* In SW reorder one must use extended status messages */
	if (wil->use_compressed_rx_status && !wil->use_rx_hw_reordering) {
		wil_err(wil,
			"compressed RX status cannot be used with SW reorder\n");
		return -EINVAL;
	}
	if (wil->rx_status_ring_order <= desc_ring_order)
		/* make sure sring is larger than desc ring */
		wil->rx_status_ring_order = desc_ring_order + 1;
	if (wil->rx_buff_id_count <= desc_ring_size)
		/* make sure we will not run out of buff_ids */
		wil->rx_buff_id_count = desc_ring_size + 512;
	if (wil->rx_status_ring_order < WIL_SRING_SIZE_ORDER_MIN ||
	    wil->rx_status_ring_order > WIL_SRING_SIZE_ORDER_MAX)
		wil->rx_status_ring_order = WIL_RX_SRING_SIZE_ORDER_DEFAULT;

	status_ring_size = 1 << wil->rx_status_ring_order;

	wil_dbg_misc(wil,
		     "rx_init, desc_ring_size=%u, status_ring_size=%u, elem_size=%zu\n",
		     desc_ring_size, status_ring_size, elem_size);

	wil_rx_buf_len_init_edma(wil);

	/* Use debugfs dbg_num_rx_srings if set, reserve one sring for TX */
	if (wil->num_rx_status_rings > WIL6210_MAX_STATUS_RINGS - 1)
		wil->num_rx_status_rings = WIL6210_MAX_STATUS_RINGS - 1;

	wil_dbg_misc(wil, "rx_init: allocate %d status rings\n",
		     wil->num_rx_status_rings);

	rc = wil_wmi_cfg_def_rx_offload(wil, wil->rx_buf_len);
	if (rc)
		return rc;

	/* Allocate status ring */
	for (i = 0; i < wil->num_rx_status_rings; i++) {
		int sring_id = wil_find_free_sring(wil);

		if (sring_id < 0) {
			rc = -EFAULT;
			goto err_free_status;
		}
		rc = wil_init_rx_sring(wil, status_ring_size, elem_size,
				       sring_id);
		if (rc)
			goto err_free_status;
	}

	/* Allocate descriptor ring */
	rc = wil_init_rx_desc_ring(wil, desc_ring_size,
				   WIL_DEFAULT_RX_STATUS_RING_ID);
	if (rc)
		goto err_free_status;

	if (wil->rx_buff_id_count >= status_ring_size) {
		wil_info(wil,
			 "rx_buff_id_count %d exceeds sring_size %d. set it to %d\n",
			 wil->rx_buff_id_count, status_ring_size,
			 status_ring_size - 1);
		wil->rx_buff_id_count = status_ring_size - 1;
	}

	/* Allocate Rx buffer array */
	rc = wil_init_rx_buff_arr(wil, wil->rx_buff_id_count);
	if (rc)
		goto err_free_desc;

	/* Fill descriptor ring with credits */
	rc = wil_rx_refill_edma(wil);
	if (rc)
		goto err_free_rx_buff_arr;

	return 0;
err_free_rx_buff_arr:
	wil_free_rx_buff_arr(wil);
err_free_desc:
	wil_ring_free_edma(wil, ring);
err_free_status:
	for (i = 0; i < wil->num_rx_status_rings; i++)
		wil_sring_free(wil, &wil->srings[i]);

	return rc;
}

static int wil_ring_init_tx_edma(struct wil6210_vif *vif, int ring_id,
				 int size, int cid, int tid)
{
	struct wil6210_priv *wil = vif_to_wil(vif);
	int rc;
	struct wil_ring *ring = &wil->ring_tx[ring_id];
	struct wil_ring_tx_data *txdata = &wil->ring_tx_data[ring_id];

	lockdep_assert_held(&wil->mutex);

	wil_dbg_misc(wil,
		     "init TX ring: ring_id=%u, cid=%u, tid=%u, sring_id=%u\n",
		     ring_id, cid, tid, wil->tx_sring_idx);

	wil_tx_data_init(txdata);
	ring->size = size;
	rc = wil_ring_alloc_desc_ring(wil, ring);
	if (rc)
		goto out;

	wil->ring2cid_tid[ring_id][0] = cid;
	wil->ring2cid_tid[ring_id][1] = tid;
	if (!vif->privacy)
		txdata->dot1x_open = true;

	rc = wil_wmi_tx_desc_ring_add(vif, ring_id, cid, tid);
	if (rc) {
		wil_err(wil, "WMI_TX_DESC_RING_ADD_CMD failed\n");
		goto out_free;
	}

	if (txdata->dot1x_open && agg_wsize >= 0)
		wil_addba_tx_request(wil, ring_id, agg_wsize);

	return 0;
 out_free:
	spin_lock_bh(&txdata->lock);
	txdata->dot1x_open = false;
	txdata->enabled = 0;
	spin_unlock_bh(&txdata->lock);
	wil_ring_free_edma(wil, ring);
	wil->ring2cid_tid[ring_id][0] = wil->max_assoc_sta;
	wil->ring2cid_tid[ring_id][1] = 0;

 out:
	return rc;
}

static int wil_tx_ring_modify_edma(struct wil6210_vif *vif, int ring_id,
				   int cid, int tid)
{
	struct wil6210_priv *wil = vif_to_wil(vif);

	wil_err(wil, "ring modify is not supported for EDMA\n");

	return -EOPNOTSUPP;
}

/* This function is used only for RX SW reorder */
static int wil_check_bar(struct wil6210_priv *wil, void *msg, int cid,
			 struct sk_buff *skb, struct wil_net_stats *stats)
{
	u8 ftype;
	u8 fc1;
	int mid;
	int tid;
	u16 seq;
	struct wil6210_vif *vif;

	ftype = wil_rx_status_get_frame_type(wil, msg);
	if (ftype == IEEE80211_FTYPE_DATA)
		return 0;

	fc1 = wil_rx_status_get_fc1(wil, msg);
	mid = wil_rx_status_get_mid(msg);
	tid = wil_rx_status_get_tid(msg);
	seq = le16_to_cpu(wil_rx_status_get_seq(wil, msg));
	vif = wil->vifs[mid];

	if (unlikely(!vif)) {
		wil_dbg_txrx(wil, "RX descriptor with invalid mid %d", mid);
		return -EAGAIN;
	}

	wil_dbg_txrx(wil,
		     "Non-data frame FC[7:0] 0x%02x MID %d CID %d TID %d Seq 0x%03x\n",
		     fc1, mid, cid, tid, seq);
	if (stats)
		stats->rx_non_data_frame++;
	if (wil_is_back_req(fc1)) {
		wil_dbg_txrx(wil,
			     "BAR: MID %d CID %d TID %d Seq 0x%03x\n",
			     mid, cid, tid, seq);
		wil_rx_bar(wil, vif, cid, tid, seq);
	} else {
		u32 sz = wil->use_compressed_rx_status ?
			sizeof(struct wil_rx_status_compressed) :
			sizeof(struct wil_rx_status_extended);

		/* print again all info. One can enable only this
		 * without overhead for printing every Rx frame
		 */
		wil_dbg_txrx(wil,
			     "Unhandled non-data frame FC[7:0] 0x%02x MID %d CID %d TID %d Seq 0x%03x\n",
			     fc1, mid, cid, tid, seq);
		wil_hex_dump_txrx("RxS ", DUMP_PREFIX_NONE, 32, 4,
				  (const void *)msg, sz, false);
		wil_hex_dump_txrx("Rx ", DUMP_PREFIX_OFFSET, 16, 1,
				  skb->data, skb_headlen(skb), false);
	}

	return -EAGAIN;
}

static int wil_rx_error_check_edma(struct wil6210_priv *wil,
				   struct sk_buff *skb,
				   struct wil_net_stats *stats)
{
	int l2_rx_status;
	void *msg = wil_skb_rxstatus(skb);

	l2_rx_status = wil_rx_status_get_l2_rx_status(msg);
	if (l2_rx_status != 0) {
		wil_dbg_txrx(wil, "L2 RX error, l2_rx_status=0x%x\n",
			     l2_rx_status);
		/* Due to HW issue, KEY error will trigger a MIC error */
		if (l2_rx_status == WIL_RX_EDMA_ERROR_MIC) {
			wil_err_ratelimited(wil,
					    "L2 MIC/KEY error, dropping packet\n");
			stats->rx_mic_error++;
		}
		if (l2_rx_status == WIL_RX_EDMA_ERROR_KEY) {
			wil_err_ratelimited(wil,
					    "L2 KEY error, dropping packet\n");
			stats->rx_key_error++;
		}
		if (l2_rx_status == WIL_RX_EDMA_ERROR_REPLAY) {
			wil_err_ratelimited(wil,
					    "L2 REPLAY error, dropping packet\n");
			stats->rx_replay++;
		}
		if (l2_rx_status == WIL_RX_EDMA_ERROR_AMSDU) {
			wil_err_ratelimited(wil,
					    "L2 AMSDU error, dropping packet\n");
			stats->rx_amsdu_error++;
		}
		return -EFAULT;
	}

	skb->ip_summed = wil_rx_status_get_checksum(msg, stats);

	return 0;
}

static struct sk_buff *wil_sring_reap_rx_edma(struct wil6210_priv *wil,
					      struct wil_status_ring *sring)
{
	struct device *dev = wil_to_dev(wil);
	struct wil_rx_status_extended msg1;
	void *msg = &msg1;
	u16 buff_id;
	struct sk_buff *skb;
	dma_addr_t pa;
	struct wil_ring_rx_data *rxdata = &sring->rx_data;
	unsigned int sz = wil->rx_buf_len;
	struct wil_net_stats *stats = NULL;
	u16 dmalen;
	int cid;
	bool eop, headstolen;
	int delta;
	u8 dr_bit;
	u8 data_offset;
	struct wil_rx_status_extended *s;
	u16 sring_idx = sring - wil->srings;
	int invalid_buff_id_retry;

	BUILD_BUG_ON(sizeof(struct wil_rx_status_extended) > sizeof(skb->cb));

again:
	wil_get_next_rx_status_msg(sring, &dr_bit, msg);

	/* Completed handling all the ready status messages */
	if (dr_bit != sring->desc_rdy_pol)
		return NULL;

	/* Extract the buffer ID from the status message */
	buff_id = le16_to_cpu(wil_rx_status_get_buff_id(msg));

	invalid_buff_id_retry = 0;
	while (!buff_id) {
		struct wil_rx_status_extended *s;

		wil_dbg_txrx(wil,
			     "buff_id is not updated yet by HW, (swhead 0x%x)\n",
			     sring->swhead);
		if (++invalid_buff_id_retry > MAX_INVALID_BUFF_ID_RETRY)
			break;

		/* Read the status message again */
		s = (struct wil_rx_status_extended *)
			(sring->va + (sring->elem_size * sring->swhead));
		*(struct wil_rx_status_extended *)msg = *s;
		buff_id = le16_to_cpu(wil_rx_status_get_buff_id(msg));
	}

	if (unlikely(!wil_val_in_range(buff_id, 1, wil->rx_buff_mgmt.size))) {
		wil_err(wil, "Corrupt buff_id=%d, sring->swhead=%d\n",
			buff_id, sring->swhead);
		print_hex_dump(KERN_ERR, "RxS ", DUMP_PREFIX_OFFSET, 16, 1,
			       msg, wil->use_compressed_rx_status ?
			       sizeof(struct wil_rx_status_compressed) :
			       sizeof(struct wil_rx_status_extended), false);

		wil_rx_status_reset_buff_id(sring);
		wil_sring_advance_swhead(sring);
		sring->invalid_buff_id_cnt++;
		goto again;
	}

	/* Extract the SKB from the rx_buff management array */
	skb = wil->rx_buff_mgmt.buff_arr[buff_id].skb;
	wil->rx_buff_mgmt.buff_arr[buff_id].skb = NULL;
	if (!skb) {
		wil_err(wil, "No Rx skb at buff_id %d\n", buff_id);
		wil_rx_status_reset_buff_id(sring);
		/* Move the buffer from the active list to the free list */
		list_move_tail(&wil->rx_buff_mgmt.buff_arr[buff_id].list,
			       &wil->rx_buff_mgmt.free);
		wil_sring_advance_swhead(sring);
		sring->invalid_buff_id_cnt++;
		goto again;
	}

	wil_rx_status_reset_buff_id(sring);
	wil_sring_advance_swhead(sring);

	memcpy(&pa, skb->cb, sizeof(pa));
	dma_unmap_single(dev, pa, sz, DMA_FROM_DEVICE);
	dmalen = le16_to_cpu(wil_rx_status_get_length(msg));

	trace_wil6210_rx_status(wil, wil->use_compressed_rx_status, buff_id,
				msg);
	wil_dbg_txrx(wil, "Rx, buff_id=%u, sring_idx=%u, dmalen=%u bytes\n",
		     buff_id, sring_idx, dmalen);
	wil_hex_dump_txrx("RxS ", DUMP_PREFIX_NONE, 32, 4,
			  (const void *)msg, wil->use_compressed_rx_status ?
			  sizeof(struct wil_rx_status_compressed) :
			  sizeof(struct wil_rx_status_extended), false);

	/* Move the buffer from the active list to the free list */
	list_move_tail(&wil->rx_buff_mgmt.buff_arr[buff_id].list,
		       &wil->rx_buff_mgmt.free);

	eop = wil_rx_status_get_eop(msg);

	cid = wil_rx_status_get_cid(msg);
	if (unlikely(!wil_val_in_range(cid, 0, wil->max_assoc_sta))) {
		wil_err(wil, "Corrupt cid=%d, sring->swhead=%d\n",
			cid, sring->swhead);
		rxdata->skipping = true;
		goto skipping;
	}
	stats = &wil->sta[cid].stats;

	if (unlikely(dmalen < ETH_HLEN)) {
		wil_dbg_txrx(wil, "Short frame, len = %d\n", dmalen);
		stats->rx_short_frame++;
		rxdata->skipping = true;
		goto skipping;
	}

	if (unlikely(dmalen > sz)) {
		wil_err(wil, "Rx size too large: %d bytes!\n", dmalen);
		print_hex_dump(KERN_ERR, "RxS ", DUMP_PREFIX_OFFSET, 16, 1,
			       msg, wil->use_compressed_rx_status ?
			       sizeof(struct wil_rx_status_compressed) :
			       sizeof(struct wil_rx_status_extended), false);

		stats->rx_large_frame++;
		rxdata->skipping = true;
	}

skipping:
	/* skipping indicates if a certain SKB should be dropped.
	 * It is set in case there is an error on the current SKB or in case
	 * of RX chaining: as long as we manage to merge the SKBs it will
	 * be false. once we have a bad SKB or we don't manage to merge SKBs
	 * it will be set to the !EOP value of the current SKB.
	 * This guarantees that all the following SKBs until EOP will also
	 * get dropped.
	 */
	if (unlikely(rxdata->skipping)) {
		kfree_skb(skb);
		if (rxdata->skb) {
			kfree_skb(rxdata->skb);
			rxdata->skb = NULL;
		}
		rxdata->skipping = !eop;
		goto again;
	}

	skb_trim(skb, dmalen);

	prefetch(skb->data);

	if (!rxdata->skb) {
		rxdata->skb = skb;
	} else {
		if (likely(skb_try_coalesce(rxdata->skb, skb, &headstolen,
					    &delta))) {
			kfree_skb_partial(skb, headstolen);
		} else {
			wil_err(wil, "failed to merge skbs!\n");
			kfree_skb(skb);
			kfree_skb(rxdata->skb);
			rxdata->skb = NULL;
			rxdata->skipping = !eop;
			goto again;
		}
	}

	if (!eop)
		goto again;

	/* reaching here rxdata->skb always contains a full packet */
	skb = rxdata->skb;
	rxdata->skb = NULL;
	rxdata->skipping = false;

	if (stats) {
		stats->last_mcs_rx = wil_rx_status_get_mcs(msg);
		if (stats->last_mcs_rx < ARRAY_SIZE(stats->rx_per_mcs))
			stats->rx_per_mcs[stats->last_mcs_rx]++;
<<<<<<< HEAD
=======
		else if (stats->last_mcs_rx == WIL_EXTENDED_MCS_26)
			stats->rx_per_mcs[WIL_BASE_MCS_FOR_EXTENDED_26]++;
>>>>>>> 7d2a07b7

		stats->last_cb_mode_rx  = wil_rx_status_get_cb_mode(msg);
	}

	if (!wil->use_rx_hw_reordering && !wil->use_compressed_rx_status &&
	    wil_check_bar(wil, msg, cid, skb, stats) == -EAGAIN) {
		kfree_skb(skb);
		goto again;
	}

	/* Compensate for the HW data alignment according to the status
	 * message
	 */
	data_offset = wil_rx_status_get_data_offset(msg);
	if (data_offset == 0xFF ||
	    data_offset > WIL_EDMA_MAX_DATA_OFFSET) {
		wil_err(wil, "Unexpected data offset %d\n", data_offset);
		kfree_skb(skb);
		goto again;
	}

	skb_pull(skb, data_offset);

	wil_hex_dump_txrx("Rx ", DUMP_PREFIX_OFFSET, 16, 1,
			  skb->data, skb_headlen(skb), false);

	/* Has to be done after dma_unmap_single as skb->cb is also
	 * used for holding the pa
	 */
	s = wil_skb_rxstatus(skb);
	memcpy(s, msg, sring->elem_size);

	return skb;
}

void wil_rx_handle_edma(struct wil6210_priv *wil, int *quota)
{
	struct net_device *ndev;
	struct wil_ring *ring = &wil->ring_rx;
	struct wil_status_ring *sring;
	struct sk_buff *skb;
	int i;

	if (unlikely(!ring->va)) {
		wil_err(wil, "Rx IRQ while Rx not yet initialized\n");
		return;
	}
	wil_dbg_txrx(wil, "rx_handle\n");

	for (i = 0; i < wil->num_rx_status_rings; i++) {
		sring = &wil->srings[i];
		if (unlikely(!sring->va)) {
			wil_err(wil,
				"Rx IRQ while Rx status ring %d not yet initialized\n",
				i);
			continue;
		}

		while ((*quota > 0) &&
		       (NULL != (skb =
			wil_sring_reap_rx_edma(wil, sring)))) {
			(*quota)--;
			if (wil->use_rx_hw_reordering) {
				void *msg = wil_skb_rxstatus(skb);
				int mid = wil_rx_status_get_mid(msg);
				struct wil6210_vif *vif = wil->vifs[mid];

				if (unlikely(!vif)) {
					wil_dbg_txrx(wil,
						     "RX desc invalid mid %d",
						     mid);
					kfree_skb(skb);
					continue;
				}
				ndev = vif_to_ndev(vif);
				wil_netif_rx_any(skb, ndev);
			} else {
				wil_rx_reorder(wil, skb);
			}
		}

		wil_w(wil, sring->hwtail, (sring->swhead - 1) % sring->size);
	}

	wil_rx_refill_edma(wil);
}

static int wil_tx_desc_map_edma(union wil_tx_desc *desc,
				dma_addr_t pa,
				u32 len,
				int ring_index)
{
	struct wil_tx_enhanced_desc *d =
		(struct wil_tx_enhanced_desc *)&desc->enhanced;

	memset(d, 0, sizeof(struct wil_tx_enhanced_desc));

	wil_desc_set_addr_edma(&d->dma.addr, &d->dma.addr_high_high, pa);

	/* 0..6: mac_length; 7:ip_version 0-IP6 1-IP4*/
	d->dma.length = cpu_to_le16((u16)len);
	d->mac.d[0] = (ring_index << WIL_EDMA_DESC_TX_MAC_CFG_0_QID_POS);
	/* translation type:  0 - bypass; 1 - 802.3; 2 - native wifi;
	 * 3 - eth mode
	 */
	d->mac.d[2] = BIT(MAC_CFG_DESC_TX_2_SNAP_HDR_INSERTION_EN_POS) |
		      (0x3 << MAC_CFG_DESC_TX_2_L2_TRANSLATION_TYPE_POS);

	return 0;
}

static inline void
wil_get_next_tx_status_msg(struct wil_status_ring *sring, u8 *dr_bit,
			   struct wil_ring_tx_status *msg)
{
	struct wil_ring_tx_status *_msg = (struct wil_ring_tx_status *)
		(sring->va + (sring->elem_size * sring->swhead));

	*dr_bit = _msg->desc_ready >> TX_STATUS_DESC_READY_POS;
	/* make sure dr_bit is read before the rest of status msg */
	rmb();
	*msg = *_msg;
}

/* Clean up transmitted skb's from the Tx descriptor RING.
 * Return number of descriptors cleared.
 */
int wil_tx_sring_handler(struct wil6210_priv *wil,
			 struct wil_status_ring *sring)
{
	struct net_device *ndev;
	struct device *dev = wil_to_dev(wil);
	struct wil_ring *ring = NULL;
	struct wil_ring_tx_data *txdata;
	/* Total number of completed descriptors in all descriptor rings */
	int desc_cnt = 0;
	int cid;
	struct wil_net_stats *stats;
	struct wil_tx_enhanced_desc *_d;
	unsigned int ring_id;
	unsigned int num_descs, num_statuses = 0;
	int i;
	u8 dr_bit; /* Descriptor Ready bit */
	struct wil_ring_tx_status msg;
	struct wil6210_vif *vif;
	int used_before_complete;
	int used_new;

	wil_get_next_tx_status_msg(sring, &dr_bit, &msg);

	/* Process completion messages while DR bit has the expected polarity */
	while (dr_bit == sring->desc_rdy_pol) {
		num_descs = msg.num_descriptors;
		if (!num_descs) {
			wil_err(wil, "invalid num_descs 0\n");
			goto again;
		}

		/* Find the corresponding descriptor ring */
		ring_id = msg.ring_id;

		if (unlikely(ring_id >= WIL6210_MAX_TX_RINGS)) {
			wil_err(wil, "invalid ring id %d\n", ring_id);
			goto again;
		}
		ring = &wil->ring_tx[ring_id];
		if (unlikely(!ring->va)) {
			wil_err(wil, "Tx irq[%d]: ring not initialized\n",
				ring_id);
			goto again;
		}
		txdata = &wil->ring_tx_data[ring_id];
		if (unlikely(!txdata->enabled)) {
			wil_info(wil, "Tx irq[%d]: ring disabled\n", ring_id);
			goto again;
		}
		vif = wil->vifs[txdata->mid];
		if (unlikely(!vif)) {
			wil_dbg_txrx(wil, "invalid MID %d for ring %d\n",
				     txdata->mid, ring_id);
			goto again;
		}

		ndev = vif_to_ndev(vif);

		cid = wil->ring2cid_tid[ring_id][0];
		stats = (cid < wil->max_assoc_sta) ? &wil->sta[cid].stats :
						     NULL;

		wil_dbg_txrx(wil,
			     "tx_status: completed desc_ring (%d), num_descs (%d)\n",
			     ring_id, num_descs);

		used_before_complete = wil_ring_used_tx(ring);

		for (i = 0 ; i < num_descs; ++i) {
			struct wil_ctx *ctx = &ring->ctx[ring->swtail];
			struct wil_tx_enhanced_desc dd, *d = &dd;
			u16 dmalen;
			struct sk_buff *skb = ctx->skb;

			_d = (struct wil_tx_enhanced_desc *)
				&ring->va[ring->swtail].tx.enhanced;
			*d = *_d;

			dmalen = le16_to_cpu(d->dma.length);
			trace_wil6210_tx_status(&msg, ring->swtail, dmalen);
			wil_dbg_txrx(wil,
				     "TxC[%2d][%3d] : %d bytes, status 0x%02x\n",
				     ring_id, ring->swtail, dmalen,
				     msg.status);
			wil_hex_dump_txrx("TxS ", DUMP_PREFIX_NONE, 32, 4,
					  (const void *)&msg, sizeof(msg),
					  false);

			wil_tx_desc_unmap_edma(dev,
					       (union wil_tx_desc *)d,
					       ctx);

			if (skb) {
				if (likely(msg.status == 0)) {
					ndev->stats.tx_packets++;
					ndev->stats.tx_bytes += skb->len;
					if (stats) {
						stats->tx_packets++;
						stats->tx_bytes += skb->len;

						wil_tx_latency_calc(wil, skb,
							&wil->sta[cid]);
					}
				} else {
					ndev->stats.tx_errors++;
					if (stats)
						stats->tx_errors++;
				}

				if (skb->protocol == cpu_to_be16(ETH_P_PAE))
					wil_tx_complete_handle_eapol(vif, skb);

				wil_consume_skb(skb, msg.status == 0);
			}
			memset(ctx, 0, sizeof(*ctx));
			/* Make sure the ctx is zeroed before updating the tail
			 * to prevent a case where wil_tx_ring will see
			 * this descriptor as used and handle it before ctx zero
			 * is completed.
			 */
			wmb();

			ring->swtail = wil_ring_next_tail(ring);

			desc_cnt++;
		}

		/* performance monitoring */
		used_new = wil_ring_used_tx(ring);
		if (wil_val_in_range(wil->ring_idle_trsh,
				     used_new, used_before_complete)) {
			wil_dbg_txrx(wil, "Ring[%2d] idle %d -> %d\n",
				     ring_id, used_before_complete, used_new);
			txdata->last_idle = get_cycles();
		}

again:
		num_statuses++;
		if (num_statuses % WIL_EDMA_TX_SRING_UPDATE_HW_TAIL == 0)
			/* update HW tail to allow HW to push new statuses */
			wil_w(wil, sring->hwtail, sring->swhead);

		wil_sring_advance_swhead(sring);

		wil_get_next_tx_status_msg(sring, &dr_bit, &msg);
	}

	/* shall we wake net queues? */
	if (desc_cnt)
		wil_update_net_queues(wil, vif, NULL, false);

	if (num_statuses % WIL_EDMA_TX_SRING_UPDATE_HW_TAIL != 0)
		/* Update the HW tail ptr (RD ptr) */
		wil_w(wil, sring->hwtail, (sring->swhead - 1) % sring->size);

	return desc_cnt;
}

/* Sets the descriptor @d up for csum and/or TSO offloading. The corresponding
 * @skb is used to obtain the protocol and headers length.
 * @tso_desc_type is a descriptor type for TSO: 0 - a header, 1 - first data,
 * 2 - middle, 3 - last descriptor.
 */
static void wil_tx_desc_offload_setup_tso_edma(struct wil_tx_enhanced_desc *d,
					       int tso_desc_type, bool is_ipv4,
					       int tcp_hdr_len,
					       int skb_net_hdr_len,
					       int mss)
{
	/* Number of descriptors */
	d->mac.d[2] |= 1;
	/* Maximum Segment Size */
	d->mac.tso_mss |= cpu_to_le16(mss >> 2);
	/* L4 header len: TCP header length */
	d->dma.l4_hdr_len |= tcp_hdr_len & DMA_CFG_DESC_TX_0_L4_LENGTH_MSK;
	/* EOP, TSO desc type, Segmentation enable,
	 * Insert IPv4 and TCP / UDP Checksum
	 */
	d->dma.cmd |= BIT(WIL_EDMA_DESC_TX_CFG_EOP_POS) |
		      tso_desc_type << WIL_EDMA_DESC_TX_CFG_TSO_DESC_TYPE_POS |
		      BIT(WIL_EDMA_DESC_TX_CFG_SEG_EN_POS) |
		      BIT(WIL_EDMA_DESC_TX_CFG_INSERT_IP_CHKSUM_POS) |
		      BIT(WIL_EDMA_DESC_TX_CFG_INSERT_TCP_CHKSUM_POS);
	/* Calculate pseudo-header */
	d->dma.w1 |= BIT(WIL_EDMA_DESC_TX_CFG_PSEUDO_HEADER_CALC_EN_POS) |
		     BIT(WIL_EDMA_DESC_TX_CFG_L4_TYPE_POS);
	/* IP Header Length */
	d->dma.ip_length |= skb_net_hdr_len;
	/* MAC header length and IP address family*/
	d->dma.b11 |= ETH_HLEN |
		      is_ipv4 << DMA_CFG_DESC_TX_OFFLOAD_CFG_L3T_IPV4_POS;
}

static int wil_tx_tso_gen_desc(struct wil6210_priv *wil, void *buff_addr,
			       int len, uint i, int tso_desc_type,
			       skb_frag_t *frag, struct wil_ring *ring,
			       struct sk_buff *skb, bool is_ipv4,
			       int tcp_hdr_len, int skb_net_hdr_len,
			       int mss, int *descs_used)
{
	struct device *dev = wil_to_dev(wil);
	struct wil_tx_enhanced_desc *_desc = (struct wil_tx_enhanced_desc *)
		&ring->va[i].tx.enhanced;
	struct wil_tx_enhanced_desc desc_mem, *d = &desc_mem;
	int ring_index = ring - wil->ring_tx;
	dma_addr_t pa;

	if (len == 0)
		return 0;

	if (!frag) {
		pa = dma_map_single(dev, buff_addr, len, DMA_TO_DEVICE);
		ring->ctx[i].mapped_as = wil_mapped_as_single;
	} else {
		pa = skb_frag_dma_map(dev, frag, 0, len, DMA_TO_DEVICE);
		ring->ctx[i].mapped_as = wil_mapped_as_page;
	}
	if (unlikely(dma_mapping_error(dev, pa))) {
		wil_err(wil, "TSO: Skb DMA map error\n");
		return -EINVAL;
	}

	wil->txrx_ops.tx_desc_map((union wil_tx_desc *)d, pa,
				   len, ring_index);
	wil_tx_desc_offload_setup_tso_edma(d, tso_desc_type, is_ipv4,
					   tcp_hdr_len,
					   skb_net_hdr_len, mss);

	/* hold reference to skb
	 * to prevent skb release before accounting
	 * in case of immediate "tx done"
	 */
	if (tso_desc_type == wil_tso_type_lst)
		ring->ctx[i].skb = skb_get(skb);

	wil_hex_dump_txrx("TxD ", DUMP_PREFIX_NONE, 32, 4,
			  (const void *)d, sizeof(*d), false);

	*_desc = *d;
	(*descs_used)++;

	return 0;
}

static int __wil_tx_ring_tso_edma(struct wil6210_priv *wil,
				  struct wil6210_vif *vif,
				  struct wil_ring *ring,
				  struct sk_buff *skb)
{
	int ring_index = ring - wil->ring_tx;
	struct wil_ring_tx_data *txdata = &wil->ring_tx_data[ring_index];
	int nr_frags = skb_shinfo(skb)->nr_frags;
	int min_desc_required = nr_frags + 2; /* Headers, Head, Fragments */
	int used, avail = wil_ring_avail_tx(ring);
	int f, hdrlen, headlen;
	int gso_type;
	bool is_ipv4;
	u32 swhead = ring->swhead;
	int descs_used = 0; /* total number of used descriptors */
	int rc = -EINVAL;
	int tcp_hdr_len;
	int skb_net_hdr_len;
	int mss = skb_shinfo(skb)->gso_size;

	wil_dbg_txrx(wil, "tx_ring_tso: %d bytes to ring %d\n", skb->len,
		     ring_index);

	if (unlikely(!txdata->enabled))
		return -EINVAL;

	if (unlikely(avail < min_desc_required)) {
		wil_err_ratelimited(wil,
				    "TSO: Tx ring[%2d] full. No space for %d fragments\n",
				    ring_index, min_desc_required);
		return -ENOMEM;
	}

	gso_type = skb_shinfo(skb)->gso_type & (SKB_GSO_TCPV6 | SKB_GSO_TCPV4);
	switch (gso_type) {
	case SKB_GSO_TCPV4:
		is_ipv4 = true;
		break;
	case SKB_GSO_TCPV6:
		is_ipv4 = false;
		break;
	default:
		return -EINVAL;
	}

	if (skb->ip_summed != CHECKSUM_PARTIAL)
		return -EINVAL;

	/* tcp header length and skb network header length are fixed for all
	 * packet's descriptors - read them once here
	 */
	tcp_hdr_len = tcp_hdrlen(skb);
	skb_net_hdr_len = skb_network_header_len(skb);

	/* First descriptor must contain the header only
	 * Header Length = MAC header len + IP header len + TCP header len
	 */
	hdrlen = ETH_HLEN + tcp_hdr_len + skb_net_hdr_len;
	wil_dbg_txrx(wil, "TSO: process header descriptor, hdrlen %u\n",
		     hdrlen);
	rc = wil_tx_tso_gen_desc(wil, skb->data, hdrlen, swhead,
				 wil_tso_type_hdr, NULL, ring, skb,
				 is_ipv4, tcp_hdr_len, skb_net_hdr_len,
				 mss, &descs_used);
	if (rc)
		return -EINVAL;

	/* Second descriptor contains the head */
	headlen = skb_headlen(skb) - hdrlen;
	wil_dbg_txrx(wil, "TSO: process skb head, headlen %u\n", headlen);
	rc = wil_tx_tso_gen_desc(wil, skb->data + hdrlen, headlen,
				 (swhead + descs_used) % ring->size,
				 (nr_frags != 0) ? wil_tso_type_first :
				 wil_tso_type_lst, NULL, ring, skb,
				 is_ipv4, tcp_hdr_len, skb_net_hdr_len,
				 mss, &descs_used);
	if (rc)
		goto mem_error;

	/* Rest of the descriptors are from the SKB fragments */
	for (f = 0; f < nr_frags; f++) {
		skb_frag_t *frag = &skb_shinfo(skb)->frags[f];
		int len = skb_frag_size(frag);

		wil_dbg_txrx(wil, "TSO: frag[%d]: len %u, descs_used %d\n", f,
			     len, descs_used);

		rc = wil_tx_tso_gen_desc(wil, NULL, len,
					 (swhead + descs_used) % ring->size,
					 (f != nr_frags - 1) ?
					 wil_tso_type_mid : wil_tso_type_lst,
					 frag, ring, skb, is_ipv4,
					 tcp_hdr_len, skb_net_hdr_len,
					 mss, &descs_used);
		if (rc)
			goto mem_error;
	}

	/* performance monitoring */
	used = wil_ring_used_tx(ring);
	if (wil_val_in_range(wil->ring_idle_trsh,
			     used, used + descs_used)) {
		txdata->idle += get_cycles() - txdata->last_idle;
		wil_dbg_txrx(wil,  "Ring[%2d] not idle %d -> %d\n",
			     ring_index, used, used + descs_used);
	}

	/* advance swhead */
	wil_ring_advance_head(ring, descs_used);
	wil_dbg_txrx(wil, "TSO: Tx swhead %d -> %d\n", swhead, ring->swhead);

	/* make sure all writes to descriptors (shared memory) are done before
	 * committing them to HW
	 */
	wmb();

	if (wil->tx_latency)
		*(ktime_t *)&skb->cb = ktime_get();
	else
		memset(skb->cb, 0, sizeof(ktime_t));

	wil_w(wil, ring->hwtail, ring->swhead);

	return 0;

mem_error:
	while (descs_used > 0) {
		struct device *dev = wil_to_dev(wil);
		struct wil_ctx *ctx;
		int i = (swhead + descs_used - 1) % ring->size;
		struct wil_tx_enhanced_desc dd, *d = &dd;
		struct wil_tx_enhanced_desc *_desc =
			(struct wil_tx_enhanced_desc *)
			&ring->va[i].tx.enhanced;

		*d = *_desc;
		ctx = &ring->ctx[i];
		wil_tx_desc_unmap_edma(dev, (union wil_tx_desc *)d, ctx);
		memset(ctx, 0, sizeof(*ctx));
		descs_used--;
	}
	return rc;
}

static int wil_ring_init_bcast_edma(struct wil6210_vif *vif, int ring_id,
				    int size)
{
	struct wil6210_priv *wil = vif_to_wil(vif);
	struct wil_ring *ring = &wil->ring_tx[ring_id];
	int rc;
	struct wil_ring_tx_data *txdata = &wil->ring_tx_data[ring_id];

	wil_dbg_misc(wil, "init bcast: ring_id=%d, sring_id=%d\n",
		     ring_id, wil->tx_sring_idx);

	lockdep_assert_held(&wil->mutex);

	wil_tx_data_init(txdata);
	ring->size = size;
	ring->is_rx = false;
	rc = wil_ring_alloc_desc_ring(wil, ring);
	if (rc)
		goto out;

	wil->ring2cid_tid[ring_id][0] = WIL6210_MAX_CID; /* CID */
	wil->ring2cid_tid[ring_id][1] = 0; /* TID */
	if (!vif->privacy)
		txdata->dot1x_open = true;

	rc = wil_wmi_bcast_desc_ring_add(vif, ring_id);
	if (rc)
		goto out_free;

	return 0;

 out_free:
	spin_lock_bh(&txdata->lock);
	txdata->enabled = 0;
	txdata->dot1x_open = false;
	spin_unlock_bh(&txdata->lock);
	wil_ring_free_edma(wil, ring);

out:
	return rc;
}

static void wil_tx_fini_edma(struct wil6210_priv *wil)
{
	struct wil_status_ring *sring = &wil->srings[wil->tx_sring_idx];

	wil_dbg_misc(wil, "free TX sring\n");

	wil_sring_free(wil, sring);
}

static void wil_rx_data_free(struct wil_status_ring *sring)
{
	if (!sring)
		return;

	kfree_skb(sring->rx_data.skb);
	sring->rx_data.skb = NULL;
}

static void wil_rx_fini_edma(struct wil6210_priv *wil)
{
	struct wil_ring *ring = &wil->ring_rx;
	int i;

	wil_dbg_misc(wil, "rx_fini_edma\n");

	wil_ring_free_edma(wil, ring);

	for (i = 0; i < wil->num_rx_status_rings; i++) {
		wil_rx_data_free(&wil->srings[i]);
		wil_sring_free(wil, &wil->srings[i]);
	}

	wil_free_rx_buff_arr(wil);
}

void wil_init_txrx_ops_edma(struct wil6210_priv *wil)
{
	wil->txrx_ops.configure_interrupt_moderation =
		wil_configure_interrupt_moderation_edma;
	/* TX ops */
	wil->txrx_ops.ring_init_tx = wil_ring_init_tx_edma;
	wil->txrx_ops.ring_fini_tx = wil_ring_free_edma;
	wil->txrx_ops.ring_init_bcast = wil_ring_init_bcast_edma;
	wil->txrx_ops.tx_init = wil_tx_init_edma;
	wil->txrx_ops.tx_fini = wil_tx_fini_edma;
	wil->txrx_ops.tx_desc_map = wil_tx_desc_map_edma;
	wil->txrx_ops.tx_desc_unmap = wil_tx_desc_unmap_edma;
	wil->txrx_ops.tx_ring_tso = __wil_tx_ring_tso_edma;
	wil->txrx_ops.tx_ring_modify = wil_tx_ring_modify_edma;
	/* RX ops */
	wil->txrx_ops.rx_init = wil_rx_init_edma;
	wil->txrx_ops.wmi_addba_rx_resp = wmi_addba_rx_resp_edma;
	wil->txrx_ops.get_reorder_params = wil_get_reorder_params_edma;
	wil->txrx_ops.get_netif_rx_params = wil_get_netif_rx_params_edma;
	wil->txrx_ops.rx_crypto_check = wil_rx_crypto_check_edma;
	wil->txrx_ops.rx_error_check = wil_rx_error_check_edma;
	wil->txrx_ops.is_rx_idle = wil_is_rx_idle_edma;
	wil->txrx_ops.rx_fini = wil_rx_fini_edma;
}
<|MERGE_RESOLUTION|>--- conflicted
+++ resolved
@@ -1026,11 +1026,8 @@
 		stats->last_mcs_rx = wil_rx_status_get_mcs(msg);
 		if (stats->last_mcs_rx < ARRAY_SIZE(stats->rx_per_mcs))
 			stats->rx_per_mcs[stats->last_mcs_rx]++;
-<<<<<<< HEAD
-=======
 		else if (stats->last_mcs_rx == WIL_EXTENDED_MCS_26)
 			stats->rx_per_mcs[WIL_BASE_MCS_FOR_EXTENDED_26]++;
->>>>>>> 7d2a07b7
 
 		stats->last_cb_mode_rx  = wil_rx_status_get_cb_mode(msg);
 	}
