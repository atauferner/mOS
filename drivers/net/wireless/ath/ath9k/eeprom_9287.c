--- conflicted
+++ resolved
@@ -1126,11 +1126,7 @@
 	return 1;
 }
 
-<<<<<<< HEAD
-static u32 ath9k_hw_AR9287_get_eeprom_antenna_cfg(struct ath_hw *ah,
-=======
 static u32 ath9k_hw_ar9287_get_eeprom_antenna_cfg(struct ath_hw *ah,
->>>>>>> da5cabf8
 						  struct ath9k_channel *chan)
 {
 	struct ar9287_eeprom *eep = &ah->eeprom.map9287;
