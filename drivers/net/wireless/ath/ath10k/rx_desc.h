--- conflicted
+++ resolved
@@ -1282,12 +1282,6 @@
 #define FW_RX_DESC_UDP              (1 << 6)
 
 struct fw_rx_desc_hl {
-<<<<<<< HEAD
-#ifdef __GENKSYMS__
-	u8 info0;
-#else
-=======
->>>>>>> 7d2a07b7
 	union {
 		struct {
 		u8 discard:1,
@@ -1300,10 +1294,6 @@
 		} bits;
 		u8 info0;
 	} u;
-<<<<<<< HEAD
-#endif
-=======
->>>>>>> 7d2a07b7
 
 	u8 version;
 	u8 len;
