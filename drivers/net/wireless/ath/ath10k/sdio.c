// SPDX-License-Identifier: ISC
/*
 * Copyright (c) 2004-2011 Atheros Communications Inc.
 * Copyright (c) 2011-2012,2017 Qualcomm Atheros, Inc.
 * Copyright (c) 2016-2017 Erik Stromdahl <erik.stromdahl@gmail.com>
 */

#include <linux/module.h>
#include <linux/mmc/card.h>
#include <linux/mmc/mmc.h>
#include <linux/mmc/host.h>
#include <linux/mmc/sdio_func.h>
#include <linux/mmc/sdio_ids.h>
#include <linux/mmc/sdio.h>
#include <linux/mmc/sd.h>
#include <linux/bitfield.h>
#include "core.h"
#include "bmi.h"
#include "debug.h"
#include "hif.h"
#include "htc.h"
#include "mac.h"
#include "targaddrs.h"
#include "trace.h"
#include "sdio.h"
#include "coredump.h"

void ath10k_sdio_fw_crashed_dump(struct ath10k *ar);

#define ATH10K_SDIO_VSG_BUF_SIZE	(64 * 1024)

#define ATH10K_SDIO_VSG_BUF_SIZE	(64 * 1024)

/* inlined helper functions */

static inline int ath10k_sdio_calc_txrx_padded_len(struct ath10k_sdio *ar_sdio,
						   size_t len)
{
	return __ALIGN_MASK((len), ar_sdio->mbox_info.block_mask);
}

static inline enum ath10k_htc_ep_id pipe_id_to_eid(u8 pipe_id)
{
	return (enum ath10k_htc_ep_id)pipe_id;
}

static inline void ath10k_sdio_mbox_free_rx_pkt(struct ath10k_sdio_rx_data *pkt)
{
	dev_kfree_skb(pkt->skb);
	pkt->skb = NULL;
	pkt->alloc_len = 0;
	pkt->act_len = 0;
	pkt->trailer_only = false;
}

static inline int ath10k_sdio_mbox_alloc_rx_pkt(struct ath10k_sdio_rx_data *pkt,
						size_t act_len, size_t full_len,
						bool part_of_bundle,
						bool last_in_bundle)
{
	pkt->skb = dev_alloc_skb(full_len);
	if (!pkt->skb)
		return -ENOMEM;

	pkt->act_len = act_len;
	pkt->alloc_len = full_len;
	pkt->part_of_bundle = part_of_bundle;
	pkt->last_in_bundle = last_in_bundle;
	pkt->trailer_only = false;

	return 0;
}

static inline bool is_trailer_only_msg(struct ath10k_sdio_rx_data *pkt)
{
	bool trailer_only = false;
	struct ath10k_htc_hdr *htc_hdr =
		(struct ath10k_htc_hdr *)pkt->skb->data;
	u16 len = __le16_to_cpu(htc_hdr->len);

	if (len == htc_hdr->trailer_len)
		trailer_only = true;

	return trailer_only;
}

/* sdio/mmc functions */

static inline void ath10k_sdio_set_cmd52_arg(u32 *arg, u8 write, u8 raw,
					     unsigned int address,
					     unsigned char val)
{
	*arg = FIELD_PREP(BIT(31), write) |
	       FIELD_PREP(BIT(27), raw) |
	       FIELD_PREP(BIT(26), 1) |
	       FIELD_PREP(GENMASK(25, 9), address) |
	       FIELD_PREP(BIT(8), 1) |
	       FIELD_PREP(GENMASK(7, 0), val);
}

static int ath10k_sdio_func0_cmd52_wr_byte(struct mmc_card *card,
					   unsigned int address,
					   unsigned char byte)
{
	struct mmc_command io_cmd;

	memset(&io_cmd, 0, sizeof(io_cmd));
	ath10k_sdio_set_cmd52_arg(&io_cmd.arg, 1, 0, address, byte);
	io_cmd.opcode = SD_IO_RW_DIRECT;
	io_cmd.flags = MMC_RSP_R5 | MMC_CMD_AC;

	return mmc_wait_for_cmd(card->host, &io_cmd, 0);
}

static int ath10k_sdio_func0_cmd52_rd_byte(struct mmc_card *card,
					   unsigned int address,
					   unsigned char *byte)
{
	struct mmc_command io_cmd;
	int ret;

	memset(&io_cmd, 0, sizeof(io_cmd));
	ath10k_sdio_set_cmd52_arg(&io_cmd.arg, 0, 0, address, 0);
	io_cmd.opcode = SD_IO_RW_DIRECT;
	io_cmd.flags = MMC_RSP_R5 | MMC_CMD_AC;

	ret = mmc_wait_for_cmd(card->host, &io_cmd, 0);
	if (!ret)
		*byte = io_cmd.resp[0];

	return ret;
}

static int ath10k_sdio_config(struct ath10k *ar)
{
	struct ath10k_sdio *ar_sdio = ath10k_sdio_priv(ar);
	struct sdio_func *func = ar_sdio->func;
	unsigned char byte, asyncintdelay = 2;
	int ret;

	ath10k_dbg(ar, ATH10K_DBG_BOOT, "sdio configuration\n");

	sdio_claim_host(func);

	byte = 0;
	ret = ath10k_sdio_func0_cmd52_rd_byte(func->card,
					      SDIO_CCCR_DRIVE_STRENGTH,
					      &byte);

	byte &= ~ATH10K_SDIO_DRIVE_DTSX_MASK;
	byte |= FIELD_PREP(ATH10K_SDIO_DRIVE_DTSX_MASK,
			   ATH10K_SDIO_DRIVE_DTSX_TYPE_D);

	ret = ath10k_sdio_func0_cmd52_wr_byte(func->card,
					      SDIO_CCCR_DRIVE_STRENGTH,
					      byte);

	byte = 0;
	ret = ath10k_sdio_func0_cmd52_rd_byte(
		func->card,
		CCCR_SDIO_DRIVER_STRENGTH_ENABLE_ADDR,
		&byte);

	byte |= (CCCR_SDIO_DRIVER_STRENGTH_ENABLE_A |
		 CCCR_SDIO_DRIVER_STRENGTH_ENABLE_C |
		 CCCR_SDIO_DRIVER_STRENGTH_ENABLE_D);

	ret = ath10k_sdio_func0_cmd52_wr_byte(func->card,
					      CCCR_SDIO_DRIVER_STRENGTH_ENABLE_ADDR,
					      byte);
	if (ret) {
		ath10k_warn(ar, "failed to enable driver strength: %d\n", ret);
		goto out;
	}

	byte = 0;
	ret = ath10k_sdio_func0_cmd52_rd_byte(func->card,
					      CCCR_SDIO_IRQ_MODE_REG_SDIO3,
					      &byte);

	byte |= SDIO_IRQ_MODE_ASYNC_4BIT_IRQ_SDIO3;

	ret = ath10k_sdio_func0_cmd52_wr_byte(func->card,
					      CCCR_SDIO_IRQ_MODE_REG_SDIO3,
					      byte);
	if (ret) {
		ath10k_warn(ar, "failed to enable 4-bit async irq mode: %d\n",
			    ret);
		goto out;
	}

	byte = 0;
	ret = ath10k_sdio_func0_cmd52_rd_byte(func->card,
					      CCCR_SDIO_ASYNC_INT_DELAY_ADDRESS,
					      &byte);

	byte &= ~CCCR_SDIO_ASYNC_INT_DELAY_MASK;
	byte |= FIELD_PREP(CCCR_SDIO_ASYNC_INT_DELAY_MASK, asyncintdelay);

	ret = ath10k_sdio_func0_cmd52_wr_byte(func->card,
					      CCCR_SDIO_ASYNC_INT_DELAY_ADDRESS,
					      byte);

	/* give us some time to enable, in ms */
	func->enable_timeout = 100;

	ret = sdio_set_block_size(func, ar_sdio->mbox_info.block_size);
	if (ret) {
		ath10k_warn(ar, "failed to set sdio block size to %d: %d\n",
			    ar_sdio->mbox_info.block_size, ret);
		goto out;
	}

out:
	sdio_release_host(func);
	return ret;
}

static int ath10k_sdio_write32(struct ath10k *ar, u32 addr, u32 val)
{
	struct ath10k_sdio *ar_sdio = ath10k_sdio_priv(ar);
	struct sdio_func *func = ar_sdio->func;
	int ret;

	sdio_claim_host(func);

	sdio_writel(func, val, addr, &ret);
	if (ret) {
		ath10k_warn(ar, "failed to write 0x%x to address 0x%x: %d\n",
			    val, addr, ret);
		goto out;
	}

	ath10k_dbg(ar, ATH10K_DBG_SDIO, "sdio write32 addr 0x%x val 0x%x\n",
		   addr, val);

out:
	sdio_release_host(func);

	return ret;
}

static int ath10k_sdio_writesb32(struct ath10k *ar, u32 addr, u32 val)
{
	struct ath10k_sdio *ar_sdio = ath10k_sdio_priv(ar);
	struct sdio_func *func = ar_sdio->func;
	__le32 *buf;
	int ret;

	buf = kzalloc(sizeof(*buf), GFP_KERNEL);
	if (!buf)
		return -ENOMEM;

	*buf = cpu_to_le32(val);

	sdio_claim_host(func);

	ret = sdio_writesb(func, addr, buf, sizeof(*buf));
	if (ret) {
		ath10k_warn(ar, "failed to write value 0x%x to fixed sb address 0x%x: %d\n",
			    val, addr, ret);
		goto out;
	}

	ath10k_dbg(ar, ATH10K_DBG_SDIO, "sdio writesb32 addr 0x%x val 0x%x\n",
		   addr, val);

out:
	sdio_release_host(func);

	kfree(buf);

	return ret;
}

static int ath10k_sdio_read32(struct ath10k *ar, u32 addr, u32 *val)
{
	struct ath10k_sdio *ar_sdio = ath10k_sdio_priv(ar);
	struct sdio_func *func = ar_sdio->func;
	int ret;

	sdio_claim_host(func);
	*val = sdio_readl(func, addr, &ret);
	if (ret) {
		ath10k_warn(ar, "failed to read from address 0x%x: %d\n",
			    addr, ret);
		goto out;
	}

	ath10k_dbg(ar, ATH10K_DBG_SDIO, "sdio read32 addr 0x%x val 0x%x\n",
		   addr, *val);

out:
	sdio_release_host(func);

	return ret;
}

static int ath10k_sdio_read(struct ath10k *ar, u32 addr, void *buf, size_t len)
{
	struct ath10k_sdio *ar_sdio = ath10k_sdio_priv(ar);
	struct sdio_func *func = ar_sdio->func;
	int ret;

	sdio_claim_host(func);

	ret = sdio_memcpy_fromio(func, buf, addr, len);
	if (ret) {
		ath10k_warn(ar, "failed to read from address 0x%x: %d\n",
			    addr, ret);
		goto out;
	}

	ath10k_dbg(ar, ATH10K_DBG_SDIO, "sdio read addr 0x%x buf 0x%p len %zu\n",
		   addr, buf, len);
	ath10k_dbg_dump(ar, ATH10K_DBG_SDIO_DUMP, NULL, "sdio read ", buf, len);

out:
	sdio_release_host(func);

	return ret;
}

static int ath10k_sdio_write(struct ath10k *ar, u32 addr, const void *buf, size_t len)
{
	struct ath10k_sdio *ar_sdio = ath10k_sdio_priv(ar);
	struct sdio_func *func = ar_sdio->func;
	int ret;

	sdio_claim_host(func);

	/* For some reason toio() doesn't have const for the buffer, need
	 * an ugly hack to workaround that.
	 */
	ret = sdio_memcpy_toio(func, addr, (void *)buf, len);
	if (ret) {
		ath10k_warn(ar, "failed to write to address 0x%x: %d\n",
			    addr, ret);
		goto out;
	}

	ath10k_dbg(ar, ATH10K_DBG_SDIO, "sdio write addr 0x%x buf 0x%p len %zu\n",
		   addr, buf, len);
	ath10k_dbg_dump(ar, ATH10K_DBG_SDIO_DUMP, NULL, "sdio write ", buf, len);

out:
	sdio_release_host(func);

	return ret;
}

static int ath10k_sdio_readsb(struct ath10k *ar, u32 addr, void *buf, size_t len)
{
	struct ath10k_sdio *ar_sdio = ath10k_sdio_priv(ar);
	struct sdio_func *func = ar_sdio->func;
	int ret;

	sdio_claim_host(func);

	len = round_down(len, ar_sdio->mbox_info.block_size);

	ret = sdio_readsb(func, buf, addr, len);
	if (ret) {
		ath10k_warn(ar, "failed to read from fixed (sb) address 0x%x: %d\n",
			    addr, ret);
		goto out;
	}

	ath10k_dbg(ar, ATH10K_DBG_SDIO, "sdio readsb addr 0x%x buf 0x%p len %zu\n",
		   addr, buf, len);
	ath10k_dbg_dump(ar, ATH10K_DBG_SDIO_DUMP, NULL, "sdio readsb ", buf, len);

out:
	sdio_release_host(func);

	return ret;
}

/* HIF mbox functions */

static int ath10k_sdio_mbox_rx_process_packet(struct ath10k *ar,
					      struct ath10k_sdio_rx_data *pkt,
					      u32 *lookaheads,
					      int *n_lookaheads)
{
	struct ath10k_htc *htc = &ar->htc;
	struct sk_buff *skb = pkt->skb;
	struct ath10k_htc_hdr *htc_hdr = (struct ath10k_htc_hdr *)skb->data;
	bool trailer_present = htc_hdr->flags & ATH10K_HTC_FLAG_TRAILER_PRESENT;
	enum ath10k_htc_ep_id eid;
	u8 *trailer;
	int ret;

	if (trailer_present) {
		trailer = skb->data + skb->len - htc_hdr->trailer_len;

		eid = pipe_id_to_eid(htc_hdr->eid);

		ret = ath10k_htc_process_trailer(htc,
						 trailer,
						 htc_hdr->trailer_len,
						 eid,
						 lookaheads,
						 n_lookaheads);
		if (ret)
			return ret;

		if (is_trailer_only_msg(pkt))
			pkt->trailer_only = true;

		skb_trim(skb, skb->len - htc_hdr->trailer_len);
	}

	skb_pull(skb, sizeof(*htc_hdr));

	return 0;
}

static int ath10k_sdio_mbox_rx_process_packets(struct ath10k *ar,
					       u32 lookaheads[],
					       int *n_lookahead)
{
	struct ath10k_sdio *ar_sdio = ath10k_sdio_priv(ar);
	struct ath10k_htc *htc = &ar->htc;
	struct ath10k_sdio_rx_data *pkt;
	struct ath10k_htc_ep *ep;
	struct ath10k_skb_rxcb *cb;
	enum ath10k_htc_ep_id id;
	int ret, i, *n_lookahead_local;
	u32 *lookaheads_local;
	int lookahead_idx = 0;

	for (i = 0; i < ar_sdio->n_rx_pkts; i++) {
		lookaheads_local = lookaheads;
		n_lookahead_local = n_lookahead;

		id = ((struct ath10k_htc_hdr *)
		      &lookaheads[lookahead_idx++])->eid;

		if (id >= ATH10K_HTC_EP_COUNT) {
			ath10k_warn(ar, "invalid endpoint in look-ahead: %d\n",
				    id);
			ret = -ENOMEM;
			goto out;
		}

		ep = &htc->endpoint[id];

		if (ep->service_id == 0) {
			ath10k_warn(ar, "ep %d is not connected\n", id);
			ret = -ENOMEM;
			goto out;
		}

		pkt = &ar_sdio->rx_pkts[i];

		if (pkt->part_of_bundle && !pkt->last_in_bundle) {
			/* Only read lookahead's from RX trailers
			 * for the last packet in a bundle.
			 */
			lookahead_idx--;
			lookaheads_local = NULL;
			n_lookahead_local = NULL;
		}

		ret = ath10k_sdio_mbox_rx_process_packet(ar,
							 pkt,
							 lookaheads_local,
							 n_lookahead_local);
		if (ret)
			goto out;

		if (!pkt->trailer_only) {
			cb = ATH10K_SKB_RXCB(pkt->skb);
			cb->eid = id;

			skb_queue_tail(&ar_sdio->rx_head, pkt->skb);
			queue_work(ar->workqueue_aux,
				   &ar_sdio->async_work_rx);
		} else {
			kfree_skb(pkt->skb);
		}

		/* The RX complete handler now owns the skb...*/
		pkt->skb = NULL;
		pkt->alloc_len = 0;
	}

	ret = 0;

out:
	/* Free all packets that was not passed on to the RX completion
	 * handler...
	 */
	for (; i < ar_sdio->n_rx_pkts; i++)
		ath10k_sdio_mbox_free_rx_pkt(&ar_sdio->rx_pkts[i]);

	return ret;
}

static int ath10k_sdio_mbox_alloc_bundle(struct ath10k *ar,
					 struct ath10k_sdio_rx_data *rx_pkts,
					 struct ath10k_htc_hdr *htc_hdr,
					 size_t full_len, size_t act_len,
					 size_t *bndl_cnt)
{
	int ret, i;
	u8 max_msgs = ar->htc.max_msgs_per_htc_bundle;

	*bndl_cnt = ath10k_htc_get_bundle_count(max_msgs, htc_hdr->flags);

	if (*bndl_cnt > max_msgs) {
		ath10k_warn(ar,
			    "HTC bundle length %u exceeds maximum %u\n",
			    le16_to_cpu(htc_hdr->len),
			    max_msgs);
		return -ENOMEM;
	}

	/* Allocate bndl_cnt extra skb's for the bundle.
	 * The package containing the
	 * ATH10K_HTC_FLAG_BUNDLE_MASK flag is not included
	 * in bndl_cnt. The skb for that packet will be
	 * allocated separately.
	 */
	for (i = 0; i < *bndl_cnt; i++) {
		ret = ath10k_sdio_mbox_alloc_rx_pkt(&rx_pkts[i],
						    act_len,
						    full_len,
						    true,
						    false);
		if (ret)
			return ret;
	}

	return 0;
}

static int ath10k_sdio_mbox_rx_alloc(struct ath10k *ar,
				     u32 lookaheads[], int n_lookaheads)
{
	struct ath10k_sdio *ar_sdio = ath10k_sdio_priv(ar);
	struct ath10k_htc_hdr *htc_hdr;
	size_t full_len, act_len;
	bool last_in_bundle;
	int ret, i;
	int pkt_cnt = 0;

	if (n_lookaheads > ATH10K_SDIO_MAX_RX_MSGS) {
		ath10k_warn(ar, "the total number of pkts to be fetched (%u) exceeds maximum %u\n",
			    n_lookaheads, ATH10K_SDIO_MAX_RX_MSGS);
		ret = -ENOMEM;
		goto err;
	}

	for (i = 0; i < n_lookaheads; i++) {
		htc_hdr = (struct ath10k_htc_hdr *)&lookaheads[i];
		last_in_bundle = false;

		if (le16_to_cpu(htc_hdr->len) > ATH10K_HTC_MBOX_MAX_PAYLOAD_LENGTH) {
			ath10k_warn(ar, "payload length %d exceeds max htc length: %zu\n",
				    le16_to_cpu(htc_hdr->len),
				    ATH10K_HTC_MBOX_MAX_PAYLOAD_LENGTH);
			ret = -ENOMEM;

<<<<<<< HEAD
			queue_work(ar->workqueue, &ar->restart_work);
=======
			ath10k_core_start_recovery(ar);
>>>>>>> 7d2a07b7
			ath10k_warn(ar, "exceeds length, start recovery\n");

			goto err;
		}

		act_len = le16_to_cpu(htc_hdr->len) + sizeof(*htc_hdr);
		full_len = ath10k_sdio_calc_txrx_padded_len(ar_sdio, act_len);

		if (full_len > ATH10K_SDIO_MAX_BUFFER_SIZE) {
			ath10k_warn(ar, "rx buffer requested with invalid htc_hdr length (%d, 0x%x): %d\n",
				    htc_hdr->eid, htc_hdr->flags,
				    le16_to_cpu(htc_hdr->len));
			ret = -EINVAL;
			goto err;
		}

		if (ath10k_htc_get_bundle_count(
			ar->htc.max_msgs_per_htc_bundle, htc_hdr->flags)) {
			/* HTC header indicates that every packet to follow
			 * has the same padded length so that it can be
			 * optimally fetched as a full bundle.
			 */
			size_t bndl_cnt;

			ret = ath10k_sdio_mbox_alloc_bundle(ar,
							    &ar_sdio->rx_pkts[pkt_cnt],
							    htc_hdr,
							    full_len,
							    act_len,
							    &bndl_cnt);

			if (ret) {
				ath10k_warn(ar, "failed to allocate a bundle: %d\n",
					    ret);
				goto err;
			}

			pkt_cnt += bndl_cnt;

			/* next buffer will be the last in the bundle */
			last_in_bundle = true;
		}

		/* Allocate skb for packet. If the packet had the
		 * ATH10K_HTC_FLAG_BUNDLE_MASK flag set, all bundled
		 * packet skb's have been allocated in the previous step.
		 */
		if (htc_hdr->flags & ATH10K_HTC_FLAGS_RECV_1MORE_BLOCK)
			full_len += ATH10K_HIF_MBOX_BLOCK_SIZE;

		ret = ath10k_sdio_mbox_alloc_rx_pkt(&ar_sdio->rx_pkts[pkt_cnt],
						    act_len,
						    full_len,
						    last_in_bundle,
						    last_in_bundle);
		if (ret) {
			ath10k_warn(ar, "alloc_rx_pkt error %d\n", ret);
			goto err;
		}

		pkt_cnt++;
	}

	ar_sdio->n_rx_pkts = pkt_cnt;

	return 0;

err:
	for (i = 0; i < ATH10K_SDIO_MAX_RX_MSGS; i++) {
		if (!ar_sdio->rx_pkts[i].alloc_len)
			break;
		ath10k_sdio_mbox_free_rx_pkt(&ar_sdio->rx_pkts[i]);
	}

	return ret;
}

static int ath10k_sdio_mbox_rx_fetch(struct ath10k *ar)
{
	struct ath10k_sdio *ar_sdio = ath10k_sdio_priv(ar);
	struct ath10k_sdio_rx_data *pkt = &ar_sdio->rx_pkts[0];
	struct sk_buff *skb = pkt->skb;
	struct ath10k_htc_hdr *htc_hdr;
	int ret;

	ret = ath10k_sdio_readsb(ar, ar_sdio->mbox_info.htc_addr,
				 skb->data, pkt->alloc_len);
	if (ret)
		goto err;

	htc_hdr = (struct ath10k_htc_hdr *)skb->data;
	pkt->act_len = le16_to_cpu(htc_hdr->len) + sizeof(*htc_hdr);

	if (pkt->act_len > pkt->alloc_len) {
		ret = -EINVAL;
		goto err;
	}

	skb_put(skb, pkt->act_len);
	return 0;

err:
	ar_sdio->n_rx_pkts = 0;
	ath10k_sdio_mbox_free_rx_pkt(pkt);

	return ret;
}

static int ath10k_sdio_mbox_rx_fetch_bundle(struct ath10k *ar)
{
	struct ath10k_sdio *ar_sdio = ath10k_sdio_priv(ar);
	struct ath10k_sdio_rx_data *pkt;
	struct ath10k_htc_hdr *htc_hdr;
	int ret, i;
	u32 pkt_offset, virt_pkt_len;

	virt_pkt_len = 0;
	for (i = 0; i < ar_sdio->n_rx_pkts; i++)
		virt_pkt_len += ar_sdio->rx_pkts[i].alloc_len;

	if (virt_pkt_len > ATH10K_SDIO_VSG_BUF_SIZE) {
		ath10k_warn(ar, "sdio vsg buffer size limit: %d\n", virt_pkt_len);
		ret = -E2BIG;
		goto err;
	}
<<<<<<< HEAD

	ret = ath10k_sdio_readsb(ar, ar_sdio->mbox_info.htc_addr,
				 ar_sdio->vsg_buffer, virt_pkt_len);
	if (ret) {
		ath10k_warn(ar, "failed to read bundle packets: %d", ret);
		goto err;
	}

=======

	ret = ath10k_sdio_readsb(ar, ar_sdio->mbox_info.htc_addr,
				 ar_sdio->vsg_buffer, virt_pkt_len);
	if (ret) {
		ath10k_warn(ar, "failed to read bundle packets: %d", ret);
		goto err;
	}

>>>>>>> 7d2a07b7
	pkt_offset = 0;
	for (i = 0; i < ar_sdio->n_rx_pkts; i++) {
		pkt = &ar_sdio->rx_pkts[i];
		htc_hdr = (struct ath10k_htc_hdr *)(ar_sdio->vsg_buffer + pkt_offset);
		pkt->act_len = le16_to_cpu(htc_hdr->len) + sizeof(*htc_hdr);

<<<<<<< HEAD
		if (pkt->act_len > pkt->alloc_len ) {
=======
		if (pkt->act_len > pkt->alloc_len) {
>>>>>>> 7d2a07b7
			ret = -EINVAL;
			goto err;
		}

		skb_put_data(pkt->skb, htc_hdr, pkt->act_len);
		pkt_offset += pkt->alloc_len;
	}

	return 0;

err:
	/* Free all packets that was not successfully fetched. */
	for (i = 0; i < ar_sdio->n_rx_pkts; i++)
		ath10k_sdio_mbox_free_rx_pkt(&ar_sdio->rx_pkts[i]);

	ar_sdio->n_rx_pkts = 0;

	return ret;
}

/* This is the timeout for mailbox processing done in the sdio irq
 * handler. The timeout is deliberately set quite high since SDIO dump logs
 * over serial port can/will add a substantial overhead to the processing
 * (if enabled).
 */
#define SDIO_MBOX_PROCESSING_TIMEOUT_HZ (20 * HZ)

static int ath10k_sdio_mbox_rxmsg_pending_handler(struct ath10k *ar,
						  u32 msg_lookahead, bool *done)
{
	struct ath10k_sdio *ar_sdio = ath10k_sdio_priv(ar);
	u32 lookaheads[ATH10K_SDIO_MAX_RX_MSGS];
	int n_lookaheads = 1;
	unsigned long timeout;
	int ret;

	*done = true;

	/* Copy the lookahead obtained from the HTC register table into our
	 * temp array as a start value.
	 */
	lookaheads[0] = msg_lookahead;

	timeout = jiffies + SDIO_MBOX_PROCESSING_TIMEOUT_HZ;
	do {
		/* Try to allocate as many HTC RX packets indicated by
		 * n_lookaheads.
		 */
		ret = ath10k_sdio_mbox_rx_alloc(ar, lookaheads,
						n_lookaheads);
		if (ret)
			break;

		if (ar_sdio->n_rx_pkts >= 2)
			/* A recv bundle was detected, force IRQ status
			 * re-check again.
			 */
			*done = false;

		if (ar_sdio->n_rx_pkts > 1)
			ret = ath10k_sdio_mbox_rx_fetch_bundle(ar);
		else
			ret = ath10k_sdio_mbox_rx_fetch(ar);

		/* Process fetched packets. This will potentially update
		 * n_lookaheads depending on if the packets contain lookahead
		 * reports.
		 */
		n_lookaheads = 0;
		ret = ath10k_sdio_mbox_rx_process_packets(ar,
							  lookaheads,
							  &n_lookaheads);

		if (!n_lookaheads || ret)
			break;

		/* For SYNCH processing, if we get here, we are running
		 * through the loop again due to updated lookaheads. Set
		 * flag that we should re-check IRQ status registers again
		 * before leaving IRQ processing, this can net better
		 * performance in high throughput situations.
		 */
		*done = false;
	} while (time_before(jiffies, timeout));

	if (ret && (ret != -ECANCELED))
		ath10k_warn(ar, "failed to get pending recv messages: %d\n",
			    ret);

	return ret;
}

static int ath10k_sdio_mbox_proc_dbg_intr(struct ath10k *ar)
{
	u32 val;
	int ret;

	/* TODO: Add firmware crash handling */
	ath10k_warn(ar, "firmware crashed\n");

	/* read counter to clear the interrupt, the debug error interrupt is
	 * counter 0.
	 */
	ret = ath10k_sdio_read32(ar, MBOX_COUNT_DEC_ADDRESS, &val);
	if (ret)
		ath10k_warn(ar, "failed to clear debug interrupt: %d\n", ret);

	return ret;
}

static int ath10k_sdio_mbox_proc_counter_intr(struct ath10k *ar)
{
	struct ath10k_sdio *ar_sdio = ath10k_sdio_priv(ar);
	struct ath10k_sdio_irq_data *irq_data = &ar_sdio->irq_data;
	u8 counter_int_status;
	int ret;

	mutex_lock(&irq_data->mtx);
	counter_int_status = irq_data->irq_proc_reg->counter_int_status &
			     irq_data->irq_en_reg->cntr_int_status_en;

	/* NOTE: other modules like GMBOX may use the counter interrupt for
	 * credit flow control on other counters, we only need to check for
	 * the debug assertion counter interrupt.
	 */
	if (counter_int_status & ATH10K_SDIO_TARGET_DEBUG_INTR_MASK)
		ret = ath10k_sdio_mbox_proc_dbg_intr(ar);
	else
		ret = 0;

	mutex_unlock(&irq_data->mtx);

	return ret;
}

static int ath10k_sdio_mbox_proc_err_intr(struct ath10k *ar)
{
	struct ath10k_sdio *ar_sdio = ath10k_sdio_priv(ar);
	struct ath10k_sdio_irq_data *irq_data = &ar_sdio->irq_data;
	u8 error_int_status;
	int ret;

	ath10k_dbg(ar, ATH10K_DBG_SDIO, "sdio error interrupt\n");

	error_int_status = irq_data->irq_proc_reg->error_int_status & 0x0F;
	if (!error_int_status) {
		ath10k_warn(ar, "invalid error interrupt status: 0x%x\n",
			    error_int_status);
		return -EIO;
	}

	ath10k_dbg(ar, ATH10K_DBG_SDIO,
		   "sdio error_int_status 0x%x\n", error_int_status);

	if (FIELD_GET(MBOX_ERROR_INT_STATUS_WAKEUP_MASK,
		      error_int_status))
		ath10k_dbg(ar, ATH10K_DBG_SDIO, "sdio interrupt error wakeup\n");

	if (FIELD_GET(MBOX_ERROR_INT_STATUS_RX_UNDERFLOW_MASK,
		      error_int_status))
		ath10k_warn(ar, "rx underflow interrupt error\n");

	if (FIELD_GET(MBOX_ERROR_INT_STATUS_TX_OVERFLOW_MASK,
		      error_int_status))
		ath10k_warn(ar, "tx overflow interrupt error\n");

	/* Clear the interrupt */
	irq_data->irq_proc_reg->error_int_status &= ~error_int_status;

	/* set W1C value to clear the interrupt, this hits the register first */
	ret = ath10k_sdio_writesb32(ar, MBOX_ERROR_INT_STATUS_ADDRESS,
				    error_int_status);
	if (ret) {
		ath10k_warn(ar, "unable to write to error int status address: %d\n",
			    ret);
		return ret;
	}

	return 0;
}

static int ath10k_sdio_mbox_proc_cpu_intr(struct ath10k *ar)
{
	struct ath10k_sdio *ar_sdio = ath10k_sdio_priv(ar);
	struct ath10k_sdio_irq_data *irq_data = &ar_sdio->irq_data;
	u8 cpu_int_status;
	int ret;

	mutex_lock(&irq_data->mtx);
	cpu_int_status = irq_data->irq_proc_reg->cpu_int_status &
			 irq_data->irq_en_reg->cpu_int_status_en;
	if (!cpu_int_status) {
		ath10k_warn(ar, "CPU interrupt status is zero\n");
		ret = -EIO;
		goto out;
	}

	/* Clear the interrupt */
	irq_data->irq_proc_reg->cpu_int_status &= ~cpu_int_status;

	/* Set up the register transfer buffer to hit the register 4 times,
	 * this is done to make the access 4-byte aligned to mitigate issues
	 * with host bus interconnects that restrict bus transfer lengths to
	 * be a multiple of 4-bytes.
	 *
	 * Set W1C value to clear the interrupt, this hits the register first.
	 */
	ret = ath10k_sdio_writesb32(ar, MBOX_CPU_INT_STATUS_ADDRESS,
				    cpu_int_status);
	if (ret) {
		ath10k_warn(ar, "unable to write to cpu interrupt status address: %d\n",
			    ret);
		goto out;
	}

out:
	mutex_unlock(&irq_data->mtx);
	if (cpu_int_status & MBOX_CPU_STATUS_ENABLE_ASSERT_MASK)
		ath10k_sdio_fw_crashed_dump(ar);

	return ret;
}

static int ath10k_sdio_mbox_read_int_status(struct ath10k *ar,
					    u8 *host_int_status,
					    u32 *lookahead)
{
	struct ath10k_sdio *ar_sdio = ath10k_sdio_priv(ar);
	struct ath10k_sdio_irq_data *irq_data = &ar_sdio->irq_data;
	struct ath10k_sdio_irq_proc_regs *irq_proc_reg = irq_data->irq_proc_reg;
	struct ath10k_sdio_irq_enable_regs *irq_en_reg = irq_data->irq_en_reg;
	u8 htc_mbox = FIELD_PREP(ATH10K_HTC_MAILBOX_MASK, 1);
	int ret;

	mutex_lock(&irq_data->mtx);

	*lookahead = 0;
	*host_int_status = 0;

	/* int_status_en is supposed to be non zero, otherwise interrupts
	 * shouldn't be enabled. There is however a short time frame during
	 * initialization between the irq register and int_status_en init
	 * where this can happen.
	 * We silently ignore this condition.
	 */
	if (!irq_en_reg->int_status_en) {
		ret = 0;
		goto out;
	}

	/* Read the first sizeof(struct ath10k_irq_proc_registers)
	 * bytes of the HTC register table. This
	 * will yield us the value of different int status
	 * registers and the lookahead registers.
	 */
	ret = ath10k_sdio_read(ar, MBOX_HOST_INT_STATUS_ADDRESS,
			       irq_proc_reg, sizeof(*irq_proc_reg));
	if (ret) {
<<<<<<< HEAD
		queue_work(ar->workqueue, &ar->restart_work);
=======
		ath10k_core_start_recovery(ar);
>>>>>>> 7d2a07b7
		ath10k_warn(ar, "read int status fail, start recovery\n");
		goto out;
	}

	/* Update only those registers that are enabled */
	*host_int_status = irq_proc_reg->host_int_status &
			   irq_en_reg->int_status_en;

	/* Look at mbox status */
	if (!(*host_int_status & htc_mbox)) {
		*lookahead = 0;
		ret = 0;
		goto out;
	}

	/* Mask out pending mbox value, we use look ahead as
	 * the real flag for mbox processing.
	 */
	*host_int_status &= ~htc_mbox;
	if (irq_proc_reg->rx_lookahead_valid & htc_mbox) {
		*lookahead = le32_to_cpu(
			irq_proc_reg->rx_lookahead[ATH10K_HTC_MAILBOX]);
		if (!*lookahead)
			ath10k_warn(ar, "sdio mbox lookahead is zero\n");
	}

out:
	mutex_unlock(&irq_data->mtx);
	return ret;
}

static int ath10k_sdio_mbox_proc_pending_irqs(struct ath10k *ar,
					      bool *done)
{
	u8 host_int_status;
	u32 lookahead;
	int ret;

	/* NOTE: HIF implementation guarantees that the context of this
	 * call allows us to perform SYNCHRONOUS I/O, that is we can block,
	 * sleep or call any API that can block or switch thread/task
	 * contexts. This is a fully schedulable context.
	 */

	ret = ath10k_sdio_mbox_read_int_status(ar,
					       &host_int_status,
					       &lookahead);
	if (ret) {
		*done = true;
		goto out;
	}

	if (!host_int_status && !lookahead) {
		ret = 0;
		*done = true;
		goto out;
	}

	if (lookahead) {
		ath10k_dbg(ar, ATH10K_DBG_SDIO,
			   "sdio pending mailbox msg lookahead 0x%08x\n",
			   lookahead);

		ret = ath10k_sdio_mbox_rxmsg_pending_handler(ar,
							     lookahead,
							     done);
		if (ret)
			goto out;
	}

	/* now, handle the rest of the interrupts */
	ath10k_dbg(ar, ATH10K_DBG_SDIO,
		   "sdio host_int_status 0x%x\n", host_int_status);

	if (FIELD_GET(MBOX_HOST_INT_STATUS_CPU_MASK, host_int_status)) {
		/* CPU Interrupt */
		ret = ath10k_sdio_mbox_proc_cpu_intr(ar);
		if (ret)
			goto out;
	}

	if (FIELD_GET(MBOX_HOST_INT_STATUS_ERROR_MASK, host_int_status)) {
		/* Error Interrupt */
		ret = ath10k_sdio_mbox_proc_err_intr(ar);
		if (ret)
			goto out;
	}

	if (FIELD_GET(MBOX_HOST_INT_STATUS_COUNTER_MASK, host_int_status))
		/* Counter Interrupt */
		ret = ath10k_sdio_mbox_proc_counter_intr(ar);

	ret = 0;

out:
	/* An optimization to bypass reading the IRQ status registers
	 * unecessarily which can re-wake the target, if upper layers
	 * determine that we are in a low-throughput mode, we can rely on
	 * taking another interrupt rather than re-checking the status
	 * registers which can re-wake the target.
	 *
	 * NOTE : for host interfaces that makes use of detecting pending
	 * mbox messages at hif can not use this optimization due to
	 * possible side effects, SPI requires the host to drain all
	 * messages from the mailbox before exiting the ISR routine.
	 */

	ath10k_dbg(ar, ATH10K_DBG_SDIO,
		   "sdio pending irqs done %d status %d",
		   *done, ret);

	return ret;
}

static void ath10k_sdio_set_mbox_info(struct ath10k *ar)
{
	struct ath10k_sdio *ar_sdio = ath10k_sdio_priv(ar);
	struct ath10k_mbox_info *mbox_info = &ar_sdio->mbox_info;
	u16 device = ar_sdio->func->device, dev_id_base, dev_id_chiprev;

	mbox_info->htc_addr = ATH10K_HIF_MBOX_BASE_ADDR;
	mbox_info->block_size = ATH10K_HIF_MBOX_BLOCK_SIZE;
	mbox_info->block_mask = ATH10K_HIF_MBOX_BLOCK_SIZE - 1;
	mbox_info->gmbox_addr = ATH10K_HIF_GMBOX_BASE_ADDR;
	mbox_info->gmbox_sz = ATH10K_HIF_GMBOX_WIDTH;

	mbox_info->ext_info[0].htc_ext_addr = ATH10K_HIF_MBOX0_EXT_BASE_ADDR;

	dev_id_base = (device & 0x0F00);
	dev_id_chiprev = (device & 0x00FF);
	switch (dev_id_base) {
	case (SDIO_DEVICE_ID_ATHEROS_AR6005 & 0x0F00):
		if (dev_id_chiprev < 4)
			mbox_info->ext_info[0].htc_ext_sz =
				ATH10K_HIF_MBOX0_EXT_WIDTH;
		else
			/* from QCA6174 2.0(0x504), the width has been extended
			 * to 56K
			 */
			mbox_info->ext_info[0].htc_ext_sz =
				ATH10K_HIF_MBOX0_EXT_WIDTH_ROME_2_0;
		break;
	case (SDIO_DEVICE_ID_ATHEROS_QCA9377 & 0x0F00):
		mbox_info->ext_info[0].htc_ext_sz =
			ATH10K_HIF_MBOX0_EXT_WIDTH_ROME_2_0;
		break;
	default:
		mbox_info->ext_info[0].htc_ext_sz =
				ATH10K_HIF_MBOX0_EXT_WIDTH;
	}

	mbox_info->ext_info[1].htc_ext_addr =
		mbox_info->ext_info[0].htc_ext_addr +
		mbox_info->ext_info[0].htc_ext_sz +
		ATH10K_HIF_MBOX_DUMMY_SPACE_SIZE;
	mbox_info->ext_info[1].htc_ext_sz = ATH10K_HIF_MBOX1_EXT_WIDTH;
}

/* BMI functions */

static int ath10k_sdio_bmi_credits(struct ath10k *ar)
{
	u32 addr, cmd_credits;
	unsigned long timeout;
	int ret;

	/* Read the counter register to get the command credits */
	addr = MBOX_COUNT_DEC_ADDRESS + ATH10K_HIF_MBOX_NUM_MAX * 4;
	timeout = jiffies + BMI_COMMUNICATION_TIMEOUT_HZ;
	cmd_credits = 0;

	while (time_before(jiffies, timeout) && !cmd_credits) {
		/* Hit the credit counter with a 4-byte access, the first byte
		 * read will hit the counter and cause a decrement, while the
		 * remaining 3 bytes has no effect. The rationale behind this
		 * is to make all HIF accesses 4-byte aligned.
		 */
		ret = ath10k_sdio_read32(ar, addr, &cmd_credits);
		if (ret) {
			ath10k_warn(ar,
				    "unable to decrement the command credit count register: %d\n",
				    ret);
			return ret;
		}

		/* The counter is only 8 bits.
		 * Ignore anything in the upper 3 bytes
		 */
		cmd_credits &= 0xFF;
	}

	if (!cmd_credits) {
		ath10k_warn(ar, "bmi communication timeout\n");
		return -ETIMEDOUT;
	}

	return 0;
}

static int ath10k_sdio_bmi_get_rx_lookahead(struct ath10k *ar)
{
	unsigned long timeout;
	u32 rx_word;
	int ret;

	timeout = jiffies + BMI_COMMUNICATION_TIMEOUT_HZ;
	rx_word = 0;

	while ((time_before(jiffies, timeout)) && !rx_word) {
		ret = ath10k_sdio_read32(ar,
					 MBOX_HOST_INT_STATUS_ADDRESS,
					 &rx_word);
		if (ret) {
			ath10k_warn(ar, "unable to read RX_LOOKAHEAD_VALID: %d\n", ret);
			return ret;
		}

		 /* all we really want is one bit */
		rx_word &= 1;
	}

	if (!rx_word) {
		ath10k_warn(ar, "bmi_recv_buf FIFO empty\n");
		return -EINVAL;
	}

	return ret;
}

static int ath10k_sdio_bmi_exchange_msg(struct ath10k *ar,
					void *req, u32 req_len,
					void *resp, u32 *resp_len)
{
	struct ath10k_sdio *ar_sdio = ath10k_sdio_priv(ar);
	u32 addr;
	int ret;

	if (req) {
		ret = ath10k_sdio_bmi_credits(ar);
		if (ret)
			return ret;

		addr = ar_sdio->mbox_info.htc_addr;

		memcpy(ar_sdio->bmi_buf, req, req_len);
		ret = ath10k_sdio_write(ar, addr, ar_sdio->bmi_buf, req_len);
		if (ret) {
			ath10k_warn(ar,
				    "unable to send the bmi data to the device: %d\n",
				    ret);
			return ret;
		}
	}

	if (!resp || !resp_len)
		/* No response expected */
		return 0;

	/* During normal bootup, small reads may be required.
	 * Rather than issue an HIF Read and then wait as the Target
	 * adds successive bytes to the FIFO, we wait here until
	 * we know that response data is available.
	 *
	 * This allows us to cleanly timeout on an unexpected
	 * Target failure rather than risk problems at the HIF level.
	 * In particular, this avoids SDIO timeouts and possibly garbage
	 * data on some host controllers.  And on an interconnect
	 * such as Compact Flash (as well as some SDIO masters) which
	 * does not provide any indication on data timeout, it avoids
	 * a potential hang or garbage response.
	 *
	 * Synchronization is more difficult for reads larger than the
	 * size of the MBOX FIFO (128B), because the Target is unable
	 * to push the 129th byte of data until AFTER the Host posts an
	 * HIF Read and removes some FIFO data.  So for large reads the
	 * Host proceeds to post an HIF Read BEFORE all the data is
	 * actually available to read.  Fortunately, large BMI reads do
	 * not occur in practice -- they're supported for debug/development.
	 *
	 * So Host/Target BMI synchronization is divided into these cases:
	 *  CASE 1: length < 4
	 *        Should not happen
	 *
	 *  CASE 2: 4 <= length <= 128
	 *        Wait for first 4 bytes to be in FIFO
	 *        If CONSERVATIVE_BMI_READ is enabled, also wait for
	 *        a BMI command credit, which indicates that the ENTIRE
	 *        response is available in the FIFO
	 *
	 *  CASE 3: length > 128
	 *        Wait for the first 4 bytes to be in FIFO
	 *
	 * For most uses, a small timeout should be sufficient and we will
	 * usually see a response quickly; but there may be some unusual
	 * (debug) cases of BMI_EXECUTE where we want an larger timeout.
	 * For now, we use an unbounded busy loop while waiting for
	 * BMI_EXECUTE.
	 *
	 * If BMI_EXECUTE ever needs to support longer-latency execution,
	 * especially in production, this code needs to be enhanced to sleep
	 * and yield.  Also note that BMI_COMMUNICATION_TIMEOUT is currently
	 * a function of Host processor speed.
	 */
	ret = ath10k_sdio_bmi_get_rx_lookahead(ar);
	if (ret)
		return ret;

	/* We always read from the start of the mbox address */
	addr = ar_sdio->mbox_info.htc_addr;
	ret = ath10k_sdio_read(ar, addr, ar_sdio->bmi_buf, *resp_len);
	if (ret) {
		ath10k_warn(ar,
			    "unable to read the bmi data from the device: %d\n",
			    ret);
		return ret;
	}

	memcpy(resp, ar_sdio->bmi_buf, *resp_len);

	return 0;
}

/* sdio async handling functions */

static struct ath10k_sdio_bus_request
*ath10k_sdio_alloc_busreq(struct ath10k *ar)
{
	struct ath10k_sdio *ar_sdio = ath10k_sdio_priv(ar);
	struct ath10k_sdio_bus_request *bus_req;

	spin_lock_bh(&ar_sdio->lock);

	if (list_empty(&ar_sdio->bus_req_freeq)) {
		bus_req = NULL;
		goto out;
	}

	bus_req = list_first_entry(&ar_sdio->bus_req_freeq,
				   struct ath10k_sdio_bus_request, list);
	list_del(&bus_req->list);

out:
	spin_unlock_bh(&ar_sdio->lock);
	return bus_req;
}

static void ath10k_sdio_free_bus_req(struct ath10k *ar,
				     struct ath10k_sdio_bus_request *bus_req)
{
	struct ath10k_sdio *ar_sdio = ath10k_sdio_priv(ar);

	memset(bus_req, 0, sizeof(*bus_req));

	spin_lock_bh(&ar_sdio->lock);
	list_add_tail(&bus_req->list, &ar_sdio->bus_req_freeq);
	spin_unlock_bh(&ar_sdio->lock);
}

static void __ath10k_sdio_write_async(struct ath10k *ar,
				      struct ath10k_sdio_bus_request *req)
{
	struct ath10k_htc_ep *ep;
	struct sk_buff *skb;
	int ret;

	skb = req->skb;
	ret = ath10k_sdio_write(ar, req->address, skb->data, skb->len);
	if (ret)
		ath10k_warn(ar, "failed to write skb to 0x%x asynchronously: %d",
			    req->address, ret);

	if (req->htc_msg) {
		ep = &ar->htc.endpoint[req->eid];
		ath10k_htc_notify_tx_completion(ep, skb);
	} else if (req->comp) {
		complete(req->comp);
	}

	ath10k_sdio_free_bus_req(ar, req);
}

/* To improve throughput use workqueue to deliver packets to HTC layer,
 * this way SDIO bus is utilised much better.
 */
static void ath10k_rx_indication_async_work(struct work_struct *work)
{
	struct ath10k_sdio *ar_sdio = container_of(work, struct ath10k_sdio,
						   async_work_rx);
	struct ath10k *ar = ar_sdio->ar;
	struct ath10k_htc_ep *ep;
	struct ath10k_skb_rxcb *cb;
	struct sk_buff *skb;

	while (true) {
		skb = skb_dequeue(&ar_sdio->rx_head);
		if (!skb)
			break;
		cb = ATH10K_SKB_RXCB(skb);
		ep = &ar->htc.endpoint[cb->eid];
		ep->ep_ops.ep_rx_complete(ar, skb);
	}

	if (test_bit(ATH10K_FLAG_CORE_REGISTERED, &ar->dev_flags))
		napi_schedule(&ar->napi);
}

static int ath10k_sdio_read_rtc_state(struct ath10k_sdio *ar_sdio, unsigned char *state)
{
	struct ath10k *ar = ar_sdio->ar;
	unsigned char rtc_state = 0;
	int ret = 0;

	rtc_state = sdio_f0_readb(ar_sdio->func, ATH10K_CIS_RTC_STATE_ADDR, &ret);
	if (ret) {
		ath10k_warn(ar, "failed to read rtc state: %d\n", ret);
		return ret;
	}

	*state = rtc_state & 0x3;

	return ret;
}

static int ath10k_sdio_set_mbox_sleep(struct ath10k *ar, bool enable_sleep)
{
	struct ath10k_sdio *ar_sdio = ath10k_sdio_priv(ar);
	u32 val;
	int retry = ATH10K_CIS_READ_RETRY, ret = 0;
	unsigned char rtc_state = 0;

	sdio_claim_host(ar_sdio->func);

	ret = ath10k_sdio_read32(ar, ATH10K_FIFO_TIMEOUT_AND_CHIP_CONTROL, &val);
	if (ret) {
		ath10k_warn(ar, "failed to read fifo/chip control register: %d\n",
			    ret);
		goto release;
	}

	if (enable_sleep) {
		val &= ATH10K_FIFO_TIMEOUT_AND_CHIP_CONTROL_DISABLE_SLEEP_OFF;
		ar_sdio->mbox_state = SDIO_MBOX_SLEEP_STATE;
	} else {
		val |= ATH10K_FIFO_TIMEOUT_AND_CHIP_CONTROL_DISABLE_SLEEP_ON;
		ar_sdio->mbox_state = SDIO_MBOX_AWAKE_STATE;
	}

	ret = ath10k_sdio_write32(ar, ATH10K_FIFO_TIMEOUT_AND_CHIP_CONTROL, val);
	if (ret) {
		ath10k_warn(ar, "failed to write to FIFO_TIMEOUT_AND_CHIP_CONTROL: %d",
			    ret);
	}

	if (!enable_sleep) {
		do {
			udelay(ATH10K_CIS_READ_WAIT_4_RTC_CYCLE_IN_US);
			ret = ath10k_sdio_read_rtc_state(ar_sdio, &rtc_state);

			if (ret) {
				ath10k_warn(ar, "failed to disable mbox sleep: %d", ret);
				break;
			}

			ath10k_dbg(ar, ATH10K_DBG_SDIO, "sdio read rtc state: %d\n",
				   rtc_state);

			if (rtc_state == ATH10K_CIS_RTC_STATE_ON)
				break;

			udelay(ATH10K_CIS_XTAL_SETTLE_DURATION_IN_US);
			retry--;
		} while (retry > 0);
	}

release:
	sdio_release_host(ar_sdio->func);

	return ret;
}

static void ath10k_sdio_sleep_timer_handler(struct timer_list *t)
{
	struct ath10k_sdio *ar_sdio = from_timer(ar_sdio, t, sleep_timer);

	ar_sdio->mbox_state = SDIO_MBOX_REQUEST_TO_SLEEP_STATE;
	queue_work(ar_sdio->workqueue, &ar_sdio->wr_async_work);
}

static void ath10k_sdio_write_async_work(struct work_struct *work)
{
	struct ath10k_sdio *ar_sdio = container_of(work, struct ath10k_sdio,
						   wr_async_work);
	struct ath10k *ar = ar_sdio->ar;
	struct ath10k_sdio_bus_request *req, *tmp_req;
	struct ath10k_mbox_info *mbox_info = &ar_sdio->mbox_info;

	spin_lock_bh(&ar_sdio->wr_async_lock);

	list_for_each_entry_safe(req, tmp_req, &ar_sdio->wr_asyncq, list) {
		list_del(&req->list);
		spin_unlock_bh(&ar_sdio->wr_async_lock);

		if (req->address >= mbox_info->htc_addr &&
		    ar_sdio->mbox_state == SDIO_MBOX_SLEEP_STATE) {
			ath10k_sdio_set_mbox_sleep(ar, false);
			mod_timer(&ar_sdio->sleep_timer, jiffies +
				  msecs_to_jiffies(ATH10K_MIN_SLEEP_INACTIVITY_TIME_MS));
		}

		__ath10k_sdio_write_async(ar, req);
		spin_lock_bh(&ar_sdio->wr_async_lock);
	}

	spin_unlock_bh(&ar_sdio->wr_async_lock);

	if (ar_sdio->mbox_state == SDIO_MBOX_REQUEST_TO_SLEEP_STATE)
		ath10k_sdio_set_mbox_sleep(ar, true);
}

static int ath10k_sdio_prep_async_req(struct ath10k *ar, u32 addr,
				      struct sk_buff *skb,
				      struct completion *comp,
				      bool htc_msg, enum ath10k_htc_ep_id eid)
{
	struct ath10k_sdio *ar_sdio = ath10k_sdio_priv(ar);
	struct ath10k_sdio_bus_request *bus_req;

	/* Allocate a bus request for the message and queue it on the
	 * SDIO workqueue.
	 */
	bus_req = ath10k_sdio_alloc_busreq(ar);
	if (!bus_req) {
		ath10k_warn(ar,
			    "unable to allocate bus request for async request\n");
		return -ENOMEM;
	}

	bus_req->skb = skb;
	bus_req->eid = eid;
	bus_req->address = addr;
	bus_req->htc_msg = htc_msg;
	bus_req->comp = comp;

	spin_lock_bh(&ar_sdio->wr_async_lock);
	list_add_tail(&bus_req->list, &ar_sdio->wr_asyncq);
	spin_unlock_bh(&ar_sdio->wr_async_lock);

	return 0;
}

/* IRQ handler */

static void ath10k_sdio_irq_handler(struct sdio_func *func)
{
	struct ath10k_sdio *ar_sdio = sdio_get_drvdata(func);
	struct ath10k *ar = ar_sdio->ar;
	unsigned long timeout;
	bool done = false;
	int ret;

	/* Release the host during interrupts so we can pick it back up when
	 * we process commands.
	 */
	sdio_release_host(ar_sdio->func);

	timeout = jiffies + ATH10K_SDIO_HIF_COMMUNICATION_TIMEOUT_HZ;
	do {
		ret = ath10k_sdio_mbox_proc_pending_irqs(ar, &done);
		if (ret)
			break;
	} while (time_before(jiffies, timeout) && !done);

	ath10k_mac_tx_push_pending(ar);

	sdio_claim_host(ar_sdio->func);

	if (ret && ret != -ECANCELED)
		ath10k_warn(ar, "failed to process pending SDIO interrupts: %d\n",
			    ret);
}

/* sdio HIF functions */

static int ath10k_sdio_disable_intrs(struct ath10k *ar)
{
	struct ath10k_sdio *ar_sdio = ath10k_sdio_priv(ar);
	struct ath10k_sdio_irq_data *irq_data = &ar_sdio->irq_data;
	struct ath10k_sdio_irq_enable_regs *regs = irq_data->irq_en_reg;
	int ret;

	mutex_lock(&irq_data->mtx);

	memset(regs, 0, sizeof(*regs));
	ret = ath10k_sdio_write(ar, MBOX_INT_STATUS_ENABLE_ADDRESS,
				&regs->int_status_en, sizeof(*regs));
	if (ret)
		ath10k_warn(ar, "unable to disable sdio interrupts: %d\n", ret);

	mutex_unlock(&irq_data->mtx);

	return ret;
}

static int ath10k_sdio_hif_power_up(struct ath10k *ar,
				    enum ath10k_firmware_mode fw_mode)
{
	struct ath10k_sdio *ar_sdio = ath10k_sdio_priv(ar);
	struct sdio_func *func = ar_sdio->func;
	int ret;

	if (!ar_sdio->is_disabled)
		return 0;

	ath10k_dbg(ar, ATH10K_DBG_BOOT, "sdio power on\n");

	ret = ath10k_sdio_config(ar);
	if (ret) {
		ath10k_err(ar, "failed to config sdio: %d\n", ret);
		return ret;
	}

	sdio_claim_host(func);

	ret = sdio_enable_func(func);
	if (ret) {
		ath10k_warn(ar, "unable to enable sdio function: %d)\n", ret);
		sdio_release_host(func);
		return ret;
	}

	sdio_release_host(func);

	/* Wait for hardware to initialise. It should take a lot less than
	 * 20 ms but let's be conservative here.
	 */
	msleep(20);

	ar_sdio->is_disabled = false;

	ret = ath10k_sdio_disable_intrs(ar);
	if (ret)
		return ret;

	return 0;
}

static void ath10k_sdio_hif_power_down(struct ath10k *ar)
{
	struct ath10k_sdio *ar_sdio = ath10k_sdio_priv(ar);
	int ret;

	if (ar_sdio->is_disabled)
		return;

	ath10k_dbg(ar, ATH10K_DBG_BOOT, "sdio power off\n");

	del_timer_sync(&ar_sdio->sleep_timer);
	ath10k_sdio_set_mbox_sleep(ar, true);

	/* Disable the card */
	sdio_claim_host(ar_sdio->func);

	ret = sdio_disable_func(ar_sdio->func);
	if (ret) {
		ath10k_warn(ar, "unable to disable sdio function: %d\n", ret);
		sdio_release_host(ar_sdio->func);
		return;
	}

	ret = mmc_hw_reset(ar_sdio->func->card->host);
	if (ret)
		ath10k_warn(ar, "unable to reset sdio: %d\n", ret);

	sdio_release_host(ar_sdio->func);

	ar_sdio->is_disabled = true;
}

static int ath10k_sdio_hif_tx_sg(struct ath10k *ar, u8 pipe_id,
				 struct ath10k_hif_sg_item *items, int n_items)
{
	struct ath10k_sdio *ar_sdio = ath10k_sdio_priv(ar);
	enum ath10k_htc_ep_id eid;
	struct sk_buff *skb;
	int ret, i;

	eid = pipe_id_to_eid(pipe_id);

	for (i = 0; i < n_items; i++) {
		size_t padded_len;
		u32 address;

		skb = items[i].transfer_context;
		padded_len = ath10k_sdio_calc_txrx_padded_len(ar_sdio,
							      skb->len);
		skb_trim(skb, padded_len);

		/* Write TX data to the end of the mbox address space */
		address = ar_sdio->mbox_addr[eid] + ar_sdio->mbox_size[eid] -
			  skb->len;
		ret = ath10k_sdio_prep_async_req(ar, address, skb,
						 NULL, true, eid);
		if (ret)
			return ret;
	}

	queue_work(ar_sdio->workqueue, &ar_sdio->wr_async_work);

	return 0;
}

static int ath10k_sdio_enable_intrs(struct ath10k *ar)
{
	struct ath10k_sdio *ar_sdio = ath10k_sdio_priv(ar);
	struct ath10k_sdio_irq_data *irq_data = &ar_sdio->irq_data;
	struct ath10k_sdio_irq_enable_regs *regs = irq_data->irq_en_reg;
	int ret;

	mutex_lock(&irq_data->mtx);

	/* Enable all but CPU interrupts */
	regs->int_status_en = FIELD_PREP(MBOX_INT_STATUS_ENABLE_ERROR_MASK, 1) |
			      FIELD_PREP(MBOX_INT_STATUS_ENABLE_CPU_MASK, 1) |
			      FIELD_PREP(MBOX_INT_STATUS_ENABLE_COUNTER_MASK, 1);

	/* NOTE: There are some cases where HIF can do detection of
	 * pending mbox messages which is disabled now.
	 */
	regs->int_status_en |=
		FIELD_PREP(MBOX_INT_STATUS_ENABLE_MBOX_DATA_MASK, 1);

	/* Set up the CPU Interrupt Status Register, enable CPU sourced interrupt #0
	 * #0 is used for report assertion from target
	 */
	regs->cpu_int_status_en = FIELD_PREP(MBOX_CPU_STATUS_ENABLE_ASSERT_MASK, 1);

	/* Set up the Error Interrupt status Register */
	regs->err_int_status_en =
		FIELD_PREP(MBOX_ERROR_STATUS_ENABLE_RX_UNDERFLOW_MASK, 1) |
		FIELD_PREP(MBOX_ERROR_STATUS_ENABLE_TX_OVERFLOW_MASK, 1);

	/* Enable Counter interrupt status register to get fatal errors for
	 * debugging.
	 */
	regs->cntr_int_status_en =
		FIELD_PREP(MBOX_COUNTER_INT_STATUS_ENABLE_BIT_MASK,
			   ATH10K_SDIO_TARGET_DEBUG_INTR_MASK);

	ret = ath10k_sdio_write(ar, MBOX_INT_STATUS_ENABLE_ADDRESS,
				&regs->int_status_en, sizeof(*regs));
	if (ret)
		ath10k_warn(ar,
			    "failed to update mbox interrupt status register : %d\n",
			    ret);

	mutex_unlock(&irq_data->mtx);
	return ret;
}

/* HIF diagnostics */

static int ath10k_sdio_hif_diag_read(struct ath10k *ar, u32 address, void *buf,
				     size_t buf_len)
{
	int ret;
	void *mem;

	mem = kzalloc(buf_len, GFP_KERNEL);
	if (!mem)
		return -ENOMEM;

	/* set window register to start read cycle */
	ret = ath10k_sdio_write32(ar, MBOX_WINDOW_READ_ADDR_ADDRESS, address);
	if (ret) {
		ath10k_warn(ar, "failed to set mbox window read address: %d", ret);
		goto out;
	}

	/* read the data */
	ret = ath10k_sdio_read(ar, MBOX_WINDOW_DATA_ADDRESS, mem, buf_len);
	if (ret) {
		ath10k_warn(ar, "failed to read from mbox window data address: %d\n",
			    ret);
		goto out;
	}

	memcpy(buf, mem, buf_len);

out:
	kfree(mem);

	return ret;
}

static int ath10k_sdio_diag_read32(struct ath10k *ar, u32 address,
				   u32 *value)
{
	__le32 *val;
	int ret;

	val = kzalloc(sizeof(*val), GFP_KERNEL);
	if (!val)
		return -ENOMEM;

	ret = ath10k_sdio_hif_diag_read(ar, address, val, sizeof(*val));
	if (ret)
		goto out;

	*value = __le32_to_cpu(*val);

out:
	kfree(val);

	return ret;
}

static int ath10k_sdio_hif_diag_write_mem(struct ath10k *ar, u32 address,
					  const void *data, int nbytes)
{
	int ret;

	/* set write data */
	ret = ath10k_sdio_write(ar, MBOX_WINDOW_DATA_ADDRESS, data, nbytes);
	if (ret) {
		ath10k_warn(ar,
			    "failed to write 0x%p to mbox window data address: %d\n",
			    data, ret);
		return ret;
	}

	/* set window register, which starts the write cycle */
	ret = ath10k_sdio_write32(ar, MBOX_WINDOW_WRITE_ADDR_ADDRESS, address);
	if (ret) {
		ath10k_warn(ar, "failed to set mbox window write address: %d", ret);
		return ret;
	}

	return 0;
}

static int ath10k_sdio_hif_start_post(struct ath10k *ar)
{
	struct ath10k_sdio *ar_sdio = ath10k_sdio_priv(ar);
	u32 addr, val;
	int ret = 0;

	addr = host_interest_item_address(HI_ITEM(hi_acs_flags));

	ret = ath10k_sdio_diag_read32(ar, addr, &val);
	if (ret) {
		ath10k_warn(ar, "unable to read hi_acs_flags : %d\n", ret);
		return ret;
	}

	if (val & HI_ACS_FLAGS_SDIO_SWAP_MAILBOX_FW_ACK) {
		ath10k_dbg(ar, ATH10K_DBG_SDIO,
			   "sdio mailbox swap service enabled\n");
		ar_sdio->swap_mbox = true;
	} else {
		ath10k_dbg(ar, ATH10K_DBG_SDIO,
			   "sdio mailbox swap service disabled\n");
		ar_sdio->swap_mbox = false;
	}

	ath10k_sdio_set_mbox_sleep(ar, true);

	return 0;
}

static int ath10k_sdio_get_htt_tx_complete(struct ath10k *ar)
{
	u32 addr, val;
	int ret;

	addr = host_interest_item_address(HI_ITEM(hi_acs_flags));

	ret = ath10k_sdio_diag_read32(ar, addr, &val);
	if (ret) {
		ath10k_warn(ar,
			    "unable to read hi_acs_flags for htt tx comple : %d\n", ret);
		return ret;
	}

	ret = (val & HI_ACS_FLAGS_SDIO_REDUCE_TX_COMPL_FW_ACK);

	ath10k_dbg(ar, ATH10K_DBG_SDIO, "sdio reduce tx complete fw%sack\n",
		   ret ? " " : " not ");

	return ret;
}

/* HIF start/stop */

static int ath10k_sdio_hif_start(struct ath10k *ar)
{
	struct ath10k_sdio *ar_sdio = ath10k_sdio_priv(ar);
	int ret;

<<<<<<< HEAD
	napi_enable(&ar->napi);
=======
	ath10k_core_napi_enable(ar);
>>>>>>> 7d2a07b7

	/* Sleep 20 ms before HIF interrupts are disabled.
	 * This will give target plenty of time to process the BMI done
	 * request before interrupts are disabled.
	 */
	msleep(20);
	ret = ath10k_sdio_disable_intrs(ar);
	if (ret)
		return ret;

	/* eid 0 always uses the lower part of the extended mailbox address
	 * space (ext_info[0].htc_ext_addr).
	 */
	ar_sdio->mbox_addr[0] = ar_sdio->mbox_info.ext_info[0].htc_ext_addr;
	ar_sdio->mbox_size[0] = ar_sdio->mbox_info.ext_info[0].htc_ext_sz;

	sdio_claim_host(ar_sdio->func);

	/* Register the isr */
	ret =  sdio_claim_irq(ar_sdio->func, ath10k_sdio_irq_handler);
	if (ret) {
		ath10k_warn(ar, "failed to claim sdio interrupt: %d\n", ret);
		sdio_release_host(ar_sdio->func);
		return ret;
	}

	sdio_release_host(ar_sdio->func);

	ret = ath10k_sdio_enable_intrs(ar);
	if (ret)
		ath10k_warn(ar, "failed to enable sdio interrupts: %d\n", ret);

	/* Enable sleep and then disable it again */
	ret = ath10k_sdio_set_mbox_sleep(ar, true);
	if (ret)
		return ret;

	/* Wait for 20ms for the written value to take effect */
	msleep(20);

	ret = ath10k_sdio_set_mbox_sleep(ar, false);
	if (ret)
		return ret;

	return 0;
}

#define SDIO_IRQ_DISABLE_TIMEOUT_HZ (3 * HZ)

static void ath10k_sdio_irq_disable(struct ath10k *ar)
{
	struct ath10k_sdio *ar_sdio = ath10k_sdio_priv(ar);
	struct ath10k_sdio_irq_data *irq_data = &ar_sdio->irq_data;
	struct ath10k_sdio_irq_enable_regs *regs = irq_data->irq_en_reg;
	struct sk_buff *skb;
	struct completion irqs_disabled_comp;
	int ret;

	skb = dev_alloc_skb(sizeof(*regs));
	if (!skb)
		return;

	mutex_lock(&irq_data->mtx);

	memset(regs, 0, sizeof(*regs)); /* disable all interrupts */
	memcpy(skb->data, regs, sizeof(*regs));
	skb_put(skb, sizeof(*regs));

	mutex_unlock(&irq_data->mtx);

	init_completion(&irqs_disabled_comp);
	ret = ath10k_sdio_prep_async_req(ar, MBOX_INT_STATUS_ENABLE_ADDRESS,
					 skb, &irqs_disabled_comp, false, 0);
	if (ret)
		goto out;

	queue_work(ar_sdio->workqueue, &ar_sdio->wr_async_work);

	/* Wait for the completion of the IRQ disable request.
	 * If there is a timeout we will try to disable irq's anyway.
	 */
	ret = wait_for_completion_timeout(&irqs_disabled_comp,
					  SDIO_IRQ_DISABLE_TIMEOUT_HZ);
	if (!ret)
		ath10k_warn(ar, "sdio irq disable request timed out\n");

	sdio_claim_host(ar_sdio->func);

	ret = sdio_release_irq(ar_sdio->func);
	if (ret)
		ath10k_warn(ar, "failed to release sdio interrupt: %d\n", ret);

	sdio_release_host(ar_sdio->func);

out:
	kfree_skb(skb);
}

static void ath10k_sdio_hif_stop(struct ath10k *ar)
{
	struct ath10k_sdio_bus_request *req, *tmp_req;
	struct ath10k_sdio *ar_sdio = ath10k_sdio_priv(ar);
	struct sk_buff *skb;

	ath10k_sdio_irq_disable(ar);

	cancel_work_sync(&ar_sdio->async_work_rx);

	while ((skb = skb_dequeue(&ar_sdio->rx_head)))
		dev_kfree_skb_any(skb);

	cancel_work_sync(&ar_sdio->wr_async_work);

	spin_lock_bh(&ar_sdio->wr_async_lock);

	/* Free all bus requests that have not been handled */
	list_for_each_entry_safe(req, tmp_req, &ar_sdio->wr_asyncq, list) {
		struct ath10k_htc_ep *ep;

		list_del(&req->list);

		if (req->htc_msg) {
			ep = &ar->htc.endpoint[req->eid];
			ath10k_htc_notify_tx_completion(ep, req->skb);
		} else if (req->skb) {
			kfree_skb(req->skb);
		}
		ath10k_sdio_free_bus_req(ar, req);
	}

	spin_unlock_bh(&ar_sdio->wr_async_lock);

<<<<<<< HEAD
	napi_synchronize(&ar->napi);
	napi_disable(&ar->napi);
=======
	ath10k_core_napi_sync_disable(ar);
>>>>>>> 7d2a07b7
}

#ifdef CONFIG_PM

static int ath10k_sdio_hif_suspend(struct ath10k *ar)
{
	return 0;
}

static int ath10k_sdio_hif_resume(struct ath10k *ar)
{
	switch (ar->state) {
	case ATH10K_STATE_OFF:
		ath10k_dbg(ar, ATH10K_DBG_SDIO,
			   "sdio resume configuring sdio\n");

		/* need to set sdio settings after power is cut from sdio */
		ath10k_sdio_config(ar);
		break;

	case ATH10K_STATE_ON:
	default:
		break;
	}

	return 0;
}
#endif

static int ath10k_sdio_hif_map_service_to_pipe(struct ath10k *ar,
					       u16 service_id,
					       u8 *ul_pipe, u8 *dl_pipe)
{
	struct ath10k_sdio *ar_sdio = ath10k_sdio_priv(ar);
	struct ath10k_htc *htc = &ar->htc;
	u32 htt_addr, wmi_addr, htt_mbox_size, wmi_mbox_size;
	enum ath10k_htc_ep_id eid;
	bool ep_found = false;
	int i;

	/* For sdio, we are interested in the mapping between eid
	 * and pipeid rather than service_id to pipe_id.
	 * First we find out which eid has been allocated to the
	 * service...
	 */
	for (i = 0; i < ATH10K_HTC_EP_COUNT; i++) {
		if (htc->endpoint[i].service_id == service_id) {
			eid = htc->endpoint[i].eid;
			ep_found = true;
			break;
		}
	}

	if (!ep_found)
		return -EINVAL;

	/* Then we create the simplest mapping possible between pipeid
	 * and eid
	 */
	*ul_pipe = *dl_pipe = (u8)eid;

	/* Normally, HTT will use the upper part of the extended
	 * mailbox address space (ext_info[1].htc_ext_addr) and WMI ctrl
	 * the lower part (ext_info[0].htc_ext_addr).
	 * If fw wants swapping of mailbox addresses, the opposite is true.
	 */
	if (ar_sdio->swap_mbox) {
		htt_addr = ar_sdio->mbox_info.ext_info[0].htc_ext_addr;
		wmi_addr = ar_sdio->mbox_info.ext_info[1].htc_ext_addr;
		htt_mbox_size = ar_sdio->mbox_info.ext_info[0].htc_ext_sz;
		wmi_mbox_size = ar_sdio->mbox_info.ext_info[1].htc_ext_sz;
	} else {
		htt_addr = ar_sdio->mbox_info.ext_info[1].htc_ext_addr;
		wmi_addr = ar_sdio->mbox_info.ext_info[0].htc_ext_addr;
		htt_mbox_size = ar_sdio->mbox_info.ext_info[1].htc_ext_sz;
		wmi_mbox_size = ar_sdio->mbox_info.ext_info[0].htc_ext_sz;
	}

	switch (service_id) {
	case ATH10K_HTC_SVC_ID_RSVD_CTRL:
		/* HTC ctrl ep mbox address has already been setup in
		 * ath10k_sdio_hif_start
		 */
		break;
	case ATH10K_HTC_SVC_ID_WMI_CONTROL:
		ar_sdio->mbox_addr[eid] = wmi_addr;
		ar_sdio->mbox_size[eid] = wmi_mbox_size;
		ath10k_dbg(ar, ATH10K_DBG_SDIO,
			   "sdio wmi ctrl mbox_addr 0x%x mbox_size %d\n",
			   ar_sdio->mbox_addr[eid], ar_sdio->mbox_size[eid]);
		break;
	case ATH10K_HTC_SVC_ID_HTT_DATA_MSG:
		ar_sdio->mbox_addr[eid] = htt_addr;
		ar_sdio->mbox_size[eid] = htt_mbox_size;
		ath10k_dbg(ar, ATH10K_DBG_SDIO,
			   "sdio htt data mbox_addr 0x%x mbox_size %d\n",
			   ar_sdio->mbox_addr[eid], ar_sdio->mbox_size[eid]);
		break;
	default:
		ath10k_warn(ar, "unsupported HTC service id: %d\n",
			    service_id);
		return -EINVAL;
	}

	return 0;
}

static void ath10k_sdio_hif_get_default_pipe(struct ath10k *ar,
					     u8 *ul_pipe, u8 *dl_pipe)
{
	ath10k_dbg(ar, ATH10K_DBG_SDIO, "sdio hif get default pipe\n");

	/* HTC ctrl ep (SVC id 1) always has eid (and pipe_id in our
	 * case) == 0
	 */
	*ul_pipe = 0;
	*dl_pipe = 0;
}

static const struct ath10k_hif_ops ath10k_sdio_hif_ops = {
	.tx_sg			= ath10k_sdio_hif_tx_sg,
	.diag_read		= ath10k_sdio_hif_diag_read,
	.diag_write		= ath10k_sdio_hif_diag_write_mem,
	.exchange_bmi_msg	= ath10k_sdio_bmi_exchange_msg,
	.start			= ath10k_sdio_hif_start,
	.stop			= ath10k_sdio_hif_stop,
	.start_post		= ath10k_sdio_hif_start_post,
	.get_htt_tx_complete	= ath10k_sdio_get_htt_tx_complete,
	.map_service_to_pipe	= ath10k_sdio_hif_map_service_to_pipe,
	.get_default_pipe	= ath10k_sdio_hif_get_default_pipe,
	.power_up		= ath10k_sdio_hif_power_up,
	.power_down		= ath10k_sdio_hif_power_down,
#ifdef CONFIG_PM
	.suspend		= ath10k_sdio_hif_suspend,
	.resume			= ath10k_sdio_hif_resume,
#endif
};

#ifdef CONFIG_PM_SLEEP

/* Empty handlers so that mmc subsystem doesn't remove us entirely during
 * suspend. We instead follow cfg80211 suspend/resume handlers.
 */
static int ath10k_sdio_pm_suspend(struct device *device)
{
	struct sdio_func *func = dev_to_sdio_func(device);
	struct ath10k_sdio *ar_sdio = sdio_get_drvdata(func);
	struct ath10k *ar = ar_sdio->ar;
	mmc_pm_flag_t pm_flag, pm_caps;
	int ret;

	if (!device_may_wakeup(ar->dev))
		return 0;

	ath10k_sdio_set_mbox_sleep(ar, true);

	pm_flag = MMC_PM_KEEP_POWER;

	ret = sdio_set_host_pm_flags(func, pm_flag);
	if (ret) {
		pm_caps = sdio_get_host_pm_caps(func);
		ath10k_warn(ar, "failed to set sdio host pm flags (0x%x, 0x%x): %d\n",
			    pm_flag, pm_caps, ret);
		return ret;
	}

	return ret;
}

static int ath10k_sdio_pm_resume(struct device *device)
{
	return 0;
}

static SIMPLE_DEV_PM_OPS(ath10k_sdio_pm_ops, ath10k_sdio_pm_suspend,
			 ath10k_sdio_pm_resume);

#define ATH10K_SDIO_PM_OPS (&ath10k_sdio_pm_ops)

#else

#define ATH10K_SDIO_PM_OPS NULL

#endif /* CONFIG_PM_SLEEP */

static int ath10k_sdio_napi_poll(struct napi_struct *ctx, int budget)
{
	struct ath10k *ar = container_of(ctx, struct ath10k, napi);
	int done;

	done = ath10k_htt_rx_hl_indication(ar, budget);
	ath10k_dbg(ar, ATH10K_DBG_SDIO, "napi poll: done: %d, budget:%d\n", done, budget);

	if (done < budget)
		napi_complete_done(ctx, done);

	return done;
}

<<<<<<< HEAD
=======
static int ath10k_sdio_read_host_interest_value(struct ath10k *ar,
						u32 item_offset,
						u32 *val)
{
	u32 addr;
	int ret;

	addr = host_interest_item_address(item_offset);

	ret = ath10k_sdio_diag_read32(ar, addr, val);

	if (ret)
		ath10k_warn(ar, "unable to read host interest offset %d value\n",
			    item_offset);

	return ret;
}

static int ath10k_sdio_read_mem(struct ath10k *ar, u32 address, void *buf,
				u32 buf_len)
{
	u32 val;
	int i, ret;

	for (i = 0; i < buf_len; i += 4) {
		ret = ath10k_sdio_diag_read32(ar, address + i, &val);
		if (ret) {
			ath10k_warn(ar, "unable to read mem %d value\n", address + i);
			break;
		}
		memcpy(buf + i, &val, 4);
	}

	return ret;
}

static bool ath10k_sdio_is_fast_dump_supported(struct ath10k *ar)
{
	u32 param;

	ath10k_sdio_read_host_interest_value(ar, HI_ITEM(hi_option_flag2), &param);

	ath10k_dbg(ar, ATH10K_DBG_SDIO, "sdio hi_option_flag2 %x\n", param);

	return !!(param & HI_OPTION_SDIO_CRASH_DUMP_ENHANCEMENT_FW);
}

static void ath10k_sdio_dump_registers(struct ath10k *ar,
				       struct ath10k_fw_crash_data *crash_data,
				       bool fast_dump)
{
	u32 reg_dump_values[REG_DUMP_COUNT_QCA988X] = {};
	int i, ret;
	u32 reg_dump_area;

	ret = ath10k_sdio_read_host_interest_value(ar, HI_ITEM(hi_failure_state),
						   &reg_dump_area);
	if (ret) {
		ath10k_warn(ar, "failed to read firmware dump area: %d\n", ret);
		return;
	}

	if (fast_dump)
		ret = ath10k_bmi_read_memory(ar, reg_dump_area, reg_dump_values,
					     sizeof(reg_dump_values));
	else
		ret = ath10k_sdio_read_mem(ar, reg_dump_area, reg_dump_values,
					   sizeof(reg_dump_values));

	if (ret) {
		ath10k_warn(ar, "failed to read firmware dump value: %d\n", ret);
		return;
	}

	ath10k_err(ar, "firmware register dump:\n");
	for (i = 0; i < ARRAY_SIZE(reg_dump_values); i += 4)
		ath10k_err(ar, "[%02d]: 0x%08X 0x%08X 0x%08X 0x%08X\n",
			   i,
			   reg_dump_values[i],
			   reg_dump_values[i + 1],
			   reg_dump_values[i + 2],
			   reg_dump_values[i + 3]);

	if (!crash_data)
		return;

	for (i = 0; i < ARRAY_SIZE(reg_dump_values); i++)
		crash_data->registers[i] = __cpu_to_le32(reg_dump_values[i]);
}

static int ath10k_sdio_dump_memory_section(struct ath10k *ar,
					   const struct ath10k_mem_region *mem_region,
					   u8 *buf, size_t buf_len)
{
	const struct ath10k_mem_section *cur_section, *next_section;
	unsigned int count, section_size, skip_size;
	int ret, i, j;

	if (!mem_region || !buf)
		return 0;

	cur_section = &mem_region->section_table.sections[0];

	if (mem_region->start > cur_section->start) {
		ath10k_warn(ar, "incorrect memdump region 0x%x with section start address 0x%x.\n",
			    mem_region->start, cur_section->start);
		return 0;
	}

	skip_size = cur_section->start - mem_region->start;

	/* fill the gap between the first register section and register
	 * start address
	 */
	for (i = 0; i < skip_size; i++) {
		*buf = ATH10K_MAGIC_NOT_COPIED;
		buf++;
	}

	count = 0;
	i = 0;
	for (; cur_section; cur_section = next_section) {
		section_size = cur_section->end - cur_section->start;

		if (section_size <= 0) {
			ath10k_warn(ar, "incorrect ramdump format with start address 0x%x and stop address 0x%x\n",
				    cur_section->start,
				    cur_section->end);
			break;
		}

		if (++i == mem_region->section_table.size) {
			/* last section */
			next_section = NULL;
			skip_size = 0;
		} else {
			next_section = cur_section + 1;

			if (cur_section->end > next_section->start) {
				ath10k_warn(ar, "next ramdump section 0x%x is smaller than current end address 0x%x\n",
					    next_section->start,
					    cur_section->end);
				break;
			}

			skip_size = next_section->start - cur_section->end;
		}

		if (buf_len < (skip_size + section_size)) {
			ath10k_warn(ar, "ramdump buffer is too small: %zu\n", buf_len);
			break;
		}

		buf_len -= skip_size + section_size;

		/* read section to dest memory */
		ret = ath10k_sdio_read_mem(ar, cur_section->start,
					   buf, section_size);
		if (ret) {
			ath10k_warn(ar, "failed to read ramdump from section 0x%x: %d\n",
				    cur_section->start, ret);
			break;
		}

		buf += section_size;
		count += section_size;

		/* fill in the gap between this section and the next */
		for (j = 0; j < skip_size; j++) {
			*buf = ATH10K_MAGIC_NOT_COPIED;
			buf++;
		}

		count += skip_size;
	}

	return count;
}

/* if an error happened returns < 0, otherwise the length */
static int ath10k_sdio_dump_memory_generic(struct ath10k *ar,
					   const struct ath10k_mem_region *current_region,
					   u8 *buf,
					   bool fast_dump)
{
	int ret;

	if (current_region->section_table.size > 0)
		/* Copy each section individually. */
		return ath10k_sdio_dump_memory_section(ar,
						      current_region,
						      buf,
						      current_region->len);

	/* No individiual memory sections defined so we can
	 * copy the entire memory region.
	 */
	if (fast_dump)
		ret = ath10k_bmi_read_memory(ar,
					     current_region->start,
					     buf,
					     current_region->len);
	else
		ret = ath10k_sdio_read_mem(ar,
					   current_region->start,
					   buf,
					   current_region->len);

	if (ret) {
		ath10k_warn(ar, "failed to copy ramdump region %s: %d\n",
			    current_region->name, ret);
		return ret;
	}

	return current_region->len;
}

static void ath10k_sdio_dump_memory(struct ath10k *ar,
				    struct ath10k_fw_crash_data *crash_data,
				    bool fast_dump)
{
	const struct ath10k_hw_mem_layout *mem_layout;
	const struct ath10k_mem_region *current_region;
	struct ath10k_dump_ram_data_hdr *hdr;
	u32 count;
	size_t buf_len;
	int ret, i;
	u8 *buf;

	if (!crash_data)
		return;

	mem_layout = ath10k_coredump_get_mem_layout(ar);
	if (!mem_layout)
		return;

	current_region = &mem_layout->region_table.regions[0];

	buf = crash_data->ramdump_buf;
	buf_len = crash_data->ramdump_buf_len;

	memset(buf, 0, buf_len);

	for (i = 0; i < mem_layout->region_table.size; i++) {
		count = 0;

		if (current_region->len > buf_len) {
			ath10k_warn(ar, "memory region %s size %d is larger that remaining ramdump buffer size %zu\n",
				    current_region->name,
				    current_region->len,
				    buf_len);
			break;
		}

		/* Reserve space for the header. */
		hdr = (void *)buf;
		buf += sizeof(*hdr);
		buf_len -= sizeof(*hdr);

		ret = ath10k_sdio_dump_memory_generic(ar, current_region, buf,
						      fast_dump);
		if (ret >= 0)
			count = ret;

		hdr->region_type = cpu_to_le32(current_region->type);
		hdr->start = cpu_to_le32(current_region->start);
		hdr->length = cpu_to_le32(count);

		if (count == 0)
			/* Note: the header remains, just with zero length. */
			break;

		buf += count;
		buf_len -= count;

		current_region++;
	}
}

void ath10k_sdio_fw_crashed_dump(struct ath10k *ar)
{
	struct ath10k_fw_crash_data *crash_data;
	char guid[UUID_STRING_LEN + 1];
	bool fast_dump;

	fast_dump = ath10k_sdio_is_fast_dump_supported(ar);

	if (fast_dump)
		ath10k_bmi_start(ar);

	ar->stats.fw_crash_counter++;

	ath10k_sdio_disable_intrs(ar);

	crash_data = ath10k_coredump_new(ar);

	if (crash_data)
		scnprintf(guid, sizeof(guid), "%pUl", &crash_data->guid);
	else
		scnprintf(guid, sizeof(guid), "n/a");

	ath10k_err(ar, "firmware crashed! (guid %s)\n", guid);
	ath10k_print_driver_info(ar);
	ath10k_sdio_dump_registers(ar, crash_data, fast_dump);
	ath10k_sdio_dump_memory(ar, crash_data, fast_dump);

	ath10k_sdio_enable_intrs(ar);

	ath10k_core_start_recovery(ar);
}

>>>>>>> 7d2a07b7
static int ath10k_sdio_probe(struct sdio_func *func,
			     const struct sdio_device_id *id)
{
	struct ath10k_sdio *ar_sdio;
	struct ath10k *ar;
	enum ath10k_hw_rev hw_rev;
	u32 dev_id_base;
	struct ath10k_bus_params bus_params = {};
	int ret, i;

	/* Assumption: All SDIO based chipsets (so far) are QCA6174 based.
	 * If there will be newer chipsets that does not use the hw reg
	 * setup as defined in qca6174_regs and qca6174_values, this
	 * assumption is no longer valid and hw_rev must be setup differently
	 * depending on chipset.
	 */
	hw_rev = ATH10K_HW_QCA6174;

	ar = ath10k_core_create(sizeof(*ar_sdio), &func->dev, ATH10K_BUS_SDIO,
				hw_rev, &ath10k_sdio_hif_ops);
	if (!ar) {
		dev_err(&func->dev, "failed to allocate core\n");
		return -ENOMEM;
	}

	netif_napi_add(&ar->napi_dev, &ar->napi, ath10k_sdio_napi_poll,
		       ATH10K_NAPI_BUDGET);

	ath10k_dbg(ar, ATH10K_DBG_BOOT,
		   "sdio new func %d vendor 0x%x device 0x%x block 0x%x/0x%x\n",
		   func->num, func->vendor, func->device,
		   func->max_blksize, func->cur_blksize);

	ar_sdio = ath10k_sdio_priv(ar);

	ar_sdio->irq_data.irq_proc_reg =
		devm_kzalloc(ar->dev, sizeof(struct ath10k_sdio_irq_proc_regs),
			     GFP_KERNEL);
	if (!ar_sdio->irq_data.irq_proc_reg) {
		ret = -ENOMEM;
		goto err_core_destroy;
	}

	ar_sdio->vsg_buffer = devm_kmalloc(ar->dev, ATH10K_SDIO_VSG_BUF_SIZE, GFP_KERNEL);
	if (!ar_sdio->vsg_buffer) {
		ret = -ENOMEM;
		goto err_core_destroy;
	}

	ar_sdio->irq_data.irq_en_reg =
		devm_kzalloc(ar->dev, sizeof(struct ath10k_sdio_irq_enable_regs),
			     GFP_KERNEL);
	if (!ar_sdio->irq_data.irq_en_reg) {
		ret = -ENOMEM;
		goto err_core_destroy;
	}

	ar_sdio->bmi_buf = devm_kzalloc(ar->dev, BMI_MAX_LARGE_CMDBUF_SIZE, GFP_KERNEL);
	if (!ar_sdio->bmi_buf) {
		ret = -ENOMEM;
		goto err_core_destroy;
	}

	ar_sdio->func = func;
	sdio_set_drvdata(func, ar_sdio);

	ar_sdio->is_disabled = true;
	ar_sdio->ar = ar;

	spin_lock_init(&ar_sdio->lock);
	spin_lock_init(&ar_sdio->wr_async_lock);
	mutex_init(&ar_sdio->irq_data.mtx);

	INIT_LIST_HEAD(&ar_sdio->bus_req_freeq);
	INIT_LIST_HEAD(&ar_sdio->wr_asyncq);

	INIT_WORK(&ar_sdio->wr_async_work, ath10k_sdio_write_async_work);
	ar_sdio->workqueue = create_singlethread_workqueue("ath10k_sdio_wq");
	if (!ar_sdio->workqueue) {
		ret = -ENOMEM;
		goto err_core_destroy;
	}

	for (i = 0; i < ATH10K_SDIO_BUS_REQUEST_MAX_NUM; i++)
		ath10k_sdio_free_bus_req(ar, &ar_sdio->bus_req[i]);

	skb_queue_head_init(&ar_sdio->rx_head);
	INIT_WORK(&ar_sdio->async_work_rx, ath10k_rx_indication_async_work);

	dev_id_base = (id->device & 0x0F00);
	if (dev_id_base != (SDIO_DEVICE_ID_ATHEROS_AR6005 & 0x0F00) &&
	    dev_id_base != (SDIO_DEVICE_ID_ATHEROS_QCA9377 & 0x0F00)) {
		ret = -ENODEV;
		ath10k_err(ar, "unsupported device id %u (0x%x)\n",
			   dev_id_base, id->device);
		goto err_free_wq;
	}

	ar->dev_id = QCA9377_1_0_DEVICE_ID;
	ar->id.vendor = id->vendor;
	ar->id.device = id->device;

	ath10k_sdio_set_mbox_info(ar);

	bus_params.dev_type = ATH10K_DEV_TYPE_HL;
	/* TODO: don't know yet how to get chip_id with SDIO */
	bus_params.chip_id = 0;
	bus_params.hl_msdu_ids = true;

	ar->hw->max_mtu = ETH_DATA_LEN;

	ret = ath10k_core_register(ar, &bus_params);
	if (ret) {
		ath10k_err(ar, "failed to register driver core: %d\n", ret);
		goto err_free_wq;
	}

	timer_setup(&ar_sdio->sleep_timer, ath10k_sdio_sleep_timer_handler, 0);

	return 0;

err_free_wq:
	destroy_workqueue(ar_sdio->workqueue);
err_core_destroy:
	ath10k_core_destroy(ar);

	return ret;
}

static void ath10k_sdio_remove(struct sdio_func *func)
{
	struct ath10k_sdio *ar_sdio = sdio_get_drvdata(func);
	struct ath10k *ar = ar_sdio->ar;

	ath10k_dbg(ar, ATH10K_DBG_BOOT,
		   "sdio removed func %d vendor 0x%x device 0x%x\n",
		   func->num, func->vendor, func->device);

	ath10k_core_unregister(ar);

	netif_napi_del(&ar->napi);

	ath10k_core_destroy(ar);

	flush_workqueue(ar_sdio->workqueue);
	destroy_workqueue(ar_sdio->workqueue);
}

static const struct sdio_device_id ath10k_sdio_devices[] = {
	{SDIO_DEVICE(SDIO_VENDOR_ID_ATHEROS, SDIO_DEVICE_ID_ATHEROS_AR6005)},
	{SDIO_DEVICE(SDIO_VENDOR_ID_ATHEROS, SDIO_DEVICE_ID_ATHEROS_QCA9377)},
	{},
};

MODULE_DEVICE_TABLE(sdio, ath10k_sdio_devices);

static struct sdio_driver ath10k_sdio_driver = {
	.name = "ath10k_sdio",
	.id_table = ath10k_sdio_devices,
	.probe = ath10k_sdio_probe,
	.remove = ath10k_sdio_remove,
	.drv = {
		.owner = THIS_MODULE,
		.pm = ATH10K_SDIO_PM_OPS,
	},
};

static int __init ath10k_sdio_init(void)
{
	int ret;

	ret = sdio_register_driver(&ath10k_sdio_driver);
	if (ret)
		pr_err("sdio driver registration failed: %d\n", ret);

	return ret;
}

static void __exit ath10k_sdio_exit(void)
{
	sdio_unregister_driver(&ath10k_sdio_driver);
}

module_init(ath10k_sdio_init);
module_exit(ath10k_sdio_exit);

MODULE_AUTHOR("Qualcomm Atheros");
MODULE_DESCRIPTION("Driver support for Qualcomm Atheros 802.11ac WLAN SDIO devices");
MODULE_LICENSE("Dual BSD/GPL");<|MERGE_RESOLUTION|>--- conflicted
+++ resolved
@@ -29,8 +29,6 @@
 
 #define ATH10K_SDIO_VSG_BUF_SIZE	(64 * 1024)
 
-#define ATH10K_SDIO_VSG_BUF_SIZE	(64 * 1024)
-
 /* inlined helper functions */
 
 static inline int ath10k_sdio_calc_txrx_padded_len(struct ath10k_sdio *ar_sdio,
@@ -563,11 +561,7 @@
 				    ATH10K_HTC_MBOX_MAX_PAYLOAD_LENGTH);
 			ret = -ENOMEM;
 
-<<<<<<< HEAD
-			queue_work(ar->workqueue, &ar->restart_work);
-=======
 			ath10k_core_start_recovery(ar);
->>>>>>> 7d2a07b7
 			ath10k_warn(ar, "exceeds length, start recovery\n");
 
 			goto err;
@@ -693,7 +687,6 @@
 		ret = -E2BIG;
 		goto err;
 	}
-<<<<<<< HEAD
 
 	ret = ath10k_sdio_readsb(ar, ar_sdio->mbox_info.htc_addr,
 				 ar_sdio->vsg_buffer, virt_pkt_len);
@@ -702,27 +695,13 @@
 		goto err;
 	}
 
-=======
-
-	ret = ath10k_sdio_readsb(ar, ar_sdio->mbox_info.htc_addr,
-				 ar_sdio->vsg_buffer, virt_pkt_len);
-	if (ret) {
-		ath10k_warn(ar, "failed to read bundle packets: %d", ret);
-		goto err;
-	}
-
->>>>>>> 7d2a07b7
 	pkt_offset = 0;
 	for (i = 0; i < ar_sdio->n_rx_pkts; i++) {
 		pkt = &ar_sdio->rx_pkts[i];
 		htc_hdr = (struct ath10k_htc_hdr *)(ar_sdio->vsg_buffer + pkt_offset);
 		pkt->act_len = le16_to_cpu(htc_hdr->len) + sizeof(*htc_hdr);
 
-<<<<<<< HEAD
-		if (pkt->act_len > pkt->alloc_len ) {
-=======
 		if (pkt->act_len > pkt->alloc_len) {
->>>>>>> 7d2a07b7
 			ret = -EINVAL;
 			goto err;
 		}
@@ -981,11 +960,7 @@
 	ret = ath10k_sdio_read(ar, MBOX_HOST_INT_STATUS_ADDRESS,
 			       irq_proc_reg, sizeof(*irq_proc_reg));
 	if (ret) {
-<<<<<<< HEAD
-		queue_work(ar->workqueue, &ar->restart_work);
-=======
 		ath10k_core_start_recovery(ar);
->>>>>>> 7d2a07b7
 		ath10k_warn(ar, "read int status fail, start recovery\n");
 		goto out;
 	}
@@ -1884,11 +1859,7 @@
 	struct ath10k_sdio *ar_sdio = ath10k_sdio_priv(ar);
 	int ret;
 
-<<<<<<< HEAD
-	napi_enable(&ar->napi);
-=======
 	ath10k_core_napi_enable(ar);
->>>>>>> 7d2a07b7
 
 	/* Sleep 20 ms before HIF interrupts are disabled.
 	 * This will give target plenty of time to process the BMI done
@@ -2021,12 +1992,7 @@
 
 	spin_unlock_bh(&ar_sdio->wr_async_lock);
 
-<<<<<<< HEAD
-	napi_synchronize(&ar->napi);
-	napi_disable(&ar->napi);
-=======
 	ath10k_core_napi_sync_disable(ar);
->>>>>>> 7d2a07b7
 }
 
 #ifdef CONFIG_PM
@@ -2226,8 +2192,6 @@
 	return done;
 }
 
-<<<<<<< HEAD
-=======
 static int ath10k_sdio_read_host_interest_value(struct ath10k *ar,
 						u32 item_offset,
 						u32 *val)
@@ -2539,7 +2503,6 @@
 	ath10k_core_start_recovery(ar);
 }
 
->>>>>>> 7d2a07b7
 static int ath10k_sdio_probe(struct sdio_func *func,
 			     const struct sdio_device_id *id)
 {
