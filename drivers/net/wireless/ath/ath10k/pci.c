--- conflicted
+++ resolved
@@ -2075,14 +2075,9 @@
 
 	ath10k_pci_irq_disable(ar);
 	ath10k_pci_irq_sync(ar);
-<<<<<<< HEAD
-	napi_synchronize(&ar->napi);
-	napi_disable(&ar->napi);
-=======
 
 	ath10k_core_napi_sync_disable(ar);
 
->>>>>>> 7d2a07b7
 	cancel_work_sync(&ar_pci->dump_work);
 
 	/* Most likely the device has HTT Rx ring configured. The only way to
