/*
 * USB Orinoco driver
 *
 * Copyright (c) 2003 Manuel Estrada Sainz
 *
 * The contents of this file are subject to the Mozilla Public License
 * Version 1.1 (the "License"); you may not use this file except in
 * compliance with the License. You may obtain a copy of the License
 * at http://www.mozilla.org/MPL/
 *
 * Software distributed under the License is distributed on an "AS IS"
 * basis, WITHOUT WARRANTY OF ANY KIND, either express or implied. See
 * the License for the specific language governing rights and
 * limitations under the License.
 *
 * Alternatively, the contents of this file may be used under the
 * terms of the GNU General Public License version 2 (the "GPL"), in
 * which case the provisions of the GPL are applicable instead of the
 * above.  If you wish to allow the use of your version of this file
 * only under the terms of the GPL and not to allow others to use your
 * version of this file under the MPL, indicate your decision by
 * deleting the provisions above and replace them with the notice and
 * other provisions required by the GPL.  If you do not delete the
 * provisions above, a recipient may use your version of this file
 * under either the MPL or the GPL.
 *
 * Queueing code based on linux-wlan-ng 0.2.1-pre5
 *
 * Copyright (C) 1999 AbsoluteValue Systems, Inc.  All Rights Reserved.
 *
 *	The license is the same as above.
 *
 * Initialy based on USB Skeleton driver - 0.7
 *
 * Copyright (c) 2001 Greg Kroah-Hartman (greg@kroah.com)
 *
 *	This program is free software; you can redistribute it and/or
 *	modify it under the terms of the GNU General Public License as
 *	published by the Free Software Foundation; either version 2 of
 *	the License, or (at your option) any later version.
 *
 * NOTE: The original USB Skeleton driver is GPL, but all that code is
 * gone so MPL/GPL applies.
 */

#define DRIVER_NAME "orinoco_usb"
#define PFX DRIVER_NAME ": "

#include <linux/module.h>
#include <linux/kernel.h>
#include <linux/sched.h>
#include <linux/signal.h>
#include <linux/errno.h>
#include <linux/poll.h>
#include <linux/slab.h>
#include <linux/fcntl.h>
#include <linux/spinlock.h>
#include <linux/list.h>
#include <linux/usb.h>
#include <linux/timer.h>

#include <linux/netdevice.h>
#include <linux/if_arp.h>
#include <linux/etherdevice.h>
#include <linux/wireless.h>
#include <linux/firmware.h>
#include <linux/refcount.h>

#include "mic.h"
#include "orinoco.h"

#ifndef URB_ASYNC_UNLINK
#define URB_ASYNC_UNLINK 0
#endif

struct header_struct {
	/* 802.3 */
	u8 dest[ETH_ALEN];
	u8 src[ETH_ALEN];
	__be16 len;
	/* 802.2 */
	u8 dsap;
	u8 ssap;
	u8 ctrl;
	/* SNAP */
	u8 oui[3];
	__be16 ethertype;
} __packed;

struct ez_usb_fw {
	u16 size;
	const u8 *code;
};

static struct ez_usb_fw firmware = {
	.size = 0,
	.code = NULL,
};

/* Debugging macros */
#undef err
#define err(format, arg...) \
	do { printk(KERN_ERR PFX format "\n", ## arg); } while (0)

MODULE_FIRMWARE("orinoco_ezusb_fw");

/*
 * Under some conditions, the card gets stuck and stops paying attention
 * to the world (i.e. data communication stalls) until we do something to
 * it.  Sending an INQ_TALLIES command seems to be enough and should be
 * harmless otherwise.  This behaviour has been observed when using the
 * driver on a systemimager client during installation.  In the past a
 * timer was used to send INQ_TALLIES commands when there was no other
 * activity, but it was troublesome and was removed.
 */

#define USB_COMPAQ_VENDOR_ID     0x049f /* Compaq Computer Corp. */
#define USB_COMPAQ_WL215_ID      0x001f /* Compaq WL215 USB Adapter */
#define USB_COMPAQ_W200_ID       0x0076 /* Compaq W200 USB Adapter */
#define USB_HP_WL215_ID          0x0082 /* Compaq WL215 USB Adapter */

#define USB_MELCO_VENDOR_ID      0x0411
#define USB_BUFFALO_L11_ID       0x0006 /* BUFFALO WLI-USB-L11 */
#define USB_BUFFALO_L11G_WR_ID   0x000B /* BUFFALO WLI-USB-L11G-WR */
#define USB_BUFFALO_L11G_ID      0x000D /* BUFFALO WLI-USB-L11G */

#define USB_LUCENT_VENDOR_ID     0x047E /* Lucent Technologies */
#define USB_LUCENT_ORINOCO_ID    0x0300 /* Lucent/Agere Orinoco USB Client */

#define USB_AVAYA8_VENDOR_ID     0x0D98
#define USB_AVAYAE_VENDOR_ID     0x0D9E
#define USB_AVAYA_WIRELESS_ID    0x0300 /* Avaya Wireless USB Card */

#define USB_AGERE_VENDOR_ID      0x0D4E /* Agere Systems */
#define USB_AGERE_MODEL0801_ID   0x1000 /* Wireless USB Card Model 0801 */
#define USB_AGERE_MODEL0802_ID   0x1001 /* Wireless USB Card Model 0802 */
#define USB_AGERE_REBRANDED_ID   0x047A /* WLAN USB Card */

#define USB_ELSA_VENDOR_ID       0x05CC
#define USB_ELSA_AIRLANCER_ID    0x3100 /* ELSA AirLancer USB-11 */

#define USB_LEGEND_VENDOR_ID     0x0E7C
#define USB_LEGEND_JOYNET_ID     0x0300 /* Joynet WLAN USB Card */

#define USB_SAMSUNG_VENDOR_ID    0x04E8
#define USB_SAMSUNG_SEW2001U1_ID 0x5002 /* Samsung SEW-2001u Card */
#define USB_SAMSUNG_SEW2001U2_ID 0x5B11 /* Samsung SEW-2001u Card */
#define USB_SAMSUNG_SEW2003U_ID  0x7011 /* Samsung SEW-2003U Card */

#define USB_IGATE_VENDOR_ID      0x0681
#define USB_IGATE_IGATE_11M_ID   0x0012 /* I-GATE 11M USB Card */

#define USB_FUJITSU_VENDOR_ID    0x0BF8
#define USB_FUJITSU_E1100_ID     0x1002 /* connect2AIR WLAN E-1100 USB */

#define USB_2WIRE_VENDOR_ID      0x1630
#define USB_2WIRE_WIRELESS_ID    0xff81 /* 2Wire Wireless USB adapter */


#define EZUSB_REQUEST_FW_TRANS		0xA0
#define EZUSB_REQUEST_TRIGGER		0xAA
#define EZUSB_REQUEST_TRIG_AC		0xAC
#define EZUSB_CPUCS_REG			0x7F92

#define EZUSB_RID_TX			0x0700
#define EZUSB_RID_RX			0x0701
#define EZUSB_RID_INIT1			0x0702
#define EZUSB_RID_ACK			0x0710
#define EZUSB_RID_READ_PDA		0x0800
#define EZUSB_RID_PROG_INIT		0x0852
#define EZUSB_RID_PROG_SET_ADDR		0x0853
#define EZUSB_RID_PROG_BYTES		0x0854
#define EZUSB_RID_PROG_END		0x0855
#define EZUSB_RID_DOCMD			0x0860

/* Recognize info frames */
#define EZUSB_IS_INFO(id)		((id >= 0xF000) && (id <= 0xF2FF))

#define EZUSB_MAGIC			0x0210

#define EZUSB_FRAME_DATA		1
#define EZUSB_FRAME_CONTROL		2

#define DEF_TIMEOUT			(3 * HZ)

#define BULK_BUF_SIZE			2048

#define MAX_DL_SIZE (BULK_BUF_SIZE - sizeof(struct ezusb_packet))

#define FW_BUF_SIZE			64
#define FW_VAR_OFFSET_PTR		0x359
#define FW_VAR_VALUE			0
#define FW_HOLE_START			0x100
#define FW_HOLE_END			0x300

struct ezusb_packet {
	__le16 magic;		/* 0x0210 */
	u8 req_reply_count;
	u8 ans_reply_count;
	__le16 frame_type;	/* 0x01 for data frames, 0x02 otherwise */
	__le16 size;		/* transport size */
	__le16 crc;		/* CRC up to here */
	__le16 hermes_len;
	__le16 hermes_rid;
	u8 data[];
} __packed;

/* Table of devices that work or may work with this driver */
static const struct usb_device_id ezusb_table[] = {
	{USB_DEVICE(USB_COMPAQ_VENDOR_ID, USB_COMPAQ_WL215_ID)},
	{USB_DEVICE(USB_COMPAQ_VENDOR_ID, USB_HP_WL215_ID)},
	{USB_DEVICE(USB_COMPAQ_VENDOR_ID, USB_COMPAQ_W200_ID)},
	{USB_DEVICE(USB_MELCO_VENDOR_ID, USB_BUFFALO_L11_ID)},
	{USB_DEVICE(USB_MELCO_VENDOR_ID, USB_BUFFALO_L11G_WR_ID)},
	{USB_DEVICE(USB_MELCO_VENDOR_ID, USB_BUFFALO_L11G_ID)},
	{USB_DEVICE(USB_LUCENT_VENDOR_ID, USB_LUCENT_ORINOCO_ID)},
	{USB_DEVICE(USB_AVAYA8_VENDOR_ID, USB_AVAYA_WIRELESS_ID)},
	{USB_DEVICE(USB_AVAYAE_VENDOR_ID, USB_AVAYA_WIRELESS_ID)},
	{USB_DEVICE(USB_AGERE_VENDOR_ID, USB_AGERE_MODEL0801_ID)},
	{USB_DEVICE(USB_AGERE_VENDOR_ID, USB_AGERE_MODEL0802_ID)},
	{USB_DEVICE(USB_ELSA_VENDOR_ID, USB_ELSA_AIRLANCER_ID)},
	{USB_DEVICE(USB_LEGEND_VENDOR_ID, USB_LEGEND_JOYNET_ID)},
	{USB_DEVICE_VER(USB_SAMSUNG_VENDOR_ID, USB_SAMSUNG_SEW2001U1_ID,
			0, 0)},
	{USB_DEVICE(USB_SAMSUNG_VENDOR_ID, USB_SAMSUNG_SEW2001U2_ID)},
	{USB_DEVICE(USB_SAMSUNG_VENDOR_ID, USB_SAMSUNG_SEW2003U_ID)},
	{USB_DEVICE(USB_IGATE_VENDOR_ID, USB_IGATE_IGATE_11M_ID)},
	{USB_DEVICE(USB_FUJITSU_VENDOR_ID, USB_FUJITSU_E1100_ID)},
	{USB_DEVICE(USB_2WIRE_VENDOR_ID, USB_2WIRE_WIRELESS_ID)},
	{USB_DEVICE(USB_AGERE_VENDOR_ID, USB_AGERE_REBRANDED_ID)},
	{}			/* Terminating entry */
};

MODULE_DEVICE_TABLE(usb, ezusb_table);

/* Structure to hold all of our device specific stuff */
struct ezusb_priv {
	struct usb_device *udev;
	struct net_device *dev;
	struct mutex mtx;
	spinlock_t req_lock;
	struct list_head req_pending;
	struct list_head req_active;
	spinlock_t reply_count_lock;
	u16 hermes_reg_fake[0x40];
	u8 *bap_buf;
	struct urb *read_urb;
	int read_pipe;
	int write_pipe;
	u8 reply_count;
};

enum ezusb_state {
	EZUSB_CTX_START,
	EZUSB_CTX_QUEUED,
	EZUSB_CTX_REQ_SUBMITTED,
	EZUSB_CTX_REQ_COMPLETE,
	EZUSB_CTX_RESP_RECEIVED,
	EZUSB_CTX_REQ_TIMEOUT,
	EZUSB_CTX_REQ_FAILED,
	EZUSB_CTX_RESP_TIMEOUT,
	EZUSB_CTX_REQSUBMIT_FAIL,
	EZUSB_CTX_COMPLETE,
};

struct request_context {
	struct list_head list;
	refcount_t refcount;
	struct completion done;	/* Signals that CTX is dead */
	int killed;
	struct urb *outurb;	/* OUT for req pkt */
	struct ezusb_priv *upriv;
	struct ezusb_packet *buf;
	int buf_length;
	struct timer_list timer;	/* Timeout handling */
	enum ezusb_state state;	/* Current state */
	/* the RID that we will wait for */
	u16 out_rid;
	u16 in_rid;
};


/* Forward declarations */
static void ezusb_ctx_complete(struct request_context *ctx);
static void ezusb_req_queue_run(struct ezusb_priv *upriv);
static void ezusb_bulk_in_callback(struct urb *urb);

static inline u8 ezusb_reply_inc(u8 count)
{
	if (count < 0x7F)
		return count + 1;
	else
		return 1;
}

static void ezusb_request_context_put(struct request_context *ctx)
{
	if (!refcount_dec_and_test(&ctx->refcount))
		return;

	WARN_ON(!ctx->done.done);
	BUG_ON(ctx->outurb->status == -EINPROGRESS);
	BUG_ON(timer_pending(&ctx->timer));
	usb_free_urb(ctx->outurb);
	kfree(ctx->buf);
	kfree(ctx);
}

static inline void ezusb_mod_timer(struct ezusb_priv *upriv,
				   struct timer_list *timer,
				   unsigned long expire)
{
	if (!upriv->udev)
		return;
	mod_timer(timer, expire);
}

static void ezusb_request_timerfn(struct timer_list *t)
{
	struct request_context *ctx = from_timer(ctx, t, timer);

	ctx->outurb->transfer_flags |= URB_ASYNC_UNLINK;
	if (usb_unlink_urb(ctx->outurb) == -EINPROGRESS) {
		ctx->state = EZUSB_CTX_REQ_TIMEOUT;
	} else {
		ctx->state = EZUSB_CTX_RESP_TIMEOUT;
		dev_dbg(&ctx->outurb->dev->dev, "couldn't unlink\n");
		refcount_inc(&ctx->refcount);
		ctx->killed = 1;
		ezusb_ctx_complete(ctx);
		ezusb_request_context_put(ctx);
	}
};

static struct request_context *ezusb_alloc_ctx(struct ezusb_priv *upriv,
					       u16 out_rid, u16 in_rid)
{
	struct request_context *ctx;

	ctx = kzalloc(sizeof(*ctx), GFP_ATOMIC);
	if (!ctx)
		return NULL;

	ctx->buf = kmalloc(BULK_BUF_SIZE, GFP_ATOMIC);
	if (!ctx->buf) {
		kfree(ctx);
		return NULL;
	}
	ctx->outurb = usb_alloc_urb(0, GFP_ATOMIC);
	if (!ctx->outurb) {
		kfree(ctx->buf);
		kfree(ctx);
		return NULL;
	}

	ctx->upriv = upriv;
	ctx->state = EZUSB_CTX_START;
	ctx->out_rid = out_rid;
	ctx->in_rid = in_rid;

	refcount_set(&ctx->refcount, 1);
	init_completion(&ctx->done);

	timer_setup(&ctx->timer, ezusb_request_timerfn, 0);
	return ctx;
}

static void ezusb_ctx_complete(struct request_context *ctx)
{
	struct ezusb_priv *upriv = ctx->upriv;
	unsigned long flags;

	spin_lock_irqsave(&upriv->req_lock, flags);

	list_del_init(&ctx->list);
	if (upriv->udev) {
		spin_unlock_irqrestore(&upriv->req_lock, flags);
		ezusb_req_queue_run(upriv);
		spin_lock_irqsave(&upriv->req_lock, flags);
	}

	switch (ctx->state) {
	case EZUSB_CTX_COMPLETE:
	case EZUSB_CTX_REQSUBMIT_FAIL:
	case EZUSB_CTX_REQ_FAILED:
	case EZUSB_CTX_REQ_TIMEOUT:
	case EZUSB_CTX_RESP_TIMEOUT:
		spin_unlock_irqrestore(&upriv->req_lock, flags);

		if ((ctx->out_rid == EZUSB_RID_TX) && upriv->dev) {
			struct net_device *dev = upriv->dev;
			struct net_device_stats *stats = &dev->stats;

			if (ctx->state != EZUSB_CTX_COMPLETE)
				stats->tx_errors++;
			else
				stats->tx_packets++;

			netif_wake_queue(dev);
		}
		complete_all(&ctx->done);
		ezusb_request_context_put(ctx);
		break;

	default:
		spin_unlock_irqrestore(&upriv->req_lock, flags);
		if (!upriv->udev) {
			/* This is normal, as all request contexts get flushed
			 * when the device is disconnected */
			err("Called, CTX not terminating, but device gone");
			complete_all(&ctx->done);
			ezusb_request_context_put(ctx);
			break;
		}

		err("Called, CTX not in terminating state.");
		/* Things are really bad if this happens. Just leak
		 * the CTX because it may still be linked to the
		 * queue or the OUT urb may still be active.
		 * Just leaking at least prevents an Oops or Panic.
		 */
		break;
	}
}

/*
 * ezusb_req_queue_run:
 * Description:
 *	Note: Only one active CTX at any one time, because there's no
 *	other (reliable) way to match the response URB to the correct
 *	CTX.
 */
static void ezusb_req_queue_run(struct ezusb_priv *upriv)
{
	unsigned long flags;
	struct request_context *ctx;
	int result;

	spin_lock_irqsave(&upriv->req_lock, flags);

	if (!list_empty(&upriv->req_active))
		goto unlock;

	if (list_empty(&upriv->req_pending))
		goto unlock;

	ctx =
	    list_entry(upriv->req_pending.next, struct request_context,
		       list);

	if (!ctx->upriv->udev)
		goto unlock;

	/* We need to split this off to avoid a race condition */
	list_move_tail(&ctx->list, &upriv->req_active);

	if (ctx->state == EZUSB_CTX_QUEUED) {
		refcount_inc(&ctx->refcount);
		result = usb_submit_urb(ctx->outurb, GFP_ATOMIC);
		if (result) {
			ctx->state = EZUSB_CTX_REQSUBMIT_FAIL;

			spin_unlock_irqrestore(&upriv->req_lock, flags);

			err("Fatal, failed to submit command urb."
			    " error=%d\n", result);

			ezusb_ctx_complete(ctx);
			ezusb_request_context_put(ctx);
			goto done;
		}

		ctx->state = EZUSB_CTX_REQ_SUBMITTED;
		ezusb_mod_timer(ctx->upriv, &ctx->timer,
				jiffies + DEF_TIMEOUT);
	}

 unlock:
	spin_unlock_irqrestore(&upriv->req_lock, flags);

 done:
	return;
}

static void ezusb_req_enqueue_run(struct ezusb_priv *upriv,
				  struct request_context *ctx)
{
	unsigned long flags;

	spin_lock_irqsave(&upriv->req_lock, flags);

	if (!ctx->upriv->udev) {
		spin_unlock_irqrestore(&upriv->req_lock, flags);
		goto done;
	}
	refcount_inc(&ctx->refcount);
	list_add_tail(&ctx->list, &upriv->req_pending);
	spin_unlock_irqrestore(&upriv->req_lock, flags);

	ctx->state = EZUSB_CTX_QUEUED;
	ezusb_req_queue_run(upriv);

 done:
	return;
}

static void ezusb_request_out_callback(struct urb *urb)
{
	unsigned long flags;
	enum ezusb_state state;
	struct request_context *ctx = urb->context;
	struct ezusb_priv *upriv = ctx->upriv;

	spin_lock_irqsave(&upriv->req_lock, flags);

	del_timer(&ctx->timer);

	if (ctx->killed) {
		spin_unlock_irqrestore(&upriv->req_lock, flags);
		pr_warn("interrupt called with dead ctx\n");
		goto out;
	}

	state = ctx->state;

	if (urb->status == 0) {
		switch (state) {
		case EZUSB_CTX_REQ_SUBMITTED:
			if (ctx->in_rid) {
				ctx->state = EZUSB_CTX_REQ_COMPLETE;
				/* reply URB still pending */
				ezusb_mod_timer(upriv, &ctx->timer,
						jiffies + DEF_TIMEOUT);
				spin_unlock_irqrestore(&upriv->req_lock,
						       flags);
				break;
			}
			fallthrough;
		case EZUSB_CTX_RESP_RECEIVED:
			/* IN already received before this OUT-ACK */
			ctx->state = EZUSB_CTX_COMPLETE;
			spin_unlock_irqrestore(&upriv->req_lock, flags);
			ezusb_ctx_complete(ctx);
			break;

		default:
			spin_unlock_irqrestore(&upriv->req_lock, flags);
			err("Unexpected state(0x%x, %d) in OUT URB",
			    state, urb->status);
			break;
		}
	} else {
		/* If someone cancels the OUT URB then its status
		 * should be either -ECONNRESET or -ENOENT.
		 */
		switch (state) {
		case EZUSB_CTX_REQ_SUBMITTED:
		case EZUSB_CTX_RESP_RECEIVED:
			ctx->state = EZUSB_CTX_REQ_FAILED;
			fallthrough;

		case EZUSB_CTX_REQ_FAILED:
		case EZUSB_CTX_REQ_TIMEOUT:
			spin_unlock_irqrestore(&upriv->req_lock, flags);

			ezusb_ctx_complete(ctx);
			break;

		default:
			spin_unlock_irqrestore(&upriv->req_lock, flags);

			err("Unexpected state(0x%x, %d) in OUT URB",
			    state, urb->status);
			break;
		}
	}
 out:
	ezusb_request_context_put(ctx);
}

static void ezusb_request_in_callback(struct ezusb_priv *upriv,
				      struct urb *urb)
{
	struct ezusb_packet *ans = urb->transfer_buffer;
	struct request_context *ctx = NULL;
	enum ezusb_state state;
	unsigned long flags;

	/* Find the CTX on the active queue that requested this URB */
	spin_lock_irqsave(&upriv->req_lock, flags);
	if (upriv->udev) {
		struct list_head *item;

		list_for_each(item, &upriv->req_active) {
			struct request_context *c;
			int reply_count;

			c = list_entry(item, struct request_context, list);
			reply_count =
			    ezusb_reply_inc(c->buf->req_reply_count);
			if ((ans->ans_reply_count == reply_count)
			    && (le16_to_cpu(ans->hermes_rid) == c->in_rid)) {
				ctx = c;
				break;
			}
			netdev_dbg(upriv->dev, "Skipped (0x%x/0x%x) (%d/%d)\n",
				   le16_to_cpu(ans->hermes_rid), c->in_rid,
				   ans->ans_reply_count, reply_count);
		}
	}

	if (ctx == NULL) {
		spin_unlock_irqrestore(&upriv->req_lock, flags);
		err("%s: got unexpected RID: 0x%04X", __func__,
		    le16_to_cpu(ans->hermes_rid));
		ezusb_req_queue_run(upriv);
		return;
	}

	/* The data we want is in the in buffer, exchange */
	urb->transfer_buffer = ctx->buf;
	ctx->buf = (void *) ans;
	ctx->buf_length = urb->actual_length;

	state = ctx->state;
	switch (state) {
	case EZUSB_CTX_REQ_SUBMITTED:
		/* We have received our response URB before
		 * our request has been acknowledged. Do NOT
		 * destroy our CTX yet, because our OUT URB
		 * is still alive ...
		 */
		ctx->state = EZUSB_CTX_RESP_RECEIVED;
		spin_unlock_irqrestore(&upriv->req_lock, flags);

		/* Let the machine continue running. */
		break;

	case EZUSB_CTX_REQ_COMPLETE:
		/* This is the usual path: our request
		 * has already been acknowledged, and
		 * we have now received the reply.
		 */
		ctx->state = EZUSB_CTX_COMPLETE;

		/* Stop the intimer */
		del_timer(&ctx->timer);
		spin_unlock_irqrestore(&upriv->req_lock, flags);

		/* Call the completion handler */
		ezusb_ctx_complete(ctx);
		break;

	default:
		spin_unlock_irqrestore(&upriv->req_lock, flags);

		pr_warn("Matched IN URB, unexpected context state(0x%x)\n",
			state);
		/* Throw this CTX away and try submitting another */
		del_timer(&ctx->timer);
		ctx->outurb->transfer_flags |= URB_ASYNC_UNLINK;
		usb_unlink_urb(ctx->outurb);
		ezusb_req_queue_run(upriv);
		break;
	}			/* switch */
}

typedef void (*ezusb_ctx_wait)(struct ezusb_priv *, struct request_context *);

static void ezusb_req_ctx_wait_compl(struct ezusb_priv *upriv,
				     struct request_context *ctx)
{
	switch (ctx->state) {
	case EZUSB_CTX_QUEUED:
	case EZUSB_CTX_REQ_SUBMITTED:
	case EZUSB_CTX_REQ_COMPLETE:
	case EZUSB_CTX_RESP_RECEIVED:
<<<<<<< HEAD
		if (in_softirq()) {
			/* If we get called from a timer, timeout timers don't
			 * get the chance to run themselves. So we make sure
			 * that we don't sleep for ever */
			int msecs = DEF_TIMEOUT * (1000 / HZ);

			while (!try_wait_for_completion(&ctx->done) && msecs--)
				udelay(1000);
		} else {
			wait_for_completion(&ctx->done);
		}
=======
		wait_for_completion(&ctx->done);
		break;
	default:
		/* Done or failed - nothing to wait for */
		break;
	}
}

static void ezusb_req_ctx_wait_poll(struct ezusb_priv *upriv,
				    struct request_context *ctx)
{
	int msecs;

	switch (ctx->state) {
	case EZUSB_CTX_QUEUED:
	case EZUSB_CTX_REQ_SUBMITTED:
	case EZUSB_CTX_REQ_COMPLETE:
	case EZUSB_CTX_RESP_RECEIVED:
		/* If we get called from a timer or with our lock acquired, then
		 * we can't wait for the completion and have to poll. This won't
		 * happen if the USB controller completes the URB requests in
		 * BH.
		 */
		msecs = DEF_TIMEOUT * (1000 / HZ);

		while (!try_wait_for_completion(&ctx->done) && msecs--)
			udelay(1000);
>>>>>>> 7d2a07b7
		break;
	default:
		/* Done or failed - nothing to wait for */
		break;
	}
}

static void ezusb_req_ctx_wait_skip(struct ezusb_priv *upriv,
				    struct request_context *ctx)
{
	WARN(1, "Shouldn't be invoked for in_rid\n");
}

static inline u16 build_crc(struct ezusb_packet *data)
{
	u16 crc = 0;
	u8 *bytes = (u8 *)data;
	int i;

	for (i = 0; i < 8; i++)
		crc = (crc << 1) + bytes[i];

	return crc;
}

/*
 * ezusb_fill_req:
 *
 * if data == NULL and length > 0 the data is assumed to be already in
 * the target buffer and only the header is filled.
 *
 */
static int ezusb_fill_req(struct ezusb_packet *req, u16 length, u16 rid,
			  const void *data, u16 frame_type, u8 reply_count)
{
	int total_size = sizeof(*req) + length;

	BUG_ON(total_size > BULK_BUF_SIZE);

	req->magic = cpu_to_le16(EZUSB_MAGIC);
	req->req_reply_count = reply_count;
	req->ans_reply_count = 0;
	req->frame_type = cpu_to_le16(frame_type);
	req->size = cpu_to_le16(length + 4);
	req->crc = cpu_to_le16(build_crc(req));
	req->hermes_len = cpu_to_le16(HERMES_BYTES_TO_RECLEN(length));
	req->hermes_rid = cpu_to_le16(rid);
	if (data)
		memcpy(req->data, data, length);
	return total_size;
}

static int ezusb_submit_in_urb(struct ezusb_priv *upriv)
{
	int retval = 0;
	void *cur_buf = upriv->read_urb->transfer_buffer;

	if (upriv->read_urb->status == -EINPROGRESS) {
		netdev_dbg(upriv->dev, "urb busy, not resubmiting\n");
		retval = -EBUSY;
		goto exit;
	}
	usb_fill_bulk_urb(upriv->read_urb, upriv->udev, upriv->read_pipe,
			  cur_buf, BULK_BUF_SIZE,
			  ezusb_bulk_in_callback, upriv);
	upriv->read_urb->transfer_flags = 0;
	retval = usb_submit_urb(upriv->read_urb, GFP_ATOMIC);
	if (retval)
		err("%s submit failed %d", __func__, retval);

 exit:
	return retval;
}

static inline int ezusb_8051_cpucs(struct ezusb_priv *upriv, int reset)
{
	int ret;
	u8 *res_val = NULL;

	if (!upriv->udev) {
		err("%s: !upriv->udev", __func__);
		return -EFAULT;
	}

	res_val = kmalloc(sizeof(*res_val), GFP_KERNEL);

	if (!res_val)
		return -ENOMEM;

	*res_val = reset;	/* avoid argument promotion */

	ret =  usb_control_msg(upriv->udev,
			       usb_sndctrlpipe(upriv->udev, 0),
			       EZUSB_REQUEST_FW_TRANS,
			       USB_TYPE_VENDOR | USB_RECIP_DEVICE |
			       USB_DIR_OUT, EZUSB_CPUCS_REG, 0, res_val,
			       sizeof(*res_val), DEF_TIMEOUT);

	kfree(res_val);

	return ret;
}

static int ezusb_firmware_download(struct ezusb_priv *upriv,
				   struct ez_usb_fw *fw)
{
	u8 *fw_buffer;
	int retval, addr;
	int variant_offset;

	fw_buffer = kmalloc(FW_BUF_SIZE, GFP_KERNEL);
	if (!fw_buffer) {
		printk(KERN_ERR PFX "Out of memory for firmware buffer.\n");
		return -ENOMEM;
	}
	/*
	 * This byte is 1 and should be replaced with 0.  The offset is
	 * 0x10AD in version 0.0.6.  The byte in question should follow
	 * the end of the code pointed to by the jump in the beginning
	 * of the firmware.  Also, it is read by code located at 0x358.
	 */
	variant_offset = be16_to_cpup((__be16 *) &fw->code[FW_VAR_OFFSET_PTR]);
	if (variant_offset >= fw->size) {
		printk(KERN_ERR PFX "Invalid firmware variant offset: "
		       "0x%04x\n", variant_offset);
		retval = -EINVAL;
		goto fail;
	}

	retval = ezusb_8051_cpucs(upriv, 1);
	if (retval < 0)
		goto fail;
	for (addr = 0; addr < fw->size; addr += FW_BUF_SIZE) {
		/* 0x100-0x300 should be left alone, it contains card
		 * specific data, like USB enumeration information */
		if ((addr >= FW_HOLE_START) && (addr < FW_HOLE_END))
			continue;

		memcpy(fw_buffer, &fw->code[addr], FW_BUF_SIZE);
		if (variant_offset >= addr &&
		    variant_offset < addr + FW_BUF_SIZE) {
			netdev_dbg(upriv->dev,
				   "Patching card_variant byte at 0x%04X\n",
				   variant_offset);
			fw_buffer[variant_offset - addr] = FW_VAR_VALUE;
		}
		retval = usb_control_msg(upriv->udev,
					 usb_sndctrlpipe(upriv->udev, 0),
					 EZUSB_REQUEST_FW_TRANS,
					 USB_TYPE_VENDOR | USB_RECIP_DEVICE
					 | USB_DIR_OUT,
					 addr, 0x0,
					 fw_buffer, FW_BUF_SIZE,
					 DEF_TIMEOUT);

		if (retval < 0)
			goto fail;
	}
	retval = ezusb_8051_cpucs(upriv, 0);
	if (retval < 0)
		goto fail;

	goto exit;
 fail:
	printk(KERN_ERR PFX "Firmware download failed, error %d\n",
	       retval);
 exit:
	kfree(fw_buffer);
	return retval;
}

static int ezusb_access_ltv(struct ezusb_priv *upriv,
			    struct request_context *ctx,
			    u16 length, const void *data, u16 frame_type,
			    void *ans_buff, unsigned ans_size, u16 *ans_length,
			    ezusb_ctx_wait ezusb_ctx_wait_func)
{
	int req_size;
	int retval = 0;
	enum ezusb_state state;

	if (!upriv->udev) {
		retval = -ENODEV;
		goto exit;
	}

	if (upriv->read_urb->status != -EINPROGRESS)
		err("%s: in urb not pending", __func__);

	/* protect upriv->reply_count, guarantee sequential numbers */
	spin_lock_bh(&upriv->reply_count_lock);
	req_size = ezusb_fill_req(ctx->buf, length, ctx->out_rid, data,
				  frame_type, upriv->reply_count);
	usb_fill_bulk_urb(ctx->outurb, upriv->udev, upriv->write_pipe,
			  ctx->buf, req_size,
			  ezusb_request_out_callback, ctx);

	if (ctx->in_rid)
		upriv->reply_count = ezusb_reply_inc(upriv->reply_count);

	ezusb_req_enqueue_run(upriv, ctx);

	spin_unlock_bh(&upriv->reply_count_lock);

	if (ctx->in_rid)
		ezusb_ctx_wait_func(upriv, ctx);

	state = ctx->state;
	switch (state) {
	case EZUSB_CTX_COMPLETE:
		retval = ctx->outurb->status;
		break;

	case EZUSB_CTX_QUEUED:
	case EZUSB_CTX_REQ_SUBMITTED:
		if (!ctx->in_rid)
			break;
		fallthrough;
	default:
		err("%s: Unexpected context state %d", __func__,
		    state);
		fallthrough;
	case EZUSB_CTX_REQ_TIMEOUT:
	case EZUSB_CTX_REQ_FAILED:
	case EZUSB_CTX_RESP_TIMEOUT:
	case EZUSB_CTX_REQSUBMIT_FAIL:
		printk(KERN_ERR PFX "Access failed, resetting (state %d,"
		       " reply_count %d)\n", state, upriv->reply_count);
		upriv->reply_count = 0;
		if (state == EZUSB_CTX_REQ_TIMEOUT
		    || state == EZUSB_CTX_RESP_TIMEOUT) {
			printk(KERN_ERR PFX "ctx timed out\n");
			retval = -ETIMEDOUT;
		} else {
			printk(KERN_ERR PFX "ctx failed\n");
			retval = -EFAULT;
		}
		goto exit;
	}
	if (ctx->in_rid) {
		struct ezusb_packet *ans = ctx->buf;
		unsigned exp_len;

		if (ans->hermes_len != 0)
			exp_len = le16_to_cpu(ans->hermes_len) * 2 + 12;
		else
			exp_len = 14;

		if (exp_len != ctx->buf_length) {
			err("%s: length mismatch for RID 0x%04x: "
			    "expected %d, got %d", __func__,
			    ctx->in_rid, exp_len, ctx->buf_length);
			retval = -EIO;
			goto exit;
		}

		if (ans_buff)
			memcpy(ans_buff, ans->data, min(exp_len, ans_size));
		if (ans_length)
			*ans_length = le16_to_cpu(ans->hermes_len);
	}
 exit:
	ezusb_request_context_put(ctx);
	return retval;
}

static int __ezusb_write_ltv(struct hermes *hw, int bap, u16 rid,
			   u16 length, const void *data,
			   ezusb_ctx_wait ezusb_ctx_wait_func)
{
	struct ezusb_priv *upriv = hw->priv;
	u16 frame_type;
	struct request_context *ctx;

	if (length == 0)
		return -EINVAL;

	length = HERMES_RECLEN_TO_BYTES(length);

	/* On memory mapped devices HERMES_RID_CNFGROUPADDRESSES can be
	 * set to be empty, but the USB bridge doesn't like it */
	if (length == 0)
		return 0;

	ctx = ezusb_alloc_ctx(upriv, rid, EZUSB_RID_ACK);
	if (!ctx)
		return -ENOMEM;

	if (rid == EZUSB_RID_TX)
		frame_type = EZUSB_FRAME_DATA;
	else
		frame_type = EZUSB_FRAME_CONTROL;

	return ezusb_access_ltv(upriv, ctx, length, data, frame_type,
				NULL, 0, NULL, ezusb_ctx_wait_func);
}

static int ezusb_write_ltv(struct hermes *hw, int bap, u16 rid,
			   u16 length, const void *data)
{
	return __ezusb_write_ltv(hw, bap, rid, length, data,
				 ezusb_req_ctx_wait_poll);
}

static int __ezusb_read_ltv(struct hermes *hw, int bap, u16 rid,
			    unsigned bufsize, u16 *length, void *buf,
			    ezusb_ctx_wait ezusb_ctx_wait_func)

{
	struct ezusb_priv *upriv = hw->priv;
	struct request_context *ctx;

	if (bufsize % 2)
		return -EINVAL;

	ctx = ezusb_alloc_ctx(upriv, rid, rid);
	if (!ctx)
		return -ENOMEM;

	return ezusb_access_ltv(upriv, ctx, 0, NULL, EZUSB_FRAME_CONTROL,
				buf, bufsize, length, ezusb_req_ctx_wait_poll);
}

static int ezusb_read_ltv(struct hermes *hw, int bap, u16 rid,
			    unsigned bufsize, u16 *length, void *buf)
{
	return __ezusb_read_ltv(hw, bap, rid, bufsize, length, buf,
				ezusb_req_ctx_wait_poll);
}

static int ezusb_read_ltv_preempt(struct hermes *hw, int bap, u16 rid,
				  unsigned bufsize, u16 *length, void *buf)
{
	return __ezusb_read_ltv(hw, bap, rid, bufsize, length, buf,
				ezusb_req_ctx_wait_compl);
}

static int ezusb_doicmd_wait(struct hermes *hw, u16 cmd, u16 parm0, u16 parm1,
			     u16 parm2, struct hermes_response *resp)
{
	WARN_ON_ONCE(1);
	return -EINVAL;
}

static int __ezusb_docmd_wait(struct hermes *hw, u16 cmd, u16 parm0,
			    struct hermes_response *resp,
			    ezusb_ctx_wait ezusb_ctx_wait_func)
{
	struct ezusb_priv *upriv = hw->priv;
	struct request_context *ctx;

	__le16 data[4] = {
		cpu_to_le16(cmd),
		cpu_to_le16(parm0),
		0,
		0,
	};
	netdev_dbg(upriv->dev, "0x%04X, parm0 0x%04X\n", cmd, parm0);
	ctx = ezusb_alloc_ctx(upriv, EZUSB_RID_DOCMD, EZUSB_RID_ACK);
	if (!ctx)
		return -ENOMEM;

	return ezusb_access_ltv(upriv, ctx, sizeof(data), &data,
				EZUSB_FRAME_CONTROL, NULL, 0, NULL,
				ezusb_ctx_wait_func);
}

static int ezusb_docmd_wait(struct hermes *hw, u16 cmd, u16 parm0,
			    struct hermes_response *resp)
{
	return __ezusb_docmd_wait(hw, cmd, parm0, resp, ezusb_req_ctx_wait_poll);
}

static int ezusb_bap_pread(struct hermes *hw, int bap,
			   void *buf, int len, u16 id, u16 offset)
{
	struct ezusb_priv *upriv = hw->priv;
	struct ezusb_packet *ans = (void *) upriv->read_urb->transfer_buffer;
	int actual_length = upriv->read_urb->actual_length;

	if (id == EZUSB_RID_RX) {
		if ((sizeof(*ans) + offset + len) > actual_length) {
			printk(KERN_ERR PFX "BAP read beyond buffer end "
			       "in rx frame\n");
			return -EINVAL;
		}
		memcpy(buf, ans->data + offset, len);
		return 0;
	}

	if (EZUSB_IS_INFO(id)) {
		/* Include 4 bytes for length/type */
		if ((sizeof(*ans) + offset + len - 4) > actual_length) {
			printk(KERN_ERR PFX "BAP read beyond buffer end "
			       "in info frame\n");
			return -EFAULT;
		}
		memcpy(buf, ans->data + offset - 4, len);
	} else {
		printk(KERN_ERR PFX "Unexpected fid 0x%04x\n", id);
		return -EINVAL;
	}

	return 0;
}

static int ezusb_read_pda(struct hermes *hw, __le16 *pda,
			  u32 pda_addr, u16 pda_len)
{
	struct ezusb_priv *upriv = hw->priv;
	struct request_context *ctx;
	__le16 data[] = {
		cpu_to_le16(pda_addr & 0xffff),
		cpu_to_le16(pda_len - 4)
	};
	ctx = ezusb_alloc_ctx(upriv, EZUSB_RID_READ_PDA, EZUSB_RID_READ_PDA);
	if (!ctx)
		return -ENOMEM;

	/* wl_lkm does not include PDA size in the PDA area.
	 * We will pad the information into pda, so other routines
	 * don't have to be modified */
	pda[0] = cpu_to_le16(pda_len - 2);
	/* Includes CFG_PROD_DATA but not itself */
	pda[1] = cpu_to_le16(0x0800); /* CFG_PROD_DATA */

	return ezusb_access_ltv(upriv, ctx, sizeof(data), &data,
				EZUSB_FRAME_CONTROL, &pda[2], pda_len - 4,
				NULL, ezusb_req_ctx_wait_compl);
}

static int ezusb_program_init(struct hermes *hw, u32 entry_point)
{
	struct ezusb_priv *upriv = hw->priv;
	struct request_context *ctx;
	__le32 data = cpu_to_le32(entry_point);

	ctx = ezusb_alloc_ctx(upriv, EZUSB_RID_PROG_INIT, EZUSB_RID_ACK);
	if (!ctx)
		return -ENOMEM;

	return ezusb_access_ltv(upriv, ctx, sizeof(data), &data,
				EZUSB_FRAME_CONTROL, NULL, 0, NULL,
				ezusb_req_ctx_wait_compl);
}

static int ezusb_program_end(struct hermes *hw)
{
	struct ezusb_priv *upriv = hw->priv;
	struct request_context *ctx;

	ctx = ezusb_alloc_ctx(upriv, EZUSB_RID_PROG_END, EZUSB_RID_ACK);
	if (!ctx)
		return -ENOMEM;

	return ezusb_access_ltv(upriv, ctx, 0, NULL,
				EZUSB_FRAME_CONTROL, NULL, 0, NULL,
				ezusb_req_ctx_wait_compl);
}

static int ezusb_program_bytes(struct hermes *hw, const char *buf,
			       u32 addr, u32 len)
{
	struct ezusb_priv *upriv = hw->priv;
	struct request_context *ctx;
	__le32 data = cpu_to_le32(addr);
	int err;

	ctx = ezusb_alloc_ctx(upriv, EZUSB_RID_PROG_SET_ADDR, EZUSB_RID_ACK);
	if (!ctx)
		return -ENOMEM;

	err = ezusb_access_ltv(upriv, ctx, sizeof(data), &data,
			       EZUSB_FRAME_CONTROL, NULL, 0, NULL,
			       ezusb_req_ctx_wait_compl);
	if (err)
		return err;

	ctx = ezusb_alloc_ctx(upriv, EZUSB_RID_PROG_BYTES, EZUSB_RID_ACK);
	if (!ctx)
		return -ENOMEM;

	return ezusb_access_ltv(upriv, ctx, len, buf,
				EZUSB_FRAME_CONTROL, NULL, 0, NULL,
				ezusb_req_ctx_wait_compl);
}

static int ezusb_program(struct hermes *hw, const char *buf,
			 u32 addr, u32 len)
{
	u32 ch_addr;
	u32 ch_len;
	int err = 0;

	/* We can only send 2048 bytes out of the bulk xmit at a time,
	 * so we have to split any programming into chunks of <2048
	 * bytes. */

	ch_len = (len < MAX_DL_SIZE) ? len : MAX_DL_SIZE;
	ch_addr = addr;

	while (ch_addr < (addr + len)) {
		pr_debug("Programming subblock of length %d "
			 "to address 0x%08x. Data @ %p\n",
			 ch_len, ch_addr, &buf[ch_addr - addr]);

		err = ezusb_program_bytes(hw, &buf[ch_addr - addr],
					  ch_addr, ch_len);
		if (err)
			break;

		ch_addr += ch_len;
		ch_len = ((addr + len - ch_addr) < MAX_DL_SIZE) ?
			(addr + len - ch_addr) : MAX_DL_SIZE;
	}

	return err;
}

static netdev_tx_t ezusb_xmit(struct sk_buff *skb, struct net_device *dev)
{
	struct orinoco_private *priv = ndev_priv(dev);
	struct net_device_stats *stats = &dev->stats;
	struct ezusb_priv *upriv = priv->card;
	u8 mic[MICHAEL_MIC_LEN + 1];
	int err = 0;
	int tx_control;
	unsigned long flags;
	struct request_context *ctx;
	u8 *buf;
	int tx_size;

	if (!netif_running(dev)) {
		printk(KERN_ERR "%s: Tx on stopped device!\n",
		       dev->name);
		return NETDEV_TX_BUSY;
	}

	if (netif_queue_stopped(dev)) {
		printk(KERN_DEBUG "%s: Tx while transmitter busy!\n",
		       dev->name);
		return NETDEV_TX_BUSY;
	}

	if (orinoco_lock(priv, &flags) != 0) {
		printk(KERN_ERR
		       "%s: ezusb_xmit() called while hw_unavailable\n",
		       dev->name);
		return NETDEV_TX_BUSY;
	}

	if (!netif_carrier_ok(dev) ||
	    (priv->iw_mode == NL80211_IFTYPE_MONITOR)) {
		/* Oops, the firmware hasn't established a connection,
		   silently drop the packet (this seems to be the
		   safest approach). */
		goto drop;
	}

	/* Check packet length */
	if (skb->len < ETH_HLEN)
		goto drop;

	tx_control = 0;

	err = orinoco_process_xmit_skb(skb, dev, priv, &tx_control,
				       &mic[0]);
	if (err)
		goto drop;

	ctx = ezusb_alloc_ctx(upriv, EZUSB_RID_TX, 0);
	if (!ctx)
		goto drop;

	memset(ctx->buf, 0, BULK_BUF_SIZE);
	buf = ctx->buf->data;

	{
		__le16 *tx_cntl = (__le16 *)buf;
		*tx_cntl = cpu_to_le16(tx_control);
		buf += sizeof(*tx_cntl);
	}

	memcpy(buf, skb->data, skb->len);
	buf += skb->len;

	if (tx_control & HERMES_TXCTRL_MIC) {
		u8 *m = mic;
		/* Mic has been offset so it can be copied to an even
		 * address. We're copying eveything anyway, so we
		 * don't need to copy that first byte. */
		if (skb->len % 2)
			m++;
		memcpy(buf, m, MICHAEL_MIC_LEN);
		buf += MICHAEL_MIC_LEN;
	}

	/* Finally, we actually initiate the send */
	netif_stop_queue(dev);

	/* The card may behave better if we send evenly sized usb transfers */
	tx_size = ALIGN(buf - ctx->buf->data, 2);

	err = ezusb_access_ltv(upriv, ctx, tx_size, NULL,
			       EZUSB_FRAME_DATA, NULL, 0, NULL,
			       ezusb_req_ctx_wait_skip);

	if (err) {
		netif_start_queue(dev);
		if (net_ratelimit())
			printk(KERN_ERR "%s: Error %d transmitting packet\n",
				dev->name, err);
		goto busy;
	}

	netif_trans_update(dev);
	stats->tx_bytes += skb->len;
	goto ok;

 drop:
	stats->tx_errors++;
	stats->tx_dropped++;

 ok:
	orinoco_unlock(priv, &flags);
	dev_kfree_skb(skb);
	return NETDEV_TX_OK;

 busy:
	orinoco_unlock(priv, &flags);
	return NETDEV_TX_BUSY;
}

static int ezusb_allocate(struct hermes *hw, u16 size, u16 *fid)
{
	*fid = EZUSB_RID_TX;
	return 0;
}


static int ezusb_hard_reset(struct orinoco_private *priv)
{
	struct ezusb_priv *upriv = priv->card;
	int retval = ezusb_8051_cpucs(upriv, 1);

	if (retval < 0) {
		err("Failed to reset");
		return retval;
	}

	retval = ezusb_8051_cpucs(upriv, 0);
	if (retval < 0) {
		err("Failed to unreset");
		return retval;
	}

	netdev_dbg(upriv->dev, "sending control message\n");
	retval = usb_control_msg(upriv->udev,
				 usb_sndctrlpipe(upriv->udev, 0),
				 EZUSB_REQUEST_TRIGGER,
				 USB_TYPE_VENDOR | USB_RECIP_DEVICE |
				 USB_DIR_OUT, 0x0, 0x0, NULL, 0,
				 DEF_TIMEOUT);
	if (retval < 0) {
		err("EZUSB_REQUEST_TRIGGER failed retval %d", retval);
		return retval;
	}
#if 0
	dbg("Sending EZUSB_REQUEST_TRIG_AC");
	retval = usb_control_msg(upriv->udev,
				 usb_sndctrlpipe(upriv->udev, 0),
				 EZUSB_REQUEST_TRIG_AC,
				 USB_TYPE_VENDOR | USB_RECIP_DEVICE |
				 USB_DIR_OUT, 0x00FA, 0x0, NULL, 0,
				 DEF_TIMEOUT);
	if (retval < 0) {
		err("EZUSB_REQUEST_TRIG_AC failed retval %d", retval);
		return retval;
	}
#endif

	return 0;
}


static int ezusb_init(struct hermes *hw)
{
	struct ezusb_priv *upriv = hw->priv;
	int retval;

<<<<<<< HEAD
	BUG_ON(in_interrupt());
=======
>>>>>>> 7d2a07b7
	if (!upriv)
		return -EINVAL;

	upriv->reply_count = 0;
	/* Write the MAGIC number on the simulated registers to keep
	 * orinoco.c happy */
	hermes_write_regn(hw, SWSUPPORT0, HERMES_MAGIC);
	hermes_write_regn(hw, RXFID, EZUSB_RID_RX);

	usb_kill_urb(upriv->read_urb);
	ezusb_submit_in_urb(upriv);

	retval = __ezusb_write_ltv(hw, 0, EZUSB_RID_INIT1,
				 HERMES_BYTES_TO_RECLEN(2), "\x10\x00",
				 ezusb_req_ctx_wait_compl);
	if (retval < 0) {
		printk(KERN_ERR PFX "EZUSB_RID_INIT1 error %d\n", retval);
		return retval;
	}

	retval = __ezusb_docmd_wait(hw, HERMES_CMD_INIT, 0, NULL,
				    ezusb_req_ctx_wait_compl);
	if (retval < 0) {
		printk(KERN_ERR PFX "HERMES_CMD_INIT error %d\n", retval);
		return retval;
	}

	return 0;
}

static void ezusb_bulk_in_callback(struct urb *urb)
{
	struct ezusb_priv *upriv = (struct ezusb_priv *) urb->context;
	struct ezusb_packet *ans = urb->transfer_buffer;
	u16 crc;
	u16 hermes_rid;

	if (upriv->udev == NULL)
		return;

	if (urb->status == -ETIMEDOUT) {
		/* When a device gets unplugged we get this every time
		 * we resubmit, flooding the logs.  Since we don't use
		 * USB timeouts, it shouldn't happen any other time*/
		pr_warn("%s: urb timed out, not resubmitting\n", __func__);
		return;
	}
	if (urb->status == -ECONNABORTED) {
		pr_warn("%s: connection abort, resubmitting urb\n",
			__func__);
		goto resubmit;
	}
	if ((urb->status == -EILSEQ)
	    || (urb->status == -ENOENT)
	    || (urb->status == -ECONNRESET)) {
		netdev_dbg(upriv->dev, "status %d, not resubmiting\n",
			   urb->status);
		return;
	}
	if (urb->status)
		netdev_dbg(upriv->dev, "status: %d length: %d\n",
			   urb->status, urb->actual_length);
	if (urb->actual_length < sizeof(*ans)) {
		err("%s: short read, ignoring", __func__);
		goto resubmit;
	}
	crc = build_crc(ans);
	if (le16_to_cpu(ans->crc) != crc) {
		err("CRC error, ignoring packet");
		goto resubmit;
	}

	hermes_rid = le16_to_cpu(ans->hermes_rid);
	if ((hermes_rid != EZUSB_RID_RX) && !EZUSB_IS_INFO(hermes_rid)) {
		ezusb_request_in_callback(upriv, urb);
	} else if (upriv->dev) {
		struct net_device *dev = upriv->dev;
		struct orinoco_private *priv = ndev_priv(dev);
		struct hermes *hw = &priv->hw;

		if (hermes_rid == EZUSB_RID_RX) {
			__orinoco_ev_rx(dev, hw);
		} else {
			hermes_write_regn(hw, INFOFID,
					  le16_to_cpu(ans->hermes_rid));
			__orinoco_ev_info(dev, hw);
		}
	}

 resubmit:
	if (upriv->udev)
		ezusb_submit_in_urb(upriv);
}

static inline void ezusb_delete(struct ezusb_priv *upriv)
{
	struct list_head *item;
	struct list_head *tmp_item;
	unsigned long flags;

	BUG_ON(!upriv);

	mutex_lock(&upriv->mtx);

	upriv->udev = NULL;	/* No timer will be rearmed from here */

	usb_kill_urb(upriv->read_urb);

	spin_lock_irqsave(&upriv->req_lock, flags);
	list_for_each_safe(item, tmp_item, &upriv->req_active) {
		struct request_context *ctx;
		int err;

		ctx = list_entry(item, struct request_context, list);
		refcount_inc(&ctx->refcount);

		ctx->outurb->transfer_flags |= URB_ASYNC_UNLINK;
		err = usb_unlink_urb(ctx->outurb);

		spin_unlock_irqrestore(&upriv->req_lock, flags);
		if (err == -EINPROGRESS)
			wait_for_completion(&ctx->done);

		del_timer_sync(&ctx->timer);
		/* FIXME: there is an slight chance for the irq handler to
		 * be running */
		if (!list_empty(&ctx->list))
			ezusb_ctx_complete(ctx);

		ezusb_request_context_put(ctx);
		spin_lock_irqsave(&upriv->req_lock, flags);
	}
	spin_unlock_irqrestore(&upriv->req_lock, flags);

	list_for_each_safe(item, tmp_item, &upriv->req_pending)
	    ezusb_ctx_complete(list_entry(item,
					  struct request_context, list));

	if (upriv->read_urb && upriv->read_urb->status == -EINPROGRESS)
		printk(KERN_ERR PFX "Some URB in progress\n");

	mutex_unlock(&upriv->mtx);

	if (upriv->read_urb) {
		kfree(upriv->read_urb->transfer_buffer);
		usb_free_urb(upriv->read_urb);
	}
	kfree(upriv->bap_buf);
	if (upriv->dev) {
		struct orinoco_private *priv = ndev_priv(upriv->dev);
		orinoco_if_del(priv);
		wiphy_unregister(priv_to_wiphy(upriv));
		free_orinocodev(priv);
	}
}

static void ezusb_lock_irqsave(spinlock_t *lock,
			       unsigned long *flags) __acquires(lock)
{
	spin_lock_bh(lock);
}

static void ezusb_unlock_irqrestore(spinlock_t *lock,
				    unsigned long *flags) __releases(lock)
{
	spin_unlock_bh(lock);
}

static void ezusb_lock_irq(spinlock_t *lock) __acquires(lock)
{
	spin_lock_bh(lock);
}

static void ezusb_unlock_irq(spinlock_t *lock) __releases(lock)
{
	spin_unlock_bh(lock);
}

static const struct hermes_ops ezusb_ops = {
	.init = ezusb_init,
	.cmd_wait = ezusb_docmd_wait,
	.init_cmd_wait = ezusb_doicmd_wait,
	.allocate = ezusb_allocate,
	.read_ltv = ezusb_read_ltv,
	.read_ltv_pr = ezusb_read_ltv_preempt,
	.write_ltv = ezusb_write_ltv,
	.bap_pread = ezusb_bap_pread,
	.read_pda = ezusb_read_pda,
	.program_init = ezusb_program_init,
	.program_end = ezusb_program_end,
	.program = ezusb_program,
	.lock_irqsave = ezusb_lock_irqsave,
	.unlock_irqrestore = ezusb_unlock_irqrestore,
	.lock_irq = ezusb_lock_irq,
	.unlock_irq = ezusb_unlock_irq,
};

static const struct net_device_ops ezusb_netdev_ops = {
	.ndo_open		= orinoco_open,
	.ndo_stop		= orinoco_stop,
	.ndo_start_xmit		= ezusb_xmit,
	.ndo_set_rx_mode	= orinoco_set_multicast_list,
	.ndo_change_mtu		= orinoco_change_mtu,
	.ndo_set_mac_address	= eth_mac_addr,
	.ndo_validate_addr	= eth_validate_addr,
	.ndo_tx_timeout		= orinoco_tx_timeout,
};

static int ezusb_probe(struct usb_interface *interface,
		       const struct usb_device_id *id)
{
	struct usb_device *udev = interface_to_usbdev(interface);
	struct orinoco_private *priv;
	struct hermes *hw;
	struct ezusb_priv *upriv = NULL;
	struct usb_interface_descriptor *iface_desc;
	struct usb_endpoint_descriptor *ep;
	const struct firmware *fw_entry = NULL;
	int retval = 0;
	int i;

	priv = alloc_orinocodev(sizeof(*upriv), &udev->dev,
				ezusb_hard_reset, NULL);
	if (!priv) {
		err("Couldn't allocate orinocodev");
		retval = -ENOMEM;
		goto exit;
	}

	hw = &priv->hw;

	upriv = priv->card;

	mutex_init(&upriv->mtx);
	spin_lock_init(&upriv->reply_count_lock);

	spin_lock_init(&upriv->req_lock);
	INIT_LIST_HEAD(&upriv->req_pending);
	INIT_LIST_HEAD(&upriv->req_active);

	upriv->udev = udev;

	hw->iobase = (void __force __iomem *) &upriv->hermes_reg_fake;
	hw->reg_spacing = HERMES_16BIT_REGSPACING;
	hw->priv = upriv;
	hw->ops = &ezusb_ops;

	/* set up the endpoint information */
	/* check out the endpoints */

	iface_desc = &interface->cur_altsetting->desc;
	for (i = 0; i < iface_desc->bNumEndpoints; ++i) {
		ep = &interface->cur_altsetting->endpoint[i].desc;

		if (usb_endpoint_is_bulk_in(ep)) {
			/* we found a bulk in endpoint */
			if (upriv->read_urb != NULL) {
				pr_warn("Found a second bulk in ep, ignored\n");
				continue;
			}

			upriv->read_urb = usb_alloc_urb(0, GFP_KERNEL);
			if (!upriv->read_urb)
				goto error;
			if (le16_to_cpu(ep->wMaxPacketSize) != 64)
				pr_warn("bulk in: wMaxPacketSize!= 64\n");
			if (ep->bEndpointAddress != (2 | USB_DIR_IN))
				pr_warn("bulk in: bEndpointAddress: %d\n",
					ep->bEndpointAddress);
			upriv->read_pipe = usb_rcvbulkpipe(udev,
							 ep->
							 bEndpointAddress);
			upriv->read_urb->transfer_buffer =
			    kmalloc(BULK_BUF_SIZE, GFP_KERNEL);
			if (!upriv->read_urb->transfer_buffer) {
				err("Couldn't allocate IN buffer");
				goto error;
			}
		}

		if (usb_endpoint_is_bulk_out(ep)) {
			/* we found a bulk out endpoint */
			if (upriv->bap_buf != NULL) {
				pr_warn("Found a second bulk out ep, ignored\n");
				continue;
			}

			if (le16_to_cpu(ep->wMaxPacketSize) != 64)
				pr_warn("bulk out: wMaxPacketSize != 64\n");
			if (ep->bEndpointAddress != 2)
				pr_warn("bulk out: bEndpointAddress: %d\n",
					ep->bEndpointAddress);
			upriv->write_pipe = usb_sndbulkpipe(udev,
							  ep->
							  bEndpointAddress);
			upriv->bap_buf = kmalloc(BULK_BUF_SIZE, GFP_KERNEL);
			if (!upriv->bap_buf) {
				err("Couldn't allocate bulk_out_buffer");
				goto error;
			}
		}
	}
	if (!upriv->bap_buf || !upriv->read_urb) {
		err("Didn't find the required bulk endpoints");
		goto error;
	}

	if (request_firmware(&fw_entry, "orinoco_ezusb_fw",
			     &interface->dev) == 0) {
		firmware.size = fw_entry->size;
		firmware.code = fw_entry->data;
	}
	if (firmware.size && firmware.code) {
		if (ezusb_firmware_download(upriv, &firmware) < 0)
			goto error;
	} else {
		err("No firmware to download");
		goto error;
	}

	if (ezusb_hard_reset(priv) < 0) {
		err("Cannot reset the device");
		goto error;
	}

	/* If the firmware is already downloaded orinoco.c will call
	 * ezusb_init but if the firmware is not already there, that will make
	 * the kernel very unstable, so we try initializing here and quit in
	 * case of error */
	if (ezusb_init(hw) < 0) {
		err("Couldn't initialize the device");
		err("Firmware may not be downloaded or may be wrong.");
		goto error;
	}

	/* Initialise the main driver */
	if (orinoco_init(priv) != 0) {
		err("orinoco_init() failed\n");
		goto error;
	}

	if (orinoco_if_add(priv, 0, 0, &ezusb_netdev_ops) != 0) {
		upriv->dev = NULL;
		err("%s: orinoco_if_add() failed", __func__);
		wiphy_unregister(priv_to_wiphy(priv));
		goto error;
	}
	upriv->dev = priv->ndev;

	goto exit;

 error:
	ezusb_delete(upriv);
	if (upriv->dev) {
		/* upriv->dev was 0, so ezusb_delete() didn't free it */
		free_orinocodev(priv);
	}
	upriv = NULL;
	retval = -EFAULT;
 exit:
	if (fw_entry) {
		firmware.code = NULL;
		firmware.size = 0;
		release_firmware(fw_entry);
	}
	usb_set_intfdata(interface, upriv);
	return retval;
}


static void ezusb_disconnect(struct usb_interface *intf)
{
	struct ezusb_priv *upriv = usb_get_intfdata(intf);
	usb_set_intfdata(intf, NULL);
	ezusb_delete(upriv);
	printk(KERN_INFO PFX "Disconnected\n");
}


/* usb specific object needed to register this driver with the usb subsystem */
static struct usb_driver orinoco_driver = {
	.name = DRIVER_NAME,
	.probe = ezusb_probe,
	.disconnect = ezusb_disconnect,
	.id_table = ezusb_table,
	.disable_hub_initiated_lpm = 1,
};

module_usb_driver(orinoco_driver);

MODULE_AUTHOR("Manuel Estrada Sainz");
MODULE_DESCRIPTION("Driver for Orinoco wireless LAN cards using EZUSB bridge");
MODULE_LICENSE("Dual MPL/GPL");<|MERGE_RESOLUTION|>--- conflicted
+++ resolved
@@ -675,19 +675,6 @@
 	case EZUSB_CTX_REQ_SUBMITTED:
 	case EZUSB_CTX_REQ_COMPLETE:
 	case EZUSB_CTX_RESP_RECEIVED:
-<<<<<<< HEAD
-		if (in_softirq()) {
-			/* If we get called from a timer, timeout timers don't
-			 * get the chance to run themselves. So we make sure
-			 * that we don't sleep for ever */
-			int msecs = DEF_TIMEOUT * (1000 / HZ);
-
-			while (!try_wait_for_completion(&ctx->done) && msecs--)
-				udelay(1000);
-		} else {
-			wait_for_completion(&ctx->done);
-		}
-=======
 		wait_for_completion(&ctx->done);
 		break;
 	default:
@@ -715,7 +702,6 @@
 
 		while (!try_wait_for_completion(&ctx->done) && msecs--)
 			udelay(1000);
->>>>>>> 7d2a07b7
 		break;
 	default:
 		/* Done or failed - nothing to wait for */
@@ -1406,10 +1392,6 @@
 	struct ezusb_priv *upriv = hw->priv;
 	int retval;
 
-<<<<<<< HEAD
-	BUG_ON(in_interrupt());
-=======
->>>>>>> 7d2a07b7
 	if (!upriv)
 		return -EINVAL;
 
