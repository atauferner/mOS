// SPDX-License-Identifier: ISC
/*
 * Copyright (C) 2016 Felix Fietkau <nbd@nbd.name>
 */

#include <linux/kernel.h>
#include <linux/module.h>
#include <linux/pci.h>

#include "mt76x2.h"

static const struct pci_device_id mt76x2e_device_table[] = {
<<<<<<< HEAD
	{ PCI_DEVICE(0x14c3, 0x7662) },
	{ PCI_DEVICE(0x14c3, 0x7612) },
	{ PCI_DEVICE(0x14c3, 0x7602) },
=======
	{ PCI_DEVICE(PCI_VENDOR_ID_MEDIATEK, 0x7662) },
	{ PCI_DEVICE(PCI_VENDOR_ID_MEDIATEK, 0x7612) },
	{ PCI_DEVICE(PCI_VENDOR_ID_MEDIATEK, 0x7602) },
>>>>>>> 7d2a07b7
	{ },
};

static int
mt76x2e_probe(struct pci_dev *pdev, const struct pci_device_id *id)
{
	static const struct mt76_driver_ops drv_ops = {
		.txwi_size = sizeof(struct mt76x02_txwi),
		.drv_flags = MT_DRV_TX_ALIGNED4_SKBS |
			     MT_DRV_SW_RX_AIRTIME,
		.survey_flags = SURVEY_INFO_TIME_TX,
		.update_survey = mt76x02_update_channel,
		.tx_prepare_skb = mt76x02_tx_prepare_skb,
		.tx_complete_skb = mt76x02_tx_complete_skb,
		.rx_skb = mt76x02_queue_rx_skb,
		.rx_poll_complete = mt76x02_rx_poll_complete,
		.sta_ps = mt76x02_sta_ps,
		.sta_add = mt76x02_sta_add,
		.sta_remove = mt76x02_sta_remove,
	};
	struct mt76x02_dev *dev;
	struct mt76_dev *mdev;
	int ret;

	ret = pcim_enable_device(pdev);
	if (ret)
		return ret;

	ret = pcim_iomap_regions(pdev, BIT(0), pci_name(pdev));
	if (ret)
		return ret;

	pci_set_master(pdev);

	ret = pci_set_dma_mask(pdev, DMA_BIT_MASK(32));
	if (ret)
		return ret;

	mdev = mt76_alloc_device(&pdev->dev, sizeof(*dev), &mt76x2_ops,
				 &drv_ops);
	if (!mdev)
		return -ENOMEM;

	dev = container_of(mdev, struct mt76x02_dev, mt76);
	mt76_mmio_init(mdev, pcim_iomap_table(pdev)[0]);
	mt76x2_reset_wlan(dev, false);

	mdev->rev = mt76_rr(dev, MT_ASIC_VERSION);
	dev_info(mdev->dev, "ASIC revision: %08x\n", mdev->rev);

	mt76_wr(dev, MT_INT_MASK_CSR, 0);

	ret = devm_request_irq(mdev->dev, pdev->irq, mt76x02_irq_handler,
			       IRQF_SHARED, KBUILD_MODNAME, dev);
	if (ret)
		goto error;

	ret = mt76x2_register_device(dev);
	if (ret)
		goto error;

	/* Fix up ASPM configuration */

	/* RG_SSUSB_G1_CDR_BIR_LTR = 0x9 */
	mt76_rmw_field(dev, 0x15a10, 0x1f << 16, 0x9);

	/* RG_SSUSB_G1_CDR_BIC_LTR = 0xf */
	mt76_rmw_field(dev, 0x15a0c, 0xf << 28, 0xf);

	/* RG_SSUSB_CDR_BR_PE1D = 0x3 */
	mt76_rmw_field(dev, 0x15c58, 0x3 << 6, 0x3);

	mt76_pci_disable_aspm(pdev);

	return 0;

error:
	mt76_free_device(&dev->mt76);

	return ret;
}

static void
mt76x2e_remove(struct pci_dev *pdev)
{
	struct mt76_dev *mdev = pci_get_drvdata(pdev);
	struct mt76x02_dev *dev = container_of(mdev, struct mt76x02_dev, mt76);

	mt76_unregister_device(mdev);
	mt76x2_cleanup(dev);
	mt76_free_device(mdev);
}

static int __maybe_unused
mt76x2e_suspend(struct pci_dev *pdev, pm_message_t state)
{
	struct mt76_dev *mdev = pci_get_drvdata(pdev);
	int i, err;

	napi_disable(&mdev->tx_napi);
	tasklet_kill(&mdev->pre_tbtt_tasklet);
<<<<<<< HEAD
	tasklet_kill(&mdev->tx_tasklet);
=======
	mt76_worker_disable(&mdev->tx_worker);
>>>>>>> 7d2a07b7

	mt76_for_each_q_rx(mdev, i)
		napi_disable(&mdev->napi[i]);

	pci_enable_wake(pdev, pci_choose_state(pdev, state), true);
	pci_save_state(pdev);
	err = pci_set_power_state(pdev, pci_choose_state(pdev, state));
	if (err)
		goto restore;

	return 0;

restore:
	mt76_for_each_q_rx(mdev, i)
		napi_enable(&mdev->napi[i]);
	napi_enable(&mdev->tx_napi);

	return err;
}

static int __maybe_unused
mt76x2e_resume(struct pci_dev *pdev)
{
	struct mt76_dev *mdev = pci_get_drvdata(pdev);
	struct mt76x02_dev *dev = container_of(mdev, struct mt76x02_dev, mt76);
	int i, err;

	err = pci_set_power_state(pdev, PCI_D0);
	if (err)
		return err;

	pci_restore_state(pdev);

<<<<<<< HEAD
=======
	mt76_worker_enable(&mdev->tx_worker);
>>>>>>> 7d2a07b7
	mt76_for_each_q_rx(mdev, i) {
		napi_enable(&mdev->napi[i]);
		napi_schedule(&mdev->napi[i]);
	}
	napi_enable(&mdev->tx_napi);
	napi_schedule(&mdev->tx_napi);

	return mt76x2_resume_device(dev);
}

MODULE_DEVICE_TABLE(pci, mt76x2e_device_table);
MODULE_FIRMWARE(MT7662_FIRMWARE);
MODULE_FIRMWARE(MT7662_ROM_PATCH);
MODULE_LICENSE("Dual BSD/GPL");

static struct pci_driver mt76pci_driver = {
	.name		= KBUILD_MODNAME,
	.id_table	= mt76x2e_device_table,
	.probe		= mt76x2e_probe,
	.remove		= mt76x2e_remove,
#ifdef CONFIG_PM
	.suspend	= mt76x2e_suspend,
	.resume		= mt76x2e_resume,
#endif /* CONFIG_PM */
};

module_pci_driver(mt76pci_driver);<|MERGE_RESOLUTION|>--- conflicted
+++ resolved
@@ -10,15 +10,9 @@
 #include "mt76x2.h"
 
 static const struct pci_device_id mt76x2e_device_table[] = {
-<<<<<<< HEAD
-	{ PCI_DEVICE(0x14c3, 0x7662) },
-	{ PCI_DEVICE(0x14c3, 0x7612) },
-	{ PCI_DEVICE(0x14c3, 0x7602) },
-=======
 	{ PCI_DEVICE(PCI_VENDOR_ID_MEDIATEK, 0x7662) },
 	{ PCI_DEVICE(PCI_VENDOR_ID_MEDIATEK, 0x7612) },
 	{ PCI_DEVICE(PCI_VENDOR_ID_MEDIATEK, 0x7602) },
->>>>>>> 7d2a07b7
 	{ },
 };
 
@@ -120,11 +114,7 @@
 
 	napi_disable(&mdev->tx_napi);
 	tasklet_kill(&mdev->pre_tbtt_tasklet);
-<<<<<<< HEAD
-	tasklet_kill(&mdev->tx_tasklet);
-=======
 	mt76_worker_disable(&mdev->tx_worker);
->>>>>>> 7d2a07b7
 
 	mt76_for_each_q_rx(mdev, i)
 		napi_disable(&mdev->napi[i]);
@@ -158,10 +148,7 @@
 
 	pci_restore_state(pdev);
 
-<<<<<<< HEAD
-=======
 	mt76_worker_enable(&mdev->tx_worker);
->>>>>>> 7d2a07b7
 	mt76_for_each_q_rx(mdev, i) {
 		napi_enable(&mdev->napi[i]);
 		napi_schedule(&mdev->napi[i]);
