--- conflicted
+++ resolved
@@ -75,10 +75,7 @@
 	return 0;
 
 err:
-<<<<<<< HEAD
-=======
 	mt76u_queues_deinit(&dev->mt76);
->>>>>>> 7d2a07b7
 	mt76_free_device(&dev->mt76);
 	usb_set_intfdata(intf, NULL);
 	usb_put_dev(udev);
