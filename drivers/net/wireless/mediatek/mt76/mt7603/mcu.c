// SPDX-License-Identifier: ISC

#include <linux/firmware.h>
#include "mt7603.h"
#include "mcu.h"
#include "eeprom.h"

#define MCU_SKB_RESERVE	8

struct mt7603_fw_trailer {
	char fw_ver[10];
	char build_date[15];
	__le32 dl_len;
} __packed;

static int
mt7603_mcu_parse_response(struct mt76_dev *mdev, int cmd,
			  struct sk_buff *skb, int seq)
{
	struct mt7603_dev *dev = container_of(mdev, struct mt7603_dev, mt76);
	struct mt7603_mcu_rxd *rxd;

	if (!skb) {
		dev_err(mdev->dev, "MCU message %02x (seq %d) timed out\n",
			abs(cmd), seq);
		dev->mcu_hang = MT7603_WATCHDOG_TIMEOUT;
		return -ETIMEDOUT;
	}

	rxd = (struct mt7603_mcu_rxd *)skb->data;
	if (seq != rxd->seq)
		return -EAGAIN;

	return 0;
}

static int
mt7603_mcu_skb_send_msg(struct mt76_dev *mdev, struct sk_buff *skb,
			int cmd, int *wait_seq)
{
	struct mt7603_dev *dev = container_of(mdev, struct mt7603_dev, mt76);
	int hdrlen = dev->mcu_running ? sizeof(struct mt7603_mcu_txd) : 12;
	struct mt7603_mcu_txd *txd;
	u8 seq;

<<<<<<< HEAD
=======
	mdev->mcu.timeout = 3 * HZ;

>>>>>>> 7d2a07b7
	seq = ++mdev->mcu.msg_seq & 0xf;
	if (!seq)
		seq = ++mdev->mcu.msg_seq & 0xf;

	txd = (struct mt7603_mcu_txd *)skb_push(skb, hdrlen);

	txd->len = cpu_to_le16(skb->len);
	if (cmd == -MCU_CMD_FW_SCATTER)
		txd->pq_id = cpu_to_le16(MCU_PORT_QUEUE_FW);
	else
		txd->pq_id = cpu_to_le16(MCU_PORT_QUEUE);
	txd->pkt_type = MCU_PKT_ID;
	txd->seq = seq;

	if (cmd < 0) {
		txd->cid = -cmd;
		txd->set_query = MCU_Q_NA;
	} else {
		txd->cid = MCU_CMD_EXT_CID;
		txd->ext_cid = cmd;
		txd->set_query = MCU_Q_SET;
		txd->ext_cid_ack = 1;
	}

	if (wait_seq)
		*wait_seq = seq;

<<<<<<< HEAD
	return mt76_tx_queue_skb_raw(dev, MT_TXQ_MCU, skb, 0);
}

static int
mt7603_mcu_msg_send(struct mt76_dev *mdev, int cmd, const void *data,
		    int len, bool wait_resp)
{
	struct mt7603_dev *dev = container_of(mdev, struct mt7603_dev, mt76);
	unsigned long expires = jiffies + 3 * HZ;
	struct mt7603_mcu_rxd *rxd;
	struct sk_buff *skb;
	int ret, seq;

	skb = mt76_mcu_msg_alloc(mdev, data, len);
	if (!skb)
		return -ENOMEM;

	mutex_lock(&mdev->mcu.mutex);

	ret = __mt7603_mcu_msg_send(dev, skb, cmd, &seq);
	if (ret)
		goto out;

	while (wait_resp) {
		bool check_seq = false;

		skb = mt76_mcu_get_response(&dev->mt76, expires);
		if (!skb) {
			dev_err(mdev->dev,
				"MCU message %d (seq %d) timed out\n",
				cmd, seq);
			dev->mcu_hang = MT7603_WATCHDOG_TIMEOUT;
			ret = -ETIMEDOUT;
			break;
		}

		rxd = (struct mt7603_mcu_rxd *)skb->data;
		if (seq == rxd->seq)
			check_seq = true;

		dev_kfree_skb(skb);

		if (check_seq)
			break;
	}

out:
	mutex_unlock(&mdev->mcu.mutex);

	return ret;
=======
	return mt76_tx_queue_skb_raw(dev, mdev->q_mcu[MT_MCUQ_WM], skb, 0);
>>>>>>> 7d2a07b7
}

static int
mt7603_mcu_init_download(struct mt7603_dev *dev, u32 addr, u32 len)
{
	struct {
		__le32 addr;
		__le32 len;
		__le32 mode;
	} req = {
		.addr = cpu_to_le32(addr),
		.len = cpu_to_le32(len),
		.mode = cpu_to_le32(BIT(31)),
	};

	return mt76_mcu_send_msg(&dev->mt76, -MCU_CMD_TARGET_ADDRESS_LEN_REQ,
				 &req, sizeof(req), true);
}

static int
mt7603_mcu_start_firmware(struct mt7603_dev *dev, u32 addr)
{
	struct {
		__le32 override;
		__le32 addr;
	} req = {
		.override = cpu_to_le32(addr ? 1 : 0),
		.addr = cpu_to_le32(addr),
	};

	return mt76_mcu_send_msg(&dev->mt76, -MCU_CMD_FW_START_REQ, &req,
				 sizeof(req), true);
}

static int
mt7603_mcu_restart(struct mt76_dev *dev)
{
	return mt76_mcu_send_msg(dev, -MCU_CMD_RESTART_DL_REQ, NULL, 0, true);
}

static int mt7603_load_firmware(struct mt7603_dev *dev)
{
	const struct firmware *fw;
	const struct mt7603_fw_trailer *hdr;
	const char *firmware;
	int dl_len;
	u32 addr, val;
	int ret;

	if (is_mt7628(dev)) {
		if (mt76xx_rev(dev) == MT7628_REV_E1)
			firmware = MT7628_FIRMWARE_E1;
		else
			firmware = MT7628_FIRMWARE_E2;
	} else {
		if (mt76xx_rev(dev) < MT7603_REV_E2)
			firmware = MT7603_FIRMWARE_E1;
		else
			firmware = MT7603_FIRMWARE_E2;
	}

	ret = request_firmware(&fw, firmware, dev->mt76.dev);
	if (ret)
		return ret;

	if (!fw || !fw->data || fw->size < sizeof(*hdr)) {
		dev_err(dev->mt76.dev, "Invalid firmware\n");
		ret = -EINVAL;
		goto out;
	}

	hdr = (const struct mt7603_fw_trailer *)(fw->data + fw->size -
						 sizeof(*hdr));

	dev_info(dev->mt76.dev, "Firmware Version: %.10s\n", hdr->fw_ver);
	dev_info(dev->mt76.dev, "Build Time: %.15s\n", hdr->build_date);

	addr = mt7603_reg_map(dev, 0x50012498);
	mt76_wr(dev, addr, 0x5);
	mt76_wr(dev, addr, 0x5);
	udelay(1);

	/* switch to bypass mode */
	mt76_rmw(dev, MT_SCH_4, MT_SCH_4_FORCE_QID,
		 MT_SCH_4_BYPASS | FIELD_PREP(MT_SCH_4_FORCE_QID, 5));

	val = mt76_rr(dev, MT_TOP_MISC2);
	if (val & BIT(1)) {
		dev_info(dev->mt76.dev, "Firmware already running...\n");
		goto running;
	}

	if (!mt76_poll_msec(dev, MT_TOP_MISC2, BIT(0) | BIT(1), BIT(0), 500)) {
		dev_err(dev->mt76.dev, "Timeout waiting for ROM code to become ready\n");
		ret = -EIO;
		goto out;
	}

	dl_len = le32_to_cpu(hdr->dl_len) + 4;
	ret = mt7603_mcu_init_download(dev, MCU_FIRMWARE_ADDRESS, dl_len);
	if (ret) {
		dev_err(dev->mt76.dev, "Download request failed\n");
		goto out;
	}

	ret = mt76_mcu_send_firmware(&dev->mt76, -MCU_CMD_FW_SCATTER,
				     fw->data, dl_len);
	if (ret) {
		dev_err(dev->mt76.dev, "Failed to send firmware to device\n");
		goto out;
	}

	ret = mt7603_mcu_start_firmware(dev, MCU_FIRMWARE_ADDRESS);
	if (ret) {
		dev_err(dev->mt76.dev, "Failed to start firmware\n");
		goto out;
	}

	if (!mt76_poll_msec(dev, MT_TOP_MISC2, BIT(1), BIT(1), 500)) {
		dev_err(dev->mt76.dev, "Timeout waiting for firmware to initialize\n");
		ret = -EIO;
		goto out;
	}

running:
	mt76_clear(dev, MT_SCH_4, MT_SCH_4_FORCE_QID | MT_SCH_4_BYPASS);

	mt76_set(dev, MT_SCH_4, BIT(8));
	mt76_clear(dev, MT_SCH_4, BIT(8));

	dev->mcu_running = true;
	snprintf(dev->mt76.hw->wiphy->fw_version,
		 sizeof(dev->mt76.hw->wiphy->fw_version),
		 "%.10s-%.15s", hdr->fw_ver, hdr->build_date);
	dev_info(dev->mt76.dev, "firmware init done\n");

out:
	release_firmware(fw);

	return ret;
}

int mt7603_mcu_init(struct mt7603_dev *dev)
{
	static const struct mt76_mcu_ops mt7603_mcu_ops = {
		.headroom = sizeof(struct mt7603_mcu_txd),
<<<<<<< HEAD
		.mcu_send_msg = mt7603_mcu_msg_send,
=======
		.mcu_skb_send_msg = mt7603_mcu_skb_send_msg,
		.mcu_parse_response = mt7603_mcu_parse_response,
>>>>>>> 7d2a07b7
		.mcu_restart = mt7603_mcu_restart,
	};

	dev->mt76.mcu_ops = &mt7603_mcu_ops;
	return mt7603_load_firmware(dev);
}

void mt7603_mcu_exit(struct mt7603_dev *dev)
{
	__mt76_mcu_restart(&dev->mt76);
	skb_queue_purge(&dev->mt76.mcu.res_q);
}

int mt7603_mcu_set_eeprom(struct mt7603_dev *dev)
{
	static const u16 req_fields[] = {
#define WORD(_start)			\
		_start,			\
		_start + 1
#define GROUP_2G(_start)		\
		WORD(_start),		\
		WORD(_start + 2),	\
		WORD(_start + 4)

		MT_EE_NIC_CONF_0 + 1,
		WORD(MT_EE_NIC_CONF_1),
		MT_EE_WIFI_RF_SETTING,
		MT_EE_TX_POWER_DELTA_BW40,
		MT_EE_TX_POWER_DELTA_BW80 + 1,
		MT_EE_TX_POWER_EXT_PA_5G,
		MT_EE_TEMP_SENSOR_CAL,
		GROUP_2G(MT_EE_TX_POWER_0_START_2G),
		GROUP_2G(MT_EE_TX_POWER_1_START_2G),
		WORD(MT_EE_TX_POWER_CCK),
		WORD(MT_EE_TX_POWER_OFDM_2G_6M),
		WORD(MT_EE_TX_POWER_OFDM_2G_24M),
		WORD(MT_EE_TX_POWER_OFDM_2G_54M),
		WORD(MT_EE_TX_POWER_HT_BPSK_QPSK),
		WORD(MT_EE_TX_POWER_HT_16_64_QAM),
		WORD(MT_EE_TX_POWER_HT_64_QAM),
		MT_EE_ELAN_RX_MODE_GAIN,
		MT_EE_ELAN_RX_MODE_NF,
		MT_EE_ELAN_RX_MODE_P1DB,
		MT_EE_ELAN_BYPASS_MODE_GAIN,
		MT_EE_ELAN_BYPASS_MODE_NF,
		MT_EE_ELAN_BYPASS_MODE_P1DB,
		WORD(MT_EE_STEP_NUM_NEG_6_7),
		WORD(MT_EE_STEP_NUM_NEG_4_5),
		WORD(MT_EE_STEP_NUM_NEG_2_3),
		WORD(MT_EE_STEP_NUM_NEG_0_1),
		WORD(MT_EE_REF_STEP_24G),
		WORD(MT_EE_STEP_NUM_PLUS_1_2),
		WORD(MT_EE_STEP_NUM_PLUS_3_4),
		WORD(MT_EE_STEP_NUM_PLUS_5_6),
		MT_EE_STEP_NUM_PLUS_7,
		MT_EE_XTAL_FREQ_OFFSET,
		MT_EE_XTAL_TRIM_2_COMP,
		MT_EE_XTAL_TRIM_3_COMP,
		MT_EE_XTAL_WF_RFCAL,

		/* unknown fields below */
		WORD(0x24),
		0x34,
		0x39,
		0x3b,
		WORD(0x42),
		WORD(0x9e),
		0xf2,
		WORD(0xf8),
		0xfa,
		0x12e,
		WORD(0x130), WORD(0x132), WORD(0x134), WORD(0x136),
		WORD(0x138), WORD(0x13a), WORD(0x13c), WORD(0x13e),

#undef GROUP_2G
#undef WORD

	};
	struct req_data {
		__le16 addr;
		u8 val;
		u8 pad;
	} __packed;
	struct {
		u8 buffer_mode;
		u8 len;
		u8 pad[2];
	} req_hdr = {
		.buffer_mode = 1,
		.len = ARRAY_SIZE(req_fields) - 1,
	};
	const int size = 0xff * sizeof(struct req_data);
	u8 *req, *eep = (u8 *)dev->mt76.eeprom.data;
	int i, ret, len = sizeof(req_hdr) + size;
	struct req_data *data;

	BUILD_BUG_ON(ARRAY_SIZE(req_fields) * sizeof(*data) > size);

	req = kmalloc(len, GFP_KERNEL);
	if (!req)
		return -ENOMEM;

	memcpy(req, &req_hdr, sizeof(req_hdr));
	data = (struct req_data *)(req + sizeof(req_hdr));
	memset(data, 0, size);
	for (i = 0; i < ARRAY_SIZE(req_fields); i++) {
		data[i].addr = cpu_to_le16(req_fields[i]);
		data[i].val = eep[req_fields[i]];
	}

	ret = mt76_mcu_send_msg(&dev->mt76, MCU_EXT_CMD_EFUSE_BUFFER_MODE,
				req, len, true);
	kfree(req);

	return ret;
}

static int mt7603_mcu_set_tx_power(struct mt7603_dev *dev)
{
	struct {
		u8 center_channel;
		u8 tssi;
		u8 temp_comp;
		u8 target_power[2];
		u8 rate_power_delta[14];
		u8 bw_power_delta;
		u8 ch_power_delta[6];
		u8 temp_comp_power[17];
		u8 reserved;
	} req = {
		.center_channel = dev->mphy.chandef.chan->hw_value,
#define EEP_VAL(n) ((u8 *)dev->mt76.eeprom.data)[n]
		.tssi = EEP_VAL(MT_EE_NIC_CONF_1 + 1),
		.temp_comp = EEP_VAL(MT_EE_NIC_CONF_1),
		.target_power = {
			EEP_VAL(MT_EE_TX_POWER_0_START_2G + 2),
			EEP_VAL(MT_EE_TX_POWER_1_START_2G + 2)
		},
		.bw_power_delta = EEP_VAL(MT_EE_TX_POWER_DELTA_BW40),
		.ch_power_delta = {
			EEP_VAL(MT_EE_TX_POWER_0_START_2G + 3),
			EEP_VAL(MT_EE_TX_POWER_0_START_2G + 4),
			EEP_VAL(MT_EE_TX_POWER_0_START_2G + 5),
			EEP_VAL(MT_EE_TX_POWER_1_START_2G + 3),
			EEP_VAL(MT_EE_TX_POWER_1_START_2G + 4),
			EEP_VAL(MT_EE_TX_POWER_1_START_2G + 5)
		},
#undef EEP_VAL
	};
	u8 *eep = (u8 *)dev->mt76.eeprom.data;

	memcpy(req.rate_power_delta, eep + MT_EE_TX_POWER_CCK,
	       sizeof(req.rate_power_delta));

	memcpy(req.temp_comp_power, eep + MT_EE_STEP_NUM_NEG_6_7,
	       sizeof(req.temp_comp_power));

	return mt76_mcu_send_msg(&dev->mt76, MCU_EXT_CMD_SET_TX_POWER_CTRL,
				 &req, sizeof(req), true);
}

int mt7603_mcu_set_channel(struct mt7603_dev *dev)
{
	struct cfg80211_chan_def *chandef = &dev->mphy.chandef;
	struct ieee80211_hw *hw = mt76_hw(dev);
	int n_chains = hweight8(dev->mphy.antenna_mask);
	struct {
		u8 control_chan;
		u8 center_chan;
		u8 bw;
		u8 tx_streams;
		u8 rx_streams;
		u8 _res0[7];
		u8 txpower[21];
		u8 _res1[3];
	} req = {
		.control_chan = chandef->chan->hw_value,
		.center_chan = chandef->chan->hw_value,
		.bw = MT_BW_20,
		.tx_streams = n_chains,
		.rx_streams = n_chains,
	};
	s8 tx_power;
	int i, ret;

	if (dev->mphy.chandef.width == NL80211_CHAN_WIDTH_40) {
		req.bw = MT_BW_40;
		if (chandef->center_freq1 > chandef->chan->center_freq)
			req.center_chan += 2;
		else
			req.center_chan -= 2;
	}

	tx_power = hw->conf.power_level * 2;
	if (dev->mphy.antenna_mask == 3)
		tx_power -= 6;
	tx_power = min(tx_power, dev->tx_power_limit);

	dev->mphy.txpower_cur = tx_power;

	for (i = 0; i < ARRAY_SIZE(req.txpower); i++)
		req.txpower[i] = tx_power;

	ret = mt76_mcu_send_msg(&dev->mt76, MCU_EXT_CMD_CHANNEL_SWITCH, &req,
				sizeof(req), true);
	if (ret)
		return ret;

	return mt7603_mcu_set_tx_power(dev);
}<|MERGE_RESOLUTION|>--- conflicted
+++ resolved
@@ -43,11 +43,8 @@
 	struct mt7603_mcu_txd *txd;
 	u8 seq;
 
-<<<<<<< HEAD
-=======
 	mdev->mcu.timeout = 3 * HZ;
 
->>>>>>> 7d2a07b7
 	seq = ++mdev->mcu.msg_seq & 0xf;
 	if (!seq)
 		seq = ++mdev->mcu.msg_seq & 0xf;
@@ -75,60 +72,7 @@
 	if (wait_seq)
 		*wait_seq = seq;
 
-<<<<<<< HEAD
-	return mt76_tx_queue_skb_raw(dev, MT_TXQ_MCU, skb, 0);
-}
-
-static int
-mt7603_mcu_msg_send(struct mt76_dev *mdev, int cmd, const void *data,
-		    int len, bool wait_resp)
-{
-	struct mt7603_dev *dev = container_of(mdev, struct mt7603_dev, mt76);
-	unsigned long expires = jiffies + 3 * HZ;
-	struct mt7603_mcu_rxd *rxd;
-	struct sk_buff *skb;
-	int ret, seq;
-
-	skb = mt76_mcu_msg_alloc(mdev, data, len);
-	if (!skb)
-		return -ENOMEM;
-
-	mutex_lock(&mdev->mcu.mutex);
-
-	ret = __mt7603_mcu_msg_send(dev, skb, cmd, &seq);
-	if (ret)
-		goto out;
-
-	while (wait_resp) {
-		bool check_seq = false;
-
-		skb = mt76_mcu_get_response(&dev->mt76, expires);
-		if (!skb) {
-			dev_err(mdev->dev,
-				"MCU message %d (seq %d) timed out\n",
-				cmd, seq);
-			dev->mcu_hang = MT7603_WATCHDOG_TIMEOUT;
-			ret = -ETIMEDOUT;
-			break;
-		}
-
-		rxd = (struct mt7603_mcu_rxd *)skb->data;
-		if (seq == rxd->seq)
-			check_seq = true;
-
-		dev_kfree_skb(skb);
-
-		if (check_seq)
-			break;
-	}
-
-out:
-	mutex_unlock(&mdev->mcu.mutex);
-
-	return ret;
-=======
 	return mt76_tx_queue_skb_raw(dev, mdev->q_mcu[MT_MCUQ_WM], skb, 0);
->>>>>>> 7d2a07b7
 }
 
 static int
@@ -275,12 +219,8 @@
 {
 	static const struct mt76_mcu_ops mt7603_mcu_ops = {
 		.headroom = sizeof(struct mt7603_mcu_txd),
-<<<<<<< HEAD
-		.mcu_send_msg = mt7603_mcu_msg_send,
-=======
 		.mcu_skb_send_msg = mt7603_mcu_skb_send_msg,
 		.mcu_parse_response = mt7603_mcu_parse_response,
->>>>>>> 7d2a07b7
 		.mcu_restart = mt7603_mcu_restart,
 	};
 
