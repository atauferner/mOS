--- conflicted
+++ resolved
@@ -70,11 +70,7 @@
 			 mt7603_edcca_set, "%lld\n");
 
 static int
-<<<<<<< HEAD
-mt7603_ampdu_stat_read(struct seq_file *file, void *data)
-=======
 mt7603_ampdu_stat_show(struct seq_file *file, void *data)
->>>>>>> 7d2a07b7
 {
 	struct mt7603_dev *dev = file->private;
 	int bound[3], i, range;
@@ -95,22 +91,7 @@
 	return 0;
 }
 
-<<<<<<< HEAD
-static int
-mt7603_ampdu_stat_open(struct inode *inode, struct file *f)
-{
-	return single_open(f, mt7603_ampdu_stat_read, inode->i_private);
-}
-
-static const struct file_operations fops_ampdu_stat = {
-	.open = mt7603_ampdu_stat_open,
-	.read = seq_read,
-	.llseek = seq_lseek,
-	.release = single_release,
-};
-=======
 DEFINE_SHOW_ATTRIBUTE(mt7603_ampdu_stat);
->>>>>>> 7d2a07b7
 
 void mt7603_init_debugfs(struct mt7603_dev *dev)
 {
@@ -120,12 +101,8 @@
 	if (!dir)
 		return;
 
-<<<<<<< HEAD
-	debugfs_create_file("ampdu_stat", 0400, dir, dev, &fops_ampdu_stat);
-=======
 	debugfs_create_file("ampdu_stat", 0400, dir, dev,
 			     &mt7603_ampdu_stat_fops);
->>>>>>> 7d2a07b7
 	debugfs_create_devm_seqfile(dev->mt76.dev, "xmit-queues", dir,
 				    mt76_queues_read);
 	debugfs_create_file("edcca", 0600, dir, dev, &fops_edcca);
