// SPDX-License-Identifier: ISC
/* Copyright (C) 2019 MediaTek Inc.
 *
 * Author: Roy Luo <royluo@google.com>
 *         Ryder Lee <ryder.lee@mediatek.com>
 *         Felix Fietkau <nbd@nbd.name>
 *         Lorenzo Bianconi <lorenzo@kernel.org>
 */

#include <linux/etherdevice.h>
#include <linux/hwmon.h>
#include <linux/hwmon-sysfs.h>
#include "mt7615.h"
#include "mac.h"
#include "mcu.h"
#include "eeprom.h"

<<<<<<< HEAD
void mt7615_phy_init(struct mt7615_dev *dev)
{
	/* disable rf low power beacon mode */
	mt76_set(dev, MT_WF_PHY_WF2_RFCTRL0(0), MT_WF_PHY_WF2_RFCTRL0_LPBCN_EN);
	mt76_set(dev, MT_WF_PHY_WF2_RFCTRL0(1), MT_WF_PHY_WF2_RFCTRL0_LPBCN_EN);
=======
static ssize_t mt7615_thermal_show_temp(struct device *dev,
					struct device_attribute *attr,
					char *buf)
{
	struct mt7615_dev *mdev = dev_get_drvdata(dev);
	int temperature;

	if (!mt7615_wait_for_mcu_init(mdev))
		return 0;

	mt7615_mutex_acquire(mdev);
	temperature = mt7615_mcu_get_temperature(mdev);
	mt7615_mutex_release(mdev);

	if (temperature < 0)
		return temperature;

	/* display in millidegree celcius */
	return sprintf(buf, "%u\n", temperature * 1000);
>>>>>>> 7d2a07b7
}
EXPORT_SYMBOL_GPL(mt7615_phy_init);

<<<<<<< HEAD
static void
mt7615_init_mac_chain(struct mt7615_dev *dev, int chain)
{
	u32 val;

	if (!chain)
		val = MT_CFG_CCR_MAC_D0_1X_GC_EN | MT_CFG_CCR_MAC_D0_2X_GC_EN;
	else
		val = MT_CFG_CCR_MAC_D1_1X_GC_EN | MT_CFG_CCR_MAC_D1_2X_GC_EN;

	/* enable band 0/1 clk */
	mt76_set(dev, MT_CFG_CCR, val);

	mt76_rmw(dev, MT_TMAC_TRCR(chain),
		 MT_TMAC_TRCR_CCA_SEL | MT_TMAC_TRCR_SEC_CCA_SEL,
		 FIELD_PREP(MT_TMAC_TRCR_CCA_SEL, 2) |
		 FIELD_PREP(MT_TMAC_TRCR_SEC_CCA_SEL, 0));

	mt76_wr(dev, MT_AGG_ACR(chain),
		MT_AGG_ACR_PKT_TIME_EN | MT_AGG_ACR_NO_BA_AR_RULE |
		FIELD_PREP(MT_AGG_ACR_CFEND_RATE, MT7615_CFEND_RATE_DEFAULT) |
		FIELD_PREP(MT_AGG_ACR_BAR_RATE, MT7615_BAR_RATE_DEFAULT));

	mt76_wr(dev, MT_AGG_ARUCR(chain),
		FIELD_PREP(MT_AGG_ARxCR_LIMIT(0), 7) |
		FIELD_PREP(MT_AGG_ARxCR_LIMIT(1), 2) |
		FIELD_PREP(MT_AGG_ARxCR_LIMIT(2), 2) |
		FIELD_PREP(MT_AGG_ARxCR_LIMIT(3), 2) |
		FIELD_PREP(MT_AGG_ARxCR_LIMIT(4), 1) |
		FIELD_PREP(MT_AGG_ARxCR_LIMIT(5), 1) |
		FIELD_PREP(MT_AGG_ARxCR_LIMIT(6), 1) |
		FIELD_PREP(MT_AGG_ARxCR_LIMIT(7), 1));

	mt76_wr(dev, MT_AGG_ARDCR(chain),
		FIELD_PREP(MT_AGG_ARxCR_LIMIT(0), MT7615_RATE_RETRY - 1) |
		FIELD_PREP(MT_AGG_ARxCR_LIMIT(1), MT7615_RATE_RETRY - 1) |
		FIELD_PREP(MT_AGG_ARxCR_LIMIT(2), MT7615_RATE_RETRY - 1) |
		FIELD_PREP(MT_AGG_ARxCR_LIMIT(3), MT7615_RATE_RETRY - 1) |
		FIELD_PREP(MT_AGG_ARxCR_LIMIT(4), MT7615_RATE_RETRY - 1) |
		FIELD_PREP(MT_AGG_ARxCR_LIMIT(5), MT7615_RATE_RETRY - 1) |
		FIELD_PREP(MT_AGG_ARxCR_LIMIT(6), MT7615_RATE_RETRY - 1) |
		FIELD_PREP(MT_AGG_ARxCR_LIMIT(7), MT7615_RATE_RETRY - 1));

	mt76_clear(dev, MT_DMA_RCFR0(chain), MT_DMA_RCFR0_MCU_RX_TDLS);
	if (!mt7615_firmware_offload(dev)) {
		u32 mask, set;

		mask = MT_DMA_RCFR0_MCU_RX_MGMT |
		       MT_DMA_RCFR0_MCU_RX_CTL_NON_BAR |
		       MT_DMA_RCFR0_MCU_RX_CTL_BAR |
		       MT_DMA_RCFR0_MCU_RX_BYPASS |
		       MT_DMA_RCFR0_RX_DROPPED_UCAST |
		       MT_DMA_RCFR0_RX_DROPPED_MCAST;
		set = FIELD_PREP(MT_DMA_RCFR0_RX_DROPPED_UCAST, 2) |
		      FIELD_PREP(MT_DMA_RCFR0_RX_DROPPED_MCAST, 2);
		mt76_rmw(dev, MT_DMA_RCFR0(chain), mask, set);
	}
}

void mt7615_mac_init(struct mt7615_dev *dev)
{
	int i;

	mt7615_init_mac_chain(dev, 0);
=======
static SENSOR_DEVICE_ATTR(temp1_input, 0444, mt7615_thermal_show_temp,
			  NULL, 0);
>>>>>>> 7d2a07b7

static struct attribute *mt7615_hwmon_attrs[] = {
	&sensor_dev_attr_temp1_input.dev_attr.attr,
	NULL,
};
ATTRIBUTE_GROUPS(mt7615_hwmon);

<<<<<<< HEAD
	mt7615_mcu_set_rts_thresh(&dev->phy, 0x92b);
	mt7615_mac_set_scs(&dev->phy, true);
=======
int mt7615_thermal_init(struct mt7615_dev *dev)
{
	struct wiphy *wiphy = mt76_hw(dev)->wiphy;
	struct device *hwmon;
>>>>>>> 7d2a07b7

	if (!IS_REACHABLE(CONFIG_HWMON))
		return 0;

	hwmon = devm_hwmon_device_register_with_groups(&wiphy->dev,
						       wiphy_name(wiphy), dev,
						       mt7615_hwmon_groups);
	if (IS_ERR(hwmon))
		return PTR_ERR(hwmon);

<<<<<<< HEAD
	mt76_wr(dev, MT_AGG_ARCR,
		FIELD_PREP(MT_AGG_ARCR_RTS_RATE_THR, 2) |
		MT_AGG_ARCR_RATE_DOWN_RATIO_EN |
		FIELD_PREP(MT_AGG_ARCR_RATE_DOWN_RATIO, 1) |
		FIELD_PREP(MT_AGG_ARCR_RATE_UP_EXTRA_TH, 4));

	for (i = 0; i < MT7615_WTBL_SIZE; i++)
		mt7615_mac_wtbl_update(dev, i,
				       MT_WTBL_UPDATE_ADM_COUNT_CLEAR);

	mt76_set(dev, MT_WF_RMAC_MIB_TIME0, MT_WF_RMAC_MIB_RXTIME_EN);
	mt76_set(dev, MT_WF_RMAC_MIB_AIRTIME0, MT_WF_RMAC_MIB_RXTIME_EN);

	/* disable hdr translation and hw AMSDU */
	mt76_wr(dev, MT_DMA_DCR0,
		FIELD_PREP(MT_DMA_DCR0_MAX_RX_LEN, 3072) |
		MT_DMA_DCR0_RX_VEC_DROP);
	/* disable TDLS filtering */
	mt76_clear(dev, MT_WF_PFCR, MT_WF_PFCR_TDLS_EN);
	mt76_set(dev, MT_WF_MIB_SCR0, MT_MIB_SCR0_AGG_CNT_RANGE_EN);
	if (is_mt7663(&dev->mt76)) {
		mt76_wr(dev, MT_WF_AGG(0x160), 0x5c341c02);
		mt76_wr(dev, MT_WF_AGG(0x164), 0x70708040);
	} else {
		mt7615_init_mac_chain(dev, 1);
=======
	return 0;
}
EXPORT_SYMBOL_GPL(mt7615_thermal_init);

static void
mt7615_phy_init(struct mt7615_dev *dev)
{
	/* disable rf low power beacon mode */
	mt76_set(dev, MT_WF_PHY_WF2_RFCTRL0(0), MT_WF_PHY_WF2_RFCTRL0_LPBCN_EN);
	mt76_set(dev, MT_WF_PHY_WF2_RFCTRL0(1), MT_WF_PHY_WF2_RFCTRL0_LPBCN_EN);
}

static void
mt7615_init_mac_chain(struct mt7615_dev *dev, int chain)
{
	u32 val;

	if (!chain)
		val = MT_CFG_CCR_MAC_D0_1X_GC_EN | MT_CFG_CCR_MAC_D0_2X_GC_EN;
	else
		val = MT_CFG_CCR_MAC_D1_1X_GC_EN | MT_CFG_CCR_MAC_D1_2X_GC_EN;

	/* enable band 0/1 clk */
	mt76_set(dev, MT_CFG_CCR, val);

	mt76_rmw(dev, MT_TMAC_TRCR(chain),
		 MT_TMAC_TRCR_CCA_SEL | MT_TMAC_TRCR_SEC_CCA_SEL,
		 FIELD_PREP(MT_TMAC_TRCR_CCA_SEL, 2) |
		 FIELD_PREP(MT_TMAC_TRCR_SEC_CCA_SEL, 0));

	mt76_wr(dev, MT_AGG_ACR(chain),
		MT_AGG_ACR_PKT_TIME_EN | MT_AGG_ACR_NO_BA_AR_RULE |
		FIELD_PREP(MT_AGG_ACR_CFEND_RATE, MT7615_CFEND_RATE_DEFAULT) |
		FIELD_PREP(MT_AGG_ACR_BAR_RATE, MT7615_BAR_RATE_DEFAULT));

	mt76_wr(dev, MT_AGG_ARUCR(chain),
		FIELD_PREP(MT_AGG_ARxCR_LIMIT(0), 7) |
		FIELD_PREP(MT_AGG_ARxCR_LIMIT(1), 2) |
		FIELD_PREP(MT_AGG_ARxCR_LIMIT(2), 2) |
		FIELD_PREP(MT_AGG_ARxCR_LIMIT(3), 2) |
		FIELD_PREP(MT_AGG_ARxCR_LIMIT(4), 1) |
		FIELD_PREP(MT_AGG_ARxCR_LIMIT(5), 1) |
		FIELD_PREP(MT_AGG_ARxCR_LIMIT(6), 1) |
		FIELD_PREP(MT_AGG_ARxCR_LIMIT(7), 1));

	mt76_wr(dev, MT_AGG_ARDCR(chain),
		FIELD_PREP(MT_AGG_ARxCR_LIMIT(0), MT7615_RATE_RETRY - 1) |
		FIELD_PREP(MT_AGG_ARxCR_LIMIT(1), MT7615_RATE_RETRY - 1) |
		FIELD_PREP(MT_AGG_ARxCR_LIMIT(2), MT7615_RATE_RETRY - 1) |
		FIELD_PREP(MT_AGG_ARxCR_LIMIT(3), MT7615_RATE_RETRY - 1) |
		FIELD_PREP(MT_AGG_ARxCR_LIMIT(4), MT7615_RATE_RETRY - 1) |
		FIELD_PREP(MT_AGG_ARxCR_LIMIT(5), MT7615_RATE_RETRY - 1) |
		FIELD_PREP(MT_AGG_ARxCR_LIMIT(6), MT7615_RATE_RETRY - 1) |
		FIELD_PREP(MT_AGG_ARxCR_LIMIT(7), MT7615_RATE_RETRY - 1));

	mt76_clear(dev, MT_DMA_RCFR0(chain), MT_DMA_RCFR0_MCU_RX_TDLS);
	if (!mt7615_firmware_offload(dev)) {
		u32 mask, set;

		mask = MT_DMA_RCFR0_MCU_RX_MGMT |
		       MT_DMA_RCFR0_MCU_RX_CTL_NON_BAR |
		       MT_DMA_RCFR0_MCU_RX_CTL_BAR |
		       MT_DMA_RCFR0_MCU_RX_BYPASS |
		       MT_DMA_RCFR0_RX_DROPPED_UCAST |
		       MT_DMA_RCFR0_RX_DROPPED_MCAST;
		set = FIELD_PREP(MT_DMA_RCFR0_RX_DROPPED_UCAST, 2) |
		      FIELD_PREP(MT_DMA_RCFR0_RX_DROPPED_MCAST, 2);
		mt76_rmw(dev, MT_DMA_RCFR0(chain), mask, set);
>>>>>>> 7d2a07b7
	}
}
EXPORT_SYMBOL_GPL(mt7615_mac_init);

<<<<<<< HEAD
void mt7615_check_offload_capability(struct mt7615_dev *dev)
{
	struct ieee80211_hw *hw = mt76_hw(dev);
	struct wiphy *wiphy = hw->wiphy;

	if (mt7615_firmware_offload(dev)) {
		ieee80211_hw_set(hw, SUPPORTS_PS);
		ieee80211_hw_set(hw, SUPPORTS_DYNAMIC_PS);

		wiphy->max_remain_on_channel_duration = 5000;
		wiphy->features |= NL80211_FEATURE_SCHED_SCAN_RANDOM_MAC_ADDR |
				   NL80211_FEATURE_SCAN_RANDOM_MAC_ADDR |
				   WIPHY_FLAG_HAS_REMAIN_ON_CHANNEL |
				   NL80211_FEATURE_P2P_GO_CTWIN |
				   NL80211_FEATURE_P2P_GO_OPPPS;
	} else {
		dev->ops->hw_scan = NULL;
		dev->ops->cancel_hw_scan = NULL;
		dev->ops->sched_scan_start = NULL;
		dev->ops->sched_scan_stop = NULL;
		dev->ops->set_rekey_data = NULL;
		dev->ops->remain_on_channel = NULL;
		dev->ops->cancel_remain_on_channel = NULL;

		wiphy->max_sched_scan_plan_interval = 0;
		wiphy->max_sched_scan_ie_len = 0;
		wiphy->max_scan_ie_len = IEEE80211_MAX_DATA_LEN;
		wiphy->max_sched_scan_ssids = 0;
		wiphy->max_match_sets = 0;
		wiphy->max_sched_scan_reqs = 0;
	}
}
EXPORT_SYMBOL_GPL(mt7615_check_offload_capability);

bool mt7615_wait_for_mcu_init(struct mt7615_dev *dev)
{
	flush_work(&dev->mcu_work);

	return test_bit(MT76_STATE_MCU_RUNNING, &dev->mphy.state);
=======
static void
mt7615_mac_init(struct mt7615_dev *dev)
{
	int i;

	mt7615_init_mac_chain(dev, 0);

	mt76_rmw_field(dev, MT_TMAC_CTCR0,
		       MT_TMAC_CTCR0_INS_DDLMT_REFTIME, 0x3f);
	mt76_rmw_field(dev, MT_TMAC_CTCR0,
		       MT_TMAC_CTCR0_INS_DDLMT_DENSITY, 0x3);
	mt76_rmw(dev, MT_TMAC_CTCR0,
		 MT_TMAC_CTCR0_INS_DDLMT_VHT_SMPDU_EN |
		 MT_TMAC_CTCR0_INS_DDLMT_EN,
		 MT_TMAC_CTCR0_INS_DDLMT_VHT_SMPDU_EN |
		 MT_TMAC_CTCR0_INS_DDLMT_EN);

	mt76_connac_mcu_set_rts_thresh(&dev->mt76, 0x92b, 0);
	mt7615_mac_set_scs(&dev->phy, true);

	mt76_rmw(dev, MT_AGG_SCR, MT_AGG_SCR_NLNAV_MID_PTEC_DIS,
		 MT_AGG_SCR_NLNAV_MID_PTEC_DIS);

	mt76_wr(dev, MT_AGG_ARCR,
		FIELD_PREP(MT_AGG_ARCR_RTS_RATE_THR, 2) |
		MT_AGG_ARCR_RATE_DOWN_RATIO_EN |
		FIELD_PREP(MT_AGG_ARCR_RATE_DOWN_RATIO, 1) |
		FIELD_PREP(MT_AGG_ARCR_RATE_UP_EXTRA_TH, 4));

	for (i = 0; i < MT7615_WTBL_SIZE; i++)
		mt7615_mac_wtbl_update(dev, i,
				       MT_WTBL_UPDATE_ADM_COUNT_CLEAR);

	mt76_set(dev, MT_WF_RMAC_MIB_TIME0, MT_WF_RMAC_MIB_RXTIME_EN);
	mt76_set(dev, MT_WF_RMAC_MIB_AIRTIME0, MT_WF_RMAC_MIB_RXTIME_EN);

	mt76_wr(dev, MT_DMA_DCR0,
		FIELD_PREP(MT_DMA_DCR0_MAX_RX_LEN, 3072) |
		MT_DMA_DCR0_RX_VEC_DROP | MT_DMA_DCR0_DAMSDU_EN |
		MT_DMA_DCR0_RX_HDR_TRANS_EN);
	/* disable TDLS filtering */
	mt76_clear(dev, MT_WF_PFCR, MT_WF_PFCR_TDLS_EN);
	mt76_set(dev, MT_WF_MIB_SCR0, MT_MIB_SCR0_AGG_CNT_RANGE_EN);
	if (is_mt7663(&dev->mt76)) {
		mt76_wr(dev, MT_WF_AGG(0x160), 0x5c341c02);
		mt76_wr(dev, MT_WF_AGG(0x164), 0x70708040);
	} else {
		mt7615_init_mac_chain(dev, 1);
	}
	mt7615_mcu_set_rx_hdr_trans_blacklist(dev);
}

static void
mt7615_check_offload_capability(struct mt7615_dev *dev)
{
	struct ieee80211_hw *hw = mt76_hw(dev);
	struct wiphy *wiphy = hw->wiphy;

	if (mt7615_firmware_offload(dev)) {
		ieee80211_hw_set(hw, SUPPORTS_PS);
		ieee80211_hw_set(hw, SUPPORTS_DYNAMIC_PS);

		wiphy->max_remain_on_channel_duration = 5000;
		wiphy->features |= NL80211_FEATURE_SCHED_SCAN_RANDOM_MAC_ADDR |
				   NL80211_FEATURE_SCAN_RANDOM_MAC_ADDR |
				   WIPHY_FLAG_HAS_REMAIN_ON_CHANNEL |
				   NL80211_FEATURE_P2P_GO_CTWIN |
				   NL80211_FEATURE_P2P_GO_OPPPS;
	} else {
		dev->ops->hw_scan = NULL;
		dev->ops->cancel_hw_scan = NULL;
		dev->ops->sched_scan_start = NULL;
		dev->ops->sched_scan_stop = NULL;
		dev->ops->set_rekey_data = NULL;
		dev->ops->remain_on_channel = NULL;
		dev->ops->cancel_remain_on_channel = NULL;

		wiphy->max_sched_scan_plan_interval = 0;
		wiphy->max_sched_scan_ie_len = 0;
		wiphy->max_scan_ie_len = IEEE80211_MAX_DATA_LEN;
		wiphy->max_sched_scan_ssids = 0;
		wiphy->max_match_sets = 0;
		wiphy->max_sched_scan_reqs = 0;
	}
>>>>>>> 7d2a07b7
}
EXPORT_SYMBOL_GPL(mt7615_wait_for_mcu_init);

bool mt7615_wait_for_mcu_init(struct mt7615_dev *dev)
{
	flush_work(&dev->mcu_work);

	return test_bit(MT76_STATE_MCU_RUNNING, &dev->mphy.state);
}
<<<<<<< HEAD

struct ieee80211_rate mt7615_rates[] = {
	CCK_RATE(0, 10),
	CCK_RATE(1, 20),
	CCK_RATE(2, 55),
	CCK_RATE(3, 110),
	OFDM_RATE(11, 60),
	OFDM_RATE(15, 90),
	OFDM_RATE(10, 120),
	OFDM_RATE(14, 180),
	OFDM_RATE(9,  240),
	OFDM_RATE(13, 360),
	OFDM_RATE(8,  480),
	OFDM_RATE(12, 540),
};
EXPORT_SYMBOL_GPL(mt7615_rates);
=======
EXPORT_SYMBOL_GPL(mt7615_wait_for_mcu_init);
>>>>>>> 7d2a07b7

static const struct ieee80211_iface_limit if_limits[] = {
	{
		.max = 1,
		.types = BIT(NL80211_IFTYPE_ADHOC)
	}, {
		.max = MT7615_MAX_INTERFACES,
		.types = BIT(NL80211_IFTYPE_AP) |
#ifdef CONFIG_MAC80211_MESH
			 BIT(NL80211_IFTYPE_MESH_POINT) |
#endif
			 BIT(NL80211_IFTYPE_P2P_CLIENT) |
			 BIT(NL80211_IFTYPE_P2P_GO) |
			 BIT(NL80211_IFTYPE_STATION)
	}
};

static const struct ieee80211_iface_combination if_comb_radar[] = {
	{
		.limits = if_limits,
		.n_limits = ARRAY_SIZE(if_limits),
		.max_interfaces = MT7615_MAX_INTERFACES,
		.num_different_channels = 1,
		.beacon_int_infra_match = true,
		.radar_detect_widths = BIT(NL80211_CHAN_WIDTH_20_NOHT) |
				       BIT(NL80211_CHAN_WIDTH_20) |
				       BIT(NL80211_CHAN_WIDTH_40) |
				       BIT(NL80211_CHAN_WIDTH_80) |
				       BIT(NL80211_CHAN_WIDTH_160) |
				       BIT(NL80211_CHAN_WIDTH_80P80),
	}
};

<<<<<<< HEAD
=======
static const struct ieee80211_iface_combination if_comb[] = {
	{
		.limits = if_limits,
		.n_limits = ARRAY_SIZE(if_limits),
		.max_interfaces = MT7615_MAX_INTERFACES,
		.num_different_channels = 1,
		.beacon_int_infra_match = true,
	}
};

>>>>>>> 7d2a07b7
void mt7615_init_txpower(struct mt7615_dev *dev,
			 struct ieee80211_supported_band *sband)
{
	int i, n_chains = hweight8(dev->mphy.antenna_mask), target_chains;
	int delta_idx, delta = mt76_tx_power_nss_delta(n_chains);
	u8 *eep = (u8 *)dev->mt76.eeprom.data;
	enum nl80211_band band = sband->band;
<<<<<<< HEAD
=======
	struct mt76_power_limits limits;
>>>>>>> 7d2a07b7
	u8 rate_val;

	delta_idx = mt7615_eeprom_get_power_delta_index(dev, band);
	rate_val = eep[delta_idx];
	if ((rate_val & ~MT_EE_RATE_POWER_MASK) ==
	    (MT_EE_RATE_POWER_EN | MT_EE_RATE_POWER_SIGN))
		delta += rate_val & MT_EE_RATE_POWER_MASK;

	if (!is_mt7663(&dev->mt76) && mt7615_ext_pa_enabled(dev, band))
		target_chains = 1;
	else
		target_chains = n_chains;

	for (i = 0; i < sband->n_channels; i++) {
		struct ieee80211_channel *chan = &sband->channels[i];
		u8 target_power = 0;
		int j;

		for (j = 0; j < target_chains; j++) {
			int index;

			index = mt7615_eeprom_get_target_power_index(dev, chan, j);
			if (index < 0)
				continue;
<<<<<<< HEAD

			target_power = max(target_power, eep[index]);
		}

		target_power = DIV_ROUND_UP(target_power + delta, 2);
=======

			target_power = max(target_power, eep[index]);
		}

		target_power = mt76_get_rate_power_limits(&dev->mphy, chan,
							  &limits,
							  target_power);
		target_power += delta;
		target_power = DIV_ROUND_UP(target_power, 2);
>>>>>>> 7d2a07b7
		chan->max_power = min_t(int, chan->max_reg_power,
					target_power);
		chan->orig_mpwr = target_power;
	}
}
EXPORT_SYMBOL_GPL(mt7615_init_txpower);

<<<<<<< HEAD
static void
mt7615_regd_notifier(struct wiphy *wiphy,
		     struct regulatory_request *request)
{
	struct ieee80211_hw *hw = wiphy_to_ieee80211_hw(wiphy);
	struct mt7615_dev *dev = mt7615_hw_dev(hw);
	struct mt76_phy *mphy = hw->priv;
	struct mt7615_phy *phy = mphy->priv;
	struct cfg80211_chan_def *chandef = &mphy->chandef;

	dev->mt76.region = request->dfs_region;

	if (!(chandef->chan->flags & IEEE80211_CHAN_RADAR))
		return;

	mt7615_mutex_acquire(dev);
	mt7615_dfs_init_radar_detector(phy);
=======
void mt7615_init_work(struct mt7615_dev *dev)
{
	mt7615_mcu_set_eeprom(dev);
	mt7615_mac_init(dev);
	mt7615_phy_init(dev);
	mt7615_mcu_del_wtbl_all(dev);
	mt7615_check_offload_capability(dev);
}
EXPORT_SYMBOL_GPL(mt7615_init_work);

static void
mt7615_regd_notifier(struct wiphy *wiphy,
		     struct regulatory_request *request)
{
	struct ieee80211_hw *hw = wiphy_to_ieee80211_hw(wiphy);
	struct mt7615_dev *dev = mt7615_hw_dev(hw);
	struct mt76_phy *mphy = hw->priv;
	struct mt7615_phy *phy = mphy->priv;
	struct cfg80211_chan_def *chandef = &mphy->chandef;

	memcpy(dev->mt76.alpha2, request->alpha2, sizeof(dev->mt76.alpha2));
	dev->mt76.region = request->dfs_region;

	mt7615_init_txpower(dev, &mphy->sband_2g.sband);
	mt7615_init_txpower(dev, &mphy->sband_5g.sband);

	mt7615_mutex_acquire(dev);

	if (chandef->chan->flags & IEEE80211_CHAN_RADAR)
		mt7615_dfs_init_radar_detector(phy);

	if (mt7615_firmware_offload(phy->dev)) {
		mt76_connac_mcu_set_channel_domain(mphy);
		mt76_connac_mcu_set_rate_txpower(mphy);
	}

>>>>>>> 7d2a07b7
	mt7615_mutex_release(dev);
}

static void
mt7615_init_wiphy(struct ieee80211_hw *hw)
{
	struct mt7615_phy *phy = mt7615_hw_phy(hw);
	struct wiphy *wiphy = hw->wiphy;

	hw->queues = 4;
	hw->max_rates = 3;
	hw->max_report_rates = 7;
	hw->max_rate_tries = 11;
	hw->netdev_features = NETIF_F_RXCSUM;

	hw->radiotap_timestamp.units_pos =
		IEEE80211_RADIOTAP_TIMESTAMP_UNIT_US;

	phy->slottime = 9;

	phy->slottime = 9;

	hw->sta_data_size = sizeof(struct mt7615_sta);
	hw->vif_data_size = sizeof(struct mt7615_vif);

<<<<<<< HEAD
	wiphy->iface_combinations = if_comb;
	wiphy->n_iface_combinations = ARRAY_SIZE(if_comb);
	wiphy->reg_notifier = mt7615_regd_notifier;

	wiphy->max_sched_scan_plan_interval = MT7615_MAX_SCHED_SCAN_INTERVAL;
	wiphy->max_sched_scan_ie_len = IEEE80211_MAX_DATA_LEN;
	wiphy->max_scan_ie_len = MT7615_SCAN_IE_LEN;
	wiphy->max_sched_scan_ssids = MT7615_MAX_SCHED_SCAN_SSID;
	wiphy->max_match_sets = MT7615_MAX_SCAN_MATCH;
	wiphy->max_sched_scan_reqs = 1;
	wiphy->max_scan_ssids = 4;

=======
	if (is_mt7663(&phy->dev->mt76)) {
		wiphy->iface_combinations = if_comb;
		wiphy->n_iface_combinations = ARRAY_SIZE(if_comb);
	} else {
		wiphy->iface_combinations = if_comb_radar;
		wiphy->n_iface_combinations = ARRAY_SIZE(if_comb_radar);
	}
	wiphy->reg_notifier = mt7615_regd_notifier;

	wiphy->max_sched_scan_plan_interval =
		MT76_CONNAC_MAX_TIME_SCHED_SCAN_INTERVAL;
	wiphy->max_sched_scan_ie_len = IEEE80211_MAX_DATA_LEN;
	wiphy->max_scan_ie_len = MT76_CONNAC_SCAN_IE_LEN;
	wiphy->max_sched_scan_ssids = MT76_CONNAC_MAX_SCHED_SCAN_SSID;
	wiphy->max_match_sets = MT76_CONNAC_MAX_SCAN_MATCH;
	wiphy->max_sched_scan_reqs = 1;
	wiphy->max_scan_ssids = 4;

>>>>>>> 7d2a07b7
	wiphy_ext_feature_set(wiphy, NL80211_EXT_FEATURE_SET_SCAN_DWELL);
	wiphy_ext_feature_set(wiphy, NL80211_EXT_FEATURE_VHT_IBSS);

	ieee80211_hw_set(hw, SINGLE_SCAN_ON_ALL_BANDS);
	ieee80211_hw_set(hw, TX_STATUS_NO_AMPDU_LEN);
	ieee80211_hw_set(hw, WANT_MONITOR_VIF);
<<<<<<< HEAD
=======
	ieee80211_hw_set(hw, SUPPORTS_RX_DECAP_OFFLOAD);
>>>>>>> 7d2a07b7

	if (is_mt7615(&phy->dev->mt76))
		hw->max_tx_fragments = MT_TXP_MAX_BUF_NUM;
	else
		hw->max_tx_fragments = MT_HW_TXP_MAX_BUF_NUM;
<<<<<<< HEAD
=======

	phy->mt76->sband_2g.sband.ht_cap.cap |= IEEE80211_HT_CAP_LDPC_CODING;
	phy->mt76->sband_5g.sband.ht_cap.cap |= IEEE80211_HT_CAP_LDPC_CODING;
	phy->mt76->sband_5g.sband.vht_cap.cap |=
			IEEE80211_VHT_CAP_MAX_A_MPDU_LENGTH_EXPONENT_MASK;
>>>>>>> 7d2a07b7
}

static void
mt7615_cap_dbdc_enable(struct mt7615_dev *dev)
{
	dev->mphy.sband_5g.sband.vht_cap.cap &=
			~(IEEE80211_VHT_CAP_SHORT_GI_160 |
			  IEEE80211_VHT_CAP_SUPP_CHAN_WIDTH_160_80PLUS80MHZ);
	if (dev->chainmask == 0xf)
		dev->mphy.antenna_mask = dev->chainmask >> 2;
	else
		dev->mphy.antenna_mask = dev->chainmask >> 1;
<<<<<<< HEAD
	dev->phy.chainmask = dev->mphy.antenna_mask;
	dev->mphy.hw->wiphy->available_antennas_rx = dev->phy.chainmask;
	dev->mphy.hw->wiphy->available_antennas_tx = dev->phy.chainmask;
=======
	dev->mphy.chainmask = dev->mphy.antenna_mask;
	dev->mphy.hw->wiphy->available_antennas_rx = dev->mphy.chainmask;
	dev->mphy.hw->wiphy->available_antennas_tx = dev->mphy.chainmask;
>>>>>>> 7d2a07b7
	mt76_set_stream_caps(&dev->mphy, true);
}

static void
mt7615_cap_dbdc_disable(struct mt7615_dev *dev)
{
	dev->mphy.sband_5g.sband.vht_cap.cap |=
			IEEE80211_VHT_CAP_SHORT_GI_160 |
			IEEE80211_VHT_CAP_SUPP_CHAN_WIDTH_160_80PLUS80MHZ;
	dev->mphy.antenna_mask = dev->chainmask;
<<<<<<< HEAD
	dev->phy.chainmask = dev->chainmask;
=======
	dev->mphy.chainmask = dev->chainmask;
>>>>>>> 7d2a07b7
	dev->mphy.hw->wiphy->available_antennas_rx = dev->chainmask;
	dev->mphy.hw->wiphy->available_antennas_tx = dev->chainmask;
	mt76_set_stream_caps(&dev->mphy, true);
}

int mt7615_register_ext_phy(struct mt7615_dev *dev)
{
	struct mt7615_phy *phy = mt7615_ext_phy(dev);
	struct mt76_phy *mphy;
<<<<<<< HEAD
	int ret;
=======
	int i, ret;
>>>>>>> 7d2a07b7

	if (!is_mt7615(&dev->mt76))
		return -EOPNOTSUPP;

	if (test_bit(MT76_STATE_RUNNING, &dev->mphy.state))
		return -EINVAL;

	if (phy)
		return 0;

	mt7615_cap_dbdc_enable(dev);
	mphy = mt76_alloc_phy(&dev->mt76, sizeof(*phy), &mt7615_ops);
	if (!mphy)
		return -ENOMEM;
<<<<<<< HEAD

	phy = mphy->priv;
	phy->dev = dev;
	phy->mt76 = mphy;
	phy->chainmask = dev->chainmask & ~dev->phy.chainmask;
	mphy->antenna_mask = BIT(hweight8(phy->chainmask)) - 1;
	mt7615_init_wiphy(mphy->hw);

	INIT_DELAYED_WORK(&phy->mac_work, mt7615_mac_work);
	INIT_DELAYED_WORK(&phy->scan_work, mt7615_scan_work);
	skb_queue_head_init(&phy->scan_event_list);

	INIT_WORK(&phy->roc_work, mt7615_roc_work);
	timer_setup(&phy->roc_timer, mt7615_roc_timer, 0);
	init_waitqueue_head(&phy->roc_wait);

=======

	phy = mphy->priv;
	phy->dev = dev;
	phy->mt76 = mphy;
	mphy->chainmask = dev->chainmask & ~dev->mphy.chainmask;
	mphy->antenna_mask = BIT(hweight8(mphy->chainmask)) - 1;
	mt7615_init_wiphy(mphy->hw);

	INIT_DELAYED_WORK(&mphy->mac_work, mt7615_mac_work);
	INIT_DELAYED_WORK(&phy->scan_work, mt7615_scan_work);
	skb_queue_head_init(&phy->scan_event_list);

	INIT_WORK(&phy->roc_work, mt7615_roc_work);
	timer_setup(&phy->roc_timer, mt7615_roc_timer, 0);
	init_waitqueue_head(&phy->roc_wait);

>>>>>>> 7d2a07b7
	mt7615_mac_set_scs(phy, true);

	/*
	 * Make the secondary PHY MAC address local without overlapping with
	 * the usual MAC address allocation scheme on multiple virtual interfaces
	 */
<<<<<<< HEAD
	mphy->hw->wiphy->perm_addr[0] |= 2;
	mphy->hw->wiphy->perm_addr[0] ^= BIT(7);

	/* second phy can only handle 5 GHz */
	mphy->sband_2g.sband.n_channels = 0;
	mphy->hw->wiphy->bands[NL80211_BAND_2GHZ] = NULL;

	ret = mt76_register_phy(mphy);
	if (ret)
		ieee80211_free_hw(mphy->hw);

	return ret;
}
EXPORT_SYMBOL_GPL(mt7615_register_ext_phy);

=======
	memcpy(mphy->macaddr, dev->mt76.eeprom.data + MT_EE_MAC_ADDR,
	       ETH_ALEN);
	mphy->macaddr[0] |= 2;
	mphy->macaddr[0] ^= BIT(7);
	mt76_eeprom_override(mphy);

	/* second phy can only handle 5 GHz */
	mphy->cap.has_5ghz = true;

	/* mt7615 second phy shares the same hw queues with the primary one */
	for (i = 0; i <= MT_TXQ_PSD ; i++)
		mphy->q_tx[i] = dev->mphy.q_tx[i];

	ret = mt76_register_phy(mphy, true, mt76_rates,
				ARRAY_SIZE(mt76_rates));
	if (ret)
		ieee80211_free_hw(mphy->hw);

	return ret;
}
EXPORT_SYMBOL_GPL(mt7615_register_ext_phy);

>>>>>>> 7d2a07b7
void mt7615_unregister_ext_phy(struct mt7615_dev *dev)
{
	struct mt7615_phy *phy = mt7615_ext_phy(dev);
	struct mt76_phy *mphy = dev->mt76.phy2;

	if (!phy)
		return;

	mt7615_cap_dbdc_disable(dev);
	mt76_unregister_phy(mphy);
	ieee80211_free_hw(mphy->hw);
}
EXPORT_SYMBOL_GPL(mt7615_unregister_ext_phy);

void mt7615_init_device(struct mt7615_dev *dev)
{
	struct ieee80211_hw *hw = mt76_hw(dev);
<<<<<<< HEAD

	dev->phy.dev = dev;
	dev->phy.mt76 = &dev->mt76.phy;
	dev->mt76.phy.priv = &dev->phy;

	INIT_DELAYED_WORK(&dev->pm.ps_work, mt7615_pm_power_save_work);
	INIT_WORK(&dev->pm.wake_work, mt7615_pm_wake_work);
	init_completion(&dev->pm.wake_cmpl);
	spin_lock_init(&dev->pm.txq_lock);
	set_bit(MT76_STATE_PM, &dev->mphy.state);
	INIT_DELAYED_WORK(&dev->phy.mac_work, mt7615_mac_work);
	INIT_DELAYED_WORK(&dev->phy.scan_work, mt7615_scan_work);
	skb_queue_head_init(&dev->phy.scan_event_list);
	INIT_LIST_HEAD(&dev->sta_poll_list);
	spin_lock_init(&dev->sta_poll_lock);
	init_waitqueue_head(&dev->reset_wait);
	init_waitqueue_head(&dev->phy.roc_wait);

	INIT_WORK(&dev->reset_work, mt7615_mac_reset_work);
	INIT_WORK(&dev->phy.roc_work, mt7615_roc_work);
	timer_setup(&dev->phy.roc_timer, mt7615_roc_timer, 0);

	mt7615_init_wiphy(hw);
	dev->pm.idle_timeout = MT7615_PM_TIMEOUT;
	dev->mphy.sband_2g.sband.ht_cap.cap |= IEEE80211_HT_CAP_LDPC_CODING;
	dev->mphy.sband_5g.sband.ht_cap.cap |= IEEE80211_HT_CAP_LDPC_CODING;
	dev->mphy.sband_5g.sband.vht_cap.cap |=
			IEEE80211_VHT_CAP_MAX_MPDU_LENGTH_11454 |
			IEEE80211_VHT_CAP_MAX_A_MPDU_LENGTH_EXPONENT_MASK;
	mt7615_cap_dbdc_disable(dev);
	dev->phy.dfs_state = -1;

=======

	dev->phy.dev = dev;
	dev->phy.mt76 = &dev->mt76.phy;
	dev->mt76.phy.priv = &dev->phy;
	dev->mt76.tx_worker.fn = mt7615_tx_worker;

	INIT_DELAYED_WORK(&dev->pm.ps_work, mt7615_pm_power_save_work);
	INIT_WORK(&dev->pm.wake_work, mt7615_pm_wake_work);
	spin_lock_init(&dev->pm.wake.lock);
	mutex_init(&dev->pm.mutex);
	init_waitqueue_head(&dev->pm.wait);
	spin_lock_init(&dev->pm.txq_lock);
	INIT_DELAYED_WORK(&dev->mphy.mac_work, mt7615_mac_work);
	INIT_DELAYED_WORK(&dev->phy.scan_work, mt7615_scan_work);
	INIT_DELAYED_WORK(&dev->coredump.work, mt7615_coredump_work);
	skb_queue_head_init(&dev->phy.scan_event_list);
	skb_queue_head_init(&dev->coredump.msg_list);
	INIT_LIST_HEAD(&dev->sta_poll_list);
	spin_lock_init(&dev->sta_poll_lock);
	init_waitqueue_head(&dev->reset_wait);
	init_waitqueue_head(&dev->phy.roc_wait);

	INIT_WORK(&dev->phy.roc_work, mt7615_roc_work);
	timer_setup(&dev->phy.roc_timer, mt7615_roc_timer, 0);

	mt7615_init_wiphy(hw);
	dev->pm.idle_timeout = MT7615_PM_TIMEOUT;
	dev->pm.stats.last_wake_event = jiffies;
	dev->pm.stats.last_doze_event = jiffies;
	mt7615_cap_dbdc_disable(dev);
	dev->phy.dfs_state = -1;

>>>>>>> 7d2a07b7
#ifdef CONFIG_NL80211_TESTMODE
	dev->mt76.test_ops = &mt7615_testmode_ops;
#endif
}
EXPORT_SYMBOL_GPL(mt7615_init_device);<|MERGE_RESOLUTION|>--- conflicted
+++ resolved
@@ -15,37 +15,62 @@
 #include "mcu.h"
 #include "eeprom.h"
 
-<<<<<<< HEAD
-void mt7615_phy_init(struct mt7615_dev *dev)
+static ssize_t mt7615_thermal_show_temp(struct device *dev,
+					struct device_attribute *attr,
+					char *buf)
+{
+	struct mt7615_dev *mdev = dev_get_drvdata(dev);
+	int temperature;
+
+	if (!mt7615_wait_for_mcu_init(mdev))
+		return 0;
+
+	mt7615_mutex_acquire(mdev);
+	temperature = mt7615_mcu_get_temperature(mdev);
+	mt7615_mutex_release(mdev);
+
+	if (temperature < 0)
+		return temperature;
+
+	/* display in millidegree celcius */
+	return sprintf(buf, "%u\n", temperature * 1000);
+}
+
+static SENSOR_DEVICE_ATTR(temp1_input, 0444, mt7615_thermal_show_temp,
+			  NULL, 0);
+
+static struct attribute *mt7615_hwmon_attrs[] = {
+	&sensor_dev_attr_temp1_input.dev_attr.attr,
+	NULL,
+};
+ATTRIBUTE_GROUPS(mt7615_hwmon);
+
+int mt7615_thermal_init(struct mt7615_dev *dev)
+{
+	struct wiphy *wiphy = mt76_hw(dev)->wiphy;
+	struct device *hwmon;
+
+	if (!IS_REACHABLE(CONFIG_HWMON))
+		return 0;
+
+	hwmon = devm_hwmon_device_register_with_groups(&wiphy->dev,
+						       wiphy_name(wiphy), dev,
+						       mt7615_hwmon_groups);
+	if (IS_ERR(hwmon))
+		return PTR_ERR(hwmon);
+
+	return 0;
+}
+EXPORT_SYMBOL_GPL(mt7615_thermal_init);
+
+static void
+mt7615_phy_init(struct mt7615_dev *dev)
 {
 	/* disable rf low power beacon mode */
 	mt76_set(dev, MT_WF_PHY_WF2_RFCTRL0(0), MT_WF_PHY_WF2_RFCTRL0_LPBCN_EN);
 	mt76_set(dev, MT_WF_PHY_WF2_RFCTRL0(1), MT_WF_PHY_WF2_RFCTRL0_LPBCN_EN);
-=======
-static ssize_t mt7615_thermal_show_temp(struct device *dev,
-					struct device_attribute *attr,
-					char *buf)
-{
-	struct mt7615_dev *mdev = dev_get_drvdata(dev);
-	int temperature;
-
-	if (!mt7615_wait_for_mcu_init(mdev))
-		return 0;
-
-	mt7615_mutex_acquire(mdev);
-	temperature = mt7615_mcu_get_temperature(mdev);
-	mt7615_mutex_release(mdev);
-
-	if (temperature < 0)
-		return temperature;
-
-	/* display in millidegree celcius */
-	return sprintf(buf, "%u\n", temperature * 1000);
->>>>>>> 7d2a07b7
-}
-EXPORT_SYMBOL_GPL(mt7615_phy_init);
-
-<<<<<<< HEAD
+}
+
 static void
 mt7615_init_mac_chain(struct mt7615_dev *dev, int chain)
 {
@@ -105,42 +130,29 @@
 	}
 }
 
-void mt7615_mac_init(struct mt7615_dev *dev)
+static void
+mt7615_mac_init(struct mt7615_dev *dev)
 {
 	int i;
 
 	mt7615_init_mac_chain(dev, 0);
-=======
-static SENSOR_DEVICE_ATTR(temp1_input, 0444, mt7615_thermal_show_temp,
-			  NULL, 0);
->>>>>>> 7d2a07b7
-
-static struct attribute *mt7615_hwmon_attrs[] = {
-	&sensor_dev_attr_temp1_input.dev_attr.attr,
-	NULL,
-};
-ATTRIBUTE_GROUPS(mt7615_hwmon);
-
-<<<<<<< HEAD
-	mt7615_mcu_set_rts_thresh(&dev->phy, 0x92b);
+
+	mt76_rmw_field(dev, MT_TMAC_CTCR0,
+		       MT_TMAC_CTCR0_INS_DDLMT_REFTIME, 0x3f);
+	mt76_rmw_field(dev, MT_TMAC_CTCR0,
+		       MT_TMAC_CTCR0_INS_DDLMT_DENSITY, 0x3);
+	mt76_rmw(dev, MT_TMAC_CTCR0,
+		 MT_TMAC_CTCR0_INS_DDLMT_VHT_SMPDU_EN |
+		 MT_TMAC_CTCR0_INS_DDLMT_EN,
+		 MT_TMAC_CTCR0_INS_DDLMT_VHT_SMPDU_EN |
+		 MT_TMAC_CTCR0_INS_DDLMT_EN);
+
+	mt76_connac_mcu_set_rts_thresh(&dev->mt76, 0x92b, 0);
 	mt7615_mac_set_scs(&dev->phy, true);
-=======
-int mt7615_thermal_init(struct mt7615_dev *dev)
-{
-	struct wiphy *wiphy = mt76_hw(dev)->wiphy;
-	struct device *hwmon;
->>>>>>> 7d2a07b7
-
-	if (!IS_REACHABLE(CONFIG_HWMON))
-		return 0;
-
-	hwmon = devm_hwmon_device_register_with_groups(&wiphy->dev,
-						       wiphy_name(wiphy), dev,
-						       mt7615_hwmon_groups);
-	if (IS_ERR(hwmon))
-		return PTR_ERR(hwmon);
-
-<<<<<<< HEAD
+
+	mt76_rmw(dev, MT_AGG_SCR, MT_AGG_SCR_NLNAV_MID_PTEC_DIS,
+		 MT_AGG_SCR_NLNAV_MID_PTEC_DIS);
+
 	mt76_wr(dev, MT_AGG_ARCR,
 		FIELD_PREP(MT_AGG_ARCR_RTS_RATE_THR, 2) |
 		MT_AGG_ARCR_RATE_DOWN_RATIO_EN |
@@ -154,10 +166,10 @@
 	mt76_set(dev, MT_WF_RMAC_MIB_TIME0, MT_WF_RMAC_MIB_RXTIME_EN);
 	mt76_set(dev, MT_WF_RMAC_MIB_AIRTIME0, MT_WF_RMAC_MIB_RXTIME_EN);
 
-	/* disable hdr translation and hw AMSDU */
 	mt76_wr(dev, MT_DMA_DCR0,
 		FIELD_PREP(MT_DMA_DCR0_MAX_RX_LEN, 3072) |
-		MT_DMA_DCR0_RX_VEC_DROP);
+		MT_DMA_DCR0_RX_VEC_DROP | MT_DMA_DCR0_DAMSDU_EN |
+		MT_DMA_DCR0_RX_HDR_TRANS_EN);
 	/* disable TDLS filtering */
 	mt76_clear(dev, MT_WF_PFCR, MT_WF_PFCR_TDLS_EN);
 	mt76_set(dev, MT_WF_MIB_SCR0, MT_MIB_SCR0_AGG_CNT_RANGE_EN);
@@ -166,82 +178,12 @@
 		mt76_wr(dev, MT_WF_AGG(0x164), 0x70708040);
 	} else {
 		mt7615_init_mac_chain(dev, 1);
-=======
-	return 0;
-}
-EXPORT_SYMBOL_GPL(mt7615_thermal_init);
-
-static void
-mt7615_phy_init(struct mt7615_dev *dev)
-{
-	/* disable rf low power beacon mode */
-	mt76_set(dev, MT_WF_PHY_WF2_RFCTRL0(0), MT_WF_PHY_WF2_RFCTRL0_LPBCN_EN);
-	mt76_set(dev, MT_WF_PHY_WF2_RFCTRL0(1), MT_WF_PHY_WF2_RFCTRL0_LPBCN_EN);
-}
-
-static void
-mt7615_init_mac_chain(struct mt7615_dev *dev, int chain)
-{
-	u32 val;
-
-	if (!chain)
-		val = MT_CFG_CCR_MAC_D0_1X_GC_EN | MT_CFG_CCR_MAC_D0_2X_GC_EN;
-	else
-		val = MT_CFG_CCR_MAC_D1_1X_GC_EN | MT_CFG_CCR_MAC_D1_2X_GC_EN;
-
-	/* enable band 0/1 clk */
-	mt76_set(dev, MT_CFG_CCR, val);
-
-	mt76_rmw(dev, MT_TMAC_TRCR(chain),
-		 MT_TMAC_TRCR_CCA_SEL | MT_TMAC_TRCR_SEC_CCA_SEL,
-		 FIELD_PREP(MT_TMAC_TRCR_CCA_SEL, 2) |
-		 FIELD_PREP(MT_TMAC_TRCR_SEC_CCA_SEL, 0));
-
-	mt76_wr(dev, MT_AGG_ACR(chain),
-		MT_AGG_ACR_PKT_TIME_EN | MT_AGG_ACR_NO_BA_AR_RULE |
-		FIELD_PREP(MT_AGG_ACR_CFEND_RATE, MT7615_CFEND_RATE_DEFAULT) |
-		FIELD_PREP(MT_AGG_ACR_BAR_RATE, MT7615_BAR_RATE_DEFAULT));
-
-	mt76_wr(dev, MT_AGG_ARUCR(chain),
-		FIELD_PREP(MT_AGG_ARxCR_LIMIT(0), 7) |
-		FIELD_PREP(MT_AGG_ARxCR_LIMIT(1), 2) |
-		FIELD_PREP(MT_AGG_ARxCR_LIMIT(2), 2) |
-		FIELD_PREP(MT_AGG_ARxCR_LIMIT(3), 2) |
-		FIELD_PREP(MT_AGG_ARxCR_LIMIT(4), 1) |
-		FIELD_PREP(MT_AGG_ARxCR_LIMIT(5), 1) |
-		FIELD_PREP(MT_AGG_ARxCR_LIMIT(6), 1) |
-		FIELD_PREP(MT_AGG_ARxCR_LIMIT(7), 1));
-
-	mt76_wr(dev, MT_AGG_ARDCR(chain),
-		FIELD_PREP(MT_AGG_ARxCR_LIMIT(0), MT7615_RATE_RETRY - 1) |
-		FIELD_PREP(MT_AGG_ARxCR_LIMIT(1), MT7615_RATE_RETRY - 1) |
-		FIELD_PREP(MT_AGG_ARxCR_LIMIT(2), MT7615_RATE_RETRY - 1) |
-		FIELD_PREP(MT_AGG_ARxCR_LIMIT(3), MT7615_RATE_RETRY - 1) |
-		FIELD_PREP(MT_AGG_ARxCR_LIMIT(4), MT7615_RATE_RETRY - 1) |
-		FIELD_PREP(MT_AGG_ARxCR_LIMIT(5), MT7615_RATE_RETRY - 1) |
-		FIELD_PREP(MT_AGG_ARxCR_LIMIT(6), MT7615_RATE_RETRY - 1) |
-		FIELD_PREP(MT_AGG_ARxCR_LIMIT(7), MT7615_RATE_RETRY - 1));
-
-	mt76_clear(dev, MT_DMA_RCFR0(chain), MT_DMA_RCFR0_MCU_RX_TDLS);
-	if (!mt7615_firmware_offload(dev)) {
-		u32 mask, set;
-
-		mask = MT_DMA_RCFR0_MCU_RX_MGMT |
-		       MT_DMA_RCFR0_MCU_RX_CTL_NON_BAR |
-		       MT_DMA_RCFR0_MCU_RX_CTL_BAR |
-		       MT_DMA_RCFR0_MCU_RX_BYPASS |
-		       MT_DMA_RCFR0_RX_DROPPED_UCAST |
-		       MT_DMA_RCFR0_RX_DROPPED_MCAST;
-		set = FIELD_PREP(MT_DMA_RCFR0_RX_DROPPED_UCAST, 2) |
-		      FIELD_PREP(MT_DMA_RCFR0_RX_DROPPED_MCAST, 2);
-		mt76_rmw(dev, MT_DMA_RCFR0(chain), mask, set);
->>>>>>> 7d2a07b7
-	}
-}
-EXPORT_SYMBOL_GPL(mt7615_mac_init);
-
-<<<<<<< HEAD
-void mt7615_check_offload_capability(struct mt7615_dev *dev)
+	}
+	mt7615_mcu_set_rx_hdr_trans_blacklist(dev);
+}
+
+static void
+mt7615_check_offload_capability(struct mt7615_dev *dev)
 {
 	struct ieee80211_hw *hw = mt76_hw(dev);
 	struct wiphy *wiphy = hw->wiphy;
@@ -273,128 +215,14 @@
 		wiphy->max_sched_scan_reqs = 0;
 	}
 }
-EXPORT_SYMBOL_GPL(mt7615_check_offload_capability);
 
 bool mt7615_wait_for_mcu_init(struct mt7615_dev *dev)
 {
 	flush_work(&dev->mcu_work);
 
 	return test_bit(MT76_STATE_MCU_RUNNING, &dev->mphy.state);
-=======
-static void
-mt7615_mac_init(struct mt7615_dev *dev)
-{
-	int i;
-
-	mt7615_init_mac_chain(dev, 0);
-
-	mt76_rmw_field(dev, MT_TMAC_CTCR0,
-		       MT_TMAC_CTCR0_INS_DDLMT_REFTIME, 0x3f);
-	mt76_rmw_field(dev, MT_TMAC_CTCR0,
-		       MT_TMAC_CTCR0_INS_DDLMT_DENSITY, 0x3);
-	mt76_rmw(dev, MT_TMAC_CTCR0,
-		 MT_TMAC_CTCR0_INS_DDLMT_VHT_SMPDU_EN |
-		 MT_TMAC_CTCR0_INS_DDLMT_EN,
-		 MT_TMAC_CTCR0_INS_DDLMT_VHT_SMPDU_EN |
-		 MT_TMAC_CTCR0_INS_DDLMT_EN);
-
-	mt76_connac_mcu_set_rts_thresh(&dev->mt76, 0x92b, 0);
-	mt7615_mac_set_scs(&dev->phy, true);
-
-	mt76_rmw(dev, MT_AGG_SCR, MT_AGG_SCR_NLNAV_MID_PTEC_DIS,
-		 MT_AGG_SCR_NLNAV_MID_PTEC_DIS);
-
-	mt76_wr(dev, MT_AGG_ARCR,
-		FIELD_PREP(MT_AGG_ARCR_RTS_RATE_THR, 2) |
-		MT_AGG_ARCR_RATE_DOWN_RATIO_EN |
-		FIELD_PREP(MT_AGG_ARCR_RATE_DOWN_RATIO, 1) |
-		FIELD_PREP(MT_AGG_ARCR_RATE_UP_EXTRA_TH, 4));
-
-	for (i = 0; i < MT7615_WTBL_SIZE; i++)
-		mt7615_mac_wtbl_update(dev, i,
-				       MT_WTBL_UPDATE_ADM_COUNT_CLEAR);
-
-	mt76_set(dev, MT_WF_RMAC_MIB_TIME0, MT_WF_RMAC_MIB_RXTIME_EN);
-	mt76_set(dev, MT_WF_RMAC_MIB_AIRTIME0, MT_WF_RMAC_MIB_RXTIME_EN);
-
-	mt76_wr(dev, MT_DMA_DCR0,
-		FIELD_PREP(MT_DMA_DCR0_MAX_RX_LEN, 3072) |
-		MT_DMA_DCR0_RX_VEC_DROP | MT_DMA_DCR0_DAMSDU_EN |
-		MT_DMA_DCR0_RX_HDR_TRANS_EN);
-	/* disable TDLS filtering */
-	mt76_clear(dev, MT_WF_PFCR, MT_WF_PFCR_TDLS_EN);
-	mt76_set(dev, MT_WF_MIB_SCR0, MT_MIB_SCR0_AGG_CNT_RANGE_EN);
-	if (is_mt7663(&dev->mt76)) {
-		mt76_wr(dev, MT_WF_AGG(0x160), 0x5c341c02);
-		mt76_wr(dev, MT_WF_AGG(0x164), 0x70708040);
-	} else {
-		mt7615_init_mac_chain(dev, 1);
-	}
-	mt7615_mcu_set_rx_hdr_trans_blacklist(dev);
-}
-
-static void
-mt7615_check_offload_capability(struct mt7615_dev *dev)
-{
-	struct ieee80211_hw *hw = mt76_hw(dev);
-	struct wiphy *wiphy = hw->wiphy;
-
-	if (mt7615_firmware_offload(dev)) {
-		ieee80211_hw_set(hw, SUPPORTS_PS);
-		ieee80211_hw_set(hw, SUPPORTS_DYNAMIC_PS);
-
-		wiphy->max_remain_on_channel_duration = 5000;
-		wiphy->features |= NL80211_FEATURE_SCHED_SCAN_RANDOM_MAC_ADDR |
-				   NL80211_FEATURE_SCAN_RANDOM_MAC_ADDR |
-				   WIPHY_FLAG_HAS_REMAIN_ON_CHANNEL |
-				   NL80211_FEATURE_P2P_GO_CTWIN |
-				   NL80211_FEATURE_P2P_GO_OPPPS;
-	} else {
-		dev->ops->hw_scan = NULL;
-		dev->ops->cancel_hw_scan = NULL;
-		dev->ops->sched_scan_start = NULL;
-		dev->ops->sched_scan_stop = NULL;
-		dev->ops->set_rekey_data = NULL;
-		dev->ops->remain_on_channel = NULL;
-		dev->ops->cancel_remain_on_channel = NULL;
-
-		wiphy->max_sched_scan_plan_interval = 0;
-		wiphy->max_sched_scan_ie_len = 0;
-		wiphy->max_scan_ie_len = IEEE80211_MAX_DATA_LEN;
-		wiphy->max_sched_scan_ssids = 0;
-		wiphy->max_match_sets = 0;
-		wiphy->max_sched_scan_reqs = 0;
-	}
->>>>>>> 7d2a07b7
 }
 EXPORT_SYMBOL_GPL(mt7615_wait_for_mcu_init);
-
-bool mt7615_wait_for_mcu_init(struct mt7615_dev *dev)
-{
-	flush_work(&dev->mcu_work);
-
-	return test_bit(MT76_STATE_MCU_RUNNING, &dev->mphy.state);
-}
-<<<<<<< HEAD
-
-struct ieee80211_rate mt7615_rates[] = {
-	CCK_RATE(0, 10),
-	CCK_RATE(1, 20),
-	CCK_RATE(2, 55),
-	CCK_RATE(3, 110),
-	OFDM_RATE(11, 60),
-	OFDM_RATE(15, 90),
-	OFDM_RATE(10, 120),
-	OFDM_RATE(14, 180),
-	OFDM_RATE(9,  240),
-	OFDM_RATE(13, 360),
-	OFDM_RATE(8,  480),
-	OFDM_RATE(12, 540),
-};
-EXPORT_SYMBOL_GPL(mt7615_rates);
-=======
-EXPORT_SYMBOL_GPL(mt7615_wait_for_mcu_init);
->>>>>>> 7d2a07b7
 
 static const struct ieee80211_iface_limit if_limits[] = {
 	{
@@ -428,8 +256,6 @@
 	}
 };
 
-<<<<<<< HEAD
-=======
 static const struct ieee80211_iface_combination if_comb[] = {
 	{
 		.limits = if_limits,
@@ -440,7 +266,6 @@
 	}
 };
 
->>>>>>> 7d2a07b7
 void mt7615_init_txpower(struct mt7615_dev *dev,
 			 struct ieee80211_supported_band *sband)
 {
@@ -448,10 +273,7 @@
 	int delta_idx, delta = mt76_tx_power_nss_delta(n_chains);
 	u8 *eep = (u8 *)dev->mt76.eeprom.data;
 	enum nl80211_band band = sband->band;
-<<<<<<< HEAD
-=======
 	struct mt76_power_limits limits;
->>>>>>> 7d2a07b7
 	u8 rate_val;
 
 	delta_idx = mt7615_eeprom_get_power_delta_index(dev, band);
@@ -476,13 +298,6 @@
 			index = mt7615_eeprom_get_target_power_index(dev, chan, j);
 			if (index < 0)
 				continue;
-<<<<<<< HEAD
-
-			target_power = max(target_power, eep[index]);
-		}
-
-		target_power = DIV_ROUND_UP(target_power + delta, 2);
-=======
 
 			target_power = max(target_power, eep[index]);
 		}
@@ -492,7 +307,6 @@
 							  target_power);
 		target_power += delta;
 		target_power = DIV_ROUND_UP(target_power, 2);
->>>>>>> 7d2a07b7
 		chan->max_power = min_t(int, chan->max_reg_power,
 					target_power);
 		chan->orig_mpwr = target_power;
@@ -500,7 +314,16 @@
 }
 EXPORT_SYMBOL_GPL(mt7615_init_txpower);
 
-<<<<<<< HEAD
+void mt7615_init_work(struct mt7615_dev *dev)
+{
+	mt7615_mcu_set_eeprom(dev);
+	mt7615_mac_init(dev);
+	mt7615_phy_init(dev);
+	mt7615_mcu_del_wtbl_all(dev);
+	mt7615_check_offload_capability(dev);
+}
+EXPORT_SYMBOL_GPL(mt7615_init_work);
+
 static void
 mt7615_regd_notifier(struct wiphy *wiphy,
 		     struct regulatory_request *request)
@@ -511,34 +334,6 @@
 	struct mt7615_phy *phy = mphy->priv;
 	struct cfg80211_chan_def *chandef = &mphy->chandef;
 
-	dev->mt76.region = request->dfs_region;
-
-	if (!(chandef->chan->flags & IEEE80211_CHAN_RADAR))
-		return;
-
-	mt7615_mutex_acquire(dev);
-	mt7615_dfs_init_radar_detector(phy);
-=======
-void mt7615_init_work(struct mt7615_dev *dev)
-{
-	mt7615_mcu_set_eeprom(dev);
-	mt7615_mac_init(dev);
-	mt7615_phy_init(dev);
-	mt7615_mcu_del_wtbl_all(dev);
-	mt7615_check_offload_capability(dev);
-}
-EXPORT_SYMBOL_GPL(mt7615_init_work);
-
-static void
-mt7615_regd_notifier(struct wiphy *wiphy,
-		     struct regulatory_request *request)
-{
-	struct ieee80211_hw *hw = wiphy_to_ieee80211_hw(wiphy);
-	struct mt7615_dev *dev = mt7615_hw_dev(hw);
-	struct mt76_phy *mphy = hw->priv;
-	struct mt7615_phy *phy = mphy->priv;
-	struct cfg80211_chan_def *chandef = &mphy->chandef;
-
 	memcpy(dev->mt76.alpha2, request->alpha2, sizeof(dev->mt76.alpha2));
 	dev->mt76.region = request->dfs_region;
 
@@ -555,7 +350,6 @@
 		mt76_connac_mcu_set_rate_txpower(mphy);
 	}
 
->>>>>>> 7d2a07b7
 	mt7615_mutex_release(dev);
 }
 
@@ -576,25 +370,9 @@
 
 	phy->slottime = 9;
 
-	phy->slottime = 9;
-
 	hw->sta_data_size = sizeof(struct mt7615_sta);
 	hw->vif_data_size = sizeof(struct mt7615_vif);
 
-<<<<<<< HEAD
-	wiphy->iface_combinations = if_comb;
-	wiphy->n_iface_combinations = ARRAY_SIZE(if_comb);
-	wiphy->reg_notifier = mt7615_regd_notifier;
-
-	wiphy->max_sched_scan_plan_interval = MT7615_MAX_SCHED_SCAN_INTERVAL;
-	wiphy->max_sched_scan_ie_len = IEEE80211_MAX_DATA_LEN;
-	wiphy->max_scan_ie_len = MT7615_SCAN_IE_LEN;
-	wiphy->max_sched_scan_ssids = MT7615_MAX_SCHED_SCAN_SSID;
-	wiphy->max_match_sets = MT7615_MAX_SCAN_MATCH;
-	wiphy->max_sched_scan_reqs = 1;
-	wiphy->max_scan_ssids = 4;
-
-=======
 	if (is_mt7663(&phy->dev->mt76)) {
 		wiphy->iface_combinations = if_comb;
 		wiphy->n_iface_combinations = ARRAY_SIZE(if_comb);
@@ -613,30 +391,23 @@
 	wiphy->max_sched_scan_reqs = 1;
 	wiphy->max_scan_ssids = 4;
 
->>>>>>> 7d2a07b7
 	wiphy_ext_feature_set(wiphy, NL80211_EXT_FEATURE_SET_SCAN_DWELL);
 	wiphy_ext_feature_set(wiphy, NL80211_EXT_FEATURE_VHT_IBSS);
 
 	ieee80211_hw_set(hw, SINGLE_SCAN_ON_ALL_BANDS);
 	ieee80211_hw_set(hw, TX_STATUS_NO_AMPDU_LEN);
 	ieee80211_hw_set(hw, WANT_MONITOR_VIF);
-<<<<<<< HEAD
-=======
 	ieee80211_hw_set(hw, SUPPORTS_RX_DECAP_OFFLOAD);
->>>>>>> 7d2a07b7
 
 	if (is_mt7615(&phy->dev->mt76))
 		hw->max_tx_fragments = MT_TXP_MAX_BUF_NUM;
 	else
 		hw->max_tx_fragments = MT_HW_TXP_MAX_BUF_NUM;
-<<<<<<< HEAD
-=======
 
 	phy->mt76->sband_2g.sband.ht_cap.cap |= IEEE80211_HT_CAP_LDPC_CODING;
 	phy->mt76->sband_5g.sband.ht_cap.cap |= IEEE80211_HT_CAP_LDPC_CODING;
 	phy->mt76->sband_5g.sband.vht_cap.cap |=
 			IEEE80211_VHT_CAP_MAX_A_MPDU_LENGTH_EXPONENT_MASK;
->>>>>>> 7d2a07b7
 }
 
 static void
@@ -649,15 +420,9 @@
 		dev->mphy.antenna_mask = dev->chainmask >> 2;
 	else
 		dev->mphy.antenna_mask = dev->chainmask >> 1;
-<<<<<<< HEAD
-	dev->phy.chainmask = dev->mphy.antenna_mask;
-	dev->mphy.hw->wiphy->available_antennas_rx = dev->phy.chainmask;
-	dev->mphy.hw->wiphy->available_antennas_tx = dev->phy.chainmask;
-=======
 	dev->mphy.chainmask = dev->mphy.antenna_mask;
 	dev->mphy.hw->wiphy->available_antennas_rx = dev->mphy.chainmask;
 	dev->mphy.hw->wiphy->available_antennas_tx = dev->mphy.chainmask;
->>>>>>> 7d2a07b7
 	mt76_set_stream_caps(&dev->mphy, true);
 }
 
@@ -668,11 +433,7 @@
 			IEEE80211_VHT_CAP_SHORT_GI_160 |
 			IEEE80211_VHT_CAP_SUPP_CHAN_WIDTH_160_80PLUS80MHZ;
 	dev->mphy.antenna_mask = dev->chainmask;
-<<<<<<< HEAD
-	dev->phy.chainmask = dev->chainmask;
-=======
 	dev->mphy.chainmask = dev->chainmask;
->>>>>>> 7d2a07b7
 	dev->mphy.hw->wiphy->available_antennas_rx = dev->chainmask;
 	dev->mphy.hw->wiphy->available_antennas_tx = dev->chainmask;
 	mt76_set_stream_caps(&dev->mphy, true);
@@ -682,11 +443,7 @@
 {
 	struct mt7615_phy *phy = mt7615_ext_phy(dev);
 	struct mt76_phy *mphy;
-<<<<<<< HEAD
-	int ret;
-=======
 	int i, ret;
->>>>>>> 7d2a07b7
 
 	if (!is_mt7615(&dev->mt76))
 		return -EOPNOTSUPP;
@@ -701,24 +458,6 @@
 	mphy = mt76_alloc_phy(&dev->mt76, sizeof(*phy), &mt7615_ops);
 	if (!mphy)
 		return -ENOMEM;
-<<<<<<< HEAD
-
-	phy = mphy->priv;
-	phy->dev = dev;
-	phy->mt76 = mphy;
-	phy->chainmask = dev->chainmask & ~dev->phy.chainmask;
-	mphy->antenna_mask = BIT(hweight8(phy->chainmask)) - 1;
-	mt7615_init_wiphy(mphy->hw);
-
-	INIT_DELAYED_WORK(&phy->mac_work, mt7615_mac_work);
-	INIT_DELAYED_WORK(&phy->scan_work, mt7615_scan_work);
-	skb_queue_head_init(&phy->scan_event_list);
-
-	INIT_WORK(&phy->roc_work, mt7615_roc_work);
-	timer_setup(&phy->roc_timer, mt7615_roc_timer, 0);
-	init_waitqueue_head(&phy->roc_wait);
-
-=======
 
 	phy = mphy->priv;
 	phy->dev = dev;
@@ -735,30 +474,12 @@
 	timer_setup(&phy->roc_timer, mt7615_roc_timer, 0);
 	init_waitqueue_head(&phy->roc_wait);
 
->>>>>>> 7d2a07b7
 	mt7615_mac_set_scs(phy, true);
 
 	/*
 	 * Make the secondary PHY MAC address local without overlapping with
 	 * the usual MAC address allocation scheme on multiple virtual interfaces
 	 */
-<<<<<<< HEAD
-	mphy->hw->wiphy->perm_addr[0] |= 2;
-	mphy->hw->wiphy->perm_addr[0] ^= BIT(7);
-
-	/* second phy can only handle 5 GHz */
-	mphy->sband_2g.sband.n_channels = 0;
-	mphy->hw->wiphy->bands[NL80211_BAND_2GHZ] = NULL;
-
-	ret = mt76_register_phy(mphy);
-	if (ret)
-		ieee80211_free_hw(mphy->hw);
-
-	return ret;
-}
-EXPORT_SYMBOL_GPL(mt7615_register_ext_phy);
-
-=======
 	memcpy(mphy->macaddr, dev->mt76.eeprom.data + MT_EE_MAC_ADDR,
 	       ETH_ALEN);
 	mphy->macaddr[0] |= 2;
@@ -781,7 +502,6 @@
 }
 EXPORT_SYMBOL_GPL(mt7615_register_ext_phy);
 
->>>>>>> 7d2a07b7
 void mt7615_unregister_ext_phy(struct mt7615_dev *dev)
 {
 	struct mt7615_phy *phy = mt7615_ext_phy(dev);
@@ -799,40 +519,6 @@
 void mt7615_init_device(struct mt7615_dev *dev)
 {
 	struct ieee80211_hw *hw = mt76_hw(dev);
-<<<<<<< HEAD
-
-	dev->phy.dev = dev;
-	dev->phy.mt76 = &dev->mt76.phy;
-	dev->mt76.phy.priv = &dev->phy;
-
-	INIT_DELAYED_WORK(&dev->pm.ps_work, mt7615_pm_power_save_work);
-	INIT_WORK(&dev->pm.wake_work, mt7615_pm_wake_work);
-	init_completion(&dev->pm.wake_cmpl);
-	spin_lock_init(&dev->pm.txq_lock);
-	set_bit(MT76_STATE_PM, &dev->mphy.state);
-	INIT_DELAYED_WORK(&dev->phy.mac_work, mt7615_mac_work);
-	INIT_DELAYED_WORK(&dev->phy.scan_work, mt7615_scan_work);
-	skb_queue_head_init(&dev->phy.scan_event_list);
-	INIT_LIST_HEAD(&dev->sta_poll_list);
-	spin_lock_init(&dev->sta_poll_lock);
-	init_waitqueue_head(&dev->reset_wait);
-	init_waitqueue_head(&dev->phy.roc_wait);
-
-	INIT_WORK(&dev->reset_work, mt7615_mac_reset_work);
-	INIT_WORK(&dev->phy.roc_work, mt7615_roc_work);
-	timer_setup(&dev->phy.roc_timer, mt7615_roc_timer, 0);
-
-	mt7615_init_wiphy(hw);
-	dev->pm.idle_timeout = MT7615_PM_TIMEOUT;
-	dev->mphy.sband_2g.sband.ht_cap.cap |= IEEE80211_HT_CAP_LDPC_CODING;
-	dev->mphy.sband_5g.sband.ht_cap.cap |= IEEE80211_HT_CAP_LDPC_CODING;
-	dev->mphy.sband_5g.sband.vht_cap.cap |=
-			IEEE80211_VHT_CAP_MAX_MPDU_LENGTH_11454 |
-			IEEE80211_VHT_CAP_MAX_A_MPDU_LENGTH_EXPONENT_MASK;
-	mt7615_cap_dbdc_disable(dev);
-	dev->phy.dfs_state = -1;
-
-=======
 
 	dev->phy.dev = dev;
 	dev->phy.mt76 = &dev->mt76.phy;
@@ -865,7 +551,6 @@
 	mt7615_cap_dbdc_disable(dev);
 	dev->phy.dfs_state = -1;
 
->>>>>>> 7d2a07b7
 #ifdef CONFIG_NL80211_TESTMODE
 	dev->mt76.test_ops = &mt7615_testmode_ops;
 #endif
