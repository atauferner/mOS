--- conflicted
+++ resolved
@@ -199,11 +199,6 @@
 #define BIT_3WIRE_RX_EN		BIT(1)
 #define BIT_3WIRE_EN		GENMASK(1, 0)
 #define BIT_3WIRE_PI_ON		BIT(28)
-<<<<<<< HEAD
-#define REG_ANAPAR_A	0x1830
-#define BIT_ANAPAR_UPDATE	BIT(29)
-#define REG_RXAGCCTL0	0x18ac
-=======
 #define REG_ANAPAR_A		0x1830
 #define BIT_ANAPAR_UPDATE	BIT(29)
 #define REG_RFTXEN_GCK_A	0x1864
@@ -211,7 +206,6 @@
 #define REG_DIS_SHARE_RX_A	0x186c
 #define BIT_TX_SCALE_0DB	BIT(7)
 #define REG_RXAGCCTL0		0x18ac
->>>>>>> 7d2a07b7
 #define BITS_RXAGC_CCK		GENMASK(15, 12)
 #define BITS_RXAGC_OFDM		GENMASK(8, 4)
 #define REG_DCKA_I_0		0x18bc
@@ -240,17 +234,6 @@
 #define REG_TXF7		0x1ab0
 #define REG_CCK_SOURCE		0x1abc
 #define BIT_NBI_EN		BIT(30)
-<<<<<<< HEAD
-#define REG_IQKSTAT	0x1b10
-#define REG_TXANT	0x1c28
-#define REG_ENCCK	0x1c3c
-#define BIT_CCK_BLK_EN		BIT(1)
-#define BIT_CCK_OFDM_BLK_EN	(BIT(0) | BIT(1))
-#define REG_CCAMSK	0x1c80
-#define REG_RSTB	0x1c90
-#define BIT_RSTB_3WIRE		BIT(8)
-#define REG_RX_BREAK	0x1d2c
-=======
 
 #define REG_NCTL0		0x1b00
 #define BIT_SEL_PATH		GENMASK(2, 1)
@@ -321,7 +304,6 @@
 #define BIT_IQK_DPK_CLOCK_SRC	BIT(28)
 
 #define REG_RX_BREAK		0x1d2c
->>>>>>> 7d2a07b7
 #define BIT_COM_RX_GCK_EN	BIT(31)
 #define REG_RXFNCTL		0x1d30
 #define REG_CCA_OFF		0x1d58
@@ -338,108 +320,6 @@
 #define BIT_STOP_TX		GENMASK(3, 0)
 #define REG_CNT_CTRL		0x1eb4
 #define BIT_ALL_CNT_RST		BIT(25)
-<<<<<<< HEAD
-#define REG_OFDM_FACNT	0x2d00
-#define REG_OFDM_FACNT1	0x2d04
-#define REG_OFDM_FACNT2	0x2d08
-#define REG_OFDM_FACNT3	0x2d0c
-#define REG_OFDM_FACNT4	0x2d10
-#define REG_OFDM_FACNT5	0x2d20
-#define REG_RPT_CIP	0x2d9c
-#define REG_OFDM_TXCNT	0x2de0
-#define REG_ORITXCODE2	0x4100
-#define REG_3WIRE2	0x410c
-#define REG_ANAPAR_B	0x4130
-#define REG_RXAGCCTL	0x41ac
-#define REG_DCKB_I_0	0x41bc
-#define REG_DCKB_I_1	0x41c0
-#define REG_DCKB_Q_0	0x41d8
-#define REG_DCKB_Q_1	0x41dc
-
-#define RF_MODE_TRXAGC		0x00
-#define RF_RXAGC_OFFSET		0x19
-#define RF_BW_TRXBB		0x1a
-#define RF_TX_GAIN_OFFSET	0x55
-#define RF_TX_GAIN		0x56
-#define RF_TXA_LB_SW		0x63
-#define RF_RXG_GAIN		0x87
-#define RF_RXA_MIX_GAIN		0x8a
-#define RF_EXT_TIA_BW		0x8f
-#define RF_DEBUG		0xde
-
-#define REG_NCTL0		0x1b00
-#define REG_DPD_CTL0_S0		0x1b04
-#define REG_DPD_CTL1_S0		0x1b08
-#define REG_IQK_CTL1		0x1b20
-#define REG_DPD_LUT0		0x1b44
-#define REG_DPD_CTL0_S1		0x1b5c
-#define REG_DPD_LUT3		0x1b60
-#define REG_DPD_CTL1_S1		0x1b60
-#define REG_DPD_AGC		0x1b67
-#define REG_DPD_CTL0		0x1bb4
-#define REG_R_CONFIG		0x1bcc
-#define REG_RXSRAM_CTL		0x1bd4
-#define REG_DPD_CTL11		0x1be4
-#define REG_DPD_CTL12		0x1be8
-#define REG_DPD_CTL15		0x1bf4
-#define REG_DPD_CTL16		0x1bf8
-#define REG_STAT_RPT		0x1bfc
-
-#define BIT_EXT_TIA_BW		BIT(1)
-#define BIT_DE_TRXBW		BIT(2)
-#define BIT_DE_TX_GAIN		BIT(16)
-#define BIT_RXG_GAIN		BIT(18)
-#define BIT_DE_PWR_TRIM		BIT(19)
-#define BIT_INNER_LB		BIT(21)
-#define BIT_BYPASS_DPD		BIT(25)
-#define BIT_DPD_EN		BIT(31)
-#define BIT_SUBPAGE		GENMASK(3, 0)
-#define BIT_TXAGC		GENMASK(4, 0)
-#define BIT_GAIN_TXBB		GENMASK(4, 0)
-#define BIT_LB_ATT		GENMASK(4, 2)
-#define BIT_RXA_MIX_GAIN	GENMASK(4, 3)
-#define BIT_IQ_SWITCH		GENMASK(5, 0)
-#define BIT_DPD_CLK		GENMASK(7, 4)
-#define BIT_RXAGC		GENMASK(9, 5)
-#define BIT_BW_RXBB		GENMASK(11, 10)
-#define BIT_LB_SW		GENMASK(13, 12)
-#define BIT_BW_TXBB		GENMASK(14, 12)
-#define BIT_GLOSS_DB		GENMASK(14, 12)
-#define BIT_TXA_LB_ATT		GENMASK(15, 14)
-#define BIT_TX_OFFSET_VAL	GENMASK(18, 14)
-#define BIT_RPT_SEL		GENMASK(20, 16)
-#define BIT_GS_PWSF		GENMASK(27, 0)
-#define BIT_RPT_DGAIN		GENMASK(27, 16)
-#define BIT_TX_CFIR		GENMASK(31, 30)
-
-#define PPG_THERMAL_A 0x1ef
-#define PPG_THERMAL_B 0x1b0
-#define RF_THEMAL_MASK GENMASK(19, 16)
-#define PPG_2GL_TXAB 0x1d4
-#define PPG_2GM_TXAB 0x1ee
-#define PPG_2GH_TXAB 0x1d2
-#define PPG_2G_A_MASK GENMASK(3, 0)
-#define PPG_2G_B_MASK GENMASK(7, 4)
-#define PPG_5GL1_TXA 0x1ec
-#define PPG_5GL2_TXA 0x1e8
-#define PPG_5GM1_TXA 0x1e4
-#define PPG_5GM2_TXA 0x1e0
-#define PPG_5GH1_TXA 0x1dc
-#define PPG_5GL1_TXB 0x1eb
-#define PPG_5GL2_TXB 0x1e7
-#define PPG_5GM1_TXB 0x1e3
-#define PPG_5GM2_TXB 0x1df
-#define PPG_5GH1_TXB 0x1db
-#define PPG_5G_MASK GENMASK(4, 0)
-#define PPG_PABIAS_2GA 0x1d6
-#define PPG_PABIAS_2GB 0x1d5
-#define PPG_PABIAS_5GA 0x1d8
-#define PPG_PABIAS_5GB 0x1d7
-#define PPG_PABIAS_MASK GENMASK(3, 0)
-#define RF_PABIAS_2G_MASK GENMASK(15, 12)
-#define RF_PABIAS_5G_MASK GENMASK(19, 16)
-
-=======
 
 #define REG_OFDM_FACNT		0x2d00
 #define REG_OFDM_FACNT1		0x2d04
@@ -528,5 +408,4 @@
 #define PPG_5GL1_TXA		0x1ec
 #define PPG_2GM_TXAB		0x1ee
 #define PPG_THERMAL_A		0x1ef
->>>>>>> 7d2a07b7
 #endif