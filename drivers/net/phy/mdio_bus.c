// SPDX-License-Identifier: GPL-2.0+
/* MDIO Bus interface
 *
 * Author: Andy Fleming
 *
 * Copyright (c) 2004 Freescale Semiconductor, Inc.
 */

#define pr_fmt(fmt) KBUILD_MODNAME ": " fmt

#include <linux/delay.h>
#include <linux/device.h>
#include <linux/errno.h>
#include <linux/etherdevice.h>
#include <linux/ethtool.h>
#include <linux/gpio.h>
#include <linux/gpio/consumer.h>
#include <linux/init.h>
#include <linux/interrupt.h>
#include <linux/io.h>
#include <linux/kernel.h>
#include <linux/mii.h>
#include <linux/mm.h>
#include <linux/module.h>
#include <linux/netdevice.h>
#include <linux/of_device.h>
#include <linux/of_gpio.h>
#include <linux/of_mdio.h>
#include <linux/phy.h>
#include <linux/reset.h>
#include <linux/skbuff.h>
#include <linux/slab.h>
#include <linux/spinlock.h>
#include <linux/string.h>
#include <linux/uaccess.h>
#include <linux/unistd.h>

#define CREATE_TRACE_POINTS
#include <trace/events/mdio.h>

#include "mdio-boardinfo.h"

static int mdiobus_register_gpiod(struct mdio_device *mdiodev)
{
<<<<<<< HEAD
	int error;

	/* Deassert the optional reset signal */
	mdiodev->reset_gpio = gpiod_get_optional(&mdiodev->dev,
						 "reset", GPIOD_OUT_LOW);
	error = PTR_ERR_OR_ZERO(mdiodev->reset_gpio);
	if (error)
		return error;
=======
	/* Deassert the optional reset signal */
	mdiodev->reset_gpio = gpiod_get_optional(&mdiodev->dev,
						 "reset", GPIOD_OUT_LOW);
	if (IS_ERR(mdiodev->reset_gpio))
		return PTR_ERR(mdiodev->reset_gpio);
>>>>>>> 7d2a07b7

	if (mdiodev->reset_gpio)
		gpiod_set_consumer_name(mdiodev->reset_gpio, "PHY reset");

	return 0;
}

static int mdiobus_register_reset(struct mdio_device *mdiodev)
{
	struct reset_control *reset;

<<<<<<< HEAD
	if (mdiodev->dev.of_node)
		reset = of_reset_control_get_exclusive(mdiodev->dev.of_node,
						       "phy");
	if (IS_ERR(reset)) {
		if (PTR_ERR(reset) == -ENOENT || PTR_ERR(reset) == -ENOTSUPP)
			reset = NULL;
		else
			return PTR_ERR(reset);
	}
=======
	reset = reset_control_get_optional_exclusive(&mdiodev->dev, "phy");
	if (IS_ERR(reset))
		return PTR_ERR(reset);
>>>>>>> 7d2a07b7

	mdiodev->reset_ctrl = reset;

	return 0;
}

int mdiobus_register_device(struct mdio_device *mdiodev)
{
	int err;

	if (mdiodev->bus->mdio_map[mdiodev->addr])
		return -EBUSY;

	if (mdiodev->flags & MDIO_DEVICE_FLAG_PHY) {
		err = mdiobus_register_gpiod(mdiodev);
		if (err)
			return err;

		err = mdiobus_register_reset(mdiodev);
		if (err)
			return err;

		/* Assert the reset signal */
		mdio_device_reset(mdiodev, 1);
	}

	mdiodev->bus->mdio_map[mdiodev->addr] = mdiodev;

	return 0;
}
EXPORT_SYMBOL(mdiobus_register_device);

int mdiobus_unregister_device(struct mdio_device *mdiodev)
{
	if (mdiodev->bus->mdio_map[mdiodev->addr] != mdiodev)
		return -EINVAL;

	reset_control_put(mdiodev->reset_ctrl);

	mdiodev->bus->mdio_map[mdiodev->addr] = NULL;

	return 0;
}
EXPORT_SYMBOL(mdiobus_unregister_device);

struct phy_device *mdiobus_get_phy(struct mii_bus *bus, int addr)
{
	struct mdio_device *mdiodev = bus->mdio_map[addr];

	if (!mdiodev)
		return NULL;

	if (!(mdiodev->flags & MDIO_DEVICE_FLAG_PHY))
		return NULL;

	return container_of(mdiodev, struct phy_device, mdio);
}
EXPORT_SYMBOL(mdiobus_get_phy);

bool mdiobus_is_registered_device(struct mii_bus *bus, int addr)
{
	return bus->mdio_map[addr];
}
EXPORT_SYMBOL(mdiobus_is_registered_device);

/**
 * mdiobus_alloc_size - allocate a mii_bus structure
 * @size: extra amount of memory to allocate for private storage.
 * If non-zero, then bus->priv is points to that memory.
 *
 * Description: called by a bus driver to allocate an mii_bus
 * structure to fill in.
 */
struct mii_bus *mdiobus_alloc_size(size_t size)
{
	struct mii_bus *bus;
	size_t aligned_size = ALIGN(sizeof(*bus), NETDEV_ALIGN);
	size_t alloc_size;
	int i;

	/* If we alloc extra space, it should be aligned */
	if (size)
		alloc_size = aligned_size + size;
	else
		alloc_size = sizeof(*bus);

	bus = kzalloc(alloc_size, GFP_KERNEL);
	if (!bus)
		return NULL;

	bus->state = MDIOBUS_ALLOCATED;
	if (size)
		bus->priv = (void *)bus + aligned_size;

	/* Initialise the interrupts to polling and 64-bit seqcounts */
	for (i = 0; i < PHY_MAX_ADDR; i++) {
		bus->irq[i] = PHY_POLL;
		u64_stats_init(&bus->stats[i].syncp);
	}

	return bus;
}
EXPORT_SYMBOL(mdiobus_alloc_size);

/**
 * mdiobus_release - mii_bus device release callback
 * @d: the target struct device that contains the mii_bus
 *
 * Description: called when the last reference to an mii_bus is
 * dropped, to free the underlying memory.
 */
static void mdiobus_release(struct device *d)
{
	struct mii_bus *bus = to_mii_bus(d);

	BUG_ON(bus->state != MDIOBUS_RELEASED &&
	       /* for compatibility with error handling in drivers */
	       bus->state != MDIOBUS_ALLOCATED);
	kfree(bus);
}

struct mdio_bus_stat_attr {
	int addr;
	unsigned int field_offset;
};

static u64 mdio_bus_get_stat(struct mdio_bus_stats *s, unsigned int offset)
{
	const char *p = (const char *)s + offset;
	unsigned int start;
	u64 val = 0;

	do {
		start = u64_stats_fetch_begin(&s->syncp);
		val = u64_stats_read((const u64_stats_t *)p);
	} while (u64_stats_fetch_retry(&s->syncp, start));

	return val;
}

static u64 mdio_bus_get_global_stat(struct mii_bus *bus, unsigned int offset)
{
	unsigned int i;
	u64 val = 0;

	for (i = 0; i < PHY_MAX_ADDR; i++)
		val += mdio_bus_get_stat(&bus->stats[i], offset);

	return val;
}

static ssize_t mdio_bus_stat_field_show(struct device *dev,
					struct device_attribute *attr,
					char *buf)
{
	struct mii_bus *bus = to_mii_bus(dev);
	struct mdio_bus_stat_attr *sattr;
	struct dev_ext_attribute *eattr;
	u64 val;

	eattr = container_of(attr, struct dev_ext_attribute, attr);
	sattr = eattr->var;

	if (sattr->addr < 0)
		val = mdio_bus_get_global_stat(bus, sattr->field_offset);
	else
		val = mdio_bus_get_stat(&bus->stats[sattr->addr],
					sattr->field_offset);

	return sprintf(buf, "%llu\n", val);
}

static ssize_t mdio_bus_device_stat_field_show(struct device *dev,
					       struct device_attribute *attr,
					       char *buf)
{
	struct mdio_device *mdiodev = to_mdio_device(dev);
	struct mii_bus *bus = mdiodev->bus;
	struct mdio_bus_stat_attr *sattr;
	struct dev_ext_attribute *eattr;
	int addr = mdiodev->addr;
	u64 val;

	eattr = container_of(attr, struct dev_ext_attribute, attr);
	sattr = eattr->var;

	val = mdio_bus_get_stat(&bus->stats[addr], sattr->field_offset);

	return sprintf(buf, "%llu\n", val);
}

#define MDIO_BUS_STATS_ATTR_DECL(field, file)				\
static struct dev_ext_attribute dev_attr_mdio_bus_##field = {		\
	.attr = { .attr = { .name = file, .mode = 0444 },		\
		     .show = mdio_bus_stat_field_show,			\
	},								\
	.var = &((struct mdio_bus_stat_attr) {				\
		-1, offsetof(struct mdio_bus_stats, field)		\
	}),								\
};									\
static struct dev_ext_attribute dev_attr_mdio_bus_device_##field = {	\
	.attr = { .attr = { .name = file, .mode = 0444 },		\
		     .show = mdio_bus_device_stat_field_show,		\
	},								\
	.var = &((struct mdio_bus_stat_attr) {				\
		-1, offsetof(struct mdio_bus_stats, field)		\
	}),								\
};

#define MDIO_BUS_STATS_ATTR(field)					\
	MDIO_BUS_STATS_ATTR_DECL(field, __stringify(field))

MDIO_BUS_STATS_ATTR(transfers);
MDIO_BUS_STATS_ATTR(errors);
MDIO_BUS_STATS_ATTR(writes);
MDIO_BUS_STATS_ATTR(reads);

#define MDIO_BUS_STATS_ADDR_ATTR_DECL(field, addr, file)		\
static struct dev_ext_attribute dev_attr_mdio_bus_addr_##field##_##addr = { \
	.attr = { .attr = { .name = file, .mode = 0444 },		\
		     .show = mdio_bus_stat_field_show,			\
	},								\
	.var = &((struct mdio_bus_stat_attr) {				\
		addr, offsetof(struct mdio_bus_stats, field)		\
	}),								\
}

#define MDIO_BUS_STATS_ADDR_ATTR(field, addr)				\
	MDIO_BUS_STATS_ADDR_ATTR_DECL(field, addr,			\
				 __stringify(field) "_" __stringify(addr))

#define MDIO_BUS_STATS_ADDR_ATTR_GROUP_DECL(addr)			\
	MDIO_BUS_STATS_ADDR_ATTR(transfers, addr);			\
	MDIO_BUS_STATS_ADDR_ATTR(errors, addr);				\
	MDIO_BUS_STATS_ADDR_ATTR(writes, addr);				\
	MDIO_BUS_STATS_ADDR_ATTR(reads, addr)				\

MDIO_BUS_STATS_ADDR_ATTR_GROUP_DECL(0);
MDIO_BUS_STATS_ADDR_ATTR_GROUP_DECL(1);
MDIO_BUS_STATS_ADDR_ATTR_GROUP_DECL(2);
MDIO_BUS_STATS_ADDR_ATTR_GROUP_DECL(3);
MDIO_BUS_STATS_ADDR_ATTR_GROUP_DECL(4);
MDIO_BUS_STATS_ADDR_ATTR_GROUP_DECL(5);
MDIO_BUS_STATS_ADDR_ATTR_GROUP_DECL(6);
MDIO_BUS_STATS_ADDR_ATTR_GROUP_DECL(7);
MDIO_BUS_STATS_ADDR_ATTR_GROUP_DECL(8);
MDIO_BUS_STATS_ADDR_ATTR_GROUP_DECL(9);
MDIO_BUS_STATS_ADDR_ATTR_GROUP_DECL(10);
MDIO_BUS_STATS_ADDR_ATTR_GROUP_DECL(11);
MDIO_BUS_STATS_ADDR_ATTR_GROUP_DECL(12);
MDIO_BUS_STATS_ADDR_ATTR_GROUP_DECL(13);
MDIO_BUS_STATS_ADDR_ATTR_GROUP_DECL(14);
MDIO_BUS_STATS_ADDR_ATTR_GROUP_DECL(15);
MDIO_BUS_STATS_ADDR_ATTR_GROUP_DECL(16);
MDIO_BUS_STATS_ADDR_ATTR_GROUP_DECL(17);
MDIO_BUS_STATS_ADDR_ATTR_GROUP_DECL(18);
MDIO_BUS_STATS_ADDR_ATTR_GROUP_DECL(19);
MDIO_BUS_STATS_ADDR_ATTR_GROUP_DECL(20);
MDIO_BUS_STATS_ADDR_ATTR_GROUP_DECL(21);
MDIO_BUS_STATS_ADDR_ATTR_GROUP_DECL(22);
MDIO_BUS_STATS_ADDR_ATTR_GROUP_DECL(23);
MDIO_BUS_STATS_ADDR_ATTR_GROUP_DECL(24);
MDIO_BUS_STATS_ADDR_ATTR_GROUP_DECL(25);
MDIO_BUS_STATS_ADDR_ATTR_GROUP_DECL(26);
MDIO_BUS_STATS_ADDR_ATTR_GROUP_DECL(27);
MDIO_BUS_STATS_ADDR_ATTR_GROUP_DECL(28);
MDIO_BUS_STATS_ADDR_ATTR_GROUP_DECL(29);
MDIO_BUS_STATS_ADDR_ATTR_GROUP_DECL(30);
MDIO_BUS_STATS_ADDR_ATTR_GROUP_DECL(31);

#define MDIO_BUS_STATS_ADDR_ATTR_GROUP(addr)				\
	&dev_attr_mdio_bus_addr_transfers_##addr.attr.attr,		\
	&dev_attr_mdio_bus_addr_errors_##addr.attr.attr,		\
	&dev_attr_mdio_bus_addr_writes_##addr.attr.attr,		\
	&dev_attr_mdio_bus_addr_reads_##addr.attr.attr			\

static struct attribute *mdio_bus_statistics_attrs[] = {
	&dev_attr_mdio_bus_transfers.attr.attr,
	&dev_attr_mdio_bus_errors.attr.attr,
	&dev_attr_mdio_bus_writes.attr.attr,
	&dev_attr_mdio_bus_reads.attr.attr,
	MDIO_BUS_STATS_ADDR_ATTR_GROUP(0),
	MDIO_BUS_STATS_ADDR_ATTR_GROUP(1),
	MDIO_BUS_STATS_ADDR_ATTR_GROUP(2),
	MDIO_BUS_STATS_ADDR_ATTR_GROUP(3),
	MDIO_BUS_STATS_ADDR_ATTR_GROUP(4),
	MDIO_BUS_STATS_ADDR_ATTR_GROUP(5),
	MDIO_BUS_STATS_ADDR_ATTR_GROUP(6),
	MDIO_BUS_STATS_ADDR_ATTR_GROUP(7),
	MDIO_BUS_STATS_ADDR_ATTR_GROUP(8),
	MDIO_BUS_STATS_ADDR_ATTR_GROUP(9),
	MDIO_BUS_STATS_ADDR_ATTR_GROUP(10),
	MDIO_BUS_STATS_ADDR_ATTR_GROUP(11),
	MDIO_BUS_STATS_ADDR_ATTR_GROUP(12),
	MDIO_BUS_STATS_ADDR_ATTR_GROUP(13),
	MDIO_BUS_STATS_ADDR_ATTR_GROUP(14),
	MDIO_BUS_STATS_ADDR_ATTR_GROUP(15),
	MDIO_BUS_STATS_ADDR_ATTR_GROUP(16),
	MDIO_BUS_STATS_ADDR_ATTR_GROUP(17),
	MDIO_BUS_STATS_ADDR_ATTR_GROUP(18),
	MDIO_BUS_STATS_ADDR_ATTR_GROUP(19),
	MDIO_BUS_STATS_ADDR_ATTR_GROUP(20),
	MDIO_BUS_STATS_ADDR_ATTR_GROUP(21),
	MDIO_BUS_STATS_ADDR_ATTR_GROUP(22),
	MDIO_BUS_STATS_ADDR_ATTR_GROUP(23),
	MDIO_BUS_STATS_ADDR_ATTR_GROUP(24),
	MDIO_BUS_STATS_ADDR_ATTR_GROUP(25),
	MDIO_BUS_STATS_ADDR_ATTR_GROUP(26),
	MDIO_BUS_STATS_ADDR_ATTR_GROUP(27),
	MDIO_BUS_STATS_ADDR_ATTR_GROUP(28),
	MDIO_BUS_STATS_ADDR_ATTR_GROUP(29),
	MDIO_BUS_STATS_ADDR_ATTR_GROUP(30),
	MDIO_BUS_STATS_ADDR_ATTR_GROUP(31),
	NULL,
};

static const struct attribute_group mdio_bus_statistics_group = {
	.name	= "statistics",
	.attrs	= mdio_bus_statistics_attrs,
};

static const struct attribute_group *mdio_bus_groups[] = {
	&mdio_bus_statistics_group,
	NULL,
};

static struct class mdio_bus_class = {
	.name		= "mdio_bus",
	.dev_release	= mdiobus_release,
	.dev_groups	= mdio_bus_groups,
};

<<<<<<< HEAD
=======
/**
 * mdio_find_bus - Given the name of a mdiobus, find the mii_bus.
 * @mdio_name: The name of a mdiobus.
 *
 * Returns a reference to the mii_bus, or NULL if none found.  The
 * embedded struct device will have its reference count incremented,
 * and this must be put_deviced'ed once the bus is finished with.
 */
struct mii_bus *mdio_find_bus(const char *mdio_name)
{
	struct device *d;

	d = class_find_device_by_name(&mdio_bus_class, mdio_name);
	return d ? to_mii_bus(d) : NULL;
}
EXPORT_SYMBOL(mdio_find_bus);

>>>>>>> 7d2a07b7
#if IS_ENABLED(CONFIG_OF_MDIO)
/**
 * of_mdio_find_bus - Given an mii_bus node, find the mii_bus.
 * @mdio_bus_np: Pointer to the mii_bus.
 *
 * Returns a reference to the mii_bus, or NULL if none found.  The
 * embedded struct device will have its reference count incremented,
 * and this must be put once the bus is finished with.
 *
 * Because the association of a device_node and mii_bus is made via
 * of_mdiobus_register(), the mii_bus cannot be found before it is
 * registered with of_mdiobus_register().
 *
 */
struct mii_bus *of_mdio_find_bus(struct device_node *mdio_bus_np)
{
	struct device *d;

	if (!mdio_bus_np)
		return NULL;

	d = class_find_device_by_of_node(&mdio_bus_class, mdio_bus_np);
	return d ? to_mii_bus(d) : NULL;
}
EXPORT_SYMBOL(of_mdio_find_bus);

/* Walk the list of subnodes of a mdio bus and look for a node that
 * matches the mdio device's address with its 'reg' property. If
 * found, set the of_node pointer for the mdio device. This allows
 * auto-probed phy devices to be supplied with information passed in
 * via DT.
 */
static void of_mdiobus_link_mdiodev(struct mii_bus *bus,
				    struct mdio_device *mdiodev)
{
	struct device *dev = &mdiodev->dev;
	struct device_node *child;

	if (dev->of_node || !bus->dev.of_node)
		return;

	for_each_available_child_of_node(bus->dev.of_node, child) {
		int addr;

		addr = of_mdio_parse_addr(dev, child);
		if (addr < 0)
			continue;

		if (addr == mdiodev->addr) {
			device_set_node(dev, of_fwnode_handle(child));
			return;
		}
	}
}
#else /* !IS_ENABLED(CONFIG_OF_MDIO) */
static inline void of_mdiobus_link_mdiodev(struct mii_bus *mdio,
					   struct mdio_device *mdiodev)
{
}
#endif

/**
 * mdiobus_create_device - create a full MDIO device given
 * a mdio_board_info structure
 * @bus: MDIO bus to create the devices on
 * @bi: mdio_board_info structure describing the devices
 *
 * Returns 0 on success or < 0 on error.
 */
static int mdiobus_create_device(struct mii_bus *bus,
				 struct mdio_board_info *bi)
{
	struct mdio_device *mdiodev;
	int ret = 0;

	mdiodev = mdio_device_create(bus, bi->mdio_addr);
	if (IS_ERR(mdiodev))
		return -ENODEV;

	strncpy(mdiodev->modalias, bi->modalias,
		sizeof(mdiodev->modalias));
	mdiodev->bus_match = mdio_device_bus_match;
	mdiodev->dev.platform_data = (void *)bi->platform_data;

	ret = mdio_device_register(mdiodev);
	if (ret)
		mdio_device_free(mdiodev);

	return ret;
}

/**
 * __mdiobus_register - bring up all the PHYs on a given bus and attach them to bus
 * @bus: target mii_bus
 * @owner: module containing bus accessor functions
 *
 * Description: Called by a bus driver to bring up all the PHYs
 *   on a given bus, and attach them to the bus. Drivers should use
 *   mdiobus_register() rather than __mdiobus_register() unless they
 *   need to pass a specific owner module. MDIO devices which are not
 *   PHYs will not be brought up by this function. They are expected
 *   to be explicitly listed in DT and instantiated by of_mdiobus_register().
 *
 * Returns 0 on success or < 0 on error.
 */
int __mdiobus_register(struct mii_bus *bus, struct module *owner)
{
	struct mdio_device *mdiodev;
	int i, err;
	struct gpio_desc *gpiod;

	if (NULL == bus || NULL == bus->name ||
	    NULL == bus->read || NULL == bus->write)
		return -EINVAL;

	BUG_ON(bus->state != MDIOBUS_ALLOCATED &&
	       bus->state != MDIOBUS_UNREGISTERED);

	bus->owner = owner;
	bus->dev.parent = bus->parent;
	bus->dev.class = &mdio_bus_class;
	bus->dev.groups = NULL;
	dev_set_name(&bus->dev, "%s", bus->id);

	err = device_register(&bus->dev);
	if (err) {
		pr_err("mii_bus %s failed to register\n", bus->id);
		return -EINVAL;
	}

	mutex_init(&bus->mdio_lock);
	mutex_init(&bus->shared_lock);

	/* assert bus level PHY GPIO reset */
	gpiod = devm_gpiod_get_optional(&bus->dev, "reset", GPIOD_OUT_HIGH);
	if (IS_ERR(gpiod)) {
		err = dev_err_probe(&bus->dev, PTR_ERR(gpiod),
				    "mii_bus %s couldn't get reset GPIO\n",
				    bus->id);
		device_del(&bus->dev);
		return err;
	} else	if (gpiod) {
		bus->reset_gpiod = gpiod;
		fsleep(bus->reset_delay_us);
		gpiod_set_value_cansleep(gpiod, 0);
		if (bus->reset_post_delay_us > 0)
			fsleep(bus->reset_post_delay_us);
	}

	if (bus->reset) {
		err = bus->reset(bus);
		if (err)
			goto error_reset_gpiod;
	}

	for (i = 0; i < PHY_MAX_ADDR; i++) {
		if ((bus->phy_mask & (1 << i)) == 0) {
			struct phy_device *phydev;

			phydev = mdiobus_scan(bus, i);
			if (IS_ERR(phydev) && (PTR_ERR(phydev) != -ENODEV)) {
				err = PTR_ERR(phydev);
				goto error;
			}
		}
	}

	mdiobus_setup_mdiodev_from_board_info(bus, mdiobus_create_device);

	bus->state = MDIOBUS_REGISTERED;
	pr_info("%s: probed\n", bus->name);
	return 0;

error:
	while (--i >= 0) {
		mdiodev = bus->mdio_map[i];
		if (!mdiodev)
			continue;

		mdiodev->device_remove(mdiodev);
		mdiodev->device_free(mdiodev);
	}
error_reset_gpiod:
	/* Put PHYs in RESET to save power */
	if (bus->reset_gpiod)
		gpiod_set_value_cansleep(bus->reset_gpiod, 1);

	device_del(&bus->dev);
	return err;
}
EXPORT_SYMBOL(__mdiobus_register);

void mdiobus_unregister(struct mii_bus *bus)
{
	struct mdio_device *mdiodev;
	int i;

	if (WARN_ON_ONCE(bus->state != MDIOBUS_REGISTERED))
		return;
	bus->state = MDIOBUS_UNREGISTERED;

	for (i = 0; i < PHY_MAX_ADDR; i++) {
		mdiodev = bus->mdio_map[i];
		if (!mdiodev)
			continue;

		if (mdiodev->reset_gpio)
			gpiod_put(mdiodev->reset_gpio);

		mdiodev->device_remove(mdiodev);
		mdiodev->device_free(mdiodev);
	}

	/* Put PHYs in RESET to save power */
	if (bus->reset_gpiod)
		gpiod_set_value_cansleep(bus->reset_gpiod, 1);

	device_del(&bus->dev);
}
EXPORT_SYMBOL(mdiobus_unregister);

/**
 * mdiobus_free - free a struct mii_bus
 * @bus: mii_bus to free
 *
 * This function releases the reference to the underlying device
 * object in the mii_bus.  If this is the last reference, the mii_bus
 * will be freed.
 */
void mdiobus_free(struct mii_bus *bus)
{
	/* For compatibility with error handling in drivers. */
	if (bus->state == MDIOBUS_ALLOCATED) {
		kfree(bus);
		return;
	}

	BUG_ON(bus->state != MDIOBUS_UNREGISTERED);
	bus->state = MDIOBUS_RELEASED;

	put_device(&bus->dev);
}
EXPORT_SYMBOL(mdiobus_free);

/**
 * mdiobus_scan - scan a bus for MDIO devices.
 * @bus: mii_bus to scan
 * @addr: address on bus to scan
 *
 * This function scans the MDIO bus, looking for devices which can be
 * identified using a vendor/product ID in registers 2 and 3. Not all
 * MDIO devices have such registers, but PHY devices typically
 * do. Hence this function assumes anything found is a PHY, or can be
 * treated as a PHY. Other MDIO devices, such as switches, will
 * probably not be found during the scan.
 */
struct phy_device *mdiobus_scan(struct mii_bus *bus, int addr)
{
	struct phy_device *phydev = ERR_PTR(-ENODEV);
	int err;

	switch (bus->probe_capabilities) {
	case MDIOBUS_NO_CAP:
	case MDIOBUS_C22:
		phydev = get_phy_device(bus, addr, false);
		break;
	case MDIOBUS_C45:
		phydev = get_phy_device(bus, addr, true);
		break;
	case MDIOBUS_C22_C45:
		phydev = get_phy_device(bus, addr, false);
		if (IS_ERR(phydev))
			phydev = get_phy_device(bus, addr, true);
		break;
	}

	if (IS_ERR(phydev))
		return phydev;

	/*
	 * For DT, see if the auto-probed phy has a correspoding child
	 * in the bus node, and set the of_node pointer in this case.
	 */
	of_mdiobus_link_mdiodev(bus, &phydev->mdio);

	err = phy_device_register(phydev);
	if (err) {
		phy_device_free(phydev);
		return ERR_PTR(-ENODEV);
	}

	return phydev;
}
EXPORT_SYMBOL(mdiobus_scan);

static void mdiobus_stats_acct(struct mdio_bus_stats *stats, bool op, int ret)
{
	preempt_disable();
	u64_stats_update_begin(&stats->syncp);

	u64_stats_inc(&stats->transfers);
	if (ret < 0) {
		u64_stats_inc(&stats->errors);
		goto out;
	}

	if (op)
		u64_stats_inc(&stats->reads);
	else
		u64_stats_inc(&stats->writes);
out:
	u64_stats_update_end(&stats->syncp);
	preempt_enable();
}

/**
 * __mdiobus_read - Unlocked version of the mdiobus_read function
 * @bus: the mii_bus struct
 * @addr: the phy address
 * @regnum: register number to read
 *
 * Read a MDIO bus register. Caller must hold the mdio bus lock.
 *
 * NOTE: MUST NOT be called from interrupt context.
 */
int __mdiobus_read(struct mii_bus *bus, int addr, u32 regnum)
{
	int retval;

	lockdep_assert_held_once(&bus->mdio_lock);

	retval = bus->read(bus, addr, regnum);

	trace_mdio_access(bus, 1, addr, regnum, retval, retval);
	mdiobus_stats_acct(&bus->stats[addr], true, retval);

	return retval;
}
EXPORT_SYMBOL(__mdiobus_read);

/**
 * __mdiobus_write - Unlocked version of the mdiobus_write function
 * @bus: the mii_bus struct
 * @addr: the phy address
 * @regnum: register number to write
 * @val: value to write to @regnum
 *
 * Write a MDIO bus register. Caller must hold the mdio bus lock.
 *
 * NOTE: MUST NOT be called from interrupt context.
 */
int __mdiobus_write(struct mii_bus *bus, int addr, u32 regnum, u16 val)
{
	int err;

	lockdep_assert_held_once(&bus->mdio_lock);

	err = bus->write(bus, addr, regnum, val);

	trace_mdio_access(bus, 0, addr, regnum, val, err);
	mdiobus_stats_acct(&bus->stats[addr], false, err);

	return err;
}
EXPORT_SYMBOL(__mdiobus_write);

/**
 * __mdiobus_modify_changed - Unlocked version of the mdiobus_modify function
 * @bus: the mii_bus struct
 * @addr: the phy address
 * @regnum: register number to modify
 * @mask: bit mask of bits to clear
 * @set: bit mask of bits to set
 *
 * Read, modify, and if any change, write the register value back to the
 * device. Any error returns a negative number.
 *
 * NOTE: MUST NOT be called from interrupt context.
 */
int __mdiobus_modify_changed(struct mii_bus *bus, int addr, u32 regnum,
			     u16 mask, u16 set)
{
	int new, ret;

	ret = __mdiobus_read(bus, addr, regnum);
	if (ret < 0)
		return ret;

	new = (ret & ~mask) | set;
	if (new == ret)
		return 0;

	ret = __mdiobus_write(bus, addr, regnum, new);

	return ret < 0 ? ret : 1;
}
EXPORT_SYMBOL_GPL(__mdiobus_modify_changed);

/**
 * mdiobus_read_nested - Nested version of the mdiobus_read function
 * @bus: the mii_bus struct
 * @addr: the phy address
 * @regnum: register number to read
 *
 * In case of nested MDIO bus access avoid lockdep false positives by
 * using mutex_lock_nested().
 *
 * NOTE: MUST NOT be called from interrupt context,
 * because the bus read/write functions may wait for an interrupt
 * to conclude the operation.
 */
int mdiobus_read_nested(struct mii_bus *bus, int addr, u32 regnum)
{
	int retval;

	mutex_lock_nested(&bus->mdio_lock, MDIO_MUTEX_NESTED);
	retval = __mdiobus_read(bus, addr, regnum);
	mutex_unlock(&bus->mdio_lock);

	return retval;
}
EXPORT_SYMBOL(mdiobus_read_nested);

/**
 * mdiobus_read - Convenience function for reading a given MII mgmt register
 * @bus: the mii_bus struct
 * @addr: the phy address
 * @regnum: register number to read
 *
 * NOTE: MUST NOT be called from interrupt context,
 * because the bus read/write functions may wait for an interrupt
 * to conclude the operation.
 */
int mdiobus_read(struct mii_bus *bus, int addr, u32 regnum)
{
	int retval;

	mutex_lock(&bus->mdio_lock);
	retval = __mdiobus_read(bus, addr, regnum);
	mutex_unlock(&bus->mdio_lock);

	return retval;
}
EXPORT_SYMBOL(mdiobus_read);

/**
 * mdiobus_write_nested - Nested version of the mdiobus_write function
 * @bus: the mii_bus struct
 * @addr: the phy address
 * @regnum: register number to write
 * @val: value to write to @regnum
 *
 * In case of nested MDIO bus access avoid lockdep false positives by
 * using mutex_lock_nested().
 *
 * NOTE: MUST NOT be called from interrupt context,
 * because the bus read/write functions may wait for an interrupt
 * to conclude the operation.
 */
int mdiobus_write_nested(struct mii_bus *bus, int addr, u32 regnum, u16 val)
{
	int err;

	mutex_lock_nested(&bus->mdio_lock, MDIO_MUTEX_NESTED);
	err = __mdiobus_write(bus, addr, regnum, val);
	mutex_unlock(&bus->mdio_lock);

	return err;
}
EXPORT_SYMBOL(mdiobus_write_nested);

/**
 * mdiobus_write - Convenience function for writing a given MII mgmt register
 * @bus: the mii_bus struct
 * @addr: the phy address
 * @regnum: register number to write
 * @val: value to write to @regnum
 *
 * NOTE: MUST NOT be called from interrupt context,
 * because the bus read/write functions may wait for an interrupt
 * to conclude the operation.
 */
int mdiobus_write(struct mii_bus *bus, int addr, u32 regnum, u16 val)
{
	int err;

	mutex_lock(&bus->mdio_lock);
	err = __mdiobus_write(bus, addr, regnum, val);
	mutex_unlock(&bus->mdio_lock);

	return err;
}
EXPORT_SYMBOL(mdiobus_write);

/**
 * mdiobus_modify - Convenience function for modifying a given mdio device
 *	register
 * @bus: the mii_bus struct
 * @addr: the phy address
 * @regnum: register number to write
 * @mask: bit mask of bits to clear
 * @set: bit mask of bits to set
 */
int mdiobus_modify(struct mii_bus *bus, int addr, u32 regnum, u16 mask, u16 set)
{
	int err;

	mutex_lock(&bus->mdio_lock);
	err = __mdiobus_modify_changed(bus, addr, regnum, mask, set);
	mutex_unlock(&bus->mdio_lock);

	return err < 0 ? err : 0;
}
EXPORT_SYMBOL_GPL(mdiobus_modify);

/**
 * mdio_bus_match - determine if given MDIO driver supports the given
 *		    MDIO device
 * @dev: target MDIO device
 * @drv: given MDIO driver
 *
 * Description: Given a MDIO device, and a MDIO driver, return 1 if
 *   the driver supports the device.  Otherwise, return 0. This may
 *   require calling the devices own match function, since different classes
 *   of MDIO devices have different match criteria.
 */
static int mdio_bus_match(struct device *dev, struct device_driver *drv)
{
	struct mdio_device *mdio = to_mdio_device(dev);

	if (of_driver_match_device(dev, drv))
		return 1;

	if (mdio->bus_match)
		return mdio->bus_match(dev, drv);

	return 0;
}

static int mdio_uevent(struct device *dev, struct kobj_uevent_env *env)
{
	int rc;

	/* Some devices have extra OF data and an OF-style MODALIAS */
	rc = of_device_uevent_modalias(dev, env);
	if (rc != -ENODEV)
		return rc;

	return 0;
}

static struct attribute *mdio_bus_device_statistics_attrs[] = {
	&dev_attr_mdio_bus_device_transfers.attr.attr,
	&dev_attr_mdio_bus_device_errors.attr.attr,
	&dev_attr_mdio_bus_device_writes.attr.attr,
	&dev_attr_mdio_bus_device_reads.attr.attr,
	NULL,
};

static const struct attribute_group mdio_bus_device_statistics_group = {
	.name	= "statistics",
	.attrs	= mdio_bus_device_statistics_attrs,
};

static const struct attribute_group *mdio_bus_dev_groups[] = {
	&mdio_bus_device_statistics_group,
	NULL,
};

struct bus_type mdio_bus_type = {
	.name		= "mdio_bus",
	.dev_groups	= mdio_bus_dev_groups,
	.match		= mdio_bus_match,
	.uevent		= mdio_uevent,
};
EXPORT_SYMBOL(mdio_bus_type);

int __init mdio_bus_init(void)
{
	int ret;

	ret = class_register(&mdio_bus_class);
	if (!ret) {
		ret = bus_register(&mdio_bus_type);
		if (ret)
			class_unregister(&mdio_bus_class);
	}

	return ret;
}
EXPORT_SYMBOL_GPL(mdio_bus_init);

#if IS_ENABLED(CONFIG_PHYLIB)
void mdio_bus_exit(void)
{
	class_unregister(&mdio_bus_class);
	bus_unregister(&mdio_bus_type);
}
EXPORT_SYMBOL_GPL(mdio_bus_exit);
#else
module_init(mdio_bus_init);
/* no module_exit, intentional */
MODULE_LICENSE("GPL");
MODULE_DESCRIPTION("MDIO bus/device layer");
#endif<|MERGE_RESOLUTION|>--- conflicted
+++ resolved
@@ -42,22 +42,11 @@
 
 static int mdiobus_register_gpiod(struct mdio_device *mdiodev)
 {
-<<<<<<< HEAD
-	int error;
-
-	/* Deassert the optional reset signal */
-	mdiodev->reset_gpio = gpiod_get_optional(&mdiodev->dev,
-						 "reset", GPIOD_OUT_LOW);
-	error = PTR_ERR_OR_ZERO(mdiodev->reset_gpio);
-	if (error)
-		return error;
-=======
 	/* Deassert the optional reset signal */
 	mdiodev->reset_gpio = gpiod_get_optional(&mdiodev->dev,
 						 "reset", GPIOD_OUT_LOW);
 	if (IS_ERR(mdiodev->reset_gpio))
 		return PTR_ERR(mdiodev->reset_gpio);
->>>>>>> 7d2a07b7
 
 	if (mdiodev->reset_gpio)
 		gpiod_set_consumer_name(mdiodev->reset_gpio, "PHY reset");
@@ -69,21 +58,9 @@
 {
 	struct reset_control *reset;
 
-<<<<<<< HEAD
-	if (mdiodev->dev.of_node)
-		reset = of_reset_control_get_exclusive(mdiodev->dev.of_node,
-						       "phy");
-	if (IS_ERR(reset)) {
-		if (PTR_ERR(reset) == -ENOENT || PTR_ERR(reset) == -ENOTSUPP)
-			reset = NULL;
-		else
-			return PTR_ERR(reset);
-	}
-=======
 	reset = reset_control_get_optional_exclusive(&mdiodev->dev, "phy");
 	if (IS_ERR(reset))
 		return PTR_ERR(reset);
->>>>>>> 7d2a07b7
 
 	mdiodev->reset_ctrl = reset;
 
@@ -416,8 +393,6 @@
 	.dev_groups	= mdio_bus_groups,
 };
 
-<<<<<<< HEAD
-=======
 /**
  * mdio_find_bus - Given the name of a mdiobus, find the mii_bus.
  * @mdio_name: The name of a mdiobus.
@@ -435,7 +410,6 @@
 }
 EXPORT_SYMBOL(mdio_find_bus);
 
->>>>>>> 7d2a07b7
 #if IS_ENABLED(CONFIG_OF_MDIO)
 /**
  * of_mdio_find_bus - Given an mii_bus node, find the mii_bus.
