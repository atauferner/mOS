// SPDX-License-Identifier: GPL-2.0-only
/*
 * CAN driver for PEAK System PCAN-USB adapter
 * Derived from the PCAN project file driver/src/pcan_usb.c
 *
 * Copyright (C) 2003-2010 PEAK System-Technik GmbH
 * Copyright (C) 2011-2012 Stephane Grosjean <s.grosjean@peak-system.com>
 *
 * Many thanks to Klaus Hitschler <klaus.hitschler@gmx.de>
 */
#include <linux/netdevice.h>
#include <linux/usb.h>
#include <linux/module.h>
#include <linux/ethtool.h>

#include <linux/can.h>
#include <linux/can/dev.h>
#include <linux/can/error.h>

#include "pcan_usb_core.h"

/* PCAN-USB Endpoints */
#define PCAN_USB_EP_CMDOUT		1
#define PCAN_USB_EP_CMDIN		(PCAN_USB_EP_CMDOUT | USB_DIR_IN)
#define PCAN_USB_EP_MSGOUT		2
#define PCAN_USB_EP_MSGIN		(PCAN_USB_EP_MSGOUT | USB_DIR_IN)

/* PCAN-USB command struct */
#define PCAN_USB_CMD_FUNC		0
#define PCAN_USB_CMD_NUM		1
#define PCAN_USB_CMD_ARGS		2
#define PCAN_USB_CMD_ARGS_LEN		14
#define PCAN_USB_CMD_LEN		(PCAN_USB_CMD_ARGS + \
					 PCAN_USB_CMD_ARGS_LEN)

/* PCAN-USB commands */
#define PCAN_USB_CMD_BITRATE	1
#define PCAN_USB_CMD_SET_BUS	3
#define PCAN_USB_CMD_DEVID	4
#define PCAN_USB_CMD_SN		6
#define PCAN_USB_CMD_REGISTER	9
#define PCAN_USB_CMD_EXT_VCC	10
#define PCAN_USB_CMD_ERR_FR	11
#define PCAN_USB_CMD_LED	12

/* PCAN_USB_CMD_SET_BUS number arg */
#define PCAN_USB_BUS_XCVER		2
#define PCAN_USB_BUS_SILENT_MODE	3

/* PCAN_USB_CMD_xxx functions */
#define PCAN_USB_GET		1
#define PCAN_USB_SET		2

/* PCAN-USB command timeout (ms.) */
#define PCAN_USB_COMMAND_TIMEOUT	1000

/* PCAN-USB startup timeout (ms.) */
#define PCAN_USB_STARTUP_TIMEOUT	10

/* PCAN-USB rx/tx buffers size */
#define PCAN_USB_RX_BUFFER_SIZE		64
#define PCAN_USB_TX_BUFFER_SIZE		64

#define PCAN_USB_MSG_HEADER_LEN		2

/* PCAN-USB adapter internal clock (MHz) */
#define PCAN_USB_CRYSTAL_HZ		16000000

/* PCAN-USB USB message record status/len field */
#define PCAN_USB_STATUSLEN_TIMESTAMP	(1 << 7)
#define PCAN_USB_STATUSLEN_INTERNAL	(1 << 6)
#define PCAN_USB_STATUSLEN_EXT_ID	(1 << 5)
#define PCAN_USB_STATUSLEN_RTR		(1 << 4)
#define PCAN_USB_STATUSLEN_DLC		(0xf)

/* PCAN-USB error flags */
#define PCAN_USB_ERROR_TXFULL		0x01
#define PCAN_USB_ERROR_RXQOVR		0x02
#define PCAN_USB_ERROR_BUS_LIGHT	0x04
#define PCAN_USB_ERROR_BUS_HEAVY	0x08
#define PCAN_USB_ERROR_BUS_OFF		0x10
#define PCAN_USB_ERROR_RXQEMPTY		0x20
#define PCAN_USB_ERROR_QOVR		0x40
#define PCAN_USB_ERROR_TXQFULL		0x80

#define PCAN_USB_ERROR_BUS		(PCAN_USB_ERROR_BUS_LIGHT | \
					 PCAN_USB_ERROR_BUS_HEAVY | \
					 PCAN_USB_ERROR_BUS_OFF)

/* SJA1000 modes */
#define SJA1000_MODE_NORMAL		0x00
#define SJA1000_MODE_INIT		0x01

/*
 * tick duration = 42.666 us =>
 * (tick_number * 44739243) >> 20 ~ (tick_number * 42666) / 1000
 * accuracy = 10^-7
 */
#define PCAN_USB_TS_DIV_SHIFTER		20
#define PCAN_USB_TS_US_PER_TICK		44739243

/* PCAN-USB messages record types */
#define PCAN_USB_REC_ERROR		1
#define PCAN_USB_REC_ANALOG		2
#define PCAN_USB_REC_BUSLOAD		3
#define PCAN_USB_REC_TS			4
#define PCAN_USB_REC_BUSEVT		5

/* CAN bus events notifications selection mask */
#define PCAN_USB_ERR_RXERR		0x02	/* ask for rxerr counter */
#define PCAN_USB_ERR_TXERR		0x04	/* ask for txerr counter */

/* This mask generates an usb packet each time the state of the bus changes.
 * In other words, its interest is to know which side among rx and tx is
 * responsible of the change of the bus state.
 */
#define PCAN_USB_BERR_MASK	(PCAN_USB_ERR_RXERR | PCAN_USB_ERR_TXERR)

/* identify bus event packets with rx/tx error counters */
#define PCAN_USB_ERR_CNT_DEC		0x00	/* counters are decreasing */
#define PCAN_USB_ERR_CNT_INC		0x80	/* counters are increasing */

/* private to PCAN-USB adapter */
struct pcan_usb {
	struct peak_usb_device dev;
	struct peak_time_ref time_ref;
	struct timer_list restart_timer;
	struct can_berr_counter bec;
};

/* incoming message context for decoding */
struct pcan_usb_msg_context {
	u16 ts16;
	u8 prev_ts8;
	u8 *ptr;
	u8 *end;
	u8 rec_cnt;
	u8 rec_idx;
	u8 rec_ts_idx;
	struct net_device *netdev;
	struct pcan_usb *pdev;
};

/*
 * send a command
 */
static int pcan_usb_send_cmd(struct peak_usb_device *dev, u8 f, u8 n, u8 *p)
{
	int err;
	int actual_length;

	/* usb device unregistered? */
	if (!(dev->state & PCAN_USB_STATE_CONNECTED))
		return 0;

	dev->cmd_buf[PCAN_USB_CMD_FUNC] = f;
	dev->cmd_buf[PCAN_USB_CMD_NUM] = n;

	if (p)
		memcpy(dev->cmd_buf + PCAN_USB_CMD_ARGS,
			p, PCAN_USB_CMD_ARGS_LEN);

	err = usb_bulk_msg(dev->udev,
			usb_sndbulkpipe(dev->udev, PCAN_USB_EP_CMDOUT),
			dev->cmd_buf, PCAN_USB_CMD_LEN, &actual_length,
			PCAN_USB_COMMAND_TIMEOUT);
	if (err)
		netdev_err(dev->netdev,
			"sending cmd f=0x%x n=0x%x failure: %d\n",
			f, n, err);
	return err;
}

/*
 * send a command then wait for its response
 */
static int pcan_usb_wait_rsp(struct peak_usb_device *dev, u8 f, u8 n, u8 *p)
{
	int err;
	int actual_length;

	/* usb device unregistered? */
	if (!(dev->state & PCAN_USB_STATE_CONNECTED))
		return 0;

	/* first, send command */
	err = pcan_usb_send_cmd(dev, f, n, NULL);
	if (err)
		return err;

	err = usb_bulk_msg(dev->udev,
		usb_rcvbulkpipe(dev->udev, PCAN_USB_EP_CMDIN),
		dev->cmd_buf, PCAN_USB_CMD_LEN, &actual_length,
		PCAN_USB_COMMAND_TIMEOUT);
	if (err)
		netdev_err(dev->netdev,
			"waiting rsp f=0x%x n=0x%x failure: %d\n", f, n, err);
	else if (p)
		memcpy(p, dev->cmd_buf + PCAN_USB_CMD_ARGS,
			PCAN_USB_CMD_ARGS_LEN);

	return err;
}

static int pcan_usb_set_sja1000(struct peak_usb_device *dev, u8 mode)
{
	u8 args[PCAN_USB_CMD_ARGS_LEN] = {
		[1] = mode,
	};

	return pcan_usb_send_cmd(dev, PCAN_USB_CMD_REGISTER, PCAN_USB_SET,
				 args);
}

static int pcan_usb_set_bus(struct peak_usb_device *dev, u8 onoff)
{
	u8 args[PCAN_USB_CMD_ARGS_LEN] = {
		[0] = !!onoff,
	};

	return pcan_usb_send_cmd(dev, PCAN_USB_CMD_SET_BUS, PCAN_USB_BUS_XCVER,
				 args);
}

static int pcan_usb_set_silent(struct peak_usb_device *dev, u8 onoff)
{
	u8 args[PCAN_USB_CMD_ARGS_LEN] = {
		[0] = !!onoff,
	};

	return pcan_usb_send_cmd(dev, PCAN_USB_CMD_SET_BUS,
				 PCAN_USB_BUS_SILENT_MODE, args);
}

/* send the cmd to be notified from bus errors */
static int pcan_usb_set_err_frame(struct peak_usb_device *dev, u8 err_mask)
{
	u8 args[PCAN_USB_CMD_ARGS_LEN] = {
		[0] = err_mask,
	};

	return pcan_usb_send_cmd(dev, PCAN_USB_CMD_ERR_FR, PCAN_USB_SET, args);
}

static int pcan_usb_set_ext_vcc(struct peak_usb_device *dev, u8 onoff)
{
	u8 args[PCAN_USB_CMD_ARGS_LEN] = {
		[0] = !!onoff,
	};

	return pcan_usb_send_cmd(dev, PCAN_USB_CMD_EXT_VCC, PCAN_USB_SET, args);
}

static int pcan_usb_set_led(struct peak_usb_device *dev, u8 onoff)
{
	u8 args[PCAN_USB_CMD_ARGS_LEN] = {
		[0] = !!onoff,
	};

	return pcan_usb_send_cmd(dev, PCAN_USB_CMD_LED, PCAN_USB_SET, args);
}

/*
 * set bittiming value to can
 */
static int pcan_usb_set_bittiming(struct peak_usb_device *dev,
				  struct can_bittiming *bt)
{
	u8 args[PCAN_USB_CMD_ARGS_LEN];
	u8 btr0, btr1;

	btr0 = ((bt->brp - 1) & 0x3f) | (((bt->sjw - 1) & 0x3) << 6);
	btr1 = ((bt->prop_seg + bt->phase_seg1 - 1) & 0xf) |
		(((bt->phase_seg2 - 1) & 0x7) << 4);
	if (dev->can.ctrlmode & CAN_CTRLMODE_3_SAMPLES)
		btr1 |= 0x80;

	netdev_info(dev->netdev, "setting BTR0=0x%02x BTR1=0x%02x\n",
		btr0, btr1);

	args[0] = btr1;
	args[1] = btr0;

	return pcan_usb_send_cmd(dev, PCAN_USB_CMD_BITRATE, PCAN_USB_SET, args);
}

/*
 * init/reset can
 */
static int pcan_usb_write_mode(struct peak_usb_device *dev, u8 onoff)
{
	int err;

	err = pcan_usb_set_bus(dev, onoff);
	if (err)
		return err;

	if (!onoff) {
		err = pcan_usb_set_sja1000(dev, SJA1000_MODE_INIT);
	} else {
		/* the PCAN-USB needs time to init */
		set_current_state(TASK_INTERRUPTIBLE);
		schedule_timeout(msecs_to_jiffies(PCAN_USB_STARTUP_TIMEOUT));
	}

	return err;
}

/*
 * handle end of waiting for the device to reset
 */
static void pcan_usb_restart(struct timer_list *t)
{
	struct pcan_usb *pdev = from_timer(pdev, t, restart_timer);
	struct peak_usb_device *dev = &pdev->dev;

	/* notify candev and netdev */
	peak_usb_restart_complete(dev);
}

/*
 * handle the submission of the restart urb
 */
static void pcan_usb_restart_pending(struct urb *urb)
{
	struct pcan_usb *pdev = urb->context;

	/* the PCAN-USB needs time to restart */
	mod_timer(&pdev->restart_timer,
			jiffies + msecs_to_jiffies(PCAN_USB_STARTUP_TIMEOUT));

	/* can delete usb resources */
	peak_usb_async_complete(urb);
}

/*
 * handle asynchronous restart
 */
static int pcan_usb_restart_async(struct peak_usb_device *dev, struct urb *urb,
				  u8 *buf)
{
	struct pcan_usb *pdev = container_of(dev, struct pcan_usb, dev);

	if (timer_pending(&pdev->restart_timer))
		return -EBUSY;

	/* set bus on */
	buf[PCAN_USB_CMD_FUNC] = 3;
	buf[PCAN_USB_CMD_NUM] = 2;
	buf[PCAN_USB_CMD_ARGS] = 1;

	usb_fill_bulk_urb(urb, dev->udev,
			usb_sndbulkpipe(dev->udev, PCAN_USB_EP_CMDOUT),
			buf, PCAN_USB_CMD_LEN,
			pcan_usb_restart_pending, pdev);

	return usb_submit_urb(urb, GFP_ATOMIC);
}

/*
 * read serial number from device
 */
static int pcan_usb_get_serial(struct peak_usb_device *dev, u32 *serial_number)
{
	u8 args[PCAN_USB_CMD_ARGS_LEN];
	int err;

	err = pcan_usb_wait_rsp(dev, PCAN_USB_CMD_SN, PCAN_USB_GET, args);
	if (err)
		return err;
	*serial_number = le32_to_cpup((__le32 *)args);

	return 0;
}

/*
 * read device id from device
 */
static int pcan_usb_get_device_id(struct peak_usb_device *dev, u32 *device_id)
{
	u8 args[PCAN_USB_CMD_ARGS_LEN];
	int err;

	err = pcan_usb_wait_rsp(dev, PCAN_USB_CMD_DEVID, PCAN_USB_GET, args);
	if (err)
		netdev_err(dev->netdev, "getting device id failure: %d\n", err);

	*device_id = args[0];

	return err;
}

/*
 * update current time ref with received timestamp
 */
static int pcan_usb_update_ts(struct pcan_usb_msg_context *mc)
{
	if ((mc->ptr + 2) > mc->end)
		return -EINVAL;

	mc->ts16 = get_unaligned_le16(mc->ptr);

	if (mc->rec_idx > 0)
		peak_usb_update_ts_now(&mc->pdev->time_ref, mc->ts16);
	else
		peak_usb_set_ts_now(&mc->pdev->time_ref, mc->ts16);

	return 0;
}

/*
 * decode received timestamp
 */
static int pcan_usb_decode_ts(struct pcan_usb_msg_context *mc, u8 first_packet)
{
	/* only 1st packet supplies a word timestamp */
	if (first_packet) {
		if ((mc->ptr + 2) > mc->end)
			return -EINVAL;

		mc->ts16 = get_unaligned_le16(mc->ptr);
		mc->prev_ts8 = mc->ts16 & 0x00ff;

		mc->ptr += 2;
	} else {
		u8 ts8;

		if ((mc->ptr + 1) > mc->end)
			return -EINVAL;

		ts8 = *mc->ptr++;

		if (ts8 < mc->prev_ts8)
			mc->ts16 += 0x100;

		mc->ts16 &= 0xff00;
		mc->ts16 |= ts8;
		mc->prev_ts8 = ts8;
	}

	return 0;
}

static int pcan_usb_decode_error(struct pcan_usb_msg_context *mc, u8 n,
				 u8 status_len)
{
	struct sk_buff *skb;
	struct can_frame *cf;
	enum can_state new_state;

	/* ignore this error until 1st ts received */
	if (n == PCAN_USB_ERROR_QOVR)
		if (!mc->pdev->time_ref.tick_count)
			return 0;

	new_state = mc->pdev->dev.can.state;

	switch (mc->pdev->dev.can.state) {
	case CAN_STATE_ERROR_ACTIVE:
		if (n & PCAN_USB_ERROR_BUS_LIGHT) {
			new_state = CAN_STATE_ERROR_WARNING;
			break;
		}
		fallthrough;

	case CAN_STATE_ERROR_WARNING:
		if (n & PCAN_USB_ERROR_BUS_HEAVY) {
			new_state = CAN_STATE_ERROR_PASSIVE;
			break;
		}
		if (n & PCAN_USB_ERROR_BUS_OFF) {
			new_state = CAN_STATE_BUS_OFF;
			break;
		}
		if (n & ~PCAN_USB_ERROR_BUS) {
			/*
			 * trick to bypass next comparison and process other
			 * errors
			 */
			new_state = CAN_STATE_MAX;
			break;
		}
		if ((n & PCAN_USB_ERROR_BUS_LIGHT) == 0) {
			/* no error (back to active state) */
			new_state = CAN_STATE_ERROR_ACTIVE;
			break;
		}
		break;

	case CAN_STATE_ERROR_PASSIVE:
		if (n & PCAN_USB_ERROR_BUS_OFF) {
			new_state = CAN_STATE_BUS_OFF;
			break;
		}
		if (n & PCAN_USB_ERROR_BUS_LIGHT) {
			new_state = CAN_STATE_ERROR_WARNING;
			break;
		}
		if (n & ~PCAN_USB_ERROR_BUS) {
			/*
			 * trick to bypass next comparison and process other
			 * errors
			 */
			new_state = CAN_STATE_MAX;
			break;
		}

		if ((n & PCAN_USB_ERROR_BUS_HEAVY) == 0) {
			/* no error (back to warning state) */
			new_state = CAN_STATE_ERROR_WARNING;
			break;
		}
		break;

	default:
		/* do nothing waiting for restart */
		return 0;
	}

	/* donot post any error if current state didn't change */
	if (mc->pdev->dev.can.state == new_state)
		return 0;

	/* allocate an skb to store the error frame */
	skb = alloc_can_err_skb(mc->netdev, &cf);
	if (!skb)
		return -ENOMEM;

	switch (new_state) {
	case CAN_STATE_BUS_OFF:
		cf->can_id |= CAN_ERR_BUSOFF;
		mc->pdev->dev.can.can_stats.bus_off++;
		can_bus_off(mc->netdev);
		break;

	case CAN_STATE_ERROR_PASSIVE:
		cf->can_id |= CAN_ERR_CRTL;
		cf->data[1] = (mc->pdev->bec.txerr > mc->pdev->bec.rxerr) ?
				CAN_ERR_CRTL_TX_PASSIVE :
				CAN_ERR_CRTL_RX_PASSIVE;
		cf->data[6] = mc->pdev->bec.txerr;
		cf->data[7] = mc->pdev->bec.rxerr;

		mc->pdev->dev.can.can_stats.error_passive++;
		break;

	case CAN_STATE_ERROR_WARNING:
		cf->can_id |= CAN_ERR_CRTL;
		cf->data[1] = (mc->pdev->bec.txerr > mc->pdev->bec.rxerr) ?
				CAN_ERR_CRTL_TX_WARNING :
				CAN_ERR_CRTL_RX_WARNING;
		cf->data[6] = mc->pdev->bec.txerr;
		cf->data[7] = mc->pdev->bec.rxerr;

		mc->pdev->dev.can.can_stats.error_warning++;
		break;

	case CAN_STATE_ERROR_ACTIVE:
		cf->can_id |= CAN_ERR_CRTL;
		cf->data[1] = CAN_ERR_CRTL_ACTIVE;
<<<<<<< HEAD
=======

		/* sync local copies of rxerr/txerr counters */
		mc->pdev->bec.txerr = 0;
		mc->pdev->bec.rxerr = 0;
>>>>>>> 7d2a07b7
		break;

	default:
		/* CAN_STATE_MAX (trick to handle other errors) */
		if (n & PCAN_USB_ERROR_TXQFULL)
			netdev_dbg(mc->netdev, "device Tx queue full)\n");

		if (n & PCAN_USB_ERROR_RXQOVR) {
			netdev_dbg(mc->netdev, "data overrun interrupt\n");
			cf->can_id |= CAN_ERR_CRTL;
			cf->data[1] |= CAN_ERR_CRTL_RX_OVERFLOW;
			mc->netdev->stats.rx_over_errors++;
			mc->netdev->stats.rx_errors++;
		}

		cf->data[6] = mc->pdev->bec.txerr;
		cf->data[7] = mc->pdev->bec.rxerr;

		new_state = mc->pdev->dev.can.state;
		break;
	}

	mc->pdev->dev.can.state = new_state;

	if (status_len & PCAN_USB_STATUSLEN_TIMESTAMP) {
		struct skb_shared_hwtstamps *hwts = skb_hwtstamps(skb);

		peak_usb_get_ts_time(&mc->pdev->time_ref, mc->ts16,
				     &hwts->hwtstamp);
	}

	mc->netdev->stats.rx_packets++;
	mc->netdev->stats.rx_bytes += cf->len;
	netif_rx(skb);

	return 0;
}

/* decode bus event usb packet: first byte contains rxerr while 2nd one contains
 * txerr.
 */
static int pcan_usb_handle_bus_evt(struct pcan_usb_msg_context *mc, u8 ir)
{
	struct pcan_usb *pdev = mc->pdev;

	/* acccording to the content of the packet */
	switch (ir) {
	case PCAN_USB_ERR_CNT_DEC:
	case PCAN_USB_ERR_CNT_INC:

		/* save rx/tx error counters from in the device context */
		pdev->bec.rxerr = mc->ptr[1];
		pdev->bec.txerr = mc->ptr[2];
		break;

	default:
		/* reserved */
		break;
	}

	return 0;
}

/*
 * decode non-data usb message
 */
static int pcan_usb_decode_status(struct pcan_usb_msg_context *mc,
				  u8 status_len)
{
	u8 rec_len = status_len & PCAN_USB_STATUSLEN_DLC;
	u8 f, n;
	int err;

	/* check whether function and number can be read */
	if ((mc->ptr + 2) > mc->end)
		return -EINVAL;

	f = mc->ptr[PCAN_USB_CMD_FUNC];
	n = mc->ptr[PCAN_USB_CMD_NUM];
	mc->ptr += PCAN_USB_CMD_ARGS;

	if (status_len & PCAN_USB_STATUSLEN_TIMESTAMP) {
		int err = pcan_usb_decode_ts(mc, !mc->rec_ts_idx);

		if (err)
			return err;

		/* Next packet in the buffer will have a timestamp on a single
		 * byte
		 */
		mc->rec_ts_idx++;
	}

	switch (f) {
	case PCAN_USB_REC_ERROR:
		err = pcan_usb_decode_error(mc, n, status_len);
		if (err)
			return err;
		break;

	case PCAN_USB_REC_ANALOG:
		/* analog values (ignored) */
		rec_len = 2;
		break;

	case PCAN_USB_REC_BUSLOAD:
		/* bus load (ignored) */
		rec_len = 1;
		break;

	case PCAN_USB_REC_TS:
		/* only timestamp */
		if (pcan_usb_update_ts(mc))
			return -EINVAL;
		break;

	case PCAN_USB_REC_BUSEVT:
		/* bus event notifications (get rxerr/txerr) */
		err = pcan_usb_handle_bus_evt(mc, n);
		if (err)
			return err;
		break;
	default:
		netdev_err(mc->netdev, "unexpected function %u\n", f);
		break;
	}

	if ((mc->ptr + rec_len) > mc->end)
		return -EINVAL;

	mc->ptr += rec_len;

	return 0;
}

/*
 * decode data usb message
 */
static int pcan_usb_decode_data(struct pcan_usb_msg_context *mc, u8 status_len)
{
	u8 rec_len = status_len & PCAN_USB_STATUSLEN_DLC;
	struct sk_buff *skb;
	struct can_frame *cf;
	struct skb_shared_hwtstamps *hwts;

	skb = alloc_can_skb(mc->netdev, &cf);
	if (!skb)
		return -ENOMEM;

	if (status_len & PCAN_USB_STATUSLEN_EXT_ID) {
		if ((mc->ptr + 4) > mc->end)
			goto decode_failed;

		cf->can_id = get_unaligned_le32(mc->ptr) >> 3 | CAN_EFF_FLAG;
		mc->ptr += 4;
	} else {
		if ((mc->ptr + 2) > mc->end)
			goto decode_failed;

		cf->can_id = get_unaligned_le16(mc->ptr) >> 5;
		mc->ptr += 2;
	}

	can_frame_set_cc_len(cf, rec_len, mc->pdev->dev.can.ctrlmode);

	/* Only first packet timestamp is a word */
	if (pcan_usb_decode_ts(mc, !mc->rec_ts_idx))
		goto decode_failed;

	/* Next packet in the buffer will have a timestamp on a single byte */
	mc->rec_ts_idx++;

	/* read data */
	memset(cf->data, 0x0, sizeof(cf->data));
	if (status_len & PCAN_USB_STATUSLEN_RTR) {
		cf->can_id |= CAN_RTR_FLAG;
	} else {
		if ((mc->ptr + rec_len) > mc->end)
			goto decode_failed;

		memcpy(cf->data, mc->ptr, cf->len);
		mc->ptr += rec_len;
	}

	/* convert timestamp into kernel time */
	hwts = skb_hwtstamps(skb);
	peak_usb_get_ts_time(&mc->pdev->time_ref, mc->ts16, &hwts->hwtstamp);

	/* update statistics */
	mc->netdev->stats.rx_packets++;
	mc->netdev->stats.rx_bytes += cf->len;
	/* push the skb */
	netif_rx(skb);

	return 0;

decode_failed:
	dev_kfree_skb(skb);
	return -EINVAL;
}

/*
 * process incoming message
 */
static int pcan_usb_decode_msg(struct peak_usb_device *dev, u8 *ibuf, u32 lbuf)
{
	struct pcan_usb_msg_context mc = {
		.rec_cnt = ibuf[1],
		.ptr = ibuf + PCAN_USB_MSG_HEADER_LEN,
		.end = ibuf + lbuf,
		.netdev = dev->netdev,
		.pdev = container_of(dev, struct pcan_usb, dev),
	};
	int err;

	for (err = 0; mc.rec_idx < mc.rec_cnt && !err; mc.rec_idx++) {
		u8 sl = *mc.ptr++;

		/* handle status and error frames here */
		if (sl & PCAN_USB_STATUSLEN_INTERNAL) {
			err = pcan_usb_decode_status(&mc, sl);
		/* handle normal can frames here */
		} else {
			err = pcan_usb_decode_data(&mc, sl);
		}
	}

	return err;
}

/*
 * process any incoming buffer
 */
static int pcan_usb_decode_buf(struct peak_usb_device *dev, struct urb *urb)
{
	int err = 0;

	if (urb->actual_length > PCAN_USB_MSG_HEADER_LEN) {
		err = pcan_usb_decode_msg(dev, urb->transfer_buffer,
			urb->actual_length);

	} else if (urb->actual_length > 0) {
		netdev_err(dev->netdev, "usb message length error (%u)\n",
			urb->actual_length);
		err = -EINVAL;
	}

	return err;
}

/*
 * process outgoing packet
 */
static int pcan_usb_encode_msg(struct peak_usb_device *dev, struct sk_buff *skb,
			       u8 *obuf, size_t *size)
{
	struct net_device *netdev = dev->netdev;
	struct net_device_stats *stats = &netdev->stats;
	struct can_frame *cf = (struct can_frame *)skb->data;
	u8 *pc;

	obuf[0] = 2;
	obuf[1] = 1;

	pc = obuf + PCAN_USB_MSG_HEADER_LEN;

	/* status/len byte */
	*pc = can_get_cc_dlc(cf, dev->can.ctrlmode);

	if (cf->can_id & CAN_RTR_FLAG)
		*pc |= PCAN_USB_STATUSLEN_RTR;

	/* can id */
	if (cf->can_id & CAN_EFF_FLAG) {
		*pc |= PCAN_USB_STATUSLEN_EXT_ID;
		pc++;

		put_unaligned_le32((cf->can_id & CAN_ERR_MASK) << 3, pc);
		pc += 4;
	} else {
		pc++;

		put_unaligned_le16((cf->can_id & CAN_ERR_MASK) << 5, pc);
		pc += 2;
	}

	/* can data */
	if (!(cf->can_id & CAN_RTR_FLAG)) {
		memcpy(pc, cf->data, cf->len);
		pc += cf->len;
	}

	obuf[(*size)-1] = (u8)(stats->tx_packets & 0xff);

	return 0;
}

/* socket callback used to copy berr counters values received through USB */
static int pcan_usb_get_berr_counter(const struct net_device *netdev,
				     struct can_berr_counter *bec)
{
	struct peak_usb_device *dev = netdev_priv(netdev);
	struct pcan_usb *pdev = container_of(dev, struct pcan_usb, dev);

	*bec = pdev->bec;

	/* must return 0 */
	return 0;
}

/*
 * start interface
 */
static int pcan_usb_start(struct peak_usb_device *dev)
{
	struct pcan_usb *pdev = container_of(dev, struct pcan_usb, dev);
	int err;

	/* number of bits used in timestamps read from adapter struct */
	peak_usb_init_time_ref(&pdev->time_ref, &pcan_usb);

	pdev->bec.rxerr = 0;
	pdev->bec.txerr = 0;

	/* be notified on error counter changes (if requested by user) */
	if (dev->can.ctrlmode & CAN_CTRLMODE_BERR_REPORTING) {
		err = pcan_usb_set_err_frame(dev, PCAN_USB_BERR_MASK);
		if (err)
			netdev_warn(dev->netdev,
				    "Asking for BERR reporting error %u\n",
				    err);
	}

	/* if revision greater than 3, can put silent mode on/off */
	if (dev->device_rev > 3) {
		err = pcan_usb_set_silent(dev,
				dev->can.ctrlmode & CAN_CTRLMODE_LISTENONLY);
		if (err)
			return err;
	}

	return pcan_usb_set_ext_vcc(dev, 0);
}

static int pcan_usb_init(struct peak_usb_device *dev)
{
	struct pcan_usb *pdev = container_of(dev, struct pcan_usb, dev);
	u32 serial_number;
	int err;

	/* initialize a timer needed to wait for hardware restart */
	timer_setup(&pdev->restart_timer, pcan_usb_restart, 0);

	/*
	 * explicit use of dev_xxx() instead of netdev_xxx() here:
	 * information displayed are related to the device itself, not
	 * to the canx netdevice.
	 */
	err = pcan_usb_get_serial(dev, &serial_number);
	if (err) {
		dev_err(dev->netdev->dev.parent,
			"unable to read %s serial number (err %d)\n",
			pcan_usb.name, err);
		return err;
	}

	dev_info(dev->netdev->dev.parent,
		 "PEAK-System %s adapter hwrev %u serial %08X (%u channel)\n",
		 pcan_usb.name, dev->device_rev, serial_number,
		 pcan_usb.ctrl_count);

	return 0;
}

/*
 * probe function for new PCAN-USB usb interface
 */
static int pcan_usb_probe(struct usb_interface *intf)
{
	struct usb_host_interface *if_desc;
	int i;

	if_desc = intf->altsetting;

	/* check interface endpoint addresses */
	for (i = 0; i < if_desc->desc.bNumEndpoints; i++) {
		struct usb_endpoint_descriptor *ep = &if_desc->endpoint[i].desc;

		switch (ep->bEndpointAddress) {
		case PCAN_USB_EP_CMDOUT:
		case PCAN_USB_EP_CMDIN:
		case PCAN_USB_EP_MSGOUT:
		case PCAN_USB_EP_MSGIN:
			break;
		default:
			return -ENODEV;
		}
	}

	return 0;
}

static int pcan_usb_set_phys_id(struct net_device *netdev,
				enum ethtool_phys_id_state state)
{
	struct peak_usb_device *dev = netdev_priv(netdev);
	int err = 0;

	switch (state) {
	case ETHTOOL_ID_ACTIVE:
		/* call ON/OFF twice a second */
		return 2;

	case ETHTOOL_ID_OFF:
		err = pcan_usb_set_led(dev, 0);
		break;

	case ETHTOOL_ID_ON:
		fallthrough;

	case ETHTOOL_ID_INACTIVE:
		/* restore LED default */
		err = pcan_usb_set_led(dev, 1);
		break;

	default:
		break;
	}

	return err;
}

static const struct ethtool_ops pcan_usb_ethtool_ops = {
	.set_phys_id = pcan_usb_set_phys_id,
};

/*
 * describe the PCAN-USB adapter
 */
static const struct can_bittiming_const pcan_usb_const = {
	.name = "pcan_usb",
	.tseg1_min = 1,
	.tseg1_max = 16,
	.tseg2_min = 1,
	.tseg2_max = 8,
	.sjw_max = 4,
	.brp_min = 1,
	.brp_max = 64,
	.brp_inc = 1,
};

const struct peak_usb_adapter pcan_usb = {
	.name = "PCAN-USB",
	.device_id = PCAN_USB_PRODUCT_ID,
	.ctrl_count = 1,
	.ctrlmode_supported = CAN_CTRLMODE_3_SAMPLES | CAN_CTRLMODE_LISTENONLY |
			      CAN_CTRLMODE_BERR_REPORTING |
			      CAN_CTRLMODE_CC_LEN8_DLC,
	.clock = {
		.freq = PCAN_USB_CRYSTAL_HZ / 2,
	},
	.bittiming_const = &pcan_usb_const,

	/* size of device private data */
	.sizeof_dev_private = sizeof(struct pcan_usb),

	.ethtool_ops = &pcan_usb_ethtool_ops,

	/* timestamps usage */
	.ts_used_bits = 16,
	.us_per_ts_scale = PCAN_USB_TS_US_PER_TICK, /* us=(ts*scale) */
	.us_per_ts_shift = PCAN_USB_TS_DIV_SHIFTER, /*  >> shift     */

	/* give here messages in/out endpoints */
	.ep_msg_in = PCAN_USB_EP_MSGIN,
	.ep_msg_out = {PCAN_USB_EP_MSGOUT},

	/* size of rx/tx usb buffers */
	.rx_buffer_size = PCAN_USB_RX_BUFFER_SIZE,
	.tx_buffer_size = PCAN_USB_TX_BUFFER_SIZE,

	/* device callbacks */
	.intf_probe = pcan_usb_probe,
	.dev_init = pcan_usb_init,
	.dev_set_bus = pcan_usb_write_mode,
	.dev_set_bittiming = pcan_usb_set_bittiming,
	.dev_get_device_id = pcan_usb_get_device_id,
	.dev_decode_buf = pcan_usb_decode_buf,
	.dev_encode_msg = pcan_usb_encode_msg,
	.dev_start = pcan_usb_start,
	.dev_restart_async = pcan_usb_restart_async,
	.do_get_berr_counter = pcan_usb_get_berr_counter,
};<|MERGE_RESOLUTION|>--- conflicted
+++ resolved
@@ -558,13 +558,10 @@
 	case CAN_STATE_ERROR_ACTIVE:
 		cf->can_id |= CAN_ERR_CRTL;
 		cf->data[1] = CAN_ERR_CRTL_ACTIVE;
-<<<<<<< HEAD
-=======
 
 		/* sync local copies of rxerr/txerr counters */
 		mc->pdev->bec.txerr = 0;
 		mc->pdev->bec.rxerr = 0;
->>>>>>> 7d2a07b7
 		break;
 
 	default:
