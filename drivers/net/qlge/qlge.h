/*
 * QLogic QLA41xx NIC HBA Driver
 * Copyright (c)  2003-2006 QLogic Corporation
 *
 * See LICENSE.qlge for copyright and licensing details.
 */
#ifndef _QLGE_H_
#define _QLGE_H_

#include <linux/pci.h>
#include <linux/netdevice.h>
#include <linux/rtnetlink.h>

/*
 * General definitions...
 */
#define DRV_NAME  	"qlge"
#define DRV_STRING 	"QLogic 10 Gigabit PCI-E Ethernet Driver "
#define DRV_VERSION	"v1.00.00.23.00.00-01"

#define PFX "qlge: "

#define WQ_ADDR_ALIGN	0x3	/* 4 byte alignment */

#define QLGE_VENDOR_ID    0x1077
#define QLGE_DEVICE_ID_8012	0x8012
#define QLGE_DEVICE_ID_8000	0x8000
#define MAX_CPUS 8
#define MAX_TX_RINGS MAX_CPUS
#define MAX_RX_RINGS ((MAX_CPUS * 2) + 1)

#define NUM_TX_RING_ENTRIES	256
#define NUM_RX_RING_ENTRIES	256

#define NUM_SMALL_BUFFERS   512
#define NUM_LARGE_BUFFERS   512
#define DB_PAGE_SIZE 4096

/* Calculate the number of (4k) pages required to
 * contain a buffer queue of the given length.
 */
#define MAX_DB_PAGES_PER_BQ(x) \
		(((x * sizeof(u64)) / DB_PAGE_SIZE) + \
		(((x * sizeof(u64)) % DB_PAGE_SIZE) ? 1 : 0))

#define RX_RING_SHADOW_SPACE	(sizeof(u64) + \
		MAX_DB_PAGES_PER_BQ(NUM_SMALL_BUFFERS) * sizeof(u64) + \
		MAX_DB_PAGES_PER_BQ(NUM_LARGE_BUFFERS) * sizeof(u64))
<<<<<<< HEAD
#define LARGE_BUFFER_MAX_SIZE 16384
=======
#define LARGE_BUFFER_MAX_SIZE 8192
>>>>>>> 57d54889
#define LARGE_BUFFER_MIN_SIZE 2048

#define MAX_CQ 128
#define DFLT_COALESCE_WAIT 100	/* 100 usec wait for coalescing */
#define MAX_INTER_FRAME_WAIT 10	/* 10 usec max interframe-wait for coalescing */
#define DFLT_INTER_FRAME_WAIT (MAX_INTER_FRAME_WAIT/2)
#define UDELAY_COUNT 3
#define UDELAY_DELAY 100


#define TX_DESC_PER_IOCB 8
/* The maximum number of frags we handle is based
 * on PAGE_SIZE...
 */
#if (PAGE_SHIFT == 12) || (PAGE_SHIFT == 13)	/* 4k & 8k pages */
#define TX_DESC_PER_OAL ((MAX_SKB_FRAGS - TX_DESC_PER_IOCB) + 2)
#else /* all other page sizes */
#define TX_DESC_PER_OAL 0
#endif

/* Word shifting for converting 64-bit
 * address to a series of 16-bit words.
 * This is used for some MPI firmware
 * mailbox commands.
 */
#define LSW(x)  ((u16)(x))
#define MSW(x)  ((u16)((u32)(x) >> 16))
#define LSD(x)  ((u32)((u64)(x)))
<<<<<<< HEAD
#define MSD(x)  ((u32)((((u64)(x)) >> 16) >> 16))
=======
#define MSD(x)  ((u32)((((u64)(x)) >> 32)))
>>>>>>> 57d54889

/* MPI test register definitions. This register
 * is used for determining alternate NIC function's
 * PCI->func number.
 */
enum {
	MPI_TEST_FUNC_PORT_CFG = 0x1002,
	MPI_TEST_FUNC_PRB_CTL = 0x100e,
		MPI_TEST_FUNC_PRB_EN = 0x18a20000,
	MPI_TEST_FUNC_RST_STS = 0x100a,
		MPI_TEST_FUNC_RST_FRC = 0x00000003,
	MPI_TEST_NIC_FUNC_MASK = 0x00000007,
	MPI_TEST_NIC1_FUNCTION_ENABLE = (1 << 0),
	MPI_TEST_NIC1_FUNCTION_MASK = 0x0000000e,
	MPI_TEST_NIC1_FUNC_SHIFT = 1,
	MPI_TEST_NIC2_FUNCTION_ENABLE = (1 << 4),
	MPI_TEST_NIC2_FUNCTION_MASK = 0x000000e0,
	MPI_TEST_NIC2_FUNC_SHIFT = 5,
	MPI_TEST_FC1_FUNCTION_ENABLE = (1 << 8),
	MPI_TEST_FC1_FUNCTION_MASK	= 0x00000e00,
	MPI_TEST_FC1_FUNCTION_SHIFT = 9,
	MPI_TEST_FC2_FUNCTION_ENABLE = (1 << 12),
	MPI_TEST_FC2_FUNCTION_MASK = 0x0000e000,
	MPI_TEST_FC2_FUNCTION_SHIFT = 13,

	MPI_NIC_READ = 0x00000000,
	MPI_NIC_REG_BLOCK = 0x00020000,
	MPI_NIC_FUNCTION_SHIFT = 6,
};

/*
 * Processor Address Register (PROC_ADDR) bit definitions.
 */
enum {

	/* Misc. stuff */
	MAILBOX_COUNT = 16,
	MAILBOX_TIMEOUT = 5,

	PROC_ADDR_RDY = (1 << 31),
	PROC_ADDR_R = (1 << 30),
	PROC_ADDR_ERR = (1 << 29),
	PROC_ADDR_DA = (1 << 28),
	PROC_ADDR_FUNC0_MBI = 0x00001180,
	PROC_ADDR_FUNC0_MBO = (PROC_ADDR_FUNC0_MBI + MAILBOX_COUNT),
	PROC_ADDR_FUNC0_CTL = 0x000011a1,
	PROC_ADDR_FUNC2_MBI = 0x00001280,
	PROC_ADDR_FUNC2_MBO = (PROC_ADDR_FUNC2_MBI + MAILBOX_COUNT),
	PROC_ADDR_FUNC2_CTL = 0x000012a1,
	PROC_ADDR_MPI_RISC = 0x00000000,
	PROC_ADDR_MDE = 0x00010000,
	PROC_ADDR_REGBLOCK = 0x00020000,
	PROC_ADDR_RISC_REG = 0x00030000,
};

/*
 * System Register (SYS) bit definitions.
 */
enum {
	SYS_EFE = (1 << 0),
	SYS_FAE = (1 << 1),
	SYS_MDC = (1 << 2),
	SYS_DST = (1 << 3),
	SYS_DWC = (1 << 4),
	SYS_EVW = (1 << 5),
	SYS_OMP_DLY_MASK = 0x3f000000,
	/*
	 * There are no values defined as of edit #15.
	 */
	SYS_ODI = (1 << 14),
};

/*
 *  Reset/Failover Register (RST_FO) bit definitions.
 */
enum {
	RST_FO_TFO = (1 << 0),
	RST_FO_RR_MASK = 0x00060000,
	RST_FO_RR_CQ_CAM = 0x00000000,
	RST_FO_RR_DROP = 0x00000002,
	RST_FO_RR_DQ = 0x00000004,
	RST_FO_RR_RCV_FUNC_CQ = 0x00000006,
	RST_FO_FRB = (1 << 12),
	RST_FO_MOP = (1 << 13),
	RST_FO_REG = (1 << 14),
	RST_FO_FR = (1 << 15),
};

/*
 * Function Specific Control Register (FSC) bit definitions.
 */
enum {
	FSC_DBRST_MASK = 0x00070000,
	FSC_DBRST_256 = 0x00000000,
	FSC_DBRST_512 = 0x00000001,
	FSC_DBRST_768 = 0x00000002,
	FSC_DBRST_1024 = 0x00000003,
	FSC_DBL_MASK = 0x00180000,
	FSC_DBL_DBRST = 0x00000000,
	FSC_DBL_MAX_PLD = 0x00000008,
	FSC_DBL_MAX_BRST = 0x00000010,
	FSC_DBL_128_BYTES = 0x00000018,
	FSC_EC = (1 << 5),
	FSC_EPC_MASK = 0x00c00000,
	FSC_EPC_INBOUND = (1 << 6),
	FSC_EPC_OUTBOUND = (1 << 7),
	FSC_VM_PAGESIZE_MASK = 0x07000000,
	FSC_VM_PAGE_2K = 0x00000100,
	FSC_VM_PAGE_4K = 0x00000200,
	FSC_VM_PAGE_8K = 0x00000300,
	FSC_VM_PAGE_64K = 0x00000600,
	FSC_SH = (1 << 11),
	FSC_DSB = (1 << 12),
	FSC_STE = (1 << 13),
	FSC_FE = (1 << 15),
};

/*
 *  Host Command Status Register (CSR) bit definitions.
 */
enum {
	CSR_ERR_STS_MASK = 0x0000003f,
	/*
	 * There are no valued defined as of edit #15.
	 */
	CSR_RR = (1 << 8),
	CSR_HRI = (1 << 9),
	CSR_RP = (1 << 10),
	CSR_CMD_PARM_SHIFT = 22,
	CSR_CMD_NOP = 0x00000000,
	CSR_CMD_SET_RST = 0x10000000,
	CSR_CMD_CLR_RST = 0x20000000,
	CSR_CMD_SET_PAUSE = 0x30000000,
	CSR_CMD_CLR_PAUSE = 0x40000000,
	CSR_CMD_SET_H2R_INT = 0x50000000,
	CSR_CMD_CLR_H2R_INT = 0x60000000,
	CSR_CMD_PAR_EN = 0x70000000,
	CSR_CMD_SET_BAD_PAR = 0x80000000,
	CSR_CMD_CLR_BAD_PAR = 0x90000000,
	CSR_CMD_CLR_R2PCI_INT = 0xa0000000,
};

/*
 *  Configuration Register (CFG) bit definitions.
 */
enum {
	CFG_LRQ = (1 << 0),
	CFG_DRQ = (1 << 1),
	CFG_LR = (1 << 2),
	CFG_DR = (1 << 3),
	CFG_LE = (1 << 5),
	CFG_LCQ = (1 << 6),
	CFG_DCQ = (1 << 7),
	CFG_Q_SHIFT = 8,
	CFG_Q_MASK = 0x7f000000,
};

/*
 *  Status Register (STS) bit definitions.
 */
enum {
	STS_FE = (1 << 0),
	STS_PI = (1 << 1),
	STS_PL0 = (1 << 2),
	STS_PL1 = (1 << 3),
	STS_PI0 = (1 << 4),
	STS_PI1 = (1 << 5),
	STS_FUNC_ID_MASK = 0x000000c0,
	STS_FUNC_ID_SHIFT = 6,
	STS_F0E = (1 << 8),
	STS_F1E = (1 << 9),
	STS_F2E = (1 << 10),
	STS_F3E = (1 << 11),
	STS_NFE = (1 << 12),
};

/*
 * Interrupt Enable Register (INTR_EN) bit definitions.
 */
enum {
	INTR_EN_INTR_MASK = 0x007f0000,
	INTR_EN_TYPE_MASK = 0x03000000,
	INTR_EN_TYPE_ENABLE = 0x00000100,
	INTR_EN_TYPE_DISABLE = 0x00000200,
	INTR_EN_TYPE_READ = 0x00000300,
	INTR_EN_IHD = (1 << 13),
	INTR_EN_IHD_MASK = (INTR_EN_IHD << 16),
	INTR_EN_EI = (1 << 14),
	INTR_EN_EN = (1 << 15),
};

/*
 * Interrupt Mask Register (INTR_MASK) bit definitions.
 */
enum {
	INTR_MASK_PI = (1 << 0),
	INTR_MASK_HL0 = (1 << 1),
	INTR_MASK_LH0 = (1 << 2),
	INTR_MASK_HL1 = (1 << 3),
	INTR_MASK_LH1 = (1 << 4),
	INTR_MASK_SE = (1 << 5),
	INTR_MASK_LSC = (1 << 6),
	INTR_MASK_MC = (1 << 7),
	INTR_MASK_LINK_IRQS = INTR_MASK_LSC | INTR_MASK_SE | INTR_MASK_MC,
};

/*
 *  Register (REV_ID) bit definitions.
 */
enum {
	REV_ID_MASK = 0x0000000f,
	REV_ID_NICROLL_SHIFT = 0,
	REV_ID_NICREV_SHIFT = 4,
	REV_ID_XGROLL_SHIFT = 8,
	REV_ID_XGREV_SHIFT = 12,
	REV_ID_CHIPREV_SHIFT = 28,
};

/*
 *  Force ECC Error Register (FRC_ECC_ERR) bit definitions.
 */
enum {
	FRC_ECC_ERR_VW = (1 << 12),
	FRC_ECC_ERR_VB = (1 << 13),
	FRC_ECC_ERR_NI = (1 << 14),
	FRC_ECC_ERR_NO = (1 << 15),
	FRC_ECC_PFE_SHIFT = 16,
	FRC_ECC_ERR_DO = (1 << 18),
	FRC_ECC_P14 = (1 << 19),
};

/*
 *  Error Status Register (ERR_STS) bit definitions.
 */
enum {
	ERR_STS_NOF = (1 << 0),
	ERR_STS_NIF = (1 << 1),
	ERR_STS_DRP = (1 << 2),
	ERR_STS_XGP = (1 << 3),
	ERR_STS_FOU = (1 << 4),
	ERR_STS_FOC = (1 << 5),
	ERR_STS_FOF = (1 << 6),
	ERR_STS_FIU = (1 << 7),
	ERR_STS_FIC = (1 << 8),
	ERR_STS_FIF = (1 << 9),
	ERR_STS_MOF = (1 << 10),
	ERR_STS_TA = (1 << 11),
	ERR_STS_MA = (1 << 12),
	ERR_STS_MPE = (1 << 13),
	ERR_STS_SCE = (1 << 14),
	ERR_STS_STE = (1 << 15),
	ERR_STS_FOW = (1 << 16),
	ERR_STS_UE = (1 << 17),
	ERR_STS_MCH = (1 << 26),
	ERR_STS_LOC_SHIFT = 27,
};

/*
 *  RAM Debug Address Register (RAM_DBG_ADDR) bit definitions.
 */
enum {
	RAM_DBG_ADDR_FW = (1 << 30),
	RAM_DBG_ADDR_FR = (1 << 31),
};

/*
 * Semaphore Register (SEM) bit definitions.
 */
enum {
	/*
	 * Example:
	 * reg = SEM_XGMAC0_MASK | (SEM_SET << SEM_XGMAC0_SHIFT)
	 */
	SEM_CLEAR = 0,
	SEM_SET = 1,
	SEM_FORCE = 3,
	SEM_XGMAC0_SHIFT = 0,
	SEM_XGMAC1_SHIFT = 2,
	SEM_ICB_SHIFT = 4,
	SEM_MAC_ADDR_SHIFT = 6,
	SEM_FLASH_SHIFT = 8,
	SEM_PROBE_SHIFT = 10,
	SEM_RT_IDX_SHIFT = 12,
	SEM_PROC_REG_SHIFT = 14,
	SEM_XGMAC0_MASK = 0x00030000,
	SEM_XGMAC1_MASK = 0x000c0000,
	SEM_ICB_MASK = 0x00300000,
	SEM_MAC_ADDR_MASK = 0x00c00000,
	SEM_FLASH_MASK = 0x03000000,
	SEM_PROBE_MASK = 0x0c000000,
	SEM_RT_IDX_MASK = 0x30000000,
	SEM_PROC_REG_MASK = 0xc0000000,
};

/*
 *  10G MAC Address  Register (XGMAC_ADDR) bit definitions.
 */
enum {
	XGMAC_ADDR_RDY = (1 << 31),
	XGMAC_ADDR_R = (1 << 30),
	XGMAC_ADDR_XME = (1 << 29),

	/* XGMAC control registers */
	PAUSE_SRC_LO = 0x00000100,
	PAUSE_SRC_HI = 0x00000104,
	GLOBAL_CFG = 0x00000108,
	GLOBAL_CFG_RESET = (1 << 0),
	GLOBAL_CFG_JUMBO = (1 << 6),
	GLOBAL_CFG_TX_STAT_EN = (1 << 10),
	GLOBAL_CFG_RX_STAT_EN = (1 << 11),
	TX_CFG = 0x0000010c,
	TX_CFG_RESET = (1 << 0),
	TX_CFG_EN = (1 << 1),
	TX_CFG_PREAM = (1 << 2),
	RX_CFG = 0x00000110,
	RX_CFG_RESET = (1 << 0),
	RX_CFG_EN = (1 << 1),
	RX_CFG_PREAM = (1 << 2),
	FLOW_CTL = 0x0000011c,
	PAUSE_OPCODE = 0x00000120,
	PAUSE_TIMER = 0x00000124,
	PAUSE_FRM_DEST_LO = 0x00000128,
	PAUSE_FRM_DEST_HI = 0x0000012c,
	MAC_TX_PARAMS = 0x00000134,
	MAC_TX_PARAMS_JUMBO = (1 << 31),
	MAC_TX_PARAMS_SIZE_SHIFT = 16,
	MAC_RX_PARAMS = 0x00000138,
	MAC_SYS_INT = 0x00000144,
	MAC_SYS_INT_MASK = 0x00000148,
	MAC_MGMT_INT = 0x0000014c,
	MAC_MGMT_IN_MASK = 0x00000150,
	EXT_ARB_MODE = 0x000001fc,

	/* XGMAC TX statistics  registers */
	TX_PKTS = 0x00000200,
	TX_BYTES = 0x00000208,
	TX_MCAST_PKTS = 0x00000210,
	TX_BCAST_PKTS = 0x00000218,
	TX_UCAST_PKTS = 0x00000220,
	TX_CTL_PKTS = 0x00000228,
	TX_PAUSE_PKTS = 0x00000230,
	TX_64_PKT = 0x00000238,
	TX_65_TO_127_PKT = 0x00000240,
	TX_128_TO_255_PKT = 0x00000248,
	TX_256_511_PKT = 0x00000250,
	TX_512_TO_1023_PKT = 0x00000258,
	TX_1024_TO_1518_PKT = 0x00000260,
	TX_1519_TO_MAX_PKT = 0x00000268,
	TX_UNDERSIZE_PKT = 0x00000270,
	TX_OVERSIZE_PKT = 0x00000278,

	/* XGMAC statistics control registers */
	RX_HALF_FULL_DET = 0x000002a0,
	TX_HALF_FULL_DET = 0x000002a4,
	RX_OVERFLOW_DET = 0x000002a8,
	TX_OVERFLOW_DET = 0x000002ac,
	RX_HALF_FULL_MASK = 0x000002b0,
	TX_HALF_FULL_MASK = 0x000002b4,
	RX_OVERFLOW_MASK = 0x000002b8,
	TX_OVERFLOW_MASK = 0x000002bc,
	STAT_CNT_CTL = 0x000002c0,
	STAT_CNT_CTL_CLEAR_TX = (1 << 0),
	STAT_CNT_CTL_CLEAR_RX = (1 << 1),
	AUX_RX_HALF_FULL_DET = 0x000002d0,
	AUX_TX_HALF_FULL_DET = 0x000002d4,
	AUX_RX_OVERFLOW_DET = 0x000002d8,
	AUX_TX_OVERFLOW_DET = 0x000002dc,
	AUX_RX_HALF_FULL_MASK = 0x000002f0,
	AUX_TX_HALF_FULL_MASK = 0x000002f4,
	AUX_RX_OVERFLOW_MASK = 0x000002f8,
	AUX_TX_OVERFLOW_MASK = 0x000002fc,

	/* XGMAC RX statistics  registers */
	RX_BYTES = 0x00000300,
	RX_BYTES_OK = 0x00000308,
	RX_PKTS = 0x00000310,
	RX_PKTS_OK = 0x00000318,
	RX_BCAST_PKTS = 0x00000320,
	RX_MCAST_PKTS = 0x00000328,
	RX_UCAST_PKTS = 0x00000330,
	RX_UNDERSIZE_PKTS = 0x00000338,
	RX_OVERSIZE_PKTS = 0x00000340,
	RX_JABBER_PKTS = 0x00000348,
	RX_UNDERSIZE_FCERR_PKTS = 0x00000350,
	RX_DROP_EVENTS = 0x00000358,
	RX_FCERR_PKTS = 0x00000360,
	RX_ALIGN_ERR = 0x00000368,
	RX_SYMBOL_ERR = 0x00000370,
	RX_MAC_ERR = 0x00000378,
	RX_CTL_PKTS = 0x00000380,
	RX_PAUSE_PKTS = 0x00000388,
	RX_64_PKTS = 0x00000390,
	RX_65_TO_127_PKTS = 0x00000398,
	RX_128_255_PKTS = 0x000003a0,
	RX_256_511_PKTS = 0x000003a8,
	RX_512_TO_1023_PKTS = 0x000003b0,
	RX_1024_TO_1518_PKTS = 0x000003b8,
	RX_1519_TO_MAX_PKTS = 0x000003c0,
	RX_LEN_ERR_PKTS = 0x000003c8,

	/* XGMAC MDIO control registers */
	MDIO_TX_DATA = 0x00000400,
	MDIO_RX_DATA = 0x00000410,
	MDIO_CMD = 0x00000420,
	MDIO_PHY_ADDR = 0x00000430,
	MDIO_PORT = 0x00000440,
	MDIO_STATUS = 0x00000450,

	XGMAC_REGISTER_END = 0x00000740,
};

/*
 *  Enhanced Transmission Schedule Registers (NIC_ETS,CNA_ETS) bit definitions.
 */
enum {
	ETS_QUEUE_SHIFT = 29,
	ETS_REF = (1 << 26),
	ETS_RS = (1 << 27),
	ETS_P = (1 << 28),
	ETS_FC_COS_SHIFT = 23,
};

/*
 *  Flash Address Register (FLASH_ADDR) bit definitions.
 */
enum {
	FLASH_ADDR_RDY = (1 << 31),
	FLASH_ADDR_R = (1 << 30),
	FLASH_ADDR_ERR = (1 << 29),
};

/*
 *  Stop CQ Processing Register (CQ_STOP) bit definitions.
 */
enum {
	CQ_STOP_QUEUE_MASK = (0x007f0000),
	CQ_STOP_TYPE_MASK = (0x03000000),
	CQ_STOP_TYPE_START = 0x00000100,
	CQ_STOP_TYPE_STOP = 0x00000200,
	CQ_STOP_TYPE_READ = 0x00000300,
	CQ_STOP_EN = (1 << 15),
};

/*
 *  MAC Protocol Address Index Register (MAC_ADDR_IDX) bit definitions.
 */
enum {
	MAC_ADDR_IDX_SHIFT = 4,
	MAC_ADDR_TYPE_SHIFT = 16,
	MAC_ADDR_TYPE_COUNT = 10,
	MAC_ADDR_TYPE_MASK = 0x000f0000,
	MAC_ADDR_TYPE_CAM_MAC = 0x00000000,
	MAC_ADDR_TYPE_MULTI_MAC = 0x00010000,
	MAC_ADDR_TYPE_VLAN = 0x00020000,
	MAC_ADDR_TYPE_MULTI_FLTR = 0x00030000,
	MAC_ADDR_TYPE_FC_MAC = 0x00040000,
	MAC_ADDR_TYPE_MGMT_MAC = 0x00050000,
	MAC_ADDR_TYPE_MGMT_VLAN = 0x00060000,
	MAC_ADDR_TYPE_MGMT_V4 = 0x00070000,
	MAC_ADDR_TYPE_MGMT_V6 = 0x00080000,
	MAC_ADDR_TYPE_MGMT_TU_DP = 0x00090000,
	MAC_ADDR_ADR = (1 << 25),
	MAC_ADDR_RS = (1 << 26),
	MAC_ADDR_E = (1 << 27),
	MAC_ADDR_MR = (1 << 30),
	MAC_ADDR_MW = (1 << 31),
	MAX_MULTICAST_ENTRIES = 32,

	/* Entry count and words per entry
	 * for each address type in the filter.
	 */
	MAC_ADDR_MAX_CAM_ENTRIES = 512,
	MAC_ADDR_MAX_CAM_WCOUNT = 3,
	MAC_ADDR_MAX_MULTICAST_ENTRIES = 32,
	MAC_ADDR_MAX_MULTICAST_WCOUNT = 2,
	MAC_ADDR_MAX_VLAN_ENTRIES = 4096,
	MAC_ADDR_MAX_VLAN_WCOUNT = 1,
	MAC_ADDR_MAX_MCAST_FLTR_ENTRIES = 4096,
	MAC_ADDR_MAX_MCAST_FLTR_WCOUNT = 1,
	MAC_ADDR_MAX_FC_MAC_ENTRIES = 4,
	MAC_ADDR_MAX_FC_MAC_WCOUNT = 2,
	MAC_ADDR_MAX_MGMT_MAC_ENTRIES = 8,
	MAC_ADDR_MAX_MGMT_MAC_WCOUNT = 2,
	MAC_ADDR_MAX_MGMT_VLAN_ENTRIES = 16,
	MAC_ADDR_MAX_MGMT_VLAN_WCOUNT = 1,
	MAC_ADDR_MAX_MGMT_V4_ENTRIES = 4,
	MAC_ADDR_MAX_MGMT_V4_WCOUNT = 1,
	MAC_ADDR_MAX_MGMT_V6_ENTRIES = 4,
	MAC_ADDR_MAX_MGMT_V6_WCOUNT = 4,
	MAC_ADDR_MAX_MGMT_TU_DP_ENTRIES = 4,
	MAC_ADDR_MAX_MGMT_TU_DP_WCOUNT = 1,
};

/*
 *  MAC Protocol Address Index Register (SPLT_HDR) bit definitions.
 */
enum {
	SPLT_HDR_EP = (1 << 31),
};

/*
 *  FCoE Receive Configuration Register (FC_RCV_CFG) bit definitions.
 */
enum {
	FC_RCV_CFG_ECT = (1 << 15),
	FC_RCV_CFG_DFH = (1 << 20),
	FC_RCV_CFG_DVF = (1 << 21),
	FC_RCV_CFG_RCE = (1 << 27),
	FC_RCV_CFG_RFE = (1 << 28),
	FC_RCV_CFG_TEE = (1 << 29),
	FC_RCV_CFG_TCE = (1 << 30),
	FC_RCV_CFG_TFE = (1 << 31),
};

/*
 *  NIC Receive Configuration Register (NIC_RCV_CFG) bit definitions.
 */
enum {
	NIC_RCV_CFG_PPE = (1 << 0),
	NIC_RCV_CFG_VLAN_MASK = 0x00060000,
	NIC_RCV_CFG_VLAN_ALL = 0x00000000,
	NIC_RCV_CFG_VLAN_MATCH_ONLY = 0x00000002,
	NIC_RCV_CFG_VLAN_MATCH_AND_NON = 0x00000004,
	NIC_RCV_CFG_VLAN_NONE_AND_NON = 0x00000006,
	NIC_RCV_CFG_RV = (1 << 3),
	NIC_RCV_CFG_DFQ_MASK = (0x7f000000),
	NIC_RCV_CFG_DFQ_SHIFT = 8,
	NIC_RCV_CFG_DFQ = 0,	/* HARDCODE default queue to 0. */
};

/*
 *   Mgmt Receive Configuration Register (MGMT_RCV_CFG) bit definitions.
 */
enum {
	MGMT_RCV_CFG_ARP = (1 << 0),
	MGMT_RCV_CFG_DHC = (1 << 1),
	MGMT_RCV_CFG_DHS = (1 << 2),
	MGMT_RCV_CFG_NP = (1 << 3),
	MGMT_RCV_CFG_I6N = (1 << 4),
	MGMT_RCV_CFG_I6R = (1 << 5),
	MGMT_RCV_CFG_DH6 = (1 << 6),
	MGMT_RCV_CFG_UD1 = (1 << 7),
	MGMT_RCV_CFG_UD0 = (1 << 8),
	MGMT_RCV_CFG_BCT = (1 << 9),
	MGMT_RCV_CFG_MCT = (1 << 10),
	MGMT_RCV_CFG_DM = (1 << 11),
	MGMT_RCV_CFG_RM = (1 << 12),
	MGMT_RCV_CFG_STL = (1 << 13),
	MGMT_RCV_CFG_VLAN_MASK = 0xc0000000,
	MGMT_RCV_CFG_VLAN_ALL = 0x00000000,
	MGMT_RCV_CFG_VLAN_MATCH_ONLY = 0x00004000,
	MGMT_RCV_CFG_VLAN_MATCH_AND_NON = 0x00008000,
	MGMT_RCV_CFG_VLAN_NONE_AND_NON = 0x0000c000,
};

/*
 *  Routing Index Register (RT_IDX) bit definitions.
 */
enum {
	RT_IDX_IDX_SHIFT = 8,
	RT_IDX_TYPE_MASK = 0x000f0000,
	RT_IDX_TYPE_SHIFT = 16,
	RT_IDX_TYPE_RT = 0x00000000,
	RT_IDX_TYPE_RT_INV = 0x00010000,
	RT_IDX_TYPE_NICQ = 0x00020000,
	RT_IDX_TYPE_NICQ_INV = 0x00030000,
	RT_IDX_DST_MASK = 0x00700000,
	RT_IDX_DST_RSS = 0x00000000,
	RT_IDX_DST_CAM_Q = 0x00100000,
	RT_IDX_DST_COS_Q = 0x00200000,
	RT_IDX_DST_DFLT_Q = 0x00300000,
	RT_IDX_DST_DEST_Q = 0x00400000,
	RT_IDX_RS = (1 << 26),
	RT_IDX_E = (1 << 27),
	RT_IDX_MR = (1 << 30),
	RT_IDX_MW = (1 << 31),

	/* Nic Queue format - type 2 bits */
	RT_IDX_BCAST = (1 << 0),
	RT_IDX_MCAST = (1 << 1),
	RT_IDX_MCAST_MATCH = (1 << 2),
	RT_IDX_MCAST_REG_MATCH = (1 << 3),
	RT_IDX_MCAST_HASH_MATCH = (1 << 4),
	RT_IDX_FC_MACH = (1 << 5),
	RT_IDX_ETH_FCOE = (1 << 6),
	RT_IDX_CAM_HIT = (1 << 7),
	RT_IDX_CAM_BIT0 = (1 << 8),
	RT_IDX_CAM_BIT1 = (1 << 9),
	RT_IDX_VLAN_TAG = (1 << 10),
	RT_IDX_VLAN_MATCH = (1 << 11),
	RT_IDX_VLAN_FILTER = (1 << 12),
	RT_IDX_ETH_SKIP1 = (1 << 13),
	RT_IDX_ETH_SKIP2 = (1 << 14),
	RT_IDX_BCAST_MCAST_MATCH = (1 << 15),
	RT_IDX_802_3 = (1 << 16),
	RT_IDX_LLDP = (1 << 17),
	RT_IDX_UNUSED018 = (1 << 18),
	RT_IDX_UNUSED019 = (1 << 19),
	RT_IDX_UNUSED20 = (1 << 20),
	RT_IDX_UNUSED21 = (1 << 21),
	RT_IDX_ERR = (1 << 22),
	RT_IDX_VALID = (1 << 23),
	RT_IDX_TU_CSUM_ERR = (1 << 24),
	RT_IDX_IP_CSUM_ERR = (1 << 25),
	RT_IDX_MAC_ERR = (1 << 26),
	RT_IDX_RSS_TCP6 = (1 << 27),
	RT_IDX_RSS_TCP4 = (1 << 28),
	RT_IDX_RSS_IPV6 = (1 << 29),
	RT_IDX_RSS_IPV4 = (1 << 30),
	RT_IDX_RSS_MATCH = (1 << 31),

	/* Hierarchy for the NIC Queue Mask */
	RT_IDX_ALL_ERR_SLOT = 0,
	RT_IDX_MAC_ERR_SLOT = 0,
	RT_IDX_IP_CSUM_ERR_SLOT = 1,
	RT_IDX_TCP_UDP_CSUM_ERR_SLOT = 2,
	RT_IDX_BCAST_SLOT = 3,
	RT_IDX_MCAST_MATCH_SLOT = 4,
	RT_IDX_ALLMULTI_SLOT = 5,
	RT_IDX_UNUSED6_SLOT = 6,
	RT_IDX_UNUSED7_SLOT = 7,
	RT_IDX_RSS_MATCH_SLOT = 8,
	RT_IDX_RSS_IPV4_SLOT = 8,
	RT_IDX_RSS_IPV6_SLOT = 9,
	RT_IDX_RSS_TCP4_SLOT = 10,
	RT_IDX_RSS_TCP6_SLOT = 11,
	RT_IDX_CAM_HIT_SLOT = 12,
	RT_IDX_UNUSED013 = 13,
	RT_IDX_UNUSED014 = 14,
	RT_IDX_PROMISCUOUS_SLOT = 15,
	RT_IDX_MAX_RT_SLOTS = 8,
	RT_IDX_MAX_NIC_SLOTS = 16,
};

/*
 * Serdes Address Register (XG_SERDES_ADDR) bit definitions.
 */
enum {
	XG_SERDES_ADDR_RDY = (1 << 31),
	XG_SERDES_ADDR_R = (1 << 30),

	XG_SERDES_ADDR_STS = 0x00001E06,
	XG_SERDES_ADDR_XFI1_PWR_UP = 0x00000005,
	XG_SERDES_ADDR_XFI2_PWR_UP = 0x0000000a,
	XG_SERDES_ADDR_XAUI_PWR_DOWN = 0x00000001,

	/* Serdes coredump definitions. */
	XG_SERDES_XAUI_AN_START = 0x00000000,
	XG_SERDES_XAUI_AN_END = 0x00000034,
	XG_SERDES_XAUI_HSS_PCS_START = 0x00000800,
	XG_SERDES_XAUI_HSS_PCS_END = 0x0000880,
	XG_SERDES_XFI_AN_START = 0x00001000,
	XG_SERDES_XFI_AN_END = 0x00001034,
	XG_SERDES_XFI_TRAIN_START = 0x10001050,
	XG_SERDES_XFI_TRAIN_END = 0x1000107C,
	XG_SERDES_XFI_HSS_PCS_START = 0x00001800,
	XG_SERDES_XFI_HSS_PCS_END = 0x00001838,
	XG_SERDES_XFI_HSS_TX_START = 0x00001c00,
	XG_SERDES_XFI_HSS_TX_END = 0x00001c1f,
	XG_SERDES_XFI_HSS_RX_START = 0x00001c40,
	XG_SERDES_XFI_HSS_RX_END = 0x00001c5f,
	XG_SERDES_XFI_HSS_PLL_START = 0x00001e00,
	XG_SERDES_XFI_HSS_PLL_END = 0x00001e1f,
};

/*
 *  NIC Probe Mux Address Register (PRB_MX_ADDR) bit definitions.
 */
enum {
	PRB_MX_ADDR_ARE = (1 << 16),
	PRB_MX_ADDR_UP = (1 << 15),
	PRB_MX_ADDR_SWP = (1 << 14),

	/* Module select values. */
	PRB_MX_ADDR_MAX_MODS = 21,
	PRB_MX_ADDR_MOD_SEL_SHIFT = 9,
	PRB_MX_ADDR_MOD_SEL_TBD = 0,
	PRB_MX_ADDR_MOD_SEL_IDE1 = 1,
	PRB_MX_ADDR_MOD_SEL_IDE2 = 2,
	PRB_MX_ADDR_MOD_SEL_FRB = 3,
	PRB_MX_ADDR_MOD_SEL_ODE1 = 4,
	PRB_MX_ADDR_MOD_SEL_ODE2 = 5,
	PRB_MX_ADDR_MOD_SEL_DA1 = 6,
	PRB_MX_ADDR_MOD_SEL_DA2 = 7,
	PRB_MX_ADDR_MOD_SEL_IMP1 = 8,
	PRB_MX_ADDR_MOD_SEL_IMP2 = 9,
	PRB_MX_ADDR_MOD_SEL_OMP1 = 10,
	PRB_MX_ADDR_MOD_SEL_OMP2 = 11,
	PRB_MX_ADDR_MOD_SEL_ORS1 = 12,
	PRB_MX_ADDR_MOD_SEL_ORS2 = 13,
	PRB_MX_ADDR_MOD_SEL_REG = 14,
	PRB_MX_ADDR_MOD_SEL_MAC1 = 16,
	PRB_MX_ADDR_MOD_SEL_MAC2 = 17,
	PRB_MX_ADDR_MOD_SEL_VQM1 = 18,
	PRB_MX_ADDR_MOD_SEL_VQM2 = 19,
	PRB_MX_ADDR_MOD_SEL_MOP = 20,
	/* Bit fields indicating which modules
	 * are valid for each clock domain.
	 */
	PRB_MX_ADDR_VALID_SYS_MOD = 0x000f7ff7,
	PRB_MX_ADDR_VALID_PCI_MOD = 0x000040c1,
	PRB_MX_ADDR_VALID_XGM_MOD = 0x00037309,
	PRB_MX_ADDR_VALID_FC_MOD = 0x00003001,
	PRB_MX_ADDR_VALID_TOTAL = 34,

	/* Clock domain values. */
	PRB_MX_ADDR_CLOCK_SHIFT = 6,
	PRB_MX_ADDR_SYS_CLOCK = 0,
	PRB_MX_ADDR_PCI_CLOCK = 2,
	PRB_MX_ADDR_FC_CLOCK = 5,
	PRB_MX_ADDR_XGM_CLOCK = 6,

	PRB_MX_ADDR_MAX_MUX = 64,
};

/*
 * Serdes Address Register (XG_SERDES_ADDR) bit definitions.
 */
enum {
	XG_SERDES_ADDR_RDY = (1 << 31),
	XG_SERDES_ADDR_R = (1 << 30),
};

/*
 * Control Register Set Map
 */
enum {
	PROC_ADDR = 0,		/* Use semaphore */
	PROC_DATA = 0x04,	/* Use semaphore */
	SYS = 0x08,
	RST_FO = 0x0c,
	FSC = 0x10,
	CSR = 0x14,
	LED = 0x18,
	ICB_RID = 0x1c,		/* Use semaphore */
	ICB_L = 0x20,		/* Use semaphore */
	ICB_H = 0x24,		/* Use semaphore */
	CFG = 0x28,
	BIOS_ADDR = 0x2c,
	STS = 0x30,
	INTR_EN = 0x34,
	INTR_MASK = 0x38,
	ISR1 = 0x3c,
	ISR2 = 0x40,
	ISR3 = 0x44,
	ISR4 = 0x48,
	REV_ID = 0x4c,
	FRC_ECC_ERR = 0x50,
	ERR_STS = 0x54,
	RAM_DBG_ADDR = 0x58,
	RAM_DBG_DATA = 0x5c,
	ECC_ERR_CNT = 0x60,
	SEM = 0x64,
	GPIO_1 = 0x68,		/* Use semaphore */
	GPIO_2 = 0x6c,		/* Use semaphore */
	GPIO_3 = 0x70,		/* Use semaphore */
	RSVD2 = 0x74,
	XGMAC_ADDR = 0x78,	/* Use semaphore */
	XGMAC_DATA = 0x7c,	/* Use semaphore */
	NIC_ETS = 0x80,
	CNA_ETS = 0x84,
	FLASH_ADDR = 0x88,	/* Use semaphore */
	FLASH_DATA = 0x8c,	/* Use semaphore */
	CQ_STOP = 0x90,
	PAGE_TBL_RID = 0x94,
	WQ_PAGE_TBL_LO = 0x98,
	WQ_PAGE_TBL_HI = 0x9c,
	CQ_PAGE_TBL_LO = 0xa0,
	CQ_PAGE_TBL_HI = 0xa4,
	MAC_ADDR_IDX = 0xa8,	/* Use semaphore */
	MAC_ADDR_DATA = 0xac,	/* Use semaphore */
	COS_DFLT_CQ1 = 0xb0,
	COS_DFLT_CQ2 = 0xb4,
	ETYPE_SKIP1 = 0xb8,
	ETYPE_SKIP2 = 0xbc,
	SPLT_HDR = 0xc0,
	FC_PAUSE_THRES = 0xc4,
	NIC_PAUSE_THRES = 0xc8,
	FC_ETHERTYPE = 0xcc,
	FC_RCV_CFG = 0xd0,
	NIC_RCV_CFG = 0xd4,
	FC_COS_TAGS = 0xd8,
	NIC_COS_TAGS = 0xdc,
	MGMT_RCV_CFG = 0xe0,
	RT_IDX = 0xe4,
	RT_DATA = 0xe8,
	RSVD7 = 0xec,
	XG_SERDES_ADDR = 0xf0,
	XG_SERDES_DATA = 0xf4,
	PRB_MX_ADDR = 0xf8,	/* Use semaphore */
	PRB_MX_DATA = 0xfc,	/* Use semaphore */
};

#ifdef CONFIG_HAVE_EFFICIENT_UNALIGNED_ACCESS
#define SMALL_BUFFER_SIZE 256
#define SMALL_BUF_MAP_SIZE SMALL_BUFFER_SIZE
#define SPLT_SETTING  FSC_DBRST_1024
#define SPLT_LEN 0
#define QLGE_SB_PAD 0
#else
#define SMALL_BUFFER_SIZE 512
#define SMALL_BUF_MAP_SIZE (SMALL_BUFFER_SIZE / 2)
#define SPLT_SETTING  FSC_SH
#define SPLT_LEN (SPLT_HDR_EP | \
	min(SMALL_BUF_MAP_SIZE, 1023))
#define QLGE_SB_PAD 32
#endif

/*
 * CAM output format.
 */
enum {
	CAM_OUT_ROUTE_FC = 0,
	CAM_OUT_ROUTE_NIC = 1,
	CAM_OUT_FUNC_SHIFT = 2,
	CAM_OUT_RV = (1 << 4),
	CAM_OUT_SH = (1 << 15),
	CAM_OUT_CQ_ID_SHIFT = 5,
};

/*
 * Mailbox  definitions
 */
enum {
	/* Asynchronous Event Notifications */
	AEN_SYS_ERR = 0x00008002,
	AEN_LINK_UP = 0x00008011,
	AEN_LINK_DOWN = 0x00008012,
	AEN_IDC_CMPLT = 0x00008100,
	AEN_IDC_REQ = 0x00008101,
	AEN_IDC_EXT = 0x00008102,
	AEN_DCBX_CHG = 0x00008110,
	AEN_AEN_LOST = 0x00008120,
	AEN_AEN_SFP_IN = 0x00008130,
	AEN_AEN_SFP_OUT = 0x00008131,
	AEN_FW_INIT_DONE = 0x00008400,
	AEN_FW_INIT_FAIL = 0x00008401,

	/* Mailbox Command Opcodes. */
	MB_CMD_NOP = 0x00000000,
	MB_CMD_EX_FW = 0x00000002,
	MB_CMD_MB_TEST = 0x00000006,
	MB_CMD_CSUM_TEST = 0x00000007,	/* Verify Checksum */
	MB_CMD_ABOUT_FW = 0x00000008,
	MB_CMD_COPY_RISC_RAM = 0x0000000a,
	MB_CMD_LOAD_RISC_RAM = 0x0000000b,
	MB_CMD_DUMP_RISC_RAM = 0x0000000c,
	MB_CMD_WRITE_RAM = 0x0000000d,
	MB_CMD_INIT_RISC_RAM = 0x0000000e,
	MB_CMD_READ_RAM = 0x0000000f,
	MB_CMD_STOP_FW = 0x00000014,
	MB_CMD_MAKE_SYS_ERR = 0x0000002a,
	MB_CMD_WRITE_SFP = 0x00000030,
	MB_CMD_READ_SFP = 0x00000031,
	MB_CMD_INIT_FW = 0x00000060,
	MB_CMD_GET_IFCB = 0x00000061,
	MB_CMD_GET_FW_STATE = 0x00000069,
	MB_CMD_IDC_REQ = 0x00000100,	/* Inter-Driver Communication */
	MB_CMD_IDC_ACK = 0x00000101,	/* Inter-Driver Communication */
	MB_CMD_SET_WOL_MODE = 0x00000110,	/* Wake On Lan */
	MB_WOL_DISABLE = 0,
	MB_WOL_MAGIC_PKT = (1 << 1),
	MB_WOL_FLTR = (1 << 2),
	MB_WOL_UCAST = (1 << 3),
	MB_WOL_MCAST = (1 << 4),
	MB_WOL_BCAST = (1 << 5),
	MB_WOL_LINK_UP = (1 << 6),
	MB_WOL_LINK_DOWN = (1 << 7),
	MB_WOL_MODE_ON = (1 << 16),		/* Wake on Lan Mode on */
	MB_CMD_SET_WOL_FLTR = 0x00000111,	/* Wake On Lan Filter */
	MB_CMD_CLEAR_WOL_FLTR = 0x00000112, /* Wake On Lan Filter */
	MB_CMD_SET_WOL_MAGIC = 0x00000113,	/* Wake On Lan Magic Packet */
	MB_CMD_CLEAR_WOL_MAGIC = 0x00000114,/* Wake On Lan Magic Packet */
	MB_CMD_SET_WOL_IMMED = 0x00000115,
	MB_CMD_PORT_RESET = 0x00000120,
	MB_CMD_SET_PORT_CFG = 0x00000122,
	MB_CMD_GET_PORT_CFG = 0x00000123,
	MB_CMD_GET_LINK_STS = 0x00000124,
	MB_CMD_SET_LED_CFG = 0x00000125, /* Set LED Configuration Register */
		QL_LED_BLINK = 0x03e803e8,
	MB_CMD_GET_LED_CFG = 0x00000126, /* Get LED Configuration Register */
	MB_CMD_SET_MGMNT_TFK_CTL = 0x00000160, /* Set Mgmnt Traffic Control */
	MB_SET_MPI_TFK_STOP = (1 << 0),
	MB_SET_MPI_TFK_RESUME = (1 << 1),
	MB_CMD_GET_MGMNT_TFK_CTL = 0x00000161, /* Get Mgmnt Traffic Control */
	MB_GET_MPI_TFK_STOPPED = (1 << 0),
	MB_GET_MPI_TFK_FIFO_EMPTY = (1 << 1),
	/* Sub-commands for IDC request.
	 * This describes the reason for the
	 * IDC request.
	 */
	MB_CMD_IOP_NONE = 0x0000,
	MB_CMD_IOP_PREP_UPDATE_MPI	= 0x0001,
	MB_CMD_IOP_COMP_UPDATE_MPI	= 0x0002,
	MB_CMD_IOP_PREP_LINK_DOWN	= 0x0010,
	MB_CMD_IOP_DVR_START	 = 0x0100,
	MB_CMD_IOP_FLASH_ACC	 = 0x0101,
	MB_CMD_IOP_RESTART_MPI	= 0x0102,
	MB_CMD_IOP_CORE_DUMP_MPI	= 0x0103,

	/* Mailbox Command Status. */
	MB_CMD_STS_GOOD = 0x00004000,	/* Success. */
	MB_CMD_STS_INTRMDT = 0x00001000,	/* Intermediate Complete. */
	MB_CMD_STS_INVLD_CMD = 0x00004001,	/* Invalid. */
	MB_CMD_STS_XFC_ERR = 0x00004002,	/* Interface Error. */
	MB_CMD_STS_CSUM_ERR = 0x00004003,	/* Csum Error. */
	MB_CMD_STS_ERR = 0x00004005,	/* System Error. */
	MB_CMD_STS_PARAM_ERR = 0x00004006,	/* Parameter Error. */
};

struct mbox_params {
	u32 mbox_in[MAILBOX_COUNT];
	u32 mbox_out[MAILBOX_COUNT];
	int in_count;
	int out_count;
};

struct flash_params_8012 {
	u8 dev_id_str[4];
	__le16 size;
	__le16 csum;
	__le16 ver;
	__le16 sub_dev_id;
	u8 mac_addr[6];
	__le16 res;
};

/* 8000 device's flash is a different structure
 * at a different offset in flash.
 */
#define FUNC0_FLASH_OFFSET 0x140200
#define FUNC1_FLASH_OFFSET 0x140600

/* Flash related data structures. */
struct flash_params_8000 {
	u8 dev_id_str[4];	/* "8000" */
	__le16 ver;
	__le16 size;
	__le16 csum;
	__le16 reserved0;
	__le16 total_size;
	__le16 entry_count;
	u8 data_type0;
	u8 data_size0;
	u8 mac_addr[6];
	u8 data_type1;
	u8 data_size1;
	u8 mac_addr1[6];
	u8 data_type2;
	u8 data_size2;
	__le16 vlan_id;
	u8 data_type3;
	u8 data_size3;
	__le16 last;
	u8 reserved1[464];
	__le16	subsys_ven_id;
	__le16	subsys_dev_id;
	u8 reserved2[4];
};

union flash_params {
	struct flash_params_8012 flash_params_8012;
	struct flash_params_8000 flash_params_8000;
};

/*
 * doorbell space for the rx ring context
 */
struct rx_doorbell_context {
	u32 cnsmr_idx;		/* 0x00 */
	u32 valid;		/* 0x04 */
	u32 reserved[4];	/* 0x08-0x14 */
	u32 lbq_prod_idx;	/* 0x18 */
	u32 sbq_prod_idx;	/* 0x1c */
};

/*
 * doorbell space for the tx ring context
 */
struct tx_doorbell_context {
	u32 prod_idx;		/* 0x00 */
	u32 valid;		/* 0x04 */
	u32 reserved[4];	/* 0x08-0x14 */
	u32 lbq_prod_idx;	/* 0x18 */
	u32 sbq_prod_idx;	/* 0x1c */
};

/* DATA STRUCTURES SHARED WITH HARDWARE. */
struct tx_buf_desc {
	__le64 addr;
	__le32 len;
#define TX_DESC_LEN_MASK	0x000fffff
#define TX_DESC_C	0x40000000
#define TX_DESC_E	0x80000000
} __attribute((packed));

/*
 * IOCB Definitions...
 */

#define OPCODE_OB_MAC_IOCB 			0x01
#define OPCODE_OB_MAC_TSO_IOCB		0x02
#define OPCODE_IB_MAC_IOCB			0x20
#define OPCODE_IB_MPI_IOCB			0x21
#define OPCODE_IB_AE_IOCB			0x3f

struct ob_mac_iocb_req {
	u8 opcode;
	u8 flags1;
#define OB_MAC_IOCB_REQ_OI	0x01
#define OB_MAC_IOCB_REQ_I	0x02
#define OB_MAC_IOCB_REQ_D	0x08
#define OB_MAC_IOCB_REQ_F	0x10
	u8 flags2;
	u8 flags3;
#define OB_MAC_IOCB_DFP	0x02
#define OB_MAC_IOCB_V	0x04
	__le32 reserved1[2];
	__le16 frame_len;
#define OB_MAC_IOCB_LEN_MASK 0x3ffff
	__le16 reserved2;
	u32 tid;
	u32 txq_idx;
	__le32 reserved3;
	__le16 vlan_tci;
	__le16 reserved4;
	struct tx_buf_desc tbd[TX_DESC_PER_IOCB];
} __attribute((packed));

struct ob_mac_iocb_rsp {
	u8 opcode;		/* */
	u8 flags1;		/* */
#define OB_MAC_IOCB_RSP_OI	0x01	/* */
#define OB_MAC_IOCB_RSP_I	0x02	/* */
#define OB_MAC_IOCB_RSP_E	0x08	/* */
#define OB_MAC_IOCB_RSP_S	0x10	/* too Short */
#define OB_MAC_IOCB_RSP_L	0x20	/* too Large */
#define OB_MAC_IOCB_RSP_P	0x40	/* Padded */
	u8 flags2;		/* */
	u8 flags3;		/* */
#define OB_MAC_IOCB_RSP_B	0x80	/* */
	u32 tid;
	u32 txq_idx;
	__le32 reserved[13];
} __attribute((packed));

struct ob_mac_tso_iocb_req {
	u8 opcode;
	u8 flags1;
#define OB_MAC_TSO_IOCB_OI	0x01
#define OB_MAC_TSO_IOCB_I	0x02
#define OB_MAC_TSO_IOCB_D	0x08
#define OB_MAC_TSO_IOCB_IP4	0x40
#define OB_MAC_TSO_IOCB_IP6	0x80
	u8 flags2;
#define OB_MAC_TSO_IOCB_LSO	0x20
#define OB_MAC_TSO_IOCB_UC	0x40
#define OB_MAC_TSO_IOCB_TC	0x80
	u8 flags3;
#define OB_MAC_TSO_IOCB_IC	0x01
#define OB_MAC_TSO_IOCB_DFP	0x02
#define OB_MAC_TSO_IOCB_V	0x04
	__le32 reserved1[2];
	__le32 frame_len;
	u32 tid;
	u32 txq_idx;
	__le16 total_hdrs_len;
	__le16 net_trans_offset;
#define OB_MAC_TRANSPORT_HDR_SHIFT 6
	__le16 vlan_tci;
	__le16 mss;
	struct tx_buf_desc tbd[TX_DESC_PER_IOCB];
} __attribute((packed));

struct ob_mac_tso_iocb_rsp {
	u8 opcode;
	u8 flags1;
#define OB_MAC_TSO_IOCB_RSP_OI	0x01
#define OB_MAC_TSO_IOCB_RSP_I	0x02
#define OB_MAC_TSO_IOCB_RSP_E	0x08
#define OB_MAC_TSO_IOCB_RSP_S	0x10
#define OB_MAC_TSO_IOCB_RSP_L	0x20
#define OB_MAC_TSO_IOCB_RSP_P	0x40
	u8 flags2;		/* */
	u8 flags3;		/* */
#define OB_MAC_TSO_IOCB_RSP_B	0x8000
	u32 tid;
	u32 txq_idx;
	__le32 reserved2[13];
} __attribute((packed));

struct ib_mac_iocb_rsp {
	u8 opcode;		/* 0x20 */
	u8 flags1;
#define IB_MAC_IOCB_RSP_OI	0x01	/* Overide intr delay */
#define IB_MAC_IOCB_RSP_I	0x02	/* Disble Intr Generation */
#define IB_MAC_CSUM_ERR_MASK 0x1c	/* A mask to use for csum errs */
#define IB_MAC_IOCB_RSP_TE	0x04	/* Checksum error */
#define IB_MAC_IOCB_RSP_NU	0x08	/* No checksum rcvd */
#define IB_MAC_IOCB_RSP_IE	0x10	/* IPv4 checksum error */
#define IB_MAC_IOCB_RSP_M_MASK	0x60	/* Multicast info */
#define IB_MAC_IOCB_RSP_M_NONE	0x00	/* Not mcast frame */
#define IB_MAC_IOCB_RSP_M_HASH	0x20	/* HASH mcast frame */
#define IB_MAC_IOCB_RSP_M_REG 	0x40	/* Registered mcast frame */
#define IB_MAC_IOCB_RSP_M_PROM 	0x60	/* Promiscuous mcast frame */
#define IB_MAC_IOCB_RSP_B	0x80	/* Broadcast frame */
	u8 flags2;
#define IB_MAC_IOCB_RSP_P	0x01	/* Promiscuous frame */
#define IB_MAC_IOCB_RSP_V	0x02	/* Vlan tag present */
#define IB_MAC_IOCB_RSP_ERR_MASK	0x1c	/*  */
#define IB_MAC_IOCB_RSP_ERR_CODE_ERR	0x04
#define IB_MAC_IOCB_RSP_ERR_OVERSIZE	0x08
#define IB_MAC_IOCB_RSP_ERR_UNDERSIZE	0x10
#define IB_MAC_IOCB_RSP_ERR_PREAMBLE	0x14
#define IB_MAC_IOCB_RSP_ERR_FRAME_LEN	0x18
#define IB_MAC_IOCB_RSP_ERR_CRC		0x1c
#define IB_MAC_IOCB_RSP_U	0x20	/* UDP packet */
#define IB_MAC_IOCB_RSP_T	0x40	/* TCP packet */
#define IB_MAC_IOCB_RSP_FO	0x80	/* Failover port */
	u8 flags3;
#define IB_MAC_IOCB_RSP_RSS_MASK	0x07	/* RSS mask */
#define IB_MAC_IOCB_RSP_M_NONE	0x00	/* No RSS match */
#define IB_MAC_IOCB_RSP_M_IPV4	0x04	/* IPv4 RSS match */
#define IB_MAC_IOCB_RSP_M_IPV6	0x02	/* IPv6 RSS match */
#define IB_MAC_IOCB_RSP_M_TCP_V4 	0x05	/* TCP with IPv4 */
#define IB_MAC_IOCB_RSP_M_TCP_V6 	0x03	/* TCP with IPv6 */
#define IB_MAC_IOCB_RSP_V4	0x08	/* IPV4 */
#define IB_MAC_IOCB_RSP_V6	0x10	/* IPV6 */
#define IB_MAC_IOCB_RSP_IH	0x20	/* Split after IP header */
#define IB_MAC_IOCB_RSP_DS	0x40	/* data is in small buffer */
#define IB_MAC_IOCB_RSP_DL	0x80	/* data is in large buffer */
	__le32 data_len;	/* */
	__le64 data_addr;	/* */
	__le32 rss;		/* */
	__le16 vlan_id;		/* 12 bits */
#define IB_MAC_IOCB_RSP_C	0x1000	/* VLAN CFI bit */
#define IB_MAC_IOCB_RSP_COS_SHIFT	12	/* class of service value */
#define IB_MAC_IOCB_RSP_VLAN_MASK	0x0ffff

	__le16 reserved1;
	__le32 reserved2[6];
	u8 reserved3[3];
	u8 flags4;
#define IB_MAC_IOCB_RSP_HV	0x20
#define IB_MAC_IOCB_RSP_HS	0x40
#define IB_MAC_IOCB_RSP_HL	0x80
	__le32 hdr_len;		/* */
	__le64 hdr_addr;	/* */
} __attribute((packed));

struct ib_ae_iocb_rsp {
	u8 opcode;
	u8 flags1;
#define IB_AE_IOCB_RSP_OI		0x01
#define IB_AE_IOCB_RSP_I		0x02
	u8 event;
#define LINK_UP_EVENT              0x00
#define LINK_DOWN_EVENT            0x01
#define CAM_LOOKUP_ERR_EVENT       0x06
#define SOFT_ECC_ERROR_EVENT       0x07
#define MGMT_ERR_EVENT             0x08
#define TEN_GIG_MAC_EVENT          0x09
#define GPI0_H2L_EVENT       	0x10
#define GPI0_L2H_EVENT       	0x20
#define GPI1_H2L_EVENT       	0x11
#define GPI1_L2H_EVENT       	0x21
#define PCI_ERR_ANON_BUF_RD        0x40
	u8 q_id;
	__le32 reserved[15];
} __attribute((packed));

/*
 * These three structures are for generic
 * handling of ib and ob iocbs.
 */
struct ql_net_rsp_iocb {
	u8 opcode;
	u8 flags0;
	__le16 length;
	__le32 tid;
	__le32 reserved[14];
} __attribute((packed));

struct net_req_iocb {
	u8 opcode;
	u8 flags0;
	__le16 flags1;
	__le32 tid;
	__le32 reserved1[30];
} __attribute((packed));

/*
 * tx ring initialization control block for chip.
 * It is defined as:
 * "Work Queue Initialization Control Block"
 */
struct wqicb {
	__le16 len;
#define Q_LEN_V		(1 << 4)
#define Q_LEN_CPP_CONT	0x0000
#define Q_LEN_CPP_16	0x0001
#define Q_LEN_CPP_32	0x0002
#define Q_LEN_CPP_64	0x0003
#define Q_LEN_CPP_512	0x0006
	__le16 flags;
#define Q_PRI_SHIFT	1
#define Q_FLAGS_LC	0x1000
#define Q_FLAGS_LB	0x2000
#define Q_FLAGS_LI	0x4000
#define Q_FLAGS_LO	0x8000
	__le16 cq_id_rss;
#define Q_CQ_ID_RSS_RV 0x8000
	__le16 rid;
	__le64 addr;
	__le64 cnsmr_idx_addr;
} __attribute((packed));

/*
 * rx ring initialization control block for chip.
 * It is defined as:
 * "Completion Queue Initialization Control Block"
 */
struct cqicb {
	u8 msix_vect;
	u8 reserved1;
	u8 reserved2;
	u8 flags;
#define FLAGS_LV	0x08
#define FLAGS_LS	0x10
#define FLAGS_LL	0x20
#define FLAGS_LI	0x40
#define FLAGS_LC	0x80
	__le16 len;
#define LEN_V		(1 << 4)
#define LEN_CPP_CONT	0x0000
#define LEN_CPP_32	0x0001
#define LEN_CPP_64	0x0002
#define LEN_CPP_128	0x0003
	__le16 rid;
	__le64 addr;
	__le64 prod_idx_addr;
	__le16 pkt_delay;
	__le16 irq_delay;
	__le64 lbq_addr;
	__le16 lbq_buf_size;
	__le16 lbq_len;		/* entry count */
	__le64 sbq_addr;
	__le16 sbq_buf_size;
	__le16 sbq_len;		/* entry count */
} __attribute((packed));

struct ricb {
	u8 base_cq;
#define RSS_L4K 0x80
	u8 flags;
#define RSS_L6K 0x01
#define RSS_LI  0x02
#define RSS_LB  0x04
#define RSS_LM  0x08
#define RSS_RI4 0x10
#define RSS_RT4 0x20
#define RSS_RI6 0x40
#define RSS_RT6 0x80
	__le16 mask;
	u8 hash_cq_id[1024];
	__le32 ipv6_hash_key[10];
	__le32 ipv4_hash_key[4];
} __attribute((packed));

/* SOFTWARE/DRIVER DATA STRUCTURES. */

struct oal {
	struct tx_buf_desc oal[TX_DESC_PER_OAL];
};

struct map_list {
	DECLARE_PCI_UNMAP_ADDR(mapaddr);
	DECLARE_PCI_UNMAP_LEN(maplen);
};

struct tx_ring_desc {
	struct sk_buff *skb;
	struct ob_mac_iocb_req *queue_entry;
	u32 index;
	struct oal oal;
	struct map_list map[MAX_SKB_FRAGS + 1];
	int map_cnt;
	struct tx_ring_desc *next;
};

struct page_chunk {
	struct page *page;	/* master page */
	char *va;		/* virt addr for this chunk */
	u64 map;		/* mapping for master */
	unsigned int offset;	/* offset for this chunk */
	unsigned int last_flag; /* flag set for last chunk in page */
};

struct bq_desc {
	union {
		struct page_chunk pg_chunk;
		struct sk_buff *skb;
	} p;
	__le64 *addr;
	u32 index;
	 DECLARE_PCI_UNMAP_ADDR(mapaddr);
	 DECLARE_PCI_UNMAP_LEN(maplen);
};

#define QL_TXQ_IDX(qdev, skb) (smp_processor_id()%(qdev->tx_ring_count))

struct tx_ring {
	/*
	 * queue info.
	 */
	struct wqicb wqicb;	/* structure used to inform chip of new queue */
	void *wq_base;		/* pci_alloc:virtual addr for tx */
	dma_addr_t wq_base_dma;	/* pci_alloc:dma addr for tx */
	__le32 *cnsmr_idx_sh_reg;	/* shadow copy of consumer idx */
	dma_addr_t cnsmr_idx_sh_reg_dma;	/* dma-shadow copy of consumer */
	u32 wq_size;		/* size in bytes of queue area */
	u32 wq_len;		/* number of entries in queue */
	void __iomem *prod_idx_db_reg;	/* doorbell area index reg at offset 0x00 */
	void __iomem *valid_db_reg;	/* doorbell area valid reg at offset 0x04 */
	u16 prod_idx;		/* current value for prod idx */
	u16 cq_id;		/* completion (rx) queue for tx completions */
	u8 wq_id;		/* queue id for this entry */
	u8 reserved1[3];
	struct tx_ring_desc *q;	/* descriptor list for the queue */
	spinlock_t lock;
	atomic_t tx_count;	/* counts down for every outstanding IO */
	atomic_t queue_stopped;	/* Turns queue off when full. */
	struct delayed_work tx_work;
	struct ql_adapter *qdev;
	u64 tx_packets;
	u64 tx_bytes;
	u64 tx_errors;
};

/*
 * Type of inbound queue.
 */
enum {
	DEFAULT_Q = 2,		/* Handles slow queue and chip/MPI events. */
	TX_Q = 3,		/* Handles outbound completions. */
	RX_Q = 4,		/* Handles inbound completions. */
};

struct rx_ring {
	struct cqicb cqicb;	/* The chip's completion queue init control block. */

	/* Completion queue elements. */
	void *cq_base;
	dma_addr_t cq_base_dma;
	u32 cq_size;
	u32 cq_len;
	u16 cq_id;
	__le32 *prod_idx_sh_reg;	/* Shadowed producer register. */
	dma_addr_t prod_idx_sh_reg_dma;
	void __iomem *cnsmr_idx_db_reg;	/* PCI doorbell mem area + 0 */
	u32 cnsmr_idx;		/* current sw idx */
	struct ql_net_rsp_iocb *curr_entry;	/* next entry on queue */
	void __iomem *valid_db_reg;	/* PCI doorbell mem area + 0x04 */

	/* Large buffer queue elements. */
	u32 lbq_len;		/* entry count */
	u32 lbq_size;		/* size in bytes of queue */
	u32 lbq_buf_size;
	void *lbq_base;
	dma_addr_t lbq_base_dma;
	void *lbq_base_indirect;
	dma_addr_t lbq_base_indirect_dma;
	struct page_chunk pg_chunk; /* current page for chunks */
	struct bq_desc *lbq;	/* array of control blocks */
	void __iomem *lbq_prod_idx_db_reg;	/* PCI doorbell mem area + 0x18 */
	u32 lbq_prod_idx;	/* current sw prod idx */
	u32 lbq_curr_idx;	/* next entry we expect */
	u32 lbq_clean_idx;	/* beginning of new descs */
	u32 lbq_free_cnt;	/* free buffer desc cnt */

	/* Small buffer queue elements. */
	u32 sbq_len;		/* entry count */
	u32 sbq_size;		/* size in bytes of queue */
	u32 sbq_buf_size;
	void *sbq_base;
	dma_addr_t sbq_base_dma;
	void *sbq_base_indirect;
	dma_addr_t sbq_base_indirect_dma;
	struct bq_desc *sbq;	/* array of control blocks */
	void __iomem *sbq_prod_idx_db_reg; /* PCI doorbell mem area + 0x1c */
	u32 sbq_prod_idx;	/* current sw prod idx */
	u32 sbq_curr_idx;	/* next entry we expect */
	u32 sbq_clean_idx;	/* beginning of new descs */
	u32 sbq_free_cnt;	/* free buffer desc cnt */

	/* Misc. handler elements. */
	u32 type;		/* Type of queue, tx, rx. */
	u32 irq;		/* Which vector this ring is assigned. */
	u32 cpu;		/* Which CPU this should run on. */
	char name[IFNAMSIZ + 5];
	struct napi_struct napi;
	u8 reserved;
	struct ql_adapter *qdev;
	u64 rx_packets;
	u64 rx_multicast;
	u64 rx_bytes;
	u64 rx_dropped;
	u64 rx_errors;
};

/*
 * RSS Initialization Control Block
 */
struct hash_id {
	u8 value[4];
};

struct nic_stats {
	/*
	 * These stats come from offset 200h to 278h
	 * in the XGMAC register.
	 */
	u64 tx_pkts;
	u64 tx_bytes;
	u64 tx_mcast_pkts;
	u64 tx_bcast_pkts;
	u64 tx_ucast_pkts;
	u64 tx_ctl_pkts;
	u64 tx_pause_pkts;
	u64 tx_64_pkt;
	u64 tx_65_to_127_pkt;
	u64 tx_128_to_255_pkt;
	u64 tx_256_511_pkt;
	u64 tx_512_to_1023_pkt;
	u64 tx_1024_to_1518_pkt;
	u64 tx_1519_to_max_pkt;
	u64 tx_undersize_pkt;
	u64 tx_oversize_pkt;

	/*
	 * These stats come from offset 300h to 3C8h
	 * in the XGMAC register.
	 */
	u64 rx_bytes;
	u64 rx_bytes_ok;
	u64 rx_pkts;
	u64 rx_pkts_ok;
	u64 rx_bcast_pkts;
	u64 rx_mcast_pkts;
	u64 rx_ucast_pkts;
	u64 rx_undersize_pkts;
	u64 rx_oversize_pkts;
	u64 rx_jabber_pkts;
	u64 rx_undersize_fcerr_pkts;
	u64 rx_drop_events;
	u64 rx_fcerr_pkts;
	u64 rx_align_err;
	u64 rx_symbol_err;
	u64 rx_mac_err;
	u64 rx_ctl_pkts;
	u64 rx_pause_pkts;
	u64 rx_64_pkts;
	u64 rx_65_to_127_pkts;
	u64 rx_128_255_pkts;
	u64 rx_256_511_pkts;
	u64 rx_512_to_1023_pkts;
	u64 rx_1024_to_1518_pkts;
	u64 rx_1519_to_max_pkts;
	u64 rx_len_err_pkts;
	/*
	 * These stats come from offset 500h to 5C8h
	 * in the XGMAC register.
	 */
	u64 tx_cbfc_pause_frames0;
	u64 tx_cbfc_pause_frames1;
	u64 tx_cbfc_pause_frames2;
	u64 tx_cbfc_pause_frames3;
	u64 tx_cbfc_pause_frames4;
	u64 tx_cbfc_pause_frames5;
	u64 tx_cbfc_pause_frames6;
	u64 tx_cbfc_pause_frames7;
	u64 rx_cbfc_pause_frames0;
	u64 rx_cbfc_pause_frames1;
	u64 rx_cbfc_pause_frames2;
	u64 rx_cbfc_pause_frames3;
	u64 rx_cbfc_pause_frames4;
	u64 rx_cbfc_pause_frames5;
	u64 rx_cbfc_pause_frames6;
	u64 rx_cbfc_pause_frames7;
	u64 rx_nic_fifo_drop;
};

/* Firmware coredump internal register address/length pairs. */
enum {
	MPI_CORE_REGS_ADDR = 0x00030000,
	MPI_CORE_REGS_CNT = 127,
	MPI_CORE_SH_REGS_CNT = 16,
	TEST_REGS_ADDR = 0x00001000,
	TEST_REGS_CNT = 23,
	RMII_REGS_ADDR = 0x00001040,
	RMII_REGS_CNT = 64,
	FCMAC1_REGS_ADDR = 0x00001080,
	FCMAC2_REGS_ADDR = 0x000010c0,
	FCMAC_REGS_CNT = 64,
	FC1_MBX_REGS_ADDR = 0x00001100,
	FC2_MBX_REGS_ADDR = 0x00001240,
	FC_MBX_REGS_CNT = 64,
	IDE_REGS_ADDR = 0x00001140,
	IDE_REGS_CNT = 64,
	NIC1_MBX_REGS_ADDR = 0x00001180,
	NIC2_MBX_REGS_ADDR = 0x00001280,
	NIC_MBX_REGS_CNT = 64,
	SMBUS_REGS_ADDR = 0x00001200,
	SMBUS_REGS_CNT = 64,
	I2C_REGS_ADDR = 0x00001fc0,
	I2C_REGS_CNT = 64,
	MEMC_REGS_ADDR = 0x00003000,
	MEMC_REGS_CNT = 256,
	PBUS_REGS_ADDR = 0x00007c00,
	PBUS_REGS_CNT = 256,
	MDE_REGS_ADDR = 0x00010000,
	MDE_REGS_CNT = 6,
	CODE_RAM_ADDR = 0x00020000,
	CODE_RAM_CNT = 0x2000,
	MEMC_RAM_ADDR = 0x00100000,
	MEMC_RAM_CNT = 0x2000,
};

#define MPI_COREDUMP_COOKIE 0x5555aaaa
struct mpi_coredump_global_header {
	u32	cookie;
	u8	idString[16];
	u32	timeLo;
	u32	timeHi;
	u32	imageSize;
	u32	headerSize;
	u8	info[220];
};

struct mpi_coredump_segment_header {
	u32	cookie;
	u32	segNum;
	u32	segSize;
	u32	extra;
	u8	description[16];
};

/* Firmware coredump header segment numbers. */
enum {
	CORE_SEG_NUM = 1,
	TEST_LOGIC_SEG_NUM = 2,
	RMII_SEG_NUM = 3,
	FCMAC1_SEG_NUM = 4,
	FCMAC2_SEG_NUM = 5,
	FC1_MBOX_SEG_NUM = 6,
	IDE_SEG_NUM = 7,
	NIC1_MBOX_SEG_NUM = 8,
	SMBUS_SEG_NUM = 9,
	FC2_MBOX_SEG_NUM = 10,
	NIC2_MBOX_SEG_NUM = 11,
	I2C_SEG_NUM = 12,
	MEMC_SEG_NUM = 13,
	PBUS_SEG_NUM = 14,
	MDE_SEG_NUM = 15,
	NIC1_CONTROL_SEG_NUM = 16,
	NIC2_CONTROL_SEG_NUM = 17,
	NIC1_XGMAC_SEG_NUM = 18,
	NIC2_XGMAC_SEG_NUM = 19,
	WCS_RAM_SEG_NUM = 20,
	MEMC_RAM_SEG_NUM = 21,
	XAUI_AN_SEG_NUM = 22,
	XAUI_HSS_PCS_SEG_NUM = 23,
	XFI_AN_SEG_NUM = 24,
	XFI_TRAIN_SEG_NUM = 25,
	XFI_HSS_PCS_SEG_NUM = 26,
	XFI_HSS_TX_SEG_NUM = 27,
	XFI_HSS_RX_SEG_NUM = 28,
	XFI_HSS_PLL_SEG_NUM = 29,
	MISC_NIC_INFO_SEG_NUM = 30,
	INTR_STATES_SEG_NUM = 31,
	CAM_ENTRIES_SEG_NUM = 32,
	ROUTING_WORDS_SEG_NUM = 33,
	ETS_SEG_NUM = 34,
	PROBE_DUMP_SEG_NUM = 35,
	ROUTING_INDEX_SEG_NUM = 36,
	MAC_PROTOCOL_SEG_NUM = 37,
	XAUI2_AN_SEG_NUM = 38,
	XAUI2_HSS_PCS_SEG_NUM = 39,
	XFI2_AN_SEG_NUM = 40,
	XFI2_TRAIN_SEG_NUM = 41,
	XFI2_HSS_PCS_SEG_NUM = 42,
	XFI2_HSS_TX_SEG_NUM = 43,
	XFI2_HSS_RX_SEG_NUM = 44,
	XFI2_HSS_PLL_SEG_NUM = 45,
	SEM_REGS_SEG_NUM = 50

};

<<<<<<< HEAD
/* Probe dump constants */
/* 64 probes, 8 bytes per probe + 4 bytes to list the probe ID */
#define PROBE_DATA_LENGTH_WORDS ((64*2) + 1)
#define NUMBER_OF_PROBES 34
#define NUMBER_ROUTING_REG_ENTRIES 48
#define WORDS_PER_ROUTING_REG_ENTRY 4
#define MAC_PROTOCOL_REGISTER_WORDS ((512 * 3) + (32 * 2) + (4096 * 1) + \
(4096 * 1) + (4 * 2) + (8 * 2) + (16 * 1) + (4 * 1) + (4 * 4) + (4 * 1))

/* Save both the address and data register */
#define WORDS_PER_MAC_PROT_ENTRY 2
#define MAX_SEMAPHORE_FUNCTIONS 5
#define WQC_WORD_SIZE 6
#define NUMBER_OF_WQCS 128
#define CQC_WORD_SIZE 13
#define NUMBER_OF_CQCS 128

#define MPI_READ 0x00000000
#define REG_BLOCK 0x00020000
#define TEST_LOGIC_FUNC_PORT_CONFIG 0x1002
#define NIC1_FUNCTION_ENABLE 0x00000001
#define NIC1_FUNCTION_MASK 0x0000000e
#define NIC1_FUNCTION_SHIFT 1
#define NIC2_FUNCTION_ENABLE 0x00000010
#define NIC2_FUNCTION_MASK 0x000000e0
#define NIC2_FUNCTION_SHIFT 5
#define FC1_FUNCTION_ENABLE 0x00000100
#define FC1_FUNCTION_MASK 0x00000e00
#define FC1_FUNCTION_SHIFT 9
#define FC2_FUNCTION_ENABLE 0x00001000
#define FC2_FUNCTION_MASK 0x0000e000
#define FC2_FUNCTION_SHIFT 13
#define FUNCTION_SHIFT 6

#define XFI1_POWERED_UP 0x00000005
#define XFI2_POWERED_UP	0x0000000A
#define XAUI_POWERED_DOWN 0x00000001

#define RISC_124 0x0003007c
#define RISC_127 0x0003007f
#define SHADOW_OFFSET 0xb0000000

#define SYS_CLOCK (0x00)
#define PCI_CLOCK (0x80)
#define FC_CLOCK (0x140)
#define XGM_CLOCK (0x180)
#define ADDRESS_REGISTER_ENABLE 0x00010000
#define UP 0x00008000
#define MAX_MUX	0x40
#define MAX_MODULES 0x1F
#define RS_AND_ADR 0x06000000
#define RS_ONLY	0x04000000
#define NUM_TYPES 10
=======
/* There are 64 generic NIC registers. */
#define NIC_REGS_DUMP_WORD_COUNT		64
/* XGMAC word count. */
#define XGMAC_DUMP_WORD_COUNT		(XGMAC_REGISTER_END / 4)
/* Word counts for the SERDES blocks. */
#define XG_SERDES_XAUI_AN_COUNT		14
#define XG_SERDES_XAUI_HSS_PCS_COUNT	33
#define XG_SERDES_XFI_AN_COUNT		14
#define XG_SERDES_XFI_TRAIN_COUNT		12
#define XG_SERDES_XFI_HSS_PCS_COUNT	15
#define XG_SERDES_XFI_HSS_TX_COUNT		32
#define XG_SERDES_XFI_HSS_RX_COUNT		32
#define XG_SERDES_XFI_HSS_PLL_COUNT	32

/* There are 2 CNA ETS and 8 NIC ETS registers. */
#define ETS_REGS_DUMP_WORD_COUNT		10

/* Each probe mux entry stores the probe type plus 64 entries
 * that are each each 64-bits in length. There are a total of
 * 34 (PRB_MX_ADDR_VALID_TOTAL) valid probes.
 */
#define PRB_MX_ADDR_PRB_WORD_COUNT		(1 + (PRB_MX_ADDR_MAX_MUX * 2))
#define PRB_MX_DUMP_TOT_COUNT		(PRB_MX_ADDR_PRB_WORD_COUNT * \
							PRB_MX_ADDR_VALID_TOTAL)
/* Each routing entry consists of 4 32-bit words.
 * They are route type, index, index word, and result.
 * There are 2 route blocks with 8 entries each and
 *  2 NIC blocks with 16 entries each.
 * The totol entries is 48 with 4 words each.
 */
#define RT_IDX_DUMP_ENTRIES			48
#define RT_IDX_DUMP_WORDS_PER_ENTRY	4
#define RT_IDX_DUMP_TOT_WORDS		(RT_IDX_DUMP_ENTRIES * \
						RT_IDX_DUMP_WORDS_PER_ENTRY)
/* There are 10 address blocks in filter, each with
 * different entry counts and different word-count-per-entry.
 */
#define MAC_ADDR_DUMP_ENTRIES \
	((MAC_ADDR_MAX_CAM_ENTRIES * MAC_ADDR_MAX_CAM_WCOUNT) + \
	(MAC_ADDR_MAX_MULTICAST_ENTRIES * MAC_ADDR_MAX_MULTICAST_WCOUNT) + \
	(MAC_ADDR_MAX_VLAN_ENTRIES * MAC_ADDR_MAX_VLAN_WCOUNT) + \
	(MAC_ADDR_MAX_MCAST_FLTR_ENTRIES * MAC_ADDR_MAX_MCAST_FLTR_WCOUNT) + \
	(MAC_ADDR_MAX_FC_MAC_ENTRIES * MAC_ADDR_MAX_FC_MAC_WCOUNT) + \
	(MAC_ADDR_MAX_MGMT_MAC_ENTRIES * MAC_ADDR_MAX_MGMT_MAC_WCOUNT) + \
	(MAC_ADDR_MAX_MGMT_VLAN_ENTRIES * MAC_ADDR_MAX_MGMT_VLAN_WCOUNT) + \
	(MAC_ADDR_MAX_MGMT_V4_ENTRIES * MAC_ADDR_MAX_MGMT_V4_WCOUNT) + \
	(MAC_ADDR_MAX_MGMT_V6_ENTRIES * MAC_ADDR_MAX_MGMT_V6_WCOUNT) + \
	(MAC_ADDR_MAX_MGMT_TU_DP_ENTRIES * MAC_ADDR_MAX_MGMT_TU_DP_WCOUNT))
#define MAC_ADDR_DUMP_WORDS_PER_ENTRY	2
#define MAC_ADDR_DUMP_TOT_WORDS		(MAC_ADDR_DUMP_ENTRIES * \
						MAC_ADDR_DUMP_WORDS_PER_ENTRY)
/* Maximum of 4 functions whose semaphore registeres are
 * in the coredump.
 */
#define MAX_SEMAPHORE_FUNCTIONS		4
/* Defines for access the MPI shadow registers. */
#define RISC_124		0x0003007c
#define RISC_127		0x0003007f
#define SHADOW_OFFSET	0xb0000000
#define SHADOW_REG_SHIFT	20
>>>>>>> 57d54889

struct ql_nic_misc {
	u32 rx_ring_count;
	u32 tx_ring_count;
	u32 intr_count;
	u32 function;
};

struct ql_reg_dump {

	/* segment 0 */
	struct mpi_coredump_global_header mpi_global_header;

	/* segment 16 */
	struct mpi_coredump_segment_header nic_regs_seg_hdr;
	u32 nic_regs[64];

	/* segment 30 */
	struct mpi_coredump_segment_header misc_nic_seg_hdr;
	struct ql_nic_misc misc_nic_info;

	/* segment 31 */
	/* one interrupt state for each CQ */
	struct mpi_coredump_segment_header intr_states_seg_hdr;
	u32 intr_states[MAX_CPUS];

	/* segment 32 */
	/* 3 cam words each for 16 unicast,
	 * 2 cam words for each of 32 multicast.
	 */
	struct mpi_coredump_segment_header cam_entries_seg_hdr;
	u32 cam_entries[(16 * 3) + (32 * 3)];

	/* segment 33 */
	struct mpi_coredump_segment_header nic_routing_words_seg_hdr;
	u32 nic_routing_words[16];

	/* segment 34 */
	struct mpi_coredump_segment_header ets_seg_hdr;
	u32 ets[8+2];
};

struct ql_mpi_coredump {
	/* segment 0 */
	struct mpi_coredump_global_header mpi_global_header;

	/* segment 1 */
	struct mpi_coredump_segment_header core_regs_seg_hdr;
	u32 mpi_core_regs[MPI_CORE_REGS_CNT];
	u32 mpi_core_sh_regs[MPI_CORE_SH_REGS_CNT];

	/* segment 2 */
	struct mpi_coredump_segment_header test_logic_regs_seg_hdr;
	u32 test_logic_regs[TEST_REGS_CNT];

	/* segment 3 */
	struct mpi_coredump_segment_header rmii_regs_seg_hdr;
	u32 rmii_regs[RMII_REGS_CNT];

	/* segment 4 */
	struct mpi_coredump_segment_header fcmac1_regs_seg_hdr;
	u32 fcmac1_regs[FCMAC_REGS_CNT];

	/* segment 5 */
	struct mpi_coredump_segment_header fcmac2_regs_seg_hdr;
	u32 fcmac2_regs[FCMAC_REGS_CNT];

	/* segment 6 */
	struct mpi_coredump_segment_header fc1_mbx_regs_seg_hdr;
	u32 fc1_mbx_regs[FC_MBX_REGS_CNT];

	/* segment 7 */
	struct mpi_coredump_segment_header ide_regs_seg_hdr;
	u32 ide_regs[IDE_REGS_CNT];

	/* segment 8 */
	struct mpi_coredump_segment_header nic1_mbx_regs_seg_hdr;
	u32 nic1_mbx_regs[NIC_MBX_REGS_CNT];

	/* segment 9 */
	struct mpi_coredump_segment_header smbus_regs_seg_hdr;
	u32 smbus_regs[SMBUS_REGS_CNT];

	/* segment 10 */
	struct mpi_coredump_segment_header fc2_mbx_regs_seg_hdr;
	u32 fc2_mbx_regs[FC_MBX_REGS_CNT];

	/* segment 11 */
	struct mpi_coredump_segment_header nic2_mbx_regs_seg_hdr;
	u32 nic2_mbx_regs[NIC_MBX_REGS_CNT];

	/* segment 12 */
	struct mpi_coredump_segment_header i2c_regs_seg_hdr;
	u32 i2c_regs[I2C_REGS_CNT];
<<<<<<< HEAD

=======
>>>>>>> 57d54889
	/* segment 13 */
	struct mpi_coredump_segment_header memc_regs_seg_hdr;
	u32 memc_regs[MEMC_REGS_CNT];

	/* segment 14 */
	struct mpi_coredump_segment_header pbus_regs_seg_hdr;
	u32 pbus_regs[PBUS_REGS_CNT];

	/* segment 15 */
	struct mpi_coredump_segment_header mde_regs_seg_hdr;
	u32 mde_regs[MDE_REGS_CNT];

	/* segment 16 */
	struct mpi_coredump_segment_header nic_regs_seg_hdr;
<<<<<<< HEAD
	u32 nic_regs[64];

	/* segment 17 */
	struct mpi_coredump_segment_header nic2_regs_seg_hdr;
	u32 nic2_regs[64];

	/* segment 18 */
	struct mpi_coredump_segment_header xgmac1_seg_hdr;
	u32 xgmac1[XGMAC_REGISTER_END / 4];

	/* segment 19 */
	struct mpi_coredump_segment_header xgmac2_seg_hdr;
	u32 xgmac2[XGMAC_REGISTER_END / 4];
=======
	u32 nic_regs[NIC_REGS_DUMP_WORD_COUNT];

	/* segment 17 */
	struct mpi_coredump_segment_header nic2_regs_seg_hdr;
	u32 nic2_regs[NIC_REGS_DUMP_WORD_COUNT];

	/* segment 18 */
	struct mpi_coredump_segment_header xgmac1_seg_hdr;
	u32 xgmac1[XGMAC_DUMP_WORD_COUNT];

	/* segment 19 */
	struct mpi_coredump_segment_header xgmac2_seg_hdr;
	u32 xgmac2[XGMAC_DUMP_WORD_COUNT];
>>>>>>> 57d54889

	/* segment 20 */
	struct mpi_coredump_segment_header code_ram_seg_hdr;
	u32 code_ram[CODE_RAM_CNT];

	/* segment 21 */
	struct mpi_coredump_segment_header memc_ram_seg_hdr;
	u32 memc_ram[MEMC_RAM_CNT];

	/* segment 22 */
	struct mpi_coredump_segment_header xaui_an_hdr;
<<<<<<< HEAD
	u32 serdes_xaui_an[14];

	/* segment 23 */
	struct mpi_coredump_segment_header xaui_hss_pcs_hdr;
	u32 serdes_xaui_hss_pcs[33];

	/* segment 24 */
	struct mpi_coredump_segment_header xfi_an_hdr;
	u32 serdes_xfi_an[14];

	/* segment 25 */
	struct mpi_coredump_segment_header xfi_train_hdr;
	u32 serdes_xfi_train[12];

	/* segment 26 */
	struct mpi_coredump_segment_header xfi_hss_pcs_hdr;
	u32 serdes_xfi_hss_pcs[15];

	/* segment 27 */
	struct mpi_coredump_segment_header xfi_hss_tx_hdr;
	u32 serdes_xfi_hss_tx[32];

	/* segment 28 */
	struct mpi_coredump_segment_header xfi_hss_rx_hdr;
	u32 serdes_xfi_hss_rx[32];

	/* segment 29 */
	struct mpi_coredump_segment_header xfi_hss_pll_hdr;
	u32 serdes_xfi_hss_pll[32];
=======
	u32 serdes_xaui_an[XG_SERDES_XAUI_AN_COUNT];

	/* segment 23 */
	struct mpi_coredump_segment_header xaui_hss_pcs_hdr;
	u32 serdes_xaui_hss_pcs[XG_SERDES_XAUI_HSS_PCS_COUNT];

	/* segment 24 */
	struct mpi_coredump_segment_header xfi_an_hdr;
	u32 serdes_xfi_an[XG_SERDES_XFI_AN_COUNT];

	/* segment 25 */
	struct mpi_coredump_segment_header xfi_train_hdr;
	u32 serdes_xfi_train[XG_SERDES_XFI_TRAIN_COUNT];

	/* segment 26 */
	struct mpi_coredump_segment_header xfi_hss_pcs_hdr;
	u32 serdes_xfi_hss_pcs[XG_SERDES_XFI_HSS_PCS_COUNT];

	/* segment 27 */
	struct mpi_coredump_segment_header xfi_hss_tx_hdr;
	u32 serdes_xfi_hss_tx[XG_SERDES_XFI_HSS_TX_COUNT];

	/* segment 28 */
	struct mpi_coredump_segment_header xfi_hss_rx_hdr;
	u32 serdes_xfi_hss_rx[XG_SERDES_XFI_HSS_RX_COUNT];

	/* segment 29 */
	struct mpi_coredump_segment_header xfi_hss_pll_hdr;
	u32 serdes_xfi_hss_pll[XG_SERDES_XFI_HSS_PLL_COUNT];
>>>>>>> 57d54889

	/* segment 30 */
	struct mpi_coredump_segment_header misc_nic_seg_hdr;
	struct ql_nic_misc misc_nic_info;

	/* segment 31 */
	/* one interrupt state for each CQ */
	struct mpi_coredump_segment_header intr_states_seg_hdr;
	u32 intr_states[MAX_RX_RINGS];

	/* segment 32 */
	/* 3 cam words each for 16 unicast,
	 * 2 cam words for each of 32 multicast.
	 */
	struct mpi_coredump_segment_header cam_entries_seg_hdr;
	u32 cam_entries[(16 * 3) + (32 * 3)];

	/* segment 33 */
	struct mpi_coredump_segment_header nic_routing_words_seg_hdr;
	u32 nic_routing_words[16];
<<<<<<< HEAD

	/* segment 34 */
	struct mpi_coredump_segment_header ets_seg_hdr;
	u32 ets[8+2];

	/* segment 35 */
	struct mpi_coredump_segment_header probe_dump_seg_hdr;
	u32 probe_dump[PROBE_DATA_LENGTH_WORDS * NUMBER_OF_PROBES];

	/* segment 36 */
	struct mpi_coredump_segment_header routing_reg_seg_hdr;
	u32 routing_regs[NUMBER_ROUTING_REG_ENTRIES *
				WORDS_PER_ROUTING_REG_ENTRY];

	/* segment 37 */
	struct mpi_coredump_segment_header mac_prot_reg_seg_hdr;
	u32 mac_prot_regs[MAC_PROTOCOL_REGISTER_WORDS *
				WORDS_PER_MAC_PROT_ENTRY];

	/* segment 38 */
	struct mpi_coredump_segment_header xaui2_an_hdr;
	u32 serdes2_xaui_an[14];

	/* segment 39 */
	struct mpi_coredump_segment_header xaui2_hss_pcs_hdr;
	u32 serdes2_xaui_hss_pcs[33];

	/* segment 40 */
	struct mpi_coredump_segment_header xfi2_an_hdr;
	u32 serdes2_xfi_an[14];

	/* segment 41 */
	struct mpi_coredump_segment_header xfi2_train_hdr;
	u32 serdes2_xfi_train[12];

	/* segment 42 */
	struct mpi_coredump_segment_header xfi2_hss_pcs_hdr;
	u32 serdes2_xfi_hss_pcs[15];

	/* segment 43 */
	struct mpi_coredump_segment_header xfi2_hss_tx_hdr;
	u32 serdes2_xfi_hss_tx[32];

	/* segment 44 */
	struct mpi_coredump_segment_header xfi2_hss_rx_hdr;
	u32 serdes2_xfi_hss_rx[32];

	/* segment 45 */
	struct mpi_coredump_segment_header xfi2_hss_pll_hdr;
	u32 serdes2_xfi_hss_pll[32];
=======
	/* segment 34 */
	struct mpi_coredump_segment_header ets_seg_hdr;
	u32 ets[ETS_REGS_DUMP_WORD_COUNT];

	/* segment 35 */
	struct mpi_coredump_segment_header probe_dump_seg_hdr;
	u32 probe_dump[PRB_MX_DUMP_TOT_COUNT];

	/* segment 36 */
	struct mpi_coredump_segment_header routing_reg_seg_hdr;
	u32 routing_regs[RT_IDX_DUMP_TOT_WORDS];

	/* segment 37 */
	struct mpi_coredump_segment_header mac_prot_reg_seg_hdr;
	u32 mac_prot_regs[MAC_ADDR_DUMP_TOT_WORDS];

	/* segment 38 */
	struct mpi_coredump_segment_header xaui2_an_hdr;
	u32 serdes2_xaui_an[XG_SERDES_XAUI_AN_COUNT];

	/* segment 39 */
	struct mpi_coredump_segment_header xaui2_hss_pcs_hdr;
	u32 serdes2_xaui_hss_pcs[XG_SERDES_XAUI_HSS_PCS_COUNT];

	/* segment 40 */
	struct mpi_coredump_segment_header xfi2_an_hdr;
	u32 serdes2_xfi_an[XG_SERDES_XFI_AN_COUNT];

	/* segment 41 */
	struct mpi_coredump_segment_header xfi2_train_hdr;
	u32 serdes2_xfi_train[XG_SERDES_XFI_TRAIN_COUNT];

	/* segment 42 */
	struct mpi_coredump_segment_header xfi2_hss_pcs_hdr;
	u32 serdes2_xfi_hss_pcs[XG_SERDES_XFI_HSS_PCS_COUNT];

	/* segment 43 */
	struct mpi_coredump_segment_header xfi2_hss_tx_hdr;
	u32 serdes2_xfi_hss_tx[XG_SERDES_XFI_HSS_TX_COUNT];

	/* segment 44 */
	struct mpi_coredump_segment_header xfi2_hss_rx_hdr;
	u32 serdes2_xfi_hss_rx[XG_SERDES_XFI_HSS_RX_COUNT];

	/* segment 45 */
	struct mpi_coredump_segment_header xfi2_hss_pll_hdr;
	u32 serdes2_xfi_hss_pll[XG_SERDES_XFI_HSS_PLL_COUNT];
>>>>>>> 57d54889

	/* segment 50 */
	/* semaphore register for all 5 functions */
	struct mpi_coredump_segment_header sem_regs_seg_hdr;
	u32 sem_regs[MAX_SEMAPHORE_FUNCTIONS];
<<<<<<< HEAD

	struct mpi_coredump_segment_header wqc1_seg_hdr;
	u32 wqc1[WQC_WORD_SIZE * NUMBER_OF_WQCS];

	struct mpi_coredump_segment_header cqc1_seg_hdr;
	u32 cqc1[CQC_WORD_SIZE * NUMBER_OF_CQCS];

	struct mpi_coredump_segment_header wqc2_seg_hdr;
	u32 wqc2[WQC_WORD_SIZE * NUMBER_OF_WQCS];

	struct mpi_coredump_segment_header cqc2_seg_hdr;
	u32 cqc2[CQC_WORD_SIZE * NUMBER_OF_CQCS];
=======
>>>>>>> 57d54889
};

/*
 * intr_context structure is used during initialization
 * to hook the interrupts.  It is also used in a single
 * irq environment as a context to the ISR.
 */
struct intr_context {
	struct ql_adapter *qdev;
	u32 intr;
	u32 irq_mask;		/* Mask of which rings the vector services. */
	u32 hooked;
	u32 intr_en_mask;	/* value/mask used to enable this intr */
	u32 intr_dis_mask;	/* value/mask used to disable this intr */
	u32 intr_read_mask;	/* value/mask used to read this intr */
	char name[IFNAMSIZ * 2];
	atomic_t irq_cnt;	/* irq_cnt is used in single vector
				 * environment.  It's incremented for each
				 * irq handler that is scheduled.  When each
				 * handler finishes it decrements irq_cnt and
				 * enables interrupts if it's zero. */
	irq_handler_t handler;
};

/* adapter flags definitions. */
enum {
	QL_ADAPTER_UP = 0,	/* Adapter has been brought up. */
	QL_LEGACY_ENABLED = 1,
	QL_MSI_ENABLED = 2,
	QL_MSIX_ENABLED = 3,
	QL_DMA64 = 4,
	QL_PROMISCUOUS = 5,
	QL_ALLMULTI = 6,
	QL_PORT_CFG = 7,
	QL_CAM_RT_SET = 8,
	QL_SELFTEST = 9,
	QL_LB_LINK_UP = 10,
	QL_FRC_COREDUMP = 11,
	QL_EEH_FATAL = 12,
};

/* link_status bit definitions */
enum {
	STS_LOOPBACK_MASK = 0x00000700,
	STS_LOOPBACK_PCS = 0x00000100,
	STS_LOOPBACK_HSS = 0x00000200,
	STS_LOOPBACK_EXT = 0x00000300,
	STS_PAUSE_MASK = 0x000000c0,
	STS_PAUSE_STD = 0x00000040,
	STS_PAUSE_PRI = 0x00000080,
	STS_SPEED_MASK = 0x00000038,
	STS_SPEED_100Mb = 0x00000000,
	STS_SPEED_1Gb = 0x00000008,
	STS_SPEED_10Gb = 0x00000010,
	STS_LINK_TYPE_MASK = 0x00000007,
	STS_LINK_TYPE_XFI = 0x00000001,
	STS_LINK_TYPE_XAUI = 0x00000002,
	STS_LINK_TYPE_XFI_BP = 0x00000003,
	STS_LINK_TYPE_XAUI_BP = 0x00000004,
	STS_LINK_TYPE_10GBASET = 0x00000005,
};

/* link_config bit definitions */
enum {
	CFG_JUMBO_FRAME_SIZE = 0x00010000,
	CFG_PAUSE_MASK = 0x00000060,
	CFG_PAUSE_STD = 0x00000020,
	CFG_PAUSE_PRI = 0x00000040,
	CFG_DCBX = 0x00000010,
	CFG_LOOPBACK_MASK = 0x00000007,
	CFG_LOOPBACK_PCS = 0x00000002,
	CFG_LOOPBACK_HSS = 0x00000004,
	CFG_LOOPBACK_EXT = 0x00000006,
	CFG_DEFAULT_MAX_FRAME_SIZE = 0x00002580,
};

struct nic_operations {

	int (*get_flash) (struct ql_adapter *);
	int (*port_initialize) (struct ql_adapter *);
};

/*
 * The main Adapter structure definition.
 * This structure has all fields relevant to the hardware.
 */
struct ql_adapter {
	struct ricb ricb;
	unsigned long flags;
	u32 wol;

	struct nic_stats nic_stats;

	struct vlan_group *vlgrp;

	/* PCI Configuration information for this device */
	struct pci_dev *pdev;
	struct net_device *ndev;	/* Parent NET device */

	/* Hardware information */
	u32 chip_rev_id;
	u32 fw_rev_id;
	u32 func;		/* PCI function for this adapter */
	u32 alt_func;		/* PCI function for alternate adapter */
	u32 port;		/* Port number this adapter */

	spinlock_t adapter_lock;
	spinlock_t hw_lock;
	spinlock_t stats_lock;

	/* PCI Bus Relative Register Addresses */
	void __iomem *reg_base;
	void __iomem *doorbell_area;
	u32 doorbell_area_size;

	u32 msg_enable;

	/* Page for Shadow Registers */
	void *rx_ring_shadow_reg_area;
	dma_addr_t rx_ring_shadow_reg_dma;
	void *tx_ring_shadow_reg_area;
	dma_addr_t tx_ring_shadow_reg_dma;

	u32 mailbox_in;
	u32 mailbox_out;
	struct mbox_params idc_mbc;

	int tx_ring_size;
	int rx_ring_size;
	u32 intr_count;
	struct msix_entry *msi_x_entry;
	struct intr_context intr_context[MAX_RX_RINGS];

	int tx_ring_count;	/* One per online CPU. */
	u32 rss_ring_count;	/* One per irq vector.  */
	/*
	 * rx_ring_count =
	 *  (CPU count * outbound completion rx_ring) +
	 *  (irq_vector_cnt * inbound (RSS) completion rx_ring)
	 */
	int rx_ring_count;
	int ring_mem_size;
	void *ring_mem;

	struct rx_ring rx_ring[MAX_RX_RINGS];
	struct tx_ring tx_ring[MAX_TX_RINGS];
	unsigned int lbq_buf_order;

	int rx_csum;
	u32 default_rx_queue;

	u16 rx_coalesce_usecs;	/* cqicb->int_delay */
	u16 rx_max_coalesced_frames;	/* cqicb->pkt_int_delay */
	u16 tx_coalesce_usecs;	/* cqicb->int_delay */
	u16 tx_max_coalesced_frames;	/* cqicb->pkt_int_delay */

	u32 xg_sem_mask;
	u32 port_link_up;
	u32 port_init;
	u32 link_status;
	struct ql_mpi_coredump *mpi_coredump;
	u32 core_is_dumped;
	u32 link_config;
	u32 led_config;
	u32 max_frame_size;

	union flash_params flash;

	struct workqueue_struct *workqueue;
	struct delayed_work asic_reset_work;
	struct delayed_work mpi_reset_work;
	struct delayed_work mpi_work;
	struct delayed_work mpi_port_cfg_work;
	struct delayed_work mpi_idc_work;
	struct delayed_work mpi_core_to_log;
	struct completion ide_completion;
	struct nic_operations *nic_ops;
	u16 device_id;
	struct timer_list timer;
	atomic_t lb_count;
	/* Keep local copy of current mac address. */
	char current_mac_addr[6];
};

/*
 * Typical Register accessor for memory mapped device.
 */
static inline u32 ql_read32(const struct ql_adapter *qdev, int reg)
{
	return readl(qdev->reg_base + reg);
}

/*
 * Typical Register accessor for memory mapped device.
 */
static inline void ql_write32(const struct ql_adapter *qdev, int reg, u32 val)
{
	writel(val, qdev->reg_base + reg);
}

/*
 * Doorbell Registers:
 * Doorbell registers are virtual registers in the PCI memory space.
 * The space is allocated by the chip during PCI initialization.  The
 * device driver finds the doorbell address in BAR 3 in PCI config space.
 * The registers are used to control outbound and inbound queues. For
 * example, the producer index for an outbound queue.  Each queue uses
 * 1 4k chunk of memory.  The lower half of the space is for outbound
 * queues. The upper half is for inbound queues.
 */
static inline void ql_write_db_reg(u32 val, void __iomem *addr)
{
	writel(val, addr);
	mmiowb();
}

/*
 * Shadow Registers:
 * Outbound queues have a consumer index that is maintained by the chip.
 * Inbound queues have a producer index that is maintained by the chip.
 * For lower overhead, these registers are "shadowed" to host memory
 * which allows the device driver to track the queue progress without
 * PCI reads. When an entry is placed on an inbound queue, the chip will
 * update the relevant index register and then copy the value to the
 * shadow register in host memory.
 */
static inline u32 ql_read_sh_reg(__le32  *addr)
{
	u32 reg;
	reg =  le32_to_cpu(*addr);
	rmb();
	return reg;
}

extern char qlge_driver_name[];
extern const char qlge_driver_version[];
extern const struct ethtool_ops qlge_ethtool_ops;

extern int ql_sem_spinlock(struct ql_adapter *qdev, u32 sem_mask);
extern void ql_sem_unlock(struct ql_adapter *qdev, u32 sem_mask);
extern int ql_read_xgmac_reg(struct ql_adapter *qdev, u32 reg, u32 *data);
extern int ql_get_mac_addr_reg(struct ql_adapter *qdev, u32 type, u16 index,
			       u32 *value);
extern int ql_get_routing_reg(struct ql_adapter *qdev, u32 index, u32 *value);
extern int ql_write_cfg(struct ql_adapter *qdev, void *ptr, int size, u32 bit,
			u16 q_id);
void ql_queue_fw_error(struct ql_adapter *qdev);
void ql_mpi_work(struct work_struct *work);
void ql_mpi_reset_work(struct work_struct *work);
void ql_mpi_core_to_log(struct work_struct *work);
int ql_wait_reg_rdy(struct ql_adapter *qdev, u32 reg, u32 bit, u32 ebit);
void ql_queue_asic_error(struct ql_adapter *qdev);
u32 ql_enable_completion_interrupt(struct ql_adapter *qdev, u32 intr);
void ql_set_ethtool_ops(struct net_device *ndev);
int ql_read_xgmac_reg64(struct ql_adapter *qdev, u32 reg, u64 *data);
void ql_mpi_idc_work(struct work_struct *work);
void ql_mpi_port_cfg_work(struct work_struct *work);
int ql_mb_get_fw_state(struct ql_adapter *qdev);
int ql_cam_route_initialize(struct ql_adapter *qdev);
int ql_read_mpi_reg(struct ql_adapter *qdev, u32 reg, u32 *data);
int ql_write_mpi_reg(struct ql_adapter *qdev, u32 reg, u32 data);
int ql_unpause_mpi_risc(struct ql_adapter *qdev);
int ql_pause_mpi_risc(struct ql_adapter *qdev);
int ql_hard_reset_mpi_risc(struct ql_adapter *qdev);
int ql_dump_risc_ram_area(struct ql_adapter *qdev, void *buf,
		u32 ram_addr, int word_count);
int ql_core_dump(struct ql_adapter *qdev,
		struct ql_mpi_coredump *mpi_coredump);
<<<<<<< HEAD
=======
int ql_mb_sys_err(struct ql_adapter *qdev);
>>>>>>> 57d54889
int ql_mb_about_fw(struct ql_adapter *qdev);
int ql_wol(struct ql_adapter *qdev);
int ql_mb_wol_set_magic(struct ql_adapter *qdev, u32 enable_wol);
int ql_mb_wol_mode(struct ql_adapter *qdev, u32 wol);
int ql_mb_set_led_cfg(struct ql_adapter *qdev, u32 led_config);
int ql_mb_get_led_cfg(struct ql_adapter *qdev);
void ql_link_on(struct ql_adapter *qdev);
void ql_link_off(struct ql_adapter *qdev);
int ql_mb_set_mgmnt_traffic_ctl(struct ql_adapter *qdev, u32 control);
int ql_mb_get_port_cfg(struct ql_adapter *qdev);
int ql_mb_set_port_cfg(struct ql_adapter *qdev);
int ql_wait_fifo_empty(struct ql_adapter *qdev);
void ql_gen_reg_dump(struct ql_adapter *qdev,
			struct ql_reg_dump *mpi_coredump);
netdev_tx_t ql_lb_send(struct sk_buff *skb, struct net_device *ndev);
void ql_check_lb_frame(struct ql_adapter *, struct sk_buff *);
int ql_own_firmware(struct ql_adapter *qdev);
int ql_clean_lb_rx_ring(struct rx_ring *rx_ring, int budget);

#if 1
#define QL_ALL_DUMP
#define QL_REG_DUMP
#define QL_DEV_DUMP
#define QL_CB_DUMP
/* #define QL_IB_DUMP */
/* #define QL_OB_DUMP */
#endif

#ifdef QL_REG_DUMP
extern void ql_dump_xgmac_control_regs(struct ql_adapter *qdev);
extern void ql_dump_routing_entries(struct ql_adapter *qdev);
extern void ql_dump_regs(struct ql_adapter *qdev);
#define QL_DUMP_REGS(qdev) ql_dump_regs(qdev)
#define QL_DUMP_ROUTE(qdev) ql_dump_routing_entries(qdev)
#define QL_DUMP_XGMAC_CONTROL_REGS(qdev) ql_dump_xgmac_control_regs(qdev)
#else
#define QL_DUMP_REGS(qdev)
#define QL_DUMP_ROUTE(qdev)
#define QL_DUMP_XGMAC_CONTROL_REGS(qdev)
#endif

#ifdef QL_STAT_DUMP
extern void ql_dump_stat(struct ql_adapter *qdev);
#define QL_DUMP_STAT(qdev) ql_dump_stat(qdev)
#else
#define QL_DUMP_STAT(qdev)
#endif

#ifdef QL_DEV_DUMP
extern void ql_dump_qdev(struct ql_adapter *qdev);
#define QL_DUMP_QDEV(qdev) ql_dump_qdev(qdev)
#else
#define QL_DUMP_QDEV(qdev)
#endif

#ifdef QL_CB_DUMP
extern void ql_dump_wqicb(struct wqicb *wqicb);
extern void ql_dump_tx_ring(struct tx_ring *tx_ring);
extern void ql_dump_ricb(struct ricb *ricb);
extern void ql_dump_cqicb(struct cqicb *cqicb);
extern void ql_dump_rx_ring(struct rx_ring *rx_ring);
extern void ql_dump_hw_cb(struct ql_adapter *qdev, int size, u32 bit, u16 q_id);
#define QL_DUMP_RICB(ricb) ql_dump_ricb(ricb)
#define QL_DUMP_WQICB(wqicb) ql_dump_wqicb(wqicb)
#define QL_DUMP_TX_RING(tx_ring) ql_dump_tx_ring(tx_ring)
#define QL_DUMP_CQICB(cqicb) ql_dump_cqicb(cqicb)
#define QL_DUMP_RX_RING(rx_ring) ql_dump_rx_ring(rx_ring)
#define QL_DUMP_HW_CB(qdev, size, bit, q_id) \
		ql_dump_hw_cb(qdev, size, bit, q_id)
#else
#define QL_DUMP_RICB(ricb)
#define QL_DUMP_WQICB(wqicb)
#define QL_DUMP_TX_RING(tx_ring)
#define QL_DUMP_CQICB(cqicb)
#define QL_DUMP_RX_RING(rx_ring)
#define QL_DUMP_HW_CB(qdev, size, bit, q_id)
#endif

#ifdef QL_OB_DUMP
extern void ql_dump_tx_desc(struct tx_buf_desc *tbd);
extern void ql_dump_ob_mac_iocb(struct ob_mac_iocb_req *ob_mac_iocb);
extern void ql_dump_ob_mac_rsp(struct ob_mac_iocb_rsp *ob_mac_rsp);
#define QL_DUMP_OB_MAC_IOCB(ob_mac_iocb) ql_dump_ob_mac_iocb(ob_mac_iocb)
#define QL_DUMP_OB_MAC_RSP(ob_mac_rsp) ql_dump_ob_mac_rsp(ob_mac_rsp)
#else
#define QL_DUMP_OB_MAC_IOCB(ob_mac_iocb)
#define QL_DUMP_OB_MAC_RSP(ob_mac_rsp)
#endif

#ifdef QL_IB_DUMP
extern void ql_dump_ib_mac_rsp(struct ib_mac_iocb_rsp *ib_mac_rsp);
#define QL_DUMP_IB_MAC_RSP(ib_mac_rsp) ql_dump_ib_mac_rsp(ib_mac_rsp)
#else
#define QL_DUMP_IB_MAC_RSP(ib_mac_rsp)
#endif

#ifdef	QL_ALL_DUMP
extern void ql_dump_all(struct ql_adapter *qdev);
#define QL_DUMP_ALL(qdev) ql_dump_all(qdev)
#else
#define QL_DUMP_ALL(qdev)
#endif

#endif /* _QLGE_H_ */<|MERGE_RESOLUTION|>--- conflicted
+++ resolved
@@ -46,11 +46,7 @@
 #define RX_RING_SHADOW_SPACE	(sizeof(u64) + \
 		MAX_DB_PAGES_PER_BQ(NUM_SMALL_BUFFERS) * sizeof(u64) + \
 		MAX_DB_PAGES_PER_BQ(NUM_LARGE_BUFFERS) * sizeof(u64))
-<<<<<<< HEAD
-#define LARGE_BUFFER_MAX_SIZE 16384
-=======
 #define LARGE_BUFFER_MAX_SIZE 8192
->>>>>>> 57d54889
 #define LARGE_BUFFER_MIN_SIZE 2048
 
 #define MAX_CQ 128
@@ -79,11 +75,7 @@
 #define LSW(x)  ((u16)(x))
 #define MSW(x)  ((u16)((u32)(x) >> 16))
 #define LSD(x)  ((u32)((u64)(x)))
-<<<<<<< HEAD
-#define MSD(x)  ((u32)((((u64)(x)) >> 16) >> 16))
-=======
 #define MSD(x)  ((u32)((((u64)(x)) >> 32)))
->>>>>>> 57d54889
 
 /* MPI test register definitions. This register
  * is used for determining alternate NIC function's
@@ -797,14 +789,6 @@
 	PRB_MX_ADDR_XGM_CLOCK = 6,
 
 	PRB_MX_ADDR_MAX_MUX = 64,
-};
-
-/*
- * Serdes Address Register (XG_SERDES_ADDR) bit definitions.
- */
-enum {
-	XG_SERDES_ADDR_RDY = (1 << 31),
-	XG_SERDES_ADDR_R = (1 << 30),
 };
 
 /*
@@ -1682,61 +1666,6 @@
 
 };
 
-<<<<<<< HEAD
-/* Probe dump constants */
-/* 64 probes, 8 bytes per probe + 4 bytes to list the probe ID */
-#define PROBE_DATA_LENGTH_WORDS ((64*2) + 1)
-#define NUMBER_OF_PROBES 34
-#define NUMBER_ROUTING_REG_ENTRIES 48
-#define WORDS_PER_ROUTING_REG_ENTRY 4
-#define MAC_PROTOCOL_REGISTER_WORDS ((512 * 3) + (32 * 2) + (4096 * 1) + \
-(4096 * 1) + (4 * 2) + (8 * 2) + (16 * 1) + (4 * 1) + (4 * 4) + (4 * 1))
-
-/* Save both the address and data register */
-#define WORDS_PER_MAC_PROT_ENTRY 2
-#define MAX_SEMAPHORE_FUNCTIONS 5
-#define WQC_WORD_SIZE 6
-#define NUMBER_OF_WQCS 128
-#define CQC_WORD_SIZE 13
-#define NUMBER_OF_CQCS 128
-
-#define MPI_READ 0x00000000
-#define REG_BLOCK 0x00020000
-#define TEST_LOGIC_FUNC_PORT_CONFIG 0x1002
-#define NIC1_FUNCTION_ENABLE 0x00000001
-#define NIC1_FUNCTION_MASK 0x0000000e
-#define NIC1_FUNCTION_SHIFT 1
-#define NIC2_FUNCTION_ENABLE 0x00000010
-#define NIC2_FUNCTION_MASK 0x000000e0
-#define NIC2_FUNCTION_SHIFT 5
-#define FC1_FUNCTION_ENABLE 0x00000100
-#define FC1_FUNCTION_MASK 0x00000e00
-#define FC1_FUNCTION_SHIFT 9
-#define FC2_FUNCTION_ENABLE 0x00001000
-#define FC2_FUNCTION_MASK 0x0000e000
-#define FC2_FUNCTION_SHIFT 13
-#define FUNCTION_SHIFT 6
-
-#define XFI1_POWERED_UP 0x00000005
-#define XFI2_POWERED_UP	0x0000000A
-#define XAUI_POWERED_DOWN 0x00000001
-
-#define RISC_124 0x0003007c
-#define RISC_127 0x0003007f
-#define SHADOW_OFFSET 0xb0000000
-
-#define SYS_CLOCK (0x00)
-#define PCI_CLOCK (0x80)
-#define FC_CLOCK (0x140)
-#define XGM_CLOCK (0x180)
-#define ADDRESS_REGISTER_ENABLE 0x00010000
-#define UP 0x00008000
-#define MAX_MUX	0x40
-#define MAX_MODULES 0x1F
-#define RS_AND_ADR 0x06000000
-#define RS_ONLY	0x04000000
-#define NUM_TYPES 10
-=======
 /* There are 64 generic NIC registers. */
 #define NIC_REGS_DUMP_WORD_COUNT		64
 /* XGMAC word count. */
@@ -1797,7 +1726,6 @@
 #define RISC_127		0x0003007f
 #define SHADOW_OFFSET	0xb0000000
 #define SHADOW_REG_SHIFT	20
->>>>>>> 57d54889
 
 struct ql_nic_misc {
 	u32 rx_ring_count;
@@ -1892,10 +1820,6 @@
 	/* segment 12 */
 	struct mpi_coredump_segment_header i2c_regs_seg_hdr;
 	u32 i2c_regs[I2C_REGS_CNT];
-<<<<<<< HEAD
-
-=======
->>>>>>> 57d54889
 	/* segment 13 */
 	struct mpi_coredump_segment_header memc_regs_seg_hdr;
 	u32 memc_regs[MEMC_REGS_CNT];
@@ -1910,21 +1834,6 @@
 
 	/* segment 16 */
 	struct mpi_coredump_segment_header nic_regs_seg_hdr;
-<<<<<<< HEAD
-	u32 nic_regs[64];
-
-	/* segment 17 */
-	struct mpi_coredump_segment_header nic2_regs_seg_hdr;
-	u32 nic2_regs[64];
-
-	/* segment 18 */
-	struct mpi_coredump_segment_header xgmac1_seg_hdr;
-	u32 xgmac1[XGMAC_REGISTER_END / 4];
-
-	/* segment 19 */
-	struct mpi_coredump_segment_header xgmac2_seg_hdr;
-	u32 xgmac2[XGMAC_REGISTER_END / 4];
-=======
 	u32 nic_regs[NIC_REGS_DUMP_WORD_COUNT];
 
 	/* segment 17 */
@@ -1938,7 +1847,6 @@
 	/* segment 19 */
 	struct mpi_coredump_segment_header xgmac2_seg_hdr;
 	u32 xgmac2[XGMAC_DUMP_WORD_COUNT];
->>>>>>> 57d54889
 
 	/* segment 20 */
 	struct mpi_coredump_segment_header code_ram_seg_hdr;
@@ -1950,37 +1858,6 @@
 
 	/* segment 22 */
 	struct mpi_coredump_segment_header xaui_an_hdr;
-<<<<<<< HEAD
-	u32 serdes_xaui_an[14];
-
-	/* segment 23 */
-	struct mpi_coredump_segment_header xaui_hss_pcs_hdr;
-	u32 serdes_xaui_hss_pcs[33];
-
-	/* segment 24 */
-	struct mpi_coredump_segment_header xfi_an_hdr;
-	u32 serdes_xfi_an[14];
-
-	/* segment 25 */
-	struct mpi_coredump_segment_header xfi_train_hdr;
-	u32 serdes_xfi_train[12];
-
-	/* segment 26 */
-	struct mpi_coredump_segment_header xfi_hss_pcs_hdr;
-	u32 serdes_xfi_hss_pcs[15];
-
-	/* segment 27 */
-	struct mpi_coredump_segment_header xfi_hss_tx_hdr;
-	u32 serdes_xfi_hss_tx[32];
-
-	/* segment 28 */
-	struct mpi_coredump_segment_header xfi_hss_rx_hdr;
-	u32 serdes_xfi_hss_rx[32];
-
-	/* segment 29 */
-	struct mpi_coredump_segment_header xfi_hss_pll_hdr;
-	u32 serdes_xfi_hss_pll[32];
-=======
 	u32 serdes_xaui_an[XG_SERDES_XAUI_AN_COUNT];
 
 	/* segment 23 */
@@ -2010,7 +1887,6 @@
 	/* segment 29 */
 	struct mpi_coredump_segment_header xfi_hss_pll_hdr;
 	u32 serdes_xfi_hss_pll[XG_SERDES_XFI_HSS_PLL_COUNT];
->>>>>>> 57d54889
 
 	/* segment 30 */
 	struct mpi_coredump_segment_header misc_nic_seg_hdr;
@@ -2031,58 +1907,6 @@
 	/* segment 33 */
 	struct mpi_coredump_segment_header nic_routing_words_seg_hdr;
 	u32 nic_routing_words[16];
-<<<<<<< HEAD
-
-	/* segment 34 */
-	struct mpi_coredump_segment_header ets_seg_hdr;
-	u32 ets[8+2];
-
-	/* segment 35 */
-	struct mpi_coredump_segment_header probe_dump_seg_hdr;
-	u32 probe_dump[PROBE_DATA_LENGTH_WORDS * NUMBER_OF_PROBES];
-
-	/* segment 36 */
-	struct mpi_coredump_segment_header routing_reg_seg_hdr;
-	u32 routing_regs[NUMBER_ROUTING_REG_ENTRIES *
-				WORDS_PER_ROUTING_REG_ENTRY];
-
-	/* segment 37 */
-	struct mpi_coredump_segment_header mac_prot_reg_seg_hdr;
-	u32 mac_prot_regs[MAC_PROTOCOL_REGISTER_WORDS *
-				WORDS_PER_MAC_PROT_ENTRY];
-
-	/* segment 38 */
-	struct mpi_coredump_segment_header xaui2_an_hdr;
-	u32 serdes2_xaui_an[14];
-
-	/* segment 39 */
-	struct mpi_coredump_segment_header xaui2_hss_pcs_hdr;
-	u32 serdes2_xaui_hss_pcs[33];
-
-	/* segment 40 */
-	struct mpi_coredump_segment_header xfi2_an_hdr;
-	u32 serdes2_xfi_an[14];
-
-	/* segment 41 */
-	struct mpi_coredump_segment_header xfi2_train_hdr;
-	u32 serdes2_xfi_train[12];
-
-	/* segment 42 */
-	struct mpi_coredump_segment_header xfi2_hss_pcs_hdr;
-	u32 serdes2_xfi_hss_pcs[15];
-
-	/* segment 43 */
-	struct mpi_coredump_segment_header xfi2_hss_tx_hdr;
-	u32 serdes2_xfi_hss_tx[32];
-
-	/* segment 44 */
-	struct mpi_coredump_segment_header xfi2_hss_rx_hdr;
-	u32 serdes2_xfi_hss_rx[32];
-
-	/* segment 45 */
-	struct mpi_coredump_segment_header xfi2_hss_pll_hdr;
-	u32 serdes2_xfi_hss_pll[32];
-=======
 	/* segment 34 */
 	struct mpi_coredump_segment_header ets_seg_hdr;
 	u32 ets[ETS_REGS_DUMP_WORD_COUNT];
@@ -2130,27 +1954,11 @@
 	/* segment 45 */
 	struct mpi_coredump_segment_header xfi2_hss_pll_hdr;
 	u32 serdes2_xfi_hss_pll[XG_SERDES_XFI_HSS_PLL_COUNT];
->>>>>>> 57d54889
 
 	/* segment 50 */
 	/* semaphore register for all 5 functions */
 	struct mpi_coredump_segment_header sem_regs_seg_hdr;
 	u32 sem_regs[MAX_SEMAPHORE_FUNCTIONS];
-<<<<<<< HEAD
-
-	struct mpi_coredump_segment_header wqc1_seg_hdr;
-	u32 wqc1[WQC_WORD_SIZE * NUMBER_OF_WQCS];
-
-	struct mpi_coredump_segment_header cqc1_seg_hdr;
-	u32 cqc1[CQC_WORD_SIZE * NUMBER_OF_CQCS];
-
-	struct mpi_coredump_segment_header wqc2_seg_hdr;
-	u32 wqc2[WQC_WORD_SIZE * NUMBER_OF_WQCS];
-
-	struct mpi_coredump_segment_header cqc2_seg_hdr;
-	u32 cqc2[CQC_WORD_SIZE * NUMBER_OF_CQCS];
-=======
->>>>>>> 57d54889
 };
 
 /*
@@ -2419,10 +2227,7 @@
 		u32 ram_addr, int word_count);
 int ql_core_dump(struct ql_adapter *qdev,
 		struct ql_mpi_coredump *mpi_coredump);
-<<<<<<< HEAD
-=======
 int ql_mb_sys_err(struct ql_adapter *qdev);
->>>>>>> 57d54889
 int ql_mb_about_fw(struct ql_adapter *qdev);
 int ql_wol(struct ql_adapter *qdev);
 int ql_mb_wol_set_magic(struct ql_adapter *qdev, u32 enable_wol);
