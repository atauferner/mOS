--- conflicted
+++ resolved
@@ -1386,14 +1386,11 @@
 			qed_ooo_free(p_hwfn);
 		}
 
-<<<<<<< HEAD
-=======
 		if (p_hwfn->hw_info.personality == QED_PCI_NVMETCP) {
 			qed_nvmetcp_free(p_hwfn);
 			qed_ooo_free(p_hwfn);
 		}
 
->>>>>>> 7d2a07b7
 		if (QED_IS_RDMA_PERSONALITY(p_hwfn) && rdma_info) {
 			qed_spq_unregister_async_cb(p_hwfn, rdma_info->proto);
 			qed_rdma_info_free(p_hwfn);
@@ -2277,12 +2274,8 @@
 			 * at the same time
 			 */
 			n_eqes += num_cons + 2 * MAX_NUM_VFS_BB + n_srq;
-<<<<<<< HEAD
-		} else if (p_hwfn->hw_info.personality == QED_PCI_ISCSI) {
-=======
 		} else if (p_hwfn->hw_info.personality == QED_PCI_ISCSI ||
 			   p_hwfn->hw_info.personality == QED_PCI_NVMETCP) {
->>>>>>> 7d2a07b7
 			num_cons =
 			    qed_cxt_get_proto_cid_count(p_hwfn,
 							PROTOCOLID_TCP_ULP,
@@ -3758,17 +3751,10 @@
 		break;
 	case QED_ILT:
 		*p_resc_num = NUM_OF_PXP_ILT_RECORDS(cdev) / num_funcs;
-<<<<<<< HEAD
 		break;
 	case QED_LL2_RAM_QUEUE:
 		*p_resc_num = MAX_NUM_LL2_RX_RAM_QUEUES / num_funcs;
 		break;
-=======
-		break;
-	case QED_LL2_RAM_QUEUE:
-		*p_resc_num = MAX_NUM_LL2_RX_RAM_QUEUES / num_funcs;
-		break;
->>>>>>> 7d2a07b7
 	case QED_LL2_CTX_QUEUE:
 		*p_resc_num = MAX_NUM_LL2_RX_CTX_QUEUES / num_funcs;
 		break;
