--- conflicted
+++ resolved
@@ -30,22 +30,12 @@
 		return -EPERM;
 	}
 
-<<<<<<< HEAD
-	devlink_flash_update_begin_notify(dl);
-	devlink_flash_update_status_notify(dl, "Preparing to flash", NULL, 0, 0);
-	rc = bnxt_flash_package_from_file(bp->dev, params->file_name, 0);
-=======
 	devlink_flash_update_status_notify(dl, "Preparing to flash", NULL, 0, 0);
 	rc = bnxt_flash_package_from_fw_obj(bp->dev, params->fw, 0);
->>>>>>> 7d2a07b7
 	if (!rc)
 		devlink_flash_update_status_notify(dl, "Flashing done", NULL, 0, 0);
 	else
 		devlink_flash_update_status_notify(dl, "Flashing failed", NULL, 0, 0);
-<<<<<<< HEAD
-	devlink_flash_update_end_notify(dl);
-=======
->>>>>>> 7d2a07b7
 	return rc;
 }
 
@@ -54,34 +44,20 @@
 				     struct netlink_ext_ack *extack)
 {
 	struct bnxt *bp = devlink_health_reporter_priv(reporter);
-<<<<<<< HEAD
-	u32 val, health_status;
-=======
 	u32 val;
->>>>>>> 7d2a07b7
 	int rc;
 
 	if (test_bit(BNXT_STATE_IN_FW_RESET, &bp->state))
 		return 0;
 
 	val = bnxt_fw_health_readl(bp, BNXT_FW_HEALTH_REG);
-<<<<<<< HEAD
-	health_status = val & 0xffff;
-
-	if (health_status < BNXT_FW_STATUS_HEALTHY) {
-=======
 
 	if (BNXT_FW_IS_BOOTING(val)) {
->>>>>>> 7d2a07b7
 		rc = devlink_fmsg_string_pair_put(fmsg, "Description",
 						  "Not yet completed initialization");
 		if (rc)
 			return rc;
-<<<<<<< HEAD
-	} else if (health_status > BNXT_FW_STATUS_HEALTHY) {
-=======
 	} else if (BNXT_FW_IS_ERR(val)) {
->>>>>>> 7d2a07b7
 		rc = devlink_fmsg_string_pair_put(fmsg, "Description",
 						  "Encountered fatal error and cannot recover");
 		if (rc)
