--- conflicted
+++ resolved
@@ -2373,21 +2373,7 @@
 	struct bcm_sysport_priv *priv = netdev_priv(dev);
 	struct bcm_sysport_tx_ring *ring;
 	unsigned int num_tx_queues;
-<<<<<<< HEAD
-	struct net_device *dev;
 	unsigned int q, qp, port;
-
-	priv = container_of(nb, struct bcm_sysport_priv, dsa_notifier);
-	if (priv->netdev != info->master)
-		return 0;
-
-	dev = info->master;
-
-	if (dev->netdev_ops != &bcm_sysport_netdev_ops)
-		return 0;
-=======
-	unsigned int q, qp, port;
->>>>>>> 7d2a07b7
 
 	port = dp->index;
 
