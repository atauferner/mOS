// SPDX-License-Identifier: GPL-2.0-only
/*
 * Huawei HiNIC PCI Express Linux driver
 * Copyright(c) 2017 Huawei Technologies Co., Ltd
 */

#include <linux/types.h>
#include <linux/netdevice.h>
#include <linux/etherdevice.h>
#include <linux/if_vlan.h>
#include <linux/pci.h>
#include <linux/device.h>
#include <linux/errno.h>

#include "hinic_hw_if.h"
#include "hinic_hw_dev.h"
#include "hinic_port.h"
#include "hinic_dev.h"

#define HINIC_MIN_MTU_SIZE              256
#define HINIC_MAX_JUMBO_FRAME_SIZE      15872

enum mac_op {
	MAC_DEL,
	MAC_SET,
};

/**
 * change_mac - change(add or delete) mac address
 * @nic_dev: nic device
 * @addr: mac address
 * @vlan_id: vlan number to set with the mac
 * @op: add or delete the mac
 *
 * Return 0 - Success, negative - Failure
 **/
static int change_mac(struct hinic_dev *nic_dev, const u8 *addr,
		      u16 vlan_id, enum mac_op op)
{
	struct hinic_hwdev *hwdev = nic_dev->hwdev;
	struct hinic_port_mac_cmd port_mac_cmd;
	struct hinic_hwif *hwif = hwdev->hwif;
	u16 out_size = sizeof(port_mac_cmd);
	struct pci_dev *pdev = hwif->pdev;
	enum hinic_port_cmd cmd;
	int err;

	if (op == MAC_SET)
		cmd = HINIC_PORT_CMD_SET_MAC;
	else
		cmd = HINIC_PORT_CMD_DEL_MAC;

	port_mac_cmd.func_idx = HINIC_HWIF_FUNC_IDX(hwif);
	port_mac_cmd.vlan_id = vlan_id;
	memcpy(port_mac_cmd.mac, addr, ETH_ALEN);

	err = hinic_port_msg_cmd(hwdev, cmd, &port_mac_cmd,
				 sizeof(port_mac_cmd),
				 &port_mac_cmd, &out_size);
	if (err || out_size != sizeof(port_mac_cmd) ||
	    (port_mac_cmd.status &&
	     (port_mac_cmd.status != HINIC_PF_SET_VF_ALREADY || !HINIC_IS_VF(hwif)) &&
	     port_mac_cmd.status != HINIC_MGMT_STATUS_EXIST)) {
		dev_err(&pdev->dev, "Failed to change MAC, err: %d, status: 0x%x, out size: 0x%x\n",
			err, port_mac_cmd.status, out_size);
		return -EFAULT;
	}

	if (port_mac_cmd.status == HINIC_PF_SET_VF_ALREADY) {
		dev_warn(&pdev->dev, "PF has already set VF mac, ignore %s operation\n",
			 (op == MAC_SET) ? "set" : "del");
		return HINIC_PF_SET_VF_ALREADY;
	}

	if (cmd == HINIC_PORT_CMD_SET_MAC && port_mac_cmd.status ==
	    HINIC_MGMT_STATUS_EXIST)
		dev_warn(&pdev->dev, "MAC is repeated, ignore set operation\n");

	return 0;
}

/**
 * hinic_port_add_mac - add mac address
 * @nic_dev: nic device
 * @addr: mac address
 * @vlan_id: vlan number to set with the mac
 *
 * Return 0 - Success, negative - Failure
 **/
int hinic_port_add_mac(struct hinic_dev *nic_dev,
		       const u8 *addr, u16 vlan_id)
{
	return change_mac(nic_dev, addr, vlan_id, MAC_SET);
}

/**
 * hinic_port_del_mac - remove mac address
 * @nic_dev: nic device
 * @addr: mac address
 * @vlan_id: vlan number that is connected to the mac
 *
 * Return 0 - Success, negative - Failure
 **/
int hinic_port_del_mac(struct hinic_dev *nic_dev, const u8 *addr,
		       u16 vlan_id)
{
	return change_mac(nic_dev, addr, vlan_id, MAC_DEL);
}

/**
 * hinic_port_get_mac - get the mac address of the nic device
 * @nic_dev: nic device
 * @addr: returned mac address
 *
 * Return 0 - Success, negative - Failure
 **/
int hinic_port_get_mac(struct hinic_dev *nic_dev, u8 *addr)
{
	struct hinic_hwdev *hwdev = nic_dev->hwdev;
	struct hinic_port_mac_cmd port_mac_cmd;
	struct hinic_hwif *hwif = hwdev->hwif;
	u16 out_size = sizeof(port_mac_cmd);
	struct pci_dev *pdev = hwif->pdev;
	int err;

	port_mac_cmd.func_idx = HINIC_HWIF_FUNC_IDX(hwif);

	err = hinic_port_msg_cmd(hwdev, HINIC_PORT_CMD_GET_MAC,
				 &port_mac_cmd, sizeof(port_mac_cmd),
				 &port_mac_cmd, &out_size);
<<<<<<< HEAD
	if (err || (out_size != sizeof(port_mac_cmd)) || port_mac_cmd.status) {
=======
	if (err || out_size != sizeof(port_mac_cmd) || port_mac_cmd.status) {
>>>>>>> 7d2a07b7
		dev_err(&pdev->dev, "Failed to get mac, err: %d, status: 0x%x, out size: 0x%x\n",
			err, port_mac_cmd.status, out_size);
		return -EFAULT;
	}

	memcpy(addr, port_mac_cmd.mac, ETH_ALEN);
	return 0;
}

/**
 * hinic_port_set_mtu - set mtu
 * @nic_dev: nic device
 * @new_mtu: new mtu
 *
 * Return 0 - Success, negative - Failure
 **/
int hinic_port_set_mtu(struct hinic_dev *nic_dev, int new_mtu)
{
	struct net_device *netdev = nic_dev->netdev;
	struct hinic_hwdev *hwdev = nic_dev->hwdev;
	struct hinic_port_mtu_cmd port_mtu_cmd;
	struct hinic_hwif *hwif = hwdev->hwif;
	u16 out_size = sizeof(port_mtu_cmd);
	struct pci_dev *pdev = hwif->pdev;
	int err, max_frame;

	if (new_mtu < HINIC_MIN_MTU_SIZE) {
		netif_err(nic_dev, drv, netdev, "mtu < MIN MTU size");
		return -EINVAL;
	}

	max_frame = new_mtu + ETH_HLEN + ETH_FCS_LEN;
	if (max_frame > HINIC_MAX_JUMBO_FRAME_SIZE) {
		netif_err(nic_dev, drv, netdev, "mtu > MAX MTU size");
		return -EINVAL;
	}

	port_mtu_cmd.func_idx = HINIC_HWIF_FUNC_IDX(hwif);
	port_mtu_cmd.mtu = new_mtu;

	err = hinic_port_msg_cmd(hwdev, HINIC_PORT_CMD_CHANGE_MTU,
				 &port_mtu_cmd, sizeof(port_mtu_cmd),
				 &port_mtu_cmd, &out_size);
	if (err || out_size != sizeof(port_mtu_cmd) || port_mtu_cmd.status) {
		dev_err(&pdev->dev, "Failed to set mtu, err: %d, status: 0x%x, out size: 0x%x\n",
			err, port_mtu_cmd.status, out_size);
		return -EFAULT;
	}

	return 0;
}

/**
 * hinic_port_add_vlan - add vlan to the nic device
 * @nic_dev: nic device
 * @vlan_id: the vlan number to add
 *
 * Return 0 - Success, negative - Failure
 **/
int hinic_port_add_vlan(struct hinic_dev *nic_dev, u16 vlan_id)
{
	struct hinic_hwdev *hwdev = nic_dev->hwdev;
	struct hinic_port_vlan_cmd port_vlan_cmd;

	port_vlan_cmd.func_idx = HINIC_HWIF_FUNC_IDX(hwdev->hwif);
	port_vlan_cmd.vlan_id = vlan_id;

	return hinic_port_msg_cmd(hwdev, HINIC_PORT_CMD_ADD_VLAN,
				  &port_vlan_cmd, sizeof(port_vlan_cmd),
				  NULL, NULL);
}

/**
 * hinic_port_del_vlan - delete vlan from the nic device
 * @nic_dev: nic device
 * @vlan_id: the vlan number to delete
 *
 * Return 0 - Success, negative - Failure
 **/
int hinic_port_del_vlan(struct hinic_dev *nic_dev, u16 vlan_id)
{
	struct hinic_hwdev *hwdev = nic_dev->hwdev;
	struct hinic_port_vlan_cmd port_vlan_cmd;

	port_vlan_cmd.func_idx = HINIC_HWIF_FUNC_IDX(hwdev->hwif);
	port_vlan_cmd.vlan_id = vlan_id;

	return hinic_port_msg_cmd(hwdev, HINIC_PORT_CMD_DEL_VLAN,
				 &port_vlan_cmd, sizeof(port_vlan_cmd),
				 NULL, NULL);
}

/**
 * hinic_port_set_rx_mode - set rx mode in the nic device
 * @nic_dev: nic device
 * @rx_mode: the rx mode to set
 *
 * Return 0 - Success, negative - Failure
 **/
int hinic_port_set_rx_mode(struct hinic_dev *nic_dev, u32 rx_mode)
{
	struct hinic_hwdev *hwdev = nic_dev->hwdev;
	struct hinic_port_rx_mode_cmd rx_mode_cmd;

	rx_mode_cmd.func_idx = HINIC_HWIF_FUNC_IDX(hwdev->hwif);
	rx_mode_cmd.rx_mode = rx_mode;

	return hinic_port_msg_cmd(hwdev, HINIC_PORT_CMD_SET_RX_MODE,
				  &rx_mode_cmd, sizeof(rx_mode_cmd),
				  NULL, NULL);
}

/**
 * hinic_port_link_state - get the link state
 * @nic_dev: nic device
 * @link_state: the returned link state
 *
 * Return 0 - Success, negative - Failure
 **/
int hinic_port_link_state(struct hinic_dev *nic_dev,
			  enum hinic_port_link_state *link_state)
{
	struct hinic_hwdev *hwdev = nic_dev->hwdev;
	struct hinic_hwif *hwif = hwdev->hwif;
	struct hinic_port_link_cmd link_cmd;
	struct pci_dev *pdev = hwif->pdev;
	u16 out_size = sizeof(link_cmd);
	int err;

	link_cmd.func_idx = HINIC_HWIF_FUNC_IDX(hwif);

	err = hinic_port_msg_cmd(hwdev, HINIC_PORT_CMD_GET_LINK_STATE,
				 &link_cmd, sizeof(link_cmd),
				 &link_cmd, &out_size);
<<<<<<< HEAD
	if (err || (out_size != sizeof(link_cmd)) || link_cmd.status) {
=======
	if (err || out_size != sizeof(link_cmd) || link_cmd.status) {
>>>>>>> 7d2a07b7
		dev_err(&pdev->dev, "Failed to get link state, err: %d, status: 0x%x, out size: 0x%x\n",
			err, link_cmd.status, out_size);
		return -EINVAL;
	}

	*link_state = link_cmd.state;
	return 0;
}

/**
 * hinic_port_set_state - set port state
 * @nic_dev: nic device
 * @state: the state to set
 *
 * Return 0 - Success, negative - Failure
 **/
int hinic_port_set_state(struct hinic_dev *nic_dev, enum hinic_port_state state)
{
	struct hinic_hwdev *hwdev = nic_dev->hwdev;
	struct hinic_port_state_cmd port_state;
	struct hinic_hwif *hwif = hwdev->hwif;
	struct pci_dev *pdev = hwif->pdev;
	u16 out_size = sizeof(port_state);
	int err;

	if (HINIC_IS_VF(hwdev->hwif))
		return 0;

	port_state.state = state;

	err = hinic_port_msg_cmd(hwdev, HINIC_PORT_CMD_SET_PORT_STATE,
				 &port_state, sizeof(port_state),
				 &port_state, &out_size);
<<<<<<< HEAD
	if (err || (out_size != sizeof(port_state)) || port_state.status) {
=======
	if (err || out_size != sizeof(port_state) || port_state.status) {
>>>>>>> 7d2a07b7
		dev_err(&pdev->dev, "Failed to set port state, err: %d, status: 0x%x, out size: 0x%x\n",
			err, port_state.status, out_size);
		return -EFAULT;
	}

	return 0;
}

/**
 * hinic_port_set_func_state- set func device state
 * @nic_dev: nic device
 * @state: the state to set
 *
 * Return 0 - Success, negative - Failure
 **/
int hinic_port_set_func_state(struct hinic_dev *nic_dev,
			      enum hinic_func_port_state state)
{
	struct hinic_port_func_state_cmd func_state;
	struct hinic_hwdev *hwdev = nic_dev->hwdev;
	struct hinic_hwif *hwif = hwdev->hwif;
	struct pci_dev *pdev = hwif->pdev;
	u16 out_size = sizeof(func_state);
	int err;

	func_state.func_idx = HINIC_HWIF_FUNC_IDX(hwif);
	func_state.state = state;

	err = hinic_port_msg_cmd(hwdev, HINIC_PORT_CMD_SET_FUNC_STATE,
				 &func_state, sizeof(func_state),
				 &func_state, &out_size);
<<<<<<< HEAD
	if (err || (out_size != sizeof(func_state)) || func_state.status) {
=======
	if (err || out_size != sizeof(func_state) || func_state.status) {
>>>>>>> 7d2a07b7
		dev_err(&pdev->dev, "Failed to set port func state, err: %d, status: 0x%x, out size: 0x%x\n",
			err, func_state.status, out_size);
		return -EFAULT;
	}

	return 0;
}

/**
 * hinic_port_get_cap - get port capabilities
 * @nic_dev: nic device
 * @port_cap: returned port capabilities
 *
 * Return 0 - Success, negative - Failure
 **/
int hinic_port_get_cap(struct hinic_dev *nic_dev,
		       struct hinic_port_cap *port_cap)
{
	struct hinic_hwdev *hwdev = nic_dev->hwdev;
	struct hinic_hwif *hwif = hwdev->hwif;
	struct pci_dev *pdev = hwif->pdev;
	u16 out_size = sizeof(*port_cap);
	int err;

	port_cap->func_idx = HINIC_HWIF_FUNC_IDX(hwif);

	err = hinic_port_msg_cmd(hwdev, HINIC_PORT_CMD_GET_CAP,
				 port_cap, sizeof(*port_cap),
				 port_cap, &out_size);
	if (err || out_size != sizeof(*port_cap) || port_cap->status) {
		dev_err(&pdev->dev,
			"Failed to get port capabilities, err: %d, status: 0x%x, out size: 0x%x\n",
			err, port_cap->status, out_size);
		return -EIO;
	}

	return 0;
}

/**
 * hinic_port_set_tso - set port tso configuration
 * @nic_dev: nic device
 * @state: the tso state to set
 *
 * Return 0 - Success, negative - Failure
 **/
int hinic_port_set_tso(struct hinic_dev *nic_dev, enum hinic_tso_state state)
{
	struct hinic_hwdev *hwdev = nic_dev->hwdev;
	struct hinic_hwif *hwif = hwdev->hwif;
	struct hinic_tso_config tso_cfg = {0};
	struct pci_dev *pdev = hwif->pdev;
	u16 out_size = sizeof(tso_cfg);
	int err;

	tso_cfg.func_id = HINIC_HWIF_FUNC_IDX(hwif);
	tso_cfg.tso_en = state;

	err = hinic_port_msg_cmd(hwdev, HINIC_PORT_CMD_SET_TSO,
				 &tso_cfg, sizeof(tso_cfg),
				 &tso_cfg, &out_size);
	if (err || out_size != sizeof(tso_cfg) || tso_cfg.status) {
		dev_err(&pdev->dev,
			"Failed to set port tso, err: %d, status: 0x%x, out size: 0x%x\n",
			err, tso_cfg.status, out_size);
		return -EIO;
	}

	return 0;
}

int hinic_set_rx_csum_offload(struct hinic_dev *nic_dev, u32 en)
{
	struct hinic_checksum_offload rx_csum_cfg = {0};
	struct hinic_hwdev *hwdev = nic_dev->hwdev;
	u16 out_size = sizeof(rx_csum_cfg);
	struct hinic_hwif *hwif;
	struct pci_dev *pdev;
	int err;

	if (!hwdev)
		return -EINVAL;

	hwif = hwdev->hwif;
	pdev = hwif->pdev;
	rx_csum_cfg.func_id = HINIC_HWIF_FUNC_IDX(hwif);
	rx_csum_cfg.rx_csum_offload = en;

	err = hinic_port_msg_cmd(hwdev, HINIC_PORT_CMD_SET_RX_CSUM,
				 &rx_csum_cfg, sizeof(rx_csum_cfg),
				 &rx_csum_cfg, &out_size);
	if (err || !out_size || rx_csum_cfg.status) {
		dev_err(&pdev->dev,
			"Failed to set rx csum offload, err: %d, status: 0x%x, out size: 0x%x\n",
			err, rx_csum_cfg.status, out_size);
		return -EIO;
	}

	return 0;
}

int hinic_set_rx_vlan_offload(struct hinic_dev *nic_dev, u8 en)
{
	struct hinic_hwdev *hwdev = nic_dev->hwdev;
	struct hinic_vlan_cfg vlan_cfg;
	struct hinic_hwif *hwif;
	struct pci_dev *pdev;
	u16 out_size;
	int err;

	if (!hwdev)
		return -EINVAL;

	out_size = sizeof(vlan_cfg);
	hwif = hwdev->hwif;
	pdev = hwif->pdev;
	vlan_cfg.func_id = HINIC_HWIF_FUNC_IDX(hwif);
	vlan_cfg.vlan_rx_offload = en;

	err = hinic_port_msg_cmd(hwdev, HINIC_PORT_CMD_SET_RX_VLAN_OFFLOAD,
				 &vlan_cfg, sizeof(vlan_cfg),
				 &vlan_cfg, &out_size);
	if (err || !out_size || vlan_cfg.status) {
		dev_err(&pdev->dev,
			"Failed to set rx vlan offload, err: %d, status: 0x%x, out size: 0x%x\n",
			err, vlan_cfg.status, out_size);
		return -EINVAL;
	}

	return 0;
}

int hinic_set_max_qnum(struct hinic_dev *nic_dev, u8 num_rqs)
{
	struct hinic_hwdev *hwdev = nic_dev->hwdev;
	struct hinic_hwif *hwif = hwdev->hwif;
	struct hinic_rq_num rq_num = { 0 };
	struct pci_dev *pdev = hwif->pdev;
	u16 out_size = sizeof(rq_num);
	int err;

	rq_num.func_id = HINIC_HWIF_FUNC_IDX(hwif);
	rq_num.num_rqs = num_rqs;
	rq_num.rq_depth = ilog2(nic_dev->rq_depth);

	err = hinic_port_msg_cmd(hwdev, HINIC_PORT_CMD_SET_RQ_IQ_MAP,
				 &rq_num, sizeof(rq_num),
				 &rq_num, &out_size);
	if (err || !out_size || rq_num.status) {
		dev_err(&pdev->dev,
			"Failed to set rxq number, err: %d, status: 0x%x, out size: 0x%x\n",
			err, rq_num.status, out_size);
		return -EIO;
	}

	return 0;
}

static int hinic_set_rx_lro(struct hinic_dev *nic_dev, u8 ipv4_en, u8 ipv6_en,
			    u8 max_wqe_num)
{
	struct hinic_hwdev *hwdev = nic_dev->hwdev;
	struct hinic_lro_config lro_cfg = { 0 };
	struct hinic_hwif *hwif = hwdev->hwif;
	struct pci_dev *pdev = hwif->pdev;
	u16 out_size = sizeof(lro_cfg);
	int err;

	lro_cfg.func_id = HINIC_HWIF_FUNC_IDX(hwif);
	lro_cfg.lro_ipv4_en = ipv4_en;
	lro_cfg.lro_ipv6_en = ipv6_en;
	lro_cfg.lro_max_wqe_num = max_wqe_num;

	err = hinic_port_msg_cmd(hwdev, HINIC_PORT_CMD_SET_LRO,
				 &lro_cfg, sizeof(lro_cfg),
				 &lro_cfg, &out_size);
	if (err || !out_size || lro_cfg.status) {
		dev_err(&pdev->dev,
			"Failed to set lro offload, err: %d, status: 0x%x, out size: 0x%x\n",
			err, lro_cfg.status, out_size);
		return -EIO;
	}

	return 0;
}

static int hinic_set_rx_lro_timer(struct hinic_dev *nic_dev, u32 timer_value)
{
	struct hinic_hwdev *hwdev = nic_dev->hwdev;
	struct hinic_lro_timer lro_timer = { 0 };
	struct hinic_hwif *hwif = hwdev->hwif;
	struct pci_dev *pdev = hwif->pdev;
	u16 out_size = sizeof(lro_timer);
	int err;

	lro_timer.status = 0;
	lro_timer.type = 0;
	lro_timer.enable = 1;
	lro_timer.timer = timer_value;

	err = hinic_port_msg_cmd(hwdev, HINIC_PORT_CMD_SET_LRO_TIMER,
				 &lro_timer, sizeof(lro_timer),
				 &lro_timer, &out_size);
	if (lro_timer.status == 0xFF) {
		/* For this case, we think status (0xFF) is OK */
		lro_timer.status = 0;
		dev_dbg(&pdev->dev,
			"Set lro timer not supported by the current FW version, it will be 1ms default\n");
	}

	if (err || !out_size || lro_timer.status) {
		dev_err(&pdev->dev,
			"Failed to set lro timer, err: %d, status: 0x%x, out size: 0x%x\n",
			err, lro_timer.status, out_size);

		return -EIO;
	}

	return 0;
}

int hinic_set_rx_lro_state(struct hinic_dev *nic_dev, u8 lro_en,
			   u32 lro_timer, u32 wqe_num)
{
	struct hinic_hwdev *hwdev = nic_dev->hwdev;
	u8 ipv4_en;
	u8 ipv6_en;
	int err;

	if (!hwdev)
		return -EINVAL;

	ipv4_en = lro_en ? 1 : 0;
	ipv6_en = lro_en ? 1 : 0;

	err = hinic_set_rx_lro(nic_dev, ipv4_en, ipv6_en, (u8)wqe_num);
	if (err)
		return err;

	if (HINIC_IS_VF(nic_dev->hwdev->hwif))
		return 0;

	err = hinic_set_rx_lro_timer(nic_dev, lro_timer);
	if (err)
		return err;

	return 0;
}

int hinic_rss_set_indir_tbl(struct hinic_dev *nic_dev, u32 tmpl_idx,
			    const u32 *indir_table)
{
	struct hinic_rss_indirect_tbl *indir_tbl;
	struct hinic_func_to_io *func_to_io;
	struct hinic_cmdq_buf cmd_buf;
	struct hinic_hwdev *hwdev;
	struct hinic_hwif *hwif;
	struct pci_dev *pdev;
	u32 indir_size;
	u64 out_param;
	int err, i;
	u32 *temp;

	hwdev = nic_dev->hwdev;
	func_to_io = &hwdev->func_to_io;
	hwif = hwdev->hwif;
	pdev = hwif->pdev;

	err = hinic_alloc_cmdq_buf(&func_to_io->cmdqs, &cmd_buf);
	if (err) {
		dev_err(&pdev->dev, "Failed to allocate cmdq buf\n");
		return err;
	}

	cmd_buf.size = sizeof(*indir_tbl);

	indir_tbl = cmd_buf.buf;
	indir_tbl->group_index = cpu_to_be32(tmpl_idx);

	for (i = 0; i < HINIC_RSS_INDIR_SIZE; i++) {
		indir_tbl->entry[i] = indir_table[i];

		if (0x3 == (i & 0x3)) {
			temp = (u32 *)&indir_tbl->entry[i - 3];
			*temp = cpu_to_be32(*temp);
		}
	}

	/* cfg the rss indirect table by command queue */
	indir_size = HINIC_RSS_INDIR_SIZE / 2;
	indir_tbl->offset = 0;
	indir_tbl->size = cpu_to_be32(indir_size);

	err = hinic_cmdq_direct_resp(&func_to_io->cmdqs, HINIC_MOD_L2NIC,
				     HINIC_UCODE_CMD_SET_RSS_INDIR_TABLE,
				     &cmd_buf, &out_param);
	if (err || out_param != 0) {
		dev_err(&pdev->dev, "Failed to set rss indir table\n");
		err = -EFAULT;
		goto free_buf;
	}

	indir_tbl->offset = cpu_to_be32(indir_size);
	indir_tbl->size = cpu_to_be32(indir_size);
	memcpy(&indir_tbl->entry[0], &indir_tbl->entry[indir_size], indir_size);

	err = hinic_cmdq_direct_resp(&func_to_io->cmdqs, HINIC_MOD_L2NIC,
				     HINIC_UCODE_CMD_SET_RSS_INDIR_TABLE,
				     &cmd_buf, &out_param);
	if (err || out_param != 0) {
		dev_err(&pdev->dev, "Failed to set rss indir table\n");
		err = -EFAULT;
	}

free_buf:
	hinic_free_cmdq_buf(&func_to_io->cmdqs, &cmd_buf);

	return err;
}

int hinic_rss_get_indir_tbl(struct hinic_dev *nic_dev, u32 tmpl_idx,
			    u32 *indir_table)
{
	struct hinic_rss_indir_table rss_cfg = { 0 };
	struct hinic_hwdev *hwdev = nic_dev->hwdev;
	struct hinic_hwif *hwif = hwdev->hwif;
	struct pci_dev *pdev = hwif->pdev;
	u16 out_size = sizeof(rss_cfg);
	int err = 0, i;

	rss_cfg.func_id = HINIC_HWIF_FUNC_IDX(hwif);
	rss_cfg.template_id = tmpl_idx;

	err = hinic_port_msg_cmd(hwdev,
				 HINIC_PORT_CMD_GET_RSS_TEMPLATE_INDIR_TBL,
				 &rss_cfg, sizeof(rss_cfg), &rss_cfg,
				 &out_size);
	if (err || !out_size || rss_cfg.status) {
		dev_err(&pdev->dev, "Failed to get indir table, err: %d, status: 0x%x, out size: 0x%x\n",
			err, rss_cfg.status, out_size);
		return -EINVAL;
	}

	hinic_be32_to_cpu(rss_cfg.indir, HINIC_RSS_INDIR_SIZE);
	for (i = 0; i < HINIC_RSS_INDIR_SIZE; i++)
		indir_table[i] = rss_cfg.indir[i];

	return 0;
}

int hinic_set_rss_type(struct hinic_dev *nic_dev, u32 tmpl_idx,
		       struct hinic_rss_type rss_type)
{
	struct hinic_rss_context_tbl *ctx_tbl;
	struct hinic_func_to_io *func_to_io;
	struct hinic_cmdq_buf cmd_buf;
	struct hinic_hwdev *hwdev;
	struct hinic_hwif *hwif;
	struct pci_dev *pdev;
	u64 out_param;
	u32 ctx = 0;
	int err;

	hwdev = nic_dev->hwdev;
	func_to_io = &hwdev->func_to_io;
	hwif = hwdev->hwif;
	pdev = hwif->pdev;

	err = hinic_alloc_cmdq_buf(&func_to_io->cmdqs, &cmd_buf);
	if (err) {
		dev_err(&pdev->dev, "Failed to allocate cmd buf\n");
		return -ENOMEM;
	}

	ctx |=  HINIC_RSS_TYPE_SET(1, VALID) |
		HINIC_RSS_TYPE_SET(rss_type.ipv4, IPV4) |
		HINIC_RSS_TYPE_SET(rss_type.ipv6, IPV6) |
		HINIC_RSS_TYPE_SET(rss_type.ipv6_ext, IPV6_EXT) |
		HINIC_RSS_TYPE_SET(rss_type.tcp_ipv4, TCP_IPV4) |
		HINIC_RSS_TYPE_SET(rss_type.tcp_ipv6, TCP_IPV6) |
		HINIC_RSS_TYPE_SET(rss_type.tcp_ipv6_ext, TCP_IPV6_EXT) |
		HINIC_RSS_TYPE_SET(rss_type.udp_ipv4, UDP_IPV4) |
		HINIC_RSS_TYPE_SET(rss_type.udp_ipv6, UDP_IPV6);

	cmd_buf.size = sizeof(struct hinic_rss_context_tbl);

	ctx_tbl = (struct hinic_rss_context_tbl *)cmd_buf.buf;
	ctx_tbl->group_index = cpu_to_be32(tmpl_idx);
	ctx_tbl->offset = 0;
	ctx_tbl->size = sizeof(u32);
	ctx_tbl->size = cpu_to_be32(ctx_tbl->size);
	ctx_tbl->rsvd = 0;
	ctx_tbl->ctx = cpu_to_be32(ctx);

	/* cfg the rss context table by command queue */
	err = hinic_cmdq_direct_resp(&func_to_io->cmdqs, HINIC_MOD_L2NIC,
				     HINIC_UCODE_CMD_SET_RSS_CONTEXT_TABLE,
				     &cmd_buf, &out_param);

	hinic_free_cmdq_buf(&func_to_io->cmdqs, &cmd_buf);

	if (err || out_param != 0) {
		dev_err(&pdev->dev, "Failed to set rss context table, err: %d\n",
			err);
		return -EFAULT;
	}

	return 0;
}

int hinic_get_rss_type(struct hinic_dev *nic_dev, u32 tmpl_idx,
		       struct hinic_rss_type *rss_type)
{
	struct hinic_rss_context_table ctx_tbl = { 0 };
	struct hinic_hwdev *hwdev = nic_dev->hwdev;
	u16 out_size = sizeof(ctx_tbl);
	struct hinic_hwif *hwif;
	struct pci_dev *pdev;
	int err;

	if (!hwdev || !rss_type)
		return -EINVAL;

	hwif = hwdev->hwif;
	pdev = hwif->pdev;

	ctx_tbl.func_id = HINIC_HWIF_FUNC_IDX(hwif);
	ctx_tbl.template_id = tmpl_idx;

	err = hinic_port_msg_cmd(hwdev, HINIC_PORT_CMD_GET_RSS_CTX_TBL,
				 &ctx_tbl, sizeof(ctx_tbl),
				 &ctx_tbl, &out_size);
	if (err || !out_size || ctx_tbl.status) {
		dev_err(&pdev->dev, "Failed to get hash type, err: %d, status: 0x%x, out size: 0x%x\n",
			err, ctx_tbl.status, out_size);
		return -EINVAL;
	}

	rss_type->ipv4          = HINIC_RSS_TYPE_GET(ctx_tbl.context, IPV4);
	rss_type->ipv6          = HINIC_RSS_TYPE_GET(ctx_tbl.context, IPV6);
	rss_type->ipv6_ext      = HINIC_RSS_TYPE_GET(ctx_tbl.context, IPV6_EXT);
	rss_type->tcp_ipv4      = HINIC_RSS_TYPE_GET(ctx_tbl.context, TCP_IPV4);
	rss_type->tcp_ipv6      = HINIC_RSS_TYPE_GET(ctx_tbl.context, TCP_IPV6);
	rss_type->tcp_ipv6_ext  = HINIC_RSS_TYPE_GET(ctx_tbl.context,
						     TCP_IPV6_EXT);
	rss_type->udp_ipv4      = HINIC_RSS_TYPE_GET(ctx_tbl.context, UDP_IPV4);
	rss_type->udp_ipv6      = HINIC_RSS_TYPE_GET(ctx_tbl.context, UDP_IPV6);

	return 0;
}

int hinic_rss_set_template_tbl(struct hinic_dev *nic_dev, u32 template_id,
			       const u8 *temp)
{
	struct hinic_hwdev *hwdev = nic_dev->hwdev;
	struct hinic_hwif *hwif = hwdev->hwif;
	struct hinic_rss_key rss_key = { 0 };
	struct pci_dev *pdev = hwif->pdev;
	u16 out_size = sizeof(rss_key);
	int err;

	rss_key.func_id = HINIC_HWIF_FUNC_IDX(hwif);
	rss_key.template_id = template_id;
	memcpy(rss_key.key, temp, HINIC_RSS_KEY_SIZE);

	err = hinic_port_msg_cmd(hwdev, HINIC_PORT_CMD_SET_RSS_TEMPLATE_TBL,
				 &rss_key, sizeof(rss_key),
				 &rss_key, &out_size);
	if (err || !out_size || rss_key.status) {
		dev_err(&pdev->dev,
			"Failed to set rss hash key, err: %d, status: 0x%x, out size: 0x%x\n",
			err, rss_key.status, out_size);
		return -EINVAL;
	}

	return 0;
}

int hinic_rss_get_template_tbl(struct hinic_dev *nic_dev, u32 tmpl_idx,
			       u8 *temp)
{
	struct hinic_rss_template_key temp_key = { 0 };
	struct hinic_hwdev *hwdev = nic_dev->hwdev;
	u16 out_size = sizeof(temp_key);
	struct hinic_hwif *hwif;
	struct pci_dev *pdev;
	int err;

	if (!hwdev || !temp)
		return -EINVAL;

	hwif = hwdev->hwif;
	pdev = hwif->pdev;

	temp_key.func_id = HINIC_HWIF_FUNC_IDX(hwif);
	temp_key.template_id = tmpl_idx;

	err = hinic_port_msg_cmd(hwdev, HINIC_PORT_CMD_GET_RSS_TEMPLATE_TBL,
				 &temp_key, sizeof(temp_key),
				 &temp_key, &out_size);
	if (err || !out_size || temp_key.status) {
		dev_err(&pdev->dev, "Failed to set hash key, err: %d, status: 0x%x, out size: 0x%x\n",
			err, temp_key.status, out_size);
		return -EINVAL;
	}

	memcpy(temp, temp_key.key, HINIC_RSS_KEY_SIZE);

	return 0;
}

int hinic_rss_set_hash_engine(struct hinic_dev *nic_dev, u8 template_id,
			      u8 type)
{
	struct hinic_rss_engine_type rss_engine = { 0 };
	struct hinic_hwdev *hwdev = nic_dev->hwdev;
	struct hinic_hwif *hwif = hwdev->hwif;
	struct pci_dev *pdev = hwif->pdev;
	u16 out_size = sizeof(rss_engine);
	int err;

	rss_engine.func_id = HINIC_HWIF_FUNC_IDX(hwif);
	rss_engine.hash_engine = type;
	rss_engine.template_id = template_id;

	err = hinic_port_msg_cmd(hwdev, HINIC_PORT_CMD_SET_RSS_HASH_ENGINE,
				 &rss_engine, sizeof(rss_engine),
				 &rss_engine, &out_size);
	if (err || !out_size || rss_engine.status) {
		dev_err(&pdev->dev,
			"Failed to set hash engine, err: %d, status: 0x%x, out size: 0x%x\n",
			err, rss_engine.status, out_size);
		return -EINVAL;
	}

	return 0;
}

int hinic_rss_get_hash_engine(struct hinic_dev *nic_dev, u8 tmpl_idx, u8 *type)
{
	struct hinic_rss_engine_type hash_type = { 0 };
	struct hinic_hwdev *hwdev = nic_dev->hwdev;
	u16 out_size = sizeof(hash_type);
	struct hinic_hwif *hwif;
	struct pci_dev *pdev;
	int err;

	if (!hwdev || !type)
		return -EINVAL;

	hwif = hwdev->hwif;
	pdev = hwif->pdev;

	hash_type.func_id = HINIC_HWIF_FUNC_IDX(hwif);
	hash_type.template_id = tmpl_idx;

	err = hinic_port_msg_cmd(hwdev, HINIC_PORT_CMD_GET_RSS_HASH_ENGINE,
				 &hash_type, sizeof(hash_type),
				 &hash_type, &out_size);
	if (err || !out_size || hash_type.status) {
		dev_err(&pdev->dev, "Failed to get hash engine, err: %d, status: 0x%x, out size: 0x%x\n",
			err, hash_type.status, out_size);
		return -EINVAL;
	}

	*type = hash_type.hash_engine;
	return 0;
}

int hinic_rss_cfg(struct hinic_dev *nic_dev, u8 rss_en, u8 template_id)
{
	struct hinic_hwdev *hwdev = nic_dev->hwdev;
	struct hinic_rss_config rss_cfg = { 0 };
	struct hinic_hwif *hwif = hwdev->hwif;
	struct pci_dev *pdev = hwif->pdev;
	u16 out_size = sizeof(rss_cfg);
	int err;

	rss_cfg.func_id = HINIC_HWIF_FUNC_IDX(hwif);
	rss_cfg.rss_en = rss_en;
	rss_cfg.template_id = template_id;
	rss_cfg.rq_priority_number = 0;

	err = hinic_port_msg_cmd(hwdev, HINIC_PORT_CMD_RSS_CFG,
				 &rss_cfg, sizeof(rss_cfg),
				 &rss_cfg, &out_size);
	if (err || !out_size || rss_cfg.status) {
		dev_err(&pdev->dev,
			"Failed to set rss cfg, err: %d, status: 0x%x, out size: 0x%x\n",
			err, rss_cfg.status, out_size);
		return -EINVAL;
	}

	return 0;
}

int hinic_rss_template_alloc(struct hinic_dev *nic_dev, u8 *tmpl_idx)
{
	struct hinic_rss_template_mgmt template_mgmt = { 0 };
	struct hinic_hwdev *hwdev = nic_dev->hwdev;
	struct hinic_hwif *hwif = hwdev->hwif;
	u16 out_size = sizeof(template_mgmt);
	struct pci_dev *pdev = hwif->pdev;
	int err;

	template_mgmt.func_id = HINIC_HWIF_FUNC_IDX(hwif);
	template_mgmt.cmd = NIC_RSS_CMD_TEMP_ALLOC;

	err = hinic_port_msg_cmd(hwdev, HINIC_PORT_CMD_RSS_TEMP_MGR,
				 &template_mgmt, sizeof(template_mgmt),
				 &template_mgmt, &out_size);
	if (err || !out_size || template_mgmt.status) {
		dev_err(&pdev->dev, "Failed to alloc rss template, err: %d, status: 0x%x, out size: 0x%x\n",
			err, template_mgmt.status, out_size);
		return -EINVAL;
	}

	*tmpl_idx = template_mgmt.template_id;

	return 0;
}

int hinic_rss_template_free(struct hinic_dev *nic_dev, u8 tmpl_idx)
{
	struct hinic_rss_template_mgmt template_mgmt = { 0 };
	struct hinic_hwdev *hwdev = nic_dev->hwdev;
	struct hinic_hwif *hwif = hwdev->hwif;
	u16 out_size = sizeof(template_mgmt);
	struct pci_dev *pdev = hwif->pdev;
	int err;

	template_mgmt.func_id = HINIC_HWIF_FUNC_IDX(hwif);
	template_mgmt.template_id = tmpl_idx;
	template_mgmt.cmd = NIC_RSS_CMD_TEMP_FREE;

	err = hinic_port_msg_cmd(hwdev, HINIC_PORT_CMD_RSS_TEMP_MGR,
				 &template_mgmt, sizeof(template_mgmt),
				 &template_mgmt, &out_size);
	if (err || !out_size || template_mgmt.status) {
		dev_err(&pdev->dev, "Failed to free rss template, err: %d, status: 0x%x, out size: 0x%x\n",
			err, template_mgmt.status, out_size);
		return -EINVAL;
	}

	return 0;
}

int hinic_get_vport_stats(struct hinic_dev *nic_dev,
			  struct hinic_vport_stats *stats)
{
	struct hinic_cmd_vport_stats vport_stats = { 0 };
	struct hinic_port_stats_info stats_info = { 0 };
	struct hinic_hwdev *hwdev = nic_dev->hwdev;
	struct hinic_hwif *hwif = hwdev->hwif;
	u16 out_size = sizeof(vport_stats);
	struct pci_dev *pdev = hwif->pdev;
	int err;

	stats_info.stats_version = HINIC_PORT_STATS_VERSION;
	stats_info.func_id = HINIC_HWIF_FUNC_IDX(hwif);
	stats_info.stats_size = sizeof(vport_stats);

	err = hinic_port_msg_cmd(hwdev, HINIC_PORT_CMD_GET_VPORT_STAT,
				 &stats_info, sizeof(stats_info),
				 &vport_stats, &out_size);
	if (err || !out_size || vport_stats.status) {
		dev_err(&pdev->dev,
			"Failed to get function statistics, err: %d, status: 0x%x, out size: 0x%x\n",
			err, vport_stats.status, out_size);
		return -EFAULT;
	}

	memcpy(stats, &vport_stats.stats, sizeof(*stats));
	return 0;
}

int hinic_get_phy_port_stats(struct hinic_dev *nic_dev,
			     struct hinic_phy_port_stats *stats)
{
	struct hinic_port_stats_info stats_info = { 0 };
	struct hinic_hwdev *hwdev = nic_dev->hwdev;
	struct hinic_hwif *hwif = hwdev->hwif;
	struct hinic_port_stats *port_stats;
	u16 out_size = sizeof(*port_stats);
	struct pci_dev *pdev = hwif->pdev;
	int err;

	port_stats = kzalloc(sizeof(*port_stats), GFP_KERNEL);
	if (!port_stats)
		return -ENOMEM;

	stats_info.stats_version = HINIC_PORT_STATS_VERSION;
	stats_info.stats_size = sizeof(*port_stats);

	err = hinic_port_msg_cmd(hwdev, HINIC_PORT_CMD_GET_PORT_STATISTICS,
				 &stats_info, sizeof(stats_info),
				 port_stats, &out_size);
	if (err || !out_size || port_stats->status) {
		dev_err(&pdev->dev,
			"Failed to get port statistics, err: %d, status: 0x%x, out size: 0x%x\n",
			err, port_stats->status, out_size);
		err = -EINVAL;
		goto out;
	}

	memcpy(stats, &port_stats->stats, sizeof(*stats));

out:
	kfree(port_stats);

	return err;
}

int hinic_get_mgmt_version(struct hinic_dev *nic_dev, u8 *mgmt_ver)
{
	struct hinic_hwdev *hwdev = nic_dev->hwdev;
	struct hinic_version_info up_ver = {0};
	u16 out_size = sizeof(up_ver);
	struct hinic_hwif *hwif;
	struct pci_dev *pdev;
	int err;

	if (!hwdev)
		return -EINVAL;

	hwif = hwdev->hwif;
	pdev = hwif->pdev;

	err = hinic_port_msg_cmd(hwdev, HINIC_PORT_CMD_GET_MGMT_VERSION,
				 &up_ver, sizeof(up_ver), &up_ver,
				 &out_size);
	if (err || !out_size || up_ver.status) {
		dev_err(&pdev->dev,
			"Failed to get mgmt version, err: %d, status: 0x%x, out size: 0x%x\n",
			err, up_ver.status, out_size);
		return -EINVAL;
	}

	snprintf(mgmt_ver, HINIC_MGMT_VERSION_MAX_LEN, "%s", up_ver.ver);

	return 0;
}

int hinic_get_link_mode(struct hinic_hwdev *hwdev,
			struct hinic_link_mode_cmd *link_mode)
{
	u16 out_size;
	int err;

	if (!hwdev || !link_mode)
		return -EINVAL;

	link_mode->func_id = HINIC_HWIF_FUNC_IDX(hwdev->hwif);
	out_size = sizeof(*link_mode);

	err = hinic_port_msg_cmd(hwdev, HINIC_PORT_CMD_GET_LINK_MODE,
				 link_mode, sizeof(*link_mode),
				 link_mode, &out_size);
	if (err || !out_size || link_mode->status) {
		dev_err(&hwdev->hwif->pdev->dev,
			"Failed to get link mode, err: %d, status: 0x%x, out size: 0x%x\n",
			err, link_mode->status, out_size);
		return -EIO;
	}

	return 0;
}

int hinic_set_autoneg(struct hinic_hwdev *hwdev, bool enable)
{
	struct hinic_set_autoneg_cmd autoneg = {0};
	u16 out_size = sizeof(autoneg);
	int err;

	if (!hwdev)
		return -EINVAL;

	autoneg.func_id = HINIC_HWIF_FUNC_IDX(hwdev->hwif);
	autoneg.enable = enable;

	err = hinic_port_msg_cmd(hwdev, HINIC_PORT_CMD_SET_AUTONEG,
				 &autoneg, sizeof(autoneg),
				 &autoneg, &out_size);
	if (err || !out_size || autoneg.status) {
		dev_err(&hwdev->hwif->pdev->dev, "Failed to %s autoneg, err: %d, status: 0x%x, out size: 0x%x\n",
			enable ? "enable" : "disable", err, autoneg.status,
			out_size);
		return -EIO;
	}

	return 0;
}

int hinic_set_speed(struct hinic_hwdev *hwdev, enum nic_speed_level speed)
{
	struct hinic_speed_cmd speed_info = {0};
	u16 out_size = sizeof(speed_info);
	int err;

	if (!hwdev)
		return -EINVAL;

	speed_info.func_id = HINIC_HWIF_FUNC_IDX(hwdev->hwif);
	speed_info.speed = speed;

	err = hinic_port_msg_cmd(hwdev, HINIC_PORT_CMD_SET_SPEED,
				 &speed_info, sizeof(speed_info),
				 &speed_info, &out_size);
	if (err || !out_size || speed_info.status) {
		dev_err(&hwdev->hwif->pdev->dev,
			"Failed to set speed, err: %d, status: 0x%x, out size: 0x%x\n",
			err, speed_info.status, out_size);
		return -EIO;
	}

	return 0;
}

int hinic_set_link_settings(struct hinic_hwdev *hwdev,
			    struct hinic_link_ksettings_info *info)
{
	u16 out_size = sizeof(*info);
	int err;

	err = hinic_hilink_msg_cmd(hwdev, HINIC_HILINK_CMD_SET_LINK_SETTINGS,
				   info, sizeof(*info), info, &out_size);
	if ((info->status != HINIC_MGMT_CMD_UNSUPPORTED &&
	     info->status) || err || !out_size) {
		dev_err(&hwdev->hwif->pdev->dev,
			"Failed to set link settings, err: %d, status: 0x%x, out size: 0x%x\n",
			err, info->status, out_size);
		return -EFAULT;
	}

	return info->status;
}

int hinic_get_hw_pause_info(struct hinic_hwdev *hwdev,
			    struct hinic_pause_config *pause_info)
{
	u16 out_size = sizeof(*pause_info);
	int err;

	pause_info->func_id = HINIC_HWIF_FUNC_IDX(hwdev->hwif);

	err = hinic_port_msg_cmd(hwdev, HINIC_PORT_CMD_GET_PAUSE_INFO,
				 pause_info, sizeof(*pause_info),
				 pause_info, &out_size);
	if (err || !out_size || pause_info->status) {
		dev_err(&hwdev->hwif->pdev->dev, "Failed to get pause info, err: %d, status: 0x%x, out size: 0x%x\n",
			err, pause_info->status, out_size);
		return -EIO;
	}

	return 0;
}

int hinic_set_hw_pause_info(struct hinic_hwdev *hwdev,
			    struct hinic_pause_config *pause_info)
{
	u16 out_size = sizeof(*pause_info);
	int err;

	pause_info->func_id = HINIC_HWIF_FUNC_IDX(hwdev->hwif);

	err = hinic_port_msg_cmd(hwdev, HINIC_PORT_CMD_SET_PAUSE_INFO,
				 pause_info, sizeof(*pause_info),
				 pause_info, &out_size);
	if (err || !out_size || pause_info->status) {
		dev_err(&hwdev->hwif->pdev->dev, "Failed to set pause info, err: %d, status: 0x%x, out size: 0x%x\n",
			err, pause_info->status, out_size);
		return -EIO;
	}

	return 0;
}

int hinic_dcb_set_pfc(struct hinic_hwdev *hwdev, u8 pfc_en, u8 pfc_bitmap)
{
	struct hinic_nic_cfg *nic_cfg = &hwdev->func_to_io.nic_cfg;
	struct hinic_set_pfc pfc = {0};
	u16 out_size = sizeof(pfc);
	int err;

	if (HINIC_IS_VF(hwdev->hwif))
		return 0;

	mutex_lock(&nic_cfg->cfg_mutex);

	pfc.func_id = HINIC_HWIF_FUNC_IDX(hwdev->hwif);
	pfc.pfc_bitmap = pfc_bitmap;
	pfc.pfc_en = pfc_en;

	err = hinic_port_msg_cmd(hwdev, HINIC_PORT_CMD_SET_PFC,
				 &pfc, sizeof(pfc), &pfc, &out_size);
	if (err || pfc.status || !out_size) {
		dev_err(&hwdev->hwif->pdev->dev, "Failed to %s pfc, err: %d, status: 0x%x, out size: 0x%x\n",
			pfc_en ? "enable" : "disable", err, pfc.status,
			out_size);
		mutex_unlock(&nic_cfg->cfg_mutex);
		return -EIO;
	}

	/* pause settings is opposite from pfc */
	nic_cfg->rx_pause = pfc_en ? 0 : 1;
	nic_cfg->tx_pause = pfc_en ? 0 : 1;

	mutex_unlock(&nic_cfg->cfg_mutex);

	return 0;
}

int hinic_set_loopback_mode(struct hinic_hwdev *hwdev, u32 mode, u32 enable)
{
	struct hinic_port_loopback lb = {0};
	u16 out_size = sizeof(lb);
	int err;

	lb.mode = mode;
	lb.en = enable;

	if (mode < LOOP_MODE_MIN || mode > LOOP_MODE_MAX) {
		dev_err(&hwdev->hwif->pdev->dev,
			"Invalid loopback mode %d to set\n", mode);
		return -EINVAL;
	}

	err = hinic_port_msg_cmd(hwdev, HINIC_PORT_CMD_SET_LOOPBACK_MODE,
				 &lb, sizeof(lb), &lb, &out_size);
	if (err || !out_size || lb.status) {
		dev_err(&hwdev->hwif->pdev->dev,
			"Failed to set loopback mode %d en %d, err: %d, status: 0x%x, out size: 0x%x\n",
			mode, enable, err, lb.status, out_size);
		return -EIO;
	}

	return 0;
}

static int _set_led_status(struct hinic_hwdev *hwdev, u8 port,
			   enum hinic_led_type type,
			   enum hinic_led_mode mode, u8 reset)
{
	struct hinic_led_info led_info = {0};
	u16 out_size = sizeof(led_info);
	struct hinic_pfhwdev *pfhwdev;
	int err;

	pfhwdev = container_of(hwdev, struct hinic_pfhwdev, hwdev);

	led_info.port = port;
	led_info.reset = reset;

	led_info.type = type;
	led_info.mode = mode;

	err = hinic_msg_to_mgmt(&pfhwdev->pf_to_mgmt, HINIC_MOD_COMM,
				HINIC_COMM_CMD_SET_LED_STATUS,
				&led_info, sizeof(led_info),
				&led_info, &out_size, HINIC_MGMT_MSG_SYNC);
	if (err || led_info.status || !out_size) {
		dev_err(&hwdev->hwif->pdev->dev, "Failed to set led status, err: %d, status: 0x%x, out size: 0x%x\n",
			err, led_info.status, out_size);
		return -EIO;
	}

	return 0;
}

int hinic_set_led_status(struct hinic_hwdev *hwdev, u8 port,
			 enum hinic_led_type type, enum hinic_led_mode mode)
{
	if (!hwdev)
		return -EINVAL;

	return _set_led_status(hwdev, port, type, mode, 0);
}

int hinic_reset_led_status(struct hinic_hwdev *hwdev, u8 port)
{
	int err;

	if (!hwdev)
		return -EINVAL;

	err = _set_led_status(hwdev, port, HINIC_LED_TYPE_INVALID,
			      HINIC_LED_MODE_INVALID, 1);
	if (err)
		dev_err(&hwdev->hwif->pdev->dev,
			"Failed to reset led status\n");

	return err;
}

static bool hinic_if_sfp_absent(struct hinic_hwdev *hwdev)
{
	struct hinic_cmd_get_light_module_abs sfp_abs = {0};
	u16 out_size = sizeof(sfp_abs);
	u8 port_id = hwdev->port_id;
	int err;

	sfp_abs.port_id = port_id;
	err = hinic_port_msg_cmd(hwdev, HINIC_PORT_CMD_GET_SFP_ABS,
				 &sfp_abs, sizeof(sfp_abs), &sfp_abs,
				 &out_size);
	if (sfp_abs.status || err || !out_size) {
		dev_err(&hwdev->hwif->pdev->dev,
			"Failed to get port%d sfp absent status, err: %d, status: 0x%x, out size: 0x%x\n",
			port_id, err, sfp_abs.status, out_size);
		return true;
	}

	return ((sfp_abs.abs_status == 0) ? false : true);
}

int hinic_get_sfp_eeprom(struct hinic_hwdev *hwdev, u8 *data, u16 *len)
{
	struct hinic_cmd_get_std_sfp_info sfp_info = {0};
	u16 out_size = sizeof(sfp_info);
	u8 port_id;
	int err;

	if (!hwdev || !data || !len)
		return -EINVAL;

	port_id = hwdev->port_id;

	if (hinic_if_sfp_absent(hwdev))
		return -ENXIO;

	sfp_info.port_id = port_id;
	err = hinic_port_msg_cmd(hwdev, HINIC_PORT_CMD_GET_STD_SFP_INFO,
				 &sfp_info, sizeof(sfp_info), &sfp_info,
				 &out_size);
	if (sfp_info.status || err || !out_size) {
		dev_err(&hwdev->hwif->pdev->dev,
			"Failed to get port%d sfp eeprom information, err: %d, status: 0x%x, out size: 0x%x\n",
			port_id, err, sfp_info.status, out_size);
		return -EIO;
	}

	*len = min_t(u16, sfp_info.eeprom_len, STD_SFP_INFO_MAX_SIZE);
	memcpy(data, sfp_info.sfp_info, STD_SFP_INFO_MAX_SIZE);

	return 0;
}

int hinic_get_sfp_type(struct hinic_hwdev *hwdev, u8 *data0, u8 *data1)
{
	u8 sfp_data[STD_SFP_INFO_MAX_SIZE];
	u16 len;
	int err;

	if (hinic_if_sfp_absent(hwdev))
		return -ENXIO;

	err = hinic_get_sfp_eeprom(hwdev, sfp_data, &len);
	if (err)
		return err;

	*data0 = sfp_data[0];
	*data1 = sfp_data[1];

	return 0;
}<|MERGE_RESOLUTION|>--- conflicted
+++ resolved
@@ -128,11 +128,7 @@
 	err = hinic_port_msg_cmd(hwdev, HINIC_PORT_CMD_GET_MAC,
 				 &port_mac_cmd, sizeof(port_mac_cmd),
 				 &port_mac_cmd, &out_size);
-<<<<<<< HEAD
-	if (err || (out_size != sizeof(port_mac_cmd)) || port_mac_cmd.status) {
-=======
 	if (err || out_size != sizeof(port_mac_cmd) || port_mac_cmd.status) {
->>>>>>> 7d2a07b7
 		dev_err(&pdev->dev, "Failed to get mac, err: %d, status: 0x%x, out size: 0x%x\n",
 			err, port_mac_cmd.status, out_size);
 		return -EFAULT;
@@ -267,11 +263,7 @@
 	err = hinic_port_msg_cmd(hwdev, HINIC_PORT_CMD_GET_LINK_STATE,
 				 &link_cmd, sizeof(link_cmd),
 				 &link_cmd, &out_size);
-<<<<<<< HEAD
-	if (err || (out_size != sizeof(link_cmd)) || link_cmd.status) {
-=======
 	if (err || out_size != sizeof(link_cmd) || link_cmd.status) {
->>>>>>> 7d2a07b7
 		dev_err(&pdev->dev, "Failed to get link state, err: %d, status: 0x%x, out size: 0x%x\n",
 			err, link_cmd.status, out_size);
 		return -EINVAL;
@@ -305,11 +297,7 @@
 	err = hinic_port_msg_cmd(hwdev, HINIC_PORT_CMD_SET_PORT_STATE,
 				 &port_state, sizeof(port_state),
 				 &port_state, &out_size);
-<<<<<<< HEAD
-	if (err || (out_size != sizeof(port_state)) || port_state.status) {
-=======
 	if (err || out_size != sizeof(port_state) || port_state.status) {
->>>>>>> 7d2a07b7
 		dev_err(&pdev->dev, "Failed to set port state, err: %d, status: 0x%x, out size: 0x%x\n",
 			err, port_state.status, out_size);
 		return -EFAULT;
@@ -341,11 +329,7 @@
 	err = hinic_port_msg_cmd(hwdev, HINIC_PORT_CMD_SET_FUNC_STATE,
 				 &func_state, sizeof(func_state),
 				 &func_state, &out_size);
-<<<<<<< HEAD
-	if (err || (out_size != sizeof(func_state)) || func_state.status) {
-=======
 	if (err || out_size != sizeof(func_state) || func_state.status) {
->>>>>>> 7d2a07b7
 		dev_err(&pdev->dev, "Failed to set port func state, err: %d, status: 0x%x, out size: 0x%x\n",
 			err, func_state.status, out_size);
 		return -EFAULT;
