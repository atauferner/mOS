/*
 * Copyright (c) 2003-2008 Chelsio, Inc. All rights reserved.
 *
 * This software is available to you under a choice of one of two
 * licenses.  You may choose to be licensed under the terms of the GNU
 * General Public License (GPL) Version 2, available from the file
 * COPYING in the main directory of this source tree, or the
 * OpenIB.org BSD license below:
 *
 *     Redistribution and use in source and binary forms, with or
 *     without modification, are permitted provided that the following
 *     conditions are met:
 *
 *      - Redistributions of source code must retain the above
 *        copyright notice, this list of conditions and the following
 *        disclaimer.
 *
 *      - Redistributions in binary form must reproduce the above
 *        copyright notice, this list of conditions and the following
 *        disclaimer in the documentation and/or other materials
 *        provided with the distribution.
 *
 * THE SOFTWARE IS PROVIDED "AS IS", WITHOUT WARRANTY OF ANY KIND,
 * EXPRESS OR IMPLIED, INCLUDING BUT NOT LIMITED TO THE WARRANTIES OF
 * MERCHANTABILITY, FITNESS FOR A PARTICULAR PURPOSE AND
 * NONINFRINGEMENT. IN NO EVENT SHALL THE AUTHORS OR COPYRIGHT HOLDERS
 * BE LIABLE FOR ANY CLAIM, DAMAGES OR OTHER LIABILITY, WHETHER IN AN
 * ACTION OF CONTRACT, TORT OR OTHERWISE, ARISING FROM, OUT OF OR IN
 * CONNECTION WITH THE SOFTWARE OR THE USE OR OTHER DEALINGS IN THE
 * SOFTWARE.
 */
/* $Date: 2006/10/31 18:57:51 $ $RCSfile: version.h,v $ $Revision: 1.3 $ */
#ifndef __CHELSIO_VERSION_H
#define __CHELSIO_VERSION_H
#define DRV_DESC "Chelsio T3 Network Driver"
#define DRV_NAME "cxgb3"
/* Driver version */
<<<<<<< HEAD
#ifndef CONFIG_XEN
#define DRV_VERSION "1.1.4-ko"
#else
#define DRV_VERSION "1.1.4-xen-ko"
#endif
=======
#define DRV_VERSION "1.1.5-ko"
>>>>>>> dd775ae2

/* Firmware version */
#define FW_VERSION_MAJOR 7
#define FW_VERSION_MINOR 12
#define FW_VERSION_MICRO 0
#endif				/* __CHELSIO_VERSION_H */<|MERGE_RESOLUTION|>--- conflicted
+++ resolved
@@ -35,15 +35,7 @@
 #define DRV_DESC "Chelsio T3 Network Driver"
 #define DRV_NAME "cxgb3"
 /* Driver version */
-<<<<<<< HEAD
-#ifndef CONFIG_XEN
-#define DRV_VERSION "1.1.4-ko"
-#else
-#define DRV_VERSION "1.1.4-xen-ko"
-#endif
-=======
 #define DRV_VERSION "1.1.5-ko"
->>>>>>> dd775ae2
 
 /* Firmware version */
 #define FW_VERSION_MAJOR 7
