--- conflicted
+++ resolved
@@ -23,11 +23,7 @@
 	select TI_DAVINCI_MDIO
 	select PHYLIB
 	select GENERIC_ALLOCATOR
-<<<<<<< HEAD
-	---help---
-=======
 	help
->>>>>>> 7d2a07b7
 	  This driver supports TI's DaVinci Ethernet .
 
 	  To compile this driver as a module, choose M here: the module
@@ -53,11 +49,7 @@
 config TI_CPSW
 	tristate "TI CPSW Switch Support"
 	depends on ARCH_DAVINCI || ARCH_OMAP2PLUS || COMPILE_TEST
-<<<<<<< HEAD
-        depends on TI_CPTS || !TI_CPTS
-=======
 	depends on TI_CPTS || !TI_CPTS
->>>>>>> 7d2a07b7
 	select TI_DAVINCI_MDIO
 	select MFD_SYSCON
 	select PAGE_POOL
@@ -73,10 +65,7 @@
 	tristate "TI CPSW Switch Support with switchdev"
 	depends on ARCH_DAVINCI || ARCH_OMAP2PLUS || COMPILE_TEST
 	depends on NET_SWITCHDEV
-<<<<<<< HEAD
-=======
 	depends on TI_CPTS || !TI_CPTS
->>>>>>> 7d2a07b7
 	select PAGE_POOL
 	select TI_DAVINCI_MDIO
 	select MFD_SYSCON
@@ -90,26 +79,16 @@
 	  will be called cpsw_new.
 
 config TI_CPTS
-<<<<<<< HEAD
-        tristate "TI Common Platform Time Sync (CPTS) Support"
-        depends on ARCH_OMAP2PLUS || ARCH_KEYSTONE || COMPILE_TEST
-	depends on COMMON_CLK
-	depends on PTP_1588_CLOCK
-	---help---
-=======
 	tristate "TI Common Platform Time Sync (CPTS) Support"
 	depends on ARCH_OMAP2PLUS || ARCH_KEYSTONE || COMPILE_TEST
 	depends on COMMON_CLK
 	depends on PTP_1588_CLOCK
 	help
->>>>>>> 7d2a07b7
 	  This driver supports the Common Platform Time Sync unit of
 	  the CPSW Ethernet Switch and Keystone 2 1g/10g Switch Subsystem.
 	  The unit can time stamp PTP UDP/IPv4 and Layer 2 packets, and the
 	  driver offers a PTP Hardware Clock.
 
-<<<<<<< HEAD
-=======
 config TI_K3_AM65_CPSW_NUSS
 	tristate "TI K3 AM654x/J721E CPSW Ethernet driver"
 	depends on ARCH_K3 && OF && TI_K3_UDMA_GLUE_LAYER
@@ -158,19 +137,13 @@
 	  defined in IEEE 802.1Q 2018. The EST scheduler runs on CPTS and the
 	  TAS/EST schedule is updated in the Fetch RAM memory of the CPSW.
 
->>>>>>> 7d2a07b7
 config TI_KEYSTONE_NETCP
 	tristate "TI Keystone NETCP Core Support"
 	select TI_DAVINCI_MDIO
 	depends on OF
 	depends on KEYSTONE_NAVIGATOR_DMA && KEYSTONE_NAVIGATOR_QMSS
-<<<<<<< HEAD
-        depends on TI_CPTS || !TI_CPTS
-	---help---
-=======
 	depends on TI_CPTS || !TI_CPTS
 	help
->>>>>>> 7d2a07b7
 	  This driver supports TI's Keystone NETCP Core.
 
 	  To compile this driver as a module, choose M here: the module
