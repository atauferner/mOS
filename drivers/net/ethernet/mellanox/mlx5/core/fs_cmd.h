--- conflicted
+++ resolved
@@ -77,13 +77,7 @@
 			      bool disconnect);
 
 	int (*packet_reformat_alloc)(struct mlx5_flow_root_namespace *ns,
-<<<<<<< HEAD
-				     int reformat_type,
-				     size_t size,
-				     void *reformat_data,
-=======
 				     struct mlx5_pkt_reformat_params *params,
->>>>>>> 7d2a07b7
 				     enum mlx5_flow_namespace_type namespace,
 				     struct mlx5_pkt_reformat *pkt_reformat);
 
