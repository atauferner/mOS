/*
 * Copyright (c) 2018 Mellanox Technologies. All rights reserved.
 *
 * This software is available to you under a choice of one of two
 * licenses.  You may choose to be licensed under the terms of the GNU
 * General Public License (GPL) Version 2, available from the file
 * COPYING in the main directory of this source tree, or the
 * OpenIB.org BSD license below:
 *
 *     Redistribution and use in source and binary forms, with or
 *     without modification, are permitted provided that the following
 *     conditions are met:
 *
 *      - Redistributions of source code must retain the above
 *        copyright notice, this list of conditions and the following
 *        disclaimer.
 *
 *      - Redistributions in binary form must reproduce the above
 *        copyright notice, this list of conditions and the following
 *        disclaimer in the documentation and/or other materials
 *        provided with the distribution.
 *
 * THE SOFTWARE IS PROVIDED "AS IS", WITHOUT WARRANTY OF ANY KIND,
 * EXPRESS OR IMPLIED, INCLUDING BUT NOT LIMITED TO THE WARRANTIES OF
 * MERCHANTABILITY, FITNESS FOR A PARTICULAR PURPOSE AND
 * NONINFRINGEMENT. IN NO EVENT SHALL THE AUTHORS OR COPYRIGHT HOLDERS
 * BE LIABLE FOR ANY CLAIM, DAMAGES OR OTHER LIABILITY, WHETHER IN AN
 * ACTION OF CONTRACT, TORT OR OTHERWISE, ARISING FROM, OUT OF OR IN
 * CONNECTION WITH THE SOFTWARE OR THE USE OR OTHER DEALINGS IN THE
 * SOFTWARE.
 *
 */

#include <linux/ethtool.h>
#include <net/sock.h>

#include "en.h"
#include "fpga/sdk.h"
#include "en_accel/tls.h"

static const struct counter_desc mlx5e_tls_sw_stats_desc[] = {
	{ MLX5E_DECLARE_STAT(struct mlx5e_tls_sw_stats, tx_tls_drop_metadata) },
	{ MLX5E_DECLARE_STAT(struct mlx5e_tls_sw_stats, tx_tls_drop_resync_alloc) },
	{ MLX5E_DECLARE_STAT(struct mlx5e_tls_sw_stats, tx_tls_drop_no_sync_data) },
	{ MLX5E_DECLARE_STAT(struct mlx5e_tls_sw_stats, tx_tls_drop_bypass_required) },
};

static const struct counter_desc mlx5e_ktls_sw_stats_desc[] = {
	{ MLX5E_DECLARE_STAT(struct mlx5e_tls_sw_stats, tx_tls_ctx) },
	{ MLX5E_DECLARE_STAT(struct mlx5e_tls_sw_stats, tx_tls_del) },
	{ MLX5E_DECLARE_STAT(struct mlx5e_tls_sw_stats, rx_tls_ctx) },
	{ MLX5E_DECLARE_STAT(struct mlx5e_tls_sw_stats, rx_tls_del) },
};

#define MLX5E_READ_CTR_ATOMIC64(ptr, dsc, i) \
	atomic64_read((atomic64_t *)((char *)(ptr) + (dsc)[i].offset))

static const struct counter_desc *get_tls_atomic_stats(struct mlx5e_priv *priv)
{
	if (!priv->tls)
		return NULL;
	if (mlx5e_accel_is_ktls_device(priv->mdev))
		return mlx5e_ktls_sw_stats_desc;
	return mlx5e_tls_sw_stats_desc;
}

static bool is_tls_atomic_stats(struct mlx5e_priv *priv)
{
	return priv->tls && !mlx5_accel_is_ktls_device(priv->mdev);
}

int mlx5e_tls_get_count(struct mlx5e_priv *priv)
{
	if (!is_tls_atomic_stats(priv))
		return 0;
	if (mlx5e_accel_is_ktls_device(priv->mdev))
		return ARRAY_SIZE(mlx5e_ktls_sw_stats_desc);
	return ARRAY_SIZE(mlx5e_tls_sw_stats_desc);
}

int mlx5e_tls_get_strings(struct mlx5e_priv *priv, uint8_t *data)
{
	const struct counter_desc *stats_desc;
	unsigned int i, n, idx = 0;

<<<<<<< HEAD
	if (!is_tls_atomic_stats(priv))
		return 0;
=======
	stats_desc = get_tls_atomic_stats(priv);
	n = mlx5e_tls_get_count(priv);
>>>>>>> 7d2a07b7

	for (i = 0; i < n; i++)
		strcpy(data + (idx++) * ETH_GSTRING_LEN,
		       stats_desc[i].format);

	return n;
}

int mlx5e_tls_get_stats(struct mlx5e_priv *priv, u64 *data)
{
	const struct counter_desc *stats_desc;
	unsigned int i, n, idx = 0;

<<<<<<< HEAD
	if (!is_tls_atomic_stats(priv))
		return 0;
=======
	stats_desc = get_tls_atomic_stats(priv);
	n = mlx5e_tls_get_count(priv);
>>>>>>> 7d2a07b7

	for (i = 0; i < n; i++)
		data[idx++] =
		    MLX5E_READ_CTR_ATOMIC64(&priv->tls->sw_stats,
					    stats_desc, i);

	return n;
}<|MERGE_RESOLUTION|>--- conflicted
+++ resolved
@@ -64,14 +64,9 @@
 	return mlx5e_tls_sw_stats_desc;
 }
 
-static bool is_tls_atomic_stats(struct mlx5e_priv *priv)
-{
-	return priv->tls && !mlx5_accel_is_ktls_device(priv->mdev);
-}
-
 int mlx5e_tls_get_count(struct mlx5e_priv *priv)
 {
-	if (!is_tls_atomic_stats(priv))
+	if (!priv->tls)
 		return 0;
 	if (mlx5e_accel_is_ktls_device(priv->mdev))
 		return ARRAY_SIZE(mlx5e_ktls_sw_stats_desc);
@@ -83,13 +78,8 @@
 	const struct counter_desc *stats_desc;
 	unsigned int i, n, idx = 0;
 
-<<<<<<< HEAD
-	if (!is_tls_atomic_stats(priv))
-		return 0;
-=======
 	stats_desc = get_tls_atomic_stats(priv);
 	n = mlx5e_tls_get_count(priv);
->>>>>>> 7d2a07b7
 
 	for (i = 0; i < n; i++)
 		strcpy(data + (idx++) * ETH_GSTRING_LEN,
@@ -103,13 +93,8 @@
 	const struct counter_desc *stats_desc;
 	unsigned int i, n, idx = 0;
 
-<<<<<<< HEAD
-	if (!is_tls_atomic_stats(priv))
-		return 0;
-=======
 	stats_desc = get_tls_atomic_stats(priv);
 	n = mlx5e_tls_get_count(priv);
->>>>>>> 7d2a07b7
 
 	for (i = 0; i < n; i++)
 		data[idx++] =
