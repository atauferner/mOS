--- conflicted
+++ resolved
@@ -853,15 +853,10 @@
 		if (mlx5e_sq_has_room_for(sq, 1))
 			mlx5e_send_nop(sq, true);
 
-<<<<<<< HEAD
-		mlx5e_modify_sq(sq, MLX5_SQC_STATE_RDY, MLX5_SQC_STATE_ERR,
-				false, 0);
-=======
 		err = mlx5e_modify_sq(sq, MLX5_SQC_STATE_RDY,
-				      MLX5_SQC_STATE_ERR);
+				      MLX5_SQC_STATE_ERR, false, 0);
 		if (err)
 			set_bit(MLX5E_SQ_STATE_TX_TIMEOUT, &sq->state);
->>>>>>> bc867651
 	}
 
 	/* wait till sq is empty, unless a TX timeout occurred on this SQ */
