// SPDX-License-Identifier: BSD-3-Clause OR GPL-2.0
/* Copyright (c) 2017-2018 Mellanox Technologies. All rights reserved */

#include "spectrum_acl_flex_actions.h"
#include "core_acl_flex_actions.h"
#include "spectrum_span.h"

static int mlxsw_sp_act_kvdl_set_add(void *priv, u32 *p_kvdl_index,
				     char *enc_actions, bool is_first, bool ca)
{
	struct mlxsw_sp *mlxsw_sp = priv;
	char pefa_pl[MLXSW_REG_PEFA_LEN];
	u32 kvdl_index;
	int err;

	/* The first action set of a TCAM entry is stored directly in TCAM,
	 * not KVD linear area.
	 */
	if (is_first)
		return 0;

	err = mlxsw_sp_kvdl_alloc(mlxsw_sp, MLXSW_SP_KVDL_ENTRY_TYPE_ACTSET,
				  1, &kvdl_index);
	if (err)
		return err;
	mlxsw_reg_pefa_pack(pefa_pl, kvdl_index, ca, enc_actions);
	err = mlxsw_reg_write(mlxsw_sp->core, MLXSW_REG(pefa), pefa_pl);
	if (err)
		goto err_pefa_write;
	*p_kvdl_index = kvdl_index;
	return 0;

err_pefa_write:
	mlxsw_sp_kvdl_free(mlxsw_sp, MLXSW_SP_KVDL_ENTRY_TYPE_ACTSET,
			   1, kvdl_index);
	return err;
}

static int mlxsw_sp1_act_kvdl_set_add(void *priv, u32 *p_kvdl_index,
				      char *enc_actions, bool is_first)
{
	return mlxsw_sp_act_kvdl_set_add(priv, p_kvdl_index, enc_actions,
					 is_first, false);
}

static int mlxsw_sp2_act_kvdl_set_add(void *priv, u32 *p_kvdl_index,
				      char *enc_actions, bool is_first)
{
	return mlxsw_sp_act_kvdl_set_add(priv, p_kvdl_index, enc_actions,
					 is_first, true);
}

static void mlxsw_sp_act_kvdl_set_del(void *priv, u32 kvdl_index,
				      bool is_first)
{
	struct mlxsw_sp *mlxsw_sp = priv;

	if (is_first)
		return;
	mlxsw_sp_kvdl_free(mlxsw_sp, MLXSW_SP_KVDL_ENTRY_TYPE_ACTSET,
			   1, kvdl_index);
}

static int mlxsw_sp1_act_kvdl_set_activity_get(void *priv, u32 kvdl_index,
					       bool *activity)
{
	return -EOPNOTSUPP;
}

static int mlxsw_sp2_act_kvdl_set_activity_get(void *priv, u32 kvdl_index,
					       bool *activity)
{
	struct mlxsw_sp *mlxsw_sp = priv;
	char pefa_pl[MLXSW_REG_PEFA_LEN];
	int err;

	mlxsw_reg_pefa_pack(pefa_pl, kvdl_index, true, NULL);
	err = mlxsw_reg_query(mlxsw_sp->core, MLXSW_REG(pefa), pefa_pl);
	if (err)
		return err;
	mlxsw_reg_pefa_unpack(pefa_pl, activity);
	return 0;
}

static int mlxsw_sp_act_kvdl_fwd_entry_add(void *priv, u32 *p_kvdl_index,
					   u8 local_port)
{
	struct mlxsw_sp *mlxsw_sp = priv;
	char ppbs_pl[MLXSW_REG_PPBS_LEN];
	u32 kvdl_index;
	int err;

	err = mlxsw_sp_kvdl_alloc(mlxsw_sp, MLXSW_SP_KVDL_ENTRY_TYPE_PBS,
				  1, &kvdl_index);
	if (err)
		return err;
	mlxsw_reg_ppbs_pack(ppbs_pl, kvdl_index, local_port);
	err = mlxsw_reg_write(mlxsw_sp->core, MLXSW_REG(ppbs), ppbs_pl);
	if (err)
		goto err_ppbs_write;
	*p_kvdl_index = kvdl_index;
	return 0;

err_ppbs_write:
	mlxsw_sp_kvdl_free(mlxsw_sp, MLXSW_SP_KVDL_ENTRY_TYPE_PBS,
			   1, kvdl_index);
	return err;
}

static void mlxsw_sp_act_kvdl_fwd_entry_del(void *priv, u32 kvdl_index)
{
	struct mlxsw_sp *mlxsw_sp = priv;

	mlxsw_sp_kvdl_free(mlxsw_sp, MLXSW_SP_KVDL_ENTRY_TYPE_PBS,
			   1, kvdl_index);
}

static int
mlxsw_sp_act_counter_index_get(void *priv, unsigned int *p_counter_index)
{
	struct mlxsw_sp *mlxsw_sp = priv;

	return mlxsw_sp_flow_counter_alloc(mlxsw_sp, p_counter_index);
}

static void
mlxsw_sp_act_counter_index_put(void *priv, unsigned int counter_index)
{
	struct mlxsw_sp *mlxsw_sp = priv;

	mlxsw_sp_flow_counter_free(mlxsw_sp, counter_index);
}

static int
mlxsw_sp_act_mirror_add(void *priv, u8 local_in_port,
			const struct net_device *out_dev,
			bool ingress, int *p_span_id)
{
	struct mlxsw_sp_span_agent_parms agent_parms = {};
	struct mlxsw_sp_port *mlxsw_sp_port;
	struct mlxsw_sp *mlxsw_sp = priv;
	int err;
<<<<<<< HEAD

	agent_parms.to_dev = out_dev;
	err = mlxsw_sp_span_agent_get(mlxsw_sp, p_span_id, &agent_parms);
	if (err)
		return err;

=======

	agent_parms.to_dev = out_dev;
	err = mlxsw_sp_span_agent_get(mlxsw_sp, p_span_id, &agent_parms);
	if (err)
		return err;

>>>>>>> 7d2a07b7
	mlxsw_sp_port = mlxsw_sp->ports[local_in_port];
	err = mlxsw_sp_span_analyzed_port_get(mlxsw_sp_port, ingress);
	if (err)
		goto err_analyzed_port_get;

	return 0;

err_analyzed_port_get:
	mlxsw_sp_span_agent_put(mlxsw_sp, *p_span_id);
	return err;
}

static void
mlxsw_sp_act_mirror_del(void *priv, u8 local_in_port, int span_id, bool ingress)
{
	struct mlxsw_sp_port *mlxsw_sp_port;
<<<<<<< HEAD
	struct mlxsw_sp *mlxsw_sp = priv;

	mlxsw_sp_port = mlxsw_sp->ports[local_in_port];
	mlxsw_sp_span_analyzed_port_put(mlxsw_sp_port, ingress);
	mlxsw_sp_span_agent_put(mlxsw_sp, span_id);
}

static int mlxsw_sp_act_policer_add(void *priv, u64 rate_bytes_ps, u32 burst,
				    u16 *p_policer_index,
				    struct netlink_ext_ack *extack)
{
	struct mlxsw_sp_policer_params params;
	struct mlxsw_sp *mlxsw_sp = priv;

=======
	struct mlxsw_sp *mlxsw_sp = priv;

	mlxsw_sp_port = mlxsw_sp->ports[local_in_port];
	mlxsw_sp_span_analyzed_port_put(mlxsw_sp_port, ingress);
	mlxsw_sp_span_agent_put(mlxsw_sp, span_id);
}

static int mlxsw_sp_act_policer_add(void *priv, u64 rate_bytes_ps, u32 burst,
				    u16 *p_policer_index,
				    struct netlink_ext_ack *extack)
{
	struct mlxsw_sp_policer_params params;
	struct mlxsw_sp *mlxsw_sp = priv;

>>>>>>> 7d2a07b7
	params.rate = rate_bytes_ps;
	params.burst = burst;
	params.bytes = true;
	return mlxsw_sp_policer_add(mlxsw_sp,
				    MLXSW_SP_POLICER_TYPE_SINGLE_RATE,
				    &params, extack, p_policer_index);
}

static void mlxsw_sp_act_policer_del(void *priv, u16 policer_index)
{
	struct mlxsw_sp *mlxsw_sp = priv;

	mlxsw_sp_policer_del(mlxsw_sp, MLXSW_SP_POLICER_TYPE_SINGLE_RATE,
			     policer_index);
<<<<<<< HEAD
=======
}

static int mlxsw_sp1_act_sampler_add(void *priv, u8 local_port,
				     struct psample_group *psample_group,
				     u32 rate, u32 trunc_size, bool truncate,
				     bool ingress, int *p_span_id,
				     struct netlink_ext_ack *extack)
{
	NL_SET_ERR_MSG_MOD(extack, "Sampling action is not supported on Spectrum-1");
	return -EOPNOTSUPP;
}

static void mlxsw_sp1_act_sampler_del(void *priv, u8 local_port, int span_id,
				      bool ingress)
{
	WARN_ON_ONCE(1);
>>>>>>> 7d2a07b7
}

const struct mlxsw_afa_ops mlxsw_sp1_act_afa_ops = {
	.kvdl_set_add		= mlxsw_sp1_act_kvdl_set_add,
	.kvdl_set_del		= mlxsw_sp_act_kvdl_set_del,
	.kvdl_set_activity_get	= mlxsw_sp1_act_kvdl_set_activity_get,
	.kvdl_fwd_entry_add	= mlxsw_sp_act_kvdl_fwd_entry_add,
	.kvdl_fwd_entry_del	= mlxsw_sp_act_kvdl_fwd_entry_del,
	.counter_index_get	= mlxsw_sp_act_counter_index_get,
	.counter_index_put	= mlxsw_sp_act_counter_index_put,
	.mirror_add		= mlxsw_sp_act_mirror_add,
	.mirror_del		= mlxsw_sp_act_mirror_del,
	.policer_add		= mlxsw_sp_act_policer_add,
	.policer_del		= mlxsw_sp_act_policer_del,
<<<<<<< HEAD
=======
	.sampler_add		= mlxsw_sp1_act_sampler_add,
	.sampler_del		= mlxsw_sp1_act_sampler_del,
>>>>>>> 7d2a07b7
};

static int mlxsw_sp2_act_sampler_add(void *priv, u8 local_port,
				     struct psample_group *psample_group,
				     u32 rate, u32 trunc_size, bool truncate,
				     bool ingress, int *p_span_id,
				     struct netlink_ext_ack *extack)
{
	struct mlxsw_sp_span_agent_parms agent_parms = {
		.session_id = MLXSW_SP_SPAN_SESSION_ID_SAMPLING,
	};
	struct mlxsw_sp_sample_trigger trigger = {
		.type = MLXSW_SP_SAMPLE_TRIGGER_TYPE_POLICY_ENGINE,
	};
	struct mlxsw_sp_sample_params params;
	struct mlxsw_sp_port *mlxsw_sp_port;
	struct mlxsw_sp *mlxsw_sp = priv;
	int err;

	params.psample_group = psample_group;
	params.trunc_size = trunc_size;
	params.rate = rate;
	params.truncate = truncate;
	err = mlxsw_sp_sample_trigger_params_set(mlxsw_sp, &trigger, &params,
						 extack);
	if (err)
		return err;

	err = mlxsw_sp_span_agent_get(mlxsw_sp, p_span_id, &agent_parms);
	if (err) {
		NL_SET_ERR_MSG_MOD(extack, "Failed to get SPAN agent");
		goto err_span_agent_get;
	}

	mlxsw_sp_port = mlxsw_sp->ports[local_port];
	err = mlxsw_sp_span_analyzed_port_get(mlxsw_sp_port, ingress);
	if (err) {
		NL_SET_ERR_MSG_MOD(extack, "Failed to get analyzed port");
		goto err_analyzed_port_get;
	}

	return 0;

err_analyzed_port_get:
	mlxsw_sp_span_agent_put(mlxsw_sp, *p_span_id);
err_span_agent_get:
	mlxsw_sp_sample_trigger_params_unset(mlxsw_sp, &trigger);
	return err;
}

static void mlxsw_sp2_act_sampler_del(void *priv, u8 local_port, int span_id,
				      bool ingress)
{
	struct mlxsw_sp_sample_trigger trigger = {
		.type = MLXSW_SP_SAMPLE_TRIGGER_TYPE_POLICY_ENGINE,
	};
	struct mlxsw_sp_port *mlxsw_sp_port;
	struct mlxsw_sp *mlxsw_sp = priv;

	mlxsw_sp_port = mlxsw_sp->ports[local_port];
	mlxsw_sp_span_analyzed_port_put(mlxsw_sp_port, ingress);
	mlxsw_sp_span_agent_put(mlxsw_sp, span_id);
	mlxsw_sp_sample_trigger_params_unset(mlxsw_sp, &trigger);
}

const struct mlxsw_afa_ops mlxsw_sp2_act_afa_ops = {
	.kvdl_set_add		= mlxsw_sp2_act_kvdl_set_add,
	.kvdl_set_del		= mlxsw_sp_act_kvdl_set_del,
	.kvdl_set_activity_get	= mlxsw_sp2_act_kvdl_set_activity_get,
	.kvdl_fwd_entry_add	= mlxsw_sp_act_kvdl_fwd_entry_add,
	.kvdl_fwd_entry_del	= mlxsw_sp_act_kvdl_fwd_entry_del,
	.counter_index_get	= mlxsw_sp_act_counter_index_get,
	.counter_index_put	= mlxsw_sp_act_counter_index_put,
	.mirror_add		= mlxsw_sp_act_mirror_add,
	.mirror_del		= mlxsw_sp_act_mirror_del,
	.policer_add		= mlxsw_sp_act_policer_add,
	.policer_del		= mlxsw_sp_act_policer_del,
<<<<<<< HEAD
=======
	.sampler_add		= mlxsw_sp2_act_sampler_add,
	.sampler_del		= mlxsw_sp2_act_sampler_del,
>>>>>>> 7d2a07b7
	.dummy_first_set	= true,
};

int mlxsw_sp_afa_init(struct mlxsw_sp *mlxsw_sp)
{
	mlxsw_sp->afa = mlxsw_afa_create(MLXSW_CORE_RES_GET(mlxsw_sp->core,
							    ACL_ACTIONS_PER_SET),
					 mlxsw_sp->afa_ops, mlxsw_sp);
	return PTR_ERR_OR_ZERO(mlxsw_sp->afa);
}

void mlxsw_sp_afa_fini(struct mlxsw_sp *mlxsw_sp)
{
	mlxsw_afa_destroy(mlxsw_sp->afa);
}<|MERGE_RESOLUTION|>--- conflicted
+++ resolved
@@ -140,21 +140,12 @@
 	struct mlxsw_sp_port *mlxsw_sp_port;
 	struct mlxsw_sp *mlxsw_sp = priv;
 	int err;
-<<<<<<< HEAD
 
 	agent_parms.to_dev = out_dev;
 	err = mlxsw_sp_span_agent_get(mlxsw_sp, p_span_id, &agent_parms);
 	if (err)
 		return err;
 
-=======
-
-	agent_parms.to_dev = out_dev;
-	err = mlxsw_sp_span_agent_get(mlxsw_sp, p_span_id, &agent_parms);
-	if (err)
-		return err;
-
->>>>>>> 7d2a07b7
 	mlxsw_sp_port = mlxsw_sp->ports[local_in_port];
 	err = mlxsw_sp_span_analyzed_port_get(mlxsw_sp_port, ingress);
 	if (err)
@@ -171,7 +162,6 @@
 mlxsw_sp_act_mirror_del(void *priv, u8 local_in_port, int span_id, bool ingress)
 {
 	struct mlxsw_sp_port *mlxsw_sp_port;
-<<<<<<< HEAD
 	struct mlxsw_sp *mlxsw_sp = priv;
 
 	mlxsw_sp_port = mlxsw_sp->ports[local_in_port];
@@ -186,22 +176,6 @@
 	struct mlxsw_sp_policer_params params;
 	struct mlxsw_sp *mlxsw_sp = priv;
 
-=======
-	struct mlxsw_sp *mlxsw_sp = priv;
-
-	mlxsw_sp_port = mlxsw_sp->ports[local_in_port];
-	mlxsw_sp_span_analyzed_port_put(mlxsw_sp_port, ingress);
-	mlxsw_sp_span_agent_put(mlxsw_sp, span_id);
-}
-
-static int mlxsw_sp_act_policer_add(void *priv, u64 rate_bytes_ps, u32 burst,
-				    u16 *p_policer_index,
-				    struct netlink_ext_ack *extack)
-{
-	struct mlxsw_sp_policer_params params;
-	struct mlxsw_sp *mlxsw_sp = priv;
-
->>>>>>> 7d2a07b7
 	params.rate = rate_bytes_ps;
 	params.burst = burst;
 	params.bytes = true;
@@ -216,8 +190,6 @@
 
 	mlxsw_sp_policer_del(mlxsw_sp, MLXSW_SP_POLICER_TYPE_SINGLE_RATE,
 			     policer_index);
-<<<<<<< HEAD
-=======
 }
 
 static int mlxsw_sp1_act_sampler_add(void *priv, u8 local_port,
@@ -234,7 +206,6 @@
 				      bool ingress)
 {
 	WARN_ON_ONCE(1);
->>>>>>> 7d2a07b7
 }
 
 const struct mlxsw_afa_ops mlxsw_sp1_act_afa_ops = {
@@ -249,11 +220,8 @@
 	.mirror_del		= mlxsw_sp_act_mirror_del,
 	.policer_add		= mlxsw_sp_act_policer_add,
 	.policer_del		= mlxsw_sp_act_policer_del,
-<<<<<<< HEAD
-=======
 	.sampler_add		= mlxsw_sp1_act_sampler_add,
 	.sampler_del		= mlxsw_sp1_act_sampler_del,
->>>>>>> 7d2a07b7
 };
 
 static int mlxsw_sp2_act_sampler_add(void *priv, u8 local_port,
@@ -331,11 +299,8 @@
 	.mirror_del		= mlxsw_sp_act_mirror_del,
 	.policer_add		= mlxsw_sp_act_policer_add,
 	.policer_del		= mlxsw_sp_act_policer_del,
-<<<<<<< HEAD
-=======
 	.sampler_add		= mlxsw_sp2_act_sampler_add,
 	.sampler_del		= mlxsw_sp2_act_sampler_del,
->>>>>>> 7d2a07b7
 	.dummy_first_set	= true,
 };
 
