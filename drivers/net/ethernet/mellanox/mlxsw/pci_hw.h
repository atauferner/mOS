--- conflicted
+++ resolved
@@ -217,8 +217,6 @@
 MLXSW_ITEM32(pci, cqe12, dqn, 0x0C, 1, 6);
 mlxsw_pci_cqe_item_helpers(dqn, 0, 12, 12);
 
-<<<<<<< HEAD
-=======
 #define MLXSW_PCI_CQE2_MIRROR_TCLASS_INVALID	0x1F
 
 /* pci_cqe_mirror_tclass
@@ -272,7 +270,6 @@
 	return cong_high << 12 | cong_low;
 }
 
->>>>>>> 7d2a07b7
 /* pci_cqe_user_def_val_orig_pkt_len
  * When trap_id is an ACL: User defined value from policy engine action.
  */
@@ -283,8 +280,6 @@
  */
 MLXSW_ITEM32(pci, cqe2, mirror_reason, 0x18, 24, 8);
 
-<<<<<<< HEAD
-=======
 #define MLXSW_PCI_CQE2_MIRROR_LATENCY_INVALID	0xFFFFFF
 
 /* pci_cqe_mirror_latency
@@ -294,7 +289,6 @@
  */
 MLXSW_ITEM32(pci, cqe2, mirror_latency, 0x1C, 8, 24);
 
->>>>>>> 7d2a07b7
 /* pci_cqe_owner
  * Ownership bit.
  */
