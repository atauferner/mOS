--- conflicted
+++ resolved
@@ -16,19 +16,13 @@
 #include <linux/in6.h>
 #include <linux/notifier.h>
 #include <linux/net_namespace.h>
-<<<<<<< HEAD
-=======
 #include <linux/spinlock.h>
->>>>>>> 7d2a07b7
 #include <net/psample.h>
 #include <net/pkt_cls.h>
 #include <net/red.h>
 #include <net/vxlan.h>
 #include <net/flow_offload.h>
-<<<<<<< HEAD
-=======
 #include <net/inet_ecn.h>
->>>>>>> 7d2a07b7
 
 #include "port.h"
 #include "core.h"
@@ -146,10 +140,7 @@
 struct mlxsw_sp_ptp_ops;
 struct mlxsw_sp_span_ops;
 struct mlxsw_sp_qdisc_state;
-<<<<<<< HEAD
-=======
 struct mlxsw_sp_mall_entry;
->>>>>>> 7d2a07b7
 
 struct mlxsw_sp_port_mapping {
 	u8 module;
@@ -165,10 +156,7 @@
 	const unsigned char *mac_mask;
 	struct mlxsw_sp_upper *lags;
 	struct mlxsw_sp_port_mapping **port_mapping;
-<<<<<<< HEAD
-=======
 	struct rhashtable sample_trigger_ht;
->>>>>>> 7d2a07b7
 	struct mlxsw_sp_sb *sb;
 	struct mlxsw_sp_bridge *bridge;
 	struct mlxsw_sp_router *router;
@@ -185,10 +173,7 @@
 	struct mlxsw_sp_counter_pool *counter_pool;
 	struct mlxsw_sp_span *span;
 	struct mlxsw_sp_trap *trap;
-<<<<<<< HEAD
-=======
 	const struct mlxsw_sp_switchdev_ops *switchdev_ops;
->>>>>>> 7d2a07b7
 	const struct mlxsw_sp_kvdl_ops *kvdl_ops;
 	const struct mlxsw_afa_ops *afa_ops;
 	const struct mlxsw_afk_ops *afk_ops;
@@ -203,11 +188,8 @@
 	const struct mlxsw_sp_span_ops *span_ops;
 	const struct mlxsw_sp_policer_core_ops *policer_core_ops;
 	const struct mlxsw_sp_trap_ops *trap_ops;
-<<<<<<< HEAD
-=======
 	const struct mlxsw_sp_mall_ops *mall_ops;
 	const struct mlxsw_sp_router_ops *router_ops;
->>>>>>> 7d2a07b7
 	const struct mlxsw_listener *listeners;
 	size_t listeners_count;
 	u32 lowest_shaper_bs;
@@ -261,9 +243,6 @@
 	u32			tx_dropped;
 };
 
-<<<<<<< HEAD
-struct mlxsw_sp_port_sample {
-=======
 enum mlxsw_sp_sample_trigger_type {
 	MLXSW_SP_SAMPLE_TRIGGER_TYPE_INGRESS,
 	MLXSW_SP_SAMPLE_TRIGGER_TYPE_EGRESS,
@@ -276,7 +255,6 @@
 };
 
 struct mlxsw_sp_sample_params {
->>>>>>> 7d2a07b7
 	struct psample_group *psample_group;
 	u32 trunc_size;
 	u32 rate;
@@ -346,10 +324,6 @@
 		struct mlxsw_sp_port_xstats xstats;
 		struct delayed_work update_dw;
 	} periodic_hw_stats;
-<<<<<<< HEAD
-	struct mlxsw_sp_port_sample __rcu *sample;
-=======
->>>>>>> 7d2a07b7
 	struct list_head vlans_list;
 	struct mlxsw_sp_port_vlan *default_vlan;
 	struct mlxsw_sp_qdisc_state *qdisc;
@@ -364,16 +338,10 @@
 		struct mlxsw_sp_ptp_port_stats stats;
 	} ptp;
 	u8 split_base_local_port;
-<<<<<<< HEAD
-	struct {
-		struct delayed_work speed_update_dw;
-	} span;
-=======
 	int max_mtu;
 	u32 max_speed;
 	struct mlxsw_sp_hdroom *hdroom;
 	u64 module_overheat_initial_val;
->>>>>>> 7d2a07b7
 };
 
 struct mlxsw_sp_port_type_speed_ops {
@@ -381,16 +349,8 @@
 					 u32 ptys_eth_proto,
 					 struct ethtool_link_ksettings *cmd);
 	void (*from_ptys_link)(struct mlxsw_sp *mlxsw_sp, u32 ptys_eth_proto,
-			       u8 width, unsigned long *mode);
+			       unsigned long *mode);
 	u32 (*from_ptys_speed)(struct mlxsw_sp *mlxsw_sp, u32 ptys_eth_proto);
-<<<<<<< HEAD
-	void (*from_ptys_speed_duplex)(struct mlxsw_sp *mlxsw_sp,
-				       bool carrier_ok, u32 ptys_eth_proto,
-				       struct ethtool_link_ksettings *cmd);
-	u32 (*to_ptys_advert_link)(struct mlxsw_sp *mlxsw_sp, u8 width,
-				   const struct ethtool_link_ksettings *cmd);
-	u32 (*to_ptys_speed)(struct mlxsw_sp *mlxsw_sp, u8 width, u32 speed);
-=======
 	void (*from_ptys_link_mode)(struct mlxsw_sp *mlxsw_sp,
 				    bool carrier_ok, u32 ptys_eth_proto,
 				    struct ethtool_link_ksettings *cmd);
@@ -399,7 +359,6 @@
 				   const struct ethtool_link_ksettings *cmd);
 	u32 (*to_ptys_speed_lanes)(struct mlxsw_sp *mlxsw_sp, u8 width,
 				   const struct ethtool_link_ksettings *cmd);
->>>>>>> 7d2a07b7
 	void (*reg_ptys_eth_pack)(struct mlxsw_sp *mlxsw_sp, char *payload,
 				  u8 local_port, u32 proto_admin, bool autoneg);
 	void (*reg_ptys_eth_unpack)(struct mlxsw_sp *mlxsw_sp, char *payload,
@@ -495,39 +454,20 @@
 	return NULL;
 }
 
-static inline u32
-mlxsw_sp_port_headroom_8x_adjust(const struct mlxsw_sp_port *mlxsw_sp_port,
-				 u32 size_cells)
-{
-	/* Ports with eight lanes use two headroom buffers between which the
-	 * configured headroom size is split. Therefore, multiply the calculated
-	 * headroom size by two.
-	 */
-	return mlxsw_sp_port->mapping.width == 8 ? 2 * size_cells : size_cells;
-}
-
 enum mlxsw_sp_flood_type {
 	MLXSW_SP_FLOOD_TYPE_UC,
 	MLXSW_SP_FLOOD_TYPE_BC,
 	MLXSW_SP_FLOOD_TYPE_MC,
 };
 
-<<<<<<< HEAD
-int mlxsw_sp_port_headroom_set(struct mlxsw_sp_port *mlxsw_sp_port,
-			       int mtu, bool pause_en);
-=======
->>>>>>> 7d2a07b7
 int mlxsw_sp_port_get_stats_raw(struct net_device *dev, int grp,
 				int prio, char *ppcnt_pl);
 int mlxsw_sp_port_admin_status_set(struct mlxsw_sp_port *mlxsw_sp_port,
 				   bool is_up);
-<<<<<<< HEAD
-=======
 int
 mlxsw_sp_port_vlan_classification_set(struct mlxsw_sp_port *mlxsw_sp_port,
 				      bool is_8021ad_tagged,
 				      bool is_8021q_tagged);
->>>>>>> 7d2a07b7
 
 /* spectrum_buffers.c */
 struct mlxsw_sp_hdroom_prio {
@@ -674,11 +614,6 @@
 				       u8 local_port, void *priv);
 void mlxsw_sp_ptp_receive(struct mlxsw_sp *mlxsw_sp, struct sk_buff *skb,
 			  u8 local_port);
-<<<<<<< HEAD
-void mlxsw_sp_sample_receive(struct mlxsw_sp *mlxsw_sp, struct sk_buff *skb,
-			     u8 local_port);
-=======
->>>>>>> 7d2a07b7
 int mlxsw_sp_port_speed_get(struct mlxsw_sp_port *mlxsw_sp_port, u32 *speed);
 int mlxsw_sp_port_ets_set(struct mlxsw_sp_port *mlxsw_sp_port,
 			  enum mlxsw_reg_qeec_hr hr, u8 index, u8 next_index,
@@ -1150,8 +1085,6 @@
 extern const struct mlxsw_afk_ops mlxsw_sp2_afk_ops;
 
 /* spectrum_matchall.c */
-<<<<<<< HEAD
-=======
 struct mlxsw_sp_mall_ops {
 	int (*sample_add)(struct mlxsw_sp *mlxsw_sp,
 			  struct mlxsw_sp_port *mlxsw_sp_port,
@@ -1165,7 +1098,6 @@
 extern const struct mlxsw_sp_mall_ops mlxsw_sp1_mall_ops;
 extern const struct mlxsw_sp_mall_ops mlxsw_sp2_mall_ops;
 
->>>>>>> 7d2a07b7
 enum mlxsw_sp_mall_action_type {
 	MLXSW_SP_MALL_ACTION_TYPE_MIRROR,
 	MLXSW_SP_MALL_ACTION_TYPE_SAMPLE,
@@ -1181,14 +1113,11 @@
 	int span_id;
 };
 
-<<<<<<< HEAD
-=======
 struct mlxsw_sp_mall_sample_entry {
 	struct mlxsw_sp_sample_params params;
 	int span_id;	/* Relevant for Spectrum-2 onwards. */
 };
 
->>>>>>> 7d2a07b7
 struct mlxsw_sp_mall_entry {
 	struct list_head list;
 	unsigned long cookie;
@@ -1198,11 +1127,7 @@
 	union {
 		struct mlxsw_sp_mall_mirror_entry mirror;
 		struct mlxsw_sp_mall_trap_entry trap;
-<<<<<<< HEAD
-		struct mlxsw_sp_port_sample sample;
-=======
 		struct mlxsw_sp_mall_sample_entry sample;
->>>>>>> 7d2a07b7
 	};
 	struct rcu_head rcu;
 };
@@ -1213,12 +1138,8 @@
 void mlxsw_sp_mall_destroy(struct mlxsw_sp_flow_block *block,
 			   struct tc_cls_matchall_offload *f);
 int mlxsw_sp_mall_port_bind(struct mlxsw_sp_flow_block *block,
-<<<<<<< HEAD
-			    struct mlxsw_sp_port *mlxsw_sp_port);
-=======
 			    struct mlxsw_sp_port *mlxsw_sp_port,
 			    struct netlink_ext_ack *extack);
->>>>>>> 7d2a07b7
 void mlxsw_sp_mall_port_unbind(struct mlxsw_sp_flow_block *block,
 			       struct mlxsw_sp_port *mlxsw_sp_port);
 int mlxsw_sp_mall_prio_get(struct mlxsw_sp_flow_block *block, u32 chain_index,
