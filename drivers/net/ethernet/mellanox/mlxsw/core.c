--- conflicted
+++ resolved
@@ -84,9 +84,6 @@
 	struct mlxsw_thermal *thermal;
 	struct mlxsw_core_port *ports;
 	unsigned int max_ports;
-<<<<<<< HEAD
-	bool fw_flash_in_progress;
-=======
 	atomic_t active_ports_count;
 	bool fw_flash_in_progress;
 	struct {
@@ -94,7 +91,6 @@
 	} health;
 	struct mlxsw_env *env;
 	bool is_initialized; /* Denotes if core was already initialized. */
->>>>>>> 7d2a07b7
 	unsigned long driver_priv[];
 	/* driver_priv has to be always the last item */
 };
@@ -188,14 +184,11 @@
 }
 EXPORT_SYMBOL(mlxsw_core_res_query_enabled);
 
-<<<<<<< HEAD
-=======
 bool mlxsw_core_temp_warn_enabled(const struct mlxsw_core *mlxsw_core)
 {
 	return mlxsw_core->driver->temp_warn_enabled;
 }
 
->>>>>>> 7d2a07b7
 bool
 mlxsw_core_fw_rev_minor_subminor_validate(const struct mlxsw_fw_rev *rev,
 					  const struct mlxsw_fw_rev *req_rev)
@@ -1173,18 +1166,6 @@
 				      struct devlink_flash_update_params *params,
 				      struct netlink_ext_ack *extack)
 {
-<<<<<<< HEAD
-	const struct firmware *firmware;
-	int err;
-
-	err = request_firmware_direct(&firmware, params->file_name, mlxsw_core->bus_info->dev);
-	if (err)
-		return err;
-	err = mlxsw_core_fw_flash(mlxsw_core, firmware, extack);
-	release_firmware(firmware);
-
-	return err;
-=======
 	return mlxsw_core_fw_flash(mlxsw_core, params->fw, extack);
 }
 
@@ -1226,7 +1207,6 @@
 {
 	devlink_params_unregister(priv_to_devlink(mlxsw_core), mlxsw_core_fw_devlink_params,
 				  ARRAY_SIZE(mlxsw_core_fw_devlink_params));
->>>>>>> 7d2a07b7
 }
 
 static int mlxsw_devlink_port_split(struct devlink *devlink,
@@ -1845,20 +1825,12 @@
 }
 
 static int
-<<<<<<< HEAD
-mlxsw_devlink_core_bus_device_reload_down(struct devlink *devlink,
-					  bool netns_change,
-					  struct netlink_ext_ack *extack)
-{
-	struct mlxsw_core *mlxsw_core = devlink_priv(devlink);
-=======
 mlxsw_core_health_fw_fatal_test(struct devlink_health_reporter *reporter,
 				struct netlink_ext_ack *extack)
 {
 	struct mlxsw_core *mlxsw_core = devlink_health_reporter_priv(reporter);
 	char mfgd_pl[MLXSW_REG_MFGD_LEN];
 	int err;
->>>>>>> 7d2a07b7
 
 	/* Read the register first to make sure no other bits are changed. */
 	err = mlxsw_reg_query(mlxsw_core, MLXSW_REG(mfgd), mfgd_pl);
@@ -1868,177 +1840,6 @@
 	return mlxsw_reg_write(mlxsw_core, MLXSW_REG(mfgd), mfgd_pl);
 }
 
-<<<<<<< HEAD
-	mlxsw_core_bus_device_unregister(mlxsw_core, true);
-	return 0;
-}
-
-static int
-mlxsw_devlink_core_bus_device_reload_up(struct devlink *devlink,
-					struct netlink_ext_ack *extack)
-{
-	struct mlxsw_core *mlxsw_core = devlink_priv(devlink);
-
-	return mlxsw_core_bus_device_register(mlxsw_core->bus_info,
-					      mlxsw_core->bus,
-					      mlxsw_core->bus_priv, true,
-					      devlink, extack);
-}
-
-static int mlxsw_devlink_flash_update(struct devlink *devlink,
-				      struct devlink_flash_update_params *params,
-				      struct netlink_ext_ack *extack)
-{
-	struct mlxsw_core *mlxsw_core = devlink_priv(devlink);
-
-	return mlxsw_core_fw_flash_update(mlxsw_core, params, extack);
-}
-
-static int mlxsw_devlink_trap_init(struct devlink *devlink,
-				   const struct devlink_trap *trap,
-				   void *trap_ctx)
-{
-	struct mlxsw_core *mlxsw_core = devlink_priv(devlink);
-	struct mlxsw_driver *mlxsw_driver = mlxsw_core->driver;
-
-	if (!mlxsw_driver->trap_init)
-		return -EOPNOTSUPP;
-	return mlxsw_driver->trap_init(mlxsw_core, trap, trap_ctx);
-}
-
-static void mlxsw_devlink_trap_fini(struct devlink *devlink,
-				    const struct devlink_trap *trap,
-				    void *trap_ctx)
-{
-	struct mlxsw_core *mlxsw_core = devlink_priv(devlink);
-	struct mlxsw_driver *mlxsw_driver = mlxsw_core->driver;
-
-	if (!mlxsw_driver->trap_fini)
-		return;
-	mlxsw_driver->trap_fini(mlxsw_core, trap, trap_ctx);
-}
-
-static int mlxsw_devlink_trap_action_set(struct devlink *devlink,
-					 const struct devlink_trap *trap,
-					 enum devlink_trap_action action,
-					 struct netlink_ext_ack *extack)
-{
-	struct mlxsw_core *mlxsw_core = devlink_priv(devlink);
-	struct mlxsw_driver *mlxsw_driver = mlxsw_core->driver;
-
-	if (!mlxsw_driver->trap_action_set)
-		return -EOPNOTSUPP;
-	return mlxsw_driver->trap_action_set(mlxsw_core, trap, action, extack);
-}
-
-static int
-mlxsw_devlink_trap_group_init(struct devlink *devlink,
-			      const struct devlink_trap_group *group)
-{
-	struct mlxsw_core *mlxsw_core = devlink_priv(devlink);
-	struct mlxsw_driver *mlxsw_driver = mlxsw_core->driver;
-
-	if (!mlxsw_driver->trap_group_init)
-		return -EOPNOTSUPP;
-	return mlxsw_driver->trap_group_init(mlxsw_core, group);
-}
-
-static int
-mlxsw_devlink_trap_group_set(struct devlink *devlink,
-			     const struct devlink_trap_group *group,
-			     const struct devlink_trap_policer *policer,
-			     struct netlink_ext_ack *extack)
-{
-	struct mlxsw_core *mlxsw_core = devlink_priv(devlink);
-	struct mlxsw_driver *mlxsw_driver = mlxsw_core->driver;
-
-	if (!mlxsw_driver->trap_group_set)
-		return -EOPNOTSUPP;
-	return mlxsw_driver->trap_group_set(mlxsw_core, group, policer, extack);
-}
-
-static int
-mlxsw_devlink_trap_policer_init(struct devlink *devlink,
-				const struct devlink_trap_policer *policer)
-{
-	struct mlxsw_core *mlxsw_core = devlink_priv(devlink);
-	struct mlxsw_driver *mlxsw_driver = mlxsw_core->driver;
-
-	if (!mlxsw_driver->trap_policer_init)
-		return -EOPNOTSUPP;
-	return mlxsw_driver->trap_policer_init(mlxsw_core, policer);
-}
-
-static void
-mlxsw_devlink_trap_policer_fini(struct devlink *devlink,
-				const struct devlink_trap_policer *policer)
-{
-	struct mlxsw_core *mlxsw_core = devlink_priv(devlink);
-	struct mlxsw_driver *mlxsw_driver = mlxsw_core->driver;
-
-	if (!mlxsw_driver->trap_policer_fini)
-		return;
-	mlxsw_driver->trap_policer_fini(mlxsw_core, policer);
-}
-
-static int
-mlxsw_devlink_trap_policer_set(struct devlink *devlink,
-			       const struct devlink_trap_policer *policer,
-			       u64 rate, u64 burst,
-			       struct netlink_ext_ack *extack)
-{
-	struct mlxsw_core *mlxsw_core = devlink_priv(devlink);
-	struct mlxsw_driver *mlxsw_driver = mlxsw_core->driver;
-
-	if (!mlxsw_driver->trap_policer_set)
-		return -EOPNOTSUPP;
-	return mlxsw_driver->trap_policer_set(mlxsw_core, policer, rate, burst,
-					      extack);
-}
-
-static int
-mlxsw_devlink_trap_policer_counter_get(struct devlink *devlink,
-				       const struct devlink_trap_policer *policer,
-				       u64 *p_drops)
-{
-	struct mlxsw_core *mlxsw_core = devlink_priv(devlink);
-	struct mlxsw_driver *mlxsw_driver = mlxsw_core->driver;
-
-	if (!mlxsw_driver->trap_policer_counter_get)
-		return -EOPNOTSUPP;
-	return mlxsw_driver->trap_policer_counter_get(mlxsw_core, policer,
-						      p_drops);
-}
-
-static const struct devlink_ops mlxsw_devlink_ops = {
-	.reload_down		= mlxsw_devlink_core_bus_device_reload_down,
-	.reload_up		= mlxsw_devlink_core_bus_device_reload_up,
-	.port_type_set			= mlxsw_devlink_port_type_set,
-	.port_split			= mlxsw_devlink_port_split,
-	.port_unsplit			= mlxsw_devlink_port_unsplit,
-	.sb_pool_get			= mlxsw_devlink_sb_pool_get,
-	.sb_pool_set			= mlxsw_devlink_sb_pool_set,
-	.sb_port_pool_get		= mlxsw_devlink_sb_port_pool_get,
-	.sb_port_pool_set		= mlxsw_devlink_sb_port_pool_set,
-	.sb_tc_pool_bind_get		= mlxsw_devlink_sb_tc_pool_bind_get,
-	.sb_tc_pool_bind_set		= mlxsw_devlink_sb_tc_pool_bind_set,
-	.sb_occ_snapshot		= mlxsw_devlink_sb_occ_snapshot,
-	.sb_occ_max_clear		= mlxsw_devlink_sb_occ_max_clear,
-	.sb_occ_port_pool_get		= mlxsw_devlink_sb_occ_port_pool_get,
-	.sb_occ_tc_port_bind_get	= mlxsw_devlink_sb_occ_tc_port_bind_get,
-	.info_get			= mlxsw_devlink_info_get,
-	.flash_update			= mlxsw_devlink_flash_update,
-	.trap_init			= mlxsw_devlink_trap_init,
-	.trap_fini			= mlxsw_devlink_trap_fini,
-	.trap_action_set		= mlxsw_devlink_trap_action_set,
-	.trap_group_init		= mlxsw_devlink_trap_group_init,
-	.trap_group_set			= mlxsw_devlink_trap_group_set,
-	.trap_policer_init		= mlxsw_devlink_trap_policer_init,
-	.trap_policer_fini		= mlxsw_devlink_trap_policer_fini,
-	.trap_policer_set		= mlxsw_devlink_trap_policer_set,
-	.trap_policer_counter_get	= mlxsw_devlink_trap_policer_counter_get,
-};
-=======
 static const struct devlink_health_reporter_ops
 mlxsw_core_health_fw_fatal_ops = {
 	.name = "fw_fatal",
@@ -2105,7 +1906,6 @@
 	mlxsw_core_flush_owq();
 	devlink_health_reporter_destroy(mlxsw_core->health.fw_fatal);
 }
->>>>>>> 7d2a07b7
 
 static int
 __mlxsw_core_bus_device_register(const struct mlxsw_bus_info *mlxsw_bus_info,
@@ -2190,13 +1990,10 @@
 	if (err)
 		goto err_fw_rev_validate;
 
-<<<<<<< HEAD
-=======
 	err = mlxsw_core_health_init(mlxsw_core);
 	if (err)
 		goto err_health_init;
 
->>>>>>> 7d2a07b7
 	if (mlxsw_driver->init) {
 		err = mlxsw_driver->init(mlxsw_core, mlxsw_bus_info, extack);
 		if (err)
@@ -2212,23 +2009,12 @@
 	if (err)
 		goto err_thermal_init;
 
-<<<<<<< HEAD
-	if (mlxsw_driver->params_register)
-		devlink_params_publish(devlink);
-=======
 	err = mlxsw_env_init(mlxsw_core, &mlxsw_core->env);
 	if (err)
 		goto err_env_init;
 
 	mlxsw_core->is_initialized = true;
 	devlink_params_publish(devlink);
-
-	if (!reload)
-		devlink_reload_enable(devlink);
->>>>>>> 7d2a07b7
-
-	if (!reload)
-		devlink_reload_enable(devlink);
 
 	if (!reload)
 		devlink_reload_enable(devlink);
@@ -2243,17 +2029,11 @@
 	if (mlxsw_core->driver->fini)
 		mlxsw_core->driver->fini(mlxsw_core);
 err_driver_init:
-<<<<<<< HEAD
-err_fw_rev_validate:
-	if (mlxsw_driver->params_unregister && !reload)
-		mlxsw_driver->params_unregister(mlxsw_core);
-=======
 	mlxsw_core_health_fini(mlxsw_core);
 err_health_init:
 err_fw_rev_validate:
 	if (!reload)
 		mlxsw_core_params_unregister(mlxsw_core);
->>>>>>> 7d2a07b7
 err_register_params:
 	if (!reload)
 		devlink_unregister(devlink);
@@ -2318,14 +2098,9 @@
 			return;
 	}
 
-<<<<<<< HEAD
-	if (mlxsw_core->driver->params_unregister)
-		devlink_params_unpublish(devlink);
-=======
 	devlink_params_unpublish(devlink);
 	mlxsw_core->is_initialized = false;
 	mlxsw_env_fini(mlxsw_core->env);
->>>>>>> 7d2a07b7
 	mlxsw_thermal_fini(mlxsw_core->thermal);
 	mlxsw_hwmon_fini(mlxsw_core->hwmon);
 	if (mlxsw_core->driver->fini)
@@ -2459,13 +2234,10 @@
 	char *reg_tlv;
 	char *op_tlv;
 
-<<<<<<< HEAD
-=======
 	mlxsw_core = event_listener_item->mlxsw_core;
 	trace_devlink_hwmsg(priv_to_devlink(mlxsw_core), true, 0,
 			    skb->data, skb->len);
 
->>>>>>> 7d2a07b7
 	mlxsw_emad_tlv_parse(skb);
 	op_tlv = mlxsw_emad_op_tlv(skb);
 	reg_tlv = mlxsw_emad_reg_tlv(skb);
@@ -3039,13 +2811,6 @@
 			 const unsigned char *switch_id,
 			 unsigned char switch_id_len)
 {
-<<<<<<< HEAD
-	return __mlxsw_core_port_init(mlxsw_core, local_port,
-				      DEVLINK_PORT_FLAVOUR_PHYSICAL,
-				      port_number, split, split_port_subnumber,
-				      splittable, lanes,
-				      switch_id, switch_id_len);
-=======
 	int err;
 
 	err = __mlxsw_core_port_init(mlxsw_core, local_port,
@@ -3058,17 +2823,13 @@
 
 	atomic_inc(&mlxsw_core->active_ports_count);
 	return 0;
->>>>>>> 7d2a07b7
 }
 EXPORT_SYMBOL(mlxsw_core_port_init);
 
 void mlxsw_core_port_fini(struct mlxsw_core *mlxsw_core, u8 local_port)
 {
-<<<<<<< HEAD
-=======
 	atomic_dec(&mlxsw_core->active_ports_count);
 
->>>>>>> 7d2a07b7
 	__mlxsw_core_port_fini(mlxsw_core, local_port);
 }
 EXPORT_SYMBOL(mlxsw_core_port_fini);
@@ -3160,8 +2921,6 @@
 }
 EXPORT_SYMBOL(mlxsw_core_port_devlink_port_get);
 
-<<<<<<< HEAD
-=======
 bool mlxsw_core_port_is_xm(const struct mlxsw_core *mlxsw_core, u8 local_port)
 {
 	const struct mlxsw_bus_info *bus_info = mlxsw_core->bus_info;
@@ -3184,7 +2943,6 @@
 	return mlxsw_core->is_initialized;
 }
 
->>>>>>> 7d2a07b7
 int mlxsw_core_module_max_width(struct mlxsw_core *mlxsw_core, u8 module)
 {
 	enum mlxsw_reg_pmtm_module_type module_type;
@@ -3200,23 +2958,6 @@
 	/* Here we need to get the module width according to the module type. */
 
 	switch (module_type) {
-<<<<<<< HEAD
-	case MLXSW_REG_PMTM_MODULE_TYPE_C2C8X: /* fall through */
-	case MLXSW_REG_PMTM_MODULE_TYPE_QSFP_DD: /* fall through */
-	case MLXSW_REG_PMTM_MODULE_TYPE_OSFP:
-		return 8;
-	case MLXSW_REG_PMTM_MODULE_TYPE_C2C4X: /* fall through */
-	case MLXSW_REG_PMTM_MODULE_TYPE_BP_4X: /* fall through */
-	case MLXSW_REG_PMTM_MODULE_TYPE_QSFP:
-		return 4;
-	case MLXSW_REG_PMTM_MODULE_TYPE_C2C2X: /* fall through */
-	case MLXSW_REG_PMTM_MODULE_TYPE_BP_2X: /* fall through */
-	case MLXSW_REG_PMTM_MODULE_TYPE_SFP_DD: /* fall through */
-	case MLXSW_REG_PMTM_MODULE_TYPE_DSFP:
-		return 2;
-	case MLXSW_REG_PMTM_MODULE_TYPE_C2C1X: /* fall through */
-	case MLXSW_REG_PMTM_MODULE_TYPE_BP_1X: /* fall through */
-=======
 	case MLXSW_REG_PMTM_MODULE_TYPE_C2C8X:
 	case MLXSW_REG_PMTM_MODULE_TYPE_QSFP_DD:
 	case MLXSW_REG_PMTM_MODULE_TYPE_OSFP:
@@ -3232,7 +2973,6 @@
 		return 2;
 	case MLXSW_REG_PMTM_MODULE_TYPE_C2C1X:
 	case MLXSW_REG_PMTM_MODULE_TYPE_BP_1X:
->>>>>>> 7d2a07b7
 	case MLXSW_REG_PMTM_MODULE_TYPE_SFP:
 		return 1;
 	default:
