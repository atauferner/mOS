/**********************************************************************
 * Author: Cavium, Inc.
 *
 * Contact: support@cavium.com
 *          Please include "LiquidIO" in the subject.
 *
 * Copyright (c) 2003-2016 Cavium, Inc.
 *
 * This file is free software; you can redistribute it and/or modify
 * it under the terms of the GNU General Public License, Version 2, as
 * published by the Free Software Foundation.
 *
 * This file is distributed in the hope that it will be useful, but
 * AS-IS and WITHOUT ANY WARRANTY; without even the implied warranty
 * of MERCHANTABILITY or FITNESS FOR A PARTICULAR PURPOSE, TITLE, or
 * NONINFRINGEMENT.  See the GNU General Public License for more details.
 ***********************************************************************/
/*!  \file  liquidio_common.h
 *   \brief Common: Structures and macros used in PCI-NIC package by core and
 *   host driver.
 */

#ifndef __LIQUIDIO_COMMON_H__
#define __LIQUIDIO_COMMON_H__

#include "octeon_config.h"

#define LIQUIDIO_BASE_MAJOR_VERSION 1
#define LIQUIDIO_BASE_MINOR_VERSION 7
#define LIQUIDIO_BASE_MICRO_VERSION 2
#define LIQUIDIO_BASE_VERSION   __stringify(LIQUIDIO_BASE_MAJOR_VERSION) "." \
				__stringify(LIQUIDIO_BASE_MINOR_VERSION)
<<<<<<< HEAD
#define LIQUIDIO_MICRO_VERSION  "." __stringify(LIQUIDIO_BASE_MICRO_VERSION)
#define LIQUIDIO_VERSION        __stringify(LIQUIDIO_BASE_MAJOR_VERSION) "." \
				__stringify(LIQUIDIO_BASE_MINOR_VERSION) \
				"." __stringify(LIQUIDIO_BASE_MICRO_VERSION)
=======
>>>>>>> 7d2a07b7

struct lio_version {
	u16  major;
	u16  minor;
	u16  micro;
	u16  reserved;
};

#define CONTROL_IQ 0
/** Tag types used by Octeon cores in its work. */
enum octeon_tag_type {
	ORDERED_TAG = 0,
	ATOMIC_TAG = 1,
	NULL_TAG = 2,
	NULL_NULL_TAG = 3
};

/* pre-defined host->NIC tag values */
#define LIO_CONTROL  (0x11111110)
#define LIO_DATA(i)  (0x11111111 + (i))

/* Opcodes used by host driver/apps to perform operations on the core.
 * These are used to identify the major subsystem that the operation
 * is for.
 */
#define OPCODE_CORE 0           /* used for generic core operations */
#define OPCODE_NIC  1           /* used for NIC operations */
/* Subcodes are used by host driver/apps to identify the sub-operation
 * for the core. They only need to by unique for a given subsystem.
 */
#define OPCODE_SUBCODE(op, sub)       ((((op) & 0x0f) << 8) | ((sub) & 0x7f))

/** OPCODE_CORE subcodes. For future use. */

/** OPCODE_NIC subcodes */

/* This subcode is sent by core PCI driver to indicate cores are ready. */
#define OPCODE_NIC_CORE_DRV_ACTIVE     0x01
#define OPCODE_NIC_NW_DATA             0x02     /* network packet data */
#define OPCODE_NIC_CMD                 0x03
#define OPCODE_NIC_INFO                0x04
#define OPCODE_NIC_PORT_STATS          0x05
#define OPCODE_NIC_MDIO45              0x06
#define OPCODE_NIC_TIMESTAMP           0x07
#define OPCODE_NIC_INTRMOD_CFG         0x08
#define OPCODE_NIC_IF_CFG              0x09
#define OPCODE_NIC_VF_DRV_NOTICE       0x0A
#define OPCODE_NIC_INTRMOD_PARAMS      0x0B
#define OPCODE_NIC_QCOUNT_UPDATE       0x12
#define OPCODE_NIC_SET_TRUSTED_VF	0x13
#define OPCODE_NIC_SYNC_OCTEON_TIME	0x14
#define VF_DRV_LOADED                  1
#define VF_DRV_REMOVED                -1
#define VF_DRV_MACADDR_CHANGED         2

#define OPCODE_NIC_VF_REP_PKT          0x15
#define OPCODE_NIC_VF_REP_CMD          0x16
#define OPCODE_NIC_UBOOT_CTL           0x17

#define CORE_DRV_TEST_SCATTER_OP    0xFFF5

/* Application codes advertised by the core driver initialization packet. */
#define CVM_DRV_APP_START           0x0
#define CVM_DRV_NO_APP              0
#define CVM_DRV_APP_COUNT           0x2
#define CVM_DRV_BASE_APP            (CVM_DRV_APP_START + 0x0)
#define CVM_DRV_NIC_APP             (CVM_DRV_APP_START + 0x1)
#define CVM_DRV_INVALID_APP         (CVM_DRV_APP_START + 0x2)
#define CVM_DRV_APP_END             (CVM_DRV_INVALID_APP - 1)

#define BYTES_PER_DHLEN_UNIT        8
#define MAX_REG_CNT                 2000000U
#define INTRNAMSIZ                  32
#define IRQ_NAME_OFF(i)             ((i) * INTRNAMSIZ)
#define MAX_IOQ_INTERRUPTS_PER_PF   (64 * 2)
#define MAX_IOQ_INTERRUPTS_PER_VF   (8 * 2)

#define SCR2_BIT_FW_LOADED	    63

/* App specific capabilities from firmware to pf driver */
#define LIQUIDIO_TIME_SYNC_CAP 0x1
#define LIQUIDIO_SWITCHDEV_CAP 0x2
#define LIQUIDIO_SPOOFCHK_CAP  0x4

/* error status return from firmware */
#define OCTEON_REQUEST_NO_PERMISSION 0xc

static inline u32 incr_index(u32 index, u32 count, u32 max)
{
	if ((index + count) >= max)
		index = index + count - max;
	else
		index += count;

	return index;
}

#define OCT_BOARD_NAME 32
#define OCT_SERIAL_LEN 64

/* Structure used by core driver to send indication that the Octeon
 * application is ready.
 */
struct octeon_core_setup {
	u64 corefreq;

	char boardname[OCT_BOARD_NAME];

	char board_serial_number[OCT_SERIAL_LEN];

	u64 board_rev_major;

	u64 board_rev_minor;

};

/*---------------------------  SCATTER GATHER ENTRY  -----------------------*/

/* The Scatter-Gather List Entry. The scatter or gather component used with
 * a Octeon input instruction has this format.
 */
struct octeon_sg_entry {
	/** The first 64 bit gives the size of data in each dptr.*/
	union {
		u16 size[4];
		u64 size64;
	} u;

	/** The 4 dptr pointers for this entry. */
	u64 ptr[4];

};

#define OCT_SG_ENTRY_SIZE    (sizeof(struct octeon_sg_entry))

/* \brief Add size to gather list
 * @param sg_entry scatter/gather entry
 * @param size size to add
 * @param pos position to add it.
 */
static inline void add_sg_size(struct octeon_sg_entry *sg_entry,
			       u16 size,
			       u32 pos)
{
#ifdef __BIG_ENDIAN_BITFIELD
	sg_entry->u.size[pos] = size;
#else
	sg_entry->u.size[3 - pos] = size;
#endif
}

/*------------------------- End Scatter/Gather ---------------------------*/

#define   OCTNET_FRM_LENGTH_SIZE      8

#define   OCTNET_FRM_PTP_HEADER_SIZE  8

#define   OCTNET_FRM_HEADER_SIZE     22 /* VLAN + Ethernet */

#define   OCTNET_MIN_FRM_SIZE        64

#define   OCTNET_MAX_FRM_SIZE        (16000 + OCTNET_FRM_HEADER_SIZE)

#define   OCTNET_DEFAULT_MTU         (1500)
#define   OCTNET_DEFAULT_FRM_SIZE  (OCTNET_DEFAULT_MTU + OCTNET_FRM_HEADER_SIZE)

/** NIC Commands are sent using this Octeon Input Queue */
#define   OCTNET_CMD_Q                0

/* NIC Command types */
#define   OCTNET_CMD_CHANGE_MTU       0x1
#define   OCTNET_CMD_CHANGE_MACADDR   0x2
#define   OCTNET_CMD_CHANGE_DEVFLAGS  0x3
#define   OCTNET_CMD_RX_CTL           0x4

#define	  OCTNET_CMD_SET_MULTI_LIST   0x5
#define   OCTNET_CMD_CLEAR_STATS      0x6

/* command for setting the speed, duplex & autoneg */
#define   OCTNET_CMD_SET_SETTINGS     0x7
#define   OCTNET_CMD_SET_FLOW_CTL     0x8

#define   OCTNET_CMD_MDIO_READ_WRITE  0x9
#define   OCTNET_CMD_GPIO_ACCESS      0xA
#define   OCTNET_CMD_LRO_ENABLE       0xB
#define   OCTNET_CMD_LRO_DISABLE      0xC
#define   OCTNET_CMD_SET_RSS          0xD
#define   OCTNET_CMD_WRITE_SA         0xE
#define   OCTNET_CMD_DELETE_SA        0xF
#define   OCTNET_CMD_UPDATE_SA        0x12

#define   OCTNET_CMD_TNL_RX_CSUM_CTL 0x10
#define   OCTNET_CMD_TNL_TX_CSUM_CTL 0x11
#define   OCTNET_CMD_IPSECV2_AH_ESP_CTL 0x13
#define   OCTNET_CMD_VERBOSE_ENABLE   0x14
#define   OCTNET_CMD_VERBOSE_DISABLE  0x15

#define   OCTNET_CMD_VLAN_FILTER_CTL 0x16
#define   OCTNET_CMD_ADD_VLAN_FILTER  0x17
#define   OCTNET_CMD_DEL_VLAN_FILTER  0x18
#define   OCTNET_CMD_VXLAN_PORT_CONFIG 0x19

#define   OCTNET_CMD_ID_ACTIVE         0x1a

#define   OCTNET_CMD_SET_UC_LIST       0x1b
#define   OCTNET_CMD_SET_VF_LINKSTATE  0x1c

#define   OCTNET_CMD_QUEUE_COUNT_CTL	0x1f

#define   OCTNET_CMD_GROUP1             1
#define   OCTNET_CMD_SET_VF_SPOOFCHK    0x1
#define   OCTNET_GROUP1_LAST_CMD        OCTNET_CMD_SET_VF_SPOOFCHK

#define   OCTNET_CMD_VXLAN_PORT_ADD    0x0
#define   OCTNET_CMD_VXLAN_PORT_DEL    0x1
#define   OCTNET_CMD_RXCSUM_ENABLE     0x0
#define   OCTNET_CMD_RXCSUM_DISABLE    0x1
#define   OCTNET_CMD_TXCSUM_ENABLE     0x0
#define   OCTNET_CMD_TXCSUM_DISABLE    0x1
#define   OCTNET_CMD_VLAN_FILTER_ENABLE 0x1
#define   OCTNET_CMD_VLAN_FILTER_DISABLE 0x0

#define   OCTNET_CMD_FAIL 0x1

#define   SEAPI_CMD_FEC_SET             0x0
#define   SEAPI_CMD_FEC_SET_DISABLE       0x0
#define   SEAPI_CMD_FEC_SET_RS            0x1
#define   SEAPI_CMD_FEC_GET             0x1

#define   SEAPI_CMD_SPEED_SET           0x2
#define   SEAPI_CMD_SPEED_GET           0x3

#define OPCODE_NIC_VF_PORT_STATS        0x22

#define   LIO_CMD_WAIT_TM 100

/* RX(packets coming from wire) Checksum verification flags */
/* TCP/UDP csum */
#define   CNNIC_L4SUM_VERIFIED             0x1
#define   CNNIC_IPSUM_VERIFIED             0x2
#define   CNNIC_TUN_CSUM_VERIFIED          0x4
#define   CNNIC_CSUM_VERIFIED (CNNIC_IPSUM_VERIFIED | CNNIC_L4SUM_VERIFIED)

/*LROIPV4 and LROIPV6 Flags*/
#define   OCTNIC_LROIPV4    0x1
#define   OCTNIC_LROIPV6    0x2

/* Interface flags communicated between host driver and core app. */
enum octnet_ifflags {
	OCTNET_IFFLAG_PROMISC   = 0x01,
	OCTNET_IFFLAG_ALLMULTI  = 0x02,
	OCTNET_IFFLAG_MULTICAST = 0x04,
	OCTNET_IFFLAG_BROADCAST = 0x08,
	OCTNET_IFFLAG_UNICAST   = 0x10
};

/*   wqe
 *  ---------------  0
 * |  wqe  word0-3 |
 *  ---------------  32
 * |    PCI IH     |
 *  ---------------  40
 * |     RPTR      |
 *  ---------------  48
 * |    PCI IRH    |
 *  ---------------  56
 * |  OCT_NET_CMD  |
 *  ---------------  64
 * | Addtl 8-BData |
 * |               |
 *  ---------------
 */

union octnet_cmd {
	u64 u64;

	struct {
#ifdef __BIG_ENDIAN_BITFIELD
		u64 cmd:5;

		u64 more:6; /* How many udd words follow the command */

		u64 cmdgroup:8;
		u64 reserved:21;

		u64 param1:16;

		u64 param2:8;

#else

		u64 param2:8;

		u64 param1:16;

		u64 reserved:21;
		u64 cmdgroup:8;

		u64 more:6;

		u64 cmd:5;

#endif
	} s;

};

#define   OCTNET_CMD_SIZE     (sizeof(union octnet_cmd))

/*pkiih3 + irh + ossp[0] + ossp[1] + rdp + rptr = 40 bytes */
#define LIO_SOFTCMDRESP_IH2       40
#define LIO_SOFTCMDRESP_IH3       (40 + 8)

#define LIO_PCICMD_O2             24
#define LIO_PCICMD_O3             (24 + 8)

/* Instruction Header(DPI) - for OCTEON-III models */
struct  octeon_instr_ih3 {
#ifdef __BIG_ENDIAN_BITFIELD

	/** Reserved3 */
	u64     reserved3:1;

	/** Gather indicator 1=gather*/
	u64     gather:1;

	/** Data length OR no. of entries in gather list */
	u64     dlengsz:14;

	/** Front Data size */
	u64     fsz:6;

	/** Reserved2 */
	u64     reserved2:4;

	/** PKI port kind - PKIND */
	u64     pkind:6;

	/** Reserved1 */
	u64     reserved1:32;

#else
	/** Reserved1 */
	u64     reserved1:32;

	/** PKI port kind - PKIND */
	u64     pkind:6;

	/** Reserved2 */
	u64     reserved2:4;

	/** Front Data size */
	u64     fsz:6;

	/** Data length OR no. of entries in gather list */
	u64     dlengsz:14;

	/** Gather indicator 1=gather*/
	u64     gather:1;

	/** Reserved3 */
	u64     reserved3:1;

#endif
};

/* Optional PKI Instruction Header(PKI IH) - for OCTEON-III models */
/** BIG ENDIAN format.   */
struct  octeon_instr_pki_ih3 {
#ifdef __BIG_ENDIAN_BITFIELD

	/** Wider bit */
	u64     w:1;

	/** Raw mode indicator 1 = RAW */
	u64     raw:1;

	/** Use Tag */
	u64     utag:1;

	/** Use QPG */
	u64     uqpg:1;

	/** Reserved2 */
	u64     reserved2:1;

	/** Parse Mode */
	u64     pm:3;

	/** Skip Length */
	u64     sl:8;

	/** Use Tag Type */
	u64     utt:1;

	/** Tag type */
	u64     tagtype:2;

	/** Reserved1 */
	u64     reserved1:2;

	/** QPG Value */
	u64     qpg:11;

	/** Tag Value */
	u64     tag:32;

#else

	/** Tag Value */
	u64     tag:32;

	/** QPG Value */
	u64     qpg:11;

	/** Reserved1 */
	u64     reserved1:2;

	/** Tag type */
	u64     tagtype:2;

	/** Use Tag Type */
	u64     utt:1;

	/** Skip Length */
	u64     sl:8;

	/** Parse Mode */
	u64     pm:3;

	/** Reserved2 */
	u64     reserved2:1;

	/** Use QPG */
	u64     uqpg:1;

	/** Use Tag */
	u64     utag:1;

	/** Raw mode indicator 1 = RAW */
	u64     raw:1;

	/** Wider bit */
	u64     w:1;
#endif

};

/** Instruction Header */
struct octeon_instr_ih2 {
#ifdef __BIG_ENDIAN_BITFIELD
	/** Raw mode indicator 1 = RAW */
	u64 raw:1;

	/** Gather indicator 1=gather*/
	u64 gather:1;

	/** Data length OR no. of entries in gather list */
	u64 dlengsz:14;

	/** Front Data size */
	u64 fsz:6;

	/** Packet Order / Work Unit selection (1 of 8)*/
	u64 qos:3;

	/** Core group selection (1 of 16) */
	u64 grp:4;

	/** Short Raw Packet Indicator 1=short raw pkt */
	u64 rs:1;

	/** Tag type */
	u64 tagtype:2;

	/** Tag Value */
	u64 tag:32;
#else
	/** Tag Value */
	u64 tag:32;

	/** Tag type */
	u64 tagtype:2;

	/** Short Raw Packet Indicator 1=short raw pkt */
	u64 rs:1;

	/** Core group selection (1 of 16) */
	u64 grp:4;

	/** Packet Order / Work Unit selection (1 of 8)*/
	u64 qos:3;

	/** Front Data size */
	u64 fsz:6;

	/** Data length OR no. of entries in gather list */
	u64 dlengsz:14;

	/** Gather indicator 1=gather*/
	u64 gather:1;

	/** Raw mode indicator 1 = RAW */
	u64 raw:1;
#endif
};

/** Input Request Header */
struct octeon_instr_irh {
#ifdef __BIG_ENDIAN_BITFIELD
	u64 opcode:4;
	u64 rflag:1;
	u64 subcode:7;
	u64 vlan:12;
	u64 priority:3;
	u64 reserved:5;
	u64 ossp:32;             /* opcode/subcode specific parameters */
#else
	u64 ossp:32;             /* opcode/subcode specific parameters */
	u64 reserved:5;
	u64 priority:3;
	u64 vlan:12;
	u64 subcode:7;
	u64 rflag:1;
	u64 opcode:4;
#endif
};

/** Return Data Parameters */
struct octeon_instr_rdp {
#ifdef __BIG_ENDIAN_BITFIELD
	u64 reserved:49;
	u64 pcie_port:3;
	u64 rlen:12;
#else
	u64 rlen:12;
	u64 pcie_port:3;
	u64 reserved:49;
#endif
};

/** Receive Header */
union octeon_rh {
#ifdef __BIG_ENDIAN_BITFIELD
	u64 u64;
	struct {
		u64 opcode:4;
		u64 subcode:8;
		u64 len:3;     /** additional 64-bit words */
		u64 reserved:17;
		u64 ossp:32;   /** opcode/subcode specific parameters */
	} r;
	struct {
		u64 opcode:4;
		u64 subcode:8;
		u64 len:3;     /** additional 64-bit words */
		u64 extra:28;
		u64 vlan:12;
		u64 priority:3;
		u64 csum_verified:3;     /** checksum verified. */
		u64 has_hwtstamp:1;      /** Has hardware timestamp. 1 = yes. */
		u64 encap_on:1;
		u64 has_hash:1;          /** Has hash (rth or rss). 1 = yes. */
	} r_dh;
	struct {
		u64 opcode:4;
		u64 subcode:8;
		u64 len:3;     /** additional 64-bit words */
		u64 reserved:11;
		u64 num_gmx_ports:8;
		u64 max_nic_ports:10;
		u64 app_cap_flags:4;
		u64 app_mode:8;
		u64 pkind:8;
	} r_core_drv_init;
	struct {
		u64 opcode:4;
		u64 subcode:8;
		u64 len:3;       /** additional 64-bit words */
		u64 reserved:8;
		u64 extra:25;
		u64 gmxport:16;
	} r_nic_info;
#else
	u64 u64;
	struct {
		u64 ossp:32;  /** opcode/subcode specific parameters */
		u64 reserved:17;
		u64 len:3;    /** additional 64-bit words */
		u64 subcode:8;
		u64 opcode:4;
	} r;
	struct {
		u64 has_hash:1;          /** Has hash (rth or rss). 1 = yes. */
		u64 encap_on:1;
		u64 has_hwtstamp:1;      /** 1 = has hwtstamp */
		u64 csum_verified:3;     /** checksum verified. */
		u64 priority:3;
		u64 vlan:12;
		u64 extra:28;
		u64 len:3;    /** additional 64-bit words */
		u64 subcode:8;
		u64 opcode:4;
	} r_dh;
	struct {
		u64 pkind:8;
		u64 app_mode:8;
		u64 app_cap_flags:4;
		u64 max_nic_ports:10;
		u64 num_gmx_ports:8;
		u64 reserved:11;
		u64 len:3;       /** additional 64-bit words */
		u64 subcode:8;
		u64 opcode:4;
	} r_core_drv_init;
	struct {
		u64 gmxport:16;
		u64 extra:25;
		u64 reserved:8;
		u64 len:3;       /** additional 64-bit words */
		u64 subcode:8;
		u64 opcode:4;
	} r_nic_info;
#endif
};

#define  OCT_RH_SIZE   (sizeof(union  octeon_rh))

union octnic_packet_params {
	u32 u32;
	struct {
#ifdef __BIG_ENDIAN_BITFIELD
		u32 reserved:24;
		u32 ip_csum:1;		/* Perform IP header checksum(s) */
		/* Perform Outer transport header checksum */
		u32 transport_csum:1;
		/* Find tunnel, and perform transport csum. */
		u32 tnl_csum:1;
		u32 tsflag:1;		/* Timestamp this packet */
		u32 ipsec_ops:4;	/* IPsec operation */
#else
		u32 ipsec_ops:4;
		u32 tsflag:1;
		u32 tnl_csum:1;
		u32 transport_csum:1;
		u32 ip_csum:1;
		u32 reserved:24;
#endif
	} s;
};

/** Status of a RGMII Link on Octeon as seen by core driver. */
union oct_link_status {
	u64 u64;

	struct {
#ifdef __BIG_ENDIAN_BITFIELD
		u64 duplex:8;
		u64 mtu:16;
		u64 speed:16;
		u64 link_up:1;
		u64 autoneg:1;
		u64 if_mode:5;
		u64 pause:1;
		u64 flashing:1;
		u64 phy_type:5;
		u64 reserved:10;
#else
		u64 reserved:10;
		u64 phy_type:5;
		u64 flashing:1;
		u64 pause:1;
		u64 if_mode:5;
		u64 autoneg:1;
		u64 link_up:1;
		u64 speed:16;
		u64 mtu:16;
		u64 duplex:8;
#endif
	} s;
};

enum lio_phy_type {
	LIO_PHY_PORT_TP = 0x0,
	LIO_PHY_PORT_FIBRE = 0x1,
	LIO_PHY_PORT_UNKNOWN,
};

/** The txpciq info passed to host from the firmware */

union oct_txpciq {
	u64 u64;

	struct {
#ifdef __BIG_ENDIAN_BITFIELD
		u64 q_no:8;
		u64 port:8;
		u64 pkind:6;
		u64 use_qpg:1;
		u64 qpg:11;
		u64 reserved0:10;
		u64 ctrl_qpg:11;
		u64 reserved:9;
#else
		u64 reserved:9;
		u64 ctrl_qpg:11;
		u64 reserved0:10;
		u64 qpg:11;
		u64 use_qpg:1;
		u64 pkind:6;
		u64 port:8;
		u64 q_no:8;
#endif
	} s;
};

/** The rxpciq info passed to host from the firmware */

union oct_rxpciq {
	u64 u64;

	struct {
#ifdef __BIG_ENDIAN_BITFIELD
		u64 q_no:8;
		u64 reserved:56;
#else
		u64 reserved:56;
		u64 q_no:8;
#endif
	} s;
};

/** Information for a OCTEON ethernet interface shared between core & host. */
struct oct_link_info {
	union oct_link_status link;
	u64 hw_addr;

#ifdef __BIG_ENDIAN_BITFIELD
	u64 gmxport:16;
	u64 macaddr_is_admin_asgnd:1;
	u64 rsvd:13;
	u64 macaddr_spoofchk:1;
	u64 rsvd1:17;
	u64 num_txpciq:8;
	u64 num_rxpciq:8;
#else
	u64 num_rxpciq:8;
	u64 num_txpciq:8;
	u64 rsvd1:17;
	u64 macaddr_spoofchk:1;
	u64 rsvd:13;
	u64 macaddr_is_admin_asgnd:1;
	u64 gmxport:16;
#endif

	union oct_txpciq txpciq[MAX_IOQS_PER_NICIF];
	union oct_rxpciq rxpciq[MAX_IOQS_PER_NICIF];
};

#define OCT_LINK_INFO_SIZE   (sizeof(struct oct_link_info))

struct liquidio_if_cfg_info {
	u64 iqmask; /** mask for IQs enabled for  the port */
	u64 oqmask; /** mask for OQs enabled for the port */
	struct oct_link_info linfo; /** initial link information */
	char   liquidio_firmware_version[32];
};

/** Stats for each NIC port in RX direction. */
struct nic_rx_stats {
	/* link-level stats */
	u64 total_rcvd;		/* Received packets */
	u64 bytes_rcvd;		/* Octets of received packets */
	u64 total_bcst;		/* Number of non-dropped L2 broadcast packets */
	u64 total_mcst;		/* Number of non-dropped L2 multicast packets */
	u64 runts;		/* Packets shorter than allowed */
	u64 ctl_rcvd;		/* Received PAUSE packets */
	u64 fifo_err;		/* Packets dropped due to RX FIFO full */
	u64 dmac_drop;		/* Packets dropped by the DMAC filter */
	u64 fcs_err;		/* Sum of fragment, overrun, and FCS errors */
	u64 jabber_err;		/* Packets larger than allowed */
	u64 l2_err;		/* Sum of DMA, parity, PCAM access, no memory,
				 * buffer overflow, malformed L2 header or
				 * length, oversize errors
				 **/
	u64 frame_err;		/* Sum of IPv4 and L4 checksum errors */
	u64 red_drops;		/* Packets dropped by RED due to buffer
				 * exhaustion
				 **/

	/* firmware stats */
	u64 fw_total_rcvd;
	u64 fw_total_fwd;
	u64 fw_total_fwd_bytes;
	u64 fw_total_mcast;
	u64 fw_total_bcast;

	u64 fw_err_pko;
	u64 fw_err_link;
	u64 fw_err_drop;
	u64 fw_rx_vxlan;
	u64 fw_rx_vxlan_err;

	/* LRO */
	u64 fw_lro_pkts;   /* Number of packets that are LROed      */
	u64 fw_lro_octs;   /* Number of octets that are LROed       */
	u64 fw_total_lro;  /* Number of LRO packets formed          */
	u64 fw_lro_aborts; /* Number of times LRO of packet aborted */
	u64 fw_lro_aborts_port;
	u64 fw_lro_aborts_seq;
	u64 fw_lro_aborts_tsval;
	u64 fw_lro_aborts_timer;	/* Timer setting error */
	/* intrmod: packet forward rate */
	u64 fwd_rate;
};

/** Stats for each NIC port in RX direction. */
struct nic_tx_stats {
	/* link-level stats */
	u64 total_pkts_sent;		/* Total frames sent on the interface */
	u64 total_bytes_sent;		/* Total octets sent on the interface */
	u64 mcast_pkts_sent;		/* Packets sent to the multicast DMAC */
	u64 bcast_pkts_sent;		/* Packets sent to a broadcast DMAC */
	u64 ctl_sent;			/* Control/PAUSE packets sent */
	u64 one_collision_sent;		/* Packets sent that experienced a
					 * single collision before successful
					 * transmission
					 **/
	u64 multi_collision_sent;	/* Packets sent that experienced
					 * multiple collisions before successful
					 * transmission
					 **/
	u64 max_collision_fail;		/* Packets dropped due to excessive
					 * collisions
					 **/
	u64 max_deferral_fail;		/* Packets not sent due to max
					 * deferrals
					 **/
	u64 fifo_err;			/* Packets sent that experienced a
					 * transmit underflow and were
					 * truncated
					 **/
	u64 runts;			/* Packets sent with an octet count
					 * lessthan 64
					 **/
	u64 total_collisions;		/* Packets dropped due to excessive
					 * collisions
					 **/

	/* firmware stats */
	u64 fw_total_sent;
	u64 fw_total_fwd;
	u64 fw_total_fwd_bytes;
	u64 fw_total_mcast_sent;
	u64 fw_total_bcast_sent;
	u64 fw_err_pko;
	u64 fw_err_link;
	u64 fw_err_drop;
	u64 fw_err_tso;
	u64 fw_tso;		/* number of tso requests */
	u64 fw_tso_fwd;		/* number of packets segmented in tso */
	u64 fw_tx_vxlan;
	u64 fw_err_pki;
};

struct oct_link_stats {
	struct nic_rx_stats fromwire;
	struct nic_tx_stats fromhost;

};

static inline int opcode_slow_path(union octeon_rh *rh)
{
	u16 subcode1, subcode2;

	subcode1 = OPCODE_SUBCODE((rh)->r.opcode, (rh)->r.subcode);
	subcode2 = OPCODE_SUBCODE(OPCODE_NIC, OPCODE_NIC_NW_DATA);

	return (subcode2 != subcode1);
}

#define LIO68XX_LED_CTRL_ADDR     0x3501
#define LIO68XX_LED_CTRL_CFGON    0x1f
#define LIO68XX_LED_CTRL_CFGOFF   0x100
#define LIO68XX_LED_BEACON_ADDR   0x3508
#define LIO68XX_LED_BEACON_CFGON  0x47fd
#define LIO68XX_LED_BEACON_CFGOFF 0x11fc
#define VITESSE_PHY_GPIO_DRIVEON  0x1
#define VITESSE_PHY_GPIO_CFG      0x8
#define VITESSE_PHY_GPIO_DRIVEOFF 0x4
#define VITESSE_PHY_GPIO_HIGH     0x2
#define VITESSE_PHY_GPIO_LOW      0x3
#define LED_IDENTIFICATION_ON     0x1
#define LED_IDENTIFICATION_OFF    0x0
#define LIO23XX_COPPERHEAD_LED_GPIO 0x2

struct oct_mdio_cmd {
	u64 op;
	u64 mdio_addr;
	u64 value1;
	u64 value2;
	u64 value3;
};

#define OCT_LINK_STATS_SIZE   (sizeof(struct oct_link_stats))

struct oct_intrmod_cfg {
	u64 rx_enable;
	u64 tx_enable;
	u64 check_intrvl;
	u64 maxpkt_ratethr;
	u64 minpkt_ratethr;
	u64 rx_maxcnt_trigger;
	u64 rx_mincnt_trigger;
	u64 rx_maxtmr_trigger;
	u64 rx_mintmr_trigger;
	u64 tx_mincnt_trigger;
	u64 tx_maxcnt_trigger;
	u64 rx_frames;
	u64 tx_frames;
	u64 rx_usecs;
};

#define BASE_QUEUE_NOT_REQUESTED 65535

union oct_nic_if_cfg {
	u64 u64;
	struct {
#ifdef __BIG_ENDIAN_BITFIELD
		u64 base_queue:16;
		u64 num_iqueues:16;
		u64 num_oqueues:16;
		u64 gmx_port_id:8;
		u64 vf_id:8;
#else
		u64 vf_id:8;
		u64 gmx_port_id:8;
		u64 num_oqueues:16;
		u64 num_iqueues:16;
		u64 base_queue:16;
#endif
	} s;
};

struct lio_trusted_vf {
	uint64_t active: 1;
	uint64_t id : 8;
	uint64_t reserved: 55;
};

struct lio_time {
	s64 sec;   /* seconds */
	s64 nsec;  /* nanoseconds */
};

struct lio_vf_rep_stats {
	u64 tx_packets;
	u64 tx_bytes;
	u64 tx_dropped;

	u64 rx_packets;
	u64 rx_bytes;
	u64 rx_dropped;
};

enum lio_vf_rep_req_type {
	LIO_VF_REP_REQ_NONE,
	LIO_VF_REP_REQ_STATE,
	LIO_VF_REP_REQ_MTU,
	LIO_VF_REP_REQ_STATS,
	LIO_VF_REP_REQ_DEVNAME
};

enum {
	LIO_VF_REP_STATE_DOWN,
	LIO_VF_REP_STATE_UP
};

#define LIO_IF_NAME_SIZE 16
struct lio_vf_rep_req {
	u8 req_type;
	u8 ifidx;
	u8 rsvd[6];

	union {
		struct lio_vf_rep_name {
			char name[LIO_IF_NAME_SIZE];
		} rep_name;

		struct lio_vf_rep_mtu {
			u32 mtu;
			u32 rsvd;
		} rep_mtu;

		struct lio_vf_rep_state {
			u8 state;
			u8 rsvd[7];
		} rep_state;
	};
};

struct lio_vf_rep_resp {
	u64 rh;
	u8  status;
	u8  rsvd[7];
};
#endif<|MERGE_RESOLUTION|>--- conflicted
+++ resolved
@@ -30,13 +30,6 @@
 #define LIQUIDIO_BASE_MICRO_VERSION 2
 #define LIQUIDIO_BASE_VERSION   __stringify(LIQUIDIO_BASE_MAJOR_VERSION) "." \
 				__stringify(LIQUIDIO_BASE_MINOR_VERSION)
-<<<<<<< HEAD
-#define LIQUIDIO_MICRO_VERSION  "." __stringify(LIQUIDIO_BASE_MICRO_VERSION)
-#define LIQUIDIO_VERSION        __stringify(LIQUIDIO_BASE_MAJOR_VERSION) "." \
-				__stringify(LIQUIDIO_BASE_MINOR_VERSION) \
-				"." __stringify(LIQUIDIO_BASE_MICRO_VERSION)
-=======
->>>>>>> 7d2a07b7
 
 struct lio_version {
 	u16  major;
