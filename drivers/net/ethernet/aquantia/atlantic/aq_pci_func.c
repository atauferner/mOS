// SPDX-License-Identifier: GPL-2.0-only
/* Atlantic Network Driver
 *
 * Copyright (C) 2014-2019 aQuantia Corporation
 * Copyright (C) 2019-2020 Marvell International Ltd.
 */

/* File aq_pci_func.c: Definition of PCI functions. */

#include <linux/interrupt.h>
#include <linux/module.h>

#include "aq_main.h"
#include "aq_nic.h"
#include "aq_vec.h"
#include "aq_hw.h"
#include "aq_pci_func.h"
#include "hw_atl/hw_atl_a0.h"
#include "hw_atl/hw_atl_b0.h"
#include "hw_atl2/hw_atl2.h"
#include "aq_filters.h"
#include "aq_drvinfo.h"
#include "aq_macsec.h"

static const struct pci_device_id aq_pci_tbl[] = {
	{ PCI_VDEVICE(AQUANTIA, AQ_DEVICE_ID_0001), },
	{ PCI_VDEVICE(AQUANTIA, AQ_DEVICE_ID_D100), },
	{ PCI_VDEVICE(AQUANTIA, AQ_DEVICE_ID_D107), },
	{ PCI_VDEVICE(AQUANTIA, AQ_DEVICE_ID_D108), },
	{ PCI_VDEVICE(AQUANTIA, AQ_DEVICE_ID_D109), },

	{ PCI_VDEVICE(AQUANTIA, AQ_DEVICE_ID_AQC100), },
	{ PCI_VDEVICE(AQUANTIA, AQ_DEVICE_ID_AQC107), },
	{ PCI_VDEVICE(AQUANTIA, AQ_DEVICE_ID_AQC108), },
	{ PCI_VDEVICE(AQUANTIA, AQ_DEVICE_ID_AQC109), },
	{ PCI_VDEVICE(AQUANTIA, AQ_DEVICE_ID_AQC111), },
	{ PCI_VDEVICE(AQUANTIA, AQ_DEVICE_ID_AQC112), },

	{ PCI_VDEVICE(AQUANTIA, AQ_DEVICE_ID_AQC100S), },
	{ PCI_VDEVICE(AQUANTIA, AQ_DEVICE_ID_AQC107S), },
	{ PCI_VDEVICE(AQUANTIA, AQ_DEVICE_ID_AQC108S), },
	{ PCI_VDEVICE(AQUANTIA, AQ_DEVICE_ID_AQC109S), },
	{ PCI_VDEVICE(AQUANTIA, AQ_DEVICE_ID_AQC111S), },
	{ PCI_VDEVICE(AQUANTIA, AQ_DEVICE_ID_AQC112S), },

	{ PCI_VDEVICE(AQUANTIA, AQ_DEVICE_ID_AQC113DEV), },
	{ PCI_VDEVICE(AQUANTIA, AQ_DEVICE_ID_AQC113CS), },
	{ PCI_VDEVICE(AQUANTIA, AQ_DEVICE_ID_AQC114CS), },
	{ PCI_VDEVICE(AQUANTIA, AQ_DEVICE_ID_AQC113), },
	{ PCI_VDEVICE(AQUANTIA, AQ_DEVICE_ID_AQC113C), },
	{ PCI_VDEVICE(AQUANTIA, AQ_DEVICE_ID_AQC115C), },

	{}
};

static const struct aq_board_revision_s hw_atl_boards[] = {
	{ AQ_DEVICE_ID_0001,	AQ_HWREV_1,	&hw_atl_ops_a0, &hw_atl_a0_caps_aqc107, },
	{ AQ_DEVICE_ID_D100,	AQ_HWREV_1,	&hw_atl_ops_a0, &hw_atl_a0_caps_aqc100, },
	{ AQ_DEVICE_ID_D107,	AQ_HWREV_1,	&hw_atl_ops_a0, &hw_atl_a0_caps_aqc107, },
	{ AQ_DEVICE_ID_D108,	AQ_HWREV_1,	&hw_atl_ops_a0, &hw_atl_a0_caps_aqc108, },
	{ AQ_DEVICE_ID_D109,	AQ_HWREV_1,	&hw_atl_ops_a0, &hw_atl_a0_caps_aqc109, },

	{ AQ_DEVICE_ID_0001,	AQ_HWREV_2,	&hw_atl_ops_b0, &hw_atl_b0_caps_aqc107, },
	{ AQ_DEVICE_ID_D100,	AQ_HWREV_2,	&hw_atl_ops_b0, &hw_atl_b0_caps_aqc100, },
	{ AQ_DEVICE_ID_D107,	AQ_HWREV_2,	&hw_atl_ops_b0, &hw_atl_b0_caps_aqc107, },
	{ AQ_DEVICE_ID_D108,	AQ_HWREV_2,	&hw_atl_ops_b0, &hw_atl_b0_caps_aqc108, },
	{ AQ_DEVICE_ID_D109,	AQ_HWREV_2,	&hw_atl_ops_b0, &hw_atl_b0_caps_aqc109, },

	{ AQ_DEVICE_ID_AQC100,	AQ_HWREV_ANY,	&hw_atl_ops_b1, &hw_atl_b0_caps_aqc100, },
	{ AQ_DEVICE_ID_AQC107,	AQ_HWREV_ANY,	&hw_atl_ops_b1, &hw_atl_b0_caps_aqc107, },
	{ AQ_DEVICE_ID_AQC108,	AQ_HWREV_ANY,	&hw_atl_ops_b1, &hw_atl_b0_caps_aqc108, },
	{ AQ_DEVICE_ID_AQC109,	AQ_HWREV_ANY,	&hw_atl_ops_b1, &hw_atl_b0_caps_aqc109, },
	{ AQ_DEVICE_ID_AQC111,	AQ_HWREV_ANY,	&hw_atl_ops_b1, &hw_atl_b0_caps_aqc111, },
	{ AQ_DEVICE_ID_AQC112,	AQ_HWREV_ANY,	&hw_atl_ops_b1, &hw_atl_b0_caps_aqc112, },

	{ AQ_DEVICE_ID_AQC100S,	AQ_HWREV_ANY,	&hw_atl_ops_b1, &hw_atl_b0_caps_aqc100s, },
	{ AQ_DEVICE_ID_AQC107S,	AQ_HWREV_ANY,	&hw_atl_ops_b1, &hw_atl_b0_caps_aqc107s, },
	{ AQ_DEVICE_ID_AQC108S,	AQ_HWREV_ANY,	&hw_atl_ops_b1, &hw_atl_b0_caps_aqc108s, },
	{ AQ_DEVICE_ID_AQC109S,	AQ_HWREV_ANY,	&hw_atl_ops_b1, &hw_atl_b0_caps_aqc109s, },
	{ AQ_DEVICE_ID_AQC111S,	AQ_HWREV_ANY,	&hw_atl_ops_b1, &hw_atl_b0_caps_aqc111s, },
	{ AQ_DEVICE_ID_AQC112S,	AQ_HWREV_ANY,	&hw_atl_ops_b1, &hw_atl_b0_caps_aqc112s, },

	{ AQ_DEVICE_ID_AQC113DEV,	AQ_HWREV_ANY,	&hw_atl2_ops, &hw_atl2_caps_aqc113, },
	{ AQ_DEVICE_ID_AQC113,		AQ_HWREV_ANY,	&hw_atl2_ops, &hw_atl2_caps_aqc113, },
	{ AQ_DEVICE_ID_AQC113CS,	AQ_HWREV_ANY,	&hw_atl2_ops, &hw_atl2_caps_aqc113, },
	{ AQ_DEVICE_ID_AQC114CS,	AQ_HWREV_ANY,	&hw_atl2_ops, &hw_atl2_caps_aqc113, },
	{ AQ_DEVICE_ID_AQC113C,		AQ_HWREV_ANY,	&hw_atl2_ops, &hw_atl2_caps_aqc113, },
	{ AQ_DEVICE_ID_AQC115C,		AQ_HWREV_ANY,	&hw_atl2_ops, &hw_atl2_caps_aqc113, },
};

MODULE_DEVICE_TABLE(pci, aq_pci_tbl);

static int aq_pci_probe_get_hw_by_id(struct pci_dev *pdev,
				     const struct aq_hw_ops **ops,
				     const struct aq_hw_caps_s **caps)
{
	int i;

	if (pdev->vendor != PCI_VENDOR_ID_AQUANTIA)
		return -EINVAL;

	for (i = 0; i < ARRAY_SIZE(hw_atl_boards); i++) {
		if (hw_atl_boards[i].devid == pdev->device &&
		    (hw_atl_boards[i].revision == AQ_HWREV_ANY ||
		     hw_atl_boards[i].revision == pdev->revision)) {
			*ops = hw_atl_boards[i].ops;
			*caps = hw_atl_boards[i].caps;
			break;
		}
	}

	if (i == ARRAY_SIZE(hw_atl_boards))
		return -EINVAL;

	return 0;
}

static int aq_pci_func_init(struct pci_dev *pdev)
{
	int err;

	err = pci_set_dma_mask(pdev, DMA_BIT_MASK(64));
	if (!err)
		err = pci_set_consistent_dma_mask(pdev, DMA_BIT_MASK(64));
	if (err) {
		err = pci_set_dma_mask(pdev, DMA_BIT_MASK(32));
		if (!err)
			err = pci_set_consistent_dma_mask(pdev,
							  DMA_BIT_MASK(32));
	}
	if (err != 0) {
		err = -ENOSR;
		goto err_exit;
	}

	err = pci_request_regions(pdev, AQ_CFG_DRV_NAME "_mmio");
	if (err < 0)
		goto err_exit;

	pci_set_master(pdev);

	return 0;

err_exit:
	return err;
}

int aq_pci_func_alloc_irq(struct aq_nic_s *self, unsigned int i,
			  char *name, irq_handler_t irq_handler,
			  void *irq_arg, cpumask_t *affinity_mask)
{
	struct pci_dev *pdev = self->pdev;
	int err;

	if (pdev->msix_enabled || pdev->msi_enabled)
		err = request_irq(pci_irq_vector(pdev, i), irq_handler, 0,
				  name, irq_arg);
	else
		err = request_irq(pci_irq_vector(pdev, i), aq_vec_isr_legacy,
				  IRQF_SHARED, name, irq_arg);

	if (err >= 0) {
		self->msix_entry_mask |= (1 << i);

		if (pdev->msix_enabled && affinity_mask)
			irq_set_affinity_hint(pci_irq_vector(pdev, i),
					      affinity_mask);
	}

	return err;
}

void aq_pci_func_free_irqs(struct aq_nic_s *self)
{
	struct pci_dev *pdev = self->pdev;
	unsigned int i;
	void *irq_data;

	for (i = 32U; i--;) {
		if (!((1U << i) & self->msix_entry_mask))
			continue;
		if (self->aq_nic_cfg.link_irq_vec &&
		    i == self->aq_nic_cfg.link_irq_vec)
			irq_data = self;
		else if (i < AQ_CFG_VECS_MAX)
			irq_data = self->aq_vec[i];
		else
			continue;

		if (pdev->msix_enabled)
			irq_set_affinity_hint(pci_irq_vector(pdev, i), NULL);
		free_irq(pci_irq_vector(pdev, i), irq_data);
		self->msix_entry_mask &= ~(1U << i);
	}
}

unsigned int aq_pci_func_get_irq_type(struct aq_nic_s *self)
{
	if (self->pdev->msix_enabled)
		return AQ_HW_IRQ_MSIX;
	if (self->pdev->msi_enabled)
		return AQ_HW_IRQ_MSI;

	return AQ_HW_IRQ_LEGACY;
}

static void aq_pci_free_irq_vectors(struct aq_nic_s *self)
{
	pci_free_irq_vectors(self->pdev);
}

static int aq_pci_probe(struct pci_dev *pdev,
			const struct pci_device_id *pci_id)
{
	struct net_device *ndev;
	resource_size_t mmio_pa;
	struct aq_nic_s *self;
	u32 numvecs;
	u32 bar;
	int err;

	err = pci_enable_device(pdev);
	if (err)
		return err;

	err = aq_pci_func_init(pdev);
	if (err)
		goto err_pci_func;

	ndev = aq_ndev_alloc();
	if (!ndev) {
		err = -ENOMEM;
		goto err_ndev;
	}

	self = netdev_priv(ndev);
	self->pdev = pdev;
	SET_NETDEV_DEV(ndev, &pdev->dev);
	pci_set_drvdata(pdev, self);

	mutex_init(&self->fwreq_mutex);

	err = aq_pci_probe_get_hw_by_id(pdev, &self->aq_hw_ops,
					&aq_nic_get_cfg(self)->aq_hw_caps);
	if (err)
		goto err_ioremap;

	self->aq_hw = kzalloc(sizeof(*self->aq_hw), GFP_KERNEL);
	if (!self->aq_hw) {
		err = -ENOMEM;
		goto err_ioremap;
	}
	self->aq_hw->aq_nic_cfg = aq_nic_get_cfg(self);
	if (self->aq_hw->aq_nic_cfg->aq_hw_caps->priv_data_len) {
		int len = self->aq_hw->aq_nic_cfg->aq_hw_caps->priv_data_len;

		self->aq_hw->priv = kzalloc(len, GFP_KERNEL);
		if (!self->aq_hw->priv) {
			err = -ENOMEM;
			goto err_free_aq_hw;
		}
	}

	for (bar = 0; bar < 4; ++bar) {
		if (IORESOURCE_MEM & pci_resource_flags(pdev, bar)) {
			resource_size_t reg_sz;

			mmio_pa = pci_resource_start(pdev, bar);
			if (mmio_pa == 0U) {
				err = -EIO;
				goto err_free_aq_hw_priv;
			}

			reg_sz = pci_resource_len(pdev, bar);
			if ((reg_sz <= 24 /*ATL_REGS_SIZE*/)) {
				err = -EIO;
				goto err_free_aq_hw_priv;
			}

			self->aq_hw->mmio = ioremap(mmio_pa, reg_sz);
			if (!self->aq_hw->mmio) {
				err = -EIO;
				goto err_free_aq_hw_priv;
			}
			break;
		}
	}

	if (bar == 4) {
		err = -EIO;
		goto err_free_aq_hw_priv;
	}

	numvecs = min((u8)AQ_CFG_VECS_DEF,
		      aq_nic_get_cfg(self)->aq_hw_caps->msix_irqs);
	numvecs = min(numvecs, num_online_cpus());
	/* Request IRQ vector for PTP */
	numvecs += 1;

	numvecs += AQ_HW_SERVICE_IRQS;
	/*enable interrupts */
#if !AQ_CFG_FORCE_LEGACY_INT
	err = pci_alloc_irq_vectors(self->pdev, 1, numvecs,
				    PCI_IRQ_MSIX | PCI_IRQ_MSI |
				    PCI_IRQ_LEGACY);

	if (err < 0)
		goto err_hwinit;
	numvecs = err;
#endif
	self->irqvecs = numvecs;

	/* net device init */
	aq_nic_cfg_start(self);

	aq_nic_ndev_init(self);

	err = aq_nic_ndev_register(self);
	if (err < 0)
		goto err_register;

	aq_drvinfo_init(ndev);

	return 0;

err_register:
	aq_nic_free_vectors(self);
	aq_pci_free_irq_vectors(self);
err_hwinit:
	iounmap(self->aq_hw->mmio);
err_free_aq_hw_priv:
	kfree(self->aq_hw->priv);
err_free_aq_hw:
	kfree(self->aq_hw);
err_ioremap:
	free_netdev(ndev);
err_ndev:
	pci_release_regions(pdev);
err_pci_func:
	pci_disable_device(pdev);

	return err;
}

static void aq_pci_remove(struct pci_dev *pdev)
{
	struct aq_nic_s *self = pci_get_drvdata(pdev);

	if (self->ndev) {
		aq_clear_rxnfc_all_rules(self);
		if (self->ndev->reg_state == NETREG_REGISTERED)
			unregister_netdev(self->ndev);

#if IS_ENABLED(CONFIG_MACSEC)
		aq_macsec_free(self);
#endif
		aq_nic_free_vectors(self);
		aq_pci_free_irq_vectors(self);
		iounmap(self->aq_hw->mmio);
		kfree(self->aq_hw->priv);
		kfree(self->aq_hw);
		pci_release_regions(pdev);
		free_netdev(self->ndev);
	}

	pci_disable_device(pdev);
}

static void aq_pci_shutdown(struct pci_dev *pdev)
{
	struct aq_nic_s *self = pci_get_drvdata(pdev);

	aq_nic_shutdown(self);

	pci_disable_device(pdev);

	if (system_state == SYSTEM_POWER_OFF) {
		pci_wake_from_d3(pdev, false);
		pci_set_power_state(pdev, PCI_D3hot);
	}
}

static int aq_suspend_common(struct device *dev, bool deep)
{
	struct aq_nic_s *nic = pci_get_drvdata(to_pci_dev(dev));

	rtnl_lock();

	nic->power_state = AQ_HW_POWER_STATE_D3;
	netif_device_detach(nic->ndev);
	netif_tx_stop_all_queues(nic->ndev);
<<<<<<< HEAD

	if (netif_running(nic->ndev))
		aq_nic_stop(nic);

=======

	if (netif_running(nic->ndev))
		aq_nic_stop(nic);

>>>>>>> 7d2a07b7
	if (deep) {
		aq_nic_deinit(nic, !nic->aq_hw->aq_nic_cfg->wol);
		aq_nic_set_power(nic);
	}

	rtnl_unlock();

	return 0;
}

static int atl_resume_common(struct device *dev, bool deep)
{
	struct pci_dev *pdev = to_pci_dev(dev);
	struct aq_nic_s *nic;
	int ret = 0;
<<<<<<< HEAD

	nic = pci_get_drvdata(pdev);

=======

	nic = pci_get_drvdata(pdev);

>>>>>>> 7d2a07b7
	rtnl_lock();

	pci_set_power_state(pdev, PCI_D0);
	pci_restore_state(pdev);

	if (deep) {
		ret = aq_nic_init(nic);
		if (ret)
			goto err_exit;
	}

	if (netif_running(nic->ndev)) {
		ret = aq_nic_start(nic);
		if (ret)
			goto err_exit;
	}

	netif_device_attach(nic->ndev);
	netif_tx_start_all_queues(nic->ndev);

err_exit:
	if (ret < 0)
		aq_nic_deinit(nic, true);

	rtnl_unlock();

	return ret;
}

static int aq_pm_freeze(struct device *dev)
{
	return aq_suspend_common(dev, false);
<<<<<<< HEAD
}

static int aq_pm_suspend_poweroff(struct device *dev)
{
	return aq_suspend_common(dev, true);
}

static int aq_pm_thaw(struct device *dev)
{
	return atl_resume_common(dev, false);
}

=======
}

static int aq_pm_suspend_poweroff(struct device *dev)
{
	return aq_suspend_common(dev, true);
}

static int aq_pm_thaw(struct device *dev)
{
	return atl_resume_common(dev, false);
}

>>>>>>> 7d2a07b7
static int aq_pm_resume_restore(struct device *dev)
{
	return atl_resume_common(dev, true);
}

static const struct dev_pm_ops aq_pm_ops = {
	.suspend = aq_pm_suspend_poweroff,
	.poweroff = aq_pm_suspend_poweroff,
	.freeze = aq_pm_freeze,
	.resume = aq_pm_resume_restore,
	.restore = aq_pm_resume_restore,
	.thaw = aq_pm_thaw,
};

static struct pci_driver aq_pci_ops = {
	.name = AQ_CFG_DRV_NAME,
	.id_table = aq_pci_tbl,
	.probe = aq_pci_probe,
	.remove = aq_pci_remove,
	.shutdown = aq_pci_shutdown,
#ifdef CONFIG_PM
	.driver.pm = &aq_pm_ops,
#endif
};

int aq_pci_func_register_driver(void)
{
	return pci_register_driver(&aq_pci_ops);
}

void aq_pci_func_unregister_driver(void)
{
	pci_unregister_driver(&aq_pci_ops);
}
<|MERGE_RESOLUTION|>--- conflicted
+++ resolved
@@ -389,17 +389,10 @@
 	nic->power_state = AQ_HW_POWER_STATE_D3;
 	netif_device_detach(nic->ndev);
 	netif_tx_stop_all_queues(nic->ndev);
-<<<<<<< HEAD
 
 	if (netif_running(nic->ndev))
 		aq_nic_stop(nic);
 
-=======
-
-	if (netif_running(nic->ndev))
-		aq_nic_stop(nic);
-
->>>>>>> 7d2a07b7
 	if (deep) {
 		aq_nic_deinit(nic, !nic->aq_hw->aq_nic_cfg->wol);
 		aq_nic_set_power(nic);
@@ -415,15 +408,9 @@
 	struct pci_dev *pdev = to_pci_dev(dev);
 	struct aq_nic_s *nic;
 	int ret = 0;
-<<<<<<< HEAD
 
 	nic = pci_get_drvdata(pdev);
 
-=======
-
-	nic = pci_get_drvdata(pdev);
-
->>>>>>> 7d2a07b7
 	rtnl_lock();
 
 	pci_set_power_state(pdev, PCI_D0);
@@ -456,7 +443,6 @@
 static int aq_pm_freeze(struct device *dev)
 {
 	return aq_suspend_common(dev, false);
-<<<<<<< HEAD
 }
 
 static int aq_pm_suspend_poweroff(struct device *dev)
@@ -469,20 +455,6 @@
 	return atl_resume_common(dev, false);
 }
 
-=======
-}
-
-static int aq_pm_suspend_poweroff(struct device *dev)
-{
-	return aq_suspend_common(dev, true);
-}
-
-static int aq_pm_thaw(struct device *dev)
-{
-	return atl_resume_common(dev, false);
-}
-
->>>>>>> 7d2a07b7
 static int aq_pm_resume_restore(struct device *dev)
 {
 	return atl_resume_common(dev, true);
