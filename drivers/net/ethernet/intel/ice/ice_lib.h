/* SPDX-License-Identifier: GPL-2.0 */
/* Copyright (c) 2018, Intel Corporation. */

#ifndef _ICE_LIB_H_
#define _ICE_LIB_H_

#include "ice.h"

const char *ice_vsi_type_str(enum ice_vsi_type vsi_type);

bool ice_pf_state_is_nominal(struct ice_pf *pf);

void ice_update_eth_stats(struct ice_vsi *vsi);

int ice_vsi_cfg_single_rxq(struct ice_vsi *vsi, u16 q_idx);

int ice_vsi_cfg_single_txq(struct ice_vsi *vsi, struct ice_ring **tx_rings, u16 q_idx);

int ice_vsi_cfg_rxqs(struct ice_vsi *vsi);

int ice_vsi_cfg_lan_txqs(struct ice_vsi *vsi);

void ice_vsi_cfg_msix(struct ice_vsi *vsi);

int
ice_vsi_add_vlan(struct ice_vsi *vsi, u16 vid, enum ice_sw_fwd_act_type action);

int ice_vsi_kill_vlan(struct ice_vsi *vsi, u16 vid);

int ice_vsi_manage_vlan_insertion(struct ice_vsi *vsi);

int ice_vsi_manage_vlan_stripping(struct ice_vsi *vsi, bool ena);

int ice_vsi_start_all_rx_rings(struct ice_vsi *vsi);

int ice_vsi_stop_all_rx_rings(struct ice_vsi *vsi);

int
ice_vsi_stop_lan_tx_rings(struct ice_vsi *vsi, enum ice_disq_rst_src rst_src,
			  u16 rel_vmvf_num);

int ice_vsi_cfg_xdp_txqs(struct ice_vsi *vsi);
<<<<<<< HEAD
=======

int ice_vsi_stop_xdp_tx_rings(struct ice_vsi *vsi);

bool ice_vsi_is_vlan_pruning_ena(struct ice_vsi *vsi);

int ice_cfg_vlan_pruning(struct ice_vsi *vsi, bool ena, bool vlan_promisc);
>>>>>>> 7d2a07b7

int ice_vsi_stop_xdp_tx_rings(struct ice_vsi *vsi);

<<<<<<< HEAD
bool ice_vsi_is_vlan_pruning_ena(struct ice_vsi *vsi);

int ice_cfg_vlan_pruning(struct ice_vsi *vsi, bool ena, bool vlan_promisc);

void ice_cfg_sw_lldp(struct ice_vsi *vsi, bool tx, bool create);
=======
int ice_set_link(struct ice_vsi *vsi, bool ena);
>>>>>>> 7d2a07b7

#ifdef CONFIG_DCB
int ice_vsi_cfg_tc(struct ice_vsi *vsi, u8 ena_tc);
#endif /* CONFIG_DCB */

struct ice_vsi *
ice_vsi_setup(struct ice_pf *pf, struct ice_port_info *pi,
	      enum ice_vsi_type vsi_type, u16 vf_id);

void ice_napi_del(struct ice_vsi *vsi);

int ice_vsi_release(struct ice_vsi *vsi);

void ice_vsi_close(struct ice_vsi *vsi);

int ice_ena_vsi(struct ice_vsi *vsi, bool locked);

void ice_dis_vsi(struct ice_vsi *vsi, bool locked);

int ice_free_res(struct ice_res_tracker *res, u16 index, u16 id);

int
ice_get_res(struct ice_pf *pf, struct ice_res_tracker *res, u16 needed, u16 id);

int ice_vsi_rebuild(struct ice_vsi *vsi, bool init_vsi);

bool ice_is_reset_in_progress(unsigned long *state);
int ice_wait_for_reset(struct ice_pf *pf, unsigned long timeout);

void
<<<<<<< HEAD
ice_write_qrxflxp_cntxt(struct ice_hw *hw, u16 pf_q, u32 rxdid, u32 prio);
=======
ice_write_qrxflxp_cntxt(struct ice_hw *hw, u16 pf_q, u32 rxdid, u32 prio,
			bool ena_ts);
>>>>>>> 7d2a07b7

void ice_vsi_dis_irq(struct ice_vsi *vsi);

void ice_vsi_free_irq(struct ice_vsi *vsi);

void ice_vsi_free_rx_rings(struct ice_vsi *vsi);

void ice_vsi_free_tx_rings(struct ice_vsi *vsi);

void ice_vsi_manage_rss_lut(struct ice_vsi *vsi, bool ena);

void ice_update_tx_ring_stats(struct ice_ring *ring, u64 pkts, u64 bytes);

void ice_update_rx_ring_stats(struct ice_ring *ring, u64 pkts, u64 bytes);

void ice_vsi_cfg_frame_size(struct ice_vsi *vsi);

int ice_status_to_errno(enum ice_status err);

void ice_write_intrl(struct ice_q_vector *q_vector, u8 intrl);
void ice_write_itr(struct ice_ring_container *rc, u16 itr);

enum ice_status
ice_vsi_cfg_mac_fltr(struct ice_vsi *vsi, const u8 *macaddr, bool set);

bool ice_is_safe_mode(struct ice_pf *pf);
bool ice_is_aux_ena(struct ice_pf *pf);
bool ice_is_dflt_vsi_in_use(struct ice_sw *sw);

bool ice_is_vsi_dflt_vsi(struct ice_sw *sw, struct ice_vsi *vsi);

int ice_set_dflt_vsi(struct ice_sw *sw, struct ice_vsi *vsi);

<<<<<<< HEAD
void ice_update_tx_ring_stats(struct ice_ring *ring, u64 pkts, u64 bytes);

void ice_update_rx_ring_stats(struct ice_ring *ring, u64 pkts, u64 bytes);

void ice_vsi_cfg_frame_size(struct ice_vsi *vsi);

int ice_status_to_errno(enum ice_status err);

u32 ice_intrl_usec_to_reg(u8 intrl, u8 gran);

enum ice_status
ice_vsi_cfg_mac_fltr(struct ice_vsi *vsi, const u8 *macaddr, bool set);

bool ice_is_safe_mode(struct ice_pf *pf);

bool ice_is_dflt_vsi_in_use(struct ice_sw *sw);

bool ice_is_vsi_dflt_vsi(struct ice_sw *sw, struct ice_vsi *vsi);

int ice_set_dflt_vsi(struct ice_sw *sw, struct ice_vsi *vsi);

=======
>>>>>>> 7d2a07b7
int ice_clear_dflt_vsi(struct ice_sw *sw);
#endif /* !_ICE_LIB_H_ */<|MERGE_RESOLUTION|>--- conflicted
+++ resolved
@@ -40,27 +40,16 @@
 			  u16 rel_vmvf_num);
 
 int ice_vsi_cfg_xdp_txqs(struct ice_vsi *vsi);
-<<<<<<< HEAD
-=======
 
 int ice_vsi_stop_xdp_tx_rings(struct ice_vsi *vsi);
 
 bool ice_vsi_is_vlan_pruning_ena(struct ice_vsi *vsi);
 
 int ice_cfg_vlan_pruning(struct ice_vsi *vsi, bool ena, bool vlan_promisc);
->>>>>>> 7d2a07b7
-
-int ice_vsi_stop_xdp_tx_rings(struct ice_vsi *vsi);
-
-<<<<<<< HEAD
-bool ice_vsi_is_vlan_pruning_ena(struct ice_vsi *vsi);
-
-int ice_cfg_vlan_pruning(struct ice_vsi *vsi, bool ena, bool vlan_promisc);
 
 void ice_cfg_sw_lldp(struct ice_vsi *vsi, bool tx, bool create);
-=======
+
 int ice_set_link(struct ice_vsi *vsi, bool ena);
->>>>>>> 7d2a07b7
 
 #ifdef CONFIG_DCB
 int ice_vsi_cfg_tc(struct ice_vsi *vsi, u8 ena_tc);
@@ -91,12 +80,8 @@
 int ice_wait_for_reset(struct ice_pf *pf, unsigned long timeout);
 
 void
-<<<<<<< HEAD
-ice_write_qrxflxp_cntxt(struct ice_hw *hw, u16 pf_q, u32 rxdid, u32 prio);
-=======
 ice_write_qrxflxp_cntxt(struct ice_hw *hw, u16 pf_q, u32 rxdid, u32 prio,
 			bool ena_ts);
->>>>>>> 7d2a07b7
 
 void ice_vsi_dis_irq(struct ice_vsi *vsi);
 
@@ -130,29 +115,5 @@
 
 int ice_set_dflt_vsi(struct ice_sw *sw, struct ice_vsi *vsi);
 
-<<<<<<< HEAD
-void ice_update_tx_ring_stats(struct ice_ring *ring, u64 pkts, u64 bytes);
-
-void ice_update_rx_ring_stats(struct ice_ring *ring, u64 pkts, u64 bytes);
-
-void ice_vsi_cfg_frame_size(struct ice_vsi *vsi);
-
-int ice_status_to_errno(enum ice_status err);
-
-u32 ice_intrl_usec_to_reg(u8 intrl, u8 gran);
-
-enum ice_status
-ice_vsi_cfg_mac_fltr(struct ice_vsi *vsi, const u8 *macaddr, bool set);
-
-bool ice_is_safe_mode(struct ice_pf *pf);
-
-bool ice_is_dflt_vsi_in_use(struct ice_sw *sw);
-
-bool ice_is_vsi_dflt_vsi(struct ice_sw *sw, struct ice_vsi *vsi);
-
-int ice_set_dflt_vsi(struct ice_sw *sw, struct ice_vsi *vsi);
-
-=======
->>>>>>> 7d2a07b7
 int ice_clear_dflt_vsi(struct ice_sw *sw);
 #endif /* !_ICE_LIB_H_ */