// SPDX-License-Identifier: (GPL-2.0 OR MIT)
/* Microsemi Ocelot Switch driver
 * Copyright (c) 2019 Microsemi Corporation
 */

#include <net/pkt_cls.h>
#include <net/tc_act/tc_gact.h>
#include <soc/mscc/ocelot_vcap.h>
#include "ocelot_vcap.h"

/* Arbitrarily chosen constants for encoding the VCAP block and lookup number
 * into the chain number. This is UAPI.
 */
#define VCAP_BLOCK			10000
#define VCAP_LOOKUP			1000
#define VCAP_IS1_NUM_LOOKUPS		3
#define VCAP_IS2_NUM_LOOKUPS		2
#define VCAP_IS2_NUM_PAG		256
#define VCAP_IS1_CHAIN(lookup)		\
	(1 * VCAP_BLOCK + (lookup) * VCAP_LOOKUP)
#define VCAP_IS2_CHAIN(lookup, pag)	\
	(2 * VCAP_BLOCK + (lookup) * VCAP_LOOKUP + (pag))

static int ocelot_chain_to_block(int chain, bool ingress)
{
	int lookup, pag;

	if (!ingress) {
		if (chain == 0)
			return VCAP_ES0;
		return -EOPNOTSUPP;
	}

	/* Backwards compatibility with older, single-chain tc-flower
	 * offload support in Ocelot
	 */
	if (chain == 0)
		return VCAP_IS2;

	for (lookup = 0; lookup < VCAP_IS1_NUM_LOOKUPS; lookup++)
		if (chain == VCAP_IS1_CHAIN(lookup))
			return VCAP_IS1;

	for (lookup = 0; lookup < VCAP_IS2_NUM_LOOKUPS; lookup++)
		for (pag = 0; pag < VCAP_IS2_NUM_PAG; pag++)
			if (chain == VCAP_IS2_CHAIN(lookup, pag))
				return VCAP_IS2;

	return -EOPNOTSUPP;
}

/* Caller must ensure this is a valid IS1 or IS2 chain first,
 * by calling ocelot_chain_to_block.
 */
static int ocelot_chain_to_lookup(int chain)
{
	return (chain / VCAP_LOOKUP) % 10;
}

/* Caller must ensure this is a valid IS2 chain first,
 * by calling ocelot_chain_to_block.
 */
static int ocelot_chain_to_pag(int chain)
{
	int lookup = ocelot_chain_to_lookup(chain);

	/* calculate PAG value as chain index relative to the first PAG */
	return chain - VCAP_IS2_CHAIN(lookup, 0);
}

static bool ocelot_is_goto_target_valid(int goto_target, int chain,
					bool ingress)
{
	int pag;

	/* Can't offload GOTO in VCAP ES0 */
	if (!ingress)
		return (goto_target < 0);

	/* Non-optional GOTOs */
	if (chain == 0)
		/* VCAP IS1 can be skipped, either partially or completely */
		return (goto_target == VCAP_IS1_CHAIN(0) ||
			goto_target == VCAP_IS1_CHAIN(1) ||
			goto_target == VCAP_IS1_CHAIN(2) ||
			goto_target == VCAP_IS2_CHAIN(0, 0) ||
			goto_target == VCAP_IS2_CHAIN(1, 0));

	if (chain == VCAP_IS1_CHAIN(0))
		return (goto_target == VCAP_IS1_CHAIN(1));

	if (chain == VCAP_IS1_CHAIN(1))
		return (goto_target == VCAP_IS1_CHAIN(2));

	/* Lookup 2 of VCAP IS1 can really support non-optional GOTOs,
	 * using a Policy Association Group (PAG) value, which is an 8-bit
	 * value encoding a VCAP IS2 target chain.
	 */
	if (chain == VCAP_IS1_CHAIN(2)) {
		for (pag = 0; pag < VCAP_IS2_NUM_PAG; pag++)
			if (goto_target == VCAP_IS2_CHAIN(0, pag))
				return true;

		return false;
	}

	/* Non-optional GOTO from VCAP IS2 lookup 0 to lookup 1.
	 * We cannot change the PAG at this point.
	 */
	for (pag = 0; pag < VCAP_IS2_NUM_PAG; pag++)
		if (chain == VCAP_IS2_CHAIN(0, pag))
			return (goto_target == VCAP_IS2_CHAIN(1, pag));

	/* VCAP IS2 lookup 1 cannot jump anywhere */
	return false;
}

static struct ocelot_vcap_filter *
ocelot_find_vcap_filter_that_points_at(struct ocelot *ocelot, int chain)
{
	struct ocelot_vcap_filter *filter;
	struct ocelot_vcap_block *block;
	int block_id;

	block_id = ocelot_chain_to_block(chain, true);
	if (block_id < 0)
		return NULL;

	if (block_id == VCAP_IS2) {
		block = &ocelot->block[VCAP_IS1];

<<<<<<< HEAD
static int ocelot_flower_parse_action(struct flow_cls_offload *f,
				      struct ocelot_ace_rule *ace)
=======
		list_for_each_entry(filter, &block->rules, list)
			if (filter->type == OCELOT_VCAP_FILTER_PAG &&
			    filter->goto_target == chain)
				return filter;
	}

	list_for_each_entry(filter, &ocelot->dummy_rules, list)
		if (filter->goto_target == chain)
			return filter;

	return NULL;
}

static int ocelot_flower_parse_action(struct ocelot *ocelot, int port,
				      bool ingress, struct flow_cls_offload *f,
				      struct ocelot_vcap_filter *filter)
>>>>>>> 7d2a07b7
{
	struct ocelot_port *ocelot_port = ocelot->ports[port];
	struct netlink_ext_ack *extack = f->common.extack;
	bool allow_missing_goto_target = false;
	const struct flow_action_entry *a;
	enum ocelot_tag_tpid_sel tpid;
	int i, chain, egress_port;
	u64 rate;

	if (!flow_action_basic_hw_stats_check(&f->rule->action,
					      f->common.extack))
		return -EOPNOTSUPP;

<<<<<<< HEAD
	if (!flow_offload_has_one_action(&f->rule->action))
		return -EOPNOTSUPP;

	if (!flow_action_basic_hw_stats_check(&f->rule->action,
					      f->common.extack))
=======
	chain = f->common.chain_index;
	filter->block_id = ocelot_chain_to_block(chain, ingress);
	if (filter->block_id < 0) {
		NL_SET_ERR_MSG_MOD(extack, "Cannot offload to this chain");
>>>>>>> 7d2a07b7
		return -EOPNOTSUPP;
	}
	if (filter->block_id == VCAP_IS1 || filter->block_id == VCAP_IS2)
		filter->lookup = ocelot_chain_to_lookup(chain);
	if (filter->block_id == VCAP_IS2)
		filter->pag = ocelot_chain_to_pag(chain);

	filter->goto_target = -1;
	filter->type = OCELOT_VCAP_FILTER_DUMMY;

	flow_action_for_each(i, a, &f->rule->action) {
		switch (a->id) {
		case FLOW_ACTION_DROP:
<<<<<<< HEAD
			ace->action = OCELOT_ACL_ACTION_DROP;
			break;
		case FLOW_ACTION_TRAP:
			ace->action = OCELOT_ACL_ACTION_TRAP;
=======
			if (filter->block_id != VCAP_IS2) {
				NL_SET_ERR_MSG_MOD(extack,
						   "Drop action can only be offloaded to VCAP IS2");
				return -EOPNOTSUPP;
			}
			if (filter->goto_target != -1) {
				NL_SET_ERR_MSG_MOD(extack,
						   "Last action must be GOTO");
				return -EOPNOTSUPP;
			}
			filter->action.mask_mode = OCELOT_MASK_MODE_PERMIT_DENY;
			filter->action.port_mask = 0;
			filter->action.police_ena = true;
			filter->action.pol_ix = OCELOT_POLICER_DISCARD;
			filter->type = OCELOT_VCAP_FILTER_OFFLOAD;
			break;
		case FLOW_ACTION_TRAP:
			if (filter->block_id != VCAP_IS2) {
				NL_SET_ERR_MSG_MOD(extack,
						   "Trap action can only be offloaded to VCAP IS2");
				return -EOPNOTSUPP;
			}
			if (filter->goto_target != -1) {
				NL_SET_ERR_MSG_MOD(extack,
						   "Last action must be GOTO");
				return -EOPNOTSUPP;
			}
			filter->action.mask_mode = OCELOT_MASK_MODE_PERMIT_DENY;
			filter->action.port_mask = 0;
			filter->action.cpu_copy_ena = true;
			filter->action.cpu_qu_num = 0;
			filter->type = OCELOT_VCAP_FILTER_OFFLOAD;
			break;
		case FLOW_ACTION_POLICE:
			if (filter->block_id != VCAP_IS2 ||
			    filter->lookup != 0) {
				NL_SET_ERR_MSG_MOD(extack,
						   "Police action can only be offloaded to VCAP IS2 lookup 0");
				return -EOPNOTSUPP;
			}
			if (filter->goto_target != -1) {
				NL_SET_ERR_MSG_MOD(extack,
						   "Last action must be GOTO");
				return -EOPNOTSUPP;
			}
			if (a->police.rate_pkt_ps) {
				NL_SET_ERR_MSG_MOD(extack,
						   "QoS offload not support packets per second");
				return -EOPNOTSUPP;
			}
			filter->action.police_ena = true;
			rate = a->police.rate_bytes_ps;
			filter->action.pol.rate = div_u64(rate, 1000) * 8;
			filter->action.pol.burst = a->police.burst;
			filter->type = OCELOT_VCAP_FILTER_OFFLOAD;
			break;
		case FLOW_ACTION_REDIRECT:
			if (filter->block_id != VCAP_IS2) {
				NL_SET_ERR_MSG_MOD(extack,
						   "Redirect action can only be offloaded to VCAP IS2");
				return -EOPNOTSUPP;
			}
			if (filter->goto_target != -1) {
				NL_SET_ERR_MSG_MOD(extack,
						   "Last action must be GOTO");
				return -EOPNOTSUPP;
			}
			egress_port = ocelot->ops->netdev_to_port(a->dev);
			if (egress_port < 0) {
				NL_SET_ERR_MSG_MOD(extack,
						   "Destination not an ocelot port");
				return -EOPNOTSUPP;
			}
			filter->action.mask_mode = OCELOT_MASK_MODE_REDIRECT;
			filter->action.port_mask = BIT(egress_port);
			filter->type = OCELOT_VCAP_FILTER_OFFLOAD;
			break;
		case FLOW_ACTION_VLAN_POP:
			if (filter->block_id != VCAP_IS1) {
				NL_SET_ERR_MSG_MOD(extack,
						   "VLAN pop action can only be offloaded to VCAP IS1");
				return -EOPNOTSUPP;
			}
			if (filter->goto_target != -1) {
				NL_SET_ERR_MSG_MOD(extack,
						   "Last action must be GOTO");
				return -EOPNOTSUPP;
			}
			filter->action.vlan_pop_cnt_ena = true;
			filter->action.vlan_pop_cnt++;
			if (filter->action.vlan_pop_cnt > 2) {
				NL_SET_ERR_MSG_MOD(extack,
						   "Cannot pop more than 2 VLAN headers");
				return -EOPNOTSUPP;
			}
			filter->type = OCELOT_VCAP_FILTER_OFFLOAD;
			break;
		case FLOW_ACTION_VLAN_MANGLE:
			if (filter->block_id != VCAP_IS1) {
				NL_SET_ERR_MSG_MOD(extack,
						   "VLAN modify action can only be offloaded to VCAP IS1");
				return -EOPNOTSUPP;
			}
			if (filter->goto_target != -1) {
				NL_SET_ERR_MSG_MOD(extack,
						   "Last action must be GOTO");
				return -EOPNOTSUPP;
			}
			if (!ocelot_port->vlan_aware) {
				NL_SET_ERR_MSG_MOD(extack,
						   "Can only modify VLAN under VLAN aware bridge");
				return -EOPNOTSUPP;
			}
			filter->action.vid_replace_ena = true;
			filter->action.pcp_dei_ena = true;
			filter->action.vid = a->vlan.vid;
			filter->action.pcp = a->vlan.prio;
			filter->type = OCELOT_VCAP_FILTER_OFFLOAD;
			break;
		case FLOW_ACTION_PRIORITY:
			if (filter->block_id != VCAP_IS1) {
				NL_SET_ERR_MSG_MOD(extack,
						   "Priority action can only be offloaded to VCAP IS1");
				return -EOPNOTSUPP;
			}
			if (filter->goto_target != -1) {
				NL_SET_ERR_MSG_MOD(extack,
						   "Last action must be GOTO");
				return -EOPNOTSUPP;
			}
			filter->action.qos_ena = true;
			filter->action.qos_val = a->priority;
			filter->type = OCELOT_VCAP_FILTER_OFFLOAD;
			break;
		case FLOW_ACTION_GOTO:
			filter->goto_target = a->chain_index;

			if (filter->block_id == VCAP_IS1 && filter->lookup == 2) {
				int pag = ocelot_chain_to_pag(filter->goto_target);

				filter->action.pag_override_mask = 0xff;
				filter->action.pag_val = pag;
				filter->type = OCELOT_VCAP_FILTER_PAG;
			}
			break;
		case FLOW_ACTION_VLAN_PUSH:
			if (filter->block_id != VCAP_ES0) {
				NL_SET_ERR_MSG_MOD(extack,
						   "VLAN push action can only be offloaded to VCAP ES0");
				return -EOPNOTSUPP;
			}
			switch (ntohs(a->vlan.proto)) {
			case ETH_P_8021Q:
				tpid = OCELOT_TAG_TPID_SEL_8021Q;
				break;
			case ETH_P_8021AD:
				tpid = OCELOT_TAG_TPID_SEL_8021AD;
				break;
			default:
				NL_SET_ERR_MSG_MOD(extack,
						   "Cannot push custom TPID");
				return -EOPNOTSUPP;
			}
			filter->action.tag_a_tpid_sel = tpid;
			filter->action.push_outer_tag = OCELOT_ES0_TAG;
			filter->action.tag_a_vid_sel = 1;
			filter->action.vid_a_val = a->vlan.vid;
			filter->action.pcp_a_val = a->vlan.prio;
			filter->type = OCELOT_VCAP_FILTER_OFFLOAD;
>>>>>>> 7d2a07b7
			break;
		default:
			NL_SET_ERR_MSG_MOD(extack, "Cannot offload action");
			return -EOPNOTSUPP;
		}
	}

	if (filter->goto_target == -1) {
		if ((filter->block_id == VCAP_IS2 && filter->lookup == 1) ||
		    chain == 0) {
			allow_missing_goto_target = true;
		} else {
			NL_SET_ERR_MSG_MOD(extack, "Missing GOTO action");
			return -EOPNOTSUPP;
		}
	}

	if (!ocelot_is_goto_target_valid(filter->goto_target, chain, ingress) &&
	    !allow_missing_goto_target) {
		NL_SET_ERR_MSG_MOD(extack, "Cannot offload this GOTO target");
		return -EOPNOTSUPP;
	}

	return 0;
}

static int ocelot_flower_parse_indev(struct ocelot *ocelot, int port,
				     struct flow_cls_offload *f,
				     struct ocelot_vcap_filter *filter)
{
	struct flow_rule *rule = flow_cls_offload_flow_rule(f);
	const struct vcap_props *vcap = &ocelot->vcap[VCAP_ES0];
	int key_length = vcap->keys[VCAP_ES0_IGR_PORT].length;
	struct netlink_ext_ack *extack = f->common.extack;
	struct net_device *dev, *indev;
	struct flow_match_meta match;
	int ingress_port;

	flow_rule_match_meta(rule, &match);

	if (!match.mask->ingress_ifindex)
		return 0;

	if (match.mask->ingress_ifindex != 0xFFFFFFFF) {
		NL_SET_ERR_MSG_MOD(extack, "Unsupported ingress ifindex mask");
		return -EOPNOTSUPP;
	}

	dev = ocelot->ops->port_to_netdev(ocelot, port);
	if (!dev)
		return -EINVAL;

	indev = __dev_get_by_index(dev_net(dev), match.key->ingress_ifindex);
	if (!indev) {
		NL_SET_ERR_MSG_MOD(extack,
				   "Can't find the ingress port to match on");
		return -ENOENT;
	}

	ingress_port = ocelot->ops->netdev_to_port(indev);
	if (ingress_port < 0) {
		NL_SET_ERR_MSG_MOD(extack,
				   "Can only offload an ocelot ingress port");
		return -EOPNOTSUPP;
	}
	if (ingress_port == port) {
		NL_SET_ERR_MSG_MOD(extack,
				   "Ingress port is equal to the egress port");
		return -EINVAL;
	}

	filter->ingress_port.value = ingress_port;
	filter->ingress_port.mask = GENMASK(key_length - 1, 0);

	return 0;
}

<<<<<<< HEAD
static int ocelot_flower_parse(struct flow_cls_offload *f,
			       struct ocelot_ace_rule *ace)
=======
static int
ocelot_flower_parse_key(struct ocelot *ocelot, int port, bool ingress,
			struct flow_cls_offload *f,
			struct ocelot_vcap_filter *filter)
>>>>>>> 7d2a07b7
{
	struct flow_rule *rule = flow_cls_offload_flow_rule(f);
	struct flow_dissector *dissector = rule->match.dissector;
	struct netlink_ext_ack *extack = f->common.extack;
	u16 proto = ntohs(f->common.protocol);
	bool match_protocol = true;
	int ret;

	if (dissector->used_keys &
	    ~(BIT(FLOW_DISSECTOR_KEY_CONTROL) |
	      BIT(FLOW_DISSECTOR_KEY_BASIC) |
	      BIT(FLOW_DISSECTOR_KEY_META) |
	      BIT(FLOW_DISSECTOR_KEY_PORTS) |
	      BIT(FLOW_DISSECTOR_KEY_VLAN) |
	      BIT(FLOW_DISSECTOR_KEY_IPV4_ADDRS) |
	      BIT(FLOW_DISSECTOR_KEY_IPV6_ADDRS) |
	      BIT(FLOW_DISSECTOR_KEY_ETH_ADDRS))) {
		return -EOPNOTSUPP;
	}

	/* For VCAP ES0 (egress rewriter) we can match on the ingress port */
	if (!ingress) {
		ret = ocelot_flower_parse_indev(ocelot, port, f, filter);
		if (ret)
			return ret;
	}

	if (flow_rule_match_key(rule, FLOW_DISSECTOR_KEY_CONTROL)) {
		struct flow_match_control match;

		flow_rule_match_control(rule, &match);
	}

	if (flow_rule_match_key(rule, FLOW_DISSECTOR_KEY_ETH_ADDRS)) {
		struct flow_match_eth_addrs match;

		if (filter->block_id == VCAP_ES0) {
			NL_SET_ERR_MSG_MOD(extack,
					   "VCAP ES0 cannot match on MAC address");
			return -EOPNOTSUPP;
		}

		if (filter->block_id == VCAP_IS1 &&
		    !is_zero_ether_addr(match.mask->dst)) {
			NL_SET_ERR_MSG_MOD(extack,
					   "Key type S1_NORMAL cannot match on destination MAC");
			return -EOPNOTSUPP;
		}

		/* The hw support mac matches only for MAC_ETYPE key,
		 * therefore if other matches(port, tcp flags, etc) are added
		 * then just bail out
		 */
		if ((dissector->used_keys &
		    (BIT(FLOW_DISSECTOR_KEY_ETH_ADDRS) |
		     BIT(FLOW_DISSECTOR_KEY_BASIC) |
		     BIT(FLOW_DISSECTOR_KEY_CONTROL))) !=
		    (BIT(FLOW_DISSECTOR_KEY_ETH_ADDRS) |
		     BIT(FLOW_DISSECTOR_KEY_BASIC) |
		     BIT(FLOW_DISSECTOR_KEY_CONTROL)))
			return -EOPNOTSUPP;

		flow_rule_match_eth_addrs(rule, &match);
<<<<<<< HEAD
		ace->type = OCELOT_ACE_TYPE_ETYPE;
		ether_addr_copy(ace->frame.etype.dmac.value,
				match.key->dst);
		ether_addr_copy(ace->frame.etype.smac.value,
				match.key->src);
		ether_addr_copy(ace->frame.etype.dmac.mask,
				match.mask->dst);
		ether_addr_copy(ace->frame.etype.smac.mask,
=======
		filter->key_type = OCELOT_VCAP_KEY_ETYPE;
		ether_addr_copy(filter->key.etype.dmac.value,
				match.key->dst);
		ether_addr_copy(filter->key.etype.smac.value,
				match.key->src);
		ether_addr_copy(filter->key.etype.dmac.mask,
				match.mask->dst);
		ether_addr_copy(filter->key.etype.smac.mask,
>>>>>>> 7d2a07b7
				match.mask->src);
		goto finished_key_parsing;
	}

	if (flow_rule_match_key(rule, FLOW_DISSECTOR_KEY_BASIC)) {
		struct flow_match_basic match;

		flow_rule_match_basic(rule, &match);
		if (ntohs(match.key->n_proto) == ETH_P_IP) {
<<<<<<< HEAD
			ace->type = OCELOT_ACE_TYPE_IPV4;
			ace->frame.ipv4.proto.value[0] =
				match.key->ip_proto;
			ace->frame.ipv4.proto.mask[0] =
=======
			if (filter->block_id == VCAP_ES0) {
				NL_SET_ERR_MSG_MOD(extack,
						   "VCAP ES0 cannot match on IP protocol");
				return -EOPNOTSUPP;
			}

			filter->key_type = OCELOT_VCAP_KEY_IPV4;
			filter->key.ipv4.proto.value[0] =
				match.key->ip_proto;
			filter->key.ipv4.proto.mask[0] =
>>>>>>> 7d2a07b7
				match.mask->ip_proto;
			match_protocol = false;
		}
		if (ntohs(match.key->n_proto) == ETH_P_IPV6) {
<<<<<<< HEAD
			ace->type = OCELOT_ACE_TYPE_IPV6;
			ace->frame.ipv6.proto.value[0] =
				match.key->ip_proto;
			ace->frame.ipv6.proto.mask[0] =
=======
			if (filter->block_id == VCAP_ES0) {
				NL_SET_ERR_MSG_MOD(extack,
						   "VCAP ES0 cannot match on IP protocol");
				return -EOPNOTSUPP;
			}

			filter->key_type = OCELOT_VCAP_KEY_IPV6;
			filter->key.ipv6.proto.value[0] =
				match.key->ip_proto;
			filter->key.ipv6.proto.mask[0] =
>>>>>>> 7d2a07b7
				match.mask->ip_proto;
			match_protocol = false;
		}
	}

	if (flow_rule_match_key(rule, FLOW_DISSECTOR_KEY_IPV4_ADDRS) &&
	    proto == ETH_P_IP) {
		struct flow_match_ipv4_addrs match;
		u8 *tmp;

		if (filter->block_id == VCAP_ES0) {
			NL_SET_ERR_MSG_MOD(extack,
					   "VCAP ES0 cannot match on IP address");
			return -EOPNOTSUPP;
		}

		flow_rule_match_ipv4_addrs(rule, &match);
<<<<<<< HEAD
		tmp = &ace->frame.ipv4.sip.value.addr[0];
		memcpy(tmp, &match.key->src, 4);

		tmp = &ace->frame.ipv4.sip.mask.addr[0];
		memcpy(tmp, &match.mask->src, 4);

		tmp = &ace->frame.ipv4.dip.value.addr[0];
		memcpy(tmp, &match.key->dst, 4);

		tmp = &ace->frame.ipv4.dip.mask.addr[0];
=======

		if (filter->block_id == VCAP_IS1 && *(u32 *)&match.mask->dst) {
			NL_SET_ERR_MSG_MOD(extack,
					   "Key type S1_NORMAL cannot match on destination IP");
			return -EOPNOTSUPP;
		}

		tmp = &filter->key.ipv4.sip.value.addr[0];
		memcpy(tmp, &match.key->src, 4);

		tmp = &filter->key.ipv4.sip.mask.addr[0];
		memcpy(tmp, &match.mask->src, 4);

		tmp = &filter->key.ipv4.dip.value.addr[0];
		memcpy(tmp, &match.key->dst, 4);

		tmp = &filter->key.ipv4.dip.mask.addr[0];
>>>>>>> 7d2a07b7
		memcpy(tmp, &match.mask->dst, 4);
		match_protocol = false;
	}

	if (flow_rule_match_key(rule, FLOW_DISSECTOR_KEY_IPV6_ADDRS) &&
	    proto == ETH_P_IPV6) {
		return -EOPNOTSUPP;
	}

	if (flow_rule_match_key(rule, FLOW_DISSECTOR_KEY_PORTS)) {
		struct flow_match_ports match;

		if (filter->block_id == VCAP_ES0) {
			NL_SET_ERR_MSG_MOD(extack,
					   "VCAP ES0 cannot match on L4 ports");
			return -EOPNOTSUPP;
		}

		flow_rule_match_ports(rule, &match);
<<<<<<< HEAD
		ace->frame.ipv4.sport.value = ntohs(match.key->src);
		ace->frame.ipv4.sport.mask = ntohs(match.mask->src);
		ace->frame.ipv4.dport.value = ntohs(match.key->dst);
		ace->frame.ipv4.dport.mask = ntohs(match.mask->dst);
=======
		filter->key.ipv4.sport.value = ntohs(match.key->src);
		filter->key.ipv4.sport.mask = ntohs(match.mask->src);
		filter->key.ipv4.dport.value = ntohs(match.key->dst);
		filter->key.ipv4.dport.mask = ntohs(match.mask->dst);
		match_protocol = false;
>>>>>>> 7d2a07b7
	}

	if (flow_rule_match_key(rule, FLOW_DISSECTOR_KEY_VLAN)) {
		struct flow_match_vlan match;

		flow_rule_match_vlan(rule, &match);
<<<<<<< HEAD
		ace->type = OCELOT_ACE_TYPE_ANY;
		ace->vlan.vid.value = match.key->vlan_id;
		ace->vlan.vid.mask = match.mask->vlan_id;
		ace->vlan.pcp.value[0] = match.key->vlan_priority;
		ace->vlan.pcp.mask[0] = match.mask->vlan_priority;
	}

finished_key_parsing:
	ace->prio = f->common.prio;
	ace->id = f->cookie;
	return ocelot_flower_parse_action(f, ace);
}

static
struct ocelot_ace_rule *ocelot_ace_rule_create(struct ocelot *ocelot, int port,
					       struct flow_cls_offload *f)
{
	struct ocelot_ace_rule *ace;

	ace = kzalloc(sizeof(*ace), GFP_KERNEL);
	if (!ace)
		return NULL;

	ace->ingress_port_mask = BIT(port);
	return ace;
}

int ocelot_cls_flower_replace(struct ocelot *ocelot, int port,
			      struct flow_cls_offload *f, bool ingress)
{
	struct ocelot_ace_rule *ace;
	int ret;

	ace = ocelot_ace_rule_create(ocelot, port, f);
	if (!ace)
		return -ENOMEM;

	ret = ocelot_flower_parse(f, ace);
	if (ret) {
		kfree(ace);
		return ret;
	}

	return ocelot_ace_rule_offload_add(ocelot, ace);
=======
		filter->key_type = OCELOT_VCAP_KEY_ANY;
		filter->vlan.vid.value = match.key->vlan_id;
		filter->vlan.vid.mask = match.mask->vlan_id;
		filter->vlan.pcp.value[0] = match.key->vlan_priority;
		filter->vlan.pcp.mask[0] = match.mask->vlan_priority;
		match_protocol = false;
	}

finished_key_parsing:
	if (match_protocol && proto != ETH_P_ALL) {
		if (filter->block_id == VCAP_ES0) {
			NL_SET_ERR_MSG_MOD(extack,
					   "VCAP ES0 cannot match on L2 proto");
			return -EOPNOTSUPP;
		}

		/* TODO: support SNAP, LLC etc */
		if (proto < ETH_P_802_3_MIN)
			return -EOPNOTSUPP;
		filter->key_type = OCELOT_VCAP_KEY_ETYPE;
		*(__be16 *)filter->key.etype.etype.value = htons(proto);
		*(__be16 *)filter->key.etype.etype.mask = htons(0xffff);
	}
	/* else, a filter of type OCELOT_VCAP_KEY_ANY is implicitly added */

	return 0;
}

static int ocelot_flower_parse(struct ocelot *ocelot, int port, bool ingress,
			       struct flow_cls_offload *f,
			       struct ocelot_vcap_filter *filter)
{
	int ret;

	filter->prio = f->common.prio;
	filter->id.cookie = f->cookie;
	filter->id.tc_offload = true;

	ret = ocelot_flower_parse_action(ocelot, port, ingress, f, filter);
	if (ret)
		return ret;

	return ocelot_flower_parse_key(ocelot, port, ingress, f, filter);
>>>>>>> 7d2a07b7
}
EXPORT_SYMBOL_GPL(ocelot_cls_flower_replace);

<<<<<<< HEAD
int ocelot_cls_flower_destroy(struct ocelot *ocelot, int port,
			      struct flow_cls_offload *f, bool ingress)
{
	struct ocelot_ace_rule ace;

	ace.prio = f->common.prio;
	ace.id = f->cookie;

	return ocelot_ace_rule_offload_del(ocelot, &ace);
=======
static struct ocelot_vcap_filter
*ocelot_vcap_filter_create(struct ocelot *ocelot, int port, bool ingress,
			   struct flow_cls_offload *f)
{
	struct ocelot_vcap_filter *filter;

	filter = kzalloc(sizeof(*filter), GFP_KERNEL);
	if (!filter)
		return NULL;

	if (ingress) {
		filter->ingress_port_mask = BIT(port);
	} else {
		const struct vcap_props *vcap = &ocelot->vcap[VCAP_ES0];
		int key_length = vcap->keys[VCAP_ES0_EGR_PORT].length;

		filter->egress_port.value = port;
		filter->egress_port.mask = GENMASK(key_length - 1, 0);
	}

	return filter;
>>>>>>> 7d2a07b7
}
EXPORT_SYMBOL_GPL(ocelot_cls_flower_destroy);

<<<<<<< HEAD
int ocelot_cls_flower_stats(struct ocelot *ocelot, int port,
			    struct flow_cls_offload *f, bool ingress)
{
	struct ocelot_ace_rule ace;
	int ret;

	ace.prio = f->common.prio;
	ace.id = f->cookie;
	ret = ocelot_ace_rule_stats_update(ocelot, &ace);
	if (ret)
		return ret;

	flow_stats_update(&f->stats, 0x0, ace.stats.pkts, 0, 0x0,
			  FLOW_ACTION_HW_STATS_IMMEDIATE);
=======
static int ocelot_vcap_dummy_filter_add(struct ocelot *ocelot,
					struct ocelot_vcap_filter *filter)
{
	list_add(&filter->list, &ocelot->dummy_rules);

>>>>>>> 7d2a07b7
	return 0;
}
EXPORT_SYMBOL_GPL(ocelot_cls_flower_stats);

<<<<<<< HEAD
int ocelot_setup_tc_cls_flower(struct ocelot_port_private *priv,
			       struct flow_cls_offload *f,
			       bool ingress)
{
	struct ocelot *ocelot = priv->port.ocelot;
	int port = priv->chip_port;

	if (!ingress)
		return -EOPNOTSUPP;

	switch (f->command) {
	case FLOW_CLS_REPLACE:
		return ocelot_cls_flower_replace(ocelot, port, f, ingress);
	case FLOW_CLS_DESTROY:
		return ocelot_cls_flower_destroy(ocelot, port, f, ingress);
	case FLOW_CLS_STATS:
		return ocelot_cls_flower_stats(ocelot, port, f, ingress);
	default:
		return -EOPNOTSUPP;
	}
}
=======
static int ocelot_vcap_dummy_filter_del(struct ocelot *ocelot,
					struct ocelot_vcap_filter *filter)
{
	list_del(&filter->list);
	kfree(filter);

	return 0;
}

int ocelot_cls_flower_replace(struct ocelot *ocelot, int port,
			      struct flow_cls_offload *f, bool ingress)
{
	struct netlink_ext_ack *extack = f->common.extack;
	struct ocelot_vcap_filter *filter;
	int chain = f->common.chain_index;
	int ret;

	if (chain && !ocelot_find_vcap_filter_that_points_at(ocelot, chain)) {
		NL_SET_ERR_MSG_MOD(extack, "No default GOTO action points to this chain");
		return -EOPNOTSUPP;
	}

	filter = ocelot_vcap_filter_create(ocelot, port, ingress, f);
	if (!filter)
		return -ENOMEM;

	ret = ocelot_flower_parse(ocelot, port, ingress, f, filter);
	if (ret) {
		kfree(filter);
		return ret;
	}

	/* The non-optional GOTOs for the TCAM skeleton don't need
	 * to be actually offloaded.
	 */
	if (filter->type == OCELOT_VCAP_FILTER_DUMMY)
		return ocelot_vcap_dummy_filter_add(ocelot, filter);

	return ocelot_vcap_filter_add(ocelot, filter, f->common.extack);
}
EXPORT_SYMBOL_GPL(ocelot_cls_flower_replace);

int ocelot_cls_flower_destroy(struct ocelot *ocelot, int port,
			      struct flow_cls_offload *f, bool ingress)
{
	struct ocelot_vcap_filter *filter;
	struct ocelot_vcap_block *block;
	int block_id;

	block_id = ocelot_chain_to_block(f->common.chain_index, ingress);
	if (block_id < 0)
		return 0;

	block = &ocelot->block[block_id];

	filter = ocelot_vcap_block_find_filter_by_id(block, f->cookie, true);
	if (!filter)
		return 0;

	if (filter->type == OCELOT_VCAP_FILTER_DUMMY)
		return ocelot_vcap_dummy_filter_del(ocelot, filter);

	return ocelot_vcap_filter_del(ocelot, filter);
}
EXPORT_SYMBOL_GPL(ocelot_cls_flower_destroy);

int ocelot_cls_flower_stats(struct ocelot *ocelot, int port,
			    struct flow_cls_offload *f, bool ingress)
{
	struct ocelot_vcap_filter *filter;
	struct ocelot_vcap_block *block;
	int block_id, ret;

	block_id = ocelot_chain_to_block(f->common.chain_index, ingress);
	if (block_id < 0)
		return 0;

	block = &ocelot->block[block_id];

	filter = ocelot_vcap_block_find_filter_by_id(block, f->cookie, true);
	if (!filter || filter->type == OCELOT_VCAP_FILTER_DUMMY)
		return 0;

	ret = ocelot_vcap_filter_stats_update(ocelot, filter);
	if (ret)
		return ret;

	flow_stats_update(&f->stats, 0x0, filter->stats.pkts, 0, 0x0,
			  FLOW_ACTION_HW_STATS_IMMEDIATE);
	return 0;
}
EXPORT_SYMBOL_GPL(ocelot_cls_flower_stats);
>>>>>>> 7d2a07b7
<|MERGE_RESOLUTION|>--- conflicted
+++ resolved
@@ -129,10 +129,6 @@
 	if (block_id == VCAP_IS2) {
 		block = &ocelot->block[VCAP_IS1];
 
-<<<<<<< HEAD
-static int ocelot_flower_parse_action(struct flow_cls_offload *f,
-				      struct ocelot_ace_rule *ace)
-=======
 		list_for_each_entry(filter, &block->rules, list)
 			if (filter->type == OCELOT_VCAP_FILTER_PAG &&
 			    filter->goto_target == chain)
@@ -149,7 +145,6 @@
 static int ocelot_flower_parse_action(struct ocelot *ocelot, int port,
 				      bool ingress, struct flow_cls_offload *f,
 				      struct ocelot_vcap_filter *filter)
->>>>>>> 7d2a07b7
 {
 	struct ocelot_port *ocelot_port = ocelot->ports[port];
 	struct netlink_ext_ack *extack = f->common.extack;
@@ -163,18 +158,10 @@
 					      f->common.extack))
 		return -EOPNOTSUPP;
 
-<<<<<<< HEAD
-	if (!flow_offload_has_one_action(&f->rule->action))
-		return -EOPNOTSUPP;
-
-	if (!flow_action_basic_hw_stats_check(&f->rule->action,
-					      f->common.extack))
-=======
 	chain = f->common.chain_index;
 	filter->block_id = ocelot_chain_to_block(chain, ingress);
 	if (filter->block_id < 0) {
 		NL_SET_ERR_MSG_MOD(extack, "Cannot offload to this chain");
->>>>>>> 7d2a07b7
 		return -EOPNOTSUPP;
 	}
 	if (filter->block_id == VCAP_IS1 || filter->block_id == VCAP_IS2)
@@ -188,12 +175,6 @@
 	flow_action_for_each(i, a, &f->rule->action) {
 		switch (a->id) {
 		case FLOW_ACTION_DROP:
-<<<<<<< HEAD
-			ace->action = OCELOT_ACL_ACTION_DROP;
-			break;
-		case FLOW_ACTION_TRAP:
-			ace->action = OCELOT_ACL_ACTION_TRAP;
-=======
 			if (filter->block_id != VCAP_IS2) {
 				NL_SET_ERR_MSG_MOD(extack,
 						   "Drop action can only be offloaded to VCAP IS2");
@@ -363,7 +344,6 @@
 			filter->action.vid_a_val = a->vlan.vid;
 			filter->action.pcp_a_val = a->vlan.prio;
 			filter->type = OCELOT_VCAP_FILTER_OFFLOAD;
->>>>>>> 7d2a07b7
 			break;
 		default:
 			NL_SET_ERR_MSG_MOD(extack, "Cannot offload action");
@@ -441,15 +421,10 @@
 	return 0;
 }
 
-<<<<<<< HEAD
-static int ocelot_flower_parse(struct flow_cls_offload *f,
-			       struct ocelot_ace_rule *ace)
-=======
 static int
 ocelot_flower_parse_key(struct ocelot *ocelot, int port, bool ingress,
 			struct flow_cls_offload *f,
 			struct ocelot_vcap_filter *filter)
->>>>>>> 7d2a07b7
 {
 	struct flow_rule *rule = flow_cls_offload_flow_rule(f);
 	struct flow_dissector *dissector = rule->match.dissector;
@@ -513,16 +488,6 @@
 			return -EOPNOTSUPP;
 
 		flow_rule_match_eth_addrs(rule, &match);
-<<<<<<< HEAD
-		ace->type = OCELOT_ACE_TYPE_ETYPE;
-		ether_addr_copy(ace->frame.etype.dmac.value,
-				match.key->dst);
-		ether_addr_copy(ace->frame.etype.smac.value,
-				match.key->src);
-		ether_addr_copy(ace->frame.etype.dmac.mask,
-				match.mask->dst);
-		ether_addr_copy(ace->frame.etype.smac.mask,
-=======
 		filter->key_type = OCELOT_VCAP_KEY_ETYPE;
 		ether_addr_copy(filter->key.etype.dmac.value,
 				match.key->dst);
@@ -531,7 +496,6 @@
 		ether_addr_copy(filter->key.etype.dmac.mask,
 				match.mask->dst);
 		ether_addr_copy(filter->key.etype.smac.mask,
->>>>>>> 7d2a07b7
 				match.mask->src);
 		goto finished_key_parsing;
 	}
@@ -541,12 +505,6 @@
 
 		flow_rule_match_basic(rule, &match);
 		if (ntohs(match.key->n_proto) == ETH_P_IP) {
-<<<<<<< HEAD
-			ace->type = OCELOT_ACE_TYPE_IPV4;
-			ace->frame.ipv4.proto.value[0] =
-				match.key->ip_proto;
-			ace->frame.ipv4.proto.mask[0] =
-=======
 			if (filter->block_id == VCAP_ES0) {
 				NL_SET_ERR_MSG_MOD(extack,
 						   "VCAP ES0 cannot match on IP protocol");
@@ -557,17 +515,10 @@
 			filter->key.ipv4.proto.value[0] =
 				match.key->ip_proto;
 			filter->key.ipv4.proto.mask[0] =
->>>>>>> 7d2a07b7
 				match.mask->ip_proto;
 			match_protocol = false;
 		}
 		if (ntohs(match.key->n_proto) == ETH_P_IPV6) {
-<<<<<<< HEAD
-			ace->type = OCELOT_ACE_TYPE_IPV6;
-			ace->frame.ipv6.proto.value[0] =
-				match.key->ip_proto;
-			ace->frame.ipv6.proto.mask[0] =
-=======
 			if (filter->block_id == VCAP_ES0) {
 				NL_SET_ERR_MSG_MOD(extack,
 						   "VCAP ES0 cannot match on IP protocol");
@@ -578,7 +529,6 @@
 			filter->key.ipv6.proto.value[0] =
 				match.key->ip_proto;
 			filter->key.ipv6.proto.mask[0] =
->>>>>>> 7d2a07b7
 				match.mask->ip_proto;
 			match_protocol = false;
 		}
@@ -596,18 +546,6 @@
 		}
 
 		flow_rule_match_ipv4_addrs(rule, &match);
-<<<<<<< HEAD
-		tmp = &ace->frame.ipv4.sip.value.addr[0];
-		memcpy(tmp, &match.key->src, 4);
-
-		tmp = &ace->frame.ipv4.sip.mask.addr[0];
-		memcpy(tmp, &match.mask->src, 4);
-
-		tmp = &ace->frame.ipv4.dip.value.addr[0];
-		memcpy(tmp, &match.key->dst, 4);
-
-		tmp = &ace->frame.ipv4.dip.mask.addr[0];
-=======
 
 		if (filter->block_id == VCAP_IS1 && *(u32 *)&match.mask->dst) {
 			NL_SET_ERR_MSG_MOD(extack,
@@ -625,7 +563,6 @@
 		memcpy(tmp, &match.key->dst, 4);
 
 		tmp = &filter->key.ipv4.dip.mask.addr[0];
->>>>>>> 7d2a07b7
 		memcpy(tmp, &match.mask->dst, 4);
 		match_protocol = false;
 	}
@@ -645,70 +582,17 @@
 		}
 
 		flow_rule_match_ports(rule, &match);
-<<<<<<< HEAD
-		ace->frame.ipv4.sport.value = ntohs(match.key->src);
-		ace->frame.ipv4.sport.mask = ntohs(match.mask->src);
-		ace->frame.ipv4.dport.value = ntohs(match.key->dst);
-		ace->frame.ipv4.dport.mask = ntohs(match.mask->dst);
-=======
 		filter->key.ipv4.sport.value = ntohs(match.key->src);
 		filter->key.ipv4.sport.mask = ntohs(match.mask->src);
 		filter->key.ipv4.dport.value = ntohs(match.key->dst);
 		filter->key.ipv4.dport.mask = ntohs(match.mask->dst);
 		match_protocol = false;
->>>>>>> 7d2a07b7
 	}
 
 	if (flow_rule_match_key(rule, FLOW_DISSECTOR_KEY_VLAN)) {
 		struct flow_match_vlan match;
 
 		flow_rule_match_vlan(rule, &match);
-<<<<<<< HEAD
-		ace->type = OCELOT_ACE_TYPE_ANY;
-		ace->vlan.vid.value = match.key->vlan_id;
-		ace->vlan.vid.mask = match.mask->vlan_id;
-		ace->vlan.pcp.value[0] = match.key->vlan_priority;
-		ace->vlan.pcp.mask[0] = match.mask->vlan_priority;
-	}
-
-finished_key_parsing:
-	ace->prio = f->common.prio;
-	ace->id = f->cookie;
-	return ocelot_flower_parse_action(f, ace);
-}
-
-static
-struct ocelot_ace_rule *ocelot_ace_rule_create(struct ocelot *ocelot, int port,
-					       struct flow_cls_offload *f)
-{
-	struct ocelot_ace_rule *ace;
-
-	ace = kzalloc(sizeof(*ace), GFP_KERNEL);
-	if (!ace)
-		return NULL;
-
-	ace->ingress_port_mask = BIT(port);
-	return ace;
-}
-
-int ocelot_cls_flower_replace(struct ocelot *ocelot, int port,
-			      struct flow_cls_offload *f, bool ingress)
-{
-	struct ocelot_ace_rule *ace;
-	int ret;
-
-	ace = ocelot_ace_rule_create(ocelot, port, f);
-	if (!ace)
-		return -ENOMEM;
-
-	ret = ocelot_flower_parse(f, ace);
-	if (ret) {
-		kfree(ace);
-		return ret;
-	}
-
-	return ocelot_ace_rule_offload_add(ocelot, ace);
-=======
 		filter->key_type = OCELOT_VCAP_KEY_ANY;
 		filter->vlan.vid.value = match.key->vlan_id;
 		filter->vlan.vid.mask = match.mask->vlan_id;
@@ -752,21 +636,8 @@
 		return ret;
 
 	return ocelot_flower_parse_key(ocelot, port, ingress, f, filter);
->>>>>>> 7d2a07b7
-}
-EXPORT_SYMBOL_GPL(ocelot_cls_flower_replace);
-
-<<<<<<< HEAD
-int ocelot_cls_flower_destroy(struct ocelot *ocelot, int port,
-			      struct flow_cls_offload *f, bool ingress)
-{
-	struct ocelot_ace_rule ace;
-
-	ace.prio = f->common.prio;
-	ace.id = f->cookie;
-
-	return ocelot_ace_rule_offload_del(ocelot, &ace);
-=======
+}
+
 static struct ocelot_vcap_filter
 *ocelot_vcap_filter_create(struct ocelot *ocelot, int port, bool ingress,
 			   struct flow_cls_offload *f)
@@ -788,59 +659,16 @@
 	}
 
 	return filter;
->>>>>>> 7d2a07b7
-}
-EXPORT_SYMBOL_GPL(ocelot_cls_flower_destroy);
-
-<<<<<<< HEAD
-int ocelot_cls_flower_stats(struct ocelot *ocelot, int port,
-			    struct flow_cls_offload *f, bool ingress)
-{
-	struct ocelot_ace_rule ace;
-	int ret;
-
-	ace.prio = f->common.prio;
-	ace.id = f->cookie;
-	ret = ocelot_ace_rule_stats_update(ocelot, &ace);
-	if (ret)
-		return ret;
-
-	flow_stats_update(&f->stats, 0x0, ace.stats.pkts, 0, 0x0,
-			  FLOW_ACTION_HW_STATS_IMMEDIATE);
-=======
+}
+
 static int ocelot_vcap_dummy_filter_add(struct ocelot *ocelot,
 					struct ocelot_vcap_filter *filter)
 {
 	list_add(&filter->list, &ocelot->dummy_rules);
 
->>>>>>> 7d2a07b7
 	return 0;
 }
-EXPORT_SYMBOL_GPL(ocelot_cls_flower_stats);
-
-<<<<<<< HEAD
-int ocelot_setup_tc_cls_flower(struct ocelot_port_private *priv,
-			       struct flow_cls_offload *f,
-			       bool ingress)
-{
-	struct ocelot *ocelot = priv->port.ocelot;
-	int port = priv->chip_port;
-
-	if (!ingress)
-		return -EOPNOTSUPP;
-
-	switch (f->command) {
-	case FLOW_CLS_REPLACE:
-		return ocelot_cls_flower_replace(ocelot, port, f, ingress);
-	case FLOW_CLS_DESTROY:
-		return ocelot_cls_flower_destroy(ocelot, port, f, ingress);
-	case FLOW_CLS_STATS:
-		return ocelot_cls_flower_stats(ocelot, port, f, ingress);
-	default:
-		return -EOPNOTSUPP;
-	}
-}
-=======
+
 static int ocelot_vcap_dummy_filter_del(struct ocelot *ocelot,
 					struct ocelot_vcap_filter *filter)
 {
@@ -932,5 +760,4 @@
 			  FLOW_ACTION_HW_STATS_IMMEDIATE);
 	return 0;
 }
-EXPORT_SYMBOL_GPL(ocelot_cls_flower_stats);
->>>>>>> 7d2a07b7
+EXPORT_SYMBOL_GPL(ocelot_cls_flower_stats);