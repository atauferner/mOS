// SPDX-License-Identifier: (GPL-2.0+ OR BSD-3-Clause)
/* Copyright 2017-2019 NXP */

<<<<<<< HEAD
#include <linux/mdio.h>
#include <linux/module.h>
#include <linux/fsl/enetc_mdio.h>
=======
#include <asm/unaligned.h>
#include <linux/mdio.h>
#include <linux/module.h>
#include <linux/fsl/enetc_mdio.h>
#include <linux/of_platform.h>
>>>>>>> 7d2a07b7
#include <linux/of_mdio.h>
#include <linux/of_net.h>
#include "enetc_ierb.h"
#include "enetc_pf.h"

#define ENETC_DRV_NAME_STR "ENETC PF driver"

static void enetc_pf_get_primary_mac_addr(struct enetc_hw *hw, int si, u8 *addr)
{
	u32 upper = __raw_readl(hw->port + ENETC_PSIPMAR0(si));
	u16 lower = __raw_readw(hw->port + ENETC_PSIPMAR1(si));

	put_unaligned_le32(upper, addr);
	put_unaligned_le16(lower, addr + 4);
}

static void enetc_pf_set_primary_mac_addr(struct enetc_hw *hw, int si,
					  const u8 *addr)
{
	u32 upper = get_unaligned_le32(addr);
	u16 lower = get_unaligned_le16(addr + 4);

	__raw_writel(upper, hw->port + ENETC_PSIPMAR0(si));
	__raw_writew(lower, hw->port + ENETC_PSIPMAR1(si));
}

static int enetc_pf_set_mac_addr(struct net_device *ndev, void *addr)
{
	struct enetc_ndev_priv *priv = netdev_priv(ndev);
	struct sockaddr *saddr = addr;

	if (!is_valid_ether_addr(saddr->sa_data))
		return -EADDRNOTAVAIL;

	memcpy(ndev->dev_addr, saddr->sa_data, ndev->addr_len);
	enetc_pf_set_primary_mac_addr(&priv->si->hw, 0, saddr->sa_data);

	return 0;
}

static void enetc_set_vlan_promisc(struct enetc_hw *hw, char si_map)
{
	u32 val = enetc_port_rd(hw, ENETC_PSIPVMR);

	val &= ~ENETC_PSIPVMR_SET_VP(ENETC_VLAN_PROMISC_MAP_ALL);
	enetc_port_wr(hw, ENETC_PSIPVMR, ENETC_PSIPVMR_SET_VP(si_map) | val);
}

static void enetc_enable_si_vlan_promisc(struct enetc_pf *pf, int si_idx)
{
	pf->vlan_promisc_simap |= BIT(si_idx);
	enetc_set_vlan_promisc(&pf->si->hw, pf->vlan_promisc_simap);
}

static void enetc_disable_si_vlan_promisc(struct enetc_pf *pf, int si_idx)
{
	pf->vlan_promisc_simap &= ~BIT(si_idx);
	enetc_set_vlan_promisc(&pf->si->hw, pf->vlan_promisc_simap);
}

static void enetc_set_isol_vlan(struct enetc_hw *hw, int si, u16 vlan, u8 qos)
{
	u32 val = 0;

	if (vlan)
		val = ENETC_PSIVLAN_EN | ENETC_PSIVLAN_SET_QOS(qos) | vlan;

	enetc_port_wr(hw, ENETC_PSIVLANR(si), val);
}

static int enetc_mac_addr_hash_idx(const u8 *addr)
{
	u64 fold = __swab64(ether_addr_to_u64(addr)) >> 16;
	u64 mask = 0;
	int res = 0;
	int i;

	for (i = 0; i < 8; i++)
		mask |= BIT_ULL(i * 6);

	for (i = 0; i < 6; i++)
		res |= (hweight64(fold & (mask << i)) & 0x1) << i;

	return res;
}

static void enetc_reset_mac_addr_filter(struct enetc_mac_filter *filter)
{
	filter->mac_addr_cnt = 0;

	bitmap_zero(filter->mac_hash_table,
		    ENETC_MADDR_HASH_TBL_SZ);
}

static void enetc_add_mac_addr_em_filter(struct enetc_mac_filter *filter,
					 const unsigned char *addr)
{
	/* add exact match addr */
	ether_addr_copy(filter->mac_addr, addr);
	filter->mac_addr_cnt++;
}

static void enetc_add_mac_addr_ht_filter(struct enetc_mac_filter *filter,
					 const unsigned char *addr)
{
	int idx = enetc_mac_addr_hash_idx(addr);

	/* add hash table entry */
	__set_bit(idx, filter->mac_hash_table);
	filter->mac_addr_cnt++;
}

static void enetc_clear_mac_ht_flt(struct enetc_si *si, int si_idx, int type)
{
	bool err = si->errata & ENETC_ERR_UCMCSWP;

	if (type == UC) {
		enetc_port_wr(&si->hw, ENETC_PSIUMHFR0(si_idx, err), 0);
		enetc_port_wr(&si->hw, ENETC_PSIUMHFR1(si_idx), 0);
	} else { /* MC */
		enetc_port_wr(&si->hw, ENETC_PSIMMHFR0(si_idx, err), 0);
		enetc_port_wr(&si->hw, ENETC_PSIMMHFR1(si_idx), 0);
	}
}

static void enetc_set_mac_ht_flt(struct enetc_si *si, int si_idx, int type,
				 unsigned long hash)
{
	bool err = si->errata & ENETC_ERR_UCMCSWP;

	if (type == UC) {
		enetc_port_wr(&si->hw, ENETC_PSIUMHFR0(si_idx, err),
			      lower_32_bits(hash));
		enetc_port_wr(&si->hw, ENETC_PSIUMHFR1(si_idx),
			      upper_32_bits(hash));
	} else { /* MC */
		enetc_port_wr(&si->hw, ENETC_PSIMMHFR0(si_idx, err),
			      lower_32_bits(hash));
		enetc_port_wr(&si->hw, ENETC_PSIMMHFR1(si_idx),
			      upper_32_bits(hash));
	}
}

static void enetc_sync_mac_filters(struct enetc_pf *pf)
{
	struct enetc_mac_filter *f = pf->mac_filter;
	struct enetc_si *si = pf->si;
	int i, pos;

	pos = EMETC_MAC_ADDR_FILT_RES;

	for (i = 0; i < MADDR_TYPE; i++, f++) {
		bool em = (f->mac_addr_cnt == 1) && (i == UC);
		bool clear = !f->mac_addr_cnt;

		if (clear) {
			if (i == UC)
				enetc_clear_mac_flt_entry(si, pos);

			enetc_clear_mac_ht_flt(si, 0, i);
			continue;
		}

		/* exact match filter */
		if (em) {
			int err;

			enetc_clear_mac_ht_flt(si, 0, UC);

			err = enetc_set_mac_flt_entry(si, pos, f->mac_addr,
						      BIT(0));
			if (!err)
				continue;

			/* fallback to HT filtering */
			dev_warn(&si->pdev->dev, "fallback to HT filt (%d)\n",
				 err);
		}

		/* hash table filter, clear EM filter for UC entries */
		if (i == UC)
			enetc_clear_mac_flt_entry(si, pos);

		enetc_set_mac_ht_flt(si, 0, i, *f->mac_hash_table);
	}
}

static void enetc_pf_set_rx_mode(struct net_device *ndev)
{
	struct enetc_ndev_priv *priv = netdev_priv(ndev);
	struct enetc_pf *pf = enetc_si_priv(priv->si);
	struct enetc_hw *hw = &priv->si->hw;
	bool uprom = false, mprom = false;
	struct enetc_mac_filter *filter;
	struct netdev_hw_addr *ha;
	u32 psipmr = 0;
	bool em;

	if (ndev->flags & IFF_PROMISC) {
		/* enable promisc mode for SI0 (PF) */
		psipmr = ENETC_PSIPMR_SET_UP(0) | ENETC_PSIPMR_SET_MP(0);
		uprom = true;
		mprom = true;
	} else if (ndev->flags & IFF_ALLMULTI) {
		/* enable multi cast promisc mode for SI0 (PF) */
		psipmr = ENETC_PSIPMR_SET_MP(0);
		mprom = true;
	}

	/* first 2 filter entries belong to PF */
	if (!uprom) {
		/* Update unicast filters */
		filter = &pf->mac_filter[UC];
		enetc_reset_mac_addr_filter(filter);

		em = (netdev_uc_count(ndev) == 1);
		netdev_for_each_uc_addr(ha, ndev) {
			if (em) {
				enetc_add_mac_addr_em_filter(filter, ha->addr);
				break;
			}

			enetc_add_mac_addr_ht_filter(filter, ha->addr);
		}
	}

	if (!mprom) {
		/* Update multicast filters */
		filter = &pf->mac_filter[MC];
		enetc_reset_mac_addr_filter(filter);

		netdev_for_each_mc_addr(ha, ndev) {
			if (!is_multicast_ether_addr(ha->addr))
				continue;

			enetc_add_mac_addr_ht_filter(filter, ha->addr);
		}
	}

	if (!uprom || !mprom)
		/* update PF entries */
		enetc_sync_mac_filters(pf);

	psipmr |= enetc_port_rd(hw, ENETC_PSIPMR) &
		  ~(ENETC_PSIPMR_SET_UP(0) | ENETC_PSIPMR_SET_MP(0));
	enetc_port_wr(hw, ENETC_PSIPMR, psipmr);
}

static void enetc_set_vlan_ht_filter(struct enetc_hw *hw, int si_idx,
				     unsigned long hash)
{
	enetc_port_wr(hw, ENETC_PSIVHFR0(si_idx), lower_32_bits(hash));
	enetc_port_wr(hw, ENETC_PSIVHFR1(si_idx), upper_32_bits(hash));
}

static int enetc_vid_hash_idx(unsigned int vid)
{
	int res = 0;
	int i;

	for (i = 0; i < 6; i++)
		res |= (hweight8(vid & (BIT(i) | BIT(i + 6))) & 0x1) << i;

	return res;
}

static void enetc_sync_vlan_ht_filter(struct enetc_pf *pf, bool rehash)
{
	int i;

	if (rehash) {
		bitmap_zero(pf->vlan_ht_filter, ENETC_VLAN_HT_SIZE);

		for_each_set_bit(i, pf->active_vlans, VLAN_N_VID) {
			int hidx = enetc_vid_hash_idx(i);

			__set_bit(hidx, pf->vlan_ht_filter);
		}
	}

	enetc_set_vlan_ht_filter(&pf->si->hw, 0, *pf->vlan_ht_filter);
}

static int enetc_vlan_rx_add_vid(struct net_device *ndev, __be16 prot, u16 vid)
{
	struct enetc_ndev_priv *priv = netdev_priv(ndev);
	struct enetc_pf *pf = enetc_si_priv(priv->si);
	int idx;

	__set_bit(vid, pf->active_vlans);

	idx = enetc_vid_hash_idx(vid);
	if (!__test_and_set_bit(idx, pf->vlan_ht_filter))
		enetc_sync_vlan_ht_filter(pf, false);

	return 0;
}

static int enetc_vlan_rx_del_vid(struct net_device *ndev, __be16 prot, u16 vid)
{
	struct enetc_ndev_priv *priv = netdev_priv(ndev);
	struct enetc_pf *pf = enetc_si_priv(priv->si);

	__clear_bit(vid, pf->active_vlans);
	enetc_sync_vlan_ht_filter(pf, true);

	return 0;
}

static void enetc_set_loopback(struct net_device *ndev, bool en)
{
	struct enetc_ndev_priv *priv = netdev_priv(ndev);
	struct enetc_hw *hw = &priv->si->hw;
	u32 reg;

	reg = enetc_port_rd(hw, ENETC_PM0_IF_MODE);
	if (reg & ENETC_PM0_IFM_RG) {
		/* RGMII mode */
		reg = (reg & ~ENETC_PM0_IFM_RLP) |
		      (en ? ENETC_PM0_IFM_RLP : 0);
		enetc_port_wr(hw, ENETC_PM0_IF_MODE, reg);
	} else {
		/* assume SGMII mode */
		reg = enetc_port_rd(hw, ENETC_PM0_CMD_CFG);
		reg = (reg & ~ENETC_PM0_CMD_XGLP) |
		      (en ? ENETC_PM0_CMD_XGLP : 0);
		reg = (reg & ~ENETC_PM0_CMD_PHY_TX_EN) |
		      (en ? ENETC_PM0_CMD_PHY_TX_EN : 0);
		enetc_port_wr(hw, ENETC_PM0_CMD_CFG, reg);
		enetc_port_wr(hw, ENETC_PM1_CMD_CFG, reg);
	}
}

static int enetc_pf_set_vf_mac(struct net_device *ndev, int vf, u8 *mac)
{
	struct enetc_ndev_priv *priv = netdev_priv(ndev);
	struct enetc_pf *pf = enetc_si_priv(priv->si);
	struct enetc_vf_state *vf_state;

	if (vf >= pf->total_vfs)
		return -EINVAL;

	if (!is_valid_ether_addr(mac))
		return -EADDRNOTAVAIL;

	vf_state = &pf->vf_state[vf];
	vf_state->flags |= ENETC_VF_FLAG_PF_SET_MAC;
	enetc_pf_set_primary_mac_addr(&priv->si->hw, vf + 1, mac);
	return 0;
}

static int enetc_pf_set_vf_vlan(struct net_device *ndev, int vf, u16 vlan,
				u8 qos, __be16 proto)
{
	struct enetc_ndev_priv *priv = netdev_priv(ndev);
	struct enetc_pf *pf = enetc_si_priv(priv->si);

	if (priv->si->errata & ENETC_ERR_VLAN_ISOL)
		return -EOPNOTSUPP;

	if (vf >= pf->total_vfs)
		return -EINVAL;

	if (proto != htons(ETH_P_8021Q))
		/* only C-tags supported for now */
		return -EPROTONOSUPPORT;

	enetc_set_isol_vlan(&priv->si->hw, vf + 1, vlan, qos);
	return 0;
}

static int enetc_pf_set_vf_spoofchk(struct net_device *ndev, int vf, bool en)
{
	struct enetc_ndev_priv *priv = netdev_priv(ndev);
	struct enetc_pf *pf = enetc_si_priv(priv->si);
	u32 cfgr;

	if (vf >= pf->total_vfs)
		return -EINVAL;

	cfgr = enetc_port_rd(&priv->si->hw, ENETC_PSICFGR0(vf + 1));
	cfgr = (cfgr & ~ENETC_PSICFGR0_ASE) | (en ? ENETC_PSICFGR0_ASE : 0);
	enetc_port_wr(&priv->si->hw, ENETC_PSICFGR0(vf + 1), cfgr);

	return 0;
}

static int enetc_setup_mac_address(struct device_node *np, struct enetc_pf *pf,
				   int si)
{
	struct device *dev = &pf->si->pdev->dev;
	struct enetc_hw *hw = &pf->si->hw;
	u8 mac_addr[ETH_ALEN] = { 0 };
	int err;

	/* (1) try to get the MAC address from the device tree */
	if (np) {
		err = of_get_mac_address(np, mac_addr);
		if (err == -EPROBE_DEFER)
			return err;
	}

	/* (2) bootloader supplied MAC address */
	if (is_zero_ether_addr(mac_addr))
		enetc_pf_get_primary_mac_addr(hw, si, mac_addr);

	/* (3) choose a random one */
	if (is_zero_ether_addr(mac_addr)) {
		eth_random_addr(mac_addr);
		dev_info(dev, "no MAC address specified for SI%d, using %pM\n",
			 si, mac_addr);
	}

	enetc_pf_set_primary_mac_addr(hw, si, mac_addr);

	return 0;
}

static int enetc_setup_mac_addresses(struct device_node *np,
				     struct enetc_pf *pf)
{
	int err, i;

	/* The PF might take its MAC from the device tree */
	err = enetc_setup_mac_address(np, pf, 0);
	if (err)
		return err;

	for (i = 0; i < pf->total_vfs; i++) {
		err = enetc_setup_mac_address(NULL, pf, i + 1);
		if (err)
			return err;
	}

	return 0;
}

static void enetc_port_assign_rfs_entries(struct enetc_si *si)
{
	struct enetc_pf *pf = enetc_si_priv(si);
	struct enetc_hw *hw = &si->hw;
	int num_entries, vf_entries, i;
	u32 val;

	/* split RFS entries between functions */
	val = enetc_port_rd(hw, ENETC_PRFSCAPR);
	num_entries = ENETC_PRFSCAPR_GET_NUM_RFS(val);
	vf_entries = num_entries / (pf->total_vfs + 1);

	for (i = 0; i < pf->total_vfs; i++)
		enetc_port_wr(hw, ENETC_PSIRFSCFGR(i + 1), vf_entries);
	enetc_port_wr(hw, ENETC_PSIRFSCFGR(0),
		      num_entries - vf_entries * pf->total_vfs);

	/* enable RFS on port */
	enetc_port_wr(hw, ENETC_PRFSMR, ENETC_PRFSMR_RFSE);
}

static void enetc_port_si_configure(struct enetc_si *si)
{
	struct enetc_pf *pf = enetc_si_priv(si);
	struct enetc_hw *hw = &si->hw;
	int num_rings, i;
	u32 val;

	val = enetc_port_rd(hw, ENETC_PCAPR0);
	num_rings = min(ENETC_PCAPR0_RXBDR(val), ENETC_PCAPR0_TXBDR(val));

	val = ENETC_PSICFGR0_SET_TXBDR(ENETC_PF_NUM_RINGS);
	val |= ENETC_PSICFGR0_SET_RXBDR(ENETC_PF_NUM_RINGS);

	if (unlikely(num_rings < ENETC_PF_NUM_RINGS)) {
		val = ENETC_PSICFGR0_SET_TXBDR(num_rings);
		val |= ENETC_PSICFGR0_SET_RXBDR(num_rings);

		dev_warn(&si->pdev->dev, "Found %d rings, expected %d!\n",
			 num_rings, ENETC_PF_NUM_RINGS);

		num_rings = 0;
	}

	/* Add default one-time settings for SI0 (PF) */
	val |= ENETC_PSICFGR0_SIVC(ENETC_VLAN_TYPE_C | ENETC_VLAN_TYPE_S);

	enetc_port_wr(hw, ENETC_PSICFGR0(0), val);

	if (num_rings)
		num_rings -= ENETC_PF_NUM_RINGS;

	/* Configure the SIs for each available VF */
	val = ENETC_PSICFGR0_SIVC(ENETC_VLAN_TYPE_C | ENETC_VLAN_TYPE_S);
	val |= ENETC_PSICFGR0_VTE | ENETC_PSICFGR0_SIVIE;

	if (num_rings) {
		num_rings /= pf->total_vfs;
		val |= ENETC_PSICFGR0_SET_TXBDR(num_rings);
		val |= ENETC_PSICFGR0_SET_RXBDR(num_rings);
	}

	for (i = 0; i < pf->total_vfs; i++)
		enetc_port_wr(hw, ENETC_PSICFGR0(i + 1), val);

	/* Port level VLAN settings */
	val = ENETC_PVCLCTR_OVTPIDL(ENETC_VLAN_TYPE_C | ENETC_VLAN_TYPE_S);
	enetc_port_wr(hw, ENETC_PVCLCTR, val);
	/* use outer tag for VLAN filtering */
	enetc_port_wr(hw, ENETC_PSIVLANFMR, ENETC_PSIVLANFMR_VS);
}

static void enetc_configure_port_mac(struct enetc_hw *hw,
				     phy_interface_t phy_mode)
{
	enetc_port_wr(hw, ENETC_PM0_MAXFRM,
		      ENETC_SET_MAXFRM(ENETC_RX_MAXFRM_SIZE));

	enetc_port_wr(hw, ENETC_PTCMSDUR(0), ENETC_MAC_MAXFRM_SIZE);

	enetc_port_wr(hw, ENETC_PM0_CMD_CFG, ENETC_PM0_CMD_PHY_TX_EN |
		      ENETC_PM0_CMD_TXP	| ENETC_PM0_PROMISC);

	enetc_port_wr(hw, ENETC_PM1_CMD_CFG, ENETC_PM0_CMD_PHY_TX_EN |
<<<<<<< HEAD
		      ENETC_PM0_CMD_TXP	| ENETC_PM0_PROMISC |
		      ENETC_PM0_TX_EN | ENETC_PM0_RX_EN);
	/* set auto-speed for RGMII */
	if (enetc_port_rd(hw, ENETC_PM0_IF_MODE) & ENETC_PMO_IFM_RG ||
	    phy_interface_mode_is_rgmii(phy_mode))
		enetc_port_wr(hw, ENETC_PM0_IF_MODE, ENETC_PM0_IFM_RGAUTO);

	if (phy_mode == PHY_INTERFACE_MODE_USXGMII)
		enetc_port_wr(hw, ENETC_PM0_IF_MODE, ENETC_PM0_IFM_XGMII);
=======
		      ENETC_PM0_CMD_TXP	| ENETC_PM0_PROMISC);

	/* On LS1028A, the MAC RX FIFO defaults to 2, which is too high
	 * and may lead to RX lock-up under traffic. Set it to 1 instead,
	 * as recommended by the hardware team.
	 */
	enetc_port_wr(hw, ENETC_PM0_RX_FIFO, ENETC_PM0_RX_FIFO_VAL);
}

static void enetc_mac_config(struct enetc_hw *hw, phy_interface_t phy_mode)
{
	u32 val;

	if (phy_interface_mode_is_rgmii(phy_mode)) {
		val = enetc_port_rd(hw, ENETC_PM0_IF_MODE);
		val &= ~ENETC_PM0_IFM_EN_AUTO;
		val &= ENETC_PM0_IFM_IFMODE_MASK;
		val |= ENETC_PM0_IFM_IFMODE_GMII | ENETC_PM0_IFM_RG;
		enetc_port_wr(hw, ENETC_PM0_IF_MODE, val);
	}

	if (phy_mode == PHY_INTERFACE_MODE_USXGMII) {
		val = ENETC_PM0_IFM_FULL_DPX | ENETC_PM0_IFM_IFMODE_XGMII;
		enetc_port_wr(hw, ENETC_PM0_IF_MODE, val);
	}
}

static void enetc_mac_enable(struct enetc_hw *hw, bool en)
{
	u32 val = enetc_port_rd(hw, ENETC_PM0_CMD_CFG);

	val &= ~(ENETC_PM0_TX_EN | ENETC_PM0_RX_EN);
	val |= en ? (ENETC_PM0_TX_EN | ENETC_PM0_RX_EN) : 0;

	enetc_port_wr(hw, ENETC_PM0_CMD_CFG, val);
	enetc_port_wr(hw, ENETC_PM1_CMD_CFG, val);
>>>>>>> 7d2a07b7
}

static void enetc_configure_port_pmac(struct enetc_hw *hw)
{
	u32 temp;

	/* Set pMAC step lock */
	temp = enetc_port_rd(hw, ENETC_PFPMR);
	enetc_port_wr(hw, ENETC_PFPMR,
		      temp | ENETC_PFPMR_PMACE | ENETC_PFPMR_MWLM);

	temp = enetc_port_rd(hw, ENETC_MMCSR);
	enetc_port_wr(hw, ENETC_MMCSR, temp | ENETC_MMCSR_ME);
}

static void enetc_configure_port(struct enetc_pf *pf)
{
	u8 hash_key[ENETC_RSSHASH_KEY_SIZE];
	struct enetc_hw *hw = &pf->si->hw;

	enetc_configure_port_pmac(hw);

	enetc_configure_port_mac(hw, pf->if_mode);

	enetc_port_si_configure(pf->si);

	/* set up hash key */
	get_random_bytes(hash_key, ENETC_RSSHASH_KEY_SIZE);
	enetc_set_rss_key(hw, hash_key);

	/* split up RFS entries */
	enetc_port_assign_rfs_entries(pf->si);

	/* enforce VLAN promisc mode for all SIs */
	pf->vlan_promisc_simap = ENETC_VLAN_PROMISC_MAP_ALL;
	enetc_set_vlan_promisc(hw, pf->vlan_promisc_simap);

	enetc_port_wr(hw, ENETC_PSIPMR, 0);

	/* enable port */
	enetc_port_wr(hw, ENETC_PMR, ENETC_PMR_EN);
}

/* Messaging */
static u16 enetc_msg_pf_set_vf_primary_mac_addr(struct enetc_pf *pf,
						int vf_id)
{
	struct enetc_vf_state *vf_state = &pf->vf_state[vf_id];
	struct enetc_msg_swbd *msg = &pf->rxmsg[vf_id];
	struct enetc_msg_cmd_set_primary_mac *cmd;
	struct device *dev = &pf->si->pdev->dev;
	u16 cmd_id;
	char *addr;

	cmd = (struct enetc_msg_cmd_set_primary_mac *)msg->vaddr;
	cmd_id = cmd->header.id;
	if (cmd_id != ENETC_MSG_CMD_MNG_ADD)
		return ENETC_MSG_CMD_STATUS_FAIL;

	addr = cmd->mac.sa_data;
	if (vf_state->flags & ENETC_VF_FLAG_PF_SET_MAC)
		dev_warn(dev, "Attempt to override PF set mac addr for VF%d\n",
			 vf_id);
	else
		enetc_pf_set_primary_mac_addr(&pf->si->hw, vf_id + 1, addr);

	return ENETC_MSG_CMD_STATUS_OK;
}

void enetc_msg_handle_rxmsg(struct enetc_pf *pf, int vf_id, u16 *status)
{
	struct enetc_msg_swbd *msg = &pf->rxmsg[vf_id];
	struct device *dev = &pf->si->pdev->dev;
	struct enetc_msg_cmd_header *cmd_hdr;
	u16 cmd_type;

	*status = ENETC_MSG_CMD_STATUS_OK;
	cmd_hdr = (struct enetc_msg_cmd_header *)msg->vaddr;
	cmd_type = cmd_hdr->type;

	switch (cmd_type) {
	case ENETC_MSG_CMD_MNG_MAC:
		*status = enetc_msg_pf_set_vf_primary_mac_addr(pf, vf_id);
		break;
	default:
		dev_err(dev, "command not supported (cmd_type: 0x%x)\n",
			cmd_type);
	}
}

#ifdef CONFIG_PCI_IOV
static int enetc_sriov_configure(struct pci_dev *pdev, int num_vfs)
{
	struct enetc_si *si = pci_get_drvdata(pdev);
	struct enetc_pf *pf = enetc_si_priv(si);
	int err;

	if (!num_vfs) {
		enetc_msg_psi_free(pf);
		kfree(pf->vf_state);
		pf->num_vfs = 0;
		pci_disable_sriov(pdev);
	} else {
		pf->num_vfs = num_vfs;

		pf->vf_state = kcalloc(num_vfs, sizeof(struct enetc_vf_state),
				       GFP_KERNEL);
		if (!pf->vf_state) {
			pf->num_vfs = 0;
			return -ENOMEM;
		}

		err = enetc_msg_psi_init(pf);
		if (err) {
			dev_err(&pdev->dev, "enetc_msg_psi_init (%d)\n", err);
			goto err_msg_psi;
		}

		err = pci_enable_sriov(pdev, num_vfs);
		if (err) {
			dev_err(&pdev->dev, "pci_enable_sriov err %d\n", err);
			goto err_en_sriov;
		}
	}

	return num_vfs;

err_en_sriov:
	enetc_msg_psi_free(pf);
err_msg_psi:
	kfree(pf->vf_state);
	pf->num_vfs = 0;

	return err;
}
#else
#define enetc_sriov_configure(pdev, num_vfs)	(void)0
#endif

static int enetc_pf_set_features(struct net_device *ndev,
				 netdev_features_t features)
{
	netdev_features_t changed = ndev->features ^ features;
	struct enetc_ndev_priv *priv = netdev_priv(ndev);

	if (changed & NETIF_F_HW_VLAN_CTAG_FILTER) {
		struct enetc_pf *pf = enetc_si_priv(priv->si);

		if (!!(features & NETIF_F_HW_VLAN_CTAG_FILTER))
			enetc_disable_si_vlan_promisc(pf, 0);
		else
			enetc_enable_si_vlan_promisc(pf, 0);
	}

	if (changed & NETIF_F_LOOPBACK)
		enetc_set_loopback(ndev, !!(features & NETIF_F_LOOPBACK));

	return enetc_set_features(ndev, features);
}

static const struct net_device_ops enetc_ndev_ops = {
	.ndo_open		= enetc_open,
	.ndo_stop		= enetc_close,
	.ndo_start_xmit		= enetc_xmit,
	.ndo_get_stats		= enetc_get_stats,
	.ndo_set_mac_address	= enetc_pf_set_mac_addr,
	.ndo_set_rx_mode	= enetc_pf_set_rx_mode,
	.ndo_vlan_rx_add_vid	= enetc_vlan_rx_add_vid,
	.ndo_vlan_rx_kill_vid	= enetc_vlan_rx_del_vid,
	.ndo_set_vf_mac		= enetc_pf_set_vf_mac,
	.ndo_set_vf_vlan	= enetc_pf_set_vf_vlan,
	.ndo_set_vf_spoofchk	= enetc_pf_set_vf_spoofchk,
	.ndo_set_features	= enetc_pf_set_features,
	.ndo_do_ioctl		= enetc_ioctl,
	.ndo_setup_tc		= enetc_setup_tc,
	.ndo_bpf		= enetc_setup_bpf,
	.ndo_xdp_xmit		= enetc_xdp_xmit,
};

static void enetc_pf_netdev_setup(struct enetc_si *si, struct net_device *ndev,
				  const struct net_device_ops *ndev_ops)
{
	struct enetc_ndev_priv *priv = netdev_priv(ndev);

	SET_NETDEV_DEV(ndev, &si->pdev->dev);
	priv->ndev = ndev;
	priv->si = si;
	priv->dev = &si->pdev->dev;
	si->ndev = ndev;

	priv->msg_enable = (NETIF_MSG_WOL << 1) - 1;
	ndev->netdev_ops = ndev_ops;
	enetc_set_ethtool_ops(ndev);
	ndev->watchdog_timeo = 5 * HZ;
	ndev->max_mtu = ENETC_MAX_MTU;

	ndev->hw_features = NETIF_F_SG | NETIF_F_RXCSUM |
			    NETIF_F_HW_VLAN_CTAG_TX | NETIF_F_HW_VLAN_CTAG_RX |
			    NETIF_F_HW_VLAN_CTAG_FILTER | NETIF_F_LOOPBACK;
<<<<<<< HEAD
	ndev->features = NETIF_F_HIGHDMA | NETIF_F_SG |
			 NETIF_F_RXCSUM | NETIF_F_HW_CSUM |
=======
	ndev->features = NETIF_F_HIGHDMA | NETIF_F_SG | NETIF_F_RXCSUM |
>>>>>>> 7d2a07b7
			 NETIF_F_HW_VLAN_CTAG_TX |
			 NETIF_F_HW_VLAN_CTAG_RX;

	if (si->num_rss)
		ndev->hw_features |= NETIF_F_RXHASH;

	ndev->priv_flags |= IFF_UNICAST_FLT;

	if (si->hw_features & ENETC_SI_F_QBV)
		priv->active_offloads |= ENETC_F_QBV;

	if (si->hw_features & ENETC_SI_F_PSFP && !enetc_psfp_enable(priv)) {
		priv->active_offloads |= ENETC_F_QCI;
		ndev->features |= NETIF_F_HW_TC;
		ndev->hw_features |= NETIF_F_HW_TC;
	}

	/* pick up primary MAC address from SI */
	enetc_get_primary_mac_addr(&si->hw, ndev->dev_addr);
}

<<<<<<< HEAD
static int enetc_mdio_probe(struct enetc_pf *pf)
{
	struct device *dev = &pf->si->pdev->dev;
	struct enetc_mdio_priv *mdio_priv;
	struct device_node *np;
=======
static int enetc_mdio_probe(struct enetc_pf *pf, struct device_node *np)
{
	struct device *dev = &pf->si->pdev->dev;
	struct enetc_mdio_priv *mdio_priv;
>>>>>>> 7d2a07b7
	struct mii_bus *bus;
	int err;

	bus = devm_mdiobus_alloc_size(dev, sizeof(*mdio_priv));
	if (!bus)
		return -ENOMEM;

	bus->name = "Freescale ENETC MDIO Bus";
	bus->read = enetc_mdio_read;
	bus->write = enetc_mdio_write;
	bus->parent = dev;
	mdio_priv = bus->priv;
	mdio_priv->hw = &pf->si->hw;
	mdio_priv->mdio_base = ENETC_EMDIO_BASE;
	snprintf(bus->id, MII_BUS_ID_SIZE, "%s", dev_name(dev));

<<<<<<< HEAD
	np = of_get_child_by_name(dev->of_node, "mdio");
	if (!np) {
		dev_err(dev, "MDIO node missing\n");
		return -EINVAL;
	}

	err = of_mdiobus_register(bus, np);
	if (err) {
		of_node_put(np);
		dev_err(dev, "cannot register MDIO bus\n");
		return err;
	}

	of_node_put(np);
	pf->mdio = bus;

	return 0;
}

static void enetc_mdio_remove(struct enetc_pf *pf)
{
	if (pf->mdio)
		mdiobus_unregister(pf->mdio);
}

static int enetc_of_get_phy(struct enetc_pf *pf)
{
	struct device *dev = &pf->si->pdev->dev;
	struct device_node *np = dev->of_node;
	struct device_node *mdio_np;
	int err;

	pf->phy_node = of_parse_phandle(np, "phy-handle", 0);
	if (!pf->phy_node) {
		if (!of_phy_is_fixed_link(np)) {
			dev_err(dev, "PHY not specified\n");
			return -ENODEV;
		}

		err = of_phy_register_fixed_link(np);
		if (err < 0) {
			dev_err(dev, "fixed link registration failed\n");
			return err;
		}

		pf->phy_node = of_node_get(np);
=======
	err = of_mdiobus_register(bus, np);
	if (err) {
		dev_err(dev, "cannot register MDIO bus\n");
		return err;
	}

	pf->mdio = bus;

	return 0;
}

static void enetc_mdio_remove(struct enetc_pf *pf)
{
	if (pf->mdio)
		mdiobus_unregister(pf->mdio);
}

static int enetc_imdio_create(struct enetc_pf *pf)
{
	struct device *dev = &pf->si->pdev->dev;
	struct enetc_mdio_priv *mdio_priv;
	struct lynx_pcs *pcs_lynx;
	struct mdio_device *pcs;
	struct mii_bus *bus;
	int err;

	bus = mdiobus_alloc_size(sizeof(*mdio_priv));
	if (!bus)
		return -ENOMEM;

	bus->name = "Freescale ENETC internal MDIO Bus";
	bus->read = enetc_mdio_read;
	bus->write = enetc_mdio_write;
	bus->parent = dev;
	bus->phy_mask = ~0;
	mdio_priv = bus->priv;
	mdio_priv->hw = &pf->si->hw;
	mdio_priv->mdio_base = ENETC_PM_IMDIO_BASE;
	snprintf(bus->id, MII_BUS_ID_SIZE, "%s-imdio", dev_name(dev));

	err = mdiobus_register(bus);
	if (err) {
		dev_err(dev, "cannot register internal MDIO bus (%d)\n", err);
		goto free_mdio_bus;
	}

	pcs = mdio_device_create(bus, 0);
	if (IS_ERR(pcs)) {
		err = PTR_ERR(pcs);
		dev_err(dev, "cannot create pcs (%d)\n", err);
		goto unregister_mdiobus;
	}

	pcs_lynx = lynx_pcs_create(pcs);
	if (!pcs_lynx) {
		mdio_device_free(pcs);
		err = -ENOMEM;
		dev_err(dev, "cannot create lynx pcs (%d)\n", err);
		goto unregister_mdiobus;
	}

	pf->imdio = bus;
	pf->pcs = pcs_lynx;

	return 0;

unregister_mdiobus:
	mdiobus_unregister(bus);
free_mdio_bus:
	mdiobus_free(bus);
	return err;
}

static void enetc_imdio_remove(struct enetc_pf *pf)
{
	if (pf->pcs) {
		mdio_device_free(pf->pcs->mdio);
		lynx_pcs_destroy(pf->pcs);
>>>>>>> 7d2a07b7
	}
	if (pf->imdio) {
		mdiobus_unregister(pf->imdio);
		mdiobus_free(pf->imdio);
	}
}

<<<<<<< HEAD
	mdio_np = of_get_child_by_name(np, "mdio");
	if (mdio_np) {
		of_node_put(mdio_np);
		err = enetc_mdio_probe(pf);
		if (err) {
			of_node_put(pf->phy_node);
=======
static bool enetc_port_has_pcs(struct enetc_pf *pf)
{
	return (pf->if_mode == PHY_INTERFACE_MODE_SGMII ||
		pf->if_mode == PHY_INTERFACE_MODE_2500BASEX ||
		pf->if_mode == PHY_INTERFACE_MODE_USXGMII);
}

static int enetc_mdiobus_create(struct enetc_pf *pf, struct device_node *node)
{
	struct device_node *mdio_np;
	int err;

	mdio_np = of_get_child_by_name(node, "mdio");
	if (mdio_np) {
		err = enetc_mdio_probe(pf, mdio_np);

		of_node_put(mdio_np);
		if (err)
			return err;
	}

	if (enetc_port_has_pcs(pf)) {
		err = enetc_imdio_create(pf);
		if (err) {
			enetc_mdio_remove(pf);
>>>>>>> 7d2a07b7
			return err;
		}
	}

<<<<<<< HEAD
	err = of_get_phy_mode(np, &pf->if_mode);
	if (err) {
		dev_err(dev, "missing phy type\n");
		of_node_put(pf->phy_node);
		if (of_phy_is_fixed_link(np))
			of_phy_deregister_fixed_link(np);
=======
	return 0;
}

static void enetc_mdiobus_destroy(struct enetc_pf *pf)
{
	enetc_mdio_remove(pf);
	enetc_imdio_remove(pf);
}

static void enetc_pl_mac_validate(struct phylink_config *config,
				  unsigned long *supported,
				  struct phylink_link_state *state)
{
	__ETHTOOL_DECLARE_LINK_MODE_MASK(mask) = { 0, };

	if (state->interface != PHY_INTERFACE_MODE_NA &&
	    state->interface != PHY_INTERFACE_MODE_INTERNAL &&
	    state->interface != PHY_INTERFACE_MODE_SGMII &&
	    state->interface != PHY_INTERFACE_MODE_2500BASEX &&
	    state->interface != PHY_INTERFACE_MODE_USXGMII &&
	    !phy_interface_mode_is_rgmii(state->interface)) {
		bitmap_zero(supported, __ETHTOOL_LINK_MODE_MASK_NBITS);
		return;
	}

	phylink_set_port_modes(mask);
	phylink_set(mask, Autoneg);
	phylink_set(mask, Pause);
	phylink_set(mask, Asym_Pause);
	phylink_set(mask, 10baseT_Half);
	phylink_set(mask, 10baseT_Full);
	phylink_set(mask, 100baseT_Half);
	phylink_set(mask, 100baseT_Full);
	phylink_set(mask, 100baseT_Half);
	phylink_set(mask, 1000baseT_Half);
	phylink_set(mask, 1000baseT_Full);

	if (state->interface == PHY_INTERFACE_MODE_INTERNAL ||
	    state->interface == PHY_INTERFACE_MODE_2500BASEX ||
	    state->interface == PHY_INTERFACE_MODE_USXGMII) {
		phylink_set(mask, 2500baseT_Full);
		phylink_set(mask, 2500baseX_Full);
	}

	bitmap_and(supported, supported, mask,
		   __ETHTOOL_LINK_MODE_MASK_NBITS);
	bitmap_and(state->advertising, state->advertising, mask,
		   __ETHTOOL_LINK_MODE_MASK_NBITS);
}

static void enetc_pl_mac_config(struct phylink_config *config,
				unsigned int mode,
				const struct phylink_link_state *state)
{
	struct enetc_pf *pf = phylink_to_enetc_pf(config);
	struct enetc_ndev_priv *priv;

	enetc_mac_config(&pf->si->hw, state->interface);

	priv = netdev_priv(pf->si->ndev);
	if (pf->pcs)
		phylink_set_pcs(priv->phylink, &pf->pcs->pcs);
}

static void enetc_force_rgmii_mac(struct enetc_hw *hw, int speed, int duplex)
{
	u32 old_val, val;

	old_val = val = enetc_port_rd(hw, ENETC_PM0_IF_MODE);

	if (speed == SPEED_1000) {
		val &= ~ENETC_PM0_IFM_SSP_MASK;
		val |= ENETC_PM0_IFM_SSP_1000;
	} else if (speed == SPEED_100) {
		val &= ~ENETC_PM0_IFM_SSP_MASK;
		val |= ENETC_PM0_IFM_SSP_100;
	} else if (speed == SPEED_10) {
		val &= ~ENETC_PM0_IFM_SSP_MASK;
		val |= ENETC_PM0_IFM_SSP_10;
	}

	if (duplex == DUPLEX_FULL)
		val |= ENETC_PM0_IFM_FULL_DPX;
	else
		val &= ~ENETC_PM0_IFM_FULL_DPX;

	if (val == old_val)
		return;

	enetc_port_wr(hw, ENETC_PM0_IF_MODE, val);
}

static void enetc_pl_mac_link_up(struct phylink_config *config,
				 struct phy_device *phy, unsigned int mode,
				 phy_interface_t interface, int speed,
				 int duplex, bool tx_pause, bool rx_pause)
{
	struct enetc_pf *pf = phylink_to_enetc_pf(config);
	u32 pause_off_thresh = 0, pause_on_thresh = 0;
	u32 init_quanta = 0, refresh_quanta = 0;
	struct enetc_hw *hw = &pf->si->hw;
	struct enetc_ndev_priv *priv;
	u32 rbmr, cmd_cfg;
	int idx;

	priv = netdev_priv(pf->si->ndev);
	if (priv->active_offloads & ENETC_F_QBV)
		enetc_sched_speed_set(priv, speed);

	if (!phylink_autoneg_inband(mode) &&
	    phy_interface_mode_is_rgmii(interface))
		enetc_force_rgmii_mac(hw, speed, duplex);

	/* Flow control */
	for (idx = 0; idx < priv->num_rx_rings; idx++) {
		rbmr = enetc_rxbdr_rd(hw, idx, ENETC_RBMR);

		if (tx_pause)
			rbmr |= ENETC_RBMR_CM;
>>>>>>> 7d2a07b7
		else
			rbmr &= ~ENETC_RBMR_CM;

		enetc_rxbdr_wr(hw, idx, ENETC_RBMR, rbmr);
	}

	if (tx_pause) {
		/* When the port first enters congestion, send a PAUSE request
		 * with the maximum number of quanta. When the port exits
		 * congestion, it will automatically send a PAUSE frame with
		 * zero quanta.
		 */
		init_quanta = 0xffff;

		/* Also, set up the refresh timer to send follow-up PAUSE
		 * frames at half the quanta value, in case the congestion
		 * condition persists.
		 */
		refresh_quanta = 0xffff / 2;

		/* Start emitting PAUSE frames when 3 large frames (or more
		 * smaller frames) have accumulated in the FIFO waiting to be
		 * DMAed to the RX ring.
		 */
		pause_on_thresh = 3 * ENETC_MAC_MAXFRM_SIZE;
		pause_off_thresh = 1 * ENETC_MAC_MAXFRM_SIZE;
	}

	enetc_port_wr(hw, ENETC_PM0_PAUSE_QUANTA, init_quanta);
	enetc_port_wr(hw, ENETC_PM1_PAUSE_QUANTA, init_quanta);
	enetc_port_wr(hw, ENETC_PM0_PAUSE_THRESH, refresh_quanta);
	enetc_port_wr(hw, ENETC_PM1_PAUSE_THRESH, refresh_quanta);
	enetc_port_wr(hw, ENETC_PPAUONTR, pause_on_thresh);
	enetc_port_wr(hw, ENETC_PPAUOFFTR, pause_off_thresh);

	cmd_cfg = enetc_port_rd(hw, ENETC_PM0_CMD_CFG);

	if (rx_pause)
		cmd_cfg &= ~ENETC_PM0_PAUSE_IGN;
	else
		cmd_cfg |= ENETC_PM0_PAUSE_IGN;

	enetc_port_wr(hw, ENETC_PM0_CMD_CFG, cmd_cfg);
	enetc_port_wr(hw, ENETC_PM1_CMD_CFG, cmd_cfg);

	enetc_mac_enable(hw, true);
}

static void enetc_pl_mac_link_down(struct phylink_config *config,
				   unsigned int mode,
				   phy_interface_t interface)
{
	struct enetc_pf *pf = phylink_to_enetc_pf(config);

	enetc_mac_enable(&pf->si->hw, false);
}

static const struct phylink_mac_ops enetc_mac_phylink_ops = {
	.validate = enetc_pl_mac_validate,
	.mac_config = enetc_pl_mac_config,
	.mac_link_up = enetc_pl_mac_link_up,
	.mac_link_down = enetc_pl_mac_link_down,
};

static int enetc_phylink_create(struct enetc_ndev_priv *priv,
				struct device_node *node)
{
	struct enetc_pf *pf = enetc_si_priv(priv->si);
	struct phylink *phylink;
	int err;

	pf->phylink_config.dev = &priv->ndev->dev;
	pf->phylink_config.type = PHYLINK_NETDEV;

	phylink = phylink_create(&pf->phylink_config, of_fwnode_handle(node),
				 pf->if_mode, &enetc_mac_phylink_ops);
	if (IS_ERR(phylink)) {
		err = PTR_ERR(phylink);
		return err;
	}

	priv->phylink = phylink;

	return 0;
}

<<<<<<< HEAD
static void enetc_of_put_phy(struct enetc_pf *pf)
{
	struct device_node *np = pf->si->pdev->dev.of_node;

	if (np && of_phy_is_fixed_link(np))
		of_phy_deregister_fixed_link(np);
	if (pf->phy_node)
		of_node_put(pf->phy_node);
}

static int enetc_imdio_init(struct enetc_pf *pf, bool is_c45)
{
	struct device *dev = &pf->si->pdev->dev;
	struct enetc_mdio_priv *mdio_priv;
	struct phy_device *pcs;
	struct mii_bus *bus;
	int err;

	bus = mdiobus_alloc_size(sizeof(*mdio_priv));
	if (!bus)
		return -ENOMEM;

	bus->name = "Freescale ENETC internal MDIO Bus";
	bus->read = enetc_mdio_read;
	bus->write = enetc_mdio_write;
	bus->parent = dev;
	bus->phy_mask = ~0;
	mdio_priv = bus->priv;
	mdio_priv->hw = &pf->si->hw;
	mdio_priv->mdio_base = ENETC_PM_IMDIO_BASE;
	snprintf(bus->id, MII_BUS_ID_SIZE, "%s-imdio", dev_name(dev));

	err = mdiobus_register(bus);
	if (err) {
		dev_err(dev, "cannot register internal MDIO bus (%d)\n", err);
		goto free_mdio_bus;
	}

	pcs = get_phy_device(bus, 0, is_c45);
	if (IS_ERR(pcs)) {
		err = PTR_ERR(pcs);
		dev_err(dev, "cannot get internal PCS PHY (%d)\n", err);
		goto unregister_mdiobus;
	}

	pf->imdio = bus;
	pf->pcs = pcs;

	return 0;

unregister_mdiobus:
	mdiobus_unregister(bus);
free_mdio_bus:
	mdiobus_free(bus);
	return err;
}

static void enetc_imdio_remove(struct enetc_pf *pf)
{
	if (pf->pcs)
		put_device(&pf->pcs->mdio.dev);
	if (pf->imdio) {
		mdiobus_unregister(pf->imdio);
		mdiobus_free(pf->imdio);
	}
}

static void enetc_configure_sgmii(struct phy_device *pcs)
{
	/* SGMII spec requires tx_config_Reg[15:0] to be exactly 0x4001
	 * for the MAC PCS in order to acknowledge the AN.
	 */
	phy_write(pcs, MII_ADVERTISE, ADVERTISE_SGMII | ADVERTISE_LPACK);

	phy_write(pcs, ENETC_PCS_IF_MODE,
		  ENETC_PCS_IF_MODE_SGMII_EN |
		  ENETC_PCS_IF_MODE_USE_SGMII_AN);

	/* Adjust link timer for SGMII */
	phy_write(pcs, ENETC_PCS_LINK_TIMER1, ENETC_PCS_LINK_TIMER1_VAL);
	phy_write(pcs, ENETC_PCS_LINK_TIMER2, ENETC_PCS_LINK_TIMER2_VAL);

	phy_write(pcs, MII_BMCR, BMCR_ANRESTART | BMCR_ANENABLE);
}

static void enetc_configure_2500basex(struct phy_device *pcs)
{
	phy_write(pcs, ENETC_PCS_IF_MODE,
		  ENETC_PCS_IF_MODE_SGMII_EN |
		  ENETC_PCS_IF_MODE_SGMII_SPEED(ENETC_PCS_SPEED_2500));

	phy_write(pcs, MII_BMCR, BMCR_SPEED1000 | BMCR_FULLDPLX | BMCR_RESET);
}

static void enetc_configure_usxgmii(struct phy_device *pcs)
{
	/* Configure device ability for the USXGMII Replicator */
	phy_write_mmd(pcs, MDIO_MMD_VEND2, MII_ADVERTISE,
		      ADVERTISE_SGMII | ADVERTISE_LPACK |
		      MDIO_USXGMII_FULL_DUPLEX);

	/* Restart PCS AN */
	phy_write_mmd(pcs, MDIO_MMD_VEND2, MII_BMCR,
		      BMCR_RESET | BMCR_ANENABLE | BMCR_ANRESTART);
}

static int enetc_configure_serdes(struct enetc_ndev_priv *priv)
{
	bool is_c45 = priv->if_mode == PHY_INTERFACE_MODE_USXGMII;
	struct enetc_pf *pf = enetc_si_priv(priv->si);
	int err;

	if (priv->if_mode != PHY_INTERFACE_MODE_SGMII &&
	    priv->if_mode != PHY_INTERFACE_MODE_2500BASEX &&
	    priv->if_mode != PHY_INTERFACE_MODE_USXGMII)
		return 0;

	err = enetc_imdio_init(pf, is_c45);
	if (err)
		return err;

	switch (priv->if_mode) {
	case PHY_INTERFACE_MODE_SGMII:
		enetc_configure_sgmii(pf->pcs);
		break;
	case PHY_INTERFACE_MODE_2500BASEX:
		enetc_configure_2500basex(pf->pcs);
		break;
	case PHY_INTERFACE_MODE_USXGMII:
		enetc_configure_usxgmii(pf->pcs);
		break;
	default:
		dev_err(&pf->si->pdev->dev, "Unsupported link mode %s\n",
			phy_modes(priv->if_mode));
	}

	return 0;
}

static void enetc_teardown_serdes(struct enetc_ndev_priv *priv)
{
	struct enetc_pf *pf = enetc_si_priv(priv->si);

	enetc_imdio_remove(pf);
=======
static void enetc_phylink_destroy(struct enetc_ndev_priv *priv)
{
	if (priv->phylink)
		phylink_destroy(priv->phylink);
}

/* Initialize the entire shared memory for the flow steering entries
 * of this port (PF + VFs)
 */
static int enetc_init_port_rfs_memory(struct enetc_si *si)
{
	struct enetc_cmd_rfse rfse = {0};
	struct enetc_hw *hw = &si->hw;
	int num_rfs, i, err = 0;
	u32 val;

	val = enetc_port_rd(hw, ENETC_PRFSCAPR);
	num_rfs = ENETC_PRFSCAPR_GET_NUM_RFS(val);

	for (i = 0; i < num_rfs; i++) {
		err = enetc_set_fs_entry(si, &rfse, i);
		if (err)
			break;
	}

	return err;
}

static int enetc_init_port_rss_memory(struct enetc_si *si)
{
	struct enetc_hw *hw = &si->hw;
	int num_rss, err;
	int *rss_table;
	u32 val;

	val = enetc_port_rd(hw, ENETC_PRSSCAPR);
	num_rss = ENETC_PRSSCAPR_GET_NUM_RSS(val);
	if (!num_rss)
		return 0;

	rss_table = kcalloc(num_rss, sizeof(*rss_table), GFP_KERNEL);
	if (!rss_table)
		return -ENOMEM;

	err = enetc_set_rss_table(si, rss_table, num_rss);

	kfree(rss_table);

	return err;
}

static int enetc_pf_register_with_ierb(struct pci_dev *pdev)
{
	struct device_node *node = pdev->dev.of_node;
	struct platform_device *ierb_pdev;
	struct device_node *ierb_node;

	/* Don't register with the IERB if the PF itself is disabled */
	if (!node || !of_device_is_available(node))
		return 0;

	ierb_node = of_find_compatible_node(NULL, NULL,
					    "fsl,ls1028a-enetc-ierb");
	if (!ierb_node || !of_device_is_available(ierb_node))
		return -ENODEV;

	ierb_pdev = of_find_device_by_node(ierb_node);
	of_node_put(ierb_node);

	if (!ierb_pdev)
		return -EPROBE_DEFER;

	return enetc_ierb_register_pf(ierb_pdev, pdev);
>>>>>>> 7d2a07b7
}

static int enetc_pf_probe(struct pci_dev *pdev,
			  const struct pci_device_id *ent)
{
	struct device_node *node = pdev->dev.of_node;
	struct enetc_ndev_priv *priv;
	struct net_device *ndev;
	struct enetc_si *si;
	struct enetc_pf *pf;
	int err;

	err = enetc_pf_register_with_ierb(pdev);
	if (err == -EPROBE_DEFER)
		return err;
	if (err)
		dev_warn(&pdev->dev,
			 "Could not register with IERB driver: %pe, please update the device tree\n",
			 ERR_PTR(err));

	err = enetc_pci_probe(pdev, KBUILD_MODNAME, sizeof(*pf));
	if (err) {
		dev_err(&pdev->dev, "PCI probing failed\n");
		return err;
	}

	si = pci_get_drvdata(pdev);
	if (!si->hw.port || !si->hw.global) {
		err = -ENODEV;
		dev_err(&pdev->dev, "could not map PF space, probing a VF?\n");
		goto err_map_pf_space;
	}

	err = enetc_setup_cbdr(&pdev->dev, &si->hw, ENETC_CBDR_DEFAULT_SIZE,
			       &si->cbd_ring);
	if (err)
		goto err_setup_cbdr;

	err = enetc_init_port_rfs_memory(si);
	if (err) {
		dev_err(&pdev->dev, "Failed to initialize RFS memory\n");
		goto err_init_port_rfs;
	}

	err = enetc_init_port_rss_memory(si);
	if (err) {
		dev_err(&pdev->dev, "Failed to initialize RSS memory\n");
		goto err_init_port_rss;
	}

	if (node && !of_device_is_available(node)) {
		dev_info(&pdev->dev, "device is disabled, skipping\n");
		err = -ENODEV;
		goto err_device_disabled;
	}

	pf = enetc_si_priv(si);
	pf->si = si;
	pf->total_vfs = pci_sriov_get_totalvfs(pdev);

<<<<<<< HEAD
	err = enetc_of_get_phy(pf);
	if (err)
		dev_warn(&pdev->dev, "Fallback to PHY-less operation\n");
=======
	err = enetc_setup_mac_addresses(node, pf);
	if (err)
		goto err_setup_mac_addresses;
>>>>>>> 7d2a07b7

	enetc_configure_port(pf);

	enetc_get_si_caps(si);

	ndev = alloc_etherdev_mq(sizeof(*priv), ENETC_MAX_NUM_TXQS);
	if (!ndev) {
		err = -ENOMEM;
		dev_err(&pdev->dev, "netdev creation failed\n");
		goto err_alloc_netdev;
	}

	enetc_pf_netdev_setup(si, ndev, &enetc_ndev_ops);

	priv = netdev_priv(ndev);
	priv->phy_node = pf->phy_node;
	priv->if_mode = pf->if_mode;

	enetc_init_si_rings_params(priv);

	err = enetc_alloc_si_resources(priv);
	if (err) {
		dev_err(&pdev->dev, "SI resource alloc failed\n");
		goto err_alloc_si_res;
	}

	err = enetc_configure_si(priv);
	if (err) {
		dev_err(&pdev->dev, "Failed to configure SI\n");
		goto err_config_si;
	}

	err = enetc_alloc_msix(priv);
	if (err) {
		dev_err(&pdev->dev, "MSIX alloc failed\n");
		goto err_alloc_msix;
	}

<<<<<<< HEAD
	err = enetc_configure_serdes(priv);
	if (err)
		dev_warn(&pdev->dev, "Attempted SerDes config but failed\n");
=======
	if (!of_get_phy_mode(node, &pf->if_mode)) {
		err = enetc_mdiobus_create(pf, node);
		if (err)
			goto err_mdiobus_create;

		err = enetc_phylink_create(priv, node);
		if (err)
			goto err_phylink_create;
	}
>>>>>>> 7d2a07b7

	err = register_netdev(ndev);
	if (err)
		goto err_reg_netdev;

<<<<<<< HEAD
	netif_carrier_off(ndev);

	return 0;

err_reg_netdev:
	enetc_teardown_serdes(priv);
=======
	return 0;

err_reg_netdev:
	enetc_phylink_destroy(priv);
err_phylink_create:
	enetc_mdiobus_destroy(pf);
err_mdiobus_create:
>>>>>>> 7d2a07b7
	enetc_free_msix(priv);
err_config_si:
err_alloc_msix:
	enetc_free_si_resources(priv);
err_alloc_si_res:
	si->ndev = NULL;
	free_netdev(ndev);
err_alloc_netdev:
<<<<<<< HEAD
	enetc_mdio_remove(pf);
	enetc_of_put_phy(pf);
=======
err_init_port_rss:
err_init_port_rfs:
err_device_disabled:
err_setup_mac_addresses:
	enetc_teardown_cbdr(&si->cbd_ring);
err_setup_cbdr:
>>>>>>> 7d2a07b7
err_map_pf_space:
	enetc_pci_remove(pdev);

	return err;
}

static void enetc_pf_remove(struct pci_dev *pdev)
{
	struct enetc_si *si = pci_get_drvdata(pdev);
	struct enetc_pf *pf = enetc_si_priv(si);
	struct enetc_ndev_priv *priv;

	priv = netdev_priv(si->ndev);

	if (pf->num_vfs)
		enetc_sriov_configure(pdev, 0);

<<<<<<< HEAD
	priv = netdev_priv(si->ndev);
	unregister_netdev(si->ndev);

	enetc_teardown_serdes(priv);
	enetc_mdio_remove(pf);
	enetc_of_put_phy(pf);
=======
	unregister_netdev(si->ndev);

	enetc_phylink_destroy(priv);
	enetc_mdiobus_destroy(pf);
>>>>>>> 7d2a07b7

	enetc_free_msix(priv);

	enetc_free_si_resources(priv);
	enetc_teardown_cbdr(&si->cbd_ring);

	free_netdev(si->ndev);

	enetc_pci_remove(pdev);
}

static const struct pci_device_id enetc_pf_id_table[] = {
	{ PCI_DEVICE(PCI_VENDOR_ID_FREESCALE, ENETC_DEV_ID_PF) },
	{ 0, } /* End of table. */
};
MODULE_DEVICE_TABLE(pci, enetc_pf_id_table);

static struct pci_driver enetc_pf_driver = {
	.name = KBUILD_MODNAME,
	.id_table = enetc_pf_id_table,
	.probe = enetc_pf_probe,
	.remove = enetc_pf_remove,
#ifdef CONFIG_PCI_IOV
	.sriov_configure = enetc_sriov_configure,
#endif
};
module_pci_driver(enetc_pf_driver);

MODULE_DESCRIPTION(ENETC_DRV_NAME_STR);
MODULE_LICENSE("Dual BSD/GPL");<|MERGE_RESOLUTION|>--- conflicted
+++ resolved
@@ -1,17 +1,11 @@
 // SPDX-License-Identifier: (GPL-2.0+ OR BSD-3-Clause)
 /* Copyright 2017-2019 NXP */
 
-<<<<<<< HEAD
-#include <linux/mdio.h>
-#include <linux/module.h>
-#include <linux/fsl/enetc_mdio.h>
-=======
 #include <asm/unaligned.h>
 #include <linux/mdio.h>
 #include <linux/module.h>
 #include <linux/fsl/enetc_mdio.h>
 #include <linux/of_platform.h>
->>>>>>> 7d2a07b7
 #include <linux/of_mdio.h>
 #include <linux/of_net.h>
 #include "enetc_ierb.h"
@@ -521,8 +515,7 @@
 	enetc_port_wr(hw, ENETC_PSIVLANFMR, ENETC_PSIVLANFMR_VS);
 }
 
-static void enetc_configure_port_mac(struct enetc_hw *hw,
-				     phy_interface_t phy_mode)
+static void enetc_configure_port_mac(struct enetc_hw *hw)
 {
 	enetc_port_wr(hw, ENETC_PM0_MAXFRM,
 		      ENETC_SET_MAXFRM(ENETC_RX_MAXFRM_SIZE));
@@ -533,17 +526,6 @@
 		      ENETC_PM0_CMD_TXP	| ENETC_PM0_PROMISC);
 
 	enetc_port_wr(hw, ENETC_PM1_CMD_CFG, ENETC_PM0_CMD_PHY_TX_EN |
-<<<<<<< HEAD
-		      ENETC_PM0_CMD_TXP	| ENETC_PM0_PROMISC |
-		      ENETC_PM0_TX_EN | ENETC_PM0_RX_EN);
-	/* set auto-speed for RGMII */
-	if (enetc_port_rd(hw, ENETC_PM0_IF_MODE) & ENETC_PMO_IFM_RG ||
-	    phy_interface_mode_is_rgmii(phy_mode))
-		enetc_port_wr(hw, ENETC_PM0_IF_MODE, ENETC_PM0_IFM_RGAUTO);
-
-	if (phy_mode == PHY_INTERFACE_MODE_USXGMII)
-		enetc_port_wr(hw, ENETC_PM0_IF_MODE, ENETC_PM0_IFM_XGMII);
-=======
 		      ENETC_PM0_CMD_TXP	| ENETC_PM0_PROMISC);
 
 	/* On LS1028A, the MAC RX FIFO defaults to 2, which is too high
@@ -580,7 +562,6 @@
 
 	enetc_port_wr(hw, ENETC_PM0_CMD_CFG, val);
 	enetc_port_wr(hw, ENETC_PM1_CMD_CFG, val);
->>>>>>> 7d2a07b7
 }
 
 static void enetc_configure_port_pmac(struct enetc_hw *hw)
@@ -603,7 +584,7 @@
 
 	enetc_configure_port_pmac(hw);
 
-	enetc_configure_port_mac(hw, pf->if_mode);
+	enetc_configure_port_mac(hw);
 
 	enetc_port_si_configure(pf->si);
 
@@ -780,12 +761,7 @@
 	ndev->hw_features = NETIF_F_SG | NETIF_F_RXCSUM |
 			    NETIF_F_HW_VLAN_CTAG_TX | NETIF_F_HW_VLAN_CTAG_RX |
 			    NETIF_F_HW_VLAN_CTAG_FILTER | NETIF_F_LOOPBACK;
-<<<<<<< HEAD
-	ndev->features = NETIF_F_HIGHDMA | NETIF_F_SG |
-			 NETIF_F_RXCSUM | NETIF_F_HW_CSUM |
-=======
 	ndev->features = NETIF_F_HIGHDMA | NETIF_F_SG | NETIF_F_RXCSUM |
->>>>>>> 7d2a07b7
 			 NETIF_F_HW_VLAN_CTAG_TX |
 			 NETIF_F_HW_VLAN_CTAG_RX;
 
@@ -807,18 +783,10 @@
 	enetc_get_primary_mac_addr(&si->hw, ndev->dev_addr);
 }
 
-<<<<<<< HEAD
-static int enetc_mdio_probe(struct enetc_pf *pf)
+static int enetc_mdio_probe(struct enetc_pf *pf, struct device_node *np)
 {
 	struct device *dev = &pf->si->pdev->dev;
 	struct enetc_mdio_priv *mdio_priv;
-	struct device_node *np;
-=======
-static int enetc_mdio_probe(struct enetc_pf *pf, struct device_node *np)
-{
-	struct device *dev = &pf->si->pdev->dev;
-	struct enetc_mdio_priv *mdio_priv;
->>>>>>> 7d2a07b7
 	struct mii_bus *bus;
 	int err;
 
@@ -835,54 +803,6 @@
 	mdio_priv->mdio_base = ENETC_EMDIO_BASE;
 	snprintf(bus->id, MII_BUS_ID_SIZE, "%s", dev_name(dev));
 
-<<<<<<< HEAD
-	np = of_get_child_by_name(dev->of_node, "mdio");
-	if (!np) {
-		dev_err(dev, "MDIO node missing\n");
-		return -EINVAL;
-	}
-
-	err = of_mdiobus_register(bus, np);
-	if (err) {
-		of_node_put(np);
-		dev_err(dev, "cannot register MDIO bus\n");
-		return err;
-	}
-
-	of_node_put(np);
-	pf->mdio = bus;
-
-	return 0;
-}
-
-static void enetc_mdio_remove(struct enetc_pf *pf)
-{
-	if (pf->mdio)
-		mdiobus_unregister(pf->mdio);
-}
-
-static int enetc_of_get_phy(struct enetc_pf *pf)
-{
-	struct device *dev = &pf->si->pdev->dev;
-	struct device_node *np = dev->of_node;
-	struct device_node *mdio_np;
-	int err;
-
-	pf->phy_node = of_parse_phandle(np, "phy-handle", 0);
-	if (!pf->phy_node) {
-		if (!of_phy_is_fixed_link(np)) {
-			dev_err(dev, "PHY not specified\n");
-			return -ENODEV;
-		}
-
-		err = of_phy_register_fixed_link(np);
-		if (err < 0) {
-			dev_err(dev, "fixed link registration failed\n");
-			return err;
-		}
-
-		pf->phy_node = of_node_get(np);
-=======
 	err = of_mdiobus_register(bus, np);
 	if (err) {
 		dev_err(dev, "cannot register MDIO bus\n");
@@ -961,7 +881,6 @@
 	if (pf->pcs) {
 		mdio_device_free(pf->pcs->mdio);
 		lynx_pcs_destroy(pf->pcs);
->>>>>>> 7d2a07b7
 	}
 	if (pf->imdio) {
 		mdiobus_unregister(pf->imdio);
@@ -969,14 +888,6 @@
 	}
 }
 
-<<<<<<< HEAD
-	mdio_np = of_get_child_by_name(np, "mdio");
-	if (mdio_np) {
-		of_node_put(mdio_np);
-		err = enetc_mdio_probe(pf);
-		if (err) {
-			of_node_put(pf->phy_node);
-=======
 static bool enetc_port_has_pcs(struct enetc_pf *pf)
 {
 	return (pf->if_mode == PHY_INTERFACE_MODE_SGMII ||
@@ -1002,19 +913,10 @@
 		err = enetc_imdio_create(pf);
 		if (err) {
 			enetc_mdio_remove(pf);
->>>>>>> 7d2a07b7
 			return err;
 		}
 	}
 
-<<<<<<< HEAD
-	err = of_get_phy_mode(np, &pf->if_mode);
-	if (err) {
-		dev_err(dev, "missing phy type\n");
-		of_node_put(pf->phy_node);
-		if (of_phy_is_fixed_link(np))
-			of_phy_deregister_fixed_link(np);
-=======
 	return 0;
 }
 
@@ -1134,7 +1036,6 @@
 
 		if (tx_pause)
 			rbmr |= ENETC_RBMR_CM;
->>>>>>> 7d2a07b7
 		else
 			rbmr &= ~ENETC_RBMR_CM;
 
@@ -1221,152 +1122,6 @@
 	return 0;
 }
 
-<<<<<<< HEAD
-static void enetc_of_put_phy(struct enetc_pf *pf)
-{
-	struct device_node *np = pf->si->pdev->dev.of_node;
-
-	if (np && of_phy_is_fixed_link(np))
-		of_phy_deregister_fixed_link(np);
-	if (pf->phy_node)
-		of_node_put(pf->phy_node);
-}
-
-static int enetc_imdio_init(struct enetc_pf *pf, bool is_c45)
-{
-	struct device *dev = &pf->si->pdev->dev;
-	struct enetc_mdio_priv *mdio_priv;
-	struct phy_device *pcs;
-	struct mii_bus *bus;
-	int err;
-
-	bus = mdiobus_alloc_size(sizeof(*mdio_priv));
-	if (!bus)
-		return -ENOMEM;
-
-	bus->name = "Freescale ENETC internal MDIO Bus";
-	bus->read = enetc_mdio_read;
-	bus->write = enetc_mdio_write;
-	bus->parent = dev;
-	bus->phy_mask = ~0;
-	mdio_priv = bus->priv;
-	mdio_priv->hw = &pf->si->hw;
-	mdio_priv->mdio_base = ENETC_PM_IMDIO_BASE;
-	snprintf(bus->id, MII_BUS_ID_SIZE, "%s-imdio", dev_name(dev));
-
-	err = mdiobus_register(bus);
-	if (err) {
-		dev_err(dev, "cannot register internal MDIO bus (%d)\n", err);
-		goto free_mdio_bus;
-	}
-
-	pcs = get_phy_device(bus, 0, is_c45);
-	if (IS_ERR(pcs)) {
-		err = PTR_ERR(pcs);
-		dev_err(dev, "cannot get internal PCS PHY (%d)\n", err);
-		goto unregister_mdiobus;
-	}
-
-	pf->imdio = bus;
-	pf->pcs = pcs;
-
-	return 0;
-
-unregister_mdiobus:
-	mdiobus_unregister(bus);
-free_mdio_bus:
-	mdiobus_free(bus);
-	return err;
-}
-
-static void enetc_imdio_remove(struct enetc_pf *pf)
-{
-	if (pf->pcs)
-		put_device(&pf->pcs->mdio.dev);
-	if (pf->imdio) {
-		mdiobus_unregister(pf->imdio);
-		mdiobus_free(pf->imdio);
-	}
-}
-
-static void enetc_configure_sgmii(struct phy_device *pcs)
-{
-	/* SGMII spec requires tx_config_Reg[15:0] to be exactly 0x4001
-	 * for the MAC PCS in order to acknowledge the AN.
-	 */
-	phy_write(pcs, MII_ADVERTISE, ADVERTISE_SGMII | ADVERTISE_LPACK);
-
-	phy_write(pcs, ENETC_PCS_IF_MODE,
-		  ENETC_PCS_IF_MODE_SGMII_EN |
-		  ENETC_PCS_IF_MODE_USE_SGMII_AN);
-
-	/* Adjust link timer for SGMII */
-	phy_write(pcs, ENETC_PCS_LINK_TIMER1, ENETC_PCS_LINK_TIMER1_VAL);
-	phy_write(pcs, ENETC_PCS_LINK_TIMER2, ENETC_PCS_LINK_TIMER2_VAL);
-
-	phy_write(pcs, MII_BMCR, BMCR_ANRESTART | BMCR_ANENABLE);
-}
-
-static void enetc_configure_2500basex(struct phy_device *pcs)
-{
-	phy_write(pcs, ENETC_PCS_IF_MODE,
-		  ENETC_PCS_IF_MODE_SGMII_EN |
-		  ENETC_PCS_IF_MODE_SGMII_SPEED(ENETC_PCS_SPEED_2500));
-
-	phy_write(pcs, MII_BMCR, BMCR_SPEED1000 | BMCR_FULLDPLX | BMCR_RESET);
-}
-
-static void enetc_configure_usxgmii(struct phy_device *pcs)
-{
-	/* Configure device ability for the USXGMII Replicator */
-	phy_write_mmd(pcs, MDIO_MMD_VEND2, MII_ADVERTISE,
-		      ADVERTISE_SGMII | ADVERTISE_LPACK |
-		      MDIO_USXGMII_FULL_DUPLEX);
-
-	/* Restart PCS AN */
-	phy_write_mmd(pcs, MDIO_MMD_VEND2, MII_BMCR,
-		      BMCR_RESET | BMCR_ANENABLE | BMCR_ANRESTART);
-}
-
-static int enetc_configure_serdes(struct enetc_ndev_priv *priv)
-{
-	bool is_c45 = priv->if_mode == PHY_INTERFACE_MODE_USXGMII;
-	struct enetc_pf *pf = enetc_si_priv(priv->si);
-	int err;
-
-	if (priv->if_mode != PHY_INTERFACE_MODE_SGMII &&
-	    priv->if_mode != PHY_INTERFACE_MODE_2500BASEX &&
-	    priv->if_mode != PHY_INTERFACE_MODE_USXGMII)
-		return 0;
-
-	err = enetc_imdio_init(pf, is_c45);
-	if (err)
-		return err;
-
-	switch (priv->if_mode) {
-	case PHY_INTERFACE_MODE_SGMII:
-		enetc_configure_sgmii(pf->pcs);
-		break;
-	case PHY_INTERFACE_MODE_2500BASEX:
-		enetc_configure_2500basex(pf->pcs);
-		break;
-	case PHY_INTERFACE_MODE_USXGMII:
-		enetc_configure_usxgmii(pf->pcs);
-		break;
-	default:
-		dev_err(&pf->si->pdev->dev, "Unsupported link mode %s\n",
-			phy_modes(priv->if_mode));
-	}
-
-	return 0;
-}
-
-static void enetc_teardown_serdes(struct enetc_ndev_priv *priv)
-{
-	struct enetc_pf *pf = enetc_si_priv(priv->si);
-
-	enetc_imdio_remove(pf);
-=======
 static void enetc_phylink_destroy(struct enetc_ndev_priv *priv)
 {
 	if (priv->phylink)
@@ -1440,7 +1195,6 @@
 		return -EPROBE_DEFER;
 
 	return enetc_ierb_register_pf(ierb_pdev, pdev);
->>>>>>> 7d2a07b7
 }
 
 static int enetc_pf_probe(struct pci_dev *pdev,
@@ -1501,15 +1255,9 @@
 	pf->si = si;
 	pf->total_vfs = pci_sriov_get_totalvfs(pdev);
 
-<<<<<<< HEAD
-	err = enetc_of_get_phy(pf);
-	if (err)
-		dev_warn(&pdev->dev, "Fallback to PHY-less operation\n");
-=======
 	err = enetc_setup_mac_addresses(node, pf);
 	if (err)
 		goto err_setup_mac_addresses;
->>>>>>> 7d2a07b7
 
 	enetc_configure_port(pf);
 
@@ -1525,8 +1273,6 @@
 	enetc_pf_netdev_setup(si, ndev, &enetc_ndev_ops);
 
 	priv = netdev_priv(ndev);
-	priv->phy_node = pf->phy_node;
-	priv->if_mode = pf->if_mode;
 
 	enetc_init_si_rings_params(priv);
 
@@ -1548,11 +1294,6 @@
 		goto err_alloc_msix;
 	}
 
-<<<<<<< HEAD
-	err = enetc_configure_serdes(priv);
-	if (err)
-		dev_warn(&pdev->dev, "Attempted SerDes config but failed\n");
-=======
 	if (!of_get_phy_mode(node, &pf->if_mode)) {
 		err = enetc_mdiobus_create(pf, node);
 		if (err)
@@ -1562,20 +1303,11 @@
 		if (err)
 			goto err_phylink_create;
 	}
->>>>>>> 7d2a07b7
 
 	err = register_netdev(ndev);
 	if (err)
 		goto err_reg_netdev;
 
-<<<<<<< HEAD
-	netif_carrier_off(ndev);
-
-	return 0;
-
-err_reg_netdev:
-	enetc_teardown_serdes(priv);
-=======
 	return 0;
 
 err_reg_netdev:
@@ -1583,7 +1315,6 @@
 err_phylink_create:
 	enetc_mdiobus_destroy(pf);
 err_mdiobus_create:
->>>>>>> 7d2a07b7
 	enetc_free_msix(priv);
 err_config_si:
 err_alloc_msix:
@@ -1592,17 +1323,12 @@
 	si->ndev = NULL;
 	free_netdev(ndev);
 err_alloc_netdev:
-<<<<<<< HEAD
-	enetc_mdio_remove(pf);
-	enetc_of_put_phy(pf);
-=======
 err_init_port_rss:
 err_init_port_rfs:
 err_device_disabled:
 err_setup_mac_addresses:
 	enetc_teardown_cbdr(&si->cbd_ring);
 err_setup_cbdr:
->>>>>>> 7d2a07b7
 err_map_pf_space:
 	enetc_pci_remove(pdev);
 
@@ -1620,19 +1346,10 @@
 	if (pf->num_vfs)
 		enetc_sriov_configure(pdev, 0);
 
-<<<<<<< HEAD
-	priv = netdev_priv(si->ndev);
-	unregister_netdev(si->ndev);
-
-	enetc_teardown_serdes(priv);
-	enetc_mdio_remove(pf);
-	enetc_of_put_phy(pf);
-=======
 	unregister_netdev(si->ndev);
 
 	enetc_phylink_destroy(priv);
 	enetc_mdiobus_destroy(pf);
->>>>>>> 7d2a07b7
 
 	enetc_free_msix(priv);
 
