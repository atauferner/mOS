// SPDX-License-Identifier: (GPL-2.0+ OR BSD-3-Clause)
/* Copyright 2017-2019 NXP */

#include "enetc.h"
#include <linux/bpf_trace.h>
#include <linux/tcp.h>
#include <linux/udp.h>
#include <linux/vmalloc.h>
#include <linux/ptp_classify.h>
#include <net/pkt_sched.h>

static int enetc_num_stack_tx_queues(struct enetc_ndev_priv *priv)
{
<<<<<<< HEAD
	struct enetc_ndev_priv *priv = netdev_priv(ndev);
	struct enetc_bdr *tx_ring;
	int count;

	tx_ring = priv->tx_ring[skb->queue_mapping];

	if (unlikely(skb_shinfo(skb)->nr_frags > ENETC_MAX_SKB_FRAGS))
		if (unlikely(skb_linearize(skb)))
			goto drop_packet_err;

	count = skb_shinfo(skb)->nr_frags + 1; /* fragments + head */
	if (enetc_bd_unused(tx_ring) < ENETC_TXBDS_NEEDED(count)) {
		netif_stop_subqueue(ndev, tx_ring->index);
		return NETDEV_TX_BUSY;
	}

	enetc_lock_mdio();
	count = enetc_map_tx_buffs(tx_ring, skb, priv->active_offloads);
	enetc_unlock_mdio();

	if (unlikely(!count))
		goto drop_packet_err;

	if (enetc_bd_unused(tx_ring) < ENETC_TXBDS_MAX_NEEDED)
		netif_stop_subqueue(ndev, tx_ring->index);
=======
	int num_tx_rings = priv->num_tx_rings;
	int i;
>>>>>>> 7d2a07b7

	for (i = 0; i < priv->num_rx_rings; i++)
		if (priv->rx_ring[i]->xdp.prog)
			return num_tx_rings - num_possible_cpus();

	return num_tx_rings;
}

static struct enetc_bdr *enetc_rx_ring_from_xdp_tx_ring(struct enetc_ndev_priv *priv,
							struct enetc_bdr *tx_ring)
{
	int index = &priv->tx_ring[tx_ring->index] - priv->xdp_tx_ring;

	return priv->rx_ring[index];
}

static struct sk_buff *enetc_tx_swbd_get_skb(struct enetc_tx_swbd *tx_swbd)
{
	if (tx_swbd->is_xdp_tx || tx_swbd->is_xdp_redirect)
		return NULL;

	return tx_swbd->skb;
}

static struct xdp_frame *
enetc_tx_swbd_get_xdp_frame(struct enetc_tx_swbd *tx_swbd)
{
	if (tx_swbd->is_xdp_redirect)
		return tx_swbd->xdp_frame;

	return NULL;
}

static void enetc_unmap_tx_buff(struct enetc_bdr *tx_ring,
				struct enetc_tx_swbd *tx_swbd)
{
	/* For XDP_TX, pages come from RX, whereas for the other contexts where
	 * we have is_dma_page_set, those come from skb_frag_dma_map. We need
	 * to match the DMA mapping length, so we need to differentiate those.
	 */
	if (tx_swbd->is_dma_page)
		dma_unmap_page(tx_ring->dev, tx_swbd->dma,
			       tx_swbd->is_xdp_tx ? PAGE_SIZE : tx_swbd->len,
			       tx_swbd->dir);
	else
		dma_unmap_single(tx_ring->dev, tx_swbd->dma,
				 tx_swbd->len, tx_swbd->dir);
	tx_swbd->dma = 0;
}

static void enetc_free_tx_frame(struct enetc_bdr *tx_ring,
				struct enetc_tx_swbd *tx_swbd)
{
	struct xdp_frame *xdp_frame = enetc_tx_swbd_get_xdp_frame(tx_swbd);
	struct sk_buff *skb = enetc_tx_swbd_get_skb(tx_swbd);

	if (tx_swbd->dma)
		enetc_unmap_tx_buff(tx_ring, tx_swbd);

	if (xdp_frame) {
		xdp_return_frame(tx_swbd->xdp_frame);
		tx_swbd->xdp_frame = NULL;
	} else if (skb) {
		dev_kfree_skb_any(skb);
		tx_swbd->skb = NULL;
	}
}

/* Let H/W know BD ring has been updated */
static void enetc_update_tx_ring_tail(struct enetc_bdr *tx_ring)
{
	/* includes wmb() */
	enetc_wr_reg_hot(tx_ring->tpir, tx_ring->next_to_use);
}

static int enetc_ptp_parse(struct sk_buff *skb, u8 *udp,
			   u8 *msgtype, u8 *twostep,
			   u16 *correction_offset, u16 *body_offset)
{
	unsigned int ptp_class;
	struct ptp_header *hdr;
	unsigned int type;
	u8 *base;

	ptp_class = ptp_classify_raw(skb);
	if (ptp_class == PTP_CLASS_NONE)
		return -EINVAL;

	hdr = ptp_parse_header(skb, ptp_class);
	if (!hdr)
		return -EINVAL;

	type = ptp_class & PTP_CLASS_PMASK;
	if (type == PTP_CLASS_IPV4 || type == PTP_CLASS_IPV6)
		*udp = 1;
	else
		*udp = 0;

	*msgtype = ptp_get_msgtype(hdr, ptp_class);
	*twostep = hdr->flag_field[0] & 0x2;

	base = skb_mac_header(skb);
	*correction_offset = (u8 *)&hdr->correction - base;
	*body_offset = (u8 *)hdr + sizeof(struct ptp_header) - base;

	return 0;
}

static int enetc_map_tx_buffs(struct enetc_bdr *tx_ring, struct sk_buff *skb)
{
	bool do_vlan, do_onestep_tstamp = false, do_twostep_tstamp = false;
	struct enetc_ndev_priv *priv = netdev_priv(tx_ring->ndev);
	struct enetc_hw *hw = &priv->si->hw;
	struct enetc_tx_swbd *tx_swbd;
<<<<<<< HEAD
	skb_frag_t *frag;
=======
>>>>>>> 7d2a07b7
	int len = skb_headlen(skb);
	union enetc_tx_bd temp_bd;
	u8 msgtype, twostep, udp;
	union enetc_tx_bd *txbd;
	u16 offset1, offset2;
	int i, count = 0;
	skb_frag_t *frag;
	unsigned int f;
	dma_addr_t dma;
	u8 flags = 0;

	i = tx_ring->next_to_use;
	txbd = ENETC_TXBD(*tx_ring, i);
	prefetchw(txbd);

	dma = dma_map_single(tx_ring->dev, skb->data, len, DMA_TO_DEVICE);
	if (unlikely(dma_mapping_error(tx_ring->dev, dma)))
		goto dma_err;

	temp_bd.addr = cpu_to_le64(dma);
	temp_bd.buf_len = cpu_to_le16(len);
	temp_bd.lstatus = 0;

	tx_swbd = &tx_ring->tx_swbd[i];
	tx_swbd->dma = dma;
	tx_swbd->len = len;
	tx_swbd->is_dma_page = 0;
	tx_swbd->dir = DMA_TO_DEVICE;
	count++;

	do_vlan = skb_vlan_tag_present(skb);
	if (skb->cb[0] & ENETC_F_TX_ONESTEP_SYNC_TSTAMP) {
		if (enetc_ptp_parse(skb, &udp, &msgtype, &twostep, &offset1,
				    &offset2) ||
		    msgtype != PTP_MSGTYPE_SYNC || twostep)
			WARN_ONCE(1, "Bad packet for one-step timestamping\n");
		else
			do_onestep_tstamp = true;
	} else if (skb->cb[0] & ENETC_F_TX_TSTAMP) {
		do_twostep_tstamp = true;
	}

	tx_swbd->do_twostep_tstamp = do_twostep_tstamp;
	tx_swbd->check_wb = tx_swbd->do_twostep_tstamp;

	if (do_vlan || do_onestep_tstamp || do_twostep_tstamp)
		flags |= ENETC_TXBD_FLAGS_EX;

<<<<<<< HEAD
	if (enetc_tx_csum(skb, &temp_bd))
		flags |= ENETC_TXBD_FLAGS_CSUM | ENETC_TXBD_FLAGS_L4CS;
	else if (tx_ring->tsd_enable)
=======
	if (tx_ring->tsd_enable)
>>>>>>> 7d2a07b7
		flags |= ENETC_TXBD_FLAGS_TSE | ENETC_TXBD_FLAGS_TXSTART;

	/* first BD needs frm_len and offload flags set */
	temp_bd.frm_len = cpu_to_le16(skb->len);
	temp_bd.flags = flags;

<<<<<<< HEAD
	if (flags & ENETC_TXBD_FLAGS_TSE) {
		u32 temp;

		temp = (skb->skb_mstamp_ns >> 5 & ENETC_TXBD_TXSTART_MASK)
			| (flags << ENETC_TXBD_FLAGS_OFFSET);
		temp_bd.txstart = cpu_to_le32(temp);
	}
=======
	if (flags & ENETC_TXBD_FLAGS_TSE)
		temp_bd.txstart = enetc_txbd_set_tx_start(skb->skb_mstamp_ns,
							  flags);
>>>>>>> 7d2a07b7

	if (flags & ENETC_TXBD_FLAGS_EX) {
		u8 e_flags = 0;
		*txbd = temp_bd;
		enetc_clear_tx_bd(&temp_bd);

		/* add extension BD for VLAN and/or timestamping */
		flags = 0;
		tx_swbd++;
		txbd++;
		i++;
		if (unlikely(i == tx_ring->bd_count)) {
			i = 0;
			tx_swbd = tx_ring->tx_swbd;
			txbd = ENETC_TXBD(*tx_ring, 0);
		}
		prefetchw(txbd);

		if (do_vlan) {
			temp_bd.ext.vid = cpu_to_le16(skb_vlan_tag_get(skb));
			temp_bd.ext.tpid = 0; /* < C-TAG */
			e_flags |= ENETC_TXBD_E_FLAGS_VLAN_INS;
		}

		if (do_onestep_tstamp) {
			u32 lo, hi, val;
			u64 sec, nsec;
			u8 *data;

			lo = enetc_rd_hot(hw, ENETC_SICTR0);
			hi = enetc_rd_hot(hw, ENETC_SICTR1);
			sec = (u64)hi << 32 | lo;
			nsec = do_div(sec, 1000000000);

			/* Configure extension BD */
			temp_bd.ext.tstamp = cpu_to_le32(lo & 0x3fffffff);
			e_flags |= ENETC_TXBD_E_FLAGS_ONE_STEP_PTP;

			/* Update originTimestamp field of Sync packet
			 * - 48 bits seconds field
			 * - 32 bits nanseconds field
			 */
			data = skb_mac_header(skb);
			*(__be16 *)(data + offset2) =
				htons((sec >> 32) & 0xffff);
			*(__be32 *)(data + offset2 + 2) =
				htonl(sec & 0xffffffff);
			*(__be32 *)(data + offset2 + 6) = htonl(nsec);

			/* Configure single-step register */
			val = ENETC_PM0_SINGLE_STEP_EN;
			val |= ENETC_SET_SINGLE_STEP_OFFSET(offset1);
			if (udp)
				val |= ENETC_PM0_SINGLE_STEP_CH;

			enetc_port_wr(hw, ENETC_PM0_SINGLE_STEP, val);
			enetc_port_wr(hw, ENETC_PM1_SINGLE_STEP, val);
		} else if (do_twostep_tstamp) {
			skb_shinfo(skb)->tx_flags |= SKBTX_IN_PROGRESS;
			e_flags |= ENETC_TXBD_E_FLAGS_TWO_STEP_PTP;
		}

		temp_bd.ext.e_flags = e_flags;
		count++;
	}

	frag = &skb_shinfo(skb)->frags[0];
	for (f = 0; f < skb_shinfo(skb)->nr_frags; f++, frag++) {
		len = skb_frag_size(frag);
		dma = skb_frag_dma_map(tx_ring->dev, frag, 0, len,
				       DMA_TO_DEVICE);
		if (dma_mapping_error(tx_ring->dev, dma))
			goto dma_err;

		*txbd = temp_bd;
		enetc_clear_tx_bd(&temp_bd);

		flags = 0;
		tx_swbd++;
		txbd++;
		i++;
		if (unlikely(i == tx_ring->bd_count)) {
			i = 0;
			tx_swbd = tx_ring->tx_swbd;
			txbd = ENETC_TXBD(*tx_ring, 0);
		}
		prefetchw(txbd);

		temp_bd.addr = cpu_to_le64(dma);
		temp_bd.buf_len = cpu_to_le16(len);

		tx_swbd->dma = dma;
		tx_swbd->len = len;
		tx_swbd->is_dma_page = 1;
		tx_swbd->dir = DMA_TO_DEVICE;
		count++;
	}

	/* last BD needs 'F' bit set */
	flags |= ENETC_TXBD_FLAGS_F;
	temp_bd.flags = flags;
	*txbd = temp_bd;

	tx_ring->tx_swbd[i].is_eof = true;
	tx_ring->tx_swbd[i].skb = skb;

	enetc_bdr_idx_inc(tx_ring, &i);
	tx_ring->next_to_use = i;

	skb_tx_timestamp(skb);

<<<<<<< HEAD
	/* let H/W know BD ring has been updated */
	enetc_wr_reg_hot(tx_ring->tpir, i); /* includes wmb() */
=======
	enetc_update_tx_ring_tail(tx_ring);
>>>>>>> 7d2a07b7

	return count;

dma_err:
	dev_err(tx_ring->dev, "DMA map error");

	do {
		tx_swbd = &tx_ring->tx_swbd[i];
		enetc_free_tx_frame(tx_ring, tx_swbd);
		if (i == 0)
			i = tx_ring->bd_count;
		i--;
	} while (count--);

	return 0;
}

static netdev_tx_t enetc_start_xmit(struct sk_buff *skb,
				    struct net_device *ndev)
{
	struct enetc_ndev_priv *priv = netdev_priv(ndev);
	struct enetc_bdr *tx_ring;
	int count;

	/* Queue one-step Sync packet if already locked */
	if (skb->cb[0] & ENETC_F_TX_ONESTEP_SYNC_TSTAMP) {
		if (test_and_set_bit_lock(ENETC_TX_ONESTEP_TSTAMP_IN_PROGRESS,
					  &priv->flags)) {
			skb_queue_tail(&priv->tx_skbs, skb);
			return NETDEV_TX_OK;
		}
	}

	tx_ring = priv->tx_ring[skb->queue_mapping];

	if (unlikely(skb_shinfo(skb)->nr_frags > ENETC_MAX_SKB_FRAGS))
		if (unlikely(skb_linearize(skb)))
			goto drop_packet_err;

	count = skb_shinfo(skb)->nr_frags + 1; /* fragments + head */
	if (enetc_bd_unused(tx_ring) < ENETC_TXBDS_NEEDED(count)) {
		netif_stop_subqueue(ndev, tx_ring->index);
		return NETDEV_TX_BUSY;
	}

	enetc_lock_mdio();
	count = enetc_map_tx_buffs(tx_ring, skb);
	enetc_unlock_mdio();

	if (unlikely(!count))
		goto drop_packet_err;

	if (enetc_bd_unused(tx_ring) < ENETC_TXBDS_MAX_NEEDED)
		netif_stop_subqueue(ndev, tx_ring->index);

	return NETDEV_TX_OK;

drop_packet_err:
	dev_kfree_skb_any(skb);
	return NETDEV_TX_OK;
}

netdev_tx_t enetc_xmit(struct sk_buff *skb, struct net_device *ndev)
{
	struct enetc_ndev_priv *priv = netdev_priv(ndev);
	u8 udp, msgtype, twostep;
	u16 offset1, offset2;

	/* Mark tx timestamp type on skb->cb[0] if requires */
	if ((skb_shinfo(skb)->tx_flags & SKBTX_HW_TSTAMP) &&
	    (priv->active_offloads & ENETC_F_TX_TSTAMP_MASK)) {
		skb->cb[0] = priv->active_offloads & ENETC_F_TX_TSTAMP_MASK;
	} else {
		skb->cb[0] = 0;
	}

	/* Fall back to two-step timestamp if not one-step Sync packet */
	if (skb->cb[0] & ENETC_F_TX_ONESTEP_SYNC_TSTAMP) {
		if (enetc_ptp_parse(skb, &udp, &msgtype, &twostep,
				    &offset1, &offset2) ||
		    msgtype != PTP_MSGTYPE_SYNC || twostep != 0)
			skb->cb[0] = ENETC_F_TX_TSTAMP;
	}

	return enetc_start_xmit(skb, ndev);
}

static irqreturn_t enetc_msix(int irq, void *data)
{
	struct enetc_int_vector	*v = data;
	int i;

	enetc_lock_mdio();

	/* disable interrupts */
	enetc_wr_reg_hot(v->rbier, 0);
<<<<<<< HEAD
	enetc_wr_reg(v->ricr1, v->rx_ictt);
=======
	enetc_wr_reg_hot(v->ricr1, v->rx_ictt);
>>>>>>> 7d2a07b7

	for_each_set_bit(i, &v->tx_rings_map, ENETC_MAX_NUM_TXQS)
		enetc_wr_reg_hot(v->tbier_base + ENETC_BDR_OFF(i), 0);

	enetc_unlock_mdio();

	napi_schedule(&v->napi);

	return IRQ_HANDLED;
}

<<<<<<< HEAD
static bool enetc_clean_tx_ring(struct enetc_bdr *tx_ring, int napi_budget);
static int enetc_clean_rx_ring(struct enetc_bdr *rx_ring,
			       struct napi_struct *napi, int work_limit);

static void enetc_rx_dim_work(struct work_struct *w)
{
	struct dim *dim = container_of(w, struct dim, work);
	struct dim_cq_moder moder =
		net_dim_get_rx_moderation(dim->mode, dim->profile_ix);
	struct enetc_int_vector	*v =
		container_of(dim, struct enetc_int_vector, rx_dim);

	v->rx_ictt = enetc_usecs_to_cycles(moder.usec);
	dim->state = DIM_START_MEASURE;
}

static void enetc_rx_net_dim(struct enetc_int_vector *v)
{
	struct dim_sample dim_sample;

	v->comp_cnt++;

	if (!v->rx_napi_work)
		return;

	dim_update_sample(v->comp_cnt,
			  v->rx_ring.stats.packets,
			  v->rx_ring.stats.bytes,
			  &dim_sample);
	net_dim(&v->rx_dim, dim_sample);
}

static int enetc_poll(struct napi_struct *napi, int budget)
=======
static void enetc_rx_dim_work(struct work_struct *w)
>>>>>>> 7d2a07b7
{
	struct dim *dim = container_of(w, struct dim, work);
	struct dim_cq_moder moder =
		net_dim_get_rx_moderation(dim->mode, dim->profile_ix);
	struct enetc_int_vector	*v =
		container_of(dim, struct enetc_int_vector, rx_dim);

<<<<<<< HEAD
	enetc_lock_mdio();

	for (i = 0; i < v->count_tx_rings; i++)
		if (!enetc_clean_tx_ring(&v->tx_ring[i], budget))
			complete = false;

	work_done = enetc_clean_rx_ring(&v->rx_ring, napi, budget);
	if (work_done == budget)
		complete = false;
	if (work_done)
		v->rx_napi_work = true;

	if (!complete) {
		enetc_unlock_mdio();
		return budget;
	}
=======
	v->rx_ictt = enetc_usecs_to_cycles(moder.usec);
	dim->state = DIM_START_MEASURE;
}
>>>>>>> 7d2a07b7

static void enetc_rx_net_dim(struct enetc_int_vector *v)
{
	struct dim_sample dim_sample;

<<<<<<< HEAD
	if (likely(v->rx_dim_en))
		enetc_rx_net_dim(v);

	v->rx_napi_work = false;

	/* enable interrupts */
	enetc_wr_reg_hot(v->rbier, ENETC_RBIER_RXTIE);

	for_each_set_bit(i, &v->tx_rings_map, ENETC_MAX_NUM_TXQS)
		enetc_wr_reg_hot(v->tbier_base + ENETC_BDR_OFF(i),
			     ENETC_TBIER_TXTIE);

	enetc_unlock_mdio();

	return work_done;
=======
	v->comp_cnt++;

	if (!v->rx_napi_work)
		return;

	dim_update_sample(v->comp_cnt,
			  v->rx_ring.stats.packets,
			  v->rx_ring.stats.bytes,
			  &dim_sample);
	net_dim(&v->rx_dim, dim_sample);
>>>>>>> 7d2a07b7
}

static int enetc_bd_ready_count(struct enetc_bdr *tx_ring, int ci)
{
	int pi = enetc_rd_reg_hot(tx_ring->tcir) & ENETC_TBCIR_IDX_MASK;

	return pi >= ci ? pi - ci : tx_ring->bd_count - ci + pi;
}

static bool enetc_page_reusable(struct page *page)
{
	return (!page_is_pfmemalloc(page) && page_ref_count(page) == 1);
}

static void enetc_reuse_page(struct enetc_bdr *rx_ring,
			     struct enetc_rx_swbd *old)
{
	struct enetc_rx_swbd *new;

	new = &rx_ring->rx_swbd[rx_ring->next_to_alloc];

	/* next buf that may reuse a page */
	enetc_bdr_idx_inc(rx_ring, &rx_ring->next_to_alloc);

	/* copy page reference */
	*new = *old;
}

static void enetc_get_tx_tstamp(struct enetc_hw *hw, union enetc_tx_bd *txbd,
				u64 *tstamp)
{
	u32 lo, hi, tstamp_lo;

	lo = enetc_rd_hot(hw, ENETC_SICTR0);
	hi = enetc_rd_hot(hw, ENETC_SICTR1);
	tstamp_lo = le32_to_cpu(txbd->wb.tstamp);
	if (lo <= tstamp_lo)
		hi -= 1;
	*tstamp = (u64)hi << 32 | tstamp_lo;
}

static void enetc_tstamp_tx(struct sk_buff *skb, u64 tstamp)
{
	struct skb_shared_hwtstamps shhwtstamps;

	if (skb_shinfo(skb)->tx_flags & SKBTX_IN_PROGRESS) {
		memset(&shhwtstamps, 0, sizeof(shhwtstamps));
		shhwtstamps.hwtstamp = ns_to_ktime(tstamp);
<<<<<<< HEAD
		/* Ensure skb_mstamp_ns, which might have been populated with
		 * the txtime, is not mistaken for a software timestamp,
		 * because this will prevent the dispatch of our hardware
		 * timestamp to the socket.
		 */
		skb->tstamp = ktime_set(0, 0);
=======
		skb_txtime_consumed(skb);
>>>>>>> 7d2a07b7
		skb_tstamp_tx(skb, &shhwtstamps);
	}
}

static void enetc_recycle_xdp_tx_buff(struct enetc_bdr *tx_ring,
				      struct enetc_tx_swbd *tx_swbd)
{
	struct enetc_ndev_priv *priv = netdev_priv(tx_ring->ndev);
	struct enetc_rx_swbd rx_swbd = {
		.dma = tx_swbd->dma,
		.page = tx_swbd->page,
		.page_offset = tx_swbd->page_offset,
		.dir = tx_swbd->dir,
		.len = tx_swbd->len,
	};
	struct enetc_bdr *rx_ring;

	rx_ring = enetc_rx_ring_from_xdp_tx_ring(priv, tx_ring);

	if (likely(enetc_swbd_unused(rx_ring))) {
		enetc_reuse_page(rx_ring, &rx_swbd);

		/* sync for use by the device */
		dma_sync_single_range_for_device(rx_ring->dev, rx_swbd.dma,
						 rx_swbd.page_offset,
						 ENETC_RXB_DMA_SIZE_XDP,
						 rx_swbd.dir);

		rx_ring->stats.recycles++;
	} else {
		/* RX ring is already full, we need to unmap and free the
		 * page, since there's nothing useful we can do with it.
		 */
		rx_ring->stats.recycle_failures++;

		dma_unmap_page(rx_ring->dev, rx_swbd.dma, PAGE_SIZE,
			       rx_swbd.dir);
		__free_page(rx_swbd.page);
	}

	rx_ring->xdp.xdp_tx_in_flight--;
}

static bool enetc_clean_tx_ring(struct enetc_bdr *tx_ring, int napi_budget)
{
	struct net_device *ndev = tx_ring->ndev;
	struct enetc_ndev_priv *priv = netdev_priv(ndev);
	int tx_frm_cnt = 0, tx_byte_cnt = 0;
	struct enetc_tx_swbd *tx_swbd;
	int i, bds_to_clean;
	bool do_twostep_tstamp;
	u64 tstamp = 0;

	i = tx_ring->next_to_clean;
	tx_swbd = &tx_ring->tx_swbd[i];

	bds_to_clean = enetc_bd_ready_count(tx_ring, i);

	do_twostep_tstamp = false;

	while (bds_to_clean && tx_frm_cnt < ENETC_DEFAULT_TX_WORK) {
		struct xdp_frame *xdp_frame = enetc_tx_swbd_get_xdp_frame(tx_swbd);
		struct sk_buff *skb = enetc_tx_swbd_get_skb(tx_swbd);
		bool is_eof = tx_swbd->is_eof;

		if (unlikely(tx_swbd->check_wb)) {
			struct enetc_ndev_priv *priv = netdev_priv(ndev);
			union enetc_tx_bd *txbd;

			txbd = ENETC_TXBD(*tx_ring, i);

			if (txbd->flags & ENETC_TXBD_FLAGS_W &&
			    tx_swbd->do_twostep_tstamp) {
				enetc_get_tx_tstamp(&priv->si->hw, txbd,
						    &tstamp);
				do_twostep_tstamp = true;
			}
		}

		if (tx_swbd->is_xdp_tx)
			enetc_recycle_xdp_tx_buff(tx_ring, tx_swbd);
		else if (likely(tx_swbd->dma))
			enetc_unmap_tx_buff(tx_ring, tx_swbd);

		if (xdp_frame) {
			xdp_return_frame(xdp_frame);
		} else if (skb) {
			if (unlikely(tx_swbd->skb->cb[0] &
				     ENETC_F_TX_ONESTEP_SYNC_TSTAMP)) {
				/* Start work to release lock for next one-step
				 * timestamping packet. And send one skb in
				 * tx_skbs queue if has.
				 */
				schedule_work(&priv->tx_onestep_tstamp);
			} else if (unlikely(do_twostep_tstamp)) {
				enetc_tstamp_tx(skb, tstamp);
				do_twostep_tstamp = false;
			}
			napi_consume_skb(skb, napi_budget);
		}

		tx_byte_cnt += tx_swbd->len;
		/* Scrub the swbd here so we don't have to do that
		 * when we reuse it during xmit
		 */
		memset(tx_swbd, 0, sizeof(*tx_swbd));

		bds_to_clean--;
		tx_swbd++;
		i++;
		if (unlikely(i == tx_ring->bd_count)) {
			i = 0;
			tx_swbd = tx_ring->tx_swbd;
		}

		/* BD iteration loop end */
		if (is_eof) {
			tx_frm_cnt++;
			/* re-arm interrupt source */
			enetc_wr_reg_hot(tx_ring->idr, BIT(tx_ring->index) |
					 BIT(16 + tx_ring->index));
		}

		if (unlikely(!bds_to_clean))
			bds_to_clean = enetc_bd_ready_count(tx_ring, i);
	}

	tx_ring->next_to_clean = i;
	tx_ring->stats.packets += tx_frm_cnt;
	tx_ring->stats.bytes += tx_byte_cnt;

	if (unlikely(tx_frm_cnt && netif_carrier_ok(ndev) &&
		     __netif_subqueue_stopped(ndev, tx_ring->index) &&
		     (enetc_bd_unused(tx_ring) >= ENETC_TXBDS_MAX_NEEDED))) {
		netif_wake_subqueue(ndev, tx_ring->index);
	}

	return tx_frm_cnt != ENETC_DEFAULT_TX_WORK;
}

static bool enetc_new_page(struct enetc_bdr *rx_ring,
			   struct enetc_rx_swbd *rx_swbd)
{
	bool xdp = !!(rx_ring->xdp.prog);
	struct page *page;
	dma_addr_t addr;

	page = dev_alloc_page();
	if (unlikely(!page))
		return false;

	/* For XDP_TX, we forgo dma_unmap -> dma_map */
	rx_swbd->dir = xdp ? DMA_BIDIRECTIONAL : DMA_FROM_DEVICE;

	addr = dma_map_page(rx_ring->dev, page, 0, PAGE_SIZE, rx_swbd->dir);
	if (unlikely(dma_mapping_error(rx_ring->dev, addr))) {
		__free_page(page);

		return false;
	}

	rx_swbd->dma = addr;
	rx_swbd->page = page;
	rx_swbd->page_offset = rx_ring->buffer_offset;

	return true;
}

static int enetc_refill_rx_ring(struct enetc_bdr *rx_ring, const int buff_cnt)
{
	struct enetc_rx_swbd *rx_swbd;
	union enetc_rx_bd *rxbd;
	int i, j;

	i = rx_ring->next_to_use;
	rx_swbd = &rx_ring->rx_swbd[i];
	rxbd = enetc_rxbd(rx_ring, i);

	for (j = 0; j < buff_cnt; j++) {
		/* try reuse page */
		if (unlikely(!rx_swbd->page)) {
			if (unlikely(!enetc_new_page(rx_ring, rx_swbd))) {
				rx_ring->stats.rx_alloc_errs++;
				break;
			}
		}

		/* update RxBD */
		rxbd->w.addr = cpu_to_le64(rx_swbd->dma +
					   rx_swbd->page_offset);
		/* clear 'R" as well */
		rxbd->r.lstatus = 0;

<<<<<<< HEAD
		rxbd = enetc_rxbd_next(rx_ring, rxbd, i);
		rx_swbd++;
		i++;
		if (unlikely(i == rx_ring->bd_count)) {
			i = 0;
			rx_swbd = rx_ring->rx_swbd;
		}
=======
		enetc_rxbd_next(rx_ring, &rxbd, &i);
		rx_swbd = &rx_ring->rx_swbd[i];
>>>>>>> 7d2a07b7
	}

	if (likely(j)) {
		rx_ring->next_to_alloc = i; /* keep track from page reuse */
		rx_ring->next_to_use = i;
<<<<<<< HEAD
=======

		/* update ENETC's consumer index */
		enetc_wr_reg_hot(rx_ring->rcir, rx_ring->next_to_use);
>>>>>>> 7d2a07b7
	}

	return j;
}

#ifdef CONFIG_FSL_ENETC_PTP_CLOCK
static void enetc_get_rx_tstamp(struct net_device *ndev,
				union enetc_rx_bd *rxbd,
				struct sk_buff *skb)
{
	struct skb_shared_hwtstamps *shhwtstamps = skb_hwtstamps(skb);
	struct enetc_ndev_priv *priv = netdev_priv(ndev);
	struct enetc_hw *hw = &priv->si->hw;
	u32 lo, hi, tstamp_lo;
	u64 tstamp;

	if (le16_to_cpu(rxbd->r.flags) & ENETC_RXBD_FLAG_TSTMP) {
		lo = enetc_rd_reg_hot(hw->reg + ENETC_SICTR0);
		hi = enetc_rd_reg_hot(hw->reg + ENETC_SICTR1);
		rxbd = enetc_rxbd_ext(rxbd);
		tstamp_lo = le32_to_cpu(rxbd->ext.tstamp);
		if (lo <= tstamp_lo)
			hi -= 1;

		tstamp = (u64)hi << 32 | tstamp_lo;
		memset(shhwtstamps, 0, sizeof(*shhwtstamps));
		shhwtstamps->hwtstamp = ns_to_ktime(tstamp);
	}
}
#endif

static void enetc_get_offloads(struct enetc_bdr *rx_ring,
			       union enetc_rx_bd *rxbd, struct sk_buff *skb)
{
<<<<<<< HEAD
#ifdef CONFIG_FSL_ENETC_PTP_CLOCK
=======
>>>>>>> 7d2a07b7
	struct enetc_ndev_priv *priv = netdev_priv(rx_ring->ndev);

	/* TODO: hashing */
	if (rx_ring->ndev->features & NETIF_F_RXCSUM) {
		u16 inet_csum = le16_to_cpu(rxbd->r.inet_csum);

		skb->csum = csum_unfold((__force __sum16)~htons(inet_csum));
		skb->ip_summed = CHECKSUM_COMPLETE;
	}

<<<<<<< HEAD
	/* copy VLAN to skb, if one is extracted, for now we assume it's a
	 * standard TPID, but HW also supports custom values
	 */
	if (le16_to_cpu(rxbd->r.flags) & ENETC_RXBD_FLAG_VLAN)
		__vlan_hwaccel_put_tag(skb, htons(ETH_P_8021Q),
				       le16_to_cpu(rxbd->r.vlan_opt));
#ifdef CONFIG_FSL_ENETC_PTP_CLOCK
	if (priv->active_offloads & ENETC_F_RX_TSTAMP)
		enetc_get_rx_tstamp(rx_ring->ndev, rxbd, skb);
#endif
}
=======
	if (le16_to_cpu(rxbd->r.flags) & ENETC_RXBD_FLAG_VLAN) {
		__be16 tpid = 0;
>>>>>>> 7d2a07b7

		switch (le16_to_cpu(rxbd->r.flags) & ENETC_RXBD_FLAG_TPID) {
		case 0:
			tpid = htons(ETH_P_8021Q);
			break;
		case 1:
			tpid = htons(ETH_P_8021AD);
			break;
		case 2:
			tpid = htons(enetc_port_rd(&priv->si->hw,
						   ENETC_PCVLANR1));
			break;
		case 3:
			tpid = htons(enetc_port_rd(&priv->si->hw,
						   ENETC_PCVLANR2));
			break;
		default:
			break;
		}

		__vlan_hwaccel_put_tag(skb, tpid, le16_to_cpu(rxbd->r.vlan_opt));
	}

#ifdef CONFIG_FSL_ENETC_PTP_CLOCK
	if (priv->active_offloads & ENETC_F_RX_TSTAMP)
		enetc_get_rx_tstamp(rx_ring->ndev, rxbd, skb);
#endif
}

/* This gets called during the non-XDP NAPI poll cycle as well as on XDP_PASS,
 * so it needs to work with both DMA_FROM_DEVICE as well as DMA_BIDIRECTIONAL
 * mapped buffers.
 */
static struct enetc_rx_swbd *enetc_get_rx_buff(struct enetc_bdr *rx_ring,
					       int i, u16 size)
{
	struct enetc_rx_swbd *rx_swbd = &rx_ring->rx_swbd[i];

	dma_sync_single_range_for_cpu(rx_ring->dev, rx_swbd->dma,
				      rx_swbd->page_offset,
				      size, rx_swbd->dir);
	return rx_swbd;
}

/* Reuse the current page without performing half-page buffer flipping */
static void enetc_put_rx_buff(struct enetc_bdr *rx_ring,
			      struct enetc_rx_swbd *rx_swbd)
{
	size_t buffer_size = ENETC_RXB_TRUESIZE - rx_ring->buffer_offset;

	enetc_reuse_page(rx_ring, rx_swbd);

	dma_sync_single_range_for_device(rx_ring->dev, rx_swbd->dma,
					 rx_swbd->page_offset,
					 buffer_size, rx_swbd->dir);

	rx_swbd->page = NULL;
}

/* Reuse the current page by performing half-page buffer flipping */
static void enetc_flip_rx_buff(struct enetc_bdr *rx_ring,
			       struct enetc_rx_swbd *rx_swbd)
{
	if (likely(enetc_page_reusable(rx_swbd->page))) {
		rx_swbd->page_offset ^= ENETC_RXB_TRUESIZE;
		page_ref_inc(rx_swbd->page);

		enetc_put_rx_buff(rx_ring, rx_swbd);
	} else {
		dma_unmap_page(rx_ring->dev, rx_swbd->dma, PAGE_SIZE,
			       rx_swbd->dir);
		rx_swbd->page = NULL;
	}
}

static struct sk_buff *enetc_map_rx_buff_to_skb(struct enetc_bdr *rx_ring,
						int i, u16 size)
{
	struct enetc_rx_swbd *rx_swbd = enetc_get_rx_buff(rx_ring, i, size);
	struct sk_buff *skb;
	void *ba;

	ba = page_address(rx_swbd->page) + rx_swbd->page_offset;
	skb = build_skb(ba - rx_ring->buffer_offset, ENETC_RXB_TRUESIZE);
	if (unlikely(!skb)) {
		rx_ring->stats.rx_alloc_errs++;
		return NULL;
	}

	skb_reserve(skb, rx_ring->buffer_offset);
	__skb_put(skb, size);

	enetc_flip_rx_buff(rx_ring, rx_swbd);

	return skb;
}

static void enetc_add_rx_buff_to_skb(struct enetc_bdr *rx_ring, int i,
				     u16 size, struct sk_buff *skb)
{
	struct enetc_rx_swbd *rx_swbd = enetc_get_rx_buff(rx_ring, i, size);

	skb_add_rx_frag(skb, skb_shinfo(skb)->nr_frags, rx_swbd->page,
			rx_swbd->page_offset, size, ENETC_RXB_TRUESIZE);

	enetc_flip_rx_buff(rx_ring, rx_swbd);
}

static bool enetc_check_bd_errors_and_consume(struct enetc_bdr *rx_ring,
					      u32 bd_status,
					      union enetc_rx_bd **rxbd, int *i)
{
	if (likely(!(bd_status & ENETC_RXBD_LSTATUS(ENETC_RXBD_ERR_MASK))))
		return false;

	enetc_put_rx_buff(rx_ring, &rx_ring->rx_swbd[*i]);
	enetc_rxbd_next(rx_ring, rxbd, i);

	while (!(bd_status & ENETC_RXBD_LSTATUS_F)) {
		dma_rmb();
		bd_status = le32_to_cpu((*rxbd)->r.lstatus);

		enetc_put_rx_buff(rx_ring, &rx_ring->rx_swbd[*i]);
		enetc_rxbd_next(rx_ring, rxbd, i);
	}

	rx_ring->ndev->stats.rx_dropped++;
	rx_ring->ndev->stats.rx_errors++;

	return true;
}

static struct sk_buff *enetc_build_skb(struct enetc_bdr *rx_ring,
				       u32 bd_status, union enetc_rx_bd **rxbd,
				       int *i, int *cleaned_cnt, int buffer_size)
{
	struct sk_buff *skb;
	u16 size;

	size = le16_to_cpu((*rxbd)->r.buf_len);
	skb = enetc_map_rx_buff_to_skb(rx_ring, *i, size);
	if (!skb)
		return NULL;

	enetc_get_offloads(rx_ring, *rxbd, skb);

	(*cleaned_cnt)++;

	enetc_rxbd_next(rx_ring, rxbd, i);

	/* not last BD in frame? */
	while (!(bd_status & ENETC_RXBD_LSTATUS_F)) {
		bd_status = le32_to_cpu((*rxbd)->r.lstatus);
		size = buffer_size;

		if (bd_status & ENETC_RXBD_LSTATUS_F) {
			dma_rmb();
			size = le16_to_cpu((*rxbd)->r.buf_len);
		}

		enetc_add_rx_buff_to_skb(rx_ring, *i, size, skb);

		(*cleaned_cnt)++;

		enetc_rxbd_next(rx_ring, rxbd, i);
	}

	skb_record_rx_queue(skb, rx_ring->index);
	skb->protocol = eth_type_trans(skb, rx_ring->ndev);

	return skb;
}

#define ENETC_RXBD_BUNDLE 16 /* # of BDs to update at once */

static int enetc_clean_rx_ring(struct enetc_bdr *rx_ring,
			       struct napi_struct *napi, int work_limit)
{
	int rx_frm_cnt = 0, rx_byte_cnt = 0;
	int cleaned_cnt, i;

	cleaned_cnt = enetc_bd_unused(rx_ring);
	/* next descriptor to process */
	i = rx_ring->next_to_clean;

	while (likely(rx_frm_cnt < work_limit)) {
		union enetc_rx_bd *rxbd;
		struct sk_buff *skb;
		u32 bd_status;

<<<<<<< HEAD
			/* update ENETC's consumer index */
			enetc_wr_reg_hot(rx_ring->rcir, rx_ring->next_to_use);
			cleaned_cnt -= count;
		}
=======
		if (cleaned_cnt >= ENETC_RXBD_BUNDLE)
			cleaned_cnt -= enetc_refill_rx_ring(rx_ring,
							    cleaned_cnt);
>>>>>>> 7d2a07b7

		rxbd = enetc_rxbd(rx_ring, i);
		bd_status = le32_to_cpu(rxbd->r.lstatus);
		if (!bd_status)
			break;

		enetc_wr_reg_hot(rx_ring->idr, BIT(rx_ring->index));
		dma_rmb(); /* for reading other rxbd fields */

		if (enetc_check_bd_errors_and_consume(rx_ring, bd_status,
						      &rxbd, &i))
			break;

		skb = enetc_build_skb(rx_ring, bd_status, &rxbd, &i,
				      &cleaned_cnt, ENETC_RXB_DMA_SIZE);
		if (!skb)
			break;

		rx_byte_cnt += skb->len;
		rx_frm_cnt++;

<<<<<<< HEAD
		cleaned_cnt++;

		rxbd = enetc_rxbd_next(rx_ring, rxbd, i);
		if (unlikely(++i == rx_ring->bd_count))
			i = 0;

		if (unlikely(bd_status &
			     ENETC_RXBD_LSTATUS(ENETC_RXBD_ERR_MASK))) {
			dev_kfree_skb(skb);
			while (!(bd_status & ENETC_RXBD_LSTATUS_F)) {
				dma_rmb();
				bd_status = le32_to_cpu(rxbd->r.lstatus);

				rxbd = enetc_rxbd_next(rx_ring, rxbd, i);
				if (unlikely(++i == rx_ring->bd_count))
					i = 0;
=======
		napi_gro_receive(napi, skb);
	}

	rx_ring->next_to_clean = i;

	rx_ring->stats.packets += rx_frm_cnt;
	rx_ring->stats.bytes += rx_byte_cnt;

	return rx_frm_cnt;
}

static void enetc_xdp_map_tx_buff(struct enetc_bdr *tx_ring, int i,
				  struct enetc_tx_swbd *tx_swbd,
				  int frm_len)
{
	union enetc_tx_bd *txbd = ENETC_TXBD(*tx_ring, i);

	prefetchw(txbd);

	enetc_clear_tx_bd(txbd);
	txbd->addr = cpu_to_le64(tx_swbd->dma + tx_swbd->page_offset);
	txbd->buf_len = cpu_to_le16(tx_swbd->len);
	txbd->frm_len = cpu_to_le16(frm_len);

	memcpy(&tx_ring->tx_swbd[i], tx_swbd, sizeof(*tx_swbd));
}

/* Puts in the TX ring one XDP frame, mapped as an array of TX software buffer
 * descriptors.
 */
static bool enetc_xdp_tx(struct enetc_bdr *tx_ring,
			 struct enetc_tx_swbd *xdp_tx_arr, int num_tx_swbd)
{
	struct enetc_tx_swbd *tmp_tx_swbd = xdp_tx_arr;
	int i, k, frm_len = tmp_tx_swbd->len;

	if (unlikely(enetc_bd_unused(tx_ring) < ENETC_TXBDS_NEEDED(num_tx_swbd)))
		return false;

	while (unlikely(!tmp_tx_swbd->is_eof)) {
		tmp_tx_swbd++;
		frm_len += tmp_tx_swbd->len;
	}

	i = tx_ring->next_to_use;

	for (k = 0; k < num_tx_swbd; k++) {
		struct enetc_tx_swbd *xdp_tx_swbd = &xdp_tx_arr[k];

		enetc_xdp_map_tx_buff(tx_ring, i, xdp_tx_swbd, frm_len);

		/* last BD needs 'F' bit set */
		if (xdp_tx_swbd->is_eof) {
			union enetc_tx_bd *txbd = ENETC_TXBD(*tx_ring, i);

			txbd->flags = ENETC_TXBD_FLAGS_F;
		}

		enetc_bdr_idx_inc(tx_ring, &i);
	}

	tx_ring->next_to_use = i;

	return true;
}

static int enetc_xdp_frame_to_xdp_tx_swbd(struct enetc_bdr *tx_ring,
					  struct enetc_tx_swbd *xdp_tx_arr,
					  struct xdp_frame *xdp_frame)
{
	struct enetc_tx_swbd *xdp_tx_swbd = &xdp_tx_arr[0];
	struct skb_shared_info *shinfo;
	void *data = xdp_frame->data;
	int len = xdp_frame->len;
	skb_frag_t *frag;
	dma_addr_t dma;
	unsigned int f;
	int n = 0;

	dma = dma_map_single(tx_ring->dev, data, len, DMA_TO_DEVICE);
	if (unlikely(dma_mapping_error(tx_ring->dev, dma))) {
		netdev_err(tx_ring->ndev, "DMA map error\n");
		return -1;
	}

	xdp_tx_swbd->dma = dma;
	xdp_tx_swbd->dir = DMA_TO_DEVICE;
	xdp_tx_swbd->len = len;
	xdp_tx_swbd->is_xdp_redirect = true;
	xdp_tx_swbd->is_eof = false;
	xdp_tx_swbd->xdp_frame = NULL;

	n++;
	xdp_tx_swbd = &xdp_tx_arr[n];

	shinfo = xdp_get_shared_info_from_frame(xdp_frame);

	for (f = 0, frag = &shinfo->frags[0]; f < shinfo->nr_frags;
	     f++, frag++) {
		data = skb_frag_address(frag);
		len = skb_frag_size(frag);

		dma = dma_map_single(tx_ring->dev, data, len, DMA_TO_DEVICE);
		if (unlikely(dma_mapping_error(tx_ring->dev, dma))) {
			/* Undo the DMA mapping for all fragments */
			while (--n >= 0)
				enetc_unmap_tx_buff(tx_ring, &xdp_tx_arr[n]);

			netdev_err(tx_ring->ndev, "DMA map error\n");
			return -1;
		}

		xdp_tx_swbd->dma = dma;
		xdp_tx_swbd->dir = DMA_TO_DEVICE;
		xdp_tx_swbd->len = len;
		xdp_tx_swbd->is_xdp_redirect = true;
		xdp_tx_swbd->is_eof = false;
		xdp_tx_swbd->xdp_frame = NULL;

		n++;
		xdp_tx_swbd = &xdp_tx_arr[n];
	}

	xdp_tx_arr[n - 1].is_eof = true;
	xdp_tx_arr[n - 1].xdp_frame = xdp_frame;

	return n;
}

int enetc_xdp_xmit(struct net_device *ndev, int num_frames,
		   struct xdp_frame **frames, u32 flags)
{
	struct enetc_tx_swbd xdp_redirect_arr[ENETC_MAX_SKB_FRAGS] = {0};
	struct enetc_ndev_priv *priv = netdev_priv(ndev);
	struct enetc_bdr *tx_ring;
	int xdp_tx_bd_cnt, i, k;
	int xdp_tx_frm_cnt = 0;

	enetc_lock_mdio();

	tx_ring = priv->xdp_tx_ring[smp_processor_id()];

	prefetchw(ENETC_TXBD(*tx_ring, tx_ring->next_to_use));

	for (k = 0; k < num_frames; k++) {
		xdp_tx_bd_cnt = enetc_xdp_frame_to_xdp_tx_swbd(tx_ring,
							       xdp_redirect_arr,
							       frames[k]);
		if (unlikely(xdp_tx_bd_cnt < 0))
			break;

		if (unlikely(!enetc_xdp_tx(tx_ring, xdp_redirect_arr,
					   xdp_tx_bd_cnt))) {
			for (i = 0; i < xdp_tx_bd_cnt; i++)
				enetc_unmap_tx_buff(tx_ring,
						    &xdp_redirect_arr[i]);
			tx_ring->stats.xdp_tx_drops++;
			break;
		}

		xdp_tx_frm_cnt++;
	}

	if (unlikely((flags & XDP_XMIT_FLUSH) || k != xdp_tx_frm_cnt))
		enetc_update_tx_ring_tail(tx_ring);

	tx_ring->stats.xdp_tx += xdp_tx_frm_cnt;

	enetc_unlock_mdio();

	return xdp_tx_frm_cnt;
}

static void enetc_map_rx_buff_to_xdp(struct enetc_bdr *rx_ring, int i,
				     struct xdp_buff *xdp_buff, u16 size)
{
	struct enetc_rx_swbd *rx_swbd = enetc_get_rx_buff(rx_ring, i, size);
	void *hard_start = page_address(rx_swbd->page) + rx_swbd->page_offset;
	struct skb_shared_info *shinfo;

	/* To be used for XDP_TX */
	rx_swbd->len = size;

	xdp_prepare_buff(xdp_buff, hard_start - rx_ring->buffer_offset,
			 rx_ring->buffer_offset, size, false);

	shinfo = xdp_get_shared_info_from_buff(xdp_buff);
	shinfo->nr_frags = 0;
}

static void enetc_add_rx_buff_to_xdp(struct enetc_bdr *rx_ring, int i,
				     u16 size, struct xdp_buff *xdp_buff)
{
	struct skb_shared_info *shinfo = xdp_get_shared_info_from_buff(xdp_buff);
	struct enetc_rx_swbd *rx_swbd = enetc_get_rx_buff(rx_ring, i, size);
	skb_frag_t *frag = &shinfo->frags[shinfo->nr_frags];

	/* To be used for XDP_TX */
	rx_swbd->len = size;

	skb_frag_off_set(frag, rx_swbd->page_offset);
	skb_frag_size_set(frag, size);
	__skb_frag_set_page(frag, rx_swbd->page);

	shinfo->nr_frags++;
}

static void enetc_build_xdp_buff(struct enetc_bdr *rx_ring, u32 bd_status,
				 union enetc_rx_bd **rxbd, int *i,
				 int *cleaned_cnt, struct xdp_buff *xdp_buff)
{
	u16 size = le16_to_cpu((*rxbd)->r.buf_len);

	xdp_init_buff(xdp_buff, ENETC_RXB_TRUESIZE, &rx_ring->xdp.rxq);

	enetc_map_rx_buff_to_xdp(rx_ring, *i, xdp_buff, size);
	(*cleaned_cnt)++;
	enetc_rxbd_next(rx_ring, rxbd, i);

	/* not last BD in frame? */
	while (!(bd_status & ENETC_RXBD_LSTATUS_F)) {
		bd_status = le32_to_cpu((*rxbd)->r.lstatus);
		size = ENETC_RXB_DMA_SIZE_XDP;

		if (bd_status & ENETC_RXBD_LSTATUS_F) {
			dma_rmb();
			size = le16_to_cpu((*rxbd)->r.buf_len);
		}

		enetc_add_rx_buff_to_xdp(rx_ring, *i, size, xdp_buff);
		(*cleaned_cnt)++;
		enetc_rxbd_next(rx_ring, rxbd, i);
	}
}

/* Convert RX buffer descriptors to TX buffer descriptors. These will be
 * recycled back into the RX ring in enetc_clean_tx_ring.
 */
static int enetc_rx_swbd_to_xdp_tx_swbd(struct enetc_tx_swbd *xdp_tx_arr,
					struct enetc_bdr *rx_ring,
					int rx_ring_first, int rx_ring_last)
{
	int n = 0;

	for (; rx_ring_first != rx_ring_last;
	     n++, enetc_bdr_idx_inc(rx_ring, &rx_ring_first)) {
		struct enetc_rx_swbd *rx_swbd = &rx_ring->rx_swbd[rx_ring_first];
		struct enetc_tx_swbd *tx_swbd = &xdp_tx_arr[n];

		/* No need to dma_map, we already have DMA_BIDIRECTIONAL */
		tx_swbd->dma = rx_swbd->dma;
		tx_swbd->dir = rx_swbd->dir;
		tx_swbd->page = rx_swbd->page;
		tx_swbd->page_offset = rx_swbd->page_offset;
		tx_swbd->len = rx_swbd->len;
		tx_swbd->is_dma_page = true;
		tx_swbd->is_xdp_tx = true;
		tx_swbd->is_eof = false;
	}

	/* We rely on caller providing an rx_ring_last > rx_ring_first */
	xdp_tx_arr[n - 1].is_eof = true;

	return n;
}

static void enetc_xdp_drop(struct enetc_bdr *rx_ring, int rx_ring_first,
			   int rx_ring_last)
{
	while (rx_ring_first != rx_ring_last) {
		enetc_put_rx_buff(rx_ring,
				  &rx_ring->rx_swbd[rx_ring_first]);
		enetc_bdr_idx_inc(rx_ring, &rx_ring_first);
	}
	rx_ring->stats.xdp_drops++;
}

static void enetc_xdp_free(struct enetc_bdr *rx_ring, int rx_ring_first,
			   int rx_ring_last)
{
	while (rx_ring_first != rx_ring_last) {
		struct enetc_rx_swbd *rx_swbd = &rx_ring->rx_swbd[rx_ring_first];

		if (rx_swbd->page) {
			dma_unmap_page(rx_ring->dev, rx_swbd->dma, PAGE_SIZE,
				       rx_swbd->dir);
			__free_page(rx_swbd->page);
			rx_swbd->page = NULL;
		}
		enetc_bdr_idx_inc(rx_ring, &rx_ring_first);
	}
	rx_ring->stats.xdp_redirect_failures++;
}

static int enetc_clean_rx_ring_xdp(struct enetc_bdr *rx_ring,
				   struct napi_struct *napi, int work_limit,
				   struct bpf_prog *prog)
{
	int xdp_tx_bd_cnt, xdp_tx_frm_cnt = 0, xdp_redirect_frm_cnt = 0;
	struct enetc_tx_swbd xdp_tx_arr[ENETC_MAX_SKB_FRAGS] = {0};
	struct enetc_ndev_priv *priv = netdev_priv(rx_ring->ndev);
	int rx_frm_cnt = 0, rx_byte_cnt = 0;
	struct enetc_bdr *tx_ring;
	int cleaned_cnt, i;
	u32 xdp_act;

	cleaned_cnt = enetc_bd_unused(rx_ring);
	/* next descriptor to process */
	i = rx_ring->next_to_clean;

	while (likely(rx_frm_cnt < work_limit)) {
		union enetc_rx_bd *rxbd, *orig_rxbd;
		int orig_i, orig_cleaned_cnt;
		struct xdp_buff xdp_buff;
		struct sk_buff *skb;
		int tmp_orig_i, err;
		u32 bd_status;

		rxbd = enetc_rxbd(rx_ring, i);
		bd_status = le32_to_cpu(rxbd->r.lstatus);
		if (!bd_status)
			break;

		enetc_wr_reg_hot(rx_ring->idr, BIT(rx_ring->index));
		dma_rmb(); /* for reading other rxbd fields */

		if (enetc_check_bd_errors_and_consume(rx_ring, bd_status,
						      &rxbd, &i))
			break;

		orig_rxbd = rxbd;
		orig_cleaned_cnt = cleaned_cnt;
		orig_i = i;

		enetc_build_xdp_buff(rx_ring, bd_status, &rxbd, &i,
				     &cleaned_cnt, &xdp_buff);

		xdp_act = bpf_prog_run_xdp(prog, &xdp_buff);

		switch (xdp_act) {
		default:
			bpf_warn_invalid_xdp_action(xdp_act);
			fallthrough;
		case XDP_ABORTED:
			trace_xdp_exception(rx_ring->ndev, prog, xdp_act);
			fallthrough;
		case XDP_DROP:
			enetc_xdp_drop(rx_ring, orig_i, i);
			break;
		case XDP_PASS:
			rxbd = orig_rxbd;
			cleaned_cnt = orig_cleaned_cnt;
			i = orig_i;

			skb = enetc_build_skb(rx_ring, bd_status, &rxbd,
					      &i, &cleaned_cnt,
					      ENETC_RXB_DMA_SIZE_XDP);
			if (unlikely(!skb))
				goto out;

			napi_gro_receive(napi, skb);
			break;
		case XDP_TX:
			tx_ring = priv->xdp_tx_ring[rx_ring->index];
			xdp_tx_bd_cnt = enetc_rx_swbd_to_xdp_tx_swbd(xdp_tx_arr,
								     rx_ring,
								     orig_i, i);

			if (!enetc_xdp_tx(tx_ring, xdp_tx_arr, xdp_tx_bd_cnt)) {
				enetc_xdp_drop(rx_ring, orig_i, i);
				tx_ring->stats.xdp_tx_drops++;
			} else {
				tx_ring->stats.xdp_tx += xdp_tx_bd_cnt;
				rx_ring->xdp.xdp_tx_in_flight += xdp_tx_bd_cnt;
				xdp_tx_frm_cnt++;
				/* The XDP_TX enqueue was successful, so we
				 * need to scrub the RX software BDs because
				 * the ownership of the buffers no longer
				 * belongs to the RX ring, and we must prevent
				 * enetc_refill_rx_ring() from reusing
				 * rx_swbd->page.
				 */
				while (orig_i != i) {
					rx_ring->rx_swbd[orig_i].page = NULL;
					enetc_bdr_idx_inc(rx_ring, &orig_i);
				}
>>>>>>> 7d2a07b7
			}
			break;
		case XDP_REDIRECT:
			/* xdp_return_frame does not support S/G in the sense
			 * that it leaks the fragments (__xdp_return should not
			 * call page_frag_free only for the initial buffer).
			 * Until XDP_REDIRECT gains support for S/G let's keep
			 * the code structure in place, but dead. We drop the
			 * S/G frames ourselves to avoid memory leaks which
			 * would otherwise leave the kernel OOM.
			 */
			if (unlikely(cleaned_cnt - orig_cleaned_cnt != 1)) {
				enetc_xdp_drop(rx_ring, orig_i, i);
				rx_ring->stats.xdp_redirect_sg++;
				break;
			}

			tmp_orig_i = orig_i;

			while (orig_i != i) {
				enetc_flip_rx_buff(rx_ring,
						   &rx_ring->rx_swbd[orig_i]);
				enetc_bdr_idx_inc(rx_ring, &orig_i);
			}

			err = xdp_do_redirect(rx_ring->ndev, &xdp_buff, prog);
			if (unlikely(err)) {
				enetc_xdp_free(rx_ring, tmp_orig_i, i);
			} else {
				xdp_redirect_frm_cnt++;
				rx_ring->stats.xdp_redirect++;
			}
		}

		rx_frm_cnt++;
	}

out:
	rx_ring->next_to_clean = i;

	rx_ring->stats.packets += rx_frm_cnt;
	rx_ring->stats.bytes += rx_byte_cnt;

	if (xdp_redirect_frm_cnt)
		xdp_do_flush_map();

	if (xdp_tx_frm_cnt)
		enetc_update_tx_ring_tail(tx_ring);

	if (cleaned_cnt > rx_ring->xdp.xdp_tx_in_flight)
		enetc_refill_rx_ring(rx_ring, enetc_bd_unused(rx_ring) -
				     rx_ring->xdp.xdp_tx_in_flight);

	return rx_frm_cnt;
}

static int enetc_poll(struct napi_struct *napi, int budget)
{
	struct enetc_int_vector
		*v = container_of(napi, struct enetc_int_vector, napi);
	struct enetc_bdr *rx_ring = &v->rx_ring;
	struct bpf_prog *prog;
	bool complete = true;
	int work_done;
	int i;

	enetc_lock_mdio();

	for (i = 0; i < v->count_tx_rings; i++)
		if (!enetc_clean_tx_ring(&v->tx_ring[i], budget))
			complete = false;

	prog = rx_ring->xdp.prog;
	if (prog)
		work_done = enetc_clean_rx_ring_xdp(rx_ring, napi, budget, prog);
	else
		work_done = enetc_clean_rx_ring(rx_ring, napi, budget);
	if (work_done == budget)
		complete = false;
	if (work_done)
		v->rx_napi_work = true;

<<<<<<< HEAD
			cleaned_cnt++;

			rxbd = enetc_rxbd_next(rx_ring, rxbd, i);
			if (unlikely(++i == rx_ring->bd_count))
				i = 0;
		}
=======
	if (!complete) {
		enetc_unlock_mdio();
		return budget;
	}
>>>>>>> 7d2a07b7

	napi_complete_done(napi, work_done);

	if (likely(v->rx_dim_en))
		enetc_rx_net_dim(v);

	v->rx_napi_work = false;

	/* enable interrupts */
	enetc_wr_reg_hot(v->rbier, ENETC_RBIER_RXTIE);

	for_each_set_bit(i, &v->tx_rings_map, ENETC_MAX_NUM_TXQS)
		enetc_wr_reg_hot(v->tbier_base + ENETC_BDR_OFF(i),
				 ENETC_TBIER_TXTIE);

	enetc_unlock_mdio();

	return work_done;
}

/* Probing and Init */
#define ENETC_MAX_RFS_SIZE 64
void enetc_get_si_caps(struct enetc_si *si)
{
	struct enetc_hw *hw = &si->hw;
	u32 val;

	/* find out how many of various resources we have to work with */
	val = enetc_rd(hw, ENETC_SICAPR0);
	si->num_rx_rings = (val >> 16) & 0xff;
	si->num_tx_rings = val & 0xff;

	val = enetc_rd(hw, ENETC_SIRFSCAPR);
	si->num_fs_entries = ENETC_SIRFSCAPR_GET_NUM_RFS(val);
	si->num_fs_entries = min(si->num_fs_entries, ENETC_MAX_RFS_SIZE);

	si->num_rss = 0;
	val = enetc_rd(hw, ENETC_SIPCAPR0);
	if (val & ENETC_SIPCAPR0_RSS) {
		u32 rss;

		rss = enetc_rd(hw, ENETC_SIRSSCAPR);
		si->num_rss = ENETC_SIRSSCAPR_GET_NUM_RSS(rss);
	}

	if (val & ENETC_SIPCAPR0_QBV)
		si->hw_features |= ENETC_SI_F_QBV;

	if (val & ENETC_SIPCAPR0_PSFP)
		si->hw_features |= ENETC_SI_F_PSFP;
}

static int enetc_dma_alloc_bdr(struct enetc_bdr *r, size_t bd_size)
{
	r->bd_base = dma_alloc_coherent(r->dev, r->bd_count * bd_size,
					&r->bd_dma_base, GFP_KERNEL);
	if (!r->bd_base)
		return -ENOMEM;

	/* h/w requires 128B alignment */
	if (!IS_ALIGNED(r->bd_dma_base, 128)) {
		dma_free_coherent(r->dev, r->bd_count * bd_size, r->bd_base,
				  r->bd_dma_base);
		return -EINVAL;
	}

	return 0;
}

static int enetc_alloc_txbdr(struct enetc_bdr *txr)
{
	int err;

	txr->tx_swbd = vzalloc(txr->bd_count * sizeof(struct enetc_tx_swbd));
	if (!txr->tx_swbd)
		return -ENOMEM;

	err = enetc_dma_alloc_bdr(txr, sizeof(union enetc_tx_bd));
	if (err) {
		vfree(txr->tx_swbd);
		return err;
	}

	txr->next_to_clean = 0;
	txr->next_to_use = 0;

	return 0;
}

static void enetc_free_txbdr(struct enetc_bdr *txr)
{
	int size, i;

	for (i = 0; i < txr->bd_count; i++)
		enetc_free_tx_frame(txr, &txr->tx_swbd[i]);

	size = txr->bd_count * sizeof(union enetc_tx_bd);

	dma_free_coherent(txr->dev, size, txr->bd_base, txr->bd_dma_base);
	txr->bd_base = NULL;

	vfree(txr->tx_swbd);
	txr->tx_swbd = NULL;
}

static int enetc_alloc_tx_resources(struct enetc_ndev_priv *priv)
{
	int i, err;

	for (i = 0; i < priv->num_tx_rings; i++) {
		err = enetc_alloc_txbdr(priv->tx_ring[i]);

		if (err)
			goto fail;
	}

	return 0;

fail:
	while (i-- > 0)
		enetc_free_txbdr(priv->tx_ring[i]);

	return err;
}

static void enetc_free_tx_resources(struct enetc_ndev_priv *priv)
{
	int i;

	for (i = 0; i < priv->num_tx_rings; i++)
		enetc_free_txbdr(priv->tx_ring[i]);
}

static int enetc_alloc_rxbdr(struct enetc_bdr *rxr, bool extended)
{
	size_t size = sizeof(union enetc_rx_bd);
	int err;

	rxr->rx_swbd = vzalloc(rxr->bd_count * sizeof(struct enetc_rx_swbd));
	if (!rxr->rx_swbd)
		return -ENOMEM;

	if (extended)
		size *= 2;

	err = enetc_dma_alloc_bdr(rxr, size);
	if (err) {
		vfree(rxr->rx_swbd);
		return err;
	}

	rxr->next_to_clean = 0;
	rxr->next_to_use = 0;
	rxr->next_to_alloc = 0;
	rxr->ext_en = extended;

	return 0;
}

static void enetc_free_rxbdr(struct enetc_bdr *rxr)
{
	int size;

	size = rxr->bd_count * sizeof(union enetc_rx_bd);

	dma_free_coherent(rxr->dev, size, rxr->bd_base, rxr->bd_dma_base);
	rxr->bd_base = NULL;

	vfree(rxr->rx_swbd);
	rxr->rx_swbd = NULL;
}

static int enetc_alloc_rx_resources(struct enetc_ndev_priv *priv)
{
	bool extended = !!(priv->active_offloads & ENETC_F_RX_TSTAMP);
	int i, err;

	for (i = 0; i < priv->num_rx_rings; i++) {
		err = enetc_alloc_rxbdr(priv->rx_ring[i], extended);

		if (err)
			goto fail;
	}

	return 0;

fail:
	while (i-- > 0)
		enetc_free_rxbdr(priv->rx_ring[i]);

	return err;
}

static void enetc_free_rx_resources(struct enetc_ndev_priv *priv)
{
	int i;

	for (i = 0; i < priv->num_rx_rings; i++)
		enetc_free_rxbdr(priv->rx_ring[i]);
}

static void enetc_free_tx_ring(struct enetc_bdr *tx_ring)
{
	int i;

	if (!tx_ring->tx_swbd)
		return;

	for (i = 0; i < tx_ring->bd_count; i++) {
		struct enetc_tx_swbd *tx_swbd = &tx_ring->tx_swbd[i];

		enetc_free_tx_frame(tx_ring, tx_swbd);
	}

	tx_ring->next_to_clean = 0;
	tx_ring->next_to_use = 0;
}

static void enetc_free_rx_ring(struct enetc_bdr *rx_ring)
{
	int i;

	if (!rx_ring->rx_swbd)
		return;

	for (i = 0; i < rx_ring->bd_count; i++) {
		struct enetc_rx_swbd *rx_swbd = &rx_ring->rx_swbd[i];

		if (!rx_swbd->page)
			continue;

		dma_unmap_page(rx_ring->dev, rx_swbd->dma, PAGE_SIZE,
			       rx_swbd->dir);
		__free_page(rx_swbd->page);
		rx_swbd->page = NULL;
	}

	rx_ring->next_to_clean = 0;
	rx_ring->next_to_use = 0;
	rx_ring->next_to_alloc = 0;
}

static void enetc_free_rxtx_rings(struct enetc_ndev_priv *priv)
{
	int i;

	for (i = 0; i < priv->num_rx_rings; i++)
		enetc_free_rx_ring(priv->rx_ring[i]);

	for (i = 0; i < priv->num_tx_rings; i++)
		enetc_free_tx_ring(priv->tx_ring[i]);
}

static int enetc_setup_default_rss_table(struct enetc_si *si, int num_groups)
{
	int *rss_table;
	int i;

	rss_table = kmalloc_array(si->num_rss, sizeof(*rss_table), GFP_KERNEL);
	if (!rss_table)
		return -ENOMEM;

	/* Set up RSS table defaults */
	for (i = 0; i < si->num_rss; i++)
		rss_table[i] = i % num_groups;

	enetc_set_rss_table(si, rss_table, si->num_rss);

	kfree(rss_table);

	return 0;
}

int enetc_configure_si(struct enetc_ndev_priv *priv)
{
	struct enetc_si *si = priv->si;
	struct enetc_hw *hw = &si->hw;
	int err;

	/* set SI cache attributes */
	enetc_wr(hw, ENETC_SICAR0,
		 ENETC_SICAR_RD_COHERENT | ENETC_SICAR_WR_COHERENT);
	enetc_wr(hw, ENETC_SICAR1, ENETC_SICAR_MSI);
	/* enable SI */
	enetc_wr(hw, ENETC_SIMR, ENETC_SIMR_EN);

	if (si->num_rss) {
		err = enetc_setup_default_rss_table(si, priv->num_rx_rings);
		if (err)
			return err;
	}

	return 0;
}

void enetc_init_si_rings_params(struct enetc_ndev_priv *priv)
{
	struct enetc_si *si = priv->si;
	int cpus = num_online_cpus();

	priv->tx_bd_count = ENETC_TX_RING_DEFAULT_SIZE;
	priv->rx_bd_count = ENETC_RX_RING_DEFAULT_SIZE;

	/* Enable all available TX rings in order to configure as many
	 * priorities as possible, when needed.
	 * TODO: Make # of TX rings run-time configurable
	 */
	priv->num_rx_rings = min_t(int, cpus, si->num_rx_rings);
	priv->num_tx_rings = si->num_tx_rings;
	priv->bdr_int_num = cpus;
	priv->ic_mode = ENETC_IC_RX_ADAPTIVE | ENETC_IC_TX_MANUAL;
	priv->tx_ictt = ENETC_TXIC_TIMETHR;
<<<<<<< HEAD

	/* SI specific */
	si->cbd_ring.bd_count = ENETC_CBDR_DEFAULT_SIZE;
=======
>>>>>>> 7d2a07b7
}

int enetc_alloc_si_resources(struct enetc_ndev_priv *priv)
{
	struct enetc_si *si = priv->si;

	priv->cls_rules = kcalloc(si->num_fs_entries, sizeof(*priv->cls_rules),
				  GFP_KERNEL);
	if (!priv->cls_rules)
		return -ENOMEM;

	return 0;
}

void enetc_free_si_resources(struct enetc_ndev_priv *priv)
{
	kfree(priv->cls_rules);
}

static void enetc_setup_txbdr(struct enetc_hw *hw, struct enetc_bdr *tx_ring)
{
	int idx = tx_ring->index;
	u32 tbmr;

	enetc_txbdr_wr(hw, idx, ENETC_TBBAR0,
		       lower_32_bits(tx_ring->bd_dma_base));

	enetc_txbdr_wr(hw, idx, ENETC_TBBAR1,
		       upper_32_bits(tx_ring->bd_dma_base));

	WARN_ON(!IS_ALIGNED(tx_ring->bd_count, 64)); /* multiple of 64 */
	enetc_txbdr_wr(hw, idx, ENETC_TBLENR,
		       ENETC_RTBLENR_LEN(tx_ring->bd_count));

	/* clearing PI/CI registers for Tx not supported, adjust sw indexes */
	tx_ring->next_to_use = enetc_txbdr_rd(hw, idx, ENETC_TBPIR);
	tx_ring->next_to_clean = enetc_txbdr_rd(hw, idx, ENETC_TBCIR);

	/* enable Tx ints by setting pkt thr to 1 */
	enetc_txbdr_wr(hw, idx, ENETC_TBICR0, ENETC_TBICR0_ICEN | 0x1);

	tbmr = ENETC_TBMR_EN;
	if (tx_ring->ndev->features & NETIF_F_HW_VLAN_CTAG_TX)
		tbmr |= ENETC_TBMR_VIH;

	/* enable ring */
	enetc_txbdr_wr(hw, idx, ENETC_TBMR, tbmr);

	tx_ring->tpir = hw->reg + ENETC_BDR(TX, idx, ENETC_TBPIR);
	tx_ring->tcir = hw->reg + ENETC_BDR(TX, idx, ENETC_TBCIR);
	tx_ring->idr = hw->reg + ENETC_SITXIDR;
}

static void enetc_setup_rxbdr(struct enetc_hw *hw, struct enetc_bdr *rx_ring)
{
	int idx = rx_ring->index;
	u32 rbmr;

	enetc_rxbdr_wr(hw, idx, ENETC_RBBAR0,
		       lower_32_bits(rx_ring->bd_dma_base));

	enetc_rxbdr_wr(hw, idx, ENETC_RBBAR1,
		       upper_32_bits(rx_ring->bd_dma_base));

	WARN_ON(!IS_ALIGNED(rx_ring->bd_count, 64)); /* multiple of 64 */
	enetc_rxbdr_wr(hw, idx, ENETC_RBLENR,
		       ENETC_RTBLENR_LEN(rx_ring->bd_count));

	if (rx_ring->xdp.prog)
		enetc_rxbdr_wr(hw, idx, ENETC_RBBSR, ENETC_RXB_DMA_SIZE_XDP);
	else
		enetc_rxbdr_wr(hw, idx, ENETC_RBBSR, ENETC_RXB_DMA_SIZE);

	enetc_rxbdr_wr(hw, idx, ENETC_RBPIR, 0);

	/* enable Rx ints by setting pkt thr to 1 */
	enetc_rxbdr_wr(hw, idx, ENETC_RBICR0, ENETC_RBICR0_ICEN | 0x1);

	rbmr = ENETC_RBMR_EN;

	if (rx_ring->ext_en)
		rbmr |= ENETC_RBMR_BDS;

	if (rx_ring->ndev->features & NETIF_F_HW_VLAN_CTAG_RX)
		rbmr |= ENETC_RBMR_VTE;

	rx_ring->rcir = hw->reg + ENETC_BDR(RX, idx, ENETC_RBCIR);
	rx_ring->idr = hw->reg + ENETC_SIRXIDR;

	enetc_lock_mdio();
	enetc_refill_rx_ring(rx_ring, enetc_bd_unused(rx_ring));
	enetc_unlock_mdio();

	/* enable ring */
	enetc_rxbdr_wr(hw, idx, ENETC_RBMR, rbmr);
}

static void enetc_setup_bdrs(struct enetc_ndev_priv *priv)
{
	int i;

	for (i = 0; i < priv->num_tx_rings; i++)
		enetc_setup_txbdr(&priv->si->hw, priv->tx_ring[i]);

	for (i = 0; i < priv->num_rx_rings; i++)
		enetc_setup_rxbdr(&priv->si->hw, priv->rx_ring[i]);
}

static void enetc_clear_rxbdr(struct enetc_hw *hw, struct enetc_bdr *rx_ring)
{
	int idx = rx_ring->index;

	/* disable EN bit on ring */
	enetc_rxbdr_wr(hw, idx, ENETC_RBMR, 0);
}

static void enetc_clear_txbdr(struct enetc_hw *hw, struct enetc_bdr *tx_ring)
{
	int delay = 8, timeout = 100;
	int idx = tx_ring->index;

	/* disable EN bit on ring */
	enetc_txbdr_wr(hw, idx, ENETC_TBMR, 0);

	/* wait for busy to clear */
	while (delay < timeout &&
	       enetc_txbdr_rd(hw, idx, ENETC_TBSR) & ENETC_TBSR_BUSY) {
		msleep(delay);
		delay *= 2;
	}

	if (delay >= timeout)
		netdev_warn(tx_ring->ndev, "timeout for tx ring #%d clear\n",
			    idx);
}

static void enetc_clear_bdrs(struct enetc_ndev_priv *priv)
{
	int i;

	for (i = 0; i < priv->num_tx_rings; i++)
		enetc_clear_txbdr(&priv->si->hw, priv->tx_ring[i]);

	for (i = 0; i < priv->num_rx_rings; i++)
		enetc_clear_rxbdr(&priv->si->hw, priv->rx_ring[i]);

	udelay(1);
}

static int enetc_setup_irqs(struct enetc_ndev_priv *priv)
{
	struct pci_dev *pdev = priv->si->pdev;
	cpumask_t cpu_mask;
	int i, j, err;

	for (i = 0; i < priv->bdr_int_num; i++) {
		int irq = pci_irq_vector(pdev, ENETC_BDR_INT_BASE_IDX + i);
		struct enetc_int_vector *v = priv->int_vector[i];
		int entry = ENETC_BDR_INT_BASE_IDX + i;
		struct enetc_hw *hw = &priv->si->hw;

		snprintf(v->name, sizeof(v->name), "%s-rxtx%d",
			 priv->ndev->name, i);
		err = request_irq(irq, enetc_msix, 0, v->name, v);
		if (err) {
			dev_err(priv->dev, "request_irq() failed!\n");
			goto irq_err;
		}
		disable_irq(irq);

		v->tbier_base = hw->reg + ENETC_BDR(TX, 0, ENETC_TBIER);
		v->rbier = hw->reg + ENETC_BDR(RX, i, ENETC_RBIER);
		v->ricr1 = hw->reg + ENETC_BDR(RX, i, ENETC_RBICR1);

		enetc_wr(hw, ENETC_SIMSIRRV(i), entry);

		for (j = 0; j < v->count_tx_rings; j++) {
			int idx = v->tx_ring[j].index;

			enetc_wr(hw, ENETC_SIMSITRV(idx), entry);
		}
		cpumask_clear(&cpu_mask);
		cpumask_set_cpu(i % num_online_cpus(), &cpu_mask);
		irq_set_affinity_hint(irq, &cpu_mask);
	}

	return 0;

irq_err:
	while (i--) {
		int irq = pci_irq_vector(pdev, ENETC_BDR_INT_BASE_IDX + i);

		irq_set_affinity_hint(irq, NULL);
		free_irq(irq, priv->int_vector[i]);
	}

	return err;
}

static void enetc_free_irqs(struct enetc_ndev_priv *priv)
{
	struct pci_dev *pdev = priv->si->pdev;
	int i;

	for (i = 0; i < priv->bdr_int_num; i++) {
		int irq = pci_irq_vector(pdev, ENETC_BDR_INT_BASE_IDX + i);

		irq_set_affinity_hint(irq, NULL);
		free_irq(irq, priv->int_vector[i]);
	}
}

static void enetc_setup_interrupts(struct enetc_ndev_priv *priv)
{
	struct enetc_hw *hw = &priv->si->hw;
	u32 icpt, ictt;
	int i;

	/* enable Tx & Rx event indication */
	if (priv->ic_mode &
	    (ENETC_IC_RX_MANUAL | ENETC_IC_RX_ADAPTIVE)) {
		icpt = ENETC_RBICR0_SET_ICPT(ENETC_RXIC_PKTTHR);
		/* init to non-0 minimum, will be adjusted later */
		ictt = 0x1;
	} else {
		icpt = 0x1; /* enable Rx ints by setting pkt thr to 1 */
		ictt = 0;
	}

	for (i = 0; i < priv->num_rx_rings; i++) {
		enetc_rxbdr_wr(hw, i, ENETC_RBICR1, ictt);
		enetc_rxbdr_wr(hw, i, ENETC_RBICR0, ENETC_RBICR0_ICEN | icpt);
		enetc_rxbdr_wr(hw, i, ENETC_RBIER, ENETC_RBIER_RXTIE);
	}

	if (priv->ic_mode & ENETC_IC_TX_MANUAL)
		icpt = ENETC_TBICR0_SET_ICPT(ENETC_TXIC_PKTTHR);
	else
		icpt = 0x1; /* enable Tx ints by setting pkt thr to 1 */

	for (i = 0; i < priv->num_tx_rings; i++) {
		enetc_txbdr_wr(hw, i, ENETC_TBICR1, priv->tx_ictt);
		enetc_txbdr_wr(hw, i, ENETC_TBICR0, ENETC_TBICR0_ICEN | icpt);
		enetc_txbdr_wr(hw, i, ENETC_TBIER, ENETC_TBIER_TXTIE);
	}
}

static void enetc_clear_interrupts(struct enetc_ndev_priv *priv)
{
	int i;

	for (i = 0; i < priv->num_tx_rings; i++)
		enetc_txbdr_wr(&priv->si->hw, i, ENETC_TBIER, 0);

	for (i = 0; i < priv->num_rx_rings; i++)
		enetc_rxbdr_wr(&priv->si->hw, i, ENETC_RBIER, 0);
}

static int enetc_phylink_connect(struct net_device *ndev)
{
	struct enetc_ndev_priv *priv = netdev_priv(ndev);
	struct ethtool_eee edata;
	int err;

	if (!priv->phylink)
		return 0; /* phy-less mode */

	err = phylink_of_phy_connect(priv->phylink, priv->dev->of_node, 0);
	if (err) {
		dev_err(&ndev->dev, "could not attach to PHY\n");
		return err;
	}

	/* disable EEE autoneg, until ENETC driver supports it */
	memset(&edata, 0, sizeof(struct ethtool_eee));
	phylink_ethtool_set_eee(priv->phylink, &edata);

	return 0;
}

static void enetc_tx_onestep_tstamp(struct work_struct *work)
{
<<<<<<< HEAD
	struct enetc_ndev_priv *priv = netdev_priv(ndev);
	struct phy_device *phydev = ndev->phydev;

	if (priv->active_offloads & ENETC_F_QBV)
		enetc_sched_speed_set(ndev);

	phy_print_status(phydev);
=======
	struct enetc_ndev_priv *priv;
	struct sk_buff *skb;

	priv = container_of(work, struct enetc_ndev_priv, tx_onestep_tstamp);

	netif_tx_lock(priv->ndev);

	clear_bit_unlock(ENETC_TX_ONESTEP_TSTAMP_IN_PROGRESS, &priv->flags);
	skb = skb_dequeue(&priv->tx_skbs);
	if (skb)
		enetc_start_xmit(skb, priv->ndev);

	netif_tx_unlock(priv->ndev);
}

static void enetc_tx_onestep_tstamp_init(struct enetc_ndev_priv *priv)
{
	INIT_WORK(&priv->tx_onestep_tstamp, enetc_tx_onestep_tstamp);
	skb_queue_head_init(&priv->tx_skbs);
>>>>>>> 7d2a07b7
}

void enetc_start(struct net_device *ndev)
{
	struct enetc_ndev_priv *priv = netdev_priv(ndev);
<<<<<<< HEAD
	struct phy_device *phydev;
	struct ethtool_eee edata;
=======
	int i;
>>>>>>> 7d2a07b7

	enetc_setup_interrupts(priv);

	for (i = 0; i < priv->bdr_int_num; i++) {
		int irq = pci_irq_vector(priv->si->pdev,
					 ENETC_BDR_INT_BASE_IDX + i);

		napi_enable(&priv->int_vector[i]->napi);
		enable_irq(irq);
	}

	if (priv->phylink)
		phylink_start(priv->phylink);
	else
		netif_carrier_on(ndev);

<<<<<<< HEAD
	/* disable EEE autoneg, until ENETC driver supports it */
	memset(&edata, 0, sizeof(struct ethtool_eee));
	phy_ethtool_set_eee(phydev, &edata);

	return 0;
=======
	netif_tx_start_all_queues(ndev);
>>>>>>> 7d2a07b7
}

void enetc_start(struct net_device *ndev)
{
	struct enetc_ndev_priv *priv = netdev_priv(ndev);
	int i;

	enetc_setup_interrupts(priv);

	for (i = 0; i < priv->bdr_int_num; i++) {
		int irq = pci_irq_vector(priv->si->pdev,
					 ENETC_BDR_INT_BASE_IDX + i);

		napi_enable(&priv->int_vector[i]->napi);
		enable_irq(irq);
	}

	if (ndev->phydev)
		phy_start(ndev->phydev);
	else
		netif_carrier_on(ndev);

	netif_tx_start_all_queues(ndev);
}

int enetc_open(struct net_device *ndev)
{
	struct enetc_ndev_priv *priv = netdev_priv(ndev);
<<<<<<< HEAD
=======
	int num_stack_tx_queues;
>>>>>>> 7d2a07b7
	int err;

	err = enetc_setup_irqs(priv);
	if (err)
		return err;

	err = enetc_phylink_connect(ndev);
	if (err)
		goto err_phy_connect;

	err = enetc_alloc_tx_resources(priv);
	if (err)
		goto err_alloc_tx;

	err = enetc_alloc_rx_resources(priv);
	if (err)
		goto err_alloc_rx;

<<<<<<< HEAD
	err = netif_set_real_num_tx_queues(ndev, priv->num_tx_rings);
=======
	num_stack_tx_queues = enetc_num_stack_tx_queues(priv);

	err = netif_set_real_num_tx_queues(ndev, num_stack_tx_queues);
>>>>>>> 7d2a07b7
	if (err)
		goto err_set_queues;

	err = netif_set_real_num_rx_queues(ndev, priv->num_rx_rings);
	if (err)
		goto err_set_queues;

<<<<<<< HEAD
=======
	enetc_tx_onestep_tstamp_init(priv);
>>>>>>> 7d2a07b7
	enetc_setup_bdrs(priv);
	enetc_start(ndev);

	return 0;

err_set_queues:
	enetc_free_rx_resources(priv);
err_alloc_rx:
	enetc_free_tx_resources(priv);
err_alloc_tx:
	if (priv->phylink)
		phylink_disconnect_phy(priv->phylink);
err_phy_connect:
	enetc_free_irqs(priv);

	return err;
}

void enetc_stop(struct net_device *ndev)
{
	struct enetc_ndev_priv *priv = netdev_priv(ndev);
	int i;

	netif_tx_stop_all_queues(ndev);

	for (i = 0; i < priv->bdr_int_num; i++) {
		int irq = pci_irq_vector(priv->si->pdev,
					 ENETC_BDR_INT_BASE_IDX + i);

		disable_irq(irq);
		napi_synchronize(&priv->int_vector[i]->napi);
		napi_disable(&priv->int_vector[i]->napi);
	}

<<<<<<< HEAD
	if (ndev->phydev)
		phy_stop(ndev->phydev);
=======
	if (priv->phylink)
		phylink_stop(priv->phylink);
>>>>>>> 7d2a07b7
	else
		netif_carrier_off(ndev);

	enetc_clear_interrupts(priv);
}

int enetc_close(struct net_device *ndev)
{
	struct enetc_ndev_priv *priv = netdev_priv(ndev);

	enetc_stop(ndev);
	enetc_clear_bdrs(priv);

<<<<<<< HEAD
	if (ndev->phydev)
		phy_disconnect(ndev->phydev);
=======
	if (priv->phylink)
		phylink_disconnect_phy(priv->phylink);
>>>>>>> 7d2a07b7
	enetc_free_rxtx_rings(priv);
	enetc_free_rx_resources(priv);
	enetc_free_tx_resources(priv);
	enetc_free_irqs(priv);

	return 0;
}

static int enetc_setup_tc_mqprio(struct net_device *ndev, void *type_data)
{
	struct enetc_ndev_priv *priv = netdev_priv(ndev);
	struct tc_mqprio_qopt *mqprio = type_data;
	struct enetc_bdr *tx_ring;
	int num_stack_tx_queues;
	u8 num_tc;
	int i;

<<<<<<< HEAD
=======
	num_stack_tx_queues = enetc_num_stack_tx_queues(priv);
>>>>>>> 7d2a07b7
	mqprio->hw = TC_MQPRIO_HW_OFFLOAD_TCS;
	num_tc = mqprio->num_tc;

	if (!num_tc) {
		netdev_reset_tc(ndev);
		netif_set_real_num_tx_queues(ndev, num_stack_tx_queues);

		/* Reset all ring priorities to 0 */
		for (i = 0; i < priv->num_tx_rings; i++) {
			tx_ring = priv->tx_ring[i];
			enetc_set_bdr_prio(&priv->si->hw, tx_ring->index, 0);
		}

		return 0;
	}

	/* Check if we have enough BD rings available to accommodate all TCs */
	if (num_tc > num_stack_tx_queues) {
		netdev_err(ndev, "Max %d traffic classes supported\n",
			   priv->num_tx_rings);
		return -EINVAL;
	}

	/* For the moment, we use only one BD ring per TC.
	 *
	 * Configure num_tc BD rings with increasing priorities.
	 */
	for (i = 0; i < num_tc; i++) {
		tx_ring = priv->tx_ring[i];
		enetc_set_bdr_prio(&priv->si->hw, tx_ring->index, i);
	}

	/* Reset the number of netdev queues based on the TC count */
	netif_set_real_num_tx_queues(ndev, num_tc);

	netdev_set_num_tc(ndev, num_tc);

	/* Each TC is associated with one netdev queue */
	for (i = 0; i < num_tc; i++)
		netdev_set_tc_queue(ndev, i, 1, i);

	return 0;
}

int enetc_setup_tc(struct net_device *ndev, enum tc_setup_type type,
		   void *type_data)
{
	switch (type) {
	case TC_SETUP_QDISC_MQPRIO:
		return enetc_setup_tc_mqprio(ndev, type_data);
	case TC_SETUP_QDISC_TAPRIO:
		return enetc_setup_tc_taprio(ndev, type_data);
	case TC_SETUP_QDISC_CBS:
		return enetc_setup_tc_cbs(ndev, type_data);
	case TC_SETUP_QDISC_ETF:
		return enetc_setup_tc_txtime(ndev, type_data);
	case TC_SETUP_BLOCK:
		return enetc_setup_tc_psfp(ndev, type_data);
	default:
		return -EOPNOTSUPP;
	}
}

<<<<<<< HEAD
=======
static int enetc_setup_xdp_prog(struct net_device *dev, struct bpf_prog *prog,
				struct netlink_ext_ack *extack)
{
	struct enetc_ndev_priv *priv = netdev_priv(dev);
	struct bpf_prog *old_prog;
	bool is_up;
	int i;

	/* The buffer layout is changing, so we need to drain the old
	 * RX buffers and seed new ones.
	 */
	is_up = netif_running(dev);
	if (is_up)
		dev_close(dev);

	old_prog = xchg(&priv->xdp_prog, prog);
	if (old_prog)
		bpf_prog_put(old_prog);

	for (i = 0; i < priv->num_rx_rings; i++) {
		struct enetc_bdr *rx_ring = priv->rx_ring[i];

		rx_ring->xdp.prog = prog;

		if (prog)
			rx_ring->buffer_offset = XDP_PACKET_HEADROOM;
		else
			rx_ring->buffer_offset = ENETC_RXB_PAD;
	}

	if (is_up)
		return dev_open(dev, extack);

	return 0;
}

int enetc_setup_bpf(struct net_device *dev, struct netdev_bpf *xdp)
{
	switch (xdp->command) {
	case XDP_SETUP_PROG:
		return enetc_setup_xdp_prog(dev, xdp->prog, xdp->extack);
	default:
		return -EINVAL;
	}

	return 0;
}

>>>>>>> 7d2a07b7
struct net_device_stats *enetc_get_stats(struct net_device *ndev)
{
	struct enetc_ndev_priv *priv = netdev_priv(ndev);
	struct net_device_stats *stats = &ndev->stats;
	unsigned long packets = 0, bytes = 0;
	int i;

	for (i = 0; i < priv->num_rx_rings; i++) {
		packets += priv->rx_ring[i]->stats.packets;
		bytes	+= priv->rx_ring[i]->stats.bytes;
	}

	stats->rx_packets = packets;
	stats->rx_bytes = bytes;
	bytes = 0;
	packets = 0;

	for (i = 0; i < priv->num_tx_rings; i++) {
		packets += priv->tx_ring[i]->stats.packets;
		bytes	+= priv->tx_ring[i]->stats.bytes;
	}

	stats->tx_packets = packets;
	stats->tx_bytes = bytes;

	return stats;
}

static int enetc_set_rss(struct net_device *ndev, int en)
{
	struct enetc_ndev_priv *priv = netdev_priv(ndev);
	struct enetc_hw *hw = &priv->si->hw;
	u32 reg;

	enetc_wr(hw, ENETC_SIRBGCR, priv->num_rx_rings);

	reg = enetc_rd(hw, ENETC_SIMR);
	reg &= ~ENETC_SIMR_RSSE;
	reg |= (en) ? ENETC_SIMR_RSSE : 0;
	enetc_wr(hw, ENETC_SIMR, reg);

	return 0;
}

static int enetc_set_psfp(struct net_device *ndev, int en)
{
	struct enetc_ndev_priv *priv = netdev_priv(ndev);
	int err;

	if (en) {
		err = enetc_psfp_enable(priv);
		if (err)
			return err;

		priv->active_offloads |= ENETC_F_QCI;
		return 0;
	}

	err = enetc_psfp_disable(priv);
	if (err)
		return err;

	priv->active_offloads &= ~ENETC_F_QCI;

	return 0;
}

static void enetc_enable_rxvlan(struct net_device *ndev, bool en)
{
	struct enetc_ndev_priv *priv = netdev_priv(ndev);
	int i;

	for (i = 0; i < priv->num_rx_rings; i++)
		enetc_bdr_enable_rxvlan(&priv->si->hw, i, en);
}

static void enetc_enable_txvlan(struct net_device *ndev, bool en)
{
	struct enetc_ndev_priv *priv = netdev_priv(ndev);
	int i;

	for (i = 0; i < priv->num_tx_rings; i++)
		enetc_bdr_enable_txvlan(&priv->si->hw, i, en);
}

int enetc_set_features(struct net_device *ndev,
		       netdev_features_t features)
{
	netdev_features_t changed = ndev->features ^ features;
	int err = 0;

	if (changed & NETIF_F_RXHASH)
		enetc_set_rss(ndev, !!(features & NETIF_F_RXHASH));

	if (changed & NETIF_F_HW_VLAN_CTAG_RX)
		enetc_enable_rxvlan(ndev,
				    !!(features & NETIF_F_HW_VLAN_CTAG_RX));

	if (changed & NETIF_F_HW_VLAN_CTAG_TX)
		enetc_enable_txvlan(ndev,
				    !!(features & NETIF_F_HW_VLAN_CTAG_TX));

	if (changed & NETIF_F_HW_TC)
		err = enetc_set_psfp(ndev, !!(features & NETIF_F_HW_TC));

	return err;
}

#ifdef CONFIG_FSL_ENETC_PTP_CLOCK
static int enetc_hwtstamp_set(struct net_device *ndev, struct ifreq *ifr)
{
	struct enetc_ndev_priv *priv = netdev_priv(ndev);
	struct hwtstamp_config config;
	int ao;

	if (copy_from_user(&config, ifr->ifr_data, sizeof(config)))
		return -EFAULT;

	switch (config.tx_type) {
	case HWTSTAMP_TX_OFF:
		priv->active_offloads &= ~ENETC_F_TX_TSTAMP_MASK;
		break;
	case HWTSTAMP_TX_ON:
		priv->active_offloads &= ~ENETC_F_TX_TSTAMP_MASK;
		priv->active_offloads |= ENETC_F_TX_TSTAMP;
		break;
	case HWTSTAMP_TX_ONESTEP_SYNC:
		priv->active_offloads &= ~ENETC_F_TX_TSTAMP_MASK;
		priv->active_offloads |= ENETC_F_TX_ONESTEP_SYNC_TSTAMP;
		break;
	default:
		return -ERANGE;
	}

	ao = priv->active_offloads;
	switch (config.rx_filter) {
	case HWTSTAMP_FILTER_NONE:
		priv->active_offloads &= ~ENETC_F_RX_TSTAMP;
		break;
	default:
		priv->active_offloads |= ENETC_F_RX_TSTAMP;
		config.rx_filter = HWTSTAMP_FILTER_ALL;
	}

	if (netif_running(ndev) && ao != priv->active_offloads) {
		enetc_close(ndev);
		enetc_open(ndev);
	}

	return copy_to_user(ifr->ifr_data, &config, sizeof(config)) ?
	       -EFAULT : 0;
}

static int enetc_hwtstamp_get(struct net_device *ndev, struct ifreq *ifr)
{
	struct enetc_ndev_priv *priv = netdev_priv(ndev);
	struct hwtstamp_config config;

	config.flags = 0;

	if (priv->active_offloads & ENETC_F_TX_ONESTEP_SYNC_TSTAMP)
		config.tx_type = HWTSTAMP_TX_ONESTEP_SYNC;
	else if (priv->active_offloads & ENETC_F_TX_TSTAMP)
		config.tx_type = HWTSTAMP_TX_ON;
	else
		config.tx_type = HWTSTAMP_TX_OFF;

	config.rx_filter = (priv->active_offloads & ENETC_F_RX_TSTAMP) ?
			    HWTSTAMP_FILTER_ALL : HWTSTAMP_FILTER_NONE;

	return copy_to_user(ifr->ifr_data, &config, sizeof(config)) ?
	       -EFAULT : 0;
}
#endif

int enetc_ioctl(struct net_device *ndev, struct ifreq *rq, int cmd)
{
<<<<<<< HEAD
=======
	struct enetc_ndev_priv *priv = netdev_priv(ndev);
>>>>>>> 7d2a07b7
#ifdef CONFIG_FSL_ENETC_PTP_CLOCK
	if (cmd == SIOCSHWTSTAMP)
		return enetc_hwtstamp_set(ndev, rq);
	if (cmd == SIOCGHWTSTAMP)
		return enetc_hwtstamp_get(ndev, rq);
#endif

<<<<<<< HEAD
	if (!ndev->phydev)
		return -EOPNOTSUPP;
	return phy_mii_ioctl(ndev->phydev, rq, cmd);
=======
	if (!priv->phylink)
		return -EOPNOTSUPP;

	return phylink_mii_ioctl(priv->phylink, rq, cmd);
>>>>>>> 7d2a07b7
}

int enetc_alloc_msix(struct enetc_ndev_priv *priv)
{
	struct pci_dev *pdev = priv->si->pdev;
<<<<<<< HEAD
	int v_tx_rings;
=======
	int first_xdp_tx_ring;
>>>>>>> 7d2a07b7
	int i, n, err, nvec;
	int v_tx_rings;

	nvec = ENETC_BDR_INT_BASE_IDX + priv->bdr_int_num;
	/* allocate MSIX for both messaging and Rx/Tx interrupts */
	n = pci_alloc_irq_vectors(pdev, nvec, nvec, PCI_IRQ_MSIX);

	if (n < 0)
		return n;

	if (n != nvec)
		return -EPERM;

	/* # of tx rings per int vector */
	v_tx_rings = priv->num_tx_rings / priv->bdr_int_num;

	for (i = 0; i < priv->bdr_int_num; i++) {
		struct enetc_int_vector *v;
		struct enetc_bdr *bdr;
		int j;

		v = kzalloc(struct_size(v, tx_ring, v_tx_rings), GFP_KERNEL);
		if (!v) {
			err = -ENOMEM;
			goto fail;
		}

		priv->int_vector[i] = v;

<<<<<<< HEAD
=======
		bdr = &v->rx_ring;
		bdr->index = i;
		bdr->ndev = priv->ndev;
		bdr->dev = priv->dev;
		bdr->bd_count = priv->rx_bd_count;
		bdr->buffer_offset = ENETC_RXB_PAD;
		priv->rx_ring[i] = bdr;

		err = xdp_rxq_info_reg(&bdr->xdp.rxq, priv->ndev, i, 0);
		if (err) {
			kfree(v);
			goto fail;
		}

		err = xdp_rxq_info_reg_mem_model(&bdr->xdp.rxq,
						 MEM_TYPE_PAGE_SHARED, NULL);
		if (err) {
			xdp_rxq_info_unreg(&bdr->xdp.rxq);
			kfree(v);
			goto fail;
		}

>>>>>>> 7d2a07b7
		/* init defaults for adaptive IC */
		if (priv->ic_mode & ENETC_IC_RX_ADAPTIVE) {
			v->rx_ictt = 0x1;
			v->rx_dim_en = true;
		}
		INIT_WORK(&v->rx_dim.work, enetc_rx_dim_work);
		netif_napi_add(priv->ndev, &v->napi, enetc_poll,
			       NAPI_POLL_WEIGHT);
		v->count_tx_rings = v_tx_rings;

		for (j = 0; j < v_tx_rings; j++) {
			int idx;

			/* default tx ring mapping policy */
			idx = priv->bdr_int_num * j + i;
			__set_bit(idx, &v->tx_rings_map);
			bdr = &v->tx_ring[j];
			bdr->index = idx;
			bdr->ndev = priv->ndev;
			bdr->dev = priv->dev;
			bdr->bd_count = priv->tx_bd_count;
			priv->tx_ring[idx] = bdr;
		}
	}

	first_xdp_tx_ring = priv->num_tx_rings - num_possible_cpus();
	priv->xdp_tx_ring = &priv->tx_ring[first_xdp_tx_ring];

	return 0;

fail:
	while (i--) {
<<<<<<< HEAD
		netif_napi_del(&priv->int_vector[i]->napi);
		cancel_work_sync(&priv->int_vector[i]->rx_dim.work);
		kfree(priv->int_vector[i]);
=======
		struct enetc_int_vector *v = priv->int_vector[i];
		struct enetc_bdr *rx_ring = &v->rx_ring;

		xdp_rxq_info_unreg_mem_model(&rx_ring->xdp.rxq);
		xdp_rxq_info_unreg(&rx_ring->xdp.rxq);
		netif_napi_del(&v->napi);
		cancel_work_sync(&v->rx_dim.work);
		kfree(v);
>>>>>>> 7d2a07b7
	}

	pci_free_irq_vectors(pdev);

	return err;
}

void enetc_free_msix(struct enetc_ndev_priv *priv)
{
	int i;

	for (i = 0; i < priv->bdr_int_num; i++) {
		struct enetc_int_vector *v = priv->int_vector[i];
		struct enetc_bdr *rx_ring = &v->rx_ring;

		xdp_rxq_info_unreg_mem_model(&rx_ring->xdp.rxq);
		xdp_rxq_info_unreg(&rx_ring->xdp.rxq);
		netif_napi_del(&v->napi);
		cancel_work_sync(&v->rx_dim.work);
	}

	for (i = 0; i < priv->num_rx_rings; i++)
		priv->rx_ring[i] = NULL;

	for (i = 0; i < priv->num_tx_rings; i++)
		priv->tx_ring[i] = NULL;

	for (i = 0; i < priv->bdr_int_num; i++) {
		kfree(priv->int_vector[i]);
		priv->int_vector[i] = NULL;
	}

	/* disable all MSIX for this device */
	pci_free_irq_vectors(priv->si->pdev);
}

static void enetc_kfree_si(struct enetc_si *si)
{
	char *p = (char *)si - si->pad;

	kfree(p);
}

static void enetc_detect_errata(struct enetc_si *si)
{
	if (si->pdev->revision == ENETC_REV1)
		si->errata = ENETC_ERR_VLAN_ISOL | ENETC_ERR_UCMCSWP;
}

int enetc_pci_probe(struct pci_dev *pdev, const char *name, int sizeof_priv)
{
	struct enetc_si *si, *p;
	struct enetc_hw *hw;
	size_t alloc_size;
	int err, len;

	pcie_flr(pdev);
	err = pci_enable_device_mem(pdev);
	if (err) {
		dev_err(&pdev->dev, "device enable failed\n");
		return err;
	}

	/* set up for high or low dma */
	err = dma_set_mask_and_coherent(&pdev->dev, DMA_BIT_MASK(64));
	if (err) {
		err = dma_set_mask_and_coherent(&pdev->dev, DMA_BIT_MASK(32));
		if (err) {
			dev_err(&pdev->dev,
				"DMA configuration failed: 0x%x\n", err);
			goto err_dma;
		}
	}

	err = pci_request_mem_regions(pdev, name);
	if (err) {
		dev_err(&pdev->dev, "pci_request_regions failed err=%d\n", err);
		goto err_pci_mem_reg;
	}

	pci_set_master(pdev);

	alloc_size = sizeof(struct enetc_si);
	if (sizeof_priv) {
		/* align priv to 32B */
		alloc_size = ALIGN(alloc_size, ENETC_SI_ALIGN);
		alloc_size += sizeof_priv;
	}
	/* force 32B alignment for enetc_si */
	alloc_size += ENETC_SI_ALIGN - 1;

	p = kzalloc(alloc_size, GFP_KERNEL);
	if (!p) {
		err = -ENOMEM;
		goto err_alloc_si;
	}

	si = PTR_ALIGN(p, ENETC_SI_ALIGN);
	si->pad = (char *)si - (char *)p;

	pci_set_drvdata(pdev, si);
	si->pdev = pdev;
	hw = &si->hw;

	len = pci_resource_len(pdev, ENETC_BAR_REGS);
	hw->reg = ioremap(pci_resource_start(pdev, ENETC_BAR_REGS), len);
	if (!hw->reg) {
		err = -ENXIO;
		dev_err(&pdev->dev, "ioremap() failed\n");
		goto err_ioremap;
	}
	if (len > ENETC_PORT_BASE)
		hw->port = hw->reg + ENETC_PORT_BASE;
	if (len > ENETC_GLOBAL_BASE)
		hw->global = hw->reg + ENETC_GLOBAL_BASE;

	enetc_detect_errata(si);

	return 0;

err_ioremap:
	enetc_kfree_si(si);
err_alloc_si:
	pci_release_mem_regions(pdev);
err_pci_mem_reg:
err_dma:
	pci_disable_device(pdev);

	return err;
}

void enetc_pci_remove(struct pci_dev *pdev)
{
	struct enetc_si *si = pci_get_drvdata(pdev);
	struct enetc_hw *hw = &si->hw;

	iounmap(hw->reg);
	enetc_kfree_si(si);
	pci_release_mem_regions(pdev);
	pci_disable_device(pdev);
}<|MERGE_RESOLUTION|>--- conflicted
+++ resolved
@@ -11,36 +11,8 @@
 
 static int enetc_num_stack_tx_queues(struct enetc_ndev_priv *priv)
 {
-<<<<<<< HEAD
-	struct enetc_ndev_priv *priv = netdev_priv(ndev);
-	struct enetc_bdr *tx_ring;
-	int count;
-
-	tx_ring = priv->tx_ring[skb->queue_mapping];
-
-	if (unlikely(skb_shinfo(skb)->nr_frags > ENETC_MAX_SKB_FRAGS))
-		if (unlikely(skb_linearize(skb)))
-			goto drop_packet_err;
-
-	count = skb_shinfo(skb)->nr_frags + 1; /* fragments + head */
-	if (enetc_bd_unused(tx_ring) < ENETC_TXBDS_NEEDED(count)) {
-		netif_stop_subqueue(ndev, tx_ring->index);
-		return NETDEV_TX_BUSY;
-	}
-
-	enetc_lock_mdio();
-	count = enetc_map_tx_buffs(tx_ring, skb, priv->active_offloads);
-	enetc_unlock_mdio();
-
-	if (unlikely(!count))
-		goto drop_packet_err;
-
-	if (enetc_bd_unused(tx_ring) < ENETC_TXBDS_MAX_NEEDED)
-		netif_stop_subqueue(ndev, tx_ring->index);
-=======
 	int num_tx_rings = priv->num_tx_rings;
 	int i;
->>>>>>> 7d2a07b7
 
 	for (i = 0; i < priv->num_rx_rings; i++)
 		if (priv->rx_ring[i]->xdp.prog)
@@ -155,10 +127,6 @@
 	struct enetc_ndev_priv *priv = netdev_priv(tx_ring->ndev);
 	struct enetc_hw *hw = &priv->si->hw;
 	struct enetc_tx_swbd *tx_swbd;
-<<<<<<< HEAD
-	skb_frag_t *frag;
-=======
->>>>>>> 7d2a07b7
 	int len = skb_headlen(skb);
 	union enetc_tx_bd temp_bd;
 	u8 msgtype, twostep, udp;
@@ -207,32 +175,16 @@
 	if (do_vlan || do_onestep_tstamp || do_twostep_tstamp)
 		flags |= ENETC_TXBD_FLAGS_EX;
 
-<<<<<<< HEAD
-	if (enetc_tx_csum(skb, &temp_bd))
-		flags |= ENETC_TXBD_FLAGS_CSUM | ENETC_TXBD_FLAGS_L4CS;
-	else if (tx_ring->tsd_enable)
-=======
 	if (tx_ring->tsd_enable)
->>>>>>> 7d2a07b7
 		flags |= ENETC_TXBD_FLAGS_TSE | ENETC_TXBD_FLAGS_TXSTART;
 
 	/* first BD needs frm_len and offload flags set */
 	temp_bd.frm_len = cpu_to_le16(skb->len);
 	temp_bd.flags = flags;
 
-<<<<<<< HEAD
-	if (flags & ENETC_TXBD_FLAGS_TSE) {
-		u32 temp;
-
-		temp = (skb->skb_mstamp_ns >> 5 & ENETC_TXBD_TXSTART_MASK)
-			| (flags << ENETC_TXBD_FLAGS_OFFSET);
-		temp_bd.txstart = cpu_to_le32(temp);
-	}
-=======
 	if (flags & ENETC_TXBD_FLAGS_TSE)
 		temp_bd.txstart = enetc_txbd_set_tx_start(skb->skb_mstamp_ns,
 							  flags);
->>>>>>> 7d2a07b7
 
 	if (flags & ENETC_TXBD_FLAGS_EX) {
 		u8 e_flags = 0;
@@ -344,12 +296,7 @@
 
 	skb_tx_timestamp(skb);
 
-<<<<<<< HEAD
-	/* let H/W know BD ring has been updated */
-	enetc_wr_reg_hot(tx_ring->tpir, i); /* includes wmb() */
-=======
 	enetc_update_tx_ring_tail(tx_ring);
->>>>>>> 7d2a07b7
 
 	return count;
 
@@ -446,11 +393,7 @@
 
 	/* disable interrupts */
 	enetc_wr_reg_hot(v->rbier, 0);
-<<<<<<< HEAD
-	enetc_wr_reg(v->ricr1, v->rx_ictt);
-=======
 	enetc_wr_reg_hot(v->ricr1, v->rx_ictt);
->>>>>>> 7d2a07b7
 
 	for_each_set_bit(i, &v->tx_rings_map, ENETC_MAX_NUM_TXQS)
 		enetc_wr_reg_hot(v->tbier_base + ENETC_BDR_OFF(i), 0);
@@ -461,11 +404,6 @@
 
 	return IRQ_HANDLED;
 }
-
-<<<<<<< HEAD
-static bool enetc_clean_tx_ring(struct enetc_bdr *tx_ring, int napi_budget);
-static int enetc_clean_rx_ring(struct enetc_bdr *rx_ring,
-			       struct napi_struct *napi, int work_limit);
 
 static void enetc_rx_dim_work(struct work_struct *w)
 {
@@ -493,74 +431,6 @@
 			  v->rx_ring.stats.bytes,
 			  &dim_sample);
 	net_dim(&v->rx_dim, dim_sample);
-}
-
-static int enetc_poll(struct napi_struct *napi, int budget)
-=======
-static void enetc_rx_dim_work(struct work_struct *w)
->>>>>>> 7d2a07b7
-{
-	struct dim *dim = container_of(w, struct dim, work);
-	struct dim_cq_moder moder =
-		net_dim_get_rx_moderation(dim->mode, dim->profile_ix);
-	struct enetc_int_vector	*v =
-		container_of(dim, struct enetc_int_vector, rx_dim);
-
-<<<<<<< HEAD
-	enetc_lock_mdio();
-
-	for (i = 0; i < v->count_tx_rings; i++)
-		if (!enetc_clean_tx_ring(&v->tx_ring[i], budget))
-			complete = false;
-
-	work_done = enetc_clean_rx_ring(&v->rx_ring, napi, budget);
-	if (work_done == budget)
-		complete = false;
-	if (work_done)
-		v->rx_napi_work = true;
-
-	if (!complete) {
-		enetc_unlock_mdio();
-		return budget;
-	}
-=======
-	v->rx_ictt = enetc_usecs_to_cycles(moder.usec);
-	dim->state = DIM_START_MEASURE;
-}
->>>>>>> 7d2a07b7
-
-static void enetc_rx_net_dim(struct enetc_int_vector *v)
-{
-	struct dim_sample dim_sample;
-
-<<<<<<< HEAD
-	if (likely(v->rx_dim_en))
-		enetc_rx_net_dim(v);
-
-	v->rx_napi_work = false;
-
-	/* enable interrupts */
-	enetc_wr_reg_hot(v->rbier, ENETC_RBIER_RXTIE);
-
-	for_each_set_bit(i, &v->tx_rings_map, ENETC_MAX_NUM_TXQS)
-		enetc_wr_reg_hot(v->tbier_base + ENETC_BDR_OFF(i),
-			     ENETC_TBIER_TXTIE);
-
-	enetc_unlock_mdio();
-
-	return work_done;
-=======
-	v->comp_cnt++;
-
-	if (!v->rx_napi_work)
-		return;
-
-	dim_update_sample(v->comp_cnt,
-			  v->rx_ring.stats.packets,
-			  v->rx_ring.stats.bytes,
-			  &dim_sample);
-	net_dim(&v->rx_dim, dim_sample);
->>>>>>> 7d2a07b7
 }
 
 static int enetc_bd_ready_count(struct enetc_bdr *tx_ring, int ci)
@@ -609,16 +479,7 @@
 	if (skb_shinfo(skb)->tx_flags & SKBTX_IN_PROGRESS) {
 		memset(&shhwtstamps, 0, sizeof(shhwtstamps));
 		shhwtstamps.hwtstamp = ns_to_ktime(tstamp);
-<<<<<<< HEAD
-		/* Ensure skb_mstamp_ns, which might have been populated with
-		 * the txtime, is not mistaken for a software timestamp,
-		 * because this will prevent the dispatch of our hardware
-		 * timestamp to the socket.
-		 */
-		skb->tstamp = ktime_set(0, 0);
-=======
 		skb_txtime_consumed(skb);
->>>>>>> 7d2a07b7
 		skb_tstamp_tx(skb, &shhwtstamps);
 	}
 }
@@ -812,29 +673,16 @@
 		/* clear 'R" as well */
 		rxbd->r.lstatus = 0;
 
-<<<<<<< HEAD
-		rxbd = enetc_rxbd_next(rx_ring, rxbd, i);
-		rx_swbd++;
-		i++;
-		if (unlikely(i == rx_ring->bd_count)) {
-			i = 0;
-			rx_swbd = rx_ring->rx_swbd;
-		}
-=======
 		enetc_rxbd_next(rx_ring, &rxbd, &i);
 		rx_swbd = &rx_ring->rx_swbd[i];
->>>>>>> 7d2a07b7
 	}
 
 	if (likely(j)) {
 		rx_ring->next_to_alloc = i; /* keep track from page reuse */
 		rx_ring->next_to_use = i;
-<<<<<<< HEAD
-=======
 
 		/* update ENETC's consumer index */
 		enetc_wr_reg_hot(rx_ring->rcir, rx_ring->next_to_use);
->>>>>>> 7d2a07b7
 	}
 
 	return j;
@@ -869,10 +717,6 @@
 static void enetc_get_offloads(struct enetc_bdr *rx_ring,
 			       union enetc_rx_bd *rxbd, struct sk_buff *skb)
 {
-<<<<<<< HEAD
-#ifdef CONFIG_FSL_ENETC_PTP_CLOCK
-=======
->>>>>>> 7d2a07b7
 	struct enetc_ndev_priv *priv = netdev_priv(rx_ring->ndev);
 
 	/* TODO: hashing */
@@ -883,22 +727,8 @@
 		skb->ip_summed = CHECKSUM_COMPLETE;
 	}
 
-<<<<<<< HEAD
-	/* copy VLAN to skb, if one is extracted, for now we assume it's a
-	 * standard TPID, but HW also supports custom values
-	 */
-	if (le16_to_cpu(rxbd->r.flags) & ENETC_RXBD_FLAG_VLAN)
-		__vlan_hwaccel_put_tag(skb, htons(ETH_P_8021Q),
-				       le16_to_cpu(rxbd->r.vlan_opt));
-#ifdef CONFIG_FSL_ENETC_PTP_CLOCK
-	if (priv->active_offloads & ENETC_F_RX_TSTAMP)
-		enetc_get_rx_tstamp(rx_ring->ndev, rxbd, skb);
-#endif
-}
-=======
 	if (le16_to_cpu(rxbd->r.flags) & ENETC_RXBD_FLAG_VLAN) {
 		__be16 tpid = 0;
->>>>>>> 7d2a07b7
 
 		switch (le16_to_cpu(rxbd->r.flags) & ENETC_RXBD_FLAG_TPID) {
 		case 0:
@@ -1089,16 +919,9 @@
 		struct sk_buff *skb;
 		u32 bd_status;
 
-<<<<<<< HEAD
-			/* update ENETC's consumer index */
-			enetc_wr_reg_hot(rx_ring->rcir, rx_ring->next_to_use);
-			cleaned_cnt -= count;
-		}
-=======
 		if (cleaned_cnt >= ENETC_RXBD_BUNDLE)
 			cleaned_cnt -= enetc_refill_rx_ring(rx_ring,
 							    cleaned_cnt);
->>>>>>> 7d2a07b7
 
 		rxbd = enetc_rxbd(rx_ring, i);
 		bd_status = le32_to_cpu(rxbd->r.lstatus);
@@ -1120,24 +943,6 @@
 		rx_byte_cnt += skb->len;
 		rx_frm_cnt++;
 
-<<<<<<< HEAD
-		cleaned_cnt++;
-
-		rxbd = enetc_rxbd_next(rx_ring, rxbd, i);
-		if (unlikely(++i == rx_ring->bd_count))
-			i = 0;
-
-		if (unlikely(bd_status &
-			     ENETC_RXBD_LSTATUS(ENETC_RXBD_ERR_MASK))) {
-			dev_kfree_skb(skb);
-			while (!(bd_status & ENETC_RXBD_LSTATUS_F)) {
-				dma_rmb();
-				bd_status = le32_to_cpu(rxbd->r.lstatus);
-
-				rxbd = enetc_rxbd_next(rx_ring, rxbd, i);
-				if (unlikely(++i == rx_ring->bd_count))
-					i = 0;
-=======
 		napi_gro_receive(napi, skb);
 	}
 
@@ -1524,7 +1329,6 @@
 					rx_ring->rx_swbd[orig_i].page = NULL;
 					enetc_bdr_idx_inc(rx_ring, &orig_i);
 				}
->>>>>>> 7d2a07b7
 			}
 			break;
 		case XDP_REDIRECT:
@@ -1607,19 +1411,10 @@
 	if (work_done)
 		v->rx_napi_work = true;
 
-<<<<<<< HEAD
-			cleaned_cnt++;
-
-			rxbd = enetc_rxbd_next(rx_ring, rxbd, i);
-			if (unlikely(++i == rx_ring->bd_count))
-				i = 0;
-		}
-=======
 	if (!complete) {
 		enetc_unlock_mdio();
 		return budget;
 	}
->>>>>>> 7d2a07b7
 
 	napi_complete_done(napi, work_done);
 
@@ -1932,12 +1727,6 @@
 	priv->bdr_int_num = cpus;
 	priv->ic_mode = ENETC_IC_RX_ADAPTIVE | ENETC_IC_TX_MANUAL;
 	priv->tx_ictt = ENETC_TXIC_TIMETHR;
-<<<<<<< HEAD
-
-	/* SI specific */
-	si->cbd_ring.bd_count = ENETC_CBDR_DEFAULT_SIZE;
-=======
->>>>>>> 7d2a07b7
 }
 
 int enetc_alloc_si_resources(struct enetc_ndev_priv *priv)
@@ -2220,15 +2009,6 @@
 
 static void enetc_tx_onestep_tstamp(struct work_struct *work)
 {
-<<<<<<< HEAD
-	struct enetc_ndev_priv *priv = netdev_priv(ndev);
-	struct phy_device *phydev = ndev->phydev;
-
-	if (priv->active_offloads & ENETC_F_QBV)
-		enetc_sched_speed_set(ndev);
-
-	phy_print_status(phydev);
-=======
 	struct enetc_ndev_priv *priv;
 	struct sk_buff *skb;
 
@@ -2248,18 +2028,12 @@
 {
 	INIT_WORK(&priv->tx_onestep_tstamp, enetc_tx_onestep_tstamp);
 	skb_queue_head_init(&priv->tx_skbs);
->>>>>>> 7d2a07b7
 }
 
 void enetc_start(struct net_device *ndev)
 {
 	struct enetc_ndev_priv *priv = netdev_priv(ndev);
-<<<<<<< HEAD
-	struct phy_device *phydev;
-	struct ethtool_eee edata;
-=======
 	int i;
->>>>>>> 7d2a07b7
 
 	enetc_setup_interrupts(priv);
 
@@ -2276,47 +2050,13 @@
 	else
 		netif_carrier_on(ndev);
 
-<<<<<<< HEAD
-	/* disable EEE autoneg, until ENETC driver supports it */
-	memset(&edata, 0, sizeof(struct ethtool_eee));
-	phy_ethtool_set_eee(phydev, &edata);
-
-	return 0;
-=======
 	netif_tx_start_all_queues(ndev);
->>>>>>> 7d2a07b7
-}
-
-void enetc_start(struct net_device *ndev)
+}
+
+int enetc_open(struct net_device *ndev)
 {
 	struct enetc_ndev_priv *priv = netdev_priv(ndev);
-	int i;
-
-	enetc_setup_interrupts(priv);
-
-	for (i = 0; i < priv->bdr_int_num; i++) {
-		int irq = pci_irq_vector(priv->si->pdev,
-					 ENETC_BDR_INT_BASE_IDX + i);
-
-		napi_enable(&priv->int_vector[i]->napi);
-		enable_irq(irq);
-	}
-
-	if (ndev->phydev)
-		phy_start(ndev->phydev);
-	else
-		netif_carrier_on(ndev);
-
-	netif_tx_start_all_queues(ndev);
-}
-
-int enetc_open(struct net_device *ndev)
-{
-	struct enetc_ndev_priv *priv = netdev_priv(ndev);
-<<<<<<< HEAD
-=======
 	int num_stack_tx_queues;
->>>>>>> 7d2a07b7
 	int err;
 
 	err = enetc_setup_irqs(priv);
@@ -2335,13 +2075,9 @@
 	if (err)
 		goto err_alloc_rx;
 
-<<<<<<< HEAD
-	err = netif_set_real_num_tx_queues(ndev, priv->num_tx_rings);
-=======
 	num_stack_tx_queues = enetc_num_stack_tx_queues(priv);
 
 	err = netif_set_real_num_tx_queues(ndev, num_stack_tx_queues);
->>>>>>> 7d2a07b7
 	if (err)
 		goto err_set_queues;
 
@@ -2349,10 +2085,7 @@
 	if (err)
 		goto err_set_queues;
 
-<<<<<<< HEAD
-=======
 	enetc_tx_onestep_tstamp_init(priv);
->>>>>>> 7d2a07b7
 	enetc_setup_bdrs(priv);
 	enetc_start(ndev);
 
@@ -2387,13 +2120,8 @@
 		napi_disable(&priv->int_vector[i]->napi);
 	}
 
-<<<<<<< HEAD
-	if (ndev->phydev)
-		phy_stop(ndev->phydev);
-=======
 	if (priv->phylink)
 		phylink_stop(priv->phylink);
->>>>>>> 7d2a07b7
 	else
 		netif_carrier_off(ndev);
 
@@ -2407,13 +2135,8 @@
 	enetc_stop(ndev);
 	enetc_clear_bdrs(priv);
 
-<<<<<<< HEAD
-	if (ndev->phydev)
-		phy_disconnect(ndev->phydev);
-=======
 	if (priv->phylink)
 		phylink_disconnect_phy(priv->phylink);
->>>>>>> 7d2a07b7
 	enetc_free_rxtx_rings(priv);
 	enetc_free_rx_resources(priv);
 	enetc_free_tx_resources(priv);
@@ -2431,10 +2154,7 @@
 	u8 num_tc;
 	int i;
 
-<<<<<<< HEAD
-=======
 	num_stack_tx_queues = enetc_num_stack_tx_queues(priv);
->>>>>>> 7d2a07b7
 	mqprio->hw = TC_MQPRIO_HW_OFFLOAD_TCS;
 	num_tc = mqprio->num_tc;
 
@@ -2498,8 +2218,6 @@
 	}
 }
 
-<<<<<<< HEAD
-=======
 static int enetc_setup_xdp_prog(struct net_device *dev, struct bpf_prog *prog,
 				struct netlink_ext_ack *extack)
 {
@@ -2548,7 +2266,6 @@
 	return 0;
 }
 
->>>>>>> 7d2a07b7
 struct net_device_stats *enetc_get_stats(struct net_device *ndev)
 {
 	struct enetc_ndev_priv *priv = netdev_priv(ndev);
@@ -2726,10 +2443,7 @@
 
 int enetc_ioctl(struct net_device *ndev, struct ifreq *rq, int cmd)
 {
-<<<<<<< HEAD
-=======
 	struct enetc_ndev_priv *priv = netdev_priv(ndev);
->>>>>>> 7d2a07b7
 #ifdef CONFIG_FSL_ENETC_PTP_CLOCK
 	if (cmd == SIOCSHWTSTAMP)
 		return enetc_hwtstamp_set(ndev, rq);
@@ -2737,26 +2451,16 @@
 		return enetc_hwtstamp_get(ndev, rq);
 #endif
 
-<<<<<<< HEAD
-	if (!ndev->phydev)
-		return -EOPNOTSUPP;
-	return phy_mii_ioctl(ndev->phydev, rq, cmd);
-=======
 	if (!priv->phylink)
 		return -EOPNOTSUPP;
 
 	return phylink_mii_ioctl(priv->phylink, rq, cmd);
->>>>>>> 7d2a07b7
 }
 
 int enetc_alloc_msix(struct enetc_ndev_priv *priv)
 {
 	struct pci_dev *pdev = priv->si->pdev;
-<<<<<<< HEAD
-	int v_tx_rings;
-=======
 	int first_xdp_tx_ring;
->>>>>>> 7d2a07b7
 	int i, n, err, nvec;
 	int v_tx_rings;
 
@@ -2786,8 +2490,6 @@
 
 		priv->int_vector[i] = v;
 
-<<<<<<< HEAD
-=======
 		bdr = &v->rx_ring;
 		bdr->index = i;
 		bdr->ndev = priv->ndev;
@@ -2810,7 +2512,6 @@
 			goto fail;
 		}
 
->>>>>>> 7d2a07b7
 		/* init defaults for adaptive IC */
 		if (priv->ic_mode & ENETC_IC_RX_ADAPTIVE) {
 			v->rx_ictt = 0x1;
@@ -2843,11 +2544,6 @@
 
 fail:
 	while (i--) {
-<<<<<<< HEAD
-		netif_napi_del(&priv->int_vector[i]->napi);
-		cancel_work_sync(&priv->int_vector[i]->rx_dim.work);
-		kfree(priv->int_vector[i]);
-=======
 		struct enetc_int_vector *v = priv->int_vector[i];
 		struct enetc_bdr *rx_ring = &v->rx_ring;
 
@@ -2856,7 +2552,6 @@
 		netif_napi_del(&v->napi);
 		cancel_work_sync(&v->rx_dim.work);
 		kfree(v);
->>>>>>> 7d2a07b7
 	}
 
 	pci_free_irq_vectors(pdev);
