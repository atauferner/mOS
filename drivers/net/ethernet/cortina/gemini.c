// SPDX-License-Identifier: GPL-2.0
/* Ethernet device driver for Cortina Systems Gemini SoC
 * Also known as the StorLink SL3512 and SL3516 (SL351x) or Lepus
 * Net Engine and Gigabit Ethernet MAC (GMAC)
 * This hardware contains a TCP Offload Engine (TOE) but currently the
 * driver does not make use of it.
 *
 * Authors:
 * Linus Walleij <linus.walleij@linaro.org>
 * Tobias Waldvogel <tobias.waldvogel@gmail.com> (OpenWRT)
 * Michał Mirosław <mirq-linux@rere.qmqm.pl>
 * Paulius Zaleckas <paulius.zaleckas@gmail.com>
 * Giuseppe De Robertis <Giuseppe.DeRobertis@ba.infn.it>
 * Gary Chen & Ch Hsu Storlink Semiconductor
 */
#include <linux/kernel.h>
#include <linux/init.h>
#include <linux/module.h>
#include <linux/platform_device.h>
#include <linux/spinlock.h>
#include <linux/slab.h>
#include <linux/dma-mapping.h>
#include <linux/cache.h>
#include <linux/interrupt.h>
#include <linux/reset.h>
#include <linux/clk.h>
#include <linux/of.h>
#include <linux/of_mdio.h>
#include <linux/of_net.h>
#include <linux/of_platform.h>
#include <linux/etherdevice.h>
#include <linux/if_vlan.h>
#include <linux/skbuff.h>
#include <linux/phy.h>
#include <linux/crc32.h>
#include <linux/ethtool.h>
#include <linux/tcp.h>
#include <linux/u64_stats_sync.h>

#include <linux/in.h>
#include <linux/ip.h>
#include <linux/ipv6.h>

#include "gemini.h"

#define DRV_NAME		"gmac-gemini"

#define DEFAULT_MSG_ENABLE (NETIF_MSG_DRV | NETIF_MSG_PROBE | NETIF_MSG_LINK)
static int debug = -1;
module_param(debug, int, 0);
MODULE_PARM_DESC(debug, "Debug level (0=none,...,16=all)");

#define HSIZE_8			0x00
#define HSIZE_16		0x01
#define HSIZE_32		0x02

#define HBURST_SINGLE		0x00
#define HBURST_INCR		0x01
#define HBURST_INCR4		0x02
#define HBURST_INCR8		0x03

#define HPROT_DATA_CACHE	BIT(0)
#define HPROT_PRIVILIGED	BIT(1)
#define HPROT_BUFFERABLE	BIT(2)
#define HPROT_CACHABLE		BIT(3)

#define DEFAULT_RX_COALESCE_NSECS	0
#define DEFAULT_GMAC_RXQ_ORDER		9
#define DEFAULT_GMAC_TXQ_ORDER		8
#define DEFAULT_RX_BUF_ORDER		11
#define DEFAULT_NAPI_WEIGHT		64
#define TX_MAX_FRAGS			16
#define TX_QUEUE_NUM			1	/* max: 6 */
#define RX_MAX_ALLOC_ORDER		2

#define GMAC0_IRQ0_2 (GMAC0_TXDERR_INT_BIT | GMAC0_TXPERR_INT_BIT | \
		      GMAC0_RXDERR_INT_BIT | GMAC0_RXPERR_INT_BIT)
#define GMAC0_IRQ0_TXQ0_INTS (GMAC0_SWTQ00_EOF_INT_BIT | \
			      GMAC0_SWTQ00_FIN_INT_BIT)
#define GMAC0_IRQ4_8 (GMAC0_MIB_INT_BIT | GMAC0_RX_OVERRUN_INT_BIT)

#define GMAC_OFFLOAD_FEATURES (NETIF_F_SG | NETIF_F_IP_CSUM | \
		NETIF_F_IPV6_CSUM | NETIF_F_RXCSUM | \
		NETIF_F_TSO | NETIF_F_TSO_ECN | NETIF_F_TSO6)

/**
 * struct gmac_queue_page - page buffer per-page info
 * @page: the page struct
 * @mapping: the dma address handle
 */
struct gmac_queue_page {
	struct page *page;
	dma_addr_t mapping;
};

struct gmac_txq {
	struct gmac_txdesc *ring;
	struct sk_buff	**skb;
	unsigned int	cptr;
	unsigned int	noirq_packets;
};

struct gemini_ethernet;

struct gemini_ethernet_port {
	u8 id; /* 0 or 1 */

	struct gemini_ethernet *geth;
	struct net_device *netdev;
	struct device *dev;
	void __iomem *dma_base;
	void __iomem *gmac_base;
	struct clk *pclk;
	struct reset_control *reset;
	int irq;
	__le32 mac_addr[3];

	void __iomem		*rxq_rwptr;
	struct gmac_rxdesc	*rxq_ring;
	unsigned int		rxq_order;

	struct napi_struct	napi;
	struct hrtimer		rx_coalesce_timer;
	unsigned int		rx_coalesce_nsecs;
	unsigned int		freeq_refill;
	struct gmac_txq		txq[TX_QUEUE_NUM];
	unsigned int		txq_order;
	unsigned int		irq_every_tx_packets;

	dma_addr_t		rxq_dma_base;
	dma_addr_t		txq_dma_base;

	unsigned int		msg_enable;
	spinlock_t		config_lock; /* Locks config register */

	struct u64_stats_sync	tx_stats_syncp;
	struct u64_stats_sync	rx_stats_syncp;
	struct u64_stats_sync	ir_stats_syncp;

	struct rtnl_link_stats64 stats;
	u64			hw_stats[RX_STATS_NUM];
	u64			rx_stats[RX_STATUS_NUM];
	u64			rx_csum_stats[RX_CHKSUM_NUM];
	u64			rx_napi_exits;
	u64			tx_frag_stats[TX_MAX_FRAGS];
	u64			tx_frags_linearized;
	u64			tx_hw_csummed;
};

struct gemini_ethernet {
	struct device *dev;
	void __iomem *base;
	struct gemini_ethernet_port *port0;
	struct gemini_ethernet_port *port1;
	bool initialized;

	spinlock_t	irq_lock; /* Locks IRQ-related registers */
	unsigned int	freeq_order;
	unsigned int	freeq_frag_order;
	struct gmac_rxdesc *freeq_ring;
	dma_addr_t	freeq_dma_base;
	struct gmac_queue_page	*freeq_pages;
	unsigned int	num_freeq_pages;
	spinlock_t	freeq_lock; /* Locks queue from reentrance */
};

#define GMAC_STATS_NUM	( \
	RX_STATS_NUM + RX_STATUS_NUM + RX_CHKSUM_NUM + 1 + \
	TX_MAX_FRAGS + 2)

static const char gmac_stats_strings[GMAC_STATS_NUM][ETH_GSTRING_LEN] = {
	"GMAC_IN_DISCARDS",
	"GMAC_IN_ERRORS",
	"GMAC_IN_MCAST",
	"GMAC_IN_BCAST",
	"GMAC_IN_MAC1",
	"GMAC_IN_MAC2",
	"RX_STATUS_GOOD_FRAME",
	"RX_STATUS_TOO_LONG_GOOD_CRC",
	"RX_STATUS_RUNT_FRAME",
	"RX_STATUS_SFD_NOT_FOUND",
	"RX_STATUS_CRC_ERROR",
	"RX_STATUS_TOO_LONG_BAD_CRC",
	"RX_STATUS_ALIGNMENT_ERROR",
	"RX_STATUS_TOO_LONG_BAD_ALIGN",
	"RX_STATUS_RX_ERR",
	"RX_STATUS_DA_FILTERED",
	"RX_STATUS_BUFFER_FULL",
	"RX_STATUS_11",
	"RX_STATUS_12",
	"RX_STATUS_13",
	"RX_STATUS_14",
	"RX_STATUS_15",
	"RX_CHKSUM_IP_UDP_TCP_OK",
	"RX_CHKSUM_IP_OK_ONLY",
	"RX_CHKSUM_NONE",
	"RX_CHKSUM_3",
	"RX_CHKSUM_IP_ERR_UNKNOWN",
	"RX_CHKSUM_IP_ERR",
	"RX_CHKSUM_TCP_UDP_ERR",
	"RX_CHKSUM_7",
	"RX_NAPI_EXITS",
	"TX_FRAGS[1]",
	"TX_FRAGS[2]",
	"TX_FRAGS[3]",
	"TX_FRAGS[4]",
	"TX_FRAGS[5]",
	"TX_FRAGS[6]",
	"TX_FRAGS[7]",
	"TX_FRAGS[8]",
	"TX_FRAGS[9]",
	"TX_FRAGS[10]",
	"TX_FRAGS[11]",
	"TX_FRAGS[12]",
	"TX_FRAGS[13]",
	"TX_FRAGS[14]",
	"TX_FRAGS[15]",
	"TX_FRAGS[16+]",
	"TX_FRAGS_LINEARIZED",
	"TX_HW_CSUMMED",
};

static void gmac_dump_dma_state(struct net_device *netdev);

static void gmac_update_config0_reg(struct net_device *netdev,
				    u32 val, u32 vmask)
{
	struct gemini_ethernet_port *port = netdev_priv(netdev);
	unsigned long flags;
	u32 reg;

	spin_lock_irqsave(&port->config_lock, flags);

	reg = readl(port->gmac_base + GMAC_CONFIG0);
	reg = (reg & ~vmask) | val;
	writel(reg, port->gmac_base + GMAC_CONFIG0);

	spin_unlock_irqrestore(&port->config_lock, flags);
}

static void gmac_enable_tx_rx(struct net_device *netdev)
{
	struct gemini_ethernet_port *port = netdev_priv(netdev);
	unsigned long flags;
	u32 reg;

	spin_lock_irqsave(&port->config_lock, flags);

	reg = readl(port->gmac_base + GMAC_CONFIG0);
	reg &= ~CONFIG0_TX_RX_DISABLE;
	writel(reg, port->gmac_base + GMAC_CONFIG0);

	spin_unlock_irqrestore(&port->config_lock, flags);
}

static void gmac_disable_tx_rx(struct net_device *netdev)
{
	struct gemini_ethernet_port *port = netdev_priv(netdev);
	unsigned long flags;
	u32 val;

	spin_lock_irqsave(&port->config_lock, flags);

	val = readl(port->gmac_base + GMAC_CONFIG0);
	val |= CONFIG0_TX_RX_DISABLE;
	writel(val, port->gmac_base + GMAC_CONFIG0);

	spin_unlock_irqrestore(&port->config_lock, flags);

	mdelay(10);	/* let GMAC consume packet */
}

static void gmac_set_flow_control(struct net_device *netdev, bool tx, bool rx)
{
	struct gemini_ethernet_port *port = netdev_priv(netdev);
	unsigned long flags;
	u32 val;

	spin_lock_irqsave(&port->config_lock, flags);

	val = readl(port->gmac_base + GMAC_CONFIG0);
	val &= ~CONFIG0_FLOW_CTL;
	if (tx)
		val |= CONFIG0_FLOW_TX;
	if (rx)
		val |= CONFIG0_FLOW_RX;
	writel(val, port->gmac_base + GMAC_CONFIG0);

	spin_unlock_irqrestore(&port->config_lock, flags);
}

static void gmac_speed_set(struct net_device *netdev)
{
	struct gemini_ethernet_port *port = netdev_priv(netdev);
	struct phy_device *phydev = netdev->phydev;
	union gmac_status status, old_status;
	int pause_tx = 0;
	int pause_rx = 0;

	status.bits32 = readl(port->gmac_base + GMAC_STATUS);
	old_status.bits32 = status.bits32;
	status.bits.link = phydev->link;
	status.bits.duplex = phydev->duplex;

	switch (phydev->speed) {
	case 1000:
		status.bits.speed = GMAC_SPEED_1000;
		if (phydev->interface == PHY_INTERFACE_MODE_RGMII)
			status.bits.mii_rmii = GMAC_PHY_RGMII_1000;
		netdev_dbg(netdev, "connect %s to RGMII @ 1Gbit\n",
			   phydev_name(phydev));
		break;
	case 100:
		status.bits.speed = GMAC_SPEED_100;
		if (phydev->interface == PHY_INTERFACE_MODE_RGMII)
			status.bits.mii_rmii = GMAC_PHY_RGMII_100_10;
		netdev_dbg(netdev, "connect %s to RGMII @ 100 Mbit\n",
			   phydev_name(phydev));
		break;
	case 10:
		status.bits.speed = GMAC_SPEED_10;
		if (phydev->interface == PHY_INTERFACE_MODE_RGMII)
			status.bits.mii_rmii = GMAC_PHY_RGMII_100_10;
		netdev_dbg(netdev, "connect %s to RGMII @ 10 Mbit\n",
			   phydev_name(phydev));
		break;
	default:
		netdev_warn(netdev, "Unsupported PHY speed (%d) on %s\n",
			    phydev->speed, phydev_name(phydev));
	}

	if (phydev->duplex == DUPLEX_FULL) {
		u16 lcladv = phy_read(phydev, MII_ADVERTISE);
		u16 rmtadv = phy_read(phydev, MII_LPA);
		u8 cap = mii_resolve_flowctrl_fdx(lcladv, rmtadv);

		if (cap & FLOW_CTRL_RX)
			pause_rx = 1;
		if (cap & FLOW_CTRL_TX)
			pause_tx = 1;
	}

	gmac_set_flow_control(netdev, pause_tx, pause_rx);

	if (old_status.bits32 == status.bits32)
		return;

	if (netif_msg_link(port)) {
		phy_print_status(phydev);
		netdev_info(netdev, "link flow control: %s\n",
			    phydev->pause
			    ? (phydev->asym_pause ? "tx" : "both")
			    : (phydev->asym_pause ? "rx" : "none")
		);
	}

	gmac_disable_tx_rx(netdev);
	writel(status.bits32, port->gmac_base + GMAC_STATUS);
	gmac_enable_tx_rx(netdev);
}

static int gmac_setup_phy(struct net_device *netdev)
{
	struct gemini_ethernet_port *port = netdev_priv(netdev);
	union gmac_status status = { .bits32 = 0 };
	struct device *dev = port->dev;
	struct phy_device *phy;

	phy = of_phy_get_and_connect(netdev,
				     dev->of_node,
				     gmac_speed_set);
	if (!phy)
		return -ENODEV;
	netdev->phydev = phy;

	phy_set_max_speed(phy, SPEED_1000);
	phy_support_asym_pause(phy);

	/* set PHY interface type */
	switch (phy->interface) {
	case PHY_INTERFACE_MODE_MII:
		netdev_dbg(netdev,
			   "MII: set GMAC0 to GMII mode, GMAC1 disabled\n");
		status.bits.mii_rmii = GMAC_PHY_MII;
		break;
	case PHY_INTERFACE_MODE_GMII:
		netdev_dbg(netdev,
			   "GMII: set GMAC0 to GMII mode, GMAC1 disabled\n");
		status.bits.mii_rmii = GMAC_PHY_GMII;
		break;
	case PHY_INTERFACE_MODE_RGMII:
		netdev_dbg(netdev,
			   "RGMII: set GMAC0 and GMAC1 to MII/RGMII mode\n");
		status.bits.mii_rmii = GMAC_PHY_RGMII_100_10;
		break;
	default:
		netdev_err(netdev, "Unsupported MII interface\n");
		phy_disconnect(phy);
		netdev->phydev = NULL;
		return -EINVAL;
	}
	writel(status.bits32, port->gmac_base + GMAC_STATUS);

	if (netif_msg_link(port))
		phy_attached_info(phy);

	return 0;
}

/* The maximum frame length is not logically enumerated in the
 * hardware, so we do a table lookup to find the applicable max
 * frame length.
 */
struct gmac_max_framelen {
	unsigned int max_l3_len;
	u8 val;
};

static const struct gmac_max_framelen gmac_maxlens[] = {
	{
		.max_l3_len = 1518,
		.val = CONFIG0_MAXLEN_1518,
	},
	{
		.max_l3_len = 1522,
		.val = CONFIG0_MAXLEN_1522,
	},
	{
		.max_l3_len = 1536,
		.val = CONFIG0_MAXLEN_1536,
	},
	{
		.max_l3_len = 1542,
		.val = CONFIG0_MAXLEN_1542,
	},
	{
		.max_l3_len = 9212,
		.val = CONFIG0_MAXLEN_9k,
	},
	{
		.max_l3_len = 10236,
		.val = CONFIG0_MAXLEN_10k,
	},
};

static int gmac_pick_rx_max_len(unsigned int max_l3_len)
{
	const struct gmac_max_framelen *maxlen;
	int maxtot;
	int i;

	maxtot = max_l3_len + ETH_HLEN + VLAN_HLEN;

	for (i = 0; i < ARRAY_SIZE(gmac_maxlens); i++) {
		maxlen = &gmac_maxlens[i];
		if (maxtot <= maxlen->max_l3_len)
			return maxlen->val;
	}

	return -1;
}

static int gmac_init(struct net_device *netdev)
{
	struct gemini_ethernet_port *port = netdev_priv(netdev);
	union gmac_config0 config0 = { .bits = {
		.dis_tx = 1,
		.dis_rx = 1,
		.ipv4_rx_chksum = 1,
		.ipv6_rx_chksum = 1,
		.rx_err_detect = 1,
		.rgmm_edge = 1,
		.port0_chk_hwq = 1,
		.port1_chk_hwq = 1,
		.port0_chk_toeq = 1,
		.port1_chk_toeq = 1,
		.port0_chk_classq = 1,
		.port1_chk_classq = 1,
	} };
	union gmac_ahb_weight ahb_weight = { .bits = {
		.rx_weight = 1,
		.tx_weight = 1,
		.hash_weight = 1,
		.pre_req = 0x1f,
		.tq_dv_threshold = 0,
	} };
	union gmac_tx_wcr0 hw_weigh = { .bits = {
		.hw_tq3 = 1,
		.hw_tq2 = 1,
		.hw_tq1 = 1,
		.hw_tq0 = 1,
	} };
	union gmac_tx_wcr1 sw_weigh = { .bits = {
		.sw_tq5 = 1,
		.sw_tq4 = 1,
		.sw_tq3 = 1,
		.sw_tq2 = 1,
		.sw_tq1 = 1,
		.sw_tq0 = 1,
	} };
	union gmac_config1 config1 = { .bits = {
		.set_threshold = 16,
		.rel_threshold = 24,
	} };
	union gmac_config2 config2 = { .bits = {
		.set_threshold = 16,
		.rel_threshold = 32,
	} };
	union gmac_config3 config3 = { .bits = {
		.set_threshold = 0,
		.rel_threshold = 0,
	} };
	union gmac_config0 tmp;

	config0.bits.max_len = gmac_pick_rx_max_len(netdev->mtu);
	tmp.bits32 = readl(port->gmac_base + GMAC_CONFIG0);
	config0.bits.reserved = tmp.bits.reserved;
	writel(config0.bits32, port->gmac_base + GMAC_CONFIG0);
	writel(config1.bits32, port->gmac_base + GMAC_CONFIG1);
	writel(config2.bits32, port->gmac_base + GMAC_CONFIG2);
	writel(config3.bits32, port->gmac_base + GMAC_CONFIG3);

	readl(port->dma_base + GMAC_AHB_WEIGHT_REG);
	writel(ahb_weight.bits32, port->dma_base + GMAC_AHB_WEIGHT_REG);

	writel(hw_weigh.bits32,
	       port->dma_base + GMAC_TX_WEIGHTING_CTRL_0_REG);
	writel(sw_weigh.bits32,
	       port->dma_base + GMAC_TX_WEIGHTING_CTRL_1_REG);

	port->rxq_order = DEFAULT_GMAC_RXQ_ORDER;
	port->txq_order = DEFAULT_GMAC_TXQ_ORDER;
	port->rx_coalesce_nsecs = DEFAULT_RX_COALESCE_NSECS;

	/* Mark every quarter of the queue a packet for interrupt
	 * in order to be able to wake up the queue if it was stopped
	 */
	port->irq_every_tx_packets = 1 << (port->txq_order - 2);

	return 0;
}

static int gmac_setup_txqs(struct net_device *netdev)
{
	struct gemini_ethernet_port *port = netdev_priv(netdev);
	unsigned int n_txq = netdev->num_tx_queues;
	struct gemini_ethernet *geth = port->geth;
	size_t entries = 1 << port->txq_order;
	struct gmac_txq *txq = port->txq;
	struct gmac_txdesc *desc_ring;
	size_t len = n_txq * entries;
	struct sk_buff **skb_tab;
	void __iomem *rwptr_reg;
	unsigned int r;
	int i;

	rwptr_reg = port->dma_base + GMAC_SW_TX_QUEUE0_PTR_REG;

	skb_tab = kcalloc(len, sizeof(*skb_tab), GFP_KERNEL);
	if (!skb_tab)
		return -ENOMEM;

	desc_ring = dma_alloc_coherent(geth->dev, len * sizeof(*desc_ring),
				       &port->txq_dma_base, GFP_KERNEL);

	if (!desc_ring) {
		kfree(skb_tab);
		return -ENOMEM;
	}

	if (port->txq_dma_base & ~DMA_Q_BASE_MASK) {
		dev_warn(geth->dev, "TX queue base is not aligned\n");
		dma_free_coherent(geth->dev, len * sizeof(*desc_ring),
				  desc_ring, port->txq_dma_base);
		kfree(skb_tab);
		return -ENOMEM;
	}

	writel(port->txq_dma_base | port->txq_order,
	       port->dma_base + GMAC_SW_TX_QUEUE_BASE_REG);

	for (i = 0; i < n_txq; i++) {
		txq->ring = desc_ring;
		txq->skb = skb_tab;
		txq->noirq_packets = 0;

		r = readw(rwptr_reg);
		rwptr_reg += 2;
		writew(r, rwptr_reg);
		rwptr_reg += 2;
		txq->cptr = r;

		txq++;
		desc_ring += entries;
		skb_tab += entries;
	}

	return 0;
}

static void gmac_clean_txq(struct net_device *netdev, struct gmac_txq *txq,
			   unsigned int r)
{
	struct gemini_ethernet_port *port = netdev_priv(netdev);
	unsigned int m = (1 << port->txq_order) - 1;
	struct gemini_ethernet *geth = port->geth;
	unsigned int c = txq->cptr;
	union gmac_txdesc_0 word0;
	union gmac_txdesc_1 word1;
	unsigned int hwchksum = 0;
	unsigned long bytes = 0;
	struct gmac_txdesc *txd;
	unsigned short nfrags;
	unsigned int errs = 0;
	unsigned int pkts = 0;
	unsigned int word3;
	dma_addr_t mapping;

	if (c == r)
		return;

	while (c != r) {
		txd = txq->ring + c;
		word0 = txd->word0;
		word1 = txd->word1;
		mapping = txd->word2.buf_adr;
		word3 = txd->word3.bits32;

		dma_unmap_single(geth->dev, mapping,
				 word0.bits.buffer_size, DMA_TO_DEVICE);

		if (word3 & EOF_BIT)
			dev_kfree_skb(txq->skb[c]);

		c++;
		c &= m;

		if (!(word3 & SOF_BIT))
			continue;

		if (!word0.bits.status_tx_ok) {
			errs++;
			continue;
		}

		pkts++;
		bytes += txd->word1.bits.byte_count;

		if (word1.bits32 & TSS_CHECKUM_ENABLE)
			hwchksum++;

		nfrags = word0.bits.desc_count - 1;
		if (nfrags) {
			if (nfrags >= TX_MAX_FRAGS)
				nfrags = TX_MAX_FRAGS - 1;

			u64_stats_update_begin(&port->tx_stats_syncp);
			port->tx_frag_stats[nfrags]++;
			u64_stats_update_end(&port->tx_stats_syncp);
		}
	}

	u64_stats_update_begin(&port->ir_stats_syncp);
	port->stats.tx_errors += errs;
	port->stats.tx_packets += pkts;
	port->stats.tx_bytes += bytes;
	port->tx_hw_csummed += hwchksum;
	u64_stats_update_end(&port->ir_stats_syncp);

	txq->cptr = c;
}

static void gmac_cleanup_txqs(struct net_device *netdev)
{
	struct gemini_ethernet_port *port = netdev_priv(netdev);
	unsigned int n_txq = netdev->num_tx_queues;
	struct gemini_ethernet *geth = port->geth;
	void __iomem *rwptr_reg;
	unsigned int r, i;

	rwptr_reg = port->dma_base + GMAC_SW_TX_QUEUE0_PTR_REG;

	for (i = 0; i < n_txq; i++) {
		r = readw(rwptr_reg);
		rwptr_reg += 2;
		writew(r, rwptr_reg);
		rwptr_reg += 2;

		gmac_clean_txq(netdev, port->txq + i, r);
	}
	writel(0, port->dma_base + GMAC_SW_TX_QUEUE_BASE_REG);

	kfree(port->txq->skb);
	dma_free_coherent(geth->dev,
			  n_txq * sizeof(*port->txq->ring) << port->txq_order,
			  port->txq->ring, port->txq_dma_base);
}

static int gmac_setup_rxq(struct net_device *netdev)
{
	struct gemini_ethernet_port *port = netdev_priv(netdev);
	struct gemini_ethernet *geth = port->geth;
	struct nontoe_qhdr __iomem *qhdr;

	qhdr = geth->base + TOE_DEFAULT_Q_HDR_BASE(netdev->dev_id);
	port->rxq_rwptr = &qhdr->word1;

	/* Remap a slew of memory to use for the RX queue */
	port->rxq_ring = dma_alloc_coherent(geth->dev,
				sizeof(*port->rxq_ring) << port->rxq_order,
				&port->rxq_dma_base, GFP_KERNEL);
	if (!port->rxq_ring)
		return -ENOMEM;
	if (port->rxq_dma_base & ~NONTOE_QHDR0_BASE_MASK) {
		dev_warn(geth->dev, "RX queue base is not aligned\n");
		return -ENOMEM;
	}

	writel(port->rxq_dma_base | port->rxq_order, &qhdr->word0);
	writel(0, port->rxq_rwptr);
	return 0;
}

static struct gmac_queue_page *
gmac_get_queue_page(struct gemini_ethernet *geth,
		    struct gemini_ethernet_port *port,
		    dma_addr_t addr)
{
	struct gmac_queue_page *gpage;
	dma_addr_t mapping;
	int i;

	/* Only look for even pages */
	mapping = addr & PAGE_MASK;

	if (!geth->freeq_pages) {
		dev_err(geth->dev, "try to get page with no page list\n");
		return NULL;
	}

	/* Look up a ring buffer page from virtual mapping */
	for (i = 0; i < geth->num_freeq_pages; i++) {
		gpage = &geth->freeq_pages[i];
		if (gpage->mapping == mapping)
			return gpage;
	}

	return NULL;
}

static void gmac_cleanup_rxq(struct net_device *netdev)
{
	struct gemini_ethernet_port *port = netdev_priv(netdev);
	struct gemini_ethernet *geth = port->geth;
	struct gmac_rxdesc *rxd = port->rxq_ring;
	static struct gmac_queue_page *gpage;
	struct nontoe_qhdr __iomem *qhdr;
	void __iomem *dma_reg;
	void __iomem *ptr_reg;
	dma_addr_t mapping;
	union dma_rwptr rw;
	unsigned int r, w;

	qhdr = geth->base +
		TOE_DEFAULT_Q_HDR_BASE(netdev->dev_id);
	dma_reg = &qhdr->word0;
	ptr_reg = &qhdr->word1;

	rw.bits32 = readl(ptr_reg);
	r = rw.bits.rptr;
	w = rw.bits.wptr;
	writew(r, ptr_reg + 2);

	writel(0, dma_reg);

	/* Loop from read pointer to write pointer of the RX queue
	 * and free up all pages by the queue.
	 */
	while (r != w) {
		mapping = rxd[r].word2.buf_adr;
		r++;
		r &= ((1 << port->rxq_order) - 1);

		if (!mapping)
			continue;

		/* Freeq pointers are one page off */
		gpage = gmac_get_queue_page(geth, port, mapping + PAGE_SIZE);
		if (!gpage) {
			dev_err(geth->dev, "could not find page\n");
			continue;
		}
		/* Release the RX queue reference to the page */
		put_page(gpage->page);
	}

	dma_free_coherent(geth->dev, sizeof(*port->rxq_ring) << port->rxq_order,
			  port->rxq_ring, port->rxq_dma_base);
}

static struct page *geth_freeq_alloc_map_page(struct gemini_ethernet *geth,
					      int pn)
{
	struct gmac_rxdesc *freeq_entry;
	struct gmac_queue_page *gpage;
	unsigned int fpp_order;
	unsigned int frag_len;
	dma_addr_t mapping;
	struct page *page;
	int i;

	/* First allocate and DMA map a single page */
	page = alloc_page(GFP_ATOMIC);
	if (!page)
		return NULL;

	mapping = dma_map_single(geth->dev, page_address(page),
				 PAGE_SIZE, DMA_FROM_DEVICE);
	if (dma_mapping_error(geth->dev, mapping)) {
		put_page(page);
		return NULL;
	}

	/* The assign the page mapping (physical address) to the buffer address
	 * in the hardware queue. PAGE_SHIFT on ARM is 12 (1 page is 4096 bytes,
	 * 4k), and the default RX frag order is 11 (fragments are up 20 2048
	 * bytes, 2k) so fpp_order (fragments per page order) is default 1. Thus
	 * each page normally needs two entries in the queue.
	 */
	frag_len = 1 << geth->freeq_frag_order; /* Usually 2048 */
	fpp_order = PAGE_SHIFT - geth->freeq_frag_order;
	freeq_entry = geth->freeq_ring + (pn << fpp_order);
	dev_dbg(geth->dev, "allocate page %d fragment length %d fragments per page %d, freeq entry %p\n",
		 pn, frag_len, (1 << fpp_order), freeq_entry);
	for (i = (1 << fpp_order); i > 0; i--) {
		freeq_entry->word2.buf_adr = mapping;
		freeq_entry++;
		mapping += frag_len;
	}

	/* If the freeq entry already has a page mapped, then unmap it. */
	gpage = &geth->freeq_pages[pn];
	if (gpage->page) {
		mapping = geth->freeq_ring[pn << fpp_order].word2.buf_adr;
		dma_unmap_single(geth->dev, mapping, frag_len, DMA_FROM_DEVICE);
		/* This should be the last reference to the page so it gets
		 * released
		 */
		put_page(gpage->page);
	}

	/* Then put our new mapping into the page table */
	dev_dbg(geth->dev, "page %d, DMA addr: %08x, page %p\n",
		pn, (unsigned int)mapping, page);
	gpage->mapping = mapping;
	gpage->page = page;

	return page;
}

/**
 * geth_fill_freeq() - Fill the freeq with empty fragments to use
 * @geth: the ethernet adapter
 * @refill: whether to reset the queue by filling in all freeq entries or
 * just refill it, usually the interrupt to refill the queue happens when
 * the queue is half empty.
 */
static unsigned int geth_fill_freeq(struct gemini_ethernet *geth, bool refill)
{
	unsigned int fpp_order = PAGE_SHIFT - geth->freeq_frag_order;
	unsigned int count = 0;
	unsigned int pn, epn;
	unsigned long flags;
	union dma_rwptr rw;
	unsigned int m_pn;

	/* Mask for page */
	m_pn = (1 << (geth->freeq_order - fpp_order)) - 1;

	spin_lock_irqsave(&geth->freeq_lock, flags);

	rw.bits32 = readl(geth->base + GLOBAL_SWFQ_RWPTR_REG);
	pn = (refill ? rw.bits.wptr : rw.bits.rptr) >> fpp_order;
	epn = (rw.bits.rptr >> fpp_order) - 1;
	epn &= m_pn;

	/* Loop over the freeq ring buffer entries */
	while (pn != epn) {
		struct gmac_queue_page *gpage;
		struct page *page;

		gpage = &geth->freeq_pages[pn];
		page = gpage->page;

		dev_dbg(geth->dev, "fill entry %d page ref count %d add %d refs\n",
			pn, page_ref_count(page), 1 << fpp_order);

		if (page_ref_count(page) > 1) {
			unsigned int fl = (pn - epn) & m_pn;

			if (fl > 64 >> fpp_order)
				break;

			page = geth_freeq_alloc_map_page(geth, pn);
			if (!page)
				break;
		}

		/* Add one reference per fragment in the page */
		page_ref_add(page, 1 << fpp_order);
		count += 1 << fpp_order;
		pn++;
		pn &= m_pn;
	}

	writew(pn << fpp_order, geth->base + GLOBAL_SWFQ_RWPTR_REG + 2);

	spin_unlock_irqrestore(&geth->freeq_lock, flags);

	return count;
}

static int geth_setup_freeq(struct gemini_ethernet *geth)
{
	unsigned int fpp_order = PAGE_SHIFT - geth->freeq_frag_order;
	unsigned int frag_len = 1 << geth->freeq_frag_order;
	unsigned int len = 1 << geth->freeq_order;
	unsigned int pages = len >> fpp_order;
	union queue_threshold qt;
	union dma_skb_size skbsz;
	unsigned int filled;
	unsigned int pn;

	geth->freeq_ring = dma_alloc_coherent(geth->dev,
		sizeof(*geth->freeq_ring) << geth->freeq_order,
		&geth->freeq_dma_base, GFP_KERNEL);
	if (!geth->freeq_ring)
		return -ENOMEM;
	if (geth->freeq_dma_base & ~DMA_Q_BASE_MASK) {
		dev_warn(geth->dev, "queue ring base is not aligned\n");
		goto err_freeq;
	}

	/* Allocate a mapping to page look-up index */
	geth->freeq_pages = kcalloc(pages, sizeof(*geth->freeq_pages),
				    GFP_KERNEL);
	if (!geth->freeq_pages)
		goto err_freeq;
	geth->num_freeq_pages = pages;

	dev_info(geth->dev, "allocate %d pages for queue\n", pages);
	for (pn = 0; pn < pages; pn++)
		if (!geth_freeq_alloc_map_page(geth, pn))
			goto err_freeq_alloc;

	filled = geth_fill_freeq(geth, false);
	if (!filled)
		goto err_freeq_alloc;

	qt.bits32 = readl(geth->base + GLOBAL_QUEUE_THRESHOLD_REG);
	qt.bits.swfq_empty = 32;
	writel(qt.bits32, geth->base + GLOBAL_QUEUE_THRESHOLD_REG);

	skbsz.bits.sw_skb_size = 1 << geth->freeq_frag_order;
	writel(skbsz.bits32, geth->base + GLOBAL_DMA_SKB_SIZE_REG);
	writel(geth->freeq_dma_base | geth->freeq_order,
	       geth->base + GLOBAL_SW_FREEQ_BASE_SIZE_REG);

	return 0;

err_freeq_alloc:
	while (pn > 0) {
		struct gmac_queue_page *gpage;
		dma_addr_t mapping;

		--pn;
		mapping = geth->freeq_ring[pn << fpp_order].word2.buf_adr;
		dma_unmap_single(geth->dev, mapping, frag_len, DMA_FROM_DEVICE);
		gpage = &geth->freeq_pages[pn];
		put_page(gpage->page);
	}

	kfree(geth->freeq_pages);
err_freeq:
	dma_free_coherent(geth->dev,
			  sizeof(*geth->freeq_ring) << geth->freeq_order,
			  geth->freeq_ring, geth->freeq_dma_base);
	geth->freeq_ring = NULL;
	return -ENOMEM;
}

/**
 * geth_cleanup_freeq() - cleanup the DMA mappings and free the queue
 * @geth: the Gemini global ethernet state
 */
static void geth_cleanup_freeq(struct gemini_ethernet *geth)
{
	unsigned int fpp_order = PAGE_SHIFT - geth->freeq_frag_order;
	unsigned int frag_len = 1 << geth->freeq_frag_order;
	unsigned int len = 1 << geth->freeq_order;
	unsigned int pages = len >> fpp_order;
	unsigned int pn;

	writew(readw(geth->base + GLOBAL_SWFQ_RWPTR_REG),
	       geth->base + GLOBAL_SWFQ_RWPTR_REG + 2);
	writel(0, geth->base + GLOBAL_SW_FREEQ_BASE_SIZE_REG);

	for (pn = 0; pn < pages; pn++) {
		struct gmac_queue_page *gpage;
		dma_addr_t mapping;

		mapping = geth->freeq_ring[pn << fpp_order].word2.buf_adr;
		dma_unmap_single(geth->dev, mapping, frag_len, DMA_FROM_DEVICE);

		gpage = &geth->freeq_pages[pn];
		while (page_ref_count(gpage->page) > 0)
			put_page(gpage->page);
	}

	kfree(geth->freeq_pages);

	dma_free_coherent(geth->dev,
			  sizeof(*geth->freeq_ring) << geth->freeq_order,
			  geth->freeq_ring, geth->freeq_dma_base);
}

/**
 * geth_resize_freeq() - resize the software queue depth
 * @port: the port requesting the change
 *
 * This gets called at least once during probe() so the device queue gets
 * "resized" from the hardware defaults. Since both ports/net devices share
 * the same hardware queue, some synchronization between the ports is
 * needed.
 */
static int geth_resize_freeq(struct gemini_ethernet_port *port)
{
	struct gemini_ethernet *geth = port->geth;
	struct net_device *netdev = port->netdev;
	struct gemini_ethernet_port *other_port;
	struct net_device *other_netdev;
	unsigned int new_size = 0;
	unsigned int new_order;
	unsigned long flags;
	u32 en;
	int ret;

	if (netdev->dev_id == 0)
		other_netdev = geth->port1->netdev;
	else
		other_netdev = geth->port0->netdev;

	if (other_netdev && netif_running(other_netdev))
		return -EBUSY;

	new_size = 1 << (port->rxq_order + 1);
	netdev_dbg(netdev, "port %d size: %d order %d\n",
		   netdev->dev_id,
		   new_size,
		   port->rxq_order);
	if (other_netdev) {
		other_port = netdev_priv(other_netdev);
		new_size += 1 << (other_port->rxq_order + 1);
		netdev_dbg(other_netdev, "port %d size: %d order %d\n",
			   other_netdev->dev_id,
			   (1 << (other_port->rxq_order + 1)),
			   other_port->rxq_order);
	}

	new_order = min(15, ilog2(new_size - 1) + 1);
	dev_dbg(geth->dev, "set shared queue to size %d order %d\n",
		new_size, new_order);
	if (geth->freeq_order == new_order)
		return 0;

	spin_lock_irqsave(&geth->irq_lock, flags);

	/* Disable the software queue IRQs */
	en = readl(geth->base + GLOBAL_INTERRUPT_ENABLE_4_REG);
	en &= ~SWFQ_EMPTY_INT_BIT;
	writel(en, geth->base + GLOBAL_INTERRUPT_ENABLE_4_REG);
	spin_unlock_irqrestore(&geth->irq_lock, flags);

	/* Drop the old queue */
	if (geth->freeq_ring)
		geth_cleanup_freeq(geth);

	/* Allocate a new queue with the desired order */
	geth->freeq_order = new_order;
	ret = geth_setup_freeq(geth);

	/* Restart the interrupts - NOTE if this is the first resize
	 * after probe(), this is where the interrupts get turned on
	 * in the first place.
	 */
	spin_lock_irqsave(&geth->irq_lock, flags);
	en |= SWFQ_EMPTY_INT_BIT;
	writel(en, geth->base + GLOBAL_INTERRUPT_ENABLE_4_REG);
	spin_unlock_irqrestore(&geth->irq_lock, flags);

	return ret;
}

static void gmac_tx_irq_enable(struct net_device *netdev,
			       unsigned int txq, int en)
{
	struct gemini_ethernet_port *port = netdev_priv(netdev);
	struct gemini_ethernet *geth = port->geth;
	u32 val, mask;

	netdev_dbg(netdev, "%s device %d\n", __func__, netdev->dev_id);

	mask = GMAC0_IRQ0_TXQ0_INTS << (6 * netdev->dev_id + txq);

	if (en)
		writel(mask, geth->base + GLOBAL_INTERRUPT_STATUS_0_REG);

	val = readl(geth->base + GLOBAL_INTERRUPT_ENABLE_0_REG);
	val = en ? val | mask : val & ~mask;
	writel(val, geth->base + GLOBAL_INTERRUPT_ENABLE_0_REG);
}

static void gmac_tx_irq(struct net_device *netdev, unsigned int txq_num)
{
	struct netdev_queue *ntxq = netdev_get_tx_queue(netdev, txq_num);

	gmac_tx_irq_enable(netdev, txq_num, 0);
	netif_tx_wake_queue(ntxq);
}

static int gmac_map_tx_bufs(struct net_device *netdev, struct sk_buff *skb,
			    struct gmac_txq *txq, unsigned short *desc)
{
	struct gemini_ethernet_port *port = netdev_priv(netdev);
	struct skb_shared_info *skb_si =  skb_shinfo(skb);
	unsigned short m = (1 << port->txq_order) - 1;
	short frag, last_frag = skb_si->nr_frags - 1;
	struct gemini_ethernet *geth = port->geth;
	unsigned int word1, word3, buflen;
	unsigned short w = *desc;
	struct gmac_txdesc *txd;
	skb_frag_t *skb_frag;
	dma_addr_t mapping;
	unsigned short mtu;
	void *buffer;

	mtu  = ETH_HLEN;
	mtu += netdev->mtu;
	if (skb->protocol == htons(ETH_P_8021Q))
		mtu += VLAN_HLEN;

	word1 = skb->len;
	word3 = SOF_BIT;

	if (word1 > mtu) {
		word1 |= TSS_MTU_ENABLE_BIT;
		word3 |= mtu;
	}

	if (skb->ip_summed != CHECKSUM_NONE) {
		int tcp = 0;

		if (skb->protocol == htons(ETH_P_IP)) {
			word1 |= TSS_IP_CHKSUM_BIT;
			tcp = ip_hdr(skb)->protocol == IPPROTO_TCP;
		} else { /* IPv6 */
			word1 |= TSS_IPV6_ENABLE_BIT;
			tcp = ipv6_hdr(skb)->nexthdr == IPPROTO_TCP;
		}

		word1 |= tcp ? TSS_TCP_CHKSUM_BIT : TSS_UDP_CHKSUM_BIT;
	}

	frag = -1;
	while (frag <= last_frag) {
		if (frag == -1) {
			buffer = skb->data;
			buflen = skb_headlen(skb);
		} else {
			skb_frag = skb_si->frags + frag;
			buffer = skb_frag_address(skb_frag);
			buflen = skb_frag_size(skb_frag);
		}

		if (frag == last_frag) {
			word3 |= EOF_BIT;
			txq->skb[w] = skb;
		}

		mapping = dma_map_single(geth->dev, buffer, buflen,
					 DMA_TO_DEVICE);
		if (dma_mapping_error(geth->dev, mapping))
			goto map_error;

		txd = txq->ring + w;
		txd->word0.bits32 = buflen;
		txd->word1.bits32 = word1;
		txd->word2.buf_adr = mapping;
		txd->word3.bits32 = word3;

		word3 &= MTU_SIZE_BIT_MASK;
		w++;
		w &= m;
		frag++;
	}

	*desc = w;
	return 0;

map_error:
	while (w != *desc) {
		w--;
		w &= m;

		dma_unmap_page(geth->dev, txq->ring[w].word2.buf_adr,
			       txq->ring[w].word0.bits.buffer_size,
			       DMA_TO_DEVICE);
	}
	return -ENOMEM;
}

static netdev_tx_t gmac_start_xmit(struct sk_buff *skb,
				   struct net_device *netdev)
{
	struct gemini_ethernet_port *port = netdev_priv(netdev);
	unsigned short m = (1 << port->txq_order) - 1;
	struct netdev_queue *ntxq;
	unsigned short r, w, d;
	void __iomem *ptr_reg;
	struct gmac_txq *txq;
	int txq_num, nfrags;
	union dma_rwptr rw;

	if (skb->len >= 0x10000)
		goto out_drop_free;

	txq_num = skb_get_queue_mapping(skb);
	ptr_reg = port->dma_base + GMAC_SW_TX_QUEUE_PTR_REG(txq_num);
	txq = &port->txq[txq_num];
	ntxq = netdev_get_tx_queue(netdev, txq_num);
	nfrags = skb_shinfo(skb)->nr_frags;

	rw.bits32 = readl(ptr_reg);
	r = rw.bits.rptr;
	w = rw.bits.wptr;

	d = txq->cptr - w - 1;
	d &= m;

	if (d < nfrags + 2) {
		gmac_clean_txq(netdev, txq, r);
		d = txq->cptr - w - 1;
		d &= m;

		if (d < nfrags + 2) {
			netif_tx_stop_queue(ntxq);

			d = txq->cptr + nfrags + 16;
			d &= m;
			txq->ring[d].word3.bits.eofie = 1;
			gmac_tx_irq_enable(netdev, txq_num, 1);

			u64_stats_update_begin(&port->tx_stats_syncp);
			netdev->stats.tx_fifo_errors++;
			u64_stats_update_end(&port->tx_stats_syncp);
			return NETDEV_TX_BUSY;
		}
	}

	if (gmac_map_tx_bufs(netdev, skb, txq, &w)) {
		if (skb_linearize(skb))
			goto out_drop;

		u64_stats_update_begin(&port->tx_stats_syncp);
		port->tx_frags_linearized++;
		u64_stats_update_end(&port->tx_stats_syncp);

		if (gmac_map_tx_bufs(netdev, skb, txq, &w))
			goto out_drop_free;
	}

	writew(w, ptr_reg + 2);

	gmac_clean_txq(netdev, txq, r);
	return NETDEV_TX_OK;

out_drop_free:
	dev_kfree_skb(skb);
out_drop:
	u64_stats_update_begin(&port->tx_stats_syncp);
	port->stats.tx_dropped++;
	u64_stats_update_end(&port->tx_stats_syncp);
	return NETDEV_TX_OK;
}

static void gmac_tx_timeout(struct net_device *netdev, unsigned int txqueue)
{
	netdev_err(netdev, "Tx timeout\n");
	gmac_dump_dma_state(netdev);
}

static void gmac_enable_irq(struct net_device *netdev, int enable)
{
	struct gemini_ethernet_port *port = netdev_priv(netdev);
	struct gemini_ethernet *geth = port->geth;
	unsigned long flags;
	u32 val, mask;

	netdev_dbg(netdev, "%s device %d %s\n", __func__,
		   netdev->dev_id, enable ? "enable" : "disable");
	spin_lock_irqsave(&geth->irq_lock, flags);

	mask = GMAC0_IRQ0_2 << (netdev->dev_id * 2);
	val = readl(geth->base + GLOBAL_INTERRUPT_ENABLE_0_REG);
	val = enable ? (val | mask) : (val & ~mask);
	writel(val, geth->base + GLOBAL_INTERRUPT_ENABLE_0_REG);

	mask = DEFAULT_Q0_INT_BIT << netdev->dev_id;
	val = readl(geth->base + GLOBAL_INTERRUPT_ENABLE_1_REG);
	val = enable ? (val | mask) : (val & ~mask);
	writel(val, geth->base + GLOBAL_INTERRUPT_ENABLE_1_REG);

	mask = GMAC0_IRQ4_8 << (netdev->dev_id * 8);
	val = readl(geth->base + GLOBAL_INTERRUPT_ENABLE_4_REG);
	val = enable ? (val | mask) : (val & ~mask);
	writel(val, geth->base + GLOBAL_INTERRUPT_ENABLE_4_REG);

	spin_unlock_irqrestore(&geth->irq_lock, flags);
}

static void gmac_enable_rx_irq(struct net_device *netdev, int enable)
{
	struct gemini_ethernet_port *port = netdev_priv(netdev);
	struct gemini_ethernet *geth = port->geth;
	unsigned long flags;
	u32 val, mask;

	netdev_dbg(netdev, "%s device %d %s\n", __func__, netdev->dev_id,
		   enable ? "enable" : "disable");
	spin_lock_irqsave(&geth->irq_lock, flags);
	mask = DEFAULT_Q0_INT_BIT << netdev->dev_id;

	val = readl(geth->base + GLOBAL_INTERRUPT_ENABLE_1_REG);
	val = enable ? (val | mask) : (val & ~mask);
	writel(val, geth->base + GLOBAL_INTERRUPT_ENABLE_1_REG);

	spin_unlock_irqrestore(&geth->irq_lock, flags);
}

static struct sk_buff *gmac_skb_if_good_frame(struct gemini_ethernet_port *port,
					      union gmac_rxdesc_0 word0,
					      unsigned int frame_len)
{
	unsigned int rx_csum = word0.bits.chksum_status;
	unsigned int rx_status = word0.bits.status;
	struct sk_buff *skb = NULL;

	port->rx_stats[rx_status]++;
	port->rx_csum_stats[rx_csum]++;

	if (word0.bits.derr || word0.bits.perr ||
	    rx_status || frame_len < ETH_ZLEN ||
	    rx_csum >= RX_CHKSUM_IP_ERR_UNKNOWN) {
		port->stats.rx_errors++;

		if (frame_len < ETH_ZLEN || RX_ERROR_LENGTH(rx_status))
			port->stats.rx_length_errors++;
		if (RX_ERROR_OVER(rx_status))
			port->stats.rx_over_errors++;
		if (RX_ERROR_CRC(rx_status))
			port->stats.rx_crc_errors++;
		if (RX_ERROR_FRAME(rx_status))
			port->stats.rx_frame_errors++;
		return NULL;
	}

	skb = napi_get_frags(&port->napi);
	if (!skb)
		goto update_exit;

	if (rx_csum == RX_CHKSUM_IP_UDP_TCP_OK)
		skb->ip_summed = CHECKSUM_UNNECESSARY;

update_exit:
	port->stats.rx_bytes += frame_len;
	port->stats.rx_packets++;
	return skb;
}

static unsigned int gmac_rx(struct net_device *netdev, unsigned int budget)
{
	struct gemini_ethernet_port *port = netdev_priv(netdev);
	unsigned short m = (1 << port->rxq_order) - 1;
	struct gemini_ethernet *geth = port->geth;
	void __iomem *ptr_reg = port->rxq_rwptr;
	unsigned int frame_len, frag_len;
	struct gmac_rxdesc *rx = NULL;
	struct gmac_queue_page *gpage;
	static struct sk_buff *skb;
	union gmac_rxdesc_0 word0;
	union gmac_rxdesc_1 word1;
	union gmac_rxdesc_3 word3;
	struct page *page = NULL;
	unsigned int page_offs;
	unsigned short r, w;
	union dma_rwptr rw;
	dma_addr_t mapping;
	int frag_nr = 0;

	rw.bits32 = readl(ptr_reg);
	/* Reset interrupt as all packages until here are taken into account */
	writel(DEFAULT_Q0_INT_BIT << netdev->dev_id,
	       geth->base + GLOBAL_INTERRUPT_STATUS_1_REG);
	r = rw.bits.rptr;
	w = rw.bits.wptr;

	while (budget && w != r) {
		rx = port->rxq_ring + r;
		word0 = rx->word0;
		word1 = rx->word1;
		mapping = rx->word2.buf_adr;
		word3 = rx->word3;

		r++;
		r &= m;

		frag_len = word0.bits.buffer_size;
		frame_len = word1.bits.byte_count;
		page_offs = mapping & ~PAGE_MASK;

		if (!mapping) {
			netdev_err(netdev,
				   "rxq[%u]: HW BUG: zero DMA desc\n", r);
			goto err_drop;
		}

		/* Freeq pointers are one page off */
		gpage = gmac_get_queue_page(geth, port, mapping + PAGE_SIZE);
		if (!gpage) {
			dev_err(geth->dev, "could not find mapping\n");
			continue;
		}
		page = gpage->page;

		if (word3.bits32 & SOF_BIT) {
			if (skb) {
				napi_free_frags(&port->napi);
				port->stats.rx_dropped++;
			}

			skb = gmac_skb_if_good_frame(port, word0, frame_len);
			if (!skb)
				goto err_drop;

			page_offs += NET_IP_ALIGN;
			frag_len -= NET_IP_ALIGN;
			frag_nr = 0;

		} else if (!skb) {
			put_page(page);
			continue;
		}

		if (word3.bits32 & EOF_BIT)
			frag_len = frame_len - skb->len;

		/* append page frag to skb */
		if (frag_nr == MAX_SKB_FRAGS)
			goto err_drop;

		if (frag_len == 0)
			netdev_err(netdev, "Received fragment with len = 0\n");

		skb_fill_page_desc(skb, frag_nr, page, page_offs, frag_len);
		skb->len += frag_len;
		skb->data_len += frag_len;
		skb->truesize += frag_len;
		frag_nr++;

		if (word3.bits32 & EOF_BIT) {
			napi_gro_frags(&port->napi);
			skb = NULL;
			--budget;
		}
		continue;

err_drop:
		if (skb) {
			napi_free_frags(&port->napi);
			skb = NULL;
		}

		if (mapping)
			put_page(page);

		port->stats.rx_dropped++;
	}

	writew(r, ptr_reg);
	return budget;
}

static int gmac_napi_poll(struct napi_struct *napi, int budget)
{
	struct gemini_ethernet_port *port = netdev_priv(napi->dev);
	struct gemini_ethernet *geth = port->geth;
	unsigned int freeq_threshold;
	unsigned int received;

	freeq_threshold = 1 << (geth->freeq_order - 1);
	u64_stats_update_begin(&port->rx_stats_syncp);

	received = gmac_rx(napi->dev, budget);
	if (received < budget) {
		napi_gro_flush(napi, false);
		napi_complete_done(napi, received);
		gmac_enable_rx_irq(napi->dev, 1);
		++port->rx_napi_exits;
	}

	port->freeq_refill += (budget - received);
	if (port->freeq_refill > freeq_threshold) {
		port->freeq_refill -= freeq_threshold;
		geth_fill_freeq(geth, true);
	}

	u64_stats_update_end(&port->rx_stats_syncp);
	return received;
}

static void gmac_dump_dma_state(struct net_device *netdev)
{
	struct gemini_ethernet_port *port = netdev_priv(netdev);
	struct gemini_ethernet *geth = port->geth;
	void __iomem *ptr_reg;
	u32 reg[5];

	/* Interrupt status */
	reg[0] = readl(geth->base + GLOBAL_INTERRUPT_STATUS_0_REG);
	reg[1] = readl(geth->base + GLOBAL_INTERRUPT_STATUS_1_REG);
	reg[2] = readl(geth->base + GLOBAL_INTERRUPT_STATUS_2_REG);
	reg[3] = readl(geth->base + GLOBAL_INTERRUPT_STATUS_3_REG);
	reg[4] = readl(geth->base + GLOBAL_INTERRUPT_STATUS_4_REG);
	netdev_err(netdev, "IRQ status: 0x%08x 0x%08x 0x%08x 0x%08x 0x%08x\n",
		   reg[0], reg[1], reg[2], reg[3], reg[4]);

	/* Interrupt enable */
	reg[0] = readl(geth->base + GLOBAL_INTERRUPT_ENABLE_0_REG);
	reg[1] = readl(geth->base + GLOBAL_INTERRUPT_ENABLE_1_REG);
	reg[2] = readl(geth->base + GLOBAL_INTERRUPT_ENABLE_2_REG);
	reg[3] = readl(geth->base + GLOBAL_INTERRUPT_ENABLE_3_REG);
	reg[4] = readl(geth->base + GLOBAL_INTERRUPT_ENABLE_4_REG);
	netdev_err(netdev, "IRQ enable: 0x%08x 0x%08x 0x%08x 0x%08x 0x%08x\n",
		   reg[0], reg[1], reg[2], reg[3], reg[4]);

	/* RX DMA status */
	reg[0] = readl(port->dma_base + GMAC_DMA_RX_FIRST_DESC_REG);
	reg[1] = readl(port->dma_base + GMAC_DMA_RX_CURR_DESC_REG);
	reg[2] = GET_RPTR(port->rxq_rwptr);
	reg[3] = GET_WPTR(port->rxq_rwptr);
	netdev_err(netdev, "RX DMA regs: 0x%08x 0x%08x, ptr: %u %u\n",
		   reg[0], reg[1], reg[2], reg[3]);

	reg[0] = readl(port->dma_base + GMAC_DMA_RX_DESC_WORD0_REG);
	reg[1] = readl(port->dma_base + GMAC_DMA_RX_DESC_WORD1_REG);
	reg[2] = readl(port->dma_base + GMAC_DMA_RX_DESC_WORD2_REG);
	reg[3] = readl(port->dma_base + GMAC_DMA_RX_DESC_WORD3_REG);
	netdev_err(netdev, "RX DMA descriptor: 0x%08x 0x%08x 0x%08x 0x%08x\n",
		   reg[0], reg[1], reg[2], reg[3]);

	/* TX DMA status */
	ptr_reg = port->dma_base + GMAC_SW_TX_QUEUE0_PTR_REG;

	reg[0] = readl(port->dma_base + GMAC_DMA_TX_FIRST_DESC_REG);
	reg[1] = readl(port->dma_base + GMAC_DMA_TX_CURR_DESC_REG);
	reg[2] = GET_RPTR(ptr_reg);
	reg[3] = GET_WPTR(ptr_reg);
	netdev_err(netdev, "TX DMA regs: 0x%08x 0x%08x, ptr: %u %u\n",
		   reg[0], reg[1], reg[2], reg[3]);

	reg[0] = readl(port->dma_base + GMAC_DMA_TX_DESC_WORD0_REG);
	reg[1] = readl(port->dma_base + GMAC_DMA_TX_DESC_WORD1_REG);
	reg[2] = readl(port->dma_base + GMAC_DMA_TX_DESC_WORD2_REG);
	reg[3] = readl(port->dma_base + GMAC_DMA_TX_DESC_WORD3_REG);
	netdev_err(netdev, "TX DMA descriptor: 0x%08x 0x%08x 0x%08x 0x%08x\n",
		   reg[0], reg[1], reg[2], reg[3]);

	/* FREE queues status */
	ptr_reg = geth->base + GLOBAL_SWFQ_RWPTR_REG;

	reg[0] = GET_RPTR(ptr_reg);
	reg[1] = GET_WPTR(ptr_reg);

	ptr_reg = geth->base + GLOBAL_HWFQ_RWPTR_REG;

	reg[2] = GET_RPTR(ptr_reg);
	reg[3] = GET_WPTR(ptr_reg);
	netdev_err(netdev, "FQ SW ptr: %u %u, HW ptr: %u %u\n",
		   reg[0], reg[1], reg[2], reg[3]);
}

static void gmac_update_hw_stats(struct net_device *netdev)
{
	struct gemini_ethernet_port *port = netdev_priv(netdev);
	unsigned int rx_discards, rx_mcast, rx_bcast;
	struct gemini_ethernet *geth = port->geth;
	unsigned long flags;

	spin_lock_irqsave(&geth->irq_lock, flags);
	u64_stats_update_begin(&port->ir_stats_syncp);

	rx_discards = readl(port->gmac_base + GMAC_IN_DISCARDS);
	port->hw_stats[0] += rx_discards;
	port->hw_stats[1] += readl(port->gmac_base + GMAC_IN_ERRORS);
	rx_mcast = readl(port->gmac_base + GMAC_IN_MCAST);
	port->hw_stats[2] += rx_mcast;
	rx_bcast = readl(port->gmac_base + GMAC_IN_BCAST);
	port->hw_stats[3] += rx_bcast;
	port->hw_stats[4] += readl(port->gmac_base + GMAC_IN_MAC1);
	port->hw_stats[5] += readl(port->gmac_base + GMAC_IN_MAC2);

	port->stats.rx_missed_errors += rx_discards;
	port->stats.multicast += rx_mcast;
	port->stats.multicast += rx_bcast;

	writel(GMAC0_MIB_INT_BIT << (netdev->dev_id * 8),
	       geth->base + GLOBAL_INTERRUPT_STATUS_4_REG);

	u64_stats_update_end(&port->ir_stats_syncp);
	spin_unlock_irqrestore(&geth->irq_lock, flags);
}

/**
 * gmac_get_intr_flags() - get interrupt status flags for a port from
 * @netdev: the net device for the port to get flags from
 * @i: the interrupt status register 0..4
 */
static u32 gmac_get_intr_flags(struct net_device *netdev, int i)
{
	struct gemini_ethernet_port *port = netdev_priv(netdev);
	struct gemini_ethernet *geth = port->geth;
	void __iomem *irqif_reg, *irqen_reg;
	unsigned int offs, val;

	/* Calculate the offset using the stride of the status registers */
	offs = i * (GLOBAL_INTERRUPT_STATUS_1_REG -
		    GLOBAL_INTERRUPT_STATUS_0_REG);

	irqif_reg = geth->base + GLOBAL_INTERRUPT_STATUS_0_REG + offs;
	irqen_reg = geth->base + GLOBAL_INTERRUPT_ENABLE_0_REG + offs;

	val = readl(irqif_reg) & readl(irqen_reg);
	return val;
}

static enum hrtimer_restart gmac_coalesce_delay_expired(struct hrtimer *timer)
{
	struct gemini_ethernet_port *port =
		container_of(timer, struct gemini_ethernet_port,
			     rx_coalesce_timer);

	napi_schedule(&port->napi);
	return HRTIMER_NORESTART;
}

static irqreturn_t gmac_irq(int irq, void *data)
{
	struct gemini_ethernet_port *port;
	struct net_device *netdev = data;
	struct gemini_ethernet *geth;
	u32 val, orr = 0;

	port = netdev_priv(netdev);
	geth = port->geth;

	val = gmac_get_intr_flags(netdev, 0);
	orr |= val;

	if (val & (GMAC0_IRQ0_2 << (netdev->dev_id * 2))) {
		/* Oh, crap */
		netdev_err(netdev, "hw failure/sw bug\n");
		gmac_dump_dma_state(netdev);

		/* don't know how to recover, just reduce losses */
		gmac_enable_irq(netdev, 0);
		return IRQ_HANDLED;
	}

	if (val & (GMAC0_IRQ0_TXQ0_INTS << (netdev->dev_id * 6)))
		gmac_tx_irq(netdev, 0);

	val = gmac_get_intr_flags(netdev, 1);
	orr |= val;

	if (val & (DEFAULT_Q0_INT_BIT << netdev->dev_id)) {
		gmac_enable_rx_irq(netdev, 0);

		if (!port->rx_coalesce_nsecs) {
			napi_schedule(&port->napi);
		} else {
			ktime_t ktime;

			ktime = ktime_set(0, port->rx_coalesce_nsecs);
			hrtimer_start(&port->rx_coalesce_timer, ktime,
				      HRTIMER_MODE_REL);
		}
	}

	val = gmac_get_intr_flags(netdev, 4);
	orr |= val;

	if (val & (GMAC0_MIB_INT_BIT << (netdev->dev_id * 8)))
		gmac_update_hw_stats(netdev);

	if (val & (GMAC0_RX_OVERRUN_INT_BIT << (netdev->dev_id * 8))) {
		writel(GMAC0_RXDERR_INT_BIT << (netdev->dev_id * 8),
		       geth->base + GLOBAL_INTERRUPT_STATUS_4_REG);

		spin_lock(&geth->irq_lock);
		u64_stats_update_begin(&port->ir_stats_syncp);
		++port->stats.rx_fifo_errors;
		u64_stats_update_end(&port->ir_stats_syncp);
		spin_unlock(&geth->irq_lock);
	}

	return orr ? IRQ_HANDLED : IRQ_NONE;
}

static void gmac_start_dma(struct gemini_ethernet_port *port)
{
	void __iomem *dma_ctrl_reg = port->dma_base + GMAC_DMA_CTRL_REG;
	union gmac_dma_ctrl dma_ctrl;

	dma_ctrl.bits32 = readl(dma_ctrl_reg);
	dma_ctrl.bits.rd_enable = 1;
	dma_ctrl.bits.td_enable = 1;
	dma_ctrl.bits.loopback = 0;
	dma_ctrl.bits.drop_small_ack = 0;
	dma_ctrl.bits.rd_insert_bytes = NET_IP_ALIGN;
	dma_ctrl.bits.rd_prot = HPROT_DATA_CACHE | HPROT_PRIVILIGED;
	dma_ctrl.bits.rd_burst_size = HBURST_INCR8;
	dma_ctrl.bits.rd_bus = HSIZE_8;
	dma_ctrl.bits.td_prot = HPROT_DATA_CACHE;
	dma_ctrl.bits.td_burst_size = HBURST_INCR8;
	dma_ctrl.bits.td_bus = HSIZE_8;

	writel(dma_ctrl.bits32, dma_ctrl_reg);
}

static void gmac_stop_dma(struct gemini_ethernet_port *port)
{
	void __iomem *dma_ctrl_reg = port->dma_base + GMAC_DMA_CTRL_REG;
	union gmac_dma_ctrl dma_ctrl;

	dma_ctrl.bits32 = readl(dma_ctrl_reg);
	dma_ctrl.bits.rd_enable = 0;
	dma_ctrl.bits.td_enable = 0;
	writel(dma_ctrl.bits32, dma_ctrl_reg);
}

static int gmac_open(struct net_device *netdev)
{
	struct gemini_ethernet_port *port = netdev_priv(netdev);
	int err;

	err = request_irq(netdev->irq, gmac_irq,
			  IRQF_SHARED, netdev->name, netdev);
	if (err) {
		netdev_err(netdev, "no IRQ\n");
		return err;
	}

	netif_carrier_off(netdev);
	phy_start(netdev->phydev);

	err = geth_resize_freeq(port);
	/* It's fine if it's just busy, the other port has set up
	 * the freeq in that case.
	 */
	if (err && (err != -EBUSY)) {
		netdev_err(netdev, "could not resize freeq\n");
		goto err_stop_phy;
	}

	err = gmac_setup_rxq(netdev);
	if (err) {
		netdev_err(netdev, "could not setup RXQ\n");
		goto err_stop_phy;
	}

	err = gmac_setup_txqs(netdev);
	if (err) {
		netdev_err(netdev, "could not setup TXQs\n");
		gmac_cleanup_rxq(netdev);
		goto err_stop_phy;
	}

	napi_enable(&port->napi);

	gmac_start_dma(port);
	gmac_enable_irq(netdev, 1);
	gmac_enable_tx_rx(netdev);
	netif_tx_start_all_queues(netdev);

	hrtimer_init(&port->rx_coalesce_timer, CLOCK_MONOTONIC,
		     HRTIMER_MODE_REL);
	port->rx_coalesce_timer.function = &gmac_coalesce_delay_expired;

	netdev_dbg(netdev, "opened\n");

	return 0;

err_stop_phy:
	phy_stop(netdev->phydev);
	free_irq(netdev->irq, netdev);
	return err;
}

static int gmac_stop(struct net_device *netdev)
{
	struct gemini_ethernet_port *port = netdev_priv(netdev);

	hrtimer_cancel(&port->rx_coalesce_timer);
	netif_tx_stop_all_queues(netdev);
	gmac_disable_tx_rx(netdev);
	gmac_stop_dma(port);
	napi_disable(&port->napi);

	gmac_enable_irq(netdev, 0);
	gmac_cleanup_rxq(netdev);
	gmac_cleanup_txqs(netdev);

	phy_stop(netdev->phydev);
	free_irq(netdev->irq, netdev);

	gmac_update_hw_stats(netdev);
	return 0;
}

static void gmac_set_rx_mode(struct net_device *netdev)
{
	struct gemini_ethernet_port *port = netdev_priv(netdev);
	union gmac_rx_fltr filter = { .bits = {
		.broadcast = 1,
		.multicast = 1,
		.unicast = 1,
	} };
	struct netdev_hw_addr *ha;
	unsigned int bit_nr;
	u32 mc_filter[2];

	mc_filter[1] = 0;
	mc_filter[0] = 0;

	if (netdev->flags & IFF_PROMISC) {
		filter.bits.error = 1;
		filter.bits.promiscuous = 1;
		mc_filter[1] = ~0;
		mc_filter[0] = ~0;
	} else if (netdev->flags & IFF_ALLMULTI) {
		mc_filter[1] = ~0;
		mc_filter[0] = ~0;
	} else {
		netdev_for_each_mc_addr(ha, netdev) {
			bit_nr = ~crc32_le(~0, ha->addr, ETH_ALEN) & 0x3f;
			mc_filter[bit_nr >> 5] |= 1 << (bit_nr & 0x1f);
		}
	}

	writel(mc_filter[0], port->gmac_base + GMAC_MCAST_FIL0);
	writel(mc_filter[1], port->gmac_base + GMAC_MCAST_FIL1);
	writel(filter.bits32, port->gmac_base + GMAC_RX_FLTR);
}

static void gmac_write_mac_address(struct net_device *netdev)
{
	struct gemini_ethernet_port *port = netdev_priv(netdev);
	__le32 addr[3];

	memset(addr, 0, sizeof(addr));
	memcpy(addr, netdev->dev_addr, ETH_ALEN);

	writel(le32_to_cpu(addr[0]), port->gmac_base + GMAC_STA_ADD0);
	writel(le32_to_cpu(addr[1]), port->gmac_base + GMAC_STA_ADD1);
	writel(le32_to_cpu(addr[2]), port->gmac_base + GMAC_STA_ADD2);
}

static int gmac_set_mac_address(struct net_device *netdev, void *addr)
{
	struct sockaddr *sa = addr;

	memcpy(netdev->dev_addr, sa->sa_data, ETH_ALEN);
	gmac_write_mac_address(netdev);

	return 0;
}

static void gmac_clear_hw_stats(struct net_device *netdev)
{
	struct gemini_ethernet_port *port = netdev_priv(netdev);

	readl(port->gmac_base + GMAC_IN_DISCARDS);
	readl(port->gmac_base + GMAC_IN_ERRORS);
	readl(port->gmac_base + GMAC_IN_MCAST);
	readl(port->gmac_base + GMAC_IN_BCAST);
	readl(port->gmac_base + GMAC_IN_MAC1);
	readl(port->gmac_base + GMAC_IN_MAC2);
}

static void gmac_get_stats64(struct net_device *netdev,
			     struct rtnl_link_stats64 *stats)
{
	struct gemini_ethernet_port *port = netdev_priv(netdev);
	unsigned int start;

	gmac_update_hw_stats(netdev);

	/* Racing with RX NAPI */
	do {
		start = u64_stats_fetch_begin(&port->rx_stats_syncp);

		stats->rx_packets = port->stats.rx_packets;
		stats->rx_bytes = port->stats.rx_bytes;
		stats->rx_errors = port->stats.rx_errors;
		stats->rx_dropped = port->stats.rx_dropped;

		stats->rx_length_errors = port->stats.rx_length_errors;
		stats->rx_over_errors = port->stats.rx_over_errors;
		stats->rx_crc_errors = port->stats.rx_crc_errors;
		stats->rx_frame_errors = port->stats.rx_frame_errors;

	} while (u64_stats_fetch_retry(&port->rx_stats_syncp, start));

	/* Racing with MIB and TX completion interrupts */
	do {
		start = u64_stats_fetch_begin(&port->ir_stats_syncp);

		stats->tx_errors = port->stats.tx_errors;
		stats->tx_packets = port->stats.tx_packets;
		stats->tx_bytes = port->stats.tx_bytes;

		stats->multicast = port->stats.multicast;
		stats->rx_missed_errors = port->stats.rx_missed_errors;
		stats->rx_fifo_errors = port->stats.rx_fifo_errors;

	} while (u64_stats_fetch_retry(&port->ir_stats_syncp, start));

	/* Racing with hard_start_xmit */
	do {
		start = u64_stats_fetch_begin(&port->tx_stats_syncp);

		stats->tx_dropped = port->stats.tx_dropped;

	} while (u64_stats_fetch_retry(&port->tx_stats_syncp, start));

	stats->rx_dropped += stats->rx_missed_errors;
}

static int gmac_change_mtu(struct net_device *netdev, int new_mtu)
{
	int max_len = gmac_pick_rx_max_len(new_mtu);

	if (max_len < 0)
		return -EINVAL;

	gmac_disable_tx_rx(netdev);

	netdev->mtu = new_mtu;
	gmac_update_config0_reg(netdev, max_len << CONFIG0_MAXLEN_SHIFT,
				CONFIG0_MAXLEN_MASK);

	netdev_update_features(netdev);

	gmac_enable_tx_rx(netdev);

	return 0;
}

static netdev_features_t gmac_fix_features(struct net_device *netdev,
					   netdev_features_t features)
{
	if (netdev->mtu + ETH_HLEN + VLAN_HLEN > MTU_SIZE_BIT_MASK)
		features &= ~GMAC_OFFLOAD_FEATURES;

	return features;
}

static int gmac_set_features(struct net_device *netdev,
			     netdev_features_t features)
{
	struct gemini_ethernet_port *port = netdev_priv(netdev);
	int enable = features & NETIF_F_RXCSUM;
	unsigned long flags;
	u32 reg;

	spin_lock_irqsave(&port->config_lock, flags);

	reg = readl(port->gmac_base + GMAC_CONFIG0);
	reg = enable ? reg | CONFIG0_RX_CHKSUM : reg & ~CONFIG0_RX_CHKSUM;
	writel(reg, port->gmac_base + GMAC_CONFIG0);

	spin_unlock_irqrestore(&port->config_lock, flags);
	return 0;
}

static int gmac_get_sset_count(struct net_device *netdev, int sset)
{
	return sset == ETH_SS_STATS ? GMAC_STATS_NUM : 0;
}

static void gmac_get_strings(struct net_device *netdev, u32 stringset, u8 *data)
{
	if (stringset != ETH_SS_STATS)
		return;

	memcpy(data, gmac_stats_strings, sizeof(gmac_stats_strings));
}

static void gmac_get_ethtool_stats(struct net_device *netdev,
				   struct ethtool_stats *estats, u64 *values)
{
	struct gemini_ethernet_port *port = netdev_priv(netdev);
	unsigned int start;
	u64 *p;
	int i;

	gmac_update_hw_stats(netdev);

	/* Racing with MIB interrupt */
	do {
		p = values;
		start = u64_stats_fetch_begin(&port->ir_stats_syncp);

		for (i = 0; i < RX_STATS_NUM; i++)
			*p++ = port->hw_stats[i];

	} while (u64_stats_fetch_retry(&port->ir_stats_syncp, start));
	values = p;

	/* Racing with RX NAPI */
	do {
		p = values;
		start = u64_stats_fetch_begin(&port->rx_stats_syncp);

		for (i = 0; i < RX_STATUS_NUM; i++)
			*p++ = port->rx_stats[i];
		for (i = 0; i < RX_CHKSUM_NUM; i++)
			*p++ = port->rx_csum_stats[i];
		*p++ = port->rx_napi_exits;

	} while (u64_stats_fetch_retry(&port->rx_stats_syncp, start));
	values = p;

	/* Racing with TX start_xmit */
	do {
		p = values;
		start = u64_stats_fetch_begin(&port->tx_stats_syncp);

		for (i = 0; i < TX_MAX_FRAGS; i++) {
			*values++ = port->tx_frag_stats[i];
			port->tx_frag_stats[i] = 0;
		}
		*values++ = port->tx_frags_linearized;
		*values++ = port->tx_hw_csummed;

	} while (u64_stats_fetch_retry(&port->tx_stats_syncp, start));
}

static int gmac_get_ksettings(struct net_device *netdev,
			      struct ethtool_link_ksettings *cmd)
{
	if (!netdev->phydev)
		return -ENXIO;
	phy_ethtool_ksettings_get(netdev->phydev, cmd);

	return 0;
}

static int gmac_set_ksettings(struct net_device *netdev,
			      const struct ethtool_link_ksettings *cmd)
{
	if (!netdev->phydev)
		return -ENXIO;
	return phy_ethtool_ksettings_set(netdev->phydev, cmd);
}

static int gmac_nway_reset(struct net_device *netdev)
{
	if (!netdev->phydev)
		return -ENXIO;
	return phy_start_aneg(netdev->phydev);
}

static void gmac_get_pauseparam(struct net_device *netdev,
				struct ethtool_pauseparam *pparam)
{
	struct gemini_ethernet_port *port = netdev_priv(netdev);
	union gmac_config0 config0;

	config0.bits32 = readl(port->gmac_base + GMAC_CONFIG0);

	pparam->rx_pause = config0.bits.rx_fc_en;
	pparam->tx_pause = config0.bits.tx_fc_en;
	pparam->autoneg = true;
}

static void gmac_get_ringparam(struct net_device *netdev,
			       struct ethtool_ringparam *rp)
{
	struct gemini_ethernet_port *port = netdev_priv(netdev);

	readl(port->gmac_base + GMAC_CONFIG0);

	rp->rx_max_pending = 1 << 15;
	rp->rx_mini_max_pending = 0;
	rp->rx_jumbo_max_pending = 0;
	rp->tx_max_pending = 1 << 15;

	rp->rx_pending = 1 << port->rxq_order;
	rp->rx_mini_pending = 0;
	rp->rx_jumbo_pending = 0;
	rp->tx_pending = 1 << port->txq_order;
}

static int gmac_set_ringparam(struct net_device *netdev,
			      struct ethtool_ringparam *rp)
{
	struct gemini_ethernet_port *port = netdev_priv(netdev);
	int err = 0;

	if (netif_running(netdev))
		return -EBUSY;

	if (rp->rx_pending) {
		port->rxq_order = min(15, ilog2(rp->rx_pending - 1) + 1);
		err = geth_resize_freeq(port);
	}
	if (rp->tx_pending) {
		port->txq_order = min(15, ilog2(rp->tx_pending - 1) + 1);
		port->irq_every_tx_packets = 1 << (port->txq_order - 2);
	}

	return err;
}

static int gmac_get_coalesce(struct net_device *netdev,
			     struct ethtool_coalesce *ecmd)
{
	struct gemini_ethernet_port *port = netdev_priv(netdev);

	ecmd->rx_max_coalesced_frames = 1;
	ecmd->tx_max_coalesced_frames = port->irq_every_tx_packets;
	ecmd->rx_coalesce_usecs = port->rx_coalesce_nsecs / 1000;

	return 0;
}

static int gmac_set_coalesce(struct net_device *netdev,
			     struct ethtool_coalesce *ecmd)
{
	struct gemini_ethernet_port *port = netdev_priv(netdev);

	if (ecmd->tx_max_coalesced_frames < 1)
		return -EINVAL;
	if (ecmd->tx_max_coalesced_frames >= 1 << port->txq_order)
		return -EINVAL;

	port->irq_every_tx_packets = ecmd->tx_max_coalesced_frames;
	port->rx_coalesce_nsecs = ecmd->rx_coalesce_usecs * 1000;

	return 0;
}

static u32 gmac_get_msglevel(struct net_device *netdev)
{
	struct gemini_ethernet_port *port = netdev_priv(netdev);

	return port->msg_enable;
}

static void gmac_set_msglevel(struct net_device *netdev, u32 level)
{
	struct gemini_ethernet_port *port = netdev_priv(netdev);

	port->msg_enable = level;
}

static void gmac_get_drvinfo(struct net_device *netdev,
			     struct ethtool_drvinfo *info)
{
	strcpy(info->driver,  DRV_NAME);
	strcpy(info->bus_info, netdev->dev_id ? "1" : "0");
}

static const struct net_device_ops gmac_351x_ops = {
	.ndo_init		= gmac_init,
	.ndo_open		= gmac_open,
	.ndo_stop		= gmac_stop,
	.ndo_start_xmit		= gmac_start_xmit,
	.ndo_tx_timeout		= gmac_tx_timeout,
	.ndo_set_rx_mode	= gmac_set_rx_mode,
	.ndo_set_mac_address	= gmac_set_mac_address,
	.ndo_get_stats64	= gmac_get_stats64,
	.ndo_change_mtu		= gmac_change_mtu,
	.ndo_fix_features	= gmac_fix_features,
	.ndo_set_features	= gmac_set_features,
};

static const struct ethtool_ops gmac_351x_ethtool_ops = {
	.supported_coalesce_params = ETHTOOL_COALESCE_RX_USECS |
				     ETHTOOL_COALESCE_MAX_FRAMES,
	.get_sset_count	= gmac_get_sset_count,
	.get_strings	= gmac_get_strings,
	.get_ethtool_stats = gmac_get_ethtool_stats,
	.get_link	= ethtool_op_get_link,
	.get_link_ksettings = gmac_get_ksettings,
	.set_link_ksettings = gmac_set_ksettings,
	.nway_reset	= gmac_nway_reset,
	.get_pauseparam	= gmac_get_pauseparam,
	.get_ringparam	= gmac_get_ringparam,
	.set_ringparam	= gmac_set_ringparam,
	.get_coalesce	= gmac_get_coalesce,
	.set_coalesce	= gmac_set_coalesce,
	.get_msglevel	= gmac_get_msglevel,
	.set_msglevel	= gmac_set_msglevel,
	.get_drvinfo	= gmac_get_drvinfo,
};

static irqreturn_t gemini_port_irq_thread(int irq, void *data)
{
	unsigned long irqmask = SWFQ_EMPTY_INT_BIT;
	struct gemini_ethernet_port *port = data;
	struct gemini_ethernet *geth;
	unsigned long flags;

	geth = port->geth;
	/* The queue is half empty so refill it */
	geth_fill_freeq(geth, true);

	spin_lock_irqsave(&geth->irq_lock, flags);
	/* ACK queue interrupt */
	writel(irqmask, geth->base + GLOBAL_INTERRUPT_STATUS_4_REG);
	/* Enable queue interrupt again */
	irqmask |= readl(geth->base + GLOBAL_INTERRUPT_ENABLE_4_REG);
	writel(irqmask, geth->base + GLOBAL_INTERRUPT_ENABLE_4_REG);
	spin_unlock_irqrestore(&geth->irq_lock, flags);

	return IRQ_HANDLED;
}

static irqreturn_t gemini_port_irq(int irq, void *data)
{
	struct gemini_ethernet_port *port = data;
	struct gemini_ethernet *geth;
	irqreturn_t ret = IRQ_NONE;
	u32 val, en;

	geth = port->geth;
	spin_lock(&geth->irq_lock);

	val = readl(geth->base + GLOBAL_INTERRUPT_STATUS_4_REG);
	en = readl(geth->base + GLOBAL_INTERRUPT_ENABLE_4_REG);

	if (val & en & SWFQ_EMPTY_INT_BIT) {
		/* Disable the queue empty interrupt while we work on
		 * processing the queue. Also disable overrun interrupts
		 * as there is not much we can do about it here.
		 */
		en &= ~(SWFQ_EMPTY_INT_BIT | GMAC0_RX_OVERRUN_INT_BIT
					   | GMAC1_RX_OVERRUN_INT_BIT);
		writel(en, geth->base + GLOBAL_INTERRUPT_ENABLE_4_REG);
		ret = IRQ_WAKE_THREAD;
	}

	spin_unlock(&geth->irq_lock);

	return ret;
}

static void gemini_port_remove(struct gemini_ethernet_port *port)
{
	if (port->netdev) {
		phy_disconnect(port->netdev->phydev);
		unregister_netdev(port->netdev);
	}
	clk_disable_unprepare(port->pclk);
	geth_cleanup_freeq(port->geth);
}

static void gemini_ethernet_init(struct gemini_ethernet *geth)
{
	/* Only do this once both ports are online */
	if (geth->initialized)
		return;
	if (geth->port0 && geth->port1)
		geth->initialized = true;
	else
		return;

	writel(0, geth->base + GLOBAL_INTERRUPT_ENABLE_0_REG);
	writel(0, geth->base + GLOBAL_INTERRUPT_ENABLE_1_REG);
	writel(0, geth->base + GLOBAL_INTERRUPT_ENABLE_2_REG);
	writel(0, geth->base + GLOBAL_INTERRUPT_ENABLE_3_REG);
	writel(0, geth->base + GLOBAL_INTERRUPT_ENABLE_4_REG);

	/* Interrupt config:
	 *
	 *	GMAC0 intr bits ------> int0 ----> eth0
	 *	GMAC1 intr bits ------> int1 ----> eth1
	 *	TOE intr -------------> int1 ----> eth1
	 *	Classification Intr --> int0 ----> eth0
	 *	Default Q0 -----------> int0 ----> eth0
	 *	Default Q1 -----------> int1 ----> eth1
	 *	FreeQ intr -----------> int1 ----> eth1
	 */
	writel(0xCCFC0FC0, geth->base + GLOBAL_INTERRUPT_SELECT_0_REG);
	writel(0x00F00002, geth->base + GLOBAL_INTERRUPT_SELECT_1_REG);
	writel(0xFFFFFFFF, geth->base + GLOBAL_INTERRUPT_SELECT_2_REG);
	writel(0xFFFFFFFF, geth->base + GLOBAL_INTERRUPT_SELECT_3_REG);
	writel(0xFF000003, geth->base + GLOBAL_INTERRUPT_SELECT_4_REG);

	/* edge-triggered interrupts packed to level-triggered one... */
	writel(~0, geth->base + GLOBAL_INTERRUPT_STATUS_0_REG);
	writel(~0, geth->base + GLOBAL_INTERRUPT_STATUS_1_REG);
	writel(~0, geth->base + GLOBAL_INTERRUPT_STATUS_2_REG);
	writel(~0, geth->base + GLOBAL_INTERRUPT_STATUS_3_REG);
	writel(~0, geth->base + GLOBAL_INTERRUPT_STATUS_4_REG);

	/* Set up queue */
	writel(0, geth->base + GLOBAL_SW_FREEQ_BASE_SIZE_REG);
	writel(0, geth->base + GLOBAL_HW_FREEQ_BASE_SIZE_REG);
	writel(0, geth->base + GLOBAL_SWFQ_RWPTR_REG);
	writel(0, geth->base + GLOBAL_HWFQ_RWPTR_REG);

	geth->freeq_frag_order = DEFAULT_RX_BUF_ORDER;
	/* This makes the queue resize on probe() so that we
	 * set up and enable the queue IRQ. FIXME: fragile.
	 */
	geth->freeq_order = 1;
}

static void gemini_port_save_mac_addr(struct gemini_ethernet_port *port)
{
	port->mac_addr[0] =
		cpu_to_le32(readl(port->gmac_base + GMAC_STA_ADD0));
	port->mac_addr[1] =
		cpu_to_le32(readl(port->gmac_base + GMAC_STA_ADD1));
	port->mac_addr[2] =
		cpu_to_le32(readl(port->gmac_base + GMAC_STA_ADD2));
}

static int gemini_ethernet_port_probe(struct platform_device *pdev)
{
	char *port_names[2] = { "ethernet0", "ethernet1" };
	struct gemini_ethernet_port *port;
	struct device *dev = &pdev->dev;
	struct gemini_ethernet *geth;
	struct net_device *netdev;
	struct device *parent;
	unsigned int id;
	int irq;
	int ret;

	parent = dev->parent;
	geth = dev_get_drvdata(parent);

	if (!strcmp(dev_name(dev), "60008000.ethernet-port"))
		id = 0;
	else if (!strcmp(dev_name(dev), "6000c000.ethernet-port"))
		id = 1;
	else
		return -ENODEV;

	dev_info(dev, "probe %s ID %d\n", dev_name(dev), id);

	netdev = devm_alloc_etherdev_mqs(dev, sizeof(*port), TX_QUEUE_NUM, TX_QUEUE_NUM);
	if (!netdev) {
		dev_err(dev, "Can't allocate ethernet device #%d\n", id);
		return -ENOMEM;
	}

	port = netdev_priv(netdev);
	SET_NETDEV_DEV(netdev, dev);
	port->netdev = netdev;
	port->id = id;
	port->geth = geth;
	port->dev = dev;
	port->msg_enable = netif_msg_init(debug, DEFAULT_MSG_ENABLE);

	/* DMA memory */
	port->dma_base = devm_platform_get_and_ioremap_resource(pdev, 0, NULL);
	if (IS_ERR(port->dma_base)) {
		dev_err(dev, "get DMA address failed\n");
		return PTR_ERR(port->dma_base);
	}

	/* GMAC config memory */
	port->gmac_base = devm_platform_get_and_ioremap_resource(pdev, 1, NULL);
	if (IS_ERR(port->gmac_base)) {
		dev_err(dev, "get GMAC address failed\n");
		return PTR_ERR(port->gmac_base);
	}

	/* Interrupt */
	irq = platform_get_irq(pdev, 0);
	if (irq <= 0)
		return irq ? irq : -ENODEV;
	port->irq = irq;

	/* Clock the port */
	port->pclk = devm_clk_get(dev, "PCLK");
	if (IS_ERR(port->pclk)) {
		dev_err(dev, "no PCLK\n");
		return PTR_ERR(port->pclk);
	}
	ret = clk_prepare_enable(port->pclk);
	if (ret)
		return ret;

	/* Maybe there is a nice ethernet address we should use */
	gemini_port_save_mac_addr(port);

	/* Reset the port */
	port->reset = devm_reset_control_get_exclusive(dev, NULL);
	if (IS_ERR(port->reset)) {
		dev_err(dev, "no reset\n");
		ret = PTR_ERR(port->reset);
		goto unprepare;
	}
	reset_control_reset(port->reset);
	usleep_range(100, 500);

	/* Assign pointer in the main state container */
	if (!id)
		geth->port0 = port;
	else
		geth->port1 = port;

	/* This will just be done once both ports are up and reset */
	gemini_ethernet_init(geth);

	platform_set_drvdata(pdev, port);

	/* Set up and register the netdev */
	netdev->dev_id = port->id;
	netdev->irq = irq;
	netdev->netdev_ops = &gmac_351x_ops;
	netdev->ethtool_ops = &gmac_351x_ethtool_ops;

	spin_lock_init(&port->config_lock);
	gmac_clear_hw_stats(netdev);

	netdev->hw_features = GMAC_OFFLOAD_FEATURES;
	netdev->features |= GMAC_OFFLOAD_FEATURES | NETIF_F_GRO;
	/* We can handle jumbo frames up to 10236 bytes so, let's accept
	 * payloads of 10236 bytes minus VLAN and ethernet header
	 */
	netdev->min_mtu = ETH_MIN_MTU;
	netdev->max_mtu = 10236 - VLAN_ETH_HLEN;

	port->freeq_refill = 0;
	netif_napi_add(netdev, &port->napi, gmac_napi_poll,
		       DEFAULT_NAPI_WEIGHT);

	if (is_valid_ether_addr((void *)port->mac_addr)) {
		memcpy(netdev->dev_addr, port->mac_addr, ETH_ALEN);
	} else {
		dev_dbg(dev, "ethernet address 0x%08x%08x%08x invalid\n",
			port->mac_addr[0], port->mac_addr[1],
			port->mac_addr[2]);
		dev_info(dev, "using a random ethernet address\n");
		eth_random_addr(netdev->dev_addr);
	}
	gmac_write_mac_address(netdev);

	ret = devm_request_threaded_irq(port->dev,
					port->irq,
					gemini_port_irq,
					gemini_port_irq_thread,
					IRQF_SHARED,
					port_names[port->id],
					port);
	if (ret)
		goto unprepare;

<<<<<<< HEAD
	ret = register_netdev(netdev);
	if (ret)
		goto unprepare;

	netdev_info(netdev,
		    "irq %d, DMA @ 0x%pap, GMAC @ 0x%pap\n",
		    port->irq, &dmares->start,
		    &gmacres->start);
	ret = gmac_setup_phy(netdev);
	if (ret)
		netdev_info(netdev,
			    "PHY init failed, deferring to ifup time\n");
	return 0;

=======
	ret = gmac_setup_phy(netdev);
	if (ret) {
		netdev_err(netdev,
			   "PHY init failed\n");
		goto unprepare;
	}

	ret = register_netdev(netdev);
	if (ret)
		goto unprepare;

	return 0;

>>>>>>> 7d2a07b7
unprepare:
	clk_disable_unprepare(port->pclk);
	return ret;
}

static int gemini_ethernet_port_remove(struct platform_device *pdev)
{
	struct gemini_ethernet_port *port = platform_get_drvdata(pdev);

	gemini_port_remove(port);

	return 0;
}

static const struct of_device_id gemini_ethernet_port_of_match[] = {
	{
		.compatible = "cortina,gemini-ethernet-port",
	},
	{},
};
MODULE_DEVICE_TABLE(of, gemini_ethernet_port_of_match);

static struct platform_driver gemini_ethernet_port_driver = {
	.driver = {
		.name = "gemini-ethernet-port",
		.of_match_table = of_match_ptr(gemini_ethernet_port_of_match),
	},
	.probe = gemini_ethernet_port_probe,
	.remove = gemini_ethernet_port_remove,
};

static int gemini_ethernet_probe(struct platform_device *pdev)
{
	struct device *dev = &pdev->dev;
	struct gemini_ethernet *geth;
	unsigned int retry = 5;
	u32 val;

	/* Global registers */
	geth = devm_kzalloc(dev, sizeof(*geth), GFP_KERNEL);
	if (!geth)
		return -ENOMEM;
	geth->base = devm_platform_get_and_ioremap_resource(pdev, 0, NULL);
	if (IS_ERR(geth->base))
		return PTR_ERR(geth->base);
	geth->dev = dev;

	/* Wait for ports to stabilize */
	do {
		udelay(2);
		val = readl(geth->base + GLOBAL_TOE_VERSION_REG);
		barrier();
	} while (!val && --retry);
	if (!retry) {
		dev_err(dev, "failed to reset ethernet\n");
		return -EIO;
	}
	dev_info(dev, "Ethernet device ID: 0x%03x, revision 0x%01x\n",
		 (val >> 4) & 0xFFFU, val & 0xFU);

	spin_lock_init(&geth->irq_lock);
	spin_lock_init(&geth->freeq_lock);

	/* The children will use this */
	platform_set_drvdata(pdev, geth);

	/* Spawn child devices for the two ports */
	return devm_of_platform_populate(dev);
}

static int gemini_ethernet_remove(struct platform_device *pdev)
{
	struct gemini_ethernet *geth = platform_get_drvdata(pdev);

	geth_cleanup_freeq(geth);
	geth->initialized = false;

	return 0;
}

static const struct of_device_id gemini_ethernet_of_match[] = {
	{
		.compatible = "cortina,gemini-ethernet",
	},
	{},
};
MODULE_DEVICE_TABLE(of, gemini_ethernet_of_match);

static struct platform_driver gemini_ethernet_driver = {
	.driver = {
		.name = DRV_NAME,
		.of_match_table = of_match_ptr(gemini_ethernet_of_match),
	},
	.probe = gemini_ethernet_probe,
	.remove = gemini_ethernet_remove,
};

static int __init gemini_ethernet_module_init(void)
{
	int ret;

	ret = platform_driver_register(&gemini_ethernet_port_driver);
	if (ret)
		return ret;

	ret = platform_driver_register(&gemini_ethernet_driver);
	if (ret) {
		platform_driver_unregister(&gemini_ethernet_port_driver);
		return ret;
	}

	return 0;
}
module_init(gemini_ethernet_module_init);

static void __exit gemini_ethernet_module_exit(void)
{
	platform_driver_unregister(&gemini_ethernet_driver);
	platform_driver_unregister(&gemini_ethernet_port_driver);
}
module_exit(gemini_ethernet_module_exit);

MODULE_AUTHOR("Linus Walleij <linus.walleij@linaro.org>");
MODULE_DESCRIPTION("StorLink SL351x (Gemini) ethernet driver");
MODULE_LICENSE("GPL");
MODULE_ALIAS("platform:" DRV_NAME);<|MERGE_RESOLUTION|>--- conflicted
+++ resolved
@@ -2483,22 +2483,6 @@
 	if (ret)
 		goto unprepare;
 
-<<<<<<< HEAD
-	ret = register_netdev(netdev);
-	if (ret)
-		goto unprepare;
-
-	netdev_info(netdev,
-		    "irq %d, DMA @ 0x%pap, GMAC @ 0x%pap\n",
-		    port->irq, &dmares->start,
-		    &gmacres->start);
-	ret = gmac_setup_phy(netdev);
-	if (ret)
-		netdev_info(netdev,
-			    "PHY init failed, deferring to ifup time\n");
-	return 0;
-
-=======
 	ret = gmac_setup_phy(netdev);
 	if (ret) {
 		netdev_err(netdev,
@@ -2512,7 +2496,6 @@
 
 	return 0;
 
->>>>>>> 7d2a07b7
 unprepare:
 	clk_disable_unprepare(port->pclk);
 	return ret;
