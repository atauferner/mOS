/* SPDX-License-Identifier: GPL-2.0 OR Linux-OpenIB */
/*
 * Copyright 2015-2020 Amazon.com, Inc. or its affiliates. All rights reserved.
 */

#ifndef ENA_H
#define ENA_H

#include <linux/bitops.h>
#include <linux/dim.h>
#include <linux/etherdevice.h>
#include <linux/if_vlan.h>
#include <linux/inetdevice.h>
#include <linux/interrupt.h>
#include <linux/netdevice.h>
#include <linux/skbuff.h>

#include "ena_com.h"
#include "ena_eth_com.h"

#define DRV_MODULE_GEN_MAJOR	2
#define DRV_MODULE_GEN_MINOR	1
#define DRV_MODULE_GEN_SUBMINOR 0

#define DRV_MODULE_NAME		"ena"

#define DEVICE_NAME	"Elastic Network Adapter (ENA)"

/* 1 for AENQ + ADMIN */
#define ENA_ADMIN_MSIX_VEC		1
#define ENA_MAX_MSIX_VEC(io_queues)	(ENA_ADMIN_MSIX_VEC + (io_queues))

/* The ENA buffer length fields is 16 bit long. So when PAGE_SIZE == 64kB the
 * driver passes 0.
 * Since the max packet size the ENA handles is ~9kB limit the buffer length to
 * 16kB.
 */
#if PAGE_SIZE > SZ_16K
#define ENA_PAGE_SIZE (_AC(SZ_16K, UL))
#else
#define ENA_PAGE_SIZE PAGE_SIZE
#endif

#define ENA_MIN_MSIX_VEC		2

#define ENA_REG_BAR			0
#define ENA_MEM_BAR			2
#define ENA_BAR_MASK (BIT(ENA_REG_BAR) | BIT(ENA_MEM_BAR))

#define ENA_DEFAULT_RING_SIZE	(1024)
#define ENA_MIN_RING_SIZE	(256)

#define ENA_MIN_NUM_IO_QUEUES	(1)

#define ENA_TX_WAKEUP_THRESH		(MAX_SKB_FRAGS + 2)
#define ENA_DEFAULT_RX_COPYBREAK	(256 - NET_IP_ALIGN)

#define ENA_MIN_MTU		128

#define ENA_NAME_MAX_LEN	20
#define ENA_IRQNAME_SIZE	40

#define ENA_PKT_MAX_BUFS	19

#define ENA_RX_RSS_TABLE_LOG_SIZE  7
#define ENA_RX_RSS_TABLE_SIZE	(1 << ENA_RX_RSS_TABLE_LOG_SIZE)

/* The number of tx packet completions that will be handled each NAPI poll
 * cycle is ring_size / ENA_TX_POLL_BUDGET_DIVIDER.
 */
#define ENA_TX_POLL_BUDGET_DIVIDER	4

/* Refill Rx queue when number of required descriptors is above
 * QUEUE_SIZE / ENA_RX_REFILL_THRESH_DIVIDER or ENA_RX_REFILL_THRESH_PACKET
 */
#define ENA_RX_REFILL_THRESH_DIVIDER	8
#define ENA_RX_REFILL_THRESH_PACKET	256

/* Number of queues to check for missing queues per timer service */
#define ENA_MONITORED_TX_QUEUES	4
/* Max timeout packets before device reset */
#define MAX_NUM_OF_TIMEOUTED_PACKETS 128

#define ENA_TX_RING_IDX_NEXT(idx, ring_size) (((idx) + 1) & ((ring_size) - 1))

#define ENA_RX_RING_IDX_NEXT(idx, ring_size) (((idx) + 1) & ((ring_size) - 1))
#define ENA_RX_RING_IDX_ADD(idx, n, ring_size) \
	(((idx) + (n)) & ((ring_size) - 1))

#define ENA_IO_TXQ_IDX(q)	(2 * (q))
#define ENA_IO_RXQ_IDX(q)	(2 * (q) + 1)
#define ENA_IO_TXQ_IDX_TO_COMBINED_IDX(q)	((q) / 2)
#define ENA_IO_RXQ_IDX_TO_COMBINED_IDX(q)	(((q) - 1) / 2)

#define ENA_MGMNT_IRQ_IDX		0
#define ENA_IO_IRQ_FIRST_IDX		1
#define ENA_IO_IRQ_IDX(q)		(ENA_IO_IRQ_FIRST_IDX + (q))

#define ENA_ADMIN_POLL_DELAY_US 100

/* ENA device should send keep alive msg every 1 sec.
 * We wait for 6 sec just to be on the safe side.
 */
#define ENA_DEVICE_KALIVE_TIMEOUT	(6 * HZ)
#define ENA_MAX_NO_INTERRUPT_ITERATIONS 3

#define ENA_MMIO_DISABLE_REG_READ	BIT(0)

/* The max MTU size is configured to be the ethernet frame size without
 * the overhead of the ethernet header, which can have a VLAN header, and
 * a frame check sequence (FCS).
 * The buffer size we share with the device is defined to be ENA_PAGE_SIZE
 */

#define ENA_XDP_MAX_MTU (ENA_PAGE_SIZE - ETH_HLEN - ETH_FCS_LEN -	\
			 VLAN_HLEN - XDP_PACKET_HEADROOM -		\
			 SKB_DATA_ALIGN(sizeof(struct skb_shared_info)))

#define ENA_IS_XDP_INDEX(adapter, index) (((index) >= (adapter)->xdp_first_ring) && \
	((index) < (adapter)->xdp_first_ring + (adapter)->xdp_num_queues))

struct ena_irq {
	irq_handler_t handler;
	void *data;
	int cpu;
	u32 vector;
	cpumask_t affinity_hint_mask;
	char name[ENA_IRQNAME_SIZE];
};

struct ena_napi {
	u8 first_interrupt ____cacheline_aligned;
	u8 interrupts_masked;
	struct napi_struct napi;
	struct ena_ring *tx_ring;
	struct ena_ring *rx_ring;
	struct ena_ring *xdp_ring;
<<<<<<< HEAD
	bool first_interrupt;
	bool interrupts_masked;
=======
>>>>>>> 7d2a07b7
	u32 qid;
	struct dim dim;
};

struct ena_calc_queue_size_ctx {
	struct ena_com_dev_get_features_ctx *get_feat_ctx;
	struct ena_com_dev *ena_dev;
	struct pci_dev *pdev;
	u32 tx_queue_size;
	u32 rx_queue_size;
	u32 max_tx_queue_size;
	u32 max_rx_queue_size;
	u16 max_tx_sgl_size;
	u16 max_rx_sgl_size;
};

struct ena_tx_buffer {
	struct sk_buff *skb;
	/* num of ena desc for this specific skb
	 * (includes data desc and metadata desc)
	 */
	u32 tx_descs;
	/* num of buffers used by this skb */
	u32 num_of_bufs;

	/* XDP buffer structure which is used for sending packets in
	 * the xdp queues
	 */
	struct xdp_frame *xdpf;
<<<<<<< HEAD
	/* The rx page for the rx buffer that was received in rx and
	 * re transmitted on xdp tx queues as a result of XDP_TX action.
	 * We need to free the page once we finished cleaning the buffer in
	 * clean_xdp_irq()
	 */
	struct page *xdp_rx_page;
=======
>>>>>>> 7d2a07b7

	/* Indicate if bufs[0] map the linear data of the skb. */
	u8 map_linear_data;

	/* Used for detect missing tx packets to limit the number of prints */
	u32 print_once;
	/* Save the last jiffies to detect missing tx packets
	 *
	 * sets to non zero value on ena_start_xmit and set to zero on
	 * napi and timer_Service_routine.
	 *
	 * while this value is not protected by lock,
	 * a given packet is not expected to be handled by ena_start_xmit
	 * and by napi/timer_service at the same time.
	 */
	unsigned long last_jiffies;
	struct ena_com_buf bufs[ENA_PKT_MAX_BUFS];
} ____cacheline_aligned;

struct ena_rx_buffer {
	struct sk_buff *skb;
	struct page *page;
	u32 page_offset;
	struct ena_com_buf ena_buf;
} ____cacheline_aligned;

struct ena_stats_tx {
	u64 cnt;
	u64 bytes;
	u64 queue_stop;
	u64 prepare_ctx_err;
	u64 queue_wakeup;
	u64 dma_mapping_err;
	u64 linearize;
	u64 linearize_failed;
	u64 napi_comp;
	u64 tx_poll;
	u64 doorbells;
	u64 bad_req_id;
	u64 llq_buffer_copy;
	u64 missed_tx;
	u64 unmask_interrupt;
<<<<<<< HEAD
=======
	u64 last_napi_jiffies;
>>>>>>> 7d2a07b7
};

struct ena_stats_rx {
	u64 cnt;
	u64 bytes;
	u64 rx_copybreak_pkt;
	u64 csum_good;
	u64 refil_partial;
	u64 bad_csum;
	u64 page_alloc_fail;
	u64 skb_alloc_fail;
	u64 dma_mapping_err;
	u64 bad_desc_num;
	u64 bad_req_id;
	u64 empty_rx_ring;
	u64 csum_unchecked;
	u64 xdp_aborted;
	u64 xdp_drop;
	u64 xdp_pass;
	u64 xdp_tx;
	u64 xdp_invalid;
<<<<<<< HEAD
=======
	u64 xdp_redirect;
>>>>>>> 7d2a07b7
};

struct ena_ring {
	/* Holds the empty requests for TX/RX
	 * out of order completions
	 */
	u16 *free_ids;

	union {
		struct ena_tx_buffer *tx_buffer_info;
		struct ena_rx_buffer *rx_buffer_info;
	};

	/* cache ptr to avoid using the adapter */
	struct device *dev;
	struct pci_dev *pdev;
	struct napi_struct *napi;
	struct net_device *netdev;
	struct ena_com_dev *ena_dev;
	struct ena_adapter *adapter;
	struct ena_com_io_cq *ena_com_io_cq;
	struct ena_com_io_sq *ena_com_io_sq;
	struct bpf_prog *xdp_bpf_prog;
	struct xdp_rxq_info xdp_rxq;
<<<<<<< HEAD
=======
	spinlock_t xdp_tx_lock;	/* synchronize XDP TX/Redirect traffic */
	/* Used for rx queues only to point to the xdp tx ring, to
	 * which traffic should be redirected from this rx ring.
	 */
	struct ena_ring *xdp_ring;
>>>>>>> 7d2a07b7

	u16 next_to_use;
	u16 next_to_clean;
	u16 rx_copybreak;
	u16 rx_headroom;
	u16 qid;
	u16 mtu;
	u16 sgl_size;

	/* The maximum header length the device can handle */
	u8 tx_max_header_size;

<<<<<<< HEAD
	bool first_interrupt;
=======
>>>>>>> 7d2a07b7
	bool disable_meta_caching;
	u16 no_interrupt_event_cnt;

	/* cpu for TPH */
	int cpu;
	 /* number of tx/rx_buffer_info's entries */
	int ring_size;

	enum ena_admin_placement_policy_type tx_mem_queue_type;

	struct ena_com_rx_buf_info ena_bufs[ENA_PKT_MAX_BUFS];
	u32  smoothed_interval;
	u32  per_napi_packets;
	u16 non_empty_napi_events;
	struct u64_stats_sync syncp;
	union {
		struct ena_stats_tx tx_stats;
		struct ena_stats_rx rx_stats;
	};

	u8 *push_buf_intermediate_buf;
	int empty_rx_queue;
} ____cacheline_aligned;

struct ena_stats_dev {
	u64 tx_timeout;
	u64 suspend;
	u64 resume;
	u64 wd_expired;
	u64 interface_up;
	u64 interface_down;
	u64 admin_q_pause;
	u64 rx_drops;
	u64 tx_drops;
};

enum ena_flags_t {
	ENA_FLAG_DEVICE_RUNNING,
	ENA_FLAG_DEV_UP,
	ENA_FLAG_LINK_UP,
	ENA_FLAG_MSIX_ENABLED,
	ENA_FLAG_TRIGGER_RESET,
	ENA_FLAG_ONGOING_RESET
};

/* adapter specific private data structure */
struct ena_adapter {
	struct ena_com_dev *ena_dev;
	/* OS defined structs */
	struct net_device *netdev;
	struct pci_dev *pdev;

	/* rx packets that shorter that this len will be copied to the skb
	 * header
	 */
	u32 rx_copybreak;
	u32 max_mtu;

	u32 num_io_queues;
	u32 max_num_io_queues;

	int msix_vecs;

	u32 missing_tx_completion_threshold;

	u32 requested_tx_ring_size;
	u32 requested_rx_ring_size;

	u32 max_tx_ring_size;
	u32 max_rx_ring_size;

	u32 msg_enable;

	u16 max_tx_sgl_size;
	u16 max_rx_sgl_size;

	u8 mac_addr[ETH_ALEN];

	unsigned long keep_alive_timeout;
	unsigned long missing_tx_completion_to;

	char name[ENA_NAME_MAX_LEN];

	unsigned long flags;
	/* TX */
	struct ena_ring tx_ring[ENA_MAX_NUM_IO_QUEUES]
		____cacheline_aligned_in_smp;

	/* RX */
	struct ena_ring rx_ring[ENA_MAX_NUM_IO_QUEUES]
		____cacheline_aligned_in_smp;

	struct ena_napi ena_napi[ENA_MAX_NUM_IO_QUEUES];

	struct ena_irq irq_tbl[ENA_MAX_MSIX_VEC(ENA_MAX_NUM_IO_QUEUES)];

	/* timer service */
	struct work_struct reset_task;
	struct timer_list timer_service;

	bool wd_state;
	bool dev_up_before_reset;
	bool disable_meta_caching;
	unsigned long last_keep_alive_jiffies;

	struct u64_stats_sync syncp;
	struct ena_stats_dev dev_stats;
	struct ena_admin_eni_stats eni_stats;
	bool eni_stats_supported;

	/* last queue index that was checked for uncompleted tx packets */
	u32 last_monitored_tx_qid;

	enum ena_regs_reset_reason_types reset_reason;

	struct bpf_prog *xdp_bpf_prog;
	u32 xdp_first_ring;
	u32 xdp_num_queues;
};

void ena_set_ethtool_ops(struct net_device *netdev);

void ena_dump_stats_to_dmesg(struct ena_adapter *adapter);

void ena_dump_stats_to_buf(struct ena_adapter *adapter, u8 *buf);

int ena_update_hw_stats(struct ena_adapter *adapter);

int ena_update_queue_sizes(struct ena_adapter *adapter,
			   u32 new_tx_size,
			   u32 new_rx_size);

int ena_update_queue_count(struct ena_adapter *adapter, u32 new_channel_count);

int ena_get_sset_count(struct net_device *netdev, int sset);

enum ena_xdp_errors_t {
	ENA_XDP_ALLOWED = 0,
	ENA_XDP_CURRENT_MTU_TOO_LARGE,
	ENA_XDP_NO_ENOUGH_QUEUES,
};

<<<<<<< HEAD
static inline bool ena_xdp_queues_present(struct ena_adapter *adapter)
{
	return adapter->xdp_first_ring != 0;
}

=======
>>>>>>> 7d2a07b7
static inline bool ena_xdp_present(struct ena_adapter *adapter)
{
	return !!adapter->xdp_bpf_prog;
}

static inline bool ena_xdp_present_ring(struct ena_ring *ring)
{
	return !!ring->xdp_bpf_prog;
}

<<<<<<< HEAD
static inline int ena_xdp_legal_queue_count(struct ena_adapter *adapter,
					    u32 queues)
=======
static inline bool ena_xdp_legal_queue_count(struct ena_adapter *adapter,
					     u32 queues)
>>>>>>> 7d2a07b7
{
	return 2 * queues <= adapter->max_num_io_queues;
}

static inline enum ena_xdp_errors_t ena_xdp_allowed(struct ena_adapter *adapter)
{
	enum ena_xdp_errors_t rc = ENA_XDP_ALLOWED;

	if (adapter->netdev->mtu > ENA_XDP_MAX_MTU)
		rc = ENA_XDP_CURRENT_MTU_TOO_LARGE;
	else if (!ena_xdp_legal_queue_count(adapter, adapter->num_io_queues))
		rc = ENA_XDP_NO_ENOUGH_QUEUES;

	return rc;
}

#endif /* !(ENA_H) */<|MERGE_RESOLUTION|>--- conflicted
+++ resolved
@@ -135,11 +135,6 @@
 	struct ena_ring *tx_ring;
 	struct ena_ring *rx_ring;
 	struct ena_ring *xdp_ring;
-<<<<<<< HEAD
-	bool first_interrupt;
-	bool interrupts_masked;
-=======
->>>>>>> 7d2a07b7
 	u32 qid;
 	struct dim dim;
 };
@@ -169,15 +164,6 @@
 	 * the xdp queues
 	 */
 	struct xdp_frame *xdpf;
-<<<<<<< HEAD
-	/* The rx page for the rx buffer that was received in rx and
-	 * re transmitted on xdp tx queues as a result of XDP_TX action.
-	 * We need to free the page once we finished cleaning the buffer in
-	 * clean_xdp_irq()
-	 */
-	struct page *xdp_rx_page;
-=======
->>>>>>> 7d2a07b7
 
 	/* Indicate if bufs[0] map the linear data of the skb. */
 	u8 map_linear_data;
@@ -220,10 +206,7 @@
 	u64 llq_buffer_copy;
 	u64 missed_tx;
 	u64 unmask_interrupt;
-<<<<<<< HEAD
-=======
 	u64 last_napi_jiffies;
->>>>>>> 7d2a07b7
 };
 
 struct ena_stats_rx {
@@ -245,10 +228,7 @@
 	u64 xdp_pass;
 	u64 xdp_tx;
 	u64 xdp_invalid;
-<<<<<<< HEAD
-=======
 	u64 xdp_redirect;
->>>>>>> 7d2a07b7
 };
 
 struct ena_ring {
@@ -273,14 +253,11 @@
 	struct ena_com_io_sq *ena_com_io_sq;
 	struct bpf_prog *xdp_bpf_prog;
 	struct xdp_rxq_info xdp_rxq;
-<<<<<<< HEAD
-=======
 	spinlock_t xdp_tx_lock;	/* synchronize XDP TX/Redirect traffic */
 	/* Used for rx queues only to point to the xdp tx ring, to
 	 * which traffic should be redirected from this rx ring.
 	 */
 	struct ena_ring *xdp_ring;
->>>>>>> 7d2a07b7
 
 	u16 next_to_use;
 	u16 next_to_clean;
@@ -293,10 +270,6 @@
 	/* The maximum header length the device can handle */
 	u8 tx_max_header_size;
 
-<<<<<<< HEAD
-	bool first_interrupt;
-=======
->>>>>>> 7d2a07b7
 	bool disable_meta_caching;
 	u16 no_interrupt_event_cnt;
 
@@ -439,14 +412,6 @@
 	ENA_XDP_NO_ENOUGH_QUEUES,
 };
 
-<<<<<<< HEAD
-static inline bool ena_xdp_queues_present(struct ena_adapter *adapter)
-{
-	return adapter->xdp_first_ring != 0;
-}
-
-=======
->>>>>>> 7d2a07b7
 static inline bool ena_xdp_present(struct ena_adapter *adapter)
 {
 	return !!adapter->xdp_bpf_prog;
@@ -457,13 +422,8 @@
 	return !!ring->xdp_bpf_prog;
 }
 
-<<<<<<< HEAD
-static inline int ena_xdp_legal_queue_count(struct ena_adapter *adapter,
-					    u32 queues)
-=======
 static inline bool ena_xdp_legal_queue_count(struct ena_adapter *adapter,
 					     u32 queues)
->>>>>>> 7d2a07b7
 {
 	return 2 * queues <= adapter->max_num_io_queues;
 }
