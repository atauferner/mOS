/*
 * drivers/net/ibm_newemac/mal.c
 *
 * Memory Access Layer (MAL) support
 *
 * Copyright 2007 Benjamin Herrenschmidt, IBM Corp.
 *                <benh@kernel.crashing.org>
 *
 * Based on the arch/ppc version of the driver:
 *
 * Copyright (c) 2004, 2005 Zultys Technologies.
 * Eugene Surovegin <eugene.surovegin@zultys.com> or <ebs@ebshome.net>
 *
 * Based on original work by
 *      Benjamin Herrenschmidt <benh@kernel.crashing.org>,
 *      David Gibson <hermes@gibson.dropbear.id.au>,
 *
 *      Armin Kuster <akuster@mvista.com>
 *      Copyright 2002 MontaVista Softare Inc.
 *
 * This program is free software; you can redistribute  it and/or modify it
 * under  the terms of  the GNU General  Public License as published by the
 * Free Software Foundation;  either version 2 of the  License, or (at your
 * option) any later version.
 *
 */

#include <linux/delay.h>
#include <linux/slab.h>

#include "core.h"
#include <asm/dcr-regs.h>

static int mal_count;

int __devinit mal_register_commac(struct mal_instance	*mal,
				  struct mal_commac	*commac)
{
	unsigned long flags;

	spin_lock_irqsave(&mal->lock, flags);

	MAL_DBG(mal, "reg(%08x, %08x)" NL,
		commac->tx_chan_mask, commac->rx_chan_mask);

	/* Don't let multiple commacs claim the same channel(s) */
	if ((mal->tx_chan_mask & commac->tx_chan_mask) ||
	    (mal->rx_chan_mask & commac->rx_chan_mask)) {
		spin_unlock_irqrestore(&mal->lock, flags);
		printk(KERN_WARNING "mal%d: COMMAC channels conflict!\n",
		       mal->index);
		return -EBUSY;
	}

	if (list_empty(&mal->list))
		napi_enable(&mal->napi);
	mal->tx_chan_mask |= commac->tx_chan_mask;
	mal->rx_chan_mask |= commac->rx_chan_mask;
	list_add(&commac->list, &mal->list);

	spin_unlock_irqrestore(&mal->lock, flags);

	return 0;
}

void mal_unregister_commac(struct mal_instance	*mal,
		struct mal_commac *commac)
{
	unsigned long flags;

	spin_lock_irqsave(&mal->lock, flags);

	MAL_DBG(mal, "unreg(%08x, %08x)" NL,
		commac->tx_chan_mask, commac->rx_chan_mask);

	mal->tx_chan_mask &= ~commac->tx_chan_mask;
	mal->rx_chan_mask &= ~commac->rx_chan_mask;
	list_del_init(&commac->list);
	if (list_empty(&mal->list))
		napi_disable(&mal->napi);

	spin_unlock_irqrestore(&mal->lock, flags);
}

int mal_set_rcbs(struct mal_instance *mal, int channel, unsigned long size)
{
	BUG_ON(channel < 0 || channel >= mal->num_rx_chans ||
	       size > MAL_MAX_RX_SIZE);

	MAL_DBG(mal, "set_rbcs(%d, %lu)" NL, channel, size);

	if (size & 0xf) {
		printk(KERN_WARNING
		       "mal%d: incorrect RX size %lu for the channel %d\n",
		       mal->index, size, channel);
		return -EINVAL;
	}

	set_mal_dcrn(mal, MAL_RCBS(channel), size >> 4);
	return 0;
}

int mal_tx_bd_offset(struct mal_instance *mal, int channel)
{
	BUG_ON(channel < 0 || channel >= mal->num_tx_chans);

	return channel * NUM_TX_BUFF;
}

int mal_rx_bd_offset(struct mal_instance *mal, int channel)
{
	BUG_ON(channel < 0 || channel >= mal->num_rx_chans);
	return mal->num_tx_chans * NUM_TX_BUFF + channel * NUM_RX_BUFF;
}

void mal_enable_tx_channel(struct mal_instance *mal, int channel)
{
	unsigned long flags;

	spin_lock_irqsave(&mal->lock, flags);

	MAL_DBG(mal, "enable_tx(%d)" NL, channel);

	set_mal_dcrn(mal, MAL_TXCASR,
		     get_mal_dcrn(mal, MAL_TXCASR) | MAL_CHAN_MASK(channel));

	spin_unlock_irqrestore(&mal->lock, flags);
}

void mal_disable_tx_channel(struct mal_instance *mal, int channel)
{
	set_mal_dcrn(mal, MAL_TXCARR, MAL_CHAN_MASK(channel));

	MAL_DBG(mal, "disable_tx(%d)" NL, channel);
}

void mal_enable_rx_channel(struct mal_instance *mal, int channel)
{
	unsigned long flags;

	/*
	 * On some 4xx PPC's (e.g. 460EX/GT), the rx channel is a multiple
	 * of 8, but enabling in MAL_RXCASR needs the divided by 8 value
	 * for the bitmask
	 */
	if (!(channel % 8))
		channel >>= 3;

	spin_lock_irqsave(&mal->lock, flags);

	MAL_DBG(mal, "enable_rx(%d)" NL, channel);

	set_mal_dcrn(mal, MAL_RXCASR,
		     get_mal_dcrn(mal, MAL_RXCASR) | MAL_CHAN_MASK(channel));

	spin_unlock_irqrestore(&mal->lock, flags);
}

void mal_disable_rx_channel(struct mal_instance *mal, int channel)
{
	/*
	 * On some 4xx PPC's (e.g. 460EX/GT), the rx channel is a multiple
	 * of 8, but enabling in MAL_RXCASR needs the divided by 8 value
	 * for the bitmask
	 */
	if (!(channel % 8))
		channel >>= 3;

	set_mal_dcrn(mal, MAL_RXCARR, MAL_CHAN_MASK(channel));

	MAL_DBG(mal, "disable_rx(%d)" NL, channel);
}

void mal_poll_add(struct mal_instance *mal, struct mal_commac *commac)
{
	unsigned long flags;

	spin_lock_irqsave(&mal->lock, flags);

	MAL_DBG(mal, "poll_add(%p)" NL, commac);

	/* starts disabled */
	set_bit(MAL_COMMAC_POLL_DISABLED, &commac->flags);

	list_add_tail(&commac->poll_list, &mal->poll_list);

	spin_unlock_irqrestore(&mal->lock, flags);
}

void mal_poll_del(struct mal_instance *mal, struct mal_commac *commac)
{
	unsigned long flags;

	spin_lock_irqsave(&mal->lock, flags);

	MAL_DBG(mal, "poll_del(%p)" NL, commac);

	list_del(&commac->poll_list);

	spin_unlock_irqrestore(&mal->lock, flags);
}

/* synchronized by mal_poll() */
static inline void mal_enable_eob_irq(struct mal_instance *mal)
{
	MAL_DBG2(mal, "enable_irq" NL);

	// XXX might want to cache MAL_CFG as the DCR read can be slooooow
	set_mal_dcrn(mal, MAL_CFG, get_mal_dcrn(mal, MAL_CFG) | MAL_CFG_EOPIE);
}

/* synchronized by NAPI state */
static inline void mal_disable_eob_irq(struct mal_instance *mal)
{
	// XXX might want to cache MAL_CFG as the DCR read can be slooooow
	set_mal_dcrn(mal, MAL_CFG, get_mal_dcrn(mal, MAL_CFG) & ~MAL_CFG_EOPIE);

	MAL_DBG2(mal, "disable_irq" NL);
}

static irqreturn_t mal_serr(int irq, void *dev_instance)
{
	struct mal_instance *mal = dev_instance;

	u32 esr = get_mal_dcrn(mal, MAL_ESR);

	/* Clear the error status register */
	set_mal_dcrn(mal, MAL_ESR, esr);

	MAL_DBG(mal, "SERR %08x" NL, esr);

	if (esr & MAL_ESR_EVB) {
		if (esr & MAL_ESR_DE) {
			/* We ignore Descriptor error,
			 * TXDE or RXDE interrupt will be generated anyway.
			 */
			return IRQ_HANDLED;
		}

		if (esr & MAL_ESR_PEIN) {
			/* PLB error, it's probably buggy hardware or
			 * incorrect physical address in BD (i.e. bug)
			 */
			if (net_ratelimit())
				printk(KERN_ERR
				       "mal%d: system error, "
				       "PLB (ESR = 0x%08x)\n",
				       mal->index, esr);
			return IRQ_HANDLED;
		}

		/* OPB error, it's probably buggy hardware or incorrect
		 * EBC setup
		 */
		if (net_ratelimit())
			printk(KERN_ERR
			       "mal%d: system error, OPB (ESR = 0x%08x)\n",
			       mal->index, esr);
	}
	return IRQ_HANDLED;
}

static inline void mal_schedule_poll(struct mal_instance *mal)
{
	if (likely(napi_schedule_prep(&mal->napi))) {
		MAL_DBG2(mal, "schedule_poll" NL);
		mal_disable_eob_irq(mal);
		__napi_schedule(&mal->napi);
	} else
		MAL_DBG2(mal, "already in poll" NL);
}

static irqreturn_t mal_txeob(int irq, void *dev_instance)
{
	struct mal_instance *mal = dev_instance;

	u32 r = get_mal_dcrn(mal, MAL_TXEOBISR);

	MAL_DBG2(mal, "txeob %08x" NL, r);

	mal_schedule_poll(mal);
	set_mal_dcrn(mal, MAL_TXEOBISR, r);

#ifdef CONFIG_PPC_DCR_NATIVE
	if (mal_has_feature(mal, MAL_FTR_CLEAR_ICINTSTAT))
		mtdcri(SDR0, DCRN_SDR_ICINTSTAT,
				(mfdcri(SDR0, DCRN_SDR_ICINTSTAT) | ICINTSTAT_ICTX));
#endif

	return IRQ_HANDLED;
}

static irqreturn_t mal_rxeob(int irq, void *dev_instance)
{
	struct mal_instance *mal = dev_instance;

	u32 r = get_mal_dcrn(mal, MAL_RXEOBISR);

	MAL_DBG2(mal, "rxeob %08x" NL, r);

	mal_schedule_poll(mal);
	set_mal_dcrn(mal, MAL_RXEOBISR, r);

#ifdef CONFIG_PPC_DCR_NATIVE
	if (mal_has_feature(mal, MAL_FTR_CLEAR_ICINTSTAT))
		mtdcri(SDR0, DCRN_SDR_ICINTSTAT,
				(mfdcri(SDR0, DCRN_SDR_ICINTSTAT) | ICINTSTAT_ICRX));
#endif

	return IRQ_HANDLED;
}

static irqreturn_t mal_txde(int irq, void *dev_instance)
{
	struct mal_instance *mal = dev_instance;

	u32 deir = get_mal_dcrn(mal, MAL_TXDEIR);
	set_mal_dcrn(mal, MAL_TXDEIR, deir);

	MAL_DBG(mal, "txde %08x" NL, deir);

	if (net_ratelimit())
		printk(KERN_ERR
		       "mal%d: TX descriptor error (TXDEIR = 0x%08x)\n",
		       mal->index, deir);

	return IRQ_HANDLED;
}

static irqreturn_t mal_rxde(int irq, void *dev_instance)
{
	struct mal_instance *mal = dev_instance;
	struct list_head *l;

	u32 deir = get_mal_dcrn(mal, MAL_RXDEIR);

	MAL_DBG(mal, "rxde %08x" NL, deir);

	list_for_each(l, &mal->list) {
		struct mal_commac *mc = list_entry(l, struct mal_commac, list);
		if (deir & mc->rx_chan_mask) {
			set_bit(MAL_COMMAC_RX_STOPPED, &mc->flags);
			mc->ops->rxde(mc->dev);
		}
	}

	mal_schedule_poll(mal);
	set_mal_dcrn(mal, MAL_RXDEIR, deir);

	return IRQ_HANDLED;
}

static irqreturn_t mal_int(int irq, void *dev_instance)
{
	struct mal_instance *mal = dev_instance;
	u32 esr = get_mal_dcrn(mal, MAL_ESR);

	if (esr & MAL_ESR_EVB) {
		/* descriptor error */
		if (esr & MAL_ESR_DE) {
			if (esr & MAL_ESR_CIDT)
				return mal_rxde(irq, dev_instance);
			else
				return mal_txde(irq, dev_instance);
		} else { /* SERR */
			return mal_serr(irq, dev_instance);
		}
	}
	return IRQ_HANDLED;
}

void mal_poll_disable(struct mal_instance *mal, struct mal_commac *commac)
{
	/* Spinlock-type semantics: only one caller disable poll at a time */
	while (test_and_set_bit(MAL_COMMAC_POLL_DISABLED, &commac->flags))
		msleep(1);

	/* Synchronize with the MAL NAPI poller */
	napi_synchronize(&mal->napi);
}

void mal_poll_enable(struct mal_instance *mal, struct mal_commac *commac)
{
	smp_wmb();
	clear_bit(MAL_COMMAC_POLL_DISABLED, &commac->flags);

	/* Feels better to trigger a poll here to catch up with events that
	 * may have happened on this channel while disabled. It will most
	 * probably be delayed until the next interrupt but that's mostly a
	 * non-issue in the context where this is called.
	 */
	napi_schedule(&mal->napi);
}

static int mal_poll(struct napi_struct *napi, int budget)
{
	struct mal_instance *mal = container_of(napi, struct mal_instance, napi);
	struct list_head *l;
	int received = 0;
	unsigned long flags;

	MAL_DBG2(mal, "poll(%d)" NL, budget);
 again:
	/* Process TX skbs */
	list_for_each(l, &mal->poll_list) {
		struct mal_commac *mc =
			list_entry(l, struct mal_commac, poll_list);
		mc->ops->poll_tx(mc->dev);
	}

	/* Process RX skbs.
	 *
	 * We _might_ need something more smart here to enforce polling
	 * fairness.
	 */
	list_for_each(l, &mal->poll_list) {
		struct mal_commac *mc =
			list_entry(l, struct mal_commac, poll_list);
		int n;
		if (unlikely(test_bit(MAL_COMMAC_POLL_DISABLED, &mc->flags)))
			continue;
		n = mc->ops->poll_rx(mc->dev, budget);
		if (n) {
			received += n;
			budget -= n;
			if (budget <= 0)
				goto more_work; // XXX What if this is the last one ?
		}
	}

	/* We need to disable IRQs to protect from RXDE IRQ here */
	spin_lock_irqsave(&mal->lock, flags);
	__napi_complete(napi);
	mal_enable_eob_irq(mal);
	spin_unlock_irqrestore(&mal->lock, flags);

	/* Check for "rotting" packet(s) */
	list_for_each(l, &mal->poll_list) {
		struct mal_commac *mc =
			list_entry(l, struct mal_commac, poll_list);
		if (unlikely(test_bit(MAL_COMMAC_POLL_DISABLED, &mc->flags)))
			continue;
		if (unlikely(mc->ops->peek_rx(mc->dev) ||
			     test_bit(MAL_COMMAC_RX_STOPPED, &mc->flags))) {
			MAL_DBG2(mal, "rotting packet" NL);
			if (napi_reschedule(napi))
				mal_disable_eob_irq(mal);
			else
				MAL_DBG2(mal, "already in poll list" NL);

			if (budget > 0)
				goto again;
			else
				goto more_work;
		}
		mc->ops->poll_tx(mc->dev);
	}

 more_work:
	MAL_DBG2(mal, "poll() %d <- %d" NL, budget, received);
	return received;
}

static void mal_reset(struct mal_instance *mal)
{
	int n = 10;

	MAL_DBG(mal, "reset" NL);

	set_mal_dcrn(mal, MAL_CFG, MAL_CFG_SR);

	/* Wait for reset to complete (1 system clock) */
	while ((get_mal_dcrn(mal, MAL_CFG) & MAL_CFG_SR) && n)
		--n;

	if (unlikely(!n))
		printk(KERN_ERR "mal%d: reset timeout\n", mal->index);
}

int mal_get_regs_len(struct mal_instance *mal)
{
	return sizeof(struct emac_ethtool_regs_subhdr) +
	    sizeof(struct mal_regs);
}

void *mal_dump_regs(struct mal_instance *mal, void *buf)
{
	struct emac_ethtool_regs_subhdr *hdr = buf;
	struct mal_regs *regs = (struct mal_regs *)(hdr + 1);
	int i;

	hdr->version = mal->version;
	hdr->index = mal->index;

	regs->tx_count = mal->num_tx_chans;
	regs->rx_count = mal->num_rx_chans;

	regs->cfg = get_mal_dcrn(mal, MAL_CFG);
	regs->esr = get_mal_dcrn(mal, MAL_ESR);
	regs->ier = get_mal_dcrn(mal, MAL_IER);
	regs->tx_casr = get_mal_dcrn(mal, MAL_TXCASR);
	regs->tx_carr = get_mal_dcrn(mal, MAL_TXCARR);
	regs->tx_eobisr = get_mal_dcrn(mal, MAL_TXEOBISR);
	regs->tx_deir = get_mal_dcrn(mal, MAL_TXDEIR);
	regs->rx_casr = get_mal_dcrn(mal, MAL_RXCASR);
	regs->rx_carr = get_mal_dcrn(mal, MAL_RXCARR);
	regs->rx_eobisr = get_mal_dcrn(mal, MAL_RXEOBISR);
	regs->rx_deir = get_mal_dcrn(mal, MAL_RXDEIR);

	for (i = 0; i < regs->tx_count; ++i)
		regs->tx_ctpr[i] = get_mal_dcrn(mal, MAL_TXCTPR(i));

	for (i = 0; i < regs->rx_count; ++i) {
		regs->rx_ctpr[i] = get_mal_dcrn(mal, MAL_RXCTPR(i));
		regs->rcbs[i] = get_mal_dcrn(mal, MAL_RCBS(i));
	}
	return regs + 1;
}

static int __devinit mal_probe(struct of_device *ofdev,
			       const struct of_device_id *match)
{
	struct mal_instance *mal;
	int err = 0, i, bd_size;
	int index = mal_count++;
	unsigned int dcr_base;
	const u32 *prop;
	u32 cfg;
	unsigned long irqflags;
	irq_handler_t hdlr_serr, hdlr_txde, hdlr_rxde;

	mal = kzalloc(sizeof(struct mal_instance), GFP_KERNEL);
	if (!mal) {
		printk(KERN_ERR
		       "mal%d: out of memory allocating MAL structure!\n",
		       index);
		return -ENOMEM;
	}
	mal->index = index;
	mal->ofdev = ofdev;
	mal->version = of_device_is_compatible(ofdev->dev.of_node, "ibm,mcmal2") ? 2 : 1;

	MAL_DBG(mal, "probe" NL);

	prop = of_get_property(ofdev->dev.of_node, "num-tx-chans", NULL);
	if (prop == NULL) {
		printk(KERN_ERR
		       "mal%d: can't find MAL num-tx-chans property!\n",
		       index);
		err = -ENODEV;
		goto fail;
	}
	mal->num_tx_chans = prop[0];

	prop = of_get_property(ofdev->dev.of_node, "num-rx-chans", NULL);
	if (prop == NULL) {
		printk(KERN_ERR
		       "mal%d: can't find MAL num-rx-chans property!\n",
		       index);
		err = -ENODEV;
		goto fail;
	}
	mal->num_rx_chans = prop[0];

	dcr_base = dcr_resource_start(ofdev->dev.of_node, 0);
	if (dcr_base == 0) {
		printk(KERN_ERR
		       "mal%d: can't find DCR resource!\n", index);
		err = -ENODEV;
		goto fail;
	}
	mal->dcr_host = dcr_map(ofdev->dev.of_node, dcr_base, 0x100);
	if (!DCR_MAP_OK(mal->dcr_host)) {
		printk(KERN_ERR
		       "mal%d: failed to map DCRs !\n", index);
		err = -ENODEV;
		goto fail;
	}

	if (of_device_is_compatible(ofdev->dev.of_node, "ibm,mcmal-405ez")) {
#if defined(CONFIG_IBM_NEW_EMAC_MAL_CLR_ICINTSTAT) && \
		defined(CONFIG_IBM_NEW_EMAC_MAL_COMMON_ERR)
		mal->features |= (MAL_FTR_CLEAR_ICINTSTAT |
				MAL_FTR_COMMON_ERR_INT);
#else
		printk(KERN_ERR "%s: Support for 405EZ not enabled!\n",
				ofdev->dev.of_node->full_name);
		err = -ENODEV;
		goto fail;
#endif
	}

	mal->txeob_irq = irq_of_parse_and_map(ofdev->dev.of_node, 0);
	mal->rxeob_irq = irq_of_parse_and_map(ofdev->dev.of_node, 1);
	mal->serr_irq = irq_of_parse_and_map(ofdev->dev.of_node, 2);

	if (mal_has_feature(mal, MAL_FTR_COMMON_ERR_INT)) {
		mal->txde_irq = mal->rxde_irq = mal->serr_irq;
	} else {
		mal->txde_irq = irq_of_parse_and_map(ofdev->dev.of_node, 3);
		mal->rxde_irq = irq_of_parse_and_map(ofdev->dev.of_node, 4);
	}

	if (mal->txeob_irq == NO_IRQ || mal->rxeob_irq == NO_IRQ ||
	    mal->serr_irq == NO_IRQ || mal->txde_irq == NO_IRQ ||
	    mal->rxde_irq == NO_IRQ) {
		printk(KERN_ERR
		       "mal%d: failed to map interrupts !\n", index);
		err = -ENODEV;
		goto fail_unmap;
	}

	INIT_LIST_HEAD(&mal->poll_list);
	INIT_LIST_HEAD(&mal->list);
	spin_lock_init(&mal->lock);

	init_dummy_netdev(&mal->dummy_dev);

	netif_napi_add(&mal->dummy_dev, &mal->napi, mal_poll,
		       CONFIG_IBM_NEW_EMAC_POLL_WEIGHT);

	/* Load power-on reset defaults */
	mal_reset(mal);

	/* Set the MAL configuration register */
	cfg = (mal->version == 2) ? MAL2_CFG_DEFAULT : MAL1_CFG_DEFAULT;
	cfg |= MAL_CFG_PLBB | MAL_CFG_OPBBL | MAL_CFG_LEA;

	/* Current Axon is not happy with priority being non-0, it can
	 * deadlock, fix it up here
	 */
	if (of_device_is_compatible(ofdev->dev.of_node, "ibm,mcmal-axon"))
		cfg &= ~(MAL2_CFG_RPP_10 | MAL2_CFG_WPP_10);

	/* Apply configuration */
	set_mal_dcrn(mal, MAL_CFG, cfg);

	/* Allocate space for BD rings */
	BUG_ON(mal->num_tx_chans <= 0 || mal->num_tx_chans > 32);
	BUG_ON(mal->num_rx_chans <= 0 || mal->num_rx_chans > 32);

	bd_size = sizeof(struct mal_descriptor) *
		(NUM_TX_BUFF * mal->num_tx_chans +
		 NUM_RX_BUFF * mal->num_rx_chans);
	mal->bd_virt =
		dma_alloc_coherent(&ofdev->dev, bd_size, &mal->bd_dma,
				   GFP_KERNEL);
	if (mal->bd_virt == NULL) {
		printk(KERN_ERR
		       "mal%d: out of memory allocating RX/TX descriptors!\n",
		       index);
		err = -ENOMEM;
		goto fail_unmap;
	}
	memset(mal->bd_virt, 0, bd_size);

	for (i = 0; i < mal->num_tx_chans; ++i)
		set_mal_dcrn(mal, MAL_TXCTPR(i), mal->bd_dma +
			     sizeof(struct mal_descriptor) *
			     mal_tx_bd_offset(mal, i));

	for (i = 0; i < mal->num_rx_chans; ++i)
		set_mal_dcrn(mal, MAL_RXCTPR(i), mal->bd_dma +
			     sizeof(struct mal_descriptor) *
			     mal_rx_bd_offset(mal, i));

	if (mal_has_feature(mal, MAL_FTR_COMMON_ERR_INT)) {
		irqflags = IRQF_SHARED;
		hdlr_serr = hdlr_txde = hdlr_rxde = mal_int;
	} else {
		irqflags = 0;
		hdlr_serr = mal_serr;
		hdlr_txde = mal_txde;
		hdlr_rxde = mal_rxde;
	}

	err = request_irq(mal->serr_irq, hdlr_serr, irqflags, "MAL SERR", mal);
	if (err)
		goto fail2;
	err = request_irq(mal->txde_irq, hdlr_txde, irqflags, "MAL TX DE", mal);
	if (err)
		goto fail3;
	err = request_irq(mal->txeob_irq, mal_txeob, 0, "MAL TX EOB", mal);
	if (err)
		goto fail4;
	err = request_irq(mal->rxde_irq, hdlr_rxde, irqflags, "MAL RX DE", mal);
	if (err)
		goto fail5;
	err = request_irq(mal->rxeob_irq, mal_rxeob, 0, "MAL RX EOB", mal);
	if (err)
		goto fail6;

	/* Enable all MAL SERR interrupt sources */
	if (mal->version == 2)
		set_mal_dcrn(mal, MAL_IER, MAL2_IER_EVENTS);
	else
		set_mal_dcrn(mal, MAL_IER, MAL1_IER_EVENTS);

	/* Enable EOB interrupt */
	mal_enable_eob_irq(mal);

	printk(KERN_INFO
	       "MAL v%d %s, %d TX channels, %d RX channels\n",
	       mal->version, ofdev->dev.of_node->full_name,
	       mal->num_tx_chans, mal->num_rx_chans);

	/* Advertise this instance to the rest of the world */
	wmb();
	dev_set_drvdata(&ofdev->dev, mal);

	mal_dbg_register(mal);

	return 0;

 fail6:
	free_irq(mal->rxde_irq, mal);
 fail5:
	free_irq(mal->txeob_irq, mal);
 fail4:
	free_irq(mal->txde_irq, mal);
 fail3:
	free_irq(mal->serr_irq, mal);
 fail2:
	dma_free_coherent(&ofdev->dev, bd_size, mal->bd_virt, mal->bd_dma);
 fail_unmap:
	dcr_unmap(mal->dcr_host, 0x100);
 fail:
	kfree(mal);

	return err;
}

static int __devexit mal_remove(struct of_device *ofdev)
{
	struct mal_instance *mal = dev_get_drvdata(&ofdev->dev);

	MAL_DBG(mal, "remove" NL);

	/* Synchronize with scheduled polling */
	napi_disable(&mal->napi);

	if (!list_empty(&mal->list)) {
		/* This is *very* bad */
		printk(KERN_EMERG
		       "mal%d: commac list is not empty on remove!\n",
		       mal->index);
		WARN_ON(1);
	}

	dev_set_drvdata(&ofdev->dev, NULL);

	free_irq(mal->serr_irq, mal);
	free_irq(mal->txde_irq, mal);
	free_irq(mal->txeob_irq, mal);
	free_irq(mal->rxde_irq, mal);
	free_irq(mal->rxeob_irq, mal);

	mal_reset(mal);

	mal_dbg_unregister(mal);

	dma_free_coherent(&ofdev->dev,
			  sizeof(struct mal_descriptor) *
			  (NUM_TX_BUFF * mal->num_tx_chans +
			   NUM_RX_BUFF * mal->num_rx_chans), mal->bd_virt,
			  mal->bd_dma);
	kfree(mal);

	return 0;
}

static struct of_device_id mal_platform_match[] =
{
	{
		.compatible	= "ibm,mcmal",
	},
	{
		.compatible	= "ibm,mcmal2",
	},
	/* Backward compat */
	{
		.type		= "mcmal-dma",
		.compatible	= "ibm,mcmal",
	},
	{
		.type		= "mcmal-dma",
		.compatible	= "ibm,mcmal2",
	},
	{},
};

static struct of_platform_driver mal_of_driver = {
<<<<<<< HEAD
	.owner = THIS_MODULE,
	.name = "mcmal",
	.match_table = mal_platform_match,

=======
	.driver = {
		.name = "mcmal",
		.owner = THIS_MODULE,
		.of_match_table = mal_platform_match,
	},
>>>>>>> e44a21b7
	.probe = mal_probe,
	.remove = mal_remove,
};

int __init mal_init(void)
{
	return of_register_platform_driver(&mal_of_driver);
}

void mal_exit(void)
{
	of_unregister_platform_driver(&mal_of_driver);
}<|MERGE_RESOLUTION|>--- conflicted
+++ resolved
@@ -790,18 +790,11 @@
 };
 
 static struct of_platform_driver mal_of_driver = {
-<<<<<<< HEAD
-	.owner = THIS_MODULE,
-	.name = "mcmal",
-	.match_table = mal_platform_match,
-
-=======
 	.driver = {
 		.name = "mcmal",
 		.owner = THIS_MODULE,
 		.of_match_table = mal_platform_match,
 	},
->>>>>>> e44a21b7
 	.probe = mal_probe,
 	.remove = mal_remove,
 };
