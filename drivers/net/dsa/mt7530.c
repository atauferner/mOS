// SPDX-License-Identifier: GPL-2.0-only
/*
 * Mediatek MT7530 DSA Switch driver
 * Copyright (C) 2017 Sean Wang <sean.wang@mediatek.com>
 */
#include <linux/etherdevice.h>
#include <linux/if_bridge.h>
#include <linux/iopoll.h>
#include <linux/mdio.h>
#include <linux/mfd/syscon.h>
#include <linux/module.h>
#include <linux/netdevice.h>
#include <linux/of_irq.h>
#include <linux/of_mdio.h>
#include <linux/of_net.h>
#include <linux/of_platform.h>
#include <linux/phylink.h>
#include <linux/regmap.h>
#include <linux/regulator/consumer.h>
#include <linux/reset.h>
#include <linux/gpio/consumer.h>
#include <linux/gpio/driver.h>
#include <net/dsa.h>

#include "mt7530.h"

/* String, offset, and register size in bytes if different from 4 bytes */
static const struct mt7530_mib_desc mt7530_mib[] = {
	MIB_DESC(1, 0x00, "TxDrop"),
	MIB_DESC(1, 0x04, "TxCrcErr"),
	MIB_DESC(1, 0x08, "TxUnicast"),
	MIB_DESC(1, 0x0c, "TxMulticast"),
	MIB_DESC(1, 0x10, "TxBroadcast"),
	MIB_DESC(1, 0x14, "TxCollision"),
	MIB_DESC(1, 0x18, "TxSingleCollision"),
	MIB_DESC(1, 0x1c, "TxMultipleCollision"),
	MIB_DESC(1, 0x20, "TxDeferred"),
	MIB_DESC(1, 0x24, "TxLateCollision"),
	MIB_DESC(1, 0x28, "TxExcessiveCollistion"),
	MIB_DESC(1, 0x2c, "TxPause"),
	MIB_DESC(1, 0x30, "TxPktSz64"),
	MIB_DESC(1, 0x34, "TxPktSz65To127"),
	MIB_DESC(1, 0x38, "TxPktSz128To255"),
	MIB_DESC(1, 0x3c, "TxPktSz256To511"),
	MIB_DESC(1, 0x40, "TxPktSz512To1023"),
	MIB_DESC(1, 0x44, "Tx1024ToMax"),
	MIB_DESC(2, 0x48, "TxBytes"),
	MIB_DESC(1, 0x60, "RxDrop"),
	MIB_DESC(1, 0x64, "RxFiltering"),
	MIB_DESC(1, 0x68, "RxUnicast"),
	MIB_DESC(1, 0x6c, "RxMulticast"),
	MIB_DESC(1, 0x70, "RxBroadcast"),
	MIB_DESC(1, 0x74, "RxAlignErr"),
	MIB_DESC(1, 0x78, "RxCrcErr"),
	MIB_DESC(1, 0x7c, "RxUnderSizeErr"),
	MIB_DESC(1, 0x80, "RxFragErr"),
	MIB_DESC(1, 0x84, "RxOverSzErr"),
	MIB_DESC(1, 0x88, "RxJabberErr"),
	MIB_DESC(1, 0x8c, "RxPause"),
	MIB_DESC(1, 0x90, "RxPktSz64"),
	MIB_DESC(1, 0x94, "RxPktSz65To127"),
	MIB_DESC(1, 0x98, "RxPktSz128To255"),
	MIB_DESC(1, 0x9c, "RxPktSz256To511"),
	MIB_DESC(1, 0xa0, "RxPktSz512To1023"),
	MIB_DESC(1, 0xa4, "RxPktSz1024ToMax"),
	MIB_DESC(2, 0xa8, "RxBytes"),
	MIB_DESC(1, 0xb0, "RxCtrlDrop"),
	MIB_DESC(1, 0xb4, "RxIngressDrop"),
	MIB_DESC(1, 0xb8, "RxArlDrop"),
};

/* Since phy_device has not yet been created and
 * phy_{read,write}_mmd_indirect is not available, we provide our own
 * core_{read,write}_mmd_indirect with core_{clear,write,set} wrappers
 * to complete this function.
 */
static int
core_read_mmd_indirect(struct mt7530_priv *priv, int prtad, int devad)
{
	struct mii_bus *bus = priv->bus;
	int value, ret;

	/* Write the desired MMD Devad */
	ret = bus->write(bus, 0, MII_MMD_CTRL, devad);
	if (ret < 0)
		goto err;

	/* Write the desired MMD register address */
	ret = bus->write(bus, 0, MII_MMD_DATA, prtad);
	if (ret < 0)
		goto err;

	/* Select the Function : DATA with no post increment */
	ret = bus->write(bus, 0, MII_MMD_CTRL, (devad | MII_MMD_CTRL_NOINCR));
	if (ret < 0)
		goto err;

	/* Read the content of the MMD's selected register */
	value = bus->read(bus, 0, MII_MMD_DATA);

	return value;
err:
	dev_err(&bus->dev,  "failed to read mmd register\n");

	return ret;
}

static int
core_write_mmd_indirect(struct mt7530_priv *priv, int prtad,
			int devad, u32 data)
{
	struct mii_bus *bus = priv->bus;
	int ret;

	/* Write the desired MMD Devad */
	ret = bus->write(bus, 0, MII_MMD_CTRL, devad);
	if (ret < 0)
		goto err;

	/* Write the desired MMD register address */
	ret = bus->write(bus, 0, MII_MMD_DATA, prtad);
	if (ret < 0)
		goto err;

	/* Select the Function : DATA with no post increment */
	ret = bus->write(bus, 0, MII_MMD_CTRL, (devad | MII_MMD_CTRL_NOINCR));
	if (ret < 0)
		goto err;

	/* Write the data into MMD's selected register */
	ret = bus->write(bus, 0, MII_MMD_DATA, data);
err:
	if (ret < 0)
		dev_err(&bus->dev,
			"failed to write mmd register\n");
	return ret;
}

static void
core_write(struct mt7530_priv *priv, u32 reg, u32 val)
{
	struct mii_bus *bus = priv->bus;

	mutex_lock_nested(&bus->mdio_lock, MDIO_MUTEX_NESTED);

	core_write_mmd_indirect(priv, reg, MDIO_MMD_VEND2, val);

	mutex_unlock(&bus->mdio_lock);
}

static void
core_rmw(struct mt7530_priv *priv, u32 reg, u32 mask, u32 set)
{
	struct mii_bus *bus = priv->bus;
	u32 val;

	mutex_lock_nested(&bus->mdio_lock, MDIO_MUTEX_NESTED);

	val = core_read_mmd_indirect(priv, reg, MDIO_MMD_VEND2);
	val &= ~mask;
	val |= set;
	core_write_mmd_indirect(priv, reg, MDIO_MMD_VEND2, val);

	mutex_unlock(&bus->mdio_lock);
}

static void
core_set(struct mt7530_priv *priv, u32 reg, u32 val)
{
	core_rmw(priv, reg, 0, val);
}

static void
core_clear(struct mt7530_priv *priv, u32 reg, u32 val)
{
	core_rmw(priv, reg, val, 0);
}

static int
mt7530_mii_write(struct mt7530_priv *priv, u32 reg, u32 val)
{
	struct mii_bus *bus = priv->bus;
	u16 page, r, lo, hi;
	int ret;

	page = (reg >> 6) & 0x3ff;
	r  = (reg >> 2) & 0xf;
	lo = val & 0xffff;
	hi = val >> 16;

	/* MT7530 uses 31 as the pseudo port */
	ret = bus->write(bus, 0x1f, 0x1f, page);
	if (ret < 0)
		goto err;

	ret = bus->write(bus, 0x1f, r,  lo);
	if (ret < 0)
		goto err;

	ret = bus->write(bus, 0x1f, 0x10, hi);
err:
	if (ret < 0)
		dev_err(&bus->dev,
			"failed to write mt7530 register\n");
	return ret;
}

static u32
mt7530_mii_read(struct mt7530_priv *priv, u32 reg)
{
	struct mii_bus *bus = priv->bus;
	u16 page, r, lo, hi;
	int ret;

	page = (reg >> 6) & 0x3ff;
	r = (reg >> 2) & 0xf;

	/* MT7530 uses 31 as the pseudo port */
	ret = bus->write(bus, 0x1f, 0x1f, page);
	if (ret < 0) {
		dev_err(&bus->dev,
			"failed to read mt7530 register\n");
		return ret;
	}

	lo = bus->read(bus, 0x1f, r);
	hi = bus->read(bus, 0x1f, 0x10);

	return (hi << 16) | (lo & 0xffff);
}

static void
mt7530_write(struct mt7530_priv *priv, u32 reg, u32 val)
{
	struct mii_bus *bus = priv->bus;

	mutex_lock_nested(&bus->mdio_lock, MDIO_MUTEX_NESTED);

	mt7530_mii_write(priv, reg, val);

	mutex_unlock(&bus->mdio_lock);
}

static u32
_mt7530_unlocked_read(struct mt7530_dummy_poll *p)
{
	return mt7530_mii_read(p->priv, p->reg);
}

static u32
_mt7530_read(struct mt7530_dummy_poll *p)
{
	struct mii_bus		*bus = p->priv->bus;
	u32 val;

	mutex_lock_nested(&bus->mdio_lock, MDIO_MUTEX_NESTED);

	val = mt7530_mii_read(p->priv, p->reg);

	mutex_unlock(&bus->mdio_lock);

	return val;
}

static u32
mt7530_read(struct mt7530_priv *priv, u32 reg)
{
	struct mt7530_dummy_poll p;

	INIT_MT7530_DUMMY_POLL(&p, priv, reg);
	return _mt7530_read(&p);
}

static void
mt7530_rmw(struct mt7530_priv *priv, u32 reg,
	   u32 mask, u32 set)
{
	struct mii_bus *bus = priv->bus;
	u32 val;

	mutex_lock_nested(&bus->mdio_lock, MDIO_MUTEX_NESTED);

	val = mt7530_mii_read(priv, reg);
	val &= ~mask;
	val |= set;
	mt7530_mii_write(priv, reg, val);

	mutex_unlock(&bus->mdio_lock);
}

static void
mt7530_set(struct mt7530_priv *priv, u32 reg, u32 val)
{
	mt7530_rmw(priv, reg, 0, val);
}

static void
mt7530_clear(struct mt7530_priv *priv, u32 reg, u32 val)
{
	mt7530_rmw(priv, reg, val, 0);
}

static int
mt7530_fdb_cmd(struct mt7530_priv *priv, enum mt7530_fdb_cmd cmd, u32 *rsp)
{
	u32 val;
	int ret;
	struct mt7530_dummy_poll p;

	/* Set the command operating upon the MAC address entries */
	val = ATC_BUSY | ATC_MAT(0) | cmd;
	mt7530_write(priv, MT7530_ATC, val);

	INIT_MT7530_DUMMY_POLL(&p, priv, MT7530_ATC);
	ret = readx_poll_timeout(_mt7530_read, &p, val,
				 !(val & ATC_BUSY), 20, 20000);
	if (ret < 0) {
		dev_err(priv->dev, "reset timeout\n");
		return ret;
	}

	/* Additional sanity for read command if the specified
	 * entry is invalid
	 */
	val = mt7530_read(priv, MT7530_ATC);
	if ((cmd == MT7530_FDB_READ) && (val & ATC_INVALID))
		return -EINVAL;

	if (rsp)
		*rsp = val;

	return 0;
}

static void
mt7530_fdb_read(struct mt7530_priv *priv, struct mt7530_fdb *fdb)
{
	u32 reg[3];
	int i;

	/* Read from ARL table into an array */
	for (i = 0; i < 3; i++) {
		reg[i] = mt7530_read(priv, MT7530_TSRA1 + (i * 4));

		dev_dbg(priv->dev, "%s(%d) reg[%d]=0x%x\n",
			__func__, __LINE__, i, reg[i]);
	}

	fdb->vid = (reg[1] >> CVID) & CVID_MASK;
	fdb->aging = (reg[2] >> AGE_TIMER) & AGE_TIMER_MASK;
	fdb->port_mask = (reg[2] >> PORT_MAP) & PORT_MAP_MASK;
	fdb->mac[0] = (reg[0] >> MAC_BYTE_0) & MAC_BYTE_MASK;
	fdb->mac[1] = (reg[0] >> MAC_BYTE_1) & MAC_BYTE_MASK;
	fdb->mac[2] = (reg[0] >> MAC_BYTE_2) & MAC_BYTE_MASK;
	fdb->mac[3] = (reg[0] >> MAC_BYTE_3) & MAC_BYTE_MASK;
	fdb->mac[4] = (reg[1] >> MAC_BYTE_4) & MAC_BYTE_MASK;
	fdb->mac[5] = (reg[1] >> MAC_BYTE_5) & MAC_BYTE_MASK;
	fdb->noarp = ((reg[2] >> ENT_STATUS) & ENT_STATUS_MASK) == STATIC_ENT;
}

static void
mt7530_fdb_write(struct mt7530_priv *priv, u16 vid,
		 u8 port_mask, const u8 *mac,
		 u8 aging, u8 type)
{
	u32 reg[3] = { 0 };
	int i;

	reg[1] |= vid & CVID_MASK;
	if (vid > 1)
		reg[1] |= ATA2_IVL;
	reg[2] |= (aging & AGE_TIMER_MASK) << AGE_TIMER;
	reg[2] |= (port_mask & PORT_MAP_MASK) << PORT_MAP;
	/* STATIC_ENT indicate that entry is static wouldn't
	 * be aged out and STATIC_EMP specified as erasing an
	 * entry
	 */
	reg[2] |= (type & ENT_STATUS_MASK) << ENT_STATUS;
	reg[1] |= mac[5] << MAC_BYTE_5;
	reg[1] |= mac[4] << MAC_BYTE_4;
	reg[0] |= mac[3] << MAC_BYTE_3;
	reg[0] |= mac[2] << MAC_BYTE_2;
	reg[0] |= mac[1] << MAC_BYTE_1;
	reg[0] |= mac[0] << MAC_BYTE_0;

	/* Write array into the ARL table */
	for (i = 0; i < 3; i++)
		mt7530_write(priv, MT7530_ATA1 + (i * 4), reg[i]);
}

/* Setup TX circuit including relevant PAD and driving */
static int
mt7530_pad_clk_setup(struct dsa_switch *ds, phy_interface_t interface)
{
	struct mt7530_priv *priv = ds->priv;
	u32 ncpo1, ssc_delta, trgint, i, xtal;

	xtal = mt7530_read(priv, MT7530_MHWTRAP) & HWTRAP_XTAL_MASK;

	if (xtal == HWTRAP_XTAL_20MHZ) {
		dev_err(priv->dev,
			"%s: MT7530 with a 20MHz XTAL is not supported!\n",
			__func__);
		return -EINVAL;
	}

	switch (interface) {
	case PHY_INTERFACE_MODE_RGMII:
		trgint = 0;
		/* PLL frequency: 125MHz */
		ncpo1 = 0x0c80;
		break;
	case PHY_INTERFACE_MODE_TRGMII:
		trgint = 1;
		if (priv->id == ID_MT7621) {
			/* PLL frequency: 150MHz: 1.2GBit */
			if (xtal == HWTRAP_XTAL_40MHZ)
				ncpo1 = 0x0780;
			if (xtal == HWTRAP_XTAL_25MHZ)
				ncpo1 = 0x0a00;
		} else { /* PLL frequency: 250MHz: 2.0Gbit */
			if (xtal == HWTRAP_XTAL_40MHZ)
				ncpo1 = 0x0c80;
			if (xtal == HWTRAP_XTAL_25MHZ)
				ncpo1 = 0x1400;
		}
		break;
	default:
		dev_err(priv->dev, "xMII interface %d not supported\n",
			interface);
		return -EINVAL;
	}

	if (xtal == HWTRAP_XTAL_25MHZ)
		ssc_delta = 0x57;
	else
		ssc_delta = 0x87;

	mt7530_rmw(priv, MT7530_P6ECR, P6_INTF_MODE_MASK,
		   P6_INTF_MODE(trgint));

	/* Lower Tx Driving for TRGMII path */
	for (i = 0 ; i < NUM_TRGMII_CTRL ; i++)
		mt7530_write(priv, MT7530_TRGMII_TD_ODT(i),
			     TD_DM_DRVP(8) | TD_DM_DRVN(8));

	/* Disable MT7530 core and TRGMII Tx clocks */
	core_clear(priv, CORE_TRGMII_GSW_CLK_CG,
		   REG_GSWCK_EN | REG_TRGMIICK_EN);

	/* Setup core clock for MT7530 */
	/* Disable PLL */
	core_write(priv, CORE_GSWPLL_GRP1, 0);

	/* Set core clock into 500Mhz */
	core_write(priv, CORE_GSWPLL_GRP2,
		   RG_GSWPLL_POSDIV_500M(1) |
		   RG_GSWPLL_FBKDIV_500M(25));

	/* Enable PLL */
	core_write(priv, CORE_GSWPLL_GRP1,
		   RG_GSWPLL_EN_PRE |
		   RG_GSWPLL_POSDIV_200M(2) |
		   RG_GSWPLL_FBKDIV_200M(32));

	/* Setup the MT7530 TRGMII Tx Clock */
	core_write(priv, CORE_PLL_GROUP5, RG_LCDDS_PCW_NCPO1(ncpo1));
	core_write(priv, CORE_PLL_GROUP6, RG_LCDDS_PCW_NCPO0(0));
	core_write(priv, CORE_PLL_GROUP10, RG_LCDDS_SSC_DELTA(ssc_delta));
	core_write(priv, CORE_PLL_GROUP11, RG_LCDDS_SSC_DELTA1(ssc_delta));
	core_write(priv, CORE_PLL_GROUP4,
		   RG_SYSPLL_DDSFBK_EN | RG_SYSPLL_BIAS_EN |
		   RG_SYSPLL_BIAS_LPF_EN);
	core_write(priv, CORE_PLL_GROUP2,
		   RG_SYSPLL_EN_NORMAL | RG_SYSPLL_VODEN |
		   RG_SYSPLL_POSDIV(1));
	core_write(priv, CORE_PLL_GROUP7,
		   RG_LCDDS_PCW_NCPO_CHG | RG_LCCDS_C(3) |
		   RG_LCDDS_PWDB | RG_LCDDS_ISO_EN);

	/* Enable MT7530 core and TRGMII Tx clocks */
	core_set(priv, CORE_TRGMII_GSW_CLK_CG,
		 REG_GSWCK_EN | REG_TRGMIICK_EN);

	if (!trgint)
		for (i = 0 ; i < NUM_TRGMII_CTRL; i++)
			mt7530_rmw(priv, MT7530_TRGMII_RD(i),
				   RD_TAP_MASK, RD_TAP(16));
	return 0;
}

static bool mt7531_dual_sgmii_supported(struct mt7530_priv *priv)
{
	u32 val;

	val = mt7530_read(priv, MT7531_TOP_SIG_SR);

	return (val & PAD_DUAL_SGMII_EN) != 0;
}

static int
mt7531_pad_setup(struct dsa_switch *ds, phy_interface_t interface)
{
	struct mt7530_priv *priv = ds->priv;
	u32 top_sig;
	u32 hwstrap;
	u32 xtal;
	u32 val;

	if (mt7531_dual_sgmii_supported(priv))
		return 0;

	val = mt7530_read(priv, MT7531_CREV);
	top_sig = mt7530_read(priv, MT7531_TOP_SIG_SR);
	hwstrap = mt7530_read(priv, MT7531_HWTRAP);
	if ((val & CHIP_REV_M) > 0)
		xtal = (top_sig & PAD_MCM_SMI_EN) ? HWTRAP_XTAL_FSEL_40MHZ :
						    HWTRAP_XTAL_FSEL_25MHZ;
	else
		xtal = hwstrap & HWTRAP_XTAL_FSEL_MASK;

	/* Step 1 : Disable MT7531 COREPLL */
	val = mt7530_read(priv, MT7531_PLLGP_EN);
	val &= ~EN_COREPLL;
	mt7530_write(priv, MT7531_PLLGP_EN, val);

	/* Step 2: switch to XTAL output */
	val = mt7530_read(priv, MT7531_PLLGP_EN);
	val |= SW_CLKSW;
	mt7530_write(priv, MT7531_PLLGP_EN, val);

	val = mt7530_read(priv, MT7531_PLLGP_CR0);
	val &= ~RG_COREPLL_EN;
	mt7530_write(priv, MT7531_PLLGP_CR0, val);

	/* Step 3: disable PLLGP and enable program PLLGP */
	val = mt7530_read(priv, MT7531_PLLGP_EN);
	val |= SW_PLLGP;
	mt7530_write(priv, MT7531_PLLGP_EN, val);

	/* Step 4: program COREPLL output frequency to 500MHz */
	val = mt7530_read(priv, MT7531_PLLGP_CR0);
	val &= ~RG_COREPLL_POSDIV_M;
	val |= 2 << RG_COREPLL_POSDIV_S;
	mt7530_write(priv, MT7531_PLLGP_CR0, val);
	usleep_range(25, 35);

	switch (xtal) {
	case HWTRAP_XTAL_FSEL_25MHZ:
		val = mt7530_read(priv, MT7531_PLLGP_CR0);
		val &= ~RG_COREPLL_SDM_PCW_M;
		val |= 0x140000 << RG_COREPLL_SDM_PCW_S;
		mt7530_write(priv, MT7531_PLLGP_CR0, val);
		break;
	case HWTRAP_XTAL_FSEL_40MHZ:
		val = mt7530_read(priv, MT7531_PLLGP_CR0);
		val &= ~RG_COREPLL_SDM_PCW_M;
		val |= 0x190000 << RG_COREPLL_SDM_PCW_S;
		mt7530_write(priv, MT7531_PLLGP_CR0, val);
		break;
	}

	/* Set feedback divide ratio update signal to high */
	val = mt7530_read(priv, MT7531_PLLGP_CR0);
	val |= RG_COREPLL_SDM_PCW_CHG;
	mt7530_write(priv, MT7531_PLLGP_CR0, val);
	/* Wait for at least 16 XTAL clocks */
	usleep_range(10, 20);

	/* Step 5: set feedback divide ratio update signal to low */
	val = mt7530_read(priv, MT7531_PLLGP_CR0);
	val &= ~RG_COREPLL_SDM_PCW_CHG;
	mt7530_write(priv, MT7531_PLLGP_CR0, val);

	/* Enable 325M clock for SGMII */
	mt7530_write(priv, MT7531_ANA_PLLGP_CR5, 0xad0000);

	/* Enable 250SSC clock for RGMII */
	mt7530_write(priv, MT7531_ANA_PLLGP_CR2, 0x4f40000);

	/* Step 6: Enable MT7531 PLL */
	val = mt7530_read(priv, MT7531_PLLGP_CR0);
	val |= RG_COREPLL_EN;
	mt7530_write(priv, MT7531_PLLGP_CR0, val);

	val = mt7530_read(priv, MT7531_PLLGP_EN);
	val |= EN_COREPLL;
	mt7530_write(priv, MT7531_PLLGP_EN, val);
	usleep_range(25, 35);

	return 0;
}

static void
mt7530_mib_reset(struct dsa_switch *ds)
{
	struct mt7530_priv *priv = ds->priv;

	mt7530_write(priv, MT7530_MIB_CCR, CCR_MIB_FLUSH);
	mt7530_write(priv, MT7530_MIB_CCR, CCR_MIB_ACTIVATE);
}

static int mt7530_phy_read(struct mt7530_priv *priv, int port, int regnum)
{
<<<<<<< HEAD
	u32 mask = PMCR_TX_EN | PMCR_RX_EN | PMCR_FORCE_LNK;
=======
	return mdiobus_read_nested(priv->bus, port, regnum);
}
>>>>>>> 7d2a07b7

static int mt7530_phy_write(struct mt7530_priv *priv, int port, int regnum,
			    u16 val)
{
	return mdiobus_write_nested(priv->bus, port, regnum, val);
}

static int
mt7531_ind_c45_phy_read(struct mt7530_priv *priv, int port, int devad,
			int regnum)
{
	struct mii_bus *bus = priv->bus;
	struct mt7530_dummy_poll p;
	u32 reg, val;
	int ret;

	INIT_MT7530_DUMMY_POLL(&p, priv, MT7531_PHY_IAC);

	mutex_lock_nested(&bus->mdio_lock, MDIO_MUTEX_NESTED);

	ret = readx_poll_timeout(_mt7530_unlocked_read, &p, val,
				 !(val & MT7531_PHY_ACS_ST), 20, 100000);
	if (ret < 0) {
		dev_err(priv->dev, "poll timeout\n");
		goto out;
	}

	reg = MT7531_MDIO_CL45_ADDR | MT7531_MDIO_PHY_ADDR(port) |
	      MT7531_MDIO_DEV_ADDR(devad) | regnum;
	mt7530_mii_write(priv, MT7531_PHY_IAC, reg | MT7531_PHY_ACS_ST);

	ret = readx_poll_timeout(_mt7530_unlocked_read, &p, val,
				 !(val & MT7531_PHY_ACS_ST), 20, 100000);
	if (ret < 0) {
		dev_err(priv->dev, "poll timeout\n");
		goto out;
	}

	reg = MT7531_MDIO_CL45_READ | MT7531_MDIO_PHY_ADDR(port) |
	      MT7531_MDIO_DEV_ADDR(devad);
	mt7530_mii_write(priv, MT7531_PHY_IAC, reg | MT7531_PHY_ACS_ST);

	ret = readx_poll_timeout(_mt7530_unlocked_read, &p, val,
				 !(val & MT7531_PHY_ACS_ST), 20, 100000);
	if (ret < 0) {
		dev_err(priv->dev, "poll timeout\n");
		goto out;
	}

	ret = val & MT7531_MDIO_RW_DATA_MASK;
out:
	mutex_unlock(&bus->mdio_lock);

	return ret;
}

static int
mt7531_ind_c45_phy_write(struct mt7530_priv *priv, int port, int devad,
			 int regnum, u32 data)
{
	struct mii_bus *bus = priv->bus;
	struct mt7530_dummy_poll p;
	u32 val, reg;
	int ret;

	INIT_MT7530_DUMMY_POLL(&p, priv, MT7531_PHY_IAC);

	mutex_lock_nested(&bus->mdio_lock, MDIO_MUTEX_NESTED);

	ret = readx_poll_timeout(_mt7530_unlocked_read, &p, val,
				 !(val & MT7531_PHY_ACS_ST), 20, 100000);
	if (ret < 0) {
		dev_err(priv->dev, "poll timeout\n");
		goto out;
	}

	reg = MT7531_MDIO_CL45_ADDR | MT7531_MDIO_PHY_ADDR(port) |
	      MT7531_MDIO_DEV_ADDR(devad) | regnum;
	mt7530_mii_write(priv, MT7531_PHY_IAC, reg | MT7531_PHY_ACS_ST);

	ret = readx_poll_timeout(_mt7530_unlocked_read, &p, val,
				 !(val & MT7531_PHY_ACS_ST), 20, 100000);
	if (ret < 0) {
		dev_err(priv->dev, "poll timeout\n");
		goto out;
	}

	reg = MT7531_MDIO_CL45_WRITE | MT7531_MDIO_PHY_ADDR(port) |
	      MT7531_MDIO_DEV_ADDR(devad) | data;
	mt7530_mii_write(priv, MT7531_PHY_IAC, reg | MT7531_PHY_ACS_ST);

	ret = readx_poll_timeout(_mt7530_unlocked_read, &p, val,
				 !(val & MT7531_PHY_ACS_ST), 20, 100000);
	if (ret < 0) {
		dev_err(priv->dev, "poll timeout\n");
		goto out;
	}

out:
	mutex_unlock(&bus->mdio_lock);

	return ret;
}

static int
mt7531_ind_c22_phy_read(struct mt7530_priv *priv, int port, int regnum)
{
	struct mii_bus *bus = priv->bus;
	struct mt7530_dummy_poll p;
	int ret;
	u32 val;

	INIT_MT7530_DUMMY_POLL(&p, priv, MT7531_PHY_IAC);

	mutex_lock_nested(&bus->mdio_lock, MDIO_MUTEX_NESTED);

	ret = readx_poll_timeout(_mt7530_unlocked_read, &p, val,
				 !(val & MT7531_PHY_ACS_ST), 20, 100000);
	if (ret < 0) {
		dev_err(priv->dev, "poll timeout\n");
		goto out;
	}

	val = MT7531_MDIO_CL22_READ | MT7531_MDIO_PHY_ADDR(port) |
	      MT7531_MDIO_REG_ADDR(regnum);

	mt7530_mii_write(priv, MT7531_PHY_IAC, val | MT7531_PHY_ACS_ST);

	ret = readx_poll_timeout(_mt7530_unlocked_read, &p, val,
				 !(val & MT7531_PHY_ACS_ST), 20, 100000);
	if (ret < 0) {
		dev_err(priv->dev, "poll timeout\n");
		goto out;
	}

	ret = val & MT7531_MDIO_RW_DATA_MASK;
out:
	mutex_unlock(&bus->mdio_lock);

	return ret;
}

static int
mt7531_ind_c22_phy_write(struct mt7530_priv *priv, int port, int regnum,
			 u16 data)
{
	struct mii_bus *bus = priv->bus;
	struct mt7530_dummy_poll p;
	int ret;
	u32 reg;

	INIT_MT7530_DUMMY_POLL(&p, priv, MT7531_PHY_IAC);

	mutex_lock_nested(&bus->mdio_lock, MDIO_MUTEX_NESTED);

	ret = readx_poll_timeout(_mt7530_unlocked_read, &p, reg,
				 !(reg & MT7531_PHY_ACS_ST), 20, 100000);
	if (ret < 0) {
		dev_err(priv->dev, "poll timeout\n");
		goto out;
	}

	reg = MT7531_MDIO_CL22_WRITE | MT7531_MDIO_PHY_ADDR(port) |
	      MT7531_MDIO_REG_ADDR(regnum) | data;

	mt7530_mii_write(priv, MT7531_PHY_IAC, reg | MT7531_PHY_ACS_ST);

	ret = readx_poll_timeout(_mt7530_unlocked_read, &p, reg,
				 !(reg & MT7531_PHY_ACS_ST), 20, 100000);
	if (ret < 0) {
		dev_err(priv->dev, "poll timeout\n");
		goto out;
	}

out:
	mutex_unlock(&bus->mdio_lock);

	return ret;
}

static int
mt7531_ind_phy_read(struct mt7530_priv *priv, int port, int regnum)
{
	int devad;
	int ret;

	if (regnum & MII_ADDR_C45) {
		devad = (regnum >> MII_DEVADDR_C45_SHIFT) & 0x1f;
		ret = mt7531_ind_c45_phy_read(priv, port, devad,
					      regnum & MII_REGADDR_C45_MASK);
	} else {
		ret = mt7531_ind_c22_phy_read(priv, port, regnum);
	}

	return ret;
}

static int
mt7531_ind_phy_write(struct mt7530_priv *priv, int port, int regnum,
		     u16 data)
{
	int devad;
	int ret;

	if (regnum & MII_ADDR_C45) {
		devad = (regnum >> MII_DEVADDR_C45_SHIFT) & 0x1f;
		ret = mt7531_ind_c45_phy_write(priv, port, devad,
					       regnum & MII_REGADDR_C45_MASK,
					       data);
	} else {
		ret = mt7531_ind_c22_phy_write(priv, port, regnum, data);
	}

	return ret;
}

static int
mt753x_phy_read(struct mii_bus *bus, int port, int regnum)
{
	struct mt7530_priv *priv = bus->priv;

	return priv->info->phy_read(priv, port, regnum);
}

static int
mt753x_phy_write(struct mii_bus *bus, int port, int regnum, u16 val)
{
	struct mt7530_priv *priv = bus->priv;

	return priv->info->phy_write(priv, port, regnum, val);
}

static void
mt7530_get_strings(struct dsa_switch *ds, int port, u32 stringset,
		   uint8_t *data)
{
	int i;

	if (stringset != ETH_SS_STATS)
		return;

	for (i = 0; i < ARRAY_SIZE(mt7530_mib); i++)
		strncpy(data + i * ETH_GSTRING_LEN, mt7530_mib[i].name,
			ETH_GSTRING_LEN);
}

static void
mt7530_get_ethtool_stats(struct dsa_switch *ds, int port,
			 uint64_t *data)
{
	struct mt7530_priv *priv = ds->priv;
	const struct mt7530_mib_desc *mib;
	u32 reg, i;
	u64 hi;

	for (i = 0; i < ARRAY_SIZE(mt7530_mib); i++) {
		mib = &mt7530_mib[i];
		reg = MT7530_PORT_MIB_COUNTER(port) + mib->offset;

		data[i] = mt7530_read(priv, reg);
		if (mib->size == 2) {
			hi = mt7530_read(priv, reg + 4);
			data[i] |= hi << 32;
		}
	}
}

static int
mt7530_get_sset_count(struct dsa_switch *ds, int port, int sset)
{
	if (sset != ETH_SS_STATS)
		return 0;

	return ARRAY_SIZE(mt7530_mib);
}

static int
mt7530_set_ageing_time(struct dsa_switch *ds, unsigned int msecs)
{
	struct mt7530_priv *priv = ds->priv;
	unsigned int secs = msecs / 1000;
	unsigned int tmp_age_count;
	unsigned int error = -1;
	unsigned int age_count;
	unsigned int age_unit;

	/* Applied timer is (AGE_CNT + 1) * (AGE_UNIT + 1) seconds */
	if (secs < 1 || secs > (AGE_CNT_MAX + 1) * (AGE_UNIT_MAX + 1))
		return -ERANGE;

	/* iterate through all possible age_count to find the closest pair */
	for (tmp_age_count = 0; tmp_age_count <= AGE_CNT_MAX; ++tmp_age_count) {
		unsigned int tmp_age_unit = secs / (tmp_age_count + 1) - 1;

		if (tmp_age_unit <= AGE_UNIT_MAX) {
			unsigned int tmp_error = secs -
				(tmp_age_count + 1) * (tmp_age_unit + 1);

			/* found a closer pair */
			if (error > tmp_error) {
				error = tmp_error;
				age_count = tmp_age_count;
				age_unit = tmp_age_unit;
			}

			/* found the exact match, so break the loop */
			if (!error)
				break;
		}
	}

	mt7530_write(priv, MT7530_AAC, AGE_CNT(age_count) | AGE_UNIT(age_unit));

	return 0;
}

static void mt7530_setup_port5(struct dsa_switch *ds, phy_interface_t interface)
{
	struct mt7530_priv *priv = ds->priv;
	u8 tx_delay = 0;
	int val;

	mutex_lock(&priv->reg_mutex);

	val = mt7530_read(priv, MT7530_MHWTRAP);

	val |= MHWTRAP_MANUAL | MHWTRAP_P5_MAC_SEL | MHWTRAP_P5_DIS;
	val &= ~MHWTRAP_P5_RGMII_MODE & ~MHWTRAP_PHY0_SEL;

	switch (priv->p5_intf_sel) {
	case P5_INTF_SEL_PHY_P0:
		/* MT7530_P5_MODE_GPHY_P0: 2nd GMAC -> P5 -> P0 */
		val |= MHWTRAP_PHY0_SEL;
		fallthrough;
	case P5_INTF_SEL_PHY_P4:
		/* MT7530_P5_MODE_GPHY_P4: 2nd GMAC -> P5 -> P4 */
		val &= ~MHWTRAP_P5_MAC_SEL & ~MHWTRAP_P5_DIS;

		/* Setup the MAC by default for the cpu port */
		mt7530_write(priv, MT7530_PMCR_P(5), 0x56300);
		break;
	case P5_INTF_SEL_GMAC5:
		/* MT7530_P5_MODE_GMAC: P5 -> External phy or 2nd GMAC */
		val &= ~MHWTRAP_P5_DIS;
		break;
	case P5_DISABLED:
		interface = PHY_INTERFACE_MODE_NA;
		break;
	default:
		dev_err(ds->dev, "Unsupported p5_intf_sel %d\n",
			priv->p5_intf_sel);
		goto unlock_exit;
	}

	/* Setup RGMII settings */
	if (phy_interface_mode_is_rgmii(interface)) {
		val |= MHWTRAP_P5_RGMII_MODE;

		/* P5 RGMII RX Clock Control: delay setting for 1000M */
		mt7530_write(priv, MT7530_P5RGMIIRXCR, CSR_RGMII_EDGE_ALIGN);

		/* Don't set delay in DSA mode */
		if (!dsa_is_dsa_port(priv->ds, 5) &&
		    (interface == PHY_INTERFACE_MODE_RGMII_TXID ||
		     interface == PHY_INTERFACE_MODE_RGMII_ID))
			tx_delay = 4; /* n * 0.5 ns */

		/* P5 RGMII TX Clock Control: delay x */
		mt7530_write(priv, MT7530_P5RGMIITXCR,
			     CSR_RGMII_TXC_CFG(0x10 + tx_delay));

		/* reduce P5 RGMII Tx driving, 8mA */
		mt7530_write(priv, MT7530_IO_DRV_CR,
			     P5_IO_CLK_DRV(1) | P5_IO_DATA_DRV(1));
	}

	mt7530_write(priv, MT7530_MHWTRAP, val);

	dev_dbg(ds->dev, "Setup P5, HWTRAP=0x%x, intf_sel=%s, phy-mode=%s\n",
		val, p5_intf_modes(priv->p5_intf_sel), phy_modes(interface));

	priv->p5_interface = interface;

unlock_exit:
	mutex_unlock(&priv->reg_mutex);
}

static int
mt753x_cpu_port_enable(struct dsa_switch *ds, int port)
{
	struct mt7530_priv *priv = ds->priv;
	int ret;

	/* Setup max capability of CPU port at first */
	if (priv->info->cpu_port_config) {
		ret = priv->info->cpu_port_config(ds, port);
		if (ret)
			return ret;
	}

	/* Enable Mediatek header mode on the cpu port */
	mt7530_write(priv, MT7530_PVC_P(port),
		     PORT_SPEC_TAG);

<<<<<<< HEAD
	/* Setup the MAC by default for the cpu port */
	mt7530_write(priv, MT7530_PMCR_P(port), PMCR_CPUP_LINK);

	/* Unknown multicast frame forwarding to the cpu port */
	mt7530_rmw(priv, MT7530_MFC, UNM_FFP_MASK, UNM_FFP(BIT(port)));
=======
	/* Disable flooding by default */
	mt7530_rmw(priv, MT7530_MFC, BC_FFP_MASK | UNM_FFP_MASK | UNU_FFP_MASK,
		   BC_FFP(BIT(port)) | UNM_FFP(BIT(port)) | UNU_FFP(BIT(port)));
>>>>>>> 7d2a07b7

	/* Set CPU port number */
	if (priv->id == ID_MT7621)
		mt7530_rmw(priv, MT7530_MFC, CPU_MASK, CPU_EN | CPU_PORT(port));

	/* CPU port gets connected to all user ports of
	 * the switch.
	 */
	mt7530_write(priv, MT7530_PCR_P(port),
		     PCR_MATRIX(dsa_user_ports(priv->ds)));

	return 0;
}

static int
mt7530_port_enable(struct dsa_switch *ds, int port,
		   struct phy_device *phy)
{
	struct mt7530_priv *priv = ds->priv;

	if (!dsa_is_user_port(ds, port))
		return 0;

	mutex_lock(&priv->reg_mutex);

	/* Allow the user port gets connected to the cpu port and also
	 * restore the port matrix if the port is the member of a certain
	 * bridge.
	 */
	priv->ports[port].pm |= PCR_MATRIX(BIT(MT7530_CPU_PORT));
	priv->ports[port].enable = true;
	mt7530_rmw(priv, MT7530_PCR_P(port), PCR_MATRIX_MASK,
		   priv->ports[port].pm);
	mt7530_clear(priv, MT7530_PMCR_P(port), PMCR_LINK_SETTINGS_MASK);

	mutex_unlock(&priv->reg_mutex);

	return 0;
}

static void
mt7530_port_disable(struct dsa_switch *ds, int port)
{
	struct mt7530_priv *priv = ds->priv;

	if (!dsa_is_user_port(ds, port))
		return;

	mutex_lock(&priv->reg_mutex);

	/* Clear up all port matrix which could be restored in the next
	 * enablement for the port.
	 */
	priv->ports[port].enable = false;
	mt7530_rmw(priv, MT7530_PCR_P(port), PCR_MATRIX_MASK,
		   PCR_MATRIX_CLR);
	mt7530_clear(priv, MT7530_PMCR_P(port), PMCR_LINK_SETTINGS_MASK);

	mutex_unlock(&priv->reg_mutex);
}

static int
mt7530_port_change_mtu(struct dsa_switch *ds, int port, int new_mtu)
{
	struct mt7530_priv *priv = ds->priv;
	struct mii_bus *bus = priv->bus;
	int length;
	u32 val;

	/* When a new MTU is set, DSA always set the CPU port's MTU to the
	 * largest MTU of the slave ports. Because the switch only has a global
	 * RX length register, only allowing CPU port here is enough.
	 */
	if (!dsa_is_cpu_port(ds, port))
		return 0;

	mutex_lock_nested(&bus->mdio_lock, MDIO_MUTEX_NESTED);

	val = mt7530_mii_read(priv, MT7530_GMACCR);
	val &= ~MAX_RX_PKT_LEN_MASK;

	/* RX length also includes Ethernet header, MTK tag, and FCS length */
	length = new_mtu + ETH_HLEN + MTK_HDR_LEN + ETH_FCS_LEN;
	if (length <= 1522) {
		val |= MAX_RX_PKT_LEN_1522;
	} else if (length <= 1536) {
		val |= MAX_RX_PKT_LEN_1536;
	} else if (length <= 1552) {
		val |= MAX_RX_PKT_LEN_1552;
	} else {
		val &= ~MAX_RX_JUMBO_MASK;
		val |= MAX_RX_JUMBO(DIV_ROUND_UP(length, 1024));
		val |= MAX_RX_PKT_LEN_JUMBO;
	}

	mt7530_mii_write(priv, MT7530_GMACCR, val);

	mutex_unlock(&bus->mdio_lock);

	return 0;
}

static int
mt7530_port_max_mtu(struct dsa_switch *ds, int port)
{
	return MT7530_MAX_MTU;
}

static void
mt7530_stp_state_set(struct dsa_switch *ds, int port, u8 state)
{
	struct mt7530_priv *priv = ds->priv;
	u32 stp_state;

	switch (state) {
	case BR_STATE_DISABLED:
		stp_state = MT7530_STP_DISABLED;
		break;
	case BR_STATE_BLOCKING:
		stp_state = MT7530_STP_BLOCKING;
		break;
	case BR_STATE_LISTENING:
		stp_state = MT7530_STP_LISTENING;
		break;
	case BR_STATE_LEARNING:
		stp_state = MT7530_STP_LEARNING;
		break;
	case BR_STATE_FORWARDING:
	default:
		stp_state = MT7530_STP_FORWARDING;
		break;
	}

	mt7530_rmw(priv, MT7530_SSP_P(port), FID_PST_MASK, stp_state);
}

static int
mt7530_port_pre_bridge_flags(struct dsa_switch *ds, int port,
			     struct switchdev_brport_flags flags,
			     struct netlink_ext_ack *extack)
{
	if (flags.mask & ~(BR_LEARNING | BR_FLOOD | BR_MCAST_FLOOD |
			   BR_BCAST_FLOOD))
		return -EINVAL;

	return 0;
}

static int
mt7530_port_bridge_flags(struct dsa_switch *ds, int port,
			 struct switchdev_brport_flags flags,
			 struct netlink_ext_ack *extack)
{
	struct mt7530_priv *priv = ds->priv;

	if (flags.mask & BR_LEARNING)
		mt7530_rmw(priv, MT7530_PSC_P(port), SA_DIS,
			   flags.val & BR_LEARNING ? 0 : SA_DIS);

	if (flags.mask & BR_FLOOD)
		mt7530_rmw(priv, MT7530_MFC, UNU_FFP(BIT(port)),
			   flags.val & BR_FLOOD ? UNU_FFP(BIT(port)) : 0);

	if (flags.mask & BR_MCAST_FLOOD)
		mt7530_rmw(priv, MT7530_MFC, UNM_FFP(BIT(port)),
			   flags.val & BR_MCAST_FLOOD ? UNM_FFP(BIT(port)) : 0);

	if (flags.mask & BR_BCAST_FLOOD)
		mt7530_rmw(priv, MT7530_MFC, BC_FFP(BIT(port)),
			   flags.val & BR_BCAST_FLOOD ? BC_FFP(BIT(port)) : 0);

	return 0;
}

static int
mt7530_port_set_mrouter(struct dsa_switch *ds, int port, bool mrouter,
			struct netlink_ext_ack *extack)
{
	struct mt7530_priv *priv = ds->priv;

	mt7530_rmw(priv, MT7530_MFC, UNM_FFP(BIT(port)),
		   mrouter ? UNM_FFP(BIT(port)) : 0);

	return 0;
}

static int
mt7530_port_bridge_join(struct dsa_switch *ds, int port,
			struct net_device *bridge)
{
	struct mt7530_priv *priv = ds->priv;
	u32 port_bitmap = BIT(MT7530_CPU_PORT);
	int i;

	mutex_lock(&priv->reg_mutex);

	for (i = 0; i < MT7530_NUM_PORTS; i++) {
		/* Add this port to the port matrix of the other ports in the
		 * same bridge. If the port is disabled, port matrix is kept
		 * and not being setup until the port becomes enabled.
		 */
		if (dsa_is_user_port(ds, i) && i != port) {
			if (dsa_to_port(ds, i)->bridge_dev != bridge)
				continue;
			if (priv->ports[i].enable)
				mt7530_set(priv, MT7530_PCR_P(i),
					   PCR_MATRIX(BIT(port)));
			priv->ports[i].pm |= PCR_MATRIX(BIT(port));

			port_bitmap |= BIT(i);
		}
	}

	/* Add the all other ports to this port matrix. */
	if (priv->ports[port].enable)
		mt7530_rmw(priv, MT7530_PCR_P(port),
			   PCR_MATRIX_MASK, PCR_MATRIX(port_bitmap));
	priv->ports[port].pm |= PCR_MATRIX(port_bitmap);

	mutex_unlock(&priv->reg_mutex);

	return 0;
}

static void
mt7530_port_set_vlan_unaware(struct dsa_switch *ds, int port)
{
	struct mt7530_priv *priv = ds->priv;
	bool all_user_ports_removed = true;
	int i;

	/* When a port is removed from the bridge, the port would be set up
	 * back to the default as is at initial boot which is a VLAN-unaware
	 * port.
	 */
	mt7530_rmw(priv, MT7530_PCR_P(port), PCR_PORT_VLAN_MASK,
		   MT7530_PORT_MATRIX_MODE);
	mt7530_rmw(priv, MT7530_PVC_P(port), VLAN_ATTR_MASK | PVC_EG_TAG_MASK,
		   VLAN_ATTR(MT7530_VLAN_TRANSPARENT) |
		   PVC_EG_TAG(MT7530_VLAN_EG_CONSISTENT));

	for (i = 0; i < MT7530_NUM_PORTS; i++) {
		if (dsa_is_user_port(ds, i) &&
		    dsa_port_is_vlan_filtering(dsa_to_port(ds, i))) {
			all_user_ports_removed = false;
			break;
		}
	}

	/* CPU port also does the same thing until all user ports belonging to
	 * the CPU port get out of VLAN filtering mode.
	 */
	if (all_user_ports_removed) {
		mt7530_write(priv, MT7530_PCR_P(MT7530_CPU_PORT),
			     PCR_MATRIX(dsa_user_ports(priv->ds)));
		mt7530_write(priv, MT7530_PVC_P(MT7530_CPU_PORT), PORT_SPEC_TAG
			     | PVC_EG_TAG(MT7530_VLAN_EG_CONSISTENT));
	}
}

static void
mt7530_port_set_vlan_aware(struct dsa_switch *ds, int port)
{
	struct mt7530_priv *priv = ds->priv;

	/* Trapped into security mode allows packet forwarding through VLAN
	 * table lookup. CPU port is set to fallback mode to let untagged
	 * frames pass through.
	 */
	if (dsa_is_cpu_port(ds, port))
		mt7530_rmw(priv, MT7530_PCR_P(port), PCR_PORT_VLAN_MASK,
			   MT7530_PORT_FALLBACK_MODE);
	else
		mt7530_rmw(priv, MT7530_PCR_P(port), PCR_PORT_VLAN_MASK,
			   MT7530_PORT_SECURITY_MODE);

	/* Set the port as a user port which is to be able to recognize VID
	 * from incoming packets before fetching entry within the VLAN table.
	 */
	mt7530_rmw(priv, MT7530_PVC_P(port), VLAN_ATTR_MASK | PVC_EG_TAG_MASK,
		   VLAN_ATTR(MT7530_VLAN_USER) |
		   PVC_EG_TAG(MT7530_VLAN_EG_DISABLED));
}

static void
mt7530_port_bridge_leave(struct dsa_switch *ds, int port,
			 struct net_device *bridge)
{
	struct mt7530_priv *priv = ds->priv;
	int i;

	mutex_lock(&priv->reg_mutex);

	for (i = 0; i < MT7530_NUM_PORTS; i++) {
		/* Remove this port from the port matrix of the other ports
		 * in the same bridge. If the port is disabled, port matrix
		 * is kept and not being setup until the port becomes enabled.
		 * And the other port's port matrix cannot be broken when the
		 * other port is still a VLAN-aware port.
		 */
		if (dsa_is_user_port(ds, i) && i != port &&
		   !dsa_port_is_vlan_filtering(dsa_to_port(ds, i))) {
			if (dsa_to_port(ds, i)->bridge_dev != bridge)
				continue;
			if (priv->ports[i].enable)
				mt7530_clear(priv, MT7530_PCR_P(i),
					     PCR_MATRIX(BIT(port)));
			priv->ports[i].pm &= ~PCR_MATRIX(BIT(port));
		}
	}

	/* Set the cpu port to be the only one in the port matrix of
	 * this port.
	 */
	if (priv->ports[port].enable)
		mt7530_rmw(priv, MT7530_PCR_P(port), PCR_MATRIX_MASK,
			   PCR_MATRIX(BIT(MT7530_CPU_PORT)));
	priv->ports[port].pm = PCR_MATRIX(BIT(MT7530_CPU_PORT));

	mutex_unlock(&priv->reg_mutex);
}

static int
mt7530_port_fdb_add(struct dsa_switch *ds, int port,
		    const unsigned char *addr, u16 vid)
{
	struct mt7530_priv *priv = ds->priv;
	int ret;
	u8 port_mask = BIT(port);

	mutex_lock(&priv->reg_mutex);
	mt7530_fdb_write(priv, vid, port_mask, addr, -1, STATIC_ENT);
	ret = mt7530_fdb_cmd(priv, MT7530_FDB_WRITE, NULL);
	mutex_unlock(&priv->reg_mutex);

	return ret;
}

static int
mt7530_port_fdb_del(struct dsa_switch *ds, int port,
		    const unsigned char *addr, u16 vid)
{
	struct mt7530_priv *priv = ds->priv;
	int ret;
	u8 port_mask = BIT(port);

	mutex_lock(&priv->reg_mutex);
	mt7530_fdb_write(priv, vid, port_mask, addr, -1, STATIC_EMP);
	ret = mt7530_fdb_cmd(priv, MT7530_FDB_WRITE, NULL);
	mutex_unlock(&priv->reg_mutex);

	return ret;
}

static int
mt7530_port_fdb_dump(struct dsa_switch *ds, int port,
		     dsa_fdb_dump_cb_t *cb, void *data)
{
	struct mt7530_priv *priv = ds->priv;
	struct mt7530_fdb _fdb = { 0 };
	int cnt = MT7530_NUM_FDB_RECORDS;
	int ret = 0;
	u32 rsp = 0;

	mutex_lock(&priv->reg_mutex);

	ret = mt7530_fdb_cmd(priv, MT7530_FDB_START, &rsp);
	if (ret < 0)
		goto err;

	do {
		if (rsp & ATC_SRCH_HIT) {
			mt7530_fdb_read(priv, &_fdb);
			if (_fdb.port_mask & BIT(port)) {
				ret = cb(_fdb.mac, _fdb.vid, _fdb.noarp,
					 data);
				if (ret < 0)
					break;
			}
		}
	} while (--cnt &&
		 !(rsp & ATC_SRCH_END) &&
		 !mt7530_fdb_cmd(priv, MT7530_FDB_NEXT, &rsp));
err:
	mutex_unlock(&priv->reg_mutex);

	return 0;
}

static int
mt7530_port_mdb_add(struct dsa_switch *ds, int port,
		    const struct switchdev_obj_port_mdb *mdb)
{
	struct mt7530_priv *priv = ds->priv;
	const u8 *addr = mdb->addr;
	u16 vid = mdb->vid;
	u8 port_mask = 0;
	int ret;

	mutex_lock(&priv->reg_mutex);

	mt7530_fdb_write(priv, vid, 0, addr, 0, STATIC_EMP);
	if (!mt7530_fdb_cmd(priv, MT7530_FDB_READ, NULL))
		port_mask = (mt7530_read(priv, MT7530_ATRD) >> PORT_MAP)
			    & PORT_MAP_MASK;

	port_mask |= BIT(port);
	mt7530_fdb_write(priv, vid, port_mask, addr, -1, STATIC_ENT);
	ret = mt7530_fdb_cmd(priv, MT7530_FDB_WRITE, NULL);

	mutex_unlock(&priv->reg_mutex);

	return ret;
}

static int
mt7530_port_mdb_del(struct dsa_switch *ds, int port,
		    const struct switchdev_obj_port_mdb *mdb)
{
	struct mt7530_priv *priv = ds->priv;
	const u8 *addr = mdb->addr;
	u16 vid = mdb->vid;
	u8 port_mask = 0;
	int ret;

	mutex_lock(&priv->reg_mutex);

	mt7530_fdb_write(priv, vid, 0, addr, 0, STATIC_EMP);
	if (!mt7530_fdb_cmd(priv, MT7530_FDB_READ, NULL))
		port_mask = (mt7530_read(priv, MT7530_ATRD) >> PORT_MAP)
			    & PORT_MAP_MASK;

	port_mask &= ~BIT(port);
	mt7530_fdb_write(priv, vid, port_mask, addr, -1,
			 port_mask ? STATIC_ENT : STATIC_EMP);
	ret = mt7530_fdb_cmd(priv, MT7530_FDB_WRITE, NULL);

	mutex_unlock(&priv->reg_mutex);

	return ret;
}

static int
mt7530_vlan_cmd(struct mt7530_priv *priv, enum mt7530_vlan_cmd cmd, u16 vid)
{
	struct mt7530_dummy_poll p;
	u32 val;
	int ret;

	val = VTCR_BUSY | VTCR_FUNC(cmd) | vid;
	mt7530_write(priv, MT7530_VTCR, val);

	INIT_MT7530_DUMMY_POLL(&p, priv, MT7530_VTCR);
	ret = readx_poll_timeout(_mt7530_read, &p, val,
				 !(val & VTCR_BUSY), 20, 20000);
	if (ret < 0) {
		dev_err(priv->dev, "poll timeout\n");
		return ret;
	}

	val = mt7530_read(priv, MT7530_VTCR);
	if (val & VTCR_INVALID) {
		dev_err(priv->dev, "read VTCR invalid\n");
		return -EINVAL;
	}

	return 0;
}

static int
mt7530_port_vlan_filtering(struct dsa_switch *ds, int port, bool vlan_filtering,
			   struct netlink_ext_ack *extack)
{
	if (vlan_filtering) {
		/* The port is being kept as VLAN-unaware port when bridge is
		 * set up with vlan_filtering not being set, Otherwise, the
		 * port and the corresponding CPU port is required the setup
		 * for becoming a VLAN-aware port.
		 */
		mt7530_port_set_vlan_aware(ds, port);
		mt7530_port_set_vlan_aware(ds, MT7530_CPU_PORT);
	} else {
		mt7530_port_set_vlan_unaware(ds, port);
	}

	return 0;
}

static void
mt7530_hw_vlan_add(struct mt7530_priv *priv,
		   struct mt7530_hw_vlan_entry *entry)
{
	u8 new_members;
	u32 val;

	new_members = entry->old_members | BIT(entry->port) |
		      BIT(MT7530_CPU_PORT);

	/* Validate the entry with independent learning, create egress tag per
	 * VLAN and joining the port as one of the port members.
	 */
	val = IVL_MAC | VTAG_EN | PORT_MEM(new_members) | VLAN_VALID;
	mt7530_write(priv, MT7530_VAWD1, val);

	/* Decide whether adding tag or not for those outgoing packets from the
	 * port inside the VLAN.
	 */
	val = entry->untagged ? MT7530_VLAN_EGRESS_UNTAG :
				MT7530_VLAN_EGRESS_TAG;
	mt7530_rmw(priv, MT7530_VAWD2,
		   ETAG_CTRL_P_MASK(entry->port),
		   ETAG_CTRL_P(entry->port, val));

	/* CPU port is always taken as a tagged port for serving more than one
	 * VLANs across and also being applied with egress type stack mode for
	 * that VLAN tags would be appended after hardware special tag used as
	 * DSA tag.
	 */
	mt7530_rmw(priv, MT7530_VAWD2,
		   ETAG_CTRL_P_MASK(MT7530_CPU_PORT),
		   ETAG_CTRL_P(MT7530_CPU_PORT,
			       MT7530_VLAN_EGRESS_STACK));
}

static void
mt7530_hw_vlan_del(struct mt7530_priv *priv,
		   struct mt7530_hw_vlan_entry *entry)
{
	u8 new_members;
	u32 val;

	new_members = entry->old_members & ~BIT(entry->port);

	val = mt7530_read(priv, MT7530_VAWD1);
	if (!(val & VLAN_VALID)) {
		dev_err(priv->dev,
			"Cannot be deleted due to invalid entry\n");
		return;
	}

	/* If certain member apart from CPU port is still alive in the VLAN,
	 * the entry would be kept valid. Otherwise, the entry is got to be
	 * disabled.
	 */
	if (new_members && new_members != BIT(MT7530_CPU_PORT)) {
		val = IVL_MAC | VTAG_EN | PORT_MEM(new_members) |
		      VLAN_VALID;
		mt7530_write(priv, MT7530_VAWD1, val);
	} else {
		mt7530_write(priv, MT7530_VAWD1, 0);
		mt7530_write(priv, MT7530_VAWD2, 0);
	}
}

static void
mt7530_hw_vlan_update(struct mt7530_priv *priv, u16 vid,
		      struct mt7530_hw_vlan_entry *entry,
		      mt7530_vlan_op vlan_op)
{
	u32 val;

	/* Fetch entry */
	mt7530_vlan_cmd(priv, MT7530_VTCR_RD_VID, vid);

	val = mt7530_read(priv, MT7530_VAWD1);

	entry->old_members = (val >> PORT_MEM_SHFT) & PORT_MEM_MASK;

	/* Manipulate entry */
	vlan_op(priv, entry);

	/* Flush result to hardware */
	mt7530_vlan_cmd(priv, MT7530_VTCR_WR_VID, vid);
}

static int
mt7530_port_vlan_add(struct dsa_switch *ds, int port,
		     const struct switchdev_obj_port_vlan *vlan,
		     struct netlink_ext_ack *extack)
{
	bool untagged = vlan->flags & BRIDGE_VLAN_INFO_UNTAGGED;
	bool pvid = vlan->flags & BRIDGE_VLAN_INFO_PVID;
	struct mt7530_hw_vlan_entry new_entry;
	struct mt7530_priv *priv = ds->priv;

	mutex_lock(&priv->reg_mutex);

	mt7530_hw_vlan_entry_init(&new_entry, port, untagged);
	mt7530_hw_vlan_update(priv, vlan->vid, &new_entry, mt7530_hw_vlan_add);

	if (pvid) {
		mt7530_rmw(priv, MT7530_PPBV1_P(port), G0_PORT_VID_MASK,
			   G0_PORT_VID(vlan->vid));
		priv->ports[port].pvid = vlan->vid;
	}

	mutex_unlock(&priv->reg_mutex);

	return 0;
}

static int
mt7530_port_vlan_del(struct dsa_switch *ds, int port,
		     const struct switchdev_obj_port_vlan *vlan)
{
	struct mt7530_hw_vlan_entry target_entry;
	struct mt7530_priv *priv = ds->priv;
	u16 pvid;

	mutex_lock(&priv->reg_mutex);

	pvid = priv->ports[port].pvid;
	mt7530_hw_vlan_entry_init(&target_entry, port, 0);
	mt7530_hw_vlan_update(priv, vlan->vid, &target_entry,
			      mt7530_hw_vlan_del);

	/* PVID is being restored to the default whenever the PVID port
	 * is being removed from the VLAN.
	 */
	if (pvid == vlan->vid)
		pvid = G0_PORT_VID_DEF;

	mt7530_rmw(priv, MT7530_PPBV1_P(port), G0_PORT_VID_MASK, pvid);
	priv->ports[port].pvid = pvid;

	mutex_unlock(&priv->reg_mutex);

	return 0;
}

static int mt753x_mirror_port_get(unsigned int id, u32 val)
{
	return (id == ID_MT7531) ? MT7531_MIRROR_PORT_GET(val) :
				   MIRROR_PORT(val);
}

static int mt753x_mirror_port_set(unsigned int id, u32 val)
{
	return (id == ID_MT7531) ? MT7531_MIRROR_PORT_SET(val) :
				   MIRROR_PORT(val);
}

static int mt753x_port_mirror_add(struct dsa_switch *ds, int port,
				  struct dsa_mall_mirror_tc_entry *mirror,
				  bool ingress)
{
	struct mt7530_priv *priv = ds->priv;
	int monitor_port;
	u32 val;

	/* Check for existent entry */
	if ((ingress ? priv->mirror_rx : priv->mirror_tx) & BIT(port))
		return -EEXIST;

	val = mt7530_read(priv, MT753X_MIRROR_REG(priv->id));

	/* MT7530 only supports one monitor port */
	monitor_port = mt753x_mirror_port_get(priv->id, val);
	if (val & MT753X_MIRROR_EN(priv->id) &&
	    monitor_port != mirror->to_local_port)
		return -EEXIST;

	val |= MT753X_MIRROR_EN(priv->id);
	val &= ~MT753X_MIRROR_MASK(priv->id);
	val |= mt753x_mirror_port_set(priv->id, mirror->to_local_port);
	mt7530_write(priv, MT753X_MIRROR_REG(priv->id), val);

	val = mt7530_read(priv, MT7530_PCR_P(port));
	if (ingress) {
		val |= PORT_RX_MIR;
		priv->mirror_rx |= BIT(port);
	} else {
		val |= PORT_TX_MIR;
		priv->mirror_tx |= BIT(port);
	}
	mt7530_write(priv, MT7530_PCR_P(port), val);

	return 0;
}

static void mt753x_port_mirror_del(struct dsa_switch *ds, int port,
				   struct dsa_mall_mirror_tc_entry *mirror)
{
	struct mt7530_priv *priv = ds->priv;
	u32 val;

	val = mt7530_read(priv, MT7530_PCR_P(port));
	if (mirror->ingress) {
		val &= ~PORT_RX_MIR;
		priv->mirror_rx &= ~BIT(port);
	} else {
		val &= ~PORT_TX_MIR;
		priv->mirror_tx &= ~BIT(port);
	}
	mt7530_write(priv, MT7530_PCR_P(port), val);

	if (!priv->mirror_rx && !priv->mirror_tx) {
		val = mt7530_read(priv, MT753X_MIRROR_REG(priv->id));
		val &= ~MT753X_MIRROR_EN(priv->id);
		mt7530_write(priv, MT753X_MIRROR_REG(priv->id), val);
	}
}

static enum dsa_tag_protocol
mtk_get_tag_protocol(struct dsa_switch *ds, int port,
		     enum dsa_tag_protocol mp)
{
	struct mt7530_priv *priv = ds->priv;

	if (port != MT7530_CPU_PORT) {
		dev_warn(priv->dev,
			 "port not matched with tagging CPU port\n");
		return DSA_TAG_PROTO_NONE;
	} else {
		return DSA_TAG_PROTO_MTK;
	}
}

#ifdef CONFIG_GPIOLIB
static inline u32
mt7530_gpio_to_bit(unsigned int offset)
{
	/* Map GPIO offset to register bit
	 * [ 2: 0]  port 0 LED 0..2 as GPIO 0..2
	 * [ 6: 4]  port 1 LED 0..2 as GPIO 3..5
	 * [10: 8]  port 2 LED 0..2 as GPIO 6..8
	 * [14:12]  port 3 LED 0..2 as GPIO 9..11
	 * [18:16]  port 4 LED 0..2 as GPIO 12..14
	 */
	return BIT(offset + offset / 3);
}

static int
mt7530_gpio_get(struct gpio_chip *gc, unsigned int offset)
{
	struct mt7530_priv *priv = gpiochip_get_data(gc);
	u32 bit = mt7530_gpio_to_bit(offset);

	return !!(mt7530_read(priv, MT7530_LED_GPIO_DATA) & bit);
}

static void
mt7530_gpio_set(struct gpio_chip *gc, unsigned int offset, int value)
{
	struct mt7530_priv *priv = gpiochip_get_data(gc);
	u32 bit = mt7530_gpio_to_bit(offset);

	if (value)
		mt7530_set(priv, MT7530_LED_GPIO_DATA, bit);
	else
		mt7530_clear(priv, MT7530_LED_GPIO_DATA, bit);
}

static int
mt7530_gpio_get_direction(struct gpio_chip *gc, unsigned int offset)
{
	struct mt7530_priv *priv = gpiochip_get_data(gc);
	u32 bit = mt7530_gpio_to_bit(offset);

	return (mt7530_read(priv, MT7530_LED_GPIO_DIR) & bit) ?
		GPIO_LINE_DIRECTION_OUT : GPIO_LINE_DIRECTION_IN;
}

static int
mt7530_gpio_direction_input(struct gpio_chip *gc, unsigned int offset)
{
	struct mt7530_priv *priv = gpiochip_get_data(gc);
	u32 bit = mt7530_gpio_to_bit(offset);

	mt7530_clear(priv, MT7530_LED_GPIO_OE, bit);
	mt7530_clear(priv, MT7530_LED_GPIO_DIR, bit);

	return 0;
}

<<<<<<< HEAD
	for (i = 0; i < MT7530_NUM_PORTS; i++) {
		/* Disable forwarding by default on all ports */
		mt7530_rmw(priv, MT7530_PCR_P(i), PCR_MATRIX_MASK,
			   PCR_MATRIX_CLR);

		if (dsa_is_cpu_port(ds, i))
			mt7530_cpu_port_enable(priv, i);
		else
			mt7530_port_disable(ds, i);

		/* Enable consistent egress tag */
		mt7530_rmw(priv, MT7530_PVC_P(i), PVC_EG_TAG_MASK,
			   PVC_EG_TAG(MT7530_VLAN_EG_CONSISTENT));
	}
=======
static int
mt7530_gpio_direction_output(struct gpio_chip *gc, unsigned int offset, int value)
{
	struct mt7530_priv *priv = gpiochip_get_data(gc);
	u32 bit = mt7530_gpio_to_bit(offset);

	mt7530_set(priv, MT7530_LED_GPIO_DIR, bit);

	if (value)
		mt7530_set(priv, MT7530_LED_GPIO_DATA, bit);
	else
		mt7530_clear(priv, MT7530_LED_GPIO_DATA, bit);
>>>>>>> 7d2a07b7

	mt7530_set(priv, MT7530_LED_GPIO_OE, bit);

	return 0;
}

static int
mt7530_setup_gpio(struct mt7530_priv *priv)
{
	struct device *dev = priv->dev;
	struct gpio_chip *gc;

	gc = devm_kzalloc(dev, sizeof(*gc), GFP_KERNEL);
	if (!gc)
		return -ENOMEM;

	mt7530_write(priv, MT7530_LED_GPIO_OE, 0);
	mt7530_write(priv, MT7530_LED_GPIO_DIR, 0);
	mt7530_write(priv, MT7530_LED_IO_MODE, 0);

	gc->label = "mt7530";
	gc->parent = dev;
	gc->owner = THIS_MODULE;
	gc->get_direction = mt7530_gpio_get_direction;
	gc->direction_input = mt7530_gpio_direction_input;
	gc->direction_output = mt7530_gpio_direction_output;
	gc->get = mt7530_gpio_get;
	gc->set = mt7530_gpio_set;
	gc->base = -1;
	gc->ngpio = 15;
	gc->can_sleep = true;

	return devm_gpiochip_add_data(dev, gc, priv);
}
#endif /* CONFIG_GPIOLIB */

static irqreturn_t
mt7530_irq_thread_fn(int irq, void *dev_id)
{
	struct mt7530_priv *priv = dev_id;
	bool handled = false;
	u32 val;
	int p;

	mutex_lock_nested(&priv->bus->mdio_lock, MDIO_MUTEX_NESTED);
	val = mt7530_mii_read(priv, MT7530_SYS_INT_STS);
	mt7530_mii_write(priv, MT7530_SYS_INT_STS, val);
	mutex_unlock(&priv->bus->mdio_lock);

	for (p = 0; p < MT7530_NUM_PHYS; p++) {
		if (BIT(p) & val) {
			unsigned int irq;

			irq = irq_find_mapping(priv->irq_domain, p);
			handle_nested_irq(irq);
			handled = true;
		}
	}

	return IRQ_RETVAL(handled);
}

static void
mt7530_irq_mask(struct irq_data *d)
{
	struct mt7530_priv *priv = irq_data_get_irq_chip_data(d);

	priv->irq_enable &= ~BIT(d->hwirq);
}

static void
mt7530_irq_unmask(struct irq_data *d)
{
	struct mt7530_priv *priv = irq_data_get_irq_chip_data(d);

	priv->irq_enable |= BIT(d->hwirq);
}

static void
mt7530_irq_bus_lock(struct irq_data *d)
{
	struct mt7530_priv *priv = irq_data_get_irq_chip_data(d);

	mutex_lock_nested(&priv->bus->mdio_lock, MDIO_MUTEX_NESTED);
}

static void
mt7530_irq_bus_sync_unlock(struct irq_data *d)
{
	struct mt7530_priv *priv = irq_data_get_irq_chip_data(d);

	mt7530_mii_write(priv, MT7530_SYS_INT_EN, priv->irq_enable);
	mutex_unlock(&priv->bus->mdio_lock);
}

static struct irq_chip mt7530_irq_chip = {
	.name = KBUILD_MODNAME,
	.irq_mask = mt7530_irq_mask,
	.irq_unmask = mt7530_irq_unmask,
	.irq_bus_lock = mt7530_irq_bus_lock,
	.irq_bus_sync_unlock = mt7530_irq_bus_sync_unlock,
};

static int
mt7530_irq_map(struct irq_domain *domain, unsigned int irq,
	       irq_hw_number_t hwirq)
{
	irq_set_chip_data(irq, domain->host_data);
	irq_set_chip_and_handler(irq, &mt7530_irq_chip, handle_simple_irq);
	irq_set_nested_thread(irq, true);
	irq_set_noprobe(irq);

	return 0;
}

static const struct irq_domain_ops mt7530_irq_domain_ops = {
	.map = mt7530_irq_map,
	.xlate = irq_domain_xlate_onecell,
};

static void
mt7530_setup_mdio_irq(struct mt7530_priv *priv)
{
	struct dsa_switch *ds = priv->ds;
	int p;

	for (p = 0; p < MT7530_NUM_PHYS; p++) {
		if (BIT(p) & ds->phys_mii_mask) {
			unsigned int irq;

			irq = irq_create_mapping(priv->irq_domain, p);
			ds->slave_mii_bus->irq[p] = irq;
		}
	}
}

static int
mt7530_setup_irq(struct mt7530_priv *priv)
{
	struct device *dev = priv->dev;
	struct device_node *np = dev->of_node;
	int ret;

	if (!of_property_read_bool(np, "interrupt-controller")) {
		dev_info(dev, "no interrupt support\n");
		return 0;
	}

	priv->irq = of_irq_get(np, 0);
	if (priv->irq <= 0) {
		dev_err(dev, "failed to get parent IRQ: %d\n", priv->irq);
		return priv->irq ? : -EINVAL;
	}

	priv->irq_domain = irq_domain_add_linear(np, MT7530_NUM_PHYS,
						 &mt7530_irq_domain_ops, priv);
	if (!priv->irq_domain) {
		dev_err(dev, "failed to create IRQ domain\n");
		return -ENOMEM;
	}

	/* This register must be set for MT7530 to properly fire interrupts */
	if (priv->id != ID_MT7531)
		mt7530_set(priv, MT7530_TOP_SIG_CTRL, TOP_SIG_CTRL_NORMAL);

	ret = request_threaded_irq(priv->irq, NULL, mt7530_irq_thread_fn,
				   IRQF_ONESHOT, KBUILD_MODNAME, priv);
	if (ret) {
		irq_domain_remove(priv->irq_domain);
		dev_err(dev, "failed to request IRQ: %d\n", ret);
		return ret;
	}

	return 0;
}

static void
mt7530_free_mdio_irq(struct mt7530_priv *priv)
{
	int p;

	for (p = 0; p < MT7530_NUM_PHYS; p++) {
		if (BIT(p) & priv->ds->phys_mii_mask) {
			unsigned int irq;

			irq = irq_find_mapping(priv->irq_domain, p);
			irq_dispose_mapping(irq);
		}
	}
}

static void
mt7530_free_irq_common(struct mt7530_priv *priv)
{
	free_irq(priv->irq, priv);
	irq_domain_remove(priv->irq_domain);
}

static void
mt7530_free_irq(struct mt7530_priv *priv)
{
	mt7530_free_mdio_irq(priv);
	mt7530_free_irq_common(priv);
}

static int
mt7530_setup_mdio(struct mt7530_priv *priv)
{
	struct dsa_switch *ds = priv->ds;
	struct device *dev = priv->dev;
	struct mii_bus *bus;
	static int idx;
	int ret;

	bus = devm_mdiobus_alloc(dev);
	if (!bus)
		return -ENOMEM;

	ds->slave_mii_bus = bus;
	bus->priv = priv;
	bus->name = KBUILD_MODNAME "-mii";
	snprintf(bus->id, MII_BUS_ID_SIZE, KBUILD_MODNAME "-%d", idx++);
	bus->read = mt753x_phy_read;
	bus->write = mt753x_phy_write;
	bus->parent = dev;
	bus->phy_mask = ~ds->phys_mii_mask;

	if (priv->irq)
		mt7530_setup_mdio_irq(priv);

	ret = mdiobus_register(bus);
	if (ret) {
		dev_err(dev, "failed to register MDIO bus: %d\n", ret);
		if (priv->irq)
			mt7530_free_mdio_irq(priv);
	}

	return ret;
}

static int
mt7530_setup(struct dsa_switch *ds)
{
	struct mt7530_priv *priv = ds->priv;
	struct device_node *phy_node;
	struct device_node *mac_np;
	struct mt7530_dummy_poll p;
	phy_interface_t interface;
	struct device_node *dn;
	u32 id, val;
	int ret, i;

	/* The parent node of master netdev which holds the common system
	 * controller also is the container for two GMACs nodes representing
	 * as two netdev instances.
	 */
	dn = dsa_to_port(ds, MT7530_CPU_PORT)->master->dev.of_node->parent;
	ds->mtu_enforcement_ingress = true;

	if (priv->id == ID_MT7530) {
		regulator_set_voltage(priv->core_pwr, 1000000, 1000000);
		ret = regulator_enable(priv->core_pwr);
		if (ret < 0) {
			dev_err(priv->dev,
				"Failed to enable core power: %d\n", ret);
			return ret;
		}

		regulator_set_voltage(priv->io_pwr, 3300000, 3300000);
		ret = regulator_enable(priv->io_pwr);
		if (ret < 0) {
			dev_err(priv->dev, "Failed to enable io pwr: %d\n",
				ret);
			return ret;
		}
	}

	/* Reset whole chip through gpio pin or memory-mapped registers for
	 * different type of hardware
	 */
	if (priv->mcm) {
		reset_control_assert(priv->rstc);
		usleep_range(1000, 1100);
		reset_control_deassert(priv->rstc);
	} else {
		gpiod_set_value_cansleep(priv->reset, 0);
		usleep_range(1000, 1100);
		gpiod_set_value_cansleep(priv->reset, 1);
	}

	/* Waiting for MT7530 got to stable */
	INIT_MT7530_DUMMY_POLL(&p, priv, MT7530_HWTRAP);
	ret = readx_poll_timeout(_mt7530_read, &p, val, val != 0,
				 20, 1000000);
	if (ret < 0) {
		dev_err(priv->dev, "reset timeout\n");
		return ret;
	}

	id = mt7530_read(priv, MT7530_CREV);
	id >>= CHIP_NAME_SHIFT;
	if (id != MT7530_ID) {
		dev_err(priv->dev, "chip %x can't be supported\n", id);
		return -ENODEV;
	}

	/* Reset the switch through internal reset */
	mt7530_write(priv, MT7530_SYS_CTRL,
		     SYS_CTRL_PHY_RST | SYS_CTRL_SW_RST |
		     SYS_CTRL_REG_RST);

	/* Enable Port 6 only; P5 as GMAC5 which currently is not supported */
	val = mt7530_read(priv, MT7530_MHWTRAP);
	val &= ~MHWTRAP_P6_DIS & ~MHWTRAP_PHY_ACCESS;
	val |= MHWTRAP_MANUAL;
	mt7530_write(priv, MT7530_MHWTRAP, val);

	priv->p6_interface = PHY_INTERFACE_MODE_NA;

	/* Enable and reset MIB counters */
	mt7530_mib_reset(ds);

	for (i = 0; i < MT7530_NUM_PORTS; i++) {
		/* Disable forwarding by default on all ports */
		mt7530_rmw(priv, MT7530_PCR_P(i), PCR_MATRIX_MASK,
			   PCR_MATRIX_CLR);

		if (dsa_is_cpu_port(ds, i)) {
			ret = mt753x_cpu_port_enable(ds, i);
			if (ret)
				return ret;
		} else {
			mt7530_port_disable(ds, i);

			/* Disable learning by default on all user ports */
			mt7530_set(priv, MT7530_PSC_P(i), SA_DIS);
		}
		/* Enable consistent egress tag */
		mt7530_rmw(priv, MT7530_PVC_P(i), PVC_EG_TAG_MASK,
			   PVC_EG_TAG(MT7530_VLAN_EG_CONSISTENT));
	}

	/* Setup port 5 */
	priv->p5_intf_sel = P5_DISABLED;
	interface = PHY_INTERFACE_MODE_NA;

	if (!dsa_is_unused_port(ds, 5)) {
		priv->p5_intf_sel = P5_INTF_SEL_GMAC5;
		ret = of_get_phy_mode(dsa_to_port(ds, 5)->dn, &interface);
		if (ret && ret != -ENODEV)
			return ret;
	} else {
		/* Scan the ethernet nodes. look for GMAC1, lookup used phy */
		for_each_child_of_node(dn, mac_np) {
			if (!of_device_is_compatible(mac_np,
						     "mediatek,eth-mac"))
				continue;

			ret = of_property_read_u32(mac_np, "reg", &id);
			if (ret < 0 || id != 1)
				continue;

			phy_node = of_parse_phandle(mac_np, "phy-handle", 0);
			if (!phy_node)
				continue;

			if (phy_node->parent == priv->dev->of_node->parent) {
				ret = of_get_phy_mode(mac_np, &interface);
				if (ret && ret != -ENODEV) {
					of_node_put(mac_np);
					return ret;
				}
				id = of_mdio_parse_addr(ds->dev, phy_node);
				if (id == 0)
					priv->p5_intf_sel = P5_INTF_SEL_PHY_P0;
				if (id == 4)
					priv->p5_intf_sel = P5_INTF_SEL_PHY_P4;
			}
			of_node_put(mac_np);
			of_node_put(phy_node);
			break;
		}
	}

#ifdef CONFIG_GPIOLIB
	if (of_property_read_bool(priv->dev->of_node, "gpio-controller")) {
		ret = mt7530_setup_gpio(priv);
		if (ret)
			return ret;
	}
#endif /* CONFIG_GPIOLIB */

	mt7530_setup_port5(ds, interface);

	/* Flush the FDB table */
	ret = mt7530_fdb_cmd(priv, MT7530_FDB_FLUSH, NULL);
	if (ret < 0)
		return ret;

	return 0;
}

static int
mt7531_setup(struct dsa_switch *ds)
{
	struct mt7530_priv *priv = ds->priv;
	struct mt7530_dummy_poll p;
	u32 val, id;
	int ret, i;

	/* Reset whole chip through gpio pin or memory-mapped registers for
	 * different type of hardware
	 */
	if (priv->mcm) {
		reset_control_assert(priv->rstc);
		usleep_range(1000, 1100);
		reset_control_deassert(priv->rstc);
	} else {
		gpiod_set_value_cansleep(priv->reset, 0);
		usleep_range(1000, 1100);
		gpiod_set_value_cansleep(priv->reset, 1);
	}

	/* Waiting for MT7530 got to stable */
	INIT_MT7530_DUMMY_POLL(&p, priv, MT7530_HWTRAP);
	ret = readx_poll_timeout(_mt7530_read, &p, val, val != 0,
				 20, 1000000);
	if (ret < 0) {
		dev_err(priv->dev, "reset timeout\n");
		return ret;
	}

	id = mt7530_read(priv, MT7531_CREV);
	id >>= CHIP_NAME_SHIFT;

	if (id != MT7531_ID) {
		dev_err(priv->dev, "chip %x can't be supported\n", id);
		return -ENODEV;
	}

	/* Reset the switch through internal reset */
	mt7530_write(priv, MT7530_SYS_CTRL,
		     SYS_CTRL_PHY_RST | SYS_CTRL_SW_RST |
		     SYS_CTRL_REG_RST);

	if (mt7531_dual_sgmii_supported(priv)) {
		priv->p5_intf_sel = P5_INTF_SEL_GMAC5_SGMII;

		/* Let ds->slave_mii_bus be able to access external phy. */
		mt7530_rmw(priv, MT7531_GPIO_MODE1, MT7531_GPIO11_RG_RXD2_MASK,
			   MT7531_EXT_P_MDC_11);
		mt7530_rmw(priv, MT7531_GPIO_MODE1, MT7531_GPIO12_RG_RXD3_MASK,
			   MT7531_EXT_P_MDIO_12);
	} else {
		priv->p5_intf_sel = P5_INTF_SEL_GMAC5;
	}
	dev_dbg(ds->dev, "P5 support %s interface\n",
		p5_intf_modes(priv->p5_intf_sel));

	mt7530_rmw(priv, MT7531_GPIO_MODE0, MT7531_GPIO0_MASK,
		   MT7531_GPIO0_INTERRUPT);

	/* Let phylink decide the interface later. */
	priv->p5_interface = PHY_INTERFACE_MODE_NA;
	priv->p6_interface = PHY_INTERFACE_MODE_NA;

	/* Enable PHY core PLL, since phy_device has not yet been created
	 * provided for phy_[read,write]_mmd_indirect is called, we provide
	 * our own mt7531_ind_mmd_phy_[read,write] to complete this
	 * function.
	 */
	val = mt7531_ind_c45_phy_read(priv, MT753X_CTRL_PHY_ADDR,
				      MDIO_MMD_VEND2, CORE_PLL_GROUP4);
	val |= MT7531_PHY_PLL_BYPASS_MODE;
	val &= ~MT7531_PHY_PLL_OFF;
	mt7531_ind_c45_phy_write(priv, MT753X_CTRL_PHY_ADDR, MDIO_MMD_VEND2,
				 CORE_PLL_GROUP4, val);

	/* BPDU to CPU port */
	mt7530_rmw(priv, MT7531_CFC, MT7531_CPU_PMAP_MASK,
		   BIT(MT7530_CPU_PORT));
	mt7530_rmw(priv, MT753X_BPC, MT753X_BPDU_PORT_FW_MASK,
		   MT753X_BPDU_CPU_ONLY);

	/* Enable and reset MIB counters */
	mt7530_mib_reset(ds);

	for (i = 0; i < MT7530_NUM_PORTS; i++) {
		/* Disable forwarding by default on all ports */
		mt7530_rmw(priv, MT7530_PCR_P(i), PCR_MATRIX_MASK,
			   PCR_MATRIX_CLR);

		mt7530_set(priv, MT7531_DBG_CNT(i), MT7531_DIS_CLR);

		if (dsa_is_cpu_port(ds, i)) {
			ret = mt753x_cpu_port_enable(ds, i);
			if (ret)
				return ret;
		} else {
			mt7530_port_disable(ds, i);

			/* Disable learning by default on all user ports */
			mt7530_set(priv, MT7530_PSC_P(i), SA_DIS);
		}

		/* Enable consistent egress tag */
		mt7530_rmw(priv, MT7530_PVC_P(i), PVC_EG_TAG_MASK,
			   PVC_EG_TAG(MT7530_VLAN_EG_CONSISTENT));
	}

	ds->mtu_enforcement_ingress = true;

	/* Flush the FDB table */
	ret = mt7530_fdb_cmd(priv, MT7530_FDB_FLUSH, NULL);
	if (ret < 0)
		return ret;

	return 0;
}

static bool
mt7530_phy_mode_supported(struct dsa_switch *ds, int port,
			  const struct phylink_link_state *state)
{
	struct mt7530_priv *priv = ds->priv;

	switch (port) {
	case 0 ... 4: /* Internal phy */
		if (state->interface != PHY_INTERFACE_MODE_GMII)
			return false;
		break;
	case 5: /* 2nd cpu port with phy of port 0 or 4 / external phy */
		if (!phy_interface_mode_is_rgmii(state->interface) &&
		    state->interface != PHY_INTERFACE_MODE_MII &&
		    state->interface != PHY_INTERFACE_MODE_GMII)
			return false;
		break;
	case 6: /* 1st cpu port */
		if (state->interface != PHY_INTERFACE_MODE_RGMII &&
		    state->interface != PHY_INTERFACE_MODE_TRGMII)
			return false;
		break;
	default:
		dev_err(priv->dev, "%s: unsupported port: %i\n", __func__,
			port);
		return false;
	}

	return true;
}

static bool mt7531_is_rgmii_port(struct mt7530_priv *priv, u32 port)
{
	return (port == 5) && (priv->p5_intf_sel != P5_INTF_SEL_GMAC5_SGMII);
}

static bool
mt7531_phy_mode_supported(struct dsa_switch *ds, int port,
			  const struct phylink_link_state *state)
{
	struct mt7530_priv *priv = ds->priv;

	switch (port) {
	case 0 ... 4: /* Internal phy */
		if (state->interface != PHY_INTERFACE_MODE_GMII)
			return false;
		break;
	case 5: /* 2nd cpu port supports either rgmii or sgmii/8023z */
		if (mt7531_is_rgmii_port(priv, port))
			return phy_interface_mode_is_rgmii(state->interface);
		fallthrough;
	case 6: /* 1st cpu port supports sgmii/8023z only */
		if (state->interface != PHY_INTERFACE_MODE_SGMII &&
		    !phy_interface_mode_is_8023z(state->interface))
			return false;
		break;
	default:
		dev_err(priv->dev, "%s: unsupported port: %i\n", __func__,
			port);
		return false;
	}

	return true;
}

static bool
mt753x_phy_mode_supported(struct dsa_switch *ds, int port,
			  const struct phylink_link_state *state)
{
	struct mt7530_priv *priv = ds->priv;

	return priv->info->phy_mode_supported(ds, port, state);
}

static int
mt753x_pad_setup(struct dsa_switch *ds, const struct phylink_link_state *state)
{
	struct mt7530_priv *priv = ds->priv;

	return priv->info->pad_setup(ds, state->interface);
}

static int
mt7530_mac_config(struct dsa_switch *ds, int port, unsigned int mode,
		  phy_interface_t interface)
{
	struct mt7530_priv *priv = ds->priv;

	/* Only need to setup port5. */
	if (port != 5)
		return 0;

	mt7530_setup_port5(priv->ds, interface);

	return 0;
}

static int mt7531_rgmii_setup(struct mt7530_priv *priv, u32 port,
			      phy_interface_t interface,
			      struct phy_device *phydev)
{
	u32 val;

	if (!mt7531_is_rgmii_port(priv, port)) {
		dev_err(priv->dev, "RGMII mode is not available for port %d\n",
			port);
		return -EINVAL;
	}

	val = mt7530_read(priv, MT7531_CLKGEN_CTRL);
	val |= GP_CLK_EN;
	val &= ~GP_MODE_MASK;
	val |= GP_MODE(MT7531_GP_MODE_RGMII);
	val &= ~CLK_SKEW_IN_MASK;
	val |= CLK_SKEW_IN(MT7531_CLK_SKEW_NO_CHG);
	val &= ~CLK_SKEW_OUT_MASK;
	val |= CLK_SKEW_OUT(MT7531_CLK_SKEW_NO_CHG);
	val |= TXCLK_NO_REVERSE | RXCLK_NO_DELAY;

	/* Do not adjust rgmii delay when vendor phy driver presents. */
	if (!phydev || phy_driver_is_genphy(phydev)) {
		val &= ~(TXCLK_NO_REVERSE | RXCLK_NO_DELAY);
		switch (interface) {
		case PHY_INTERFACE_MODE_RGMII:
			val |= TXCLK_NO_REVERSE;
			val |= RXCLK_NO_DELAY;
			break;
		case PHY_INTERFACE_MODE_RGMII_RXID:
			val |= TXCLK_NO_REVERSE;
			break;
		case PHY_INTERFACE_MODE_RGMII_TXID:
			val |= RXCLK_NO_DELAY;
			break;
		case PHY_INTERFACE_MODE_RGMII_ID:
			break;
		default:
			return -EINVAL;
		}
	}
	mt7530_write(priv, MT7531_CLKGEN_CTRL, val);

	return 0;
}

static void mt7531_sgmii_validate(struct mt7530_priv *priv, int port,
				  unsigned long *supported)
{
	/* Port5 supports ethier RGMII or SGMII.
	 * Port6 supports SGMII only.
	 */
	switch (port) {
	case 5:
		if (mt7531_is_rgmii_port(priv, port))
			break;
		fallthrough;
	case 6:
		phylink_set(supported, 1000baseX_Full);
		phylink_set(supported, 2500baseX_Full);
		phylink_set(supported, 2500baseT_Full);
	}
}

static void
mt7531_sgmii_link_up_force(struct dsa_switch *ds, int port,
			   unsigned int mode, phy_interface_t interface,
			   int speed, int duplex)
{
	struct mt7530_priv *priv = ds->priv;
	unsigned int val;

	/* For adjusting speed and duplex of SGMII force mode. */
	if (interface != PHY_INTERFACE_MODE_SGMII ||
	    phylink_autoneg_inband(mode))
		return;

	/* SGMII force mode setting */
	val = mt7530_read(priv, MT7531_SGMII_MODE(port));
	val &= ~MT7531_SGMII_IF_MODE_MASK;

	switch (speed) {
	case SPEED_10:
		val |= MT7531_SGMII_FORCE_SPEED_10;
		break;
	case SPEED_100:
		val |= MT7531_SGMII_FORCE_SPEED_100;
		break;
	case SPEED_1000:
		val |= MT7531_SGMII_FORCE_SPEED_1000;
		break;
	}

	/* MT7531 SGMII 1G force mode can only work in full duplex mode,
	 * no matter MT7531_SGMII_FORCE_HALF_DUPLEX is set or not.
	 */
	if ((speed == SPEED_10 || speed == SPEED_100) &&
	    duplex != DUPLEX_FULL)
		val |= MT7531_SGMII_FORCE_HALF_DUPLEX;

	mt7530_write(priv, MT7531_SGMII_MODE(port), val);
}

static bool mt753x_is_mac_port(u32 port)
{
	return (port == 5 || port == 6);
}

static int mt7531_sgmii_setup_mode_force(struct mt7530_priv *priv, u32 port,
					 phy_interface_t interface)
{
	u32 val;

	if (!mt753x_is_mac_port(port))
		return -EINVAL;

	mt7530_set(priv, MT7531_QPHY_PWR_STATE_CTRL(port),
		   MT7531_SGMII_PHYA_PWD);

	val = mt7530_read(priv, MT7531_PHYA_CTRL_SIGNAL3(port));
	val &= ~MT7531_RG_TPHY_SPEED_MASK;
	/* Setup 2.5 times faster clock for 2.5Gbps data speeds with 10B/8B
	 * encoding.
	 */
	val |= (interface == PHY_INTERFACE_MODE_2500BASEX) ?
		MT7531_RG_TPHY_SPEED_3_125G : MT7531_RG_TPHY_SPEED_1_25G;
	mt7530_write(priv, MT7531_PHYA_CTRL_SIGNAL3(port), val);

	mt7530_clear(priv, MT7531_PCS_CONTROL_1(port), MT7531_SGMII_AN_ENABLE);

	/* MT7531 SGMII 1G and 2.5G force mode can only work in full duplex
	 * mode, no matter MT7531_SGMII_FORCE_HALF_DUPLEX is set or not.
	 */
	mt7530_rmw(priv, MT7531_SGMII_MODE(port),
		   MT7531_SGMII_IF_MODE_MASK | MT7531_SGMII_REMOTE_FAULT_DIS,
		   MT7531_SGMII_FORCE_SPEED_1000);

	mt7530_write(priv, MT7531_QPHY_PWR_STATE_CTRL(port), 0);

	return 0;
}

static int mt7531_sgmii_setup_mode_an(struct mt7530_priv *priv, int port,
				      phy_interface_t interface)
{
	if (!mt753x_is_mac_port(port))
		return -EINVAL;

	mt7530_set(priv, MT7531_QPHY_PWR_STATE_CTRL(port),
		   MT7531_SGMII_PHYA_PWD);

	mt7530_rmw(priv, MT7531_PHYA_CTRL_SIGNAL3(port),
		   MT7531_RG_TPHY_SPEED_MASK, MT7531_RG_TPHY_SPEED_1_25G);

	mt7530_set(priv, MT7531_SGMII_MODE(port),
		   MT7531_SGMII_REMOTE_FAULT_DIS |
		   MT7531_SGMII_SPEED_DUPLEX_AN);

	mt7530_rmw(priv, MT7531_PCS_SPEED_ABILITY(port),
		   MT7531_SGMII_TX_CONFIG_MASK, 1);

	mt7530_set(priv, MT7531_PCS_CONTROL_1(port), MT7531_SGMII_AN_ENABLE);

	mt7530_set(priv, MT7531_PCS_CONTROL_1(port), MT7531_SGMII_AN_RESTART);

	mt7530_write(priv, MT7531_QPHY_PWR_STATE_CTRL(port), 0);

	return 0;
}

static void mt7531_sgmii_restart_an(struct dsa_switch *ds, int port)
{
	struct mt7530_priv *priv = ds->priv;
	u32 val;

	/* Only restart AN when AN is enabled */
	val = mt7530_read(priv, MT7531_PCS_CONTROL_1(port));
	if (val & MT7531_SGMII_AN_ENABLE) {
		val |= MT7531_SGMII_AN_RESTART;
		mt7530_write(priv, MT7531_PCS_CONTROL_1(port), val);
	}
}

static int
mt7531_mac_config(struct dsa_switch *ds, int port, unsigned int mode,
		  phy_interface_t interface)
{
	struct mt7530_priv *priv = ds->priv;
	struct phy_device *phydev;
	struct dsa_port *dp;

	if (!mt753x_is_mac_port(port)) {
		dev_err(priv->dev, "port %d is not a MAC port\n", port);
		return -EINVAL;
	}

	switch (interface) {
	case PHY_INTERFACE_MODE_RGMII:
	case PHY_INTERFACE_MODE_RGMII_ID:
	case PHY_INTERFACE_MODE_RGMII_RXID:
	case PHY_INTERFACE_MODE_RGMII_TXID:
		dp = dsa_to_port(ds, port);
		phydev = dp->slave->phydev;
		return mt7531_rgmii_setup(priv, port, interface, phydev);
	case PHY_INTERFACE_MODE_SGMII:
		return mt7531_sgmii_setup_mode_an(priv, port, interface);
	case PHY_INTERFACE_MODE_NA:
	case PHY_INTERFACE_MODE_1000BASEX:
	case PHY_INTERFACE_MODE_2500BASEX:
		if (phylink_autoneg_inband(mode))
			return -EINVAL;

		return mt7531_sgmii_setup_mode_force(priv, port, interface);
	default:
		return -EINVAL;
	}

	return -EINVAL;
}

static int
mt753x_mac_config(struct dsa_switch *ds, int port, unsigned int mode,
		  const struct phylink_link_state *state)
{
	struct mt7530_priv *priv = ds->priv;

	return priv->info->mac_port_config(ds, port, mode, state->interface);
}

static void
mt753x_phylink_mac_config(struct dsa_switch *ds, int port, unsigned int mode,
			  const struct phylink_link_state *state)
{
	struct mt7530_priv *priv = ds->priv;
	u32 mcr_cur, mcr_new;

	if (!mt753x_phy_mode_supported(ds, port, state))
		goto unsupported;

	switch (port) {
	case 0 ... 4: /* Internal phy */
		if (state->interface != PHY_INTERFACE_MODE_GMII)
			goto unsupported;
		break;
	case 5: /* 2nd cpu port with phy of port 0 or 4 / external phy */
		if (priv->p5_interface == state->interface)
			break;

		if (mt753x_mac_config(ds, port, mode, state) < 0)
			goto unsupported;

		if (priv->p5_intf_sel != P5_DISABLED)
			priv->p5_interface = state->interface;
		break;
	case 6: /* 1st cpu port */
		if (priv->p6_interface == state->interface)
			break;

		mt753x_pad_setup(ds, state);

		if (mt753x_mac_config(ds, port, mode, state) < 0)
			goto unsupported;

		priv->p6_interface = state->interface;
		break;
	default:
unsupported:
		dev_err(ds->dev, "%s: unsupported %s port: %i\n",
			__func__, phy_modes(state->interface), port);
		return;
	}

	if (phylink_autoneg_inband(mode) &&
	    state->interface != PHY_INTERFACE_MODE_SGMII) {
		dev_err(ds->dev, "%s: in-band negotiation unsupported\n",
			__func__);
		return;
	}

	mcr_cur = mt7530_read(priv, MT7530_PMCR_P(port));
	mcr_new = mcr_cur;
	mcr_new &= ~PMCR_LINK_SETTINGS_MASK;
	mcr_new |= PMCR_IFG_XMIT(1) | PMCR_MAC_MODE | PMCR_BACKOFF_EN |
		   PMCR_BACKPR_EN | PMCR_FORCE_MODE_ID(priv->id);

	/* Are we connected to external phy */
	if (port == 5 && dsa_is_user_port(ds, 5))
		mcr_new |= PMCR_EXT_PHY;

	if (mcr_new != mcr_cur)
		mt7530_write(priv, MT7530_PMCR_P(port), mcr_new);
}

static void
mt753x_phylink_mac_an_restart(struct dsa_switch *ds, int port)
{
	struct mt7530_priv *priv = ds->priv;

	if (!priv->info->mac_pcs_an_restart)
		return;

	priv->info->mac_pcs_an_restart(ds, port);
}

static void mt753x_phylink_mac_link_down(struct dsa_switch *ds, int port,
					 unsigned int mode,
					 phy_interface_t interface)
{
	struct mt7530_priv *priv = ds->priv;

	mt7530_clear(priv, MT7530_PMCR_P(port), PMCR_LINK_SETTINGS_MASK);
}

static void mt753x_mac_pcs_link_up(struct dsa_switch *ds, int port,
				   unsigned int mode, phy_interface_t interface,
				   int speed, int duplex)
{
	struct mt7530_priv *priv = ds->priv;

	if (!priv->info->mac_pcs_link_up)
		return;

	priv->info->mac_pcs_link_up(ds, port, mode, interface, speed, duplex);
}

static void mt753x_phylink_mac_link_up(struct dsa_switch *ds, int port,
				       unsigned int mode,
				       phy_interface_t interface,
				       struct phy_device *phydev,
				       int speed, int duplex,
				       bool tx_pause, bool rx_pause)
{
	struct mt7530_priv *priv = ds->priv;
	u32 mcr;

	mt753x_mac_pcs_link_up(ds, port, mode, interface, speed, duplex);

	mcr = PMCR_RX_EN | PMCR_TX_EN | PMCR_FORCE_LNK;

	/* MT753x MAC works in 1G full duplex mode for all up-clocked
	 * variants.
	 */
	if (interface == PHY_INTERFACE_MODE_TRGMII ||
	    (phy_interface_mode_is_8023z(interface))) {
		speed = SPEED_1000;
		duplex = DUPLEX_FULL;
	}

	switch (speed) {
	case SPEED_1000:
		mcr |= PMCR_FORCE_SPEED_1000;
		break;
	case SPEED_100:
		mcr |= PMCR_FORCE_SPEED_100;
		break;
	}
	if (duplex == DUPLEX_FULL) {
		mcr |= PMCR_FORCE_FDX;
		if (tx_pause)
			mcr |= PMCR_TX_FC_EN;
		if (rx_pause)
			mcr |= PMCR_RX_FC_EN;
	}

	if (mode == MLO_AN_PHY && phydev && phy_init_eee(phydev, 0) >= 0) {
		switch (speed) {
		case SPEED_1000:
			mcr |= PMCR_FORCE_EEE1G;
			break;
		case SPEED_100:
			mcr |= PMCR_FORCE_EEE100;
			break;
		}
	}

	mt7530_set(priv, MT7530_PMCR_P(port), mcr);
}

static int
mt7531_cpu_port_config(struct dsa_switch *ds, int port)
{
	struct mt7530_priv *priv = ds->priv;
	phy_interface_t interface;
	int speed;
	int ret;

	switch (port) {
	case 5:
		if (mt7531_is_rgmii_port(priv, port))
			interface = PHY_INTERFACE_MODE_RGMII;
		else
			interface = PHY_INTERFACE_MODE_2500BASEX;

		priv->p5_interface = interface;
		break;
	case 6:
		interface = PHY_INTERFACE_MODE_2500BASEX;

		mt7531_pad_setup(ds, interface);

		priv->p6_interface = interface;
		break;
	default:
		return -EINVAL;
	}

	if (interface == PHY_INTERFACE_MODE_2500BASEX)
		speed = SPEED_2500;
	else
		speed = SPEED_1000;

	ret = mt7531_mac_config(ds, port, MLO_AN_FIXED, interface);
	if (ret)
		return ret;
	mt7530_write(priv, MT7530_PMCR_P(port),
		     PMCR_CPU_PORT_SETTING(priv->id));
	mt753x_phylink_mac_link_up(ds, port, MLO_AN_FIXED, interface, NULL,
				   speed, DUPLEX_FULL, true, true);

	return 0;
}

static void
mt7530_mac_port_validate(struct dsa_switch *ds, int port,
			 unsigned long *supported)
{
	if (port == 5)
		phylink_set(supported, 1000baseX_Full);
}

static void mt7531_mac_port_validate(struct dsa_switch *ds, int port,
				     unsigned long *supported)
{
	struct mt7530_priv *priv = ds->priv;

	mt7531_sgmii_validate(priv, port, supported);
}

static void
mt753x_phylink_validate(struct dsa_switch *ds, int port,
			unsigned long *supported,
			struct phylink_link_state *state)
{
	__ETHTOOL_DECLARE_LINK_MODE_MASK(mask) = { 0, };
	struct mt7530_priv *priv = ds->priv;

	if (state->interface != PHY_INTERFACE_MODE_NA &&
	    !mt753x_phy_mode_supported(ds, port, state)) {
		linkmode_zero(supported);
		return;
	}

	phylink_set_port_modes(mask);

	if (state->interface != PHY_INTERFACE_MODE_TRGMII ||
	    !phy_interface_mode_is_8023z(state->interface)) {
		phylink_set(mask, 10baseT_Half);
		phylink_set(mask, 10baseT_Full);
		phylink_set(mask, 100baseT_Half);
		phylink_set(mask, 100baseT_Full);
		phylink_set(mask, Autoneg);
	}

	/* This switch only supports 1G full-duplex. */
	if (state->interface != PHY_INTERFACE_MODE_MII)
		phylink_set(mask, 1000baseT_Full);

	priv->info->mac_port_validate(ds, port, mask);

	phylink_set(mask, Pause);
	phylink_set(mask, Asym_Pause);

	linkmode_and(supported, supported, mask);
	linkmode_and(state->advertising, state->advertising, mask);

	/* We can only operate at 2500BaseX or 1000BaseX.  If requested
	 * to advertise both, only report advertising at 2500BaseX.
	 */
	phylink_helper_basex_speed(state);
}

static int
mt7530_phylink_mac_link_state(struct dsa_switch *ds, int port,
			      struct phylink_link_state *state)
{
	struct mt7530_priv *priv = ds->priv;
	u32 pmsr;

	if (port < 0 || port >= MT7530_NUM_PORTS)
		return -EINVAL;

	pmsr = mt7530_read(priv, MT7530_PMSR_P(port));

	state->link = (pmsr & PMSR_LINK);
	state->an_complete = state->link;
	state->duplex = !!(pmsr & PMSR_DPX);

	switch (pmsr & PMSR_SPEED_MASK) {
	case PMSR_SPEED_10:
		state->speed = SPEED_10;
		break;
	case PMSR_SPEED_100:
		state->speed = SPEED_100;
		break;
	case PMSR_SPEED_1000:
		state->speed = SPEED_1000;
		break;
	default:
		state->speed = SPEED_UNKNOWN;
		break;
	}

	state->pause &= ~(MLO_PAUSE_RX | MLO_PAUSE_TX);
	if (pmsr & PMSR_RX_FC)
		state->pause |= MLO_PAUSE_RX;
	if (pmsr & PMSR_TX_FC)
		state->pause |= MLO_PAUSE_TX;

	return 1;
}

static int
mt7531_sgmii_pcs_get_state_an(struct mt7530_priv *priv, int port,
			      struct phylink_link_state *state)
{
	u32 status, val;
	u16 config_reg;

	status = mt7530_read(priv, MT7531_PCS_CONTROL_1(port));
	state->link = !!(status & MT7531_SGMII_LINK_STATUS);
	if (state->interface == PHY_INTERFACE_MODE_SGMII &&
	    (status & MT7531_SGMII_AN_ENABLE)) {
		val = mt7530_read(priv, MT7531_PCS_SPEED_ABILITY(port));
		config_reg = val >> 16;

		switch (config_reg & LPA_SGMII_SPD_MASK) {
		case LPA_SGMII_1000:
			state->speed = SPEED_1000;
			break;
		case LPA_SGMII_100:
			state->speed = SPEED_100;
			break;
		case LPA_SGMII_10:
			state->speed = SPEED_10;
			break;
		default:
			dev_err(priv->dev, "invalid sgmii PHY speed\n");
			state->link = false;
			return -EINVAL;
		}

		if (config_reg & LPA_SGMII_FULL_DUPLEX)
			state->duplex = DUPLEX_FULL;
		else
			state->duplex = DUPLEX_HALF;
	}

	return 0;
}

static int
mt7531_phylink_mac_link_state(struct dsa_switch *ds, int port,
			      struct phylink_link_state *state)
{
	struct mt7530_priv *priv = ds->priv;

	if (state->interface == PHY_INTERFACE_MODE_SGMII)
		return mt7531_sgmii_pcs_get_state_an(priv, port, state);

	return -EOPNOTSUPP;
}

static int
mt753x_phylink_mac_link_state(struct dsa_switch *ds, int port,
			      struct phylink_link_state *state)
{
	struct mt7530_priv *priv = ds->priv;

	return priv->info->mac_port_get_state(ds, port, state);
}

static int
mt753x_setup(struct dsa_switch *ds)
{
	struct mt7530_priv *priv = ds->priv;
	int ret = priv->info->sw_setup(ds);

	if (ret)
		return ret;

	ret = mt7530_setup_irq(priv);
	if (ret)
		return ret;

	ret = mt7530_setup_mdio(priv);
	if (ret && priv->irq)
		mt7530_free_irq_common(priv);

	return ret;
}

static int mt753x_get_mac_eee(struct dsa_switch *ds, int port,
			      struct ethtool_eee *e)
{
	struct mt7530_priv *priv = ds->priv;
	u32 eeecr = mt7530_read(priv, MT7530_PMEEECR_P(port));

	e->tx_lpi_enabled = !(eeecr & LPI_MODE_EN);
	e->tx_lpi_timer = GET_LPI_THRESH(eeecr);

	return 0;
}

static int mt753x_set_mac_eee(struct dsa_switch *ds, int port,
			      struct ethtool_eee *e)
{
	struct mt7530_priv *priv = ds->priv;
	u32 set, mask = LPI_THRESH_MASK | LPI_MODE_EN;

	if (e->tx_lpi_timer > 0xFFF)
		return -EINVAL;

	set = SET_LPI_THRESH(e->tx_lpi_timer);
	if (!e->tx_lpi_enabled)
		/* Force LPI Mode without a delay */
		set |= LPI_MODE_EN;
	mt7530_rmw(priv, MT7530_PMEEECR_P(port), mask, set);

	return 0;
}

static const struct dsa_switch_ops mt7530_switch_ops = {
	.get_tag_protocol	= mtk_get_tag_protocol,
	.setup			= mt753x_setup,
	.get_strings		= mt7530_get_strings,
	.get_ethtool_stats	= mt7530_get_ethtool_stats,
	.get_sset_count		= mt7530_get_sset_count,
	.set_ageing_time	= mt7530_set_ageing_time,
	.port_enable		= mt7530_port_enable,
	.port_disable		= mt7530_port_disable,
	.port_change_mtu	= mt7530_port_change_mtu,
	.port_max_mtu		= mt7530_port_max_mtu,
	.port_stp_state_set	= mt7530_stp_state_set,
	.port_pre_bridge_flags	= mt7530_port_pre_bridge_flags,
	.port_bridge_flags	= mt7530_port_bridge_flags,
	.port_set_mrouter	= mt7530_port_set_mrouter,
	.port_bridge_join	= mt7530_port_bridge_join,
	.port_bridge_leave	= mt7530_port_bridge_leave,
	.port_fdb_add		= mt7530_port_fdb_add,
	.port_fdb_del		= mt7530_port_fdb_del,
	.port_fdb_dump		= mt7530_port_fdb_dump,
	.port_mdb_add		= mt7530_port_mdb_add,
	.port_mdb_del		= mt7530_port_mdb_del,
	.port_vlan_filtering	= mt7530_port_vlan_filtering,
	.port_vlan_add		= mt7530_port_vlan_add,
	.port_vlan_del		= mt7530_port_vlan_del,
	.port_mirror_add	= mt753x_port_mirror_add,
	.port_mirror_del	= mt753x_port_mirror_del,
	.phylink_validate	= mt753x_phylink_validate,
	.phylink_mac_link_state	= mt753x_phylink_mac_link_state,
	.phylink_mac_config	= mt753x_phylink_mac_config,
	.phylink_mac_an_restart	= mt753x_phylink_mac_an_restart,
	.phylink_mac_link_down	= mt753x_phylink_mac_link_down,
	.phylink_mac_link_up	= mt753x_phylink_mac_link_up,
	.get_mac_eee		= mt753x_get_mac_eee,
	.set_mac_eee		= mt753x_set_mac_eee,
};

static const struct mt753x_info mt753x_table[] = {
	[ID_MT7621] = {
		.id = ID_MT7621,
		.sw_setup = mt7530_setup,
		.phy_read = mt7530_phy_read,
		.phy_write = mt7530_phy_write,
		.pad_setup = mt7530_pad_clk_setup,
		.phy_mode_supported = mt7530_phy_mode_supported,
		.mac_port_validate = mt7530_mac_port_validate,
		.mac_port_get_state = mt7530_phylink_mac_link_state,
		.mac_port_config = mt7530_mac_config,
	},
	[ID_MT7530] = {
		.id = ID_MT7530,
		.sw_setup = mt7530_setup,
		.phy_read = mt7530_phy_read,
		.phy_write = mt7530_phy_write,
		.pad_setup = mt7530_pad_clk_setup,
		.phy_mode_supported = mt7530_phy_mode_supported,
		.mac_port_validate = mt7530_mac_port_validate,
		.mac_port_get_state = mt7530_phylink_mac_link_state,
		.mac_port_config = mt7530_mac_config,
	},
	[ID_MT7531] = {
		.id = ID_MT7531,
		.sw_setup = mt7531_setup,
		.phy_read = mt7531_ind_phy_read,
		.phy_write = mt7531_ind_phy_write,
		.pad_setup = mt7531_pad_setup,
		.cpu_port_config = mt7531_cpu_port_config,
		.phy_mode_supported = mt7531_phy_mode_supported,
		.mac_port_validate = mt7531_mac_port_validate,
		.mac_port_get_state = mt7531_phylink_mac_link_state,
		.mac_port_config = mt7531_mac_config,
		.mac_pcs_an_restart = mt7531_sgmii_restart_an,
		.mac_pcs_link_up = mt7531_sgmii_link_up_force,
	},
};

static const struct of_device_id mt7530_of_match[] = {
	{ .compatible = "mediatek,mt7621", .data = &mt753x_table[ID_MT7621], },
	{ .compatible = "mediatek,mt7530", .data = &mt753x_table[ID_MT7530], },
	{ .compatible = "mediatek,mt7531", .data = &mt753x_table[ID_MT7531], },
	{ /* sentinel */ },
};
MODULE_DEVICE_TABLE(of, mt7530_of_match);

static int
mt7530_probe(struct mdio_device *mdiodev)
{
	struct mt7530_priv *priv;
	struct device_node *dn;

	dn = mdiodev->dev.of_node;

	priv = devm_kzalloc(&mdiodev->dev, sizeof(*priv), GFP_KERNEL);
	if (!priv)
		return -ENOMEM;

	priv->ds = devm_kzalloc(&mdiodev->dev, sizeof(*priv->ds), GFP_KERNEL);
	if (!priv->ds)
		return -ENOMEM;

	priv->ds->dev = &mdiodev->dev;
	priv->ds->num_ports = DSA_MAX_PORTS;

	/* Use medatek,mcm property to distinguish hardware type that would
	 * casues a little bit differences on power-on sequence.
	 */
	priv->mcm = of_property_read_bool(dn, "mediatek,mcm");
	if (priv->mcm) {
		dev_info(&mdiodev->dev, "MT7530 adapts as multi-chip module\n");

		priv->rstc = devm_reset_control_get(&mdiodev->dev, "mcm");
		if (IS_ERR(priv->rstc)) {
			dev_err(&mdiodev->dev, "Couldn't get our reset line\n");
			return PTR_ERR(priv->rstc);
		}
	}

	/* Get the hardware identifier from the devicetree node.
	 * We will need it for some of the clock and regulator setup.
	 */
	priv->info = of_device_get_match_data(&mdiodev->dev);
	if (!priv->info)
		return -EINVAL;

	/* Sanity check if these required device operations are filled
	 * properly.
	 */
	if (!priv->info->sw_setup || !priv->info->pad_setup ||
	    !priv->info->phy_read || !priv->info->phy_write ||
	    !priv->info->phy_mode_supported ||
	    !priv->info->mac_port_validate ||
	    !priv->info->mac_port_get_state || !priv->info->mac_port_config)
		return -EINVAL;

	priv->id = priv->info->id;

	if (priv->id == ID_MT7530) {
		priv->core_pwr = devm_regulator_get(&mdiodev->dev, "core");
		if (IS_ERR(priv->core_pwr))
			return PTR_ERR(priv->core_pwr);

		priv->io_pwr = devm_regulator_get(&mdiodev->dev, "io");
		if (IS_ERR(priv->io_pwr))
			return PTR_ERR(priv->io_pwr);
	}

	/* Not MCM that indicates switch works as the remote standalone
	 * integrated circuit so the GPIO pin would be used to complete
	 * the reset, otherwise memory-mapped register accessing used
	 * through syscon provides in the case of MCM.
	 */
	if (!priv->mcm) {
		priv->reset = devm_gpiod_get_optional(&mdiodev->dev, "reset",
						      GPIOD_OUT_LOW);
		if (IS_ERR(priv->reset)) {
			dev_err(&mdiodev->dev, "Couldn't get our reset line\n");
			return PTR_ERR(priv->reset);
		}
	}

	priv->bus = mdiodev->bus;
	priv->dev = &mdiodev->dev;
	priv->ds->priv = priv;
	priv->ds->ops = &mt7530_switch_ops;
	mutex_init(&priv->reg_mutex);
	dev_set_drvdata(&mdiodev->dev, priv);

	return dsa_register_switch(priv->ds);
}

static void
mt7530_remove(struct mdio_device *mdiodev)
{
	struct mt7530_priv *priv = dev_get_drvdata(&mdiodev->dev);
	int ret = 0;

	ret = regulator_disable(priv->core_pwr);
	if (ret < 0)
		dev_err(priv->dev,
			"Failed to disable core power: %d\n", ret);

	ret = regulator_disable(priv->io_pwr);
	if (ret < 0)
		dev_err(priv->dev, "Failed to disable io pwr: %d\n",
			ret);

	if (priv->irq)
		mt7530_free_irq(priv);

	dsa_unregister_switch(priv->ds);
	mutex_destroy(&priv->reg_mutex);
}

static struct mdio_driver mt7530_mdio_driver = {
	.probe  = mt7530_probe,
	.remove = mt7530_remove,
	.mdiodrv.driver = {
		.name = "mt7530",
		.of_match_table = mt7530_of_match,
	},
};

mdio_module_driver(mt7530_mdio_driver);

MODULE_AUTHOR("Sean Wang <sean.wang@mediatek.com>");
MODULE_DESCRIPTION("Driver for Mediatek MT7530 Switch");
MODULE_LICENSE("GPL");<|MERGE_RESOLUTION|>--- conflicted
+++ resolved
@@ -602,12 +602,8 @@
 
 static int mt7530_phy_read(struct mt7530_priv *priv, int port, int regnum)
 {
-<<<<<<< HEAD
-	u32 mask = PMCR_TX_EN | PMCR_RX_EN | PMCR_FORCE_LNK;
-=======
 	return mdiobus_read_nested(priv->bus, port, regnum);
 }
->>>>>>> 7d2a07b7
 
 static int mt7530_phy_write(struct mt7530_priv *priv, int port, int regnum,
 			    u16 val)
@@ -1012,17 +1008,9 @@
 	mt7530_write(priv, MT7530_PVC_P(port),
 		     PORT_SPEC_TAG);
 
-<<<<<<< HEAD
-	/* Setup the MAC by default for the cpu port */
-	mt7530_write(priv, MT7530_PMCR_P(port), PMCR_CPUP_LINK);
-
-	/* Unknown multicast frame forwarding to the cpu port */
-	mt7530_rmw(priv, MT7530_MFC, UNM_FFP_MASK, UNM_FFP(BIT(port)));
-=======
 	/* Disable flooding by default */
 	mt7530_rmw(priv, MT7530_MFC, BC_FFP_MASK | UNM_FFP_MASK | UNU_FFP_MASK,
 		   BC_FFP(BIT(port)) | UNM_FFP(BIT(port)) | UNU_FFP(BIT(port)));
->>>>>>> 7d2a07b7
 
 	/* Set CPU port number */
 	if (priv->id == ID_MT7621)
@@ -1798,22 +1786,6 @@
 	return 0;
 }
 
-<<<<<<< HEAD
-	for (i = 0; i < MT7530_NUM_PORTS; i++) {
-		/* Disable forwarding by default on all ports */
-		mt7530_rmw(priv, MT7530_PCR_P(i), PCR_MATRIX_MASK,
-			   PCR_MATRIX_CLR);
-
-		if (dsa_is_cpu_port(ds, i))
-			mt7530_cpu_port_enable(priv, i);
-		else
-			mt7530_port_disable(ds, i);
-
-		/* Enable consistent egress tag */
-		mt7530_rmw(priv, MT7530_PVC_P(i), PVC_EG_TAG_MASK,
-			   PVC_EG_TAG(MT7530_VLAN_EG_CONSISTENT));
-	}
-=======
 static int
 mt7530_gpio_direction_output(struct gpio_chip *gc, unsigned int offset, int value)
 {
@@ -1826,7 +1798,6 @@
 		mt7530_set(priv, MT7530_LED_GPIO_DATA, bit);
 	else
 		mt7530_clear(priv, MT7530_LED_GPIO_DATA, bit);
->>>>>>> 7d2a07b7
 
 	mt7530_set(priv, MT7530_LED_GPIO_OE, bit);
 
