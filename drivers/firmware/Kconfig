# SPDX-License-Identifier: GPL-2.0-only
#
# For a description of the syntax of this configuration file,
# see Documentation/kbuild/kconfig-language.rst.
#

menu "Firmware Drivers"

config ARM_SCMI_PROTOCOL
	tristate "ARM System Control and Management Interface (SCMI) Message Protocol"
	depends on ARM || ARM64 || COMPILE_TEST
	depends on MAILBOX || HAVE_ARM_SMCCC_DISCOVERY
	help
	  ARM System Control and Management Interface (SCMI) protocol is a
	  set of operating system-independent software interfaces that are
	  used in system management. SCMI is extensible and currently provides
	  interfaces for: Discovery and self-description of the interfaces
	  it supports, Power domain management which is the ability to place
	  a given device or domain into the various power-saving states that
	  it supports, Performance management which is the ability to control
	  the performance of a domain that is composed of compute engines
	  such as application processors and other accelerators, Clock
	  management which is the ability to set and inquire rates on platform
	  managed clocks and Sensor management which is the ability to read
	  sensor data, and be notified of sensor value.

	  This protocol library provides interface for all the client drivers
	  making use of the features offered by the SCMI.

config ARM_SCMI_POWER_DOMAIN
	tristate "SCMI power domain driver"
	depends on ARM_SCMI_PROTOCOL || (COMPILE_TEST && OF)
	default y
	select PM_GENERIC_DOMAINS if PM
	help
	  This enables support for the SCMI power domains which can be
	  enabled or disabled via the SCP firmware

	  This driver can also be built as a module.  If so, the module
	  will be called scmi_pm_domain. Note this may needed early in boot
	  before rootfs may be available.

config ARM_SCPI_PROTOCOL
	tristate "ARM System Control and Power Interface (SCPI) Message Protocol"
	depends on ARM || ARM64 || COMPILE_TEST
	depends on MAILBOX
	help
	  System Control and Power Interface (SCPI) Message Protocol is
	  defined for the purpose of communication between the Application
	  Cores(AP) and the System Control Processor(SCP). The MHU peripheral
	  provides a mechanism for inter-processor communication between SCP
	  and AP.

	  SCP controls most of the power management on the Application
	  Processors. It offers control and management of: the core/cluster
	  power states, various power domain DVFS including the core/cluster,
	  certain system clocks configuration, thermal sensors and many
	  others.

	  This protocol library provides interface for all the client drivers
	  making use of the features offered by the SCP.

config ARM_SCPI_POWER_DOMAIN
	tristate "SCPI power domain driver"
	depends on ARM_SCPI_PROTOCOL || (COMPILE_TEST && OF)
	default y
	select PM_GENERIC_DOMAINS if PM
	help
	  This enables support for the SCPI power domains which can be
	  enabled or disabled via the SCP firmware

config ARM_SDE_INTERFACE
	bool "ARM Software Delegated Exception Interface (SDEI)"
	depends on ARM64
	help
	  The Software Delegated Exception Interface (SDEI) is an ARM
	  standard for registering callbacks from the platform firmware
	  into the OS. This is typically used to implement RAS notifications.

config EDD
	tristate "BIOS Enhanced Disk Drive calls determine boot disk"
	depends on X86
	help
	  Say Y or M here if you want to enable BIOS Enhanced Disk Drive
	  Services real mode BIOS calls to determine which disk
	  BIOS tries boot from.  This information is then exported via sysfs.

	  This option is experimental and is known to fail to boot on some
          obscure configurations. Most disk controller BIOS vendors do
          not yet implement this feature.

config EDD_OFF
	bool "Sets default behavior for EDD detection to off"
	depends on EDD
	default n
	help
	  Say Y if you want EDD disabled by default, even though it is compiled into the
	  kernel. Say N if you want EDD enabled by default. EDD can be dynamically set
	  using the kernel parameter 'edd={on|skipmbr|off}'.

config FIRMWARE_MEMMAP
    bool "Add firmware-provided memory map to sysfs" if EXPERT
    default X86
    help
      Add the firmware-provided (unmodified) memory map to /sys/firmware/memmap.
      That memory map is used for example by kexec to set up parameter area
      for the next kernel, but can also be used for debugging purposes.

      See also Documentation/ABI/testing/sysfs-firmware-memmap.

config EFI_PCDP
	bool "Console device selection via EFI PCDP or HCDP table"
	depends on ACPI && EFI && IA64
	default y if IA64
	help
	  If your firmware supplies the PCDP table, and you want to
	  automatically use the primary console device it describes
	  as the Linux console, say Y here.

	  If your firmware supplies the HCDP table, and you want to
	  use the first serial port it describes as the Linux console,
	  say Y here.  If your EFI ConOut path contains only a UART
	  device, it will become the console automatically.  Otherwise,
	  you must specify the "console=hcdp" kernel boot argument.

	  Neither the PCDP nor the HCDP affects naming of serial devices,
	  so a serial console may be /dev/ttyS0, /dev/ttyS1, etc, depending
	  on how the driver discovers devices.

	  You must also enable the appropriate drivers (serial, VGA, etc.)

	  See DIG64_HCDPv20_042804.pdf available from
	  <http://www.dig64.org/specifications/> 

config DMIID
    bool "Export DMI identification via sysfs to userspace"
    depends on DMI
    default y
	help
	  Say Y here if you want to query SMBIOS/DMI system identification
	  information from userspace through /sys/class/dmi/id/ or if you want
	  DMI-based module auto-loading.

config DMI_SYSFS
	tristate "DMI table support in sysfs"
	depends on SYSFS && DMI
	default n
	help
	  Say Y or M here to enable the exporting of the raw DMI table
	  data via sysfs.  This is useful for consuming the data without
	  requiring any access to /dev/mem at all.  Tables are found
	  under /sys/firmware/dmi when this option is enabled and
	  loaded.

config DMI_SCAN_MACHINE_NON_EFI_FALLBACK
	bool

config ISCSI_IBFT_FIND
	bool "iSCSI Boot Firmware Table Attributes"
	depends on X86 && ISCSI_IBFT
	default n
	help
	  This option enables the kernel to find the region of memory
	  in which the ISCSI Boot Firmware Table (iBFT) resides. This
	  is necessary for iSCSI Boot Firmware Table Attributes module to work
	  properly.

config ISCSI_IBFT
	tristate "iSCSI Boot Firmware Table Attributes module"
	select ISCSI_BOOT_SYSFS
	select ISCSI_IBFT_FIND if X86
	depends on ACPI && SCSI && SCSI_LOWLEVEL
	default	n
	help
	  This option enables support for detection and exposing of iSCSI
	  Boot Firmware Table (iBFT) via sysfs to userspace. If you wish to
	  detect iSCSI boot parameters dynamically during system boot, say Y.
	  Otherwise, say N.

config RASPBERRYPI_FIRMWARE
	tristate "Raspberry Pi Firmware Driver"
	depends on BCM2835_MBOX
	help
	  This option enables support for communicating with the firmware on the
	  Raspberry Pi.

config FW_CFG_SYSFS
	tristate "QEMU fw_cfg device support in sysfs"
	depends on SYSFS && (ARM || ARM64 || PARISC || PPC_PMAC || SPARC || X86)
	depends on HAS_IOPORT_MAP
	default n
	help
	  Say Y or M here to enable the exporting of the QEMU firmware
	  configuration (fw_cfg) file entries via sysfs. Entries are
	  found under /sys/firmware/fw_cfg when this option is enabled
	  and loaded.

config FW_CFG_SYSFS_CMDLINE
	bool "QEMU fw_cfg device parameter parsing"
	depends on FW_CFG_SYSFS
	help
	  Allow the qemu_fw_cfg device to be initialized via the kernel
	  command line or using a module parameter.
	  WARNING: Using incorrect parameters (base address in particular)
	  may crash your system.

config INTEL_STRATIX10_SERVICE
	tristate "Intel Stratix10 Service Layer"
	depends on ARCH_INTEL_SOCFPGA && ARM64 && HAVE_ARM_SMCCC
	default n
	help
	  Intel Stratix10 service layer runs at privileged exception level,
	  interfaces with the service providers (FPGA manager is one of them)
	  and manages secure monitor call to communicate with secure monitor
	  software at secure monitor exception level.

	  Say Y here if you want Stratix10 service layer support.

config INTEL_STRATIX10_RSU
	tristate "Intel Stratix10 Remote System Update"
	depends on INTEL_STRATIX10_SERVICE
	help
	  The Intel Remote System Update (RSU) driver exposes interfaces
	  access through the Intel Service Layer to user space via sysfs
	  device attribute nodes. The RSU interfaces report/control some of
	  the optional RSU features of the Stratix 10 SoC FPGA.

	  The RSU provides a way for customers to update the boot
	  configuration of a Stratix 10 SoC device with significantly reduced
	  risk of corrupting the bitstream storage and bricking the system.

	  Enable RSU support if you are using an Intel SoC FPGA with the RSU
	  feature enabled and you want Linux user space control.

	  Say Y here if you want Intel RSU support.

config QCOM_SCM
	bool
	depends on ARM || ARM64
	depends on HAVE_ARM_SMCCC
	select RESET_CONTROLLER

config QCOM_SCM_DOWNLOAD_MODE_DEFAULT
	bool "Qualcomm download mode enabled by default"
	depends on QCOM_SCM
	help
	  A device with "download mode" enabled will upon an unexpected
	  warm-restart enter a special debug mode that allows the user to
	  "download" memory content over USB for offline postmortem analysis.
	  The feature can be enabled/disabled on the kernel command line.

	  Say Y here to enable "download mode" by default.

config TI_SCI_PROTOCOL
	tristate "TI System Control Interface (TISCI) Message Protocol"
	depends on TI_MESSAGE_MANAGER
	help
	  TI System Control Interface (TISCI) Message Protocol is used to manage
	  compute systems such as ARM, DSP etc with the system controller in
	  complex System on Chip(SoC) such as those found on certain keystone
	  generation SoC from TI.

	  System controller provides various facilities including power
	  management function support.

	  This protocol library is used by client drivers to use the features
	  provided by the system controller.

config TRUSTED_FOUNDATIONS
	bool "Trusted Foundations secure monitor support"
	depends on ARM && CPU_V7
	help
	  Some devices (including most early Tegra-based consumer devices on
	  the market) are booted with the Trusted Foundations secure monitor
	  active, requiring some core operations to be performed by the secure
	  monitor instead of the kernel.

	  This option allows the kernel to invoke the secure monitor whenever
	  required on devices using Trusted Foundations. See the functions and
	  comments in linux/firmware/trusted_foundations.h or the device tree
	  bindings for "tlm,trusted-foundations" for details on how to use it.

	  Choose N if you don't know what this is about.

<<<<<<< HEAD
=======
config TURRIS_MOX_RWTM
	tristate "Turris Mox rWTM secure firmware driver"
	depends on ARCH_MVEBU || COMPILE_TEST
	depends on HAS_DMA && OF
	depends on MAILBOX
	select HW_RANDOM
	select ARMADA_37XX_RWTM_MBOX
	help
	  This driver communicates with the firmware on the Cortex-M3 secure
	  processor of the Turris Mox router. Enable if you are building for
	  Turris Mox, and you will be able to read the device serial number and
	  other manufacturing data and also utilize the Entropy Bit Generator
	  for hardware random number generation.

source "drivers/firmware/arm_ffa/Kconfig"
>>>>>>> 7d2a07b7
source "drivers/firmware/broadcom/Kconfig"
source "drivers/firmware/google/Kconfig"
source "drivers/firmware/efi/Kconfig"
source "drivers/firmware/imx/Kconfig"
source "drivers/firmware/meson/Kconfig"
source "drivers/firmware/psci/Kconfig"
source "drivers/firmware/smccc/Kconfig"
source "drivers/firmware/tegra/Kconfig"
source "drivers/firmware/xilinx/Kconfig"

endmenu<|MERGE_RESOLUTION|>--- conflicted
+++ resolved
@@ -282,8 +282,6 @@
 
 	  Choose N if you don't know what this is about.
 
-<<<<<<< HEAD
-=======
 config TURRIS_MOX_RWTM
 	tristate "Turris Mox rWTM secure firmware driver"
 	depends on ARCH_MVEBU || COMPILE_TEST
@@ -299,7 +297,6 @@
 	  for hardware random number generation.
 
 source "drivers/firmware/arm_ffa/Kconfig"
->>>>>>> 7d2a07b7
 source "drivers/firmware/broadcom/Kconfig"
 source "drivers/firmware/google/Kconfig"
 source "drivers/firmware/efi/Kconfig"
