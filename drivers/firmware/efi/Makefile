# SPDX-License-Identifier: GPL-2.0
#
# Makefile for linux kernel
#

#
# ARM64 maps efi runtime services in userspace addresses
# which don't have KASAN shadow. So dereference of these addresses
# in efi_call_virt() will cause crash if this code instrumented.
#
KASAN_SANITIZE_runtime-wrappers.o	:= n

obj-$(CONFIG_ACPI_BGRT) 		+= efi-bgrt.o
obj-$(CONFIG_EFI)			+= efi.o vars.o reboot.o memattr.o tpm.o
<<<<<<< HEAD
obj-$(CONFIG_EFI)			+= capsule.o memmap.o
=======
obj-$(CONFIG_EFI)			+= memmap.o
ifneq ($(CONFIG_EFI_CAPSULE_LOADER),)
obj-$(CONFIG_EFI)			+= capsule.o
endif
>>>>>>> 7d2a07b7
obj-$(CONFIG_EFI_PARAMS_FROM_FDT)	+= fdtparams.o
obj-$(CONFIG_EFI_VARS)			+= efivars.o
obj-$(CONFIG_EFI_ESRT)			+= esrt.o
obj-$(CONFIG_EFI_VARS_PSTORE)		+= efi-pstore.o
obj-$(CONFIG_UEFI_CPER)			+= cper.o
obj-$(CONFIG_EFI_RUNTIME_MAP)		+= runtime-map.o
obj-$(CONFIG_EFI_RUNTIME_WRAPPERS)	+= runtime-wrappers.o
subdir-$(CONFIG_EFI_STUB)		+= libstub
obj-$(CONFIG_EFI_FAKE_MEMMAP)		+= fake_map.o
obj-$(CONFIG_EFI_BOOTLOADER_CONTROL)	+= efibc.o
obj-$(CONFIG_EFI_TEST)			+= test/
obj-$(CONFIG_EFI_DEV_PATH_PARSER)	+= dev-path-parser.o
obj-$(CONFIG_EFI)			+= secureboot.o
obj-$(CONFIG_APPLE_PROPERTIES)		+= apple-properties.o
obj-$(CONFIG_EFI_RCI2_TABLE)		+= rci2-table.o
obj-$(CONFIG_EFI_EMBEDDED_FIRMWARE)	+= embedded-firmware.o
obj-$(CONFIG_LOAD_UEFI_KEYS)		+= mokvar-table.o

fake_map-y				+= fake_mem.o
fake_map-$(CONFIG_X86)			+= x86_fake_mem.o

arm-obj-$(CONFIG_EFI)			:= efi-init.o arm-runtime.o
obj-$(CONFIG_ARM)			+= $(arm-obj-y)
obj-$(CONFIG_ARM64)			+= $(arm-obj-y)
riscv-obj-$(CONFIG_EFI)			:= efi-init.o riscv-runtime.o
obj-$(CONFIG_RISCV)			+= $(riscv-obj-y)
obj-$(CONFIG_EFI_CAPSULE_LOADER)	+= capsule-loader.o
obj-$(CONFIG_EFI_SECRET_KEY)		+= efi-secret-key.o
obj-$(CONFIG_EFI_EARLYCON)		+= earlycon.o
obj-$(CONFIG_UEFI_CPER_ARM)		+= cper-arm.o
obj-$(CONFIG_UEFI_CPER_X86)		+= cper-x86.o<|MERGE_RESOLUTION|>--- conflicted
+++ resolved
@@ -12,14 +12,10 @@
 
 obj-$(CONFIG_ACPI_BGRT) 		+= efi-bgrt.o
 obj-$(CONFIG_EFI)			+= efi.o vars.o reboot.o memattr.o tpm.o
-<<<<<<< HEAD
-obj-$(CONFIG_EFI)			+= capsule.o memmap.o
-=======
 obj-$(CONFIG_EFI)			+= memmap.o
 ifneq ($(CONFIG_EFI_CAPSULE_LOADER),)
 obj-$(CONFIG_EFI)			+= capsule.o
 endif
->>>>>>> 7d2a07b7
 obj-$(CONFIG_EFI_PARAMS_FROM_FDT)	+= fdtparams.o
 obj-$(CONFIG_EFI_VARS)			+= efivars.o
 obj-$(CONFIG_EFI_ESRT)			+= esrt.o
@@ -32,7 +28,6 @@
 obj-$(CONFIG_EFI_BOOTLOADER_CONTROL)	+= efibc.o
 obj-$(CONFIG_EFI_TEST)			+= test/
 obj-$(CONFIG_EFI_DEV_PATH_PARSER)	+= dev-path-parser.o
-obj-$(CONFIG_EFI)			+= secureboot.o
 obj-$(CONFIG_APPLE_PROPERTIES)		+= apple-properties.o
 obj-$(CONFIG_EFI_RCI2_TABLE)		+= rci2-table.o
 obj-$(CONFIG_EFI_EMBEDDED_FIRMWARE)	+= embedded-firmware.o
@@ -47,7 +42,6 @@
 riscv-obj-$(CONFIG_EFI)			:= efi-init.o riscv-runtime.o
 obj-$(CONFIG_RISCV)			+= $(riscv-obj-y)
 obj-$(CONFIG_EFI_CAPSULE_LOADER)	+= capsule-loader.o
-obj-$(CONFIG_EFI_SECRET_KEY)		+= efi-secret-key.o
 obj-$(CONFIG_EFI_EARLYCON)		+= earlycon.o
 obj-$(CONFIG_UEFI_CPER_ARM)		+= cper-arm.o
 obj-$(CONFIG_UEFI_CPER_X86)		+= cper-x86.o