--- conflicted
+++ resolved
@@ -705,13 +705,6 @@
 		struct nand_nvddr_timings *timings = &iface->timings.nvddr;
 
 		/* microseconds -> picoseconds */
-<<<<<<< HEAD
-		timings->tPROG_max = 1000000ULL * ONFI_DYN_TIMING_MAX;
-		timings->tBERS_max = 1000000ULL * ONFI_DYN_TIMING_MAX;
-
-		timings->tR_max = 200000000;
-		timings->tCCS_min = 500000;
-=======
 		timings->tPROG_max = 1000000ULL * onfi->tPROG;
 		timings->tBERS_max = 1000000ULL * onfi->tBERS;
 		timings->tR_max = 1000000ULL * onfi->tR;
@@ -721,7 +714,6 @@
 
 		if (onfi->fast_tCAD)
 			timings->tCAD_min = 25000;
->>>>>>> 7d2a07b7
 	}
 }
 
