--- conflicted
+++ resolved
@@ -7,10 +7,6 @@
  * @author John Levon <levon@movementarian.org>
  * @author Barry Kasindorf
  * @author Robert Richter <robert.richter@amd.com>
- *
- * Modified by Aravind Menon for Xen
- * These modifications are:
- * Copyright (C) 2005 Hewlett-Packard Co.
  *
  * This is the core of the buffer management. Each
  * CPU buffer is processed and entered into the
@@ -46,13 +42,6 @@
 static DEFINE_SPINLOCK(task_mortuary);
 static void process_task_mortuary(void);
 
-<<<<<<< HEAD
-#ifdef CONFIG_XEN
-static int cpu_current_domain[NR_CPUS];
-#endif
-
-=======
->>>>>>> 18e352e4
 /* Take ownership of the task struct and place it on the
  * list for processing. Only after two full buffer syncs
  * does the task eventually get freed, because by then
@@ -164,13 +153,6 @@
 int sync_start(void)
 {
 	int err;
-#ifdef CONFIG_XEN
-	int i;
-
-	for (i = 0; i < NR_CPUS; i++) {
-		cpu_current_domain[i] = COORDINATOR_DOMAIN;
-	}
-#endif
 
 	start_cpu_work();
 
@@ -297,42 +279,15 @@
 	last_cookie = INVALID_COOKIE;
 }
 
-static void add_cpu_mode_switch(unsigned int cpu_mode)
-{
-	add_event_entry(ESCAPE_CODE);
-<<<<<<< HEAD
-	switch (cpu_mode) {
-	case CPU_MODE_USER:
-		add_event_entry(USER_ENTER_SWITCH_CODE);
-		break;
-	case CPU_MODE_KERNEL:
-		add_event_entry(KERNEL_ENTER_SWITCH_CODE);
-		break;
-	case CPU_MODE_XEN:
-		add_event_entry(XEN_ENTER_SWITCH_CODE);
-	  	break;
-	default:
-		break;
-	}
-}
-
-#ifdef CONFIG_XEN
-static void add_domain_switch(unsigned long domain_id)
-{
-	add_event_entry(ESCAPE_CODE);
-	add_event_entry(DOMAIN_SWITCH_CODE);
-	add_event_entry(domain_id);
-}
-#endif
-
-=======
+static void add_kernel_ctx_switch(unsigned int in_kernel)
+{
+	add_event_entry(ESCAPE_CODE);
 	if (in_kernel)
 		add_event_entry(KERNEL_ENTER_SWITCH_CODE);
 	else
 		add_event_entry(KERNEL_EXIT_SWITCH_CODE);
 }
 
->>>>>>> 18e352e4
 static void
 add_user_ctx_switch(struct task_struct const *task, unsigned long cookie)
 {
@@ -445,28 +400,6 @@
 	return 1;
 }
 
-<<<<<<< HEAD
- 
-/* Add a sample to the global event buffer. If possible the
- * sample is converted into a persistent dentry/offset pair
- * for later lookup from userspace.
- */
-static int
-add_sample(struct mm_struct * mm, struct op_sample * s, int cpu_mode)
-{
-	if (cpu_mode >= CPU_MODE_KERNEL) {
-		add_sample_entry(s->eip, s->event);
-		return 1;
-	} else if (mm) {
-		return add_us_sample(mm, s);
-	} else {
-		atomic_inc(&oprofile_stats.sample_lost_no_mm);
-	}
-	return 0;
-}
- 
-=======
->>>>>>> 18e352e4
 
 static void release_mm(struct mm_struct *mm)
 {
@@ -563,64 +496,22 @@
 	unsigned long val;
 	struct task_struct *new;
 	unsigned long cookie = 0;
-<<<<<<< HEAD
-	int cpu_mode = 1;
-	unsigned int i;
-=======
 	int in_kernel = 1;
->>>>>>> 18e352e4
 	sync_buffer_state state = sb_buffer_start;
 	unsigned int i;
 	unsigned long available;
-<<<<<<< HEAD
-	int domain_switch = 0;
-=======
 	unsigned long flags;
 	struct op_entry entry;
 	struct op_sample *sample;
->>>>>>> 18e352e4
 
 	mutex_lock(&buffer_mutex);
 
-<<<<<<< HEAD
-#ifdef CONFIG_XEN
-	/* We need to assign the first samples in this CPU buffer to the
-	   same domain that we were processing at the last sync_buffer */
-	if (cpu_current_domain[cpu] != COORDINATOR_DOMAIN) {
-		add_domain_switch(cpu_current_domain[cpu]);
-	}
-#endif
-
-	/* Remember, only we can modify tail_pos */
-=======
 	add_cpu_switch(cpu);
->>>>>>> 18e352e4
 
 	op_cpu_buffer_reset(cpu);
 	available = op_cpu_buffer_entries(cpu);
 
 	for (i = 0; i < available; ++i) {
-<<<<<<< HEAD
-		struct op_sample * s = &cpu_buf->buffer[cpu_buf->tail_pos];
- 
-		if (is_code(s->eip) && !domain_switch) {
-			if (s->event <= CPU_MODE_XEN) {
-				/* xen/kernel/userspace switch */
-				cpu_mode = s->event;
-				if (state == sb_buffer_start)
-					state = sb_sample_start;
-				add_cpu_mode_switch(s->event);
-			} else if (s->event == CPU_TRACE_BEGIN) {
-				state = sb_bt_start;
-				add_trace_begin();
-#ifdef CONFIG_XEN
-			} else if (s->event == CPU_DOMAIN_SWITCH) {
-				domain_switch = 1;
-#endif
-			} else {
-				struct mm_struct * oldmm = mm;
-
-=======
 		sample = op_cpu_buffer_read_entry(&entry, cpu);
 		if (!sample)
 			break;
@@ -640,7 +531,6 @@
 			}
 			if (flags & USER_CTX_SWITCH
 			    && op_cpu_buffer_get_data(&entry, &val)) {
->>>>>>> 18e352e4
 				/* userspace context switch */
 				new = (struct task_struct *)val;
 				oldmm = mm;
@@ -650,30 +540,9 @@
 					cookie = get_exec_dcookie(mm);
 				add_user_ctx_switch(new, cookie);
 			}
-<<<<<<< HEAD
-		} else {
-#ifdef CONFIG_XEN
-			if (domain_switch) {
-				cpu_current_domain[cpu] = s->eip;
-				add_domain_switch(s->eip);
-				domain_switch = 0;
-			} else if (cpu_current_domain[cpu] !=
-				    COORDINATOR_DOMAIN) {
-				add_sample_entry(s->eip, s->event);
-			} else
-#endif
-			if (state >= sb_bt_start &&
-			    !add_sample(mm, s, cpu_mode)) {
-				if (state == sb_bt_start) {
-					state = sb_bt_ignore;
-					atomic_inc(&oprofile_stats.bt_lost_no_mapping);
-				}
-			}
-=======
 			if (op_cpu_buffer_get_size(&entry))
 				add_data(&entry, mm);
 			continue;
->>>>>>> 18e352e4
 		}
 
 		if (state < sb_bt_start)
@@ -691,13 +560,6 @@
 	}
 	release_mm(mm);
 
-#ifdef CONFIG_XEN
-	/* We reset domain to COORDINATOR at each CPU switch */
-	if (cpu_current_domain[cpu] != COORDINATOR_DOMAIN) {
-		add_domain_switch(COORDINATOR_DOMAIN);
-	}
-#endif
-
 	mark_done(cpu);
 
 	mutex_unlock(&buffer_mutex);
