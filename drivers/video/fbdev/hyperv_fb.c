// SPDX-License-Identifier: GPL-2.0-only
/*
 * Copyright (c) 2012, Microsoft Corporation.
 *
 * Author:
 *   Haiyang Zhang <haiyangz@microsoft.com>
 */

/*
 * Hyper-V Synthetic Video Frame Buffer Driver
 *
 * This is the driver for the Hyper-V Synthetic Video, which supports
 * screen resolution up to Full HD 1920x1080 with 32 bit color on Windows
 * Server 2012, and 1600x1200 with 16 bit color on Windows Server 2008 R2
 * or earlier.
 *
 * It also solves the double mouse cursor issue of the emulated video mode.
 *
 * The default screen resolution is 1152x864, which may be changed by a
 * kernel parameter:
 *     video=hyperv_fb:<width>x<height>
 *     For example: video=hyperv_fb:1280x1024
 *
 * Portrait orientation is also supported:
 *     For example: video=hyperv_fb:864x1152
 *
 * When a Windows 10 RS5+ host is used, the virtual machine screen
 * resolution is obtained from the host. The "video=hyperv_fb" option is
 * not needed, but still can be used to overwrite what the host specifies.
 * The VM resolution on the host could be set by executing the powershell
 * "set-vmvideo" command. For example
 *     set-vmvideo -vmname name -horizontalresolution:1920 \
 * -verticalresolution:1200 -resolutiontype single
 *
 * Gen 1 VMs also support direct using VM's physical memory for framebuffer.
 * It could improve the efficiency and performance for framebuffer and VM.
 * This requires to allocate contiguous physical memory from Linux kernel's
 * CMA memory allocator. To enable this, supply a kernel parameter to give
 * enough memory space to CMA allocator for framebuffer. For example:
 *    cma=130m
 * This gives 130MB memory to CMA allocator that can be allocated to
 * framebuffer. For reference, 8K resolution (7680x4320) takes about
 * 127MB memory.
 */

#define pr_fmt(fmt) KBUILD_MODNAME ": " fmt

#include <linux/module.h>
#include <linux/kernel.h>
#include <linux/init.h>
#include <linux/completion.h>
#include <linux/fb.h>
#include <linux/pci.h>
#include <linux/efi.h>
#include <linux/console.h>

#include <linux/hyperv.h>


/* Hyper-V Synthetic Video Protocol definitions and structures */
#define MAX_VMBUS_PKT_SIZE 0x4000

#define SYNTHVID_VERSION(major, minor) ((minor) << 16 | (major))
#define SYNTHVID_VERSION_WIN7 SYNTHVID_VERSION(3, 0)
#define SYNTHVID_VERSION_WIN8 SYNTHVID_VERSION(3, 2)
#define SYNTHVID_VERSION_WIN10 SYNTHVID_VERSION(3, 5)

#define SYNTHVID_VER_GET_MAJOR(ver) (ver & 0x0000ffff)
#define SYNTHVID_VER_GET_MINOR(ver) ((ver & 0xffff0000) >> 16)

#define SYNTHVID_DEPTH_WIN7 16
#define SYNTHVID_DEPTH_WIN8 32

#define SYNTHVID_FB_SIZE_WIN7 (4 * 1024 * 1024)
#define SYNTHVID_WIDTH_MAX_WIN7 1600
#define SYNTHVID_HEIGHT_MAX_WIN7 1200

#define SYNTHVID_FB_SIZE_WIN8 (8 * 1024 * 1024)

#define PCI_VENDOR_ID_MICROSOFT 0x1414
#define PCI_DEVICE_ID_HYPERV_VIDEO 0x5353


enum pipe_msg_type {
	PIPE_MSG_INVALID,
	PIPE_MSG_DATA,
	PIPE_MSG_MAX
};

struct pipe_msg_hdr {
	u32 type;
	u32 size; /* size of message after this field */
} __packed;


enum synthvid_msg_type {
	SYNTHVID_ERROR			= 0,
	SYNTHVID_VERSION_REQUEST	= 1,
	SYNTHVID_VERSION_RESPONSE	= 2,
	SYNTHVID_VRAM_LOCATION		= 3,
	SYNTHVID_VRAM_LOCATION_ACK	= 4,
	SYNTHVID_SITUATION_UPDATE	= 5,
	SYNTHVID_SITUATION_UPDATE_ACK	= 6,
	SYNTHVID_POINTER_POSITION	= 7,
	SYNTHVID_POINTER_SHAPE		= 8,
	SYNTHVID_FEATURE_CHANGE		= 9,
	SYNTHVID_DIRT			= 10,
	SYNTHVID_RESOLUTION_REQUEST	= 13,
	SYNTHVID_RESOLUTION_RESPONSE	= 14,

	SYNTHVID_MAX			= 15
};

#define		SYNTHVID_EDID_BLOCK_SIZE	128
#define		SYNTHVID_MAX_RESOLUTION_COUNT	64

struct hvd_screen_info {
	u16 width;
	u16 height;
} __packed;

struct synthvid_msg_hdr {
	u32 type;
	u32 size;  /* size of this header + payload after this field*/
} __packed;

struct synthvid_version_req {
	u32 version;
} __packed;

struct synthvid_version_resp {
	u32 version;
	u8 is_accepted;
	u8 max_video_outputs;
} __packed;

struct synthvid_supported_resolution_req {
	u8 maximum_resolution_count;
} __packed;

struct synthvid_supported_resolution_resp {
	u8 edid_block[SYNTHVID_EDID_BLOCK_SIZE];
	u8 resolution_count;
	u8 default_resolution_index;
	u8 is_standard;
	struct hvd_screen_info
		supported_resolution[SYNTHVID_MAX_RESOLUTION_COUNT];
} __packed;

struct synthvid_vram_location {
	u64 user_ctx;
	u8 is_vram_gpa_specified;
	u64 vram_gpa;
} __packed;

struct synthvid_vram_location_ack {
	u64 user_ctx;
} __packed;

struct video_output_situation {
	u8 active;
	u32 vram_offset;
	u8 depth_bits;
	u32 width_pixels;
	u32 height_pixels;
	u32 pitch_bytes;
} __packed;

struct synthvid_situation_update {
	u64 user_ctx;
	u8 video_output_count;
	struct video_output_situation video_output[1];
} __packed;

struct synthvid_situation_update_ack {
	u64 user_ctx;
} __packed;

struct synthvid_pointer_position {
	u8 is_visible;
	u8 video_output;
	s32 image_x;
	s32 image_y;
} __packed;


#define CURSOR_MAX_X 96
#define CURSOR_MAX_Y 96
#define CURSOR_ARGB_PIXEL_SIZE 4
#define CURSOR_MAX_SIZE (CURSOR_MAX_X * CURSOR_MAX_Y * CURSOR_ARGB_PIXEL_SIZE)
#define CURSOR_COMPLETE (-1)

struct synthvid_pointer_shape {
	u8 part_idx;
	u8 is_argb;
	u32 width; /* CURSOR_MAX_X at most */
	u32 height; /* CURSOR_MAX_Y at most */
	u32 hot_x; /* hotspot relative to upper-left of pointer image */
	u32 hot_y;
	u8 data[4];
} __packed;

struct synthvid_feature_change {
	u8 is_dirt_needed;
	u8 is_ptr_pos_needed;
	u8 is_ptr_shape_needed;
	u8 is_situ_needed;
} __packed;

struct rect {
	s32 x1, y1; /* top left corner */
	s32 x2, y2; /* bottom right corner, exclusive */
} __packed;

struct synthvid_dirt {
	u8 video_output;
	u8 dirt_count;
	struct rect rect[1];
} __packed;

struct synthvid_msg {
	struct pipe_msg_hdr pipe_hdr;
	struct synthvid_msg_hdr vid_hdr;
	union {
		struct synthvid_version_req ver_req;
		struct synthvid_version_resp ver_resp;
		struct synthvid_vram_location vram;
		struct synthvid_vram_location_ack vram_ack;
		struct synthvid_situation_update situ;
		struct synthvid_situation_update_ack situ_ack;
		struct synthvid_pointer_position ptr_pos;
		struct synthvid_pointer_shape ptr_shape;
		struct synthvid_feature_change feature_chg;
		struct synthvid_dirt dirt;
		struct synthvid_supported_resolution_req resolution_req;
		struct synthvid_supported_resolution_resp resolution_resp;
	};
} __packed;


/* FB driver definitions and structures */
#define HVFB_WIDTH 1152 /* default screen width */
#define HVFB_HEIGHT 864 /* default screen height */
#define HVFB_WIDTH_MIN 640
#define HVFB_HEIGHT_MIN 480

#define RING_BUFSIZE (256 * 1024)
#define VSP_TIMEOUT (10 * HZ)
#define HVFB_UPDATE_DELAY (HZ / 20)
#define HVFB_ONDEMAND_THROTTLE (HZ / 20)

struct hvfb_par {
	struct fb_info *info;
	struct resource *mem;
	bool fb_ready; /* fb device is ready */
	struct completion wait;
	u32 synthvid_version;

	struct delayed_work dwork;
	bool update;
	bool update_saved; /* The value of 'update' before hibernation */

	u32 pseudo_palette[16];
	u8 init_buf[MAX_VMBUS_PKT_SIZE];
	u8 recv_buf[MAX_VMBUS_PKT_SIZE];

	/* If true, the VSC notifies the VSP on every framebuffer change */
	bool synchronous_fb;

	/* If true, need to copy from deferred IO mem to framebuffer mem */
	bool need_docopy;

	struct notifier_block hvfb_panic_nb;

	/* Memory for deferred IO and frame buffer itself */
	unsigned char *dio_vp;
	unsigned char *mmio_vp;
	phys_addr_t mmio_pp;

	/* Dirty rectangle, protected by delayed_refresh_lock */
	int x1, y1, x2, y2;
	bool delayed_refresh;
	spinlock_t delayed_refresh_lock;
};

static uint screen_width = HVFB_WIDTH;
static uint screen_height = HVFB_HEIGHT;
static uint screen_width_max = HVFB_WIDTH;
static uint screen_height_max = HVFB_HEIGHT;
static uint screen_depth;
static uint screen_fb_size;
static uint dio_fb_size; /* FB size for deferred IO */

/* Send message to Hyper-V host */
static inline int synthvid_send(struct hv_device *hdev,
				struct synthvid_msg *msg)
{
	static atomic64_t request_id = ATOMIC64_INIT(0);
	int ret;

	msg->pipe_hdr.type = PIPE_MSG_DATA;
	msg->pipe_hdr.size = msg->vid_hdr.size;

	ret = vmbus_sendpacket(hdev->channel, msg,
			       msg->vid_hdr.size + sizeof(struct pipe_msg_hdr),
			       atomic64_inc_return(&request_id),
			       VM_PKT_DATA_INBAND, 0);

	if (ret)
		pr_err("Unable to send packet via vmbus\n");

	return ret;
}


/* Send screen resolution info to host */
static int synthvid_send_situ(struct hv_device *hdev)
{
	struct fb_info *info = hv_get_drvdata(hdev);
	struct synthvid_msg msg;

	if (!info)
		return -ENODEV;

	memset(&msg, 0, sizeof(struct synthvid_msg));

	msg.vid_hdr.type = SYNTHVID_SITUATION_UPDATE;
	msg.vid_hdr.size = sizeof(struct synthvid_msg_hdr) +
		sizeof(struct synthvid_situation_update);
	msg.situ.user_ctx = 0;
	msg.situ.video_output_count = 1;
	msg.situ.video_output[0].active = 1;
	msg.situ.video_output[0].vram_offset = 0;
	msg.situ.video_output[0].depth_bits = info->var.bits_per_pixel;
	msg.situ.video_output[0].width_pixels = info->var.xres;
	msg.situ.video_output[0].height_pixels = info->var.yres;
	msg.situ.video_output[0].pitch_bytes = info->fix.line_length;

	synthvid_send(hdev, &msg);

	return 0;
}

/* Send mouse pointer info to host */
static int synthvid_send_ptr(struct hv_device *hdev)
{
	struct synthvid_msg msg;

	memset(&msg, 0, sizeof(struct synthvid_msg));
	msg.vid_hdr.type = SYNTHVID_POINTER_POSITION;
	msg.vid_hdr.size = sizeof(struct synthvid_msg_hdr) +
		sizeof(struct synthvid_pointer_position);
	msg.ptr_pos.is_visible = 1;
	msg.ptr_pos.video_output = 0;
	msg.ptr_pos.image_x = 0;
	msg.ptr_pos.image_y = 0;
	synthvid_send(hdev, &msg);

	memset(&msg, 0, sizeof(struct synthvid_msg));
	msg.vid_hdr.type = SYNTHVID_POINTER_SHAPE;
	msg.vid_hdr.size = sizeof(struct synthvid_msg_hdr) +
		sizeof(struct synthvid_pointer_shape);
	msg.ptr_shape.part_idx = CURSOR_COMPLETE;
	msg.ptr_shape.is_argb = 1;
	msg.ptr_shape.width = 1;
	msg.ptr_shape.height = 1;
	msg.ptr_shape.hot_x = 0;
	msg.ptr_shape.hot_y = 0;
	msg.ptr_shape.data[0] = 0;
	msg.ptr_shape.data[1] = 1;
	msg.ptr_shape.data[2] = 1;
	msg.ptr_shape.data[3] = 1;
	synthvid_send(hdev, &msg);

	return 0;
}

/* Send updated screen area (dirty rectangle) location to host */
static int
synthvid_update(struct fb_info *info, int x1, int y1, int x2, int y2)
{
	struct hv_device *hdev = device_to_hv_device(info->device);
	struct synthvid_msg msg;

	memset(&msg, 0, sizeof(struct synthvid_msg));
	if (x2 == INT_MAX)
		x2 = info->var.xres;
	if (y2 == INT_MAX)
		y2 = info->var.yres;

	msg.vid_hdr.type = SYNTHVID_DIRT;
	msg.vid_hdr.size = sizeof(struct synthvid_msg_hdr) +
		sizeof(struct synthvid_dirt);
	msg.dirt.video_output = 0;
	msg.dirt.dirt_count = 1;
	msg.dirt.rect[0].x1 = (x1 > x2) ? 0 : x1;
	msg.dirt.rect[0].y1 = (y1 > y2) ? 0 : y1;
	msg.dirt.rect[0].x2 =
		(x2 < x1 || x2 > info->var.xres) ? info->var.xres : x2;
	msg.dirt.rect[0].y2 =
		(y2 < y1 || y2 > info->var.yres) ? info->var.yres : y2;

	synthvid_send(hdev, &msg);

	return 0;
}

static void hvfb_docopy(struct hvfb_par *par,
			unsigned long offset,
			unsigned long size)
{
	if (!par || !par->mmio_vp || !par->dio_vp || !par->fb_ready ||
	    size == 0 || offset >= dio_fb_size)
		return;

	if (offset + size > dio_fb_size)
		size = dio_fb_size - offset;

	memcpy(par->mmio_vp + offset, par->dio_vp + offset, size);
}

/* Deferred IO callback */
static void synthvid_deferred_io(struct fb_info *p,
				 struct list_head *pagelist)
{
	struct hvfb_par *par = p->par;
	struct page *page;
	unsigned long start, end;
	int y1, y2, miny, maxy;

	miny = INT_MAX;
	maxy = 0;

	/*
	 * Merge dirty pages. It is possible that last page cross
	 * over the end of frame buffer row yres. This is taken care of
	 * in synthvid_update function by clamping the y2
	 * value to yres.
	 */
	list_for_each_entry(page, pagelist, lru) {
		start = page->index << PAGE_SHIFT;
		end = start + PAGE_SIZE - 1;
		y1 = start / p->fix.line_length;
		y2 = end / p->fix.line_length;
		miny = min_t(int, miny, y1);
		maxy = max_t(int, maxy, y2);

		/* Copy from dio space to mmio address */
		if (par->fb_ready && par->need_docopy)
			hvfb_docopy(par, start, PAGE_SIZE);
	}

	if (par->fb_ready && par->update)
		synthvid_update(p, 0, miny, p->var.xres, maxy + 1);
}

static struct fb_deferred_io synthvid_defio = {
	.delay		= HZ / 20,
	.deferred_io	= synthvid_deferred_io,
};

/*
 * Actions on received messages from host:
 * Complete the wait event.
 * Or, reply with screen and cursor info.
 */
static void synthvid_recv_sub(struct hv_device *hdev)
{
	struct fb_info *info = hv_get_drvdata(hdev);
	struct hvfb_par *par;
	struct synthvid_msg *msg;

	if (!info)
		return;

	par = info->par;
	msg = (struct synthvid_msg *)par->recv_buf;

	/* Complete the wait event */
	if (msg->vid_hdr.type == SYNTHVID_VERSION_RESPONSE ||
	    msg->vid_hdr.type == SYNTHVID_RESOLUTION_RESPONSE ||
	    msg->vid_hdr.type == SYNTHVID_VRAM_LOCATION_ACK) {
		memcpy(par->init_buf, msg, MAX_VMBUS_PKT_SIZE);
		complete(&par->wait);
		return;
	}

	/* Reply with screen and cursor info */
	if (msg->vid_hdr.type == SYNTHVID_FEATURE_CHANGE) {
		if (par->fb_ready) {
			synthvid_send_ptr(hdev);
			synthvid_send_situ(hdev);
		}

		par->update = msg->feature_chg.is_dirt_needed;
		if (par->update)
			schedule_delayed_work(&par->dwork, HVFB_UPDATE_DELAY);
	}
}

/* Receive callback for messages from the host */
static void synthvid_receive(void *ctx)
{
	struct hv_device *hdev = ctx;
	struct fb_info *info = hv_get_drvdata(hdev);
	struct hvfb_par *par;
	struct synthvid_msg *recv_buf;
	u32 bytes_recvd;
	u64 req_id;
	int ret;

	if (!info)
		return;

	par = info->par;
	recv_buf = (struct synthvid_msg *)par->recv_buf;

	do {
		ret = vmbus_recvpacket(hdev->channel, recv_buf,
				       MAX_VMBUS_PKT_SIZE,
				       &bytes_recvd, &req_id);
		if (bytes_recvd > 0 &&
		    recv_buf->pipe_hdr.type == PIPE_MSG_DATA)
			synthvid_recv_sub(hdev);
	} while (bytes_recvd > 0 && ret == 0);
}

/* Check if the ver1 version is equal or greater than ver2 */
static inline bool synthvid_ver_ge(u32 ver1, u32 ver2)
{
	if (SYNTHVID_VER_GET_MAJOR(ver1) > SYNTHVID_VER_GET_MAJOR(ver2) ||
	    (SYNTHVID_VER_GET_MAJOR(ver1) == SYNTHVID_VER_GET_MAJOR(ver2) &&
	     SYNTHVID_VER_GET_MINOR(ver1) >= SYNTHVID_VER_GET_MINOR(ver2)))
		return true;

	return false;
}

/* Check synthetic video protocol version with the host */
static int synthvid_negotiate_ver(struct hv_device *hdev, u32 ver)
{
	struct fb_info *info = hv_get_drvdata(hdev);
	struct hvfb_par *par = info->par;
	struct synthvid_msg *msg = (struct synthvid_msg *)par->init_buf;
	int ret = 0;
	unsigned long t;

	memset(msg, 0, sizeof(struct synthvid_msg));
	msg->vid_hdr.type = SYNTHVID_VERSION_REQUEST;
	msg->vid_hdr.size = sizeof(struct synthvid_msg_hdr) +
		sizeof(struct synthvid_version_req);
	msg->ver_req.version = ver;
	synthvid_send(hdev, msg);

	t = wait_for_completion_timeout(&par->wait, VSP_TIMEOUT);
	if (!t) {
		pr_err("Time out on waiting version response\n");
		ret = -ETIMEDOUT;
		goto out;
	}
	if (!msg->ver_resp.is_accepted) {
		ret = -ENODEV;
		goto out;
	}

	par->synthvid_version = ver;
	pr_info("Synthvid Version major %d, minor %d\n",
		SYNTHVID_VER_GET_MAJOR(ver), SYNTHVID_VER_GET_MINOR(ver));

out:
	return ret;
}

/* Get current resolution from the host */
static int synthvid_get_supported_resolution(struct hv_device *hdev)
{
	struct fb_info *info = hv_get_drvdata(hdev);
	struct hvfb_par *par = info->par;
	struct synthvid_msg *msg = (struct synthvid_msg *)par->init_buf;
	int ret = 0;
	unsigned long t;
	u8 index;
	int i;

	memset(msg, 0, sizeof(struct synthvid_msg));
	msg->vid_hdr.type = SYNTHVID_RESOLUTION_REQUEST;
	msg->vid_hdr.size = sizeof(struct synthvid_msg_hdr) +
		sizeof(struct synthvid_supported_resolution_req);

	msg->resolution_req.maximum_resolution_count =
		SYNTHVID_MAX_RESOLUTION_COUNT;
	synthvid_send(hdev, msg);

	t = wait_for_completion_timeout(&par->wait, VSP_TIMEOUT);
	if (!t) {
		pr_err("Time out on waiting resolution response\n");
<<<<<<< HEAD
		ret = -ETIMEDOUT;
		goto out;
=======
			ret = -ETIMEDOUT;
			goto out;
>>>>>>> f2942617
	}

	if (msg->resolution_resp.resolution_count == 0) {
		pr_err("No supported resolutions\n");
		ret = -ENODEV;
		goto out;
	}

	index = msg->resolution_resp.default_resolution_index;
	if (index >= msg->resolution_resp.resolution_count) {
		pr_err("Invalid resolution index: %d\n", index);
		ret = -ENODEV;
		goto out;
	}

	for (i = 0; i < msg->resolution_resp.resolution_count; i++) {
		screen_width_max = max_t(unsigned int, screen_width_max,
		    msg->resolution_resp.supported_resolution[i].width);
		screen_height_max = max_t(unsigned int, screen_height_max,
		    msg->resolution_resp.supported_resolution[i].height);
	}

	screen_width =
		msg->resolution_resp.supported_resolution[index].width;
	screen_height =
		msg->resolution_resp.supported_resolution[index].height;

out:
	return ret;
}

/* Connect to VSP (Virtual Service Provider) on host */
static int synthvid_connect_vsp(struct hv_device *hdev)
{
	struct fb_info *info = hv_get_drvdata(hdev);
	struct hvfb_par *par = info->par;
	int ret;

	ret = vmbus_open(hdev->channel, RING_BUFSIZE, RING_BUFSIZE,
			 NULL, 0, synthvid_receive, hdev);
	if (ret) {
		pr_err("Unable to open vmbus channel\n");
		return ret;
	}

	/* Negotiate the protocol version with host */
	switch (vmbus_proto_version) {
	case VERSION_WIN10:
	case VERSION_WIN10_V5:
		ret = synthvid_negotiate_ver(hdev, SYNTHVID_VERSION_WIN10);
		if (!ret)
			break;
		/* Fallthrough */
	case VERSION_WIN8:
	case VERSION_WIN8_1:
		ret = synthvid_negotiate_ver(hdev, SYNTHVID_VERSION_WIN8);
		if (!ret)
			break;
		/* Fallthrough */
	case VERSION_WS2008:
	case VERSION_WIN7:
		ret = synthvid_negotiate_ver(hdev, SYNTHVID_VERSION_WIN7);
		break;
	default:
		ret = synthvid_negotiate_ver(hdev, SYNTHVID_VERSION_WIN10);
		break;
	}

	if (ret) {
		pr_err("Synthetic video device version not accepted\n");
		goto error;
	}

	if (par->synthvid_version == SYNTHVID_VERSION_WIN7)
		screen_depth = SYNTHVID_DEPTH_WIN7;
	else
		screen_depth = SYNTHVID_DEPTH_WIN8;

	if (synthvid_ver_ge(par->synthvid_version, SYNTHVID_VERSION_WIN10)) {
		ret = synthvid_get_supported_resolution(hdev);
		if (ret)
			pr_info("Failed to get supported resolution from host, use default\n");
	}

	screen_fb_size = hdev->channel->offermsg.offer.
				mmio_megabytes * 1024 * 1024;

	return 0;

error:
	vmbus_close(hdev->channel);
	return ret;
}

/* Send VRAM and Situation messages to the host */
static int synthvid_send_config(struct hv_device *hdev)
{
	struct fb_info *info = hv_get_drvdata(hdev);
	struct hvfb_par *par = info->par;
	struct synthvid_msg *msg = (struct synthvid_msg *)par->init_buf;
	int ret = 0;
	unsigned long t;

	/* Send VRAM location */
	memset(msg, 0, sizeof(struct synthvid_msg));
	msg->vid_hdr.type = SYNTHVID_VRAM_LOCATION;
	msg->vid_hdr.size = sizeof(struct synthvid_msg_hdr) +
		sizeof(struct synthvid_vram_location);
	msg->vram.user_ctx = msg->vram.vram_gpa = par->mmio_pp;
	msg->vram.is_vram_gpa_specified = 1;
	synthvid_send(hdev, msg);

	t = wait_for_completion_timeout(&par->wait, VSP_TIMEOUT);
	if (!t) {
		pr_err("Time out on waiting vram location ack\n");
		ret = -ETIMEDOUT;
		goto out;
	}
	if (msg->vram_ack.user_ctx != par->mmio_pp) {
		pr_err("Unable to set VRAM location\n");
		ret = -ENODEV;
		goto out;
	}

	/* Send pointer and situation update */
	synthvid_send_ptr(hdev);
	synthvid_send_situ(hdev);

out:
	return ret;
}


/*
 * Delayed work callback:
 * It is scheduled to call whenever update request is received and it has
 * not been called in last HVFB_ONDEMAND_THROTTLE time interval.
 */
static void hvfb_update_work(struct work_struct *w)
{
	struct hvfb_par *par = container_of(w, struct hvfb_par, dwork.work);
	struct fb_info *info = par->info;
	unsigned long flags;
	int x1, x2, y1, y2;
	int j;

	spin_lock_irqsave(&par->delayed_refresh_lock, flags);
	/* Reset the request flag */
	par->delayed_refresh = false;
<<<<<<< HEAD

	/* Store the dirty rectangle to local variables */
	x1 = par->x1;
	x2 = par->x2;
	y1 = par->y1;
	y2 = par->y2;

	/* Clear dirty rectangle */
	par->x1 = par->y1 = INT_MAX;
	par->x2 = par->y2 = 0;

=======

	/* Store the dirty rectangle to local variables */
	x1 = par->x1;
	x2 = par->x2;
	y1 = par->y1;
	y2 = par->y2;

	/* Clear dirty rectangle */
	par->x1 = par->y1 = INT_MAX;
	par->x2 = par->y2 = 0;

>>>>>>> f2942617
	spin_unlock_irqrestore(&par->delayed_refresh_lock, flags);

	if (x1 > info->var.xres || x2 > info->var.xres ||
	    y1 > info->var.yres || y2 > info->var.yres || x2 <= x1)
		return;

	/* Copy the dirty rectangle to frame buffer memory */
	if (par->need_docopy)
		for (j = y1; j < y2; j++)
			hvfb_docopy(par,
				    j * info->fix.line_length +
				    (x1 * screen_depth / 8),
				    (x2 - x1) * screen_depth / 8);

	/* Refresh */
	if (par->fb_ready && par->update)
		synthvid_update(info, x1, y1, x2, y2);
}

/*
 * Control the on-demand refresh frequency. It schedules a delayed
 * screen update if it has not yet.
 */
static void hvfb_ondemand_refresh_throttle(struct hvfb_par *par,
					   int x1, int y1, int w, int h)
{
	unsigned long flags;
	int x2 = x1 + w;
	int y2 = y1 + h;

	spin_lock_irqsave(&par->delayed_refresh_lock, flags);

	/* Merge dirty rectangle */
	par->x1 = min_t(int, par->x1, x1);
	par->y1 = min_t(int, par->y1, y1);
	par->x2 = max_t(int, par->x2, x2);
	par->y2 = max_t(int, par->y2, y2);

	/* Schedule a delayed screen update if not yet */
	if (par->delayed_refresh == false) {
		schedule_delayed_work(&par->dwork,
				      HVFB_ONDEMAND_THROTTLE);
		par->delayed_refresh = true;
	}

	spin_unlock_irqrestore(&par->delayed_refresh_lock, flags);
}

static int hvfb_on_panic(struct notifier_block *nb,
			 unsigned long e, void *p)
{
	struct hvfb_par *par;
	struct fb_info *info;

	par = container_of(nb, struct hvfb_par, hvfb_panic_nb);
	par->synchronous_fb = true;
	info = par->info;
	if (par->need_docopy)
		hvfb_docopy(par, 0, dio_fb_size);
	synthvid_update(info, 0, 0, INT_MAX, INT_MAX);

	return NOTIFY_DONE;
}

/* Framebuffer operation handlers */

static int hvfb_check_var(struct fb_var_screeninfo *var, struct fb_info *info)
{
	if (var->xres < HVFB_WIDTH_MIN || var->yres < HVFB_HEIGHT_MIN ||
	    var->xres > screen_width || var->yres >  screen_height ||
	    var->bits_per_pixel != screen_depth)
		return -EINVAL;

	var->xres_virtual = var->xres;
	var->yres_virtual = var->yres;

	return 0;
}

static int hvfb_set_par(struct fb_info *info)
{
	struct hv_device *hdev = device_to_hv_device(info->device);

	return synthvid_send_situ(hdev);
}


static inline u32 chan_to_field(u32 chan, struct fb_bitfield *bf)
{
	return ((chan & 0xffff) >> (16 - bf->length)) << bf->offset;
}

static int hvfb_setcolreg(unsigned regno, unsigned red, unsigned green,
			  unsigned blue, unsigned transp, struct fb_info *info)
{
	u32 *pal = info->pseudo_palette;

	if (regno > 15)
		return -EINVAL;

	pal[regno] = chan_to_field(red, &info->var.red)
		| chan_to_field(green, &info->var.green)
		| chan_to_field(blue, &info->var.blue)
		| chan_to_field(transp, &info->var.transp);

	return 0;
}

static int hvfb_blank(int blank, struct fb_info *info)
{
	return 1;	/* get fb_blank to set the colormap to all black */
}

static void hvfb_cfb_fillrect(struct fb_info *p,
			      const struct fb_fillrect *rect)
{
	struct hvfb_par *par = p->par;

	cfb_fillrect(p, rect);
	if (par->synchronous_fb)
		synthvid_update(p, 0, 0, INT_MAX, INT_MAX);
	else
		hvfb_ondemand_refresh_throttle(par, rect->dx, rect->dy,
					       rect->width, rect->height);
}

static void hvfb_cfb_copyarea(struct fb_info *p,
			      const struct fb_copyarea *area)
{
	struct hvfb_par *par = p->par;

	cfb_copyarea(p, area);
	if (par->synchronous_fb)
		synthvid_update(p, 0, 0, INT_MAX, INT_MAX);
	else
		hvfb_ondemand_refresh_throttle(par, area->dx, area->dy,
					       area->width, area->height);
}

static void hvfb_cfb_imageblit(struct fb_info *p,
			       const struct fb_image *image)
{
	struct hvfb_par *par = p->par;

	cfb_imageblit(p, image);
	if (par->synchronous_fb)
		synthvid_update(p, 0, 0, INT_MAX, INT_MAX);
	else
		hvfb_ondemand_refresh_throttle(par, image->dx, image->dy,
					       image->width, image->height);
}

static struct fb_ops hvfb_ops = {
	.owner = THIS_MODULE,
	.fb_check_var = hvfb_check_var,
	.fb_set_par = hvfb_set_par,
	.fb_setcolreg = hvfb_setcolreg,
	.fb_fillrect = hvfb_cfb_fillrect,
	.fb_copyarea = hvfb_cfb_copyarea,
	.fb_imageblit = hvfb_cfb_imageblit,
	.fb_blank = hvfb_blank,
};


/* Get options from kernel paramenter "video=" */
static void hvfb_get_option(struct fb_info *info)
{
	struct hvfb_par *par = info->par;
	char *opt = NULL, *p;
	uint x = 0, y = 0;

	if (fb_get_options(KBUILD_MODNAME, &opt) || !opt || !*opt)
		return;

	p = strsep(&opt, "x");
	if (!*p || kstrtouint(p, 0, &x) ||
	    !opt || !*opt || kstrtouint(opt, 0, &y)) {
		pr_err("Screen option is invalid: skipped\n");
		return;
	}

	if (x < HVFB_WIDTH_MIN || y < HVFB_HEIGHT_MIN ||
	    (synthvid_ver_ge(par->synthvid_version, SYNTHVID_VERSION_WIN10) &&
	    (x > screen_width_max || y > screen_height_max)) ||
	    (par->synthvid_version == SYNTHVID_VERSION_WIN8 &&
	     x * y * screen_depth / 8 > SYNTHVID_FB_SIZE_WIN8) ||
	    (par->synthvid_version == SYNTHVID_VERSION_WIN7 &&
	     (x > SYNTHVID_WIDTH_MAX_WIN7 || y > SYNTHVID_HEIGHT_MAX_WIN7))) {
		pr_err("Screen resolution option is out of range: skipped\n");
		return;
	}

	screen_width = x;
	screen_height = y;
	return;
}

/*
 * Allocate enough contiguous physical memory.
 * Return physical address if succeeded or -1 if failed.
 */
static phys_addr_t hvfb_get_phymem(struct hv_device *hdev,
				   unsigned int request_size)
{
	struct page *page = NULL;
	dma_addr_t dma_handle;
	void *vmem;
	phys_addr_t paddr = 0;
	unsigned int order = get_order(request_size);

	if (request_size == 0)
		return -1;

	if (order < MAX_ORDER) {
		/* Call alloc_pages if the size is less than 2^MAX_ORDER */
		page = alloc_pages(GFP_KERNEL | __GFP_ZERO, order);
		if (!page)
			return -1;

		paddr = (page_to_pfn(page) << PAGE_SHIFT);
	} else {
		/* Allocate from CMA */
		hdev->device.coherent_dma_mask = DMA_BIT_MASK(64);

		vmem = dma_alloc_coherent(&hdev->device,
					  round_up(request_size, PAGE_SIZE),
					  &dma_handle,
					  GFP_KERNEL | __GFP_NOWARN);

		if (!vmem)
			return -1;

		paddr = virt_to_phys(vmem);
	}

	return paddr;
}

/* Release contiguous physical memory */
static void hvfb_release_phymem(struct hv_device *hdev,
				phys_addr_t paddr, unsigned int size)
{
	unsigned int order = get_order(size);

	if (order < MAX_ORDER)
		__free_pages(pfn_to_page(paddr >> PAGE_SHIFT), order);
	else
		dma_free_coherent(&hdev->device,
				  round_up(size, PAGE_SIZE),
				  phys_to_virt(paddr),
				  paddr);
}


/* Get framebuffer memory from Hyper-V video pci space */
static int hvfb_getmem(struct hv_device *hdev, struct fb_info *info)
{
	struct hvfb_par *par = info->par;
	struct pci_dev *pdev  = NULL;
	void __iomem *fb_virt;
	int gen2vm = efi_enabled(EFI_BOOT);
	resource_size_t pot_start, pot_end;
	phys_addr_t paddr;
	int ret;

	info->apertures = alloc_apertures(1);
	if (!info->apertures)
		return -ENOMEM;

	if (!gen2vm) {
		pdev = pci_get_device(PCI_VENDOR_ID_MICROSOFT,
			PCI_DEVICE_ID_HYPERV_VIDEO, NULL);
		if (!pdev) {
			pr_err("Unable to find PCI Hyper-V video\n");
			kfree(info->apertures);
			return -ENODEV;
		}

		info->apertures->ranges[0].base = pci_resource_start(pdev, 0);
		info->apertures->ranges[0].size = pci_resource_len(pdev, 0);

		/*
		 * For Gen 1 VM, we can directly use the contiguous memory
		 * from VM. If we succeed, deferred IO happens directly
		 * on this allocated framebuffer memory, avoiding extra
		 * memory copy.
		 */
		paddr = hvfb_get_phymem(hdev, screen_fb_size);
		if (paddr != (phys_addr_t) -1) {
			par->mmio_pp = paddr;
			par->mmio_vp = par->dio_vp = __va(paddr);

			info->fix.smem_start = paddr;
			info->fix.smem_len = screen_fb_size;
			info->screen_base = par->mmio_vp;
			info->screen_size = screen_fb_size;

			par->need_docopy = false;
			goto getmem_done;
		}
		pr_info("Unable to allocate enough contiguous physical memory on Gen 1 VM. Using MMIO instead.\n");
	} else {
		info->apertures->ranges[0].base = screen_info.lfb_base;
		info->apertures->ranges[0].size = screen_info.lfb_size;
	}

	/*
	 * Cannot use the contiguous physical memory.
	 * Allocate mmio space for framebuffer.
	 */
	dio_fb_size =
		screen_width * screen_height * screen_depth / 8;

	if (gen2vm) {
		pot_start = 0;
		pot_end = -1;
	} else {
		if (!(pci_resource_flags(pdev, 0) & IORESOURCE_MEM) ||
		    pci_resource_len(pdev, 0) < screen_fb_size) {
			pr_err("Resource not available or (0x%lx < 0x%lx)\n",
			       (unsigned long) pci_resource_len(pdev, 0),
			       (unsigned long) screen_fb_size);
			goto err1;
		}

		pot_end = pci_resource_end(pdev, 0);
		pot_start = pot_end - screen_fb_size + 1;
	}

	ret = vmbus_allocate_mmio(&par->mem, hdev, pot_start, pot_end,
				  screen_fb_size, 0x100000, true);
	if (ret != 0) {
		pr_err("Unable to allocate framebuffer memory\n");
		goto err1;
	}

	fb_virt = ioremap(par->mem->start, screen_fb_size);
	if (!fb_virt)
		goto err2;

	/* Allocate memory for deferred IO */
	par->dio_vp = vzalloc(round_up(dio_fb_size, PAGE_SIZE));
	if (par->dio_vp == NULL)
		goto err3;

	/* Physical address of FB device */
	par->mmio_pp = par->mem->start;
	/* Virtual address of FB device */
	par->mmio_vp = (unsigned char *) fb_virt;

	info->fix.smem_start = par->mem->start;
	info->fix.smem_len = dio_fb_size;
	info->screen_base = par->dio_vp;
	info->screen_size = dio_fb_size;

getmem_done:
	remove_conflicting_framebuffers(info->apertures,
					KBUILD_MODNAME, false);
<<<<<<< HEAD
	if (!gen2vm)
		pci_dev_put(pdev);
=======

	if (gen2vm) {
		/* framebuffer is reallocated, clear screen_info to avoid misuse from kexec */
		screen_info.lfb_size = 0;
		screen_info.lfb_base = 0;
		screen_info.orig_video_isVGA = 0;
	} else {
		pci_dev_put(pdev);
	}
>>>>>>> f2942617
	kfree(info->apertures);

	return 0;

err3:
	iounmap(fb_virt);
err2:
	vmbus_free_mmio(par->mem->start, screen_fb_size);
	par->mem = NULL;
err1:
	if (!gen2vm)
		pci_dev_put(pdev);
	kfree(info->apertures);

	return -ENOMEM;
}

/* Release the framebuffer */
static void hvfb_putmem(struct hv_device *hdev, struct fb_info *info)
{
	struct hvfb_par *par = info->par;

	if (par->need_docopy) {
		vfree(par->dio_vp);
		iounmap(info->screen_base);
		vmbus_free_mmio(par->mem->start, screen_fb_size);
	} else {
		hvfb_release_phymem(hdev, info->fix.smem_start,
				    screen_fb_size);
	}

	par->mem = NULL;
}


static int hvfb_probe(struct hv_device *hdev,
		      const struct hv_vmbus_device_id *dev_id)
{
	struct fb_info *info;
	struct hvfb_par *par;
	int ret;

	info = framebuffer_alloc(sizeof(struct hvfb_par), &hdev->device);
	if (!info)
		return -ENOMEM;

	par = info->par;
	par->info = info;
	par->fb_ready = false;
	par->need_docopy = true;
	init_completion(&par->wait);
	INIT_DELAYED_WORK(&par->dwork, hvfb_update_work);

	par->delayed_refresh = false;
	spin_lock_init(&par->delayed_refresh_lock);
	par->x1 = par->y1 = INT_MAX;
	par->x2 = par->y2 = 0;

	/* Connect to VSP */
	hv_set_drvdata(hdev, info);
	ret = synthvid_connect_vsp(hdev);
	if (ret) {
		pr_err("Unable to connect to VSP\n");
		goto error1;
	}

	hvfb_get_option(info);
	pr_info("Screen resolution: %dx%d, Color depth: %d\n",
		screen_width, screen_height, screen_depth);

	ret = hvfb_getmem(hdev, info);
	if (ret) {
		pr_err("No memory for framebuffer\n");
		goto error2;
	}

	/* Set up fb_info */
	info->flags = FBINFO_DEFAULT;

	info->var.xres_virtual = info->var.xres = screen_width;
	info->var.yres_virtual = info->var.yres = screen_height;
	info->var.bits_per_pixel = screen_depth;

	if (info->var.bits_per_pixel == 16) {
		info->var.red = (struct fb_bitfield){11, 5, 0};
		info->var.green = (struct fb_bitfield){5, 6, 0};
		info->var.blue = (struct fb_bitfield){0, 5, 0};
		info->var.transp = (struct fb_bitfield){0, 0, 0};
	} else {
		info->var.red = (struct fb_bitfield){16, 8, 0};
		info->var.green = (struct fb_bitfield){8, 8, 0};
		info->var.blue = (struct fb_bitfield){0, 8, 0};
		info->var.transp = (struct fb_bitfield){24, 8, 0};
	}

	info->var.activate = FB_ACTIVATE_NOW;
	info->var.height = -1;
	info->var.width = -1;
	info->var.vmode = FB_VMODE_NONINTERLACED;

	strcpy(info->fix.id, KBUILD_MODNAME);
	info->fix.type = FB_TYPE_PACKED_PIXELS;
	info->fix.visual = FB_VISUAL_TRUECOLOR;
	info->fix.line_length = screen_width * screen_depth / 8;
	info->fix.accel = FB_ACCEL_NONE;

	info->fbops = &hvfb_ops;
	info->pseudo_palette = par->pseudo_palette;

	/* Initialize deferred IO */
	info->fbdefio = &synthvid_defio;
	fb_deferred_io_init(info);

	/* Send config to host */
	ret = synthvid_send_config(hdev);
	if (ret)
		goto error;

	ret = register_framebuffer(info);
	if (ret) {
		pr_err("Unable to register framebuffer\n");
		goto error;
	}

	par->fb_ready = true;

	par->synchronous_fb = false;
	par->hvfb_panic_nb.notifier_call = hvfb_on_panic;
	atomic_notifier_chain_register(&panic_notifier_list,
				       &par->hvfb_panic_nb);

	return 0;

error:
	fb_deferred_io_cleanup(info);
	hvfb_putmem(hdev, info);
error2:
	vmbus_close(hdev->channel);
error1:
	cancel_delayed_work_sync(&par->dwork);
	hv_set_drvdata(hdev, NULL);
	framebuffer_release(info);
	return ret;
}


static int hvfb_remove(struct hv_device *hdev)
{
	struct fb_info *info = hv_get_drvdata(hdev);
	struct hvfb_par *par = info->par;

	atomic_notifier_chain_unregister(&panic_notifier_list,
					 &par->hvfb_panic_nb);

	par->update = false;
	par->fb_ready = false;

	fb_deferred_io_cleanup(info);

	unregister_framebuffer(info);
	cancel_delayed_work_sync(&par->dwork);

	vmbus_close(hdev->channel);
	hv_set_drvdata(hdev, NULL);

	hvfb_putmem(hdev, info);
	framebuffer_release(info);

	return 0;
}

static int hvfb_suspend(struct hv_device *hdev)
{
	struct fb_info *info = hv_get_drvdata(hdev);
	struct hvfb_par *par = info->par;

	console_lock();

	/* 1 means do suspend */
	fb_set_suspend(info, 1);

	cancel_delayed_work_sync(&par->dwork);
	cancel_delayed_work_sync(&info->deferred_work);

	par->update_saved = par->update;
	par->update = false;
	par->fb_ready = false;

	vmbus_close(hdev->channel);

	console_unlock();

	return 0;
}

static int hvfb_resume(struct hv_device *hdev)
{
	struct fb_info *info = hv_get_drvdata(hdev);
	struct hvfb_par *par = info->par;
	int ret;

	console_lock();

	ret = synthvid_connect_vsp(hdev);
	if (ret != 0)
		goto out;

	ret = synthvid_send_config(hdev);
	if (ret != 0) {
		vmbus_close(hdev->channel);
		goto out;
	}

	par->fb_ready = true;
	par->update = par->update_saved;

	schedule_delayed_work(&info->deferred_work, info->fbdefio->delay);
	schedule_delayed_work(&par->dwork, HVFB_UPDATE_DELAY);

	/* 0 means do resume */
	fb_set_suspend(info, 0);

out:
	console_unlock();

	return ret;
}


static const struct pci_device_id pci_stub_id_table[] = {
	{
		.vendor      = PCI_VENDOR_ID_MICROSOFT,
		.device      = PCI_DEVICE_ID_HYPERV_VIDEO,
	},
	{ /* end of list */ }
};

static const struct hv_vmbus_device_id id_table[] = {
	/* Synthetic Video Device GUID */
	{HV_SYNTHVID_GUID},
	{}
};

MODULE_DEVICE_TABLE(pci, pci_stub_id_table);
MODULE_DEVICE_TABLE(vmbus, id_table);

static struct hv_driver hvfb_drv = {
	.name = KBUILD_MODNAME,
	.id_table = id_table,
	.probe = hvfb_probe,
	.remove = hvfb_remove,
	.suspend = hvfb_suspend,
	.resume = hvfb_resume,
	.driver = {
		.probe_type = PROBE_PREFER_ASYNCHRONOUS,
	},
};

static int hvfb_pci_stub_probe(struct pci_dev *pdev,
			       const struct pci_device_id *ent)
{
	return 0;
}

static void hvfb_pci_stub_remove(struct pci_dev *pdev)
{
}

static struct pci_driver hvfb_pci_stub_driver = {
	.name =		KBUILD_MODNAME,
	.id_table =	pci_stub_id_table,
	.probe =	hvfb_pci_stub_probe,
	.remove =	hvfb_pci_stub_remove,
	.driver = {
		.probe_type = PROBE_PREFER_ASYNCHRONOUS,
	}
};

static int __init hvfb_drv_init(void)
{
	int ret;

	ret = vmbus_driver_register(&hvfb_drv);
	if (ret != 0)
		return ret;

	ret = pci_register_driver(&hvfb_pci_stub_driver);
	if (ret != 0) {
		vmbus_driver_unregister(&hvfb_drv);
		return ret;
	}

	return 0;
}

static void __exit hvfb_drv_exit(void)
{
	pci_unregister_driver(&hvfb_pci_stub_driver);
	vmbus_driver_unregister(&hvfb_drv);
}

module_init(hvfb_drv_init);
module_exit(hvfb_drv_exit);

MODULE_LICENSE("GPL");
MODULE_DESCRIPTION("Microsoft Hyper-V Synthetic Video Frame Buffer Driver");<|MERGE_RESOLUTION|>--- conflicted
+++ resolved
@@ -594,13 +594,8 @@
 	t = wait_for_completion_timeout(&par->wait, VSP_TIMEOUT);
 	if (!t) {
 		pr_err("Time out on waiting resolution response\n");
-<<<<<<< HEAD
 		ret = -ETIMEDOUT;
 		goto out;
-=======
-			ret = -ETIMEDOUT;
-			goto out;
->>>>>>> f2942617
 	}
 
 	if (msg->resolution_resp.resolution_count == 0) {
@@ -750,7 +745,6 @@
 	spin_lock_irqsave(&par->delayed_refresh_lock, flags);
 	/* Reset the request flag */
 	par->delayed_refresh = false;
-<<<<<<< HEAD
 
 	/* Store the dirty rectangle to local variables */
 	x1 = par->x1;
@@ -762,19 +756,6 @@
 	par->x1 = par->y1 = INT_MAX;
 	par->x2 = par->y2 = 0;
 
-=======
-
-	/* Store the dirty rectangle to local variables */
-	x1 = par->x1;
-	x2 = par->x2;
-	y1 = par->y1;
-	y2 = par->y2;
-
-	/* Clear dirty rectangle */
-	par->x1 = par->y1 = INT_MAX;
-	par->x2 = par->y2 = 0;
-
->>>>>>> f2942617
 	spin_unlock_irqrestore(&par->delayed_refresh_lock, flags);
 
 	if (x1 > info->var.xres || x2 > info->var.xres ||
@@ -1133,10 +1114,6 @@
 getmem_done:
 	remove_conflicting_framebuffers(info->apertures,
 					KBUILD_MODNAME, false);
-<<<<<<< HEAD
-	if (!gen2vm)
-		pci_dev_put(pdev);
-=======
 
 	if (gen2vm) {
 		/* framebuffer is reallocated, clear screen_info to avoid misuse from kexec */
@@ -1146,7 +1123,6 @@
 	} else {
 		pci_dev_put(pdev);
 	}
->>>>>>> f2942617
 	kfree(info->apertures);
 
 	return 0;
