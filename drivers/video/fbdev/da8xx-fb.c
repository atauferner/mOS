--- conflicted
+++ resolved
@@ -1066,11 +1066,7 @@
 
 static int fb_remove(struct platform_device *dev)
 {
-<<<<<<< HEAD
-	struct fb_info *info = dev_get_drvdata(&dev->dev);
-=======
 	struct fb_info *info = platform_get_drvdata(dev);
->>>>>>> 7d2a07b7
 	struct da8xx_fb_par *par = info->par;
 	int ret;
 
