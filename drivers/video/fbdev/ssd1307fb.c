--- conflicted
+++ resolved
@@ -313,11 +313,7 @@
 		/* Enable the PWM */
 		pwm_enable(par->pwm);
 
-<<<<<<< HEAD
-		dev_dbg(&par->client->dev, "Using PWM%d with a %dns period.\n",
-=======
 		dev_dbg(&par->client->dev, "Using PWM%d with a %lluns period.\n",
->>>>>>> 7d2a07b7
 			par->pwm->pwm, pwm_get_period(par->pwm));
 	}
 
@@ -631,12 +627,9 @@
 	if (device_property_read_u32(dev, "solomon,page-offset", &par->page_offset))
 		par->page_offset = 1;
 
-<<<<<<< HEAD
-=======
 	if (device_property_read_u32(dev, "solomon,col-offset", &par->col_offset))
 		par->col_offset = 0;
 
->>>>>>> 7d2a07b7
 	if (device_property_read_u32(dev, "solomon,com-offset", &par->com_offset))
 		par->com_offset = 0;
 
