// SPDX-License-Identifier: GPL-2.0+

/*
 * Freescale QuadSPI driver.
 *
 * Copyright (C) 2013 Freescale Semiconductor, Inc.
 * Copyright (C) 2018 Bootlin
 * Copyright (C) 2018 exceet electronics GmbH
 * Copyright (C) 2018 Kontron Electronics GmbH
 *
 * Transition to SPI MEM interface:
 * Authors:
 *     Boris Brezillon <bbrezillon@kernel.org>
 *     Frieder Schrempf <frieder.schrempf@kontron.de>
 *     Yogesh Gaur <yogeshnarayan.gaur@nxp.com>
 *     Suresh Gupta <suresh.gupta@nxp.com>
 *
 * Based on the original fsl-quadspi.c SPI NOR driver:
 * Author: Freescale Semiconductor, Inc.
 *
 */

#include <linux/bitops.h>
#include <linux/clk.h>
#include <linux/completion.h>
#include <linux/delay.h>
#include <linux/err.h>
#include <linux/errno.h>
#include <linux/interrupt.h>
#include <linux/io.h>
#include <linux/iopoll.h>
#include <linux/jiffies.h>
#include <linux/kernel.h>
#include <linux/module.h>
#include <linux/mutex.h>
#include <linux/of.h>
#include <linux/of_device.h>
#include <linux/platform_device.h>
#include <linux/pm_qos.h>
#include <linux/sizes.h>

#include <linux/spi/spi.h>
#include <linux/spi/spi-mem.h>

/*
 * The driver only uses one single LUT entry, that is updated on
 * each call of exec_op(). Index 0 is preset at boot with a basic
 * read operation, so let's use the last entry (15).
 */
#define	SEQID_LUT			15

/* Registers used by the driver */
#define QUADSPI_MCR			0x00
#define QUADSPI_MCR_RESERVED_MASK	GENMASK(19, 16)
#define QUADSPI_MCR_MDIS_MASK		BIT(14)
#define QUADSPI_MCR_CLR_TXF_MASK	BIT(11)
#define QUADSPI_MCR_CLR_RXF_MASK	BIT(10)
#define QUADSPI_MCR_DDR_EN_MASK		BIT(7)
#define QUADSPI_MCR_END_CFG_MASK	GENMASK(3, 2)
#define QUADSPI_MCR_SWRSTHD_MASK	BIT(1)
#define QUADSPI_MCR_SWRSTSD_MASK	BIT(0)

#define QUADSPI_IPCR			0x08
#define QUADSPI_IPCR_SEQID(x)		((x) << 24)

#define QUADSPI_FLSHCR			0x0c
#define QUADSPI_FLSHCR_TCSS_MASK	GENMASK(3, 0)
#define QUADSPI_FLSHCR_TCSH_MASK	GENMASK(11, 8)
#define QUADSPI_FLSHCR_TDH_MASK		GENMASK(17, 16)

<<<<<<< HEAD
#define QUADSPI_BUF0CR			0x10
#define QUADSPI_BUF1CR			0x14
#define QUADSPI_BUF2CR			0x18
#define QUADSPI_BUFXCR_INVALID_MSTRID	0xe
=======
#define QUADSPI_BUF0CR                  0x10
#define QUADSPI_BUF1CR                  0x14
#define QUADSPI_BUF2CR                  0x18
#define QUADSPI_BUFXCR_INVALID_MSTRID   0xe
>>>>>>> 7d2a07b7

#define QUADSPI_BUF3CR			0x1c
#define QUADSPI_BUF3CR_ALLMST_MASK	BIT(31)
#define QUADSPI_BUF3CR_ADATSZ(x)	((x) << 8)
#define QUADSPI_BUF3CR_ADATSZ_MASK	GENMASK(15, 8)

#define QUADSPI_BFGENCR			0x20
#define QUADSPI_BFGENCR_SEQID(x)	((x) << 12)

#define QUADSPI_BUF0IND			0x30
#define QUADSPI_BUF1IND			0x34
#define QUADSPI_BUF2IND			0x38
#define QUADSPI_SFAR			0x100

#define QUADSPI_SMPR			0x108
#define QUADSPI_SMPR_DDRSMP_MASK	GENMASK(18, 16)
#define QUADSPI_SMPR_FSDLY_MASK		BIT(6)
#define QUADSPI_SMPR_FSPHS_MASK		BIT(5)
#define QUADSPI_SMPR_HSENA_MASK		BIT(0)

#define QUADSPI_RBCT			0x110
#define QUADSPI_RBCT_WMRK_MASK		GENMASK(4, 0)
#define QUADSPI_RBCT_RXBRD_USEIPS	BIT(8)

#define QUADSPI_TBDR			0x154

#define QUADSPI_SR			0x15c
#define QUADSPI_SR_IP_ACC_MASK		BIT(1)
#define QUADSPI_SR_AHB_ACC_MASK		BIT(2)

#define QUADSPI_FR			0x160
#define QUADSPI_FR_TFF_MASK		BIT(0)

#define QUADSPI_RSER			0x164
#define QUADSPI_RSER_TFIE		BIT(0)

#define QUADSPI_SPTRCLR			0x16c
#define QUADSPI_SPTRCLR_IPPTRC		BIT(8)
#define QUADSPI_SPTRCLR_BFPTRC		BIT(0)

#define QUADSPI_SFA1AD			0x180
#define QUADSPI_SFA2AD			0x184
#define QUADSPI_SFB1AD			0x188
#define QUADSPI_SFB2AD			0x18c
#define QUADSPI_RBDR(x)			(0x200 + ((x) * 4))

#define QUADSPI_LUTKEY			0x300
#define QUADSPI_LUTKEY_VALUE		0x5AF05AF0

#define QUADSPI_LCKCR			0x304
#define QUADSPI_LCKER_LOCK		BIT(0)
#define QUADSPI_LCKER_UNLOCK		BIT(1)

#define QUADSPI_LUT_BASE		0x310
#define QUADSPI_LUT_OFFSET		(SEQID_LUT * 4 * 4)
#define QUADSPI_LUT_REG(idx) \
	(QUADSPI_LUT_BASE + QUADSPI_LUT_OFFSET + (idx) * 4)

/* Instruction set for the LUT register */
#define LUT_STOP		0
#define LUT_CMD			1
#define LUT_ADDR		2
#define LUT_DUMMY		3
#define LUT_MODE		4
#define LUT_MODE2		5
#define LUT_MODE4		6
#define LUT_FSL_READ		7
#define LUT_FSL_WRITE		8
#define LUT_JMP_ON_CS		9
#define LUT_ADDR_DDR		10
#define LUT_MODE_DDR		11
#define LUT_MODE2_DDR		12
#define LUT_MODE4_DDR		13
#define LUT_FSL_READ_DDR	14
#define LUT_FSL_WRITE_DDR	15
#define LUT_DATA_LEARN		16

/*
 * The PAD definitions for LUT register.
 *
 * The pad stands for the number of IO lines [0:3].
 * For example, the quad read needs four IO lines,
 * so you should use LUT_PAD(4).
 */
#define LUT_PAD(x) (fls(x) - 1)

/*
 * Macro for constructing the LUT entries with the following
 * register layout:
 *
 *  ---------------------------------------------------
 *  | INSTR1 | PAD1 | OPRND1 | INSTR0 | PAD0 | OPRND0 |
 *  ---------------------------------------------------
 */
#define LUT_DEF(idx, ins, pad, opr)					\
	((((ins) << 10) | ((pad) << 8) | (opr)) << (((idx) % 2) * 16))

/* Controller needs driver to swap endianness */
#define QUADSPI_QUIRK_SWAP_ENDIAN	BIT(0)

/* Controller needs 4x internal clock */
#define QUADSPI_QUIRK_4X_INT_CLK	BIT(1)

/*
 * TKT253890, the controller needs the driver to fill the txfifo with
 * 16 bytes at least to trigger a data transfer, even though the extra
 * data won't be transferred.
 */
#define QUADSPI_QUIRK_TKT253890		BIT(2)

/* TKT245618, the controller cannot wake up from wait mode */
#define QUADSPI_QUIRK_TKT245618		BIT(3)

/*
 * Controller adds QSPI_AMBA_BASE (base address of the mapped memory)
 * internally. No need to add it when setting SFXXAD and SFAR registers
 */
#define QUADSPI_QUIRK_BASE_INTERNAL	BIT(4)

/*
 * Controller uses TDH bits in register QUADSPI_FLSHCR.
 * They need to be set in accordance with the DDR/SDR mode.
 */
#define QUADSPI_QUIRK_USE_TDH_SETTING	BIT(5)

struct fsl_qspi_devtype_data {
	unsigned int rxfifo;
	unsigned int txfifo;
	int invalid_mstrid;
	unsigned int ahb_buf_size;
	unsigned int quirks;
	bool little_endian;
};

static const struct fsl_qspi_devtype_data vybrid_data = {
	.rxfifo = SZ_128,
	.txfifo = SZ_64,
	.invalid_mstrid = QUADSPI_BUFXCR_INVALID_MSTRID,
	.ahb_buf_size = SZ_1K,
	.quirks = QUADSPI_QUIRK_SWAP_ENDIAN,
	.little_endian = true,
};

static const struct fsl_qspi_devtype_data imx6sx_data = {
	.rxfifo = SZ_128,
	.txfifo = SZ_512,
	.invalid_mstrid = QUADSPI_BUFXCR_INVALID_MSTRID,
	.ahb_buf_size = SZ_1K,
	.quirks = QUADSPI_QUIRK_4X_INT_CLK | QUADSPI_QUIRK_TKT245618,
	.little_endian = true,
};

static const struct fsl_qspi_devtype_data imx7d_data = {
	.rxfifo = SZ_128,
	.txfifo = SZ_512,
	.invalid_mstrid = QUADSPI_BUFXCR_INVALID_MSTRID,
	.ahb_buf_size = SZ_1K,
	.quirks = QUADSPI_QUIRK_TKT253890 | QUADSPI_QUIRK_4X_INT_CLK |
		  QUADSPI_QUIRK_USE_TDH_SETTING,
	.little_endian = true,
};

static const struct fsl_qspi_devtype_data imx6ul_data = {
	.rxfifo = SZ_128,
	.txfifo = SZ_512,
	.invalid_mstrid = QUADSPI_BUFXCR_INVALID_MSTRID,
	.ahb_buf_size = SZ_1K,
	.quirks = QUADSPI_QUIRK_TKT253890 | QUADSPI_QUIRK_4X_INT_CLK |
		  QUADSPI_QUIRK_USE_TDH_SETTING,
	.little_endian = true,
};

static const struct fsl_qspi_devtype_data ls1021a_data = {
	.rxfifo = SZ_128,
	.txfifo = SZ_64,
	.invalid_mstrid = QUADSPI_BUFXCR_INVALID_MSTRID,
	.ahb_buf_size = SZ_1K,
	.quirks = 0,
	.little_endian = false,
};

static const struct fsl_qspi_devtype_data ls2080a_data = {
	.rxfifo = SZ_128,
	.txfifo = SZ_64,
	.ahb_buf_size = SZ_1K,
	.invalid_mstrid = 0x0,
	.quirks = QUADSPI_QUIRK_TKT253890 | QUADSPI_QUIRK_BASE_INTERNAL,
	.little_endian = true,
};

struct fsl_qspi {
	void __iomem *iobase;
	void __iomem *ahb_addr;
	u32 memmap_phy;
	struct clk *clk, *clk_en;
	struct device *dev;
	struct completion c;
	const struct fsl_qspi_devtype_data *devtype_data;
	struct mutex lock;
	struct pm_qos_request pm_qos_req;
	int selected;
};

static inline int needs_swap_endian(struct fsl_qspi *q)
{
	return q->devtype_data->quirks & QUADSPI_QUIRK_SWAP_ENDIAN;
}

static inline int needs_4x_clock(struct fsl_qspi *q)
{
	return q->devtype_data->quirks & QUADSPI_QUIRK_4X_INT_CLK;
}

static inline int needs_fill_txfifo(struct fsl_qspi *q)
{
	return q->devtype_data->quirks & QUADSPI_QUIRK_TKT253890;
}

static inline int needs_wakeup_wait_mode(struct fsl_qspi *q)
{
	return q->devtype_data->quirks & QUADSPI_QUIRK_TKT245618;
}

static inline int needs_amba_base_offset(struct fsl_qspi *q)
{
	return !(q->devtype_data->quirks & QUADSPI_QUIRK_BASE_INTERNAL);
}

static inline int needs_tdh_setting(struct fsl_qspi *q)
{
	return q->devtype_data->quirks & QUADSPI_QUIRK_USE_TDH_SETTING;
}

/*
 * An IC bug makes it necessary to rearrange the 32-bit data.
 * Later chips, such as IMX6SLX, have fixed this bug.
 */
static inline u32 fsl_qspi_endian_xchg(struct fsl_qspi *q, u32 a)
{
	return needs_swap_endian(q) ? __swab32(a) : a;
}

/*
 * R/W functions for big- or little-endian registers:
 * The QSPI controller's endianness is independent of
 * the CPU core's endianness. So far, although the CPU
 * core is little-endian the QSPI controller can use
 * big-endian or little-endian.
 */
static void qspi_writel(struct fsl_qspi *q, u32 val, void __iomem *addr)
{
	if (q->devtype_data->little_endian)
		iowrite32(val, addr);
	else
		iowrite32be(val, addr);
}

static u32 qspi_readl(struct fsl_qspi *q, void __iomem *addr)
{
	if (q->devtype_data->little_endian)
		return ioread32(addr);

	return ioread32be(addr);
}

static irqreturn_t fsl_qspi_irq_handler(int irq, void *dev_id)
{
	struct fsl_qspi *q = dev_id;
	u32 reg;

	/* clear interrupt */
	reg = qspi_readl(q, q->iobase + QUADSPI_FR);
	qspi_writel(q, reg, q->iobase + QUADSPI_FR);

	if (reg & QUADSPI_FR_TFF_MASK)
		complete(&q->c);

	dev_dbg(q->dev, "QUADSPI_FR : 0x%.8x:0x%.8x\n", 0, reg);
	return IRQ_HANDLED;
}

static int fsl_qspi_check_buswidth(struct fsl_qspi *q, u8 width)
{
	switch (width) {
	case 1:
	case 2:
	case 4:
		return 0;
	}

	return -ENOTSUPP;
}

static bool fsl_qspi_supports_op(struct spi_mem *mem,
				 const struct spi_mem_op *op)
{
	struct fsl_qspi *q = spi_controller_get_devdata(mem->spi->master);
	int ret;

	ret = fsl_qspi_check_buswidth(q, op->cmd.buswidth);

	if (op->addr.nbytes)
		ret |= fsl_qspi_check_buswidth(q, op->addr.buswidth);

	if (op->dummy.nbytes)
		ret |= fsl_qspi_check_buswidth(q, op->dummy.buswidth);

	if (op->data.nbytes)
		ret |= fsl_qspi_check_buswidth(q, op->data.buswidth);

	if (ret)
		return false;

	/*
	 * The number of instructions needed for the op, needs
	 * to fit into a single LUT entry.
	 */
	if (op->addr.nbytes +
	   (op->dummy.nbytes ? 1:0) +
	   (op->data.nbytes ? 1:0) > 6)
		return false;

	/* Max 64 dummy clock cycles supported */
	if (op->dummy.nbytes &&
	    (op->dummy.nbytes * 8 / op->dummy.buswidth > 64))
		return false;

	/* Max data length, check controller limits and alignment */
	if (op->data.dir == SPI_MEM_DATA_IN &&
	    (op->data.nbytes > q->devtype_data->ahb_buf_size ||
	     (op->data.nbytes > q->devtype_data->rxfifo - 4 &&
	      !IS_ALIGNED(op->data.nbytes, 8))))
		return false;

	if (op->data.dir == SPI_MEM_DATA_OUT &&
	    op->data.nbytes > q->devtype_data->txfifo)
		return false;

	return spi_mem_default_supports_op(mem, op);
}

static void fsl_qspi_prepare_lut(struct fsl_qspi *q,
				 const struct spi_mem_op *op)
{
	void __iomem *base = q->iobase;
	u32 lutval[4] = {};
	int lutidx = 1, i;

	lutval[0] |= LUT_DEF(0, LUT_CMD, LUT_PAD(op->cmd.buswidth),
			     op->cmd.opcode);

	/*
	 * For some unknown reason, using LUT_ADDR doesn't work in some
	 * cases (at least with only one byte long addresses), so
	 * let's use LUT_MODE to write the address bytes one by one
	 */
	for (i = 0; i < op->addr.nbytes; i++) {
		u8 addrbyte = op->addr.val >> (8 * (op->addr.nbytes - i - 1));

		lutval[lutidx / 2] |= LUT_DEF(lutidx, LUT_MODE,
					      LUT_PAD(op->addr.buswidth),
					      addrbyte);
		lutidx++;
	}

	if (op->dummy.nbytes) {
		lutval[lutidx / 2] |= LUT_DEF(lutidx, LUT_DUMMY,
					      LUT_PAD(op->dummy.buswidth),
					      op->dummy.nbytes * 8 /
					      op->dummy.buswidth);
		lutidx++;
	}

	if (op->data.nbytes) {
		lutval[lutidx / 2] |= LUT_DEF(lutidx,
					      op->data.dir == SPI_MEM_DATA_IN ?
					      LUT_FSL_READ : LUT_FSL_WRITE,
					      LUT_PAD(op->data.buswidth),
					      0);
		lutidx++;
	}

	lutval[lutidx / 2] |= LUT_DEF(lutidx, LUT_STOP, 0, 0);

	/* unlock LUT */
	qspi_writel(q, QUADSPI_LUTKEY_VALUE, q->iobase + QUADSPI_LUTKEY);
	qspi_writel(q, QUADSPI_LCKER_UNLOCK, q->iobase + QUADSPI_LCKCR);

	/* fill LUT */
	for (i = 0; i < ARRAY_SIZE(lutval); i++)
		qspi_writel(q, lutval[i], base + QUADSPI_LUT_REG(i));

	/* lock LUT */
	qspi_writel(q, QUADSPI_LUTKEY_VALUE, q->iobase + QUADSPI_LUTKEY);
	qspi_writel(q, QUADSPI_LCKER_LOCK, q->iobase + QUADSPI_LCKCR);
}

static int fsl_qspi_clk_prep_enable(struct fsl_qspi *q)
{
	int ret;

	ret = clk_prepare_enable(q->clk_en);
	if (ret)
		return ret;

	ret = clk_prepare_enable(q->clk);
	if (ret) {
		clk_disable_unprepare(q->clk_en);
		return ret;
	}

	if (needs_wakeup_wait_mode(q))
		cpu_latency_qos_add_request(&q->pm_qos_req, 0);

	return 0;
}

static void fsl_qspi_clk_disable_unprep(struct fsl_qspi *q)
{
	if (needs_wakeup_wait_mode(q))
		cpu_latency_qos_remove_request(&q->pm_qos_req);

	clk_disable_unprepare(q->clk);
	clk_disable_unprepare(q->clk_en);
}

/*
 * If we have changed the content of the flash by writing or erasing, or if we
 * read from flash with a different offset into the page buffer, we need to
 * invalidate the AHB buffer. If we do not do so, we may read out the wrong
 * data. The spec tells us reset the AHB domain and Serial Flash domain at
 * the same time.
 */
static void fsl_qspi_invalidate(struct fsl_qspi *q)
{
	u32 reg;

	reg = qspi_readl(q, q->iobase + QUADSPI_MCR);
	reg |= QUADSPI_MCR_SWRSTHD_MASK | QUADSPI_MCR_SWRSTSD_MASK;
	qspi_writel(q, reg, q->iobase + QUADSPI_MCR);

	/*
	 * The minimum delay : 1 AHB + 2 SFCK clocks.
	 * Delay 1 us is enough.
	 */
	udelay(1);

	reg &= ~(QUADSPI_MCR_SWRSTHD_MASK | QUADSPI_MCR_SWRSTSD_MASK);
	qspi_writel(q, reg, q->iobase + QUADSPI_MCR);
}

static void fsl_qspi_select_mem(struct fsl_qspi *q, struct spi_device *spi)
{
	unsigned long rate = spi->max_speed_hz;
	int ret;

	if (q->selected == spi->chip_select)
		return;

	if (needs_4x_clock(q))
		rate *= 4;

	fsl_qspi_clk_disable_unprep(q);

	ret = clk_set_rate(q->clk, rate);
	if (ret)
		return;

	ret = fsl_qspi_clk_prep_enable(q);
	if (ret)
		return;

	q->selected = spi->chip_select;

	fsl_qspi_invalidate(q);
}

static void fsl_qspi_read_ahb(struct fsl_qspi *q, const struct spi_mem_op *op)
{
	memcpy_fromio(op->data.buf.in,
		      q->ahb_addr + q->selected * q->devtype_data->ahb_buf_size,
		      op->data.nbytes);
}

static void fsl_qspi_fill_txfifo(struct fsl_qspi *q,
				 const struct spi_mem_op *op)
{
	void __iomem *base = q->iobase;
	int i;
	u32 val;

	for (i = 0; i < ALIGN_DOWN(op->data.nbytes, 4); i += 4) {
		memcpy(&val, op->data.buf.out + i, 4);
		val = fsl_qspi_endian_xchg(q, val);
		qspi_writel(q, val, base + QUADSPI_TBDR);
	}

	if (i < op->data.nbytes) {
		memcpy(&val, op->data.buf.out + i, op->data.nbytes - i);
		val = fsl_qspi_endian_xchg(q, val);
		qspi_writel(q, val, base + QUADSPI_TBDR);
	}

	if (needs_fill_txfifo(q)) {
		for (i = op->data.nbytes; i < 16; i += 4)
			qspi_writel(q, 0, base + QUADSPI_TBDR);
	}
}

static void fsl_qspi_read_rxfifo(struct fsl_qspi *q,
			  const struct spi_mem_op *op)
{
	void __iomem *base = q->iobase;
	int i;
	u8 *buf = op->data.buf.in;
	u32 val;

	for (i = 0; i < ALIGN_DOWN(op->data.nbytes, 4); i += 4) {
		val = qspi_readl(q, base + QUADSPI_RBDR(i / 4));
		val = fsl_qspi_endian_xchg(q, val);
		memcpy(buf + i, &val, 4);
	}

	if (i < op->data.nbytes) {
		val = qspi_readl(q, base + QUADSPI_RBDR(i / 4));
		val = fsl_qspi_endian_xchg(q, val);
		memcpy(buf + i, &val, op->data.nbytes - i);
	}
}

static int fsl_qspi_do_op(struct fsl_qspi *q, const struct spi_mem_op *op)
{
	void __iomem *base = q->iobase;
	int err = 0;

	init_completion(&q->c);

	/*
	 * Always start the sequence at the same index since we update
	 * the LUT at each exec_op() call. And also specify the DATA
	 * length, since it's has not been specified in the LUT.
	 */
	qspi_writel(q, op->data.nbytes | QUADSPI_IPCR_SEQID(SEQID_LUT),
		    base + QUADSPI_IPCR);

	/* Wait for the interrupt. */
	if (!wait_for_completion_timeout(&q->c, msecs_to_jiffies(1000)))
		err = -ETIMEDOUT;

	if (!err && op->data.nbytes && op->data.dir == SPI_MEM_DATA_IN)
		fsl_qspi_read_rxfifo(q, op);

	return err;
}

static int fsl_qspi_readl_poll_tout(struct fsl_qspi *q, void __iomem *base,
				    u32 mask, u32 delay_us, u32 timeout_us)
{
	u32 reg;

	if (!q->devtype_data->little_endian)
		mask = (u32)cpu_to_be32(mask);

	return readl_poll_timeout(base, reg, !(reg & mask), delay_us,
				  timeout_us);
}

static int fsl_qspi_exec_op(struct spi_mem *mem, const struct spi_mem_op *op)
{
	struct fsl_qspi *q = spi_controller_get_devdata(mem->spi->master);
	void __iomem *base = q->iobase;
	u32 addr_offset = 0;
	int err = 0;
	int invalid_mstrid = q->devtype_data->invalid_mstrid;

	mutex_lock(&q->lock);

	/* wait for the controller being ready */
	fsl_qspi_readl_poll_tout(q, base + QUADSPI_SR, (QUADSPI_SR_IP_ACC_MASK |
				 QUADSPI_SR_AHB_ACC_MASK), 10, 1000);

	fsl_qspi_select_mem(q, mem->spi);

	if (needs_amba_base_offset(q))
		addr_offset = q->memmap_phy;

	qspi_writel(q,
		    q->selected * q->devtype_data->ahb_buf_size + addr_offset,
		    base + QUADSPI_SFAR);

	qspi_writel(q, qspi_readl(q, base + QUADSPI_MCR) |
		    QUADSPI_MCR_CLR_RXF_MASK | QUADSPI_MCR_CLR_TXF_MASK,
		    base + QUADSPI_MCR);

	qspi_writel(q, QUADSPI_SPTRCLR_BFPTRC | QUADSPI_SPTRCLR_IPPTRC,
		    base + QUADSPI_SPTRCLR);

	qspi_writel(q, invalid_mstrid, base + QUADSPI_BUF0CR);
	qspi_writel(q, invalid_mstrid, base + QUADSPI_BUF1CR);
	qspi_writel(q, invalid_mstrid, base + QUADSPI_BUF2CR);

	fsl_qspi_prepare_lut(q, op);

	/*
	 * If we have large chunks of data, we read them through the AHB bus
	 * by accessing the mapped memory. In all other cases we use
	 * IP commands to access the flash.
	 */
	if (op->data.nbytes > (q->devtype_data->rxfifo - 4) &&
	    op->data.dir == SPI_MEM_DATA_IN) {
		fsl_qspi_read_ahb(q, op);
	} else {
		qspi_writel(q, QUADSPI_RBCT_WMRK_MASK |
			    QUADSPI_RBCT_RXBRD_USEIPS, base + QUADSPI_RBCT);

		if (op->data.nbytes && op->data.dir == SPI_MEM_DATA_OUT)
			fsl_qspi_fill_txfifo(q, op);

		err = fsl_qspi_do_op(q, op);
	}

	/* Invalidate the data in the AHB buffer. */
	fsl_qspi_invalidate(q);

	mutex_unlock(&q->lock);

	return err;
}

static int fsl_qspi_adjust_op_size(struct spi_mem *mem, struct spi_mem_op *op)
{
	struct fsl_qspi *q = spi_controller_get_devdata(mem->spi->master);

	if (op->data.dir == SPI_MEM_DATA_OUT) {
		if (op->data.nbytes > q->devtype_data->txfifo)
			op->data.nbytes = q->devtype_data->txfifo;
	} else {
		if (op->data.nbytes > q->devtype_data->ahb_buf_size)
			op->data.nbytes = q->devtype_data->ahb_buf_size;
		else if (op->data.nbytes > (q->devtype_data->rxfifo - 4))
			op->data.nbytes = ALIGN_DOWN(op->data.nbytes, 8);
	}

	return 0;
}

static int fsl_qspi_default_setup(struct fsl_qspi *q)
{
	void __iomem *base = q->iobase;
	u32 reg, addr_offset = 0;
	int ret;

	/* disable and unprepare clock to avoid glitch pass to controller */
	fsl_qspi_clk_disable_unprep(q);

	/* the default frequency, we will change it later if necessary. */
	ret = clk_set_rate(q->clk, 66000000);
	if (ret)
		return ret;

	ret = fsl_qspi_clk_prep_enable(q);
	if (ret)
		return ret;

	/* Reset the module */
	qspi_writel(q, QUADSPI_MCR_SWRSTSD_MASK | QUADSPI_MCR_SWRSTHD_MASK,
		    base + QUADSPI_MCR);
	udelay(1);

	/* Disable the module */
	qspi_writel(q, QUADSPI_MCR_MDIS_MASK | QUADSPI_MCR_RESERVED_MASK,
		    base + QUADSPI_MCR);

	/*
	 * Previous boot stages (BootROM, bootloader) might have used DDR
	 * mode and did not clear the TDH bits. As we currently use SDR mode
	 * only, clear the TDH bits if necessary.
	 */
	if (needs_tdh_setting(q))
		qspi_writel(q, qspi_readl(q, base + QUADSPI_FLSHCR) &
			    ~QUADSPI_FLSHCR_TDH_MASK,
			    base + QUADSPI_FLSHCR);

	reg = qspi_readl(q, base + QUADSPI_SMPR);
	qspi_writel(q, reg & ~(QUADSPI_SMPR_FSDLY_MASK
			| QUADSPI_SMPR_FSPHS_MASK
			| QUADSPI_SMPR_HSENA_MASK
			| QUADSPI_SMPR_DDRSMP_MASK), base + QUADSPI_SMPR);

	/* We only use the buffer3 for AHB read */
	qspi_writel(q, 0, base + QUADSPI_BUF0IND);
	qspi_writel(q, 0, base + QUADSPI_BUF1IND);
	qspi_writel(q, 0, base + QUADSPI_BUF2IND);

	qspi_writel(q, QUADSPI_BFGENCR_SEQID(SEQID_LUT),
		    q->iobase + QUADSPI_BFGENCR);
	qspi_writel(q, QUADSPI_RBCT_WMRK_MASK, base + QUADSPI_RBCT);
	qspi_writel(q, QUADSPI_BUF3CR_ALLMST_MASK |
		    QUADSPI_BUF3CR_ADATSZ(q->devtype_data->ahb_buf_size / 8),
		    base + QUADSPI_BUF3CR);

	if (needs_amba_base_offset(q))
		addr_offset = q->memmap_phy;

	/*
	 * In HW there can be a maximum of four chips on two buses with
	 * two chip selects on each bus. We use four chip selects in SW
	 * to differentiate between the four chips.
	 * We use ahb_buf_size for each chip and set SFA1AD, SFA2AD, SFB1AD,
	 * SFB2AD accordingly.
	 */
	qspi_writel(q, q->devtype_data->ahb_buf_size + addr_offset,
		    base + QUADSPI_SFA1AD);
	qspi_writel(q, q->devtype_data->ahb_buf_size * 2 + addr_offset,
		    base + QUADSPI_SFA2AD);
	qspi_writel(q, q->devtype_data->ahb_buf_size * 3 + addr_offset,
		    base + QUADSPI_SFB1AD);
	qspi_writel(q, q->devtype_data->ahb_buf_size * 4 + addr_offset,
		    base + QUADSPI_SFB2AD);

	q->selected = -1;

	/* Enable the module */
	qspi_writel(q, QUADSPI_MCR_RESERVED_MASK | QUADSPI_MCR_END_CFG_MASK,
		    base + QUADSPI_MCR);

	/* clear all interrupt status */
	qspi_writel(q, 0xffffffff, q->iobase + QUADSPI_FR);

	/* enable the interrupt */
	qspi_writel(q, QUADSPI_RSER_TFIE, q->iobase + QUADSPI_RSER);

	return 0;
}

static const char *fsl_qspi_get_name(struct spi_mem *mem)
{
	struct fsl_qspi *q = spi_controller_get_devdata(mem->spi->master);
	struct device *dev = &mem->spi->dev;
	const char *name;

	/*
	 * In order to keep mtdparts compatible with the old MTD driver at
	 * mtd/spi-nor/fsl-quadspi.c, we set a custom name derived from the
	 * platform_device of the controller.
	 */
	if (of_get_available_child_count(q->dev->of_node) == 1)
		return dev_name(q->dev);

	name = devm_kasprintf(dev, GFP_KERNEL,
			      "%s-%d", dev_name(q->dev),
			      mem->spi->chip_select);

	if (!name) {
		dev_err(dev, "failed to get memory for custom flash name\n");
		return ERR_PTR(-ENOMEM);
	}

	return name;
}

static const struct spi_controller_mem_ops fsl_qspi_mem_ops = {
	.adjust_op_size = fsl_qspi_adjust_op_size,
	.supports_op = fsl_qspi_supports_op,
	.exec_op = fsl_qspi_exec_op,
	.get_name = fsl_qspi_get_name,
};

static int fsl_qspi_probe(struct platform_device *pdev)
{
	struct spi_controller *ctlr;
	struct device *dev = &pdev->dev;
	struct device_node *np = dev->of_node;
	struct resource *res;
	struct fsl_qspi *q;
	int ret;

	ctlr = spi_alloc_master(&pdev->dev, sizeof(*q));
	if (!ctlr)
		return -ENOMEM;

	ctlr->mode_bits = SPI_RX_DUAL | SPI_RX_QUAD |
			  SPI_TX_DUAL | SPI_TX_QUAD;

	q = spi_controller_get_devdata(ctlr);
	q->dev = dev;
	q->devtype_data = of_device_get_match_data(dev);
	if (!q->devtype_data) {
		ret = -ENODEV;
		goto err_put_ctrl;
	}

	platform_set_drvdata(pdev, q);

	/* find the resources */
	res = platform_get_resource_byname(pdev, IORESOURCE_MEM, "QuadSPI");
	q->iobase = devm_ioremap_resource(dev, res);
	if (IS_ERR(q->iobase)) {
		ret = PTR_ERR(q->iobase);
		goto err_put_ctrl;
	}

	res = platform_get_resource_byname(pdev, IORESOURCE_MEM,
					"QuadSPI-memory");
	q->memmap_phy = res->start;
	/* Since there are 4 cs, map size required is 4 times ahb_buf_size */
	q->ahb_addr = devm_ioremap(dev, q->memmap_phy,
				   (q->devtype_data->ahb_buf_size * 4));
	if (!q->ahb_addr) {
		ret = -ENOMEM;
		goto err_put_ctrl;
	}

	/* find the clocks */
	q->clk_en = devm_clk_get(dev, "qspi_en");
	if (IS_ERR(q->clk_en)) {
		ret = PTR_ERR(q->clk_en);
		goto err_put_ctrl;
	}

	q->clk = devm_clk_get(dev, "qspi");
	if (IS_ERR(q->clk)) {
		ret = PTR_ERR(q->clk);
		goto err_put_ctrl;
	}

	ret = fsl_qspi_clk_prep_enable(q);
	if (ret) {
		dev_err(dev, "can not enable the clock\n");
		goto err_put_ctrl;
	}

	/* find the irq */
	ret = platform_get_irq(pdev, 0);
	if (ret < 0)
		goto err_disable_clk;

	ret = devm_request_irq(dev, ret,
			fsl_qspi_irq_handler, 0, pdev->name, q);
	if (ret) {
		dev_err(dev, "failed to request irq: %d\n", ret);
		goto err_disable_clk;
	}

	mutex_init(&q->lock);

	ctlr->bus_num = -1;
	ctlr->num_chipselect = 4;
	ctlr->mem_ops = &fsl_qspi_mem_ops;

	fsl_qspi_default_setup(q);

	ctlr->dev.of_node = np;

	ret = devm_spi_register_controller(dev, ctlr);
	if (ret)
		goto err_destroy_mutex;

	return 0;

err_destroy_mutex:
	mutex_destroy(&q->lock);

err_disable_clk:
	fsl_qspi_clk_disable_unprep(q);

err_put_ctrl:
	spi_controller_put(ctlr);

	dev_err(dev, "Freescale QuadSPI probe failed\n");
	return ret;
}

static int fsl_qspi_remove(struct platform_device *pdev)
{
	struct fsl_qspi *q = platform_get_drvdata(pdev);

	/* disable the hardware */
	qspi_writel(q, QUADSPI_MCR_MDIS_MASK, q->iobase + QUADSPI_MCR);
	qspi_writel(q, 0x0, q->iobase + QUADSPI_RSER);

	fsl_qspi_clk_disable_unprep(q);

	mutex_destroy(&q->lock);

	return 0;
}

static int fsl_qspi_suspend(struct device *dev)
{
	return 0;
}

static int fsl_qspi_resume(struct device *dev)
{
	struct fsl_qspi *q = dev_get_drvdata(dev);

	fsl_qspi_default_setup(q);

	return 0;
}

static const struct of_device_id fsl_qspi_dt_ids[] = {
	{ .compatible = "fsl,vf610-qspi", .data = &vybrid_data, },
	{ .compatible = "fsl,imx6sx-qspi", .data = &imx6sx_data, },
	{ .compatible = "fsl,imx7d-qspi", .data = &imx7d_data, },
	{ .compatible = "fsl,imx6ul-qspi", .data = &imx6ul_data, },
	{ .compatible = "fsl,ls1021a-qspi", .data = &ls1021a_data, },
	{ .compatible = "fsl,ls2080a-qspi", .data = &ls2080a_data, },
	{ /* sentinel */ }
};
MODULE_DEVICE_TABLE(of, fsl_qspi_dt_ids);

static const struct dev_pm_ops fsl_qspi_pm_ops = {
	.suspend	= fsl_qspi_suspend,
	.resume		= fsl_qspi_resume,
};

static struct platform_driver fsl_qspi_driver = {
	.driver = {
		.name	= "fsl-quadspi",
		.of_match_table = fsl_qspi_dt_ids,
		.pm =   &fsl_qspi_pm_ops,
	},
	.probe          = fsl_qspi_probe,
	.remove		= fsl_qspi_remove,
};
module_platform_driver(fsl_qspi_driver);

MODULE_DESCRIPTION("Freescale QuadSPI Controller Driver");
MODULE_AUTHOR("Freescale Semiconductor Inc.");
MODULE_AUTHOR("Boris Brezillon <bbrezillon@kernel.org>");
MODULE_AUTHOR("Frieder Schrempf <frieder.schrempf@kontron.de>");
MODULE_AUTHOR("Yogesh Gaur <yogeshnarayan.gaur@nxp.com>");
MODULE_AUTHOR("Suresh Gupta <suresh.gupta@nxp.com>");
MODULE_LICENSE("GPL v2");<|MERGE_RESOLUTION|>--- conflicted
+++ resolved
@@ -68,17 +68,10 @@
 #define QUADSPI_FLSHCR_TCSH_MASK	GENMASK(11, 8)
 #define QUADSPI_FLSHCR_TDH_MASK		GENMASK(17, 16)
 
-<<<<<<< HEAD
-#define QUADSPI_BUF0CR			0x10
-#define QUADSPI_BUF1CR			0x14
-#define QUADSPI_BUF2CR			0x18
-#define QUADSPI_BUFXCR_INVALID_MSTRID	0xe
-=======
 #define QUADSPI_BUF0CR                  0x10
 #define QUADSPI_BUF1CR                  0x14
 #define QUADSPI_BUF2CR                  0x18
 #define QUADSPI_BUFXCR_INVALID_MSTRID   0xe
->>>>>>> 7d2a07b7
 
 #define QUADSPI_BUF3CR			0x1c
 #define QUADSPI_BUF3CR_ALLMST_MASK	BIT(31)
