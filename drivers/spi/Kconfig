# SPDX-License-Identifier: GPL-2.0-only
#
# SPI driver configuration
#
menuconfig SPI
	bool "SPI support"
	depends on HAS_IOMEM
	help
	  The "Serial Peripheral Interface" is a low level synchronous
	  protocol.  Chips that support SPI can have data transfer rates
	  up to several tens of Mbit/sec.  Chips are addressed with a
	  controller and a chipselect.  Most SPI slaves don't support
	  dynamic device discovery; some are even write-only or read-only.

	  SPI is widely used by microcontrollers to talk with sensors,
	  eeprom and flash memory, codecs and various other controller
	  chips, analog to digital (and d-to-a) converters, and more.
	  MMC and SD cards can be accessed using SPI protocol; and for
	  DataFlash cards used in MMC sockets, SPI must always be used.

	  SPI is one of a family of similar protocols using a four wire
	  interface (select, clock, data in, data out) including Microwire
	  (half duplex), SSP, SSI, and PSP.  This driver framework should
	  work with most such devices and controllers.

if SPI

config SPI_DEBUG
	bool "Debug support for SPI drivers"
	depends on DEBUG_KERNEL
	help
	  Say "yes" to enable debug messaging (like dev_dbg and pr_debug),
	  sysfs, and debugfs support in SPI controller and protocol drivers.

#
# MASTER side ... talking to discrete SPI slave chips including microcontrollers
#

config SPI_MASTER
#	bool "SPI Master Support"
	bool
	default SPI
	help
	  If your system has an master-capable SPI controller (which
	  provides the clock and chipselect), you can enable that
	  controller and the protocol drivers for the SPI slave chips
	  that are connected.

if SPI_MASTER

config SPI_MEM
	bool "SPI memory extension"
	help
	  Enable this option if you want to enable the SPI memory extension.
	  This extension is meant to simplify interaction with SPI memories
	  by providing a high-level interface to send memory-like commands.

comment "SPI Master Controller Drivers"

config SPI_ALTERA
	tristate "Altera SPI Controller platform driver"
	select SPI_ALTERA_CORE
	select REGMAP_MMIO
	help
	  This is the driver for the Altera SPI Controller.

config SPI_ALTERA_CORE
	tristate "Altera SPI Controller core code" if COMPILE_TEST
	select REGMAP
	help
	  "The core code for the Altera SPI Controller"

config SPI_ALTERA_DFL
	tristate "DFL bus driver for Altera SPI Controller"
	depends on FPGA_DFL
	select SPI_ALTERA_CORE
	help
	  This is a Device Feature List (DFL) bus driver for the
	  Altera SPI master controller.  The SPI master is connected
	  to a SPI slave to Avalon bridge in a Intel MAX BMC.

config SPI_AR934X
	tristate "Qualcomm Atheros AR934X/QCA95XX SPI controller driver"
	depends on ATH79 || COMPILE_TEST
	help
	  This enables support for the SPI controller present on the
	  Qualcomm Atheros AR934X/QCA95XX SoCs.

config SPI_ATH79
	tristate "Atheros AR71XX/AR724X/AR913X SPI controller driver"
	depends on ATH79 || COMPILE_TEST
	select SPI_BITBANG
	help
	  This enables support for the SPI controller present on the
	  Atheros AR71XX/AR724X/AR913X SoCs.

config SPI_ARMADA_3700
	tristate "Marvell Armada 3700 SPI Controller"
	depends on (ARCH_MVEBU && OF) || COMPILE_TEST
	help
	  This enables support for the SPI controller present on the
	  Marvell Armada 3700 SoCs.

config SPI_ATMEL
	tristate "Atmel SPI Controller"
	depends on ARCH_AT91 || COMPILE_TEST
	depends on OF
	help
	  This selects a driver for the Atmel SPI Controller, present on
	  many AT91 ARM chips.

config SPI_AT91_USART
	tristate "Atmel USART Controller SPI driver"
	depends on (ARCH_AT91 || COMPILE_TEST)
	depends on MFD_AT91_USART
	help
	  This selects a driver for the AT91 USART Controller as SPI Master,
	  present on AT91 and SAMA5 SoC series.

config SPI_ATMEL_QUADSPI
	tristate "Atmel Quad SPI Controller"
	depends on ARCH_AT91 || COMPILE_TEST
	depends on OF && HAS_IOMEM
	help
	  This enables support for the Quad SPI controller in master mode.
	  This driver does not support generic SPI. The implementation only
	  supports spi-mem interface.

config SPI_AU1550
	tristate "Au1550/Au1200/Au1300 SPI Controller"
	depends on MIPS_ALCHEMY
	select SPI_BITBANG
	help
	  If you say yes to this option, support will be included for the
	  PSC SPI controller found on Au1550, Au1200 and Au1300 series.

config SPI_AXI_SPI_ENGINE
	tristate "Analog Devices AXI SPI Engine controller"
	depends on HAS_IOMEM
	help
	  This enables support for the Analog Devices AXI SPI Engine SPI controller.
	  It is part of the SPI Engine framework that is used in some Analog Devices
	  reference designs for FPGAs.

config SPI_BCM2835
	tristate "BCM2835 SPI controller"
	depends on GPIOLIB
	depends on ARCH_BCM2835 || ARCH_BRCMSTB || COMPILE_TEST
	help
	  This selects a driver for the Broadcom BCM2835 SPI master.

	  The BCM2835 contains two types of SPI master controller; the
	  "universal SPI master", and the regular SPI controller. This driver
	  is for the regular SPI controller. Slave mode operation is not also
	  not supported.

config SPI_BCM2835AUX
	tristate "BCM2835 SPI auxiliary controller"
	depends on ((ARCH_BCM2835 || ARCH_BRCMSTB) && GPIOLIB) || COMPILE_TEST
	help
	  This selects a driver for the Broadcom BCM2835 SPI aux master.

	  The BCM2835 contains two types of SPI master controller; the
	  "universal SPI master", and the regular SPI controller.
	  This driver is for the universal/auxiliary SPI controller.

config SPI_BCM63XX
	tristate "Broadcom BCM63xx SPI controller"
	depends on BCM63XX || BMIPS_GENERIC || COMPILE_TEST
	help
	  Enable support for the SPI controller on the Broadcom BCM63xx SoCs.

config SPI_BCM63XX_HSSPI
	tristate "Broadcom BCM63XX HS SPI controller driver"
	depends on BCM63XX || BMIPS_GENERIC || ARCH_BCM_63XX || COMPILE_TEST
	help
	  This enables support for the High Speed SPI controller present on
	  newer Broadcom BCM63XX SoCs.

config SPI_BCM_QSPI
	tristate "Broadcom BSPI and MSPI controller support"
	depends on ARCH_BRCMSTB || ARCH_BCM || ARCH_BCM_IPROC || \
			BMIPS_GENERIC || COMPILE_TEST
	default ARCH_BCM_IPROC
	help
	  Enables support for the Broadcom SPI flash and MSPI controller.
	  Select this option for any one of BRCMSTB, iProc NSP and NS2 SoCs
	  based platforms. This driver works for both SPI master for SPI NOR
	  flash device as well as MSPI device.

config SPI_BITBANG
	tristate "Utilities for Bitbanging SPI masters"
	help
	  With a few GPIO pins, your system can bitbang the SPI protocol.
	  Select this to get SPI support through I/O pins (GPIO, parallel
	  port, etc).  Or, some systems' SPI master controller drivers use
	  this code to manage the per-word or per-transfer accesses to the
	  hardware shift registers.

	  This is library code, and is automatically selected by drivers that
	  need it.  You only need to select this explicitly to support driver
	  modules that aren't part of this kernel tree.

config SPI_BUTTERFLY
	tristate "Parallel port adapter for AVR Butterfly (DEVELOPMENT)"
	depends on PARPORT
	select SPI_BITBANG
	help
	  This uses a custom parallel port cable to connect to an AVR
	  Butterfly <http://www.atmel.com/products/avr/butterfly>, an
	  inexpensive battery powered microcontroller evaluation board.
	  This same cable can be used to flash new firmware.

config SPI_CADENCE
	tristate "Cadence SPI controller"
	help
	  This selects the Cadence SPI controller master driver
	  used by Xilinx Zynq and ZynqMP.

config SPI_CADENCE_QUADSPI
	tristate "Cadence Quad SPI controller"
<<<<<<< HEAD
	depends on OF && (ARM || ARM64 || COMPILE_TEST)
=======
	depends on OF && (ARM || ARM64 || X86 || COMPILE_TEST)
>>>>>>> 7d2a07b7
	help
	  Enable support for the Cadence Quad SPI Flash controller.

	  Cadence QSPI is a specialized controller for connecting an SPI
	  Flash over 1/2/4-bit wide bus. Enable this option if you have a
	  device with a Cadence QSPI controller and want to access the
	  Flash as an MTD device.

config SPI_CLPS711X
	tristate "CLPS711X host SPI controller"
	depends on ARCH_CLPS711X || COMPILE_TEST
	help
	  This enables dedicated general purpose SPI/Microwire1-compatible
	  master mode interface (SSI1) for CLPS711X-based CPUs.

config SPI_COLDFIRE_QSPI
	tristate "Freescale Coldfire QSPI controller"
	depends on (M520x || M523x || M5249 || M525x || M527x || M528x || M532x)
	help
	  This enables support for the Coldfire QSPI controller in master
	  mode.

config SPI_DAVINCI
	tristate "Texas Instruments DaVinci/DA8x/OMAP-L/AM1x SoC SPI controller"
	depends on ARCH_DAVINCI || ARCH_KEYSTONE
	select SPI_BITBANG
	help
	  SPI master controller for DaVinci/DA8x/OMAP-L/AM1x SPI modules.

config SPI_DESIGNWARE
	tristate "DesignWare SPI controller core support"
	imply SPI_MEM
	help
	  general driver for SPI controller core from DesignWare

if SPI_DESIGNWARE

config SPI_DW_DMA
	bool "DMA support for DW SPI controller"

config SPI_DW_PCI
	tristate "PCI interface driver for DW SPI core"
	depends on PCI

config SPI_DW_MMIO
	tristate "Memory-mapped io interface driver for DW SPI core"
	depends on HAS_IOMEM

config SPI_DW_BT1
	tristate "Baikal-T1 SPI driver for DW SPI core"
	depends on MIPS_BAIKAL_T1 || COMPILE_TEST
	select MULTIPLEXER
	select MUX_MMIO
	help
	  Baikal-T1 SoC is equipped with three DW APB SSI-based MMIO SPI
	  controllers. Two of them are pretty much normal: with IRQ, DMA,
	  FIFOs of 64 words depth, 4x CSs, but the third one as being a
	  part of the Baikal-T1 System Boot Controller has got a very
	  limited resources: no IRQ, no DMA, only a single native
	  chip-select and Tx/Rx FIFO with just 8 words depth available.
	  The later one is normally connected to an external SPI-nor flash
	  of 128Mb (in general can be of bigger size).

config SPI_DW_BT1_DIRMAP
	bool "Directly mapped Baikal-T1 Boot SPI flash support"
	depends on SPI_DW_BT1
	help
	  Directly mapped SPI flash memory is an interface specific to the
	  Baikal-T1 System Boot Controller. It is a 16MB MMIO region, which
	  can be used to access a peripheral memory device just by
	  reading/writing data from/to it. Note that the system APB bus
	  will stall during each IO from/to the dirmap region until the
	  operation is finished. So try not to use it concurrently with
	  time-critical tasks (like the SPI memory operations implemented
	  in this driver).

endif

config SPI_DLN2
       tristate "Diolan DLN-2 USB SPI adapter"
       depends on MFD_DLN2
       help
	 If you say yes to this option, support will be included for Diolan
	 DLN2, a USB to SPI interface.

	 This driver can also be built as a module.  If so, the module
	 will be called spi-dln2.

config SPI_EP93XX
	tristate "Cirrus Logic EP93xx SPI controller"
	depends on ARCH_EP93XX || COMPILE_TEST
	help
	  This enables using the Cirrus EP93xx SPI controller in master
	  mode.

config SPI_FALCON
	bool "Falcon SPI controller support"
	depends on SOC_FALCON
	help
	  The external bus unit (EBU) found on the FALC-ON SoC has SPI
	  emulation that is designed for serial flash access. This driver
	  has only been tested with m25p80 type chips. The hardware has no
	  support for other types of SPI peripherals.

config SPI_FSI
	tristate "FSI SPI driver"
	depends on FSI
	help
	  This enables support for the driver for FSI bus attached SPI
	  controllers.

config SPI_FSL_LPSPI
	tristate "Freescale i.MX LPSPI controller"
	depends on ARCH_MXC || COMPILE_TEST
	help
	  This enables Freescale i.MX LPSPI controllers in master mode.

config SPI_FSL_QUADSPI
	tristate "Freescale QSPI controller"
	depends on ARCH_MXC || SOC_LS1021A || ARCH_LAYERSCAPE || COMPILE_TEST
	depends on HAS_IOMEM
	help
	  This enables support for the Quad SPI controller in master mode.
	  Up to four flash chips can be connected on two buses with two
	  chipselects each.
	  This controller does not support generic SPI messages. It only
	  supports the high-level SPI memory interface.

<<<<<<< HEAD
config SPI_HISI_SFC_V3XX
	tristate "HiSilicon SPI-NOR Flash Controller for Hi16XX chipsets"
	depends on (ARM64 && ACPI) || COMPILE_TEST
	depends on HAS_IOMEM
	help
	  This enables support for HiSilicon v3xx SPI-NOR flash controller
=======
config SPI_HISI_KUNPENG
	tristate "HiSilicon SPI Controller for Kunpeng SoCs"
	depends on (ARM64 && ACPI) || COMPILE_TEST
	help
	  This enables support for HiSilicon SPI controller found on
	  Kunpeng SoCs.

	  This driver can also be built as a module. If so, the module
	  will be called hisi-kunpeng-spi.

config SPI_HISI_SFC_V3XX
	tristate "HiSilicon SPI NOR Flash Controller for Hi16XX chipsets"
	depends on (ARM64 && ACPI) || COMPILE_TEST
	depends on HAS_IOMEM
	help
	  This enables support for HiSilicon v3xx SPI NOR flash controller
>>>>>>> 7d2a07b7
	  found in hi16xx chipsets.

config SPI_NXP_FLEXSPI
	tristate "NXP Flex SPI controller"
	depends on ARCH_LAYERSCAPE || HAS_IOMEM
	help
	  This enables support for the Flex SPI controller in master mode.
	  Up to four slave devices can be connected on two buses with two
	  chipselects each.
	  This controller does not support generic SPI messages and only
	  supports the high-level SPI memory interface.

config SPI_GPIO
	tristate "GPIO-based bitbanging SPI Master"
	depends on GPIOLIB || COMPILE_TEST
	select SPI_BITBANG
	help
	  This simple GPIO bitbanging SPI master uses the arch-neutral GPIO
	  interface to manage MOSI, MISO, SCK, and chipselect signals.  SPI
	  slaves connected to a bus using this driver are configured as usual,
	  except that the spi_board_info.controller_data holds the GPIO number
	  for the chipselect used by this controller driver.

	  Note that this driver often won't achieve even 1 Mbit/sec speeds,
	  making it unusually slow for SPI.  If your platform can inline
	  GPIO operations, you should be able to leverage that for better
	  speed with a custom version of this driver; see the source code.

config SPI_IMG_SPFI
	tristate "IMG SPFI controller"
	depends on MIPS || COMPILE_TEST
	help
	  This enables support for the SPFI master controller found on
	  IMG SoCs.

config SPI_IMX
	tristate "Freescale i.MX SPI controllers"
	depends on ARCH_MXC || COMPILE_TEST
	select SPI_BITBANG
	help
	  This enables support for the Freescale i.MX SPI controllers.

config SPI_JCORE
	tristate "J-Core SPI Master"
	depends on OF && (SUPERH || COMPILE_TEST)
	help
	  This enables support for the SPI master controller in the J-Core
	  synthesizable, open source SoC.

config SPI_LM70_LLP
	tristate "Parallel port adapter for LM70 eval board (DEVELOPMENT)"
	depends on PARPORT
	select SPI_BITBANG
	help
	  This driver supports the NS LM70 LLP Evaluation Board,
	  which interfaces to an LM70 temperature sensor using
	  a parallel port.

config SPI_LP8841_RTC
	tristate "ICP DAS LP-8841 SPI Controller for RTC"
	depends on MACH_PXA27X_DT || COMPILE_TEST
	help
	  This driver provides an SPI master device to drive Maxim
	  DS-1302 real time clock.

	  Say N here unless you plan to run the kernel on an ICP DAS
	  LP-8x4x industrial computer.

config SPI_MPC52xx
	tristate "Freescale MPC52xx SPI (non-PSC) controller support"
	depends on PPC_MPC52xx
	help
	  This drivers supports the MPC52xx SPI controller in master SPI
	  mode.

config SPI_MPC52xx_PSC
	tristate "Freescale MPC52xx PSC SPI controller"
	depends on PPC_MPC52xx
	help
	  This enables using the Freescale MPC52xx Programmable Serial
	  Controller in master SPI mode.

config SPI_MPC512x_PSC
	tristate "Freescale MPC512x PSC SPI controller"
	depends on PPC_MPC512x
	help
	  This enables using the Freescale MPC5121 Programmable Serial
	  Controller in SPI master mode.

config SPI_FSL_LIB
	tristate
	depends on OF

config SPI_FSL_CPM
	tristate
	depends on FSL_SOC

config SPI_FSL_SPI
	tristate "Freescale SPI controller and Aeroflex Gaisler GRLIB SPI controller"
	depends on OF
	select SPI_FSL_LIB
	select SPI_FSL_CPM if FSL_SOC
	help
	  This enables using the Freescale SPI controllers in master mode.
	  MPC83xx platform uses the controller in cpu mode or CPM/QE mode.
	  MPC8569 uses the controller in QE mode, MPC8610 in cpu mode.
	  This also enables using the Aeroflex Gaisler GRLIB SPI controller in
	  master mode.

config SPI_FSL_DSPI
	tristate "Freescale DSPI controller"
	select REGMAP_MMIO
	depends on SOC_VF610 || SOC_LS1021A || ARCH_LAYERSCAPE || M5441x || COMPILE_TEST
	help
	  This enables support for the Freescale DSPI controller in master
	  mode. VF610, LS1021A and ColdFire platforms uses the controller.

config SPI_FSL_ESPI
	tristate "Freescale eSPI controller"
	depends on FSL_SOC
	help
	  This enables using the Freescale eSPI controllers in master mode.
	  From MPC8536, 85xx platform uses the controller, and all P10xx,
	  P20xx, P30xx,P40xx, P50xx uses this controller.

config SPI_MESON_SPICC
	tristate "Amlogic Meson SPICC controller"
	depends on COMMON_CLK
	depends on ARCH_MESON || COMPILE_TEST
	help
	  This enables master mode support for the SPICC (SPI communication
	  controller) available in Amlogic Meson SoCs.

config SPI_MESON_SPIFC
	tristate "Amlogic Meson SPIFC controller"
	depends on ARCH_MESON || COMPILE_TEST
	select REGMAP_MMIO
	help
	  This enables master mode support for the SPIFC (SPI flash
	  controller) available in Amlogic Meson SoCs.

config SPI_MT65XX
	tristate "MediaTek SPI controller"
	depends on ARCH_MEDIATEK || COMPILE_TEST
	help
	  This selects the MediaTek(R) SPI bus driver.
	  If you want to use MediaTek(R) SPI interface,
	  say Y or M here.If you are not sure, say N.
	  SPI drivers for Mediatek MT65XX and MT81XX series ARM SoCs.

config SPI_MT7621
	tristate "MediaTek MT7621 SPI Controller"
	depends on RALINK || COMPILE_TEST
	help
	  This selects a driver for the MediaTek MT7621 SPI Controller.

config SPI_MTK_NOR
	tristate "MediaTek SPI NOR controller"
	depends on ARCH_MEDIATEK || COMPILE_TEST
	help
	  This enables support for SPI NOR controller found on MediaTek
	  ARM SoCs. This is a controller specifically for SPI NOR flash.
	  It can perform generic SPI transfers up to 6 bytes via generic
	  SPI interface as well as several SPI NOR specific instructions
	  via SPI MEM interface.

config SPI_NPCM_FIU
	tristate "Nuvoton NPCM FLASH Interface Unit"
	depends on ARCH_NPCM || COMPILE_TEST
	depends on OF && HAS_IOMEM
	help
	  This enables support for the Flash Interface Unit SPI controller
	  in master mode.
	  This driver does not support generic SPI. The implementation only
	  supports spi-mem interface.

config SPI_NPCM_PSPI
	tristate "Nuvoton NPCM PSPI Controller"
	depends on ARCH_NPCM || COMPILE_TEST
	help
	  This driver provides support for Nuvoton NPCM BMC
	  Peripheral SPI controller in master mode.

config SPI_LANTIQ_SSC
	tristate "Lantiq SSC SPI controller"
	depends on LANTIQ || X86 || COMPILE_TEST
	help
	  This driver supports the Lantiq SSC SPI controller in master
	  mode. This controller is found on Intel (former Lantiq) SoCs like
	  the Danube, Falcon, xRX200, xRX300, Lightning Mountain.

config SPI_OC_TINY
	tristate "OpenCores tiny SPI"
	depends on GPIOLIB || COMPILE_TEST
	select SPI_BITBANG
	help
	  This is the driver for OpenCores tiny SPI master controller.

config SPI_OCTEON
	tristate "Cavium OCTEON SPI controller"
	depends on CAVIUM_OCTEON_SOC
	help
	  SPI host driver for the hardware found on some Cavium OCTEON
	  SOCs.

config SPI_OMAP_UWIRE
	tristate "OMAP1 MicroWire"
	depends on ARCH_OMAP1
	select SPI_BITBANG
	help
	  This hooks up to the MicroWire controller on OMAP1 chips.

config SPI_OMAP24XX
	tristate "McSPI driver for OMAP"
	depends on ARCH_OMAP2PLUS || ARCH_K3 || COMPILE_TEST
	select SG_SPLIT
	help
	  SPI master controller for OMAP24XX and later Multichannel SPI
	  (McSPI) modules.

config SPI_TI_QSPI
	tristate "DRA7xxx QSPI controller support"
	depends on ARCH_OMAP2PLUS || COMPILE_TEST
	help
	  QSPI master controller for DRA7xxx used for flash devices.
	  This device supports single, dual and quad read support, while
	  it only supports single write mode.

config SPI_OMAP_100K
	tristate "OMAP SPI 100K"
	depends on ARCH_OMAP850 || ARCH_OMAP730 || COMPILE_TEST
	help
	  OMAP SPI 100K master controller for omap7xx boards.

config SPI_ORION
	tristate "Orion SPI master"
	depends on PLAT_ORION || ARCH_MVEBU || COMPILE_TEST
	help
	  This enables using the SPI master controller on the Orion
	  and MVEBU chips.

config SPI_PIC32
	tristate "Microchip PIC32 series SPI"
	depends on MACH_PIC32 || COMPILE_TEST
	help
	  SPI driver for Microchip PIC32 SPI master controller.

config SPI_PIC32_SQI
	tristate "Microchip PIC32 Quad SPI driver"
	depends on MACH_PIC32 || COMPILE_TEST
	help
	  SPI driver for PIC32 Quad SPI controller.

config SPI_PL022
	tristate "ARM AMBA PL022 SSP controller"
	depends on ARM_AMBA
	default y if ARCH_REALVIEW
	default y if INTEGRATOR_IMPD1
	default y if ARCH_VERSATILE
	help
	  This selects the ARM(R) AMBA(R) PrimeCell PL022 SSP
	  controller. If you have an embedded system with an AMBA(R)
	  bus and a PL022 controller, say Y or M here.

config SPI_PPC4xx
	tristate "PPC4xx SPI Controller"
	depends on PPC32 && 4xx
	select SPI_BITBANG
	help
	  This selects a driver for the PPC4xx SPI Controller.

config SPI_PXA2XX
	tristate "PXA2xx SSP SPI master"
	depends on ARCH_PXA || ARCH_MMP || PCI || ACPI || COMPILE_TEST
	select PXA_SSP if ARCH_PXA || ARCH_MMP
	help
	  This enables using a PXA2xx or Sodaville SSP port as a SPI master
	  controller. The driver can be configured to use any SSP port and
	  additional documentation can be found a Documentation/spi/pxa2xx.rst.

config SPI_PXA2XX_PCI
	def_tristate SPI_PXA2XX && PCI && COMMON_CLK

config SPI_ROCKCHIP
	tristate "Rockchip SPI controller driver"
	help
	  This selects a driver for Rockchip SPI controller.

	  If you say yes to this option, support will be included for
	  RK3066, RK3188 and RK3288 families of SPI controller.
	  Rockchip SPI controller support DMA transport and PIO mode.
	  The main usecase of this controller is to use spi flash as boot
	  device.

config SPI_RB4XX
	tristate "Mikrotik RB4XX SPI master"
	depends on SPI_MASTER && ATH79
	help
	  SPI controller driver for the Mikrotik RB4xx series boards.

config SPI_RPCIF
	tristate "Renesas RPC-IF SPI driver"
	depends on RENESAS_RPCIF
	help
	  SPI driver for Renesas R-Car Gen3 or RZ/G2 RPC-IF.

config SPI_RSPI
	tristate "Renesas RSPI/QSPI controller"
	depends on SUPERH || ARCH_RENESAS || COMPILE_TEST
	help
	  SPI driver for Renesas RSPI and QSPI blocks.

config SPI_QCOM_QSPI
	tristate "QTI QSPI controller"
	depends on ARCH_QCOM
	help
	  QSPI(Quad SPI) driver for Qualcomm QSPI controller.

config SPI_QUP
	tristate "Qualcomm SPI controller with QUP interface"
	depends on ARCH_QCOM || COMPILE_TEST
	help
	  Qualcomm Universal Peripheral (QUP) core is an AHB slave that
	  provides a common data path (an output FIFO and an input FIFO)
	  for serial peripheral interface (SPI) mini-core. SPI in master
	  mode supports up to 50MHz, up to four chip selects, programmable
	  data path from 4 bits to 32 bits and numerous protocol variants.

	  This driver can also be built as a module.  If so, the module
	  will be called spi_qup.

config SPI_QCOM_GENI
	tristate "Qualcomm GENI based SPI controller"
	depends on QCOM_GENI_SE
	help
	  This driver supports GENI serial engine based SPI controller in
	  master mode on the Qualcomm Technologies Inc.'s SoCs. If you say
	  yes to this option, support will be included for the built-in SPI
	  interface on the Qualcomm Technologies Inc.'s SoCs.

	  This driver can also be built as a module.  If so, the module
	  will be called spi-geni-qcom.

config SPI_S3C24XX
	tristate "Samsung S3C24XX series SPI"
	depends on ARCH_S3C24XX
	select SPI_BITBANG
	help
	  SPI driver for Samsung S3C24XX series ARM SoCs

config SPI_S3C24XX_FIQ
	bool "S3C24XX driver with FIQ pseudo-DMA"
	depends on SPI_S3C24XX
	select FIQ
	help
	  Enable FIQ support for the S3C24XX SPI driver to provide pseudo
	  DMA by using the fast-interrupt request framework, This allows
	  the driver to get DMA-like performance when there are either
	  no free DMA channels, or when doing transfers that required both
	  TX and RX data paths.

config SPI_S3C64XX
	tristate "Samsung S3C64XX series type SPI"
	depends on (PLAT_SAMSUNG || ARCH_S5PV210 || ARCH_EXYNOS || COMPILE_TEST)
	help
	  SPI driver for Samsung S3C64XX and newer SoCs.

config SPI_SC18IS602
	tristate "NXP SC18IS602/602B/603 I2C to SPI bridge"
	depends on I2C
	help
	  SPI driver for NXP SC18IS602/602B/603 I2C to SPI bridge.

config SPI_SH_MSIOF
	tristate "SuperH MSIOF SPI controller"
	depends on HAVE_CLK
	depends on ARCH_SHMOBILE || ARCH_RENESAS || COMPILE_TEST
	help
	  SPI driver for SuperH and SH Mobile MSIOF blocks.

config SPI_SH
	tristate "SuperH SPI controller"
	depends on SUPERH || COMPILE_TEST
	help
	  SPI driver for SuperH SPI blocks.

config SPI_SH_SCI
	tristate "SuperH SCI SPI controller"
	depends on SUPERH
	select SPI_BITBANG
	help
	  SPI driver for SuperH SCI blocks.

config SPI_SH_HSPI
	tristate "SuperH HSPI controller"
	depends on ARCH_RENESAS || COMPILE_TEST
	help
	  SPI driver for SuperH HSPI blocks.

config SPI_SIFIVE
	tristate "SiFive SPI controller"
	depends on HAS_IOMEM
	help
	  This exposes the SPI controller IP from SiFive.

config SPI_SLAVE_MT27XX
	tristate "MediaTek SPI slave device"
	depends on ARCH_MEDIATEK || COMPILE_TEST
	depends on SPI_SLAVE
	help
	  This selects the MediaTek(R) SPI slave device driver.
	  If you want to use MediaTek(R) SPI slave interface,
	  say Y or M here.If you are not sure, say N.
	  SPI slave drivers for Mediatek MT27XX series ARM SoCs.

config SPI_SPRD
	tristate "Spreadtrum SPI controller"
	depends on ARCH_SPRD || COMPILE_TEST
	help
	  SPI driver for Spreadtrum SoCs.

config SPI_SPRD_ADI
	tristate "Spreadtrum ADI controller"
	depends on ARCH_SPRD || COMPILE_TEST
	depends on HWSPINLOCK || (COMPILE_TEST && !HWSPINLOCK)
	help
	  ADI driver based on SPI for Spreadtrum SoCs.

config SPI_STM32
	tristate "STMicroelectronics STM32 SPI controller"
	depends on ARCH_STM32 || COMPILE_TEST
	help
	  SPI driver for STMicroelectronics STM32 SoCs.

	  STM32 SPI controller supports DMA and PIO modes. When DMA
	  is not available, the driver automatically falls back to
	  PIO mode.

config SPI_STM32_QSPI
	tristate "STMicroelectronics STM32 QUAD SPI controller"
	depends on ARCH_STM32 || COMPILE_TEST
	depends on OF
	depends on SPI_MEM
	help
	  This enables support for the Quad SPI controller in master mode.
	  This driver does not support generic SPI. The implementation only
	  supports spi-mem interface.

config SPI_ST_SSC4
	tristate "STMicroelectronics SPI SSC-based driver"
	depends on ARCH_STI || COMPILE_TEST
	help
	  STMicroelectronics SoCs support for SPI. If you say yes to
	  this option, support will be included for the SSC driven SPI.

config SPI_SUN4I
	tristate "Allwinner A10 SoCs SPI controller"
	depends on ARCH_SUNXI || COMPILE_TEST
	help
	  SPI driver for Allwinner sun4i, sun5i and sun7i SoCs

config SPI_SUN6I
	tristate "Allwinner A31 SPI controller"
	depends on ARCH_SUNXI || COMPILE_TEST
	depends on RESET_CONTROLLER
	help
	  This enables using the SPI controller on the Allwinner A31 SoCs.

config SPI_SYNQUACER
	tristate "Socionext's SynQuacer HighSpeed SPI controller"
	depends on ARCH_SYNQUACER || COMPILE_TEST
	help
	  SPI driver for Socionext's High speed SPI controller which provides
	  various operating modes for interfacing to serial peripheral devices
	  that use the de-facto standard SPI protocol.

	  It also supports the new dual-bit and quad-bit SPI protocol.

config SPI_MXIC
	tristate "Macronix MX25F0A SPI controller"
	depends on SPI_MASTER
	help
	  This selects the Macronix MX25F0A SPI controller driver.

config SPI_MXS
	tristate "Freescale MXS SPI controller"
	depends on ARCH_MXS
	select STMP_DEVICE
	help
	  SPI driver for Freescale MXS devices.

config SPI_TEGRA210_QUAD
	tristate "NVIDIA Tegra QSPI Controller"
	depends on ARCH_TEGRA || COMPILE_TEST
	depends on RESET_CONTROLLER
	help
	  QSPI driver for NVIDIA Tegra QSPI Controller interface. This
	  controller is different from the SPI controller and is available
	  on Tegra SoCs starting from Tegra210.

config SPI_TEGRA114
	tristate "NVIDIA Tegra114 SPI Controller"
	depends on (ARCH_TEGRA && TEGRA20_APB_DMA) || COMPILE_TEST
	depends on RESET_CONTROLLER
	help
	  SPI driver for NVIDIA Tegra114 SPI Controller interface. This controller
	  is different than the older SoCs SPI controller and also register interface
	  get changed with this controller.

config SPI_TEGRA20_SFLASH
	tristate "Nvidia Tegra20 Serial flash Controller"
	depends on ARCH_TEGRA || COMPILE_TEST
	depends on RESET_CONTROLLER
	help
	  SPI driver for Nvidia Tegra20 Serial flash Controller interface.
	  The main usecase of this controller is to use spi flash as boot
	  device.

config SPI_TEGRA20_SLINK
	tristate "Nvidia Tegra20/Tegra30 SLINK Controller"
	depends on (ARCH_TEGRA && TEGRA20_APB_DMA) || COMPILE_TEST
	depends on RESET_CONTROLLER
	help
	  SPI driver for Nvidia Tegra20/Tegra30 SLINK Controller interface.

config SPI_THUNDERX
	tristate "Cavium ThunderX SPI controller"
	depends on PCI && 64BIT && (ARM64 || COMPILE_TEST)
	help
	  SPI host driver for the hardware found on Cavium ThunderX
	  SOCs.

config SPI_TOPCLIFF_PCH
	tristate "Intel EG20T PCH/LAPIS Semicon IOH(ML7213/ML7223/ML7831) SPI"
	depends on PCI && (X86_32 || MIPS || COMPILE_TEST)
	help
	  SPI driver for the Topcliff PCH (Platform Controller Hub) SPI bus
	  used in some x86 embedded processors.

	  This driver also supports the ML7213/ML7223/ML7831, a companion chip
	  for the Atom E6xx series and compatible with the Intel EG20T PCH.

config SPI_UNIPHIER
	tristate "Socionext UniPhier SPI Controller"
	depends on (ARCH_UNIPHIER || COMPILE_TEST) && OF
	depends on HAS_IOMEM
	help
	  This enables a driver for the Socionext UniPhier SoC SCSSI SPI controller.

	  UniPhier SoCs have SCSSI and MCSSI SPI controllers.
	  Every UniPhier SoC has SCSSI which supports single channel.
	  Older UniPhier Pro4/Pro5 also has MCSSI which support multiple channels.
	  This driver supports SCSSI only.

	  If your SoC supports SCSSI, say Y here.

config SPI_XCOMM
	tristate "Analog Devices AD-FMCOMMS1-EBZ SPI-I2C-bridge driver"
	depends on I2C
	help
	  Support for the SPI-I2C bridge found on the Analog Devices
	  AD-FMCOMMS1-EBZ board.

config SPI_XILINX
	tristate "Xilinx SPI controller common module"
	depends on HAS_IOMEM
	select SPI_BITBANG
	help
	  This exposes the SPI controller IP from the Xilinx EDK.

	  See the "OPB Serial Peripheral Interface (SPI) (v1.00e)"
	  Product Specification document (DS464) for hardware details.

	  Or for the DS570, see "XPS Serial Peripheral Interface (SPI) (v2.00b)"

config SPI_XLP
	tristate "Netlogic XLP SPI controller driver"
	depends on CPU_XLP || ARCH_THUNDER2 || COMPILE_TEST
	help
	  Enable support for the SPI controller on the Netlogic XLP SoCs.
	  Currently supported XLP variants are XLP8XX, XLP3XX, XLP2XX, XLP9XX
	  and XLP5XX.

	  If you have a Netlogic XLP platform say Y here.
	  If unsure, say N.

config SPI_XTENSA_XTFPGA
	tristate "Xtensa SPI controller for xtfpga"
	depends on (XTENSA && XTENSA_PLATFORM_XTFPGA) || COMPILE_TEST
	select SPI_BITBANG
	help
	  SPI driver for xtfpga SPI master controller.

	  This simple SPI master controller is built into xtfpga bitstreams
	  and is used to control daughterboard audio codec. It always transfers
	  16 bit words in SPI mode 0, automatically asserting CS on transfer
	  start and deasserting on end.

config SPI_ZYNQ_QSPI
	tristate "Xilinx Zynq QSPI controller"
	depends on ARCH_ZYNQ || COMPILE_TEST
	help
	  This enables support for the Zynq Quad SPI controller
	  in master mode.
	  This controller only supports SPI memory interface.

config SPI_ZYNQMP_GQSPI
	tristate "Xilinx ZynqMP GQSPI controller"
	depends on (SPI_MASTER && HAS_DMA) || COMPILE_TEST
	help
	  Enables Xilinx GQSPI controller driver for Zynq UltraScale+ MPSoC.

config SPI_AMD
	tristate "AMD SPI controller"
	depends on SPI_MASTER || COMPILE_TEST
	help
	  Enables SPI controller driver for AMD SoC.

#
# Add new SPI master controllers in alphabetical order above this line
#

comment "SPI Multiplexer support"

config SPI_MUX
	tristate "SPI multiplexer support"
	select MULTIPLEXER
	help
	  This adds support for SPI multiplexers. Each SPI mux will be
	  accessible as a SPI controller, the devices behind the mux will appear
	  to be chip selects on this controller. It is still necessary to
	  select one or more specific mux-controller drivers.

#
# There are lots of SPI device types, with sensors and memory
# being probably the most widely used ones.
#
comment "SPI Protocol Masters"

config SPI_SPIDEV
	tristate "User mode SPI device driver support"
	help
	  This supports user mode SPI protocol drivers.

	  Note that this application programming interface is EXPERIMENTAL
	  and hence SUBJECT TO CHANGE WITHOUT NOTICE while it stabilizes.

config SPI_LOOPBACK_TEST
	tristate "spi loopback test framework support"
	depends on m
	help
	  This enables the SPI loopback testing framework driver

	  primarily used for development of spi_master drivers
	  and to detect regressions

config SPI_TLE62X0
	tristate "Infineon TLE62X0 (for power switching)"
	depends on SYSFS
	help
	  SPI driver for Infineon TLE62X0 series line driver chips,
	  such as the TLE6220, TLE6230 and TLE6240.  This provides a
	  sysfs interface, with each line presented as a kind of GPIO
	  exposing both switch control and diagnostic feedback.

#
# Add new SPI protocol masters in alphabetical order above this line
#

endif # SPI_MASTER

#
# SLAVE side ... listening to other SPI masters
#

config SPI_SLAVE
	bool "SPI slave protocol handlers"
	help
	  If your system has a slave-capable SPI controller, you can enable
	  slave protocol handlers.

if SPI_SLAVE

config SPI_SLAVE_TIME
	tristate "SPI slave handler reporting boot up time"
	help
	  SPI slave handler responding with the time of reception of the last
	  SPI message.

config SPI_SLAVE_SYSTEM_CONTROL
	tristate "SPI slave handler controlling system state"
	help
	  SPI slave handler to allow remote control of system reboot, power
	  off, halt, and suspend.

endif # SPI_SLAVE

config SPI_DYNAMIC
	def_bool ACPI || OF_DYNAMIC || SPI_SLAVE

endif # SPI<|MERGE_RESOLUTION|>--- conflicted
+++ resolved
@@ -219,11 +219,7 @@
 
 config SPI_CADENCE_QUADSPI
 	tristate "Cadence Quad SPI controller"
-<<<<<<< HEAD
-	depends on OF && (ARM || ARM64 || COMPILE_TEST)
-=======
 	depends on OF && (ARM || ARM64 || X86 || COMPILE_TEST)
->>>>>>> 7d2a07b7
 	help
 	  Enable support for the Cadence Quad SPI Flash controller.
 
@@ -352,14 +348,6 @@
 	  This controller does not support generic SPI messages. It only
 	  supports the high-level SPI memory interface.
 
-<<<<<<< HEAD
-config SPI_HISI_SFC_V3XX
-	tristate "HiSilicon SPI-NOR Flash Controller for Hi16XX chipsets"
-	depends on (ARM64 && ACPI) || COMPILE_TEST
-	depends on HAS_IOMEM
-	help
-	  This enables support for HiSilicon v3xx SPI-NOR flash controller
-=======
 config SPI_HISI_KUNPENG
 	tristate "HiSilicon SPI Controller for Kunpeng SoCs"
 	depends on (ARM64 && ACPI) || COMPILE_TEST
@@ -376,7 +364,6 @@
 	depends on HAS_IOMEM
 	help
 	  This enables support for HiSilicon v3xx SPI NOR flash controller
->>>>>>> 7d2a07b7
 	  found in hi16xx chipsets.
 
 config SPI_NXP_FLEXSPI
