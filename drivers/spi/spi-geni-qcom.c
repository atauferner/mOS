// SPDX-License-Identifier: GPL-2.0
// Copyright (c) 2017-2018, The Linux foundation. All rights reserved.

#include <linux/clk.h>
#include <linux/interrupt.h>
#include <linux/io.h>
#include <linux/log2.h>
#include <linux/module.h>
#include <linux/platform_device.h>
#include <linux/pm_opp.h>
#include <linux/pm_runtime.h>
#include <linux/qcom-geni-se.h>
#include <linux/spi/spi.h>
#include <linux/spinlock.h>

/* SPI SE specific registers and respective register fields */
#define SE_SPI_CPHA		0x224
#define CPHA			BIT(0)

#define SE_SPI_LOOPBACK		0x22c
#define LOOPBACK_ENABLE		0x1
#define NORMAL_MODE		0x0
#define LOOPBACK_MSK		GENMASK(1, 0)

#define SE_SPI_CPOL		0x230
#define CPOL			BIT(2)

#define SE_SPI_DEMUX_OUTPUT_INV	0x24c
#define CS_DEMUX_OUTPUT_INV_MSK	GENMASK(3, 0)

#define SE_SPI_DEMUX_SEL	0x250
#define CS_DEMUX_OUTPUT_SEL	GENMASK(3, 0)

#define SE_SPI_TRANS_CFG	0x25c
#define CS_TOGGLE		BIT(0)

#define SE_SPI_WORD_LEN		0x268
#define WORD_LEN_MSK		GENMASK(9, 0)
#define MIN_WORD_LEN		4

#define SE_SPI_TX_TRANS_LEN	0x26c
#define SE_SPI_RX_TRANS_LEN	0x270
#define TRANS_LEN_MSK		GENMASK(23, 0)

#define SE_SPI_PRE_POST_CMD_DLY	0x274

#define SE_SPI_DELAY_COUNTERS	0x278
#define SPI_INTER_WORDS_DELAY_MSK	GENMASK(9, 0)
#define SPI_CS_CLK_DELAY_MSK		GENMASK(19, 10)
#define SPI_CS_CLK_DELAY_SHFT		10

/* M_CMD OP codes for SPI */
#define SPI_TX_ONLY		1
#define SPI_RX_ONLY		2
#define SPI_TX_RX		7
#define SPI_CS_ASSERT		8
#define SPI_CS_DEASSERT		9
#define SPI_SCK_ONLY		10
/* M_CMD params for SPI */
#define SPI_PRE_CMD_DELAY	BIT(0)
#define TIMESTAMP_BEFORE	BIT(1)
#define FRAGMENTATION		BIT(2)
#define TIMESTAMP_AFTER		BIT(3)
#define POST_CMD_DELAY		BIT(4)

struct spi_geni_master {
	struct geni_se se;
	struct device *dev;
	u32 tx_fifo_depth;
	u32 fifo_width_bits;
	u32 tx_wm;
	u32 last_mode;
	unsigned long cur_speed_hz;
	unsigned long cur_sclk_hz;
	unsigned int cur_bits_per_word;
	unsigned int tx_rem_bytes;
	unsigned int rx_rem_bytes;
	const struct spi_transfer *cur_xfer;
	struct completion cs_done;
	struct completion cancel_done;
	struct completion abort_done;
	unsigned int oversampling;
	spinlock_t lock;
	int irq;
	bool cs_flag;
	bool abort_failed;
};

static int get_spi_clk_cfg(unsigned int speed_hz,
			struct spi_geni_master *mas,
			unsigned int *clk_idx,
			unsigned int *clk_div)
{
	unsigned long sclk_freq;
	unsigned int actual_hz;
	int ret;

	ret = geni_se_clk_freq_match(&mas->se,
				speed_hz * mas->oversampling,
				clk_idx, &sclk_freq, false);
	if (ret) {
		dev_err(mas->dev, "Failed(%d) to find src clk for %dHz\n",
							ret, speed_hz);
		return ret;
	}

	*clk_div = DIV_ROUND_UP(sclk_freq, mas->oversampling * speed_hz);
	actual_hz = sclk_freq / (mas->oversampling * *clk_div);

	dev_dbg(mas->dev, "req %u=>%u sclk %lu, idx %d, div %d\n", speed_hz,
				actual_hz, sclk_freq, *clk_idx, *clk_div);
	ret = dev_pm_opp_set_rate(mas->dev, sclk_freq);
	if (ret)
		dev_err(mas->dev, "dev_pm_opp_set_rate failed %d\n", ret);
	else
		mas->cur_sclk_hz = sclk_freq;

	return ret;
}

static void handle_fifo_timeout(struct spi_master *spi,
				struct spi_message *msg)
{
	struct spi_geni_master *mas = spi_master_get_devdata(spi);
	unsigned long time_left;
	struct geni_se *se = &mas->se;

	spin_lock_irq(&mas->lock);
	reinit_completion(&mas->cancel_done);
	writel(0, se->base + SE_GENI_TX_WATERMARK_REG);
	mas->cur_xfer = NULL;
	geni_se_cancel_m_cmd(se);
	spin_unlock_irq(&mas->lock);

	time_left = wait_for_completion_timeout(&mas->cancel_done, HZ);
	if (time_left)
		return;

	spin_lock_irq(&mas->lock);
	reinit_completion(&mas->abort_done);
	geni_se_abort_m_cmd(se);
	spin_unlock_irq(&mas->lock);

	time_left = wait_for_completion_timeout(&mas->abort_done, HZ);
	if (!time_left) {
		dev_err(mas->dev, "Failed to cancel/abort m_cmd\n");

		/*
		 * No need for a lock since SPI core has a lock and we never
		 * access this from an interrupt.
		 */
		mas->abort_failed = true;
	}
}

static bool spi_geni_is_abort_still_pending(struct spi_geni_master *mas)
{
	struct geni_se *se = &mas->se;
	u32 m_irq, m_irq_en;

	if (!mas->abort_failed)
		return false;

	/*
	 * The only known case where a transfer times out and then a cancel
	 * times out then an abort times out is if something is blocking our
	 * interrupt handler from running.  Avoid starting any new transfers
	 * until that sorts itself out.
	 */
	spin_lock_irq(&mas->lock);
	m_irq = readl(se->base + SE_GENI_M_IRQ_STATUS);
	m_irq_en = readl(se->base + SE_GENI_M_IRQ_EN);
	spin_unlock_irq(&mas->lock);

	if (m_irq & m_irq_en) {
		dev_err(mas->dev, "Interrupts pending after abort: %#010x\n",
			m_irq & m_irq_en);
		return true;
	}

	/*
	 * If we're here the problem resolved itself so no need to check more
	 * on future transfers.
	 */
	mas->abort_failed = false;

	return false;
}

static void spi_geni_set_cs(struct spi_device *slv, bool set_flag)
{
	struct spi_geni_master *mas = spi_master_get_devdata(slv->master);
	struct spi_master *spi = dev_get_drvdata(mas->dev);
	struct geni_se *se = &mas->se;
	unsigned long time_left;

	if (!(slv->mode & SPI_CS_HIGH))
		set_flag = !set_flag;

	if (set_flag == mas->cs_flag)
		return;

	pm_runtime_get_sync(mas->dev);

	if (spi_geni_is_abort_still_pending(mas)) {
		dev_err(mas->dev, "Can't set chip select\n");
		goto exit;
	}

	spin_lock_irq(&mas->lock);
	if (mas->cur_xfer) {
		dev_err(mas->dev, "Can't set CS when prev xfer running\n");
		spin_unlock_irq(&mas->lock);
		goto exit;
	}

	mas->cs_flag = set_flag;
	reinit_completion(&mas->cs_done);
	if (set_flag)
		geni_se_setup_m_cmd(se, SPI_CS_ASSERT, 0);
	else
		geni_se_setup_m_cmd(se, SPI_CS_DEASSERT, 0);
	spin_unlock_irq(&mas->lock);

	time_left = wait_for_completion_timeout(&mas->cs_done, HZ);
	if (!time_left) {
		dev_warn(mas->dev, "Timeout setting chip select\n");
		handle_fifo_timeout(spi, NULL);
	}

exit:
	pm_runtime_put(mas->dev);
}

static void spi_setup_word_len(struct spi_geni_master *mas, u16 mode,
					unsigned int bits_per_word)
{
	unsigned int pack_words;
	bool msb_first = (mode & SPI_LSB_FIRST) ? false : true;
	struct geni_se *se = &mas->se;
	u32 word_len;

	/*
	 * If bits_per_word isn't a byte aligned value, set the packing to be
	 * 1 SPI word per FIFO word.
	 */
	if (!(mas->fifo_width_bits % bits_per_word))
		pack_words = mas->fifo_width_bits / bits_per_word;
	else
		pack_words = 1;
	geni_se_config_packing(&mas->se, bits_per_word, pack_words, msb_first,
								true, true);
	word_len = (bits_per_word - MIN_WORD_LEN) & WORD_LEN_MSK;
	writel(word_len, se->base + SE_SPI_WORD_LEN);
}

static int geni_spi_set_clock_and_bw(struct spi_geni_master *mas,
					unsigned long clk_hz)
{
	u32 clk_sel, m_clk_cfg, idx, div;
	struct geni_se *se = &mas->se;
	int ret;

	if (clk_hz == mas->cur_speed_hz)
		return 0;

	ret = get_spi_clk_cfg(clk_hz, mas, &idx, &div);
	if (ret) {
		dev_err(mas->dev, "Err setting clk to %lu: %d\n", clk_hz, ret);
		return ret;
	}

	/*
	 * SPI core clock gets configured with the requested frequency
	 * or the frequency closer to the requested frequency.
	 * For that reason requested frequency is stored in the
	 * cur_speed_hz and referred in the consecutive transfer instead
	 * of calling clk_get_rate() API.
	 */
	mas->cur_speed_hz = clk_hz;

	clk_sel = idx & CLK_SEL_MSK;
	m_clk_cfg = (div << CLK_DIV_SHFT) | SER_CLK_EN;
	writel(clk_sel, se->base + SE_GENI_CLK_SEL);
	writel(m_clk_cfg, se->base + GENI_SER_M_CLK_CFG);

	/* Set BW quota for CPU as driver supports FIFO mode only. */
	se->icc_paths[CPU_TO_GENI].avg_bw = Bps_to_icc(mas->cur_speed_hz);
	ret = geni_icc_set_bw(se);
	if (ret)
		return ret;

	return 0;
}

static int setup_fifo_params(struct spi_device *spi_slv,
					struct spi_master *spi)
{
	struct spi_geni_master *mas = spi_master_get_devdata(spi);
	struct geni_se *se = &mas->se;
	u32 loopback_cfg = 0, cpol = 0, cpha = 0, demux_output_inv = 0;
	u32 demux_sel;

	if (mas->last_mode != spi_slv->mode) {
		if (spi_slv->mode & SPI_LOOP)
			loopback_cfg = LOOPBACK_ENABLE;

		if (spi_slv->mode & SPI_CPOL)
			cpol = CPOL;

		if (spi_slv->mode & SPI_CPHA)
			cpha = CPHA;

		if (spi_slv->mode & SPI_CS_HIGH)
			demux_output_inv = BIT(spi_slv->chip_select);

		demux_sel = spi_slv->chip_select;
		mas->cur_bits_per_word = spi_slv->bits_per_word;

		spi_setup_word_len(mas, spi_slv->mode, spi_slv->bits_per_word);
		writel(loopback_cfg, se->base + SE_SPI_LOOPBACK);
		writel(demux_sel, se->base + SE_SPI_DEMUX_SEL);
		writel(cpha, se->base + SE_SPI_CPHA);
		writel(cpol, se->base + SE_SPI_CPOL);
		writel(demux_output_inv, se->base + SE_SPI_DEMUX_OUTPUT_INV);

		mas->last_mode = spi_slv->mode;
	}

	return geni_spi_set_clock_and_bw(mas, spi_slv->max_speed_hz);
}

static int spi_geni_prepare_message(struct spi_master *spi,
					struct spi_message *spi_msg)
{
	int ret;
	struct spi_geni_master *mas = spi_master_get_devdata(spi);

	if (spi_geni_is_abort_still_pending(mas))
		return -EBUSY;

	ret = setup_fifo_params(spi_msg->spi, spi);
	if (ret)
		dev_err(mas->dev, "Couldn't select mode %d\n", ret);
	return ret;
}

static int spi_geni_init(struct spi_geni_master *mas)
{
	struct geni_se *se = &mas->se;
	unsigned int proto, major, minor, ver;
	u32 spi_tx_cfg;

	pm_runtime_get_sync(mas->dev);

	proto = geni_se_read_proto(se);
	if (proto != GENI_SE_SPI) {
		dev_err(mas->dev, "Invalid proto %d\n", proto);
		pm_runtime_put(mas->dev);
		return -ENXIO;
	}
	mas->tx_fifo_depth = geni_se_get_tx_fifo_depth(se);

	/* Width of Tx and Rx FIFO is same */
	mas->fifo_width_bits = geni_se_get_tx_fifo_width(se);

	/*
	 * Hardware programming guide suggests to configure
	 * RX FIFO RFR level to fifo_depth-2.
	 */
<<<<<<< HEAD
	geni_se_init(se, mas->tx_fifo_depth / 2, mas->tx_fifo_depth - 2);
=======
	geni_se_init(se, mas->tx_fifo_depth - 3, mas->tx_fifo_depth - 2);
>>>>>>> 7d2a07b7
	/* Transmit an entire FIFO worth of data per IRQ */
	mas->tx_wm = 1;
	ver = geni_se_get_qup_hw_version(se);
	major = GENI_SE_VERSION_MAJOR(ver);
	minor = GENI_SE_VERSION_MINOR(ver);

	if (major == 1 && minor == 0)
		mas->oversampling = 2;
	else
		mas->oversampling = 1;

	geni_se_select_mode(se, GENI_SE_FIFO);

	/* We always control CS manually */
	spi_tx_cfg = readl(se->base + SE_SPI_TRANS_CFG);
	spi_tx_cfg &= ~CS_TOGGLE;
	writel(spi_tx_cfg, se->base + SE_SPI_TRANS_CFG);

	pm_runtime_put(mas->dev);
	return 0;
}

static unsigned int geni_byte_per_fifo_word(struct spi_geni_master *mas)
{
	/*
	 * Calculate how many bytes we'll put in each FIFO word.  If the
	 * transfer words don't pack cleanly into a FIFO word we'll just put
	 * one transfer word in each FIFO word.  If they do pack we'll pack 'em.
	 */
	if (mas->fifo_width_bits % mas->cur_bits_per_word)
		return roundup_pow_of_two(DIV_ROUND_UP(mas->cur_bits_per_word,
						       BITS_PER_BYTE));

	return mas->fifo_width_bits / BITS_PER_BYTE;
}

static bool geni_spi_handle_tx(struct spi_geni_master *mas)
{
	struct geni_se *se = &mas->se;
	unsigned int max_bytes;
	const u8 *tx_buf;
	unsigned int bytes_per_fifo_word = geni_byte_per_fifo_word(mas);
	unsigned int i = 0;

	/* Stop the watermark IRQ if nothing to send */
	if (!mas->cur_xfer) {
		writel(0, se->base + SE_GENI_TX_WATERMARK_REG);
		return false;
	}

	max_bytes = (mas->tx_fifo_depth - mas->tx_wm) * bytes_per_fifo_word;
	if (mas->tx_rem_bytes < max_bytes)
		max_bytes = mas->tx_rem_bytes;

	tx_buf = mas->cur_xfer->tx_buf + mas->cur_xfer->len - mas->tx_rem_bytes;
	while (i < max_bytes) {
		unsigned int j;
		unsigned int bytes_to_write;
		u32 fifo_word = 0;
		u8 *fifo_byte = (u8 *)&fifo_word;

		bytes_to_write = min(bytes_per_fifo_word, max_bytes - i);
		for (j = 0; j < bytes_to_write; j++)
			fifo_byte[j] = tx_buf[i++];
		iowrite32_rep(se->base + SE_GENI_TX_FIFOn, &fifo_word, 1);
	}
	mas->tx_rem_bytes -= max_bytes;
	if (!mas->tx_rem_bytes) {
		writel(0, se->base + SE_GENI_TX_WATERMARK_REG);
		return false;
	}
	return true;
}

static void geni_spi_handle_rx(struct spi_geni_master *mas)
{
	struct geni_se *se = &mas->se;
	u32 rx_fifo_status;
	unsigned int rx_bytes;
	unsigned int rx_last_byte_valid;
	u8 *rx_buf;
	unsigned int bytes_per_fifo_word = geni_byte_per_fifo_word(mas);
	unsigned int i = 0;

	rx_fifo_status = readl(se->base + SE_GENI_RX_FIFO_STATUS);
	rx_bytes = (rx_fifo_status & RX_FIFO_WC_MSK) * bytes_per_fifo_word;
	if (rx_fifo_status & RX_LAST) {
		rx_last_byte_valid = rx_fifo_status & RX_LAST_BYTE_VALID_MSK;
		rx_last_byte_valid >>= RX_LAST_BYTE_VALID_SHFT;
		if (rx_last_byte_valid && rx_last_byte_valid < 4)
			rx_bytes -= bytes_per_fifo_word - rx_last_byte_valid;
	}

	/* Clear out the FIFO and bail if nowhere to put it */
	if (!mas->cur_xfer) {
		for (i = 0; i < DIV_ROUND_UP(rx_bytes, bytes_per_fifo_word); i++)
			readl(se->base + SE_GENI_RX_FIFOn);
		return;
	}

	if (mas->rx_rem_bytes < rx_bytes)
		rx_bytes = mas->rx_rem_bytes;

	rx_buf = mas->cur_xfer->rx_buf + mas->cur_xfer->len - mas->rx_rem_bytes;
	while (i < rx_bytes) {
		u32 fifo_word = 0;
		u8 *fifo_byte = (u8 *)&fifo_word;
		unsigned int bytes_to_read;
		unsigned int j;

		bytes_to_read = min(bytes_per_fifo_word, rx_bytes - i);
		ioread32_rep(se->base + SE_GENI_RX_FIFOn, &fifo_word, 1);
		for (j = 0; j < bytes_to_read; j++)
			rx_buf[i++] = fifo_byte[j];
	}
	mas->rx_rem_bytes -= rx_bytes;
}

static void setup_fifo_xfer(struct spi_transfer *xfer,
				struct spi_geni_master *mas,
				u16 mode, struct spi_master *spi)
{
	u32 m_cmd = 0;
	u32 len;
	struct geni_se *se = &mas->se;
	int ret;

	/*
	 * Ensure that our interrupt handler isn't still running from some
	 * prior command before we start messing with the hardware behind
	 * its back.  We don't need to _keep_ the lock here since we're only
	 * worried about racing with out interrupt handler.  The SPI core
	 * already handles making sure that we're not trying to do two
	 * transfers at once or setting a chip select and doing a transfer
	 * concurrently.
	 *
	 * NOTE: we actually _can't_ hold the lock here because possibly we
	 * might call clk_set_rate() which needs to be able to sleep.
	 */
	spin_lock_irq(&mas->lock);
	spin_unlock_irq(&mas->lock);

	if (xfer->bits_per_word != mas->cur_bits_per_word) {
		spi_setup_word_len(mas, mode, xfer->bits_per_word);
		mas->cur_bits_per_word = xfer->bits_per_word;
	}

	/* Speed and bits per word can be overridden per transfer */
	ret = geni_spi_set_clock_and_bw(mas, xfer->speed_hz);
	if (ret)
		return;

	mas->tx_rem_bytes = 0;
	mas->rx_rem_bytes = 0;

	if (!(mas->cur_bits_per_word % MIN_WORD_LEN))
		len = xfer->len * BITS_PER_BYTE / mas->cur_bits_per_word;
	else
		len = xfer->len / (mas->cur_bits_per_word / BITS_PER_BYTE + 1);
	len &= TRANS_LEN_MSK;

	mas->cur_xfer = xfer;
	if (xfer->tx_buf) {
		m_cmd |= SPI_TX_ONLY;
		mas->tx_rem_bytes = xfer->len;
		writel(len, se->base + SE_SPI_TX_TRANS_LEN);
	}

	if (xfer->rx_buf) {
		m_cmd |= SPI_RX_ONLY;
		writel(len, se->base + SE_SPI_RX_TRANS_LEN);
		mas->rx_rem_bytes = xfer->len;
	}

	/*
	 * Lock around right before we start the transfer since our
	 * interrupt could come in at any time now.
	 */
	spin_lock_irq(&mas->lock);
	geni_se_setup_m_cmd(se, m_cmd, FRAGMENTATION);

	/*
	 * TX_WATERMARK_REG should be set after SPI configuration and
	 * setting up GENI SE engine, as driver starts data transfer
	 * for the watermark interrupt.
	 */
	if (m_cmd & SPI_TX_ONLY) {
		if (geni_spi_handle_tx(mas))
			writel(mas->tx_wm, se->base + SE_GENI_TX_WATERMARK_REG);
	}
	spin_unlock_irq(&mas->lock);
}

static int spi_geni_transfer_one(struct spi_master *spi,
				struct spi_device *slv,
				struct spi_transfer *xfer)
{
	struct spi_geni_master *mas = spi_master_get_devdata(spi);

	if (spi_geni_is_abort_still_pending(mas))
		return -EBUSY;

	/* Terminate and return success for 0 byte length transfer */
	if (!xfer->len)
		return 0;

	setup_fifo_xfer(xfer, mas, slv->mode, spi);
	return 1;
}

static irqreturn_t geni_spi_isr(int irq, void *data)
{
	struct spi_master *spi = data;
	struct spi_geni_master *mas = spi_master_get_devdata(spi);
	struct geni_se *se = &mas->se;
	u32 m_irq;

	m_irq = readl(se->base + SE_GENI_M_IRQ_STATUS);
	if (!m_irq)
		return IRQ_NONE;

	if (m_irq & (M_CMD_OVERRUN_EN | M_ILLEGAL_CMD_EN | M_CMD_FAILURE_EN |
		     M_RX_FIFO_RD_ERR_EN | M_RX_FIFO_WR_ERR_EN |
		     M_TX_FIFO_RD_ERR_EN | M_TX_FIFO_WR_ERR_EN))
		dev_warn(mas->dev, "Unexpected IRQ err status %#010x\n", m_irq);

	spin_lock(&mas->lock);

	if ((m_irq & M_RX_FIFO_WATERMARK_EN) || (m_irq & M_RX_FIFO_LAST_EN))
		geni_spi_handle_rx(mas);

	if (m_irq & M_TX_FIFO_WATERMARK_EN)
		geni_spi_handle_tx(mas);

	if (m_irq & M_CMD_DONE_EN) {
		if (mas->cur_xfer) {
			spi_finalize_current_transfer(spi);
			mas->cur_xfer = NULL;
			/*
			 * If this happens, then a CMD_DONE came before all the
			 * Tx buffer bytes were sent out. This is unusual, log
			 * this condition and disable the WM interrupt to
			 * prevent the system from stalling due an interrupt
			 * storm.
			 *
			 * If this happens when all Rx bytes haven't been
			 * received, log the condition. The only known time
			 * this can happen is if bits_per_word != 8 and some
			 * registers that expect xfer lengths in num spi_words
			 * weren't written correctly.
			 */
			if (mas->tx_rem_bytes) {
				writel(0, se->base + SE_GENI_TX_WATERMARK_REG);
				dev_err(mas->dev, "Premature done. tx_rem = %d bpw%d\n",
					mas->tx_rem_bytes, mas->cur_bits_per_word);
			}
			if (mas->rx_rem_bytes)
				dev_err(mas->dev, "Premature done. rx_rem = %d bpw%d\n",
					mas->rx_rem_bytes, mas->cur_bits_per_word);
		} else {
			complete(&mas->cs_done);
		}
	}

	if (m_irq & M_CMD_CANCEL_EN)
		complete(&mas->cancel_done);
	if (m_irq & M_CMD_ABORT_EN)
		complete(&mas->abort_done);

	/*
	 * It's safe or a good idea to Ack all of our interrupts at the end
	 * of the function. Specifically:
	 * - M_CMD_DONE_EN / M_RX_FIFO_LAST_EN: Edge triggered interrupts and
	 *   clearing Acks. Clearing at the end relies on nobody else having
	 *   started a new transfer yet or else we could be clearing _their_
	 *   done bit, but everyone grabs the spinlock before starting a new
	 *   transfer.
	 * - M_RX_FIFO_WATERMARK_EN / M_TX_FIFO_WATERMARK_EN: These appear
	 *   to be "latched level" interrupts so it's important to clear them
	 *   _after_ you've handled the condition and always safe to do so
	 *   since they'll re-assert if they're still happening.
	 */
	writel(m_irq, se->base + SE_GENI_M_IRQ_CLEAR);

	spin_unlock(&mas->lock);

	return IRQ_HANDLED;
}

static int spi_geni_probe(struct platform_device *pdev)
{
	int ret, irq;
	struct spi_master *spi;
	struct spi_geni_master *mas;
	void __iomem *base;
	struct clk *clk;
	struct device *dev = &pdev->dev;

	irq = platform_get_irq(pdev, 0);
	if (irq < 0)
		return irq;

	base = devm_platform_ioremap_resource(pdev, 0);
	if (IS_ERR(base))
		return PTR_ERR(base);

	clk = devm_clk_get(dev, "se");
	if (IS_ERR(clk))
		return PTR_ERR(clk);

	spi = devm_spi_alloc_master(dev, sizeof(*mas));
	if (!spi)
		return -ENOMEM;

	platform_set_drvdata(pdev, spi);
	mas = spi_master_get_devdata(spi);
	mas->irq = irq;
	mas->dev = dev;
	mas->se.dev = dev;
	mas->se.wrapper = dev_get_drvdata(dev->parent);
	mas->se.base = base;
	mas->se.clk = clk;

	ret = devm_pm_opp_set_clkname(&pdev->dev, "se");
	if (ret)
		return ret;
	/* OPP table is optional */
	ret = devm_pm_opp_of_add_table(&pdev->dev);
	if (ret && ret != -ENODEV) {
		dev_err(&pdev->dev, "invalid OPP table in device tree\n");
		return ret;
	}

	spi->bus_num = -1;
	spi->dev.of_node = dev->of_node;
	spi->mode_bits = SPI_CPOL | SPI_CPHA | SPI_LOOP | SPI_CS_HIGH;
	spi->bits_per_word_mask = SPI_BPW_RANGE_MASK(4, 32);
	spi->num_chipselect = 4;
	spi->max_speed_hz = 50000000;
	spi->prepare_message = spi_geni_prepare_message;
	spi->transfer_one = spi_geni_transfer_one;
	spi->auto_runtime_pm = true;
	spi->handle_err = handle_fifo_timeout;
	spi->set_cs = spi_geni_set_cs;
	spi->use_gpio_descriptors = true;

	init_completion(&mas->cs_done);
	init_completion(&mas->cancel_done);
	init_completion(&mas->abort_done);
	spin_lock_init(&mas->lock);
	pm_runtime_use_autosuspend(&pdev->dev);
	pm_runtime_set_autosuspend_delay(&pdev->dev, 250);
	pm_runtime_enable(dev);

	ret = geni_icc_get(&mas->se, NULL);
	if (ret)
		goto spi_geni_probe_runtime_disable;
	/* Set the bus quota to a reasonable value for register access */
	mas->se.icc_paths[GENI_TO_CORE].avg_bw = Bps_to_icc(CORE_2X_50_MHZ);
	mas->se.icc_paths[CPU_TO_GENI].avg_bw = GENI_DEFAULT_BW;

	ret = geni_icc_set_bw(&mas->se);
	if (ret)
		goto spi_geni_probe_runtime_disable;

	ret = spi_geni_init(mas);
	if (ret)
		goto spi_geni_probe_runtime_disable;

	ret = request_irq(mas->irq, geni_spi_isr, 0, dev_name(dev), spi);
	if (ret)
		goto spi_geni_probe_runtime_disable;

	ret = spi_register_master(spi);
	if (ret)
		goto spi_geni_probe_free_irq;

	return 0;
spi_geni_probe_free_irq:
	free_irq(mas->irq, spi);
spi_geni_probe_runtime_disable:
	pm_runtime_disable(dev);
	return ret;
}

static int spi_geni_remove(struct platform_device *pdev)
{
	struct spi_master *spi = platform_get_drvdata(pdev);
	struct spi_geni_master *mas = spi_master_get_devdata(spi);

	/* Unregister _before_ disabling pm_runtime() so we stop transfers */
	spi_unregister_master(spi);

	free_irq(mas->irq, spi);
	pm_runtime_disable(&pdev->dev);
	return 0;
}

static int __maybe_unused spi_geni_runtime_suspend(struct device *dev)
{
	struct spi_master *spi = dev_get_drvdata(dev);
	struct spi_geni_master *mas = spi_master_get_devdata(spi);
	int ret;

	/* Drop the performance state vote */
	dev_pm_opp_set_rate(dev, 0);

	ret = geni_se_resources_off(&mas->se);
	if (ret)
		return ret;

	return geni_icc_disable(&mas->se);
}

static int __maybe_unused spi_geni_runtime_resume(struct device *dev)
{
	struct spi_master *spi = dev_get_drvdata(dev);
	struct spi_geni_master *mas = spi_master_get_devdata(spi);
	int ret;

	ret = geni_icc_enable(&mas->se);
	if (ret)
		return ret;

	ret = geni_se_resources_on(&mas->se);
	if (ret)
		return ret;

	return dev_pm_opp_set_rate(mas->dev, mas->cur_sclk_hz);
}

static int __maybe_unused spi_geni_suspend(struct device *dev)
{
	struct spi_master *spi = dev_get_drvdata(dev);
	int ret;

	ret = spi_master_suspend(spi);
	if (ret)
		return ret;

	ret = pm_runtime_force_suspend(dev);
	if (ret)
		spi_master_resume(spi);

	return ret;
}

static int __maybe_unused spi_geni_resume(struct device *dev)
{
	struct spi_master *spi = dev_get_drvdata(dev);
	int ret;

	ret = pm_runtime_force_resume(dev);
	if (ret)
		return ret;

	ret = spi_master_resume(spi);
	if (ret)
		pm_runtime_force_suspend(dev);

	return ret;
}

static const struct dev_pm_ops spi_geni_pm_ops = {
	SET_RUNTIME_PM_OPS(spi_geni_runtime_suspend,
					spi_geni_runtime_resume, NULL)
	SET_SYSTEM_SLEEP_PM_OPS(spi_geni_suspend, spi_geni_resume)
};

static const struct of_device_id spi_geni_dt_match[] = {
	{ .compatible = "qcom,geni-spi" },
	{}
};
MODULE_DEVICE_TABLE(of, spi_geni_dt_match);

static struct platform_driver spi_geni_driver = {
	.probe  = spi_geni_probe,
	.remove = spi_geni_remove,
	.driver = {
		.name = "geni_spi",
		.pm = &spi_geni_pm_ops,
		.of_match_table = spi_geni_dt_match,
	},
};
module_platform_driver(spi_geni_driver);

MODULE_DESCRIPTION("SPI driver for GENI based QUP cores");
MODULE_LICENSE("GPL v2");<|MERGE_RESOLUTION|>--- conflicted
+++ resolved
@@ -368,11 +368,7 @@
 	 * Hardware programming guide suggests to configure
 	 * RX FIFO RFR level to fifo_depth-2.
 	 */
-<<<<<<< HEAD
-	geni_se_init(se, mas->tx_fifo_depth / 2, mas->tx_fifo_depth - 2);
-=======
 	geni_se_init(se, mas->tx_fifo_depth - 3, mas->tx_fifo_depth - 2);
->>>>>>> 7d2a07b7
 	/* Transmit an entire FIFO worth of data per IRQ */
 	mas->tx_wm = 1;
 	ver = geni_se_get_qup_hw_version(se);
