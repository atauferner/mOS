--- conflicted
+++ resolved
@@ -369,11 +369,7 @@
 		}
 
 		/* CS will be deasserted directly after transfer */
-<<<<<<< HEAD
-		if (t->delay_usecs || t->delay.value) {
-=======
 		if (t->delay.value) {
->>>>>>> 7d2a07b7
 			dev_err(&spi->dev, "unable to keep CS asserted after transfer\n");
 			status = -EINVAL;
 			goto exit;
