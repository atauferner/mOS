// SPDX-License-Identifier: GPL-2.0+
// Copyright 2004-2007 Freescale Semiconductor, Inc. All Rights Reserved.
// Copyright (C) 2008 Juergen Beisert

#include <linux/clk.h>
#include <linux/completion.h>
#include <linux/delay.h>
#include <linux/dmaengine.h>
#include <linux/dma-mapping.h>
#include <linux/err.h>
#include <linux/interrupt.h>
#include <linux/io.h>
#include <linux/irq.h>
#include <linux/kernel.h>
#include <linux/module.h>
#include <linux/pinctrl/consumer.h>
#include <linux/platform_device.h>
#include <linux/pm_runtime.h>
#include <linux/slab.h>
#include <linux/spi/spi.h>
#include <linux/spi/spi_bitbang.h>
#include <linux/types.h>
#include <linux/of.h>
#include <linux/of_device.h>
#include <linux/property.h>

#include <linux/platform_data/dma-imx.h>

#define DRIVER_NAME "spi_imx"

static bool use_dma = true;
module_param(use_dma, bool, 0644);
MODULE_PARM_DESC(use_dma, "Enable usage of DMA when available (default)");

#define MXC_RPM_TIMEOUT		2000 /* 2000ms */

#define MXC_CSPIRXDATA		0x00
#define MXC_CSPITXDATA		0x04
#define MXC_CSPICTRL		0x08
#define MXC_CSPIINT		0x0c
#define MXC_RESET		0x1c

/* generic defines to abstract from the different register layouts */
#define MXC_INT_RR	(1 << 0) /* Receive data ready interrupt */
#define MXC_INT_TE	(1 << 1) /* Transmit FIFO empty interrupt */
#define MXC_INT_RDR	BIT(4) /* Receive date threshold interrupt */

/* The maximum bytes that a sdma BD can transfer. */
#define MAX_SDMA_BD_BYTES (1 << 15)
#define MX51_ECSPI_CTRL_MAX_BURST	512
/* The maximum bytes that IMX53_ECSPI can transfer in slave mode.*/
#define MX53_MAX_TRANSFER_BYTES		512

enum spi_imx_devtype {
	IMX1_CSPI,
	IMX21_CSPI,
	IMX27_CSPI,
	IMX31_CSPI,
	IMX35_CSPI,	/* CSPI on all i.mx except above */
	IMX51_ECSPI,	/* ECSPI on i.mx51 */
	IMX53_ECSPI,	/* ECSPI on i.mx53 and later */
};

struct spi_imx_data;

struct spi_imx_devtype_data {
	void (*intctrl)(struct spi_imx_data *, int);
	int (*prepare_message)(struct spi_imx_data *, struct spi_message *);
	int (*prepare_transfer)(struct spi_imx_data *, struct spi_device *);
	void (*trigger)(struct spi_imx_data *);
	int (*rx_available)(struct spi_imx_data *);
	void (*reset)(struct spi_imx_data *);
	void (*setup_wml)(struct spi_imx_data *);
	void (*disable)(struct spi_imx_data *);
	void (*disable_dma)(struct spi_imx_data *);
	bool has_dmamode;
	bool has_slavemode;
	unsigned int fifo_size;
	bool dynamic_burst;
	enum spi_imx_devtype devtype;
};

struct spi_imx_data {
	struct spi_bitbang bitbang;
	struct device *dev;

	struct completion xfer_done;
	void __iomem *base;
	unsigned long base_phys;

	struct clk *clk_per;
	struct clk *clk_ipg;
	unsigned long spi_clk;
	unsigned int spi_bus_clk;

	unsigned int bits_per_word;
	unsigned int spi_drctl;

	unsigned int count, remainder;
	void (*tx)(struct spi_imx_data *);
	void (*rx)(struct spi_imx_data *);
	void *rx_buf;
	const void *tx_buf;
	unsigned int txfifo; /* number of words pushed in tx FIFO */
	unsigned int dynamic_burst;

	/* Slave mode */
	bool slave_mode;
	bool slave_aborted;
	unsigned int slave_burst;

	/* DMA */
	bool usedma;
	u32 wml;
	struct completion dma_rx_completion;
	struct completion dma_tx_completion;

	const struct spi_imx_devtype_data *devtype_data;
};

static inline int is_imx27_cspi(struct spi_imx_data *d)
{
	return d->devtype_data->devtype == IMX27_CSPI;
}

static inline int is_imx35_cspi(struct spi_imx_data *d)
{
	return d->devtype_data->devtype == IMX35_CSPI;
}

static inline int is_imx51_ecspi(struct spi_imx_data *d)
{
	return d->devtype_data->devtype == IMX51_ECSPI;
}

static inline int is_imx53_ecspi(struct spi_imx_data *d)
{
	return d->devtype_data->devtype == IMX53_ECSPI;
}

#define MXC_SPI_BUF_RX(type)						\
static void spi_imx_buf_rx_##type(struct spi_imx_data *spi_imx)		\
{									\
	unsigned int val = readl(spi_imx->base + MXC_CSPIRXDATA);	\
									\
	if (spi_imx->rx_buf) {						\
		*(type *)spi_imx->rx_buf = val;				\
		spi_imx->rx_buf += sizeof(type);			\
	}								\
									\
	spi_imx->remainder -= sizeof(type);				\
}

#define MXC_SPI_BUF_TX(type)						\
static void spi_imx_buf_tx_##type(struct spi_imx_data *spi_imx)		\
{									\
	type val = 0;							\
									\
	if (spi_imx->tx_buf) {						\
		val = *(type *)spi_imx->tx_buf;				\
		spi_imx->tx_buf += sizeof(type);			\
	}								\
									\
	spi_imx->count -= sizeof(type);					\
									\
	writel(val, spi_imx->base + MXC_CSPITXDATA);			\
}

MXC_SPI_BUF_RX(u8)
MXC_SPI_BUF_TX(u8)
MXC_SPI_BUF_RX(u16)
MXC_SPI_BUF_TX(u16)
MXC_SPI_BUF_RX(u32)
MXC_SPI_BUF_TX(u32)

/* First entry is reserved, second entry is valid only if SDHC_SPIEN is set
 * (which is currently not the case in this driver)
 */
static int mxc_clkdivs[] = {0, 3, 4, 6, 8, 12, 16, 24, 32, 48, 64, 96, 128, 192,
	256, 384, 512, 768, 1024};

/* MX21, MX27 */
static unsigned int spi_imx_clkdiv_1(unsigned int fin,
		unsigned int fspi, unsigned int max, unsigned int *fres)
{
	int i;

	for (i = 2; i < max; i++)
		if (fspi * mxc_clkdivs[i] >= fin)
			break;

	*fres = fin / mxc_clkdivs[i];
	return i;
}

/* MX1, MX31, MX35, MX51 CSPI */
static unsigned int spi_imx_clkdiv_2(unsigned int fin,
		unsigned int fspi, unsigned int *fres)
{
	int i, div = 4;

	for (i = 0; i < 7; i++) {
		if (fspi * div >= fin)
			goto out;
		div <<= 1;
	}

out:
	*fres = fin / div;
	return i;
}

static int spi_imx_bytes_per_word(const int bits_per_word)
{
	if (bits_per_word <= 8)
		return 1;
	else if (bits_per_word <= 16)
		return 2;
	else
		return 4;
}

static bool spi_imx_can_dma(struct spi_master *master, struct spi_device *spi,
			 struct spi_transfer *transfer)
{
	struct spi_imx_data *spi_imx = spi_master_get_devdata(master);

	if (!use_dma || master->fallback)
		return false;

	if (!master->dma_rx)
		return false;

	if (spi_imx->slave_mode)
		return false;

	if (transfer->len < spi_imx->devtype_data->fifo_size)
		return false;

	spi_imx->dynamic_burst = 0;

	return true;
}

#define MX51_ECSPI_CTRL		0x08
#define MX51_ECSPI_CTRL_ENABLE		(1 <<  0)
#define MX51_ECSPI_CTRL_XCH		(1 <<  2)
#define MX51_ECSPI_CTRL_SMC		(1 << 3)
#define MX51_ECSPI_CTRL_MODE_MASK	(0xf << 4)
#define MX51_ECSPI_CTRL_DRCTL(drctl)	((drctl) << 16)
#define MX51_ECSPI_CTRL_POSTDIV_OFFSET	8
#define MX51_ECSPI_CTRL_PREDIV_OFFSET	12
#define MX51_ECSPI_CTRL_CS(cs)		((cs) << 18)
#define MX51_ECSPI_CTRL_BL_OFFSET	20
#define MX51_ECSPI_CTRL_BL_MASK		(0xfff << 20)

#define MX51_ECSPI_CONFIG	0x0c
#define MX51_ECSPI_CONFIG_SCLKPHA(cs)	(1 << ((cs) +  0))
#define MX51_ECSPI_CONFIG_SCLKPOL(cs)	(1 << ((cs) +  4))
#define MX51_ECSPI_CONFIG_SBBCTRL(cs)	(1 << ((cs) +  8))
#define MX51_ECSPI_CONFIG_SSBPOL(cs)	(1 << ((cs) + 12))
#define MX51_ECSPI_CONFIG_SCLKCTL(cs)	(1 << ((cs) + 20))

#define MX51_ECSPI_INT		0x10
#define MX51_ECSPI_INT_TEEN		(1 <<  0)
#define MX51_ECSPI_INT_RREN		(1 <<  3)
#define MX51_ECSPI_INT_RDREN		(1 <<  4)

#define MX51_ECSPI_DMA		0x14
#define MX51_ECSPI_DMA_TX_WML(wml)	((wml) & 0x3f)
#define MX51_ECSPI_DMA_RX_WML(wml)	(((wml) & 0x3f) << 16)
#define MX51_ECSPI_DMA_RXT_WML(wml)	(((wml) & 0x3f) << 24)

#define MX51_ECSPI_DMA_TEDEN		(1 << 7)
#define MX51_ECSPI_DMA_RXDEN		(1 << 23)
#define MX51_ECSPI_DMA_RXTDEN		(1 << 31)

#define MX51_ECSPI_STAT		0x18
#define MX51_ECSPI_STAT_RR		(1 <<  3)

#define MX51_ECSPI_TESTREG	0x20
#define MX51_ECSPI_TESTREG_LBC	BIT(31)

static void spi_imx_buf_rx_swap_u32(struct spi_imx_data *spi_imx)
{
	unsigned int val = readl(spi_imx->base + MXC_CSPIRXDATA);
#ifdef __LITTLE_ENDIAN
	unsigned int bytes_per_word;
#endif

	if (spi_imx->rx_buf) {
#ifdef __LITTLE_ENDIAN
		bytes_per_word = spi_imx_bytes_per_word(spi_imx->bits_per_word);
		if (bytes_per_word == 1)
			val = cpu_to_be32(val);
		else if (bytes_per_word == 2)
			val = (val << 16) | (val >> 16);
#endif
		*(u32 *)spi_imx->rx_buf = val;
		spi_imx->rx_buf += sizeof(u32);
	}

	spi_imx->remainder -= sizeof(u32);
}

static void spi_imx_buf_rx_swap(struct spi_imx_data *spi_imx)
{
	int unaligned;
	u32 val;

	unaligned = spi_imx->remainder % 4;

	if (!unaligned) {
		spi_imx_buf_rx_swap_u32(spi_imx);
		return;
	}

	if (spi_imx_bytes_per_word(spi_imx->bits_per_word) == 2) {
		spi_imx_buf_rx_u16(spi_imx);
		return;
	}

	val = readl(spi_imx->base + MXC_CSPIRXDATA);

	while (unaligned--) {
		if (spi_imx->rx_buf) {
			*(u8 *)spi_imx->rx_buf = (val >> (8 * unaligned)) & 0xff;
			spi_imx->rx_buf++;
		}
		spi_imx->remainder--;
	}
}

static void spi_imx_buf_tx_swap_u32(struct spi_imx_data *spi_imx)
{
	u32 val = 0;
#ifdef __LITTLE_ENDIAN
	unsigned int bytes_per_word;
#endif

	if (spi_imx->tx_buf) {
		val = *(u32 *)spi_imx->tx_buf;
		spi_imx->tx_buf += sizeof(u32);
	}

	spi_imx->count -= sizeof(u32);
#ifdef __LITTLE_ENDIAN
	bytes_per_word = spi_imx_bytes_per_word(spi_imx->bits_per_word);

	if (bytes_per_word == 1)
		val = cpu_to_be32(val);
	else if (bytes_per_word == 2)
		val = (val << 16) | (val >> 16);
#endif
	writel(val, spi_imx->base + MXC_CSPITXDATA);
}

static void spi_imx_buf_tx_swap(struct spi_imx_data *spi_imx)
{
	int unaligned;
	u32 val = 0;

	unaligned = spi_imx->count % 4;

	if (!unaligned) {
		spi_imx_buf_tx_swap_u32(spi_imx);
		return;
	}

	if (spi_imx_bytes_per_word(spi_imx->bits_per_word) == 2) {
		spi_imx_buf_tx_u16(spi_imx);
		return;
	}

	while (unaligned--) {
		if (spi_imx->tx_buf) {
			val |= *(u8 *)spi_imx->tx_buf << (8 * unaligned);
			spi_imx->tx_buf++;
		}
		spi_imx->count--;
	}

	writel(val, spi_imx->base + MXC_CSPITXDATA);
}

static void mx53_ecspi_rx_slave(struct spi_imx_data *spi_imx)
{
	u32 val = be32_to_cpu(readl(spi_imx->base + MXC_CSPIRXDATA));

	if (spi_imx->rx_buf) {
		int n_bytes = spi_imx->slave_burst % sizeof(val);

		if (!n_bytes)
			n_bytes = sizeof(val);

		memcpy(spi_imx->rx_buf,
		       ((u8 *)&val) + sizeof(val) - n_bytes, n_bytes);

		spi_imx->rx_buf += n_bytes;
		spi_imx->slave_burst -= n_bytes;
	}

	spi_imx->remainder -= sizeof(u32);
}

static void mx53_ecspi_tx_slave(struct spi_imx_data *spi_imx)
{
	u32 val = 0;
	int n_bytes = spi_imx->count % sizeof(val);

	if (!n_bytes)
		n_bytes = sizeof(val);

	if (spi_imx->tx_buf) {
		memcpy(((u8 *)&val) + sizeof(val) - n_bytes,
		       spi_imx->tx_buf, n_bytes);
		val = cpu_to_be32(val);
		spi_imx->tx_buf += n_bytes;
	}

	spi_imx->count -= n_bytes;

	writel(val, spi_imx->base + MXC_CSPITXDATA);
}

/* MX51 eCSPI */
static unsigned int mx51_ecspi_clkdiv(struct spi_imx_data *spi_imx,
				      unsigned int fspi, unsigned int *fres)
{
	/*
	 * there are two 4-bit dividers, the pre-divider divides by
	 * $pre, the post-divider by 2^$post
	 */
	unsigned int pre, post;
	unsigned int fin = spi_imx->spi_clk;

	if (unlikely(fspi > fin))
		return 0;

	post = fls(fin) - fls(fspi);
	if (fin > fspi << post)
		post++;

	/* now we have: (fin <= fspi << post) with post being minimal */

	post = max(4U, post) - 4;
	if (unlikely(post > 0xf)) {
		dev_err(spi_imx->dev, "cannot set clock freq: %u (base freq: %u)\n",
				fspi, fin);
		return 0xff;
	}

	pre = DIV_ROUND_UP(fin, fspi << post) - 1;

	dev_dbg(spi_imx->dev, "%s: fin: %u, fspi: %u, post: %u, pre: %u\n",
			__func__, fin, fspi, post, pre);

	/* Resulting frequency for the SCLK line. */
	*fres = (fin / (pre + 1)) >> post;

	return (pre << MX51_ECSPI_CTRL_PREDIV_OFFSET) |
		(post << MX51_ECSPI_CTRL_POSTDIV_OFFSET);
}

static void mx51_ecspi_intctrl(struct spi_imx_data *spi_imx, int enable)
{
	unsigned val = 0;

	if (enable & MXC_INT_TE)
		val |= MX51_ECSPI_INT_TEEN;

	if (enable & MXC_INT_RR)
		val |= MX51_ECSPI_INT_RREN;

	if (enable & MXC_INT_RDR)
		val |= MX51_ECSPI_INT_RDREN;

	writel(val, spi_imx->base + MX51_ECSPI_INT);
}

static void mx51_ecspi_trigger(struct spi_imx_data *spi_imx)
{
	u32 reg;

	reg = readl(spi_imx->base + MX51_ECSPI_CTRL);
	reg |= MX51_ECSPI_CTRL_XCH;
	writel(reg, spi_imx->base + MX51_ECSPI_CTRL);
}

static void mx51_disable_dma(struct spi_imx_data *spi_imx)
{
	writel(0, spi_imx->base + MX51_ECSPI_DMA);
}

static void mx51_ecspi_disable(struct spi_imx_data *spi_imx)
{
	u32 ctrl;

	ctrl = readl(spi_imx->base + MX51_ECSPI_CTRL);
	ctrl &= ~MX51_ECSPI_CTRL_ENABLE;
	writel(ctrl, spi_imx->base + MX51_ECSPI_CTRL);
}

static int mx51_ecspi_prepare_message(struct spi_imx_data *spi_imx,
				      struct spi_message *msg)
{
	struct spi_device *spi = msg->spi;
	struct spi_transfer *xfer;
	u32 ctrl = MX51_ECSPI_CTRL_ENABLE;
	u32 min_speed_hz = ~0U;
	u32 testreg, delay;
	u32 cfg = readl(spi_imx->base + MX51_ECSPI_CONFIG);

	/* set Master or Slave mode */
	if (spi_imx->slave_mode)
		ctrl &= ~MX51_ECSPI_CTRL_MODE_MASK;
	else
		ctrl |= MX51_ECSPI_CTRL_MODE_MASK;

	/*
	 * Enable SPI_RDY handling (falling edge/level triggered).
	 */
	if (spi->mode & SPI_READY)
		ctrl |= MX51_ECSPI_CTRL_DRCTL(spi_imx->spi_drctl);

	/* set chip select to use */
	ctrl |= MX51_ECSPI_CTRL_CS(spi->chip_select);

	/*
	 * The ctrl register must be written first, with the EN bit set other
	 * registers must not be written to.
	 */
	writel(ctrl, spi_imx->base + MX51_ECSPI_CTRL);

	testreg = readl(spi_imx->base + MX51_ECSPI_TESTREG);
	if (spi->mode & SPI_LOOP)
		testreg |= MX51_ECSPI_TESTREG_LBC;
	else
		testreg &= ~MX51_ECSPI_TESTREG_LBC;
	writel(testreg, spi_imx->base + MX51_ECSPI_TESTREG);

	/*
	 * eCSPI burst completion by Chip Select signal in Slave mode
	 * is not functional for imx53 Soc, config SPI burst completed when
	 * BURST_LENGTH + 1 bits are received
	 */
	if (spi_imx->slave_mode && is_imx53_ecspi(spi_imx))
		cfg &= ~MX51_ECSPI_CONFIG_SBBCTRL(spi->chip_select);
	else
		cfg |= MX51_ECSPI_CONFIG_SBBCTRL(spi->chip_select);

	if (spi->mode & SPI_CPHA)
		cfg |= MX51_ECSPI_CONFIG_SCLKPHA(spi->chip_select);
	else
		cfg &= ~MX51_ECSPI_CONFIG_SCLKPHA(spi->chip_select);

	if (spi->mode & SPI_CPOL) {
		cfg |= MX51_ECSPI_CONFIG_SCLKPOL(spi->chip_select);
		cfg |= MX51_ECSPI_CONFIG_SCLKCTL(spi->chip_select);
	} else {
		cfg &= ~MX51_ECSPI_CONFIG_SCLKPOL(spi->chip_select);
		cfg &= ~MX51_ECSPI_CONFIG_SCLKCTL(spi->chip_select);
	}

	if (spi->mode & SPI_CS_HIGH)
		cfg |= MX51_ECSPI_CONFIG_SSBPOL(spi->chip_select);
	else
		cfg &= ~MX51_ECSPI_CONFIG_SSBPOL(spi->chip_select);

	writel(cfg, spi_imx->base + MX51_ECSPI_CONFIG);

	/*
	 * Wait until the changes in the configuration register CONFIGREG
	 * propagate into the hardware. It takes exactly one tick of the
	 * SCLK clock, but we will wait two SCLK clock just to be sure. The
	 * effect of the delay it takes for the hardware to apply changes
	 * is noticable if the SCLK clock run very slow. In such a case, if
	 * the polarity of SCLK should be inverted, the GPIO ChipSelect might
	 * be asserted before the SCLK polarity changes, which would disrupt
	 * the SPI communication as the device on the other end would consider
	 * the change of SCLK polarity as a clock tick already.
	 *
	 * Because spi_imx->spi_bus_clk is only set in bitbang prepare_message
	 * callback, iterate over all the transfers in spi_message, find the
	 * one with lowest bus frequency, and use that bus frequency for the
	 * delay calculation. In case all transfers have speed_hz == 0, then
	 * min_speed_hz is ~0 and the resulting delay is zero.
	 */
	list_for_each_entry(xfer, &msg->transfers, transfer_list) {
		if (!xfer->speed_hz)
			continue;
		min_speed_hz = min(xfer->speed_hz, min_speed_hz);
	}

	delay = (2 * 1000000) / min_speed_hz;
	if (likely(delay < 10))	/* SCLK is faster than 200 kHz */
		udelay(delay);
	else			/* SCLK is _very_ slow */
		usleep_range(delay, delay + 10);

	return 0;
}

static int mx51_ecspi_prepare_transfer(struct spi_imx_data *spi_imx,
				       struct spi_device *spi)
{
	u32 ctrl = readl(spi_imx->base + MX51_ECSPI_CTRL);
	u32 clk;

	/* Clear BL field and set the right value */
	ctrl &= ~MX51_ECSPI_CTRL_BL_MASK;
	if (spi_imx->slave_mode && is_imx53_ecspi(spi_imx))
		ctrl |= (spi_imx->slave_burst * 8 - 1)
			<< MX51_ECSPI_CTRL_BL_OFFSET;
	else
		ctrl |= (spi_imx->bits_per_word - 1)
			<< MX51_ECSPI_CTRL_BL_OFFSET;

	/* set clock speed */
	ctrl &= ~(0xf << MX51_ECSPI_CTRL_POSTDIV_OFFSET |
		  0xf << MX51_ECSPI_CTRL_PREDIV_OFFSET);
	ctrl |= mx51_ecspi_clkdiv(spi_imx, spi_imx->spi_bus_clk, &clk);
	spi_imx->spi_bus_clk = clk;

	if (spi_imx->usedma)
		ctrl |= MX51_ECSPI_CTRL_SMC;

	writel(ctrl, spi_imx->base + MX51_ECSPI_CTRL);

	return 0;
}

static void mx51_setup_wml(struct spi_imx_data *spi_imx)
{
	/*
	 * Configure the DMA register: setup the watermark
	 * and enable DMA request.
	 */
	writel(MX51_ECSPI_DMA_RX_WML(spi_imx->wml - 1) |
		MX51_ECSPI_DMA_TX_WML(spi_imx->wml) |
		MX51_ECSPI_DMA_RXT_WML(spi_imx->wml) |
		MX51_ECSPI_DMA_TEDEN | MX51_ECSPI_DMA_RXDEN |
		MX51_ECSPI_DMA_RXTDEN, spi_imx->base + MX51_ECSPI_DMA);
}

static int mx51_ecspi_rx_available(struct spi_imx_data *spi_imx)
{
	return readl(spi_imx->base + MX51_ECSPI_STAT) & MX51_ECSPI_STAT_RR;
}

static void mx51_ecspi_reset(struct spi_imx_data *spi_imx)
{
	/* drain receive buffer */
	while (mx51_ecspi_rx_available(spi_imx))
		readl(spi_imx->base + MXC_CSPIRXDATA);
}

#define MX31_INTREG_TEEN	(1 << 0)
#define MX31_INTREG_RREN	(1 << 3)

#define MX31_CSPICTRL_ENABLE	(1 << 0)
#define MX31_CSPICTRL_MASTER	(1 << 1)
#define MX31_CSPICTRL_XCH	(1 << 2)
#define MX31_CSPICTRL_SMC	(1 << 3)
#define MX31_CSPICTRL_POL	(1 << 4)
#define MX31_CSPICTRL_PHA	(1 << 5)
#define MX31_CSPICTRL_SSCTL	(1 << 6)
#define MX31_CSPICTRL_SSPOL	(1 << 7)
#define MX31_CSPICTRL_BC_SHIFT	8
#define MX35_CSPICTRL_BL_SHIFT	20
#define MX31_CSPICTRL_CS_SHIFT	24
#define MX35_CSPICTRL_CS_SHIFT	12
#define MX31_CSPICTRL_DR_SHIFT	16

#define MX31_CSPI_DMAREG	0x10
#define MX31_DMAREG_RH_DEN	(1<<4)
#define MX31_DMAREG_TH_DEN	(1<<1)

#define MX31_CSPISTATUS		0x14
#define MX31_STATUS_RR		(1 << 3)

#define MX31_CSPI_TESTREG	0x1C
#define MX31_TEST_LBC		(1 << 14)

/* These functions also work for the i.MX35, but be aware that
 * the i.MX35 has a slightly different register layout for bits
 * we do not use here.
 */
static void mx31_intctrl(struct spi_imx_data *spi_imx, int enable)
{
	unsigned int val = 0;

	if (enable & MXC_INT_TE)
		val |= MX31_INTREG_TEEN;
	if (enable & MXC_INT_RR)
		val |= MX31_INTREG_RREN;

	writel(val, spi_imx->base + MXC_CSPIINT);
}

static void mx31_trigger(struct spi_imx_data *spi_imx)
{
	unsigned int reg;

	reg = readl(spi_imx->base + MXC_CSPICTRL);
	reg |= MX31_CSPICTRL_XCH;
	writel(reg, spi_imx->base + MXC_CSPICTRL);
}

static int mx31_prepare_message(struct spi_imx_data *spi_imx,
				struct spi_message *msg)
{
	return 0;
}

static int mx31_prepare_transfer(struct spi_imx_data *spi_imx,
				 struct spi_device *spi)
{
	unsigned int reg = MX31_CSPICTRL_ENABLE | MX31_CSPICTRL_MASTER;
	unsigned int clk;

	reg |= spi_imx_clkdiv_2(spi_imx->spi_clk, spi_imx->spi_bus_clk, &clk) <<
		MX31_CSPICTRL_DR_SHIFT;
	spi_imx->spi_bus_clk = clk;

	if (is_imx35_cspi(spi_imx)) {
		reg |= (spi_imx->bits_per_word - 1) << MX35_CSPICTRL_BL_SHIFT;
		reg |= MX31_CSPICTRL_SSCTL;
	} else {
		reg |= (spi_imx->bits_per_word - 1) << MX31_CSPICTRL_BC_SHIFT;
	}

	if (spi->mode & SPI_CPHA)
		reg |= MX31_CSPICTRL_PHA;
	if (spi->mode & SPI_CPOL)
		reg |= MX31_CSPICTRL_POL;
	if (spi->mode & SPI_CS_HIGH)
		reg |= MX31_CSPICTRL_SSPOL;
	if (!spi->cs_gpiod)
		reg |= (spi->chip_select) <<
			(is_imx35_cspi(spi_imx) ? MX35_CSPICTRL_CS_SHIFT :
						  MX31_CSPICTRL_CS_SHIFT);

	if (spi_imx->usedma)
		reg |= MX31_CSPICTRL_SMC;

	writel(reg, spi_imx->base + MXC_CSPICTRL);

	reg = readl(spi_imx->base + MX31_CSPI_TESTREG);
	if (spi->mode & SPI_LOOP)
		reg |= MX31_TEST_LBC;
	else
		reg &= ~MX31_TEST_LBC;
	writel(reg, spi_imx->base + MX31_CSPI_TESTREG);

	if (spi_imx->usedma) {
		/*
		 * configure DMA requests when RXFIFO is half full and
		 * when TXFIFO is half empty
		 */
		writel(MX31_DMAREG_RH_DEN | MX31_DMAREG_TH_DEN,
			spi_imx->base + MX31_CSPI_DMAREG);
	}

	return 0;
}

static int mx31_rx_available(struct spi_imx_data *spi_imx)
{
	return readl(spi_imx->base + MX31_CSPISTATUS) & MX31_STATUS_RR;
}

static void mx31_reset(struct spi_imx_data *spi_imx)
{
	/* drain receive buffer */
	while (readl(spi_imx->base + MX31_CSPISTATUS) & MX31_STATUS_RR)
		readl(spi_imx->base + MXC_CSPIRXDATA);
}

#define MX21_INTREG_RR		(1 << 4)
#define MX21_INTREG_TEEN	(1 << 9)
#define MX21_INTREG_RREN	(1 << 13)

#define MX21_CSPICTRL_POL	(1 << 5)
#define MX21_CSPICTRL_PHA	(1 << 6)
#define MX21_CSPICTRL_SSPOL	(1 << 8)
#define MX21_CSPICTRL_XCH	(1 << 9)
#define MX21_CSPICTRL_ENABLE	(1 << 10)
#define MX21_CSPICTRL_MASTER	(1 << 11)
#define MX21_CSPICTRL_DR_SHIFT	14
#define MX21_CSPICTRL_CS_SHIFT	19

static void mx21_intctrl(struct spi_imx_data *spi_imx, int enable)
{
	unsigned int val = 0;

	if (enable & MXC_INT_TE)
		val |= MX21_INTREG_TEEN;
	if (enable & MXC_INT_RR)
		val |= MX21_INTREG_RREN;

	writel(val, spi_imx->base + MXC_CSPIINT);
}

static void mx21_trigger(struct spi_imx_data *spi_imx)
{
	unsigned int reg;

	reg = readl(spi_imx->base + MXC_CSPICTRL);
	reg |= MX21_CSPICTRL_XCH;
	writel(reg, spi_imx->base + MXC_CSPICTRL);
}

static int mx21_prepare_message(struct spi_imx_data *spi_imx,
				struct spi_message *msg)
{
	return 0;
}

static int mx21_prepare_transfer(struct spi_imx_data *spi_imx,
				 struct spi_device *spi)
{
	unsigned int reg = MX21_CSPICTRL_ENABLE | MX21_CSPICTRL_MASTER;
	unsigned int max = is_imx27_cspi(spi_imx) ? 16 : 18;
	unsigned int clk;

	reg |= spi_imx_clkdiv_1(spi_imx->spi_clk, spi_imx->spi_bus_clk, max, &clk)
		<< MX21_CSPICTRL_DR_SHIFT;
	spi_imx->spi_bus_clk = clk;

	reg |= spi_imx->bits_per_word - 1;

	if (spi->mode & SPI_CPHA)
		reg |= MX21_CSPICTRL_PHA;
	if (spi->mode & SPI_CPOL)
		reg |= MX21_CSPICTRL_POL;
	if (spi->mode & SPI_CS_HIGH)
		reg |= MX21_CSPICTRL_SSPOL;
	if (!spi->cs_gpiod)
		reg |= spi->chip_select << MX21_CSPICTRL_CS_SHIFT;

	writel(reg, spi_imx->base + MXC_CSPICTRL);

	return 0;
}

static int mx21_rx_available(struct spi_imx_data *spi_imx)
{
	return readl(spi_imx->base + MXC_CSPIINT) & MX21_INTREG_RR;
}

static void mx21_reset(struct spi_imx_data *spi_imx)
{
	writel(1, spi_imx->base + MXC_RESET);
}

#define MX1_INTREG_RR		(1 << 3)
#define MX1_INTREG_TEEN		(1 << 8)
#define MX1_INTREG_RREN		(1 << 11)

#define MX1_CSPICTRL_POL	(1 << 4)
#define MX1_CSPICTRL_PHA	(1 << 5)
#define MX1_CSPICTRL_XCH	(1 << 8)
#define MX1_CSPICTRL_ENABLE	(1 << 9)
#define MX1_CSPICTRL_MASTER	(1 << 10)
#define MX1_CSPICTRL_DR_SHIFT	13

static void mx1_intctrl(struct spi_imx_data *spi_imx, int enable)
{
	unsigned int val = 0;

	if (enable & MXC_INT_TE)
		val |= MX1_INTREG_TEEN;
	if (enable & MXC_INT_RR)
		val |= MX1_INTREG_RREN;

	writel(val, spi_imx->base + MXC_CSPIINT);
}

static void mx1_trigger(struct spi_imx_data *spi_imx)
{
	unsigned int reg;

	reg = readl(spi_imx->base + MXC_CSPICTRL);
	reg |= MX1_CSPICTRL_XCH;
	writel(reg, spi_imx->base + MXC_CSPICTRL);
}

static int mx1_prepare_message(struct spi_imx_data *spi_imx,
			       struct spi_message *msg)
{
	return 0;
}

static int mx1_prepare_transfer(struct spi_imx_data *spi_imx,
				struct spi_device *spi)
{
	unsigned int reg = MX1_CSPICTRL_ENABLE | MX1_CSPICTRL_MASTER;
	unsigned int clk;

	reg |= spi_imx_clkdiv_2(spi_imx->spi_clk, spi_imx->spi_bus_clk, &clk) <<
		MX1_CSPICTRL_DR_SHIFT;
	spi_imx->spi_bus_clk = clk;

	reg |= spi_imx->bits_per_word - 1;

	if (spi->mode & SPI_CPHA)
		reg |= MX1_CSPICTRL_PHA;
	if (spi->mode & SPI_CPOL)
		reg |= MX1_CSPICTRL_POL;

	writel(reg, spi_imx->base + MXC_CSPICTRL);

	return 0;
}

static int mx1_rx_available(struct spi_imx_data *spi_imx)
{
	return readl(spi_imx->base + MXC_CSPIINT) & MX1_INTREG_RR;
}

static void mx1_reset(struct spi_imx_data *spi_imx)
{
	writel(1, spi_imx->base + MXC_RESET);
}

static struct spi_imx_devtype_data imx1_cspi_devtype_data = {
	.intctrl = mx1_intctrl,
	.prepare_message = mx1_prepare_message,
	.prepare_transfer = mx1_prepare_transfer,
	.trigger = mx1_trigger,
	.rx_available = mx1_rx_available,
	.reset = mx1_reset,
	.fifo_size = 8,
	.has_dmamode = false,
	.dynamic_burst = false,
	.has_slavemode = false,
	.devtype = IMX1_CSPI,
};

static struct spi_imx_devtype_data imx21_cspi_devtype_data = {
	.intctrl = mx21_intctrl,
	.prepare_message = mx21_prepare_message,
	.prepare_transfer = mx21_prepare_transfer,
	.trigger = mx21_trigger,
	.rx_available = mx21_rx_available,
	.reset = mx21_reset,
	.fifo_size = 8,
	.has_dmamode = false,
	.dynamic_burst = false,
	.has_slavemode = false,
	.devtype = IMX21_CSPI,
};

static struct spi_imx_devtype_data imx27_cspi_devtype_data = {
	/* i.mx27 cspi shares the functions with i.mx21 one */
	.intctrl = mx21_intctrl,
	.prepare_message = mx21_prepare_message,
	.prepare_transfer = mx21_prepare_transfer,
	.trigger = mx21_trigger,
	.rx_available = mx21_rx_available,
	.reset = mx21_reset,
	.fifo_size = 8,
	.has_dmamode = false,
	.dynamic_burst = false,
	.has_slavemode = false,
	.devtype = IMX27_CSPI,
};

static struct spi_imx_devtype_data imx31_cspi_devtype_data = {
	.intctrl = mx31_intctrl,
	.prepare_message = mx31_prepare_message,
	.prepare_transfer = mx31_prepare_transfer,
	.trigger = mx31_trigger,
	.rx_available = mx31_rx_available,
	.reset = mx31_reset,
	.fifo_size = 8,
	.has_dmamode = false,
	.dynamic_burst = false,
	.has_slavemode = false,
	.devtype = IMX31_CSPI,
};

static struct spi_imx_devtype_data imx35_cspi_devtype_data = {
	/* i.mx35 and later cspi shares the functions with i.mx31 one */
	.intctrl = mx31_intctrl,
	.prepare_message = mx31_prepare_message,
	.prepare_transfer = mx31_prepare_transfer,
	.trigger = mx31_trigger,
	.rx_available = mx31_rx_available,
	.reset = mx31_reset,
	.fifo_size = 8,
	.has_dmamode = true,
	.dynamic_burst = false,
	.has_slavemode = false,
	.devtype = IMX35_CSPI,
};

static struct spi_imx_devtype_data imx51_ecspi_devtype_data = {
	.intctrl = mx51_ecspi_intctrl,
	.prepare_message = mx51_ecspi_prepare_message,
	.prepare_transfer = mx51_ecspi_prepare_transfer,
	.trigger = mx51_ecspi_trigger,
	.rx_available = mx51_ecspi_rx_available,
	.reset = mx51_ecspi_reset,
	.setup_wml = mx51_setup_wml,
	.disable_dma = mx51_disable_dma,
	.fifo_size = 64,
	.has_dmamode = true,
	.dynamic_burst = true,
	.has_slavemode = true,
	.disable = mx51_ecspi_disable,
	.devtype = IMX51_ECSPI,
};

static struct spi_imx_devtype_data imx53_ecspi_devtype_data = {
	.intctrl = mx51_ecspi_intctrl,
	.prepare_message = mx51_ecspi_prepare_message,
	.prepare_transfer = mx51_ecspi_prepare_transfer,
	.trigger = mx51_ecspi_trigger,
	.rx_available = mx51_ecspi_rx_available,
	.disable_dma = mx51_disable_dma,
	.reset = mx51_ecspi_reset,
	.fifo_size = 64,
	.has_dmamode = true,
	.has_slavemode = true,
	.disable = mx51_ecspi_disable,
	.devtype = IMX53_ECSPI,
};

static const struct of_device_id spi_imx_dt_ids[] = {
	{ .compatible = "fsl,imx1-cspi", .data = &imx1_cspi_devtype_data, },
	{ .compatible = "fsl,imx21-cspi", .data = &imx21_cspi_devtype_data, },
	{ .compatible = "fsl,imx27-cspi", .data = &imx27_cspi_devtype_data, },
	{ .compatible = "fsl,imx31-cspi", .data = &imx31_cspi_devtype_data, },
	{ .compatible = "fsl,imx35-cspi", .data = &imx35_cspi_devtype_data, },
	{ .compatible = "fsl,imx51-ecspi", .data = &imx51_ecspi_devtype_data, },
	{ .compatible = "fsl,imx53-ecspi", .data = &imx53_ecspi_devtype_data, },
	{ /* sentinel */ }
};
MODULE_DEVICE_TABLE(of, spi_imx_dt_ids);

static void spi_imx_set_burst_len(struct spi_imx_data *spi_imx, int n_bits)
{
	u32 ctrl;

	ctrl = readl(spi_imx->base + MX51_ECSPI_CTRL);
	ctrl &= ~MX51_ECSPI_CTRL_BL_MASK;
	ctrl |= ((n_bits - 1) << MX51_ECSPI_CTRL_BL_OFFSET);
	writel(ctrl, spi_imx->base + MX51_ECSPI_CTRL);
}

static void spi_imx_push(struct spi_imx_data *spi_imx)
{
	unsigned int burst_len, fifo_words;

	if (spi_imx->dynamic_burst)
		fifo_words = 4;
	else
		fifo_words = spi_imx_bytes_per_word(spi_imx->bits_per_word);
	/*
	 * Reload the FIFO when the remaining bytes to be transferred in the
	 * current burst is 0. This only applies when bits_per_word is a
	 * multiple of 8.
	 */
	if (!spi_imx->remainder) {
		if (spi_imx->dynamic_burst) {

			/* We need to deal unaligned data first */
			burst_len = spi_imx->count % MX51_ECSPI_CTRL_MAX_BURST;

			if (!burst_len)
				burst_len = MX51_ECSPI_CTRL_MAX_BURST;

			spi_imx_set_burst_len(spi_imx, burst_len * 8);

			spi_imx->remainder = burst_len;
		} else {
			spi_imx->remainder = fifo_words;
		}
	}

	while (spi_imx->txfifo < spi_imx->devtype_data->fifo_size) {
		if (!spi_imx->count)
			break;
		if (spi_imx->dynamic_burst &&
		    spi_imx->txfifo >= DIV_ROUND_UP(spi_imx->remainder,
						     fifo_words))
			break;
		spi_imx->tx(spi_imx);
		spi_imx->txfifo++;
	}

	if (!spi_imx->slave_mode)
		spi_imx->devtype_data->trigger(spi_imx);
}

static irqreturn_t spi_imx_isr(int irq, void *dev_id)
{
	struct spi_imx_data *spi_imx = dev_id;

	while (spi_imx->txfifo &&
	       spi_imx->devtype_data->rx_available(spi_imx)) {
		spi_imx->rx(spi_imx);
		spi_imx->txfifo--;
	}

	if (spi_imx->count) {
		spi_imx_push(spi_imx);
		return IRQ_HANDLED;
	}

	if (spi_imx->txfifo) {
		/* No data left to push, but still waiting for rx data,
		 * enable receive data available interrupt.
		 */
		spi_imx->devtype_data->intctrl(
				spi_imx, MXC_INT_RR);
		return IRQ_HANDLED;
	}

	spi_imx->devtype_data->intctrl(spi_imx, 0);
	complete(&spi_imx->xfer_done);

	return IRQ_HANDLED;
}

static int spi_imx_dma_configure(struct spi_master *master)
{
	int ret;
	enum dma_slave_buswidth buswidth;
	struct dma_slave_config rx = {}, tx = {};
	struct spi_imx_data *spi_imx = spi_master_get_devdata(master);

	switch (spi_imx_bytes_per_word(spi_imx->bits_per_word)) {
	case 4:
		buswidth = DMA_SLAVE_BUSWIDTH_4_BYTES;
		break;
	case 2:
		buswidth = DMA_SLAVE_BUSWIDTH_2_BYTES;
		break;
	case 1:
		buswidth = DMA_SLAVE_BUSWIDTH_1_BYTE;
		break;
	default:
		return -EINVAL;
	}

	tx.direction = DMA_MEM_TO_DEV;
	tx.dst_addr = spi_imx->base_phys + MXC_CSPITXDATA;
	tx.dst_addr_width = buswidth;
	tx.dst_maxburst = spi_imx->wml;
	ret = dmaengine_slave_config(master->dma_tx, &tx);
	if (ret) {
		dev_err(spi_imx->dev, "TX dma configuration failed with %d\n", ret);
		return ret;
	}

	rx.direction = DMA_DEV_TO_MEM;
	rx.src_addr = spi_imx->base_phys + MXC_CSPIRXDATA;
	rx.src_addr_width = buswidth;
	rx.src_maxburst = spi_imx->wml;
	ret = dmaengine_slave_config(master->dma_rx, &rx);
	if (ret) {
		dev_err(spi_imx->dev, "RX dma configuration failed with %d\n", ret);
		return ret;
	}

	return 0;
}

static int spi_imx_setupxfer(struct spi_device *spi,
				 struct spi_transfer *t)
{
	struct spi_imx_data *spi_imx = spi_master_get_devdata(spi->master);

	if (!t)
		return 0;

	if (!t->speed_hz) {
		if (!spi->max_speed_hz) {
			dev_err(&spi->dev, "no speed_hz provided!\n");
			return -EINVAL;
		}
		dev_dbg(&spi->dev, "using spi->max_speed_hz!\n");
		spi_imx->spi_bus_clk = spi->max_speed_hz;
	} else
		spi_imx->spi_bus_clk = t->speed_hz;

	spi_imx->bits_per_word = t->bits_per_word;

	/*
	 * Initialize the functions for transfer. To transfer non byte-aligned
	 * words, we have to use multiple word-size bursts, we can't use
	 * dynamic_burst in that case.
	 */
	if (spi_imx->devtype_data->dynamic_burst && !spi_imx->slave_mode &&
	    (spi_imx->bits_per_word == 8 ||
	    spi_imx->bits_per_word == 16 ||
	    spi_imx->bits_per_word == 32)) {

		spi_imx->rx = spi_imx_buf_rx_swap;
		spi_imx->tx = spi_imx_buf_tx_swap;
		spi_imx->dynamic_burst = 1;

	} else {
		if (spi_imx->bits_per_word <= 8) {
			spi_imx->rx = spi_imx_buf_rx_u8;
			spi_imx->tx = spi_imx_buf_tx_u8;
		} else if (spi_imx->bits_per_word <= 16) {
			spi_imx->rx = spi_imx_buf_rx_u16;
			spi_imx->tx = spi_imx_buf_tx_u16;
		} else {
			spi_imx->rx = spi_imx_buf_rx_u32;
			spi_imx->tx = spi_imx_buf_tx_u32;
		}
		spi_imx->dynamic_burst = 0;
	}

	if (spi_imx_can_dma(spi_imx->bitbang.master, spi, t))
		spi_imx->usedma = true;
	else
		spi_imx->usedma = false;

	if (is_imx53_ecspi(spi_imx) && spi_imx->slave_mode) {
		spi_imx->rx = mx53_ecspi_rx_slave;
		spi_imx->tx = mx53_ecspi_tx_slave;
		spi_imx->slave_burst = t->len;
	}

	spi_imx->devtype_data->prepare_transfer(spi_imx, spi);

	return 0;
}

static void spi_imx_sdma_exit(struct spi_imx_data *spi_imx)
{
	struct spi_master *master = spi_imx->bitbang.master;

	if (master->dma_rx) {
		dma_release_channel(master->dma_rx);
		master->dma_rx = NULL;
	}

	if (master->dma_tx) {
		dma_release_channel(master->dma_tx);
		master->dma_tx = NULL;
	}
}

static int spi_imx_sdma_init(struct device *dev, struct spi_imx_data *spi_imx,
			     struct spi_master *master)
{
	int ret;

	/* use pio mode for i.mx6dl chip TKT238285 */
	if (of_machine_is_compatible("fsl,imx6dl"))
		return 0;

	spi_imx->wml = spi_imx->devtype_data->fifo_size / 2;

	/* Prepare for TX DMA: */
	master->dma_tx = dma_request_chan(dev, "tx");
	if (IS_ERR(master->dma_tx)) {
		ret = PTR_ERR(master->dma_tx);
		dev_dbg(dev, "can't get the TX DMA channel, error %d!\n", ret);
		master->dma_tx = NULL;
		goto err;
	}

	/* Prepare for RX : */
	master->dma_rx = dma_request_chan(dev, "rx");
	if (IS_ERR(master->dma_rx)) {
		ret = PTR_ERR(master->dma_rx);
		dev_dbg(dev, "can't get the RX DMA channel, error %d\n", ret);
		master->dma_rx = NULL;
		goto err;
	}

	init_completion(&spi_imx->dma_rx_completion);
	init_completion(&spi_imx->dma_tx_completion);
	master->can_dma = spi_imx_can_dma;
	master->max_dma_len = MAX_SDMA_BD_BYTES;
	spi_imx->bitbang.master->flags = SPI_MASTER_MUST_RX |
					 SPI_MASTER_MUST_TX;

	return 0;
err:
	spi_imx_sdma_exit(spi_imx);
	return ret;
}

static void spi_imx_dma_rx_callback(void *cookie)
{
	struct spi_imx_data *spi_imx = (struct spi_imx_data *)cookie;

	complete(&spi_imx->dma_rx_completion);
}

static void spi_imx_dma_tx_callback(void *cookie)
{
	struct spi_imx_data *spi_imx = (struct spi_imx_data *)cookie;

	complete(&spi_imx->dma_tx_completion);
}

static int spi_imx_calculate_timeout(struct spi_imx_data *spi_imx, int size)
{
	unsigned long timeout = 0;

	/* Time with actual data transfer and CS change delay related to HW */
	timeout = (8 + 4) * size / spi_imx->spi_bus_clk;

	/* Add extra second for scheduler related activities */
	timeout += 1;

	/* Double calculated timeout */
	return msecs_to_jiffies(2 * timeout * MSEC_PER_SEC);
}

static int spi_imx_dma_transfer(struct spi_imx_data *spi_imx,
				struct spi_transfer *transfer)
{
	struct dma_async_tx_descriptor *desc_tx, *desc_rx;
	unsigned long transfer_timeout;
	unsigned long timeout;
	struct spi_master *master = spi_imx->bitbang.master;
	struct sg_table *tx = &transfer->tx_sg, *rx = &transfer->rx_sg;
	struct scatterlist *last_sg = sg_last(rx->sgl, rx->nents);
	unsigned int bytes_per_word, i;
	int ret;

	/* Get the right burst length from the last sg to ensure no tail data */
	bytes_per_word = spi_imx_bytes_per_word(transfer->bits_per_word);
	for (i = spi_imx->devtype_data->fifo_size / 2; i > 0; i--) {
		if (!(sg_dma_len(last_sg) % (i * bytes_per_word)))
			break;
	}
	/* Use 1 as wml in case no available burst length got */
	if (i == 0)
		i = 1;

	spi_imx->wml =  i;

	ret = spi_imx_dma_configure(master);
	if (ret)
		goto dma_failure_no_start;

	if (!spi_imx->devtype_data->setup_wml) {
		dev_err(spi_imx->dev, "No setup_wml()?\n");
		ret = -EINVAL;
		goto dma_failure_no_start;
	}
	spi_imx->devtype_data->setup_wml(spi_imx);

	/*
	 * The TX DMA setup starts the transfer, so make sure RX is configured
	 * before TX.
	 */
	desc_rx = dmaengine_prep_slave_sg(master->dma_rx,
				rx->sgl, rx->nents, DMA_DEV_TO_MEM,
				DMA_PREP_INTERRUPT | DMA_CTRL_ACK);
	if (!desc_rx) {
		ret = -EINVAL;
		goto dma_failure_no_start;
	}

	desc_rx->callback = spi_imx_dma_rx_callback;
	desc_rx->callback_param = (void *)spi_imx;
	dmaengine_submit(desc_rx);
	reinit_completion(&spi_imx->dma_rx_completion);
	dma_async_issue_pending(master->dma_rx);

	desc_tx = dmaengine_prep_slave_sg(master->dma_tx,
				tx->sgl, tx->nents, DMA_MEM_TO_DEV,
				DMA_PREP_INTERRUPT | DMA_CTRL_ACK);
	if (!desc_tx) {
		dmaengine_terminate_all(master->dma_tx);
		dmaengine_terminate_all(master->dma_rx);
		return -EINVAL;
	}

	desc_tx->callback = spi_imx_dma_tx_callback;
	desc_tx->callback_param = (void *)spi_imx;
	dmaengine_submit(desc_tx);
	reinit_completion(&spi_imx->dma_tx_completion);
	dma_async_issue_pending(master->dma_tx);

	transfer_timeout = spi_imx_calculate_timeout(spi_imx, transfer->len);

	/* Wait SDMA to finish the data transfer.*/
	timeout = wait_for_completion_timeout(&spi_imx->dma_tx_completion,
						transfer_timeout);
	if (!timeout) {
		dev_err(spi_imx->dev, "I/O Error in DMA TX\n");
		dmaengine_terminate_all(master->dma_tx);
		dmaengine_terminate_all(master->dma_rx);
		return -ETIMEDOUT;
	}

	timeout = wait_for_completion_timeout(&spi_imx->dma_rx_completion,
					      transfer_timeout);
	if (!timeout) {
		dev_err(&master->dev, "I/O Error in DMA RX\n");
		spi_imx->devtype_data->reset(spi_imx);
		dmaengine_terminate_all(master->dma_rx);
		return -ETIMEDOUT;
	}

	return transfer->len;
/* fallback to pio */
dma_failure_no_start:
	transfer->error |= SPI_TRANS_FAIL_NO_START;
	return ret;
}

static int spi_imx_pio_transfer(struct spi_device *spi,
				struct spi_transfer *transfer)
{
	struct spi_imx_data *spi_imx = spi_master_get_devdata(spi->master);
	unsigned long transfer_timeout;
	unsigned long timeout;

	spi_imx->tx_buf = transfer->tx_buf;
	spi_imx->rx_buf = transfer->rx_buf;
	spi_imx->count = transfer->len;
	spi_imx->txfifo = 0;
	spi_imx->remainder = 0;

	reinit_completion(&spi_imx->xfer_done);

	spi_imx_push(spi_imx);

	spi_imx->devtype_data->intctrl(spi_imx, MXC_INT_TE);

	transfer_timeout = spi_imx_calculate_timeout(spi_imx, transfer->len);

	timeout = wait_for_completion_timeout(&spi_imx->xfer_done,
					      transfer_timeout);
	if (!timeout) {
		dev_err(&spi->dev, "I/O Error in PIO\n");
		spi_imx->devtype_data->reset(spi_imx);
		return -ETIMEDOUT;
	}

	return transfer->len;
}

static int spi_imx_pio_transfer_slave(struct spi_device *spi,
				      struct spi_transfer *transfer)
{
	struct spi_imx_data *spi_imx = spi_master_get_devdata(spi->master);
	int ret = transfer->len;

	if (is_imx53_ecspi(spi_imx) &&
	    transfer->len > MX53_MAX_TRANSFER_BYTES) {
		dev_err(&spi->dev, "Transaction too big, max size is %d bytes\n",
			MX53_MAX_TRANSFER_BYTES);
		return -EMSGSIZE;
	}

	spi_imx->tx_buf = transfer->tx_buf;
	spi_imx->rx_buf = transfer->rx_buf;
	spi_imx->count = transfer->len;
	spi_imx->txfifo = 0;
	spi_imx->remainder = 0;

	reinit_completion(&spi_imx->xfer_done);
	spi_imx->slave_aborted = false;

	spi_imx_push(spi_imx);

	spi_imx->devtype_data->intctrl(spi_imx, MXC_INT_TE | MXC_INT_RDR);

	if (wait_for_completion_interruptible(&spi_imx->xfer_done) ||
	    spi_imx->slave_aborted) {
		dev_dbg(&spi->dev, "interrupted\n");
		ret = -EINTR;
	}

	/* ecspi has a HW issue when works in Slave mode,
	 * after 64 words writtern to TXFIFO, even TXFIFO becomes empty,
	 * ECSPI_TXDATA keeps shift out the last word data,
	 * so we have to disable ECSPI when in slave mode after the
	 * transfer completes
	 */
	if (spi_imx->devtype_data->disable)
		spi_imx->devtype_data->disable(spi_imx);

	return ret;
}

static int spi_imx_transfer(struct spi_device *spi,
				struct spi_transfer *transfer)
{
	struct spi_imx_data *spi_imx = spi_master_get_devdata(spi->master);

	transfer->effective_speed_hz = spi_imx->spi_bus_clk;

	/* flush rxfifo before transfer */
	while (spi_imx->devtype_data->rx_available(spi_imx))
		readl(spi_imx->base + MXC_CSPIRXDATA);

	if (spi_imx->slave_mode)
		return spi_imx_pio_transfer_slave(spi, transfer);

	if (spi_imx->usedma)
		return spi_imx_dma_transfer(spi_imx, transfer);

	return spi_imx_pio_transfer(spi, transfer);
}

static int spi_imx_setup(struct spi_device *spi)
{
	dev_dbg(&spi->dev, "%s: mode %d, %u bpw, %d hz\n", __func__,
		 spi->mode, spi->bits_per_word, spi->max_speed_hz);

	return 0;
}

static void spi_imx_cleanup(struct spi_device *spi)
{
}

static int
spi_imx_prepare_message(struct spi_master *master, struct spi_message *msg)
{
	struct spi_imx_data *spi_imx = spi_master_get_devdata(master);
	int ret;

	ret = pm_runtime_get_sync(spi_imx->dev);
	if (ret < 0) {
		pm_runtime_put_noidle(spi_imx->dev);
		dev_err(spi_imx->dev, "failed to enable clock\n");
		return ret;
	}

	ret = spi_imx->devtype_data->prepare_message(spi_imx, msg);
	if (ret) {
		pm_runtime_mark_last_busy(spi_imx->dev);
		pm_runtime_put_autosuspend(spi_imx->dev);
	}

	return ret;
}

static int
spi_imx_unprepare_message(struct spi_master *master, struct spi_message *msg)
{
	struct spi_imx_data *spi_imx = spi_master_get_devdata(master);

	pm_runtime_mark_last_busy(spi_imx->dev);
	pm_runtime_put_autosuspend(spi_imx->dev);
	return 0;
}

static int spi_imx_slave_abort(struct spi_master *master)
{
	struct spi_imx_data *spi_imx = spi_master_get_devdata(master);

	spi_imx->slave_aborted = true;
	complete(&spi_imx->xfer_done);

	return 0;
}

static int spi_imx_probe(struct platform_device *pdev)
{
	struct device_node *np = pdev->dev.of_node;
<<<<<<< HEAD
	const struct of_device_id *of_id =
			of_match_device(spi_imx_dt_ids, &pdev->dev);
=======
>>>>>>> 7d2a07b7
	struct spi_master *master;
	struct spi_imx_data *spi_imx;
	struct resource *res;
	int ret, irq, spi_drctl;
<<<<<<< HEAD
	const struct spi_imx_devtype_data *devtype_data = of_id ? of_id->data :
		(struct spi_imx_devtype_data *)pdev->id_entry->driver_data;
=======
	const struct spi_imx_devtype_data *devtype_data =
			of_device_get_match_data(&pdev->dev);
>>>>>>> 7d2a07b7
	bool slave_mode;
	u32 val;

	slave_mode = devtype_data->has_slavemode &&
			of_property_read_bool(np, "spi-slave");
	if (slave_mode)
		master = spi_alloc_slave(&pdev->dev,
					 sizeof(struct spi_imx_data));
	else
		master = spi_alloc_master(&pdev->dev,
					  sizeof(struct spi_imx_data));
	if (!master)
		return -ENOMEM;

	ret = of_property_read_u32(np, "fsl,spi-rdy-drctl", &spi_drctl);
	if ((ret < 0) || (spi_drctl >= 0x3)) {
		/* '11' is reserved */
		spi_drctl = 0;
	}

	platform_set_drvdata(pdev, master);

	master->bits_per_word_mask = SPI_BPW_RANGE_MASK(1, 32);
	master->bus_num = np ? -1 : pdev->id;
	master->use_gpio_descriptors = true;

	spi_imx = spi_master_get_devdata(master);
	spi_imx->bitbang.master = master;
	spi_imx->dev = &pdev->dev;
	spi_imx->slave_mode = slave_mode;

	spi_imx->devtype_data = devtype_data;

	/*
	 * Get number of chip selects from device properties. This can be
	 * coming from device tree or boardfiles, if it is not defined,
	 * a default value of 3 chip selects will be used, as all the legacy
	 * board files have <= 3 chip selects.
	 */
	if (!device_property_read_u32(&pdev->dev, "num-cs", &val))
		master->num_chipselect = val;
	else
		master->num_chipselect = 3;

	spi_imx->bitbang.setup_transfer = spi_imx_setupxfer;
	spi_imx->bitbang.txrx_bufs = spi_imx_transfer;
	spi_imx->bitbang.master->setup = spi_imx_setup;
	spi_imx->bitbang.master->cleanup = spi_imx_cleanup;
	spi_imx->bitbang.master->prepare_message = spi_imx_prepare_message;
	spi_imx->bitbang.master->unprepare_message = spi_imx_unprepare_message;
	spi_imx->bitbang.master->slave_abort = spi_imx_slave_abort;
	spi_imx->bitbang.master->mode_bits = SPI_CPOL | SPI_CPHA | SPI_CS_HIGH \
					     | SPI_NO_CS;
	if (is_imx35_cspi(spi_imx) || is_imx51_ecspi(spi_imx) ||
	    is_imx53_ecspi(spi_imx))
		spi_imx->bitbang.master->mode_bits |= SPI_LOOP | SPI_READY;

	spi_imx->spi_drctl = spi_drctl;

	init_completion(&spi_imx->xfer_done);

	res = platform_get_resource(pdev, IORESOURCE_MEM, 0);
	spi_imx->base = devm_ioremap_resource(&pdev->dev, res);
	if (IS_ERR(spi_imx->base)) {
		ret = PTR_ERR(spi_imx->base);
		goto out_master_put;
	}
	spi_imx->base_phys = res->start;

	irq = platform_get_irq(pdev, 0);
	if (irq < 0) {
		ret = irq;
		goto out_master_put;
	}

	ret = devm_request_irq(&pdev->dev, irq, spi_imx_isr, 0,
			       dev_name(&pdev->dev), spi_imx);
	if (ret) {
		dev_err(&pdev->dev, "can't get irq%d: %d\n", irq, ret);
		goto out_master_put;
	}

	spi_imx->clk_ipg = devm_clk_get(&pdev->dev, "ipg");
	if (IS_ERR(spi_imx->clk_ipg)) {
		ret = PTR_ERR(spi_imx->clk_ipg);
		goto out_master_put;
	}

	spi_imx->clk_per = devm_clk_get(&pdev->dev, "per");
	if (IS_ERR(spi_imx->clk_per)) {
		ret = PTR_ERR(spi_imx->clk_per);
		goto out_master_put;
	}

	ret = clk_prepare_enable(spi_imx->clk_per);
	if (ret)
		goto out_master_put;

	ret = clk_prepare_enable(spi_imx->clk_ipg);
	if (ret)
		goto out_put_per;

	pm_runtime_set_autosuspend_delay(spi_imx->dev, MXC_RPM_TIMEOUT);
	pm_runtime_use_autosuspend(spi_imx->dev);
	pm_runtime_get_noresume(spi_imx->dev);
	pm_runtime_set_active(spi_imx->dev);
	pm_runtime_enable(spi_imx->dev);

	spi_imx->spi_clk = clk_get_rate(spi_imx->clk_per);
	/*
	 * Only validated on i.mx35 and i.mx6 now, can remove the constraint
	 * if validated on other chips.
	 */
	if (spi_imx->devtype_data->has_dmamode) {
		ret = spi_imx_sdma_init(&pdev->dev, spi_imx, master);
		if (ret == -EPROBE_DEFER)
			goto out_runtime_pm_put;

		if (ret < 0)
			dev_dbg(&pdev->dev, "dma setup error %d, use pio\n",
				ret);
	}

	spi_imx->devtype_data->reset(spi_imx);

	spi_imx->devtype_data->intctrl(spi_imx, 0);

	master->dev.of_node = pdev->dev.of_node;
	ret = spi_bitbang_start(&spi_imx->bitbang);
	if (ret) {
		dev_err_probe(&pdev->dev, ret, "bitbang start failed\n");
		goto out_bitbang_start;
	}
<<<<<<< HEAD

	dev_info(&pdev->dev, "probed\n");

	pm_runtime_mark_last_busy(spi_imx->dev);
	pm_runtime_put_autosuspend(spi_imx->dev);

=======

	pm_runtime_mark_last_busy(spi_imx->dev);
	pm_runtime_put_autosuspend(spi_imx->dev);

>>>>>>> 7d2a07b7
	return ret;

out_bitbang_start:
	if (spi_imx->devtype_data->has_dmamode)
		spi_imx_sdma_exit(spi_imx);
out_runtime_pm_put:
	pm_runtime_dont_use_autosuspend(spi_imx->dev);
	pm_runtime_set_suspended(&pdev->dev);
	pm_runtime_disable(spi_imx->dev);

	clk_disable_unprepare(spi_imx->clk_ipg);
out_put_per:
	clk_disable_unprepare(spi_imx->clk_per);
out_master_put:
	spi_master_put(master);

	return ret;
}

static int spi_imx_remove(struct platform_device *pdev)
{
	struct spi_master *master = platform_get_drvdata(pdev);
	struct spi_imx_data *spi_imx = spi_master_get_devdata(master);
	int ret;

	spi_bitbang_stop(&spi_imx->bitbang);

	ret = pm_runtime_get_sync(spi_imx->dev);
	if (ret < 0) {
		pm_runtime_put_noidle(spi_imx->dev);
		dev_err(spi_imx->dev, "failed to enable clock\n");
		return ret;
	}

	writel(0, spi_imx->base + MXC_CSPICTRL);

	pm_runtime_dont_use_autosuspend(spi_imx->dev);
	pm_runtime_put_sync(spi_imx->dev);
	pm_runtime_disable(spi_imx->dev);

	spi_imx_sdma_exit(spi_imx);
	spi_master_put(master);

	return 0;
}

static int __maybe_unused spi_imx_runtime_resume(struct device *dev)
{
	struct spi_master *master = dev_get_drvdata(dev);
	struct spi_imx_data *spi_imx;
	int ret;

	spi_imx = spi_master_get_devdata(master);

	ret = clk_prepare_enable(spi_imx->clk_per);
	if (ret)
		return ret;

	ret = clk_prepare_enable(spi_imx->clk_ipg);
	if (ret) {
		clk_disable_unprepare(spi_imx->clk_per);
		return ret;
	}

	return 0;
}

static int __maybe_unused spi_imx_runtime_suspend(struct device *dev)
{
	struct spi_master *master = dev_get_drvdata(dev);
	struct spi_imx_data *spi_imx;

	spi_imx = spi_master_get_devdata(master);

	clk_disable_unprepare(spi_imx->clk_per);
	clk_disable_unprepare(spi_imx->clk_ipg);
<<<<<<< HEAD
=======

	return 0;
}

static int __maybe_unused spi_imx_suspend(struct device *dev)
{
	pinctrl_pm_select_sleep_state(dev);
	return 0;
}
>>>>>>> 7d2a07b7

static int __maybe_unused spi_imx_resume(struct device *dev)
{
	pinctrl_pm_select_default_state(dev);
	return 0;
}

<<<<<<< HEAD
static int __maybe_unused spi_imx_suspend(struct device *dev)
{
	pinctrl_pm_select_sleep_state(dev);
	return 0;
}

static int __maybe_unused spi_imx_resume(struct device *dev)
{
	pinctrl_pm_select_default_state(dev);
	return 0;
}

=======
>>>>>>> 7d2a07b7
static const struct dev_pm_ops imx_spi_pm = {
	SET_RUNTIME_PM_OPS(spi_imx_runtime_suspend,
				spi_imx_runtime_resume, NULL)
	SET_SYSTEM_SLEEP_PM_OPS(spi_imx_suspend, spi_imx_resume)
};

static struct platform_driver spi_imx_driver = {
	.driver = {
		   .name = DRIVER_NAME,
		   .of_match_table = spi_imx_dt_ids,
		   .pm = &imx_spi_pm,
	},
<<<<<<< HEAD
	.id_table = spi_imx_devtype,
=======
>>>>>>> 7d2a07b7
	.probe = spi_imx_probe,
	.remove = spi_imx_remove,
};
module_platform_driver(spi_imx_driver);

MODULE_DESCRIPTION("i.MX SPI Controller driver");
MODULE_AUTHOR("Sascha Hauer, Pengutronix");
MODULE_LICENSE("GPL");
MODULE_ALIAS("platform:" DRIVER_NAME);<|MERGE_RESOLUTION|>--- conflicted
+++ resolved
@@ -1567,22 +1567,12 @@
 static int spi_imx_probe(struct platform_device *pdev)
 {
 	struct device_node *np = pdev->dev.of_node;
-<<<<<<< HEAD
-	const struct of_device_id *of_id =
-			of_match_device(spi_imx_dt_ids, &pdev->dev);
-=======
->>>>>>> 7d2a07b7
 	struct spi_master *master;
 	struct spi_imx_data *spi_imx;
 	struct resource *res;
 	int ret, irq, spi_drctl;
-<<<<<<< HEAD
-	const struct spi_imx_devtype_data *devtype_data = of_id ? of_id->data :
-		(struct spi_imx_devtype_data *)pdev->id_entry->driver_data;
-=======
 	const struct spi_imx_devtype_data *devtype_data =
 			of_device_get_match_data(&pdev->dev);
->>>>>>> 7d2a07b7
 	bool slave_mode;
 	u32 val;
 
@@ -1716,19 +1706,10 @@
 		dev_err_probe(&pdev->dev, ret, "bitbang start failed\n");
 		goto out_bitbang_start;
 	}
-<<<<<<< HEAD
-
-	dev_info(&pdev->dev, "probed\n");
 
 	pm_runtime_mark_last_busy(spi_imx->dev);
 	pm_runtime_put_autosuspend(spi_imx->dev);
 
-=======
-
-	pm_runtime_mark_last_busy(spi_imx->dev);
-	pm_runtime_put_autosuspend(spi_imx->dev);
-
->>>>>>> 7d2a07b7
 	return ret;
 
 out_bitbang_start:
@@ -1805,8 +1786,6 @@
 
 	clk_disable_unprepare(spi_imx->clk_per);
 	clk_disable_unprepare(spi_imx->clk_ipg);
-<<<<<<< HEAD
-=======
 
 	return 0;
 }
@@ -1816,7 +1795,6 @@
 	pinctrl_pm_select_sleep_state(dev);
 	return 0;
 }
->>>>>>> 7d2a07b7
 
 static int __maybe_unused spi_imx_resume(struct device *dev)
 {
@@ -1824,21 +1802,6 @@
 	return 0;
 }
 
-<<<<<<< HEAD
-static int __maybe_unused spi_imx_suspend(struct device *dev)
-{
-	pinctrl_pm_select_sleep_state(dev);
-	return 0;
-}
-
-static int __maybe_unused spi_imx_resume(struct device *dev)
-{
-	pinctrl_pm_select_default_state(dev);
-	return 0;
-}
-
-=======
->>>>>>> 7d2a07b7
 static const struct dev_pm_ops imx_spi_pm = {
 	SET_RUNTIME_PM_OPS(spi_imx_runtime_suspend,
 				spi_imx_runtime_resume, NULL)
@@ -1851,10 +1814,6 @@
 		   .of_match_table = spi_imx_dt_ids,
 		   .pm = &imx_spi_pm,
 	},
-<<<<<<< HEAD
-	.id_table = spi_imx_devtype,
-=======
->>>>>>> 7d2a07b7
 	.probe = spi_imx_probe,
 	.remove = spi_imx_remove,
 };
