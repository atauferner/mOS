// SPDX-License-Identifier: GPL-2.0-or-later
/*
 * Asus Notebooks WMI hotkey driver
 *
 * Copyright(C) 2010 Corentin Chary <corentin.chary@gmail.com>
 */

#define pr_fmt(fmt) KBUILD_MODNAME ": " fmt

#include <linux/kernel.h>
#include <linux/module.h>
#include <linux/init.h>
#include <linux/input.h>
#include <linux/input/sparse-keymap.h>
#include <linux/fb.h>
#include <linux/dmi.h>
#include <linux/i8042.h>

#include "asus-wmi.h"

#define	ASUS_NB_WMI_FILE	"asus-nb-wmi"

MODULE_AUTHOR("Corentin Chary <corentin.chary@gmail.com>");
MODULE_DESCRIPTION("Asus Notebooks WMI Hotkey Driver");
MODULE_LICENSE("GPL");

#define ASUS_NB_WMI_EVENT_GUID	"0B3CBB35-E3C2-45ED-91C2-4C5A6D195D1C"

MODULE_ALIAS("wmi:"ASUS_NB_WMI_EVENT_GUID);

/*
 * WAPF defines the behavior of the Fn+Fx wlan key
 * The significance of values is yet to be found, but
 * most of the time:
 * Bit | Bluetooth | WLAN
 *  0  | Hardware  | Hardware
 *  1  | Hardware  | Software
 *  4  | Software  | Software
 */
static int wapf = -1;
module_param(wapf, uint, 0444);
MODULE_PARM_DESC(wapf, "WAPF value");

static int tablet_mode_sw = -1;
module_param(tablet_mode_sw, uint, 0444);
MODULE_PARM_DESC(tablet_mode_sw, "Tablet mode detect: -1:auto 0:disable 1:kbd-dock 2:lid-flip");

static struct quirk_entry *quirks;

static bool asus_q500a_i8042_filter(unsigned char data, unsigned char str,
			      struct serio *port)
{
	static bool extended;
	bool ret = false;

	if (str & I8042_STR_AUXDATA)
		return false;

	if (unlikely(data == 0xe1)) {
		extended = true;
		ret = true;
	} else if (unlikely(extended)) {
		extended = false;
		ret = true;
	}

	return ret;
}

static struct quirk_entry quirk_asus_unknown = {
	.wapf = 0,
	.wmi_backlight_set_devstate = true,
};

static struct quirk_entry quirk_asus_q500a = {
	.i8042_filter = asus_q500a_i8042_filter,
	.wmi_backlight_set_devstate = true,
};

/*
 * For those machines that need software to control bt/wifi status
 * and can't adjust brightness through ACPI interface
 * and have duplicate events(ACPI and WMI) for display toggle
 */
static struct quirk_entry quirk_asus_x55u = {
	.wapf = 4,
	.wmi_backlight_power = true,
	.wmi_backlight_set_devstate = true,
	.no_display_toggle = true,
};

static struct quirk_entry quirk_asus_wapf4 = {
	.wapf = 4,
	.wmi_backlight_set_devstate = true,
};

static struct quirk_entry quirk_asus_x200ca = {
	.wapf = 2,
	.wmi_backlight_set_devstate = true,
};

static struct quirk_entry quirk_asus_ux303ub = {
	.wmi_backlight_native = true,
	.wmi_backlight_set_devstate = true,
};

static struct quirk_entry quirk_asus_x550lb = {
	.wmi_backlight_set_devstate = true,
	.xusb2pr = 0x01D9,
};

static struct quirk_entry quirk_asus_forceals = {
	.wmi_backlight_set_devstate = true,
	.wmi_force_als_set = true,
};

<<<<<<< HEAD
static struct quirk_entry quirk_asus_ga401i = {
	.wmi_backlight_power = true,
	.wmi_backlight_set_devstate = true,
};

static struct quirk_entry quirk_asus_ga502i = {
	.wmi_backlight_power = true,
	.wmi_backlight_set_devstate = true,
=======
static struct quirk_entry quirk_asus_use_kbd_dock_devid = {
	.use_kbd_dock_devid = true,
};

static struct quirk_entry quirk_asus_use_lid_flip_devid = {
	.wmi_backlight_set_devstate = true,
	.use_lid_flip_devid = true,
>>>>>>> 7d2a07b7
};

static int dmi_matched(const struct dmi_system_id *dmi)
{
	pr_info("Identified laptop model '%s'\n", dmi->ident);
	quirks = dmi->driver_data;
	return 1;
}

static const struct dmi_system_id asus_quirks[] = {
	{
		.callback = dmi_matched,
		.ident = "ASUSTeK COMPUTER INC. Q500A",
		.matches = {
			DMI_MATCH(DMI_SYS_VENDOR, "ASUSTeK COMPUTER INC."),
			DMI_MATCH(DMI_PRODUCT_NAME, "Q500A"),
		},
		.driver_data = &quirk_asus_q500a,
	},
	{
		.callback = dmi_matched,
		.ident = "ASUSTeK COMPUTER INC. U32U",
		.matches = {
			DMI_MATCH(DMI_SYS_VENDOR, "ASUSTeK Computer Inc."),
			DMI_MATCH(DMI_PRODUCT_NAME, "U32U"),
		},
		/*
		 * Note this machine has a Brazos APU, and most Brazos Asus
		 * machines need quirk_asus_x55u / wmi_backlight_power but
		 * here acpi-video seems to work fine for backlight control.
		 */
		.driver_data = &quirk_asus_wapf4,
	},
	{
		.callback = dmi_matched,
		.ident = "ASUSTeK COMPUTER INC. X302UA",
		.matches = {
			DMI_MATCH(DMI_SYS_VENDOR, "ASUSTeK COMPUTER INC."),
			DMI_MATCH(DMI_PRODUCT_NAME, "X302UA"),
		},
		.driver_data = &quirk_asus_wapf4,
	},
	{
		.callback = dmi_matched,
		.ident = "ASUSTeK COMPUTER INC. X401U",
		.matches = {
			DMI_MATCH(DMI_SYS_VENDOR, "ASUSTeK COMPUTER INC."),
			DMI_MATCH(DMI_PRODUCT_NAME, "X401U"),
		},
		.driver_data = &quirk_asus_x55u,
	},
	{
		.callback = dmi_matched,
		.ident = "ASUSTeK COMPUTER INC. X401A",
		.matches = {
			DMI_MATCH(DMI_SYS_VENDOR, "ASUSTeK COMPUTER INC."),
			DMI_MATCH(DMI_PRODUCT_NAME, "X401A"),
		},
		.driver_data = &quirk_asus_wapf4,
	},
	{
		.callback = dmi_matched,
		.ident = "ASUSTeK COMPUTER INC. X401A1",
		.matches = {
			DMI_MATCH(DMI_SYS_VENDOR, "ASUSTeK COMPUTER INC."),
			DMI_MATCH(DMI_PRODUCT_NAME, "X401A1"),
		},
		.driver_data = &quirk_asus_wapf4,
	},
	{
		.callback = dmi_matched,
		.ident = "ASUSTeK COMPUTER INC. X45U",
		.matches = {
			DMI_MATCH(DMI_SYS_VENDOR, "ASUSTeK COMPUTER INC."),
			DMI_MATCH(DMI_PRODUCT_NAME, "X45U"),
		},
		.driver_data = &quirk_asus_wapf4,
	},
	{
		.callback = dmi_matched,
		.ident = "ASUSTeK COMPUTER INC. X456UA",
		.matches = {
			DMI_MATCH(DMI_SYS_VENDOR, "ASUSTeK COMPUTER INC."),
			DMI_MATCH(DMI_PRODUCT_NAME, "X456UA"),
		},
		.driver_data = &quirk_asus_wapf4,
	},
	{
		.callback = dmi_matched,
		.ident = "ASUSTeK COMPUTER INC. X456UF",
		.matches = {
			DMI_MATCH(DMI_SYS_VENDOR, "ASUSTeK COMPUTER INC."),
			DMI_MATCH(DMI_PRODUCT_NAME, "X456UF"),
		},
		.driver_data = &quirk_asus_wapf4,
	},
	{
		.callback = dmi_matched,
		.ident = "ASUSTeK COMPUTER INC. X501U",
		.matches = {
			DMI_MATCH(DMI_SYS_VENDOR, "ASUSTeK COMPUTER INC."),
			DMI_MATCH(DMI_PRODUCT_NAME, "X501U"),
		},
		.driver_data = &quirk_asus_x55u,
	},
	{
		.callback = dmi_matched,
		.ident = "ASUSTeK COMPUTER INC. X501A",
		.matches = {
			DMI_MATCH(DMI_SYS_VENDOR, "ASUSTeK COMPUTER INC."),
			DMI_MATCH(DMI_PRODUCT_NAME, "X501A"),
		},
		.driver_data = &quirk_asus_wapf4,
	},
	{
		.callback = dmi_matched,
		.ident = "ASUSTeK COMPUTER INC. X501A1",
		.matches = {
			DMI_MATCH(DMI_SYS_VENDOR, "ASUSTeK COMPUTER INC."),
			DMI_MATCH(DMI_PRODUCT_NAME, "X501A1"),
		},
		.driver_data = &quirk_asus_wapf4,
	},
	{
		.callback = dmi_matched,
		.ident = "ASUSTeK COMPUTER INC. X550CA",
		.matches = {
			DMI_MATCH(DMI_SYS_VENDOR, "ASUSTeK COMPUTER INC."),
			DMI_MATCH(DMI_PRODUCT_NAME, "X550CA"),
		},
		.driver_data = &quirk_asus_wapf4,
	},
	{
		.callback = dmi_matched,
		.ident = "ASUSTeK COMPUTER INC. X550CC",
		.matches = {
			DMI_MATCH(DMI_SYS_VENDOR, "ASUSTeK COMPUTER INC."),
			DMI_MATCH(DMI_PRODUCT_NAME, "X550CC"),
		},
		.driver_data = &quirk_asus_wapf4,
	},
	{
		.callback = dmi_matched,
		.ident = "ASUSTeK COMPUTER INC. X550CL",
		.matches = {
			DMI_MATCH(DMI_SYS_VENDOR, "ASUSTeK COMPUTER INC."),
			DMI_MATCH(DMI_PRODUCT_NAME, "X550CL"),
		},
		.driver_data = &quirk_asus_wapf4,
	},
	{
		.callback = dmi_matched,
		.ident = "ASUSTeK COMPUTER INC. X550VB",
		.matches = {
			DMI_MATCH(DMI_SYS_VENDOR, "ASUSTeK COMPUTER INC."),
			DMI_MATCH(DMI_PRODUCT_NAME, "X550VB"),
		},
		.driver_data = &quirk_asus_wapf4,
	},
	{
		.callback = dmi_matched,
		.ident = "ASUSTeK COMPUTER INC. X551CA",
		.matches = {
			DMI_MATCH(DMI_SYS_VENDOR, "ASUSTeK COMPUTER INC."),
			DMI_MATCH(DMI_PRODUCT_NAME, "X551CA"),
		},
		.driver_data = &quirk_asus_wapf4,
	},
	{
		.callback = dmi_matched,
		.ident = "ASUSTeK COMPUTER INC. X55A",
		.matches = {
			DMI_MATCH(DMI_SYS_VENDOR, "ASUSTeK COMPUTER INC."),
			DMI_MATCH(DMI_PRODUCT_NAME, "X55A"),
		},
		.driver_data = &quirk_asus_wapf4,
	},
	{
		.callback = dmi_matched,
		.ident = "ASUSTeK COMPUTER INC. X55C",
		.matches = {
			DMI_MATCH(DMI_SYS_VENDOR, "ASUSTeK COMPUTER INC."),
			DMI_MATCH(DMI_PRODUCT_NAME, "X55C"),
		},
		.driver_data = &quirk_asus_wapf4,
	},
	{
		.callback = dmi_matched,
		.ident = "ASUSTeK COMPUTER INC. X55U",
		.matches = {
			DMI_MATCH(DMI_SYS_VENDOR, "ASUSTeK COMPUTER INC."),
			DMI_MATCH(DMI_PRODUCT_NAME, "X55U"),
		},
		.driver_data = &quirk_asus_x55u,
	},
	{
		.callback = dmi_matched,
		.ident = "ASUSTeK COMPUTER INC. X55VD",
		.matches = {
			DMI_MATCH(DMI_SYS_VENDOR, "ASUSTeK COMPUTER INC."),
			DMI_MATCH(DMI_PRODUCT_NAME, "X55VD"),
		},
		.driver_data = &quirk_asus_wapf4,
	},
	{
		.callback = dmi_matched,
		.ident = "ASUSTeK COMPUTER INC. X75A",
		.matches = {
			DMI_MATCH(DMI_SYS_VENDOR, "ASUSTeK COMPUTER INC."),
			DMI_MATCH(DMI_PRODUCT_NAME, "X75A"),
		},
		.driver_data = &quirk_asus_wapf4,
	},
	{
		.callback = dmi_matched,
		.ident = "ASUSTeK COMPUTER INC. X75VBP",
		.matches = {
			DMI_MATCH(DMI_SYS_VENDOR, "ASUSTeK COMPUTER INC."),
			DMI_MATCH(DMI_PRODUCT_NAME, "X75VBP"),
		},
		.driver_data = &quirk_asus_wapf4,
	},
	{
		.callback = dmi_matched,
		.ident = "ASUSTeK COMPUTER INC. X75VD",
		.matches = {
			DMI_MATCH(DMI_SYS_VENDOR, "ASUSTeK COMPUTER INC."),
			DMI_MATCH(DMI_PRODUCT_NAME, "X75VD"),
		},
		.driver_data = &quirk_asus_wapf4,
	},
	{
		.callback = dmi_matched,
		.ident = "ASUSTeK COMPUTER INC. 1015E",
		.matches = {
			DMI_MATCH(DMI_SYS_VENDOR, "ASUSTeK COMPUTER INC."),
			DMI_MATCH(DMI_PRODUCT_NAME, "1015E"),
		},
		.driver_data = &quirk_asus_wapf4,
	},
	{
		.callback = dmi_matched,
		.ident = "ASUSTeK COMPUTER INC. 1015U",
		.matches = {
			DMI_MATCH(DMI_SYS_VENDOR, "ASUSTeK COMPUTER INC."),
			DMI_MATCH(DMI_PRODUCT_NAME, "1015U"),
		},
		.driver_data = &quirk_asus_wapf4,
	},
	{
		.callback = dmi_matched,
		.ident = "ASUSTeK COMPUTER INC. X200CA",
		.matches = {
			DMI_MATCH(DMI_SYS_VENDOR, "ASUSTeK COMPUTER INC."),
			DMI_MATCH(DMI_PRODUCT_NAME, "X200CA"),
		},
		.driver_data = &quirk_asus_x200ca,
	},
	{
		.callback = dmi_matched,
		.ident = "ASUSTeK COMPUTER INC. UX303UB",
		.matches = {
			DMI_MATCH(DMI_SYS_VENDOR, "ASUSTeK COMPUTER INC."),
			DMI_MATCH(DMI_PRODUCT_NAME, "UX303UB"),
		},
		.driver_data = &quirk_asus_ux303ub,
	},
	{
		.callback = dmi_matched,
		.ident = "ASUSTeK COMPUTER INC. UX330UAK",
		.matches = {
			DMI_MATCH(DMI_SYS_VENDOR, "ASUSTeK COMPUTER INC."),
			DMI_MATCH(DMI_PRODUCT_NAME, "UX330UAK"),
		},
		.driver_data = &quirk_asus_forceals,
	},
	{
		.callback = dmi_matched,
		.ident = "ASUSTeK COMPUTER INC. X550LB",
		.matches = {
			DMI_MATCH(DMI_SYS_VENDOR, "ASUSTeK COMPUTER INC."),
			DMI_MATCH(DMI_PRODUCT_NAME, "X550LB"),
		},
		.driver_data = &quirk_asus_x550lb,
	},
	{
		.callback = dmi_matched,
		.ident = "ASUSTeK COMPUTER INC. UX430UQ",
		.matches = {
			DMI_MATCH(DMI_SYS_VENDOR, "ASUSTeK COMPUTER INC."),
			DMI_MATCH(DMI_PRODUCT_NAME, "UX430UQ"),
		},
		.driver_data = &quirk_asus_forceals,
	},
	{
		.callback = dmi_matched,
<<<<<<< HEAD
		.ident = "ASUSTeK COMPUTER INC. GA401IH",
		.matches = {
			DMI_MATCH(DMI_SYS_VENDOR, "ASUSTeK COMPUTER INC."),
			DMI_MATCH(DMI_PRODUCT_NAME, "GA401IH"),
		},
		.driver_data = &quirk_asus_ga401i,
	},
	{
		.callback = dmi_matched,
		.ident = "ASUSTeK COMPUTER INC. GA401II",
		.matches = {
			DMI_MATCH(DMI_SYS_VENDOR, "ASUSTeK COMPUTER INC."),
			DMI_MATCH(DMI_PRODUCT_NAME, "GA401II"),
		},
		.driver_data = &quirk_asus_ga401i,
	},
	{
		.callback = dmi_matched,
		.ident = "ASUSTeK COMPUTER INC. GA401IU",
		.matches = {
			DMI_MATCH(DMI_SYS_VENDOR, "ASUSTeK COMPUTER INC."),
			DMI_MATCH(DMI_PRODUCT_NAME, "GA401IU"),
		},
		.driver_data = &quirk_asus_ga401i,
	},
	{
		.callback = dmi_matched,
		.ident = "ASUSTeK COMPUTER INC. GA401IV",
		.matches = {
			DMI_MATCH(DMI_SYS_VENDOR, "ASUSTeK COMPUTER INC."),
			DMI_MATCH(DMI_PRODUCT_NAME, "GA401IV"),
		},
		.driver_data = &quirk_asus_ga401i,
	},
	{
		.callback = dmi_matched,
		.ident = "ASUSTeK COMPUTER INC. GA401IVC",
		.matches = {
			DMI_MATCH(DMI_SYS_VENDOR, "ASUSTeK COMPUTER INC."),
			DMI_MATCH(DMI_PRODUCT_NAME, "GA401IVC"),
		},
		.driver_data = &quirk_asus_ga401i,
	},
		{
		.callback = dmi_matched,
		.ident = "ASUSTeK COMPUTER INC. GA502II",
		.matches = {
			DMI_MATCH(DMI_SYS_VENDOR, "ASUSTeK COMPUTER INC."),
			DMI_MATCH(DMI_PRODUCT_NAME, "GA502II"),
		},
		.driver_data = &quirk_asus_ga502i,
	},
	{
		.callback = dmi_matched,
		.ident = "ASUSTeK COMPUTER INC. GA502IU",
		.matches = {
			DMI_MATCH(DMI_SYS_VENDOR, "ASUSTeK COMPUTER INC."),
			DMI_MATCH(DMI_PRODUCT_NAME, "GA502IU"),
		},
		.driver_data = &quirk_asus_ga502i,
	},
	{
		.callback = dmi_matched,
		.ident = "ASUSTeK COMPUTER INC. GA502IV",
		.matches = {
			DMI_MATCH(DMI_SYS_VENDOR, "ASUSTeK COMPUTER INC."),
			DMI_MATCH(DMI_PRODUCT_NAME, "GA502IV"),
		},
		.driver_data = &quirk_asus_ga502i,
=======
		.ident = "ASUSTeK COMPUTER INC. UX430UNR",
		.matches = {
			DMI_MATCH(DMI_SYS_VENDOR, "ASUSTeK COMPUTER INC."),
			DMI_MATCH(DMI_PRODUCT_NAME, "UX430UNR"),
		},
		.driver_data = &quirk_asus_forceals,
	},
	{
		.callback = dmi_matched,
		.ident = "Asus Transformer T100TA / T100HA / T100CHI",
		.matches = {
			DMI_MATCH(DMI_SYS_VENDOR, "ASUSTeK COMPUTER INC."),
			/* Match *T100* */
			DMI_MATCH(DMI_PRODUCT_NAME, "T100"),
		},
		.driver_data = &quirk_asus_use_kbd_dock_devid,
	},
	{
		.callback = dmi_matched,
		.ident = "Asus Transformer T101HA",
		.matches = {
			DMI_MATCH(DMI_SYS_VENDOR, "ASUSTeK COMPUTER INC."),
			DMI_MATCH(DMI_PRODUCT_NAME, "T101HA"),
		},
		.driver_data = &quirk_asus_use_kbd_dock_devid,
	},
	{
		.callback = dmi_matched,
		.ident = "Asus Transformer T200TA",
		.matches = {
			DMI_MATCH(DMI_SYS_VENDOR, "ASUSTeK COMPUTER INC."),
			DMI_MATCH(DMI_PRODUCT_NAME, "T200TA"),
		},
		.driver_data = &quirk_asus_use_kbd_dock_devid,
	},
	{
		.callback = dmi_matched,
		.ident = "ASUS ZenBook Flip UX360",
		.matches = {
			DMI_MATCH(DMI_SYS_VENDOR, "ASUSTeK COMPUTER INC."),
			/* Match UX360* */
			DMI_MATCH(DMI_PRODUCT_NAME, "UX360"),
		},
		.driver_data = &quirk_asus_use_lid_flip_devid,
	},
	{
		.callback = dmi_matched,
		.ident = "ASUS TP200s / E205SA",
		.matches = {
			DMI_MATCH(DMI_SYS_VENDOR, "ASUSTeK COMPUTER INC."),
			DMI_MATCH(DMI_PRODUCT_NAME, "E205SA"),
		},
		.driver_data = &quirk_asus_use_lid_flip_devid,
>>>>>>> 7d2a07b7
	},
	{},
};

static void asus_nb_wmi_quirks(struct asus_wmi_driver *driver)
{
	int ret;

	quirks = &quirk_asus_unknown;
	dmi_check_system(asus_quirks);

	driver->quirks = quirks;
	driver->panel_power = FB_BLANK_UNBLANK;

	/* overwrite the wapf setting if the wapf paramater is specified */
	if (wapf != -1)
		quirks->wapf = wapf;
	else
		wapf = quirks->wapf;

	switch (tablet_mode_sw) {
	case 0:
		quirks->use_kbd_dock_devid = false;
		quirks->use_lid_flip_devid = false;
		break;
	case 1:
		quirks->use_kbd_dock_devid = true;
		quirks->use_lid_flip_devid = false;
		break;
	case 2:
		quirks->use_kbd_dock_devid = false;
		quirks->use_lid_flip_devid = true;
		break;
	}

	if (quirks->i8042_filter) {
		ret = i8042_install_filter(quirks->i8042_filter);
		if (ret) {
			pr_warn("Unable to install key filter\n");
			return;
		}
		pr_info("Using i8042 filter function for receiving events\n");
	}
}

static const struct key_entry asus_nb_wmi_keymap[] = {
	{ KE_KEY, ASUS_WMI_BRN_DOWN, { KEY_BRIGHTNESSDOWN } },
	{ KE_KEY, ASUS_WMI_BRN_UP, { KEY_BRIGHTNESSUP } },
	{ KE_KEY, 0x30, { KEY_VOLUMEUP } },
	{ KE_KEY, 0x31, { KEY_VOLUMEDOWN } },
	{ KE_KEY, 0x32, { KEY_MUTE } },
	{ KE_KEY, 0x35, { KEY_SCREENLOCK } },
	{ KE_KEY, 0x40, { KEY_PREVIOUSSONG } },
	{ KE_KEY, 0x41, { KEY_NEXTSONG } },
	{ KE_KEY, 0x43, { KEY_STOPCD } }, /* Stop/Eject */
	{ KE_KEY, 0x45, { KEY_PLAYPAUSE } },
	{ KE_KEY, 0x4c, { KEY_MEDIA } }, /* WMP Key */
	{ KE_KEY, 0x50, { KEY_EMAIL } },
	{ KE_KEY, 0x51, { KEY_WWW } },
	{ KE_KEY, 0x55, { KEY_CALC } },
	{ KE_IGNORE, 0x57, },  /* Battery mode */
	{ KE_IGNORE, 0x58, },  /* AC mode */
	{ KE_KEY, 0x5C, { KEY_F15 } },  /* Power Gear key */
	{ KE_KEY, 0x5D, { KEY_WLAN } }, /* Wireless console Toggle */
	{ KE_KEY, 0x5E, { KEY_WLAN } }, /* Wireless console Enable */
	{ KE_KEY, 0x5F, { KEY_WLAN } }, /* Wireless console Disable */
	{ KE_KEY, 0x60, { KEY_TOUCHPAD_ON } },
	{ KE_KEY, 0x61, { KEY_SWITCHVIDEOMODE } }, /* SDSP LCD only */
	{ KE_KEY, 0x62, { KEY_SWITCHVIDEOMODE } }, /* SDSP CRT only */
	{ KE_KEY, 0x63, { KEY_SWITCHVIDEOMODE } }, /* SDSP LCD + CRT */
	{ KE_KEY, 0x64, { KEY_SWITCHVIDEOMODE } }, /* SDSP TV */
	{ KE_KEY, 0x65, { KEY_SWITCHVIDEOMODE } }, /* SDSP LCD + TV */
	{ KE_KEY, 0x66, { KEY_SWITCHVIDEOMODE } }, /* SDSP CRT + TV */
	{ KE_KEY, 0x67, { KEY_SWITCHVIDEOMODE } }, /* SDSP LCD + CRT + TV */
	{ KE_KEY, 0x6B, { KEY_TOUCHPAD_TOGGLE } },
	{ KE_IGNORE, 0x6E, },  /* Low Battery notification */
	{ KE_KEY, 0x71, { KEY_F13 } }, /* General-purpose button */
	{ KE_IGNORE, 0x79, },  /* Charger type dectection notification */
	{ KE_KEY, 0x7a, { KEY_ALS_TOGGLE } }, /* Ambient Light Sensor Toggle */
	{ KE_KEY, 0x7c, { KEY_MICMUTE } },
	{ KE_KEY, 0x7D, { KEY_BLUETOOTH } }, /* Bluetooth Enable */
	{ KE_KEY, 0x7E, { KEY_BLUETOOTH } }, /* Bluetooth Disable */
	{ KE_KEY, 0x82, { KEY_CAMERA } },
	{ KE_KEY, 0x88, { KEY_RFKILL  } }, /* Radio Toggle Key */
	{ KE_KEY, 0x8A, { KEY_PROG1 } }, /* Color enhancement mode */
	{ KE_KEY, 0x8C, { KEY_SWITCHVIDEOMODE } }, /* SDSP DVI only */
	{ KE_KEY, 0x8D, { KEY_SWITCHVIDEOMODE } }, /* SDSP LCD + DVI */
	{ KE_KEY, 0x8E, { KEY_SWITCHVIDEOMODE } }, /* SDSP CRT + DVI */
	{ KE_KEY, 0x8F, { KEY_SWITCHVIDEOMODE } }, /* SDSP TV + DVI */
	{ KE_KEY, 0x90, { KEY_SWITCHVIDEOMODE } }, /* SDSP LCD + CRT + DVI */
	{ KE_KEY, 0x91, { KEY_SWITCHVIDEOMODE } }, /* SDSP LCD + TV + DVI */
	{ KE_KEY, 0x92, { KEY_SWITCHVIDEOMODE } }, /* SDSP CRT + TV + DVI */
	{ KE_KEY, 0x93, { KEY_SWITCHVIDEOMODE } }, /* SDSP LCD + CRT + TV + DVI */
	{ KE_KEY, 0x95, { KEY_MEDIA } },
	{ KE_KEY, 0x99, { KEY_PHONE } }, /* Conflicts with fan mode switch */
	{ KE_KEY, 0xA0, { KEY_SWITCHVIDEOMODE } }, /* SDSP HDMI only */
	{ KE_KEY, 0xA1, { KEY_SWITCHVIDEOMODE } }, /* SDSP LCD + HDMI */
	{ KE_KEY, 0xA2, { KEY_SWITCHVIDEOMODE } }, /* SDSP CRT + HDMI */
	{ KE_KEY, 0xA3, { KEY_SWITCHVIDEOMODE } }, /* SDSP TV + HDMI */
	{ KE_KEY, 0xA4, { KEY_SWITCHVIDEOMODE } }, /* SDSP LCD + CRT + HDMI */
	{ KE_KEY, 0xA5, { KEY_SWITCHVIDEOMODE } }, /* SDSP LCD + TV + HDMI */
	{ KE_KEY, 0xA6, { KEY_SWITCHVIDEOMODE } }, /* SDSP CRT + TV + HDMI */
	{ KE_KEY, 0xA7, { KEY_SWITCHVIDEOMODE } }, /* SDSP LCD + CRT + TV + HDMI */
	{ KE_KEY, 0xB5, { KEY_CALC } },
	{ KE_KEY, 0xC4, { KEY_KBDILLUMUP } },
	{ KE_KEY, 0xC5, { KEY_KBDILLUMDOWN } },
	{ KE_IGNORE, 0xC6, },  /* Ambient Light Sensor notification */
	{ KE_KEY, 0xFA, { KEY_PROG2 } },           /* Lid flip action */
	{ KE_END, 0},
};

static struct asus_wmi_driver asus_nb_wmi_driver = {
	.name = ASUS_NB_WMI_FILE,
	.owner = THIS_MODULE,
	.event_guid = ASUS_NB_WMI_EVENT_GUID,
	.keymap = asus_nb_wmi_keymap,
	.input_name = "Asus WMI hotkeys",
	.input_phys = ASUS_NB_WMI_FILE "/input0",
	.detect_quirks = asus_nb_wmi_quirks,
};

static const struct dmi_system_id asus_nb_wmi_blacklist[] __initconst = {
	{
		/*
		 * asus-nb-wm adds no functionality. The T100TA has a detachable
		 * USB kbd, so no hotkeys and it has no WMI rfkill; and loading
		 * asus-nb-wm causes the camera LED to turn and _stay_ on.
		 */
		.matches = {
			DMI_EXACT_MATCH(DMI_SYS_VENDOR, "ASUSTeK COMPUTER INC."),
			DMI_EXACT_MATCH(DMI_PRODUCT_NAME, "T100TA"),
		},
	},
	{
		/* The Asus T200TA has the same issue as the T100TA */
		.matches = {
			DMI_EXACT_MATCH(DMI_SYS_VENDOR, "ASUSTeK COMPUTER INC."),
			DMI_EXACT_MATCH(DMI_PRODUCT_NAME, "T200TA"),
		},
	},
	{} /* Terminating entry */
};

static int __init asus_nb_wmi_init(void)
{
	if (dmi_check_system(asus_nb_wmi_blacklist))
		return -ENODEV;

	return asus_wmi_register_driver(&asus_nb_wmi_driver);
}

static void __exit asus_nb_wmi_exit(void)
{
	asus_wmi_unregister_driver(&asus_nb_wmi_driver);
}

module_init(asus_nb_wmi_init);
module_exit(asus_nb_wmi_exit);<|MERGE_RESOLUTION|>--- conflicted
+++ resolved
@@ -114,16 +114,6 @@
 	.wmi_force_als_set = true,
 };
 
-<<<<<<< HEAD
-static struct quirk_entry quirk_asus_ga401i = {
-	.wmi_backlight_power = true,
-	.wmi_backlight_set_devstate = true,
-};
-
-static struct quirk_entry quirk_asus_ga502i = {
-	.wmi_backlight_power = true,
-	.wmi_backlight_set_devstate = true,
-=======
 static struct quirk_entry quirk_asus_use_kbd_dock_devid = {
 	.use_kbd_dock_devid = true,
 };
@@ -131,7 +121,6 @@
 static struct quirk_entry quirk_asus_use_lid_flip_devid = {
 	.wmi_backlight_set_devstate = true,
 	.use_lid_flip_devid = true,
->>>>>>> 7d2a07b7
 };
 
 static int dmi_matched(const struct dmi_system_id *dmi)
@@ -428,77 +417,6 @@
 	},
 	{
 		.callback = dmi_matched,
-<<<<<<< HEAD
-		.ident = "ASUSTeK COMPUTER INC. GA401IH",
-		.matches = {
-			DMI_MATCH(DMI_SYS_VENDOR, "ASUSTeK COMPUTER INC."),
-			DMI_MATCH(DMI_PRODUCT_NAME, "GA401IH"),
-		},
-		.driver_data = &quirk_asus_ga401i,
-	},
-	{
-		.callback = dmi_matched,
-		.ident = "ASUSTeK COMPUTER INC. GA401II",
-		.matches = {
-			DMI_MATCH(DMI_SYS_VENDOR, "ASUSTeK COMPUTER INC."),
-			DMI_MATCH(DMI_PRODUCT_NAME, "GA401II"),
-		},
-		.driver_data = &quirk_asus_ga401i,
-	},
-	{
-		.callback = dmi_matched,
-		.ident = "ASUSTeK COMPUTER INC. GA401IU",
-		.matches = {
-			DMI_MATCH(DMI_SYS_VENDOR, "ASUSTeK COMPUTER INC."),
-			DMI_MATCH(DMI_PRODUCT_NAME, "GA401IU"),
-		},
-		.driver_data = &quirk_asus_ga401i,
-	},
-	{
-		.callback = dmi_matched,
-		.ident = "ASUSTeK COMPUTER INC. GA401IV",
-		.matches = {
-			DMI_MATCH(DMI_SYS_VENDOR, "ASUSTeK COMPUTER INC."),
-			DMI_MATCH(DMI_PRODUCT_NAME, "GA401IV"),
-		},
-		.driver_data = &quirk_asus_ga401i,
-	},
-	{
-		.callback = dmi_matched,
-		.ident = "ASUSTeK COMPUTER INC. GA401IVC",
-		.matches = {
-			DMI_MATCH(DMI_SYS_VENDOR, "ASUSTeK COMPUTER INC."),
-			DMI_MATCH(DMI_PRODUCT_NAME, "GA401IVC"),
-		},
-		.driver_data = &quirk_asus_ga401i,
-	},
-		{
-		.callback = dmi_matched,
-		.ident = "ASUSTeK COMPUTER INC. GA502II",
-		.matches = {
-			DMI_MATCH(DMI_SYS_VENDOR, "ASUSTeK COMPUTER INC."),
-			DMI_MATCH(DMI_PRODUCT_NAME, "GA502II"),
-		},
-		.driver_data = &quirk_asus_ga502i,
-	},
-	{
-		.callback = dmi_matched,
-		.ident = "ASUSTeK COMPUTER INC. GA502IU",
-		.matches = {
-			DMI_MATCH(DMI_SYS_VENDOR, "ASUSTeK COMPUTER INC."),
-			DMI_MATCH(DMI_PRODUCT_NAME, "GA502IU"),
-		},
-		.driver_data = &quirk_asus_ga502i,
-	},
-	{
-		.callback = dmi_matched,
-		.ident = "ASUSTeK COMPUTER INC. GA502IV",
-		.matches = {
-			DMI_MATCH(DMI_SYS_VENDOR, "ASUSTeK COMPUTER INC."),
-			DMI_MATCH(DMI_PRODUCT_NAME, "GA502IV"),
-		},
-		.driver_data = &quirk_asus_ga502i,
-=======
 		.ident = "ASUSTeK COMPUTER INC. UX430UNR",
 		.matches = {
 			DMI_MATCH(DMI_SYS_VENDOR, "ASUSTeK COMPUTER INC."),
@@ -552,7 +470,6 @@
 			DMI_MATCH(DMI_PRODUCT_NAME, "E205SA"),
 		},
 		.driver_data = &quirk_asus_use_lid_flip_devid,
->>>>>>> 7d2a07b7
 	},
 	{},
 };
@@ -674,33 +591,9 @@
 	.detect_quirks = asus_nb_wmi_quirks,
 };
 
-static const struct dmi_system_id asus_nb_wmi_blacklist[] __initconst = {
-	{
-		/*
-		 * asus-nb-wm adds no functionality. The T100TA has a detachable
-		 * USB kbd, so no hotkeys and it has no WMI rfkill; and loading
-		 * asus-nb-wm causes the camera LED to turn and _stay_ on.
-		 */
-		.matches = {
-			DMI_EXACT_MATCH(DMI_SYS_VENDOR, "ASUSTeK COMPUTER INC."),
-			DMI_EXACT_MATCH(DMI_PRODUCT_NAME, "T100TA"),
-		},
-	},
-	{
-		/* The Asus T200TA has the same issue as the T100TA */
-		.matches = {
-			DMI_EXACT_MATCH(DMI_SYS_VENDOR, "ASUSTeK COMPUTER INC."),
-			DMI_EXACT_MATCH(DMI_PRODUCT_NAME, "T200TA"),
-		},
-	},
-	{} /* Terminating entry */
-};
 
 static int __init asus_nb_wmi_init(void)
 {
-	if (dmi_check_system(asus_nb_wmi_blacklist))
-		return -ENODEV;
-
 	return asus_wmi_register_driver(&asus_nb_wmi_driver);
 }
 
