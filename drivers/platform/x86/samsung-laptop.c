--- conflicted
+++ resolved
@@ -683,41 +683,6 @@
 static DEVICE_ATTR(performance_level, S_IWUSR | S_IRUGO,
 		   get_performance_level, set_performance_level);
 
-<<<<<<< HEAD
-
-static struct dmi_system_id __initdata samsung_dmi_table[] = {
-	{
-		.matches = {
-			DMI_MATCH(DMI_SYS_VENDOR,
-					"SAMSUNG ELECTRONICS CO., LTD."),
-			DMI_MATCH(DMI_CHASSIS_TYPE, "8"), /* Portable */
-		},
-	},
-	{
-		.matches = {
-			DMI_MATCH(DMI_SYS_VENDOR,
-					"SAMSUNG ELECTRONICS CO., LTD."),
-			DMI_MATCH(DMI_CHASSIS_TYPE, "9"), /* Laptop */
-		},
-	},
-	{
-		.matches = {
-			DMI_MATCH(DMI_SYS_VENDOR,
-					"SAMSUNG ELECTRONICS CO., LTD."),
-			DMI_MATCH(DMI_CHASSIS_TYPE, "10"), /* Notebook */
-		},
-	},
-	{
-		.matches = {
-			DMI_MATCH(DMI_SYS_VENDOR,
-					"SAMSUNG ELECTRONICS CO., LTD."),
-			DMI_MATCH(DMI_CHASSIS_TYPE, "14"), /* Sub-Notebook */
-		},
-	},
-	{ },
-};
-MODULE_DEVICE_TABLE(dmi, samsung_dmi_table);
-=======
 static int read_battery_life_extender(struct samsung_laptop *samsung)
 {
 	const struct sabi_commands *commands = &samsung->config->commands;
@@ -726,7 +691,6 @@
 
 	if (commands->get_battery_life_extender == 0xFFFF)
 		return -ENODEV;
->>>>>>> dd775ae2
 
 	memset(&data, 0, sizeof(data));
 	data.data[0] = 0x80;
@@ -1005,13 +969,6 @@
 	return 0;
 }
 
-<<<<<<< HEAD
-	f0000_segment = ioremap_nocache(0xf0000, 0xffff);
-	if (!f0000_segment) {
-		if (debug || force)
-			pr_err("Can't map the segment at 0xf0000\n");
-		return -EINVAL;
-=======
 static int kbd_backlight_read(struct samsung_laptop *samsung)
 {
 	const struct sabi_commands *commands = &samsung->config->commands;
@@ -1229,7 +1186,6 @@
 	if (!samsung->debug.root) {
 		pr_err("failed to create debugfs directory");
 		goto error_debugfs;
->>>>>>> dd775ae2
 	}
 
 	samsung->debug.f0000_wrapper.data = samsung->f0000_segment;
@@ -1401,12 +1357,8 @@
 	if (loca == 0xffff) {
 		if (debug || force)
 			pr_err("This computer does not support SABI\n");
-<<<<<<< HEAD
-		goto error_no_signature;
-=======
 		ret = -ENODEV;
 		goto exit;
->>>>>>> dd775ae2
 	}
 
 	config = samsung->config;
