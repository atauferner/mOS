--- conflicted
+++ resolved
@@ -66,11 +66,7 @@
 }
 
 /* Some other devices (Shuttle XS35) use the same WMI GUID for other purposes */
-<<<<<<< HEAD
-static const struct dmi_system_id peaq_dmi_table[] = {
-=======
 static const struct dmi_system_id peaq_dmi_table[] __initconst = {
->>>>>>> 4fbd8d19
 	{
 		.matches = {
 			DMI_MATCH(DMI_SYS_VENDOR, "PEAQ"),
@@ -106,15 +102,6 @@
 
 static void __exit peaq_wmi_exit(void)
 {
-<<<<<<< HEAD
-	if (!dmi_check_system(peaq_dmi_table))
-		return;
-
-	if (!wmi_has_guid(PEAQ_DOLBY_BUTTON_GUID))
-		return;
-
-=======
->>>>>>> 4fbd8d19
 	input_unregister_polled_device(peaq_poll_dev);
 }
 
