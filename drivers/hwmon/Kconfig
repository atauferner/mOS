#
# Hardware monitoring chip drivers configuration
#

menuconfig HWMON
	tristate "Hardware Monitoring support"
	depends on HAS_IOMEM
	default y
	help
	  Hardware monitoring devices let you monitor the hardware health
	  of a system. Most modern motherboards include such a device. It
	  can include temperature sensors, voltage sensors, fan speed
	  sensors and various additional features such as the ability to
	  control the speed of the fans.  If you want this support you
	  should say Y here and also to the specific driver(s) for your
	  sensors chip(s) below.

	  To find out which specific driver(s) you need, use the
	  sensors-detect script from the lm_sensors package.  Read
	  <file:Documentation/hwmon/userspace-tools> for details.

	  This support can also be built as a module.  If so, the module
	  will be called hwmon.

if HWMON

config HWMON_VID
	tristate
	default n

config HWMON_DEBUG_CHIP
	bool "Hardware Monitoring Chip debugging messages"
	default n
	help
	  Say Y here if you want the I2C chip drivers to produce a bunch of
	  debug messages to the system log.  Select this if you are having
	  a problem with I2C support and want to see more of what is going
	  on.

comment "Native drivers"

config SENSORS_ABITUGURU
	tristate "Abit uGuru (rev 1 & 2)"
	depends on X86 && EXPERIMENTAL
	help
	  If you say yes here you get support for the sensor part of the first
	  and second revision of the Abit uGuru chip. The voltage and frequency
	  control parts of the Abit uGuru are not supported. The Abit uGuru
	  chip can be found on Abit uGuru featuring motherboards (most modern
	  Abit motherboards from before end 2005). For more info and a list
	  of which motherboards have which revision see
	  Documentation/hwmon/abituguru

	  This driver can also be built as a module.  If so, the module
	  will be called abituguru.

config SENSORS_ABITUGURU3
	tristate "Abit uGuru (rev 3)"
	depends on X86 && EXPERIMENTAL
	help
	  If you say yes here you get support for the sensor part of the
	  third revision of the Abit uGuru chip. Only reading the sensors
	  and their settings is supported. The third revision of the Abit
	  uGuru chip can be found on recent Abit motherboards (since end
	  2005). For more info and a list of which motherboards have which
	  revision see Documentation/hwmon/abituguru3

	  This driver can also be built as a module.  If so, the module
	  will be called abituguru3.

config SENSORS_AD7414
	tristate "Analog Devices AD7414"
	depends on I2C && EXPERIMENTAL
	help
	  If you say yes here you get support for the Analog Devices
	  AD7414 temperature monitoring chip.

	  This driver can also be built as a module. If so, the module
	  will be called ad7414.

config SENSORS_AD7418
	tristate "Analog Devices AD7416, AD7417 and AD7418"
	depends on I2C && EXPERIMENTAL
	help
	  If you say yes here you get support for the Analog Devices
	  AD7416, AD7417 and AD7418 temperature monitoring chips.

	  This driver can also be built as a module. If so, the module
	  will be called ad7418.

config SENSORS_ADCXX
	tristate "National Semiconductor ADCxxxSxxx"
	depends on SPI_MASTER && EXPERIMENTAL
	help
	  If you say yes here you get support for the National Semiconductor
	  ADC<bb><c>S<sss> chip family, where
	  * bb  is the resolution in number of bits (8, 10, 12)
	  * c   is the number of channels (1, 2, 4, 8)
	  * sss is the maximum conversion speed (021 for 200 kSPS, 051 for 500
	    kSPS and 101 for 1 MSPS)

	  Examples : ADC081S101, ADC124S501, ...

	  This driver can also be built as a module.  If so, the module
	  will be called adcxx.

config SENSORS_ADM1021
	tristate "Analog Devices ADM1021 and compatibles"
	depends on I2C
	help
	  If you say yes here you get support for Analog Devices ADM1021
	  and ADM1023 sensor chips and clones: Maxim MAX1617 and MAX1617A,
	  Genesys Logic GL523SM, National Semiconductor LM84, TI THMC10,
	  and the XEON processor built-in sensor.

	  This driver can also be built as a module.  If so, the module
	  will be called adm1021.

config SENSORS_ADM1025
	tristate "Analog Devices ADM1025 and compatibles"
	depends on I2C
	select HWMON_VID
	help
	  If you say yes here you get support for Analog Devices ADM1025
	  and Philips NE1619 sensor chips.

	  This driver can also be built as a module.  If so, the module
	  will be called adm1025.

config SENSORS_ADM1026
	tristate "Analog Devices ADM1026 and compatibles"
	depends on I2C && EXPERIMENTAL
	select HWMON_VID
	help
	  If you say yes here you get support for Analog Devices ADM1026
	  sensor chip.

	  This driver can also be built as a module.  If so, the module
	  will be called adm1026.

config SENSORS_ADM1029
	tristate "Analog Devices ADM1029"
	depends on I2C && EXPERIMENTAL
	help
	  If you say yes here you get support for Analog Devices ADM1029
	  sensor chip.
	  Very rare chip, please let us know you use it.

	  This driver can also be built as a module.  If so, the module
	  will be called adm1029.

config SENSORS_ADM1031
	tristate "Analog Devices ADM1031 and compatibles"
	depends on I2C && EXPERIMENTAL
	help
	  If you say yes here you get support for Analog Devices ADM1031
	  and ADM1030 sensor chips.

	  This driver can also be built as a module.  If so, the module
	  will be called adm1031.

config SENSORS_ADM9240
	tristate "Analog Devices ADM9240 and compatibles"
	depends on I2C
	select HWMON_VID
	help
	  If you say yes here you get support for Analog Devices ADM9240,
	  Dallas DS1780, National Semiconductor LM81 sensor chips.

	  This driver can also be built as a module.  If so, the module
	  will be called adm9240.

config SENSORS_ADT7411
	tristate "Analog Devices ADT7411"
	depends on I2C && EXPERIMENTAL
	help
	  If you say yes here you get support for the Analog Devices
	  ADT7411 voltage and temperature monitoring chip.

	  This driver can also be built as a module. If so, the module
	  will be called adt7411.

config SENSORS_ADT7462
	tristate "Analog Devices ADT7462"
	depends on I2C && EXPERIMENTAL
	help
	  If you say yes here you get support for the Analog Devices
	  ADT7462 temperature monitoring chips.

	  This driver can also be built as a module. If so, the module
	  will be called adt7462.

config SENSORS_ADT7470
	tristate "Analog Devices ADT7470"
	depends on I2C && EXPERIMENTAL
	help
	  If you say yes here you get support for the Analog Devices
	  ADT7470 temperature monitoring chips.

	  This driver can also be built as a module. If so, the module
	  will be called adt7470.

config SENSORS_ADT7475
	tristate "Analog Devices ADT7473, ADT7475, ADT7476 and ADT7490"
	depends on I2C && EXPERIMENTAL
	select HWMON_VID
	help
	  If you say yes here you get support for the Analog Devices
	  ADT7473, ADT7475, ADT7476 and ADT7490 hardware monitoring
	  chips.

	  This driver can also be build as a module.  If so, the module
	  will be called adt7475.

config SENSORS_ASC7621
	tristate "Andigilog aSC7621"
	depends on HWMON && I2C
	help
	  If you say yes here you get support for the aSC7621
	  family of SMBus sensors chip found on most Intel X38, X48, X58,
	  945, 965 and 975 desktop boards.  Currently supported chips:
	  aSC7621
	  aSC7621a

	  This driver can also be built as a module.  If so, the module
	  will be called asc7621.

config SENSORS_K8TEMP
	tristate "AMD Athlon64/FX or Opteron temperature sensor"
	depends on X86 && PCI && EXPERIMENTAL
	help
	  If you say yes here you get support for the temperature
	  sensor(s) inside your CPU. Supported is whole AMD K8
	  microarchitecture. Please note that you will need at least
	  lm-sensors 2.10.1 for proper userspace support.

	  This driver can also be built as a module.  If so, the module
	  will be called k8temp.

config SENSORS_K10TEMP
	tristate "AMD Phenom/Sempron/Turion/Opteron temperature sensor"
	depends on X86 && PCI
	help
	  If you say yes here you get support for the temperature
	  sensor(s) inside your CPU. Supported are later revisions of
	  the AMD Family 10h and all revisions of the AMD Family 11h
	  microarchitectures.

	  This driver can also be built as a module.  If so, the module
	  will be called k10temp.

config SENSORS_AMS
	tristate "Apple Motion Sensor driver"
	depends on PPC_PMAC && !PPC64 && INPUT && ((ADB_PMU && I2C = y) || (ADB_PMU && !I2C) || I2C) && EXPERIMENTAL
	select INPUT_POLLDEV
	help
	  Support for the motion sensor included in PowerBooks. Includes
	  implementations for PMU and I2C.

	  This driver can also be built as a module. If so, the module
	  will be called ams.

config SENSORS_AMS_PMU
	bool "PMU variant"
	depends on SENSORS_AMS && ADB_PMU
	default y
	help
	  PMU variant of motion sensor, found in late 2005 PowerBooks.

config SENSORS_AMS_I2C
	bool "I2C variant"
	depends on SENSORS_AMS && I2C
	default y
	help
	  I2C variant of motion sensor, found in early 2005 PowerBooks and
	  iBooks.

config SENSORS_ASB100
	tristate "Asus ASB100 Bach"
	depends on X86 && I2C && EXPERIMENTAL
	select HWMON_VID
	help
	  If you say yes here you get support for the ASB100 Bach sensor
	  chip found on some Asus mainboards.

	  This driver can also be built as a module.  If so, the module
	  will be called asb100.

config SENSORS_ATXP1
	tristate "Attansic ATXP1 VID controller"
	depends on I2C && EXPERIMENTAL
	select HWMON_VID
	help
	  If you say yes here you get support for the Attansic ATXP1 VID
	  controller.

	  If your board have such a chip, you are able to control your CPU
	  core and other voltages.

	  This driver can also be built as a module.  If so, the module
	  will be called atxp1.

config SENSORS_DS1621
	tristate "Dallas Semiconductor DS1621 and DS1625"
	depends on I2C
	help
	  If you say yes here you get support for Dallas Semiconductor
	  DS1621 and DS1625 sensor chips.

	  This driver can also be built as a module.  If so, the module
	  will be called ds1621.

config SENSORS_I5K_AMB
	tristate "FB-DIMM AMB temperature sensor on Intel 5000 series chipsets"
	depends on PCI && EXPERIMENTAL
	help
	  If you say yes here you get support for FB-DIMM AMB temperature
	  monitoring chips on systems with the Intel 5000 series chipset.

	  This driver can also be built as a module. If so, the module
	  will be called i5k_amb.

config SENSORS_F71805F
	tristate "Fintek F71805F/FG, F71806F/FG and F71872F/FG"
	depends on EXPERIMENTAL
	help
	  If you say yes here you get support for hardware monitoring
	  features of the Fintek F71805F/FG, F71806F/FG and F71872F/FG
	  Super-I/O chips.

	  This driver can also be built as a module.  If so, the module
	  will be called f71805f.

config SENSORS_F71882FG
	tristate "Fintek F71858FG, F71862FG, F71882FG, F71889FG and F8000"
	depends on EXPERIMENTAL
	help
	  If you say yes here you get support for hardware monitoring
	  features of the Fintek F71858FG, F71862FG/71863FG, F71882FG/F71883FG,
	  F71889FG and F8000 Super-I/O chips.

	  This driver can also be built as a module.  If so, the module
	  will be called f71882fg.

config SENSORS_F75375S
	tristate "Fintek F75375S/SP and F75373";
	depends on I2C && EXPERIMENTAL
	help
	  If you say yes here you get support for hardware monitoring
	  features of the Fintek F75375S/SP and F75373

	  This driver can also be built as a module.  If so, the module
	  will be called f75375s.

config SENSORS_FSCHMD
	tristate "Fujitsu Siemens Computers sensor chips"
	depends on X86 && I2C
	help
	  If you say yes here you get support for the following Fujitsu
	  Siemens Computers (FSC) sensor chips: Poseidon, Scylla, Hermes,
	  Heimdall, Heracles, Hades and Syleus including support for the
	  integrated watchdog.

	  This is a merged driver for FSC sensor chips replacing the fscpos,
	  fscscy and fscher drivers and adding support for several other FSC
	  sensor chips.

	  This driver can also be built as a module.  If so, the module
	  will be called fschmd.

config SENSORS_G760A
	tristate "GMT G760A"
	depends on I2C
	help
	  If you say yes here you get support for Global Mixed-mode
	  Technology Inc G760A fan speed PWM controller chips.

	  This driver can also be built as a module.  If so, the module
	  will be called g760a.

config SENSORS_GL518SM
	tristate "Genesys Logic GL518SM"
	depends on I2C
	help
	  If you say yes here you get support for Genesys Logic GL518SM
	  sensor chips.

	  This driver can also be built as a module.  If so, the module
	  will be called gl518sm.

config SENSORS_GL520SM
	tristate "Genesys Logic GL520SM"
	depends on I2C
	select HWMON_VID
	help
	  If you say yes here you get support for Genesys Logic GL520SM
	  sensor chips.

	  This driver can also be built as a module.  If so, the module
	  will be called gl520sm.

config SENSORS_CORETEMP
	tristate "Intel Core/Core2/Atom temperature sensor"
	depends on X86 && PCI && !XEN && EXPERIMENTAL
	help
	  If you say yes here you get support for the temperature
	  sensor inside your CPU. Most of the family 6 CPUs
	  are supported. Check Documentation/hwmon/coretemp for details.

config SENSORS_PKGTEMP
	tristate "Intel processor package temperature sensor"
<<<<<<< HEAD
	depends on X86 && PCI && !XEN && EXPERIMENTAL
=======
	depends on X86 && EXPERIMENTAL
>>>>>>> 899611ee
	help
	  If you say yes here you get support for the package level temperature
	  sensor inside your CPU. Check documentation/driver for details.

config SENSORS_IBMAEM
	tristate "IBM Active Energy Manager temperature/power sensors and control"
	select IPMI_SI
	depends on IPMI_HANDLER
	help
	  If you say yes here you get support for the temperature and
	  power sensors and capping hardware in various IBM System X
	  servers that support Active Energy Manager.  This includes
	  the x3350, x3550, x3650, x3655, x3755, x3850 M2, x3950 M2,
	  and certain HC10/HS2x/LS2x/QS2x blades.

	  This driver can also be built as a module.  If so, the module
	  will be called ibmaem.

config SENSORS_IBMPEX
	tristate "IBM PowerExecutive temperature/power sensors"
	select IPMI_SI
	depends on IPMI_HANDLER
	help
	  If you say yes here you get support for the temperature and
	  power sensors in various IBM System X servers that support
	  PowerExecutive.  So far this includes the x3350, x3550, x3650,
	  x3655, and x3755; the x3800, x3850, and x3950 models that have
	  PCI Express; and some of the HS2x, LS2x, and QS2x blades.

	  This driver can also be built as a module.  If so, the module
	  will be called ibmpex.

config SENSORS_IT87
	tristate "ITE IT87xx and compatibles"
	select HWMON_VID
	help
	  If you say yes here you get support for ITE IT8705F, IT8712F,
	  IT8716F, IT8718F, IT8720F and IT8726F sensor chips, and the
	  SiS960 clone.

	  This driver can also be built as a module.  If so, the module
	  will be called it87.

config SENSORS_JZ4740
	tristate "Ingenic JZ4740 SoC ADC driver"
	depends on MACH_JZ4740 && MFD_JZ4740_ADC
	help
	  If you say yes here you get support for reading adc values from the ADCIN
	  pin on Ingenic JZ4740 SoC based boards.

	  This driver can also be build as a module. If so, the module will be
	  called jz4740-hwmon.

config SENSORS_JC42
	tristate "JEDEC JC42.4 compliant temperature sensors"
	depends on I2C
	help
	  If you say yes here you get support for Jedec JC42.4 compliant
	  temperature sensors. Support will include, but not be limited to,
	  ADT7408, CAT34TS02,, CAT6095, MAX6604, MCP9805, MCP98242, MCP98243,
	  MCP9843, SE97, SE98, STTS424, TSE2002B3, and TS3000B3.

	  This driver can also be built as a module.  If so, the module
	  will be called jc42.

config SENSORS_LM63
	tristate "National Semiconductor LM63 and LM64"
	depends on I2C
	help
	  If you say yes here you get support for the National
	  Semiconductor LM63 and LM64 remote diode digital temperature
	  sensors with integrated fan control.  Such chips are found
	  on the Tyan S4882 (Thunder K8QS Pro) motherboard, among
	  others.

	  This driver can also be built as a module.  If so, the module
	  will be called lm63.

config SENSORS_LM70
	tristate "National Semiconductor LM70 / Texas Instruments TMP121"
	depends on SPI_MASTER && EXPERIMENTAL
	help
	  If you say yes here you get support for the National Semiconductor
	  LM70 and Texas Instruments TMP121/TMP123 digital temperature
	  sensor chips.

	  This driver can also be built as a module.  If so, the module
	  will be called lm70.

config SENSORS_LM73
	tristate "National Semiconductor LM73"
	depends on I2C
	help
	  If you say yes here you get support for National Semiconductor LM73
	  sensor chips.
	  This driver can also be built as a module.  If so, the module
	  will be called lm73.

config SENSORS_LM75
	tristate "National Semiconductor LM75 and compatibles"
	depends on I2C
	help
	  If you say yes here you get support for one common type of
	  temperature sensor chip, with models including:

		- Dallas Semiconductor DS75 and DS1775
		- Maxim MAX6625 and MAX6626
		- Microchip MCP980x
		- National Semiconductor LM75
		- NXP's LM75A
		- ST Microelectronics STDS75
		- TelCom (now Microchip) TCN75
		- Texas Instruments TMP100, TMP101, TMP105, TMP75, TMP175,
		  TMP275

	  This driver supports driver model based binding through board
	  specific I2C device tables.

	  It also supports the "legacy" style of driver binding.  To use
	  that with some chips which don't replicate LM75 quirks exactly,
	  you may need the "force" module parameter.

	  This driver can also be built as a module.  If so, the module
	  will be called lm75.

config SENSORS_LM77
	tristate "National Semiconductor LM77"
	depends on I2C
	help
	  If you say yes here you get support for National Semiconductor LM77
	  sensor chips.

	  This driver can also be built as a module.  If so, the module
	  will be called lm77.

config SENSORS_LM78
	tristate "National Semiconductor LM78 and compatibles"
	depends on I2C
	select HWMON_VID
	help
	  If you say yes here you get support for National Semiconductor LM78,
	  LM78-J and LM79.

	  This driver can also be built as a module.  If so, the module
	  will be called lm78.

config SENSORS_LM80
	tristate "National Semiconductor LM80"
	depends on I2C && EXPERIMENTAL
	help
	  If you say yes here you get support for National Semiconductor
	  LM80 sensor chips.

	  This driver can also be built as a module.  If so, the module
	  will be called lm80.

config SENSORS_LM83
	tristate "National Semiconductor LM83 and compatibles"
	depends on I2C
	help
	  If you say yes here you get support for National Semiconductor
	  LM82 and LM83 sensor chips.

	  This driver can also be built as a module.  If so, the module
	  will be called lm83.

config SENSORS_LM85
	tristate "National Semiconductor LM85 and compatibles"
	depends on I2C && EXPERIMENTAL
	select HWMON_VID
	help
	  If you say yes here you get support for National Semiconductor LM85
	  sensor chips and clones: ADT7463, EMC6D100, EMC6D102 and ADM1027.

	  This driver can also be built as a module.  If so, the module
	  will be called lm85.

config SENSORS_LM87
	tristate "National Semiconductor LM87 and compatibles"
	depends on I2C
	select HWMON_VID
	help
	  If you say yes here you get support for National Semiconductor LM87
	  and Analog Devices ADM1024 sensor chips.

	  This driver can also be built as a module.  If so, the module
	  will be called lm87.

config SENSORS_LM90
	tristate "National Semiconductor LM90 and compatibles"
	depends on I2C
	help
	  If you say yes here you get support for National Semiconductor LM90,
	  LM86, LM89 and LM99, Analog Devices ADM1032 and ADT7461, Maxim
	  MAX6646, MAX6647, MAX6648, MAX6649, MAX6657, MAX6658, MAX6659,
	  MAX6680, MAX6681 and MAX6692, and Winbond/Nuvoton W83L771AWG/ASG
	  sensor chips.

	  This driver can also be built as a module.  If so, the module
	  will be called lm90.

config SENSORS_LM92
	tristate "National Semiconductor LM92 and compatibles"
	depends on I2C
	help
	  If you say yes here you get support for National Semiconductor LM92
	  and Maxim MAX6635 sensor chips.

	  This driver can also be built as a module.  If so, the module
	  will be called lm92.

config SENSORS_LM93
	tristate "National Semiconductor LM93 and compatibles"
	depends on I2C
	select HWMON_VID
	help
	  If you say yes here you get support for National Semiconductor LM93
	  sensor chips.

	  This driver can also be built as a module.  If so, the module
	  will be called lm93.

config SENSORS_LTC4215
	tristate "Linear Technology LTC4215"
	depends on I2C && EXPERIMENTAL
	default n
	help
	  If you say yes here you get support for Linear Technology LTC4215
	  Hot Swap Controller I2C interface.

	  This driver can also be built as a module. If so, the module will
	  be called ltc4215.

config SENSORS_LTC4245
	tristate "Linear Technology LTC4245"
	depends on I2C && EXPERIMENTAL
	default n
	help
	  If you say yes here you get support for Linear Technology LTC4245
	  Multiple Supply Hot Swap Controller I2C interface.

	  This driver can also be built as a module. If so, the module will
	  be called ltc4245.

config SENSORS_LM95241
	tristate "National Semiconductor LM95241 sensor chip"
	depends on I2C
	help
	  If you say yes here you get support for LM95241 sensor chip.

	  This driver can also be built as a module.  If so, the module
	  will be called lm95241.

config SENSORS_MAX1111
	tristate "Maxim MAX1111 Multichannel, Serial 8-bit ADC chip"
	depends on SPI_MASTER
	help
	  Say y here to support Maxim's MAX1111 ADC chips.

	  This driver can also be built as a module.  If so, the module
	  will be called max1111.

config SENSORS_MAX1619
	tristate "Maxim MAX1619 sensor chip"
	depends on I2C
	help
	  If you say yes here you get support for MAX1619 sensor chip.

	  This driver can also be built as a module.  If so, the module
	  will be called max1619.

config SENSORS_MAX6650
	tristate "Maxim MAX6650 sensor chip"
	depends on I2C && EXPERIMENTAL
	help
	  If you say yes here you get support for the MAX6650 / MAX6651
	  sensor chips.

	  This driver can also be built as a module.  If so, the module
	  will be called max6650.

config SENSORS_PC87360
	tristate "National Semiconductor PC87360 family"
	select HWMON_VID
	help
	  If you say yes here you get access to the hardware monitoring
	  functions of the National Semiconductor PC8736x Super-I/O chips.
	  The PC87360, PC87363 and PC87364 only have fan monitoring and
	  control.  The PC87365 and PC87366 additionally have voltage and
	  temperature monitoring.

	  This driver can also be built as a module.  If so, the module
	  will be called pc87360.

config SENSORS_PC87427
	tristate "National Semiconductor PC87427"
	depends on EXPERIMENTAL
	help
	  If you say yes here you get access to the hardware monitoring
	  functions of the National Semiconductor PC87427 Super-I/O chip.
	  The chip has two distinct logical devices, one for fan speed
	  monitoring and control, and one for voltage and temperature
	  monitoring. Fan speed monitoring and control are supported, as
	  well as temperature monitoring. Voltages aren't supported yet.

	  This driver can also be built as a module.  If so, the module
	  will be called pc87427.

config SENSORS_PCF8591
	tristate "Philips PCF8591 ADC/DAC"
	depends on I2C
	default n
	help
	  If you say yes here you get support for Philips PCF8591 4-channel
	  ADC, 1-channel DAC chips.

	  This driver can also be built as a module.  If so, the module
	  will be called pcf8591.

	  These devices are hard to detect and rarely found on mainstream
	  hardware.  If unsure, say N.

config SENSORS_SHT15
	tristate "Sensiron humidity and temperature sensors. SHT15 and compat."
	depends on GENERIC_GPIO
	help
	  If you say yes here you get support for the Sensiron SHT10, SHT11,
	  SHT15, SHT71, SHT75 humidity and temperature sensors.

	  This driver can also be built as a module.  If so, the module
	  will be called sht15.

config SENSORS_S3C
	tristate "S3C24XX/S3C64XX Inbuilt ADC"
	depends on ARCH_S3C2410
	help
	  If you say yes here you get support for the on-board ADCs of
	  the Samsung S3C24XX or S3C64XX series of SoC

	  This driver can also be built as a module. If so, the module
	  will be called s3c-hwmo.

config SENSORS_S3C_RAW
	bool "Include raw channel attributes in sysfs"
	depends on SENSORS_S3C
	help
	  Say Y here if you want to include raw copies of all the ADC
	  channels in sysfs.

config SENSORS_SIS5595
	tristate "Silicon Integrated Systems Corp. SiS5595"
	depends on PCI
	help
	  If you say yes here you get support for the integrated sensors in
	  SiS5595 South Bridges.

	  This driver can also be built as a module.  If so, the module
	  will be called sis5595.

config SENSORS_SMM665
	tristate "Summit Microelectronics SMM665"
	depends on I2C && EXPERIMENTAL
	default n
	help
	  If you say yes here you get support for the hardware monitoring
	  features of the Summit Microelectronics SMM665/SMM665B Six-Channel
	  Active DC Output Controller / Monitor.

	  Other supported chips are SMM465, SMM665C, SMM764, and SMM766.
	  Support for those chips is untested.

	  This driver can also be built as a module. If so, the module will
	  be called smm665.

config SENSORS_DME1737
	tristate "SMSC DME1737, SCH311x and compatibles"
	depends on I2C && EXPERIMENTAL
	select HWMON_VID
	help
	  If you say yes here you get support for the hardware monitoring
	  and fan control features of the SMSC DME1737, SCH311x, SCH5027, and
	  Asus A8000 Super-I/O chips.

	  This driver can also be built as a module.  If so, the module
	  will be called dme1737.

config SENSORS_EMC1403
	tristate "SMSC EMC1403 thermal sensor"
	depends on I2C
	help
	  If you say yes here you get support for the SMSC EMC1403
	  temperature monitoring chip.

	  Threshold values can be configured using sysfs.
	  Data from the different diodes are accessible via sysfs.

config SENSORS_EMC2103
	tristate "SMSC EMC2103"
	depends on I2C
	help
	  If you say yes here you get support for the temperature
	  and fan sensors of the SMSC EMC2103 chips.

	  This driver can also be built as a module.  If so, the module
	  will be called emc2103.

config SENSORS_SMSC47M1
	tristate "SMSC LPC47M10x and compatibles"
	help
	  If you say yes here you get support for the integrated fan
	  monitoring and control capabilities of the SMSC LPC47B27x,
	  LPC47M10x, LPC47M112, LPC47M13x, LPC47M14x, LPC47M15x,
	  LPC47M192, LPC47M292 and LPC47M997 chips.

	  The temperature and voltage sensor features of the LPC47M15x,
	  LPC47M192, LPC47M292 and LPC47M997 are supported by another
	  driver, select also "SMSC LPC47M192 and compatibles" below for
	  those.

	  This driver can also be built as a module.  If so, the module
	  will be called smsc47m1.

config SENSORS_SMSC47M192
	tristate "SMSC LPC47M192 and compatibles"
	depends on I2C && EXPERIMENTAL
	select HWMON_VID
	help
	  If you say yes here you get support for the temperature and
	  voltage sensors of the SMSC LPC47M192, LPC47M15x, LPC47M292
	  and LPC47M997 chips.

	  The fan monitoring and control capabilities of these chips
	  are supported by another driver, select
	  "SMSC LPC47M10x and compatibles" above. You need both drivers
	  if you want fan control and voltage/temperature sensor support.

	  This driver can also be built as a module.  If so, the module
	  will be called smsc47m192.

config SENSORS_SMSC47B397
	tristate "SMSC LPC47B397-NC"
	depends on EXPERIMENTAL
	help
	  If you say yes here you get support for the SMSC LPC47B397-NC
	  sensor chip.

	  This driver can also be built as a module.  If so, the module
	  will be called smsc47b397.

config SENSORS_ADS7828
	tristate "Texas Instruments ADS7828"
	depends on I2C
	help
	  If you say yes here you get support for Texas Instruments ADS7828
	  12-bit 8-channel ADC device.

	  This driver can also be built as a module.  If so, the module
	  will be called ads7828.

config SENSORS_ADS7871
	tristate "Texas Instruments ADS7871 A/D converter"
	depends on SPI
	help
	  If you say yes here you get support for TI ADS7871 & ADS7870

	  This driver can also be built as a module.  If so, the module
	  will be called ads7871.

config SENSORS_AMC6821
	tristate "Texas Instruments AMC6821"
	depends on I2C  && EXPERIMENTAL
	help
	  If you say yes here you get support for the Texas Instruments
	  AMC6821 hardware monitoring chips.

	  This driver can also be build as a module.  If so, the module
	  will be called amc6821.

config SENSORS_THMC50
	tristate "Texas Instruments THMC50 / Analog Devices ADM1022"
	depends on I2C && EXPERIMENTAL
	help
	  If you say yes here you get support for Texas Instruments THMC50
	  sensor chips and clones: the Analog Devices ADM1022.

	  This driver can also be built as a module.  If so, the module
	  will be called thmc50.

config SENSORS_TMP102
	tristate "Texas Instruments TMP102"
	depends on I2C && EXPERIMENTAL
	help
	  If you say yes here you get support for Texas Instruments TMP102
	  sensor chips.

	  This driver can also be built as a module.  If so, the module
	  will be called tmp102.

config SENSORS_TMP401
	tristate "Texas Instruments TMP401 and compatibles"
	depends on I2C && EXPERIMENTAL
	help
	  If you say yes here you get support for Texas Instruments TMP401 and
	  TMP411 temperature sensor chips.

	  This driver can also be built as a module.  If so, the module
	  will be called tmp401.

config SENSORS_TMP421
	tristate "Texas Instruments TMP421 and compatible"
	depends on I2C && EXPERIMENTAL
	help
	  If you say yes here you get support for Texas Instruments TMP421,
	  TMP422 and TMP423 temperature sensor chips.

	  This driver can also be built as a module.  If so, the module
	  will be called tmp421.

config SENSORS_VIA_CPUTEMP
	tristate "VIA CPU temperature sensor"
	depends on X86
	help
	  If you say yes here you get support for the temperature
	  sensor inside your CPU. Supported are all known variants of
	  the VIA C7 and Nano.

config SENSORS_VIA686A
	tristate "VIA686A"
	depends on PCI
	help
	  If you say yes here you get support for the integrated sensors in
	  Via 686A/B South Bridges.

	  This driver can also be built as a module.  If so, the module
	  will be called via686a.

config SENSORS_VT1211
	tristate "VIA VT1211"
	depends on EXPERIMENTAL
	select HWMON_VID
	help
	  If you say yes here then you get support for hardware monitoring
	  features of the VIA VT1211 Super-I/O chip.

	  This driver can also be built as a module.  If so, the module
	  will be called vt1211.

config SENSORS_VT8231
	tristate "VIA VT8231"
	depends on PCI
	select HWMON_VID
	help
	  If you say yes here then you get support for the integrated sensors
	  in the VIA VT8231 device.

	  This driver can also be built as a module.  If so, the module
	  will be called vt8231.

config SENSORS_W83781D
	tristate "Winbond W83781D, W83782D, W83783S, Asus AS99127F"
	depends on I2C
	select HWMON_VID
	help
	  If you say yes here you get support for the Winbond W8378x series
	  of sensor chips: the W83781D, W83782D and W83783S, and the similar
	  Asus AS99127F.

	  This driver can also be built as a module.  If so, the module
	  will be called w83781d.

config SENSORS_W83791D
	tristate "Winbond W83791D"
	depends on I2C
	select HWMON_VID
	help
	  If you say yes here you get support for the Winbond W83791D chip.

	  This driver can also be built as a module.  If so, the module
	  will be called w83791d.

config SENSORS_W83792D
	tristate "Winbond W83792D"
	depends on I2C && EXPERIMENTAL
	help
	  If you say yes here you get support for the Winbond W83792D chip.

	  This driver can also be built as a module.  If so, the module
	  will be called w83792d.

config SENSORS_W83793
	tristate "Winbond W83793"
	depends on I2C && EXPERIMENTAL
	select HWMON_VID
	help
	  If you say yes here you get support for the Winbond W83793
	  hardware monitoring chip, including support for the integrated
	  watchdog.

	  This driver can also be built as a module.  If so, the module
	  will be called w83793.

config SENSORS_W83L785TS
	tristate "Winbond W83L785TS-S"
	depends on I2C && EXPERIMENTAL
	help
	  If you say yes here you get support for the Winbond W83L785TS-S
	  sensor chip, which is used on the Asus A7N8X, among other
	  motherboards.

	  This driver can also be built as a module.  If so, the module
	  will be called w83l785ts.

config SENSORS_W83L786NG
	tristate "Winbond W83L786NG, W83L786NR"
	depends on I2C && EXPERIMENTAL
	help
	  If you say yes here you get support for the Winbond W83L786NG
	  and W83L786NR sensor chips.

	  This driver can also be built as a module.  If so, the module
	  will be called w83l786ng.

config SENSORS_W83627HF
	tristate "Winbond W83627HF, W83627THF, W83637HF, W83687THF, W83697HF"
	select HWMON_VID
	help
	  If you say yes here you get support for the Winbond W836X7 series
	  of sensor chips: the W83627HF, W83627THF, W83637HF, W83687THF and
	  W83697HF.

	  This driver can also be built as a module.  If so, the module
	  will be called w83627hf.

config SENSORS_W83627EHF
	tristate "Winbond W83627EHF/EHG/DHG, W83667HG"
	select HWMON_VID
	help
	  If you say yes here you get support for the hardware
	  monitoring functionality of the Winbond W83627EHF Super-I/O chip.

	  This driver also supports the W83627EHG, which is the lead-free
	  version of the W83627EHF, and the W83627DHG, which is a similar
	  chip suited for specific Intel processors that use PECI such as
	  the Core 2 Duo.

	  This driver also supports the W83667HG chip.

	  This driver can also be built as a module.  If so, the module
	  will be called w83627ehf.

config SENSORS_WM831X
	tristate "WM831x PMICs"
	depends on MFD_WM831X
	help
	  If you say yes here you get support for the hardware
	  monitoring functionality of the Wolfson Microelectronics
	  WM831x series of PMICs.

	  This driver can also be built as a module.  If so, the module
	  will be called wm831x-hwmon.

config SENSORS_WM8350
	tristate "Wolfson Microelectronics WM835x"
	depends on MFD_WM8350
	help
	  If you say yes here you get support for the hardware
	  monitoring features of the WM835x series of PMICs.

	  This driver can also be built as a module.  If so, the module
	  will be called wm8350-hwmon.

config SENSORS_ULTRA45
	tristate "Sun Ultra45 PIC16F747"
	depends on SPARC64
	help
	  This driver provides support for the Ultra45 workstation environmental
	  sensors.

config SENSORS_HDAPS
	tristate "IBM Hard Drive Active Protection System (hdaps)"
	depends on INPUT && X86
	select INPUT_POLLDEV
	default n
	help
	  This driver provides support for the IBM Hard Drive Active Protection
	  System (hdaps), which provides an accelerometer and other misc. data.
	  ThinkPads starting with the R50, T41, and X40 are supported.  The
	  accelerometer data is readable via sysfs.

	  This driver also provides an absolute input class device, allowing
	  the laptop to act as a pinball machine-esque joystick.

	  If your ThinkPad is not recognized by the driver, please update to latest
	  BIOS. This is especially the case for some R52 ThinkPads.

	  Say Y here if you have an applicable laptop and want to experience
	  the awesome power of hdaps.

config SENSORS_LIS3_SPI
	tristate "STMicroeletronics LIS3LV02Dx three-axis digital accelerometer (SPI)"
	depends on !ACPI && SPI_MASTER && INPUT
	select INPUT_POLLDEV
	default n
	help
	  This driver provides support for the LIS3LV02Dx accelerometer connected
	  via SPI. The accelerometer data is readable via
	  /sys/devices/platform/lis3lv02d.

	  This driver also provides an absolute input class device, allowing
	  the laptop to act as a pinball machine-esque joystick.

	  This driver can also be built as modules.  If so, the core module
	  will be called lis3lv02d and a specific module for the SPI transport
	  is called lis3lv02d_spi.

config SENSORS_LIS3_I2C
	tristate "STMicroeletronics LIS3LV02Dx three-axis digital accelerometer (I2C)"
	depends on I2C && INPUT
	select INPUT_POLLDEV
	default n
	help
	  This driver provides support for the LIS3LV02Dx accelerometer connected
	  via I2C. The accelerometer data is readable via
	  /sys/devices/platform/lis3lv02d.

	  This driver also provides an absolute input class device, allowing
	  the device to act as a pinball machine-esque joystick.

	  This driver can also be built as modules.  If so, the core module
	  will be called lis3lv02d and a specific module for the I2C transport
	  is called lis3lv02d_i2c.

config SENSORS_APPLESMC
	tristate "Apple SMC (Motion sensor, light sensor, keyboard backlight)"
	depends on INPUT && X86
	select NEW_LEDS
	select LEDS_CLASS
	select INPUT_POLLDEV
	default n
	help
	  This driver provides support for the Apple System Management
	  Controller, which provides an accelerometer (Apple Sudden Motion
	  Sensor), light sensors, temperature sensors, keyboard backlight
	  control and fan control.

	  Only Intel-based Apple's computers are supported (MacBook Pro,
	  MacBook, MacMini).

	  Data from the different sensors, keyboard backlight control and fan
	  control are accessible via sysfs.

	  This driver also provides an absolute input class device, allowing
	  the laptop to act as a pinball machine-esque joystick.

	  Say Y here if you have an applicable laptop and want to experience
	  the awesome power of applesmc.

config SENSORS_MC13783_ADC
        tristate "Freescale MC13783 ADC"
        depends on MFD_MC13783
        help
          Support for the A/D converter on MC13783 PMIC.

if ACPI

comment "ACPI drivers"

config SENSORS_ATK0110
	tristate "ASUS ATK0110"
	depends on X86 && EXPERIMENTAL
	help
	  If you say yes here you get support for the ACPI hardware
	  monitoring interface found in many ASUS motherboards. This
	  driver will provide readings of fans, voltages and temperatures
	  through the system firmware.

	  This driver can also be built as a module. If so, the module
	  will be called asus_atk0110.

config SENSORS_LIS3LV02D
	tristate "STMicroeletronics LIS3* three-axis digital accelerometer"
	depends on INPUT
	select INPUT_POLLDEV
	select NEW_LEDS
	select LEDS_CLASS
	default n
	help
	  This driver provides support for the LIS3* accelerometers, such as the
	  LIS3LV02DL or the LIS331DL. In particular, it can be found in a number
	  of HP laptops, which have the "Mobile Data Protection System 3D" or
	  "3D DriveGuard" feature. On such systems the driver should load
	  automatically (via ACPI alias). The accelerometer might also be found
	  in other systems, connected via SPI or I2C. The accelerometer data is
	  readable via /sys/devices/platform/lis3lv02d.

	  This driver also provides an absolute input class device, allowing
	  a laptop to act as a pinball machine-esque joystick. It provides also
	  a misc device which can be used to detect free-fall. On HP laptops,
	  if the led infrastructure is activated, support for a led indicating
	  disk protection will be provided as hp::hddprotect. For more
	  information on the feature, refer to Documentation/hwmon/lis3lv02d.

	  This driver can also be built as modules.  If so, the core module
	  will be called lis3lv02d and a specific module for HP laptops will be
	  called hp_accel.

	  Say Y here if you have an applicable laptop and want to experience
	  the awesome power of lis3lv02d.

endif # ACPI

endif # HWMON<|MERGE_RESOLUTION|>--- conflicted
+++ resolved
@@ -409,11 +409,7 @@
 
 config SENSORS_PKGTEMP
 	tristate "Intel processor package temperature sensor"
-<<<<<<< HEAD
-	depends on X86 && PCI && !XEN && EXPERIMENTAL
-=======
-	depends on X86 && EXPERIMENTAL
->>>>>>> 899611ee
+	depends on X86 && !XEN && EXPERIMENTAL
 	help
 	  If you say yes here you get support for the package level temperature
 	  sensor inside your CPU. Check documentation/driver for details.
