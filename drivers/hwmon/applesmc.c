// SPDX-License-Identifier: GPL-2.0-only
/*
 * drivers/hwmon/applesmc.c - driver for Apple's SMC (accelerometer, temperature
 * sensors, fan control, keyboard backlight control) used in Intel-based Apple
 * computers.
 *
 * Copyright (C) 2007 Nicolas Boichat <nicolas@boichat.ch>
 * Copyright (C) 2010 Henrik Rydberg <rydberg@euromail.se>
 *
 * Based on hdaps.c driver:
 * Copyright (C) 2005 Robert Love <rml@novell.com>
 * Copyright (C) 2005 Jesper Juhl <jj@chaosbits.net>
 *
 * Fan control based on smcFanControl:
 * Copyright (C) 2006 Hendrik Holtmann <holtmann@mac.com>
 */

#define pr_fmt(fmt) KBUILD_MODNAME ": " fmt

#include <linux/delay.h>
#include <linux/platform_device.h>
#include <linux/input.h>
#include <linux/kernel.h>
#include <linux/slab.h>
#include <linux/module.h>
#include <linux/timer.h>
#include <linux/dmi.h>
#include <linux/mutex.h>
#include <linux/hwmon-sysfs.h>
#include <linux/io.h>
#include <linux/leds.h>
#include <linux/hwmon.h>
#include <linux/workqueue.h>
#include <linux/err.h>
#include <linux/bits.h>

/* data port used by Apple SMC */
#define APPLESMC_DATA_PORT	0x300
/* command/status port used by Apple SMC */
#define APPLESMC_CMD_PORT	0x304

#define APPLESMC_NR_PORTS	32 /* 0x300-0x31f */

#define APPLESMC_MAX_DATA_LENGTH 32

/* Apple SMC status bits */
#define SMC_STATUS_AWAITING_DATA  BIT(0) /* SMC has data waiting to be read */
#define SMC_STATUS_IB_CLOSED      BIT(1) /* Will ignore any input */
#define SMC_STATUS_BUSY           BIT(2) /* Command in progress */

/* Initial wait is 8us */
#define APPLESMC_MIN_WAIT      0x0008

#define APPLESMC_READ_CMD	0x10
#define APPLESMC_WRITE_CMD	0x11
#define APPLESMC_GET_KEY_BY_INDEX_CMD	0x12
#define APPLESMC_GET_KEY_TYPE_CMD	0x13

#define KEY_COUNT_KEY		"#KEY" /* r-o ui32 */

#define LIGHT_SENSOR_LEFT_KEY	"ALV0" /* r-o {alv (6-10 bytes) */
#define LIGHT_SENSOR_RIGHT_KEY	"ALV1" /* r-o {alv (6-10 bytes) */
#define BACKLIGHT_KEY		"LKSB" /* w-o {lkb (2 bytes) */

#define CLAMSHELL_KEY		"MSLD" /* r-o ui8 (unused) */

#define MOTION_SENSOR_X_KEY	"MO_X" /* r-o sp78 (2 bytes) */
#define MOTION_SENSOR_Y_KEY	"MO_Y" /* r-o sp78 (2 bytes) */
#define MOTION_SENSOR_Z_KEY	"MO_Z" /* r-o sp78 (2 bytes) */
#define MOTION_SENSOR_KEY	"MOCN" /* r/w ui16 */

#define FANS_COUNT		"FNum" /* r-o ui8 */
#define FANS_MANUAL		"FS! " /* r-w ui16 */
#define FAN_ID_FMT		"F%dID" /* r-o char[16] */

#define TEMP_SENSOR_TYPE	"sp78"

/* List of keys used to read/write fan speeds */
static const char *const fan_speed_fmt[] = {
	"F%dAc",		/* actual speed */
	"F%dMn",		/* minimum speed (rw) */
	"F%dMx",		/* maximum speed */
	"F%dSf",		/* safe speed - not all models */
	"F%dTg",		/* target speed (manual: rw) */
};

#define INIT_TIMEOUT_MSECS	5000	/* wait up to 5s for device init ... */
#define INIT_WAIT_MSECS		50	/* ... in 50ms increments */

#define APPLESMC_POLL_INTERVAL	50	/* msecs */
#define APPLESMC_INPUT_FUZZ	4	/* input event threshold */
#define APPLESMC_INPUT_FLAT	4

#define to_index(attr) (to_sensor_dev_attr(attr)->index & 0xffff)
#define to_option(attr) (to_sensor_dev_attr(attr)->index >> 16)

/* Dynamic device node attributes */
struct applesmc_dev_attr {
	struct sensor_device_attribute sda;	/* hwmon attributes */
	char name[32];				/* room for node file name */
};

/* Dynamic device node group */
struct applesmc_node_group {
	char *format;				/* format string */
	void *show;				/* show function */
	void *store;				/* store function */
	int option;				/* function argument */
	struct applesmc_dev_attr *nodes;	/* dynamic node array */
};

/* AppleSMC entry - cached register information */
struct applesmc_entry {
	char key[5];		/* four-letter key code */
	u8 valid;		/* set when entry is successfully read once */
	u8 len;			/* bounded by APPLESMC_MAX_DATA_LENGTH */
	char type[5];		/* four-letter type code */
	u8 flags;		/* 0x10: func; 0x40: write; 0x80: read */
};

/* Register lookup and registers common to all SMCs */
static struct applesmc_registers {
	struct mutex mutex;		/* register read/write mutex */
	unsigned int key_count;		/* number of SMC registers */
	unsigned int fan_count;		/* number of fans */
	unsigned int temp_count;	/* number of temperature registers */
	unsigned int temp_begin;	/* temperature lower index bound */
	unsigned int temp_end;		/* temperature upper index bound */
	unsigned int index_count;	/* size of temperature index array */
	int num_light_sensors;		/* number of light sensors */
	bool has_accelerometer;		/* has motion sensor */
	bool has_key_backlight;		/* has keyboard backlight */
	bool init_complete;		/* true when fully initialized */
	struct applesmc_entry *cache;	/* cached key entries */
	const char **index;		/* temperature key index */
} smcreg = {
	.mutex = __MUTEX_INITIALIZER(smcreg.mutex),
};

static const int debug;
static struct platform_device *pdev;
static s16 rest_x;
static s16 rest_y;
static u8 backlight_state[2];

static struct device *hwmon_dev;
static struct input_dev *applesmc_idev;

/*
 * Last index written to key_at_index sysfs file, and value to use for all other
 * key_at_index_* sysfs files.
 */
static unsigned int key_at_index;

static struct workqueue_struct *applesmc_led_wq;

/*
 * Wait for specific status bits with a mask on the SMC.
 * Used before all transactions.
 * This does 10 fast loops of 8us then exponentially backs off for a
 * minimum total wait of 262ms. Depending on usleep_range this could
 * run out past 500ms.
 */

static int wait_status(u8 val, u8 mask)
{
	u8 status;
	int us;
	int i;

	us = APPLESMC_MIN_WAIT;
	for (i = 0; i < 24 ; i++) {
		status = inb(APPLESMC_CMD_PORT);
		if ((status & mask) == val)
			return 0;
		usleep_range(us, us * 2);
		if (i > 9)
			us <<= 1;
	}
	return -EIO;
}

/* send_byte - Write to SMC data port. Callers must hold applesmc_lock. */

static int send_byte(u8 cmd, u16 port)
{
	int status;

	status = wait_status(0, SMC_STATUS_IB_CLOSED);
	if (status)
		return status;
	/*
	 * This needs to be a separate read looking for bit 0x04
	 * after bit 0x02 falls. If consolidated with the wait above
	 * this extra read may not happen if status returns both
	 * simultaneously and this would appear to be required.
	 */
	status = wait_status(SMC_STATUS_BUSY, SMC_STATUS_BUSY);
	if (status)
		return status;

	outb(cmd, port);
	return 0;
}

/* send_command - Write a command to the SMC. Callers must hold applesmc_lock. */

static int send_command(u8 cmd)
{
	int ret;

	ret = wait_status(0, SMC_STATUS_IB_CLOSED);
	if (ret)
		return ret;
	outb(cmd, APPLESMC_CMD_PORT);
	return 0;
}

/*
 * Based on logic from the Apple driver. This is issued before any interaction
 * If busy is stuck high, issue a read command to reset the SMC state machine.
 * If busy is stuck high after the command then the SMC is jammed.
 */

static int smc_sane(void)
{
	int ret;

	ret = wait_status(0, SMC_STATUS_BUSY);
	if (!ret)
		return ret;
	ret = send_command(APPLESMC_READ_CMD);
	if (ret)
		return ret;
	return wait_status(0, SMC_STATUS_BUSY);
}

static int send_argument(const char *key)
{
	int i;

	for (i = 0; i < 4; i++)
		if (send_byte(key[i], APPLESMC_DATA_PORT))
			return -EIO;
	return 0;
}

static int read_smc(u8 cmd, const char *key, u8 *buffer, u8 len)
{
	u8 status, data = 0;
	int i;
	int ret;

	ret = smc_sane();
	if (ret)
		return ret;

	if (send_command(cmd) || send_argument(key)) {
		pr_warn("%.4s: read arg fail\n", key);
		return -EIO;
	}

	/* This has no effect on newer (2012) SMCs */
	if (send_byte(len, APPLESMC_DATA_PORT)) {
		pr_warn("%.4s: read len fail\n", key);
		return -EIO;
	}

	for (i = 0; i < len; i++) {
		if (wait_status(SMC_STATUS_AWAITING_DATA | SMC_STATUS_BUSY,
				SMC_STATUS_AWAITING_DATA | SMC_STATUS_BUSY)) {
			pr_warn("%.4s: read data[%d] fail\n", key, i);
			return -EIO;
		}
		buffer[i] = inb(APPLESMC_DATA_PORT);
	}

	/* Read the data port until bit0 is cleared */
	for (i = 0; i < 16; i++) {
		udelay(APPLESMC_MIN_WAIT);
		status = inb(APPLESMC_CMD_PORT);
		if (!(status & SMC_STATUS_AWAITING_DATA))
			break;
		data = inb(APPLESMC_DATA_PORT);
	}
	if (i)
		pr_warn("flushed %d bytes, last value is: %d\n", i, data);

	return wait_status(0, SMC_STATUS_BUSY);
}

static int write_smc(u8 cmd, const char *key, const u8 *buffer, u8 len)
{
	int i;
	int ret;

	ret = smc_sane();
	if (ret)
		return ret;

	if (send_command(cmd) || send_argument(key)) {
		pr_warn("%s: write arg fail\n", key);
		return -EIO;
	}

	if (send_byte(len, APPLESMC_DATA_PORT)) {
		pr_warn("%.4s: write len fail\n", key);
		return -EIO;
	}

	for (i = 0; i < len; i++) {
		if (send_byte(buffer[i], APPLESMC_DATA_PORT)) {
			pr_warn("%s: write data fail\n", key);
			return -EIO;
		}
	}

	return wait_status(0, SMC_STATUS_BUSY);
}

static int read_register_count(unsigned int *count)
{
	__be32 be;
	int ret;

	ret = read_smc(APPLESMC_READ_CMD, KEY_COUNT_KEY, (u8 *)&be, 4);
	if (ret)
		return ret;

	*count = be32_to_cpu(be);
	return 0;
}

/*
 * Serialized I/O
 *
 * Returns zero on success or a negative error on failure.
 * All functions below are concurrency safe - callers should NOT hold lock.
 */

static int applesmc_read_entry(const struct applesmc_entry *entry,
			       u8 *buf, u8 len)
{
	int ret;

	if (entry->len != len)
		return -EINVAL;
	mutex_lock(&smcreg.mutex);
	ret = read_smc(APPLESMC_READ_CMD, entry->key, buf, len);
	mutex_unlock(&smcreg.mutex);

	return ret;
}

static int applesmc_write_entry(const struct applesmc_entry *entry,
				const u8 *buf, u8 len)
{
	int ret;

	if (entry->len != len)
		return -EINVAL;
	mutex_lock(&smcreg.mutex);
	ret = write_smc(APPLESMC_WRITE_CMD, entry->key, buf, len);
	mutex_unlock(&smcreg.mutex);
	return ret;
}

static const struct applesmc_entry *applesmc_get_entry_by_index(int index)
{
	struct applesmc_entry *cache = &smcreg.cache[index];
	u8 key[4], info[6];
	__be32 be;
	int ret = 0;

	if (cache->valid)
		return cache;

	mutex_lock(&smcreg.mutex);

	if (cache->valid)
		goto out;
	be = cpu_to_be32(index);
	ret = read_smc(APPLESMC_GET_KEY_BY_INDEX_CMD, (u8 *)&be, key, 4);
	if (ret)
		goto out;
	ret = read_smc(APPLESMC_GET_KEY_TYPE_CMD, key, info, 6);
	if (ret)
		goto out;

	memcpy(cache->key, key, 4);
	cache->len = info[0];
	memcpy(cache->type, &info[1], 4);
	cache->flags = info[5];
	cache->valid = 1;

out:
	mutex_unlock(&smcreg.mutex);
	if (ret)
		return ERR_PTR(ret);
	return cache;
}

static int applesmc_get_lower_bound(unsigned int *lo, const char *key)
{
	int begin = 0, end = smcreg.key_count;
	const struct applesmc_entry *entry;

	while (begin != end) {
		int middle = begin + (end - begin) / 2;
		entry = applesmc_get_entry_by_index(middle);
		if (IS_ERR(entry)) {
			*lo = 0;
			return PTR_ERR(entry);
		}
		if (strcmp(entry->key, key) < 0)
			begin = middle + 1;
		else
			end = middle;
	}

	*lo = begin;
	return 0;
}

static int applesmc_get_upper_bound(unsigned int *hi, const char *key)
{
	int begin = 0, end = smcreg.key_count;
	const struct applesmc_entry *entry;

	while (begin != end) {
		int middle = begin + (end - begin) / 2;
		entry = applesmc_get_entry_by_index(middle);
		if (IS_ERR(entry)) {
			*hi = smcreg.key_count;
			return PTR_ERR(entry);
		}
		if (strcmp(key, entry->key) < 0)
			end = middle;
		else
			begin = middle + 1;
	}

	*hi = begin;
	return 0;
}

static const struct applesmc_entry *applesmc_get_entry_by_key(const char *key)
{
	int begin, end;
	int ret;

	ret = applesmc_get_lower_bound(&begin, key);
	if (ret)
		return ERR_PTR(ret);
	ret = applesmc_get_upper_bound(&end, key);
	if (ret)
		return ERR_PTR(ret);
	if (end - begin != 1)
		return ERR_PTR(-EINVAL);

	return applesmc_get_entry_by_index(begin);
}

static int applesmc_read_key(const char *key, u8 *buffer, u8 len)
{
	const struct applesmc_entry *entry;

	entry = applesmc_get_entry_by_key(key);
	if (IS_ERR(entry))
		return PTR_ERR(entry);

	return applesmc_read_entry(entry, buffer, len);
}

static int applesmc_write_key(const char *key, const u8 *buffer, u8 len)
{
	const struct applesmc_entry *entry;

	entry = applesmc_get_entry_by_key(key);
	if (IS_ERR(entry))
		return PTR_ERR(entry);

	return applesmc_write_entry(entry, buffer, len);
}

static int applesmc_has_key(const char *key, bool *value)
{
	const struct applesmc_entry *entry;

	entry = applesmc_get_entry_by_key(key);
	if (IS_ERR(entry) && PTR_ERR(entry) != -EINVAL)
		return PTR_ERR(entry);

	*value = !IS_ERR(entry);
	return 0;
}

/*
 * applesmc_read_s16 - Read 16-bit signed big endian register
 */
static int applesmc_read_s16(const char *key, s16 *value)
{
	u8 buffer[2];
	int ret;

	ret = applesmc_read_key(key, buffer, 2);
	if (ret)
		return ret;

	*value = ((s16)buffer[0] << 8) | buffer[1];
	return 0;
}

/*
 * applesmc_device_init - initialize the accelerometer.  Can sleep.
 */
static void applesmc_device_init(void)
{
	int total;
	u8 buffer[2];

	if (!smcreg.has_accelerometer)
		return;

	for (total = INIT_TIMEOUT_MSECS; total > 0; total -= INIT_WAIT_MSECS) {
		if (!applesmc_read_key(MOTION_SENSOR_KEY, buffer, 2) &&
				(buffer[0] != 0x00 || buffer[1] != 0x00))
			return;
		buffer[0] = 0xe0;
		buffer[1] = 0x00;
		applesmc_write_key(MOTION_SENSOR_KEY, buffer, 2);
		msleep(INIT_WAIT_MSECS);
	}

	pr_warn("failed to init the device\n");
}

static int applesmc_init_index(struct applesmc_registers *s)
{
	const struct applesmc_entry *entry;
	unsigned int i;

	if (s->index)
		return 0;

	s->index = kcalloc(s->temp_count, sizeof(s->index[0]), GFP_KERNEL);
	if (!s->index)
		return -ENOMEM;

	for (i = s->temp_begin; i < s->temp_end; i++) {
		entry = applesmc_get_entry_by_index(i);
		if (IS_ERR(entry))
			continue;
		if (strcmp(entry->type, TEMP_SENSOR_TYPE))
			continue;
		s->index[s->index_count++] = entry->key;
	}

	return 0;
}

/*
 * applesmc_init_smcreg_try - Try to initialize register cache. Idempotent.
 */
static int applesmc_init_smcreg_try(void)
{
	struct applesmc_registers *s = &smcreg;
	bool left_light_sensor = false, right_light_sensor = false;
	unsigned int count;
	u8 tmp[1];
	int ret;

	if (s->init_complete)
		return 0;

	ret = read_register_count(&count);
	if (ret)
		return ret;

	if (s->cache && s->key_count != count) {
		pr_warn("key count changed from %d to %d\n",
			s->key_count, count);
		kfree(s->cache);
		s->cache = NULL;
	}
	s->key_count = count;

	if (!s->cache)
		s->cache = kcalloc(s->key_count, sizeof(*s->cache), GFP_KERNEL);
	if (!s->cache)
		return -ENOMEM;

	ret = applesmc_read_key(FANS_COUNT, tmp, 1);
	if (ret)
		return ret;
	s->fan_count = tmp[0];
	if (s->fan_count > 10)
		s->fan_count = 10;

	ret = applesmc_get_lower_bound(&s->temp_begin, "T");
	if (ret)
		return ret;
	ret = applesmc_get_lower_bound(&s->temp_end, "U");
	if (ret)
		return ret;
	s->temp_count = s->temp_end - s->temp_begin;

	ret = applesmc_init_index(s);
	if (ret)
		return ret;

	ret = applesmc_has_key(LIGHT_SENSOR_LEFT_KEY, &left_light_sensor);
	if (ret)
		return ret;
	ret = applesmc_has_key(LIGHT_SENSOR_RIGHT_KEY, &right_light_sensor);
	if (ret)
		return ret;
	ret = applesmc_has_key(MOTION_SENSOR_KEY, &s->has_accelerometer);
	if (ret)
		return ret;
	ret = applesmc_has_key(BACKLIGHT_KEY, &s->has_key_backlight);
	if (ret)
		return ret;

	s->num_light_sensors = left_light_sensor + right_light_sensor;
	s->init_complete = true;

	pr_info("key=%d fan=%d temp=%d index=%d acc=%d lux=%d kbd=%d\n",
	       s->key_count, s->fan_count, s->temp_count, s->index_count,
	       s->has_accelerometer,
	       s->num_light_sensors,
	       s->has_key_backlight);

	return 0;
}

static void applesmc_destroy_smcreg(void)
{
	kfree(smcreg.index);
	smcreg.index = NULL;
	kfree(smcreg.cache);
	smcreg.cache = NULL;
	smcreg.init_complete = false;
}

/*
 * applesmc_init_smcreg - Initialize register cache.
 *
 * Retries until initialization is successful, or the operation times out.
 *
 */
static int applesmc_init_smcreg(void)
{
	int ms, ret;

	for (ms = 0; ms < INIT_TIMEOUT_MSECS; ms += INIT_WAIT_MSECS) {
		ret = applesmc_init_smcreg_try();
		if (!ret) {
			if (ms)
				pr_info("init_smcreg() took %d ms\n", ms);
			return 0;
		}
		msleep(INIT_WAIT_MSECS);
	}

	applesmc_destroy_smcreg();

	return ret;
}

/* Device model stuff */
static int applesmc_probe(struct platform_device *dev)
{
	int ret;

	ret = applesmc_init_smcreg();
	if (ret)
		return ret;

	applesmc_device_init();

	return 0;
}

/* Synchronize device with memorized backlight state */
static int applesmc_pm_resume(struct device *dev)
{
	if (smcreg.has_key_backlight)
		applesmc_write_key(BACKLIGHT_KEY, backlight_state, 2);
	return 0;
}

/* Reinitialize device on resume from hibernation */
static int applesmc_pm_restore(struct device *dev)
{
	applesmc_device_init();
	return applesmc_pm_resume(dev);
}

static const struct dev_pm_ops applesmc_pm_ops = {
	.resume = applesmc_pm_resume,
	.restore = applesmc_pm_restore,
};

static struct platform_driver applesmc_driver = {
	.probe = applesmc_probe,
	.driver	= {
		.name = "applesmc",
		.pm = &applesmc_pm_ops,
	},
};

/*
 * applesmc_calibrate - Set our "resting" values.  Callers must
 * hold applesmc_lock.
 */
static void applesmc_calibrate(void)
{
	applesmc_read_s16(MOTION_SENSOR_X_KEY, &rest_x);
	applesmc_read_s16(MOTION_SENSOR_Y_KEY, &rest_y);
	rest_x = -rest_x;
}

static void applesmc_idev_poll(struct input_dev *idev)
{
	s16 x, y;

	if (applesmc_read_s16(MOTION_SENSOR_X_KEY, &x))
		return;
	if (applesmc_read_s16(MOTION_SENSOR_Y_KEY, &y))
		return;

	x = -x;
	input_report_abs(idev, ABS_X, x - rest_x);
	input_report_abs(idev, ABS_Y, y - rest_y);
	input_sync(idev);
}

/* Sysfs Files */

static ssize_t applesmc_name_show(struct device *dev,
				   struct device_attribute *attr, char *buf)
{
	return sysfs_emit(buf, "applesmc\n");
}

static ssize_t applesmc_position_show(struct device *dev,
				   struct device_attribute *attr, char *buf)
{
	int ret;
	s16 x, y, z;

	ret = applesmc_read_s16(MOTION_SENSOR_X_KEY, &x);
	if (ret)
		goto out;
	ret = applesmc_read_s16(MOTION_SENSOR_Y_KEY, &y);
	if (ret)
		goto out;
	ret = applesmc_read_s16(MOTION_SENSOR_Z_KEY, &z);
	if (ret)
		goto out;

out:
	if (ret)
		return ret;

	return sysfs_emit(buf, "(%d,%d,%d)\n", x, y, z);
}

static ssize_t applesmc_light_show(struct device *dev,
				struct device_attribute *attr, char *sysfsbuf)
{
	const struct applesmc_entry *entry;
	static int data_length;
	int ret;
	u8 left = 0, right = 0;
	u8 buffer[10];

	if (!data_length) {
		entry = applesmc_get_entry_by_key(LIGHT_SENSOR_LEFT_KEY);
		if (IS_ERR(entry))
			return PTR_ERR(entry);
		if (entry->len > 10)
			return -ENXIO;
		data_length = entry->len;
		pr_info("light sensor data length set to %d\n", data_length);
	}

	ret = applesmc_read_key(LIGHT_SENSOR_LEFT_KEY, buffer, data_length);
	if (ret)
		goto out;
	/* newer macbooks report a single 10-bit bigendian value */
	if (data_length == 10) {
		left = be16_to_cpu(*(__be16 *)(buffer + 6)) >> 2;
		goto out;
	}
	left = buffer[2];

	ret = applesmc_read_key(LIGHT_SENSOR_RIGHT_KEY, buffer, data_length);
	if (ret)
		goto out;
	right = buffer[2];

out:
	if (ret)
		return ret;

	return sysfs_emit(sysfsbuf, "(%d,%d)\n", left, right);
}

/* Displays sensor key as label */
static ssize_t applesmc_show_sensor_label(struct device *dev,
			struct device_attribute *devattr, char *sysfsbuf)
{
	const char *key = smcreg.index[to_index(devattr)];

	return sysfs_emit(sysfsbuf, "%s\n", key);
}

/* Displays degree Celsius * 1000 */
static ssize_t applesmc_show_temperature(struct device *dev,
			struct device_attribute *devattr, char *sysfsbuf)
{
	const char *key = smcreg.index[to_index(devattr)];
	int ret;
	s16 value;
	int temp;

	ret = applesmc_read_s16(key, &value);
	if (ret)
		return ret;

	temp = 250 * (value >> 6);

	return sysfs_emit(sysfsbuf, "%d\n", temp);
}

static ssize_t applesmc_show_fan_speed(struct device *dev,
				struct device_attribute *attr, char *sysfsbuf)
{
	int ret;
	unsigned int speed = 0;
	char newkey[5];
	u8 buffer[2];

	scnprintf(newkey, sizeof(newkey), fan_speed_fmt[to_option(attr)],
		  to_index(attr));

	ret = applesmc_read_key(newkey, buffer, 2);
	if (ret)
		return ret;

	speed = ((buffer[0] << 8 | buffer[1]) >> 2);
<<<<<<< HEAD
	return snprintf(sysfsbuf, PAGE_SIZE, "%u\n", speed);
=======
	return sysfs_emit(sysfsbuf, "%u\n", speed);
>>>>>>> 7d2a07b7
}

static ssize_t applesmc_store_fan_speed(struct device *dev,
					struct device_attribute *attr,
					const char *sysfsbuf, size_t count)
{
	int ret;
	unsigned long speed;
	char newkey[5];
	u8 buffer[2];

	if (kstrtoul(sysfsbuf, 10, &speed) < 0 || speed >= 0x4000)
		return -EINVAL;		/* Bigger than a 14-bit value */

	scnprintf(newkey, sizeof(newkey), fan_speed_fmt[to_option(attr)],
		  to_index(attr));

	buffer[0] = (speed >> 6) & 0xff;
	buffer[1] = (speed << 2) & 0xff;
	ret = applesmc_write_key(newkey, buffer, 2);

	if (ret)
		return ret;
	else
		return count;
}

static ssize_t applesmc_show_fan_manual(struct device *dev,
			struct device_attribute *attr, char *sysfsbuf)
{
	int ret;
	u16 manual = 0;
	u8 buffer[2];

	ret = applesmc_read_key(FANS_MANUAL, buffer, 2);
	if (ret)
		return ret;

	manual = ((buffer[0] << 8 | buffer[1]) >> to_index(attr)) & 0x01;
<<<<<<< HEAD
	return snprintf(sysfsbuf, PAGE_SIZE, "%d\n", manual);
=======
	return sysfs_emit(sysfsbuf, "%d\n", manual);
>>>>>>> 7d2a07b7
}

static ssize_t applesmc_store_fan_manual(struct device *dev,
					 struct device_attribute *attr,
					 const char *sysfsbuf, size_t count)
{
	int ret;
	u8 buffer[2];
	unsigned long input;
	u16 val;

	if (kstrtoul(sysfsbuf, 10, &input) < 0)
		return -EINVAL;

	ret = applesmc_read_key(FANS_MANUAL, buffer, 2);
	if (ret)
		goto out;

	val = (buffer[0] << 8 | buffer[1]);

	if (input)
		val = val | (0x01 << to_index(attr));
	else
		val = val & ~(0x01 << to_index(attr));

	buffer[0] = (val >> 8) & 0xFF;
	buffer[1] = val & 0xFF;

	ret = applesmc_write_key(FANS_MANUAL, buffer, 2);

out:
	if (ret)
		return ret;
	else
		return count;
}

static ssize_t applesmc_show_fan_position(struct device *dev,
				struct device_attribute *attr, char *sysfsbuf)
{
	int ret;
	char newkey[5];
	u8 buffer[17];

	scnprintf(newkey, sizeof(newkey), FAN_ID_FMT, to_index(attr));

	ret = applesmc_read_key(newkey, buffer, 16);
	buffer[16] = 0;

	if (ret)
		return ret;

	return sysfs_emit(sysfsbuf, "%s\n", buffer + 4);
}

static ssize_t applesmc_calibrate_show(struct device *dev,
				struct device_attribute *attr, char *sysfsbuf)
{
	return sysfs_emit(sysfsbuf, "(%d,%d)\n", rest_x, rest_y);
}

static ssize_t applesmc_calibrate_store(struct device *dev,
	struct device_attribute *attr, const char *sysfsbuf, size_t count)
{
	applesmc_calibrate();

	return count;
}

static void applesmc_backlight_set(struct work_struct *work)
{
	applesmc_write_key(BACKLIGHT_KEY, backlight_state, 2);
}
static DECLARE_WORK(backlight_work, &applesmc_backlight_set);

static void applesmc_brightness_set(struct led_classdev *led_cdev,
						enum led_brightness value)
{
	int ret;

	backlight_state[0] = value;
	ret = queue_work(applesmc_led_wq, &backlight_work);

	if (debug && (!ret))
		dev_dbg(led_cdev->dev, "work was already on the queue.\n");
}

static ssize_t applesmc_key_count_show(struct device *dev,
				struct device_attribute *attr, char *sysfsbuf)
{
	int ret;
	u8 buffer[4];
	u32 count;

	ret = applesmc_read_key(KEY_COUNT_KEY, buffer, 4);
	if (ret)
		return ret;

	count = ((u32)buffer[0]<<24) + ((u32)buffer[1]<<16) +
						((u32)buffer[2]<<8) + buffer[3];
<<<<<<< HEAD
	return snprintf(sysfsbuf, PAGE_SIZE, "%d\n", count);
=======
	return sysfs_emit(sysfsbuf, "%d\n", count);
>>>>>>> 7d2a07b7
}

static ssize_t applesmc_key_at_index_read_show(struct device *dev,
				struct device_attribute *attr, char *sysfsbuf)
{
	const struct applesmc_entry *entry;
	int ret;

	entry = applesmc_get_entry_by_index(key_at_index);
	if (IS_ERR(entry))
		return PTR_ERR(entry);
	ret = applesmc_read_entry(entry, sysfsbuf, entry->len);
	if (ret)
		return ret;

	return entry->len;
}

static ssize_t applesmc_key_at_index_data_length_show(struct device *dev,
				struct device_attribute *attr, char *sysfsbuf)
{
	const struct applesmc_entry *entry;

	entry = applesmc_get_entry_by_index(key_at_index);
	if (IS_ERR(entry))
		return PTR_ERR(entry);

	return sysfs_emit(sysfsbuf, "%d\n", entry->len);
}

static ssize_t applesmc_key_at_index_type_show(struct device *dev,
				struct device_attribute *attr, char *sysfsbuf)
{
	const struct applesmc_entry *entry;

	entry = applesmc_get_entry_by_index(key_at_index);
	if (IS_ERR(entry))
		return PTR_ERR(entry);

	return sysfs_emit(sysfsbuf, "%s\n", entry->type);
}

static ssize_t applesmc_key_at_index_name_show(struct device *dev,
				struct device_attribute *attr, char *sysfsbuf)
{
	const struct applesmc_entry *entry;

	entry = applesmc_get_entry_by_index(key_at_index);
	if (IS_ERR(entry))
		return PTR_ERR(entry);

	return sysfs_emit(sysfsbuf, "%s\n", entry->key);
}

static ssize_t applesmc_key_at_index_show(struct device *dev,
				struct device_attribute *attr, char *sysfsbuf)
{
	return sysfs_emit(sysfsbuf, "%d\n", key_at_index);
}

static ssize_t applesmc_key_at_index_store(struct device *dev,
	struct device_attribute *attr, const char *sysfsbuf, size_t count)
{
	unsigned long newkey;

	if (kstrtoul(sysfsbuf, 10, &newkey) < 0
	    || newkey >= smcreg.key_count)
		return -EINVAL;

	key_at_index = newkey;
	return count;
}

static struct led_classdev applesmc_backlight = {
	.name			= "smc::kbd_backlight",
	.default_trigger	= "nand-disk",
	.brightness_set		= applesmc_brightness_set,
};

static struct applesmc_node_group info_group[] = {
	{ "name", applesmc_name_show },
	{ "key_count", applesmc_key_count_show },
	{ "key_at_index", applesmc_key_at_index_show, applesmc_key_at_index_store },
	{ "key_at_index_name", applesmc_key_at_index_name_show },
	{ "key_at_index_type", applesmc_key_at_index_type_show },
	{ "key_at_index_data_length", applesmc_key_at_index_data_length_show },
	{ "key_at_index_data", applesmc_key_at_index_read_show },
	{ }
};

static struct applesmc_node_group accelerometer_group[] = {
	{ "position", applesmc_position_show },
	{ "calibrate", applesmc_calibrate_show, applesmc_calibrate_store },
	{ }
};

static struct applesmc_node_group light_sensor_group[] = {
	{ "light", applesmc_light_show },
	{ }
};

static struct applesmc_node_group fan_group[] = {
	{ "fan%d_label", applesmc_show_fan_position },
	{ "fan%d_input", applesmc_show_fan_speed, NULL, 0 },
	{ "fan%d_min", applesmc_show_fan_speed, applesmc_store_fan_speed, 1 },
	{ "fan%d_max", applesmc_show_fan_speed, NULL, 2 },
	{ "fan%d_safe", applesmc_show_fan_speed, NULL, 3 },
	{ "fan%d_output", applesmc_show_fan_speed, applesmc_store_fan_speed, 4 },
	{ "fan%d_manual", applesmc_show_fan_manual, applesmc_store_fan_manual },
	{ }
};

static struct applesmc_node_group temp_group[] = {
	{ "temp%d_label", applesmc_show_sensor_label },
	{ "temp%d_input", applesmc_show_temperature },
	{ }
};

/* Module stuff */

/*
 * applesmc_destroy_nodes - remove files and free associated memory
 */
static void applesmc_destroy_nodes(struct applesmc_node_group *groups)
{
	struct applesmc_node_group *grp;
	struct applesmc_dev_attr *node;

	for (grp = groups; grp->nodes; grp++) {
		for (node = grp->nodes; node->sda.dev_attr.attr.name; node++)
			sysfs_remove_file(&pdev->dev.kobj,
					  &node->sda.dev_attr.attr);
		kfree(grp->nodes);
		grp->nodes = NULL;
	}
}

/*
 * applesmc_create_nodes - create a two-dimensional group of sysfs files
 */
static int applesmc_create_nodes(struct applesmc_node_group *groups, int num)
{
	struct applesmc_node_group *grp;
	struct applesmc_dev_attr *node;
	struct attribute *attr;
	int ret, i;

	for (grp = groups; grp->format; grp++) {
		grp->nodes = kcalloc(num + 1, sizeof(*node), GFP_KERNEL);
		if (!grp->nodes) {
			ret = -ENOMEM;
			goto out;
		}
		for (i = 0; i < num; i++) {
			node = &grp->nodes[i];
			scnprintf(node->name, sizeof(node->name), grp->format,
				  i + 1);
			node->sda.index = (grp->option << 16) | (i & 0xffff);
			node->sda.dev_attr.show = grp->show;
			node->sda.dev_attr.store = grp->store;
			attr = &node->sda.dev_attr.attr;
			sysfs_attr_init(attr);
			attr->name = node->name;
			attr->mode = 0444 | (grp->store ? 0200 : 0);
			ret = sysfs_create_file(&pdev->dev.kobj, attr);
			if (ret) {
				attr->name = NULL;
				goto out;
			}
		}
	}

	return 0;
out:
	applesmc_destroy_nodes(groups);
	return ret;
}

/* Create accelerometer resources */
static int applesmc_create_accelerometer(void)
{
	int ret;

	if (!smcreg.has_accelerometer)
		return 0;

	ret = applesmc_create_nodes(accelerometer_group, 1);
	if (ret)
		goto out;

	applesmc_idev = input_allocate_device();
	if (!applesmc_idev) {
		ret = -ENOMEM;
		goto out_sysfs;
	}

	/* initial calibrate for the input device */
	applesmc_calibrate();

	/* initialize the input device */
	applesmc_idev->name = "applesmc";
	applesmc_idev->id.bustype = BUS_HOST;
	applesmc_idev->dev.parent = &pdev->dev;
	input_set_abs_params(applesmc_idev, ABS_X,
			-256, 256, APPLESMC_INPUT_FUZZ, APPLESMC_INPUT_FLAT);
	input_set_abs_params(applesmc_idev, ABS_Y,
			-256, 256, APPLESMC_INPUT_FUZZ, APPLESMC_INPUT_FLAT);

	ret = input_setup_polling(applesmc_idev, applesmc_idev_poll);
	if (ret)
		goto out_idev;

	input_set_poll_interval(applesmc_idev, APPLESMC_POLL_INTERVAL);

	ret = input_register_device(applesmc_idev);
	if (ret)
		goto out_idev;

	return 0;

out_idev:
	input_free_device(applesmc_idev);

out_sysfs:
	applesmc_destroy_nodes(accelerometer_group);

out:
	pr_warn("driver init failed (ret=%d)!\n", ret);
	return ret;
}

/* Release all resources used by the accelerometer */
static void applesmc_release_accelerometer(void)
{
	if (!smcreg.has_accelerometer)
		return;
	input_unregister_device(applesmc_idev);
	applesmc_destroy_nodes(accelerometer_group);
}

static int applesmc_create_light_sensor(void)
{
	if (!smcreg.num_light_sensors)
		return 0;
	return applesmc_create_nodes(light_sensor_group, 1);
}

static void applesmc_release_light_sensor(void)
{
	if (!smcreg.num_light_sensors)
		return;
	applesmc_destroy_nodes(light_sensor_group);
}

static int applesmc_create_key_backlight(void)
{
	if (!smcreg.has_key_backlight)
		return 0;
	applesmc_led_wq = create_singlethread_workqueue("applesmc-led");
	if (!applesmc_led_wq)
		return -ENOMEM;
	return led_classdev_register(&pdev->dev, &applesmc_backlight);
}

static void applesmc_release_key_backlight(void)
{
	if (!smcreg.has_key_backlight)
		return;
	led_classdev_unregister(&applesmc_backlight);
	destroy_workqueue(applesmc_led_wq);
}

static int applesmc_dmi_match(const struct dmi_system_id *id)
{
	return 1;
}

/*
 * Note that DMI_MATCH(...,"MacBook") will match "MacBookPro1,1".
 * So we need to put "Apple MacBook Pro" before "Apple MacBook".
 */
static const struct dmi_system_id applesmc_whitelist[] __initconst = {
	{ applesmc_dmi_match, "Apple MacBook Air", {
	  DMI_MATCH(DMI_BOARD_VENDOR, "Apple"),
	  DMI_MATCH(DMI_PRODUCT_NAME, "MacBookAir") },
	},
	{ applesmc_dmi_match, "Apple MacBook Pro", {
	  DMI_MATCH(DMI_BOARD_VENDOR, "Apple"),
	  DMI_MATCH(DMI_PRODUCT_NAME, "MacBookPro") },
	},
	{ applesmc_dmi_match, "Apple MacBook", {
	  DMI_MATCH(DMI_BOARD_VENDOR, "Apple"),
	  DMI_MATCH(DMI_PRODUCT_NAME, "MacBook") },
	},
	{ applesmc_dmi_match, "Apple Macmini", {
	  DMI_MATCH(DMI_BOARD_VENDOR, "Apple"),
	  DMI_MATCH(DMI_PRODUCT_NAME, "Macmini") },
	},
	{ applesmc_dmi_match, "Apple MacPro", {
	  DMI_MATCH(DMI_BOARD_VENDOR, "Apple"),
	  DMI_MATCH(DMI_PRODUCT_NAME, "MacPro") },
	},
	{ applesmc_dmi_match, "Apple iMac", {
	  DMI_MATCH(DMI_BOARD_VENDOR, "Apple"),
	  DMI_MATCH(DMI_PRODUCT_NAME, "iMac") },
	},
	{ applesmc_dmi_match, "Apple Xserve", {
	  DMI_MATCH(DMI_BOARD_VENDOR, "Apple"),
	  DMI_MATCH(DMI_PRODUCT_NAME, "Xserve") },
	},
	{ .ident = NULL }
};

static int __init applesmc_init(void)
{
	int ret;

	if (!dmi_check_system(applesmc_whitelist)) {
		pr_warn("supported laptop not found!\n");
		ret = -ENODEV;
		goto out;
	}

	if (!request_region(APPLESMC_DATA_PORT, APPLESMC_NR_PORTS,
								"applesmc")) {
		ret = -ENXIO;
		goto out;
	}

	ret = platform_driver_register(&applesmc_driver);
	if (ret)
		goto out_region;

	pdev = platform_device_register_simple("applesmc", APPLESMC_DATA_PORT,
					       NULL, 0);
	if (IS_ERR(pdev)) {
		ret = PTR_ERR(pdev);
		goto out_driver;
	}

	/* create register cache */
	ret = applesmc_init_smcreg();
	if (ret)
		goto out_device;

	ret = applesmc_create_nodes(info_group, 1);
	if (ret)
		goto out_smcreg;

	ret = applesmc_create_nodes(fan_group, smcreg.fan_count);
	if (ret)
		goto out_info;

	ret = applesmc_create_nodes(temp_group, smcreg.index_count);
	if (ret)
		goto out_fans;

	ret = applesmc_create_accelerometer();
	if (ret)
		goto out_temperature;

	ret = applesmc_create_light_sensor();
	if (ret)
		goto out_accelerometer;

	ret = applesmc_create_key_backlight();
	if (ret)
		goto out_light_sysfs;

	hwmon_dev = hwmon_device_register(&pdev->dev);
	if (IS_ERR(hwmon_dev)) {
		ret = PTR_ERR(hwmon_dev);
		goto out_light_ledclass;
	}

	return 0;

out_light_ledclass:
	applesmc_release_key_backlight();
out_light_sysfs:
	applesmc_release_light_sensor();
out_accelerometer:
	applesmc_release_accelerometer();
out_temperature:
	applesmc_destroy_nodes(temp_group);
out_fans:
	applesmc_destroy_nodes(fan_group);
out_info:
	applesmc_destroy_nodes(info_group);
out_smcreg:
	applesmc_destroy_smcreg();
out_device:
	platform_device_unregister(pdev);
out_driver:
	platform_driver_unregister(&applesmc_driver);
out_region:
	release_region(APPLESMC_DATA_PORT, APPLESMC_NR_PORTS);
out:
	pr_warn("driver init failed (ret=%d)!\n", ret);
	return ret;
}

static void __exit applesmc_exit(void)
{
	hwmon_device_unregister(hwmon_dev);
	applesmc_release_key_backlight();
	applesmc_release_light_sensor();
	applesmc_release_accelerometer();
	applesmc_destroy_nodes(temp_group);
	applesmc_destroy_nodes(fan_group);
	applesmc_destroy_nodes(info_group);
	applesmc_destroy_smcreg();
	platform_device_unregister(pdev);
	platform_driver_unregister(&applesmc_driver);
	release_region(APPLESMC_DATA_PORT, APPLESMC_NR_PORTS);
}

module_init(applesmc_init);
module_exit(applesmc_exit);

MODULE_AUTHOR("Nicolas Boichat");
MODULE_DESCRIPTION("Apple SMC");
MODULE_LICENSE("GPL v2");
MODULE_DEVICE_TABLE(dmi, applesmc_whitelist);<|MERGE_RESOLUTION|>--- conflicted
+++ resolved
@@ -851,11 +851,7 @@
 		return ret;
 
 	speed = ((buffer[0] << 8 | buffer[1]) >> 2);
-<<<<<<< HEAD
-	return snprintf(sysfsbuf, PAGE_SIZE, "%u\n", speed);
-=======
 	return sysfs_emit(sysfsbuf, "%u\n", speed);
->>>>>>> 7d2a07b7
 }
 
 static ssize_t applesmc_store_fan_speed(struct device *dev,
@@ -895,11 +891,7 @@
 		return ret;
 
 	manual = ((buffer[0] << 8 | buffer[1]) >> to_index(attr)) & 0x01;
-<<<<<<< HEAD
-	return snprintf(sysfsbuf, PAGE_SIZE, "%d\n", manual);
-=======
 	return sysfs_emit(sysfsbuf, "%d\n", manual);
->>>>>>> 7d2a07b7
 }
 
 static ssize_t applesmc_store_fan_manual(struct device *dev,
@@ -1000,11 +992,7 @@
 
 	count = ((u32)buffer[0]<<24) + ((u32)buffer[1]<<16) +
 						((u32)buffer[2]<<8) + buffer[3];
-<<<<<<< HEAD
-	return snprintf(sysfsbuf, PAGE_SIZE, "%d\n", count);
-=======
 	return sysfs_emit(sysfsbuf, "%d\n", count);
->>>>>>> 7d2a07b7
 }
 
 static ssize_t applesmc_key_at_index_read_show(struct device *dev,
