--- conflicted
+++ resolved
@@ -480,16 +480,11 @@
 
 void rts522a_init_params(struct rtsx_pcr *pcr)
 {
-<<<<<<< HEAD
-	rts5227_init_params(pcr);
-	pcr->ops = &rts522a_pcr_ops;
-=======
 	struct rtsx_cr_option *option = &pcr->option;
 
 	rts5227_init_params(pcr);
 	pcr->ops = &rts522a_pcr_ops;
 	pcr->aspm_mode = ASPM_MODE_REG;
->>>>>>> 7d2a07b7
 	pcr->tx_initial_phase = SET_CLOCK_PHASE(20, 20, 11);
 	pcr->reg_pm_ctrl3 = RTS522A_PM_CTRL3;
 
