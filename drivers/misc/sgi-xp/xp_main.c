--- conflicted
+++ resolved
@@ -234,13 +234,7 @@
 	for (ch_number = 0; ch_number < XPC_MAX_NCHANNELS; ch_number++)
 		mutex_init(&xpc_registrations[ch_number].mutex);
 
-<<<<<<< HEAD
-	if (is_shub())
-		ret = xp_init_sn2();
-	else if (is_uv_system())
-=======
 	if (is_uv_system())
->>>>>>> 7d2a07b7
 		ret = xp_init_uv();
 	else
 		ret = 0;
@@ -256,13 +250,7 @@
 static void __exit
 xp_exit(void)
 {
-<<<<<<< HEAD
-	if (is_shub())
-		xp_exit_sn2();
-	else if (is_uv_system())
-=======
 	if (is_uv_system())
->>>>>>> 7d2a07b7
 		xp_exit_uv();
 }
 
