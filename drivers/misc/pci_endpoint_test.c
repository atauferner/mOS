--- conflicted
+++ resolved
@@ -946,12 +946,6 @@
 };
 
 static const struct pci_device_id pci_endpoint_test_tbl[] = {
-<<<<<<< HEAD
-	{ PCI_DEVICE(PCI_VENDOR_ID_TI, PCI_DEVICE_ID_TI_DRA74x) },
-	{ PCI_DEVICE(PCI_VENDOR_ID_TI, PCI_DEVICE_ID_TI_DRA72x) },
-	{ PCI_DEVICE(PCI_VENDOR_ID_FREESCALE, 0x81c0) },
-	{ PCI_DEVICE(PCI_VENDOR_ID_FREESCALE, PCI_DEVICE_ID_LS1088A) },
-=======
 	{ PCI_DEVICE(PCI_VENDOR_ID_TI, PCI_DEVICE_ID_TI_DRA74x),
 	  .driver_data = (kernel_ulong_t)&default_data,
 	},
@@ -964,7 +958,6 @@
 	{ PCI_DEVICE(PCI_VENDOR_ID_FREESCALE, PCI_DEVICE_ID_LS1088A),
 	  .driver_data = (kernel_ulong_t)&default_data,
 	},
->>>>>>> 7d2a07b7
 	{ PCI_DEVICE_DATA(SYNOPSYS, EDDA, NULL) },
 	{ PCI_DEVICE(PCI_VENDOR_ID_TI, PCI_DEVICE_ID_TI_AM654),
 	  .driver_data = (kernel_ulong_t)&am654_data
