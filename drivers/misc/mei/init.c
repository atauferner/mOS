--- conflicted
+++ resolved
@@ -227,27 +227,7 @@
 {
 	int err;
 
-<<<<<<< HEAD
-	if (unexpected)
-		dev_warn(&dev->pdev->dev, "unexpected reset: dev_state = %s\n",
-			 mei_dev_state_str(dev->dev_state));
-
-	/* we're already in reset, cancel the init timer
-	 * if the reset was called due the hbm protocol error
-	 * we need to call it before hw start
-	 * so the hbm watchdog won't kick in
-	 */
-	mei_hbm_idle(dev);
-
-	ret = mei_hw_reset(dev, interrupts_enabled);
-	if (ret) {
-		dev_err(&dev->pdev->dev, "hw reset failed disabling the device\n");
-		interrupts_enabled = false;
-	}
-
-=======
 	mutex_lock(&dev->device_lock);
->>>>>>> cfbf8d48
 
 	mei_clear_interrupts(dev);
 
@@ -258,24 +238,13 @@
 
 	mutex_unlock(&dev->device_lock);
 
-<<<<<<< HEAD
-=======
 	if (err || dev->dev_state == MEI_DEV_DISABLED)
 		return -ENODEV;
->>>>>>> cfbf8d48
 
 	return 0;
 }
 EXPORT_SYMBOL_GPL(mei_restart);
 
-<<<<<<< HEAD
-	if (!interrupts_enabled) {
-		dev_dbg(&dev->pdev->dev, "intr not enabled end of reset\n");
-		dev->dev_state = MEI_DEV_DISABLED;
-		return;
-	}
-=======
->>>>>>> cfbf8d48
 
 static void mei_reset_work(struct work_struct *work)
 {
