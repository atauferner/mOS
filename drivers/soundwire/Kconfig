--- conflicted
+++ resolved
@@ -25,10 +25,7 @@
 	tristate "Intel SoundWire Master driver"
 	select SOUNDWIRE_CADENCE
 	select SOUNDWIRE_GENERIC_ALLOCATION
-<<<<<<< HEAD
-=======
 	select AUXILIARY_BUS
->>>>>>> 7d2a07b7
 	depends on ACPI && SND_SOC
 	help
 	  SoundWire Intel Master driver.
