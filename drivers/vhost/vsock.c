--- conflicted
+++ resolved
@@ -171,11 +171,6 @@
 		/* If the packet is greater than the space available in the
 		 * buffer, we split it using multiple buffers.
 		 */
-<<<<<<< HEAD
-		if (payload_len > iov_len - sizeof(pkt->hdr))
-			payload_len = iov_len - sizeof(pkt->hdr);
-
-=======
 		if (payload_len > iov_len - sizeof(pkt->hdr)) {
 			payload_len = iov_len - sizeof(pkt->hdr);
 
@@ -196,7 +191,6 @@
 			}
 		}
 
->>>>>>> 7d2a07b7
 		/* Set the correct length in the header */
 		pkt->hdr.len = cpu_to_le32(payload_len);
 
@@ -215,14 +209,13 @@
 			break;
 		}
 
-<<<<<<< HEAD
+		/* Deliver to monitoring devices all packets that we
+		 * will transmit.
+		 */
+		virtio_transport_deliver_tap_pkt(pkt);
+
 		vhost_add_used(vq, head, sizeof(pkt->hdr) + payload_len);
 		added = true;
-
-		/* Deliver to monitoring devices all correctly transmitted
-		 * packets.
-		 */
-		virtio_transport_deliver_tap_pkt(pkt);
 
 		pkt->off += payload_len;
 		total_len += payload_len;
@@ -231,6 +224,15 @@
 		 * to send it with the next available buffer.
 		 */
 		if (pkt->off < pkt->len) {
+			if (restore_flag)
+				pkt->hdr.flags |= cpu_to_le32(VIRTIO_VSOCK_SEQ_EOR);
+
+			/* We are queueing the same virtio_vsock_pkt to handle
+			 * the remaining bytes, and we want to deliver it
+			 * to monitoring devices in the next iteration.
+			 */
+			pkt->tap_delivered = false;
+
 			spin_lock_bh(&vsock->send_pkt_list_lock);
 			list_add(&pkt->list, &vsock->send_pkt_list);
 			spin_unlock_bh(&vsock->send_pkt_list_lock);
@@ -238,39 +240,6 @@
 			if (pkt->reply) {
 				int val;
 
-=======
-		/* Deliver to monitoring devices all packets that we
-		 * will transmit.
-		 */
-		virtio_transport_deliver_tap_pkt(pkt);
-
-		vhost_add_used(vq, head, sizeof(pkt->hdr) + payload_len);
-		added = true;
-
-		pkt->off += payload_len;
-		total_len += payload_len;
-
-		/* If we didn't send all the payload we can requeue the packet
-		 * to send it with the next available buffer.
-		 */
-		if (pkt->off < pkt->len) {
-			if (restore_flag)
-				pkt->hdr.flags |= cpu_to_le32(VIRTIO_VSOCK_SEQ_EOR);
-
-			/* We are queueing the same virtio_vsock_pkt to handle
-			 * the remaining bytes, and we want to deliver it
-			 * to monitoring devices in the next iteration.
-			 */
-			pkt->tap_delivered = false;
-
-			spin_lock_bh(&vsock->send_pkt_list_lock);
-			list_add(&pkt->list, &vsock->send_pkt_list);
-			spin_unlock_bh(&vsock->send_pkt_list_lock);
-		} else {
-			if (pkt->reply) {
-				int val;
-
->>>>>>> 7d2a07b7
 				val = atomic_dec_return(&vsock->queued_replies);
 
 				/* Do we have resources to resume tx
@@ -576,11 +545,7 @@
 		if (le64_to_cpu(pkt->hdr.src_cid) == vsock->guest_cid &&
 		    le64_to_cpu(pkt->hdr.dst_cid) ==
 		    vhost_transport_get_local_cid())
-<<<<<<< HEAD
-			virtio_transport_recv_pkt(pkt);
-=======
 			virtio_transport_recv_pkt(&vhost_transport, pkt);
->>>>>>> 7d2a07b7
 		else
 			virtio_transport_free_pkt(pkt);
 
@@ -937,8 +902,6 @@
 	}
 }
 
-<<<<<<< HEAD
-=======
 static ssize_t vhost_vsock_chr_read_iter(struct kiocb *iocb, struct iov_iter *to)
 {
 	struct file *file = iocb->ki_filp;
@@ -967,7 +930,6 @@
 	return vhost_chr_poll(file, dev, wait);
 }
 
->>>>>>> 7d2a07b7
 static const struct file_operations vhost_vsock_fops = {
 	.owner          = THIS_MODULE,
 	.open           = vhost_vsock_dev_open,
@@ -975,12 +937,9 @@
 	.llseek		= noop_llseek,
 	.unlocked_ioctl = vhost_vsock_dev_ioctl,
 	.compat_ioctl   = compat_ptr_ioctl,
-<<<<<<< HEAD
-=======
 	.read_iter      = vhost_vsock_chr_read_iter,
 	.write_iter     = vhost_vsock_chr_write_iter,
 	.poll           = vhost_vsock_chr_poll,
->>>>>>> 7d2a07b7
 };
 
 static struct miscdevice vhost_vsock_misc = {
