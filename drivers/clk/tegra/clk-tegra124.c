--- conflicted
+++ resolved
@@ -1293,14 +1293,7 @@
 	{ TEGRA124_CLK_UARTC, TEGRA124_CLK_PLL_P, 408000000, 0 },
 	{ TEGRA124_CLK_UARTD, TEGRA124_CLK_PLL_P, 408000000, 0 },
 	{ TEGRA124_CLK_PLL_A, TEGRA124_CLK_CLK_MAX, 282240000, 0 },
-<<<<<<< HEAD
-	{ TEGRA124_CLK_PLL_A_OUT0, TEGRA124_CLK_CLK_MAX, 11289600, 1 },
-	{ TEGRA124_CLK_EXTERN1, TEGRA124_CLK_PLL_A_OUT0, 0, 1 },
-	{ TEGRA124_CLK_CLK_OUT_1_MUX, TEGRA124_CLK_EXTERN1, 0, 1 },
-	{ TEGRA124_CLK_CLK_OUT_1, TEGRA124_CLK_CLK_MAX, 0, 1 },
-=======
 	{ TEGRA124_CLK_PLL_A_OUT0, TEGRA124_CLK_CLK_MAX, 11289600, 0 },
->>>>>>> f868e24e
 	{ TEGRA124_CLK_I2S0, TEGRA124_CLK_PLL_A_OUT0, 11289600, 0 },
 	{ TEGRA124_CLK_I2S1, TEGRA124_CLK_PLL_A_OUT0, 11289600, 0 },
 	{ TEGRA124_CLK_I2S2, TEGRA124_CLK_PLL_A_OUT0, 11289600, 0 },
