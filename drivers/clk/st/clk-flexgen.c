--- conflicted
+++ resolved
@@ -717,12 +717,6 @@
 			flex_flags = data->flags | data->outputs[i].flags;
 		}
 
-<<<<<<< HEAD
-		flex_flags &= ~CLK_IS_CRITICAL;
-		of_clk_detect_critical(np, i, &flex_flags);
-
-=======
->>>>>>> 7d2a07b7
 		/*
 		 * If we read an empty clock name then the output is unused
 		 */
