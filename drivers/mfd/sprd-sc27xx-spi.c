--- conflicted
+++ resolved
@@ -203,7 +203,6 @@
 	}
 
 	device_init_wakeup(&spi->dev, true);
-<<<<<<< HEAD
 	return 0;
 }
 
@@ -218,22 +217,6 @@
 	return 0;
 }
 
-=======
-	return 0;
-}
-
-#ifdef CONFIG_PM_SLEEP
-static int sprd_pmic_suspend(struct device *dev)
-{
-	struct sprd_pmic *ddata = dev_get_drvdata(dev);
-
-	if (device_may_wakeup(dev))
-		enable_irq_wake(ddata->irq);
-
-	return 0;
-}
-
->>>>>>> 7d2a07b7
 static int sprd_pmic_resume(struct device *dev)
 {
 	struct sprd_pmic *ddata = dev_get_drvdata(dev);
