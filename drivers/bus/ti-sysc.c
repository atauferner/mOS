// SPDX-License-Identifier: GPL-2.0
/*
 * ti-sysc.c - Texas Instruments sysc interconnect target driver
 */

#include <linux/io.h>
#include <linux/clk.h>
#include <linux/clkdev.h>
#include <linux/delay.h>
#include <linux/list.h>
#include <linux/module.h>
#include <linux/platform_device.h>
#include <linux/pm_domain.h>
#include <linux/pm_runtime.h>
#include <linux/reset.h>
#include <linux/of_address.h>
#include <linux/of_platform.h>
#include <linux/slab.h>
#include <linux/sys_soc.h>
#include <linux/iopoll.h>

#include <linux/platform_data/ti-sysc.h>

#include <dt-bindings/bus/ti-sysc.h>

#define DIS_ISP		BIT(2)
#define DIS_IVA		BIT(1)
#define DIS_SGX		BIT(0)

#define SOC_FLAG(match, flag)	{ .machine = match, .data = (void *)(flag), }

#define MAX_MODULE_SOFTRESET_WAIT		10000

enum sysc_soc {
	SOC_UNKNOWN,
	SOC_2420,
	SOC_2430,
	SOC_3430,
	SOC_3630,
	SOC_4430,
	SOC_4460,
	SOC_4470,
	SOC_5430,
	SOC_AM3,
	SOC_AM4,
	SOC_DRA7,
};

struct sysc_address {
	unsigned long base;
	struct list_head node;
};

struct sysc_soc_info {
	unsigned long general_purpose:1;
	enum sysc_soc soc;
	struct mutex list_lock;			/* disabled modules list lock */
	struct list_head disabled_modules;
};

enum sysc_clocks {
	SYSC_FCK,
	SYSC_ICK,
	SYSC_OPTFCK0,
	SYSC_OPTFCK1,
	SYSC_OPTFCK2,
	SYSC_OPTFCK3,
	SYSC_OPTFCK4,
	SYSC_OPTFCK5,
	SYSC_OPTFCK6,
	SYSC_OPTFCK7,
	SYSC_MAX_CLOCKS,
};

static struct sysc_soc_info *sysc_soc;
static const char * const reg_names[] = { "rev", "sysc", "syss", };
static const char * const clock_names[SYSC_MAX_CLOCKS] = {
	"fck", "ick", "opt0", "opt1", "opt2", "opt3", "opt4",
	"opt5", "opt6", "opt7",
};

#define SYSC_IDLEMODE_MASK		3
#define SYSC_CLOCKACTIVITY_MASK		3

/**
 * struct sysc - TI sysc interconnect target module registers and capabilities
 * @dev: struct device pointer
 * @module_pa: physical address of the interconnect target module
 * @module_size: size of the interconnect target module
 * @module_va: virtual address of the interconnect target module
 * @offsets: register offsets from module base
 * @mdata: ti-sysc to hwmod translation data for a module
 * @clocks: clocks used by the interconnect target module
 * @clock_roles: clock role names for the found clocks
 * @nr_clocks: number of clocks used by the interconnect target module
 * @rsts: resets used by the interconnect target module
 * @legacy_mode: configured for legacy mode if set
 * @cap: interconnect target module capabilities
 * @cfg: interconnect target module configuration
 * @cookie: data used by legacy platform callbacks
 * @name: name if available
 * @revision: interconnect target module revision
 * @reserved: target module is reserved and already in use
 * @enabled: sysc runtime enabled status
 * @needs_resume: runtime resume needed on resume from suspend
 * @child_needs_resume: runtime resume needed for child on resume from suspend
 * @disable_on_idle: status flag used for disabling modules with resets
 * @idle_work: work structure used to perform delayed idle on a module
 * @pre_reset_quirk: module specific pre-reset quirk
 * @post_reset_quirk: module specific post-reset quirk
 * @reset_done_quirk: module specific reset done quirk
 * @module_enable_quirk: module specific enable quirk
 * @module_disable_quirk: module specific disable quirk
 * @module_unlock_quirk: module specific sysconfig unlock quirk
 * @module_lock_quirk: module specific sysconfig lock quirk
 */
struct sysc {
	struct device *dev;
	u64 module_pa;
	u32 module_size;
	void __iomem *module_va;
	int offsets[SYSC_MAX_REGS];
	struct ti_sysc_module_data *mdata;
	struct clk **clocks;
	const char **clock_roles;
	int nr_clocks;
	struct reset_control *rsts;
	const char *legacy_mode;
	const struct sysc_capabilities *cap;
	struct sysc_config cfg;
	struct ti_sysc_cookie cookie;
	const char *name;
	u32 revision;
	unsigned int reserved:1;
	unsigned int enabled:1;
	unsigned int needs_resume:1;
	unsigned int child_needs_resume:1;
	struct delayed_work idle_work;
	void (*pre_reset_quirk)(struct sysc *sysc);
	void (*post_reset_quirk)(struct sysc *sysc);
	void (*reset_done_quirk)(struct sysc *sysc);
	void (*module_enable_quirk)(struct sysc *sysc);
	void (*module_disable_quirk)(struct sysc *sysc);
	void (*module_unlock_quirk)(struct sysc *sysc);
	void (*module_lock_quirk)(struct sysc *sysc);
};

static void sysc_parse_dts_quirks(struct sysc *ddata, struct device_node *np,
				  bool is_child);

static void sysc_write(struct sysc *ddata, int offset, u32 value)
{
	if (ddata->cfg.quirks & SYSC_QUIRK_16BIT) {
		writew_relaxed(value & 0xffff, ddata->module_va + offset);

		/* Only i2c revision has LO and HI register with stride of 4 */
		if (ddata->offsets[SYSC_REVISION] >= 0 &&
		    offset == ddata->offsets[SYSC_REVISION]) {
			u16 hi = value >> 16;

			writew_relaxed(hi, ddata->module_va + offset + 4);
		}

		return;
	}

	writel_relaxed(value, ddata->module_va + offset);
}

static u32 sysc_read(struct sysc *ddata, int offset)
{
	if (ddata->cfg.quirks & SYSC_QUIRK_16BIT) {
		u32 val;

		val = readw_relaxed(ddata->module_va + offset);

		/* Only i2c revision has LO and HI register with stride of 4 */
		if (ddata->offsets[SYSC_REVISION] >= 0 &&
		    offset == ddata->offsets[SYSC_REVISION]) {
			u16 tmp = readw_relaxed(ddata->module_va + offset + 4);

			val |= tmp << 16;
		}

		return val;
	}

	return readl_relaxed(ddata->module_va + offset);
}

static bool sysc_opt_clks_needed(struct sysc *ddata)
{
	return !!(ddata->cfg.quirks & SYSC_QUIRK_OPT_CLKS_NEEDED);
}

static u32 sysc_read_revision(struct sysc *ddata)
{
	int offset = ddata->offsets[SYSC_REVISION];

	if (offset < 0)
		return 0;

	return sysc_read(ddata, offset);
}

static u32 sysc_read_sysconfig(struct sysc *ddata)
{
	int offset = ddata->offsets[SYSC_SYSCONFIG];

	if (offset < 0)
		return 0;

	return sysc_read(ddata, offset);
}

static u32 sysc_read_sysstatus(struct sysc *ddata)
{
	int offset = ddata->offsets[SYSC_SYSSTATUS];

	if (offset < 0)
		return 0;

	return sysc_read(ddata, offset);
}

/* Poll on reset status */
static int sysc_wait_softreset(struct sysc *ddata)
{
	u32 sysc_mask, syss_done, rstval;
	int syss_offset, error = 0;

	if (ddata->cap->regbits->srst_shift < 0)
		return 0;

	syss_offset = ddata->offsets[SYSC_SYSSTATUS];
	sysc_mask = BIT(ddata->cap->regbits->srst_shift);

	if (ddata->cfg.quirks & SYSS_QUIRK_RESETDONE_INVERTED)
		syss_done = 0;
	else
		syss_done = ddata->cfg.syss_mask;

	if (syss_offset >= 0) {
		error = readx_poll_timeout_atomic(sysc_read_sysstatus, ddata,
				rstval, (rstval & ddata->cfg.syss_mask) ==
				syss_done, 100, MAX_MODULE_SOFTRESET_WAIT);

	} else if (ddata->cfg.quirks & SYSC_QUIRK_RESET_STATUS) {
		error = readx_poll_timeout_atomic(sysc_read_sysconfig, ddata,
				rstval, !(rstval & sysc_mask),
				100, MAX_MODULE_SOFTRESET_WAIT);
	}

	return error;
}

static int sysc_add_named_clock_from_child(struct sysc *ddata,
					   const char *name,
					   const char *optfck_name)
{
	struct device_node *np = ddata->dev->of_node;
	struct device_node *child;
	struct clk_lookup *cl;
	struct clk *clock;
	const char *n;

	if (name)
		n = name;
	else
		n = optfck_name;

	/* Does the clock alias already exist? */
	clock = of_clk_get_by_name(np, n);
	if (!IS_ERR(clock)) {
		clk_put(clock);

		return 0;
	}

	child = of_get_next_available_child(np, NULL);
	if (!child)
		return -ENODEV;

	clock = devm_get_clk_from_child(ddata->dev, child, name);
	if (IS_ERR(clock))
		return PTR_ERR(clock);

	/*
	 * Use clkdev_add() instead of clkdev_alloc() to avoid the MAX_DEV_ID
	 * limit for clk_get(). If cl ever needs to be freed, it should be done
	 * with clkdev_drop().
	 */
	cl = kzalloc(sizeof(*cl), GFP_KERNEL);
	if (!cl)
		return -ENOMEM;

	cl->con_id = n;
	cl->dev_id = dev_name(ddata->dev);
	cl->clk = clock;
	clkdev_add(cl);

	clk_put(clock);

	return 0;
}

static int sysc_init_ext_opt_clock(struct sysc *ddata, const char *name)
{
	const char *optfck_name;
	int error, index;

	if (ddata->nr_clocks < SYSC_OPTFCK0)
		index = SYSC_OPTFCK0;
	else
		index = ddata->nr_clocks;

	if (name)
		optfck_name = name;
	else
		optfck_name = clock_names[index];

	error = sysc_add_named_clock_from_child(ddata, name, optfck_name);
	if (error)
		return error;

	ddata->clock_roles[index] = optfck_name;
	ddata->nr_clocks++;

	return 0;
}

static int sysc_get_one_clock(struct sysc *ddata, const char *name)
{
	int error, i, index = -ENODEV;

	if (!strncmp(clock_names[SYSC_FCK], name, 3))
		index = SYSC_FCK;
	else if (!strncmp(clock_names[SYSC_ICK], name, 3))
		index = SYSC_ICK;

	if (index < 0) {
		for (i = SYSC_OPTFCK0; i < SYSC_MAX_CLOCKS; i++) {
			if (!ddata->clocks[i]) {
				index = i;
				break;
			}
		}
	}

	if (index < 0) {
		dev_err(ddata->dev, "clock %s not added\n", name);
		return index;
	}

	ddata->clocks[index] = devm_clk_get(ddata->dev, name);
	if (IS_ERR(ddata->clocks[index])) {
		dev_err(ddata->dev, "clock get error for %s: %li\n",
			name, PTR_ERR(ddata->clocks[index]));

		return PTR_ERR(ddata->clocks[index]);
	}

	error = clk_prepare(ddata->clocks[index]);
	if (error) {
		dev_err(ddata->dev, "clock prepare error for %s: %i\n",
			name, error);

		return error;
	}

	return 0;
}

static int sysc_get_clocks(struct sysc *ddata)
{
	struct device_node *np = ddata->dev->of_node;
	struct property *prop;
	const char *name;
	int nr_fck = 0, nr_ick = 0, i, error = 0;

	ddata->clock_roles = devm_kcalloc(ddata->dev,
					  SYSC_MAX_CLOCKS,
					  sizeof(*ddata->clock_roles),
					  GFP_KERNEL);
	if (!ddata->clock_roles)
		return -ENOMEM;

	of_property_for_each_string(np, "clock-names", prop, name) {
		if (!strncmp(clock_names[SYSC_FCK], name, 3))
			nr_fck++;
		if (!strncmp(clock_names[SYSC_ICK], name, 3))
			nr_ick++;
		ddata->clock_roles[ddata->nr_clocks] = name;
		ddata->nr_clocks++;
	}

	if (ddata->nr_clocks < 1)
		return 0;

	if ((ddata->cfg.quirks & SYSC_QUIRK_EXT_OPT_CLOCK)) {
		error = sysc_init_ext_opt_clock(ddata, NULL);
		if (error)
			return error;
	}

	if (ddata->nr_clocks > SYSC_MAX_CLOCKS) {
		dev_err(ddata->dev, "too many clocks for %pOF\n", np);

		return -EINVAL;
	}

	if (nr_fck > 1 || nr_ick > 1) {
		dev_err(ddata->dev, "max one fck and ick for %pOF\n", np);

		return -EINVAL;
	}

	/* Always add a slot for main clocks fck and ick even if unused */
	if (!nr_fck)
		ddata->nr_clocks++;
	if (!nr_ick)
		ddata->nr_clocks++;

	ddata->clocks = devm_kcalloc(ddata->dev,
				     ddata->nr_clocks, sizeof(*ddata->clocks),
				     GFP_KERNEL);
	if (!ddata->clocks)
		return -ENOMEM;

	for (i = 0; i < SYSC_MAX_CLOCKS; i++) {
		const char *name = ddata->clock_roles[i];

		if (!name)
			continue;

		error = sysc_get_one_clock(ddata, name);
		if (error)
			return error;
	}

	return 0;
}

static int sysc_enable_main_clocks(struct sysc *ddata)
{
	struct clk *clock;
	int i, error;

	if (!ddata->clocks)
		return 0;

	for (i = 0; i < SYSC_OPTFCK0; i++) {
		clock = ddata->clocks[i];

		/* Main clocks may not have ick */
		if (IS_ERR_OR_NULL(clock))
			continue;

		error = clk_enable(clock);
		if (error)
			goto err_disable;
	}

	return 0;

err_disable:
	for (i--; i >= 0; i--) {
		clock = ddata->clocks[i];

		/* Main clocks may not have ick */
		if (IS_ERR_OR_NULL(clock))
			continue;

		clk_disable(clock);
	}

	return error;
}

static void sysc_disable_main_clocks(struct sysc *ddata)
{
	struct clk *clock;
	int i;

	if (!ddata->clocks)
		return;

	for (i = 0; i < SYSC_OPTFCK0; i++) {
		clock = ddata->clocks[i];
		if (IS_ERR_OR_NULL(clock))
			continue;

		clk_disable(clock);
	}
}

static int sysc_enable_opt_clocks(struct sysc *ddata)
{
	struct clk *clock;
	int i, error;

	if (!ddata->clocks || ddata->nr_clocks < SYSC_OPTFCK0 + 1)
		return 0;

	for (i = SYSC_OPTFCK0; i < SYSC_MAX_CLOCKS; i++) {
		clock = ddata->clocks[i];

		/* Assume no holes for opt clocks */
		if (IS_ERR_OR_NULL(clock))
			return 0;

		error = clk_enable(clock);
		if (error)
			goto err_disable;
	}

	return 0;

err_disable:
	for (i--; i >= 0; i--) {
		clock = ddata->clocks[i];
		if (IS_ERR_OR_NULL(clock))
			continue;

		clk_disable(clock);
	}

	return error;
}

static void sysc_disable_opt_clocks(struct sysc *ddata)
{
	struct clk *clock;
	int i;

	if (!ddata->clocks || ddata->nr_clocks < SYSC_OPTFCK0 + 1)
		return;

	for (i = SYSC_OPTFCK0; i < SYSC_MAX_CLOCKS; i++) {
		clock = ddata->clocks[i];

		/* Assume no holes for opt clocks */
		if (IS_ERR_OR_NULL(clock))
			return;

		clk_disable(clock);
	}
}

static void sysc_clkdm_deny_idle(struct sysc *ddata)
{
	struct ti_sysc_platform_data *pdata;

	if (ddata->legacy_mode || (ddata->cfg.quirks & SYSC_QUIRK_CLKDM_NOAUTO))
		return;

	pdata = dev_get_platdata(ddata->dev);
	if (pdata && pdata->clkdm_deny_idle)
		pdata->clkdm_deny_idle(ddata->dev, &ddata->cookie);
}

static void sysc_clkdm_allow_idle(struct sysc *ddata)
{
	struct ti_sysc_platform_data *pdata;

	if (ddata->legacy_mode || (ddata->cfg.quirks & SYSC_QUIRK_CLKDM_NOAUTO))
		return;

	pdata = dev_get_platdata(ddata->dev);
	if (pdata && pdata->clkdm_allow_idle)
		pdata->clkdm_allow_idle(ddata->dev, &ddata->cookie);
}

/**
 * sysc_init_resets - init rstctrl reset line if configured
 * @ddata: device driver data
 *
 * See sysc_rstctrl_reset_deassert().
 */
static int sysc_init_resets(struct sysc *ddata)
{
	ddata->rsts =
		devm_reset_control_get_optional_shared(ddata->dev, "rstctrl");

	return PTR_ERR_OR_ZERO(ddata->rsts);
}

/**
 * sysc_parse_and_check_child_range - parses module IO region from ranges
 * @ddata: device driver data
 *
 * In general we only need rev, syss, and sysc registers and not the whole
 * module range. But we do want the offsets for these registers from the
 * module base. This allows us to check them against the legacy hwmod
 * platform data. Let's also check the ranges are configured properly.
 */
static int sysc_parse_and_check_child_range(struct sysc *ddata)
{
	struct device_node *np = ddata->dev->of_node;
	const __be32 *ranges;
	u32 nr_addr, nr_size;
	int len, error;

	ranges = of_get_property(np, "ranges", &len);
	if (!ranges) {
		dev_err(ddata->dev, "missing ranges for %pOF\n", np);

		return -ENOENT;
	}

	len /= sizeof(*ranges);

	if (len < 3) {
		dev_err(ddata->dev, "incomplete ranges for %pOF\n", np);

		return -EINVAL;
	}

	error = of_property_read_u32(np, "#address-cells", &nr_addr);
	if (error)
		return -ENOENT;

	error = of_property_read_u32(np, "#size-cells", &nr_size);
	if (error)
		return -ENOENT;

	if (nr_addr != 1 || nr_size != 1) {
		dev_err(ddata->dev, "invalid ranges for %pOF\n", np);

		return -EINVAL;
	}

	ranges++;
	ddata->module_pa = of_translate_address(np, ranges++);
	ddata->module_size = be32_to_cpup(ranges);

	return 0;
}

/* Interconnect instances to probe before l4_per instances */
static struct resource early_bus_ranges[] = {
	/* am3/4 l4_wkup */
	{ .start = 0x44c00000, .end = 0x44c00000 + 0x300000, },
	/* omap4/5 and dra7 l4_cfg */
	{ .start = 0x4a000000, .end = 0x4a000000 + 0x300000, },
	/* omap4 l4_wkup */
	{ .start = 0x4a300000, .end = 0x4a300000 + 0x30000,  },
	/* omap5 and dra7 l4_wkup without dra7 dcan segment */
	{ .start = 0x4ae00000, .end = 0x4ae00000 + 0x30000,  },
};

static atomic_t sysc_defer = ATOMIC_INIT(10);

/**
 * sysc_defer_non_critical - defer non_critical interconnect probing
 * @ddata: device driver data
 *
 * We want to probe l4_cfg and l4_wkup interconnect instances before any
 * l4_per instances as l4_per instances depend on resources on l4_cfg and
 * l4_wkup interconnects.
 */
static int sysc_defer_non_critical(struct sysc *ddata)
{
	struct resource *res;
	int i;

	if (!atomic_read(&sysc_defer))
		return 0;

	for (i = 0; i < ARRAY_SIZE(early_bus_ranges); i++) {
		res = &early_bus_ranges[i];
		if (ddata->module_pa >= res->start &&
		    ddata->module_pa <= res->end) {
			atomic_set(&sysc_defer, 0);

			return 0;
		}
	}

	atomic_dec_if_positive(&sysc_defer);

	return -EPROBE_DEFER;
}

static struct device_node *stdout_path;

static void sysc_init_stdout_path(struct sysc *ddata)
{
	struct device_node *np = NULL;
	const char *uart;

	if (IS_ERR(stdout_path))
		return;

	if (stdout_path)
		return;

	np = of_find_node_by_path("/chosen");
	if (!np)
		goto err;

	uart = of_get_property(np, "stdout-path", NULL);
	if (!uart)
		goto err;

	np = of_find_node_by_path(uart);
	if (!np)
		goto err;

	stdout_path = np;

	return;

err:
	stdout_path = ERR_PTR(-ENODEV);
}

static void sysc_check_quirk_stdout(struct sysc *ddata,
				    struct device_node *np)
{
	sysc_init_stdout_path(ddata);
	if (np != stdout_path)
		return;

	ddata->cfg.quirks |= SYSC_QUIRK_NO_IDLE_ON_INIT |
				SYSC_QUIRK_NO_RESET_ON_INIT;
}

/**
 * sysc_check_one_child - check child configuration
 * @ddata: device driver data
 * @np: child device node
 *
 * Let's avoid messy situations where we have new interconnect target
 * node but children have "ti,hwmods". These belong to the interconnect
 * target node and are managed by this driver.
 */
static void sysc_check_one_child(struct sysc *ddata,
				 struct device_node *np)
{
	const char *name;

	name = of_get_property(np, "ti,hwmods", NULL);
	if (name && !of_device_is_compatible(np, "ti,sysc"))
		dev_warn(ddata->dev, "really a child ti,hwmods property?");

	sysc_check_quirk_stdout(ddata, np);
	sysc_parse_dts_quirks(ddata, np, true);
}

static void sysc_check_children(struct sysc *ddata)
{
	struct device_node *child;

	for_each_child_of_node(ddata->dev->of_node, child)
		sysc_check_one_child(ddata, child);
}

/*
 * So far only I2C uses 16-bit read access with clockactivity with revision
 * in two registers with stride of 4. We can detect this based on the rev
 * register size to configure things far enough to be able to properly read
 * the revision register.
 */
static void sysc_check_quirk_16bit(struct sysc *ddata, struct resource *res)
{
	if (resource_size(res) == 8)
		ddata->cfg.quirks |= SYSC_QUIRK_16BIT | SYSC_QUIRK_USE_CLOCKACT;
}

/**
 * sysc_parse_one - parses the interconnect target module registers
 * @ddata: device driver data
 * @reg: register to parse
 */
static int sysc_parse_one(struct sysc *ddata, enum sysc_registers reg)
{
	struct resource *res;
	const char *name;

	switch (reg) {
	case SYSC_REVISION:
	case SYSC_SYSCONFIG:
	case SYSC_SYSSTATUS:
		name = reg_names[reg];
		break;
	default:
		return -EINVAL;
	}

	res = platform_get_resource_byname(to_platform_device(ddata->dev),
					   IORESOURCE_MEM, name);
	if (!res) {
		ddata->offsets[reg] = -ENODEV;

		return 0;
	}

	ddata->offsets[reg] = res->start - ddata->module_pa;
	if (reg == SYSC_REVISION)
		sysc_check_quirk_16bit(ddata, res);

	return 0;
}

static int sysc_parse_registers(struct sysc *ddata)
{
	int i, error;

	for (i = 0; i < SYSC_MAX_REGS; i++) {
		error = sysc_parse_one(ddata, i);
		if (error)
			return error;
	}

	return 0;
}

/**
 * sysc_check_registers - check for misconfigured register overlaps
 * @ddata: device driver data
 */
static int sysc_check_registers(struct sysc *ddata)
{
	int i, j, nr_regs = 0, nr_matches = 0;

	for (i = 0; i < SYSC_MAX_REGS; i++) {
		if (ddata->offsets[i] < 0)
			continue;

		if (ddata->offsets[i] > (ddata->module_size - 4)) {
			dev_err(ddata->dev, "register outside module range");

				return -EINVAL;
		}

		for (j = 0; j < SYSC_MAX_REGS; j++) {
			if (ddata->offsets[j] < 0)
				continue;

			if (ddata->offsets[i] == ddata->offsets[j])
				nr_matches++;
		}
		nr_regs++;
	}

	if (nr_matches > nr_regs) {
		dev_err(ddata->dev, "overlapping registers: (%i/%i)",
			nr_regs, nr_matches);

		return -EINVAL;
	}

	return 0;
}

/**
 * syc_ioremap - ioremap register space for the interconnect target module
 * @ddata: device driver data
 *
 * Note that the interconnect target module registers can be anywhere
 * within the interconnect target module range. For example, SGX has
 * them at offset 0x1fc00 in the 32MB module address space. And cpsw
 * has them at offset 0x1200 in the CPSW_WR child. Usually the
 * the interconnect target module registers are at the beginning of
 * the module range though.
 */
static int sysc_ioremap(struct sysc *ddata)
{
	int size;

	if (ddata->offsets[SYSC_REVISION] < 0 &&
	    ddata->offsets[SYSC_SYSCONFIG] < 0 &&
	    ddata->offsets[SYSC_SYSSTATUS] < 0) {
		size = ddata->module_size;
	} else {
		size = max3(ddata->offsets[SYSC_REVISION],
			    ddata->offsets[SYSC_SYSCONFIG],
			    ddata->offsets[SYSC_SYSSTATUS]);

		if (size < SZ_1K)
			size = SZ_1K;

		if ((size + sizeof(u32)) > ddata->module_size)
			size = ddata->module_size;
	}

	ddata->module_va = devm_ioremap(ddata->dev,
					ddata->module_pa,
					size + sizeof(u32));
	if (!ddata->module_va)
		return -EIO;

	return 0;
}

/**
 * sysc_map_and_check_registers - ioremap and check device registers
 * @ddata: device driver data
 */
static int sysc_map_and_check_registers(struct sysc *ddata)
{
	struct device_node *np = ddata->dev->of_node;
	int error;

	error = sysc_parse_and_check_child_range(ddata);
	if (error)
		return error;

	error = sysc_defer_non_critical(ddata);
	if (error)
		return error;

	sysc_check_children(ddata);

	if (!of_get_property(np, "reg", NULL))
		return 0;

	error = sysc_parse_registers(ddata);
	if (error)
		return error;

	error = sysc_ioremap(ddata);
	if (error)
		return error;

	error = sysc_check_registers(ddata);
	if (error)
		return error;

	return 0;
}

/**
 * sysc_show_rev - read and show interconnect target module revision
 * @bufp: buffer to print the information to
 * @ddata: device driver data
 */
static int sysc_show_rev(char *bufp, struct sysc *ddata)
{
	int len;

	if (ddata->offsets[SYSC_REVISION] < 0)
		return sprintf(bufp, ":NA");

	len = sprintf(bufp, ":%08x", ddata->revision);

	return len;
}

static int sysc_show_reg(struct sysc *ddata,
			 char *bufp, enum sysc_registers reg)
{
	if (ddata->offsets[reg] < 0)
		return sprintf(bufp, ":NA");

	return sprintf(bufp, ":%x", ddata->offsets[reg]);
}

static int sysc_show_name(char *bufp, struct sysc *ddata)
{
	if (!ddata->name)
		return 0;

	return sprintf(bufp, ":%s", ddata->name);
}

/**
 * sysc_show_registers - show information about interconnect target module
 * @ddata: device driver data
 */
static void sysc_show_registers(struct sysc *ddata)
{
	char buf[128];
	char *bufp = buf;
	int i;

	for (i = 0; i < SYSC_MAX_REGS; i++)
		bufp += sysc_show_reg(ddata, bufp, i);

	bufp += sysc_show_rev(bufp, ddata);
	bufp += sysc_show_name(bufp, ddata);

	dev_dbg(ddata->dev, "%llx:%x%s\n",
		ddata->module_pa, ddata->module_size,
		buf);
}

/**
 * sysc_write_sysconfig - handle sysconfig quirks for register write
 * @ddata: device driver data
 * @value: register value
 */
static void sysc_write_sysconfig(struct sysc *ddata, u32 value)
{
	if (ddata->module_unlock_quirk)
		ddata->module_unlock_quirk(ddata);

	sysc_write(ddata, ddata->offsets[SYSC_SYSCONFIG], value);

	if (ddata->module_lock_quirk)
		ddata->module_lock_quirk(ddata);
}

#define SYSC_IDLE_MASK	(SYSC_NR_IDLEMODES - 1)
#define SYSC_CLOCACT_ICK	2

/* Caller needs to manage sysc_clkdm_deny_idle() and sysc_clkdm_allow_idle() */
static int sysc_enable_module(struct device *dev)
{
	struct sysc *ddata;
	const struct sysc_regbits *regbits;
	u32 reg, idlemodes, best_mode;
	int error;

	ddata = dev_get_drvdata(dev);

	/*
	 * Some modules like DSS reset automatically on idle. Enable optional
	 * reset clocks and wait for OCP softreset to complete.
	 */
	if (ddata->cfg.quirks & SYSC_QUIRK_OPT_CLKS_IN_RESET) {
		error = sysc_enable_opt_clocks(ddata);
		if (error) {
			dev_err(ddata->dev,
				"Optional clocks failed for enable: %i\n",
				error);
			return error;
		}
	}
	/*
	 * Some modules like i2c and hdq1w have unusable reset status unless
	 * the module reset quirk is enabled. Skip status check on enable.
	 */
	if (!(ddata->cfg.quirks & SYSC_MODULE_QUIRK_ENA_RESETDONE)) {
		error = sysc_wait_softreset(ddata);
		if (error)
			dev_warn(ddata->dev, "OCP softreset timed out\n");
	}
	if (ddata->cfg.quirks & SYSC_QUIRK_OPT_CLKS_IN_RESET)
		sysc_disable_opt_clocks(ddata);

	/*
	 * Some subsystem private interconnects, like DSS top level module,
	 * need only the automatic OCP softreset handling with no sysconfig
	 * register bits to configure.
	 */
	if (ddata->offsets[SYSC_SYSCONFIG] == -ENODEV)
		return 0;

	regbits = ddata->cap->regbits;
	reg = sysc_read(ddata, ddata->offsets[SYSC_SYSCONFIG]);

	/*
	 * Set CLOCKACTIVITY, we only use it for ick. And we only configure it
	 * based on the SYSC_QUIRK_USE_CLOCKACT flag, not based on the hardware
	 * capabilities. See the old HWMOD_SET_DEFAULT_CLOCKACT flag.
	 */
	if (regbits->clkact_shift >= 0 &&
	    (ddata->cfg.quirks & SYSC_QUIRK_USE_CLOCKACT))
		reg |= SYSC_CLOCACT_ICK << regbits->clkact_shift;

	/* Set SIDLE mode */
	idlemodes = ddata->cfg.sidlemodes;
	if (!idlemodes || regbits->sidle_shift < 0)
		goto set_midle;

	if (ddata->cfg.quirks & (SYSC_QUIRK_SWSUP_SIDLE |
				 SYSC_QUIRK_SWSUP_SIDLE_ACT)) {
		best_mode = SYSC_IDLE_NO;
	} else {
		best_mode = fls(ddata->cfg.sidlemodes) - 1;
		if (best_mode > SYSC_IDLE_MASK) {
			dev_err(dev, "%s: invalid sidlemode\n", __func__);
			return -EINVAL;
		}

		/* Set WAKEUP */
		if (regbits->enwkup_shift >= 0 &&
		    ddata->cfg.sysc_val & BIT(regbits->enwkup_shift))
			reg |= BIT(regbits->enwkup_shift);
	}

	reg &= ~(SYSC_IDLE_MASK << regbits->sidle_shift);
	reg |= best_mode << regbits->sidle_shift;
	sysc_write_sysconfig(ddata, reg);

set_midle:
	/* Set MIDLE mode */
	idlemodes = ddata->cfg.midlemodes;
	if (!idlemodes || regbits->midle_shift < 0)
		goto set_autoidle;

	best_mode = fls(ddata->cfg.midlemodes) - 1;
	if (best_mode > SYSC_IDLE_MASK) {
		dev_err(dev, "%s: invalid midlemode\n", __func__);
		return -EINVAL;
	}

	if (ddata->cfg.quirks & SYSC_QUIRK_SWSUP_MSTANDBY)
		best_mode = SYSC_IDLE_NO;

	reg &= ~(SYSC_IDLE_MASK << regbits->midle_shift);
	reg |= best_mode << regbits->midle_shift;
	sysc_write_sysconfig(ddata, reg);

set_autoidle:
	/* Autoidle bit must enabled separately if available */
	if (regbits->autoidle_shift >= 0 &&
	    ddata->cfg.sysc_val & BIT(regbits->autoidle_shift)) {
		reg |= 1 << regbits->autoidle_shift;
		sysc_write_sysconfig(ddata, reg);
	}

	/* Flush posted write */
	sysc_read(ddata, ddata->offsets[SYSC_SYSCONFIG]);

	if (ddata->module_enable_quirk)
		ddata->module_enable_quirk(ddata);

	return 0;
}

static int sysc_best_idle_mode(u32 idlemodes, u32 *best_mode)
{
	if (idlemodes & BIT(SYSC_IDLE_SMART_WKUP))
		*best_mode = SYSC_IDLE_SMART_WKUP;
	else if (idlemodes & BIT(SYSC_IDLE_SMART))
		*best_mode = SYSC_IDLE_SMART;
	else if (idlemodes & BIT(SYSC_IDLE_FORCE))
		*best_mode = SYSC_IDLE_FORCE;
	else
		return -EINVAL;

	return 0;
}

/* Caller needs to manage sysc_clkdm_deny_idle() and sysc_clkdm_allow_idle() */
static int sysc_disable_module(struct device *dev)
{
	struct sysc *ddata;
	const struct sysc_regbits *regbits;
	u32 reg, idlemodes, best_mode;
	int ret;

	ddata = dev_get_drvdata(dev);
	if (ddata->offsets[SYSC_SYSCONFIG] == -ENODEV)
		return 0;

	if (ddata->module_disable_quirk)
		ddata->module_disable_quirk(ddata);

	regbits = ddata->cap->regbits;
	reg = sysc_read(ddata, ddata->offsets[SYSC_SYSCONFIG]);

	/* Set MIDLE mode */
	idlemodes = ddata->cfg.midlemodes;
	if (!idlemodes || regbits->midle_shift < 0)
		goto set_sidle;

	ret = sysc_best_idle_mode(idlemodes, &best_mode);
	if (ret) {
		dev_err(dev, "%s: invalid midlemode\n", __func__);
		return ret;
	}

	if (ddata->cfg.quirks & (SYSC_QUIRK_SWSUP_MSTANDBY) ||
	    ddata->cfg.quirks & (SYSC_QUIRK_FORCE_MSTANDBY))
		best_mode = SYSC_IDLE_FORCE;

	reg &= ~(SYSC_IDLE_MASK << regbits->midle_shift);
	reg |= best_mode << regbits->midle_shift;
	sysc_write_sysconfig(ddata, reg);

set_sidle:
	/* Set SIDLE mode */
	idlemodes = ddata->cfg.sidlemodes;
	if (!idlemodes || regbits->sidle_shift < 0)
		return 0;

	if (ddata->cfg.quirks & SYSC_QUIRK_SWSUP_SIDLE) {
		best_mode = SYSC_IDLE_FORCE;
	} else {
		ret = sysc_best_idle_mode(idlemodes, &best_mode);
		if (ret) {
			dev_err(dev, "%s: invalid sidlemode\n", __func__);
			return ret;
		}
	}

	reg &= ~(SYSC_IDLE_MASK << regbits->sidle_shift);
	reg |= best_mode << regbits->sidle_shift;
	if (regbits->autoidle_shift >= 0 &&
	    ddata->cfg.sysc_val & BIT(regbits->autoidle_shift))
		reg |= 1 << regbits->autoidle_shift;
	sysc_write_sysconfig(ddata, reg);

	/* Flush posted write */
	sysc_read(ddata, ddata->offsets[SYSC_SYSCONFIG]);

	return 0;
}

static int __maybe_unused sysc_runtime_suspend_legacy(struct device *dev,
						      struct sysc *ddata)
{
	struct ti_sysc_platform_data *pdata;
	int error;

	pdata = dev_get_platdata(ddata->dev);
	if (!pdata)
		return 0;

	if (!pdata->idle_module)
		return -ENODEV;

	error = pdata->idle_module(dev, &ddata->cookie);
	if (error)
		dev_err(dev, "%s: could not idle: %i\n",
			__func__, error);

	reset_control_assert(ddata->rsts);

	return 0;
}

static int __maybe_unused sysc_runtime_resume_legacy(struct device *dev,
						     struct sysc *ddata)
{
	struct ti_sysc_platform_data *pdata;
	int error;

	pdata = dev_get_platdata(ddata->dev);
	if (!pdata)
		return 0;

	if (!pdata->enable_module)
		return -ENODEV;

	error = pdata->enable_module(dev, &ddata->cookie);
	if (error)
		dev_err(dev, "%s: could not enable: %i\n",
			__func__, error);

	reset_control_deassert(ddata->rsts);

	return 0;
}

static int __maybe_unused sysc_runtime_suspend(struct device *dev)
{
	struct sysc *ddata;
	int error = 0;

	ddata = dev_get_drvdata(dev);

	if (!ddata->enabled)
		return 0;

	sysc_clkdm_deny_idle(ddata);

	if (ddata->legacy_mode) {
		error = sysc_runtime_suspend_legacy(dev, ddata);
		if (error)
			goto err_allow_idle;
	} else {
		error = sysc_disable_module(dev);
		if (error)
			goto err_allow_idle;
	}

	sysc_disable_main_clocks(ddata);

	if (sysc_opt_clks_needed(ddata))
		sysc_disable_opt_clocks(ddata);

	ddata->enabled = false;

err_allow_idle:
	sysc_clkdm_allow_idle(ddata);

	reset_control_assert(ddata->rsts);

	return error;
}

static int __maybe_unused sysc_runtime_resume(struct device *dev)
{
	struct sysc *ddata;
	int error = 0;

	ddata = dev_get_drvdata(dev);

	if (ddata->enabled)
		return 0;


	sysc_clkdm_deny_idle(ddata);

	if (sysc_opt_clks_needed(ddata)) {
		error = sysc_enable_opt_clocks(ddata);
		if (error)
			goto err_allow_idle;
	}

	error = sysc_enable_main_clocks(ddata);
	if (error)
		goto err_opt_clocks;

	reset_control_deassert(ddata->rsts);

	if (ddata->legacy_mode) {
		error = sysc_runtime_resume_legacy(dev, ddata);
		if (error)
			goto err_main_clocks;
	} else {
		error = sysc_enable_module(dev);
		if (error)
			goto err_main_clocks;
	}

	ddata->enabled = true;

	sysc_clkdm_allow_idle(ddata);

	return 0;

err_main_clocks:
	sysc_disable_main_clocks(ddata);
err_opt_clocks:
	if (sysc_opt_clks_needed(ddata))
		sysc_disable_opt_clocks(ddata);
err_allow_idle:
	sysc_clkdm_allow_idle(ddata);

	return error;
}

static int sysc_reinit_module(struct sysc *ddata, bool leave_enabled)
{
	struct device *dev = ddata->dev;
	int error;

	/* Disable target module if it is enabled */
	if (ddata->enabled) {
		error = sysc_runtime_suspend(dev);
		if (error)
			dev_warn(dev, "reinit suspend failed: %i\n", error);
	}

	/* Enable target module */
	error = sysc_runtime_resume(dev);
	if (error)
		dev_warn(dev, "reinit resume failed: %i\n", error);

	if (leave_enabled)
		return error;

	/* Disable target module if no leave_enabled was set */
	error = sysc_runtime_suspend(dev);
	if (error)
		dev_warn(dev, "reinit suspend failed: %i\n", error);

	return error;
}

static int __maybe_unused sysc_noirq_suspend(struct device *dev)
{
	struct sysc *ddata;

	ddata = dev_get_drvdata(dev);

	if (ddata->cfg.quirks &
	    (SYSC_QUIRK_LEGACY_IDLE | SYSC_QUIRK_NO_IDLE))
		return 0;

	if (!ddata->enabled)
		return 0;

	ddata->needs_resume = 1;

	return sysc_runtime_suspend(dev);
}

static int __maybe_unused sysc_noirq_resume(struct device *dev)
{
	struct sysc *ddata;
	int error = 0;

	ddata = dev_get_drvdata(dev);

	if (ddata->cfg.quirks &
	    (SYSC_QUIRK_LEGACY_IDLE | SYSC_QUIRK_NO_IDLE))
		return 0;

	if (ddata->cfg.quirks & SYSC_QUIRK_REINIT_ON_RESUME) {
		error = sysc_reinit_module(ddata, ddata->needs_resume);
		if (error)
			dev_warn(dev, "noirq_resume failed: %i\n", error);
	} else if (ddata->needs_resume) {
		error = sysc_runtime_resume(dev);
		if (error)
			dev_warn(dev, "noirq_resume failed: %i\n", error);
	}

	ddata->needs_resume = 0;

	return error;
}

static const struct dev_pm_ops sysc_pm_ops = {
	SET_NOIRQ_SYSTEM_SLEEP_PM_OPS(sysc_noirq_suspend, sysc_noirq_resume)
	SET_RUNTIME_PM_OPS(sysc_runtime_suspend,
			   sysc_runtime_resume,
			   NULL)
};

/* Module revision register based quirks */
struct sysc_revision_quirk {
	const char *name;
	u32 base;
	int rev_offset;
	int sysc_offset;
	int syss_offset;
	u32 revision;
	u32 revision_mask;
	u32 quirks;
};

#define SYSC_QUIRK(optname, optbase, optrev, optsysc, optsyss,		\
		   optrev_val, optrevmask, optquirkmask)		\
	{								\
		.name = (optname),					\
		.base = (optbase),					\
		.rev_offset = (optrev),					\
		.sysc_offset = (optsysc),				\
		.syss_offset = (optsyss),				\
		.revision = (optrev_val),				\
		.revision_mask = (optrevmask),				\
		.quirks = (optquirkmask),				\
	}

static const struct sysc_revision_quirk sysc_revision_quirks[] = {
	/* These drivers need to be fixed to not use pm_runtime_irq_safe() */
	SYSC_QUIRK("gpio", 0, 0, 0x10, 0x114, 0x50600801, 0xffff00ff,
		   SYSC_QUIRK_LEGACY_IDLE | SYSC_QUIRK_OPT_CLKS_IN_RESET),
	SYSC_QUIRK("sham", 0, 0x100, 0x110, 0x114, 0x40000c03, 0xffffffff,
		   SYSC_QUIRK_LEGACY_IDLE),
	SYSC_QUIRK("smartreflex", 0, -ENODEV, 0x24, -ENODEV, 0x00000000, 0xffffffff,
		   SYSC_QUIRK_LEGACY_IDLE),
	SYSC_QUIRK("smartreflex", 0, -ENODEV, 0x38, -ENODEV, 0x00000000, 0xffffffff,
		   SYSC_QUIRK_LEGACY_IDLE),
	SYSC_QUIRK("uart", 0, 0x50, 0x54, 0x58, 0x00000046, 0xffffffff,
		   SYSC_QUIRK_SWSUP_SIDLE | SYSC_QUIRK_LEGACY_IDLE),
	SYSC_QUIRK("uart", 0, 0x50, 0x54, 0x58, 0x00000052, 0xffffffff,
		   SYSC_QUIRK_SWSUP_SIDLE | SYSC_QUIRK_LEGACY_IDLE),
	/* Uarts on omap4 and later */
	SYSC_QUIRK("uart", 0, 0x50, 0x54, 0x58, 0x50411e03, 0xffff00ff,
		   SYSC_QUIRK_SWSUP_SIDLE | SYSC_QUIRK_LEGACY_IDLE),
	SYSC_QUIRK("uart", 0, 0x50, 0x54, 0x58, 0x47422e03, 0xffffffff,
		   SYSC_QUIRK_SWSUP_SIDLE | SYSC_QUIRK_LEGACY_IDLE),

	/* Quirks that need to be set based on the module address */
	SYSC_QUIRK("mcpdm", 0x40132000, 0, 0x10, -ENODEV, 0x50000800, 0xffffffff,
		   SYSC_QUIRK_EXT_OPT_CLOCK | SYSC_QUIRK_NO_RESET_ON_INIT |
		   SYSC_QUIRK_SWSUP_SIDLE),

	/* Quirks that need to be set based on detected module */
	SYSC_QUIRK("aess", 0, 0, 0x10, -ENODEV, 0x40000000, 0xffffffff,
		   SYSC_MODULE_QUIRK_AESS),
	SYSC_QUIRK("dcan", 0x48480000, 0x20, -ENODEV, -ENODEV, 0xa3170504, 0xffffffff,
		   SYSC_QUIRK_CLKDM_NOAUTO),
	SYSC_QUIRK("dss", 0x4832a000, 0, 0x10, 0x14, 0x00000020, 0xffffffff,
		   SYSC_QUIRK_OPT_CLKS_IN_RESET | SYSC_MODULE_QUIRK_DSS_RESET),
	SYSC_QUIRK("dss", 0x58000000, 0, -ENODEV, 0x14, 0x00000040, 0xffffffff,
		   SYSC_QUIRK_OPT_CLKS_IN_RESET | SYSC_MODULE_QUIRK_DSS_RESET),
	SYSC_QUIRK("dss", 0x58000000, 0, -ENODEV, 0x14, 0x00000061, 0xffffffff,
		   SYSC_QUIRK_OPT_CLKS_IN_RESET | SYSC_MODULE_QUIRK_DSS_RESET),
	SYSC_QUIRK("dwc3", 0x48880000, 0, 0x10, -ENODEV, 0x500a0200, 0xffffffff,
		   SYSC_QUIRK_CLKDM_NOAUTO),
	SYSC_QUIRK("dwc3", 0x488c0000, 0, 0x10, -ENODEV, 0x500a0200, 0xffffffff,
		   SYSC_QUIRK_CLKDM_NOAUTO),
	SYSC_QUIRK("gpmc", 0, 0, 0x10, 0x14, 0x00000060, 0xffffffff,
		   SYSC_QUIRK_GPMC_DEBUG),
	SYSC_QUIRK("hdmi", 0, 0, 0x10, -ENODEV, 0x50030200, 0xffffffff,
		   SYSC_QUIRK_OPT_CLKS_NEEDED),
	SYSC_QUIRK("hdq1w", 0, 0, 0x14, 0x18, 0x00000006, 0xffffffff,
		   SYSC_MODULE_QUIRK_HDQ1W | SYSC_MODULE_QUIRK_ENA_RESETDONE),
	SYSC_QUIRK("hdq1w", 0, 0, 0x14, 0x18, 0x0000000a, 0xffffffff,
		   SYSC_MODULE_QUIRK_HDQ1W | SYSC_MODULE_QUIRK_ENA_RESETDONE),
	SYSC_QUIRK("i2c", 0, 0, 0x20, 0x10, 0x00000036, 0x000000ff,
		   SYSC_MODULE_QUIRK_I2C | SYSC_MODULE_QUIRK_ENA_RESETDONE),
	SYSC_QUIRK("i2c", 0, 0, 0x20, 0x10, 0x0000003c, 0x000000ff,
		   SYSC_MODULE_QUIRK_I2C | SYSC_MODULE_QUIRK_ENA_RESETDONE),
	SYSC_QUIRK("i2c", 0, 0, 0x20, 0x10, 0x00000040, 0x000000ff,
		   SYSC_MODULE_QUIRK_I2C | SYSC_MODULE_QUIRK_ENA_RESETDONE),
	SYSC_QUIRK("i2c", 0, 0, 0x10, 0x90, 0x5040000a, 0xfffff0f0,
		   SYSC_MODULE_QUIRK_I2C | SYSC_MODULE_QUIRK_ENA_RESETDONE),
	SYSC_QUIRK("gpu", 0x50000000, 0x14, -ENODEV, -ENODEV, 0x00010201, 0xffffffff, 0),
	SYSC_QUIRK("gpu", 0x50000000, 0xfe00, 0xfe10, -ENODEV, 0x40000000 , 0xffffffff,
		   SYSC_MODULE_QUIRK_SGX),
	SYSC_QUIRK("lcdc", 0, 0, 0x54, -ENODEV, 0x4f201000, 0xffffffff,
		   SYSC_QUIRK_SWSUP_SIDLE | SYSC_QUIRK_SWSUP_MSTANDBY),
	SYSC_QUIRK("rtc", 0, 0x74, 0x78, -ENODEV, 0x4eb01908, 0xffff00f0,
		   SYSC_MODULE_QUIRK_RTC_UNLOCK),
	SYSC_QUIRK("tptc", 0, 0, 0x10, -ENODEV, 0x40006c00, 0xffffefff,
		   SYSC_QUIRK_SWSUP_SIDLE | SYSC_QUIRK_SWSUP_MSTANDBY),
	SYSC_QUIRK("tptc", 0, 0, -ENODEV, -ENODEV, 0x40007c00, 0xffffffff,
		   SYSC_QUIRK_SWSUP_SIDLE | SYSC_QUIRK_SWSUP_MSTANDBY),
	SYSC_QUIRK("sata", 0, 0xfc, 0x1100, -ENODEV, 0x5e412000, 0xffffffff,
		   SYSC_QUIRK_SWSUP_SIDLE | SYSC_QUIRK_SWSUP_MSTANDBY),
	SYSC_QUIRK("usb_host_hs", 0, 0, 0x10, 0x14, 0x50700100, 0xffffffff,
		   SYSC_QUIRK_SWSUP_SIDLE | SYSC_QUIRK_SWSUP_MSTANDBY),
	SYSC_QUIRK("usb_host_hs", 0, 0, 0x10, -ENODEV, 0x50700101, 0xffffffff,
		   SYSC_QUIRK_SWSUP_SIDLE | SYSC_QUIRK_SWSUP_MSTANDBY),
	SYSC_QUIRK("usb_otg_hs", 0, 0x400, 0x404, 0x408, 0x00000050,
		   0xffffffff, SYSC_QUIRK_SWSUP_SIDLE | SYSC_QUIRK_SWSUP_MSTANDBY),
	SYSC_QUIRK("usb_otg_hs", 0, 0, 0x10, -ENODEV, 0x4ea2080d, 0xffffffff,
		   SYSC_QUIRK_SWSUP_SIDLE | SYSC_QUIRK_SWSUP_MSTANDBY |
		   SYSC_QUIRK_REINIT_ON_RESUME),
	SYSC_QUIRK("wdt", 0, 0, 0x10, 0x14, 0x502a0500, 0xfffff0f0,
		   SYSC_MODULE_QUIRK_WDT),
	/* PRUSS on am3, am4 and am5 */
	SYSC_QUIRK("pruss", 0, 0x26000, 0x26004, -ENODEV, 0x47000000, 0xff000000,
		   SYSC_MODULE_QUIRK_PRUSS),
	/* Watchdog on am3 and am4 */
	SYSC_QUIRK("wdt", 0x44e35000, 0, 0x10, 0x14, 0x502a0500, 0xfffff0f0,
		   SYSC_MODULE_QUIRK_WDT | SYSC_QUIRK_SWSUP_SIDLE),

#ifdef DEBUG
	SYSC_QUIRK("adc", 0, 0, 0x10, -ENODEV, 0x47300001, 0xffffffff, 0),
	SYSC_QUIRK("atl", 0, 0, -ENODEV, -ENODEV, 0x0a070100, 0xffffffff, 0),
	SYSC_QUIRK("cm", 0, 0, -ENODEV, -ENODEV, 0x40000301, 0xffffffff, 0),
	SYSC_QUIRK("control", 0, 0, 0x10, -ENODEV, 0x40000900, 0xffffffff, 0),
	SYSC_QUIRK("cpgmac", 0, 0x1200, 0x1208, 0x1204, 0x4edb1902,
		   0xffff00f0, 0),
	SYSC_QUIRK("dcan", 0, 0x20, -ENODEV, -ENODEV, 0xa3170504, 0xffffffff, 0),
	SYSC_QUIRK("dcan", 0, 0x20, -ENODEV, -ENODEV, 0x4edb1902, 0xffffffff, 0),
	SYSC_QUIRK("dispc", 0x4832a400, 0, 0x10, 0x14, 0x00000030, 0xffffffff, 0),
	SYSC_QUIRK("dispc", 0x58001000, 0, 0x10, 0x14, 0x00000040, 0xffffffff, 0),
	SYSC_QUIRK("dispc", 0x58001000, 0, 0x10, 0x14, 0x00000051, 0xffffffff, 0),
	SYSC_QUIRK("dmic", 0, 0, 0x10, -ENODEV, 0x50010000, 0xffffffff, 0),
	SYSC_QUIRK("dsi", 0x58004000, 0, 0x10, 0x14, 0x00000030, 0xffffffff, 0),
	SYSC_QUIRK("dsi", 0x58005000, 0, 0x10, 0x14, 0x00000030, 0xffffffff, 0),
	SYSC_QUIRK("dsi", 0x58005000, 0, 0x10, 0x14, 0x00000040, 0xffffffff, 0),
	SYSC_QUIRK("dsi", 0x58009000, 0, 0x10, 0x14, 0x00000040, 0xffffffff, 0),
	SYSC_QUIRK("dwc3", 0, 0, 0x10, -ENODEV, 0x500a0200, 0xffffffff, 0),
	SYSC_QUIRK("d2d", 0x4a0b6000, 0, 0x10, 0x14, 0x00000010, 0xffffffff, 0),
	SYSC_QUIRK("d2d", 0x4a0cd000, 0, 0x10, 0x14, 0x00000010, 0xffffffff, 0),
	SYSC_QUIRK("elm", 0x48080000, 0, 0x10, 0x14, 0x00000020, 0xffffffff, 0),
	SYSC_QUIRK("emif", 0, 0, -ENODEV, -ENODEV, 0x40441403, 0xffff0fff, 0),
	SYSC_QUIRK("emif", 0, 0, -ENODEV, -ENODEV, 0x50440500, 0xffffffff, 0),
	SYSC_QUIRK("epwmss", 0, 0, 0x4, -ENODEV, 0x47400001, 0xffffffff, 0),
	SYSC_QUIRK("gpu", 0, 0x1fc00, 0x1fc10, -ENODEV, 0, 0, 0),
	SYSC_QUIRK("gpu", 0, 0xfe00, 0xfe10, -ENODEV, 0x40000000 , 0xffffffff, 0),
	SYSC_QUIRK("hdmi", 0, 0, 0x10, -ENODEV, 0x50031d00, 0xffffffff, 0),
	SYSC_QUIRK("hsi", 0, 0, 0x10, 0x14, 0x50043101, 0xffffffff, 0),
	SYSC_QUIRK("iss", 0, 0, 0x10, -ENODEV, 0x40000101, 0xffffffff, 0),
	SYSC_QUIRK("keypad", 0x4a31c000, 0, 0x10, 0x14, 0x00000020, 0xffffffff, 0),
	SYSC_QUIRK("mcasp", 0, 0, 0x4, -ENODEV, 0x44306302, 0xffffffff, 0),
	SYSC_QUIRK("mcasp", 0, 0, 0x4, -ENODEV, 0x44307b02, 0xffffffff, 0),
	SYSC_QUIRK("mcbsp", 0, -ENODEV, 0x8c, -ENODEV, 0, 0, 0),
	SYSC_QUIRK("mcspi", 0, 0, 0x10, -ENODEV, 0x40300a0b, 0xffff00ff, 0),
	SYSC_QUIRK("mcspi", 0, 0, 0x110, 0x114, 0x40300a0b, 0xffffffff, 0),
	SYSC_QUIRK("mailbox", 0, 0, 0x10, -ENODEV, 0x00000400, 0xffffffff, 0),
	SYSC_QUIRK("m3", 0, 0, -ENODEV, -ENODEV, 0x5f580105, 0x0fff0f00, 0),
	SYSC_QUIRK("ocp2scp", 0, 0, 0x10, 0x14, 0x50060005, 0xfffffff0, 0),
	SYSC_QUIRK("ocp2scp", 0, 0, -ENODEV, -ENODEV, 0x50060007, 0xffffffff, 0),
	SYSC_QUIRK("padconf", 0, 0, 0x10, -ENODEV, 0x4fff0800, 0xffffffff, 0),
	SYSC_QUIRK("padconf", 0, 0, -ENODEV, -ENODEV, 0x40001100, 0xffffffff, 0),
	SYSC_QUIRK("pcie", 0x51000000, -ENODEV, -ENODEV, -ENODEV, 0, 0, 0),
	SYSC_QUIRK("pcie", 0x51800000, -ENODEV, -ENODEV, -ENODEV, 0, 0, 0),
	SYSC_QUIRK("prcm", 0, 0, -ENODEV, -ENODEV, 0x40000100, 0xffffffff, 0),
	SYSC_QUIRK("prcm", 0, 0, -ENODEV, -ENODEV, 0x00004102, 0xffffffff, 0),
	SYSC_QUIRK("prcm", 0, 0, -ENODEV, -ENODEV, 0x40000400, 0xffffffff, 0),
	SYSC_QUIRK("rfbi", 0x4832a800, 0, 0x10, 0x14, 0x00000010, 0xffffffff, 0),
	SYSC_QUIRK("rfbi", 0x58002000, 0, 0x10, 0x14, 0x00000010, 0xffffffff, 0),
	SYSC_QUIRK("scm", 0, 0, 0x10, -ENODEV, 0x40000900, 0xffffffff, 0),
	SYSC_QUIRK("scm", 0, 0, -ENODEV, -ENODEV, 0x4e8b0100, 0xffffffff, 0),
	SYSC_QUIRK("scm", 0, 0, -ENODEV, -ENODEV, 0x4f000100, 0xffffffff, 0),
	SYSC_QUIRK("scm", 0, 0, -ENODEV, -ENODEV, 0x40000900, 0xffffffff, 0),
	SYSC_QUIRK("scrm", 0, 0, -ENODEV, -ENODEV, 0x00000010, 0xffffffff, 0),
	SYSC_QUIRK("sdio", 0, 0, 0x10, -ENODEV, 0x40202301, 0xffff0ff0, 0),
	SYSC_QUIRK("sdio", 0, 0x2fc, 0x110, 0x114, 0x31010000, 0xffffffff, 0),
	SYSC_QUIRK("sdma", 0, 0, 0x2c, 0x28, 0x00010900, 0xffffffff, 0),
	SYSC_QUIRK("slimbus", 0, 0, 0x10, -ENODEV, 0x40000902, 0xffffffff, 0),
	SYSC_QUIRK("slimbus", 0, 0, 0x10, -ENODEV, 0x40002903, 0xffffffff, 0),
	SYSC_QUIRK("spinlock", 0, 0, 0x10, -ENODEV, 0x50020000, 0xffffffff, 0),
	SYSC_QUIRK("rng", 0, 0x1fe0, 0x1fe4, -ENODEV, 0x00000020, 0xffffffff, 0),
	SYSC_QUIRK("timer", 0, 0, 0x10, 0x14, 0x00000013, 0xffffffff, 0),
	SYSC_QUIRK("timer", 0, 0, 0x10, 0x14, 0x00000015, 0xffffffff, 0),
	/* Some timers on omap4 and later */
	SYSC_QUIRK("timer", 0, 0, 0x10, -ENODEV, 0x50002100, 0xffffffff, 0),
	SYSC_QUIRK("timer", 0, 0, 0x10, -ENODEV, 0x4fff1301, 0xffff00ff, 0),
	SYSC_QUIRK("timer32k", 0, 0, 0x4, -ENODEV, 0x00000040, 0xffffffff, 0),
	SYSC_QUIRK("timer32k", 0, 0, 0x4, -ENODEV, 0x00000011, 0xffffffff, 0),
	SYSC_QUIRK("timer32k", 0, 0, 0x4, -ENODEV, 0x00000060, 0xffffffff, 0),
	SYSC_QUIRK("tpcc", 0, 0, -ENODEV, -ENODEV, 0x40014c00, 0xffffffff, 0),
	SYSC_QUIRK("usbhstll", 0, 0, 0x10, 0x14, 0x00000004, 0xffffffff, 0),
	SYSC_QUIRK("usbhstll", 0, 0, 0x10, 0x14, 0x00000008, 0xffffffff, 0),
	SYSC_QUIRK("venc", 0x58003000, 0, -ENODEV, -ENODEV, 0x00000002, 0xffffffff, 0),
	SYSC_QUIRK("vfpe", 0, 0, 0x104, -ENODEV, 0x4d001200, 0xffffffff, 0),
#endif
};

/*
 * Early quirks based on module base and register offsets only that are
 * needed before the module revision can be read
 */
static void sysc_init_early_quirks(struct sysc *ddata)
{
	const struct sysc_revision_quirk *q;
	int i;

	for (i = 0; i < ARRAY_SIZE(sysc_revision_quirks); i++) {
		q = &sysc_revision_quirks[i];

		if (!q->base)
			continue;

		if (q->base != ddata->module_pa)
			continue;

		if (q->rev_offset != ddata->offsets[SYSC_REVISION])
			continue;

		if (q->sysc_offset != ddata->offsets[SYSC_SYSCONFIG])
			continue;

		if (q->syss_offset != ddata->offsets[SYSC_SYSSTATUS])
			continue;

		ddata->name = q->name;
		ddata->cfg.quirks |= q->quirks;
	}
}

/* Quirks that also consider the revision register value */
static void sysc_init_revision_quirks(struct sysc *ddata)
{
	const struct sysc_revision_quirk *q;
	int i;

	for (i = 0; i < ARRAY_SIZE(sysc_revision_quirks); i++) {
		q = &sysc_revision_quirks[i];

		if (q->base && q->base != ddata->module_pa)
			continue;

		if (q->rev_offset != ddata->offsets[SYSC_REVISION])
			continue;

		if (q->sysc_offset != ddata->offsets[SYSC_SYSCONFIG])
			continue;

		if (q->syss_offset != ddata->offsets[SYSC_SYSSTATUS])
			continue;

		if (q->revision == ddata->revision ||
		    (q->revision & q->revision_mask) ==
		    (ddata->revision & q->revision_mask)) {
			ddata->name = q->name;
			ddata->cfg.quirks |= q->quirks;
		}
	}
}

/*
 * DSS needs dispc outputs disabled to reset modules. Returns mask of
 * enabled DSS interrupts. Eventually we may be able to do this on
 * dispc init rather than top-level DSS init.
 */
static u32 sysc_quirk_dispc(struct sysc *ddata, int dispc_offset,
			    bool disable)
{
	bool lcd_en, digit_en, lcd2_en = false, lcd3_en = false;
	const int lcd_en_mask = BIT(0), digit_en_mask = BIT(1);
	int manager_count;
	bool framedonetv_irq = true;
	u32 val, irq_mask = 0;

	switch (sysc_soc->soc) {
	case SOC_2420 ... SOC_3630:
		manager_count = 2;
		framedonetv_irq = false;
		break;
	case SOC_4430 ... SOC_4470:
		manager_count = 3;
		break;
	case SOC_5430:
	case SOC_DRA7:
		manager_count = 4;
		break;
	case SOC_AM4:
		manager_count = 1;
		framedonetv_irq = false;
		break;
	case SOC_UNKNOWN:
	default:
		return 0;
	}

	/* Remap the whole module range to be able to reset dispc outputs */
	devm_iounmap(ddata->dev, ddata->module_va);
	ddata->module_va = devm_ioremap(ddata->dev,
					ddata->module_pa,
					ddata->module_size);
	if (!ddata->module_va)
		return -EIO;

	/* DISP_CONTROL */
	val = sysc_read(ddata, dispc_offset + 0x40);
	lcd_en = val & lcd_en_mask;
	digit_en = val & digit_en_mask;
	if (lcd_en)
		irq_mask |= BIT(0);			/* FRAMEDONE */
	if (digit_en) {
		if (framedonetv_irq)
			irq_mask |= BIT(24);		/* FRAMEDONETV */
		else
			irq_mask |= BIT(2) | BIT(3);	/* EVSYNC bits */
	}
	if (disable & (lcd_en | digit_en))
		sysc_write(ddata, dispc_offset + 0x40,
			   val & ~(lcd_en_mask | digit_en_mask));

	if (manager_count <= 2)
		return irq_mask;

	/* DISPC_CONTROL2 */
	val = sysc_read(ddata, dispc_offset + 0x238);
	lcd2_en = val & lcd_en_mask;
	if (lcd2_en)
		irq_mask |= BIT(22);			/* FRAMEDONE2 */
	if (disable && lcd2_en)
		sysc_write(ddata, dispc_offset + 0x238,
			   val & ~lcd_en_mask);

	if (manager_count <= 3)
		return irq_mask;

	/* DISPC_CONTROL3 */
	val = sysc_read(ddata, dispc_offset + 0x848);
	lcd3_en = val & lcd_en_mask;
	if (lcd3_en)
		irq_mask |= BIT(30);			/* FRAMEDONE3 */
	if (disable && lcd3_en)
		sysc_write(ddata, dispc_offset + 0x848,
			   val & ~lcd_en_mask);

	return irq_mask;
}

/* DSS needs child outputs disabled and SDI registers cleared for reset */
static void sysc_pre_reset_quirk_dss(struct sysc *ddata)
{
	const int dispc_offset = 0x1000;
	int error;
	u32 irq_mask, val;

	/* Get enabled outputs */
	irq_mask = sysc_quirk_dispc(ddata, dispc_offset, false);
	if (!irq_mask)
		return;

	/* Clear IRQSTATUS */
	sysc_write(ddata, dispc_offset + 0x18, irq_mask);

	/* Disable outputs */
	val = sysc_quirk_dispc(ddata, dispc_offset, true);

	/* Poll IRQSTATUS */
	error = readl_poll_timeout(ddata->module_va + dispc_offset + 0x18,
				   val, val != irq_mask, 100, 50);
	if (error)
		dev_warn(ddata->dev, "%s: timed out %08x !+ %08x\n",
			 __func__, val, irq_mask);

	if (sysc_soc->soc == SOC_3430) {
		/* Clear DSS_SDI_CONTROL */
		sysc_write(ddata, 0x44, 0);

		/* Clear DSS_PLL_CONTROL */
		sysc_write(ddata, 0x48, 0);
	}

	/* Clear DSS_CONTROL to switch DSS clock sources to PRCM if not */
	sysc_write(ddata, 0x40, 0);
}

/* 1-wire needs module's internal clocks enabled for reset */
static void sysc_pre_reset_quirk_hdq1w(struct sysc *ddata)
{
	int offset = 0x0c;	/* HDQ_CTRL_STATUS */
	u16 val;

	val = sysc_read(ddata, offset);
	val |= BIT(5);
	sysc_write(ddata, offset, val);
}

/* AESS (Audio Engine SubSystem) needs autogating set after enable */
static void sysc_module_enable_quirk_aess(struct sysc *ddata)
{
	int offset = 0x7c;	/* AESS_AUTO_GATING_ENABLE */

	sysc_write(ddata, offset, 1);
}

/* I2C needs to be disabled for reset */
static void sysc_clk_quirk_i2c(struct sysc *ddata, bool enable)
{
	int offset;
	u16 val;

	/* I2C_CON, omap2/3 is different from omap4 and later */
	if ((ddata->revision & 0xffffff00) == 0x001f0000)
		offset = 0x24;
	else
		offset = 0xa4;

	/* I2C_EN */
	val = sysc_read(ddata, offset);
	if (enable)
		val |= BIT(15);
	else
		val &= ~BIT(15);
	sysc_write(ddata, offset, val);
}

static void sysc_pre_reset_quirk_i2c(struct sysc *ddata)
{
	sysc_clk_quirk_i2c(ddata, false);
}

static void sysc_post_reset_quirk_i2c(struct sysc *ddata)
{
	sysc_clk_quirk_i2c(ddata, true);
}

/* RTC on am3 and 4 needs to be unlocked and locked for sysconfig */
static void sysc_quirk_rtc(struct sysc *ddata, bool lock)
{
	u32 val, kick0_val = 0, kick1_val = 0;
	unsigned long flags;
	int error;

	if (!lock) {
		kick0_val = 0x83e70b13;
		kick1_val = 0x95a4f1e0;
	}

	local_irq_save(flags);
	/* RTC_STATUS BUSY bit may stay active for 1/32768 seconds (~30 usec) */
	error = readl_poll_timeout_atomic(ddata->module_va + 0x44, val,
					  !(val & BIT(0)), 100, 50);
	if (error)
		dev_warn(ddata->dev, "rtc busy timeout\n");
	/* Now we have ~15 microseconds to read/write various registers */
	sysc_write(ddata, 0x6c, kick0_val);
	sysc_write(ddata, 0x70, kick1_val);
	local_irq_restore(flags);
}

static void sysc_module_unlock_quirk_rtc(struct sysc *ddata)
{
	sysc_quirk_rtc(ddata, false);
}

static void sysc_module_lock_quirk_rtc(struct sysc *ddata)
{
	sysc_quirk_rtc(ddata, true);
}

/* 36xx SGX needs a quirk for to bypass OCP IPG interrupt logic */
static void sysc_module_enable_quirk_sgx(struct sysc *ddata)
{
	int offset = 0xff08;	/* OCP_DEBUG_CONFIG */
	u32 val = BIT(31);	/* THALIA_INT_BYPASS */

	sysc_write(ddata, offset, val);
}

/* Watchdog timer needs a disable sequence after reset */
static void sysc_reset_done_quirk_wdt(struct sysc *ddata)
{
	int wps, spr, error;
	u32 val;

	wps = 0x34;
	spr = 0x48;

	sysc_write(ddata, spr, 0xaaaa);
	error = readl_poll_timeout(ddata->module_va + wps, val,
				   !(val & 0x10), 100,
				   MAX_MODULE_SOFTRESET_WAIT);
	if (error)
		dev_warn(ddata->dev, "wdt disable step1 failed\n");

	sysc_write(ddata, spr, 0x5555);
	error = readl_poll_timeout(ddata->module_va + wps, val,
				   !(val & 0x10), 100,
				   MAX_MODULE_SOFTRESET_WAIT);
	if (error)
		dev_warn(ddata->dev, "wdt disable step2 failed\n");
}

/* PRUSS needs to set MSTANDBY_INIT inorder to idle properly */
static void sysc_module_disable_quirk_pruss(struct sysc *ddata)
{
	u32 reg;

	reg = sysc_read(ddata, ddata->offsets[SYSC_SYSCONFIG]);
	reg |= SYSC_PRUSS_STANDBY_INIT;
	sysc_write(ddata, ddata->offsets[SYSC_SYSCONFIG], reg);
}

static void sysc_init_module_quirks(struct sysc *ddata)
{
	if (ddata->legacy_mode || !ddata->name)
		return;

	if (ddata->cfg.quirks & SYSC_MODULE_QUIRK_HDQ1W) {
<<<<<<< HEAD
		ddata->clk_disable_quirk = sysc_pre_reset_quirk_hdq1w;
=======
		ddata->pre_reset_quirk = sysc_pre_reset_quirk_hdq1w;
>>>>>>> 7d2a07b7

		return;
	}

#ifdef CONFIG_OMAP_GPMC_DEBUG
	if (ddata->cfg.quirks & SYSC_QUIRK_GPMC_DEBUG) {
		ddata->cfg.quirks |= SYSC_QUIRK_NO_RESET_ON_INIT;

		return;
	}
#endif

	if (ddata->cfg.quirks & SYSC_MODULE_QUIRK_I2C) {
		ddata->pre_reset_quirk = sysc_pre_reset_quirk_i2c;
		ddata->post_reset_quirk = sysc_post_reset_quirk_i2c;

		return;
	}

	if (ddata->cfg.quirks & SYSC_MODULE_QUIRK_AESS)
		ddata->module_enable_quirk = sysc_module_enable_quirk_aess;

	if (ddata->cfg.quirks & SYSC_MODULE_QUIRK_DSS_RESET)
		ddata->pre_reset_quirk = sysc_pre_reset_quirk_dss;

	if (ddata->cfg.quirks & SYSC_MODULE_QUIRK_RTC_UNLOCK) {
		ddata->module_unlock_quirk = sysc_module_unlock_quirk_rtc;
		ddata->module_lock_quirk = sysc_module_lock_quirk_rtc;

		return;
	}

	if (ddata->cfg.quirks & SYSC_MODULE_QUIRK_SGX)
		ddata->module_enable_quirk = sysc_module_enable_quirk_sgx;

	if (ddata->cfg.quirks & SYSC_MODULE_QUIRK_WDT) {
		ddata->reset_done_quirk = sysc_reset_done_quirk_wdt;
		ddata->module_disable_quirk = sysc_reset_done_quirk_wdt;
	}

	if (ddata->cfg.quirks & SYSC_MODULE_QUIRK_PRUSS)
		ddata->module_disable_quirk = sysc_module_disable_quirk_pruss;
}

static int sysc_clockdomain_init(struct sysc *ddata)
{
	struct ti_sysc_platform_data *pdata = dev_get_platdata(ddata->dev);
	struct clk *fck = NULL, *ick = NULL;
	int error;

	if (!pdata || !pdata->init_clockdomain)
		return 0;

	switch (ddata->nr_clocks) {
	case 2:
		ick = ddata->clocks[SYSC_ICK];
		fallthrough;
	case 1:
		fck = ddata->clocks[SYSC_FCK];
		break;
	case 0:
		return 0;
	}

	error = pdata->init_clockdomain(ddata->dev, fck, ick, &ddata->cookie);
	if (!error || error == -ENODEV)
		return 0;

	return error;
}

/*
 * Note that pdata->init_module() typically does a reset first. After
 * pdata->init_module() is done, PM runtime can be used for the interconnect
 * target module.
 */
static int sysc_legacy_init(struct sysc *ddata)
{
	struct ti_sysc_platform_data *pdata = dev_get_platdata(ddata->dev);
	int error;

	if (!pdata || !pdata->init_module)
		return 0;

	error = pdata->init_module(ddata->dev, ddata->mdata, &ddata->cookie);
	if (error == -EEXIST)
		error = 0;

	return error;
}

/*
 * Note that the caller must ensure the interconnect target module is enabled
 * before calling reset. Otherwise reset will not complete.
 */
static int sysc_reset(struct sysc *ddata)
{
	int sysc_offset, sysc_val, error;
	u32 sysc_mask;

	sysc_offset = ddata->offsets[SYSC_SYSCONFIG];

	if (ddata->legacy_mode ||
	    ddata->cap->regbits->srst_shift < 0 ||
	    ddata->cfg.quirks & SYSC_QUIRK_NO_RESET_ON_INIT)
		return 0;

	sysc_mask = BIT(ddata->cap->regbits->srst_shift);

	if (ddata->pre_reset_quirk)
		ddata->pre_reset_quirk(ddata);

	if (sysc_offset >= 0) {
		sysc_val = sysc_read_sysconfig(ddata);
		sysc_val |= sysc_mask;
		sysc_write(ddata, sysc_offset, sysc_val);
	}

	if (ddata->cfg.srst_udelay)
		usleep_range(ddata->cfg.srst_udelay,
			     ddata->cfg.srst_udelay * 2);
<<<<<<< HEAD

	if (ddata->clk_enable_quirk)
		ddata->clk_enable_quirk(ddata);
=======
>>>>>>> 7d2a07b7

	if (ddata->post_reset_quirk)
		ddata->post_reset_quirk(ddata);

	error = sysc_wait_softreset(ddata);
	if (error)
		dev_warn(ddata->dev, "OCP softreset timed out\n");

	if (ddata->reset_done_quirk)
		ddata->reset_done_quirk(ddata);

	return error;
}

/*
 * At this point the module is configured enough to read the revision but
 * module may not be completely configured yet to use PM runtime. Enable
 * all clocks directly during init to configure the quirks needed for PM
 * runtime based on the revision register.
 */
static int sysc_init_module(struct sysc *ddata)
{
	bool rstctrl_deasserted = false;
	int error = 0;

	error = sysc_clockdomain_init(ddata);
	if (error)
		return error;

	sysc_clkdm_deny_idle(ddata);

	/*
	 * Always enable clocks. The bootloader may or may not have enabled
	 * the related clocks.
	 */
	error = sysc_enable_opt_clocks(ddata);
	if (error)
		return error;

<<<<<<< HEAD
	sysc_clkdm_deny_idle(ddata);

	/*
	 * Always enable clocks. The bootloader may or may not have enabled
	 * the related clocks.
	 */
	error = sysc_enable_opt_clocks(ddata);
	if (error)
		return error;

=======
>>>>>>> 7d2a07b7
	error = sysc_enable_main_clocks(ddata);
	if (error)
		goto err_opt_clocks;

	if (!(ddata->cfg.quirks & SYSC_QUIRK_NO_RESET_ON_INIT)) {
		error = reset_control_deassert(ddata->rsts);
		if (error)
			goto err_main_clocks;
		rstctrl_deasserted = true;
	}

	ddata->revision = sysc_read_revision(ddata);
	sysc_init_revision_quirks(ddata);
	sysc_init_module_quirks(ddata);

	if (ddata->legacy_mode) {
		error = sysc_legacy_init(ddata);
		if (error)
			goto err_main_clocks;
	}

	if (!ddata->legacy_mode) {
		error = sysc_enable_module(ddata->dev);
		if (error)
			goto err_main_clocks;
	}

	error = sysc_reset(ddata);
	if (error)
		dev_err(ddata->dev, "Reset failed with %d\n", error);

	if (error && !ddata->legacy_mode)
		sysc_disable_module(ddata->dev);

err_main_clocks:
	if (error)
		sysc_disable_main_clocks(ddata);
err_opt_clocks:
	/* No re-enable of clockdomain autoidle to prevent module autoidle */
<<<<<<< HEAD
	if (manage_clocks) {
=======
	if (error) {
>>>>>>> 7d2a07b7
		sysc_disable_opt_clocks(ddata);
		sysc_clkdm_allow_idle(ddata);
	}

	if (error && rstctrl_deasserted &&
	    !(ddata->cfg.quirks & SYSC_QUIRK_NO_RESET_ON_INIT))
		reset_control_assert(ddata->rsts);

	return error;
}

static int sysc_init_sysc_mask(struct sysc *ddata)
{
	struct device_node *np = ddata->dev->of_node;
	int error;
	u32 val;

	error = of_property_read_u32(np, "ti,sysc-mask", &val);
	if (error)
		return 0;

	ddata->cfg.sysc_val = val & ddata->cap->sysc_mask;

	return 0;
}

static int sysc_init_idlemode(struct sysc *ddata, u8 *idlemodes,
			      const char *name)
{
	struct device_node *np = ddata->dev->of_node;
	struct property *prop;
	const __be32 *p;
	u32 val;

	of_property_for_each_u32(np, name, prop, p, val) {
		if (val >= SYSC_NR_IDLEMODES) {
			dev_err(ddata->dev, "invalid idlemode: %i\n", val);
			return -EINVAL;
		}
		*idlemodes |=  (1 << val);
	}

	return 0;
}

static int sysc_init_idlemodes(struct sysc *ddata)
{
	int error;

	error = sysc_init_idlemode(ddata, &ddata->cfg.midlemodes,
				   "ti,sysc-midle");
	if (error)
		return error;

	error = sysc_init_idlemode(ddata, &ddata->cfg.sidlemodes,
				   "ti,sysc-sidle");
	if (error)
		return error;

	return 0;
}

/*
 * Only some devices on omap4 and later have SYSCONFIG reset done
 * bit. We can detect this if there is no SYSSTATUS at all, or the
 * SYSTATUS bit 0 is not used. Note that some SYSSTATUS registers
 * have multiple bits for the child devices like OHCI and EHCI.
 * Depends on SYSC being parsed first.
 */
static int sysc_init_syss_mask(struct sysc *ddata)
{
	struct device_node *np = ddata->dev->of_node;
	int error;
	u32 val;

	error = of_property_read_u32(np, "ti,syss-mask", &val);
	if (error) {
		if ((ddata->cap->type == TI_SYSC_OMAP4 ||
		     ddata->cap->type == TI_SYSC_OMAP4_TIMER) &&
		    (ddata->cfg.sysc_val & SYSC_OMAP4_SOFTRESET))
			ddata->cfg.quirks |= SYSC_QUIRK_RESET_STATUS;

		return 0;
	}

	if (!(val & 1) && (ddata->cfg.sysc_val & SYSC_OMAP4_SOFTRESET))
		ddata->cfg.quirks |= SYSC_QUIRK_RESET_STATUS;

	ddata->cfg.syss_mask = val;

	return 0;
}

/*
 * Many child device drivers need to have fck and opt clocks available
 * to get the clock rate for device internal configuration etc.
 */
static int sysc_child_add_named_clock(struct sysc *ddata,
				      struct device *child,
				      const char *name)
{
	struct clk *clk;
	struct clk_lookup *l;
	int error = 0;

	if (!name)
		return 0;

	clk = clk_get(child, name);
	if (!IS_ERR(clk)) {
		error = -EEXIST;
		goto put_clk;
	}

	clk = clk_get(ddata->dev, name);
	if (IS_ERR(clk))
		return -ENODEV;

	l = clkdev_create(clk, name, dev_name(child));
	if (!l)
		error = -ENOMEM;
put_clk:
	clk_put(clk);

	return error;
}

static int sysc_child_add_clocks(struct sysc *ddata,
				 struct device *child)
{
	int i, error;

	for (i = 0; i < ddata->nr_clocks; i++) {
		error = sysc_child_add_named_clock(ddata,
						   child,
						   ddata->clock_roles[i]);
		if (error && error != -EEXIST) {
			dev_err(ddata->dev, "could not add child clock %s: %i\n",
				ddata->clock_roles[i], error);

			return error;
		}
	}

	return 0;
}

static struct device_type sysc_device_type = {
};

static struct sysc *sysc_child_to_parent(struct device *dev)
{
	struct device *parent = dev->parent;

	if (!parent || parent->type != &sysc_device_type)
		return NULL;

	return dev_get_drvdata(parent);
}

static int __maybe_unused sysc_child_runtime_suspend(struct device *dev)
{
	struct sysc *ddata;
	int error;

	ddata = sysc_child_to_parent(dev);

	error = pm_generic_runtime_suspend(dev);
	if (error)
		return error;

	if (!ddata->enabled)
		return 0;

	return sysc_runtime_suspend(ddata->dev);
}

static int __maybe_unused sysc_child_runtime_resume(struct device *dev)
{
	struct sysc *ddata;
	int error;

	ddata = sysc_child_to_parent(dev);

	if (!ddata->enabled) {
		error = sysc_runtime_resume(ddata->dev);
		if (error < 0)
			dev_err(ddata->dev,
				"%s error: %i\n", __func__, error);
	}

	return pm_generic_runtime_resume(dev);
}

#ifdef CONFIG_PM_SLEEP
static int sysc_child_suspend_noirq(struct device *dev)
{
	struct sysc *ddata;
	int error;

	ddata = sysc_child_to_parent(dev);

	dev_dbg(ddata->dev, "%s %s\n", __func__,
		ddata->name ? ddata->name : "");

	error = pm_generic_suspend_noirq(dev);
	if (error) {
		dev_err(dev, "%s error at %i: %i\n",
			__func__, __LINE__, error);

		return error;
	}

	if (!pm_runtime_status_suspended(dev)) {
		error = pm_generic_runtime_suspend(dev);
		if (error) {
			dev_dbg(dev, "%s busy at %i: %i\n",
				__func__, __LINE__, error);

			return 0;
		}

		error = sysc_runtime_suspend(ddata->dev);
		if (error) {
			dev_err(dev, "%s error at %i: %i\n",
				__func__, __LINE__, error);

			return error;
		}

		ddata->child_needs_resume = true;
	}

	return 0;
}

static int sysc_child_resume_noirq(struct device *dev)
{
	struct sysc *ddata;
	int error;

	ddata = sysc_child_to_parent(dev);

	dev_dbg(ddata->dev, "%s %s\n", __func__,
		ddata->name ? ddata->name : "");

	if (ddata->child_needs_resume) {
		ddata->child_needs_resume = false;

		error = sysc_runtime_resume(ddata->dev);
		if (error)
			dev_err(ddata->dev,
				"%s runtime resume error: %i\n",
				__func__, error);

		error = pm_generic_runtime_resume(dev);
		if (error)
			dev_err(ddata->dev,
				"%s generic runtime resume: %i\n",
				__func__, error);
	}

	return pm_generic_resume_noirq(dev);
}
#endif

static struct dev_pm_domain sysc_child_pm_domain = {
	.ops = {
		SET_RUNTIME_PM_OPS(sysc_child_runtime_suspend,
				   sysc_child_runtime_resume,
				   NULL)
		USE_PLATFORM_PM_SLEEP_OPS
		SET_NOIRQ_SYSTEM_SLEEP_PM_OPS(sysc_child_suspend_noirq,
					      sysc_child_resume_noirq)
	}
};

/**
 * sysc_legacy_idle_quirk - handle children in omap_device compatible way
 * @ddata: device driver data
 * @child: child device driver
 *
 * Allow idle for child devices as done with _od_runtime_suspend().
 * Otherwise many child devices will not idle because of the permanent
 * parent usecount set in pm_runtime_irq_safe().
 *
 * Note that the long term solution is to just modify the child device
 * drivers to not set pm_runtime_irq_safe() and then this can be just
 * dropped.
 */
static void sysc_legacy_idle_quirk(struct sysc *ddata, struct device *child)
{
	if (ddata->cfg.quirks & SYSC_QUIRK_LEGACY_IDLE)
		dev_pm_domain_set(child, &sysc_child_pm_domain);
}

static int sysc_notifier_call(struct notifier_block *nb,
			      unsigned long event, void *device)
{
	struct device *dev = device;
	struct sysc *ddata;
	int error;

	ddata = sysc_child_to_parent(dev);
	if (!ddata)
		return NOTIFY_DONE;

	switch (event) {
	case BUS_NOTIFY_ADD_DEVICE:
		error = sysc_child_add_clocks(ddata, dev);
		if (error)
			return error;
		sysc_legacy_idle_quirk(ddata, dev);
		break;
	default:
		break;
	}

	return NOTIFY_DONE;
}

static struct notifier_block sysc_nb = {
	.notifier_call = sysc_notifier_call,
};

/* Device tree configured quirks */
struct sysc_dts_quirk {
	const char *name;
	u32 mask;
};

static const struct sysc_dts_quirk sysc_dts_quirks[] = {
	{ .name = "ti,no-idle-on-init",
	  .mask = SYSC_QUIRK_NO_IDLE_ON_INIT, },
	{ .name = "ti,no-reset-on-init",
	  .mask = SYSC_QUIRK_NO_RESET_ON_INIT, },
	{ .name = "ti,no-idle",
	  .mask = SYSC_QUIRK_NO_IDLE, },
};

static void sysc_parse_dts_quirks(struct sysc *ddata, struct device_node *np,
				  bool is_child)
{
	const struct property *prop;
	int i, len;

	for (i = 0; i < ARRAY_SIZE(sysc_dts_quirks); i++) {
		const char *name = sysc_dts_quirks[i].name;

		prop = of_get_property(np, name, &len);
		if (!prop)
			continue;

		ddata->cfg.quirks |= sysc_dts_quirks[i].mask;
		if (is_child) {
			dev_warn(ddata->dev,
				 "dts flag should be at module level for %s\n",
				 name);
		}
	}
}

static int sysc_init_dts_quirks(struct sysc *ddata)
{
	struct device_node *np = ddata->dev->of_node;
	int error;
	u32 val;

	ddata->legacy_mode = of_get_property(np, "ti,hwmods", NULL);

	sysc_parse_dts_quirks(ddata, np, false);
	error = of_property_read_u32(np, "ti,sysc-delay-us", &val);
	if (!error) {
		if (val > 255) {
			dev_warn(ddata->dev, "bad ti,sysc-delay-us: %i\n",
				 val);
		}

		ddata->cfg.srst_udelay = (u8)val;
	}

	return 0;
}

static void sysc_unprepare(struct sysc *ddata)
{
	int i;

	if (!ddata->clocks)
		return;

	for (i = 0; i < SYSC_MAX_CLOCKS; i++) {
		if (!IS_ERR_OR_NULL(ddata->clocks[i]))
			clk_unprepare(ddata->clocks[i]);
	}
}

/*
 * Common sysc register bits found on omap2, also known as type1
 */
static const struct sysc_regbits sysc_regbits_omap2 = {
	.dmadisable_shift = -ENODEV,
	.midle_shift = 12,
	.sidle_shift = 3,
	.clkact_shift = 8,
	.emufree_shift = 5,
	.enwkup_shift = 2,
	.srst_shift = 1,
	.autoidle_shift = 0,
};

static const struct sysc_capabilities sysc_omap2 = {
	.type = TI_SYSC_OMAP2,
	.sysc_mask = SYSC_OMAP2_CLOCKACTIVITY | SYSC_OMAP2_EMUFREE |
		     SYSC_OMAP2_ENAWAKEUP | SYSC_OMAP2_SOFTRESET |
		     SYSC_OMAP2_AUTOIDLE,
	.regbits = &sysc_regbits_omap2,
};

/* All omap2 and 3 timers, and timers 1, 2 & 10 on omap 4 and 5 */
static const struct sysc_capabilities sysc_omap2_timer = {
	.type = TI_SYSC_OMAP2_TIMER,
	.sysc_mask = SYSC_OMAP2_CLOCKACTIVITY | SYSC_OMAP2_EMUFREE |
		     SYSC_OMAP2_ENAWAKEUP | SYSC_OMAP2_SOFTRESET |
		     SYSC_OMAP2_AUTOIDLE,
	.regbits = &sysc_regbits_omap2,
	.mod_quirks = SYSC_QUIRK_USE_CLOCKACT,
};

/*
 * SHAM2 (SHA1/MD5) sysc found on omap3, a variant of sysc_regbits_omap2
 * with different sidle position
 */
static const struct sysc_regbits sysc_regbits_omap3_sham = {
	.dmadisable_shift = -ENODEV,
	.midle_shift = -ENODEV,
	.sidle_shift = 4,
	.clkact_shift = -ENODEV,
	.enwkup_shift = -ENODEV,
	.srst_shift = 1,
	.autoidle_shift = 0,
	.emufree_shift = -ENODEV,
};

static const struct sysc_capabilities sysc_omap3_sham = {
	.type = TI_SYSC_OMAP3_SHAM,
	.sysc_mask = SYSC_OMAP2_SOFTRESET | SYSC_OMAP2_AUTOIDLE,
	.regbits = &sysc_regbits_omap3_sham,
};

/*
 * AES register bits found on omap3 and later, a variant of
 * sysc_regbits_omap2 with different sidle position
 */
static const struct sysc_regbits sysc_regbits_omap3_aes = {
	.dmadisable_shift = -ENODEV,
	.midle_shift = -ENODEV,
	.sidle_shift = 6,
	.clkact_shift = -ENODEV,
	.enwkup_shift = -ENODEV,
	.srst_shift = 1,
	.autoidle_shift = 0,
	.emufree_shift = -ENODEV,
};

static const struct sysc_capabilities sysc_omap3_aes = {
	.type = TI_SYSC_OMAP3_AES,
	.sysc_mask = SYSC_OMAP2_SOFTRESET | SYSC_OMAP2_AUTOIDLE,
	.regbits = &sysc_regbits_omap3_aes,
};

/*
 * Common sysc register bits found on omap4, also known as type2
 */
static const struct sysc_regbits sysc_regbits_omap4 = {
	.dmadisable_shift = 16,
	.midle_shift = 4,
	.sidle_shift = 2,
	.clkact_shift = -ENODEV,
	.enwkup_shift = -ENODEV,
	.emufree_shift = 1,
	.srst_shift = 0,
	.autoidle_shift = -ENODEV,
};

static const struct sysc_capabilities sysc_omap4 = {
	.type = TI_SYSC_OMAP4,
	.sysc_mask = SYSC_OMAP4_DMADISABLE | SYSC_OMAP4_FREEEMU |
		     SYSC_OMAP4_SOFTRESET,
	.regbits = &sysc_regbits_omap4,
};

static const struct sysc_capabilities sysc_omap4_timer = {
	.type = TI_SYSC_OMAP4_TIMER,
	.sysc_mask = SYSC_OMAP4_DMADISABLE | SYSC_OMAP4_FREEEMU |
		     SYSC_OMAP4_SOFTRESET,
	.regbits = &sysc_regbits_omap4,
};

/*
 * Common sysc register bits found on omap4, also known as type3
 */
static const struct sysc_regbits sysc_regbits_omap4_simple = {
	.dmadisable_shift = -ENODEV,
	.midle_shift = 2,
	.sidle_shift = 0,
	.clkact_shift = -ENODEV,
	.enwkup_shift = -ENODEV,
	.srst_shift = -ENODEV,
	.emufree_shift = -ENODEV,
	.autoidle_shift = -ENODEV,
};

static const struct sysc_capabilities sysc_omap4_simple = {
	.type = TI_SYSC_OMAP4_SIMPLE,
	.regbits = &sysc_regbits_omap4_simple,
};

/*
 * SmartReflex sysc found on omap34xx
 */
static const struct sysc_regbits sysc_regbits_omap34xx_sr = {
	.dmadisable_shift = -ENODEV,
	.midle_shift = -ENODEV,
	.sidle_shift = -ENODEV,
	.clkact_shift = 20,
	.enwkup_shift = -ENODEV,
	.srst_shift = -ENODEV,
	.emufree_shift = -ENODEV,
	.autoidle_shift = -ENODEV,
};

static const struct sysc_capabilities sysc_34xx_sr = {
	.type = TI_SYSC_OMAP34XX_SR,
	.sysc_mask = SYSC_OMAP2_CLOCKACTIVITY,
	.regbits = &sysc_regbits_omap34xx_sr,
	.mod_quirks = SYSC_QUIRK_USE_CLOCKACT | SYSC_QUIRK_UNCACHED |
		      SYSC_QUIRK_LEGACY_IDLE,
};

/*
 * SmartReflex sysc found on omap36xx and later
 */
static const struct sysc_regbits sysc_regbits_omap36xx_sr = {
	.dmadisable_shift = -ENODEV,
	.midle_shift = -ENODEV,
	.sidle_shift = 24,
	.clkact_shift = -ENODEV,
	.enwkup_shift = 26,
	.srst_shift = -ENODEV,
	.emufree_shift = -ENODEV,
	.autoidle_shift = -ENODEV,
};

static const struct sysc_capabilities sysc_36xx_sr = {
	.type = TI_SYSC_OMAP36XX_SR,
	.sysc_mask = SYSC_OMAP3_SR_ENAWAKEUP,
	.regbits = &sysc_regbits_omap36xx_sr,
	.mod_quirks = SYSC_QUIRK_UNCACHED | SYSC_QUIRK_LEGACY_IDLE,
};

static const struct sysc_capabilities sysc_omap4_sr = {
	.type = TI_SYSC_OMAP4_SR,
	.regbits = &sysc_regbits_omap36xx_sr,
	.mod_quirks = SYSC_QUIRK_LEGACY_IDLE,
};

/*
 * McASP register bits found on omap4 and later
 */
static const struct sysc_regbits sysc_regbits_omap4_mcasp = {
	.dmadisable_shift = -ENODEV,
	.midle_shift = -ENODEV,
	.sidle_shift = 0,
	.clkact_shift = -ENODEV,
	.enwkup_shift = -ENODEV,
	.srst_shift = -ENODEV,
	.emufree_shift = -ENODEV,
	.autoidle_shift = -ENODEV,
};

static const struct sysc_capabilities sysc_omap4_mcasp = {
	.type = TI_SYSC_OMAP4_MCASP,
	.regbits = &sysc_regbits_omap4_mcasp,
	.mod_quirks = SYSC_QUIRK_OPT_CLKS_NEEDED,
};

/*
 * McASP found on dra7 and later
 */
static const struct sysc_capabilities sysc_dra7_mcasp = {
	.type = TI_SYSC_OMAP4_SIMPLE,
	.regbits = &sysc_regbits_omap4_simple,
	.mod_quirks = SYSC_QUIRK_OPT_CLKS_NEEDED,
};

/*
 * FS USB host found on omap4 and later
 */
static const struct sysc_regbits sysc_regbits_omap4_usb_host_fs = {
	.dmadisable_shift = -ENODEV,
	.midle_shift = -ENODEV,
	.sidle_shift = 24,
	.clkact_shift = -ENODEV,
	.enwkup_shift = 26,
	.srst_shift = -ENODEV,
	.emufree_shift = -ENODEV,
	.autoidle_shift = -ENODEV,
};

static const struct sysc_capabilities sysc_omap4_usb_host_fs = {
	.type = TI_SYSC_OMAP4_USB_HOST_FS,
	.sysc_mask = SYSC_OMAP2_ENAWAKEUP,
	.regbits = &sysc_regbits_omap4_usb_host_fs,
};

static const struct sysc_regbits sysc_regbits_dra7_mcan = {
	.dmadisable_shift = -ENODEV,
	.midle_shift = -ENODEV,
	.sidle_shift = -ENODEV,
	.clkact_shift = -ENODEV,
	.enwkup_shift = 4,
	.srst_shift = 0,
	.emufree_shift = -ENODEV,
	.autoidle_shift = -ENODEV,
};

static const struct sysc_capabilities sysc_dra7_mcan = {
	.type = TI_SYSC_DRA7_MCAN,
	.sysc_mask = SYSC_DRA7_MCAN_ENAWAKEUP | SYSC_OMAP4_SOFTRESET,
	.regbits = &sysc_regbits_dra7_mcan,
	.mod_quirks = SYSS_QUIRK_RESETDONE_INVERTED,
};

/*
 * PRUSS found on some AM33xx, AM437x and AM57xx SoCs
 */
static const struct sysc_capabilities sysc_pruss = {
	.type = TI_SYSC_PRUSS,
	.sysc_mask = SYSC_PRUSS_STANDBY_INIT | SYSC_PRUSS_SUB_MWAIT,
	.regbits = &sysc_regbits_omap4_simple,
	.mod_quirks = SYSC_MODULE_QUIRK_PRUSS,
};

static int sysc_init_pdata(struct sysc *ddata)
{
	struct ti_sysc_platform_data *pdata = dev_get_platdata(ddata->dev);
	struct ti_sysc_module_data *mdata;

	if (!pdata)
		return 0;

	mdata = devm_kzalloc(ddata->dev, sizeof(*mdata), GFP_KERNEL);
	if (!mdata)
		return -ENOMEM;

	if (ddata->legacy_mode) {
		mdata->name = ddata->legacy_mode;
		mdata->module_pa = ddata->module_pa;
		mdata->module_size = ddata->module_size;
		mdata->offsets = ddata->offsets;
		mdata->nr_offsets = SYSC_MAX_REGS;
		mdata->cap = ddata->cap;
		mdata->cfg = &ddata->cfg;
	}

	ddata->mdata = mdata;

	return 0;
}

static int sysc_init_match(struct sysc *ddata)
{
	const struct sysc_capabilities *cap;

	cap = of_device_get_match_data(ddata->dev);
	if (!cap)
		return -EINVAL;

	ddata->cap = cap;
	if (ddata->cap)
		ddata->cfg.quirks |= ddata->cap->mod_quirks;

	return 0;
}

static void ti_sysc_idle(struct work_struct *work)
{
	struct sysc *ddata;

	ddata = container_of(work, struct sysc, idle_work.work);

	/*
	 * One time decrement of clock usage counts if left on from init.
	 * Note that we disable opt clocks unconditionally in this case
	 * as they are enabled unconditionally during init without
	 * considering sysc_opt_clks_needed() at that point.
	 */
	if (ddata->cfg.quirks & (SYSC_QUIRK_NO_IDLE |
				 SYSC_QUIRK_NO_IDLE_ON_INIT)) {
		sysc_disable_main_clocks(ddata);
		sysc_disable_opt_clocks(ddata);
		sysc_clkdm_allow_idle(ddata);
	}

	/* Keep permanent PM runtime usage count for SYSC_QUIRK_NO_IDLE */
	if (ddata->cfg.quirks & SYSC_QUIRK_NO_IDLE)
		return;

	/*
	 * Decrement PM runtime usage count for SYSC_QUIRK_NO_IDLE_ON_INIT
	 * and SYSC_QUIRK_NO_RESET_ON_INIT
	 */
	if (pm_runtime_active(ddata->dev))
		pm_runtime_put_sync(ddata->dev);
}

/*
 * SoC model and features detection. Only needed for SoCs that need
 * special handling for quirks, no need to list others.
 */
static const struct soc_device_attribute sysc_soc_match[] = {
	SOC_FLAG("OMAP242*", SOC_2420),
	SOC_FLAG("OMAP243*", SOC_2430),
	SOC_FLAG("OMAP3[45]*", SOC_3430),
	SOC_FLAG("OMAP3[67]*", SOC_3630),
	SOC_FLAG("OMAP443*", SOC_4430),
	SOC_FLAG("OMAP446*", SOC_4460),
	SOC_FLAG("OMAP447*", SOC_4470),
	SOC_FLAG("OMAP54*", SOC_5430),
	SOC_FLAG("AM433", SOC_AM3),
	SOC_FLAG("AM43*", SOC_AM4),
	SOC_FLAG("DRA7*", SOC_DRA7),

	{ /* sentinel */ },
};

/*
 * List of SoCs variants with disabled features. By default we assume all
 * devices in the device tree are available so no need to list those SoCs.
 */
static const struct soc_device_attribute sysc_soc_feat_match[] = {
	/* OMAP3430/3530 and AM3517 variants with some accelerators disabled */
	SOC_FLAG("AM3505", DIS_SGX),
	SOC_FLAG("OMAP3525", DIS_SGX),
	SOC_FLAG("OMAP3515", DIS_IVA | DIS_SGX),
	SOC_FLAG("OMAP3503", DIS_ISP | DIS_IVA | DIS_SGX),

	/* OMAP3630/DM3730 variants with some accelerators disabled */
	SOC_FLAG("AM3703", DIS_IVA | DIS_SGX),
	SOC_FLAG("DM3725", DIS_SGX),
	SOC_FLAG("OMAP3611", DIS_ISP | DIS_IVA | DIS_SGX),
	SOC_FLAG("OMAP3615/AM3715", DIS_IVA),
	SOC_FLAG("OMAP3621", DIS_ISP),

	{ /* sentinel */ },
};

static int sysc_add_disabled(unsigned long base)
{
	struct sysc_address *disabled_module;

	disabled_module = kzalloc(sizeof(*disabled_module), GFP_KERNEL);
	if (!disabled_module)
		return -ENOMEM;

	disabled_module->base = base;

	mutex_lock(&sysc_soc->list_lock);
	list_add(&disabled_module->node, &sysc_soc->disabled_modules);
	mutex_unlock(&sysc_soc->list_lock);

	return 0;
}

/*
 * One time init to detect the booted SoC and disable unavailable features.
 * Note that we initialize static data shared across all ti-sysc instances
 * so ddata is only used for SoC type. This can be called from module_init
 * once we no longer need to rely on platform data.
 */
static int sysc_init_soc(struct sysc *ddata)
{
	const struct soc_device_attribute *match;
	struct ti_sysc_platform_data *pdata;
	unsigned long features = 0;
	struct device_node *np;

	if (sysc_soc)
		return 0;

	sysc_soc = kzalloc(sizeof(*sysc_soc), GFP_KERNEL);
	if (!sysc_soc)
		return -ENOMEM;

	mutex_init(&sysc_soc->list_lock);
	INIT_LIST_HEAD(&sysc_soc->disabled_modules);
	sysc_soc->general_purpose = true;

	pdata = dev_get_platdata(ddata->dev);
	if (pdata && pdata->soc_type_gp)
		sysc_soc->general_purpose = pdata->soc_type_gp();

	match = soc_device_match(sysc_soc_match);
	if (match && match->data)
		sysc_soc->soc = (int)match->data;

	/*
	 * Check and warn about possible old incomplete dtb. We now want to see
	 * simple-pm-bus instead of simple-bus in the dtb for genpd using SoCs.
	 */
	switch (sysc_soc->soc) {
	case SOC_AM3:
	case SOC_AM4:
	case SOC_4430 ... SOC_4470:
	case SOC_5430:
	case SOC_DRA7:
		np = of_find_node_by_path("/ocp");
		WARN_ONCE(np && of_device_is_compatible(np, "simple-bus"),
			  "ti-sysc: Incomplete old dtb, please update\n");
		break;
	default:
		break;
	}

	/* Ignore devices that are not available on HS and EMU SoCs */
	if (!sysc_soc->general_purpose) {
		switch (sysc_soc->soc) {
		case SOC_3430 ... SOC_3630:
			sysc_add_disabled(0x48304000);	/* timer12 */
			break;
		case SOC_AM3:
			sysc_add_disabled(0x48310000);  /* rng */
		default:
			break;
		}
	}

	match = soc_device_match(sysc_soc_feat_match);
	if (!match)
		return 0;

	if (match->data)
		features = (unsigned long)match->data;

	/*
	 * Add disabled devices to the list based on the module base.
	 * Note that this must be done before we attempt to access the
	 * device and have module revision checks working.
	 */
	if (features & DIS_ISP)
		sysc_add_disabled(0x480bd400);
	if (features & DIS_IVA)
		sysc_add_disabled(0x5d000000);
	if (features & DIS_SGX)
		sysc_add_disabled(0x50000000);

	return 0;
}

static void sysc_cleanup_soc(void)
{
	struct sysc_address *disabled_module;
	struct list_head *pos, *tmp;

	if (!sysc_soc)
		return;

	mutex_lock(&sysc_soc->list_lock);
	list_for_each_safe(pos, tmp, &sysc_soc->disabled_modules) {
		disabled_module = list_entry(pos, struct sysc_address, node);
		list_del(pos);
		kfree(disabled_module);
	}
	mutex_unlock(&sysc_soc->list_lock);
}

static int sysc_check_disabled_devices(struct sysc *ddata)
{
	struct sysc_address *disabled_module;
	struct list_head *pos;
	int error = 0;

	mutex_lock(&sysc_soc->list_lock);
	list_for_each(pos, &sysc_soc->disabled_modules) {
		disabled_module = list_entry(pos, struct sysc_address, node);
		if (ddata->module_pa == disabled_module->base) {
			dev_dbg(ddata->dev, "module disabled for this SoC\n");
			error = -ENODEV;
			break;
		}
	}
	mutex_unlock(&sysc_soc->list_lock);

	return error;
}

/*
 * Ignore timers tagged with no-reset and no-idle. These are likely in use,
 * for example by drivers/clocksource/timer-ti-dm-systimer.c. If more checks
 * are needed, we could also look at the timer register configuration.
 */
static int sysc_check_active_timer(struct sysc *ddata)
{
	if (ddata->cap->type != TI_SYSC_OMAP2_TIMER &&
	    ddata->cap->type != TI_SYSC_OMAP4_TIMER)
		return 0;

	if ((ddata->cfg.quirks & SYSC_QUIRK_NO_RESET_ON_INIT) &&
	    (ddata->cfg.quirks & SYSC_QUIRK_NO_IDLE))
		return -ENXIO;

	return 0;
}

static const struct of_device_id sysc_match_table[] = {
	{ .compatible = "simple-bus", },
	{ /* sentinel */ },
};

static int sysc_probe(struct platform_device *pdev)
{
	struct ti_sysc_platform_data *pdata = dev_get_platdata(&pdev->dev);
	struct sysc *ddata;
	int error;

	ddata = devm_kzalloc(&pdev->dev, sizeof(*ddata), GFP_KERNEL);
	if (!ddata)
		return -ENOMEM;

	ddata->offsets[SYSC_REVISION] = -ENODEV;
	ddata->offsets[SYSC_SYSCONFIG] = -ENODEV;
	ddata->offsets[SYSC_SYSSTATUS] = -ENODEV;
	ddata->dev = &pdev->dev;
	platform_set_drvdata(pdev, ddata);

	error = sysc_init_soc(ddata);
	if (error)
		return error;

	error = sysc_init_match(ddata);
	if (error)
		return error;

	error = sysc_init_dts_quirks(ddata);
	if (error)
		return error;

	error = sysc_map_and_check_registers(ddata);
	if (error)
		return error;

	error = sysc_init_sysc_mask(ddata);
	if (error)
		return error;

	error = sysc_init_idlemodes(ddata);
	if (error)
		return error;

	error = sysc_init_syss_mask(ddata);
	if (error)
		return error;

	error = sysc_init_pdata(ddata);
	if (error)
		return error;

	sysc_init_early_quirks(ddata);

	error = sysc_check_disabled_devices(ddata);
	if (error)
		return error;

	error = sysc_check_active_timer(ddata);
	if (error == -ENXIO)
		ddata->reserved = true;
	else if (error)
		return error;

	error = sysc_get_clocks(ddata);
	if (error)
		return error;

	error = sysc_init_resets(ddata);
	if (error)
		goto unprepare;

	error = sysc_init_module(ddata);
	if (error)
		goto unprepare;

	pm_runtime_enable(ddata->dev);
	error = pm_runtime_get_sync(ddata->dev);
	if (error < 0) {
		pm_runtime_put_noidle(ddata->dev);
		pm_runtime_disable(ddata->dev);
		goto unprepare;
	}

	/* Balance use counts as PM runtime should have enabled these all */
	if (!(ddata->cfg.quirks &
	      (SYSC_QUIRK_NO_IDLE | SYSC_QUIRK_NO_IDLE_ON_INIT))) {
		sysc_disable_main_clocks(ddata);
		sysc_disable_opt_clocks(ddata);
		sysc_clkdm_allow_idle(ddata);
	}

	if (!(ddata->cfg.quirks & SYSC_QUIRK_NO_RESET_ON_INIT))
		reset_control_assert(ddata->rsts);

	sysc_show_registers(ddata);

	ddata->dev->type = &sysc_device_type;

	if (!ddata->reserved) {
		error = of_platform_populate(ddata->dev->of_node,
					     sysc_match_table,
					     pdata ? pdata->auxdata : NULL,
					     ddata->dev);
		if (error)
			goto err;
	}

	INIT_DELAYED_WORK(&ddata->idle_work, ti_sysc_idle);

	/* At least earlycon won't survive without deferred idle */
	if (ddata->cfg.quirks & (SYSC_QUIRK_NO_IDLE |
				 SYSC_QUIRK_NO_IDLE_ON_INIT |
				 SYSC_QUIRK_NO_RESET_ON_INIT)) {
		schedule_delayed_work(&ddata->idle_work, 3000);
	} else {
		pm_runtime_put(&pdev->dev);
	}

	return 0;

err:
	pm_runtime_put_sync(&pdev->dev);
	pm_runtime_disable(&pdev->dev);
unprepare:
	sysc_unprepare(ddata);

	return error;
}

static int sysc_remove(struct platform_device *pdev)
{
	struct sysc *ddata = platform_get_drvdata(pdev);
	int error;

	cancel_delayed_work_sync(&ddata->idle_work);

	error = pm_runtime_get_sync(ddata->dev);
	if (error < 0) {
		pm_runtime_put_noidle(ddata->dev);
		pm_runtime_disable(ddata->dev);
		goto unprepare;
	}

	of_platform_depopulate(&pdev->dev);

	pm_runtime_put_sync(&pdev->dev);
	pm_runtime_disable(&pdev->dev);

	if (!reset_control_status(ddata->rsts))
		reset_control_assert(ddata->rsts);

unprepare:
	sysc_unprepare(ddata);

	return 0;
}

static const struct of_device_id sysc_match[] = {
	{ .compatible = "ti,sysc-omap2", .data = &sysc_omap2, },
	{ .compatible = "ti,sysc-omap2-timer", .data = &sysc_omap2_timer, },
	{ .compatible = "ti,sysc-omap4", .data = &sysc_omap4, },
	{ .compatible = "ti,sysc-omap4-timer", .data = &sysc_omap4_timer, },
	{ .compatible = "ti,sysc-omap4-simple", .data = &sysc_omap4_simple, },
	{ .compatible = "ti,sysc-omap3430-sr", .data = &sysc_34xx_sr, },
	{ .compatible = "ti,sysc-omap3630-sr", .data = &sysc_36xx_sr, },
	{ .compatible = "ti,sysc-omap4-sr", .data = &sysc_omap4_sr, },
	{ .compatible = "ti,sysc-omap3-sham", .data = &sysc_omap3_sham, },
	{ .compatible = "ti,sysc-omap-aes", .data = &sysc_omap3_aes, },
	{ .compatible = "ti,sysc-mcasp", .data = &sysc_omap4_mcasp, },
	{ .compatible = "ti,sysc-dra7-mcasp", .data = &sysc_dra7_mcasp, },
	{ .compatible = "ti,sysc-usb-host-fs",
	  .data = &sysc_omap4_usb_host_fs, },
	{ .compatible = "ti,sysc-dra7-mcan", .data = &sysc_dra7_mcan, },
	{ .compatible = "ti,sysc-pruss", .data = &sysc_pruss, },
	{  },
};
MODULE_DEVICE_TABLE(of, sysc_match);

static struct platform_driver sysc_driver = {
	.probe		= sysc_probe,
	.remove		= sysc_remove,
	.driver         = {
		.name   = "ti-sysc",
		.of_match_table	= sysc_match,
		.pm = &sysc_pm_ops,
	},
};

static int __init sysc_init(void)
{
	bus_register_notifier(&platform_bus_type, &sysc_nb);

	return platform_driver_register(&sysc_driver);
}
module_init(sysc_init);

static void __exit sysc_exit(void)
{
	bus_unregister_notifier(&platform_bus_type, &sysc_nb);
	platform_driver_unregister(&sysc_driver);
	sysc_cleanup_soc();
}
module_exit(sysc_exit);

MODULE_DESCRIPTION("TI sysc interconnect target driver");
MODULE_LICENSE("GPL v2");<|MERGE_RESOLUTION|>--- conflicted
+++ resolved
@@ -1921,11 +1921,7 @@
 		return;
 
 	if (ddata->cfg.quirks & SYSC_MODULE_QUIRK_HDQ1W) {
-<<<<<<< HEAD
-		ddata->clk_disable_quirk = sysc_pre_reset_quirk_hdq1w;
-=======
 		ddata->pre_reset_quirk = sysc_pre_reset_quirk_hdq1w;
->>>>>>> 7d2a07b7
 
 		return;
 	}
@@ -2047,12 +2043,6 @@
 	if (ddata->cfg.srst_udelay)
 		usleep_range(ddata->cfg.srst_udelay,
 			     ddata->cfg.srst_udelay * 2);
-<<<<<<< HEAD
-
-	if (ddata->clk_enable_quirk)
-		ddata->clk_enable_quirk(ddata);
-=======
->>>>>>> 7d2a07b7
 
 	if (ddata->post_reset_quirk)
 		ddata->post_reset_quirk(ddata);
@@ -2092,19 +2082,6 @@
 	if (error)
 		return error;
 
-<<<<<<< HEAD
-	sysc_clkdm_deny_idle(ddata);
-
-	/*
-	 * Always enable clocks. The bootloader may or may not have enabled
-	 * the related clocks.
-	 */
-	error = sysc_enable_opt_clocks(ddata);
-	if (error)
-		return error;
-
-=======
->>>>>>> 7d2a07b7
 	error = sysc_enable_main_clocks(ddata);
 	if (error)
 		goto err_opt_clocks;
@@ -2144,11 +2121,7 @@
 		sysc_disable_main_clocks(ddata);
 err_opt_clocks:
 	/* No re-enable of clockdomain autoidle to prevent module autoidle */
-<<<<<<< HEAD
-	if (manage_clocks) {
-=======
 	if (error) {
->>>>>>> 7d2a07b7
 		sysc_disable_opt_clocks(ddata);
 		sysc_clkdm_allow_idle(ddata);
 	}
