/*
    piix4.c - Part of lm_sensors, Linux kernel modules for hardware
              monitoring
    Copyright (c) 1998 - 2002 Frodo Looijaard <frodol@dds.nl> and
    Philip Edelbrock <phil@netroedge.com>

    This program is free software; you can redistribute it and/or modify
    it under the terms of the GNU General Public License as published by
    the Free Software Foundation; either version 2 of the License, or
    (at your option) any later version.

    This program is distributed in the hope that it will be useful,
    but WITHOUT ANY WARRANTY; without even the implied warranty of
    MERCHANTABILITY or FITNESS FOR A PARTICULAR PURPOSE.  See the
    GNU General Public License for more details.

    You should have received a copy of the GNU General Public License
    along with this program; if not, write to the Free Software
    Foundation, Inc., 675 Mass Ave, Cambridge, MA 02139, USA.
*/

/*
   Supports:
	Intel PIIX4, 440MX
	Serverworks OSB4, CSB5, CSB6, HT-1000
	ATI IXP200, IXP300, IXP400, SB600, SB700, SB800
	SMSC Victory66

   Note: we assume there can only be one device, with one SMBus interface.
*/

#include <linux/module.h>
#include <linux/moduleparam.h>
#include <linux/pci.h>
#include <linux/kernel.h>
#include <linux/delay.h>
#include <linux/stddef.h>
#include <linux/ioport.h>
#include <linux/i2c.h>
#include <linux/init.h>
#include <linux/dmi.h>
#include <linux/acpi.h>
#include <asm/io.h>


struct sd {
	const unsigned short mfr;
	const unsigned short dev;
	const unsigned char fn;
	const char *name;
};

/* PIIX4 SMBus address offsets */
#define SMBHSTSTS	(0 + piix4_smba)
#define SMBHSLVSTS	(1 + piix4_smba)
#define SMBHSTCNT	(2 + piix4_smba)
#define SMBHSTCMD	(3 + piix4_smba)
#define SMBHSTADD	(4 + piix4_smba)
#define SMBHSTDAT0	(5 + piix4_smba)
#define SMBHSTDAT1	(6 + piix4_smba)
#define SMBBLKDAT	(7 + piix4_smba)
#define SMBSLVCNT	(8 + piix4_smba)
#define SMBSHDWCMD	(9 + piix4_smba)
#define SMBSLVEVT	(0xA + piix4_smba)
#define SMBSLVDAT	(0xC + piix4_smba)

/* count for request_region */
#define SMBIOSIZE	8

/* PCI Address Constants */
#define SMBBA		0x090
#define SMBHSTCFG	0x0D2
#define SMBSLVC		0x0D3
#define SMBSHDW1	0x0D4
#define SMBSHDW2	0x0D5
#define SMBREV		0x0D6

/* Other settings */
#define MAX_TIMEOUT	500
#define  ENABLE_INT9	0

/* PIIX4 constants */
#define PIIX4_QUICK		0x00
#define PIIX4_BYTE		0x04
#define PIIX4_BYTE_DATA		0x08
#define PIIX4_WORD_DATA		0x0C
#define PIIX4_BLOCK_DATA	0x14

/* insmod parameters */

/* If force is set to anything different from 0, we forcibly enable the
   PIIX4. DANGEROUS! */
static int force;
module_param (force, int, 0);
MODULE_PARM_DESC(force, "Forcibly enable the PIIX4. DANGEROUS!");

/* If force_addr is set to anything different from 0, we forcibly enable
   the PIIX4 at the given address. VERY DANGEROUS! */
static int force_addr;
module_param (force_addr, int, 0);
MODULE_PARM_DESC(force_addr,
		 "Forcibly enable the PIIX4 at the given address. "
		 "EXTREMELY DANGEROUS!");

static int piix4_transaction(void);

static unsigned short piix4_smba;
static int srvrworks_csb5_delay;
static struct pci_driver piix4_driver;
static struct i2c_adapter piix4_adapter;

static struct dmi_system_id __devinitdata piix4_dmi_blacklist[] = {
	{
		.ident = "Sapphire AM2RD790",
		.matches = {
			DMI_MATCH(DMI_BOARD_VENDOR, "SAPPHIRE Inc."),
			DMI_MATCH(DMI_BOARD_NAME, "PC-AM2RD790"),
		},
	},
	{
		.ident = "DFI Lanparty UT 790FX",
		.matches = {
			DMI_MATCH(DMI_BOARD_VENDOR, "DFI Inc."),
			DMI_MATCH(DMI_BOARD_NAME, "LP UT 790FX"),
		},
	},
	{ }
};

/* The IBM entry is in a separate table because we only check it
   on Intel-based systems */
static struct dmi_system_id __devinitdata piix4_dmi_ibm[] = {
	{
		.ident = "IBM",
		.matches = { DMI_MATCH(DMI_SYS_VENDOR, "IBM"), },
	},
	{ },
};

static int __devinit piix4_setup(struct pci_dev *PIIX4_dev,
				const struct pci_device_id *id)
{
	unsigned char temp;

	dev_info(&PIIX4_dev->dev, "Found %s device\n", pci_name(PIIX4_dev));

<<<<<<< HEAD
=======
	if ((PIIX4_dev->vendor == PCI_VENDOR_ID_SERVERWORKS) &&
	    (PIIX4_dev->device == PCI_DEVICE_ID_SERVERWORKS_CSB5))
		srvrworks_csb5_delay = 1;

>>>>>>> 28ffb5d3
	/* On some motherboards, it was reported that accessing the SMBus
	   caused severe hardware problems */
	if (dmi_check_system(piix4_dmi_blacklist)) {
		dev_err(&PIIX4_dev->dev,
			"Accessing the SMBus on this system is unsafe!\n");
		return -EPERM;
	}

	/* Don't access SMBus on IBM systems which get corrupted eeproms */
	if (dmi_check_system(piix4_dmi_ibm) &&
			PIIX4_dev->vendor == PCI_VENDOR_ID_INTEL) {
		dev_err(&PIIX4_dev->dev, "IBM system detected; this module "
			"may corrupt your serial eeprom! Refusing to load "
			"module!\n");
		return -EPERM;
	}

	/* Determine the address of the SMBus areas */
	if (force_addr) {
		piix4_smba = force_addr & 0xfff0;
		force = 0;
	} else {
		pci_read_config_word(PIIX4_dev, SMBBA, &piix4_smba);
		piix4_smba &= 0xfff0;
		if(piix4_smba == 0) {
			dev_err(&PIIX4_dev->dev, "SMB base address "
				"uninitialized - upgrade BIOS or use "
				"force_addr=0xaddr\n");
			return -ENODEV;
		}
	}

	if (acpi_check_region(piix4_smba, SMBIOSIZE, piix4_driver.name))
		return -EBUSY;

	if (!request_region(piix4_smba, SMBIOSIZE, piix4_driver.name)) {
		dev_err(&PIIX4_dev->dev, "SMB region 0x%x already in use!\n",
			piix4_smba);
		return -ENODEV;
	}

	pci_read_config_byte(PIIX4_dev, SMBHSTCFG, &temp);

	/* If force_addr is set, we program the new address here. Just to make
	   sure, we disable the PIIX4 first. */
	if (force_addr) {
		pci_write_config_byte(PIIX4_dev, SMBHSTCFG, temp & 0xfe);
		pci_write_config_word(PIIX4_dev, SMBBA, piix4_smba);
		pci_write_config_byte(PIIX4_dev, SMBHSTCFG, temp | 0x01);
		dev_info(&PIIX4_dev->dev, "WARNING: SMBus interface set to "
			"new address %04x!\n", piix4_smba);
	} else if ((temp & 1) == 0) {
		if (force) {
			/* This should never need to be done, but has been
			 * noted that many Dell machines have the SMBus
			 * interface on the PIIX4 disabled!? NOTE: This assumes
			 * I/O space and other allocations WERE done by the
			 * Bios!  Don't complain if your hardware does weird
			 * things after enabling this. :') Check for Bios
			 * updates before resorting to this.
			 */
			pci_write_config_byte(PIIX4_dev, SMBHSTCFG,
					      temp | 1);
			dev_printk(KERN_NOTICE, &PIIX4_dev->dev,
				"WARNING: SMBus interface has been "
				"FORCEFULLY ENABLED!\n");
		} else {
			dev_err(&PIIX4_dev->dev,
				"Host SMBus controller not enabled!\n");
			release_region(piix4_smba, SMBIOSIZE);
			piix4_smba = 0;
			return -ENODEV;
		}
	}

	if (((temp & 0x0E) == 8) || ((temp & 0x0E) == 2))
		dev_dbg(&PIIX4_dev->dev, "Using Interrupt 9 for SMBus.\n");
	else if ((temp & 0x0E) == 0)
		dev_dbg(&PIIX4_dev->dev, "Using Interrupt SMI# for SMBus.\n");
	else
		dev_err(&PIIX4_dev->dev, "Illegal Interrupt configuration "
			"(or code out of date)!\n");

	pci_read_config_byte(PIIX4_dev, SMBREV, &temp);
	dev_dbg(&PIIX4_dev->dev, "SMBREV = 0x%X\n", temp);
	dev_dbg(&PIIX4_dev->dev, "SMBA = 0x%X\n", piix4_smba);

	return 0;
}

/* Another internally used function */
static int piix4_transaction(void)
{
	int temp;
	int result = 0;
	int timeout = 0;

	dev_dbg(&piix4_adapter.dev, "Transaction (pre): CNT=%02x, CMD=%02x, "
		"ADD=%02x, DAT0=%02x, DAT1=%02x\n", inb_p(SMBHSTCNT),
		inb_p(SMBHSTCMD), inb_p(SMBHSTADD), inb_p(SMBHSTDAT0),
		inb_p(SMBHSTDAT1));

	/* Make sure the SMBus host is ready to start transmitting */
	if ((temp = inb_p(SMBHSTSTS)) != 0x00) {
		dev_dbg(&piix4_adapter.dev, "SMBus busy (%02x). "
			"Resetting...\n", temp);
		outb_p(temp, SMBHSTSTS);
		if ((temp = inb_p(SMBHSTSTS)) != 0x00) {
			dev_err(&piix4_adapter.dev, "Failed! (%02x)\n", temp);
			return -1;
		} else {
			dev_dbg(&piix4_adapter.dev, "Successful!\n");
		}
	}

	/* start the transaction by setting bit 6 */
	outb_p(inb(SMBHSTCNT) | 0x040, SMBHSTCNT);

	/* We will always wait for a fraction of a second! (See PIIX4 docs errata) */
	if (srvrworks_csb5_delay) /* Extra delay for SERVERWORKS_CSB5 */
		msleep(2);
	else
		msleep(1);

	while ((timeout++ < MAX_TIMEOUT) &&
	       ((temp = inb_p(SMBHSTSTS)) & 0x01))
		msleep(1);

	/* If the SMBus is still busy, we give up */
	if (timeout >= MAX_TIMEOUT) {
		dev_err(&piix4_adapter.dev, "SMBus Timeout!\n");
		result = -1;
	}

	if (temp & 0x10) {
		result = -1;
		dev_err(&piix4_adapter.dev, "Error: Failed bus transaction\n");
	}

	if (temp & 0x08) {
		result = -1;
		dev_dbg(&piix4_adapter.dev, "Bus collision! SMBus may be "
			"locked until next hard reset. (sorry!)\n");
		/* Clock stops and slave is stuck in mid-transmission */
	}

	if (temp & 0x04) {
		result = -1;
		dev_dbg(&piix4_adapter.dev, "Error: no response!\n");
	}

	if (inb_p(SMBHSTSTS) != 0x00)
		outb_p(inb(SMBHSTSTS), SMBHSTSTS);

	if ((temp = inb_p(SMBHSTSTS)) != 0x00) {
		dev_err(&piix4_adapter.dev, "Failed reset at end of "
			"transaction (%02x)\n", temp);
	}
	dev_dbg(&piix4_adapter.dev, "Transaction (post): CNT=%02x, CMD=%02x, "
		"ADD=%02x, DAT0=%02x, DAT1=%02x\n", inb_p(SMBHSTCNT),
		inb_p(SMBHSTCMD), inb_p(SMBHSTADD), inb_p(SMBHSTDAT0),
		inb_p(SMBHSTDAT1));
	return result;
}

/* Return -1 on error. */
static s32 piix4_access(struct i2c_adapter * adap, u16 addr,
		 unsigned short flags, char read_write,
		 u8 command, int size, union i2c_smbus_data * data)
{
	int i, len;

	switch (size) {
	case I2C_SMBUS_PROC_CALL:
		dev_err(&adap->dev, "I2C_SMBUS_PROC_CALL not supported!\n");
		return -1;
	case I2C_SMBUS_QUICK:
		outb_p(((addr & 0x7f) << 1) | (read_write & 0x01),
		       SMBHSTADD);
		size = PIIX4_QUICK;
		break;
	case I2C_SMBUS_BYTE:
		outb_p(((addr & 0x7f) << 1) | (read_write & 0x01),
		       SMBHSTADD);
		if (read_write == I2C_SMBUS_WRITE)
			outb_p(command, SMBHSTCMD);
		size = PIIX4_BYTE;
		break;
	case I2C_SMBUS_BYTE_DATA:
		outb_p(((addr & 0x7f) << 1) | (read_write & 0x01),
		       SMBHSTADD);
		outb_p(command, SMBHSTCMD);
		if (read_write == I2C_SMBUS_WRITE)
			outb_p(data->byte, SMBHSTDAT0);
		size = PIIX4_BYTE_DATA;
		break;
	case I2C_SMBUS_WORD_DATA:
		outb_p(((addr & 0x7f) << 1) | (read_write & 0x01),
		       SMBHSTADD);
		outb_p(command, SMBHSTCMD);
		if (read_write == I2C_SMBUS_WRITE) {
			outb_p(data->word & 0xff, SMBHSTDAT0);
			outb_p((data->word & 0xff00) >> 8, SMBHSTDAT1);
		}
		size = PIIX4_WORD_DATA;
		break;
	case I2C_SMBUS_BLOCK_DATA:
		outb_p(((addr & 0x7f) << 1) | (read_write & 0x01),
		       SMBHSTADD);
		outb_p(command, SMBHSTCMD);
		if (read_write == I2C_SMBUS_WRITE) {
			len = data->block[0];
			if (len < 0)
				len = 0;
			if (len > 32)
				len = 32;
			outb_p(len, SMBHSTDAT0);
			i = inb_p(SMBHSTCNT);	/* Reset SMBBLKDAT */
			for (i = 1; i <= len; i++)
				outb_p(data->block[i], SMBBLKDAT);
		}
		size = PIIX4_BLOCK_DATA;
		break;
	}

	outb_p((size & 0x1C) + (ENABLE_INT9 & 1), SMBHSTCNT);

	if (piix4_transaction())	/* Error in transaction */
		return -1;

	if ((read_write == I2C_SMBUS_WRITE) || (size == PIIX4_QUICK))
		return 0;


	switch (size) {
	case PIIX4_BYTE:
	case PIIX4_BYTE_DATA:
		data->byte = inb_p(SMBHSTDAT0);
		break;
	case PIIX4_WORD_DATA:
		data->word = inb_p(SMBHSTDAT0) + (inb_p(SMBHSTDAT1) << 8);
		break;
	case PIIX4_BLOCK_DATA:
		data->block[0] = inb_p(SMBHSTDAT0);
		i = inb_p(SMBHSTCNT);	/* Reset SMBBLKDAT */
		for (i = 1; i <= data->block[0]; i++)
			data->block[i] = inb_p(SMBBLKDAT);
		break;
	}
	return 0;
}

static u32 piix4_func(struct i2c_adapter *adapter)
{
	return I2C_FUNC_SMBUS_QUICK | I2C_FUNC_SMBUS_BYTE |
	    I2C_FUNC_SMBUS_BYTE_DATA | I2C_FUNC_SMBUS_WORD_DATA |
	    I2C_FUNC_SMBUS_BLOCK_DATA;
}

static const struct i2c_algorithm smbus_algorithm = {
	.smbus_xfer	= piix4_access,
	.functionality	= piix4_func,
};

static struct i2c_adapter piix4_adapter = {
	.owner		= THIS_MODULE,
	.id		= I2C_HW_SMBUS_PIIX4,
	.class		= I2C_CLASS_HWMON,
	.algo		= &smbus_algorithm,
};

static struct pci_device_id piix4_ids[] = {
	{ PCI_DEVICE(PCI_VENDOR_ID_INTEL, PCI_DEVICE_ID_INTEL_82371AB_3) },
	{ PCI_DEVICE(PCI_VENDOR_ID_INTEL, PCI_DEVICE_ID_INTEL_82443MX_3) },
	{ PCI_DEVICE(PCI_VENDOR_ID_EFAR, PCI_DEVICE_ID_EFAR_SLC90E66_3) },
	{ PCI_DEVICE(PCI_VENDOR_ID_ATI, PCI_DEVICE_ID_ATI_IXP200_SMBUS) },
	{ PCI_DEVICE(PCI_VENDOR_ID_ATI, PCI_DEVICE_ID_ATI_IXP300_SMBUS) },
	{ PCI_DEVICE(PCI_VENDOR_ID_ATI, PCI_DEVICE_ID_ATI_IXP400_SMBUS) },
	{ PCI_DEVICE(PCI_VENDOR_ID_ATI, PCI_DEVICE_ID_ATI_SBX00_SMBUS) },
	{ PCI_DEVICE(PCI_VENDOR_ID_SERVERWORKS,
		     PCI_DEVICE_ID_SERVERWORKS_OSB4) },
	{ PCI_DEVICE(PCI_VENDOR_ID_SERVERWORKS,
		     PCI_DEVICE_ID_SERVERWORKS_CSB5) },
	{ PCI_DEVICE(PCI_VENDOR_ID_SERVERWORKS,
		     PCI_DEVICE_ID_SERVERWORKS_CSB6) },
	{ PCI_DEVICE(PCI_VENDOR_ID_SERVERWORKS,
		     PCI_DEVICE_ID_SERVERWORKS_HT1000SB) },
	{ 0, }
};

MODULE_DEVICE_TABLE (pci, piix4_ids);

static int __devinit piix4_probe(struct pci_dev *dev,
				const struct pci_device_id *id)
{
	int retval;

	retval = piix4_setup(dev, id);
	if (retval)
		return retval;

	/* set up the sysfs linkage to our parent device */
	piix4_adapter.dev.parent = &dev->dev;

	snprintf(piix4_adapter.name, sizeof(piix4_adapter.name),
		"SMBus PIIX4 adapter at %04x", piix4_smba);

	if ((retval = i2c_add_adapter(&piix4_adapter))) {
		dev_err(&dev->dev, "Couldn't register adapter!\n");
		release_region(piix4_smba, SMBIOSIZE);
		piix4_smba = 0;
	}

	return retval;
}

static void __devexit piix4_remove(struct pci_dev *dev)
{
	if (piix4_smba) {
		i2c_del_adapter(&piix4_adapter);
		release_region(piix4_smba, SMBIOSIZE);
		piix4_smba = 0;
	}
}

static struct pci_driver piix4_driver = {
	.name		= "piix4_smbus",
	.id_table	= piix4_ids,
	.probe		= piix4_probe,
	.remove		= __devexit_p(piix4_remove),
};

static int __init i2c_piix4_init(void)
{
	return pci_register_driver(&piix4_driver);
}

static void __exit i2c_piix4_exit(void)
{
	pci_unregister_driver(&piix4_driver);
}

MODULE_AUTHOR("Frodo Looijaard <frodol@dds.nl> and "
		"Philip Edelbrock <phil@netroedge.com>");
MODULE_DESCRIPTION("PIIX4 SMBus driver");
MODULE_LICENSE("GPL");

module_init(i2c_piix4_init);
module_exit(i2c_piix4_exit);<|MERGE_RESOLUTION|>--- conflicted
+++ resolved
@@ -144,13 +144,10 @@
 
 	dev_info(&PIIX4_dev->dev, "Found %s device\n", pci_name(PIIX4_dev));
 
-<<<<<<< HEAD
-=======
 	if ((PIIX4_dev->vendor == PCI_VENDOR_ID_SERVERWORKS) &&
 	    (PIIX4_dev->device == PCI_DEVICE_ID_SERVERWORKS_CSB5))
 		srvrworks_csb5_delay = 1;
 
->>>>>>> 28ffb5d3
 	/* On some motherboards, it was reported that accessing the SMBus
 	   caused severe hardware problems */
 	if (dmi_check_system(piix4_dmi_blacklist)) {
