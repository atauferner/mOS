--- conflicted
+++ resolved
@@ -28,18 +28,11 @@
 				 [obj_user=] [obj_role=] [obj_type=]]
 			option:	[[appraise_type=]] [template=] [permit_directio]
 				[appraise_flag=] [keyrings=]
-<<<<<<< HEAD
-		base: 	func:= [BPRM_CHECK][MMAP_CHECK][CREDS_CHECK][FILE_CHECK][MODULE_CHECK]
-				[FIRMWARE_CHECK]
-				[KEXEC_KERNEL_CHECK] [KEXEC_INITRAMFS_CHECK]
-				[KEXEC_CMDLINE] [KEY_CHECK]
-=======
 		  base:
 			func:= [BPRM_CHECK][MMAP_CHECK][CREDS_CHECK][FILE_CHECK][MODULE_CHECK]
 			        [FIRMWARE_CHECK]
 				[KEXEC_KERNEL_CHECK] [KEXEC_INITRAMFS_CHECK]
 				[KEXEC_CMDLINE] [KEY_CHECK] [CRITICAL_DATA]
->>>>>>> 7d2a07b7
 			mask:= [[^]MAY_READ] [[^]MAY_WRITE] [[^]MAY_APPEND]
 			       [[^]MAY_EXEC]
 			fsmagic:= hex value
@@ -47,14 +40,9 @@
 			uid:= decimal value
 			euid:= decimal value
 			fowner:= decimal value
-<<<<<<< HEAD
-		lsm:  	are LSM specific
-		option:	appraise_type:= [imasig] [imasig|modsig]
-=======
 		  lsm:  are LSM specific
 		  option:
 			appraise_type:= [imasig] [imasig|modsig]
->>>>>>> 7d2a07b7
 			appraise_flag:= [check_blacklist]
 			Currently, blacklist check is only for files signed with appended
 			signature.
