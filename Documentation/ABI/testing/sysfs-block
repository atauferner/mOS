What:		/sys/block/<disk>/stat
Date:		February 2008
Contact:	Jerome Marchand <jmarchan@redhat.com>
Description:
		The /sys/block/<disk>/stat files displays the I/O
		statistics of disk <disk>. They contain 11 fields:
<<<<<<< HEAD
		 1 - reads completed successfully
		 2 - reads merged
		 3 - sectors read
		 4 - time spent reading (ms)
		 5 - writes completed
		 6 - writes merged
		 7 - sectors written
		 8 - time spent writing (ms)
		 9 - I/Os currently in progress
		10 - time spent doing I/Os (ms)
		11 - weighted time spent doing I/Os (ms)
		12 - discards completed
		13 - discards merged
		14 - sectors discarded
		15 - time spent discarding (ms)
		16 - flush requests completed
		17 - time spent flushing (ms)
=======

		==  ==============================================
		 1  reads completed successfully
		 2  reads merged
		 3  sectors read
		 4  time spent reading (ms)
		 5  writes completed
		 6  writes merged
		 7  sectors written
		 8  time spent writing (ms)
		 9  I/Os currently in progress
		10  time spent doing I/Os (ms)
		11  weighted time spent doing I/Os (ms)
		12  discards completed
		13  discards merged
		14  sectors discarded
		15  time spent discarding (ms)
		16  flush requests completed
		17  time spent flushing (ms)
		==  ==============================================

>>>>>>> 7d2a07b7
		For more details refer Documentation/admin-guide/iostats.rst


What:		/sys/block/<disk>/<part>/stat
Date:		February 2008
Contact:	Jerome Marchand <jmarchan@redhat.com>
Description:
		The /sys/block/<disk>/<part>/stat files display the
		I/O statistics of partition <part>. The format is the
		same as the above-written /sys/block/<disk>/stat
		format.


What:		/sys/block/<disk>/integrity/format
Date:		June 2008
Contact:	Martin K. Petersen <martin.petersen@oracle.com>
Description:
		Metadata format for integrity capable block device.
		E.g. T10-DIF-TYPE1-CRC.


What:		/sys/block/<disk>/integrity/read_verify
Date:		June 2008
Contact:	Martin K. Petersen <martin.petersen@oracle.com>
Description:
		Indicates whether the block layer should verify the
		integrity of read requests serviced by devices that
		support sending integrity metadata.


What:		/sys/block/<disk>/integrity/tag_size
Date:		June 2008
Contact:	Martin K. Petersen <martin.petersen@oracle.com>
Description:
		Number of bytes of integrity tag space available per
		512 bytes of data.


What:		/sys/block/<disk>/integrity/device_is_integrity_capable
Date:		July 2014
Contact:	Martin K. Petersen <martin.petersen@oracle.com>
Description:
		Indicates whether a storage device is capable of storing
		integrity metadata. Set if the device is T10 PI-capable.

What:		/sys/block/<disk>/integrity/protection_interval_bytes
Date:		July 2015
Contact:	Martin K. Petersen <martin.petersen@oracle.com>
Description:
		Describes the number of data bytes which are protected
		by one integrity tuple. Typically the device's logical
		block size.

What:		/sys/block/<disk>/integrity/write_generate
Date:		June 2008
Contact:	Martin K. Petersen <martin.petersen@oracle.com>
Description:
		Indicates whether the block layer should automatically
		generate checksums for write requests bound for
		devices that support receiving integrity metadata.

What:		/sys/block/<disk>/alignment_offset
Date:		April 2009
Contact:	Martin K. Petersen <martin.petersen@oracle.com>
Description:
		Storage devices may report a physical block size that is
		bigger than the logical block size (for instance a drive
		with 4KB physical sectors exposing 512-byte logical
		blocks to the operating system).  This parameter
		indicates how many bytes the beginning of the device is
		offset from the disk's natural alignment.

What:		/sys/block/<disk>/<partition>/alignment_offset
Date:		April 2009
Contact:	Martin K. Petersen <martin.petersen@oracle.com>
Description:
		Storage devices may report a physical block size that is
		bigger than the logical block size (for instance a drive
		with 4KB physical sectors exposing 512-byte logical
		blocks to the operating system).  This parameter
		indicates how many bytes the beginning of the partition
		is offset from the disk's natural alignment.

What:		/sys/block/<disk>/queue/logical_block_size
Date:		May 2009
Contact:	Martin K. Petersen <martin.petersen@oracle.com>
Description:
		This is the smallest unit the storage device can
		address.  It is typically 512 bytes.

What:		/sys/block/<disk>/queue/physical_block_size
Date:		May 2009
Contact:	Martin K. Petersen <martin.petersen@oracle.com>
Description:
		This is the smallest unit a physical storage device can
		write atomically.  It is usually the same as the logical
		block size but may be bigger.  One example is SATA
		drives with 4KB sectors that expose a 512-byte logical
		block size to the operating system.  For stacked block
		devices the physical_block_size variable contains the
		maximum physical_block_size of the component devices.

What:		/sys/block/<disk>/queue/minimum_io_size
Date:		April 2009
Contact:	Martin K. Petersen <martin.petersen@oracle.com>
Description:
		Storage devices may report a granularity or preferred
		minimum I/O size which is the smallest request the
		device can perform without incurring a performance
		penalty.  For disk drives this is often the physical
		block size.  For RAID arrays it is often the stripe
		chunk size.  A properly aligned multiple of
		minimum_io_size is the preferred request size for
		workloads where a high number of I/O operations is
		desired.

What:		/sys/block/<disk>/queue/optimal_io_size
Date:		April 2009
Contact:	Martin K. Petersen <martin.petersen@oracle.com>
Description:
		Storage devices may report an optimal I/O size, which is
		the device's preferred unit for sustained I/O.  This is
		rarely reported for disk drives.  For RAID arrays it is
		usually the stripe width or the internal track size.  A
		properly aligned multiple of optimal_io_size is the
		preferred request size for workloads where sustained
		throughput is desired.  If no optimal I/O size is
		reported this file contains 0.

What:		/sys/block/<disk>/queue/nomerges
Date:		January 2010
Contact:
Description:
		Standard I/O elevator operations include attempts to
		merge contiguous I/Os. For known random I/O loads these
		attempts will always fail and result in extra cycles
		being spent in the kernel. This allows one to turn off
		this behavior on one of two ways: When set to 1, complex
		merge checks are disabled, but the simple one-shot merges
		with the previous I/O request are enabled. When set to 2,
		all merge tries are disabled. The default value is 0 -
		which enables all types of merge tries.

What:		/sys/block/<disk>/discard_alignment
Date:		May 2011
Contact:	Martin K. Petersen <martin.petersen@oracle.com>
Description:
		Devices that support discard functionality may
		internally allocate space in units that are bigger than
		the exported logical block size. The discard_alignment
		parameter indicates how many bytes the beginning of the
		device is offset from the internal allocation unit's
		natural alignment.

What:		/sys/block/<disk>/<partition>/discard_alignment
Date:		May 2011
Contact:	Martin K. Petersen <martin.petersen@oracle.com>
Description:
		Devices that support discard functionality may
		internally allocate space in units that are bigger than
		the exported logical block size. The discard_alignment
		parameter indicates how many bytes the beginning of the
		partition is offset from the internal allocation unit's
		natural alignment.

What:		/sys/block/<disk>/queue/discard_granularity
Date:		May 2011
Contact:	Martin K. Petersen <martin.petersen@oracle.com>
Description:
		Devices that support discard functionality may
		internally allocate space using units that are bigger
		than the logical block size. The discard_granularity
		parameter indicates the size of the internal allocation
		unit in bytes if reported by the device. Otherwise the
		discard_granularity will be set to match the device's
		physical block size. A discard_granularity of 0 means
		that the device does not support discard functionality.

What:		/sys/block/<disk>/queue/discard_max_bytes
Date:		May 2011
Contact:	Martin K. Petersen <martin.petersen@oracle.com>
Description:
		Devices that support discard functionality may have
		internal limits on the number of bytes that can be
		trimmed or unmapped in a single operation. Some storage
		protocols also have inherent limits on the number of
		blocks that can be described in a single command. The
		discard_max_bytes parameter is set by the device driver
		to the maximum number of bytes that can be discarded in
		a single operation. Discard requests issued to the
		device must not exceed this limit. A discard_max_bytes
		value of 0 means that the device does not support
		discard functionality.

What:		/sys/block/<disk>/queue/discard_zeroes_data
Date:		May 2011
Contact:	Martin K. Petersen <martin.petersen@oracle.com>
Description:
		Will always return 0.  Don't rely on any specific behavior
		for discards, and don't read this file.

What:		/sys/block/<disk>/queue/write_same_max_bytes
Date:		January 2012
Contact:	Martin K. Petersen <martin.petersen@oracle.com>
Description:
		Some devices support a write same operation in which a
		single data block can be written to a range of several
		contiguous blocks on storage. This can be used to wipe
		areas on disk or to initialize drives in a RAID
		configuration. write_same_max_bytes indicates how many
		bytes can be written in a single write same command. If
		write_same_max_bytes is 0, write same is not supported
		by the device.

What:		/sys/block/<disk>/queue/write_zeroes_max_bytes
Date:		November 2016
Contact:	Chaitanya Kulkarni <chaitanya.kulkarni@wdc.com>
Description:
		Devices that support write zeroes operation in which a
		single request can be issued to zero out the range of
		contiguous blocks on storage without having any payload
		in the request. This can be used to optimize writing zeroes
		to the devices. write_zeroes_max_bytes indicates how many
		bytes can be written in a single write zeroes command. If
		write_zeroes_max_bytes is 0, write zeroes is not supported
		by the device.

What:		/sys/block/<disk>/queue/zoned
Date:		September 2016
Contact:	Damien Le Moal <damien.lemoal@wdc.com>
Description:
		zoned indicates if the device is a zoned block device
		and the zone model of the device if it is indeed zoned.
		The possible values indicated by zoned are "none" for
		regular block devices and "host-aware" or "host-managed"
		for zoned block devices. The characteristics of
		host-aware and host-managed zoned block devices are
		described in the ZBC (Zoned Block Commands) and ZAC
		(Zoned Device ATA Command Set) standards. These standards
		also define the "drive-managed" zone model. However,
		since drive-managed zoned block devices do not support
		zone commands, they will be treated as regular block
		devices and zoned will report "none".

What:		/sys/block/<disk>/queue/nr_zones
Date:		November 2018
Contact:	Damien Le Moal <damien.lemoal@wdc.com>
Description:
		nr_zones indicates the total number of zones of a zoned block
		device ("host-aware" or "host-managed" zone model). For regular
		block devices, the value is always 0.

What:		/sys/block/<disk>/queue/max_active_zones
Date:		July 2020
Contact:	Niklas Cassel <niklas.cassel@wdc.com>
Description:
		For zoned block devices (zoned attribute indicating
		"host-managed" or "host-aware"), the sum of zones belonging to
		any of the zone states: EXPLICIT OPEN, IMPLICIT OPEN or CLOSED,
		is limited by this value. If this value is 0, there is no limit.

What:		/sys/block/<disk>/queue/max_open_zones
Date:		July 2020
Contact:	Niklas Cassel <niklas.cassel@wdc.com>
Description:
		For zoned block devices (zoned attribute indicating
		"host-managed" or "host-aware"), the sum of zones belonging to
		any of the zone states: EXPLICIT OPEN or IMPLICIT OPEN,
		is limited by this value. If this value is 0, there is no limit.

What:		/sys/block/<disk>/queue/chunk_sectors
Date:		September 2016
Contact:	Hannes Reinecke <hare@suse.com>
Description:
		chunk_sectors has different meaning depending on the type
		of the disk. For a RAID device (dm-raid), chunk_sectors
		indicates the size in 512B sectors of the RAID volume
		stripe segment. For a zoned block device, either
		host-aware or host-managed, chunk_sectors indicates the
		size in 512B sectors of the zones of the device, with
		the eventual exception of the last zone of the device
		which may be smaller.

What:		/sys/block/<disk>/queue/io_timeout
Date:		November 2018
Contact:	Weiping Zhang <zhangweiping@didiglobal.com>
Description:
		io_timeout is the request timeout in milliseconds. If a request
		does not complete in this time then the block driver timeout
		handler is invoked. That timeout handler can decide to retry
		the request, to fail it or to start a device recovery strategy.<|MERGE_RESOLUTION|>--- conflicted
+++ resolved
@@ -4,25 +4,6 @@
 Description:
 		The /sys/block/<disk>/stat files displays the I/O
 		statistics of disk <disk>. They contain 11 fields:
-<<<<<<< HEAD
-		 1 - reads completed successfully
-		 2 - reads merged
-		 3 - sectors read
-		 4 - time spent reading (ms)
-		 5 - writes completed
-		 6 - writes merged
-		 7 - sectors written
-		 8 - time spent writing (ms)
-		 9 - I/Os currently in progress
-		10 - time spent doing I/Os (ms)
-		11 - weighted time spent doing I/Os (ms)
-		12 - discards completed
-		13 - discards merged
-		14 - sectors discarded
-		15 - time spent discarding (ms)
-		16 - flush requests completed
-		17 - time spent flushing (ms)
-=======
 
 		==  ==============================================
 		 1  reads completed successfully
@@ -44,7 +25,6 @@
 		17  time spent flushing (ms)
 		==  ==============================================
 
->>>>>>> 7d2a07b7
 		For more details refer Documentation/admin-guide/iostats.rst
 
 
