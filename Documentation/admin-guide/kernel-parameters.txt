--- conflicted
+++ resolved
@@ -113,11 +113,7 @@
 			the GPE dispatcher.
 			This facility can be used to prevent such uncontrolled
 			GPE floodings.
-<<<<<<< HEAD
-			Format: <byte>
-=======
 			Format: <byte> or <bitmap-list>
->>>>>>> 7d2a07b7
 
 	acpi_no_auto_serialize	[HW,ACPI]
 			Disable auto-serialization of AML methods
@@ -599,8 +595,6 @@
 			unstable.  Defaults to three retries, that is,
 			four attempts to read the clock under test.
 
-<<<<<<< HEAD
-=======
 	clocksource.verify_n_cpus= [KNL]
 			Limit the number of CPUs checked for clocksources
 			marked with CLOCK_SOURCE_VERIFY_PERCPU that
@@ -617,7 +611,6 @@
 			Defaults to zero when built as a module and to
 			10 seconds when built into the kernel.
 
->>>>>>> 7d2a07b7
 	clearcpuid=BITNUM[,BITNUM...] [X86]
 			Disable CPUID feature X for the kernel. See
 			arch/x86/include/asm/cpufeatures.h for the valid bit
@@ -819,17 +812,10 @@
 	cs89x0_media=	[HW,NET]
 			Format: { rj45 | aui | bnc }
 
-<<<<<<< HEAD
-	csdlock_debug=	[KNL] Enable debug add-ons of cross-cpu function call
-			handling. When switched on additional debug data is
-			printed to the console in case a hanging cpu is
-			detected and that cpu is pinged again in order to try
-=======
 	csdlock_debug=	[KNL] Enable debug add-ons of cross-CPU function call
 			handling. When switched on, additional debug data is
 			printed to the console in case a hanging CPU is
 			detected, and that CPU is pinged again in order to try
->>>>>>> 7d2a07b7
 			to resolve the hang situation.
 			0: disable csdlock debugging (default)
 			1: enable basic csdlock debugging (minor impact)
@@ -990,13 +976,10 @@
 			Disable RADIX GTSE feature and use hcall for TLB
 			invalidate.
 
-<<<<<<< HEAD
-=======
 	disable_tlbie	[PPC]
 			Disable TLBIE instruction. Currently does not work
 			with KVM, with HASH MMU, or with coherent accelerators.
 
->>>>>>> 7d2a07b7
 	disable_cpu_apicid= [X86,APIC,SMP]
 			Format: <int>
 			The number of initial APIC ID for the
@@ -1303,40 +1286,23 @@
 			Format: {"off" | "on" | "skip[mbr]"}
 
 	efi=		[EFI]
-<<<<<<< HEAD
-			Format: { "old_map", "nochunk", "noruntime", "debug",
-				  "nosoftreserve", "disable_early_pci_dma",
-				  "no_disable_early_pci_dma" }
-			old_map [X86-64]: switch to the old ioremap-based EFI
-			runtime services mapping. [Needs CONFIG_X86_UV=y]
-=======
 			Format: { "debug", "disable_early_pci_dma",
 				  "nochunk", "noruntime", "nosoftreserve",
 				  "novamap", "no_disable_early_pci_dma" }
 			debug: enable misc debug output.
 			disable_early_pci_dma: disable the busmaster bit on all
 			PCI bridges while in the EFI boot stub.
->>>>>>> 7d2a07b7
 			nochunk: disable reading files in "chunks" in the EFI
 			boot stub, as chunking can cause problems with some
 			firmware implementations.
 			noruntime : disable EFI runtime services support
-<<<<<<< HEAD
-			debug: enable misc debug output
-=======
->>>>>>> 7d2a07b7
 			nosoftreserve: The EFI_MEMORY_SP (Specific Purpose)
 			attribute may cause the kernel to reserve the
 			memory range for a memory mapping driver to
 			claim. Specify efi=nosoftreserve to disable this
 			reservation and treat the memory by its base type
 			(i.e. EFI_CONVENTIONAL_MEMORY / "System RAM").
-<<<<<<< HEAD
-			disable_early_pci_dma: Disable the busmaster bit on all
-			PCI bridges while in the EFI boot stub
-=======
 			novamap: do not call SetVirtualAddressMap().
->>>>>>> 7d2a07b7
 			no_disable_early_pci_dma: Leave the busmaster bit set
 			on all PCI bridges while in the EFI boot stub
 
@@ -1999,11 +1965,6 @@
 			Note that using this option lowers the security
 			provided by tboot because it makes the system
 			vulnerable to DMA attacks.
-		nobounce [Default off]
-			Disable bounce buffer for unstrusted devices such as
-			the Thunderbolt devices. This will treat the untrusted
-			devices as the trusted ones, hence might expose security
-			risks of DMA attacks.
 
 	intel_idle.max_cstate=	[KNL,HW,ACPI,X86]
 			0	disables intel_idle and fall back on acpi_idle.
@@ -2460,10 +2421,6 @@
 			feature (tagged TLBs) on capable Intel chips.
 			Default is 1 (enabled)
 
-	kvm_nopvspin	[X86,KVM]
-			Disables the paravirtualized spinlock slowpath
-			optimizations for KVM.
-
 	l1tf=           [X86] Control mitigation of the L1TF vulnerability on
 			      affected CPUs
 
@@ -3511,11 +3468,7 @@
 			[X86,PV_OPS] Disable paravirtualized VMware scheduler
 			clock and use the default one.
 
-<<<<<<< HEAD
-	no-steal-acc	[X86,KVM,ARM64] Disable paravirtualized steal time
-=======
 	no-steal-acc	[X86,PV_OPS,ARM64] Disable paravirtualized steal time
->>>>>>> 7d2a07b7
 			accounting. steal time is computed, but won't
 			influence scheduler behaviour
 
@@ -4185,13 +4138,8 @@
 			There is some performance impact when enabling this.
 
 	ppc_tm=		[PPC]
-			Format: {"on"}
-			Enable Hardware Transactional Memory
-
-	preempt={none,voluntary}
-			Set the preemption mode.
-			none - equivalent to CONFIG_PREEMPT_NONE
-			voluntary - equivalent to CONFIG_PREEMPT_VOLUNTARY
+			Format: {"off"}
+			Disable Hardware Transactional Memory
 
 	preempt=	[KNL]
 			Select preemption mode if you have CONFIG_PREEMPT_DYNAMIC
@@ -4249,11 +4197,6 @@
 				statistical time based profiling.
 
 	prompt_ramdisk=	[RAM] [Deprecated]
-
-	prot_virt=	[S390] enable hosting protected virtual machines
-			isolated from the hypervisor (if hardware supports
-			that).
-			Format: <bool>
 
 	prot_virt=	[S390] enable hosting protected virtual machines
 			isolated from the hypervisor (if hardware supports
@@ -4935,10 +4878,6 @@
 		protect_image	Turn on image protection during restoration
 				(that will set all pages holding image data
 				during restoration read-only).
-		sigenforce	Refuse the system to be resumed from a snapshot
-				image which is unsigned or signed by a wrong key.
-				This option equals to
-				CONFIG_HIBERNATE_VERIFICATION_FORCE=y
 
 	retain_initrd	[RAM] Keep initrd memory after extraction
 
@@ -5390,23 +5329,6 @@
 	spia_peddr=
 
 	split_lock_detect=
-<<<<<<< HEAD
-			[X86] Enable split lock detection
-
-			When enabled (and if hardware support is present), atomic
-			instructions that access data across cache line
-			boundaries will result in an alignment check exception.
-
-			off	- not enabled
-
-			warn	- the kernel will emit rate limited warnings
-				  about applications triggering the #AC
-				  exception. This mode is the default on CPUs
-				  that supports split lock detection.
-
-			fatal	- the kernel will send SIGBUS to applications
-				  that trigger the #AC exception.
-=======
 			[X86] Enable split lock detection or bus lock detection
 
 			When enabled (and if hardware support is present), atomic
@@ -5437,19 +5359,15 @@
 
 				  N/A for split lock detection.
 
->>>>>>> 7d2a07b7
 
 			If an #AC exception is hit in the kernel or in
 			firmware (i.e. not while executing in user mode)
 			the kernel will oops in either "warn" or "fatal"
 			mode.
 
-<<<<<<< HEAD
-=======
 			#DB exception for bus lock is triggered only when
 			CPL > 0.
 
->>>>>>> 7d2a07b7
 	srbds=		[X86,INTEL]
 			Control the Special Register Buffer Data Sampling
 			(SRBDS) mitigation.
@@ -5835,15 +5753,12 @@
 			interruptions from clocksource watchdog are not
 			acceptable).
 
-<<<<<<< HEAD
-=======
 	tsc_early_khz=  [X86] Skip early TSC calibration and use the given
 			value instead. Useful when the early TSC frequency discovery
 			procedure is not reliable, such as on overclocked systems
 			with CPUID.16h support and partial CPUID.15h support.
 			Format: <unsigned int>
 
->>>>>>> 7d2a07b7
 	tsx=		[X86] Control Transactional Synchronization
 			Extensions (TSX) feature in Intel processors that
 			support TSX control.
@@ -5938,14 +5853,6 @@
 
 	unknown_nmi_panic
 			[X86] Cause panic on unknown NMI.
-
-	unsupported	Allow loading of unsupported kernel modules:
-			0 = only allow supported modules,
-			1 = warn when loading unsupported modules,
-			2 = don't warn.
-
-			CONFIG_SUSE_KERNEL_SUPPORTED must be enabled for this
-			to have any effect.
 
 	usbcore.authorized_default=
 			[USB] Default USB device authorization:
@@ -6412,8 +6319,6 @@
 			After which time (jiffies) the event handling loop
 			should start to delay EOI handling. Default is 2.
 
-<<<<<<< HEAD
-=======
 	xen.fifo_events=	[XEN]
 			Boolean parameter to disable using fifo event handling
 			even if available. Normally fifo event handling is
@@ -6421,7 +6326,6 @@
 			fairer and the number of possible event channels is
 			much higher. Default is on (use fifo events).
 
->>>>>>> 7d2a07b7
 	nopv=		[X86,XEN,KVM,HYPER_V,VMWARE]
 			Disables the PV optimizations forcing the guest to run
 			as generic guest with no PV drivers. Currently support
