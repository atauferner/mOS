# SPDX-License-Identifier: GPL-2.0
%YAML 1.2
---
$id: http://devicetree.org/schemas/rtc/trivial-rtc.yaml#
$schema: http://devicetree.org/meta-schemas/core.yaml#

title: Trivial RTCs

maintainers:
  - Alexandre Belloni <alexandre.belloni@bootlin.com>

description: |
  This is a list of trivial RTC devices that have simple device tree
  bindings, consisting only of a compatible field, an address and
  possibly an interrupt line.

allOf:
  - $ref: "rtc.yaml#"

properties:
  compatible:
    enum:
      # AB-RTCMC-32.768kHz-B5ZE-S3: Real Time Clock/Calendar Module with I2C Interface
      - abracon,abb5zes3
      # AB-RTCMC-32.768kHz-EOZ9: Real Time Clock/Calendar Module with I2C Interface
      - abracon,abeoz9
      # I2C, 32-Bit Binary Counter Watchdog RTC with Trickle Charger and Reset Input/Output
      - dallas,ds1374
      # Dallas DS1672 Real-time Clock
      - dallas,ds1672
      # Extremely Accurate I²C RTC with Integrated Crystal and SRAM
      - dallas,ds3232
      # I2C-BUS INTERFACE REAL TIME CLOCK MODULE
      - epson,rx8010
      # I2C-BUS INTERFACE REAL TIME CLOCK MODULE with Battery Backed RAM
      - epson,rx8571
      # I2C-BUS INTERFACE REAL TIME CLOCK MODULE
      - epson,rx8581
      # Intersil ISL1208 Low Power RTC with Battery Backed SRAM
      - isil,isl1208
      # Intersil ISL1218 Low Power RTC with Battery Backed SRAM
      - isil,isl1218
      # Intersil ISL12022 Real-time Clock
      - isil,isl12022
      # Real Time Clock Module with I2C-Bus
      - microcrystal,rv3028
      # Real Time Clock Module with I2C-Bus
      - microcrystal,rv3029
      # Real Time Clock
      - microcrystal,rv8523
      - nxp,pca2129
      - nxp,pcf2129
<<<<<<< HEAD
      # Real-time clock
      - nxp,pca2129
      # Real-time clock/calendar
      - nxp,pcf8563
=======
>>>>>>> 7d2a07b7
      # Real-time Clock Module
      - pericom,pt7c4338
      # I2C bus SERIAL INTERFACE REAL-TIME CLOCK IC
      - ricoh,r2025sd
      # I2C bus SERIAL INTERFACE REAL-TIME CLOCK IC
      - ricoh,r2221tl
      # I2C bus SERIAL INTERFACE REAL-TIME CLOCK IC
      - ricoh,rs5c372a
      # I2C bus SERIAL INTERFACE REAL-TIME CLOCK IC
      - ricoh,rs5c372b
      # I2C bus SERIAL INTERFACE REAL-TIME CLOCK IC
      - ricoh,rv5c386
      # I2C bus SERIAL INTERFACE REAL-TIME CLOCK IC
      - ricoh,rv5c387a
      # 2-wire CMOS real-time clock
      - sii,s35390a
      # I2C bus SERIAL INTERFACE REAL-TIME CLOCK IC
      - whwave,sd3078
      # Xircom X1205 I2C RTC
      - xircom,x1205

  reg:
    maxItems: 1

  interrupts:
    maxItems: 1

  start-year: true

required:
  - compatible
  - reg

additionalProperties: false

...<|MERGE_RESOLUTION|>--- conflicted
+++ resolved
@@ -50,13 +50,6 @@
       - microcrystal,rv8523
       - nxp,pca2129
       - nxp,pcf2129
-<<<<<<< HEAD
-      # Real-time clock
-      - nxp,pca2129
-      # Real-time clock/calendar
-      - nxp,pcf8563
-=======
->>>>>>> 7d2a07b7
       # Real-time Clock Module
       - pericom,pt7c4338
       # I2C bus SERIAL INTERFACE REAL-TIME CLOCK IC
