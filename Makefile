VERSION = 2
PATCHLEVEL = 6
SUBLEVEL = 37
<<<<<<< HEAD
EXTRAVERSION = -rc3-git6
=======
EXTRAVERSION = -rc4
>>>>>>> e8a7e48b
NAME = Flesh-Eating Bats with Fangs

# *DOCUMENTATION*
# To see a list of typical targets execute "make help"
# More info can be located in ./README
# Comments in this file are targeted only to the developer, do not
# expect to learn how to build the kernel reading this file.

# Do not:
# o  use make's built-in rules and variables
#    (this increases performance and avoids hard-to-debug behaviour);
# o  print "Entering directory ...";
MAKEFLAGS += -rR --no-print-directory

# Avoid funny character set dependencies
unexport LC_ALL
LC_COLLATE=C
LC_NUMERIC=C
export LC_COLLATE LC_NUMERIC

# We are using a recursive build, so we need to do a little thinking
# to get the ordering right.
#
# Most importantly: sub-Makefiles should only ever modify files in
# their own directory. If in some directory we have a dependency on
# a file in another dir (which doesn't happen often, but it's often
# unavoidable when linking the built-in.o targets which finally
# turn into vmlinux), we will call a sub make in that other dir, and
# after that we are sure that everything which is in that other dir
# is now up to date.
#
# The only cases where we need to modify files which have global
# effects are thus separated out and done before the recursive
# descending is started. They are now explicitly listed as the
# prepare rule.

# To put more focus on warnings, be less verbose as default
# Use 'make V=1' to see the full commands

ifeq ("$(origin V)", "command line")
  KBUILD_VERBOSE = $(V)
endif
ifndef KBUILD_VERBOSE
  KBUILD_VERBOSE = 0
endif

# Call a source code checker (by default, "sparse") as part of the
# C compilation.
#
# Use 'make C=1' to enable checking of only re-compiled files.
# Use 'make C=2' to enable checking of *all* source files, regardless
# of whether they are re-compiled or not.
#
# See the file "Documentation/sparse.txt" for more details, including
# where to get the "sparse" utility.

ifeq ("$(origin C)", "command line")
  KBUILD_CHECKSRC = $(C)
endif
ifndef KBUILD_CHECKSRC
  KBUILD_CHECKSRC = 0
endif

# Call message checker as part of the C compilation
#
# Use 'make D=1' to enable checking
# Use 'make D=2' to create the message catalog

ifdef D
  ifeq ("$(origin D)", "command line")
    KBUILD_KMSG_CHECK = $(D)
  endif
endif
ifndef KBUILD_KMSG_CHECK
  KBUILD_KMSG_CHECK = 0
endif

# Use make M=dir to specify directory of external module to build
# Old syntax make ... SUBDIRS=$PWD is still supported
# Setting the environment variable KBUILD_EXTMOD take precedence
ifdef SUBDIRS
  KBUILD_EXTMOD ?= $(SUBDIRS)
endif

ifeq ("$(origin M)", "command line")
  KBUILD_EXTMOD := $(M)
endif

# kbuild supports saving output files in a separate directory.
# To locate output files in a separate directory two syntaxes are supported.
# In both cases the working directory must be the root of the kernel src.
# 1) O=
# Use "make O=dir/to/store/output/files/"
#
# 2) Set KBUILD_OUTPUT
# Set the environment variable KBUILD_OUTPUT to point to the directory
# where the output files shall be placed.
# export KBUILD_OUTPUT=dir/to/store/output/files/
# make
#
# The O= assignment takes precedence over the KBUILD_OUTPUT environment
# variable.


# KBUILD_SRC is set on invocation of make in OBJ directory
# KBUILD_SRC is not intended to be used by the regular user (for now)
ifeq ($(KBUILD_SRC),)

# OK, Make called in directory where kernel src resides
# Do we want to locate output files in a separate directory?
ifeq ("$(origin O)", "command line")
  KBUILD_OUTPUT := $(O)
endif

# That's our default target when none is given on the command line
PHONY := _all
_all:

# Cancel implicit rules on top Makefile
$(CURDIR)/Makefile Makefile: ;

ifneq ($(KBUILD_OUTPUT),)
# Invoke a second make in the output directory, passing relevant variables
# check that the output directory actually exists
saved-output := $(KBUILD_OUTPUT)
KBUILD_OUTPUT := $(shell cd $(KBUILD_OUTPUT) && /bin/pwd)
$(if $(KBUILD_OUTPUT),, \
     $(error output directory "$(saved-output)" does not exist))

PHONY += $(MAKECMDGOALS) sub-make

$(filter-out _all sub-make $(CURDIR)/Makefile, $(MAKECMDGOALS)) _all: sub-make
	$(Q)@:

sub-make: FORCE
	$(if $(KBUILD_VERBOSE:1=),@)$(MAKE) -C $(KBUILD_OUTPUT) \
	KBUILD_SRC=$(CURDIR) \
	KBUILD_EXTMOD="$(KBUILD_EXTMOD)" -f $(CURDIR)/Makefile \
	$(filter-out _all sub-make,$(MAKECMDGOALS))

# Leave processing to above invocation of make
skip-makefile := 1
endif # ifneq ($(KBUILD_OUTPUT),)
endif # ifeq ($(KBUILD_SRC),)

# We process the rest of the Makefile if this is the final invocation of make
ifeq ($(skip-makefile),)

# If building an external module we do not care about the all: rule
# but instead _all depend on modules
PHONY += all
ifeq ($(KBUILD_EXTMOD),)
_all: all
else
_all: modules
endif

srctree		:= $(if $(KBUILD_SRC),$(KBUILD_SRC),$(CURDIR))
objtree		:= $(CURDIR)
src		:= $(srctree)
obj		:= $(objtree)

VPATH		:= $(srctree)$(if $(KBUILD_EXTMOD),:$(KBUILD_EXTMOD))

export srctree objtree VPATH


# SUBARCH tells the usermode build what the underlying arch is.  That is set
# first, and if a usermode build is happening, the "ARCH=um" on the command
# line overrides the setting of ARCH below.  If a native build is happening,
# then ARCH is assigned, getting whatever value it gets normally, and 
# SUBARCH is subsequently ignored.

SUBARCH := $(shell uname -m | sed -e s/i.86/i386/ -e s/sun4u/sparc64/ \
				  -e s/arm.*/arm/ -e s/sa110/arm/ \
				  -e s/s390x/s390/ -e s/parisc64/parisc/ \
				  -e s/ppc.*/powerpc/ -e s/mips.*/mips/ \
				  -e s/sh[234].*/sh/ )

# Cross compiling and selecting different set of gcc/bin-utils
# ---------------------------------------------------------------------------
#
# When performing cross compilation for other architectures ARCH shall be set
# to the target architecture. (See arch/* for the possibilities).
# ARCH can be set during invocation of make:
# make ARCH=ia64
# Another way is to have ARCH set in the environment.
# The default ARCH is the host where make is executed.

# CROSS_COMPILE specify the prefix used for all executables used
# during compilation. Only gcc and related bin-utils executables
# are prefixed with $(CROSS_COMPILE).
# CROSS_COMPILE can be set on the command line
# make CROSS_COMPILE=ia64-linux-
# Alternatively CROSS_COMPILE can be set in the environment.
# A third alternative is to store a setting in .config so that plain
# "make" in the configured kernel build directory always uses that.
# Default value for CROSS_COMPILE is not to prefix executables
# Note: Some architectures assign CROSS_COMPILE in their arch/*/Makefile
export KBUILD_BUILDHOST := $(SUBARCH)
ARCH		?= $(SUBARCH)
CROSS_COMPILE	?= $(CONFIG_CROSS_COMPILE:"%"=%)

# Architecture as present in compile.h
UTS_MACHINE 	:= $(ARCH)
SRCARCH 	:= $(ARCH)

# Additional ARCH settings for x86
ifeq ($(ARCH),i386)
        SRCARCH := x86
endif
ifeq ($(ARCH),x86_64)
        SRCARCH := x86
endif

# Additional ARCH settings for sparc
ifeq ($(ARCH),sparc32)
       SRCARCH := sparc
endif
ifeq ($(ARCH),sparc64)
       SRCARCH := sparc
endif

# Additional ARCH settings for sh
ifeq ($(ARCH),sh64)
       SRCARCH := sh
endif

# Where to locate arch specific headers
hdr-arch  := $(SRCARCH)

ifeq ($(ARCH),m68knommu)
       hdr-arch  := m68k
endif

KCONFIG_CONFIG	?= .config

# SHELL used by kbuild
CONFIG_SHELL := $(shell if [ -x "$$BASH" ]; then echo $$BASH; \
	  else if [ -x /bin/bash ]; then echo /bin/bash; \
	  else echo sh; fi ; fi)

HOSTCC       = gcc
HOSTCXX      = g++
HOSTCFLAGS   = -Wall -Wmissing-prototypes -Wstrict-prototypes -O2 -fomit-frame-pointer
HOSTCXXFLAGS = -O2

# Decide whether to build built-in, modular, or both.
# Normally, just do built-in.

KBUILD_MODULES :=
KBUILD_BUILTIN := 1

#	If we have only "make modules", don't compile built-in objects.
#	When we're building modules with modversions, we need to consider
#	the built-in objects during the descend as well, in order to
#	make sure the checksums are up to date before we record them.

ifeq ($(MAKECMDGOALS),modules)
  KBUILD_BUILTIN := $(if $(CONFIG_MODVERSIONS),1)
endif

#	If we have "make <whatever> modules", compile modules
#	in addition to whatever we do anyway.
#	Just "make" or "make all" shall build modules as well

ifneq ($(filter all _all modules,$(MAKECMDGOALS)),)
  KBUILD_MODULES := 1
endif

ifeq ($(MAKECMDGOALS),)
  KBUILD_MODULES := 1
endif

export KBUILD_MODULES KBUILD_BUILTIN
export KBUILD_CHECKSRC KBUILD_SRC KBUILD_EXTMOD

# Beautify output
# ---------------------------------------------------------------------------
#
# Normally, we echo the whole command before executing it. By making
# that echo $($(quiet)$(cmd)), we now have the possibility to set
# $(quiet) to choose other forms of output instead, e.g.
#
#         quiet_cmd_cc_o_c = Compiling $(RELDIR)/$@
#         cmd_cc_o_c       = $(CC) $(c_flags) -c -o $@ $<
#
# If $(quiet) is empty, the whole command will be printed.
# If it is set to "quiet_", only the short version will be printed. 
# If it is set to "silent_", nothing will be printed at all, since
# the variable $(silent_cmd_cc_o_c) doesn't exist.
#
# A simple variant is to prefix commands with $(Q) - that's useful
# for commands that shall be hidden in non-verbose mode.
#
#	$(Q)ln $@ :<
#
# If KBUILD_VERBOSE equals 0 then the above command will be hidden.
# If KBUILD_VERBOSE equals 1 then the above command is displayed.

ifeq ($(KBUILD_VERBOSE),1)
  quiet =
  Q =
else
  quiet=quiet_
  Q = @
endif

# If the user is running make -s (silent mode), suppress echoing of
# commands

ifneq ($(findstring s,$(MAKEFLAGS)),)
  quiet=silent_
endif

export quiet Q KBUILD_VERBOSE


# Look for make include files relative to root of kernel src
MAKEFLAGS += --include-dir=$(srctree)

# We need some generic definitions (do not try to remake the file).
$(srctree)/scripts/Kbuild.include: ;
include $(srctree)/scripts/Kbuild.include

# Make variables (CC, etc...)

AS		= $(CROSS_COMPILE)as
LD		= $(CROSS_COMPILE)ld
CC		= $(CROSS_COMPILE)gcc
CPP		= $(CC) -E
AR		= $(CROSS_COMPILE)ar
NM		= $(CROSS_COMPILE)nm
STRIP		= $(CROSS_COMPILE)strip
OBJCOPY		= $(CROSS_COMPILE)objcopy
OBJDUMP		= $(CROSS_COMPILE)objdump
AWK		= awk
GENKSYMS	= scripts/genksyms/genksyms
INSTALLKERNEL  := installkernel
DEPMOD		= /sbin/depmod
KALLSYMS	= scripts/kallsyms
PERL		= perl
CHECK		= sparse

CHECKFLAGS     := -D__linux__ -Dlinux -D__STDC__ -Dunix -D__unix__ \
		  -Wbitwise -Wno-return-void $(CF)
KMSG_CHECK	= $(srctree)/scripts/kmsg-doc
CFLAGS_MODULE   =
AFLAGS_MODULE   =
LDFLAGS_MODULE  =
CFLAGS_KERNEL	=
AFLAGS_KERNEL	=
CFLAGS_GCOV	= -fprofile-arcs -ftest-coverage


# Use LINUXINCLUDE when you must reference the include/ directory.
# Needed to be compatible with the O= option
LINUXINCLUDE    := -I$(srctree)/arch/$(hdr-arch)/include -Iinclude \
                   $(if $(KBUILD_SRC), -I$(srctree)/include) \
                   -include include/generated/autoconf.h

KBUILD_CPPFLAGS := -D__KERNEL__

KBUILD_CFLAGS   := -Wall -Wundef -Wstrict-prototypes -Wno-trigraphs \
		   -fno-strict-aliasing -fno-common \
		   -Werror-implicit-function-declaration \
		   -Wno-format-security \
		   -fno-delete-null-pointer-checks
KBUILD_AFLAGS_KERNEL :=
KBUILD_CFLAGS_KERNEL :=
KBUILD_AFLAGS   := -D__ASSEMBLY__
KBUILD_AFLAGS_MODULE  := -DMODULE
KBUILD_CFLAGS_MODULE  := -DMODULE
KBUILD_LDFLAGS_MODULE := -T $(srctree)/scripts/module-common.lds

# Warn about unsupported modules in kernels built inside Autobuild
ifneq ($(wildcard /.buildenv),)
CFLAGS		+= -DUNSUPPORTED_MODULES=2
endif

# Read KERNELRELEASE from include/config/kernel.release (if it exists)
KERNELRELEASE = $(shell cat include/config/kernel.release 2> /dev/null)
KERNELVERSION = $(VERSION).$(PATCHLEVEL).$(SUBLEVEL)$(EXTRAVERSION)

export VERSION PATCHLEVEL SUBLEVEL KERNELRELEASE KERNELVERSION
export ARCH SRCARCH CONFIG_SHELL HOSTCC HOSTCFLAGS CROSS_COMPILE AS LD CC
export CPP AR NM STRIP OBJCOPY OBJDUMP
export MAKE AWK GENKSYMS INSTALLKERNEL PERL UTS_MACHINE
export HOSTCXX HOSTCXXFLAGS LDFLAGS_MODULE CHECK CHECKFLAGS

export KBUILD_CPPFLAGS NOSTDINC_FLAGS LINUXINCLUDE OBJCOPYFLAGS LDFLAGS
export KBUILD_CFLAGS CFLAGS_KERNEL CFLAGS_MODULE CFLAGS_GCOV
export KBUILD_AFLAGS AFLAGS_KERNEL AFLAGS_MODULE
export KBUILD_AFLAGS_MODULE KBUILD_CFLAGS_MODULE KBUILD_LDFLAGS_MODULE
export KBUILD_AFLAGS_KERNEL KBUILD_CFLAGS_KERNEL
export KBUILD_KMSG_CHECK KMSG_CHECK

# When compiling out-of-tree modules, put MODVERDIR in the module
# tree rather than in the kernel tree. The kernel tree might
# even be read-only.
export MODVERDIR := $(if $(KBUILD_EXTMOD),$(firstword $(KBUILD_EXTMOD))/).tmp_versions

# Files to ignore in find ... statements

RCS_FIND_IGNORE := \( -name SCCS -o -name BitKeeper -o -name .svn -o -name CVS -o -name .pc -o -name .hg -o -name .git \) -prune -o
export RCS_TAR_IGNORE := --exclude SCCS --exclude BitKeeper --exclude .svn --exclude CVS --exclude .pc --exclude .hg --exclude .git

# ===========================================================================
# Rules shared between *config targets and build targets

# Basic helpers built in scripts/
PHONY += scripts_basic
scripts_basic:
	$(Q)$(MAKE) $(build)=scripts/basic
	$(Q)rm -f .tmp_quiet_recordmcount

# To avoid any implicit rule to kick in, define an empty command.
scripts/basic/%: scripts_basic ;

PHONY += outputmakefile
# outputmakefile generates a Makefile in the output directory, if using a
# separate output directory. This allows convenient use of make in the
# output directory.
outputmakefile:
ifneq ($(KBUILD_SRC),)
	$(Q)ln -fsn $(srctree) source
	$(Q)$(CONFIG_SHELL) $(srctree)/scripts/mkmakefile \
	    $(srctree) $(objtree) $(VERSION) $(PATCHLEVEL)
endif

# To make sure we do not include .config for any of the *config targets
# catch them early, and hand them over to scripts/kconfig/Makefile
# It is allowed to specify more targets when calling make, including
# mixing *config targets and build targets.
# For example 'make oldconfig all'.
# Detect when mixed targets is specified, and make a second invocation
# of make so .config is not included in this case either (for *config).

no-dot-config-targets := clean mrproper distclean \
			 cscope TAGS tags help %docs check% coccicheck \
			 include/linux/version.h headers_% \
			 kernelversion %src-pkg

config-targets := 0
mixed-targets  := 0
dot-config     := 1

ifneq ($(filter $(no-dot-config-targets), $(MAKECMDGOALS)),)
	ifeq ($(filter-out $(no-dot-config-targets), $(MAKECMDGOALS)),)
		dot-config := 0
	endif
endif

ifeq ($(KBUILD_EXTMOD),)
        ifneq ($(filter config %config,$(MAKECMDGOALS)),)
                config-targets := 1
                ifneq ($(filter-out config %config,$(MAKECMDGOALS)),)
                        mixed-targets := 1
                endif
        endif
endif

ifeq ($(mixed-targets),1)
# ===========================================================================
# We're called with mixed targets (*config and build targets).
# Handle them one by one.

%:: FORCE
	$(Q)$(MAKE) -C $(srctree) KBUILD_SRC= $@

else
ifeq ($(config-targets),1)
# ===========================================================================
# *config targets only - make sure prerequisites are updated, and descend
# in scripts/kconfig to make the *config target

# Read arch specific Makefile to set KBUILD_DEFCONFIG as needed.
# KBUILD_DEFCONFIG may point out an alternative default configuration
# used for 'make defconfig'
include $(srctree)/arch/$(SRCARCH)/Makefile
export KBUILD_DEFCONFIG KBUILD_KCONFIG

config: scripts_basic outputmakefile FORCE
	$(Q)mkdir -p include/linux include/config
	$(Q)$(MAKE) $(build)=scripts/kconfig $@

%config: scripts_basic outputmakefile FORCE
	$(Q)mkdir -p include/linux include/config
	$(Q)$(MAKE) $(build)=scripts/kconfig $@

else
# ===========================================================================
# Build targets only - this includes vmlinux, arch specific targets, clean
# targets and others. In general all targets except *config targets.

ifeq ($(KBUILD_EXTMOD),)
# Additional helpers built in scripts/
# Carefully list dependencies so we do not try to build scripts twice
# in parallel
PHONY += scripts
scripts: scripts_basic include/config/auto.conf include/config/tristate.conf
	$(Q)$(MAKE) $(build)=$(@)

# Objects we will link into vmlinux / subdirs we need to visit
init-y		:= init/
drivers-y	:= drivers/ sound/ firmware/
net-y		:= net/
libs-y		:= lib/
core-y		:= usr/
endif # KBUILD_EXTMOD

ifeq ($(dot-config),1)
# Read in config
-include include/config/auto.conf

ifeq ($(KBUILD_EXTMOD),)
# Read in dependencies to all Kconfig* files, make sure to run
# oldconfig if changes are detected.
-include include/config/auto.conf.cmd

# To avoid any implicit rule to kick in, define an empty command
$(KCONFIG_CONFIG) include/config/auto.conf.cmd: ;

# If .config is newer than include/config/auto.conf, someone tinkered
# with it and forgot to run make oldconfig.
# if auto.conf.cmd is missing then we are probably in a cleaned tree so
# we execute the config step to be sure to catch updated Kconfig files
include/config/%.conf: $(KCONFIG_CONFIG) include/config/auto.conf.cmd
	$(Q)$(MAKE) -f $(srctree)/Makefile silentoldconfig
else
# external modules needs include/generated/autoconf.h and include/config/auto.conf
# but do not care if they are up-to-date. Use auto.conf to trigger the test
PHONY += include/config/auto.conf

include/config/auto.conf:
	$(Q)test -e include/generated/autoconf.h -a -e $@ || (		\
	echo;								\
	echo "  ERROR: Kernel configuration is invalid.";		\
	echo "         include/generated/autoconf.h or $@ are missing.";\
	echo "         Run 'make oldconfig && make prepare' on kernel src to fix it.";	\
	echo;								\
	/bin/false)

endif # KBUILD_EXTMOD

else
# Dummy target needed, because used as prerequisite
include/config/auto.conf: ;
endif # $(dot-config)

# The all: target is the default when no target is given on the
# command line.
# This allow a user to issue only 'make' to build a kernel including modules
# Defaults to vmlinux, but the arch makefile usually adds further targets
all: vmlinux

ifdef CONFIG_CC_OPTIMIZE_FOR_SIZE
KBUILD_CFLAGS	+= -Os
else
KBUILD_CFLAGS	+= -O2
endif

include $(srctree)/arch/$(SRCARCH)/Makefile

ifneq ($(CONFIG_FRAME_WARN),0)
KBUILD_CFLAGS += $(call cc-option,-Wframe-larger-than=${CONFIG_FRAME_WARN})
endif

# Force gcc to behave correct even for buggy distributions
ifndef CONFIG_CC_STACKPROTECTOR
KBUILD_CFLAGS += $(call cc-option, -fno-stack-protector)
endif

ifdef CONFIG_FRAME_POINTER
KBUILD_CFLAGS	+= -fno-omit-frame-pointer -fno-optimize-sibling-calls
else
# Some targets (ARM with Thumb2, for example), can't be built with frame
# pointers.  For those, we don't have FUNCTION_TRACER automatically
# select FRAME_POINTER.  However, FUNCTION_TRACER adds -pg, and this is
# incompatible with -fomit-frame-pointer with current GCC, so we don't use
# -fomit-frame-pointer with FUNCTION_TRACER.
ifndef CONFIG_FUNCTION_TRACER
KBUILD_CFLAGS	+= -fomit-frame-pointer
endif
endif

ifdef CONFIG_UNWIND_INFO
KBUILD_CFLAGS	+= -fasynchronous-unwind-tables
LDFLAGS_vmlinux	+= --eh-frame-hdr
endif

ifdef CONFIG_DEBUG_INFO
KBUILD_CFLAGS	+= -g
KBUILD_AFLAGS	+= -gdwarf-2
endif

ifdef CONFIG_DEBUG_INFO_REDUCED
KBUILD_CFLAGS 	+= $(call cc-option, -femit-struct-debug-baseonly)
endif

ifdef CONFIG_FUNCTION_TRACER
KBUILD_CFLAGS	+= -pg
ifdef CONFIG_DYNAMIC_FTRACE
	ifdef CONFIG_HAVE_C_RECORDMCOUNT
		BUILD_C_RECORDMCOUNT := y
		export BUILD_C_RECORDMCOUNT
	endif
endif
endif

# We trigger additional mismatches with less inlining
ifdef CONFIG_DEBUG_SECTION_MISMATCH
KBUILD_CFLAGS += $(call cc-option, -fno-inline-functions-called-once)
endif

# arch Makefile may override CC so keep this after arch Makefile is included
NOSTDINC_FLAGS += -nostdinc -isystem $(shell $(CC) -print-file-name=include)
CHECKFLAGS     += $(NOSTDINC_FLAGS)

# warn about C99 declaration after statement
KBUILD_CFLAGS += $(call cc-option,-Wdeclaration-after-statement,)

# disable pointer signed / unsigned warnings in gcc 4.0
KBUILD_CFLAGS += $(call cc-option,-Wno-pointer-sign,)

# disable invalid "can't wrap" optimizations for signed / pointers
KBUILD_CFLAGS	+= $(call cc-option,-fno-strict-overflow)

# conserve stack if available
KBUILD_CFLAGS   += $(call cc-option,-fconserve-stack)

# check for 'asm goto'
ifeq ($(shell $(CONFIG_SHELL) $(srctree)/scripts/gcc-goto.sh $(CC)), y)
	KBUILD_CFLAGS += -DCC_HAVE_ASM_GOTO
endif

# Add user supplied CPPFLAGS, AFLAGS and CFLAGS as the last assignments
# But warn user when we do so
warn-assign = \
$(warning "WARNING: Appending $$K$(1) ($(K$(1))) from $(origin K$(1)) to kernel $$$(1)")

ifneq ($(KCPPFLAGS),)
        $(call warn-assign,CPPFLAGS)
        KBUILD_CPPFLAGS += $(KCPPFLAGS)
endif
ifneq ($(KAFLAGS),)
        $(call warn-assign,AFLAGS)
        KBUILD_AFLAGS += $(KAFLAGS)
endif
ifneq ($(KCFLAGS),)
        $(call warn-assign,CFLAGS)
        KBUILD_CFLAGS += $(KCFLAGS)
endif

# Use --build-id when available.
LDFLAGS_BUILD_ID = $(patsubst -Wl$(comma)%,%,\
			      $(call cc-ldoption, -Wl$(comma)--build-id,))
KBUILD_LDFLAGS_MODULE += $(LDFLAGS_BUILD_ID)
LDFLAGS_vmlinux += $(LDFLAGS_BUILD_ID)

ifeq ($(CONFIG_STRIP_ASM_SYMS),y)
LDFLAGS_vmlinux	+= $(call ld-option, -X,)
endif

# Default kernel image to build when no specific target is given.
# KBUILD_IMAGE may be overruled on the command line or
# set in the environment
# Also any assignments in arch/$(ARCH)/Makefile take precedence over
# this default value
export KBUILD_IMAGE ?= vmlinux

#
# INSTALL_PATH specifies where to place the updated kernel and system map
# images. Default is /boot, but you can set it to other values
export	INSTALL_PATH ?= /boot

#
# INSTALL_MOD_PATH specifies a prefix to MODLIB for module directory
# relocations required by build roots.  This is not defined in the
# makefile but the argument can be passed to make if needed.
#

MODLIB	= $(INSTALL_MOD_PATH)/lib/modules/$(KERNELRELEASE)
export MODLIB

#
#  INSTALL_MOD_STRIP, if defined, will cause modules to be
#  stripped after they are installed.  If INSTALL_MOD_STRIP is '1', then
#  the default option --strip-debug will be used.  Otherwise,
#  INSTALL_MOD_STRIP will used as the options to the strip command.

ifdef INSTALL_MOD_STRIP
ifeq ($(INSTALL_MOD_STRIP),1)
mod_strip_cmd = $(STRIP) --strip-debug
else
mod_strip_cmd = $(STRIP) $(INSTALL_MOD_STRIP)
endif # INSTALL_MOD_STRIP=1
else
mod_strip_cmd = true
endif # INSTALL_MOD_STRIP
export mod_strip_cmd


ifeq ($(KBUILD_EXTMOD),)
core-y		+= kernel/ mm/ fs/ ipc/ security/ crypto/ block/

vmlinux-dirs	:= $(patsubst %/,%,$(filter %/, $(init-y) $(init-m) \
		     $(core-y) $(core-m) $(drivers-y) $(drivers-m) \
		     $(net-y) $(net-m) $(libs-y) $(libs-m)))

vmlinux-alldirs	:= $(sort $(vmlinux-dirs) $(patsubst %/,%,$(filter %/, \
		     $(init-n) $(init-) \
		     $(core-n) $(core-) $(drivers-n) $(drivers-) \
		     $(net-n)  $(net-)  $(libs-n)    $(libs-))))

init-y		:= $(patsubst %/, %/built-in.o, $(init-y))
core-y		:= $(patsubst %/, %/built-in.o, $(core-y))
drivers-y	:= $(patsubst %/, %/built-in.o, $(drivers-y))
net-y		:= $(patsubst %/, %/built-in.o, $(net-y))
libs-y1		:= $(patsubst %/, %/lib.a, $(libs-y))
libs-y2		:= $(patsubst %/, %/built-in.o, $(libs-y))
libs-y		:= $(libs-y1) $(libs-y2)

# Build vmlinux
# ---------------------------------------------------------------------------
# vmlinux is built from the objects selected by $(vmlinux-init) and
# $(vmlinux-main). Most are built-in.o files from top-level directories
# in the kernel tree, others are specified in arch/$(ARCH)/Makefile.
# Ordering when linking is important, and $(vmlinux-init) must be first.
#
# vmlinux
#   ^
#   |
#   +-< $(vmlinux-init)
#   |   +--< init/version.o + more
#   |
#   +--< $(vmlinux-main)
#   |    +--< driver/built-in.o mm/built-in.o + more
#   |
#   +-< kallsyms.o (see description in CONFIG_KALLSYMS section)
#
# vmlinux version (uname -v) cannot be updated during normal
# descending-into-subdirs phase since we do not yet know if we need to
# update vmlinux.
# Therefore this step is delayed until just before final link of vmlinux -
# except in the kallsyms case where it is done just before adding the
# symbols to the kernel.
#
# System.map is generated to document addresses of all kernel symbols

vmlinux-init := $(head-y) $(init-y)
vmlinux-main := $(core-y) $(libs-y) $(drivers-y) $(net-y)
vmlinux-all  := $(vmlinux-init) $(vmlinux-main)
vmlinux-lds  := arch/$(SRCARCH)/kernel/vmlinux.lds
export KBUILD_VMLINUX_OBJS := $(vmlinux-all)

# Rule to link vmlinux - also used during CONFIG_KALLSYMS
# May be overridden by arch/$(ARCH)/Makefile
quiet_cmd_vmlinux__ ?= LD      $@
      cmd_vmlinux__ ?= $(LD) $(LDFLAGS) $(LDFLAGS_vmlinux) -o $@ \
      -T $(vmlinux-lds) $(vmlinux-init)                          \
      --start-group $(vmlinux-main) --end-group                  \
      $(filter-out $(vmlinux-lds) $(vmlinux-init) $(vmlinux-main) vmlinux.o FORCE ,$^)

# Generate new vmlinux version
quiet_cmd_vmlinux_version = GEN     .version
      cmd_vmlinux_version = set -e;                     \
	if [ ! -r .version ]; then			\
	  rm -f .version;				\
	  echo 1 >.version;				\
	else						\
	  mv .version .old_version;			\
	  expr 0$$(cat .old_version) + 1 >.version;	\
	fi;						\
	$(MAKE) $(build)=init

# Generate System.map
quiet_cmd_sysmap = SYSMAP
      cmd_sysmap = $(CONFIG_SHELL) $(srctree)/scripts/mksysmap

# Link of vmlinux
# If CONFIG_KALLSYMS is set .version is already updated
# Generate System.map and verify that the content is consistent
# Use + in front of the vmlinux_version rule to silent warning with make -j2
# First command is ':' to allow us to use + in front of the rule
define rule_vmlinux__
	:
	$(if $(CONFIG_KALLSYMS),,+$(call cmd,vmlinux_version))

	$(call cmd,vmlinux__)
	$(Q)echo 'cmd_$@ := $(cmd_vmlinux__)' > $(@D)/.$(@F).cmd

	$(Q)$(if $($(quiet)cmd_sysmap),                                      \
	  echo '  $($(quiet)cmd_sysmap)  System.map' &&)                     \
	$(cmd_sysmap) $@ System.map;                                         \
	if [ $$? -ne 0 ]; then                                               \
		rm -f $@;                                                    \
		/bin/false;                                                  \
	fi;
	$(verify_kallsyms)
endef


ifdef CONFIG_KALLSYMS
# Generate section listing all symbols and add it into vmlinux $(kallsyms.o)
# It's a three stage process:
# o .tmp_vmlinux1 has all symbols and sections, but __kallsyms is
#   empty
#   Running kallsyms on that gives us .tmp_kallsyms1.o with
#   the right size - vmlinux version (uname -v) is updated during this step
# o .tmp_vmlinux2 now has a __kallsyms section of the right size,
#   but due to the added section, some addresses have shifted.
#   From here, we generate a correct .tmp_kallsyms2.o
# o The correct .tmp_kallsyms2.o is linked into the final vmlinux.
# o Verify that the System.map from vmlinux matches the map from
#   .tmp_vmlinux2, just in case we did not generate kallsyms correctly.
# o If CONFIG_KALLSYMS_EXTRA_PASS is set, do an extra pass using
#   .tmp_vmlinux3 and .tmp_kallsyms3.o.  This is only meant as a
#   temporary bypass to allow the kernel to be built while the
#   maintainers work out what went wrong with kallsyms.

ifdef CONFIG_KALLSYMS_EXTRA_PASS
last_kallsyms := 3
else
last_kallsyms := 2
endif

kallsyms.o := .tmp_kallsyms$(last_kallsyms).o

define verify_kallsyms
	$(Q)$(if $($(quiet)cmd_sysmap),                                      \
	  echo '  $($(quiet)cmd_sysmap)  .tmp_System.map' &&)                \
	  $(cmd_sysmap) .tmp_vmlinux$(last_kallsyms) .tmp_System.map
	$(Q)cmp -s System.map .tmp_System.map ||                             \
		(echo Inconsistent kallsyms data;                            \
		 echo Try setting CONFIG_KALLSYMS_EXTRA_PASS;                \
		 rm .tmp_kallsyms* ; /bin/false )
endef

# Update vmlinux version before link
# Use + in front of this rule to silent warning about make -j1
# First command is ':' to allow us to use + in front of this rule
cmd_ksym_ld = $(cmd_vmlinux__)
define rule_ksym_ld
	: 
	+$(call cmd,vmlinux_version)
	$(call cmd,vmlinux__)
	$(Q)echo 'cmd_$@ := $(cmd_vmlinux__)' > $(@D)/.$(@F).cmd
endef

# Generate .S file with all kernel symbols
quiet_cmd_kallsyms = KSYM    $@
      cmd_kallsyms = $(NM) -n $< | $(KALLSYMS) \
                     $(if $(CONFIG_KALLSYMS_ALL),--all-symbols) > $@

.tmp_kallsyms1.o .tmp_kallsyms2.o .tmp_kallsyms3.o: %.o: %.S scripts FORCE
	$(call if_changed_dep,as_o_S)

.tmp_kallsyms%.S: .tmp_vmlinux% $(KALLSYMS)
	$(call cmd,kallsyms)

# .tmp_vmlinux1 must be complete except kallsyms, so update vmlinux version
.tmp_vmlinux1: $(vmlinux-lds) $(vmlinux-all) FORCE
	$(call if_changed_rule,ksym_ld)

.tmp_vmlinux2: $(vmlinux-lds) $(vmlinux-all) .tmp_kallsyms1.o FORCE
	$(call if_changed,vmlinux__)

.tmp_vmlinux3: $(vmlinux-lds) $(vmlinux-all) .tmp_kallsyms2.o FORCE
	$(call if_changed,vmlinux__)

# Needs to visit scripts/ before $(KALLSYMS) can be used.
$(KALLSYMS): scripts ;

# Generate some data for debugging strange kallsyms problems
debug_kallsyms: .tmp_map$(last_kallsyms)

.tmp_map%: .tmp_vmlinux% FORCE
	($(OBJDUMP) -h $< | $(AWK) '/^ +[0-9]/{print $$4 " 0 " $$2}'; $(NM) $<) | sort > $@

.tmp_map3: .tmp_map2

.tmp_map2: .tmp_map1

endif # ifdef CONFIG_KALLSYMS

# Do modpost on a prelinked vmlinux. The finally linked vmlinux has
# relevant sections renamed as per the linker script.
quiet_cmd_vmlinux-modpost = LD      $@
      cmd_vmlinux-modpost = $(LD) $(LDFLAGS) -r -o $@                          \
	 $(vmlinux-init) --start-group $(vmlinux-main) --end-group             \
	 $(filter-out $(vmlinux-init) $(vmlinux-main) FORCE ,$^)
define rule_vmlinux-modpost
	:
	+$(call cmd,vmlinux-modpost)
	$(Q)$(MAKE) -f $(srctree)/scripts/Makefile.modpost $@
	$(Q)echo 'cmd_$@ := $(cmd_vmlinux-modpost)' > $(dot-target).cmd
endef

# vmlinux image - including updated kernel symbols
vmlinux: $(vmlinux-lds) $(vmlinux-init) $(vmlinux-main) vmlinux.o $(kallsyms.o) FORCE
ifdef CONFIG_HEADERS_CHECK
	$(Q)$(MAKE) -f $(srctree)/Makefile headers_check
endif
ifdef CONFIG_SAMPLES
	$(Q)$(MAKE) $(build)=samples
endif
ifdef CONFIG_BUILD_DOCSRC
	$(Q)$(MAKE) $(build)=Documentation
endif
	$(call vmlinux-modpost)
	$(call if_changed_rule,vmlinux__)
	$(Q)rm -f .old_version

# build vmlinux.o first to catch section mismatch errors early
ifdef CONFIG_KALLSYMS
.tmp_vmlinux1: vmlinux.o
endif

modpost-init := $(filter-out init/built-in.o, $(vmlinux-init))
vmlinux.o: $(modpost-init) $(vmlinux-main) FORCE
	$(call if_changed_rule,vmlinux-modpost)

# The actual objects are generated when descending, 
# make sure no implicit rule kicks in
$(sort $(vmlinux-init) $(vmlinux-main)) $(vmlinux-lds): $(vmlinux-dirs) ;

# Handle descending into subdirectories listed in $(vmlinux-dirs)
# Preset locale variables to speed up the build process. Limit locale
# tweaks to this spot to avoid wrong language settings when running
# make menuconfig etc.
# Error messages still appears in the original language

PHONY += $(vmlinux-dirs)
$(vmlinux-dirs): prepare scripts
	$(Q)$(MAKE) $(build)=$@

# Store (new) KERNELRELASE string in include/config/kernel.release
include/config/kernel.release: include/config/auto.conf FORCE
	$(Q)rm -f $@
	$(Q)echo "$(KERNELVERSION)$$($(CONFIG_SHELL) $(srctree)/scripts/setlocalversion $(srctree))" > $@


# Things we need to do before we recursively start building the kernel
# or the modules are listed in "prepare".
# A multi level approach is used. prepareN is processed before prepareN-1.
# archprepare is used in arch Makefiles and when processed asm symlink,
# version.h and scripts_basic is processed / created.

# Listed in dependency order
PHONY += prepare archprepare prepare0 prepare1 prepare2 prepare3

# prepare3 is used to check if we are building in a separate output directory,
# and if so do:
# 1) Check that make has not been executed in the kernel src $(srctree)
prepare3: include/config/kernel.release
ifneq ($(KBUILD_SRC),)
	@$(kecho) '  Using $(srctree) as source for kernel'
	$(Q)if [ -f $(srctree)/.config -o -d $(srctree)/include/config ]; then \
		echo "  $(srctree) is not clean, please run 'make mrproper'";\
		echo "  in the '$(srctree)' directory.";\
		/bin/false; \
	fi;
endif

# prepare2 creates a makefile if using a separate output directory
prepare2: prepare3 outputmakefile

prepare1: prepare2 include/linux/version.h include/generated/utsrelease.h \
                   include/config/auto.conf
	$(cmd_crmodverdir)

archprepare: prepare1 scripts_basic

prepare0: archprepare FORCE
	$(Q)$(MAKE) $(build)=.
	$(Q)$(MAKE) $(build)=. missing-syscalls

# All the preparing..
prepare: prepare0

# Generate some files
# ---------------------------------------------------------------------------

# KERNELRELEASE can change from a few different places, meaning version.h
# needs to be updated, so this check is forced on all builds

uts_len := 64
define filechk_utsrelease.h
	if [ `echo -n "$(KERNELRELEASE)" | wc -c ` -gt $(uts_len) ]; then \
	  echo '"$(KERNELRELEASE)" exceeds $(uts_len) characters' >&2;    \
	  exit 1;                                                         \
	fi;                                                               \
	(echo \#define UTS_RELEASE \"$(KERNELRELEASE)\";)
endef

define filechk_version.h
	(echo \#define LINUX_VERSION_CODE $(shell                             \
	expr $(VERSION) \* 65536 + $(PATCHLEVEL) \* 256 + $(SUBLEVEL));     \
	echo '#define KERNEL_VERSION(a,b,c) (((a) << 16) + ((b) << 8) + (c))';)
endef

include/linux/version.h: $(srctree)/Makefile FORCE
	$(call filechk,version.h)

include/generated/utsrelease.h: include/config/kernel.release FORCE
	$(call filechk,utsrelease.h)

PHONY += headerdep
headerdep:
	$(Q)find include/ -name '*.h' | xargs --max-args 1 scripts/headerdep.pl

# ---------------------------------------------------------------------------

PHONY += depend dep
depend dep:
	@echo '*** Warning: make $@ is unnecessary now.'

# ---------------------------------------------------------------------------
# Firmware install
INSTALL_FW_PATH=$(INSTALL_MOD_PATH)/lib/firmware/$(KERNELRELEASE)
export INSTALL_FW_PATH

PHONY += firmware_install
firmware_install: FORCE
	@mkdir -p $(objtree)/firmware
	$(Q)$(MAKE) -f $(srctree)/scripts/Makefile.fwinst obj=firmware __fw_install

# ---------------------------------------------------------------------------
# Kernel headers

#Default location for installed headers
export INSTALL_HDR_PATH = $(objtree)/usr

hdr-inst := -rR -f $(srctree)/scripts/Makefile.headersinst obj

# If we do an all arch process set dst to asm-$(hdr-arch)
hdr-dst = $(if $(KBUILD_HEADERS), dst=include/asm-$(hdr-arch), dst=include/asm)

PHONY += __headers
__headers: include/linux/version.h scripts_basic FORCE
	$(Q)$(MAKE) $(build)=scripts scripts/unifdef

PHONY += headers_install_all
headers_install_all:
	$(Q)$(CONFIG_SHELL) $(srctree)/scripts/headers.sh install

PHONY += headers_install
headers_install: __headers
	$(if $(wildcard $(srctree)/arch/$(hdr-arch)/include/asm/Kbuild),, \
	$(error Headers not exportable for the $(SRCARCH) architecture))
	$(Q)$(MAKE) $(hdr-inst)=include
	$(Q)$(MAKE) $(hdr-inst)=arch/$(hdr-arch)/include/asm $(hdr-dst)

PHONY += headers_check_all
headers_check_all: headers_install_all
	$(Q)$(CONFIG_SHELL) $(srctree)/scripts/headers.sh check

PHONY += headers_check
headers_check: headers_install
	$(Q)$(MAKE) $(hdr-inst)=include HDRCHECK=1
	$(Q)$(MAKE) $(hdr-inst)=arch/$(hdr-arch)/include/asm $(hdr-dst) HDRCHECK=1

# ---------------------------------------------------------------------------
# Modules

ifdef CONFIG_MODULES

# By default, build modules as well

all: modules

#	Build modules
#
#	A module can be listed more than once in obj-m resulting in
#	duplicate lines in modules.order files.  Those are removed
#	using awk while concatenating to the final file.

PHONY += modules
modules: $(vmlinux-dirs) $(if $(KBUILD_BUILTIN),vmlinux) modules.builtin
	$(Q)$(AWK) '!x[$$0]++' $(vmlinux-dirs:%=$(objtree)/%/modules.order) > $(objtree)/modules.order
	@$(kecho) '  Building modules, stage 2.';
	$(Q)$(MAKE) -f $(srctree)/scripts/Makefile.modpost
	$(Q)$(MAKE) -f $(srctree)/scripts/Makefile.fwinst obj=firmware __fw_modbuild

modules.builtin: $(vmlinux-dirs:%=%/modules.builtin)
	$(Q)$(AWK) '!x[$$0]++' $^ > $(objtree)/modules.builtin

%/modules.builtin: include/config/auto.conf
	$(Q)$(MAKE) $(modbuiltin)=$*


# Target to prepare building external modules
PHONY += modules_prepare
modules_prepare: prepare scripts

# Target to install modules
PHONY += modules_install
modules_install: _modinst_ _modinst_post

PHONY += _modinst_
_modinst_:
	@if [ -z "`$(DEPMOD) -V 2>/dev/null | grep module-init-tools`" ]; then \
		echo "Warning: you may need to install module-init-tools"; \
		echo "See http://www.codemonkey.org.uk/docs/post-halloween-2.6.txt";\
		sleep 1; \
	fi
	@rm -rf $(MODLIB)/kernel
	@rm -f $(MODLIB)/source
	@mkdir -p $(MODLIB)/kernel
	@ln -s $(srctree) $(MODLIB)/source
	@if [ ! $(objtree) -ef  $(MODLIB)/build ]; then \
		rm -f $(MODLIB)/build ; \
		ln -s $(objtree) $(MODLIB)/build ; \
	fi
	@cp -f $(objtree)/modules.order $(MODLIB)/
	@cp -f $(objtree)/modules.builtin $(MODLIB)/
	$(Q)$(MAKE) -f $(srctree)/scripts/Makefile.modinst

# This depmod is only for convenience to give the initial
# boot a modules.dep even before / is mounted read-write.  However the
# boot script depmod is the master version.
PHONY += _modinst_post
_modinst_post: _modinst_
	$(Q)$(MAKE) -f $(srctree)/scripts/Makefile.fwinst obj=firmware __fw_modinst
	$(call cmd,depmod)

else # CONFIG_MODULES

# Modules not configured
# ---------------------------------------------------------------------------

modules modules_install: FORCE
	@echo
	@echo "The present kernel configuration has modules disabled."
	@echo "Type 'make config' and enable loadable module support."
	@echo "Then build a kernel with module support enabled."
	@echo
	@exit 1

endif # CONFIG_MODULES

###
# Cleaning is done on three levels.
# make clean     Delete most generated files
#                Leave enough to build external modules
# make mrproper  Delete the current configuration, and all generated files
# make distclean Remove editor backup files, patch leftover files and the like

# Directories & files removed with 'make clean'
CLEAN_DIRS  += $(MODVERDIR)
CLEAN_FILES +=	vmlinux System.map \
                .tmp_kallsyms* .tmp_version .tmp_vmlinux* .tmp_System.map

# Directories & files removed with 'make mrproper'
MRPROPER_DIRS  += include/config usr/include include/generated
MRPROPER_FILES += .config .config.old .version .old_version             \
                  include/linux/version.h                               \
		  Module.symvers tags TAGS cscope*

# clean - Delete most, but leave enough to build external modules
#
clean: rm-dirs  := $(CLEAN_DIRS)
clean: rm-files := $(CLEAN_FILES)
clean-dirs      := $(addprefix _clean_, . $(vmlinux-alldirs) Documentation)

PHONY += $(clean-dirs) clean archclean
$(clean-dirs):
	$(Q)$(MAKE) $(clean)=$(patsubst _clean_%,%,$@)

clean: archclean

# mrproper - Delete all generated files, including .config
#
mrproper: rm-dirs  := $(wildcard $(MRPROPER_DIRS))
mrproper: rm-files := $(wildcard $(MRPROPER_FILES))
mrproper-dirs      := $(addprefix _mrproper_,Documentation/DocBook scripts)

PHONY += $(mrproper-dirs) mrproper archmrproper
$(mrproper-dirs):
	$(Q)$(MAKE) $(clean)=$(patsubst _mrproper_%,%,$@)

mrproper: clean archmrproper $(mrproper-dirs)
	$(call cmd,rmdirs)
	$(call cmd,rmfiles)

# distclean
#
PHONY += distclean

distclean: mrproper
	@find $(srctree) $(RCS_FIND_IGNORE) \
		\( -name '*.orig' -o -name '*.rej' -o -name '*~' \
		-o -name '*.bak' -o -name '#*#' -o -name '.*.orig' \
		-o -name '.*.rej' -o -size 0 \
		-o -name '*%' -o -name '.*.cmd' -o -name 'core' \) \
		-type f -print | xargs rm -f


# Packaging of the kernel to various formats
# ---------------------------------------------------------------------------
# rpm target kept for backward compatibility
package-dir	:= $(srctree)/scripts/package

%src-pkg: FORCE
	$(Q)$(MAKE) $(build)=$(package-dir) $@
%pkg: include/config/kernel.release FORCE
	$(Q)$(MAKE) $(build)=$(package-dir) $@
rpm: include/config/kernel.release FORCE
	$(Q)$(MAKE) $(build)=$(package-dir) $@


# Brief documentation of the typical targets used
# ---------------------------------------------------------------------------

boards := $(wildcard $(srctree)/arch/$(SRCARCH)/configs/*_defconfig)
boards := $(notdir $(boards))
board-dirs := $(dir $(wildcard $(srctree)/arch/$(SRCARCH)/configs/*/*_defconfig))
board-dirs := $(sort $(notdir $(board-dirs:/=)))

help:
	@echo  'Cleaning targets:'
	@echo  '  clean		  - Remove most generated files but keep the config and'
	@echo  '                    enough build support to build external modules'
	@echo  '  mrproper	  - Remove all generated files + config + various backup files'
	@echo  '  distclean	  - mrproper + remove editor backup and patch files'
	@echo  ''
	@echo  'Configuration targets:'
	@$(MAKE) -f $(srctree)/scripts/kconfig/Makefile help
	@echo  ''
	@echo  'Other generic targets:'
	@echo  '  all		  - Build all targets marked with [*]'
	@echo  '* vmlinux	  - Build the bare kernel'
	@echo  '* modules	  - Build all modules'
	@echo  '  modules_install - Install all modules to INSTALL_MOD_PATH (default: /)'
	@echo  '  firmware_install- Install all firmware to INSTALL_FW_PATH'
	@echo  '                    (default: $$(INSTALL_MOD_PATH)/lib/firmware)'
	@echo  '  dir/            - Build all files in dir and below'
	@echo  '  dir/file.[oisS] - Build specified target only'
	@echo  '  dir/file.lst    - Build specified mixed source/assembly target only'
	@echo  '                    (requires a recent binutils and recent build (System.map))'
	@echo  '  dir/file.ko     - Build module including final link'
	@echo  '  modules_prepare - Set up for building external modules'
	@echo  '  tags/TAGS	  - Generate tags file for editors'
	@echo  '  cscope	  - Generate cscope index'
	@echo  '  kernelrelease	  - Output the release version string'
	@echo  '  kernelversion	  - Output the version stored in Makefile'
	@echo  '  headers_install - Install sanitised kernel headers to INSTALL_HDR_PATH'; \
	 echo  '                    (default: $(INSTALL_HDR_PATH))'; \
	 echo  ''
	@echo  'Static analysers'
	@echo  '  checkstack      - Generate a list of stack hogs'
	@echo  '  namespacecheck  - Name space analysis on compiled kernel'
	@echo  '  versioncheck    - Sanity check on version.h usage'
	@echo  '  includecheck    - Check for duplicate included header files'
	@echo  '  export_report   - List the usages of all exported symbols'
	@echo  '  headers_check   - Sanity check on exported headers'
	@echo  '  headerdep       - Detect inclusion cycles in headers'
	@$(MAKE) -f $(srctree)/scripts/Makefile.help checker-help
	@echo  ''
	@echo  'Kernel packaging:'
	@$(MAKE) $(build)=$(package-dir) help
	@echo  ''
	@echo  'Documentation targets:'
	@$(MAKE) -f $(srctree)/Documentation/DocBook/Makefile dochelp
	@echo  ''
	@echo  'Architecture specific targets ($(SRCARCH)):'
	@$(if $(archhelp),$(archhelp),\
		echo '  No architecture specific help defined for $(SRCARCH)')
	@echo  ''
	@$(if $(boards), \
		$(foreach b, $(boards), \
		printf "  %-24s - Build for %s\\n" $(b) $(subst _defconfig,,$(b));) \
		echo '')
	@$(if $(board-dirs), \
		$(foreach b, $(board-dirs), \
		printf "  %-16s - Show %s-specific targets\\n" help-$(b) $(b);) \
		printf "  %-16s - Show all of the above\\n" help-boards; \
		echo '')

	@echo  '  make V=0|1 [targets] 0 => quiet build (default), 1 => verbose build'
	@echo  '  make V=2   [targets] 2 => give reason for rebuild of target'
	@echo  '  make O=dir [targets] Locate all output files in "dir", including .config'
	@echo  '  make C=1   [targets] Check all c source with $$CHECK (sparse by default)'
	@echo  '  make C=2   [targets] Force check of all c source with $$CHECK'
	@echo  ''
	@echo  'Execute "make" or "make all" to build all targets marked with [*] '
	@echo  'For further info see the ./README file'


help-board-dirs := $(addprefix help-,$(board-dirs))

help-boards: $(help-board-dirs)

boards-per-dir = $(notdir $(wildcard $(srctree)/arch/$(SRCARCH)/configs/$*/*_defconfig))

$(help-board-dirs): help-%:
	@echo  'Architecture specific targets ($(SRCARCH) $*):'
	@$(if $(boards-per-dir), \
		$(foreach b, $(boards-per-dir), \
		printf "  %-24s - Build for %s\\n" $*/$(b) $(subst _defconfig,,$(b));) \
		echo '')


# Documentation targets
# ---------------------------------------------------------------------------
%docs: scripts_basic FORCE
	$(Q)$(MAKE) $(build)=Documentation/DocBook $@

else # KBUILD_EXTMOD

###
# External module support.
# When building external modules the kernel used as basis is considered
# read-only, and no consistency checks are made and the make
# system is not used on the basis kernel. If updates are required
# in the basis kernel ordinary make commands (without M=...) must
# be used.
#
# The following are the only valid targets when building external
# modules.
# make M=dir clean     Delete all automatically generated files
# make M=dir modules   Make all modules in specified dir
# make M=dir	       Same as 'make M=dir modules'
# make M=dir modules_install
#                      Install the modules built in the module directory
#                      Assumes install directory is already created

# We are always building modules
KBUILD_MODULES := 1
PHONY += crmodverdir
crmodverdir:
	$(cmd_crmodverdir)

PHONY += $(objtree)/Module.symvers
$(objtree)/Module.symvers:
	@test -e $(objtree)/Module.symvers || ( \
	echo; \
	echo "  WARNING: Symbol version dump $(objtree)/Module.symvers"; \
	echo "           is missing; modules will have no dependencies and modversions."; \
	echo )

module-dirs := $(addprefix _module_,$(KBUILD_EXTMOD))
PHONY += $(module-dirs) modules
$(module-dirs): crmodverdir $(objtree)/Module.symvers
	$(Q)$(MAKE) $(build)=$(patsubst _module_%,%,$@)

modules: $(module-dirs)
	@$(kecho) '  Building modules, stage 2.';
	$(Q)$(MAKE) -f $(srctree)/scripts/Makefile.modpost

PHONY += modules_install
modules_install: _emodinst_ _emodinst_post

install-dir := $(if $(INSTALL_MOD_DIR),$(INSTALL_MOD_DIR),extra)
PHONY += _emodinst_
_emodinst_:
	$(Q)mkdir -p $(MODLIB)/$(install-dir)
	$(Q)$(MAKE) -f $(srctree)/scripts/Makefile.modinst

PHONY += _emodinst_post
_emodinst_post: _emodinst_
	$(call cmd,depmod)

clean-dirs := $(addprefix _clean_,$(KBUILD_EXTMOD))

PHONY += $(clean-dirs) clean
$(clean-dirs):
	$(Q)$(MAKE) $(clean)=$(patsubst _clean_%,%,$@)

clean:	rm-dirs := $(MODVERDIR)
clean: rm-files := $(KBUILD_EXTMOD)/Module.symvers

help:
	@echo  '  Building external modules.'
	@echo  '  Syntax: make -C path/to/kernel/src M=$$PWD target'
	@echo  ''
	@echo  '  modules         - default target, build the module(s)'
	@echo  '  modules_install - install the module'
	@echo  '  clean           - remove generated files in module directory only'
	@echo  ''

# Dummies...
PHONY += prepare scripts
prepare: ;
scripts: ;
endif # KBUILD_EXTMOD

clean: $(clean-dirs)
	$(call cmd,rmdirs)
	$(call cmd,rmfiles)
	@find $(or $(KBUILD_EXTMOD), .) $(RCS_FIND_IGNORE) \
		\( -name '*.[oas]' -o -name '*.ko' -o -name '.*.cmd' \
		-o -name '.*.d' -o -name '.*.tmp' -o -name '*.mod.c' \
		-o -name '*.symtypes' -o -name 'modules.order' \
		-o -name modules.builtin -o -name '.tmp_*.o.*' \
		-o -name '*.gcno' \) -type f -print | xargs rm -f

# Generate tags for editors
# ---------------------------------------------------------------------------
quiet_cmd_tags = GEN     $@
      cmd_tags = $(CONFIG_SHELL) $(srctree)/scripts/tags.sh $@

tags TAGS cscope: FORCE
	$(call cmd,tags)

# Scripts to check various things for consistency
# ---------------------------------------------------------------------------

includecheck:
	find * $(RCS_FIND_IGNORE) \
		-name '*.[hcS]' -type f -print | sort \
		| xargs $(PERL) -w $(srctree)/scripts/checkincludes.pl

versioncheck:
	find * $(RCS_FIND_IGNORE) \
		-name '*.[hcS]' -type f -print | sort \
		| xargs $(PERL) -w $(srctree)/scripts/checkversion.pl

coccicheck:
	$(Q)$(CONFIG_SHELL) $(srctree)/scripts/$@

namespacecheck:
	$(PERL) $(srctree)/scripts/namespace.pl

export_report:
	$(PERL) $(srctree)/scripts/export_report.pl

endif #ifeq ($(config-targets),1)
endif #ifeq ($(mixed-targets),1)

PHONY += checkstack kernelrelease kernelversion

# UML needs a little special treatment here.  It wants to use the host
# toolchain, so needs $(SUBARCH) passed to checkstack.pl.  Everyone
# else wants $(ARCH), including people doing cross-builds, which means
# that $(SUBARCH) doesn't work here.
ifeq ($(ARCH), um)
CHECKSTACK_ARCH := $(SUBARCH)
else
CHECKSTACK_ARCH := $(ARCH)
endif
checkstack:
	$(OBJDUMP) -d vmlinux $$(find . -name '*.ko') | \
	$(PERL) $(src)/scripts/checkstack.pl $(CHECKSTACK_ARCH)

kernelrelease:
	@echo "$(KERNELVERSION)$$($(CONFIG_SHELL) $(srctree)/scripts/setlocalversion $(srctree))"

kernelversion:
	@echo $(KERNELVERSION)

# Single targets
# ---------------------------------------------------------------------------
# Single targets are compatible with:
# - build with mixed source and output
# - build with separate output dir 'make O=...'
# - external modules
#
#  target-dir => where to store outputfile
#  build-dir  => directory in kernel source tree to use

ifeq ($(KBUILD_EXTMOD),)
        build-dir  = $(patsubst %/,%,$(dir $@))
        target-dir = $(dir $@)
else
        zap-slash=$(filter-out .,$(patsubst %/,%,$(dir $@)))
        build-dir  = $(KBUILD_EXTMOD)$(if $(zap-slash),/$(zap-slash))
        target-dir = $(if $(KBUILD_EXTMOD),$(dir $<),$(dir $@))
endif

%.s: %.c prepare scripts FORCE
	$(Q)$(MAKE) $(build)=$(build-dir) $(target-dir)$(notdir $@)
%.i: %.c prepare scripts FORCE
	$(Q)$(MAKE) $(build)=$(build-dir) $(target-dir)$(notdir $@)
%.o: %.c prepare scripts FORCE
	$(Q)$(MAKE) $(build)=$(build-dir) $(target-dir)$(notdir $@)
%.lst: %.c prepare scripts FORCE
	$(Q)$(MAKE) $(build)=$(build-dir) $(target-dir)$(notdir $@)
%.s: %.S prepare scripts FORCE
	$(Q)$(MAKE) $(build)=$(build-dir) $(target-dir)$(notdir $@)
%.o: %.S prepare scripts FORCE
	$(Q)$(MAKE) $(build)=$(build-dir) $(target-dir)$(notdir $@)
%.symtypes: %.c prepare scripts FORCE
	$(Q)$(MAKE) $(build)=$(build-dir) $(target-dir)$(notdir $@)

# Modules
/: prepare scripts FORCE
	$(cmd_crmodverdir)
	$(Q)$(MAKE) KBUILD_MODULES=$(if $(CONFIG_MODULES),1) \
	$(build)=$(build-dir)
%/: prepare scripts FORCE
	$(cmd_crmodverdir)
	$(Q)$(MAKE) KBUILD_MODULES=$(if $(CONFIG_MODULES),1) \
	$(build)=$(build-dir)
%.ko: prepare scripts FORCE
	$(cmd_crmodverdir)
	$(Q)$(MAKE) KBUILD_MODULES=$(if $(CONFIG_MODULES),1)   \
	$(build)=$(build-dir) $(@:.ko=.o)
	$(Q)$(MAKE) -f $(srctree)/scripts/Makefile.modpost

# FIXME Should go into a make.lib or something 
# ===========================================================================

quiet_cmd_rmdirs = $(if $(wildcard $(rm-dirs)),CLEAN   $(wildcard $(rm-dirs)))
      cmd_rmdirs = rm -rf $(rm-dirs)

quiet_cmd_rmfiles = $(if $(wildcard $(rm-files)),CLEAN   $(wildcard $(rm-files)))
      cmd_rmfiles = rm -f $(rm-files)

# Run depmod only if we have System.map and depmod is executable
quiet_cmd_depmod = DEPMOD  $(KERNELRELEASE)
      cmd_depmod = \
	if [ -r System.map -a -x $(DEPMOD) ]; then                              \
		$(DEPMOD) -ae -F System.map                                     \
		$(if $(strip $(INSTALL_MOD_PATH)), -b $(INSTALL_MOD_PATH) )     \
		$(KERNELRELEASE);                                               \
	fi

# Create temporary dir for module support files
# clean it up only when building all modules
cmd_crmodverdir = $(Q)mkdir -p $(MODVERDIR) \
                  $(if $(KBUILD_MODULES),; rm -f $(MODVERDIR)/*)

a_flags = -Wp,-MD,$(depfile) $(KBUILD_AFLAGS) $(AFLAGS_KERNEL) \
	  $(KBUILD_AFLAGS_KERNEL)                              \
	  $(NOSTDINC_FLAGS) $(LINUXINCLUDE) $(KBUILD_CPPFLAGS) \
	  $(modkern_aflags) $(EXTRA_AFLAGS) $(AFLAGS_$(basetarget).o)

quiet_cmd_as_o_S = AS      $@
cmd_as_o_S       = $(CC) $(a_flags) -c -o $@ $<

# read all saved command lines

targets := $(wildcard $(sort $(targets)))
cmd_files := $(wildcard .*.cmd $(foreach f,$(targets),$(dir $(f)).$(notdir $(f)).cmd))

ifneq ($(cmd_files),)
  $(cmd_files): ;	# Do not try to update included dependency files
  include $(cmd_files)
endif

# Shorthand for $(Q)$(MAKE) -f scripts/Makefile.clean obj=dir
# Usage:
# $(Q)$(MAKE) $(clean)=dir
clean := -f $(if $(KBUILD_SRC),$(srctree)/)scripts/Makefile.clean obj

endif	# skip-makefile

PHONY += FORCE
FORCE:

# Declare the contents of the .PHONY variable as phony.  We keep that
# information in a variable so we can use it in if_changed and friends.
.PHONY: $(PHONY)<|MERGE_RESOLUTION|>--- conflicted
+++ resolved
@@ -1,11 +1,7 @@
 VERSION = 2
 PATCHLEVEL = 6
 SUBLEVEL = 37
-<<<<<<< HEAD
-EXTRAVERSION = -rc3-git6
-=======
 EXTRAVERSION = -rc4
->>>>>>> e8a7e48b
 NAME = Flesh-Eating Bats with Fangs
 
 # *DOCUMENTATION*
