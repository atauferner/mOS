VERSION = 2
PATCHLEVEL = 6
SUBLEVEL = 11
<<<<<<< HEAD
EXTRAVERSION = -rc1-bk8
=======
EXTRAVERSION =-rc2
>>>>>>> d62edbe1
NAME=Woozy Numbat

# *DOCUMENTATION*
# To see a list of typical targets execute "make help"
# More info can be located in ./README
# Comments in this file are targeted only to the developer, do not
# expect to learn how to build the kernel reading this file.

# Do not print "Entering directory ..."
MAKEFLAGS += --no-print-directory

# We are using a recursive build, so we need to do a little thinking
# to get the ordering right.
#
# Most importantly: sub-Makefiles should only ever modify files in
# their own directory. If in some directory we have a dependency on
# a file in another dir (which doesn't happen often, but it's of
# unavoidable when linking the built-in.o targets which finally
# turn into vmlinux), we will call a sub make in that other dir, and
# after that we are sure that everything which is in that other dir
# is now up to date.
#
# The only cases where we need to modify files which have global
# effects are thus separated out and done before the recursive
# descending is started. They are now explicitly listed as the
# prepare rule.

# To put more focus on warnings, be less verbose as default
# Use 'make V=1' to see the full commands

ifdef V
  ifeq ("$(origin V)", "command line")
    KBUILD_VERBOSE = $(V)
  endif
endif
ifndef KBUILD_VERBOSE
  KBUILD_VERBOSE = 0
endif

# Call sparse as part of compilation of C files
# Use 'make C=1' to enable sparse checking

ifdef C
  ifeq ("$(origin C)", "command line")
    KBUILD_CHECKSRC = $(C)
  endif
endif
ifndef KBUILD_CHECKSRC
  KBUILD_CHECKSRC = 0
endif

# Use make M=dir to specify directory of external module to build
# Old syntax make ... SUBDIRS=$PWD is still supported
# Setting the environment variable KBUILD_EXTMOD take precedence
ifdef SUBDIRS
  KBUILD_EXTMOD ?= $(SUBDIRS)
endif
ifdef M
  ifeq ("$(origin M)", "command line")
    KBUILD_EXTMOD := $(M)
  endif
endif


# kbuild supports saving output files in a separate directory.
# To locate output files in a separate directory two syntax'es are supported.
# In both cases the working directory must be the root of the kernel src.
# 1) O=
# Use "make O=dir/to/store/output/files/"
# 
# 2) Set KBUILD_OUTPUT
# Set the environment variable KBUILD_OUTPUT to point to the directory
# where the output files shall be placed.
# export KBUILD_OUTPUT=dir/to/store/output/files/
# make
#
# The O= assigment takes precedence over the KBUILD_OUTPUT environment variable.


# KBUILD_SRC is set on invocation of make in OBJ directory
# KBUILD_SRC is not intended to be used by the regular user (for now)
ifeq ($(KBUILD_SRC),)

# OK, Make called in directory where kernel src resides
# Do we want to locate output files in a separate directory?
ifdef O
  ifeq ("$(origin O)", "command line")
    KBUILD_OUTPUT := $(O)
  endif
endif

# That's our default target when none is given on the command line
.PHONY: _all
_all:

ifneq ($(KBUILD_OUTPUT),)
# Invoke a second make in the output directory, passing relevant variables
# check that the output directory actually exists
saved-output := $(KBUILD_OUTPUT)
KBUILD_OUTPUT := $(shell cd $(KBUILD_OUTPUT) && /bin/pwd)
$(if $(KBUILD_OUTPUT),, \
     $(error output directory "$(saved-output)" does not exist))

.PHONY: $(MAKECMDGOALS)

$(filter-out _all,$(MAKECMDGOALS)) _all:
	$(if $(KBUILD_VERBOSE:1=),@)$(MAKE) -C $(KBUILD_OUTPUT)		\
	KBUILD_SRC=$(CURDIR)	     KBUILD_VERBOSE=$(KBUILD_VERBOSE)	\
	KBUILD_CHECK=$(KBUILD_CHECK) KBUILD_EXTMOD="$(KBUILD_EXTMOD)"	\
        -f $(CURDIR)/Makefile $@

# Leave processing to above invocation of make
skip-makefile := 1
endif # ifneq ($(KBUILD_OUTPUT),)
endif # ifeq ($(KBUILD_SRC),)

# We process the rest of the Makefile if this is the final invocation of make
ifeq ($(skip-makefile),)

# If building an external module we do not care about the all: rule
# but instead _all depend on modules
.PHONY: all
ifeq ($(KBUILD_EXTMOD),)
_all: all
else
_all: modules
endif

srctree		:= $(if $(KBUILD_SRC),$(KBUILD_SRC),$(CURDIR))
TOPDIR		:= $(srctree)
# FIXME - TOPDIR is obsolete, use srctree/objtree
objtree		:= $(CURDIR)
src		:= $(srctree)
obj		:= $(objtree)

VPATH		:= $(srctree)

export srctree objtree VPATH TOPDIR

nullstring :=
space      := $(nullstring) # end of line

# Take the contents of any files called localversion* and the config
# variable CONFIG_LOCALVERSION and append them to KERNELRELEASE. Be
# careful not to include files twice if building in the source
# directory. LOCALVERSION from the command line override all of this

localver := $(objtree)/localversion* $(srctree)/localversion*
localver := $(sort $(wildcard $(localver)))
# skip backup files (containing '~')
localver := $(foreach f, $(localver), $(if $(findstring ~, $(f)),,$(f)))

LOCALVERSION = $(subst $(space),, \
	       $(shell cat /dev/null $(localver)) \
	       $(patsubst "%",%,$(CONFIG_LOCALVERSION)))
ifneq ($(wildcard $(srctree)/rpm-release),)
RPM_RELEASE := -$(shell cat $(srctree)/rpm-release)
endif

KERNELRELEASE=$(VERSION).$(PATCHLEVEL).$(SUBLEVEL)$(EXTRAVERSION)$(RPM_RELEASE)$(LOCALVERSION)

# SUBARCH tells the usermode build what the underlying arch is.  That is set
# first, and if a usermode build is happening, the "ARCH=um" on the command
# line overrides the setting of ARCH below.  If a native build is happening,
# then ARCH is assigned, getting whatever value it gets normally, and 
# SUBARCH is subsequently ignored.

SUBARCH := $(shell uname -m | sed -e s/i.86/i386/ -e s/sun4u/sparc64/ \
				  -e s/arm.*/arm/ -e s/sa110/arm/ \
				  -e s/s390x/s390/ -e s/parisc64/parisc/ )

# Cross compiling and selecting different set of gcc/bin-utils
# ---------------------------------------------------------------------------
#
# When performing cross compilation for other architectures ARCH shall be set
# to the target architecture. (See arch/* for the possibilities).
# ARCH can be set during invocation of make:
# make ARCH=ia64
# Another way is to have ARCH set in the environment.
# The default ARCH is the host where make is executed.

# CROSS_COMPILE specify the prefix used for all executables used
# during compilation. Only gcc and related bin-utils executables
# are prefixed with $(CROSS_COMPILE).
# CROSS_COMPILE can be set on the command line
# make CROSS_COMPILE=ia64-linux-
# Alternatively CROSS_COMPILE can be set in the environment.
# Default value for CROSS_COMPILE is not to prefix executables
# Note: Some architectures assign CROSS_COMPILE in their arch/*/Makefile

ARCH		?= $(SUBARCH)
CROSS_COMPILE	?=

# Architecture as present in compile.h
UTS_MACHINE := $(ARCH)

# SHELL used by kbuild
CONFIG_SHELL := $(shell if [ -x "$$BASH" ]; then echo $$BASH; \
	  else if [ -x /bin/bash ]; then echo /bin/bash; \
	  else echo sh; fi ; fi)

HOSTCC  	= gcc
HOSTCXX  	= g++
HOSTCFLAGS	= -Wall -Wstrict-prototypes -O2 -fomit-frame-pointer
HOSTCXXFLAGS	= -O2

# 	Decide whether to build built-in, modular, or both.
#	Normally, just do built-in.

KBUILD_MODULES :=
KBUILD_BUILTIN := 1

#	If we have only "make modules", don't compile built-in objects.
#	When we're building modules with modversions, we need to consider
#	the built-in objects during the descend as well, in order to
#	make sure the checksums are uptodate before we record them.

ifeq ($(MAKECMDGOALS),modules)
  KBUILD_BUILTIN := $(if $(CONFIG_MODVERSIONS),1)
endif

#	If we have "make <whatever> modules", compile modules
#	in addition to whatever we do anyway.
#	Just "make" or "make all" shall build modules as well

ifneq ($(filter all _all modules,$(MAKECMDGOALS)),)
  KBUILD_MODULES := 1
endif

ifeq ($(MAKECMDGOALS),)
  KBUILD_MODULES := 1
endif

export KBUILD_MODULES KBUILD_BUILTIN KBUILD_VERBOSE
export KBUILD_CHECKSRC KBUILD_SRC KBUILD_EXTMOD

# Beautify output
# ---------------------------------------------------------------------------
#
# Normally, we echo the whole command before executing it. By making
# that echo $($(quiet)$(cmd)), we now have the possibility to set
# $(quiet) to choose other forms of output instead, e.g.
#
#         quiet_cmd_cc_o_c = Compiling $(RELDIR)/$@
#         cmd_cc_o_c       = $(CC) $(c_flags) -c -o $@ $<
#
# If $(quiet) is empty, the whole command will be printed.
# If it is set to "quiet_", only the short version will be printed. 
# If it is set to "silent_", nothing wil be printed at all, since
# the variable $(silent_cmd_cc_o_c) doesn't exist.
#
# A simple variant is to prefix commands with $(Q) - that's usefull
# for commands that shall be hidden in non-verbose mode.
#
#	$(Q)ln $@ :<
#
# If KBUILD_VERBOSE equals 0 then the above command will be hidden.
# If KBUILD_VERBOSE equals 1 then the above command is displayed.

ifeq ($(KBUILD_VERBOSE),1)
  quiet =
  Q =
else
  quiet=quiet_
  Q = @
endif

# If the user is running make -s (silent mode), suppress echoing of
# commands

ifneq ($(findstring s,$(MAKEFLAGS)),)
  quiet=silent_
endif

export quiet Q KBUILD_VERBOSE

######
# cc support functions to be used (only) in arch/$(ARCH)/Makefile
# See documentation in Documentation/kbuild/makefiles.txt

# cc-option
# Usage: cflags-y += $(call gcc-option, -march=winchip-c6, -march=i586)

cc-option = $(shell if $(CC) $(CFLAGS) $(1) -S -o /dev/null -xc /dev/null \
             > /dev/null 2>&1; then echo "$(1)"; else echo "$(2)"; fi ;)

# For backward compatibility
check_gcc = $(warning check_gcc is deprecated - use cc-option) \
            $(call cc-option, $(1),$(2))

# cc-option-yn
# Usage: flag := $(call cc-option-yn, -march=winchip-c6)
cc-option-yn = $(shell if $(CC) $(CFLAGS) $(1) -S -o /dev/null -xc /dev/null \
                > /dev/null 2>&1; then echo "y"; else echo "n"; fi;)

# cc-option-align
# Prefix align with either -falign or -malign
cc-option-align = $(subst -functions=0,,\
	$(call cc-option,-falign-functions=0,-malign-functions=0))

# cc-version
# Usage gcc-ver := $(call cc-version $(CC))
cc-version = $(shell $(CONFIG_SHELL) $(srctree)/scripts/gcc-version.sh \
              $(if $(1), $(1), $(CC)))


# Look for make include files relative to root of kernel src
MAKEFLAGS += --include-dir=$(srctree)

# For maximum performance (+ possibly random breakage, uncomment
# the following)

#MAKEFLAGS += -rR

# Make variables (CC, etc...)

AS		= $(CROSS_COMPILE)as
LD		= $(CROSS_COMPILE)ld
CC		= $(CROSS_COMPILE)gcc
CPP		= $(CC) -E
AR		= $(CROSS_COMPILE)ar
NM		= $(CROSS_COMPILE)nm
STRIP		= $(CROSS_COMPILE)strip
OBJCOPY		= $(CROSS_COMPILE)objcopy
OBJDUMP		= $(CROSS_COMPILE)objdump
AWK		= awk
GENKSYMS	= scripts/genksyms/genksyms
DEPMOD		= /sbin/depmod
KALLSYMS	= scripts/kallsyms
PERL		= perl
CHECK		= sparse

NOSTDINC_FLAGS := -nostdinc -isystem $(shell $(CC) -print-file-name=include)
CHECKFLAGS     := -D__linux__ -Dlinux -D__STDC__ -Dunix -D__unix__
CHECKFLAGS     += $(NOSTDINC_FLAGS)
MODFLAGS	= -DMODULE
CFLAGS_MODULE   = $(MODFLAGS)
AFLAGS_MODULE   = $(MODFLAGS)
LDFLAGS_MODULE  = -r
CFLAGS_KERNEL	=
AFLAGS_KERNEL	=


# Use LINUXINCLUDE when you must reference the include/ directory.
# Needed to be compatible with the O= option
LINUXINCLUDE    := -Iinclude \
                   $(if $(KBUILD_SRC),-Iinclude2 -I$(srctree)/include)

CPPFLAGS        := -D__KERNEL__ $(LINUXINCLUDE)

CFLAGS 		:= -Wall -Wstrict-prototypes -Wno-trigraphs \
	  	   -fno-strict-aliasing -fno-common \
		   -ffreestanding
AFLAGS		:= -D__ASSEMBLY__

export	VERSION PATCHLEVEL SUBLEVEL EXTRAVERSION LOCALVERSION KERNELRELEASE \
	ARCH CONFIG_SHELL HOSTCC HOSTCFLAGS CROSS_COMPILE AS LD CC \
	CPP AR NM STRIP OBJCOPY OBJDUMP MAKE AWK GENKSYMS PERL UTS_MACHINE \
	HOSTCXX HOSTCXXFLAGS LDFLAGS_MODULE CHECK CHECKFLAGS

export CPPFLAGS NOSTDINC_FLAGS LINUXINCLUDE OBJCOPYFLAGS LDFLAGS
export CFLAGS CFLAGS_KERNEL CFLAGS_MODULE 
export AFLAGS AFLAGS_KERNEL AFLAGS_MODULE

# When compiling out-of-tree modules, put MODVERDIR in the module
# tree rather than in the kernel tree. The kernel tree might
# even be read-only.
export MODVERDIR := $(if $(KBUILD_EXTMOD),$(firstword $(KBUILD_EXTMOD))/).tmp_versions

# The temporary file to save gcc -MD generated dependencies must not
# contain a comma
comma := ,
depfile = $(subst $(comma),_,$(@D)/.$(@F).d)

# Files to ignore in find ... statements

RCS_FIND_IGNORE := \( -name SCCS -o -name BitKeeper -o -name .svn -o -name CVS -o -name .pc \) -prune -o
RCS_TAR_IGNORE := --exclude SCCS --exclude BitKeeper --exclude .svn --exclude CVS --exclude .pc

# ===========================================================================
# Rules shared between *config targets and build targets

# Basic helpers built in scripts/
.PHONY: scripts_basic
scripts_basic:
	$(Q)$(MAKE) $(build)=scripts/basic

.PHONY: outputmakefile
# outputmakefile generate a Makefile to be placed in output directory, if
# using a seperate output directory. This allows convinient use
# of make in output directory
outputmakefile:
	$(Q)if test ! $(srctree) -ef $(objtree); then \
	$(CONFIG_SHELL) $(srctree)/scripts/mkmakefile              \
	    $(srctree) $(objtree) $(VERSION) $(PATCHLEVEL)         \
	    > $(objtree)/Makefile;                                 \
	    echo '  GEN    $(objtree)/Makefile';                   \
	fi

# To make sure we do not include .config for any of the *config targets
# catch them early, and hand them over to scripts/kconfig/Makefile
# It is allowed to specify more targets when calling make, including
# mixing *config targets and build targets.
# For example 'make oldconfig all'. 
# Detect when mixed targets is specified, and make a second invocation
# of make so .config is not included in this case either (for *config).

no-dot-config-targets := clean mrproper distclean \
			 cscope TAGS tags help %docs check%

config-targets := 0
mixed-targets  := 0
dot-config     := 1

ifneq ($(filter $(no-dot-config-targets), $(MAKECMDGOALS)),)
	ifeq ($(filter-out $(no-dot-config-targets), $(MAKECMDGOALS)),)
		dot-config := 0
	endif
endif

ifeq ($(KBUILD_EXTMOD),)
        ifneq ($(filter config %config,$(MAKECMDGOALS)),)
                config-targets := 1
                ifneq ($(filter-out config %config,$(MAKECMDGOALS)),)
                        mixed-targets := 1
                endif
        endif
endif

ifeq ($(mixed-targets),1)
# ===========================================================================
# We're called with mixed targets (*config and build targets).
# Handle them one by one.

%:: FORCE
	$(Q)$(MAKE) -C $(srctree) KBUILD_SRC= $@

else
ifeq ($(config-targets),1)
# ===========================================================================
# *config targets only - make sure prerequisites are updated, and descend
# in scripts/kconfig to make the *config target

# Read arch specific Makefile to set KBUILD_DEFCONFIG as needed.
# KBUILD_DEFCONFIG may point out an alternative default configuration
# used for 'make defconfig'
include $(srctree)/arch/$(ARCH)/Makefile
export KBUILD_DEFCONFIG

config: scripts_basic outputmakefile FORCE
	$(Q)$(MAKE) $(build)=scripts/kconfig $@
%config: scripts_basic outputmakefile FORCE
	$(Q)$(MAKE) $(build)=scripts/kconfig $@

else
# ===========================================================================
# Build targets only - this includes vmlinux, arch specific targets, clean
# targets and others. In general all targets except *config targets.

ifeq ($(KBUILD_EXTMOD),)
# Additional helpers built in scripts/
# Carefully list dependencies so we do not try to build scripts twice
# in parrallel
.PHONY: scripts
scripts: scripts_basic include/config/MARKER
	$(Q)$(MAKE) $(build)=$(@)

scripts_basic: include/linux/autoconf.h

# Objects we will link into vmlinux / subdirs we need to visit
init-y		:= init/
drivers-y	:= drivers/ sound/
net-y		:= net/
libs-y		:= lib/
core-y		:= usr/
endif # KBUILD_EXTMOD

ifeq ($(dot-config),1)
# In this section, we need .config

# Read in dependencies to all Kconfig* files, make sure to run
# oldconfig if changes are detected.
-include .config.cmd

include .config

# If .config needs to be updated, it will be done via the dependency
# that autoconf has on .config.
# To avoid any implicit rule to kick in, define an empty command
.config: ;

# If .config is newer than include/linux/autoconf.h, someone tinkered
# with it and forgot to run make oldconfig
include/linux/autoconf.h: .config
	$(Q)$(MAKE) -f $(srctree)/Makefile silentoldconfig
else
# Dummy target needed, because used as prerequisite
include/linux/autoconf.h: ;
endif

# The all: target is the default when no target is given on the
# command line.
# This allow a user to issue only 'make' to build a kernel including modules
# Defaults vmlinux but it is usually overriden in the arch makefile
all: vmlinux

ifdef CONFIG_CC_OPTIMIZE_FOR_SIZE
CFLAGS		+= -Os
else
CFLAGS		+= -O2
endif

#Add align options if CONFIG_CC_* is not equal to 0
add-align = $(if $(filter-out 0,$($(1))),$(cc-option-align)$(2)=$($(1)))
CFLAGS		+= $(call add-align,CONFIG_CC_ALIGN_FUNCTIONS,-functions)
CFLAGS		+= $(call add-align,CONFIG_CC_ALIGN_LABELS,-labels)
CFLAGS		+= $(call add-align,CONFIG_CC_ALIGN_LOOPS,-loops)
CFLAGS		+= $(call add-align,CONFIG_CC_ALIGN_JUMPS,-jumps)

ifdef CONFIG_FRAME_POINTER
CFLAGS		+= -fno-omit-frame-pointer
else
CFLAGS		+= -fomit-frame-pointer
endif

ifdef CONFIG_DEBUG_INFO
CFLAGS		+= -g
endif

include $(srctree)/arch/$(ARCH)/Makefile

# warn about C99 declaration after statement
CFLAGS += $(call cc-option,-Wdeclaration-after-statement,)

# disable pointer signedness warnings in gcc 4.0
CFLAGS += $(call cc-option,-Wno-pointer-sign,)

# Default kernel image to build when no specific target is given.
# KBUILD_IMAGE may be overruled on the commandline or
# set in the environment
# Also any assingments in arch/$(ARCH)/Makefiel take precedence over
# this default value
export KBUILD_IMAGE ?= vmlinux

#
# INSTALL_PATH specifies where to place the updated kernel and system map
# images.  Uncomment if you want to place them anywhere other than root.
#

#export	INSTALL_PATH=/boot

#
# INSTALL_MOD_PATH specifies a prefix to MODLIB for module directory
# relocations required by build roots.  This is not defined in the
# makefile but the arguement can be passed to make if needed.
#

MODLIB	:= $(INSTALL_MOD_PATH)/lib/modules/$(KERNELRELEASE)
export MODLIB


ifeq ($(KBUILD_EXTMOD),)
core-y		+= kernel/ mm/ fs/ ipc/ security/ crypto/
core-$(CONFIG_KDB) += kdb/

vmlinux-dirs	:= $(patsubst %/,%,$(filter %/, $(init-y) $(init-m) \
		     $(core-y) $(core-m) $(drivers-y) $(drivers-m) \
		     $(net-y) $(net-m) $(libs-y) $(libs-m)))

vmlinux-alldirs	:= $(sort $(vmlinux-dirs) $(patsubst %/,%,$(filter %/, \
		     $(init-n) $(init-) \
		     $(core-n) $(core-) $(drivers-n) $(drivers-) \
		     $(net-n)  $(net-)  $(libs-n)    $(libs-))))

init-y		:= $(patsubst %/, %/built-in.o, $(init-y))
core-y		:= $(patsubst %/, %/built-in.o, $(core-y))
drivers-y	:= $(patsubst %/, %/built-in.o, $(drivers-y))
net-y		:= $(patsubst %/, %/built-in.o, $(net-y))
libs-y1		:= $(patsubst %/, %/lib.a, $(libs-y))
libs-y2		:= $(patsubst %/, %/built-in.o, $(libs-y))
libs-y		:= $(libs-y1) $(libs-y2)

# Build vmlinux
# ---------------------------------------------------------------------------
# vmlinux is build from the objects selected by $(vmlinux-init) and
# $(vmlinux-main). Most are built-in.o files from top-level directories
# in the kernel tree, others are specified in arch/$(ARCH)Makefile.
# Ordering when linking is important, and $(vmlinux-init) must be first.
#
# vmlinux
#   ^
#   |
#   +-< $(vmlinux-init)
#   |   +--< init/version.o + more
#   |
#   +--< $(vmlinux-main)
#   |    +--< driver/built-in.o mm/built-in.o + more
#   |
#   +-< kallsyms.o (see description in CONFIG_KALLSYMS section)
#
# vmlinux version (uname -v) cannot be updated during normal
# descending-into-subdirs phase since we do not yet know if we need to
# update vmlinux.
# Therefore this step is delayed until just before final link of vmlinux -
# except in the kallsyms case where it is done just before adding the
# symbols to the kernel.
#
# System.map is generated to document addresses of all kernel symbols

vmlinux-init := $(head-y) $(init-y)
vmlinux-main := $(core-y) $(libs-y) $(drivers-y) $(net-y)
vmlinux-all  := $(vmlinux-init) $(vmlinux-main)
vmlinux-lds  := arch/$(ARCH)/kernel/vmlinux.lds

# Rule to link vmlinux - also used during CONFIG_KALLSYMS
# May be overridden by arch/$(ARCH)/Makefile
quiet_cmd_vmlinux__ ?= LD      $@
      cmd_vmlinux__ ?= $(LD) $(LDFLAGS) $(LDFLAGS_vmlinux) -o $@ \
      -T $(vmlinux-lds) $(vmlinux-init)                          \
      --start-group $(vmlinux-main) --end-group                  \
      $(filter-out $(vmlinux-lds) $(vmlinux-init) $(vmlinux-main) FORCE ,$^)

# Generate new vmlinux version
quiet_cmd_vmlinux_version = GEN     .version
      cmd_vmlinux_version = set -e;                     \
	. $(srctree)/scripts/mkversion > .tmp_version;	\
	mv -f .tmp_version .version;			\
	$(MAKE) $(build)=init

# Generate System.map
quiet_cmd_sysmap = SYSMAP 
      cmd_sysmap = $(CONFIG_SHELL) $(srctree)/scripts/mksysmap

# Link of vmlinux
# If CONFIG_KALLSYMS is set .version is already updated
# Generate System.map and verify that the content is consistent

define rule_vmlinux__
	$(if $(CONFIG_KALLSYMS),,+$(call cmd,vmlinux_version))

	$(call cmd,vmlinux__)
	$(Q)echo 'cmd_$@ := $(cmd_vmlinux__)' > $(@D)/.$(@F).cmd

	$(Q)$(if $($(quiet)cmd_sysmap),                 \
	  echo '  $($(quiet)cmd_sysmap) System.map' &&) \
	$(cmd_sysmap) $@ System.map;                    \
	if [ $$? -ne 0 ]; then                          \
		rm -f $@;                               \
		/bin/false;                             \
	fi;
	$(verify_kallsyms)
endef


ifdef CONFIG_KALLSYMS
# Generate section listing all symbols and add it into vmlinux $(kallsyms.o)
# It's a three stage process:
# o .tmp_vmlinux1 has all symbols and sections, but __kallsyms is
#   empty
#   Running kallsyms on that gives us .tmp_kallsyms1.o with
#   the right size - vmlinux version (uname -v) is updated during this step
# o .tmp_vmlinux2 now has a __kallsyms section of the right size,
#   but due to the added section, some addresses have shifted.
#   From here, we generate a correct .tmp_kallsyms2.o
# o The correct .tmp_kallsyms2.o is linked into the final vmlinux.
# o Verify that the System.map from vmlinux matches the map from
#   .tmp_vmlinux2, just in case we did not generate kallsyms correctly.
# o If CONFIG_KALLSYMS_EXTRA_PASS is set, do an extra pass using
#   .tmp_vmlinux3 and .tmp_kallsyms3.o.  This is only meant as a
#   temporary bypass to allow the kernel to be built while the
#   maintainers work out what went wrong with kallsyms.

ifdef CONFIG_KALLSYMS_EXTRA_PASS
last_kallsyms := 3
else
last_kallsyms := 2
endif

kallsyms.o := .tmp_kallsyms$(last_kallsyms).o

define verify_kallsyms
	$(Q)$(if $($(quiet)cmd_sysmap),                       \
	  echo '  $($(quiet)cmd_sysmap) .tmp_System.map' &&)  \
	  $(cmd_sysmap) .tmp_vmlinux$(last_kallsyms) .tmp_System.map
	$(Q)cmp -s System.map .tmp_System.map ||              \
		(echo Inconsistent kallsyms data;             \
		 echo Try setting CONFIG_KALLSYMS_EXTRA_PASS; \
		 rm .tmp_kallsyms* ; /bin/false )
endef

# Update vmlinux version before link
# Use + in front of this rule to silent warning about make -j1
cmd_ksym_ld = $(cmd_vmlinux__)
define rule_ksym_ld
	+$(call cmd,vmlinux_version)
	$(call cmd,vmlinux__)
	$(Q)echo 'cmd_$@ := $(cmd_vmlinux__)' > $(@D)/.$(@F).cmd
endef

# Generate .S file with all kernel symbols
quiet_cmd_kallsyms = KSYM    $@
      cmd_kallsyms = $(NM) -n $< | $(KALLSYMS) \
                     $(if $(CONFIG_KALLSYMS_ALL),--all-symbols) > $@

.tmp_kallsyms1.o .tmp_kallsyms2.o .tmp_kallsyms3.o: %.o: %.S scripts FORCE
	$(call if_changed_dep,as_o_S)

.tmp_kallsyms%.S: .tmp_vmlinux% $(KALLSYMS)
	$(call cmd,kallsyms)

# .tmp_vmlinux1 must be complete except kallsyms, so update vmlinux version
.tmp_vmlinux1: $(vmlinux-lds) $(vmlinux-all) FORCE
	$(call if_changed_rule,ksym_ld)

.tmp_vmlinux2: $(vmlinux-lds) $(vmlinux-all) .tmp_kallsyms1.o FORCE
	$(call if_changed,vmlinux__)

.tmp_vmlinux3: $(vmlinux-lds) $(vmlinux-all) .tmp_kallsyms2.o FORCE
	$(call if_changed,vmlinux__)

# Needs to visit scripts/ before $(KALLSYMS) can be used.
$(KALLSYMS): scripts ;

endif # ifdef CONFIG_KALLSYMS

# vmlinux image - including updated kernel symbols
vmlinux: $(vmlinux-lds) $(vmlinux-init) $(vmlinux-main) $(kallsyms.o) FORCE
	$(call if_changed_rule,vmlinux__)

# The actual objects are generated when descending, 
# make sure no implicit rule kicks in
$(sort $(vmlinux-init) $(vmlinux-main)) $(vmlinux-lds): $(vmlinux-dirs) ;

# Handle descending into subdirectories listed in $(vmlinux-dirs)
# Preset locale variables to speed up the build process. Limit locale
# tweaks to this spot to avoid wrong language settings when running
# make menuconfig etc.
# Error messages still appears in the original language

.PHONY: $(vmlinux-dirs)
$(vmlinux-dirs): prepare-all scripts
	$(Q)$(MAKE) $(build)=$@

# Things we need to do before we recursively start building the kernel
# or the modules are listed in "prepare-all".
# A multi level approach is used. prepare1 is updated first, then prepare0.
# prepare-all is the collection point for the prepare targets.

.PHONY: prepare-all prepare prepare0 prepare1 prepare2

# prepare2 is used to check if we are building in a separate output directory,
# and if so do:
# 1) Check that make has not been executed in the kernel src $(srctree)
# 2) Create the include2 directory, used for the second asm symlink

prepare2:
ifneq ($(KBUILD_SRC),)
	@echo '  Using $(srctree) as source for kernel'
	$(Q)if [ -h $(srctree)/include/asm -o -f $(srctree)/.config ]; then \
		echo "  $(srctree) is not clean, please run 'make mrproper'";\
		echo "  in the '$(srctree)' directory.";\
		/bin/false; \
	fi;
	$(Q)if [ ! -d include2 ]; then mkdir -p include2; fi;
	$(Q)ln -fsn $(srctree)/include/asm-$(ARCH) include2/asm
endif

# prepare1 creates a makefile if using a separate output directory
prepare1: prepare2 outputmakefile

prepare0: prepare1 include/linux/version.h include/asm include/config/MARKER
ifneq ($(KBUILD_MODULES),)
	$(Q)rm -rf $(MODVERDIR)
	$(Q)mkdir -p $(MODVERDIR)
endif

# All the preparing..
prepare-all: prepare0 prepare

#	Leave this as default for preprocessing vmlinux.lds.S, which is now
#	done in arch/$(ARCH)/kernel/Makefile

export CPPFLAGS_vmlinux.lds += -P -C -U$(ARCH)

# Single targets
# ---------------------------------------------------------------------------

%.s: %.c scripts FORCE
	$(Q)$(MAKE) $(build)=$(@D) $@
%.i: %.c scripts FORCE
	$(Q)$(MAKE) $(build)=$(@D) $@
%.o: %.c scripts FORCE
	$(Q)$(MAKE) $(build)=$(@D) $@
%/:      scripts prepare FORCE
	$(Q)$(MAKE) KBUILD_MODULES=$(if $(CONFIG_MODULES),1) $(build)=$(@D)
%.lst: %.c scripts FORCE
	$(Q)$(MAKE) $(build)=$(@D) $@
%.s: %.S scripts FORCE
	$(Q)$(MAKE) $(build)=$(@D) $@
%.o: %.S scripts FORCE
	$(Q)$(MAKE) $(build)=$(@D) $@

# 	FIXME: The asm symlink changes when $(ARCH) changes. That's
#	hard to detect, but I suppose "make mrproper" is a good idea
#	before switching between archs anyway.

include/asm:
	@echo '  SYMLINK $@ -> include/asm-$(ARCH)'
	$(Q)if [ ! -d include ]; then mkdir -p include; fi;
	@ln -fsn asm-$(ARCH) $@

# 	Split autoconf.h into include/linux/config/*

include/config/MARKER: include/linux/autoconf.h
	@echo '  SPLIT   include/linux/autoconf.h -> include/config/*'
	@scripts/basic/split-include include/linux/autoconf.h include/config
	@touch $@

# Generate some files
# ---------------------------------------------------------------------------

# KERNELRELEASE can change from a few different places, meaning version.h
# needs to be updated, so this check is forced on all builds

uts_len := 64

define filechk_version.h
	if [ `echo -n "$(KERNELRELEASE)" | wc -c ` -gt $(uts_len) ]; then \
	  echo '"$(KERNELRELEASE)" exceeds $(uts_len) characters' >&2; \
	  exit 1; \
	fi; \
	(echo \#define UTS_RELEASE \"$(KERNELRELEASE)\"; \
	  echo \#define LINUX_VERSION_CODE `expr $(VERSION) \\* 65536 + $(PATCHLEVEL) \\* 256 + $(SUBLEVEL)`; \
	 echo '#define KERNEL_VERSION(a,b,c) (((a) << 16) + ((b) << 8) + (c))'; \
	)
endef

include/linux/version.h: $(srctree)/Makefile FORCE
	$(call filechk,version.h)

# ---------------------------------------------------------------------------

.PHONY: depend dep
depend dep:
	@echo '*** Warning: make $@ is unnecessary now.'

# ---------------------------------------------------------------------------
# Modules

ifdef CONFIG_MODULES

# 	By default, build modules as well

all: modules

#	Build modules

.PHONY: modules
modules: $(vmlinux-dirs) $(if $(KBUILD_BUILTIN),vmlinux)
	@echo '  Building modules, stage 2.';
	$(Q)$(MAKE) -rR -f $(srctree)/scripts/Makefile.modpost


# Target to prepare building external modules
.PHONY: modules_prepare
modules_prepare: prepare-all scripts

# Target to install modules
.PHONY: modules_install
modules_install: _modinst_ _modinst_post

.PHONY: _modinst_
_modinst_:
	@if [ -z "`$(DEPMOD) -V | grep module-init-tools`" ]; then \
		echo "Warning: you may need to install module-init-tools"; \
		echo "See http://www.codemonkey.org.uk/docs/post-halloween-2.6.txt";\
		sleep 1; \
	fi
	@rm -rf $(MODLIB)/kernel
	@rm -f $(MODLIB)/source
	@mkdir -p $(MODLIB)/kernel
	@ln -s $(srctree) $(MODLIB)/source
	@if [ ! $(objtree) -ef  $(MODLIB)/build ]; then \
		rm -f $(MODLIB)/build ; \
		ln -s $(objtree) $(MODLIB)/build ; \
	fi
	$(Q)$(MAKE) -rR -f $(srctree)/scripts/Makefile.modinst

# If System.map exists, run depmod.  This deliberately does not have a
# dependency on System.map since that would run the dependency tree on
# vmlinux.  This depmod is only for convenience to give the initial
# boot a modules.dep even before / is mounted read-write.  However the
# boot script depmod is the master version.
ifeq "$(strip $(INSTALL_MOD_PATH))" ""
depmod_opts	:=
else
depmod_opts	:= -b $(INSTALL_MOD_PATH) -r
endif
.PHONY: _modinst_post
_modinst_post: _modinst_
	if [ -r System.map ]; then $(DEPMOD) -ae -F System.map $(depmod_opts) $(KERNELRELEASE); fi

else # CONFIG_MODULES

# Modules not configured
# ---------------------------------------------------------------------------

modules modules_install: FORCE
	@echo
	@echo "The present kernel configuration has modules disabled."
	@echo "Type 'make config' and enable loadable module support."
	@echo "Then build a kernel with module support enabled."
	@echo
	@exit 1

endif # CONFIG_MODULES

# Generate asm-offsets.h 
# ---------------------------------------------------------------------------

define filechk_gen-asm-offsets
	(set -e; \
	 echo "#ifndef __ASM_OFFSETS_H__"; \
	 echo "#define __ASM_OFFSETS_H__"; \
	 echo "/*"; \
	 echo " * DO NOT MODIFY."; \
	 echo " *"; \
	 echo " * This file was generated by arch/$(ARCH)/Makefile"; \
	 echo " *"; \
	 echo " */"; \
	 echo ""; \
	 sed -ne "/^->/{s:^->\([^ ]*\) [\$$#]*\([^ ]*\) \(.*\):#define \1 \2 /* \3 */:; s:->::; p;}"; \
	 echo ""; \
	 echo "#endif" )
endef


###
# Cleaning is done on three levels.
# make clean     Delete most generated files
#                Leave enough to build external modules
# make mrproper  Delete the current configuration, and all generated files
# make distclean Remove editor backup files, patch leftover files and the like

# Directories & files removed with 'make clean'
CLEAN_DIRS  += $(MODVERDIR)
CLEAN_FILES +=	vmlinux System.map \
                .tmp_kallsyms* .tmp_version .tmp_vmlinux* .tmp_System.map

# Directories & files removed with 'make mrproper'
MRPROPER_DIRS  += include/config include2
MRPROPER_FILES += .config .config.old include/asm .version \
                  include/linux/autoconf.h include/linux/version.h \
                  Module.symvers tags TAGS cscope*

# clean - Delete most, but leave enough to build external modules
#
clean: rm-dirs  := $(CLEAN_DIRS)
clean: rm-files := $(CLEAN_FILES)
clean-dirs      := $(addprefix _clean_,$(vmlinux-alldirs))

.PHONY: $(clean-dirs) clean archclean
$(clean-dirs):
	$(Q)$(MAKE) $(clean)=$(patsubst _clean_%,%,$@)

clean: archclean $(clean-dirs)
	$(call cmd,rmdirs)
	$(call cmd,rmfiles)
	@find . $(RCS_FIND_IGNORE) \
	 	\( -name '*.[oas]' -o -name '*.ko' -o -name '.*.cmd' \
		-o -name '.*.d' -o -name '.*.tmp' -o -name '*.mod.c' \) \
		-type f -print | xargs rm -f

# mrproper - Delete all generated files, including .config
#
mrproper: rm-dirs  := $(wildcard $(MRPROPER_DIRS))
mrproper: rm-files := $(wildcard $(MRPROPER_FILES))
mrproper-dirs      := $(addprefix _mrproper_,Documentation/DocBook scripts)

.PHONY: $(mrproper-dirs) mrproper archmrproper
$(mrproper-dirs):
	$(Q)$(MAKE) $(clean)=$(patsubst _mrproper_%,%,$@)

mrproper: clean archmrproper $(mrproper-dirs)
	$(call cmd,rmdirs)
	$(call cmd,rmfiles)

# distclean
#
.PHONY: distclean

distclean: mrproper
	@find $(srctree) $(RCS_FIND_IGNORE) \
	 	\( -name '*.orig' -o -name '*.rej' -o -name '*~' \
		-o -name '*.bak' -o -name '#*#' -o -name '.*.orig' \
	 	-o -name '.*.rej' -o -size 0 \
		-o -name '*%' -o -name '.*.cmd' -o -name 'core' \) \
		-type f -print | xargs rm -f


# Packaging of the kernel to various formats
# ---------------------------------------------------------------------------
# rpm target kept for backward compatibility
package-dir	:= $(srctree)/scripts/package

.PHONY: %-pkg rpm

%pkg: FORCE
	$(Q)$(MAKE) -f $(package-dir)/Makefile $@
rpm: FORCE
	$(Q)$(MAKE) -f $(package-dir)/Makefile $@


# Brief documentation of the typical targets used
# ---------------------------------------------------------------------------

boards := $(wildcard $(srctree)/arch/$(ARCH)/configs/*_defconfig)
boards := $(notdir $(boards))

help:
	@echo  'Cleaning targets:'
	@echo  '  clean		  - remove most generated files but keep the config'
	@echo  '  mrproper	  - remove all generated files + config + various backup files'
	@echo  ''
	@echo  'Configuration targets:'
	@$(MAKE) -f $(srctree)/scripts/kconfig/Makefile help
	@echo  ''
	@echo  'Other generic targets:'
	@echo  '  all		  - Build all targets marked with [*]'
	@echo  '* vmlinux	  - Build the bare kernel'
	@echo  '* modules	  - Build all modules'
	@echo  '  modules_install - Install all modules'
	@echo  '  dir/            - Build all files in dir and below'
	@echo  '  dir/file.[ois]  - Build specified target only'
	@echo  '  rpm		  - Build a kernel as an RPM package'
	@echo  '  tags/TAGS	  - Generate tags file for editors'
	@echo  '  cscope	  - Generate cscope index'
	@echo  ''
	@echo  'Static analysers'
	@echo  '  buildcheck      - List dangling references to vmlinux discarded sections'
	@echo  '                    and init sections from non-init sections'
	@echo  '  checkstack      - Generate a list of stack hogs'
	@echo  '  namespacecheck  - Name space analysis on compiled kernel'
	@echo  ''
	@echo  'Kernel packaging:'
	@$(MAKE) -f $(package-dir)/Makefile help
	@echo  ''
	@echo  'Documentation targets:'
	@$(MAKE) -f $(srctree)/Documentation/DocBook/Makefile dochelp
	@echo  ''
	@echo  'Architecture specific targets ($(ARCH)):'
	@$(if $(archhelp),$(archhelp),\
		echo '  No architecture specific help defined for $(ARCH)')
	@echo  ''
	@$(if $(boards), \
		$(foreach b, $(boards), \
		printf "  %-24s - Build for %s\\n" $(b) $(subst _defconfig,,$(b));) \
		echo '')

	@echo  '  make V=0|1 [targets] 0 => quiet build (default), 1 => verbose build'
	@echo  '  make O=dir [targets] Locate all output files in "dir", including .config'
	@echo  '  make C=1   [targets] Check all c source with $$CHECK (sparse)'
	@echo  '  make C=2   [targets] Force check of all c source with $$CHECK (sparse)'
	@echo  ''
	@echo  'Execute "make" or "make all" to build all targets marked with [*] '
	@echo  'For further info see the ./README file'


# Documentation targets
# ---------------------------------------------------------------------------
%docs: scripts_basic FORCE
	$(Q)$(MAKE) $(build)=Documentation/DocBook $@

else # KBUILD_EXTMOD

###
# External module support.
# When building external modules the kernel used as basis is considered
# read-only, and no consistency checks are made and the make
# system is not used on the basis kernel. If updates are required
# in the basis kernel ordinary make commands (without M=...) must
# be used.
#
# The following are the only valid targets when building external
# modules.
# make M=dir clean     Delete all automatically generated files
# make M=dir modules   Make all modules in specified dir
# make M=dir	       Same as 'make M=dir modules'
# make M=dir modules_install
#                      Install the modules build in the module directory
#                      Assumes install directory is already created

# We are always building modules
KBUILD_MODULES := 1
.PHONY: crmodverdir
crmodverdir:
	$(Q)mkdir -p $(MODVERDIR)

.PHONY: $(objtree)/Module.symvers
$(objtree)/Module.symvers:
	@test -e $(objtree)/Module.symvers || ( \
	echo; \
	echo "WARNING: Symbol version dump $(objtree)/Module.symvers is " \
	     "missing; modules will have no modversions."; \
	echo )

module-dirs := $(addprefix _module_,$(KBUILD_EXTMOD))
.PHONY: $(module-dirs) modules
$(module-dirs): crmodverdir $(objtree)/Module.symvers
	$(Q)$(MAKE) $(build)=$(patsubst _module_%,%,$@)

modules: $(module-dirs)
	@echo '  Building modules, stage 2.';
	$(Q)$(MAKE) -rR -f $(srctree)/scripts/Makefile.modpost

.PHONY: modules_add
modules_add: modules_install

.PHONY: modules_install
modules_install:
	$(Q)$(MAKE) -rR -f $(srctree)/scripts/Makefile.modinst

clean-dirs := $(addprefix _clean_,$(KBUILD_EXTMOD))

.PHONY: $(clean-dirs) clean
$(clean-dirs):
	$(Q)$(MAKE) $(clean)=$(patsubst _clean_%,%,$@)

clean:	rm-dirs := $(MODVERDIR)
clean: $(clean-dirs)
	$(call cmd,rmdirs)
	@find $(KBUILD_EXTMOD) $(RCS_FIND_IGNORE) \
	 	\( -name '*.[oas]' -o -name '*.ko' -o -name '.*.cmd' \
		-o -name '.*.d' -o -name '.*.tmp' -o -name '*.mod.c' \) \
		-type f -print | xargs rm -f

help:
	@echo  '  Building external modules.'
	@echo  '  Syntax: make -C path/to/kernel/src M=$$PWD target'
	@echo  ''
	@echo  '  modules         - default target, build the module(s)'
	@echo  '  modules_install - install the module'
	@echo  '  clean           - remove generated files in module directory only'
	@echo  ''
endif # KBUILD_EXTMOD

# Generate tags for editors
# ---------------------------------------------------------------------------

define all-sources
	( find $(srctree) $(RCS_FIND_IGNORE) \
	       \( -name include -o -name arch \) -prune -o \
	       -name '*.[chS]' -print; \
	  find $(srctree)/arch/$(ARCH) $(RCS_FIND_IGNORE) \
	       -name '*.[chS]' -print; \
	  find $(srctree)/security/selinux/include $(RCS_FIND_IGNORE) \
	       -name '*.[chS]' -print; \
	  find $(srctree)/include $(RCS_FIND_IGNORE) \
	       \( -name config -o -name 'asm-*' \) -prune \
	       -o -name '*.[chS]' -print; \
	  find $(srctree)/include/asm-$(ARCH) $(RCS_FIND_IGNORE) \
	       -name '*.[chS]' -print; \
	  find $(srctree)/include/asm-generic $(RCS_FIND_IGNORE) \
	       -name '*.[chS]' -print )
endef

quiet_cmd_cscope-file = FILELST cscope.files
      cmd_cscope-file = $(all-sources) > cscope.files

quiet_cmd_cscope = MAKE    cscope.out
      cmd_cscope = cscope -k -b -q

cscope: FORCE
	$(call cmd,cscope-file)
	$(call cmd,cscope)

quiet_cmd_TAGS = MAKE   $@
cmd_TAGS = $(all-sources) | etags -

# 	Exuberant ctags works better with -I

quiet_cmd_tags = MAKE   $@
define cmd_tags
	rm -f $@; \
	CTAGSF=`ctags --version | grep -i exuberant >/dev/null && echo "-I __initdata,__exitdata,EXPORT_SYMBOL,EXPORT_SYMBOL_GPL"`; \
	$(all-sources) | xargs ctags $$CTAGSF -a
endef

TAGS: FORCE
	$(call cmd,TAGS)

tags: FORCE
	$(call cmd,tags)


# Scripts to check various things for consistency
# ---------------------------------------------------------------------------

configcheck:
	find * $(RCS_FIND_IGNORE) \
		-name '*.[hcS]' -type f -print | sort \
		| xargs $(PERL) -w scripts/checkconfig.pl

includecheck:
	find * $(RCS_FIND_IGNORE) \
		-name '*.[hcS]' -type f -print | sort \
		| xargs $(PERL) -w scripts/checkincludes.pl

versioncheck:
	find * $(RCS_FIND_IGNORE) \
		-name '*.[hcS]' -type f -print | sort \
		| xargs $(PERL) -w scripts/checkversion.pl

buildcheck:
	$(PERL) $(srctree)/scripts/reference_discarded.pl
	$(PERL) $(srctree)/scripts/reference_init.pl

namespacecheck:
	$(PERL) $(srctree)/scripts/namespace.pl

endif #ifeq ($(config-targets),1)
endif #ifeq ($(mixed-targets),1)

.PHONY: checkstack
checkstack:
	$(OBJDUMP) -d vmlinux $$(find . -name '*.ko') | \
	$(PERL) $(src)/scripts/checkstack.pl $(ARCH)

kernelrelease:
	@echo $(KERNELRELEASE)

# FIXME Should go into a make.lib or something 
# ===========================================================================

quiet_cmd_rmdirs = $(if $(wildcard $(rm-dirs)),CLEAN   $(wildcard $(rm-dirs)))
      cmd_rmdirs = rm -rf $(rm-dirs)

quiet_cmd_rmfiles = $(if $(wildcard $(rm-files)),CLEAN   $(wildcard $(rm-files)))
      cmd_rmfiles = rm -f $(rm-files)


a_flags = -Wp,-MD,$(depfile) $(AFLAGS) $(AFLAGS_KERNEL) \
	  $(NOSTDINC_FLAGS) $(CPPFLAGS) \
	  $(modkern_aflags) $(EXTRA_AFLAGS) $(AFLAGS_$(*F).o)

quiet_cmd_as_o_S = AS      $@
cmd_as_o_S       = $(CC) $(a_flags) -c -o $@ $<

# read all saved command lines

targets := $(wildcard $(sort $(targets)))
cmd_files := $(wildcard .*.cmd $(foreach f,$(targets),$(dir $(f)).$(notdir $(f)).cmd))

ifneq ($(cmd_files),)
  $(cmd_files): ;	# Do not try to update included dependency files
  include $(cmd_files)
endif

# Execute command and generate cmd file
if_changed = $(if $(strip $? \
		          $(filter-out $(cmd_$(1)),$(cmd_$@))\
			  $(filter-out $(cmd_$@),$(cmd_$(1)))),\
	@set -e; \
	$(if $($(quiet)cmd_$(1)),echo '  $(subst ','\'',$($(quiet)cmd_$(1)))';) \
	$(cmd_$(1)); \
	echo 'cmd_$@ := $(subst $$,$$$$,$(subst ','\'',$(cmd_$(1))))' > $(@D)/.$(@F).cmd)


# execute the command and also postprocess generated .d dependencies
# file
if_changed_dep = $(if $(strip $? $(filter-out FORCE $(wildcard $^),$^)\
		          $(filter-out $(cmd_$(1)),$(cmd_$@))\
			  $(filter-out $(cmd_$@),$(cmd_$(1)))),\
	$(Q)set -e; \
	$(if $($(quiet)cmd_$(1)),echo '  $(subst ','\'',$($(quiet)cmd_$(1)))';) \
	$(cmd_$(1)); \
	scripts/basic/fixdep $(depfile) $@ '$(subst $$,$$$$,$(subst ','\'',$(cmd_$(1))))' > $(@D)/.$(@F).tmp; \
	rm -f $(depfile); \
	mv -f $(@D)/.$(@F).tmp $(@D)/.$(@F).cmd)

# Usage: $(call if_changed_rule,foo)
# will check if $(cmd_foo) changed, or any of the prequisites changed,
# and if so will execute $(rule_foo)

if_changed_rule = $(if $(strip $? \
		               $(filter-out $(cmd_$(1)),$(cmd_$(@F)))\
			       $(filter-out $(cmd_$(@F)),$(cmd_$(1)))),\
	               $(Q)$(rule_$(1)))

# If quiet is set, only print short version of command

cmd = @$(if $($(quiet)cmd_$(1)),echo '  $($(quiet)cmd_$(1))' &&) $(cmd_$(1))

# filechk is used to check if the content of a generated file is updated.
# Sample usage:
# define filechk_sample
#	echo $KERNELRELEASE
# endef
# version.h : Makefile
#	$(call filechk,sample)
# The rule defined shall write to stdout the content of the new file.
# The existing file will be compared with the new one.
# - If no file exist it is created
# - If the content differ the new file is used
# - If they are equal no change, and no timestamp update

define filechk
	@set -e;				\
	echo '  CHK     $@';			\
	mkdir -p $(dir $@);			\
	$(filechk_$(1)) < $< > $@.tmp;		\
	if [ -r $@ ] && cmp -s $@ $@.tmp; then	\
		rm -f $@.tmp;			\
	else					\
		echo '  UPD     $@';		\
		mv -f $@.tmp $@;		\
	fi
endef

# Shorthand for $(Q)$(MAKE) -f scripts/Makefile.build obj=dir
# Usage:
# $(Q)$(MAKE) $(build)=dir
build := -f $(if $(KBUILD_SRC),$(srctree)/)scripts/Makefile.build obj

# Shorthand for $(Q)$(MAKE) -f scripts/Makefile.clean obj=dir
# Usage:
# $(Q)$(MAKE) $(clean)=dir
clean := -f $(if $(KBUILD_SRC),$(srctree)/)scripts/Makefile.clean obj

#	$(call descend,<dir>,<target>)
#	Recursively call a sub-make in <dir> with target <target>
# Usage is deprecated, because make does not see this as an invocation of make.
descend =$(Q)$(MAKE) -f $(if $(KBUILD_SRC),$(srctree)/)scripts/Makefile.build obj=$(1) $(2)

endif	# skip-makefile

FORCE:<|MERGE_RESOLUTION|>--- conflicted
+++ resolved
@@ -1,11 +1,7 @@
 VERSION = 2
 PATCHLEVEL = 6
 SUBLEVEL = 11
-<<<<<<< HEAD
-EXTRAVERSION = -rc1-bk8
-=======
 EXTRAVERSION =-rc2
->>>>>>> d62edbe1
 NAME=Woozy Numbat
 
 # *DOCUMENTATION*
