VERSION = 2
PATCHLEVEL = 5
SUBLEVEL = 23
EXTRAVERSION =

# *DOCUMENTATION*
# Too see a list of typical targets execute "make help"
# More info can be located in ./Documentation/kbuild
# Comments in this file is targeted only to the developer, do not
# expect to learn how to build the kernel reading this file.

# We are using a recursive build, so we need to do a little thinking
# to get the ordering right.
#
# Most importantly: sub-Makefiles should only ever modify files in
# their own directory. If in some directory we have a dependency on
# a file in another dir (which doesn't happen often, but it's of
# unavoidable when linking the built-in.o targets which finally
# turn into vmlinux), we will call a sub make in that other dir, and
# after that we are sure that everything which is in that other dir
# is now up to date.
#
# The only cases where we need to modify files which have global
# effects are thus separated out and done before the recursive
# descending is started. They are now explicitly listed as the
# prepare rule.

KERNELRELEASE=$(VERSION).$(PATCHLEVEL).$(SUBLEVEL)$(EXTRAVERSION)

ARCH := $(shell uname -m | sed -e s/i.86/i386/ -e s/sun4u/sparc64/ -e s/arm.*/arm/ -e s/sa110/arm/)
KERNELPATH=kernel-$(shell echo $(KERNELRELEASE) | sed -e "s/-//g")

CONFIG_SHELL := $(shell if [ -x "$$BASH" ]; then echo $$BASH; \
	  else if [ -x /bin/bash ]; then echo /bin/bash; \
	  else echo sh; fi ; fi)
TOPDIR	:= $(CURDIR)

HPATH   	= $(TOPDIR)/include
FINDHPATH	= $(HPATH)/asm $(HPATH)/linux $(HPATH)/scsi $(HPATH)/net

HOSTCC  	= gcc
HOSTCFLAGS	= -Wall -Wstrict-prototypes -O2 -fomit-frame-pointer

CROSS_COMPILE 	=

# 	That's our default target when none is given on the command line

all:	vmlinux

#	Print entire command lines instead of short version
#	For now, leave the default

ifndef KBUILD_VERBOSE
  KBUILD_VERBOSE = 1
endif

# 	Decide whether to build built-in, modular, or both.
#	Normally, just do built-in.

KBUILD_MODULES :=
KBUILD_BUILTIN := 1

#	If we have only "make modules", don't compile built-in objects.

ifeq ($(MAKECMDGOALS),modules)
  KBUILD_BUILTIN :=
endif

#	If we have "make <whatever> modules", compile modules
#	in addition to whatever we do anyway.

ifneq ($(filter modules,$(MAKECMDGOALS)),)
  KBUILD_MODULES := 1
endif

#	Just "make" or "make all" shall build modules as well

ifeq ($(MAKECMDGOALS),)
  KBUILD_MODULES := 1
endif

ifneq ($(filter all,$(MAKECMDGOALS)),)
  KBUILD_MODULES := 1
endif

export KBUILD_MODULES KBUILD_BUILTIN

# Beautify output
# ---------------------------------------------------------------------------
#
# Normally, we echo the whole command before executing it. By making
# that echo $($(quiet)$(cmd)), we now have the possibility to set
# $(quiet) to choose other forms of output instead, e.g.
#
#         quiet_cmd_cc_o_c = Compiling $(RELDIR)/$@
#         cmd_cc_o_c       = $(CC) $(c_flags) -c -o $@ $<
#
# If $(quiet) is empty, the whole command will be printed.
# If it is set to "quiet_", only the short version will be printed. 
# If it is set to "silent_", nothing wil be printed at all, since
# the variable $(silent_cmd_cc_o_c) doesn't exist.

#	If the user wants quiet mode, echo short versions of the commands 
#	only and suppress the 'Entering/Leaving directory' messages

ifneq ($(KBUILD_VERBOSE),1)
  quiet=quiet_
  MAKEFLAGS += --no-print-directory
endif

#	If the user is running make -s (silent mode), suppress echoing of
#	commands

ifneq ($(findstring s,$(MAKEFLAGS)),)
  quiet=silent_
endif

export quiet

#
# Include the make variables (CC, etc...)
#

AS		= $(CROSS_COMPILE)as
LD		= $(CROSS_COMPILE)ld
CC		= $(CROSS_COMPILE)gcc
CPP		= $(CC) -E
AR		= $(CROSS_COMPILE)ar
NM		= $(CROSS_COMPILE)nm
STRIP		= $(CROSS_COMPILE)strip
OBJCOPY		= $(CROSS_COMPILE)objcopy
OBJDUMP		= $(CROSS_COMPILE)objdump
MAKEFILES	= $(TOPDIR)/.config
GENKSYMS	= /sbin/genksyms
DEPMOD		= /sbin/depmod
PERL		= perl
MODFLAGS	= -DMODULE
CFLAGS_MODULE   = $(MODFLAGS)
AFLAGS_MODULE   = $(MODFLAGS)
CFLAGS_KERNEL	=
AFLAGS_KERNEL	=
EXPORT_FLAGS    =
NOSTDINC_FLAGS  = -nostdinc -iwithprefix include

export	VERSION PATCHLEVEL SUBLEVEL EXTRAVERSION KERNELRELEASE ARCH \
	CONFIG_SHELL TOPDIR HPATH HOSTCC HOSTCFLAGS CROSS_COMPILE AS LD CC \
	CPP AR NM STRIP OBJCOPY OBJDUMP MAKE MAKEFILES GENKSYMS PERL

export CPPFLAGS EXPORT_FLAGS NOSTDINC_FLAGS OBJCOPYFLAGS
export CFLAGS CFLAGS_KERNEL CFLAGS_MODULE 
export AFLAGS AFLAGS_KERNEL AFLAGS_MODULE

<<<<<<< HEAD
=======
src	:= .
obj	:= .
srctree := $(TOPDIR)
objtree := $(TOPDIR)

export srctree objtree

>>>>>>> 516a1648
SUBDIRS		:= init kernel mm fs ipc lib drivers sound net

noconfig_targets := xconfig menuconfig config oldconfig randconfig \
		    defconfig allyesconfig allnoconfig allmodconfig \
		    clean mrproper distclean \
		    help tags TAGS sgmldocs psdocs pdfdocs htmldocs \
		    checkconfig checkhelp checkincludes

ifeq ($(filter $(noconfig_targets),$(MAKECMDGOALS)),)

# Here goes the main Makefile
# ===========================================================================
#
# If the user gave a *config target, it'll be handled in another
# section below, since in this case we cannot include .config
# Same goes for other targets like clean/mrproper etc, which
# don't need .config, either

#	In this section, we need .config

-include .config

#	If .config doesn't exist - tough luck

.config:
	@echo '***'
	@echo '*** You have not yet configured your kernel!'
	@echo '*** Please run some configurator (do "make xconfig" or'
	@echo '*** "make menuconfig" or "make oldconfig" or "make config").'
	@echo '***'
	@exit 1

#
# INSTALL_PATH specifies where to place the updated kernel and system map
# images.  Uncomment if you want to place them anywhere other than root.
#

#export	INSTALL_PATH=/boot

#
# INSTALL_MOD_PATH specifies a prefix to MODLIB for module directory
# relocations required by build roots.  This is not defined in the
# makefile but the arguement can be passed to make if needed.
#

MODLIB	:= $(INSTALL_MOD_PATH)/lib/modules/$(KERNELRELEASE)
export MODLIB

#
# standard CFLAGS
#

CPPFLAGS := -D__KERNEL__ -I$(HPATH)

CFLAGS := $(CPPFLAGS) -Wall -Wstrict-prototypes -Wno-trigraphs -O2 \
	  -fomit-frame-pointer -fno-strict-aliasing -fno-common
AFLAGS := -D__ASSEMBLY__ $(CPPFLAGS)

ifdef CONFIG_MODULES
EXPORT_FLAGS := -DEXPORT_SYMTAB
endif

# Link components for vmlinux
# ---------------------------------------------------------------------------

INIT		:= init/init.o
CORE_FILES	:= kernel/kernel.o mm/mm.o fs/fs.o ipc/ipc.o
LIBS		:= lib/lib.a
DRIVERS		:= drivers/built-in.o sound/sound.o
NETWORKS	:= net/network.o

include arch/$(ARCH)/Makefile

export	NETWORKS DRIVERS LIBS HEAD LDFLAGS MAKEBOOT ASFLAGS

# boot target
# ---------------------------------------------------------------------------

boot: vmlinux
	@$(MAKE) -C arch/$(ARCH)/boot

# Build vmlinux
# ---------------------------------------------------------------------------

#	This is a bit tricky: If we need to relink vmlinux, we want
#	the version number incremented, which means recompile init/version.o
#	and relink init/init.o. However, we cannot do this during the
#       normal descending-into-subdirs phase, since at that time
#       we cannot yet know if we will need to relink vmlinux.
#	So we descend into init/ inside the rule for vmlinux again.

vmlinux-objs := $(HEAD) $(INIT) $(CORE_FILES) $(LIBS) $(DRIVERS) $(NETWORKS)

quiet_cmd_link_vmlinux = LD     $@
cmd_link_vmlinux = $(LD) $(LDFLAGS) $(LDFLAGS_$(@F)) $(HEAD) $(INIT) \
		--start-group \
		$(CORE_FILES) \
		$(LIBS) \
		$(DRIVERS) \
		$(NETWORKS) \
		--end-group \
		-o vmlinux

#	set -e makes the rule exit immediately on error

define rule_link_vmlinux
	set -e
	echo '  Generating build number'
	. scripts/mkversion > .tmpversion
	mv -f .tmpversion .version
	+$(MAKE) -C init
	$(call cmd,link_vmlinux)
	$(cmd_link_vmlinux)
	echo 'cmd_$@ := $(cmd_link_vmlinux)' > $(@D)/.$(@F).cmd
	$(NM) vmlinux | grep -v '\(compiled\)\|\(\.o$$\)\|\( [aUw] \)\|\(\.\.ng$$\)\|\(LASH[RL]DI\)' | sort > System.map
endef

vmlinux: $(vmlinux-objs) FORCE
	$(call if_changed_rule,link_vmlinux)

#	The actual objects are generated when descending, 
#	make sure no implicit rule kicks in

$(sort $(vmlinux-objs)): $(SUBDIRS) ;

# 	Handle descending into subdirectories listed in $(SUBDIRS)

.PHONY: $(SUBDIRS)
$(SUBDIRS): .hdepend prepare
	@$(MAKE) -C $@

#	Things we need done before we descend to build or make
#	module versions are listed in "prepare"

.PHONY: prepare
prepare: include/linux/version.h include/asm include/config/MARKER
	@echo '  Starting the build. KBUILD_BUILTIN=$(KBUILD_BUILTIN) KBUILD_MODULES=$(KBUILD_MODULES)'

# Single targets
# ---------------------------------------------------------------------------

%.s: %.c FORCE
	@$(MAKE) -C $(@D) $(@F)
%.i: %.c FORCE
	@$(MAKE) -C $(@D) $(@F)
%.o: %.c FORCE
	@$(MAKE) -C $(@D) $(@F)
%.lst: %.c FORCE
	@$(MAKE) -C $(@D) $(@F)
%.s: %.S FORCE
	@$(MAKE) -C $(@D) $(@F)
%.o: %.S FORCE
	@$(MAKE) -C $(@D) $(@F)

# 	FIXME: The asm symlink changes when $(ARCH) changes. That's
#	hard to detect, but I suppose "make mrproper" is a good idea
#	before switching between archs anyway.

include/asm:
	@echo '  Making asm->asm-$(ARCH) symlink'
	@ln -s asm-$(ARCH) $@

# 	Split autoconf.h into include/linux/config/*

include/config/MARKER: scripts/split-include include/linux/autoconf.h
	@echo '  SPLIT  include/linux/autoconf.h -> include/config/*'
	@scripts/split-include include/linux/autoconf.h include/config
	@touch $@

# 	if .config is newer than include/linux/autoconf.h, someone tinkered
# 	with it and forgot to run make oldconfig

include/linux/autoconf.h: .config
	@echo '***'
	@echo '*** You changed .config w/o running make *config?'
	@echo '*** Please run "make oldconfig"'
	@echo '***'
	@exit 1

# Generate some files
# ---------------------------------------------------------------------------

#	version.h changes when $(KERNELRELEASE) etc change, as defined in
#	this Makefile

uts_len := 64

include/linux/version.h: Makefile
	@if expr length "$(KERNELRELEASE)" \> $(uts_len) >/dev/null ; then \
	  echo '"$(KERNELRELEASE)" exceeds $(uts_len) characters' >&2; \
	  exit 1; \
	fi;
	@echo -n '  Generating $@'
	@(echo \#define UTS_RELEASE \"$(KERNELRELEASE)\"; \
	  echo \#define LINUX_VERSION_CODE `expr $(VERSION) \\* 65536 + $(PATCHLEVEL) \\* 256 + $(SUBLEVEL)`; \
	 echo '#define KERNEL_VERSION(a,b,c) (((a) << 16) + ((b) << 8) + (c))'; \
	) > $@.tmp
	@$(update-if-changed)

# Helpers built in scripts/
# ---------------------------------------------------------------------------

scripts/fixdep scripts/split-include : scripts ;

.PHONY: scripts
scripts:
	@$(MAKE) -C scripts

# Generate module versions
# ---------------------------------------------------------------------------

# 	The targets are still named depend / dep for traditional
#	reasons, but the only thing we do here is generating
#	the module version checksums.

.PHONY: depend dep $(patsubst %,_sfdep_%,$(SUBDIRS))

depend dep: .hdepend

#	.hdepend is our (misnomed) marker for whether we've run
#	generated module versions

.hdepend: $(if $(filter dep depend,$(MAKECMDGOALS)),FORCE)
	@$(MAKE) include/linux/modversions.h
	@touch $@

ifdef CONFIG_MODVERSIONS

# 	Update modversions.h, but only if it would change.

include/linux/modversions.h: scripts/fixdep prepare FORCE
	@rm -rf .tmp_export-objs
	@$(MAKE) $(patsubst %,_sfdep_%,$(SUBDIRS))
	@echo -n '  Generating $@'
	@( echo "#ifndef _LINUX_MODVERSIONS_H";\
	   echo "#define _LINUX_MODVERSIONS_H"; \
	   echo "#include <linux/modsetver.h>"; \
	   for f in `cd .tmp_export-objs; find modules -name SCCS -prune -o -name BitKeeper -prune -o -name \*.ver -print | sort`; do \
	     echo "#include <linux/$${f}>"; \
	   done; \
	   echo "#endif"; \
	) > $@.tmp; \
	$(update-if-changed)

$(patsubst %,_sfdep_%,$(SUBDIRS)): FORCE
	@$(MAKE) -C $(patsubst _sfdep_%, %, $@) fastdep

else # !CONFIG_MODVERSIONS

.PHONY: include/linux/modversions.h

include/linux/modversions.h:

endif # CONFIG_MODVERSIONS

# ---------------------------------------------------------------------------
# Modules

ifdef CONFIG_MODULES

#	Build modules

ifdef CONFIG_MODVERSIONS
MODFLAGS += -include $(HPATH)/linux/modversions.h
endif

.PHONY: modules
modules: $(SUBDIRS)

#	Install modules

.PHONY: modules_install
modules_install: _modinst_ $(patsubst %, _modinst_%, $(SUBDIRS)) _modinst_post

.PHONY: _modinst_
_modinst_:
	@rm -rf $(MODLIB)/kernel
	@rm -f $(MODLIB)/build
	@mkdir -p $(MODLIB)/kernel
	@ln -s $(TOPDIR) $(MODLIB)/build

# If System.map exists, run depmod.  This deliberately does not have a
# dependency on System.map since that would run the dependency tree on
# vmlinux.  This depmod is only for convenience to give the initial
# boot a modules.dep even before / is mounted read-write.  However the
# boot script depmod is the master version.
ifeq "$(strip $(INSTALL_MOD_PATH))" ""
depmod_opts	:=
else
depmod_opts	:= -b $(INSTALL_MOD_PATH) -r
endif
.PHONY: _modinst_post
_modinst_post:
	if [ -r System.map ]; then $(DEPMOD) -ae -F System.map $(depmod_opts) $(KERNELRELEASE); fi

.PHONY: $(patsubst %, _modinst_%, $(SUBDIRS))
$(patsubst %, _modinst_%, $(SUBDIRS)) :
	@$(MAKE) -C $(patsubst _modinst_%, %, $@) modules_install

else # CONFIG_MODULES

# Modules not configured
# ---------------------------------------------------------------------------

modules modules_install: FORCE
	@echo
	@echo "The present kernel configuration has modules disabled."
	@echo "Type 'make config' and enable loadable module support."
	@echo "Then build a kernel with module support enabled."
	@echo
	@exit 1

endif # CONFIG_MODULES

# Generate asm-offsets.h 
# ---------------------------------------------------------------------------

define generate-asm-offsets.h
	(set -e; \
	 echo "#ifndef __ASM_OFFSETS_H__"; \
	 echo "#define __ASM_OFFSETS_H__"; \
	 echo "/*"; \
	 echo " * DO NOT MODIFY."; \
	 echo " *"; \
	 echo " * This file was generated by arch/$(ARCH)/Makefile"; \
	 echo " *"; \
	 echo " */"; \
	 echo ""; \
	 sed -ne "/^->/{s:^->\([^ ]*\) [\$$#]*\([^ ]*\) \(.*\):#define \1 \2 /* \3 */:; s:->::; p;}"; \
	 echo ""; \
	 echo "#endif" )
endef

# RPM target
# ---------------------------------------------------------------------------

#	If you do a make spec before packing the tarball you can rpm -ta it

spec:
	. scripts/mkspec >kernel.spec

#	Build a tar ball, generate an rpm from it and pack the result
#	There arw two bits of magic here
#	1) The use of /. to avoid tar packing just the symlink
#	2) Removing the .dep files as they have source paths in them that
#	   will become invalid

rpm:	clean spec
	find . -name SCCS -prune -o -name BitKeeper -prune -o \
		\( -size 0 -o -name .depend -o -name .hdepend \) \
		-type f -print | xargs rm -f
	set -e; \
	cd $(TOPDIR)/.. ; \
	ln -sf $(TOPDIR) $(KERNELPATH) ; \
	tar -cvz --exclude CVS -f $(KERNELPATH).tar.gz $(KERNELPATH)/. ; \
	rm $(KERNELPATH) ; \
	cd $(TOPDIR) ; \
	. scripts/mkversion > .version ; \
	rpm -ta $(TOPDIR)/../$(KERNELPATH).tar.gz ; \
	rm $(TOPDIR)/../$(KERNELPATH).tar.gz

else # ifeq ($(filter $(noconfig_targets),$(MAKECMDGOALS)),)

ifeq ($(filter-out $(noconfig_targets),$(MAKECMDGOALS)),)

# Targets which don't need .config
# ===========================================================================
#
# These targets basically have their own Makefile - not quite, but at
# least its own exclusive section in the same Makefile. The reason for
# this is the following:
# To know the configuration, the main Makefile has to include
# .config. That's a obviously a problem when .config doesn't exist
# yet, but that could be kludged around with only including it if it
# exists.
# However, the larger problem is: If you run make *config, make will
# include the old .config, then execute your *config. It will then
# notice that a piece it included (.config) did change and restart from
# scratch. Which will cause execution of *config again. You get the
# picture.
# If we don't explicitly let the Makefile know that .config is changed
# by *config (the old way), it won't reread .config after *config,
# thus working with possibly stale values - we don't that either.
#
# So we divide things: This part here is for making *config targets,
# and other targets which should work when no .config exists yet.
# The main part above takes care of the rest after a .config exists.

# Kernel configuration
# ---------------------------------------------------------------------------

.PHONY: oldconfig xconfig menuconfig config \
	make_with_config

xconfig:
	@$(MAKE) -C scripts kconfig.tk
	wish -f scripts/kconfig.tk

menuconfig:
	@$(MAKE) -C scripts lxdialog
	$(CONFIG_SHELL) scripts/Menuconfig arch/$(ARCH)/config.in

config:
	$(CONFIG_SHELL) scripts/Configure arch/$(ARCH)/config.in

oldconfig:
	$(CONFIG_SHELL) scripts/Configure -d arch/$(ARCH)/config.in

randconfig:
	$(CONFIG_SHELL) scripts/Configure -r arch/$(ARCH)/config.in

allyesconfig:
	$(CONFIG_SHELL) scripts/Configure -y arch/$(ARCH)/config.in

allnoconfig:
	$(CONFIG_SHELL) scripts/Configure -n arch/$(ARCH)/config.in

allmodconfig:
	$(CONFIG_SHELL) scripts/Configure -m arch/$(ARCH)/config.in

defconfig:
	yes '' | $(CONFIG_SHELL) scripts/Configure -d arch/$(ARCH)/config.in

# Cleaning up
# ---------------------------------------------------------------------------

#	files removed with 'make clean'
CLEAN_FILES += \
	include/linux/compile.h \
	vmlinux System.map \
	drivers/char/consolemap_deftbl.c drivers/video/promcon_tbl.c \
	drivers/char/conmakehash \
	drivers/char/drm/*-mod.c \
	drivers/char/defkeymap.c drivers/char/qtronixmap.c \
	drivers/pci/devlist.h drivers/pci/classlist.h drivers/pci/gen-devlist \
	drivers/zorro/devlist.h drivers/zorro/gen-devlist \
	sound/oss/bin2hex sound/oss/hex2hex \
	drivers/atm/fore200e_mkfirm drivers/atm/{pca,sba}*{.bin,.bin1,.bin2} \
	drivers/scsi/aic7xxx/aic7xxx_seq.h \
	drivers/scsi/aic7xxx/aic7xxx_reg.h \
	drivers/scsi/aic7xxx/aicasm/aicasm_gram.c \
	drivers/scsi/aic7xxx/aicasm/aicasm_scan.c \
	drivers/scsi/aic7xxx/aicasm/y.tab.h \
	drivers/scsi/aic7xxx/aicasm/aicasm \
	drivers/scsi/53c700_d.h drivers/scsi/sim710_d.h \
	drivers/scsi/53c7xx_d.h drivers/scsi/53c7xx_u.h \
	drivers/scsi/53c8xx_d.h drivers/scsi/53c8xx_u.h \
	net/802/cl2llc.c net/802/transit/pdutr.h net/802/transit/timertr.h \
	net/802/pseudo/pseudocode.h \
	net/khttpd/make_times_h net/khttpd/times.h \
	submenu*

# 	files removed with 'make mrproper'
MRPROPER_FILES += \
	include/linux/autoconf.h include/linux/version.h \
	drivers/net/hamradio/soundmodem/sm_tbl_{afsk1200,afsk2666,fsk9600}.h \
	drivers/net/hamradio/soundmodem/sm_tbl_{hapn4800,psk4800}.h \
	drivers/net/hamradio/soundmodem/sm_tbl_{afsk2400_7,afsk2400_8}.h \
	drivers/net/hamradio/soundmodem/gentbl \
	sound/oss/*_boot.h sound/oss/.*.boot \
	sound/oss/msndinit.c \
	sound/oss/msndperm.c \
	sound/oss/pndsperm.c \
	sound/oss/pndspini.c \
	drivers/atm/fore200e_*_fw.c drivers/atm/.fore200e_*.fw \
	.version .config* config.in config.old \
	scripts/tkparse scripts/kconfig.tk scripts/kconfig.tmp \
	scripts/lxdialog/*.o scripts/lxdialog/lxdialog \
	.menuconfig.log \
	include/asm \
	.hdepend scripts/split-include scripts/docproc \
	scripts/fixdep $(TOPDIR)/include/linux/modversions.h \
	tags TAGS kernel.spec \
	.tmpversion

# 	directories removed with 'make mrproper'
MRPROPER_DIRS += \
	.tmp_export-objs \
	include/config \
	$(TOPDIR)/include/linux/modules

#	That's our way to know about arch specific cleanup.

include arch/$(ARCH)/Makefile

clean:	archclean
	@echo 'Cleaning up'
	@find . -name SCCS -prune -o -name BitKeeper -prune -o \
		\( -name \*.[oas] -o -name core -o -name .\*.cmd -o \
		-name .\*.tmp -o -name .\*.d \) -type f -print \
		| grep -v lxdialog/ | xargs rm -f
	@rm -f $(CLEAN_FILES)
	@$(MAKE) -C Documentation/DocBook clean

mrproper: clean archmrproper
	@echo 'Making mrproper'
	@find . -name SCCS -prune -o -name BitKeeper -prune -o \
		\( -name .depend -o -name .\*.cmd \) \
		-type f -print | xargs rm -f
	@rm -f $(MRPROPER_FILES)
	@rm -rf $(MRPROPER_DIRS)
	@$(MAKE) -C Documentation/DocBook mrproper

distclean: mrproper
	@echo 'Making distclean'
	@find . -name SCCS -prune -o -name BitKeeper -prune -o \
		\( -not -type d \) -and \
	 	\( -name '*.orig' -o -name '*.rej' -o -name '*~' \
		-o -name '*.bak' -o -name '#*#' -o -name '.*.orig' \
	 	-o -name '.*.rej' -o -name '.SUMS' -o -size 0 \) -type f \
		-print | xargs rm -f

# Generate tags for editors
# ---------------------------------------------------------------------------

TAGS: FORCE
	{ find include/asm-${ARCH} -name SCCS -prune -o -name BitKeeper -prune \
		-o -name '*.h' -print ; \
	find include -name SCCS -prune -o -name BitKeeper -prune -o \
		-type d \( -name "asm-*" -o -name config \) -prune -o \
		-name '*.h' -print ; \
	find $(SUBDIRS) init arch/${ARCH} \
		-name SCCS -prune -o -name BitKeeper -prune -o \
		-name '*.[chS]' -print ; } | grep -v SCCS | etags -

# 	Exuberant ctags works better with -I
tags: FORCE
	CTAGSF=`ctags --version | grep -i exuberant >/dev/null && echo "-I __initdata,__exitdata,EXPORT_SYMBOL,EXPORT_SYMBOL_NOVERS"`; \
	ctags $$CTAGSF `find include/asm-$(ARCH) -name SCCS -prune -o -name BitKeeper -prune -o -name '*.h' -print` && \
	find include -name SCCS -prune -o -name BitKeeper -prune -o \
		-type d \( -name "asm-*" -o -name config \) -prune -o \
		-name '*.h' -print | xargs ctags $$CTAGSF -a && \
	find $(SUBDIRS) init -name SCCS -prune -o -name BitKeeper -prune -o \
		-name '*.[ch]' -print | xargs ctags $$CTAGSF -a

# Brief documentation of the typical targets used
# ---------------------------------------------------------------------------

help:
	@echo  'Cleaning targets:'
	@echo  '  clean		- remove most generated files but keep the config'
	@echo  '  mrproper	- remove all generated files including the config'
	@echo  '  distclean	- mrproper + remove files generated by editors and patch'
	@echo  ''
	@echo  'Configuration targets:'
	@echo  '  oldconfig	- Update current config utilising a line-oriented program'
	@echo  '  menuconfig	- Update current config utilising a menu based program'
	@echo  '  xconfig	- Update current config utilising a X-based program'
	@echo  '  defconfig	- New config with default answer to all options'
	@echo  '  allmodconfig	- New config selecting modules when possible'
	@echo  '  allyesconfig	- New config where all options are accepted with yes'
	@echo  '  allnoconfig	- New minimal config'
	@echo  ''
	@echo  'Other generic targets:'
	@echo  '  all		- Build all targets marked with [*]'
	@echo  '  dep           - Create module version information'
	@echo  '* vmlinux	- Build the bare kernel'
	@echo  '* modules	- Build all modules'
	@echo  '  dir/file.[ois]- Build specified target only'
	@echo  '  rpm		- Build a kernel as an RPM package'
	@echo  '  tags/TAGS	- Generate tags file for editors'
	@echo  ''
	@echo  'Documentation targets:'
	@$(MAKE) --no-print-directory -f Documentation/DocBook/Makefile dochelp
	@echo  ''
	@echo  'Architecture specific targets ($(ARCH)):'
	@$(MAKE) --no-print-directory -f arch/$(ARCH)/boot/Makefile archhelp
	@echo  ''
	@echo  'Execute "make" or "make all" to build all targets marked with [*] '
	@echo  'For further info browse Documentation/kbuild/*'
 

# Documentation targets
# ---------------------------------------------------------------------------

sgmldocs psdocs pdfdocs htmldocs:
	@$(MAKE) -C Documentation/DocBook $@


# Scripts to check various things for consistency
# ---------------------------------------------------------------------------

checkconfig:
	find * -name SCCS -prune -o -name BitKeeper -prune -o \
		-name '*.[hcS]' -type f -print | sort \
		| xargs $(PERL) -w scripts/checkconfig.pl

checkhelp:
	find * -name SCCS -prune -o -name BitKeeper -prune -o \
		-name [cC]onfig.in -print | sort \
		| xargs $(PERL) -w scripts/checkhelp.pl

checkincludes:
	find * -name SCCS -prune -o -name BitKeeper -prune -o \
		-name '*.[hcS]' -type f -print | sort \
		| xargs $(PERL) -w scripts/checkincludes.pl

else # ifneq ($(filter-out $(noconfig_targets),$(MAKECMDGOALS)),)

# We're called with both targets which do and do not need
# .config included. Handle them one after the other.
# ===========================================================================

%:: FORCE
	$(MAKE) $@

endif # ifeq ($(filter-out $(noconfig_targets),$(MAKECMDGOALS)),)
endif # ifeq ($(filter $(noconfig_targets),$(MAKECMDGOALS)),)

# FIXME Should go into a make.lib or something 
# ===========================================================================

# read all saved command lines

cmd_files := $(wildcard .*.cmd)
ifneq ($(cmd_files),)
  include $(cmd_files)
endif

# Usage: $(call if_changed_rule,foo)
# will check if $(cmd_foo) changed, or any of the prequisites changed,
# and if so will execute $(rule_foo)

if_changed_rule = $(if $(strip $? \
		               $(filter-out $(cmd_$(1)),$(cmd_$(@F)))\
			       $(filter-out $(cmd_$(@F)),$(cmd_$(1)))),\
	               @$(rule_$(1)))

# If quiet is set, only print short version of command

cmd = @$(if $($(quiet)cmd_$(1)),echo '  $($(quiet)cmd_$(1))' &&) $(cmd_$(1))

define update-if-changed
	if [ -r $@ ] && cmp -s $@ $@.tmp; then \
		echo ' (unchanged)'; \
		rm -f $@.tmp; \
	else \
		echo ' (updated)'; \
		mv -f $@.tmp $@; \
	fi
endef


FORCE:<|MERGE_RESOLUTION|>--- conflicted
+++ resolved
@@ -150,8 +150,6 @@
 export CFLAGS CFLAGS_KERNEL CFLAGS_MODULE 
 export AFLAGS AFLAGS_KERNEL AFLAGS_MODULE
 
-<<<<<<< HEAD
-=======
 src	:= .
 obj	:= .
 srctree := $(TOPDIR)
@@ -159,7 +157,6 @@
 
 export srctree objtree
 
->>>>>>> 516a1648
 SUBDIRS		:= init kernel mm fs ipc lib drivers sound net
 
 noconfig_targets := xconfig menuconfig config oldconfig randconfig \
