--- conflicted
+++ resolved
@@ -1,12 +1,7 @@
 VERSION = 2
 PATCHLEVEL = 6
-<<<<<<< HEAD
-SUBLEVEL = 7
+SUBLEVEL = 8
 EXTRAVERSION = -$(shell echo $(CONFIG_RELEASE)-$(CONFIG_CFGNAME))
-=======
-SUBLEVEL = 8
-EXTRAVERSION =
->>>>>>> e8ce2f4e
 NAME=Zonked Quokka
 
 # *DOCUMENTATION*
