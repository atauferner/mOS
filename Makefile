VERSION = 2
PATCHLEVEL = 6
SUBLEVEL = 21
<<<<<<< HEAD
EXTRAVERSION = -rc4-git8
=======
EXTRAVERSION = -rc5
>>>>>>> e0f2e3a0
NAME = Nocturnal Monster Puppy

# *DOCUMENTATION*
# To see a list of typical targets execute "make help"
# More info can be located in ./README
# Comments in this file are targeted only to the developer, do not
# expect to learn how to build the kernel reading this file.

# Do not:
# o  use make's built-in rules and variables
#    (this increases performance and avoid hard-to-debug behavour);
# o  print "Entering directory ...";
MAKEFLAGS += -rR --no-print-directory

# We are using a recursive build, so we need to do a little thinking
# to get the ordering right.
#
# Most importantly: sub-Makefiles should only ever modify files in
# their own directory. If in some directory we have a dependency on
# a file in another dir (which doesn't happen often, but it's often
# unavoidable when linking the built-in.o targets which finally
# turn into vmlinux), we will call a sub make in that other dir, and
# after that we are sure that everything which is in that other dir
# is now up to date.
#
# The only cases where we need to modify files which have global
# effects are thus separated out and done before the recursive
# descending is started. They are now explicitly listed as the
# prepare rule.

# To put more focus on warnings, be less verbose as default
# Use 'make V=1' to see the full commands

ifdef V
  ifeq ("$(origin V)", "command line")
    KBUILD_VERBOSE = $(V)
  endif
endif
ifndef KBUILD_VERBOSE
  KBUILD_VERBOSE = 0
endif

# Call a source code checker (by default, "sparse") as part of the
# C compilation.
#
# Use 'make C=1' to enable checking of only re-compiled files.
# Use 'make C=2' to enable checking of *all* source files, regardless
# of whether they are re-compiled or not.
#
# See the file "Documentation/sparse.txt" for more details, including
# where to get the "sparse" utility.

ifdef C
  ifeq ("$(origin C)", "command line")
    KBUILD_CHECKSRC = $(C)
  endif
endif
ifndef KBUILD_CHECKSRC
  KBUILD_CHECKSRC = 0
endif

# Use make M=dir to specify directory of external module to build
# Old syntax make ... SUBDIRS=$PWD is still supported
# Setting the environment variable KBUILD_EXTMOD take precedence
ifdef SUBDIRS
  KBUILD_EXTMOD ?= $(SUBDIRS)
endif
ifdef M
  ifeq ("$(origin M)", "command line")
    KBUILD_EXTMOD := $(M)
  endif
endif


# kbuild supports saving output files in a separate directory.
# To locate output files in a separate directory two syntaxes are supported.
# In both cases the working directory must be the root of the kernel src.
# 1) O=
# Use "make O=dir/to/store/output/files/"
#
# 2) Set KBUILD_OUTPUT
# Set the environment variable KBUILD_OUTPUT to point to the directory
# where the output files shall be placed.
# export KBUILD_OUTPUT=dir/to/store/output/files/
# make
#
# The O= assignment takes precedence over the KBUILD_OUTPUT environment
# variable.


# KBUILD_SRC is set on invocation of make in OBJ directory
# KBUILD_SRC is not intended to be used by the regular user (for now)
ifeq ($(KBUILD_SRC),)

# OK, Make called in directory where kernel src resides
# Do we want to locate output files in a separate directory?
ifdef O
  ifeq ("$(origin O)", "command line")
    KBUILD_OUTPUT := $(O)
  endif
endif

# That's our default target when none is given on the command line
PHONY := _all
_all:

ifneq ($(KBUILD_OUTPUT),)
# Invoke a second make in the output directory, passing relevant variables
# check that the output directory actually exists
saved-output := $(KBUILD_OUTPUT)
KBUILD_OUTPUT := $(shell cd $(KBUILD_OUTPUT) && /bin/pwd)
$(if $(KBUILD_OUTPUT),, \
     $(error output directory "$(saved-output)" does not exist))

PHONY += $(MAKECMDGOALS)

$(filter-out _all,$(MAKECMDGOALS)) _all:
	$(if $(KBUILD_VERBOSE:1=),@)$(MAKE) -C $(KBUILD_OUTPUT) \
	KBUILD_SRC=$(CURDIR) \
	KBUILD_EXTMOD="$(KBUILD_EXTMOD)" -f $(CURDIR)/Makefile $@

# Leave processing to above invocation of make
skip-makefile := 1
endif # ifneq ($(KBUILD_OUTPUT),)
endif # ifeq ($(KBUILD_SRC),)

# We process the rest of the Makefile if this is the final invocation of make
ifeq ($(skip-makefile),)

# If building an external module we do not care about the all: rule
# but instead _all depend on modules
PHONY += all
ifeq ($(KBUILD_EXTMOD),)
_all: all
else
_all: modules
endif

srctree		:= $(if $(KBUILD_SRC),$(KBUILD_SRC),$(CURDIR))
TOPDIR		:= $(srctree)
# FIXME - TOPDIR is obsolete, use srctree/objtree
objtree		:= $(CURDIR)
src		:= $(srctree)
obj		:= $(objtree)

VPATH		:= $(srctree)$(if $(KBUILD_EXTMOD),:$(KBUILD_EXTMOD))

export srctree objtree VPATH TOPDIR


# SUBARCH tells the usermode build what the underlying arch is.  That is set
# first, and if a usermode build is happening, the "ARCH=um" on the command
# line overrides the setting of ARCH below.  If a native build is happening,
# then ARCH is assigned, getting whatever value it gets normally, and 
# SUBARCH is subsequently ignored.

SUBARCH := $(shell uname -m | sed -e s/i.86/i386/ -e s/sun4u/sparc64/ \
				  -e s/arm.*/arm/ -e s/sa110/arm/ \
				  -e s/s390x/s390/ -e s/parisc64/parisc/ \
				  -e s/ppc.*/powerpc/ -e s/mips.*/mips/ )

# Cross compiling and selecting different set of gcc/bin-utils
# ---------------------------------------------------------------------------
#
# When performing cross compilation for other architectures ARCH shall be set
# to the target architecture. (See arch/* for the possibilities).
# ARCH can be set during invocation of make:
# make ARCH=ia64
# Another way is to have ARCH set in the environment.
# The default ARCH is the host where make is executed.

# CROSS_COMPILE specify the prefix used for all executables used
# during compilation. Only gcc and related bin-utils executables
# are prefixed with $(CROSS_COMPILE).
# CROSS_COMPILE can be set on the command line
# make CROSS_COMPILE=ia64-linux-
# Alternatively CROSS_COMPILE can be set in the environment.
# Default value for CROSS_COMPILE is not to prefix executables
# Note: Some architectures assign CROSS_COMPILE in their arch/*/Makefile

ARCH		?= $(SUBARCH)
CROSS_COMPILE	?=

# Architecture as present in compile.h
UTS_MACHINE := $(ARCH)

KCONFIG_CONFIG	?= .config

# SHELL used by kbuild
CONFIG_SHELL := $(shell if [ -x "$$BASH" ]; then echo $$BASH; \
	  else if [ -x /bin/bash ]; then echo /bin/bash; \
	  else echo sh; fi ; fi)

HOSTCC       = gcc
HOSTCXX      = g++
HOSTCFLAGS   = -Wall -Wstrict-prototypes -O2 -fomit-frame-pointer
HOSTCXXFLAGS = -O2

# Decide whether to build built-in, modular, or both.
# Normally, just do built-in.

KBUILD_MODULES :=
KBUILD_BUILTIN := 1

#	If we have only "make modules", don't compile built-in objects.
#	When we're building modules with modversions, we need to consider
#	the built-in objects during the descend as well, in order to
#	make sure the checksums are up to date before we record them.

ifeq ($(MAKECMDGOALS),modules)
  KBUILD_BUILTIN := $(if $(CONFIG_MODVERSIONS),1)
endif

#	If we have "make <whatever> modules", compile modules
#	in addition to whatever we do anyway.
#	Just "make" or "make all" shall build modules as well

ifneq ($(filter all _all modules,$(MAKECMDGOALS)),)
  KBUILD_MODULES := 1
endif

ifeq ($(MAKECMDGOALS),)
  KBUILD_MODULES := 1
endif

export KBUILD_MODULES KBUILD_BUILTIN
export KBUILD_CHECKSRC KBUILD_SRC KBUILD_EXTMOD

# Beautify output
# ---------------------------------------------------------------------------
#
# Normally, we echo the whole command before executing it. By making
# that echo $($(quiet)$(cmd)), we now have the possibility to set
# $(quiet) to choose other forms of output instead, e.g.
#
#         quiet_cmd_cc_o_c = Compiling $(RELDIR)/$@
#         cmd_cc_o_c       = $(CC) $(c_flags) -c -o $@ $<
#
# If $(quiet) is empty, the whole command will be printed.
# If it is set to "quiet_", only the short version will be printed. 
# If it is set to "silent_", nothing will be printed at all, since
# the variable $(silent_cmd_cc_o_c) doesn't exist.
#
# A simple variant is to prefix commands with $(Q) - that's useful
# for commands that shall be hidden in non-verbose mode.
#
#	$(Q)ln $@ :<
#
# If KBUILD_VERBOSE equals 0 then the above command will be hidden.
# If KBUILD_VERBOSE equals 1 then the above command is displayed.

ifeq ($(KBUILD_VERBOSE),1)
  quiet =
  Q =
else
  quiet=quiet_
  Q = @
endif

# If the user is running make -s (silent mode), suppress echoing of
# commands

ifneq ($(findstring s,$(MAKEFLAGS)),)
  quiet=silent_
endif

export quiet Q KBUILD_VERBOSE


# Look for make include files relative to root of kernel src
MAKEFLAGS += --include-dir=$(srctree)

# We need some generic definitions.
include $(srctree)/scripts/Kbuild.include

# Make variables (CC, etc...)

AS		= $(CROSS_COMPILE)as
LD		= $(CROSS_COMPILE)ld
CC		= $(CROSS_COMPILE)gcc
CPP		= $(CC) -E
AR		= $(CROSS_COMPILE)ar
NM		= $(CROSS_COMPILE)nm
STRIP		= $(CROSS_COMPILE)strip
OBJCOPY		= $(CROSS_COMPILE)objcopy
OBJDUMP		= $(CROSS_COMPILE)objdump
AWK		= awk
GENKSYMS	= scripts/genksyms/genksyms
DEPMOD		= /sbin/depmod
KALLSYMS	= scripts/kallsyms
PERL		= perl
CHECK		= sparse

CHECKFLAGS     := -D__linux__ -Dlinux -D__STDC__ -Dunix -D__unix__ -Wbitwise $(CF)
MODFLAGS	= -DMODULE
CFLAGS_MODULE   = $(MODFLAGS)
AFLAGS_MODULE   = $(MODFLAGS)
LDFLAGS_MODULE  = -r
CFLAGS_KERNEL	=
AFLAGS_KERNEL	=


# Use LINUXINCLUDE when you must reference the include/ directory.
# Needed to be compatible with the O= option
LINUXINCLUDE    := -Iinclude \
                   $(if $(KBUILD_SRC),-Iinclude2 -I$(srctree)/include) \
		   -include include/linux/autoconf.h

CPPFLAGS        := -D__KERNEL__ $(LINUXINCLUDE)

CFLAGS          := -Wall -Wundef -Wstrict-prototypes -Wno-trigraphs \
                   -Werror-implicit-function-declaration \
                   -fno-strict-aliasing -fno-common
AFLAGS          := -D__ASSEMBLY__

# Warn about unsupported modules in kernels built inside Autobuild
ifneq ($(wildcard /.buildenv),)
CFLAGS		+= -DUNSUPPORTED_MODULES=2
endif

# Read KERNELRELEASE from include/config/kernel.release (if it exists)
KERNELRELEASE = $(shell cat include/config/kernel.release 2> /dev/null)
KERNELVERSION = $(VERSION).$(PATCHLEVEL).$(SUBLEVEL)$(EXTRAVERSION)

export VERSION PATCHLEVEL SUBLEVEL KERNELRELEASE KERNELVERSION
export ARCH CONFIG_SHELL HOSTCC HOSTCFLAGS CROSS_COMPILE AS LD CC
export CPP AR NM STRIP OBJCOPY OBJDUMP MAKE AWK GENKSYMS PERL UTS_MACHINE
export HOSTCXX HOSTCXXFLAGS LDFLAGS_MODULE CHECK CHECKFLAGS

export CPPFLAGS NOSTDINC_FLAGS LINUXINCLUDE OBJCOPYFLAGS LDFLAGS
export CFLAGS CFLAGS_KERNEL CFLAGS_MODULE
export AFLAGS AFLAGS_KERNEL AFLAGS_MODULE

# When compiling out-of-tree modules, put MODVERDIR in the module
# tree rather than in the kernel tree. The kernel tree might
# even be read-only.
export MODVERDIR := $(if $(KBUILD_EXTMOD),$(firstword $(KBUILD_EXTMOD))/).tmp_versions

# Files to ignore in find ... statements

RCS_FIND_IGNORE := \( -name SCCS -o -name BitKeeper -o -name .svn -o -name CVS -o -name .pc -o -name .hg -o -name .git \) -prune -o
export RCS_TAR_IGNORE := --exclude SCCS --exclude BitKeeper --exclude .svn --exclude CVS --exclude .pc --exclude .hg --exclude .git

# ===========================================================================
# Rules shared between *config targets and build targets

# Basic helpers built in scripts/
PHONY += scripts_basic
scripts_basic:
	$(Q)$(MAKE) $(build)=scripts/basic

# To avoid any implicit rule to kick in, define an empty command.
scripts/basic/%: scripts_basic ;

PHONY += outputmakefile
# outputmakefile generates a Makefile in the output directory, if using a
# separate output directory. This allows convenient use of make in the
# output directory.
outputmakefile:
ifneq ($(KBUILD_SRC),)
	$(Q)$(CONFIG_SHELL) $(srctree)/scripts/mkmakefile \
	    $(srctree) $(objtree) $(VERSION) $(PATCHLEVEL)
endif

# To make sure we do not include .config for any of the *config targets
# catch them early, and hand them over to scripts/kconfig/Makefile
# It is allowed to specify more targets when calling make, including
# mixing *config targets and build targets.
# For example 'make oldconfig all'.
# Detect when mixed targets is specified, and make a second invocation
# of make so .config is not included in this case either (for *config).

no-dot-config-targets := clean mrproper distclean \
			 cscope TAGS tags help %docs check% \
			 include/linux/version.h headers_% \
			 kernelrelease kernelversion

config-targets := 0
mixed-targets  := 0
dot-config     := 1

ifneq ($(filter $(no-dot-config-targets), $(MAKECMDGOALS)),)
	ifeq ($(filter-out $(no-dot-config-targets), $(MAKECMDGOALS)),)
		dot-config := 0
	endif
endif

ifeq ($(KBUILD_EXTMOD),)
        ifneq ($(filter config %config,$(MAKECMDGOALS)),)
                config-targets := 1
                ifneq ($(filter-out config %config,$(MAKECMDGOALS)),)
                        mixed-targets := 1
                endif
        endif
endif

ifeq ($(mixed-targets),1)
# ===========================================================================
# We're called with mixed targets (*config and build targets).
# Handle them one by one.

%:: FORCE
	$(Q)$(MAKE) -C $(srctree) KBUILD_SRC= $@

else
ifeq ($(config-targets),1)
# ===========================================================================
# *config targets only - make sure prerequisites are updated, and descend
# in scripts/kconfig to make the *config target

# Read arch specific Makefile to set KBUILD_DEFCONFIG as needed.
# KBUILD_DEFCONFIG may point out an alternative default configuration
# used for 'make defconfig'
include $(srctree)/arch/$(ARCH)/Makefile
export KBUILD_DEFCONFIG

config %config: scripts_basic outputmakefile FORCE
	$(Q)mkdir -p include/linux include/config
	$(Q)$(MAKE) $(build)=scripts/kconfig $@

else
# ===========================================================================
# Build targets only - this includes vmlinux, arch specific targets, clean
# targets and others. In general all targets except *config targets.

ifeq ($(KBUILD_EXTMOD),)
# Additional helpers built in scripts/
# Carefully list dependencies so we do not try to build scripts twice
# in parallel
PHONY += scripts
scripts: scripts_basic include/config/auto.conf
	$(Q)$(MAKE) $(build)=$(@)

# Objects we will link into vmlinux / subdirs we need to visit
init-y		:= init/
drivers-y	:= drivers/ sound/
net-y		:= net/
libs-y		:= lib/
core-y		:= usr/
endif # KBUILD_EXTMOD

ifeq ($(dot-config),1)
# Read in config
-include include/config/auto.conf

ifeq ($(KBUILD_EXTMOD),)
# Read in dependencies to all Kconfig* files, make sure to run
# oldconfig if changes are detected.
-include include/config/auto.conf.cmd

# To avoid any implicit rule to kick in, define an empty command
$(KCONFIG_CONFIG) include/config/auto.conf.cmd: ;

# If .config is newer than include/config/auto.conf, someone tinkered
# with it and forgot to run make oldconfig.
# if auto.conf.cmd is missing then we are probably in a cleaned tree so
# we execute the config step to be sure to catch updated Kconfig files
include/config/auto.conf: $(KCONFIG_CONFIG) include/config/auto.conf.cmd
	$(Q)$(MAKE) -f $(srctree)/Makefile silentoldconfig
else
# external modules needs include/linux/autoconf.h and include/config/auto.conf
# but do not care if they are up-to-date. Use auto.conf to trigger the test
PHONY += include/config/auto.conf

include/config/auto.conf:
	$(Q)test -e include/linux/autoconf.h -a -e $@ || (		\
	echo;								\
	echo "  ERROR: Kernel configuration is invalid.";		\
	echo "         include/linux/autoconf.h or $@ are missing.";	\
	echo "         Run 'make oldconfig && make prepare' on kernel src to fix it.";	\
	echo;								\
	/bin/false)

endif # KBUILD_EXTMOD

else
# Dummy target needed, because used as prerequisite
include/config/auto.conf: ;
endif # $(dot-config)

# The all: target is the default when no target is given on the
# command line.
# This allow a user to issue only 'make' to build a kernel including modules
# Defaults vmlinux but it is usually overridden in the arch makefile
all: vmlinux

ifdef CONFIG_CC_OPTIMIZE_FOR_SIZE
CFLAGS		+= -Os
else
CFLAGS		+= -O2
endif

include $(srctree)/arch/$(ARCH)/Makefile

ifdef CONFIG_FRAME_POINTER
CFLAGS		+= -fno-omit-frame-pointer $(call cc-option,-fno-optimize-sibling-calls,)
else
CFLAGS		+= -fomit-frame-pointer
endif

ifdef CONFIG_DEBUG_INFO
CFLAGS		+= -g
endif

# Force gcc to behave correct even for buggy distributions
CFLAGS          += $(call cc-option, -fno-stack-protector)

# arch Makefile may override CC so keep this after arch Makefile is included
NOSTDINC_FLAGS += -nostdinc -isystem $(shell $(CC) -print-file-name=include)
CHECKFLAGS     += $(NOSTDINC_FLAGS)

# warn about C99 declaration after statement
CFLAGS += $(call cc-option,-Wdeclaration-after-statement,)

# disable pointer signed / unsigned warnings in gcc 4.0
CFLAGS += $(call cc-option,-Wno-pointer-sign,)

# Default kernel image to build when no specific target is given.
# KBUILD_IMAGE may be overruled on the command line or
# set in the environment
# Also any assignments in arch/$(ARCH)/Makefile take precedence over
# this default value
export KBUILD_IMAGE ?= vmlinux

#
# INSTALL_PATH specifies where to place the updated kernel and system map
# images. Default is /boot, but you can set it to other values
export	INSTALL_PATH ?= /boot

#
# INSTALL_MOD_PATH specifies a prefix to MODLIB for module directory
# relocations required by build roots.  This is not defined in the
# makefile but the argument can be passed to make if needed.
#

MODLIB	= $(INSTALL_MOD_PATH)/lib/modules/$(KERNELRELEASE)
export MODLIB

#
#  INSTALL_MOD_STRIP, if defined, will cause modules to be
#  stripped after they are installed.  If INSTALL_MOD_STRIP is '1', then
#  the default option --strip-debug will be used.  Otherwise,
#  INSTALL_MOD_STRIP will used as the options to the strip command.

ifdef INSTALL_MOD_STRIP
ifeq ($(INSTALL_MOD_STRIP),1)
mod_strip_cmd = $(STRIP) --strip-debug
else
mod_strip_cmd = $(STRIP) $(INSTALL_MOD_STRIP)
endif # INSTALL_MOD_STRIP=1
else
mod_strip_cmd = true
endif # INSTALL_MOD_STRIP
export mod_strip_cmd


ifeq ($(KBUILD_EXTMOD),)
core-y		+= kernel/ mm/ fs/ ipc/ security/ crypto/ block/
core-$(CONFIG_KDB) += kdb/

vmlinux-dirs	:= $(patsubst %/,%,$(filter %/, $(init-y) $(init-m) \
		     $(core-y) $(core-m) $(drivers-y) $(drivers-m) \
		     $(net-y) $(net-m) $(libs-y) $(libs-m)))

vmlinux-alldirs	:= $(sort $(vmlinux-dirs) $(patsubst %/,%,$(filter %/, \
		     $(init-n) $(init-) \
		     $(core-n) $(core-) $(drivers-n) $(drivers-) \
		     $(net-n)  $(net-)  $(libs-n)    $(libs-))))

init-y		:= $(patsubst %/, %/built-in.o, $(init-y))
core-y		:= $(patsubst %/, %/built-in.o, $(core-y))
drivers-y	:= $(patsubst %/, %/built-in.o, $(drivers-y))
net-y		:= $(patsubst %/, %/built-in.o, $(net-y))
libs-y1		:= $(patsubst %/, %/lib.a, $(libs-y))
libs-y2		:= $(patsubst %/, %/built-in.o, $(libs-y))
libs-y		:= $(libs-y1) $(libs-y2)

# Build vmlinux
# ---------------------------------------------------------------------------
# vmlinux is built from the objects selected by $(vmlinux-init) and
# $(vmlinux-main). Most are built-in.o files from top-level directories
# in the kernel tree, others are specified in arch/$(ARCH)Makefile.
# Ordering when linking is important, and $(vmlinux-init) must be first.
#
# vmlinux
#   ^
#   |
#   +-< $(vmlinux-init)
#   |   +--< init/version.o + more
#   |
#   +--< $(vmlinux-main)
#   |    +--< driver/built-in.o mm/built-in.o + more
#   |
#   +-< kallsyms.o (see description in CONFIG_KALLSYMS section)
#
# vmlinux version (uname -v) cannot be updated during normal
# descending-into-subdirs phase since we do not yet know if we need to
# update vmlinux.
# Therefore this step is delayed until just before final link of vmlinux -
# except in the kallsyms case where it is done just before adding the
# symbols to the kernel.
#
# System.map is generated to document addresses of all kernel symbols

vmlinux-init := $(head-y) $(init-y)
vmlinux-main := $(core-y) $(libs-y) $(drivers-y) $(net-y)
vmlinux-all  := $(vmlinux-init) $(vmlinux-main)
vmlinux-lds  := arch/$(ARCH)/kernel/vmlinux.lds

# Rule to link vmlinux - also used during CONFIG_KALLSYMS
# May be overridden by arch/$(ARCH)/Makefile
quiet_cmd_vmlinux__ ?= LD      $@
      cmd_vmlinux__ ?= $(LD) $(LDFLAGS) $(LDFLAGS_vmlinux) -o $@ \
      -T $(vmlinux-lds) $(vmlinux-init)                          \
      --start-group $(vmlinux-main) --end-group                  \
      $(filter-out $(vmlinux-lds) $(vmlinux-init) $(vmlinux-main) FORCE ,$^)

# Generate new vmlinux version
quiet_cmd_vmlinux_version = GEN     .version
      cmd_vmlinux_version = set -e;                     \
	if [ ! -r .version ]; then			\
	  rm -f .version;				\
	  echo 1 >.version;				\
	else						\
	  mv .version .old_version;			\
	  expr 0$$(cat .old_version) + 1 >.version;	\
	fi;						\
	$(MAKE) $(build)=init

# Generate System.map
quiet_cmd_sysmap = SYSMAP
      cmd_sysmap = $(CONFIG_SHELL) $(srctree)/scripts/mksysmap

# Link of vmlinux
# If CONFIG_KALLSYMS is set .version is already updated
# Generate System.map and verify that the content is consistent
# Use + in front of the vmlinux_version rule to silent warning with make -j2
# First command is ':' to allow us to use + in front of the rule
define rule_vmlinux__
	:
	$(if $(CONFIG_KALLSYMS),,+$(call cmd,vmlinux_version))

	$(call cmd,vmlinux__)
	$(Q)echo 'cmd_$@ := $(cmd_vmlinux__)' > $(@D)/.$(@F).cmd

	$(Q)$(if $($(quiet)cmd_sysmap),                                      \
	  echo '  $($(quiet)cmd_sysmap)  System.map' &&)                     \
	$(cmd_sysmap) $@ System.map;                                         \
	if [ $$? -ne 0 ]; then                                               \
		rm -f $@;                                                    \
		/bin/false;                                                  \
	fi;
	$(verify_kallsyms)
endef


ifdef CONFIG_KALLSYMS
# Generate section listing all symbols and add it into vmlinux $(kallsyms.o)
# It's a three stage process:
# o .tmp_vmlinux1 has all symbols and sections, but __kallsyms is
#   empty
#   Running kallsyms on that gives us .tmp_kallsyms1.o with
#   the right size - vmlinux version (uname -v) is updated during this step
# o .tmp_vmlinux2 now has a __kallsyms section of the right size,
#   but due to the added section, some addresses have shifted.
#   From here, we generate a correct .tmp_kallsyms2.o
# o The correct .tmp_kallsyms2.o is linked into the final vmlinux.
# o Verify that the System.map from vmlinux matches the map from
#   .tmp_vmlinux2, just in case we did not generate kallsyms correctly.
# o If CONFIG_KALLSYMS_EXTRA_PASS is set, do an extra pass using
#   .tmp_vmlinux3 and .tmp_kallsyms3.o.  This is only meant as a
#   temporary bypass to allow the kernel to be built while the
#   maintainers work out what went wrong with kallsyms.

ifdef CONFIG_KALLSYMS_EXTRA_PASS
last_kallsyms := 3
else
last_kallsyms := 2
endif

kallsyms.o := .tmp_kallsyms$(last_kallsyms).o

define verify_kallsyms
	$(Q)$(if $($(quiet)cmd_sysmap),                                      \
	  echo '  $($(quiet)cmd_sysmap)  .tmp_System.map' &&)                \
	  $(cmd_sysmap) .tmp_vmlinux$(last_kallsyms) .tmp_System.map
	$(Q)cmp -s System.map .tmp_System.map ||                             \
		(echo Inconsistent kallsyms data;                            \
		 echo Try setting CONFIG_KALLSYMS_EXTRA_PASS;                \
		 rm .tmp_kallsyms* ; /bin/false )
endef

# Update vmlinux version before link
# Use + in front of this rule to silent warning about make -j1
# First command is ':' to allow us to use + in front of this rule
cmd_ksym_ld = $(cmd_vmlinux__)
define rule_ksym_ld
	: 
	+$(call cmd,vmlinux_version)
	$(call cmd,vmlinux__)
	$(Q)echo 'cmd_$@ := $(cmd_vmlinux__)' > $(@D)/.$(@F).cmd
endef

# Generate .S file with all kernel symbols
quiet_cmd_kallsyms = KSYM    $@
      cmd_kallsyms = $(NM) -n $< | $(KALLSYMS) \
                     $(if $(CONFIG_KALLSYMS_ALL),--all-symbols) > $@

.tmp_kallsyms1.o .tmp_kallsyms2.o .tmp_kallsyms3.o: %.o: %.S scripts FORCE
	$(call if_changed_dep,as_o_S)

.tmp_kallsyms%.S: .tmp_vmlinux% $(KALLSYMS)
	$(call cmd,kallsyms)

# .tmp_vmlinux1 must be complete except kallsyms, so update vmlinux version
.tmp_vmlinux1: $(vmlinux-lds) $(vmlinux-all) FORCE
	$(call if_changed_rule,ksym_ld)

.tmp_vmlinux2: $(vmlinux-lds) $(vmlinux-all) .tmp_kallsyms1.o FORCE
	$(call if_changed,vmlinux__)

.tmp_vmlinux3: $(vmlinux-lds) $(vmlinux-all) .tmp_kallsyms2.o FORCE
	$(call if_changed,vmlinux__)

# Needs to visit scripts/ before $(KALLSYMS) can be used.
$(KALLSYMS): scripts ;

# Generate some data for debugging strange kallsyms problems
debug_kallsyms: .tmp_map$(last_kallsyms)

.tmp_map%: .tmp_vmlinux% FORCE
	($(OBJDUMP) -h $< | $(AWK) '/^ +[0-9]/{print $$4 " 0 " $$2}'; $(NM) $<) | sort > $@

.tmp_map3: .tmp_map2

.tmp_map2: .tmp_map1

endif # ifdef CONFIG_KALLSYMS

# vmlinux image - including updated kernel symbols
vmlinux: $(vmlinux-lds) $(vmlinux-init) $(vmlinux-main) $(kallsyms.o) FORCE
ifdef CONFIG_HEADERS_CHECK
	$(Q)$(MAKE) -f $(srctree)/Makefile headers_check
endif
	$(call if_changed_rule,vmlinux__)
	$(Q)$(MAKE) -f $(srctree)/scripts/Makefile.modpost $@
	$(Q)rm -f .old_version

# The actual objects are generated when descending, 
# make sure no implicit rule kicks in
$(sort $(vmlinux-init) $(vmlinux-main)) $(vmlinux-lds): $(vmlinux-dirs) ;

# Handle descending into subdirectories listed in $(vmlinux-dirs)
# Preset locale variables to speed up the build process. Limit locale
# tweaks to this spot to avoid wrong language settings when running
# make menuconfig etc.
# Error messages still appears in the original language

PHONY += $(vmlinux-dirs)
$(vmlinux-dirs): prepare scripts
	$(Q)$(MAKE) $(build)=$@

# Build the kernel release string
#
# The KERNELRELEASE value built here is stored in the file
# include/config/kernel.release, and is used when executing several
# make targets, such as "make install" or "make modules_install."
#
# The eventual kernel release string consists of the following fields,
# shown in a hierarchical format to show how smaller parts are concatenated
# to form the larger and final value, with values coming from places like
# the Makefile, kernel config options, make command line options and/or
# SCM tag information.
#
#	$(KERNELVERSION)
#	  $(VERSION)			eg, 2
#	  $(PATCHLEVEL)			eg, 6
#	  $(SUBLEVEL)			eg, 18
#	  $(EXTRAVERSION)		eg, -rc6
#	$(localver-full)
#	  $(localver)
#	    localversion*		(files without backups, containing '~')
#	    $(CONFIG_LOCALVERSION)	(from kernel config setting)
#	  $(localver-auto)		(only if CONFIG_LOCALVERSION_AUTO is set)
#	    ./scripts/setlocalversion	(SCM tag, if one exists)
#	    $(LOCALVERSION)		(from make command line if provided)
#
#  Note how the final $(localver-auto) string is included *only* if the
# kernel config option CONFIG_LOCALVERSION_AUTO is selected.  Also, at the
# moment, only git is supported but other SCMs can edit the script
# scripts/setlocalversion and add the appropriate checks as needed.

pattern = ".*/localversion[^~]*"
string  = $(shell cat /dev/null \
	   `find $(objtree) $(srctree) -maxdepth 1 -regex $(pattern) | sort -u`)

localver = $(subst $(space),, $(string) \
			      $(patsubst "%",%,$(CONFIG_LOCALVERSION)))

# If CONFIG_LOCALVERSION_AUTO is set scripts/setlocalversion is called
# and if the SCM is know a tag from the SCM is appended.
# The appended tag is determined by the SCM used.
#
# Currently, only git is supported.
# Other SCMs can edit scripts/setlocalversion and add the appropriate
# checks as needed.
ifdef CONFIG_LOCALVERSION_AUTO
	_localver-auto = $(shell $(CONFIG_SHELL) \
	                  $(srctree)/scripts/setlocalversion $(srctree))
	localver-auto  = $(LOCALVERSION)$(_localver-auto)
endif

localver-full = $(localver)$(localver-auto)

# Store (new) KERNELRELASE string in include/config/kernel.release
kernelrelease = $(KERNELVERSION)$(localver-full)
include/config/kernel.release: include/config/auto.conf FORCE
	$(Q)rm -f $@
	$(Q)echo $(kernelrelease) > $@


# Things we need to do before we recursively start building the kernel
# or the modules are listed in "prepare".
# A multi level approach is used. prepareN is processed before prepareN-1.
# archprepare is used in arch Makefiles and when processed asm symlink,
# version.h and scripts_basic is processed / created.

# Listed in dependency order
PHONY += prepare archprepare prepare0 prepare1 prepare2 prepare3

# prepare3 is used to check if we are building in a separate output directory,
# and if so do:
# 1) Check that make has not been executed in the kernel src $(srctree)
# 2) Create the include2 directory, used for the second asm symlink
prepare3: include/config/kernel.release
ifneq ($(KBUILD_SRC),)
	@echo '  Using $(srctree) as source for kernel'
	$(Q)if [ -f $(srctree)/.config -o -d $(srctree)/include/config ]; then \
		echo "  $(srctree) is not clean, please run 'make mrproper'";\
		echo "  in the '$(srctree)' directory.";\
		/bin/false; \
	fi;
	$(Q)if [ ! -d include2 ]; then mkdir -p include2; fi;
	$(Q)ln -fsn $(srctree)/include/asm-$(ARCH) include2/asm
endif

# prepare2 creates a makefile if using a separate output directory
prepare2: prepare3 outputmakefile

prepare1: prepare2 include/linux/version.h include/linux/utsrelease.h \
                   include/asm include/config/auto.conf
ifneq ($(KBUILD_MODULES),)
	$(Q)mkdir -p $(MODVERDIR)
	$(Q)rm -f $(MODVERDIR)/*
endif

archprepare: prepare1 scripts_basic

prepare0: archprepare FORCE
	$(Q)$(MAKE) $(build)=.

# All the preparing..
prepare: prepare0

# Leave this as default for preprocessing vmlinux.lds.S, which is now
# done in arch/$(ARCH)/kernel/Makefile

export CPPFLAGS_vmlinux.lds += -P -C -U$(ARCH)

# FIXME: The asm symlink changes when $(ARCH) changes. That's
# hard to detect, but I suppose "make mrproper" is a good idea
# before switching between archs anyway.

include/asm:
	@echo '  SYMLINK $@ -> include/asm-$(ARCH)'
	$(Q)if [ ! -d include ]; then mkdir -p include; fi;
	@ln -fsn asm-$(ARCH) $@

# Generate some files
# ---------------------------------------------------------------------------

# KERNELRELEASE can change from a few different places, meaning version.h
# needs to be updated, so this check is forced on all builds

uts_len := 64
define filechk_utsrelease.h
	if [ `echo -n "$(KERNELRELEASE)" | wc -c ` -gt $(uts_len) ]; then \
	  echo '"$(KERNELRELEASE)" exceeds $(uts_len) characters' >&2;    \
	  exit 1;                                                         \
	fi;                                                               \
	(echo \#define UTS_RELEASE \"$(KERNELRELEASE)\";)
endef

define filechk_version.h
	(echo \#define LINUX_VERSION_CODE $(shell                             \
	expr $(VERSION) \* 65536 + $(PATCHLEVEL) \* 256 + $(SUBLEVEL));     \
	echo '#define KERNEL_VERSION(a,b,c) (((a) << 16) + ((b) << 8) + (c))';)
endef

include/linux/version.h: $(srctree)/Makefile FORCE
	$(call filechk,version.h)

include/linux/utsrelease.h: include/config/kernel.release FORCE
	$(call filechk,utsrelease.h)

# ---------------------------------------------------------------------------

PHONY += depend dep
depend dep:
	@echo '*** Warning: make $@ is unnecessary now.'

# ---------------------------------------------------------------------------
# Kernel headers
INSTALL_HDR_PATH=$(objtree)/usr
export INSTALL_HDR_PATH

HDRARCHES=$(filter-out generic,$(patsubst $(srctree)/include/asm-%/Kbuild,%,$(wildcard $(srctree)/include/asm-*/Kbuild)))

PHONY += headers_install_all
headers_install_all: include/linux/version.h scripts_basic FORCE
	$(Q)$(MAKE) $(build)=scripts scripts/unifdef
	$(Q)for arch in $(HDRARCHES); do \
	 $(MAKE) ARCH=$$arch -f $(srctree)/scripts/Makefile.headersinst obj=include BIASMDIR=-bi-$$arch ;\
	 done

PHONY += headers_install
headers_install: include/linux/version.h scripts_basic FORCE
	@if [ ! -r $(srctree)/include/asm-$(ARCH)/Kbuild ]; then \
	  echo '*** Error: Headers not exportable for this architecture ($(ARCH))'; \
	  exit 1 ; fi
	$(Q)$(MAKE) $(build)=scripts scripts/unifdef
	$(Q)$(MAKE) -f $(srctree)/scripts/Makefile.headersinst obj=include

PHONY += headers_check_all
headers_check_all: headers_install_all
	$(Q)for arch in $(HDRARCHES); do \
	 $(MAKE) ARCH=$$arch -f $(srctree)/scripts/Makefile.headersinst obj=include BIASMDIR=-bi-$$arch HDRCHECK=1 ;\
	 done

PHONY += headers_check
headers_check: headers_install
	$(Q)$(MAKE) -f $(srctree)/scripts/Makefile.headersinst obj=include HDRCHECK=1

# ---------------------------------------------------------------------------
# Modules

ifdef CONFIG_MODULES

# By default, build modules as well

all: modules

#	Build modules

PHONY += modules
modules: $(vmlinux-dirs) $(if $(KBUILD_BUILTIN),vmlinux)
	@echo '  Building modules, stage 2.';
	$(Q)$(MAKE) -f $(srctree)/scripts/Makefile.modpost


# Target to prepare building external modules
PHONY += modules_prepare
modules_prepare: prepare scripts

# Target to install modules
PHONY += modules_install
modules_install: _modinst_ _modinst_post

PHONY += _modinst_
_modinst_:
	@if [ -z "`$(DEPMOD) -V 2>/dev/null | grep module-init-tools`" ]; then \
		echo "Warning: you may need to install module-init-tools"; \
		echo "See http://www.codemonkey.org.uk/docs/post-halloween-2.6.txt";\
		sleep 1; \
	fi
	@rm -rf $(MODLIB)/kernel
	@rm -f $(MODLIB)/source
	@mkdir -p $(MODLIB)/kernel
	@ln -s $(srctree) $(MODLIB)/source
	@if [ ! $(objtree) -ef  $(MODLIB)/build ]; then \
		rm -f $(MODLIB)/build ; \
		ln -s $(objtree) $(MODLIB)/build ; \
	fi
	$(Q)$(MAKE) -f $(srctree)/scripts/Makefile.modinst

# If System.map exists, run depmod.  This deliberately does not have a
# dependency on System.map since that would run the dependency tree on
# vmlinux.  This depmod is only for convenience to give the initial
# boot a modules.dep even before / is mounted read-write.  However the
# boot script depmod is the master version.
ifeq "$(strip $(INSTALL_MOD_PATH))" ""
depmod_opts	:=
else
depmod_opts	:= -b $(INSTALL_MOD_PATH) -r
endif
PHONY += _modinst_post
_modinst_post: _modinst_
	if [ -r System.map -a -x $(DEPMOD) ]; then $(DEPMOD) -ae -F System.map $(depmod_opts) $(KERNELRELEASE); fi

else # CONFIG_MODULES

# Modules not configured
# ---------------------------------------------------------------------------

modules modules_install: FORCE
	@echo
	@echo "The present kernel configuration has modules disabled."
	@echo "Type 'make config' and enable loadable module support."
	@echo "Then build a kernel with module support enabled."
	@echo
	@exit 1

endif # CONFIG_MODULES

###
# Cleaning is done on three levels.
# make clean     Delete most generated files
#                Leave enough to build external modules
# make mrproper  Delete the current configuration, and all generated files
# make distclean Remove editor backup files, patch leftover files and the like

# Directories & files removed with 'make clean'
CLEAN_DIRS  += $(MODVERDIR)
CLEAN_FILES +=	vmlinux System.map \
                .tmp_kallsyms* .tmp_version .tmp_vmlinux* .tmp_System.map

# Directories & files removed with 'make mrproper'
MRPROPER_DIRS  += include/config include2 usr/include
MRPROPER_FILES += .config .config.old include/asm .version .old_version \
                  include/linux/autoconf.h include/linux/version.h      \
                  include/linux/utsrelease.h                            \
		  Module.symvers tags TAGS cscope*

# clean - Delete most, but leave enough to build external modules
#
clean: rm-dirs  := $(CLEAN_DIRS)
clean: rm-files := $(CLEAN_FILES)
clean-dirs      := $(addprefix _clean_,$(srctree) $(vmlinux-alldirs))

PHONY += $(clean-dirs) clean archclean
$(clean-dirs):
	$(Q)$(MAKE) $(clean)=$(patsubst _clean_%,%,$@)

clean: archclean $(clean-dirs)
	$(call cmd,rmdirs)
	$(call cmd,rmfiles)
	@find . $(RCS_FIND_IGNORE) \
		\( -name '*.[oas]' -o -name '*.ko' -o -name '.*.cmd' \
		-o -name '.*.d' -o -name '.*.tmp' -o -name '*.mod.c' \
		-o -name '*.symtypes' \) \
		-type f -print | xargs rm -f

# mrproper - Delete all generated files, including .config
#
mrproper: rm-dirs  := $(wildcard $(MRPROPER_DIRS))
mrproper: rm-files := $(wildcard $(MRPROPER_FILES))
mrproper-dirs      := $(addprefix _mrproper_,Documentation/DocBook scripts)

PHONY += $(mrproper-dirs) mrproper archmrproper
$(mrproper-dirs):
	$(Q)$(MAKE) $(clean)=$(patsubst _mrproper_%,%,$@)

mrproper: clean archmrproper $(mrproper-dirs)
	$(call cmd,rmdirs)
	$(call cmd,rmfiles)

# distclean
#
PHONY += distclean

distclean: mrproper
	@find $(srctree) $(RCS_FIND_IGNORE) \
		\( -name '*.orig' -o -name '*.rej' -o -name '*~' \
		-o -name '*.bak' -o -name '#*#' -o -name '.*.orig' \
		-o -name '.*.rej' -o -size 0 \
		-o -name '*%' -o -name '.*.cmd' -o -name 'core' \) \
		-type f -print | xargs rm -f


# Packaging of the kernel to various formats
# ---------------------------------------------------------------------------
# rpm target kept for backward compatibility
package-dir	:= $(srctree)/scripts/package

%pkg: include/config/kernel.release FORCE
	$(Q)$(MAKE) $(build)=$(package-dir) $@
rpm: include/config/kernel.release FORCE
	$(Q)$(MAKE) $(build)=$(package-dir) $@


# Brief documentation of the typical targets used
# ---------------------------------------------------------------------------

boards := $(wildcard $(srctree)/arch/$(ARCH)/configs/*_defconfig)
boards := $(notdir $(boards))

help:
	@echo  'Cleaning targets:'
	@echo  '  clean		  - Remove most generated files but keep the config and'
	@echo  '                    enough build support to build external modules'
	@echo  '  mrproper	  - Remove all generated files + config + various backup files'
	@echo  '  distclean	  - mrproper + remove editor backup and patch files'
	@echo  ''
	@echo  'Configuration targets:'
	@$(MAKE) -f $(srctree)/scripts/kconfig/Makefile help
	@echo  ''
	@echo  'Other generic targets:'
	@echo  '  all		  - Build all targets marked with [*]'
	@echo  '* vmlinux	  - Build the bare kernel'
	@echo  '* modules	  - Build all modules'
	@echo  '  modules_install - Install all modules to INSTALL_MOD_PATH (default: /)'
	@echo  '  dir/            - Build all files in dir and below'
	@echo  '  dir/file.[ois]  - Build specified target only'
	@echo  '  dir/file.ko     - Build module including final link'
	@echo  '  rpm		  - Build a kernel as an RPM package'
	@echo  '  tags/TAGS	  - Generate tags file for editors'
	@echo  '  cscope	  - Generate cscope index'
	@echo  '  kernelrelease	  - Output the release version string'
	@echo  '  kernelversion	  - Output the version stored in Makefile'
	@if [ -r $(srctree)/include/asm-$(ARCH)/Kbuild ]; then \
	 echo  '  headers_install - Install sanitised kernel headers to INSTALL_HDR_PATH'; \
	 echo  '                    (default: $(INSTALL_HDR_PATH))'; \
	 fi
	@echo  ''
	@echo  'Static analysers'
	@echo  '  checkstack      - Generate a list of stack hogs'
	@echo  '  namespacecheck  - Name space analysis on compiled kernel'
	@if [ -r $(srctree)/include/asm-$(ARCH)/Kbuild ]; then \
	 echo  '  headers_check   - Sanity check on exported headers'; \
	 fi
	@echo  ''
	@echo  'Kernel packaging:'
	@$(MAKE) $(build)=$(package-dir) help
	@echo  ''
	@echo  'Documentation targets:'
	@$(MAKE) -f $(srctree)/Documentation/DocBook/Makefile dochelp
	@echo  ''
	@echo  'Architecture specific targets ($(ARCH)):'
	@$(if $(archhelp),$(archhelp),\
		echo '  No architecture specific help defined for $(ARCH)')
	@echo  ''
	@$(if $(boards), \
		$(foreach b, $(boards), \
		printf "  %-24s - Build for %s\\n" $(b) $(subst _defconfig,,$(b));) \
		echo '')

	@echo  '  make V=0|1 [targets] 0 => quiet build (default), 1 => verbose build'
	@echo  '  make V=2   [targets] 2 => give reason for rebuild of target'
	@echo  '  make O=dir [targets] Locate all output files in "dir", including .config'
	@echo  '  make C=1   [targets] Check all c source with $$CHECK (sparse by default)'
	@echo  '  make C=2   [targets] Force check of all c source with $$CHECK'
	@echo  ''
	@echo  'Execute "make" or "make all" to build all targets marked with [*] '
	@echo  'For further info see the ./README file'


# Documentation targets
# ---------------------------------------------------------------------------
%docs: scripts_basic FORCE
	$(Q)$(MAKE) $(build)=Documentation/DocBook $@

else # KBUILD_EXTMOD

###
# External module support.
# When building external modules the kernel used as basis is considered
# read-only, and no consistency checks are made and the make
# system is not used on the basis kernel. If updates are required
# in the basis kernel ordinary make commands (without M=...) must
# be used.
#
# The following are the only valid targets when building external
# modules.
# make M=dir clean     Delete all automatically generated files
# make M=dir modules   Make all modules in specified dir
# make M=dir	       Same as 'make M=dir modules'
# make M=dir modules_install
#                      Install the modules built in the module directory
#                      Assumes install directory is already created

# We are always building modules
KBUILD_MODULES := 1
PHONY += crmodverdir
crmodverdir:
	$(Q)mkdir -p $(MODVERDIR)
	$(Q)rm -f $(MODVERDIR)/*

PHONY += $(objtree)/Module.symvers
$(objtree)/Module.symvers:
	@test -e $(objtree)/Module.symvers || ( \
	echo; \
	echo "  WARNING: Symbol version dump $(objtree)/Module.symvers"; \
	echo "           is missing; modules will have no dependencies and modversions."; \
	echo )

module-dirs := $(addprefix _module_,$(KBUILD_EXTMOD))
PHONY += $(module-dirs) modules
$(module-dirs): crmodverdir $(objtree)/Module.symvers
	$(Q)$(MAKE) $(build)=$(patsubst _module_%,%,$@)

modules: $(module-dirs)
	@echo '  Building modules, stage 2.';
	$(Q)$(MAKE) -f $(srctree)/scripts/Makefile.modpost

PHONY += modules_install
modules_install: _emodinst_ _emodinst_post

install-dir := $(if $(INSTALL_MOD_DIR),$(INSTALL_MOD_DIR),extra)
PHONY += _emodinst_
_emodinst_:
	$(Q)mkdir -p $(MODLIB)/$(install-dir)
	$(Q)$(MAKE) -f $(srctree)/scripts/Makefile.modinst

# Run depmod only is we have System.map and depmod is executable
quiet_cmd_depmod = DEPMOD  $(KERNELRELEASE)
      cmd_depmod = if [ -r System.map -a -x $(DEPMOD) ]; then \
                      $(DEPMOD) -ae -F System.map             \
                      $(if $(strip $(INSTALL_MOD_PATH)),      \
		      -b $(INSTALL_MOD_PATH) -r)              \
		      $(KERNELRELEASE);                       \
                   fi

PHONY += _emodinst_post
_emodinst_post: _emodinst_
	$(call cmd,depmod)

clean-dirs := $(addprefix _clean_,$(KBUILD_EXTMOD))

PHONY += $(clean-dirs) clean
$(clean-dirs):
	$(Q)$(MAKE) $(clean)=$(patsubst _clean_%,%,$@)

clean:	rm-dirs := $(MODVERDIR)
clean: $(clean-dirs)
	$(call cmd,rmdirs)
	@find $(KBUILD_EXTMOD) $(RCS_FIND_IGNORE) \
		\( -name '*.[oas]' -o -name '*.ko' -o -name '.*.cmd' \
		-o -name '.*.d' -o -name '.*.tmp' -o -name '*.mod.c' \) \
		-type f -print | xargs rm -f

help:
	@echo  '  Building external modules.'
	@echo  '  Syntax: make -C path/to/kernel/src M=$$PWD target'
	@echo  ''
	@echo  '  modules         - default target, build the module(s)'
	@echo  '  modules_install - install the module'
	@echo  '  clean           - remove generated files in module directory only'
	@echo  ''

# Dummies...
PHONY += prepare scripts
prepare: ;
scripts: ;
endif # KBUILD_EXTMOD

# Generate tags for editors
# ---------------------------------------------------------------------------

#We want __srctree to totally vanish out when KBUILD_OUTPUT is not set
#(which is the most common case IMHO) to avoid unneeded clutter in the big tags file.
#Adding $(srctree) adds about 20M on i386 to the size of the output file!

ifeq ($(src),$(obj))
__srctree =
else
__srctree = $(srctree)/
endif

ifeq ($(ALLSOURCE_ARCHS),)
ifeq ($(ARCH),um)
ALLINCLUDE_ARCHS := $(ARCH) $(SUBARCH)
else
ALLINCLUDE_ARCHS := $(ARCH)
endif
else
#Allow user to specify only ALLSOURCE_PATHS on the command line, keeping existing behavour.
ALLINCLUDE_ARCHS := $(ALLSOURCE_ARCHS)
endif

ALLSOURCE_ARCHS := $(ARCH)

define find-sources
        ( find $(__srctree) $(RCS_FIND_IGNORE) \
	       \( -name include -o -name arch \) -prune -o \
	       -name $1 -print; \
	  for ARCH in $(ALLSOURCE_ARCHS) ; do \
	       find $(__srctree)arch/$${ARCH} $(RCS_FIND_IGNORE) \
	            -name $1 -print; \
	  done ; \
	  find $(__srctree)security/selinux/include $(RCS_FIND_IGNORE) \
	       -name $1 -print; \
	  find $(__srctree)include $(RCS_FIND_IGNORE) \
	       \( -name config -o -name 'asm-*' \) -prune \
	       -o -name $1 -print; \
	  for ARCH in $(ALLINCLUDE_ARCHS) ; do \
	       find $(__srctree)include/asm-$${ARCH} $(RCS_FIND_IGNORE) \
	            -name $1 -print; \
	  done ; \
	  find $(__srctree)include/asm-generic $(RCS_FIND_IGNORE) \
	       -name $1 -print )
endef

define all-sources
	$(call find-sources,'*.[chS]')
endef
define all-kconfigs
	$(call find-sources,'Kconfig*')
endef
define all-defconfigs
	$(call find-sources,'defconfig')
endef

define xtags
	if $1 --version 2>&1 | grep -iq exuberant; then \
	    $(all-sources) | xargs $1 -a \
		-I __initdata,__exitdata,__acquires,__releases \
		-I EXPORT_SYMBOL,EXPORT_SYMBOL_GPL \
		--extra=+f --c-kinds=+px \
		--regex-asm='/ENTRY\(([^)]*)\).*/\1/'; \
	    $(all-kconfigs) | xargs $1 -a \
		--langdef=kconfig \
		--language-force=kconfig \
		--regex-kconfig='/^[[:blank:]]*config[[:blank:]]+([[:alnum:]_]+)/\1/'; \
	    $(all-defconfigs) | xargs -r $1 -a \
		--langdef=dotconfig \
		--language-force=dotconfig \
		--regex-dotconfig='/^#?[[:blank:]]*(CONFIG_[[:alnum:]_]+)/\1/'; \
	elif $1 --version 2>&1 | grep -iq emacs; then \
	    $(all-sources) | xargs $1 -a; \
	    $(all-kconfigs) | xargs $1 -a \
		--regex='/^[ \t]*config[ \t]+\([a-zA-Z0-9_]+\)/\1/'; \
	    $(all-defconfigs) | xargs -r $1 -a \
		--regex='/^#?[ \t]?\(CONFIG_[a-zA-Z0-9_]+\)/\1/'; \
	else \
	    $(all-sources) | xargs $1 -a; \
	fi
endef

quiet_cmd_cscope-file = FILELST cscope.files
      cmd_cscope-file = (echo \-k; echo \-q; $(all-sources)) > cscope.files

quiet_cmd_cscope = MAKE    cscope.out
      cmd_cscope = cscope -b

cscope: FORCE
	$(call cmd,cscope-file)
	$(call cmd,cscope)

quiet_cmd_TAGS = MAKE   $@
define cmd_TAGS
	rm -f $@; \
	$(call xtags,etags)
endef

TAGS: FORCE
	$(call cmd,TAGS)

quiet_cmd_tags = MAKE   $@
define cmd_tags
	rm -f $@; \
	$(call xtags,ctags)
endef

tags: FORCE
	$(call cmd,tags)


# Scripts to check various things for consistency
# ---------------------------------------------------------------------------

includecheck:
	find * $(RCS_FIND_IGNORE) \
		-name '*.[hcS]' -type f -print | sort \
		| xargs $(PERL) -w scripts/checkincludes.pl

versioncheck:
	find * $(RCS_FIND_IGNORE) \
		-name '*.[hcS]' -type f -print | sort \
		| xargs $(PERL) -w scripts/checkversion.pl

namespacecheck:
	$(PERL) $(srctree)/scripts/namespace.pl

endif #ifeq ($(config-targets),1)
endif #ifeq ($(mixed-targets),1)

PHONY += checkstack kernelrelease kernelversion

# UML needs a little special treatment here.  It wants to use the host
# toolchain, so needs $(SUBARCH) passed to checkstack.pl.  Everyone
# else wants $(ARCH), including people doing cross-builds, which means
# that $(SUBARCH) doesn't work here.
ifeq ($(ARCH), um)
CHECKSTACK_ARCH := $(SUBARCH)
else
CHECKSTACK_ARCH := $(ARCH)
endif
checkstack:
	$(OBJDUMP) -d vmlinux $$(find . -name '*.ko') | \
	$(PERL) $(src)/scripts/checkstack.pl $(CHECKSTACK_ARCH)

kernelrelease:
	$(if $(wildcard include/config/kernel.release), $(Q)echo $(KERNELRELEASE), \
	$(error kernelrelease not valid - run 'make prepare' to update it))
kernelversion:
	@echo $(KERNELVERSION)

# Single targets
# ---------------------------------------------------------------------------
# Single targets are compatible with:
# - build whith mixed source and output
# - build with separate output dir 'make O=...'
# - external modules
#
#  target-dir => where to store outputfile
#  build-dir  => directory in kernel source tree to use

ifeq ($(KBUILD_EXTMOD),)
        build-dir  = $(patsubst %/,%,$(dir $@))
        target-dir = $(dir $@)
else
        zap-slash=$(filter-out .,$(patsubst %/,%,$(dir $@)))
        build-dir  = $(KBUILD_EXTMOD)$(if $(zap-slash),/$(zap-slash))
        target-dir = $(if $(KBUILD_EXTMOD),$(dir $<),$(dir $@))
endif

%.s: %.c prepare scripts FORCE
	$(Q)$(MAKE) $(build)=$(build-dir) $(target-dir)$(notdir $@)
%.i: %.c prepare scripts FORCE
	$(Q)$(MAKE) $(build)=$(build-dir) $(target-dir)$(notdir $@)
%.o: %.c prepare scripts FORCE
	$(Q)$(MAKE) $(build)=$(build-dir) $(target-dir)$(notdir $@)
%.lst: %.c prepare scripts FORCE
	$(Q)$(MAKE) $(build)=$(build-dir) $(target-dir)$(notdir $@)
%.s: %.S prepare scripts FORCE
	$(Q)$(MAKE) $(build)=$(build-dir) $(target-dir)$(notdir $@)
%.o: %.S prepare scripts FORCE
	$(Q)$(MAKE) $(build)=$(build-dir) $(target-dir)$(notdir $@)
%.symtypes: %.c prepare scripts FORCE
	$(Q)$(MAKE) $(build)=$(build-dir) $(target-dir)$(notdir $@)

# Modules
/ %/: prepare scripts FORCE
	$(Q)$(MAKE) KBUILD_MODULES=$(if $(CONFIG_MODULES),1) \
	$(build)=$(build-dir)
%.ko: prepare scripts FORCE
	$(Q)$(MAKE) KBUILD_MODULES=$(if $(CONFIG_MODULES),1)   \
	$(build)=$(build-dir) $(@:.ko=.o)
	$(Q)$(MAKE) -f $(srctree)/scripts/Makefile.modpost

# FIXME Should go into a make.lib or something 
# ===========================================================================

quiet_cmd_rmdirs = $(if $(wildcard $(rm-dirs)),CLEAN   $(wildcard $(rm-dirs)))
      cmd_rmdirs = rm -rf $(rm-dirs)

quiet_cmd_rmfiles = $(if $(wildcard $(rm-files)),CLEAN   $(wildcard $(rm-files)))
      cmd_rmfiles = rm -f $(rm-files)


a_flags = -Wp,-MD,$(depfile) $(AFLAGS) $(AFLAGS_KERNEL) \
	  $(NOSTDINC_FLAGS) $(CPPFLAGS) \
	  $(modkern_aflags) $(EXTRA_AFLAGS) $(AFLAGS_$(basetarget).o)

quiet_cmd_as_o_S = AS      $@
cmd_as_o_S       = $(CC) $(a_flags) -c -o $@ $<

# read all saved command lines

targets := $(wildcard $(sort $(targets)))
cmd_files := $(wildcard .*.cmd $(foreach f,$(targets),$(dir $(f)).$(notdir $(f)).cmd))

ifneq ($(cmd_files),)
  $(cmd_files): ;	# Do not try to update included dependency files
  include $(cmd_files)
endif

# Shorthand for $(Q)$(MAKE) -f scripts/Makefile.clean obj=dir
# Usage:
# $(Q)$(MAKE) $(clean)=dir
clean := -f $(if $(KBUILD_SRC),$(srctree)/)scripts/Makefile.clean obj

endif	# skip-makefile

PHONY += FORCE
FORCE:

# Cancel implicit rules on top Makefile, `-rR' will apply to sub-makes.
Makefile: ;

# Declare the contents of the .PHONY variable as phony.  We keep that
# information in a variable se we can use it in if_changed and friends.
.PHONY: $(PHONY)<|MERGE_RESOLUTION|>--- conflicted
+++ resolved
@@ -1,11 +1,7 @@
 VERSION = 2
 PATCHLEVEL = 6
 SUBLEVEL = 21
-<<<<<<< HEAD
-EXTRAVERSION = -rc4-git8
-=======
 EXTRAVERSION = -rc5
->>>>>>> e0f2e3a0
 NAME = Nocturnal Monster Puppy
 
 # *DOCUMENTATION*
