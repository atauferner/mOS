/*
   Copyright (C) 2002 Richard Henderson
   Copyright (C) 2001 Rusty Russell, 2002 Rusty Russell IBM.

    This program is free software; you can redistribute it and/or modify
    it under the terms of the GNU General Public License as published by
    the Free Software Foundation; either version 2 of the License, or
    (at your option) any later version.

    This program is distributed in the hope that it will be useful,
    but WITHOUT ANY WARRANTY; without even the implied warranty of
    MERCHANTABILITY or FITNESS FOR A PARTICULAR PURPOSE.  See the
    GNU General Public License for more details.

    You should have received a copy of the GNU General Public License
    along with this program; if not, write to the Free Software
    Foundation, Inc., 59 Temple Place, Suite 330, Boston, MA  02111-1307  USA
*/
#include <linux/module.h>
#include <linux/moduleloader.h>
#include <linux/init.h>
#include <linux/kernel.h>
#include <linux/slab.h>
#include <linux/vmalloc.h>
#include <linux/elf.h>
#include <linux/seq_file.h>
#include <linux/syscalls.h>
#include <linux/fcntl.h>
#include <linux/rcupdate.h>
#include <linux/capability.h>
#include <linux/cpu.h>
#include <linux/moduleparam.h>
#include <linux/errno.h>
#include <linux/err.h>
#include <linux/vermagic.h>
#include <linux/notifier.h>
#include <linux/stop_machine.h>
#include <linux/device.h>
#include <linux/string.h>
#include <linux/sched.h>
#include <linux/mutex.h>
<<<<<<< HEAD
=======
#include <linux/unwind.h>
>>>>>>> 120bda20
#include <asm/uaccess.h>
#include <asm/semaphore.h>
#include <asm/cacheflush.h>
#include <linux/license.h>

#if 0
#define DEBUGP printk
#else
#define DEBUGP(fmt , a...)
#endif

#ifndef ARCH_SHF_SMALL
#define ARCH_SHF_SMALL 0
#endif

/* If this is set, the section belongs in the init part of the module */
#define INIT_OFFSET_MASK (1UL << (BITS_PER_LONG-1))

/* Allow unsupported modules switch. */
#ifdef UNSUPPORTED_MODULES
int unsupported = UNSUPPORTED_MODULES;
#else
int unsupported = 2;  /* don't warn when loading unsupported modules. */
#endif

static int __init unsupported_setup(char *str)
{
	get_option(&str, &unsupported);
	return 1;
}
__setup("unsupported=", unsupported_setup);

/* Protects module list */
static DEFINE_SPINLOCK(modlist_lock);

/* List of modules, protected by module_mutex AND modlist_lock */
static DEFINE_MUTEX(module_mutex);
static LIST_HEAD(modules);

static BLOCKING_NOTIFIER_HEAD(module_notify_list);

int register_module_notifier(struct notifier_block * nb)
{
	return blocking_notifier_chain_register(&module_notify_list, nb);
}
EXPORT_SYMBOL(register_module_notifier);

int unregister_module_notifier(struct notifier_block * nb)
{
	return blocking_notifier_chain_unregister(&module_notify_list, nb);
}
EXPORT_SYMBOL(unregister_module_notifier);

/* We require a truly strong try_module_get() */
static inline int strong_try_module_get(struct module *mod)
{
	if (mod && mod->state == MODULE_STATE_COMING)
		return 0;
	return try_module_get(mod);
}

/* A thread that wants to hold a reference to a module only while it
 * is running can call ths to safely exit.
 * nfsd and lockd use this.
 */
void __module_put_and_exit(struct module *mod, long code)
{
	module_put(mod);
	do_exit(code);
}
EXPORT_SYMBOL(__module_put_and_exit);
	
/* Find a module section: 0 means not found. */
static unsigned int find_sec(Elf_Ehdr *hdr,
			     Elf_Shdr *sechdrs,
			     const char *secstrings,
			     const char *name)
{
	unsigned int i;

	for (i = 1; i < hdr->e_shnum; i++)
		/* Alloc bit cleared means "ignore it." */
		if ((sechdrs[i].sh_flags & SHF_ALLOC)
		    && strcmp(secstrings+sechdrs[i].sh_name, name) == 0)
			return i;
	return 0;
}

/* Provided by the linker */
extern const struct kernel_symbol __start___ksymtab[];
extern const struct kernel_symbol __stop___ksymtab[];
extern const struct kernel_symbol __start___ksymtab_gpl[];
extern const struct kernel_symbol __stop___ksymtab_gpl[];
extern const struct kernel_symbol __start___ksymtab_gpl_future[];
extern const struct kernel_symbol __stop___ksymtab_gpl_future[];
<<<<<<< HEAD
extern const unsigned long __start___kcrctab[];
extern const unsigned long __start___kcrctab_gpl[];
extern const unsigned long __start___kcrctab_gpl_future[];
=======
extern const struct kernel_symbol __start___ksymtab_unused[];
extern const struct kernel_symbol __stop___ksymtab_unused[];
extern const struct kernel_symbol __start___ksymtab_unused_gpl[];
extern const struct kernel_symbol __stop___ksymtab_unused_gpl[];
extern const struct kernel_symbol __start___ksymtab_gpl_future[];
extern const struct kernel_symbol __stop___ksymtab_gpl_future[];
extern const unsigned long __start___kcrctab[];
extern const unsigned long __start___kcrctab_gpl[];
extern const unsigned long __start___kcrctab_gpl_future[];
extern const unsigned long __start___kcrctab_unused[];
extern const unsigned long __start___kcrctab_unused_gpl[];
>>>>>>> 120bda20

#ifndef CONFIG_MODVERSIONS
#define symversion(base, idx) NULL
#else
#define symversion(base, idx) ((base != NULL) ? ((base) + (idx)) : NULL)
#endif

/* lookup symbol in given range of kernel_symbols */
static const struct kernel_symbol *lookup_symbol(const char *name,
	const struct kernel_symbol *start,
	const struct kernel_symbol *stop)
{
	const struct kernel_symbol *ks = start;
	for (; ks < stop; ks++)
		if (strcmp(ks->name, name) == 0)
			return ks;
	return NULL;
}

<<<<<<< HEAD
=======
static void printk_unused_warning(const char *name)
{
	printk(KERN_WARNING "Symbol %s is marked as UNUSED, "
		"however this module is using it.\n", name);
	printk(KERN_WARNING "This symbol will go away in the future.\n");
	printk(KERN_WARNING "Please evalute if this is the right api to use, "
		"and if it really is, submit a report the linux kernel "
		"mailinglist together with submitting your code for "
		"inclusion.\n");
}

>>>>>>> 120bda20
/* Find a symbol, return value, crc and module which owns it */
static unsigned long __find_symbol(const char *name,
				   struct module **owner,
				   const unsigned long **crc,
				   int gplok)
{
	struct module *mod;
	const struct kernel_symbol *ks;

	/* Core kernel first. */ 
	*owner = NULL;
	ks = lookup_symbol(name, __start___ksymtab, __stop___ksymtab);
	if (ks) {
		*crc = symversion(__start___kcrctab, (ks - __start___ksymtab));
		return ks->value;
	}
	if (gplok) {
		ks = lookup_symbol(name, __start___ksymtab_gpl,
					 __stop___ksymtab_gpl);
		if (ks) {
			*crc = symversion(__start___kcrctab_gpl,
					  (ks - __start___ksymtab_gpl));
			return ks->value;
		}
	}
	ks = lookup_symbol(name, __start___ksymtab_gpl_future,
				 __stop___ksymtab_gpl_future);
	if (ks) {
		if (!gplok) {
			printk(KERN_WARNING "Symbol %s is being used "
			       "by a non-GPL module, which will not "
			       "be allowed in the future\n", name);
			printk(KERN_WARNING "Please see the file "
			       "Documentation/feature-removal-schedule.txt "
			       "in the kernel source tree for more "
			       "details.\n");
		}
		*crc = symversion(__start___kcrctab_gpl_future,
				  (ks - __start___ksymtab_gpl_future));
		return ks->value;
<<<<<<< HEAD
=======
	}

	ks = lookup_symbol(name, __start___ksymtab_unused,
				 __stop___ksymtab_unused);
	if (ks) {
		printk_unused_warning(name);
		*crc = symversion(__start___kcrctab_unused,
				  (ks - __start___ksymtab_unused));
		return ks->value;
	}

	if (gplok)
		ks = lookup_symbol(name, __start___ksymtab_unused_gpl,
				 __stop___ksymtab_unused_gpl);
	if (ks) {
		printk_unused_warning(name);
		*crc = symversion(__start___kcrctab_unused_gpl,
				  (ks - __start___ksymtab_unused_gpl));
		return ks->value;
>>>>>>> 120bda20
	}

	/* Now try modules. */ 
	list_for_each_entry(mod, &modules, list) {
		*owner = mod;
		ks = lookup_symbol(name, mod->syms, mod->syms + mod->num_syms);
		if (ks) {
			*crc = symversion(mod->crcs, (ks - mod->syms));
			return ks->value;
		}
<<<<<<< HEAD

		if (gplok) {
			ks = lookup_symbol(name, mod->gpl_syms,
					   mod->gpl_syms + mod->num_gpl_syms);
			if (ks) {
				*crc = symversion(mod->gpl_crcs,
						  (ks - mod->gpl_syms));
=======

		if (gplok) {
			ks = lookup_symbol(name, mod->gpl_syms,
					   mod->gpl_syms + mod->num_gpl_syms);
			if (ks) {
				*crc = symversion(mod->gpl_crcs,
						  (ks - mod->gpl_syms));
				return ks->value;
			}
		}
		ks = lookup_symbol(name, mod->unused_syms, mod->unused_syms + mod->num_unused_syms);
		if (ks) {
			printk_unused_warning(name);
			*crc = symversion(mod->unused_crcs, (ks - mod->unused_syms));
			return ks->value;
		}

		if (gplok) {
			ks = lookup_symbol(name, mod->unused_gpl_syms,
					   mod->unused_gpl_syms + mod->num_unused_gpl_syms);
			if (ks) {
				printk_unused_warning(name);
				*crc = symversion(mod->unused_gpl_crcs,
						  (ks - mod->unused_gpl_syms));
>>>>>>> 120bda20
				return ks->value;
			}
		}
		ks = lookup_symbol(name, mod->gpl_future_syms,
				   (mod->gpl_future_syms +
				    mod->num_gpl_future_syms));
		if (ks) {
			if (!gplok) {
				printk(KERN_WARNING "Symbol %s is being used "
				       "by a non-GPL module, which will not "
				       "be allowed in the future\n", name);
				printk(KERN_WARNING "Please see the file "
				       "Documentation/feature-removal-schedule.txt "
				       "in the kernel source tree for more "
				       "details.\n");
			}
			*crc = symversion(mod->gpl_future_crcs,
					  (ks - mod->gpl_future_syms));
			return ks->value;
		}
	}
	DEBUGP("Failed to find symbol %s\n", name);
 	return 0;
}

/* Search for module by name: must hold module_mutex. */
static struct module *find_module(const char *name)
{
	struct module *mod;

	list_for_each_entry(mod, &modules, list) {
		if (strcmp(mod->name, name) == 0)
			return mod;
	}
	return NULL;
}

#ifdef CONFIG_SMP
/* Number of blocks used and allocated. */
static unsigned int pcpu_num_used, pcpu_num_allocated;
/* Size of each block.  -ve means used. */
static int *pcpu_size;

static int split_block(unsigned int i, unsigned short size)
{
	/* Reallocation required? */
	if (pcpu_num_used + 1 > pcpu_num_allocated) {
		int *new = kmalloc(sizeof(new[0]) * pcpu_num_allocated*2,
				   GFP_KERNEL);
		if (!new)
			return 0;

		memcpy(new, pcpu_size, sizeof(new[0])*pcpu_num_allocated);
		pcpu_num_allocated *= 2;
		kfree(pcpu_size);
		pcpu_size = new;
	}

	/* Insert a new subblock */
	memmove(&pcpu_size[i+1], &pcpu_size[i],
		sizeof(pcpu_size[0]) * (pcpu_num_used - i));
	pcpu_num_used++;

	pcpu_size[i+1] -= size;
	pcpu_size[i] = size;
	return 1;
}

static inline unsigned int block_size(int val)
{
	if (val < 0)
		return -val;
	return val;
}

/* Created by linker magic */
extern char __per_cpu_start[], __per_cpu_end[];

static void *percpu_modalloc(unsigned long size, unsigned long align,
			     const char *name)
{
	unsigned long extra;
	unsigned int i;
	void *ptr;

	if (align > SMP_CACHE_BYTES) {
		printk(KERN_WARNING "%s: per-cpu alignment %li > %i\n",
		       name, align, SMP_CACHE_BYTES);
		align = SMP_CACHE_BYTES;
	}

	ptr = __per_cpu_start;
	for (i = 0; i < pcpu_num_used; ptr += block_size(pcpu_size[i]), i++) {
		/* Extra for alignment requirement. */
		extra = ALIGN((unsigned long)ptr, align) - (unsigned long)ptr;
		BUG_ON(i == 0 && extra != 0);

		if (pcpu_size[i] < 0 || pcpu_size[i] < extra + size)
			continue;

		/* Transfer extra to previous block. */
		if (pcpu_size[i-1] < 0)
			pcpu_size[i-1] -= extra;
		else
			pcpu_size[i-1] += extra;
		pcpu_size[i] -= extra;
		ptr += extra;

		/* Split block if warranted */
		if (pcpu_size[i] - size > sizeof(unsigned long))
			if (!split_block(i, size))
				return NULL;

		/* Mark allocated */
		pcpu_size[i] = -pcpu_size[i];
		return ptr;
	}

	printk(KERN_WARNING "Could not allocate %lu bytes percpu data\n",
	       size);
	return NULL;
}

static void percpu_modfree(void *freeme)
{
	unsigned int i;
	void *ptr = __per_cpu_start + block_size(pcpu_size[0]);

	/* First entry is core kernel percpu data. */
	for (i = 1; i < pcpu_num_used; ptr += block_size(pcpu_size[i]), i++) {
		if (ptr == freeme) {
			pcpu_size[i] = -pcpu_size[i];
			goto free;
		}
	}
	BUG();

 free:
	/* Merge with previous? */
	if (pcpu_size[i-1] >= 0) {
		pcpu_size[i-1] += pcpu_size[i];
		pcpu_num_used--;
		memmove(&pcpu_size[i], &pcpu_size[i+1],
			(pcpu_num_used - i) * sizeof(pcpu_size[0]));
		i--;
	}
	/* Merge with next? */
	if (i+1 < pcpu_num_used && pcpu_size[i+1] >= 0) {
		pcpu_size[i] += pcpu_size[i+1];
		pcpu_num_used--;
		memmove(&pcpu_size[i+1], &pcpu_size[i+2],
			(pcpu_num_used - (i+1)) * sizeof(pcpu_size[0]));
	}
}

static unsigned int find_pcpusec(Elf_Ehdr *hdr,
				 Elf_Shdr *sechdrs,
				 const char *secstrings)
{
	return find_sec(hdr, sechdrs, secstrings, ".data.percpu");
}

static int percpu_modinit(void)
{
	pcpu_num_used = 2;
	pcpu_num_allocated = 2;
	pcpu_size = kmalloc(sizeof(pcpu_size[0]) * pcpu_num_allocated,
			    GFP_KERNEL);
	/* Static in-kernel percpu data (used). */
	pcpu_size[0] = -ALIGN(__per_cpu_end-__per_cpu_start, SMP_CACHE_BYTES);
	/* Free room. */
	pcpu_size[1] = PERCPU_ENOUGH_ROOM + pcpu_size[0];
	if (pcpu_size[1] < 0) {
		printk(KERN_ERR "No per-cpu room for modules.\n");
		pcpu_num_used = 1;
	}

	return 0;
}	
__initcall(percpu_modinit);
#else /* ... !CONFIG_SMP */
static inline void *percpu_modalloc(unsigned long size, unsigned long align,
				    const char *name)
{
	return NULL;
}
static inline void percpu_modfree(void *pcpuptr)
{
	BUG();
}
static inline unsigned int find_pcpusec(Elf_Ehdr *hdr,
					Elf_Shdr *sechdrs,
					const char *secstrings)
{
	return 0;
}
static inline void percpu_modcopy(void *pcpudst, const void *src,
				  unsigned long size)
{
	/* pcpusec should be 0, and size of that section should be 0. */
	BUG_ON(size != 0);
}
#endif /* CONFIG_SMP */

#define MODINFO_ATTR(field)	\
static void setup_modinfo_##field(struct module *mod, const char *s)  \
{                                                                     \
	mod->field = kstrdup(s, GFP_KERNEL);                          \
}                                                                     \
static ssize_t show_modinfo_##field(struct module_attribute *mattr,   \
	                struct module *mod, char *buffer)             \
{                                                                     \
	return sprintf(buffer, "%s\n", mod->field);                   \
}                                                                     \
static int modinfo_##field##_exists(struct module *mod)               \
{                                                                     \
	return mod->field != NULL;                                    \
}                                                                     \
static void free_modinfo_##field(struct module *mod)                  \
{                                                                     \
        kfree(mod->field);                                            \
        mod->field = NULL;                                            \
}                                                                     \
static struct module_attribute modinfo_##field = {                    \
	.attr = { .name = __stringify(field), .mode = 0444,           \
		  .owner = THIS_MODULE },                             \
	.show = show_modinfo_##field,                                 \
	.setup = setup_modinfo_##field,                               \
	.test = modinfo_##field##_exists,                             \
	.free = free_modinfo_##field,                                 \
};

MODINFO_ATTR(version);
MODINFO_ATTR(srcversion);

#ifdef CONFIG_MODULE_UNLOAD
/* Init the unload section of the module. */
static void module_unload_init(struct module *mod)
{
	unsigned int i;

	INIT_LIST_HEAD(&mod->modules_which_use_me);
	for (i = 0; i < NR_CPUS; i++)
		local_set(&mod->ref[i].count, 0);
	/* Hold reference count during initialization. */
	local_set(&mod->ref[raw_smp_processor_id()].count, 1);
	/* Backwards compatibility macros put refcount during init. */
	mod->waiter = current;
}

/* modules using other modules */
struct module_use
{
	struct list_head list;
	struct module *module_which_uses;
};

/* Does a already use b? */
static int already_uses(struct module *a, struct module *b)
{
	struct module_use *use;

	list_for_each_entry(use, &b->modules_which_use_me, list) {
		if (use->module_which_uses == a) {
			DEBUGP("%s uses %s!\n", a->name, b->name);
			return 1;
		}
	}
	DEBUGP("%s does not use %s!\n", a->name, b->name);
	return 0;
}

/* Module a uses b */
static int use_module(struct module *a, struct module *b)
{
	struct module_use *use;
	if (b == NULL || already_uses(a, b)) return 1;

	if (!strong_try_module_get(b))
		return 0;

	DEBUGP("Allocating new usage for %s.\n", a->name);
	use = kmalloc(sizeof(*use), GFP_ATOMIC);
	if (!use) {
		printk("%s: out of memory loading\n", a->name);
		module_put(b);
		return 0;
	}

	use->module_which_uses = a;
	list_add(&use->list, &b->modules_which_use_me);
	return 1;
}

/* Clear the unload stuff of the module. */
static void module_unload_free(struct module *mod)
{
	struct module *i;

	list_for_each_entry(i, &modules, list) {
		struct module_use *use;

		list_for_each_entry(use, &i->modules_which_use_me, list) {
			if (use->module_which_uses == mod) {
				DEBUGP("%s unusing %s\n", mod->name, i->name);
				module_put(i);
				list_del(&use->list);
				kfree(use);
				/* There can be at most one match. */
				break;
			}
		}
	}
}

#ifdef CONFIG_MODULE_FORCE_UNLOAD
static inline int try_force_unload(unsigned int flags)
{
	int ret = (flags & O_TRUNC);
	if (ret)
		add_taint(TAINT_FORCED_RMMOD);
	return ret;
}
#else
static inline int try_force_unload(unsigned int flags)
{
	return 0;
}
#endif /* CONFIG_MODULE_FORCE_UNLOAD */

struct stopref
{
	struct module *mod;
	int flags;
	int *forced;
};

/* Whole machine is stopped with interrupts off when this runs. */
static int __try_stop_module(void *_sref)
{
	struct stopref *sref = _sref;

	/* If it's not unused, quit unless we are told to block. */
	if ((sref->flags & O_NONBLOCK) && module_refcount(sref->mod) != 0) {
		if (!(*sref->forced = try_force_unload(sref->flags)))
			return -EWOULDBLOCK;
	}

	/* Mark it as dying. */
	sref->mod->state = MODULE_STATE_GOING;
	return 0;
}

static int try_stop_module(struct module *mod, int flags, int *forced)
{
	struct stopref sref = { mod, flags, forced };

	return stop_machine_run(__try_stop_module, &sref, NR_CPUS);
}

unsigned int module_refcount(struct module *mod)
{
	unsigned int i, total = 0;

	for (i = 0; i < NR_CPUS; i++)
		total += local_read(&mod->ref[i].count);
	return total;
}
EXPORT_SYMBOL(module_refcount);

/* This exists whether we can unload or not */
static void free_module(struct module *mod);

static void wait_for_zero_refcount(struct module *mod)
{
	/* Since we might sleep for some time, drop the semaphore first */
	mutex_unlock(&module_mutex);
	for (;;) {
		DEBUGP("Looking at refcount...\n");
		set_current_state(TASK_UNINTERRUPTIBLE);
		if (module_refcount(mod) == 0)
			break;
		schedule();
	}
	current->state = TASK_RUNNING;
	mutex_lock(&module_mutex);
}

asmlinkage long
sys_delete_module(const char __user *name_user, unsigned int flags)
{
	struct module *mod;
	char name[MODULE_NAME_LEN];
	int ret, forced = 0;

	if (!capable(CAP_SYS_MODULE))
		return -EPERM;

	if (strncpy_from_user(name, name_user, MODULE_NAME_LEN-1) < 0)
		return -EFAULT;
	name[MODULE_NAME_LEN-1] = '\0';

	if (mutex_lock_interruptible(&module_mutex) != 0)
		return -EINTR;

	mod = find_module(name);
	if (!mod) {
		ret = -ENOENT;
		goto out;
	}

	if (!list_empty(&mod->modules_which_use_me)) {
		/* Other modules depend on us: get rid of them first. */
		ret = -EWOULDBLOCK;
		goto out;
	}

	/* Doing init or already dying? */
	if (mod->state != MODULE_STATE_LIVE) {
		/* FIXME: if (force), slam module count and wake up
                   waiter --RR */
		DEBUGP("%s already dying\n", mod->name);
		ret = -EBUSY;
		goto out;
	}

	/* If it has an init func, it must have an exit func to unload */
	if ((mod->init != NULL && mod->exit == NULL)
	    || mod->unsafe) {
		forced = try_force_unload(flags);
		if (!forced) {
			/* This module can't be removed */
			ret = -EBUSY;
			goto out;
		}
	}

	/* Set this up before setting mod->state */
	mod->waiter = current;

	/* Stop the machine so refcounts can't move and disable module. */
	ret = try_stop_module(mod, flags, &forced);
	if (ret != 0)
		goto out;

	/* Never wait if forced. */
	if (!forced && module_refcount(mod) != 0)
		wait_for_zero_refcount(mod);

	/* Final destruction now noone is using it. */
	if (mod->exit != NULL) {
		mutex_unlock(&module_mutex);
		mod->exit();
		mutex_lock(&module_mutex);
	}
	free_module(mod);

 out:
	mutex_unlock(&module_mutex);
	return ret;
}

static void print_unload_info(struct seq_file *m, struct module *mod)
{
	struct module_use *use;
	int printed_something = 0;

	seq_printf(m, " %u ", module_refcount(mod));

	/* Always include a trailing , so userspace can differentiate
           between this and the old multi-field proc format. */
	list_for_each_entry(use, &mod->modules_which_use_me, list) {
		printed_something = 1;
		seq_printf(m, "%s,", use->module_which_uses->name);
	}

	if (mod->unsafe) {
		printed_something = 1;
		seq_printf(m, "[unsafe],");
	}

	if (mod->init != NULL && mod->exit == NULL) {
		printed_something = 1;
		seq_printf(m, "[permanent],");
	}

	if (!printed_something)
		seq_printf(m, "-");
}

void __symbol_put(const char *symbol)
{
	struct module *owner;
	unsigned long flags;
	const unsigned long *crc;

	spin_lock_irqsave(&modlist_lock, flags);
	if (!__find_symbol(symbol, &owner, &crc, 1))
		BUG();
	module_put(owner);
	spin_unlock_irqrestore(&modlist_lock, flags);
}
EXPORT_SYMBOL(__symbol_put);

void symbol_put_addr(void *addr)
{
	struct module *modaddr;

	if (core_kernel_text((unsigned long)addr))
		return;

	if (!(modaddr = module_text_address((unsigned long)addr)))
		BUG();
	module_put(modaddr);
}
EXPORT_SYMBOL_GPL(symbol_put_addr);

static ssize_t show_refcnt(struct module_attribute *mattr,
			   struct module *mod, char *buffer)
{
	/* sysfs holds a reference */
	return sprintf(buffer, "%u\n", module_refcount(mod)-1);
}

static struct module_attribute refcnt = {
	.attr = { .name = "refcnt", .mode = 0444, .owner = THIS_MODULE },
	.show = show_refcnt,
};

#else /* !CONFIG_MODULE_UNLOAD */
static void print_unload_info(struct seq_file *m, struct module *mod)
{
	/* We don't know the usage count, or what modules are using. */
	seq_printf(m, " - -");
}

static inline void module_unload_free(struct module *mod)
{
}

static inline int use_module(struct module *a, struct module *b)
{
	return strong_try_module_get(b);
}

static inline void module_unload_init(struct module *mod)
{
}
#endif /* CONFIG_MODULE_UNLOAD */

static struct module_attribute *modinfo_attrs[] = {
	&modinfo_version,
	&modinfo_srcversion,
#ifdef CONFIG_MODULE_UNLOAD
	&refcnt,
#endif
	NULL,
};

static const char vermagic[] = VERMAGIC_STRING;

#ifdef CONFIG_MODVERSIONS
static int check_version(Elf_Shdr *sechdrs,
			 unsigned int versindex,
			 const char *symname,
			 struct module *mod, 
			 const unsigned long *crc)
{
	unsigned int i, num_versions;
	struct modversion_info *versions;

	/* Exporting module didn't supply crcs?  OK, we're already tainted. */
	if (!crc)
		return 1;

	versions = (void *) sechdrs[versindex].sh_addr;
	num_versions = sechdrs[versindex].sh_size
		/ sizeof(struct modversion_info);

	for (i = 0; i < num_versions; i++) {
		if (strcmp(versions[i].name, symname) != 0)
			continue;

		if (versions[i].crc == *crc)
			return 1;
		printk("%s: disagrees about version of symbol %s\n",
		       mod->name, symname);
		DEBUGP("Found checksum %lX vs module %lX\n",
		       *crc, versions[i].crc);
		return 0;
	}
	/* Not in module's version table.  OK, but that taints the kernel. */
	if (!(tainted & TAINT_FORCED_MODULE)) {
		printk("%s: no version for \"%s\" found: kernel tainted.\n",
		       mod->name, symname);
		add_taint(TAINT_FORCED_MODULE);
	}
	return 1;
}

static inline int check_modstruct_version(Elf_Shdr *sechdrs,
					  unsigned int versindex,
					  struct module *mod)
{
	const unsigned long *crc;
	struct module *owner;

	if (!__find_symbol("struct_module", &owner, &crc, 1))
		BUG();
	return check_version(sechdrs, versindex, "struct_module", mod,
			     crc);
}

/* First part is kernel version, which we ignore. */
static inline int same_magic(const char *amagic, const char *bmagic)
{
	amagic += strcspn(amagic, " ");
	bmagic += strcspn(bmagic, " ");
	return strcmp(amagic, bmagic) == 0;
}
#else
static inline int check_version(Elf_Shdr *sechdrs,
				unsigned int versindex,
				const char *symname,
				struct module *mod, 
				const unsigned long *crc)
{
	return 1;
}

static inline int check_modstruct_version(Elf_Shdr *sechdrs,
					  unsigned int versindex,
					  struct module *mod)
{
	return 1;
}

static inline int same_magic(const char *amagic, const char *bmagic)
{
	return strcmp(amagic, bmagic) == 0;
}
#endif /* CONFIG_MODVERSIONS */

/* Resolve a symbol for this module.  I.e. if we find one, record usage.
   Must be holding module_mutex. */
static unsigned long resolve_symbol(Elf_Shdr *sechdrs,
				    unsigned int versindex,
				    const char *name,
				    struct module *mod)
{
	struct module *owner;
	unsigned long ret;
	const unsigned long *crc;

	ret = __find_symbol(name, &owner, &crc, mod->license_gplok);
	if (ret) {
		/* use_module can fail due to OOM, or module unloading */
		if (!check_version(sechdrs, versindex, name, mod, crc) ||
		    !use_module(mod, owner))
			ret = 0;
	}
	return ret;
}


/*
 * /sys/module/foo/sections stuff
 * J. Corbet <corbet@lwn.net>
 */
#ifdef CONFIG_KALLSYMS
static ssize_t module_sect_show(struct module_attribute *mattr,
				struct module *mod, char *buf)
{
	struct module_sect_attr *sattr =
		container_of(mattr, struct module_sect_attr, mattr);
	return sprintf(buf, "0x%lx\n", sattr->address);
}

static void add_sect_attrs(struct module *mod, unsigned int nsect,
		char *secstrings, Elf_Shdr *sechdrs)
{
	unsigned int nloaded = 0, i, size[2];
	struct module_sect_attrs *sect_attrs;
	struct module_sect_attr *sattr;
	struct attribute **gattr;
	
	/* Count loaded sections and allocate structures */
	for (i = 0; i < nsect; i++)
		if (sechdrs[i].sh_flags & SHF_ALLOC)
			nloaded++;
	size[0] = ALIGN(sizeof(*sect_attrs)
			+ nloaded * sizeof(sect_attrs->attrs[0]),
			sizeof(sect_attrs->grp.attrs[0]));
	size[1] = (nloaded + 1) * sizeof(sect_attrs->grp.attrs[0]);
	if (! (sect_attrs = kmalloc(size[0] + size[1], GFP_KERNEL)))
		return;

	/* Setup section attributes. */
	sect_attrs->grp.name = "sections";
	sect_attrs->grp.attrs = (void *)sect_attrs + size[0];

	sattr = &sect_attrs->attrs[0];
	gattr = &sect_attrs->grp.attrs[0];
	for (i = 0; i < nsect; i++) {
		if (! (sechdrs[i].sh_flags & SHF_ALLOC))
			continue;
		sattr->address = sechdrs[i].sh_addr;
		strlcpy(sattr->name, secstrings + sechdrs[i].sh_name,
			MODULE_SECT_NAME_LEN);
		sattr->mattr.show = module_sect_show;
		sattr->mattr.store = NULL;
		sattr->mattr.attr.name = sattr->name;
		sattr->mattr.attr.owner = mod;
		sattr->mattr.attr.mode = S_IRUGO;
		*(gattr++) = &(sattr++)->mattr.attr;
	}
	*gattr = NULL;

	if (sysfs_create_group(&mod->mkobj.kobj, &sect_attrs->grp))
		goto out;

	mod->sect_attrs = sect_attrs;
	return;
  out:
	kfree(sect_attrs);
}

static void remove_sect_attrs(struct module *mod)
{
	if (mod->sect_attrs) {
		sysfs_remove_group(&mod->mkobj.kobj,
				   &mod->sect_attrs->grp);
		/* We are positive that no one is using any sect attrs
		 * at this point.  Deallocate immediately. */
		kfree(mod->sect_attrs);
		mod->sect_attrs = NULL;
	}
}


#else
static inline void add_sect_attrs(struct module *mod, unsigned int nsect,
		char *sectstrings, Elf_Shdr *sechdrs)
{
}

static inline void remove_sect_attrs(struct module *mod)
{
}
#endif /* CONFIG_KALLSYMS */

static int module_add_modinfo_attrs(struct module *mod)
{
	struct module_attribute *attr;
	struct module_attribute *temp_attr;
	int error = 0;
	int i;

	mod->modinfo_attrs = kzalloc((sizeof(struct module_attribute) *
					(ARRAY_SIZE(modinfo_attrs) + 1)),
					GFP_KERNEL);
	if (!mod->modinfo_attrs)
		return -ENOMEM;

	temp_attr = mod->modinfo_attrs;
	for (i = 0; (attr = modinfo_attrs[i]) && !error; i++) {
		if (!attr->test ||
		    (attr->test && attr->test(mod))) {
			memcpy(temp_attr, attr, sizeof(*temp_attr));
			temp_attr->attr.owner = mod;
			error = sysfs_create_file(&mod->mkobj.kobj,&temp_attr->attr);
			++temp_attr;
		}
	}
	return error;
}

static void module_remove_modinfo_attrs(struct module *mod)
{
	struct module_attribute *attr;
	int i;

	for (i = 0; (attr = &mod->modinfo_attrs[i]); i++) {
		/* pick a field to test for end of list */
		if (!attr->attr.name)
			break;
		sysfs_remove_file(&mod->mkobj.kobj,&attr->attr);
		if (attr->free)
			attr->free(mod);
	}
	kfree(mod->modinfo_attrs);
}

static int mod_sysfs_setup(struct module *mod,
			   struct kernel_param *kparam,
			   unsigned int num_params)
{
	int err;

	memset(&mod->mkobj.kobj, 0, sizeof(mod->mkobj.kobj));
	err = kobject_set_name(&mod->mkobj.kobj, "%s", mod->name);
	if (err)
		goto out;
	kobj_set_kset_s(&mod->mkobj, module_subsys);
	mod->mkobj.mod = mod;
	err = kobject_register(&mod->mkobj.kobj);
	if (err)
		goto out;

	err = module_param_sysfs_setup(mod, kparam, num_params);
	if (err)
		goto out_unreg;

	err = module_add_modinfo_attrs(mod);
	if (err)
		goto out_unreg;

	return 0;

out_unreg:
	kobject_unregister(&mod->mkobj.kobj);
out:
	return err;
}

static void mod_kobject_remove(struct module *mod)
{
	module_remove_modinfo_attrs(mod);
	module_param_sysfs_remove(mod);

	kobject_unregister(&mod->mkobj.kobj);
}

/*
 * unlink the module with the whole machine is stopped with interrupts off
 * - this defends against kallsyms not taking locks
 */
static int __unlink_module(void *_mod)
{
	struct module *mod = _mod;
	list_del(&mod->list);
	return 0;
}

/* Free a module, remove from lists, etc (must hold module mutex). */
static void free_module(struct module *mod)
{
	/* Delete from various lists */
	stop_machine_run(__unlink_module, mod, NR_CPUS);
	remove_sect_attrs(mod);
	mod_kobject_remove(mod);

	unwind_remove_table(mod->unwind_info, 0);

	/* Arch-specific cleanup. */
	module_arch_cleanup(mod);

	/* Module unload stuff */
	module_unload_free(mod);

	/* This may be NULL, but that's OK */
	module_free(mod, mod->module_init);
	kfree(mod->args);
	if (mod->percpu)
		percpu_modfree(mod->percpu);

	/* Free lock-classes: */
	lockdep_free_key_range(mod->module_core, mod->core_size);

	/* Finally, free the core (containing the module structure) */
	module_free(mod, mod->module_core);
}

void *__symbol_get(const char *symbol)
{
	struct module *owner;
	unsigned long value, flags;
	const unsigned long *crc;

	spin_lock_irqsave(&modlist_lock, flags);
	value = __find_symbol(symbol, &owner, &crc, 1);
	if (value && !strong_try_module_get(owner))
		value = 0;
	spin_unlock_irqrestore(&modlist_lock, flags);

	return (void *)value;
}
EXPORT_SYMBOL_GPL(__symbol_get);

/*
 * Ensure that an exported symbol [global namespace] does not already exist
 * in the Kernel or in some other modules exported symbol table.
 */
static int verify_export_symbols(struct module *mod)
{
	const char *name = NULL;
	unsigned long i, ret = 0;
	struct module *owner;
	const unsigned long *crc;

	for (i = 0; i < mod->num_syms; i++)
	        if (__find_symbol(mod->syms[i].name, &owner, &crc, 1)) {
			name = mod->syms[i].name;
			ret = -ENOEXEC;
			goto dup;
		}

	for (i = 0; i < mod->num_gpl_syms; i++)
	        if (__find_symbol(mod->gpl_syms[i].name, &owner, &crc, 1)) {
			name = mod->gpl_syms[i].name;
			ret = -ENOEXEC;
			goto dup;
		}

dup:
	if (ret)
		printk(KERN_ERR "%s: exports duplicate symbol %s (owned by %s)\n",
			mod->name, name, module_name(owner));

	return ret;
}

/* Change all symbols so that sh_value encodes the pointer directly. */
static int simplify_symbols(Elf_Shdr *sechdrs,
			    unsigned int symindex,
			    const char *strtab,
			    unsigned int versindex,
			    unsigned int pcpuindex,
			    struct module *mod)
{
	Elf_Sym *sym = (void *)sechdrs[symindex].sh_addr;
	unsigned long secbase;
	unsigned int i, n = sechdrs[symindex].sh_size / sizeof(Elf_Sym);
	int ret = 0;

	for (i = 1; i < n; i++) {
		switch (sym[i].st_shndx) {
		case SHN_COMMON:
			/* We compiled with -fno-common.  These are not
			   supposed to happen.  */
			DEBUGP("Common symbol: %s\n", strtab + sym[i].st_name);
			printk("%s: please compile with -fno-common\n",
			       mod->name);
			ret = -ENOEXEC;
			break;

		case SHN_ABS:
			/* Don't need to do anything */
			DEBUGP("Absolute symbol: 0x%08lx\n",
			       (long)sym[i].st_value);
			break;

		case SHN_UNDEF:
			sym[i].st_value
			  = resolve_symbol(sechdrs, versindex,
					   strtab + sym[i].st_name, mod);

			/* Ok if resolved.  */
			if (sym[i].st_value != 0)
				break;
			/* Ok if weak.  */
			if (ELF_ST_BIND(sym[i].st_info) == STB_WEAK)
				break;

			printk(KERN_WARNING "%s: Unknown symbol %s\n",
			       mod->name, strtab + sym[i].st_name);
			ret = -ENOENT;
			break;

		default:
			/* Divert to percpu allocation if a percpu var. */
			if (sym[i].st_shndx == pcpuindex)
				secbase = (unsigned long)mod->percpu;
			else
				secbase = sechdrs[sym[i].st_shndx].sh_addr;
			sym[i].st_value += secbase;
			break;
		}
	}

	return ret;
}

/* Update size with this section: return offset. */
static long get_offset(unsigned long *size, Elf_Shdr *sechdr)
{
	long ret;

	ret = ALIGN(*size, sechdr->sh_addralign ?: 1);
	*size = ret + sechdr->sh_size;
	return ret;
}

/* Lay out the SHF_ALLOC sections in a way not dissimilar to how ld
   might -- code, read-only data, read-write data, small data.  Tally
   sizes, and place the offsets into sh_entsize fields: high bit means it
   belongs in init. */
static void layout_sections(struct module *mod,
			    const Elf_Ehdr *hdr,
			    Elf_Shdr *sechdrs,
			    const char *secstrings)
{
	static unsigned long const masks[][2] = {
		/* NOTE: all executable code must be the first section
		 * in this array; otherwise modify the text_size
		 * finder in the two loops below */
		{ SHF_EXECINSTR | SHF_ALLOC, ARCH_SHF_SMALL },
		{ SHF_ALLOC, SHF_WRITE | ARCH_SHF_SMALL },
		{ SHF_WRITE | SHF_ALLOC, ARCH_SHF_SMALL },
		{ ARCH_SHF_SMALL | SHF_ALLOC, 0 }
	};
	unsigned int m, i;

	for (i = 0; i < hdr->e_shnum; i++)
		sechdrs[i].sh_entsize = ~0UL;

	DEBUGP("Core section allocation order:\n");
	for (m = 0; m < ARRAY_SIZE(masks); ++m) {
		for (i = 0; i < hdr->e_shnum; ++i) {
			Elf_Shdr *s = &sechdrs[i];

			if ((s->sh_flags & masks[m][0]) != masks[m][0]
			    || (s->sh_flags & masks[m][1])
			    || s->sh_entsize != ~0UL
			    || strncmp(secstrings + s->sh_name,
				       ".init", 5) == 0)
				continue;
			s->sh_entsize = get_offset(&mod->core_size, s);
			DEBUGP("\t%s\n", secstrings + s->sh_name);
		}
		if (m == 0)
			mod->core_text_size = mod->core_size;
	}

	DEBUGP("Init section allocation order:\n");
	for (m = 0; m < ARRAY_SIZE(masks); ++m) {
		for (i = 0; i < hdr->e_shnum; ++i) {
			Elf_Shdr *s = &sechdrs[i];

			if ((s->sh_flags & masks[m][0]) != masks[m][0]
			    || (s->sh_flags & masks[m][1])
			    || s->sh_entsize != ~0UL
			    || strncmp(secstrings + s->sh_name,
				       ".init", 5) != 0)
				continue;
			s->sh_entsize = (get_offset(&mod->init_size, s)
					 | INIT_OFFSET_MASK);
			DEBUGP("\t%s\n", secstrings + s->sh_name);
		}
		if (m == 0)
			mod->init_text_size = mod->init_size;
	}
}

<<<<<<< HEAD
static inline int license_is_gpl_compatible(const char *license)
{
	return (strcmp(license, "GPL") == 0
		|| strcmp(license, "GPL v2") == 0
		|| strcmp(license, "GPL and additional rights") == 0
		|| strcmp(license, "Dual BSD/GPL") == 0
		|| strcmp(license, "Dual MIT/GPL") == 0
		|| strcmp(license, "Dual MPL/GPL") == 0);
}

=======
>>>>>>> 120bda20
static void set_license(struct module *mod, const char *license)
{
	if (!license)
		license = "unspecified";

	mod->license_gplok = license_is_gpl_compatible(license);
	if (!mod->license_gplok && !(tainted & TAINT_PROPRIETARY_MODULE)) {
		printk(KERN_WARNING "%s: module license '%s' taints kernel.\n",
		       mod->name, license);
		add_taint(TAINT_PROPRIETARY_MODULE);
	}
}

/* Parse tag=value strings from .modinfo section */
static char *next_string(char *string, unsigned long *secsize)
{
	/* Skip non-zero chars */
	while (string[0]) {
		string++;
		if ((*secsize)-- <= 1)
			return NULL;
	}

	/* Skip any zero padding. */
	while (!string[0]) {
		string++;
		if ((*secsize)-- <= 1)
			return NULL;
	}
	return string;
}

static char *get_modinfo(Elf_Shdr *sechdrs,
			 unsigned int info,
			 const char *tag)
{
	char *p;
	unsigned int taglen = strlen(tag);
	unsigned long size = sechdrs[info].sh_size;

	for (p = (char *)sechdrs[info].sh_addr; p; p = next_string(p, &size)) {
		if (strncmp(p, tag, taglen) == 0 && p[taglen] == '=')
			return p + taglen + 1;
	}
	return NULL;
}

static void setup_modinfo(struct module *mod, Elf_Shdr *sechdrs,
			  unsigned int infoindex)
{
	struct module_attribute *attr;
	int i;

	for (i = 0; (attr = modinfo_attrs[i]); i++) {
		if (attr->setup)
			attr->setup(mod,
				    get_modinfo(sechdrs,
						infoindex,
						attr->attr.name));
	}
}

#ifdef CONFIG_KALLSYMS
int is_exported(const char *name, const struct module *mod)
{
	if (!mod && lookup_symbol(name, __start___ksymtab, __stop___ksymtab))
		return 1;
	else
<<<<<<< HEAD
		if (lookup_symbol(name, mod->syms, mod->syms + mod->num_syms))
=======
		if (mod && lookup_symbol(name, mod->syms, mod->syms + mod->num_syms))
>>>>>>> 120bda20
			return 1;
		else
			return 0;
}

/* As per nm */
static char elf_type(const Elf_Sym *sym,
		     Elf_Shdr *sechdrs,
		     const char *secstrings,
		     struct module *mod)
{
	if (ELF_ST_BIND(sym->st_info) == STB_WEAK) {
		if (ELF_ST_TYPE(sym->st_info) == STT_OBJECT)
			return 'v';
		else
			return 'w';
	}
	if (sym->st_shndx == SHN_UNDEF)
		return 'U';
	if (sym->st_shndx == SHN_ABS)
		return 'a';
	if (sym->st_shndx >= SHN_LORESERVE)
		return '?';
	if (sechdrs[sym->st_shndx].sh_flags & SHF_EXECINSTR)
		return 't';
	if (sechdrs[sym->st_shndx].sh_flags & SHF_ALLOC
	    && sechdrs[sym->st_shndx].sh_type != SHT_NOBITS) {
		if (!(sechdrs[sym->st_shndx].sh_flags & SHF_WRITE))
			return 'r';
		else if (sechdrs[sym->st_shndx].sh_flags & ARCH_SHF_SMALL)
			return 'g';
		else
			return 'd';
	}
	if (sechdrs[sym->st_shndx].sh_type == SHT_NOBITS) {
		if (sechdrs[sym->st_shndx].sh_flags & ARCH_SHF_SMALL)
			return 's';
		else
			return 'b';
	}
	if (strncmp(secstrings + sechdrs[sym->st_shndx].sh_name,
		    ".debug", strlen(".debug")) == 0)
		return 'n';
	return '?';
}

static void add_kallsyms(struct module *mod,
			 Elf_Shdr *sechdrs,
			 unsigned int symindex,
			 unsigned int strindex,
			 const char *secstrings)
{
	unsigned int i;

	mod->symtab = (void *)sechdrs[symindex].sh_addr;
	mod->num_symtab = sechdrs[symindex].sh_size / sizeof(Elf_Sym);
	mod->strtab = (void *)sechdrs[strindex].sh_addr;

	/* Set types up while we still have access to sections. */
	for (i = 0; i < mod->num_symtab; i++)
		mod->symtab[i].st_info
			= elf_type(&mod->symtab[i], sechdrs, secstrings, mod);
}
#else
static inline void add_kallsyms(struct module *mod,
				Elf_Shdr *sechdrs,
				unsigned int symindex,
				unsigned int strindex,
				const char *secstrings)
{
}
#endif /* CONFIG_KALLSYMS */

/* Allocate and load the module: note that size of section 0 is always
   zero, and we rely on this for optional sections. */
static struct module *load_module(void __user *umod,
				  unsigned long len,
				  const char __user *uargs)
{
	Elf_Ehdr *hdr;
	Elf_Shdr *sechdrs;
<<<<<<< HEAD
	char *secstrings, *args, *modmagic, *strtab = NULL, *supported;
	unsigned int i, symindex = 0, strindex = 0, setupindex, exindex,
		exportindex, modindex, obsparmindex, infoindex, gplindex,
		crcindex, gplcrcindex, versindex, pcpuindex, gplfutureindex,
		gplfuturecrcindex;
=======
	char *secstrings, *args, *modmagic, *strtab = NULL;
	unsigned int i;
	unsigned int symindex = 0;
	unsigned int strindex = 0;
	unsigned int setupindex;
	unsigned int exindex;
	unsigned int exportindex;
	unsigned int modindex;
	unsigned int obsparmindex;
	unsigned int infoindex;
	unsigned int gplindex;
	unsigned int crcindex;
	unsigned int gplcrcindex;
	unsigned int versindex;
	unsigned int pcpuindex;
	unsigned int gplfutureindex;
	unsigned int gplfuturecrcindex;
	unsigned int unwindex = 0;
	unsigned int unusedindex;
	unsigned int unusedcrcindex;
	unsigned int unusedgplindex;
	unsigned int unusedgplcrcindex;
>>>>>>> 120bda20
	struct module *mod;
	long err = 0;
	void *percpu = NULL, *ptr = NULL; /* Stops spurious gcc warning */
	struct exception_table_entry *extable;
	mm_segment_t old_fs;

	DEBUGP("load_module: umod=%p, len=%lu, uargs=%p\n",
	       umod, len, uargs);
	if (len < sizeof(*hdr))
		return ERR_PTR(-ENOEXEC);

	/* Suck in entire file: we'll want most of it. */
	/* vmalloc barfs on "unusual" numbers.  Check here */
	if (len > 64 * 1024 * 1024 || (hdr = vmalloc(len)) == NULL)
		return ERR_PTR(-ENOMEM);
	if (copy_from_user(hdr, umod, len) != 0) {
		err = -EFAULT;
		goto free_hdr;
	}

	/* Sanity checks against insmoding binaries or wrong arch,
           weird elf version */
	if (memcmp(hdr->e_ident, ELFMAG, 4) != 0
	    || hdr->e_type != ET_REL
	    || !elf_check_arch(hdr)
	    || hdr->e_shentsize != sizeof(*sechdrs)) {
		err = -ENOEXEC;
		goto free_hdr;
	}

	if (len < hdr->e_shoff + hdr->e_shnum * sizeof(Elf_Shdr))
		goto truncated;

	/* Convenience variables */
	sechdrs = (void *)hdr + hdr->e_shoff;
	secstrings = (void *)hdr + sechdrs[hdr->e_shstrndx].sh_offset;
	sechdrs[0].sh_addr = 0;

	for (i = 1; i < hdr->e_shnum; i++) {
		if (sechdrs[i].sh_type != SHT_NOBITS
		    && len < sechdrs[i].sh_offset + sechdrs[i].sh_size)
			goto truncated;

		/* Mark all sections sh_addr with their address in the
		   temporary image. */
		sechdrs[i].sh_addr = (size_t)hdr + sechdrs[i].sh_offset;

		/* Internal symbols and strings. */
		if (sechdrs[i].sh_type == SHT_SYMTAB) {
			symindex = i;
			strindex = sechdrs[i].sh_link;
			strtab = (char *)hdr + sechdrs[strindex].sh_offset;
		}
#ifndef CONFIG_MODULE_UNLOAD
		/* Don't load .exit sections */
		if (strncmp(secstrings+sechdrs[i].sh_name, ".exit", 5) == 0)
			sechdrs[i].sh_flags &= ~(unsigned long)SHF_ALLOC;
#endif
	}

	modindex = find_sec(hdr, sechdrs, secstrings,
			    ".gnu.linkonce.this_module");
	if (!modindex) {
		printk(KERN_WARNING "No module found in object\n");
		err = -ENOEXEC;
		goto free_hdr;
	}
	mod = (void *)sechdrs[modindex].sh_addr;

	if (symindex == 0) {
		printk(KERN_WARNING "%s: module has no symbols (stripped?)\n",
		       mod->name);
		err = -ENOEXEC;
		goto free_hdr;
	}

	/* Optional sections */
	exportindex = find_sec(hdr, sechdrs, secstrings, "__ksymtab");
	gplindex = find_sec(hdr, sechdrs, secstrings, "__ksymtab_gpl");
	gplfutureindex = find_sec(hdr, sechdrs, secstrings, "__ksymtab_gpl_future");
<<<<<<< HEAD
	crcindex = find_sec(hdr, sechdrs, secstrings, "__kcrctab");
	gplcrcindex = find_sec(hdr, sechdrs, secstrings, "__kcrctab_gpl");
	gplfuturecrcindex = find_sec(hdr, sechdrs, secstrings, "__kcrctab_gpl_future");
=======
	unusedindex = find_sec(hdr, sechdrs, secstrings, "__ksymtab_unused");
	unusedgplindex = find_sec(hdr, sechdrs, secstrings, "__ksymtab_unused_gpl");
	crcindex = find_sec(hdr, sechdrs, secstrings, "__kcrctab");
	gplcrcindex = find_sec(hdr, sechdrs, secstrings, "__kcrctab_gpl");
	gplfuturecrcindex = find_sec(hdr, sechdrs, secstrings, "__kcrctab_gpl_future");
	unusedcrcindex = find_sec(hdr, sechdrs, secstrings, "__kcrctab_unused");
	unusedgplcrcindex = find_sec(hdr, sechdrs, secstrings, "__kcrctab_unused_gpl");
>>>>>>> 120bda20
	setupindex = find_sec(hdr, sechdrs, secstrings, "__param");
	exindex = find_sec(hdr, sechdrs, secstrings, "__ex_table");
	obsparmindex = find_sec(hdr, sechdrs, secstrings, "__obsparm");
	versindex = find_sec(hdr, sechdrs, secstrings, "__versions");
	infoindex = find_sec(hdr, sechdrs, secstrings, ".modinfo");
	pcpuindex = find_pcpusec(hdr, sechdrs, secstrings);
#ifdef ARCH_UNWIND_SECTION_NAME
	unwindex = find_sec(hdr, sechdrs, secstrings, ARCH_UNWIND_SECTION_NAME);
#endif

	/* Don't keep modinfo section */
	sechdrs[infoindex].sh_flags &= ~(unsigned long)SHF_ALLOC;
#ifdef CONFIG_KALLSYMS
	/* Keep symbol and string tables for decoding later. */
	sechdrs[symindex].sh_flags |= SHF_ALLOC;
	sechdrs[strindex].sh_flags |= SHF_ALLOC;
#endif
	if (unwindex)
		sechdrs[unwindex].sh_flags |= SHF_ALLOC;

	/* Check module struct version now, before we try to use module. */
	if (!check_modstruct_version(sechdrs, versindex, mod)) {
		err = -ENOEXEC;
		goto free_hdr;
	}

	modmagic = get_modinfo(sechdrs, infoindex, "vermagic");
	/* This is allowed: modprobe --force will invalidate it. */
	if (!modmagic) {
		add_taint(TAINT_FORCED_MODULE);
		printk(KERN_WARNING "%s: no version magic, tainting kernel.\n",
		       mod->name);
	} else if (!same_magic(modmagic, vermagic)) {
		printk(KERN_ERR "%s: version magic '%s' should be '%s'\n",
		       mod->name, modmagic, vermagic);
		err = -ENOEXEC;
		goto free_hdr;
	}

<<<<<<< HEAD
	supported = get_modinfo(sechdrs, infoindex, "supported");
	if (supported) {
		if (!strcmp(supported, "external"))
			tainted |= TAINT_EXTERNAL_SUPPORT;
		else if (strcmp(supported, "yes"))
			supported = NULL;
	}
	if (!supported) {
		if (unsupported == 0) {
			printk(KERN_WARNING "%s: module not supported by "
			       "Novell, refusing to load. To override, echo "
			       "1 > /proc/sys/kernel/unsupported\n", mod->name);
			err = -ENOEXEC;
			goto free_hdr;
		}
		tainted |= TAINT_NO_SUPPORT;
		if (unsupported == 1) {
			printk(KERN_WARNING "%s: module not supported by "
			       "Novell, setting U taint flag.\n", mod->name);
		}
	}

	/* Now copy in args */
	args = strndup_user(uargs, ~0UL >> 1);
	if (IS_ERR(args)) {
		err = PTR_ERR(args);
		goto free_hdr;
	}
=======
	/* Now copy in args */
	args = strndup_user(uargs, ~0UL >> 1);
	if (IS_ERR(args)) {
		err = PTR_ERR(args);
		goto free_hdr;
	}
>>>>>>> 120bda20

	if (find_module(mod->name)) {
		err = -EEXIST;
		goto free_mod;
	}

	mod->state = MODULE_STATE_COMING;

	/* Allow arches to frob section contents and sizes.  */
	err = module_frob_arch_sections(hdr, sechdrs, secstrings, mod);
	if (err < 0)
		goto free_mod;

	if (pcpuindex) {
		/* We have a special allocation for this section. */
		percpu = percpu_modalloc(sechdrs[pcpuindex].sh_size,
					 sechdrs[pcpuindex].sh_addralign,
					 mod->name);
		if (!percpu) {
			err = -ENOMEM;
			goto free_mod;
		}
		sechdrs[pcpuindex].sh_flags &= ~(unsigned long)SHF_ALLOC;
		mod->percpu = percpu;
	}

	/* Determine total sizes, and put offsets in sh_entsize.  For now
	   this is done generically; there doesn't appear to be any
	   special cases for the architectures. */
	layout_sections(mod, hdr, sechdrs, secstrings);

	/* Do the allocs. */
	ptr = module_alloc(mod->core_size);
	if (!ptr) {
		err = -ENOMEM;
		goto free_percpu;
	}
	memset(ptr, 0, mod->core_size);
	mod->module_core = ptr;

	ptr = module_alloc(mod->init_size);
	if (!ptr && mod->init_size) {
		err = -ENOMEM;
		goto free_core;
	}
	memset(ptr, 0, mod->init_size);
	mod->module_init = ptr;

	/* Transfer each section which specifies SHF_ALLOC */
	DEBUGP("final section addresses:\n");
	for (i = 0; i < hdr->e_shnum; i++) {
		void *dest;

		if (!(sechdrs[i].sh_flags & SHF_ALLOC))
			continue;

		if (sechdrs[i].sh_entsize & INIT_OFFSET_MASK)
			dest = mod->module_init
				+ (sechdrs[i].sh_entsize & ~INIT_OFFSET_MASK);
		else
			dest = mod->module_core + sechdrs[i].sh_entsize;

		if (sechdrs[i].sh_type != SHT_NOBITS)
			memcpy(dest, (void *)sechdrs[i].sh_addr,
			       sechdrs[i].sh_size);
		/* Update sh_addr to point to copy in image. */
		sechdrs[i].sh_addr = (unsigned long)dest;
		DEBUGP("\t0x%lx %s\n", sechdrs[i].sh_addr, secstrings + sechdrs[i].sh_name);
	}
	/* Module has been moved. */
	mod = (void *)sechdrs[modindex].sh_addr;

	/* Now we've moved module, initialize linked lists, etc. */
	module_unload_init(mod);

	/* Set up license info based on the info section */
	set_license(mod, get_modinfo(sechdrs, infoindex, "license"));

	if (strcmp(mod->name, "ndiswrapper") == 0)
		add_taint(TAINT_PROPRIETARY_MODULE);
	if (strcmp(mod->name, "driverloader") == 0)
		add_taint(TAINT_PROPRIETARY_MODULE);

	/* Set up MODINFO_ATTR fields */
	setup_modinfo(mod, sechdrs, infoindex);

	/* Fix up syms, so that st_value is a pointer to location. */
	err = simplify_symbols(sechdrs, symindex, strtab, versindex, pcpuindex,
			       mod);
	if (err < 0)
		goto cleanup;

	/* Set up EXPORTed & EXPORT_GPLed symbols (section 0 is 0 length) */
	mod->num_syms = sechdrs[exportindex].sh_size / sizeof(*mod->syms);
	mod->syms = (void *)sechdrs[exportindex].sh_addr;
	if (crcindex)
		mod->crcs = (void *)sechdrs[crcindex].sh_addr;
	mod->num_gpl_syms = sechdrs[gplindex].sh_size / sizeof(*mod->gpl_syms);
	mod->gpl_syms = (void *)sechdrs[gplindex].sh_addr;
	if (gplcrcindex)
		mod->gpl_crcs = (void *)sechdrs[gplcrcindex].sh_addr;
	mod->num_gpl_future_syms = sechdrs[gplfutureindex].sh_size /
					sizeof(*mod->gpl_future_syms);
<<<<<<< HEAD
	mod->gpl_future_syms = (void *)sechdrs[gplfutureindex].sh_addr;
	if (gplfuturecrcindex)
		mod->gpl_future_crcs = (void *)sechdrs[gplfuturecrcindex].sh_addr;
=======
	mod->num_unused_syms = sechdrs[unusedindex].sh_size /
					sizeof(*mod->unused_syms);
	mod->num_unused_gpl_syms = sechdrs[unusedgplindex].sh_size /
					sizeof(*mod->unused_gpl_syms);
	mod->gpl_future_syms = (void *)sechdrs[gplfutureindex].sh_addr;
	if (gplfuturecrcindex)
		mod->gpl_future_crcs = (void *)sechdrs[gplfuturecrcindex].sh_addr;

	mod->unused_syms = (void *)sechdrs[unusedindex].sh_addr;
	if (unusedcrcindex)
		mod->unused_crcs = (void *)sechdrs[unusedcrcindex].sh_addr;
	mod->unused_gpl_syms = (void *)sechdrs[unusedgplindex].sh_addr;
	if (unusedgplcrcindex)
		mod->unused_crcs = (void *)sechdrs[unusedgplcrcindex].sh_addr;
>>>>>>> 120bda20

#ifdef CONFIG_MODVERSIONS
	if ((mod->num_syms && !crcindex) || 
	    (mod->num_gpl_syms && !gplcrcindex) ||
<<<<<<< HEAD
	    (mod->num_gpl_future_syms && !gplfuturecrcindex)) {
=======
	    (mod->num_gpl_future_syms && !gplfuturecrcindex) ||
	    (mod->num_unused_syms && !unusedcrcindex) ||
	    (mod->num_unused_gpl_syms && !unusedgplcrcindex)) {
>>>>>>> 120bda20
		printk(KERN_WARNING "%s: No versions for exported symbols."
		       " Tainting kernel.\n", mod->name);
		add_taint(TAINT_FORCED_MODULE);
	}
#endif

	/* Now do relocations. */
	for (i = 1; i < hdr->e_shnum; i++) {
		const char *strtab = (char *)sechdrs[strindex].sh_addr;
		unsigned int info = sechdrs[i].sh_info;

		/* Not a valid relocation section? */
		if (info >= hdr->e_shnum)
			continue;

		/* Don't bother with non-allocated sections */
		if (!(sechdrs[info].sh_flags & SHF_ALLOC))
			continue;

		if (sechdrs[i].sh_type == SHT_REL)
			err = apply_relocate(sechdrs, strtab, symindex, i,mod);
		else if (sechdrs[i].sh_type == SHT_RELA)
			err = apply_relocate_add(sechdrs, strtab, symindex, i,
						 mod);
		if (err < 0)
			goto cleanup;
	}

        /* Find duplicate symbols */
	err = verify_export_symbols(mod);

	if (err < 0)
		goto cleanup;

  	/* Set up and sort exception table */
	mod->num_exentries = sechdrs[exindex].sh_size / sizeof(*mod->extable);
	mod->extable = extable = (void *)sechdrs[exindex].sh_addr;
	sort_extable(extable, extable + mod->num_exentries);

	/* Finally, copy percpu area over. */
	percpu_modcopy(mod->percpu, (void *)sechdrs[pcpuindex].sh_addr,
		       sechdrs[pcpuindex].sh_size);

	add_kallsyms(mod, sechdrs, symindex, strindex, secstrings);

	err = module_finalize(hdr, sechdrs, mod);
	if (err < 0)
		goto cleanup;

	/* flush the icache in correct context */
	old_fs = get_fs();
	set_fs(KERNEL_DS);

	/*
	 * Flush the instruction cache, since we've played with text.
	 * Do it before processing of module parameters, so the module
	 * can provide parameter accessor functions of its own.
	 */
	if (mod->module_init)
		flush_icache_range((unsigned long)mod->module_init,
				   (unsigned long)mod->module_init
				   + mod->init_size);
	flush_icache_range((unsigned long)mod->module_core,
			   (unsigned long)mod->module_core + mod->core_size);

	set_fs(old_fs);

	mod->args = args;
	if (obsparmindex)
		printk(KERN_WARNING "%s: Ignoring obsolete parameters\n",
		       mod->name);

	/* Size of section 0 is 0, so this works well if no params */
	err = parse_args(mod->name, mod->args,
			 (struct kernel_param *)
			 sechdrs[setupindex].sh_addr,
			 sechdrs[setupindex].sh_size
			 / sizeof(struct kernel_param),
			 NULL);
	if (err < 0)
		goto arch_cleanup;

	err = mod_sysfs_setup(mod, 
			      (struct kernel_param *)
			      sechdrs[setupindex].sh_addr,
			      sechdrs[setupindex].sh_size
			      / sizeof(struct kernel_param));
	if (err < 0)
		goto arch_cleanup;
	add_sect_attrs(mod, hdr->e_shnum, secstrings, sechdrs);

	/* Size of section 0 is 0, so this works well if no unwind info. */
	mod->unwind_info = unwind_add_table(mod,
	                                    (void *)sechdrs[unwindex].sh_addr,
	                                    sechdrs[unwindex].sh_size);

	/* Get rid of temporary copy */
	vfree(hdr);

	/* Done! */
	return mod;

 arch_cleanup:
	module_arch_cleanup(mod);
 cleanup:
	module_unload_free(mod);
	module_free(mod, mod->module_init);
 free_core:
	module_free(mod, mod->module_core);
 free_percpu:
	if (percpu)
		percpu_modfree(percpu);
 free_mod:
	kfree(args);
 free_hdr:
	vfree(hdr);
	return ERR_PTR(err);

 truncated:
	printk(KERN_ERR "Module len %lu truncated\n", len);
	err = -ENOEXEC;
	goto free_hdr;
}

/*
 * link the module with the whole machine is stopped with interrupts off
 * - this defends against kallsyms not taking locks
 */
static int __link_module(void *_mod)
{
	struct module *mod = _mod;
	list_add(&mod->list, &modules);
	return 0;
}

/* This is where the real work happens */
asmlinkage long
sys_init_module(void __user *umod,
		unsigned long len,
		const char __user *uargs)
{
	struct module *mod;
	int ret = 0;

	/* Must have permission */
	if (!capable(CAP_SYS_MODULE))
		return -EPERM;

	/* Only one module load at a time, please */
	if (mutex_lock_interruptible(&module_mutex) != 0)
		return -EINTR;

	/* Do all the hard work */
	mod = load_module(umod, len, uargs);
	if (IS_ERR(mod)) {
		mutex_unlock(&module_mutex);
		return PTR_ERR(mod);
	}

	/* Now sew it into the lists.  They won't access us, since
           strong_try_module_get() will fail. */
	stop_machine_run(__link_module, mod, NR_CPUS);

	/* Drop lock so they can recurse */
	mutex_unlock(&module_mutex);

	blocking_notifier_call_chain(&module_notify_list,
			MODULE_STATE_COMING, mod);

	/* Start the module */
	if (mod->init != NULL)
		ret = mod->init();
	if (ret < 0) {
		/* Init routine failed: abort.  Try to protect us from
                   buggy refcounters. */
		mod->state = MODULE_STATE_GOING;
		synchronize_sched();
		if (mod->unsafe)
			printk(KERN_ERR "%s: module is now stuck!\n",
			       mod->name);
		else {
			module_put(mod);
			mutex_lock(&module_mutex);
			free_module(mod);
			mutex_unlock(&module_mutex);
		}
		return ret;
	}

	/* Now it's a first class citizen! */
	mutex_lock(&module_mutex);
	mod->state = MODULE_STATE_LIVE;
	/* Drop initial reference. */
	module_put(mod);
	unwind_remove_table(mod->unwind_info, 1);
	module_free(mod, mod->module_init);
	mod->module_init = NULL;
	mod->init_size = 0;
	mod->init_text_size = 0;
	mutex_unlock(&module_mutex);

	return 0;
}

static inline int within(unsigned long addr, void *start, unsigned long size)
{
	return ((void *)addr >= start && (void *)addr < start + size);
}

#ifdef CONFIG_KALLSYMS
/*
 * This ignores the intensely annoying "mapping symbols" found
 * in ARM ELF files: $a, $t and $d.
 */
static inline int is_arm_mapping_symbol(const char *str)
{
	return str[0] == '$' && strchr("atd", str[1]) 
	       && (str[2] == '\0' || str[2] == '.');
}

static const char *get_ksymbol(struct module *mod,
			       unsigned long addr,
			       unsigned long *size,
			       unsigned long *offset)
{
	unsigned int i, best = 0;
	unsigned long nextval;

	/* At worse, next value is at end of module */
	if (within(addr, mod->module_init, mod->init_size))
		nextval = (unsigned long)mod->module_init+mod->init_text_size;
	else 
		nextval = (unsigned long)mod->module_core+mod->core_text_size;

	/* Scan for closest preceeding symbol, and next symbol. (ELF
           starts real symbols at 1). */
	for (i = 1; i < mod->num_symtab; i++) {
		if (mod->symtab[i].st_shndx == SHN_UNDEF)
			continue;

		/* We ignore unnamed symbols: they're uninformative
		 * and inserted at a whim. */
		if (mod->symtab[i].st_value <= addr
		    && mod->symtab[i].st_value > mod->symtab[best].st_value
		    && *(mod->strtab + mod->symtab[i].st_name) != '\0'
		    && !is_arm_mapping_symbol(mod->strtab + mod->symtab[i].st_name))
			best = i;
		if (mod->symtab[i].st_value > addr
		    && mod->symtab[i].st_value < nextval
		    && *(mod->strtab + mod->symtab[i].st_name) != '\0'
		    && !is_arm_mapping_symbol(mod->strtab + mod->symtab[i].st_name))
			nextval = mod->symtab[i].st_value;
	}

	if (!best)
		return NULL;

	*size = nextval - mod->symtab[best].st_value;
	*offset = addr - mod->symtab[best].st_value;
	return mod->strtab + mod->symtab[best].st_name;
}

/* For kallsyms to ask for address resolution.  NULL means not found.
   We don't lock, as this is used for oops resolution and races are a
   lesser concern. */
const char *module_address_lookup(unsigned long addr,
				  unsigned long *size,
				  unsigned long *offset,
				  char **modname)
{
	struct module *mod;

	list_for_each_entry(mod, &modules, list) {
		if (within(addr, mod->module_init, mod->init_size)
		    || within(addr, mod->module_core, mod->core_size)) {
			*modname = mod->name;
			return get_ksymbol(mod, addr, size, offset);
		}
	}
	return NULL;
}

struct module *module_get_kallsym(unsigned int symnum,
				  unsigned long *value,
				  char *type,
				  char namebuf[128])
{
	struct module *mod;

	mutex_lock(&module_mutex);
	list_for_each_entry(mod, &modules, list) {
		if (symnum < mod->num_symtab) {
			*value = mod->symtab[symnum].st_value;
			*type = mod->symtab[symnum].st_info;
			strncpy(namebuf,
				mod->strtab + mod->symtab[symnum].st_name,
				127);
			mutex_unlock(&module_mutex);
			return mod;
		}
		symnum -= mod->num_symtab;
	}
	mutex_unlock(&module_mutex);
	return NULL;
}

static unsigned long mod_find_symname(struct module *mod, const char *name)
{
	unsigned int i;

	for (i = 0; i < mod->num_symtab; i++)
		if (strcmp(name, mod->strtab+mod->symtab[i].st_name) == 0 &&
		    mod->symtab[i].st_info != 'U')
			return mod->symtab[i].st_value;
	return 0;
}

/* Look for this name: can be of form module:name. */
unsigned long module_kallsyms_lookup_name(const char *name)
{
	struct module *mod;
	char *colon;
	unsigned long ret = 0;

	/* Don't lock: we're in enough trouble already. */
	if ((colon = strchr(name, ':')) != NULL) {
		*colon = '\0';
		if ((mod = find_module(name)) != NULL)
			ret = mod_find_symname(mod, colon+1);
		*colon = ':';
	} else {
		list_for_each_entry(mod, &modules, list)
			if ((ret = mod_find_symname(mod, name)) != 0)
				break;
	}
	return ret;
}
#endif /* CONFIG_KALLSYMS */

/* Called by the /proc file system to return a list of modules. */
static void *m_start(struct seq_file *m, loff_t *pos)
{
	struct list_head *i;
	loff_t n = 0;

	mutex_lock(&module_mutex);
	list_for_each(i, &modules) {
		if (n++ == *pos)
			break;
	}
	if (i == &modules)
		return NULL;
	return i;
}

static void *m_next(struct seq_file *m, void *p, loff_t *pos)
{
	struct list_head *i = p;
	(*pos)++;
	if (i->next == &modules)
		return NULL;
	return i->next;
}

static void m_stop(struct seq_file *m, void *p)
{
	mutex_unlock(&module_mutex);
}

static int m_show(struct seq_file *m, void *p)
{
	struct module *mod = list_entry(p, struct module, list);
	seq_printf(m, "%s %lu",
		   mod->name, mod->init_size + mod->core_size);
	print_unload_info(m, mod);

	/* Informative for users. */
	seq_printf(m, " %s",
		   mod->state == MODULE_STATE_GOING ? "Unloading":
		   mod->state == MODULE_STATE_COMING ? "Loading":
		   "Live");
	/* Used by oprofile and other similar tools. */
	seq_printf(m, " 0x%p", mod->module_core);

	seq_printf(m, "\n");
	return 0;
}

/* Format: modulename size refcount deps address

   Where refcount is a number or -, and deps is a comma-separated list
   of depends or -.
*/
struct seq_operations modules_op = {
	.start	= m_start,
	.next	= m_next,
	.stop	= m_stop,
	.show	= m_show
};

/* Given an address, look for it in the module exception tables. */
const struct exception_table_entry *search_module_extables(unsigned long addr)
{
	unsigned long flags;
	const struct exception_table_entry *e = NULL;
	struct module *mod;

	spin_lock_irqsave(&modlist_lock, flags);
	list_for_each_entry(mod, &modules, list) {
		if (mod->num_exentries == 0)
			continue;
				
		e = search_extable(mod->extable,
				   mod->extable + mod->num_exentries - 1,
				   addr);
		if (e)
			break;
	}
	spin_unlock_irqrestore(&modlist_lock, flags);

	/* Now, if we found one, we are running inside it now, hence
           we cannot unload the module, hence no refcnt needed. */
	return e;
}

/*
 * Is this a valid module address?
 */
int is_module_address(unsigned long addr)
{
	unsigned long flags;
	struct module *mod;

	spin_lock_irqsave(&modlist_lock, flags);

	list_for_each_entry(mod, &modules, list) {
		if (within(addr, mod->module_core, mod->core_size)) {
			spin_unlock_irqrestore(&modlist_lock, flags);
			return 1;
		}
	}

	spin_unlock_irqrestore(&modlist_lock, flags);

	return 0;
}


/* Is this a valid kernel address?  We don't grab the lock: we are oopsing. */
struct module *__module_text_address(unsigned long addr)
{
	struct module *mod;

	list_for_each_entry(mod, &modules, list)
		if (within(addr, mod->module_init, mod->init_text_size)
		    || within(addr, mod->module_core, mod->core_text_size))
			return mod;
	return NULL;
}

struct module *module_text_address(unsigned long addr)
{
	struct module *mod;
	unsigned long flags;

	spin_lock_irqsave(&modlist_lock, flags);
	mod = __module_text_address(addr);
	spin_unlock_irqrestore(&modlist_lock, flags);

	return mod;
}

/* Don't grab lock, we're oopsing. */
void print_modules(void)
{
	struct module *mod;

	printk("Modules linked in:");
	list_for_each_entry(mod, &modules, list)
		printk(" %s", mod->name);
	printk("\n");
}

void module_add_driver(struct module *mod, struct device_driver *drv)
{
	if (!mod || !drv)
		return;

	/* Don't check return code; this call is idempotent */
	sysfs_create_link(&drv->kobj, &mod->mkobj.kobj, "module");
}
EXPORT_SYMBOL(module_add_driver);

void module_remove_driver(struct device_driver *drv)
{
	if (!drv)
		return;
	sysfs_remove_link(&drv->kobj, "module");
}
EXPORT_SYMBOL(module_remove_driver);

#ifdef CONFIG_MODVERSIONS
/* Generate the signature for struct module here, too, for modversions. */
void struct_module(struct module *mod) { return; }
EXPORT_SYMBOL(struct_module);
#endif<|MERGE_RESOLUTION|>--- conflicted
+++ resolved
@@ -39,10 +39,7 @@
 #include <linux/string.h>
 #include <linux/sched.h>
 #include <linux/mutex.h>
-<<<<<<< HEAD
-=======
 #include <linux/unwind.h>
->>>>>>> 120bda20
 #include <asm/uaccess.h>
 #include <asm/semaphore.h>
 #include <asm/cacheflush.h>
@@ -138,11 +135,6 @@
 extern const struct kernel_symbol __stop___ksymtab_gpl[];
 extern const struct kernel_symbol __start___ksymtab_gpl_future[];
 extern const struct kernel_symbol __stop___ksymtab_gpl_future[];
-<<<<<<< HEAD
-extern const unsigned long __start___kcrctab[];
-extern const unsigned long __start___kcrctab_gpl[];
-extern const unsigned long __start___kcrctab_gpl_future[];
-=======
 extern const struct kernel_symbol __start___ksymtab_unused[];
 extern const struct kernel_symbol __stop___ksymtab_unused[];
 extern const struct kernel_symbol __start___ksymtab_unused_gpl[];
@@ -154,7 +146,6 @@
 extern const unsigned long __start___kcrctab_gpl_future[];
 extern const unsigned long __start___kcrctab_unused[];
 extern const unsigned long __start___kcrctab_unused_gpl[];
->>>>>>> 120bda20
 
 #ifndef CONFIG_MODVERSIONS
 #define symversion(base, idx) NULL
@@ -174,8 +165,6 @@
 	return NULL;
 }
 
-<<<<<<< HEAD
-=======
 static void printk_unused_warning(const char *name)
 {
 	printk(KERN_WARNING "Symbol %s is marked as UNUSED, "
@@ -187,7 +176,6 @@
 		"inclusion.\n");
 }
 
->>>>>>> 120bda20
 /* Find a symbol, return value, crc and module which owns it */
 static unsigned long __find_symbol(const char *name,
 				   struct module **owner,
@@ -228,8 +216,6 @@
 		*crc = symversion(__start___kcrctab_gpl_future,
 				  (ks - __start___ksymtab_gpl_future));
 		return ks->value;
-<<<<<<< HEAD
-=======
 	}
 
 	ks = lookup_symbol(name, __start___ksymtab_unused,
@@ -249,7 +235,6 @@
 		*crc = symversion(__start___kcrctab_unused_gpl,
 				  (ks - __start___ksymtab_unused_gpl));
 		return ks->value;
->>>>>>> 120bda20
 	}
 
 	/* Now try modules. */ 
@@ -260,15 +245,6 @@
 			*crc = symversion(mod->crcs, (ks - mod->syms));
 			return ks->value;
 		}
-<<<<<<< HEAD
-
-		if (gplok) {
-			ks = lookup_symbol(name, mod->gpl_syms,
-					   mod->gpl_syms + mod->num_gpl_syms);
-			if (ks) {
-				*crc = symversion(mod->gpl_crcs,
-						  (ks - mod->gpl_syms));
-=======
 
 		if (gplok) {
 			ks = lookup_symbol(name, mod->gpl_syms,
@@ -293,7 +269,6 @@
 				printk_unused_warning(name);
 				*crc = symversion(mod->unused_gpl_crcs,
 						  (ks - mod->unused_gpl_syms));
->>>>>>> 120bda20
 				return ks->value;
 			}
 		}
@@ -1348,19 +1323,6 @@
 	}
 }
 
-<<<<<<< HEAD
-static inline int license_is_gpl_compatible(const char *license)
-{
-	return (strcmp(license, "GPL") == 0
-		|| strcmp(license, "GPL v2") == 0
-		|| strcmp(license, "GPL and additional rights") == 0
-		|| strcmp(license, "Dual BSD/GPL") == 0
-		|| strcmp(license, "Dual MIT/GPL") == 0
-		|| strcmp(license, "Dual MPL/GPL") == 0);
-}
-
-=======
->>>>>>> 120bda20
 static void set_license(struct module *mod, const char *license)
 {
 	if (!license)
@@ -1429,11 +1391,7 @@
 	if (!mod && lookup_symbol(name, __start___ksymtab, __stop___ksymtab))
 		return 1;
 	else
-<<<<<<< HEAD
-		if (lookup_symbol(name, mod->syms, mod->syms + mod->num_syms))
-=======
 		if (mod && lookup_symbol(name, mod->syms, mod->syms + mod->num_syms))
->>>>>>> 120bda20
 			return 1;
 		else
 			return 0;
@@ -1515,14 +1473,7 @@
 {
 	Elf_Ehdr *hdr;
 	Elf_Shdr *sechdrs;
-<<<<<<< HEAD
 	char *secstrings, *args, *modmagic, *strtab = NULL, *supported;
-	unsigned int i, symindex = 0, strindex = 0, setupindex, exindex,
-		exportindex, modindex, obsparmindex, infoindex, gplindex,
-		crcindex, gplcrcindex, versindex, pcpuindex, gplfutureindex,
-		gplfuturecrcindex;
-=======
-	char *secstrings, *args, *modmagic, *strtab = NULL;
 	unsigned int i;
 	unsigned int symindex = 0;
 	unsigned int strindex = 0;
@@ -1544,7 +1495,6 @@
 	unsigned int unusedcrcindex;
 	unsigned int unusedgplindex;
 	unsigned int unusedgplcrcindex;
->>>>>>> 120bda20
 	struct module *mod;
 	long err = 0;
 	void *percpu = NULL, *ptr = NULL; /* Stops spurious gcc warning */
@@ -1625,11 +1575,6 @@
 	exportindex = find_sec(hdr, sechdrs, secstrings, "__ksymtab");
 	gplindex = find_sec(hdr, sechdrs, secstrings, "__ksymtab_gpl");
 	gplfutureindex = find_sec(hdr, sechdrs, secstrings, "__ksymtab_gpl_future");
-<<<<<<< HEAD
-	crcindex = find_sec(hdr, sechdrs, secstrings, "__kcrctab");
-	gplcrcindex = find_sec(hdr, sechdrs, secstrings, "__kcrctab_gpl");
-	gplfuturecrcindex = find_sec(hdr, sechdrs, secstrings, "__kcrctab_gpl_future");
-=======
 	unusedindex = find_sec(hdr, sechdrs, secstrings, "__ksymtab_unused");
 	unusedgplindex = find_sec(hdr, sechdrs, secstrings, "__ksymtab_unused_gpl");
 	crcindex = find_sec(hdr, sechdrs, secstrings, "__kcrctab");
@@ -1637,7 +1582,6 @@
 	gplfuturecrcindex = find_sec(hdr, sechdrs, secstrings, "__kcrctab_gpl_future");
 	unusedcrcindex = find_sec(hdr, sechdrs, secstrings, "__kcrctab_unused");
 	unusedgplcrcindex = find_sec(hdr, sechdrs, secstrings, "__kcrctab_unused_gpl");
->>>>>>> 120bda20
 	setupindex = find_sec(hdr, sechdrs, secstrings, "__param");
 	exindex = find_sec(hdr, sechdrs, secstrings, "__ex_table");
 	obsparmindex = find_sec(hdr, sechdrs, secstrings, "__obsparm");
@@ -1677,7 +1621,6 @@
 		goto free_hdr;
 	}
 
-<<<<<<< HEAD
 	supported = get_modinfo(sechdrs, infoindex, "supported");
 	if (supported) {
 		if (!strcmp(supported, "external"))
@@ -1706,14 +1649,6 @@
 		err = PTR_ERR(args);
 		goto free_hdr;
 	}
-=======
-	/* Now copy in args */
-	args = strndup_user(uargs, ~0UL >> 1);
-	if (IS_ERR(args)) {
-		err = PTR_ERR(args);
-		goto free_hdr;
-	}
->>>>>>> 120bda20
 
 	if (find_module(mod->name)) {
 		err = -EEXIST;
@@ -1817,11 +1752,6 @@
 		mod->gpl_crcs = (void *)sechdrs[gplcrcindex].sh_addr;
 	mod->num_gpl_future_syms = sechdrs[gplfutureindex].sh_size /
 					sizeof(*mod->gpl_future_syms);
-<<<<<<< HEAD
-	mod->gpl_future_syms = (void *)sechdrs[gplfutureindex].sh_addr;
-	if (gplfuturecrcindex)
-		mod->gpl_future_crcs = (void *)sechdrs[gplfuturecrcindex].sh_addr;
-=======
 	mod->num_unused_syms = sechdrs[unusedindex].sh_size /
 					sizeof(*mod->unused_syms);
 	mod->num_unused_gpl_syms = sechdrs[unusedgplindex].sh_size /
@@ -1836,18 +1766,13 @@
 	mod->unused_gpl_syms = (void *)sechdrs[unusedgplindex].sh_addr;
 	if (unusedgplcrcindex)
 		mod->unused_crcs = (void *)sechdrs[unusedgplcrcindex].sh_addr;
->>>>>>> 120bda20
 
 #ifdef CONFIG_MODVERSIONS
 	if ((mod->num_syms && !crcindex) || 
 	    (mod->num_gpl_syms && !gplcrcindex) ||
-<<<<<<< HEAD
-	    (mod->num_gpl_future_syms && !gplfuturecrcindex)) {
-=======
 	    (mod->num_gpl_future_syms && !gplfuturecrcindex) ||
 	    (mod->num_unused_syms && !unusedcrcindex) ||
 	    (mod->num_unused_gpl_syms && !unusedgplcrcindex)) {
->>>>>>> 120bda20
 		printk(KERN_WARNING "%s: No versions for exported symbols."
 		       " Tainting kernel.\n", mod->name);
 		add_taint(TAINT_FORCED_MODULE);
