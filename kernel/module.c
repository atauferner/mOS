--- conflicted
+++ resolved
@@ -1164,32 +1164,12 @@
 			buf[l++] = taint_flags[i].true;
 	}
 
-<<<<<<< HEAD
-	if (mod->taints & (1 << TAINT_PROPRIETARY_MODULE))
-		buf[l++] = 'P';
-	if (mod->taints & (1 << TAINT_OOT_MODULE))
-		buf[l++] = 'O';
-	if (mod->taints & (1 << TAINT_FORCED_MODULE))
-		buf[l++] = 'F';
-	if (mod->taints & (1 << TAINT_CRAP))
-		buf[l++] = 'C';
-	if (mod->taints & (1 << TAINT_UNSIGNED_MODULE))
-		buf[l++] = 'E';
-	if (mod->taints & (1 << TAINT_LIVEPATCH))
-		buf[l++] = 'K';
 #ifdef CONFIG_SUSE_KERNEL_SUPPORTED
 	if (mod->taints & (1 << TAINT_NO_SUPPORT))
 		buf[l++] = 'N';
 	if (mod->taints & (1 << TAINT_EXTERNAL_SUPPORT))
 		buf[l++] = 'X';
 #endif
-	/*
-	 * TAINT_FORCED_RMMOD: could be added.
-	 * TAINT_CPU_OUT_OF_SPEC, TAINT_MACHINE_CHECK, TAINT_BAD_PAGE don't
-	 * apply to modules.
-	 */
-=======
->>>>>>> 7ce7d89f
 	return l;
 }
 
