--- conflicted
+++ resolved
@@ -1123,12 +1123,9 @@
 	p->blocked_on = NULL; /* not blocked yet */
 #endif
 
-<<<<<<< HEAD
-=======
 	/* Perform scheduler related setup. Assign this task to a CPU. */
 	sched_fork(p, clone_flags);
 
->>>>>>> 9418d5dc
 	if ((retval = security_task_alloc(p)))
 		goto bad_fork_cleanup_policy;
 	if ((retval = audit_alloc(p)))
@@ -1217,12 +1214,6 @@
 	INIT_LIST_HEAD(&p->thread_group);
 	INIT_LIST_HEAD(&p->ptrace_children);
 	INIT_LIST_HEAD(&p->ptrace_list);
-
-	/* Now that the task is set up, run cgroup callbacks if
-	 * necessary. We need to run them before the task is visible
-	 * on the tasklist. */
-	cgroup_fork_callbacks(p);
-	cgroup_callbacks_done = 1;
 
 	/* Now that the task is set up, run cgroup callbacks if
 	 * necessary. We need to run them before the task is visible
