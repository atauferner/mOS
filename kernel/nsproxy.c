--- conflicted
+++ resolved
@@ -19,11 +19,8 @@
 #include <net/net_namespace.h>
 #include <linux/ipc_namespace.h>
 #include <linux/time_namespace.h>
-<<<<<<< HEAD
-=======
 #include <linux/fs_struct.h>
 #include <linux/proc_fs.h>
->>>>>>> 7d2a07b7
 #include <linux/proc_ns.h>
 #include <linux/file.h>
 #include <linux/syscalls.h>
@@ -156,7 +153,6 @@
 	struct nsproxy *old_ns = tsk->nsproxy;
 	struct user_namespace *user_ns = task_cred_xxx(tsk, user_ns);
 	struct nsproxy *new_ns;
-	int ret;
 
 	if (likely(!(flags & (CLONE_NEWNS | CLONE_NEWUTS | CLONE_NEWIPC |
 			      CLONE_NEWPID | CLONE_NEWNET |
@@ -183,15 +179,7 @@
 	if (IS_ERR(new_ns))
 		return  PTR_ERR(new_ns);
 
-<<<<<<< HEAD
-	ret = timens_on_fork(new_ns, tsk);
-	if (ret) {
-		free_nsproxy(new_ns);
-		return ret;
-	}
-=======
 	timens_on_fork(new_ns, tsk);
->>>>>>> 7d2a07b7
 
 	tsk->nsproxy = new_ns;
 	return 0;
