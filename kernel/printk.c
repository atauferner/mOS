--- conflicted
+++ resolved
@@ -44,12 +44,9 @@
 #include <linux/rculist.h>
 #include <linux/poll.h>
 #include <linux/irq_work.h>
-<<<<<<< HEAD
+#include <linux/utsname.h>
 #include <linux/jhash.h>
 #include <linux/device.h>
-=======
-#include <linux/utsname.h>
->>>>>>> f722406f
 
 #include <asm/uaccess.h>
 
@@ -2856,10 +2853,8 @@
 	raw_spin_unlock_irqrestore(&logbuf_lock, flags);
 }
 EXPORT_SYMBOL_GPL(kmsg_dump_rewind);
-<<<<<<< HEAD
-#endif
-
-#if defined CONFIG_PRINTK && defined CONFIG_KMSG_IDS
+
+#ifdef CONFIG_KMSG_IDS
 
 /**
  * printk_hash - print a kernel message include a hash over the message
@@ -2900,7 +2895,7 @@
 	return r;
 }
 EXPORT_SYMBOL(printk_dev_hash);
-=======
+#endif
 
 static char dump_stack_arch_desc_str[128];
 
@@ -2962,5 +2957,4 @@
 	       task_thread_info(current));
 }
 
->>>>>>> f722406f
 #endif