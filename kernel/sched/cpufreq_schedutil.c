// SPDX-License-Identifier: GPL-2.0
/*
 * CPUFreq governor based on scheduler-provided CPU utilization data.
 *
 * Copyright (C) 2016, Intel Corporation
 * Author: Rafael J. Wysocki <rafael.j.wysocki@intel.com>
 */

#define pr_fmt(fmt) KBUILD_MODNAME ": " fmt

#include "sched.h"

#include <linux/sched/cpufreq.h>
#include <trace/events/power.h>

#define IOWAIT_BOOST_MIN	(SCHED_CAPACITY_SCALE / 8)

struct sugov_tunables {
	struct gov_attr_set	attr_set;
	unsigned int		rate_limit_us;
};

struct sugov_policy {
	struct cpufreq_policy	*policy;

	struct sugov_tunables	*tunables;
	struct list_head	tunables_hook;

	raw_spinlock_t		update_lock;	/* For shared policies */
	u64			last_freq_update_time;
	s64			freq_update_delay_ns;
	unsigned int		next_freq;
	unsigned int		cached_raw_freq;

	/* The next fields are only needed if fast switch cannot be used: */
	struct			irq_work irq_work;
	struct			kthread_work work;
	struct			mutex work_lock;
	struct			kthread_worker worker;
	struct task_struct	*thread;
	bool			work_in_progress;

	bool			need_freq_update;
};

struct sugov_cpu {
	struct update_util_data	update_util;
	struct sugov_policy	*sg_policy;
	unsigned int		cpu;

	bool			iowait_boost_pending;
	unsigned int		iowait_boost;
	u64			last_update;

	unsigned long		bw_dl;
	unsigned long		min;
	unsigned long		max;

	/* The field below is for single-CPU policies only: */
#ifdef CONFIG_NO_HZ_COMMON
	unsigned long		saved_idle_calls;
#endif
};

static DEFINE_PER_CPU(struct sugov_cpu, sugov_cpu);

/************************ Governor internals ***********************/

static bool sugov_should_update_freq(struct sugov_policy *sg_policy, u64 time)
{
	s64 delta_ns;

	/*
	 * Since cpufreq_update_util() is called with rq->lock held for
	 * the @target_cpu, our per-CPU data is fully serialized.
	 *
	 * However, drivers cannot in general deal with cross-CPU
	 * requests, so while get_next_freq() will work, our
	 * sugov_update_commit() call may not for the fast switching platforms.
	 *
	 * Hence stop here for remote requests if they aren't supported
	 * by the hardware, as calculating the frequency is pointless if
	 * we cannot in fact act on it.
	 *
	 * For the slow switching platforms, the kthread is always scheduled on
	 * the right set of CPUs and any CPU can find the next frequency and
	 * schedule the kthread.
	 */
	if (sg_policy->policy->fast_switch_enabled &&
	    !cpufreq_this_cpu_can_update(sg_policy->policy))
		return false;

	if (unlikely(sg_policy->need_freq_update))
		return true;

	delta_ns = time - sg_policy->last_freq_update_time;

	return delta_ns >= sg_policy->freq_update_delay_ns;
}

static bool sugov_update_next_freq(struct sugov_policy *sg_policy, u64 time,
				   unsigned int next_freq)
{
	if (sg_policy->next_freq == next_freq)
		return false;

	sg_policy->next_freq = next_freq;
	sg_policy->last_freq_update_time = time;

	return true;
}

static void sugov_fast_switch(struct sugov_policy *sg_policy, u64 time,
			      unsigned int next_freq)
{
	struct cpufreq_policy *policy = sg_policy->policy;

	if (!sugov_update_next_freq(sg_policy, time, next_freq))
		return;

	next_freq = cpufreq_driver_fast_switch(policy, next_freq);
	if (!next_freq)
		return;

	policy->cur = next_freq;
	trace_cpu_frequency(next_freq, smp_processor_id());
}

static void sugov_deferred_update(struct sugov_policy *sg_policy, u64 time,
				  unsigned int next_freq)
{
	if (!sugov_update_next_freq(sg_policy, time, next_freq))
		return;

	if (!sg_policy->work_in_progress) {
		sg_policy->work_in_progress = true;
		irq_work_queue(&sg_policy->irq_work);
	}
}

/**
 * get_next_freq - Compute a new frequency for a given cpufreq policy.
 * @sg_policy: schedutil policy object to compute the new frequency for.
 * @util: Current CPU utilization.
 * @max: CPU capacity.
 *
 * If the utilization is frequency-invariant, choose the new frequency to be
 * proportional to it, that is
 *
 * next_freq = C * max_freq * util / max
 *
 * Otherwise, approximate the would-be frequency-invariant utilization by
 * util_raw * (curr_freq / max_freq) which leads to
 *
 * next_freq = C * curr_freq * util_raw / max
 *
 * Take C = 1.25 for the frequency tipping point at (util / max) = 0.8.
 *
 * The lowest driver-supported frequency which is equal or greater than the raw
 * next_freq (as calculated above) is returned, subject to policy min/max and
 * cpufreq driver limitations.
 */
static unsigned int get_next_freq(struct sugov_policy *sg_policy,
				  unsigned long util, unsigned long max)
{
	struct cpufreq_policy *policy = sg_policy->policy;
	unsigned int freq = arch_scale_freq_invariant() ?
				policy->cpuinfo.max_freq : policy->cur;

	freq = map_util_freq(util, freq, max);

	if (freq == sg_policy->cached_raw_freq && !sg_policy->need_freq_update)
		return sg_policy->next_freq;

	sg_policy->need_freq_update = false;
	sg_policy->cached_raw_freq = freq;
	return cpufreq_driver_resolve_freq(policy, freq);
}

/*
 * This function computes an effective utilization for the given CPU, to be
 * used for frequency selection given the linear relation: f = u * f_max.
 *
 * The scheduler tracks the following metrics:
 *
 *   cpu_util_{cfs,rt,dl,irq}()
 *   cpu_bw_dl()
 *
 * Where the cfs,rt and dl util numbers are tracked with the same metric and
 * synchronized windows and are thus directly comparable.
 *
 * The cfs,rt,dl utilization are the running times measured with rq->clock_task
 * which excludes things like IRQ and steal-time. These latter are then accrued
 * in the irq utilization.
 *
 * The DL bandwidth number otoh is not a measured metric but a value computed
 * based on the task model parameters and gives the minimal utilization
 * required to meet deadlines.
 */
unsigned long schedutil_freq_util(int cpu, unsigned long util_cfs,
				  unsigned long max, enum schedutil_type type)
{
	unsigned long dl_util, util, irq;
	struct rq *rq = cpu_rq(cpu);

	if (type == FREQUENCY_UTIL && rt_rq_is_runnable(&rq->rt))
		return max;

	/*
	 * Early check to see if IRQ/steal time saturates the CPU, can be
	 * because of inaccuracies in how we track these -- see
	 * update_irq_load_avg().
	 */
	irq = cpu_util_irq(rq);
	if (unlikely(irq >= max))
		return max;

	/*
	 * Because the time spend on RT/DL tasks is visible as 'lost' time to
	 * CFS tasks and we use the same metric to track the effective
	 * utilization (PELT windows are synchronized) we can directly add them
	 * to obtain the CPU's actual utilization.
	 */
	util = util_cfs;
	util += cpu_util_rt(rq);

	dl_util = cpu_util_dl(rq);

	/*
	 * For frequency selection we do not make cpu_util_dl() a permanent part
	 * of this sum because we want to use cpu_bw_dl() later on, but we need
	 * to check if the CFS+RT+DL sum is saturated (ie. no idle time) such
	 * that we select f_max when there is no idle time.
	 *
	 * NOTE: numerical errors or stop class might cause us to not quite hit
	 * saturation when we should -- something for later.
	 */
	if (util + dl_util >= max)
		return max;

	/*
	 * OTOH, for energy computation we need the estimated running time, so
	 * include util_dl and ignore dl_bw.
	 */
	if (type == ENERGY_UTIL)
		util += dl_util;

	/*
	 * There is still idle time; further improve the number by using the
	 * irq metric. Because IRQ/steal time is hidden from the task clock we
	 * need to scale the task numbers:
	 *
	 *              1 - irq
	 *   U' = irq + ------- * U
	 *                max
	 */
	util = scale_irq_capacity(util, irq, max);
	util += irq;

	/*
	 * Bandwidth required by DEADLINE must always be granted while, for
	 * FAIR and RT, we use blocked utilization of IDLE CPUs as a mechanism
	 * to gracefully reduce the frequency when no tasks show up for longer
	 * periods of time.
	 *
	 * Ideally we would like to set bw_dl as min/guaranteed freq and util +
	 * bw_dl as requested freq. However, cpufreq is not yet ready for such
	 * an interface. So, we only do the latter for now.
	 */
	if (type == FREQUENCY_UTIL)
		util += cpu_bw_dl(rq);

	return min(max, util);
}

static unsigned long sugov_get_util(struct sugov_cpu *sg_cpu)
{
	struct rq *rq = cpu_rq(sg_cpu->cpu);
	unsigned long util = cpu_util_cfs(rq);
	unsigned long max = arch_scale_cpu_capacity(NULL, sg_cpu->cpu);

	sg_cpu->max = max;
	sg_cpu->bw_dl = cpu_bw_dl(rq);

	return schedutil_freq_util(sg_cpu->cpu, util, max, FREQUENCY_UTIL);
}

/**
 * sugov_iowait_reset() - Reset the IO boost status of a CPU.
 * @sg_cpu: the sugov data for the CPU to boost
 * @time: the update time from the caller
 * @set_iowait_boost: true if an IO boost has been requested
 *
 * The IO wait boost of a task is disabled after a tick since the last update
 * of a CPU. If a new IO wait boost is requested after more then a tick, then
 * we enable the boost starting from IOWAIT_BOOST_MIN, which improves energy
 * efficiency by ignoring sporadic wakeups from IO.
 */
static bool sugov_iowait_reset(struct sugov_cpu *sg_cpu, u64 time,
			       bool set_iowait_boost)
{
	s64 delta_ns = time - sg_cpu->last_update;

	/* Reset boost only if a tick has elapsed since last request */
	if (delta_ns <= TICK_NSEC)
		return false;

<<<<<<< HEAD
	sg_cpu->iowait_boost = set_iowait_boost ? sg_cpu->min : 0;
=======
	sg_cpu->iowait_boost = set_iowait_boost ? IOWAIT_BOOST_MIN : 0;
>>>>>>> 0ecfebd2
	sg_cpu->iowait_boost_pending = set_iowait_boost;

	return true;
}

/**
 * sugov_iowait_boost() - Updates the IO boost status of a CPU.
 * @sg_cpu: the sugov data for the CPU to boost
 * @time: the update time from the caller
 * @flags: SCHED_CPUFREQ_IOWAIT if the task is waking up after an IO wait
 *
 * Each time a task wakes up after an IO operation, the CPU utilization can be
 * boosted to a certain utilization which doubles at each "frequent and
 * successive" wakeup from IO, ranging from IOWAIT_BOOST_MIN to the utilization
 * of the maximum OPP.
 *
 * To keep doubling, an IO boost has to be requested at least once per tick,
 * otherwise we restart from the utilization of the minimum OPP.
 */
static void sugov_iowait_boost(struct sugov_cpu *sg_cpu, u64 time,
			       unsigned int flags)
{
	bool set_iowait_boost = flags & SCHED_CPUFREQ_IOWAIT;

	/* Reset boost if the CPU appears to have been idle enough */
	if (sg_cpu->iowait_boost &&
	    sugov_iowait_reset(sg_cpu, time, set_iowait_boost))
		return;

	/* Boost only tasks waking up after IO */
	if (!set_iowait_boost)
		return;

	/* Ensure boost doubles only one time at each request */
	if (sg_cpu->iowait_boost_pending)
		return;
	sg_cpu->iowait_boost_pending = true;

	/* Double the boost at each request */
	if (sg_cpu->iowait_boost) {
		sg_cpu->iowait_boost =
			min_t(unsigned int, sg_cpu->iowait_boost << 1, SCHED_CAPACITY_SCALE);
		return;
	}

	/* First wakeup after IO: start with minimum boost */
<<<<<<< HEAD
	sg_cpu->iowait_boost = sg_cpu->min;
=======
	sg_cpu->iowait_boost = IOWAIT_BOOST_MIN;
>>>>>>> 0ecfebd2
}

/**
 * sugov_iowait_apply() - Apply the IO boost to a CPU.
 * @sg_cpu: the sugov data for the cpu to boost
 * @time: the update time from the caller
 * @util: the utilization to (eventually) boost
 * @max: the maximum value the utilization can be boosted to
 *
 * A CPU running a task which woken up after an IO operation can have its
 * utilization boosted to speed up the completion of those IO operations.
 * The IO boost value is increased each time a task wakes up from IO, in
 * sugov_iowait_apply(), and it's instead decreased by this function,
 * each time an increase has not been requested (!iowait_boost_pending).
 *
 * A CPU which also appears to have been idle for at least one tick has also
 * its IO boost utilization reset.
 *
 * This mechanism is designed to boost high frequently IO waiting tasks, while
 * being more conservative on tasks which does sporadic IO operations.
 */
static unsigned long sugov_iowait_apply(struct sugov_cpu *sg_cpu, u64 time,
					unsigned long util, unsigned long max)
{
	unsigned long boost;

	/* No boost currently required */
	if (!sg_cpu->iowait_boost)
		return util;

	/* Reset boost if the CPU appears to have been idle enough */
	if (sugov_iowait_reset(sg_cpu, time, false))
		return util;

	if (!sg_cpu->iowait_boost_pending) {
		/*
		 * No boost pending; reduce the boost value.
		 */
		sg_cpu->iowait_boost >>= 1;
<<<<<<< HEAD
		if (sg_cpu->iowait_boost < sg_cpu->min) {
=======
		if (sg_cpu->iowait_boost < IOWAIT_BOOST_MIN) {
>>>>>>> 0ecfebd2
			sg_cpu->iowait_boost = 0;
			return util;
		}
	}

	sg_cpu->iowait_boost_pending = false;

	/*
	 * @util is already in capacity scale; convert iowait_boost
	 * into the same scale so we can compare.
	 */
	boost = (sg_cpu->iowait_boost * max) >> SCHED_CAPACITY_SHIFT;
	return max(boost, util);
}

#ifdef CONFIG_NO_HZ_COMMON
static bool sugov_cpu_is_busy(struct sugov_cpu *sg_cpu)
{
	unsigned long idle_calls = tick_nohz_get_idle_calls_cpu(sg_cpu->cpu);
	bool ret = idle_calls == sg_cpu->saved_idle_calls;

	sg_cpu->saved_idle_calls = idle_calls;
	return ret;
}
#else
static inline bool sugov_cpu_is_busy(struct sugov_cpu *sg_cpu) { return false; }
#endif /* CONFIG_NO_HZ_COMMON */

/*
 * Make sugov_should_update_freq() ignore the rate limit when DL
 * has increased the utilization.
 */
static inline void ignore_dl_rate_limit(struct sugov_cpu *sg_cpu, struct sugov_policy *sg_policy)
{
	if (cpu_bw_dl(cpu_rq(sg_cpu->cpu)) > sg_cpu->bw_dl)
		sg_policy->need_freq_update = true;
}

static void sugov_update_single(struct update_util_data *hook, u64 time,
				unsigned int flags)
{
	struct sugov_cpu *sg_cpu = container_of(hook, struct sugov_cpu, update_util);
	struct sugov_policy *sg_policy = sg_cpu->sg_policy;
	unsigned long util, max;
	unsigned int next_f;
	bool busy;

	sugov_iowait_boost(sg_cpu, time, flags);
	sg_cpu->last_update = time;

	ignore_dl_rate_limit(sg_cpu, sg_policy);

	if (!sugov_should_update_freq(sg_policy, time))
		return;

	busy = sugov_cpu_is_busy(sg_cpu);

	util = sugov_get_util(sg_cpu);
	max = sg_cpu->max;
	util = sugov_iowait_apply(sg_cpu, time, util, max);
	next_f = get_next_freq(sg_policy, util, max);
	/*
	 * Do not reduce the frequency if the CPU has not been idle
	 * recently, as the reduction is likely to be premature then.
	 */
	if (busy && next_f < sg_policy->next_freq) {
		next_f = sg_policy->next_freq;

		/* Reset cached freq as next_freq has changed */
		sg_policy->cached_raw_freq = 0;
	}

	/*
	 * This code runs under rq->lock for the target CPU, so it won't run
	 * concurrently on two different CPUs for the same target and it is not
	 * necessary to acquire the lock in the fast switch case.
	 */
	if (sg_policy->policy->fast_switch_enabled) {
		sugov_fast_switch(sg_policy, time, next_f);
	} else {
		raw_spin_lock(&sg_policy->update_lock);
		sugov_deferred_update(sg_policy, time, next_f);
		raw_spin_unlock(&sg_policy->update_lock);
	}
}

static unsigned int sugov_next_freq_shared(struct sugov_cpu *sg_cpu, u64 time)
{
	struct sugov_policy *sg_policy = sg_cpu->sg_policy;
	struct cpufreq_policy *policy = sg_policy->policy;
	unsigned long util = 0, max = 1;
	unsigned int j;

	for_each_cpu(j, policy->cpus) {
		struct sugov_cpu *j_sg_cpu = &per_cpu(sugov_cpu, j);
		unsigned long j_util, j_max;

		j_util = sugov_get_util(j_sg_cpu);
		j_max = j_sg_cpu->max;
		j_util = sugov_iowait_apply(j_sg_cpu, time, j_util, j_max);

		if (j_util * max > j_max * util) {
			util = j_util;
			max = j_max;
		}
	}

	return get_next_freq(sg_policy, util, max);
}

static void
sugov_update_shared(struct update_util_data *hook, u64 time, unsigned int flags)
{
	struct sugov_cpu *sg_cpu = container_of(hook, struct sugov_cpu, update_util);
	struct sugov_policy *sg_policy = sg_cpu->sg_policy;
	unsigned int next_f;

	raw_spin_lock(&sg_policy->update_lock);

	sugov_iowait_boost(sg_cpu, time, flags);
	sg_cpu->last_update = time;

	ignore_dl_rate_limit(sg_cpu, sg_policy);

	if (sugov_should_update_freq(sg_policy, time)) {
		next_f = sugov_next_freq_shared(sg_cpu, time);

		if (sg_policy->policy->fast_switch_enabled)
			sugov_fast_switch(sg_policy, time, next_f);
		else
			sugov_deferred_update(sg_policy, time, next_f);
	}

	raw_spin_unlock(&sg_policy->update_lock);
}

static void sugov_work(struct kthread_work *work)
{
	struct sugov_policy *sg_policy = container_of(work, struct sugov_policy, work);
	unsigned int freq;
	unsigned long flags;

	/*
	 * Hold sg_policy->update_lock shortly to handle the case where:
	 * incase sg_policy->next_freq is read here, and then updated by
	 * sugov_deferred_update() just before work_in_progress is set to false
	 * here, we may miss queueing the new update.
	 *
	 * Note: If a work was queued after the update_lock is released,
	 * sugov_work() will just be called again by kthread_work code; and the
	 * request will be proceed before the sugov thread sleeps.
	 */
	raw_spin_lock_irqsave(&sg_policy->update_lock, flags);
	freq = sg_policy->next_freq;
	sg_policy->work_in_progress = false;
	raw_spin_unlock_irqrestore(&sg_policy->update_lock, flags);

	mutex_lock(&sg_policy->work_lock);
	__cpufreq_driver_target(sg_policy->policy, freq, CPUFREQ_RELATION_L);
	mutex_unlock(&sg_policy->work_lock);
}

static void sugov_irq_work(struct irq_work *irq_work)
{
	struct sugov_policy *sg_policy;

	sg_policy = container_of(irq_work, struct sugov_policy, irq_work);

	kthread_queue_work(&sg_policy->worker, &sg_policy->work);
}

/************************** sysfs interface ************************/

static struct sugov_tunables *global_tunables;
static DEFINE_MUTEX(global_tunables_lock);

static inline struct sugov_tunables *to_sugov_tunables(struct gov_attr_set *attr_set)
{
	return container_of(attr_set, struct sugov_tunables, attr_set);
}

static ssize_t rate_limit_us_show(struct gov_attr_set *attr_set, char *buf)
{
	struct sugov_tunables *tunables = to_sugov_tunables(attr_set);

	return sprintf(buf, "%u\n", tunables->rate_limit_us);
}

static ssize_t
rate_limit_us_store(struct gov_attr_set *attr_set, const char *buf, size_t count)
{
	struct sugov_tunables *tunables = to_sugov_tunables(attr_set);
	struct sugov_policy *sg_policy;
	unsigned int rate_limit_us;

	if (kstrtouint(buf, 10, &rate_limit_us))
		return -EINVAL;

	tunables->rate_limit_us = rate_limit_us;

	list_for_each_entry(sg_policy, &attr_set->policy_list, tunables_hook)
		sg_policy->freq_update_delay_ns = rate_limit_us * NSEC_PER_USEC;

	return count;
}

static struct governor_attr rate_limit_us = __ATTR_RW(rate_limit_us);

static struct attribute *sugov_attrs[] = {
	&rate_limit_us.attr,
	NULL
};
ATTRIBUTE_GROUPS(sugov);

static struct kobj_type sugov_tunables_ktype = {
	.default_groups = sugov_groups,
	.sysfs_ops = &governor_sysfs_ops,
};

/********************** cpufreq governor interface *********************/

struct cpufreq_governor schedutil_gov;

static struct sugov_policy *sugov_policy_alloc(struct cpufreq_policy *policy)
{
	struct sugov_policy *sg_policy;

	sg_policy = kzalloc(sizeof(*sg_policy), GFP_KERNEL);
	if (!sg_policy)
		return NULL;

	sg_policy->policy = policy;
	raw_spin_lock_init(&sg_policy->update_lock);
	return sg_policy;
}

static void sugov_policy_free(struct sugov_policy *sg_policy)
{
	kfree(sg_policy);
}

static int sugov_kthread_create(struct sugov_policy *sg_policy)
{
	struct task_struct *thread;
	struct sched_attr attr = {
		.size		= sizeof(struct sched_attr),
		.sched_policy	= SCHED_DEADLINE,
		.sched_flags	= SCHED_FLAG_SUGOV,
		.sched_nice	= 0,
		.sched_priority	= 0,
		/*
		 * Fake (unused) bandwidth; workaround to "fix"
		 * priority inheritance.
		 */
		.sched_runtime	=  1000000,
		.sched_deadline = 10000000,
		.sched_period	= 10000000,
	};
	struct cpufreq_policy *policy = sg_policy->policy;
	int ret;

	/* kthread only required for slow path */
	if (policy->fast_switch_enabled)
		return 0;

	kthread_init_work(&sg_policy->work, sugov_work);
	kthread_init_worker(&sg_policy->worker);
	thread = kthread_create(kthread_worker_fn, &sg_policy->worker,
				"sugov:%d",
				cpumask_first(policy->related_cpus));
	if (IS_ERR(thread)) {
		pr_err("failed to create sugov thread: %ld\n", PTR_ERR(thread));
		return PTR_ERR(thread);
	}

	ret = sched_setattr_nocheck(thread, &attr);
	if (ret) {
		kthread_stop(thread);
		pr_warn("%s: failed to set SCHED_DEADLINE\n", __func__);
		return ret;
	}

	sg_policy->thread = thread;
	kthread_bind_mask(thread, policy->related_cpus);
	init_irq_work(&sg_policy->irq_work, sugov_irq_work);
	mutex_init(&sg_policy->work_lock);

	wake_up_process(thread);

	return 0;
}

static void sugov_kthread_stop(struct sugov_policy *sg_policy)
{
	/* kthread only required for slow path */
	if (sg_policy->policy->fast_switch_enabled)
		return;

	kthread_flush_worker(&sg_policy->worker);
	kthread_stop(sg_policy->thread);
	mutex_destroy(&sg_policy->work_lock);
}

static struct sugov_tunables *sugov_tunables_alloc(struct sugov_policy *sg_policy)
{
	struct sugov_tunables *tunables;

	tunables = kzalloc(sizeof(*tunables), GFP_KERNEL);
	if (tunables) {
		gov_attr_set_init(&tunables->attr_set, &sg_policy->tunables_hook);
		if (!have_governor_per_policy())
			global_tunables = tunables;
	}
	return tunables;
}

static void sugov_tunables_free(struct sugov_tunables *tunables)
{
	if (!have_governor_per_policy())
		global_tunables = NULL;

	kfree(tunables);
}

static int sugov_init(struct cpufreq_policy *policy)
{
	struct sugov_policy *sg_policy;
	struct sugov_tunables *tunables;
	int ret = 0;

	/* State should be equivalent to EXIT */
	if (policy->governor_data)
		return -EBUSY;

	cpufreq_enable_fast_switch(policy);

	sg_policy = sugov_policy_alloc(policy);
	if (!sg_policy) {
		ret = -ENOMEM;
		goto disable_fast_switch;
	}

	ret = sugov_kthread_create(sg_policy);
	if (ret)
		goto free_sg_policy;

	mutex_lock(&global_tunables_lock);

	if (global_tunables) {
		if (WARN_ON(have_governor_per_policy())) {
			ret = -EINVAL;
			goto stop_kthread;
		}
		policy->governor_data = sg_policy;
		sg_policy->tunables = global_tunables;

		gov_attr_set_get(&global_tunables->attr_set, &sg_policy->tunables_hook);
		goto out;
	}

	tunables = sugov_tunables_alloc(sg_policy);
	if (!tunables) {
		ret = -ENOMEM;
		goto stop_kthread;
	}

	tunables->rate_limit_us = cpufreq_policy_transition_delay_us(policy);

	policy->governor_data = sg_policy;
	sg_policy->tunables = tunables;

	ret = kobject_init_and_add(&tunables->attr_set.kobj, &sugov_tunables_ktype,
				   get_governor_parent_kobj(policy), "%s",
				   schedutil_gov.name);
	if (ret)
		goto fail;

out:
	mutex_unlock(&global_tunables_lock);
	return 0;

fail:
	kobject_put(&tunables->attr_set.kobj);
	policy->governor_data = NULL;
	sugov_tunables_free(tunables);

stop_kthread:
	sugov_kthread_stop(sg_policy);
	mutex_unlock(&global_tunables_lock);

free_sg_policy:
	sugov_policy_free(sg_policy);

disable_fast_switch:
	cpufreq_disable_fast_switch(policy);

	pr_err("initialization failed (error %d)\n", ret);
	return ret;
}

static void sugov_exit(struct cpufreq_policy *policy)
{
	struct sugov_policy *sg_policy = policy->governor_data;
	struct sugov_tunables *tunables = sg_policy->tunables;
	unsigned int count;

	mutex_lock(&global_tunables_lock);

	count = gov_attr_set_put(&tunables->attr_set, &sg_policy->tunables_hook);
	policy->governor_data = NULL;
	if (!count)
		sugov_tunables_free(tunables);

	mutex_unlock(&global_tunables_lock);

	sugov_kthread_stop(sg_policy);
	sugov_policy_free(sg_policy);
	cpufreq_disable_fast_switch(policy);
}

static int sugov_start(struct cpufreq_policy *policy)
{
	struct sugov_policy *sg_policy = policy->governor_data;
	unsigned int cpu;

	sg_policy->freq_update_delay_ns	= sg_policy->tunables->rate_limit_us * NSEC_PER_USEC;
	sg_policy->last_freq_update_time	= 0;
	sg_policy->next_freq			= 0;
	sg_policy->work_in_progress		= false;
	sg_policy->need_freq_update		= false;
	sg_policy->cached_raw_freq		= 0;

	for_each_cpu(cpu, policy->cpus) {
		struct sugov_cpu *sg_cpu = &per_cpu(sugov_cpu, cpu);

		memset(sg_cpu, 0, sizeof(*sg_cpu));
		sg_cpu->cpu			= cpu;
		sg_cpu->sg_policy		= sg_policy;
<<<<<<< HEAD
		sg_cpu->min			=
			(SCHED_CAPACITY_SCALE * policy->cpuinfo.min_freq) /
			policy->cpuinfo.max_freq;
=======
>>>>>>> 0ecfebd2
	}

	for_each_cpu(cpu, policy->cpus) {
		struct sugov_cpu *sg_cpu = &per_cpu(sugov_cpu, cpu);

		cpufreq_add_update_util_hook(cpu, &sg_cpu->update_util,
					     policy_is_shared(policy) ?
							sugov_update_shared :
							sugov_update_single);
	}
	return 0;
}

static void sugov_stop(struct cpufreq_policy *policy)
{
	struct sugov_policy *sg_policy = policy->governor_data;
	unsigned int cpu;

	for_each_cpu(cpu, policy->cpus)
		cpufreq_remove_update_util_hook(cpu);

	synchronize_rcu();

	if (!policy->fast_switch_enabled) {
		irq_work_sync(&sg_policy->irq_work);
		kthread_cancel_work_sync(&sg_policy->work);
	}
}

static void sugov_limits(struct cpufreq_policy *policy)
{
	struct sugov_policy *sg_policy = policy->governor_data;

	if (!policy->fast_switch_enabled) {
		mutex_lock(&sg_policy->work_lock);
		cpufreq_policy_apply_limits(policy);
		mutex_unlock(&sg_policy->work_lock);
	}

	sg_policy->need_freq_update = true;
}

struct cpufreq_governor schedutil_gov = {
	.name			= "schedutil",
	.owner			= THIS_MODULE,
	.dynamic_switching	= true,
	.init			= sugov_init,
	.exit			= sugov_exit,
	.start			= sugov_start,
	.stop			= sugov_stop,
	.limits			= sugov_limits,
};

#ifdef CONFIG_CPU_FREQ_DEFAULT_GOV_SCHEDUTIL
struct cpufreq_governor *cpufreq_default_governor(void)
{
	return &schedutil_gov;
}
#endif

static int __init sugov_register(void)
{
	return cpufreq_register_governor(&schedutil_gov);
}
fs_initcall(sugov_register);

#ifdef CONFIG_ENERGY_MODEL
extern bool sched_energy_update;
extern struct mutex sched_energy_mutex;

static void rebuild_sd_workfn(struct work_struct *work)
{
	mutex_lock(&sched_energy_mutex);
	sched_energy_update = true;
	rebuild_sched_domains();
	sched_energy_update = false;
	mutex_unlock(&sched_energy_mutex);
}
static DECLARE_WORK(rebuild_sd_work, rebuild_sd_workfn);

/*
 * EAS shouldn't be attempted without sugov, so rebuild the sched_domains
 * on governor changes to make sure the scheduler knows about it.
 */
void sched_cpufreq_governor_change(struct cpufreq_policy *policy,
				  struct cpufreq_governor *old_gov)
{
	if (old_gov == &schedutil_gov || policy->governor == &schedutil_gov) {
		/*
		 * When called from the cpufreq_register_driver() path, the
		 * cpu_hotplug_lock is already held, so use a work item to
		 * avoid nested locking in rebuild_sched_domains().
		 */
		schedule_work(&rebuild_sd_work);
	}

}
#endif<|MERGE_RESOLUTION|>--- conflicted
+++ resolved
@@ -53,7 +53,6 @@
 	u64			last_update;
 
 	unsigned long		bw_dl;
-	unsigned long		min;
 	unsigned long		max;
 
 	/* The field below is for single-CPU policies only: */
@@ -305,11 +304,7 @@
 	if (delta_ns <= TICK_NSEC)
 		return false;
 
-<<<<<<< HEAD
-	sg_cpu->iowait_boost = set_iowait_boost ? sg_cpu->min : 0;
-=======
 	sg_cpu->iowait_boost = set_iowait_boost ? IOWAIT_BOOST_MIN : 0;
->>>>>>> 0ecfebd2
 	sg_cpu->iowait_boost_pending = set_iowait_boost;
 
 	return true;
@@ -356,11 +351,7 @@
 	}
 
 	/* First wakeup after IO: start with minimum boost */
-<<<<<<< HEAD
-	sg_cpu->iowait_boost = sg_cpu->min;
-=======
 	sg_cpu->iowait_boost = IOWAIT_BOOST_MIN;
->>>>>>> 0ecfebd2
 }
 
 /**
@@ -400,11 +391,7 @@
 		 * No boost pending; reduce the boost value.
 		 */
 		sg_cpu->iowait_boost >>= 1;
-<<<<<<< HEAD
-		if (sg_cpu->iowait_boost < sg_cpu->min) {
-=======
 		if (sg_cpu->iowait_boost < IOWAIT_BOOST_MIN) {
->>>>>>> 0ecfebd2
 			sg_cpu->iowait_boost = 0;
 			return util;
 		}
@@ -843,12 +830,6 @@
 		memset(sg_cpu, 0, sizeof(*sg_cpu));
 		sg_cpu->cpu			= cpu;
 		sg_cpu->sg_policy		= sg_policy;
-<<<<<<< HEAD
-		sg_cpu->min			=
-			(SCHED_CAPACITY_SCALE * policy->cpuinfo.min_freq) /
-			policy->cpuinfo.max_freq;
-=======
->>>>>>> 0ecfebd2
 	}
 
 	for_each_cpu(cpu, policy->cpus) {
