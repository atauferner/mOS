--- conflicted
+++ resolved
@@ -377,7 +377,7 @@
 					 struct rq *rq, int ticks)
 {
 	cputime_t scaled = cputime_to_scaled(cputime_one_jiffy);
-	u64 cputime = (__force u64) cputime_one_jiffy;
+	u64 cputime = cputime_to_u64(cputime_one_jiffy);
 	u64 *cpustat = kcpustat_this_cpu->cpustat;
 
 	if (steal_account_process_tick())
@@ -387,15 +387,9 @@
 	scaled *= ticks;
 
 	if (irqtime_account_hi_update()) {
-<<<<<<< HEAD
-		cpustat[CPUTIME_IRQ] += cputime_to_u64(cputime_one_jiffy);
-	} else if (irqtime_account_si_update()) {
-		cpustat[CPUTIME_SOFTIRQ] += cputime_to_u64(cputime_one_jiffy);
-=======
 		cpustat[CPUTIME_IRQ] += cputime;
 	} else if (irqtime_account_si_update()) {
 		cpustat[CPUTIME_SOFTIRQ] += cputime;
->>>>>>> c7208164
 	} else if (this_cpu_ksoftirqd() == p) {
 		/*
 		 * ksoftirqd time do not get accounted in cpu_softirq_time.
