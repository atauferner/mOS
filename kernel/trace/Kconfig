--- conflicted
+++ resolved
@@ -31,8 +31,6 @@
 config HAVE_DYNAMIC_FTRACE_WITH_DIRECT_CALLS
 	bool
 
-<<<<<<< HEAD
-=======
 config HAVE_DYNAMIC_FTRACE_WITH_ARGS
 	bool
 	help
@@ -42,7 +40,6 @@
 	 This allows for use of regs_get_kernel_argument() and
 	 kernel_stack_pointer().
 
->>>>>>> 7d2a07b7
 config HAVE_FTRACE_MCOUNT_RECORD
 	bool
 	help
@@ -165,10 +162,7 @@
 	select CONTEXT_SWITCH_TRACER
 	select GLOB
 	select TASKS_RCU if PREEMPTION
-<<<<<<< HEAD
-=======
 	select TASKS_RUDE_RCU
->>>>>>> 7d2a07b7
 	help
 	  Enable the kernel to trace every kernel function. This is done
 	  by using a compiler feature to insert a small, 5-byte No-Operation
@@ -274,18 +268,6 @@
 	  Enables hooks which will be called when preemption is first disabled,
 	  and last enabled.
 
-<<<<<<< HEAD
-config PREEMPTIRQ_EVENTS
-	bool "Enable trace events for preempt and irq disable/enable"
-	select TRACE_IRQFLAGS
-	select TRACE_PREEMPT_TOGGLE if PREEMPTION
-	select GENERIC_TRACER
-	default n
-	help
-	  Enable tracing of disable and enable events for preemption and irqs.
-
-=======
->>>>>>> 7d2a07b7
 config IRQSOFF_TRACER
 	bool "Interrupts-off Latency Tracer"
 	default n
@@ -313,10 +295,6 @@
 config PREEMPT_TRACER
 	bool "Preemption-off Latency Tracer"
 	default n
-<<<<<<< HEAD
-	depends on !ARCH_USES_GETTIMEOFFSET
-=======
->>>>>>> 7d2a07b7
 	depends on PREEMPTION
 	select GENERIC_TRACER
 	select TRACER_MAX_TRACE
@@ -682,56 +660,6 @@
 config PROBE_EVENTS
 	def_bool n
 
-<<<<<<< HEAD
-config DYNAMIC_FTRACE
-	bool "enable/disable function tracing dynamically"
-	depends on FUNCTION_TRACER
-	depends on HAVE_DYNAMIC_FTRACE
-	default y
-	help
-	  This option will modify all the calls to function tracing
-	  dynamically (will patch them out of the binary image and
-	  replace them with a No-Op instruction) on boot up. During
-	  compile time, a table is made of all the locations that ftrace
-	  can function trace, and this table is linked into the kernel
-	  image. When this is enabled, functions can be individually
-	  enabled, and the functions not enabled will not affect
-	  performance of the system.
-
-	  See the files in /sys/kernel/debug/tracing:
-	    available_filter_functions
-	    set_ftrace_filter
-	    set_ftrace_notrace
-
-	  This way a CONFIG_FUNCTION_TRACER kernel is slightly larger, but
-	  otherwise has native performance as long as no tracing is active.
-
-config DYNAMIC_FTRACE_WITH_REGS
-	def_bool y
-	depends on DYNAMIC_FTRACE
-	depends on HAVE_DYNAMIC_FTRACE_WITH_REGS
-
-config DYNAMIC_FTRACE_WITH_DIRECT_CALLS
-	def_bool y
-	depends on DYNAMIC_FTRACE_WITH_REGS
-	depends on HAVE_DYNAMIC_FTRACE_WITH_DIRECT_CALLS
-
-config FUNCTION_PROFILER
-	bool "Kernel function profiler"
-	depends on FUNCTION_TRACER
-	default n
-	help
-	  This option enables the kernel function profiler. A file is created
-	  in debugfs called function_profile_enabled which defaults to zero.
-	  When a 1 is echoed into this file profiling begins, and when a
-	  zero is entered, profiling stops. A "functions" file is created in
-	  the trace_stat directory; this file shows the list of functions that
-	  have been hit and their counters.
-
-	  If in doubt, say N.
-
-=======
->>>>>>> 7d2a07b7
 config BPF_KPROBE_OVERRIDE
 	bool "Enable BPF programs to override a kprobed function"
 	depends on BPF_EVENTS
