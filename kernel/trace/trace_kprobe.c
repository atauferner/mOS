--- conflicted
+++ resolved
@@ -12,7 +12,6 @@
 #include <linux/uaccess.h>
 #include <linux/rculist.h>
 #include <linux/error-injection.h>
-#include <linux/security.h>
 
 #include <asm/setup.h>  /* for COMMAND_LINE_SIZE */
 
@@ -224,11 +223,7 @@
 
 	return tk ? (kprobe_on_func_entry(tk->rp.kp.addr,
 			tk->rp.kp.addr ? NULL : tk->rp.kp.symbol_name,
-<<<<<<< HEAD
-			tk->rp.kp.addr ? 0 : tk->rp.kp.offset) == 0;
-=======
 			tk->rp.kp.addr ? 0 : tk->rp.kp.offset) == 0) : false;
->>>>>>> 7d2a07b7
 }
 
 bool trace_kprobe_error_injectable(struct trace_event_call *call)
@@ -831,11 +826,8 @@
 			trace_probe_log_err(0, BAD_PROBE_ADDR);
 			goto parse_error;
 		}
-<<<<<<< HEAD
-=======
 		if (is_return)
 			flags |= TPARG_FL_RETURN;
->>>>>>> 7d2a07b7
 		ret = kprobe_on_func_entry(NULL, symbol, offset);
 		if (ret == 0)
 			flags |= TPARG_FL_FENTRY;
