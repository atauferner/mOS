--- conflicted
+++ resolved
@@ -1445,24 +1445,8 @@
 	write_seqcount_end(&timekeeper_seq);
 out:
 	raw_spin_unlock_irqrestore(&timekeeper_lock, flags);
-<<<<<<< HEAD
-	if (clock_set) {
-		/*
-		 * XXX -  I'd rather we just call clock_was_set(), but
-		 * since we're currently holding the jiffies lock, calling
-		 * clock_was_set would trigger an ipi which would then grab
-		 * the jiffies lock and we'd deadlock. :(
-		 * The right solution should probably be droping
-		 * the jiffies lock before calling update_wall_time
-		 * but that requires some rework of the tick sched
-		 * code.
-		 */
-		clock_was_set_delayed();
-	}
-=======
 	if (clock_set)
 		clock_was_set();
->>>>>>> cfbf8d48
 }
 
 /**
