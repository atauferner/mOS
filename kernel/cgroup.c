/*
 *  Generic process-grouping system.
 *
 *  Based originally on the cpuset system, extracted by Paul Menage
 *  Copyright (C) 2006 Google, Inc
 *
 *  Notifications support
 *  Copyright (C) 2009 Nokia Corporation
 *  Author: Kirill A. Shutemov
 *
 *  Copyright notices from the original cpuset code:
 *  --------------------------------------------------
 *  Copyright (C) 2003 BULL SA.
 *  Copyright (C) 2004-2006 Silicon Graphics, Inc.
 *
 *  Portions derived from Patrick Mochel's sysfs code.
 *  sysfs is Copyright (c) 2001-3 Patrick Mochel
 *
 *  2003-10-10 Written by Simon Derr.
 *  2003-10-22 Updates by Stephen Hemminger.
 *  2004 May-July Rework by Paul Jackson.
 *  ---------------------------------------------------
 *
 *  This file is subject to the terms and conditions of the GNU General Public
 *  License.  See the file COPYING in the main directory of the Linux
 *  distribution for more details.
 */

#include <linux/cgroup.h>
#include <linux/cred.h>
#include <linux/ctype.h>
#include <linux/errno.h>
#include <linux/init_task.h>
#include <linux/kernel.h>
#include <linux/list.h>
#include <linux/mm.h>
#include <linux/mutex.h>
#include <linux/mount.h>
#include <linux/pagemap.h>
#include <linux/proc_fs.h>
#include <linux/rcupdate.h>
#include <linux/sched.h>
#include <linux/backing-dev.h>
#include <linux/seq_file.h>
#include <linux/slab.h>
#include <linux/magic.h>
#include <linux/spinlock.h>
#include <linux/string.h>
#include <linux/sort.h>
#include <linux/kmod.h>
#include <linux/module.h>
#include <linux/delayacct.h>
#include <linux/cgroupstats.h>
#include <linux/hashtable.h>
#include <linux/namei.h>
#include <linux/pid_namespace.h>
#include <linux/idr.h>
#include <linux/vmalloc.h> /* TODO: replace with more sophisticated array */
#include <linux/eventfd.h>
#include <linux/poll.h>
#include <linux/flex_array.h> /* used in cgroup_attach_task */
#include <linux/kthread.h>

#include <linux/atomic.h>

/* css deactivation bias, makes css->refcnt negative to deny new trygets */
#define CSS_DEACT_BIAS		INT_MIN

/*
 * cgroup_mutex is the master lock.  Any modification to cgroup or its
 * hierarchy must be performed while holding it.
 *
 * cgroup_root_mutex nests inside cgroup_mutex and should be held to modify
 * cgroupfs_root of any cgroup hierarchy - subsys list, flags,
 * release_agent_path and so on.  Modifying requires both cgroup_mutex and
 * cgroup_root_mutex.  Readers can acquire either of the two.  This is to
 * break the following locking order cycle.
 *
 *  A. cgroup_mutex -> cred_guard_mutex -> s_type->i_mutex_key -> namespace_sem
 *  B. namespace_sem -> cgroup_mutex
 *
 * B happens only through cgroup_show_options() and using cgroup_root_mutex
 * breaks it.
 */
#ifdef CONFIG_PROVE_RCU
DEFINE_MUTEX(cgroup_mutex);
EXPORT_SYMBOL_GPL(cgroup_mutex);	/* only for task_subsys_state_check() */
#else
static DEFINE_MUTEX(cgroup_mutex);
#endif

static DEFINE_MUTEX(cgroup_root_mutex);

/*
 * Generate an array of cgroup subsystem pointers. At boot time, this is
 * populated with the built in subsystems, and modular subsystems are
 * registered after that. The mutable section of this array is protected by
 * cgroup_mutex.
 */
#define SUBSYS(_x) [_x ## _subsys_id] = &_x ## _subsys,
#define IS_SUBSYS_ENABLED(option) IS_BUILTIN(option)
static struct cgroup_subsys *subsys[CGROUP_SUBSYS_COUNT] = {
#include <linux/cgroup_subsys.h>
};

/*
 * The "rootnode" hierarchy is the "dummy hierarchy", reserved for the
 * subsystems that are otherwise unattached - it never has more than a
 * single cgroup, and all tasks are part of that cgroup.
 */
static struct cgroupfs_root rootnode;

/*
 * cgroupfs file entry, pointed to from leaf dentry->d_fsdata.
 */
struct cfent {
	struct list_head		node;
	struct dentry			*dentry;
	struct cftype			*type;

	/* file xattrs */
	struct simple_xattrs		xattrs;
};

/*
 * CSS ID -- ID per subsys's Cgroup Subsys State(CSS). used only when
 * cgroup_subsys->use_id != 0.
 */
#define CSS_ID_MAX	(65535)
struct css_id {
	/*
	 * The css to which this ID points. This pointer is set to valid value
	 * after cgroup is populated. If cgroup is removed, this will be NULL.
	 * This pointer is expected to be RCU-safe because destroy()
	 * is called after synchronize_rcu(). But for safe use, css_tryget()
	 * should be used for avoiding race.
	 */
	struct cgroup_subsys_state __rcu *css;
	/*
	 * ID of this css.
	 */
	unsigned short id;
	/*
	 * Depth in hierarchy which this ID belongs to.
	 */
	unsigned short depth;
	/*
	 * ID is freed by RCU. (and lookup routine is RCU safe.)
	 */
	struct rcu_head rcu_head;
	/*
	 * Hierarchy of CSS ID belongs to.
	 */
	unsigned short stack[0]; /* Array of Length (depth+1) */
};

/*
 * cgroup_event represents events which userspace want to receive.
 */
struct cgroup_event {
	/*
	 * Cgroup which the event belongs to.
	 */
	struct cgroup *cgrp;
	/*
	 * Control file which the event associated.
	 */
	struct cftype *cft;
	/*
	 * eventfd to signal userspace about the event.
	 */
	struct eventfd_ctx *eventfd;
	/*
	 * Each of these stored in a list by the cgroup.
	 */
	struct list_head list;
	/*
	 * All fields below needed to unregister event when
	 * userspace closes eventfd.
	 */
	poll_table pt;
	wait_queue_head_t *wqh;
	wait_queue_t wait;
	struct work_struct remove;
};

/* The list of hierarchy roots */

static LIST_HEAD(roots);
static int root_count;

static DEFINE_IDA(hierarchy_ida);
static int next_hierarchy_id;
static DEFINE_SPINLOCK(hierarchy_id_lock);

/* dummytop is a shorthand for the dummy hierarchy's top cgroup */
#define dummytop (&rootnode.top_cgroup)

static struct cgroup_name root_cgroup_name = { .name = "/" };

/* This flag indicates whether tasks in the fork and exit paths should
 * check for fork/exit handlers to call. This avoids us having to do
 * extra work in the fork/exit path if none of the subsystems need to
 * be called.
 */
static int need_forkexit_callback __read_mostly;

static int cgroup_destroy_locked(struct cgroup *cgrp);
static int cgroup_addrm_files(struct cgroup *cgrp, struct cgroup_subsys *subsys,
			      struct cftype cfts[], bool is_add);

static int css_unbias_refcnt(int refcnt)
{
	return refcnt >= 0 ? refcnt : refcnt - CSS_DEACT_BIAS;
}

/* the current nr of refs, always >= 0 whether @css is deactivated or not */
static int css_refcnt(struct cgroup_subsys_state *css)
{
	int v = atomic_read(&css->refcnt);

	return css_unbias_refcnt(v);
}

/* convenient tests for these bits */
inline int cgroup_is_removed(const struct cgroup *cgrp)
{
	return test_bit(CGRP_REMOVED, &cgrp->flags);
}

/**
 * cgroup_is_descendant - test ancestry
 * @cgrp: the cgroup to be tested
 * @ancestor: possible ancestor of @cgrp
 *
 * Test whether @cgrp is a descendant of @ancestor.  It also returns %true
 * if @cgrp == @ancestor.  This function is safe to call as long as @cgrp
 * and @ancestor are accessible.
 */
bool cgroup_is_descendant(struct cgroup *cgrp, struct cgroup *ancestor)
{
	while (cgrp) {
		if (cgrp == ancestor)
			return true;
		cgrp = cgrp->parent;
	}
	return false;
}
EXPORT_SYMBOL_GPL(cgroup_is_descendant);

static int cgroup_is_releasable(const struct cgroup *cgrp)
{
	const int bits =
		(1 << CGRP_RELEASABLE) |
		(1 << CGRP_NOTIFY_ON_RELEASE);
	return (cgrp->flags & bits) == bits;
}

static int notify_on_release(const struct cgroup *cgrp)
{
	return test_bit(CGRP_NOTIFY_ON_RELEASE, &cgrp->flags);
}

/*
 * for_each_subsys() allows you to iterate on each subsystem attached to
 * an active hierarchy
 */
#define for_each_subsys(_root, _ss) \
list_for_each_entry(_ss, &_root->subsys_list, sibling)

/* for_each_active_root() allows you to iterate across the active hierarchies */
#define for_each_active_root(_root) \
list_for_each_entry(_root, &roots, root_list)

static inline struct cgroup *__d_cgrp(struct dentry *dentry)
{
	return dentry->d_fsdata;
}

static inline struct cfent *__d_cfe(struct dentry *dentry)
{
	return dentry->d_fsdata;
}

static inline struct cftype *__d_cft(struct dentry *dentry)
{
	return __d_cfe(dentry)->type;
}

/**
 * cgroup_lock_live_group - take cgroup_mutex and check that cgrp is alive.
 * @cgrp: the cgroup to be checked for liveness
 *
 * On success, returns true; the mutex should be later unlocked.  On
 * failure returns false with no lock held.
 */
static bool cgroup_lock_live_group(struct cgroup *cgrp)
{
	mutex_lock(&cgroup_mutex);
	if (cgroup_is_removed(cgrp)) {
		mutex_unlock(&cgroup_mutex);
		return false;
	}
	return true;
}

/* the list of cgroups eligible for automatic release. Protected by
 * release_list_lock */
static LIST_HEAD(release_list);
static DEFINE_RAW_SPINLOCK(release_list_lock);
static void cgroup_release_agent(struct work_struct *work);
static DECLARE_WORK(release_agent_work, cgroup_release_agent);
static void check_for_release(struct cgroup *cgrp);

/* Link structure for associating css_set objects with cgroups */
struct cg_cgroup_link {
	/*
	 * List running through cg_cgroup_links associated with a
	 * cgroup, anchored on cgroup->css_sets
	 */
	struct list_head cgrp_link_list;
	struct cgroup *cgrp;
	/*
	 * List running through cg_cgroup_links pointing at a
	 * single css_set object, anchored on css_set->cg_links
	 */
	struct list_head cg_link_list;
	struct css_set *cg;
};

/* The default css_set - used by init and its children prior to any
 * hierarchies being mounted. It contains a pointer to the root state
 * for each subsystem. Also used to anchor the list of css_sets. Not
 * reference-counted, to improve performance when child cgroups
 * haven't been created.
 */

static struct css_set init_css_set;
static struct cg_cgroup_link init_css_set_link;

static int cgroup_init_idr(struct cgroup_subsys *ss,
			   struct cgroup_subsys_state *css);

/* css_set_lock protects the list of css_set objects, and the
 * chain of tasks off each css_set.  Nests outside task->alloc_lock
 * due to cgroup_iter_start() */
static DEFINE_RWLOCK(css_set_lock);
static int css_set_count;

/*
 * hash table for cgroup groups. This improves the performance to find
 * an existing css_set. This hash doesn't (currently) take into
 * account cgroups in empty hierarchies.
 */
#define CSS_SET_HASH_BITS	7
static DEFINE_HASHTABLE(css_set_table, CSS_SET_HASH_BITS);

static unsigned long css_set_hash(struct cgroup_subsys_state *css[])
{
	int i;
	unsigned long key = 0UL;

	for (i = 0; i < CGROUP_SUBSYS_COUNT; i++)
		key += (unsigned long)css[i];
	key = (key >> 16) ^ key;

	return key;
}

/* We don't maintain the lists running through each css_set to its
 * task until after the first call to cgroup_iter_start(). This
 * reduces the fork()/exit() overhead for people who have cgroups
 * compiled into their kernel but not actually in use */
static int use_task_css_set_links __read_mostly;

static void __put_css_set(struct css_set *cg, int taskexit)
{
	struct cg_cgroup_link *link;
	struct cg_cgroup_link *saved_link;
	/*
	 * Ensure that the refcount doesn't hit zero while any readers
	 * can see it. Similar to atomic_dec_and_lock(), but for an
	 * rwlock
	 */
	if (atomic_add_unless(&cg->refcount, -1, 1))
		return;
	write_lock(&css_set_lock);
	if (!atomic_dec_and_test(&cg->refcount)) {
		write_unlock(&css_set_lock);
		return;
	}

	/* This css_set is dead. unlink it and release cgroup refcounts */
	hash_del(&cg->hlist);
	css_set_count--;

	list_for_each_entry_safe(link, saved_link, &cg->cg_links,
				 cg_link_list) {
		struct cgroup *cgrp = link->cgrp;
		list_del(&link->cg_link_list);
		list_del(&link->cgrp_link_list);

		/*
		 * We may not be holding cgroup_mutex, and if cgrp->count is
		 * dropped to 0 the cgroup can be destroyed at any time, hence
		 * rcu_read_lock is used to keep it alive.
		 */
		rcu_read_lock();
		if (atomic_dec_and_test(&cgrp->count) &&
		    notify_on_release(cgrp)) {
			if (taskexit)
				set_bit(CGRP_RELEASABLE, &cgrp->flags);
			check_for_release(cgrp);
		}
		rcu_read_unlock();

		kfree(link);
	}

	write_unlock(&css_set_lock);
	kfree_rcu(cg, rcu_head);
}

/*
 * refcounted get/put for css_set objects
 */
static inline void get_css_set(struct css_set *cg)
{
	atomic_inc(&cg->refcount);
}

static inline void put_css_set(struct css_set *cg)
{
	__put_css_set(cg, 0);
}

static inline void put_css_set_taskexit(struct css_set *cg)
{
	__put_css_set(cg, 1);
}

/*
 * compare_css_sets - helper function for find_existing_css_set().
 * @cg: candidate css_set being tested
 * @old_cg: existing css_set for a task
 * @new_cgrp: cgroup that's being entered by the task
 * @template: desired set of css pointers in css_set (pre-calculated)
 *
 * Returns true if "cg" matches "old_cg" except for the hierarchy
 * which "new_cgrp" belongs to, for which it should match "new_cgrp".
 */
static bool compare_css_sets(struct css_set *cg,
			     struct css_set *old_cg,
			     struct cgroup *new_cgrp,
			     struct cgroup_subsys_state *template[])
{
	struct list_head *l1, *l2;

	if (memcmp(template, cg->subsys, sizeof(cg->subsys))) {
		/* Not all subsystems matched */
		return false;
	}

	/*
	 * Compare cgroup pointers in order to distinguish between
	 * different cgroups in heirarchies with no subsystems. We
	 * could get by with just this check alone (and skip the
	 * memcmp above) but on most setups the memcmp check will
	 * avoid the need for this more expensive check on almost all
	 * candidates.
	 */

	l1 = &cg->cg_links;
	l2 = &old_cg->cg_links;
	while (1) {
		struct cg_cgroup_link *cgl1, *cgl2;
		struct cgroup *cg1, *cg2;

		l1 = l1->next;
		l2 = l2->next;
		/* See if we reached the end - both lists are equal length. */
		if (l1 == &cg->cg_links) {
			BUG_ON(l2 != &old_cg->cg_links);
			break;
		} else {
			BUG_ON(l2 == &old_cg->cg_links);
		}
		/* Locate the cgroups associated with these links. */
		cgl1 = list_entry(l1, struct cg_cgroup_link, cg_link_list);
		cgl2 = list_entry(l2, struct cg_cgroup_link, cg_link_list);
		cg1 = cgl1->cgrp;
		cg2 = cgl2->cgrp;
		/* Hierarchies should be linked in the same order. */
		BUG_ON(cg1->root != cg2->root);

		/*
		 * If this hierarchy is the hierarchy of the cgroup
		 * that's changing, then we need to check that this
		 * css_set points to the new cgroup; if it's any other
		 * hierarchy, then this css_set should point to the
		 * same cgroup as the old css_set.
		 */
		if (cg1->root == new_cgrp->root) {
			if (cg1 != new_cgrp)
				return false;
		} else {
			if (cg1 != cg2)
				return false;
		}
	}
	return true;
}

/*
 * find_existing_css_set() is a helper for
 * find_css_set(), and checks to see whether an existing
 * css_set is suitable.
 *
 * oldcg: the cgroup group that we're using before the cgroup
 * transition
 *
 * cgrp: the cgroup that we're moving into
 *
 * template: location in which to build the desired set of subsystem
 * state objects for the new cgroup group
 */
static struct css_set *find_existing_css_set(
	struct css_set *oldcg,
	struct cgroup *cgrp,
	struct cgroup_subsys_state *template[])
{
	int i;
	struct cgroupfs_root *root = cgrp->root;
	struct css_set *cg;
	unsigned long key;

	/*
	 * Build the set of subsystem state objects that we want to see in the
	 * new css_set. while subsystems can change globally, the entries here
	 * won't change, so no need for locking.
	 */
	for (i = 0; i < CGROUP_SUBSYS_COUNT; i++) {
		if (root->subsys_mask & (1UL << i)) {
			/* Subsystem is in this hierarchy. So we want
			 * the subsystem state from the new
			 * cgroup */
			template[i] = cgrp->subsys[i];
		} else {
			/* Subsystem is not in this hierarchy, so we
			 * don't want to change the subsystem state */
			template[i] = oldcg->subsys[i];
		}
	}

	key = css_set_hash(template);
	hash_for_each_possible(css_set_table, cg, hlist, key) {
		if (!compare_css_sets(cg, oldcg, cgrp, template))
			continue;

		/* This css_set matches what we need */
		return cg;
	}

	/* No existing cgroup group matched */
	return NULL;
}

static void free_cg_links(struct list_head *tmp)
{
	struct cg_cgroup_link *link;
	struct cg_cgroup_link *saved_link;

	list_for_each_entry_safe(link, saved_link, tmp, cgrp_link_list) {
		list_del(&link->cgrp_link_list);
		kfree(link);
	}
}

/*
 * allocate_cg_links() allocates "count" cg_cgroup_link structures
 * and chains them on tmp through their cgrp_link_list fields. Returns 0 on
 * success or a negative error
 */
static int allocate_cg_links(int count, struct list_head *tmp)
{
	struct cg_cgroup_link *link;
	int i;
	INIT_LIST_HEAD(tmp);
	for (i = 0; i < count; i++) {
		link = kmalloc(sizeof(*link), GFP_KERNEL);
		if (!link) {
			free_cg_links(tmp);
			return -ENOMEM;
		}
		list_add(&link->cgrp_link_list, tmp);
	}
	return 0;
}

/**
 * link_css_set - a helper function to link a css_set to a cgroup
 * @tmp_cg_links: cg_cgroup_link objects allocated by allocate_cg_links()
 * @cg: the css_set to be linked
 * @cgrp: the destination cgroup
 */
static void link_css_set(struct list_head *tmp_cg_links,
			 struct css_set *cg, struct cgroup *cgrp)
{
	struct cg_cgroup_link *link;

	BUG_ON(list_empty(tmp_cg_links));
	link = list_first_entry(tmp_cg_links, struct cg_cgroup_link,
				cgrp_link_list);
	link->cg = cg;
	link->cgrp = cgrp;
	atomic_inc(&cgrp->count);
	list_move(&link->cgrp_link_list, &cgrp->css_sets);
	/*
	 * Always add links to the tail of the list so that the list
	 * is sorted by order of hierarchy creation
	 */
	list_add_tail(&link->cg_link_list, &cg->cg_links);
}

/*
 * find_css_set() takes an existing cgroup group and a
 * cgroup object, and returns a css_set object that's
 * equivalent to the old group, but with the given cgroup
 * substituted into the appropriate hierarchy. Must be called with
 * cgroup_mutex held
 */
static struct css_set *find_css_set(
	struct css_set *oldcg, struct cgroup *cgrp)
{
	struct css_set *res;
	struct cgroup_subsys_state *template[CGROUP_SUBSYS_COUNT];

	struct list_head tmp_cg_links;

	struct cg_cgroup_link *link;
	unsigned long key;

	/* First see if we already have a cgroup group that matches
	 * the desired set */
	read_lock(&css_set_lock);
	res = find_existing_css_set(oldcg, cgrp, template);
	if (res)
		get_css_set(res);
	read_unlock(&css_set_lock);

	if (res)
		return res;

	res = kmalloc(sizeof(*res), GFP_KERNEL);
	if (!res)
		return NULL;

	/* Allocate all the cg_cgroup_link objects that we'll need */
	if (allocate_cg_links(root_count, &tmp_cg_links) < 0) {
		kfree(res);
		return NULL;
	}

	atomic_set(&res->refcount, 1);
	INIT_LIST_HEAD(&res->cg_links);
	INIT_LIST_HEAD(&res->tasks);
	INIT_HLIST_NODE(&res->hlist);

	/* Copy the set of subsystem state objects generated in
	 * find_existing_css_set() */
	memcpy(res->subsys, template, sizeof(res->subsys));

	write_lock(&css_set_lock);
	/* Add reference counts and links from the new css_set. */
	list_for_each_entry(link, &oldcg->cg_links, cg_link_list) {
		struct cgroup *c = link->cgrp;
		if (c->root == cgrp->root)
			c = cgrp;
		link_css_set(&tmp_cg_links, res, c);
	}

	BUG_ON(!list_empty(&tmp_cg_links));

	css_set_count++;

	/* Add this cgroup group to the hash table */
	key = css_set_hash(res->subsys);
	hash_add(css_set_table, &res->hlist, key);

	write_unlock(&css_set_lock);

	return res;
}

/*
 * Return the cgroup for "task" from the given hierarchy. Must be
 * called with cgroup_mutex held.
 */
static struct cgroup *task_cgroup_from_root(struct task_struct *task,
					    struct cgroupfs_root *root)
{
	struct css_set *css;
	struct cgroup *res = NULL;

	BUG_ON(!mutex_is_locked(&cgroup_mutex));
	read_lock(&css_set_lock);
	/*
	 * No need to lock the task - since we hold cgroup_mutex the
	 * task can't change groups, so the only thing that can happen
	 * is that it exits and its css is set back to init_css_set.
	 */
	css = task->cgroups;
	if (css == &init_css_set) {
		res = &root->top_cgroup;
	} else {
		struct cg_cgroup_link *link;
		list_for_each_entry(link, &css->cg_links, cg_link_list) {
			struct cgroup *c = link->cgrp;
			if (c->root == root) {
				res = c;
				break;
			}
		}
	}
	read_unlock(&css_set_lock);
	BUG_ON(!res);
	return res;
}

/*
 * There is one global cgroup mutex. We also require taking
 * task_lock() when dereferencing a task's cgroup subsys pointers.
 * See "The task_lock() exception", at the end of this comment.
 *
 * A task must hold cgroup_mutex to modify cgroups.
 *
 * Any task can increment and decrement the count field without lock.
 * So in general, code holding cgroup_mutex can't rely on the count
 * field not changing.  However, if the count goes to zero, then only
 * cgroup_attach_task() can increment it again.  Because a count of zero
 * means that no tasks are currently attached, therefore there is no
 * way a task attached to that cgroup can fork (the other way to
 * increment the count).  So code holding cgroup_mutex can safely
 * assume that if the count is zero, it will stay zero. Similarly, if
 * a task holds cgroup_mutex on a cgroup with zero count, it
 * knows that the cgroup won't be removed, as cgroup_rmdir()
 * needs that mutex.
 *
 * The fork and exit callbacks cgroup_fork() and cgroup_exit(), don't
 * (usually) take cgroup_mutex.  These are the two most performance
 * critical pieces of code here.  The exception occurs on cgroup_exit(),
 * when a task in a notify_on_release cgroup exits.  Then cgroup_mutex
 * is taken, and if the cgroup count is zero, a usermode call made
 * to the release agent with the name of the cgroup (path relative to
 * the root of cgroup file system) as the argument.
 *
 * A cgroup can only be deleted if both its 'count' of using tasks
 * is zero, and its list of 'children' cgroups is empty.  Since all
 * tasks in the system use _some_ cgroup, and since there is always at
 * least one task in the system (init, pid == 1), therefore, top_cgroup
 * always has either children cgroups and/or using tasks.  So we don't
 * need a special hack to ensure that top_cgroup cannot be deleted.
 *
 *	The task_lock() exception
 *
 * The need for this exception arises from the action of
 * cgroup_attach_task(), which overwrites one task's cgroup pointer with
 * another.  It does so using cgroup_mutex, however there are
 * several performance critical places that need to reference
 * task->cgroup without the expense of grabbing a system global
 * mutex.  Therefore except as noted below, when dereferencing or, as
 * in cgroup_attach_task(), modifying a task's cgroup pointer we use
 * task_lock(), which acts on a spinlock (task->alloc_lock) already in
 * the task_struct routinely used for such matters.
 *
 * P.S.  One more locking exception.  RCU is used to guard the
 * update of a tasks cgroup pointer by cgroup_attach_task()
 */

/*
 * A couple of forward declarations required, due to cyclic reference loop:
 * cgroup_mkdir -> cgroup_create -> cgroup_populate_dir ->
 * cgroup_add_file -> cgroup_create_file -> cgroup_dir_inode_operations
 * -> cgroup_mkdir.
 */

static int cgroup_mkdir(struct inode *dir, struct dentry *dentry, umode_t mode);
static struct dentry *cgroup_lookup(struct inode *, struct dentry *, unsigned int);
static int cgroup_rmdir(struct inode *unused_dir, struct dentry *dentry);
static int cgroup_populate_dir(struct cgroup *cgrp, bool base_files,
			       unsigned long subsys_mask);
static const struct inode_operations cgroup_dir_inode_operations;
static const struct file_operations proc_cgroupstats_operations;

static struct backing_dev_info cgroup_backing_dev_info = {
	.name		= "cgroup",
	.capabilities	= BDI_CAP_NO_ACCT_AND_WRITEBACK,
};

static int alloc_css_id(struct cgroup_subsys *ss,
			struct cgroup *parent, struct cgroup *child);

static struct inode *cgroup_new_inode(umode_t mode, struct super_block *sb)
{
	struct inode *inode = new_inode(sb);

	if (inode) {
		inode->i_ino = get_next_ino();
		inode->i_mode = mode;
		inode->i_uid = current_fsuid();
		inode->i_gid = current_fsgid();
		inode->i_atime = inode->i_mtime = inode->i_ctime = CURRENT_TIME;
		inode->i_mapping->backing_dev_info = &cgroup_backing_dev_info;
	}
	return inode;
}

static struct cgroup_name *cgroup_alloc_name(struct dentry *dentry)
{
	struct cgroup_name *name;

	name = kmalloc(sizeof(*name) + dentry->d_name.len + 1, GFP_KERNEL);
	if (!name)
		return NULL;
	strcpy(name->name, dentry->d_name.name);
	return name;
}

static void cgroup_free_fn(struct work_struct *work)
{
	struct cgroup *cgrp = container_of(work, struct cgroup, free_work);
	struct cgroup_subsys *ss;

	mutex_lock(&cgroup_mutex);
	/*
	 * Release the subsystem state objects.
	 */
	for_each_subsys(cgrp->root, ss)
		ss->css_free(cgrp);

	cgrp->root->number_of_cgroups--;
	mutex_unlock(&cgroup_mutex);

	/*
	 * We get a ref to the parent's dentry, and put the ref when
	 * this cgroup is being freed, so it's guaranteed that the
	 * parent won't be destroyed before its children.
	 */
	dput(cgrp->parent->dentry);

	ida_simple_remove(&cgrp->root->cgroup_ida, cgrp->id);

	/*
	 * Drop the active superblock reference that we took when we
	 * created the cgroup. This will free cgrp->root, if we are
	 * holding the last reference to @sb.
	 */
	deactivate_super(cgrp->root->sb);

	/*
	 * if we're getting rid of the cgroup, refcount should ensure
	 * that there are no pidlists left.
	 */
	BUG_ON(!list_empty(&cgrp->pidlists));

	simple_xattrs_free(&cgrp->xattrs);

	kfree(rcu_dereference_raw(cgrp->name));
	kfree(cgrp);
}

static void cgroup_free_rcu(struct rcu_head *head)
{
	struct cgroup *cgrp = container_of(head, struct cgroup, rcu_head);

	schedule_work(&cgrp->free_work);
}

static void cgroup_diput(struct dentry *dentry, struct inode *inode)
{
	/* is dentry a directory ? if so, kfree() associated cgroup */
	if (S_ISDIR(inode->i_mode)) {
		struct cgroup *cgrp = dentry->d_fsdata;

		BUG_ON(!(cgroup_is_removed(cgrp)));
		call_rcu(&cgrp->rcu_head, cgroup_free_rcu);
	} else {
		struct cfent *cfe = __d_cfe(dentry);
		struct cgroup *cgrp = dentry->d_parent->d_fsdata;

		WARN_ONCE(!list_empty(&cfe->node) &&
			  cgrp != &cgrp->root->top_cgroup,
			  "cfe still linked for %s\n", cfe->type->name);
		simple_xattrs_free(&cfe->xattrs);
		kfree(cfe);
	}
	iput(inode);
}

static int cgroup_delete(const struct dentry *d)
{
	return 1;
}

static void remove_dir(struct dentry *d)
{
	struct dentry *parent = dget(d->d_parent);

	d_delete(d);
	simple_rmdir(parent->d_inode, d);
	dput(parent);
}

static void cgroup_rm_file(struct cgroup *cgrp, const struct cftype *cft)
{
	struct cfent *cfe;

	lockdep_assert_held(&cgrp->dentry->d_inode->i_mutex);
	lockdep_assert_held(&cgroup_mutex);

	/*
	 * If we're doing cleanup due to failure of cgroup_create(),
	 * the corresponding @cfe may not exist.
	 */
	list_for_each_entry(cfe, &cgrp->files, node) {
		struct dentry *d = cfe->dentry;

		if (cft && cfe->type != cft)
			continue;

		dget(d);
		d_delete(d);
		simple_unlink(cgrp->dentry->d_inode, d);
		list_del_init(&cfe->node);
		dput(d);

		break;
	}
}

/**
 * cgroup_clear_directory - selective removal of base and subsystem files
 * @dir: directory containing the files
 * @base_files: true if the base files should be removed
 * @subsys_mask: mask of the subsystem ids whose files should be removed
 */
static void cgroup_clear_directory(struct dentry *dir, bool base_files,
				   unsigned long subsys_mask)
{
	struct cgroup *cgrp = __d_cgrp(dir);
	struct cgroup_subsys *ss;

	for_each_subsys(cgrp->root, ss) {
		struct cftype_set *set;
		if (!test_bit(ss->subsys_id, &subsys_mask))
			continue;
		list_for_each_entry(set, &ss->cftsets, node)
			cgroup_addrm_files(cgrp, NULL, set->cfts, false);
	}
	if (base_files) {
		while (!list_empty(&cgrp->files))
			cgroup_rm_file(cgrp, NULL);
	}
}

/*
 * NOTE : the dentry must have been dget()'ed
 */
static void cgroup_d_remove_dir(struct dentry *dentry)
{
	struct dentry *parent;
	struct cgroupfs_root *root = dentry->d_sb->s_fs_info;

	cgroup_clear_directory(dentry, true, root->subsys_mask);

	parent = dentry->d_parent;
	spin_lock(&parent->d_lock);
	spin_lock_nested(&dentry->d_lock, DENTRY_D_LOCK_NESTED);
	list_del_init(&dentry->d_u.d_child);
	spin_unlock(&dentry->d_lock);
	spin_unlock(&parent->d_lock);
	remove_dir(dentry);
}

/*
 * Call with cgroup_mutex held. Drops reference counts on modules, including
 * any duplicate ones that parse_cgroupfs_options took. If this function
 * returns an error, no reference counts are touched.
 */
static int rebind_subsystems(struct cgroupfs_root *root,
			      unsigned long final_subsys_mask)
{
	unsigned long added_mask, removed_mask;
	struct cgroup *cgrp = &root->top_cgroup;
	int i;

	BUG_ON(!mutex_is_locked(&cgroup_mutex));
	BUG_ON(!mutex_is_locked(&cgroup_root_mutex));

	removed_mask = root->actual_subsys_mask & ~final_subsys_mask;
	added_mask = final_subsys_mask & ~root->actual_subsys_mask;
	/* Check that any added subsystems are currently free */
	for (i = 0; i < CGROUP_SUBSYS_COUNT; i++) {
		unsigned long bit = 1UL << i;
		struct cgroup_subsys *ss = subsys[i];
		if (!(bit & added_mask))
			continue;
		/*
		 * Nobody should tell us to do a subsys that doesn't exist:
		 * parse_cgroupfs_options should catch that case and refcounts
		 * ensure that subsystems won't disappear once selected.
		 */
		BUG_ON(ss == NULL);
		if (ss->root != &rootnode) {
			/* Subsystem isn't free */
			return -EBUSY;
		}
	}

	/* Currently we don't handle adding/removing subsystems when
	 * any child cgroups exist. This is theoretically supportable
	 * but involves complex error handling, so it's being left until
	 * later */
	if (root->number_of_cgroups > 1)
		return -EBUSY;

	/* Process each subsystem */
	for (i = 0; i < CGROUP_SUBSYS_COUNT; i++) {
		struct cgroup_subsys *ss = subsys[i];
		unsigned long bit = 1UL << i;
		if (bit & added_mask) {
			/* We're binding this subsystem to this hierarchy */
			BUG_ON(ss == NULL);
			BUG_ON(cgrp->subsys[i]);
			BUG_ON(!dummytop->subsys[i]);
			BUG_ON(dummytop->subsys[i]->cgroup != dummytop);
			cgrp->subsys[i] = dummytop->subsys[i];
			cgrp->subsys[i]->cgroup = cgrp;
			list_move(&ss->sibling, &root->subsys_list);
			ss->root = root;
			if (ss->bind)
				ss->bind(cgrp);
			/* refcount was already taken, and we're keeping it */
		} else if (bit & removed_mask) {
			/* We're removing this subsystem */
			BUG_ON(ss == NULL);
			BUG_ON(cgrp->subsys[i] != dummytop->subsys[i]);
			BUG_ON(cgrp->subsys[i]->cgroup != cgrp);
			if (ss->bind)
				ss->bind(dummytop);
			dummytop->subsys[i]->cgroup = dummytop;
			cgrp->subsys[i] = NULL;
			subsys[i]->root = &rootnode;
			list_move(&ss->sibling, &rootnode.subsys_list);
			/* subsystem is now free - drop reference on module */
			module_put(ss->module);
		} else if (bit & final_subsys_mask) {
			/* Subsystem state should already exist */
			BUG_ON(ss == NULL);
			BUG_ON(!cgrp->subsys[i]);
			/*
			 * a refcount was taken, but we already had one, so
			 * drop the extra reference.
			 */
			module_put(ss->module);
#ifdef CONFIG_MODULE_UNLOAD
			BUG_ON(ss->module && !module_refcount(ss->module));
#endif
		} else {
			/* Subsystem state shouldn't exist */
			BUG_ON(cgrp->subsys[i]);
		}
	}
	root->subsys_mask = root->actual_subsys_mask = final_subsys_mask;

	return 0;
}

static int cgroup_show_options(struct seq_file *seq, struct dentry *dentry)
{
	struct cgroupfs_root *root = dentry->d_sb->s_fs_info;
	struct cgroup_subsys *ss;

	mutex_lock(&cgroup_root_mutex);
	for_each_subsys(root, ss)
		seq_printf(seq, ",%s", ss->name);
	if (root->flags & CGRP_ROOT_SANE_BEHAVIOR)
		seq_puts(seq, ",sane_behavior");
	if (root->flags & CGRP_ROOT_NOPREFIX)
		seq_puts(seq, ",noprefix");
	if (root->flags & CGRP_ROOT_XATTR)
		seq_puts(seq, ",xattr");
	if (strlen(root->release_agent_path))
		seq_printf(seq, ",release_agent=%s", root->release_agent_path);
	if (test_bit(CGRP_CPUSET_CLONE_CHILDREN, &root->top_cgroup.flags))
		seq_puts(seq, ",clone_children");
	if (strlen(root->name))
		seq_printf(seq, ",name=%s", root->name);
	mutex_unlock(&cgroup_root_mutex);
	return 0;
}

struct cgroup_sb_opts {
	unsigned long subsys_mask;
	unsigned long flags;
	char *release_agent;
	bool cpuset_clone_children;
	char *name;
	/* User explicitly requested empty subsystem */
	bool none;

	struct cgroupfs_root *new_root;

};

/*
 * Convert a hierarchy specifier into a bitmask of subsystems and flags. Call
 * with cgroup_mutex held to protect the subsys[] array. This function takes
 * refcounts on subsystems to be used, unless it returns error, in which case
 * no refcounts are taken.
 */
static int parse_cgroupfs_options(char *data, struct cgroup_sb_opts *opts)
{
	char *token, *o = data;
	bool all_ss = false, one_ss = false;
	unsigned long mask = (unsigned long)-1;
	int i;
	bool module_pin_failed = false;

	BUG_ON(!mutex_is_locked(&cgroup_mutex));

#ifdef CONFIG_CPUSETS
	mask = ~(1UL << cpuset_subsys_id);
#endif

	memset(opts, 0, sizeof(*opts));

	while ((token = strsep(&o, ",")) != NULL) {
		if (!*token)
			return -EINVAL;
		if (!strcmp(token, "none")) {
			/* Explicitly have no subsystems */
			opts->none = true;
			continue;
		}
		if (!strcmp(token, "all")) {
			/* Mutually exclusive option 'all' + subsystem name */
			if (one_ss)
				return -EINVAL;
			all_ss = true;
			continue;
		}
		if (!strcmp(token, "__DEVEL__sane_behavior")) {
			opts->flags |= CGRP_ROOT_SANE_BEHAVIOR;
			continue;
		}
		if (!strcmp(token, "noprefix")) {
			opts->flags |= CGRP_ROOT_NOPREFIX;
			continue;
		}
		if (!strcmp(token, "clone_children")) {
			opts->cpuset_clone_children = true;
			continue;
		}
		if (!strcmp(token, "xattr")) {
			opts->flags |= CGRP_ROOT_XATTR;
			continue;
		}
		if (!strncmp(token, "release_agent=", 14)) {
			/* Specifying two release agents is forbidden */
			if (opts->release_agent)
				return -EINVAL;
			opts->release_agent =
				kstrndup(token + 14, PATH_MAX - 1, GFP_KERNEL);
			if (!opts->release_agent)
				return -ENOMEM;
			continue;
		}
		if (!strncmp(token, "name=", 5)) {
			const char *name = token + 5;
			/* Can't specify an empty name */
			if (!strlen(name))
				return -EINVAL;
			/* Must match [\w.-]+ */
			for (i = 0; i < strlen(name); i++) {
				char c = name[i];
				if (isalnum(c))
					continue;
				if ((c == '.') || (c == '-') || (c == '_'))
					continue;
				return -EINVAL;
			}
			/* Specifying two names is forbidden */
			if (opts->name)
				return -EINVAL;
			opts->name = kstrndup(name,
					      MAX_CGROUP_ROOT_NAMELEN - 1,
					      GFP_KERNEL);
			if (!opts->name)
				return -ENOMEM;

			continue;
		}

		for (i = 0; i < CGROUP_SUBSYS_COUNT; i++) {
			struct cgroup_subsys *ss = subsys[i];
			if (ss == NULL)
				continue;
			if (strcmp(token, ss->name))
				continue;
			if (ss->disabled)
				continue;

			/* Mutually exclusive option 'all' + subsystem name */
			if (all_ss)
				return -EINVAL;
			set_bit(i, &opts->subsys_mask);
			one_ss = true;

			break;
		}
		if (i == CGROUP_SUBSYS_COUNT)
			return -ENOENT;
	}

	/*
	 * If the 'all' option was specified select all the subsystems,
	 * otherwise if 'none', 'name=' and a subsystem name options
	 * were not specified, let's default to 'all'
	 */
	if (all_ss || (!one_ss && !opts->none && !opts->name)) {
		for (i = 0; i < CGROUP_SUBSYS_COUNT; i++) {
			struct cgroup_subsys *ss = subsys[i];
			if (ss == NULL)
				continue;
			if (ss->disabled)
				continue;
			set_bit(i, &opts->subsys_mask);
		}
	}

	/* Consistency checks */

	if (opts->flags & CGRP_ROOT_SANE_BEHAVIOR) {
		pr_warning("cgroup: sane_behavior: this is still under development and its behaviors will change, proceed at your own risk\n");

		if (opts->flags & CGRP_ROOT_NOPREFIX) {
			pr_err("cgroup: sane_behavior: noprefix is not allowed\n");
			return -EINVAL;
		}

		if (opts->cpuset_clone_children) {
			pr_err("cgroup: sane_behavior: clone_children is not allowed\n");
			return -EINVAL;
		}
	}

	/*
	 * Option noprefix was introduced just for backward compatibility
	 * with the old cpuset, so we allow noprefix only if mounting just
	 * the cpuset subsystem.
	 */
	if ((opts->flags & CGRP_ROOT_NOPREFIX) && (opts->subsys_mask & mask))
		return -EINVAL;


	/* Can't specify "none" and some subsystems */
	if (opts->subsys_mask && opts->none)
		return -EINVAL;

	/*
	 * We either have to specify by name or by subsystems. (So all
	 * empty hierarchies must have a name).
	 */
	if (!opts->subsys_mask && !opts->name)
		return -EINVAL;

	/*
	 * Grab references on all the modules we'll need, so the subsystems
	 * don't dance around before rebind_subsystems attaches them. This may
	 * take duplicate reference counts on a subsystem that's already used,
	 * but rebind_subsystems handles this case.
	 */
	for (i = 0; i < CGROUP_SUBSYS_COUNT; i++) {
		unsigned long bit = 1UL << i;

		if (!(bit & opts->subsys_mask))
			continue;
		if (!try_module_get(subsys[i]->module)) {
			module_pin_failed = true;
			break;
		}
	}
	if (module_pin_failed) {
		/*
		 * oops, one of the modules was going away. this means that we
		 * raced with a module_delete call, and to the user this is
		 * essentially a "subsystem doesn't exist" case.
		 */
		for (i--; i >= 0; i--) {
			/* drop refcounts only on the ones we took */
			unsigned long bit = 1UL << i;

			if (!(bit & opts->subsys_mask))
				continue;
			module_put(subsys[i]->module);
		}
		return -ENOENT;
	}

	return 0;
}

static void drop_parsed_module_refcounts(unsigned long subsys_mask)
{
	int i;
	for (i = 0; i < CGROUP_SUBSYS_COUNT; i++) {
		unsigned long bit = 1UL << i;

		if (!(bit & subsys_mask))
			continue;
		module_put(subsys[i]->module);
	}
}

static int cgroup_remount(struct super_block *sb, int *flags, char *data)
{
	int ret = 0;
	struct cgroupfs_root *root = sb->s_fs_info;
	struct cgroup *cgrp = &root->top_cgroup;
	struct cgroup_sb_opts opts;
	unsigned long added_mask, removed_mask;

	if (root->flags & CGRP_ROOT_SANE_BEHAVIOR) {
		pr_err("cgroup: sane_behavior: remount is not allowed\n");
		return -EINVAL;
	}

	mutex_lock(&cgrp->dentry->d_inode->i_mutex);
	mutex_lock(&cgroup_mutex);
	mutex_lock(&cgroup_root_mutex);

	/* See what subsystems are wanted */
	ret = parse_cgroupfs_options(data, &opts);
	if (ret)
		goto out_unlock;

	if (opts.subsys_mask != root->actual_subsys_mask || opts.release_agent)
		pr_warning("cgroup: option changes via remount are deprecated (pid=%d comm=%s)\n",
			   task_tgid_nr(current), current->comm);

	added_mask = opts.subsys_mask & ~root->subsys_mask;
	removed_mask = root->subsys_mask & ~opts.subsys_mask;

	/* Don't allow flags or name to change at remount */
	if (opts.flags != root->flags ||
	    (opts.name && strcmp(opts.name, root->name))) {
		ret = -EINVAL;
		drop_parsed_module_refcounts(opts.subsys_mask);
		goto out_unlock;
	}

	/*
	 * Clear out the files of subsystems that should be removed, do
	 * this before rebind_subsystems, since rebind_subsystems may
	 * change this hierarchy's subsys_list.
	 */
	cgroup_clear_directory(cgrp->dentry, false, removed_mask);

	ret = rebind_subsystems(root, opts.subsys_mask);
	if (ret) {
		/* rebind_subsystems failed, re-populate the removed files */
		cgroup_populate_dir(cgrp, false, removed_mask);
		drop_parsed_module_refcounts(opts.subsys_mask);
		goto out_unlock;
	}

	/* re-populate subsystem files */
	cgroup_populate_dir(cgrp, false, added_mask);

	if (opts.release_agent)
		strcpy(root->release_agent_path, opts.release_agent);
 out_unlock:
	kfree(opts.release_agent);
	kfree(opts.name);
	mutex_unlock(&cgroup_root_mutex);
	mutex_unlock(&cgroup_mutex);
	mutex_unlock(&cgrp->dentry->d_inode->i_mutex);
	return ret;
}

static const struct super_operations cgroup_ops = {
	.statfs = simple_statfs,
	.drop_inode = generic_delete_inode,
	.show_options = cgroup_show_options,
	.remount_fs = cgroup_remount,
};

static void init_cgroup_housekeeping(struct cgroup *cgrp)
{
	INIT_LIST_HEAD(&cgrp->sibling);
	INIT_LIST_HEAD(&cgrp->children);
	INIT_LIST_HEAD(&cgrp->files);
	INIT_LIST_HEAD(&cgrp->css_sets);
	INIT_LIST_HEAD(&cgrp->allcg_node);
	INIT_LIST_HEAD(&cgrp->release_list);
	INIT_LIST_HEAD(&cgrp->pidlists);
	INIT_WORK(&cgrp->free_work, cgroup_free_fn);
	mutex_init(&cgrp->pidlist_mutex);
	INIT_LIST_HEAD(&cgrp->event_list);
	spin_lock_init(&cgrp->event_list_lock);
	simple_xattrs_init(&cgrp->xattrs);
}

static void init_cgroup_root(struct cgroupfs_root *root)
{
	struct cgroup *cgrp = &root->top_cgroup;

	INIT_LIST_HEAD(&root->subsys_list);
	INIT_LIST_HEAD(&root->root_list);
	INIT_LIST_HEAD(&root->allcg_list);
	root->number_of_cgroups = 1;
	cgrp->root = root;
	cgrp->name = &root_cgroup_name;
	init_cgroup_housekeeping(cgrp);
	list_add_tail(&cgrp->allcg_node, &root->allcg_list);
}

static bool init_root_id(struct cgroupfs_root *root)
{
	int ret = 0;

	do {
		if (!ida_pre_get(&hierarchy_ida, GFP_KERNEL))
			return false;
		spin_lock(&hierarchy_id_lock);
		/* Try to allocate the next unused ID */
		ret = ida_get_new_above(&hierarchy_ida, next_hierarchy_id,
					&root->hierarchy_id);
		if (ret == -ENOSPC)
			/* Try again starting from 0 */
			ret = ida_get_new(&hierarchy_ida, &root->hierarchy_id);
		if (!ret) {
			next_hierarchy_id = root->hierarchy_id + 1;
		} else if (ret != -EAGAIN) {
			/* Can only get here if the 31-bit IDR is full ... */
			BUG_ON(ret);
		}
		spin_unlock(&hierarchy_id_lock);
	} while (ret);
	return true;
}

static int cgroup_test_super(struct super_block *sb, void *data)
{
	struct cgroup_sb_opts *opts = data;
	struct cgroupfs_root *root = sb->s_fs_info;

	/* If we asked for a name then it must match */
	if (opts->name && strcmp(opts->name, root->name))
		return 0;

	/*
	 * If we asked for subsystems (or explicitly for no
	 * subsystems) then they must match
	 */
	if ((opts->subsys_mask || opts->none)
	    && (opts->subsys_mask != root->subsys_mask))
		return 0;

	return 1;
}

static struct cgroupfs_root *cgroup_root_from_opts(struct cgroup_sb_opts *opts)
{
	struct cgroupfs_root *root;

	if (!opts->subsys_mask && !opts->none)
		return NULL;

	root = kzalloc(sizeof(*root), GFP_KERNEL);
	if (!root)
		return ERR_PTR(-ENOMEM);

	if (!init_root_id(root)) {
		kfree(root);
		return ERR_PTR(-ENOMEM);
	}
	init_cgroup_root(root);

	root->subsys_mask = opts->subsys_mask;
	root->flags = opts->flags;
	ida_init(&root->cgroup_ida);
	if (opts->release_agent)
		strcpy(root->release_agent_path, opts->release_agent);
	if (opts->name)
		strcpy(root->name, opts->name);
	if (opts->cpuset_clone_children)
		set_bit(CGRP_CPUSET_CLONE_CHILDREN, &root->top_cgroup.flags);
	return root;
}

static void cgroup_drop_root(struct cgroupfs_root *root)
{
	if (!root)
		return;

	BUG_ON(!root->hierarchy_id);
	spin_lock(&hierarchy_id_lock);
	ida_remove(&hierarchy_ida, root->hierarchy_id);
	spin_unlock(&hierarchy_id_lock);
	ida_destroy(&root->cgroup_ida);
	kfree(root);
}

static int cgroup_set_super(struct super_block *sb, void *data)
{
	int ret;
	struct cgroup_sb_opts *opts = data;

	/* If we don't have a new root, we can't set up a new sb */
	if (!opts->new_root)
		return -EINVAL;

	BUG_ON(!opts->subsys_mask && !opts->none);

	ret = set_anon_super(sb, NULL);
	if (ret)
		return ret;

	sb->s_fs_info = opts->new_root;
	opts->new_root->sb = sb;

	sb->s_blocksize = PAGE_CACHE_SIZE;
	sb->s_blocksize_bits = PAGE_CACHE_SHIFT;
	sb->s_magic = CGROUP_SUPER_MAGIC;
	sb->s_op = &cgroup_ops;

	return 0;
}

static int cgroup_get_rootdir(struct super_block *sb)
{
	static const struct dentry_operations cgroup_dops = {
		.d_iput = cgroup_diput,
		.d_delete = cgroup_delete,
	};

	struct inode *inode =
		cgroup_new_inode(S_IFDIR | S_IRUGO | S_IXUGO | S_IWUSR, sb);

	if (!inode)
		return -ENOMEM;

	inode->i_fop = &simple_dir_operations;
	inode->i_op = &cgroup_dir_inode_operations;
	/* directories start off with i_nlink == 2 (for "." entry) */
	inc_nlink(inode);
	sb->s_root = d_make_root(inode);
	if (!sb->s_root)
		return -ENOMEM;
	/* for everything else we want ->d_op set */
	sb->s_d_op = &cgroup_dops;
	return 0;
}

static struct dentry *cgroup_mount(struct file_system_type *fs_type,
			 int flags, const char *unused_dev_name,
			 void *data)
{
	struct cgroup_sb_opts opts;
	struct cgroupfs_root *root;
	int ret = 0;
	struct super_block *sb;
	struct cgroupfs_root *new_root;
	struct inode *inode;

	/* First find the desired set of subsystems */
	mutex_lock(&cgroup_mutex);
	ret = parse_cgroupfs_options(data, &opts);
	mutex_unlock(&cgroup_mutex);
	if (ret)
		goto out_err;

	/*
	 * Allocate a new cgroup root. We may not need it if we're
	 * reusing an existing hierarchy.
	 */
	new_root = cgroup_root_from_opts(&opts);
	if (IS_ERR(new_root)) {
		ret = PTR_ERR(new_root);
		goto drop_modules;
	}
	opts.new_root = new_root;

	/* Locate an existing or new sb for this hierarchy */
	sb = sget(fs_type, cgroup_test_super, cgroup_set_super, 0, &opts);
	if (IS_ERR(sb)) {
		ret = PTR_ERR(sb);
		cgroup_drop_root(opts.new_root);
		goto drop_modules;
	}

	root = sb->s_fs_info;
	BUG_ON(!root);
	if (root == opts.new_root) {
		/* We used the new root structure, so this is a new hierarchy */
		struct list_head tmp_cg_links;
		struct cgroup *root_cgrp = &root->top_cgroup;
		struct cgroupfs_root *existing_root;
		const struct cred *cred;
		int i;
		struct css_set *cg;

		BUG_ON(sb->s_root != NULL);

		ret = cgroup_get_rootdir(sb);
		if (ret)
			goto drop_new_super;
		inode = sb->s_root->d_inode;

		mutex_lock(&inode->i_mutex);
		mutex_lock(&cgroup_mutex);
		mutex_lock(&cgroup_root_mutex);

		/* Check for name clashes with existing mounts */
		ret = -EBUSY;
		if (strlen(root->name))
			for_each_active_root(existing_root)
				if (!strcmp(existing_root->name, root->name))
					goto unlock_drop;

		/*
		 * We're accessing css_set_count without locking
		 * css_set_lock here, but that's OK - it can only be
		 * increased by someone holding cgroup_lock, and
		 * that's us. The worst that can happen is that we
		 * have some link structures left over
		 */
		ret = allocate_cg_links(css_set_count, &tmp_cg_links);
		if (ret)
			goto unlock_drop;

		ret = rebind_subsystems(root, root->subsys_mask);
		if (ret == -EBUSY) {
			free_cg_links(&tmp_cg_links);
			goto unlock_drop;
		}
		/*
		 * There must be no failure case after here, since rebinding
		 * takes care of subsystems' refcounts, which are explicitly
		 * dropped in the failure exit path.
		 */

		/* EBUSY should be the only error here */
		BUG_ON(ret);

		list_add(&root->root_list, &roots);
		root_count++;

		sb->s_root->d_fsdata = root_cgrp;
		root->top_cgroup.dentry = sb->s_root;

		/* Link the top cgroup in this hierarchy into all
		 * the css_set objects */
		write_lock(&css_set_lock);
		hash_for_each(css_set_table, i, cg, hlist)
			link_css_set(&tmp_cg_links, cg, root_cgrp);
		write_unlock(&css_set_lock);

		free_cg_links(&tmp_cg_links);

		BUG_ON(!list_empty(&root_cgrp->children));
		BUG_ON(root->number_of_cgroups != 1);

		cred = override_creds(&init_cred);
		cgroup_populate_dir(root_cgrp, true, root->subsys_mask);
		revert_creds(cred);
		mutex_unlock(&cgroup_root_mutex);
		mutex_unlock(&cgroup_mutex);
		mutex_unlock(&inode->i_mutex);
	} else {
		/*
		 * We re-used an existing hierarchy - the new root (if
		 * any) is not needed
		 */
		cgroup_drop_root(opts.new_root);

		if (((root->flags | opts.flags) & CGRP_ROOT_SANE_BEHAVIOR) &&
		    root->flags != opts.flags) {
			pr_err("cgroup: sane_behavior: new mount options should match the existing superblock\n");
			ret = -EINVAL;
			goto drop_new_super;
		}

		/* no subsys rebinding, so refcounts don't change */
		drop_parsed_module_refcounts(opts.subsys_mask);
	}

	kfree(opts.release_agent);
	kfree(opts.name);
	return dget(sb->s_root);

 unlock_drop:
	mutex_unlock(&cgroup_root_mutex);
	mutex_unlock(&cgroup_mutex);
	mutex_unlock(&inode->i_mutex);
 drop_new_super:
	deactivate_locked_super(sb);
 drop_modules:
	drop_parsed_module_refcounts(opts.subsys_mask);
 out_err:
	kfree(opts.release_agent);
	kfree(opts.name);
	return ERR_PTR(ret);
}

static void cgroup_kill_sb(struct super_block *sb) {
	struct cgroupfs_root *root = sb->s_fs_info;
	struct cgroup *cgrp = &root->top_cgroup;
	int ret;
	struct cg_cgroup_link *link;
	struct cg_cgroup_link *saved_link;

	BUG_ON(!root);

	BUG_ON(root->number_of_cgroups != 1);
	BUG_ON(!list_empty(&cgrp->children));

	mutex_lock(&cgroup_mutex);
	mutex_lock(&cgroup_root_mutex);

	/* Rebind all subsystems back to the default hierarchy */
	ret = rebind_subsystems(root, 0);
	/* Shouldn't be able to fail ... */
	BUG_ON(ret);

	/*
	 * Release all the links from css_sets to this hierarchy's
	 * root cgroup
	 */
	write_lock(&css_set_lock);

	list_for_each_entry_safe(link, saved_link, &cgrp->css_sets,
				 cgrp_link_list) {
		list_del(&link->cg_link_list);
		list_del(&link->cgrp_link_list);
		kfree(link);
	}
	write_unlock(&css_set_lock);

	if (!list_empty(&root->root_list)) {
		list_del(&root->root_list);
		root_count--;
	}

	mutex_unlock(&cgroup_root_mutex);
	mutex_unlock(&cgroup_mutex);

	simple_xattrs_free(&cgrp->xattrs);

	kill_litter_super(sb);
	cgroup_drop_root(root);
}

static struct file_system_type cgroup_fs_type = {
	.name = "cgroup",
	.mount = cgroup_mount,
	.kill_sb = cgroup_kill_sb,
};

static struct kobject *cgroup_kobj;

/**
 * cgroup_path - generate the path of a cgroup
 * @cgrp: the cgroup in question
 * @buf: the buffer to write the path into
 * @buflen: the length of the buffer
 *
 * Writes path of cgroup into buf.  Returns 0 on success, -errno on error.
 *
 * We can't generate cgroup path using dentry->d_name, as accessing
 * dentry->name must be protected by irq-unsafe dentry->d_lock or parent
 * inode's i_mutex, while on the other hand cgroup_path() can be called
 * with some irq-safe spinlocks held.
 */
int cgroup_path(const struct cgroup *cgrp, char *buf, int buflen)
{
	int ret = -ENAMETOOLONG;
	char *start;

	if (!cgrp->parent) {
		if (strlcpy(buf, "/", buflen) >= buflen)
			return -ENAMETOOLONG;
		return 0;
	}

	start = buf + buflen - 1;
	*start = '\0';

	rcu_read_lock();
	do {
		const char *name = cgroup_name(cgrp);
		int len;

		len = strlen(name);
		if ((start -= len) < buf)
			goto out;
		memcpy(start, name, len);

		if (--start < buf)
			goto out;
		*start = '/';

		cgrp = cgrp->parent;
	} while (cgrp->parent);
	ret = 0;
	memmove(buf, start, buf + buflen - start);
out:
	rcu_read_unlock();
	return ret;
}
EXPORT_SYMBOL_GPL(cgroup_path);

/*
 * Control Group taskset
 */
struct task_and_cgroup {
	struct task_struct	*task;
	struct cgroup		*cgrp;
	struct css_set		*cg;
};

struct cgroup_taskset {
	struct task_and_cgroup	single;
	struct flex_array	*tc_array;
	int			tc_array_len;
	int			idx;
	struct cgroup		*cur_cgrp;
};

/**
 * cgroup_taskset_first - reset taskset and return the first task
 * @tset: taskset of interest
 *
 * @tset iteration is initialized and the first task is returned.
 */
struct task_struct *cgroup_taskset_first(struct cgroup_taskset *tset)
{
	if (tset->tc_array) {
		tset->idx = 0;
		return cgroup_taskset_next(tset);
	} else {
		tset->cur_cgrp = tset->single.cgrp;
		return tset->single.task;
	}
}
EXPORT_SYMBOL_GPL(cgroup_taskset_first);

/**
 * cgroup_taskset_next - iterate to the next task in taskset
 * @tset: taskset of interest
 *
 * Return the next task in @tset.  Iteration must have been initialized
 * with cgroup_taskset_first().
 */
struct task_struct *cgroup_taskset_next(struct cgroup_taskset *tset)
{
	struct task_and_cgroup *tc;

	if (!tset->tc_array || tset->idx >= tset->tc_array_len)
		return NULL;

	tc = flex_array_get(tset->tc_array, tset->idx++);
	tset->cur_cgrp = tc->cgrp;
	return tc->task;
}
EXPORT_SYMBOL_GPL(cgroup_taskset_next);

/**
 * cgroup_taskset_cur_cgroup - return the matching cgroup for the current task
 * @tset: taskset of interest
 *
 * Return the cgroup for the current (last returned) task of @tset.  This
 * function must be preceded by either cgroup_taskset_first() or
 * cgroup_taskset_next().
 */
struct cgroup *cgroup_taskset_cur_cgroup(struct cgroup_taskset *tset)
{
	return tset->cur_cgrp;
}
EXPORT_SYMBOL_GPL(cgroup_taskset_cur_cgroup);

/**
 * cgroup_taskset_size - return the number of tasks in taskset
 * @tset: taskset of interest
 */
int cgroup_taskset_size(struct cgroup_taskset *tset)
{
	return tset->tc_array ? tset->tc_array_len : 1;
}
EXPORT_SYMBOL_GPL(cgroup_taskset_size);


/*
 * cgroup_task_migrate - move a task from one cgroup to another.
 *
 * Must be called with cgroup_mutex and threadgroup locked.
 */
static void cgroup_task_migrate(struct cgroup *oldcgrp,
				struct task_struct *tsk, struct css_set *newcg)
{
	struct css_set *oldcg;

	/*
	 * We are synchronized through threadgroup_lock() against PF_EXITING
	 * setting such that we can't race against cgroup_exit() changing the
	 * css_set to init_css_set and dropping the old one.
	 */
	WARN_ON_ONCE(tsk->flags & PF_EXITING);
	oldcg = tsk->cgroups;

	task_lock(tsk);
	rcu_assign_pointer(tsk->cgroups, newcg);
	task_unlock(tsk);

	/* Update the css_set linked lists if we're using them */
	write_lock(&css_set_lock);
	if (!list_empty(&tsk->cg_list))
		list_move(&tsk->cg_list, &newcg->tasks);
	write_unlock(&css_set_lock);

	/*
	 * We just gained a reference on oldcg by taking it from the task. As
	 * trading it for newcg is protected by cgroup_mutex, we're safe to drop
	 * it here; it will be freed under RCU.
	 */
	set_bit(CGRP_RELEASABLE, &oldcgrp->flags);
	put_css_set(oldcg);
}

/**
 * cgroup_attach_task - attach a task or a whole threadgroup to a cgroup
 * @cgrp: the cgroup to attach to
 * @tsk: the task or the leader of the threadgroup to be attached
 * @threadgroup: attach the whole threadgroup?
 *
 * Call holding cgroup_mutex and the group_rwsem of the leader. Will take
 * task_lock of @tsk or each thread in the threadgroup individually in turn.
 */
static int cgroup_attach_task(struct cgroup *cgrp, struct task_struct *tsk,
			      bool threadgroup)
{
	int retval, i, group_size;
	struct cgroup_subsys *ss, *failed_ss = NULL;
	struct cgroupfs_root *root = cgrp->root;
	/* threadgroup list cursor and array */
	struct task_struct *leader = tsk;
	struct task_and_cgroup *tc;
	struct flex_array *group;
	struct cgroup_taskset tset = { };

	/*
	 * step 0: in order to do expensive, possibly blocking operations for
	 * every thread, we cannot iterate the thread group list, since it needs
	 * rcu or tasklist locked. instead, build an array of all threads in the
	 * group - group_rwsem prevents new threads from appearing, and if
	 * threads exit, this will just be an over-estimate.
	 */
	if (threadgroup)
		group_size = get_nr_threads(tsk);
	else
		group_size = 1;
	/* flex_array supports very large thread-groups better than kmalloc. */
	group = flex_array_alloc(sizeof(*tc), group_size, GFP_KERNEL);
	if (!group)
		return -ENOMEM;
	/* pre-allocate to guarantee space while iterating in rcu read-side. */
	retval = flex_array_prealloc(group, 0, group_size, GFP_KERNEL);
	if (retval)
		goto out_free_group_list;

	i = 0;
	/*
	 * Prevent freeing of tasks while we take a snapshot. Tasks that are
	 * already PF_EXITING could be freed from underneath us unless we
	 * take an rcu_read_lock.
	 */
	rcu_read_lock();
	do {
		struct task_and_cgroup ent;

		/* @tsk either already exited or can't exit until the end */
		if (tsk->flags & PF_EXITING)
			continue;

		/* as per above, nr_threads may decrease, but not increase. */
		BUG_ON(i >= group_size);
		ent.task = tsk;
		ent.cgrp = task_cgroup_from_root(tsk, root);
		/* nothing to do if this task is already in the cgroup */
		if (ent.cgrp == cgrp)
			continue;
		/*
		 * saying GFP_ATOMIC has no effect here because we did prealloc
		 * earlier, but it's good form to communicate our expectations.
		 */
		retval = flex_array_put(group, i, &ent, GFP_ATOMIC);
		BUG_ON(retval != 0);
		i++;

		if (!threadgroup)
			break;
	} while_each_thread(leader, tsk);
	rcu_read_unlock();
	/* remember the number of threads in the array for later. */
	group_size = i;
	tset.tc_array = group;
	tset.tc_array_len = group_size;

	/* methods shouldn't be called if no task is actually migrating */
	retval = 0;
	if (!group_size)
		goto out_free_group_list;

	/*
	 * step 1: check that we can legitimately attach to the cgroup.
	 */
	for_each_subsys(root, ss) {
		if (ss->can_attach) {
			retval = ss->can_attach(cgrp, &tset);
			if (retval) {
				failed_ss = ss;
				goto out_cancel_attach;
			}
		}
	}

	/*
	 * step 2: make sure css_sets exist for all threads to be migrated.
	 * we use find_css_set, which allocates a new one if necessary.
	 */
	for (i = 0; i < group_size; i++) {
		tc = flex_array_get(group, i);
		tc->cg = find_css_set(tc->task->cgroups, cgrp);
		if (!tc->cg) {
			retval = -ENOMEM;
			goto out_put_css_set_refs;
		}
	}

	/*
	 * step 3: now that we're guaranteed success wrt the css_sets,
	 * proceed to move all tasks to the new cgroup.  There are no
	 * failure cases after here, so this is the commit point.
	 */
	for (i = 0; i < group_size; i++) {
		tc = flex_array_get(group, i);
		cgroup_task_migrate(tc->cgrp, tc->task, tc->cg);
	}
	/* nothing is sensitive to fork() after this point. */

	/*
	 * step 4: do subsystem attach callbacks.
	 */
	for_each_subsys(root, ss) {
		if (ss->attach)
			ss->attach(cgrp, &tset);
	}

	/*
	 * step 5: success! and cleanup
	 */
	retval = 0;
out_put_css_set_refs:
	if (retval) {
		for (i = 0; i < group_size; i++) {
			tc = flex_array_get(group, i);
			if (!tc->cg)
				break;
			put_css_set(tc->cg);
		}
	}
out_cancel_attach:
	if (retval) {
		for_each_subsys(root, ss) {
			if (ss == failed_ss)
				break;
			if (ss->cancel_attach)
				ss->cancel_attach(cgrp, &tset);
		}
	}
out_free_group_list:
	flex_array_free(group);
	return retval;
}

/*
 * Find the task_struct of the task to attach by vpid and pass it along to the
 * function to attach either it or all tasks in its threadgroup. Will lock
 * cgroup_mutex and threadgroup; may take task_lock of task.
 */
static int attach_task_by_pid(struct cgroup *cgrp, u64 pid, bool threadgroup)
{
	struct task_struct *tsk;
	const struct cred *cred = current_cred(), *tcred;
	int ret;

	if (!cgroup_lock_live_group(cgrp))
		return -ENODEV;

retry_find_task:
	rcu_read_lock();
	if (pid) {
		tsk = find_task_by_vpid(pid);
		if (!tsk) {
			rcu_read_unlock();
			ret= -ESRCH;
			goto out_unlock_cgroup;
		}
		/*
		 * even if we're attaching all tasks in the thread group, we
		 * only need to check permissions on one of them.
		 */
		tcred = __task_cred(tsk);
		if (!uid_eq(cred->euid, GLOBAL_ROOT_UID) &&
		    !uid_eq(cred->euid, tcred->uid) &&
		    !uid_eq(cred->euid, tcred->suid)) {
			rcu_read_unlock();
			ret = -EACCES;
			goto out_unlock_cgroup;
		}
	} else
		tsk = current;

	if (threadgroup)
		tsk = tsk->group_leader;

	/*
	 * Workqueue threads may acquire PF_NO_SETAFFINITY and become
	 * trapped in a cpuset, or RT worker may be born in a cgroup
	 * with no rt_runtime allocated.  Just say no.
	 */
	if (tsk == kthreadd_task || (tsk->flags & PF_NO_SETAFFINITY)) {
		ret = -EINVAL;
		rcu_read_unlock();
		goto out_unlock_cgroup;
	}

	get_task_struct(tsk);
	rcu_read_unlock();

	threadgroup_lock(tsk);
	if (threadgroup) {
		if (!thread_group_leader(tsk)) {
			/*
			 * a race with de_thread from another thread's exec()
			 * may strip us of our leadership, if this happens,
			 * there is no choice but to throw this task away and
			 * try again; this is
			 * "double-double-toil-and-trouble-check locking".
			 */
			threadgroup_unlock(tsk);
			put_task_struct(tsk);
			goto retry_find_task;
		}
	}

	ret = cgroup_attach_task(cgrp, tsk, threadgroup);

	threadgroup_unlock(tsk);

	put_task_struct(tsk);
out_unlock_cgroup:
	mutex_unlock(&cgroup_mutex);
	return ret;
}

/**
 * cgroup_attach_task_all - attach task 'tsk' to all cgroups of task 'from'
 * @from: attach to all cgroups of a given task
 * @tsk: the task to be attached
 */
int cgroup_attach_task_all(struct task_struct *from, struct task_struct *tsk)
{
	struct cgroupfs_root *root;
	int retval = 0;

	mutex_lock(&cgroup_mutex);
	for_each_active_root(root) {
		struct cgroup *from_cg = task_cgroup_from_root(from, root);

		retval = cgroup_attach_task(from_cg, tsk, false);
		if (retval)
			break;
	}
	mutex_unlock(&cgroup_mutex);

	return retval;
}
EXPORT_SYMBOL_GPL(cgroup_attach_task_all);

static int cgroup_tasks_write(struct cgroup *cgrp, struct cftype *cft, u64 pid)
{
	return attach_task_by_pid(cgrp, pid, false);
}

static int cgroup_procs_write(struct cgroup *cgrp, struct cftype *cft, u64 tgid)
{
	return attach_task_by_pid(cgrp, tgid, true);
}

static int cgroup_release_agent_write(struct cgroup *cgrp, struct cftype *cft,
				      const char *buffer)
{
	BUILD_BUG_ON(sizeof(cgrp->root->release_agent_path) < PATH_MAX);
	if (strlen(buffer) >= PATH_MAX)
		return -EINVAL;
	if (!cgroup_lock_live_group(cgrp))
		return -ENODEV;
	mutex_lock(&cgroup_root_mutex);
	strcpy(cgrp->root->release_agent_path, buffer);
	mutex_unlock(&cgroup_root_mutex);
	mutex_unlock(&cgroup_mutex);
	return 0;
}

static int cgroup_release_agent_show(struct cgroup *cgrp, struct cftype *cft,
				     struct seq_file *seq)
{
	if (!cgroup_lock_live_group(cgrp))
		return -ENODEV;
	seq_puts(seq, cgrp->root->release_agent_path);
	seq_putc(seq, '\n');
	mutex_unlock(&cgroup_mutex);
	return 0;
}

static int cgroup_sane_behavior_show(struct cgroup *cgrp, struct cftype *cft,
				     struct seq_file *seq)
{
	seq_printf(seq, "%d\n", cgroup_sane_behavior(cgrp));
	return 0;
}

/* A buffer size big enough for numbers or short strings */
#define CGROUP_LOCAL_BUFFER_SIZE 64

static ssize_t cgroup_write_X64(struct cgroup *cgrp, struct cftype *cft,
				struct file *file,
				const char __user *userbuf,
				size_t nbytes, loff_t *unused_ppos)
{
	char buffer[CGROUP_LOCAL_BUFFER_SIZE];
	int retval = 0;
	char *end;

	if (!nbytes)
		return -EINVAL;
	if (nbytes >= sizeof(buffer))
		return -E2BIG;
	if (copy_from_user(buffer, userbuf, nbytes))
		return -EFAULT;

	buffer[nbytes] = 0;     /* nul-terminate */
	if (cft->write_u64) {
		u64 val = simple_strtoull(strstrip(buffer), &end, 0);
		if (*end)
			return -EINVAL;
		retval = cft->write_u64(cgrp, cft, val);
	} else {
		s64 val = simple_strtoll(strstrip(buffer), &end, 0);
		if (*end)
			return -EINVAL;
		retval = cft->write_s64(cgrp, cft, val);
	}
	if (!retval)
		retval = nbytes;
	return retval;
}

static ssize_t cgroup_write_string(struct cgroup *cgrp, struct cftype *cft,
				   struct file *file,
				   const char __user *userbuf,
				   size_t nbytes, loff_t *unused_ppos)
{
	char local_buffer[CGROUP_LOCAL_BUFFER_SIZE];
	int retval = 0;
	size_t max_bytes = cft->max_write_len;
	char *buffer = local_buffer;

	if (!max_bytes)
		max_bytes = sizeof(local_buffer) - 1;
	if (nbytes >= max_bytes)
		return -E2BIG;
	/* Allocate a dynamic buffer if we need one */
	if (nbytes >= sizeof(local_buffer)) {
		buffer = kmalloc(nbytes + 1, GFP_KERNEL);
		if (buffer == NULL)
			return -ENOMEM;
	}
	if (nbytes && copy_from_user(buffer, userbuf, nbytes)) {
		retval = -EFAULT;
		goto out;
	}

	buffer[nbytes] = 0;     /* nul-terminate */
	retval = cft->write_string(cgrp, cft, strstrip(buffer));
	if (!retval)
		retval = nbytes;
out:
	if (buffer != local_buffer)
		kfree(buffer);
	return retval;
}

static ssize_t cgroup_file_write(struct file *file, const char __user *buf,
						size_t nbytes, loff_t *ppos)
{
	struct cftype *cft = __d_cft(file->f_dentry);
	struct cgroup *cgrp = __d_cgrp(file->f_dentry->d_parent);

	if (cgroup_is_removed(cgrp))
		return -ENODEV;
	if (cft->write)
		return cft->write(cgrp, cft, file, buf, nbytes, ppos);
	if (cft->write_u64 || cft->write_s64)
		return cgroup_write_X64(cgrp, cft, file, buf, nbytes, ppos);
	if (cft->write_string)
		return cgroup_write_string(cgrp, cft, file, buf, nbytes, ppos);
	if (cft->trigger) {
		int ret = cft->trigger(cgrp, (unsigned int)cft->private);
		return ret ? ret : nbytes;
	}
	return -EINVAL;
}

static ssize_t cgroup_read_u64(struct cgroup *cgrp, struct cftype *cft,
			       struct file *file,
			       char __user *buf, size_t nbytes,
			       loff_t *ppos)
{
	char tmp[CGROUP_LOCAL_BUFFER_SIZE];
	u64 val = cft->read_u64(cgrp, cft);
	int len = sprintf(tmp, "%llu\n", (unsigned long long) val);

	return simple_read_from_buffer(buf, nbytes, ppos, tmp, len);
}

static ssize_t cgroup_read_s64(struct cgroup *cgrp, struct cftype *cft,
			       struct file *file,
			       char __user *buf, size_t nbytes,
			       loff_t *ppos)
{
	char tmp[CGROUP_LOCAL_BUFFER_SIZE];
	s64 val = cft->read_s64(cgrp, cft);
	int len = sprintf(tmp, "%lld\n", (long long) val);

	return simple_read_from_buffer(buf, nbytes, ppos, tmp, len);
}

static ssize_t cgroup_file_read(struct file *file, char __user *buf,
				   size_t nbytes, loff_t *ppos)
{
	struct cftype *cft = __d_cft(file->f_dentry);
	struct cgroup *cgrp = __d_cgrp(file->f_dentry->d_parent);

	if (cgroup_is_removed(cgrp))
		return -ENODEV;

	if (cft->read)
		return cft->read(cgrp, cft, file, buf, nbytes, ppos);
	if (cft->read_u64)
		return cgroup_read_u64(cgrp, cft, file, buf, nbytes, ppos);
	if (cft->read_s64)
		return cgroup_read_s64(cgrp, cft, file, buf, nbytes, ppos);
	return -EINVAL;
}

/*
 * seqfile ops/methods for returning structured data. Currently just
 * supports string->u64 maps, but can be extended in future.
 */

struct cgroup_seqfile_state {
	struct cftype *cft;
	struct cgroup *cgroup;
};

static int cgroup_map_add(struct cgroup_map_cb *cb, const char *key, u64 value)
{
	struct seq_file *sf = cb->state;
	return seq_printf(sf, "%s %llu\n", key, (unsigned long long)value);
}

static int cgroup_seqfile_show(struct seq_file *m, void *arg)
{
	struct cgroup_seqfile_state *state = m->private;
	struct cftype *cft = state->cft;
	if (cft->read_map) {
		struct cgroup_map_cb cb = {
			.fill = cgroup_map_add,
			.state = m,
		};
		return cft->read_map(state->cgroup, cft, &cb);
	}
	return cft->read_seq_string(state->cgroup, cft, m);
}

static int cgroup_seqfile_release(struct inode *inode, struct file *file)
{
	struct seq_file *seq = file->private_data;
	kfree(seq->private);
	return single_release(inode, file);
}

static const struct file_operations cgroup_seqfile_operations = {
	.read = seq_read,
	.write = cgroup_file_write,
	.llseek = seq_lseek,
	.release = cgroup_seqfile_release,
};

static int cgroup_file_open(struct inode *inode, struct file *file)
{
	int err;
	struct cftype *cft;

	err = generic_file_open(inode, file);
	if (err)
		return err;
	cft = __d_cft(file->f_dentry);

	if (cft->read_map || cft->read_seq_string) {
		struct cgroup_seqfile_state *state =
			kzalloc(sizeof(*state), GFP_USER);
		if (!state)
			return -ENOMEM;
		state->cft = cft;
		state->cgroup = __d_cgrp(file->f_dentry->d_parent);
		file->f_op = &cgroup_seqfile_operations;
		err = single_open(file, cgroup_seqfile_show, state);
		if (err < 0)
			kfree(state);
	} else if (cft->open)
		err = cft->open(inode, file);
	else
		err = 0;

	return err;
}

static int cgroup_file_release(struct inode *inode, struct file *file)
{
	struct cftype *cft = __d_cft(file->f_dentry);
	if (cft->release)
		return cft->release(inode, file);
	return 0;
}

/*
 * cgroup_rename - Only allow simple rename of directories in place.
 */
static int cgroup_rename(struct inode *old_dir, struct dentry *old_dentry,
			    struct inode *new_dir, struct dentry *new_dentry)
{
	int ret;
	struct cgroup_name *name, *old_name;
	struct cgroup *cgrp;

	/*
	 * It's convinient to use parent dir's i_mutex to protected
	 * cgrp->name.
	 */
	lockdep_assert_held(&old_dir->i_mutex);

	if (!S_ISDIR(old_dentry->d_inode->i_mode))
		return -ENOTDIR;
	if (new_dentry->d_inode)
		return -EEXIST;
	if (old_dir != new_dir)
		return -EIO;

	cgrp = __d_cgrp(old_dentry);

	name = cgroup_alloc_name(new_dentry);
	if (!name)
		return -ENOMEM;

	ret = simple_rename(old_dir, old_dentry, new_dir, new_dentry);
	if (ret) {
		kfree(name);
		return ret;
	}

	old_name = cgrp->name;
	rcu_assign_pointer(cgrp->name, name);

	kfree_rcu(old_name, rcu_head);
	return 0;
}

static struct simple_xattrs *__d_xattrs(struct dentry *dentry)
{
	if (S_ISDIR(dentry->d_inode->i_mode))
		return &__d_cgrp(dentry)->xattrs;
	else
		return &__d_cfe(dentry)->xattrs;
}

static inline int xattr_enabled(struct dentry *dentry)
{
	struct cgroupfs_root *root = dentry->d_sb->s_fs_info;
	return root->flags & CGRP_ROOT_XATTR;
}

static bool is_valid_xattr(const char *name)
{
	if (!strncmp(name, XATTR_TRUSTED_PREFIX, XATTR_TRUSTED_PREFIX_LEN) ||
	    !strncmp(name, XATTR_SECURITY_PREFIX, XATTR_SECURITY_PREFIX_LEN))
		return true;
	return false;
}

static int cgroup_setxattr(struct dentry *dentry, const char *name,
			   const void *val, size_t size, int flags)
{
	if (!xattr_enabled(dentry))
		return -EOPNOTSUPP;
	if (!is_valid_xattr(name))
		return -EINVAL;
	return simple_xattr_set(__d_xattrs(dentry), name, val, size, flags);
}

static int cgroup_removexattr(struct dentry *dentry, const char *name)
{
	if (!xattr_enabled(dentry))
		return -EOPNOTSUPP;
	if (!is_valid_xattr(name))
		return -EINVAL;
	return simple_xattr_remove(__d_xattrs(dentry), name);
}

static ssize_t cgroup_getxattr(struct dentry *dentry, const char *name,
			       void *buf, size_t size)
{
	if (!xattr_enabled(dentry))
		return -EOPNOTSUPP;
	if (!is_valid_xattr(name))
		return -EINVAL;
	return simple_xattr_get(__d_xattrs(dentry), name, buf, size);
}

static ssize_t cgroup_listxattr(struct dentry *dentry, char *buf, size_t size)
{
	if (!xattr_enabled(dentry))
		return -EOPNOTSUPP;
	return simple_xattr_list(__d_xattrs(dentry), buf, size);
}

static const struct file_operations cgroup_file_operations = {
	.read = cgroup_file_read,
	.write = cgroup_file_write,
	.llseek = generic_file_llseek,
	.open = cgroup_file_open,
	.release = cgroup_file_release,
};

static const struct inode_operations cgroup_file_inode_operations = {
	.setxattr = cgroup_setxattr,
	.getxattr = cgroup_getxattr,
	.listxattr = cgroup_listxattr,
	.removexattr = cgroup_removexattr,
};

static const struct inode_operations cgroup_dir_inode_operations = {
	.lookup = cgroup_lookup,
	.mkdir = cgroup_mkdir,
	.rmdir = cgroup_rmdir,
	.rename = cgroup_rename,
	.setxattr = cgroup_setxattr,
	.getxattr = cgroup_getxattr,
	.listxattr = cgroup_listxattr,
	.removexattr = cgroup_removexattr,
};

static struct dentry *cgroup_lookup(struct inode *dir, struct dentry *dentry, unsigned int flags)
{
	if (dentry->d_name.len > NAME_MAX)
		return ERR_PTR(-ENAMETOOLONG);
	d_add(dentry, NULL);
	return NULL;
}

/*
 * Check if a file is a control file
 */
static inline struct cftype *__file_cft(struct file *file)
{
	if (file_inode(file)->i_fop != &cgroup_file_operations)
		return ERR_PTR(-EINVAL);
	return __d_cft(file->f_dentry);
}

static int cgroup_create_file(struct dentry *dentry, umode_t mode,
				struct super_block *sb)
{
	struct inode *inode;

	if (!dentry)
		return -ENOENT;
	if (dentry->d_inode)
		return -EEXIST;

	inode = cgroup_new_inode(mode, sb);
	if (!inode)
		return -ENOMEM;

	if (S_ISDIR(mode)) {
		inode->i_op = &cgroup_dir_inode_operations;
		inode->i_fop = &simple_dir_operations;

		/* start off with i_nlink == 2 (for "." entry) */
		inc_nlink(inode);
		inc_nlink(dentry->d_parent->d_inode);

		/*
		 * Control reaches here with cgroup_mutex held.
		 * @inode->i_mutex should nest outside cgroup_mutex but we
		 * want to populate it immediately without releasing
		 * cgroup_mutex.  As @inode isn't visible to anyone else
		 * yet, trylock will always succeed without affecting
		 * lockdep checks.
		 */
		WARN_ON_ONCE(!mutex_trylock(&inode->i_mutex));
	} else if (S_ISREG(mode)) {
		inode->i_size = 0;
		inode->i_fop = &cgroup_file_operations;
		inode->i_op = &cgroup_file_inode_operations;
	}
	d_instantiate(dentry, inode);
	dget(dentry);	/* Extra count - pin the dentry in core */
	return 0;
}

/**
 * cgroup_file_mode - deduce file mode of a control file
 * @cft: the control file in question
 *
 * returns cft->mode if ->mode is not 0
 * returns S_IRUGO|S_IWUSR if it has both a read and a write handler
 * returns S_IRUGO if it has only a read handler
 * returns S_IWUSR if it has only a write hander
 */
static umode_t cgroup_file_mode(const struct cftype *cft)
{
	umode_t mode = 0;

	if (cft->mode)
		return cft->mode;

	if (cft->read || cft->read_u64 || cft->read_s64 ||
	    cft->read_map || cft->read_seq_string)
		mode |= S_IRUGO;

	if (cft->write || cft->write_u64 || cft->write_s64 ||
	    cft->write_string || cft->trigger)
		mode |= S_IWUSR;

	return mode;
}

static int cgroup_add_file(struct cgroup *cgrp, struct cgroup_subsys *subsys,
			   struct cftype *cft)
{
	struct dentry *dir = cgrp->dentry;
	struct cgroup *parent = __d_cgrp(dir);
	struct dentry *dentry;
	struct cfent *cfe;
	int error;
	umode_t mode;
	char name[MAX_CGROUP_TYPE_NAMELEN + MAX_CFTYPE_NAME + 2] = { 0 };

<<<<<<< HEAD
	if (subsys && !test_bit(ROOT_NOPREFIX, &cgrp->root->flags)) {
=======
	if (subsys && !(cgrp->root->flags & CGRP_ROOT_NOPREFIX)) {
>>>>>>> f722406f
		strcpy(name, subsys->name);
		strcat(name, ".");
	}
	strcat(name, cft->name);

	BUG_ON(!mutex_is_locked(&dir->d_inode->i_mutex));

	cfe = kzalloc(sizeof(*cfe), GFP_KERNEL);
	if (!cfe)
		return -ENOMEM;

	dentry = lookup_one_len(name, dir, strlen(name));
	if (IS_ERR(dentry)) {
		error = PTR_ERR(dentry);
		goto out;
	}

	mode = cgroup_file_mode(cft);
	error = cgroup_create_file(dentry, mode | S_IFREG, cgrp->root->sb);
	if (!error) {
		cfe->type = (void *)cft;
		cfe->dentry = dentry;
		dentry->d_fsdata = cfe;
		simple_xattrs_init(&cfe->xattrs);
		list_add_tail(&cfe->node, &parent->files);
		cfe = NULL;
	}
	dput(dentry);
out:
	kfree(cfe);
	return error;
}

static int cgroup_addrm_files(struct cgroup *cgrp, struct cgroup_subsys *subsys,
			      struct cftype cfts[], bool is_add)
{
	struct cftype *cft;
	int err, ret = 0;

	for (cft = cfts; cft->name[0] != '\0'; cft++) {
		/* does cft->flags tell us to skip this file on @cgrp? */
		if ((cft->flags & CFTYPE_INSANE) && cgroup_sane_behavior(cgrp))
			continue;
		if ((cft->flags & CFTYPE_NOT_ON_ROOT) && !cgrp->parent)
			continue;
		if ((cft->flags & CFTYPE_ONLY_ON_ROOT) && cgrp->parent)
			continue;

		if (is_add) {
			err = cgroup_add_file(cgrp, subsys, cft);
			if (err)
				pr_warn("cgroup_addrm_files: failed to add %s, err=%d\n",
					cft->name, err);
			ret = err;
		} else {
			cgroup_rm_file(cgrp, cft);
		}
	}
	return ret;
}

static DEFINE_MUTEX(cgroup_cft_mutex);

static void cgroup_cfts_prepare(void)
	__acquires(&cgroup_cft_mutex) __acquires(&cgroup_mutex)
{
	/*
	 * Thanks to the entanglement with vfs inode locking, we can't walk
	 * the existing cgroups under cgroup_mutex and create files.
	 * Instead, we increment reference on all cgroups and build list of
	 * them using @cgrp->cft_q_node.  Grab cgroup_cft_mutex to ensure
	 * exclusive access to the field.
	 */
	mutex_lock(&cgroup_cft_mutex);
	mutex_lock(&cgroup_mutex);
}

static void cgroup_cfts_commit(struct cgroup_subsys *ss,
			       struct cftype *cfts, bool is_add)
	__releases(&cgroup_mutex) __releases(&cgroup_cft_mutex)
{
	LIST_HEAD(pending);
	struct cgroup *cgrp, *n;

	/* %NULL @cfts indicates abort and don't bother if @ss isn't attached */
	if (cfts && ss->root != &rootnode) {
		list_for_each_entry(cgrp, &ss->root->allcg_list, allcg_node) {
			dget(cgrp->dentry);
			list_add_tail(&cgrp->cft_q_node, &pending);
		}
	}

	mutex_unlock(&cgroup_mutex);

	/*
	 * All new cgroups will see @cfts update on @ss->cftsets.  Add/rm
	 * files for all cgroups which were created before.
	 */
	list_for_each_entry_safe(cgrp, n, &pending, cft_q_node) {
		struct inode *inode = cgrp->dentry->d_inode;

		mutex_lock(&inode->i_mutex);
		mutex_lock(&cgroup_mutex);
		if (!cgroup_is_removed(cgrp))
			cgroup_addrm_files(cgrp, ss, cfts, is_add);
		mutex_unlock(&cgroup_mutex);
		mutex_unlock(&inode->i_mutex);

		list_del_init(&cgrp->cft_q_node);
		dput(cgrp->dentry);
	}

	mutex_unlock(&cgroup_cft_mutex);
}

/**
 * cgroup_add_cftypes - add an array of cftypes to a subsystem
 * @ss: target cgroup subsystem
 * @cfts: zero-length name terminated array of cftypes
 *
 * Register @cfts to @ss.  Files described by @cfts are created for all
 * existing cgroups to which @ss is attached and all future cgroups will
 * have them too.  This function can be called anytime whether @ss is
 * attached or not.
 *
 * Returns 0 on successful registration, -errno on failure.  Note that this
 * function currently returns 0 as long as @cfts registration is successful
 * even if some file creation attempts on existing cgroups fail.
 */
int cgroup_add_cftypes(struct cgroup_subsys *ss, struct cftype *cfts)
{
	struct cftype_set *set;

	set = kzalloc(sizeof(*set), GFP_KERNEL);
	if (!set)
		return -ENOMEM;

	cgroup_cfts_prepare();
	set->cfts = cfts;
	list_add_tail(&set->node, &ss->cftsets);
	cgroup_cfts_commit(ss, cfts, true);

	return 0;
}
EXPORT_SYMBOL_GPL(cgroup_add_cftypes);

/**
 * cgroup_rm_cftypes - remove an array of cftypes from a subsystem
 * @ss: target cgroup subsystem
 * @cfts: zero-length name terminated array of cftypes
 *
 * Unregister @cfts from @ss.  Files described by @cfts are removed from
 * all existing cgroups to which @ss is attached and all future cgroups
 * won't have them either.  This function can be called anytime whether @ss
 * is attached or not.
 *
 * Returns 0 on successful unregistration, -ENOENT if @cfts is not
 * registered with @ss.
 */
int cgroup_rm_cftypes(struct cgroup_subsys *ss, struct cftype *cfts)
{
	struct cftype_set *set;

	cgroup_cfts_prepare();

	list_for_each_entry(set, &ss->cftsets, node) {
		if (set->cfts == cfts) {
			list_del_init(&set->node);
			cgroup_cfts_commit(ss, cfts, false);
			return 0;
		}
	}

	cgroup_cfts_commit(ss, NULL, false);
	return -ENOENT;
}

/**
 * cgroup_task_count - count the number of tasks in a cgroup.
 * @cgrp: the cgroup in question
 *
 * Return the number of tasks in the cgroup.
 */
int cgroup_task_count(const struct cgroup *cgrp)
{
	int count = 0;
	struct cg_cgroup_link *link;

	read_lock(&css_set_lock);
	list_for_each_entry(link, &cgrp->css_sets, cgrp_link_list) {
		count += atomic_read(&link->cg->refcount);
	}
	read_unlock(&css_set_lock);
	return count;
}

/*
 * Advance a list_head iterator.  The iterator should be positioned at
 * the start of a css_set
 */
static void cgroup_advance_iter(struct cgroup *cgrp,
				struct cgroup_iter *it)
{
	struct list_head *l = it->cg_link;
	struct cg_cgroup_link *link;
	struct css_set *cg;

	/* Advance to the next non-empty css_set */
	do {
		l = l->next;
		if (l == &cgrp->css_sets) {
			it->cg_link = NULL;
			return;
		}
		link = list_entry(l, struct cg_cgroup_link, cgrp_link_list);
		cg = link->cg;
	} while (list_empty(&cg->tasks));
	it->cg_link = l;
	it->task = cg->tasks.next;
}

/*
 * To reduce the fork() overhead for systems that are not actually
 * using their cgroups capability, we don't maintain the lists running
 * through each css_set to its tasks until we see the list actually
 * used - in other words after the first call to cgroup_iter_start().
 */
static void cgroup_enable_task_cg_lists(void)
{
	struct task_struct *p, *g;
	write_lock(&css_set_lock);
	use_task_css_set_links = 1;
	/*
	 * We need tasklist_lock because RCU is not safe against
	 * while_each_thread(). Besides, a forking task that has passed
	 * cgroup_post_fork() without seeing use_task_css_set_links = 1
	 * is not guaranteed to have its child immediately visible in the
	 * tasklist if we walk through it with RCU.
	 */
	read_lock(&tasklist_lock);
	do_each_thread(g, p) {
		task_lock(p);
		/*
		 * We should check if the process is exiting, otherwise
		 * it will race with cgroup_exit() in that the list
		 * entry won't be deleted though the process has exited.
		 */
		if (!(p->flags & PF_EXITING) && list_empty(&p->cg_list))
			list_add(&p->cg_list, &p->cgroups->tasks);
		task_unlock(p);
	} while_each_thread(g, p);
	read_unlock(&tasklist_lock);
	write_unlock(&css_set_lock);
}

/**
 * cgroup_next_descendant_pre - find the next descendant for pre-order walk
 * @pos: the current position (%NULL to initiate traversal)
 * @cgroup: cgroup whose descendants to walk
 *
 * To be used by cgroup_for_each_descendant_pre().  Find the next
 * descendant to visit for pre-order traversal of @cgroup's descendants.
 */
struct cgroup *cgroup_next_descendant_pre(struct cgroup *pos,
					  struct cgroup *cgroup)
{
	struct cgroup *next;

	WARN_ON_ONCE(!rcu_read_lock_held());

	/* if first iteration, pretend we just visited @cgroup */
	if (!pos) {
		if (list_empty(&cgroup->children))
			return NULL;
		pos = cgroup;
	}

	/* visit the first child if exists */
	next = list_first_or_null_rcu(&pos->children, struct cgroup, sibling);
	if (next)
		return next;

	/* no child, visit my or the closest ancestor's next sibling */
	do {
		next = list_entry_rcu(pos->sibling.next, struct cgroup,
				      sibling);
		if (&next->sibling != &pos->parent->children)
			return next;

		pos = pos->parent;
	} while (pos != cgroup);

	return NULL;
}
EXPORT_SYMBOL_GPL(cgroup_next_descendant_pre);

/**
 * cgroup_rightmost_descendant - return the rightmost descendant of a cgroup
 * @pos: cgroup of interest
 *
 * Return the rightmost descendant of @pos.  If there's no descendant,
 * @pos is returned.  This can be used during pre-order traversal to skip
 * subtree of @pos.
 */
struct cgroup *cgroup_rightmost_descendant(struct cgroup *pos)
{
	struct cgroup *last, *tmp;

	WARN_ON_ONCE(!rcu_read_lock_held());

	do {
		last = pos;
		/* ->prev isn't RCU safe, walk ->next till the end */
		pos = NULL;
		list_for_each_entry_rcu(tmp, &last->children, sibling)
			pos = tmp;
	} while (pos);

	return last;
}
EXPORT_SYMBOL_GPL(cgroup_rightmost_descendant);

static struct cgroup *cgroup_leftmost_descendant(struct cgroup *pos)
{
	struct cgroup *last;

	do {
		last = pos;
		pos = list_first_or_null_rcu(&pos->children, struct cgroup,
					     sibling);
	} while (pos);

	return last;
}

/**
 * cgroup_next_descendant_post - find the next descendant for post-order walk
 * @pos: the current position (%NULL to initiate traversal)
 * @cgroup: cgroup whose descendants to walk
 *
 * To be used by cgroup_for_each_descendant_post().  Find the next
 * descendant to visit for post-order traversal of @cgroup's descendants.
 */
struct cgroup *cgroup_next_descendant_post(struct cgroup *pos,
					   struct cgroup *cgroup)
{
	struct cgroup *next;

	WARN_ON_ONCE(!rcu_read_lock_held());

	/* if first iteration, visit the leftmost descendant */
	if (!pos) {
		next = cgroup_leftmost_descendant(cgroup);
		return next != cgroup ? next : NULL;
	}

	/* if there's an unvisited sibling, visit its leftmost descendant */
	next = list_entry_rcu(pos->sibling.next, struct cgroup, sibling);
	if (&next->sibling != &pos->parent->children)
		return cgroup_leftmost_descendant(next);

	/* no sibling left, visit parent */
	next = pos->parent;
	return next != cgroup ? next : NULL;
}
EXPORT_SYMBOL_GPL(cgroup_next_descendant_post);

void cgroup_iter_start(struct cgroup *cgrp, struct cgroup_iter *it)
	__acquires(css_set_lock)
{
	/*
	 * The first time anyone tries to iterate across a cgroup,
	 * we need to enable the list linking each css_set to its
	 * tasks, and fix up all existing tasks.
	 */
	if (!use_task_css_set_links)
		cgroup_enable_task_cg_lists();

	read_lock(&css_set_lock);
	it->cg_link = &cgrp->css_sets;
	cgroup_advance_iter(cgrp, it);
}

struct task_struct *cgroup_iter_next(struct cgroup *cgrp,
					struct cgroup_iter *it)
{
	struct task_struct *res;
	struct list_head *l = it->task;
	struct cg_cgroup_link *link;

	/* If the iterator cg is NULL, we have no tasks */
	if (!it->cg_link)
		return NULL;
	res = list_entry(l, struct task_struct, cg_list);
	/* Advance iterator to find next entry */
	l = l->next;
	link = list_entry(it->cg_link, struct cg_cgroup_link, cgrp_link_list);
	if (l == &link->cg->tasks) {
		/* We reached the end of this task list - move on to
		 * the next cg_cgroup_link */
		cgroup_advance_iter(cgrp, it);
	} else {
		it->task = l;
	}
	return res;
}

void cgroup_iter_end(struct cgroup *cgrp, struct cgroup_iter *it)
	__releases(css_set_lock)
{
	read_unlock(&css_set_lock);
}

static inline int started_after_time(struct task_struct *t1,
				     struct timespec *time,
				     struct task_struct *t2)
{
	int start_diff = timespec_compare(&t1->start_time, time);
	if (start_diff > 0) {
		return 1;
	} else if (start_diff < 0) {
		return 0;
	} else {
		/*
		 * Arbitrarily, if two processes started at the same
		 * time, we'll say that the lower pointer value
		 * started first. Note that t2 may have exited by now
		 * so this may not be a valid pointer any longer, but
		 * that's fine - it still serves to distinguish
		 * between two tasks started (effectively) simultaneously.
		 */
		return t1 > t2;
	}
}

/*
 * This function is a callback from heap_insert() and is used to order
 * the heap.
 * In this case we order the heap in descending task start time.
 */
static inline int started_after(void *p1, void *p2)
{
	struct task_struct *t1 = p1;
	struct task_struct *t2 = p2;
	return started_after_time(t1, &t2->start_time, t2);
}

/**
 * cgroup_scan_tasks - iterate though all the tasks in a cgroup
 * @scan: struct cgroup_scanner containing arguments for the scan
 *
 * Arguments include pointers to callback functions test_task() and
 * process_task().
 * Iterate through all the tasks in a cgroup, calling test_task() for each,
 * and if it returns true, call process_task() for it also.
 * The test_task pointer may be NULL, meaning always true (select all tasks).
 * Effectively duplicates cgroup_iter_{start,next,end}()
 * but does not lock css_set_lock for the call to process_task().
 * The struct cgroup_scanner may be embedded in any structure of the caller's
 * creation.
 * It is guaranteed that process_task() will act on every task that
 * is a member of the cgroup for the duration of this call. This
 * function may or may not call process_task() for tasks that exit
 * or move to a different cgroup during the call, or are forked or
 * move into the cgroup during the call.
 *
 * Note that test_task() may be called with locks held, and may in some
 * situations be called multiple times for the same task, so it should
 * be cheap.
 * If the heap pointer in the struct cgroup_scanner is non-NULL, a heap has been
 * pre-allocated and will be used for heap operations (and its "gt" member will
 * be overwritten), else a temporary heap will be used (allocation of which
 * may cause this function to fail).
 */
int cgroup_scan_tasks(struct cgroup_scanner *scan)
{
	int retval, i;
	struct cgroup_iter it;
	struct task_struct *p, *dropped;
	/* Never dereference latest_task, since it's not refcounted */
	struct task_struct *latest_task = NULL;
	struct ptr_heap tmp_heap;
	struct ptr_heap *heap;
	struct timespec latest_time = { 0, 0 };

	if (scan->heap) {
		/* The caller supplied our heap and pre-allocated its memory */
		heap = scan->heap;
		heap->gt = &started_after;
	} else {
		/* We need to allocate our own heap memory */
		heap = &tmp_heap;
		retval = heap_init(heap, PAGE_SIZE, GFP_KERNEL, &started_after);
		if (retval)
			/* cannot allocate the heap */
			return retval;
	}

 again:
	/*
	 * Scan tasks in the cgroup, using the scanner's "test_task" callback
	 * to determine which are of interest, and using the scanner's
	 * "process_task" callback to process any of them that need an update.
	 * Since we don't want to hold any locks during the task updates,
	 * gather tasks to be processed in a heap structure.
	 * The heap is sorted by descending task start time.
	 * If the statically-sized heap fills up, we overflow tasks that
	 * started later, and in future iterations only consider tasks that
	 * started after the latest task in the previous pass. This
	 * guarantees forward progress and that we don't miss any tasks.
	 */
	heap->size = 0;
	cgroup_iter_start(scan->cg, &it);
	while ((p = cgroup_iter_next(scan->cg, &it))) {
		/*
		 * Only affect tasks that qualify per the caller's callback,
		 * if he provided one
		 */
		if (scan->test_task && !scan->test_task(p, scan))
			continue;
		/*
		 * Only process tasks that started after the last task
		 * we processed
		 */
		if (!started_after_time(p, &latest_time, latest_task))
			continue;
		dropped = heap_insert(heap, p);
		if (dropped == NULL) {
			/*
			 * The new task was inserted; the heap wasn't
			 * previously full
			 */
			get_task_struct(p);
		} else if (dropped != p) {
			/*
			 * The new task was inserted, and pushed out a
			 * different task
			 */
			get_task_struct(p);
			put_task_struct(dropped);
		}
		/*
		 * Else the new task was newer than anything already in
		 * the heap and wasn't inserted
		 */
	}
	cgroup_iter_end(scan->cg, &it);

	if (heap->size) {
		for (i = 0; i < heap->size; i++) {
			struct task_struct *q = heap->ptrs[i];
			if (i == 0) {
				latest_time = q->start_time;
				latest_task = q;
			}
			/* Process the task per the caller's callback */
			scan->process_task(q, scan);
			put_task_struct(q);
		}
		/*
		 * If we had to process any tasks at all, scan again
		 * in case some of them were in the middle of forking
		 * children that didn't get processed.
		 * Not the most efficient way to do it, but it avoids
		 * having to take callback_mutex in the fork path
		 */
		goto again;
	}
	if (heap == &tmp_heap)
		heap_free(&tmp_heap);
	return 0;
}

static void cgroup_transfer_one_task(struct task_struct *task,
				     struct cgroup_scanner *scan)
{
	struct cgroup *new_cgroup = scan->data;

	mutex_lock(&cgroup_mutex);
	cgroup_attach_task(new_cgroup, task, false);
	mutex_unlock(&cgroup_mutex);
}

/**
 * cgroup_trasnsfer_tasks - move tasks from one cgroup to another
 * @to: cgroup to which the tasks will be moved
 * @from: cgroup in which the tasks currently reside
 */
int cgroup_transfer_tasks(struct cgroup *to, struct cgroup *from)
{
	struct cgroup_scanner scan;

	scan.cg = from;
	scan.test_task = NULL; /* select all tasks in cgroup */
	scan.process_task = cgroup_transfer_one_task;
	scan.heap = NULL;
	scan.data = to;

	return cgroup_scan_tasks(&scan);
}

/*
 * Stuff for reading the 'tasks'/'procs' files.
 *
 * Reading this file can return large amounts of data if a cgroup has
 * *lots* of attached tasks. So it may need several calls to read(),
 * but we cannot guarantee that the information we produce is correct
 * unless we produce it entirely atomically.
 *
 */

/* which pidlist file are we talking about? */
enum cgroup_filetype {
	CGROUP_FILE_PROCS,
	CGROUP_FILE_TASKS,
};

/*
 * A pidlist is a list of pids that virtually represents the contents of one
 * of the cgroup files ("procs" or "tasks"). We keep a list of such pidlists,
 * a pair (one each for procs, tasks) for each pid namespace that's relevant
 * to the cgroup.
 */
struct cgroup_pidlist {
	/*
	 * used to find which pidlist is wanted. doesn't change as long as
	 * this particular list stays in the list.
	*/
	struct { enum cgroup_filetype type; struct pid_namespace *ns; } key;
	/* array of xids */
	pid_t *list;
	/* how many elements the above list has */
	int length;
	/* how many files are using the current array */
	int use_count;
	/* each of these stored in a list by its cgroup */
	struct list_head links;
	/* pointer to the cgroup we belong to, for list removal purposes */
	struct cgroup *owner;
	/* protects the other fields */
	struct rw_semaphore mutex;
};

/*
 * The following two functions "fix" the issue where there are more pids
 * than kmalloc will give memory for; in such cases, we use vmalloc/vfree.
 * TODO: replace with a kernel-wide solution to this problem
 */
#define PIDLIST_TOO_LARGE(c) ((c) * sizeof(pid_t) > (PAGE_SIZE * 2))
static void *pidlist_allocate(int count)
{
	if (PIDLIST_TOO_LARGE(count))
		return vmalloc(count * sizeof(pid_t));
	else
		return kmalloc(count * sizeof(pid_t), GFP_KERNEL);
}
static void pidlist_free(void *p)
{
	if (is_vmalloc_addr(p))
		vfree(p);
	else
		kfree(p);
}

/*
 * pidlist_uniq - given a kmalloc()ed list, strip out all duplicate entries
 * Returns the number of unique elements.
 */
static int pidlist_uniq(pid_t *list, int length)
{
	int src, dest = 1;

	/*
	 * we presume the 0th element is unique, so i starts at 1. trivial
	 * edge cases first; no work needs to be done for either
	 */
	if (length == 0 || length == 1)
		return length;
	/* src and dest walk down the list; dest counts unique elements */
	for (src = 1; src < length; src++) {
		/* find next unique element */
		while (list[src] == list[src-1]) {
			src++;
			if (src == length)
				goto after;
		}
		/* dest always points to where the next unique element goes */
		list[dest] = list[src];
		dest++;
	}
after:
	return dest;
}

static int cmppid(const void *a, const void *b)
{
	return *(pid_t *)a - *(pid_t *)b;
}

/*
 * find the appropriate pidlist for our purpose (given procs vs tasks)
 * returns with the lock on that pidlist already held, and takes care
 * of the use count, or returns NULL with no locks held if we're out of
 * memory.
 */
static struct cgroup_pidlist *cgroup_pidlist_find(struct cgroup *cgrp,
						  enum cgroup_filetype type)
{
	struct cgroup_pidlist *l;
	/* don't need task_nsproxy() if we're looking at ourself */
	struct pid_namespace *ns = task_active_pid_ns(current);

	/*
	 * We can't drop the pidlist_mutex before taking the l->mutex in case
	 * the last ref-holder is trying to remove l from the list at the same
	 * time. Holding the pidlist_mutex precludes somebody taking whichever
	 * list we find out from under us - compare release_pid_array().
	 */
	mutex_lock(&cgrp->pidlist_mutex);
	list_for_each_entry(l, &cgrp->pidlists, links) {
		if (l->key.type == type && l->key.ns == ns) {
			/* make sure l doesn't vanish out from under us */
			down_write(&l->mutex);
			mutex_unlock(&cgrp->pidlist_mutex);
			return l;
		}
	}
	/* entry not found; create a new one */
	l = kmalloc(sizeof(struct cgroup_pidlist), GFP_KERNEL);
	if (!l) {
		mutex_unlock(&cgrp->pidlist_mutex);
		return l;
	}
	init_rwsem(&l->mutex);
	down_write(&l->mutex);
	l->key.type = type;
	l->key.ns = get_pid_ns(ns);
	l->use_count = 0; /* don't increment here */
	l->list = NULL;
	l->owner = cgrp;
	list_add(&l->links, &cgrp->pidlists);
	mutex_unlock(&cgrp->pidlist_mutex);
	return l;
}

/*
 * Load a cgroup's pidarray with either procs' tgids or tasks' pids
 */
static int pidlist_array_load(struct cgroup *cgrp, enum cgroup_filetype type,
			      struct cgroup_pidlist **lp)
{
	pid_t *array;
	int length;
	int pid, n = 0; /* used for populating the array */
	struct cgroup_iter it;
	struct task_struct *tsk;
	struct cgroup_pidlist *l;

	/*
	 * If cgroup gets more users after we read count, we won't have
	 * enough space - tough.  This race is indistinguishable to the
	 * caller from the case that the additional cgroup users didn't
	 * show up until sometime later on.
	 */
	length = cgroup_task_count(cgrp);
	array = pidlist_allocate(length);
	if (!array)
		return -ENOMEM;
	/* now, populate the array */
	cgroup_iter_start(cgrp, &it);
	while ((tsk = cgroup_iter_next(cgrp, &it))) {
		if (unlikely(n == length))
			break;
		/* get tgid or pid for procs or tasks file respectively */
		if (type == CGROUP_FILE_PROCS)
			pid = task_tgid_vnr(tsk);
		else
			pid = task_pid_vnr(tsk);
		if (pid > 0) /* make sure to only use valid results */
			array[n++] = pid;
	}
	cgroup_iter_end(cgrp, &it);
	length = n;
	/* now sort & (if procs) strip out duplicates */
	sort(array, length, sizeof(pid_t), cmppid, NULL);
	if (type == CGROUP_FILE_PROCS)
		length = pidlist_uniq(array, length);
	l = cgroup_pidlist_find(cgrp, type);
	if (!l) {
		pidlist_free(array);
		return -ENOMEM;
	}
	/* store array, freeing old if necessary - lock already held */
	pidlist_free(l->list);
	l->list = array;
	l->length = length;
	l->use_count++;
	up_write(&l->mutex);
	*lp = l;
	return 0;
}

/**
 * cgroupstats_build - build and fill cgroupstats
 * @stats: cgroupstats to fill information into
 * @dentry: A dentry entry belonging to the cgroup for which stats have
 * been requested.
 *
 * Build and fill cgroupstats so that taskstats can export it to user
 * space.
 */
int cgroupstats_build(struct cgroupstats *stats, struct dentry *dentry)
{
	int ret = -EINVAL;
	struct cgroup *cgrp;
	struct cgroup_iter it;
	struct task_struct *tsk;

	/*
	 * Validate dentry by checking the superblock operations,
	 * and make sure it's a directory.
	 */
	if (dentry->d_sb->s_op != &cgroup_ops ||
	    !S_ISDIR(dentry->d_inode->i_mode))
		 goto err;

	ret = 0;
	cgrp = dentry->d_fsdata;

	cgroup_iter_start(cgrp, &it);
	while ((tsk = cgroup_iter_next(cgrp, &it))) {
		switch (tsk->state) {
		case TASK_RUNNING:
			stats->nr_running++;
			break;
		case TASK_INTERRUPTIBLE:
			stats->nr_sleeping++;
			break;
		case TASK_UNINTERRUPTIBLE:
			stats->nr_uninterruptible++;
			break;
		case TASK_STOPPED:
			stats->nr_stopped++;
			break;
		default:
			if (delayacct_is_task_waiting_on_io(tsk))
				stats->nr_io_wait++;
			break;
		}
	}
	cgroup_iter_end(cgrp, &it);

err:
	return ret;
}


/*
 * seq_file methods for the tasks/procs files. The seq_file position is the
 * next pid to display; the seq_file iterator is a pointer to the pid
 * in the cgroup->l->list array.
 */

static void *cgroup_pidlist_start(struct seq_file *s, loff_t *pos)
{
	/*
	 * Initially we receive a position value that corresponds to
	 * one more than the last pid shown (or 0 on the first call or
	 * after a seek to the start). Use a binary-search to find the
	 * next pid to display, if any
	 */
	struct cgroup_pidlist *l = s->private;
	int index = 0, pid = *pos;
	int *iter;

	down_read(&l->mutex);
	if (pid) {
		int end = l->length;

		while (index < end) {
			int mid = (index + end) / 2;
			if (l->list[mid] == pid) {
				index = mid;
				break;
			} else if (l->list[mid] <= pid)
				index = mid + 1;
			else
				end = mid;
		}
	}
	/* If we're off the end of the array, we're done */
	if (index >= l->length)
		return NULL;
	/* Update the abstract position to be the actual pid that we found */
	iter = l->list + index;
	*pos = *iter;
	return iter;
}

static void cgroup_pidlist_stop(struct seq_file *s, void *v)
{
	struct cgroup_pidlist *l = s->private;
	up_read(&l->mutex);
}

static void *cgroup_pidlist_next(struct seq_file *s, void *v, loff_t *pos)
{
	struct cgroup_pidlist *l = s->private;
	pid_t *p = v;
	pid_t *end = l->list + l->length;
	/*
	 * Advance to the next pid in the array. If this goes off the
	 * end, we're done
	 */
	p++;
	if (p >= end) {
		return NULL;
	} else {
		*pos = *p;
		return p;
	}
}

static int cgroup_pidlist_show(struct seq_file *s, void *v)
{
	return seq_printf(s, "%d\n", *(int *)v);
}

/*
 * seq_operations functions for iterating on pidlists through seq_file -
 * independent of whether it's tasks or procs
 */
static const struct seq_operations cgroup_pidlist_seq_operations = {
	.start = cgroup_pidlist_start,
	.stop = cgroup_pidlist_stop,
	.next = cgroup_pidlist_next,
	.show = cgroup_pidlist_show,
};

static void cgroup_release_pid_array(struct cgroup_pidlist *l)
{
	/*
	 * the case where we're the last user of this particular pidlist will
	 * have us remove it from the cgroup's list, which entails taking the
	 * mutex. since in pidlist_find the pidlist->lock depends on cgroup->
	 * pidlist_mutex, we have to take pidlist_mutex first.
	 */
	mutex_lock(&l->owner->pidlist_mutex);
	down_write(&l->mutex);
	BUG_ON(!l->use_count);
	if (!--l->use_count) {
		/* we're the last user if refcount is 0; remove and free */
		list_del(&l->links);
		mutex_unlock(&l->owner->pidlist_mutex);
		pidlist_free(l->list);
		put_pid_ns(l->key.ns);
		up_write(&l->mutex);
		kfree(l);
		return;
	}
	mutex_unlock(&l->owner->pidlist_mutex);
	up_write(&l->mutex);
}

static int cgroup_pidlist_release(struct inode *inode, struct file *file)
{
	struct cgroup_pidlist *l;
	if (!(file->f_mode & FMODE_READ))
		return 0;
	/*
	 * the seq_file will only be initialized if the file was opened for
	 * reading; hence we check if it's not null only in that case.
	 */
	l = ((struct seq_file *)file->private_data)->private;
	cgroup_release_pid_array(l);
	return seq_release(inode, file);
}

static const struct file_operations cgroup_pidlist_operations = {
	.read = seq_read,
	.llseek = seq_lseek,
	.write = cgroup_file_write,
	.release = cgroup_pidlist_release,
};

/*
 * The following functions handle opens on a file that displays a pidlist
 * (tasks or procs). Prepare an array of the process/thread IDs of whoever's
 * in the cgroup.
 */
/* helper function for the two below it */
static int cgroup_pidlist_open(struct file *file, enum cgroup_filetype type)
{
	struct cgroup *cgrp = __d_cgrp(file->f_dentry->d_parent);
	struct cgroup_pidlist *l;
	int retval;

	/* Nothing to do for write-only files */
	if (!(file->f_mode & FMODE_READ))
		return 0;

	/* have the array populated */
	retval = pidlist_array_load(cgrp, type, &l);
	if (retval)
		return retval;
	/* configure file information */
	file->f_op = &cgroup_pidlist_operations;

	retval = seq_open(file, &cgroup_pidlist_seq_operations);
	if (retval) {
		cgroup_release_pid_array(l);
		return retval;
	}
	((struct seq_file *)file->private_data)->private = l;
	return 0;
}
static int cgroup_tasks_open(struct inode *unused, struct file *file)
{
	return cgroup_pidlist_open(file, CGROUP_FILE_TASKS);
}
static int cgroup_procs_open(struct inode *unused, struct file *file)
{
	return cgroup_pidlist_open(file, CGROUP_FILE_PROCS);
}

static u64 cgroup_read_notify_on_release(struct cgroup *cgrp,
					    struct cftype *cft)
{
	return notify_on_release(cgrp);
}

static int cgroup_write_notify_on_release(struct cgroup *cgrp,
					  struct cftype *cft,
					  u64 val)
{
	clear_bit(CGRP_RELEASABLE, &cgrp->flags);
	if (val)
		set_bit(CGRP_NOTIFY_ON_RELEASE, &cgrp->flags);
	else
		clear_bit(CGRP_NOTIFY_ON_RELEASE, &cgrp->flags);
	return 0;
}

/*
 * Unregister event and free resources.
 *
 * Gets called from workqueue.
 */
static void cgroup_event_remove(struct work_struct *work)
{
	struct cgroup_event *event = container_of(work, struct cgroup_event,
			remove);
	struct cgroup *cgrp = event->cgrp;

	remove_wait_queue(event->wqh, &event->wait);

	event->cft->unregister_event(cgrp, event->cft, event->eventfd);

	/* Notify userspace the event is going away. */
	eventfd_signal(event->eventfd, 1);

	eventfd_ctx_put(event->eventfd);
	kfree(event);
	dput(cgrp->dentry);
}

/*
 * Gets called on POLLHUP on eventfd when user closes it.
 *
 * Called with wqh->lock held and interrupts disabled.
 */
static int cgroup_event_wake(wait_queue_t *wait, unsigned mode,
		int sync, void *key)
{
	struct cgroup_event *event = container_of(wait,
			struct cgroup_event, wait);
	struct cgroup *cgrp = event->cgrp;
	unsigned long flags = (unsigned long)key;

	if (flags & POLLHUP) {
		/*
		 * If the event has been detached at cgroup removal, we
		 * can simply return knowing the other side will cleanup
		 * for us.
		 *
		 * We can't race against event freeing since the other
		 * side will require wqh->lock via remove_wait_queue(),
		 * which we hold.
		 */
		spin_lock(&cgrp->event_list_lock);
		if (!list_empty(&event->list)) {
			list_del_init(&event->list);
			/*
			 * We are in atomic context, but cgroup_event_remove()
			 * may sleep, so we have to call it in workqueue.
			 */
			schedule_work(&event->remove);
		}
		spin_unlock(&cgrp->event_list_lock);
	}

	return 0;
}

static void cgroup_event_ptable_queue_proc(struct file *file,
		wait_queue_head_t *wqh, poll_table *pt)
{
	struct cgroup_event *event = container_of(pt,
			struct cgroup_event, pt);

	event->wqh = wqh;
	add_wait_queue(wqh, &event->wait);
}

/*
 * Parse input and register new cgroup event handler.
 *
 * Input must be in format '<event_fd> <control_fd> <args>'.
 * Interpretation of args is defined by control file implementation.
 */
static int cgroup_write_event_control(struct cgroup *cgrp, struct cftype *cft,
				      const char *buffer)
{
	struct cgroup_event *event = NULL;
	struct cgroup *cgrp_cfile;
	unsigned int efd, cfd;
	struct file *efile = NULL;
	struct file *cfile = NULL;
	char *endp;
	int ret;

	efd = simple_strtoul(buffer, &endp, 10);
	if (*endp != ' ')
		return -EINVAL;
	buffer = endp + 1;

	cfd = simple_strtoul(buffer, &endp, 10);
	if ((*endp != ' ') && (*endp != '\0'))
		return -EINVAL;
	buffer = endp + 1;

	event = kzalloc(sizeof(*event), GFP_KERNEL);
	if (!event)
		return -ENOMEM;
	event->cgrp = cgrp;
	INIT_LIST_HEAD(&event->list);
	init_poll_funcptr(&event->pt, cgroup_event_ptable_queue_proc);
	init_waitqueue_func_entry(&event->wait, cgroup_event_wake);
	INIT_WORK(&event->remove, cgroup_event_remove);

	efile = eventfd_fget(efd);
	if (IS_ERR(efile)) {
		ret = PTR_ERR(efile);
		goto fail;
	}

	event->eventfd = eventfd_ctx_fileget(efile);
	if (IS_ERR(event->eventfd)) {
		ret = PTR_ERR(event->eventfd);
		goto fail;
	}

	cfile = fget(cfd);
	if (!cfile) {
		ret = -EBADF;
		goto fail;
	}

	/* the process need read permission on control file */
	/* AV: shouldn't we check that it's been opened for read instead? */
	ret = inode_permission(file_inode(cfile), MAY_READ);
	if (ret < 0)
		goto fail;

	event->cft = __file_cft(cfile);
	if (IS_ERR(event->cft)) {
		ret = PTR_ERR(event->cft);
		goto fail;
	}

	/*
	 * The file to be monitored must be in the same cgroup as
	 * cgroup.event_control is.
	 */
	cgrp_cfile = __d_cgrp(cfile->f_dentry->d_parent);
	if (cgrp_cfile != cgrp) {
		ret = -EINVAL;
		goto fail;
	}

	if (!event->cft->register_event || !event->cft->unregister_event) {
		ret = -EINVAL;
		goto fail;
	}

	ret = event->cft->register_event(cgrp, event->cft,
			event->eventfd, buffer);
	if (ret)
		goto fail;

	efile->f_op->poll(efile, &event->pt);

	/*
	 * Events should be removed after rmdir of cgroup directory, but before
	 * destroying subsystem state objects. Let's take reference to cgroup
	 * directory dentry to do that.
	 */
	dget(cgrp->dentry);

	spin_lock(&cgrp->event_list_lock);
	list_add(&event->list, &cgrp->event_list);
	spin_unlock(&cgrp->event_list_lock);

	fput(cfile);
	fput(efile);

	return 0;

fail:
	if (cfile)
		fput(cfile);

	if (event && event->eventfd && !IS_ERR(event->eventfd))
		eventfd_ctx_put(event->eventfd);

	if (!IS_ERR_OR_NULL(efile))
		fput(efile);

	kfree(event);

	return ret;
}

static u64 cgroup_clone_children_read(struct cgroup *cgrp,
				    struct cftype *cft)
{
	return test_bit(CGRP_CPUSET_CLONE_CHILDREN, &cgrp->flags);
}

static int cgroup_clone_children_write(struct cgroup *cgrp,
				     struct cftype *cft,
				     u64 val)
{
	if (val)
		set_bit(CGRP_CPUSET_CLONE_CHILDREN, &cgrp->flags);
	else
		clear_bit(CGRP_CPUSET_CLONE_CHILDREN, &cgrp->flags);
	return 0;
}

/*
 * for the common functions, 'private' gives the type of file
 */
/* for hysterical raisins, we can't put this on the older files */
#define CGROUP_FILE_GENERIC_PREFIX "cgroup."
static struct cftype files[] = {
	{
		.name = "tasks",
		.open = cgroup_tasks_open,
		.write_u64 = cgroup_tasks_write,
		.release = cgroup_pidlist_release,
		.mode = S_IRUGO | S_IWUSR,
	},
	{
		.name = CGROUP_FILE_GENERIC_PREFIX "procs",
		.open = cgroup_procs_open,
		.write_u64 = cgroup_procs_write,
		.release = cgroup_pidlist_release,
		.mode = S_IRUGO | S_IWUSR,
	},
	{
		.name = "notify_on_release",
		.read_u64 = cgroup_read_notify_on_release,
		.write_u64 = cgroup_write_notify_on_release,
	},
	{
		.name = CGROUP_FILE_GENERIC_PREFIX "event_control",
		.write_string = cgroup_write_event_control,
		.mode = S_IWUGO,
	},
	{
		.name = "cgroup.clone_children",
		.flags = CFTYPE_INSANE,
		.read_u64 = cgroup_clone_children_read,
		.write_u64 = cgroup_clone_children_write,
	},
	{
		.name = "cgroup.sane_behavior",
		.flags = CFTYPE_ONLY_ON_ROOT,
		.read_seq_string = cgroup_sane_behavior_show,
	},
	{
		.name = "release_agent",
		.flags = CFTYPE_ONLY_ON_ROOT,
		.read_seq_string = cgroup_release_agent_show,
		.write_string = cgroup_release_agent_write,
		.max_write_len = PATH_MAX,
	},
	{ }	/* terminate */
};

/**
 * cgroup_populate_dir - selectively creation of files in a directory
 * @cgrp: target cgroup
 * @base_files: true if the base files should be added
 * @subsys_mask: mask of the subsystem ids whose files should be added
 */
static int cgroup_populate_dir(struct cgroup *cgrp, bool base_files,
			       unsigned long subsys_mask)
{
	int err;
	struct cgroup_subsys *ss;

	if (base_files) {
		err = cgroup_addrm_files(cgrp, NULL, files, true);
		if (err < 0)
			return err;
	}

	/* process cftsets of each subsystem */
	for_each_subsys(cgrp->root, ss) {
		struct cftype_set *set;
		if (!test_bit(ss->subsys_id, &subsys_mask))
			continue;

		list_for_each_entry(set, &ss->cftsets, node)
			cgroup_addrm_files(cgrp, ss, set->cfts, true);
	}

	/* This cgroup is ready now */
	for_each_subsys(cgrp->root, ss) {
		struct cgroup_subsys_state *css = cgrp->subsys[ss->subsys_id];
		/*
		 * Update id->css pointer and make this css visible from
		 * CSS ID functions. This pointer will be dereferened
		 * from RCU-read-side without locks.
		 */
		if (css->id)
			rcu_assign_pointer(css->id->css, css);
	}

	return 0;
}

static void css_dput_fn(struct work_struct *work)
{
	struct cgroup_subsys_state *css =
		container_of(work, struct cgroup_subsys_state, dput_work);
	struct dentry *dentry = css->cgroup->dentry;
	struct super_block *sb = dentry->d_sb;

	atomic_inc(&sb->s_active);
	dput(dentry);
	deactivate_super(sb);
}

static void init_cgroup_css(struct cgroup_subsys_state *css,
			       struct cgroup_subsys *ss,
			       struct cgroup *cgrp)
{
	css->cgroup = cgrp;
	atomic_set(&css->refcnt, 1);
	css->flags = 0;
	css->id = NULL;
	if (cgrp == dummytop)
		css->flags |= CSS_ROOT;
	BUG_ON(cgrp->subsys[ss->subsys_id]);
	cgrp->subsys[ss->subsys_id] = css;

	/*
	 * css holds an extra ref to @cgrp->dentry which is put on the last
	 * css_put().  dput() requires process context, which css_put() may
	 * be called without.  @css->dput_work will be used to invoke
	 * dput() asynchronously from css_put().
	 */
	INIT_WORK(&css->dput_work, css_dput_fn);
}

/* invoke ->post_create() on a new CSS and mark it online if successful */
static int online_css(struct cgroup_subsys *ss, struct cgroup *cgrp)
{
	int ret = 0;

	lockdep_assert_held(&cgroup_mutex);

	if (ss->css_online)
		ret = ss->css_online(cgrp);
	if (!ret)
		cgrp->subsys[ss->subsys_id]->flags |= CSS_ONLINE;
	return ret;
}

/* if the CSS is online, invoke ->pre_destory() on it and mark it offline */
static void offline_css(struct cgroup_subsys *ss, struct cgroup *cgrp)
	__releases(&cgroup_mutex) __acquires(&cgroup_mutex)
{
	struct cgroup_subsys_state *css = cgrp->subsys[ss->subsys_id];

	lockdep_assert_held(&cgroup_mutex);

	if (!(css->flags & CSS_ONLINE))
		return;

	if (ss->css_offline)
		ss->css_offline(cgrp);

	cgrp->subsys[ss->subsys_id]->flags &= ~CSS_ONLINE;
}

/*
 * cgroup_create - create a cgroup
 * @parent: cgroup that will be parent of the new cgroup
 * @dentry: dentry of the new cgroup
 * @mode: mode to set on new inode
 *
 * Must be called with the mutex on the parent inode held
 */
static long cgroup_create(struct cgroup *parent, struct dentry *dentry,
			     umode_t mode)
{
	struct cgroup *cgrp;
	struct cgroup_name *name;
	struct cgroupfs_root *root = parent->root;
	int err = 0;
	struct cgroup_subsys *ss;
	struct super_block *sb = root->sb;

	/* allocate the cgroup and its ID, 0 is reserved for the root */
	cgrp = kzalloc(sizeof(*cgrp), GFP_KERNEL);
	if (!cgrp)
		return -ENOMEM;

	name = cgroup_alloc_name(dentry);
	if (!name)
		goto err_free_cgrp;
	rcu_assign_pointer(cgrp->name, name);

	cgrp->id = ida_simple_get(&root->cgroup_ida, 1, 0, GFP_KERNEL);
	if (cgrp->id < 0)
		goto err_free_name;

	/*
	 * Only live parents can have children.  Note that the liveliness
	 * check isn't strictly necessary because cgroup_mkdir() and
	 * cgroup_rmdir() are fully synchronized by i_mutex; however, do it
	 * anyway so that locking is contained inside cgroup proper and we
	 * don't get nasty surprises if we ever grow another caller.
	 */
	if (!cgroup_lock_live_group(parent)) {
		err = -ENODEV;
		goto err_free_id;
	}

	/* Grab a reference on the superblock so the hierarchy doesn't
	 * get deleted on unmount if there are child cgroups.  This
	 * can be done outside cgroup_mutex, since the sb can't
	 * disappear while someone has an open control file on the
	 * fs */
	atomic_inc(&sb->s_active);

	init_cgroup_housekeeping(cgrp);

	dentry->d_fsdata = cgrp;
	cgrp->dentry = dentry;

	cgrp->parent = parent;
	cgrp->root = parent->root;

	if (notify_on_release(parent))
		set_bit(CGRP_NOTIFY_ON_RELEASE, &cgrp->flags);

	if (test_bit(CGRP_CPUSET_CLONE_CHILDREN, &parent->flags))
		set_bit(CGRP_CPUSET_CLONE_CHILDREN, &cgrp->flags);

	for_each_subsys(root, ss) {
		struct cgroup_subsys_state *css;

		css = ss->css_alloc(cgrp);
		if (IS_ERR(css)) {
			err = PTR_ERR(css);
			goto err_free_all;
		}
		init_cgroup_css(css, ss, cgrp);
		if (ss->use_id) {
			err = alloc_css_id(ss, parent, cgrp);
			if (err)
				goto err_free_all;
		}
	}

	/*
	 * Create directory.  cgroup_create_file() returns with the new
	 * directory locked on success so that it can be populated without
	 * dropping cgroup_mutex.
	 */
	err = cgroup_create_file(dentry, S_IFDIR | mode, sb);
	if (err < 0)
		goto err_free_all;
	lockdep_assert_held(&dentry->d_inode->i_mutex);

	/* allocation complete, commit to creation */
	list_add_tail(&cgrp->allcg_node, &root->allcg_list);
	list_add_tail_rcu(&cgrp->sibling, &cgrp->parent->children);
	root->number_of_cgroups++;

	/* each css holds a ref to the cgroup's dentry */
	for_each_subsys(root, ss)
		dget(dentry);

	/* hold a ref to the parent's dentry */
	dget(parent->dentry);

	/* creation succeeded, notify subsystems */
	for_each_subsys(root, ss) {
		err = online_css(ss, cgrp);
		if (err)
			goto err_destroy;

		if (ss->broken_hierarchy && !ss->warned_broken_hierarchy &&
		    parent->parent) {
			pr_warning("cgroup: %s (%d) created nested cgroup for controller \"%s\" which has incomplete hierarchy support. Nested cgroups may change behavior in the future.\n",
				   current->comm, current->pid, ss->name);
			if (!strcmp(ss->name, "memory"))
				pr_warning("cgroup: \"memory\" requires setting use_hierarchy to 1 on the root.\n");
			ss->warned_broken_hierarchy = true;
		}
	}

	err = cgroup_populate_dir(cgrp, true, root->subsys_mask);
	if (err)
		goto err_destroy;

	mutex_unlock(&cgroup_mutex);
	mutex_unlock(&cgrp->dentry->d_inode->i_mutex);

	return 0;

err_free_all:
	for_each_subsys(root, ss) {
		if (cgrp->subsys[ss->subsys_id])
			ss->css_free(cgrp);
	}
	mutex_unlock(&cgroup_mutex);
	/* Release the reference count that we took on the superblock */
	deactivate_super(sb);
err_free_id:
	ida_simple_remove(&root->cgroup_ida, cgrp->id);
err_free_name:
	kfree(rcu_dereference_raw(cgrp->name));
err_free_cgrp:
	kfree(cgrp);
	return err;

err_destroy:
	cgroup_destroy_locked(cgrp);
	mutex_unlock(&cgroup_mutex);
	mutex_unlock(&dentry->d_inode->i_mutex);
	return err;
}

static int cgroup_mkdir(struct inode *dir, struct dentry *dentry, umode_t mode)
{
	struct cgroup *c_parent = dentry->d_parent->d_fsdata;

	/* the vfs holds inode->i_mutex already */
	return cgroup_create(c_parent, dentry, mode | S_IFDIR);
}

static int cgroup_destroy_locked(struct cgroup *cgrp)
	__releases(&cgroup_mutex) __acquires(&cgroup_mutex)
{
	struct dentry *d = cgrp->dentry;
	struct cgroup *parent = cgrp->parent;
	struct cgroup_event *event, *tmp;
	struct cgroup_subsys *ss;

	lockdep_assert_held(&d->d_inode->i_mutex);
	lockdep_assert_held(&cgroup_mutex);

	if (atomic_read(&cgrp->count) || !list_empty(&cgrp->children))
		return -EBUSY;

	/*
	 * Block new css_tryget() by deactivating refcnt and mark @cgrp
	 * removed.  This makes future css_tryget() and child creation
	 * attempts fail thus maintaining the removal conditions verified
	 * above.
	 */
	for_each_subsys(cgrp->root, ss) {
		struct cgroup_subsys_state *css = cgrp->subsys[ss->subsys_id];

		WARN_ON(atomic_read(&css->refcnt) < 0);
		atomic_add(CSS_DEACT_BIAS, &css->refcnt);
	}
	set_bit(CGRP_REMOVED, &cgrp->flags);

	/* tell subsystems to initate destruction */
	for_each_subsys(cgrp->root, ss)
		offline_css(ss, cgrp);

	/*
	 * Put all the base refs.  Each css holds an extra reference to the
	 * cgroup's dentry and cgroup removal proceeds regardless of css
	 * refs.  On the last put of each css, whenever that may be, the
	 * extra dentry ref is put so that dentry destruction happens only
	 * after all css's are released.
	 */
	for_each_subsys(cgrp->root, ss)
		css_put(cgrp->subsys[ss->subsys_id]);

	raw_spin_lock(&release_list_lock);
	if (!list_empty(&cgrp->release_list))
		list_del_init(&cgrp->release_list);
	raw_spin_unlock(&release_list_lock);

	/* delete this cgroup from parent->children */
	list_del_rcu(&cgrp->sibling);
	list_del_init(&cgrp->allcg_node);

	dget(d);
	cgroup_d_remove_dir(d);
	dput(d);

	set_bit(CGRP_RELEASABLE, &parent->flags);
	check_for_release(parent);

	/*
	 * Unregister events and notify userspace.
	 * Notify userspace about cgroup removing only after rmdir of cgroup
	 * directory to avoid race between userspace and kernelspace.
	 */
	spin_lock(&cgrp->event_list_lock);
	list_for_each_entry_safe(event, tmp, &cgrp->event_list, list) {
		list_del_init(&event->list);
		schedule_work(&event->remove);
	}
	spin_unlock(&cgrp->event_list_lock);

	return 0;
}

static int cgroup_rmdir(struct inode *unused_dir, struct dentry *dentry)
{
	int ret;

	mutex_lock(&cgroup_mutex);
	ret = cgroup_destroy_locked(dentry->d_fsdata);
	mutex_unlock(&cgroup_mutex);

	return ret;
}

static void __init_or_module cgroup_init_cftsets(struct cgroup_subsys *ss)
{
	INIT_LIST_HEAD(&ss->cftsets);

	/*
	 * base_cftset is embedded in subsys itself, no need to worry about
	 * deregistration.
	 */
	if (ss->base_cftypes) {
		ss->base_cftset.cfts = ss->base_cftypes;
		list_add_tail(&ss->base_cftset.node, &ss->cftsets);
	}
}

static void __init cgroup_init_subsys(struct cgroup_subsys *ss)
{
	struct cgroup_subsys_state *css;

	printk(KERN_INFO "Initializing cgroup subsys %s\n", ss->name);

	mutex_lock(&cgroup_mutex);

	/* init base cftset */
	cgroup_init_cftsets(ss);

	/* Create the top cgroup state for this subsystem */
	list_add(&ss->sibling, &rootnode.subsys_list);
	ss->root = &rootnode;
	css = ss->css_alloc(dummytop);
	/* We don't handle early failures gracefully */
	BUG_ON(IS_ERR(css));
	init_cgroup_css(css, ss, dummytop);

	/* Update the init_css_set to contain a subsys
	 * pointer to this state - since the subsystem is
	 * newly registered, all tasks and hence the
	 * init_css_set is in the subsystem's top cgroup. */
	init_css_set.subsys[ss->subsys_id] = css;

	need_forkexit_callback |= ss->fork || ss->exit;

	/* At system boot, before all subsystems have been
	 * registered, no tasks have been forked, so we don't
	 * need to invoke fork callbacks here. */
	BUG_ON(!list_empty(&init_task.tasks));

	BUG_ON(online_css(ss, dummytop));

	mutex_unlock(&cgroup_mutex);

	/* this function shouldn't be used with modular subsystems, since they
	 * need to register a subsys_id, among other things */
	BUG_ON(ss->module);
}

/**
 * cgroup_load_subsys: load and register a modular subsystem at runtime
 * @ss: the subsystem to load
 *
 * This function should be called in a modular subsystem's initcall. If the
 * subsystem is built as a module, it will be assigned a new subsys_id and set
 * up for use. If the subsystem is built-in anyway, work is delegated to the
 * simpler cgroup_init_subsys.
 */
int __init_or_module cgroup_load_subsys(struct cgroup_subsys *ss)
{
	struct cgroup_subsys_state *css;
	int i, ret;
	struct hlist_node *tmp;
	struct css_set *cg;
	unsigned long key;

	/* check name and function validity */
	if (ss->name == NULL || strlen(ss->name) > MAX_CGROUP_TYPE_NAMELEN ||
	    ss->css_alloc == NULL || ss->css_free == NULL)
		return -EINVAL;

	/*
	 * we don't support callbacks in modular subsystems. this check is
	 * before the ss->module check for consistency; a subsystem that could
	 * be a module should still have no callbacks even if the user isn't
	 * compiling it as one.
	 */
	if (ss->fork || ss->exit)
		return -EINVAL;

	/*
	 * an optionally modular subsystem is built-in: we want to do nothing,
	 * since cgroup_init_subsys will have already taken care of it.
	 */
	if (ss->module == NULL) {
		/* a sanity check */
		BUG_ON(subsys[ss->subsys_id] != ss);
		return 0;
	}

	/* init base cftset */
	cgroup_init_cftsets(ss);

	mutex_lock(&cgroup_mutex);
	subsys[ss->subsys_id] = ss;

	/*
	 * no ss->css_alloc seems to need anything important in the ss
	 * struct, so this can happen first (i.e. before the rootnode
	 * attachment).
	 */
	css = ss->css_alloc(dummytop);
	if (IS_ERR(css)) {
		/* failure case - need to deassign the subsys[] slot. */
		subsys[ss->subsys_id] = NULL;
		mutex_unlock(&cgroup_mutex);
		return PTR_ERR(css);
	}

	list_add(&ss->sibling, &rootnode.subsys_list);
	ss->root = &rootnode;

	/* our new subsystem will be attached to the dummy hierarchy. */
	init_cgroup_css(css, ss, dummytop);
	/* init_idr must be after init_cgroup_css because it sets css->id. */
	if (ss->use_id) {
		ret = cgroup_init_idr(ss, css);
		if (ret)
			goto err_unload;
	}

	/*
	 * Now we need to entangle the css into the existing css_sets. unlike
	 * in cgroup_init_subsys, there are now multiple css_sets, so each one
	 * will need a new pointer to it; done by iterating the css_set_table.
	 * furthermore, modifying the existing css_sets will corrupt the hash
	 * table state, so each changed css_set will need its hash recomputed.
	 * this is all done under the css_set_lock.
	 */
	write_lock(&css_set_lock);
	hash_for_each_safe(css_set_table, i, tmp, cg, hlist) {
		/* skip entries that we already rehashed */
		if (cg->subsys[ss->subsys_id])
			continue;
		/* remove existing entry */
		hash_del(&cg->hlist);
		/* set new value */
		cg->subsys[ss->subsys_id] = css;
		/* recompute hash and restore entry */
		key = css_set_hash(cg->subsys);
		hash_add(css_set_table, &cg->hlist, key);
	}
	write_unlock(&css_set_lock);

	ret = online_css(ss, dummytop);
	if (ret)
		goto err_unload;

	/* success! */
	mutex_unlock(&cgroup_mutex);
	return 0;

err_unload:
	mutex_unlock(&cgroup_mutex);
	/* @ss can't be mounted here as try_module_get() would fail */
	cgroup_unload_subsys(ss);
	return ret;
}
EXPORT_SYMBOL_GPL(cgroup_load_subsys);

/**
 * cgroup_unload_subsys: unload a modular subsystem
 * @ss: the subsystem to unload
 *
 * This function should be called in a modular subsystem's exitcall. When this
 * function is invoked, the refcount on the subsystem's module will be 0, so
 * the subsystem will not be attached to any hierarchy.
 */
void cgroup_unload_subsys(struct cgroup_subsys *ss)
{
	struct cg_cgroup_link *link;

	BUG_ON(ss->module == NULL);

	/*
	 * we shouldn't be called if the subsystem is in use, and the use of
	 * try_module_get in parse_cgroupfs_options should ensure that it
	 * doesn't start being used while we're killing it off.
	 */
	BUG_ON(ss->root != &rootnode);

	mutex_lock(&cgroup_mutex);

	offline_css(ss, dummytop);

	if (ss->use_id)
		idr_destroy(&ss->idr);

	/* deassign the subsys_id */
	subsys[ss->subsys_id] = NULL;

	/* remove subsystem from rootnode's list of subsystems */
	list_del_init(&ss->sibling);

	/*
	 * disentangle the css from all css_sets attached to the dummytop. as
	 * in loading, we need to pay our respects to the hashtable gods.
	 */
	write_lock(&css_set_lock);
	list_for_each_entry(link, &dummytop->css_sets, cgrp_link_list) {
		struct css_set *cg = link->cg;
		unsigned long key;

		hash_del(&cg->hlist);
		cg->subsys[ss->subsys_id] = NULL;
		key = css_set_hash(cg->subsys);
		hash_add(css_set_table, &cg->hlist, key);
	}
	write_unlock(&css_set_lock);

	/*
	 * remove subsystem's css from the dummytop and free it - need to
	 * free before marking as null because ss->css_free needs the
	 * cgrp->subsys pointer to find their state. note that this also
	 * takes care of freeing the css_id.
	 */
	ss->css_free(dummytop);
	dummytop->subsys[ss->subsys_id] = NULL;

	mutex_unlock(&cgroup_mutex);
}
EXPORT_SYMBOL_GPL(cgroup_unload_subsys);

/**
 * cgroup_init_early - cgroup initialization at system boot
 *
 * Initialize cgroups at system boot, and initialize any
 * subsystems that request early init.
 */
int __init cgroup_init_early(void)
{
	int i;
	atomic_set(&init_css_set.refcount, 1);
	INIT_LIST_HEAD(&init_css_set.cg_links);
	INIT_LIST_HEAD(&init_css_set.tasks);
	INIT_HLIST_NODE(&init_css_set.hlist);
	css_set_count = 1;
	init_cgroup_root(&rootnode);
	root_count = 1;
	init_task.cgroups = &init_css_set;

	init_css_set_link.cg = &init_css_set;
	init_css_set_link.cgrp = dummytop;
	list_add(&init_css_set_link.cgrp_link_list,
		 &rootnode.top_cgroup.css_sets);
	list_add(&init_css_set_link.cg_link_list,
		 &init_css_set.cg_links);

	for (i = 0; i < CGROUP_SUBSYS_COUNT; i++) {
		struct cgroup_subsys *ss = subsys[i];

		/* at bootup time, we don't worry about modular subsystems */
		if (!ss || ss->module)
			continue;

		BUG_ON(!ss->name);
		BUG_ON(strlen(ss->name) > MAX_CGROUP_TYPE_NAMELEN);
		BUG_ON(!ss->css_alloc);
		BUG_ON(!ss->css_free);
		if (ss->subsys_id != i) {
			printk(KERN_ERR "cgroup: Subsys %s id == %d\n",
			       ss->name, ss->subsys_id);
			BUG();
		}

		if (ss->early_init)
			cgroup_init_subsys(ss);
	}
	return 0;
}

/**
 * cgroup_init - cgroup initialization
 *
 * Register cgroup filesystem and /proc file, and initialize
 * any subsystems that didn't request early init.
 */
int __init cgroup_init(void)
{
	int err;
	int i;
	unsigned long key;

	err = bdi_init(&cgroup_backing_dev_info);
	if (err)
		return err;

	for (i = 0; i < CGROUP_SUBSYS_COUNT; i++) {
		struct cgroup_subsys *ss = subsys[i];

		/* at bootup time, we don't worry about modular subsystems */
		if (!ss || ss->module)
			continue;
		if (!ss->early_init)
			cgroup_init_subsys(ss);
		if (ss->use_id)
			cgroup_init_idr(ss, init_css_set.subsys[ss->subsys_id]);
	}

	/* Add init_css_set to the hash table */
	key = css_set_hash(init_css_set.subsys);
	hash_add(css_set_table, &init_css_set.hlist, key);
	BUG_ON(!init_root_id(&rootnode));

	cgroup_kobj = kobject_create_and_add("cgroup", fs_kobj);
	if (!cgroup_kobj) {
		err = -ENOMEM;
		goto out;
	}

	err = register_filesystem(&cgroup_fs_type);
	if (err < 0) {
		kobject_put(cgroup_kobj);
		goto out;
	}

	proc_create("cgroups", 0, NULL, &proc_cgroupstats_operations);

out:
	if (err)
		bdi_destroy(&cgroup_backing_dev_info);

	return err;
}

/*
 * proc_cgroup_show()
 *  - Print task's cgroup paths into seq_file, one line for each hierarchy
 *  - Used for /proc/<pid>/cgroup.
 *  - No need to task_lock(tsk) on this tsk->cgroup reference, as it
 *    doesn't really matter if tsk->cgroup changes after we read it,
 *    and we take cgroup_mutex, keeping cgroup_attach_task() from changing it
 *    anyway.  No need to check that tsk->cgroup != NULL, thanks to
 *    the_top_cgroup_hack in cgroup_exit(), which sets an exiting tasks
 *    cgroup to top_cgroup.
 */

/* TODO: Use a proper seq_file iterator */
int proc_cgroup_show(struct seq_file *m, void *v)
{
	struct pid *pid;
	struct task_struct *tsk;
	char *buf;
	int retval;
	struct cgroupfs_root *root;

	retval = -ENOMEM;
	buf = kmalloc(PAGE_SIZE, GFP_KERNEL);
	if (!buf)
		goto out;

	retval = -ESRCH;
	pid = m->private;
	tsk = get_pid_task(pid, PIDTYPE_PID);
	if (!tsk)
		goto out_free;

	retval = 0;

	mutex_lock(&cgroup_mutex);

	for_each_active_root(root) {
		struct cgroup_subsys *ss;
		struct cgroup *cgrp;
		int count = 0;

		seq_printf(m, "%d:", root->hierarchy_id);
		for_each_subsys(root, ss)
			seq_printf(m, "%s%s", count++ ? "," : "", ss->name);
		if (strlen(root->name))
			seq_printf(m, "%sname=%s", count ? "," : "",
				   root->name);
		seq_putc(m, ':');
		cgrp = task_cgroup_from_root(tsk, root);
		retval = cgroup_path(cgrp, buf, PAGE_SIZE);
		if (retval < 0)
			goto out_unlock;
		seq_puts(m, buf);
		seq_putc(m, '\n');
	}

out_unlock:
	mutex_unlock(&cgroup_mutex);
	put_task_struct(tsk);
out_free:
	kfree(buf);
out:
	return retval;
}

/* Display information about each subsystem and each hierarchy */
static int proc_cgroupstats_show(struct seq_file *m, void *v)
{
	int i;

	seq_puts(m, "#subsys_name\thierarchy\tnum_cgroups\tenabled\n");
	/*
	 * ideally we don't want subsystems moving around while we do this.
	 * cgroup_mutex is also necessary to guarantee an atomic snapshot of
	 * subsys/hierarchy state.
	 */
	mutex_lock(&cgroup_mutex);
	for (i = 0; i < CGROUP_SUBSYS_COUNT; i++) {
		struct cgroup_subsys *ss = subsys[i];
		if (ss == NULL)
			continue;
		seq_printf(m, "%s\t%d\t%d\t%d\n",
			   ss->name, ss->root->hierarchy_id,
			   ss->root->number_of_cgroups, !ss->disabled);
	}
	mutex_unlock(&cgroup_mutex);
	return 0;
}

static int cgroupstats_open(struct inode *inode, struct file *file)
{
	return single_open(file, proc_cgroupstats_show, NULL);
}

static const struct file_operations proc_cgroupstats_operations = {
	.open = cgroupstats_open,
	.read = seq_read,
	.llseek = seq_lseek,
	.release = single_release,
};

/**
 * cgroup_fork - attach newly forked task to its parents cgroup.
 * @child: pointer to task_struct of forking parent process.
 *
 * Description: A task inherits its parent's cgroup at fork().
 *
 * A pointer to the shared css_set was automatically copied in
 * fork.c by dup_task_struct().  However, we ignore that copy, since
 * it was not made under the protection of RCU or cgroup_mutex, so
 * might no longer be a valid cgroup pointer.  cgroup_attach_task() might
 * have already changed current->cgroups, allowing the previously
 * referenced cgroup group to be removed and freed.
 *
 * At the point that cgroup_fork() is called, 'current' is the parent
 * task, and the passed argument 'child' points to the child task.
 */
void cgroup_fork(struct task_struct *child)
{
	task_lock(current);
	child->cgroups = current->cgroups;
	get_css_set(child->cgroups);
	task_unlock(current);
	INIT_LIST_HEAD(&child->cg_list);
}

/**
 * cgroup_post_fork - called on a new task after adding it to the task list
 * @child: the task in question
 *
 * Adds the task to the list running through its css_set if necessary and
 * call the subsystem fork() callbacks.  Has to be after the task is
 * visible on the task list in case we race with the first call to
 * cgroup_iter_start() - to guarantee that the new task ends up on its
 * list.
 */
void cgroup_post_fork(struct task_struct *child)
{
	int i;

	/*
	 * use_task_css_set_links is set to 1 before we walk the tasklist
	 * under the tasklist_lock and we read it here after we added the child
	 * to the tasklist under the tasklist_lock as well. If the child wasn't
	 * yet in the tasklist when we walked through it from
	 * cgroup_enable_task_cg_lists(), then use_task_css_set_links value
	 * should be visible now due to the paired locking and barriers implied
	 * by LOCK/UNLOCK: it is written before the tasklist_lock unlock
	 * in cgroup_enable_task_cg_lists() and read here after the tasklist_lock
	 * lock on fork.
	 */
	if (use_task_css_set_links) {
		write_lock(&css_set_lock);
		task_lock(child);
		if (list_empty(&child->cg_list))
			list_add(&child->cg_list, &child->cgroups->tasks);
		task_unlock(child);
		write_unlock(&css_set_lock);
	}

	/*
	 * Call ss->fork().  This must happen after @child is linked on
	 * css_set; otherwise, @child might change state between ->fork()
	 * and addition to css_set.
	 */
	if (need_forkexit_callback) {
		/*
		 * fork/exit callbacks are supported only for builtin
		 * subsystems, and the builtin section of the subsys
		 * array is immutable, so we don't need to lock the
		 * subsys array here. On the other hand, modular section
		 * of the array can be freed at module unload, so we
		 * can't touch that.
		 */
		for (i = 0; i < CGROUP_BUILTIN_SUBSYS_COUNT; i++) {
			struct cgroup_subsys *ss = subsys[i];

			if (ss->fork)
				ss->fork(child);
		}
	}
}

/**
 * cgroup_exit - detach cgroup from exiting task
 * @tsk: pointer to task_struct of exiting process
 * @run_callback: run exit callbacks?
 *
 * Description: Detach cgroup from @tsk and release it.
 *
 * Note that cgroups marked notify_on_release force every task in
 * them to take the global cgroup_mutex mutex when exiting.
 * This could impact scaling on very large systems.  Be reluctant to
 * use notify_on_release cgroups where very high task exit scaling
 * is required on large systems.
 *
 * the_top_cgroup_hack:
 *
 *    Set the exiting tasks cgroup to the root cgroup (top_cgroup).
 *
 *    We call cgroup_exit() while the task is still competent to
 *    handle notify_on_release(), then leave the task attached to the
 *    root cgroup in each hierarchy for the remainder of its exit.
 *
 *    To do this properly, we would increment the reference count on
 *    top_cgroup, and near the very end of the kernel/exit.c do_exit()
 *    code we would add a second cgroup function call, to drop that
 *    reference.  This would just create an unnecessary hot spot on
 *    the top_cgroup reference count, to no avail.
 *
 *    Normally, holding a reference to a cgroup without bumping its
 *    count is unsafe.   The cgroup could go away, or someone could
 *    attach us to a different cgroup, decrementing the count on
 *    the first cgroup that we never incremented.  But in this case,
 *    top_cgroup isn't going away, and either task has PF_EXITING set,
 *    which wards off any cgroup_attach_task() attempts, or task is a failed
 *    fork, never visible to cgroup_attach_task.
 */
void cgroup_exit(struct task_struct *tsk, int run_callbacks)
{
	struct css_set *cg;
	int i;

	/*
	 * Unlink from the css_set task list if necessary.
	 * Optimistically check cg_list before taking
	 * css_set_lock
	 */
	if (!list_empty(&tsk->cg_list)) {
		write_lock(&css_set_lock);
		if (!list_empty(&tsk->cg_list))
			list_del_init(&tsk->cg_list);
		write_unlock(&css_set_lock);
	}

	/* Reassign the task to the init_css_set. */
	task_lock(tsk);
	cg = tsk->cgroups;
	tsk->cgroups = &init_css_set;

	if (run_callbacks && need_forkexit_callback) {
		/*
		 * fork/exit callbacks are supported only for builtin
		 * subsystems, see cgroup_post_fork() for details.
		 */
		for (i = 0; i < CGROUP_BUILTIN_SUBSYS_COUNT; i++) {
			struct cgroup_subsys *ss = subsys[i];

			if (ss->exit) {
				struct cgroup *old_cgrp =
					rcu_dereference_raw(cg->subsys[i])->cgroup;
				struct cgroup *cgrp = task_cgroup(tsk, i);
				ss->exit(cgrp, old_cgrp, tsk);
			}
		}
	}
	task_unlock(tsk);

	put_css_set_taskexit(cg);
}

static void check_for_release(struct cgroup *cgrp)
{
	/* All of these checks rely on RCU to keep the cgroup
	 * structure alive */
	if (cgroup_is_releasable(cgrp) &&
	    !atomic_read(&cgrp->count) && list_empty(&cgrp->children)) {
		/*
		 * Control Group is currently removeable. If it's not
		 * already queued for a userspace notification, queue
		 * it now
		 */
		int need_schedule_work = 0;

		raw_spin_lock(&release_list_lock);
		if (!cgroup_is_removed(cgrp) &&
		    list_empty(&cgrp->release_list)) {
			list_add(&cgrp->release_list, &release_list);
			need_schedule_work = 1;
		}
		raw_spin_unlock(&release_list_lock);
		if (need_schedule_work)
			schedule_work(&release_agent_work);
	}
}

/* Caller must verify that the css is not for root cgroup */
bool __css_tryget(struct cgroup_subsys_state *css)
{
	while (true) {
		int t, v;

		v = css_refcnt(css);
		t = atomic_cmpxchg(&css->refcnt, v, v + 1);
		if (likely(t == v))
			return true;
		else if (t < 0)
			return false;
		cpu_relax();
	}
}
EXPORT_SYMBOL_GPL(__css_tryget);

/* Caller must verify that the css is not for root cgroup */
void __css_put(struct cgroup_subsys_state *css)
{
	int v;

	v = css_unbias_refcnt(atomic_dec_return(&css->refcnt));
	if (v == 0)
		schedule_work(&css->dput_work);
}
EXPORT_SYMBOL_GPL(__css_put);

/*
 * Notify userspace when a cgroup is released, by running the
 * configured release agent with the name of the cgroup (path
 * relative to the root of cgroup file system) as the argument.
 *
 * Most likely, this user command will try to rmdir this cgroup.
 *
 * This races with the possibility that some other task will be
 * attached to this cgroup before it is removed, or that some other
 * user task will 'mkdir' a child cgroup of this cgroup.  That's ok.
 * The presumed 'rmdir' will fail quietly if this cgroup is no longer
 * unused, and this cgroup will be reprieved from its death sentence,
 * to continue to serve a useful existence.  Next time it's released,
 * we will get notified again, if it still has 'notify_on_release' set.
 *
 * The final arg to call_usermodehelper() is UMH_WAIT_EXEC, which
 * means only wait until the task is successfully execve()'d.  The
 * separate release agent task is forked by call_usermodehelper(),
 * then control in this thread returns here, without waiting for the
 * release agent task.  We don't bother to wait because the caller of
 * this routine has no use for the exit status of the release agent
 * task, so no sense holding our caller up for that.
 */
static void cgroup_release_agent(struct work_struct *work)
{
	BUG_ON(work != &release_agent_work);
	mutex_lock(&cgroup_mutex);
	raw_spin_lock(&release_list_lock);
	while (!list_empty(&release_list)) {
		char *argv[3], *envp[3];
		int i;
		char *pathbuf = NULL, *agentbuf = NULL;
		struct cgroup *cgrp = list_entry(release_list.next,
						    struct cgroup,
						    release_list);
		list_del_init(&cgrp->release_list);
		raw_spin_unlock(&release_list_lock);
		pathbuf = kmalloc(PAGE_SIZE, GFP_KERNEL);
		if (!pathbuf)
			goto continue_free;
		if (cgroup_path(cgrp, pathbuf, PAGE_SIZE) < 0)
			goto continue_free;
		agentbuf = kstrdup(cgrp->root->release_agent_path, GFP_KERNEL);
		if (!agentbuf)
			goto continue_free;

		i = 0;
		argv[i++] = agentbuf;
		argv[i++] = pathbuf;
		argv[i] = NULL;

		i = 0;
		/* minimal command environment */
		envp[i++] = "HOME=/";
		envp[i++] = "PATH=/sbin:/bin:/usr/sbin:/usr/bin";
		envp[i] = NULL;

		/* Drop the lock while we invoke the usermode helper,
		 * since the exec could involve hitting disk and hence
		 * be a slow process */
		mutex_unlock(&cgroup_mutex);
		call_usermodehelper(argv[0], argv, envp, UMH_WAIT_EXEC);
		mutex_lock(&cgroup_mutex);
 continue_free:
		kfree(pathbuf);
		kfree(agentbuf);
		raw_spin_lock(&release_list_lock);
	}
	raw_spin_unlock(&release_list_lock);
	mutex_unlock(&cgroup_mutex);
}

static int __init cgroup_disable(char *str)
{
	int i;
	char *token;

	while ((token = strsep(&str, ",")) != NULL) {
		if (!*token)
			continue;
		for (i = 0; i < CGROUP_SUBSYS_COUNT; i++) {
			struct cgroup_subsys *ss = subsys[i];

			/*
			 * cgroup_disable, being at boot time, can't
			 * know about module subsystems, so we don't
			 * worry about them.
			 */
			if (!ss || ss->module)
				continue;

			if (!strcmp(token, ss->name)) {
				ss->disabled = 1;
				printk(KERN_INFO "Disabling %s control group"
					" subsystem\n", ss->name);
				break;
			}
		}
	}
	return 1;
}
__setup("cgroup_disable=", cgroup_disable);

/*
 * Functons for CSS ID.
 */

/*
 *To get ID other than 0, this should be called when !cgroup_is_removed().
 */
unsigned short css_id(struct cgroup_subsys_state *css)
{
	struct css_id *cssid;

	/*
	 * This css_id() can return correct value when somone has refcnt
	 * on this or this is under rcu_read_lock(). Once css->id is allocated,
	 * it's unchanged until freed.
	 */
	cssid = rcu_dereference_check(css->id, css_refcnt(css));

	if (cssid)
		return cssid->id;
	return 0;
}
EXPORT_SYMBOL_GPL(css_id);

unsigned short css_depth(struct cgroup_subsys_state *css)
{
	struct css_id *cssid;

	cssid = rcu_dereference_check(css->id, css_refcnt(css));

	if (cssid)
		return cssid->depth;
	return 0;
}
EXPORT_SYMBOL_GPL(css_depth);

/**
 *  css_is_ancestor - test "root" css is an ancestor of "child"
 * @child: the css to be tested.
 * @root: the css supporsed to be an ancestor of the child.
 *
 * Returns true if "root" is an ancestor of "child" in its hierarchy. Because
 * this function reads css->id, the caller must hold rcu_read_lock().
 * But, considering usual usage, the csses should be valid objects after test.
 * Assuming that the caller will do some action to the child if this returns
 * returns true, the caller must take "child";s reference count.
 * If "child" is valid object and this returns true, "root" is valid, too.
 */

bool css_is_ancestor(struct cgroup_subsys_state *child,
		    const struct cgroup_subsys_state *root)
{
	struct css_id *child_id;
	struct css_id *root_id;

	child_id  = rcu_dereference(child->id);
	if (!child_id)
		return false;
	root_id = rcu_dereference(root->id);
	if (!root_id)
		return false;
	if (child_id->depth < root_id->depth)
		return false;
	if (child_id->stack[root_id->depth] != root_id->id)
		return false;
	return true;
}

void free_css_id(struct cgroup_subsys *ss, struct cgroup_subsys_state *css)
{
	struct css_id *id = css->id;
	/* When this is called before css_id initialization, id can be NULL */
	if (!id)
		return;

	BUG_ON(!ss->use_id);

	rcu_assign_pointer(id->css, NULL);
	rcu_assign_pointer(css->id, NULL);
	spin_lock(&ss->id_lock);
	idr_remove(&ss->idr, id->id);
	spin_unlock(&ss->id_lock);
	kfree_rcu(id, rcu_head);
}
EXPORT_SYMBOL_GPL(free_css_id);

/*
 * This is called by init or create(). Then, calls to this function are
 * always serialized (By cgroup_mutex() at create()).
 */

static struct css_id *get_new_cssid(struct cgroup_subsys *ss, int depth)
{
	struct css_id *newid;
	int ret, size;

	BUG_ON(!ss->use_id);

	size = sizeof(*newid) + sizeof(unsigned short) * (depth + 1);
	newid = kzalloc(size, GFP_KERNEL);
	if (!newid)
		return ERR_PTR(-ENOMEM);

	idr_preload(GFP_KERNEL);
	spin_lock(&ss->id_lock);
	/* Don't use 0. allocates an ID of 1-65535 */
	ret = idr_alloc(&ss->idr, newid, 1, CSS_ID_MAX + 1, GFP_NOWAIT);
	spin_unlock(&ss->id_lock);
	idr_preload_end();

	/* Returns error when there are no free spaces for new ID.*/
	if (ret < 0)
		goto err_out;

	newid->id = ret;
	newid->depth = depth;
	return newid;
err_out:
	kfree(newid);
	return ERR_PTR(ret);

}

static int __init_or_module cgroup_init_idr(struct cgroup_subsys *ss,
					    struct cgroup_subsys_state *rootcss)
{
	struct css_id *newid;

	spin_lock_init(&ss->id_lock);
	idr_init(&ss->idr);

	newid = get_new_cssid(ss, 0);
	if (IS_ERR(newid))
		return PTR_ERR(newid);

	newid->stack[0] = newid->id;
	newid->css = rootcss;
	rootcss->id = newid;
	return 0;
}

static int alloc_css_id(struct cgroup_subsys *ss, struct cgroup *parent,
			struct cgroup *child)
{
	int subsys_id, i, depth = 0;
	struct cgroup_subsys_state *parent_css, *child_css;
	struct css_id *child_id, *parent_id;

	subsys_id = ss->subsys_id;
	parent_css = parent->subsys[subsys_id];
	child_css = child->subsys[subsys_id];
	parent_id = parent_css->id;
	depth = parent_id->depth + 1;

	child_id = get_new_cssid(ss, depth);
	if (IS_ERR(child_id))
		return PTR_ERR(child_id);

	for (i = 0; i < depth; i++)
		child_id->stack[i] = parent_id->stack[i];
	child_id->stack[depth] = child_id->id;
	/*
	 * child_id->css pointer will be set after this cgroup is available
	 * see cgroup_populate_dir()
	 */
	rcu_assign_pointer(child_css->id, child_id);

	return 0;
}

/**
 * css_lookup - lookup css by id
 * @ss: cgroup subsys to be looked into.
 * @id: the id
 *
 * Returns pointer to cgroup_subsys_state if there is valid one with id.
 * NULL if not. Should be called under rcu_read_lock()
 */
struct cgroup_subsys_state *css_lookup(struct cgroup_subsys *ss, int id)
{
	struct css_id *cssid = NULL;

	BUG_ON(!ss->use_id);
	cssid = idr_find(&ss->idr, id);

	if (unlikely(!cssid))
		return NULL;

	return rcu_dereference(cssid->css);
}
EXPORT_SYMBOL_GPL(css_lookup);

/*
 * get corresponding css from file open on cgroupfs directory
 */
struct cgroup_subsys_state *cgroup_css_from_dir(struct file *f, int id)
{
	struct cgroup *cgrp;
	struct inode *inode;
	struct cgroup_subsys_state *css;

	inode = file_inode(f);
	/* check in cgroup filesystem dir */
	if (inode->i_op != &cgroup_dir_inode_operations)
		return ERR_PTR(-EBADF);

	if (id < 0 || id >= CGROUP_SUBSYS_COUNT)
		return ERR_PTR(-EINVAL);

	/* get cgroup */
	cgrp = __d_cgrp(f->f_dentry);
	css = cgrp->subsys[id];
	return css ? css : ERR_PTR(-ENOENT);
}

#ifdef CONFIG_CGROUP_DEBUG
static struct cgroup_subsys_state *debug_css_alloc(struct cgroup *cont)
{
	struct cgroup_subsys_state *css = kzalloc(sizeof(*css), GFP_KERNEL);

	if (!css)
		return ERR_PTR(-ENOMEM);

	return css;
}

static void debug_css_free(struct cgroup *cont)
{
	kfree(cont->subsys[debug_subsys_id]);
}

static u64 cgroup_refcount_read(struct cgroup *cont, struct cftype *cft)
{
	return atomic_read(&cont->count);
}

static u64 debug_taskcount_read(struct cgroup *cont, struct cftype *cft)
{
	return cgroup_task_count(cont);
}

static u64 current_css_set_read(struct cgroup *cont, struct cftype *cft)
{
	return (u64)(unsigned long)current->cgroups;
}

static u64 current_css_set_refcount_read(struct cgroup *cont,
					   struct cftype *cft)
{
	u64 count;

	rcu_read_lock();
	count = atomic_read(&current->cgroups->refcount);
	rcu_read_unlock();
	return count;
}

static int current_css_set_cg_links_read(struct cgroup *cont,
					 struct cftype *cft,
					 struct seq_file *seq)
{
	struct cg_cgroup_link *link;
	struct css_set *cg;

	read_lock(&css_set_lock);
	rcu_read_lock();
	cg = rcu_dereference(current->cgroups);
	list_for_each_entry(link, &cg->cg_links, cg_link_list) {
		struct cgroup *c = link->cgrp;
		const char *name;

		if (c->dentry)
			name = c->dentry->d_name.name;
		else
			name = "?";
		seq_printf(seq, "Root %d group %s\n",
			   c->root->hierarchy_id, name);
	}
	rcu_read_unlock();
	read_unlock(&css_set_lock);
	return 0;
}

#define MAX_TASKS_SHOWN_PER_CSS 25
static int cgroup_css_links_read(struct cgroup *cont,
				 struct cftype *cft,
				 struct seq_file *seq)
{
	struct cg_cgroup_link *link;

	read_lock(&css_set_lock);
	list_for_each_entry(link, &cont->css_sets, cgrp_link_list) {
		struct css_set *cg = link->cg;
		struct task_struct *task;
		int count = 0;
		seq_printf(seq, "css_set %p\n", cg);
		list_for_each_entry(task, &cg->tasks, cg_list) {
			if (count++ > MAX_TASKS_SHOWN_PER_CSS) {
				seq_puts(seq, "  ...\n");
				break;
			} else {
				seq_printf(seq, "  task %d\n",
					   task_pid_vnr(task));
			}
		}
	}
	read_unlock(&css_set_lock);
	return 0;
}

static u64 releasable_read(struct cgroup *cgrp, struct cftype *cft)
{
	return test_bit(CGRP_RELEASABLE, &cgrp->flags);
}

static struct cftype debug_files[] =  {
	{
		.name = "cgroup_refcount",
		.read_u64 = cgroup_refcount_read,
	},
	{
		.name = "taskcount",
		.read_u64 = debug_taskcount_read,
	},

	{
		.name = "current_css_set",
		.read_u64 = current_css_set_read,
	},

	{
		.name = "current_css_set_refcount",
		.read_u64 = current_css_set_refcount_read,
	},

	{
		.name = "current_css_set_cg_links",
		.read_seq_string = current_css_set_cg_links_read,
	},

	{
		.name = "cgroup_css_links",
		.read_seq_string = cgroup_css_links_read,
	},

	{
		.name = "releasable",
		.read_u64 = releasable_read,
	},

	{ }	/* terminate */
};

struct cgroup_subsys debug_subsys = {
	.name = "debug",
	.css_alloc = debug_css_alloc,
	.css_free = debug_css_free,
	.subsys_id = debug_subsys_id,
	.base_cftypes = debug_files,
};
#endif /* CONFIG_CGROUP_DEBUG */<|MERGE_RESOLUTION|>--- conflicted
+++ resolved
@@ -2681,11 +2681,7 @@
 	umode_t mode;
 	char name[MAX_CGROUP_TYPE_NAMELEN + MAX_CFTYPE_NAME + 2] = { 0 };
 
-<<<<<<< HEAD
-	if (subsys && !test_bit(ROOT_NOPREFIX, &cgrp->root->flags)) {
-=======
 	if (subsys && !(cgrp->root->flags & CGRP_ROOT_NOPREFIX)) {
->>>>>>> f722406f
 		strcpy(name, subsys->name);
 		strcat(name, ".");
 	}
