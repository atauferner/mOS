// SPDX-License-Identifier: GPL-2.0
#include <linux/percpu.h>
#include <linux/sched.h>
#include <linux/osq_lock.h>

/*
 * An MCS like lock especially tailored for optimistic spinning for sleeping
 * lock implementations (mutex, rwsem, etc).
 *
 * Using a single mcs node per CPU is safe because sleeping locks should not be
 * called from interrupt context and we have preemption disabled while
 * spinning.
 */
static DEFINE_PER_CPU_SHARED_ALIGNED(struct optimistic_spin_node, osq_node);

/*
 * We use the value 0 to represent "no CPU", thus the encoded value
 * will be the CPU number incremented by 1.
 */
static inline int encode_cpu(int cpu_nr)
{
	return cpu_nr + 1;
}

static inline int node_cpu(struct optimistic_spin_node *node)
{
	return node->cpu - 1;
}

static inline struct optimistic_spin_node *decode_cpu(int encoded_cpu_val)
{
	int cpu_nr = encoded_cpu_val - 1;

	return per_cpu_ptr(&osq_node, cpu_nr);
}

/*
 * Get a stable @node->next pointer, either for unlock() or unqueue() purposes.
 * Can return NULL in case we were the last queued and we updated @lock instead.
 */
static inline struct optimistic_spin_node *
osq_wait_next(struct optimistic_spin_queue *lock,
	      struct optimistic_spin_node *node,
	      struct optimistic_spin_node *prev)
{
	struct optimistic_spin_node *next = NULL;
	int curr = encode_cpu(smp_processor_id());
	int old;

	/*
	 * If there is a prev node in queue, then the 'old' value will be
	 * the prev node's CPU #, else it's set to OSQ_UNLOCKED_VAL since if
	 * we're currently last in queue, then the queue will then become empty.
	 */
	old = prev ? prev->cpu : OSQ_UNLOCKED_VAL;

	for (;;) {
		if (atomic_read(&lock->tail) == curr &&
		    atomic_cmpxchg_acquire(&lock->tail, curr, old) == curr) {
			/*
			 * We were the last queued, we moved @lock back. @prev
			 * will now observe @lock and will complete its
			 * unlock()/unqueue().
			 */
			break;
		}

		/*
		 * We must xchg() the @node->next value, because if we were to
		 * leave it in, a concurrent unlock()/unqueue() from
		 * @node->next might complete Step-A and think its @prev is
		 * still valid.
		 *
		 * If the concurrent unlock()/unqueue() wins the race, we'll
		 * wait for either @lock to point to us, through its Step-B, or
		 * wait for a new @node->next from its Step-C.
		 */
		if (node->next) {
			next = xchg(&node->next, NULL);
			if (next)
				break;
		}

		cpu_relax();
	}

	return next;
}

bool osq_lock(struct optimistic_spin_queue *lock)
{
	struct optimistic_spin_node *node = this_cpu_ptr(&osq_node);
	struct optimistic_spin_node *prev, *next;
	int curr = encode_cpu(smp_processor_id());
	int old;

	node->locked = 0;
	node->next = NULL;
	node->cpu = curr;

	/*
	 * We need both ACQUIRE (pairs with corresponding RELEASE in
	 * unlock() uncontended, or fastpath) and RELEASE (to publish
	 * the node fields we just initialised) semantics when updating
	 * the lock tail.
	 */
	old = atomic_xchg(&lock->tail, curr);
	if (old == OSQ_UNLOCKED_VAL)
		return true;

	prev = decode_cpu(old);
	node->prev = prev;

	/*
	 * osq_lock()			unqueue
	 *
	 * node->prev = prev		osq_wait_next()
	 * WMB				MB
	 * prev->next = node		next->prev = prev // unqueue-C
	 *
	 * Here 'node->prev' and 'next->prev' are the same variable and we need
	 * to ensure these stores happen in-order to avoid corrupting the list.
	 */
	smp_wmb();

	WRITE_ONCE(prev->next, node);

	/*
	 * Normally @prev is untouchable after the above store; because at that
	 * moment unlock can proceed and wipe the node element from stack.
	 *
	 * However, since our nodes are static per-cpu storage, we're
	 * guaranteed their existence -- this allows us to apply
	 * cmpxchg in an attempt to undo our queueing.
	 */

	/*
<<<<<<< HEAD
	 * Wait to acquire the lock or cancelation. Note that need_resched()
=======
	 * Wait to acquire the lock or cancellation. Note that need_resched()
>>>>>>> 7d2a07b7
	 * will come with an IPI, which will wake smp_cond_load_relaxed() if it
	 * is implemented with a monitor-wait. vcpu_is_preempted() relies on
	 * polling, be careful.
	 */
	if (smp_cond_load_relaxed(&node->locked, VAL || need_resched() ||
				  vcpu_is_preempted(node_cpu(node->prev))))
		return true;

	/* unqueue */
	/*
	 * Step - A  -- stabilize @prev
	 *
	 * Undo our @prev->next assignment; this will make @prev's
	 * unlock()/unqueue() wait for a next pointer since @lock points to us
	 * (or later).
	 */

	for (;;) {
		/*
		 * cpu_relax() below implies a compiler barrier which would
		 * prevent this comparison being optimized away.
		 */
		if (data_race(prev->next) == node &&
		    cmpxchg(&prev->next, node, NULL) == node)
			break;

		/*
		 * We can only fail the cmpxchg() racing against an unlock(),
		 * in which case we should observe @node->locked becoming
		 * true.
		 */
		if (smp_load_acquire(&node->locked))
			return true;

		cpu_relax();

		/*
		 * Or we race against a concurrent unqueue()'s step-B, in which
		 * case its step-C will write us a new @node->prev pointer.
		 */
		prev = READ_ONCE(node->prev);
	}

	/*
	 * Step - B -- stabilize @next
	 *
	 * Similar to unlock(), wait for @node->next or move @lock from @node
	 * back to @prev.
	 */

	next = osq_wait_next(lock, node, prev);
	if (!next)
		return false;

	/*
	 * Step - C -- unlink
	 *
	 * @prev is stable because its still waiting for a new @prev->next
	 * pointer, @next is stable because our @node->next pointer is NULL and
	 * it will wait in Step-A.
	 */

	WRITE_ONCE(next->prev, prev);
	WRITE_ONCE(prev->next, next);

	return false;
}

void osq_unlock(struct optimistic_spin_queue *lock)
{
	struct optimistic_spin_node *node, *next;
	int curr = encode_cpu(smp_processor_id());

	/*
	 * Fast path for the uncontended case.
	 */
	if (likely(atomic_cmpxchg_release(&lock->tail, curr,
					  OSQ_UNLOCKED_VAL) == curr))
		return;

	/*
	 * Second most likely case.
	 */
	node = this_cpu_ptr(&osq_node);
	next = xchg(&node->next, NULL);
	if (next) {
		WRITE_ONCE(next->locked, 1);
		return;
	}

	next = osq_wait_next(lock, node, NULL);
	if (next)
		WRITE_ONCE(next->locked, 1);
}<|MERGE_RESOLUTION|>--- conflicted
+++ resolved
@@ -135,11 +135,7 @@
 	 */
 
 	/*
-<<<<<<< HEAD
-	 * Wait to acquire the lock or cancelation. Note that need_resched()
-=======
 	 * Wait to acquire the lock or cancellation. Note that need_resched()
->>>>>>> 7d2a07b7
 	 * will come with an IPI, which will wake smp_cond_load_relaxed() if it
 	 * is implemented with a monitor-wait. vcpu_is_preempted() relies on
 	 * polling, be careful.
