# SPDX-License-Identifier: GPL-2.0
# Backward compatibility
asflags-y  += $(EXTRA_AFLAGS)
ccflags-y  += $(EXTRA_CFLAGS)
cppflags-y += $(EXTRA_CPPFLAGS)
ldflags-y  += $(EXTRA_LDFLAGS)

# flags that take effect in current and sub directories
KBUILD_AFLAGS += $(subdir-asflags-y)
KBUILD_CFLAGS += $(subdir-ccflags-y)

# Figure out what we need to build from the various variables
# ===========================================================================

# When an object is listed to be built compiled-in and modular,
# only build the compiled-in version
obj-m := $(filter-out $(obj-y),$(obj-m))

# Libraries are always collected in one lib file.
# Filter out objects already built-in
lib-y := $(filter-out $(obj-y), $(sort $(lib-y) $(lib-m)))

# Subdirectories we need to descend into
subdir-ym := $(sort $(subdir-y) $(subdir-m) \
			$(patsubst %/,%, $(filter %/, $(obj-y) $(obj-m))))

# Handle objects in subdirs:
# - If we encounter foo/ in $(obj-y), replace it by foo/built-in.a and
#   foo/modules.order
# - If we encounter foo/ in $(obj-m), replace it by foo/modules.order
#
# Generate modules.order to determine modorder. Unfortunately, we don't have
# information about ordering between -y and -m subdirs. Just put -y's first.

ifdef need-modorder
obj-m := $(patsubst %/,%/modules.order, $(filter %/, $(obj-y)) $(obj-m))
else
obj-m := $(filter-out %/, $(obj-m))
endif

ifdef need-builtin
obj-y		:= $(patsubst %/, %/built-in.a, $(obj-y))
else
obj-y		:= $(filter-out %/, $(obj-y))
endif

# Expand $(foo-objs) $(foo-y) etc. by replacing their individuals
suffix-search = $(strip $(foreach s, $3, $($(1:%$(strip $2)=%$s))))
# List composite targets that are constructed by combining other targets
multi-search = $(sort $(foreach m, $1, $(if $(call suffix-search, $m, $2, $3 -), $m)))
# List primitive targets that are compiled from source files
real-search = $(foreach m, $1, $(if $(call suffix-search, $m, $2, $3 -), $(call suffix-search, $m, $2, $3), $m))

# If $(foo-objs), $(foo-y), $(foo-m), or $(foo-) exists, foo.o is a composite object
multi-obj-y := $(call multi-search, $(obj-y), .o, -objs -y)
multi-obj-m := $(call multi-search, $(obj-m), .o, -objs -y -m)
multi-obj-ym := $(multi-obj-y) $(multi-obj-m)

# Replace multi-part objects by their individual parts,
# including built-in.a from subdirectories
real-obj-y := $(call real-search, $(obj-y), .o, -objs -y)
real-obj-m := $(call real-search, $(obj-m), .o, -objs -y -m)

always-y += $(always-m)

# hostprogs-always-y += foo
# ... is a shorthand for
# hostprogs += foo
# always-y  += foo
hostprogs += $(hostprogs-always-y) $(hostprogs-always-m)
always-y += $(hostprogs-always-y) $(hostprogs-always-m)

# userprogs-always-y is likewise.
userprogs += $(userprogs-always-y) $(userprogs-always-m)
always-y += $(userprogs-always-y) $(userprogs-always-m)

# DTB
# If CONFIG_OF_ALL_DTBS is enabled, all DT blobs are built
dtb-$(CONFIG_OF_ALL_DTBS)       += $(dtb-)

<<<<<<< HEAD
ifneq ($(CHECK_DTBS),)
extra-y += $(patsubst %.dtb,%.dt.yaml, $(dtb-y))
extra-$(CONFIG_OF_ALL_DTBS) += $(patsubst %.dtb,%.dt.yaml, $(dtb-))
=======
# Composite DTB (i.e. DTB constructed by overlay)
multi-dtb-y := $(call multi-search, $(dtb-y), .dtb, -dtbs)
# Primitive DTB compiled from *.dts
real-dtb-y := $(call real-search, $(dtb-y), .dtb, -dtbs)
# Base DTB that overlay is applied onto (each first word of $(*-dtbs) expansion)
base-dtb-y := $(foreach m, $(multi-dtb-y), $(firstword $(call suffix-search, $m, .dtb, -dtbs)))

always-y			+= $(dtb-y)

ifneq ($(CHECK_DTBS),)
always-y += $(patsubst %.dtb,%.dt.yaml, $(real-dtb-y))
always-y += $(patsubst %.dtbo,%.dt.yaml, $(real-dtb-y))
>>>>>>> 7d2a07b7
endif

# Add subdir path

extra-y		:= $(addprefix $(obj)/,$(extra-y))
always-y	:= $(addprefix $(obj)/,$(always-y))
targets		:= $(addprefix $(obj)/,$(targets))
obj-m		:= $(addprefix $(obj)/,$(obj-m))
lib-y		:= $(addprefix $(obj)/,$(lib-y))
real-obj-y	:= $(addprefix $(obj)/,$(real-obj-y))
real-obj-m	:= $(addprefix $(obj)/,$(real-obj-m))
multi-obj-m	:= $(addprefix $(obj)/, $(multi-obj-m))
multi-dtb-y	:= $(addprefix $(obj)/, $(multi-dtb-y))
real-dtb-y	:= $(addprefix $(obj)/, $(real-dtb-y))
subdir-ym	:= $(addprefix $(obj)/,$(subdir-ym))

# Finds the multi-part object the current object will be linked into.
# If the object belongs to two or more multi-part objects, list them all.
modname-multi = $(sort $(foreach m,$(multi-obj-ym),\
		$(if $(filter $*.o, $(call suffix-search, $m, .o, -objs -y -m)),$(m:.o=))))

__modname = $(if $(modname-multi),$(modname-multi),$(basetarget))

modname = $(subst $(space),:,$(__modname))
modfile = $(addprefix $(obj)/,$(__modname))

# target with $(obj)/ and its suffix stripped
target-stem = $(basename $(patsubst $(obj)/%,%,$@))

# target with $(obj)/ and its suffix stripped
target-stem = $(basename $(patsubst $(obj)/%,%,$@))

# These flags are needed for modversions and compiling, so we define them here
# $(modname_flags) defines KBUILD_MODNAME as the name of the module it will
# end up in (or would, if it gets compiled in)
name-fix-token = $(subst $(comma),_,$(subst -,_,$1))
name-fix = $(call stringify,$(call name-fix-token,$1))
basename_flags = -DKBUILD_BASENAME=$(call name-fix,$(basetarget))
<<<<<<< HEAD
modname_flags  = -DKBUILD_MODNAME=$(call name-fix,$(modname))

orig_c_flags   = $(KBUILD_CPPFLAGS) $(KBUILD_CFLAGS) \
                 $(ccflags-y) $(CFLAGS_$(target-stem).o)
_c_flags       = $(filter-out $(CFLAGS_REMOVE_$(target-stem).o), $(orig_c_flags))
orig_a_flags   = $(KBUILD_CPPFLAGS) $(KBUILD_AFLAGS) \
                 $(asflags-y) $(AFLAGS_$(target-stem).o)
_a_flags       = $(filter-out $(AFLAGS_REMOVE_$(target-stem).o), $(orig_a_flags))
=======
modname_flags  = -DKBUILD_MODNAME=$(call name-fix,$(modname)) \
		 -D__KBUILD_MODNAME=kmod_$(call name-fix-token,$(modname))
modfile_flags  = -DKBUILD_MODFILE=$(call stringify,$(modfile))

_c_flags       = $(filter-out $(CFLAGS_REMOVE_$(target-stem).o), \
                     $(filter-out $(ccflags-remove-y), \
                         $(KBUILD_CPPFLAGS) $(KBUILD_CFLAGS) $(ccflags-y)) \
                     $(CFLAGS_$(target-stem).o))
_a_flags       = $(filter-out $(AFLAGS_REMOVE_$(target-stem).o), \
                     $(filter-out $(asflags-remove-y), \
                         $(KBUILD_CPPFLAGS) $(KBUILD_AFLAGS) $(asflags-y)) \
                     $(AFLAGS_$(target-stem).o))
>>>>>>> 7d2a07b7
_cpp_flags     = $(KBUILD_CPPFLAGS) $(cppflags-y) $(CPPFLAGS_$(target-stem).lds)

#
# Enable gcov profiling flags for a file, directory or for all files depending
# on variables GCOV_PROFILE_obj.o, GCOV_PROFILE and CONFIG_GCOV_PROFILE_ALL
# (in this order)
#
ifeq ($(CONFIG_GCOV_KERNEL),y)
_c_flags += $(if $(patsubst n%,, \
		$(GCOV_PROFILE_$(basetarget).o)$(GCOV_PROFILE)$(CONFIG_GCOV_PROFILE_ALL)), \
		$(CFLAGS_GCOV))
endif

#
# Enable address sanitizer flags for kernel except some files or directories
# we don't want to check (depends on variables KASAN_SANITIZE_obj.o, KASAN_SANITIZE)
#
ifeq ($(CONFIG_KASAN),y)
ifneq ($(CONFIG_KASAN_HW_TAGS),y)
_c_flags += $(if $(patsubst n%,, \
		$(KASAN_SANITIZE_$(basetarget).o)$(KASAN_SANITIZE)y), \
		$(CFLAGS_KASAN), $(CFLAGS_KASAN_NOSANITIZE))
endif
endif

ifeq ($(CONFIG_UBSAN),y)
_c_flags += $(if $(patsubst n%,, \
		$(UBSAN_SANITIZE_$(basetarget).o)$(UBSAN_SANITIZE)$(CONFIG_UBSAN_SANITIZE_ALL)), \
		$(CFLAGS_UBSAN))
endif

ifeq ($(CONFIG_KCOV),y)
_c_flags += $(if $(patsubst n%,, \
	$(KCOV_INSTRUMENT_$(basetarget).o)$(KCOV_INSTRUMENT)$(CONFIG_KCOV_INSTRUMENT_ALL)), \
	$(CFLAGS_KCOV))
endif

#
# Enable KCSAN flags except some files or directories we don't want to check
# (depends on variables KCSAN_SANITIZE_obj.o, KCSAN_SANITIZE)
#
ifeq ($(CONFIG_KCSAN),y)
_c_flags += $(if $(patsubst n%,, \
	$(KCSAN_SANITIZE_$(basetarget).o)$(KCSAN_SANITIZE)y), \
	$(CFLAGS_KCSAN))
endif

# $(srctree)/$(src) for including checkin headers from generated source files
# $(objtree)/$(obj) for including generated headers from checkin source files
ifeq ($(KBUILD_EXTMOD),)
ifdef building_out_of_srctree
_c_flags   += -I $(srctree)/$(src) -I $(objtree)/$(obj)
_a_flags   += -I $(srctree)/$(src) -I $(objtree)/$(obj)
_cpp_flags += -I $(srctree)/$(src) -I $(objtree)/$(obj)
endif
endif

part-of-module = $(if $(filter $(basename $@).o, $(real-obj-m)),y)
quiet_modtag = $(if $(part-of-module),[M],   )

modkern_cflags =                                          \
	$(if $(part-of-module),                           \
		$(KBUILD_CFLAGS_MODULE) $(CFLAGS_MODULE), \
		$(KBUILD_CFLAGS_KERNEL) $(CFLAGS_KERNEL) $(modfile_flags))

modkern_aflags = $(if $(part-of-module),				\
			$(KBUILD_AFLAGS_MODULE) $(AFLAGS_MODULE),	\
			$(KBUILD_AFLAGS_KERNEL) $(AFLAGS_KERNEL))

c_flags        = -Wp,-MMD,$(depfile) $(NOSTDINC_FLAGS) $(LINUXINCLUDE)     \
		 -include $(srctree)/include/linux/compiler_types.h       \
		 $(_c_flags) $(modkern_cflags)                           \
		 $(basename_flags) $(modname_flags)

a_flags        = -Wp,-MMD,$(depfile) $(NOSTDINC_FLAGS) $(LINUXINCLUDE)     \
		 $(_a_flags) $(modkern_aflags)

cpp_flags      = -Wp,-MMD,$(depfile) $(NOSTDINC_FLAGS) $(LINUXINCLUDE)     \
		 $(_cpp_flags)

ld_flags       = $(KBUILD_LDFLAGS) $(ldflags-y) $(LDFLAGS_$(@F))

DTC_INCLUDE    := $(srctree)/scripts/dtc/include-prefixes

dtc_cpp_flags  = -Wp,-MMD,$(depfile).pre.tmp -nostdinc                    \
		 $(addprefix -I,$(DTC_INCLUDE))                          \
		 -undef -D__DTS__

# Objtool arguments are also needed for modfinal with LTO, so we define
# then here to avoid duplication.
objtool_args =								\
	$(if $(CONFIG_UNWINDER_ORC),orc generate,check)			\
	$(if $(part-of-module), --module,)				\
	$(if $(CONFIG_FRAME_POINTER),, --no-fp)				\
	$(if $(or $(CONFIG_GCOV_KERNEL),$(CONFIG_LTO_CLANG)), 		\
		--no-unreachable,)					\
	$(if $(CONFIG_RETPOLINE), --retpoline,)				\
	$(if $(CONFIG_X86_SMAP), --uaccess,)				\
	$(if $(CONFIG_FTRACE_MCOUNT_USE_OBJTOOL), --mcount,)

# Useful for describing the dependency of composite objects
# Usage:
#   $(call multi_depend, multi_used_targets, suffix_to_remove, suffix_to_add)
define multi_depend
$(foreach m, $(notdir $1), \
	$(eval $(obj)/$m: \
	$(addprefix $(obj)/, $(foreach s, $3, $($(m:%$(strip $2)=%$(s)))))))
endef

quiet_cmd_copy = COPY    $@
      cmd_copy = cp $< $@

# Shipped files
# ===========================================================================
# 'cp' preserves permissions. If you use it to copy a file in read-only srctree,
# the copy would be read-only as well, leading to an error when executing the
# rule next time. Use 'cat' instead in order to generate a writable file.

quiet_cmd_shipped = SHIPPED $@
cmd_shipped = cat $< > $@

$(obj)/%: $(src)/%_shipped
	$(call cmd,shipped)

# Commands useful for building a boot image
# ===========================================================================
#
#	Use as following:
#
#	target: source(s) FORCE
#		$(if_changed,ld/objcopy/gzip)
#
#	and add target to 'targets' so that we know we have to
#	read in the saved command line

# Linking
# ---------------------------------------------------------------------------

quiet_cmd_ld = LD      $@
      cmd_ld = $(LD) $(ld_flags) $(real-prereqs) -o $@

# Archive
# ---------------------------------------------------------------------------

quiet_cmd_ar = AR      $@
      cmd_ar = rm -f $@; $(AR) cDPrsT $@ $(real-prereqs)

# Objcopy
# ---------------------------------------------------------------------------

quiet_cmd_objcopy = OBJCOPY $@
cmd_objcopy = $(OBJCOPY) $(OBJCOPYFLAGS) $(OBJCOPYFLAGS_$(@F)) $< $@

# Gzip
# ---------------------------------------------------------------------------

quiet_cmd_gzip = GZIP    $@
      cmd_gzip = cat $(real-prereqs) | $(KGZIP) -n -f -9 > $@

# DTC
# ---------------------------------------------------------------------------
DTC ?= $(objtree)/scripts/dtc/dtc
DTC_FLAGS += -Wno-interrupt_provider

# Disable noisy checks by default
ifeq ($(findstring 1,$(KBUILD_EXTRA_WARN)),)
DTC_FLAGS += -Wno-unit_address_vs_reg \
	-Wno-unit_address_format \
	-Wno-avoid_unnecessary_addr_size \
	-Wno-alias_paths \
	-Wno-graph_child_address \
	-Wno-simple_bus_reg \
	-Wno-unique_unit_address \
	-Wno-pci_device_reg
endif

ifneq ($(findstring 2,$(KBUILD_EXTRA_WARN)),)
DTC_FLAGS += -Wnode_name_chars_strict \
	-Wproperty_name_chars_strict \
	-Winterrupt_provider
endif

DTC_FLAGS += $(DTC_FLAGS_$(basetarget))

# Set -@ if the target is a base DTB that overlay is applied onto
DTC_FLAGS += $(if $(filter $(patsubst $(obj)/%,%,$@), $(base-dtb-y)), -@)

# Generate an assembly file to wrap the output of the device tree compiler
quiet_cmd_dt_S_dtb= DTB     $@
cmd_dt_S_dtb=						\
{							\
	echo '\#include <asm-generic/vmlinux.lds.h>'; 	\
	echo '.section .dtb.init.rodata,"a"';		\
	echo '.balign STRUCT_ALIGNMENT';		\
	echo '.global __dtb_$(subst -,_,$(*F))_begin';	\
	echo '__dtb_$(subst -,_,$(*F))_begin:';		\
	echo '.incbin "$<" ';				\
	echo '__dtb_$(subst -,_,$(*F))_end:';		\
	echo '.global __dtb_$(subst -,_,$(*F))_end';	\
	echo '.balign STRUCT_ALIGNMENT'; 		\
} > $@

$(obj)/%.dtb.S: $(obj)/%.dtb FORCE
	$(call if_changed,dt_S_dtb)

quiet_cmd_dtc = DTC     $@
cmd_dtc = $(HOSTCC) -E $(dtc_cpp_flags) -x assembler-with-cpp -o $(dtc-tmp) $< ; \
	$(DTC) -o $@ -b 0 \
		$(addprefix -i,$(dir $<) $(DTC_INCLUDE)) $(DTC_FLAGS) \
		-d $(depfile).dtc.tmp $(dtc-tmp) ; \
	cat $(depfile).pre.tmp $(depfile).dtc.tmp > $(depfile)

$(obj)/%.dtb: $(src)/%.dts $(DTC) FORCE
	$(call if_changed_dep,dtc)

$(obj)/%.dtbo: $(src)/%.dts $(DTC) FORCE
	$(call if_changed_dep,dtc)

quiet_cmd_fdtoverlay = DTOVL   $@
      cmd_fdtoverlay = $(objtree)/scripts/dtc/fdtoverlay -o $@ -i $(real-prereqs)

$(multi-dtb-y): FORCE
	$(call if_changed,fdtoverlay)
$(call multi_depend, $(multi-dtb-y), .dtb, -dtbs)

DT_CHECKER ?= dt-validate
DT_CHECKER_FLAGS ?= $(if $(DT_SCHEMA_FILES),,-m)
DT_BINDING_DIR := Documentation/devicetree/bindings
# DT_TMP_SCHEMA may be overridden from Documentation/devicetree/bindings/Makefile
DT_TMP_SCHEMA ?= $(objtree)/$(DT_BINDING_DIR)/processed-schema.json

quiet_cmd_dtb_check =	CHECK   $@
      cmd_dtb_check =	$(DT_CHECKER) $(DT_CHECKER_FLAGS) -u $(srctree)/$(DT_BINDING_DIR) -p $(DT_TMP_SCHEMA) $@

define rule_dtc
	$(call cmd_and_fixdep,dtc)
	$(call cmd,dtb_check)
endef

$(obj)/%.dt.yaml: $(src)/%.dts $(DTC) $(DT_TMP_SCHEMA) FORCE
	$(call if_changed_rule,dtc)

dtc-tmp = $(subst $(comma),_,$(dot-target).dts.tmp)

# Bzip2
# ---------------------------------------------------------------------------

# Bzip2 and LZMA do not include size in file... so we have to fake that;
# append the size as a 32-bit littleendian number as gzip does.
size_append = printf $(shell						\
dec_size=0;								\
for F in $(real-prereqs); do					\
	fsize=$$($(CONFIG_SHELL) $(srctree)/scripts/file-size.sh $$F);	\
	dec_size=$$(expr $$dec_size + $$fsize);				\
done;									\
printf "%08x\n" $$dec_size |						\
	sed 's/\(..\)/\1 /g' | {					\
		read ch0 ch1 ch2 ch3;					\
		for ch in $$ch3 $$ch2 $$ch1 $$ch0; do			\
			printf '%s%03o' '\\' $$((0x$$ch)); 		\
		done;							\
	}								\
)

quiet_cmd_bzip2 = BZIP2   $@
      cmd_bzip2 = { cat $(real-prereqs) | $(KBZIP2) -9; $(size_append); } > $@

# Lzma
# ---------------------------------------------------------------------------

quiet_cmd_lzma = LZMA    $@
      cmd_lzma = { cat $(real-prereqs) | $(LZMA) -9; $(size_append); } > $@

quiet_cmd_lzo = LZO     $@
      cmd_lzo = { cat $(real-prereqs) | $(KLZOP) -9; $(size_append); } > $@

quiet_cmd_lz4 = LZ4     $@
      cmd_lz4 = { cat $(real-prereqs) | $(LZ4) -l -c1 stdin stdout; \
                  $(size_append); } > $@

# U-Boot mkimage
# ---------------------------------------------------------------------------

MKIMAGE := $(srctree)/scripts/mkuboot.sh

# SRCARCH just happens to match slightly more than ARCH (on sparc), so reduces
# the number of overrides in arch makefiles
UIMAGE_ARCH ?= $(SRCARCH)
UIMAGE_COMPRESSION ?= $(if $(2),$(2),none)
UIMAGE_OPTS-y ?=
UIMAGE_TYPE ?= kernel
UIMAGE_LOADADDR ?= arch_must_set_this
UIMAGE_ENTRYADDR ?= $(UIMAGE_LOADADDR)
UIMAGE_NAME ?= 'Linux-$(KERNELRELEASE)'

quiet_cmd_uimage = UIMAGE  $@
      cmd_uimage = $(BASH) $(MKIMAGE) -A $(UIMAGE_ARCH) -O linux \
			-C $(UIMAGE_COMPRESSION) $(UIMAGE_OPTS-y) \
			-T $(UIMAGE_TYPE) \
			-a $(UIMAGE_LOADADDR) -e $(UIMAGE_ENTRYADDR) \
			-n $(UIMAGE_NAME) -d $< $@

# XZ
# ---------------------------------------------------------------------------
# Use xzkern to compress the kernel image and xzmisc to compress other things.
#
# xzkern uses a big LZMA2 dictionary since it doesn't increase memory usage
# of the kernel decompressor. A BCJ filter is used if it is available for
# the target architecture. xzkern also appends uncompressed size of the data
# using size_append. The .xz format has the size information available at
# the end of the file too, but it's in more complex format and it's good to
# avoid changing the part of the boot code that reads the uncompressed size.
# Note that the bytes added by size_append will make the xz tool think that
# the file is corrupt. This is expected.
#
# xzmisc doesn't use size_append, so it can be used to create normal .xz
# files. xzmisc uses smaller LZMA2 dictionary than xzkern, because a very
# big dictionary would increase the memory usage too much in the multi-call
# decompression mode. A BCJ filter isn't used either.
quiet_cmd_xzkern = XZKERN  $@
      cmd_xzkern = { cat $(real-prereqs) | sh $(srctree)/scripts/xz_wrap.sh; \
                     $(size_append); } > $@

quiet_cmd_xzmisc = XZMISC  $@
      cmd_xzmisc = cat $(real-prereqs) | $(XZ) --check=crc32 --lzma2=dict=1MiB > $@

# ZSTD
# ---------------------------------------------------------------------------
# Appends the uncompressed size of the data using size_append. The .zst
# format has the size information available at the beginning of the file too,
# but it's in a more complex format and it's good to avoid changing the part
# of the boot code that reads the uncompressed size.
#
# Note that the bytes added by size_append will make the zstd tool think that
# the file is corrupt. This is expected.
#
# zstd uses a maximum window size of 8 MB. zstd22 uses a maximum window size of
# 128 MB. zstd22 is used for kernel compression because it is decompressed in a
# single pass, so zstd doesn't need to allocate a window buffer. When streaming
# decompression is used, like initramfs decompression, zstd22 should likely not
# be used because it would require zstd to allocate a 128 MB buffer.

quiet_cmd_zstd = ZSTD    $@
      cmd_zstd = { cat $(real-prereqs) | $(ZSTD) -19; $(size_append); } > $@

quiet_cmd_zstd22 = ZSTD22  $@
      cmd_zstd22 = { cat $(real-prereqs) | $(ZSTD) -22 --ultra; $(size_append); } > $@

# ASM offsets
# ---------------------------------------------------------------------------

# Default sed regexp - multiline due to syntax constraints
#
# Use [:space:] because LLVM's integrated assembler inserts <tab> around
# the .ascii directive whereas GCC keeps the <space> as-is.
define sed-offsets
	's:^[[:space:]]*\.ascii[[:space:]]*"\(.*\)".*:\1:; \
	/^->/{s:->#\(.*\):/* \1 */:; \
	s:^->\([^ ]*\) [\$$#]*\([^ ]*\) \(.*\):#define \1 \2 /* \3 */:; \
	s:->::; p;}'
endef

# Use filechk to avoid rebuilds when a header changes, but the resulting file
# does not
define filechk_offsets
	 echo "#ifndef $2"; \
	 echo "#define $2"; \
	 echo "/*"; \
	 echo " * DO NOT MODIFY."; \
	 echo " *"; \
	 echo " * This file was generated by Kbuild"; \
	 echo " */"; \
	 echo ""; \
	 sed -ne $(sed-offsets) < $<; \
	 echo ""; \
	 echo "#endif"
endef<|MERGE_RESOLUTION|>--- conflicted
+++ resolved
@@ -78,11 +78,6 @@
 # If CONFIG_OF_ALL_DTBS is enabled, all DT blobs are built
 dtb-$(CONFIG_OF_ALL_DTBS)       += $(dtb-)
 
-<<<<<<< HEAD
-ifneq ($(CHECK_DTBS),)
-extra-y += $(patsubst %.dtb,%.dt.yaml, $(dtb-y))
-extra-$(CONFIG_OF_ALL_DTBS) += $(patsubst %.dtb,%.dt.yaml, $(dtb-))
-=======
 # Composite DTB (i.e. DTB constructed by overlay)
 multi-dtb-y := $(call multi-search, $(dtb-y), .dtb, -dtbs)
 # Primitive DTB compiled from *.dts
@@ -95,7 +90,6 @@
 ifneq ($(CHECK_DTBS),)
 always-y += $(patsubst %.dtb,%.dt.yaml, $(real-dtb-y))
 always-y += $(patsubst %.dtbo,%.dt.yaml, $(real-dtb-y))
->>>>>>> 7d2a07b7
 endif
 
 # Add subdir path
@@ -125,25 +119,12 @@
 # target with $(obj)/ and its suffix stripped
 target-stem = $(basename $(patsubst $(obj)/%,%,$@))
 
-# target with $(obj)/ and its suffix stripped
-target-stem = $(basename $(patsubst $(obj)/%,%,$@))
-
 # These flags are needed for modversions and compiling, so we define them here
 # $(modname_flags) defines KBUILD_MODNAME as the name of the module it will
 # end up in (or would, if it gets compiled in)
 name-fix-token = $(subst $(comma),_,$(subst -,_,$1))
 name-fix = $(call stringify,$(call name-fix-token,$1))
 basename_flags = -DKBUILD_BASENAME=$(call name-fix,$(basetarget))
-<<<<<<< HEAD
-modname_flags  = -DKBUILD_MODNAME=$(call name-fix,$(modname))
-
-orig_c_flags   = $(KBUILD_CPPFLAGS) $(KBUILD_CFLAGS) \
-                 $(ccflags-y) $(CFLAGS_$(target-stem).o)
-_c_flags       = $(filter-out $(CFLAGS_REMOVE_$(target-stem).o), $(orig_c_flags))
-orig_a_flags   = $(KBUILD_CPPFLAGS) $(KBUILD_AFLAGS) \
-                 $(asflags-y) $(AFLAGS_$(target-stem).o)
-_a_flags       = $(filter-out $(AFLAGS_REMOVE_$(target-stem).o), $(orig_a_flags))
-=======
 modname_flags  = -DKBUILD_MODNAME=$(call name-fix,$(modname)) \
 		 -D__KBUILD_MODNAME=kmod_$(call name-fix-token,$(modname))
 modfile_flags  = -DKBUILD_MODFILE=$(call stringify,$(modfile))
@@ -156,7 +137,6 @@
                      $(filter-out $(asflags-remove-y), \
                          $(KBUILD_CPPFLAGS) $(KBUILD_AFLAGS) $(asflags-y)) \
                      $(AFLAGS_$(target-stem).o))
->>>>>>> 7d2a07b7
 _cpp_flags     = $(KBUILD_CPPFLAGS) $(cppflags-y) $(CPPFLAGS_$(target-stem).lds)
 
 #
