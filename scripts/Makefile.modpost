--- conflicted
+++ resolved
@@ -41,11 +41,7 @@
 symverfile := $(objtree)/Module.symvers
 
 # Step 1), find all modules listed in $(MODVERDIR)/
-<<<<<<< HEAD
-__modules := $(shell head -q -n1 /dev/null $(wildcard $(MODVERDIR)/*.mod))
-=======
 __modules := $(sort $(shell head -q -n1 /dev/null $(wildcard $(MODVERDIR)/*.mod)))
->>>>>>> 30e74fea
 modules   := $(patsubst %.o,%.ko, $(wildcard $(__modules:.ko=.o)))
 
 _modpost: $(modules)
@@ -54,15 +50,8 @@
 # Step 2), invoke modpost
 #  Includes step 3,4
 quiet_cmd_modpost = MODPOST
-<<<<<<< HEAD
-      cmd_modpost = scripts/modpost \
-	$(if $(KBUILD_EXTMOD),-i,-o) $(symverfile) \
-	-s $(firstword $(wildcard $(dir $(MODVERDIR))/Module.supported \
-				  $(objtree)/Module.supported /dev/null)) \
-=======
       cmd_modpost = scripts/mod/modpost \
 	$(if $(KBUILD_EXTMOD),-i,-o) $(symverfile) \
->>>>>>> 30e74fea
 	$(filter-out FORCE,$^)
 
 .PHONY: __modpost
