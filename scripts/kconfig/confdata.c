// SPDX-License-Identifier: GPL-2.0
/*
 * Copyright (C) 2002 Roman Zippel <zippel@linux-m68k.org>
 */

#include <sys/mman.h>
#include <sys/stat.h>
#include <sys/types.h>
#include <ctype.h>
#include <errno.h>
#include <fcntl.h>
#include <limits.h>
#include <stdarg.h>
#include <stdio.h>
#include <stdlib.h>
#include <string.h>
#include <time.h>
#include <unistd.h>

#include "lkc.h"

/* return true if 'path' exists, false otherwise */
static bool is_present(const char *path)
{
	struct stat st;

	return !stat(path, &st);
}

/* return true if 'path' exists and it is a directory, false otherwise */
static bool is_dir(const char *path)
{
	struct stat st;

	if (stat(path, &st))
		return false;

	return S_ISDIR(st.st_mode);
}

/* return true if the given two files are the same, false otherwise */
static bool is_same(const char *file1, const char *file2)
{
	int fd1, fd2;
	struct stat st1, st2;
	void *map1, *map2;
	bool ret = false;

	fd1 = open(file1, O_RDONLY);
	if (fd1 < 0)
		return ret;

	fd2 = open(file2, O_RDONLY);
	if (fd2 < 0)
		goto close1;

	ret = fstat(fd1, &st1);
	if (ret)
		goto close2;
	ret = fstat(fd2, &st2);
	if (ret)
		goto close2;

	if (st1.st_size != st2.st_size)
		goto close2;

	map1 = mmap(NULL, st1.st_size, PROT_READ, MAP_PRIVATE, fd1, 0);
	if (map1 == MAP_FAILED)
		goto close2;

	map2 = mmap(NULL, st2.st_size, PROT_READ, MAP_PRIVATE, fd2, 0);
	if (map2 == MAP_FAILED)
		goto close2;

	if (bcmp(map1, map2, st1.st_size))
		goto close2;

	ret = true;
close2:
	close(fd2);
close1:
	close(fd1);

	return ret;
}

/*
 * Create the parent directory of the given path.
 *
 * For example, if 'include/config/auto.conf' is given, create 'include/config'.
 */
static int make_parent_dir(const char *path)
{
	char tmp[PATH_MAX + 1];
	char *p;

	strncpy(tmp, path, sizeof(tmp));
	tmp[sizeof(tmp) - 1] = 0;

	/* Remove the base name. Just return if nothing is left */
	p = strrchr(tmp, '/');
	if (!p)
		return 0;
	*(p + 1) = 0;

	/* Just in case it is an absolute path */
	p = tmp;
	while (*p == '/')
		p++;

	while ((p = strchr(p, '/'))) {
		*p = 0;

		/* skip if the directory exists */
		if (!is_dir(tmp) && mkdir(tmp, 0755))
			return -1;

		*p = '/';
		while (*p == '/')
			p++;
	}

	return 0;
}

static char depfile_path[PATH_MAX];
static size_t depfile_prefix_len;

/* touch depfile for symbol 'name' */
static int conf_touch_dep(const char *name)
{
	int fd, ret;
	char *d;

	/* check overflow: prefix + name + '\0' must fit in buffer. */
	if (depfile_prefix_len + strlen(name) + 1 > sizeof(depfile_path))
		return -1;

	d = depfile_path + depfile_prefix_len;
	strcpy(d, name);

	/* Assume directory path already exists. */
	fd = open(depfile_path, O_WRONLY | O_CREAT | O_TRUNC, 0644);
	if (fd == -1) {
		if (errno != ENOENT)
			return -1;

		ret = make_parent_dir(depfile_path);
		if (ret)
			return ret;

		/* Try it again. */
		fd = open(depfile_path, O_WRONLY | O_CREAT | O_TRUNC, 0644);
		if (fd == -1)
			return -1;
	}
	close(fd);

	return 0;
}

struct conf_printer {
	void (*print_symbol)(FILE *, struct symbol *, const char *, void *);
	void (*print_comment)(FILE *, const char *, void *);
};

static void conf_warning(const char *fmt, ...)
	__attribute__ ((format (printf, 1, 2)));

static void conf_message(const char *fmt, ...)
	__attribute__ ((format (printf, 1, 2)));

static const char *conf_filename;
static int conf_lineno, conf_warnings;

static void conf_warning(const char *fmt, ...)
{
	va_list ap;
	va_start(ap, fmt);
	fprintf(stderr, "%s:%d:warning: ", conf_filename, conf_lineno);
	vfprintf(stderr, fmt, ap);
	fprintf(stderr, "\n");
	va_end(ap);
	conf_warnings++;
}

static void conf_default_message_callback(const char *s)
{
	printf("#\n# ");
	printf("%s", s);
	printf("\n#\n");
}

static void (*conf_message_callback)(const char *s) =
	conf_default_message_callback;
void conf_set_message_callback(void (*fn)(const char *s))
{
	conf_message_callback = fn;
}

static void conf_message(const char *fmt, ...)
{
	va_list ap;
	char buf[4096];

	if (!conf_message_callback)
		return;

	va_start(ap, fmt);

	vsnprintf(buf, sizeof(buf), fmt, ap);
	conf_message_callback(buf);
	va_end(ap);
}

const char *conf_get_configname(void)
{
	char *name = getenv("KCONFIG_CONFIG");

	return name ? name : ".config";
}

static const char *conf_get_autoconfig_name(void)
{
	char *name = getenv("KCONFIG_AUTOCONFIG");

	return name ? name : "include/config/auto.conf";
}

static int conf_set_sym_val(struct symbol *sym, int def, int def_flags, char *p)
{
	char *p2;

	switch (sym->type) {
	case S_TRISTATE:
		if (p[0] == 'm') {
			sym->def[def].tri = mod;
			sym->flags |= def_flags;
			break;
		}
		/* fall through */
	case S_BOOLEAN:
		if (p[0] == 'y') {
			sym->def[def].tri = yes;
			sym->flags |= def_flags;
			break;
		}
		if (p[0] == 'n') {
			sym->def[def].tri = no;
			sym->flags |= def_flags;
			break;
		}
		if (def != S_DEF_AUTO)
			conf_warning("symbol value '%s' invalid for %s",
				     p, sym->name);
		return 1;
	case S_STRING:
		if (*p++ != '"')
			break;
		for (p2 = p; (p2 = strpbrk(p2, "\"\\")); p2++) {
			if (*p2 == '"') {
				*p2 = 0;
				break;
			}
			memmove(p2, p2 + 1, strlen(p2));
		}
		if (!p2) {
			if (def != S_DEF_AUTO)
				conf_warning("invalid string found");
			return 1;
		}
		/* fall through */
	case S_INT:
	case S_HEX:
		if (sym_string_valid(sym, p)) {
			sym->def[def].val = xstrdup(p);
			sym->flags |= def_flags;
		} else {
			if (def != S_DEF_AUTO)
				conf_warning("symbol value '%s' invalid for %s",
					     p, sym->name);
			return 1;
		}
		break;
	default:
		;
	}
	return 0;
}

#define LINE_GROWTH 16
static int add_byte(int c, char **lineptr, size_t slen, size_t *n)
{
	char *nline;
	size_t new_size = slen + 1;
	if (new_size > *n) {
		new_size += LINE_GROWTH - 1;
		new_size *= 2;
		nline = xrealloc(*lineptr, new_size);
		if (!nline)
			return -1;

		*lineptr = nline;
		*n = new_size;
	}

	(*lineptr)[slen] = c;

	return 0;
}

static ssize_t compat_getline(char **lineptr, size_t *n, FILE *stream)
{
	char *line = *lineptr;
	size_t slen = 0;

	for (;;) {
		int c = getc(stream);

		switch (c) {
		case '\n':
			if (add_byte(c, &line, slen, n) < 0)
				goto e_out;
			slen++;
			/* fall through */
		case EOF:
			if (add_byte('\0', &line, slen, n) < 0)
				goto e_out;
			*lineptr = line;
			if (slen == 0)
				return -1;
			return slen;
		default:
			if (add_byte(c, &line, slen, n) < 0)
				goto e_out;
			slen++;
		}
	}

e_out:
	line[slen-1] = '\0';
	*lineptr = line;
	return -1;
}

int conf_read_simple(const char *name, int def)
{
	FILE *in = NULL;
	char   *line = NULL;
	size_t  line_asize = 0;
	char *p, *p2;
	struct symbol *sym;
	int i, def_flags;

	if (name) {
		in = zconf_fopen(name);
	} else {
		char *env;

		name = conf_get_configname();
		in = zconf_fopen(name);
		if (in)
			goto load;
		conf_set_changed(true);

		env = getenv("KCONFIG_DEFCONFIG_LIST");
		if (!env)
			return 1;

		while (1) {
			bool is_last;

			while (isspace(*env))
				env++;

			if (!*env)
				break;

			p = env;
			while (*p && !isspace(*p))
				p++;

			is_last = (*p == '\0');

			*p = '\0';

			in = zconf_fopen(env);
			if (in) {
				conf_message("using defaults found in %s",
					     env);
				goto load;
			}

			if (is_last)
				break;

			env = p + 1;
		}
	}
	if (!in)
		return 1;

load:
	conf_filename = name;
	conf_lineno = 0;
	conf_warnings = 0;

	def_flags = SYMBOL_DEF << def;
	for_all_symbols(i, sym) {
		sym->flags |= SYMBOL_CHANGED;
		sym->flags &= ~(def_flags|SYMBOL_VALID);
		if (sym_is_choice(sym))
			sym->flags |= def_flags;
		switch (sym->type) {
		case S_INT:
		case S_HEX:
		case S_STRING:
			if (sym->def[def].val)
				free(sym->def[def].val);
			/* fall through */
		default:
			sym->def[def].val = NULL;
			sym->def[def].tri = no;
		}
	}

	while (compat_getline(&line, &line_asize, in) != -1) {
		conf_lineno++;
		sym = NULL;
		if (line[0] == '#') {
			if (memcmp(line + 2, CONFIG_, strlen(CONFIG_)))
				continue;
			p = strchr(line + 2 + strlen(CONFIG_), ' ');
			if (!p)
				continue;
			*p++ = 0;
			if (strncmp(p, "is not set", 10))
				continue;
			if (def == S_DEF_USER) {
				sym = sym_find(line + 2 + strlen(CONFIG_));
				if (!sym) {
					conf_set_changed(true);
					continue;
				}
			} else {
				sym = sym_lookup(line + 2 + strlen(CONFIG_), 0);
				if (sym->type == S_UNKNOWN)
					sym->type = S_BOOLEAN;
			}
			if (sym->flags & def_flags) {
				conf_warning("override: reassigning to symbol %s", sym->name);
			}
			switch (sym->type) {
			case S_BOOLEAN:
			case S_TRISTATE:
				sym->def[def].tri = no;
				sym->flags |= def_flags;
				break;
			default:
				;
			}
		} else if (memcmp(line, CONFIG_, strlen(CONFIG_)) == 0) {
			p = strchr(line + strlen(CONFIG_), '=');
			if (!p)
				continue;
			*p++ = 0;
			p2 = strchr(p, '\n');
			if (p2) {
				*p2-- = 0;
				if (*p2 == '\r')
					*p2 = 0;
			}

			sym = sym_find(line + strlen(CONFIG_));
			if (!sym) {
				if (def == S_DEF_AUTO)
					/*
					 * Reading from include/config/auto.conf
					 * If CONFIG_FOO previously existed in
					 * auto.conf but it is missing now,
					 * include/config/FOO must be touched.
					 */
					conf_touch_dep(line + strlen(CONFIG_));
				else
					conf_set_changed(true);
				continue;
			}

			if (sym->flags & def_flags) {
				conf_warning("override: reassigning to symbol %s", sym->name);
			}
			if (conf_set_sym_val(sym, def, def_flags, p))
				continue;
		} else {
			if (line[0] != '\r' && line[0] != '\n')
				conf_warning("unexpected data: %.*s",
					     (int)strcspn(line, "\r\n"), line);

			continue;
		}

		if (sym && sym_is_choice_value(sym)) {
			struct symbol *cs = prop_get_symbol(sym_get_choice_prop(sym));
			switch (sym->def[def].tri) {
			case no:
				break;
			case mod:
				if (cs->def[def].tri == yes) {
					conf_warning("%s creates inconsistent choice state", sym->name);
					cs->flags &= ~def_flags;
				}
				break;
			case yes:
				if (cs->def[def].tri != no)
					conf_warning("override: %s changes choice state", sym->name);
				cs->def[def].val = sym;
				break;
			}
			cs->def[def].tri = EXPR_OR(cs->def[def].tri, sym->def[def].tri);
		}
	}
	free(line);
	fclose(in);
	return 0;
}

int conf_read(const char *name)
{
	struct symbol *sym;
	int conf_unsaved = 0;
	int i;

	conf_set_changed(false);

	if (conf_read_simple(name, S_DEF_USER)) {
		sym_calc_value(modules_sym);
		return 1;
	}

	sym_calc_value(modules_sym);

	for_all_symbols(i, sym) {
		sym_calc_value(sym);
		if (sym_is_choice(sym) || (sym->flags & SYMBOL_NO_WRITE))
			continue;
		if (sym_has_value(sym) && (sym->flags & SYMBOL_WRITE)) {
			/* check that calculated value agrees with saved value */
			switch (sym->type) {
			case S_BOOLEAN:
			case S_TRISTATE:
				if (sym->def[S_DEF_USER].tri == sym_get_tristate_value(sym))
					continue;
				break;
			default:
				if (!strcmp(sym->curr.val, sym->def[S_DEF_USER].val))
					continue;
				break;
			}
		} else if (!sym_has_value(sym) && !(sym->flags & SYMBOL_WRITE))
			/* no previous value and not saved */
			continue;
		conf_unsaved++;
		/* maybe print value in verbose mode... */
	}

	for_all_symbols(i, sym) {
		if (sym_has_value(sym) && !sym_is_choice_value(sym)) {
			/* Reset values of generates values, so they'll appear
			 * as new, if they should become visible, but that
			 * doesn't quite work if the Kconfig and the saved
			 * configuration disagree.
			 */
			if (sym->visible == no && !conf_unsaved)
				sym->flags &= ~SYMBOL_DEF_USER;
			switch (sym->type) {
			case S_STRING:
			case S_INT:
			case S_HEX:
				/* Reset a string value if it's out of range */
				if (sym_string_within_range(sym, sym->def[S_DEF_USER].val))
					break;
				sym->flags &= ~(SYMBOL_VALID|SYMBOL_DEF_USER);
				conf_unsaved++;
				break;
			default:
				break;
			}
		}
	}

	if (conf_warnings || conf_unsaved)
		conf_set_changed(true);

	return 0;
}

/*
 * Kconfig configuration printer
 *
 * This printer is used when generating the resulting configuration after
 * kconfig invocation and `defconfig' files. Unset symbol might be omitted by
 * passing a non-NULL argument to the printer.
 *
 */
static void
kconfig_print_symbol(FILE *fp, struct symbol *sym, const char *value, void *arg)
{

	switch (sym->type) {
	case S_BOOLEAN:
	case S_TRISTATE:
		if (*value == 'n') {
			bool skip_unset = (arg != NULL);

			if (!skip_unset)
				fprintf(fp, "# %s%s is not set\n",
				    CONFIG_, sym->name);
			return;
		}
		break;
	default:
		break;
	}

	fprintf(fp, "%s%s=%s\n", CONFIG_, sym->name, value);
}

static void
kconfig_print_comment(FILE *fp, const char *value, void *arg)
{
	const char *p = value;
	size_t l;

	for (;;) {
		l = strcspn(p, "\n");
		fprintf(fp, "#");
		if (l) {
			fprintf(fp, " ");
			xfwrite(p, l, 1, fp);
			p += l;
		}
		fprintf(fp, "\n");
		if (*p++ == '\0')
			break;
	}
}

static struct conf_printer kconfig_printer_cb =
{
	.print_symbol = kconfig_print_symbol,
	.print_comment = kconfig_print_comment,
};

/*
 * Header printer
 *
 * This printer is used when generating the `include/generated/autoconf.h' file.
 */
static void
header_print_symbol(FILE *fp, struct symbol *sym, const char *value, void *arg)
{

	switch (sym->type) {
	case S_BOOLEAN:
	case S_TRISTATE: {
		const char *suffix = "";

		switch (*value) {
		case 'n':
			break;
		case 'm':
			suffix = "_MODULE";
			/* fall through */
		default:
			fprintf(fp, "#define %s%s%s 1\n",
			    CONFIG_, sym->name, suffix);
		}
		break;
	}
	case S_HEX: {
		const char *prefix = "";

		if (value[0] != '0' || (value[1] != 'x' && value[1] != 'X'))
			prefix = "0x";
		fprintf(fp, "#define %s%s %s%s\n",
		    CONFIG_, sym->name, prefix, value);
		break;
	}
	case S_STRING:
	case S_INT:
		fprintf(fp, "#define %s%s %s\n",
		    CONFIG_, sym->name, value);
		break;
	default:
		break;
	}

}

static void
header_print_comment(FILE *fp, const char *value, void *arg)
{
	const char *p = value;
	size_t l;

	fprintf(fp, "/*\n");
	for (;;) {
		l = strcspn(p, "\n");
		fprintf(fp, " *");
		if (l) {
			fprintf(fp, " ");
			xfwrite(p, l, 1, fp);
			p += l;
		}
		fprintf(fp, "\n");
		if (*p++ == '\0')
			break;
	}
	fprintf(fp, " */\n");
}

static struct conf_printer header_printer_cb =
{
	.print_symbol = header_print_symbol,
	.print_comment = header_print_comment,
};

static void conf_write_symbol(FILE *fp, struct symbol *sym,
			      struct conf_printer *printer, void *printer_arg)
{
	const char *str;

	switch (sym->type) {
	case S_UNKNOWN:
		break;
	case S_STRING:
		str = sym_get_string_value(sym);
		str = sym_escape_string_value(str);
		printer->print_symbol(fp, sym, str, printer_arg);
		free((void *)str);
		break;
	default:
		str = sym_get_string_value(sym);
		printer->print_symbol(fp, sym, str, printer_arg);
	}
}

static void
conf_write_heading(FILE *fp, struct conf_printer *printer, void *printer_arg)
{
	char buf[256];

	snprintf(buf, sizeof(buf),
	    "\n"
	    "Automatically generated file; DO NOT EDIT.\n"
	    "%s\n",
	    rootmenu.prompt->text);

	printer->print_comment(fp, buf, printer_arg);
}

/*
 * Write out a minimal config.
 * All values that has default values are skipped as this is redundant.
 */
int conf_write_defconfig(const char *filename)
{
	struct symbol *sym;
	struct menu *menu;
	FILE *out;

	out = fopen(filename, "w");
	if (!out)
		return 1;

	sym_clear_all_valid();

	/* Traverse all menus to find all relevant symbols */
	menu = rootmenu.list;

	while (menu != NULL)
	{
		sym = menu->sym;
		if (sym == NULL) {
			if (!menu_is_visible(menu))
				goto next_menu;
		} else if (!sym_is_choice(sym)) {
			sym_calc_value(sym);
			if (!(sym->flags & SYMBOL_WRITE))
				goto next_menu;
			sym->flags &= ~SYMBOL_WRITE;
			/* If we cannot change the symbol - skip */
			if (!sym_is_changeable(sym))
				goto next_menu;
			/* If symbol equals to default value - skip */
			if (strcmp(sym_get_string_value(sym), sym_get_string_default(sym)) == 0)
				goto next_menu;

			/*
			 * If symbol is a choice value and equals to the
			 * default for a choice - skip.
			 * But only if value is bool and equal to "y" and
			 * choice is not "optional".
			 * (If choice is "optional" then all values can be "n")
			 */
			if (sym_is_choice_value(sym)) {
				struct symbol *cs;
				struct symbol *ds;

				cs = prop_get_symbol(sym_get_choice_prop(sym));
				ds = sym_choice_default(cs);
				if (!sym_is_optional(cs) && sym == ds) {
					if ((sym->type == S_BOOLEAN) &&
					    sym_get_tristate_value(sym) == yes)
						goto next_menu;
				}
			}
			conf_write_symbol(out, sym, &kconfig_printer_cb, NULL);
		}
next_menu:
		if (menu->list != NULL) {
			menu = menu->list;
		}
		else if (menu->next != NULL) {
			menu = menu->next;
		} else {
			while ((menu = menu->parent)) {
				if (menu->next != NULL) {
					menu = menu->next;
					break;
				}
			}
		}
	}
	fclose(out);
	return 0;
}

int conf_write(const char *name)
{
	FILE *out;
	struct symbol *sym;
	struct menu *menu;
	const char *str;
	char tmpname[PATH_MAX + 1], oldname[PATH_MAX + 1];
	char *env;
	int i;
	bool need_newline = false;

	if (!name)
		name = conf_get_configname();

	if (!*name) {
		fprintf(stderr, "config name is empty\n");
		return -1;
	}

	if (is_dir(name)) {
		fprintf(stderr, "%s: Is a directory\n", name);
		return -1;
	}

	if (make_parent_dir(name))
		return -1;

	env = getenv("KCONFIG_OVERWRITECONFIG");
	if (env && *env) {
		*tmpname = 0;
		out = fopen(name, "w");
	} else {
		snprintf(tmpname, sizeof(tmpname), "%s.%d.tmp",
			 name, (int)getpid());
		out = fopen(tmpname, "w");
	}
	if (!out)
		return 1;

	conf_write_heading(out, &kconfig_printer_cb, NULL);

	if (!conf_get_changed())
		sym_clear_all_valid();

	menu = rootmenu.list;
	while (menu) {
		sym = menu->sym;
		if (!sym) {
			if (!menu_is_visible(menu))
				goto next;
			str = menu_get_prompt(menu);
			fprintf(out, "\n"
				     "#\n"
				     "# %s\n"
				     "#\n", str);
			need_newline = false;
		} else if (!(sym->flags & SYMBOL_CHOICE) &&
			   !(sym->flags & SYMBOL_WRITTEN)) {
			sym_calc_value(sym);
			if (!(sym->flags & SYMBOL_WRITE))
				goto next;
			if (need_newline) {
				fprintf(out, "\n");
				need_newline = false;
			}
			sym->flags |= SYMBOL_WRITTEN;
			conf_write_symbol(out, sym, &kconfig_printer_cb, NULL);
		}

next:
		if (menu->list) {
			menu = menu->list;
			continue;
		}
		if (menu->next)
			menu = menu->next;
		else while ((menu = menu->parent)) {
			if (!menu->sym && menu_is_visible(menu) &&
			    menu != &rootmenu) {
				str = menu_get_prompt(menu);
				fprintf(out, "# end of %s\n", str);
				need_newline = true;
			}
			if (menu->next) {
				menu = menu->next;
				break;
			}
		}
	}
	fclose(out);

	for_all_symbols(i, sym)
		sym->flags &= ~SYMBOL_WRITTEN;

	if (*tmpname) {
		if (is_same(name, tmpname)) {
			conf_message("No change to %s", name);
			unlink(tmpname);
			conf_set_changed(false);
			return 0;
		}

		snprintf(oldname, sizeof(oldname), "%s.old", name);
		rename(name, oldname);
		if (rename(tmpname, name))
			return 1;
	}

	conf_message("configuration written to %s", name);

	conf_set_changed(false);

	return 0;
}

/* write a dependency file as used by kbuild to track dependencies */
static int conf_write_dep(const char *name)
{
	struct file *file;
	FILE *out;

	out = fopen("..config.tmp", "w");
	if (!out)
		return 1;
	fprintf(out, "deps_config := \\\n");
	for (file = file_list; file; file = file->next) {
		if (file->next)
			fprintf(out, "\t%s \\\n", file->name);
		else
			fprintf(out, "\t%s\n", file->name);
	}
	fprintf(out, "\n%s: \\\n"
		     "\t$(deps_config)\n\n", conf_get_autoconfig_name());

	env_write_dep(out, conf_get_autoconfig_name());

	fprintf(out, "\n$(deps_config): ;\n");
	fclose(out);

	if (make_parent_dir(name))
		return 1;
	rename("..config.tmp", name);
	return 0;
}

static int conf_touch_deps(void)
{
	const char *name;
	struct symbol *sym;
	int res, i;

	strcpy(depfile_path, "include/config/");
	depfile_prefix_len = strlen(depfile_path);

	name = conf_get_autoconfig_name();
	conf_read_simple(name, S_DEF_AUTO);
	sym_calc_value(modules_sym);

	for_all_symbols(i, sym) {
		sym_calc_value(sym);
		if ((sym->flags & SYMBOL_NO_WRITE) || !sym->name)
			continue;
		if (sym->flags & SYMBOL_WRITE) {
			if (sym->flags & SYMBOL_DEF_AUTO) {
				/*
				 * symbol has old and new value,
				 * so compare them...
				 */
				switch (sym->type) {
				case S_BOOLEAN:
				case S_TRISTATE:
					if (sym_get_tristate_value(sym) ==
					    sym->def[S_DEF_AUTO].tri)
						continue;
					break;
				case S_STRING:
				case S_HEX:
				case S_INT:
					if (!strcmp(sym_get_string_value(sym),
						    sym->def[S_DEF_AUTO].val))
						continue;
					break;
				default:
					break;
				}
			} else {
				/*
				 * If there is no old value, only 'no' (unset)
				 * is allowed as new value.
				 */
				switch (sym->type) {
				case S_BOOLEAN:
				case S_TRISTATE:
					if (sym_get_tristate_value(sym) == no)
						continue;
					break;
				default:
					break;
				}
			}
		} else if (!(sym->flags & SYMBOL_DEF_AUTO))
			/* There is neither an old nor a new value. */
			continue;
		/* else
		 *	There is an old value, but no new value ('no' (unset)
		 *	isn't saved in auto.conf, so the old value is always
		 *	different from 'no').
		 */

		res = conf_touch_dep(sym->name);
		if (res)
			return res;
	}

	return 0;
}

int conf_write_autoconf(int overwrite)
{
	struct symbol *sym;
	const char *name;
	const char *autoconf_name = conf_get_autoconfig_name();
	FILE *out, *out_h;
	int i;

	if (!overwrite && is_present(autoconf_name))
		return 0;

	conf_write_dep("include/config/auto.conf.cmd");

	if (conf_touch_deps())
		return 1;

	out = fopen(".tmpconfig", "w");
	if (!out)
		return 1;

	out_h = fopen(".tmpconfig.h", "w");
	if (!out_h) {
		fclose(out);
		return 1;
	}

	conf_write_heading(out, &kconfig_printer_cb, NULL);
	conf_write_heading(out_h, &header_printer_cb, NULL);

	for_all_symbols(i, sym) {
		sym_calc_value(sym);
		if (!(sym->flags & SYMBOL_WRITE) || !sym->name)
			continue;

		/* write symbols to auto.conf and autoconf.h */
		conf_write_symbol(out, sym, &kconfig_printer_cb, (void *)1);
		conf_write_symbol(out_h, sym, &header_printer_cb, NULL);
	}
	fclose(out);
	fclose(out_h);

	name = getenv("KCONFIG_AUTOHEADER");
	if (!name)
		name = "include/generated/autoconf.h";
	if (make_parent_dir(name))
		return 1;
	if (rename(".tmpconfig.h", name))
		return 1;

	if (make_parent_dir(autoconf_name))
		return 1;
	/*
	 * This must be the last step, kbuild has a dependency on auto.conf
	 * and this marks the successful completion of the previous steps.
	 */
	if (rename(".tmpconfig", autoconf_name))
		return 1;

	return 0;
}

static bool conf_changed;
static void (*conf_changed_callback)(void);

void conf_set_changed(bool val)
{
	if (conf_changed_callback && conf_changed != val)
		conf_changed_callback();

	conf_changed = val;
}

bool conf_get_changed(void)
{
	return conf_changed;
}

void conf_set_changed_callback(void (*fn)(void))
{
	conf_changed_callback = fn;
}

void set_all_choice_values(struct symbol *csym)
{
	struct property *prop;
	struct symbol *sym;
	struct expr *e;

	prop = sym_get_choice_prop(csym);

	/*
	 * Set all non-assinged choice values to no
	 */
	expr_list_for_each_sym(prop->expr, e, sym) {
		if (!sym_has_value(sym))
			sym->def[S_DEF_USER].tri = no;
	}
	csym->flags |= SYMBOL_DEF_USER;
	/* clear VALID to get value calculated */
	csym->flags &= ~(SYMBOL_VALID | SYMBOL_NEED_SET_CHOICE_VALUES);
<<<<<<< HEAD
}

bool conf_set_all_new_symbols(enum conf_def_mode mode)
{
	struct symbol *sym, *csym;
	int i, cnt, pby, pty, ptm;	/* pby: probability of bool     = y
					 * pty: probability of tristate = y
					 * ptm: probability of tristate = m
					 */

	pby = 50; pty = ptm = 33; /* can't go as the default in switch-case
				   * below, otherwise gcc whines about
				   * -Wmaybe-uninitialized */
	if (mode == def_random) {
		int n, p[3];
		char *env = getenv("KCONFIG_PROBABILITY");
		n = 0;
		while( env && *env ) {
			char *endp;
			int tmp = strtol( env, &endp, 10 );
			if( tmp >= 0 && tmp <= 100 ) {
				p[n++] = tmp;
			} else {
				errno = ERANGE;
				perror( "KCONFIG_PROBABILITY" );
				exit( 1 );
			}
			env = (*endp == ':') ? endp+1 : endp;
			if( n >=3 ) {
				break;
			}
		}
		switch( n ) {
		case 1:
			pby = p[0]; ptm = pby/2; pty = pby-ptm;
			break;
		case 2:
			pty = p[0]; ptm = p[1]; pby = pty + ptm;
			break;
		case 3:
			pby = p[0]; pty = p[1]; ptm = p[2];
			break;
		}

		if( pty+ptm > 100 ) {
			errno = ERANGE;
			perror( "KCONFIG_PROBABILITY" );
			exit( 1 );
		}
	}
	bool has_changed = false;

	for_all_symbols(i, sym) {
		if (sym_has_value(sym) || (sym->flags & SYMBOL_VALID))
			continue;
		switch (sym_get_type(sym)) {
		case S_BOOLEAN:
		case S_TRISTATE:
			has_changed = true;
			switch (mode) {
			case def_yes:
				sym->def[S_DEF_USER].tri = yes;
				break;
			case def_mod:
				sym->def[S_DEF_USER].tri = mod;
				break;
			case def_no:
				if (sym->flags & SYMBOL_ALLNOCONFIG_Y)
					sym->def[S_DEF_USER].tri = yes;
				else
					sym->def[S_DEF_USER].tri = no;
				break;
			case def_random:
				sym->def[S_DEF_USER].tri = no;
				cnt = rand() % 100;
				if (sym->type == S_TRISTATE) {
					if (cnt < pty)
						sym->def[S_DEF_USER].tri = yes;
					else if (cnt < (pty+ptm))
						sym->def[S_DEF_USER].tri = mod;
				} else if (cnt < pby)
					sym->def[S_DEF_USER].tri = yes;
				break;
			default:
				continue;
			}
			if (!(sym_is_choice(sym) && mode == def_random))
				sym->flags |= SYMBOL_DEF_USER;
			break;
		default:
			break;
		}

	}

	sym_clear_all_valid();

	/*
	 * We have different type of choice blocks.
	 * If curr.tri equals to mod then we can select several
	 * choice symbols in one block.
	 * In this case we do nothing.
	 * If curr.tri equals yes then only one symbol can be
	 * selected in a choice block and we set it to yes,
	 * and the rest to no.
	 */
	if (mode != def_random) {
		for_all_symbols(i, csym) {
			if ((sym_is_choice(csym) && !sym_has_value(csym)) ||
			    sym_is_choice_value(csym))
				csym->flags |= SYMBOL_NEED_SET_CHOICE_VALUES;
		}
	}

	for_all_symbols(i, csym) {
		if (sym_has_value(csym) || !sym_is_choice(csym))
			continue;

		sym_calc_value(csym);
		if (mode == def_random)
			has_changed |= randomize_choice_values(csym);
		else {
			set_all_choice_values(csym);
			has_changed = true;
		}
	}

	return has_changed;
=======
>>>>>>> 7d2a07b7
}<|MERGE_RESOLUTION|>--- conflicted
+++ resolved
@@ -1153,135 +1153,4 @@
 	csym->flags |= SYMBOL_DEF_USER;
 	/* clear VALID to get value calculated */
 	csym->flags &= ~(SYMBOL_VALID | SYMBOL_NEED_SET_CHOICE_VALUES);
-<<<<<<< HEAD
-}
-
-bool conf_set_all_new_symbols(enum conf_def_mode mode)
-{
-	struct symbol *sym, *csym;
-	int i, cnt, pby, pty, ptm;	/* pby: probability of bool     = y
-					 * pty: probability of tristate = y
-					 * ptm: probability of tristate = m
-					 */
-
-	pby = 50; pty = ptm = 33; /* can't go as the default in switch-case
-				   * below, otherwise gcc whines about
-				   * -Wmaybe-uninitialized */
-	if (mode == def_random) {
-		int n, p[3];
-		char *env = getenv("KCONFIG_PROBABILITY");
-		n = 0;
-		while( env && *env ) {
-			char *endp;
-			int tmp = strtol( env, &endp, 10 );
-			if( tmp >= 0 && tmp <= 100 ) {
-				p[n++] = tmp;
-			} else {
-				errno = ERANGE;
-				perror( "KCONFIG_PROBABILITY" );
-				exit( 1 );
-			}
-			env = (*endp == ':') ? endp+1 : endp;
-			if( n >=3 ) {
-				break;
-			}
-		}
-		switch( n ) {
-		case 1:
-			pby = p[0]; ptm = pby/2; pty = pby-ptm;
-			break;
-		case 2:
-			pty = p[0]; ptm = p[1]; pby = pty + ptm;
-			break;
-		case 3:
-			pby = p[0]; pty = p[1]; ptm = p[2];
-			break;
-		}
-
-		if( pty+ptm > 100 ) {
-			errno = ERANGE;
-			perror( "KCONFIG_PROBABILITY" );
-			exit( 1 );
-		}
-	}
-	bool has_changed = false;
-
-	for_all_symbols(i, sym) {
-		if (sym_has_value(sym) || (sym->flags & SYMBOL_VALID))
-			continue;
-		switch (sym_get_type(sym)) {
-		case S_BOOLEAN:
-		case S_TRISTATE:
-			has_changed = true;
-			switch (mode) {
-			case def_yes:
-				sym->def[S_DEF_USER].tri = yes;
-				break;
-			case def_mod:
-				sym->def[S_DEF_USER].tri = mod;
-				break;
-			case def_no:
-				if (sym->flags & SYMBOL_ALLNOCONFIG_Y)
-					sym->def[S_DEF_USER].tri = yes;
-				else
-					sym->def[S_DEF_USER].tri = no;
-				break;
-			case def_random:
-				sym->def[S_DEF_USER].tri = no;
-				cnt = rand() % 100;
-				if (sym->type == S_TRISTATE) {
-					if (cnt < pty)
-						sym->def[S_DEF_USER].tri = yes;
-					else if (cnt < (pty+ptm))
-						sym->def[S_DEF_USER].tri = mod;
-				} else if (cnt < pby)
-					sym->def[S_DEF_USER].tri = yes;
-				break;
-			default:
-				continue;
-			}
-			if (!(sym_is_choice(sym) && mode == def_random))
-				sym->flags |= SYMBOL_DEF_USER;
-			break;
-		default:
-			break;
-		}
-
-	}
-
-	sym_clear_all_valid();
-
-	/*
-	 * We have different type of choice blocks.
-	 * If curr.tri equals to mod then we can select several
-	 * choice symbols in one block.
-	 * In this case we do nothing.
-	 * If curr.tri equals yes then only one symbol can be
-	 * selected in a choice block and we set it to yes,
-	 * and the rest to no.
-	 */
-	if (mode != def_random) {
-		for_all_symbols(i, csym) {
-			if ((sym_is_choice(csym) && !sym_has_value(csym)) ||
-			    sym_is_choice_value(csym))
-				csym->flags |= SYMBOL_NEED_SET_CHOICE_VALUES;
-		}
-	}
-
-	for_all_symbols(i, csym) {
-		if (sym_has_value(csym) || !sym_is_choice(csym))
-			continue;
-
-		sym_calc_value(csym);
-		if (mode == def_random)
-			has_changed |= randomize_choice_values(csym);
-		else {
-			set_all_choice_values(csym);
-			has_changed = true;
-		}
-	}
-
-	return has_changed;
-=======
->>>>>>> 7d2a07b7
 }