--- conflicted
+++ resolved
@@ -728,9 +728,6 @@
 
 /* sections that we do not want to do full section mismatch check on */
 static const char *section_white_list[] =
-<<<<<<< HEAD
-	{ ".comment*", ".debug*", ".stab*", ".note*", ".got*", ".toc*", NULL };
-=======
 {
 	".comment*",
 	".debug*",
@@ -742,7 +739,6 @@
 	".toc*",
 	NULL
 };
->>>>>>> a4d7749b
 
 /*
  * This is used to find sections missing the SHF_ALLOC flag.
