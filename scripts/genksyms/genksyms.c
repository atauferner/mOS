/* Generate kernel symbol version hashes.
   Copyright 1996, 1997 Linux International.

   New implementation contributed by Richard Henderson <rth@tamu.edu>
   Based on original work by Bjorn Ekwall <bj0rn@blox.se>

   This file was part of the Linux modutils 2.4.22: moved back into the
   kernel sources by Rusty Russell/Kai Germaschewski.

   This program is free software; you can redistribute it and/or modify it
   under the terms of the GNU General Public License as published by the
   Free Software Foundation; either version 2 of the License, or (at your
   option) any later version.

   This program is distributed in the hope that it will be useful, but
   WITHOUT ANY WARRANTY; without even the implied warranty of
   MERCHANTABILITY or FITNESS FOR A PARTICULAR PURPOSE.  See the GNU
   General Public License for more details.

   You should have received a copy of the GNU General Public License
   along with this program; if not, write to the Free Software Foundation,
   Inc., 59 Temple Place - Suite 330, Boston, MA 02111-1307, USA.  */

#include <stdio.h>
#include <string.h>
#include <stdlib.h>
#include <unistd.h>
#include <assert.h>
#include <stdarg.h>
#ifdef __GNU_LIBRARY__
#include <getopt.h>
#endif				/* __GNU_LIBRARY__ */

#include "genksyms.h"
/*----------------------------------------------------------------------*/

#define HASH_BUCKETS  4096

static struct symbol *symtab[HASH_BUCKETS];
static FILE *debugfile;

int cur_line = 1;
char *cur_filename;

static int flag_debug, flag_dump_defs, flag_reference, flag_dump_types,
<<<<<<< HEAD
	   flag_override, flag_preserve, flag_warnings;
=======
	   flag_preserve, flag_warnings;
>>>>>>> 18e352e4
static const char *arch = "";
static const char *mod_prefix = "";

static int errors;
static int nsyms;

static struct symbol *expansion_trail;
static struct symbol *visited_symbols;

static const char *const symbol_type_name[] = {
	"normal", "typedef", "enum", "struct", "union"
};

static int equal_list(struct string_list *a, struct string_list *b);
static void print_list(FILE * f, struct string_list *list);
static void print_location(void);
static void print_type_name(enum symbol_type type, const char *name);

/*----------------------------------------------------------------------*/

static const unsigned int crctab32[] = {
	0x00000000U, 0x77073096U, 0xee0e612cU, 0x990951baU, 0x076dc419U,
	0x706af48fU, 0xe963a535U, 0x9e6495a3U, 0x0edb8832U, 0x79dcb8a4U,
	0xe0d5e91eU, 0x97d2d988U, 0x09b64c2bU, 0x7eb17cbdU, 0xe7b82d07U,
	0x90bf1d91U, 0x1db71064U, 0x6ab020f2U, 0xf3b97148U, 0x84be41deU,
	0x1adad47dU, 0x6ddde4ebU, 0xf4d4b551U, 0x83d385c7U, 0x136c9856U,
	0x646ba8c0U, 0xfd62f97aU, 0x8a65c9ecU, 0x14015c4fU, 0x63066cd9U,
	0xfa0f3d63U, 0x8d080df5U, 0x3b6e20c8U, 0x4c69105eU, 0xd56041e4U,
	0xa2677172U, 0x3c03e4d1U, 0x4b04d447U, 0xd20d85fdU, 0xa50ab56bU,
	0x35b5a8faU, 0x42b2986cU, 0xdbbbc9d6U, 0xacbcf940U, 0x32d86ce3U,
	0x45df5c75U, 0xdcd60dcfU, 0xabd13d59U, 0x26d930acU, 0x51de003aU,
	0xc8d75180U, 0xbfd06116U, 0x21b4f4b5U, 0x56b3c423U, 0xcfba9599U,
	0xb8bda50fU, 0x2802b89eU, 0x5f058808U, 0xc60cd9b2U, 0xb10be924U,
	0x2f6f7c87U, 0x58684c11U, 0xc1611dabU, 0xb6662d3dU, 0x76dc4190U,
	0x01db7106U, 0x98d220bcU, 0xefd5102aU, 0x71b18589U, 0x06b6b51fU,
	0x9fbfe4a5U, 0xe8b8d433U, 0x7807c9a2U, 0x0f00f934U, 0x9609a88eU,
	0xe10e9818U, 0x7f6a0dbbU, 0x086d3d2dU, 0x91646c97U, 0xe6635c01U,
	0x6b6b51f4U, 0x1c6c6162U, 0x856530d8U, 0xf262004eU, 0x6c0695edU,
	0x1b01a57bU, 0x8208f4c1U, 0xf50fc457U, 0x65b0d9c6U, 0x12b7e950U,
	0x8bbeb8eaU, 0xfcb9887cU, 0x62dd1ddfU, 0x15da2d49U, 0x8cd37cf3U,
	0xfbd44c65U, 0x4db26158U, 0x3ab551ceU, 0xa3bc0074U, 0xd4bb30e2U,
	0x4adfa541U, 0x3dd895d7U, 0xa4d1c46dU, 0xd3d6f4fbU, 0x4369e96aU,
	0x346ed9fcU, 0xad678846U, 0xda60b8d0U, 0x44042d73U, 0x33031de5U,
	0xaa0a4c5fU, 0xdd0d7cc9U, 0x5005713cU, 0x270241aaU, 0xbe0b1010U,
	0xc90c2086U, 0x5768b525U, 0x206f85b3U, 0xb966d409U, 0xce61e49fU,
	0x5edef90eU, 0x29d9c998U, 0xb0d09822U, 0xc7d7a8b4U, 0x59b33d17U,
	0x2eb40d81U, 0xb7bd5c3bU, 0xc0ba6cadU, 0xedb88320U, 0x9abfb3b6U,
	0x03b6e20cU, 0x74b1d29aU, 0xead54739U, 0x9dd277afU, 0x04db2615U,
	0x73dc1683U, 0xe3630b12U, 0x94643b84U, 0x0d6d6a3eU, 0x7a6a5aa8U,
	0xe40ecf0bU, 0x9309ff9dU, 0x0a00ae27U, 0x7d079eb1U, 0xf00f9344U,
	0x8708a3d2U, 0x1e01f268U, 0x6906c2feU, 0xf762575dU, 0x806567cbU,
	0x196c3671U, 0x6e6b06e7U, 0xfed41b76U, 0x89d32be0U, 0x10da7a5aU,
	0x67dd4accU, 0xf9b9df6fU, 0x8ebeeff9U, 0x17b7be43U, 0x60b08ed5U,
	0xd6d6a3e8U, 0xa1d1937eU, 0x38d8c2c4U, 0x4fdff252U, 0xd1bb67f1U,
	0xa6bc5767U, 0x3fb506ddU, 0x48b2364bU, 0xd80d2bdaU, 0xaf0a1b4cU,
	0x36034af6U, 0x41047a60U, 0xdf60efc3U, 0xa867df55U, 0x316e8eefU,
	0x4669be79U, 0xcb61b38cU, 0xbc66831aU, 0x256fd2a0U, 0x5268e236U,
	0xcc0c7795U, 0xbb0b4703U, 0x220216b9U, 0x5505262fU, 0xc5ba3bbeU,
	0xb2bd0b28U, 0x2bb45a92U, 0x5cb36a04U, 0xc2d7ffa7U, 0xb5d0cf31U,
	0x2cd99e8bU, 0x5bdeae1dU, 0x9b64c2b0U, 0xec63f226U, 0x756aa39cU,
	0x026d930aU, 0x9c0906a9U, 0xeb0e363fU, 0x72076785U, 0x05005713U,
	0x95bf4a82U, 0xe2b87a14U, 0x7bb12baeU, 0x0cb61b38U, 0x92d28e9bU,
	0xe5d5be0dU, 0x7cdcefb7U, 0x0bdbdf21U, 0x86d3d2d4U, 0xf1d4e242U,
	0x68ddb3f8U, 0x1fda836eU, 0x81be16cdU, 0xf6b9265bU, 0x6fb077e1U,
	0x18b74777U, 0x88085ae6U, 0xff0f6a70U, 0x66063bcaU, 0x11010b5cU,
	0x8f659effU, 0xf862ae69U, 0x616bffd3U, 0x166ccf45U, 0xa00ae278U,
	0xd70dd2eeU, 0x4e048354U, 0x3903b3c2U, 0xa7672661U, 0xd06016f7U,
	0x4969474dU, 0x3e6e77dbU, 0xaed16a4aU, 0xd9d65adcU, 0x40df0b66U,
	0x37d83bf0U, 0xa9bcae53U, 0xdebb9ec5U, 0x47b2cf7fU, 0x30b5ffe9U,
	0xbdbdf21cU, 0xcabac28aU, 0x53b39330U, 0x24b4a3a6U, 0xbad03605U,
	0xcdd70693U, 0x54de5729U, 0x23d967bfU, 0xb3667a2eU, 0xc4614ab8U,
	0x5d681b02U, 0x2a6f2b94U, 0xb40bbe37U, 0xc30c8ea1U, 0x5a05df1bU,
	0x2d02ef8dU
};

static unsigned long partial_crc32_one(unsigned char c, unsigned long crc)
{
	return crctab32[(crc ^ c) & 0xff] ^ (crc >> 8);
}

static unsigned long partial_crc32(const char *s, unsigned long crc)
{
	while (*s)
		crc = partial_crc32_one(*s++, crc);
	return crc;
}

static unsigned long crc32(const char *s)
{
	return partial_crc32(s, 0xffffffff) ^ 0xffffffff;
}

/*----------------------------------------------------------------------*/

static enum symbol_type map_to_ns(enum symbol_type t)
{
	if (t == SYM_TYPEDEF)
		t = SYM_NORMAL;
	else if (t == SYM_UNION)
		t = SYM_STRUCT;
	return t;
}

struct symbol *find_symbol(const char *name, enum symbol_type ns)
{
	unsigned long h = crc32(name) % HASH_BUCKETS;
	struct symbol *sym;

	for (sym = symtab[h]; sym; sym = sym->hash_next)
		if (map_to_ns(sym->type) == map_to_ns(ns) &&
		    strcmp(name, sym->name) == 0 &&
		    sym->is_declared)
			break;

	return sym;
}

static int is_unknown_symbol(struct symbol *sym)
{
	struct string_list *defn;

	return ((sym->type == SYM_STRUCT ||
		 sym->type == SYM_UNION ||
		 sym->type == SYM_ENUM) &&
		(defn = sym->defn)  && defn->tag == SYM_NORMAL &&
			strcmp(defn->string, "}") == 0 &&
		(defn = defn->next) && defn->tag == SYM_NORMAL &&
<<<<<<< HEAD
	    		strcmp(defn->string, "UNKNOWN") == 0 &&
=======
			strcmp(defn->string, "UNKNOWN") == 0 &&
>>>>>>> 18e352e4
		(defn = defn->next) && defn->tag == SYM_NORMAL &&
			strcmp(defn->string, "{") == 0);
}

struct symbol *__add_symbol(const char *name, enum symbol_type type,
			    struct string_list *defn, int is_extern,
			    int is_reference)
{
	unsigned long h = crc32(name) % HASH_BUCKETS;
	struct symbol *sym;
	enum symbol_status status = STATUS_UNCHANGED;

	for (sym = symtab[h]; sym; sym = sym->hash_next) {
		if (map_to_ns(sym->type) == map_to_ns(type) &&
		    strcmp(name, sym->name) == 0) {
			if (is_reference)
				/* fall through */ ;
			else if (sym->type == type &&
				 equal_list(sym->defn, defn)) {
				if (!sym->is_declared && sym->is_override) {
					print_location();
					print_type_name(type, name);
					fprintf(stderr, " modversion is "
						"unchanged\n");
				}
				sym->is_declared = 1;
				return sym;
			} else if (!sym->is_declared) {
<<<<<<< HEAD
				if (sym->is_override && flag_override) {
=======
				if (sym->is_override && flag_preserve) {
>>>>>>> 18e352e4
					print_location();
					fprintf(stderr, "ignoring ");
					print_type_name(type, name);
					fprintf(stderr, " modversion change\n");
					sym->is_declared = 1;
					return sym;
				} else {
					status = is_unknown_symbol(sym) ?
						STATUS_DEFINED : STATUS_MODIFIED;
				}
			} else {
				error_with_pos("redefinition of %s", name);
				return sym;
			}
			break;
		}
	}

	if (sym) {
		struct symbol **psym;

		for (psym = &symtab[h]; *psym; psym = &(*psym)->hash_next) {
			if (*psym == sym) {
				*psym = sym->hash_next;
				break;
			}
		}
		--nsyms;
	}

	sym = xmalloc(sizeof(*sym));
	sym->name = name;
	sym->type = type;
	sym->defn = defn;
	sym->expansion_trail = NULL;
	sym->visited = NULL;
	sym->is_extern = is_extern;

	sym->hash_next = symtab[h];
	symtab[h] = sym;

	sym->is_declared = !is_reference;
	sym->status = status;
	sym->is_override = 0;

	if (flag_debug) {
		fprintf(debugfile, "Defn for %s %s == <",
			symbol_type_name[type], name);
		if (is_extern)
			fputs("extern ", debugfile);
		print_list(debugfile, defn);
		fputs(">\n", debugfile);
	}

	++nsyms;
	return sym;
}

struct symbol *add_symbol(const char *name, enum symbol_type type,
			  struct string_list *defn, int is_extern)
{
	return __add_symbol(name, type, defn, is_extern, 0);
}

struct symbol *add_reference_symbol(const char *name, enum symbol_type type,
				    struct string_list *defn, int is_extern)
{
	return __add_symbol(name, type, defn, is_extern, 1);
}

/*----------------------------------------------------------------------*/

void free_node(struct string_list *node)
{
	free(node->string);
	free(node);
}

void free_list(struct string_list *s, struct string_list *e)
{
	while (s != e) {
		struct string_list *next = s->next;
		free_node(s);
		s = next;
	}
}

struct string_list *copy_node(struct string_list *node)
{
	struct string_list *newnode;

	newnode = xmalloc(sizeof(*newnode));
	newnode->string = xstrdup(node->string);
	newnode->tag = node->tag;

	return newnode;
}

static int equal_list(struct string_list *a, struct string_list *b)
{
	while (a && b) {
		if (a->tag != b->tag || strcmp(a->string, b->string))
			return 0;
		a = a->next;
		b = b->next;
	}

	return !a && !b;
}

#define ARRAY_SIZE(arr) (sizeof(arr) / sizeof((arr)[0]))

struct string_list *read_node(FILE *f)
{
	char buffer[256];
	struct string_list node = {
		.string = buffer,
		.tag = SYM_NORMAL };
	int c;

	while ((c = fgetc(f)) != EOF) {
		if (c == ' ') {
			if (node.string == buffer)
				continue;
			break;
		} else if (c == '\n') {
			if (node.string == buffer)
				return NULL;
			ungetc(c, f);
			break;
		}
		if (node.string >= buffer + sizeof(buffer) - 1) {
			fprintf(stderr, "Token too long\n");
			exit(1);
		}
		*node.string++ = c;
	}
	if (node.string == buffer)
		return NULL;
	*node.string = 0;
	node.string = buffer;

	if (node.string[1] == '#') {
		int n;

		for (n = 0; n < ARRAY_SIZE(symbol_type_name); n++) {
			if (node.string[0] == symbol_type_name[n][0]) {
				node.tag = n;
				node.string += 2;
				return copy_node(&node);
			}
		}
		fprintf(stderr, "Unknown type %c\n", node.string[0]);
		exit(1);
	}
	return copy_node(&node);
}

static void read_reference(FILE *f)
{
	while (!feof(f)) {
		struct string_list *defn = NULL;
		struct string_list *sym, *def;
		int is_extern = 0, is_override = 0;
		struct symbol *subsym;

		sym = read_node(f);
		if (sym && sym->tag == SYM_NORMAL &&
		    !strcmp(sym->string, "override")) {
			is_override = 1;
			free_node(sym);
			sym = read_node(f);
		}
		if (!sym)
			continue;
		def = read_node(f);
		if (def && def->tag == SYM_NORMAL &&
		    !strcmp(def->string, "extern")) {
			is_extern = 1;
			free_node(def);
			def = read_node(f);
		}
		while (def) {
			def->next = defn;
			defn = def;
			def = read_node(f);
		}
		subsym = add_reference_symbol(xstrdup(sym->string), sym->tag,
					      defn, is_extern);
		subsym->is_override = is_override;
		free_node(sym);
	}
}

static void print_node(FILE * f, struct string_list *list)
{
	if (list->tag != SYM_NORMAL) {
		putc(symbol_type_name[list->tag][0], f);
		putc('#', f);
	}
	fputs(list->string, f);
}

static void print_list(FILE * f, struct string_list *list)
{
	struct string_list **e, **b;
	struct string_list *tmp, **tmp2;
	int elem = 1;

	if (list == NULL) {
		fputs("(nil)", f);
		return;
	}

	tmp = list;
	while ((tmp = tmp->next) != NULL)
		elem++;

	b = alloca(elem * sizeof(*e));
	e = b + elem;
	tmp2 = e - 1;

	(*tmp2--) = list;
	while ((list = list->next) != NULL)
		*(tmp2--) = list;

	while (b != e) {
		print_node(f, *b++);
		putc(' ', f);
	}
}

static unsigned long expand_and_crc_sym(struct symbol *sym, unsigned long crc)
{
	struct string_list *list = sym->defn;
	struct string_list **e, **b;
	struct string_list *tmp, **tmp2;
	int elem = 1;

	if (!list)
		return crc;

	tmp = list;
	while ((tmp = tmp->next) != NULL)
		elem++;

	b = alloca(elem * sizeof(*e));
	e = b + elem;
	tmp2 = e - 1;

	*(tmp2--) = list;
	while ((list = list->next) != NULL)
		*(tmp2--) = list;

	while (b != e) {
		struct string_list *cur;
		struct symbol *subsym;

		cur = *(b++);
		switch (cur->tag) {
		case SYM_NORMAL:
			if (flag_dump_defs)
				fprintf(debugfile, "%s ", cur->string);
			crc = partial_crc32(cur->string, crc);
			crc = partial_crc32_one(' ', crc);
			break;

		case SYM_TYPEDEF:
			subsym = find_symbol(cur->string, cur->tag);
			/* FIXME: Bad reference files can segfault here. */
			if (subsym->expansion_trail) {
				if (flag_dump_defs)
					fprintf(debugfile, "%s ", cur->string);
				crc = partial_crc32(cur->string, crc);
				crc = partial_crc32_one(' ', crc);
			} else {
				subsym->expansion_trail = expansion_trail;
				expansion_trail = subsym;
				crc = expand_and_crc_sym(subsym, crc);
			}
			break;

		case SYM_STRUCT:
		case SYM_UNION:
		case SYM_ENUM:
			subsym = find_symbol(cur->string, cur->tag);
			if (!subsym) {
				struct string_list *n, *t = NULL;

				error_with_pos("expand undefined %s %s",
					       symbol_type_name[cur->tag],
					       cur->string);

				n = xmalloc(sizeof(*n));
				n->string = xstrdup(symbol_type_name[cur->tag]);
				n->tag = SYM_NORMAL;
				n->next = t;
				t = n;

				n = xmalloc(sizeof(*n));
				n->string = xstrdup(cur->string);
				n->tag = SYM_NORMAL;
				n->next = t;
				t = n;

				n = xmalloc(sizeof(*n));
				n->string = xstrdup("{");
<<<<<<< HEAD
				n->tag = SYM_NORMAL;
				n->next = t;
				t = n;

				n = xmalloc(sizeof(*n));
				n->string = xstrdup("UNKNOWN");
				n->tag = SYM_NORMAL;
				n->next = t;
				t = n;

				n = xmalloc(sizeof(*n));
				n->string = xstrdup("}");
				n->tag = SYM_NORMAL;
				n->next = t;
				t = n;
=======
				n->tag = SYM_NORMAL;
				n->next = t;
				t = n;

				n = xmalloc(sizeof(*n));
				n->string = xstrdup("UNKNOWN");
				n->tag = SYM_NORMAL;
				n->next = t;
				t = n;

				n = xmalloc(sizeof(*n));
				n->string = xstrdup("}");
				n->tag = SYM_NORMAL;
				n->next = t;
				t = n;
>>>>>>> 18e352e4

				subsym =
				    add_symbol(cur->string, cur->tag, n, 0);
			}
			if (subsym->expansion_trail) {
				if (flag_dump_defs) {
					fprintf(debugfile, "%s %s ",
						symbol_type_name[cur->tag],
						cur->string);
				}

				crc = partial_crc32(symbol_type_name[cur->tag],
						    crc);
				crc = partial_crc32_one(' ', crc);
				crc = partial_crc32(cur->string, crc);
				crc = partial_crc32_one(' ', crc);
			} else {
				subsym->expansion_trail = expansion_trail;
				expansion_trail = subsym;
				crc = expand_and_crc_sym(subsym, crc);
			}
			break;
		}
	}

	{
		static struct symbol **end = &visited_symbols;

		if (!sym->visited) {
			*end = sym;
			end = &sym->visited;
			sym->visited = (struct symbol *)-1L;
		}
	}

	return crc;
}

void export_symbol(const char *name)
{
	struct symbol *sym;

	sym = find_symbol(name, SYM_NORMAL);
	if (!sym)
		error_with_pos("export undefined symbol %s", name);
	else {
		unsigned long crc;
		int has_changed = 0;

		if (flag_dump_defs)
			fprintf(debugfile, "Export %s == <", name);

		expansion_trail = (struct symbol *)-1L;

		sym->expansion_trail = expansion_trail;
		expansion_trail = sym;
		crc = expand_and_crc_sym(sym, 0xffffffff) ^ 0xffffffff;

		sym = expansion_trail;
		while (sym != (struct symbol *)-1L) {
			struct symbol *n = sym->expansion_trail;

			if (sym->status != STATUS_UNCHANGED) {
<<<<<<< HEAD
				int fail = sym->is_override && flag_preserve;

=======
>>>>>>> 18e352e4
				if (!has_changed) {
					print_location();
					fprintf(stderr, "%s: %s: modversion "
						"changed because of changes "
<<<<<<< HEAD
						"in ", fail ? "error" :
=======
						"in ", flag_preserve ? "error" :
>>>>>>> 18e352e4
						       "warning", name);
				} else
					fprintf(stderr, ", ");
				print_type_name(sym->type, sym->name);
				if (sym->status == STATUS_DEFINED)
					fprintf(stderr, " (became defined)");
				has_changed = 1;
<<<<<<< HEAD
				if (fail)
=======
				if (flag_preserve)
>>>>>>> 18e352e4
					errors++;
			}
			sym->expansion_trail = 0;
			sym = n;
		}
		if (has_changed)
			fprintf(stderr, "\n");

		if (flag_dump_defs)
			fputs(">\n", debugfile);

		/* Used as a linker script. */
		printf("%s__crc_%s = 0x%08lx ;\n", mod_prefix, name, crc);
	}
}

/*----------------------------------------------------------------------*/

static void print_location(void)
{
	fprintf(stderr, "%s:%d: ", cur_filename ? : "<stdin>", cur_line);
}

static void print_type_name(enum symbol_type type, const char *name)
{
	if (type != SYM_NORMAL)
		fprintf(stderr, "%s %s", symbol_type_name[type], name);
	else
		fprintf(stderr, "%s", name);
}

void error_with_pos(const char *fmt, ...)
{
	va_list args;

	if (flag_warnings) {
		print_location();

		va_start(args, fmt);
		vfprintf(stderr, fmt, args);
		va_end(args);
		putc('\n', stderr);

		errors++;
	}
}

static void genksyms_usage(void)
{
	fputs("Usage:\n" "genksyms [-adDTwqhV] > /path/to/.tmp_obj.ver\n" "\n"
#ifdef __GNU_LIBRARY__
	      "  -a, --arch            Select architecture\n"
	      "  -d, --debug           Increment the debug level (repeatable)\n"
	      "  -D, --dump            Dump expanded symbol defs (for debugging only)\n"
	      "  -r, --reference file  Read reference symbols from a file\n"
	      "  -T, --dump-types file Dump expanded types into file\n"
<<<<<<< HEAD
	      "  -o, --override        Allow to override reference modversions\n"
=======
>>>>>>> 18e352e4
	      "  -p, --preserve        Preserve reference modversions or fail\n"
	      "  -w, --warnings        Enable warnings\n"
	      "  -q, --quiet           Disable warnings (default)\n"
	      "  -h, --help            Print this message\n"
	      "  -V, --version         Print the release version\n"
#else				/* __GNU_LIBRARY__ */
	      "  -a                    Select architecture\n"
	      "  -d                    Increment the debug level (repeatable)\n"
	      "  -D                    Dump expanded symbol defs (for debugging only)\n"
	      "  -r file               Read reference symbols from a file\n"
	      "  -T file               Dump expanded types into file\n"
<<<<<<< HEAD
	      "  -o                    Allow to override reference modversions\n"
=======
>>>>>>> 18e352e4
	      "  -p                    Preserve reference modversions or fail\n"
	      "  -w                    Enable warnings\n"
	      "  -q                    Disable warnings (default)\n"
	      "  -h                    Print this message\n"
	      "  -V                    Print the release version\n"
#endif				/* __GNU_LIBRARY__ */
	      , stderr);
}

int main(int argc, char **argv)
{
	FILE *dumpfile = NULL, *ref_file = NULL;
	int o;

#ifdef __GNU_LIBRARY__
	struct option long_opts[] = {
		{"arch", 1, 0, 'a'},
		{"debug", 0, 0, 'd'},
		{"warnings", 0, 0, 'w'},
		{"quiet", 0, 0, 'q'},
		{"dump", 0, 0, 'D'},
		{"reference", 1, 0, 'r'},
		{"dump-types", 1, 0, 'T'},
		{"preserve", 0, 0, 'p'},
<<<<<<< HEAD
		{"override", 0, 0, 'o'},
=======
>>>>>>> 18e352e4
		{"version", 0, 0, 'V'},
		{"help", 0, 0, 'h'},
		{0, 0, 0, 0}
	};

<<<<<<< HEAD
	while ((o = getopt_long(argc, argv, "a:dwqVDr:T:oph",
				&long_opts[0], NULL)) != EOF)
#else				/* __GNU_LIBRARY__ */
	while ((o = getopt(argc, argv, "a:dwqVDr:T:oph")) != EOF)
=======
	while ((o = getopt_long(argc, argv, "a:dwqVDr:T:ph",
				&long_opts[0], NULL)) != EOF)
#else				/* __GNU_LIBRARY__ */
	while ((o = getopt(argc, argv, "a:dwqVDr:T:ph")) != EOF)
>>>>>>> 18e352e4
#endif				/* __GNU_LIBRARY__ */
		switch (o) {
		case 'a':
			arch = optarg;
			break;
		case 'd':
			flag_debug++;
			break;
		case 'w':
			flag_warnings = 1;
			break;
		case 'q':
			flag_warnings = 0;
			break;
		case 'V':
			fputs("genksyms version 2.5.60\n", stderr);
			break;
		case 'D':
			flag_dump_defs = 1;
			break;
		case 'r':
			flag_reference = 1;
			ref_file = fopen(optarg, "r");
			if (!ref_file) {
				perror(optarg);
				return 1;
			}
			break;
		case 'T':
			flag_dump_types = 1;
			dumpfile = fopen(optarg, "w");
			if (!dumpfile) {
				perror(optarg);
				return 1;
			}
			break;
<<<<<<< HEAD
		case 'o':
			flag_override = 1;
			break;
		case 'p':
			flag_override = 1;
=======
		case 'p':
>>>>>>> 18e352e4
			flag_preserve = 1;
			break;
		case 'h':
			genksyms_usage();
			return 0;
		default:
			genksyms_usage();
			return 1;
		}
	if ((strcmp(arch, "h8300") == 0) || (strcmp(arch, "blackfin") == 0))
		mod_prefix = "_";
	{
		extern int yydebug;
		extern int yy_flex_debug;

		yydebug = (flag_debug > 1);
		yy_flex_debug = (flag_debug > 2);

		debugfile = stderr;
		/* setlinebuf(debugfile); */
	}

	if (flag_reference)
		read_reference(ref_file);

	yyparse();

	if (flag_dump_types && visited_symbols) {
		while (visited_symbols != (struct symbol *)-1L) {
			struct symbol *sym = visited_symbols;

			if (sym->is_override)
				fputs("override ", dumpfile);
			if (sym->type != SYM_NORMAL) {
				putc(symbol_type_name[sym->type][0], dumpfile);
				putc('#', dumpfile);
			}
			fputs(sym->name, dumpfile);
			putc(' ', dumpfile);
			if (sym->is_extern)
				fputs("extern ", dumpfile);
			print_list(dumpfile, sym->defn);
			putc('\n', dumpfile);

			visited_symbols = sym->visited;
			sym->visited = NULL;
		}
	}

	if (flag_debug) {
		fprintf(debugfile, "Hash table occupancy %d/%d = %g\n",
			nsyms, HASH_BUCKETS,
			(double)nsyms / (double)HASH_BUCKETS);
	}

	return errors != 0;
}<|MERGE_RESOLUTION|>--- conflicted
+++ resolved
@@ -43,11 +43,7 @@
 char *cur_filename;
 
 static int flag_debug, flag_dump_defs, flag_reference, flag_dump_types,
-<<<<<<< HEAD
 	   flag_override, flag_preserve, flag_warnings;
-=======
-	   flag_preserve, flag_warnings;
->>>>>>> 18e352e4
 static const char *arch = "";
 static const char *mod_prefix = "";
 
@@ -175,11 +171,7 @@
 		(defn = sym->defn)  && defn->tag == SYM_NORMAL &&
 			strcmp(defn->string, "}") == 0 &&
 		(defn = defn->next) && defn->tag == SYM_NORMAL &&
-<<<<<<< HEAD
-	    		strcmp(defn->string, "UNKNOWN") == 0 &&
-=======
 			strcmp(defn->string, "UNKNOWN") == 0 &&
->>>>>>> 18e352e4
 		(defn = defn->next) && defn->tag == SYM_NORMAL &&
 			strcmp(defn->string, "{") == 0);
 }
@@ -208,11 +200,7 @@
 				sym->is_declared = 1;
 				return sym;
 			} else if (!sym->is_declared) {
-<<<<<<< HEAD
 				if (sym->is_override && flag_override) {
-=======
-				if (sym->is_override && flag_preserve) {
->>>>>>> 18e352e4
 					print_location();
 					fprintf(stderr, "ignoring ");
 					print_type_name(type, name);
@@ -520,7 +508,6 @@
 
 				n = xmalloc(sizeof(*n));
 				n->string = xstrdup("{");
-<<<<<<< HEAD
 				n->tag = SYM_NORMAL;
 				n->next = t;
 				t = n;
@@ -536,23 +523,6 @@
 				n->tag = SYM_NORMAL;
 				n->next = t;
 				t = n;
-=======
-				n->tag = SYM_NORMAL;
-				n->next = t;
-				t = n;
-
-				n = xmalloc(sizeof(*n));
-				n->string = xstrdup("UNKNOWN");
-				n->tag = SYM_NORMAL;
-				n->next = t;
-				t = n;
-
-				n = xmalloc(sizeof(*n));
-				n->string = xstrdup("}");
-				n->tag = SYM_NORMAL;
-				n->next = t;
-				t = n;
->>>>>>> 18e352e4
 
 				subsym =
 				    add_symbol(cur->string, cur->tag, n, 0);
@@ -616,20 +586,13 @@
 			struct symbol *n = sym->expansion_trail;
 
 			if (sym->status != STATUS_UNCHANGED) {
-<<<<<<< HEAD
 				int fail = sym->is_override && flag_preserve;
 
-=======
->>>>>>> 18e352e4
 				if (!has_changed) {
 					print_location();
 					fprintf(stderr, "%s: %s: modversion "
 						"changed because of changes "
-<<<<<<< HEAD
 						"in ", fail ? "error" :
-=======
-						"in ", flag_preserve ? "error" :
->>>>>>> 18e352e4
 						       "warning", name);
 				} else
 					fprintf(stderr, ", ");
@@ -637,11 +600,7 @@
 				if (sym->status == STATUS_DEFINED)
 					fprintf(stderr, " (became defined)");
 				has_changed = 1;
-<<<<<<< HEAD
 				if (fail)
-=======
-				if (flag_preserve)
->>>>>>> 18e352e4
 					errors++;
 			}
 			sym->expansion_trail = 0;
@@ -698,10 +657,7 @@
 	      "  -D, --dump            Dump expanded symbol defs (for debugging only)\n"
 	      "  -r, --reference file  Read reference symbols from a file\n"
 	      "  -T, --dump-types file Dump expanded types into file\n"
-<<<<<<< HEAD
 	      "  -o, --override        Allow to override reference modversions\n"
-=======
->>>>>>> 18e352e4
 	      "  -p, --preserve        Preserve reference modversions or fail\n"
 	      "  -w, --warnings        Enable warnings\n"
 	      "  -q, --quiet           Disable warnings (default)\n"
@@ -713,10 +669,7 @@
 	      "  -D                    Dump expanded symbol defs (for debugging only)\n"
 	      "  -r file               Read reference symbols from a file\n"
 	      "  -T file               Dump expanded types into file\n"
-<<<<<<< HEAD
 	      "  -o                    Allow to override reference modversions\n"
-=======
->>>>>>> 18e352e4
 	      "  -p                    Preserve reference modversions or fail\n"
 	      "  -w                    Enable warnings\n"
 	      "  -q                    Disable warnings (default)\n"
@@ -741,26 +694,16 @@
 		{"reference", 1, 0, 'r'},
 		{"dump-types", 1, 0, 'T'},
 		{"preserve", 0, 0, 'p'},
-<<<<<<< HEAD
 		{"override", 0, 0, 'o'},
-=======
->>>>>>> 18e352e4
 		{"version", 0, 0, 'V'},
 		{"help", 0, 0, 'h'},
 		{0, 0, 0, 0}
 	};
 
-<<<<<<< HEAD
 	while ((o = getopt_long(argc, argv, "a:dwqVDr:T:oph",
 				&long_opts[0], NULL)) != EOF)
 #else				/* __GNU_LIBRARY__ */
 	while ((o = getopt(argc, argv, "a:dwqVDr:T:oph")) != EOF)
-=======
-	while ((o = getopt_long(argc, argv, "a:dwqVDr:T:ph",
-				&long_opts[0], NULL)) != EOF)
-#else				/* __GNU_LIBRARY__ */
-	while ((o = getopt(argc, argv, "a:dwqVDr:T:ph")) != EOF)
->>>>>>> 18e352e4
 #endif				/* __GNU_LIBRARY__ */
 		switch (o) {
 		case 'a':
@@ -797,15 +740,11 @@
 				return 1;
 			}
 			break;
-<<<<<<< HEAD
 		case 'o':
 			flag_override = 1;
 			break;
 		case 'p':
 			flag_override = 1;
-=======
-		case 'p':
->>>>>>> 18e352e4
 			flag_preserve = 1;
 			break;
 		case 'h':
