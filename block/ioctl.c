--- conflicted
+++ resolved
@@ -23,11 +23,7 @@
 		return -EACCES;
 	if (copy_from_user(&p, upart, sizeof(struct blkpg_partition)))
 		return -EFAULT;
-<<<<<<< HEAD
-	if (bdev != bdev->bd_contains)
-=======
 	if (bdev_is_partition(bdev))
->>>>>>> 7d2a07b7
 		return -EINVAL;
 
 	if (p.pno <= 0)
@@ -38,27 +34,6 @@
 
 	start = p.start >> SECTOR_SHIFT;
 	length = p.length >> SECTOR_SHIFT;
-
-<<<<<<< HEAD
-	/* check for fit in a hd_struct */
-	if (sizeof(sector_t) < sizeof(long long)) {
-		long pstart = start, plength = length;
-
-		if (pstart != start || plength != length || pstart < 0 ||
-		    plength < 0 || p.pno > 65535)
-=======
-	switch (op) {
-	case BLKPG_ADD_PARTITION:
-		/* check if partition is aligned to blocksize */
-		if (p.start & (bdev_logical_block_size(bdev) - 1))
->>>>>>> 7d2a07b7
-			return -EINVAL;
-		return bdev_add_partition(bdev, p.pno, start, length);
-	case BLKPG_RESIZE_PARTITION:
-		return bdev_resize_partition(bdev, p.pno, start, length);
-	default:
-		return -EINVAL;
-	}
 
 	switch (op) {
 	case BLKPG_ADD_PARTITION:
@@ -84,7 +59,6 @@
 
 	return blkpg_do_ioctl(bdev, udata, op);
 }
-<<<<<<< HEAD
 
 #ifdef CONFIG_COMPAT
 struct compat_blkpg_ioctl_arg {
@@ -94,17 +68,6 @@
 	compat_caddr_t data;
 };
 
-=======
-
-#ifdef CONFIG_COMPAT
-struct compat_blkpg_ioctl_arg {
-	compat_int_t op;
-	compat_int_t flags;
-	compat_int_t datalen;
-	compat_caddr_t data;
-};
-
->>>>>>> 7d2a07b7
 static int compat_blkpg_ioctl(struct block_device *bdev,
 			      struct compat_blkpg_ioctl_arg __user *arg)
 {
@@ -118,22 +81,6 @@
 }
 #endif
 
-<<<<<<< HEAD
-static int blkdev_reread_part(struct block_device *bdev)
-{
-	int ret;
-
-	if (!disk_part_scan_enabled(bdev->bd_disk) || bdev != bdev->bd_contains)
-		return -EINVAL;
-	if (!capable(CAP_SYS_ADMIN))
-		return -EACCES;
-
-	mutex_lock(&bdev->bd_mutex);
-	ret = bdev_disk_changed(bdev, false);
-	mutex_unlock(&bdev->bd_mutex);
-
-	return ret;
-=======
 static int blkdev_reread_part(struct block_device *bdev, fmode_t mode)
 {
 	struct block_device *tmp;
@@ -157,7 +104,6 @@
 		return PTR_ERR(tmp);
 	blkdev_put(tmp, mode);
 	return 0;
->>>>>>> 7d2a07b7
 }
 
 static int blk_ioctl_discard(struct block_device *bdev, fmode_t mode,
@@ -232,101 +178,45 @@
 }
 
 static int put_ushort(unsigned short __user *argp, unsigned short val)
-<<<<<<< HEAD
 {
 	return put_user(val, argp);
 }
 
 static int put_int(int __user *argp, int val)
-=======
->>>>>>> 7d2a07b7
-{
-	return put_user(val, argp);
-}
-
-<<<<<<< HEAD
+{
+	return put_user(val, argp);
+}
+
 static int put_uint(unsigned int __user *argp, unsigned int val)
-=======
-static int put_int(int __user *argp, int val)
->>>>>>> 7d2a07b7
-{
-	return put_user(val, argp);
-}
-
-<<<<<<< HEAD
+{
+	return put_user(val, argp);
+}
+
 static int put_long(long __user *argp, long val)
-=======
-static int put_uint(unsigned int __user *argp, unsigned int val)
->>>>>>> 7d2a07b7
-{
-	return put_user(val, argp);
-}
-
-<<<<<<< HEAD
+{
+	return put_user(val, argp);
+}
+
 static int put_ulong(unsigned long __user *argp, unsigned long val)
-=======
-static int put_long(long __user *argp, long val)
->>>>>>> 7d2a07b7
-{
-	return put_user(val, argp);
-}
-
-<<<<<<< HEAD
+{
+	return put_user(val, argp);
+}
+
 static int put_u64(u64 __user *argp, u64 val)
-=======
-static int put_ulong(unsigned long __user *argp, unsigned long val)
->>>>>>> 7d2a07b7
-{
-	return put_user(val, argp);
-}
-
-<<<<<<< HEAD
+{
+	return put_user(val, argp);
+}
+
 #ifdef CONFIG_COMPAT
 static int compat_put_long(compat_long_t __user *argp, long val)
-=======
-static int put_u64(u64 __user *argp, u64 val)
->>>>>>> 7d2a07b7
-{
-	return put_user(val, argp);
-}
-
-<<<<<<< HEAD
-=======
-#ifdef CONFIG_COMPAT
-static int compat_put_long(compat_long_t __user *argp, long val)
-{
-	return put_user(val, argp);
-}
-
->>>>>>> 7d2a07b7
+{
+	return put_user(val, argp);
+}
+
 static int compat_put_ulong(compat_ulong_t __user *argp, compat_ulong_t val)
 {
 	return put_user(val, argp);
 }
-#endif
-
-<<<<<<< HEAD
-int __blkdev_driver_ioctl(struct block_device *bdev, fmode_t mode,
-=======
-#ifdef CONFIG_COMPAT
-/*
- * This is the equivalent of compat_ptr_ioctl(), to be used by block
- * drivers that implement only commands that are completely compatible
- * between 32-bit and 64-bit user space
- */
-int blkdev_compat_ptr_ioctl(struct block_device *bdev, fmode_t mode,
->>>>>>> 7d2a07b7
-			unsigned cmd, unsigned long arg)
-{
-	struct gendisk *disk = bdev->bd_disk;
-
-	if (disk->fops->ioctl)
-		return disk->fops->ioctl(bdev, mode, cmd,
-					 (unsigned long)compat_ptr(arg));
-
-	return -ENOIOCTLCMD;
-}
-EXPORT_SYMBOL(blkdev_compat_ptr_ioctl);
 #endif
 
 #ifdef CONFIG_COMPAT
@@ -617,11 +507,7 @@
 		bdev->bd_bdi->ra_pages = (arg * 512) / PAGE_SIZE;
 		return 0;
 	case BLKRRPART:
-<<<<<<< HEAD
-		return blkdev_reread_part(bdev);
-=======
 		return blkdev_reread_part(bdev, mode);
->>>>>>> 7d2a07b7
 	case BLKTRACESTART:
 	case BLKTRACESTOP:
 	case BLKTRACETEARDOWN:
@@ -640,7 +526,6 @@
 		return blkdev_pr_clear(bdev, argp);
 	default:
 		return -ENOIOCTLCMD;
-<<<<<<< HEAD
 	}
 }
 
@@ -692,10 +577,12 @@
 	}
 
 	ret = blkdev_common_ioctl(bdev, mode, cmd, arg, argp);
-	if (ret == -ENOIOCTLCMD)
-		return __blkdev_driver_ioctl(bdev, mode, cmd, arg);
-
-	return ret;
+	if (ret != -ENOIOCTLCMD)
+		return ret;
+
+	if (!bdev->bd_disk->fops->ioctl)
+		return -ENOTTY;
+	return bdev->bd_disk->fops->ioctl(bdev, mode, cmd, arg);
 }
 EXPORT_SYMBOL_GPL(blkdev_ioctl); /* for /dev/raw */
 
@@ -712,8 +599,7 @@
 {
 	int ret;
 	void __user *argp = compat_ptr(arg);
-	struct inode *inode = file->f_mapping->host;
-	struct block_device *bdev = inode->i_bdev;
+	struct block_device *bdev = I_BDEV(file->f_mapping->host);
 	struct gendisk *disk = bdev->bd_disk;
 	fmode_t mode = file->f_mode;
 	loff_t size;
@@ -760,8 +646,6 @@
 		return blk_trace_ioctl(bdev, cmd, argp);
 	default:
 		break;
-=======
->>>>>>> 7d2a07b7
 	}
 
 	ret = blkdev_common_ioctl(bdev, mode, cmd, arg, argp);
@@ -770,133 +654,4 @@
 
 	return ret;
 }
-<<<<<<< HEAD
-=======
-
-/*
- * Always keep this in sync with compat_blkdev_ioctl()
- * to handle all incompatible commands in both functions.
- *
- * New commands must be compatible and go into blkdev_common_ioctl
- */
-int blkdev_ioctl(struct block_device *bdev, fmode_t mode, unsigned cmd,
-			unsigned long arg)
-{
-	int ret;
-	loff_t size;
-	void __user *argp = (void __user *)arg;
-
-	switch (cmd) {
-	/* These need separate implementations for the data structure */
-	case HDIO_GETGEO:
-		return blkdev_getgeo(bdev, argp);
-	case BLKPG:
-		return blkpg_ioctl(bdev, argp);
-
-	/* Compat mode returns 32-bit data instead of 'long' */
-	case BLKRAGET:
-	case BLKFRAGET:
-		if (!argp)
-			return -EINVAL;
-		return put_long(argp, (bdev->bd_bdi->ra_pages*PAGE_SIZE) / 512);
-	case BLKGETSIZE:
-		size = i_size_read(bdev->bd_inode);
-		if ((size >> 9) > ~0UL)
-			return -EFBIG;
-		return put_ulong(argp, size >> 9);
-
-	/* The data is compatible, but the command number is different */
-	case BLKBSZGET: /* get block device soft block size (cf. BLKSSZGET) */
-		return put_int(argp, block_size(bdev));
-	case BLKBSZSET:
-		return blkdev_bszset(bdev, mode, argp);
-	case BLKGETSIZE64:
-		return put_u64(argp, i_size_read(bdev->bd_inode));
-
-	/* Incompatible alignment on i386 */
-	case BLKTRACESETUP:
-		return blk_trace_ioctl(bdev, cmd, argp);
-	default:
-		break;
-	}
-
-	ret = blkdev_common_ioctl(bdev, mode, cmd, arg, argp);
-	if (ret != -ENOIOCTLCMD)
-		return ret;
-
-	if (!bdev->bd_disk->fops->ioctl)
-		return -ENOTTY;
-	return bdev->bd_disk->fops->ioctl(bdev, mode, cmd, arg);
-}
-EXPORT_SYMBOL_GPL(blkdev_ioctl); /* for /dev/raw */
-
-#ifdef CONFIG_COMPAT
-
-#define BLKBSZGET_32		_IOR(0x12, 112, int)
-#define BLKBSZSET_32		_IOW(0x12, 113, int)
-#define BLKGETSIZE64_32		_IOR(0x12, 114, int)
-
-/* Most of the generic ioctls are handled in the normal fallback path.
-   This assumes the blkdev's low level compat_ioctl always returns
-   ENOIOCTLCMD for unknown ioctls. */
-long compat_blkdev_ioctl(struct file *file, unsigned cmd, unsigned long arg)
-{
-	int ret;
-	void __user *argp = compat_ptr(arg);
-	struct block_device *bdev = I_BDEV(file->f_mapping->host);
-	struct gendisk *disk = bdev->bd_disk;
-	fmode_t mode = file->f_mode;
-	loff_t size;
-
-	/*
-	 * O_NDELAY can be altered using fcntl(.., F_SETFL, ..), so we have
-	 * to updated it before every ioctl.
-	 */
-	if (file->f_flags & O_NDELAY)
-		mode |= FMODE_NDELAY;
-	else
-		mode &= ~FMODE_NDELAY;
-
-	switch (cmd) {
-	/* These need separate implementations for the data structure */
-	case HDIO_GETGEO:
-		return compat_hdio_getgeo(bdev, argp);
-	case BLKPG:
-		return compat_blkpg_ioctl(bdev, argp);
-
-	/* Compat mode returns 32-bit data instead of 'long' */
-	case BLKRAGET:
-	case BLKFRAGET:
-		if (!argp)
-			return -EINVAL;
-		return compat_put_long(argp,
-			       (bdev->bd_bdi->ra_pages * PAGE_SIZE) / 512);
-	case BLKGETSIZE:
-		size = i_size_read(bdev->bd_inode);
-		if ((size >> 9) > ~0UL)
-			return -EFBIG;
-		return compat_put_ulong(argp, size >> 9);
-
-	/* The data is compatible, but the command number is different */
-	case BLKBSZGET_32: /* get the logical block size (cf. BLKSSZGET) */
-		return put_int(argp, bdev_logical_block_size(bdev));
-	case BLKBSZSET_32:
-		return blkdev_bszset(bdev, mode, argp);
-	case BLKGETSIZE64_32:
-		return put_u64(argp, i_size_read(bdev->bd_inode));
-
-	/* Incompatible alignment on i386 */
-	case BLKTRACESETUP32:
-		return blk_trace_ioctl(bdev, cmd, argp);
-	default:
-		break;
-	}
-
-	ret = blkdev_common_ioctl(bdev, mode, cmd, arg, argp);
-	if (ret == -ENOIOCTLCMD && disk->fops->compat_ioctl)
-		ret = disk->fops->compat_ioctl(bdev, mode, cmd, arg);
-
-	return ret;
-}
->>>>>>> 7d2a07b7
 #endif