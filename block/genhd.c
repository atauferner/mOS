--- conflicted
+++ resolved
@@ -507,19 +507,6 @@
 	return 0;
 }
 
-<<<<<<< HEAD
-static int __read_mostly no_partition_scan;
-
-static int __init no_partition_scan_setup(char *str)
-{
-	no_partition_scan = 1;
-	printk(KERN_INFO "genhd: omit partition scan.\n");
-
-	return 1;
-}
-
-__setup("no_partition_scan", no_partition_scan_setup);
-=======
 void register_disk(struct gendisk *disk)
 {
 	struct device *ddev = disk_to_dev(disk);
@@ -577,7 +564,18 @@
 		kobject_uevent(&part_to_dev(part)->kobj, KOBJ_ADD);
 	disk_part_iter_exit(&piter);
 }
->>>>>>> c56eb8fb
+
+static int __read_mostly no_partition_scan;
+
+static int __init no_partition_scan_setup(char *str)
+{
+	no_partition_scan = 1;
+	printk(KERN_INFO "genhd: omit partition scan.\n");
+
+	return 1;
+}
+
+__setup("no_partition_scan", no_partition_scan_setup);
 
 /**
  * add_disk - add partitioning information to kernel list
