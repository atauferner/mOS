#include <linux/init.h>
#include <linux/fs.h>
#include <linux/slab.h>
#include <linux/types.h>
#include <linux/fcntl.h>
#include <linux/delay.h>
#include <linux/string.h>
#include <linux/dirent.h>
#include <linux/syscalls.h>
#include <linux/utime.h>
#ifdef CONFIG_ACPI_CUSTOM_DSDT_INITRD
#include <acpi/acpi.h>
#endif

static __initdata char *message;
static void __init error(char *x)
{
	if (!message)
		message = x;
}

/* link hash */

#define N_ALIGN(len) ((((len) + 1) & ~3) + 2)

static __initdata struct hash {
	int ino, minor, major;
	mode_t mode;
	struct hash *next;
	char name[N_ALIGN(PATH_MAX)];
} *head[32];

static inline int hash(int major, int minor, int ino)
{
	unsigned long tmp = ino + minor + (major << 3);
	tmp += tmp >> 5;
	return tmp & 31;
}

static char __init *find_link(int major, int minor, int ino,
			      mode_t mode, char *name)
{
	struct hash **p, *q;
	for (p = head + hash(major, minor, ino); *p; p = &(*p)->next) {
		if ((*p)->ino != ino)
			continue;
		if ((*p)->minor != minor)
			continue;
		if ((*p)->major != major)
			continue;
		if (((*p)->mode ^ mode) & S_IFMT)
			continue;
		return (*p)->name;
	}
	q = kmalloc(sizeof(struct hash), GFP_KERNEL);
	if (!q)
		panic("can't allocate link hash entry");
	q->major = major;
	q->minor = minor;
	q->ino = ino;
	q->mode = mode;
	strcpy(q->name, name);
	q->next = NULL;
	*p = q;
	return NULL;
}

static void __init free_hash(void)
{
	struct hash **p, *q;
	for (p = head; p < head + 32; p++) {
		while (*p) {
			q = *p;
			*p = q->next;
			kfree(q);
		}
	}
}

static long __init do_utime(char __user *filename, time_t mtime)
{
	struct timespec t[2];

	t[0].tv_sec = mtime;
	t[0].tv_nsec = 0;
	t[1].tv_sec = mtime;
	t[1].tv_nsec = 0;

	return do_utimes(AT_FDCWD, filename, t, AT_SYMLINK_NOFOLLOW);
}

static __initdata LIST_HEAD(dir_list);
struct dir_entry {
	struct list_head list;
	char *name;
	time_t mtime;
};

static void __init dir_add(const char *name, time_t mtime)
{
	struct dir_entry *de = kmalloc(sizeof(struct dir_entry), GFP_KERNEL);
	if (!de)
		panic("can't allocate dir_entry buffer");
	INIT_LIST_HEAD(&de->list);
	de->name = kstrdup(name, GFP_KERNEL);
	de->mtime = mtime;
	list_add(&de->list, &dir_list);
}

static void __init dir_utime(void)
{
	struct dir_entry *de, *tmp;
	list_for_each_entry_safe(de, tmp, &dir_list, list) {
		list_del(&de->list);
		do_utime(de->name, de->mtime);
		kfree(de->name);
		kfree(de);
	}
}

static __initdata time_t mtime;

/* cpio header parsing */

static __initdata unsigned long ino, major, minor, nlink;
static __initdata mode_t mode;
static __initdata unsigned long body_len, name_len;
static __initdata uid_t uid;
static __initdata gid_t gid;
static __initdata unsigned rdev;
#ifdef CONFIG_ACPI_CUSTOM_DSDT_INITRD
static __initdata char *file_looked_for;
static __initdata struct acpi_table_header *file_mem;
#else
const char *file_looked_for = NULL;
#endif

static void __init parse_header(char *s)
{
	unsigned long parsed[12];
	char buf[9];
	int i;

	buf[8] = '\0';
	for (i = 0, s += 6; i < 12; i++, s += 8) {
		memcpy(buf, s, 8);
		parsed[i] = simple_strtoul(buf, NULL, 16);
	}
	ino = parsed[0];
	mode = parsed[1];
	uid = parsed[2];
	gid = parsed[3];
	nlink = parsed[4];
	mtime = parsed[5];
	body_len = parsed[6];
	major = parsed[7];
	minor = parsed[8];
	rdev = new_encode_dev(MKDEV(parsed[9], parsed[10]));
	name_len = parsed[11];
}

/* FSM */

static __initdata enum state {
	Start,
	Collect,
	GotHeader,
	SkipIt,
	GotName,
	CopyFile,
	CopyFileMem,
	GotSymlink,
	Reset
} state, next_state;

static __initdata char *victim;
static __initdata unsigned count;
static __initdata loff_t this_header, next_header;

static inline void __init eat(unsigned n)
{
	victim += n;
	this_header += n;
	count -= n;
}

static __initdata char *vcollected;
static __initdata char *collected;
static __initdata int remains;
static __initdata char *collect;

static void __init read_into(char *buf, unsigned size, enum state next)
{
	if (count >= size) {
		collected = victim;
		eat(size);
		state = next;
	} else {
		collect = collected = buf;
		remains = size;
		next_state = next;
		state = Collect;
	}
}

static __initdata char *header_buf, *symlink_buf, *name_buf;

static int __init do_start(void)
{
	read_into(header_buf, 110, GotHeader);
	return 0;
}

static int __init do_collect(void)
{
	unsigned n = remains;
	if (count < n)
		n = count;
	memcpy(collect, victim, n);
	eat(n);
	collect += n;
	if ((remains -= n) != 0)
		return 1;
	state = next_state;
	return 0;
}

static int __init do_header(void)
{
	if (memcmp(collected, "070707", 6)==0) {
		error("incorrect cpio method used: use -H newc option");
		return 1;
	}
	if (memcmp(collected, "070701", 6)) {
		error("no cpio magic");
		return 1;
	}
	parse_header(collected);
	next_header = this_header + N_ALIGN(name_len) + body_len;
	next_header = (next_header + 3) & ~3;
	state = SkipIt;
	if (name_len <= 0 || name_len > PATH_MAX)
		return 0;
	if (S_ISLNK(mode)) {
		if (body_len > PATH_MAX)
			return 0;
		collect = collected = symlink_buf;
		remains = N_ALIGN(name_len) + body_len;
		next_state = GotSymlink;
		state = Collect;
		return 0;
	}
	if (S_ISREG(mode) || !body_len)
		read_into(name_buf, N_ALIGN(name_len), GotName);
	return 0;
}

static int __init do_skip(void)
{
	if (this_header + count < next_header) {
		eat(count);
		return 1;
	} else {
		eat(next_header - this_header);
		state = next_state;
		return 0;
	}
}

static int __init do_reset(void)
{
	while(count && *victim == '\0')
		eat(1);
	if (count && (this_header & 3))
		error("broken padding");
	return 1;
}

static int __init maybe_link(void)
{
	if (nlink >= 2) {
		char *old = find_link(major, minor, ino, mode, collected);
		if (old)
			return (sys_link(old, collected) < 0) ? -1 : 1;
	}
	return 0;
}

static void __init clean_path(char *path, mode_t mode)
{
	struct stat st;

	if (!sys_newlstat(path, &st) && (st.st_mode^mode) & S_IFMT) {
		if (S_ISDIR(st.st_mode))
			sys_rmdir(path);
		else
			sys_unlink(path);
	}
}

static __initdata int wfd;

static int __init do_name(void)
{
	state = SkipIt;
	next_state = Reset;
	if (strcmp(collected, "TRAILER!!!") == 0) {
		free_hash();
		return 0;
	}
<<<<<<< HEAD
	if (file_looked_for && S_ISREG(mode) &&
		(strcmp(collected, file_looked_for) == 0))
		state = CopyFileMem;
	if (dry_run)
		return 0;
=======
>>>>>>> 0882e8dd
	clean_path(collected, mode);
	if (S_ISREG(mode)) {
		int ml = maybe_link();
		if (ml >= 0) {
			int openflags = O_WRONLY|O_CREAT;
			if (ml != 1)
				openflags |= O_TRUNC;
			wfd = sys_open(collected, openflags, mode);

			if (wfd >= 0) {
				sys_fchown(wfd, uid, gid);
				sys_fchmod(wfd, mode);
				if (body_len)
					sys_ftruncate(wfd, body_len);
				vcollected = kstrdup(collected, GFP_KERNEL);
				state = CopyFile;
			}
		}
	} else if (S_ISDIR(mode)) {
		sys_mkdir(collected, mode);
		sys_chown(collected, uid, gid);
		sys_chmod(collected, mode);
		dir_add(collected, mtime);
	} else if (S_ISBLK(mode) || S_ISCHR(mode) ||
		   S_ISFIFO(mode) || S_ISSOCK(mode)) {
		if (maybe_link() == 0) {
			sys_mknod(collected, mode, rdev);
			sys_chown(collected, uid, gid);
			sys_chmod(collected, mode);
			do_utime(collected, mtime);
		}
	}
	return 0;
}

#ifdef CONFIG_ACPI_CUSTOM_DSDT_INITRD
static int __init do_copy_mem(void)
{
	static void *file_current; /* current position in the memory */
	if (file_mem == NULL) {
		if (body_len < 4) { /* check especially against empty files */
			error("file is less than 4 bytes");
			return 1;
		}
		file_mem = kmalloc(body_len, GFP_ATOMIC);
		if (!file_mem) {
			error("failed to allocate enough memory");
			return 1;
		}
		file_current = file_mem;
	}
	if (count >= body_len) {
		memcpy(file_current, victim, body_len);
		eat(body_len);
		file_looked_for = NULL; /* don't find files with same name */
		state = SkipIt;
		return 0;
	} else {
		memcpy(file_current, victim, count);
		file_current += count;
		body_len -= count;
		eat(count);
		return 1;
	}
}
#else
#define do_copy_mem NULL
#endif

static int __init do_copy(void)
{
	if (count >= body_len) {
		sys_write(wfd, victim, body_len);
		sys_close(wfd);
		do_utime(vcollected, mtime);
		kfree(vcollected);
		eat(body_len);
		state = SkipIt;
		return 0;
	} else {
		sys_write(wfd, victim, count);
		body_len -= count;
		eat(count);
		return 1;
	}
}

static int __init do_symlink(void)
{
	collected[N_ALIGN(name_len) + body_len] = '\0';
	clean_path(collected, 0);
	sys_symlink(collected + N_ALIGN(name_len), collected);
	sys_lchown(collected, uid, gid);
	do_utime(collected, mtime);
	state = SkipIt;
	next_state = Reset;
	return 0;
}

static __initdata int (*actions[])(void) = {
	[Start]		= do_start,
	[Collect]	= do_collect,
	[GotHeader]	= do_header,
	[SkipIt]	= do_skip,
	[GotName]	= do_name,
	[CopyFile]	= do_copy,
	[CopyFileMem]	= do_copy_mem,
	[GotSymlink]	= do_symlink,
	[Reset]		= do_reset,
};

static int __init write_buffer(char *buf, unsigned len)
{
	count = len;
	victim = buf;

	while (!actions[state]())
		;
	return len - count;
}

static int __init flush_buffer(void *bufv, unsigned len)
{
	char *buf = (char *) bufv;
	int written;
	int origLen = len;
	if (message)
		return -1;
	while ((written = write_buffer(buf, len)) < len && !message) {
		char c = buf[written];
		if (c == '0') {
			buf += written;
			len -= written;
			state = Start;
		} else if (c == 0) {
			buf += written;
			len -= written;
			state = Reset;
		} else
			error("junk in compressed archive");
	}
	return origLen;
}

static unsigned my_inptr;   /* index of next byte to be processed in inbuf */

#include <linux/decompress/generic.h>

static char * __init unpack_to_rootfs(char *buf, unsigned len)
{
	int written;
	decompress_fn decompress;
	const char *compress_name;
	static __initdata char msg_buf[64];

	header_buf = kmalloc(110, GFP_KERNEL);
	symlink_buf = kmalloc(PATH_MAX + N_ALIGN(PATH_MAX) + 1, GFP_KERNEL);
	name_buf = kmalloc(N_ALIGN(PATH_MAX), GFP_KERNEL);

	if (!header_buf || !symlink_buf || !name_buf)
		panic("can't allocate buffers");

	state = Start;
	this_header = 0;
	message = NULL;
	while (!message && len) {
		loff_t saved_offset = this_header;
		if (*buf == '0' && !(this_header & 3)) {
			state = Start;
			written = write_buffer(buf, len);
			buf += written;
			len -= written;
			continue;
		}
		if (!*buf) {
			buf++;
			len--;
			this_header++;
			continue;
		}
		this_header = 0;
		decompress = decompress_method(buf, len, &compress_name);
		if (decompress)
			decompress(buf, len, NULL, flush_buffer, NULL,
				   &my_inptr, error);
		else if (compress_name) {
			if (!message) {
				snprintf(msg_buf, sizeof msg_buf,
					 "compression method %s not configured",
					 compress_name);
				message = msg_buf;
			}
		}
		if (state != Reset)
			error("junk in compressed archive");
		this_header = saved_offset + my_inptr;
		buf += my_inptr;
		len -= my_inptr;
	}
	dir_utime();
	kfree(name_buf);
	kfree(symlink_buf);
	kfree(header_buf);
	return message;
}

static int __initdata do_retain_initrd;

static int __init retain_initrd_param(char *str)
{
	if (*str)
		return 0;
	do_retain_initrd = 1;
	return 1;
}
__setup("retain_initrd", retain_initrd_param);

extern char __initramfs_start[], __initramfs_end[];
#include <linux/initrd.h>
#include <linux/kexec.h>

static void __init free_initrd(void)
{
#ifdef CONFIG_KEXEC
	unsigned long crashk_start = (unsigned long)__va(crashk_res.start);
	unsigned long crashk_end   = (unsigned long)__va(crashk_res.end);
#endif
	if (do_retain_initrd)
		goto skip;

#ifdef CONFIG_KEXEC
	/*
	 * If the initrd region is overlapped with crashkernel reserved region,
	 * free only memory that is not part of crashkernel region.
	 */
	if (initrd_start < crashk_end && initrd_end > crashk_start) {
		/*
		 * Initialize initrd memory region since the kexec boot does
		 * not do.
		 */
		memset((void *)initrd_start, 0, initrd_end - initrd_start);
		if (initrd_start < crashk_start)
			free_initrd_mem(initrd_start, crashk_start);
		if (initrd_end > crashk_end)
			free_initrd_mem(crashk_end, initrd_end);
	} else
#endif
		free_initrd_mem(initrd_start, initrd_end);
skip:
	initrd_start = 0;
	initrd_end = 0;
}

#ifdef CONFIG_BLK_DEV_RAM
#define BUF_SIZE 1024
static void __init clean_rootfs(void)
{
	int fd;
	void *buf;
	struct linux_dirent64 *dirp;
	int count;

	fd = sys_open("/", O_RDONLY, 0);
	WARN_ON(fd < 0);
	if (fd < 0)
		return;
	buf = kzalloc(BUF_SIZE, GFP_KERNEL);
	WARN_ON(!buf);
	if (!buf) {
		sys_close(fd);
		return;
	}

	dirp = buf;
	count = sys_getdents64(fd, dirp, BUF_SIZE);
	while (count > 0) {
		while (count > 0) {
			struct stat st;
			int ret;

			ret = sys_newlstat(dirp->d_name, &st);
			WARN_ON_ONCE(ret);
			if (!ret) {
				if (S_ISDIR(st.st_mode))
					sys_rmdir(dirp->d_name);
				else
					sys_unlink(dirp->d_name);
			}

			count -= dirp->d_reclen;
			dirp = (void *)dirp + dirp->d_reclen;
		}
		dirp = buf;
		memset(buf, 0, BUF_SIZE);
		count = sys_getdents64(fd, dirp, BUF_SIZE);
	}

	sys_close(fd);
	kfree(buf);
}
#endif

static int __init populate_rootfs(void)
{
	char *err = unpack_to_rootfs(__initramfs_start,
			 __initramfs_end - __initramfs_start);
	if (err)
		panic(err);	/* Failed to decompress INTERNAL initramfs */
	if (initrd_start) {
#ifdef CONFIG_BLK_DEV_RAM
		int fd;
		printk(KERN_INFO "checking if image is initramfs...\n");
		err = unpack_to_rootfs((char *)initrd_start,
			initrd_end - initrd_start);
		if (!err) {
			printk(KERN_INFO "rootfs image is initramfs; unpacking...\n");
			free_initrd();
			return 0;
		} else {
			clean_rootfs();
			unpack_to_rootfs(__initramfs_start,
				 __initramfs_end - __initramfs_start);
		}
		printk(KERN_INFO "rootfs image is not initramfs (%s)"
				"; looks like an initrd\n", err);
		fd = sys_open("/initrd.image", O_WRONLY|O_CREAT, 0700);
		if (fd >= 0) {
			sys_write(fd, (char *)initrd_start,
					initrd_end - initrd_start);
			sys_close(fd);
			free_initrd();
		}
#else
		printk(KERN_INFO "Unpacking initramfs...");
		err = unpack_to_rootfs((char *)initrd_start,
			initrd_end - initrd_start);
		if (err) {
			printk(" failed!\n");
			printk(KERN_EMERG "%s\n", err);
		} else {
			printk(" done\n");
		}
		free_initrd();
#endif
	}
	return 0;
}
rootfs_initcall(populate_rootfs);

#ifdef CONFIG_ACPI_CUSTOM_DSDT_INITRD
struct acpi_table_header * __init acpi_find_dsdt_initrd(void)
{
	char *err, *ramfs_dsdt_name = "DSDT.aml";

	printk(KERN_INFO "ACPI: Checking initramfs for custom DSDT\n");
	file_mem = NULL;
	file_looked_for = ramfs_dsdt_name;
	err = unpack_to_rootfs((char *)initrd_start,
			initrd_end - initrd_start, 1);
	file_looked_for = NULL;

	if (err) {
		/*
		 * Even if reading the DSDT file was successful,
		 * we give up if the initramfs cannot be entirely read.
		 */
		kfree(file_mem);
		printk(KERN_ERR "ACPI: Aborded because %s.\n", err);
		return NULL;
	}
	if (file_mem)
		printk(KERN_INFO "ACPI: Found DSDT in %s.\n", ramfs_dsdt_name);

	return file_mem;
}
#endif<|MERGE_RESOLUTION|>--- conflicted
+++ resolved
@@ -238,6 +238,11 @@
 	parse_header(collected);
 	next_header = this_header + N_ALIGN(name_len) + body_len;
 	next_header = (next_header + 3) & ~3;
+	if (file_looked_for) {
+                read_into(name_buf, N_ALIGN(name_len), GotName);
+		return 0;
+	}
+
 	state = SkipIt;
 	if (name_len <= 0 || name_len > PATH_MAX)
 		return 0;
@@ -308,14 +313,12 @@
 		free_hash();
 		return 0;
 	}
-<<<<<<< HEAD
-	if (file_looked_for && S_ISREG(mode) &&
-		(strcmp(collected, file_looked_for) == 0))
-		state = CopyFileMem;
-	if (dry_run)
-		return 0;
-=======
->>>>>>> 0882e8dd
+	if (file_looked_for) {
+		if (S_ISREG(mode) &&
+		    (strcmp(collected, file_looked_for) == 0))
+			state = CopyFileMem;
+		return 0;
+	}
 	clean_path(collected, mode);
 	if (S_ISREG(mode)) {
 		int ml = maybe_link();
@@ -674,7 +677,7 @@
 	file_mem = NULL;
 	file_looked_for = ramfs_dsdt_name;
 	err = unpack_to_rootfs((char *)initrd_start,
-			initrd_end - initrd_start, 1);
+			initrd_end - initrd_start);
 	file_looked_for = NULL;
 
 	if (err) {
