#include <linux/clocksource.h>
#include <linux/clockchips.h>
#include <linux/interrupt.h>
#include <linux/sysdev.h>
#include <linux/delay.h>
#include <linux/errno.h>
#include <linux/hpet.h>
#include <linux/init.h>
#include <linux/cpu.h>
#include <linux/pm.h>
#include <linux/io.h>

#include <asm/fixmap.h>
#include <asm/i8253.h>
#include <asm/hpet.h>

#define HPET_MASK			CLOCKSOURCE_MASK(32)
#define HPET_SHIFT			22

/* FSEC = 10^-15
   NSEC = 10^-9 */
#define FSEC_PER_NSEC			1000000L

#define HPET_DEV_USED_BIT		2
#define HPET_DEV_USED			(1 << HPET_DEV_USED_BIT)
#define HPET_DEV_VALID			0x8
#define HPET_DEV_FSB_CAP		0x1000
#define HPET_DEV_PERI_CAP		0x2000

#define EVT_TO_HPET_DEV(evt) container_of(evt, struct hpet_dev, evt)

/*
 * HPET address is set in acpi/boot.c, when an ACPI entry exists
 */
<<<<<<< HEAD
unsigned long hpet_address;
static void __iomem *hpet_virt_address;
static int hpet_legacy_use_64_bits;
=======
unsigned long				hpet_address;
#ifdef CONFIG_PCI_MSI
static unsigned long			hpet_num_timers;
#endif
static void __iomem			*hpet_virt_address;

struct hpet_dev {
	struct clock_event_device	evt;
	unsigned int			num;
	int				cpu;
	unsigned int			irq;
	unsigned int			flags;
	char				name[10];
};
>>>>>>> 18e352e4

unsigned long hpet_readl(unsigned long a)
{
	return readl(hpet_virt_address + a);
}

static inline void hpet_writel(unsigned long d, unsigned long a)
{
	writel(d, hpet_virt_address + a);
}

#ifdef CONFIG_X86_64
#include <asm/pgtable.h>
static inline unsigned long hpet_read_value(unsigned long a)
{
	if (hpet_legacy_use_64_bits)
		return readq(hpet_virt_address + a);
	else
		return readl(hpet_virt_address + a);
}

static void hpet_write_value(unsigned long d, unsigned long a)
{
	if (hpet_legacy_use_64_bits)
		writeq(d, hpet_virt_address + a);
	else
		writel(d, hpet_virt_address + a);
}

#else

static inline unsigned long hpet_read_value(unsigned long a)
{
	return readl(hpet_virt_address + a);
}

static void hpet_write_value(unsigned long d, unsigned long a)
{
	writel(d, hpet_virt_address + a);
}
#endif

static inline void hpet_set_mapping(void)
{
	hpet_virt_address = ioremap_nocache(hpet_address, HPET_MMAP_SIZE);
#ifdef CONFIG_X86_64
	__set_fixmap(VSYSCALL_HPET, hpet_address, PAGE_KERNEL_VSYSCALL_NOCACHE);
#endif
}

static inline void hpet_clear_mapping(void)
{
	iounmap(hpet_virt_address);
	hpet_virt_address = NULL;
}

/*
 * HPET command line enable / disable
 */
static int boot_hpet_disable;
int hpet_force_user;

static int __init hpet_setup(char *str)
{
	if (str) {
		if (!strncmp("disable", str, 7))
			boot_hpet_disable = 1;
		if (!strncmp("force", str, 5))
			hpet_force_user = 1;
	}
	return 1;
}
__setup("hpet=", hpet_setup);

static int __init disable_hpet(char *str)
{
	boot_hpet_disable = 1;
	return 1;
}
__setup("nohpet", disable_hpet);

#ifdef CONFIG_X86_64
static int hpet64 = 0;
static int __init hpet64_setup(char *str)
{
	hpet64 = 1;
	return 1;
}
__setup("hpet64", hpet64_setup);
#endif


static inline int is_hpet_capable(void)
{
	return !boot_hpet_disable && hpet_address;
}

/*
 * HPET timer interrupt enable / disable
 */
static int hpet_legacy_int_enabled;

/**
 * is_hpet_enabled - check whether the hpet timer interrupt is enabled
 */
int is_hpet_enabled(void)
{
	return is_hpet_capable() && hpet_legacy_int_enabled;
}
EXPORT_SYMBOL_GPL(is_hpet_enabled);

/*
 * When the hpet driver (/dev/hpet) is enabled, we need to reserve
 * timer 0 and timer 1 in case of RTC emulation.
 */
#ifdef CONFIG_HPET

static void hpet_reserve_msi_timers(struct hpet_data *hd);

static void hpet_reserve_platform_timers(unsigned long id)
{
	struct hpet __iomem *hpet = hpet_virt_address;
	struct hpet_timer __iomem *timer = &hpet->hpet_timers[2];
	unsigned int nrtimers, i;
	struct hpet_data hd;

	nrtimers = ((id & HPET_ID_NUMBER) >> HPET_ID_NUMBER_SHIFT) + 1;

	memset(&hd, 0, sizeof(hd));
	hd.hd_phys_address	= hpet_address;
	hd.hd_address		= hpet;
	hd.hd_nirqs		= nrtimers;
	hpet_reserve_timer(&hd, 0);

#ifdef CONFIG_HPET_EMULATE_RTC
	hpet_reserve_timer(&hd, 1);
#endif

	/*
	 * NOTE that hd_irq[] reflects IOAPIC input pins (LEGACY_8254
	 * is wrong for i8259!) not the output IRQ.  Many BIOS writers
	 * don't bother configuring *any* comparator interrupts.
	 */
	hd.hd_irq[0] = HPET_LEGACY_8254;
	hd.hd_irq[1] = HPET_LEGACY_RTC;

	for (i = 2; i < nrtimers; timer++, i++) {
		hd.hd_irq[i] = (readl(&timer->hpet_config) &
			Tn_INT_ROUTE_CNF_MASK) >> Tn_INT_ROUTE_CNF_SHIFT;
	}

	hpet_reserve_msi_timers(&hd);

	hpet_alloc(&hd);

}
#else
static void hpet_reserve_platform_timers(unsigned long id) { }
#endif

/*
 * Common hpet info
 */
static unsigned long hpet_period;
static int hpet_legacy_use_64_bits; /* configure T0 in 64-bit mode? */

static void hpet_legacy_set_mode(enum clock_event_mode mode,
			  struct clock_event_device *evt);
static int hpet_legacy_next_event(unsigned long delta,
			   struct clock_event_device *evt);

/*
 * The hpet clock event device
 */
static struct clock_event_device hpet_clockevent = {
	.name		= "hpet",
	.features	= CLOCK_EVT_FEAT_PERIODIC | CLOCK_EVT_FEAT_ONESHOT,
	.set_mode	= hpet_legacy_set_mode,
	.set_next_event = hpet_legacy_next_event,
	.shift		= 32,
	.irq		= 0,
	.rating		= 50,
};

static void hpet_start_counter(void)
{
	unsigned long cfg = hpet_readl(HPET_CFG);

	cfg &= ~HPET_CFG_ENABLE;
	hpet_writel(cfg, HPET_CFG);
	hpet_writel(0, HPET_COUNTER);
	hpet_writel(0, HPET_COUNTER + 4);
	cfg |= HPET_CFG_ENABLE;
	hpet_writel(cfg, HPET_CFG);
}

static void hpet_resume_device(void)
{
	force_hpet_resume();
}

static void hpet_restart_counter(void)
{
	hpet_resume_device();
	hpet_start_counter();
}

static void hpet_enable_legacy_int(void)
{
	unsigned long cfg = hpet_readl(HPET_CFG);

	cfg |= HPET_CFG_LEGACY;
	hpet_writel(cfg, HPET_CFG);
	hpet_legacy_int_enabled = 1;
}

static int timer0_use_64_bits(void)
{
#ifndef CONFIG_X86_64
	/* using the HPET in 64-bit mode without atomic 64-bit
	 * accesses is too inefficient
	 */
	return 0;
#else

	if (unlikely(hpet64)) {
		u32 id, t0_cfg;
		id = hpet_readl(HPET_ID);
		t0_cfg = hpet_readl(HPET_T0_CFG);

		if ((id & HPET_ID_64BIT) && (t0_cfg & HPET_TN_64BIT_CAP)) {
			printk(KERN_DEBUG "hpet timer0 configured in 64-bit mode\n");
			return 1;
		}
		else {
			printk(KERN_DEBUG "hpet timer0 does not support 64-bit mode\n");
			return 0;
		}
	}
	else return 0;
#endif
}

static void hpet_legacy_clockevent_register(void)
{
	/* Start HPET legacy interrupts */
	hpet_enable_legacy_int();
	hpet_legacy_use_64_bits = timer0_use_64_bits();

	/*
	 * The mult factor is defined as (include/linux/clockchips.h)
	 *  mult/2^shift = cyc/ns (in contrast to ns/cyc in clocksource.h)
	 * hpet_period is in units of femtoseconds (per cycle), so
	 *  mult/2^shift = cyc/ns = 10^6/hpet_period
	 *  mult = (10^6 * 2^shift)/hpet_period
	 *  mult = (FSEC_PER_NSEC << hpet_clockevent.shift)/hpet_period
	 */
	hpet_clockevent.mult = div_sc((unsigned long) FSEC_PER_NSEC,
				      hpet_period, hpet_clockevent.shift);
	/* Calculate the min / max delta */
	hpet_clockevent.max_delta_ns = clockevent_delta2ns(0x7FFFFFFF,
							   &hpet_clockevent);
	/* 5 usec minimum reprogramming delta. */
	hpet_clockevent.min_delta_ns = 5000;

	/*
	 * Start hpet with the boot cpu mask and make it
	 * global after the IO_APIC has been initialized.
	 */
	hpet_clockevent.cpumask = cpumask_of(smp_processor_id());
	clockevents_register_device(&hpet_clockevent);
	global_clock_event = &hpet_clockevent;
	printk(KERN_DEBUG "hpet clockevent registered\n");
}

static int hpet_setup_msi_irq(unsigned int irq);

static void hpet_set_mode(enum clock_event_mode mode,
			  struct clock_event_device *evt, int timer)
{
	unsigned long cfg, cmp, now;
	uint64_t delta;

	switch (mode) {
	case CLOCK_EVT_MODE_PERIODIC:
<<<<<<< HEAD
		delta = ((uint64_t)(NSEC_PER_SEC/HZ)) * hpet_clockevent.mult;
		delta >>= hpet_clockevent.shift;
		now = hpet_read_value(HPET_COUNTER);
=======
		delta = ((uint64_t)(NSEC_PER_SEC/HZ)) * evt->mult;
		delta >>= evt->shift;
		now = hpet_readl(HPET_COUNTER);
>>>>>>> 18e352e4
		cmp = now + (unsigned long) delta;
		cfg = hpet_readl(HPET_Tn_CFG(timer));
		cfg |= HPET_TN_ENABLE | HPET_TN_PERIODIC |
<<<<<<< HEAD
		       HPET_TN_SETVAL |
		       (hpet_legacy_use_64_bits ? 0 : HPET_TN_32BIT);
		hpet_writel(cfg, HPET_T0_CFG);
=======
		       HPET_TN_SETVAL | HPET_TN_32BIT;
		hpet_writel(cfg, HPET_Tn_CFG(timer));
>>>>>>> 18e352e4
		/*
		 * The first write after writing TN_SETVAL to the
		 * config register sets the counter value, the second
		 * write sets the period.
		 */
<<<<<<< HEAD
		hpet_write_value(cmp, HPET_T0_CMP);
		udelay(1);
		hpet_write_value((unsigned long) delta, HPET_T0_CMP);
=======
		hpet_writel(cmp, HPET_Tn_CMP(timer));
		udelay(1);
		hpet_writel((unsigned long) delta, HPET_Tn_CMP(timer));
>>>>>>> 18e352e4
		break;

	case CLOCK_EVT_MODE_ONESHOT:
		cfg = hpet_readl(HPET_Tn_CFG(timer));
		cfg &= ~HPET_TN_PERIODIC;
<<<<<<< HEAD
		cfg |= HPET_TN_ENABLE |
		       (hpet_legacy_use_64_bits ? 0 : HPET_TN_32BIT);
		hpet_writel(cfg, HPET_T0_CFG);
=======
		cfg |= HPET_TN_ENABLE | HPET_TN_32BIT;
		hpet_writel(cfg, HPET_Tn_CFG(timer));
>>>>>>> 18e352e4
		break;

	case CLOCK_EVT_MODE_UNUSED:
	case CLOCK_EVT_MODE_SHUTDOWN:
		cfg = hpet_readl(HPET_Tn_CFG(timer));
		cfg &= ~HPET_TN_ENABLE;
		hpet_writel(cfg, HPET_Tn_CFG(timer));
		break;

	case CLOCK_EVT_MODE_RESUME:
		if (timer == 0) {
			hpet_enable_legacy_int();
		} else {
			struct hpet_dev *hdev = EVT_TO_HPET_DEV(evt);
			hpet_setup_msi_irq(hdev->irq);
			disable_irq(hdev->irq);
			irq_set_affinity(hdev->irq, cpumask_of(hdev->cpu));
			enable_irq(hdev->irq);
		}
		break;
	}
}

static int hpet_next_event(unsigned long delta,
			   struct clock_event_device *evt, int timer)
{
	unsigned long cnt;

	cnt = hpet_read_value(HPET_COUNTER);
	cnt += (u32) delta;
<<<<<<< HEAD
	hpet_write_value(cnt, HPET_T0_CMP);
=======
	hpet_writel(cnt, HPET_Tn_CMP(timer));
>>>>>>> 18e352e4

	hpet_readl(HPET_T0_CMP); /* pre-read for bnc#433746 */
	/*
	 * We need to read back the CMP register to make sure that
	 * what we wrote hit the chip before we compare it to the
	 * counter.
	 */
<<<<<<< HEAD
	WARN_ON_ONCE((u32)hpet_readl(HPET_T0_CMP) != (u32)cnt);
=======
	WARN_ON_ONCE((u32)hpet_readl(HPET_Tn_CMP(timer)) != cnt);
>>>>>>> 18e352e4

	return (s32)((u32)hpet_readl(HPET_COUNTER) - (u32)cnt) >= 0 ? -ETIME : 0;
}

static void hpet_legacy_set_mode(enum clock_event_mode mode,
			struct clock_event_device *evt)
{
	hpet_set_mode(mode, evt, 0);
}

static int hpet_legacy_next_event(unsigned long delta,
			struct clock_event_device *evt)
{
	return hpet_next_event(delta, evt, 0);
}

/*
 * HPET MSI Support
 */
#ifdef CONFIG_PCI_MSI

static DEFINE_PER_CPU(struct hpet_dev *, cpu_hpet_dev);
static struct hpet_dev	*hpet_devs;

void hpet_msi_unmask(unsigned int irq)
{
	struct hpet_dev *hdev = get_irq_data(irq);
	unsigned long cfg;

	/* unmask it */
	cfg = hpet_readl(HPET_Tn_CFG(hdev->num));
	cfg |= HPET_TN_FSB;
	hpet_writel(cfg, HPET_Tn_CFG(hdev->num));
}

void hpet_msi_mask(unsigned int irq)
{
	unsigned long cfg;
	struct hpet_dev *hdev = get_irq_data(irq);

	/* mask it */
	cfg = hpet_readl(HPET_Tn_CFG(hdev->num));
	cfg &= ~HPET_TN_FSB;
	hpet_writel(cfg, HPET_Tn_CFG(hdev->num));
}

void hpet_msi_write(unsigned int irq, struct msi_msg *msg)
{
	struct hpet_dev *hdev = get_irq_data(irq);

	hpet_writel(msg->data, HPET_Tn_ROUTE(hdev->num));
	hpet_writel(msg->address_lo, HPET_Tn_ROUTE(hdev->num) + 4);
}

void hpet_msi_read(unsigned int irq, struct msi_msg *msg)
{
	struct hpet_dev *hdev = get_irq_data(irq);

	msg->data = hpet_readl(HPET_Tn_ROUTE(hdev->num));
	msg->address_lo = hpet_readl(HPET_Tn_ROUTE(hdev->num) + 4);
	msg->address_hi = 0;
}

static void hpet_msi_set_mode(enum clock_event_mode mode,
				struct clock_event_device *evt)
{
	struct hpet_dev *hdev = EVT_TO_HPET_DEV(evt);
	hpet_set_mode(mode, evt, hdev->num);
}

static int hpet_msi_next_event(unsigned long delta,
				struct clock_event_device *evt)
{
	struct hpet_dev *hdev = EVT_TO_HPET_DEV(evt);
	return hpet_next_event(delta, evt, hdev->num);
}

static int hpet_setup_msi_irq(unsigned int irq)
{
	if (arch_setup_hpet_msi(irq)) {
		destroy_irq(irq);
		return -EINVAL;
	}
	return 0;
}

static int hpet_assign_irq(struct hpet_dev *dev)
{
	unsigned int irq;

	irq = create_irq();
	if (!irq)
		return -EINVAL;

	set_irq_data(irq, dev);

	if (hpet_setup_msi_irq(irq))
		return -EINVAL;

	dev->irq = irq;
	return 0;
}

static irqreturn_t hpet_interrupt_handler(int irq, void *data)
{
	struct hpet_dev *dev = (struct hpet_dev *)data;
	struct clock_event_device *hevt = &dev->evt;

	if (!hevt->event_handler) {
		printk(KERN_INFO "Spurious HPET timer interrupt on HPET timer %d\n",
				dev->num);
		return IRQ_HANDLED;
	}

	hevt->event_handler(hevt);
	return IRQ_HANDLED;
}

static int hpet_setup_irq(struct hpet_dev *dev)
{

	if (request_irq(dev->irq, hpet_interrupt_handler,
			IRQF_DISABLED|IRQF_NOBALANCING, dev->name, dev))
		return -1;

	disable_irq(dev->irq);
	irq_set_affinity(dev->irq, cpumask_of(dev->cpu));
	enable_irq(dev->irq);

	printk(KERN_DEBUG "hpet: %s irq %d for MSI\n",
			 dev->name, dev->irq);

	return 0;
}

/* This should be called in specific @cpu */
static void init_one_hpet_msi_clockevent(struct hpet_dev *hdev, int cpu)
{
	struct clock_event_device *evt = &hdev->evt;
	uint64_t hpet_freq;

	WARN_ON(cpu != smp_processor_id());
	if (!(hdev->flags & HPET_DEV_VALID))
		return;

	if (hpet_setup_msi_irq(hdev->irq))
		return;

	hdev->cpu = cpu;
	per_cpu(cpu_hpet_dev, cpu) = hdev;
	evt->name = hdev->name;
	hpet_setup_irq(hdev);
	evt->irq = hdev->irq;

	evt->rating = 110;
	evt->features = CLOCK_EVT_FEAT_ONESHOT;
	if (hdev->flags & HPET_DEV_PERI_CAP)
		evt->features |= CLOCK_EVT_FEAT_PERIODIC;

	evt->set_mode = hpet_msi_set_mode;
	evt->set_next_event = hpet_msi_next_event;
	evt->shift = 32;

	/*
	 * The period is a femto seconds value. We need to calculate the
	 * scaled math multiplication factor for nanosecond to hpet tick
	 * conversion.
	 */
	hpet_freq = 1000000000000000ULL;
	do_div(hpet_freq, hpet_period);
	evt->mult = div_sc((unsigned long) hpet_freq,
				      NSEC_PER_SEC, evt->shift);
	/* Calculate the max delta */
	evt->max_delta_ns = clockevent_delta2ns(0x7FFFFFFF, evt);
	/* 5 usec minimum reprogramming delta. */
	evt->min_delta_ns = 5000;

	evt->cpumask = cpumask_of(hdev->cpu);
	clockevents_register_device(evt);
}

#ifdef CONFIG_HPET
/* Reserve at least one timer for userspace (/dev/hpet) */
#define RESERVE_TIMERS 1
#else
#define RESERVE_TIMERS 0
#endif

static void hpet_msi_capability_lookup(unsigned int start_timer)
{
	unsigned int id;
	unsigned int num_timers;
	unsigned int num_timers_used = 0;
	int i;

	id = hpet_readl(HPET_ID);

	num_timers = ((id & HPET_ID_NUMBER) >> HPET_ID_NUMBER_SHIFT);
	num_timers++; /* Value read out starts from 0 */

	hpet_devs = kzalloc(sizeof(struct hpet_dev) * num_timers, GFP_KERNEL);
	if (!hpet_devs)
		return;

	hpet_num_timers = num_timers;

	for (i = start_timer; i < num_timers - RESERVE_TIMERS; i++) {
		struct hpet_dev *hdev = &hpet_devs[num_timers_used];
		unsigned long cfg = hpet_readl(HPET_Tn_CFG(i));

		/* Only consider HPET timer with MSI support */
		if (!(cfg & HPET_TN_FSB_CAP))
			continue;

		hdev->flags = 0;
		if (cfg & HPET_TN_PERIODIC_CAP)
			hdev->flags |= HPET_DEV_PERI_CAP;
		hdev->num = i;

		sprintf(hdev->name, "hpet%d", i);
		if (hpet_assign_irq(hdev))
			continue;

		hdev->flags |= HPET_DEV_FSB_CAP;
		hdev->flags |= HPET_DEV_VALID;
		num_timers_used++;
		if (num_timers_used == num_possible_cpus())
			break;
	}

	printk(KERN_INFO "HPET: %d timers in total, %d timers will be used for per-cpu timer\n",
		num_timers, num_timers_used);
}

#ifdef CONFIG_HPET
static void hpet_reserve_msi_timers(struct hpet_data *hd)
{
	int i;

	if (!hpet_devs)
		return;

	for (i = 0; i < hpet_num_timers; i++) {
		struct hpet_dev *hdev = &hpet_devs[i];

		if (!(hdev->flags & HPET_DEV_VALID))
			continue;

		hd->hd_irq[hdev->num] = hdev->irq;
		hpet_reserve_timer(hd, hdev->num);
	}
}
#endif

static struct hpet_dev *hpet_get_unused_timer(void)
{
	int i;

	if (!hpet_devs)
		return NULL;

	for (i = 0; i < hpet_num_timers; i++) {
		struct hpet_dev *hdev = &hpet_devs[i];

		if (!(hdev->flags & HPET_DEV_VALID))
			continue;
		if (test_and_set_bit(HPET_DEV_USED_BIT,
			(unsigned long *)&hdev->flags))
			continue;
		return hdev;
	}
	return NULL;
}

struct hpet_work_struct {
	struct delayed_work work;
	struct completion complete;
};

static void hpet_work(struct work_struct *w)
{
	struct hpet_dev *hdev;
	int cpu = smp_processor_id();
	struct hpet_work_struct *hpet_work;

	hpet_work = container_of(w, struct hpet_work_struct, work.work);

	hdev = hpet_get_unused_timer();
	if (hdev)
		init_one_hpet_msi_clockevent(hdev, cpu);

	complete(&hpet_work->complete);
}

static int hpet_cpuhp_notify(struct notifier_block *n,
		unsigned long action, void *hcpu)
{
	unsigned long cpu = (unsigned long)hcpu;
	struct hpet_work_struct work;
	struct hpet_dev *hdev = per_cpu(cpu_hpet_dev, cpu);

	switch (action & 0xf) {
	case CPU_ONLINE:
		INIT_DELAYED_WORK_ON_STACK(&work.work, hpet_work);
		init_completion(&work.complete);
		/* FIXME: add schedule_work_on() */
		schedule_delayed_work_on(cpu, &work.work, 0);
		wait_for_completion(&work.complete);
		destroy_timer_on_stack(&work.work.timer);
		break;
	case CPU_DEAD:
		if (hdev) {
			free_irq(hdev->irq, hdev);
			hdev->flags &= ~HPET_DEV_USED;
			per_cpu(cpu_hpet_dev, cpu) = NULL;
		}
		break;
	}
	return NOTIFY_OK;
}
#else

static int hpet_setup_msi_irq(unsigned int irq)
{
	return 0;
}
static void hpet_msi_capability_lookup(unsigned int start_timer)
{
	return;
}

#ifdef CONFIG_HPET
static void hpet_reserve_msi_timers(struct hpet_data *hd)
{
	return;
}
#endif

static int hpet_cpuhp_notify(struct notifier_block *n,
		unsigned long action, void *hcpu)
{
	return NOTIFY_OK;
}

#endif

/*
 * Clock source related code
 */
static cycle_t read_hpet(void)
{
	return (cycle_t)hpet_readl(HPET_COUNTER);
}

#ifdef CONFIG_X86_64
static cycle_t __vsyscall_fn vread_hpet(void)
{
	return readl((const void __iomem *)fix_to_virt(VSYSCALL_HPET) + 0xf0);
}
#endif

static struct clocksource clocksource_hpet = {
	.name		= "hpet",
	.rating		= 250,
	.read		= read_hpet,
	.mask		= HPET_MASK,
	.shift		= HPET_SHIFT,
	.flags		= CLOCK_SOURCE_IS_CONTINUOUS,
	.resume		= hpet_restart_counter,
#ifdef CONFIG_X86_64
	.vread		= vread_hpet,
#endif
};

static int hpet_clocksource_register(void)
{
	u64 start, now;
	cycle_t t1;

	/* Start the counter */
	hpet_start_counter();

	/* Verify whether hpet counter works */
	t1 = read_hpet();
	rdtscll(start);

	/*
	 * We don't know the TSC frequency yet, but waiting for
	 * 200000 TSC cycles is safe:
	 * 4 GHz == 50us
	 * 1 GHz == 200us
	 */
	do {
		rep_nop();
		rdtscll(now);
	} while ((now - start) < 200000UL);

	if (t1 == read_hpet()) {
		printk(KERN_WARNING
		       "HPET counter not counting. HPET disabled\n");
		return -ENODEV;
	}

	/*
	 * The definition of mult is (include/linux/clocksource.h)
	 * mult/2^shift = ns/cyc and hpet_period is in units of fsec/cyc
	 * so we first need to convert hpet_period to ns/cyc units:
	 *  mult/2^shift = ns/cyc = hpet_period/10^6
	 *  mult = (hpet_period * 2^shift)/10^6
	 *  mult = (hpet_period << shift)/FSEC_PER_NSEC
	 */
	clocksource_hpet.mult = div_sc(hpet_period, FSEC_PER_NSEC, HPET_SHIFT);

	clocksource_register(&clocksource_hpet);

	return 0;
}

/**
 * hpet_enable - Try to setup the HPET timer. Returns 1 on success.
 */
int __init hpet_enable(void)
{
	unsigned long id;
	int i;

	if (!is_hpet_capable())
		return 0;

	hpet_set_mapping();

	/*
	 * Read the period and check for a sane value:
	 */
	hpet_period = hpet_readl(HPET_PERIOD);

	/*
	 * AMD SB700 based systems with spread spectrum enabled use a
	 * SMM based HPET emulation to provide proper frequency
	 * setting. The SMM code is initialized with the first HPET
	 * register access and takes some time to complete. During
	 * this time the config register reads 0xffffffff. We check
	 * for max. 1000 loops whether the config register reads a non
	 * 0xffffffff value to make sure that HPET is up and running
	 * before we go further. A counting loop is safe, as the HPET
	 * access takes thousands of CPU cycles. On non SB700 based
	 * machines this check is only done once and has no side
	 * effects.
	 */
	for (i = 0; hpet_readl(HPET_CFG) == 0xFFFFFFFF; i++) {
		if (i == 1000) {
			printk(KERN_WARNING
			       "HPET config register value = 0xFFFFFFFF. "
			       "Disabling HPET\n");
			goto out_nohpet;
		}
	}

	if (hpet_period < HPET_MIN_PERIOD || hpet_period > HPET_MAX_PERIOD)
		goto out_nohpet;

	/*
	 * Read the HPET ID register to retrieve the IRQ routing
	 * information and the number of channels
	 */
	id = hpet_readl(HPET_ID);

#ifdef CONFIG_HPET_EMULATE_RTC
	/*
	 * The legacy routing mode needs at least two channels, tick timer
	 * and the rtc emulation channel.
	 */
	if (!(id & HPET_ID_NUMBER))
		goto out_nohpet;
#endif

	if (hpet_clocksource_register())
		goto out_nohpet;

	if (id & HPET_ID_LEGSUP) {
		hpet_legacy_clockevent_register();
		hpet_msi_capability_lookup(2);
		return 1;
	}
	hpet_msi_capability_lookup(0);
	return 0;

out_nohpet:
	hpet_clear_mapping();
	hpet_address = 0;
	return 0;
}

/*
 * Needs to be late, as the reserve_timer code calls kalloc !
 *
 * Not a problem on i386 as hpet_enable is called from late_time_init,
 * but on x86_64 it is necessary !
 */
static __init int hpet_late_init(void)
{
	int cpu;

	if (boot_hpet_disable)
		return -ENODEV;

	if (!hpet_address) {
		if (!force_hpet_address)
			return -ENODEV;

		hpet_address = force_hpet_address;
		hpet_enable();
	}

	if (!hpet_virt_address)
		return -ENODEV;

	hpet_reserve_platform_timers(hpet_readl(HPET_ID));

	for_each_online_cpu(cpu) {
		hpet_cpuhp_notify(NULL, CPU_ONLINE, (void *)(long)cpu);
	}

	/* This notifier should be called after workqueue is ready */
	hotcpu_notifier(hpet_cpuhp_notify, -20);

	return 0;
}
fs_initcall(hpet_late_init);

void hpet_disable(void)
{
	if (is_hpet_capable()) {
		unsigned long cfg = hpet_readl(HPET_CFG);

		if (hpet_legacy_int_enabled) {
			cfg &= ~HPET_CFG_LEGACY;
			hpet_legacy_int_enabled = 0;
		}
		cfg &= ~HPET_CFG_ENABLE;
		hpet_writel(cfg, HPET_CFG);
	}
}

#ifdef CONFIG_HPET_EMULATE_RTC

/* HPET in LegacyReplacement Mode eats up RTC interrupt line. When, HPET
 * is enabled, we support RTC interrupt functionality in software.
 * RTC has 3 kinds of interrupts:
 * 1) Update Interrupt - generate an interrupt, every sec, when RTC clock
 *    is updated
 * 2) Alarm Interrupt - generate an interrupt at a specific time of day
 * 3) Periodic Interrupt - generate periodic interrupt, with frequencies
 *    2Hz-8192Hz (2Hz-64Hz for non-root user) (all freqs in powers of 2)
 * (1) and (2) above are implemented using polling at a frequency of
 * 64 Hz. The exact frequency is a tradeoff between accuracy and interrupt
 * overhead. (DEFAULT_RTC_INT_FREQ)
 * For (3), we use interrupts at 64Hz or user specified periodic
 * frequency, whichever is higher.
 */
#include <linux/mc146818rtc.h>
#include <linux/rtc.h>
#include <asm/rtc.h>

#define DEFAULT_RTC_INT_FREQ	64
#define DEFAULT_RTC_SHIFT	6
#define RTC_NUM_INTS		1

static unsigned long hpet_rtc_flags;
static int hpet_prev_update_sec;
static struct rtc_time hpet_alarm_time;
static unsigned long hpet_pie_count;
static unsigned long hpet_t1_cmp;
static unsigned long hpet_default_delta;
static unsigned long hpet_pie_delta;
static unsigned long hpet_pie_limit;

static rtc_irq_handler irq_handler;

/*
 * Registers a IRQ handler.
 */
int hpet_register_irq_handler(rtc_irq_handler handler)
{
	if (!is_hpet_enabled())
		return -ENODEV;
	if (irq_handler)
		return -EBUSY;

	irq_handler = handler;

	return 0;
}
EXPORT_SYMBOL_GPL(hpet_register_irq_handler);

/*
 * Deregisters the IRQ handler registered with hpet_register_irq_handler()
 * and does cleanup.
 */
void hpet_unregister_irq_handler(rtc_irq_handler handler)
{
	if (!is_hpet_enabled())
		return;

	irq_handler = NULL;
	hpet_rtc_flags = 0;
}
EXPORT_SYMBOL_GPL(hpet_unregister_irq_handler);

/*
 * Timer 1 for RTC emulation. We use one shot mode, as periodic mode
 * is not supported by all HPET implementations for timer 1.
 *
 * hpet_rtc_timer_init() is called when the rtc is initialized.
 */
int hpet_rtc_timer_init(void)
{
	unsigned long cfg, cnt, delta, flags;

	if (!is_hpet_enabled())
		return 0;

	if (!hpet_default_delta) {
		uint64_t clc;

		clc = (uint64_t) hpet_clockevent.mult * NSEC_PER_SEC;
		clc >>= hpet_clockevent.shift + DEFAULT_RTC_SHIFT;
		hpet_default_delta = (unsigned long) clc;
	}

	if (!(hpet_rtc_flags & RTC_PIE) || hpet_pie_limit)
		delta = hpet_default_delta;
	else
		delta = hpet_pie_delta;

	local_irq_save(flags);

	cnt = delta + hpet_readl(HPET_COUNTER);
	hpet_writel(cnt, HPET_T1_CMP);
	hpet_t1_cmp = cnt;

	cfg = hpet_readl(HPET_T1_CFG);
	cfg &= ~HPET_TN_PERIODIC;
	cfg |= HPET_TN_ENABLE | HPET_TN_32BIT;
	hpet_writel(cfg, HPET_T1_CFG);

	local_irq_restore(flags);

	return 1;
}
EXPORT_SYMBOL_GPL(hpet_rtc_timer_init);

/*
 * The functions below are called from rtc driver.
 * Return 0 if HPET is not being used.
 * Otherwise do the necessary changes and return 1.
 */
int hpet_mask_rtc_irq_bit(unsigned long bit_mask)
{
	if (!is_hpet_enabled())
		return 0;

	hpet_rtc_flags &= ~bit_mask;
	return 1;
}
EXPORT_SYMBOL_GPL(hpet_mask_rtc_irq_bit);

int hpet_set_rtc_irq_bit(unsigned long bit_mask)
{
	unsigned long oldbits = hpet_rtc_flags;

	if (!is_hpet_enabled())
		return 0;

	hpet_rtc_flags |= bit_mask;

	if ((bit_mask & RTC_UIE) && !(oldbits & RTC_UIE))
		hpet_prev_update_sec = -1;

	if (!oldbits)
		hpet_rtc_timer_init();

	return 1;
}
EXPORT_SYMBOL_GPL(hpet_set_rtc_irq_bit);

int hpet_set_alarm_time(unsigned char hrs, unsigned char min,
			unsigned char sec)
{
	if (!is_hpet_enabled())
		return 0;

	hpet_alarm_time.tm_hour = hrs;
	hpet_alarm_time.tm_min = min;
	hpet_alarm_time.tm_sec = sec;

	return 1;
}
EXPORT_SYMBOL_GPL(hpet_set_alarm_time);

int hpet_set_periodic_freq(unsigned long freq)
{
	uint64_t clc;

	if (!is_hpet_enabled())
		return 0;

	if (freq <= DEFAULT_RTC_INT_FREQ)
		hpet_pie_limit = DEFAULT_RTC_INT_FREQ / freq;
	else {
		clc = (uint64_t) hpet_clockevent.mult * NSEC_PER_SEC;
		do_div(clc, freq);
		clc >>= hpet_clockevent.shift;
		hpet_pie_delta = (unsigned long) clc;
	}
	return 1;
}
EXPORT_SYMBOL_GPL(hpet_set_periodic_freq);

int hpet_rtc_dropped_irq(void)
{
	return is_hpet_enabled();
}
EXPORT_SYMBOL_GPL(hpet_rtc_dropped_irq);

static void hpet_rtc_timer_reinit(void)
{
	unsigned long cfg, delta;
	int lost_ints = -1;

	if (unlikely(!hpet_rtc_flags)) {
		cfg = hpet_readl(HPET_T1_CFG);
		cfg &= ~HPET_TN_ENABLE;
		hpet_writel(cfg, HPET_T1_CFG);
		return;
	}

	if (!(hpet_rtc_flags & RTC_PIE) || hpet_pie_limit)
		delta = hpet_default_delta;
	else
		delta = hpet_pie_delta;

	/*
	 * Increment the comparator value until we are ahead of the
	 * current count.
	 */
	do {
		hpet_t1_cmp += delta;
		hpet_writel(hpet_t1_cmp, HPET_T1_CMP);
		lost_ints++;
	} while ((long)(hpet_readl(HPET_COUNTER) - hpet_t1_cmp) > 0);

	if (lost_ints) {
		if (hpet_rtc_flags & RTC_PIE)
			hpet_pie_count += lost_ints;
		if (printk_ratelimit())
			printk(KERN_WARNING "hpet1: lost %d rtc interrupts\n",
				lost_ints);
	}
}

irqreturn_t hpet_rtc_interrupt(int irq, void *dev_id)
{
	struct rtc_time curr_time;
	unsigned long rtc_int_flag = 0;

	hpet_rtc_timer_reinit();
	memset(&curr_time, 0, sizeof(struct rtc_time));

	if (hpet_rtc_flags & (RTC_UIE | RTC_AIE))
		get_rtc_time(&curr_time);

	if (hpet_rtc_flags & RTC_UIE &&
	    curr_time.tm_sec != hpet_prev_update_sec) {
		if (hpet_prev_update_sec >= 0)
			rtc_int_flag = RTC_UF;
		hpet_prev_update_sec = curr_time.tm_sec;
	}

	if (hpet_rtc_flags & RTC_PIE &&
	    ++hpet_pie_count >= hpet_pie_limit) {
		rtc_int_flag |= RTC_PF;
		hpet_pie_count = 0;
	}

	if (hpet_rtc_flags & RTC_AIE &&
	    (curr_time.tm_sec == hpet_alarm_time.tm_sec) &&
	    (curr_time.tm_min == hpet_alarm_time.tm_min) &&
	    (curr_time.tm_hour == hpet_alarm_time.tm_hour))
			rtc_int_flag |= RTC_AF;

	if (rtc_int_flag) {
		rtc_int_flag |= (RTC_IRQF | (RTC_NUM_INTS << 8));
		if (irq_handler)
			irq_handler(rtc_int_flag, dev_id);
	}
	return IRQ_HANDLED;
}
EXPORT_SYMBOL_GPL(hpet_rtc_interrupt);
#endif<|MERGE_RESOLUTION|>--- conflicted
+++ resolved
@@ -32,16 +32,12 @@
 /*
  * HPET address is set in acpi/boot.c, when an ACPI entry exists
  */
-<<<<<<< HEAD
-unsigned long hpet_address;
-static void __iomem *hpet_virt_address;
-static int hpet_legacy_use_64_bits;
-=======
 unsigned long				hpet_address;
 #ifdef CONFIG_PCI_MSI
 static unsigned long			hpet_num_timers;
 #endif
 static void __iomem			*hpet_virt_address;
+static int hpet_legacy_use_64_bits;
 
 struct hpet_dev {
 	struct clock_event_device	evt;
@@ -51,7 +47,6 @@
 	unsigned int			flags;
 	char				name[10];
 };
->>>>>>> 18e352e4
 
 unsigned long hpet_readl(unsigned long a)
 {
@@ -280,7 +275,7 @@
 	if (unlikely(hpet64)) {
 		u32 id, t0_cfg;
 		id = hpet_readl(HPET_ID);
-		t0_cfg = hpet_readl(HPET_T0_CFG);
+		t0_cfg = hpet_readl(HPET_Tn_CFG(0));
 
 		if ((id & HPET_ID_64BIT) && (t0_cfg & HPET_TN_64BIT_CAP)) {
 			printk(KERN_DEBUG "hpet timer0 configured in 64-bit mode\n");
@@ -337,53 +332,31 @@
 
 	switch (mode) {
 	case CLOCK_EVT_MODE_PERIODIC:
-<<<<<<< HEAD
-		delta = ((uint64_t)(NSEC_PER_SEC/HZ)) * hpet_clockevent.mult;
-		delta >>= hpet_clockevent.shift;
-		now = hpet_read_value(HPET_COUNTER);
-=======
 		delta = ((uint64_t)(NSEC_PER_SEC/HZ)) * evt->mult;
 		delta >>= evt->shift;
-		now = hpet_readl(HPET_COUNTER);
->>>>>>> 18e352e4
+		now = hpet_read_value(HPET_COUNTER);
 		cmp = now + (unsigned long) delta;
 		cfg = hpet_readl(HPET_Tn_CFG(timer));
 		cfg |= HPET_TN_ENABLE | HPET_TN_PERIODIC |
-<<<<<<< HEAD
 		       HPET_TN_SETVAL |
 		       (hpet_legacy_use_64_bits ? 0 : HPET_TN_32BIT);
-		hpet_writel(cfg, HPET_T0_CFG);
-=======
-		       HPET_TN_SETVAL | HPET_TN_32BIT;
 		hpet_writel(cfg, HPET_Tn_CFG(timer));
->>>>>>> 18e352e4
 		/*
 		 * The first write after writing TN_SETVAL to the
 		 * config register sets the counter value, the second
 		 * write sets the period.
 		 */
-<<<<<<< HEAD
-		hpet_write_value(cmp, HPET_T0_CMP);
+		hpet_write_value(cmp, HPET_Tn_CMP(timer));
 		udelay(1);
-		hpet_write_value((unsigned long) delta, HPET_T0_CMP);
-=======
-		hpet_writel(cmp, HPET_Tn_CMP(timer));
-		udelay(1);
-		hpet_writel((unsigned long) delta, HPET_Tn_CMP(timer));
->>>>>>> 18e352e4
+		hpet_write_value((unsigned long) delta, HPET_Tn_CMP(timer));
 		break;
 
 	case CLOCK_EVT_MODE_ONESHOT:
 		cfg = hpet_readl(HPET_Tn_CFG(timer));
 		cfg &= ~HPET_TN_PERIODIC;
-<<<<<<< HEAD
 		cfg |= HPET_TN_ENABLE |
 		       (hpet_legacy_use_64_bits ? 0 : HPET_TN_32BIT);
-		hpet_writel(cfg, HPET_T0_CFG);
-=======
-		cfg |= HPET_TN_ENABLE | HPET_TN_32BIT;
 		hpet_writel(cfg, HPET_Tn_CFG(timer));
->>>>>>> 18e352e4
 		break;
 
 	case CLOCK_EVT_MODE_UNUSED:
@@ -414,23 +387,15 @@
 
 	cnt = hpet_read_value(HPET_COUNTER);
 	cnt += (u32) delta;
-<<<<<<< HEAD
-	hpet_write_value(cnt, HPET_T0_CMP);
-=======
-	hpet_writel(cnt, HPET_Tn_CMP(timer));
->>>>>>> 18e352e4
-
-	hpet_readl(HPET_T0_CMP); /* pre-read for bnc#433746 */
+	hpet_write_value(cnt, HPET_Tn_CMP(timer));
+
+	hpet_readl(HPET_Tn_CMP(timer)); /* pre-read for bnc#433746 */
 	/*
 	 * We need to read back the CMP register to make sure that
 	 * what we wrote hit the chip before we compare it to the
 	 * counter.
 	 */
-<<<<<<< HEAD
-	WARN_ON_ONCE((u32)hpet_readl(HPET_T0_CMP) != (u32)cnt);
-=======
-	WARN_ON_ONCE((u32)hpet_readl(HPET_Tn_CMP(timer)) != cnt);
->>>>>>> 18e352e4
+	WARN_ON_ONCE((u32)hpet_readl(HPET_Tn_CMP(timer)) != (u32)cnt);
 
 	return (s32)((u32)hpet_readl(HPET_COUNTER) - (u32)cnt) >= 0 ? -ETIME : 0;
 }
