/*
 *  Copyright (C) 1995  Linus Torvalds
 *
 *  Support of BIGMEM added by Gerhard Wichert, Siemens AG, July 1999
 *
 *  Memory region support
 *	David Parsons <orc@pell.chi.il.us>, July-August 1999
 *
 *  Added E820 sanitization routine (removes overlapping memory regions);
 *  Brian Moyle <bmoyle@mvista.com>, February 2001
 *
 * Moved CPU detection code to cpu/${cpu}.c
 *    Patrick Mochel <mochel@osdl.org>, March 2002
 *
 *  Provisions for empty E820 memory regions (reported by certain BIOSes).
 *  Alex Achenbach <xela@slit.de>, December 2002.
 *
 */

/*
 * This file handles the architecture-dependent parts of initialization
 */

#include <linux/sched.h>
#include <linux/mm.h>
#include <linux/mmzone.h>
#include <linux/screen_info.h>
#include <linux/ioport.h>
#include <linux/acpi.h>
#include <linux/sfi.h>
#include <linux/apm_bios.h>
#include <linux/initrd.h>
#include <linux/bootmem.h>
#include <linux/memblock.h>
#include <linux/seq_file.h>
#include <linux/console.h>
#include <linux/mca.h>
#include <linux/root_dev.h>
#include <linux/highmem.h>
#include <linux/module.h>
#include <linux/efi.h>
#include <linux/init.h>
#include <linux/edd.h>
#include <linux/iscsi_ibft.h>
#include <linux/nodemask.h>
#include <linux/kexec.h>
#include <linux/dmi.h>
#include <linux/pfn.h>
#include <linux/pci.h>
#include <asm/pci-direct.h>
#include <linux/init_ohci1394_dma.h>
#include <linux/kvm_para.h>

#include <linux/errno.h>
#include <linux/kernel.h>
#include <linux/stddef.h>
#include <linux/unistd.h>
#include <linux/ptrace.h>
#include <linux/user.h>
#include <linux/delay.h>

#include <linux/kallsyms.h>
#include <linux/cpufreq.h>
#include <linux/dma-mapping.h>
#include <linux/ctype.h>
#include <linux/uaccess.h>

#include <linux/percpu.h>
#include <linux/crash_dump.h>
#include <linux/tboot.h>

#include <video/edid.h>

#include <asm/mtrr.h>
#include <asm/apic.h>
#include <asm/trampoline.h>
#include <asm/e820.h>
#include <asm/mpspec.h>
#include <asm/setup.h>
#include <asm/efi.h>
#include <asm/timer.h>
#include <asm/i8259.h>
#include <asm/sections.h>
#include <asm/dmi.h>
#include <asm/io_apic.h>
#include <asm/ist.h>
#include <asm/setup_arch.h>
#include <asm/bios_ebda.h>
#include <asm/cacheflush.h>
#include <asm/processor.h>
#include <asm/bugs.h>

#include <asm/system.h>
#include <asm/vsyscall.h>
#include <asm/cpu.h>
#include <asm/desc.h>
#include <asm/dma.h>
#include <asm/iommu.h>
#include <asm/gart.h>
#include <asm/mmu_context.h>
#include <asm/proto.h>

#include <asm/paravirt.h>
#include <asm/hypervisor.h>
#include <asm/olpc_ofw.h>

#include <asm/percpu.h>
#include <asm/topology.h>
#include <asm/apicdef.h>
#include <asm/amd_nb.h>
#ifdef CONFIG_X86_64
#include <asm/numa_64.h>
#endif
#include <asm/mce.h>
#include <asm/alternative.h>
#include <asm/prom.h>

/*
 * end_pfn only includes RAM, while max_pfn_mapped includes all e820 entries.
 * The direct mapping extends to max_pfn_mapped, so that we can directly access
 * apertures, ACPI and other tables without having to play with fixmaps.
 */
unsigned long max_low_pfn_mapped;
unsigned long max_pfn_mapped;

#ifdef CONFIG_DMI
RESERVE_BRK(dmi_alloc, 65536);
#endif


static __initdata unsigned long _brk_start = (unsigned long)__brk_base;
unsigned long _brk_end = (unsigned long)__brk_base;

#ifdef CONFIG_X86_64
int default_cpu_present_to_apicid(int mps_cpu)
{
	return __default_cpu_present_to_apicid(mps_cpu);
}

int default_check_phys_apicid_present(int phys_apicid)
{
	return __default_check_phys_apicid_present(phys_apicid);
}
#endif

#ifndef CONFIG_DEBUG_BOOT_PARAMS
struct boot_params __initdata boot_params;
#else
struct boot_params boot_params;
#endif

/*
 * Machine setup..
 */
static struct resource data_resource = {
	.name	= "Kernel data",
	.start	= 0,
	.end	= 0,
	.flags	= IORESOURCE_BUSY | IORESOURCE_MEM
};

static struct resource code_resource = {
	.name	= "Kernel code",
	.start	= 0,
	.end	= 0,
	.flags	= IORESOURCE_BUSY | IORESOURCE_MEM
};

static struct resource bss_resource = {
	.name	= "Kernel bss",
	.start	= 0,
	.end	= 0,
	.flags	= IORESOURCE_BUSY | IORESOURCE_MEM
};


#ifdef CONFIG_X86_32
/* cpu data as detected by the assembly code in head.S */
struct cpuinfo_x86 new_cpu_data __cpuinitdata = {0, 0, 0, 0, -1, 1, 0, 0, -1};
/* common cpu data for all cpus */
struct cpuinfo_x86 boot_cpu_data __read_mostly = {0, 0, 0, 0, -1, 1, 0, 0, -1};
EXPORT_SYMBOL(boot_cpu_data);
static void set_mca_bus(int x)
{
#ifdef CONFIG_MCA
	MCA_bus = x;
#endif
}

unsigned int def_to_bigsmp;

/* for MCA, but anyone else can use it if they want */
unsigned int machine_id;
unsigned int machine_submodel_id;
unsigned int BIOS_revision;

struct apm_info apm_info;
EXPORT_SYMBOL(apm_info);

#if defined(CONFIG_X86_SPEEDSTEP_SMI) || \
	defined(CONFIG_X86_SPEEDSTEP_SMI_MODULE)
struct ist_info ist_info;
EXPORT_SYMBOL(ist_info);
#else
struct ist_info ist_info;
#endif

#else
struct cpuinfo_x86 boot_cpu_data __read_mostly = {
	.x86_phys_bits = MAX_PHYSMEM_BITS,
};
EXPORT_SYMBOL(boot_cpu_data);
#endif


#if !defined(CONFIG_X86_PAE) || defined(CONFIG_X86_64)
unsigned long mmu_cr4_features;
#else
unsigned long mmu_cr4_features = X86_CR4_PAE;
#endif

/* Boot loader ID and version as integers, for the benefit of proc_dointvec */
int bootloader_type, bootloader_version;

/*
 * Setup options
 */
struct screen_info screen_info;
EXPORT_SYMBOL(screen_info);
struct edid_info edid_info;
EXPORT_SYMBOL_GPL(edid_info);

extern int root_mountflags;

unsigned long saved_video_mode;

#define RAMDISK_IMAGE_START_MASK	0x07FF
#define RAMDISK_PROMPT_FLAG		0x8000
#define RAMDISK_LOAD_FLAG		0x4000

static char __initdata command_line[COMMAND_LINE_SIZE];
#ifdef CONFIG_CMDLINE_BOOL
static char __initdata builtin_cmdline[COMMAND_LINE_SIZE] = CONFIG_CMDLINE;
#endif

#if defined(CONFIG_EDD) || defined(CONFIG_EDD_MODULE)
struct edd edd;
#ifdef CONFIG_EDD_MODULE
EXPORT_SYMBOL(edd);
#endif
/**
 * copy_edd() - Copy the BIOS EDD information
 *              from boot_params into a safe place.
 *
 */
static inline void __init copy_edd(void)
{
     memcpy(edd.mbr_signature, boot_params.edd_mbr_sig_buffer,
	    sizeof(edd.mbr_signature));
     memcpy(edd.edd_info, boot_params.eddbuf, sizeof(edd.edd_info));
     edd.mbr_signature_nr = boot_params.edd_mbr_sig_buf_entries;
     edd.edd_info_nr = boot_params.eddbuf_entries;
}
#else
static inline void __init copy_edd(void)
{
}
#endif

void * __init extend_brk(size_t size, size_t align)
{
	size_t mask = align - 1;
	void *ret;

	BUG_ON(_brk_start == 0);
	BUG_ON(align & mask);

	_brk_end = (_brk_end + mask) & ~mask;
	BUG_ON((char *)(_brk_end + size) > __brk_limit);

	ret = (void *)_brk_end;
	_brk_end += size;

	memset(ret, 0, size);

	return ret;
}

#ifdef CONFIG_X86_64
static void __init init_gbpages(void)
{
	if (direct_gbpages && cpu_has_gbpages)
		printk(KERN_INFO "Using GB pages for direct mapping\n");
	else
		direct_gbpages = 0;
}
#else
static inline void init_gbpages(void)
{
}
static void __init cleanup_highmap(void)
{
}
#endif

static void __init reserve_brk(void)
{
	if (_brk_end > _brk_start)
		memblock_reserve(__pa(_brk_start),
				 __pa(_brk_end) - __pa(_brk_start));

	/* Mark brk area as locked down and no longer taking any
	   new allocations */
	_brk_start = 0;
}

#ifdef CONFIG_BLK_DEV_INITRD

#define MAX_MAP_CHUNK	(NR_FIX_BTMAPS << PAGE_SHIFT)
static void __init relocate_initrd(void)
{
	/* Assume only end is not page aligned */
	u64 ramdisk_image = boot_params.hdr.ramdisk_image;
	u64 ramdisk_size  = boot_params.hdr.ramdisk_size;
	u64 area_size     = PAGE_ALIGN(ramdisk_size);
	u64 end_of_lowmem = max_low_pfn_mapped << PAGE_SHIFT;
	u64 ramdisk_here;
	unsigned long slop, clen, mapaddr;
	char *p, *q;

	/* We need to move the initrd down into lowmem */
	ramdisk_here = memblock_find_in_range(0, end_of_lowmem, area_size,
					 PAGE_SIZE);

	if (!ramdisk_here)
		panic("Cannot find place for new RAMDISK of size %lld\n",
			 ramdisk_size);

	/* Note: this includes all the lowmem currently occupied by
	   the initrd, we rely on that fact to keep the data intact. */
	memblock_reserve(ramdisk_here, area_size);
	initrd_start = ramdisk_here + PAGE_OFFSET;
	initrd_end   = initrd_start + ramdisk_size;
	printk(KERN_INFO "Allocated new RAMDISK: %08llx - %08llx\n",
			 ramdisk_here, ramdisk_here + ramdisk_size);

	q = (char *)initrd_start;

	/* Copy any lowmem portion of the initrd */
	if (ramdisk_image < end_of_lowmem) {
		clen = end_of_lowmem - ramdisk_image;
		p = (char *)__va(ramdisk_image);
		memcpy(q, p, clen);
		q += clen;
		ramdisk_image += clen;
		ramdisk_size  -= clen;
	}

	/* Copy the highmem portion of the initrd */
	while (ramdisk_size) {
		slop = ramdisk_image & ~PAGE_MASK;
		clen = ramdisk_size;
		if (clen > MAX_MAP_CHUNK-slop)
			clen = MAX_MAP_CHUNK-slop;
		mapaddr = ramdisk_image & PAGE_MASK;
		p = early_memremap(mapaddr, clen+slop);
		memcpy(q, p+slop, clen);
		early_iounmap(p, clen+slop);
		q += clen;
		ramdisk_image += clen;
		ramdisk_size  -= clen;
	}
	/* high pages is not converted by early_res_to_bootmem */
	ramdisk_image = boot_params.hdr.ramdisk_image;
	ramdisk_size  = boot_params.hdr.ramdisk_size;
	printk(KERN_INFO "Move RAMDISK from %016llx - %016llx to"
		" %08llx - %08llx\n",
		ramdisk_image, ramdisk_image + ramdisk_size - 1,
		ramdisk_here, ramdisk_here + ramdisk_size - 1);
}

static void __init reserve_initrd(void)
{
	/* Assume only end is not page aligned */
	u64 ramdisk_image = boot_params.hdr.ramdisk_image;
	u64 ramdisk_size  = boot_params.hdr.ramdisk_size;
	u64 ramdisk_end   = PAGE_ALIGN(ramdisk_image + ramdisk_size);
	u64 end_of_lowmem = max_low_pfn_mapped << PAGE_SHIFT;

	if (!boot_params.hdr.type_of_loader ||
	    !ramdisk_image || !ramdisk_size)
		return;		/* No initrd provided by bootloader */

	initrd_start = 0;

	if (ramdisk_size >= (end_of_lowmem>>1)) {
		memblock_free(ramdisk_image, ramdisk_end - ramdisk_image);
		printk(KERN_ERR "initrd too large to handle, "
		       "disabling initrd\n");
		return;
	}

	printk(KERN_INFO "RAMDISK: %08llx - %08llx\n", ramdisk_image,
			ramdisk_end);


	if (ramdisk_end <= end_of_lowmem) {
		/* All in lowmem, easy case */
		/*
		 * don't need to reserve again, already reserved early
		 * in i386_start_kernel
		 */
		initrd_start = ramdisk_image + PAGE_OFFSET;
		initrd_end = initrd_start + ramdisk_size;
	} else {
		relocate_initrd();
		memblock_x86_free_range(ramdisk_image, ramdisk_end);
	}
<<<<<<< HEAD
#ifdef CONFIG_ACPI_INITRD_TABLE_OVERRIDE
	acpi_initrd_offset = acpi_initrd_table_override((void *)initrd_start,
							(void *)initrd_end);
	if (!acpi_initrd_offset)
		return;
	printk(KERN_INFO "Found acpi tables of size: %lu at 0x%lx\n",
	       acpi_initrd_offset, initrd_start);
	initrd_start += acpi_initrd_offset;
	return;
#endif
=======

	relocate_initrd();

	memblock_free(ramdisk_image, ramdisk_end - ramdisk_image);
>>>>>>> 62aa2b53
}
#else
static void __init reserve_initrd(void)
{
}
#endif /* CONFIG_BLK_DEV_INITRD */

static void __init parse_setup_data(void)
{
	struct setup_data *data;
	u64 pa_data;

	if (boot_params.hdr.version < 0x0209)
		return;
	pa_data = boot_params.hdr.setup_data;
	while (pa_data) {
		u32 data_len, map_len;

		map_len = max(PAGE_SIZE - (pa_data & ~PAGE_MASK),
			      (u64)sizeof(struct setup_data));
		data = early_memremap(pa_data, map_len);
		data_len = data->len + sizeof(struct setup_data);
		if (data_len > map_len) {
			early_iounmap(data, map_len);
			data = early_memremap(pa_data, data_len);
			map_len = data_len;
		}

		switch (data->type) {
		case SETUP_E820_EXT:
			parse_e820_ext(data);
			break;
		case SETUP_DTB:
			add_dtb(pa_data);
			break;
		default:
			break;
		}
		pa_data = data->next;
		early_iounmap(data, map_len);
	}
}

static void __init e820_reserve_setup_data(void)
{
	struct setup_data *data;
	u64 pa_data;
	int found = 0;

	if (boot_params.hdr.version < 0x0209)
		return;
	pa_data = boot_params.hdr.setup_data;
	while (pa_data) {
		data = early_memremap(pa_data, sizeof(*data));
		e820_update_range(pa_data, sizeof(*data)+data->len,
			 E820_RAM, E820_RESERVED_KERN);
		found = 1;
		pa_data = data->next;
		early_iounmap(data, sizeof(*data));
	}
	if (!found)
		return;

	sanitize_e820_map(e820.map, ARRAY_SIZE(e820.map), &e820.nr_map);
	memcpy(&e820_saved, &e820, sizeof(struct e820map));
	printk(KERN_INFO "extended physical RAM map:\n");
	e820_print_map("reserve setup_data");
}

static void __init memblock_x86_reserve_range_setup_data(void)
{
	struct setup_data *data;
	u64 pa_data;

	if (boot_params.hdr.version < 0x0209)
		return;
	pa_data = boot_params.hdr.setup_data;
	while (pa_data) {
		data = early_memremap(pa_data, sizeof(*data));
		memblock_reserve(pa_data, sizeof(*data) + data->len);
		pa_data = data->next;
		early_iounmap(data, sizeof(*data));
	}
}

/*
 * --------- Crashkernel reservation ------------------------------
 */

#ifdef CONFIG_KEXEC

static inline unsigned long long get_total_mem(void)
{
	unsigned long long total;

	total = max_pfn - min_low_pfn;

	return total << PAGE_SHIFT;
}

/*
 * Keep the crash kernel below this limit.  On 32 bits earlier kernels
 * would limit the kernel to the low 512 MiB due to mapping restrictions.
 * On 64 bits, kexec-tools currently limits us to 896 MiB; increase this
 * limit once kexec-tools are fixed.
 */
#ifdef CONFIG_X86_32
# define CRASH_KERNEL_ADDR_MAX	(512 << 20)
#else
# define CRASH_KERNEL_ADDR_MAX	(896 << 20)
#endif

static void __init reserve_crashkernel(void)
{
	unsigned long long total_mem;
	unsigned long long crash_size, crash_base;
	int ret;

	total_mem = get_total_mem();

	ret = parse_crashkernel(boot_command_line, total_mem,
			&crash_size, &crash_base);
	if (ret != 0 || crash_size <= 0)
		return;

	/* 0 means: find the address automatically */
	if (crash_base <= 0) {
		const unsigned long long alignment = 16<<20;	/* 16M */

		/*
		 *  kexec want bzImage is below CRASH_KERNEL_ADDR_MAX
		 */
		crash_base = memblock_find_in_range(alignment,
			       CRASH_KERNEL_ADDR_MAX, crash_size, alignment);

		if (!crash_base) {
			pr_info("crashkernel reservation failed - No suitable area found.\n");
			return;
		}
	} else {
		unsigned long long start;

		start = memblock_find_in_range(crash_base,
				 crash_base + crash_size, crash_size, 1<<20);
		if (start != crash_base) {
			pr_info("crashkernel reservation failed - memory is in use.\n");
			return;
		}
	}
	memblock_reserve(crash_base, crash_size);

	printk(KERN_INFO "Reserving %ldMB of memory at %ldMB "
			"for crashkernel (System RAM: %ldMB)\n",
			(unsigned long)(crash_size >> 20),
			(unsigned long)(crash_base >> 20),
			(unsigned long)(total_mem >> 20));

	crashk_res.start = crash_base;
	crashk_res.end   = crash_base + crash_size - 1;
	insert_resource(&iomem_resource, &crashk_res);
}
#else
static void __init reserve_crashkernel(void)
{
}
#endif

static struct resource standard_io_resources[] = {
	{ .name = "dma1", .start = 0x00, .end = 0x1f,
		.flags = IORESOURCE_BUSY | IORESOURCE_IO },
	{ .name = "pic1", .start = 0x20, .end = 0x21,
		.flags = IORESOURCE_BUSY | IORESOURCE_IO },
	{ .name = "timer0", .start = 0x40, .end = 0x43,
		.flags = IORESOURCE_BUSY | IORESOURCE_IO },
	{ .name = "timer1", .start = 0x50, .end = 0x53,
		.flags = IORESOURCE_BUSY | IORESOURCE_IO },
	{ .name = "keyboard", .start = 0x60, .end = 0x60,
		.flags = IORESOURCE_BUSY | IORESOURCE_IO },
	{ .name = "keyboard", .start = 0x64, .end = 0x64,
		.flags = IORESOURCE_BUSY | IORESOURCE_IO },
	{ .name = "dma page reg", .start = 0x80, .end = 0x8f,
		.flags = IORESOURCE_BUSY | IORESOURCE_IO },
	{ .name = "pic2", .start = 0xa0, .end = 0xa1,
		.flags = IORESOURCE_BUSY | IORESOURCE_IO },
	{ .name = "dma2", .start = 0xc0, .end = 0xdf,
		.flags = IORESOURCE_BUSY | IORESOURCE_IO },
	{ .name = "fpu", .start = 0xf0, .end = 0xff,
		.flags = IORESOURCE_BUSY | IORESOURCE_IO }
};

void __init reserve_standard_io_resources(void)
{
	int i;

	/* request I/O space for devices used on all i[345]86 PCs */
	for (i = 0; i < ARRAY_SIZE(standard_io_resources); i++)
		request_resource(&ioport_resource, &standard_io_resources[i]);

}

static __init void reserve_ibft_region(void)
{
	unsigned long addr, size = 0;

	addr = find_ibft_region(&size);

	if (size)
		memblock_reserve(addr, size);
}

static unsigned reserve_low = CONFIG_X86_RESERVE_LOW << 10;

static void __init trim_bios_range(void)
{
	/*
	 * A special case is the first 4Kb of memory;
	 * This is a BIOS owned area, not kernel ram, but generally
	 * not listed as such in the E820 table.
	 *
	 * This typically reserves additional memory (64KiB by default)
	 * since some BIOSes are known to corrupt low memory.  See the
	 * Kconfig help text for X86_RESERVE_LOW.
	 */
	e820_update_range(0, ALIGN(reserve_low, PAGE_SIZE),
			  E820_RAM, E820_RESERVED);

	/*
	 * special case: Some BIOSen report the PC BIOS
	 * area (640->1Mb) as ram even though it is not.
	 * take them out.
	 */
	e820_remove_range(BIOS_BEGIN, BIOS_END - BIOS_BEGIN, E820_RAM, 1);
	sanitize_e820_map(e820.map, ARRAY_SIZE(e820.map), &e820.nr_map);
}

static int __init parse_reservelow(char *p)
{
	unsigned long long size;

	if (!p)
		return -EINVAL;

	size = memparse(p, &p);

	if (size < 4096)
		size = 4096;

	if (size > 640*1024)
		size = 640*1024;

	reserve_low = size;

	return 0;
}

early_param("reservelow", parse_reservelow);

/*
 * Determine if we were loaded by an EFI loader.  If so, then we have also been
 * passed the efi memmap, systab, etc., so we should use these data structures
 * for initialization.  Note, the efi init code path is determined by the
 * global efi_enabled. This allows the same kernel image to be used on existing
 * systems (with a traditional BIOS) as well as on EFI systems.
 */
/*
 * setup_arch - architecture-specific boot-time initializations
 *
 * Note: On x86_64, fixmaps are ready for use even before this is called.
 */

void __init setup_arch(char **cmdline_p)
{
#ifdef CONFIG_X86_32
	memcpy(&boot_cpu_data, &new_cpu_data, sizeof(new_cpu_data));
	visws_early_detect();

	/*
	 * copy kernel address range established so far and switch
	 * to the proper swapper page table
	 */
	clone_pgd_range(swapper_pg_dir     + KERNEL_PGD_BOUNDARY,
			initial_page_table + KERNEL_PGD_BOUNDARY,
			KERNEL_PGD_PTRS);

	load_cr3(swapper_pg_dir);
	__flush_tlb_all();
#else
	printk(KERN_INFO "Command line: %s\n", boot_command_line);
#endif

	/*
	 * If we have OLPC OFW, we might end up relocating the fixmap due to
	 * reserve_top(), so do this before touching the ioremap area.
	 */
	olpc_ofw_detect();

	early_trap_init();
	early_cpu_init();
	early_ioremap_init();

	setup_olpc_ofw_pgd();

	ROOT_DEV = old_decode_dev(boot_params.hdr.root_dev);
	screen_info = boot_params.screen_info;
	edid_info = boot_params.edid_info;
#ifdef CONFIG_X86_32
	apm_info.bios = boot_params.apm_bios_info;
	ist_info = boot_params.ist_info;
	if (boot_params.sys_desc_table.length != 0) {
		set_mca_bus(boot_params.sys_desc_table.table[3] & 0x2);
		machine_id = boot_params.sys_desc_table.table[0];
		machine_submodel_id = boot_params.sys_desc_table.table[1];
		BIOS_revision = boot_params.sys_desc_table.table[2];
	}
#endif
	saved_video_mode = boot_params.hdr.vid_mode;
	bootloader_type = boot_params.hdr.type_of_loader;
	if ((bootloader_type >> 4) == 0xe) {
		bootloader_type &= 0xf;
		bootloader_type |= (boot_params.hdr.ext_loader_type+0x10) << 4;
	}
	bootloader_version  = bootloader_type & 0xf;
	bootloader_version |= boot_params.hdr.ext_loader_ver << 4;

#ifdef CONFIG_BLK_DEV_RAM
	rd_image_start = boot_params.hdr.ram_size & RAMDISK_IMAGE_START_MASK;
	rd_prompt = ((boot_params.hdr.ram_size & RAMDISK_PROMPT_FLAG) != 0);
	rd_doload = ((boot_params.hdr.ram_size & RAMDISK_LOAD_FLAG) != 0);
#endif
#ifdef CONFIG_EFI
	if (!strncmp((char *)&boot_params.efi_info.efi_loader_signature,
		     EFI_LOADER_SIGNATURE, 4)) {
		efi_enabled = 1;
		efi_memblock_x86_reserve_range();
	}
#endif

	x86_init.oem.arch_setup();

	iomem_resource.end = (1ULL << boot_cpu_data.x86_phys_bits) - 1;
	setup_memory_map();
	parse_setup_data();
	/* update the e820_saved too */
	e820_reserve_setup_data();

	copy_edd();

	if (!boot_params.hdr.root_flags)
		root_mountflags &= ~MS_RDONLY;
	init_mm.start_code = (unsigned long) _text;
	init_mm.end_code = (unsigned long) _etext;
	init_mm.end_data = (unsigned long) _edata;
	init_mm.brk = _brk_end;

	code_resource.start = virt_to_phys(_text);
	code_resource.end = virt_to_phys(_etext)-1;
	data_resource.start = virt_to_phys(_etext);
	data_resource.end = virt_to_phys(_edata)-1;
	bss_resource.start = virt_to_phys(&__bss_start);
	bss_resource.end = virt_to_phys(&__bss_stop)-1;

#ifdef CONFIG_CMDLINE_BOOL
#ifdef CONFIG_CMDLINE_OVERRIDE
	strlcpy(boot_command_line, builtin_cmdline, COMMAND_LINE_SIZE);
#else
	if (builtin_cmdline[0]) {
		/* append boot loader cmdline to builtin */
		strlcat(builtin_cmdline, " ", COMMAND_LINE_SIZE);
		strlcat(builtin_cmdline, boot_command_line, COMMAND_LINE_SIZE);
		strlcpy(boot_command_line, builtin_cmdline, COMMAND_LINE_SIZE);
	}
#endif
#endif

	strlcpy(command_line, boot_command_line, COMMAND_LINE_SIZE);
	*cmdline_p = command_line;

	/*
	 * x86_configure_nx() is called before parse_early_param() to detect
	 * whether hardware doesn't support NX (so that the early EHCI debug
	 * console setup can safely call set_fixmap()). It may then be called
	 * again from within noexec_setup() during parsing early parameters
	 * to honor the respective command line option.
	 */
	x86_configure_nx();

	parse_early_param();

	x86_report_nx();

	/* after early param, so could get panic from serial */
	memblock_x86_reserve_range_setup_data();

	if (acpi_mps_check()) {
#ifdef CONFIG_X86_LOCAL_APIC
		disable_apic = 1;
#endif
		setup_clear_cpu_cap(X86_FEATURE_APIC);
	}

#ifdef CONFIG_PCI
	if (pci_early_dump_regs)
		early_dump_pci_devices();
#endif

	finish_e820_parsing();

	if (efi_enabled)
		efi_init();

	dmi_scan_machine();

	/*
	 * VMware detection requires dmi to be available, so this
	 * needs to be done after dmi_scan_machine, for the BP.
	 */
	init_hypervisor_platform();

	x86_init.resources.probe_roms();

	/* after parse_early_param, so could debug it */
	insert_resource(&iomem_resource, &code_resource);
	insert_resource(&iomem_resource, &data_resource);
	insert_resource(&iomem_resource, &bss_resource);

	trim_bios_range();
#ifdef CONFIG_X86_32
	if (ppro_with_ram_bug()) {
		e820_update_range(0x70000000ULL, 0x40000ULL, E820_RAM,
				  E820_RESERVED);
		sanitize_e820_map(e820.map, ARRAY_SIZE(e820.map), &e820.nr_map);
		printk(KERN_INFO "fixed physical RAM map:\n");
		e820_print_map("bad_ppro");
	}
#else
	early_gart_iommu_check();
#endif

	/*
	 * partially used pages are not usable - thus
	 * we are rounding upwards:
	 */
	max_pfn = e820_end_of_ram_pfn();

	/* update e820 for memory not covered by WB MTRRs */
	mtrr_bp_init();
	if (mtrr_trim_uncached_memory(max_pfn))
		max_pfn = e820_end_of_ram_pfn();

#ifdef CONFIG_X86_32
	/* max_low_pfn get updated here */
	find_low_pfn_range();
#else
	num_physpages = max_pfn;

	check_x2apic();

	/* How many end-of-memory variables you have, grandma! */
	/* need this before calling reserve_initrd */
	if (max_pfn > (1UL<<(32 - PAGE_SHIFT)))
		max_low_pfn = e820_end_of_low_ram_pfn();
	else
		max_low_pfn = max_pfn;

	high_memory = (void *)__va(max_pfn * PAGE_SIZE - 1) + 1;
#endif

	/*
	 * Find and reserve possible boot-time SMP configuration:
	 */
	find_smp_config();

	reserve_ibft_region();

	/*
	 * Need to conclude brk, before memblock_x86_fill()
	 *  it could use memblock_find_in_range, could overlap with
	 *  brk area.
	 */
	reserve_brk();

	cleanup_highmap();

	memblock.current_limit = get_max_mapped();
	memblock_x86_fill();

	/*
	 * The EFI specification says that boot service code won't be called
	 * after ExitBootServices(). This is, in fact, a lie.
	 */
	if (efi_enabled)
		efi_reserve_boot_services();

	/* preallocate 4k for mptable mpc */
	early_reserve_e820_mpc_new();

#ifdef CONFIG_X86_CHECK_BIOS_CORRUPTION
	setup_bios_corruption_check();
#endif

	printk(KERN_DEBUG "initial memory mapped : 0 - %08lx\n",
			max_pfn_mapped<<PAGE_SHIFT);

	setup_trampolines();

	init_gbpages();

	/* max_pfn_mapped is updated here */
	max_low_pfn_mapped = init_memory_mapping(0, max_low_pfn<<PAGE_SHIFT);
	max_pfn_mapped = max_low_pfn_mapped;

#ifdef CONFIG_X86_64
	if (max_pfn > max_low_pfn) {
		max_pfn_mapped = init_memory_mapping(1UL<<32,
						     max_pfn<<PAGE_SHIFT);
		/* can we preseve max_low_pfn ?*/
		max_low_pfn = max_pfn;
	}
#endif
	memblock.current_limit = get_max_mapped();

	/*
	 * NOTE: On x86-32, only from this point on, fixmaps are ready for use.
	 */

#ifdef CONFIG_PROVIDE_OHCI1394_DMA_INIT
	if (init_ohci1394_dma_early)
		init_ohci1394_dma_on_all_controllers();
#endif
	/* Allocate bigger log buffer */
	setup_log_buf(1);

	reserve_initrd();

	reserve_crashkernel();

	vsmp_init();

	io_delay_init();

	/*
	 * Parse the ACPI tables for possible boot-time SMP configuration.
	 */
	acpi_boot_table_init();

	early_acpi_boot_init();

	initmem_init();
	memblock_find_dma_reserve();

#ifdef CONFIG_KVM_CLOCK
	kvmclock_init();
#endif

	x86_init.paging.pagetable_setup_start(swapper_pg_dir);
	paging_init();
	x86_init.paging.pagetable_setup_done(swapper_pg_dir);

	if (boot_cpu_data.cpuid_level >= 0) {
		/* A CPU has %cr4 if and only if it has CPUID */
		mmu_cr4_features = read_cr4();
	}

#ifdef CONFIG_X86_32
	/* sync back kernel address range */
	clone_pgd_range(initial_page_table + KERNEL_PGD_BOUNDARY,
			swapper_pg_dir     + KERNEL_PGD_BOUNDARY,
			KERNEL_PGD_PTRS);
#endif

	tboot_probe();

#ifdef CONFIG_X86_64
	map_vsyscall();
#endif

	generic_apic_probe();

	early_quirks();

	/*
	 * Read APIC and some other early information from ACPI tables.
	 */
	acpi_boot_init();
	sfi_init();
	x86_dtb_init();

	/*
	 * get boot-time SMP configuration:
	 */
	if (smp_found_config)
		get_smp_config();

	prefill_possible_map();

	init_cpu_to_node();

	init_apic_mappings();
	ioapic_and_gsi_init();

	kvm_guest_init();

	e820_reserve_resources();
	e820_mark_nosave_regions(max_low_pfn);

	x86_init.resources.reserve_resources();

	e820_setup_gap();

#ifdef CONFIG_VT
#if defined(CONFIG_VGA_CONSOLE)
	if (!efi_enabled || (efi_mem_type(0xa0000) != EFI_CONVENTIONAL_MEMORY))
		conswitchp = &vga_con;
#elif defined(CONFIG_DUMMY_CONSOLE)
	conswitchp = &dummy_con;
#endif
#endif
	x86_init.oem.banner();

	x86_init.timers.wallclock_init();

	x86_platform.wallclock_init();

	mcheck_init();

	arch_init_ideal_nops();
}

#ifdef CONFIG_X86_32

static struct resource video_ram_resource = {
	.name	= "Video RAM area",
	.start	= 0xa0000,
	.end	= 0xbffff,
	.flags	= IORESOURCE_BUSY | IORESOURCE_MEM
};

void __init i386_reserve_resources(void)
{
	request_resource(&iomem_resource, &video_ram_resource);
	reserve_standard_io_resources();
}

#endif /* CONFIG_X86_32 */<|MERGE_RESOLUTION|>--- conflicted
+++ resolved
@@ -414,9 +414,8 @@
 		initrd_end = initrd_start + ramdisk_size;
 	} else {
 		relocate_initrd();
-		memblock_x86_free_range(ramdisk_image, ramdisk_end);
-	}
-<<<<<<< HEAD
+		memblock_free(ramdisk_image, ramdisk_end - ramdisk_image);
+	}
 #ifdef CONFIG_ACPI_INITRD_TABLE_OVERRIDE
 	acpi_initrd_offset = acpi_initrd_table_override((void *)initrd_start,
 							(void *)initrd_end);
@@ -427,12 +426,6 @@
 	initrd_start += acpi_initrd_offset;
 	return;
 #endif
-=======
-
-	relocate_initrd();
-
-	memblock_free(ramdisk_image, ramdisk_end - ramdisk_image);
->>>>>>> 62aa2b53
 }
 #else
 static void __init reserve_initrd(void)
