/*
 *  boot.c - Architecture-Specific Low-Level ACPI Boot Support
 *
 *  Copyright (C) 2001, 2002 Paul Diefenbaugh <paul.s.diefenbaugh@intel.com>
 *  Copyright (C) 2001 Jun Nakajima <jun.nakajima@intel.com>
 *
 * ~~~~~~~~~~~~~~~~~~~~~~~~~~~~~~~~~~~~~~~~~~~~~~~~~~~~~~~~~~~~~~~~~~~~~~~~~~
 *
 *  This program is free software; you can redistribute it and/or modify
 *  it under the terms of the GNU General Public License as published by
 *  the Free Software Foundation; either version 2 of the License, or
 *  (at your option) any later version.
 *
 *  This program is distributed in the hope that it will be useful,
 *  but WITHOUT ANY WARRANTY; without even the implied warranty of
 *  MERCHANTABILITY or FITNESS FOR A PARTICULAR PURPOSE.  See the
 *  GNU General Public License for more details.
 *
 *  You should have received a copy of the GNU General Public License
 *  along with this program; if not, write to the Free Software
 *  Foundation, Inc., 59 Temple Place, Suite 330, Boston, MA  02111-1307  USA
 *
 * ~~~~~~~~~~~~~~~~~~~~~~~~~~~~~~~~~~~~~~~~~~~~~~~~~~~~~~~~~~~~~~~~~~~~~~~~~~
 */

#include <linux/init.h>
#include <linux/acpi.h>
#include <linux/acpi_pmtmr.h>
#include <linux/efi.h>
#include <linux/cpumask.h>
#include <linux/module.h>
#include <linux/dmi.h>
#include <linux/irq.h>
#include <linux/slab.h>
#include <linux/bootmem.h>
#include <linux/ioport.h>
#include <linux/pci.h>

#include <asm/pci_x86.h>
#include <asm/pgtable.h>
#include <asm/io_apic.h>
#include <asm/apic.h>
#include <asm/io.h>
#include <asm/mpspec.h>
#include <asm/smp.h>

static int __initdata acpi_force = 0;
u32 acpi_rsdt_forced;
int acpi_disabled;
EXPORT_SYMBOL(acpi_disabled);

#ifdef	CONFIG_X86_64
# include <asm/proto.h>
# include <asm/numa_64.h>
#endif				/* X86 */

#define BAD_MADT_ENTRY(entry, end) (					    \
		(!entry) || (unsigned long)entry + sizeof(*entry) > end ||  \
		((struct acpi_subtable_header *)entry)->length < sizeof(*entry))

#define PREFIX			"ACPI: "

int acpi_noirq;				/* skip ACPI IRQ initialization */
int acpi_pci_disabled;		/* skip ACPI PCI scan and IRQ initialization */
EXPORT_SYMBOL(acpi_pci_disabled);

int acpi_lapic;
int acpi_ioapic;
int acpi_strict;

u8 acpi_sci_flags __initdata;
int acpi_sci_override_gsi __initdata;
#ifndef CONFIG_XEN
int acpi_skip_timer_override __initdata;
int acpi_use_timer_override __initdata;
int acpi_fix_pin2_polarity __initdata;

#ifdef CONFIG_X86_LOCAL_APIC
static u64 acpi_lapic_addr __initdata = APIC_DEFAULT_PHYS_BASE;
#endif
#else
#define acpi_skip_timer_override 0
#define acpi_fix_pin2_polarity 0
#endif

#ifndef __HAVE_ARCH_CMPXCHG
#warning ACPI uses CMPXCHG, i486 and later hardware
#endif

/* --------------------------------------------------------------------------
                              Boot-time Configuration
   -------------------------------------------------------------------------- */

/*
 * The default interrupt routing model is PIC (8259).  This gets
 * overridden if IOAPICs are enumerated (below).
 */
enum acpi_irq_model_id acpi_irq_model = ACPI_IRQ_MODEL_PIC;


/*
 * ISA irqs by default are the first 16 gsis but can be
 * any gsi as specified by an interrupt source override.
 */
static u32 isa_irq_to_gsi[NR_IRQS_LEGACY] __read_mostly = {
	0, 1, 2, 3, 4, 5, 6, 7, 8, 9, 10, 11, 12, 13, 14, 15
};

static unsigned int gsi_to_irq(unsigned int gsi)
{
	unsigned int irq = gsi + NR_IRQS_LEGACY;
	unsigned int i;

	for (i = 0; i < NR_IRQS_LEGACY; i++) {
		if (isa_irq_to_gsi[i] == gsi) {
			return i;
		}
	}

	/* Provide an identity mapping of gsi == irq
	 * except on truly weird platforms that have
	 * non isa irqs in the first 16 gsis.
	 */
	if (gsi >= NR_IRQS_LEGACY)
		irq = gsi;
	else
		irq = gsi_top + gsi;

	return irq;
}

static u32 irq_to_gsi(int irq)
{
	unsigned int gsi;

	if (irq < NR_IRQS_LEGACY)
		gsi = isa_irq_to_gsi[irq];
	else if (irq < gsi_top)
		gsi = irq;
	else if (irq < (gsi_top + NR_IRQS_LEGACY))
		gsi = irq - gsi_top;
	else
		gsi = 0xffffffff;

	return gsi;
}

/*
 * Temporarily use the virtual area starting from FIX_IO_APIC_BASE_END,
 * to map the target physical address. The problem is that set_fixmap()
 * provides a single page, and it is possible that the page is not
 * sufficient.
 * By using this area, we can map up to MAX_IO_APICS pages temporarily,
 * i.e. until the next __va_range() call.
 *
 * Important Safety Note:  The fixed I/O APIC page numbers are *subtracted*
 * from the fixed base.  That's why we start at FIX_IO_APIC_BASE_END and
 * count idx down while incrementing the phys address.
 */
char *__init __acpi_map_table(unsigned long phys, unsigned long size)
{

	if (!phys || !size)
		return NULL;

	return early_ioremap(phys, size);
}
void __init __acpi_unmap_table(char *map, unsigned long size)
{
	if (!map || !size)
		return;

	early_iounmap(map, size);
}

#ifdef CONFIG_X86_LOCAL_APIC
static int __init acpi_parse_madt(struct acpi_table_header *table)
{
	struct acpi_table_madt *madt = NULL;

	if (!cpu_has_apic)
		return -EINVAL;

	madt = (struct acpi_table_madt *)table;
	if (!madt) {
		printk(KERN_WARNING PREFIX "Unable to map MADT\n");
		return -ENODEV;
	}

#ifndef CONFIG_XEN
	if (madt->address) {
		acpi_lapic_addr = (u64) madt->address;

		printk(KERN_DEBUG PREFIX "Local APIC address 0x%08x\n",
		       madt->address);
	}

	default_acpi_madt_oem_check(madt->header.oem_id,
				    madt->header.oem_table_id);
#endif

	return 0;
}

static void __cpuinit acpi_register_lapic(int id, u8 enabled)
{
#ifndef CONFIG_XEN
	unsigned int ver = 0;

	if (id >= (MAX_LOCAL_APIC-1)) {
		printk(KERN_INFO PREFIX "skipped apicid that is too big\n");
		return;
	}

	if (!enabled) {
		++disabled_cpus;
		return;
	}

	if (boot_cpu_physical_apicid != -1U)
		ver = apic_version[boot_cpu_physical_apicid];

	generic_processor_info(id, ver);
#endif
}

static int __init
acpi_parse_x2apic(struct acpi_subtable_header *header, const unsigned long end)
{
	struct acpi_madt_local_x2apic *processor = NULL;
	int apic_id;
	u8 enabled;

	processor = (struct acpi_madt_local_x2apic *)header;

	if (BAD_MADT_ENTRY(processor, end))
		return -EINVAL;

	acpi_table_print_madt_entry(header);

	apic_id = processor->local_apic_id;
	enabled = processor->lapic_flags & ACPI_MADT_ENABLED;
#ifdef CONFIG_X86_X2APIC
	/*
	 * We need to register disabled CPU as well to permit
	 * counting disabled CPUs. This allows us to size
	 * cpus_possible_map more accurately, to permit
	 * to not preallocating memory for all NR_CPUS
	 * when we use CPU hotplug.
	 */
	if (!apic->apic_id_valid(apic_id) && enabled)
		printk(KERN_WARNING PREFIX "x2apic entry ignored\n");
	else
		acpi_register_lapic(apic_id, enabled);
#else
	printk(KERN_WARNING PREFIX "x2apic entry ignored\n");
#endif

	return 0;
}

static int __init
acpi_parse_lapic(struct acpi_subtable_header * header, const unsigned long end)
{
	struct acpi_madt_local_apic *processor = NULL;

	processor = (struct acpi_madt_local_apic *)header;

	if (BAD_MADT_ENTRY(processor, end))
		return -EINVAL;

	acpi_table_print_madt_entry(header);

	/*
	 * We need to register disabled CPU as well to permit
	 * counting disabled CPUs. This allows us to size
	 * cpus_possible_map more accurately, to permit
	 * to not preallocating memory for all NR_CPUS
	 * when we use CPU hotplug.
	 */
	acpi_register_lapic(processor->id,	/* APIC ID */
			    processor->lapic_flags & ACPI_MADT_ENABLED);

	return 0;
}

static int __init
acpi_parse_sapic(struct acpi_subtable_header *header, const unsigned long end)
{
	struct acpi_madt_local_sapic *processor = NULL;

	processor = (struct acpi_madt_local_sapic *)header;

	if (BAD_MADT_ENTRY(processor, end))
		return -EINVAL;

	acpi_table_print_madt_entry(header);

	acpi_register_lapic((processor->id << 8) | processor->eid,/* APIC ID */
			    processor->lapic_flags & ACPI_MADT_ENABLED);

	return 0;
}

static int __init
acpi_parse_lapic_addr_ovr(struct acpi_subtable_header * header,
			  const unsigned long end)
{
#ifndef CONFIG_XEN
	struct acpi_madt_local_apic_override *lapic_addr_ovr = NULL;

	lapic_addr_ovr = (struct acpi_madt_local_apic_override *)header;

	if (BAD_MADT_ENTRY(lapic_addr_ovr, end))
		return -EINVAL;

	acpi_lapic_addr = lapic_addr_ovr->address;
#endif

	return 0;
}

static int __init
acpi_parse_x2apic_nmi(struct acpi_subtable_header *header,
		      const unsigned long end)
{
	struct acpi_madt_local_x2apic_nmi *x2apic_nmi = NULL;

	x2apic_nmi = (struct acpi_madt_local_x2apic_nmi *)header;

	if (BAD_MADT_ENTRY(x2apic_nmi, end))
		return -EINVAL;

	acpi_table_print_madt_entry(header);

	if (x2apic_nmi->lint != 1)
		printk(KERN_WARNING PREFIX "NMI not connected to LINT 1!\n");

	return 0;
}

static int __init
acpi_parse_lapic_nmi(struct acpi_subtable_header * header, const unsigned long end)
{
	struct acpi_madt_local_apic_nmi *lapic_nmi = NULL;

	lapic_nmi = (struct acpi_madt_local_apic_nmi *)header;

	if (BAD_MADT_ENTRY(lapic_nmi, end))
		return -EINVAL;

	acpi_table_print_madt_entry(header);

	if (lapic_nmi->lint != 1)
		printk(KERN_WARNING PREFIX "NMI not connected to LINT 1!\n");

	return 0;
}

#endif				/*CONFIG_X86_LOCAL_APIC */

#ifdef CONFIG_X86_IO_APIC

static int __init
acpi_parse_ioapic(struct acpi_subtable_header * header, const unsigned long end)
{
	struct acpi_madt_io_apic *ioapic = NULL;

	ioapic = (struct acpi_madt_io_apic *)header;

	if (BAD_MADT_ENTRY(ioapic, end))
		return -EINVAL;

	acpi_table_print_madt_entry(header);

	mp_register_ioapic(ioapic->id,
			   ioapic->address, ioapic->global_irq_base);

	return 0;
}

/*
 * Parse Interrupt Source Override for the ACPI SCI
 */
static void __init acpi_sci_ioapic_setup(u8 bus_irq, u16 polarity, u16 trigger, u32 gsi)
{
	if (trigger == 0)	/* compatible SCI trigger is level */
		trigger = 3;

	if (polarity == 0)	/* compatible SCI polarity is low */
		polarity = 3;

	/* Command-line over-ride via acpi_sci= */
	if (acpi_sci_flags & ACPI_MADT_TRIGGER_MASK)
		trigger = (acpi_sci_flags & ACPI_MADT_TRIGGER_MASK) >> 2;

	if (acpi_sci_flags & ACPI_MADT_POLARITY_MASK)
		polarity = acpi_sci_flags & ACPI_MADT_POLARITY_MASK;

	/*
	 * mp_config_acpi_legacy_irqs() already setup IRQs < 16
	 * If GSI is < 16, this will update its flags,
	 * else it will create a new mp_irqs[] entry.
	 */
	mp_override_legacy_irq(bus_irq, polarity, trigger, gsi);

	/*
	 * stash over-ride to indicate we've been here
	 * and for later update of acpi_gbl_FADT
	 */
	acpi_sci_override_gsi = gsi;
	return;
}

static int __init
acpi_parse_int_src_ovr(struct acpi_subtable_header * header,
		       const unsigned long end)
{
	struct acpi_madt_interrupt_override *intsrc = NULL;

	intsrc = (struct acpi_madt_interrupt_override *)header;

	if (BAD_MADT_ENTRY(intsrc, end))
		return -EINVAL;

	acpi_table_print_madt_entry(header);

	if (intsrc->source_irq == acpi_gbl_FADT.sci_interrupt) {
		acpi_sci_ioapic_setup(intsrc->source_irq,
				      intsrc->inti_flags & ACPI_MADT_POLARITY_MASK,
				      (intsrc->inti_flags & ACPI_MADT_TRIGGER_MASK) >> 2,
				      intsrc->global_irq);
		return 0;
	}

	if (intsrc->source_irq == 0 && intsrc->global_irq == 2) {
		if (acpi_skip_timer_override) {
			printk(PREFIX "BIOS IRQ0 pin2 override ignored.\n");
			return 0;
		}
		if (acpi_fix_pin2_polarity && (intsrc->inti_flags & ACPI_MADT_POLARITY_MASK)) {
			intsrc->inti_flags &= ~ACPI_MADT_POLARITY_MASK;
			printk(PREFIX "BIOS IRQ0 pin2 override: forcing polarity to high active.\n");
		}
	}

	mp_override_legacy_irq(intsrc->source_irq,
				intsrc->inti_flags & ACPI_MADT_POLARITY_MASK,
				(intsrc->inti_flags & ACPI_MADT_TRIGGER_MASK) >> 2,
				intsrc->global_irq);

	return 0;
}

static int __init
acpi_parse_nmi_src(struct acpi_subtable_header * header, const unsigned long end)
{
	struct acpi_madt_nmi_source *nmi_src = NULL;

	nmi_src = (struct acpi_madt_nmi_source *)header;

	if (BAD_MADT_ENTRY(nmi_src, end))
		return -EINVAL;

	acpi_table_print_madt_entry(header);

	/* TBD: Support nimsrc entries? */

	return 0;
}

#endif				/* CONFIG_X86_IO_APIC */

/*
 * acpi_pic_sci_set_trigger()
 *
 * use ELCR to set PIC-mode trigger type for SCI
 *
 * If a PIC-mode SCI is not recognized or gives spurious IRQ7's
 * it may require Edge Trigger -- use "acpi_sci=edge"
 *
 * Port 0x4d0-4d1 are ECLR1 and ECLR2, the Edge/Level Control Registers
 * for the 8259 PIC.  bit[n] = 1 means irq[n] is Level, otherwise Edge.
 * ECLR1 is IRQs 0-7 (IRQ 0, 1, 2 must be 0)
 * ECLR2 is IRQs 8-15 (IRQ 8, 13 must be 0)
 */

void __init acpi_pic_sci_set_trigger(unsigned int irq, u16 trigger)
{
	unsigned int mask = 1 << irq;
	unsigned int old, new;

	/* Real old ELCR mask */
	old = inb(0x4d0) | (inb(0x4d1) << 8);

	/*
	 * If we use ACPI to set PCI IRQs, then we should clear ELCR
	 * since we will set it correctly as we enable the PCI irq
	 * routing.
	 */
	new = acpi_noirq ? old : 0;

	/*
	 * Update SCI information in the ELCR, it isn't in the PCI
	 * routing tables..
	 */
	switch (trigger) {
	case 1:		/* Edge - clear */
		new &= ~mask;
		break;
	case 3:		/* Level - set */
		new |= mask;
		break;
	}

	if (old == new)
		return;

	printk(PREFIX "setting ELCR to %04x (from %04x)\n", new, old);
	outb(new, 0x4d0);
	outb(new >> 8, 0x4d1);
}

int acpi_gsi_to_irq(u32 gsi, unsigned int *irq)
{
	*irq = gsi_to_irq(gsi);

#ifdef CONFIG_X86_IO_APIC
	if (acpi_irq_model == ACPI_IRQ_MODEL_IOAPIC)
		setup_IO_APIC_irq_extra(gsi);
#endif

	return 0;
}
EXPORT_SYMBOL_GPL(acpi_gsi_to_irq);

int acpi_isa_irq_to_gsi(unsigned isa_irq, u32 *gsi)
{
	if (isa_irq >= 16)
		return -1;
	*gsi = irq_to_gsi(isa_irq);
	return 0;
}

static int acpi_register_gsi_pic(struct device *dev, u32 gsi,
				 int trigger, int polarity)
{
#ifdef CONFIG_PCI
	/*
	 * Make sure all (legacy) PCI IRQs are set as level-triggered.
	 */
	if (trigger == ACPI_LEVEL_SENSITIVE)
		eisa_set_level_irq(gsi);
#endif

	return gsi;
}

static int acpi_register_gsi_ioapic(struct device *dev, u32 gsi,
				    int trigger, int polarity)
{
#ifdef CONFIG_X86_IO_APIC
	gsi = mp_register_gsi(dev, gsi, trigger, polarity);
#endif

	return gsi;
}

int (*__acpi_register_gsi)(struct device *dev, u32 gsi,
			   int trigger, int polarity) = acpi_register_gsi_pic;

/*
 * success: return IRQ number (>=0)
 * failure: return < 0
 */
int acpi_register_gsi(struct device *dev, u32 gsi, int trigger, int polarity)
{
	unsigned int irq;
	unsigned int plat_gsi = gsi;

	plat_gsi = (*__acpi_register_gsi)(dev, gsi, trigger, polarity);
	irq = gsi_to_irq(plat_gsi);

	return irq;
}

void __init acpi_set_irq_model_pic(void)
{
	acpi_irq_model = ACPI_IRQ_MODEL_PIC;
	__acpi_register_gsi = acpi_register_gsi_pic;
	acpi_ioapic = 0;
}

void __init acpi_set_irq_model_ioapic(void)
{
	acpi_irq_model = ACPI_IRQ_MODEL_IOAPIC;
	__acpi_register_gsi = acpi_register_gsi_ioapic;
	acpi_ioapic = 1;
}

/*
 *  ACPI based hotplug support for CPU
 */
#ifdef CONFIG_ACPI_HOTPLUG_CPU
#include <acpi/processor.h>

<<<<<<< HEAD
#ifndef CONFIG_XEN
static void acpi_map_cpu2node(acpi_handle handle, int cpu, int physid)
=======
static void __cpuinitdata acpi_map_cpu2node(acpi_handle handle, int cpu, int physid)
>>>>>>> dd775ae2
{
#ifdef CONFIG_ACPI_NUMA
	int nid;

	nid = acpi_get_node(handle);
	if (nid == -1 || !node_online(nid))
		return;
	set_apicid_to_node(physid, nid);
	numa_set_node(cpu, nid);
#endif
}

static int __cpuinit _acpi_map_lsapic(acpi_handle handle, int *pcpu)
{
	struct acpi_buffer buffer = { ACPI_ALLOCATE_BUFFER, NULL };
	union acpi_object *obj;
	struct acpi_madt_local_apic *lapic;
	cpumask_var_t tmp_map, new_map;
	u8 physid;
	int cpu;
	int retval = -ENOMEM;

	if (ACPI_FAILURE(acpi_evaluate_object(handle, "_MAT", NULL, &buffer)))
		return -EINVAL;

	if (!buffer.length || !buffer.pointer)
		return -EINVAL;

	obj = buffer.pointer;
	if (obj->type != ACPI_TYPE_BUFFER ||
	    obj->buffer.length < sizeof(*lapic)) {
		kfree(buffer.pointer);
		return -EINVAL;
	}

	lapic = (struct acpi_madt_local_apic *)obj->buffer.pointer;

	if (lapic->header.type != ACPI_MADT_TYPE_LOCAL_APIC ||
	    !(lapic->lapic_flags & ACPI_MADT_ENABLED)) {
		kfree(buffer.pointer);
		return -EINVAL;
	}

	physid = lapic->id;

	kfree(buffer.pointer);
	buffer.length = ACPI_ALLOCATE_BUFFER;
	buffer.pointer = NULL;
	lapic = NULL;

	if (!alloc_cpumask_var(&tmp_map, GFP_KERNEL))
		goto out;

	if (!alloc_cpumask_var(&new_map, GFP_KERNEL))
		goto free_tmp_map;

	cpumask_copy(tmp_map, cpu_present_mask);
	acpi_register_lapic(physid, ACPI_MADT_ENABLED);

	/*
	 * If mp_register_lapic successfully generates a new logical cpu
	 * number, then the following will get us exactly what was mapped
	 */
	cpumask_andnot(new_map, cpu_present_mask, tmp_map);
	if (cpumask_empty(new_map)) {
		printk ("Unable to map lapic to logical cpu number\n");
		retval = -EINVAL;
		goto free_new_map;
	}

	acpi_processor_set_pdc(handle);

	cpu = cpumask_first(new_map);
	acpi_map_cpu2node(handle, cpu, physid);

	*pcpu = cpu;
	retval = 0;

free_new_map:
	free_cpumask_var(new_map);
free_tmp_map:
	free_cpumask_var(tmp_map);
out:
	return retval;
}
#else
#define _acpi_map_lsapic(h, p) (-EINVAL)
#endif

/* wrapper to silence section mismatch warning */
int __ref acpi_map_lsapic(acpi_handle handle, int *pcpu)
{
	return _acpi_map_lsapic(handle, pcpu);
}
EXPORT_SYMBOL(acpi_map_lsapic);

int acpi_unmap_lsapic(int cpu)
{
#ifndef CONFIG_XEN
	per_cpu(x86_cpu_to_apicid, cpu) = -1;
	set_cpu_present(cpu, false);
	num_processors--;
#endif

	return (0);
}

EXPORT_SYMBOL(acpi_unmap_lsapic);
#endif				/* CONFIG_ACPI_HOTPLUG_CPU */

int acpi_register_ioapic(acpi_handle handle, u64 phys_addr, u32 gsi_base)
{
	/* TBD */
	return -EINVAL;
}

EXPORT_SYMBOL(acpi_register_ioapic);

int acpi_unregister_ioapic(acpi_handle handle, u32 gsi_base)
{
	/* TBD */
	return -EINVAL;
}

EXPORT_SYMBOL(acpi_unregister_ioapic);

static int __init acpi_parse_sbf(struct acpi_table_header *table)
{
	struct acpi_table_boot *sb;

	sb = (struct acpi_table_boot *)table;
	if (!sb) {
		printk(KERN_WARNING PREFIX "Unable to map SBF\n");
		return -ENODEV;
	}

	sbf_port = sb->cmos_index;	/* Save CMOS port */

	return 0;
}

#ifdef CONFIG_HPET_TIMER
#include <asm/hpet.h>

static struct __initdata resource *hpet_res;

static int __init acpi_parse_hpet(struct acpi_table_header *table)
{
	struct acpi_table_hpet *hpet_tbl;

	hpet_tbl = (struct acpi_table_hpet *)table;
	if (!hpet_tbl) {
		printk(KERN_WARNING PREFIX "Unable to map HPET\n");
		return -ENODEV;
	}

	if (hpet_tbl->address.space_id != ACPI_SPACE_MEM) {
		printk(KERN_WARNING PREFIX "HPET timers must be located in "
		       "memory.\n");
		return -1;
	}

	hpet_address = hpet_tbl->address.address;
	hpet_blockid = hpet_tbl->sequence;

	/*
	 * Some broken BIOSes advertise HPET at 0x0. We really do not
	 * want to allocate a resource there.
	 */
	if (!hpet_address) {
		printk(KERN_WARNING PREFIX
		       "HPET id: %#x base: %#lx is invalid\n",
		       hpet_tbl->id, hpet_address);
		return 0;
	}
#ifdef CONFIG_X86_64
	/*
	 * Some even more broken BIOSes advertise HPET at
	 * 0xfed0000000000000 instead of 0xfed00000. Fix it up and add
	 * some noise:
	 */
	if (hpet_address == 0xfed0000000000000UL) {
		if (!hpet_force_user) {
			printk(KERN_WARNING PREFIX "HPET id: %#x "
			       "base: 0xfed0000000000000 is bogus\n "
			       "try hpet=force on the kernel command line to "
			       "fix it up to 0xfed00000.\n", hpet_tbl->id);
			hpet_address = 0;
			return 0;
		}
		printk(KERN_WARNING PREFIX
		       "HPET id: %#x base: 0xfed0000000000000 fixed up "
		       "to 0xfed00000.\n", hpet_tbl->id);
		hpet_address >>= 32;
	}
#endif
	printk(KERN_INFO PREFIX "HPET id: %#x base: %#lx\n",
	       hpet_tbl->id, hpet_address);

	/*
	 * Allocate and initialize the HPET firmware resource for adding into
	 * the resource tree during the lateinit timeframe.
	 */
#define HPET_RESOURCE_NAME_SIZE 9
	hpet_res = alloc_bootmem(sizeof(*hpet_res) + HPET_RESOURCE_NAME_SIZE);

	hpet_res->name = (void *)&hpet_res[1];
	hpet_res->flags = IORESOURCE_MEM;
	snprintf((char *)hpet_res->name, HPET_RESOURCE_NAME_SIZE, "HPET %u",
		 hpet_tbl->sequence);

	hpet_res->start = hpet_address;
	hpet_res->end = hpet_address + (1 * 1024) - 1;

	return 0;
}

/*
 * hpet_insert_resource inserts the HPET resources used into the resource
 * tree.
 */
static __init int hpet_insert_resource(void)
{
	if (!hpet_res)
		return 1;

	return insert_resource(&iomem_resource, hpet_res);
}

late_initcall(hpet_insert_resource);

#else
#define	acpi_parse_hpet	NULL
#endif

static int __init acpi_parse_fadt(struct acpi_table_header *table)
{

#ifdef CONFIG_X86_PM_TIMER
	/* detect the location of the ACPI PM Timer */
	if (acpi_gbl_FADT.header.revision >= FADT2_REVISION_ID) {
		/* FADT rev. 2 */
		if (acpi_gbl_FADT.xpm_timer_block.space_id !=
		    ACPI_ADR_SPACE_SYSTEM_IO)
			return 0;

		pmtmr_ioport = acpi_gbl_FADT.xpm_timer_block.address;
		/*
		 * "X" fields are optional extensions to the original V1.0
		 * fields, so we must selectively expand V1.0 fields if the
		 * corresponding X field is zero.
	 	 */
		if (!pmtmr_ioport)
			pmtmr_ioport = acpi_gbl_FADT.pm_timer_block;
	} else {
		/* FADT rev. 1 */
		pmtmr_ioport = acpi_gbl_FADT.pm_timer_block;
	}
	if (pmtmr_ioport)
		printk(KERN_INFO PREFIX "PM-Timer IO Port: %#x\n",
		       pmtmr_ioport);
#endif
	return 0;
}

#ifdef	CONFIG_X86_LOCAL_APIC
/*
 * Parse LAPIC entries in MADT
 * returns 0 on success, < 0 on error
 */

static int __init early_acpi_parse_madt_lapic_addr_ovr(void)
{
	int count;

	if (!cpu_has_apic)
		return -ENODEV;

	/*
	 * Note that the LAPIC address is obtained from the MADT (32-bit value)
	 * and (optionally) overriden by a LAPIC_ADDR_OVR entry (64-bit value).
	 */

	count =
	    acpi_table_parse_madt(ACPI_MADT_TYPE_LOCAL_APIC_OVERRIDE,
				  acpi_parse_lapic_addr_ovr, 0);
	if (count < 0) {
		printk(KERN_ERR PREFIX
		       "Error parsing LAPIC address override entry\n");
		return count;
	}

	register_lapic_address(acpi_lapic_addr);

	return count;
}

static int __init acpi_parse_madt_lapic_entries(void)
{
	int count;
	int x2count = 0;

	if (!cpu_has_apic)
		return -ENODEV;

	/*
	 * Note that the LAPIC address is obtained from the MADT (32-bit value)
	 * and (optionally) overriden by a LAPIC_ADDR_OVR entry (64-bit value).
	 */

	count =
	    acpi_table_parse_madt(ACPI_MADT_TYPE_LOCAL_APIC_OVERRIDE,
				  acpi_parse_lapic_addr_ovr, 0);
	if (count < 0) {
		printk(KERN_ERR PREFIX
		       "Error parsing LAPIC address override entry\n");
		return count;
	}

	register_lapic_address(acpi_lapic_addr);

	count = acpi_table_parse_madt(ACPI_MADT_TYPE_LOCAL_SAPIC,
				      acpi_parse_sapic, MAX_LOCAL_APIC);

	if (!count) {
		x2count = acpi_table_parse_madt(ACPI_MADT_TYPE_LOCAL_X2APIC,
					acpi_parse_x2apic, MAX_LOCAL_APIC);
		count = acpi_table_parse_madt(ACPI_MADT_TYPE_LOCAL_APIC,
					acpi_parse_lapic, MAX_LOCAL_APIC);
	}
	if (!count && !x2count) {
		printk(KERN_ERR PREFIX "No LAPIC entries present\n");
		/* TBD: Cleanup to allow fallback to MPS */
		return -ENODEV;
	} else if (count < 0 || x2count < 0) {
		printk(KERN_ERR PREFIX "Error parsing LAPIC entry\n");
		/* TBD: Cleanup to allow fallback to MPS */
		return count;
	}

	x2count =
	    acpi_table_parse_madt(ACPI_MADT_TYPE_LOCAL_X2APIC_NMI,
				  acpi_parse_x2apic_nmi, 0);
	count =
	    acpi_table_parse_madt(ACPI_MADT_TYPE_LOCAL_APIC_NMI, acpi_parse_lapic_nmi, 0);
	if (count < 0 || x2count < 0) {
		printk(KERN_ERR PREFIX "Error parsing LAPIC NMI entry\n");
		/* TBD: Cleanup to allow fallback to MPS */
		return count;
	}
	return 0;
}
#endif				/* CONFIG_X86_LOCAL_APIC */

#ifdef	CONFIG_X86_IO_APIC
#define MP_ISA_BUS		0

#ifdef CONFIG_X86_ES7000
extern int es7000_plat;
#endif

void __init mp_override_legacy_irq(u8 bus_irq, u8 polarity, u8 trigger, u32 gsi)
{
	int ioapic;
	int pin;
	struct mpc_intsrc mp_irq;

	/*
	 * Convert 'gsi' to 'ioapic.pin'.
	 */
	ioapic = mp_find_ioapic(gsi);
	if (ioapic < 0)
		return;
	pin = mp_find_ioapic_pin(ioapic, gsi);

	/*
	 * TBD: This check is for faulty timer entries, where the override
	 *      erroneously sets the trigger to level, resulting in a HUGE
	 *      increase of timer interrupts!
	 */
	if ((bus_irq == 0) && (trigger == 3))
		trigger = 1;

	mp_irq.type = MP_INTSRC;
	mp_irq.irqtype = mp_INT;
	mp_irq.irqflag = (trigger << 2) | polarity;
	mp_irq.srcbus = MP_ISA_BUS;
	mp_irq.srcbusirq = bus_irq;	/* IRQ */
	mp_irq.dstapic = mpc_ioapic_id(ioapic); /* APIC ID */
	mp_irq.dstirq = pin;	/* INTIN# */

	mp_save_irq(&mp_irq);

	isa_irq_to_gsi[bus_irq] = gsi;
}

void __init mp_config_acpi_legacy_irqs(void)
{
	int i;
	struct mpc_intsrc mp_irq;

#if defined (CONFIG_MCA) || defined (CONFIG_EISA)
	/*
	 * Fabricate the legacy ISA bus (bus #31).
	 */
	mp_bus_id_to_type[MP_ISA_BUS] = MP_BUS_ISA;
#endif
	set_bit(MP_ISA_BUS, mp_bus_not_pci);
	pr_debug("Bus #%d is ISA\n", MP_ISA_BUS);

#ifdef CONFIG_X86_ES7000
	/*
	 * Older generations of ES7000 have no legacy identity mappings
	 */
	if (es7000_plat == 1)
		return;
#endif

	/*
	 * Use the default configuration for the IRQs 0-15.  Unless
	 * overridden by (MADT) interrupt source override entries.
	 */
	for (i = 0; i < 16; i++) {
		int ioapic, pin;
		unsigned int dstapic;
		int idx;
		u32 gsi;

		/* Locate the gsi that irq i maps to. */
		if (acpi_isa_irq_to_gsi(i, &gsi))
			continue;

		/*
		 * Locate the IOAPIC that manages the ISA IRQ.
		 */
		ioapic = mp_find_ioapic(gsi);
		if (ioapic < 0)
			continue;
		pin = mp_find_ioapic_pin(ioapic, gsi);
		dstapic = mpc_ioapic_id(ioapic);

		for (idx = 0; idx < mp_irq_entries; idx++) {
			struct mpc_intsrc *irq = mp_irqs + idx;

			/* Do we already have a mapping for this ISA IRQ? */
			if (irq->srcbus == MP_ISA_BUS && irq->srcbusirq == i)
				break;

			/* Do we already have a mapping for this IOAPIC pin */
			if (irq->dstapic == dstapic && irq->dstirq == pin)
				break;
		}

		if (idx != mp_irq_entries) {
			printk(KERN_DEBUG "ACPI: IRQ%d used by override.\n", i);
			continue;	/* IRQ already used */
		}

		mp_irq.type = MP_INTSRC;
		mp_irq.irqflag = 0;	/* Conforming */
		mp_irq.srcbus = MP_ISA_BUS;
		mp_irq.dstapic = dstapic;
		mp_irq.irqtype = mp_INT;
		mp_irq.srcbusirq = i; /* Identity mapped */
		mp_irq.dstirq = pin;

		mp_save_irq(&mp_irq);
	}
}

static int mp_config_acpi_gsi(struct device *dev, u32 gsi, int trigger,
			int polarity)
{
#ifdef CONFIG_X86_MPPARSE
	struct mpc_intsrc mp_irq;
	struct pci_dev *pdev;
	unsigned char number;
	unsigned int devfn;
	int ioapic;
	u8 pin;

	if (!acpi_ioapic)
		return 0;
	if (!dev)
		return 0;
	if (dev->bus != &pci_bus_type)
		return 0;

	pdev = to_pci_dev(dev);
	number = pdev->bus->number;
	devfn = pdev->devfn;
	pin = pdev->pin;
	/* print the entry should happen on mptable identically */
	mp_irq.type = MP_INTSRC;
	mp_irq.irqtype = mp_INT;
	mp_irq.irqflag = (trigger == ACPI_EDGE_SENSITIVE ? 4 : 0x0c) |
				(polarity == ACPI_ACTIVE_HIGH ? 1 : 3);
	mp_irq.srcbus = number;
	mp_irq.srcbusirq = (((devfn >> 3) & 0x1f) << 2) | ((pin - 1) & 3);
	ioapic = mp_find_ioapic(gsi);
	mp_irq.dstapic = mpc_ioapic_id(ioapic);
	mp_irq.dstirq = mp_find_ioapic_pin(ioapic, gsi);

	mp_save_irq(&mp_irq);
#endif
	return 0;
}

int mp_register_gsi(struct device *dev, u32 gsi, int trigger, int polarity)
{
	int ioapic;
	int ioapic_pin;
	struct io_apic_irq_attr irq_attr;

	if (acpi_irq_model != ACPI_IRQ_MODEL_IOAPIC)
		return gsi;

	/* Don't set up the ACPI SCI because it's already set up */
	if (acpi_gbl_FADT.sci_interrupt == gsi)
		return gsi;

	ioapic = mp_find_ioapic(gsi);
	if (ioapic < 0) {
		printk(KERN_WARNING "No IOAPIC for GSI %u\n", gsi);
		return gsi;
	}

	ioapic_pin = mp_find_ioapic_pin(ioapic, gsi);

	if (ioapic_pin > MP_MAX_IOAPIC_PIN) {
		printk(KERN_ERR "Invalid reference to IOAPIC pin "
		       "%d-%d\n", mpc_ioapic_id(ioapic),
		       ioapic_pin);
		return gsi;
	}

	if (enable_update_mptable)
		mp_config_acpi_gsi(dev, gsi, trigger, polarity);

	set_io_apic_irq_attr(&irq_attr, ioapic, ioapic_pin,
			     trigger == ACPI_EDGE_SENSITIVE ? 0 : 1,
			     polarity == ACPI_ACTIVE_HIGH ? 0 : 1);
	io_apic_set_pci_routing(dev, gsi_to_irq(gsi), &irq_attr);

	return gsi;
}

/*
 * Parse IOAPIC related entries in MADT
 * returns 0 on success, < 0 on error
 */
static int __init acpi_parse_madt_ioapic_entries(void)
{
	int count;

	/*
	 * ACPI interpreter is required to complete interrupt setup,
	 * so if it is off, don't enumerate the io-apics with ACPI.
	 * If MPS is present, it will handle them,
	 * otherwise the system will stay in PIC mode
	 */
	if (acpi_disabled || acpi_noirq)
		return -ENODEV;

	if (!cpu_has_apic)
		return -ENODEV;

	/*
	 * if "noapic" boot option, don't look for IO-APICs
	 */
	if (skip_ioapic_setup) {
		printk(KERN_INFO PREFIX "Skipping IOAPIC probe "
		       "due to 'noapic' option.\n");
		return -ENODEV;
	}

	count =
	    acpi_table_parse_madt(ACPI_MADT_TYPE_IO_APIC, acpi_parse_ioapic,
				  MAX_IO_APICS);
	if (!count) {
		printk(KERN_ERR PREFIX "No IOAPIC entries present\n");
		return -ENODEV;
	} else if (count < 0) {
		printk(KERN_ERR PREFIX "Error parsing IOAPIC entry\n");
		return count;
	}

	count =
	    acpi_table_parse_madt(ACPI_MADT_TYPE_INTERRUPT_OVERRIDE, acpi_parse_int_src_ovr,
				  nr_irqs);
	if (count < 0) {
		printk(KERN_ERR PREFIX
		       "Error parsing interrupt source overrides entry\n");
		/* TBD: Cleanup to allow fallback to MPS */
		return count;
	}

	/*
	 * If BIOS did not supply an INT_SRC_OVR for the SCI
	 * pretend we got one so we can set the SCI flags.
	 */
	if (!acpi_sci_override_gsi)
		acpi_sci_ioapic_setup(acpi_gbl_FADT.sci_interrupt, 0, 0,
				      acpi_gbl_FADT.sci_interrupt);

	/* Fill in identity legacy mappings where no override */
	mp_config_acpi_legacy_irqs();

	count =
	    acpi_table_parse_madt(ACPI_MADT_TYPE_NMI_SOURCE, acpi_parse_nmi_src,
				  nr_irqs);
	if (count < 0) {
		printk(KERN_ERR PREFIX "Error parsing NMI SRC entry\n");
		/* TBD: Cleanup to allow fallback to MPS */
		return count;
	}

	return 0;
}
#else
static inline int acpi_parse_madt_ioapic_entries(void)
{
	return -1;
}
#endif	/* !CONFIG_X86_IO_APIC */

static void __init early_acpi_process_madt(void)
{
#ifdef CONFIG_X86_LOCAL_APIC
	int error;

	if (!acpi_table_parse(ACPI_SIG_MADT, acpi_parse_madt)) {

		/*
		 * Parse MADT LAPIC entries
		 */
		error = early_acpi_parse_madt_lapic_addr_ovr();
		if (!error) {
			acpi_lapic = 1;
			smp_found_config = 1;
		}
		if (error == -EINVAL) {
			/*
			 * Dell Precision Workstation 410, 610 come here.
			 */
			printk(KERN_ERR PREFIX
			       "Invalid BIOS MADT, disabling ACPI\n");
			disable_acpi();
		}
	}
#endif
}

static void __init acpi_process_madt(void)
{
#ifdef CONFIG_X86_LOCAL_APIC
	int error;

	if (!acpi_table_parse(ACPI_SIG_MADT, acpi_parse_madt)) {

		/*
		 * Parse MADT LAPIC entries
		 */
		error = acpi_parse_madt_lapic_entries();
		if (!error) {
			acpi_lapic = 1;

			/*
			 * Parse MADT IO-APIC entries
			 */
			error = acpi_parse_madt_ioapic_entries();
			if (!error) {
				acpi_set_irq_model_ioapic();

				smp_found_config = 1;
			}
		}
		if (error == -EINVAL) {
			/*
			 * Dell Precision Workstation 410, 610 come here.
			 */
			printk(KERN_ERR PREFIX
			       "Invalid BIOS MADT, disabling ACPI\n");
			disable_acpi();
		}
	} else {
		/*
 		 * ACPI found no MADT, and so ACPI wants UP PIC mode.
 		 * In the event an MPS table was found, forget it.
 		 * Boot with "acpi=off" to use MPS on such a system.
 		 */
		if (smp_found_config) {
			printk(KERN_WARNING PREFIX
				"No APIC-table, disabling MPS\n");
			smp_found_config = 0;
		}
	}

	/*
	 * ACPI supports both logical (e.g. Hyper-Threading) and physical
	 * processors, where MPS only supports physical.
	 */
	if (acpi_lapic && acpi_ioapic)
		printk(KERN_INFO "Using ACPI (MADT) for SMP configuration "
		       "information\n");
	else if (acpi_lapic)
		printk(KERN_INFO "Using ACPI for processor (LAPIC) "
		       "configuration information\n");
#endif
	return;
}

static int __init disable_acpi_irq(const struct dmi_system_id *d)
{
	if (!acpi_force) {
		printk(KERN_NOTICE "%s detected: force use of acpi=noirq\n",
		       d->ident);
		acpi_noirq_set();
	}
	return 0;
}

static int __init disable_acpi_pci(const struct dmi_system_id *d)
{
	if (!acpi_force) {
		printk(KERN_NOTICE "%s detected: force use of pci=noacpi\n",
		       d->ident);
		acpi_disable_pci();
	}
	return 0;
}

static int __init dmi_disable_acpi(const struct dmi_system_id *d)
{
	if (!acpi_force) {
		printk(KERN_NOTICE "%s detected: acpi off\n", d->ident);
		disable_acpi();
	} else {
		printk(KERN_NOTICE
		       "Warning: DMI blacklist says broken, but acpi forced\n");
	}
	return 0;
}

#ifndef CONFIG_XEN
/*
 * Force ignoring BIOS IRQ0 pin2 override
 */
static int __init dmi_ignore_irq0_timer_override(const struct dmi_system_id *d)
{
	/*
	 * The ati_ixp4x0_rev() early PCI quirk should have set
	 * the acpi_skip_timer_override flag already:
	 */
	if (!acpi_skip_timer_override) {
		WARN(1, KERN_ERR "ati_ixp4x0 quirk not complete.\n");
		pr_notice("%s detected: Ignoring BIOS IRQ0 pin2 override\n",
			d->ident);
		acpi_skip_timer_override = 1;
	}
	return 0;
}
#endif

static int __init force_acpi_rsdt(const struct dmi_system_id *d)
{
	if (!acpi_force) {
		printk(KERN_NOTICE "%s detected: force use of acpi=rsdt\n",
		       d->ident);
		acpi_rsdt_forced = 1;
	} else {
		printk(KERN_NOTICE
		       "Warning: acpi=force overrules DMI blacklist: "
		       "acpi=rsdt\n");
	}
	return 0;

}

/*
 * If your system is blacklisted here, but you find that acpi=force
 * works for you, please contact linux-acpi@vger.kernel.org
 */
static struct dmi_system_id __initdata acpi_dmi_table[] = {
	/*
	 * Boxes that need ACPI disabled
	 */
	{
	 .callback = dmi_disable_acpi,
	 .ident = "IBM Thinkpad",
	 .matches = {
		     DMI_MATCH(DMI_BOARD_VENDOR, "IBM"),
		     DMI_MATCH(DMI_BOARD_NAME, "2629H1G"),
		     },
	 },

	/*
	 * Boxes that need ACPI PCI IRQ routing disabled
	 */
	{
	 .callback = disable_acpi_irq,
	 .ident = "ASUS A7V",
	 .matches = {
		     DMI_MATCH(DMI_BOARD_VENDOR, "ASUSTeK Computer INC"),
		     DMI_MATCH(DMI_BOARD_NAME, "<A7V>"),
		     /* newer BIOS, Revision 1011, does work */
		     DMI_MATCH(DMI_BIOS_VERSION,
			       "ASUS A7V ACPI BIOS Revision 1007"),
		     },
	 },
	{
		/*
		 * Latest BIOS for IBM 600E (1.16) has bad pcinum
		 * for LPC bridge, which is needed for the PCI
		 * interrupt links to work. DSDT fix is in bug 5966.
		 * 2645, 2646 model numbers are shared with 600/600E/600X
		 */
	 .callback = disable_acpi_irq,
	 .ident = "IBM Thinkpad 600 Series 2645",
	 .matches = {
		     DMI_MATCH(DMI_BOARD_VENDOR, "IBM"),
		     DMI_MATCH(DMI_BOARD_NAME, "2645"),
		     },
	 },
	{
	 .callback = disable_acpi_irq,
	 .ident = "IBM Thinkpad 600 Series 2646",
	 .matches = {
		     DMI_MATCH(DMI_BOARD_VENDOR, "IBM"),
		     DMI_MATCH(DMI_BOARD_NAME, "2646"),
		     },
	 },
	/*
	 * Boxes that need ACPI PCI IRQ routing and PCI scan disabled
	 */
	{			/* _BBN 0 bug */
	 .callback = disable_acpi_pci,
	 .ident = "ASUS PR-DLS",
	 .matches = {
		     DMI_MATCH(DMI_BOARD_VENDOR, "ASUSTeK Computer INC."),
		     DMI_MATCH(DMI_BOARD_NAME, "PR-DLS"),
		     DMI_MATCH(DMI_BIOS_VERSION,
			       "ASUS PR-DLS ACPI BIOS Revision 1010"),
		     DMI_MATCH(DMI_BIOS_DATE, "03/21/2003")
		     },
	 },
	{
	 .callback = disable_acpi_pci,
	 .ident = "Acer TravelMate 36x Laptop",
	 .matches = {
		     DMI_MATCH(DMI_SYS_VENDOR, "Acer"),
		     DMI_MATCH(DMI_PRODUCT_NAME, "TravelMate 360"),
		     },
	 },

	/*
	 * Boxes that need RSDT as ACPI root table
	 */
	{
	    .callback = force_acpi_rsdt,
	    .ident = "ThinkPad ", /* R40e, broken C-states */
	    .matches = {
		DMI_MATCH(DMI_BIOS_VENDOR, "IBM"),
		DMI_MATCH(DMI_BIOS_VERSION, "1SET")},
	},
	{
	    .callback = force_acpi_rsdt,
	    .ident = "ThinkPad ", /* R50e, slow booting */
	    .matches = {
		DMI_MATCH(DMI_BIOS_VENDOR, "IBM"),
		DMI_MATCH(DMI_BIOS_VERSION, "1WET")},
	},
	{
	    .callback = force_acpi_rsdt,
	    .ident = "ThinkPad ", /* T40, T40p, T41, T41p, T42, T42p
				     R50, R50p */
	    .matches = {
		DMI_MATCH(DMI_BIOS_VENDOR, "IBM"),
		DMI_MATCH(DMI_BIOS_VERSION, "1RET")},
	},
	{}
};

#ifndef CONFIG_XEN
/* second table for DMI checks that should run after early-quirks */
static struct dmi_system_id __initdata acpi_dmi_table_late[] = {
	/*
	 * HP laptops which use a DSDT reporting as HP/SB400/10000,
	 * which includes some code which overrides all temperature
	 * trip points to 16C if the INTIN2 input of the I/O APIC
	 * is enabled.  This input is incorrectly designated the
	 * ISA IRQ 0 via an interrupt source override even though
	 * it is wired to the output of the master 8259A and INTIN0
	 * is not connected at all.  Force ignoring BIOS IRQ0 pin2
	 * override in that cases.
	 */
	{
	 .callback = dmi_ignore_irq0_timer_override,
	 .ident = "HP nx6115 laptop",
	 .matches = {
		     DMI_MATCH(DMI_SYS_VENDOR, "Hewlett-Packard"),
		     DMI_MATCH(DMI_PRODUCT_NAME, "HP Compaq nx6115"),
		     },
	 },
	{
	 .callback = dmi_ignore_irq0_timer_override,
	 .ident = "HP NX6125 laptop",
	 .matches = {
		     DMI_MATCH(DMI_SYS_VENDOR, "Hewlett-Packard"),
		     DMI_MATCH(DMI_PRODUCT_NAME, "HP Compaq nx6125"),
		     },
	 },
	{
	 .callback = dmi_ignore_irq0_timer_override,
	 .ident = "HP NX6325 laptop",
	 .matches = {
		     DMI_MATCH(DMI_SYS_VENDOR, "Hewlett-Packard"),
		     DMI_MATCH(DMI_PRODUCT_NAME, "HP Compaq nx6325"),
		     },
	 },
	{
	 .callback = dmi_ignore_irq0_timer_override,
	 .ident = "HP 6715b laptop",
	 .matches = {
		     DMI_MATCH(DMI_SYS_VENDOR, "Hewlett-Packard"),
		     DMI_MATCH(DMI_PRODUCT_NAME, "HP Compaq 6715b"),
		     },
	 },
	{}
};
#endif

/*
 * acpi_boot_table_init() and acpi_boot_init()
 *  called from setup_arch(), always.
 *	1. checksums all tables
 *	2. enumerates lapics
 *	3. enumerates io-apics
 *
 * acpi_table_init() is separate to allow reading SRAT without
 * other side effects.
 *
 * side effects of acpi_boot_init:
 *	acpi_lapic = 1 if LAPIC found
 *	acpi_ioapic = 1 if IOAPIC found
 *	if (acpi_lapic && acpi_ioapic) smp_found_config = 1;
 *	if acpi_blacklisted() acpi_disabled = 1;
 *	acpi_irq_model=...
 *	...
 */

void __init acpi_boot_table_init(void)
{
	dmi_check_system(acpi_dmi_table);

	/*
	 * If acpi_disabled, bail out
	 */
	if (acpi_disabled)
		return; 

	/*
	 * Initialize the ACPI boot-time table parser.
	 */
	if (acpi_table_init()) {
		disable_acpi();
		return;
	}

	acpi_table_parse(ACPI_SIG_BOOT, acpi_parse_sbf);

	/*
	 * blacklist may disable ACPI entirely
	 */
	if (acpi_blacklisted()) {
		if (acpi_force) {
			printk(KERN_WARNING PREFIX "acpi=force override\n");
		} else {
			printk(KERN_WARNING PREFIX "Disabling ACPI support\n");
			disable_acpi();
			return;
		}
	}
}

int __init early_acpi_boot_init(void)
{
	/*
	 * If acpi_disabled, bail out
	 */
	if (acpi_disabled)
		return 1;

	/*
	 * Process the Multiple APIC Description Table (MADT), if present
	 */
	early_acpi_process_madt();

	return 0;
}

int __init acpi_boot_init(void)
{
#ifndef CONFIG_XEN
	/* those are executed after early-quirks are executed */
	dmi_check_system(acpi_dmi_table_late);
#endif

	/*
	 * If acpi_disabled, bail out
	 */
	if (acpi_disabled)
		return 1;

	acpi_table_parse(ACPI_SIG_BOOT, acpi_parse_sbf);

	/*
	 * set sci_int and PM timer address
	 */
	acpi_table_parse(ACPI_SIG_FADT, acpi_parse_fadt);

	/*
	 * Process the Multiple APIC Description Table (MADT), if present
	 */
	acpi_process_madt();

	acpi_table_parse(ACPI_SIG_HPET, acpi_parse_hpet);

	if (!acpi_noirq)
		x86_init.pci.init = pci_acpi_init;

	return 0;
}

static int __init parse_acpi(char *arg)
{
	if (!arg)
		return -EINVAL;

	/* "acpi=off" disables both ACPI table parsing and interpreter */
	if (strcmp(arg, "off") == 0) {
		disable_acpi();
	}
	/* acpi=force to over-ride black-list */
	else if (strcmp(arg, "force") == 0) {
		acpi_force = 1;
		acpi_disabled = 0;
	}
	/* acpi=strict disables out-of-spec workarounds */
	else if (strcmp(arg, "strict") == 0) {
		acpi_strict = 1;
	}
	/* acpi=rsdt use RSDT instead of XSDT */
	else if (strcmp(arg, "rsdt") == 0) {
		acpi_rsdt_forced = 1;
	}
	/* "acpi=noirq" disables ACPI interrupt routing */
	else if (strcmp(arg, "noirq") == 0) {
		acpi_noirq_set();
	}
	/* "acpi=copy_dsdt" copys DSDT */
	else if (strcmp(arg, "copy_dsdt") == 0) {
		acpi_gbl_copy_dsdt_locally = 1;
	} else {
		/* Core will printk when we return error. */
		return -EINVAL;
	}
	return 0;
}
early_param("acpi", parse_acpi);

/* Alias for acpi=rsdt for compatibility with openSUSE 11.1 and SLE11 */
static int __init parse_acpi_root_table(char *opt)
{
	if (!strcmp(opt, "rsdt")) {
		acpi_rsdt_forced = 1;
		printk(KERN_WARNING "acpi_root_table=rsdt is deprecated. "
		       "Please use acpi=rsdt instead.\n");
	}
	return 0;
}
early_param("acpi_root_table", parse_acpi_root_table);

/* FIXME: Using pci= for an ACPI parameter is a travesty. */
static int __init parse_pci(char *arg)
{
	if (arg && strcmp(arg, "noacpi") == 0)
		acpi_disable_pci();
	return 0;
}
early_param("pci", parse_pci);

int __init acpi_mps_check(void)
{
#if defined(CONFIG_X86_LOCAL_APIC) && !defined(CONFIG_X86_MPPARSE)
/* mptable code is not built-in*/
	if (acpi_disabled || acpi_noirq) {
		printk(KERN_WARNING "MPS support code is not built-in.\n"
		       "Using acpi=off or acpi=noirq or pci=noacpi "
		       "may have problem\n");
		return 1;
	}
#endif
	return 0;
}

#if defined(CONFIG_X86_IO_APIC) && !defined(CONFIG_XEN)
static int __init parse_acpi_skip_timer_override(char *arg)
{
	acpi_skip_timer_override = 1;
	return 0;
}
early_param("acpi_skip_timer_override", parse_acpi_skip_timer_override);

static int __init parse_acpi_use_timer_override(char *arg)
{
	acpi_use_timer_override = 1;
	return 0;
}
early_param("acpi_use_timer_override", parse_acpi_use_timer_override);
#endif /* CONFIG_X86_IO_APIC */

static int __init setup_acpi_sci(char *s)
{
	if (!s)
		return -EINVAL;
	if (!strcmp(s, "edge"))
		acpi_sci_flags =  ACPI_MADT_TRIGGER_EDGE |
			(acpi_sci_flags & ~ACPI_MADT_TRIGGER_MASK);
	else if (!strcmp(s, "level"))
		acpi_sci_flags = ACPI_MADT_TRIGGER_LEVEL |
			(acpi_sci_flags & ~ACPI_MADT_TRIGGER_MASK);
	else if (!strcmp(s, "high"))
		acpi_sci_flags = ACPI_MADT_POLARITY_ACTIVE_HIGH |
			(acpi_sci_flags & ~ACPI_MADT_POLARITY_MASK);
	else if (!strcmp(s, "low"))
		acpi_sci_flags = ACPI_MADT_POLARITY_ACTIVE_LOW |
			(acpi_sci_flags & ~ACPI_MADT_POLARITY_MASK);
	else
		return -EINVAL;
	return 0;
}
early_param("acpi_sci", setup_acpi_sci);

int __acpi_acquire_global_lock(unsigned int *lock)
{
	unsigned int old, new, val;
	do {
		old = *lock;
		new = (((old & ~0x3) + 2) + ((old >> 1) & 0x1));
		val = cmpxchg(lock, old, new);
	} while (unlikely (val != old));
	return (new < 3) ? -1 : 0;
}

int __acpi_release_global_lock(unsigned int *lock)
{
	unsigned int old, new, val;
	do {
		old = *lock;
		new = old & ~0x3;
		val = cmpxchg(lock, old, new);
	} while (unlikely (val != old));
	return old & 0x1;
}<|MERGE_RESOLUTION|>--- conflicted
+++ resolved
@@ -70,17 +70,12 @@
 
 u8 acpi_sci_flags __initdata;
 int acpi_sci_override_gsi __initdata;
-#ifndef CONFIG_XEN
 int acpi_skip_timer_override __initdata;
 int acpi_use_timer_override __initdata;
 int acpi_fix_pin2_polarity __initdata;
 
 #ifdef CONFIG_X86_LOCAL_APIC
 static u64 acpi_lapic_addr __initdata = APIC_DEFAULT_PHYS_BASE;
-#endif
-#else
-#define acpi_skip_timer_override 0
-#define acpi_fix_pin2_polarity 0
 #endif
 
 #ifndef __HAVE_ARCH_CMPXCHG
@@ -187,7 +182,6 @@
 		return -ENODEV;
 	}
 
-#ifndef CONFIG_XEN
 	if (madt->address) {
 		acpi_lapic_addr = (u64) madt->address;
 
@@ -197,14 +191,12 @@
 
 	default_acpi_madt_oem_check(madt->header.oem_id,
 				    madt->header.oem_table_id);
-#endif
 
 	return 0;
 }
 
 static void __cpuinit acpi_register_lapic(int id, u8 enabled)
 {
-#ifndef CONFIG_XEN
 	unsigned int ver = 0;
 
 	if (id >= (MAX_LOCAL_APIC-1)) {
@@ -221,7 +213,6 @@
 		ver = apic_version[boot_cpu_physical_apicid];
 
 	generic_processor_info(id, ver);
-#endif
 }
 
 static int __init
@@ -306,7 +297,6 @@
 acpi_parse_lapic_addr_ovr(struct acpi_subtable_header * header,
 			  const unsigned long end)
 {
-#ifndef CONFIG_XEN
 	struct acpi_madt_local_apic_override *lapic_addr_ovr = NULL;
 
 	lapic_addr_ovr = (struct acpi_madt_local_apic_override *)header;
@@ -315,7 +305,6 @@
 		return -EINVAL;
 
 	acpi_lapic_addr = lapic_addr_ovr->address;
-#endif
 
 	return 0;
 }
@@ -604,12 +593,7 @@
 #ifdef CONFIG_ACPI_HOTPLUG_CPU
 #include <acpi/processor.h>
 
-<<<<<<< HEAD
-#ifndef CONFIG_XEN
-static void acpi_map_cpu2node(acpi_handle handle, int cpu, int physid)
-=======
 static void __cpuinitdata acpi_map_cpu2node(acpi_handle handle, int cpu, int physid)
->>>>>>> dd775ae2
 {
 #ifdef CONFIG_ACPI_NUMA
 	int nid;
@@ -695,9 +679,6 @@
 out:
 	return retval;
 }
-#else
-#define _acpi_map_lsapic(h, p) (-EINVAL)
-#endif
 
 /* wrapper to silence section mismatch warning */
 int __ref acpi_map_lsapic(acpi_handle handle, int *pcpu)
@@ -708,11 +689,9 @@
 
 int acpi_unmap_lsapic(int cpu)
 {
-#ifndef CONFIG_XEN
 	per_cpu(x86_cpu_to_apicid, cpu) = -1;
 	set_cpu_present(cpu, false);
 	num_processors--;
-#endif
 
 	return (0);
 }
@@ -1354,7 +1333,6 @@
 	return 0;
 }
 
-#ifndef CONFIG_XEN
 /*
  * Force ignoring BIOS IRQ0 pin2 override
  */
@@ -1372,7 +1350,6 @@
 	}
 	return 0;
 }
-#endif
 
 static int __init force_acpi_rsdt(const struct dmi_system_id *d)
 {
@@ -1493,7 +1470,6 @@
 	{}
 };
 
-#ifndef CONFIG_XEN
 /* second table for DMI checks that should run after early-quirks */
 static struct dmi_system_id __initdata acpi_dmi_table_late[] = {
 	/*
@@ -1540,7 +1516,6 @@
 	 },
 	{}
 };
-#endif
 
 /*
  * acpi_boot_table_init() and acpi_boot_init()
@@ -1613,10 +1588,8 @@
 
 int __init acpi_boot_init(void)
 {
-#ifndef CONFIG_XEN
 	/* those are executed after early-quirks are executed */
 	dmi_check_system(acpi_dmi_table_late);
-#endif
 
 	/*
 	 * If acpi_disabled, bail out
@@ -1716,7 +1689,7 @@
 	return 0;
 }
 
-#if defined(CONFIG_X86_IO_APIC) && !defined(CONFIG_XEN)
+#ifdef CONFIG_X86_IO_APIC
 static int __init parse_acpi_skip_timer_override(char *arg)
 {
 	acpi_skip_timer_override = 1;
