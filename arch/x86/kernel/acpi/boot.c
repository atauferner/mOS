// SPDX-License-Identifier: GPL-2.0-or-later
/*
 *  boot.c - Architecture-Specific Low-Level ACPI Boot Support
 *
 *  Copyright (C) 2001, 2002 Paul Diefenbaugh <paul.s.diefenbaugh@intel.com>
 *  Copyright (C) 2001 Jun Nakajima <jun.nakajima@intel.com>
 */
#define pr_fmt(fmt) "ACPI: " fmt

#include <linux/init.h>
#include <linux/acpi.h>
#include <linux/acpi_pmtmr.h>
#include <linux/efi.h>
#include <linux/cpumask.h>
#include <linux/export.h>
#include <linux/dmi.h>
#include <linux/irq.h>
#include <linux/slab.h>
#include <linux/memblock.h>
#include <linux/ioport.h>
#include <linux/pci.h>
#include <linux/efi-bgrt.h>
#include <linux/serial_core.h>
#include <linux/pgtable.h>

#include <asm/e820/api.h>
#include <asm/irqdomain.h>
#include <asm/pci_x86.h>
#include <asm/io_apic.h>
#include <asm/apic.h>
#include <asm/io.h>
#include <asm/mpspec.h>
#include <asm/smp.h>
#include <asm/i8259.h>
#include <asm/setup.h>

#include "sleep.h" /* To include x86_acpi_suspend_lowlevel */
static int __initdata acpi_force = 0;
int acpi_disabled;
EXPORT_SYMBOL(acpi_disabled);

#ifdef	CONFIG_X86_64
# include <asm/proto.h>
#endif				/* X86 */

int acpi_noirq;				/* skip ACPI IRQ initialization */
static int acpi_nobgrt;			/* skip ACPI BGRT */
int acpi_pci_disabled;		/* skip ACPI PCI scan and IRQ initialization */
EXPORT_SYMBOL(acpi_pci_disabled);

int acpi_lapic;
int acpi_ioapic;
int acpi_strict;
int acpi_disable_cmcff;

/* ACPI SCI override configuration */
u8 acpi_sci_flags __initdata;
u32 acpi_sci_override_gsi __initdata = INVALID_ACPI_IRQ;
int acpi_skip_timer_override __initdata;
int acpi_use_timer_override __initdata;
int acpi_fix_pin2_polarity __initdata;

#ifdef CONFIG_X86_LOCAL_APIC
static u64 acpi_lapic_addr __initdata = APIC_DEFAULT_PHYS_BASE;
#endif

#ifdef CONFIG_X86_IO_APIC
/*
 * Locks related to IOAPIC hotplug
 * Hotplug side:
 *	->device_hotplug_lock
 *		->acpi_ioapic_lock
 *			->ioapic_lock
 * Interrupt mapping side:
 *	->acpi_ioapic_lock
 *		->ioapic_mutex
 *			->ioapic_lock
 */
static DEFINE_MUTEX(acpi_ioapic_lock);
#endif

/* --------------------------------------------------------------------------
                              Boot-time Configuration
   -------------------------------------------------------------------------- */

/*
 * The default interrupt routing model is PIC (8259).  This gets
 * overridden if IOAPICs are enumerated (below).
 */
enum acpi_irq_model_id acpi_irq_model = ACPI_IRQ_MODEL_PIC;


/*
 * ISA irqs by default are the first 16 gsis but can be
 * any gsi as specified by an interrupt source override.
 */
static u32 isa_irq_to_gsi[NR_IRQS_LEGACY] __read_mostly = {
	0, 1, 2, 3, 4, 5, 6, 7, 8, 9, 10, 11, 12, 13, 14, 15
};

/*
 * This is just a simple wrapper around early_memremap(),
 * with sanity checks for phys == 0 and size == 0.
 */
void __init __iomem *__acpi_map_table(unsigned long phys, unsigned long size)
{

	if (!phys || !size)
		return NULL;

	return early_memremap(phys, size);
}

void __init __acpi_unmap_table(void __iomem *map, unsigned long size)
{
	if (!map || !size)
		return;

	early_memunmap(map, size);
}

#ifdef CONFIG_X86_LOCAL_APIC
static int __init acpi_parse_madt(struct acpi_table_header *table)
{
	struct acpi_table_madt *madt = NULL;

	if (!boot_cpu_has(X86_FEATURE_APIC))
		return -EINVAL;

	madt = (struct acpi_table_madt *)table;
	if (!madt) {
		pr_warn("Unable to map MADT\n");
		return -ENODEV;
	}

	if (madt->address) {
		acpi_lapic_addr = (u64) madt->address;

		pr_debug("Local APIC address 0x%08x\n", madt->address);
	}

	default_acpi_madt_oem_check(madt->header.oem_id,
				    madt->header.oem_table_id);

	return 0;
}

/**
 * acpi_register_lapic - register a local apic and generates a logic cpu number
 * @id: local apic id to register
 * @acpiid: ACPI id to register
 * @enabled: this cpu is enabled or not
 *
 * Returns the logic cpu number which maps to the local apic
 */
static int acpi_register_lapic(int id, u32 acpiid, u8 enabled)
{
	unsigned int ver = 0;
	int cpu;

	if (id >= MAX_LOCAL_APIC) {
		pr_info("skipped apicid that is too big\n");
		return -EINVAL;
	}

	if (!enabled) {
		++disabled_cpus;
		return -EINVAL;
	}

	if (boot_cpu_physical_apicid != -1U)
		ver = boot_cpu_apic_version;

	cpu = generic_processor_info(id, ver);
	if (cpu >= 0)
		early_per_cpu(x86_cpu_to_acpiid, cpu) = acpiid;

	return cpu;
}

static int __init
acpi_parse_x2apic(union acpi_subtable_headers *header, const unsigned long end)
{
	struct acpi_madt_local_x2apic *processor = NULL;
#ifdef CONFIG_X86_X2APIC
	u32 apic_id;
	u8 enabled;
#endif

	processor = (struct acpi_madt_local_x2apic *)header;

	if (BAD_MADT_ENTRY(processor, end))
		return -EINVAL;

	acpi_table_print_madt_entry(&header->common);

#ifdef CONFIG_X86_X2APIC
	apic_id = processor->local_apic_id;
	enabled = processor->lapic_flags & ACPI_MADT_ENABLED;

	/* Ignore invalid ID */
	if (apic_id == 0xffffffff)
		return 0;

	/*
	 * We need to register disabled CPU as well to permit
	 * counting disabled CPUs. This allows us to size
	 * cpus_possible_map more accurately, to permit
	 * to not preallocating memory for all NR_CPUS
	 * when we use CPU hotplug.
	 */
	if (!apic->apic_id_valid(apic_id)) {
		if (enabled)
			pr_warn("x2apic entry ignored\n");
		return 0;
	}

	acpi_register_lapic(apic_id, processor->uid, enabled);
#else
	pr_warn("x2apic entry ignored\n");
#endif

	return 0;
}

static int __init
acpi_parse_lapic(union acpi_subtable_headers * header, const unsigned long end)
{
	struct acpi_madt_local_apic *processor = NULL;

	processor = (struct acpi_madt_local_apic *)header;

	if (BAD_MADT_ENTRY(processor, end))
		return -EINVAL;

	acpi_table_print_madt_entry(&header->common);

	/* Ignore invalid ID */
	if (processor->id == 0xff)
		return 0;

	/*
	 * We need to register disabled CPU as well to permit
	 * counting disabled CPUs. This allows us to size
	 * cpus_possible_map more accurately, to permit
	 * to not preallocating memory for all NR_CPUS
	 * when we use CPU hotplug.
	 */
	acpi_register_lapic(processor->id,	/* APIC ID */
			    processor->processor_id, /* ACPI ID */
			    processor->lapic_flags & ACPI_MADT_ENABLED);

	return 0;
}

static int __init
acpi_parse_sapic(union acpi_subtable_headers *header, const unsigned long end)
{
	struct acpi_madt_local_sapic *processor = NULL;

	processor = (struct acpi_madt_local_sapic *)header;

	if (BAD_MADT_ENTRY(processor, end))
		return -EINVAL;

	acpi_table_print_madt_entry(&header->common);

	acpi_register_lapic((processor->id << 8) | processor->eid,/* APIC ID */
			    processor->processor_id, /* ACPI ID */
			    processor->lapic_flags & ACPI_MADT_ENABLED);

	return 0;
}

static int __init
acpi_parse_lapic_addr_ovr(union acpi_subtable_headers * header,
			  const unsigned long end)
{
	struct acpi_madt_local_apic_override *lapic_addr_ovr = NULL;

	lapic_addr_ovr = (struct acpi_madt_local_apic_override *)header;

	if (BAD_MADT_ENTRY(lapic_addr_ovr, end))
		return -EINVAL;

	acpi_table_print_madt_entry(&header->common);

	acpi_lapic_addr = lapic_addr_ovr->address;

	return 0;
}

static int __init
acpi_parse_x2apic_nmi(union acpi_subtable_headers *header,
		      const unsigned long end)
{
	struct acpi_madt_local_x2apic_nmi *x2apic_nmi = NULL;

	x2apic_nmi = (struct acpi_madt_local_x2apic_nmi *)header;

	if (BAD_MADT_ENTRY(x2apic_nmi, end))
		return -EINVAL;

	acpi_table_print_madt_entry(&header->common);

	if (x2apic_nmi->lint != 1)
		pr_warn("NMI not connected to LINT 1!\n");

	return 0;
}

static int __init
acpi_parse_lapic_nmi(union acpi_subtable_headers * header, const unsigned long end)
{
	struct acpi_madt_local_apic_nmi *lapic_nmi = NULL;

	lapic_nmi = (struct acpi_madt_local_apic_nmi *)header;

	if (BAD_MADT_ENTRY(lapic_nmi, end))
		return -EINVAL;

	acpi_table_print_madt_entry(&header->common);

	if (lapic_nmi->lint != 1)
		pr_warn("NMI not connected to LINT 1!\n");

	return 0;
}

#endif				/*CONFIG_X86_LOCAL_APIC */

#ifdef CONFIG_X86_IO_APIC
#define MP_ISA_BUS		0

static int __init mp_register_ioapic_irq(u8 bus_irq, u8 polarity,
						u8 trigger, u32 gsi);

static void __init mp_override_legacy_irq(u8 bus_irq, u8 polarity, u8 trigger,
					  u32 gsi)
{
	/*
	 * Check bus_irq boundary.
	 */
	if (bus_irq >= NR_IRQS_LEGACY) {
		pr_warn("Invalid bus_irq %u for legacy override\n", bus_irq);
		return;
	}

	/*
	 * TBD: This check is for faulty timer entries, where the override
	 *      erroneously sets the trigger to level, resulting in a HUGE
	 *      increase of timer interrupts!
	 */
	if ((bus_irq == 0) && (trigger == 3))
		trigger = 1;

	if (mp_register_ioapic_irq(bus_irq, polarity, trigger, gsi) < 0)
		return;
	/*
	 * Reset default identity mapping if gsi is also an legacy IRQ,
	 * otherwise there will be more than one entry with the same GSI
	 * and acpi_isa_irq_to_gsi() may give wrong result.
	 */
	if (gsi < nr_legacy_irqs() && isa_irq_to_gsi[gsi] == gsi)
		isa_irq_to_gsi[gsi] = INVALID_ACPI_IRQ;
	isa_irq_to_gsi[bus_irq] = gsi;
}

static int mp_config_acpi_gsi(struct device *dev, u32 gsi, int trigger,
			int polarity)
{
#ifdef CONFIG_X86_MPPARSE
	struct mpc_intsrc mp_irq;
	struct pci_dev *pdev;
	unsigned char number;
	unsigned int devfn;
	int ioapic;
	u8 pin;

	if (!acpi_ioapic)
		return 0;
	if (!dev || !dev_is_pci(dev))
		return 0;

	pdev = to_pci_dev(dev);
	number = pdev->bus->number;
	devfn = pdev->devfn;
	pin = pdev->pin;
	/* print the entry should happen on mptable identically */
	mp_irq.type = MP_INTSRC;
	mp_irq.irqtype = mp_INT;
	mp_irq.irqflag = (trigger == ACPI_EDGE_SENSITIVE ? 4 : 0x0c) |
				(polarity == ACPI_ACTIVE_HIGH ? 1 : 3);
	mp_irq.srcbus = number;
	mp_irq.srcbusirq = (((devfn >> 3) & 0x1f) << 2) | ((pin - 1) & 3);
	ioapic = mp_find_ioapic(gsi);
	mp_irq.dstapic = mpc_ioapic_id(ioapic);
	mp_irq.dstirq = mp_find_ioapic_pin(ioapic, gsi);

	mp_save_irq(&mp_irq);
#endif
	return 0;
}

static int __init mp_register_ioapic_irq(u8 bus_irq, u8 polarity,
						u8 trigger, u32 gsi)
{
	struct mpc_intsrc mp_irq;
	int ioapic, pin;

	/* Convert 'gsi' to 'ioapic.pin'(INTIN#) */
	ioapic = mp_find_ioapic(gsi);
	if (ioapic < 0) {
		pr_warn("Failed to find ioapic for gsi : %u\n", gsi);
		return ioapic;
	}

	pin = mp_find_ioapic_pin(ioapic, gsi);

	mp_irq.type = MP_INTSRC;
	mp_irq.irqtype = mp_INT;
	mp_irq.irqflag = (trigger << 2) | polarity;
	mp_irq.srcbus = MP_ISA_BUS;
	mp_irq.srcbusirq = bus_irq;
	mp_irq.dstapic = mpc_ioapic_id(ioapic);
	mp_irq.dstirq = pin;

	mp_save_irq(&mp_irq);

	return 0;
}

static int __init
acpi_parse_ioapic(union acpi_subtable_headers * header, const unsigned long end)
{
	struct acpi_madt_io_apic *ioapic = NULL;
	struct ioapic_domain_cfg cfg = {
		.type = IOAPIC_DOMAIN_DYNAMIC,
		.ops = &mp_ioapic_irqdomain_ops,
	};

	ioapic = (struct acpi_madt_io_apic *)header;

	if (BAD_MADT_ENTRY(ioapic, end))
		return -EINVAL;

	acpi_table_print_madt_entry(&header->common);

	/* Statically assign IRQ numbers for IOAPICs hosting legacy IRQs */
	if (ioapic->global_irq_base < nr_legacy_irqs())
		cfg.type = IOAPIC_DOMAIN_LEGACY;

	mp_register_ioapic(ioapic->id, ioapic->address, ioapic->global_irq_base,
			   &cfg);

	return 0;
}

/*
 * Parse Interrupt Source Override for the ACPI SCI
 */
static void __init acpi_sci_ioapic_setup(u8 bus_irq, u16 polarity, u16 trigger, u32 gsi)
{
	if (trigger == 0)	/* compatible SCI trigger is level */
		trigger = 3;

	if (polarity == 0)	/* compatible SCI polarity is low */
		polarity = 3;

	/* Command-line over-ride via acpi_sci= */
	if (acpi_sci_flags & ACPI_MADT_TRIGGER_MASK)
		trigger = (acpi_sci_flags & ACPI_MADT_TRIGGER_MASK) >> 2;

	if (acpi_sci_flags & ACPI_MADT_POLARITY_MASK)
		polarity = acpi_sci_flags & ACPI_MADT_POLARITY_MASK;

	if (bus_irq < NR_IRQS_LEGACY)
		mp_override_legacy_irq(bus_irq, polarity, trigger, gsi);
	else
		mp_register_ioapic_irq(bus_irq, polarity, trigger, gsi);

	acpi_penalize_sci_irq(bus_irq, trigger, polarity);

	/*
	 * stash over-ride to indicate we've been here
	 * and for later update of acpi_gbl_FADT
	 */
	acpi_sci_override_gsi = gsi;
	return;
}

static int __init
acpi_parse_int_src_ovr(union acpi_subtable_headers * header,
		       const unsigned long end)
{
	struct acpi_madt_interrupt_override *intsrc = NULL;

	intsrc = (struct acpi_madt_interrupt_override *)header;

	if (BAD_MADT_ENTRY(intsrc, end))
		return -EINVAL;

	acpi_table_print_madt_entry(&header->common);

	if (intsrc->source_irq == acpi_gbl_FADT.sci_interrupt) {
		acpi_sci_ioapic_setup(intsrc->source_irq,
				      intsrc->inti_flags & ACPI_MADT_POLARITY_MASK,
				      (intsrc->inti_flags & ACPI_MADT_TRIGGER_MASK) >> 2,
				      intsrc->global_irq);
		return 0;
	}

	if (intsrc->source_irq == 0) {
		if (acpi_skip_timer_override) {
			pr_warn("BIOS IRQ0 override ignored.\n");
			return 0;
		}

		if ((intsrc->global_irq == 2) && acpi_fix_pin2_polarity
			&& (intsrc->inti_flags & ACPI_MADT_POLARITY_MASK)) {
			intsrc->inti_flags &= ~ACPI_MADT_POLARITY_MASK;
			pr_warn("BIOS IRQ0 pin2 override: forcing polarity to high active.\n");
		}
	}

	mp_override_legacy_irq(intsrc->source_irq,
				intsrc->inti_flags & ACPI_MADT_POLARITY_MASK,
				(intsrc->inti_flags & ACPI_MADT_TRIGGER_MASK) >> 2,
				intsrc->global_irq);

	return 0;
}

static int __init
acpi_parse_nmi_src(union acpi_subtable_headers * header, const unsigned long end)
{
	struct acpi_madt_nmi_source *nmi_src = NULL;

	nmi_src = (struct acpi_madt_nmi_source *)header;

	if (BAD_MADT_ENTRY(nmi_src, end))
		return -EINVAL;

	acpi_table_print_madt_entry(&header->common);

	/* TBD: Support nimsrc entries? */

	return 0;
}

#endif				/* CONFIG_X86_IO_APIC */

/*
 * acpi_pic_sci_set_trigger()
 *
 * use ELCR to set PIC-mode trigger type for SCI
 *
 * If a PIC-mode SCI is not recognized or gives spurious IRQ7's
 * it may require Edge Trigger -- use "acpi_sci=edge"
 *
 * Port 0x4d0-4d1 are ECLR1 and ECLR2, the Edge/Level Control Registers
 * for the 8259 PIC.  bit[n] = 1 means irq[n] is Level, otherwise Edge.
 * ECLR1 is IRQs 0-7 (IRQ 0, 1, 2 must be 0)
 * ECLR2 is IRQs 8-15 (IRQ 8, 13 must be 0)
 */

void __init acpi_pic_sci_set_trigger(unsigned int irq, u16 trigger)
{
	unsigned int mask = 1 << irq;
	unsigned int old, new;

	/* Real old ELCR mask */
	old = inb(0x4d0) | (inb(0x4d1) << 8);

	/*
	 * If we use ACPI to set PCI IRQs, then we should clear ELCR
	 * since we will set it correctly as we enable the PCI irq
	 * routing.
	 */
	new = acpi_noirq ? old : 0;

	/*
	 * Update SCI information in the ELCR, it isn't in the PCI
	 * routing tables..
	 */
	switch (trigger) {
	case 1:		/* Edge - clear */
		new &= ~mask;
		break;
	case 3:		/* Level - set */
		new |= mask;
		break;
	}

	if (old == new)
		return;

	pr_warn("setting ELCR to %04x (from %04x)\n", new, old);
	outb(new, 0x4d0);
	outb(new >> 8, 0x4d1);
}

int acpi_gsi_to_irq(u32 gsi, unsigned int *irqp)
{
	int rc, irq, trigger, polarity;

	if (acpi_irq_model == ACPI_IRQ_MODEL_PIC) {
		*irqp = gsi;
		return 0;
	}

	rc = acpi_get_override_irq(gsi, &trigger, &polarity);
	if (rc)
		return rc;

	trigger = trigger ? ACPI_LEVEL_SENSITIVE : ACPI_EDGE_SENSITIVE;
	polarity = polarity ? ACPI_ACTIVE_LOW : ACPI_ACTIVE_HIGH;
	irq = acpi_register_gsi(NULL, gsi, trigger, polarity);
	if (irq < 0)
		return irq;

	*irqp = irq;
	return 0;
}
EXPORT_SYMBOL_GPL(acpi_gsi_to_irq);

int acpi_isa_irq_to_gsi(unsigned isa_irq, u32 *gsi)
{
	if (isa_irq < nr_legacy_irqs() &&
	    isa_irq_to_gsi[isa_irq] != INVALID_ACPI_IRQ) {
		*gsi = isa_irq_to_gsi[isa_irq];
		return 0;
	}

	return -1;
}

static int acpi_register_gsi_pic(struct device *dev, u32 gsi,
				 int trigger, int polarity)
{
#ifdef CONFIG_PCI
	/*
	 * Make sure all (legacy) PCI IRQs are set as level-triggered.
	 */
	if (trigger == ACPI_LEVEL_SENSITIVE)
		elcr_set_level_irq(gsi);
#endif

	return gsi;
}

#ifdef CONFIG_X86_LOCAL_APIC
static int acpi_register_gsi_ioapic(struct device *dev, u32 gsi,
				    int trigger, int polarity)
{
	int irq = gsi;
#ifdef CONFIG_X86_IO_APIC
	int node;
	struct irq_alloc_info info;

	node = dev ? dev_to_node(dev) : NUMA_NO_NODE;
	trigger = trigger == ACPI_EDGE_SENSITIVE ? 0 : 1;
	polarity = polarity == ACPI_ACTIVE_HIGH ? 0 : 1;
	ioapic_set_alloc_attr(&info, node, trigger, polarity);

	mutex_lock(&acpi_ioapic_lock);
	irq = mp_map_gsi_to_irq(gsi, IOAPIC_MAP_ALLOC, &info);
	/* Don't set up the ACPI SCI because it's already set up */
	if (irq >= 0 && enable_update_mptable && gsi != acpi_gbl_FADT.sci_interrupt)
		mp_config_acpi_gsi(dev, gsi, trigger, polarity);
	mutex_unlock(&acpi_ioapic_lock);
#endif

	return irq;
}

static void acpi_unregister_gsi_ioapic(u32 gsi)
{
#ifdef CONFIG_X86_IO_APIC
	int irq;

	mutex_lock(&acpi_ioapic_lock);
	irq = mp_map_gsi_to_irq(gsi, 0, NULL);
	if (irq > 0)
		mp_unmap_irq(irq);
	mutex_unlock(&acpi_ioapic_lock);
#endif
}
#endif

int (*__acpi_register_gsi)(struct device *dev, u32 gsi,
			   int trigger, int polarity) = acpi_register_gsi_pic;
void (*__acpi_unregister_gsi)(u32 gsi) = NULL;

#ifdef CONFIG_ACPI_SLEEP
int (*acpi_suspend_lowlevel)(void) = x86_acpi_suspend_lowlevel;
#else
int (*acpi_suspend_lowlevel)(void);
#endif

/*
 * success: return IRQ number (>=0)
 * failure: return < 0
 */
int acpi_register_gsi(struct device *dev, u32 gsi, int trigger, int polarity)
{
	return __acpi_register_gsi(dev, gsi, trigger, polarity);
}
EXPORT_SYMBOL_GPL(acpi_register_gsi);

void acpi_unregister_gsi(u32 gsi)
{
	if (__acpi_unregister_gsi)
		__acpi_unregister_gsi(gsi);
}
EXPORT_SYMBOL_GPL(acpi_unregister_gsi);

#ifdef CONFIG_X86_LOCAL_APIC
static void __init acpi_set_irq_model_ioapic(void)
{
	acpi_irq_model = ACPI_IRQ_MODEL_IOAPIC;
	__acpi_register_gsi = acpi_register_gsi_ioapic;
	__acpi_unregister_gsi = acpi_unregister_gsi_ioapic;
	acpi_ioapic = 1;
}
#endif

/*
 *  ACPI based hotplug support for CPU
 */
#ifdef CONFIG_ACPI_HOTPLUG_CPU
#include <acpi/processor.h>

static int acpi_map_cpu2node(acpi_handle handle, int cpu, int physid)
{
#ifdef CONFIG_ACPI_NUMA
	int nid;

	nid = acpi_get_node(handle);
	if (nid != NUMA_NO_NODE) {
		set_apicid_to_node(physid, nid);
		numa_set_node(cpu, nid);
	}
#endif
	return 0;
}

int acpi_map_cpu(acpi_handle handle, phys_cpuid_t physid, u32 acpi_id,
		 int *pcpu)
{
	int cpu;

	cpu = acpi_register_lapic(physid, acpi_id, ACPI_MADT_ENABLED);
	if (cpu < 0) {
		pr_info("Unable to map lapic to logical cpu number\n");
		return cpu;
	}

	acpi_processor_set_pdc(handle);
	acpi_map_cpu2node(handle, cpu, physid);

	*pcpu = cpu;
	return 0;
}
EXPORT_SYMBOL(acpi_map_cpu);

int acpi_unmap_cpu(int cpu)
{
#ifdef CONFIG_ACPI_NUMA
	set_apicid_to_node(per_cpu(x86_cpu_to_apicid, cpu), NUMA_NO_NODE);
#endif

	per_cpu(x86_cpu_to_apicid, cpu) = -1;
	set_cpu_present(cpu, false);
	num_processors--;

	return (0);
}
EXPORT_SYMBOL(acpi_unmap_cpu);
#endif				/* CONFIG_ACPI_HOTPLUG_CPU */

int acpi_register_ioapic(acpi_handle handle, u64 phys_addr, u32 gsi_base)
{
	int ret = -ENOSYS;
#ifdef CONFIG_ACPI_HOTPLUG_IOAPIC
	int ioapic_id;
	u64 addr;
	struct ioapic_domain_cfg cfg = {
		.type = IOAPIC_DOMAIN_DYNAMIC,
		.ops = &mp_ioapic_irqdomain_ops,
	};

	ioapic_id = acpi_get_ioapic_id(handle, gsi_base, &addr);
	if (ioapic_id < 0) {
		unsigned long long uid;
		acpi_status status;

		status = acpi_evaluate_integer(handle, METHOD_NAME__UID,
					       NULL, &uid);
		if (ACPI_FAILURE(status)) {
			acpi_handle_warn(handle, "failed to get IOAPIC ID.\n");
			return -EINVAL;
		}
		ioapic_id = (int)uid;
	}

	mutex_lock(&acpi_ioapic_lock);
	ret  = mp_register_ioapic(ioapic_id, phys_addr, gsi_base, &cfg);
	mutex_unlock(&acpi_ioapic_lock);
#endif

	return ret;
}
EXPORT_SYMBOL(acpi_register_ioapic);

int acpi_unregister_ioapic(acpi_handle handle, u32 gsi_base)
{
	int ret = -ENOSYS;

#ifdef CONFIG_ACPI_HOTPLUG_IOAPIC
	mutex_lock(&acpi_ioapic_lock);
	ret  = mp_unregister_ioapic(gsi_base);
	mutex_unlock(&acpi_ioapic_lock);
#endif

	return ret;
}
EXPORT_SYMBOL(acpi_unregister_ioapic);

/**
 * acpi_ioapic_registered - Check whether IOAPIC associated with @gsi_base
 *			    has been registered
 * @handle:	ACPI handle of the IOAPIC device
 * @gsi_base:	GSI base associated with the IOAPIC
 *
 * Assume caller holds some type of lock to serialize acpi_ioapic_registered()
 * with acpi_register_ioapic()/acpi_unregister_ioapic().
 */
int acpi_ioapic_registered(acpi_handle handle, u32 gsi_base)
{
	int ret = 0;

#ifdef CONFIG_ACPI_HOTPLUG_IOAPIC
	mutex_lock(&acpi_ioapic_lock);
	ret  = mp_ioapic_registered(gsi_base);
	mutex_unlock(&acpi_ioapic_lock);
#endif

	return ret;
}

static int __init acpi_parse_sbf(struct acpi_table_header *table)
{
	struct acpi_table_boot *sb = (struct acpi_table_boot *)table;

	sbf_port = sb->cmos_index;	/* Save CMOS port */

	return 0;
}

#ifdef CONFIG_HPET_TIMER
#include <asm/hpet.h>

static struct resource *hpet_res __initdata;

static int __init acpi_parse_hpet(struct acpi_table_header *table)
{
	struct acpi_table_hpet *hpet_tbl = (struct acpi_table_hpet *)table;

	if (hpet_tbl->address.space_id != ACPI_SPACE_MEM) {
		pr_warn("HPET timers must be located in memory.\n");
		return -1;
	}

	hpet_address = hpet_tbl->address.address;
	hpet_blockid = hpet_tbl->sequence;

	/*
	 * Some broken BIOSes advertise HPET at 0x0. We really do not
	 * want to allocate a resource there.
	 */
	if (!hpet_address) {
		pr_warn("HPET id: %#x base: %#lx is invalid\n", hpet_tbl->id, hpet_address);
		return 0;
	}
#ifdef CONFIG_X86_64
	/*
	 * Some even more broken BIOSes advertise HPET at
	 * 0xfed0000000000000 instead of 0xfed00000. Fix it up and add
	 * some noise:
	 */
	if (hpet_address == 0xfed0000000000000UL) {
		if (!hpet_force_user) {
			pr_warn("HPET id: %#x base: 0xfed0000000000000 is bogus, try hpet=force on the kernel command line to fix it up to 0xfed00000.\n",
				hpet_tbl->id);
			hpet_address = 0;
			return 0;
		}
		pr_warn("HPET id: %#x base: 0xfed0000000000000 fixed up to 0xfed00000.\n",
			hpet_tbl->id);
		hpet_address >>= 32;
	}
#endif
	pr_info("HPET id: %#x base: %#lx\n", hpet_tbl->id, hpet_address);

	/*
	 * Allocate and initialize the HPET firmware resource for adding into
	 * the resource tree during the lateinit timeframe.
	 */
#define HPET_RESOURCE_NAME_SIZE 9
	hpet_res = memblock_alloc(sizeof(*hpet_res) + HPET_RESOURCE_NAME_SIZE,
				  SMP_CACHE_BYTES);
	if (!hpet_res)
		panic("%s: Failed to allocate %zu bytes\n", __func__,
		      sizeof(*hpet_res) + HPET_RESOURCE_NAME_SIZE);

	hpet_res->name = (void *)&hpet_res[1];
	hpet_res->flags = IORESOURCE_MEM;
	snprintf((char *)hpet_res->name, HPET_RESOURCE_NAME_SIZE, "HPET %u",
		 hpet_tbl->sequence);

	hpet_res->start = hpet_address;
	hpet_res->end = hpet_address + (1 * 1024) - 1;

	return 0;
}

/*
 * hpet_insert_resource inserts the HPET resources used into the resource
 * tree.
 */
static __init int hpet_insert_resource(void)
{
	if (!hpet_res)
		return 1;

	return insert_resource(&iomem_resource, hpet_res);
}

late_initcall(hpet_insert_resource);

#else
#define	acpi_parse_hpet	NULL
#endif

static int __init acpi_parse_fadt(struct acpi_table_header *table)
{
	if (!(acpi_gbl_FADT.boot_flags & ACPI_FADT_LEGACY_DEVICES)) {
		pr_debug("no legacy devices present\n");
		x86_platform.legacy.devices.pnpbios = 0;
	}

	if (acpi_gbl_FADT.header.revision >= FADT2_REVISION_ID &&
	    !(acpi_gbl_FADT.boot_flags & ACPI_FADT_8042) &&
	    x86_platform.legacy.i8042 != X86_LEGACY_I8042_PLATFORM_ABSENT) {
		pr_debug("i8042 controller is absent\n");
		x86_platform.legacy.i8042 = X86_LEGACY_I8042_FIRMWARE_ABSENT;
	}

	if (acpi_gbl_FADT.boot_flags & ACPI_FADT_NO_CMOS_RTC) {
		pr_debug("not registering RTC platform device\n");
		x86_platform.legacy.rtc = 0;
	}

	if (acpi_gbl_FADT.boot_flags & ACPI_FADT_NO_VGA) {
		pr_debug("probing for VGA not safe\n");
		x86_platform.legacy.no_vga = 1;
	}

#ifdef CONFIG_X86_PM_TIMER
	/* detect the location of the ACPI PM Timer */
	if (acpi_gbl_FADT.header.revision >= FADT2_REVISION_ID) {
		/* FADT rev. 2 */
		if (acpi_gbl_FADT.xpm_timer_block.space_id !=
		    ACPI_ADR_SPACE_SYSTEM_IO)
			return 0;

		pmtmr_ioport = acpi_gbl_FADT.xpm_timer_block.address;
		/*
		 * "X" fields are optional extensions to the original V1.0
		 * fields, so we must selectively expand V1.0 fields if the
		 * corresponding X field is zero.
	 	 */
		if (!pmtmr_ioport)
			pmtmr_ioport = acpi_gbl_FADT.pm_timer_block;
	} else {
		/* FADT rev. 1 */
		pmtmr_ioport = acpi_gbl_FADT.pm_timer_block;
	}
	if (pmtmr_ioport)
		pr_info("PM-Timer IO Port: %#x\n", pmtmr_ioport);
#endif
	return 0;
}

#ifdef	CONFIG_X86_LOCAL_APIC
/*
 * Parse LAPIC entries in MADT
 * returns 0 on success, < 0 on error
 */

static int __init early_acpi_parse_madt_lapic_addr_ovr(void)
{
	int count;

	if (!boot_cpu_has(X86_FEATURE_APIC))
		return -ENODEV;

	/*
	 * Note that the LAPIC address is obtained from the MADT (32-bit value)
	 * and (optionally) overridden by a LAPIC_ADDR_OVR entry (64-bit value).
	 */

	count = acpi_table_parse_madt(ACPI_MADT_TYPE_LOCAL_APIC_OVERRIDE,
				      acpi_parse_lapic_addr_ovr, 0);
	if (count < 0) {
		pr_err("Error parsing LAPIC address override entry\n");
		return count;
	}

	register_lapic_address(acpi_lapic_addr);

	return count;
}

static int __init acpi_parse_madt_lapic_entries(void)
{
	int count;
	int x2count = 0;
	int ret;
	struct acpi_subtable_proc madt_proc[2];

	if (!boot_cpu_has(X86_FEATURE_APIC))
		return -ENODEV;

	count = acpi_table_parse_madt(ACPI_MADT_TYPE_LOCAL_SAPIC,
				      acpi_parse_sapic, MAX_LOCAL_APIC);

	if (!count) {
		memset(madt_proc, 0, sizeof(madt_proc));
		madt_proc[0].id = ACPI_MADT_TYPE_LOCAL_APIC;
		madt_proc[0].handler = acpi_parse_lapic;
		madt_proc[1].id = ACPI_MADT_TYPE_LOCAL_X2APIC;
		madt_proc[1].handler = acpi_parse_x2apic;
		ret = acpi_table_parse_entries_array(ACPI_SIG_MADT,
				sizeof(struct acpi_table_madt),
				madt_proc, ARRAY_SIZE(madt_proc), MAX_LOCAL_APIC);
		if (ret < 0) {
			pr_err("Error parsing LAPIC/X2APIC entries\n");
			return ret;
		}

		count = madt_proc[0].count;
		x2count = madt_proc[1].count;
	}
	if (!count && !x2count) {
		pr_err("No LAPIC entries present\n");
		/* TBD: Cleanup to allow fallback to MPS */
		return -ENODEV;
	} else if (count < 0 || x2count < 0) {
		pr_err("Error parsing LAPIC entry\n");
		/* TBD: Cleanup to allow fallback to MPS */
		return count;
	}

	x2count = acpi_table_parse_madt(ACPI_MADT_TYPE_LOCAL_X2APIC_NMI,
					acpi_parse_x2apic_nmi, 0);
	count = acpi_table_parse_madt(ACPI_MADT_TYPE_LOCAL_APIC_NMI,
				      acpi_parse_lapic_nmi, 0);
	if (count < 0 || x2count < 0) {
		pr_err("Error parsing LAPIC NMI entry\n");
		/* TBD: Cleanup to allow fallback to MPS */
		return count;
	}
	return 0;
}
#endif				/* CONFIG_X86_LOCAL_APIC */

#ifdef	CONFIG_X86_IO_APIC
static void __init mp_config_acpi_legacy_irqs(void)
{
	int i;
	struct mpc_intsrc mp_irq;

#ifdef CONFIG_EISA
	/*
	 * Fabricate the legacy ISA bus (bus #31).
	 */
	mp_bus_id_to_type[MP_ISA_BUS] = MP_BUS_ISA;
#endif
	set_bit(MP_ISA_BUS, mp_bus_not_pci);
	pr_debug("Bus #%d is ISA (nIRQs: %d)\n", MP_ISA_BUS, nr_legacy_irqs());

	/*
	 * Use the default configuration for the IRQs 0-15.  Unless
	 * overridden by (MADT) interrupt source override entries.
	 */
	for (i = 0; i < nr_legacy_irqs(); i++) {
		int ioapic, pin;
		unsigned int dstapic;
		int idx;
		u32 gsi;

		/* Locate the gsi that irq i maps to. */
		if (acpi_isa_irq_to_gsi(i, &gsi))
			continue;

		/*
		 * Locate the IOAPIC that manages the ISA IRQ.
		 */
		ioapic = mp_find_ioapic(gsi);
		if (ioapic < 0)
			continue;
		pin = mp_find_ioapic_pin(ioapic, gsi);
		dstapic = mpc_ioapic_id(ioapic);

		for (idx = 0; idx < mp_irq_entries; idx++) {
			struct mpc_intsrc *irq = mp_irqs + idx;

			/* Do we already have a mapping for this ISA IRQ? */
			if (irq->srcbus == MP_ISA_BUS && irq->srcbusirq == i)
				break;

			/* Do we already have a mapping for this IOAPIC pin */
			if (irq->dstapic == dstapic && irq->dstirq == pin)
				break;
		}

		if (idx != mp_irq_entries) {
			pr_debug("ACPI: IRQ%d used by override.\n", i);
			continue;	/* IRQ already used */
		}

		mp_irq.type = MP_INTSRC;
		mp_irq.irqflag = 0;	/* Conforming */
		mp_irq.srcbus = MP_ISA_BUS;
		mp_irq.dstapic = dstapic;
		mp_irq.irqtype = mp_INT;
		mp_irq.srcbusirq = i; /* Identity mapped */
		mp_irq.dstirq = pin;

		mp_save_irq(&mp_irq);
	}
}

/*
 * Parse IOAPIC related entries in MADT
 * returns 0 on success, < 0 on error
 */
static int __init acpi_parse_madt_ioapic_entries(void)
{
	int count;

	/*
	 * ACPI interpreter is required to complete interrupt setup,
	 * so if it is off, don't enumerate the io-apics with ACPI.
	 * If MPS is present, it will handle them,
	 * otherwise the system will stay in PIC mode
	 */
	if (acpi_disabled || acpi_noirq)
		return -ENODEV;

	if (!boot_cpu_has(X86_FEATURE_APIC))
		return -ENODEV;

	/*
	 * if "noapic" boot option, don't look for IO-APICs
	 */
	if (skip_ioapic_setup) {
		pr_info("Skipping IOAPIC probe due to 'noapic' option.\n");
		return -ENODEV;
	}

	count = acpi_table_parse_madt(ACPI_MADT_TYPE_IO_APIC, acpi_parse_ioapic,
				      MAX_IO_APICS);
	if (!count) {
		pr_err("No IOAPIC entries present\n");
		return -ENODEV;
	} else if (count < 0) {
		pr_err("Error parsing IOAPIC entry\n");
		return count;
	}

	count = acpi_table_parse_madt(ACPI_MADT_TYPE_INTERRUPT_OVERRIDE,
				      acpi_parse_int_src_ovr, nr_irqs);
	if (count < 0) {
		pr_err("Error parsing interrupt source overrides entry\n");
		/* TBD: Cleanup to allow fallback to MPS */
		return count;
	}

	/*
	 * If BIOS did not supply an INT_SRC_OVR for the SCI
	 * pretend we got one so we can set the SCI flags.
	 * But ignore setting up SCI on hardware reduced platforms.
	 */
	if (acpi_sci_override_gsi == INVALID_ACPI_IRQ && !acpi_gbl_reduced_hardware)
		acpi_sci_ioapic_setup(acpi_gbl_FADT.sci_interrupt, 0, 0,
				      acpi_gbl_FADT.sci_interrupt);

	/* Fill in identity legacy mappings where no override */
	mp_config_acpi_legacy_irqs();

	count = acpi_table_parse_madt(ACPI_MADT_TYPE_NMI_SOURCE,
				      acpi_parse_nmi_src, nr_irqs);
	if (count < 0) {
		pr_err("Error parsing NMI SRC entry\n");
		/* TBD: Cleanup to allow fallback to MPS */
		return count;
	}

	return 0;
}
#else
static inline int acpi_parse_madt_ioapic_entries(void)
{
	return -1;
}
#endif	/* !CONFIG_X86_IO_APIC */

static void __init early_acpi_process_madt(void)
{
#ifdef CONFIG_X86_LOCAL_APIC
	int error;

	if (!acpi_table_parse(ACPI_SIG_MADT, acpi_parse_madt)) {

		/*
		 * Parse MADT LAPIC entries
		 */
		error = early_acpi_parse_madt_lapic_addr_ovr();
		if (!error) {
			acpi_lapic = 1;
			smp_found_config = 1;
		}
		if (error == -EINVAL) {
			/*
			 * Dell Precision Workstation 410, 610 come here.
			 */
			pr_err("Invalid BIOS MADT, disabling ACPI\n");
			disable_acpi();
		}
	}
#endif
}

static void __init acpi_process_madt(void)
{
#ifdef CONFIG_X86_LOCAL_APIC
	int error;

	if (!acpi_table_parse(ACPI_SIG_MADT, acpi_parse_madt)) {

		/*
		 * Parse MADT LAPIC entries
		 */
		error = acpi_parse_madt_lapic_entries();
		if (!error) {
			acpi_lapic = 1;

			/*
			 * Parse MADT IO-APIC entries
			 */
			mutex_lock(&acpi_ioapic_lock);
			error = acpi_parse_madt_ioapic_entries();
			mutex_unlock(&acpi_ioapic_lock);
			if (!error) {
				acpi_set_irq_model_ioapic();

				smp_found_config = 1;
			}
		}
		if (error == -EINVAL) {
			/*
			 * Dell Precision Workstation 410, 610 come here.
			 */
			pr_err("Invalid BIOS MADT, disabling ACPI\n");
			disable_acpi();
		}
	} else {
		/*
 		 * ACPI found no MADT, and so ACPI wants UP PIC mode.
 		 * In the event an MPS table was found, forget it.
 		 * Boot with "acpi=off" to use MPS on such a system.
 		 */
		if (smp_found_config) {
			pr_warn("No APIC-table, disabling MPS\n");
			smp_found_config = 0;
		}
	}

	/*
	 * ACPI supports both logical (e.g. Hyper-Threading) and physical
	 * processors, where MPS only supports physical.
	 */
	if (acpi_lapic && acpi_ioapic)
		pr_info("Using ACPI (MADT) for SMP configuration information\n");
	else if (acpi_lapic)
		pr_info("Using ACPI for processor (LAPIC) configuration information\n");
#endif
	return;
}

static int __init disable_acpi_irq(const struct dmi_system_id *d)
{
	if (!acpi_force) {
		pr_notice("%s detected: force use of acpi=noirq\n", d->ident);
		acpi_noirq_set();
	}
	return 0;
}

static int __init disable_acpi_pci(const struct dmi_system_id *d)
{
	if (!acpi_force) {
		pr_notice("%s detected: force use of pci=noacpi\n", d->ident);
		acpi_disable_pci();
	}
	return 0;
}

static int __init dmi_disable_acpi(const struct dmi_system_id *d)
{
	if (!acpi_force) {
		pr_notice("%s detected: acpi off\n", d->ident);
		disable_acpi();
	} else {
		pr_notice("Warning: DMI blacklist says broken, but acpi forced\n");
	}
	return 0;
}

/*
 * Force ignoring BIOS IRQ0 override
 */
static int __init dmi_ignore_irq0_timer_override(const struct dmi_system_id *d)
{
	if (!acpi_skip_timer_override) {
		pr_notice("%s detected: Ignoring BIOS IRQ0 override\n",
			d->ident);
		acpi_skip_timer_override = 1;
	}
	return 0;
}

static int __init force_acpi_rsdt(const struct dmi_system_id *d)
{
	if (!acpi_force) {
		printk(KERN_NOTICE "%s detected: force use of acpi=rsdt\n",
		       d->ident);
		acpi_gbl_do_not_use_xsdt = TRUE;
	} else {
		printk(KERN_NOTICE
		       "Warning: acpi=force overrules DMI blacklist: "
		       "acpi=rsdt\n");
	}
	return 0;

}

/*
 * ACPI offers an alternative platform interface model that removes
 * ACPI hardware requirements for platforms that do not implement
 * the PC Architecture.
 *
 * We initialize the Hardware-reduced ACPI model here:
 */
void __init acpi_generic_reduced_hw_init(void)
{
	/*
	 * Override x86_init functions and bypass legacy PIC in
	 * hardware reduced ACPI mode.
	 */
	x86_init.timers.timer_init	= x86_init_noop;
	x86_init.irqs.pre_vector_init	= x86_init_noop;
	legacy_pic			= &null_legacy_pic;
}

static void __init acpi_reduced_hw_init(void)
{
	if (acpi_gbl_reduced_hardware)
		x86_init.acpi.reduced_hw_early_init();
}

/*
 * If your system is blacklisted here, but you find that acpi=force
 * works for you, please contact linux-acpi@vger.kernel.org
 */
static const struct dmi_system_id acpi_dmi_table[] __initconst = {
	/*
	 * Boxes that need ACPI disabled
	 */
	{
	 .callback = dmi_disable_acpi,
	 .ident = "IBM Thinkpad",
	 .matches = {
		     DMI_MATCH(DMI_BOARD_VENDOR, "IBM"),
		     DMI_MATCH(DMI_BOARD_NAME, "2629H1G"),
		     },
	 },

	/*
	 * Boxes that need ACPI PCI IRQ routing disabled
	 */
	{
	 .callback = disable_acpi_irq,
	 .ident = "ASUS A7V",
	 .matches = {
		     DMI_MATCH(DMI_BOARD_VENDOR, "ASUSTeK Computer INC"),
		     DMI_MATCH(DMI_BOARD_NAME, "<A7V>"),
		     /* newer BIOS, Revision 1011, does work */
		     DMI_MATCH(DMI_BIOS_VERSION,
			       "ASUS A7V ACPI BIOS Revision 1007"),
		     },
	 },
	{
		/*
		 * Latest BIOS for IBM 600E (1.16) has bad pcinum
		 * for LPC bridge, which is needed for the PCI
		 * interrupt links to work. DSDT fix is in bug 5966.
		 * 2645, 2646 model numbers are shared with 600/600E/600X
		 */
	 .callback = disable_acpi_irq,
	 .ident = "IBM Thinkpad 600 Series 2645",
	 .matches = {
		     DMI_MATCH(DMI_BOARD_VENDOR, "IBM"),
		     DMI_MATCH(DMI_BOARD_NAME, "2645"),
		     },
	 },
	{
	 .callback = disable_acpi_irq,
	 .ident = "IBM Thinkpad 600 Series 2646",
	 .matches = {
		     DMI_MATCH(DMI_BOARD_VENDOR, "IBM"),
		     DMI_MATCH(DMI_BOARD_NAME, "2646"),
		     },
	 },
	/*
	 * Boxes that need ACPI PCI IRQ routing and PCI scan disabled
	 */
	{			/* _BBN 0 bug */
	 .callback = disable_acpi_pci,
	 .ident = "ASUS PR-DLS",
	 .matches = {
		     DMI_MATCH(DMI_BOARD_VENDOR, "ASUSTeK Computer INC."),
		     DMI_MATCH(DMI_BOARD_NAME, "PR-DLS"),
		     DMI_MATCH(DMI_BIOS_VERSION,
			       "ASUS PR-DLS ACPI BIOS Revision 1010"),
		     DMI_MATCH(DMI_BIOS_DATE, "03/21/2003")
		     },
	 },
	{
	 .callback = disable_acpi_pci,
	 .ident = "Acer TravelMate 36x Laptop",
	 .matches = {
		     DMI_MATCH(DMI_SYS_VENDOR, "Acer"),
		     DMI_MATCH(DMI_PRODUCT_NAME, "TravelMate 360"),
		     },
	 },

	/*
	 * Boxes that need RSDT as ACPI root table
	 */
	{
	    .callback = force_acpi_rsdt,
	    .ident = "ThinkPad ", /* R40e, broken C-states */
	    .matches = {
		DMI_MATCH(DMI_BIOS_VENDOR, "IBM"),
		DMI_MATCH(DMI_BIOS_VERSION, "1SET")},
	},
	{
	    .callback = force_acpi_rsdt,
	    .ident = "ThinkPad ", /* R50e, slow booting */
	    .matches = {
		DMI_MATCH(DMI_BIOS_VENDOR, "IBM"),
		DMI_MATCH(DMI_BIOS_VERSION, "1WET")},
	},
	{
	    .callback = force_acpi_rsdt,
	    .ident = "ThinkPad ", /* T40, T40p, T41, T41p, T42, T42p
				     R50, R50p */
	    .matches = {
		DMI_MATCH(DMI_BIOS_VENDOR, "IBM"),
		DMI_MATCH(DMI_BIOS_VERSION, "1RET")},
	},
	{}
};

/* second table for DMI checks that should run after early-quirks */
static const struct dmi_system_id acpi_dmi_table_late[] __initconst = {
	/*
	 * HP laptops which use a DSDT reporting as HP/SB400/10000,
	 * which includes some code which overrides all temperature
	 * trip points to 16C if the INTIN2 input of the I/O APIC
	 * is enabled.  This input is incorrectly designated the
	 * ISA IRQ 0 via an interrupt source override even though
	 * it is wired to the output of the master 8259A and INTIN0
	 * is not connected at all.  Force ignoring BIOS IRQ0
	 * override in that cases.
	 */
	{
	 .callback = dmi_ignore_irq0_timer_override,
	 .ident = "HP nx6115 laptop",
	 .matches = {
		     DMI_MATCH(DMI_SYS_VENDOR, "Hewlett-Packard"),
		     DMI_MATCH(DMI_PRODUCT_NAME, "HP Compaq nx6115"),
		     },
	 },
	{
	 .callback = dmi_ignore_irq0_timer_override,
	 .ident = "HP NX6125 laptop",
	 .matches = {
		     DMI_MATCH(DMI_SYS_VENDOR, "Hewlett-Packard"),
		     DMI_MATCH(DMI_PRODUCT_NAME, "HP Compaq nx6125"),
		     },
	 },
	{
	 .callback = dmi_ignore_irq0_timer_override,
	 .ident = "HP NX6325 laptop",
	 .matches = {
		     DMI_MATCH(DMI_SYS_VENDOR, "Hewlett-Packard"),
		     DMI_MATCH(DMI_PRODUCT_NAME, "HP Compaq nx6325"),
		     },
	 },
	{
	 .callback = dmi_ignore_irq0_timer_override,
	 .ident = "HP 6715b laptop",
	 .matches = {
		     DMI_MATCH(DMI_SYS_VENDOR, "Hewlett-Packard"),
		     DMI_MATCH(DMI_PRODUCT_NAME, "HP Compaq 6715b"),
		     },
	 },
	{
	 .callback = dmi_ignore_irq0_timer_override,
	 .ident = "FUJITSU SIEMENS",
	 .matches = {
		     DMI_MATCH(DMI_SYS_VENDOR, "FUJITSU SIEMENS"),
		     DMI_MATCH(DMI_PRODUCT_NAME, "AMILO PRO V2030"),
		     },
	 },
	{}
};

/*
 * acpi_boot_table_init() and acpi_boot_init()
 *  called from setup_arch(), always.
 *	1. checksums all tables
 *	2. enumerates lapics
 *	3. enumerates io-apics
 *
 * acpi_table_init() is separate to allow reading SRAT without
 * other side effects.
 *
 * side effects of acpi_boot_init:
 *	acpi_lapic = 1 if LAPIC found
 *	acpi_ioapic = 1 if IOAPIC found
 *	if (acpi_lapic && acpi_ioapic) smp_found_config = 1;
 *	if acpi_blacklisted() acpi_disabled = 1;
 *	acpi_irq_model=...
 *	...
 */

void __init acpi_boot_table_init(void)
{
	dmi_check_system(acpi_dmi_table);

	/*
	 * If acpi_disabled, bail out
	 */
	if (acpi_disabled)
		return;

	/*
	 * Initialize the ACPI boot-time table parser.
	 */
	if (acpi_locate_initial_tables())
		disable_acpi();
	else
		acpi_reserve_initial_tables();
}

int __init early_acpi_boot_init(void)
{
	if (acpi_disabled)
		return 1;

	acpi_table_init_complete();

	acpi_table_parse(ACPI_SIG_BOOT, acpi_parse_sbf);

	/*
	 * blacklist may disable ACPI entirely
	 */
	if (acpi_blacklisted()) {
		if (acpi_force) {
			pr_warn("acpi=force override\n");
		} else {
			pr_warn("Disabling ACPI support\n");
			disable_acpi();
			return 1;
		}
	}

	/*
	 * Process the Multiple APIC Description Table (MADT), if present
	 */
	early_acpi_process_madt();

	/*
	 * Hardware-reduced ACPI mode initialization:
	 */
	acpi_reduced_hw_init();

	return 0;
}

int __init acpi_boot_init(void)
{
	/* those are executed after early-quirks are executed */
	dmi_check_system(acpi_dmi_table_late);

	/*
	 * If acpi_disabled, bail out
	 */
	if (acpi_disabled)
		return 1;

	acpi_table_parse(ACPI_SIG_BOOT, acpi_parse_sbf);

	/*
	 * set sci_int and PM timer address
	 */
	acpi_table_parse(ACPI_SIG_FADT, acpi_parse_fadt);

	/*
	 * Process the Multiple APIC Description Table (MADT), if present
	 */
	acpi_process_madt();

	acpi_table_parse(ACPI_SIG_HPET, acpi_parse_hpet);
	if (IS_ENABLED(CONFIG_ACPI_BGRT) && !acpi_nobgrt)
		acpi_table_parse(ACPI_SIG_BGRT, acpi_parse_bgrt);

	if (!acpi_noirq)
		x86_init.pci.init = pci_acpi_init;

	/* Do not enable ACPI SPCR console by default */
	acpi_parse_spcr(earlycon_acpi_spcr_enable, false);
	return 0;
}

static int __init parse_acpi(char *arg)
{
	if (!arg)
		return -EINVAL;

	/* "acpi=off" disables both ACPI table parsing and interpreter */
	if (strcmp(arg, "off") == 0) {
		disable_acpi();
	}
	/* acpi=force to over-ride black-list */
	else if (strcmp(arg, "force") == 0) {
		acpi_force = 1;
		acpi_disabled = 0;
	}
	/* acpi=strict disables out-of-spec workarounds */
	else if (strcmp(arg, "strict") == 0) {
		acpi_strict = 1;
	}
	/* acpi=rsdt use RSDT instead of XSDT */
	else if (strcmp(arg, "rsdt") == 0) {
		acpi_gbl_do_not_use_xsdt = TRUE;
	}
	/* "acpi=noirq" disables ACPI interrupt routing */
	else if (strcmp(arg, "noirq") == 0) {
		acpi_noirq_set();
	}
	/* "acpi=copy_dsdt" copies DSDT */
	else if (strcmp(arg, "copy_dsdt") == 0) {
		acpi_gbl_copy_dsdt_locally = 1;
	}
	/* "acpi=nocmcff" disables FF mode for corrected errors */
	else if (strcmp(arg, "nocmcff") == 0) {
		acpi_disable_cmcff = 1;
	} else {
		/* Core will printk when we return error. */
		return -EINVAL;
	}
	return 0;
}
early_param("acpi", parse_acpi);

<<<<<<< HEAD
/* Alias for acpi=rsdt for compatibility with openSUSE 11.1 and SLE11 */
static int __init parse_acpi_root_table(char *opt)
{
	if (!strcmp(opt, "rsdt")) {
		acpi_gbl_do_not_use_xsdt = TRUE;
		printk(KERN_WARNING "acpi_root_table=rsdt is deprecated. "
		       "Please use acpi=rsdt instead.\n");
	}
	return 0;
}
early_param("acpi_root_table", parse_acpi_root_table);
=======
static int __init parse_acpi_bgrt(char *arg)
{
	acpi_nobgrt = true;
	return 0;
}
early_param("bgrt_disable", parse_acpi_bgrt);
>>>>>>> 7d2a07b7

/* FIXME: Using pci= for an ACPI parameter is a travesty. */
static int __init parse_pci(char *arg)
{
	if (arg && strcmp(arg, "noacpi") == 0)
		acpi_disable_pci();
	return 0;
}
early_param("pci", parse_pci);

int __init acpi_mps_check(void)
{
#if defined(CONFIG_X86_LOCAL_APIC) && !defined(CONFIG_X86_MPPARSE)
/* mptable code is not built-in*/
	if (acpi_disabled || acpi_noirq) {
		pr_warn("MPS support code is not built-in, using acpi=off or acpi=noirq or pci=noacpi may have problem\n");
		return 1;
	}
#endif
	return 0;
}

#ifdef CONFIG_X86_IO_APIC
static int __init parse_acpi_skip_timer_override(char *arg)
{
	acpi_skip_timer_override = 1;
	return 0;
}
early_param("acpi_skip_timer_override", parse_acpi_skip_timer_override);

static int __init parse_acpi_use_timer_override(char *arg)
{
	acpi_use_timer_override = 1;
	return 0;
}
early_param("acpi_use_timer_override", parse_acpi_use_timer_override);
#endif /* CONFIG_X86_IO_APIC */

static int __init setup_acpi_sci(char *s)
{
	if (!s)
		return -EINVAL;
	if (!strcmp(s, "edge"))
		acpi_sci_flags =  ACPI_MADT_TRIGGER_EDGE |
			(acpi_sci_flags & ~ACPI_MADT_TRIGGER_MASK);
	else if (!strcmp(s, "level"))
		acpi_sci_flags = ACPI_MADT_TRIGGER_LEVEL |
			(acpi_sci_flags & ~ACPI_MADT_TRIGGER_MASK);
	else if (!strcmp(s, "high"))
		acpi_sci_flags = ACPI_MADT_POLARITY_ACTIVE_HIGH |
			(acpi_sci_flags & ~ACPI_MADT_POLARITY_MASK);
	else if (!strcmp(s, "low"))
		acpi_sci_flags = ACPI_MADT_POLARITY_ACTIVE_LOW |
			(acpi_sci_flags & ~ACPI_MADT_POLARITY_MASK);
	else
		return -EINVAL;
	return 0;
}
early_param("acpi_sci", setup_acpi_sci);

int __acpi_acquire_global_lock(unsigned int *lock)
{
	unsigned int old, new, val;
	do {
		old = *lock;
		new = (((old & ~0x3) + 2) + ((old >> 1) & 0x1));
		val = cmpxchg(lock, old, new);
	} while (unlikely (val != old));
	return ((new & 0x3) < 3) ? -1 : 0;
}

int __acpi_release_global_lock(unsigned int *lock)
{
	unsigned int old, new, val;
	do {
		old = *lock;
		new = old & ~0x3;
		val = cmpxchg(lock, old, new);
	} while (unlikely (val != old));
	return old & 0x1;
}

void __init arch_reserve_mem_area(acpi_physical_address addr, size_t size)
{
	e820__range_add(addr, size, E820_TYPE_ACPI);
	e820__update_table_print();
}

void x86_default_set_root_pointer(u64 addr)
{
	boot_params.acpi_rsdp_addr = addr;
}

u64 x86_default_get_root_pointer(void)
{
	return boot_params.acpi_rsdp_addr;
}<|MERGE_RESOLUTION|>--- conflicted
+++ resolved
@@ -1341,21 +1341,6 @@
 		acpi_skip_timer_override = 1;
 	}
 	return 0;
-}
-
-static int __init force_acpi_rsdt(const struct dmi_system_id *d)
-{
-	if (!acpi_force) {
-		printk(KERN_NOTICE "%s detected: force use of acpi=rsdt\n",
-		       d->ident);
-		acpi_gbl_do_not_use_xsdt = TRUE;
-	} else {
-		printk(KERN_NOTICE
-		       "Warning: acpi=force overrules DMI blacklist: "
-		       "acpi=rsdt\n");
-	}
-	return 0;
-
 }
 
 /*
@@ -1457,32 +1442,6 @@
 		     DMI_MATCH(DMI_PRODUCT_NAME, "TravelMate 360"),
 		     },
 	 },
-
-	/*
-	 * Boxes that need RSDT as ACPI root table
-	 */
-	{
-	    .callback = force_acpi_rsdt,
-	    .ident = "ThinkPad ", /* R40e, broken C-states */
-	    .matches = {
-		DMI_MATCH(DMI_BIOS_VENDOR, "IBM"),
-		DMI_MATCH(DMI_BIOS_VERSION, "1SET")},
-	},
-	{
-	    .callback = force_acpi_rsdt,
-	    .ident = "ThinkPad ", /* R50e, slow booting */
-	    .matches = {
-		DMI_MATCH(DMI_BIOS_VENDOR, "IBM"),
-		DMI_MATCH(DMI_BIOS_VERSION, "1WET")},
-	},
-	{
-	    .callback = force_acpi_rsdt,
-	    .ident = "ThinkPad ", /* T40, T40p, T41, T41p, T42, T42p
-				     R50, R50p */
-	    .matches = {
-		DMI_MATCH(DMI_BIOS_VENDOR, "IBM"),
-		DMI_MATCH(DMI_BIOS_VERSION, "1RET")},
-	},
 	{}
 };
 
@@ -1690,26 +1649,12 @@
 }
 early_param("acpi", parse_acpi);
 
-<<<<<<< HEAD
-/* Alias for acpi=rsdt for compatibility with openSUSE 11.1 and SLE11 */
-static int __init parse_acpi_root_table(char *opt)
-{
-	if (!strcmp(opt, "rsdt")) {
-		acpi_gbl_do_not_use_xsdt = TRUE;
-		printk(KERN_WARNING "acpi_root_table=rsdt is deprecated. "
-		       "Please use acpi=rsdt instead.\n");
-	}
-	return 0;
-}
-early_param("acpi_root_table", parse_acpi_root_table);
-=======
 static int __init parse_acpi_bgrt(char *arg)
 {
 	acpi_nobgrt = true;
 	return 0;
 }
 early_param("bgrt_disable", parse_acpi_bgrt);
->>>>>>> 7d2a07b7
 
 /* FIXME: Using pci= for an ACPI parameter is a travesty. */
 static int __init parse_pci(char *arg)
