/*
 *  Copyright (C) 1994  Linus Torvalds
 *
 *  Cyrix stuff, June 1998 by:
 *	- Rafael R. Reilova (moved everything from head.S),
 *        <rreilova@ececs.uc.edu>
 *	- Channing Corn (tests & fixes),
 *	- Andrew D. Balsa (code cleanup).
 */
#include <linux/init.h>
#include <linux/utsname.h>
#include <asm/bugs.h>
#include <asm/processor.h>
#include <asm/processor-flags.h>
#include <asm/i387.h>
#include <asm/msr.h>
#include <asm/paravirt.h>
#include <asm/alternative.h>

#ifndef CONFIG_XEN
static int __init no_halt(char *s)
{
	WARN_ONCE(1, "\"no-hlt\" is deprecated, please use \"idle=poll\"\n");
	boot_cpu_data.hlt_works_ok = 0;
	return 1;
}

__setup("no-hlt", no_halt);
#endif

static int __init no_387(char *s)
{
	boot_cpu_data.hard_math = 0;
	write_cr0(X86_CR0_TS | X86_CR0_EM | X86_CR0_MP | read_cr0());
	return 1;
}

__setup("no387", no_387);

static double __initdata x = 4195835.0;
static double __initdata y = 3145727.0;

/*
 * This used to check for exceptions..
 * However, it turns out that to support that,
 * the XMM trap handlers basically had to
 * be buggy. So let's have a correct XMM trap
 * handler, and forget about printing out
 * some status at boot.
 *
 * We should really only care about bugs here
 * anyway. Not features.
 */
static void __init check_fpu(void)
{
	s32 fdiv_bug;

	if (!boot_cpu_data.hard_math) {
#ifndef CONFIG_MATH_EMULATION
		pr_emerg("No coprocessor found and no math emulation present\n");
		pr_emerg("Giving up\n");
		for (;;) ;
#endif
		return;
	}

	kernel_fpu_begin();

	/*
	 * trap_init() enabled FXSR and company _before_ testing for FP
	 * problems here.
	 *
	 * Test for the divl bug..
	 */
	__asm__("fninit\n\t"
		"fldl %1\n\t"
		"fdivl %2\n\t"
		"fmull %2\n\t"
		"fldl %1\n\t"
		"fsubp %%st,%%st(1)\n\t"
		"fistpl %0\n\t"
		"fwait\n\t"
		"fninit"
		: "=m" (*&fdiv_bug)
		: "m" (*&x), "m" (*&y));

	kernel_fpu_end();

#ifndef CONFIG_XEN
	boot_cpu_data.fdiv_bug = fdiv_bug;
	if (boot_cpu_data.fdiv_bug)
<<<<<<< HEAD
		printk(KERN_WARNING "Hmm, FPU with FDIV bug.\n");
#endif
=======
		pr_warn("Hmm, FPU with FDIV bug\n");
>>>>>>> 0d7614f0
}

static void __init check_hlt(void)
{
#ifndef CONFIG_XEN
	if (boot_cpu_data.x86 >= 5 || paravirt_enabled())
		return;

	pr_info("Checking 'hlt' instruction... ");
	if (!boot_cpu_data.hlt_works_ok) {
		pr_cont("disabled\n");
		return;
	}
	halt();
	halt();
	halt();
	halt();
<<<<<<< HEAD
	printk(KERN_CONT "OK.\n");
#endif
=======
	pr_cont("OK\n");
>>>>>>> 0d7614f0
}

/*
 *	Most 386 processors have a bug where a POPAD can lock the
 *	machine even from user space.
 */

static void __init check_popad(void)
{
#ifndef CONFIG_X86_POPAD_OK
	int res, inp = (int) &res;

	pr_info("Checking for popad bug... ");
	__asm__ __volatile__(
	  "movl $12345678,%%eax; movl $0,%%edi; pusha; popa; movl (%%edx,%%edi),%%ecx "
	  : "=&a" (res)
	  : "d" (inp)
	  : "ecx", "edi");
	/*
	 * If this fails, it means that any user program may lock the
	 * CPU hard. Too bad.
	 */
	if (res != 12345678)
		pr_cont("Buggy\n");
	else
		pr_cont("OK\n");
#endif
}

/*
 * Check whether we are able to run this kernel safely on SMP.
 *
 * - In order to run on a i386, we need to be compiled for i386
 *   (for due to lack of "invlpg" and working WP on a i386)
 * - In order to run on anything without a TSC, we need to be
 *   compiled for a i486.
 */

static void __init check_config(void)
{
/*
 * We'd better not be a i386 if we're configured to use some
 * i486+ only features! (WP works in supervisor mode and the
 * new "invlpg" and "bswap" instructions)
 */
#if defined(CONFIG_X86_WP_WORKS_OK) || defined(CONFIG_X86_INVLPG) || \
	defined(CONFIG_X86_BSWAP)
	if (boot_cpu_data.x86 == 3)
		panic("Kernel requires i486+ for 'invlpg' and other features");
#endif
}


void __init check_bugs(void)
{
	identify_boot_cpu();
#ifndef CONFIG_SMP
	pr_info("CPU: ");
	print_cpu_info(&boot_cpu_data);
#endif
	check_config();
	check_fpu();
	check_hlt();
	check_popad();
	init_utsname()->machine[1] =
		'0' + (boot_cpu_data.x86 > 6 ? 6 : boot_cpu_data.x86);
	alternative_instructions();
}<|MERGE_RESOLUTION|>--- conflicted
+++ resolved
@@ -17,7 +17,6 @@
 #include <asm/paravirt.h>
 #include <asm/alternative.h>
 
-#ifndef CONFIG_XEN
 static int __init no_halt(char *s)
 {
 	WARN_ONCE(1, "\"no-hlt\" is deprecated, please use \"idle=poll\"\n");
@@ -26,7 +25,6 @@
 }
 
 __setup("no-hlt", no_halt);
-#endif
 
 static int __init no_387(char *s)
 {
@@ -86,20 +84,13 @@
 
 	kernel_fpu_end();
 
-#ifndef CONFIG_XEN
 	boot_cpu_data.fdiv_bug = fdiv_bug;
 	if (boot_cpu_data.fdiv_bug)
-<<<<<<< HEAD
-		printk(KERN_WARNING "Hmm, FPU with FDIV bug.\n");
-#endif
-=======
 		pr_warn("Hmm, FPU with FDIV bug\n");
->>>>>>> 0d7614f0
 }
 
 static void __init check_hlt(void)
 {
-#ifndef CONFIG_XEN
 	if (boot_cpu_data.x86 >= 5 || paravirt_enabled())
 		return;
 
@@ -112,12 +103,7 @@
 	halt();
 	halt();
 	halt();
-<<<<<<< HEAD
-	printk(KERN_CONT "OK.\n");
-#endif
-=======
 	pr_cont("OK\n");
->>>>>>> 0d7614f0
 }
 
 /*
