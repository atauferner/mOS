/*
 * Machine check handler.
 *
 * K8 parts Copyright 2002,2003 Andi Kleen, SuSE Labs.
 * Rest from unknown author(s).
 * 2004 Andi Kleen. Rewrote most of it.
 * Copyright 2008 Intel Corporation
 * Author: Andi Kleen
 */

#define pr_fmt(fmt) KBUILD_MODNAME ": " fmt

#include <linux/thread_info.h>
#include <linux/capability.h>
#include <linux/miscdevice.h>
#include <linux/ratelimit.h>
#include <linux/kallsyms.h>
#include <linux/rcupdate.h>
#include <linux/kobject.h>
#include <linux/uaccess.h>
#include <linux/kdebug.h>
#include <linux/kernel.h>
#include <linux/percpu.h>
#include <linux/string.h>
#include <linux/device.h>
#include <linux/syscore_ops.h>
#include <linux/delay.h>
#include <linux/ctype.h>
#include <linux/sched.h>
#include <linux/sysfs.h>
#include <linux/types.h>
#include <linux/slab.h>
#include <linux/init.h>
#include <linux/kmod.h>
#include <linux/poll.h>
#include <linux/nmi.h>
#include <linux/cpu.h>
#include <linux/smp.h>
#include <linux/fs.h>
#include <linux/mm.h>
#include <linux/debugfs.h>
#include <linux/irq_work.h>
#include <linux/export.h>

#include <asm/processor.h>
#include <asm/traps.h>
#include <asm/tlbflush.h>
#include <asm/mce.h>
#include <asm/msr.h>

#include "mce-internal.h"

static DEFINE_MUTEX(mce_chrdev_read_mutex);

#define rcu_dereference_check_mce(p) \
	rcu_dereference_index_check((p), \
			      rcu_read_lock_sched_held() || \
			      lockdep_is_held(&mce_chrdev_read_mutex))

#define CREATE_TRACE_POINTS
#include <trace/events/mce.h>

#define SPINUNIT		100	/* 100ns */

DEFINE_PER_CPU(unsigned, mce_exception_count);

struct mce_bank *mce_banks __read_mostly;
struct mce_vendor_flags mce_flags __read_mostly;

struct mca_config mca_cfg __read_mostly = {
	.bootlog  = -1,
	/*
	 * Tolerant levels:
	 * 0: always panic on uncorrected errors, log corrected errors
	 * 1: panic or SIGBUS on uncorrected errors, log corrected errors
	 * 2: SIGBUS or log uncorrected errors (if possible), log corr. errors
	 * 3: never panic or SIGBUS, log all errors (for testing only)
	 */
	.tolerant = 1,
	.monarch_timeout = -1
};

/* User mode helper program triggered by machine check event */
static unsigned long		mce_need_notify;
static char			mce_helper[128];
static char			*mce_helper_argv[2] = { mce_helper, NULL };

static DECLARE_WAIT_QUEUE_HEAD(mce_chrdev_wait);

static DEFINE_PER_CPU(struct mce, mces_seen);
static int			cpu_missing;

/*
 * MCA banks polled by the period polling timer for corrected events.
 * With Intel CMCI, this only has MCA banks which do not support CMCI (if any).
 */
DEFINE_PER_CPU(mce_banks_t, mce_poll_banks) = {
	[0 ... BITS_TO_LONGS(MAX_NR_BANKS)-1] = ~0UL
};

/*
 * MCA banks controlled through firmware first for corrected errors.
 * This is a global list of banks for which we won't enable CMCI and we
 * won't poll. Firmware controls these banks and is responsible for
 * reporting corrected errors through GHES. Uncorrected/recoverable
 * errors are still notified through a machine check.
 */
mce_banks_t mce_banks_ce_disabled;

static DEFINE_PER_CPU(struct work_struct, mce_work);

static void (*quirk_no_way_out)(int bank, struct mce *m, struct pt_regs *regs);

/*
 * CPU/chipset specific EDAC code can register a notifier call here to print
 * MCE errors in a human-readable form.
 */
static ATOMIC_NOTIFIER_HEAD(x86_mce_decoder_chain);

/* Do initial initialization of a struct mce */
void mce_setup(struct mce *m)
{
	memset(m, 0, sizeof(struct mce));
	m->cpu = m->extcpu = smp_processor_id();
	rdtscll(m->tsc);
	/* We hope get_seconds stays lockless */
	m->time = get_seconds();
	m->cpuvendor = boot_cpu_data.x86_vendor;
	m->cpuid = cpuid_eax(1);
#ifndef CONFIG_XEN
	m->socketid = cpu_data(m->extcpu).phys_proc_id;
	m->apicid = cpu_data(m->extcpu).initial_apicid;
#endif
	rdmsrl(MSR_IA32_MCG_CAP, m->mcgcap);
}

DEFINE_PER_CPU(struct mce, injectm);
EXPORT_PER_CPU_SYMBOL_GPL(injectm);

/*
 * Lockless MCE logging infrastructure.
 * This avoids deadlocks on printk locks without having to break locks. Also
 * separate MCEs from kernel messages to avoid bogus bug reports.
 */

static struct mce_log mcelog = {
	.signature	= MCE_LOG_SIGNATURE,
	.len		= MCE_LOG_LEN,
	.recordlen	= sizeof(struct mce),
};

void mce_log(struct mce *mce)
{
	unsigned next, entry;

	/* Emit the trace record: */
	trace_mce_record(mce);

	atomic_notifier_call_chain(&x86_mce_decoder_chain, 0, mce);

	mce->finished = 0;
	wmb();
	for (;;) {
		entry = rcu_dereference_check_mce(mcelog.next);
		for (;;) {

			/*
			 * When the buffer fills up discard new entries.
			 * Assume that the earlier errors are the more
			 * interesting ones:
			 */
			if (entry >= MCE_LOG_LEN) {
				set_bit(MCE_OVERFLOW,
					(unsigned long *)&mcelog.flags);
				return;
			}
			/* Old left over entry. Skip: */
			if (mcelog.entry[entry].finished) {
				entry++;
				continue;
			}
			break;
		}
		smp_rmb();
		next = entry + 1;
		if (cmpxchg(&mcelog.next, entry, next) == entry)
			break;
	}
	memcpy(mcelog.entry + entry, mce, sizeof(struct mce));
	wmb();
	mcelog.entry[entry].finished = 1;
	wmb();

	mce->finished = 1;
	set_bit(0, &mce_need_notify);
}

static void drain_mcelog_buffer(void)
{
	unsigned int next, i, prev = 0;

	next = ACCESS_ONCE(mcelog.next);

	do {
		struct mce *m;

		/* drain what was logged during boot */
		for (i = prev; i < next; i++) {
			unsigned long start = jiffies;
			unsigned retries = 1;

			m = &mcelog.entry[i];

			while (!m->finished) {
				if (time_after_eq(jiffies, start + 2*retries))
					retries++;

				cpu_relax();

				if (!m->finished && retries >= 4) {
					pr_err("skipping error being logged currently!\n");
					break;
				}
			}
			smp_rmb();
			atomic_notifier_call_chain(&x86_mce_decoder_chain, 0, m);
		}

		memset(mcelog.entry + prev, 0, (next - prev) * sizeof(*m));
		prev = next;
		next = cmpxchg(&mcelog.next, prev, 0);
	} while (next != prev);
}


void mce_register_decode_chain(struct notifier_block *nb)
{
	atomic_notifier_chain_register(&x86_mce_decoder_chain, nb);
	drain_mcelog_buffer();
}
EXPORT_SYMBOL_GPL(mce_register_decode_chain);

void mce_unregister_decode_chain(struct notifier_block *nb)
{
	atomic_notifier_chain_unregister(&x86_mce_decoder_chain, nb);
}
EXPORT_SYMBOL_GPL(mce_unregister_decode_chain);

static void print_mce(struct mce *m)
{
	int ret = 0;

	pr_emerg(HW_ERR "CPU %d: Machine Check Exception: %Lx Bank %d: %016Lx\n",
	       m->extcpu, m->mcgstatus, m->bank, m->status);

	if (m->ip) {
		pr_emerg(HW_ERR "RIP%s %02x:<%016Lx> ",
			!(m->mcgstatus & MCG_STATUS_EIPV) ? " !INEXACT!" : "",
				m->cs, m->ip);

		if (m->cs == __KERNEL_CS)
			print_symbol("{%s}", m->ip);
		pr_cont("\n");
	}

	pr_emerg(HW_ERR "TSC %llx ", m->tsc);
	if (m->addr)
		pr_cont("ADDR %llx ", m->addr);
	if (m->misc)
		pr_cont("MISC %llx ", m->misc);

	pr_cont("\n");
	/*
	 * Note this output is parsed by external tools and old fields
	 * should not be changed.
	 */
#ifndef CONFIG_XEN
	pr_emerg(HW_ERR "PROCESSOR %u:%x TIME %llu SOCKET %u APIC %x microcode %x\n",
		m->cpuvendor, m->cpuid, m->time, m->socketid, m->apicid,
		cpu_data(m->extcpu).microcode);
#else
	pr_emerg(HW_ERR "PROCESSOR %u:%x TIME %llu SOCKET %u APIC %x\n",
		m->cpuvendor, m->cpuid, m->time, m->socketid, m->apicid);
#endif

	/*
	 * Print out human-readable details about the MCE error,
	 * (if the CPU has an implementation for that)
	 */
	ret = atomic_notifier_call_chain(&x86_mce_decoder_chain, 0, m);
	if (ret == NOTIFY_STOP)
		return;

	pr_emerg_ratelimited(HW_ERR "Run the above through 'mcelog --ascii'\n");
}

#define PANIC_TIMEOUT 5 /* 5 seconds */

static atomic_t mce_panicked;

static int fake_panic;
static atomic_t mce_fake_panicked;

/* Panic in progress. Enable interrupts and wait for final IPI */
static void wait_for_panic(void)
{
	long timeout = PANIC_TIMEOUT*USEC_PER_SEC;

	preempt_disable();
	local_irq_enable();
	while (timeout-- > 0)
		udelay(1);
	if (panic_timeout == 0)
		panic_timeout = mca_cfg.panic_timeout;
	panic("Panicing machine check CPU died");
}

static void mce_panic(const char *msg, struct mce *final, char *exp)
{
	int i, apei_err = 0;

	if (!fake_panic) {
		/*
		 * Make sure only one CPU runs in machine check panic
		 */
		if (atomic_inc_return(&mce_panicked) > 1)
			wait_for_panic();
		barrier();

		bust_spinlocks(1);
		console_verbose();
	} else {
		/* Don't log too much for fake panic */
		if (atomic_inc_return(&mce_fake_panicked) > 1)
			return;
	}
	/* First print corrected ones that are still unlogged */
	for (i = 0; i < MCE_LOG_LEN; i++) {
		struct mce *m = &mcelog.entry[i];
		if (!(m->status & MCI_STATUS_VAL))
			continue;
		if (!(m->status & MCI_STATUS_UC)) {
			print_mce(m);
			if (!apei_err)
				apei_err = apei_write_mce(m);
		}
	}
	/* Now print uncorrected but with the final one last */
	for (i = 0; i < MCE_LOG_LEN; i++) {
		struct mce *m = &mcelog.entry[i];
		if (!(m->status & MCI_STATUS_VAL))
			continue;
		if (!(m->status & MCI_STATUS_UC))
			continue;
		if (!final || memcmp(m, final, sizeof(struct mce))) {
			print_mce(m);
			if (!apei_err)
				apei_err = apei_write_mce(m);
		}
	}
	if (final) {
		print_mce(final);
		if (!apei_err)
			apei_err = apei_write_mce(final);
	}
	if (cpu_missing)
		pr_emerg(HW_ERR "Some CPUs didn't answer in synchronization\n");
	if (exp)
		pr_emerg(HW_ERR "Machine check: %s\n", exp);
	if (!fake_panic) {
		if (panic_timeout == 0)
			panic_timeout = mca_cfg.panic_timeout;
		panic(msg);
	} else
		pr_emerg(HW_ERR "Fake kernel panic: %s\n", msg);
}

/* Support code for software error injection */

static int msr_to_offset(u32 msr)
{
	unsigned bank = __this_cpu_read(injectm.bank);

	if (msr == mca_cfg.rip_msr)
		return offsetof(struct mce, ip);
	if (msr == MSR_IA32_MCx_STATUS(bank))
		return offsetof(struct mce, status);
	if (msr == MSR_IA32_MCx_ADDR(bank))
		return offsetof(struct mce, addr);
	if (msr == MSR_IA32_MCx_MISC(bank))
		return offsetof(struct mce, misc);
	if (msr == MSR_IA32_MCG_STATUS)
		return offsetof(struct mce, mcgstatus);
	return -1;
}

/* MSR access wrappers used for error injection */
static u64 mce_rdmsrl(u32 msr)
{
	u64 v;

	if (__this_cpu_read(injectm.finished)) {
		int offset = msr_to_offset(msr);

		if (offset < 0)
			return 0;
		return *(u64 *)((char *)this_cpu_ptr(&injectm) + offset);
	}

	if (rdmsrl_safe(msr, &v)) {
		WARN_ONCE(1, "mce: Unable to read msr %d!\n", msr);
		/*
		 * Return zero in case the access faulted. This should
		 * not happen normally but can happen if the CPU does
		 * something weird, or if the code is buggy.
		 */
		v = 0;
	}

	return v;
}

static void mce_wrmsrl(u32 msr, u64 v)
{
	if (__this_cpu_read(injectm.finished)) {
		int offset = msr_to_offset(msr);

		if (offset >= 0)
			*(u64 *)((char *)this_cpu_ptr(&injectm) + offset) = v;
		return;
	}
	wrmsrl(msr, v);
}

/*
 * Collect all global (w.r.t. this processor) status about this machine
 * check into our "mce" struct so that we can use it later to assess
 * the severity of the problem as we read per-bank specific details.
 */
static inline void mce_gather_info(struct mce *m, struct pt_regs *regs)
{
	mce_setup(m);

	m->mcgstatus = mce_rdmsrl(MSR_IA32_MCG_STATUS);
	if (regs) {
		/*
		 * Get the address of the instruction at the time of
		 * the machine check error.
		 */
		if (m->mcgstatus & (MCG_STATUS_RIPV|MCG_STATUS_EIPV)) {
			m->ip = regs->ip;
			m->cs = regs->cs;

			/*
			 * When in VM86 mode make the cs look like ring 3
			 * always. This is a lie, but it's better than passing
			 * the additional vm86 bit around everywhere.
			 */
			if (v8086_mode(regs))
				m->cs |= 3;
		}
		/* Use accurate RIP reporting if available. */
		if (mca_cfg.rip_msr)
			m->ip = mce_rdmsrl(mca_cfg.rip_msr);
	}
}

/*
 * Simple lockless ring to communicate PFNs from the exception handler with the
 * process context work function. This is vastly simplified because there's
 * only a single reader and a single writer.
 */
#define MCE_RING_SIZE 16	/* we use one entry less */

struct mce_ring {
	unsigned short start;
	unsigned short end;
	unsigned long ring[MCE_RING_SIZE];
};
static DEFINE_PER_CPU(struct mce_ring, mce_ring);

/* Runs with CPU affinity in workqueue */
static int mce_ring_empty(void)
{
	struct mce_ring *r = this_cpu_ptr(&mce_ring);

	return r->start == r->end;
}

static int mce_ring_get(unsigned long *pfn)
{
	struct mce_ring *r;
	int ret = 0;

	*pfn = 0;
	get_cpu();
	r = this_cpu_ptr(&mce_ring);
	if (r->start == r->end)
		goto out;
	*pfn = r->ring[r->start];
	r->start = (r->start + 1) % MCE_RING_SIZE;
	ret = 1;
out:
	put_cpu();
	return ret;
}

/* Always runs in MCE context with preempt off */
static int mce_ring_add(unsigned long pfn)
{
	struct mce_ring *r = this_cpu_ptr(&mce_ring);
	unsigned next;

	next = (r->end + 1) % MCE_RING_SIZE;
	if (next == r->start)
		return -1;
	r->ring[r->end] = pfn;
	wmb();
	r->end = next;
	return 0;
}

int mce_available(struct cpuinfo_x86 *c)
{
	if (mca_cfg.disabled)
		return 0;
	return cpu_has(c, X86_FEATURE_MCE) && cpu_has(c, X86_FEATURE_MCA);
}

static void mce_schedule_work(void)
{
	if (!mce_ring_empty())
		schedule_work(this_cpu_ptr(&mce_work));
}

static DEFINE_PER_CPU(struct irq_work, mce_irq_work);

static void mce_irq_work_cb(struct irq_work *entry)
{
	mce_notify_irq();
	mce_schedule_work();
}

static void mce_report_event(struct pt_regs *regs)
{
	if (regs->flags & (X86_VM_MASK|X86_EFLAGS_IF)) {
		mce_notify_irq();
		/*
		 * Triggering the work queue here is just an insurance
		 * policy in case the syscall exit notify handler
		 * doesn't run soon enough or ends up running on the
		 * wrong CPU (can happen when audit sleeps)
		 */
		mce_schedule_work();
		return;
	}

	irq_work_queue(this_cpu_ptr(&mce_irq_work));
}

/*
 * Read ADDR and MISC registers.
 */
static void mce_read_aux(struct mce *m, int i)
{
	if (m->status & MCI_STATUS_MISCV)
		m->misc = mce_rdmsrl(MSR_IA32_MCx_MISC(i));
	if (m->status & MCI_STATUS_ADDRV) {
		m->addr = mce_rdmsrl(MSR_IA32_MCx_ADDR(i));

		/*
		 * Mask the reported address by the reported granularity.
		 */
		if (mca_cfg.ser && (m->status & MCI_STATUS_MISCV)) {
			u8 shift = MCI_MISC_ADDR_LSB(m->misc);
			m->addr >>= shift;
			m->addr <<= shift;
		}
	}
}

static bool memory_error(struct mce *m)
{
	struct cpuinfo_x86 *c = &boot_cpu_data;

	if (c->x86_vendor == X86_VENDOR_AMD) {
		/*
		 * coming soon
		 */
		return false;
	} else if (c->x86_vendor == X86_VENDOR_INTEL) {
		/*
		 * Intel SDM Volume 3B - 15.9.2 Compound Error Codes
		 *
		 * Bit 7 of the MCACOD field of IA32_MCi_STATUS is used for
		 * indicating a memory error. Bit 8 is used for indicating a
		 * cache hierarchy error. The combination of bit 2 and bit 3
		 * is used for indicating a `generic' cache hierarchy error
		 * But we can't just blindly check the above bits, because if
		 * bit 11 is set, then it is a bus/interconnect error - and
		 * either way the above bits just gives more detail on what
		 * bus/interconnect error happened. Note that bit 12 can be
		 * ignored, as it's the "filter" bit.
		 */
		return (m->status & 0xef80) == BIT(7) ||
		       (m->status & 0xef00) == BIT(8) ||
		       (m->status & 0xeffc) == 0xc;
	}

	return false;
}

DEFINE_PER_CPU(unsigned, mce_poll_count);

/*
 * Poll for corrected events or events that happened before reset.
 * Those are just logged through /dev/mcelog.
 *
 * This is executed in standard interrupt context.
 *
 * Note: spec recommends to panic for fatal unsignalled
 * errors here. However this would be quite problematic --
 * we would need to reimplement the Monarch handling and
 * it would mess up the exclusion between exception handler
 * and poll hander -- * so we skip this for now.
 * These cases should not happen anyways, or only when the CPU
 * is already totally * confused. In this case it's likely it will
 * not fully execute the machine check handler either.
 */
bool machine_check_poll(enum mcp_flags flags, mce_banks_t *b)
{
	bool error_logged = false;
	struct mce m;
	int severity;
	int i;

	this_cpu_inc(mce_poll_count);

	mce_gather_info(&m, NULL);

	for (i = 0; i < mca_cfg.banks; i++) {
		if (!mce_banks[i].ctl || !test_bit(i, *b))
			continue;

		m.misc = 0;
		m.addr = 0;
		m.bank = i;
		m.tsc = 0;

		barrier();
		m.status = mce_rdmsrl(MSR_IA32_MCx_STATUS(i));
		if (!(m.status & MCI_STATUS_VAL))
			continue;


		/*
		 * Uncorrected or signalled events are handled by the exception
		 * handler when it is enabled, so don't process those here.
		 *
		 * TBD do the same check for MCI_STATUS_EN here?
		 */
		if (!(flags & MCP_UC) &&
		    (m.status & (mca_cfg.ser ? MCI_STATUS_S : MCI_STATUS_UC)))
			continue;

		mce_read_aux(&m, i);

		if (!(flags & MCP_TIMESTAMP))
			m.tsc = 0;

		severity = mce_severity(&m, mca_cfg.tolerant, NULL, false);

		/*
		 * In the cases where we don't have a valid address after all,
		 * do not add it into the ring buffer.
		 */
		if (severity == MCE_DEFERRED_SEVERITY && memory_error(&m)) {
			if (m.status & MCI_STATUS_ADDRV) {
				mce_ring_add(m.addr >> PAGE_SHIFT);
				mce_schedule_work();
			}
		}

		/*
		 * Don't get the IP here because it's unlikely to
		 * have anything to do with the actual error location.
		 */
		if (!(flags & MCP_DONTLOG) && !mca_cfg.dont_log_ce) {
			error_logged = true;
			mce_log(&m);
		}

		/*
		 * Clear state for this bank.
		 */
		mce_wrmsrl(MSR_IA32_MCx_STATUS(i), 0);
	}

	/*
	 * Don't clear MCG_STATUS here because it's only defined for
	 * exceptions.
	 */

	sync_core();

	return error_logged;
}
EXPORT_SYMBOL_GPL(machine_check_poll);

/*
 * Do a quick check if any of the events requires a panic.
 * This decides if we keep the events around or clear them.
 */
static int mce_no_way_out(struct mce *m, char **msg, unsigned long *validp,
			  struct pt_regs *regs)
{
	int i, ret = 0;
	char *tmp;

	for (i = 0; i < mca_cfg.banks; i++) {
		m->status = mce_rdmsrl(MSR_IA32_MCx_STATUS(i));
		if (m->status & MCI_STATUS_VAL) {
			__set_bit(i, validp);
			if (quirk_no_way_out)
				quirk_no_way_out(i, m, regs);
		}

		if (mce_severity(m, mca_cfg.tolerant, &tmp, true) >= MCE_PANIC_SEVERITY) {
			*msg = tmp;
			ret = 1;
		}
	}
	return ret;
}

/*
 * Variable to establish order between CPUs while scanning.
 * Each CPU spins initially until executing is equal its number.
 */
static atomic_t mce_executing;

/*
 * Defines order of CPUs on entry. First CPU becomes Monarch.
 */
static atomic_t mce_callin;

/*
 * Check if a timeout waiting for other CPUs happened.
 */
static int mce_timed_out(u64 *t, const char *msg)
{
	/*
	 * The others already did panic for some reason.
	 * Bail out like in a timeout.
	 * rmb() to tell the compiler that system_state
	 * might have been modified by someone else.
	 */
	rmb();
	if (atomic_read(&mce_panicked))
		wait_for_panic();
	if (!mca_cfg.monarch_timeout)
		goto out;
	if ((s64)*t < SPINUNIT) {
		if (mca_cfg.tolerant <= 1)
			mce_panic(msg, NULL, NULL);
		cpu_missing = 1;
		return 1;
	}
	*t -= SPINUNIT;
out:
	touch_nmi_watchdog();
	return 0;
}

/*
 * The Monarch's reign.  The Monarch is the CPU who entered
 * the machine check handler first. It waits for the others to
 * raise the exception too and then grades them. When any
 * error is fatal panic. Only then let the others continue.
 *
 * The other CPUs entering the MCE handler will be controlled by the
 * Monarch. They are called Subjects.
 *
 * This way we prevent any potential data corruption in a unrecoverable case
 * and also makes sure always all CPU's errors are examined.
 *
 * Also this detects the case of a machine check event coming from outer
 * space (not detected by any CPUs) In this case some external agent wants
 * us to shut down, so panic too.
 *
 * The other CPUs might still decide to panic if the handler happens
 * in a unrecoverable place, but in this case the system is in a semi-stable
 * state and won't corrupt anything by itself. It's ok to let the others
 * continue for a bit first.
 *
 * All the spin loops have timeouts; when a timeout happens a CPU
 * typically elects itself to be Monarch.
 */
static void mce_reign(void)
{
	int cpu;
	struct mce *m = NULL;
	int global_worst = 0;
	char *msg = NULL;
	char *nmsg = NULL;

	/*
	 * This CPU is the Monarch and the other CPUs have run
	 * through their handlers.
	 * Grade the severity of the errors of all the CPUs.
	 */
	for_each_possible_cpu(cpu) {
		int severity = mce_severity(&per_cpu(mces_seen, cpu),
					    mca_cfg.tolerant,
					    &nmsg, true);
		if (severity > global_worst) {
			msg = nmsg;
			global_worst = severity;
			m = &per_cpu(mces_seen, cpu);
		}
	}

	/*
	 * Cannot recover? Panic here then.
	 * This dumps all the mces in the log buffer and stops the
	 * other CPUs.
	 */
	if (m && global_worst >= MCE_PANIC_SEVERITY && mca_cfg.tolerant < 3)
		mce_panic("Fatal machine check", m, msg);

	/*
	 * For UC somewhere we let the CPU who detects it handle it.
	 * Also must let continue the others, otherwise the handling
	 * CPU could deadlock on a lock.
	 */

	/*
	 * No machine check event found. Must be some external
	 * source or one CPU is hung. Panic.
	 */
	if (global_worst <= MCE_KEEP_SEVERITY && mca_cfg.tolerant < 3)
		mce_panic("Fatal machine check from unknown source", NULL, NULL);

	/*
	 * Now clear all the mces_seen so that they don't reappear on
	 * the next mce.
	 */
	for_each_possible_cpu(cpu)
		memset(&per_cpu(mces_seen, cpu), 0, sizeof(struct mce));
}

static atomic_t global_nwo;

/*
 * Start of Monarch synchronization. This waits until all CPUs have
 * entered the exception handler and then determines if any of them
 * saw a fatal event that requires panic. Then it executes them
 * in the entry order.
 * TBD double check parallel CPU hotunplug
 */
static int mce_start(int *no_way_out)
{
	int order;
	int cpus = num_online_cpus();
	u64 timeout = (u64)mca_cfg.monarch_timeout * NSEC_PER_USEC;

	if (!timeout)
		return -1;

	atomic_add(*no_way_out, &global_nwo);
	/*
	 * global_nwo should be updated before mce_callin
	 */
	smp_wmb();
	order = atomic_inc_return(&mce_callin);

	/*
	 * Wait for everyone.
	 */
	while (atomic_read(&mce_callin) != cpus) {
		if (mce_timed_out(&timeout,
				  "Timeout: Not all CPUs entered broadcast exception handler")) {
			atomic_set(&global_nwo, 0);
			return -1;
		}
		ndelay(SPINUNIT);
	}

	/*
	 * mce_callin should be read before global_nwo
	 */
	smp_rmb();

	if (order == 1) {
		/*
		 * Monarch: Starts executing now, the others wait.
		 */
		atomic_set(&mce_executing, 1);
	} else {
		/*
		 * Subject: Now start the scanning loop one by one in
		 * the original callin order.
		 * This way when there are any shared banks it will be
		 * only seen by one CPU before cleared, avoiding duplicates.
		 */
		while (atomic_read(&mce_executing) < order) {
			if (mce_timed_out(&timeout,
					  "Timeout: Subject CPUs unable to finish machine check processing")) {
				atomic_set(&global_nwo, 0);
				return -1;
			}
			ndelay(SPINUNIT);
		}
	}

	/*
	 * Cache the global no_way_out state.
	 */
	*no_way_out = atomic_read(&global_nwo);

	return order;
}

/*
 * Synchronize between CPUs after main scanning loop.
 * This invokes the bulk of the Monarch processing.
 */
static int mce_end(int order)
{
	int ret = -1;
	u64 timeout = (u64)mca_cfg.monarch_timeout * NSEC_PER_USEC;

	if (!timeout)
		goto reset;
	if (order < 0)
		goto reset;

	/*
	 * Allow others to run.
	 */
	atomic_inc(&mce_executing);

	if (order == 1) {
		/* CHECKME: Can this race with a parallel hotplug? */
		int cpus = num_online_cpus();

		/*
		 * Monarch: Wait for everyone to go through their scanning
		 * loops.
		 */
		while (atomic_read(&mce_executing) <= cpus) {
			if (mce_timed_out(&timeout,
					  "Timeout: Monarch CPU unable to finish machine check processing"))
				goto reset;
			ndelay(SPINUNIT);
		}

		mce_reign();
		barrier();
		ret = 0;
	} else {
		/*
		 * Subject: Wait for Monarch to finish.
		 */
		while (atomic_read(&mce_executing) != 0) {
			if (mce_timed_out(&timeout,
					  "Timeout: Monarch CPU did not finish machine check processing"))
				goto reset;
			ndelay(SPINUNIT);
		}

		/*
		 * Don't reset anything. That's done by the Monarch.
		 */
		return 0;
	}

	/*
	 * Reset all global state.
	 */
reset:
	atomic_set(&global_nwo, 0);
	atomic_set(&mce_callin, 0);
	barrier();

	/*
	 * Let others run again.
	 */
	atomic_set(&mce_executing, 0);
	return ret;
}

/*
 * Check if the address reported by the CPU is in a format we can parse.
 * It would be possible to add code for most other cases, but all would
 * be somewhat complicated (e.g. segment offset would require an instruction
 * parser). So only support physical addresses up to page granuality for now.
 */
static int mce_usable_address(struct mce *m)
{
	if (!(m->status & MCI_STATUS_MISCV) || !(m->status & MCI_STATUS_ADDRV))
		return 0;
	if (MCI_MISC_ADDR_LSB(m->misc) > PAGE_SHIFT)
		return 0;
	if (MCI_MISC_ADDR_MODE(m->misc) != MCI_MISC_ADDR_PHYS)
		return 0;
	return 1;
}

static void mce_clear_state(unsigned long *toclear)
{
	int i;

	for (i = 0; i < mca_cfg.banks; i++) {
		if (test_bit(i, toclear))
			mce_wrmsrl(MSR_IA32_MCx_STATUS(i), 0);
	}
}

/*
 * The actual machine check handler. This only handles real
 * exceptions when something got corrupted coming in through int 18.
 *
 * This is executed in NMI context not subject to normal locking rules. This
 * implies that most kernel services cannot be safely used. Don't even
 * think about putting a printk in there!
 *
 * On Intel systems this is entered on all CPUs in parallel through
 * MCE broadcast. However some CPUs might be broken beyond repair,
 * so be always careful when synchronizing with others.
 */
void do_machine_check(struct pt_regs *regs, long error_code)
{
	struct mca_config *cfg = &mca_cfg;
	struct mce m, *final;
	enum ctx_state prev_state;
	int i;
	int worst = 0;
	int severity;
	/*
	 * Establish sequential order between the CPUs entering the machine
	 * check handler.
	 */
	int order;
	/*
	 * If no_way_out gets set, there is no safe way to recover from this
	 * MCE.  If mca_cfg.tolerant is cranked up, we'll try anyway.
	 */
	int no_way_out = 0;
	/*
	 * If kill_it gets set, there might be a way to recover from this
	 * error.
	 */
	int kill_it = 0;
	DECLARE_BITMAP(toclear, MAX_NR_BANKS);
	DECLARE_BITMAP(valid_banks, MAX_NR_BANKS);
	char *msg = "Unknown";
	u64 recover_paddr = ~0ull;
	int flags = MF_ACTION_REQUIRED;

	prev_state = ist_enter(regs);

	this_cpu_inc(mce_exception_count);

	if (!cfg->banks)
		goto out;

	mce_gather_info(&m, regs);

	final = this_cpu_ptr(&mces_seen);
	*final = m;

	memset(valid_banks, 0, sizeof(valid_banks));
	no_way_out = mce_no_way_out(&m, &msg, valid_banks, regs);

	barrier();

	/*
	 * When no restart IP might need to kill or panic.
	 * Assume the worst for now, but if we find the
	 * severity is MCE_AR_SEVERITY we have other options.
	 */
	if (!(m.mcgstatus & MCG_STATUS_RIPV))
		kill_it = 1;

	/*
	 * Go through all the banks in exclusion of the other CPUs.
	 * This way we don't report duplicated events on shared banks
	 * because the first one to see it will clear it.
	 */
	order = mce_start(&no_way_out);
	for (i = 0; i < cfg->banks; i++) {
		__clear_bit(i, toclear);
		if (!test_bit(i, valid_banks))
			continue;
		if (!mce_banks[i].ctl)
			continue;

		m.misc = 0;
		m.addr = 0;
		m.bank = i;

		m.status = mce_rdmsrl(MSR_IA32_MCx_STATUS(i));
		if ((m.status & MCI_STATUS_VAL) == 0)
			continue;

		/*
		 * Non uncorrected or non signaled errors are handled by
		 * machine_check_poll. Leave them alone, unless this panics.
		 */
		if (!(m.status & (cfg->ser ? MCI_STATUS_S : MCI_STATUS_UC)) &&
			!no_way_out)
			continue;

		/*
		 * Set taint even when machine check was not enabled.
		 */
		add_taint(TAINT_MACHINE_CHECK, LOCKDEP_NOW_UNRELIABLE);

		severity = mce_severity(&m, cfg->tolerant, NULL, true);

		/*
		 * When machine check was for corrected/deferred handler don't
		 * touch, unless we're panicing.
		 */
		if ((severity == MCE_KEEP_SEVERITY ||
		     severity == MCE_UCNA_SEVERITY) && !no_way_out)
			continue;
		__set_bit(i, toclear);
		if (severity == MCE_NO_SEVERITY) {
			/*
			 * Machine check event was not enabled. Clear, but
			 * ignore.
			 */
			continue;
		}

		mce_read_aux(&m, i);

		/*
		 * Action optional error. Queue address for later processing.
		 * When the ring overflows we just ignore the AO error.
		 * RED-PEN add some logging mechanism when
		 * usable_address or mce_add_ring fails.
		 * RED-PEN don't ignore overflow for mca_cfg.tolerant == 0
		 */
		if (severity == MCE_AO_SEVERITY && mce_usable_address(&m))
			mce_ring_add(m.addr >> PAGE_SHIFT);

		mce_log(&m);

		if (severity > worst) {
			*final = m;
			worst = severity;
		}
	}

	/* mce_clear_state will clear *final, save locally for use later */
	m = *final;

	if (!no_way_out)
		mce_clear_state(toclear);

	/*
	 * Do most of the synchronization with other CPUs.
	 * When there's any problem use only local no_way_out state.
	 */
	if (mce_end(order) < 0)
		no_way_out = worst >= MCE_PANIC_SEVERITY;

	/*
	 * At insane "tolerant" levels we take no action. Otherwise
	 * we only die if we have no other choice. For less serious
	 * issues we try to recover, or limit damage to the current
	 * process.
	 */
	if (cfg->tolerant < 3) {
		if (no_way_out)
			mce_panic("Fatal machine check on current CPU", &m, msg);
		if (worst == MCE_AR_SEVERITY) {
			recover_paddr = m.addr;
			if (!(m.mcgstatus & MCG_STATUS_RIPV))
				flags |= MF_MUST_KILL;
		} else if (kill_it) {
			force_sig(SIGBUS, current);
		}
	}

	if (worst > 0)
		mce_report_event(regs);
	mce_wrmsrl(MSR_IA32_MCG_STATUS, 0);
out:
	sync_core();

	if (recover_paddr == ~0ull)
		goto done;

	pr_err("Uncorrected hardware memory error in user-access at %llx",
		 recover_paddr);
	/*
	 * We must call memory_failure() here even if the current process is
	 * doomed. We still need to mark the page as poisoned and alert any
	 * other users of the page.
	 */
	ist_begin_non_atomic(regs);
	local_irq_enable();
	if (memory_failure(recover_paddr >> PAGE_SHIFT, MCE_VECTOR, flags) < 0) {
		pr_err("Memory error not recovered");
		force_sig(SIGBUS, current);
	}
	local_irq_disable();
	ist_end_non_atomic();
done:
	ist_exit(regs, prev_state);
}
EXPORT_SYMBOL_GPL(do_machine_check);

#ifndef CONFIG_MEMORY_FAILURE
int memory_failure(unsigned long pfn, int vector, int flags)
{
	/* mce_severity() should not hand us an ACTION_REQUIRED error */
	BUG_ON(flags & MF_ACTION_REQUIRED);
	pr_err("Uncorrected memory error in page 0x%lx ignored\n"
	       "Rebuild kernel with CONFIG_MEMORY_FAILURE=y for smarter handling\n",
	       pfn);

	return 0;
}
#endif

/*
 * Action optional processing happens here (picking up
 * from the list of faulting pages that do_machine_check()
 * placed into the "ring").
 */
static void mce_process_work(struct work_struct *dummy)
{
	unsigned long pfn;

	while (mce_ring_get(&pfn))
		memory_failure(pfn, MCE_VECTOR, 0);
}

#ifdef CONFIG_X86_MCE_INTEL
/***
 * mce_log_therm_throt_event - Logs the thermal throttling event to mcelog
 * @cpu: The CPU on which the event occurred.
 * @status: Event status information
 *
 * This function should be called by the thermal interrupt after the
 * event has been processed and the decision was made to log the event
 * further.
 *
 * The status parameter will be saved to the 'status' field of 'struct mce'
 * and historically has been the register value of the
 * MSR_IA32_THERMAL_STATUS (Intel) msr.
 */
void mce_log_therm_throt_event(__u64 status)
{
	struct mce m;

	mce_setup(&m);
	m.bank = MCE_THERMAL_BANK;
	m.status = status;
	mce_log(&m);
}
#endif /* CONFIG_X86_MCE_INTEL */

/*
 * Periodic polling timer for "silent" machine check errors.  If the
 * poller finds an MCE, poll 2x faster.  When the poller finds no more
 * errors, poll 2x slower (up to check_interval seconds).
 *
 * We will disable polling in DOM0 since all CMCI/Polling
 * mechanism will be done in XEN for Intel CPUs
 */
<<<<<<< HEAD
#if defined (CONFIG_X86_XEN_MCE)
static unsigned long check_interval = 0; /* disable polling */
#else
static unsigned long check_interval = 5 * 60; /* 5 minutes */
#endif
=======
static unsigned long check_interval = INITIAL_CHECK_INTERVAL;
>>>>>>> c65b99f0

static DEFINE_PER_CPU(unsigned long, mce_next_interval); /* in jiffies */
static DEFINE_PER_CPU(struct timer_list, mce_timer);

static unsigned long mce_adjust_timer_default(unsigned long interval)
{
	return interval;
}

static unsigned long (*mce_adjust_timer)(unsigned long interval) = mce_adjust_timer_default;

static void __restart_timer(struct timer_list *t, unsigned long interval)
{
	unsigned long when = jiffies + interval;
	unsigned long flags;

	local_irq_save(flags);

	if (timer_pending(t)) {
		if (time_before(when, t->expires))
			mod_timer_pinned(t, when);
	} else {
		t->expires = round_jiffies(when);
		add_timer_on(t, smp_processor_id());
	}

	local_irq_restore(flags);
}

static void mce_timer_fn(unsigned long data)
{
	struct timer_list *t = this_cpu_ptr(&mce_timer);
	int cpu = smp_processor_id();
	unsigned long iv;

	WARN_ON(cpu != data);

	iv = __this_cpu_read(mce_next_interval);

	if (mce_available(this_cpu_ptr(&cpu_info))) {
		machine_check_poll(MCP_TIMESTAMP, this_cpu_ptr(&mce_poll_banks));

		if (mce_intel_cmci_poll()) {
			iv = mce_adjust_timer(iv);
			goto done;
		}
	}

	/*
	 * Alert userspace if needed. If we logged an MCE, reduce the polling
	 * interval, otherwise increase the polling interval.
	 */
	if (mce_notify_irq())
		iv = max(iv / 2, (unsigned long) HZ/100);
	else
		iv = min(iv * 2, round_jiffies_relative(check_interval * HZ));

done:
	__this_cpu_write(mce_next_interval, iv);
	__restart_timer(t, iv);
}

/*
 * Ensure that the timer is firing in @interval from now.
 */
void mce_timer_kick(unsigned long interval)
{
	struct timer_list *t = this_cpu_ptr(&mce_timer);
	unsigned long iv = __this_cpu_read(mce_next_interval);

	__restart_timer(t, interval);

	if (interval < iv)
		__this_cpu_write(mce_next_interval, interval);
}

/* Must not be called in IRQ context where del_timer_sync() can deadlock */
static void mce_timer_delete_all(void)
{
	int cpu;

	for_each_online_cpu(cpu)
		del_timer_sync(&per_cpu(mce_timer, cpu));
}

static void mce_do_trigger(struct work_struct *work)
{
	call_usermodehelper(mce_helper, mce_helper_argv, NULL, UMH_NO_WAIT);
}

static DECLARE_WORK(mce_trigger_work, mce_do_trigger);

/*
 * Notify the user(s) about new machine check events.
 * Can be called from interrupt context, but not from machine check/NMI
 * context.
 */
int mce_notify_irq(void)
{
	/* Not more than two messages every minute */
	static DEFINE_RATELIMIT_STATE(ratelimit, 60*HZ, 2);

	if (test_and_clear_bit(0, &mce_need_notify)) {
		/* wake processes polling /dev/mcelog */
		wake_up_interruptible(&mce_chrdev_wait);

		if (mce_helper[0])
			schedule_work(&mce_trigger_work);

		if (__ratelimit(&ratelimit))
			pr_info(HW_ERR "Machine check events logged\n");

		return 1;
	}
	return 0;
}
EXPORT_SYMBOL_GPL(mce_notify_irq);

static int __mcheck_cpu_mce_banks_init(void)
{
	int i;
	u8 num_banks = mca_cfg.banks;

	mce_banks = kzalloc(num_banks * sizeof(struct mce_bank), GFP_KERNEL);
	if (!mce_banks)
		return -ENOMEM;

	for (i = 0; i < num_banks; i++) {
		struct mce_bank *b = &mce_banks[i];

		b->ctl = -1ULL;
		b->init = 1;
	}
	return 0;
}

/*
 * Initialize Machine Checks for a CPU.
 */
static int __mcheck_cpu_cap_init(void)
{
	unsigned b;
	u64 cap;

	rdmsrl(MSR_IA32_MCG_CAP, cap);

	b = cap & MCG_BANKCNT_MASK;
	if (!mca_cfg.banks)
		pr_info("CPU supports %d MCE banks\n", b);

	if (b > MAX_NR_BANKS) {
		pr_warn("Using only %u machine check banks out of %u\n",
			MAX_NR_BANKS, b);
		b = MAX_NR_BANKS;
	}

	/* Don't support asymmetric configurations today */
	WARN_ON(mca_cfg.banks != 0 && b != mca_cfg.banks);
	mca_cfg.banks = b;

	if (!mce_banks) {
		int err = __mcheck_cpu_mce_banks_init();

		if (err)
			return err;
	}

	/* Use accurate RIP reporting if available. */
	if ((cap & MCG_EXT_P) && MCG_EXT_CNT(cap) >= 9)
		mca_cfg.rip_msr = MSR_IA32_MCG_EIP;

	if (cap & MCG_SER_P)
		mca_cfg.ser = true;

	return 0;
}

static void __mcheck_cpu_init_generic(void)
{
	enum mcp_flags m_fl = 0;
	mce_banks_t all_banks;
	u64 cap;
	int i;

	if (!mca_cfg.bootlog)
		m_fl = MCP_DONTLOG;

	/*
	 * Log the machine checks left over from the previous reset.
	 */
	bitmap_fill(all_banks, MAX_NR_BANKS);
	machine_check_poll(MCP_UC | m_fl, &all_banks);

	cr4_set_bits(X86_CR4_MCE);

	rdmsrl(MSR_IA32_MCG_CAP, cap);
	if (cap & MCG_CTL_P)
		wrmsr(MSR_IA32_MCG_CTL, 0xffffffff, 0xffffffff);

	for (i = 0; i < mca_cfg.banks; i++) {
		struct mce_bank *b = &mce_banks[i];

		if (!b->init)
			continue;
		wrmsrl(MSR_IA32_MCx_CTL(i), b->ctl);
		wrmsrl(MSR_IA32_MCx_STATUS(i), 0);
	}
}

/*
 * During IFU recovery Sandy Bridge -EP4S processors set the RIPV and
 * EIPV bits in MCG_STATUS to zero on the affected logical processor (SDM
 * Vol 3B Table 15-20). But this confuses both the code that determines
 * whether the machine check occurred in kernel or user mode, and also
 * the severity assessment code. Pretend that EIPV was set, and take the
 * ip/cs values from the pt_regs that mce_gather_info() ignored earlier.
 */
static void quirk_sandybridge_ifu(int bank, struct mce *m, struct pt_regs *regs)
{
	if (bank != 0)
		return;
	if ((m->mcgstatus & (MCG_STATUS_EIPV|MCG_STATUS_RIPV)) != 0)
		return;
	if ((m->status & (MCI_STATUS_OVER|MCI_STATUS_UC|
		          MCI_STATUS_EN|MCI_STATUS_MISCV|MCI_STATUS_ADDRV|
			  MCI_STATUS_PCC|MCI_STATUS_S|MCI_STATUS_AR|
			  MCACOD)) !=
			 (MCI_STATUS_UC|MCI_STATUS_EN|
			  MCI_STATUS_MISCV|MCI_STATUS_ADDRV|MCI_STATUS_S|
			  MCI_STATUS_AR|MCACOD_INSTR))
		return;

	m->mcgstatus |= MCG_STATUS_EIPV;
	m->ip = regs->ip;
	m->cs = regs->cs;
}

/* Add per CPU specific workarounds here */
static int __mcheck_cpu_apply_quirks(struct cpuinfo_x86 *c)
{
	struct mca_config *cfg = &mca_cfg;

	if (c->x86_vendor == X86_VENDOR_UNKNOWN) {
		pr_info("unknown CPU type - not enabling MCE support\n");
		return -EOPNOTSUPP;
	}

	/* This should be disabled by the BIOS, but isn't always */
	if (c->x86_vendor == X86_VENDOR_AMD) {
#ifndef CONFIG_XEN
		if (c->x86 == 15 && cfg->banks > 4) {
			/*
			 * disable GART TBL walk error reporting, which
			 * trips off incorrectly with the IOMMU & 3ware
			 * & Cerberus:
			 */
			clear_bit(10, (unsigned long *)&mce_banks[4].ctl);
		}
#endif
		if (c->x86 <= 17 && cfg->bootlog < 0) {
			/*
			 * Lots of broken BIOS around that don't clear them
			 * by default and leave crap in there. Don't log:
			 */
			cfg->bootlog = 0;
		}
		/*
		 * Various K7s with broken bank 0 around. Always disable
		 * by default.
		 */
		if (c->x86 == 6 && cfg->banks > 0)
			mce_banks[0].ctl = 0;

		/*
		 * overflow_recov is supported for F15h Models 00h-0fh
		 * even though we don't have a CPUID bit for it.
		 */
		if (c->x86 == 0x15 && c->x86_model <= 0xf)
			mce_flags.overflow_recov = 1;

		/*
		 * Turn off MC4_MISC thresholding banks on those models since
		 * they're not supported there.
		 */
		if (c->x86 == 0x15 &&
		    (c->x86_model >= 0x10 && c->x86_model <= 0x1f)) {
			int i;
			u64 hwcr;
			bool need_toggle;
			u32 msrs[] = {
				0x00000413, /* MC4_MISC0 */
				0xc0000408, /* MC4_MISC1 */
			};

			rdmsrl(MSR_K7_HWCR, hwcr);

			/* McStatusWrEn has to be set */
			need_toggle = !(hwcr & BIT(18));

			if (need_toggle)
				wrmsrl(MSR_K7_HWCR, hwcr | BIT(18));

			/* Clear CntP bit safely */
			for (i = 0; i < ARRAY_SIZE(msrs); i++)
				msr_clear_bit(msrs[i], 62);

			/* restore old settings */
			if (need_toggle)
				wrmsrl(MSR_K7_HWCR, hwcr);
		}
	}

	if (c->x86_vendor == X86_VENDOR_INTEL) {
		/*
		 * SDM documents that on family 6 bank 0 should not be written
		 * because it aliases to another special BIOS controlled
		 * register.
		 * But it's not aliased anymore on model 0x1a+
		 * Don't ignore bank 0 completely because there could be a
		 * valid event later, merely don't write CTL0.
		 */

		if (c->x86 == 6 && c->x86_model < 0x1A && cfg->banks > 0)
			mce_banks[0].init = 0;

		/*
		 * All newer Intel systems support MCE broadcasting. Enable
		 * synchronization with a one second timeout.
		 */
		if ((c->x86 > 6 || (c->x86 == 6 && c->x86_model >= 0xe)) &&
			cfg->monarch_timeout < 0)
			cfg->monarch_timeout = USEC_PER_SEC;

		/*
		 * There are also broken BIOSes on some Pentium M and
		 * earlier systems:
		 */
		if (c->x86 == 6 && c->x86_model <= 13 && cfg->bootlog < 0)
			cfg->bootlog = 0;

		if (c->x86 == 6 && c->x86_model == 45)
			quirk_no_way_out = quirk_sandybridge_ifu;
	}
	if (cfg->monarch_timeout < 0)
		cfg->monarch_timeout = 0;
	if (cfg->bootlog != 0)
		cfg->panic_timeout = 30;

	return 0;
}

static int __mcheck_cpu_ancient_init(struct cpuinfo_x86 *c)
{
	if (c->x86 != 5)
		return 0;

	switch (c->x86_vendor) {
	case X86_VENDOR_INTEL:
		intel_p5_mcheck_init(c);
		return 1;
		break;
	case X86_VENDOR_CENTAUR:
		winchip_mcheck_init(c);
		return 1;
		break;
	}

	return 0;
}

static void __mcheck_cpu_init_vendor(struct cpuinfo_x86 *c)
{
#ifndef CONFIG_X86_64_XEN
	switch (c->x86_vendor) {
	case X86_VENDOR_INTEL:
		mce_intel_feature_init(c);
		mce_adjust_timer = cmci_intel_adjust_timer;
		break;
	case X86_VENDOR_AMD:
		mce_amd_feature_init(c);
		mce_flags.overflow_recov = cpuid_ebx(0x80000007) & 0x1;
		break;
	default:
		break;
	}
#endif
}

static void mce_start_timer(unsigned int cpu, struct timer_list *t)
{
	unsigned long iv = check_interval * HZ;

	if (mca_cfg.ignore_ce || !iv)
		return;

	per_cpu(mce_next_interval, cpu) = iv;

	t->expires = round_jiffies(jiffies + iv);
	add_timer_on(t, cpu);
}

static void __mcheck_cpu_init_timer(void)
{
	struct timer_list *t = this_cpu_ptr(&mce_timer);
	unsigned int cpu = smp_processor_id();

	setup_timer(t, mce_timer_fn, cpu);
	mce_start_timer(cpu, t);
}

/* Handle unconfigured int18 (should never happen) */
static void unexpected_machine_check(struct pt_regs *regs, long error_code)
{
	pr_err("CPU#%d: Unexpected int18 (Machine Check)\n",
	       smp_processor_id());
}

/* Call the installed machine check handler for this CPU setup. */
void (*machine_check_vector)(struct pt_regs *, long error_code) =
						unexpected_machine_check;

/*
 * Called for each booted CPU to set up machine checks.
 * Must be called with preempt off:
 */
void mcheck_cpu_init(struct cpuinfo_x86 *c)
{
	if (mca_cfg.disabled)
		return;

	if (__mcheck_cpu_ancient_init(c))
		return;

	if (!mce_available(c))
		return;

	if (__mcheck_cpu_cap_init() < 0 || __mcheck_cpu_apply_quirks(c) < 0) {
		mca_cfg.disabled = true;
		return;
	}

	machine_check_vector = do_machine_check;

	__mcheck_cpu_init_generic();
	__mcheck_cpu_init_vendor(c);
	__mcheck_cpu_init_timer();
	INIT_WORK(this_cpu_ptr(&mce_work), mce_process_work);
	init_irq_work(this_cpu_ptr(&mce_irq_work), &mce_irq_work_cb);
}

/*
 * mce_chrdev: Character device /dev/mcelog to read and clear the MCE log.
 */

static DEFINE_SPINLOCK(mce_chrdev_state_lock);
static int mce_chrdev_open_count;	/* #times opened */
static int mce_chrdev_open_exclu;	/* already open exclusive? */

static int mce_chrdev_open(struct inode *inode, struct file *file)
{
	spin_lock(&mce_chrdev_state_lock);

	if (mce_chrdev_open_exclu ||
	    (mce_chrdev_open_count && (file->f_flags & O_EXCL))) {
		spin_unlock(&mce_chrdev_state_lock);

		return -EBUSY;
	}

	if (file->f_flags & O_EXCL)
		mce_chrdev_open_exclu = 1;
	mce_chrdev_open_count++;

	spin_unlock(&mce_chrdev_state_lock);

	return nonseekable_open(inode, file);
}

static int mce_chrdev_release(struct inode *inode, struct file *file)
{
	spin_lock(&mce_chrdev_state_lock);

	mce_chrdev_open_count--;
	mce_chrdev_open_exclu = 0;

	spin_unlock(&mce_chrdev_state_lock);

	return 0;
}

static void collect_tscs(void *data)
{
	unsigned long *cpu_tsc = (unsigned long *)data;

	rdtscll(cpu_tsc[smp_processor_id()]);
}

static int mce_apei_read_done;

/* Collect MCE record of previous boot in persistent storage via APEI ERST. */
static int __mce_read_apei(char __user **ubuf, size_t usize)
{
	int rc;
	u64 record_id;
	struct mce m;

	if (usize < sizeof(struct mce))
		return -EINVAL;

	rc = apei_read_mce(&m, &record_id);
	/* Error or no more MCE record */
	if (rc <= 0) {
		mce_apei_read_done = 1;
		/*
		 * When ERST is disabled, mce_chrdev_read() should return
		 * "no record" instead of "no device."
		 */
		if (rc == -ENODEV)
			return 0;
		return rc;
	}
	rc = -EFAULT;
	if (copy_to_user(*ubuf, &m, sizeof(struct mce)))
		return rc;
	/*
	 * In fact, we should have cleared the record after that has
	 * been flushed to the disk or sent to network in
	 * /sbin/mcelog, but we have no interface to support that now,
	 * so just clear it to avoid duplication.
	 */
	rc = apei_clear_mce(record_id);
	if (rc) {
		mce_apei_read_done = 1;
		return rc;
	}
	*ubuf += sizeof(struct mce);

	return 0;
}

static ssize_t mce_chrdev_read(struct file *filp, char __user *ubuf,
				size_t usize, loff_t *off)
{
	char __user *buf = ubuf;
	unsigned long *cpu_tsc;
	unsigned prev, next;
	int i, err;

	cpu_tsc = kmalloc(nr_cpu_ids * sizeof(long), GFP_KERNEL);
	if (!cpu_tsc)
		return -ENOMEM;

	mutex_lock(&mce_chrdev_read_mutex);

	if (!mce_apei_read_done) {
		err = __mce_read_apei(&buf, usize);
		if (err || buf != ubuf)
			goto out;
	}

	next = rcu_dereference_check_mce(mcelog.next);

	/* Only supports full reads right now */
	err = -EINVAL;
	if (*off != 0 || usize < MCE_LOG_LEN*sizeof(struct mce))
		goto out;

	err = 0;
	prev = 0;
	do {
		for (i = prev; i < next; i++) {
			unsigned long start = jiffies;
			struct mce *m = &mcelog.entry[i];

			while (!m->finished) {
				if (time_after_eq(jiffies, start + 2)) {
					memset(m, 0, sizeof(*m));
					goto timeout;
				}
				cpu_relax();
			}
			smp_rmb();
			err |= copy_to_user(buf, m, sizeof(*m));
			buf += sizeof(*m);
timeout:
			;
		}

		memset(mcelog.entry + prev, 0,
		       (next - prev) * sizeof(struct mce));
		prev = next;
		next = cmpxchg(&mcelog.next, prev, 0);
	} while (next != prev);

	synchronize_sched();

	/*
	 * Collect entries that were still getting written before the
	 * synchronize.
	 */
	on_each_cpu(collect_tscs, cpu_tsc, 1);

	for (i = next; i < MCE_LOG_LEN; i++) {
		struct mce *m = &mcelog.entry[i];

		if (m->finished && m->tsc < cpu_tsc[m->cpu]) {
			err |= copy_to_user(buf, m, sizeof(*m));
			smp_rmb();
			buf += sizeof(*m);
			memset(m, 0, sizeof(*m));
		}
	}

	if (err)
		err = -EFAULT;

out:
	mutex_unlock(&mce_chrdev_read_mutex);
	kfree(cpu_tsc);

	return err ? err : buf - ubuf;
}

static unsigned int mce_chrdev_poll(struct file *file, poll_table *wait)
{
	poll_wait(file, &mce_chrdev_wait, wait);
	if (rcu_access_index(mcelog.next))
		return POLLIN | POLLRDNORM;
	if (!mce_apei_read_done && apei_check_mce())
		return POLLIN | POLLRDNORM;
	return 0;
}

static long mce_chrdev_ioctl(struct file *f, unsigned int cmd,
				unsigned long arg)
{
	int __user *p = (int __user *)arg;

	if (!capable(CAP_SYS_ADMIN))
		return -EPERM;

	switch (cmd) {
	case MCE_GET_RECORD_LEN:
		return put_user(sizeof(struct mce), p);
	case MCE_GET_LOG_LEN:
		return put_user(MCE_LOG_LEN, p);
	case MCE_GETCLEAR_FLAGS: {
		unsigned flags;

		do {
			flags = mcelog.flags;
		} while (cmpxchg(&mcelog.flags, flags, 0) != flags);

		return put_user(flags, p);
	}
	default:
		return -ENOTTY;
	}
}

static ssize_t (*mce_write)(struct file *filp, const char __user *ubuf,
			    size_t usize, loff_t *off);

void register_mce_write_callback(ssize_t (*fn)(struct file *filp,
			     const char __user *ubuf,
			     size_t usize, loff_t *off))
{
	mce_write = fn;
}
EXPORT_SYMBOL_GPL(register_mce_write_callback);

ssize_t mce_chrdev_write(struct file *filp, const char __user *ubuf,
			 size_t usize, loff_t *off)
{
	if (mce_write)
		return mce_write(filp, ubuf, usize, off);
	else
		return -EINVAL;
}

static const struct file_operations mce_chrdev_ops = {
	.open			= mce_chrdev_open,
	.release		= mce_chrdev_release,
	.read			= mce_chrdev_read,
	.write			= mce_chrdev_write,
	.poll			= mce_chrdev_poll,
	.unlocked_ioctl		= mce_chrdev_ioctl,
	.llseek			= no_llseek,
};

static struct miscdevice mce_chrdev_device = {
	MISC_MCELOG_MINOR,
	"mcelog",
	&mce_chrdev_ops,
};

static void __mce_disable_bank(void *arg)
{
	int bank = *((int *)arg);
	__clear_bit(bank, this_cpu_ptr(mce_poll_banks));
	cmci_disable_bank(bank);
}

void mce_disable_bank(int bank)
{
	if (bank >= mca_cfg.banks) {
		pr_warn(FW_BUG
			"Ignoring request to disable invalid MCA bank %d.\n",
			bank);
		return;
	}
	set_bit(bank, mce_banks_ce_disabled);
	on_each_cpu(__mce_disable_bank, &bank, 1);
}

/*
 * mce=off Disables machine check
 * mce=no_cmci Disables CMCI
 * mce=dont_log_ce Clears corrected events silently, no log created for CEs.
 * mce=ignore_ce Disables polling and CMCI, corrected events are not cleared.
 * mce=TOLERANCELEVEL[,monarchtimeout] (number, see above)
 *	monarchtimeout is how long to wait for other CPUs on machine
 *	check, or 0 to not wait
 * mce=bootlog Log MCEs from before booting. Disabled by default on AMD.
 * mce=nobootlog Don't log MCEs from before booting.
 * mce=bios_cmci_threshold Don't program the CMCI threshold
 */
static int __init mcheck_enable(char *str)
{
	struct mca_config *cfg = &mca_cfg;

	if (*str == 0) {
		enable_p5_mce();
		return 1;
	}
	if (*str == '=')
		str++;
	if (!strcmp(str, "off"))
		cfg->disabled = true;
	else if (!strcmp(str, "no_cmci"))
		cfg->cmci_disabled = true;
	else if (!strcmp(str, "dont_log_ce"))
		cfg->dont_log_ce = true;
	else if (!strcmp(str, "ignore_ce"))
		cfg->ignore_ce = true;
	else if (!strcmp(str, "bootlog") || !strcmp(str, "nobootlog"))
		cfg->bootlog = (str[0] == 'b');
	else if (!strcmp(str, "bios_cmci_threshold"))
		cfg->bios_cmci_threshold = true;
	else if (isdigit(str[0])) {
		get_option(&str, &(cfg->tolerant));
		if (*str == ',') {
			++str;
			get_option(&str, &(cfg->monarch_timeout));
		}
	} else {
		pr_info("mce argument %s ignored. Please use /sys\n", str);
		return 0;
	}
	return 1;
}
__setup("mce", mcheck_enable);

int __init mcheck_init(void)
{
	mcheck_intel_therm_init();
	mcheck_vendor_init_severity();

	return 0;
}

/*
 * mce_syscore: PM support
 */

/*
 * Disable machine checks on suspend and shutdown. We can't really handle
 * them later.
 */
static int mce_disable_error_reporting(void)
{
	int i;

	for (i = 0; i < mca_cfg.banks; i++) {
		struct mce_bank *b = &mce_banks[i];

		if (b->init)
			wrmsrl(MSR_IA32_MCx_CTL(i), 0);
	}
	return 0;
}

static int mce_syscore_suspend(void)
{
	return mce_disable_error_reporting();
}

static void mce_syscore_shutdown(void)
{
	mce_disable_error_reporting();
}

/*
 * On resume clear all MCE state. Don't want to see leftovers from the BIOS.
 * Only one CPU is active at this time, the others get re-added later using
 * CPU hotplug:
 */
static void mce_syscore_resume(void)
{
	__mcheck_cpu_init_generic();
	__mcheck_cpu_init_vendor(raw_cpu_ptr(&cpu_info));
}

static struct syscore_ops mce_syscore_ops = {
	.suspend	= mce_syscore_suspend,
	.shutdown	= mce_syscore_shutdown,
	.resume		= mce_syscore_resume,
};

/*
 * mce_device: Sysfs support
 */

static void mce_cpu_restart(void *data)
{
	if (!mce_available(raw_cpu_ptr(&cpu_info)))
		return;
	__mcheck_cpu_init_generic();
	__mcheck_cpu_init_timer();
}

/* Reinit MCEs after user configuration changes */
static void mce_restart(void)
{
	mce_timer_delete_all();
	on_each_cpu(mce_cpu_restart, NULL, 1);
}

/* Toggle features for corrected errors */
static void mce_disable_cmci(void *data)
{
	if (!mce_available(raw_cpu_ptr(&cpu_info)))
		return;
	cmci_clear();
}

static void mce_enable_ce(void *all)
{
	if (!mce_available(raw_cpu_ptr(&cpu_info)))
		return;
	cmci_reenable();
	cmci_recheck();
	if (all)
		__mcheck_cpu_init_timer();
}

static struct bus_type mce_subsys = {
	.name		= "machinecheck",
	.dev_name	= "machinecheck",
};

DEFINE_PER_CPU(struct device *, mce_device);

void (*threshold_cpu_callback)(unsigned long action, unsigned int cpu);

static inline struct mce_bank *attr_to_bank(struct device_attribute *attr)
{
	return container_of(attr, struct mce_bank, attr);
}

static ssize_t show_bank(struct device *s, struct device_attribute *attr,
			 char *buf)
{
	return sprintf(buf, "%llx\n", attr_to_bank(attr)->ctl);
}

static ssize_t set_bank(struct device *s, struct device_attribute *attr,
			const char *buf, size_t size)
{
	u64 new;

	if (kstrtou64(buf, 0, &new) < 0)
		return -EINVAL;

	attr_to_bank(attr)->ctl = new;
	mce_restart();

	return size;
}

static ssize_t
show_trigger(struct device *s, struct device_attribute *attr, char *buf)
{
	strcpy(buf, mce_helper);
	strcat(buf, "\n");
	return strlen(mce_helper) + 1;
}

static ssize_t set_trigger(struct device *s, struct device_attribute *attr,
				const char *buf, size_t siz)
{
	char *p;

	strncpy(mce_helper, buf, sizeof(mce_helper));
	mce_helper[sizeof(mce_helper)-1] = 0;
	p = strchr(mce_helper, '\n');

	if (p)
		*p = 0;

	return strlen(mce_helper) + !!p;
}

static ssize_t set_ignore_ce(struct device *s,
			     struct device_attribute *attr,
			     const char *buf, size_t size)
{
	u64 new;

	if (kstrtou64(buf, 0, &new) < 0)
		return -EINVAL;

	if (mca_cfg.ignore_ce ^ !!new) {
		if (new) {
			/* disable ce features */
			mce_timer_delete_all();
			on_each_cpu(mce_disable_cmci, NULL, 1);
			mca_cfg.ignore_ce = true;
		} else {
			/* enable ce features */
			mca_cfg.ignore_ce = false;
			on_each_cpu(mce_enable_ce, (void *)1, 1);
		}
	}
	return size;
}

static ssize_t set_cmci_disabled(struct device *s,
				 struct device_attribute *attr,
				 const char *buf, size_t size)
{
	u64 new;

	if (kstrtou64(buf, 0, &new) < 0)
		return -EINVAL;

	if (mca_cfg.cmci_disabled ^ !!new) {
		if (new) {
			/* disable cmci */
			on_each_cpu(mce_disable_cmci, NULL, 1);
			mca_cfg.cmci_disabled = true;
		} else {
			/* enable cmci */
			mca_cfg.cmci_disabled = false;
			on_each_cpu(mce_enable_ce, NULL, 1);
		}
	}
	return size;
}

static ssize_t store_int_with_restart(struct device *s,
				      struct device_attribute *attr,
				      const char *buf, size_t size)
{
	ssize_t ret = device_store_int(s, attr, buf, size);
	mce_restart();
	return ret;
}

static DEVICE_ATTR(trigger, 0644, show_trigger, set_trigger);
static DEVICE_INT_ATTR(tolerant, 0644, mca_cfg.tolerant);
static DEVICE_INT_ATTR(monarch_timeout, 0644, mca_cfg.monarch_timeout);
static DEVICE_BOOL_ATTR(dont_log_ce, 0644, mca_cfg.dont_log_ce);

static struct dev_ext_attribute dev_attr_check_interval = {
	__ATTR(check_interval, 0644, device_show_int, store_int_with_restart),
	&check_interval
};

static struct dev_ext_attribute dev_attr_ignore_ce = {
	__ATTR(ignore_ce, 0644, device_show_bool, set_ignore_ce),
	&mca_cfg.ignore_ce
};

static struct dev_ext_attribute dev_attr_cmci_disabled = {
	__ATTR(cmci_disabled, 0644, device_show_bool, set_cmci_disabled),
	&mca_cfg.cmci_disabled
};

static struct device_attribute *mce_device_attrs[] = {
	&dev_attr_tolerant.attr,
	&dev_attr_check_interval.attr,
	&dev_attr_trigger,
	&dev_attr_monarch_timeout.attr,
	&dev_attr_dont_log_ce.attr,
	&dev_attr_ignore_ce.attr,
	&dev_attr_cmci_disabled.attr,
	NULL
};

static cpumask_var_t mce_device_initialized;

static void mce_device_release(struct device *dev)
{
	kfree(dev);
}

/* Per cpu device init. All of the cpus still share the same ctrl bank: */
static int mce_device_create(unsigned int cpu)
{
	struct device *dev;
	int err;
	int i, j;

	if (!mce_available(&boot_cpu_data))
		return -EIO;

	dev = kzalloc(sizeof *dev, GFP_KERNEL);
	if (!dev)
		return -ENOMEM;
	dev->id  = cpu;
	dev->bus = &mce_subsys;
	dev->release = &mce_device_release;

	err = device_register(dev);
	if (err) {
		put_device(dev);
		return err;
	}

	for (i = 0; mce_device_attrs[i]; i++) {
		err = device_create_file(dev, mce_device_attrs[i]);
		if (err)
			goto error;
	}
	for (j = 0; j < mca_cfg.banks; j++) {
		err = device_create_file(dev, &mce_banks[j].attr);
		if (err)
			goto error2;
	}
	cpumask_set_cpu(cpu, mce_device_initialized);
	per_cpu(mce_device, cpu) = dev;

	return 0;
error2:
	while (--j >= 0)
		device_remove_file(dev, &mce_banks[j].attr);
error:
	while (--i >= 0)
		device_remove_file(dev, mce_device_attrs[i]);

	device_unregister(dev);

	return err;
}

static void mce_device_remove(unsigned int cpu)
{
	struct device *dev = per_cpu(mce_device, cpu);
	int i;

	if (!cpumask_test_cpu(cpu, mce_device_initialized))
		return;

	for (i = 0; mce_device_attrs[i]; i++)
		device_remove_file(dev, mce_device_attrs[i]);

	for (i = 0; i < mca_cfg.banks; i++)
		device_remove_file(dev, &mce_banks[i].attr);

	device_unregister(dev);
	cpumask_clear_cpu(cpu, mce_device_initialized);
	per_cpu(mce_device, cpu) = NULL;
}

/* Make sure there are no machine checks on offlined CPUs. */
static void mce_disable_cpu(void *h)
{
	unsigned long action = *(unsigned long *)h;
	int i;

	if (!mce_available(raw_cpu_ptr(&cpu_info)))
		return;

	if (!(action & CPU_TASKS_FROZEN))
		cmci_clear();
	for (i = 0; i < mca_cfg.banks; i++) {
		struct mce_bank *b = &mce_banks[i];

		if (b->init)
			wrmsrl(MSR_IA32_MCx_CTL(i), 0);
	}
}

static void mce_reenable_cpu(void *h)
{
	unsigned long action = *(unsigned long *)h;
	int i;

	if (!mce_available(raw_cpu_ptr(&cpu_info)))
		return;

	if (!(action & CPU_TASKS_FROZEN))
		cmci_reenable();
	for (i = 0; i < mca_cfg.banks; i++) {
		struct mce_bank *b = &mce_banks[i];

		if (b->init)
			wrmsrl(MSR_IA32_MCx_CTL(i), b->ctl);
	}
}

/* Get notified when a cpu comes on/off. Be hotplug friendly. */
static int
mce_cpu_callback(struct notifier_block *nfb, unsigned long action, void *hcpu)
{
	unsigned int cpu = (unsigned long)hcpu;
	struct timer_list *t = &per_cpu(mce_timer, cpu);

	switch (action & ~CPU_TASKS_FROZEN) {
	case CPU_ONLINE:
		mce_device_create(cpu);
		if (threshold_cpu_callback)
			threshold_cpu_callback(action, cpu);
		break;
	case CPU_DEAD:
		if (threshold_cpu_callback)
			threshold_cpu_callback(action, cpu);
		mce_device_remove(cpu);
		mce_intel_hcpu_update(cpu);

		/* intentionally ignoring frozen here */
		if (!(action & CPU_TASKS_FROZEN))
			cmci_rediscover();
		break;
	case CPU_DOWN_PREPARE:
		smp_call_function_single(cpu, mce_disable_cpu, &action, 1);
		del_timer_sync(t);
		break;
	case CPU_DOWN_FAILED:
		smp_call_function_single(cpu, mce_reenable_cpu, &action, 1);
		mce_start_timer(cpu, t);
		break;
	}

	return NOTIFY_OK;
}

static struct notifier_block mce_cpu_notifier = {
	.notifier_call = mce_cpu_callback,
};

static __init void mce_init_banks(void)
{
	int i;

	for (i = 0; i < mca_cfg.banks; i++) {
		struct mce_bank *b = &mce_banks[i];
		struct device_attribute *a = &b->attr;

		sysfs_attr_init(&a->attr);
		a->attr.name	= b->attrname;
		snprintf(b->attrname, ATTR_LEN, "bank%d", i);

		a->attr.mode	= 0644;
		a->show		= show_bank;
		a->store	= set_bank;
	}
}

static __init int mcheck_init_device(void)
{
	int err;
	int i = 0;

	if (!mce_available(&boot_cpu_data)) {
		err = -EIO;
		goto err_out;
	}

	if (!zalloc_cpumask_var(&mce_device_initialized, GFP_KERNEL)) {
		err = -ENOMEM;
		goto err_out;
	}

	mce_init_banks();

	err = subsys_system_register(&mce_subsys, NULL);
	if (err)
		goto err_out_mem;

	cpu_notifier_register_begin();
	for_each_online_cpu(i) {
		err = mce_device_create(i);
		if (err) {
			/*
			 * Register notifier anyway (and do not unreg it) so
			 * that we don't leave undeleted timers, see notifier
			 * callback above.
			 */
			__register_hotcpu_notifier(&mce_cpu_notifier);
			cpu_notifier_register_done();
			goto err_device_create;
		}
	}

	__register_hotcpu_notifier(&mce_cpu_notifier);
	cpu_notifier_register_done();

	register_syscore_ops(&mce_syscore_ops);

	/* register character device /dev/mcelog */
	err = misc_register(&mce_chrdev_device);
	if (err)
		goto err_register;

#ifdef CONFIG_X86_XEN_MCE
	if (is_initial_xendomain()) {
		/* Register vIRQ handler for MCE LOG processing */
		extern int bind_virq_for_mce(void);

		printk(KERN_DEBUG "MCE: bind virq for DOM0 logging\n");
		bind_virq_for_mce();
	}
#endif

	return 0;

err_register:
	unregister_syscore_ops(&mce_syscore_ops);

err_device_create:
	/*
	 * We didn't keep track of which devices were created above, but
	 * even if we had, the set of online cpus might have changed.
	 * Play safe and remove for every possible cpu, since
	 * mce_device_remove() will do the right thing.
	 */
	for_each_possible_cpu(i)
		mce_device_remove(i);

err_out_mem:
	free_cpumask_var(mce_device_initialized);

err_out:
	pr_err("Unable to init device /dev/mcelog (rc: %d)\n", err);

	return err;
}
device_initcall_sync(mcheck_init_device);

/*
 * Old style boot options parsing. Only for compatibility.
 */
static int __init mcheck_disable(char *str)
{
	mca_cfg.disabled = true;
	return 1;
}
__setup("nomce", mcheck_disable);

#ifdef CONFIG_DEBUG_FS
struct dentry *mce_get_debugfs_dir(void)
{
	static struct dentry *dmce;

	if (!dmce)
		dmce = debugfs_create_dir("mce", NULL);

	return dmce;
}

static void mce_reset(void)
{
	cpu_missing = 0;
	atomic_set(&mce_fake_panicked, 0);
	atomic_set(&mce_executing, 0);
	atomic_set(&mce_callin, 0);
	atomic_set(&global_nwo, 0);
}

static int fake_panic_get(void *data, u64 *val)
{
	*val = fake_panic;
	return 0;
}

static int fake_panic_set(void *data, u64 val)
{
	mce_reset();
	fake_panic = val;
	return 0;
}

DEFINE_SIMPLE_ATTRIBUTE(fake_panic_fops, fake_panic_get,
			fake_panic_set, "%llu\n");

static int __init mcheck_debugfs_init(void)
{
	struct dentry *dmce, *ffake_panic;

	dmce = mce_get_debugfs_dir();
	if (!dmce)
		return -ENOMEM;
	ffake_panic = debugfs_create_file("fake_panic", 0444, dmce, NULL,
					  &fake_panic_fops);
	if (!ffake_panic)
		return -ENOMEM;

	return 0;
}
late_initcall(mcheck_debugfs_init);
#endif<|MERGE_RESOLUTION|>--- conflicted
+++ resolved
@@ -1274,15 +1274,11 @@
  * We will disable polling in DOM0 since all CMCI/Polling
  * mechanism will be done in XEN for Intel CPUs
  */
-<<<<<<< HEAD
 #if defined (CONFIG_X86_XEN_MCE)
 static unsigned long check_interval = 0; /* disable polling */
 #else
-static unsigned long check_interval = 5 * 60; /* 5 minutes */
+static unsigned long check_interval = INITIAL_CHECK_INTERVAL;
 #endif
-=======
-static unsigned long check_interval = INITIAL_CHECK_INTERVAL;
->>>>>>> c65b99f0
 
 static DEFINE_PER_CPU(unsigned long, mce_next_interval); /* in jiffies */
 static DEFINE_PER_CPU(struct timer_list, mce_timer);
