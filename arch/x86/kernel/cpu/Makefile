--- conflicted
+++ resolved
@@ -8,22 +8,6 @@
 endif
 
 obj-y			:= intel_cacheinfo.o addon_cpuid_features.o
-<<<<<<< HEAD
-obj-y			+= proc.o feature_names.o
-obj-y			+= vmware.o hypervisor.o
-
-obj-$(CONFIG_X86_32)	+= common.o bugs.o
-obj-$(CONFIG_X86_64)	+= common_64.o bugs_64.o
-obj-$(CONFIG_X86_32)	+= amd.o
-obj-$(CONFIG_X86_64)	+= amd_64.o
-obj-$(CONFIG_X86_32)	+= cyrix.o
-obj-$(CONFIG_X86_32)	+= centaur.o
-obj-$(CONFIG_X86_64)	+= centaur_64.o
-obj-$(CONFIG_X86_32)	+= transmeta.o
-obj-$(CONFIG_X86_32)	+= intel.o
-obj-$(CONFIG_X86_64)	+= intel_64.o
-obj-$(CONFIG_X86_32)	+= umc.o
-=======
 obj-y			+= proc.o capflags.o powerflags.o common.o
 obj-y			+= vmware.o hypervisor.o
 
@@ -37,7 +21,6 @@
 obj-$(CONFIG_CPU_SUP_CENTAUR_64)	+= centaur_64.o
 obj-$(CONFIG_CPU_SUP_TRANSMETA_32)	+= transmeta.o
 obj-$(CONFIG_CPU_SUP_UMC_32)		+= umc.o
->>>>>>> 18e352e4
 
 obj-$(CONFIG_X86_MCE)	+= mcheck/
 obj-$(CONFIG_MTRR)	+= mtrr/
@@ -45,9 +28,6 @@
 
 obj-$(CONFIG_X86_LOCAL_APIC) += perfctr-watchdog.o
 
-<<<<<<< HEAD
-disabled-obj-$(CONFIG_XEN) := hypervisor.o perfctr-watchdog.o vmware.o
-=======
 quiet_cmd_mkcapflags = MKCAP   $@
       cmd_mkcapflags = $(PERL) $(srctree)/$(src)/mkcapflags.pl $< $@
 
@@ -55,5 +35,4 @@
 
 targets += capflags.c
 $(obj)/capflags.c: $(cpufeature) $(src)/mkcapflags.pl FORCE
-	$(call if_changed,mkcapflags)
->>>>>>> 18e352e4
+	$(call if_changed,mkcapflags)