--- conflicted
+++ resolved
@@ -38,12 +38,9 @@
 			stack = (unsigned long *)task->thread.sp;
 	}
 
-<<<<<<< HEAD
-=======
 	if (!bp)
 		bp = stack_frame(task, regs);
 
->>>>>>> 6221f222
 	for (;;) {
 		struct thread_info *context;
 
