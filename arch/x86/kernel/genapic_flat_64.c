/*
 * Copyright 2004 James Cleverdon, IBM.
 * Subject to the GNU Public License, v.2
 *
 * Flat APIC subarch code.
 *
 * Hacked for x86-64 by James Cleverdon from i386 architecture code by
 * Martin Bligh, Andi Kleen, James Bottomley, John Stultz, and
 * James Cleverdon.
 */
#include <linux/errno.h>
#include <linux/threads.h>
#include <linux/cpumask.h>
#include <linux/string.h>
#include <linux/kernel.h>
#include <linux/ctype.h>
#include <linux/init.h>
#include <linux/hardirq.h>
#include <asm/smp.h>
#include <asm/ipi.h>
#include <asm/genapic.h>
#include <mach_apicdef.h>

#ifdef CONFIG_ACPI
#include <acpi/acpi_bus.h>
#endif

static int flat_acpi_madt_oem_check(char *oem_id, char *oem_table_id)
<<<<<<< HEAD
{
	return 1;
}

static const cpumask_t *flat_target_cpus(void)
{
	return &cpu_online_map;
}

static void flat_vector_allocation_domain(int cpu, cpumask_t *retmask)
=======
{
	return 1;
}

static const struct cpumask *flat_target_cpus(void)
{
	return cpu_online_mask;
}

static void flat_vector_allocation_domain(int cpu, struct cpumask *retmask)
>>>>>>> 18e352e4
{
	/* Careful. Some cpus do not strictly honor the set of cpus
	 * specified in the interrupt destination when using lowest
	 * priority interrupt delivery mode.
	 *
	 * In particular there was a hyperthreading cpu observed to
	 * deliver interrupts to the wrong hyperthread when only one
	 * hyperthread was specified in the interrupt desitination.
	 */
<<<<<<< HEAD
	*retmask = (cpumask_t) { {[0] = APIC_ALL_CPUS, } };
=======
	cpumask_clear(retmask);
	cpumask_bits(retmask)[0] = APIC_ALL_CPUS;
>>>>>>> 18e352e4
}

/*
 * Set up the logical destination ID.
 *
 * Intel recommends to set DFR, LDR and TPR before enabling
 * an APIC.  See e.g. "AP-388 82489DX User's Manual" (Intel
 * document number 292116).  So here it goes...
 */
static void flat_init_apic_ldr(void)
{
	unsigned long val;
	unsigned long num, id;

	num = smp_processor_id();
	id = 1UL << num;
	apic_write(APIC_DFR, APIC_DFR_FLAT);
	val = apic_read(APIC_LDR) & ~APIC_LDR_MASK;
	val |= SET_APIC_LOGICAL_ID(id);
	apic_write(APIC_LDR, val);
}

static inline void _flat_send_IPI_mask(unsigned long mask, int vector)
{
	unsigned long flags;

	local_irq_save(flags);
	__send_IPI_dest_field(mask, vector, APIC_DEST_LOGICAL);
	local_irq_restore(flags);
}

<<<<<<< HEAD
static void flat_send_IPI_mask(const cpumask_t *cpumask, int vector)
{
	unsigned long mask = cpus_addr(*cpumask)[0];
=======
static void flat_send_IPI_mask(const struct cpumask *cpumask, int vector)
{
	unsigned long mask = cpumask_bits(cpumask)[0];
>>>>>>> 18e352e4

	_flat_send_IPI_mask(mask, vector);
}

<<<<<<< HEAD
static void flat_send_IPI_mask_allbutself(const cpumask_t *cpumask, int vector)
{
	unsigned long mask = cpus_addr(*cpumask)[0];
=======
static void flat_send_IPI_mask_allbutself(const struct cpumask *cpumask,
					  int vector)
{
	unsigned long mask = cpumask_bits(cpumask)[0];
>>>>>>> 18e352e4
	int cpu = smp_processor_id();

	if (cpu < BITS_PER_LONG)
		clear_bit(cpu, &mask);
	_flat_send_IPI_mask(mask, vector);
}

static void flat_send_IPI_allbutself(int vector)
{
	int cpu = smp_processor_id();
#ifdef	CONFIG_HOTPLUG_CPU
	int hotplug = 1;
#else
	int hotplug = 0;
#endif
	if (hotplug || vector == NMI_VECTOR) {
<<<<<<< HEAD
		if (!cpus_equal(cpu_online_map, cpumask_of_cpu(cpu))) {
			unsigned long mask = cpus_addr(cpu_online_map)[0];
=======
		if (!cpumask_equal(cpu_online_mask, cpumask_of(cpu))) {
			unsigned long mask = cpumask_bits(cpu_online_mask)[0];
>>>>>>> 18e352e4

			if (cpu < BITS_PER_LONG)
				clear_bit(cpu, &mask);

			_flat_send_IPI_mask(mask, vector);
		}
	} else if (num_online_cpus() > 1) {
		__send_IPI_shortcut(APIC_DEST_ALLBUT, vector,APIC_DEST_LOGICAL);
	}
}

static void flat_send_IPI_all(int vector)
{
	if (vector == NMI_VECTOR)
<<<<<<< HEAD
		flat_send_IPI_mask(&cpu_online_map, vector);
=======
		flat_send_IPI_mask(cpu_online_mask, vector);
>>>>>>> 18e352e4
	else
		__send_IPI_shortcut(APIC_DEST_ALLINC, vector, APIC_DEST_LOGICAL);
}

static unsigned int get_apic_id(unsigned long x)
{
	unsigned int id;

	id = (((x)>>24) & 0xFFu);
	return id;
}

static unsigned long set_apic_id(unsigned int id)
{
	unsigned long x;

	x = ((id & 0xFFu)<<24);
	return x;
}

static unsigned int read_xapic_id(void)
{
	unsigned int id;

	id = get_apic_id(apic_read(APIC_ID));
	return id;
}

static int flat_apic_id_registered(void)
{
	return physid_isset(read_xapic_id(), phys_cpu_present_map);
}

<<<<<<< HEAD
static unsigned int flat_cpu_mask_to_apicid(const cpumask_t *cpumask)
{
	return cpus_addr(*cpumask)[0] & APIC_ALL_CPUS;
=======
static unsigned int flat_cpu_mask_to_apicid(const struct cpumask *cpumask)
{
	return cpumask_bits(cpumask)[0] & APIC_ALL_CPUS;
}

static unsigned int flat_cpu_mask_to_apicid_and(const struct cpumask *cpumask,
						const struct cpumask *andmask)
{
	unsigned long mask1 = cpumask_bits(cpumask)[0] & APIC_ALL_CPUS;
	unsigned long mask2 = cpumask_bits(andmask)[0] & APIC_ALL_CPUS;

	return mask1 & mask2;
>>>>>>> 18e352e4
}

static unsigned int phys_pkg_id(int index_msb)
{
	return hard_smp_processor_id() >> index_msb;
}

struct genapic apic_flat =  {
	.name = "flat",
	.acpi_madt_oem_check = flat_acpi_madt_oem_check,
	.int_delivery_mode = dest_LowestPrio,
	.int_dest_mode = (APIC_DEST_LOGICAL != 0),
	.target_cpus = flat_target_cpus,
	.vector_allocation_domain = flat_vector_allocation_domain,
	.apic_id_registered = flat_apic_id_registered,
	.init_apic_ldr = flat_init_apic_ldr,
	.send_IPI_all = flat_send_IPI_all,
	.send_IPI_allbutself = flat_send_IPI_allbutself,
	.send_IPI_mask = flat_send_IPI_mask,
	.send_IPI_mask_allbutself = flat_send_IPI_mask_allbutself,
	.send_IPI_self = apic_send_IPI_self,
	.cpu_mask_to_apicid = flat_cpu_mask_to_apicid,
	.cpu_mask_to_apicid_and = flat_cpu_mask_to_apicid_and,
	.phys_pkg_id = phys_pkg_id,
	.get_apic_id = get_apic_id,
	.set_apic_id = set_apic_id,
	.apic_id_mask = (0xFFu<<24),
};

/*
 * Physflat mode is used when there are more than 8 CPUs on a AMD system.
 * We cannot use logical delivery in this case because the mask
 * overflows, so use physical mode.
 */
static int physflat_acpi_madt_oem_check(char *oem_id, char *oem_table_id)
{
#ifdef CONFIG_ACPI
	/*
	 * Quirk: some x86_64 machines can only use physical APIC mode
	 * regardless of how many processors are present (x86_64 ES7000
	 * is an example).
	 */
	if (acpi_gbl_FADT.header.revision > FADT2_REVISION_ID &&
<<<<<<< HEAD
		(acpi_gbl_FADT.flags & ACPI_FADT_APIC_PHYSICAL))
		return 1;
=======
		(acpi_gbl_FADT.flags & ACPI_FADT_APIC_PHYSICAL)) {
		printk(KERN_DEBUG "system APIC only can use physical flat");
		return 1;
	}
>>>>>>> 18e352e4
#endif

	return 0;
}

<<<<<<< HEAD
static const cpumask_t *physflat_target_cpus(void)
{
	return &cpu_online_map;
}

static void physflat_vector_allocation_domain(int cpu, cpumask_t *retmask)
{
	cpus_clear(*retmask);
	cpu_set(cpu, *retmask);
}

static void physflat_send_IPI_mask(const cpumask_t *cpumask, int vector)
=======
static const struct cpumask *physflat_target_cpus(void)
{
	return cpu_online_mask;
}

static void physflat_vector_allocation_domain(int cpu, struct cpumask *retmask)
{
	cpumask_clear(retmask);
	cpumask_set_cpu(cpu, retmask);
}

static void physflat_send_IPI_mask(const struct cpumask *cpumask, int vector)
>>>>>>> 18e352e4
{
	send_IPI_mask_sequence(cpumask, vector);
}

<<<<<<< HEAD
static void physflat_send_IPI_mask_allbutself(const cpumask_t *cpumask,
=======
static void physflat_send_IPI_mask_allbutself(const struct cpumask *cpumask,
>>>>>>> 18e352e4
					      int vector)
{
	send_IPI_mask_allbutself(cpumask, vector);
}

static void physflat_send_IPI_allbutself(int vector)
{
<<<<<<< HEAD
	send_IPI_mask_allbutself(&cpu_online_map, vector);
=======
	send_IPI_mask_allbutself(cpu_online_mask, vector);
>>>>>>> 18e352e4
}

static void physflat_send_IPI_all(int vector)
{
<<<<<<< HEAD
	physflat_send_IPI_mask(&cpu_online_map, vector);
}

static unsigned int physflat_cpu_mask_to_apicid(const cpumask_t *cpumask)
=======
	physflat_send_IPI_mask(cpu_online_mask, vector);
}

static unsigned int physflat_cpu_mask_to_apicid(const struct cpumask *cpumask)
>>>>>>> 18e352e4
{
	int cpu;

	/*
	 * We're using fixed IRQ delivery, can only return one phys APIC ID.
	 * May as well be the first.
	 */
<<<<<<< HEAD
	cpu = first_cpu(*cpumask);
=======
	cpu = cpumask_first(cpumask);
>>>>>>> 18e352e4
	if ((unsigned)cpu < nr_cpu_ids)
		return per_cpu(x86_cpu_to_apicid, cpu);
	else
		return BAD_APICID;
}

static unsigned int
physflat_cpu_mask_to_apicid_and(const struct cpumask *cpumask,
				const struct cpumask *andmask)
{
	int cpu;

	/*
	 * We're using fixed IRQ delivery, can only return one phys APIC ID.
	 * May as well be the first.
	 */
	for_each_cpu_and(cpu, cpumask, andmask)
		if (cpumask_test_cpu(cpu, cpu_online_mask))
			break;
	if (cpu < nr_cpu_ids)
		return per_cpu(x86_cpu_to_apicid, cpu);
	return BAD_APICID;
}

struct genapic apic_physflat =  {
	.name = "physical flat",
	.acpi_madt_oem_check = physflat_acpi_madt_oem_check,
	.int_delivery_mode = dest_Fixed,
	.int_dest_mode = (APIC_DEST_PHYSICAL != 0),
	.target_cpus = physflat_target_cpus,
	.vector_allocation_domain = physflat_vector_allocation_domain,
	.apic_id_registered = flat_apic_id_registered,
	.init_apic_ldr = flat_init_apic_ldr,/*not needed, but shouldn't hurt*/
	.send_IPI_all = physflat_send_IPI_all,
	.send_IPI_allbutself = physflat_send_IPI_allbutself,
	.send_IPI_mask = physflat_send_IPI_mask,
	.send_IPI_mask_allbutself = physflat_send_IPI_mask_allbutself,
	.send_IPI_self = apic_send_IPI_self,
	.cpu_mask_to_apicid = physflat_cpu_mask_to_apicid,
	.cpu_mask_to_apicid_and = physflat_cpu_mask_to_apicid_and,
	.phys_pkg_id = phys_pkg_id,
	.get_apic_id = get_apic_id,
	.set_apic_id = set_apic_id,
	.apic_id_mask = (0xFFu<<24),
};<|MERGE_RESOLUTION|>--- conflicted
+++ resolved
@@ -26,29 +26,16 @@
 #endif
 
 static int flat_acpi_madt_oem_check(char *oem_id, char *oem_table_id)
-<<<<<<< HEAD
 {
 	return 1;
 }
 
-static const cpumask_t *flat_target_cpus(void)
-{
-	return &cpu_online_map;
-}
-
-static void flat_vector_allocation_domain(int cpu, cpumask_t *retmask)
-=======
-{
-	return 1;
-}
-
 static const struct cpumask *flat_target_cpus(void)
 {
 	return cpu_online_mask;
 }
 
 static void flat_vector_allocation_domain(int cpu, struct cpumask *retmask)
->>>>>>> 18e352e4
 {
 	/* Careful. Some cpus do not strictly honor the set of cpus
 	 * specified in the interrupt destination when using lowest
@@ -58,12 +45,8 @@
 	 * deliver interrupts to the wrong hyperthread when only one
 	 * hyperthread was specified in the interrupt desitination.
 	 */
-<<<<<<< HEAD
-	*retmask = (cpumask_t) { {[0] = APIC_ALL_CPUS, } };
-=======
 	cpumask_clear(retmask);
 	cpumask_bits(retmask)[0] = APIC_ALL_CPUS;
->>>>>>> 18e352e4
 }
 
 /*
@@ -95,29 +78,17 @@
 	local_irq_restore(flags);
 }
 
-<<<<<<< HEAD
-static void flat_send_IPI_mask(const cpumask_t *cpumask, int vector)
-{
-	unsigned long mask = cpus_addr(*cpumask)[0];
-=======
 static void flat_send_IPI_mask(const struct cpumask *cpumask, int vector)
 {
 	unsigned long mask = cpumask_bits(cpumask)[0];
->>>>>>> 18e352e4
 
 	_flat_send_IPI_mask(mask, vector);
 }
 
-<<<<<<< HEAD
-static void flat_send_IPI_mask_allbutself(const cpumask_t *cpumask, int vector)
-{
-	unsigned long mask = cpus_addr(*cpumask)[0];
-=======
 static void flat_send_IPI_mask_allbutself(const struct cpumask *cpumask,
 					  int vector)
 {
 	unsigned long mask = cpumask_bits(cpumask)[0];
->>>>>>> 18e352e4
 	int cpu = smp_processor_id();
 
 	if (cpu < BITS_PER_LONG)
@@ -134,13 +105,8 @@
 	int hotplug = 0;
 #endif
 	if (hotplug || vector == NMI_VECTOR) {
-<<<<<<< HEAD
-		if (!cpus_equal(cpu_online_map, cpumask_of_cpu(cpu))) {
-			unsigned long mask = cpus_addr(cpu_online_map)[0];
-=======
 		if (!cpumask_equal(cpu_online_mask, cpumask_of(cpu))) {
 			unsigned long mask = cpumask_bits(cpu_online_mask)[0];
->>>>>>> 18e352e4
 
 			if (cpu < BITS_PER_LONG)
 				clear_bit(cpu, &mask);
@@ -155,11 +121,7 @@
 static void flat_send_IPI_all(int vector)
 {
 	if (vector == NMI_VECTOR)
-<<<<<<< HEAD
-		flat_send_IPI_mask(&cpu_online_map, vector);
-=======
 		flat_send_IPI_mask(cpu_online_mask, vector);
->>>>>>> 18e352e4
 	else
 		__send_IPI_shortcut(APIC_DEST_ALLINC, vector, APIC_DEST_LOGICAL);
 }
@@ -193,11 +155,6 @@
 	return physid_isset(read_xapic_id(), phys_cpu_present_map);
 }
 
-<<<<<<< HEAD
-static unsigned int flat_cpu_mask_to_apicid(const cpumask_t *cpumask)
-{
-	return cpus_addr(*cpumask)[0] & APIC_ALL_CPUS;
-=======
 static unsigned int flat_cpu_mask_to_apicid(const struct cpumask *cpumask)
 {
 	return cpumask_bits(cpumask)[0] & APIC_ALL_CPUS;
@@ -210,7 +167,6 @@
 	unsigned long mask2 = cpumask_bits(andmask)[0] & APIC_ALL_CPUS;
 
 	return mask1 & mask2;
->>>>>>> 18e352e4
 }
 
 static unsigned int phys_pkg_id(int index_msb)
@@ -254,34 +210,15 @@
 	 * is an example).
 	 */
 	if (acpi_gbl_FADT.header.revision > FADT2_REVISION_ID &&
-<<<<<<< HEAD
-		(acpi_gbl_FADT.flags & ACPI_FADT_APIC_PHYSICAL))
-		return 1;
-=======
 		(acpi_gbl_FADT.flags & ACPI_FADT_APIC_PHYSICAL)) {
 		printk(KERN_DEBUG "system APIC only can use physical flat");
 		return 1;
 	}
->>>>>>> 18e352e4
 #endif
 
 	return 0;
 }
 
-<<<<<<< HEAD
-static const cpumask_t *physflat_target_cpus(void)
-{
-	return &cpu_online_map;
-}
-
-static void physflat_vector_allocation_domain(int cpu, cpumask_t *retmask)
-{
-	cpus_clear(*retmask);
-	cpu_set(cpu, *retmask);
-}
-
-static void physflat_send_IPI_mask(const cpumask_t *cpumask, int vector)
-=======
 static const struct cpumask *physflat_target_cpus(void)
 {
 	return cpu_online_mask;
@@ -294,16 +231,11 @@
 }
 
 static void physflat_send_IPI_mask(const struct cpumask *cpumask, int vector)
->>>>>>> 18e352e4
 {
 	send_IPI_mask_sequence(cpumask, vector);
 }
 
-<<<<<<< HEAD
-static void physflat_send_IPI_mask_allbutself(const cpumask_t *cpumask,
-=======
 static void physflat_send_IPI_mask_allbutself(const struct cpumask *cpumask,
->>>>>>> 18e352e4
 					      int vector)
 {
 	send_IPI_mask_allbutself(cpumask, vector);
@@ -311,26 +243,15 @@
 
 static void physflat_send_IPI_allbutself(int vector)
 {
-<<<<<<< HEAD
-	send_IPI_mask_allbutself(&cpu_online_map, vector);
-=======
 	send_IPI_mask_allbutself(cpu_online_mask, vector);
->>>>>>> 18e352e4
 }
 
 static void physflat_send_IPI_all(int vector)
 {
-<<<<<<< HEAD
-	physflat_send_IPI_mask(&cpu_online_map, vector);
-}
-
-static unsigned int physflat_cpu_mask_to_apicid(const cpumask_t *cpumask)
-=======
 	physflat_send_IPI_mask(cpu_online_mask, vector);
 }
 
 static unsigned int physflat_cpu_mask_to_apicid(const struct cpumask *cpumask)
->>>>>>> 18e352e4
 {
 	int cpu;
 
@@ -338,11 +259,7 @@
 	 * We're using fixed IRQ delivery, can only return one phys APIC ID.
 	 * May as well be the first.
 	 */
-<<<<<<< HEAD
-	cpu = first_cpu(*cpumask);
-=======
 	cpu = cpumask_first(cpumask);
->>>>>>> 18e352e4
 	if ((unsigned)cpu < nr_cpu_ids)
 		return per_cpu(x86_cpu_to_apicid, cpu);
 	else
