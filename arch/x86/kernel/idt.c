// SPDX-License-Identifier: GPL-2.0-only
/*
 * Interrupt descriptor table related code
 */
#include <linux/interrupt.h>

#include <asm/cpu_entry_area.h>
#include <asm/set_memory.h>
#include <asm/traps.h>
#include <asm/proto.h>
#include <asm/desc.h>
#include <asm/hw_irq.h>

#define DPL0		0x0
#define DPL3		0x3

#define DEFAULT_STACK	0

#define G(_vector, _addr, _ist, _type, _dpl, _segment)	\
	{						\
		.vector		= _vector,		\
		.bits.ist	= _ist,			\
		.bits.type	= _type,		\
		.bits.dpl	= _dpl,			\
		.bits.p		= 1,			\
		.addr		= _addr,		\
		.segment	= _segment,		\
	}

/* Interrupt gate */
#define INTG(_vector, _addr)				\
	G(_vector, _addr, DEFAULT_STACK, GATE_INTERRUPT, DPL0, __KERNEL_CS)

/* System interrupt gate */
#define SYSG(_vector, _addr)				\
	G(_vector, _addr, DEFAULT_STACK, GATE_INTERRUPT, DPL3, __KERNEL_CS)

#ifdef CONFIG_X86_64
/*
 * Interrupt gate with interrupt stack. The _ist index is the index in
 * the tss.ist[] array, but for the descriptor it needs to start at 1.
 */
#define ISTG(_vector, _addr, _ist)			\
	G(_vector, _addr, _ist + 1, GATE_INTERRUPT, DPL0, __KERNEL_CS)
#else
#define ISTG(_vector, _addr, _ist)	INTG(_vector, _addr)
#endif

/* Task gate */
#define TSKG(_vector, _gdt)				\
	G(_vector, NULL, DEFAULT_STACK, GATE_TASK, DPL0, _gdt << 3)

#define IDT_TABLE_SIZE		(IDT_ENTRIES * sizeof(gate_desc))

static bool idt_setup_done __initdata;

/*
 * Early traps running on the DEFAULT_STACK because the other interrupt
 * stacks work only after cpu_init().
 */
static const __initconst struct idt_data early_idts[] = {
	INTG(X86_TRAP_DB,		asm_exc_debug),
	SYSG(X86_TRAP_BP,		asm_exc_int3),

#ifdef CONFIG_X86_32
	/*
	 * Not possible on 64-bit. See idt_setup_early_pf() for details.
	 */
	INTG(X86_TRAP_PF,		asm_exc_page_fault),
#endif
};

/*
 * The default IDT entries which are set up in trap_init() before
 * cpu_init() is invoked. Interrupt stacks cannot be used at that point and
 * the traps which use them are reinitialized with IST after cpu_init() has
 * set up TSS.
 */
static const __initconst struct idt_data def_idts[] = {
	INTG(X86_TRAP_DE,		asm_exc_divide_error),
	ISTG(X86_TRAP_NMI,		asm_exc_nmi, IST_INDEX_NMI),
	INTG(X86_TRAP_BR,		asm_exc_bounds),
	INTG(X86_TRAP_UD,		asm_exc_invalid_op),
	INTG(X86_TRAP_NM,		asm_exc_device_not_available),
	INTG(X86_TRAP_OLD_MF,		asm_exc_coproc_segment_overrun),
	INTG(X86_TRAP_TS,		asm_exc_invalid_tss),
	INTG(X86_TRAP_NP,		asm_exc_segment_not_present),
	INTG(X86_TRAP_SS,		asm_exc_stack_segment),
	INTG(X86_TRAP_GP,		asm_exc_general_protection),
	INTG(X86_TRAP_SPURIOUS,		asm_exc_spurious_interrupt_bug),
	INTG(X86_TRAP_MF,		asm_exc_coprocessor_error),
	INTG(X86_TRAP_AC,		asm_exc_alignment_check),
	INTG(X86_TRAP_XF,		asm_exc_simd_coprocessor_error),

#ifdef CONFIG_X86_32
	TSKG(X86_TRAP_DF,		GDT_ENTRY_DOUBLEFAULT_TSS),
#else
	ISTG(X86_TRAP_DF,		asm_exc_double_fault, IST_INDEX_DF),
#endif
	ISTG(X86_TRAP_DB,		asm_exc_debug, IST_INDEX_DB),

#ifdef CONFIG_X86_MCE
	ISTG(X86_TRAP_MC,		asm_exc_machine_check, IST_INDEX_MCE),
#endif

#ifdef CONFIG_AMD_MEM_ENCRYPT
	ISTG(X86_TRAP_VC,		asm_exc_vmm_communication, IST_INDEX_VC),
#endif

	SYSG(X86_TRAP_OF,		asm_exc_overflow),
#if defined(CONFIG_IA32_EMULATION)
	SYSG(IA32_SYSCALL_VECTOR,	entry_INT80_compat),
#elif defined(CONFIG_X86_32)
	SYSG(IA32_SYSCALL_VECTOR,	entry_INT80_32),
#endif
};

/*
 * The APIC and SMP idt entries
 */
static const __initconst struct idt_data apic_idts[] = {
#ifdef CONFIG_SMP
	INTG(RESCHEDULE_VECTOR,			asm_sysvec_reschedule_ipi),
	INTG(CALL_FUNCTION_VECTOR,		asm_sysvec_call_function),
	INTG(CALL_FUNCTION_SINGLE_VECTOR,	asm_sysvec_call_function_single),
	INTG(IRQ_MOVE_CLEANUP_VECTOR,		asm_sysvec_irq_move_cleanup),
	INTG(REBOOT_VECTOR,			asm_sysvec_reboot),
#endif

#ifdef CONFIG_X86_THERMAL_VECTOR
	INTG(THERMAL_APIC_VECTOR,		asm_sysvec_thermal),
#endif

#ifdef CONFIG_X86_MCE_THRESHOLD
	INTG(THRESHOLD_APIC_VECTOR,		asm_sysvec_threshold),
#endif

#ifdef CONFIG_X86_MCE_AMD
	INTG(DEFERRED_ERROR_VECTOR,		asm_sysvec_deferred_error),
#endif

#ifdef CONFIG_X86_LOCAL_APIC
	INTG(LOCAL_TIMER_VECTOR,		asm_sysvec_apic_timer_interrupt),
	INTG(X86_PLATFORM_IPI_VECTOR,		asm_sysvec_x86_platform_ipi),
# ifdef CONFIG_HAVE_KVM
	INTG(POSTED_INTR_VECTOR,		asm_sysvec_kvm_posted_intr_ipi),
	INTG(POSTED_INTR_WAKEUP_VECTOR,		asm_sysvec_kvm_posted_intr_wakeup_ipi),
	INTG(POSTED_INTR_NESTED_VECTOR,		asm_sysvec_kvm_posted_intr_nested_ipi),
# endif
# ifdef CONFIG_IRQ_WORK
<<<<<<< HEAD
	INTG(IRQ_WORK_VECTOR,		irq_work_interrupt),
#endif
	INTG(SPURIOUS_APIC_VECTOR,	spurious_interrupt),
	INTG(ERROR_APIC_VECTOR,		error_interrupt),
=======
	INTG(IRQ_WORK_VECTOR,			asm_sysvec_irq_work),
# endif
	INTG(SPURIOUS_APIC_VECTOR,		asm_sysvec_spurious_apic_interrupt),
	INTG(ERROR_APIC_VECTOR,			asm_sysvec_error_interrupt),
>>>>>>> 7d2a07b7
#endif
};

/* Must be page-aligned because the real IDT is used in the cpu entry area */
static gate_desc idt_table[IDT_ENTRIES] __page_aligned_bss;

static struct desc_ptr idt_descr __ro_after_init = {
	.size		= IDT_TABLE_SIZE - 1,
	.address	= (unsigned long) idt_table,
};

<<<<<<< HEAD
#ifdef CONFIG_X86_64
/* No need to be aligned, but done to keep all IDTs defined the same way. */
gate_desc debug_idt_table[IDT_ENTRIES] __page_aligned_bss;

/*
 * The exceptions which use Interrupt stacks. They are setup after
 * cpu_init() when the TSS has been initialized.
 */
static const __initconst struct idt_data ist_idts[] = {
	ISTG(X86_TRAP_DB,	debug,			IST_INDEX_DB),
	ISTG(X86_TRAP_NMI,	nmi,			IST_INDEX_NMI),
	ISTG(X86_TRAP_DF,	double_fault,		IST_INDEX_DF),
#ifdef CONFIG_X86_MCE
	ISTG(X86_TRAP_MC,	&machine_check,		IST_INDEX_MCE),
#endif
#ifdef CONFIG_AMD_MEM_ENCRYPT
	ISTG(X86_TRAP_VC,	asm_vmm_communication,	IST_INDEX_VC),
#endif
};

/*
 * Override for the debug_idt. Same as the default, but with interrupt
 * stack set to DEFAULT_STACK (0). Required for NMI trap handling.
 */
const struct desc_ptr debug_idt_descr = {
	.size		= IDT_ENTRIES * 16 - 1,
	.address	= (unsigned long) debug_idt_table,
};
#endif

static void
=======
void load_current_idt(void)
{
	lockdep_assert_irqs_disabled();
	load_idt(&idt_descr);
}

#ifdef CONFIG_X86_F00F_BUG
bool idt_is_f00f_address(unsigned long address)
{
	return ((address - idt_descr.address) >> 3) == 6;
}
#endif

static __init void
>>>>>>> 7d2a07b7
idt_setup_from_table(gate_desc *idt, const struct idt_data *t, int size, bool sys)
{
	gate_desc desc;

	for (; size > 0; t++, size--) {
		idt_init_desc(&desc, t);
		write_idt_entry(idt, t->vector, &desc);
		if (sys)
			set_bit(t->vector, system_vectors);
	}
}

static __init void set_intr_gate(unsigned int n, const void *addr)
{
	struct idt_data data;

	init_idt_data(&data, n, addr);

	idt_setup_from_table(idt_table, &data, 1, false);
}

/**
 * idt_setup_early_traps - Initialize the idt table with early traps
 *
 * On X8664 these traps do not use interrupt stacks as they can't work
 * before cpu_init() is invoked and sets up TSS. The IST variants are
 * installed after that.
 */
void __init idt_setup_early_traps(void)
{
	idt_setup_from_table(idt_table, early_idts, ARRAY_SIZE(early_idts),
			     true);
	load_idt(&idt_descr);
}

/**
 * idt_setup_traps - Initialize the idt table with default traps
 */
void __init idt_setup_traps(void)
{
	idt_setup_from_table(idt_table, def_idts, ARRAY_SIZE(def_idts), true);
}

#ifdef CONFIG_X86_64
/*
 * Early traps running on the DEFAULT_STACK because the other interrupt
 * stacks work only after cpu_init().
 */
static const __initconst struct idt_data early_pf_idts[] = {
	INTG(X86_TRAP_PF,		asm_exc_page_fault),
};

/**
 * idt_setup_early_pf - Initialize the idt table with early pagefault handler
 *
 * On X8664 this does not use interrupt stacks as they can't work before
 * cpu_init() is invoked and sets up TSS. The IST variant is installed
 * after that.
 *
 * Note, that X86_64 cannot install the real #PF handler in
 * idt_setup_early_traps() because the memory initialization needs the #PF
 * handler from the early_idt_handler_array to initialize the early page
 * tables.
 */
void __init idt_setup_early_pf(void)
{
	idt_setup_from_table(idt_table, early_pf_idts,
			     ARRAY_SIZE(early_pf_idts), true);
}
#endif

static void __init idt_map_in_cea(void)
{
	/*
	 * Set the IDT descriptor to a fixed read-only location in the cpu
	 * entry area, so that the "sidt" instruction will not leak the
	 * location of the kernel, and to defend the IDT against arbitrary
	 * memory write vulnerabilities.
	 */
	cea_set_pte(CPU_ENTRY_AREA_RO_IDT_VADDR, __pa_symbol(idt_table),
		    PAGE_KERNEL_RO);
	idt_descr.address = CPU_ENTRY_AREA_RO_IDT;
}

/**
 * idt_setup_apic_and_irq_gates - Setup APIC/SMP and normal interrupt gates
 */
void __init idt_setup_apic_and_irq_gates(void)
{
	int i = FIRST_EXTERNAL_VECTOR;
	void *entry;

	idt_setup_from_table(idt_table, apic_idts, ARRAY_SIZE(apic_idts), true);

	for_each_clear_bit_from(i, system_vectors, FIRST_SYSTEM_VECTOR) {
		entry = irq_entries_start + 8 * (i - FIRST_EXTERNAL_VECTOR);
		set_intr_gate(i, entry);
	}

#ifdef CONFIG_X86_LOCAL_APIC
	for_each_clear_bit_from(i, system_vectors, NR_VECTORS) {
		/*
		 * Don't set the non assigned system vectors in the
		 * system_vectors bitmap. Otherwise they show up in
		 * /proc/interrupts.
		 */
		entry = spurious_entries_start + 8 * (i - FIRST_SYSTEM_VECTOR);
		set_intr_gate(i, entry);
	}
#endif
	/* Map IDT into CPU entry area and reload it. */
	idt_map_in_cea();
	load_idt(&idt_descr);

	/* Make the IDT table read only */
	set_memory_ro((unsigned long)&idt_table, 1);

	idt_setup_done = true;
}

/**
 * idt_setup_early_handler - Initializes the idt table with early handlers
 */
void __init idt_setup_early_handler(void)
{
	int i;

	for (i = 0; i < NUM_EXCEPTION_VECTORS; i++)
		set_intr_gate(i, early_idt_handler_array[i]);
#ifdef CONFIG_X86_32
	for ( ; i < NR_VECTORS; i++)
		set_intr_gate(i, early_ignore_irq);
#endif
	load_idt(&idt_descr);
}

/**
 * idt_invalidate - Invalidate interrupt descriptor table
 */
void idt_invalidate(void)
{
	static const struct desc_ptr idt = { .address = 0, .size = 0 };

	load_idt(&idt);
}

void __init alloc_intr_gate(unsigned int n, const void *addr)
{
	if (WARN_ON(n < FIRST_SYSTEM_VECTOR))
		return;

	if (WARN_ON(idt_setup_done))
		return;

	if (!WARN_ON(test_and_set_bit(n, system_vectors)))
		set_intr_gate(n, addr);
}<|MERGE_RESOLUTION|>--- conflicted
+++ resolved
@@ -148,17 +148,10 @@
 	INTG(POSTED_INTR_NESTED_VECTOR,		asm_sysvec_kvm_posted_intr_nested_ipi),
 # endif
 # ifdef CONFIG_IRQ_WORK
-<<<<<<< HEAD
-	INTG(IRQ_WORK_VECTOR,		irq_work_interrupt),
-#endif
-	INTG(SPURIOUS_APIC_VECTOR,	spurious_interrupt),
-	INTG(ERROR_APIC_VECTOR,		error_interrupt),
-=======
 	INTG(IRQ_WORK_VECTOR,			asm_sysvec_irq_work),
 # endif
 	INTG(SPURIOUS_APIC_VECTOR,		asm_sysvec_spurious_apic_interrupt),
 	INTG(ERROR_APIC_VECTOR,			asm_sysvec_error_interrupt),
->>>>>>> 7d2a07b7
 #endif
 };
 
@@ -170,39 +163,6 @@
 	.address	= (unsigned long) idt_table,
 };
 
-<<<<<<< HEAD
-#ifdef CONFIG_X86_64
-/* No need to be aligned, but done to keep all IDTs defined the same way. */
-gate_desc debug_idt_table[IDT_ENTRIES] __page_aligned_bss;
-
-/*
- * The exceptions which use Interrupt stacks. They are setup after
- * cpu_init() when the TSS has been initialized.
- */
-static const __initconst struct idt_data ist_idts[] = {
-	ISTG(X86_TRAP_DB,	debug,			IST_INDEX_DB),
-	ISTG(X86_TRAP_NMI,	nmi,			IST_INDEX_NMI),
-	ISTG(X86_TRAP_DF,	double_fault,		IST_INDEX_DF),
-#ifdef CONFIG_X86_MCE
-	ISTG(X86_TRAP_MC,	&machine_check,		IST_INDEX_MCE),
-#endif
-#ifdef CONFIG_AMD_MEM_ENCRYPT
-	ISTG(X86_TRAP_VC,	asm_vmm_communication,	IST_INDEX_VC),
-#endif
-};
-
-/*
- * Override for the debug_idt. Same as the default, but with interrupt
- * stack set to DEFAULT_STACK (0). Required for NMI trap handling.
- */
-const struct desc_ptr debug_idt_descr = {
-	.size		= IDT_ENTRIES * 16 - 1,
-	.address	= (unsigned long) debug_idt_table,
-};
-#endif
-
-static void
-=======
 void load_current_idt(void)
 {
 	lockdep_assert_irqs_disabled();
@@ -217,7 +177,6 @@
 #endif
 
 static __init void
->>>>>>> 7d2a07b7
 idt_setup_from_table(gate_desc *idt, const struct idt_data *t, int size, bool sys)
 {
 	gate_desc desc;
