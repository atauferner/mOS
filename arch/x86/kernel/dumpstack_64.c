/*
 *  Copyright (C) 1991, 1992  Linus Torvalds
 *  Copyright (C) 2000, 2001, 2002 Andi Kleen, SuSE Labs
 */
#include <linux/kallsyms.h>
#include <linux/kprobes.h>
#include <linux/uaccess.h>
#include <linux/hardirq.h>
#include <linux/kdebug.h>
#include <linux/module.h>
#include <linux/ptrace.h>
#include <linux/kexec.h>
#include <linux/sysfs.h>
#include <linux/bug.h>
#include <linux/nmi.h>

#include <linux/unwind.h>
#include <asm/stacktrace.h>


#define N_EXCEPTION_STACKS_END \
		(N_EXCEPTION_STACKS + DEBUG_STKSZ/EXCEPTION_STKSZ - 2)

#ifndef CONFIG_X86_NO_TSS
static char x86_stack_ids[][8] = {
		[ DEBUG_STACK-1			]	= "#DB",
		[ NMI_STACK-1			]	= "NMI",
		[ DOUBLEFAULT_STACK-1		]	= "#DF",
		[ STACKFAULT_STACK-1		]	= "#SS",
		[ MCE_STACK-1			]	= "#MC",
#if DEBUG_STKSZ > EXCEPTION_STKSZ
		[ N_EXCEPTION_STACKS ...
		  N_EXCEPTION_STACKS_END	]	= "#DB[?]"
#endif
};
#endif

static unsigned long *in_exception_stack(unsigned cpu, unsigned long stack,
					 unsigned *usedp, char **idp)
{
#ifndef CONFIG_X86_NO_TSS
	unsigned k;

	/*
	 * Iterate over all exception stacks, and figure out whether
	 * 'stack' is in one of them:
	 */
	for (k = 0; k < N_EXCEPTION_STACKS; k++) {
		unsigned long end = per_cpu(orig_ist, cpu).ist[k];
		/*
		 * Is 'stack' above this exception frame's end?
		 * If yes then skip to the next frame.
		 */
		if (stack >= end)
			continue;
		/*
		 * Is 'stack' above this exception frame's start address?
		 * If yes then we found the right frame.
		 */
		if (stack >= end - EXCEPTION_STKSZ) {
			/*
			 * Make sure we only iterate through an exception
			 * stack once. If it comes up for the second time
			 * then there's something wrong going on - just
			 * break out and return NULL:
			 */
			if (*usedp & (1U << k))
				break;
			*usedp |= 1U << k;
			*idp = x86_stack_ids[k];
			return (unsigned long *)end;
		}
		/*
		 * If this is a debug stack, and if it has a larger size than
		 * the usual exception stacks, then 'stack' might still
		 * be within the lower portion of the debug stack:
		 */
#if DEBUG_STKSZ > EXCEPTION_STKSZ
		if (k == DEBUG_STACK - 1 && stack >= end - DEBUG_STKSZ) {
			unsigned j = N_EXCEPTION_STACKS - 1;

			/*
			 * Black magic. A large debug stack is composed of
			 * multiple exception stack entries, which we
			 * iterate through now. Dont look:
			 */
			do {
				++j;
				end -= EXCEPTION_STKSZ;
				x86_stack_ids[j][4] = '1' +
						(j - N_EXCEPTION_STACKS);
			} while (stack < end - EXCEPTION_STKSZ);
			if (*usedp & (1U << j))
				break;
			*usedp |= 1U << j;
			*idp = x86_stack_ids[j];
			return (unsigned long *)end;
		}
#endif
	}
#endif /* CONFIG_X86_NO_TSS */
	return NULL;
}

static inline int
in_irq_stack(unsigned long *stack, unsigned long *irq_stack,
	     unsigned long *irq_stack_end)
{
	return (stack >= irq_stack && stack < irq_stack_end);
}

/*
 * We are returning from the irq stack and go to the previous one.
 * If the previous stack is also in the irq stack, then bp in the first
 * frame of the irq stack points to the previous, interrupted one.
 * Otherwise we have another level of indirection: We first save
 * the bp of the previous stack, then we switch the stack to the irq one
 * and save a new bp that links to the previous one.
 * (See save_args())
 */
static inline unsigned long
fixup_bp_irq_link(unsigned long bp, unsigned long *stack,
		  unsigned long *irq_stack, unsigned long *irq_stack_end)
{
#ifdef CONFIG_FRAME_POINTER
	struct stack_frame *frame = (struct stack_frame *)bp;
	unsigned long next;

	if (!in_irq_stack(stack, irq_stack, irq_stack_end)) {
		if (!probe_kernel_address(&frame->next_frame, next))
			return next;
		else
			WARN_ONCE(1, "Perf: bad frame pointer = %p in "
				  "callchain\n", &frame->next_frame);
	}
#endif
	return bp;
}

/*
 * x86-64 can have up to three kernel stacks:
 * process stack
 * interrupt stack
 * severe exception (double fault, nmi, stack fault, debug, mce) hardware stack
 */

void dump_trace(struct task_struct *task, struct pt_regs *regs,
		unsigned long *stack, unsigned long bp,
		const struct stacktrace_ops *ops, void *data)
{
	const unsigned cpu = get_cpu();
	unsigned long *irq_stack_end =
		(unsigned long *)per_cpu(irq_stack_ptr, cpu);
	unsigned used = 0;
	struct thread_info *tinfo;
	int graph = 0;
	unsigned long dummy;

	if (!task)
		task = current;

	bp = stack_frame(task, regs);
	if (try_stack_unwind(task, regs, &stack, &bp, ops, data)) {
		put_cpu();
		return;
	}

	if (!stack) {
		stack = &dummy;
		if (task && task != current)
			stack = (unsigned long *)task->thread.sp;
	}

<<<<<<< HEAD
=======
	if (!bp)
		bp = stack_frame(task, regs);
>>>>>>> 6221f222
	/*
	 * Print function call entries in all stacks, starting at the
	 * current stack address. If the stacks consist of nested
	 * exceptions
	 */
	tinfo = task_thread_info(task);
	for (;;) {
		char *id;
		unsigned long *estack_end;
		estack_end = in_exception_stack(cpu, (unsigned long)stack,
						&used, &id);

		if (estack_end) {
			if (ops->stack(data, id) < 0)
				break;

			bp = ops->walk_stack(tinfo, stack, bp, ops,
					     data, estack_end, &graph);
			ops->stack(data, "<EOE>");
			/*
			 * We link to the next stack via the
			 * second-to-last pointer (index -2 to end) in the
			 * exception stack:
			 */
			stack = (unsigned long *) estack_end[-2];
			continue;
		}
		if (irq_stack_end) {
			unsigned long *irq_stack;
			irq_stack = irq_stack_end -
				(IRQ_STACK_SIZE - 64) / sizeof(*irq_stack);

			if (in_irq_stack(stack, irq_stack, irq_stack_end)) {
				if (ops->stack(data, "IRQ") < 0)
					break;
				bp = ops->walk_stack(tinfo, stack, bp,
					ops, data, irq_stack_end, &graph);
				/*
				 * We link to the next stack (which would be
				 * the process stack normally) the last
				 * pointer (index -1 to end) in the IRQ stack:
				 */
				stack = (unsigned long *) (irq_stack_end[-1]);
				bp = fixup_bp_irq_link(bp, stack, irq_stack,
						       irq_stack_end);
				irq_stack_end = NULL;
				ops->stack(data, "EOI");
				continue;
			}
		}
		break;
	}

	/*
	 * This handles the process stack:
	 */
	bp = ops->walk_stack(tinfo, stack, bp, ops, data, NULL, &graph);
	put_cpu();
}
EXPORT_SYMBOL(dump_trace);

void
show_stack_log_lvl(struct task_struct *task, struct pt_regs *regs,
		   unsigned long *sp, unsigned long bp, char *log_lvl)
{
	unsigned long *irq_stack_end;
	unsigned long *irq_stack;
	unsigned long *stack;
	int cpu;
	int i;

	preempt_disable();
	cpu = smp_processor_id();

	irq_stack_end	= (unsigned long *)(per_cpu(irq_stack_ptr, cpu));
	irq_stack	= (unsigned long *)(per_cpu(irq_stack_ptr, cpu) - IRQ_STACK_SIZE);

	/*
	 * Debugging aid: "show_stack(NULL, NULL);" prints the
	 * back trace for this cpu:
	 */
	if (sp == NULL) {
		if (task)
			sp = (unsigned long *)task->thread.sp;
		else
			sp = (unsigned long *)&sp;
	}

	stack = sp;
	for (i = 0; i < kstack_depth_to_print; i++) {
		if (stack >= irq_stack && stack <= irq_stack_end) {
			if (stack == irq_stack_end) {
				stack = (unsigned long *) (irq_stack_end[-1]);
				printk(KERN_CONT " <EOI> ");
			}
		} else {
		if (((long) stack & (THREAD_SIZE-1)) == 0)
			break;
		}
		if (i && ((i % STACKSLOTS_PER_LINE) == 0))
			printk(KERN_CONT "\n");
		printk(KERN_CONT " %016lx", *stack++);
		touch_nmi_watchdog();
	}
	preempt_enable();

	printk(KERN_CONT "\n");
	show_trace_log_lvl(task, regs, sp, bp, log_lvl);
}

void show_registers(struct pt_regs *regs)
{
	int i;
	unsigned long sp;
	const int cpu = smp_processor_id();
	struct task_struct *cur = current;

	sp = regs->sp;
	printk("CPU %d ", cpu);
	print_modules();
	__show_regs(regs, 1);
	printk("Process %s (pid: %d, threadinfo %p, task %p)\n",
		cur->comm, cur->pid, task_thread_info(cur), cur);

	/*
	 * When in-kernel, we also print out the stack and code at the
	 * time of the fault..
	 */
	if (!user_mode(regs)) {
		unsigned int code_prologue = code_bytes * 43 / 64;
		unsigned int code_len = code_bytes;
		unsigned char c;
		u8 *ip;

		printk(KERN_EMERG "Stack:\n");
		show_stack_log_lvl(NULL, regs, (unsigned long *)sp,
				   0, KERN_EMERG);

		printk(KERN_EMERG "Code: ");

		ip = (u8 *)regs->ip - code_prologue;
		if (ip < (u8 *)PAGE_OFFSET || probe_kernel_address(ip, c)) {
			/* try starting at IP */
			ip = (u8 *)regs->ip;
			code_len = code_len - code_prologue + 1;
		}
		for (i = 0; i < code_len; i++, ip++) {
			if (ip < (u8 *)PAGE_OFFSET ||
					probe_kernel_address(ip, c)) {
				printk(" Bad RIP value.");
				break;
			}
			if (ip == (u8 *)regs->ip)
				printk("<%02x> ", c);
			else
				printk("%02x ", c);
		}
	}
	printk("\n");
}

int is_valid_bugaddr(unsigned long ip)
{
	unsigned short ud2;

	if (__copy_from_user(&ud2, (const void __user *) ip, sizeof(ud2)))
		return 0;

	return ud2 == 0x0b0f;
}<|MERGE_RESOLUTION|>--- conflicted
+++ resolved
@@ -21,7 +21,6 @@
 #define N_EXCEPTION_STACKS_END \
 		(N_EXCEPTION_STACKS + DEBUG_STKSZ/EXCEPTION_STKSZ - 2)
 
-#ifndef CONFIG_X86_NO_TSS
 static char x86_stack_ids[][8] = {
 		[ DEBUG_STACK-1			]	= "#DB",
 		[ NMI_STACK-1			]	= "NMI",
@@ -33,12 +32,10 @@
 		  N_EXCEPTION_STACKS_END	]	= "#DB[?]"
 #endif
 };
-#endif
 
 static unsigned long *in_exception_stack(unsigned cpu, unsigned long stack,
 					 unsigned *usedp, char **idp)
 {
-#ifndef CONFIG_X86_NO_TSS
 	unsigned k;
 
 	/*
@@ -98,7 +95,6 @@
 		}
 #endif
 	}
-#endif /* CONFIG_X86_NO_TSS */
 	return NULL;
 }
 
@@ -171,11 +167,8 @@
 			stack = (unsigned long *)task->thread.sp;
 	}
 
-<<<<<<< HEAD
-=======
 	if (!bp)
 		bp = stack_frame(task, regs);
->>>>>>> 6221f222
 	/*
 	 * Print function call entries in all stacks, starting at the
 	 * current stack address. If the stacks consist of nested
