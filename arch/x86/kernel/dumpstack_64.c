--- conflicted
+++ resolved
@@ -30,7 +30,7 @@
 
 const char *stack_type_name(enum stack_type type)
 {
-	BUILD_BUG_ON(N_EXCEPTION_STACKS != 8);
+	BUILD_BUG_ON(N_EXCEPTION_STACKS != 6);
 
 	if (type == STACK_TYPE_IRQ)
 		return "IRQ";
@@ -92,7 +92,7 @@
 	struct pt_regs *regs;
 	unsigned int k;
 
-	BUILD_BUG_ON(N_EXCEPTION_STACKS != 8);
+	BUILD_BUG_ON(N_EXCEPTION_STACKS != 6);
 
 	begin = (unsigned long)__this_cpu_read(cea_exception_stacks);
 	/*
@@ -161,13 +161,8 @@
 	return true;
 }
 
-<<<<<<< HEAD
-bool get_stack_info_noinstr(unsigned long *stack, struct task_struct *task,
-			    struct stack_info *info)
-=======
 bool noinstr get_stack_info_noinstr(unsigned long *stack, struct task_struct *task,
 				    struct stack_info *info)
->>>>>>> 7d2a07b7
 {
 	if (in_task_stack(stack, task, info))
 		return true;
@@ -186,7 +181,6 @@
 
 	return false;
 }
-<<<<<<< HEAD
 
 int get_stack_info(unsigned long *stack, struct task_struct *task,
 		   struct stack_info *info, unsigned long *visit_mask)
@@ -196,17 +190,6 @@
 	if (!stack)
 		goto unknown;
 
-=======
-
-int get_stack_info(unsigned long *stack, struct task_struct *task,
-		   struct stack_info *info, unsigned long *visit_mask)
-{
-	task = task ? : current;
-
-	if (!stack)
-		goto unknown;
-
->>>>>>> 7d2a07b7
 	if (!get_stack_info_noinstr(stack, task, info))
 		goto unknown;
 
