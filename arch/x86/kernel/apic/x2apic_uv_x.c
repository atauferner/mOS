/*
 * This file is subject to the terms and conditions of the GNU General Public
 * License.  See the file "COPYING" in the main directory of this archive
 * for more details.
 *
 * SGI UV APIC functions (note: not an Intel compatible APIC)
 *
 * Copyright (C) 2007-2009 Silicon Graphics, Inc. All rights reserved.
 */
#include <linux/cpumask.h>
#include <linux/hardirq.h>
#include <linux/proc_fs.h>
#include <linux/threads.h>
#include <linux/kernel.h>
#include <linux/module.h>
#include <linux/string.h>
#include <linux/ctype.h>
#include <linux/sched.h>
#include <linux/timer.h>
#include <linux/cpu.h>
#include <linux/init.h>
#include <linux/io.h>

#include <asm/uv/uv_mmrs.h>
#include <asm/uv/uv_hub.h>
#include <asm/current.h>
#include <asm/pgtable.h>
#include <asm/uv/bios.h>
#include <asm/uv/uv.h>
#include <asm/apic.h>
#include <asm/ipi.h>
#include <asm/smp.h>
#include <asm/x86_init.h>

DEFINE_PER_CPU(int, x2apic_extra_bits);

static enum uv_system_type uv_system_type;
static u64 gru_start_paddr, gru_end_paddr;
<<<<<<< HEAD

static int is_GRU_range(u64 start, u64 end)
{
	return start >= gru_start_paddr && end < gru_end_paddr;
}

static int uv_is_untracked_pat_range(u64 start, u64 end)
=======
int uv_min_hub_revision_id;
EXPORT_SYMBOL_GPL(uv_min_hub_revision_id);

static inline bool is_GRU_range(u64 start, u64 end)
{
	return start >= gru_start_paddr && end <= gru_end_paddr;
}

static bool uv_is_untracked_pat_range(u64 start, u64 end)
>>>>>>> 92dcffb9
{
	return is_ISA_range(start, end) || is_GRU_range(start, end);
}

static int early_get_nodeid(void)
{
	union uvh_node_id_u node_id;
	unsigned long *mmr;

	mmr = early_ioremap(UV_LOCAL_MMR_BASE | UVH_NODE_ID, sizeof(*mmr));
	node_id.v = *mmr;
	early_iounmap(mmr, sizeof(*mmr));

	/* Currently, all blades have same revision number */
	uv_min_hub_revision_id = node_id.s.revision;

	return node_id.s.node_id;
}

static int __init uv_acpi_madt_oem_check(char *oem_id, char *oem_table_id)
{
	int nodeid;

	if (!strcmp(oem_id, "SGI")) {
<<<<<<< HEAD
=======
		nodeid = early_get_nodeid();
>>>>>>> 92dcffb9
		x86_platform.is_untracked_pat_range =  uv_is_untracked_pat_range;
		if (!strcmp(oem_table_id, "UVL"))
			uv_system_type = UV_LEGACY_APIC;
		else if (!strcmp(oem_table_id, "UVX"))
			uv_system_type = UV_X2APIC;
		else if (!strcmp(oem_table_id, "UVH")) {
			__get_cpu_var(x2apic_extra_bits) =
				nodeid << (UV_APIC_PNODE_SHIFT - 1);
			uv_system_type = UV_NON_UNIQUE_APIC;
			return 1;
		}
	}
	return 0;
}

enum uv_system_type get_uv_system_type(void)
{
	return uv_system_type;
}

int is_uv_system(void)
{
	return uv_system_type != UV_NONE;
}
EXPORT_SYMBOL_GPL(is_uv_system);

DEFINE_PER_CPU(struct uv_hub_info_s, __uv_hub_info);
EXPORT_PER_CPU_SYMBOL_GPL(__uv_hub_info);

struct uv_blade_info *uv_blade_info;
EXPORT_SYMBOL_GPL(uv_blade_info);

short *uv_node_to_blade;
EXPORT_SYMBOL_GPL(uv_node_to_blade);

short *uv_cpu_to_blade;
EXPORT_SYMBOL_GPL(uv_cpu_to_blade);

short uv_possible_blades;
EXPORT_SYMBOL_GPL(uv_possible_blades);

unsigned long sn_rtc_cycles_per_second;
EXPORT_SYMBOL(sn_rtc_cycles_per_second);

/* Start with all IRQs pointing to boot CPU.  IRQ balancing will shift them. */

static const struct cpumask *uv_target_cpus(void)
{
	return cpumask_of(0);
}

static void uv_vector_allocation_domain(int cpu, struct cpumask *retmask)
{
	cpumask_clear(retmask);
	cpumask_set_cpu(cpu, retmask);
}

static int __cpuinit uv_wakeup_secondary(int phys_apicid, unsigned long start_rip)
{
#ifdef CONFIG_SMP
	unsigned long val;
	int pnode;

	pnode = uv_apicid_to_pnode(phys_apicid);
	val = (1UL << UVH_IPI_INT_SEND_SHFT) |
	    (phys_apicid << UVH_IPI_INT_APIC_ID_SHFT) |
	    ((start_rip << UVH_IPI_INT_VECTOR_SHFT) >> 12) |
	    APIC_DM_INIT;
	uv_write_global_mmr64(pnode, UVH_IPI_INT, val);
	mdelay(10);

	val = (1UL << UVH_IPI_INT_SEND_SHFT) |
	    (phys_apicid << UVH_IPI_INT_APIC_ID_SHFT) |
	    ((start_rip << UVH_IPI_INT_VECTOR_SHFT) >> 12) |
	    APIC_DM_STARTUP;
	uv_write_global_mmr64(pnode, UVH_IPI_INT, val);

	atomic_set(&init_deasserted, 1);
#endif
	return 0;
}

static void uv_send_IPI_one(int cpu, int vector)
{
	unsigned long apicid;
	int pnode;

	apicid = per_cpu(x86_cpu_to_apicid, cpu);
	pnode = uv_apicid_to_pnode(apicid);
	uv_hub_send_ipi(pnode, apicid, vector);
}

static void uv_send_IPI_mask(const struct cpumask *mask, int vector)
{
	unsigned int cpu;

	for_each_cpu(cpu, mask)
		uv_send_IPI_one(cpu, vector);
}

static void uv_send_IPI_mask_allbutself(const struct cpumask *mask, int vector)
{
	unsigned int this_cpu = smp_processor_id();
	unsigned int cpu;

	for_each_cpu(cpu, mask) {
		if (cpu != this_cpu)
			uv_send_IPI_one(cpu, vector);
	}
}

static void uv_send_IPI_allbutself(int vector)
{
	unsigned int this_cpu = smp_processor_id();
	unsigned int cpu;

	for_each_online_cpu(cpu) {
		if (cpu != this_cpu)
			uv_send_IPI_one(cpu, vector);
	}
}

static void uv_send_IPI_all(int vector)
{
	uv_send_IPI_mask(cpu_online_mask, vector);
}

static int uv_apic_id_registered(void)
{
	return 1;
}

static void uv_init_apic_ldr(void)
{
}

static unsigned int uv_cpu_mask_to_apicid(const struct cpumask *cpumask)
{
	/*
	 * We're using fixed IRQ delivery, can only return one phys APIC ID.
	 * May as well be the first.
	 */
	int cpu = cpumask_first(cpumask);

	if ((unsigned)cpu < nr_cpu_ids)
		return per_cpu(x86_cpu_to_apicid, cpu);
	else
		return BAD_APICID;
}

static unsigned int
uv_cpu_mask_to_apicid_and(const struct cpumask *cpumask,
			  const struct cpumask *andmask)
{
	int cpu;

	/*
	 * We're using fixed IRQ delivery, can only return one phys APIC ID.
	 * May as well be the first.
	 */
	for_each_cpu_and(cpu, cpumask, andmask) {
		if (cpumask_test_cpu(cpu, cpu_online_mask))
			break;
	}
	return per_cpu(x86_cpu_to_apicid, cpu);
}

static unsigned int x2apic_get_apic_id(unsigned long x)
{
	unsigned int id;

	WARN_ON(preemptible() && num_online_cpus() > 1);
	id = x | __get_cpu_var(x2apic_extra_bits);

	return id;
}

static unsigned long set_apic_id(unsigned int id)
{
	unsigned long x;

	/* maskout x2apic_extra_bits ? */
	x = id;
	return x;
}

static unsigned int uv_read_apic_id(void)
{

	return x2apic_get_apic_id(apic_read(APIC_ID));
}

static int uv_phys_pkg_id(int initial_apicid, int index_msb)
{
	return uv_read_apic_id() >> index_msb;
}

static void uv_send_IPI_self(int vector)
{
	apic_write(APIC_SELF_IPI, vector);
}

struct apic __refdata apic_x2apic_uv_x = {

	.name				= "UV large system",
	.probe				= NULL,
	.acpi_madt_oem_check		= uv_acpi_madt_oem_check,
	.apic_id_registered		= uv_apic_id_registered,

	.irq_delivery_mode		= dest_Fixed,
	.irq_dest_mode			= 0, /* physical */

	.target_cpus			= uv_target_cpus,
	.disable_esr			= 0,
	.dest_logical			= APIC_DEST_LOGICAL,
	.check_apicid_used		= NULL,
	.check_apicid_present		= NULL,

	.vector_allocation_domain	= uv_vector_allocation_domain,
	.init_apic_ldr			= uv_init_apic_ldr,

	.ioapic_phys_id_map		= NULL,
	.setup_apic_routing		= NULL,
	.multi_timer_check		= NULL,
	.apicid_to_node			= NULL,
	.cpu_to_logical_apicid		= NULL,
	.cpu_present_to_apicid		= default_cpu_present_to_apicid,
	.apicid_to_cpu_present		= NULL,
	.setup_portio_remap		= NULL,
	.check_phys_apicid_present	= default_check_phys_apicid_present,
	.enable_apic_mode		= NULL,
	.phys_pkg_id			= uv_phys_pkg_id,
	.mps_oem_check			= NULL,

	.get_apic_id			= x2apic_get_apic_id,
	.set_apic_id			= set_apic_id,
	.apic_id_mask			= 0xFFFFFFFFu,

	.cpu_mask_to_apicid		= uv_cpu_mask_to_apicid,
	.cpu_mask_to_apicid_and		= uv_cpu_mask_to_apicid_and,

	.send_IPI_mask			= uv_send_IPI_mask,
	.send_IPI_mask_allbutself	= uv_send_IPI_mask_allbutself,
	.send_IPI_allbutself		= uv_send_IPI_allbutself,
	.send_IPI_all			= uv_send_IPI_all,
	.send_IPI_self			= uv_send_IPI_self,

	.wakeup_secondary_cpu		= uv_wakeup_secondary,
	.trampoline_phys_low		= DEFAULT_TRAMPOLINE_PHYS_LOW,
	.trampoline_phys_high		= DEFAULT_TRAMPOLINE_PHYS_HIGH,
	.wait_for_init_deassert		= NULL,
	.smp_callin_clear_local_apic	= NULL,
	.inquire_remote_apic		= NULL,

	.read				= native_apic_msr_read,
	.write				= native_apic_msr_write,
	.icr_read			= native_x2apic_icr_read,
	.icr_write			= native_x2apic_icr_write,
	.wait_icr_idle			= native_x2apic_wait_icr_idle,
	.safe_wait_icr_idle		= native_safe_x2apic_wait_icr_idle,
};

static __cpuinit void set_x2apic_extra_bits(int pnode)
{
	__get_cpu_var(x2apic_extra_bits) = (pnode << 6);
}

/*
 * Called on boot cpu.
 */
static __init int boot_pnode_to_blade(int pnode)
{
	int blade;

	for (blade = 0; blade < uv_num_possible_blades(); blade++)
		if (pnode == uv_blade_info[blade].pnode)
			return blade;
	BUG();
}

struct redir_addr {
	unsigned long redirect;
	unsigned long alias;
};

#define DEST_SHIFT UVH_RH_GAM_ALIAS210_REDIRECT_CONFIG_0_MMR_DEST_BASE_SHFT

static __initdata struct redir_addr redir_addrs[] = {
	{UVH_RH_GAM_ALIAS210_REDIRECT_CONFIG_0_MMR, UVH_SI_ALIAS0_OVERLAY_CONFIG},
	{UVH_RH_GAM_ALIAS210_REDIRECT_CONFIG_1_MMR, UVH_SI_ALIAS1_OVERLAY_CONFIG},
	{UVH_RH_GAM_ALIAS210_REDIRECT_CONFIG_2_MMR, UVH_SI_ALIAS2_OVERLAY_CONFIG},
};

static __init void get_lowmem_redirect(unsigned long *base, unsigned long *size)
{
	union uvh_si_alias0_overlay_config_u alias;
	union uvh_rh_gam_alias210_redirect_config_2_mmr_u redirect;
	int i;

	for (i = 0; i < ARRAY_SIZE(redir_addrs); i++) {
		alias.v = uv_read_local_mmr(redir_addrs[i].alias);
		if (alias.s.enable && alias.s.base == 0) {
			*size = (1UL << alias.s.m_alias);
			redirect.v = uv_read_local_mmr(redir_addrs[i].redirect);
			*base = (unsigned long)redirect.s.dest_base << DEST_SHIFT;
			return;
		}
	}
	*base = *size = 0;
}

enum map_type {map_wb, map_uc};

static __init void map_high(char *id, unsigned long base, int pshift,
			int bshift, int max_pnode, enum map_type map_type)
{
	unsigned long bytes, paddr;

	paddr = base << pshift;
	bytes = (1UL << bshift) * (max_pnode + 1);
	printk(KERN_INFO "UV: Map %s_HI 0x%lx - 0x%lx\n", id, paddr,
						paddr + bytes);
	if (map_type == map_uc)
		init_extra_mapping_uc(paddr, bytes);
	else
		init_extra_mapping_wb(paddr, bytes);

}
static __init void map_gru_high(int max_pnode)
{
	union uvh_rh_gam_gru_overlay_config_mmr_u gru;
	int shift = UVH_RH_GAM_GRU_OVERLAY_CONFIG_MMR_BASE_SHFT;

	gru.v = uv_read_local_mmr(UVH_RH_GAM_GRU_OVERLAY_CONFIG_MMR);
	if (gru.s.enable) {
		map_high("GRU", gru.s.base, shift, shift, max_pnode, map_wb);
		gru_start_paddr = ((u64)gru.s.base << shift);
		gru_end_paddr = gru_start_paddr + (1UL << shift) * (max_pnode + 1);

	}
}

static __init void map_mmr_high(int max_pnode)
{
	union uvh_rh_gam_mmr_overlay_config_mmr_u mmr;
	int shift = UVH_RH_GAM_MMR_OVERLAY_CONFIG_MMR_BASE_SHFT;

	mmr.v = uv_read_local_mmr(UVH_RH_GAM_MMR_OVERLAY_CONFIG_MMR);
	if (mmr.s.enable)
		map_high("MMR", mmr.s.base, shift, shift, max_pnode, map_uc);
}

static __init void map_mmioh_high(int max_pnode)
{
	union uvh_rh_gam_mmioh_overlay_config_mmr_u mmioh;
	int shift = UVH_RH_GAM_MMIOH_OVERLAY_CONFIG_MMR_BASE_SHFT;

	mmioh.v = uv_read_local_mmr(UVH_RH_GAM_MMIOH_OVERLAY_CONFIG_MMR);
	if (mmioh.s.enable)
		map_high("MMIOH", mmioh.s.base, shift, mmioh.s.m_io,
			max_pnode, map_uc);
}

static __init void map_low_mmrs(void)
{
	init_extra_mapping_uc(UV_GLOBAL_MMR32_BASE, UV_GLOBAL_MMR32_SIZE);
	init_extra_mapping_uc(UV_LOCAL_MMR_BASE, UV_LOCAL_MMR_SIZE);
}

static __init void uv_rtc_init(void)
{
	long status;
	u64 ticks_per_sec;

	status = uv_bios_freq_base(BIOS_FREQ_BASE_REALTIME_CLOCK,
					&ticks_per_sec);
	if (status != BIOS_STATUS_SUCCESS || ticks_per_sec < 100000) {
		printk(KERN_WARNING
			"unable to determine platform RTC clock frequency, "
			"guessing.\n");
		/* BIOS gives wrong value for clock freq. so guess */
		sn_rtc_cycles_per_second = 1000000000000UL / 30000UL;
	} else
		sn_rtc_cycles_per_second = ticks_per_sec;
}

/*
 * percpu heartbeat timer
 */
static void uv_heartbeat(unsigned long ignored)
{
	struct timer_list *timer = &uv_hub_info->scir.timer;
	unsigned char bits = uv_hub_info->scir.state;

	/* flip heartbeat bit */
	bits ^= SCIR_CPU_HEARTBEAT;

	/* is this cpu idle? */
	if (idle_cpu(raw_smp_processor_id()))
		bits &= ~SCIR_CPU_ACTIVITY;
	else
		bits |= SCIR_CPU_ACTIVITY;

	/* update system controller interface reg */
	uv_set_scir_bits(bits);

	/* enable next timer period */
	mod_timer_pinned(timer, jiffies + SCIR_CPU_HB_INTERVAL);
}

static void __cpuinit uv_heartbeat_enable(int cpu)
{
	if (!uv_cpu_hub_info(cpu)->scir.enabled) {
		struct timer_list *timer = &uv_cpu_hub_info(cpu)->scir.timer;

		uv_set_cpu_scir_bits(cpu, SCIR_CPU_HEARTBEAT|SCIR_CPU_ACTIVITY);
		setup_timer(timer, uv_heartbeat, cpu);
		timer->expires = jiffies + SCIR_CPU_HB_INTERVAL;
		add_timer_on(timer, cpu);
		uv_cpu_hub_info(cpu)->scir.enabled = 1;
	}

	/* check boot cpu */
	if (!uv_cpu_hub_info(0)->scir.enabled)
		uv_heartbeat_enable(0);
}

#ifdef CONFIG_HOTPLUG_CPU
static void __cpuinit uv_heartbeat_disable(int cpu)
{
	if (uv_cpu_hub_info(cpu)->scir.enabled) {
		uv_cpu_hub_info(cpu)->scir.enabled = 0;
		del_timer(&uv_cpu_hub_info(cpu)->scir.timer);
	}
	uv_set_cpu_scir_bits(cpu, 0xff);
}

/*
 * cpu hotplug notifier
 */
static __cpuinit int uv_scir_cpu_notify(struct notifier_block *self,
				       unsigned long action, void *hcpu)
{
	long cpu = (long)hcpu;

	switch (action) {
	case CPU_ONLINE:
		uv_heartbeat_enable(cpu);
		break;
	case CPU_DOWN_PREPARE:
		uv_heartbeat_disable(cpu);
		break;
	default:
		break;
	}
	return NOTIFY_OK;
}

static __init void uv_scir_register_cpu_notifier(void)
{
	hotcpu_notifier(uv_scir_cpu_notify, 0);
}

#else /* !CONFIG_HOTPLUG_CPU */

static __init void uv_scir_register_cpu_notifier(void)
{
}

static __init int uv_init_heartbeat(void)
{
	int cpu;

	if (is_uv_system())
		for_each_online_cpu(cpu)
			uv_heartbeat_enable(cpu);
	return 0;
}

late_initcall(uv_init_heartbeat);

#endif /* !CONFIG_HOTPLUG_CPU */

/*
 * Called on each cpu to initialize the per_cpu UV data area.
 * FIXME: hotplug not supported yet
 */
void __cpuinit uv_cpu_init(void)
{
	/* CPU 0 initilization will be done via uv_system_init. */
	if (!uv_blade_info)
		return;

	uv_blade_info[uv_numa_blade_id()].nr_online_cpus++;

	if (get_uv_system_type() == UV_NON_UNIQUE_APIC)
		set_x2apic_extra_bits(uv_hub_info->pnode);
}


void __init uv_system_init(void)
{
	union uvh_si_addr_map_config_u m_n_config;
	union uvh_node_id_u node_id;
	unsigned long gnode_upper, lowmem_redir_base, lowmem_redir_size;
	int bytes, nid, cpu, lcpu, pnode, blade, i, j, m_val, n_val;
	int gnode_extra, max_pnode = 0;
	unsigned long mmr_base, present, paddr;
	unsigned short pnode_mask;

	map_low_mmrs();

	m_n_config.v = uv_read_local_mmr(UVH_SI_ADDR_MAP_CONFIG);
	m_val = m_n_config.s.m_skt;
	n_val = m_n_config.s.n_skt;
	mmr_base =
	    uv_read_local_mmr(UVH_RH_GAM_MMR_OVERLAY_CONFIG_MMR) &
	    ~UV_MMR_ENABLE;
	pnode_mask = (1 << n_val) - 1;
	node_id.v = uv_read_local_mmr(UVH_NODE_ID);
	gnode_extra = (node_id.s.node_id & ~((1 << n_val) - 1)) >> 1;
	gnode_upper = ((unsigned long)gnode_extra  << m_val);
	printk(KERN_DEBUG "UV: N %d, M %d, gnode_upper 0x%lx, gnode_extra 0x%x\n",
			n_val, m_val, gnode_upper, gnode_extra);

	printk(KERN_DEBUG "UV: global MMR base 0x%lx\n", mmr_base);

	for(i = 0; i < UVH_NODE_PRESENT_TABLE_DEPTH; i++)
		uv_possible_blades +=
		  hweight64(uv_read_local_mmr( UVH_NODE_PRESENT_TABLE + i * 8));
	printk(KERN_DEBUG "UV: Found %d blades\n", uv_num_possible_blades());

	bytes = sizeof(struct uv_blade_info) * uv_num_possible_blades();
	uv_blade_info = kmalloc(bytes, GFP_KERNEL);
	BUG_ON(!uv_blade_info);
	for (blade = 0; blade < uv_num_possible_blades(); blade++)
		uv_blade_info[blade].memory_nid = -1;

	get_lowmem_redirect(&lowmem_redir_base, &lowmem_redir_size);

	bytes = sizeof(uv_node_to_blade[0]) * num_possible_nodes();
	uv_node_to_blade = kmalloc(bytes, GFP_KERNEL);
	BUG_ON(!uv_node_to_blade);
	memset(uv_node_to_blade, 255, bytes);

	bytes = sizeof(uv_cpu_to_blade[0]) * num_possible_cpus();
	uv_cpu_to_blade = kmalloc(bytes, GFP_KERNEL);
	BUG_ON(!uv_cpu_to_blade);
	memset(uv_cpu_to_blade, 255, bytes);

	blade = 0;
	for (i = 0; i < UVH_NODE_PRESENT_TABLE_DEPTH; i++) {
		present = uv_read_local_mmr(UVH_NODE_PRESENT_TABLE + i * 8);
		for (j = 0; j < 64; j++) {
			if (!test_bit(j, &present))
				continue;
			uv_blade_info[blade].pnode = (i * 64 + j);
			uv_blade_info[blade].nr_possible_cpus = 0;
			uv_blade_info[blade].nr_online_cpus = 0;
			blade++;
		}
	}

	uv_bios_init();
	uv_bios_get_sn_info(0, &uv_type, &sn_partition_id, &sn_coherency_id,
			    &sn_region_size, &system_serial_number);
	uv_rtc_init();

	for_each_present_cpu(cpu) {
		int apicid = per_cpu(x86_cpu_to_apicid, cpu);

		nid = cpu_to_node(cpu);
		pnode = uv_apicid_to_pnode(apicid);
		blade = boot_pnode_to_blade(pnode);
		lcpu = uv_blade_info[blade].nr_possible_cpus;
		uv_blade_info[blade].nr_possible_cpus++;

		/* Any node on the blade, else will contain -1. */
		uv_blade_info[blade].memory_nid = nid;

		uv_cpu_hub_info(cpu)->lowmem_remap_base = lowmem_redir_base;
		uv_cpu_hub_info(cpu)->lowmem_remap_top = lowmem_redir_size;
		uv_cpu_hub_info(cpu)->m_val = m_val;
		uv_cpu_hub_info(cpu)->n_val = n_val;
		uv_cpu_hub_info(cpu)->numa_blade_id = blade;
		uv_cpu_hub_info(cpu)->blade_processor_id = lcpu;
		uv_cpu_hub_info(cpu)->pnode = pnode;
		uv_cpu_hub_info(cpu)->pnode_mask = pnode_mask;
		uv_cpu_hub_info(cpu)->gpa_mask = (1UL << (m_val + n_val)) - 1;
		uv_cpu_hub_info(cpu)->gnode_upper = gnode_upper;
		uv_cpu_hub_info(cpu)->gnode_extra = gnode_extra;
		uv_cpu_hub_info(cpu)->global_mmr_base = mmr_base;
		uv_cpu_hub_info(cpu)->coherency_domain_number = sn_coherency_id;
		uv_cpu_hub_info(cpu)->scir.offset = uv_scir_offset(apicid);
		uv_node_to_blade[nid] = blade;
		uv_cpu_to_blade[cpu] = blade;
		max_pnode = max(pnode, max_pnode);

		printk(KERN_DEBUG "UV: cpu %d, apicid 0x%x, pnode %d, nid %d, lcpu %d, blade %d\n",
			cpu, apicid, pnode, nid, lcpu, blade);
	}

	/* Add blade/pnode info for nodes without cpus */
	for_each_online_node(nid) {
		if (uv_node_to_blade[nid] >= 0)
			continue;
		paddr = node_start_pfn(nid) << PAGE_SHIFT;
		paddr = uv_soc_phys_ram_to_gpa(paddr);
		pnode = (paddr >> m_val) & pnode_mask;
		blade = boot_pnode_to_blade(pnode);
		uv_node_to_blade[nid] = blade;
		max_pnode = max(pnode, max_pnode);
	}

	map_gru_high(max_pnode);
	map_mmr_high(max_pnode);
	map_mmioh_high(max_pnode);

	uv_cpu_init();
	uv_scir_register_cpu_notifier();
	proc_mkdir("sgi_uv", NULL);
}<|MERGE_RESOLUTION|>--- conflicted
+++ resolved
@@ -36,15 +36,6 @@
 
 static enum uv_system_type uv_system_type;
 static u64 gru_start_paddr, gru_end_paddr;
-<<<<<<< HEAD
-
-static int is_GRU_range(u64 start, u64 end)
-{
-	return start >= gru_start_paddr && end < gru_end_paddr;
-}
-
-static int uv_is_untracked_pat_range(u64 start, u64 end)
-=======
 int uv_min_hub_revision_id;
 EXPORT_SYMBOL_GPL(uv_min_hub_revision_id);
 
@@ -54,7 +45,6 @@
 }
 
 static bool uv_is_untracked_pat_range(u64 start, u64 end)
->>>>>>> 92dcffb9
 {
 	return is_ISA_range(start, end) || is_GRU_range(start, end);
 }
@@ -79,10 +69,7 @@
 	int nodeid;
 
 	if (!strcmp(oem_id, "SGI")) {
-<<<<<<< HEAD
-=======
 		nodeid = early_get_nodeid();
->>>>>>> 92dcffb9
 		x86_platform.is_untracked_pat_range =  uv_is_untracked_pat_range;
 		if (!strcmp(oem_table_id, "UVL"))
 			uv_system_type = UV_LEGACY_APIC;
