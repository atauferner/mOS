// SPDX-License-Identifier: GPL-2.0
/*
 * APIC driver for "bigsmp" xAPIC machines with more than 8 virtual CPUs.
 *
 * Drives the local APIC in "clustered mode".
 */
#include <linux/cpumask.h>
#include <linux/dmi.h>
#include <linux/smp.h>

#include <asm/apic.h>
<<<<<<< HEAD
=======
#include <asm/io_apic.h>
>>>>>>> 7d2a07b7

#include "local.h"

static unsigned bigsmp_get_apic_id(unsigned long x)
{
	return (x >> 24) & 0xFF;
}

static int bigsmp_apic_id_registered(void)
{
	return 1;
}

static bool bigsmp_check_apicid_used(physid_mask_t *map, int apicid)
{
	return false;
}

static int bigsmp_early_logical_apicid(int cpu)
{
	/* on bigsmp, logical apicid is the same as physical */
	return early_per_cpu(x86_cpu_to_apicid, cpu);
}

/*
 * bigsmp enables physical destination mode
 * and doesn't use LDR and DFR
 */
static void bigsmp_init_apic_ldr(void)
{
}

static void bigsmp_setup_apic_routing(void)
{
	printk(KERN_INFO
		"Enabling APIC mode:  Physflat.  Using %d I/O APICs\n",
		nr_ioapics);
}

static int bigsmp_cpu_present_to_apicid(int mps_cpu)
{
	if (mps_cpu < nr_cpu_ids)
		return (int) per_cpu(x86_bios_cpu_apicid, mps_cpu);

	return BAD_APICID;
}

static void bigsmp_ioapic_phys_id_map(physid_mask_t *phys_map, physid_mask_t *retmap)
{
	/* For clustered we don't have a good way to do this yet - hack */
	physids_promote(0xFFL, retmap);
}

static int bigsmp_check_phys_apicid_present(int phys_apicid)
{
	return 1;
}

static int bigsmp_phys_pkg_id(int cpuid_apic, int index_msb)
{
	return cpuid_apic >> index_msb;
}

static void bigsmp_send_IPI_allbutself(int vector)
{
	default_send_IPI_mask_allbutself_phys(cpu_online_mask, vector);
}

static void bigsmp_send_IPI_all(int vector)
{
	default_send_IPI_mask_sequence_phys(cpu_online_mask, vector);
}

static int dmi_bigsmp; /* can be set by dmi scanners */

static int force_bigsmp_apic(const struct dmi_system_id *d)
{
	printk(KERN_NOTICE "%s detected: force use of apic=bigsmp\n", d->ident);
	dmi_bigsmp = 1;

	return 0;
}


static const struct dmi_system_id bigsmp_dmi_table[] = {
	{ force_bigsmp_apic, "HP ProLiant DL760 G2",
		{	DMI_MATCH(DMI_BIOS_VENDOR, "HP"),
			DMI_MATCH(DMI_BIOS_VERSION, "P44-"),
		}
	},

	{ force_bigsmp_apic, "HP ProLiant DL740",
		{	DMI_MATCH(DMI_BIOS_VENDOR, "HP"),
			DMI_MATCH(DMI_BIOS_VERSION, "P47-"),
		}
	},

	{ force_bigsmp_apic, "IBM x260 / x366 / x460",
		{	DMI_MATCH(DMI_BIOS_VENDOR, "IBM"),
			DMI_MATCH(DMI_BIOS_VERSION, "-[ZT"),
		}
	},

	{ force_bigsmp_apic, "IBM x3800 / x3850 / x3950",
		{	DMI_MATCH(DMI_BIOS_VENDOR, "IBM"),
			DMI_MATCH(DMI_BIOS_VERSION, "-[ZU"),
		}
	},

	{ force_bigsmp_apic, "IBM x3800 / x3850 / x3950",
		{	DMI_MATCH(DMI_BIOS_VENDOR, "IBM"),
			DMI_MATCH(DMI_BIOS_VERSION, "-[ZS"),
		}
	},

	{ force_bigsmp_apic, "IBM x3850 M2 / x3950 M2",
		{	DMI_MATCH(DMI_BIOS_VENDOR, "IBM"),
			DMI_MATCH(DMI_BIOS_VERSION, "-[A3"),
		}
	},
	{ } /* NULL entry stops DMI scanning */
};

static int probe_bigsmp(void)
{
	if (def_to_bigsmp)
		dmi_bigsmp = 1;
	else
		dmi_check_system(bigsmp_dmi_table);

	return dmi_bigsmp;
}

static struct apic apic_bigsmp __ro_after_init = {

	.name				= "bigsmp",
	.probe				= probe_bigsmp,
	.acpi_madt_oem_check		= NULL,
	.apic_id_valid			= default_apic_id_valid,
	.apic_id_registered		= bigsmp_apic_id_registered,

	.delivery_mode			= APIC_DELIVERY_MODE_FIXED,
	.dest_mode_logical		= false,

	.disable_esr			= 1,

	.check_apicid_used		= bigsmp_check_apicid_used,
	.init_apic_ldr			= bigsmp_init_apic_ldr,
	.ioapic_phys_id_map		= bigsmp_ioapic_phys_id_map,
	.setup_apic_routing		= bigsmp_setup_apic_routing,
	.cpu_present_to_apicid		= bigsmp_cpu_present_to_apicid,
	.apicid_to_cpu_present		= physid_set_mask_of_physid,
	.check_phys_apicid_present	= bigsmp_check_phys_apicid_present,
	.phys_pkg_id			= bigsmp_phys_pkg_id,

	.get_apic_id			= bigsmp_get_apic_id,
	.set_apic_id			= NULL,

	.calc_dest_apicid		= apic_default_calc_apicid,

	.send_IPI			= default_send_IPI_single_phys,
	.send_IPI_mask			= default_send_IPI_mask_sequence_phys,
	.send_IPI_mask_allbutself	= NULL,
	.send_IPI_allbutself		= bigsmp_send_IPI_allbutself,
	.send_IPI_all			= bigsmp_send_IPI_all,
	.send_IPI_self			= default_send_IPI_self,

	.inquire_remote_apic		= default_inquire_remote_apic,

	.read				= native_apic_mem_read,
	.write				= native_apic_mem_write,
	.eoi_write			= native_apic_mem_write,
	.icr_read			= native_apic_icr_read,
	.icr_write			= native_apic_icr_write,
	.wait_icr_idle			= native_apic_wait_icr_idle,
	.safe_wait_icr_idle		= native_safe_apic_wait_icr_idle,

	.x86_32_early_logical_apicid	= bigsmp_early_logical_apicid,
};

void __init generic_bigsmp_probe(void)
{
	unsigned int cpu;

	if (!probe_bigsmp())
		return;

	apic = &apic_bigsmp;

	for_each_possible_cpu(cpu) {
		if (early_per_cpu(x86_cpu_to_logical_apicid,
				  cpu) == BAD_APICID)
			continue;
		early_per_cpu(x86_cpu_to_logical_apicid, cpu) =
			bigsmp_early_logical_apicid(cpu);
	}

	pr_info("Overriding APIC driver with %s\n", apic_bigsmp.name);
}

apic_driver(apic_bigsmp);<|MERGE_RESOLUTION|>--- conflicted
+++ resolved
@@ -9,10 +9,7 @@
 #include <linux/smp.h>
 
 #include <asm/apic.h>
-<<<<<<< HEAD
-=======
 #include <asm/io_apic.h>
->>>>>>> 7d2a07b7
 
 #include "local.h"
 
