// SPDX-License-Identifier: GPL-2.0-only
/*
 * irq_comm.c: Common API for in kernel interrupt controller
 * Copyright (c) 2007, Intel Corporation.
 *
 * Authors:
 *   Yaozu (Eddie) Dong <Eddie.dong@intel.com>
 *
 * Copyright 2010 Red Hat, Inc. and/or its affiliates.
 */

#include <linux/kvm_host.h>
#include <linux/slab.h>
#include <linux/export.h>
#include <linux/rculist.h>

#include <trace/events/kvm.h>

#include "irq.h"

#include "ioapic.h"

#include "lapic.h"

#include "hyperv.h"
#include "x86.h"

static int kvm_set_pic_irq(struct kvm_kernel_irq_routing_entry *e,
			   struct kvm *kvm, int irq_source_id, int level,
			   bool line_status)
{
	struct kvm_pic *pic = kvm->arch.vpic;
	return kvm_pic_set_irq(pic, e->irqchip.pin, irq_source_id, level);
}

static int kvm_set_ioapic_irq(struct kvm_kernel_irq_routing_entry *e,
			      struct kvm *kvm, int irq_source_id, int level,
			      bool line_status)
{
	struct kvm_ioapic *ioapic = kvm->arch.vioapic;
	return kvm_ioapic_set_irq(ioapic, e->irqchip.pin, irq_source_id, level,
				line_status);
}

int kvm_irq_delivery_to_apic(struct kvm *kvm, struct kvm_lapic *src,
		struct kvm_lapic_irq *irq, struct dest_map *dest_map)
{
	int i, r = -1;
	struct kvm_vcpu *vcpu, *lowest = NULL;
	unsigned long dest_vcpu_bitmap[BITS_TO_LONGS(KVM_MAX_VCPUS)];
	unsigned int dest_vcpus = 0;

<<<<<<< HEAD
=======
	if (kvm_irq_delivery_to_apic_fast(kvm, src, irq, &r, dest_map))
		return r;

>>>>>>> 7d2a07b7
	if (irq->dest_mode == APIC_DEST_PHYSICAL &&
	    irq->dest_id == 0xff && kvm_lowest_prio_delivery(irq)) {
		printk(KERN_INFO "kvm: apic: phys broadcast and lowest prio\n");
		irq->delivery_mode = APIC_DM_FIXED;
	}

	memset(dest_vcpu_bitmap, 0, sizeof(dest_vcpu_bitmap));

	kvm_for_each_vcpu(i, vcpu, kvm) {
		if (!kvm_apic_present(vcpu))
			continue;

		if (!kvm_apic_match_dest(vcpu, src, irq->shorthand,
					irq->dest_id, irq->dest_mode))
			continue;

		if (!kvm_lowest_prio_delivery(irq)) {
			if (r < 0)
				r = 0;
			r += kvm_apic_set_irq(vcpu, irq, dest_map);
		} else if (kvm_apic_sw_enabled(vcpu->arch.apic)) {
			if (!kvm_vector_hashing_enabled()) {
				if (!lowest)
					lowest = vcpu;
				else if (kvm_apic_compare_prio(vcpu, lowest) < 0)
					lowest = vcpu;
			} else {
				__set_bit(i, dest_vcpu_bitmap);
				dest_vcpus++;
			}
		}
	}

	if (dest_vcpus != 0) {
		int idx = kvm_vector_to_index(irq->vector, dest_vcpus,
					dest_vcpu_bitmap, KVM_MAX_VCPUS);

		lowest = kvm_get_vcpu(kvm, idx);
	}

	if (lowest)
		r = kvm_apic_set_irq(lowest, irq, dest_map);

	return r;
}

void kvm_set_msi_irq(struct kvm *kvm, struct kvm_kernel_irq_routing_entry *e,
		     struct kvm_lapic_irq *irq)
{
	struct msi_msg msg = { .address_lo = e->msi.address_lo,
			       .address_hi = e->msi.address_hi,
			       .data = e->msi.data };

	trace_kvm_msi_set_irq(msg.address_lo | (kvm->arch.x2apic_format ?
			      (u64)msg.address_hi << 32 : 0), msg.data);

	irq->dest_id = x86_msi_msg_get_destid(&msg, kvm->arch.x2apic_format);
	irq->vector = msg.arch_data.vector;
	irq->dest_mode = kvm_lapic_irq_dest_mode(msg.arch_addr_lo.dest_mode_logical);
	irq->trig_mode = msg.arch_data.is_level;
	irq->delivery_mode = msg.arch_data.delivery_mode << 8;
	irq->msi_redir_hint = msg.arch_addr_lo.redirect_hint;
	irq->level = 1;
	irq->shorthand = APIC_DEST_NOSHORT;
}
EXPORT_SYMBOL_GPL(kvm_set_msi_irq);

static inline bool kvm_msi_route_invalid(struct kvm *kvm,
		struct kvm_kernel_irq_routing_entry *e)
{
	return kvm->arch.x2apic_format && (e->msi.address_hi & 0xff);
}

int kvm_set_msi(struct kvm_kernel_irq_routing_entry *e,
		struct kvm *kvm, int irq_source_id, int level, bool line_status)
{
	struct kvm_lapic_irq irq;

	if (kvm_msi_route_invalid(kvm, e))
		return -EINVAL;

	if (!level)
		return -1;

	kvm_set_msi_irq(kvm, e, &irq);

	return kvm_irq_delivery_to_apic(kvm, NULL, &irq, NULL);
}


static int kvm_hv_set_sint(struct kvm_kernel_irq_routing_entry *e,
		    struct kvm *kvm, int irq_source_id, int level,
		    bool line_status)
{
	if (!level)
		return -1;

	return kvm_hv_synic_set_irq(kvm, e->hv_sint.vcpu, e->hv_sint.sint);
}

int kvm_arch_set_irq_inatomic(struct kvm_kernel_irq_routing_entry *e,
			      struct kvm *kvm, int irq_source_id, int level,
			      bool line_status)
{
	struct kvm_lapic_irq irq;
	int r;

	switch (e->type) {
	case KVM_IRQ_ROUTING_HV_SINT:
		return kvm_hv_set_sint(e, kvm, irq_source_id, level,
				       line_status);

	case KVM_IRQ_ROUTING_MSI:
		if (kvm_msi_route_invalid(kvm, e))
			return -EINVAL;

		kvm_set_msi_irq(kvm, e, &irq);

		if (kvm_irq_delivery_to_apic_fast(kvm, NULL, &irq, &r, NULL))
			return r;
		break;

	default:
		break;
	}

	return -EWOULDBLOCK;
}

int kvm_request_irq_source_id(struct kvm *kvm)
{
	unsigned long *bitmap = &kvm->arch.irq_sources_bitmap;
	int irq_source_id;

	mutex_lock(&kvm->irq_lock);
	irq_source_id = find_first_zero_bit(bitmap, BITS_PER_LONG);

	if (irq_source_id >= BITS_PER_LONG) {
		printk(KERN_WARNING "kvm: exhaust allocatable IRQ sources!\n");
		irq_source_id = -EFAULT;
		goto unlock;
	}

	ASSERT(irq_source_id != KVM_USERSPACE_IRQ_SOURCE_ID);
	ASSERT(irq_source_id != KVM_IRQFD_RESAMPLE_IRQ_SOURCE_ID);
	set_bit(irq_source_id, bitmap);
unlock:
	mutex_unlock(&kvm->irq_lock);

	return irq_source_id;
}

void kvm_free_irq_source_id(struct kvm *kvm, int irq_source_id)
{
	ASSERT(irq_source_id != KVM_USERSPACE_IRQ_SOURCE_ID);
	ASSERT(irq_source_id != KVM_IRQFD_RESAMPLE_IRQ_SOURCE_ID);

	mutex_lock(&kvm->irq_lock);
	if (irq_source_id < 0 ||
	    irq_source_id >= BITS_PER_LONG) {
		printk(KERN_ERR "kvm: IRQ source ID out of range!\n");
		goto unlock;
	}
	clear_bit(irq_source_id, &kvm->arch.irq_sources_bitmap);
	if (!irqchip_kernel(kvm))
		goto unlock;

	kvm_ioapic_clear_all(kvm->arch.vioapic, irq_source_id);
	kvm_pic_clear_all(kvm->arch.vpic, irq_source_id);
unlock:
	mutex_unlock(&kvm->irq_lock);
}

void kvm_register_irq_mask_notifier(struct kvm *kvm, int irq,
				    struct kvm_irq_mask_notifier *kimn)
{
	mutex_lock(&kvm->irq_lock);
	kimn->irq = irq;
	hlist_add_head_rcu(&kimn->link, &kvm->arch.mask_notifier_list);
	mutex_unlock(&kvm->irq_lock);
}

void kvm_unregister_irq_mask_notifier(struct kvm *kvm, int irq,
				      struct kvm_irq_mask_notifier *kimn)
{
	mutex_lock(&kvm->irq_lock);
	hlist_del_rcu(&kimn->link);
	mutex_unlock(&kvm->irq_lock);
	synchronize_srcu(&kvm->irq_srcu);
}

void kvm_fire_mask_notifiers(struct kvm *kvm, unsigned irqchip, unsigned pin,
			     bool mask)
{
	struct kvm_irq_mask_notifier *kimn;
	int idx, gsi;

	idx = srcu_read_lock(&kvm->irq_srcu);
	gsi = kvm_irq_map_chip_pin(kvm, irqchip, pin);
	if (gsi != -1)
		hlist_for_each_entry_rcu(kimn, &kvm->arch.mask_notifier_list, link)
			if (kimn->irq == gsi)
				kimn->func(kimn, mask);
	srcu_read_unlock(&kvm->irq_srcu, idx);
}

bool kvm_arch_can_set_irq_routing(struct kvm *kvm)
{
	return irqchip_in_kernel(kvm);
}

int kvm_set_routing_entry(struct kvm *kvm,
			  struct kvm_kernel_irq_routing_entry *e,
			  const struct kvm_irq_routing_entry *ue)
{
	/* We can't check irqchip_in_kernel() here as some callers are
	 * currently initializing the irqchip. Other callers should therefore
	 * check kvm_arch_can_set_irq_routing() before calling this function.
	 */
	switch (ue->type) {
	case KVM_IRQ_ROUTING_IRQCHIP:
		if (irqchip_split(kvm))
			return -EINVAL;
		e->irqchip.pin = ue->u.irqchip.pin;
		switch (ue->u.irqchip.irqchip) {
		case KVM_IRQCHIP_PIC_SLAVE:
			e->irqchip.pin += PIC_NUM_PINS / 2;
			fallthrough;
		case KVM_IRQCHIP_PIC_MASTER:
			if (ue->u.irqchip.pin >= PIC_NUM_PINS / 2)
				return -EINVAL;
			e->set = kvm_set_pic_irq;
			break;
		case KVM_IRQCHIP_IOAPIC:
			if (ue->u.irqchip.pin >= KVM_IOAPIC_NUM_PINS)
				return -EINVAL;
			e->set = kvm_set_ioapic_irq;
			break;
		default:
			return -EINVAL;
		}
		e->irqchip.irqchip = ue->u.irqchip.irqchip;
		break;
	case KVM_IRQ_ROUTING_MSI:
		e->set = kvm_set_msi;
		e->msi.address_lo = ue->u.msi.address_lo;
		e->msi.address_hi = ue->u.msi.address_hi;
		e->msi.data = ue->u.msi.data;

		if (kvm_msi_route_invalid(kvm, e))
			return -EINVAL;
		break;
	case KVM_IRQ_ROUTING_HV_SINT:
		e->set = kvm_hv_set_sint;
		e->hv_sint.vcpu = ue->u.hv_sint.vcpu;
		e->hv_sint.sint = ue->u.hv_sint.sint;
		break;
	default:
		return -EINVAL;
	}

	return 0;
}

bool kvm_intr_is_single_vcpu(struct kvm *kvm, struct kvm_lapic_irq *irq,
			     struct kvm_vcpu **dest_vcpu)
{
	int i, r = 0;
	struct kvm_vcpu *vcpu;

	if (kvm_intr_is_single_vcpu_fast(kvm, irq, dest_vcpu))
		return true;

	kvm_for_each_vcpu(i, vcpu, kvm) {
		if (!kvm_apic_present(vcpu))
			continue;

		if (!kvm_apic_match_dest(vcpu, NULL, irq->shorthand,
					irq->dest_id, irq->dest_mode))
			continue;

		if (++r == 2)
			return false;

		*dest_vcpu = vcpu;
	}

	return r == 1;
}
EXPORT_SYMBOL_GPL(kvm_intr_is_single_vcpu);

#define IOAPIC_ROUTING_ENTRY(irq) \
	{ .gsi = irq, .type = KVM_IRQ_ROUTING_IRQCHIP,	\
	  .u.irqchip = { .irqchip = KVM_IRQCHIP_IOAPIC, .pin = (irq) } }
#define ROUTING_ENTRY1(irq) IOAPIC_ROUTING_ENTRY(irq)

#define PIC_ROUTING_ENTRY(irq) \
	{ .gsi = irq, .type = KVM_IRQ_ROUTING_IRQCHIP,	\
	  .u.irqchip = { .irqchip = SELECT_PIC(irq), .pin = (irq) % 8 } }
#define ROUTING_ENTRY2(irq) \
	IOAPIC_ROUTING_ENTRY(irq), PIC_ROUTING_ENTRY(irq)

static const struct kvm_irq_routing_entry default_routing[] = {
	ROUTING_ENTRY2(0), ROUTING_ENTRY2(1),
	ROUTING_ENTRY2(2), ROUTING_ENTRY2(3),
	ROUTING_ENTRY2(4), ROUTING_ENTRY2(5),
	ROUTING_ENTRY2(6), ROUTING_ENTRY2(7),
	ROUTING_ENTRY2(8), ROUTING_ENTRY2(9),
	ROUTING_ENTRY2(10), ROUTING_ENTRY2(11),
	ROUTING_ENTRY2(12), ROUTING_ENTRY2(13),
	ROUTING_ENTRY2(14), ROUTING_ENTRY2(15),
	ROUTING_ENTRY1(16), ROUTING_ENTRY1(17),
	ROUTING_ENTRY1(18), ROUTING_ENTRY1(19),
	ROUTING_ENTRY1(20), ROUTING_ENTRY1(21),
	ROUTING_ENTRY1(22), ROUTING_ENTRY1(23),
};

int kvm_setup_default_irq_routing(struct kvm *kvm)
{
	return kvm_set_irq_routing(kvm, default_routing,
				   ARRAY_SIZE(default_routing), 0);
}

static const struct kvm_irq_routing_entry empty_routing[] = {};

int kvm_setup_empty_irq_routing(struct kvm *kvm)
{
	return kvm_set_irq_routing(kvm, empty_routing, 0, 0);
}

void kvm_arch_post_irq_routing_update(struct kvm *kvm)
{
	if (!irqchip_split(kvm))
		return;
	kvm_make_scan_ioapic_request(kvm);
}

void kvm_scan_ioapic_routes(struct kvm_vcpu *vcpu,
			    ulong *ioapic_handled_vectors)
{
	struct kvm *kvm = vcpu->kvm;
	struct kvm_kernel_irq_routing_entry *entry;
	struct kvm_irq_routing_table *table;
	u32 i, nr_ioapic_pins;
	int idx;

	idx = srcu_read_lock(&kvm->irq_srcu);
	table = srcu_dereference(kvm->irq_routing, &kvm->irq_srcu);
	nr_ioapic_pins = min_t(u32, table->nr_rt_entries,
			       kvm->arch.nr_reserved_ioapic_pins);
	for (i = 0; i < nr_ioapic_pins; ++i) {
		hlist_for_each_entry(entry, &table->map[i], link) {
			struct kvm_lapic_irq irq;

			if (entry->type != KVM_IRQ_ROUTING_MSI)
				continue;

			kvm_set_msi_irq(vcpu->kvm, entry, &irq);

			if (irq.trig_mode &&
<<<<<<< HEAD
			    kvm_apic_match_dest(vcpu, NULL, 0,
=======
			    kvm_apic_match_dest(vcpu, NULL, APIC_DEST_NOSHORT,
>>>>>>> 7d2a07b7
						irq.dest_id, irq.dest_mode))
				__set_bit(irq.vector, ioapic_handled_vectors);
		}
	}
	srcu_read_unlock(&kvm->irq_srcu, idx);
}

void kvm_arch_irq_routing_update(struct kvm *kvm)
{
	kvm_hv_irq_routing_update(kvm);
}<|MERGE_RESOLUTION|>--- conflicted
+++ resolved
@@ -50,12 +50,9 @@
 	unsigned long dest_vcpu_bitmap[BITS_TO_LONGS(KVM_MAX_VCPUS)];
 	unsigned int dest_vcpus = 0;
 
-<<<<<<< HEAD
-=======
 	if (kvm_irq_delivery_to_apic_fast(kvm, src, irq, &r, dest_map))
 		return r;
 
->>>>>>> 7d2a07b7
 	if (irq->dest_mode == APIC_DEST_PHYSICAL &&
 	    irq->dest_id == 0xff && kvm_lowest_prio_delivery(irq)) {
 		printk(KERN_INFO "kvm: apic: phys broadcast and lowest prio\n");
@@ -416,11 +413,7 @@
 			kvm_set_msi_irq(vcpu->kvm, entry, &irq);
 
 			if (irq.trig_mode &&
-<<<<<<< HEAD
-			    kvm_apic_match_dest(vcpu, NULL, 0,
-=======
 			    kvm_apic_match_dest(vcpu, NULL, APIC_DEST_NOSHORT,
->>>>>>> 7d2a07b7
 						irq.dest_id, irq.dest_mode))
 				__set_bit(irq.vector, ioapic_handled_vectors);
 		}
