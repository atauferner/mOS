// SPDX-License-Identifier: GPL-2.0-only
/*
 * Kernel-based Virtual Machine driver for Linux
 * cpuid support routines
 *
 * derived from arch/x86/kvm/x86.c
 *
 * Copyright 2011 Red Hat, Inc. and/or its affiliates.
 * Copyright IBM Corporation, 2008
 */

#include <linux/kvm_host.h>
#include <linux/export.h>
#include <linux/vmalloc.h>
#include <linux/uaccess.h>
#include <linux/sched/stat.h>

#include <asm/processor.h>
#include <asm/user.h>
#include <asm/fpu/xstate.h>
#include "cpuid.h"
#include "lapic.h"
#include "mmu.h"
#include "trace.h"
#include "pmu.h"

static u32 xstate_required_size(u64 xstate_bv, bool compacted)
{
	int feature_bit = 0;
	u32 ret = XSAVE_HDR_SIZE + XSAVE_HDR_OFFSET;

	xstate_bv &= XFEATURE_MASK_EXTEND;
	while (xstate_bv) {
		if (xstate_bv & 0x1) {
		        u32 eax, ebx, ecx, edx, offset;
		        cpuid_count(0xD, feature_bit, &eax, &ebx, &ecx, &edx);
			offset = compacted ? ret : ebx;
			ret = max(ret, offset + eax);
		}

		xstate_bv >>= 1;
		feature_bit++;
	}

	return ret;
}

bool kvm_mpx_supported(void)
{
	return ((host_xcr0 & (XFEATURE_MASK_BNDREGS | XFEATURE_MASK_BNDCSR))
		 && kvm_x86_ops->mpx_supported());
}
EXPORT_SYMBOL_GPL(kvm_mpx_supported);

u64 kvm_supported_xcr0(void)
{
	u64 xcr0 = KVM_SUPPORTED_XCR0 & host_xcr0;

	if (!kvm_mpx_supported())
		xcr0 &= ~(XFEATURE_MASK_BNDREGS | XFEATURE_MASK_BNDCSR);

	return xcr0;
}

#define F(x) bit(X86_FEATURE_##x)

int kvm_update_cpuid(struct kvm_vcpu *vcpu)
{
	struct kvm_cpuid_entry2 *best;
	struct kvm_lapic *apic = vcpu->arch.apic;

	best = kvm_find_cpuid_entry(vcpu, 1, 0);
	if (!best)
		return 0;

	/* Update OSXSAVE bit */
	if (boot_cpu_has(X86_FEATURE_XSAVE) && best->function == 0x1) {
		best->ecx &= ~F(OSXSAVE);
		if (kvm_read_cr4_bits(vcpu, X86_CR4_OSXSAVE))
			best->ecx |= F(OSXSAVE);
	}

	best->edx &= ~F(APIC);
	if (vcpu->arch.apic_base & MSR_IA32_APICBASE_ENABLE)
		best->edx |= F(APIC);

	if (apic) {
		if (best->ecx & F(TSC_DEADLINE_TIMER))
			apic->lapic_timer.timer_mode_mask = 3 << 17;
		else
			apic->lapic_timer.timer_mode_mask = 1 << 17;
	}

	best = kvm_find_cpuid_entry(vcpu, 7, 0);
	if (best) {
		/* Update OSPKE bit */
		if (boot_cpu_has(X86_FEATURE_PKU) && best->function == 0x7) {
			best->ecx &= ~F(OSPKE);
			if (kvm_read_cr4_bits(vcpu, X86_CR4_PKE))
				best->ecx |= F(OSPKE);
		}
	}

	best = kvm_find_cpuid_entry(vcpu, 0xD, 0);
	if (!best) {
		vcpu->arch.guest_supported_xcr0 = 0;
		vcpu->arch.guest_xstate_size = XSAVE_HDR_SIZE + XSAVE_HDR_OFFSET;
	} else {
		vcpu->arch.guest_supported_xcr0 =
			(best->eax | ((u64)best->edx << 32)) &
			kvm_supported_xcr0();
		vcpu->arch.guest_xstate_size = best->ebx =
			xstate_required_size(vcpu->arch.xcr0, false);
	}

	best = kvm_find_cpuid_entry(vcpu, 0xD, 1);
	if (best && (best->eax & (F(XSAVES) | F(XSAVEC))))
		best->ebx = xstate_required_size(vcpu->arch.xcr0, true);

	/*
	 * The existing code assumes virtual address is 48-bit or 57-bit in the
	 * canonical address checks; exit if it is ever changed.
	 */
	best = kvm_find_cpuid_entry(vcpu, 0x80000008, 0);
	if (best) {
		int vaddr_bits = (best->eax & 0xff00) >> 8;

		if (vaddr_bits != 48 && vaddr_bits != 57 && vaddr_bits != 0)
			return -EINVAL;
	}

	best = kvm_find_cpuid_entry(vcpu, KVM_CPUID_FEATURES, 0);
	if (kvm_hlt_in_guest(vcpu->kvm) && best &&
		(best->eax & (1 << KVM_FEATURE_PV_UNHALT)))
		best->eax &= ~(1 << KVM_FEATURE_PV_UNHALT);

	if (!kvm_check_has_quirk(vcpu->kvm, KVM_X86_QUIRK_MISC_ENABLE_NO_MWAIT)) {
		best = kvm_find_cpuid_entry(vcpu, 0x1, 0);
		if (best) {
			if (vcpu->arch.ia32_misc_enable_msr & MSR_IA32_MISC_ENABLE_MWAIT)
				best->ecx |= F(MWAIT);
			else
				best->ecx &= ~F(MWAIT);
		}
	}

	/* Update physical-address width */
	vcpu->arch.maxphyaddr = cpuid_query_maxphyaddr(vcpu);
	kvm_mmu_reset_context(vcpu);

	kvm_pmu_refresh(vcpu);
	return 0;
}

static int is_efer_nx(void)
{
	unsigned long long efer = 0;

	rdmsrl_safe(MSR_EFER, &efer);
	return efer & EFER_NX;
}

static void cpuid_fix_nx_cap(struct kvm_vcpu *vcpu)
{
	int i;
	struct kvm_cpuid_entry2 *e, *entry;

	entry = NULL;
	for (i = 0; i < vcpu->arch.cpuid_nent; ++i) {
		e = &vcpu->arch.cpuid_entries[i];
		if (e->function == 0x80000001) {
			entry = e;
			break;
		}
	}
	if (entry && (entry->edx & F(NX)) && !is_efer_nx()) {
		entry->edx &= ~F(NX);
		printk(KERN_INFO "kvm: guest NX capability removed\n");
	}
}

int cpuid_query_maxphyaddr(struct kvm_vcpu *vcpu)
{
	struct kvm_cpuid_entry2 *best;

	best = kvm_find_cpuid_entry(vcpu, 0x80000000, 0);
	if (!best || best->eax < 0x80000008)
		goto not_found;
	best = kvm_find_cpuid_entry(vcpu, 0x80000008, 0);
	if (best)
		return best->eax & 0xff;
not_found:
	return 36;
}
EXPORT_SYMBOL_GPL(cpuid_query_maxphyaddr);

/* when an old userspace process fills a new kernel module */
int kvm_vcpu_ioctl_set_cpuid(struct kvm_vcpu *vcpu,
			     struct kvm_cpuid *cpuid,
			     struct kvm_cpuid_entry __user *entries)
{
	int r, i;
	struct kvm_cpuid_entry *cpuid_entries = NULL;

	r = -E2BIG;
	if (cpuid->nent > KVM_MAX_CPUID_ENTRIES)
		goto out;
	r = -ENOMEM;
	if (cpuid->nent) {
		cpuid_entries =
			vmalloc(array_size(sizeof(struct kvm_cpuid_entry),
					   cpuid->nent));
		if (!cpuid_entries)
			goto out;
		r = -EFAULT;
		if (copy_from_user(cpuid_entries, entries,
				   cpuid->nent * sizeof(struct kvm_cpuid_entry)))
			goto out;
	}
	for (i = 0; i < cpuid->nent; i++) {
		vcpu->arch.cpuid_entries[i].function = cpuid_entries[i].function;
		vcpu->arch.cpuid_entries[i].eax = cpuid_entries[i].eax;
		vcpu->arch.cpuid_entries[i].ebx = cpuid_entries[i].ebx;
		vcpu->arch.cpuid_entries[i].ecx = cpuid_entries[i].ecx;
		vcpu->arch.cpuid_entries[i].edx = cpuid_entries[i].edx;
		vcpu->arch.cpuid_entries[i].index = 0;
		vcpu->arch.cpuid_entries[i].flags = 0;
		vcpu->arch.cpuid_entries[i].padding[0] = 0;
		vcpu->arch.cpuid_entries[i].padding[1] = 0;
		vcpu->arch.cpuid_entries[i].padding[2] = 0;
	}
	vcpu->arch.cpuid_nent = cpuid->nent;
	cpuid_fix_nx_cap(vcpu);
	kvm_apic_set_version(vcpu);
	kvm_x86_ops->cpuid_update(vcpu);
	r = kvm_update_cpuid(vcpu);

out:
	vfree(cpuid_entries);
	return r;
}

int kvm_vcpu_ioctl_set_cpuid2(struct kvm_vcpu *vcpu,
			      struct kvm_cpuid2 *cpuid,
			      struct kvm_cpuid_entry2 __user *entries)
{
	int r;

	r = -E2BIG;
	if (cpuid->nent > KVM_MAX_CPUID_ENTRIES)
		goto out;
	r = -EFAULT;
	if (copy_from_user(&vcpu->arch.cpuid_entries, entries,
			   cpuid->nent * sizeof(struct kvm_cpuid_entry2)))
		goto out;
	vcpu->arch.cpuid_nent = cpuid->nent;
	kvm_apic_set_version(vcpu);
	kvm_x86_ops->cpuid_update(vcpu);
	r = kvm_update_cpuid(vcpu);
out:
	return r;
}

int kvm_vcpu_ioctl_get_cpuid2(struct kvm_vcpu *vcpu,
			      struct kvm_cpuid2 *cpuid,
			      struct kvm_cpuid_entry2 __user *entries)
{
	int r;

	r = -E2BIG;
	if (cpuid->nent < vcpu->arch.cpuid_nent)
		goto out;
	r = -EFAULT;
	if (copy_to_user(entries, &vcpu->arch.cpuid_entries,
			 vcpu->arch.cpuid_nent * sizeof(struct kvm_cpuid_entry2)))
		goto out;
	return 0;

out:
	cpuid->nent = vcpu->arch.cpuid_nent;
	return r;
}

static void cpuid_mask(u32 *word, int wordnum)
{
	*word &= boot_cpu_data.x86_capability[wordnum];
}

static void do_host_cpuid(struct kvm_cpuid_entry2 *entry, u32 function,
			   u32 index)
{
	entry->function = function;
	entry->index = index;
	entry->flags = 0;

	cpuid_count(entry->function, entry->index,
		    &entry->eax, &entry->ebx, &entry->ecx, &entry->edx);

	switch (function) {
	case 2:
		entry->flags |= KVM_CPUID_FLAG_STATEFUL_FUNC;
		break;
	case 4:
	case 7:
	case 0xb:
	case 0xd:
	case 0xf:
	case 0x10:
	case 0x12:
	case 0x14:
	case 0x17:
	case 0x18:
	case 0x1f:
	case 0x8000001d:
		entry->flags |= KVM_CPUID_FLAG_SIGNIFCANT_INDEX;
		break;
	}
}

static int __do_cpuid_func_emulated(struct kvm_cpuid_entry2 *entry,
				    u32 func, int *nent, int maxnent)
{
	entry->function = func;
	entry->index = 0;
	entry->flags = 0;

	switch (func) {
	case 0:
		entry->eax = 7;
		++*nent;
		break;
	case 1:
		entry->ecx = F(MOVBE);
		++*nent;
		break;
	case 7:
		entry->flags |= KVM_CPUID_FLAG_SIGNIFCANT_INDEX;
		entry->eax = 0;
		entry->ecx = F(RDPID);
		++*nent;
	default:
		break;
	}

	return 0;
}

static inline void do_cpuid_7_mask(struct kvm_cpuid_entry2 *entry, int index)
{
	unsigned f_invpcid = kvm_x86_ops->invpcid_supported() ? F(INVPCID) : 0;
	unsigned f_mpx = kvm_mpx_supported() ? F(MPX) : 0;
	unsigned f_umip = kvm_x86_ops->umip_emulated() ? F(UMIP) : 0;
	unsigned f_intel_pt = kvm_x86_ops->pt_supported() ? F(INTEL_PT) : 0;
	unsigned f_la57;
	unsigned f_pku = kvm_x86_ops->pku_supported() ? F(PKU) : 0;

	/* cpuid 7.0.ebx */
	const u32 kvm_cpuid_7_0_ebx_x86_features =
		F(FSGSBASE) | F(BMI1) | F(HLE) | F(AVX2) | F(SMEP) |
		F(BMI2) | F(ERMS) | f_invpcid | F(RTM) | f_mpx | F(RDSEED) |
		F(ADX) | F(SMAP) | F(AVX512IFMA) | F(AVX512F) | F(AVX512PF) |
		F(AVX512ER) | F(AVX512CD) | F(CLFLUSHOPT) | F(CLWB) | F(AVX512DQ) |
		F(SHA_NI) | F(AVX512BW) | F(AVX512VL) | f_intel_pt;

	/* cpuid 7.0.ecx*/
	const u32 kvm_cpuid_7_0_ecx_x86_features =
		F(AVX512VBMI) | F(LA57) | 0 /*PKU*/ | 0 /*OSPKE*/ | F(RDPID) |
		F(AVX512_VPOPCNTDQ) | F(UMIP) | F(AVX512_VBMI2) | F(GFNI) |
		F(VAES) | F(VPCLMULQDQ) | F(AVX512_VNNI) | F(AVX512_BITALG) |
		F(CLDEMOTE) | F(MOVDIRI) | F(MOVDIR64B) | 0 /*WAITPKG*/;

	/* cpuid 7.0.edx*/
	const u32 kvm_cpuid_7_0_edx_x86_features =
		F(AVX512_4VNNIW) | F(AVX512_4FMAPS) | F(SPEC_CTRL) |
		F(SPEC_CTRL_SSBD) | F(ARCH_CAPABILITIES) | F(INTEL_STIBP) |
<<<<<<< HEAD
		F(MD_CLEAR) | F(SERIALIZE) | F(TSXLDTRK) | F(AVX512_FP16);
=======
		F(MD_CLEAR) | F(SERIALIZE) | F(TSXLDTRK) | F(FSRM);
>>>>>>> 33220a98

	/* cpuid 7.1.eax */
	const u32 kvm_cpuid_7_1_eax_x86_features =
		F(AVX512_BF16);

	switch (index) {
	case 0:
		entry->eax = min(entry->eax, 1u);
		entry->ebx &= kvm_cpuid_7_0_ebx_x86_features;
		cpuid_mask(&entry->ebx, CPUID_7_0_EBX);
		/* TSC_ADJUST is emulated */
		entry->ebx |= F(TSC_ADJUST);

		entry->ecx &= kvm_cpuid_7_0_ecx_x86_features;
		f_la57 = entry->ecx & F(LA57);
		cpuid_mask(&entry->ecx, CPUID_7_ECX);
		/* Set LA57 based on hardware capability. */
		entry->ecx |= f_la57;
		entry->ecx |= f_umip;
		entry->ecx |= f_pku;
		/* PKU is not yet implemented for shadow paging. */
		if (!tdp_enabled || !boot_cpu_has(X86_FEATURE_OSPKE))
			entry->ecx &= ~F(PKU);

		entry->edx &= kvm_cpuid_7_0_edx_x86_features;
		cpuid_mask(&entry->edx, CPUID_7_EDX);
		/*
		 * We emulate ARCH_CAPABILITIES in software even
		 * if the host doesn't support it.
		 */
		entry->edx |= F(ARCH_CAPABILITIES);
		break;
	case 1:
		entry->eax &= kvm_cpuid_7_1_eax_x86_features;
		entry->ebx = 0;
		entry->ecx = 0;
		entry->edx = 0;
		break;
	default:
		WARN_ON_ONCE(1);
		entry->eax = 0;
		entry->ebx = 0;
		entry->ecx = 0;
		entry->edx = 0;
		break;
	}
}

static inline int __do_cpuid_func(struct kvm_cpuid_entry2 *entry, u32 function,
				  int *nent, int maxnent)
{
	int r;
	unsigned f_nx = is_efer_nx() ? F(NX) : 0;
#ifdef CONFIG_X86_64
	unsigned f_gbpages = (kvm_x86_ops->get_lpage_level() == PT_PDPE_LEVEL)
				? F(GBPAGES) : 0;
	unsigned f_lm = F(LM);
#else
	unsigned f_gbpages = 0;
	unsigned f_lm = 0;
#endif
	unsigned f_rdtscp = kvm_x86_ops->rdtscp_supported() ? F(RDTSCP) : 0;
	unsigned f_xsaves = kvm_x86_ops->xsaves_supported() ? F(XSAVES) : 0;
	unsigned f_intel_pt = kvm_x86_ops->pt_supported() ? F(INTEL_PT) : 0;

	/* cpuid 1.edx */
	const u32 kvm_cpuid_1_edx_x86_features =
		F(FPU) | F(VME) | F(DE) | F(PSE) |
		F(TSC) | F(MSR) | F(PAE) | F(MCE) |
		F(CX8) | F(APIC) | 0 /* Reserved */ | F(SEP) |
		F(MTRR) | F(PGE) | F(MCA) | F(CMOV) |
		F(PAT) | F(PSE36) | 0 /* PSN */ | F(CLFLUSH) |
		0 /* Reserved, DS, ACPI */ | F(MMX) |
		F(FXSR) | F(XMM) | F(XMM2) | F(SELFSNOOP) |
		0 /* HTT, TM, Reserved, PBE */;
	/* cpuid 0x80000001.edx */
	const u32 kvm_cpuid_8000_0001_edx_x86_features =
		F(FPU) | F(VME) | F(DE) | F(PSE) |
		F(TSC) | F(MSR) | F(PAE) | F(MCE) |
		F(CX8) | F(APIC) | 0 /* Reserved */ | F(SYSCALL) |
		F(MTRR) | F(PGE) | F(MCA) | F(CMOV) |
		F(PAT) | F(PSE36) | 0 /* Reserved */ |
		f_nx | 0 /* Reserved */ | F(MMXEXT) | F(MMX) |
		F(FXSR) | F(FXSR_OPT) | f_gbpages | f_rdtscp |
		0 /* Reserved */ | f_lm | F(3DNOWEXT) | F(3DNOW);
	/* cpuid 1.ecx */
	const u32 kvm_cpuid_1_ecx_x86_features =
		/* NOTE: MONITOR (and MWAIT) are emulated as NOP,
		 * but *not* advertised to guests via CPUID ! */
		F(XMM3) | F(PCLMULQDQ) | 0 /* DTES64, MONITOR */ |
		0 /* DS-CPL, VMX, SMX, EST */ |
		0 /* TM2 */ | F(SSSE3) | 0 /* CNXT-ID */ | 0 /* Reserved */ |
		F(FMA) | F(CX16) | 0 /* xTPR Update, PDCM */ |
		F(PCID) | 0 /* Reserved, DCA */ | F(XMM4_1) |
		F(XMM4_2) | F(X2APIC) | F(MOVBE) | F(POPCNT) |
		0 /* Reserved*/ | F(AES) | F(XSAVE) | 0 /* OSXSAVE */ | F(AVX) |
		F(F16C) | F(RDRAND);
	/* cpuid 0x80000001.ecx */
	const u32 kvm_cpuid_8000_0001_ecx_x86_features =
		F(LAHF_LM) | F(CMP_LEGACY) | 0 /*SVM*/ | 0 /* ExtApicSpace */ |
		F(CR8_LEGACY) | F(ABM) | F(SSE4A) | F(MISALIGNSSE) |
		F(3DNOWPREFETCH) | F(OSVW) | 0 /* IBS */ | F(XOP) |
		0 /* SKINIT, WDT, LWP */ | F(FMA4) | F(TBM) |
		F(TOPOEXT) | F(PERFCTR_CORE);

	/* cpuid 0x80000008.ebx */
	const u32 kvm_cpuid_8000_0008_ebx_x86_features =
		F(WBNOINVD) | F(AMD_IBPB) | F(AMD_IBRS) | F(AMD_SSBD) | F(VIRT_SSBD) |
		F(AMD_SSB_NO) | F(AMD_STIBP) | F(AMD_STIBP_ALWAYS_ON);

	/* cpuid 0xC0000001.edx */
	const u32 kvm_cpuid_C000_0001_edx_x86_features =
		F(XSTORE) | F(XSTORE_EN) | F(XCRYPT) | F(XCRYPT_EN) |
		F(ACE2) | F(ACE2_EN) | F(PHE) | F(PHE_EN) |
		F(PMM) | F(PMM_EN);

	/* cpuid 0xD.1.eax */
	const u32 kvm_cpuid_D_1_eax_x86_features =
		F(XSAVEOPT) | F(XSAVEC) | F(XGETBV1) | f_xsaves;

	/* all calls to cpuid_count() should be made on the same cpu */
	get_cpu();

	r = -E2BIG;

	if (WARN_ON(*nent >= maxnent))
		goto out;

	do_host_cpuid(entry, function, 0);
	++*nent;

	switch (function) {
	case 0:
		/* Limited to the highest leaf implemented in KVM. */
		entry->eax = min(entry->eax, 0x1fU);
		break;
	case 1:
		entry->edx &= kvm_cpuid_1_edx_x86_features;
		cpuid_mask(&entry->edx, CPUID_1_EDX);
		entry->ecx &= kvm_cpuid_1_ecx_x86_features;
		cpuid_mask(&entry->ecx, CPUID_1_ECX);
		/* we support x2apic emulation even if host does not support
		 * it since we emulate x2apic in software */
		entry->ecx |= F(X2APIC);
		break;
	/* function 2 entries are STATEFUL. That is, repeated cpuid commands
	 * may return different values. This forces us to get_cpu() before
	 * issuing the first command, and also to emulate this annoying behavior
	 * in kvm_emulate_cpuid() using KVM_CPUID_FLAG_STATE_READ_NEXT */
	case 2: {
		int t, times = entry->eax & 0xff;

		entry->flags |= KVM_CPUID_FLAG_STATE_READ_NEXT;
		for (t = 1; t < times; ++t) {
			if (*nent >= maxnent)
				goto out;

			do_host_cpuid(&entry[t], function, 0);
			++*nent;
		}
		break;
	}
	/* functions 4 and 0x8000001d have additional index. */
	case 4:
	case 0x8000001d: {
		int i, cache_type;

		/* read more entries until cache_type is zero */
		for (i = 1; ; ++i) {
			if (*nent >= maxnent)
				goto out;

			cache_type = entry[i - 1].eax & 0x1f;
			if (!cache_type)
				break;
			do_host_cpuid(&entry[i], function, i);
			++*nent;
		}
		break;
	}
	case 6: /* Thermal management */
		entry->eax = 0x4; /* allow ARAT */
		entry->ebx = 0;
		entry->ecx = 0;
		entry->edx = 0;
		break;
	/* function 7 has additional index. */
	case 7: {
		int i;

		for (i = 0; ; ) {
			do_cpuid_7_mask(&entry[i], i);
			if (i == entry->eax)
				break;
			if (*nent >= maxnent)
				goto out;

			++i;
			do_host_cpuid(&entry[i], function, i);
			++*nent;
		}
		break;
	}
	case 9:
		break;
	case 0xa: { /* Architectural Performance Monitoring */
		struct x86_pmu_capability cap;
		union cpuid10_eax eax;
		union cpuid10_edx edx;

		perf_get_x86_pmu_capability(&cap);

		/*
		 * Only support guest architectural pmu on a host
		 * with architectural pmu.
		 */
		if (!cap.version)
			memset(&cap, 0, sizeof(cap));

		eax.split.version_id = min(cap.version, 2);
		eax.split.num_counters = cap.num_counters_gp;
		eax.split.bit_width = cap.bit_width_gp;
		eax.split.mask_length = cap.events_mask_len;

		edx.split.num_counters_fixed = cap.num_counters_fixed;
		edx.split.bit_width_fixed = cap.bit_width_fixed;
		edx.split.reserved = 0;

		entry->eax = eax.full;
		entry->ebx = cap.events_mask;
		entry->ecx = 0;
		entry->edx = edx.full;
		break;
	}
	/*
	 * Per Intel's SDM, the 0x1f is a superset of 0xb,
	 * thus they can be handled by common code.
	 */
	case 0x1f:
	case 0xb: {
		int i;

		/*
		 * We filled in entry[0] for CPUID(EAX=<function>,
		 * ECX=00H) above.  If its level type (ECX[15:8]) is
		 * zero, then the leaf is unimplemented, and we're
		 * done.  Otherwise, continue to populate entries
		 * until the level type (ECX[15:8]) of the previously
		 * added entry is zero.
		 */
		for (i = 1; entry[i - 1].ecx & 0xff00; ++i) {
			if (*nent >= maxnent)
				goto out;

			do_host_cpuid(&entry[i], function, i);
			++*nent;
		}
		break;
	}
	case 0xd: {
		int idx, i;
		u64 supported = kvm_supported_xcr0();

		entry->eax &= supported;
		entry->ebx = xstate_required_size(supported, false);
		entry->ecx = entry->ebx;
		entry->edx &= supported >> 32;
		if (!supported)
			break;

		for (idx = 1, i = 1; idx < 64; ++idx) {
			u64 mask = ((u64)1 << idx);
			if (*nent >= maxnent)
				goto out;

			do_host_cpuid(&entry[i], function, idx);
			if (idx == 1) {
				entry[i].eax &= kvm_cpuid_D_1_eax_x86_features;
				cpuid_mask(&entry[i].eax, CPUID_D_1_EAX);
				entry[i].ebx = 0;
				if (entry[i].eax & (F(XSAVES)|F(XSAVEC)))
					entry[i].ebx =
						xstate_required_size(supported,
								     true);
			} else {
				if (entry[i].eax == 0 || !(supported & mask))
					continue;
				if (WARN_ON_ONCE(entry[i].ecx & 1))
					continue;
			}
			entry[i].ecx = 0;
			entry[i].edx = 0;
			++*nent;
			++i;
		}
		break;
	}
	/* Intel PT */
	case 0x14: {
		int t, times = entry->eax;

		if (!f_intel_pt)
			break;

		for (t = 1; t <= times; ++t) {
			if (*nent >= maxnent)
				goto out;
			do_host_cpuid(&entry[t], function, t);
			++*nent;
		}
		break;
	}
	case KVM_CPUID_SIGNATURE: {
		static const char signature[12] = "KVMKVMKVM\0\0";
		const u32 *sigptr = (const u32 *)signature;
		entry->eax = KVM_CPUID_FEATURES;
		entry->ebx = sigptr[0];
		entry->ecx = sigptr[1];
		entry->edx = sigptr[2];
		break;
	}
	case KVM_CPUID_FEATURES:
		entry->eax = (1 << KVM_FEATURE_CLOCKSOURCE) |
			     (1 << KVM_FEATURE_NOP_IO_DELAY) |
			     (1 << KVM_FEATURE_CLOCKSOURCE2) |
			     (1 << KVM_FEATURE_ASYNC_PF) |
			     (1 << KVM_FEATURE_PV_EOI) |
			     (1 << KVM_FEATURE_CLOCKSOURCE_STABLE_BIT) |
			     (1 << KVM_FEATURE_PV_UNHALT) |
			     (1 << KVM_FEATURE_PV_TLB_FLUSH) |
			     (1 << KVM_FEATURE_ASYNC_PF_VMEXIT) |
			     (1 << KVM_FEATURE_PV_SEND_IPI) |
			     (1 << KVM_FEATURE_POLL_CONTROL) |
			     (1 << KVM_FEATURE_PV_SCHED_YIELD);

		if (sched_info_on())
			entry->eax |= (1 << KVM_FEATURE_STEAL_TIME);

		entry->ebx = 0;
		entry->ecx = 0;
		entry->edx = 0;
		break;
	case 0x80000000:
		entry->eax = min(entry->eax, 0x8000001f);
		break;
	case 0x80000001:
		entry->edx &= kvm_cpuid_8000_0001_edx_x86_features;
		cpuid_mask(&entry->edx, CPUID_8000_0001_EDX);
		entry->ecx &= kvm_cpuid_8000_0001_ecx_x86_features;
		cpuid_mask(&entry->ecx, CPUID_8000_0001_ECX);
		break;
	case 0x80000007: /* Advanced power management */
		/* invariant TSC is CPUID.80000007H:EDX[8] */
		entry->edx &= (1 << 8);
		/* mask against host */
		entry->edx &= boot_cpu_data.x86_power;
		entry->eax = entry->ebx = entry->ecx = 0;
		break;
	case 0x80000008: {
		unsigned g_phys_as = (entry->eax >> 16) & 0xff;
		unsigned virt_as = max((entry->eax >> 8) & 0xff, 48U);
		unsigned phys_as = entry->eax & 0xff;

		if (!g_phys_as)
			g_phys_as = phys_as;
		entry->eax = g_phys_as | (virt_as << 8);
		entry->edx = 0;
		/*
		 * IBRS, IBPB and VIRT_SSBD aren't necessarily present in
		 * hardware cpuid
		 */
		if (boot_cpu_has(X86_FEATURE_AMD_IBPB))
			entry->ebx |= F(AMD_IBPB);
		if (boot_cpu_has(X86_FEATURE_AMD_IBRS))
			entry->ebx |= F(AMD_IBRS);
		if (boot_cpu_has(X86_FEATURE_VIRT_SSBD))
			entry->ebx |= F(VIRT_SSBD);
		entry->ebx &= kvm_cpuid_8000_0008_ebx_x86_features;
		cpuid_mask(&entry->ebx, CPUID_8000_0008_EBX);
		/*
		 * The preference is to use SPEC CTRL MSR instead of the
		 * VIRT_SPEC MSR.
		 */
		if (boot_cpu_has(X86_FEATURE_LS_CFG_SSBD) &&
		    !boot_cpu_has(X86_FEATURE_AMD_SSBD))
			entry->ebx |= F(VIRT_SSBD);
		break;
	}
	case 0x80000019:
		entry->ecx = entry->edx = 0;
		break;
	case 0x8000001a:
	case 0x8000001e:
		break;
	/*Add support for Centaur's CPUID instruction*/
	case 0xC0000000:
		/*Just support up to 0xC0000004 now*/
		entry->eax = min(entry->eax, 0xC0000004);
		break;
	case 0xC0000001:
		entry->edx &= kvm_cpuid_C000_0001_edx_x86_features;
		cpuid_mask(&entry->edx, CPUID_C000_0001_EDX);
		break;
	case 3: /* Processor serial number */
	case 5: /* MONITOR/MWAIT */
	case 0xC0000002:
	case 0xC0000003:
	case 0xC0000004:
	default:
		entry->eax = entry->ebx = entry->ecx = entry->edx = 0;
		break;
	}

	kvm_x86_ops->set_supported_cpuid(function, entry);

	r = 0;

out:
	put_cpu();

	return r;
}

static int do_cpuid_func(struct kvm_cpuid_entry2 *entry, u32 func,
			 int *nent, int maxnent, unsigned int type)
{
	if (*nent >= maxnent)
		return -E2BIG;

	if (type == KVM_GET_EMULATED_CPUID)
		return __do_cpuid_func_emulated(entry, func, nent, maxnent);

	return __do_cpuid_func(entry, func, nent, maxnent);
}

#undef F

struct kvm_cpuid_param {
	u32 func;
	bool (*qualifier)(const struct kvm_cpuid_param *param);
};

static bool is_centaur_cpu(const struct kvm_cpuid_param *param)
{
	return boot_cpu_data.x86_vendor == X86_VENDOR_CENTAUR;
}

static bool sanity_check_entries(struct kvm_cpuid_entry2 __user *entries,
				 __u32 num_entries, unsigned int ioctl_type)
{
	int i;
	__u32 pad[3];

	if (ioctl_type != KVM_GET_EMULATED_CPUID)
		return false;

	/*
	 * We want to make sure that ->padding is being passed clean from
	 * userspace in case we want to use it for something in the future.
	 *
	 * Sadly, this wasn't enforced for KVM_GET_SUPPORTED_CPUID and so we
	 * have to give ourselves satisfied only with the emulated side. /me
	 * sheds a tear.
	 */
	for (i = 0; i < num_entries; i++) {
		if (copy_from_user(pad, entries[i].padding, sizeof(pad)))
			return true;

		if (pad[0] || pad[1] || pad[2])
			return true;
	}
	return false;
}

int kvm_dev_ioctl_get_cpuid(struct kvm_cpuid2 *cpuid,
			    struct kvm_cpuid_entry2 __user *entries,
			    unsigned int type)
{
	struct kvm_cpuid_entry2 *cpuid_entries;
	int limit, nent = 0, r = -E2BIG, i;
	u32 func;
	static const struct kvm_cpuid_param param[] = {
		{ .func = 0 },
		{ .func = 0x80000000 },
		{ .func = 0xC0000000, .qualifier = is_centaur_cpu },
		{ .func = KVM_CPUID_SIGNATURE },
	};

	if (cpuid->nent < 1)
		goto out;
	if (cpuid->nent > KVM_MAX_CPUID_ENTRIES)
		cpuid->nent = KVM_MAX_CPUID_ENTRIES;

	if (sanity_check_entries(entries, cpuid->nent, type))
		return -EINVAL;

	r = -ENOMEM;
	cpuid_entries = vzalloc(array_size(sizeof(struct kvm_cpuid_entry2),
					   cpuid->nent));
	if (!cpuid_entries)
		goto out;

	r = 0;
	for (i = 0; i < ARRAY_SIZE(param); i++) {
		const struct kvm_cpuid_param *ent = &param[i];

		if (ent->qualifier && !ent->qualifier(ent))
			continue;

		r = do_cpuid_func(&cpuid_entries[nent], ent->func,
				  &nent, cpuid->nent, type);

		if (r)
			goto out_free;

		limit = cpuid_entries[nent - 1].eax;
		for (func = ent->func + 1; func <= limit && nent < cpuid->nent && r == 0; ++func)
			r = do_cpuid_func(&cpuid_entries[nent], func,
				          &nent, cpuid->nent, type);

		if (r)
			goto out_free;
	}

	r = -EFAULT;
	if (copy_to_user(entries, cpuid_entries,
			 nent * sizeof(struct kvm_cpuid_entry2)))
		goto out_free;
	cpuid->nent = nent;
	r = 0;

out_free:
	vfree(cpuid_entries);
out:
	return r;
}

static int move_to_next_stateful_cpuid_entry(struct kvm_vcpu *vcpu, int i)
{
	struct kvm_cpuid_entry2 *e = &vcpu->arch.cpuid_entries[i];
	struct kvm_cpuid_entry2 *ej;
	int j = i;
	int nent = vcpu->arch.cpuid_nent;

	e->flags &= ~KVM_CPUID_FLAG_STATE_READ_NEXT;
	/* when no next entry is found, the current entry[i] is reselected */
	do {
		j = (j + 1) % nent;
		ej = &vcpu->arch.cpuid_entries[j];
	} while (ej->function != e->function);

	ej->flags |= KVM_CPUID_FLAG_STATE_READ_NEXT;

	return j;
}

/* find an entry with matching function, matching index (if needed), and that
 * should be read next (if it's stateful) */
static int is_matching_cpuid_entry(struct kvm_cpuid_entry2 *e,
	u32 function, u32 index)
{
	if (e->function != function)
		return 0;
	if ((e->flags & KVM_CPUID_FLAG_SIGNIFCANT_INDEX) && e->index != index)
		return 0;
	if ((e->flags & KVM_CPUID_FLAG_STATEFUL_FUNC) &&
	    !(e->flags & KVM_CPUID_FLAG_STATE_READ_NEXT))
		return 0;
	return 1;
}

struct kvm_cpuid_entry2 *kvm_find_cpuid_entry(struct kvm_vcpu *vcpu,
					      u32 function, u32 index)
{
	int i;
	struct kvm_cpuid_entry2 *best = NULL;

	for (i = 0; i < vcpu->arch.cpuid_nent; ++i) {
		struct kvm_cpuid_entry2 *e;

		e = &vcpu->arch.cpuid_entries[i];
		if (is_matching_cpuid_entry(e, function, index)) {
			if (e->flags & KVM_CPUID_FLAG_STATEFUL_FUNC)
				move_to_next_stateful_cpuid_entry(vcpu, i);
			best = e;
			break;
		}
	}
	return best;
}
EXPORT_SYMBOL_GPL(kvm_find_cpuid_entry);

/*
 * Intel CPUID semantics treats any query for an out-of-range leaf as if the
 * highest basic leaf (i.e. CPUID.0H:EAX) were requested.  AMD CPUID semantics
 * returns all zeroes for any undefined leaf, whether or not the leaf is in
 * range.  Centaur/VIA follows Intel semantics.
 *
 * A leaf is considered out-of-range if its function is higher than the maximum
 * supported leaf of its associated class or if its associated class does not
 * exist.
 *
 * There are three primary classes to be considered, with their respective
 * ranges described as "<base> - <top>[,<base2> - <top2>] inclusive.  A primary
 * class exists if a guest CPUID entry for its <base> leaf exists.  For a given
 * class, CPUID.<base>.EAX contains the max supported leaf for the class.
 *
 *  - Basic:      0x00000000 - 0x3fffffff, 0x50000000 - 0x7fffffff
 *  - Hypervisor: 0x40000000 - 0x4fffffff
 *  - Extended:   0x80000000 - 0xbfffffff
 *  - Centaur:    0xc0000000 - 0xcfffffff
 *
 * The Hypervisor class is further subdivided into sub-classes that each act as
 * their own indepdent class associated with a 0x100 byte range.  E.g. if Qemu
 * is advertising support for both HyperV and KVM, the resulting Hypervisor
 * CPUID sub-classes are:
 *
 *  - HyperV:     0x40000000 - 0x400000ff
 *  - KVM:        0x40000100 - 0x400001ff
 */
static bool cpuid_function_in_range(struct kvm_vcpu *vcpu, u32 function)
{
	struct kvm_cpuid_entry2 *basic, *class;

	basic = kvm_find_cpuid_entry(vcpu, 0, 0);
	if (!basic)
		return true;

	if (function >= 0x40000000 && function <= 0x4fffffff)
		class = kvm_find_cpuid_entry(vcpu, function & 0xffffff00, 0);
	else if (function >= 0xc0000000)
		class = kvm_find_cpuid_entry(vcpu, 0xc0000000, 0);
	else
		class = kvm_find_cpuid_entry(vcpu, function & 0x80000000, 0);

	return class && function <= class->eax;
}

bool kvm_cpuid(struct kvm_vcpu *vcpu, u32 *eax, u32 *ebx,
	       u32 *ecx, u32 *edx, bool check_limit)
{
	u32 orig_function = *eax, function = *eax, index = *ecx;
	struct kvm_cpuid_entry2 *entry;
	struct kvm_cpuid_entry2 *max;
	bool found;

	entry = kvm_find_cpuid_entry(vcpu, function, index);
	found = entry;
	/*
	 * Intel CPUID semantics treats any query for an out-of-range
	 * leaf as if the highest basic leaf (i.e. CPUID.0H:EAX) were
	 * requested. AMD CPUID semantics returns all zeroes for any
	 * undefined leaf, whether or not the leaf is in range.
	 */
	if (!entry && check_limit && !guest_cpuid_is_amd(vcpu) &&
	    !cpuid_function_in_range(vcpu, function)) {
		max = kvm_find_cpuid_entry(vcpu, 0, 0);
		if (max) {
			function = max->eax;
			entry = kvm_find_cpuid_entry(vcpu, function, index);
		}
	}
	if (entry) {
		*eax = entry->eax;
		*ebx = entry->ebx;
		*ecx = entry->ecx;
		*edx = entry->edx;
	} else {
		*eax = *ebx = *ecx = *edx = 0;
		/*
		 * When leaf 0BH or 1FH is defined, CL is pass-through
		 * and EDX is always the x2APIC ID, even for undefined
		 * subleaves. Index 1 will exist iff the leaf is
		 * implemented, so we pass through CL iff leaf 1
		 * exists. EDX can be copied from any existing index.
		 */
		if (function == 0xb || function == 0x1f) {
			entry = kvm_find_cpuid_entry(vcpu, function, 1);
			if (entry) {
				*ecx = index & 0xff;
				*edx = entry->edx;
			}
		}
	}
	trace_kvm_cpuid(orig_function, *eax, *ebx, *ecx, *edx, found);
	return found;
}
EXPORT_SYMBOL_GPL(kvm_cpuid);

int kvm_emulate_cpuid(struct kvm_vcpu *vcpu)
{
	u32 eax, ebx, ecx, edx;

	if (cpuid_fault_enabled(vcpu) && !kvm_require_cpl(vcpu, 0))
		return 1;

	eax = kvm_rax_read(vcpu);
	ecx = kvm_rcx_read(vcpu);
	kvm_cpuid(vcpu, &eax, &ebx, &ecx, &edx, true);
	kvm_rax_write(vcpu, eax);
	kvm_rbx_write(vcpu, ebx);
	kvm_rcx_write(vcpu, ecx);
	kvm_rdx_write(vcpu, edx);
	return kvm_skip_emulated_instruction(vcpu);
}
EXPORT_SYMBOL_GPL(kvm_emulate_cpuid);<|MERGE_RESOLUTION|>--- conflicted
+++ resolved
@@ -373,11 +373,7 @@
 	const u32 kvm_cpuid_7_0_edx_x86_features =
 		F(AVX512_4VNNIW) | F(AVX512_4FMAPS) | F(SPEC_CTRL) |
 		F(SPEC_CTRL_SSBD) | F(ARCH_CAPABILITIES) | F(INTEL_STIBP) |
-<<<<<<< HEAD
-		F(MD_CLEAR) | F(SERIALIZE) | F(TSXLDTRK) | F(AVX512_FP16);
-=======
-		F(MD_CLEAR) | F(SERIALIZE) | F(TSXLDTRK) | F(FSRM);
->>>>>>> 33220a98
+		F(MD_CLEAR) | F(SERIALIZE) | F(TSXLDTRK) | F(FSRM) | F(AVX512_FP16);
 
 	/* cpuid 7.1.eax */
 	const u32 kvm_cpuid_7_1_eax_x86_features =
