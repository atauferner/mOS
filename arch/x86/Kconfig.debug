--- conflicted
+++ resolved
@@ -25,12 +25,7 @@
 config X86_VERBOSE_BOOTUP
 	bool "Enable verbose x86 bootup info messages"
 	default y
-<<<<<<< HEAD
-	depends on !XEN
-	help
-=======
-	---help---
->>>>>>> 0882e8dd
+	---help---
 	  Enables the informational output from the decompression stage
 	  (e.g. bzImage) of the boot. If you disable this you will still
 	  see errors. Disable this if you want silent bootup.
@@ -141,13 +136,8 @@
 config DOUBLEFAULT
 	default y
 	bool "Enable doublefault exception handler" if EMBEDDED
-<<<<<<< HEAD
-	depends on X86_32 && !X86_NO_TSS
-	help
-=======
 	depends on X86_32
 	---help---
->>>>>>> 0882e8dd
 	  This option allows trapping of rare doublefault exceptions that
 	  would otherwise cause a system to silently reboot. Disabling this
 	  option saves about 4k and might cause you much additional grey
@@ -179,7 +169,6 @@
 
 config HAVE_MMIOTRACE_SUPPORT
 	def_bool y
-	depends on !XEN
 
 #
 # IO delay types:
@@ -259,12 +248,7 @@
 	bool "Debug boot parameters"
 	depends on DEBUG_KERNEL
 	depends on DEBUG_FS
-<<<<<<< HEAD
-	depends on !XEN
-	help
-=======
-	---help---
->>>>>>> 0882e8dd
+	---help---
 	  This option will cause struct boot_params to be exported via debugfs.
 
 config CPA_DEBUG
@@ -287,10 +271,9 @@
 
 	  If unsure, say N.
 
-<<<<<<< HEAD
 config KDB
 	bool "Built-in Kernel Debugger support"
-	depends on DEBUG_KERNEL && !XEN
+	depends on DEBUG_KERNEL
 	select KALLSYMS
 	select KALLSYMS_ALL
 	help
@@ -373,8 +356,6 @@
 	default N
 	help
 	  If you want to take Kdump kernel vmcore from KDB then say Y here.
-	  Of imsire. say N.
-
-=======
->>>>>>> 0882e8dd
+	  If unsure, say N.
+
 endmenu