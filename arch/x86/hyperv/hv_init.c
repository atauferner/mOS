--- conflicted
+++ resolved
@@ -405,12 +405,9 @@
 
 	x86_init.pci.arch_init = hv_pci_init;
 
-<<<<<<< HEAD
 	register_syscore_ops(&hv_syscore_ops);
 
-=======
 	hyperv_init_cpuhp = cpuhp;
->>>>>>> 630ab7d8
 	return;
 
 remove_cpuhp_state:
