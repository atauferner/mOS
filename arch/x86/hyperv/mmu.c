#define pr_fmt(fmt)  "Hyper-V: " fmt

#include <linux/hyperv.h>
#include <linux/log2.h>
#include <linux/slab.h>
#include <linux/types.h>

#include <asm/fpu/api.h>
#include <asm/mshyperv.h>
#include <asm/msr.h>
#include <asm/tlbflush.h>
#include <asm/tlb.h>

#define CREATE_TRACE_POINTS
#include <asm/trace/hyperv.h>

/* Each gva in gva_list encodes up to 4096 pages to flush */
#define HV_TLB_FLUSH_UNIT (4096 * PAGE_SIZE)

static u64 hyperv_flush_tlb_others_ex(const struct cpumask *cpus,
				      const struct flush_tlb_info *info);

/*
 * Fills in gva_list starting from offset. Returns the number of items added.
 */
static inline int fill_gva_list(u64 gva_list[], int offset,
				unsigned long start, unsigned long end)
{
	int gva_n = offset;
	unsigned long cur = start, diff;

	do {
		diff = end > cur ? end - cur : 0;

		gva_list[gva_n] = cur & PAGE_MASK;
		/*
		 * Lower 12 bits encode the number of additional
		 * pages to flush (in addition to the 'cur' page).
		 */
		if (diff >= HV_TLB_FLUSH_UNIT)
			gva_list[gva_n] |= ~PAGE_MASK;
		else if (diff)
			gva_list[gva_n] |= (diff - 1) >> PAGE_SHIFT;

		cur += HV_TLB_FLUSH_UNIT;
		gva_n++;

	} while (cur < end);

	return gva_n - offset;
}

static void hyperv_flush_tlb_others(const struct cpumask *cpus,
				    const struct flush_tlb_info *info)
{
	int cpu, vcpu, gva_n, max_gvas;
	struct hv_tlb_flush **flush_pcpu;
	struct hv_tlb_flush *flush;
	u64 status = U64_MAX;
	unsigned long flags;

	trace_hyperv_mmu_flush_tlb_others(cpus, info);

	if (!hv_hypercall_pg)
		goto do_native;

	if (cpumask_empty(cpus))
		return;

	local_irq_save(flags);

	flush_pcpu = (struct hv_tlb_flush **)
		     this_cpu_ptr(hyperv_pcpu_input_arg);

	flush = *flush_pcpu;

	if (unlikely(!flush)) {
		local_irq_restore(flags);
		goto do_native;
	}

	if (info->mm) {
		/*
		 * AddressSpace argument must match the CR3 with PCID bits
		 * stripped out.
		 */
		flush->address_space = virt_to_phys(info->mm->pgd);
		flush->address_space &= CR3_ADDR_MASK;
		flush->flags = 0;
	} else {
		flush->address_space = 0;
		flush->flags = HV_FLUSH_ALL_VIRTUAL_ADDRESS_SPACES;
	}

	flush->processor_mask = 0;
	if (cpumask_equal(cpus, cpu_present_mask)) {
		flush->flags |= HV_FLUSH_ALL_PROCESSORS;
	} else {
		/*
		 * From the supplied CPU set we need to figure out if we can get
		 * away with cheaper HVCALL_FLUSH_VIRTUAL_ADDRESS_{LIST,SPACE}
		 * hypercalls. This is possible when the highest VP number in
		 * the set is < 64. As VP numbers are usually in ascending order
		 * and match Linux CPU ids, here is an optimization: we check
		 * the VP number for the highest bit in the supplied set first
		 * so we can quickly find out if using *_EX hypercalls is a
		 * must. We will also check all VP numbers when walking the
		 * supplied CPU set to remain correct in all cases.
		 */
		if (hv_cpu_number_to_vp_number(cpumask_last(cpus)) >= 64)
			goto do_ex_hypercall;

		for_each_cpu(cpu, cpus) {
			vcpu = hv_cpu_number_to_vp_number(cpu);
			if (vcpu == VP_INVAL) {
				local_irq_restore(flags);
<<<<<<< HEAD
				goto do_native;
			}

			if (vcpu >= 64)
=======
>>>>>>> 5b394b2d
				goto do_native;
			}

			if (vcpu >= 64)
				goto do_ex_hypercall;

			__set_bit(vcpu, (unsigned long *)
				  &flush->processor_mask);
		}
	}

	/*
	 * We can flush not more than max_gvas with one hypercall. Flush the
	 * whole address space if we were asked to do more.
	 */
	max_gvas = (PAGE_SIZE - sizeof(*flush)) / sizeof(flush->gva_list[0]);

	if (info->end == TLB_FLUSH_ALL) {
		flush->flags |= HV_FLUSH_NON_GLOBAL_MAPPINGS_ONLY;
		status = hv_do_hypercall(HVCALL_FLUSH_VIRTUAL_ADDRESS_SPACE,
					 flush, NULL);
	} else if (info->end &&
		   ((info->end - info->start)/HV_TLB_FLUSH_UNIT) > max_gvas) {
		status = hv_do_hypercall(HVCALL_FLUSH_VIRTUAL_ADDRESS_SPACE,
					 flush, NULL);
	} else {
		gva_n = fill_gva_list(flush->gva_list, 0,
				      info->start, info->end);
		status = hv_do_rep_hypercall(HVCALL_FLUSH_VIRTUAL_ADDRESS_LIST,
					     gva_n, 0, flush, NULL);
	}
	goto check_status;

do_ex_hypercall:
	status = hyperv_flush_tlb_others_ex(cpus, info);

check_status:
	local_irq_restore(flags);

	if (!(status & HV_HYPERCALL_RESULT_MASK))
		return;
do_native:
	native_flush_tlb_others(cpus, info);
}

static u64 hyperv_flush_tlb_others_ex(const struct cpumask *cpus,
				      const struct flush_tlb_info *info)
{
	int nr_bank = 0, max_gvas, gva_n;
	struct hv_tlb_flush_ex **flush_pcpu;
	struct hv_tlb_flush_ex *flush;
	u64 status;

	if (!(ms_hyperv.hints & HV_X64_EX_PROCESSOR_MASKS_RECOMMENDED))
		return U64_MAX;

	flush_pcpu = (struct hv_tlb_flush_ex **)
		     this_cpu_ptr(hyperv_pcpu_input_arg);

	flush = *flush_pcpu;

	if (info->mm) {
		/*
		 * AddressSpace argument must match the CR3 with PCID bits
		 * stripped out.
		 */
		flush->address_space = virt_to_phys(info->mm->pgd);
		flush->address_space &= CR3_ADDR_MASK;
		flush->flags = 0;
	} else {
		flush->address_space = 0;
		flush->flags = HV_FLUSH_ALL_VIRTUAL_ADDRESS_SPACES;
	}

	flush->hv_vp_set.valid_bank_mask = 0;

	flush->hv_vp_set.format = HV_GENERIC_SET_SPARSE_4K;
	nr_bank = cpumask_to_vpset(&(flush->hv_vp_set), cpus);
	if (nr_bank < 0)
		return U64_MAX;

	/*
	 * We can flush not more than max_gvas with one hypercall. Flush the
	 * whole address space if we were asked to do more.
	 */
	max_gvas =
		(PAGE_SIZE - sizeof(*flush) - nr_bank *
		 sizeof(flush->hv_vp_set.bank_contents[0])) /
		sizeof(flush->gva_list[0]);

	if (info->end == TLB_FLUSH_ALL) {
		flush->flags |= HV_FLUSH_NON_GLOBAL_MAPPINGS_ONLY;
		status = hv_do_rep_hypercall(
			HVCALL_FLUSH_VIRTUAL_ADDRESS_SPACE_EX,
			0, nr_bank, flush, NULL);
	} else if (info->end &&
		   ((info->end - info->start)/HV_TLB_FLUSH_UNIT) > max_gvas) {
		status = hv_do_rep_hypercall(
			HVCALL_FLUSH_VIRTUAL_ADDRESS_SPACE_EX,
			0, nr_bank, flush, NULL);
	} else {
		gva_n = fill_gva_list(flush->gva_list, nr_bank,
				      info->start, info->end);
		status = hv_do_rep_hypercall(
			HVCALL_FLUSH_VIRTUAL_ADDRESS_LIST_EX,
			gva_n, nr_bank, flush, NULL);
	}

	return status;
}

void hyperv_setup_mmu_ops(void)
{
	if (!(ms_hyperv.hints & HV_X64_REMOTE_TLB_FLUSH_RECOMMENDED))
		return;

	pr_info("Using hypercall for remote TLB flush\n");
	pv_mmu_ops.flush_tlb_others = hyperv_flush_tlb_others;
	pv_mmu_ops.tlb_remove_table = tlb_remove_table;
}<|MERGE_RESOLUTION|>--- conflicted
+++ resolved
@@ -114,13 +114,6 @@
 			vcpu = hv_cpu_number_to_vp_number(cpu);
 			if (vcpu == VP_INVAL) {
 				local_irq_restore(flags);
-<<<<<<< HEAD
-				goto do_native;
-			}
-
-			if (vcpu >= 64)
-=======
->>>>>>> 5b394b2d
 				goto do_native;
 			}
 
