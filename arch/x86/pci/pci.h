/*
 *	Low-Level PCI Access for i386 machines.
 *
 *	(c) 1999 Martin Mares <mj@ucw.cz>
 */

#undef DEBUG

#ifdef DEBUG
#define DBG(x...) printk(x)
#else
#define DBG(x...)
#endif

#define PCI_PROBE_BIOS		0x0001
#define PCI_PROBE_CONF1		0x0002
#define PCI_PROBE_CONF2		0x0004
#define PCI_PROBE_MMCONF	0x0008
#define PCI_PROBE_MASK		0x000f
#define PCI_PROBE_NOEARLY	0x0010

#define PCI_NO_CHECKS		0x0400
#define PCI_USE_PIRQ_MASK	0x0800
#define PCI_ASSIGN_ROMS		0x1000
#define PCI_BIOS_IRQ_SCAN	0x2000
#define PCI_ASSIGN_ALL_BUSSES	0x4000
#define PCI_CAN_SKIP_ISA_ALIGN	0x8000
#define PCI_USE__CRS		0x10000
#define PCI_CHECK_ENABLE_AMD_MMCONF	0x20000

extern unsigned int pci_probe;
extern unsigned long pirq_table_addr;

enum pci_bf_sort_state {
	pci_bf_sort_default,
	pci_force_nobf,
	pci_force_bf,
	pci_dmi_bf,
};

extern void __init dmi_check_pciprobe(void);
<<<<<<< HEAD
=======
extern void __init dmi_check_skip_isa_align(void);
>>>>>>> 28ffb5d3

/* pci-i386.c */

extern unsigned int pcibios_max_latency;

void pcibios_resource_survey(void);

/* pci-pc.c */

extern int pcibios_last_bus;
extern struct pci_bus *pci_root_bus;
extern struct pci_ops pci_root_ops;

/* pci-irq.c */

struct irq_info {
	u8 bus, devfn;			/* Bus, device and function */
	struct {
		u8 link;		/* IRQ line ID, chipset dependent, 0=not routed */
		u16 bitmap;		/* Available IRQs */
	} __attribute__((packed)) irq[4];
	u8 slot;			/* Slot number, 0=onboard */
	u8 rfu;
} __attribute__((packed));

struct irq_routing_table {
	u32 signature;			/* PIRQ_SIGNATURE should be here */
	u16 version;			/* PIRQ_VERSION */
	u16 size;			/* Table size in bytes */
	u8 rtr_bus, rtr_devfn;		/* Where the interrupt router lies */
	u16 exclusive_irqs;		/* IRQs devoted exclusively to PCI usage */
	u16 rtr_vendor, rtr_device;	/* Vendor and device ID of interrupt router */
	u32 miniport_data;		/* Crap */
	u8 rfu[11];
	u8 checksum;			/* Modulo 256 checksum must give zero */
	struct irq_info slots[0];
} __attribute__((packed));

extern unsigned int pcibios_irq_mask;

extern int pcibios_scanned;
extern spinlock_t pci_config_lock;

extern int (*pcibios_enable_irq)(struct pci_dev *dev);
extern void (*pcibios_disable_irq)(struct pci_dev *dev);

struct pci_raw_ops {
	int (*read)(unsigned int domain, unsigned int bus, unsigned int devfn,
						int reg, int len, u32 *val);
	int (*write)(unsigned int domain, unsigned int bus, unsigned int devfn,
						int reg, int len, u32 val);
};

extern struct pci_raw_ops *raw_pci_ops;
extern struct pci_raw_ops *raw_pci_ext_ops;

extern struct pci_raw_ops pci_direct_conf1;

extern int pci_direct_probe(void);
extern void pci_direct_init(int type);
extern void pci_pcbios_init(void);
extern int pci_olpc_init(void);

/* pci-mmconfig.c */

extern int __init pci_mmcfg_arch_init(void);
extern void __init pci_mmcfg_arch_free(void);

/*
 * AMD Fam10h CPUs are buggy, and cannot access MMIO config space
 * on their northbrige except through the * %eax register. As such, you MUST
 * NOT use normal IOMEM accesses, you need to only use the magic mmio-config
 * accessor functions.
 * In fact just use pci_config_*, nothing else please.
 */
static inline unsigned char mmio_config_readb(void __iomem *pos)
{
	u8 val;
	asm volatile("movb (%1),%%al" : "=a" (val) : "r" (pos));
	return val;
}

static inline unsigned short mmio_config_readw(void __iomem *pos)
{
	u16 val;
	asm volatile("movw (%1),%%ax" : "=a" (val) : "r" (pos));
	return val;
}

static inline unsigned int mmio_config_readl(void __iomem *pos)
{
	u32 val;
	asm volatile("movl (%1),%%eax" : "=a" (val) : "r" (pos));
	return val;
}

static inline void mmio_config_writeb(void __iomem *pos, u8 val)
{
	asm volatile("movb %%al,(%1)" :: "a" (val), "r" (pos) : "memory");
}

static inline void mmio_config_writew(void __iomem *pos, u16 val)
{
	asm volatile("movw %%ax,(%1)" :: "a" (val), "r" (pos) : "memory");
}

static inline void mmio_config_writel(void __iomem *pos, u32 val)
{
	asm volatile("movl %%eax,(%1)" :: "a" (val), "r" (pos) : "memory");
}<|MERGE_RESOLUTION|>--- conflicted
+++ resolved
@@ -39,10 +39,7 @@
 };
 
 extern void __init dmi_check_pciprobe(void);
-<<<<<<< HEAD
-=======
 extern void __init dmi_check_skip_isa_align(void);
->>>>>>> 28ffb5d3
 
 /* pci-i386.c */
 
