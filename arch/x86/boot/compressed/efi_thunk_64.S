/* SPDX-License-Identifier: GPL-2.0 */
/*
 * Copyright (C) 2014, 2015 Intel Corporation; author Matt Fleming
 *
 * Early support for invoking 32-bit EFI services from a 64-bit kernel.
 *
 * Because this thunking occurs before ExitBootServices() we have to
 * restore the firmware's 32-bit GDT and IDT before we make EFI service
 * calls.
 *
 * On the plus side, we don't have to worry about mangling 64-bit
 * addresses into 32-bits because we're executing with an identity
 * mapped pagetable and haven't transitioned to 64-bit virtual addresses
 * yet.
 */

#include <linux/linkage.h>
#include <asm/msr.h>
#include <asm/page_types.h>
#include <asm/processor-flags.h>
#include <asm/segment.h>

	.code64
	.text
SYM_FUNC_START(__efi64_thunk)
	push	%rbp
	push	%rbx

	leaq	1f(%rip), %rbp

	movl	%ds, %eax
	push	%rax
	movl	%es, %eax
	push	%rax
	movl	%ss, %eax
	push	%rax

	/*
	 * Convert x86-64 ABI params to i386 ABI
	 */
	subq	$64, %rsp
	movl	%esi, 0x0(%rsp)
	movl	%edx, 0x4(%rsp)
	movl	%ecx, 0x8(%rsp)
	movl	%r8d, 0xc(%rsp)
	movl	%r9d, 0x10(%rsp)

	leaq	0x14(%rsp), %rbx
	sgdt	(%rbx)
<<<<<<< HEAD

	/*
	 * Switch to gdt with 32-bit segments. This is the firmware GDT
	 * that was installed when the kernel started executing. This
	 * pointer was saved at the EFI stub entry point in head_64.S.
=======

	addq	$16, %rbx
	sidt	(%rbx)

	/*
	 * Switch to IDT and GDT with 32-bit segments. This is the firmware GDT
	 * and IDT that was installed when the kernel started executing. The
	 * pointers were saved at the EFI stub entry point in head_64.S.
>>>>>>> 7d2a07b7
	 *
	 * Pass the saved DS selector to the 32-bit code, and use far return to
	 * restore the saved CS selector.
	 */
	leaq	efi32_boot_idt(%rip), %rax
	lidt	(%rax)
	leaq	efi32_boot_gdt(%rip), %rax
	lgdt	(%rax)

	movzwl	efi32_boot_ds(%rip), %edx
	movzwq	efi32_boot_cs(%rip), %rax
	pushq	%rax
	leaq	efi_enter32(%rip), %rax
	pushq	%rax
	lretq

<<<<<<< HEAD
1:	addq	$32, %rsp
=======
1:	addq	$64, %rsp
>>>>>>> 7d2a07b7
	movq	%rdi, %rax

	pop	%rbx
	movl	%ebx, %ss
	pop	%rbx
	movl	%ebx, %es
	pop	%rbx
	movl	%ebx, %ds
	/* Clear out 32-bit selector from FS and GS */
	xorl	%ebx, %ebx
	movl	%ebx, %fs
	movl	%ebx, %gs

	/*
	 * Convert 32-bit status code into 64-bit.
	 */
	roll	$1, %eax
	rorq	$1, %rax

	pop	%rbx
	pop	%rbp
	ret
SYM_FUNC_END(__efi64_thunk)

	.code32
/*
 * EFI service pointer must be in %edi.
 *
 * The stack should represent the 32-bit calling convention.
 */
SYM_FUNC_START_LOCAL(efi_enter32)
	/* Load firmware selector into data and stack segment registers */
	movl	%edx, %ds
	movl	%edx, %es
	movl	%edx, %fs
	movl	%edx, %gs
	movl	%edx, %ss

	/* Reload pgtables */
	movl	%cr3, %eax
	movl	%eax, %cr3

	/* Disable paging */
	movl	%cr0, %eax
	btrl	$X86_CR0_PG_BIT, %eax
	movl	%eax, %cr0

	/* Disable long mode via EFER */
	movl	$MSR_EFER, %ecx
	rdmsr
	btrl	$_EFER_LME, %eax
	wrmsr

	call	*%edi

	/* We must preserve return value */
	movl	%eax, %edi

	/*
	 * Some firmware will return with interrupts enabled. Be sure to
	 * disable them before we switch GDTs and IDTs.
	 */
	cli

<<<<<<< HEAD
=======
	lidtl	(%ebx)
	subl	$16, %ebx

>>>>>>> 7d2a07b7
	lgdtl	(%ebx)

	movl	%cr4, %eax
	btsl	$(X86_CR4_PAE_BIT), %eax
	movl	%eax, %cr4

	movl	%cr3, %eax
	movl	%eax, %cr3

	movl	$MSR_EFER, %ecx
	rdmsr
	btsl	$_EFER_LME, %eax
	wrmsr

	xorl	%eax, %eax
	lldt	%ax

	pushl	$__KERNEL_CS
	pushl	%ebp

	/* Enable paging */
	movl	%cr0, %eax
	btsl	$X86_CR0_PG_BIT, %eax
	movl	%eax, %cr0
	lret
SYM_FUNC_END(efi_enter32)

	.data
	.balign	8
SYM_DATA_START(efi32_boot_gdt)
	.word	0
	.quad	0
SYM_DATA_END(efi32_boot_gdt)

<<<<<<< HEAD
=======
SYM_DATA_START(efi32_boot_idt)
	.word	0
	.quad	0
SYM_DATA_END(efi32_boot_idt)

>>>>>>> 7d2a07b7
SYM_DATA_START(efi32_boot_cs)
	.word	0
SYM_DATA_END(efi32_boot_cs)

SYM_DATA_START(efi32_boot_ds)
	.word	0
SYM_DATA_END(efi32_boot_ds)<|MERGE_RESOLUTION|>--- conflicted
+++ resolved
@@ -47,13 +47,6 @@
 
 	leaq	0x14(%rsp), %rbx
 	sgdt	(%rbx)
-<<<<<<< HEAD
-
-	/*
-	 * Switch to gdt with 32-bit segments. This is the firmware GDT
-	 * that was installed when the kernel started executing. This
-	 * pointer was saved at the EFI stub entry point in head_64.S.
-=======
 
 	addq	$16, %rbx
 	sidt	(%rbx)
@@ -62,7 +55,6 @@
 	 * Switch to IDT and GDT with 32-bit segments. This is the firmware GDT
 	 * and IDT that was installed when the kernel started executing. The
 	 * pointers were saved at the EFI stub entry point in head_64.S.
->>>>>>> 7d2a07b7
 	 *
 	 * Pass the saved DS selector to the 32-bit code, and use far return to
 	 * restore the saved CS selector.
@@ -79,11 +71,7 @@
 	pushq	%rax
 	lretq
 
-<<<<<<< HEAD
-1:	addq	$32, %rsp
-=======
 1:	addq	$64, %rsp
->>>>>>> 7d2a07b7
 	movq	%rdi, %rax
 
 	pop	%rbx
@@ -148,12 +136,9 @@
 	 */
 	cli
 
-<<<<<<< HEAD
-=======
 	lidtl	(%ebx)
 	subl	$16, %ebx
 
->>>>>>> 7d2a07b7
 	lgdtl	(%ebx)
 
 	movl	%cr4, %eax
@@ -188,14 +173,11 @@
 	.quad	0
 SYM_DATA_END(efi32_boot_gdt)
 
-<<<<<<< HEAD
-=======
 SYM_DATA_START(efi32_boot_idt)
 	.word	0
 	.quad	0
 SYM_DATA_END(efi32_boot_idt)
 
->>>>>>> 7d2a07b7
 SYM_DATA_START(efi32_boot_cs)
 	.word	0
 SYM_DATA_END(efi32_boot_cs)
