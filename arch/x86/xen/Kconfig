#
# This Kconfig describes xen options
#

config PARAVIRT_XEN
	bool "Xen guest support"
	select PARAVIRT_ALL
	select PARAVIRT_CLOCK
	depends on X86_64 || (X86_32 && X86_PAE && !X86_VISWS)
	depends on X86_CMPXCHG && X86_TSC
	help
	  This is the Linux Xen port.  Enabling this will allow the
	  kernel to boot in a paravirtualized environment under the
	  Xen hypervisor.

config XEN_DOM0
	def_bool y
	depends on XEN && PCI_XEN && SWIOTLB_XEN
	depends on X86_LOCAL_APIC && X86_IO_APIC && ACPI && PCI

# Dummy symbol since people have come to rely on the PRIVILEGED_GUEST
# name in tools.
config XEN_PRIVILEGED_GUEST
	def_bool XEN_DOM0

config XEN_PVHVM
	def_bool y
	depends on PARAVIRT_XEN
	depends on X86_LOCAL_APIC

config XEN_MAX_DOMAIN_MEMORY
<<<<<<< HEAD
       int "Maximum allowed size of a domain in gigabytes"
       default 8 if X86_32
       default 32 if X86_64
       depends on PARAVIRT_XEN
=======
       int
       default 128
       depends on XEN
>>>>>>> c8ddb271
       help
         This only affects the sizing of some bss arrays, the unused
         portions of which are freed.

config XEN_SAVE_RESTORE
       bool
       depends on PARAVIRT_XEN && PM
       default y

config XEN_DEBUG_FS
	bool "Enable Xen debug and tuning parameters in debugfs"
	depends on PARAVIRT_XEN && DEBUG_FS
	default n
	help
	  Enable statistics output and various tuning options in debugfs.
	  Enabling this option may incur a significant performance overhead.<|MERGE_RESOLUTION|>--- conflicted
+++ resolved
@@ -2,7 +2,7 @@
 # This Kconfig describes xen options
 #
 
-config PARAVIRT_XEN
+config XEN
 	bool "Xen guest support"
 	select PARAVIRT_ALL
 	select PARAVIRT_CLOCK
@@ -25,32 +25,25 @@
 
 config XEN_PVHVM
 	def_bool y
-	depends on PARAVIRT_XEN
+	depends on XEN
 	depends on X86_LOCAL_APIC
 
 config XEN_MAX_DOMAIN_MEMORY
-<<<<<<< HEAD
-       int "Maximum allowed size of a domain in gigabytes"
-       default 8 if X86_32
-       default 32 if X86_64
-       depends on PARAVIRT_XEN
-=======
        int
        default 128
        depends on XEN
->>>>>>> c8ddb271
        help
          This only affects the sizing of some bss arrays, the unused
          portions of which are freed.
 
 config XEN_SAVE_RESTORE
        bool
-       depends on PARAVIRT_XEN && PM
+       depends on XEN && PM
        default y
 
 config XEN_DEBUG_FS
 	bool "Enable Xen debug and tuning parameters in debugfs"
-	depends on PARAVIRT_XEN && DEBUG_FS
+	depends on XEN && DEBUG_FS
 	default n
 	help
 	  Enable statistics output and various tuning options in debugfs.
