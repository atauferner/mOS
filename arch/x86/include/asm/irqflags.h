--- conflicted
+++ resolved
@@ -62,12 +62,8 @@
 
 #ifndef __ASSEMBLY__
 
-<<<<<<< HEAD
 #ifndef CONFIG_PARAVIRT_IRQ
-static inline unsigned long __raw_local_save_flags(void)
-=======
 static inline unsigned long arch_local_save_flags(void)
->>>>>>> c8ddb271
 {
 	return native_save_fl();
 }
