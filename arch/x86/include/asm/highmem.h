/*
 * highmem.h: virtual kernel memory mappings for high memory
 *
 * Used in CONFIG_HIGHMEM systems for memory pages which
 * are not addressable by direct kernel virtual addresses.
 *
 * Copyright (C) 1999 Gerhard Wichert, Siemens AG
 *		      Gerhard.Wichert@pdb.siemens.de
 *
 *
 * Redesigned the x86 32-bit VM architecture to deal with
 * up to 16 Terabyte physical memory. With current x86 CPUs
 * we now support up to 64 Gigabytes physical RAM.
 *
 * Copyright (C) 1999 Ingo Molnar <mingo@redhat.com>
 */

#ifndef _ASM_X86_HIGHMEM_H
#define _ASM_X86_HIGHMEM_H

#ifdef __KERNEL__

#include <linux/interrupt.h>
#include <linux/threads.h>
#include <asm/kmap_types.h>
#include <asm/tlbflush.h>
#include <asm/paravirt.h>
#include <asm/fixmap.h>

/* declarations for highmem.c */
extern unsigned long highstart_pfn, highend_pfn;

/*
 * Right now we initialize only a single pte table. It can be extended
 * easily, subsequent pte tables have to be allocated in one physical
 * chunk of RAM.
 */
/*
 * Ordering is:
 *
 * FIXADDR_TOP
 * 			fixed_addresses
 * FIXADDR_START
 * 			temp fixed addresses
 * FIXADDR_BOOT_START
 * 			Persistent kmap area
 * PKMAP_BASE
 * VMALLOC_END
 * 			Vmalloc area
 * VMALLOC_START
 * high_memory
 */
#define LAST_PKMAP_MASK (LAST_PKMAP-1)
#define PKMAP_NR(virt)  ((virt-PKMAP_BASE) >> PAGE_SHIFT)
#define PKMAP_ADDR(nr)  (PKMAP_BASE + ((nr) << PAGE_SHIFT))

extern void *kmap_high(struct page *page);
extern void kunmap_high(struct page *page);

void *kmap(struct page *page);
void kunmap(struct page *page);
void *kmap_atomic_prot(struct page *page, enum km_type type, pgprot_t prot);
void *kmap_atomic(struct page *page, enum km_type type);
void kunmap_atomic(void *kvaddr, enum km_type type);
void *kmap_atomic_pfn(unsigned long pfn, enum km_type type);
void *kmap_atomic_prot_pfn(unsigned long pfn, enum km_type type, pgprot_t prot);
struct page *kmap_atomic_to_page(void *ptr);

<<<<<<< HEAD
#ifndef CONFIG_PARAVIRT_MMU
#define kmap_atomic_pte(page, type)	kmap_atomic(page, type)
#endif

=======
>>>>>>> 57d54889
#define flush_cache_kmaps()	do { } while (0)

extern void add_highpages_with_active_regions(int nid, unsigned long start_pfn,
					unsigned long end_pfn);

#endif /* __KERNEL__ */

#endif /* _ASM_X86_HIGHMEM_H */<|MERGE_RESOLUTION|>--- conflicted
+++ resolved
@@ -66,13 +66,6 @@
 void *kmap_atomic_prot_pfn(unsigned long pfn, enum km_type type, pgprot_t prot);
 struct page *kmap_atomic_to_page(void *ptr);
 
-<<<<<<< HEAD
-#ifndef CONFIG_PARAVIRT_MMU
-#define kmap_atomic_pte(page, type)	kmap_atomic(page, type)
-#endif
-
-=======
->>>>>>> 57d54889
 #define flush_cache_kmaps()	do { } while (0)
 
 extern void add_highpages_with_active_regions(int nid, unsigned long start_pfn,
