#ifndef _ASM_X86_CACHEFLUSH_H
#define _ASM_X86_CACHEFLUSH_H

/* Keep includes the same across arches.  */
#include <linux/mm.h>

/* Caches aren't brain-dead on the intel. */
static inline void flush_cache_all(void) { }
static inline void flush_cache_mm(struct mm_struct *mm) { }
static inline void flush_cache_dup_mm(struct mm_struct *mm) { }
static inline void flush_cache_range(struct vm_area_struct *vma,
				     unsigned long start, unsigned long end) { }
static inline void flush_cache_page(struct vm_area_struct *vma,
				    unsigned long vmaddr, unsigned long pfn) { }
static inline void flush_dcache_page(struct page *page) { }
static inline void flush_dcache_mmap_lock(struct address_space *mapping) { }
static inline void flush_dcache_mmap_unlock(struct address_space *mapping) { }
static inline void flush_icache_range(unsigned long start,
				      unsigned long end) { }
static inline void flush_icache_page(struct vm_area_struct *vma,
				     struct page *page) { }
static inline void flush_icache_user_range(struct vm_area_struct *vma,
					   struct page *page,
					   unsigned long addr,
					   unsigned long len) { }
static inline void flush_cache_vmap(unsigned long start, unsigned long end) { }
static inline void flush_cache_vunmap(unsigned long start,
				      unsigned long end) { }

static inline void copy_to_user_page(struct vm_area_struct *vma,
				     struct page *page, unsigned long vaddr,
				     void *dst, const void *src,
				     unsigned long len)
{
	memcpy(dst, src, len);
}

static inline void copy_from_user_page(struct vm_area_struct *vma,
				       struct page *page, unsigned long vaddr,
				       void *dst, const void *src,
				       unsigned long len)
{
	memcpy(dst, src, len);
}

#define PG_non_WB				PG_arch_1
PAGEFLAG(NonWB, non_WB)

/*
 * The set_memory_* API can be used to change various attributes of a virtual
 * address range. The attributes include:
 * Cachability   : UnCached, WriteCombining, WriteBack
 * Executability : eXeutable, NoteXecutable
 * Read/Write    : ReadOnly, ReadWrite
 * Presence      : NotPresent
 *
 * Within a catagory, the attributes are mutually exclusive.
 *
 * The implementation of this API will take care of various aspects that
 * are associated with changing such attributes, such as:
 * - Flushing TLBs
 * - Flushing CPU caches
 * - Making sure aliases of the memory behind the mapping don't violate
 *   coherency rules as defined by the CPU in the system.
 *
 * What this API does not do:
 * - Provide exclusion between various callers - including callers that
 *   operation on other mappings of the same physical page
 * - Restore default attributes when a page is freed
 * - Guarantee that mappings other than the requested one are
 *   in any state, other than that these do not violate rules for
 *   the CPU you have. Do not depend on any effects on other mappings,
 *   CPUs other than the one you have may have more relaxed rules.
 * The caller is required to take care of these.
 */

int _set_memory_uc(unsigned long addr, int numpages);
int _set_memory_wc(unsigned long addr, int numpages);
int _set_memory_wb(unsigned long addr, int numpages);
int set_memory_uc(unsigned long addr, int numpages);
int set_memory_wc(unsigned long addr, int numpages);
int set_memory_wb(unsigned long addr, int numpages);
int set_memory_x(unsigned long addr, int numpages);
int set_memory_nx(unsigned long addr, int numpages);
int set_memory_ro(unsigned long addr, int numpages);
int set_memory_rw(unsigned long addr, int numpages);
int set_memory_rw_force(unsigned long addr, int numpages);
int set_memory_np(unsigned long addr, int numpages);
int set_memory_4k(unsigned long addr, int numpages);

int set_memory_array_uc(unsigned long *addr, int addrinarray);
int set_memory_array_wb(unsigned long *addr, int addrinarray);

int set_pages_array_uc(struct page **pages, int addrinarray);
int set_pages_array_wb(struct page **pages, int addrinarray);

/*
 * For legacy compatibility with the old APIs, a few functions
 * are provided that work on a "struct page".
 * These functions operate ONLY on the 1:1 kernel mapping of the
 * memory that the struct page represents, and internally just
 * call the set_memory_* function. See the description of the
 * set_memory_* function for more details on conventions.
 *
 * These APIs should be considered *deprecated* and are likely going to
 * be removed in the future.
 * The reason for this is the implicit operation on the 1:1 mapping only,
 * making this not a generally useful API.
 *
 * Specifically, many users of the old APIs had a virtual address,
 * called virt_to_page() or vmalloc_to_page() on that address to
 * get a struct page* that the old API required.
 * To convert these cases, use set_memory_*() on the original
 * virtual address, do not use these functions.
 */

int set_pages_uc(struct page *page, int numpages);
int set_pages_wb(struct page *page, int numpages);
int set_pages_x(struct page *page, int numpages);
int set_pages_nx(struct page *page, int numpages);
int set_pages_ro(struct page *page, int numpages);
int set_pages_rw(struct page *page, int numpages);
int set_pages_rw_force(struct page *page, int numpages);


void clflush_cache_range(void *addr, unsigned int size);

#ifdef CONFIG_DEBUG_RODATA
void mark_rodata_ro(void);
void mark_rodata_rw(void);
extern const int rodata_test_data;
<<<<<<< HEAD
#else
static inline void mark_rodata_ro(void) {}
static inline void mark_rodata_rw(void) {}
=======
void set_kernel_text_rw(void);
void set_kernel_text_ro(void);
#else
static inline void set_kernel_text_rw(void) { }
static inline void set_kernel_text_ro(void) { }
>>>>>>> 0882e8dd
#endif

#ifdef CONFIG_DEBUG_RODATA_TEST
int rodata_test(void);
#else
static inline int rodata_test(void)
{
	return 0;
}
#endif

#endif /* _ASM_X86_CACHEFLUSH_H */<|MERGE_RESOLUTION|>--- conflicted
+++ resolved
@@ -84,7 +84,6 @@
 int set_memory_nx(unsigned long addr, int numpages);
 int set_memory_ro(unsigned long addr, int numpages);
 int set_memory_rw(unsigned long addr, int numpages);
-int set_memory_rw_force(unsigned long addr, int numpages);
 int set_memory_np(unsigned long addr, int numpages);
 int set_memory_4k(unsigned long addr, int numpages);
 
@@ -120,26 +119,18 @@
 int set_pages_nx(struct page *page, int numpages);
 int set_pages_ro(struct page *page, int numpages);
 int set_pages_rw(struct page *page, int numpages);
-int set_pages_rw_force(struct page *page, int numpages);
 
 
 void clflush_cache_range(void *addr, unsigned int size);
 
 #ifdef CONFIG_DEBUG_RODATA
 void mark_rodata_ro(void);
-void mark_rodata_rw(void);
 extern const int rodata_test_data;
-<<<<<<< HEAD
-#else
-static inline void mark_rodata_ro(void) {}
-static inline void mark_rodata_rw(void) {}
-=======
 void set_kernel_text_rw(void);
 void set_kernel_text_ro(void);
 #else
 static inline void set_kernel_text_rw(void) { }
 static inline void set_kernel_text_ro(void) { }
->>>>>>> 0882e8dd
 #endif
 
 #ifdef CONFIG_DEBUG_RODATA_TEST
