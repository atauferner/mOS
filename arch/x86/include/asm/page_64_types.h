#ifndef _ASM_X86_PAGE_64_DEFS_H
#define _ASM_X86_PAGE_64_DEFS_H

#define THREAD_SIZE_ORDER	1
#define THREAD_SIZE  (PAGE_SIZE << THREAD_SIZE_ORDER)
#define CURRENT_MASK (~(THREAD_SIZE - 1))

#define EXCEPTION_STACK_ORDER 0
#define EXCEPTION_STKSZ (PAGE_SIZE << EXCEPTION_STACK_ORDER)

#define DEBUG_STACK_ORDER (EXCEPTION_STACK_ORDER + 1)
#define DEBUG_STKSZ (PAGE_SIZE << DEBUG_STACK_ORDER)

#define IRQ_STACK_ORDER 2
#define IRQ_STACK_SIZE (PAGE_SIZE << IRQ_STACK_ORDER)

#define STACKFAULT_STACK 1
#define DOUBLEFAULT_STACK 2
#define NMI_STACK 3
#define DEBUG_STACK 4
#define MCE_STACK 5
#define N_EXCEPTION_STACKS 5  /* hw limit: 7 */

#define PUD_PAGE_SIZE		(_AC(1, UL) << PUD_SHIFT)
#define PUD_PAGE_MASK		(~(PUD_PAGE_SIZE-1))

/*
 * Set __PAGE_OFFSET to the most negative possible address +
 * PGDIR_SIZE*16 (pgd slot 272).  The gap is to allow a space for a
 * hypervisor to fit.  Choosing 16 slots here is arbitrary, but it's
 * what Xen requires.
 */
#define __PAGE_OFFSET           _AC(0xffff880000000000, UL)

#define __PHYSICAL_START	((CONFIG_PHYSICAL_START +	 	\
				  (CONFIG_PHYSICAL_ALIGN - 1)) &	\
				 ~(CONFIG_PHYSICAL_ALIGN - 1))

#define __START_KERNEL		(__START_KERNEL_map + __PHYSICAL_START)
#define __START_KERNEL_map	_AC(0xffffffff80000000, UL)

/* See Documentation/x86/x86_64/mm.txt for a description of the memory map. */
#define __PHYSICAL_MASK_SHIFT	46
#define __VIRTUAL_MASK_SHIFT	47

/*
 * Kernel image size is limited to 512 MB (see level2_kernel_pgt in
 * arch/x86/kernel/head_64.S), and it is mapped here:
 */
#define KERNEL_IMAGE_SIZE	(512 * 1024 * 1024)
#define KERNEL_IMAGE_START	_AC(0xffffffff80000000, UL)

<<<<<<< HEAD
#ifndef __ASSEMBLY__
void clear_page(void *page);
void copy_page(void *to, void *from);

/* duplicated to the one in bootmem.h */
extern unsigned long max_pfn;
extern unsigned long phys_base;

extern unsigned long __phys_addr(unsigned long);
#define __phys_reloc_hide(x)	(x)

#define vmemmap ((struct page *)VMEMMAP_START)

extern void init_extra_mapping_uc(unsigned long phys, unsigned long size);
extern void init_extra_mapping_wb(unsigned long phys, unsigned long size);

#endif	/* !__ASSEMBLY__ */

#ifdef CONFIG_FLATMEM
/*
 * While max_pfn is not exported, max_mapnr never gets initialized for non-Xen
 * other than for hotplugged memory.
 */
#ifndef CONFIG_XEN
#define pfn_valid(pfn)          ((pfn) < max_pfn)
#else
#define pfn_valid(pfn)          ((pfn) < max_mapnr)
#endif
#endif

=======
>>>>>>> f6161aa1
#endif /* _ASM_X86_PAGE_64_DEFS_H */<|MERGE_RESOLUTION|>--- conflicted
+++ resolved
@@ -50,37 +50,4 @@
 #define KERNEL_IMAGE_SIZE	(512 * 1024 * 1024)
 #define KERNEL_IMAGE_START	_AC(0xffffffff80000000, UL)
 
-<<<<<<< HEAD
-#ifndef __ASSEMBLY__
-void clear_page(void *page);
-void copy_page(void *to, void *from);
-
-/* duplicated to the one in bootmem.h */
-extern unsigned long max_pfn;
-extern unsigned long phys_base;
-
-extern unsigned long __phys_addr(unsigned long);
-#define __phys_reloc_hide(x)	(x)
-
-#define vmemmap ((struct page *)VMEMMAP_START)
-
-extern void init_extra_mapping_uc(unsigned long phys, unsigned long size);
-extern void init_extra_mapping_wb(unsigned long phys, unsigned long size);
-
-#endif	/* !__ASSEMBLY__ */
-
-#ifdef CONFIG_FLATMEM
-/*
- * While max_pfn is not exported, max_mapnr never gets initialized for non-Xen
- * other than for hotplugged memory.
- */
-#ifndef CONFIG_XEN
-#define pfn_valid(pfn)          ((pfn) < max_pfn)
-#else
-#define pfn_valid(pfn)          ((pfn) < max_mapnr)
-#endif
-#endif
-
-=======
->>>>>>> f6161aa1
 #endif /* _ASM_X86_PAGE_64_DEFS_H */