/* SPDX-License-Identifier: GPL-2.0 */
#ifndef _ASM_X86_CPUFEATURES_H
#define _ASM_X86_CPUFEATURES_H

#ifndef _ASM_X86_REQUIRED_FEATURES_H
#include <asm/required-features.h>
#endif

#ifndef _ASM_X86_DISABLED_FEATURES_H
#include <asm/disabled-features.h>
#endif

/*
 * Defines x86 CPU feature bits
 */
#define NCAPINTS			19	   /* N 32-bit words worth of info */
#define NBUGINTS			1	   /* N 32-bit bug flags */

/*
 * Note: If the comment begins with a quoted string, that string is used
 * in /proc/cpuinfo instead of the macro name.  If the string is "",
 * this feature bit is not displayed in /proc/cpuinfo at all.
 *
 * When adding new features here that depend on other features,
 * please update the table in kernel/cpu/cpuid-deps.c as well.
 */

/* Intel-defined CPU features, CPUID level 0x00000001 (EDX), word 0 */
#define X86_FEATURE_FPU			( 0*32+ 0) /* Onboard FPU */
#define X86_FEATURE_VME			( 0*32+ 1) /* Virtual Mode Extensions */
#define X86_FEATURE_DE			( 0*32+ 2) /* Debugging Extensions */
#define X86_FEATURE_PSE			( 0*32+ 3) /* Page Size Extensions */
#define X86_FEATURE_TSC			( 0*32+ 4) /* Time Stamp Counter */
#define X86_FEATURE_MSR			( 0*32+ 5) /* Model-Specific Registers */
#define X86_FEATURE_PAE			( 0*32+ 6) /* Physical Address Extensions */
#define X86_FEATURE_MCE			( 0*32+ 7) /* Machine Check Exception */
#define X86_FEATURE_CX8			( 0*32+ 8) /* CMPXCHG8 instruction */
#define X86_FEATURE_APIC		( 0*32+ 9) /* Onboard APIC */
#define X86_FEATURE_SEP			( 0*32+11) /* SYSENTER/SYSEXIT */
#define X86_FEATURE_MTRR		( 0*32+12) /* Memory Type Range Registers */
#define X86_FEATURE_PGE			( 0*32+13) /* Page Global Enable */
#define X86_FEATURE_MCA			( 0*32+14) /* Machine Check Architecture */
#define X86_FEATURE_CMOV		( 0*32+15) /* CMOV instructions (plus FCMOVcc, FCOMI with FPU) */
#define X86_FEATURE_PAT			( 0*32+16) /* Page Attribute Table */
#define X86_FEATURE_PSE36		( 0*32+17) /* 36-bit PSEs */
#define X86_FEATURE_PN			( 0*32+18) /* Processor serial number */
#define X86_FEATURE_CLFLUSH		( 0*32+19) /* CLFLUSH instruction */
#define X86_FEATURE_DS			( 0*32+21) /* "dts" Debug Store */
#define X86_FEATURE_ACPI		( 0*32+22) /* ACPI via MSR */
#define X86_FEATURE_MMX			( 0*32+23) /* Multimedia Extensions */
#define X86_FEATURE_FXSR		( 0*32+24) /* FXSAVE/FXRSTOR, CR4.OSFXSR */
#define X86_FEATURE_XMM			( 0*32+25) /* "sse" */
#define X86_FEATURE_XMM2		( 0*32+26) /* "sse2" */
#define X86_FEATURE_SELFSNOOP		( 0*32+27) /* "ss" CPU self snoop */
#define X86_FEATURE_HT			( 0*32+28) /* Hyper-Threading */
#define X86_FEATURE_ACC			( 0*32+29) /* "tm" Automatic clock control */
#define X86_FEATURE_IA64		( 0*32+30) /* IA-64 processor */
#define X86_FEATURE_PBE			( 0*32+31) /* Pending Break Enable */

/* AMD-defined CPU features, CPUID level 0x80000001, word 1 */
/* Don't duplicate feature flags which are redundant with Intel! */
#define X86_FEATURE_SYSCALL		( 1*32+11) /* SYSCALL/SYSRET */
#define X86_FEATURE_MP			( 1*32+19) /* MP Capable */
#define X86_FEATURE_NX			( 1*32+20) /* Execute Disable */
#define X86_FEATURE_MMXEXT		( 1*32+22) /* AMD MMX extensions */
#define X86_FEATURE_FXSR_OPT		( 1*32+25) /* FXSAVE/FXRSTOR optimizations */
#define X86_FEATURE_GBPAGES		( 1*32+26) /* "pdpe1gb" GB pages */
#define X86_FEATURE_RDTSCP		( 1*32+27) /* RDTSCP */
#define X86_FEATURE_LM			( 1*32+29) /* Long Mode (x86-64, 64-bit support) */
#define X86_FEATURE_3DNOWEXT		( 1*32+30) /* AMD 3DNow extensions */
#define X86_FEATURE_3DNOW		( 1*32+31) /* 3DNow */

/* Transmeta-defined CPU features, CPUID level 0x80860001, word 2 */
#define X86_FEATURE_RECOVERY		( 2*32+ 0) /* CPU in recovery mode */
#define X86_FEATURE_LONGRUN		( 2*32+ 1) /* Longrun power control */
#define X86_FEATURE_LRTI		( 2*32+ 3) /* LongRun table interface */

/* Other features, Linux-defined mapping, word 3 */
/* This range is used for feature bits which conflict or are synthesized */
#define X86_FEATURE_CXMMX		( 3*32+ 0) /* Cyrix MMX extensions */
#define X86_FEATURE_K6_MTRR		( 3*32+ 1) /* AMD K6 nonstandard MTRRs */
#define X86_FEATURE_CYRIX_ARR		( 3*32+ 2) /* Cyrix ARRs (= MTRRs) */
#define X86_FEATURE_CENTAUR_MCR		( 3*32+ 3) /* Centaur MCRs (= MTRRs) */

/* CPU types for specific tunings: */
#define X86_FEATURE_K8			( 3*32+ 4) /* "" Opteron, Athlon64 */
#define X86_FEATURE_K7			( 3*32+ 5) /* "" Athlon */
#define X86_FEATURE_P3			( 3*32+ 6) /* "" P3 */
#define X86_FEATURE_P4			( 3*32+ 7) /* "" P4 */
#define X86_FEATURE_CONSTANT_TSC	( 3*32+ 8) /* TSC ticks at a constant rate */
#define X86_FEATURE_UP			( 3*32+ 9) /* SMP kernel running on UP */
#define X86_FEATURE_ART			( 3*32+10) /* Always running timer (ART) */
#define X86_FEATURE_ARCH_PERFMON	( 3*32+11) /* Intel Architectural PerfMon */
#define X86_FEATURE_PEBS		( 3*32+12) /* Precise-Event Based Sampling */
#define X86_FEATURE_BTS			( 3*32+13) /* Branch Trace Store */
#define X86_FEATURE_SYSCALL32		( 3*32+14) /* "" syscall in IA32 userspace */
#define X86_FEATURE_SYSENTER32		( 3*32+15) /* "" sysenter in IA32 userspace */
#define X86_FEATURE_REP_GOOD		( 3*32+16) /* REP microcode works well */
#define X86_FEATURE_MFENCE_RDTSC	( 3*32+17) /* "" MFENCE synchronizes RDTSC */
#define X86_FEATURE_LFENCE_RDTSC	( 3*32+18) /* "" LFENCE synchronizes RDTSC */
#define X86_FEATURE_ACC_POWER		( 3*32+19) /* AMD Accumulated Power Mechanism */
#define X86_FEATURE_NOPL		( 3*32+20) /* The NOPL (0F 1F) instructions */
#define X86_FEATURE_ALWAYS		( 3*32+21) /* "" Always-present feature */
#define X86_FEATURE_XTOPOLOGY		( 3*32+22) /* CPU topology enum extensions */
#define X86_FEATURE_TSC_RELIABLE	( 3*32+23) /* TSC is known to be reliable */
#define X86_FEATURE_NONSTOP_TSC		( 3*32+24) /* TSC does not stop in C states */
#define X86_FEATURE_CPUID		( 3*32+25) /* CPU has CPUID instruction itself */
#define X86_FEATURE_EXTD_APICID		( 3*32+26) /* Extended APICID (8 bits) */
#define X86_FEATURE_AMD_DCM		( 3*32+27) /* AMD multi-node processor */
#define X86_FEATURE_APERFMPERF		( 3*32+28) /* P-State hardware coordination feedback capability (APERF/MPERF MSRs) */
#define X86_FEATURE_NONSTOP_TSC_S3	( 3*32+30) /* TSC doesn't stop in S3 state */
#define X86_FEATURE_TSC_KNOWN_FREQ	( 3*32+31) /* TSC has known frequency */

/* Intel-defined CPU features, CPUID level 0x00000001 (ECX), word 4 */
#define X86_FEATURE_XMM3		( 4*32+ 0) /* "pni" SSE-3 */
#define X86_FEATURE_PCLMULQDQ		( 4*32+ 1) /* PCLMULQDQ instruction */
#define X86_FEATURE_DTES64		( 4*32+ 2) /* 64-bit Debug Store */
#define X86_FEATURE_MWAIT		( 4*32+ 3) /* "monitor" MONITOR/MWAIT support */
#define X86_FEATURE_DSCPL		( 4*32+ 4) /* "ds_cpl" CPL-qualified (filtered) Debug Store */
#define X86_FEATURE_VMX			( 4*32+ 5) /* Hardware virtualization */
#define X86_FEATURE_SMX			( 4*32+ 6) /* Safer Mode eXtensions */
#define X86_FEATURE_EST			( 4*32+ 7) /* Enhanced SpeedStep */
#define X86_FEATURE_TM2			( 4*32+ 8) /* Thermal Monitor 2 */
#define X86_FEATURE_SSSE3		( 4*32+ 9) /* Supplemental SSE-3 */
#define X86_FEATURE_CID			( 4*32+10) /* Context ID */
#define X86_FEATURE_SDBG		( 4*32+11) /* Silicon Debug */
#define X86_FEATURE_FMA			( 4*32+12) /* Fused multiply-add */
#define X86_FEATURE_CX16		( 4*32+13) /* CMPXCHG16B instruction */
#define X86_FEATURE_XTPR		( 4*32+14) /* Send Task Priority Messages */
#define X86_FEATURE_PDCM		( 4*32+15) /* Perf/Debug Capabilities MSR */
#define X86_FEATURE_PCID		( 4*32+17) /* Process Context Identifiers */
#define X86_FEATURE_DCA			( 4*32+18) /* Direct Cache Access */
#define X86_FEATURE_XMM4_1		( 4*32+19) /* "sse4_1" SSE-4.1 */
#define X86_FEATURE_XMM4_2		( 4*32+20) /* "sse4_2" SSE-4.2 */
#define X86_FEATURE_X2APIC		( 4*32+21) /* X2APIC */
#define X86_FEATURE_MOVBE		( 4*32+22) /* MOVBE instruction */
#define X86_FEATURE_POPCNT		( 4*32+23) /* POPCNT instruction */
#define X86_FEATURE_TSC_DEADLINE_TIMER	( 4*32+24) /* TSC deadline timer */
#define X86_FEATURE_AES			( 4*32+25) /* AES instructions */
#define X86_FEATURE_XSAVE		( 4*32+26) /* XSAVE/XRSTOR/XSETBV/XGETBV instructions */
#define X86_FEATURE_OSXSAVE		( 4*32+27) /* "" XSAVE instruction enabled in the OS */
#define X86_FEATURE_AVX			( 4*32+28) /* Advanced Vector Extensions */
#define X86_FEATURE_F16C		( 4*32+29) /* 16-bit FP conversions */
#define X86_FEATURE_RDRAND		( 4*32+30) /* RDRAND instruction */
#define X86_FEATURE_HYPERVISOR		( 4*32+31) /* Running on a hypervisor */

/* VIA/Cyrix/Centaur-defined CPU features, CPUID level 0xC0000001, word 5 */
#define X86_FEATURE_XSTORE		( 5*32+ 2) /* "rng" RNG present (xstore) */
#define X86_FEATURE_XSTORE_EN		( 5*32+ 3) /* "rng_en" RNG enabled */
#define X86_FEATURE_XCRYPT		( 5*32+ 6) /* "ace" on-CPU crypto (xcrypt) */
#define X86_FEATURE_XCRYPT_EN		( 5*32+ 7) /* "ace_en" on-CPU crypto enabled */
#define X86_FEATURE_ACE2		( 5*32+ 8) /* Advanced Cryptography Engine v2 */
#define X86_FEATURE_ACE2_EN		( 5*32+ 9) /* ACE v2 enabled */
#define X86_FEATURE_PHE			( 5*32+10) /* PadLock Hash Engine */
#define X86_FEATURE_PHE_EN		( 5*32+11) /* PHE enabled */
#define X86_FEATURE_PMM			( 5*32+12) /* PadLock Montgomery Multiplier */
#define X86_FEATURE_PMM_EN		( 5*32+13) /* PMM enabled */

/* More extended AMD flags: CPUID level 0x80000001, ECX, word 6 */
#define X86_FEATURE_LAHF_LM		( 6*32+ 0) /* LAHF/SAHF in long mode */
#define X86_FEATURE_CMP_LEGACY		( 6*32+ 1) /* If yes HyperThreading not valid */
#define X86_FEATURE_SVM			( 6*32+ 2) /* Secure Virtual Machine */
#define X86_FEATURE_EXTAPIC		( 6*32+ 3) /* Extended APIC space */
#define X86_FEATURE_CR8_LEGACY		( 6*32+ 4) /* CR8 in 32-bit mode */
#define X86_FEATURE_ABM			( 6*32+ 5) /* Advanced bit manipulation */
#define X86_FEATURE_SSE4A		( 6*32+ 6) /* SSE-4A */
#define X86_FEATURE_MISALIGNSSE		( 6*32+ 7) /* Misaligned SSE mode */
#define X86_FEATURE_3DNOWPREFETCH	( 6*32+ 8) /* 3DNow prefetch instructions */
#define X86_FEATURE_OSVW		( 6*32+ 9) /* OS Visible Workaround */
#define X86_FEATURE_IBS			( 6*32+10) /* Instruction Based Sampling */
#define X86_FEATURE_XOP			( 6*32+11) /* extended AVX instructions */
#define X86_FEATURE_SKINIT		( 6*32+12) /* SKINIT/STGI instructions */
#define X86_FEATURE_WDT			( 6*32+13) /* Watchdog timer */
#define X86_FEATURE_LWP			( 6*32+15) /* Light Weight Profiling */
#define X86_FEATURE_FMA4		( 6*32+16) /* 4 operands MAC instructions */
#define X86_FEATURE_TCE			( 6*32+17) /* Translation Cache Extension */
#define X86_FEATURE_NODEID_MSR		( 6*32+19) /* NodeId MSR */
#define X86_FEATURE_TBM			( 6*32+21) /* Trailing Bit Manipulations */
#define X86_FEATURE_TOPOEXT		( 6*32+22) /* Topology extensions CPUID leafs */
#define X86_FEATURE_PERFCTR_CORE	( 6*32+23) /* Core performance counter extensions */
#define X86_FEATURE_PERFCTR_NB		( 6*32+24) /* NB performance counter extensions */
#define X86_FEATURE_BPEXT		( 6*32+26) /* Data breakpoint extension */
#define X86_FEATURE_PTSC		( 6*32+27) /* Performance time-stamp counter */
#define X86_FEATURE_PERFCTR_LLC		( 6*32+28) /* Last Level Cache performance counter extensions */
#define X86_FEATURE_MWAITX		( 6*32+29) /* MWAIT extension (MONITORX/MWAITX instructions) */

/*
 * Auxiliary flags: Linux defined - For features scattered in various
 * CPUID levels like 0x6, 0xA etc, word 7.
 *
 * Reuse free bits when adding new feature flags!
 */
#define X86_FEATURE_RING3MWAIT		( 7*32+ 0) /* Ring 3 MONITOR/MWAIT instructions */
#define X86_FEATURE_CPUID_FAULT		( 7*32+ 1) /* Intel CPUID faulting */
#define X86_FEATURE_CPB			( 7*32+ 2) /* AMD Core Performance Boost */
#define X86_FEATURE_EPB			( 7*32+ 3) /* IA32_ENERGY_PERF_BIAS support */
#define X86_FEATURE_CAT_L3		( 7*32+ 4) /* Cache Allocation Technology L3 */
#define X86_FEATURE_CAT_L2		( 7*32+ 5) /* Cache Allocation Technology L2 */
#define X86_FEATURE_CDP_L3		( 7*32+ 6) /* Code and Data Prioritization L3 */
#define X86_FEATURE_INVPCID_SINGLE	( 7*32+ 7) /* Effectively INVPCID && CR4.PCIDE=1 */

#define X86_FEATURE_HW_PSTATE		( 7*32+ 8) /* AMD HW-PState */
#define X86_FEATURE_PROC_FEEDBACK	( 7*32+ 9) /* AMD ProcFeedbackInterface */
#define X86_FEATURE_SME			( 7*32+10) /* AMD Secure Memory Encryption */
#define X86_FEATURE_PTI			( 7*32+11) /* Kernel Page Table Isolation enabled */
#define X86_FEATURE_RETPOLINE		( 7*32+12) /* "" Generic Retpoline mitigation for Spectre variant 2 */
#define X86_FEATURE_RETPOLINE_AMD	( 7*32+13) /* "" AMD Retpoline mitigation for Spectre variant 2 */
#define X86_FEATURE_INTEL_PPIN		( 7*32+14) /* Intel Processor Inventory Number */
#define X86_FEATURE_CDP_L2		( 7*32+15) /* Code and Data Prioritization L2 */

#define X86_FEATURE_MBA			( 7*32+18) /* Memory Bandwidth Allocation */
#define X86_FEATURE_RSB_CTXSW		( 7*32+19) /* "" Fill RSB on context switches */
#define X86_FEATURE_SEV			( 7*32+20) /* AMD Secure Encrypted Virtualization */

#define X86_FEATURE_USE_IBPB		( 7*32+21) /* "" Indirect Branch Prediction Barrier enabled */
<<<<<<< HEAD
#define X86_FEATURE_USE_IBRS		( 7*32+22) /* "" Use IBRS for Spectre v2 safety */
=======
#define X86_FEATURE_USE_IBRS_FW		( 7*32+22) /* "" Use IBRS during runtime firmware calls */
>>>>>>> 661e50bc

/* Virtualization flags: Linux defined, word 8 */
#define X86_FEATURE_TPR_SHADOW		( 8*32+ 0) /* Intel TPR Shadow */
#define X86_FEATURE_VNMI		( 8*32+ 1) /* Intel Virtual NMI */
#define X86_FEATURE_FLEXPRIORITY	( 8*32+ 2) /* Intel FlexPriority */
#define X86_FEATURE_EPT			( 8*32+ 3) /* Intel Extended Page Table */
#define X86_FEATURE_VPID		( 8*32+ 4) /* Intel Virtual Processor ID */

#define X86_FEATURE_VMMCALL		( 8*32+15) /* Prefer VMMCALL to VMCALL */
#define X86_FEATURE_XENPV		( 8*32+16) /* "" Xen paravirtual guest */


/* Intel-defined CPU features, CPUID level 0x00000007:0 (EBX), word 9 */
#define X86_FEATURE_FSGSBASE		( 9*32+ 0) /* RDFSBASE, WRFSBASE, RDGSBASE, WRGSBASE instructions*/
#define X86_FEATURE_TSC_ADJUST		( 9*32+ 1) /* TSC adjustment MSR 0x3B */
#define X86_FEATURE_BMI1		( 9*32+ 3) /* 1st group bit manipulation extensions */
#define X86_FEATURE_HLE			( 9*32+ 4) /* Hardware Lock Elision */
#define X86_FEATURE_AVX2		( 9*32+ 5) /* AVX2 instructions */
#define X86_FEATURE_SMEP		( 9*32+ 7) /* Supervisor Mode Execution Protection */
#define X86_FEATURE_BMI2		( 9*32+ 8) /* 2nd group bit manipulation extensions */
#define X86_FEATURE_ERMS		( 9*32+ 9) /* Enhanced REP MOVSB/STOSB instructions */
#define X86_FEATURE_INVPCID		( 9*32+10) /* Invalidate Processor Context ID */
#define X86_FEATURE_RTM			( 9*32+11) /* Restricted Transactional Memory */
#define X86_FEATURE_CQM			( 9*32+12) /* Cache QoS Monitoring */
#define X86_FEATURE_MPX			( 9*32+14) /* Memory Protection Extension */
#define X86_FEATURE_RDT_A		( 9*32+15) /* Resource Director Technology Allocation */
#define X86_FEATURE_AVX512F		( 9*32+16) /* AVX-512 Foundation */
#define X86_FEATURE_AVX512DQ		( 9*32+17) /* AVX-512 DQ (Double/Quad granular) Instructions */
#define X86_FEATURE_RDSEED		( 9*32+18) /* RDSEED instruction */
#define X86_FEATURE_ADX			( 9*32+19) /* ADCX and ADOX instructions */
#define X86_FEATURE_SMAP		( 9*32+20) /* Supervisor Mode Access Prevention */
#define X86_FEATURE_AVX512IFMA		( 9*32+21) /* AVX-512 Integer Fused Multiply-Add instructions */
#define X86_FEATURE_CLFLUSHOPT		( 9*32+23) /* CLFLUSHOPT instruction */
#define X86_FEATURE_CLWB		( 9*32+24) /* CLWB instruction */
#define X86_FEATURE_INTEL_PT		( 9*32+25) /* Intel Processor Trace */
#define X86_FEATURE_AVX512PF		( 9*32+26) /* AVX-512 Prefetch */
#define X86_FEATURE_AVX512ER		( 9*32+27) /* AVX-512 Exponential and Reciprocal */
#define X86_FEATURE_AVX512CD		( 9*32+28) /* AVX-512 Conflict Detection */
#define X86_FEATURE_SHA_NI		( 9*32+29) /* SHA1/SHA256 Instruction Extensions */
#define X86_FEATURE_AVX512BW		( 9*32+30) /* AVX-512 BW (Byte/Word granular) Instructions */
#define X86_FEATURE_AVX512VL		( 9*32+31) /* AVX-512 VL (128/256 Vector Length) Extensions */

/* Extended state features, CPUID level 0x0000000d:1 (EAX), word 10 */
#define X86_FEATURE_XSAVEOPT		(10*32+ 0) /* XSAVEOPT instruction */
#define X86_FEATURE_XSAVEC		(10*32+ 1) /* XSAVEC instruction */
#define X86_FEATURE_XGETBV1		(10*32+ 2) /* XGETBV with ECX = 1 instruction */
#define X86_FEATURE_XSAVES		(10*32+ 3) /* XSAVES/XRSTORS instructions */

/* Intel-defined CPU QoS Sub-leaf, CPUID level 0x0000000F:0 (EDX), word 11 */
#define X86_FEATURE_CQM_LLC		(11*32+ 1) /* LLC QoS if 1 */

/* Intel-defined CPU QoS Sub-leaf, CPUID level 0x0000000F:1 (EDX), word 12 */
#define X86_FEATURE_CQM_OCCUP_LLC	(12*32+ 0) /* LLC occupancy monitoring */
#define X86_FEATURE_CQM_MBM_TOTAL	(12*32+ 1) /* LLC Total MBM monitoring */
#define X86_FEATURE_CQM_MBM_LOCAL	(12*32+ 2) /* LLC Local MBM monitoring */

/* AMD-defined CPU features, CPUID level 0x80000008 (EBX), word 13 */
#define X86_FEATURE_CLZERO		(13*32+ 0) /* CLZERO instruction */
#define X86_FEATURE_IRPERF		(13*32+ 1) /* Instructions Retired Count */
#define X86_FEATURE_XSAVEERPTR		(13*32+ 2) /* Always save/restore FP error pointers */
#define X86_FEATURE_IBPB		(13*32+12) /* Indirect Branch Prediction Barrier */
#define X86_FEATURE_IBRS		(13*32+14) /* Indirect Branch Restricted Speculation */
#define X86_FEATURE_STIBP		(13*32+15) /* Single Thread Indirect Branch Predictors */

/* Thermal and Power Management Leaf, CPUID level 0x00000006 (EAX), word 14 */
#define X86_FEATURE_DTHERM		(14*32+ 0) /* Digital Thermal Sensor */
#define X86_FEATURE_IDA			(14*32+ 1) /* Intel Dynamic Acceleration */
#define X86_FEATURE_ARAT		(14*32+ 2) /* Always Running APIC Timer */
#define X86_FEATURE_PLN			(14*32+ 4) /* Intel Power Limit Notification */
#define X86_FEATURE_PTS			(14*32+ 6) /* Intel Package Thermal Status */
#define X86_FEATURE_HWP			(14*32+ 7) /* Intel Hardware P-states */
#define X86_FEATURE_HWP_NOTIFY		(14*32+ 8) /* HWP Notification */
#define X86_FEATURE_HWP_ACT_WINDOW	(14*32+ 9) /* HWP Activity Window */
#define X86_FEATURE_HWP_EPP		(14*32+10) /* HWP Energy Perf. Preference */
#define X86_FEATURE_HWP_PKG_REQ		(14*32+11) /* HWP Package Level Request */

/* AMD SVM Feature Identification, CPUID level 0x8000000a (EDX), word 15 */
#define X86_FEATURE_NPT			(15*32+ 0) /* Nested Page Table support */
#define X86_FEATURE_LBRV		(15*32+ 1) /* LBR Virtualization support */
#define X86_FEATURE_SVML		(15*32+ 2) /* "svm_lock" SVM locking MSR */
#define X86_FEATURE_NRIPS		(15*32+ 3) /* "nrip_save" SVM next_rip save */
#define X86_FEATURE_TSCRATEMSR		(15*32+ 4) /* "tsc_scale" TSC scaling support */
#define X86_FEATURE_VMCBCLEAN		(15*32+ 5) /* "vmcb_clean" VMCB clean bits support */
#define X86_FEATURE_FLUSHBYASID		(15*32+ 6) /* flush-by-ASID support */
#define X86_FEATURE_DECODEASSISTS	(15*32+ 7) /* Decode Assists support */
#define X86_FEATURE_PAUSEFILTER		(15*32+10) /* filtered pause intercept */
#define X86_FEATURE_PFTHRESHOLD		(15*32+12) /* pause filter threshold */
#define X86_FEATURE_AVIC		(15*32+13) /* Virtual Interrupt Controller */
#define X86_FEATURE_V_VMSAVE_VMLOAD	(15*32+15) /* Virtual VMSAVE VMLOAD */
#define X86_FEATURE_VGIF		(15*32+16) /* Virtual GIF */

/* Intel-defined CPU features, CPUID level 0x00000007:0 (ECX), word 16 */
#define X86_FEATURE_AVX512VBMI		(16*32+ 1) /* AVX512 Vector Bit Manipulation instructions*/
#define X86_FEATURE_UMIP		(16*32+ 2) /* User Mode Instruction Protection */
#define X86_FEATURE_PKU			(16*32+ 3) /* Protection Keys for Userspace */
#define X86_FEATURE_OSPKE		(16*32+ 4) /* OS Protection Keys Enable */
#define X86_FEATURE_AVX512_VBMI2	(16*32+ 6) /* Additional AVX512 Vector Bit Manipulation Instructions */
#define X86_FEATURE_GFNI		(16*32+ 8) /* Galois Field New Instructions */
#define X86_FEATURE_VAES		(16*32+ 9) /* Vector AES */
#define X86_FEATURE_VPCLMULQDQ		(16*32+10) /* Carry-Less Multiplication Double Quadword */
#define X86_FEATURE_AVX512_VNNI		(16*32+11) /* Vector Neural Network Instructions */
#define X86_FEATURE_AVX512_BITALG	(16*32+12) /* Support for VPOPCNT[B,W] and VPSHUF-BITQMB instructions */
#define X86_FEATURE_AVX512_VPOPCNTDQ	(16*32+14) /* POPCNT for vectors of DW/QW */
#define X86_FEATURE_LA57		(16*32+16) /* 5-level page tables */
#define X86_FEATURE_RDPID		(16*32+22) /* RDPID instruction */

/* AMD-defined CPU features, CPUID level 0x80000007 (EBX), word 17 */
#define X86_FEATURE_OVERFLOW_RECOV	(17*32+ 0) /* MCA overflow recovery support */
#define X86_FEATURE_SUCCOR		(17*32+ 1) /* Uncorrectable error containment and recovery */
#define X86_FEATURE_SMCA		(17*32+ 3) /* Scalable MCA */

/* Intel-defined CPU features, CPUID level 0x00000007:0 (EDX), word 18 */
#define X86_FEATURE_AVX512_4VNNIW	(18*32+ 2) /* AVX-512 Neural Network Instructions */
#define X86_FEATURE_AVX512_4FMAPS	(18*32+ 3) /* AVX-512 Multiply Accumulation Single precision */
#define X86_FEATURE_SPEC_CTRL		(18*32+26) /* "" Speculation Control (IBRS + IBPB) */
#define X86_FEATURE_INTEL_STIBP		(18*32+27) /* "" Single Thread Indirect Branch Predictors */
#define X86_FEATURE_ARCH_CAPABILITIES	(18*32+29) /* IA32_ARCH_CAPABILITIES MSR (Intel) */

/*
 * BUG word(s)
 */
#define X86_BUG(x)			(NCAPINTS*32 + (x))

#define X86_BUG_F00F			X86_BUG(0) /* Intel F00F */
#define X86_BUG_FDIV			X86_BUG(1) /* FPU FDIV */
#define X86_BUG_COMA			X86_BUG(2) /* Cyrix 6x86 coma */
#define X86_BUG_AMD_TLB_MMATCH		X86_BUG(3) /* "tlb_mmatch" AMD Erratum 383 */
#define X86_BUG_AMD_APIC_C1E		X86_BUG(4) /* "apic_c1e" AMD Erratum 400 */
#define X86_BUG_11AP			X86_BUG(5) /* Bad local APIC aka 11AP */
#define X86_BUG_FXSAVE_LEAK		X86_BUG(6) /* FXSAVE leaks FOP/FIP/FOP */
#define X86_BUG_CLFLUSH_MONITOR		X86_BUG(7) /* AAI65, CLFLUSH required before MONITOR */
#define X86_BUG_SYSRET_SS_ATTRS		X86_BUG(8) /* SYSRET doesn't fix up SS attrs */
#ifdef CONFIG_X86_32
/*
 * 64-bit kernels don't use X86_BUG_ESPFIX.  Make the define conditional
 * to avoid confusion.
 */
#define X86_BUG_ESPFIX			X86_BUG(9) /* "" IRET to 16-bit SS corrupts ESP/RSP high bits */
#endif
#define X86_BUG_NULL_SEG		X86_BUG(10) /* Nulling a selector preserves the base */
#define X86_BUG_SWAPGS_FENCE		X86_BUG(11) /* SWAPGS without input dep on GS */
#define X86_BUG_MONITOR			X86_BUG(12) /* IPI required to wake up remote CPU */
#define X86_BUG_AMD_E400		X86_BUG(13) /* CPU is among the affected by Erratum 400 */
#define X86_BUG_CPU_MELTDOWN		X86_BUG(14) /* CPU is affected by meltdown attack and needs kernel page table isolation */
#define X86_BUG_SPECTRE_V1		X86_BUG(15) /* CPU is affected by Spectre variant 1 attack with conditional branches */
#define X86_BUG_SPECTRE_V2		X86_BUG(16) /* CPU is affected by Spectre variant 2 attack with indirect branches */

#endif /* _ASM_X86_CPUFEATURES_H */<|MERGE_RESOLUTION|>--- conflicted
+++ resolved
@@ -213,11 +213,7 @@
 #define X86_FEATURE_SEV			( 7*32+20) /* AMD Secure Encrypted Virtualization */
 
 #define X86_FEATURE_USE_IBPB		( 7*32+21) /* "" Indirect Branch Prediction Barrier enabled */
-<<<<<<< HEAD
-#define X86_FEATURE_USE_IBRS		( 7*32+22) /* "" Use IBRS for Spectre v2 safety */
-=======
 #define X86_FEATURE_USE_IBRS_FW		( 7*32+22) /* "" Use IBRS during runtime firmware calls */
->>>>>>> 661e50bc
 
 /* Virtualization flags: Linux defined, word 8 */
 #define X86_FEATURE_TPR_SHADOW		( 8*32+ 0) /* Intel TPR Shadow */
