--- conflicted
+++ resolved
@@ -190,38 +190,6 @@
 	pfo_ret__;					\
 })
 
-#define percpu_xchg_op(op, var, val)			\
-({							\
-	typedef typeof(var) pxo_T__;			\
-	pxo_T__ pxo_ret__;				\
-	if (0)						\
-		pxo_ret__ = (val);			\
-	switch (sizeof(var)) {				\
-	case 1:						\
-		asm(op "b %0,"__percpu_arg(1)		\
-		    : "=q" (pxo_ret__), "+m" (var)	\
-		    : "0" ((pxo_T__)(val)));		\
-		break;					\
-	case 2:						\
-		asm(op "w %0,"__percpu_arg(1)		\
-		    : "=r" (pxo_ret__), "+m" (var)	\
-		    : "0" ((pxo_T__)(val)));		\
-		break;					\
-	case 4:						\
-		asm(op "l %0,"__percpu_arg(1)		\
-		    : "=r" (pxo_ret__), "+m" (var)	\
-		    : "0" ((pxo_T__)(val)));		\
-		break;					\
-	case 8:						\
-		asm(op "q %0,"__percpu_arg(1)		\
-		    : "=r" (pxo_ret__), "+m" (var)	\
-		    : "0" ((pxo_T__)(val)));		\
-		break;					\
-	default: __bad_percpu_size();			\
-	}						\
-	pxo_ret__;					\
-})
-
 /*
  * percpu_read() makes gcc load the percpu variable every time it is
  * accessed while percpu_read_stable() allows the value to be cached.
@@ -231,22 +199,6 @@
  * per-thread variables implemented as per-cpu variables and thus
  * stable for the duration of the respective task.
  */
-<<<<<<< HEAD
-#define percpu_read(var)	percpu_from_op("mov", per_cpu__##var,	\
-					       "m" (per_cpu__##var))
-#define percpu_read_stable(var)	percpu_from_op("mov", per_cpu__##var,	\
-					       "p" (&per_cpu__##var))
-#define percpu_write(var, val)	percpu_to_op("mov", per_cpu__##var, val)
-#define percpu_add(var, val)	percpu_to_op("add", per_cpu__##var, val)
-#define percpu_sub(var, val)	percpu_to_op("sub", per_cpu__##var, val)
-#define percpu_and(var, val)	percpu_to_op("and", per_cpu__##var, val)
-#define percpu_or(var, val)	percpu_to_op("or", per_cpu__##var, val)
-#define percpu_xor(var, val)	percpu_to_op("xor", per_cpu__##var, val)
-#define percpu_xchg(var, val)   percpu_xchg_op("xchg", per_cpu__##var, val)
-#if defined(CONFIG_X86_XADD) || defined(CONFIG_X86_64)
-#define percpu_xadd(var, val)   percpu_xchg_op("xadd", per_cpu__##var, val)
-#endif
-=======
 #define percpu_read(var)		percpu_from_op("mov", var, "m" (var))
 #define percpu_read_stable(var)		percpu_from_op("mov", var, "p" (&(var)))
 #define percpu_write(var, val)		percpu_to_op("mov", var, val)
@@ -255,7 +207,6 @@
 #define percpu_and(var, val)		percpu_to_op("and", var, val)
 #define percpu_or(var, val)		percpu_to_op("or", var, val)
 #define percpu_xor(var, val)		percpu_to_op("xor", var, val)
->>>>>>> 57d54889
 
 #define __this_cpu_read_1(pcp)		percpu_from_op("mov", (pcp), "m"(pcp))
 #define __this_cpu_read_2(pcp)		percpu_from_op("mov", (pcp), "m"(pcp))
