#ifndef _ASM_X86_APIC_H
#define _ASM_X86_APIC_H

#include <linux/cpumask.h>
#include <linux/pm.h>

#include <asm/alternative.h>
#include <asm/cpufeature.h>
#include <asm/processor.h>
#include <asm/apicdef.h>
#include <linux/atomic.h>
#ifndef CONFIG_XEN
#include <asm/fixmap.h>
#endif
#include <asm/mpspec.h>
#include <asm/msr.h>
#include <asm/idle.h>

#ifndef CONFIG_XEN
#define ARCH_APICTIMER_STOPS_ON_C3	1
#endif

/*
 * Debugging macros
 */
#define APIC_QUIET   0
#define APIC_VERBOSE 1
#define APIC_DEBUG   2

/*
 * Define the default level of output to be very little
 * This can be turned up by using apic=verbose for more
 * information and apic=debug for _lots_ of information.
 * apic_verbosity is defined in apic.c
 */
#define apic_printk(v, s, a...) do {       \
		if ((v) <= apic_verbosity) \
			printk(s, ##a);    \
	} while (0)


#if defined(CONFIG_X86_LOCAL_APIC) && defined(CONFIG_X86_32)
extern void generic_apic_probe(void);
#else
static inline void generic_apic_probe(void)
{
}
#endif

#ifdef CONFIG_X86_LOCAL_APIC

extern unsigned int apic_verbosity;
#ifndef CONFIG_XEN
extern int local_apic_timer_c2_ok;

extern int disable_apic;
extern unsigned int lapic_timer_frequency;

#ifdef CONFIG_SMP
extern void __inquire_remote_apic(int apicid);
#else /* CONFIG_SMP */
static inline void __inquire_remote_apic(int apicid)
{
}
#endif /* CONFIG_SMP */

static inline void default_inquire_remote_apic(int apicid)
{
	if (apic_verbosity >= APIC_DEBUG)
		__inquire_remote_apic(apicid);
}

/*
 * With 82489DX we can't rely on apic feature bit
 * retrieved via cpuid but still have to deal with
 * such an apic chip so we assume that SMP configuration
 * is found from MP table (64bit case uses ACPI mostly
 * which set smp presence flag as well so we are safe
 * to use this helper too).
 */
static inline bool apic_from_smp_config(void)
{
	return smp_found_config && !disable_apic;
}

/*
 * Basic functions accessing APICs.
 */
#ifdef CONFIG_PARAVIRT
#include <asm/paravirt.h>
#endif

extern int setup_profiling_timer(unsigned int);

static inline void native_apic_mem_write(u32 reg, u32 v)
{
	volatile u32 *addr = (volatile u32 *)(APIC_BASE + reg);

	alternative_io("movl %0, %P1", "xchgl %0, %P1", X86_BUG_11AP,
		       ASM_OUTPUT2("=r" (v), "=m" (*addr)),
		       ASM_OUTPUT2("0" (v), "m" (*addr)));
}

static inline u32 native_apic_mem_read(u32 reg)
{
	return *((volatile u32 *)(APIC_BASE + reg));
}

extern void native_apic_wait_icr_idle(void);
extern u32 native_safe_apic_wait_icr_idle(void);
extern void native_apic_icr_write(u32 low, u32 id);
extern u64 native_apic_icr_read(void);

static inline bool apic_is_x2apic_enabled(void)
{
	u64 msr;

	if (rdmsrl_safe(MSR_IA32_APICBASE, &msr))
		return false;
	return msr & X2APIC_ENABLE;
}

<<<<<<< HEAD
#endif /* CONFIG_XEN */
=======
extern void enable_IR_x2apic(void);

extern int get_physical_broadcast(void);

extern int lapic_get_maxlvt(void);
extern void clear_local_APIC(void);
extern void disconnect_bsp_APIC(int virt_wire_setup);
extern void disable_local_APIC(void);
extern void lapic_shutdown(void);
extern void sync_Arb_IDs(void);
extern void init_bsp_APIC(void);
extern void setup_local_APIC(void);
extern void init_apic_mappings(void);
void register_lapic_address(unsigned long address);
extern void setup_boot_APIC_clock(void);
extern void setup_secondary_APIC_clock(void);
extern int APIC_init_uniprocessor(void);

#ifdef CONFIG_X86_64
static inline int apic_force_enable(unsigned long addr)
{
	return -1;
}
#else
extern int apic_force_enable(unsigned long addr);
#endif

extern int apic_bsp_setup(bool upmode);
extern void apic_ap_setup(void);

/*
 * On 32bit this is mach-xxx local
 */
#ifdef CONFIG_X86_64
extern int apic_is_clustered_box(void);
#else
static inline int apic_is_clustered_box(void)
{
	return 0;
}
#endif

extern int setup_APIC_eilvt(u8 lvt_off, u8 vector, u8 msg_type, u8 mask);

#else /* !CONFIG_X86_LOCAL_APIC */
static inline void lapic_shutdown(void) { }
#define local_apic_timer_c2_ok		1
static inline void init_apic_mappings(void) { }
static inline void disable_local_APIC(void) { }
# define setup_boot_APIC_clock x86_init_noop
# define setup_secondary_APIC_clock x86_init_noop
#endif /* !CONFIG_X86_LOCAL_APIC */
>>>>>>> 8005c49d

#ifdef CONFIG_X86_X2APIC
/*
 * Make previous memory operations globally visible before
 * sending the IPI through x2apic wrmsr. We need a serializing instruction or
 * mfence for this.
 */
static inline void x2apic_wrmsr_fence(void)
{
	asm volatile("mfence" : : : "memory");
}

static inline void native_apic_msr_write(u32 reg, u32 v)
{
	if (reg == APIC_DFR || reg == APIC_ID || reg == APIC_LDR ||
	    reg == APIC_LVR)
		return;

	wrmsr(APIC_BASE_MSR + (reg >> 4), v, 0);
}

static inline void native_apic_msr_eoi_write(u32 reg, u32 v)
{
	wrmsr(APIC_BASE_MSR + (APIC_EOI >> 4), APIC_EOI_ACK, 0);
}

static inline u32 native_apic_msr_read(u32 reg)
{
	u64 msr;

	if (reg == APIC_DFR)
		return -1;

	rdmsrl(APIC_BASE_MSR + (reg >> 4), msr);
	return (u32)msr;
}

static inline void native_x2apic_wait_icr_idle(void)
{
	/* no need to wait for icr idle in x2apic */
	return;
}

static inline u32 native_safe_x2apic_wait_icr_idle(void)
{
	/* no need to wait for icr idle in x2apic */
	return 0;
}

static inline void native_x2apic_icr_write(u32 low, u32 id)
{
	wrmsrl(APIC_BASE_MSR + (APIC_ICR >> 4), ((__u64) id) << 32 | low);
}

static inline u64 native_x2apic_icr_read(void)
{
	unsigned long val;

	rdmsrl(APIC_BASE_MSR + (APIC_ICR >> 4), val);
	return val;
}

extern int x2apic_mode;
extern int x2apic_phys;
extern void __init check_x2apic(void);
extern void x2apic_setup(void);
static inline int x2apic_enabled(void)
{
	return cpu_has_x2apic && apic_is_x2apic_enabled();
}

#define x2apic_supported()	(cpu_has_x2apic)
#else /* !CONFIG_X86_X2APIC */
static inline void check_x2apic(void) { }
static inline void x2apic_setup(void) { }
static inline int x2apic_enabled(void) { return 0; }

#define x2apic_mode		(0)
#define	x2apic_supported()	(0)
<<<<<<< HEAD
#endif

extern void enable_IR_x2apic(void);

extern int get_physical_broadcast(void);

extern int lapic_get_maxlvt(void);
extern void clear_local_APIC(void);
extern void disconnect_bsp_APIC(int virt_wire_setup);
extern void disable_local_APIC(void);
extern void lapic_shutdown(void);
extern void sync_Arb_IDs(void);
extern void init_bsp_APIC(void);
extern void setup_local_APIC(void);
extern void init_apic_mappings(void);
#ifndef CONFIG_XEN
void register_lapic_address(unsigned long address);
#else
#define register_lapic_address(address)
#endif
extern void setup_boot_APIC_clock(void);
extern void setup_secondary_APIC_clock(void);
extern int APIC_init_uniprocessor(void);

#ifdef CONFIG_X86_64
static inline int apic_force_enable(unsigned long addr)
{
	return -1;
}
#else
extern int apic_force_enable(unsigned long addr);
#endif

extern int apic_bsp_setup(bool upmode);
extern void apic_ap_setup(void);

/*
 * On 32bit this is mach-xxx local
 */
#ifdef CONFIG_X86_64
extern int apic_is_clustered_box(void);
#else
static inline int apic_is_clustered_box(void)
{
	return 0;
}
#endif

extern int setup_APIC_eilvt(u8 lvt_off, u8 vector, u8 msg_type, u8 mask);

#else /* !CONFIG_X86_LOCAL_APIC */
static inline void lapic_shutdown(void) { }
#define local_apic_timer_c2_ok		1
static inline void init_apic_mappings(void) { }
static inline void disable_local_APIC(void) { }
# define setup_boot_APIC_clock x86_init_noop
# define setup_secondary_APIC_clock x86_init_noop
#endif /* !CONFIG_X86_LOCAL_APIC */
=======
#endif /* !CONFIG_X86_X2APIC */
>>>>>>> 8005c49d

#ifdef CONFIG_X86_64
#define	SET_APIC_ID(x)		(apic->set_apic_id(x))
#else

#endif

/*
 * Copyright 2004 James Cleverdon, IBM.
 * Subject to the GNU Public License, v.2
 *
 * Generic APIC sub-arch data struct.
 *
 * Hacked for x86-64 by James Cleverdon from i386 architecture code by
 * Martin Bligh, Andi Kleen, James Bottomley, John Stultz, and
 * James Cleverdon.
 */
struct apic {
	char *name;

#ifndef CONFIG_XEN
	int (*probe)(void);
	int (*acpi_madt_oem_check)(char *oem_id, char *oem_table_id);
	int (*apic_id_valid)(int apicid);
	int (*apic_id_registered)(void);
#endif

	u32 irq_delivery_mode;
	u32 irq_dest_mode;

	const struct cpumask *(*target_cpus)(void);

#ifndef CONFIG_XEN
	int disable_esr;

	int dest_logical;
	unsigned long (*check_apicid_used)(physid_mask_t *map, int apicid);

	void (*vector_allocation_domain)(int cpu, struct cpumask *retmask,
					 const struct cpumask *mask);
	void (*init_apic_ldr)(void);

	void (*ioapic_phys_id_map)(physid_mask_t *phys_map, physid_mask_t *retmap);

	void (*setup_apic_routing)(void);
	int (*cpu_present_to_apicid)(int mps_cpu);
	void (*apicid_to_cpu_present)(int phys_apicid, physid_mask_t *retmap);
	int (*check_phys_apicid_present)(int phys_apicid);
#endif
	int (*phys_pkg_id)(int cpuid_apic, int index_msb);

#ifndef CONFIG_XEN
	unsigned int (*get_apic_id)(unsigned long x);
	unsigned long (*set_apic_id)(unsigned int id);
	unsigned long apic_id_mask;

	int (*cpu_mask_to_apicid_and)(const struct cpumask *cpumask,
				      const struct cpumask *andmask,
				      unsigned int *apicid);
#endif

	/* ipi */
	void (*send_IPI_mask)(const struct cpumask *mask, int vector);
	void (*send_IPI_mask_allbutself)(const struct cpumask *mask,
					 int vector);
	void (*send_IPI_allbutself)(int vector);
	void (*send_IPI_all)(int vector);
	void (*send_IPI_self)(int vector);

#ifndef CONFIG_XEN
	/* wakeup_secondary_cpu */
	int (*wakeup_secondary_cpu)(int apicid, unsigned long start_eip);

	void (*inquire_remote_apic)(int apicid);

	/* apic ops */
	u32 (*read)(u32 reg);
	void (*write)(u32 reg, u32 v);
	/*
	 * ->eoi_write() has the same signature as ->write().
	 *
	 * Drivers can support both ->eoi_write() and ->write() by passing the same
	 * callback value. Kernel can override ->eoi_write() and fall back
	 * on write for EOI.
	 */
	void (*eoi_write)(u32 reg, u32 v);
	u64 (*icr_read)(void);
	void (*icr_write)(u32 low, u32 high);
	void (*wait_icr_idle)(void);
	u32 (*safe_wait_icr_idle)(void);

#ifdef CONFIG_X86_32
	/*
	 * Called very early during boot from get_smp_config().  It should
	 * return the logical apicid.  x86_[bios]_cpu_to_apicid is
	 * initialized before this function is called.
	 *
	 * If logical apicid can't be determined that early, the function
	 * may return BAD_APICID.  Logical apicid will be configured after
	 * init_apic_ldr() while bringing up CPUs.  Note that NUMA affinity
	 * won't be applied properly during early boot in this case.
	 */
	int (*x86_32_early_logical_apicid)(int cpu);
#endif
#endif /* CONFIG_XEN */
};

/*
 * Pointer to the local APIC driver in use on this system (there's
 * always just one such driver in use - the kernel decides via an
 * early probing process which one it picks - and then sticks to it):
 */
extern struct apic *apic;

#ifndef CONFIG_XEN

/*
 * APIC drivers are probed based on how they are listed in the .apicdrivers
 * section. So the order is important and enforced by the ordering
 * of different apic driver files in the Makefile.
 *
 * For the files having two apic drivers, we use apic_drivers()
 * to enforce the order with in them.
 */
#define apic_driver(sym)					\
	static const struct apic *__apicdrivers_##sym __used		\
	__aligned(sizeof(struct apic *))			\
	__section(.apicdrivers) = { &sym }

#define apic_drivers(sym1, sym2)					\
	static struct apic *__apicdrivers_##sym1##sym2[2] __used	\
	__aligned(sizeof(struct apic *))				\
	__section(.apicdrivers) = { &sym1, &sym2 }

extern struct apic *__apicdrivers[], *__apicdrivers_end[];

/*
 * APIC functionality to boot other CPUs - only used on SMP:
 */
#ifdef CONFIG_SMP
extern int wakeup_secondary_cpu_via_nmi(int apicid, unsigned long start_eip);
#endif

#ifdef CONFIG_X86_LOCAL_APIC

static inline u32 apic_read(u32 reg)
{
	return apic->read(reg);
}

static inline void apic_write(u32 reg, u32 val)
{
	apic->write(reg, val);
}

static inline void apic_eoi(void)
{
	apic->eoi_write(APIC_EOI, APIC_EOI_ACK);
}

static inline u64 apic_icr_read(void)
{
	return apic->icr_read();
}

static inline void apic_icr_write(u32 low, u32 high)
{
	apic->icr_write(low, high);
}

static inline void apic_wait_icr_idle(void)
{
	apic->wait_icr_idle();
}

static inline u32 safe_apic_wait_icr_idle(void)
{
	return apic->safe_wait_icr_idle();
}

extern void __init apic_set_eoi_write(void (*eoi_write)(u32 reg, u32 v));

#else /* CONFIG_X86_LOCAL_APIC */

static inline u32 apic_read(u32 reg) { return 0; }
static inline void apic_write(u32 reg, u32 val) { }
static inline void apic_eoi(void) { }
static inline u64 apic_icr_read(void) { return 0; }
static inline void apic_icr_write(u32 low, u32 high) { }
static inline void apic_wait_icr_idle(void) { }
static inline u32 safe_apic_wait_icr_idle(void) { return 0; }
static inline void apic_set_eoi_write(void (*eoi_write)(u32 reg, u32 v)) {}

#endif /* CONFIG_X86_LOCAL_APIC */

static inline void ack_APIC_irq(void)
{
	/*
	 * ack_APIC_irq() actually gets compiled as a single instruction
	 * ... yummie.
	 */
	apic_eoi();
}

static inline unsigned default_get_apic_id(unsigned long x)
{
	unsigned int ver = GET_APIC_VERSION(apic_read(APIC_LVR));

	if (APIC_XAPIC(ver) || boot_cpu_has(X86_FEATURE_EXTD_APICID))
		return (x >> 24) & 0xFF;
	else
		return (x >> 24) & 0x0F;
}

/*
 * Warm reset vector position:
 */
#define TRAMPOLINE_PHYS_LOW		0x467
#define TRAMPOLINE_PHYS_HIGH		0x469

#ifdef CONFIG_X86_64
extern void apic_send_IPI_self(int vector);

DECLARE_PER_CPU(int, x2apic_extra_bits);

extern int default_cpu_present_to_apicid(int mps_cpu);
extern int default_check_phys_apicid_present(int phys_apicid);
#endif

extern void generic_bigsmp_probe(void);

#endif /* CONFIG_XEN */

#ifdef CONFIG_X86_LOCAL_APIC

#include <asm/smp.h>

#define APIC_DFR_VALUE	(APIC_DFR_FLAT)

static inline const struct cpumask *default_target_cpus(void)
{
#ifdef CONFIG_SMP
	return cpu_online_mask;
#else
	return cpumask_of(0);
#endif
}

static inline const struct cpumask *online_target_cpus(void)
{
	return cpu_online_mask;
}

#ifndef CONFIG_XEN

DECLARE_EARLY_PER_CPU_READ_MOSTLY(u16, x86_bios_cpu_apicid);


static inline unsigned int read_apic_id(void)
{
	unsigned int reg;

	reg = apic_read(APIC_ID);

	return apic->get_apic_id(reg);
}

static inline int default_apic_id_valid(int apicid)
{
	return (apicid < 255);
}

extern int default_acpi_madt_oem_check(char *, char *);

extern void default_setup_apic_routing(void);

extern struct apic apic_noop;

#ifdef CONFIG_X86_32

static inline int noop_x86_32_early_logical_apicid(int cpu)
{
	return BAD_APICID;
}

/*
 * Set up the logical destination ID.
 *
 * Intel recommends to set DFR, LDR and TPR before enabling
 * an APIC.  See e.g. "AP-388 82489DX User's Manual" (Intel
 * document number 292116).  So here it goes...
 */
extern void default_init_apic_ldr(void);

static inline int default_apic_id_registered(void)
{
	return physid_isset(read_apic_id(), phys_cpu_present_map);
}

static inline int default_phys_pkg_id(int cpuid_apic, int index_msb)
{
	return cpuid_apic >> index_msb;
}

#endif

static inline int
flat_cpu_mask_to_apicid_and(const struct cpumask *cpumask,
			    const struct cpumask *andmask,
			    unsigned int *apicid)
{
	unsigned long cpu_mask = cpumask_bits(cpumask)[0] &
				 cpumask_bits(andmask)[0] &
				 cpumask_bits(cpu_online_mask)[0] &
				 APIC_ALL_CPUS;

	if (likely(cpu_mask)) {
		*apicid = (unsigned int)cpu_mask;
		return 0;
	} else {
		return -EINVAL;
	}
}

extern int
default_cpu_mask_to_apicid_and(const struct cpumask *cpumask,
			       const struct cpumask *andmask,
			       unsigned int *apicid);

static inline void
flat_vector_allocation_domain(int cpu, struct cpumask *retmask,
			      const struct cpumask *mask)
{
	/* Careful. Some cpus do not strictly honor the set of cpus
	 * specified in the interrupt destination when using lowest
	 * priority interrupt delivery mode.
	 *
	 * In particular there was a hyperthreading cpu observed to
	 * deliver interrupts to the wrong hyperthread when only one
	 * hyperthread was specified in the interrupt desitination.
	 */
	cpumask_clear(retmask);
	cpumask_bits(retmask)[0] = APIC_ALL_CPUS;
}

static inline void
default_vector_allocation_domain(int cpu, struct cpumask *retmask,
				 const struct cpumask *mask)
{
	cpumask_copy(retmask, cpumask_of(cpu));
}

static inline unsigned long default_check_apicid_used(physid_mask_t *map, int apicid)
{
	return physid_isset(apicid, *map);
}

static inline void default_ioapic_phys_id_map(physid_mask_t *phys_map, physid_mask_t *retmap)
{
	*retmap = *phys_map;
}

static inline int __default_cpu_present_to_apicid(int mps_cpu)
{
	if (mps_cpu < nr_cpu_ids && cpu_present(mps_cpu))
		return (int)per_cpu(x86_bios_cpu_apicid, mps_cpu);
	else
		return BAD_APICID;
}

static inline int
__default_check_phys_apicid_present(int phys_apicid)
{
	return physid_isset(phys_apicid, phys_cpu_present_map);
}

#ifdef CONFIG_X86_32
static inline int default_cpu_present_to_apicid(int mps_cpu)
{
	return __default_cpu_present_to_apicid(mps_cpu);
}

static inline int
default_check_phys_apicid_present(int phys_apicid)
{
	return __default_check_phys_apicid_present(phys_apicid);
}
#else
extern int default_cpu_present_to_apicid(int mps_cpu);
extern int default_check_phys_apicid_present(int phys_apicid);
#endif

#endif /* CONFIG_XEN */

#endif /* CONFIG_X86_LOCAL_APIC */
extern void irq_enter(void);
extern void irq_exit(void);

static inline void entering_irq(void)
{
	irq_enter();
	exit_idle();
}

#ifndef CONFIG_XEN
static inline void entering_ack_irq(void)
{
	ack_APIC_irq();
	entering_irq();
}

static inline void ipi_entering_ack_irq(void)
{
	ack_APIC_irq();
	irq_enter();
}
#endif

static inline void exiting_irq(void)
{
	irq_exit();
}

#ifndef CONFIG_XEN
static inline void exiting_ack_irq(void)
{
	irq_exit();
	/* Ack only at the end to avoid potential reentry */
	ack_APIC_irq();
}
#endif

extern void ioapic_zap_locks(void);

#endif /* _ASM_X86_APIC_H */<|MERGE_RESOLUTION|>--- conflicted
+++ resolved
@@ -9,16 +9,12 @@
 #include <asm/processor.h>
 #include <asm/apicdef.h>
 #include <linux/atomic.h>
-#ifndef CONFIG_XEN
 #include <asm/fixmap.h>
-#endif
 #include <asm/mpspec.h>
 #include <asm/msr.h>
 #include <asm/idle.h>
 
-#ifndef CONFIG_XEN
 #define ARCH_APICTIMER_STOPS_ON_C3	1
-#endif
 
 /*
  * Debugging macros
@@ -50,7 +46,6 @@
 #ifdef CONFIG_X86_LOCAL_APIC
 
 extern unsigned int apic_verbosity;
-#ifndef CONFIG_XEN
 extern int local_apic_timer_c2_ok;
 
 extern int disable_apic;
@@ -120,9 +115,6 @@
 	return msr & X2APIC_ENABLE;
 }
 
-<<<<<<< HEAD
-#endif /* CONFIG_XEN */
-=======
 extern void enable_IR_x2apic(void);
 
 extern int get_physical_broadcast(void);
@@ -175,7 +167,6 @@
 # define setup_boot_APIC_clock x86_init_noop
 # define setup_secondary_APIC_clock x86_init_noop
 #endif /* !CONFIG_X86_LOCAL_APIC */
->>>>>>> 8005c49d
 
 #ifdef CONFIG_X86_X2APIC
 /*
@@ -255,68 +246,7 @@
 
 #define x2apic_mode		(0)
 #define	x2apic_supported()	(0)
-<<<<<<< HEAD
-#endif
-
-extern void enable_IR_x2apic(void);
-
-extern int get_physical_broadcast(void);
-
-extern int lapic_get_maxlvt(void);
-extern void clear_local_APIC(void);
-extern void disconnect_bsp_APIC(int virt_wire_setup);
-extern void disable_local_APIC(void);
-extern void lapic_shutdown(void);
-extern void sync_Arb_IDs(void);
-extern void init_bsp_APIC(void);
-extern void setup_local_APIC(void);
-extern void init_apic_mappings(void);
-#ifndef CONFIG_XEN
-void register_lapic_address(unsigned long address);
-#else
-#define register_lapic_address(address)
-#endif
-extern void setup_boot_APIC_clock(void);
-extern void setup_secondary_APIC_clock(void);
-extern int APIC_init_uniprocessor(void);
-
-#ifdef CONFIG_X86_64
-static inline int apic_force_enable(unsigned long addr)
-{
-	return -1;
-}
-#else
-extern int apic_force_enable(unsigned long addr);
-#endif
-
-extern int apic_bsp_setup(bool upmode);
-extern void apic_ap_setup(void);
-
-/*
- * On 32bit this is mach-xxx local
- */
-#ifdef CONFIG_X86_64
-extern int apic_is_clustered_box(void);
-#else
-static inline int apic_is_clustered_box(void)
-{
-	return 0;
-}
-#endif
-
-extern int setup_APIC_eilvt(u8 lvt_off, u8 vector, u8 msg_type, u8 mask);
-
-#else /* !CONFIG_X86_LOCAL_APIC */
-static inline void lapic_shutdown(void) { }
-#define local_apic_timer_c2_ok		1
-static inline void init_apic_mappings(void) { }
-static inline void disable_local_APIC(void) { }
-# define setup_boot_APIC_clock x86_init_noop
-# define setup_secondary_APIC_clock x86_init_noop
-#endif /* !CONFIG_X86_LOCAL_APIC */
-=======
 #endif /* !CONFIG_X86_X2APIC */
->>>>>>> 8005c49d
 
 #ifdef CONFIG_X86_64
 #define	SET_APIC_ID(x)		(apic->set_apic_id(x))
@@ -337,19 +267,16 @@
 struct apic {
 	char *name;
 
-#ifndef CONFIG_XEN
 	int (*probe)(void);
 	int (*acpi_madt_oem_check)(char *oem_id, char *oem_table_id);
 	int (*apic_id_valid)(int apicid);
 	int (*apic_id_registered)(void);
-#endif
 
 	u32 irq_delivery_mode;
 	u32 irq_dest_mode;
 
 	const struct cpumask *(*target_cpus)(void);
 
-#ifndef CONFIG_XEN
 	int disable_esr;
 
 	int dest_logical;
@@ -365,10 +292,8 @@
 	int (*cpu_present_to_apicid)(int mps_cpu);
 	void (*apicid_to_cpu_present)(int phys_apicid, physid_mask_t *retmap);
 	int (*check_phys_apicid_present)(int phys_apicid);
-#endif
 	int (*phys_pkg_id)(int cpuid_apic, int index_msb);
 
-#ifndef CONFIG_XEN
 	unsigned int (*get_apic_id)(unsigned long x);
 	unsigned long (*set_apic_id)(unsigned int id);
 	unsigned long apic_id_mask;
@@ -376,7 +301,6 @@
 	int (*cpu_mask_to_apicid_and)(const struct cpumask *cpumask,
 				      const struct cpumask *andmask,
 				      unsigned int *apicid);
-#endif
 
 	/* ipi */
 	void (*send_IPI_mask)(const struct cpumask *mask, int vector);
@@ -386,7 +310,6 @@
 	void (*send_IPI_all)(int vector);
 	void (*send_IPI_self)(int vector);
 
-#ifndef CONFIG_XEN
 	/* wakeup_secondary_cpu */
 	int (*wakeup_secondary_cpu)(int apicid, unsigned long start_eip);
 
@@ -421,7 +344,6 @@
 	 */
 	int (*x86_32_early_logical_apicid)(int cpu);
 #endif
-#endif /* CONFIG_XEN */
 };
 
 /*
@@ -430,8 +352,6 @@
  * early probing process which one it picks - and then sticks to it):
  */
 extern struct apic *apic;
-
-#ifndef CONFIG_XEN
 
 /*
  * APIC drivers are probed based on how they are listed in the .apicdrivers
@@ -548,7 +468,6 @@
 
 extern void generic_bigsmp_probe(void);
 
-#endif /* CONFIG_XEN */
 
 #ifdef CONFIG_X86_LOCAL_APIC
 
@@ -569,8 +488,6 @@
 {
 	return cpu_online_mask;
 }
-
-#ifndef CONFIG_XEN
 
 DECLARE_EARLY_PER_CPU_READ_MOSTLY(u16, x86_bios_cpu_apicid);
 
@@ -709,8 +626,6 @@
 extern int default_check_phys_apicid_present(int phys_apicid);
 #endif
 
-#endif /* CONFIG_XEN */
-
 #endif /* CONFIG_X86_LOCAL_APIC */
 extern void irq_enter(void);
 extern void irq_exit(void);
@@ -721,7 +636,6 @@
 	exit_idle();
 }
 
-#ifndef CONFIG_XEN
 static inline void entering_ack_irq(void)
 {
 	ack_APIC_irq();
@@ -733,21 +647,18 @@
 	ack_APIC_irq();
 	irq_enter();
 }
-#endif
 
 static inline void exiting_irq(void)
 {
 	irq_exit();
 }
 
-#ifndef CONFIG_XEN
 static inline void exiting_ack_irq(void)
 {
 	irq_exit();
 	/* Ack only at the end to avoid potential reentry */
 	ack_APIC_irq();
 }
-#endif
 
 extern void ioapic_zap_locks(void);
 
