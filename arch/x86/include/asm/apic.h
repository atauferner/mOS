--- conflicted
+++ resolved
@@ -8,21 +8,13 @@
 #include <asm/cpufeature.h>
 #include <asm/processor.h>
 #include <asm/apicdef.h>
-<<<<<<< HEAD
-#include <asm/atomic.h>
-#ifndef CONFIG_XEN
-=======
 #include <linux/atomic.h>
->>>>>>> fcb8ce5c
 #include <asm/fixmap.h>
-#endif
 #include <asm/mpspec.h>
 #include <asm/system.h>
 #include <asm/msr.h>
 
-#ifndef CONFIG_XEN
 #define ARCH_APICTIMER_STOPS_ON_C3	1
-#endif
 
 /*
  * Debugging macros
@@ -54,7 +46,6 @@
 #ifdef CONFIG_X86_LOCAL_APIC
 
 extern unsigned int apic_verbosity;
-#ifndef CONFIG_XEN
 extern int local_apic_timer_c2_ok;
 
 extern int disable_apic;
@@ -126,8 +117,6 @@
 extern u64 native_apic_icr_read(void);
 
 extern int x2apic_mode;
-
-#endif /* CONFIG_XEN */
 
 #ifdef CONFIG_X86_X2APIC
 /*
@@ -243,11 +232,7 @@
 extern void end_local_APIC_setup(void);
 extern void bsp_end_local_APIC_setup(void);
 extern void init_apic_mappings(void);
-#ifndef CONFIG_XEN
 void register_lapic_address(unsigned long address);
-#else
-#define register_lapic_address(address)
-#endif
 extern void setup_boot_APIC_clock(void);
 extern void setup_secondary_APIC_clock(void);
 extern int APIC_init_uniprocessor(void);
@@ -295,18 +280,15 @@
 struct apic {
 	char *name;
 
-#ifndef CONFIG_XEN
 	int (*probe)(void);
 	int (*acpi_madt_oem_check)(char *oem_id, char *oem_table_id);
 	int (*apic_id_registered)(void);
-#endif
 
 	u32 irq_delivery_mode;
 	u32 irq_dest_mode;
 
 	const struct cpumask *(*target_cpus)(void);
 
-#ifndef CONFIG_XEN
 	int disable_esr;
 
 	int dest_logical;
@@ -325,10 +307,8 @@
 	void (*setup_portio_remap)(void);
 	int (*check_phys_apicid_present)(int phys_apicid);
 	void (*enable_apic_mode)(void);
-#endif
 	int (*phys_pkg_id)(int cpuid_apic, int index_msb);
 
-#ifndef CONFIG_XEN
 	/*
 	 * When one of the next two hooks returns 1 the apic
 	 * is switched to this. Essentially they are additional
@@ -343,7 +323,6 @@
 	unsigned int (*cpu_mask_to_apicid)(const struct cpumask *cpumask);
 	unsigned int (*cpu_mask_to_apicid_and)(const struct cpumask *cpumask,
 					       const struct cpumask *andmask);
-#endif
 
 	/* ipi */
 	void (*send_IPI_mask)(const struct cpumask *mask, int vector);
@@ -353,7 +332,6 @@
 	void (*send_IPI_all)(int vector);
 	void (*send_IPI_self)(int vector);
 
-#ifndef CONFIG_XEN
 	/* wakeup_secondary_cpu */
 	int (*wakeup_secondary_cpu)(int apicid, unsigned long start_eip);
 
@@ -393,7 +371,6 @@
 	 */
 	int (*x86_32_numa_cpu_node)(int cpu);
 #endif
-#endif /* CONFIG_XEN */
 };
 
 /*
@@ -402,8 +379,6 @@
  * early probing process which one it picks - and then sticks to it):
  */
 extern struct apic *apic;
-
-#ifndef CONFIG_XEN
 
 /*
  * APIC drivers are probed based on how they are listed in the .apicdrivers
@@ -522,7 +497,6 @@
 
 extern struct apic *generic_bigsmp_probe(void);
 
-#endif /* CONFIG_XEN */
 
 #ifdef CONFIG_X86_LOCAL_APIC
 
@@ -538,8 +512,6 @@
 	return cpumask_of(0);
 #endif
 }
-
-#ifndef CONFIG_XEN
 
 DECLARE_EARLY_PER_CPU(u16, x86_bios_cpu_apicid);
 
@@ -647,8 +619,6 @@
 extern int default_check_phys_apicid_present(int phys_apicid);
 #endif
 
-#endif /* CONFIG_XEN */
-
 #endif /* CONFIG_X86_LOCAL_APIC */
 
 #endif /* _ASM_X86_APIC_H */