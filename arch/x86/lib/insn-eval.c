/*
 * Utility functions for x86 operand and address decoding
 *
 * Copyright (C) Intel Corporation 2017
 */
#include <linux/kernel.h>
#include <linux/string.h>
#include <linux/ratelimit.h>
#include <linux/mmu_context.h>
#include <asm/desc_defs.h>
#include <asm/desc.h>
#include <asm/inat.h>
#include <asm/insn.h>
#include <asm/insn-eval.h>
#include <asm/ldt.h>
#include <asm/vm86.h>

#undef pr_fmt
#define pr_fmt(fmt) "insn: " fmt

enum reg_type {
	REG_TYPE_RM = 0,
	REG_TYPE_REG,
	REG_TYPE_INDEX,
	REG_TYPE_BASE,
};

/**
 * is_string_insn() - Determine if instruction is a string instruction
 * @insn:	Instruction containing the opcode to inspect
 *
 * Returns:
 *
 * true if the instruction, determined by the opcode, is any of the
 * string instructions as defined in the Intel Software Development manual.
 * False otherwise.
 */
static bool is_string_insn(struct insn *insn)
{
	insn_get_opcode(insn);

	/* All string instructions have a 1-byte opcode. */
	if (insn->opcode.nbytes != 1)
		return false;

	switch (insn->opcode.bytes[0]) {
	case 0x6c ... 0x6f:	/* INS, OUTS */
	case 0xa4 ... 0xa7:	/* MOVS, CMPS */
	case 0xaa ... 0xaf:	/* STOS, LODS, SCAS */
		return true;
	default:
		return false;
	}
}

/**
 * insn_has_rep_prefix() - Determine if instruction has a REP prefix
 * @insn:	Instruction containing the prefix to inspect
 *
 * Returns:
 *
 * true if the instruction has a REP prefix, false if not.
 */
bool insn_has_rep_prefix(struct insn *insn)
{
	insn_byte_t p;
	int i;

	insn_get_prefixes(insn);

	for_each_insn_prefix(insn, i, p) {
		if (p == 0xf2 || p == 0xf3)
			return true;
	}

	return false;
}

/**
 * get_seg_reg_override_idx() - obtain segment register override index
 * @insn:	Valid instruction with segment override prefixes
 *
 * Inspect the instruction prefixes in @insn and find segment overrides, if any.
 *
 * Returns:
 *
 * A constant identifying the segment register to use, among CS, SS, DS,
 * ES, FS, or GS. INAT_SEG_REG_DEFAULT is returned if no segment override
 * prefixes were found.
 *
 * -EINVAL in case of error.
 */
static int get_seg_reg_override_idx(struct insn *insn)
{
	int idx = INAT_SEG_REG_DEFAULT;
	int num_overrides = 0, i;
	insn_byte_t p;

	insn_get_prefixes(insn);

	/* Look for any segment override prefixes. */
	for_each_insn_prefix(insn, i, p) {
		insn_attr_t attr;

		attr = inat_get_opcode_attribute(p);
		switch (attr) {
		case INAT_MAKE_PREFIX(INAT_PFX_CS):
			idx = INAT_SEG_REG_CS;
			num_overrides++;
			break;
		case INAT_MAKE_PREFIX(INAT_PFX_SS):
			idx = INAT_SEG_REG_SS;
			num_overrides++;
			break;
		case INAT_MAKE_PREFIX(INAT_PFX_DS):
			idx = INAT_SEG_REG_DS;
			num_overrides++;
			break;
		case INAT_MAKE_PREFIX(INAT_PFX_ES):
			idx = INAT_SEG_REG_ES;
			num_overrides++;
			break;
		case INAT_MAKE_PREFIX(INAT_PFX_FS):
			idx = INAT_SEG_REG_FS;
			num_overrides++;
			break;
		case INAT_MAKE_PREFIX(INAT_PFX_GS):
			idx = INAT_SEG_REG_GS;
			num_overrides++;
			break;
		/* No default action needed. */
		}
	}

	/* More than one segment override prefix leads to undefined behavior. */
	if (num_overrides > 1)
		return -EINVAL;

	return idx;
}

/**
 * check_seg_overrides() - check if segment override prefixes are allowed
 * @insn:	Valid instruction with segment override prefixes
 * @regoff:	Operand offset, in pt_regs, for which the check is performed
 *
 * For a particular register used in register-indirect addressing, determine if
 * segment override prefixes can be used. Specifically, no overrides are allowed
 * for rDI if used with a string instruction.
 *
 * Returns:
 *
 * True if segment override prefixes can be used with the register indicated
 * in @regoff. False if otherwise.
 */
static bool check_seg_overrides(struct insn *insn, int regoff)
{
	if (regoff == offsetof(struct pt_regs, di) && is_string_insn(insn))
		return false;

	return true;
}

/**
 * resolve_default_seg() - resolve default segment register index for an operand
 * @insn:	Instruction with opcode and address size. Must be valid.
 * @regs:	Register values as seen when entering kernel mode
 * @off:	Operand offset, in pt_regs, for which resolution is needed
 *
 * Resolve the default segment register index associated with the instruction
 * operand register indicated by @off. Such index is resolved based on defaults
 * described in the Intel Software Development Manual.
 *
 * Returns:
 *
 * If in protected mode, a constant identifying the segment register to use,
 * among CS, SS, ES or DS. If in long mode, INAT_SEG_REG_IGNORE.
 *
 * -EINVAL in case of error.
 */
static int resolve_default_seg(struct insn *insn, struct pt_regs *regs, int off)
{
	if (any_64bit_mode(regs))
		return INAT_SEG_REG_IGNORE;
	/*
	 * Resolve the default segment register as described in Section 3.7.4
	 * of the Intel Software Development Manual Vol. 1:
	 *
	 *  + DS for all references involving r[ABCD]X, and rSI.
	 *  + If used in a string instruction, ES for rDI. Otherwise, DS.
	 *  + AX, CX and DX are not valid register operands in 16-bit address
	 *    encodings but are valid for 32-bit and 64-bit encodings.
	 *  + -EDOM is reserved to identify for cases in which no register
	 *    is used (i.e., displacement-only addressing). Use DS.
	 *  + SS for rSP or rBP.
	 *  + CS for rIP.
	 */

	switch (off) {
	case offsetof(struct pt_regs, ax):
	case offsetof(struct pt_regs, cx):
	case offsetof(struct pt_regs, dx):
		/* Need insn to verify address size. */
		if (insn->addr_bytes == 2)
			return -EINVAL;

		fallthrough;

	case -EDOM:
	case offsetof(struct pt_regs, bx):
	case offsetof(struct pt_regs, si):
		return INAT_SEG_REG_DS;

	case offsetof(struct pt_regs, di):
		if (is_string_insn(insn))
			return INAT_SEG_REG_ES;
		return INAT_SEG_REG_DS;

	case offsetof(struct pt_regs, bp):
	case offsetof(struct pt_regs, sp):
		return INAT_SEG_REG_SS;

	case offsetof(struct pt_regs, ip):
		return INAT_SEG_REG_CS;

	default:
		return -EINVAL;
	}
}

/**
 * resolve_seg_reg() - obtain segment register index
 * @insn:	Instruction with operands
 * @regs:	Register values as seen when entering kernel mode
 * @regoff:	Operand offset, in pt_regs, used to determine segment register
 *
 * Determine the segment register associated with the operands and, if
 * applicable, prefixes and the instruction pointed by @insn.
 *
 * The segment register associated to an operand used in register-indirect
 * addressing depends on:
 *
 * a) Whether running in long mode (in such a case segments are ignored, except
 * if FS or GS are used).
 *
 * b) Whether segment override prefixes can be used. Certain instructions and
 *    registers do not allow override prefixes.
 *
 * c) Whether segment overrides prefixes are found in the instruction prefixes.
 *
 * d) If there are not segment override prefixes or they cannot be used, the
 *    default segment register associated with the operand register is used.
 *
 * The function checks first if segment override prefixes can be used with the
 * operand indicated by @regoff. If allowed, obtain such overridden segment
 * register index. Lastly, if not prefixes were found or cannot be used, resolve
 * the segment register index to use based on the defaults described in the
 * Intel documentation. In long mode, all segment register indexes will be
 * ignored, except if overrides were found for FS or GS. All these operations
 * are done using helper functions.
 *
 * The operand register, @regoff, is represented as the offset from the base of
 * pt_regs.
 *
 * As stated, the main use of this function is to determine the segment register
 * index based on the instruction, its operands and prefixes. Hence, @insn
 * must be valid. However, if @regoff indicates rIP, we don't need to inspect
 * @insn at all as in this case CS is used in all cases. This case is checked
 * before proceeding further.
 *
 * Please note that this function does not return the value in the segment
 * register (i.e., the segment selector) but our defined index. The segment
 * selector needs to be obtained using get_segment_selector() and passing the
 * segment register index resolved by this function.
 *
 * Returns:
 *
 * An index identifying the segment register to use, among CS, SS, DS,
 * ES, FS, or GS. INAT_SEG_REG_IGNORE is returned if running in long mode.
 *
 * -EINVAL in case of error.
 */
static int resolve_seg_reg(struct insn *insn, struct pt_regs *regs, int regoff)
{
	int idx;

	/*
	 * In the unlikely event of having to resolve the segment register
	 * index for rIP, do it first. Segment override prefixes should not
	 * be used. Hence, it is not necessary to inspect the instruction,
	 * which may be invalid at this point.
	 */
	if (regoff == offsetof(struct pt_regs, ip)) {
		if (any_64bit_mode(regs))
			return INAT_SEG_REG_IGNORE;
		else
			return INAT_SEG_REG_CS;
	}

	if (!insn)
		return -EINVAL;

	if (!check_seg_overrides(insn, regoff))
		return resolve_default_seg(insn, regs, regoff);

	idx = get_seg_reg_override_idx(insn);
	if (idx < 0)
		return idx;

	if (idx == INAT_SEG_REG_DEFAULT)
		return resolve_default_seg(insn, regs, regoff);

	/*
	 * In long mode, segment override prefixes are ignored, except for
	 * overrides for FS and GS.
	 */
	if (any_64bit_mode(regs)) {
		if (idx != INAT_SEG_REG_FS &&
		    idx != INAT_SEG_REG_GS)
			idx = INAT_SEG_REG_IGNORE;
	}

	return idx;
}

/**
 * get_segment_selector() - obtain segment selector
 * @regs:		Register values as seen when entering kernel mode
 * @seg_reg_idx:	Segment register index to use
 *
 * Obtain the segment selector from any of the CS, SS, DS, ES, FS, GS segment
 * registers. In CONFIG_X86_32, the segment is obtained from either pt_regs or
 * kernel_vm86_regs as applicable. In CONFIG_X86_64, CS and SS are obtained
 * from pt_regs. DS, ES, FS and GS are obtained by reading the actual CPU
 * registers. This done for only for completeness as in CONFIG_X86_64 segment
 * registers are ignored.
 *
 * Returns:
 *
 * Value of the segment selector, including null when running in
 * long mode.
 *
 * -EINVAL on error.
 */
static short get_segment_selector(struct pt_regs *regs, int seg_reg_idx)
{
#ifdef CONFIG_X86_64
	unsigned short sel;

	switch (seg_reg_idx) {
	case INAT_SEG_REG_IGNORE:
		return 0;
	case INAT_SEG_REG_CS:
		return (unsigned short)(regs->cs & 0xffff);
	case INAT_SEG_REG_SS:
		return (unsigned short)(regs->ss & 0xffff);
	case INAT_SEG_REG_DS:
		savesegment(ds, sel);
		return sel;
	case INAT_SEG_REG_ES:
		savesegment(es, sel);
		return sel;
	case INAT_SEG_REG_FS:
		savesegment(fs, sel);
		return sel;
	case INAT_SEG_REG_GS:
		savesegment(gs, sel);
		return sel;
	default:
		return -EINVAL;
	}
#else /* CONFIG_X86_32 */
	struct kernel_vm86_regs *vm86regs = (struct kernel_vm86_regs *)regs;

	if (v8086_mode(regs)) {
		switch (seg_reg_idx) {
		case INAT_SEG_REG_CS:
			return (unsigned short)(regs->cs & 0xffff);
		case INAT_SEG_REG_SS:
			return (unsigned short)(regs->ss & 0xffff);
		case INAT_SEG_REG_DS:
			return vm86regs->ds;
		case INAT_SEG_REG_ES:
			return vm86regs->es;
		case INAT_SEG_REG_FS:
			return vm86regs->fs;
		case INAT_SEG_REG_GS:
			return vm86regs->gs;
		case INAT_SEG_REG_IGNORE:
		default:
			return -EINVAL;
		}
	}

	switch (seg_reg_idx) {
	case INAT_SEG_REG_CS:
		return (unsigned short)(regs->cs & 0xffff);
	case INAT_SEG_REG_SS:
		return (unsigned short)(regs->ss & 0xffff);
	case INAT_SEG_REG_DS:
		return (unsigned short)(regs->ds & 0xffff);
	case INAT_SEG_REG_ES:
		return (unsigned short)(regs->es & 0xffff);
	case INAT_SEG_REG_FS:
		return (unsigned short)(regs->fs & 0xffff);
	case INAT_SEG_REG_GS:
		return get_user_gs(regs);
	case INAT_SEG_REG_IGNORE:
	default:
		return -EINVAL;
	}
#endif /* CONFIG_X86_64 */
}

static int get_reg_offset(struct insn *insn, struct pt_regs *regs,
			  enum reg_type type)
{
	int regno = 0;

	static const int regoff[] = {
		offsetof(struct pt_regs, ax),
		offsetof(struct pt_regs, cx),
		offsetof(struct pt_regs, dx),
		offsetof(struct pt_regs, bx),
		offsetof(struct pt_regs, sp),
		offsetof(struct pt_regs, bp),
		offsetof(struct pt_regs, si),
		offsetof(struct pt_regs, di),
#ifdef CONFIG_X86_64
		offsetof(struct pt_regs, r8),
		offsetof(struct pt_regs, r9),
		offsetof(struct pt_regs, r10),
		offsetof(struct pt_regs, r11),
		offsetof(struct pt_regs, r12),
		offsetof(struct pt_regs, r13),
		offsetof(struct pt_regs, r14),
		offsetof(struct pt_regs, r15),
#endif
	};
	int nr_registers = ARRAY_SIZE(regoff);
	/*
	 * Don't possibly decode a 32-bit instructions as
	 * reading a 64-bit-only register.
	 */
	if (IS_ENABLED(CONFIG_X86_64) && !insn->x86_64)
		nr_registers -= 8;

	switch (type) {
	case REG_TYPE_RM:
		regno = X86_MODRM_RM(insn->modrm.value);

		/*
		 * ModRM.mod == 0 and ModRM.rm == 5 means a 32-bit displacement
		 * follows the ModRM byte.
		 */
		if (!X86_MODRM_MOD(insn->modrm.value) && regno == 5)
			return -EDOM;

		if (X86_REX_B(insn->rex_prefix.value))
			regno += 8;
		break;

	case REG_TYPE_REG:
		regno = X86_MODRM_REG(insn->modrm.value);

		if (X86_REX_R(insn->rex_prefix.value))
			regno += 8;
		break;

	case REG_TYPE_INDEX:
		regno = X86_SIB_INDEX(insn->sib.value);
		if (X86_REX_X(insn->rex_prefix.value))
			regno += 8;

		/*
		 * If ModRM.mod != 3 and SIB.index = 4 the scale*index
		 * portion of the address computation is null. This is
		 * true only if REX.X is 0. In such a case, the SIB index
		 * is used in the address computation.
		 */
		if (X86_MODRM_MOD(insn->modrm.value) != 3 && regno == 4)
			return -EDOM;
		break;

	case REG_TYPE_BASE:
		regno = X86_SIB_BASE(insn->sib.value);
		/*
		 * If ModRM.mod is 0 and SIB.base == 5, the base of the
		 * register-indirect addressing is 0. In this case, a
		 * 32-bit displacement follows the SIB byte.
		 */
		if (!X86_MODRM_MOD(insn->modrm.value) && regno == 5)
			return -EDOM;

		if (X86_REX_B(insn->rex_prefix.value))
			regno += 8;
		break;

	default:
		pr_err_ratelimited("invalid register type: %d\n", type);
		return -EINVAL;
	}

	if (regno >= nr_registers) {
		WARN_ONCE(1, "decoded an instruction with an invalid register");
		return -EINVAL;
	}
	return regoff[regno];
}

/**
 * get_reg_offset_16() - Obtain offset of register indicated by instruction
 * @insn:	Instruction containing ModRM byte
 * @regs:	Register values as seen when entering kernel mode
 * @offs1:	Offset of the first operand register
 * @offs2:	Offset of the second operand register, if applicable
 *
 * Obtain the offset, in pt_regs, of the registers indicated by the ModRM byte
 * in @insn. This function is to be used with 16-bit address encodings. The
 * @offs1 and @offs2 will be written with the offset of the two registers
 * indicated by the instruction. In cases where any of the registers is not
 * referenced by the instruction, the value will be set to -EDOM.
 *
 * Returns:
 *
 * 0 on success, -EINVAL on error.
 */
static int get_reg_offset_16(struct insn *insn, struct pt_regs *regs,
			     int *offs1, int *offs2)
{
	/*
	 * 16-bit addressing can use one or two registers. Specifics of
	 * encodings are given in Table 2-1. "16-Bit Addressing Forms with the
	 * ModR/M Byte" of the Intel Software Development Manual.
	 */
	static const int regoff1[] = {
		offsetof(struct pt_regs, bx),
		offsetof(struct pt_regs, bx),
		offsetof(struct pt_regs, bp),
		offsetof(struct pt_regs, bp),
		offsetof(struct pt_regs, si),
		offsetof(struct pt_regs, di),
		offsetof(struct pt_regs, bp),
		offsetof(struct pt_regs, bx),
	};

	static const int regoff2[] = {
		offsetof(struct pt_regs, si),
		offsetof(struct pt_regs, di),
		offsetof(struct pt_regs, si),
		offsetof(struct pt_regs, di),
		-EDOM,
		-EDOM,
		-EDOM,
		-EDOM,
	};

	if (!offs1 || !offs2)
		return -EINVAL;

	/* Operand is a register, use the generic function. */
	if (X86_MODRM_MOD(insn->modrm.value) == 3) {
		*offs1 = insn_get_modrm_rm_off(insn, regs);
		*offs2 = -EDOM;
		return 0;
	}

	*offs1 = regoff1[X86_MODRM_RM(insn->modrm.value)];
	*offs2 = regoff2[X86_MODRM_RM(insn->modrm.value)];

	/*
	 * If ModRM.mod is 0 and ModRM.rm is 110b, then we use displacement-
	 * only addressing. This means that no registers are involved in
	 * computing the effective address. Thus, ensure that the first
	 * register offset is invalid. The second register offset is already
	 * invalid under the aforementioned conditions.
	 */
	if ((X86_MODRM_MOD(insn->modrm.value) == 0) &&
	    (X86_MODRM_RM(insn->modrm.value) == 6))
		*offs1 = -EDOM;

	return 0;
}

/**
 * get_desc() - Obtain contents of a segment descriptor
 * @out:	Segment descriptor contents on success
 * @sel:	Segment selector
 *
 * Given a segment selector, obtain a pointer to the segment descriptor.
 * Both global and local descriptor tables are supported.
 *
 * Returns:
 *
 * True on success, false on failure.
 *
 * NULL on error.
 */
static bool get_desc(struct desc_struct *out, unsigned short sel)
{
	struct desc_ptr gdt_desc = {0, 0};
	unsigned long desc_base;

#ifdef CONFIG_MODIFY_LDT_SYSCALL
	if ((sel & SEGMENT_TI_MASK) == SEGMENT_LDT) {
		bool success = false;
		struct ldt_struct *ldt;

		/* Bits [15:3] contain the index of the desired entry. */
		sel >>= 3;

		mutex_lock(&current->active_mm->context.lock);
		ldt = current->active_mm->context.ldt;
		if (ldt && sel < ldt->nr_entries) {
			*out = ldt->entries[sel];
			success = true;
		}

		mutex_unlock(&current->active_mm->context.lock);

		return success;
	}
#endif
	native_store_gdt(&gdt_desc);

	/*
	 * Segment descriptors have a size of 8 bytes. Thus, the index is
	 * multiplied by 8 to obtain the memory offset of the desired descriptor
	 * from the base of the GDT. As bits [15:3] of the segment selector
	 * contain the index, it can be regarded as multiplied by 8 already.
	 * All that remains is to clear bits [2:0].
	 */
	desc_base = sel & ~(SEGMENT_RPL_MASK | SEGMENT_TI_MASK);

	if (desc_base > gdt_desc.size)
		return false;

	*out = *(struct desc_struct *)(gdt_desc.address + desc_base);
	return true;
}

/**
 * insn_get_seg_base() - Obtain base address of segment descriptor.
 * @regs:		Register values as seen when entering kernel mode
 * @seg_reg_idx:	Index of the segment register pointing to seg descriptor
 *
 * Obtain the base address of the segment as indicated by the segment descriptor
 * pointed by the segment selector. The segment selector is obtained from the
 * input segment register index @seg_reg_idx.
 *
 * Returns:
 *
 * In protected mode, base address of the segment. Zero in long mode,
 * except when FS or GS are used. In virtual-8086 mode, the segment
 * selector shifted 4 bits to the right.
 *
 * -1L in case of error.
 */
unsigned long insn_get_seg_base(struct pt_regs *regs, int seg_reg_idx)
{
	struct desc_struct desc;
	short sel;

	sel = get_segment_selector(regs, seg_reg_idx);
	if (sel < 0)
		return -1L;

	if (v8086_mode(regs))
		/*
		 * Base is simply the segment selector shifted 4
		 * bits to the right.
		 */
		return (unsigned long)(sel << 4);

	if (any_64bit_mode(regs)) {
		/*
		 * Only FS or GS will have a base address, the rest of
		 * the segments' bases are forced to 0.
		 */
		unsigned long base;

		if (seg_reg_idx == INAT_SEG_REG_FS) {
			rdmsrl(MSR_FS_BASE, base);
		} else if (seg_reg_idx == INAT_SEG_REG_GS) {
			/*
			 * swapgs was called at the kernel entry point. Thus,
			 * MSR_KERNEL_GS_BASE will have the user-space GS base.
			 */
			if (user_mode(regs))
				rdmsrl(MSR_KERNEL_GS_BASE, base);
			else
				rdmsrl(MSR_GS_BASE, base);
		} else {
			base = 0;
		}
		return base;
	}

	/* In protected mode the segment selector cannot be null. */
	if (!sel)
		return -1L;

	if (!get_desc(&desc, sel))
		return -1L;

	return get_desc_base(&desc);
}

/**
 * get_seg_limit() - Obtain the limit of a segment descriptor
 * @regs:		Register values as seen when entering kernel mode
 * @seg_reg_idx:	Index of the segment register pointing to seg descriptor
 *
 * Obtain the limit of the segment as indicated by the segment descriptor
 * pointed by the segment selector. The segment selector is obtained from the
 * input segment register index @seg_reg_idx.
 *
 * Returns:
 *
 * In protected mode, the limit of the segment descriptor in bytes.
 * In long mode and virtual-8086 mode, segment limits are not enforced. Thus,
 * limit is returned as -1L to imply a limit-less segment.
 *
 * Zero is returned on error.
 */
static unsigned long get_seg_limit(struct pt_regs *regs, int seg_reg_idx)
{
	struct desc_struct desc;
	unsigned long limit;
	short sel;

	sel = get_segment_selector(regs, seg_reg_idx);
	if (sel < 0)
		return 0;

	if (any_64bit_mode(regs) || v8086_mode(regs))
		return -1L;

	if (!sel)
		return 0;

	if (!get_desc(&desc, sel))
		return 0;

	/*
	 * If the granularity bit is set, the limit is given in multiples
	 * of 4096. This also means that the 12 least significant bits are
	 * not tested when checking the segment limits. In practice,
	 * this means that the segment ends in (limit << 12) + 0xfff.
	 */
	limit = get_desc_limit(&desc);
	if (desc.g)
		limit = (limit << 12) + 0xfff;

	return limit;
}

/**
 * insn_get_code_seg_params() - Obtain code segment parameters
 * @regs:	Structure with register values as seen when entering kernel mode
 *
 * Obtain address and operand sizes of the code segment. It is obtained from the
 * selector contained in the CS register in regs. In protected mode, the default
 * address is determined by inspecting the L and D bits of the segment
 * descriptor. In virtual-8086 mode, the default is always two bytes for both
 * address and operand sizes.
 *
 * Returns:
 *
 * An int containing ORed-in default parameters on success.
 *
 * -EINVAL on error.
 */
int insn_get_code_seg_params(struct pt_regs *regs)
{
	struct desc_struct desc;
	short sel;

	if (v8086_mode(regs))
		/* Address and operand size are both 16-bit. */
		return INSN_CODE_SEG_PARAMS(2, 2);

	sel = get_segment_selector(regs, INAT_SEG_REG_CS);
	if (sel < 0)
		return sel;

	if (!get_desc(&desc, sel))
		return -EINVAL;

	/*
	 * The most significant byte of the Type field of the segment descriptor
	 * determines whether a segment contains data or code. If this is a data
	 * segment, return error.
	 */
	if (!(desc.type & BIT(3)))
		return -EINVAL;

	switch ((desc.l << 1) | desc.d) {
	case 0: /*
		 * Legacy mode. CS.L=0, CS.D=0. Address and operand size are
		 * both 16-bit.
		 */
		return INSN_CODE_SEG_PARAMS(2, 2);
	case 1: /*
		 * Legacy mode. CS.L=0, CS.D=1. Address and operand size are
		 * both 32-bit.
		 */
		return INSN_CODE_SEG_PARAMS(4, 4);
	case 2: /*
		 * IA-32e 64-bit mode. CS.L=1, CS.D=0. Address size is 64-bit;
		 * operand size is 32-bit.
		 */
		return INSN_CODE_SEG_PARAMS(4, 8);
	case 3: /* Invalid setting. CS.L=1, CS.D=1 */
		fallthrough;
	default:
		return -EINVAL;
	}
}

/**
 * insn_get_modrm_rm_off() - Obtain register in r/m part of the ModRM byte
 * @insn:	Instruction containing the ModRM byte
 * @regs:	Register values as seen when entering kernel mode
 *
 * Returns:
 *
 * The register indicated by the r/m part of the ModRM byte. The
 * register is obtained as an offset from the base of pt_regs. In specific
 * cases, the returned value can be -EDOM to indicate that the particular value
 * of ModRM does not refer to a register and shall be ignored.
 */
int insn_get_modrm_rm_off(struct insn *insn, struct pt_regs *regs)
{
	return get_reg_offset(insn, regs, REG_TYPE_RM);
}

/**
 * insn_get_modrm_reg_off() - Obtain register in reg part of the ModRM byte
 * @insn:	Instruction containing the ModRM byte
 * @regs:	Register values as seen when entering kernel mode
 *
 * Returns:
 *
 * The register indicated by the reg part of the ModRM byte. The
 * register is obtained as an offset from the base of pt_regs.
 */
int insn_get_modrm_reg_off(struct insn *insn, struct pt_regs *regs)
{
	return get_reg_offset(insn, regs, REG_TYPE_REG);
}

/**
 * get_seg_base_limit() - obtain base address and limit of a segment
 * @insn:	Instruction. Must be valid.
 * @regs:	Register values as seen when entering kernel mode
 * @regoff:	Operand offset, in pt_regs, used to resolve segment descriptor
 * @base:	Obtained segment base
 * @limit:	Obtained segment limit
 *
 * Obtain the base address and limit of the segment associated with the operand
 * @regoff and, if any or allowed, override prefixes in @insn. This function is
 * different from insn_get_seg_base() as the latter does not resolve the segment
 * associated with the instruction operand. If a limit is not needed (e.g.,
 * when running in long mode), @limit can be NULL.
 *
 * Returns:
 *
 * 0 on success. @base and @limit will contain the base address and of the
 * resolved segment, respectively.
 *
 * -EINVAL on error.
 */
static int get_seg_base_limit(struct insn *insn, struct pt_regs *regs,
			      int regoff, unsigned long *base,
			      unsigned long *limit)
{
	int seg_reg_idx;

	if (!base)
		return -EINVAL;

	seg_reg_idx = resolve_seg_reg(insn, regs, regoff);
	if (seg_reg_idx < 0)
		return seg_reg_idx;

	*base = insn_get_seg_base(regs, seg_reg_idx);
	if (*base == -1L)
		return -EINVAL;

	if (!limit)
		return 0;

	*limit = get_seg_limit(regs, seg_reg_idx);
	if (!(*limit))
		return -EINVAL;

	return 0;
}

/**
 * get_eff_addr_reg() - Obtain effective address from register operand
 * @insn:	Instruction. Must be valid.
 * @regs:	Register values as seen when entering kernel mode
 * @regoff:	Obtained operand offset, in pt_regs, with the effective address
 * @eff_addr:	Obtained effective address
 *
 * Obtain the effective address stored in the register operand as indicated by
 * the ModRM byte. This function is to be used only with register addressing
 * (i.e.,  ModRM.mod is 3). The effective address is saved in @eff_addr. The
 * register operand, as an offset from the base of pt_regs, is saved in @regoff;
 * such offset can then be used to resolve the segment associated with the
 * operand. This function can be used with any of the supported address sizes
 * in x86.
 *
 * Returns:
 *
 * 0 on success. @eff_addr will have the effective address stored in the
 * operand indicated by ModRM. @regoff will have such operand as an offset from
 * the base of pt_regs.
 *
 * -EINVAL on error.
 */
static int get_eff_addr_reg(struct insn *insn, struct pt_regs *regs,
			    int *regoff, long *eff_addr)
{
	int ret;

	ret = insn_get_modrm(insn);
	if (ret)
		return ret;

	if (X86_MODRM_MOD(insn->modrm.value) != 3)
		return -EINVAL;

	*regoff = get_reg_offset(insn, regs, REG_TYPE_RM);
	if (*regoff < 0)
		return -EINVAL;

	/* Ignore bytes that are outside the address size. */
	if (insn->addr_bytes == 2)
		*eff_addr = regs_get_register(regs, *regoff) & 0xffff;
	else if (insn->addr_bytes == 4)
		*eff_addr = regs_get_register(regs, *regoff) & 0xffffffff;
	else /* 64-bit address */
		*eff_addr = regs_get_register(regs, *regoff);

	return 0;
}

/**
 * get_eff_addr_modrm() - Obtain referenced effective address via ModRM
 * @insn:	Instruction. Must be valid.
 * @regs:	Register values as seen when entering kernel mode
 * @regoff:	Obtained operand offset, in pt_regs, associated with segment
 * @eff_addr:	Obtained effective address
 *
 * Obtain the effective address referenced by the ModRM byte of @insn. After
 * identifying the registers involved in the register-indirect memory reference,
 * its value is obtained from the operands in @regs. The computed address is
 * stored @eff_addr. Also, the register operand that indicates the associated
 * segment is stored in @regoff, this parameter can later be used to determine
 * such segment.
 *
 * Returns:
 *
 * 0 on success. @eff_addr will have the referenced effective address. @regoff
 * will have a register, as an offset from the base of pt_regs, that can be used
 * to resolve the associated segment.
 *
 * -EINVAL on error.
 */
static int get_eff_addr_modrm(struct insn *insn, struct pt_regs *regs,
			      int *regoff, long *eff_addr)
{
	long tmp;
	int ret;

	if (insn->addr_bytes != 8 && insn->addr_bytes != 4)
		return -EINVAL;

	ret = insn_get_modrm(insn);
	if (ret)
		return ret;

	if (X86_MODRM_MOD(insn->modrm.value) > 2)
		return -EINVAL;

	*regoff = get_reg_offset(insn, regs, REG_TYPE_RM);

	/*
	 * -EDOM means that we must ignore the address_offset. In such a case,
	 * in 64-bit mode the effective address relative to the rIP of the
	 * following instruction.
	 */
	if (*regoff == -EDOM) {
		if (any_64bit_mode(regs))
			tmp = regs->ip + insn->length;
		else
			tmp = 0;
	} else if (*regoff < 0) {
		return -EINVAL;
	} else {
		tmp = regs_get_register(regs, *regoff);
	}

	if (insn->addr_bytes == 4) {
		int addr32 = (int)(tmp & 0xffffffff) + insn->displacement.value;

		*eff_addr = addr32 & 0xffffffff;
	} else {
		*eff_addr = tmp + insn->displacement.value;
	}

	return 0;
}

/**
 * get_eff_addr_modrm_16() - Obtain referenced effective address via ModRM
 * @insn:	Instruction. Must be valid.
 * @regs:	Register values as seen when entering kernel mode
 * @regoff:	Obtained operand offset, in pt_regs, associated with segment
 * @eff_addr:	Obtained effective address
 *
 * Obtain the 16-bit effective address referenced by the ModRM byte of @insn.
 * After identifying the registers involved in the register-indirect memory
 * reference, its value is obtained from the operands in @regs. The computed
 * address is stored @eff_addr. Also, the register operand that indicates
 * the associated segment is stored in @regoff, this parameter can later be used
 * to determine such segment.
 *
 * Returns:
 *
 * 0 on success. @eff_addr will have the referenced effective address. @regoff
 * will have a register, as an offset from the base of pt_regs, that can be used
 * to resolve the associated segment.
 *
 * -EINVAL on error.
 */
static int get_eff_addr_modrm_16(struct insn *insn, struct pt_regs *regs,
				 int *regoff, short *eff_addr)
{
	int addr_offset1, addr_offset2, ret;
	short addr1 = 0, addr2 = 0, displacement;

	if (insn->addr_bytes != 2)
		return -EINVAL;

	insn_get_modrm(insn);

	if (!insn->modrm.nbytes)
		return -EINVAL;

	if (X86_MODRM_MOD(insn->modrm.value) > 2)
		return -EINVAL;

	ret = get_reg_offset_16(insn, regs, &addr_offset1, &addr_offset2);
	if (ret < 0)
		return -EINVAL;

	/*
	 * Don't fail on invalid offset values. They might be invalid because
	 * they cannot be used for this particular value of ModRM. Instead, use
	 * them in the computation only if they contain a valid value.
	 */
	if (addr_offset1 != -EDOM)
		addr1 = regs_get_register(regs, addr_offset1) & 0xffff;

	if (addr_offset2 != -EDOM)
		addr2 = regs_get_register(regs, addr_offset2) & 0xffff;

	displacement = insn->displacement.value & 0xffff;
	*eff_addr = addr1 + addr2 + displacement;

	/*
	 * The first operand register could indicate to use of either SS or DS
	 * registers to obtain the segment selector.  The second operand
	 * register can only indicate the use of DS. Thus, the first operand
	 * will be used to obtain the segment selector.
	 */
	*regoff = addr_offset1;

	return 0;
}

/**
 * get_eff_addr_sib() - Obtain referenced effective address via SIB
 * @insn:	Instruction. Must be valid.
 * @regs:	Register values as seen when entering kernel mode
 * @regoff:	Obtained operand offset, in pt_regs, associated with segment
 * @eff_addr:	Obtained effective address
 *
 * Obtain the effective address referenced by the SIB byte of @insn. After
 * identifying the registers involved in the indexed, register-indirect memory
 * reference, its value is obtained from the operands in @regs. The computed
 * address is stored @eff_addr. Also, the register operand that indicates the
 * associated segment is stored in @regoff, this parameter can later be used to
 * determine such segment.
 *
 * Returns:
 *
 * 0 on success. @eff_addr will have the referenced effective address.
 * @base_offset will have a register, as an offset from the base of pt_regs,
 * that can be used to resolve the associated segment.
 *
 * Negative value on error.
 */
static int get_eff_addr_sib(struct insn *insn, struct pt_regs *regs,
			    int *base_offset, long *eff_addr)
{
	long base, indx;
	int indx_offset;
	int ret;

	if (insn->addr_bytes != 8 && insn->addr_bytes != 4)
		return -EINVAL;

	ret = insn_get_modrm(insn);
	if (ret)
		return ret;

	if (!insn->modrm.nbytes)
		return -EINVAL;

	if (X86_MODRM_MOD(insn->modrm.value) > 2)
		return -EINVAL;

	ret = insn_get_sib(insn);
	if (ret)
		return ret;

	if (!insn->sib.nbytes)
		return -EINVAL;

	*base_offset = get_reg_offset(insn, regs, REG_TYPE_BASE);
	indx_offset = get_reg_offset(insn, regs, REG_TYPE_INDEX);

	/*
	 * Negative values in the base and index offset means an error when
	 * decoding the SIB byte. Except -EDOM, which means that the registers
	 * should not be used in the address computation.
	 */
	if (*base_offset == -EDOM)
		base = 0;
	else if (*base_offset < 0)
		return -EINVAL;
	else
		base = regs_get_register(regs, *base_offset);

	if (indx_offset == -EDOM)
		indx = 0;
	else if (indx_offset < 0)
		return -EINVAL;
	else
		indx = regs_get_register(regs, indx_offset);

	if (insn->addr_bytes == 4) {
		int addr32, base32, idx32;

		base32 = base & 0xffffffff;
		idx32 = indx & 0xffffffff;

		addr32 = base32 + idx32 * (1 << X86_SIB_SCALE(insn->sib.value));
		addr32 += insn->displacement.value;

		*eff_addr = addr32 & 0xffffffff;
	} else {
		*eff_addr = base + indx * (1 << X86_SIB_SCALE(insn->sib.value));
		*eff_addr += insn->displacement.value;
	}

	return 0;
}

/**
 * get_addr_ref_16() - Obtain the 16-bit address referred by instruction
 * @insn:	Instruction containing ModRM byte and displacement
 * @regs:	Register values as seen when entering kernel mode
 *
 * This function is to be used with 16-bit address encodings. Obtain the memory
 * address referred by the instruction's ModRM and displacement bytes. Also, the
 * segment used as base is determined by either any segment override prefixes in
 * @insn or the default segment of the registers involved in the address
 * computation. In protected mode, segment limits are enforced.
 *
 * Returns:
 *
 * Linear address referenced by the instruction operands on success.
 *
 * -1L on error.
 */
static void __user *get_addr_ref_16(struct insn *insn, struct pt_regs *regs)
{
	unsigned long linear_addr = -1L, seg_base, seg_limit;
	int ret, regoff;
	short eff_addr;
	long tmp;

	if (insn_get_displacement(insn))
		goto out;

	if (insn->addr_bytes != 2)
		goto out;

	if (X86_MODRM_MOD(insn->modrm.value) == 3) {
		ret = get_eff_addr_reg(insn, regs, &regoff, &tmp);
		if (ret)
			goto out;

		eff_addr = tmp;
	} else {
		ret = get_eff_addr_modrm_16(insn, regs, &regoff, &eff_addr);
		if (ret)
			goto out;
	}

	ret = get_seg_base_limit(insn, regs, regoff, &seg_base, &seg_limit);
	if (ret)
		goto out;

	/*
	 * Before computing the linear address, make sure the effective address
	 * is within the limits of the segment. In virtual-8086 mode, segment
	 * limits are not enforced. In such a case, the segment limit is -1L to
	 * reflect this fact.
	 */
	if ((unsigned long)(eff_addr & 0xffff) > seg_limit)
		goto out;

	linear_addr = (unsigned long)(eff_addr & 0xffff) + seg_base;

	/* Limit linear address to 20 bits */
	if (v8086_mode(regs))
		linear_addr &= 0xfffff;

out:
	return (void __user *)linear_addr;
}

/**
 * get_addr_ref_32() - Obtain a 32-bit linear address
 * @insn:	Instruction with ModRM, SIB bytes and displacement
 * @regs:	Register values as seen when entering kernel mode
 *
 * This function is to be used with 32-bit address encodings to obtain the
 * linear memory address referred by the instruction's ModRM, SIB,
 * displacement bytes and segment base address, as applicable. If in protected
 * mode, segment limits are enforced.
 *
 * Returns:
 *
 * Linear address referenced by instruction and registers on success.
 *
 * -1L on error.
 */
static void __user *get_addr_ref_32(struct insn *insn, struct pt_regs *regs)
{
	unsigned long linear_addr = -1L, seg_base, seg_limit;
	int eff_addr, regoff;
	long tmp;
	int ret;

	if (insn->addr_bytes != 4)
		goto out;

	if (X86_MODRM_MOD(insn->modrm.value) == 3) {
		ret = get_eff_addr_reg(insn, regs, &regoff, &tmp);
		if (ret)
			goto out;

		eff_addr = tmp;

	} else {
		if (insn->sib.nbytes) {
			ret = get_eff_addr_sib(insn, regs, &regoff, &tmp);
			if (ret)
				goto out;

			eff_addr = tmp;
		} else {
			ret = get_eff_addr_modrm(insn, regs, &regoff, &tmp);
			if (ret)
				goto out;

			eff_addr = tmp;
		}
	}

	ret = get_seg_base_limit(insn, regs, regoff, &seg_base, &seg_limit);
	if (ret)
		goto out;

	/*
	 * In protected mode, before computing the linear address, make sure
	 * the effective address is within the limits of the segment.
	 * 32-bit addresses can be used in long and virtual-8086 modes if an
	 * address override prefix is used. In such cases, segment limits are
	 * not enforced. When in virtual-8086 mode, the segment limit is -1L
	 * to reflect this situation.
	 *
	 * After computed, the effective address is treated as an unsigned
	 * quantity.
	 */
	if (!any_64bit_mode(regs) && ((unsigned int)eff_addr > seg_limit))
		goto out;

	/*
	 * Even though 32-bit address encodings are allowed in virtual-8086
	 * mode, the address range is still limited to [0x-0xffff].
	 */
	if (v8086_mode(regs) && (eff_addr & ~0xffff))
		goto out;

	/*
	 * Data type long could be 64 bits in size. Ensure that our 32-bit
	 * effective address is not sign-extended when computing the linear
	 * address.
	 */
	linear_addr = (unsigned long)(eff_addr & 0xffffffff) + seg_base;

	/* Limit linear address to 20 bits */
	if (v8086_mode(regs))
		linear_addr &= 0xfffff;

out:
	return (void __user *)linear_addr;
}

/**
 * get_addr_ref_64() - Obtain a 64-bit linear address
 * @insn:	Instruction struct with ModRM and SIB bytes and displacement
 * @regs:	Structure with register values as seen when entering kernel mode
 *
 * This function is to be used with 64-bit address encodings to obtain the
 * linear memory address referred by the instruction's ModRM, SIB,
 * displacement bytes and segment base address, as applicable.
 *
 * Returns:
 *
 * Linear address referenced by instruction and registers on success.
 *
 * -1L on error.
 */
#ifndef CONFIG_X86_64
static void __user *get_addr_ref_64(struct insn *insn, struct pt_regs *regs)
{
	return (void __user *)-1L;
}
#else
static void __user *get_addr_ref_64(struct insn *insn, struct pt_regs *regs)
{
	unsigned long linear_addr = -1L, seg_base;
	int regoff, ret;
	long eff_addr;

	if (insn->addr_bytes != 8)
		goto out;

	if (X86_MODRM_MOD(insn->modrm.value) == 3) {
		ret = get_eff_addr_reg(insn, regs, &regoff, &eff_addr);
		if (ret)
			goto out;

	} else {
		if (insn->sib.nbytes) {
			ret = get_eff_addr_sib(insn, regs, &regoff, &eff_addr);
			if (ret)
				goto out;
		} else {
			ret = get_eff_addr_modrm(insn, regs, &regoff, &eff_addr);
			if (ret)
				goto out;
		}

	}

	ret = get_seg_base_limit(insn, regs, regoff, &seg_base, NULL);
	if (ret)
		goto out;

	linear_addr = (unsigned long)eff_addr + seg_base;

out:
	return (void __user *)linear_addr;
}
#endif /* CONFIG_X86_64 */

/**
 * insn_get_addr_ref() - Obtain the linear address referred by instruction
 * @insn:	Instruction structure containing ModRM byte and displacement
 * @regs:	Structure with register values as seen when entering kernel mode
 *
 * Obtain the linear address referred by the instruction's ModRM, SIB and
 * displacement bytes, and segment base, as applicable. In protected mode,
 * segment limits are enforced.
 *
 * Returns:
 *
 * Linear address referenced by instruction and registers on success.
 *
 * -1L on error.
 */
void __user *insn_get_addr_ref(struct insn *insn, struct pt_regs *regs)
{
	if (!insn || !regs)
		return (void __user *)-1L;

	switch (insn->addr_bytes) {
	case 2:
		return get_addr_ref_16(insn, regs);
	case 4:
		return get_addr_ref_32(insn, regs);
	case 8:
		return get_addr_ref_64(insn, regs);
	default:
		return (void __user *)-1L;
	}
}

<<<<<<< HEAD
static unsigned long insn_get_effective_ip(struct pt_regs *regs)
=======
static int insn_get_effective_ip(struct pt_regs *regs, unsigned long *ip)
>>>>>>> 7d2a07b7
{
	unsigned long seg_base = 0;

	/*
	 * If not in user-space long mode, a custom code segment could be in
	 * use. This is true in protected mode (if the process defined a local
	 * descriptor table), or virtual-8086 mode. In most of the cases
	 * seg_base will be zero as in USER_CS.
	 */
	if (!user_64bit_mode(regs)) {
		seg_base = insn_get_seg_base(regs, INAT_SEG_REG_CS);
		if (seg_base == -1L)
<<<<<<< HEAD
			return 0;
	}

	return seg_base + regs->ip;
=======
			return -EINVAL;
	}

	*ip = seg_base + regs->ip;

	return 0;
>>>>>>> 7d2a07b7
}

/**
 * insn_fetch_from_user() - Copy instruction bytes from user-space memory
 * @regs:	Structure with register values as seen when entering kernel mode
 * @buf:	Array to store the fetched instruction
 *
 * Gets the linear address of the instruction and copies the instruction bytes
 * to the buf.
 *
 * Returns:
 *
<<<<<<< HEAD
 * Number of instruction bytes copied.
 *
 * 0 if nothing was copied.
=======
 * - number of instruction bytes copied.
 * - 0 if nothing was copied.
 * - -EINVAL if the linear address of the instruction could not be calculated
>>>>>>> 7d2a07b7
 */
int insn_fetch_from_user(struct pt_regs *regs, unsigned char buf[MAX_INSN_SIZE])
{
	unsigned long ip;
	int not_copied;

<<<<<<< HEAD
	ip = insn_get_effective_ip(regs);
	if (!ip)
		return 0;
=======
	if (insn_get_effective_ip(regs, &ip))
		return -EINVAL;
>>>>>>> 7d2a07b7

	not_copied = copy_from_user(buf, (void __user *)ip, MAX_INSN_SIZE);

	return MAX_INSN_SIZE - not_copied;
}

/**
 * insn_fetch_from_user_inatomic() - Copy instruction bytes from user-space memory
 *                                   while in atomic code
 * @regs:	Structure with register values as seen when entering kernel mode
 * @buf:	Array to store the fetched instruction
 *
 * Gets the linear address of the instruction and copies the instruction bytes
 * to the buf. This function must be used in atomic context.
 *
 * Returns:
 *
<<<<<<< HEAD
 * Number of instruction bytes copied.
 *
 * 0 if nothing was copied.
=======
 *  - number of instruction bytes copied.
 *  - 0 if nothing was copied.
 *  - -EINVAL if the linear address of the instruction could not be calculated.
>>>>>>> 7d2a07b7
 */
int insn_fetch_from_user_inatomic(struct pt_regs *regs, unsigned char buf[MAX_INSN_SIZE])
{
	unsigned long ip;
	int not_copied;

<<<<<<< HEAD
	ip = insn_get_effective_ip(regs);
	if (!ip)
		return 0;
=======
	if (insn_get_effective_ip(regs, &ip))
		return -EINVAL;
>>>>>>> 7d2a07b7

	not_copied = __copy_from_user_inatomic(buf, (void __user *)ip, MAX_INSN_SIZE);

	return MAX_INSN_SIZE - not_copied;
}

/**
<<<<<<< HEAD
 * insn_decode() - Decode an instruction
=======
 * insn_decode_from_regs() - Decode an instruction
>>>>>>> 7d2a07b7
 * @insn:	Structure to store decoded instruction
 * @regs:	Structure with register values as seen when entering kernel mode
 * @buf:	Buffer containing the instruction bytes
 * @buf_size:   Number of instruction bytes available in buf
 *
 * Decodes the instruction provided in buf and stores the decoding results in
 * insn. Also determines the correct address and operand sizes.
 *
 * Returns:
 *
 * True if instruction was decoded, False otherwise.
 */
<<<<<<< HEAD
bool insn_decode(struct insn *insn, struct pt_regs *regs,
		 unsigned char buf[MAX_INSN_SIZE], int buf_size)
=======
bool insn_decode_from_regs(struct insn *insn, struct pt_regs *regs,
			   unsigned char buf[MAX_INSN_SIZE], int buf_size)
>>>>>>> 7d2a07b7
{
	int seg_defs;

	insn_init(insn, buf, buf_size, user_64bit_mode(regs));

	/*
	 * Override the default operand and address sizes with what is specified
	 * in the code segment descriptor. The instruction decoder only sets
	 * the address size it to either 4 or 8 address bytes and does nothing
	 * for the operand bytes. This OK for most of the cases, but we could
	 * have special cases where, for instance, a 16-bit code segment
	 * descriptor is used.
	 * If there is an address override prefix, the instruction decoder
	 * correctly updates these values, even for 16-bit defaults.
	 */
	seg_defs = insn_get_code_seg_params(regs);
	if (seg_defs == -EINVAL)
		return false;

	insn->addr_bytes = INSN_CODE_SEG_ADDR_SZ(seg_defs);
	insn->opnd_bytes = INSN_CODE_SEG_OPND_SZ(seg_defs);

<<<<<<< HEAD
	insn_get_length(insn);
=======
	if (insn_get_length(insn))
		return false;

>>>>>>> 7d2a07b7
	if (buf_size < insn->length)
		return false;

	return true;
}<|MERGE_RESOLUTION|>--- conflicted
+++ resolved
@@ -1417,11 +1417,7 @@
 	}
 }
 
-<<<<<<< HEAD
-static unsigned long insn_get_effective_ip(struct pt_regs *regs)
-=======
 static int insn_get_effective_ip(struct pt_regs *regs, unsigned long *ip)
->>>>>>> 7d2a07b7
 {
 	unsigned long seg_base = 0;
 
@@ -1434,19 +1430,12 @@
 	if (!user_64bit_mode(regs)) {
 		seg_base = insn_get_seg_base(regs, INAT_SEG_REG_CS);
 		if (seg_base == -1L)
-<<<<<<< HEAD
-			return 0;
-	}
-
-	return seg_base + regs->ip;
-=======
 			return -EINVAL;
 	}
 
 	*ip = seg_base + regs->ip;
 
 	return 0;
->>>>>>> 7d2a07b7
 }
 
 /**
@@ -1459,29 +1448,17 @@
  *
  * Returns:
  *
-<<<<<<< HEAD
- * Number of instruction bytes copied.
- *
- * 0 if nothing was copied.
-=======
  * - number of instruction bytes copied.
  * - 0 if nothing was copied.
  * - -EINVAL if the linear address of the instruction could not be calculated
->>>>>>> 7d2a07b7
  */
 int insn_fetch_from_user(struct pt_regs *regs, unsigned char buf[MAX_INSN_SIZE])
 {
 	unsigned long ip;
 	int not_copied;
 
-<<<<<<< HEAD
-	ip = insn_get_effective_ip(regs);
-	if (!ip)
-		return 0;
-=======
 	if (insn_get_effective_ip(regs, &ip))
 		return -EINVAL;
->>>>>>> 7d2a07b7
 
 	not_copied = copy_from_user(buf, (void __user *)ip, MAX_INSN_SIZE);
 
@@ -1499,29 +1476,17 @@
  *
  * Returns:
  *
-<<<<<<< HEAD
- * Number of instruction bytes copied.
- *
- * 0 if nothing was copied.
-=======
  *  - number of instruction bytes copied.
  *  - 0 if nothing was copied.
  *  - -EINVAL if the linear address of the instruction could not be calculated.
->>>>>>> 7d2a07b7
  */
 int insn_fetch_from_user_inatomic(struct pt_regs *regs, unsigned char buf[MAX_INSN_SIZE])
 {
 	unsigned long ip;
 	int not_copied;
 
-<<<<<<< HEAD
-	ip = insn_get_effective_ip(regs);
-	if (!ip)
-		return 0;
-=======
 	if (insn_get_effective_ip(regs, &ip))
 		return -EINVAL;
->>>>>>> 7d2a07b7
 
 	not_copied = __copy_from_user_inatomic(buf, (void __user *)ip, MAX_INSN_SIZE);
 
@@ -1529,11 +1494,7 @@
 }
 
 /**
-<<<<<<< HEAD
- * insn_decode() - Decode an instruction
-=======
  * insn_decode_from_regs() - Decode an instruction
->>>>>>> 7d2a07b7
  * @insn:	Structure to store decoded instruction
  * @regs:	Structure with register values as seen when entering kernel mode
  * @buf:	Buffer containing the instruction bytes
@@ -1546,13 +1507,8 @@
  *
  * True if instruction was decoded, False otherwise.
  */
-<<<<<<< HEAD
-bool insn_decode(struct insn *insn, struct pt_regs *regs,
-		 unsigned char buf[MAX_INSN_SIZE], int buf_size)
-=======
 bool insn_decode_from_regs(struct insn *insn, struct pt_regs *regs,
 			   unsigned char buf[MAX_INSN_SIZE], int buf_size)
->>>>>>> 7d2a07b7
 {
 	int seg_defs;
 
@@ -1575,13 +1531,9 @@
 	insn->addr_bytes = INSN_CODE_SEG_ADDR_SZ(seg_defs);
 	insn->opnd_bytes = INSN_CODE_SEG_OPND_SZ(seg_defs);
 
-<<<<<<< HEAD
-	insn_get_length(insn);
-=======
 	if (insn_get_length(insn))
 		return false;
 
->>>>>>> 7d2a07b7
 	if (buf_size < insn->length)
 		return false;
 
