--- conflicted
+++ resolved
@@ -16,15 +16,10 @@
 CFLAGS_REMOVE_mem_encrypt_identity.o	= -pg
 endif
 
-<<<<<<< HEAD
-obj-y	:=  init.o init_$(BITS).o fault.o ioremap.o extable.o pageattr.o mmap.o \
-	    pat.o pgtable.o physaddr.o setup_nx.o tlb.o cpu_entry_area.o maccess.o
-=======
 obj-y				:=  init.o init_$(BITS).o fault.o ioremap.o extable.o mmap.o \
 				    pgtable.o physaddr.o setup_nx.o tlb.o cpu_entry_area.o maccess.o
 
 obj-y				+= pat/
->>>>>>> 7d2a07b7
 
 # Make sure __phys_addr has no stackprotector
 CFLAGS_physaddr.o		:= -fno-stack-protector
@@ -33,11 +28,6 @@
 
 CFLAGS_fault.o := -I $(srctree)/$(src)/../include/asm/trace
 
-<<<<<<< HEAD
-obj-$(CONFIG_X86_PAT)		+= pat_interval.o
-
-=======
->>>>>>> 7d2a07b7
 obj-$(CONFIG_X86_32)		+= pgtable_32.o iomap_32.o
 
 obj-$(CONFIG_HUGETLB_PAGE)	+= hugetlbpage.o
