--- conflicted
+++ resolved
@@ -1068,11 +1068,7 @@
 		 * the extra Merge events needed by large increment events.
 		 */
 		if (x86_pmu.flags & PMU_FL_PAIR) {
-<<<<<<< HEAD
-			gpmax = x86_pmu.num_counters - cpuc->n_pair;
-=======
 			gpmax = num_counters - cpuc->n_pair;
->>>>>>> 7d2a07b7
 			WARN_ON(gpmax <= 0);
 		}
 
@@ -1136,14 +1132,9 @@
 static int collect_event(struct cpu_hw_events *cpuc, struct perf_event *event,
 			 int max_count, int n)
 {
-<<<<<<< HEAD
-
-	if (x86_pmu.intel_cap.perf_metrics && add_nr_metric_event(cpuc, event))
-=======
 	union perf_capabilities intel_cap = hybrid(cpuc->pmu, intel_cap);
 
 	if (intel_cap.perf_metrics && add_nr_metric_event(cpuc, event))
->>>>>>> 7d2a07b7
 		return -EINVAL;
 
 	if (n >= max_count + cpuc->n_metric)
@@ -1236,11 +1227,7 @@
 	case INTEL_PMC_IDX_METRIC_BASE ... INTEL_PMC_IDX_METRIC_END:
 		/* All the metric events are mapped onto the fixed counter 3. */
 		idx = INTEL_PMC_IDX_FIXED_SLOTS;
-<<<<<<< HEAD
-		/* fall through */
-=======
 		fallthrough;
->>>>>>> 7d2a07b7
 	case INTEL_PMC_IDX_FIXED ... INTEL_PMC_IDX_FIXED_BTS-1:
 		hwc->config_base = MSR_ARCH_PERFMON_FIXED_CTR_CTRL;
 		hwc->event_base = MSR_ARCH_PERFMON_FIXED_CTR0 +
@@ -1667,11 +1654,7 @@
 	}
 	cpuc->event_constraint[i-1] = NULL;
 	--cpuc->n_events;
-<<<<<<< HEAD
-	if (x86_pmu.intel_cap.perf_metrics)
-=======
 	if (intel_cap.perf_metrics)
->>>>>>> 7d2a07b7
 		del_nr_metric_event(cpuc, event);
 
 	perf_event_update_userpage(event);
@@ -2495,9 +2478,6 @@
 
 void perf_clear_dirty_counters(void)
 {
-<<<<<<< HEAD
-	load_mm_cr4_irqsoff(this_cpu_read(cpu_tlbstate.loaded_mm));
-=======
 	struct cpu_hw_events *cpuc = this_cpu_ptr(&cpu_hw_events);
 	int i;
 
@@ -2521,7 +2501,6 @@
 	}
 
 	bitmap_zero(cpuc->dirty, X86_PMC_IDX_MAX);
->>>>>>> 7d2a07b7
 }
 
 static void x86_pmu_event_mapped(struct perf_event *event, struct mm_struct *mm)
@@ -2693,8 +2672,6 @@
 	return 0;
 }
 
-<<<<<<< HEAD
-=======
 static int x86_pmu_filter_match(struct perf_event *event)
 {
 	if (x86_pmu.filter_match)
@@ -2703,7 +2680,6 @@
 	return 1;
 }
 
->>>>>>> 7d2a07b7
 static struct pmu pmu = {
 	.pmu_enable		= x86_pmu_enable,
 	.pmu_disable		= x86_pmu_disable,
@@ -2731,11 +2707,8 @@
 	.check_period		= x86_pmu_check_period,
 
 	.aux_output_match	= x86_pmu_aux_output_match,
-<<<<<<< HEAD
-=======
 
 	.filter_match		= x86_pmu_filter_match,
->>>>>>> 7d2a07b7
 };
 
 void arch_perf_update_userpage(struct perf_event *event,
