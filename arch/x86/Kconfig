--- conflicted
+++ resolved
@@ -665,7 +665,7 @@
 config SCHED_OMIT_FRAME_POINTER
 	def_bool y
 	prompt "Single-depth WCHAN output"
-	depends on X86
+	depends on X86 && !STACK_UNWIND
 	---help---
 	  Calculate simpler /proc/<PID>/wchan values. If this option
 	  is disabled then wchan values will recurse back to the
@@ -864,7 +864,7 @@
 
 # need this always selected by IOMMU for the VIA workaround
 config SWIOTLB
-	def_bool y if X86_64 || XEN
+	def_bool y if X86_64 || X86_PAE || XEN
 	prompt "Software I/O TLB" if XEN_UNPRIVILEGED_GUEST && !XEN_PCIDEV_FRONTEND
 	---help---
 	  Support for software bounce buffers used on x86-64 systems
@@ -1353,7 +1353,6 @@
 config X86_PAE
 	bool "PAE (Physical Address Extension) Support"
 	depends on X86_32 && !HIGHMEM4G
-	select SWIOTLB
 	---help---
 	  PAE is required for NX support, and furthermore enables
 	  larger swapspace support for non-overcommit purposes. It
@@ -1807,11 +1806,8 @@
 
 config KEXEC
 	bool "kexec system call"
-<<<<<<< HEAD
 	depends on !XEN_UNPRIVILEGED_GUEST
-=======
 	select KEXEC_CORE
->>>>>>> 25cb62b7
 	---help---
 	  kexec is a system call that implements the ability to shutdown your
 	  current kernel, and to start another kernel.  It is like a reboot
@@ -1830,11 +1826,7 @@
 	bool "kexec file based system call"
 	select KEXEC_CORE
 	select BUILD_BIN2C
-<<<<<<< HEAD
-	depends on KEXEC && !XEN
-=======
->>>>>>> 25cb62b7
-	depends on X86_64
+	depends on X86_64 && !XEN
 	depends on CRYPTO=y
 	depends on CRYPTO_SHA256=y
 	---help---
