--- conflicted
+++ resolved
@@ -108,15 +108,9 @@
 	select HAVE_ARCH_SOFT_DIRTY if !XEN
 	select CLOCKSOURCE_WATCHDOG if !XEN
 	select GENERIC_CLOCKEVENTS
-<<<<<<< HEAD
-	select ARCH_CLOCKSOURCE_DATA if X86_64
+	select ARCH_CLOCKSOURCE_DATA
 	select GENERIC_CLOCKEVENTS_BROADCAST if (X86_64 || (X86_32 && X86_LOCAL_APIC)) && !XEN
-	select GENERIC_TIME_VSYSCALL if X86_64
-=======
-	select ARCH_CLOCKSOURCE_DATA
-	select GENERIC_CLOCKEVENTS_BROADCAST if X86_64 || (X86_32 && X86_LOCAL_APIC)
 	select GENERIC_TIME_VSYSCALL
->>>>>>> d6d211db
 	select KTIME_SCALAR if X86_32
 	select GENERIC_STRNCPY_FROM_USER
 	select GENERIC_STRNLEN_USER
@@ -807,12 +801,8 @@
 	range 2 8192 if SMP && !MAXSMP && CPUMASK_OFFSTACK && X86_64
 	default "1" if !SMP
 	default "8192" if MAXSMP
-<<<<<<< HEAD
-	default "32" if SMP && (X86_NUMAQ || X86_SUMMIT || X86_BIGSMP || X86_ES7000)
+	default "32" if SMP && X86_BIGSMP
 	default "16" if X86_64_XEN
-=======
-	default "32" if SMP && X86_BIGSMP
->>>>>>> d6d211db
 	default "8" if SMP
 	---help---
 	  This allows you to specify the maximum number of CPUs which this
@@ -1102,10 +1092,7 @@
 
 choice
 	prompt "High Memory Support"
-<<<<<<< HEAD
-	default HIGHMEM64G if X86_NUMAQ || XEN
-=======
->>>>>>> d6d211db
+	default HIGHMEM64G if XEN
 	default HIGHMEM4G
 	depends on X86_32
 
@@ -1147,10 +1134,7 @@
 
 config HIGHMEM4G
 	bool "4GB"
-<<<<<<< HEAD
-	depends on !X86_NUMAQ && !XEN
-=======
->>>>>>> d6d211db
+	depends on !XEN
 	---help---
 	  Select this if you have a 32-bit processor and between 1 and 4
 	  gigabytes of physical RAM.
@@ -1241,15 +1225,9 @@
 # Common NUMA Features
 config NUMA
 	bool "Numa Memory Allocation and Scheduler Support"
-<<<<<<< HEAD
 	depends on SMP && !XEN
-	depends on X86_64 || (X86_32 && HIGHMEM64G && (X86_NUMAQ || X86_BIGSMP || X86_SUMMIT && ACPI))
-	default y if (X86_NUMAQ || X86_SUMMIT || X86_BIGSMP)
-=======
-	depends on SMP
 	depends on X86_64 || (X86_32 && HIGHMEM64G && X86_BIGSMP)
 	default y if X86_BIGSMP
->>>>>>> d6d211db
 	---help---
 	  Enable NUMA (Non Uniform Memory Access) support.
 
@@ -1596,7 +1574,7 @@
 
 config EFI_MIXED
 	bool "EFI mixed-mode support"
-	depends on EFI_STUB && X86_64
+	depends on EFI_STUB && X86_64 && !XEN
 	---help---
 	   Enabling this feature allows a 64-bit kernel to be booted
 	   on a 32-bit firmware, provided that your CPU supports 64-bit
