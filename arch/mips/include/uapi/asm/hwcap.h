--- conflicted
+++ resolved
@@ -17,9 +17,6 @@
 #define HWCAP_LOONGSON_MMI  (1 << 11)
 #define HWCAP_LOONGSON_EXT  (1 << 12)
 #define HWCAP_LOONGSON_EXT2 (1 << 13)
-<<<<<<< HEAD
-=======
 #define HWCAP_LOONGSON_CPUCFG (1 << 14)
->>>>>>> 7d2a07b7
 
 #endif /* _UAPI_ASM_HWCAP_H */