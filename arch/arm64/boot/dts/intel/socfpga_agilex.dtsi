--- conflicted
+++ resolved
@@ -62,17 +62,10 @@
 
 	pmu {
 		compatible = "arm,armv8-pmuv3";
-<<<<<<< HEAD
-		interrupts = <0 170 4>,
-			     <0 171 4>,
-			     <0 172 4>,
-			     <0 173 4>;
-=======
 		interrupts = <GIC_SPI 170 IRQ_TYPE_LEVEL_HIGH>,
 			     <GIC_SPI 171 IRQ_TYPE_LEVEL_HIGH>,
 			     <GIC_SPI 172 IRQ_TYPE_LEVEL_HIGH>,
 			     <GIC_SPI 173 IRQ_TYPE_LEVEL_HIGH>;
->>>>>>> 7d2a07b7
 		interrupt-affinity = <&cpu0>,
 				     <&cpu1>,
 				     <&cpu2>,
