// SPDX-License-Identifier: (GPL-2.0+ OR MIT)
// Copyright (C) 2016 ARM Ltd.
// based on the Allwinner H3 dtsi:
//    Copyright (C) 2015 Jens Kuske <jenskuske@gmail.com>

#include <dt-bindings/clock/sun50i-a64-ccu.h>
#include <dt-bindings/clock/sun8i-de2.h>
#include <dt-bindings/clock/sun8i-r-ccu.h>
#include <dt-bindings/interrupt-controller/arm-gic.h>
#include <dt-bindings/reset/sun50i-a64-ccu.h>
#include <dt-bindings/reset/sun8i-de2.h>
#include <dt-bindings/reset/sun8i-r-ccu.h>
#include <dt-bindings/thermal/thermal.h>

/ {
	interrupt-parent = <&gic>;
	#address-cells = <1>;
	#size-cells = <1>;

	chosen {
		#address-cells = <1>;
		#size-cells = <1>;
		ranges;

		simplefb_lcd: framebuffer-lcd {
			compatible = "allwinner,simple-framebuffer",
				     "simple-framebuffer";
			allwinner,pipeline = "mixer0-lcd0";
			clocks = <&ccu CLK_TCON0>,
				 <&display_clocks CLK_MIXER0>;
			status = "disabled";
		};

		simplefb_hdmi: framebuffer-hdmi {
			compatible = "allwinner,simple-framebuffer",
				     "simple-framebuffer";
			allwinner,pipeline = "mixer1-lcd1-hdmi";
			clocks = <&display_clocks CLK_MIXER1>,
				 <&ccu CLK_TCON1>, <&ccu CLK_HDMI>;
			status = "disabled";
		};
	};

	cpus {
		#address-cells = <1>;
		#size-cells = <0>;

		cpu0: cpu@0 {
			compatible = "arm,cortex-a53";
			device_type = "cpu";
			reg = <0>;
			enable-method = "psci";
			next-level-cache = <&L2>;
			clocks = <&ccu CLK_CPUX>;
			clock-names = "cpu";
			#cooling-cells = <2>;
		};

		cpu1: cpu@1 {
			compatible = "arm,cortex-a53";
			device_type = "cpu";
			reg = <1>;
			enable-method = "psci";
			next-level-cache = <&L2>;
			clocks = <&ccu CLK_CPUX>;
			clock-names = "cpu";
			#cooling-cells = <2>;
		};

		cpu2: cpu@2 {
			compatible = "arm,cortex-a53";
			device_type = "cpu";
			reg = <2>;
			enable-method = "psci";
			next-level-cache = <&L2>;
			clocks = <&ccu CLK_CPUX>;
			clock-names = "cpu";
			#cooling-cells = <2>;
		};

		cpu3: cpu@3 {
			compatible = "arm,cortex-a53";
			device_type = "cpu";
			reg = <3>;
			enable-method = "psci";
			next-level-cache = <&L2>;
			clocks = <&ccu CLK_CPUX>;
			clock-names = "cpu";
			#cooling-cells = <2>;
		};

		L2: l2-cache {
			compatible = "cache";
			cache-level = <2>;
		};
	};

	de: display-engine {
		compatible = "allwinner,sun50i-a64-display-engine";
		allwinner,pipelines = <&mixer0>,
				      <&mixer1>;
		status = "disabled";
	};

	osc24M: osc24M_clk {
		#clock-cells = <0>;
		compatible = "fixed-clock";
		clock-frequency = <24000000>;
		clock-output-names = "osc24M";
	};

	osc32k: osc32k_clk {
		#clock-cells = <0>;
		compatible = "fixed-clock";
		clock-frequency = <32768>;
		clock-output-names = "ext-osc32k";
	};

	pmu {
		compatible = "arm,cortex-a53-pmu";
		interrupts = <GIC_SPI 116 IRQ_TYPE_LEVEL_HIGH>,
			     <GIC_SPI 117 IRQ_TYPE_LEVEL_HIGH>,
			     <GIC_SPI 118 IRQ_TYPE_LEVEL_HIGH>,
			     <GIC_SPI 119 IRQ_TYPE_LEVEL_HIGH>;
		interrupt-affinity = <&cpu0>, <&cpu1>, <&cpu2>, <&cpu3>;
	};

	psci {
		compatible = "arm,psci-0.2";
		method = "smc";
	};

	sound: sound {
		#address-cells = <1>;
		#size-cells = <0>;
		compatible = "simple-audio-card";
		simple-audio-card,name = "sun50i-a64-audio";
		simple-audio-card,aux-devs = <&codec_analog>;
		simple-audio-card,routing =
				"Left DAC", "DACL",
				"Right DAC", "DACR",
				"ADCL", "Left ADC",
				"ADCR", "Right ADC";
		status = "disabled";

<<<<<<< HEAD
		cpudai: simple-audio-card,cpu {
			sound-dai = <&dai>;
		};

		link_codec: simple-audio-card,codec {
			sound-dai = <&codec>;
=======
		simple-audio-card,dai-link@0 {
			format = "i2s";
			frame-master = <&link0_cpu>;
			bitclock-master = <&link0_cpu>;
			mclk-fs = <128>;

			link0_cpu: cpu {
				sound-dai = <&dai>;
			};

			link0_codec: codec {
				sound-dai = <&codec 0>;
			};
>>>>>>> 7d2a07b7
		};
	};

	timer {
		compatible = "arm,armv8-timer";
		allwinner,erratum-unknown1;
		arm,no-tick-in-suspend;
		interrupts = <GIC_PPI 13
			(GIC_CPU_MASK_SIMPLE(4) | IRQ_TYPE_LEVEL_HIGH)>,
			     <GIC_PPI 14
			(GIC_CPU_MASK_SIMPLE(4) | IRQ_TYPE_LEVEL_HIGH)>,
			     <GIC_PPI 11
			(GIC_CPU_MASK_SIMPLE(4) | IRQ_TYPE_LEVEL_HIGH)>,
			     <GIC_PPI 10
			(GIC_CPU_MASK_SIMPLE(4) | IRQ_TYPE_LEVEL_HIGH)>;
	};

	thermal-zones {
		cpu_thermal: cpu0-thermal {
			/* milliseconds */
			polling-delay-passive = <0>;
			polling-delay = <0>;
			thermal-sensors = <&ths 0>;

			cooling-maps {
				map0 {
					trip = <&cpu_alert0>;
					cooling-device = <&cpu0 THERMAL_NO_LIMIT THERMAL_NO_LIMIT>,
							 <&cpu1 THERMAL_NO_LIMIT THERMAL_NO_LIMIT>,
							 <&cpu2 THERMAL_NO_LIMIT THERMAL_NO_LIMIT>,
							 <&cpu3 THERMAL_NO_LIMIT THERMAL_NO_LIMIT>;
				};
				map1 {
					trip = <&cpu_alert1>;
					cooling-device = <&cpu0 THERMAL_NO_LIMIT THERMAL_NO_LIMIT>,
							 <&cpu1 THERMAL_NO_LIMIT THERMAL_NO_LIMIT>,
							 <&cpu2 THERMAL_NO_LIMIT THERMAL_NO_LIMIT>,
							 <&cpu3 THERMAL_NO_LIMIT THERMAL_NO_LIMIT>;
				};
			};

			trips {
				cpu_alert0: cpu_alert0 {
					/* milliCelsius */
					temperature = <75000>;
					hysteresis = <2000>;
					type = "passive";
				};

				cpu_alert1: cpu_alert1 {
					/* milliCelsius */
					temperature = <90000>;
					hysteresis = <2000>;
					type = "hot";
				};

				cpu_crit: cpu_crit {
					/* milliCelsius */
					temperature = <110000>;
					hysteresis = <2000>;
					type = "critical";
				};
			};
		};

		gpu0_thermal: gpu0-thermal {
			/* milliseconds */
			polling-delay-passive = <0>;
			polling-delay = <0>;
			thermal-sensors = <&ths 1>;
		};

		gpu1_thermal: gpu1-thermal {
			/* milliseconds */
			polling-delay-passive = <0>;
			polling-delay = <0>;
			thermal-sensors = <&ths 2>;
		};
	};

	soc {
		compatible = "simple-bus";
		#address-cells = <1>;
		#size-cells = <1>;
		ranges;

		bus@1000000 {
			compatible = "allwinner,sun50i-a64-de2";
			reg = <0x1000000 0x400000>;
			allwinner,sram = <&de2_sram 1>;
			#address-cells = <1>;
			#size-cells = <1>;
			ranges = <0 0x1000000 0x400000>;

			display_clocks: clock@0 {
				compatible = "allwinner,sun50i-a64-de2-clk";
				reg = <0x0 0x10000>;
<<<<<<< HEAD
				clocks = <&ccu CLK_DE>,
					 <&ccu CLK_BUS_DE>;
				clock-names = "mod",
					      "bus";
=======
				clocks = <&ccu CLK_BUS_DE>,
					 <&ccu CLK_DE>;
				clock-names = "bus",
					      "mod";
>>>>>>> 7d2a07b7
				resets = <&ccu RST_BUS_DE>;
				#clock-cells = <1>;
				#reset-cells = <1>;
			};

			rotate: rotate@20000 {
				compatible = "allwinner,sun50i-a64-de2-rotate",
					     "allwinner,sun8i-a83t-de2-rotate";
				reg = <0x20000 0x10000>;
				interrupts = <GIC_SPI 96 IRQ_TYPE_LEVEL_HIGH>;
				clocks = <&display_clocks CLK_BUS_ROT>,
					 <&display_clocks CLK_ROT>;
				clock-names = "bus",
					      "mod";
				resets = <&display_clocks RST_ROT>;
			};

			mixer0: mixer@100000 {
				compatible = "allwinner,sun50i-a64-de2-mixer-0";
				reg = <0x100000 0x100000>;
				clocks = <&display_clocks CLK_BUS_MIXER0>,
					 <&display_clocks CLK_MIXER0>;
				clock-names = "bus",
					      "mod";
				resets = <&display_clocks RST_MIXER0>;

				ports {
					#address-cells = <1>;
					#size-cells = <0>;

					mixer0_out: port@1 {
						#address-cells = <1>;
						#size-cells = <0>;
						reg = <1>;

						mixer0_out_tcon0: endpoint@0 {
							reg = <0>;
							remote-endpoint = <&tcon0_in_mixer0>;
						};

						mixer0_out_tcon1: endpoint@1 {
							reg = <1>;
							remote-endpoint = <&tcon1_in_mixer0>;
						};
					};
				};
			};

			mixer1: mixer@200000 {
				compatible = "allwinner,sun50i-a64-de2-mixer-1";
				reg = <0x200000 0x100000>;
				clocks = <&display_clocks CLK_BUS_MIXER1>,
					 <&display_clocks CLK_MIXER1>;
				clock-names = "bus",
					      "mod";
				resets = <&display_clocks RST_MIXER1>;

				ports {
					#address-cells = <1>;
					#size-cells = <0>;

					mixer1_out: port@1 {
						#address-cells = <1>;
						#size-cells = <0>;
						reg = <1>;

						mixer1_out_tcon0: endpoint@0 {
							reg = <0>;
							remote-endpoint = <&tcon0_in_mixer1>;
						};

						mixer1_out_tcon1: endpoint@1 {
							reg = <1>;
							remote-endpoint = <&tcon1_in_mixer1>;
						};
					};
				};
			};
		};

		syscon: syscon@1c00000 {
			compatible = "allwinner,sun50i-a64-system-control";
			reg = <0x01c00000 0x1000>;
			#address-cells = <1>;
			#size-cells = <1>;
			ranges;

			sram_c: sram@18000 {
				compatible = "mmio-sram";
				reg = <0x00018000 0x28000>;
				#address-cells = <1>;
				#size-cells = <1>;
				ranges = <0 0x00018000 0x28000>;

				de2_sram: sram-section@0 {
					compatible = "allwinner,sun50i-a64-sram-c";
					reg = <0x0000 0x28000>;
				};
			};

			sram_c1: sram@1d00000 {
				compatible = "mmio-sram";
				reg = <0x01d00000 0x40000>;
				#address-cells = <1>;
				#size-cells = <1>;
				ranges = <0 0x01d00000 0x40000>;

				ve_sram: sram-section@0 {
					compatible = "allwinner,sun50i-a64-sram-c1",
						     "allwinner,sun4i-a10-sram-c1";
					reg = <0x000000 0x40000>;
				};
			};
		};

		dma: dma-controller@1c02000 {
			compatible = "allwinner,sun50i-a64-dma";
			reg = <0x01c02000 0x1000>;
			interrupts = <GIC_SPI 50 IRQ_TYPE_LEVEL_HIGH>;
			clocks = <&ccu CLK_BUS_DMA>;
			dma-channels = <8>;
			dma-requests = <27>;
			resets = <&ccu RST_BUS_DMA>;
			#dma-cells = <1>;
		};

		tcon0: lcd-controller@1c0c000 {
			compatible = "allwinner,sun50i-a64-tcon-lcd",
				     "allwinner,sun8i-a83t-tcon-lcd";
			reg = <0x01c0c000 0x1000>;
			interrupts = <GIC_SPI 86 IRQ_TYPE_LEVEL_HIGH>;
			clocks = <&ccu CLK_BUS_TCON0>, <&ccu CLK_TCON0>;
			clock-names = "ahb", "tcon-ch0";
			clock-output-names = "tcon-pixel-clock";
			#clock-cells = <0>;
			resets = <&ccu RST_BUS_TCON0>, <&ccu RST_BUS_LVDS>;
			reset-names = "lcd", "lvds";

			ports {
				#address-cells = <1>;
				#size-cells = <0>;

				tcon0_in: port@0 {
					#address-cells = <1>;
					#size-cells = <0>;
					reg = <0>;

					tcon0_in_mixer0: endpoint@0 {
						reg = <0>;
						remote-endpoint = <&mixer0_out_tcon0>;
					};

					tcon0_in_mixer1: endpoint@1 {
						reg = <1>;
						remote-endpoint = <&mixer1_out_tcon0>;
					};
				};

				tcon0_out: port@1 {
					#address-cells = <1>;
					#size-cells = <0>;
					reg = <1>;

					tcon0_out_dsi: endpoint@1 {
						reg = <1>;
						remote-endpoint = <&dsi_in_tcon0>;
						allwinner,tcon-channel = <1>;
					};
				};
			};
		};

		tcon1: lcd-controller@1c0d000 {
			compatible = "allwinner,sun50i-a64-tcon-tv",
				     "allwinner,sun8i-a83t-tcon-tv";
			reg = <0x01c0d000 0x1000>;
			interrupts = <GIC_SPI 87 IRQ_TYPE_LEVEL_HIGH>;
			clocks = <&ccu CLK_BUS_TCON1>, <&ccu CLK_TCON1>;
			clock-names = "ahb", "tcon-ch1";
			resets = <&ccu RST_BUS_TCON1>;
			reset-names = "lcd";

			ports {
				#address-cells = <1>;
				#size-cells = <0>;

				tcon1_in: port@0 {
					#address-cells = <1>;
					#size-cells = <0>;
					reg = <0>;

					tcon1_in_mixer0: endpoint@0 {
						reg = <0>;
						remote-endpoint = <&mixer0_out_tcon1>;
					};

					tcon1_in_mixer1: endpoint@1 {
						reg = <1>;
						remote-endpoint = <&mixer1_out_tcon1>;
					};
				};

				tcon1_out: port@1 {
					#address-cells = <1>;
					#size-cells = <0>;
					reg = <1>;

					tcon1_out_hdmi: endpoint@1 {
						reg = <1>;
						remote-endpoint = <&hdmi_in_tcon1>;
					};
				};
			};
		};

		video-codec@1c0e000 {
			compatible = "allwinner,sun50i-a64-video-engine";
			reg = <0x01c0e000 0x1000>;
			clocks = <&ccu CLK_BUS_VE>, <&ccu CLK_VE>,
				 <&ccu CLK_DRAM_VE>;
			clock-names = "ahb", "mod", "ram";
			resets = <&ccu RST_BUS_VE>;
			interrupts = <GIC_SPI 58 IRQ_TYPE_LEVEL_HIGH>;
			allwinner,sram = <&ve_sram 1>;
		};

		mmc0: mmc@1c0f000 {
			compatible = "allwinner,sun50i-a64-mmc";
			reg = <0x01c0f000 0x1000>;
			clocks = <&ccu CLK_BUS_MMC0>, <&ccu CLK_MMC0>;
			clock-names = "ahb", "mmc";
			resets = <&ccu RST_BUS_MMC0>;
			reset-names = "ahb";
			interrupts = <GIC_SPI 60 IRQ_TYPE_LEVEL_HIGH>;
			max-frequency = <150000000>;
			status = "disabled";
			#address-cells = <1>;
			#size-cells = <0>;
		};

		mmc1: mmc@1c10000 {
			compatible = "allwinner,sun50i-a64-mmc";
			reg = <0x01c10000 0x1000>;
			clocks = <&ccu CLK_BUS_MMC1>, <&ccu CLK_MMC1>;
			clock-names = "ahb", "mmc";
			resets = <&ccu RST_BUS_MMC1>;
			reset-names = "ahb";
			interrupts = <GIC_SPI 61 IRQ_TYPE_LEVEL_HIGH>;
			max-frequency = <150000000>;
			status = "disabled";
			#address-cells = <1>;
			#size-cells = <0>;
		};

		mmc2: mmc@1c11000 {
			compatible = "allwinner,sun50i-a64-emmc";
			reg = <0x01c11000 0x1000>;
			clocks = <&ccu CLK_BUS_MMC2>, <&ccu CLK_MMC2>;
			clock-names = "ahb", "mmc";
			resets = <&ccu RST_BUS_MMC2>;
			reset-names = "ahb";
			interrupts = <GIC_SPI 62 IRQ_TYPE_LEVEL_HIGH>;
			max-frequency = <150000000>;
			status = "disabled";
			#address-cells = <1>;
			#size-cells = <0>;
		};

		sid: eeprom@1c14000 {
			compatible = "allwinner,sun50i-a64-sid";
			reg = <0x1c14000 0x400>;
			#address-cells = <1>;
			#size-cells = <1>;

			ths_calibration: thermal-sensor-calibration@34 {
				reg = <0x34 0x8>;
			};
		};

		crypto: crypto@1c15000 {
			compatible = "allwinner,sun50i-a64-crypto";
			reg = <0x01c15000 0x1000>;
			interrupts = <GIC_SPI 94 IRQ_TYPE_LEVEL_HIGH>;
			clocks = <&ccu CLK_BUS_CE>, <&ccu CLK_CE>;
			clock-names = "bus", "mod";
			resets = <&ccu RST_BUS_CE>;
		};

		msgbox: mailbox@1c17000 {
			compatible = "allwinner,sun50i-a64-msgbox",
				     "allwinner,sun6i-a31-msgbox";
			reg = <0x01c17000 0x1000>;
			clocks = <&ccu CLK_BUS_MSGBOX>;
			resets = <&ccu RST_BUS_MSGBOX>;
			interrupts = <GIC_SPI 49 IRQ_TYPE_LEVEL_HIGH>;
			#mbox-cells = <1>;
		};

		usb_otg: usb@1c19000 {
			compatible = "allwinner,sun8i-a33-musb";
			reg = <0x01c19000 0x0400>;
			clocks = <&ccu CLK_BUS_OTG>;
			resets = <&ccu RST_BUS_OTG>;
			interrupts = <GIC_SPI 71 IRQ_TYPE_LEVEL_HIGH>;
			interrupt-names = "mc";
			phys = <&usbphy 0>;
			phy-names = "usb";
			extcon = <&usbphy 0>;
			dr_mode = "otg";
			status = "disabled";
		};

		usbphy: phy@1c19400 {
			compatible = "allwinner,sun50i-a64-usb-phy";
			reg = <0x01c19400 0x14>,
			      <0x01c1a800 0x4>,
			      <0x01c1b800 0x4>;
			reg-names = "phy_ctrl",
				    "pmu0",
				    "pmu1";
			clocks = <&ccu CLK_USB_PHY0>,
				 <&ccu CLK_USB_PHY1>;
			clock-names = "usb0_phy",
				      "usb1_phy";
			resets = <&ccu RST_USB_PHY0>,
				 <&ccu RST_USB_PHY1>;
			reset-names = "usb0_reset",
				      "usb1_reset";
			status = "disabled";
			#phy-cells = <1>;
		};

		ehci0: usb@1c1a000 {
			compatible = "allwinner,sun50i-a64-ehci", "generic-ehci";
			reg = <0x01c1a000 0x100>;
			interrupts = <GIC_SPI 72 IRQ_TYPE_LEVEL_HIGH>;
			clocks = <&ccu CLK_BUS_OHCI0>,
				 <&ccu CLK_BUS_EHCI0>,
				 <&ccu CLK_USB_OHCI0>;
			resets = <&ccu RST_BUS_OHCI0>,
				 <&ccu RST_BUS_EHCI0>;
			phys = <&usbphy 0>;
			phy-names = "usb";
			status = "disabled";
		};

		ohci0: usb@1c1a400 {
			compatible = "allwinner,sun50i-a64-ohci", "generic-ohci";
			reg = <0x01c1a400 0x100>;
			interrupts = <GIC_SPI 73 IRQ_TYPE_LEVEL_HIGH>;
			clocks = <&ccu CLK_BUS_OHCI0>,
				 <&ccu CLK_USB_OHCI0>;
			resets = <&ccu RST_BUS_OHCI0>;
			phys = <&usbphy 0>;
			phy-names = "usb";
			status = "disabled";
		};

		ehci1: usb@1c1b000 {
			compatible = "allwinner,sun50i-a64-ehci", "generic-ehci";
			reg = <0x01c1b000 0x100>;
			interrupts = <GIC_SPI 74 IRQ_TYPE_LEVEL_HIGH>;
			clocks = <&ccu CLK_BUS_OHCI1>,
				 <&ccu CLK_BUS_EHCI1>,
				 <&ccu CLK_USB_OHCI1>;
			resets = <&ccu RST_BUS_OHCI1>,
				 <&ccu RST_BUS_EHCI1>;
			phys = <&usbphy 1>;
			phy-names = "usb";
			status = "disabled";
		};

		ohci1: usb@1c1b400 {
			compatible = "allwinner,sun50i-a64-ohci", "generic-ohci";
			reg = <0x01c1b400 0x100>;
			interrupts = <GIC_SPI 75 IRQ_TYPE_LEVEL_HIGH>;
			clocks = <&ccu CLK_BUS_OHCI1>,
				 <&ccu CLK_USB_OHCI1>;
			resets = <&ccu RST_BUS_OHCI1>;
			phys = <&usbphy 1>;
			phy-names = "usb";
			status = "disabled";
		};

		ccu: clock@1c20000 {
			compatible = "allwinner,sun50i-a64-ccu";
			reg = <0x01c20000 0x400>;
			clocks = <&osc24M>, <&rtc 0>;
			clock-names = "hosc", "losc";
			#clock-cells = <1>;
			#reset-cells = <1>;
		};

		pio: pinctrl@1c20800 {
			compatible = "allwinner,sun50i-a64-pinctrl";
			reg = <0x01c20800 0x400>;
			interrupt-parent = <&r_intc>;
			interrupts = <GIC_SPI 11 IRQ_TYPE_LEVEL_HIGH>,
				     <GIC_SPI 17 IRQ_TYPE_LEVEL_HIGH>,
				     <GIC_SPI 21 IRQ_TYPE_LEVEL_HIGH>;
			clocks = <&ccu CLK_BUS_PIO>, <&osc24M>, <&rtc 0>;
			clock-names = "apb", "hosc", "losc";
			gpio-controller;
			#gpio-cells = <3>;
			interrupt-controller;
			#interrupt-cells = <3>;

			/omit-if-no-ref/
			aif2_pins: aif2-pins {
				pins = "PB4", "PB5", "PB6", "PB7";
				function = "aif2";
			};

			/omit-if-no-ref/
			aif3_pins: aif3-pins {
				pins = "PG10", "PG11", "PG12", "PG13";
				function = "aif3";
			};

			csi_pins: csi-pins {
				pins = "PE0", "PE2", "PE3", "PE4", "PE5", "PE6",
				       "PE7", "PE8", "PE9", "PE10", "PE11";
				function = "csi";
			};

			/omit-if-no-ref/
			csi_mclk_pin: csi-mclk-pin {
				pins = "PE1";
				function = "csi";
			};

			i2c0_pins: i2c0-pins {
				pins = "PH0", "PH1";
				function = "i2c0";
			};

			i2c1_pins: i2c1-pins {
				pins = "PH2", "PH3";
				function = "i2c1";
			};

			i2c2_pins: i2c2-pins {
				pins = "PE14", "PE15";
				function = "i2c2";
			};

			/omit-if-no-ref/
			lcd_rgb666_pins: lcd-rgb666-pins {
				pins = "PD0", "PD1", "PD2", "PD3", "PD4",
				       "PD5", "PD6", "PD7", "PD8", "PD9",
				       "PD10", "PD11", "PD12", "PD13",
				       "PD14", "PD15", "PD16", "PD17",
				       "PD18", "PD19", "PD20", "PD21";
				function = "lcd0";
			};

			mmc0_pins: mmc0-pins {
				pins = "PF0", "PF1", "PF2", "PF3",
				       "PF4", "PF5";
				function = "mmc0";
				drive-strength = <30>;
				bias-pull-up;
			};

			mmc1_pins: mmc1-pins {
				pins = "PG0", "PG1", "PG2", "PG3",
				       "PG4", "PG5";
				function = "mmc1";
				drive-strength = <30>;
				bias-pull-up;
			};

			mmc2_pins: mmc2-pins {
				pins = "PC5", "PC6", "PC8", "PC9",
				       "PC10","PC11", "PC12", "PC13",
				       "PC14", "PC15", "PC16";
				function = "mmc2";
				drive-strength = <30>;
				bias-pull-up;
			};

			mmc2_ds_pin: mmc2-ds-pin {
				pins = "PC1";
				function = "mmc2";
				drive-strength = <30>;
				bias-pull-up;
			};

			pwm_pin: pwm-pin {
				pins = "PD22";
				function = "pwm";
			};

			rmii_pins: rmii-pins {
				pins = "PD10", "PD11", "PD13", "PD14", "PD17",
				       "PD18", "PD19", "PD20", "PD22", "PD23";
				function = "emac";
				drive-strength = <40>;
			};

			rgmii_pins: rgmii-pins {
				pins = "PD8", "PD9", "PD10", "PD11", "PD12",
				       "PD13", "PD15", "PD16", "PD17", "PD18",
				       "PD19", "PD20", "PD21", "PD22", "PD23";
				function = "emac";
				drive-strength = <40>;
			};

			spdif_tx_pin: spdif-tx-pin {
				pins = "PH8";
				function = "spdif";
			};

			spi0_pins: spi0-pins {
				pins = "PC0", "PC1", "PC2", "PC3";
				function = "spi0";
			};

			spi1_pins: spi1-pins {
				pins = "PD0", "PD1", "PD2", "PD3";
				function = "spi1";
			};

			uart0_pb_pins: uart0-pb-pins {
				pins = "PB8", "PB9";
				function = "uart0";
			};

			uart1_pins: uart1-pins {
				pins = "PG6", "PG7";
				function = "uart1";
			};

			uart1_rts_cts_pins: uart1-rts-cts-pins {
				pins = "PG8", "PG9";
				function = "uart1";
			};

			uart2_pins: uart2-pins {
				pins = "PB0", "PB1";
				function = "uart2";
			};

			uart3_pins: uart3-pins {
				pins = "PD0", "PD1";
				function = "uart3";
			};

			uart4_pins: uart4-pins {
				pins = "PD2", "PD3";
				function = "uart4";
			};

			uart4_rts_cts_pins: uart4-rts-cts-pins {
				pins = "PD4", "PD5";
				function = "uart4";
			};
		};

		timer@1c20c00 {
			compatible = "allwinner,sun50i-a64-timer",
				     "allwinner,sun8i-a23-timer";
			reg = <0x01c20c00 0xa0>;
			interrupts = <GIC_SPI 18 IRQ_TYPE_LEVEL_HIGH>,
				     <GIC_SPI 19 IRQ_TYPE_LEVEL_HIGH>;
			clocks = <&osc24M>;
		};

		wdt0: watchdog@1c20ca0 {
			compatible = "allwinner,sun50i-a64-wdt",
				     "allwinner,sun6i-a31-wdt";
			reg = <0x01c20ca0 0x20>;
			interrupts = <GIC_SPI 25 IRQ_TYPE_LEVEL_HIGH>;
			clocks = <&osc24M>;
		};

		spdif: spdif@1c21000 {
			#sound-dai-cells = <0>;
			compatible = "allwinner,sun50i-a64-spdif",
				     "allwinner,sun8i-h3-spdif";
			reg = <0x01c21000 0x400>;
			interrupts = <GIC_SPI 12 IRQ_TYPE_LEVEL_HIGH>;
			clocks = <&ccu CLK_BUS_SPDIF>, <&ccu CLK_SPDIF>;
			resets = <&ccu RST_BUS_SPDIF>;
			clock-names = "apb", "spdif";
			dmas = <&dma 2>;
			dma-names = "tx";
			pinctrl-names = "default";
			pinctrl-0 = <&spdif_tx_pin>;
			status = "disabled";
		};

		lradc: lradc@1c21800 {
			compatible = "allwinner,sun50i-a64-lradc",
				     "allwinner,sun8i-a83t-r-lradc";
			reg = <0x01c21800 0x400>;
			interrupt-parent = <&r_intc>;
			interrupts = <GIC_SPI 30 IRQ_TYPE_LEVEL_HIGH>;
			status = "disabled";
		};

		i2s0: i2s@1c22000 {
			#sound-dai-cells = <0>;
			compatible = "allwinner,sun50i-a64-i2s",
				     "allwinner,sun8i-h3-i2s";
			reg = <0x01c22000 0x400>;
			interrupts = <GIC_SPI 13 IRQ_TYPE_LEVEL_HIGH>;
			clocks = <&ccu CLK_BUS_I2S0>, <&ccu CLK_I2S0>;
			clock-names = "apb", "mod";
			resets = <&ccu RST_BUS_I2S0>;
			dma-names = "rx", "tx";
			dmas = <&dma 3>, <&dma 3>;
			status = "disabled";
		};

		i2s1: i2s@1c22400 {
			#sound-dai-cells = <0>;
			compatible = "allwinner,sun50i-a64-i2s",
				     "allwinner,sun8i-h3-i2s";
			reg = <0x01c22400 0x400>;
			interrupts = <GIC_SPI 14 IRQ_TYPE_LEVEL_HIGH>;
			clocks = <&ccu CLK_BUS_I2S1>, <&ccu CLK_I2S1>;
			clock-names = "apb", "mod";
			resets = <&ccu RST_BUS_I2S1>;
			dma-names = "rx", "tx";
			dmas = <&dma 4>, <&dma 4>;
			status = "disabled";
		};

		i2s2: i2s@1c22800 {
			#sound-dai-cells = <0>;
			compatible = "allwinner,sun50i-a64-i2s",
				     "allwinner,sun8i-h3-i2s";
			reg = <0x01c22800 0x400>;
			interrupts = <GIC_SPI 15 IRQ_TYPE_LEVEL_HIGH>;
			clocks = <&ccu CLK_BUS_I2S2>, <&ccu CLK_I2S2>;
			clock-names = "apb", "mod";
			resets = <&ccu RST_BUS_I2S2>;
			dma-names = "rx", "tx";
			dmas = <&dma 27>, <&dma 27>;
			status = "disabled";
		};

		dai: dai@1c22c00 {
			#sound-dai-cells = <0>;
			compatible = "allwinner,sun50i-a64-codec-i2s";
			reg = <0x01c22c00 0x200>;
			interrupts = <GIC_SPI 29 IRQ_TYPE_LEVEL_HIGH>;
			clocks = <&ccu CLK_BUS_CODEC>, <&ccu CLK_AC_DIG>;
			clock-names = "apb", "mod";
			resets = <&ccu RST_BUS_CODEC>;
			dmas = <&dma 15>, <&dma 15>;
			dma-names = "rx", "tx";
			status = "disabled";
		};

		codec: codec@1c22e00 {
			#sound-dai-cells = <1>;
			compatible = "allwinner,sun50i-a64-codec",
				     "allwinner,sun8i-a33-codec";
			reg = <0x01c22e00 0x600>;
			interrupts = <GIC_SPI 28 IRQ_TYPE_LEVEL_HIGH>;
			clocks = <&ccu CLK_BUS_CODEC>, <&ccu CLK_AC_DIG>;
			clock-names = "bus", "mod";
			status = "disabled";
		};

		ths: thermal-sensor@1c25000 {
			compatible = "allwinner,sun50i-a64-ths";
			reg = <0x01c25000 0x100>;
			clocks = <&ccu CLK_BUS_THS>, <&ccu CLK_THS>;
			clock-names = "bus", "mod";
			interrupts = <GIC_SPI 31 IRQ_TYPE_LEVEL_HIGH>;
			resets = <&ccu RST_BUS_THS>;
			nvmem-cells = <&ths_calibration>;
			nvmem-cell-names = "calibration";
			#thermal-sensor-cells = <1>;
		};

		uart0: serial@1c28000 {
			compatible = "snps,dw-apb-uart";
			reg = <0x01c28000 0x400>;
			interrupts = <GIC_SPI 0 IRQ_TYPE_LEVEL_HIGH>;
			reg-shift = <2>;
			reg-io-width = <4>;
			clocks = <&ccu CLK_BUS_UART0>;
			resets = <&ccu RST_BUS_UART0>;
			status = "disabled";
		};

		uart1: serial@1c28400 {
			compatible = "snps,dw-apb-uart";
			reg = <0x01c28400 0x400>;
			interrupts = <GIC_SPI 1 IRQ_TYPE_LEVEL_HIGH>;
			reg-shift = <2>;
			reg-io-width = <4>;
			clocks = <&ccu CLK_BUS_UART1>;
			resets = <&ccu RST_BUS_UART1>;
			status = "disabled";
		};

		uart2: serial@1c28800 {
			compatible = "snps,dw-apb-uart";
			reg = <0x01c28800 0x400>;
			interrupts = <GIC_SPI 2 IRQ_TYPE_LEVEL_HIGH>;
			reg-shift = <2>;
			reg-io-width = <4>;
			clocks = <&ccu CLK_BUS_UART2>;
			resets = <&ccu RST_BUS_UART2>;
			status = "disabled";
		};

		uart3: serial@1c28c00 {
			compatible = "snps,dw-apb-uart";
			reg = <0x01c28c00 0x400>;
			interrupts = <GIC_SPI 3 IRQ_TYPE_LEVEL_HIGH>;
			reg-shift = <2>;
			reg-io-width = <4>;
			clocks = <&ccu CLK_BUS_UART3>;
			resets = <&ccu RST_BUS_UART3>;
			status = "disabled";
		};

		uart4: serial@1c29000 {
			compatible = "snps,dw-apb-uart";
			reg = <0x01c29000 0x400>;
			interrupts = <GIC_SPI 4 IRQ_TYPE_LEVEL_HIGH>;
			reg-shift = <2>;
			reg-io-width = <4>;
			clocks = <&ccu CLK_BUS_UART4>;
			resets = <&ccu RST_BUS_UART4>;
			status = "disabled";
		};

		i2c0: i2c@1c2ac00 {
			compatible = "allwinner,sun6i-a31-i2c";
			reg = <0x01c2ac00 0x400>;
			interrupts = <GIC_SPI 6 IRQ_TYPE_LEVEL_HIGH>;
			clocks = <&ccu CLK_BUS_I2C0>;
			resets = <&ccu RST_BUS_I2C0>;
			pinctrl-names = "default";
			pinctrl-0 = <&i2c0_pins>;
			status = "disabled";
			#address-cells = <1>;
			#size-cells = <0>;
		};

		i2c1: i2c@1c2b000 {
			compatible = "allwinner,sun6i-a31-i2c";
			reg = <0x01c2b000 0x400>;
			interrupts = <GIC_SPI 7 IRQ_TYPE_LEVEL_HIGH>;
			clocks = <&ccu CLK_BUS_I2C1>;
			resets = <&ccu RST_BUS_I2C1>;
			pinctrl-names = "default";
			pinctrl-0 = <&i2c1_pins>;
			status = "disabled";
			#address-cells = <1>;
			#size-cells = <0>;
		};

		i2c2: i2c@1c2b400 {
			compatible = "allwinner,sun6i-a31-i2c";
			reg = <0x01c2b400 0x400>;
			interrupts = <GIC_SPI 8 IRQ_TYPE_LEVEL_HIGH>;
			clocks = <&ccu CLK_BUS_I2C2>;
			resets = <&ccu RST_BUS_I2C2>;
			pinctrl-names = "default";
			pinctrl-0 = <&i2c2_pins>;
			status = "disabled";
			#address-cells = <1>;
			#size-cells = <0>;
		};

		spi0: spi@1c68000 {
			compatible = "allwinner,sun8i-h3-spi";
			reg = <0x01c68000 0x1000>;
			interrupts = <GIC_SPI 65 IRQ_TYPE_LEVEL_HIGH>;
			clocks = <&ccu CLK_BUS_SPI0>, <&ccu CLK_SPI0>;
			clock-names = "ahb", "mod";
			dmas = <&dma 23>, <&dma 23>;
			dma-names = "rx", "tx";
			pinctrl-names = "default";
			pinctrl-0 = <&spi0_pins>;
			resets = <&ccu RST_BUS_SPI0>;
			status = "disabled";
			num-cs = <1>;
			#address-cells = <1>;
			#size-cells = <0>;
		};

		spi1: spi@1c69000 {
			compatible = "allwinner,sun8i-h3-spi";
			reg = <0x01c69000 0x1000>;
			interrupts = <GIC_SPI 66 IRQ_TYPE_LEVEL_HIGH>;
			clocks = <&ccu CLK_BUS_SPI1>, <&ccu CLK_SPI1>;
			clock-names = "ahb", "mod";
			dmas = <&dma 24>, <&dma 24>;
			dma-names = "rx", "tx";
			pinctrl-names = "default";
			pinctrl-0 = <&spi1_pins>;
			resets = <&ccu RST_BUS_SPI1>;
			status = "disabled";
			num-cs = <1>;
			#address-cells = <1>;
			#size-cells = <0>;
		};

		emac: ethernet@1c30000 {
			compatible = "allwinner,sun50i-a64-emac";
			syscon = <&syscon>;
			reg = <0x01c30000 0x10000>;
			interrupts = <GIC_SPI 82 IRQ_TYPE_LEVEL_HIGH>;
			interrupt-names = "macirq";
			resets = <&ccu RST_BUS_EMAC>;
			reset-names = "stmmaceth";
			clocks = <&ccu CLK_BUS_EMAC>;
			clock-names = "stmmaceth";
			status = "disabled";

			mdio: mdio {
				compatible = "snps,dwmac-mdio";
				#address-cells = <1>;
				#size-cells = <0>;
			};
		};

		mali: gpu@1c40000 {
			compatible = "allwinner,sun50i-a64-mali", "arm,mali-400";
			reg = <0x01c40000 0x10000>;
			interrupts = <GIC_SPI 97 IRQ_TYPE_LEVEL_HIGH>,
				     <GIC_SPI 98 IRQ_TYPE_LEVEL_HIGH>,
				     <GIC_SPI 99 IRQ_TYPE_LEVEL_HIGH>,
				     <GIC_SPI 100 IRQ_TYPE_LEVEL_HIGH>,
				     <GIC_SPI 102 IRQ_TYPE_LEVEL_HIGH>,
				     <GIC_SPI 103 IRQ_TYPE_LEVEL_HIGH>,
				     <GIC_SPI 101 IRQ_TYPE_LEVEL_HIGH>;
			interrupt-names = "gp",
					  "gpmmu",
					  "pp0",
					  "ppmmu0",
					  "pp1",
					  "ppmmu1",
					  "pmu";
			clocks = <&ccu CLK_BUS_GPU>, <&ccu CLK_GPU>;
			clock-names = "bus", "core";
			resets = <&ccu RST_BUS_GPU>;
		};

		gic: interrupt-controller@1c81000 {
			compatible = "arm,gic-400";
			reg = <0x01c81000 0x1000>,
			      <0x01c82000 0x2000>,
			      <0x01c84000 0x2000>,
			      <0x01c86000 0x2000>;
			interrupts = <GIC_PPI 9 (GIC_CPU_MASK_SIMPLE(4) | IRQ_TYPE_LEVEL_HIGH)>;
			interrupt-controller;
			#interrupt-cells = <3>;
		};

		pwm: pwm@1c21400 {
			compatible = "allwinner,sun50i-a64-pwm",
				     "allwinner,sun5i-a13-pwm";
			reg = <0x01c21400 0x400>;
			clocks = <&osc24M>;
			pinctrl-names = "default";
			pinctrl-0 = <&pwm_pin>;
			#pwm-cells = <3>;
			status = "disabled";
		};

		mbus: dram-controller@1c62000 {
			compatible = "allwinner,sun50i-a64-mbus";
			reg = <0x01c62000 0x1000>;
			clocks = <&ccu 112>;
			#address-cells = <1>;
			#size-cells = <1>;
			dma-ranges = <0x00000000 0x40000000 0xc0000000>;
			#interconnect-cells = <1>;
		};

		csi: csi@1cb0000 {
			compatible = "allwinner,sun50i-a64-csi";
			reg = <0x01cb0000 0x1000>;
			interrupts = <GIC_SPI 84 IRQ_TYPE_LEVEL_HIGH>;
			clocks = <&ccu CLK_BUS_CSI>,
				 <&ccu CLK_CSI_SCLK>,
				 <&ccu CLK_DRAM_CSI>;
			clock-names = "bus", "mod", "ram";
			resets = <&ccu RST_BUS_CSI>;
			pinctrl-names = "default";
			pinctrl-0 = <&csi_pins>;
			status = "disabled";
		};

		dsi: dsi@1ca0000 {
			compatible = "allwinner,sun50i-a64-mipi-dsi";
			reg = <0x01ca0000 0x1000>;
			interrupts = <GIC_SPI 89 IRQ_TYPE_LEVEL_HIGH>;
			clocks = <&ccu CLK_BUS_MIPI_DSI>;
			resets = <&ccu RST_BUS_MIPI_DSI>;
			phys = <&dphy>;
			phy-names = "dphy";
			status = "disabled";
			#address-cells = <1>;
			#size-cells = <0>;

			port {
				dsi_in_tcon0: endpoint {
					remote-endpoint = <&tcon0_out_dsi>;
				};
			};
		};

		dphy: d-phy@1ca1000 {
			compatible = "allwinner,sun50i-a64-mipi-dphy",
				     "allwinner,sun6i-a31-mipi-dphy";
			reg = <0x01ca1000 0x1000>;
			clocks = <&ccu CLK_BUS_MIPI_DSI>,
				 <&ccu CLK_DSI_DPHY>;
			clock-names = "bus", "mod";
			resets = <&ccu RST_BUS_MIPI_DSI>;
			status = "disabled";
			#phy-cells = <0>;
		};

		deinterlace: deinterlace@1e00000 {
			compatible = "allwinner,sun50i-a64-deinterlace",
				     "allwinner,sun8i-h3-deinterlace";
			reg = <0x01e00000 0x20000>;
			clocks = <&ccu CLK_BUS_DEINTERLACE>,
				 <&ccu CLK_DEINTERLACE>,
				 <&ccu CLK_DRAM_DEINTERLACE>;
			clock-names = "bus", "mod", "ram";
			resets = <&ccu RST_BUS_DEINTERLACE>;
			interrupts = <GIC_SPI 93 IRQ_TYPE_LEVEL_HIGH>;
			interconnects = <&mbus 9>;
			interconnect-names = "dma-mem";
		};

		hdmi: hdmi@1ee0000 {
			compatible = "allwinner,sun50i-a64-dw-hdmi",
				     "allwinner,sun8i-a83t-dw-hdmi";
			reg = <0x01ee0000 0x10000>;
			reg-io-width = <1>;
			interrupts = <GIC_SPI 88 IRQ_TYPE_LEVEL_HIGH>;
			clocks = <&ccu CLK_BUS_HDMI>, <&ccu CLK_HDMI_DDC>,
				 <&ccu CLK_HDMI>;
			clock-names = "iahb", "isfr", "tmds";
			resets = <&ccu RST_BUS_HDMI1>;
			reset-names = "ctrl";
			phys = <&hdmi_phy>;
			phy-names = "phy";
			status = "disabled";

			ports {
				#address-cells = <1>;
				#size-cells = <0>;

				hdmi_in: port@0 {
					reg = <0>;

					hdmi_in_tcon1: endpoint {
						remote-endpoint = <&tcon1_out_hdmi>;
					};
				};

				hdmi_out: port@1 {
					reg = <1>;
				};
			};
		};

		hdmi_phy: hdmi-phy@1ef0000 {
			compatible = "allwinner,sun50i-a64-hdmi-phy";
			reg = <0x01ef0000 0x10000>;
			clocks = <&ccu CLK_BUS_HDMI>, <&ccu CLK_HDMI_DDC>,
				 <&ccu CLK_PLL_VIDEO0>;
			clock-names = "bus", "mod", "pll-0";
			resets = <&ccu RST_BUS_HDMI0>;
			reset-names = "phy";
			#phy-cells = <0>;
		};

		rtc: rtc@1f00000 {
			compatible = "allwinner,sun50i-a64-rtc",
				     "allwinner,sun8i-h3-rtc";
			reg = <0x01f00000 0x400>;
			interrupt-parent = <&r_intc>;
			interrupts = <GIC_SPI 40 IRQ_TYPE_LEVEL_HIGH>,
				     <GIC_SPI 41 IRQ_TYPE_LEVEL_HIGH>;
			clock-output-names = "osc32k", "osc32k-out", "iosc";
			clocks = <&osc32k>;
			#clock-cells = <1>;
		};

		r_intc: interrupt-controller@1f00c00 {
			compatible = "allwinner,sun50i-a64-r-intc",
				     "allwinner,sun6i-a31-r-intc";
			interrupt-controller;
			#interrupt-cells = <3>;
			reg = <0x01f00c00 0x400>;
			interrupts = <GIC_SPI 32 IRQ_TYPE_LEVEL_HIGH>;
		};

		r_ccu: clock@1f01400 {
			compatible = "allwinner,sun50i-a64-r-ccu";
			reg = <0x01f01400 0x100>;
			clocks = <&osc24M>, <&rtc 0>, <&rtc 2>,
				 <&ccu CLK_PLL_PERIPH0>;
			clock-names = "hosc", "losc", "iosc", "pll-periph";
			#clock-cells = <1>;
			#reset-cells = <1>;
		};

		codec_analog: codec-analog@1f015c0 {
			compatible = "allwinner,sun50i-a64-codec-analog";
			reg = <0x01f015c0 0x4>;
			status = "disabled";
		};

		r_i2c: i2c@1f02400 {
			compatible = "allwinner,sun50i-a64-i2c",
				     "allwinner,sun6i-a31-i2c";
			reg = <0x01f02400 0x400>;
			interrupts = <GIC_SPI 44 IRQ_TYPE_LEVEL_HIGH>;
			clocks = <&r_ccu CLK_APB0_I2C>;
			resets = <&r_ccu RST_APB0_I2C>;
			status = "disabled";
			#address-cells = <1>;
			#size-cells = <0>;
		};

		r_ir: ir@1f02000 {
			compatible = "allwinner,sun50i-a64-ir",
				     "allwinner,sun6i-a31-ir";
			reg = <0x01f02000 0x400>;
			clocks = <&r_ccu CLK_APB0_IR>, <&r_ccu CLK_IR>;
			clock-names = "apb", "ir";
			resets = <&r_ccu RST_APB0_IR>;
			interrupts = <GIC_SPI 37 IRQ_TYPE_LEVEL_HIGH>;
			pinctrl-names = "default";
			pinctrl-0 = <&r_ir_rx_pin>;
			status = "disabled";
		};

		r_pwm: pwm@1f03800 {
			compatible = "allwinner,sun50i-a64-pwm",
				     "allwinner,sun5i-a13-pwm";
			reg = <0x01f03800 0x400>;
			clocks = <&osc24M>;
			pinctrl-names = "default";
			pinctrl-0 = <&r_pwm_pin>;
			#pwm-cells = <3>;
			status = "disabled";
		};

		r_pio: pinctrl@1f02c00 {
			compatible = "allwinner,sun50i-a64-r-pinctrl";
			reg = <0x01f02c00 0x400>;
			interrupt-parent = <&r_intc>;
			interrupts = <GIC_SPI 45 IRQ_TYPE_LEVEL_HIGH>;
			clocks = <&r_ccu CLK_APB0_PIO>, <&osc24M>, <&osc32k>;
			clock-names = "apb", "hosc", "losc";
			gpio-controller;
			#gpio-cells = <3>;
			interrupt-controller;
			#interrupt-cells = <3>;

			r_i2c_pl89_pins: r-i2c-pl89-pins {
				pins = "PL8", "PL9";
				function = "s_i2c";
			};

			r_ir_rx_pin: r-ir-rx-pin {
				pins = "PL11";
				function = "s_cir_rx";
			};

			r_pwm_pin: r-pwm-pin {
				pins = "PL10";
				function = "s_pwm";
			};

			r_rsb_pins: r-rsb-pins {
				pins = "PL0", "PL1";
				function = "s_rsb";
			};
		};

		r_rsb: rsb@1f03400 {
			compatible = "allwinner,sun8i-a23-rsb";
			reg = <0x01f03400 0x400>;
			interrupts = <GIC_SPI 39 IRQ_TYPE_LEVEL_HIGH>;
			clocks = <&r_ccu 6>;
			clock-frequency = <3000000>;
			resets = <&r_ccu 2>;
			pinctrl-names = "default";
			pinctrl-0 = <&r_rsb_pins>;
			status = "disabled";
			#address-cells = <1>;
			#size-cells = <0>;
		};
	};
};<|MERGE_RESOLUTION|>--- conflicted
+++ resolved
@@ -143,14 +143,6 @@
 				"ADCR", "Right ADC";
 		status = "disabled";
 
-<<<<<<< HEAD
-		cpudai: simple-audio-card,cpu {
-			sound-dai = <&dai>;
-		};
-
-		link_codec: simple-audio-card,codec {
-			sound-dai = <&codec>;
-=======
 		simple-audio-card,dai-link@0 {
 			format = "i2s";
 			frame-master = <&link0_cpu>;
@@ -164,7 +156,6 @@
 			link0_codec: codec {
 				sound-dai = <&codec 0>;
 			};
->>>>>>> 7d2a07b7
 		};
 	};
 
@@ -262,17 +253,10 @@
 			display_clocks: clock@0 {
 				compatible = "allwinner,sun50i-a64-de2-clk";
 				reg = <0x0 0x10000>;
-<<<<<<< HEAD
-				clocks = <&ccu CLK_DE>,
-					 <&ccu CLK_BUS_DE>;
-				clock-names = "mod",
-					      "bus";
-=======
 				clocks = <&ccu CLK_BUS_DE>,
 					 <&ccu CLK_DE>;
 				clock-names = "bus",
 					      "mod";
->>>>>>> 7d2a07b7
 				resets = <&ccu RST_BUS_DE>;
 				#clock-cells = <1>;
 				#reset-cells = <1>;
