// SPDX-License-Identifier: GPL-2.0-only
/*
 * ARMv8 PMUv3 Performance Events handling code.
 *
 * Copyright (C) 2012 ARM Limited
 * Author: Will Deacon <will.deacon@arm.com>
 *
 * This code is based heavily on the ARMv7 perf event code.
 */

#include <asm/irq_regs.h>
#include <asm/perf_event.h>
#include <asm/sysreg.h>
#include <asm/virt.h>

#include <clocksource/arm_arch_timer.h>

#include <linux/acpi.h>
#include <linux/clocksource.h>
#include <linux/kvm_host.h>
#include <linux/of.h>
#include <linux/perf/arm_pmu.h>
#include <linux/platform_device.h>
<<<<<<< HEAD
=======
#include <linux/sched_clock.h>
>>>>>>> 7d2a07b7
#include <linux/smp.h>

/* ARMv8 Cortex-A53 specific event types. */
#define ARMV8_A53_PERFCTR_PREF_LINEFILL				0xC2

/* ARMv8 Cavium ThunderX specific event types. */
#define ARMV8_THUNDER_PERFCTR_L1D_CACHE_MISS_ST			0xE9
#define ARMV8_THUNDER_PERFCTR_L1D_CACHE_PREF_ACCESS		0xEA
#define ARMV8_THUNDER_PERFCTR_L1D_CACHE_PREF_MISS		0xEB
#define ARMV8_THUNDER_PERFCTR_L1I_CACHE_PREF_ACCESS		0xEC
#define ARMV8_THUNDER_PERFCTR_L1I_CACHE_PREF_MISS		0xED

/*
 * ARMv8 Architectural defined events, not all of these may
 * be supported on any given implementation. Unsupported events will
 * be disabled at run-time based on the PMCEID registers.
 */
static const unsigned armv8_pmuv3_perf_map[PERF_COUNT_HW_MAX] = {
	PERF_MAP_ALL_UNSUPPORTED,
	[PERF_COUNT_HW_CPU_CYCLES]		= ARMV8_PMUV3_PERFCTR_CPU_CYCLES,
	[PERF_COUNT_HW_INSTRUCTIONS]		= ARMV8_PMUV3_PERFCTR_INST_RETIRED,
	[PERF_COUNT_HW_CACHE_REFERENCES]	= ARMV8_PMUV3_PERFCTR_L1D_CACHE,
	[PERF_COUNT_HW_CACHE_MISSES]		= ARMV8_PMUV3_PERFCTR_L1D_CACHE_REFILL,
	[PERF_COUNT_HW_BRANCH_INSTRUCTIONS]	= ARMV8_PMUV3_PERFCTR_PC_WRITE_RETIRED,
	[PERF_COUNT_HW_BRANCH_MISSES]		= ARMV8_PMUV3_PERFCTR_BR_MIS_PRED,
	[PERF_COUNT_HW_BUS_CYCLES]		= ARMV8_PMUV3_PERFCTR_BUS_CYCLES,
	[PERF_COUNT_HW_STALLED_CYCLES_FRONTEND]	= ARMV8_PMUV3_PERFCTR_STALL_FRONTEND,
	[PERF_COUNT_HW_STALLED_CYCLES_BACKEND]	= ARMV8_PMUV3_PERFCTR_STALL_BACKEND,
};

static const unsigned armv8_pmuv3_perf_cache_map[PERF_COUNT_HW_CACHE_MAX]
						[PERF_COUNT_HW_CACHE_OP_MAX]
						[PERF_COUNT_HW_CACHE_RESULT_MAX] = {
	PERF_CACHE_MAP_ALL_UNSUPPORTED,

	[C(L1D)][C(OP_READ)][C(RESULT_ACCESS)]	= ARMV8_PMUV3_PERFCTR_L1D_CACHE,
	[C(L1D)][C(OP_READ)][C(RESULT_MISS)]	= ARMV8_PMUV3_PERFCTR_L1D_CACHE_REFILL,

	[C(L1I)][C(OP_READ)][C(RESULT_ACCESS)]	= ARMV8_PMUV3_PERFCTR_L1I_CACHE,
	[C(L1I)][C(OP_READ)][C(RESULT_MISS)]	= ARMV8_PMUV3_PERFCTR_L1I_CACHE_REFILL,

	[C(DTLB)][C(OP_READ)][C(RESULT_MISS)]	= ARMV8_PMUV3_PERFCTR_L1D_TLB_REFILL,
	[C(DTLB)][C(OP_READ)][C(RESULT_ACCESS)]	= ARMV8_PMUV3_PERFCTR_L1D_TLB,

	[C(ITLB)][C(OP_READ)][C(RESULT_MISS)]	= ARMV8_PMUV3_PERFCTR_L1I_TLB_REFILL,
	[C(ITLB)][C(OP_READ)][C(RESULT_ACCESS)]	= ARMV8_PMUV3_PERFCTR_L1I_TLB,

	[C(LL)][C(OP_READ)][C(RESULT_MISS)]	= ARMV8_PMUV3_PERFCTR_LL_CACHE_MISS_RD,
	[C(LL)][C(OP_READ)][C(RESULT_ACCESS)]	= ARMV8_PMUV3_PERFCTR_LL_CACHE_RD,

	[C(BPU)][C(OP_READ)][C(RESULT_ACCESS)]	= ARMV8_PMUV3_PERFCTR_BR_PRED,
	[C(BPU)][C(OP_READ)][C(RESULT_MISS)]	= ARMV8_PMUV3_PERFCTR_BR_MIS_PRED,
};

static const unsigned armv8_a53_perf_cache_map[PERF_COUNT_HW_CACHE_MAX]
					      [PERF_COUNT_HW_CACHE_OP_MAX]
					      [PERF_COUNT_HW_CACHE_RESULT_MAX] = {
	PERF_CACHE_MAP_ALL_UNSUPPORTED,

	[C(L1D)][C(OP_PREFETCH)][C(RESULT_MISS)] = ARMV8_A53_PERFCTR_PREF_LINEFILL,

	[C(NODE)][C(OP_READ)][C(RESULT_ACCESS)]	= ARMV8_IMPDEF_PERFCTR_BUS_ACCESS_RD,
	[C(NODE)][C(OP_WRITE)][C(RESULT_ACCESS)] = ARMV8_IMPDEF_PERFCTR_BUS_ACCESS_WR,
};

static const unsigned armv8_a57_perf_cache_map[PERF_COUNT_HW_CACHE_MAX]
					      [PERF_COUNT_HW_CACHE_OP_MAX]
					      [PERF_COUNT_HW_CACHE_RESULT_MAX] = {
	PERF_CACHE_MAP_ALL_UNSUPPORTED,

	[C(L1D)][C(OP_READ)][C(RESULT_ACCESS)]	= ARMV8_IMPDEF_PERFCTR_L1D_CACHE_RD,
	[C(L1D)][C(OP_READ)][C(RESULT_MISS)]	= ARMV8_IMPDEF_PERFCTR_L1D_CACHE_REFILL_RD,
	[C(L1D)][C(OP_WRITE)][C(RESULT_ACCESS)]	= ARMV8_IMPDEF_PERFCTR_L1D_CACHE_WR,
	[C(L1D)][C(OP_WRITE)][C(RESULT_MISS)]	= ARMV8_IMPDEF_PERFCTR_L1D_CACHE_REFILL_WR,

	[C(DTLB)][C(OP_READ)][C(RESULT_MISS)]	= ARMV8_IMPDEF_PERFCTR_L1D_TLB_REFILL_RD,
	[C(DTLB)][C(OP_WRITE)][C(RESULT_MISS)]	= ARMV8_IMPDEF_PERFCTR_L1D_TLB_REFILL_WR,

	[C(NODE)][C(OP_READ)][C(RESULT_ACCESS)]	= ARMV8_IMPDEF_PERFCTR_BUS_ACCESS_RD,
	[C(NODE)][C(OP_WRITE)][C(RESULT_ACCESS)] = ARMV8_IMPDEF_PERFCTR_BUS_ACCESS_WR,
};

static const unsigned armv8_a73_perf_cache_map[PERF_COUNT_HW_CACHE_MAX]
					      [PERF_COUNT_HW_CACHE_OP_MAX]
					      [PERF_COUNT_HW_CACHE_RESULT_MAX] = {
	PERF_CACHE_MAP_ALL_UNSUPPORTED,

	[C(L1D)][C(OP_READ)][C(RESULT_ACCESS)]	= ARMV8_IMPDEF_PERFCTR_L1D_CACHE_RD,
	[C(L1D)][C(OP_WRITE)][C(RESULT_ACCESS)]	= ARMV8_IMPDEF_PERFCTR_L1D_CACHE_WR,
};

static const unsigned armv8_thunder_perf_cache_map[PERF_COUNT_HW_CACHE_MAX]
						   [PERF_COUNT_HW_CACHE_OP_MAX]
						   [PERF_COUNT_HW_CACHE_RESULT_MAX] = {
	PERF_CACHE_MAP_ALL_UNSUPPORTED,

	[C(L1D)][C(OP_READ)][C(RESULT_ACCESS)]	= ARMV8_IMPDEF_PERFCTR_L1D_CACHE_RD,
	[C(L1D)][C(OP_READ)][C(RESULT_MISS)]	= ARMV8_IMPDEF_PERFCTR_L1D_CACHE_REFILL_RD,
	[C(L1D)][C(OP_WRITE)][C(RESULT_ACCESS)]	= ARMV8_IMPDEF_PERFCTR_L1D_CACHE_WR,
	[C(L1D)][C(OP_WRITE)][C(RESULT_MISS)]	= ARMV8_THUNDER_PERFCTR_L1D_CACHE_MISS_ST,
	[C(L1D)][C(OP_PREFETCH)][C(RESULT_ACCESS)] = ARMV8_THUNDER_PERFCTR_L1D_CACHE_PREF_ACCESS,
	[C(L1D)][C(OP_PREFETCH)][C(RESULT_MISS)] = ARMV8_THUNDER_PERFCTR_L1D_CACHE_PREF_MISS,

	[C(L1I)][C(OP_PREFETCH)][C(RESULT_ACCESS)] = ARMV8_THUNDER_PERFCTR_L1I_CACHE_PREF_ACCESS,
	[C(L1I)][C(OP_PREFETCH)][C(RESULT_MISS)] = ARMV8_THUNDER_PERFCTR_L1I_CACHE_PREF_MISS,

	[C(DTLB)][C(OP_READ)][C(RESULT_ACCESS)]	= ARMV8_IMPDEF_PERFCTR_L1D_TLB_RD,
	[C(DTLB)][C(OP_READ)][C(RESULT_MISS)]	= ARMV8_IMPDEF_PERFCTR_L1D_TLB_REFILL_RD,
	[C(DTLB)][C(OP_WRITE)][C(RESULT_ACCESS)] = ARMV8_IMPDEF_PERFCTR_L1D_TLB_WR,
	[C(DTLB)][C(OP_WRITE)][C(RESULT_MISS)]	= ARMV8_IMPDEF_PERFCTR_L1D_TLB_REFILL_WR,
};

static const unsigned armv8_vulcan_perf_cache_map[PERF_COUNT_HW_CACHE_MAX]
					      [PERF_COUNT_HW_CACHE_OP_MAX]
					      [PERF_COUNT_HW_CACHE_RESULT_MAX] = {
	PERF_CACHE_MAP_ALL_UNSUPPORTED,

	[C(L1D)][C(OP_READ)][C(RESULT_ACCESS)]	= ARMV8_IMPDEF_PERFCTR_L1D_CACHE_RD,
	[C(L1D)][C(OP_READ)][C(RESULT_MISS)]	= ARMV8_IMPDEF_PERFCTR_L1D_CACHE_REFILL_RD,
	[C(L1D)][C(OP_WRITE)][C(RESULT_ACCESS)]	= ARMV8_IMPDEF_PERFCTR_L1D_CACHE_WR,
	[C(L1D)][C(OP_WRITE)][C(RESULT_MISS)]	= ARMV8_IMPDEF_PERFCTR_L1D_CACHE_REFILL_WR,

	[C(DTLB)][C(OP_READ)][C(RESULT_ACCESS)]	= ARMV8_IMPDEF_PERFCTR_L1D_TLB_RD,
	[C(DTLB)][C(OP_WRITE)][C(RESULT_ACCESS)] = ARMV8_IMPDEF_PERFCTR_L1D_TLB_WR,
	[C(DTLB)][C(OP_READ)][C(RESULT_MISS)]	= ARMV8_IMPDEF_PERFCTR_L1D_TLB_REFILL_RD,
	[C(DTLB)][C(OP_WRITE)][C(RESULT_MISS)]	= ARMV8_IMPDEF_PERFCTR_L1D_TLB_REFILL_WR,

	[C(NODE)][C(OP_READ)][C(RESULT_ACCESS)]	= ARMV8_IMPDEF_PERFCTR_BUS_ACCESS_RD,
	[C(NODE)][C(OP_WRITE)][C(RESULT_ACCESS)] = ARMV8_IMPDEF_PERFCTR_BUS_ACCESS_WR,
};

static ssize_t
armv8pmu_events_sysfs_show(struct device *dev,
			   struct device_attribute *attr, char *page)
{
	struct perf_pmu_events_attr *pmu_attr;

	pmu_attr = container_of(attr, struct perf_pmu_events_attr, attr);

	return sprintf(page, "event=0x%04llx\n", pmu_attr->id);
}

#define ARMV8_EVENT_ATTR(name, config)						\
<<<<<<< HEAD
	(&((struct perf_pmu_events_attr) {					\
		.attr = __ATTR(name, 0444, armv8pmu_events_sysfs_show, NULL),	\
		.id = config,							\
	}).attr.attr)
=======
	PMU_EVENT_ATTR_ID(name, armv8pmu_events_sysfs_show, config)
>>>>>>> 7d2a07b7

static struct attribute *armv8_pmuv3_event_attrs[] = {
	ARMV8_EVENT_ATTR(sw_incr, ARMV8_PMUV3_PERFCTR_SW_INCR),
	ARMV8_EVENT_ATTR(l1i_cache_refill, ARMV8_PMUV3_PERFCTR_L1I_CACHE_REFILL),
	ARMV8_EVENT_ATTR(l1i_tlb_refill, ARMV8_PMUV3_PERFCTR_L1I_TLB_REFILL),
	ARMV8_EVENT_ATTR(l1d_cache_refill, ARMV8_PMUV3_PERFCTR_L1D_CACHE_REFILL),
	ARMV8_EVENT_ATTR(l1d_cache, ARMV8_PMUV3_PERFCTR_L1D_CACHE),
	ARMV8_EVENT_ATTR(l1d_tlb_refill, ARMV8_PMUV3_PERFCTR_L1D_TLB_REFILL),
	ARMV8_EVENT_ATTR(ld_retired, ARMV8_PMUV3_PERFCTR_LD_RETIRED),
	ARMV8_EVENT_ATTR(st_retired, ARMV8_PMUV3_PERFCTR_ST_RETIRED),
	ARMV8_EVENT_ATTR(inst_retired, ARMV8_PMUV3_PERFCTR_INST_RETIRED),
	ARMV8_EVENT_ATTR(exc_taken, ARMV8_PMUV3_PERFCTR_EXC_TAKEN),
	ARMV8_EVENT_ATTR(exc_return, ARMV8_PMUV3_PERFCTR_EXC_RETURN),
	ARMV8_EVENT_ATTR(cid_write_retired, ARMV8_PMUV3_PERFCTR_CID_WRITE_RETIRED),
	ARMV8_EVENT_ATTR(pc_write_retired, ARMV8_PMUV3_PERFCTR_PC_WRITE_RETIRED),
	ARMV8_EVENT_ATTR(br_immed_retired, ARMV8_PMUV3_PERFCTR_BR_IMMED_RETIRED),
	ARMV8_EVENT_ATTR(br_return_retired, ARMV8_PMUV3_PERFCTR_BR_RETURN_RETIRED),
	ARMV8_EVENT_ATTR(unaligned_ldst_retired, ARMV8_PMUV3_PERFCTR_UNALIGNED_LDST_RETIRED),
	ARMV8_EVENT_ATTR(br_mis_pred, ARMV8_PMUV3_PERFCTR_BR_MIS_PRED),
	ARMV8_EVENT_ATTR(cpu_cycles, ARMV8_PMUV3_PERFCTR_CPU_CYCLES),
	ARMV8_EVENT_ATTR(br_pred, ARMV8_PMUV3_PERFCTR_BR_PRED),
	ARMV8_EVENT_ATTR(mem_access, ARMV8_PMUV3_PERFCTR_MEM_ACCESS),
	ARMV8_EVENT_ATTR(l1i_cache, ARMV8_PMUV3_PERFCTR_L1I_CACHE),
	ARMV8_EVENT_ATTR(l1d_cache_wb, ARMV8_PMUV3_PERFCTR_L1D_CACHE_WB),
	ARMV8_EVENT_ATTR(l2d_cache, ARMV8_PMUV3_PERFCTR_L2D_CACHE),
	ARMV8_EVENT_ATTR(l2d_cache_refill, ARMV8_PMUV3_PERFCTR_L2D_CACHE_REFILL),
	ARMV8_EVENT_ATTR(l2d_cache_wb, ARMV8_PMUV3_PERFCTR_L2D_CACHE_WB),
	ARMV8_EVENT_ATTR(bus_access, ARMV8_PMUV3_PERFCTR_BUS_ACCESS),
	ARMV8_EVENT_ATTR(memory_error, ARMV8_PMUV3_PERFCTR_MEMORY_ERROR),
	ARMV8_EVENT_ATTR(inst_spec, ARMV8_PMUV3_PERFCTR_INST_SPEC),
	ARMV8_EVENT_ATTR(ttbr_write_retired, ARMV8_PMUV3_PERFCTR_TTBR_WRITE_RETIRED),
	ARMV8_EVENT_ATTR(bus_cycles, ARMV8_PMUV3_PERFCTR_BUS_CYCLES),
	/* Don't expose the chain event in /sys, since it's useless in isolation */
	ARMV8_EVENT_ATTR(l1d_cache_allocate, ARMV8_PMUV3_PERFCTR_L1D_CACHE_ALLOCATE),
	ARMV8_EVENT_ATTR(l2d_cache_allocate, ARMV8_PMUV3_PERFCTR_L2D_CACHE_ALLOCATE),
	ARMV8_EVENT_ATTR(br_retired, ARMV8_PMUV3_PERFCTR_BR_RETIRED),
	ARMV8_EVENT_ATTR(br_mis_pred_retired, ARMV8_PMUV3_PERFCTR_BR_MIS_PRED_RETIRED),
	ARMV8_EVENT_ATTR(stall_frontend, ARMV8_PMUV3_PERFCTR_STALL_FRONTEND),
	ARMV8_EVENT_ATTR(stall_backend, ARMV8_PMUV3_PERFCTR_STALL_BACKEND),
	ARMV8_EVENT_ATTR(l1d_tlb, ARMV8_PMUV3_PERFCTR_L1D_TLB),
	ARMV8_EVENT_ATTR(l1i_tlb, ARMV8_PMUV3_PERFCTR_L1I_TLB),
	ARMV8_EVENT_ATTR(l2i_cache, ARMV8_PMUV3_PERFCTR_L2I_CACHE),
	ARMV8_EVENT_ATTR(l2i_cache_refill, ARMV8_PMUV3_PERFCTR_L2I_CACHE_REFILL),
	ARMV8_EVENT_ATTR(l3d_cache_allocate, ARMV8_PMUV3_PERFCTR_L3D_CACHE_ALLOCATE),
	ARMV8_EVENT_ATTR(l3d_cache_refill, ARMV8_PMUV3_PERFCTR_L3D_CACHE_REFILL),
	ARMV8_EVENT_ATTR(l3d_cache, ARMV8_PMUV3_PERFCTR_L3D_CACHE),
	ARMV8_EVENT_ATTR(l3d_cache_wb, ARMV8_PMUV3_PERFCTR_L3D_CACHE_WB),
	ARMV8_EVENT_ATTR(l2d_tlb_refill, ARMV8_PMUV3_PERFCTR_L2D_TLB_REFILL),
	ARMV8_EVENT_ATTR(l2i_tlb_refill, ARMV8_PMUV3_PERFCTR_L2I_TLB_REFILL),
	ARMV8_EVENT_ATTR(l2d_tlb, ARMV8_PMUV3_PERFCTR_L2D_TLB),
	ARMV8_EVENT_ATTR(l2i_tlb, ARMV8_PMUV3_PERFCTR_L2I_TLB),
	ARMV8_EVENT_ATTR(remote_access, ARMV8_PMUV3_PERFCTR_REMOTE_ACCESS),
	ARMV8_EVENT_ATTR(ll_cache, ARMV8_PMUV3_PERFCTR_LL_CACHE),
	ARMV8_EVENT_ATTR(ll_cache_miss, ARMV8_PMUV3_PERFCTR_LL_CACHE_MISS),
	ARMV8_EVENT_ATTR(dtlb_walk, ARMV8_PMUV3_PERFCTR_DTLB_WALK),
	ARMV8_EVENT_ATTR(itlb_walk, ARMV8_PMUV3_PERFCTR_ITLB_WALK),
	ARMV8_EVENT_ATTR(ll_cache_rd, ARMV8_PMUV3_PERFCTR_LL_CACHE_RD),
	ARMV8_EVENT_ATTR(ll_cache_miss_rd, ARMV8_PMUV3_PERFCTR_LL_CACHE_MISS_RD),
	ARMV8_EVENT_ATTR(remote_access_rd, ARMV8_PMUV3_PERFCTR_REMOTE_ACCESS_RD),
	ARMV8_EVENT_ATTR(l1d_cache_lmiss_rd, ARMV8_PMUV3_PERFCTR_L1D_CACHE_LMISS_RD),
	ARMV8_EVENT_ATTR(op_retired, ARMV8_PMUV3_PERFCTR_OP_RETIRED),
	ARMV8_EVENT_ATTR(op_spec, ARMV8_PMUV3_PERFCTR_OP_SPEC),
	ARMV8_EVENT_ATTR(stall, ARMV8_PMUV3_PERFCTR_STALL),
	ARMV8_EVENT_ATTR(stall_slot_backend, ARMV8_PMUV3_PERFCTR_STALL_SLOT_BACKEND),
	ARMV8_EVENT_ATTR(stall_slot_frontend, ARMV8_PMUV3_PERFCTR_STALL_SLOT_FRONTEND),
	ARMV8_EVENT_ATTR(stall_slot, ARMV8_PMUV3_PERFCTR_STALL_SLOT),
	ARMV8_EVENT_ATTR(sample_pop, ARMV8_SPE_PERFCTR_SAMPLE_POP),
	ARMV8_EVENT_ATTR(sample_feed, ARMV8_SPE_PERFCTR_SAMPLE_FEED),
	ARMV8_EVENT_ATTR(sample_filtrate, ARMV8_SPE_PERFCTR_SAMPLE_FILTRATE),
	ARMV8_EVENT_ATTR(sample_collision, ARMV8_SPE_PERFCTR_SAMPLE_COLLISION),
	ARMV8_EVENT_ATTR(cnt_cycles, ARMV8_AMU_PERFCTR_CNT_CYCLES),
	ARMV8_EVENT_ATTR(stall_backend_mem, ARMV8_AMU_PERFCTR_STALL_BACKEND_MEM),
	ARMV8_EVENT_ATTR(l1i_cache_lmiss, ARMV8_PMUV3_PERFCTR_L1I_CACHE_LMISS),
	ARMV8_EVENT_ATTR(l2d_cache_lmiss_rd, ARMV8_PMUV3_PERFCTR_L2D_CACHE_LMISS_RD),
	ARMV8_EVENT_ATTR(l2i_cache_lmiss, ARMV8_PMUV3_PERFCTR_L2I_CACHE_LMISS),
	ARMV8_EVENT_ATTR(l3d_cache_lmiss_rd, ARMV8_PMUV3_PERFCTR_L3D_CACHE_LMISS_RD),
	ARMV8_EVENT_ATTR(ldst_align_lat, ARMV8_PMUV3_PERFCTR_LDST_ALIGN_LAT),
	ARMV8_EVENT_ATTR(ld_align_lat, ARMV8_PMUV3_PERFCTR_LD_ALIGN_LAT),
	ARMV8_EVENT_ATTR(st_align_lat, ARMV8_PMUV3_PERFCTR_ST_ALIGN_LAT),
	ARMV8_EVENT_ATTR(mem_access_checked, ARMV8_MTE_PERFCTR_MEM_ACCESS_CHECKED),
	ARMV8_EVENT_ATTR(mem_access_checked_rd, ARMV8_MTE_PERFCTR_MEM_ACCESS_CHECKED_RD),
	ARMV8_EVENT_ATTR(mem_access_checked_wr, ARMV8_MTE_PERFCTR_MEM_ACCESS_CHECKED_WR),
	NULL,
};

static umode_t
armv8pmu_event_attr_is_visible(struct kobject *kobj,
			       struct attribute *attr, int unused)
{
	struct device *dev = kobj_to_dev(kobj);
	struct pmu *pmu = dev_get_drvdata(dev);
	struct arm_pmu *cpu_pmu = container_of(pmu, struct arm_pmu, pmu);
	struct perf_pmu_events_attr *pmu_attr;

	pmu_attr = container_of(attr, struct perf_pmu_events_attr, attr.attr);

	if (pmu_attr->id < ARMV8_PMUV3_MAX_COMMON_EVENTS &&
	    test_bit(pmu_attr->id, cpu_pmu->pmceid_bitmap))
		return attr->mode;

	if (pmu_attr->id >= ARMV8_PMUV3_EXT_COMMON_EVENT_BASE) {
		u64 id = pmu_attr->id - ARMV8_PMUV3_EXT_COMMON_EVENT_BASE;

		if (id < ARMV8_PMUV3_MAX_COMMON_EVENTS &&
		    test_bit(id, cpu_pmu->pmceid_ext_bitmap))
			return attr->mode;
	}

	return 0;
}

static const struct attribute_group armv8_pmuv3_events_attr_group = {
	.name = "events",
	.attrs = armv8_pmuv3_event_attrs,
	.is_visible = armv8pmu_event_attr_is_visible,
};

PMU_FORMAT_ATTR(event, "config:0-15");
PMU_FORMAT_ATTR(long, "config1:0");

static inline bool armv8pmu_event_is_64bit(struct perf_event *event)
{
	return event->attr.config1 & 0x1;
}

static struct attribute *armv8_pmuv3_format_attrs[] = {
	&format_attr_event.attr,
	&format_attr_long.attr,
	NULL,
};

static const struct attribute_group armv8_pmuv3_format_attr_group = {
	.name = "format",
	.attrs = armv8_pmuv3_format_attrs,
};

static ssize_t slots_show(struct device *dev, struct device_attribute *attr,
			  char *page)
{
	struct pmu *pmu = dev_get_drvdata(dev);
	struct arm_pmu *cpu_pmu = container_of(pmu, struct arm_pmu, pmu);
	u32 slots = cpu_pmu->reg_pmmir & ARMV8_PMU_SLOTS_MASK;

	return sysfs_emit(page, "0x%08x\n", slots);
}

static DEVICE_ATTR_RO(slots);

static ssize_t bus_slots_show(struct device *dev, struct device_attribute *attr,
			      char *page)
{
	struct pmu *pmu = dev_get_drvdata(dev);
	struct arm_pmu *cpu_pmu = container_of(pmu, struct arm_pmu, pmu);
	u32 bus_slots = (cpu_pmu->reg_pmmir >> ARMV8_PMU_BUS_SLOTS_SHIFT)
			& ARMV8_PMU_BUS_SLOTS_MASK;

	return sysfs_emit(page, "0x%08x\n", bus_slots);
}

static DEVICE_ATTR_RO(bus_slots);

static ssize_t bus_width_show(struct device *dev, struct device_attribute *attr,
			      char *page)
{
	struct pmu *pmu = dev_get_drvdata(dev);
	struct arm_pmu *cpu_pmu = container_of(pmu, struct arm_pmu, pmu);
	u32 bus_width = (cpu_pmu->reg_pmmir >> ARMV8_PMU_BUS_WIDTH_SHIFT)
			& ARMV8_PMU_BUS_WIDTH_MASK;
	u32 val = 0;

	/* Encoded as Log2(number of bytes), plus one */
	if (bus_width > 2 && bus_width < 13)
		val = 1 << (bus_width - 1);

	return sysfs_emit(page, "0x%08x\n", val);
}

static DEVICE_ATTR_RO(bus_width);

static struct attribute *armv8_pmuv3_caps_attrs[] = {
	&dev_attr_slots.attr,
	&dev_attr_bus_slots.attr,
	&dev_attr_bus_width.attr,
	NULL,
};

static const struct attribute_group armv8_pmuv3_caps_attr_group = {
	.name = "caps",
	.attrs = armv8_pmuv3_caps_attrs,
};

/*
 * Perf Events' indices
 */
#define	ARMV8_IDX_CYCLE_COUNTER	0
#define	ARMV8_IDX_COUNTER0	1


/*
 * We unconditionally enable ARMv8.5-PMU long event counter support
 * (64-bit events) where supported. Indicate if this arm_pmu has long
 * event counter support.
 */
static bool armv8pmu_has_long_event(struct arm_pmu *cpu_pmu)
{
	return (cpu_pmu->pmuver >= ID_AA64DFR0_PMUVER_8_5);
}

/*
 * We must chain two programmable counters for 64 bit events,
 * except when we have allocated the 64bit cycle counter (for CPU
 * cycles event). This must be called only when the event has
 * a counter allocated.
 */
static inline bool armv8pmu_event_is_chained(struct perf_event *event)
{
	int idx = event->hw.idx;
	struct arm_pmu *cpu_pmu = to_arm_pmu(event->pmu);

	return !WARN_ON(idx < 0) &&
	       armv8pmu_event_is_64bit(event) &&
	       !armv8pmu_has_long_event(cpu_pmu) &&
	       (idx != ARMV8_IDX_CYCLE_COUNTER);
}

/*
 * ARMv8 low level PMU access
 */

/*
 * Perf Event to low level counters mapping
 */
#define	ARMV8_IDX_TO_COUNTER(x)	\
	(((x) - ARMV8_IDX_COUNTER0) & ARMV8_PMU_COUNTER_MASK)

/*
 * This code is really good
 */

#define PMEVN_CASE(n, case_macro) \
	case n: case_macro(n); break

#define PMEVN_SWITCH(x, case_macro)				\
	do {							\
		switch (x) {					\
		PMEVN_CASE(0,  case_macro);			\
		PMEVN_CASE(1,  case_macro);			\
		PMEVN_CASE(2,  case_macro);			\
		PMEVN_CASE(3,  case_macro);			\
		PMEVN_CASE(4,  case_macro);			\
		PMEVN_CASE(5,  case_macro);			\
		PMEVN_CASE(6,  case_macro);			\
		PMEVN_CASE(7,  case_macro);			\
		PMEVN_CASE(8,  case_macro);			\
		PMEVN_CASE(9,  case_macro);			\
		PMEVN_CASE(10, case_macro);			\
		PMEVN_CASE(11, case_macro);			\
		PMEVN_CASE(12, case_macro);			\
		PMEVN_CASE(13, case_macro);			\
		PMEVN_CASE(14, case_macro);			\
		PMEVN_CASE(15, case_macro);			\
		PMEVN_CASE(16, case_macro);			\
		PMEVN_CASE(17, case_macro);			\
		PMEVN_CASE(18, case_macro);			\
		PMEVN_CASE(19, case_macro);			\
		PMEVN_CASE(20, case_macro);			\
		PMEVN_CASE(21, case_macro);			\
		PMEVN_CASE(22, case_macro);			\
		PMEVN_CASE(23, case_macro);			\
		PMEVN_CASE(24, case_macro);			\
		PMEVN_CASE(25, case_macro);			\
		PMEVN_CASE(26, case_macro);			\
		PMEVN_CASE(27, case_macro);			\
		PMEVN_CASE(28, case_macro);			\
		PMEVN_CASE(29, case_macro);			\
		PMEVN_CASE(30, case_macro);			\
		default: WARN(1, "Invalid PMEV* index\n");	\
		}						\
	} while (0)

#define RETURN_READ_PMEVCNTRN(n) \
	return read_sysreg(pmevcntr##n##_el0)
static unsigned long read_pmevcntrn(int n)
{
	PMEVN_SWITCH(n, RETURN_READ_PMEVCNTRN);
	return 0;
}

#define WRITE_PMEVCNTRN(n) \
	write_sysreg(val, pmevcntr##n##_el0)
static void write_pmevcntrn(int n, unsigned long val)
{
	PMEVN_SWITCH(n, WRITE_PMEVCNTRN);
}

#define WRITE_PMEVTYPERN(n) \
	write_sysreg(val, pmevtyper##n##_el0)
static void write_pmevtypern(int n, unsigned long val)
{
	PMEVN_SWITCH(n, WRITE_PMEVTYPERN);
}

static inline u32 armv8pmu_pmcr_read(void)
{
	return read_sysreg(pmcr_el0);
}

static inline void armv8pmu_pmcr_write(u32 val)
{
	val &= ARMV8_PMU_PMCR_MASK;
	isb();
	write_sysreg(val, pmcr_el0);
}

static inline int armv8pmu_has_overflowed(u32 pmovsr)
{
	return pmovsr & ARMV8_PMU_OVERFLOWED_MASK;
}

static inline int armv8pmu_counter_has_overflowed(u32 pmnc, int idx)
{
	return pmnc & BIT(ARMV8_IDX_TO_COUNTER(idx));
}

static inline u64 armv8pmu_read_evcntr(int idx)
{
	u32 counter = ARMV8_IDX_TO_COUNTER(idx);

	return read_pmevcntrn(counter);
}

static inline u64 armv8pmu_read_hw_counter(struct perf_event *event)
{
	int idx = event->hw.idx;
	u64 val = armv8pmu_read_evcntr(idx);

	if (armv8pmu_event_is_chained(event))
		val = (val << 32) | armv8pmu_read_evcntr(idx - 1);
	return val;
}

/*
 * The cycle counter is always a 64-bit counter. When ARMV8_PMU_PMCR_LP
 * is set the event counters also become 64-bit counters. Unless the
 * user has requested a long counter (attr.config1) then we want to
 * interrupt upon 32-bit overflow - we achieve this by applying a bias.
 */
static bool armv8pmu_event_needs_bias(struct perf_event *event)
{
	struct arm_pmu *cpu_pmu = to_arm_pmu(event->pmu);
	struct hw_perf_event *hwc = &event->hw;
	int idx = hwc->idx;

	if (armv8pmu_event_is_64bit(event))
		return false;

	if (armv8pmu_has_long_event(cpu_pmu) ||
	    idx == ARMV8_IDX_CYCLE_COUNTER)
		return true;

	return false;
}

static u64 armv8pmu_bias_long_counter(struct perf_event *event, u64 value)
{
	if (armv8pmu_event_needs_bias(event))
		value |= GENMASK(63, 32);

	return value;
}

static u64 armv8pmu_unbias_long_counter(struct perf_event *event, u64 value)
{
	if (armv8pmu_event_needs_bias(event))
		value &= ~GENMASK(63, 32);

	return value;
}

static u64 armv8pmu_read_counter(struct perf_event *event)
{
	struct hw_perf_event *hwc = &event->hw;
	int idx = hwc->idx;
	u64 value;

	if (idx == ARMV8_IDX_CYCLE_COUNTER)
		value = read_sysreg(pmccntr_el0);
	else
		value = armv8pmu_read_hw_counter(event);

	return  armv8pmu_unbias_long_counter(event, value);
}

static inline void armv8pmu_write_evcntr(int idx, u64 value)
{
	u32 counter = ARMV8_IDX_TO_COUNTER(idx);

	write_pmevcntrn(counter, value);
}

static inline void armv8pmu_write_hw_counter(struct perf_event *event,
					     u64 value)
{
	int idx = event->hw.idx;

	if (armv8pmu_event_is_chained(event)) {
		armv8pmu_write_evcntr(idx, upper_32_bits(value));
		armv8pmu_write_evcntr(idx - 1, lower_32_bits(value));
	} else {
		armv8pmu_write_evcntr(idx, value);
	}
}

static void armv8pmu_write_counter(struct perf_event *event, u64 value)
{
	struct hw_perf_event *hwc = &event->hw;
	int idx = hwc->idx;

	value = armv8pmu_bias_long_counter(event, value);

	if (idx == ARMV8_IDX_CYCLE_COUNTER)
		write_sysreg(value, pmccntr_el0);
	else
		armv8pmu_write_hw_counter(event, value);
}

static inline void armv8pmu_write_evtype(int idx, u32 val)
{
	u32 counter = ARMV8_IDX_TO_COUNTER(idx);

	val &= ARMV8_PMU_EVTYPE_MASK;
	write_pmevtypern(counter, val);
}

static inline void armv8pmu_write_event_type(struct perf_event *event)
{
	struct hw_perf_event *hwc = &event->hw;
	int idx = hwc->idx;

	/*
	 * For chained events, the low counter is programmed to count
	 * the event of interest and the high counter is programmed
	 * with CHAIN event code with filters set to count at all ELs.
	 */
	if (armv8pmu_event_is_chained(event)) {
		u32 chain_evt = ARMV8_PMUV3_PERFCTR_CHAIN |
				ARMV8_PMU_INCLUDE_EL2;

		armv8pmu_write_evtype(idx - 1, hwc->config_base);
		armv8pmu_write_evtype(idx, chain_evt);
	} else {
		if (idx == ARMV8_IDX_CYCLE_COUNTER)
			write_sysreg(hwc->config_base, pmccfiltr_el0);
		else
			armv8pmu_write_evtype(idx, hwc->config_base);
	}
}

static u32 armv8pmu_event_cnten_mask(struct perf_event *event)
{
	int counter = ARMV8_IDX_TO_COUNTER(event->hw.idx);
	u32 mask = BIT(counter);

	if (armv8pmu_event_is_chained(event))
		mask |= BIT(counter - 1);
	return mask;
}

static inline void armv8pmu_enable_counter(u32 mask)
{
<<<<<<< HEAD
=======
	/*
	 * Make sure event configuration register writes are visible before we
	 * enable the counter.
	 * */
	isb();
>>>>>>> 7d2a07b7
	write_sysreg(mask, pmcntenset_el0);
}

static inline void armv8pmu_enable_event_counter(struct perf_event *event)
{
	struct perf_event_attr *attr = &event->attr;
	u32 mask = armv8pmu_event_cnten_mask(event);

	kvm_set_pmu_events(mask, attr);

	/* We rely on the hypervisor switch code to enable guest counters */
	if (!kvm_pmu_counter_deferred(attr))
		armv8pmu_enable_counter(mask);
}

static inline void armv8pmu_disable_counter(u32 mask)
{
	write_sysreg(mask, pmcntenclr_el0);
<<<<<<< HEAD
=======
	/*
	 * Make sure the effects of disabling the counter are visible before we
	 * start configuring the event.
	 */
	isb();
>>>>>>> 7d2a07b7
}

static inline void armv8pmu_disable_event_counter(struct perf_event *event)
{
	struct perf_event_attr *attr = &event->attr;
	u32 mask = armv8pmu_event_cnten_mask(event);

	kvm_clr_pmu_events(mask);

	/* We rely on the hypervisor switch code to disable guest counters */
	if (!kvm_pmu_counter_deferred(attr))
		armv8pmu_disable_counter(mask);
}

static inline void armv8pmu_enable_intens(u32 mask)
{
	write_sysreg(mask, pmintenset_el1);
}

static inline void armv8pmu_enable_event_irq(struct perf_event *event)
{
	u32 counter = ARMV8_IDX_TO_COUNTER(event->hw.idx);
	armv8pmu_enable_intens(BIT(counter));
}

static inline void armv8pmu_disable_intens(u32 mask)
{
	write_sysreg(mask, pmintenclr_el1);
	isb();
	/* Clear the overflow flag in case an interrupt is pending. */
	write_sysreg(mask, pmovsclr_el0);
	isb();
}

static inline void armv8pmu_disable_event_irq(struct perf_event *event)
{
	u32 counter = ARMV8_IDX_TO_COUNTER(event->hw.idx);
	armv8pmu_disable_intens(BIT(counter));
}

static inline u32 armv8pmu_getreset_flags(void)
{
	u32 value;

	/* Read */
	value = read_sysreg(pmovsclr_el0);

	/* Write to clear flags */
	value &= ARMV8_PMU_OVSR_MASK;
	write_sysreg(value, pmovsclr_el0);

	return value;
}

static void armv8pmu_enable_event(struct perf_event *event)
{
	/*
	 * Enable counter and interrupt, and set the counter to count
	 * the event that we're interested in.
	 */

	/*
	 * Disable counter
	 */
	armv8pmu_disable_event_counter(event);

	/*
	 * Set event.
	 */
	armv8pmu_write_event_type(event);

	/*
	 * Enable interrupt for this counter
	 */
	armv8pmu_enable_event_irq(event);

	/*
	 * Enable counter
	 */
	armv8pmu_enable_event_counter(event);
}

static void armv8pmu_disable_event(struct perf_event *event)
{
	/*
	 * Disable counter
	 */
	armv8pmu_disable_event_counter(event);

	/*
	 * Disable interrupt for this counter
	 */
	armv8pmu_disable_event_irq(event);
}

static void armv8pmu_start(struct arm_pmu *cpu_pmu)
{
	/* Enable all counters */
	armv8pmu_pmcr_write(armv8pmu_pmcr_read() | ARMV8_PMU_PMCR_E);
}

static void armv8pmu_stop(struct arm_pmu *cpu_pmu)
{
	/* Disable all counters */
	armv8pmu_pmcr_write(armv8pmu_pmcr_read() & ~ARMV8_PMU_PMCR_E);
}

static irqreturn_t armv8pmu_handle_irq(struct arm_pmu *cpu_pmu)
{
	u32 pmovsr;
	struct perf_sample_data data;
	struct pmu_hw_events *cpuc = this_cpu_ptr(cpu_pmu->hw_events);
	struct pt_regs *regs;
	int idx;

	/*
	 * Get and reset the IRQ flags
	 */
	pmovsr = armv8pmu_getreset_flags();

	/*
	 * Did an overflow occur?
	 */
	if (!armv8pmu_has_overflowed(pmovsr))
		return IRQ_NONE;

	/*
	 * Handle the counter(s) overflow(s)
	 */
	regs = get_irq_regs();

	/*
	 * Stop the PMU while processing the counter overflows
	 * to prevent skews in group events.
	 */
	armv8pmu_stop(cpu_pmu);
	for (idx = 0; idx < cpu_pmu->num_events; ++idx) {
		struct perf_event *event = cpuc->events[idx];
		struct hw_perf_event *hwc;

		/* Ignore if we don't have an event. */
		if (!event)
			continue;

		/*
		 * We have a single interrupt for all counters. Check that
		 * each counter has overflowed before we process it.
		 */
		if (!armv8pmu_counter_has_overflowed(pmovsr, idx))
			continue;

		hwc = &event->hw;
		armpmu_event_update(event);
		perf_sample_data_init(&data, 0, hwc->last_period);
		if (!armpmu_event_set_period(event))
			continue;

		/*
		 * Perf event overflow will queue the processing of the event as
		 * an irq_work which will be taken care of in the handling of
		 * IPI_IRQ_WORK.
		 */
		if (perf_event_overflow(event, &data, regs))
			cpu_pmu->disable(event);
	}
	armv8pmu_start(cpu_pmu);

	return IRQ_HANDLED;
}

static int armv8pmu_get_single_idx(struct pmu_hw_events *cpuc,
				    struct arm_pmu *cpu_pmu)
{
	int idx;

	for (idx = ARMV8_IDX_COUNTER0; idx < cpu_pmu->num_events; idx++) {
		if (!test_and_set_bit(idx, cpuc->used_mask))
			return idx;
	}
	return -EAGAIN;
}

static int armv8pmu_get_chain_idx(struct pmu_hw_events *cpuc,
				   struct arm_pmu *cpu_pmu)
{
	int idx;

	/*
	 * Chaining requires two consecutive event counters, where
	 * the lower idx must be even.
	 */
	for (idx = ARMV8_IDX_COUNTER0 + 1; idx < cpu_pmu->num_events; idx += 2) {
		if (!test_and_set_bit(idx, cpuc->used_mask)) {
			/* Check if the preceding even counter is available */
			if (!test_and_set_bit(idx - 1, cpuc->used_mask))
				return idx;
			/* Release the Odd counter */
			clear_bit(idx, cpuc->used_mask);
		}
	}
	return -EAGAIN;
}

static int armv8pmu_get_event_idx(struct pmu_hw_events *cpuc,
				  struct perf_event *event)
{
	struct arm_pmu *cpu_pmu = to_arm_pmu(event->pmu);
	struct hw_perf_event *hwc = &event->hw;
	unsigned long evtype = hwc->config_base & ARMV8_PMU_EVTYPE_EVENT;

	/* Always prefer to place a cycle counter into the cycle counter. */
	if (evtype == ARMV8_PMUV3_PERFCTR_CPU_CYCLES) {
		if (!test_and_set_bit(ARMV8_IDX_CYCLE_COUNTER, cpuc->used_mask))
			return ARMV8_IDX_CYCLE_COUNTER;
	}

	/*
	 * Otherwise use events counters
	 */
	if (armv8pmu_event_is_64bit(event) &&
	    !armv8pmu_has_long_event(cpu_pmu))
		return	armv8pmu_get_chain_idx(cpuc, cpu_pmu);
	else
		return armv8pmu_get_single_idx(cpuc, cpu_pmu);
}

static void armv8pmu_clear_event_idx(struct pmu_hw_events *cpuc,
				     struct perf_event *event)
{
	int idx = event->hw.idx;

	clear_bit(idx, cpuc->used_mask);
	if (armv8pmu_event_is_chained(event))
		clear_bit(idx - 1, cpuc->used_mask);
}

/*
 * Add an event filter to a given event.
 */
static int armv8pmu_set_event_filter(struct hw_perf_event *event,
				     struct perf_event_attr *attr)
{
	unsigned long config_base = 0;

	if (attr->exclude_idle)
		return -EPERM;

	/*
	 * If we're running in hyp mode, then we *are* the hypervisor.
	 * Therefore we ignore exclude_hv in this configuration, since
	 * there's no hypervisor to sample anyway. This is consistent
	 * with other architectures (x86 and Power).
	 */
	if (is_kernel_in_hyp_mode()) {
		if (!attr->exclude_kernel && !attr->exclude_host)
			config_base |= ARMV8_PMU_INCLUDE_EL2;
		if (attr->exclude_guest)
			config_base |= ARMV8_PMU_EXCLUDE_EL1;
		if (attr->exclude_host)
			config_base |= ARMV8_PMU_EXCLUDE_EL0;
	} else {
		if (!attr->exclude_hv && !attr->exclude_host)
			config_base |= ARMV8_PMU_INCLUDE_EL2;
	}

	/*
	 * Filter out !VHE kernels and guest kernels
	 */
	if (attr->exclude_kernel)
		config_base |= ARMV8_PMU_EXCLUDE_EL1;

	if (attr->exclude_user)
		config_base |= ARMV8_PMU_EXCLUDE_EL0;

	/*
	 * Install the filter into config_base as this is used to
	 * construct the event type.
	 */
	event->config_base = config_base;

	return 0;
}

static int armv8pmu_filter_match(struct perf_event *event)
{
	unsigned long evtype = event->hw.config_base & ARMV8_PMU_EVTYPE_EVENT;
	return evtype != ARMV8_PMUV3_PERFCTR_CHAIN;
}

static void armv8pmu_reset(void *info)
{
<<<<<<< HEAD
=======
	struct arm_pmu *cpu_pmu = (struct arm_pmu *)info;
	u32 pmcr;

>>>>>>> 7d2a07b7
	/* The counter and interrupt enable registers are unknown at reset. */
	armv8pmu_disable_counter(U32_MAX);
	armv8pmu_disable_intens(U32_MAX);

	/* Clear the counters we flip at guest entry/exit */
	kvm_clr_pmu_events(U32_MAX);

	/*
	 * Initialize & Reset PMNC. Request overflow interrupt for
	 * 64 bit cycle counter but cheat in armv8pmu_write_counter().
	 */
	pmcr = ARMV8_PMU_PMCR_P | ARMV8_PMU_PMCR_C | ARMV8_PMU_PMCR_LC;

	/* Enable long event counter support where available */
	if (armv8pmu_has_long_event(cpu_pmu))
		pmcr |= ARMV8_PMU_PMCR_LP;

	armv8pmu_pmcr_write(pmcr);
}

static int __armv8_pmuv3_map_event(struct perf_event *event,
				   const unsigned (*extra_event_map)
						  [PERF_COUNT_HW_MAX],
				   const unsigned (*extra_cache_map)
						  [PERF_COUNT_HW_CACHE_MAX]
						  [PERF_COUNT_HW_CACHE_OP_MAX]
						  [PERF_COUNT_HW_CACHE_RESULT_MAX])
{
	int hw_event_id;
	struct arm_pmu *armpmu = to_arm_pmu(event->pmu);

	hw_event_id = armpmu_map_event(event, &armv8_pmuv3_perf_map,
				       &armv8_pmuv3_perf_cache_map,
				       ARMV8_PMU_EVTYPE_EVENT);

	if (armv8pmu_event_is_64bit(event))
		event->hw.flags |= ARMPMU_EVT_64BIT;

	/* Only expose micro/arch events supported by this PMU */
	if ((hw_event_id > 0) && (hw_event_id < ARMV8_PMUV3_MAX_COMMON_EVENTS)
	    && test_bit(hw_event_id, armpmu->pmceid_bitmap)) {
		return hw_event_id;
	}

	return armpmu_map_event(event, extra_event_map, extra_cache_map,
				ARMV8_PMU_EVTYPE_EVENT);
}

static int armv8_pmuv3_map_event(struct perf_event *event)
{
	return __armv8_pmuv3_map_event(event, NULL, NULL);
}

static int armv8_a53_map_event(struct perf_event *event)
{
	return __armv8_pmuv3_map_event(event, NULL, &armv8_a53_perf_cache_map);
}

static int armv8_a57_map_event(struct perf_event *event)
{
	return __armv8_pmuv3_map_event(event, NULL, &armv8_a57_perf_cache_map);
}

static int armv8_a73_map_event(struct perf_event *event)
{
	return __armv8_pmuv3_map_event(event, NULL, &armv8_a73_perf_cache_map);
}

static int armv8_thunder_map_event(struct perf_event *event)
{
	return __armv8_pmuv3_map_event(event, NULL,
				       &armv8_thunder_perf_cache_map);
}

static int armv8_vulcan_map_event(struct perf_event *event)
{
	return __armv8_pmuv3_map_event(event, NULL,
				       &armv8_vulcan_perf_cache_map);
}

struct armv8pmu_probe_info {
	struct arm_pmu *pmu;
	bool present;
};

static void __armv8pmu_probe_pmu(void *info)
{
	struct armv8pmu_probe_info *probe = info;
	struct arm_pmu *cpu_pmu = probe->pmu;
	u64 dfr0;
	u64 pmceid_raw[2];
	u32 pmceid[2];
	int pmuver;

	dfr0 = read_sysreg(id_aa64dfr0_el1);
	pmuver = cpuid_feature_extract_unsigned_field(dfr0,
			ID_AA64DFR0_PMUVER_SHIFT);
	if (pmuver == 0xf || pmuver == 0)
		return;

	cpu_pmu->pmuver = pmuver;
	probe->present = true;

	/* Read the nb of CNTx counters supported from PMNC */
	cpu_pmu->num_events = (armv8pmu_pmcr_read() >> ARMV8_PMU_PMCR_N_SHIFT)
		& ARMV8_PMU_PMCR_N_MASK;

	/* Add the CPU cycles counter */
	cpu_pmu->num_events += 1;

	pmceid[0] = pmceid_raw[0] = read_sysreg(pmceid0_el0);
	pmceid[1] = pmceid_raw[1] = read_sysreg(pmceid1_el0);

	bitmap_from_arr32(cpu_pmu->pmceid_bitmap,
			     pmceid, ARMV8_PMUV3_MAX_COMMON_EVENTS);

	pmceid[0] = pmceid_raw[0] >> 32;
	pmceid[1] = pmceid_raw[1] >> 32;

	bitmap_from_arr32(cpu_pmu->pmceid_ext_bitmap,
			     pmceid, ARMV8_PMUV3_MAX_COMMON_EVENTS);

	/* store PMMIR_EL1 register for sysfs */
	if (pmuver >= ID_AA64DFR0_PMUVER_8_4 && (pmceid_raw[1] & BIT(31)))
		cpu_pmu->reg_pmmir = read_cpuid(PMMIR_EL1);
	else
		cpu_pmu->reg_pmmir = 0;
}

static int armv8pmu_probe_pmu(struct arm_pmu *cpu_pmu)
{
	struct armv8pmu_probe_info probe = {
		.pmu = cpu_pmu,
		.present = false,
	};
	int ret;

	ret = smp_call_function_any(&cpu_pmu->supported_cpus,
				    __armv8pmu_probe_pmu,
				    &probe, 1);
	if (ret)
		return ret;

	return probe.present ? 0 : -ENODEV;
}

static int armv8_pmu_init(struct arm_pmu *cpu_pmu, char *name,
			  int (*map_event)(struct perf_event *event),
			  const struct attribute_group *events,
<<<<<<< HEAD
			  const struct attribute_group *format)
=======
			  const struct attribute_group *format,
			  const struct attribute_group *caps)
>>>>>>> 7d2a07b7
{
	int ret = armv8pmu_probe_pmu(cpu_pmu);
	if (ret)
		return ret;

	cpu_pmu->handle_irq		= armv8pmu_handle_irq;
	cpu_pmu->enable			= armv8pmu_enable_event;
	cpu_pmu->disable		= armv8pmu_disable_event;
	cpu_pmu->read_counter		= armv8pmu_read_counter;
	cpu_pmu->write_counter		= armv8pmu_write_counter;
	cpu_pmu->get_event_idx		= armv8pmu_get_event_idx;
	cpu_pmu->clear_event_idx	= armv8pmu_clear_event_idx;
	cpu_pmu->start			= armv8pmu_start;
	cpu_pmu->stop			= armv8pmu_stop;
	cpu_pmu->reset			= armv8pmu_reset;
	cpu_pmu->set_event_filter	= armv8pmu_set_event_filter;
	cpu_pmu->filter_match		= armv8pmu_filter_match;

	cpu_pmu->name			= name;
	cpu_pmu->map_event		= map_event;
	cpu_pmu->attr_groups[ARMPMU_ATTR_GROUP_EVENTS] = events ?
			events : &armv8_pmuv3_events_attr_group;
	cpu_pmu->attr_groups[ARMPMU_ATTR_GROUP_FORMATS] = format ?
			format : &armv8_pmuv3_format_attr_group;
<<<<<<< HEAD
=======
	cpu_pmu->attr_groups[ARMPMU_ATTR_GROUP_CAPS] = caps ?
			caps : &armv8_pmuv3_caps_attr_group;
>>>>>>> 7d2a07b7

	return 0;
}

static int armv8_pmu_init_nogroups(struct arm_pmu *cpu_pmu, char *name,
				   int (*map_event)(struct perf_event *event))
{
<<<<<<< HEAD
	return armv8_pmu_init(cpu_pmu, "armv8_pmuv3",
			      armv8_pmuv3_map_event, NULL, NULL);
=======
	return armv8_pmu_init(cpu_pmu, name, map_event, NULL, NULL, NULL);
}

static int armv8_pmuv3_init(struct arm_pmu *cpu_pmu)
{
	return armv8_pmu_init_nogroups(cpu_pmu, "armv8_pmuv3",
				       armv8_pmuv3_map_event);
>>>>>>> 7d2a07b7
}

static int armv8_a34_pmu_init(struct arm_pmu *cpu_pmu)
{
<<<<<<< HEAD
	return armv8_pmu_init(cpu_pmu, "armv8_cortex_a34",
			      armv8_pmuv3_map_event, NULL, NULL);
=======
	return armv8_pmu_init_nogroups(cpu_pmu, "armv8_cortex_a34",
				       armv8_pmuv3_map_event);
>>>>>>> 7d2a07b7
}

static int armv8_a35_pmu_init(struct arm_pmu *cpu_pmu)
{
<<<<<<< HEAD
	return armv8_pmu_init(cpu_pmu, "armv8_cortex_a35",
			      armv8_a53_map_event, NULL, NULL);
=======
	return armv8_pmu_init_nogroups(cpu_pmu, "armv8_cortex_a35",
				       armv8_a53_map_event);
>>>>>>> 7d2a07b7
}

static int armv8_a53_pmu_init(struct arm_pmu *cpu_pmu)
{
<<<<<<< HEAD
	return armv8_pmu_init(cpu_pmu, "armv8_cortex_a53",
			      armv8_a53_map_event, NULL, NULL);
=======
	return armv8_pmu_init_nogroups(cpu_pmu, "armv8_cortex_a53",
				       armv8_a53_map_event);
>>>>>>> 7d2a07b7
}

static int armv8_a55_pmu_init(struct arm_pmu *cpu_pmu)
{
<<<<<<< HEAD
	return armv8_pmu_init(cpu_pmu, "armv8_cortex_a55",
			      armv8_pmuv3_map_event, NULL, NULL);
=======
	return armv8_pmu_init_nogroups(cpu_pmu, "armv8_cortex_a55",
				       armv8_pmuv3_map_event);
>>>>>>> 7d2a07b7
}

static int armv8_a57_pmu_init(struct arm_pmu *cpu_pmu)
{
<<<<<<< HEAD
	return armv8_pmu_init(cpu_pmu, "armv8_cortex_a57",
			      armv8_a57_map_event, NULL, NULL);
=======
	return armv8_pmu_init_nogroups(cpu_pmu, "armv8_cortex_a57",
				       armv8_a57_map_event);
>>>>>>> 7d2a07b7
}

static int armv8_a65_pmu_init(struct arm_pmu *cpu_pmu)
{
<<<<<<< HEAD
	return armv8_pmu_init(cpu_pmu, "armv8_cortex_a65",
			      armv8_pmuv3_map_event, NULL, NULL);
=======
	return armv8_pmu_init_nogroups(cpu_pmu, "armv8_cortex_a65",
				       armv8_pmuv3_map_event);
>>>>>>> 7d2a07b7
}

static int armv8_a72_pmu_init(struct arm_pmu *cpu_pmu)
{
<<<<<<< HEAD
	return armv8_pmu_init(cpu_pmu, "armv8_cortex_a72",
			      armv8_a57_map_event, NULL, NULL);
=======
	return armv8_pmu_init_nogroups(cpu_pmu, "armv8_cortex_a72",
				       armv8_a57_map_event);
>>>>>>> 7d2a07b7
}

static int armv8_a73_pmu_init(struct arm_pmu *cpu_pmu)
{
<<<<<<< HEAD
	return armv8_pmu_init(cpu_pmu, "armv8_cortex_a73",
			      armv8_a73_map_event, NULL, NULL);
}

static int armv8_a75_pmu_init(struct arm_pmu *cpu_pmu)
{
	return armv8_pmu_init(cpu_pmu, "armv8_cortex_a75",
			      armv8_pmuv3_map_event, NULL, NULL);
}

static int armv8_a76_pmu_init(struct arm_pmu *cpu_pmu)
{
	return armv8_pmu_init(cpu_pmu, "armv8_cortex_a76",
			      armv8_pmuv3_map_event, NULL, NULL);
}

static int armv8_a77_pmu_init(struct arm_pmu *cpu_pmu)
{
	return armv8_pmu_init(cpu_pmu, "armv8_cortex_a77",
			      armv8_pmuv3_map_event, NULL, NULL);
=======
	return armv8_pmu_init_nogroups(cpu_pmu, "armv8_cortex_a73",
				       armv8_a73_map_event);
}

static int armv8_a75_pmu_init(struct arm_pmu *cpu_pmu)
{
	return armv8_pmu_init_nogroups(cpu_pmu, "armv8_cortex_a75",
				       armv8_pmuv3_map_event);
}

static int armv8_a76_pmu_init(struct arm_pmu *cpu_pmu)
{
	return armv8_pmu_init_nogroups(cpu_pmu, "armv8_cortex_a76",
				       armv8_pmuv3_map_event);
}

static int armv8_a77_pmu_init(struct arm_pmu *cpu_pmu)
{
	return armv8_pmu_init_nogroups(cpu_pmu, "armv8_cortex_a77",
				       armv8_pmuv3_map_event);
}

static int armv8_a78_pmu_init(struct arm_pmu *cpu_pmu)
{
	return armv8_pmu_init_nogroups(cpu_pmu, "armv8_cortex_a78",
				       armv8_pmuv3_map_event);
>>>>>>> 7d2a07b7
}

static int armv8_e1_pmu_init(struct arm_pmu *cpu_pmu)
{
<<<<<<< HEAD
	return armv8_pmu_init(cpu_pmu, "armv8_neoverse_e1",
			      armv8_pmuv3_map_event, NULL, NULL);
=======
	return armv8_pmu_init_nogroups(cpu_pmu, "armv8_neoverse_e1",
				       armv8_pmuv3_map_event);
>>>>>>> 7d2a07b7
}

static int armv8_n1_pmu_init(struct arm_pmu *cpu_pmu)
{
<<<<<<< HEAD
	return armv8_pmu_init(cpu_pmu, "armv8_neoverse_n1",
			      armv8_pmuv3_map_event, NULL, NULL);
=======
	return armv8_pmu_init_nogroups(cpu_pmu, "armv8_neoverse_n1",
				       armv8_pmuv3_map_event);
>>>>>>> 7d2a07b7
}

static int armv8_thunder_pmu_init(struct arm_pmu *cpu_pmu)
{
<<<<<<< HEAD
	return armv8_pmu_init(cpu_pmu, "armv8_cavium_thunder",
			      armv8_thunder_map_event, NULL, NULL);
=======
	return armv8_pmu_init_nogroups(cpu_pmu, "armv8_cavium_thunder",
				       armv8_thunder_map_event);
>>>>>>> 7d2a07b7
}

static int armv8_vulcan_pmu_init(struct arm_pmu *cpu_pmu)
{
<<<<<<< HEAD
	return armv8_pmu_init(cpu_pmu, "armv8_brcm_vulcan",
			      armv8_vulcan_map_event, NULL, NULL);
=======
	return armv8_pmu_init_nogroups(cpu_pmu, "armv8_brcm_vulcan",
				       armv8_vulcan_map_event);
>>>>>>> 7d2a07b7
}

static const struct of_device_id armv8_pmu_of_device_ids[] = {
	{.compatible = "arm,armv8-pmuv3",	.data = armv8_pmuv3_init},
	{.compatible = "arm,cortex-a34-pmu",	.data = armv8_a34_pmu_init},
	{.compatible = "arm,cortex-a35-pmu",	.data = armv8_a35_pmu_init},
	{.compatible = "arm,cortex-a53-pmu",	.data = armv8_a53_pmu_init},
	{.compatible = "arm,cortex-a55-pmu",	.data = armv8_a55_pmu_init},
	{.compatible = "arm,cortex-a57-pmu",	.data = armv8_a57_pmu_init},
	{.compatible = "arm,cortex-a65-pmu",	.data = armv8_a65_pmu_init},
	{.compatible = "arm,cortex-a72-pmu",	.data = armv8_a72_pmu_init},
	{.compatible = "arm,cortex-a73-pmu",	.data = armv8_a73_pmu_init},
	{.compatible = "arm,cortex-a75-pmu",	.data = armv8_a75_pmu_init},
	{.compatible = "arm,cortex-a76-pmu",	.data = armv8_a76_pmu_init},
	{.compatible = "arm,cortex-a77-pmu",	.data = armv8_a77_pmu_init},
<<<<<<< HEAD
=======
	{.compatible = "arm,cortex-a78-pmu",	.data = armv8_a78_pmu_init},
>>>>>>> 7d2a07b7
	{.compatible = "arm,neoverse-e1-pmu",	.data = armv8_e1_pmu_init},
	{.compatible = "arm,neoverse-n1-pmu",	.data = armv8_n1_pmu_init},
	{.compatible = "cavium,thunder-pmu",	.data = armv8_thunder_pmu_init},
	{.compatible = "brcm,vulcan-pmu",	.data = armv8_vulcan_pmu_init},
	{},
};

static int armv8_pmu_device_probe(struct platform_device *pdev)
{
	return arm_pmu_device_probe(pdev, armv8_pmu_of_device_ids, NULL);
}

static struct platform_driver armv8_pmu_driver = {
	.driver		= {
		.name	= ARMV8_PMU_PDEV_NAME,
		.of_match_table = armv8_pmu_of_device_ids,
		.suppress_bind_attrs = true,
	},
	.probe		= armv8_pmu_device_probe,
};

static int __init armv8_pmu_driver_init(void)
{
	if (acpi_disabled)
		return platform_driver_register(&armv8_pmu_driver);
	else
		return arm_pmu_acpi_probe(armv8_pmuv3_init);
}
device_initcall(armv8_pmu_driver_init)

void arch_perf_update_userpage(struct perf_event *event,
			       struct perf_event_mmap_page *userpg, u64 now)
{
	struct clock_read_data *rd;
	unsigned int seq;
	u64 ns;

	userpg->cap_user_time = 0;
	userpg->cap_user_time_zero = 0;
	userpg->cap_user_time_short = 0;

	do {
		rd = sched_clock_read_begin(&seq);

		if (rd->read_sched_clock != arch_timer_read_counter)
			return;

		userpg->time_mult = rd->mult;
		userpg->time_shift = rd->shift;
		userpg->time_zero = rd->epoch_ns;
		userpg->time_cycles = rd->epoch_cyc;
		userpg->time_mask = rd->sched_clock_mask;

		/*
		 * Subtract the cycle base, such that software that
		 * doesn't know about cap_user_time_short still 'works'
		 * assuming no wraps.
		 */
		ns = mul_u64_u32_shr(rd->epoch_cyc, rd->mult, rd->shift);
		userpg->time_zero -= ns;

	} while (sched_clock_read_retry(seq));

	userpg->time_offset = userpg->time_zero - now;

	/*
	 * time_shift is not expected to be greater than 31 due to
	 * the original published conversion algorithm shifting a
	 * 32-bit value (now specifies a 64-bit value) - refer
	 * perf_event_mmap_page documentation in perf_event.h.
	 */
	if (userpg->time_shift == 32) {
		userpg->time_shift = 31;
		userpg->time_mult >>= 1;
	}

	/*
	 * Internal timekeeping for enabled/running/stopped times
	 * is always computed with the sched_clock.
	 */
	userpg->cap_user_time = 1;
	userpg->cap_user_time_zero = 1;
	userpg->cap_user_time_short = 1;
}<|MERGE_RESOLUTION|>--- conflicted
+++ resolved
@@ -21,10 +21,7 @@
 #include <linux/of.h>
 #include <linux/perf/arm_pmu.h>
 #include <linux/platform_device.h>
-<<<<<<< HEAD
-=======
 #include <linux/sched_clock.h>
->>>>>>> 7d2a07b7
 #include <linux/smp.h>
 
 /* ARMv8 Cortex-A53 specific event types. */
@@ -168,14 +165,7 @@
 }
 
 #define ARMV8_EVENT_ATTR(name, config)						\
-<<<<<<< HEAD
-	(&((struct perf_pmu_events_attr) {					\
-		.attr = __ATTR(name, 0444, armv8pmu_events_sysfs_show, NULL),	\
-		.id = config,							\
-	}).attr.attr)
-=======
 	PMU_EVENT_ATTR_ID(name, armv8pmu_events_sysfs_show, config)
->>>>>>> 7d2a07b7
 
 static struct attribute *armv8_pmuv3_event_attrs[] = {
 	ARMV8_EVENT_ATTR(sw_incr, ARMV8_PMUV3_PERFCTR_SW_INCR),
@@ -646,14 +636,11 @@
 
 static inline void armv8pmu_enable_counter(u32 mask)
 {
-<<<<<<< HEAD
-=======
 	/*
 	 * Make sure event configuration register writes are visible before we
 	 * enable the counter.
 	 * */
 	isb();
->>>>>>> 7d2a07b7
 	write_sysreg(mask, pmcntenset_el0);
 }
 
@@ -672,14 +659,11 @@
 static inline void armv8pmu_disable_counter(u32 mask)
 {
 	write_sysreg(mask, pmcntenclr_el0);
-<<<<<<< HEAD
-=======
 	/*
 	 * Make sure the effects of disabling the counter are visible before we
 	 * start configuring the event.
 	 */
 	isb();
->>>>>>> 7d2a07b7
 }
 
 static inline void armv8pmu_disable_event_counter(struct perf_event *event)
@@ -971,12 +955,9 @@
 
 static void armv8pmu_reset(void *info)
 {
-<<<<<<< HEAD
-=======
 	struct arm_pmu *cpu_pmu = (struct arm_pmu *)info;
 	u32 pmcr;
 
->>>>>>> 7d2a07b7
 	/* The counter and interrupt enable registers are unknown at reset. */
 	armv8pmu_disable_counter(U32_MAX);
 	armv8pmu_disable_intens(U32_MAX);
@@ -1126,12 +1107,8 @@
 static int armv8_pmu_init(struct arm_pmu *cpu_pmu, char *name,
 			  int (*map_event)(struct perf_event *event),
 			  const struct attribute_group *events,
-<<<<<<< HEAD
-			  const struct attribute_group *format)
-=======
 			  const struct attribute_group *format,
 			  const struct attribute_group *caps)
->>>>>>> 7d2a07b7
 {
 	int ret = armv8pmu_probe_pmu(cpu_pmu);
 	if (ret)
@@ -1156,11 +1133,8 @@
 			events : &armv8_pmuv3_events_attr_group;
 	cpu_pmu->attr_groups[ARMPMU_ATTR_GROUP_FORMATS] = format ?
 			format : &armv8_pmuv3_format_attr_group;
-<<<<<<< HEAD
-=======
 	cpu_pmu->attr_groups[ARMPMU_ATTR_GROUP_CAPS] = caps ?
 			caps : &armv8_pmuv3_caps_attr_group;
->>>>>>> 7d2a07b7
 
 	return 0;
 }
@@ -1168,10 +1142,6 @@
 static int armv8_pmu_init_nogroups(struct arm_pmu *cpu_pmu, char *name,
 				   int (*map_event)(struct perf_event *event))
 {
-<<<<<<< HEAD
-	return armv8_pmu_init(cpu_pmu, "armv8_pmuv3",
-			      armv8_pmuv3_map_event, NULL, NULL);
-=======
 	return armv8_pmu_init(cpu_pmu, name, map_event, NULL, NULL, NULL);
 }
 
@@ -1179,110 +1149,52 @@
 {
 	return armv8_pmu_init_nogroups(cpu_pmu, "armv8_pmuv3",
 				       armv8_pmuv3_map_event);
->>>>>>> 7d2a07b7
 }
 
 static int armv8_a34_pmu_init(struct arm_pmu *cpu_pmu)
 {
-<<<<<<< HEAD
-	return armv8_pmu_init(cpu_pmu, "armv8_cortex_a34",
-			      armv8_pmuv3_map_event, NULL, NULL);
-=======
 	return armv8_pmu_init_nogroups(cpu_pmu, "armv8_cortex_a34",
 				       armv8_pmuv3_map_event);
->>>>>>> 7d2a07b7
 }
 
 static int armv8_a35_pmu_init(struct arm_pmu *cpu_pmu)
 {
-<<<<<<< HEAD
-	return armv8_pmu_init(cpu_pmu, "armv8_cortex_a35",
-			      armv8_a53_map_event, NULL, NULL);
-=======
 	return armv8_pmu_init_nogroups(cpu_pmu, "armv8_cortex_a35",
 				       armv8_a53_map_event);
->>>>>>> 7d2a07b7
 }
 
 static int armv8_a53_pmu_init(struct arm_pmu *cpu_pmu)
 {
-<<<<<<< HEAD
-	return armv8_pmu_init(cpu_pmu, "armv8_cortex_a53",
-			      armv8_a53_map_event, NULL, NULL);
-=======
 	return armv8_pmu_init_nogroups(cpu_pmu, "armv8_cortex_a53",
 				       armv8_a53_map_event);
->>>>>>> 7d2a07b7
 }
 
 static int armv8_a55_pmu_init(struct arm_pmu *cpu_pmu)
 {
-<<<<<<< HEAD
-	return armv8_pmu_init(cpu_pmu, "armv8_cortex_a55",
-			      armv8_pmuv3_map_event, NULL, NULL);
-=======
 	return armv8_pmu_init_nogroups(cpu_pmu, "armv8_cortex_a55",
 				       armv8_pmuv3_map_event);
->>>>>>> 7d2a07b7
 }
 
 static int armv8_a57_pmu_init(struct arm_pmu *cpu_pmu)
 {
-<<<<<<< HEAD
-	return armv8_pmu_init(cpu_pmu, "armv8_cortex_a57",
-			      armv8_a57_map_event, NULL, NULL);
-=======
 	return armv8_pmu_init_nogroups(cpu_pmu, "armv8_cortex_a57",
 				       armv8_a57_map_event);
->>>>>>> 7d2a07b7
 }
 
 static int armv8_a65_pmu_init(struct arm_pmu *cpu_pmu)
 {
-<<<<<<< HEAD
-	return armv8_pmu_init(cpu_pmu, "armv8_cortex_a65",
-			      armv8_pmuv3_map_event, NULL, NULL);
-=======
 	return armv8_pmu_init_nogroups(cpu_pmu, "armv8_cortex_a65",
 				       armv8_pmuv3_map_event);
->>>>>>> 7d2a07b7
 }
 
 static int armv8_a72_pmu_init(struct arm_pmu *cpu_pmu)
 {
-<<<<<<< HEAD
-	return armv8_pmu_init(cpu_pmu, "armv8_cortex_a72",
-			      armv8_a57_map_event, NULL, NULL);
-=======
 	return armv8_pmu_init_nogroups(cpu_pmu, "armv8_cortex_a72",
 				       armv8_a57_map_event);
->>>>>>> 7d2a07b7
 }
 
 static int armv8_a73_pmu_init(struct arm_pmu *cpu_pmu)
 {
-<<<<<<< HEAD
-	return armv8_pmu_init(cpu_pmu, "armv8_cortex_a73",
-			      armv8_a73_map_event, NULL, NULL);
-}
-
-static int armv8_a75_pmu_init(struct arm_pmu *cpu_pmu)
-{
-	return armv8_pmu_init(cpu_pmu, "armv8_cortex_a75",
-			      armv8_pmuv3_map_event, NULL, NULL);
-}
-
-static int armv8_a76_pmu_init(struct arm_pmu *cpu_pmu)
-{
-	return armv8_pmu_init(cpu_pmu, "armv8_cortex_a76",
-			      armv8_pmuv3_map_event, NULL, NULL);
-}
-
-static int armv8_a77_pmu_init(struct arm_pmu *cpu_pmu)
-{
-	return armv8_pmu_init(cpu_pmu, "armv8_cortex_a77",
-			      armv8_pmuv3_map_event, NULL, NULL);
-=======
 	return armv8_pmu_init_nogroups(cpu_pmu, "armv8_cortex_a73",
 				       armv8_a73_map_event);
 }
@@ -1309,51 +1221,30 @@
 {
 	return armv8_pmu_init_nogroups(cpu_pmu, "armv8_cortex_a78",
 				       armv8_pmuv3_map_event);
->>>>>>> 7d2a07b7
 }
 
 static int armv8_e1_pmu_init(struct arm_pmu *cpu_pmu)
 {
-<<<<<<< HEAD
-	return armv8_pmu_init(cpu_pmu, "armv8_neoverse_e1",
-			      armv8_pmuv3_map_event, NULL, NULL);
-=======
 	return armv8_pmu_init_nogroups(cpu_pmu, "armv8_neoverse_e1",
 				       armv8_pmuv3_map_event);
->>>>>>> 7d2a07b7
 }
 
 static int armv8_n1_pmu_init(struct arm_pmu *cpu_pmu)
 {
-<<<<<<< HEAD
-	return armv8_pmu_init(cpu_pmu, "armv8_neoverse_n1",
-			      armv8_pmuv3_map_event, NULL, NULL);
-=======
 	return armv8_pmu_init_nogroups(cpu_pmu, "armv8_neoverse_n1",
 				       armv8_pmuv3_map_event);
->>>>>>> 7d2a07b7
 }
 
 static int armv8_thunder_pmu_init(struct arm_pmu *cpu_pmu)
 {
-<<<<<<< HEAD
-	return armv8_pmu_init(cpu_pmu, "armv8_cavium_thunder",
-			      armv8_thunder_map_event, NULL, NULL);
-=======
 	return armv8_pmu_init_nogroups(cpu_pmu, "armv8_cavium_thunder",
 				       armv8_thunder_map_event);
->>>>>>> 7d2a07b7
 }
 
 static int armv8_vulcan_pmu_init(struct arm_pmu *cpu_pmu)
 {
-<<<<<<< HEAD
-	return armv8_pmu_init(cpu_pmu, "armv8_brcm_vulcan",
-			      armv8_vulcan_map_event, NULL, NULL);
-=======
 	return armv8_pmu_init_nogroups(cpu_pmu, "armv8_brcm_vulcan",
 				       armv8_vulcan_map_event);
->>>>>>> 7d2a07b7
 }
 
 static const struct of_device_id armv8_pmu_of_device_ids[] = {
@@ -1369,10 +1260,7 @@
 	{.compatible = "arm,cortex-a75-pmu",	.data = armv8_a75_pmu_init},
 	{.compatible = "arm,cortex-a76-pmu",	.data = armv8_a76_pmu_init},
 	{.compatible = "arm,cortex-a77-pmu",	.data = armv8_a77_pmu_init},
-<<<<<<< HEAD
-=======
 	{.compatible = "arm,cortex-a78-pmu",	.data = armv8_a78_pmu_init},
->>>>>>> 7d2a07b7
 	{.compatible = "arm,neoverse-e1-pmu",	.data = armv8_e1_pmu_init},
 	{.compatible = "arm,neoverse-n1-pmu",	.data = armv8_n1_pmu_init},
 	{.compatible = "cavium,thunder-pmu",	.data = armv8_thunder_pmu_init},
