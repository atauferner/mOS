--- conflicted
+++ resolved
@@ -944,39 +944,6 @@
 	/* non-RAS errors are not containable */
 	if (!arm64_is_ras_serror(esr) || arm64_is_fatal_ras_serror(regs, esr))
 		arm64_serror_panic(regs, esr);
-<<<<<<< HEAD
-
-	if (!was_in_nmi)
-		nmi_exit();
-}
-
-asmlinkage void enter_from_user_mode(void)
-{
-	CT_WARN_ON(ct_state() != CONTEXT_USER);
-	user_exit_irqoff();
-}
-NOKPROBE_SYMBOL(enter_from_user_mode);
-
-void __pte_error(const char *file, int line, unsigned long val)
-{
-	pr_err("%s:%d: bad pte %016lx.\n", file, line, val);
-}
-
-void __pmd_error(const char *file, int line, unsigned long val)
-{
-	pr_err("%s:%d: bad pmd %016lx.\n", file, line, val);
-}
-
-void __pud_error(const char *file, int line, unsigned long val)
-{
-	pr_err("%s:%d: bad pud %016lx.\n", file, line, val);
-}
-
-void __pgd_error(const char *file, int line, unsigned long val)
-{
-	pr_err("%s:%d: bad pgd %016lx.\n", file, line, val);
-=======
->>>>>>> 7d2a07b7
 }
 
 /* GENERIC_BUG traps */
