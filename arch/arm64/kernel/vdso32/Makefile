--- conflicted
+++ resolved
@@ -8,9 +8,6 @@
 ARCH_REL_TYPE_ABS := R_ARM_JUMP_SLOT|R_ARM_GLOB_DAT|R_ARM_ABS32
 include $(srctree)/lib/vdso/Makefile
 
-<<<<<<< HEAD
-# Same as cc-*option, but using COMPATCC instead of CC
-=======
 # Same as cc-*option, but using CC_COMPAT instead of CC
 ifeq ($(CONFIG_CC_IS_CLANG), y)
 CC_COMPAT_CLANG_FLAGS := --target=$(notdir $(CROSS_COMPILE_COMPAT:%-=%))
@@ -28,21 +25,12 @@
 LD_COMPAT ?= $(CROSS_COMPILE_COMPAT)ld
 endif
 
->>>>>>> 7d2a07b7
 cc32-option = $(call try-run,\
         $(CC_COMPAT) $(1) -c -x c /dev/null -o "$$TMP",$(1),$(2))
 cc32-disable-warning = $(call try-run,\
-<<<<<<< HEAD
-	$(COMPATCC) -W$(strip $(1)) -c -x c /dev/null -o "$$TMP",-Wno-$(strip $(1)))
-cc32-ldoption = $(call try-run,\
-        $(COMPATCC) $(1) -nostdlib -x c /dev/null -o "$$TMP",$(1),$(2))
-cc32-as-instr = $(call try-run,\
-	printf "%b\n" "$(1)" | $(COMPATCC) $(VDSO_AFLAGS) -c -x assembler -o "$$TMP" -,$(2),$(3))
-=======
 	$(CC_COMPAT) -W$(strip $(1)) -c -x c /dev/null -o "$$TMP",-Wno-$(strip $(1)))
 cc32-as-instr = $(call try-run,\
 	printf "%b\n" "$(1)" | $(CC_COMPAT) $(VDSO_AFLAGS) -c -x assembler -o "$$TMP" -,$(2),$(3))
->>>>>>> 7d2a07b7
 
 # We cannot use the global flags to compile the vDSO files, the main reason
 # being that the 32-bit compiler may be older than the main (64-bit) compiler
@@ -52,11 +40,7 @@
 # As a result we set our own flags here.
 
 # KBUILD_CPPFLAGS and NOSTDINC_FLAGS from top-level Makefile
-<<<<<<< HEAD
-VDSO_CPPFLAGS := -D__KERNEL__ -nostdinc -isystem $(shell $(COMPATCC) -print-file-name=include)
-=======
 VDSO_CPPFLAGS := -DBUILD_VDSO -D__KERNEL__ -nostdinc -isystem $(shell $(CC_COMPAT) -print-file-name=include)
->>>>>>> 7d2a07b7
 VDSO_CPPFLAGS += $(LINUXINCLUDE)
 
 # Common C and assembly flags
@@ -135,10 +119,6 @@
 VDSO_CFLAGS += $(dmbinstr)
 VDSO_AFLAGS += $(dmbinstr)
 
-<<<<<<< HEAD
-VDSO_LDFLAGS := $(VDSO_CPPFLAGS)
-=======
->>>>>>> 7d2a07b7
 # From arm vDSO Makefile
 VDSO_LDFLAGS += -Bsymbolic --no-undefined -soname=linux-vdso.so.1
 VDSO_LDFLAGS += -z max-page-size=4096 -z common-page-size=4096
