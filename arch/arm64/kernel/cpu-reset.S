/* SPDX-License-Identifier: GPL-2.0-only */
/*
 * CPU reset routines
 *
 * Copyright (C) 2001 Deep Blue Solutions Ltd.
 * Copyright (C) 2012 ARM Ltd.
 * Copyright (C) 2015 Huawei Futurewei Technologies.
 */

#include <linux/linkage.h>
#include <asm/assembler.h>
#include <asm/sysreg.h>
#include <asm/virt.h>

.text
.pushsection    .idmap.text, "awx"

/*
 * __cpu_soft_restart(el2_switch, entry, arg0, arg1, arg2) - Helper for
 * cpu_soft_restart.
 *
 * @el2_switch: Flag to indicate a switch to EL2 is needed.
 * @entry: Location to jump to for soft reset.
 * arg0: First argument passed to @entry. (relocation list)
 * arg1: Second argument passed to @entry.(physical kernel entry)
 * arg2: Third argument passed to @entry. (physical dtb address)
 *
 * Put the CPU into the same state as it would be if it had been reset, and
 * branch to what would be the reset vector. It must be executed with the
 * flat identity mapping.
 */
SYM_CODE_START(__cpu_soft_restart)
<<<<<<< HEAD
	/* Clear sctlr_el1 flags. */
	mrs	x12, sctlr_el1
	ldr	x13, =SCTLR_ELx_FLAGS
	bic	x12, x12, x13
=======
	mov_q	x12, INIT_SCTLR_EL1_MMU_OFF
>>>>>>> 7d2a07b7
	pre_disable_mmu_workaround
	/*
	 * either disable EL1&0 translation regime or disable EL2&0 translation
	 * regime if HCR_EL2.E2H == 1
	 */
	msr	sctlr_el1, x12
	isb

	cbz	x0, 1f				// el2_switch?
	mov	x0, #HVC_SOFT_RESTART
	hvc	#0				// no return

1:	mov	x8, x1				// entry
	mov	x0, x2				// arg0
	mov	x1, x3				// arg1
	mov	x2, x4				// arg2
<<<<<<< HEAD
	br	x18
=======
	br	x8
>>>>>>> 7d2a07b7
SYM_CODE_END(__cpu_soft_restart)

.popsection<|MERGE_RESOLUTION|>--- conflicted
+++ resolved
@@ -30,14 +30,7 @@
  * flat identity mapping.
  */
 SYM_CODE_START(__cpu_soft_restart)
-<<<<<<< HEAD
-	/* Clear sctlr_el1 flags. */
-	mrs	x12, sctlr_el1
-	ldr	x13, =SCTLR_ELx_FLAGS
-	bic	x12, x12, x13
-=======
 	mov_q	x12, INIT_SCTLR_EL1_MMU_OFF
->>>>>>> 7d2a07b7
 	pre_disable_mmu_workaround
 	/*
 	 * either disable EL1&0 translation regime or disable EL2&0 translation
@@ -54,11 +47,7 @@
 	mov	x0, x2				// arg0
 	mov	x1, x3				// arg1
 	mov	x2, x4				// arg2
-<<<<<<< HEAD
-	br	x18
-=======
 	br	x8
->>>>>>> 7d2a07b7
 SYM_CODE_END(__cpu_soft_restart)
 
 .popsection