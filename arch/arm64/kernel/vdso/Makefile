# SPDX-License-Identifier: GPL-2.0
#
# Building a vDSO image for AArch64.
#
# Author: Will Deacon <will.deacon@arm.com>
# Heavily based on the vDSO Makefiles for other archs.
#

# Absolute relocation type $(ARCH_REL_TYPE_ABS) needs to be defined before
# the inclusion of generic Makefile.
ARCH_REL_TYPE_ABS := R_AARCH64_JUMP_SLOT|R_AARCH64_GLOB_DAT|R_AARCH64_ABS64
include $(srctree)/lib/vdso/Makefile

obj-vdso := vgettimeofday.o note.o sigreturn.o

# Build rules
targets := $(obj-vdso) vdso.so vdso.so.dbg
obj-vdso := $(addprefix $(obj)/, $(obj-vdso))

<<<<<<< HEAD
# -Bsymbolic has been added for consistency with arm, the compat vDSO and
# potential future proofing if we end up with internal calls to the exported
# routines, as x86 does (see 6f121e548f83 ("x86, vdso: Reimplement vdso.so
# preparation in build-time C")).
ldflags-y := -shared -nostdlib -soname=linux-vdso.so.1 --hash-style=sysv \
		-Bsymbolic --eh-frame-hdr --build-id -n -T
=======
btildflags-$(CONFIG_ARM64_BTI_KERNEL) += -z force-bti
>>>>>>> 7d2a07b7

# -Bsymbolic has been added for consistency with arm, the compat vDSO and
# potential future proofing if we end up with internal calls to the exported
# routines, as x86 does (see 6f121e548f83 ("x86, vdso: Reimplement vdso.so
# preparation in build-time C")).
ldflags-y := -shared -nostdlib -soname=linux-vdso.so.1 --hash-style=sysv	\
	     -Bsymbolic --build-id=sha1 -n $(btildflags-y) -T

<<<<<<< HEAD
CFLAGS_REMOVE_vgettimeofday.o = $(CC_FLAGS_FTRACE) -Os
KBUILD_CFLAGS			+= $(DISABLE_LTO)
=======
ccflags-y := -fno-common -fno-builtin -fno-stack-protector -ffixed-x18
ccflags-y += -DDISABLE_BRANCH_PROFILING -DBUILD_VDSO

CFLAGS_REMOVE_vgettimeofday.o = $(CC_FLAGS_FTRACE) -Os $(CC_FLAGS_SCS) $(GCC_PLUGINS_CFLAGS) \
				$(CC_FLAGS_LTO)
>>>>>>> 7d2a07b7
KASAN_SANITIZE			:= n
UBSAN_SANITIZE			:= n
OBJECT_FILES_NON_STANDARD	:= y
KCOV_INSTRUMENT			:= n

CFLAGS_vgettimeofday.o = -O2 -mcmodel=tiny -fasynchronous-unwind-tables

ifneq ($(c-gettimeofday-y),)
  CFLAGS_vgettimeofday.o += -include $(c-gettimeofday-y)
endif

# Disable gcov profiling for VDSO code
GCOV_PROFILE := n

targets += vdso.lds
CPPFLAGS_vdso.lds += -P -C -U$(ARCH)

# Force dependency (incbin is bad)
$(obj)/vdso.o : $(obj)/vdso.so

# Link rule for the .so file, .lds has to be first
$(obj)/vdso.so.dbg: $(obj)/vdso.lds $(obj-vdso) FORCE
	$(call if_changed,vdsold_and_vdso_check)

# Strip rule for the .so file
$(obj)/%.so: OBJCOPYFLAGS := -S
$(obj)/%.so: $(obj)/%.so.dbg FORCE
	$(call if_changed,objcopy)

# Generate VDSO offsets using helper script
gen-vdsosym := $(srctree)/$(src)/gen_vdso_offsets.sh
quiet_cmd_vdsosym = VDSOSYM $@
      cmd_vdsosym = $(NM) $< | $(gen-vdsosym) | LC_ALL=C sort > $@

include/generated/vdso-offsets.h: $(obj)/vdso.so.dbg FORCE
	$(call if_changed,vdsosym)

# Actual build commands
quiet_cmd_vdsold_and_vdso_check = LD      $@
      cmd_vdsold_and_vdso_check = $(cmd_ld); $(cmd_vdso_check)

# Install commands for the unstripped file
quiet_cmd_vdso_install = INSTALL $@
      cmd_vdso_install = cp $(obj)/$@.dbg $(MODLIB)/vdso/$@

vdso.so: $(obj)/vdso.so.dbg
	@mkdir -p $(MODLIB)/vdso
	$(call cmd,vdso_install)

vdso_install: vdso.so<|MERGE_RESOLUTION|>--- conflicted
+++ resolved
@@ -17,16 +17,7 @@
 targets := $(obj-vdso) vdso.so vdso.so.dbg
 obj-vdso := $(addprefix $(obj)/, $(obj-vdso))
 
-<<<<<<< HEAD
-# -Bsymbolic has been added for consistency with arm, the compat vDSO and
-# potential future proofing if we end up with internal calls to the exported
-# routines, as x86 does (see 6f121e548f83 ("x86, vdso: Reimplement vdso.so
-# preparation in build-time C")).
-ldflags-y := -shared -nostdlib -soname=linux-vdso.so.1 --hash-style=sysv \
-		-Bsymbolic --eh-frame-hdr --build-id -n -T
-=======
 btildflags-$(CONFIG_ARM64_BTI_KERNEL) += -z force-bti
->>>>>>> 7d2a07b7
 
 # -Bsymbolic has been added for consistency with arm, the compat vDSO and
 # potential future proofing if we end up with internal calls to the exported
@@ -35,16 +26,11 @@
 ldflags-y := -shared -nostdlib -soname=linux-vdso.so.1 --hash-style=sysv	\
 	     -Bsymbolic --build-id=sha1 -n $(btildflags-y) -T
 
-<<<<<<< HEAD
-CFLAGS_REMOVE_vgettimeofday.o = $(CC_FLAGS_FTRACE) -Os
-KBUILD_CFLAGS			+= $(DISABLE_LTO)
-=======
 ccflags-y := -fno-common -fno-builtin -fno-stack-protector -ffixed-x18
 ccflags-y += -DDISABLE_BRANCH_PROFILING -DBUILD_VDSO
 
 CFLAGS_REMOVE_vgettimeofday.o = $(CC_FLAGS_FTRACE) -Os $(CC_FLAGS_SCS) $(GCC_PLUGINS_CFLAGS) \
 				$(CC_FLAGS_LTO)
->>>>>>> 7d2a07b7
 KASAN_SANITIZE			:= n
 UBSAN_SANITIZE			:= n
 OBJECT_FILES_NON_STANDARD	:= y
