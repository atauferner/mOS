/* SPDX-License-Identifier: GPL-2.0-only */
/*
 * Copyright (C) 2021 Arm Ltd.
 */

#include <linux/linkage.h>
#include <asm/assembler.h>

	.text

/* Prototype: int __arch_clear_user(void *addr, size_t sz)
 * Purpose  : clear some user memory
 * Params   : addr - user memory address to clear
 *          : sz   - number of bytes to clear
 * Returns  : number of bytes NOT cleared
 *
 * Alignment fixed up by hardware.
 */

	.p2align 4
	// Alignment is for the loop, but since the prologue (including BTI)
	// is also 16 bytes we can keep any padding outside the function
SYM_FUNC_START(__arch_clear_user)
	add	x2, x0, x1
	subs	x1, x1, #8
	b.mi	2f
1:
USER(9f, sttr	xzr, [x0])
	add	x0, x0, #8
	subs	x1, x1, #8
	b.hi	1b
USER(9f, sttr	xzr, [x2, #-8])
	mov	x0, #0
	ret

2:	tbz	x1, #2, 3f
USER(9f, sttr	wzr, [x0])
USER(8f, sttr	wzr, [x2, #-4])
	mov	x0, #0
	ret

3:	tbz	x1, #1, 4f
USER(9f, sttrh	wzr, [x0])
4:	tbz	x1, #0, 5f
USER(7f, sttrb	wzr, [x2, #-1])
5:	mov	x0, #0
	ret
SYM_FUNC_END(__arch_clear_user)
EXPORT_SYMBOL(__arch_clear_user)

	.section .fixup,"ax"
	.align	2
<<<<<<< HEAD
9:	mov	x0, x2			// return the original size
	uaccess_disable_not_uao x2, x3
=======
7:	sub	x0, x2, #5	// Adjust for faulting on the final byte...
8:	add	x0, x0, #4	// ...or the second word of the 4-7 byte case
9:	sub	x0, x2, x0
>>>>>>> 7d2a07b7
	ret
	.previous<|MERGE_RESOLUTION|>--- conflicted
+++ resolved
@@ -50,13 +50,8 @@
 
 	.section .fixup,"ax"
 	.align	2
-<<<<<<< HEAD
-9:	mov	x0, x2			// return the original size
-	uaccess_disable_not_uao x2, x3
-=======
 7:	sub	x0, x2, #5	// Adjust for faulting on the final byte...
 8:	add	x0, x0, #4	// ...or the second word of the 4-7 byte case
 9:	sub	x0, x2, x0
->>>>>>> 7d2a07b7
 	ret
 	.previous