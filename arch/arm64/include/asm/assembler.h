/*
 * Based on arch/arm/include/asm/assembler.h, arch/arm/mm/proc-macros.S
 *
 * Copyright (C) 1996-2000 Russell King
 * Copyright (C) 2012 ARM Ltd.
 *
 * This program is free software; you can redistribute it and/or modify
 * it under the terms of the GNU General Public License version 2 as
 * published by the Free Software Foundation.
 *
 * This program is distributed in the hope that it will be useful,
 * but WITHOUT ANY WARRANTY; without even the implied warranty of
 * MERCHANTABILITY or FITNESS FOR A PARTICULAR PURPOSE.  See the
 * GNU General Public License for more details.
 *
 * You should have received a copy of the GNU General Public License
 * along with this program.  If not, see <http://www.gnu.org/licenses/>.
 */
#ifndef __ASSEMBLY__
#error "Only include this from assembly code"
#endif

#ifndef __ASM_ASSEMBLER_H
#define __ASM_ASSEMBLER_H

#include <asm/asm-offsets.h>
#include <asm/cpufeature.h>
#include <asm/debug-monitors.h>
#include <asm/page.h>
#include <asm/pgtable-hwdef.h>
#include <asm/ptrace.h>
#include <asm/thread_info.h>

	.macro save_and_disable_daif, flags
	mrs	\flags, daif
	msr	daifset, #0xf
	.endm

	.macro disable_daif
	msr	daifset, #0xf
	.endm

	.macro enable_daif
	msr	daifclr, #0xf
	.endm

	.macro	restore_daif, flags:req
	msr	daif, \flags
	.endm

	/* Only on aarch64 pstate, PSR_D_BIT is different for aarch32 */
	.macro	inherit_daif, pstate:req, tmp:req
	and	\tmp, \pstate, #(PSR_D_BIT | PSR_A_BIT | PSR_I_BIT | PSR_F_BIT)
	msr	daif, \tmp
	.endm

	/* IRQ is the lowest priority flag, unconditionally unmask the rest. */
	.macro enable_da_f
	msr	daifclr, #(8 | 4 | 1)
	.endm

/*
 * Enable and disable interrupts.
 */
	.macro	disable_irq
	msr	daifset, #2
	.endm

	.macro	enable_irq
	msr	daifclr, #2
	.endm

	.macro	save_and_disable_irq, flags
	mrs	\flags, daif
	msr	daifset, #2
	.endm

	.macro	restore_irq, flags
	msr	daif, \flags
	.endm

	.macro	enable_dbg
	msr	daifclr, #8
	.endm

	.macro	disable_step_tsk, flgs, tmp
	tbz	\flgs, #TIF_SINGLESTEP, 9990f
	mrs	\tmp, mdscr_el1
	bic	\tmp, \tmp, #DBG_MDSCR_SS
	msr	mdscr_el1, \tmp
	isb	// Synchronise with enable_dbg
9990:
	.endm

	/* call with daif masked */
	.macro	enable_step_tsk, flgs, tmp
	tbz	\flgs, #TIF_SINGLESTEP, 9990f
	mrs	\tmp, mdscr_el1
	orr	\tmp, \tmp, #DBG_MDSCR_SS
	msr	mdscr_el1, \tmp
9990:
	.endm

/*
 * SMP data memory barrier
 */
	.macro	smp_dmb, opt
	dmb	\opt
	.endm

/*
<<<<<<< HEAD
=======
 * RAS Error Synchronization barrier
 */
	.macro  esb
	hint    #16
	.endm

/*
>>>>>>> 7928b2cb
 * Value prediction barrier
 */
	.macro	csdb
	hint	#20
	.endm

/*
 * Sanitise a 64-bit bounded index wrt speculation, returning zero if out
 * of bounds.
 */
	.macro	mask_nospec64, idx, limit, tmp
	sub	\tmp, \idx, \limit
	bic	\tmp, \tmp, \idx
	and	\idx, \idx, \tmp, asr #63
	csdb
	.endm

/*
 * NOP sequence
 */
	.macro	nops, num
	.rept	\num
	nop
	.endr
	.endm

/*
 * Emit an entry into the exception table
 */
	.macro		_asm_extable, from, to
	.pushsection	__ex_table, "a"
	.align		3
	.long		(\from - .), (\to - .)
	.popsection
	.endm

#define USER(l, x...)				\
9999:	x;					\
	_asm_extable	9999b, l

/*
 * Register aliases.
 */
lr	.req	x30		// link register

/*
 * Vector entry
 */
	 .macro	ventry	label
	.align	7
	b	\label
	.endm

/*
 * Select code when configured for BE.
 */
#ifdef CONFIG_CPU_BIG_ENDIAN
#define CPU_BE(code...) code
#else
#define CPU_BE(code...)
#endif

/*
 * Select code when configured for LE.
 */
#ifdef CONFIG_CPU_BIG_ENDIAN
#define CPU_LE(code...)
#else
#define CPU_LE(code...) code
#endif

/*
 * Define a macro that constructs a 64-bit value by concatenating two
 * 32-bit registers. Note that on big endian systems the order of the
 * registers is swapped.
 */
#ifndef CONFIG_CPU_BIG_ENDIAN
	.macro	regs_to_64, rd, lbits, hbits
#else
	.macro	regs_to_64, rd, hbits, lbits
#endif
	orr	\rd, \lbits, \hbits, lsl #32
	.endm

/*
 * Pseudo-ops for PC-relative adr/ldr/str <reg>, <symbol> where
 * <symbol> is within the range +/- 4 GB of the PC when running
 * in core kernel context. In module context, a movz/movk sequence
 * is used, since modules may be loaded far away from the kernel
 * when KASLR is in effect.
 */
	/*
	 * @dst: destination register (64 bit wide)
	 * @sym: name of the symbol
	 */
	.macro	adr_l, dst, sym
#ifndef MODULE
	adrp	\dst, \sym
	add	\dst, \dst, :lo12:\sym
#else
	movz	\dst, #:abs_g3:\sym
	movk	\dst, #:abs_g2_nc:\sym
	movk	\dst, #:abs_g1_nc:\sym
	movk	\dst, #:abs_g0_nc:\sym
#endif
	.endm

	/*
	 * @dst: destination register (32 or 64 bit wide)
	 * @sym: name of the symbol
	 * @tmp: optional 64-bit scratch register to be used if <dst> is a
	 *       32-bit wide register, in which case it cannot be used to hold
	 *       the address
	 */
	.macro	ldr_l, dst, sym, tmp=
#ifndef MODULE
	.ifb	\tmp
	adrp	\dst, \sym
	ldr	\dst, [\dst, :lo12:\sym]
	.else
	adrp	\tmp, \sym
	ldr	\dst, [\tmp, :lo12:\sym]
	.endif
#else
	.ifb	\tmp
	adr_l	\dst, \sym
	ldr	\dst, [\dst]
	.else
	adr_l	\tmp, \sym
	ldr	\dst, [\tmp]
	.endif
#endif
	.endm

	/*
	 * @src: source register (32 or 64 bit wide)
	 * @sym: name of the symbol
	 * @tmp: mandatory 64-bit scratch register to calculate the address
	 *       while <src> needs to be preserved.
	 */
	.macro	str_l, src, sym, tmp
#ifndef MODULE
	adrp	\tmp, \sym
	str	\src, [\tmp, :lo12:\sym]
#else
	adr_l	\tmp, \sym
	str	\src, [\tmp]
#endif
	.endm

	/*
	 * @dst: Result of per_cpu(sym, smp_processor_id()), can be SP for
	 *       non-module code
	 * @sym: The name of the per-cpu variable
	 * @tmp: scratch register
	 */
	.macro adr_this_cpu, dst, sym, tmp
#ifndef MODULE
	adrp	\tmp, \sym
	add	\dst, \tmp, #:lo12:\sym
#else
	adr_l	\dst, \sym
#endif
alternative_if_not ARM64_HAS_VIRT_HOST_EXTN
	mrs	\tmp, tpidr_el1
alternative_else
	mrs	\tmp, tpidr_el2
alternative_endif
	add	\dst, \dst, \tmp
	.endm

	/*
	 * @dst: Result of READ_ONCE(per_cpu(sym, smp_processor_id()))
	 * @sym: The name of the per-cpu variable
	 * @tmp: scratch register
	 */
	.macro ldr_this_cpu dst, sym, tmp
	adr_l	\dst, \sym
alternative_if_not ARM64_HAS_VIRT_HOST_EXTN
	mrs	\tmp, tpidr_el1
alternative_else
	mrs	\tmp, tpidr_el2
alternative_endif
	ldr	\dst, [\dst, \tmp]
	.endm

/*
 * vma_vm_mm - get mm pointer from vma pointer (vma->vm_mm)
 */
	.macro	vma_vm_mm, rd, rn
	ldr	\rd, [\rn, #VMA_VM_MM]
	.endm

/*
 * mmid - get context id from mm pointer (mm->context.id)
 */
	.macro	mmid, rd, rn
	ldr	\rd, [\rn, #MM_CONTEXT_ID]
	.endm
/*
 * read_ctr - read CTR_EL0. If the system has mismatched
 * cache line sizes, provide the system wide safe value
 * from arm64_ftr_reg_ctrel0.sys_val
 */
	.macro	read_ctr, reg
alternative_if_not ARM64_MISMATCHED_CACHE_LINE_SIZE
	mrs	\reg, ctr_el0			// read CTR
	nop
alternative_else
	ldr_l	\reg, arm64_ftr_reg_ctrel0 + ARM64_FTR_SYSVAL
alternative_endif
	.endm


/*
 * raw_dcache_line_size - get the minimum D-cache line size on this CPU
 * from the CTR register.
 */
	.macro	raw_dcache_line_size, reg, tmp
	mrs	\tmp, ctr_el0			// read CTR
	ubfm	\tmp, \tmp, #16, #19		// cache line size encoding
	mov	\reg, #4			// bytes per word
	lsl	\reg, \reg, \tmp		// actual cache line size
	.endm

/*
 * dcache_line_size - get the safe D-cache line size across all CPUs
 */
	.macro	dcache_line_size, reg, tmp
	read_ctr	\tmp
	ubfm		\tmp, \tmp, #16, #19	// cache line size encoding
	mov		\reg, #4		// bytes per word
	lsl		\reg, \reg, \tmp	// actual cache line size
	.endm

/*
 * raw_icache_line_size - get the minimum I-cache line size on this CPU
 * from the CTR register.
 */
	.macro	raw_icache_line_size, reg, tmp
	mrs	\tmp, ctr_el0			// read CTR
	and	\tmp, \tmp, #0xf		// cache line size encoding
	mov	\reg, #4			// bytes per word
	lsl	\reg, \reg, \tmp		// actual cache line size
	.endm

/*
 * icache_line_size - get the safe I-cache line size across all CPUs
 */
	.macro	icache_line_size, reg, tmp
	read_ctr	\tmp
	and		\tmp, \tmp, #0xf	// cache line size encoding
	mov		\reg, #4		// bytes per word
	lsl		\reg, \reg, \tmp	// actual cache line size
	.endm

/*
 * tcr_set_idmap_t0sz - update TCR.T0SZ so that we can load the ID map
 */
	.macro	tcr_set_idmap_t0sz, valreg, tmpreg
	ldr_l	\tmpreg, idmap_t0sz
	bfi	\valreg, \tmpreg, #TCR_T0SZ_OFFSET, #TCR_TxSZ_WIDTH
	.endm

/*
 * tcr_compute_pa_size - set TCR.(I)PS to the highest supported
 * ID_AA64MMFR0_EL1.PARange value
 *
 *	tcr:		register with the TCR_ELx value to be updated
 *	pos:		IPS or PS bitfield position
 *	tmp{0,1}:	temporary registers
 */
	.macro	tcr_compute_pa_size, tcr, pos, tmp0, tmp1
	mrs	\tmp0, ID_AA64MMFR0_EL1
	// Narrow PARange to fit the PS field in TCR_ELx
	ubfx	\tmp0, \tmp0, #ID_AA64MMFR0_PARANGE_SHIFT, #3
	mov	\tmp1, #ID_AA64MMFR0_PARANGE_MAX
	cmp	\tmp0, \tmp1
	csel	\tmp0, \tmp1, \tmp0, hi
	bfi	\tcr, \tmp0, \pos, #3
	.endm

/*
 * Macro to perform a data cache maintenance for the interval
 * [kaddr, kaddr + size)
 *
 * 	op:		operation passed to dc instruction
 * 	domain:		domain used in dsb instruciton
 * 	kaddr:		starting virtual address of the region
 * 	size:		size of the region
 * 	Corrupts:	kaddr, size, tmp1, tmp2
 */
	.macro dcache_by_line_op op, domain, kaddr, size, tmp1, tmp2
	dcache_line_size \tmp1, \tmp2
	add	\size, \kaddr, \size
	sub	\tmp2, \tmp1, #1
	bic	\kaddr, \kaddr, \tmp2
9998:
	.if	(\op == cvau || \op == cvac)
alternative_if_not ARM64_WORKAROUND_CLEAN_CACHE
	dc	\op, \kaddr
alternative_else
	dc	civac, \kaddr
alternative_endif
	.elseif	(\op == cvap)
alternative_if ARM64_HAS_DCPOP
	sys 3, c7, c12, 1, \kaddr	// dc cvap
alternative_else
	dc	cvac, \kaddr
alternative_endif
	.else
	dc	\op, \kaddr
	.endif
	add	\kaddr, \kaddr, \tmp1
	cmp	\kaddr, \size
	b.lo	9998b
	dsb	\domain
	.endm

/*
 * Macro to perform an instruction cache maintenance for the interval
 * [start, end)
 *
 * 	start, end:	virtual addresses describing the region
 *	label:		A label to branch to on user fault.
 * 	Corrupts:	tmp1, tmp2
 */
	.macro invalidate_icache_by_line start, end, tmp1, tmp2, label
	icache_line_size \tmp1, \tmp2
	sub	\tmp2, \tmp1, #1
	bic	\tmp2, \start, \tmp2
9997:
USER(\label, ic	ivau, \tmp2)			// invalidate I line PoU
	add	\tmp2, \tmp2, \tmp1
	cmp	\tmp2, \end
	b.lo	9997b
	dsb	ish
	isb
	.endm

/*
 * reset_pmuserenr_el0 - reset PMUSERENR_EL0 if PMUv3 present
 */
	.macro	reset_pmuserenr_el0, tmpreg
	mrs	\tmpreg, id_aa64dfr0_el1	// Check ID_AA64DFR0_EL1 PMUVer
	sbfx	\tmpreg, \tmpreg, #8, #4
	cmp	\tmpreg, #1			// Skip if no PMU present
	b.lt	9000f
	msr	pmuserenr_el0, xzr		// Disable PMU access from EL0
9000:
	.endm

/*
 * copy_page - copy src to dest using temp registers t1-t8
 */
	.macro copy_page dest:req src:req t1:req t2:req t3:req t4:req t5:req t6:req t7:req t8:req
9998:	ldp	\t1, \t2, [\src]
	ldp	\t3, \t4, [\src, #16]
	ldp	\t5, \t6, [\src, #32]
	ldp	\t7, \t8, [\src, #48]
	add	\src, \src, #64
	stnp	\t1, \t2, [\dest]
	stnp	\t3, \t4, [\dest, #16]
	stnp	\t5, \t6, [\dest, #32]
	stnp	\t7, \t8, [\dest, #48]
	add	\dest, \dest, #64
	tst	\src, #(PAGE_SIZE - 1)
	b.ne	9998b
	.endm

/*
 * Annotate a function as position independent, i.e., safe to be called before
 * the kernel virtual mapping is activated.
 */
#define ENDPIPROC(x)			\
	.globl	__pi_##x;		\
	.type 	__pi_##x, %function;	\
	.set	__pi_##x, x;		\
	.size	__pi_##x, . - x;	\
	ENDPROC(x)

/*
 * Annotate a function as being unsuitable for kprobes.
 */
#ifdef CONFIG_KPROBES
#define NOKPROBE(x)				\
	.pushsection "_kprobe_blacklist", "aw";	\
	.quad	x;				\
	.popsection;
#else
#define NOKPROBE(x)
#endif
	/*
	 * Emit a 64-bit absolute little endian symbol reference in a way that
	 * ensures that it will be resolved at build time, even when building a
	 * PIE binary. This requires cooperation from the linker script, which
	 * must emit the lo32/hi32 halves individually.
	 */
	.macro	le64sym, sym
	.long	\sym\()_lo32
	.long	\sym\()_hi32
	.endm

	/*
	 * mov_q - move an immediate constant into a 64-bit register using
	 *         between 2 and 4 movz/movk instructions (depending on the
	 *         magnitude and sign of the operand)
	 */
	.macro	mov_q, reg, val
	.if (((\val) >> 31) == 0 || ((\val) >> 31) == 0x1ffffffff)
	movz	\reg, :abs_g1_s:\val
	.else
	.if (((\val) >> 47) == 0 || ((\val) >> 47) == 0x1ffff)
	movz	\reg, :abs_g2_s:\val
	.else
	movz	\reg, :abs_g3:\val
	movk	\reg, :abs_g2_nc:\val
	.endif
	movk	\reg, :abs_g1_nc:\val
	.endif
	movk	\reg, :abs_g0_nc:\val
	.endm

/*
 * Return the current thread_info.
 */
	.macro	get_thread_info, rd
	mrs	\rd, sp_el0
	.endm

<<<<<<< HEAD
	.macro	pte_to_phys, phys, pte
	and	\phys, \pte, #(((1 << (48 - PAGE_SHIFT)) - 1) << PAGE_SHIFT)
=======
/*
 * Arrange a physical address in a TTBR register, taking care of 52-bit
 * addresses.
 *
 * 	phys:	physical address, preserved
 * 	ttbr:	returns the TTBR value
 */
	.macro	phys_to_ttbr, ttbr, phys
#ifdef CONFIG_ARM64_PA_BITS_52
	orr	\ttbr, \phys, \phys, lsr #46
	and	\ttbr, \ttbr, #TTBR_BADDR_MASK_52
#else
	mov	\ttbr, \phys
#endif
	.endm

	.macro	phys_to_pte, pte, phys
#ifdef CONFIG_ARM64_PA_BITS_52
	/*
	 * We assume \phys is 64K aligned and this is guaranteed by only
	 * supporting this configuration with 64K pages.
	 */
	orr	\pte, \phys, \phys, lsr #36
	and	\pte, \pte, #PTE_ADDR_MASK
#else
	mov	\pte, \phys
#endif
	.endm

	.macro	pte_to_phys, phys, pte
#ifdef CONFIG_ARM64_PA_BITS_52
	ubfiz	\phys, \pte, #(48 - 16 - 12), #16
	bfxil	\phys, \pte, #16, #32
	lsl	\phys, \phys, #16
#else
	and	\phys, \pte, #PTE_ADDR_MASK
#endif
>>>>>>> 7928b2cb
	.endm

/**
 * Errata workaround prior to disable MMU. Insert an ISB immediately prior
 * to executing the MSR that will change SCTLR_ELn[M] from a value of 1 to 0.
 */
	.macro pre_disable_mmu_workaround
#ifdef CONFIG_QCOM_FALKOR_ERRATUM_E1041
	isb
#endif
	.endm

#endif	/* __ASM_ASSEMBLER_H */<|MERGE_RESOLUTION|>--- conflicted
+++ resolved
@@ -109,8 +109,6 @@
 	.endm
 
 /*
-<<<<<<< HEAD
-=======
  * RAS Error Synchronization barrier
  */
 	.macro  esb
@@ -118,7 +116,6 @@
 	.endm
 
 /*
->>>>>>> 7928b2cb
  * Value prediction barrier
  */
 	.macro	csdb
@@ -549,10 +546,6 @@
 	mrs	\rd, sp_el0
 	.endm
 
-<<<<<<< HEAD
-	.macro	pte_to_phys, phys, pte
-	and	\phys, \pte, #(((1 << (48 - PAGE_SHIFT)) - 1) << PAGE_SHIFT)
-=======
 /*
  * Arrange a physical address in a TTBR register, taking care of 52-bit
  * addresses.
@@ -590,7 +583,6 @@
 #else
 	and	\phys, \pte, #PTE_ADDR_MASK
 #endif
->>>>>>> 7928b2cb
 	.endm
 
 /**
