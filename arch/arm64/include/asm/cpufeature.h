/* SPDX-License-Identifier: GPL-2.0-only */
/*
 * Copyright (C) 2014 Linaro Ltd. <ard.biesheuvel@linaro.org>
 */

#ifndef __ASM_CPUFEATURE_H
#define __ASM_CPUFEATURE_H

#include <asm/cpucaps.h>
#include <asm/cputype.h>
#include <asm/hwcap.h>
#include <asm/sysreg.h>

#define MAX_CPU_FEATURES	64
#define cpu_feature(x)		KERNEL_HWCAP_ ## x

#ifndef __ASSEMBLY__

#include <linux/bug.h>
#include <linux/jump_label.h>
#include <linux/kernel.h>

/*
 * CPU feature register tracking
 *
 * The safe value of a CPUID feature field is dependent on the implications
 * of the values assigned to it by the architecture. Based on the relationship
 * between the values, the features are classified into 3 types - LOWER_SAFE,
 * HIGHER_SAFE and EXACT.
 *
 * The lowest value of all the CPUs is chosen for LOWER_SAFE and highest
 * for HIGHER_SAFE. It is expected that all CPUs have the same value for
 * a field when EXACT is specified, failing which, the safe value specified
 * in the table is chosen.
 */

enum ftr_type {
	FTR_EXACT,			/* Use a predefined safe value */
	FTR_LOWER_SAFE,			/* Smaller value is safe */
	FTR_HIGHER_SAFE,		/* Bigger value is safe */
	FTR_HIGHER_OR_ZERO_SAFE,	/* Bigger value is safe, but 0 is biggest */
};

#define FTR_STRICT	true	/* SANITY check strict matching required */
#define FTR_NONSTRICT	false	/* SANITY check ignored */

#define FTR_SIGNED	true	/* Value should be treated as signed */
#define FTR_UNSIGNED	false	/* Value should be treated as unsigned */

#define FTR_VISIBLE	true	/* Feature visible to the user space */
#define FTR_HIDDEN	false	/* Feature is hidden from the user */

#define FTR_VISIBLE_IF_IS_ENABLED(config)		\
	(IS_ENABLED(config) ? FTR_VISIBLE : FTR_HIDDEN)

struct arm64_ftr_bits {
	bool		sign;	/* Value is signed ? */
	bool		visible;
	bool		strict;	/* CPU Sanity check: strict matching required ? */
	enum ftr_type	type;
	u8		shift;
	u8		width;
	s64		safe_val; /* safe value for FTR_EXACT features */
};

/*
 * Describe the early feature override to the core override code:
 *
 * @val			Values that are to be merged into the final
 *			sanitised value of the register. Only the bitfields
 *			set to 1 in @mask are valid
 * @mask		Mask of the features that are overridden by @val
 *
 * A @mask field set to full-1 indicates that the corresponding field
 * in @val is a valid override.
 *
 * A @mask field set to full-0 with the corresponding @val field set
 * to full-0 denotes that this field has no override
 *
 * A @mask field set to full-0 with the corresponding @val field set
 * to full-1 denotes thath this field has an invalid override.
 */
struct arm64_ftr_override {
	u64		val;
	u64		mask;
};

/*
 * @arm64_ftr_reg - Feature register
 * @strict_mask		Bits which should match across all CPUs for sanity.
 * @sys_val		Safe value across the CPUs (system view)
 */
struct arm64_ftr_reg {
	const char			*name;
	u64				strict_mask;
	u64				user_mask;
	u64				sys_val;
	u64				user_val;
	struct arm64_ftr_override	*override;
	const struct arm64_ftr_bits	*ftr_bits;
};

extern struct arm64_ftr_reg arm64_ftr_reg_ctrel0;

/*
 * CPU capabilities:
 *
 * We use arm64_cpu_capabilities to represent system features, errata work
 * arounds (both used internally by kernel and tracked in cpu_hwcaps) and
 * ELF HWCAPs (which are exposed to user).
 *
 * To support systems with heterogeneous CPUs, we need to make sure that we
 * detect the capabilities correctly on the system and take appropriate
 * measures to ensure there are no incompatibilities.
 *
 * This comment tries to explain how we treat the capabilities.
 * Each capability has the following list of attributes :
 *
 * 1) Scope of Detection : The system detects a given capability by
 *    performing some checks at runtime. This could be, e.g, checking the
 *    value of a field in CPU ID feature register or checking the cpu
 *    model. The capability provides a call back ( @matches() ) to
 *    perform the check. Scope defines how the checks should be performed.
 *    There are three cases:
 *
 *     a) SCOPE_LOCAL_CPU: check all the CPUs and "detect" if at least one
 *        matches. This implies, we have to run the check on all the
 *        booting CPUs, until the system decides that state of the
 *        capability is finalised. (See section 2 below)
 *		Or
 *     b) SCOPE_SYSTEM: check all the CPUs and "detect" if all the CPUs
 *        matches. This implies, we run the check only once, when the
 *        system decides to finalise the state of the capability. If the
 *        capability relies on a field in one of the CPU ID feature
 *        registers, we use the sanitised value of the register from the
 *        CPU feature infrastructure to make the decision.
 *		Or
 *     c) SCOPE_BOOT_CPU: Check only on the primary boot CPU to detect the
 *        feature. This category is for features that are "finalised"
 *        (or used) by the kernel very early even before the SMP cpus
 *        are brought up.
 *
 *    The process of detection is usually denoted by "update" capability
 *    state in the code.
 *
 * 2) Finalise the state : The kernel should finalise the state of a
 *    capability at some point during its execution and take necessary
 *    actions if any. Usually, this is done, after all the boot-time
 *    enabled CPUs are brought up by the kernel, so that it can make
 *    better decision based on the available set of CPUs. However, there
 *    are some special cases, where the action is taken during the early
 *    boot by the primary boot CPU. (e.g, running the kernel at EL2 with
 *    Virtualisation Host Extensions). The kernel usually disallows any
 *    changes to the state of a capability once it finalises the capability
 *    and takes any action, as it may be impossible to execute the actions
 *    safely. A CPU brought up after a capability is "finalised" is
 *    referred to as "Late CPU" w.r.t the capability. e.g, all secondary
 *    CPUs are treated "late CPUs" for capabilities determined by the boot
 *    CPU.
 *
 *    At the moment there are two passes of finalising the capabilities.
 *      a) Boot CPU scope capabilities - Finalised by primary boot CPU via
 *         setup_boot_cpu_capabilities().
 *      b) Everything except (a) - Run via setup_system_capabilities().
 *
 * 3) Verification: When a CPU is brought online (e.g, by user or by the
 *    kernel), the kernel should make sure that it is safe to use the CPU,
 *    by verifying that the CPU is compliant with the state of the
 *    capabilities finalised already. This happens via :
 *
 *	secondary_start_kernel()-> check_local_cpu_capabilities()
 *
 *    As explained in (2) above, capabilities could be finalised at
 *    different points in the execution. Each newly booted CPU is verified
 *    against the capabilities that have been finalised by the time it
 *    boots.
 *
 *	a) SCOPE_BOOT_CPU : All CPUs are verified against the capability
 *	except for the primary boot CPU.
 *
 *	b) SCOPE_LOCAL_CPU, SCOPE_SYSTEM: All CPUs hotplugged on by the
 *	user after the kernel boot are verified against the capability.
 *
 *    If there is a conflict, the kernel takes an action, based on the
 *    severity (e.g, a CPU could be prevented from booting or cause a
 *    kernel panic). The CPU is allowed to "affect" the state of the
 *    capability, if it has not been finalised already. See section 5
 *    for more details on conflicts.
 *
 * 4) Action: As mentioned in (2), the kernel can take an action for each
 *    detected capability, on all CPUs on the system. Appropriate actions
 *    include, turning on an architectural feature, modifying the control
 *    registers (e.g, SCTLR, TCR etc.) or patching the kernel via
 *    alternatives. The kernel patching is batched and performed at later
 *    point. The actions are always initiated only after the capability
 *    is finalised. This is usally denoted by "enabling" the capability.
 *    The actions are initiated as follows :
 *	a) Action is triggered on all online CPUs, after the capability is
 *	finalised, invoked within the stop_machine() context from
 *	enable_cpu_capabilitie().
 *
 *	b) Any late CPU, brought up after (1), the action is triggered via:
 *
 *	  check_local_cpu_capabilities() -> verify_local_cpu_capabilities()
 *
 * 5) Conflicts: Based on the state of the capability on a late CPU vs.
 *    the system state, we could have the following combinations :
 *
 *		x-----------------------------x
 *		| Type  | System   | Late CPU |
 *		|-----------------------------|
 *		|  a    |   y      |    n     |
 *		|-----------------------------|
 *		|  b    |   n      |    y     |
 *		x-----------------------------x
 *
 *     Two separate flag bits are defined to indicate whether each kind of
 *     conflict can be allowed:
 *		ARM64_CPUCAP_OPTIONAL_FOR_LATE_CPU - Case(a) is allowed
 *		ARM64_CPUCAP_PERMITTED_FOR_LATE_CPU - Case(b) is allowed
 *
 *     Case (a) is not permitted for a capability that the system requires
 *     all CPUs to have in order for the capability to be enabled. This is
 *     typical for capabilities that represent enhanced functionality.
 *
 *     Case (b) is not permitted for a capability that must be enabled
 *     during boot if any CPU in the system requires it in order to run
 *     safely. This is typical for erratum work arounds that cannot be
 *     enabled after the corresponding capability is finalised.
 *
 *     In some non-typical cases either both (a) and (b), or neither,
 *     should be permitted. This can be described by including neither
 *     or both flags in the capability's type field.
 *
 *     In case of a conflict, the CPU is prevented from booting. If the
 *     ARM64_CPUCAP_PANIC_ON_CONFLICT flag is specified for the capability,
 *     then a kernel panic is triggered.
 */


/*
 * Decide how the capability is detected.
 * On any local CPU vs System wide vs the primary boot CPU
 */
#define ARM64_CPUCAP_SCOPE_LOCAL_CPU		((u16)BIT(0))
#define ARM64_CPUCAP_SCOPE_SYSTEM		((u16)BIT(1))
/*
 * The capabilitiy is detected on the Boot CPU and is used by kernel
 * during early boot. i.e, the capability should be "detected" and
 * "enabled" as early as possibly on all booting CPUs.
 */
#define ARM64_CPUCAP_SCOPE_BOOT_CPU		((u16)BIT(2))
#define ARM64_CPUCAP_SCOPE_MASK			\
	(ARM64_CPUCAP_SCOPE_SYSTEM	|	\
	 ARM64_CPUCAP_SCOPE_LOCAL_CPU	|	\
	 ARM64_CPUCAP_SCOPE_BOOT_CPU)

#define SCOPE_SYSTEM				ARM64_CPUCAP_SCOPE_SYSTEM
#define SCOPE_LOCAL_CPU				ARM64_CPUCAP_SCOPE_LOCAL_CPU
#define SCOPE_BOOT_CPU				ARM64_CPUCAP_SCOPE_BOOT_CPU
#define SCOPE_ALL				ARM64_CPUCAP_SCOPE_MASK

/*
 * Is it permitted for a late CPU to have this capability when system
 * hasn't already enabled it ?
 */
#define ARM64_CPUCAP_PERMITTED_FOR_LATE_CPU	((u16)BIT(4))
/* Is it safe for a late CPU to miss this capability when system has it */
#define ARM64_CPUCAP_OPTIONAL_FOR_LATE_CPU	((u16)BIT(5))
/* Panic when a conflict is detected */
#define ARM64_CPUCAP_PANIC_ON_CONFLICT		((u16)BIT(6))

/*
 * CPU errata workarounds that need to be enabled at boot time if one or
 * more CPUs in the system requires it. When one of these capabilities
 * has been enabled, it is safe to allow any CPU to boot that doesn't
 * require the workaround. However, it is not safe if a "late" CPU
 * requires a workaround and the system hasn't enabled it already.
 */
#define ARM64_CPUCAP_LOCAL_CPU_ERRATUM		\
	(ARM64_CPUCAP_SCOPE_LOCAL_CPU | ARM64_CPUCAP_OPTIONAL_FOR_LATE_CPU)
/*
 * CPU feature detected at boot time based on system-wide value of a
 * feature. It is safe for a late CPU to have this feature even though
 * the system hasn't enabled it, although the feature will not be used
 * by Linux in this case. If the system has enabled this feature already,
 * then every late CPU must have it.
 */
#define ARM64_CPUCAP_SYSTEM_FEATURE	\
	(ARM64_CPUCAP_SCOPE_SYSTEM | ARM64_CPUCAP_PERMITTED_FOR_LATE_CPU)
/*
 * CPU feature detected at boot time based on feature of one or more CPUs.
 * All possible conflicts for a late CPU are ignored.
 * NOTE: this means that a late CPU with the feature will *not* cause the
 * capability to be advertised by cpus_have_*cap()!
 */
#define ARM64_CPUCAP_WEAK_LOCAL_CPU_FEATURE		\
	(ARM64_CPUCAP_SCOPE_LOCAL_CPU		|	\
	 ARM64_CPUCAP_OPTIONAL_FOR_LATE_CPU	|	\
	 ARM64_CPUCAP_PERMITTED_FOR_LATE_CPU)

/*
 * CPU feature detected at boot time, on one or more CPUs. A late CPU
 * is not allowed to have the capability when the system doesn't have it.
 * It is Ok for a late CPU to miss the feature.
 */
#define ARM64_CPUCAP_BOOT_RESTRICTED_CPU_LOCAL_FEATURE	\
	(ARM64_CPUCAP_SCOPE_LOCAL_CPU		|	\
	 ARM64_CPUCAP_OPTIONAL_FOR_LATE_CPU)

/*
 * CPU feature used early in the boot based on the boot CPU. All secondary
 * CPUs must match the state of the capability as detected by the boot CPU. In
 * case of a conflict, a kernel panic is triggered.
 */
#define ARM64_CPUCAP_STRICT_BOOT_CPU_FEATURE		\
	(ARM64_CPUCAP_SCOPE_BOOT_CPU | ARM64_CPUCAP_PANIC_ON_CONFLICT)

/*
 * CPU feature used early in the boot based on the boot CPU. It is safe for a
 * late CPU to have this feature even though the boot CPU hasn't enabled it,
 * although the feature will not be used by Linux in this case. If the boot CPU
 * has enabled this feature already, then every late CPU must have it.
 */
#define ARM64_CPUCAP_BOOT_CPU_FEATURE                  \
	(ARM64_CPUCAP_SCOPE_BOOT_CPU | ARM64_CPUCAP_PERMITTED_FOR_LATE_CPU)

struct arm64_cpu_capabilities {
	const char *desc;
	u16 capability;
	u16 type;
	bool (*matches)(const struct arm64_cpu_capabilities *caps, int scope);
	/*
	 * Take the appropriate actions to configure this capability
	 * for this CPU. If the capability is detected by the kernel
	 * this will be called on all the CPUs in the system,
	 * including the hotplugged CPUs, regardless of whether the
	 * capability is available on that specific CPU. This is
	 * useful for some capabilities (e.g, working around CPU
	 * errata), where all the CPUs must take some action (e.g,
	 * changing system control/configuration). Thus, if an action
	 * is required only if the CPU has the capability, then the
	 * routine must check it before taking any action.
	 */
	void (*cpu_enable)(const struct arm64_cpu_capabilities *cap);
	union {
		struct {	/* To be used for erratum handling only */
			struct midr_range midr_range;
			const struct arm64_midr_revidr {
				u32 midr_rv;		/* revision/variant */
				u32 revidr_mask;
			} * const fixed_revs;
		};

		const struct midr_range *midr_range_list;
		struct {	/* Feature register checking */
			u32 sys_reg;
			u8 field_pos;
			u8 min_field_value;
			u8 hwcap_type;
			bool sign;
			unsigned long hwcap;
		};
	};

	/*
	 * An optional list of "matches/cpu_enable" pair for the same
	 * "capability" of the same "type" as described by the parent.
	 * Only matches(), cpu_enable() and fields relevant to these
	 * methods are significant in the list. The cpu_enable is
	 * invoked only if the corresponding entry "matches()".
	 * However, if a cpu_enable() method is associated
	 * with multiple matches(), care should be taken that either
	 * the match criteria are mutually exclusive, or that the
	 * method is robust against being called multiple times.
	 */
	const struct arm64_cpu_capabilities *match_list;
};

static inline int cpucap_default_scope(const struct arm64_cpu_capabilities *cap)
{
	return cap->type & ARM64_CPUCAP_SCOPE_MASK;
}

/*
 * Generic helper for handling capabilities with multiple (match,enable) pairs
 * of call backs, sharing the same capability bit.
 * Iterate over each entry to see if at least one matches.
 */
static inline bool
cpucap_multi_entry_cap_matches(const struct arm64_cpu_capabilities *entry,
			       int scope)
{
	const struct arm64_cpu_capabilities *caps;

	for (caps = entry->match_list; caps->matches; caps++)
		if (caps->matches(caps, scope))
			return true;

	return false;
}

static __always_inline bool is_vhe_hyp_code(void)
{
	/* Only defined for code run in VHE hyp context */
	return __is_defined(__KVM_VHE_HYPERVISOR__);
}

static __always_inline bool is_nvhe_hyp_code(void)
{
	/* Only defined for code run in NVHE hyp context */
	return __is_defined(__KVM_NVHE_HYPERVISOR__);
}

static __always_inline bool is_hyp_code(void)
{
	return is_vhe_hyp_code() || is_nvhe_hyp_code();
}

extern DECLARE_BITMAP(cpu_hwcaps, ARM64_NCAPS);
extern struct static_key_false cpu_hwcap_keys[ARM64_NCAPS];
extern struct static_key_false arm64_const_caps_ready;

/* ARM64 CAPS + alternative_cb */
#define ARM64_NPATCHABLE (ARM64_NCAPS + 1)
extern DECLARE_BITMAP(boot_capabilities, ARM64_NPATCHABLE);

#define for_each_available_cap(cap)		\
	for_each_set_bit(cap, cpu_hwcaps, ARM64_NCAPS)

bool this_cpu_has_cap(unsigned int cap);
void cpu_set_feature(unsigned int num);
bool cpu_have_feature(unsigned int num);
unsigned long cpu_get_elf_hwcap(void);
unsigned long cpu_get_elf_hwcap2(void);

#define cpu_set_named_feature(name) cpu_set_feature(cpu_feature(name))
#define cpu_have_named_feature(name) cpu_have_feature(cpu_feature(name))

static __always_inline bool system_capabilities_finalized(void)
{
	return static_branch_likely(&arm64_const_caps_ready);
}

/*
 * Test for a capability with a runtime check.
 *
 * Before the capability is detected, this returns false.
 */
static inline bool cpus_have_cap(unsigned int num)
{
	if (num >= ARM64_NCAPS)
		return false;
	return test_bit(num, cpu_hwcaps);
}

/*
 * Test for a capability without a runtime check.
 *
 * Before capabilities are finalized, this returns false.
 * After capabilities are finalized, this is patched to avoid a runtime check.
 *
 * @num must be a compile-time constant.
 */
static __always_inline bool __cpus_have_const_cap(int num)
{
	if (num >= ARM64_NCAPS)
		return false;
	return static_branch_unlikely(&cpu_hwcap_keys[num]);
}

/*
 * Test for a capability without a runtime check.
 *
 * Before capabilities are finalized, this will BUG().
 * After capabilities are finalized, this is patched to avoid a runtime check.
 *
 * @num must be a compile-time constant.
 */
static __always_inline bool cpus_have_final_cap(int num)
{
	if (system_capabilities_finalized())
		return __cpus_have_const_cap(num);
	else
		BUG();
}

/*
 * Test for a capability, possibly with a runtime check for non-hyp code.
 *
 * For hyp code, this behaves the same as cpus_have_final_cap().
 *
 * For non-hyp code:
 * Before capabilities are finalized, this behaves as cpus_have_cap().
 * After capabilities are finalized, this is patched to avoid a runtime check.
 *
 * @num must be a compile-time constant.
 */
static __always_inline bool cpus_have_const_cap(int num)
{
	if (is_hyp_code())
		return cpus_have_final_cap(num);
	else if (system_capabilities_finalized())
		return __cpus_have_const_cap(num);
	else
		return cpus_have_cap(num);
}

static inline void cpus_set_cap(unsigned int num)
{
	if (num >= ARM64_NCAPS) {
		pr_warn("Attempt to set an illegal CPU capability (%d >= %d)\n",
			num, ARM64_NCAPS);
	} else {
		__set_bit(num, cpu_hwcaps);
	}
}

static inline int __attribute_const__
cpuid_feature_extract_signed_field_width(u64 features, int field, int width)
{
	return (s64)(features << (64 - width - field)) >> (64 - width);
}

static inline int __attribute_const__
cpuid_feature_extract_signed_field(u64 features, int field)
{
	return cpuid_feature_extract_signed_field_width(features, field, 4);
}

static __always_inline unsigned int __attribute_const__
cpuid_feature_extract_unsigned_field_width(u64 features, int field, int width)
{
	return (u64)(features << (64 - width - field)) >> (64 - width);
}

static __always_inline unsigned int __attribute_const__
cpuid_feature_extract_unsigned_field(u64 features, int field)
{
	return cpuid_feature_extract_unsigned_field_width(features, field, 4);
}

/*
 * Fields that identify the version of the Performance Monitors Extension do
 * not follow the standard ID scheme. See ARM DDI 0487E.a page D13-2825,
 * "Alternative ID scheme used for the Performance Monitors Extension version".
 */
static inline u64 __attribute_const__
cpuid_feature_cap_perfmon_field(u64 features, int field, u64 cap)
{
	u64 val = cpuid_feature_extract_unsigned_field(features, field);
	u64 mask = GENMASK_ULL(field + 3, field);

	/* Treat IMPLEMENTATION DEFINED functionality as unimplemented */
	if (val == 0xf)
		val = 0;

	if (val > cap) {
		features &= ~mask;
		features |= (cap << field) & mask;
	}

	return features;
}

static inline u64 arm64_ftr_mask(const struct arm64_ftr_bits *ftrp)
{
	return (u64)GENMASK(ftrp->shift + ftrp->width - 1, ftrp->shift);
}

static inline u64 arm64_ftr_reg_user_value(const struct arm64_ftr_reg *reg)
{
	return (reg->user_val | (reg->sys_val & reg->user_mask));
}

static inline int __attribute_const__
cpuid_feature_extract_field_width(u64 features, int field, int width, bool sign)
{
	return (sign) ?
		cpuid_feature_extract_signed_field_width(features, field, width) :
		cpuid_feature_extract_unsigned_field_width(features, field, width);
}

static inline int __attribute_const__
cpuid_feature_extract_field(u64 features, int field, bool sign)
{
	return cpuid_feature_extract_field_width(features, field, 4, sign);
}

static inline s64 arm64_ftr_value(const struct arm64_ftr_bits *ftrp, u64 val)
{
	return (s64)cpuid_feature_extract_field_width(val, ftrp->shift, ftrp->width, ftrp->sign);
}

static inline bool id_aa64mmfr0_mixed_endian_el0(u64 mmfr0)
{
	return cpuid_feature_extract_unsigned_field(mmfr0, ID_AA64MMFR0_BIGENDEL_SHIFT) == 0x1 ||
		cpuid_feature_extract_unsigned_field(mmfr0, ID_AA64MMFR0_BIGENDEL0_SHIFT) == 0x1;
}

static inline bool id_aa64pfr0_32bit_el1(u64 pfr0)
{
	u32 val = cpuid_feature_extract_unsigned_field(pfr0, ID_AA64PFR0_EL1_SHIFT);

	return val == ID_AA64PFR0_EL1_32BIT_64BIT;
}

static inline bool id_aa64pfr0_32bit_el0(u64 pfr0)
{
	u32 val = cpuid_feature_extract_unsigned_field(pfr0, ID_AA64PFR0_EL0_SHIFT);

	return val == ID_AA64PFR0_EL0_32BIT_64BIT;
}

static inline bool id_aa64pfr0_sve(u64 pfr0)
{
	u32 val = cpuid_feature_extract_unsigned_field(pfr0, ID_AA64PFR0_SVE_SHIFT);

	return val > 0;
}

static inline bool id_aa64pfr1_mte(u64 pfr1)
{
	u32 val = cpuid_feature_extract_unsigned_field(pfr1, ID_AA64PFR1_MTE_SHIFT);

	return val >= ID_AA64PFR1_MTE;
}

void __init setup_cpu_features(void);
void check_local_cpu_capabilities(void);

u64 read_sanitised_ftr_reg(u32 id);
u64 __read_sysreg_by_encoding(u32 sys_id);

static inline bool cpu_supports_mixed_endian_el0(void)
{
	return id_aa64mmfr0_mixed_endian_el0(read_cpuid(ID_AA64MMFR0_EL1));
}

const struct cpumask *system_32bit_el0_cpumask(void);
DECLARE_STATIC_KEY_FALSE(arm64_mismatched_32bit_el0);

static inline bool system_supports_32bit_el0(void)
{
	u64 pfr0 = read_sanitised_ftr_reg(SYS_ID_AA64PFR0_EL1);

	return static_branch_unlikely(&arm64_mismatched_32bit_el0) ||
	       id_aa64pfr0_32bit_el0(pfr0);
}

static inline bool system_supports_4kb_granule(void)
{
	u64 mmfr0;
	u32 val;

	mmfr0 =	read_sanitised_ftr_reg(SYS_ID_AA64MMFR0_EL1);
	val = cpuid_feature_extract_unsigned_field(mmfr0,
						ID_AA64MMFR0_TGRAN4_SHIFT);

	return val == ID_AA64MMFR0_TGRAN4_SUPPORTED;
}

static inline bool system_supports_64kb_granule(void)
{
	u64 mmfr0;
	u32 val;

	mmfr0 =	read_sanitised_ftr_reg(SYS_ID_AA64MMFR0_EL1);
	val = cpuid_feature_extract_unsigned_field(mmfr0,
						ID_AA64MMFR0_TGRAN64_SHIFT);

	return val == ID_AA64MMFR0_TGRAN64_SUPPORTED;
}

static inline bool system_supports_16kb_granule(void)
{
	u64 mmfr0;
	u32 val;

	mmfr0 =	read_sanitised_ftr_reg(SYS_ID_AA64MMFR0_EL1);
	val = cpuid_feature_extract_unsigned_field(mmfr0,
						ID_AA64MMFR0_TGRAN16_SHIFT);

	return val == ID_AA64MMFR0_TGRAN16_SUPPORTED;
}

static inline bool system_supports_mixed_endian_el0(void)
{
	return id_aa64mmfr0_mixed_endian_el0(read_sanitised_ftr_reg(SYS_ID_AA64MMFR0_EL1));
}

static inline bool system_supports_mixed_endian(void)
{
	u64 mmfr0;
	u32 val;

	mmfr0 =	read_sanitised_ftr_reg(SYS_ID_AA64MMFR0_EL1);
	val = cpuid_feature_extract_unsigned_field(mmfr0,
						ID_AA64MMFR0_BIGENDEL_SHIFT);

	return val == 0x1;
}

static __always_inline bool system_supports_fpsimd(void)
{
	return !cpus_have_const_cap(ARM64_HAS_NO_FPSIMD);
}

static inline bool system_uses_hw_pan(void)
{
	return IS_ENABLED(CONFIG_ARM64_PAN) &&
		cpus_have_const_cap(ARM64_HAS_PAN);
}

static inline bool system_uses_ttbr0_pan(void)
{
	return IS_ENABLED(CONFIG_ARM64_SW_TTBR0_PAN) &&
		!system_uses_hw_pan();
}

static __always_inline bool system_supports_sve(void)
{
	return IS_ENABLED(CONFIG_ARM64_SVE) &&
		cpus_have_const_cap(ARM64_SVE);
}

static __always_inline bool system_supports_cnp(void)
{
	return IS_ENABLED(CONFIG_ARM64_CNP) &&
		cpus_have_const_cap(ARM64_HAS_CNP);
}

static inline bool system_supports_address_auth(void)
{
	return IS_ENABLED(CONFIG_ARM64_PTR_AUTH) &&
		cpus_have_const_cap(ARM64_HAS_ADDRESS_AUTH);
}

static inline bool system_supports_generic_auth(void)
{
	return IS_ENABLED(CONFIG_ARM64_PTR_AUTH) &&
		cpus_have_const_cap(ARM64_HAS_GENERIC_AUTH);
}

<<<<<<< HEAD
=======
static inline bool system_has_full_ptr_auth(void)
{
	return system_supports_address_auth() && system_supports_generic_auth();
}

>>>>>>> 7d2a07b7
static __always_inline bool system_uses_irq_prio_masking(void)
{
	return IS_ENABLED(CONFIG_ARM64_PSEUDO_NMI) &&
	       cpus_have_const_cap(ARM64_HAS_IRQ_PRIO_MASKING);
}

static inline bool system_supports_mte(void)
{
	return IS_ENABLED(CONFIG_ARM64_MTE) &&
		cpus_have_const_cap(ARM64_MTE);
}

static inline bool system_has_prio_mask_debugging(void)
{
	return IS_ENABLED(CONFIG_ARM64_DEBUG_PRIORITY_MASKING) &&
	       system_uses_irq_prio_masking();
}

<<<<<<< HEAD
static inline bool system_capabilities_finalized(void)
{
	return static_branch_likely(&arm64_const_caps_ready);
}

static inline bool system_supports_tlb_range(void)
{
	return IS_ENABLED(CONFIG_ARM64_TLB_RANGE) &&
		cpus_have_const_cap(ARM64_HAS_TLB_RANGE);
}

#define ARM64_BP_HARDEN_UNKNOWN		-1
#define ARM64_BP_HARDEN_WA_NEEDED	0
#define ARM64_BP_HARDEN_NOT_REQUIRED	1

int get_spectre_v2_workaround_state(void);

#define ARM64_SSBD_UNKNOWN		-1
#define ARM64_SSBD_FORCE_DISABLE	0
#define ARM64_SSBD_KERNEL		1
#define ARM64_SSBD_FORCE_ENABLE		2
#define ARM64_SSBD_MITIGATED		3

static inline int arm64_get_ssbd_state(void)
=======
static inline bool system_supports_bti(void)
>>>>>>> 7d2a07b7
{
	return IS_ENABLED(CONFIG_ARM64_BTI) && cpus_have_const_cap(ARM64_BTI);
}

static inline bool system_supports_tlb_range(void)
{
	return IS_ENABLED(CONFIG_ARM64_TLB_RANGE) &&
		cpus_have_const_cap(ARM64_HAS_TLB_RANGE);
}

extern int do_emulate_mrs(struct pt_regs *regs, u32 sys_reg, u32 rt);

static inline u32 id_aa64mmfr0_parange_to_phys_shift(int parange)
{
	switch (parange) {
	case 0: return 32;
	case 1: return 36;
	case 2: return 40;
	case 3: return 42;
	case 4: return 44;
	case 5: return 48;
	case 6: return 52;
	/*
	 * A future PE could use a value unknown to the kernel.
	 * However, by the "D10.1.4 Principles of the ID scheme
	 * for fields in ID registers", ARM DDI 0487C.a, any new
	 * value is guaranteed to be higher than what we know already.
	 * As a safe limit, we return the limit supported by the kernel.
	 */
	default: return CONFIG_ARM64_PA_BITS;
	}
}

<<<<<<< HEAD
#ifdef CONFIG_ARM64_AMU_EXTN
/* Check whether the cpu supports the Activity Monitors Unit (AMU) */
extern bool cpu_has_amu_feat(int cpu);
#endif

=======
/* Check whether hardware update of the Access flag is supported */
static inline bool cpu_has_hw_af(void)
{
	u64 mmfr1;

	if (!IS_ENABLED(CONFIG_ARM64_HW_AFDBM))
		return false;

	mmfr1 = read_cpuid(ID_AA64MMFR1_EL1);
	return cpuid_feature_extract_unsigned_field(mmfr1,
						ID_AA64MMFR1_HADBS_SHIFT);
}

static inline bool cpu_has_pan(void)
{
	u64 mmfr1 = read_cpuid(ID_AA64MMFR1_EL1);
	return cpuid_feature_extract_unsigned_field(mmfr1,
						    ID_AA64MMFR1_PAN_SHIFT);
}

#ifdef CONFIG_ARM64_AMU_EXTN
/* Check whether the cpu supports the Activity Monitors Unit (AMU) */
extern bool cpu_has_amu_feat(int cpu);
#else
static inline bool cpu_has_amu_feat(int cpu)
{
	return false;
}
#endif

/* Get a cpu that supports the Activity Monitors Unit (AMU) */
extern int get_cpu_with_amu_feat(void);

static inline unsigned int get_vmid_bits(u64 mmfr1)
{
	int vmid_bits;

	vmid_bits = cpuid_feature_extract_unsigned_field(mmfr1,
						ID_AA64MMFR1_VMIDBITS_SHIFT);
	if (vmid_bits == ID_AA64MMFR1_VMIDBITS_16)
		return 16;

	/*
	 * Return the default here even if any reserved
	 * value is fetched from the system register.
	 */
	return 8;
}

extern struct arm64_ftr_override id_aa64mmfr1_override;
extern struct arm64_ftr_override id_aa64pfr1_override;
extern struct arm64_ftr_override id_aa64isar1_override;

u32 get_kvm_ipa_limit(void);
void dump_cpu_features(void);

>>>>>>> 7d2a07b7
#endif /* __ASSEMBLY__ */

#endif<|MERGE_RESOLUTION|>--- conflicted
+++ resolved
@@ -742,14 +742,11 @@
 		cpus_have_const_cap(ARM64_HAS_GENERIC_AUTH);
 }
 
-<<<<<<< HEAD
-=======
 static inline bool system_has_full_ptr_auth(void)
 {
 	return system_supports_address_auth() && system_supports_generic_auth();
 }
 
->>>>>>> 7d2a07b7
 static __always_inline bool system_uses_irq_prio_masking(void)
 {
 	return IS_ENABLED(CONFIG_ARM64_PSEUDO_NMI) &&
@@ -768,34 +765,7 @@
 	       system_uses_irq_prio_masking();
 }
 
-<<<<<<< HEAD
-static inline bool system_capabilities_finalized(void)
-{
-	return static_branch_likely(&arm64_const_caps_ready);
-}
-
-static inline bool system_supports_tlb_range(void)
-{
-	return IS_ENABLED(CONFIG_ARM64_TLB_RANGE) &&
-		cpus_have_const_cap(ARM64_HAS_TLB_RANGE);
-}
-
-#define ARM64_BP_HARDEN_UNKNOWN		-1
-#define ARM64_BP_HARDEN_WA_NEEDED	0
-#define ARM64_BP_HARDEN_NOT_REQUIRED	1
-
-int get_spectre_v2_workaround_state(void);
-
-#define ARM64_SSBD_UNKNOWN		-1
-#define ARM64_SSBD_FORCE_DISABLE	0
-#define ARM64_SSBD_KERNEL		1
-#define ARM64_SSBD_FORCE_ENABLE		2
-#define ARM64_SSBD_MITIGATED		3
-
-static inline int arm64_get_ssbd_state(void)
-=======
 static inline bool system_supports_bti(void)
->>>>>>> 7d2a07b7
 {
 	return IS_ENABLED(CONFIG_ARM64_BTI) && cpus_have_const_cap(ARM64_BTI);
 }
@@ -829,13 +799,6 @@
 	}
 }
 
-<<<<<<< HEAD
-#ifdef CONFIG_ARM64_AMU_EXTN
-/* Check whether the cpu supports the Activity Monitors Unit (AMU) */
-extern bool cpu_has_amu_feat(int cpu);
-#endif
-
-=======
 /* Check whether hardware update of the Access flag is supported */
 static inline bool cpu_has_hw_af(void)
 {
@@ -892,7 +855,6 @@
 u32 get_kvm_ipa_limit(void);
 void dump_cpu_features(void);
 
->>>>>>> 7d2a07b7
 #endif /* __ASSEMBLY__ */
 
 #endif