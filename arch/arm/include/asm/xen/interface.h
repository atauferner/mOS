/******************************************************************************
 * Guest OS interface to ARM Xen.
 *
 * Stefano Stabellini <stefano.stabellini@eu.citrix.com>, Citrix, 2012
 */

#ifndef _ASM_ARM_XEN_INTERFACE_H
#define _ASM_ARM_XEN_INTERFACE_H

#include <linux/types.h>

#define uint64_aligned_t uint64_t __attribute__((aligned(8)))

#define __DEFINE_XEN_GUEST_HANDLE(name, type) \
	typedef struct { union { type *p; uint64_aligned_t q; }; }  \
        __guest_handle_ ## name

#define DEFINE_GUEST_HANDLE_STRUCT(name) \
	__DEFINE_XEN_GUEST_HANDLE(name, struct name)
#define DEFINE_XEN_GUEST_HANDLE(name) __DEFINE_XEN_GUEST_HANDLE(name, name)
#define XEN_GUEST_HANDLE(name)        __guest_handle_ ## name

#define set_xen_guest_handle(hnd, val)			\
	do {						\
		if (sizeof(hnd) == 8)			\
			*(uint64_t *)&(hnd) = 0;	\
		(hnd).p = val;				\
	} while (0)

#ifndef __ASSEMBLY__
/* Explicitly size integers that represent pfns in the interface with
 * Xen so that we can have one ABI that works for 32 and 64 bit guests.
 * Note that this means that the xen_pfn_t type may be capable of
 * representing pfn's which the guest cannot represent in its own pfn
 * type. However since pfn space is controlled by the guest this is
 * fine since it simply wouldn't be able to create any sure pfns in
 * the first place.
 */
typedef uint64_t xen_pfn_t;
#define PRI_xen_pfn "llx"
typedef uint64_t xen_ulong_t;
#define PRI_xen_ulong "llx"
<<<<<<< HEAD
=======
/* Guest handles for primitive C types. */
__DEFINE_GUEST_HANDLE(uchar, unsigned char);
__DEFINE_GUEST_HANDLE(uint,  unsigned int);
DEFINE_GUEST_HANDLE(char);
DEFINE_GUEST_HANDLE(int);
DEFINE_GUEST_HANDLE(void);
DEFINE_GUEST_HANDLE(uint64_t);
DEFINE_GUEST_HANDLE(uint32_t);
DEFINE_GUEST_HANDLE(xen_pfn_t);
DEFINE_GUEST_HANDLE(xen_ulong_t);
>>>>>>> a49f0d1e

/* Maximum number of virtual CPUs in multi-processor guests. */
#define MAX_VIRT_CPUS 1

struct arch_vcpu_info { };
struct arch_shared_info { };

/* TODO: Move pvclock definitions some place arch independent */
struct pvclock_vcpu_time_info {
	u32   version;
	u32   pad0;
	u64   tsc_timestamp;
	u64   system_time;
	u32   tsc_to_system_mul;
	s8    tsc_shift;
	u8    flags;
	u8    pad[2];
} __attribute__((__packed__)); /* 32 bytes */

/* It is OK to have a 12 bytes struct with no padding because it is packed */
struct pvclock_wall_clock {
	u32   version;
	u32   sec;
	u32   nsec;
} __attribute__((__packed__));
#endif

#endif /* _ASM_ARM_XEN_INTERFACE_H */<|MERGE_RESOLUTION|>--- conflicted
+++ resolved
@@ -11,14 +11,14 @@
 
 #define uint64_aligned_t uint64_t __attribute__((aligned(8)))
 
-#define __DEFINE_XEN_GUEST_HANDLE(name, type) \
+#define __DEFINE_GUEST_HANDLE(name, type) \
 	typedef struct { union { type *p; uint64_aligned_t q; }; }  \
         __guest_handle_ ## name
 
 #define DEFINE_GUEST_HANDLE_STRUCT(name) \
-	__DEFINE_XEN_GUEST_HANDLE(name, struct name)
-#define DEFINE_XEN_GUEST_HANDLE(name) __DEFINE_XEN_GUEST_HANDLE(name, name)
-#define XEN_GUEST_HANDLE(name)        __guest_handle_ ## name
+	__DEFINE_GUEST_HANDLE(name, struct name)
+#define DEFINE_GUEST_HANDLE(name) __DEFINE_GUEST_HANDLE(name, name)
+#define GUEST_HANDLE(name)        __guest_handle_ ## name
 
 #define set_xen_guest_handle(hnd, val)			\
 	do {						\
@@ -40,8 +40,6 @@
 #define PRI_xen_pfn "llx"
 typedef uint64_t xen_ulong_t;
 #define PRI_xen_ulong "llx"
-<<<<<<< HEAD
-=======
 /* Guest handles for primitive C types. */
 __DEFINE_GUEST_HANDLE(uchar, unsigned char);
 __DEFINE_GUEST_HANDLE(uint,  unsigned int);
@@ -52,7 +50,6 @@
 DEFINE_GUEST_HANDLE(uint32_t);
 DEFINE_GUEST_HANDLE(xen_pfn_t);
 DEFINE_GUEST_HANDLE(xen_ulong_t);
->>>>>>> a49f0d1e
 
 /* Maximum number of virtual CPUs in multi-processor guests. */
 #define MAX_VIRT_CPUS 1
